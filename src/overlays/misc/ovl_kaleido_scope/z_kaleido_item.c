--- conflicted
+++ resolved
@@ -423,13 +423,8 @@
     gDPSetPrimColor(POLY_OPA_DISP++, 0, 0, 255, 255, 255, pauseCtx->alpha);
     gDPSetEnvColor(POLY_OPA_DISP++, 0, 0, 0, 0);
 
-<<<<<<< HEAD
     for (i = 0, j = 24 * 4; i < IBTN_C_MAX; i++, j += 4) {
-        if (gSaveContext.equips.buttonItems[IBTN_C_TO_BC(i)] != ITEM_NONE) {
-=======
-    for (i = 0, j = 24 * 4; i < 3; i++, j += 4) {
-        if (gSaveContext.save.info.equips.buttonItems[i + 1] != ITEM_NONE) {
->>>>>>> 6e7a6d41
+        if (gSaveContext.save.info.equips.buttonItems[IBTN_C_TO_BC(i)] != ITEM_NONE) {
             gSPVertex(POLY_OPA_DISP++, &pauseCtx->itemVtx[j], 4, 0);
             POLY_OPA_DISP = KaleidoScope_QuadTextureIA8(POLY_OPA_DISP, gEquippedItemOutlineTex, 32, 32, 0);
         }
@@ -597,470 +592,260 @@
 
             if (pauseCtx->equipTargetCBtn == 0) {
 
-<<<<<<< HEAD
-                if (pauseCtx->equipTargetSlot == gSaveContext.equips.cButtonSlots[IBTN_C_C_DOWN]) {
-                    if (gSaveContext.equips.buttonItems[IBTN_BC_C_LEFT] != ITEM_NONE) {
+                if (pauseCtx->equipTargetSlot == gSaveContext.save.info.equips.cButtonSlots[IBTN_C_C_DOWN]) {
+                    if (gSaveContext.save.info.equips.buttonItems[IBTN_BC_C_LEFT] != ITEM_NONE) {
                         if ((pauseCtx->equipTargetItem >= 0xBF) && (pauseCtx->equipTargetItem <= 0xC1) &&
-                            ((gSaveContext.equips.buttonItems[IBTN_BC_C_LEFT] == ITEM_BOW) ||
-                             ((gSaveContext.equips.buttonItems[IBTN_BC_C_LEFT] >= ITEM_BOW_FIRE) &&
-                              (gSaveContext.equips.buttonItems[IBTN_BC_C_LEFT] <= ITEM_BOW_LIGHT)))) {
+                            ((gSaveContext.save.info.equips.buttonItems[IBTN_BC_C_LEFT] == ITEM_BOW) ||
+                             ((gSaveContext.save.info.equips.buttonItems[IBTN_BC_C_LEFT] >= ITEM_BOW_FIRE) &&
+                              (gSaveContext.save.info.equips.buttonItems[IBTN_BC_C_LEFT] <= ITEM_BOW_LIGHT)))) {
                             pauseCtx->equipTargetItem -= 0xBF - ITEM_BOW_FIRE;
                             pauseCtx->equipTargetSlot = SLOT_BOW;
                         } else {
-                            gSaveContext.equips.buttonItems[IBTN_BC_C_DOWN] =
-                                gSaveContext.equips.buttonItems[IBTN_BC_C_LEFT];
-                            gSaveContext.equips.cButtonSlots[IBTN_C_C_DOWN] =
-                                gSaveContext.equips.cButtonSlots[IBTN_C_C_LEFT];
+                            gSaveContext.save.info.equips.buttonItems[IBTN_BC_C_DOWN] =
+                                gSaveContext.save.info.equips.buttonItems[IBTN_BC_C_LEFT];
+                            gSaveContext.save.info.equips.cButtonSlots[IBTN_C_C_DOWN] =
+                               
+                                gSaveContext.save.info.equips.cButtonSlots[IBTN_C_C_LEFT];
                             Interface_LoadItemIcon2(play, IBTN_BC_C_DOWN);
                         }
                     } else {
-                        gSaveContext.equips.buttonItems[IBTN_BC_C_DOWN] = ITEM_NONE;
-                        gSaveContext.equips.cButtonSlots[IBTN_C_C_DOWN] = SLOT_NONE;
-                    }
-                } else if (pauseCtx->equipTargetSlot == gSaveContext.equips.cButtonSlots[IBTN_C_C_RIGHT]) {
-                    if (gSaveContext.equips.buttonItems[IBTN_BC_C_LEFT] != ITEM_NONE) {
+                        gSaveContext.save.info.equips.buttonItems[IBTN_BC_C_DOWN] = ITEM_NONE;
+                        gSaveContext.save.info.equips.cButtonSlots[IBTN_C_C_DOWN] = SLOT_NONE;
+                    }
+                } else if (pauseCtx->equipTargetSlot == gSaveContext.save.info.equips.cButtonSlots[IBTN_C_C_RIGHT]) {
+                    if (gSaveContext.save.info.equips.buttonItems[IBTN_BC_C_LEFT] != ITEM_NONE) {
                         if ((pauseCtx->equipTargetItem >= 0xBF) && (pauseCtx->equipTargetItem <= 0xC1) &&
-                            ((gSaveContext.equips.buttonItems[IBTN_BC_C_LEFT] == ITEM_BOW) ||
-                             ((gSaveContext.equips.buttonItems[IBTN_BC_C_LEFT] >= ITEM_BOW_FIRE) &&
-                              (gSaveContext.equips.buttonItems[IBTN_BC_C_LEFT] <= ITEM_BOW_LIGHT)))) {
+                            ((gSaveContext.save.info.equips.buttonItems[IBTN_BC_C_LEFT] == ITEM_BOW) ||
+                             ((gSaveContext.save.info.equips.buttonItems[IBTN_BC_C_LEFT] >= ITEM_BOW_FIRE) &&
+                              (gSaveContext.save.info.equips.buttonItems[IBTN_BC_C_LEFT] <= ITEM_BOW_LIGHT)))) {
                             pauseCtx->equipTargetItem -= 0xBF - ITEM_BOW_FIRE;
                             pauseCtx->equipTargetSlot = SLOT_BOW;
                         } else {
-                            gSaveContext.equips.buttonItems[IBTN_BC_C_RIGHT] =
-                                gSaveContext.equips.buttonItems[IBTN_BC_C_LEFT];
-                            gSaveContext.equips.cButtonSlots[IBTN_C_C_RIGHT] =
-                                gSaveContext.equips.cButtonSlots[IBTN_C_C_LEFT];
+                            gSaveContext.save.info.equips.buttonItems[IBTN_BC_C_RIGHT] =
+                                gSaveContext.save.info.equips.buttonItems[IBTN_BC_C_LEFT];
+                            gSaveContext.save.info.equips.cButtonSlots[IBTN_C_C_RIGHT] =
+                               
+                                gSaveContext.save.info.equips.cButtonSlots[IBTN_C_C_LEFT];
                             Interface_LoadItemIcon2(play, IBTN_BC_C_RIGHT);
                         }
                     } else {
-                        gSaveContext.equips.buttonItems[IBTN_BC_C_RIGHT] = ITEM_NONE;
-                        gSaveContext.equips.cButtonSlots[IBTN_C_C_RIGHT] = SLOT_NONE;
-=======
-                if (pauseCtx->equipTargetSlot == gSaveContext.save.info.equips.cButtonSlots[1]) {
-                    if (gSaveContext.save.info.equips.buttonItems[1] != ITEM_NONE) {
+                        gSaveContext.save.info.equips.buttonItems[IBTN_BC_C_RIGHT] = ITEM_NONE;
+                        gSaveContext.save.info.equips.cButtonSlots[IBTN_C_C_RIGHT] = SLOT_NONE;
+                    }
+                }
+
+                if ((pauseCtx->equipTargetItem >= 0xBF) && (pauseCtx->equipTargetItem <= 0xC1)) {
+                    if ((gSaveContext.save.info.equips.buttonItems[IBTN_BC_C_LEFT] == ITEM_BOW) ||
+                        ((gSaveContext.save.info.equips.buttonItems[IBTN_BC_C_LEFT] >= ITEM_BOW_FIRE) &&
+                         (gSaveContext.save.info.equips.buttonItems[IBTN_BC_C_LEFT] <= ITEM_BOW_LIGHT))) {
+                        pauseCtx->equipTargetItem -= 0xBF - ITEM_BOW_FIRE;
+                        pauseCtx->equipTargetSlot = SLOT_BOW;
+                    }
+                } else if (pauseCtx->equipTargetItem == ITEM_BOW) {
+                    if ((gSaveContext.save.info.equips.buttonItems[IBTN_BC_C_DOWN] >= ITEM_BOW_FIRE) &&
+                        (gSaveContext.save.info.equips.buttonItems[IBTN_BC_C_DOWN] <= ITEM_BOW_LIGHT)) {
+                        gSaveContext.save.info.equips.buttonItems[IBTN_BC_C_DOWN] =
+                            gSaveContext.save.info.equips.buttonItems[IBTN_BC_C_LEFT];
+                        gSaveContext.save.info.equips.cButtonSlots[IBTN_C_C_DOWN] =
+                            gSaveContext.save.info.equips.cButtonSlots[IBTN_C_C_LEFT];
+                        Interface_LoadItemIcon2(play, IBTN_BC_C_DOWN);
+                    } else if ((gSaveContext.save.info.equips.buttonItems[IBTN_BC_C_RIGHT] >= ITEM_BOW_FIRE) &&
+                               (gSaveContext.save.info.equips.buttonItems[IBTN_BC_C_RIGHT] <= ITEM_BOW_LIGHT)) {
+                        gSaveContext.save.info.equips.buttonItems[IBTN_BC_C_RIGHT] =
+                            gSaveContext.save.info.equips.buttonItems[IBTN_BC_C_LEFT];
+                        gSaveContext.save.info.equips.cButtonSlots[IBTN_C_C_RIGHT] =
+                            gSaveContext.save.info.equips.cButtonSlots[IBTN_C_C_LEFT];
+                        Interface_LoadItemIcon2(play, IBTN_BC_C_RIGHT);
+                    }
+                }
+
+                gSaveContext.save.info.equips.buttonItems[IBTN_BC_C_LEFT] = pauseCtx->equipTargetItem;
+                gSaveContext.save.info.equips.cButtonSlots[IBTN_C_C_LEFT] = pauseCtx->equipTargetSlot;
+                Interface_LoadItemIcon1(play, IBTN_BC_C_LEFT);
+
+                osSyncPrintf("Ｃ左sl_item_no=%d (1)=%d (2)=%d (3)=%d\n", pauseCtx->equipTargetItem,
+                             gSaveContext.save.info.equips.buttonItems[IBTN_BC_C_LEFT],
+                             gSaveContext.save.info.equips.buttonItems[IBTN_BC_C_DOWN],
+                             gSaveContext.save.info.equips.buttonItems[IBTN_BC_C_RIGHT]);
+                osSyncPrintf("Ｃ左sl_number=%d (1)=%d (2)=%d (3)=%d\n", pauseCtx->equipTargetSlot,
+                             gSaveContext.save.info.equips.cButtonSlots[IBTN_C_C_LEFT],
+                            
+                             gSaveContext.save.info.equips.cButtonSlots[IBTN_C_C_DOWN],
+                             gSaveContext.save.info.equips.cButtonSlots[IBTN_C_C_RIGHT]);
+            } else if (pauseCtx->equipTargetCBtn == 1) {
+                osSyncPrintf("Ｃ下sl_item_no=%d (1)=%d (2)=%d (3)=%d\n", pauseCtx->equipTargetItem,
+                             gSaveContext.save.info.equips.buttonItems[IBTN_BC_C_LEFT],
+                             gSaveContext.save.info.equips.buttonItems[IBTN_BC_C_DOWN],
+                             gSaveContext.save.info.equips.buttonItems[IBTN_BC_C_RIGHT]);
+                osSyncPrintf("Ｃ下sl_number=%d (1)=%d (2)=%d (3)=%d\n", pauseCtx->equipTargetSlot,
+                             gSaveContext.save.info.equips.cButtonSlots[IBTN_C_C_LEFT],
+                            
+                             gSaveContext.save.info.equips.cButtonSlots[IBTN_C_C_DOWN],
+                             gSaveContext.save.info.equips.cButtonSlots[IBTN_C_C_RIGHT]);
+
+                if (pauseCtx->equipTargetSlot == gSaveContext.save.info.equips.cButtonSlots[IBTN_C_C_LEFT]) {
+                    if (gSaveContext.save.info.equips.buttonItems[IBTN_BC_C_DOWN] != ITEM_NONE) {
                         if ((pauseCtx->equipTargetItem >= 0xBF) && (pauseCtx->equipTargetItem <= 0xC1) &&
-                            ((gSaveContext.save.info.equips.buttonItems[1] == ITEM_BOW) ||
-                             ((gSaveContext.save.info.equips.buttonItems[1] >= ITEM_BOW_FIRE) &&
-                              (gSaveContext.save.info.equips.buttonItems[1] <= ITEM_BOW_LIGHT)))) {
+                            ((gSaveContext.save.info.equips.buttonItems[IBTN_BC_C_DOWN] == ITEM_BOW) ||
+                             ((gSaveContext.save.info.equips.buttonItems[IBTN_BC_C_DOWN] >= ITEM_BOW_FIRE) &&
+                              (gSaveContext.save.info.equips.buttonItems[IBTN_BC_C_DOWN] <= ITEM_BOW_LIGHT)))) {
                             pauseCtx->equipTargetItem -= 0xBF - ITEM_BOW_FIRE;
                             pauseCtx->equipTargetSlot = SLOT_BOW;
                         } else {
-                            gSaveContext.save.info.equips.buttonItems[2] = gSaveContext.save.info.equips.buttonItems[1];
-                            gSaveContext.save.info.equips.cButtonSlots[1] =
-                                gSaveContext.save.info.equips.cButtonSlots[0];
-                            Interface_LoadItemIcon2(play, 2);
+                            gSaveContext.save.info.equips.buttonItems[IBTN_BC_C_LEFT] =
+                                gSaveContext.save.info.equips.buttonItems[IBTN_BC_C_DOWN];
+                            gSaveContext.save.info.equips.cButtonSlots[IBTN_C_C_LEFT] =
+                               
+                                gSaveContext.save.info.equips.cButtonSlots[IBTN_C_C_DOWN];
+                            Interface_LoadItemIcon2(play, IBTN_BC_C_LEFT);
                         }
                     } else {
-                        gSaveContext.save.info.equips.buttonItems[2] = ITEM_NONE;
-                        gSaveContext.save.info.equips.cButtonSlots[1] = SLOT_NONE;
-                    }
-                } else if (pauseCtx->equipTargetSlot == gSaveContext.save.info.equips.cButtonSlots[2]) {
-                    if (gSaveContext.save.info.equips.buttonItems[1] != ITEM_NONE) {
+                        gSaveContext.save.info.equips.buttonItems[IBTN_BC_C_LEFT] = ITEM_NONE;
+                        gSaveContext.save.info.equips.cButtonSlots[IBTN_C_C_LEFT] = SLOT_NONE;
+                    }
+                } else if (pauseCtx->equipTargetSlot == gSaveContext.save.info.equips.cButtonSlots[IBTN_C_C_RIGHT]) {
+                    if (gSaveContext.save.info.equips.buttonItems[IBTN_BC_C_DOWN] != ITEM_NONE) {
                         if ((pauseCtx->equipTargetItem >= 0xBF) && (pauseCtx->equipTargetItem <= 0xC1) &&
-                            ((gSaveContext.save.info.equips.buttonItems[1] == ITEM_BOW) ||
-                             ((gSaveContext.save.info.equips.buttonItems[1] >= ITEM_BOW_FIRE) &&
-                              (gSaveContext.save.info.equips.buttonItems[1] <= ITEM_BOW_LIGHT)))) {
+                            ((gSaveContext.save.info.equips.buttonItems[IBTN_BC_C_DOWN] == ITEM_BOW) ||
+                             ((gSaveContext.save.info.equips.buttonItems[IBTN_BC_C_DOWN] >= ITEM_BOW_FIRE) &&
+                              (gSaveContext.save.info.equips.buttonItems[IBTN_BC_C_DOWN] <= ITEM_BOW_LIGHT)))) {
                             pauseCtx->equipTargetItem -= 0xBF - ITEM_BOW_FIRE;
                             pauseCtx->equipTargetSlot = SLOT_BOW;
                         } else {
-                            gSaveContext.save.info.equips.buttonItems[3] = gSaveContext.save.info.equips.buttonItems[1];
-                            gSaveContext.save.info.equips.cButtonSlots[2] =
-                                gSaveContext.save.info.equips.cButtonSlots[0];
-                            Interface_LoadItemIcon2(play, 3);
+                            gSaveContext.save.info.equips.buttonItems[IBTN_BC_C_RIGHT] =
+                                gSaveContext.save.info.equips.buttonItems[IBTN_BC_C_DOWN];
+                            gSaveContext.save.info.equips.cButtonSlots[IBTN_C_C_RIGHT] =
+                               
+                                gSaveContext.save.info.equips.cButtonSlots[IBTN_C_C_DOWN];
+                            Interface_LoadItemIcon2(play, IBTN_BC_C_RIGHT);
                         }
                     } else {
-                        gSaveContext.save.info.equips.buttonItems[3] = ITEM_NONE;
-                        gSaveContext.save.info.equips.cButtonSlots[2] = SLOT_NONE;
->>>>>>> 6e7a6d41
+                        gSaveContext.save.info.equips.buttonItems[IBTN_BC_C_RIGHT] = ITEM_NONE;
+                        gSaveContext.save.info.equips.cButtonSlots[IBTN_C_C_RIGHT] = SLOT_NONE;
                     }
                 }
 
                 if ((pauseCtx->equipTargetItem >= 0xBF) && (pauseCtx->equipTargetItem <= 0xC1)) {
-<<<<<<< HEAD
-                    if ((gSaveContext.equips.buttonItems[IBTN_BC_C_LEFT] == ITEM_BOW) ||
-                        ((gSaveContext.equips.buttonItems[IBTN_BC_C_LEFT] >= ITEM_BOW_FIRE) &&
-                         (gSaveContext.equips.buttonItems[IBTN_BC_C_LEFT] <= ITEM_BOW_LIGHT))) {
-=======
-                    if ((gSaveContext.save.info.equips.buttonItems[1] == ITEM_BOW) ||
-                        ((gSaveContext.save.info.equips.buttonItems[1] >= ITEM_BOW_FIRE) &&
-                         (gSaveContext.save.info.equips.buttonItems[1] <= ITEM_BOW_LIGHT))) {
->>>>>>> 6e7a6d41
+                    if ((gSaveContext.save.info.equips.buttonItems[IBTN_BC_C_DOWN] == ITEM_BOW) ||
+                        ((gSaveContext.save.info.equips.buttonItems[IBTN_BC_C_DOWN] >= ITEM_BOW_FIRE) &&
+                         (gSaveContext.save.info.equips.buttonItems[IBTN_BC_C_DOWN] <= ITEM_BOW_LIGHT))) {
                         pauseCtx->equipTargetItem -= 0xBF - ITEM_BOW_FIRE;
                         pauseCtx->equipTargetSlot = SLOT_BOW;
                     }
                 } else if (pauseCtx->equipTargetItem == ITEM_BOW) {
-<<<<<<< HEAD
-                    if ((gSaveContext.equips.buttonItems[IBTN_BC_C_DOWN] >= ITEM_BOW_FIRE) &&
-                        (gSaveContext.equips.buttonItems[IBTN_BC_C_DOWN] <= ITEM_BOW_LIGHT)) {
-                        gSaveContext.equips.buttonItems[IBTN_BC_C_DOWN] =
-                            gSaveContext.equips.buttonItems[IBTN_BC_C_LEFT];
-                        gSaveContext.equips.cButtonSlots[IBTN_C_C_DOWN] =
-                            gSaveContext.equips.cButtonSlots[IBTN_C_C_LEFT];
-                        Interface_LoadItemIcon2(play, IBTN_BC_C_DOWN);
-                    } else if ((gSaveContext.equips.buttonItems[IBTN_BC_C_RIGHT] >= ITEM_BOW_FIRE) &&
-                               (gSaveContext.equips.buttonItems[IBTN_BC_C_RIGHT] <= ITEM_BOW_LIGHT)) {
-                        gSaveContext.equips.buttonItems[IBTN_BC_C_RIGHT] =
-                            gSaveContext.equips.buttonItems[IBTN_BC_C_LEFT];
-                        gSaveContext.equips.cButtonSlots[IBTN_C_C_RIGHT] =
-                            gSaveContext.equips.cButtonSlots[IBTN_C_C_LEFT];
+                    if ((gSaveContext.save.info.equips.buttonItems[IBTN_BC_C_LEFT] >= ITEM_BOW_FIRE) &&
+                        (gSaveContext.save.info.equips.buttonItems[IBTN_BC_C_LEFT] <= ITEM_BOW_LIGHT)) {
+                        gSaveContext.save.info.equips.buttonItems[IBTN_BC_C_LEFT] =
+                            gSaveContext.save.info.equips.buttonItems[IBTN_BC_C_DOWN];
+                        Interface_LoadItemIcon2(play, IBTN_BC_C_LEFT);
+                    } else if ((gSaveContext.save.info.equips.buttonItems[IBTN_BC_C_RIGHT] >= ITEM_BOW_FIRE) &&
+                               (gSaveContext.save.info.equips.buttonItems[IBTN_BC_C_RIGHT] <= ITEM_BOW_LIGHT)) {
+                        gSaveContext.save.info.equips.buttonItems[IBTN_BC_C_RIGHT] =
+                            gSaveContext.save.info.equips.buttonItems[IBTN_BC_C_DOWN];
                         Interface_LoadItemIcon2(play, IBTN_BC_C_RIGHT);
                     }
                 }
 
-                gSaveContext.equips.buttonItems[IBTN_BC_C_LEFT] = pauseCtx->equipTargetItem;
-                gSaveContext.equips.cButtonSlots[IBTN_C_C_LEFT] = pauseCtx->equipTargetSlot;
-                Interface_LoadItemIcon1(play, IBTN_BC_C_LEFT);
-
-                osSyncPrintf("Ｃ左sl_item_no=%d (1)=%d (2)=%d (3)=%d\n", pauseCtx->equipTargetItem,
-                             gSaveContext.equips.buttonItems[IBTN_BC_C_LEFT],
-                             gSaveContext.equips.buttonItems[IBTN_BC_C_DOWN],
-                             gSaveContext.equips.buttonItems[IBTN_BC_C_RIGHT]);
-                osSyncPrintf("Ｃ左sl_number=%d (1)=%d (2)=%d (3)=%d\n", pauseCtx->equipTargetSlot,
-                             gSaveContext.equips.cButtonSlots[IBTN_C_C_LEFT],
-                             gSaveContext.equips.cButtonSlots[IBTN_C_C_DOWN],
-                             gSaveContext.equips.cButtonSlots[IBTN_C_C_RIGHT]);
-            } else if (pauseCtx->equipTargetCBtn == 1) {
+                gSaveContext.save.info.equips.buttonItems[IBTN_BC_C_DOWN] = pauseCtx->equipTargetItem;
+                gSaveContext.save.info.equips.cButtonSlots[IBTN_C_C_DOWN] = pauseCtx->equipTargetSlot;
+                Interface_LoadItemIcon1(play, IBTN_BC_C_DOWN);
+
                 osSyncPrintf("Ｃ下sl_item_no=%d (1)=%d (2)=%d (3)=%d\n", pauseCtx->equipTargetItem,
-                             gSaveContext.equips.buttonItems[IBTN_BC_C_LEFT],
-                             gSaveContext.equips.buttonItems[IBTN_BC_C_DOWN],
-                             gSaveContext.equips.buttonItems[IBTN_BC_C_RIGHT]);
+                             gSaveContext.save.info.equips.buttonItems[IBTN_BC_C_LEFT],
+                             gSaveContext.save.info.equips.buttonItems[IBTN_BC_C_DOWN],
+                             gSaveContext.save.info.equips.buttonItems[IBTN_BC_C_RIGHT]);
                 osSyncPrintf("Ｃ下sl_number=%d (1)=%d (2)=%d (3)=%d\n", pauseCtx->equipTargetSlot,
-                             gSaveContext.equips.cButtonSlots[IBTN_C_C_LEFT],
-                             gSaveContext.equips.cButtonSlots[IBTN_C_C_DOWN],
-                             gSaveContext.equips.cButtonSlots[IBTN_C_C_RIGHT]);
-
-                if (pauseCtx->equipTargetSlot == gSaveContext.equips.cButtonSlots[IBTN_C_C_LEFT]) {
-                    if (gSaveContext.equips.buttonItems[IBTN_BC_C_DOWN] != ITEM_NONE) {
+                             gSaveContext.save.info.equips.cButtonSlots[IBTN_C_C_LEFT],
+                            
+                             gSaveContext.save.info.equips.cButtonSlots[IBTN_C_C_DOWN],
+                             gSaveContext.save.info.equips.cButtonSlots[IBTN_C_C_RIGHT]);
+            } else {
+                osSyncPrintf("Ｃ右sl_item_no=%d (1)=%d (2)=%d (3)=%d\n", pauseCtx->equipTargetItem,
+                             gSaveContext.save.info.equips.buttonItems[IBTN_BC_C_LEFT],
+                             gSaveContext.save.info.equips.buttonItems[IBTN_BC_C_DOWN],
+                             gSaveContext.save.info.equips.buttonItems[IBTN_BC_C_RIGHT]);
+                osSyncPrintf("Ｃ右sl_number=%d (1)=%d (2)=%d (3)=%d\n", pauseCtx->equipTargetSlot,
+                             gSaveContext.save.info.equips.cButtonSlots[IBTN_C_C_LEFT],
+                            
+                             gSaveContext.save.info.equips.cButtonSlots[IBTN_C_C_DOWN],
+                             gSaveContext.save.info.equips.cButtonSlots[IBTN_C_C_RIGHT]);
+
+                if (pauseCtx->equipTargetSlot == gSaveContext.save.info.equips.cButtonSlots[IBTN_C_C_LEFT]) {
+                    if (gSaveContext.save.info.equips.buttonItems[IBTN_BC_C_RIGHT] != ITEM_NONE) {
                         if ((pauseCtx->equipTargetItem >= 0xBF) && (pauseCtx->equipTargetItem <= 0xC1) &&
-                            ((gSaveContext.equips.buttonItems[IBTN_BC_C_DOWN] == ITEM_BOW) ||
-                             ((gSaveContext.equips.buttonItems[IBTN_BC_C_DOWN] >= ITEM_BOW_FIRE) &&
-                              (gSaveContext.equips.buttonItems[IBTN_BC_C_DOWN] <= ITEM_BOW_LIGHT)))) {
+                            ((gSaveContext.save.info.equips.buttonItems[IBTN_BC_C_RIGHT] == ITEM_BOW) ||
+                             ((gSaveContext.save.info.equips.buttonItems[IBTN_BC_C_RIGHT] >= ITEM_BOW_FIRE) &&
+                              (gSaveContext.save.info.equips.buttonItems[IBTN_BC_C_RIGHT] <= ITEM_BOW_LIGHT)))) {
                             pauseCtx->equipTargetItem -= 0xBF - ITEM_BOW_FIRE;
                             pauseCtx->equipTargetSlot = SLOT_BOW;
                         } else {
-                            gSaveContext.equips.buttonItems[IBTN_BC_C_LEFT] =
-                                gSaveContext.equips.buttonItems[IBTN_BC_C_DOWN];
-                            gSaveContext.equips.cButtonSlots[IBTN_C_C_LEFT] =
-                                gSaveContext.equips.cButtonSlots[IBTN_C_C_DOWN];
+                            gSaveContext.save.info.equips.buttonItems[IBTN_BC_C_LEFT] =
+                                gSaveContext.save.info.equips.buttonItems[IBTN_BC_C_RIGHT];
+                            gSaveContext.save.info.equips.cButtonSlots[IBTN_C_C_LEFT] =
+                               
+                                gSaveContext.save.info.equips.cButtonSlots[IBTN_C_C_RIGHT];
                             Interface_LoadItemIcon2(play, IBTN_BC_C_LEFT);
                         }
                     } else {
-                        gSaveContext.equips.buttonItems[IBTN_BC_C_LEFT] = ITEM_NONE;
-                        gSaveContext.equips.cButtonSlots[IBTN_C_C_LEFT] = SLOT_NONE;
-                    }
-                } else if (pauseCtx->equipTargetSlot == gSaveContext.equips.cButtonSlots[IBTN_C_C_RIGHT]) {
-                    if (gSaveContext.equips.buttonItems[IBTN_BC_C_DOWN] != ITEM_NONE) {
+                        gSaveContext.save.info.equips.buttonItems[IBTN_BC_C_LEFT] = ITEM_NONE;
+                        gSaveContext.save.info.equips.cButtonSlots[IBTN_C_C_LEFT] = SLOT_NONE;
+                    }
+                } else if (pauseCtx->equipTargetSlot == gSaveContext.save.info.equips.cButtonSlots[IBTN_C_C_DOWN]) {
+                    if (gSaveContext.save.info.equips.buttonItems[IBTN_BC_C_RIGHT] != ITEM_NONE) {
                         if ((pauseCtx->equipTargetItem >= 0xBF) && (pauseCtx->equipTargetItem <= 0xC1) &&
-                            ((gSaveContext.equips.buttonItems[IBTN_BC_C_DOWN] == ITEM_BOW) ||
-                             ((gSaveContext.equips.buttonItems[IBTN_BC_C_DOWN] >= ITEM_BOW_FIRE) &&
-                              (gSaveContext.equips.buttonItems[IBTN_BC_C_DOWN] <= ITEM_BOW_LIGHT)))) {
+                            ((gSaveContext.save.info.equips.buttonItems[IBTN_BC_C_RIGHT] == ITEM_BOW) ||
+                             ((gSaveContext.save.info.equips.buttonItems[IBTN_BC_C_RIGHT] >= ITEM_BOW_FIRE) &&
+                              (gSaveContext.save.info.equips.buttonItems[IBTN_BC_C_RIGHT] <= ITEM_BOW_LIGHT)))) {
                             pauseCtx->equipTargetItem -= 0xBF - ITEM_BOW_FIRE;
                             pauseCtx->equipTargetSlot = SLOT_BOW;
                         } else {
-                            gSaveContext.equips.buttonItems[IBTN_BC_C_RIGHT] =
-                                gSaveContext.equips.buttonItems[IBTN_BC_C_DOWN];
-                            gSaveContext.equips.cButtonSlots[IBTN_C_C_RIGHT] =
-                                gSaveContext.equips.cButtonSlots[IBTN_C_C_DOWN];
-                            Interface_LoadItemIcon2(play, IBTN_BC_C_RIGHT);
+                            gSaveContext.save.info.equips.buttonItems[IBTN_BC_C_DOWN] =
+                                gSaveContext.save.info.equips.buttonItems[IBTN_BC_C_RIGHT];
+                            gSaveContext.save.info.equips.cButtonSlots[IBTN_C_C_DOWN] =
+                               
+                                gSaveContext.save.info.equips.cButtonSlots[IBTN_C_C_RIGHT];
+                            Interface_LoadItemIcon2(play, IBTN_BC_C_DOWN);
                         }
                     } else {
-                        gSaveContext.equips.buttonItems[IBTN_BC_C_RIGHT] = ITEM_NONE;
-                        gSaveContext.equips.cButtonSlots[IBTN_C_C_RIGHT] = SLOT_NONE;
-=======
-                    if ((gSaveContext.save.info.equips.buttonItems[2] >= ITEM_BOW_FIRE) &&
-                        (gSaveContext.save.info.equips.buttonItems[2] <= ITEM_BOW_LIGHT)) {
-                        gSaveContext.save.info.equips.buttonItems[2] = gSaveContext.save.info.equips.buttonItems[1];
-                        gSaveContext.save.info.equips.cButtonSlots[1] = gSaveContext.save.info.equips.cButtonSlots[0];
-                        Interface_LoadItemIcon2(play, 2);
-                    } else if ((gSaveContext.save.info.equips.buttonItems[3] >= ITEM_BOW_FIRE) &&
-                               (gSaveContext.save.info.equips.buttonItems[3] <= ITEM_BOW_LIGHT)) {
-                        gSaveContext.save.info.equips.buttonItems[3] = gSaveContext.save.info.equips.buttonItems[1];
-                        gSaveContext.save.info.equips.cButtonSlots[2] = gSaveContext.save.info.equips.cButtonSlots[0];
-                        Interface_LoadItemIcon2(play, 3);
-                    }
-                }
-
-                gSaveContext.save.info.equips.buttonItems[1] = pauseCtx->equipTargetItem;
-                gSaveContext.save.info.equips.cButtonSlots[0] = pauseCtx->equipTargetSlot;
-                Interface_LoadItemIcon1(play, 1);
-
-                osSyncPrintf("Ｃ左sl_item_no=%d (1)=%d (2)=%d (3)=%d\n", pauseCtx->equipTargetItem,
-                             gSaveContext.save.info.equips.buttonItems[1], gSaveContext.save.info.equips.buttonItems[2],
-                             gSaveContext.save.info.equips.buttonItems[3]);
-                osSyncPrintf("Ｃ左sl_number=%d (1)=%d (2)=%d (3)=%d\n", pauseCtx->equipTargetSlot,
-                             gSaveContext.save.info.equips.cButtonSlots[0],
-                             gSaveContext.save.info.equips.cButtonSlots[1],
-                             gSaveContext.save.info.equips.cButtonSlots[2]);
-            } else if (pauseCtx->equipTargetCBtn == 1) {
-                osSyncPrintf("Ｃ下sl_item_no=%d (1)=%d (2)=%d (3)=%d\n", pauseCtx->equipTargetItem,
-                             gSaveContext.save.info.equips.buttonItems[1], gSaveContext.save.info.equips.buttonItems[2],
-                             gSaveContext.save.info.equips.buttonItems[3]);
-                osSyncPrintf("Ｃ下sl_number=%d (1)=%d (2)=%d (3)=%d\n", pauseCtx->equipTargetSlot,
-                             gSaveContext.save.info.equips.cButtonSlots[0],
-                             gSaveContext.save.info.equips.cButtonSlots[1],
-                             gSaveContext.save.info.equips.cButtonSlots[2]);
-
-                if (pauseCtx->equipTargetSlot == gSaveContext.save.info.equips.cButtonSlots[0]) {
-                    if (gSaveContext.save.info.equips.buttonItems[2] != ITEM_NONE) {
-                        if ((pauseCtx->equipTargetItem >= 0xBF) && (pauseCtx->equipTargetItem <= 0xC1) &&
-                            ((gSaveContext.save.info.equips.buttonItems[2] == ITEM_BOW) ||
-                             ((gSaveContext.save.info.equips.buttonItems[2] >= ITEM_BOW_FIRE) &&
-                              (gSaveContext.save.info.equips.buttonItems[2] <= ITEM_BOW_LIGHT)))) {
-                            pauseCtx->equipTargetItem -= 0xBF - ITEM_BOW_FIRE;
-                            pauseCtx->equipTargetSlot = SLOT_BOW;
-                        } else {
-                            gSaveContext.save.info.equips.buttonItems[1] = gSaveContext.save.info.equips.buttonItems[2];
-                            gSaveContext.save.info.equips.cButtonSlots[0] =
-                                gSaveContext.save.info.equips.cButtonSlots[1];
-                            Interface_LoadItemIcon2(play, 1);
-                        }
-                    } else {
-                        gSaveContext.save.info.equips.buttonItems[1] = ITEM_NONE;
-                        gSaveContext.save.info.equips.cButtonSlots[0] = SLOT_NONE;
-                    }
-                } else if (pauseCtx->equipTargetSlot == gSaveContext.save.info.equips.cButtonSlots[2]) {
-                    if (gSaveContext.save.info.equips.buttonItems[2] != ITEM_NONE) {
-                        if ((pauseCtx->equipTargetItem >= 0xBF) && (pauseCtx->equipTargetItem <= 0xC1) &&
-                            ((gSaveContext.save.info.equips.buttonItems[2] == ITEM_BOW) ||
-                             ((gSaveContext.save.info.equips.buttonItems[2] >= ITEM_BOW_FIRE) &&
-                              (gSaveContext.save.info.equips.buttonItems[2] <= ITEM_BOW_LIGHT)))) {
-                            pauseCtx->equipTargetItem -= 0xBF - ITEM_BOW_FIRE;
-                            pauseCtx->equipTargetSlot = SLOT_BOW;
-                        } else {
-                            gSaveContext.save.info.equips.buttonItems[3] = gSaveContext.save.info.equips.buttonItems[2];
-                            gSaveContext.save.info.equips.cButtonSlots[2] =
-                                gSaveContext.save.info.equips.cButtonSlots[1];
-                            Interface_LoadItemIcon2(play, 3);
-                        }
-                    } else {
-                        gSaveContext.save.info.equips.buttonItems[3] = ITEM_NONE;
-                        gSaveContext.save.info.equips.cButtonSlots[2] = SLOT_NONE;
->>>>>>> 6e7a6d41
+                        gSaveContext.save.info.equips.buttonItems[IBTN_BC_C_DOWN] = ITEM_NONE;
+                        gSaveContext.save.info.equips.cButtonSlots[IBTN_C_C_DOWN] = SLOT_NONE;
                     }
                 }
 
                 if ((pauseCtx->equipTargetItem >= 0xBF) && (pauseCtx->equipTargetItem <= 0xC1)) {
-<<<<<<< HEAD
-                    if ((gSaveContext.equips.buttonItems[IBTN_BC_C_DOWN] == ITEM_BOW) ||
-                        ((gSaveContext.equips.buttonItems[IBTN_BC_C_DOWN] >= ITEM_BOW_FIRE) &&
-                         (gSaveContext.equips.buttonItems[IBTN_BC_C_DOWN] <= ITEM_BOW_LIGHT))) {
-=======
-                    if ((gSaveContext.save.info.equips.buttonItems[2] == ITEM_BOW) ||
-                        ((gSaveContext.save.info.equips.buttonItems[2] >= ITEM_BOW_FIRE) &&
-                         (gSaveContext.save.info.equips.buttonItems[2] <= ITEM_BOW_LIGHT))) {
->>>>>>> 6e7a6d41
+                    if ((gSaveContext.save.info.equips.buttonItems[IBTN_BC_C_RIGHT] == ITEM_BOW) ||
+                        ((gSaveContext.save.info.equips.buttonItems[IBTN_BC_C_RIGHT] >= ITEM_BOW_FIRE) &&
+                         (gSaveContext.save.info.equips.buttonItems[IBTN_BC_C_RIGHT] <= ITEM_BOW_LIGHT))) {
                         pauseCtx->equipTargetItem -= 0xBF - ITEM_BOW_FIRE;
                         pauseCtx->equipTargetSlot = SLOT_BOW;
                     }
                 } else if (pauseCtx->equipTargetItem == ITEM_BOW) {
-<<<<<<< HEAD
-                    if ((gSaveContext.equips.buttonItems[IBTN_BC_C_LEFT] >= ITEM_BOW_FIRE) &&
-                        (gSaveContext.equips.buttonItems[IBTN_BC_C_LEFT] <= ITEM_BOW_LIGHT)) {
-                        gSaveContext.equips.buttonItems[IBTN_BC_C_LEFT] =
-                            gSaveContext.equips.buttonItems[IBTN_BC_C_DOWN];
+                    if ((gSaveContext.save.info.equips.buttonItems[IBTN_BC_C_LEFT] >= ITEM_BOW_FIRE) &&
+                        (gSaveContext.save.info.equips.buttonItems[IBTN_BC_C_LEFT] <= ITEM_BOW_LIGHT)) {
+                        gSaveContext.save.info.equips.buttonItems[IBTN_BC_C_LEFT] =
+                            gSaveContext.save.info.equips.buttonItems[IBTN_BC_C_RIGHT];
                         Interface_LoadItemIcon2(play, IBTN_BC_C_LEFT);
-                    } else if ((gSaveContext.equips.buttonItems[IBTN_BC_C_RIGHT] >= ITEM_BOW_FIRE) &&
-                               (gSaveContext.equips.buttonItems[IBTN_BC_C_RIGHT] <= ITEM_BOW_LIGHT)) {
-                        gSaveContext.equips.buttonItems[IBTN_BC_C_RIGHT] =
-                            gSaveContext.equips.buttonItems[IBTN_BC_C_DOWN];
-                        Interface_LoadItemIcon2(play, IBTN_BC_C_RIGHT);
-                    }
-                }
-
-                gSaveContext.equips.buttonItems[IBTN_BC_C_DOWN] = pauseCtx->equipTargetItem;
-                gSaveContext.equips.cButtonSlots[IBTN_C_C_DOWN] = pauseCtx->equipTargetSlot;
-                Interface_LoadItemIcon1(play, IBTN_BC_C_DOWN);
-
-                osSyncPrintf("Ｃ下sl_item_no=%d (1)=%d (2)=%d (3)=%d\n", pauseCtx->equipTargetItem,
-                             gSaveContext.equips.buttonItems[IBTN_BC_C_LEFT],
-                             gSaveContext.equips.buttonItems[IBTN_BC_C_DOWN],
-                             gSaveContext.equips.buttonItems[IBTN_BC_C_RIGHT]);
-                osSyncPrintf("Ｃ下sl_number=%d (1)=%d (2)=%d (3)=%d\n", pauseCtx->equipTargetSlot,
-                             gSaveContext.equips.cButtonSlots[IBTN_C_C_LEFT],
-                             gSaveContext.equips.cButtonSlots[IBTN_C_C_DOWN],
-                             gSaveContext.equips.cButtonSlots[IBTN_C_C_RIGHT]);
-            } else {
+                    } else if ((gSaveContext.save.info.equips.buttonItems[IBTN_BC_C_DOWN] >= ITEM_BOW_FIRE) &&
+                               (gSaveContext.save.info.equips.buttonItems[IBTN_BC_C_DOWN] <= ITEM_BOW_LIGHT)) {
+                        gSaveContext.save.info.equips.buttonItems[IBTN_BC_C_DOWN] =
+                            gSaveContext.save.info.equips.buttonItems[IBTN_BC_C_RIGHT];
+                        Interface_LoadItemIcon2(play, IBTN_BC_C_DOWN);
+                    }
+                }
+
+                gSaveContext.save.info.equips.buttonItems[IBTN_BC_C_RIGHT] = pauseCtx->equipTargetItem;
+                gSaveContext.save.info.equips.cButtonSlots[IBTN_C_C_RIGHT] = pauseCtx->equipTargetSlot;
+                Interface_LoadItemIcon1(play, IBTN_BC_C_RIGHT);
+
                 osSyncPrintf("Ｃ右sl_item_no=%d (1)=%d (2)=%d (3)=%d\n", pauseCtx->equipTargetItem,
-                             gSaveContext.equips.buttonItems[IBTN_BC_C_LEFT],
-                             gSaveContext.equips.buttonItems[IBTN_BC_C_DOWN],
-                             gSaveContext.equips.buttonItems[IBTN_BC_C_RIGHT]);
+                             gSaveContext.save.info.equips.buttonItems[IBTN_BC_C_LEFT],
+                             gSaveContext.save.info.equips.buttonItems[IBTN_BC_C_DOWN],
+                             gSaveContext.save.info.equips.buttonItems[IBTN_BC_C_RIGHT]);
                 osSyncPrintf("Ｃ右sl_number=%d (1)=%d (2)=%d (3)=%d\n", pauseCtx->equipTargetSlot,
-                             gSaveContext.equips.cButtonSlots[IBTN_C_C_LEFT],
-                             gSaveContext.equips.cButtonSlots[IBTN_C_C_DOWN],
-                             gSaveContext.equips.cButtonSlots[IBTN_C_C_RIGHT]);
-
-                if (pauseCtx->equipTargetSlot == gSaveContext.equips.cButtonSlots[IBTN_C_C_LEFT]) {
-                    if (gSaveContext.equips.buttonItems[IBTN_BC_C_RIGHT] != ITEM_NONE) {
-                        if ((pauseCtx->equipTargetItem >= 0xBF) && (pauseCtx->equipTargetItem <= 0xC1) &&
-                            ((gSaveContext.equips.buttonItems[IBTN_BC_C_RIGHT] == ITEM_BOW) ||
-                             ((gSaveContext.equips.buttonItems[IBTN_BC_C_RIGHT] >= ITEM_BOW_FIRE) &&
-                              (gSaveContext.equips.buttonItems[IBTN_BC_C_RIGHT] <= ITEM_BOW_LIGHT)))) {
-                            pauseCtx->equipTargetItem -= 0xBF - ITEM_BOW_FIRE;
-                            pauseCtx->equipTargetSlot = SLOT_BOW;
-                        } else {
-                            gSaveContext.equips.buttonItems[IBTN_BC_C_LEFT] =
-                                gSaveContext.equips.buttonItems[IBTN_BC_C_RIGHT];
-                            gSaveContext.equips.cButtonSlots[IBTN_C_C_LEFT] =
-                                gSaveContext.equips.cButtonSlots[IBTN_C_C_RIGHT];
-                            Interface_LoadItemIcon2(play, IBTN_BC_C_LEFT);
-                        }
-                    } else {
-                        gSaveContext.equips.buttonItems[IBTN_BC_C_LEFT] = ITEM_NONE;
-                        gSaveContext.equips.cButtonSlots[IBTN_C_C_LEFT] = SLOT_NONE;
-                    }
-                } else if (pauseCtx->equipTargetSlot == gSaveContext.equips.cButtonSlots[IBTN_C_C_DOWN]) {
-                    if (gSaveContext.equips.buttonItems[IBTN_BC_C_RIGHT] != ITEM_NONE) {
-                        if ((pauseCtx->equipTargetItem >= 0xBF) && (pauseCtx->equipTargetItem <= 0xC1) &&
-                            ((gSaveContext.equips.buttonItems[IBTN_BC_C_RIGHT] == ITEM_BOW) ||
-                             ((gSaveContext.equips.buttonItems[IBTN_BC_C_RIGHT] >= ITEM_BOW_FIRE) &&
-                              (gSaveContext.equips.buttonItems[IBTN_BC_C_RIGHT] <= ITEM_BOW_LIGHT)))) {
-                            pauseCtx->equipTargetItem -= 0xBF - ITEM_BOW_FIRE;
-                            pauseCtx->equipTargetSlot = SLOT_BOW;
-                        } else {
-                            gSaveContext.equips.buttonItems[IBTN_BC_C_DOWN] =
-                                gSaveContext.equips.buttonItems[IBTN_BC_C_RIGHT];
-                            gSaveContext.equips.cButtonSlots[IBTN_C_C_DOWN] =
-                                gSaveContext.equips.cButtonSlots[IBTN_C_C_RIGHT];
-                            Interface_LoadItemIcon2(play, IBTN_BC_C_DOWN);
-                        }
-                    } else {
-                        gSaveContext.equips.buttonItems[IBTN_BC_C_DOWN] = ITEM_NONE;
-                        gSaveContext.equips.cButtonSlots[IBTN_C_C_DOWN] = SLOT_NONE;
-=======
-                    if ((gSaveContext.save.info.equips.buttonItems[1] >= ITEM_BOW_FIRE) &&
-                        (gSaveContext.save.info.equips.buttonItems[1] <= ITEM_BOW_LIGHT)) {
-                        gSaveContext.save.info.equips.buttonItems[1] = gSaveContext.save.info.equips.buttonItems[2];
-                        Interface_LoadItemIcon2(play, 1);
-                    } else if ((gSaveContext.save.info.equips.buttonItems[3] >= ITEM_BOW_FIRE) &&
-                               (gSaveContext.save.info.equips.buttonItems[3] <= ITEM_BOW_LIGHT)) {
-                        gSaveContext.save.info.equips.buttonItems[3] = gSaveContext.save.info.equips.buttonItems[2];
-                        Interface_LoadItemIcon2(play, 3);
-                    }
-                }
-
-                gSaveContext.save.info.equips.buttonItems[2] = pauseCtx->equipTargetItem;
-                gSaveContext.save.info.equips.cButtonSlots[1] = pauseCtx->equipTargetSlot;
-                Interface_LoadItemIcon1(play, 2);
-
-                osSyncPrintf("Ｃ下sl_item_no=%d (1)=%d (2)=%d (3)=%d\n", pauseCtx->equipTargetItem,
-                             gSaveContext.save.info.equips.buttonItems[1], gSaveContext.save.info.equips.buttonItems[2],
-                             gSaveContext.save.info.equips.buttonItems[3]);
-                osSyncPrintf("Ｃ下sl_number=%d (1)=%d (2)=%d (3)=%d\n", pauseCtx->equipTargetSlot,
-                             gSaveContext.save.info.equips.cButtonSlots[0],
-                             gSaveContext.save.info.equips.cButtonSlots[1],
-                             gSaveContext.save.info.equips.cButtonSlots[2]);
-            } else {
-                osSyncPrintf("Ｃ右sl_item_no=%d (1)=%d (2)=%d (3)=%d\n", pauseCtx->equipTargetItem,
-                             gSaveContext.save.info.equips.buttonItems[1], gSaveContext.save.info.equips.buttonItems[2],
-                             gSaveContext.save.info.equips.buttonItems[3]);
-                osSyncPrintf("Ｃ右sl_number=%d (1)=%d (2)=%d (3)=%d\n", pauseCtx->equipTargetSlot,
-                             gSaveContext.save.info.equips.cButtonSlots[0],
-                             gSaveContext.save.info.equips.cButtonSlots[1],
-                             gSaveContext.save.info.equips.cButtonSlots[2]);
-
-                if (pauseCtx->equipTargetSlot == gSaveContext.save.info.equips.cButtonSlots[0]) {
-                    if (gSaveContext.save.info.equips.buttonItems[3] != ITEM_NONE) {
-                        if ((pauseCtx->equipTargetItem >= 0xBF) && (pauseCtx->equipTargetItem <= 0xC1) &&
-                            ((gSaveContext.save.info.equips.buttonItems[3] == ITEM_BOW) ||
-                             ((gSaveContext.save.info.equips.buttonItems[3] >= ITEM_BOW_FIRE) &&
-                              (gSaveContext.save.info.equips.buttonItems[3] <= ITEM_BOW_LIGHT)))) {
-                            pauseCtx->equipTargetItem -= 0xBF - ITEM_BOW_FIRE;
-                            pauseCtx->equipTargetSlot = SLOT_BOW;
-                        } else {
-                            gSaveContext.save.info.equips.buttonItems[1] = gSaveContext.save.info.equips.buttonItems[3];
-                            gSaveContext.save.info.equips.cButtonSlots[0] =
-                                gSaveContext.save.info.equips.cButtonSlots[2];
-                            Interface_LoadItemIcon2(play, 1);
-                        }
-                    } else {
-                        gSaveContext.save.info.equips.buttonItems[1] = ITEM_NONE;
-                        gSaveContext.save.info.equips.cButtonSlots[0] = SLOT_NONE;
-                    }
-                } else if (pauseCtx->equipTargetSlot == gSaveContext.save.info.equips.cButtonSlots[1]) {
-                    if (gSaveContext.save.info.equips.buttonItems[3] != ITEM_NONE) {
-                        if ((pauseCtx->equipTargetItem >= 0xBF) && (pauseCtx->equipTargetItem <= 0xC1) &&
-                            ((gSaveContext.save.info.equips.buttonItems[3] == ITEM_BOW) ||
-                             ((gSaveContext.save.info.equips.buttonItems[3] >= ITEM_BOW_FIRE) &&
-                              (gSaveContext.save.info.equips.buttonItems[3] <= ITEM_BOW_LIGHT)))) {
-                            pauseCtx->equipTargetItem -= 0xBF - ITEM_BOW_FIRE;
-                            pauseCtx->equipTargetSlot = SLOT_BOW;
-                        } else {
-                            gSaveContext.save.info.equips.buttonItems[2] = gSaveContext.save.info.equips.buttonItems[3];
-                            gSaveContext.save.info.equips.cButtonSlots[1] =
-                                gSaveContext.save.info.equips.cButtonSlots[2];
-                            Interface_LoadItemIcon2(play, 2);
-                        }
-                    } else {
-                        gSaveContext.save.info.equips.buttonItems[2] = ITEM_NONE;
-                        gSaveContext.save.info.equips.cButtonSlots[1] = SLOT_NONE;
->>>>>>> 6e7a6d41
-                    }
-                }
-
-                if ((pauseCtx->equipTargetItem >= 0xBF) && (pauseCtx->equipTargetItem <= 0xC1)) {
-<<<<<<< HEAD
-                    if ((gSaveContext.equips.buttonItems[IBTN_BC_C_RIGHT] == ITEM_BOW) ||
-                        ((gSaveContext.equips.buttonItems[IBTN_BC_C_RIGHT] >= ITEM_BOW_FIRE) &&
-                         (gSaveContext.equips.buttonItems[IBTN_BC_C_RIGHT] <= ITEM_BOW_LIGHT))) {
-=======
-                    if ((gSaveContext.save.info.equips.buttonItems[3] == ITEM_BOW) ||
-                        ((gSaveContext.save.info.equips.buttonItems[3] >= ITEM_BOW_FIRE) &&
-                         (gSaveContext.save.info.equips.buttonItems[3] <= ITEM_BOW_LIGHT))) {
->>>>>>> 6e7a6d41
-                        pauseCtx->equipTargetItem -= 0xBF - ITEM_BOW_FIRE;
-                        pauseCtx->equipTargetSlot = SLOT_BOW;
-                    }
-                } else if (pauseCtx->equipTargetItem == ITEM_BOW) {
-<<<<<<< HEAD
-                    if ((gSaveContext.equips.buttonItems[IBTN_BC_C_LEFT] >= ITEM_BOW_FIRE) &&
-                        (gSaveContext.equips.buttonItems[IBTN_BC_C_LEFT] <= ITEM_BOW_LIGHT)) {
-                        gSaveContext.equips.buttonItems[IBTN_BC_C_LEFT] =
-                            gSaveContext.equips.buttonItems[IBTN_BC_C_RIGHT];
-                        Interface_LoadItemIcon2(play, IBTN_BC_C_LEFT);
-                    } else if ((gSaveContext.equips.buttonItems[IBTN_BC_C_DOWN] >= ITEM_BOW_FIRE) &&
-                               (gSaveContext.equips.buttonItems[IBTN_BC_C_DOWN] <= ITEM_BOW_LIGHT)) {
-                        gSaveContext.equips.buttonItems[IBTN_BC_C_DOWN] =
-                            gSaveContext.equips.buttonItems[IBTN_BC_C_RIGHT];
-                        Interface_LoadItemIcon2(play, IBTN_BC_C_DOWN);
-                    }
-                }
-
-                gSaveContext.equips.buttonItems[IBTN_BC_C_RIGHT] = pauseCtx->equipTargetItem;
-                gSaveContext.equips.cButtonSlots[IBTN_C_C_RIGHT] = pauseCtx->equipTargetSlot;
-                Interface_LoadItemIcon1(play, IBTN_BC_C_RIGHT);
-
-                osSyncPrintf("Ｃ右sl_item_no=%d (1)=%d (2)=%d (3)=%d\n", pauseCtx->equipTargetItem,
-                             gSaveContext.equips.buttonItems[IBTN_BC_C_LEFT],
-                             gSaveContext.equips.buttonItems[IBTN_BC_C_DOWN],
-                             gSaveContext.equips.buttonItems[IBTN_BC_C_RIGHT]);
-                osSyncPrintf("Ｃ右sl_number=%d (1)=%d (2)=%d (3)=%d\n", pauseCtx->equipTargetSlot,
-                             gSaveContext.equips.cButtonSlots[IBTN_C_C_LEFT],
-                             gSaveContext.equips.cButtonSlots[IBTN_C_C_DOWN],
-                             gSaveContext.equips.cButtonSlots[IBTN_C_C_RIGHT]);
-=======
-                    if ((gSaveContext.save.info.equips.buttonItems[1] >= ITEM_BOW_FIRE) &&
-                        (gSaveContext.save.info.equips.buttonItems[1] <= ITEM_BOW_LIGHT)) {
-                        gSaveContext.save.info.equips.buttonItems[1] = gSaveContext.save.info.equips.buttonItems[3];
-                        Interface_LoadItemIcon2(play, 1);
-                    } else if ((gSaveContext.save.info.equips.buttonItems[2] >= ITEM_BOW_FIRE) &&
-                               (gSaveContext.save.info.equips.buttonItems[2] <= ITEM_BOW_LIGHT)) {
-                        gSaveContext.save.info.equips.buttonItems[2] = gSaveContext.save.info.equips.buttonItems[3];
-                        Interface_LoadItemIcon2(play, 2);
-                    }
-                }
-
-                gSaveContext.save.info.equips.buttonItems[3] = pauseCtx->equipTargetItem;
-                gSaveContext.save.info.equips.cButtonSlots[2] = pauseCtx->equipTargetSlot;
-                Interface_LoadItemIcon1(play, 3);
-
-                osSyncPrintf("Ｃ右sl_item_no=%d (1)=%d (2)=%d (3)=%d\n", pauseCtx->equipTargetItem,
-                             gSaveContext.save.info.equips.buttonItems[1], gSaveContext.save.info.equips.buttonItems[2],
-                             gSaveContext.save.info.equips.buttonItems[3]);
-                osSyncPrintf("Ｃ右sl_number=%d (1)=%d (2)=%d (3)=%d\n", pauseCtx->equipTargetSlot,
-                             gSaveContext.save.info.equips.cButtonSlots[0],
-                             gSaveContext.save.info.equips.cButtonSlots[1],
-                             gSaveContext.save.info.equips.cButtonSlots[2]);
->>>>>>> 6e7a6d41
+                             gSaveContext.save.info.equips.cButtonSlots[IBTN_C_C_LEFT],
+                            
+                             gSaveContext.save.info.equips.cButtonSlots[IBTN_C_C_DOWN],
+                             gSaveContext.save.info.equips.cButtonSlots[IBTN_C_C_RIGHT]);
             }
 
             pauseCtx->unk_1E4 = 0;
