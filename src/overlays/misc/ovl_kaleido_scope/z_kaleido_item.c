#include "z_kaleido_scope.h"
#include "assets/textures/parameter_static/parameter_static.h"

u8 gAmmoItems[] = {
    ITEM_DEKU_STICK, // SLOT_DEKU_STICK
    ITEM_DEKU_NUT,   // SLOT_DEKU_NUT
    ITEM_BOMB,       // SLOT_BOMB
    ITEM_BOW,        // SLOT_BOW
    ITEM_NONE,       // SLOT_ARROW_FIRE
    ITEM_NONE,       // SLOT_DINS_FIRE
    ITEM_SLINGSHOT,  // SLOT_SLINGSHOT
    ITEM_NONE,       // SLOT_OCARINA
    ITEM_BOMBCHU,    // SLOT_BOMBCHU
    ITEM_NONE,       // SLOT_HOOKSHOT
    ITEM_NONE,       // SLOT_ARROW_ICE
    ITEM_NONE,       // SLOT_FARORES_WIND
    ITEM_NONE,       // SLOT_BOOMERANG
    ITEM_NONE,       // SLOT_LENS_OF_TRUTH
    ITEM_MAGIC_BEAN, // SLOT_MAGIC_BEAN
    ITEM_NONE,
};

typedef enum {
    /* 0 */ ITEM_EQUIP_STATE_0,
    /* 1 */ ITEM_EQUIP_STATE_1,
    /* 2 */ ITEM_EQUIP_STATE_2,
    /* 3 */ ITEM_EQUIP_STATE_3
} ItemEquipState;

static s16 sEquipState = ITEM_EQUIP_STATE_0;
static s16 sEquipAnimTimer = 0;
static s16 sEquipMoveTimer = 10;

static s16 sAmmoVtxOffset[] = {
    QUAD_ITEM_AMMO_STICK_TENS - QUAD_ITEM_AMMO_FIRST,     // ITEM_DEKU_STICK
    QUAD_ITEM_AMMO_NUT_TENS - QUAD_ITEM_AMMO_FIRST,       // ITEM_DEKU_NUT
    QUAD_ITEM_AMMO_BOMB_TENS - QUAD_ITEM_AMMO_FIRST,      // ITEM_BOMB
    QUAD_ITEM_AMMO_BOW_TENS - QUAD_ITEM_AMMO_FIRST,       // ITEM_BOW
    99,                                                   // (ITEM_ARROW_FIRE)
    99,                                                   // (ITEM_DINS_FIRE)
    QUAD_ITEM_AMMO_SLINGSHOT_TENS - QUAD_ITEM_AMMO_FIRST, // ITEM_SLINGSHOT
    99,                                                   // (ITEM_OCARINA_FAIRY)
    99,                                                   // (ITEM_OCARINA_OF_TIME)
    QUAD_ITEM_AMMO_BOMBCHU_TENS - QUAD_ITEM_AMMO_FIRST,   // ITEM_BOMBCHU
    99,                                                   // (ITEM_HOOKSHOT)
    99,                                                   // (ITEM_LONGSHOT)
    99,                                                   // (ITEM_ARROW_ICE)
    99,                                                   // (ITEM_FARORES_WIND)
    99,                                                   // (ITEM_BOOMERANG)
    99,                                                   // (ITEM_LENS)
    QUAD_ITEM_AMMO_BEAN_TENS - QUAD_ITEM_AMMO_FIRST,      // ITEM_MAGIC_BEAN
};

void KaleidoScope_DrawAmmoCount(PauseContext* pauseCtx, GraphicsContext* gfxCtx, s16 item) {
    s16 ammo;
    s16 ammoTens;

    OPEN_DISPS(gfxCtx, "../z_kaleido_item.c", 69);

    ammo = AMMO(item);

    gDPPipeSync(POLY_OPA_DISP++);

    if (!CHECK_AGE_REQ_SLOT(SLOT(item))) {
        gDPSetPrimColor(POLY_OPA_DISP++, 0, 0, 100, 100, 100, pauseCtx->alpha);
    } else {
        gDPSetPrimColor(POLY_OPA_DISP++, 0, 0, 255, 255, 255, pauseCtx->alpha);

        if (ammo == 0) {
            gDPSetPrimColor(POLY_OPA_DISP++, 0, 0, 130, 130, 130, pauseCtx->alpha);
        } else if ((item == ITEM_BOMB && AMMO(item) == CUR_CAPACITY(UPG_BOMB_BAG)) ||
                   (item == ITEM_BOW && AMMO(item) == CUR_CAPACITY(UPG_QUIVER)) ||
                   (item == ITEM_SLINGSHOT && AMMO(item) == CUR_CAPACITY(UPG_BULLET_BAG)) ||
                   (item == ITEM_DEKU_STICK && AMMO(item) == CUR_CAPACITY(UPG_DEKU_STICKS)) ||
                   (item == ITEM_DEKU_NUT && AMMO(item) == CUR_CAPACITY(UPG_DEKU_NUTS)) ||
                   (item == ITEM_BOMBCHU && ammo == 50) || (item == ITEM_MAGIC_BEAN && ammo == 15)) {
            gDPSetPrimColor(POLY_OPA_DISP++, 0, 0, 120, 255, 0, pauseCtx->alpha);
        }
    }

    for (ammoTens = 0; ammo >= 10; ammoTens++) {
        ammo -= 10;
    }

    gDPPipeSync(POLY_OPA_DISP++);

    if (ammoTens != 0) {
        gSPVertex(POLY_OPA_DISP++, &pauseCtx->itemVtx[(QUAD_ITEM_AMMO_FIRST + sAmmoVtxOffset[item] + 0) * 4], 4, 0);

        gDPLoadTextureBlock(POLY_OPA_DISP++, ((u8*)gAmmoDigit0Tex + (8 * 8 * ammoTens)), G_IM_FMT_IA, G_IM_SIZ_8b, 8, 8,
                            0, G_TX_NOMIRROR | G_TX_WRAP, G_TX_NOMIRROR | G_TX_WRAP, G_TX_NOMASK, G_TX_NOMASK,
                            G_TX_NOLOD, G_TX_NOLOD);

        gSP1Quadrangle(POLY_OPA_DISP++, 0, 2, 3, 1, 0);
    }

    gSPVertex(POLY_OPA_DISP++, &pauseCtx->itemVtx[(QUAD_ITEM_AMMO_FIRST + sAmmoVtxOffset[item] + 1) * 4], 4, 0);

    gDPLoadTextureBlock(POLY_OPA_DISP++, ((u8*)gAmmoDigit0Tex + (8 * 8 * ammo)), G_IM_FMT_IA, G_IM_SIZ_8b, 8, 8, 0,
                        G_TX_NOMIRROR | G_TX_WRAP, G_TX_NOMIRROR | G_TX_WRAP, G_TX_NOMASK, G_TX_NOMASK, G_TX_NOLOD,
                        G_TX_NOLOD);

    gSP1Quadrangle(POLY_OPA_DISP++, 0, 2, 3, 1, 0);

    CLOSE_DISPS(gfxCtx, "../z_kaleido_item.c", 116);
}

/**
 * Set the cursor to the position of `vtx[index]`.
 * The position indicates the cursor's top-left.
 *
 * @see KaleidoScope_UpdateCursorVtx where this position is used to update all cursor quads.
 */
void KaleidoScope_SetCursorPos(PauseContext* pauseCtx, u16 index, Vtx* vtx) {
    // PAUSE_QUAD_CURSOR_TL
    pauseCtx->cursorVtx[0].v.ob[0] = vtx[index].v.ob[0];
    pauseCtx->cursorVtx[0].v.ob[1] = vtx[index].v.ob[1];
}

void KaleidoScope_SetItemCursorPos(PauseContext* pauseCtx) {
    KaleidoScope_SetCursorPos(pauseCtx, pauseCtx->cursorSlot[PAUSE_ITEM] * 4, pauseCtx->itemVtx);
}

void KaleidoScope_DrawItemSelect(PlayState* play) {
    static s16 magicArrowEffectsR[] = { 255, 100, 255 };
    static s16 magicArrowEffectsG[] = { 0, 100, 255 };
    static s16 magicArrowEffectsB[] = { 0, 255, 100 };
    Input* input = &play->state.input[0];
    PauseContext* pauseCtx = &play->pauseCtx;
    u16 i;
    u16 j;
    u16 cursorItem;
    u16 cursorSlot;
    u16 index;
    s16 cursorPoint;
    s16 cursorX;
    s16 cursorY;
    s16 oldCursorPoint;
    s16 moveCursorResult;

    OPEN_DISPS(play->state.gfxCtx, "../z_kaleido_item.c", 234);

    Gfx_SetupDL_42Opa(play->state.gfxCtx);

    gDPSetCombineMode(POLY_OPA_DISP++, G_CC_MODULATEIA_PRIM, G_CC_MODULATEIA_PRIM);

    pauseCtx->cursorColorSet = 0;
    pauseCtx->nameColorSet = 0;

    if ((pauseCtx->state == PAUSE_STATE_MAIN) && (pauseCtx->mainState == PAUSE_MAIN_STATE_IDLE) &&
        (pauseCtx->pageIndex == PAUSE_ITEM)) {
        moveCursorResult = 0;
        oldCursorPoint = pauseCtx->cursorPoint[PAUSE_ITEM];

        cursorItem = pauseCtx->cursorItem[PAUSE_ITEM];
        cursorSlot = pauseCtx->cursorSlot[PAUSE_ITEM];

        if (pauseCtx->cursorSpecialPos == 0) {
            pauseCtx->cursorColorSet = 4;

            if (cursorItem == PAUSE_ITEM_NONE) {
                pauseCtx->stickAdjX = 40;
            }

            if (ABS(pauseCtx->stickAdjX) > 30) {
                cursorPoint = pauseCtx->cursorPoint[PAUSE_ITEM];
                cursorX = pauseCtx->cursorX[PAUSE_ITEM];
                cursorY = pauseCtx->cursorY[PAUSE_ITEM];

                osSyncPrintf("now=%d  ccc=%d\n", cursorPoint, cursorItem);

                // Seems necessary to match
                if (pauseCtx->cursorX[PAUSE_ITEM]) {}
                if (gSaveContext.inventory.items[pauseCtx->cursorPoint[PAUSE_ITEM]]) {}

                while (moveCursorResult == 0) {
                    // input says move left
                    if (pauseCtx->stickAdjX < -30) {
                        // if not left-most
                        if (pauseCtx->cursorX[PAUSE_ITEM] != 0) {
<<<<<<< HEAD
                            // move left
                            pauseCtx->cursorX[PAUSE_ITEM] -= 1;
=======
                            pauseCtx->cursorX[PAUSE_ITEM]--;
>>>>>>> e11c7d8e
                            pauseCtx->cursorPoint[PAUSE_ITEM] -= 1;

                            // if there's an item there, stop there
                            if (gSaveContext.inventory.items[pauseCtx->cursorPoint[PAUSE_ITEM]] != ITEM_NONE) {
                                moveCursorResult = 1;
                            }
                        } else {
                            // move the cursor to its initial horizontal position and try find an item on the next line

                            pauseCtx->cursorX[PAUSE_ITEM] = cursorX;
<<<<<<< HEAD
=======
                            pauseCtx->cursorY[PAUSE_ITEM]++;
>>>>>>> e11c7d8e

                            pauseCtx->cursorY[PAUSE_ITEM] += 1;
                            if (pauseCtx->cursorY[PAUSE_ITEM] >= ITEM_GRID_ROWS) {
                                pauseCtx->cursorY[PAUSE_ITEM] = 0;
                            }

                            pauseCtx->cursorPoint[PAUSE_ITEM] =
                                pauseCtx->cursorX[PAUSE_ITEM] + (pauseCtx->cursorY[PAUSE_ITEM] * ITEM_GRID_COLS);

                            if (pauseCtx->cursorPoint[PAUSE_ITEM] >= (ITEM_GRID_ROWS * ITEM_GRID_COLS)) {
                                pauseCtx->cursorPoint[PAUSE_ITEM] = pauseCtx->cursorX[PAUSE_ITEM];
                            }

                            // there is no item to the left of the initial position, on any line
                            if (cursorY == pauseCtx->cursorY[PAUSE_ITEM]) {
                                pauseCtx->cursorX[PAUSE_ITEM] = cursorX;
                                pauseCtx->cursorPoint[PAUSE_ITEM] = cursorPoint;

                                KaleidoScope_MoveCursorToSpecialPos(play, PAUSE_CURSOR_PAGE_LEFT);

                                moveCursorResult = 2;
                            }
                        }
                    } else if (pauseCtx->stickAdjX > 30) {
<<<<<<< HEAD
                        if (pauseCtx->cursorX[PAUSE_ITEM] < (ITEM_GRID_COLS - 1)) {
                            pauseCtx->cursorX[PAUSE_ITEM] += 1;
=======
                        if (pauseCtx->cursorX[PAUSE_ITEM] < 5) {
                            pauseCtx->cursorX[PAUSE_ITEM]++;
>>>>>>> e11c7d8e
                            pauseCtx->cursorPoint[PAUSE_ITEM] += 1;

                            if (gSaveContext.inventory.items[pauseCtx->cursorPoint[PAUSE_ITEM]] != ITEM_NONE) {
                                moveCursorResult = 1;
                            }
                        } else {
                            pauseCtx->cursorX[PAUSE_ITEM] = cursorX;
                            pauseCtx->cursorY[PAUSE_ITEM]++;

                            if (pauseCtx->cursorY[PAUSE_ITEM] >= ITEM_GRID_ROWS) {
                                pauseCtx->cursorY[PAUSE_ITEM] = 0;
                            }

                            pauseCtx->cursorPoint[PAUSE_ITEM] =
                                pauseCtx->cursorX[PAUSE_ITEM] + (pauseCtx->cursorY[PAUSE_ITEM] * ITEM_GRID_COLS);

                            if (pauseCtx->cursorPoint[PAUSE_ITEM] >= (ITEM_GRID_ROWS * ITEM_GRID_COLS)) {
                                pauseCtx->cursorPoint[PAUSE_ITEM] = pauseCtx->cursorX[PAUSE_ITEM];
                            }

                            if (cursorY == pauseCtx->cursorY[PAUSE_ITEM]) {
                                pauseCtx->cursorX[PAUSE_ITEM] = cursorX;
                                pauseCtx->cursorPoint[PAUSE_ITEM] = cursorPoint;

                                KaleidoScope_MoveCursorToSpecialPos(play, PAUSE_CURSOR_PAGE_RIGHT);

                                moveCursorResult = 2;
                            }
                        }
                    }
                }

                if (moveCursorResult == 1) {
                    cursorItem = gSaveContext.inventory.items[pauseCtx->cursorPoint[PAUSE_ITEM]];
                }

                osSyncPrintf("【Ｘ cursor=%d(%) (cur_xpt=%d)(ok_fg=%d)(ccc=%d)(key_angle=%d)】  ",
                             pauseCtx->cursorPoint[PAUSE_ITEM], pauseCtx->cursorX[PAUSE_ITEM], moveCursorResult,
                             cursorItem, pauseCtx->cursorSpecialPos);
            }
        } else if (pauseCtx->cursorSpecialPos == PAUSE_CURSOR_PAGE_LEFT) {
            if (pauseCtx->stickAdjX > 30) {
                pauseCtx->nameDisplayTimer = 0;
                pauseCtx->cursorSpecialPos = 0;

                Audio_PlaySfxGeneral(NA_SE_SY_CURSOR, &gSfxDefaultPos, 4, &gSfxDefaultFreqAndVolScale,
                                     &gSfxDefaultFreqAndVolScale, &gSfxDefaultReverb);

                cursorPoint = cursorX = cursorY = 0;
                while (true) {
                    if (gSaveContext.inventory.items[cursorPoint] != ITEM_NONE) {
                        pauseCtx->cursorPoint[PAUSE_ITEM] = cursorPoint;
                        pauseCtx->cursorX[PAUSE_ITEM] = cursorX;
                        pauseCtx->cursorY[PAUSE_ITEM] = cursorY;
                        moveCursorResult = 1;
                        break;
                    }

                    cursorY += 1;
                    cursorPoint += ITEM_GRID_COLS;
                    if (cursorY < ITEM_GRID_ROWS) {
                        continue;
                    }

                    cursorY = 0;
                    cursorPoint = cursorX + 1;
                    cursorX = cursorPoint;
                    if (cursorX < ITEM_GRID_COLS) {
                        continue;
                    }

                    KaleidoScope_MoveCursorToSpecialPos(play, PAUSE_CURSOR_PAGE_RIGHT);
                    break;
                }
            }
        } else {
            if (pauseCtx->stickAdjX < -30) {
                pauseCtx->nameDisplayTimer = 0;
                pauseCtx->cursorSpecialPos = 0;

                Audio_PlaySfxGeneral(NA_SE_SY_CURSOR, &gSfxDefaultPos, 4, &gSfxDefaultFreqAndVolScale,
                                     &gSfxDefaultFreqAndVolScale, &gSfxDefaultReverb);

                cursorPoint = cursorX = ITEM_GRID_COLS - 1;
                cursorY = 0;
                while (true) {
                    if (gSaveContext.inventory.items[cursorPoint] != ITEM_NONE) {
                        pauseCtx->cursorPoint[PAUSE_ITEM] = cursorPoint;
                        pauseCtx->cursorX[PAUSE_ITEM] = cursorX;
                        pauseCtx->cursorY[PAUSE_ITEM] = cursorY;
                        moveCursorResult = 1;
                        break;
                    }

                    cursorY += 1;
                    cursorPoint += ITEM_GRID_COLS;
                    if (cursorY < ITEM_GRID_ROWS) {
                        continue;
                    }

                    cursorY = 0;
                    cursorPoint = cursorX - 1;
                    cursorX = cursorPoint;
                    if (cursorX >= 0) {
                        continue;
                    }

                    KaleidoScope_MoveCursorToSpecialPos(play, PAUSE_CURSOR_PAGE_LEFT);
                    break;
                }
            }
        }

        if (pauseCtx->cursorSpecialPos == 0) {
            if (cursorItem != PAUSE_ITEM_NONE) {
                if (ABS(pauseCtx->stickAdjY) > 30) {
                    moveCursorResult = 0;

                    cursorPoint = pauseCtx->cursorPoint[PAUSE_ITEM];
                    cursorY = pauseCtx->cursorY[PAUSE_ITEM];
                    while (moveCursorResult == 0) {
                        if (pauseCtx->stickAdjY > 30) {
                            if (pauseCtx->cursorY[PAUSE_ITEM] != 0) {
<<<<<<< HEAD
                                pauseCtx->cursorY[PAUSE_ITEM] -= 1;
                                pauseCtx->cursorPoint[PAUSE_ITEM] -= ITEM_GRID_COLS;
=======
                                pauseCtx->cursorY[PAUSE_ITEM]--;
                                pauseCtx->cursorPoint[PAUSE_ITEM] -= 6;
>>>>>>> e11c7d8e

                                if (gSaveContext.inventory.items[pauseCtx->cursorPoint[PAUSE_ITEM]] != ITEM_NONE) {
                                    moveCursorResult = 1;
                                }
                            } else {
                                pauseCtx->cursorY[PAUSE_ITEM] = cursorY;
                                pauseCtx->cursorPoint[PAUSE_ITEM] = cursorPoint;

                                moveCursorResult = 2;
                            }
                        } else if (pauseCtx->stickAdjY < -30) {
<<<<<<< HEAD
                            if (pauseCtx->cursorY[PAUSE_ITEM] < (ITEM_GRID_ROWS - 1)) {
                                pauseCtx->cursorY[PAUSE_ITEM] += 1;
                                pauseCtx->cursorPoint[PAUSE_ITEM] += ITEM_GRID_COLS;
=======
                            if (pauseCtx->cursorY[PAUSE_ITEM] < 3) {
                                pauseCtx->cursorY[PAUSE_ITEM]++;
                                pauseCtx->cursorPoint[PAUSE_ITEM] += 6;
>>>>>>> e11c7d8e

                                if (gSaveContext.inventory.items[pauseCtx->cursorPoint[PAUSE_ITEM]] != ITEM_NONE) {
                                    moveCursorResult = 1;
                                }
                            } else {
                                pauseCtx->cursorY[PAUSE_ITEM] = cursorY;
                                pauseCtx->cursorPoint[PAUSE_ITEM] = cursorPoint;

                                moveCursorResult = 2;
                            }
                        }
                    }

                    cursorPoint = PAUSE_ITEM;
                    osSyncPrintf("【Ｙ cursor=%d(%) (cur_ypt=%d)(ok_fg=%d)(ccc=%d)】  ",
                                 pauseCtx->cursorPoint[cursorPoint], pauseCtx->cursorY[PAUSE_ITEM], moveCursorResult,
                                 cursorItem);
                }
            }

            cursorSlot = pauseCtx->cursorPoint[PAUSE_ITEM];

            pauseCtx->cursorColorSet = 4;

            if (moveCursorResult == 1) {
                cursorItem = gSaveContext.inventory.items[pauseCtx->cursorPoint[PAUSE_ITEM]];
            } else if (moveCursorResult != 2) {
                cursorItem = gSaveContext.inventory.items[pauseCtx->cursorPoint[PAUSE_ITEM]];
            }

            pauseCtx->cursorItem[PAUSE_ITEM] = cursorItem;
            pauseCtx->cursorSlot[PAUSE_ITEM] = cursorSlot;

            if (!CHECK_AGE_REQ_SLOT(cursorSlot)) {
                pauseCtx->nameColorSet = 1;
            }

            if (cursorItem != PAUSE_ITEM_NONE) {
                index = cursorSlot * 4; // required to match?
                KaleidoScope_SetCursorPos(pauseCtx, index, pauseCtx->itemVtx);

                if ((pauseCtx->debugState == 0) && (pauseCtx->state == PAUSE_STATE_MAIN) &&
                    (pauseCtx->mainState == PAUSE_MAIN_STATE_IDLE)) {
                    if (CHECK_BTN_ANY(input->press.button, BTN_CLEFT | BTN_CDOWN | BTN_CRIGHT)) {
                        if (CHECK_AGE_REQ_SLOT(cursorSlot) && (cursorItem != ITEM_SOLD_OUT)) {
                            if (CHECK_BTN_ALL(input->press.button, BTN_CLEFT)) {
                                pauseCtx->equipTargetCBtn = 0;
                            } else if (CHECK_BTN_ALL(input->press.button, BTN_CDOWN)) {
                                pauseCtx->equipTargetCBtn = 1;
                            } else if (CHECK_BTN_ALL(input->press.button, BTN_CRIGHT)) {
                                pauseCtx->equipTargetCBtn = 2;
                            }

                            pauseCtx->equipTargetItem = cursorItem;
                            pauseCtx->equipTargetSlot = cursorSlot;
                            pauseCtx->mainState = PAUSE_MAIN_STATE_3;
                            pauseCtx->equipAnimX = pauseCtx->itemVtx[index].v.ob[0] * 10;
                            pauseCtx->equipAnimY = pauseCtx->itemVtx[index].v.ob[1] * 10;
                            pauseCtx->equipAnimAlpha = 255;
                            sEquipAnimTimer = 0;
                            sEquipState = ITEM_EQUIP_STATE_3;
                            sEquipMoveTimer = 10;

                            if ((pauseCtx->equipTargetItem == ITEM_ARROW_FIRE) ||
                                (pauseCtx->equipTargetItem == ITEM_ARROW_ICE) ||
                                (pauseCtx->equipTargetItem == ITEM_ARROW_LIGHT)) {

                                index = 0;
                                if (pauseCtx->equipTargetItem == ITEM_ARROW_ICE) {
                                    index = 1;
                                }
                                if (pauseCtx->equipTargetItem == ITEM_ARROW_LIGHT) {
                                    index = 2;
                                }
                                Audio_PlaySfxGeneral(NA_SE_SY_SET_FIRE_ARROW + index, &gSfxDefaultPos, 4,
                                                     &gSfxDefaultFreqAndVolScale, &gSfxDefaultFreqAndVolScale,
                                                     &gSfxDefaultReverb);
                                pauseCtx->equipTargetItem = 0xBF + index;
                                sEquipState = ITEM_EQUIP_STATE_0;
                                pauseCtx->equipAnimAlpha = 0;
                                sEquipMoveTimer = 6;
                            } else {
                                Audio_PlaySfxGeneral(NA_SE_SY_DECIDE, &gSfxDefaultPos, 4, &gSfxDefaultFreqAndVolScale,
                                                     &gSfxDefaultFreqAndVolScale, &gSfxDefaultReverb);
                            }
                        } else {
                            Audio_PlaySfxGeneral(NA_SE_SY_ERROR, &gSfxDefaultPos, 4, &gSfxDefaultFreqAndVolScale,
                                                 &gSfxDefaultFreqAndVolScale, &gSfxDefaultReverb);
                        }
                    }
                }
            } else {
                // PAUSE_QUAD_CURSOR_TL

                pauseCtx->cursorVtx[0].v.ob[0] = pauseCtx->cursorVtx[2].v.ob[0] = pauseCtx->cursorVtx[1].v.ob[0] =
                    pauseCtx->cursorVtx[3].v.ob[0] = 0;

                pauseCtx->cursorVtx[0].v.ob[1] = pauseCtx->cursorVtx[1].v.ob[1] = pauseCtx->cursorVtx[2].v.ob[1] =
                    pauseCtx->cursorVtx[3].v.ob[1] = -200;
            }
        } else {
            pauseCtx->cursorItem[PAUSE_ITEM] = PAUSE_ITEM_NONE;
        }

        if (oldCursorPoint != pauseCtx->cursorPoint[PAUSE_ITEM]) {
            Audio_PlaySfxGeneral(NA_SE_SY_CURSOR, &gSfxDefaultPos, 4, &gSfxDefaultFreqAndVolScale,
                                 &gSfxDefaultFreqAndVolScale, &gSfxDefaultReverb);
        }
    } else if ((pauseCtx->mainState == PAUSE_MAIN_STATE_3) && (pauseCtx->pageIndex == PAUSE_ITEM)) {
        KaleidoScope_SetCursorPos(pauseCtx, cursorSlot * 4, pauseCtx->itemVtx);
        pauseCtx->cursorColorSet = 4;
    }

    gDPSetCombineLERP(OVERLAY_DISP++, PRIMITIVE, ENVIRONMENT, TEXEL0, ENVIRONMENT, TEXEL0, 0, PRIMITIVE, 0, PRIMITIVE,
                      ENVIRONMENT, TEXEL0, ENVIRONMENT, TEXEL0, 0, PRIMITIVE, 0);
    gDPSetPrimColor(POLY_OPA_DISP++, 0, 0, 255, 255, 255, pauseCtx->alpha);
    gDPSetEnvColor(POLY_OPA_DISP++, 0, 0, 0, 0);

    for (i = 0, j = QUAD_ITEM_GRID_SELECTED_C_LEFT * 4; i < 3; i++, j += 4) {
        if (gSaveContext.equips.buttonItems[i + 1] != ITEM_NONE) {
            gSPVertex(POLY_OPA_DISP++, &pauseCtx->itemVtx[j], 4, 0);
            POLY_OPA_DISP = KaleidoScope_QuadTextureIA8(POLY_OPA_DISP, gEquippedItemOutlineTex, 32, 32, 0);
        }
    }

    gDPPipeSync(POLY_OPA_DISP++);
    gDPSetCombineMode(POLY_OPA_DISP++, G_CC_MODULATEIA_PRIM, G_CC_MODULATEIA_PRIM);

    for (i = j = 0; i < (ITEM_GRID_ROWS * ITEM_GRID_COLS); i++, j += 4) {
        gDPSetPrimColor(POLY_OPA_DISP++, 0, 0, 255, 255, 255, pauseCtx->alpha);

        if (gSaveContext.inventory.items[i] != ITEM_NONE) {
            if ((pauseCtx->mainState == PAUSE_MAIN_STATE_IDLE) && (pauseCtx->pageIndex == PAUSE_ITEM) &&
                (pauseCtx->cursorSpecialPos == 0)) {
                if (CHECK_AGE_REQ_SLOT(i)) {
                    if ((sEquipState == ITEM_EQUIP_STATE_2) && (i == SLOT_BOW)) {
                        gDPSetPrimColor(POLY_OPA_DISP++, 0, 0, magicArrowEffectsR[pauseCtx->equipTargetItem - 0xBF],
                                        magicArrowEffectsG[pauseCtx->equipTargetItem - 0xBF],
                                        magicArrowEffectsB[pauseCtx->equipTargetItem - 0xBF], pauseCtx->alpha);

                        pauseCtx->itemVtx[j + 0].v.ob[0] = pauseCtx->itemVtx[j + 2].v.ob[0] =
                            pauseCtx->itemVtx[j + 0].v.ob[0] - ITEM_GRID_QUAD_ENLARGE_OFFSET;

                        pauseCtx->itemVtx[j + 1].v.ob[0] = pauseCtx->itemVtx[j + 3].v.ob[0] =
                            pauseCtx->itemVtx[j + 0].v.ob[0] +
                            (ITEM_GRID_QUAD_WIDTH + (ITEM_GRID_QUAD_ENLARGE_OFFSET * 2));

                        pauseCtx->itemVtx[j + 0].v.ob[1] = pauseCtx->itemVtx[j + 1].v.ob[1] =
                            pauseCtx->itemVtx[j + 0].v.ob[1] + ITEM_GRID_QUAD_ENLARGE_OFFSET;

                        pauseCtx->itemVtx[j + 2].v.ob[1] = pauseCtx->itemVtx[j + 3].v.ob[1] =
                            pauseCtx->itemVtx[j + 0].v.ob[1] -
                            (ITEM_GRID_QUAD_HEIGHT + (ITEM_GRID_QUAD_ENLARGE_OFFSET * 2));
                    } else if (i == cursorSlot) {
                        // enlarge item under the cursor

                        pauseCtx->itemVtx[j + 0].v.ob[0] = pauseCtx->itemVtx[j + 2].v.ob[0] =
                            pauseCtx->itemVtx[j + 0].v.ob[0] - ITEM_GRID_QUAD_ENLARGE_OFFSET;

                        pauseCtx->itemVtx[j + 1].v.ob[0] = pauseCtx->itemVtx[j + 3].v.ob[0] =
                            pauseCtx->itemVtx[j + 0].v.ob[0] +
                            (ITEM_GRID_QUAD_WIDTH + (ITEM_GRID_QUAD_ENLARGE_OFFSET * 2));

                        pauseCtx->itemVtx[j + 0].v.ob[1] = pauseCtx->itemVtx[j + 1].v.ob[1] =
                            pauseCtx->itemVtx[j + 0].v.ob[1] + ITEM_GRID_QUAD_ENLARGE_OFFSET;

                        pauseCtx->itemVtx[j + 2].v.ob[1] = pauseCtx->itemVtx[j + 3].v.ob[1] =
                            pauseCtx->itemVtx[j + 0].v.ob[1] -
                            (ITEM_GRID_QUAD_HEIGHT + (ITEM_GRID_QUAD_ENLARGE_OFFSET * 2));
                    }
                }
            }

            gSPVertex(POLY_OPA_DISP++, &pauseCtx->itemVtx[j + 0], 4, 0);
            KaleidoScope_DrawQuadTextureRGBA32(play->state.gfxCtx, gItemIcons[gSaveContext.inventory.items[i]],
                                               ITEM_ICON_WIDTH, ITEM_ICON_HEIGHT, 0);
        }
    }

    if (pauseCtx->cursorSpecialPos == 0) {
        KaleidoScope_DrawCursor(play, PAUSE_ITEM);
    }

    gDPPipeSync(POLY_OPA_DISP++);
    gDPSetCombineLERP(POLY_OPA_DISP++, PRIMITIVE, ENVIRONMENT, TEXEL0, ENVIRONMENT, TEXEL0, 0, PRIMITIVE, 0, PRIMITIVE,
                      ENVIRONMENT, TEXEL0, ENVIRONMENT, TEXEL0, 0, PRIMITIVE, 0);

    for (i = 0; i < 15; i++) {
        if ((gAmmoItems[i] != ITEM_NONE) && (gSaveContext.inventory.items[i] != ITEM_NONE)) {
            KaleidoScope_DrawAmmoCount(pauseCtx, play->state.gfxCtx, gSaveContext.inventory.items[i]);
        }
    }

    CLOSE_DISPS(play->state.gfxCtx, "../z_kaleido_item.c", 516);
}

// C-left, C-down, C-right
static s16 sCButtonPosX[] = { 660, 900, 1140 };
static s16 sCButtonPosY[] = { 1100, 920, 1100 };

void KaleidoScope_UpdateItemEquip(PlayState* play) {
    static s16 sItemEquipState2Timer_8082A488 = 0;
    PauseContext* pauseCtx = &play->pauseCtx;
    Vtx* bowItemVtx;
    u16 offsetX;
    u16 offsetY;

    if (sEquipState == ITEM_EQUIP_STATE_0) {
        pauseCtx->equipAnimAlpha += 255 / 18;
        if (pauseCtx->equipAnimAlpha > 255) {
            pauseCtx->equipAnimAlpha = 254;
            sEquipState++; // ITEM_EQUIP_STATE_1
        }
        sEquipAnimTimer = 5;
        return;
    }

    if (sEquipState == ITEM_EQUIP_STATE_2) {
        sItemEquipState2Timer_8082A488--;

        if (sItemEquipState2Timer_8082A488 == 0) {
            pauseCtx->equipTargetItem -= 0xBF - ITEM_BOW_FIRE;
            pauseCtx->equipTargetSlot = SLOT_BOW;
            sEquipMoveTimer = 6;
            WREG(90) = 320;
            WREG(87) = WREG(91);
            sEquipState++; // ITEM_EQUIP_STATE_3
            Audio_PlaySfxGeneral(NA_SE_SY_SYNTH_MAGIC_ARROW, &gSfxDefaultPos, 4, &gSfxDefaultFreqAndVolScale,
                                 &gSfxDefaultFreqAndVolScale, &gSfxDefaultReverb);
        }
        return;
    }

    if (sEquipState == ITEM_EQUIP_STATE_1) {
        bowItemVtx = &pauseCtx->itemVtx[SLOT_BOW * 4];
        offsetX = ABS(pauseCtx->equipAnimX - bowItemVtx->v.ob[0] * 10) / sEquipMoveTimer;
        offsetY = ABS(pauseCtx->equipAnimY - bowItemVtx->v.ob[1] * 10) / sEquipMoveTimer;
    } else {
        offsetX = ABS(pauseCtx->equipAnimX - sCButtonPosX[pauseCtx->equipTargetCBtn]) / sEquipMoveTimer;
        offsetY = ABS(pauseCtx->equipAnimY - sCButtonPosY[pauseCtx->equipTargetCBtn]) / sEquipMoveTimer;
    }

    if ((pauseCtx->equipTargetItem >= 0xBF) && (pauseCtx->equipAnimAlpha < 254)) {
        pauseCtx->equipAnimAlpha += 14;
        if (pauseCtx->equipAnimAlpha > 255) {
            pauseCtx->equipAnimAlpha = 254;
        }
        sEquipAnimTimer = 5;
        return;
    }

    if (sEquipAnimTimer == 0) {
        WREG(90) -= WREG(87) / sEquipMoveTimer;
        WREG(87) -= WREG(87) / sEquipMoveTimer;

        if (sEquipState == ITEM_EQUIP_STATE_1) {
            if (pauseCtx->equipAnimX >= (pauseCtx->itemVtx[SLOT_BOW * 4].v.ob[0] * 10)) {
                pauseCtx->equipAnimX -= offsetX;
            } else {
                pauseCtx->equipAnimX += offsetX;
            }

            if (pauseCtx->equipAnimY >= (pauseCtx->itemVtx[SLOT_BOW * 4].v.ob[1] * 10)) {
                pauseCtx->equipAnimY -= offsetY;
            } else {
                pauseCtx->equipAnimY += offsetY;
            }
        } else {
            if (pauseCtx->equipAnimX >= sCButtonPosX[pauseCtx->equipTargetCBtn]) {
                pauseCtx->equipAnimX -= offsetX;
            } else {
                pauseCtx->equipAnimX += offsetX;
            }

            if (pauseCtx->equipAnimY >= sCButtonPosY[pauseCtx->equipTargetCBtn]) {
                pauseCtx->equipAnimY -= offsetY;
            } else {
                pauseCtx->equipAnimY += offsetY;
            }
        }

        sEquipMoveTimer--;

        if (sEquipMoveTimer == 0) {
            if (sEquipState == ITEM_EQUIP_STATE_1) {
                sEquipState++; // ITEM_EQUIP_STATE_2
                sItemEquipState2Timer_8082A488 = 4;
                return;
            }

            osSyncPrintf("\n＝＝＝＝＝＝＝＝＝＝＝＝＝＝＝＝＝＝＝＝＝＝＝＝＝＝＝＝＝＝＝＝\n");

            if (pauseCtx->equipTargetCBtn == 0) {

                if (pauseCtx->equipTargetSlot == gSaveContext.equips.cButtonSlots[1]) {
                    if (gSaveContext.equips.buttonItems[1] != ITEM_NONE) {
                        if ((pauseCtx->equipTargetItem >= 0xBF) && (pauseCtx->equipTargetItem <= 0xC1) &&
                            ((gSaveContext.equips.buttonItems[1] == ITEM_BOW) ||
                             ((gSaveContext.equips.buttonItems[1] >= ITEM_BOW_FIRE) &&
                              (gSaveContext.equips.buttonItems[1] <= ITEM_BOW_LIGHT)))) {
                            pauseCtx->equipTargetItem -= 0xBF - ITEM_BOW_FIRE;
                            pauseCtx->equipTargetSlot = SLOT_BOW;
                        } else {
                            gSaveContext.equips.buttonItems[2] = gSaveContext.equips.buttonItems[1];
                            gSaveContext.equips.cButtonSlots[1] = gSaveContext.equips.cButtonSlots[0];
                            Interface_LoadItemIcon2(play, 2);
                        }
                    } else {
                        gSaveContext.equips.buttonItems[2] = ITEM_NONE;
                        gSaveContext.equips.cButtonSlots[1] = SLOT_NONE;
                    }
                } else if (pauseCtx->equipTargetSlot == gSaveContext.equips.cButtonSlots[2]) {
                    if (gSaveContext.equips.buttonItems[1] != ITEM_NONE) {
                        if ((pauseCtx->equipTargetItem >= 0xBF) && (pauseCtx->equipTargetItem <= 0xC1) &&
                            ((gSaveContext.equips.buttonItems[1] == ITEM_BOW) ||
                             ((gSaveContext.equips.buttonItems[1] >= ITEM_BOW_FIRE) &&
                              (gSaveContext.equips.buttonItems[1] <= ITEM_BOW_LIGHT)))) {
                            pauseCtx->equipTargetItem -= 0xBF - ITEM_BOW_FIRE;
                            pauseCtx->equipTargetSlot = SLOT_BOW;
                        } else {
                            gSaveContext.equips.buttonItems[3] = gSaveContext.equips.buttonItems[1];
                            gSaveContext.equips.cButtonSlots[2] = gSaveContext.equips.cButtonSlots[0];
                            Interface_LoadItemIcon2(play, 3);
                        }
                    } else {
                        gSaveContext.equips.buttonItems[3] = ITEM_NONE;
                        gSaveContext.equips.cButtonSlots[2] = SLOT_NONE;
                    }
                }

                if ((pauseCtx->equipTargetItem >= 0xBF) && (pauseCtx->equipTargetItem <= 0xC1)) {
                    if ((gSaveContext.equips.buttonItems[1] == ITEM_BOW) ||
                        ((gSaveContext.equips.buttonItems[1] >= ITEM_BOW_FIRE) &&
                         (gSaveContext.equips.buttonItems[1] <= ITEM_BOW_LIGHT))) {
                        pauseCtx->equipTargetItem -= 0xBF - ITEM_BOW_FIRE;
                        pauseCtx->equipTargetSlot = SLOT_BOW;
                    }
                } else if (pauseCtx->equipTargetItem == ITEM_BOW) {
                    if ((gSaveContext.equips.buttonItems[2] >= ITEM_BOW_FIRE) &&
                        (gSaveContext.equips.buttonItems[2] <= ITEM_BOW_LIGHT)) {
                        gSaveContext.equips.buttonItems[2] = gSaveContext.equips.buttonItems[1];
                        gSaveContext.equips.cButtonSlots[1] = gSaveContext.equips.cButtonSlots[0];
                        Interface_LoadItemIcon2(play, 2);
                    } else if ((gSaveContext.equips.buttonItems[3] >= ITEM_BOW_FIRE) &&
                               (gSaveContext.equips.buttonItems[3] <= ITEM_BOW_LIGHT)) {
                        gSaveContext.equips.buttonItems[3] = gSaveContext.equips.buttonItems[1];
                        gSaveContext.equips.cButtonSlots[2] = gSaveContext.equips.cButtonSlots[0];
                        Interface_LoadItemIcon2(play, 3);
                    }
                }

                gSaveContext.equips.buttonItems[1] = pauseCtx->equipTargetItem;
                gSaveContext.equips.cButtonSlots[0] = pauseCtx->equipTargetSlot;
                Interface_LoadItemIcon1(play, 1);

                osSyncPrintf("Ｃ左sl_item_no=%d (1)=%d (2)=%d (3)=%d\n", pauseCtx->equipTargetItem,
                             gSaveContext.equips.buttonItems[1], gSaveContext.equips.buttonItems[2],
                             gSaveContext.equips.buttonItems[3]);
                osSyncPrintf("Ｃ左sl_number=%d (1)=%d (2)=%d (3)=%d\n", pauseCtx->equipTargetSlot,
                             gSaveContext.equips.cButtonSlots[0], gSaveContext.equips.cButtonSlots[1],
                             gSaveContext.equips.cButtonSlots[2]);
            } else if (pauseCtx->equipTargetCBtn == 1) {
                osSyncPrintf("Ｃ下sl_item_no=%d (1)=%d (2)=%d (3)=%d\n", pauseCtx->equipTargetItem,
                             gSaveContext.equips.buttonItems[1], gSaveContext.equips.buttonItems[2],
                             gSaveContext.equips.buttonItems[3]);
                osSyncPrintf("Ｃ下sl_number=%d (1)=%d (2)=%d (3)=%d\n", pauseCtx->equipTargetSlot,
                             gSaveContext.equips.cButtonSlots[0], gSaveContext.equips.cButtonSlots[1],
                             gSaveContext.equips.cButtonSlots[2]);

                if (pauseCtx->equipTargetSlot == gSaveContext.equips.cButtonSlots[0]) {
                    if (gSaveContext.equips.buttonItems[2] != ITEM_NONE) {
                        if ((pauseCtx->equipTargetItem >= 0xBF) && (pauseCtx->equipTargetItem <= 0xC1) &&
                            ((gSaveContext.equips.buttonItems[2] == ITEM_BOW) ||
                             ((gSaveContext.equips.buttonItems[2] >= ITEM_BOW_FIRE) &&
                              (gSaveContext.equips.buttonItems[2] <= ITEM_BOW_LIGHT)))) {
                            pauseCtx->equipTargetItem -= 0xBF - ITEM_BOW_FIRE;
                            pauseCtx->equipTargetSlot = SLOT_BOW;
                        } else {
                            gSaveContext.equips.buttonItems[1] = gSaveContext.equips.buttonItems[2];
                            gSaveContext.equips.cButtonSlots[0] = gSaveContext.equips.cButtonSlots[1];
                            Interface_LoadItemIcon2(play, 1);
                        }
                    } else {
                        gSaveContext.equips.buttonItems[1] = ITEM_NONE;
                        gSaveContext.equips.cButtonSlots[0] = SLOT_NONE;
                    }
                } else if (pauseCtx->equipTargetSlot == gSaveContext.equips.cButtonSlots[2]) {
                    if (gSaveContext.equips.buttonItems[2] != ITEM_NONE) {
                        if ((pauseCtx->equipTargetItem >= 0xBF) && (pauseCtx->equipTargetItem <= 0xC1) &&
                            ((gSaveContext.equips.buttonItems[2] == ITEM_BOW) ||
                             ((gSaveContext.equips.buttonItems[2] >= ITEM_BOW_FIRE) &&
                              (gSaveContext.equips.buttonItems[2] <= ITEM_BOW_LIGHT)))) {
                            pauseCtx->equipTargetItem -= 0xBF - ITEM_BOW_FIRE;
                            pauseCtx->equipTargetSlot = SLOT_BOW;
                        } else {
                            gSaveContext.equips.buttonItems[3] = gSaveContext.equips.buttonItems[2];
                            gSaveContext.equips.cButtonSlots[2] = gSaveContext.equips.cButtonSlots[1];
                            Interface_LoadItemIcon2(play, 3);
                        }
                    } else {
                        gSaveContext.equips.buttonItems[3] = ITEM_NONE;
                        gSaveContext.equips.cButtonSlots[2] = SLOT_NONE;
                    }
                }

                if ((pauseCtx->equipTargetItem >= 0xBF) && (pauseCtx->equipTargetItem <= 0xC1)) {
                    if ((gSaveContext.equips.buttonItems[2] == ITEM_BOW) ||
                        ((gSaveContext.equips.buttonItems[2] >= ITEM_BOW_FIRE) &&
                         (gSaveContext.equips.buttonItems[2] <= ITEM_BOW_LIGHT))) {
                        pauseCtx->equipTargetItem -= 0xBF - ITEM_BOW_FIRE;
                        pauseCtx->equipTargetSlot = SLOT_BOW;
                    }
                } else if (pauseCtx->equipTargetItem == ITEM_BOW) {
                    if ((gSaveContext.equips.buttonItems[1] >= ITEM_BOW_FIRE) &&
                        (gSaveContext.equips.buttonItems[1] <= ITEM_BOW_LIGHT)) {
                        gSaveContext.equips.buttonItems[1] = gSaveContext.equips.buttonItems[2];
                        Interface_LoadItemIcon2(play, 1);
                    } else if ((gSaveContext.equips.buttonItems[3] >= ITEM_BOW_FIRE) &&
                               (gSaveContext.equips.buttonItems[3] <= ITEM_BOW_LIGHT)) {
                        gSaveContext.equips.buttonItems[3] = gSaveContext.equips.buttonItems[2];
                        Interface_LoadItemIcon2(play, 3);
                    }
                }

                gSaveContext.equips.buttonItems[2] = pauseCtx->equipTargetItem;
                gSaveContext.equips.cButtonSlots[1] = pauseCtx->equipTargetSlot;
                Interface_LoadItemIcon1(play, 2);

                osSyncPrintf("Ｃ下sl_item_no=%d (1)=%d (2)=%d (3)=%d\n", pauseCtx->equipTargetItem,
                             gSaveContext.equips.buttonItems[1], gSaveContext.equips.buttonItems[2],
                             gSaveContext.equips.buttonItems[3]);
                osSyncPrintf("Ｃ下sl_number=%d (1)=%d (2)=%d (3)=%d\n", pauseCtx->equipTargetSlot,
                             gSaveContext.equips.cButtonSlots[0], gSaveContext.equips.cButtonSlots[1],
                             gSaveContext.equips.cButtonSlots[2]);
            } else {
                osSyncPrintf("Ｃ右sl_item_no=%d (1)=%d (2)=%d (3)=%d\n", pauseCtx->equipTargetItem,
                             gSaveContext.equips.buttonItems[1], gSaveContext.equips.buttonItems[2],
                             gSaveContext.equips.buttonItems[3]);
                osSyncPrintf("Ｃ右sl_number=%d (1)=%d (2)=%d (3)=%d\n", pauseCtx->equipTargetSlot,
                             gSaveContext.equips.cButtonSlots[0], gSaveContext.equips.cButtonSlots[1],
                             gSaveContext.equips.cButtonSlots[2]);

                if (pauseCtx->equipTargetSlot == gSaveContext.equips.cButtonSlots[0]) {
                    if (gSaveContext.equips.buttonItems[3] != ITEM_NONE) {
                        if ((pauseCtx->equipTargetItem >= 0xBF) && (pauseCtx->equipTargetItem <= 0xC1) &&
                            ((gSaveContext.equips.buttonItems[3] == ITEM_BOW) ||
                             ((gSaveContext.equips.buttonItems[3] >= ITEM_BOW_FIRE) &&
                              (gSaveContext.equips.buttonItems[3] <= ITEM_BOW_LIGHT)))) {
                            pauseCtx->equipTargetItem -= 0xBF - ITEM_BOW_FIRE;
                            pauseCtx->equipTargetSlot = SLOT_BOW;
                        } else {
                            gSaveContext.equips.buttonItems[1] = gSaveContext.equips.buttonItems[3];
                            gSaveContext.equips.cButtonSlots[0] = gSaveContext.equips.cButtonSlots[2];
                            Interface_LoadItemIcon2(play, 1);
                        }
                    } else {
                        gSaveContext.equips.buttonItems[1] = ITEM_NONE;
                        gSaveContext.equips.cButtonSlots[0] = SLOT_NONE;
                    }
                } else if (pauseCtx->equipTargetSlot == gSaveContext.equips.cButtonSlots[1]) {
                    if (gSaveContext.equips.buttonItems[3] != ITEM_NONE) {
                        if ((pauseCtx->equipTargetItem >= 0xBF) && (pauseCtx->equipTargetItem <= 0xC1) &&
                            ((gSaveContext.equips.buttonItems[3] == ITEM_BOW) ||
                             ((gSaveContext.equips.buttonItems[3] >= ITEM_BOW_FIRE) &&
                              (gSaveContext.equips.buttonItems[3] <= ITEM_BOW_LIGHT)))) {
                            pauseCtx->equipTargetItem -= 0xBF - ITEM_BOW_FIRE;
                            pauseCtx->equipTargetSlot = SLOT_BOW;
                        } else {
                            gSaveContext.equips.buttonItems[2] = gSaveContext.equips.buttonItems[3];
                            gSaveContext.equips.cButtonSlots[1] = gSaveContext.equips.cButtonSlots[2];
                            Interface_LoadItemIcon2(play, 2);
                        }
                    } else {
                        gSaveContext.equips.buttonItems[2] = ITEM_NONE;
                        gSaveContext.equips.cButtonSlots[1] = SLOT_NONE;
                    }
                }

                if ((pauseCtx->equipTargetItem >= 0xBF) && (pauseCtx->equipTargetItem <= 0xC1)) {
                    if ((gSaveContext.equips.buttonItems[3] == ITEM_BOW) ||
                        ((gSaveContext.equips.buttonItems[3] >= ITEM_BOW_FIRE) &&
                         (gSaveContext.equips.buttonItems[3] <= ITEM_BOW_LIGHT))) {
                        pauseCtx->equipTargetItem -= 0xBF - ITEM_BOW_FIRE;
                        pauseCtx->equipTargetSlot = SLOT_BOW;
                    }
                } else if (pauseCtx->equipTargetItem == ITEM_BOW) {
                    if ((gSaveContext.equips.buttonItems[1] >= ITEM_BOW_FIRE) &&
                        (gSaveContext.equips.buttonItems[1] <= ITEM_BOW_LIGHT)) {
                        gSaveContext.equips.buttonItems[1] = gSaveContext.equips.buttonItems[3];
                        Interface_LoadItemIcon2(play, 1);
                    } else if ((gSaveContext.equips.buttonItems[2] >= ITEM_BOW_FIRE) &&
                               (gSaveContext.equips.buttonItems[2] <= ITEM_BOW_LIGHT)) {
                        gSaveContext.equips.buttonItems[2] = gSaveContext.equips.buttonItems[3];
                        Interface_LoadItemIcon2(play, 2);
                    }
                }

                gSaveContext.equips.buttonItems[3] = pauseCtx->equipTargetItem;
                gSaveContext.equips.cButtonSlots[2] = pauseCtx->equipTargetSlot;
                Interface_LoadItemIcon1(play, 3);

                osSyncPrintf("Ｃ右sl_item_no=%d (1)=%d (2)=%d (3)=%d\n", pauseCtx->equipTargetItem,
                             gSaveContext.equips.buttonItems[1], gSaveContext.equips.buttonItems[2],
                             gSaveContext.equips.buttonItems[3]);
                osSyncPrintf("Ｃ右sl_number=%d (1)=%d (2)=%d (3)=%d\n", pauseCtx->equipTargetSlot,
                             gSaveContext.equips.cButtonSlots[0], gSaveContext.equips.cButtonSlots[1],
                             gSaveContext.equips.cButtonSlots[2]);
            }

            pauseCtx->mainState = PAUSE_MAIN_STATE_IDLE;
            sEquipMoveTimer = 10;
            WREG(90) = 320;
            WREG(87) = WREG(91);
        }
    } else {
        sEquipAnimTimer--;
        if (sEquipAnimTimer == 0) {
            pauseCtx->equipAnimAlpha = 255;
        }
    }
}<|MERGE_RESOLUTION|>--- conflicted
+++ resolved
@@ -178,12 +178,8 @@
                     if (pauseCtx->stickAdjX < -30) {
                         // if not left-most
                         if (pauseCtx->cursorX[PAUSE_ITEM] != 0) {
-<<<<<<< HEAD
                             // move left
-                            pauseCtx->cursorX[PAUSE_ITEM] -= 1;
-=======
                             pauseCtx->cursorX[PAUSE_ITEM]--;
->>>>>>> e11c7d8e
                             pauseCtx->cursorPoint[PAUSE_ITEM] -= 1;
 
                             // if there's an item there, stop there
@@ -194,12 +190,8 @@
                             // move the cursor to its initial horizontal position and try find an item on the next line
 
                             pauseCtx->cursorX[PAUSE_ITEM] = cursorX;
-<<<<<<< HEAD
-=======
+
                             pauseCtx->cursorY[PAUSE_ITEM]++;
->>>>>>> e11c7d8e
-
-                            pauseCtx->cursorY[PAUSE_ITEM] += 1;
                             if (pauseCtx->cursorY[PAUSE_ITEM] >= ITEM_GRID_ROWS) {
                                 pauseCtx->cursorY[PAUSE_ITEM] = 0;
                             }
@@ -222,13 +214,8 @@
                             }
                         }
                     } else if (pauseCtx->stickAdjX > 30) {
-<<<<<<< HEAD
                         if (pauseCtx->cursorX[PAUSE_ITEM] < (ITEM_GRID_COLS - 1)) {
-                            pauseCtx->cursorX[PAUSE_ITEM] += 1;
-=======
-                        if (pauseCtx->cursorX[PAUSE_ITEM] < 5) {
                             pauseCtx->cursorX[PAUSE_ITEM]++;
->>>>>>> e11c7d8e
                             pauseCtx->cursorPoint[PAUSE_ITEM] += 1;
 
                             if (gSaveContext.inventory.items[pauseCtx->cursorPoint[PAUSE_ITEM]] != ITEM_NONE) {
@@ -352,13 +339,8 @@
                     while (moveCursorResult == 0) {
                         if (pauseCtx->stickAdjY > 30) {
                             if (pauseCtx->cursorY[PAUSE_ITEM] != 0) {
-<<<<<<< HEAD
-                                pauseCtx->cursorY[PAUSE_ITEM] -= 1;
+                                pauseCtx->cursorY[PAUSE_ITEM]--;
                                 pauseCtx->cursorPoint[PAUSE_ITEM] -= ITEM_GRID_COLS;
-=======
-                                pauseCtx->cursorY[PAUSE_ITEM]--;
-                                pauseCtx->cursorPoint[PAUSE_ITEM] -= 6;
->>>>>>> e11c7d8e
 
                                 if (gSaveContext.inventory.items[pauseCtx->cursorPoint[PAUSE_ITEM]] != ITEM_NONE) {
                                     moveCursorResult = 1;
@@ -370,15 +352,9 @@
                                 moveCursorResult = 2;
                             }
                         } else if (pauseCtx->stickAdjY < -30) {
-<<<<<<< HEAD
                             if (pauseCtx->cursorY[PAUSE_ITEM] < (ITEM_GRID_ROWS - 1)) {
-                                pauseCtx->cursorY[PAUSE_ITEM] += 1;
+                                pauseCtx->cursorY[PAUSE_ITEM]++;
                                 pauseCtx->cursorPoint[PAUSE_ITEM] += ITEM_GRID_COLS;
-=======
-                            if (pauseCtx->cursorY[PAUSE_ITEM] < 3) {
-                                pauseCtx->cursorY[PAUSE_ITEM]++;
-                                pauseCtx->cursorPoint[PAUSE_ITEM] += 6;
->>>>>>> e11c7d8e
 
                                 if (gSaveContext.inventory.items[pauseCtx->cursorPoint[PAUSE_ITEM]] != ITEM_NONE) {
                                     moveCursorResult = 1;
