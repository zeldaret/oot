--- conflicted
+++ resolved
@@ -594,17 +594,10 @@
                 if (pauseCtx->equipTargetSlot == gSaveContext.save.info.equips.cButtonSlots[1]) {
                     if (gSaveContext.save.info.equips.buttonItems[1] != ITEM_NONE) {
                         if ((pauseCtx->equipTargetItem >= 0xBF) && (pauseCtx->equipTargetItem <= 0xC1) &&
-<<<<<<< HEAD
                             ((gSaveContext.save.info.equips.buttonItems[1] == ITEM_BOW) ||
-                             ((gSaveContext.save.info.equips.buttonItems[1] >= ITEM_BOW_ARROW_FIRE) &&
-                              (gSaveContext.save.info.equips.buttonItems[1] <= ITEM_BOW_ARROW_LIGHT)))) {
-                            pauseCtx->equipTargetItem -= 0xBF - ITEM_BOW_ARROW_FIRE;
-=======
-                            ((gSaveContext.equips.buttonItems[1] == ITEM_BOW) ||
-                             ((gSaveContext.equips.buttonItems[1] >= ITEM_BOW_FIRE) &&
-                              (gSaveContext.equips.buttonItems[1] <= ITEM_BOW_LIGHT)))) {
+                             ((gSaveContext.save.info.equips.buttonItems[1] >= ITEM_BOW_FIRE) &&
+                              (gSaveContext.save.info.equips.buttonItems[1] <= ITEM_BOW_LIGHT)))) {
                             pauseCtx->equipTargetItem -= 0xBF - ITEM_BOW_FIRE;
->>>>>>> cc240960
                             pauseCtx->equipTargetSlot = SLOT_BOW;
                         } else {
                             gSaveContext.save.info.equips.buttonItems[2] = gSaveContext.save.info.equips.buttonItems[1];
@@ -619,17 +612,10 @@
                 } else if (pauseCtx->equipTargetSlot == gSaveContext.save.info.equips.cButtonSlots[2]) {
                     if (gSaveContext.save.info.equips.buttonItems[1] != ITEM_NONE) {
                         if ((pauseCtx->equipTargetItem >= 0xBF) && (pauseCtx->equipTargetItem <= 0xC1) &&
-<<<<<<< HEAD
                             ((gSaveContext.save.info.equips.buttonItems[1] == ITEM_BOW) ||
-                             ((gSaveContext.save.info.equips.buttonItems[1] >= ITEM_BOW_ARROW_FIRE) &&
-                              (gSaveContext.save.info.equips.buttonItems[1] <= ITEM_BOW_ARROW_LIGHT)))) {
-                            pauseCtx->equipTargetItem -= 0xBF - ITEM_BOW_ARROW_FIRE;
-=======
-                            ((gSaveContext.equips.buttonItems[1] == ITEM_BOW) ||
-                             ((gSaveContext.equips.buttonItems[1] >= ITEM_BOW_FIRE) &&
-                              (gSaveContext.equips.buttonItems[1] <= ITEM_BOW_LIGHT)))) {
+                             ((gSaveContext.save.info.equips.buttonItems[1] >= ITEM_BOW_FIRE) &&
+                              (gSaveContext.save.info.equips.buttonItems[1] <= ITEM_BOW_LIGHT)))) {
                             pauseCtx->equipTargetItem -= 0xBF - ITEM_BOW_FIRE;
->>>>>>> cc240960
                             pauseCtx->equipTargetSlot = SLOT_BOW;
                         } else {
                             gSaveContext.save.info.equips.buttonItems[3] = gSaveContext.save.info.equips.buttonItems[1];
@@ -644,41 +630,22 @@
                 }
 
                 if ((pauseCtx->equipTargetItem >= 0xBF) && (pauseCtx->equipTargetItem <= 0xC1)) {
-<<<<<<< HEAD
                     if ((gSaveContext.save.info.equips.buttonItems[1] == ITEM_BOW) ||
-                        ((gSaveContext.save.info.equips.buttonItems[1] >= ITEM_BOW_ARROW_FIRE) &&
-                         (gSaveContext.save.info.equips.buttonItems[1] <= ITEM_BOW_ARROW_LIGHT))) {
-                        pauseCtx->equipTargetItem -= 0xBF - ITEM_BOW_ARROW_FIRE;
+                        ((gSaveContext.save.info.equips.buttonItems[1] >= ITEM_BOW_FIRE) &&
+                         (gSaveContext.save.info.equips.buttonItems[1] <= ITEM_BOW_LIGHT))) {
+                        pauseCtx->equipTargetItem -= 0xBF - ITEM_BOW_FIRE;
                         pauseCtx->equipTargetSlot = SLOT_BOW;
                     }
                 } else if (pauseCtx->equipTargetItem == ITEM_BOW) {
-                    if ((gSaveContext.save.info.equips.buttonItems[2] >= ITEM_BOW_ARROW_FIRE) &&
-                        (gSaveContext.save.info.equips.buttonItems[2] <= ITEM_BOW_ARROW_LIGHT)) {
+                    if ((gSaveContext.save.info.equips.buttonItems[2] >= ITEM_BOW_FIRE) &&
+                        (gSaveContext.save.info.equips.buttonItems[2] <= ITEM_BOW_LIGHT)) {
                         gSaveContext.save.info.equips.buttonItems[2] = gSaveContext.save.info.equips.buttonItems[1];
                         gSaveContext.save.info.equips.cButtonSlots[1] = gSaveContext.save.info.equips.cButtonSlots[0];
                         Interface_LoadItemIcon2(play, 2);
-                    } else if ((gSaveContext.save.info.equips.buttonItems[3] >= ITEM_BOW_ARROW_FIRE) &&
-                               (gSaveContext.save.info.equips.buttonItems[3] <= ITEM_BOW_ARROW_LIGHT)) {
+                    } else if ((gSaveContext.save.info.equips.buttonItems[3] >= ITEM_BOW_FIRE) &&
+                               (gSaveContext.save.info.equips.buttonItems[3] <= ITEM_BOW_LIGHT)) {
                         gSaveContext.save.info.equips.buttonItems[3] = gSaveContext.save.info.equips.buttonItems[1];
                         gSaveContext.save.info.equips.cButtonSlots[2] = gSaveContext.save.info.equips.cButtonSlots[0];
-=======
-                    if ((gSaveContext.equips.buttonItems[1] == ITEM_BOW) ||
-                        ((gSaveContext.equips.buttonItems[1] >= ITEM_BOW_FIRE) &&
-                         (gSaveContext.equips.buttonItems[1] <= ITEM_BOW_LIGHT))) {
-                        pauseCtx->equipTargetItem -= 0xBF - ITEM_BOW_FIRE;
-                        pauseCtx->equipTargetSlot = SLOT_BOW;
-                    }
-                } else if (pauseCtx->equipTargetItem == ITEM_BOW) {
-                    if ((gSaveContext.equips.buttonItems[2] >= ITEM_BOW_FIRE) &&
-                        (gSaveContext.equips.buttonItems[2] <= ITEM_BOW_LIGHT)) {
-                        gSaveContext.equips.buttonItems[2] = gSaveContext.equips.buttonItems[1];
-                        gSaveContext.equips.cButtonSlots[1] = gSaveContext.equips.cButtonSlots[0];
-                        Interface_LoadItemIcon2(play, 2);
-                    } else if ((gSaveContext.equips.buttonItems[3] >= ITEM_BOW_FIRE) &&
-                               (gSaveContext.equips.buttonItems[3] <= ITEM_BOW_LIGHT)) {
-                        gSaveContext.equips.buttonItems[3] = gSaveContext.equips.buttonItems[1];
-                        gSaveContext.equips.cButtonSlots[2] = gSaveContext.equips.cButtonSlots[0];
->>>>>>> cc240960
                         Interface_LoadItemIcon2(play, 3);
                     }
                 }
@@ -706,17 +673,10 @@
                 if (pauseCtx->equipTargetSlot == gSaveContext.save.info.equips.cButtonSlots[0]) {
                     if (gSaveContext.save.info.equips.buttonItems[2] != ITEM_NONE) {
                         if ((pauseCtx->equipTargetItem >= 0xBF) && (pauseCtx->equipTargetItem <= 0xC1) &&
-<<<<<<< HEAD
                             ((gSaveContext.save.info.equips.buttonItems[2] == ITEM_BOW) ||
-                             ((gSaveContext.save.info.equips.buttonItems[2] >= ITEM_BOW_ARROW_FIRE) &&
-                              (gSaveContext.save.info.equips.buttonItems[2] <= ITEM_BOW_ARROW_LIGHT)))) {
-                            pauseCtx->equipTargetItem -= 0xBF - ITEM_BOW_ARROW_FIRE;
-=======
-                            ((gSaveContext.equips.buttonItems[2] == ITEM_BOW) ||
-                             ((gSaveContext.equips.buttonItems[2] >= ITEM_BOW_FIRE) &&
-                              (gSaveContext.equips.buttonItems[2] <= ITEM_BOW_LIGHT)))) {
+                             ((gSaveContext.save.info.equips.buttonItems[2] >= ITEM_BOW_FIRE) &&
+                              (gSaveContext.save.info.equips.buttonItems[2] <= ITEM_BOW_LIGHT)))) {
                             pauseCtx->equipTargetItem -= 0xBF - ITEM_BOW_FIRE;
->>>>>>> cc240960
                             pauseCtx->equipTargetSlot = SLOT_BOW;
                         } else {
                             gSaveContext.save.info.equips.buttonItems[1] = gSaveContext.save.info.equips.buttonItems[2];
@@ -731,17 +691,10 @@
                 } else if (pauseCtx->equipTargetSlot == gSaveContext.save.info.equips.cButtonSlots[2]) {
                     if (gSaveContext.save.info.equips.buttonItems[2] != ITEM_NONE) {
                         if ((pauseCtx->equipTargetItem >= 0xBF) && (pauseCtx->equipTargetItem <= 0xC1) &&
-<<<<<<< HEAD
                             ((gSaveContext.save.info.equips.buttonItems[2] == ITEM_BOW) ||
-                             ((gSaveContext.save.info.equips.buttonItems[2] >= ITEM_BOW_ARROW_FIRE) &&
-                              (gSaveContext.save.info.equips.buttonItems[2] <= ITEM_BOW_ARROW_LIGHT)))) {
-                            pauseCtx->equipTargetItem -= 0xBF - ITEM_BOW_ARROW_FIRE;
-=======
-                            ((gSaveContext.equips.buttonItems[2] == ITEM_BOW) ||
-                             ((gSaveContext.equips.buttonItems[2] >= ITEM_BOW_FIRE) &&
-                              (gSaveContext.equips.buttonItems[2] <= ITEM_BOW_LIGHT)))) {
+                             ((gSaveContext.save.info.equips.buttonItems[2] >= ITEM_BOW_FIRE) &&
+                              (gSaveContext.save.info.equips.buttonItems[2] <= ITEM_BOW_LIGHT)))) {
                             pauseCtx->equipTargetItem -= 0xBF - ITEM_BOW_FIRE;
->>>>>>> cc240960
                             pauseCtx->equipTargetSlot = SLOT_BOW;
                         } else {
                             gSaveContext.save.info.equips.buttonItems[3] = gSaveContext.save.info.equips.buttonItems[2];
@@ -756,37 +709,20 @@
                 }
 
                 if ((pauseCtx->equipTargetItem >= 0xBF) && (pauseCtx->equipTargetItem <= 0xC1)) {
-<<<<<<< HEAD
                     if ((gSaveContext.save.info.equips.buttonItems[2] == ITEM_BOW) ||
-                        ((gSaveContext.save.info.equips.buttonItems[2] >= ITEM_BOW_ARROW_FIRE) &&
-                         (gSaveContext.save.info.equips.buttonItems[2] <= ITEM_BOW_ARROW_LIGHT))) {
-                        pauseCtx->equipTargetItem -= 0xBF - ITEM_BOW_ARROW_FIRE;
+                        ((gSaveContext.save.info.equips.buttonItems[2] >= ITEM_BOW_FIRE) &&
+                         (gSaveContext.save.info.equips.buttonItems[2] <= ITEM_BOW_LIGHT))) {
+                        pauseCtx->equipTargetItem -= 0xBF - ITEM_BOW_FIRE;
                         pauseCtx->equipTargetSlot = SLOT_BOW;
                     }
                 } else if (pauseCtx->equipTargetItem == ITEM_BOW) {
-                    if ((gSaveContext.save.info.equips.buttonItems[1] >= ITEM_BOW_ARROW_FIRE) &&
-                        (gSaveContext.save.info.equips.buttonItems[1] <= ITEM_BOW_ARROW_LIGHT)) {
+                    if ((gSaveContext.save.info.equips.buttonItems[1] >= ITEM_BOW_FIRE) &&
+                        (gSaveContext.save.info.equips.buttonItems[1] <= ITEM_BOW_LIGHT)) {
                         gSaveContext.save.info.equips.buttonItems[1] = gSaveContext.save.info.equips.buttonItems[2];
                         Interface_LoadItemIcon2(play, 1);
-                    } else if ((gSaveContext.save.info.equips.buttonItems[3] >= ITEM_BOW_ARROW_FIRE) &&
-                               (gSaveContext.save.info.equips.buttonItems[3] <= ITEM_BOW_ARROW_LIGHT)) {
+                    } else if ((gSaveContext.save.info.equips.buttonItems[3] >= ITEM_BOW_FIRE) &&
+                               (gSaveContext.save.info.equips.buttonItems[3] <= ITEM_BOW_LIGHT)) {
                         gSaveContext.save.info.equips.buttonItems[3] = gSaveContext.save.info.equips.buttonItems[2];
-=======
-                    if ((gSaveContext.equips.buttonItems[2] == ITEM_BOW) ||
-                        ((gSaveContext.equips.buttonItems[2] >= ITEM_BOW_FIRE) &&
-                         (gSaveContext.equips.buttonItems[2] <= ITEM_BOW_LIGHT))) {
-                        pauseCtx->equipTargetItem -= 0xBF - ITEM_BOW_FIRE;
-                        pauseCtx->equipTargetSlot = SLOT_BOW;
-                    }
-                } else if (pauseCtx->equipTargetItem == ITEM_BOW) {
-                    if ((gSaveContext.equips.buttonItems[1] >= ITEM_BOW_FIRE) &&
-                        (gSaveContext.equips.buttonItems[1] <= ITEM_BOW_LIGHT)) {
-                        gSaveContext.equips.buttonItems[1] = gSaveContext.equips.buttonItems[2];
-                        Interface_LoadItemIcon2(play, 1);
-                    } else if ((gSaveContext.equips.buttonItems[3] >= ITEM_BOW_FIRE) &&
-                               (gSaveContext.equips.buttonItems[3] <= ITEM_BOW_LIGHT)) {
-                        gSaveContext.equips.buttonItems[3] = gSaveContext.equips.buttonItems[2];
->>>>>>> cc240960
                         Interface_LoadItemIcon2(play, 3);
                     }
                 }
@@ -814,17 +750,10 @@
                 if (pauseCtx->equipTargetSlot == gSaveContext.save.info.equips.cButtonSlots[0]) {
                     if (gSaveContext.save.info.equips.buttonItems[3] != ITEM_NONE) {
                         if ((pauseCtx->equipTargetItem >= 0xBF) && (pauseCtx->equipTargetItem <= 0xC1) &&
-<<<<<<< HEAD
                             ((gSaveContext.save.info.equips.buttonItems[3] == ITEM_BOW) ||
-                             ((gSaveContext.save.info.equips.buttonItems[3] >= ITEM_BOW_ARROW_FIRE) &&
-                              (gSaveContext.save.info.equips.buttonItems[3] <= ITEM_BOW_ARROW_LIGHT)))) {
-                            pauseCtx->equipTargetItem -= 0xBF - ITEM_BOW_ARROW_FIRE;
-=======
-                            ((gSaveContext.equips.buttonItems[3] == ITEM_BOW) ||
-                             ((gSaveContext.equips.buttonItems[3] >= ITEM_BOW_FIRE) &&
-                              (gSaveContext.equips.buttonItems[3] <= ITEM_BOW_LIGHT)))) {
+                             ((gSaveContext.save.info.equips.buttonItems[3] >= ITEM_BOW_FIRE) &&
+                              (gSaveContext.save.info.equips.buttonItems[3] <= ITEM_BOW_LIGHT)))) {
                             pauseCtx->equipTargetItem -= 0xBF - ITEM_BOW_FIRE;
->>>>>>> cc240960
                             pauseCtx->equipTargetSlot = SLOT_BOW;
                         } else {
                             gSaveContext.save.info.equips.buttonItems[1] = gSaveContext.save.info.equips.buttonItems[3];
@@ -839,17 +768,10 @@
                 } else if (pauseCtx->equipTargetSlot == gSaveContext.save.info.equips.cButtonSlots[1]) {
                     if (gSaveContext.save.info.equips.buttonItems[3] != ITEM_NONE) {
                         if ((pauseCtx->equipTargetItem >= 0xBF) && (pauseCtx->equipTargetItem <= 0xC1) &&
-<<<<<<< HEAD
                             ((gSaveContext.save.info.equips.buttonItems[3] == ITEM_BOW) ||
-                             ((gSaveContext.save.info.equips.buttonItems[3] >= ITEM_BOW_ARROW_FIRE) &&
-                              (gSaveContext.save.info.equips.buttonItems[3] <= ITEM_BOW_ARROW_LIGHT)))) {
-                            pauseCtx->equipTargetItem -= 0xBF - ITEM_BOW_ARROW_FIRE;
-=======
-                            ((gSaveContext.equips.buttonItems[3] == ITEM_BOW) ||
-                             ((gSaveContext.equips.buttonItems[3] >= ITEM_BOW_FIRE) &&
-                              (gSaveContext.equips.buttonItems[3] <= ITEM_BOW_LIGHT)))) {
+                             ((gSaveContext.save.info.equips.buttonItems[3] >= ITEM_BOW_FIRE) &&
+                              (gSaveContext.save.info.equips.buttonItems[3] <= ITEM_BOW_LIGHT)))) {
                             pauseCtx->equipTargetItem -= 0xBF - ITEM_BOW_FIRE;
->>>>>>> cc240960
                             pauseCtx->equipTargetSlot = SLOT_BOW;
                         } else {
                             gSaveContext.save.info.equips.buttonItems[2] = gSaveContext.save.info.equips.buttonItems[3];
@@ -864,37 +786,20 @@
                 }
 
                 if ((pauseCtx->equipTargetItem >= 0xBF) && (pauseCtx->equipTargetItem <= 0xC1)) {
-<<<<<<< HEAD
                     if ((gSaveContext.save.info.equips.buttonItems[3] == ITEM_BOW) ||
-                        ((gSaveContext.save.info.equips.buttonItems[3] >= ITEM_BOW_ARROW_FIRE) &&
-                         (gSaveContext.save.info.equips.buttonItems[3] <= ITEM_BOW_ARROW_LIGHT))) {
-                        pauseCtx->equipTargetItem -= 0xBF - ITEM_BOW_ARROW_FIRE;
+                        ((gSaveContext.save.info.equips.buttonItems[3] >= ITEM_BOW_FIRE) &&
+                         (gSaveContext.save.info.equips.buttonItems[3] <= ITEM_BOW_LIGHT))) {
+                        pauseCtx->equipTargetItem -= 0xBF - ITEM_BOW_FIRE;
                         pauseCtx->equipTargetSlot = SLOT_BOW;
                     }
                 } else if (pauseCtx->equipTargetItem == ITEM_BOW) {
-                    if ((gSaveContext.save.info.equips.buttonItems[1] >= ITEM_BOW_ARROW_FIRE) &&
-                        (gSaveContext.save.info.equips.buttonItems[1] <= ITEM_BOW_ARROW_LIGHT)) {
+                    if ((gSaveContext.save.info.equips.buttonItems[1] >= ITEM_BOW_FIRE) &&
+                        (gSaveContext.save.info.equips.buttonItems[1] <= ITEM_BOW_LIGHT)) {
                         gSaveContext.save.info.equips.buttonItems[1] = gSaveContext.save.info.equips.buttonItems[3];
                         Interface_LoadItemIcon2(play, 1);
-                    } else if ((gSaveContext.save.info.equips.buttonItems[2] >= ITEM_BOW_ARROW_FIRE) &&
-                               (gSaveContext.save.info.equips.buttonItems[2] <= ITEM_BOW_ARROW_LIGHT)) {
+                    } else if ((gSaveContext.save.info.equips.buttonItems[2] >= ITEM_BOW_FIRE) &&
+                               (gSaveContext.save.info.equips.buttonItems[2] <= ITEM_BOW_LIGHT)) {
                         gSaveContext.save.info.equips.buttonItems[2] = gSaveContext.save.info.equips.buttonItems[3];
-=======
-                    if ((gSaveContext.equips.buttonItems[3] == ITEM_BOW) ||
-                        ((gSaveContext.equips.buttonItems[3] >= ITEM_BOW_FIRE) &&
-                         (gSaveContext.equips.buttonItems[3] <= ITEM_BOW_LIGHT))) {
-                        pauseCtx->equipTargetItem -= 0xBF - ITEM_BOW_FIRE;
-                        pauseCtx->equipTargetSlot = SLOT_BOW;
-                    }
-                } else if (pauseCtx->equipTargetItem == ITEM_BOW) {
-                    if ((gSaveContext.equips.buttonItems[1] >= ITEM_BOW_FIRE) &&
-                        (gSaveContext.equips.buttonItems[1] <= ITEM_BOW_LIGHT)) {
-                        gSaveContext.equips.buttonItems[1] = gSaveContext.equips.buttonItems[3];
-                        Interface_LoadItemIcon2(play, 1);
-                    } else if ((gSaveContext.equips.buttonItems[2] >= ITEM_BOW_FIRE) &&
-                               (gSaveContext.equips.buttonItems[2] <= ITEM_BOW_LIGHT)) {
-                        gSaveContext.equips.buttonItems[2] = gSaveContext.equips.buttonItems[3];
->>>>>>> cc240960
                         Interface_LoadItemIcon2(play, 2);
                     }
                 }
