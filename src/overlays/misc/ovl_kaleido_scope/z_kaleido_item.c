--- conflicted
+++ resolved
@@ -472,13 +472,8 @@
             }
 
             gSPVertex(POLY_OPA_DISP++, &pauseCtx->itemVtx[j + 0], 4, 0);
-<<<<<<< HEAD
-            KaleidoScope_DrawQuadTextureRGBA32(play->state.gfxCtx,
-                                               gItemIcons[gSaveContext.save.info.inventory.items[i]], 32, 32, 0);
-=======
-            KaleidoScope_DrawQuadTextureRGBA32(play->state.gfxCtx, gItemIcons[gSaveContext.inventory.items[i]],
+            KaleidoScope_DrawQuadTextureRGBA32(play->state.gfxCtx, gItemIcons[gSaveContext.save.info.inventory.items[i]],
                                                ITEM_ICON_WIDTH, ITEM_ICON_HEIGHT, 0);
->>>>>>> 63606af1
         }
     }
 
