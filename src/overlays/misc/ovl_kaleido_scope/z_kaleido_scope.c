--- conflicted
+++ resolved
@@ -2760,30 +2760,6 @@
     -86,  // QUEST_GERUDOS_CARD
     -110, // QUEST_SKULL_TOKEN
     -54,  // QUEST_HEART_PIECE
-<<<<<<< HEAD
-    -98,  // QUAD_QUEST_SONG_NOTE_A1
-    -86,  // QUAD_QUEST_SONG_NOTE_A2
-    -74,  // QUAD_QUEST_SONG_NOTE_A3
-    -62,  // QUAD_QUEST_SONG_NOTE_A4
-    -50,  // QUAD_QUEST_SONG_NOTE_A5
-    -38,  // QUAD_QUEST_SONG_NOTE_A6
-    -26,  // QUAD_QUEST_SONG_NOTE_A7
-    -14,  // QUAD_QUEST_SONG_NOTE_A8
-    -98,  // QUAD_QUEST_SONG_NOTE_B1
-    -86,  // QUAD_QUEST_SONG_NOTE_B2
-    -74,  // QUAD_QUEST_SONG_NOTE_B3
-    -62,  // QUAD_QUEST_SONG_NOTE_B4
-    -50,  // QUAD_QUEST_SONG_NOTE_B5
-    -38,  // QUAD_QUEST_SONG_NOTE_B6
-    -26,  // QUAD_QUEST_SONG_NOTE_B7
-    -14,  // QUAD_QUEST_SONG_NOTE_B8
-    -88,  // QUAD_QUEST_SKULL_TOKENS_DIGIT1_SHADOW
-    -81,  // QUAD_QUEST_SKULL_TOKENS_DIGIT2_SHADOW
-    -72,  // QUAD_QUEST_SKULL_TOKENS_DIGIT3_SHADOW
-    -90,  // QUAD_QUEST_SKULL_TOKENS_DIGIT1
-    -83,  // QUAD_QUEST_SKULL_TOKENS_DIGIT2
-    -74,  // QUAD_QUEST_SKULL_TOKENS_DIGIT3
-=======
     -98,  // QUEST_QUAD_SONG_NOTE_A1
     -86,  // QUEST_QUAD_SONG_NOTE_A2
     -74,  // QUEST_QUAD_SONG_NOTE_A3
@@ -2806,7 +2782,6 @@
     -90,  // QUEST_QUAD_SKULL_TOKENS_DIGIT1
     -83,  // QUEST_QUAD_SKULL_TOKENS_DIGIT2
     -74,  // QUEST_QUAD_SKULL_TOKENS_DIGIT3
->>>>>>> bccb219e
 };
 
 static s16 sQuestQuadsY[] = {
@@ -2835,30 +2810,6 @@
     58,  // QUEST_GERUDOS_CARD
     34,  // QUEST_SKULL_TOKEN
     58,  // QUEST_HEART_PIECE
-<<<<<<< HEAD
-    -52, // QUAD_QUEST_SONG_NOTE_A1
-    -52, // QUAD_QUEST_SONG_NOTE_A2
-    -52, // QUAD_QUEST_SONG_NOTE_A3
-    -52, // QUAD_QUEST_SONG_NOTE_A4
-    -52, // QUAD_QUEST_SONG_NOTE_A5
-    -52, // QUAD_QUEST_SONG_NOTE_A6
-    -52, // QUAD_QUEST_SONG_NOTE_A7
-    -52, // QUAD_QUEST_SONG_NOTE_A8
-    -52, // QUAD_QUEST_SONG_NOTE_B1
-    -52, // QUAD_QUEST_SONG_NOTE_B2
-    -52, // QUAD_QUEST_SONG_NOTE_B3
-    -52, // QUAD_QUEST_SONG_NOTE_B4
-    -52, // QUAD_QUEST_SONG_NOTE_B5
-    -52, // QUAD_QUEST_SONG_NOTE_B6
-    -52, // QUAD_QUEST_SONG_NOTE_B7
-    -52, // QUAD_QUEST_SONG_NOTE_B8
-    34,  // QUAD_QUEST_SKULL_TOKENS_DIGIT1_SHADOW
-    34,  // QUAD_QUEST_SKULL_TOKENS_DIGIT2_SHADOW
-    34,  // QUAD_QUEST_SKULL_TOKENS_DIGIT3_SHADOW
-    36,  // QUAD_QUEST_SKULL_TOKENS_DIGIT1
-    36,  // QUAD_QUEST_SKULL_TOKENS_DIGIT2
-    36,  // QUAD_QUEST_SKULL_TOKENS_DIGIT3
-=======
     -52, // QUEST_QUAD_SONG_NOTE_A1
     -52, // QUEST_QUAD_SONG_NOTE_A2
     -52, // QUEST_QUAD_SONG_NOTE_A3
@@ -2881,7 +2832,6 @@
     36,  // QUEST_QUAD_SKULL_TOKENS_DIGIT1
     36,  // QUEST_QUAD_SKULL_TOKENS_DIGIT2
     36,  // QUEST_QUAD_SKULL_TOKENS_DIGIT3
->>>>>>> bccb219e
 };
 
 static s16 sQuestQuadsSize[] = {
@@ -2910,30 +2860,6 @@
     24, // QUEST_GERUDOS_CARD
     24, // QUEST_SKULL_TOKEN
     48, // QUEST_HEART_PIECE
-<<<<<<< HEAD
-    16, // QUAD_QUEST_SONG_NOTE_A1
-    16, // QUAD_QUEST_SONG_NOTE_A2
-    16, // QUAD_QUEST_SONG_NOTE_A3
-    16, // QUAD_QUEST_SONG_NOTE_A4
-    16, // QUAD_QUEST_SONG_NOTE_A5
-    16, // QUAD_QUEST_SONG_NOTE_A6
-    16, // QUAD_QUEST_SONG_NOTE_A7
-    16, // QUAD_QUEST_SONG_NOTE_A8
-    16, // QUAD_QUEST_SONG_NOTE_B1
-    16, // QUAD_QUEST_SONG_NOTE_B2
-    16, // QUAD_QUEST_SONG_NOTE_B3
-    16, // QUAD_QUEST_SONG_NOTE_B4
-    16, // QUAD_QUEST_SONG_NOTE_B5
-    16, // QUAD_QUEST_SONG_NOTE_B6
-    16, // QUAD_QUEST_SONG_NOTE_B7
-    16, // QUAD_QUEST_SONG_NOTE_B8
-    16, // QUAD_QUEST_SKULL_TOKENS_DIGIT1_SHADOW
-    16, // QUAD_QUEST_SKULL_TOKENS_DIGIT2_SHADOW
-    16, // QUAD_QUEST_SKULL_TOKENS_DIGIT3_SHADOW
-    16, // QUAD_QUEST_SKULL_TOKENS_DIGIT1
-    16, // QUAD_QUEST_SKULL_TOKENS_DIGIT2
-    16, // QUAD_QUEST_SKULL_TOKENS_DIGIT3
-=======
     16, // QUEST_QUAD_SONG_NOTE_A1
     16, // QUEST_QUAD_SONG_NOTE_A2
     16, // QUEST_QUAD_SONG_NOTE_A3
@@ -2956,7 +2882,6 @@
     16, // QUEST_QUAD_SKULL_TOKENS_DIGIT1
     16, // QUEST_QUAD_SKULL_TOKENS_DIGIT2
     16, // QUEST_QUAD_SKULL_TOKENS_DIGIT3
->>>>>>> bccb219e
 };
 
 void KaleidoScope_SetVertices(PlayState* play, GraphicsContext* gfxCtx) {
@@ -3370,21 +3295,12 @@
         k += 4;
     }
 
-<<<<<<< HEAD
-    pauseCtx->questVtx = GRAPH_ALLOC(gfxCtx, QUAD_QUEST_MAX * 4 * sizeof(Vtx));
-
-    for (k = 0, j = 0; j < QUAD_QUEST_MAX; j++, k += 4) {
-        s16 quadWidth = sQuestQuadsSize[j];
-
-        if ((j < QUEST_SONG_MINUET) || (j >= QUAD_QUEST_SKULL_TOKENS_DIGIT1_SHADOW)) {
-=======
     pauseCtx->questVtx = GRAPH_ALLOC(gfxCtx, QUEST_QUAD_MAX * 4 * sizeof(Vtx));
 
     for (k = 0, j = 0; j < QUEST_QUAD_MAX; j++, k += 4) {
         s16 quadWidth = sQuestQuadsSize[j];
 
         if ((j < QUEST_SONG_MINUET) || (j >= QUEST_QUAD_SKULL_TOKENS_DIGIT1_SHADOW)) {
->>>>>>> bccb219e
             pauseCtx->questVtx[k + 0].v.ob[0] = pauseCtx->questVtx[k + 2].v.ob[0] = sQuestQuadsX[j];
 
             pauseCtx->questVtx[k + 1].v.ob[0] = pauseCtx->questVtx[k + 3].v.ob[0] =
@@ -3396,11 +3312,7 @@
             pauseCtx->questVtx[k + 2].v.ob[1] = pauseCtx->questVtx[k + 3].v.ob[1] =
                 pauseCtx->questVtx[k + 0].v.ob[1] - sQuestQuadsSize[j];
 
-<<<<<<< HEAD
-            if (j >= QUAD_QUEST_SKULL_TOKENS_DIGIT1_SHADOW) {
-=======
             if (j >= QUEST_QUAD_SKULL_TOKENS_DIGIT1_SHADOW) {
->>>>>>> bccb219e
                 pauseCtx->questVtx[k + 1].v.ob[0] = pauseCtx->questVtx[k + 3].v.ob[0] =
                     pauseCtx->questVtx[k + 0].v.ob[0] + 8;
 
