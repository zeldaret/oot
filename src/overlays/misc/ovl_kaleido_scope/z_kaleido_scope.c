--- conflicted
+++ resolved
@@ -2126,15 +2126,9 @@
                     gDPPipeSync(POLY_OPA_DISP++);
                     gDPSetPrimColor(POLY_OPA_DISP++, 0, 0, 255, 255, 255, 255);
 
-<<<<<<< HEAD
                     POLY_OPA_DISP = KaleidoScope_QuadTextureIA8(
                         POLY_OPA_DISP, sToPlayMelodyTextTextures[gSaveContext.language],
-                        sToPlayMelodyTextWidth[gSaveContext.language], INFO_PANEL_QUAD_INFO_TEXT_TEX_HEIGHT, 4);
-=======
-                    POLY_OPA_DISP =
-                        KaleidoScope_QuadTextureIA8(POLY_OPA_DISP, sToPlayMelodyTextTextures[gSaveContext.language],
-                                                    sToPlayMelodyTextWidths[gSaveContext.language], 16, 4);
->>>>>>> 2c7c2e9a
+                        sToPlayMelodyTextWidths[gSaveContext.language], INFO_PANEL_QUAD_INFO_TEXT_TEX_HEIGHT, 4);
                 }
             } else if (pauseCtx->pageIndex == PAUSE_EQUIP) {
                 // INFO_PANEL_QUAD_INFO_ICON
