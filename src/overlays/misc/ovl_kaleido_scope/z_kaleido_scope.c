#if PLATFORM_N64
#include "n64dd.h"
#endif
#include "z_kaleido_scope.h"
#include "assets/textures/icon_item_static/icon_item_static.h"
#include "assets/textures/icon_item_24_static/icon_item_24_static.h"
#if OOT_NTSC
#include "assets/textures/icon_item_jpn_static/icon_item_jpn_static.h"
#include "assets/textures/icon_item_nes_static/icon_item_nes_static.h"
#else
#include "assets/textures/icon_item_nes_static/icon_item_nes_static.h"
#include "assets/textures/icon_item_ger_static/icon_item_ger_static.h"
#include "assets/textures/icon_item_fra_static/icon_item_fra_static.h"
#endif
#include "assets/textures/icon_item_gameover_static/icon_item_gameover_static.h"
#include "terminal.h"

#if !PLATFORM_GC
#define KALEIDO_COLOR_PROMPT_UNK_R 100
#define KALEIDO_COLOR_PROMPT_UNK_G 100
#define KALEIDO_COLOR_PROMPT_UNK_B 255
#else
#define KALEIDO_COLOR_PROMPT_UNK_R 100
#define KALEIDO_COLOR_PROMPT_UNK_G 255
#define KALEIDO_COLOR_PROMPT_UNK_B 100
#endif

#if !PLATFORM_GC
#define KALEIDO_COLOR_CURSOR_UNK_R 0
#define KALEIDO_COLOR_CURSOR_UNK_G 50
#define KALEIDO_COLOR_CURSOR_UNK_B 255
#else
#define KALEIDO_COLOR_CURSOR_UNK_R 0
#define KALEIDO_COLOR_CURSOR_UNK_G 255
#define KALEIDO_COLOR_CURSOR_UNK_B 50
#endif

typedef enum {
    /* 0 */ VTX_PAGE_ITEM,
    /* 1 */ VTX_PAGE_EQUIP,
    /* 2 */ VTX_PAGE_MAP_DUNGEON,
    /* 3 */ VTX_PAGE_QUEST,
    /* 4 */ VTX_PAGE_MAP_WORLD,
    /* 5 */ VTX_PAGE_PROMPT
} VtxPageInit;

#define VTX_PAGE_ITEM_QUADS 0                 // VTX_PAGE_ITEM
#define VTX_PAGE_EQUIP_QUADS 0                // VTX_PAGE_EQUIP
#define VTX_PAGE_MAP_DUNGEON_QUADS 17         // VTX_PAGE_MAP_DUNGEON
#define VTX_PAGE_QUEST_QUADS 0                // VTX_PAGE_QUEST
#define VTX_PAGE_MAP_WORLD_QUADS 32           // VTX_PAGE_MAP_WORLD
#define VTX_PAGE_PROMPT_QUADS QUAD_PROMPT_MAX // VTX_PAGE_PROMPT

#if OOT_NTSC

// Japanese

static void* sEquipPageBgQuadsJPNTexs[] = {
    // column 1
    gPauseEquipment00Tex,
    gPauseEquipment01Tex,
    gPauseEquipment02Tex,
    gPauseEquipment03Tex,
    gPauseEquipment04Tex,
    // column 2
    gPauseEquipment10JPNTex,
    gPauseEquipment11Tex,
    gPauseEquipment12Tex,
    gPauseEquipment13Tex,
    gPauseEquipment14Tex,
    // column 3
    gPauseEquipment20Tex,
    gPauseEquipment21Tex,
    gPauseEquipment22Tex,
    gPauseEquipment23Tex,
    gPauseEquipment24Tex,
};

static void* sItemPageBgQuadsJPNTexs[] = {
    // column 1
    gPauseSelectItem00JPNTex,
    gPauseSelectItem01Tex,
    gPauseSelectItem02Tex,
    gPauseSelectItem03Tex,
    gPauseSelectItem04Tex,
    // column 2
    gPauseSelectItem10JPNTex,
    gPauseSelectItem11Tex,
    gPauseSelectItem12Tex,
    gPauseSelectItem13Tex,
    gPauseSelectItem14Tex,
    // column 3
    gPauseSelectItem20JPNTex,
    gPauseSelectItem21Tex,
    gPauseSelectItem22Tex,
    gPauseSelectItem23Tex,
    gPauseSelectItem24Tex,
};

static void* sMapPageBgQuadsJPNTexs[] = {
    // column 1
    gPauseMap00Tex,
    gPauseMap01Tex,
    gPauseMap02Tex,
    gPauseMap03Tex,
    gPauseMap04Tex,
    // column 2
    gPauseMap10JPNTex,
    gPauseMap11Tex,
    gPauseMap12Tex,
    gPauseMap13Tex,
    gPauseMap14Tex,
    // column 3
    gPauseMap20Tex,
    gPauseMap21Tex,
    gPauseMap22Tex,
    gPauseMap23Tex,
    gPauseMap24Tex,
};

static void* sQuestPageBgQuadsJPNTexs[] = {
    // column 1
    gPauseQuestStatus00JPNTex,
    gPauseQuestStatus01Tex,
    gPauseQuestStatus02Tex,
    gPauseQuestStatus03Tex,
    gPauseQuestStatus04Tex,
    // column 2
    gPauseQuestStatus10JPNTex,
    gPauseQuestStatus11Tex,
    gPauseQuestStatus12Tex,
    gPauseQuestStatus13Tex,
    gPauseQuestStatus14Tex,
    // column 3
    gPauseQuestStatus20JPNTex,
    gPauseQuestStatus21Tex,
    gPauseQuestStatus22Tex,
    gPauseQuestStatus23Tex,
    gPauseQuestStatus24Tex,
};

static void* sSavePromptBgQuadsJPNTexs[] = {
    // column 1
    gPauseSave00Tex,
    gPauseSave01Tex,
    gPauseSave02Tex,
    gPauseSave03Tex,
    gPauseSave04Tex,
    // column 2
    gPauseSave10JPNTex,
    gPauseSave11Tex,
    gPauseSave12Tex,
    gPauseSave13Tex,
    gPauseSave14Tex,
    // column 3
    gPauseSave20Tex,
    gPauseSave21Tex,
    gPauseSave22Tex,
    gPauseSave23Tex,
    gPauseSave24Tex,
};

#else

// French

static void* sEquipPageBgQuadsFRATexs[] = {
    // column 1
    gPauseEquipment00FRATex,
    gPauseEquipment01Tex,
    gPauseEquipment02Tex,
    gPauseEquipment03Tex,
    gPauseEquipment04Tex,
    // column 2
    gPauseEquipment10FRATex,
    gPauseEquipment11Tex,
    gPauseEquipment12Tex,
    gPauseEquipment13Tex,
    gPauseEquipment14Tex,
    // column 3
    gPauseEquipment20FRATex,
    gPauseEquipment21Tex,
    gPauseEquipment22Tex,
    gPauseEquipment23Tex,
    gPauseEquipment24Tex,
};

static void* sItemPageBgQuadsFRATexs[] = {
    // column 1
    gPauseSelectItem00FRATex,
    gPauseSelectItem01Tex,
    gPauseSelectItem02Tex,
    gPauseSelectItem03Tex,
    gPauseSelectItem04Tex,
    // column 2
    gPauseSelectItem10FRATex,
    gPauseSelectItem11Tex,
    gPauseSelectItem12Tex,
    gPauseSelectItem13Tex,
    gPauseSelectItem14Tex,
    // column 3
    gPauseSelectItem20FRATex,
    gPauseSelectItem21Tex,
    gPauseSelectItem22Tex,
    gPauseSelectItem23Tex,
    gPauseSelectItem24Tex,
};

static void* sMapPageBgQuadsFRATexs[] = {
    // column 1
    gPauseMap00Tex,
    gPauseMap01Tex,
    gPauseMap02Tex,
    gPauseMap03Tex,
    gPauseMap04Tex,
    // column 2
    gPauseMap10FRATex,
    gPauseMap11Tex,
    gPauseMap12Tex,
    gPauseMap13Tex,
    gPauseMap14Tex,
    // column 3
    gPauseMap20Tex,
    gPauseMap21Tex,
    gPauseMap22Tex,
    gPauseMap23Tex,
    gPauseMap24Tex,
};

static void* sQuestPageBgQuadsFRATexs[] = {
    // column 1
    gPauseQuestStatus00Tex,
    gPauseQuestStatus01Tex,
    gPauseQuestStatus02Tex,
    gPauseQuestStatus03Tex,
    gPauseQuestStatus04Tex,
    // column 2
    gPauseQuestStatus10FRATex,
    gPauseQuestStatus11Tex,
    gPauseQuestStatus12Tex,
    gPauseQuestStatus13Tex,
    gPauseQuestStatus14Tex,
    // column 3
    gPauseQuestStatus20Tex,
    gPauseQuestStatus21Tex,
    gPauseQuestStatus22Tex,
    gPauseQuestStatus23Tex,
    gPauseQuestStatus24Tex,
};

static void* sSavePromptBgQuadsFRATexs[] = {
    // column 1
    gPauseSave00FRATex,
    gPauseSave01Tex,
    gPauseSave02Tex,
    gPauseSave03Tex,
    gPauseSave04Tex,
    // column 2
    gPauseSave10FRATex,
    gPauseSave11Tex,
    gPauseSave12Tex,
    gPauseSave13Tex,
    gPauseSave14Tex,
    // column 3
    gPauseSave20FRATex,
    gPauseSave21Tex,
    gPauseSave22Tex,
    gPauseSave23Tex,
    gPauseSave24Tex,
};

// German

static void* sEquipPageBgQuadsGERTexs[] = {
    // column 1
    gPauseEquipment00GERTex,
    gPauseEquipment01Tex,
    gPauseEquipment02Tex,
    gPauseEquipment03Tex,
    gPauseEquipment04Tex,
    // column 2
    gPauseEquipment10GERTex,
    gPauseEquipment11Tex,
    gPauseEquipment12Tex,
    gPauseEquipment13Tex,
    gPauseEquipment14Tex,
    // column 3
    gPauseEquipment20GERTex,
    gPauseEquipment21Tex,
    gPauseEquipment22Tex,
    gPauseEquipment23Tex,
    gPauseEquipment24Tex,
};

static void* sItemPageBgQuadsGERTexs[] = {
    // column 1
    gPauseSelectItem00GERTex,
    gPauseSelectItem01Tex,
    gPauseSelectItem02Tex,
    gPauseSelectItem03Tex,
    gPauseSelectItem04Tex,
    // column 2
    gPauseSelectItem10GERTex,
    gPauseSelectItem11Tex,
    gPauseSelectItem12Tex,
    gPauseSelectItem13Tex,
    gPauseSelectItem14Tex,
    // column 3
    gPauseSelectItem20GERTex,
    gPauseSelectItem21Tex,
    gPauseSelectItem22Tex,
    gPauseSelectItem23Tex,
    gPauseSelectItem24Tex,
};

static void* sMapPageBgQuadsGERTexs[] = {
    // column 1
    gPauseMap00Tex,
    gPauseMap01Tex,
    gPauseMap02Tex,
    gPauseMap03Tex,
    gPauseMap04Tex,
    // column 2
    gPauseMap10GERTex,
    gPauseMap11Tex,
    gPauseMap12Tex,
    gPauseMap13Tex,
    gPauseMap14Tex,
    // column 3
    gPauseMap20Tex,
    gPauseMap21Tex,
    gPauseMap22Tex,
    gPauseMap23Tex,
    gPauseMap24Tex,
};

static void* sQuestPageBgQuadsGERTexs[] = {
    // column 1
    gPauseQuestStatus00Tex,
    gPauseQuestStatus01Tex,
    gPauseQuestStatus02Tex,
    gPauseQuestStatus03Tex,
    gPauseQuestStatus04Tex,
    // column 2
    gPauseQuestStatus10GERTex,
    gPauseQuestStatus11Tex,
    gPauseQuestStatus12Tex,
    gPauseQuestStatus13Tex,
    gPauseQuestStatus14Tex,
    // column 3
    gPauseQuestStatus20Tex,
    gPauseQuestStatus21Tex,
    gPauseQuestStatus22Tex,
    gPauseQuestStatus23Tex,
    gPauseQuestStatus24Tex,
};

static void* sSavePromptBgQuadsGERTexs[] = {
    // column 1
    gPauseSave00Tex,
    gPauseSave01Tex,
    gPauseSave02Tex,
    gPauseSave03Tex,
    gPauseSave04Tex,
    // column 2
    gPauseSave10GERTex,
    gPauseSave11Tex,
    gPauseSave12Tex,
    gPauseSave13Tex,
    gPauseSave14Tex,
    // column 3
    gPauseSave20GERTex,
    gPauseSave21Tex,
    gPauseSave22Tex,
    gPauseSave23Tex,
    gPauseSave24Tex,
};

#endif

// English

static void* sEquipPageBgQuadsENGTexs[] = {
    // column 1
    gPauseEquipment00Tex,
    gPauseEquipment01Tex,
    gPauseEquipment02Tex,
    gPauseEquipment03Tex,
    gPauseEquipment04Tex,
    // column 2
    gPauseEquipment10ENGTex,
    gPauseEquipment11Tex,
    gPauseEquipment12Tex,
    gPauseEquipment13Tex,
    gPauseEquipment14Tex,
    // column 3
    gPauseEquipment20Tex,
    gPauseEquipment21Tex,
    gPauseEquipment22Tex,
    gPauseEquipment23Tex,
    gPauseEquipment24Tex,
};

static void* sItemPageBgQuadsENGTexs[] = {
    // column 1
    gPauseSelectItem00ENGTex,
    gPauseSelectItem01Tex,
    gPauseSelectItem02Tex,
    gPauseSelectItem03Tex,
    gPauseSelectItem04Tex,
    // column 2
    gPauseSelectItem10ENGTex,
    gPauseSelectItem11Tex,
    gPauseSelectItem12Tex,
    gPauseSelectItem13Tex,
    gPauseSelectItem14Tex,
    // column 3
    gPauseSelectItem20ENGTex,
    gPauseSelectItem21Tex,
    gPauseSelectItem22Tex,
    gPauseSelectItem23Tex,
    gPauseSelectItem24Tex,
};

static void* sMapPageBgQuadsENGTexs[] = {
    // column 1
    gPauseMap00Tex,
    gPauseMap01Tex,
    gPauseMap02Tex,
    gPauseMap03Tex,
    gPauseMap04Tex,
    // column 2
    gPauseMap10ENGTex,
    gPauseMap11Tex,
    gPauseMap12Tex,
    gPauseMap13Tex,
    gPauseMap14Tex,
    // column 3
    gPauseMap20Tex,
    gPauseMap21Tex,
    gPauseMap22Tex,
    gPauseMap23Tex,
    gPauseMap24Tex,
};

static void* sQuestPageBgQuadsENGTexs[] = {
    // column 1
    gPauseQuestStatus00ENGTex,
    gPauseQuestStatus01Tex,
    gPauseQuestStatus02Tex,
    gPauseQuestStatus03Tex,
    gPauseQuestStatus04Tex,
    // column 2
    gPauseQuestStatus10ENGTex,
    gPauseQuestStatus11Tex,
    gPauseQuestStatus12Tex,
    gPauseQuestStatus13Tex,
    gPauseQuestStatus14Tex,
    // column 3
    gPauseQuestStatus20ENGTex,
    gPauseQuestStatus21Tex,
    gPauseQuestStatus22Tex,
    gPauseQuestStatus23Tex,
    gPauseQuestStatus24Tex,
};

static void* sSavePromptBgQuadsENGTexs[] = {
    // column 1
    gPauseSave00Tex,
    gPauseSave01Tex,
    gPauseSave02Tex,
    gPauseSave03Tex,
    gPauseSave04Tex,
    // column 2
    gPauseSave10ENGTex,
    gPauseSave11Tex,
    gPauseSave12Tex,
    gPauseSave13Tex,
    gPauseSave14Tex,
    // column 3
    gPauseSave20Tex,
    gPauseSave21Tex,
    gPauseSave22Tex,
    gPauseSave23Tex,
    gPauseSave24Tex,
};

static void* sGameOverTexs[] = {
    // column 1
    gPauseSave00Tex,
    gPauseSave01Tex,
    gPauseSave02Tex,
    gPauseSave03Tex,
    gPauseSave04Tex,
    // column 2
    gPauseGameOver10Tex,
    gPauseSave11Tex,
    gPauseSave12Tex,
    gPauseSave13Tex,
    gPauseSave14Tex,
    // column 3
    gPauseSave20Tex,
    gPauseSave21Tex,
    gPauseSave22Tex,
    gPauseSave23Tex,
    gPauseSave24Tex,
};

#if OOT_NTSC
#define EQUIPMENT_TEXS(language) ((language) != LANGUAGE_JPN ? sEquipPageBgQuadsENGTexs : sEquipPageBgQuadsJPNTexs)
#define SELECT_ITEM_TEXS(language) ((language) != LANGUAGE_JPN ? sItemPageBgQuadsENGTexs : sItemPageBgQuadsJPNTexs)
#define MAP_TEXS(language) ((language) != LANGUAGE_JPN ? sMapPageBgQuadsENGTexs : sMapPageBgQuadsJPNTexs)
#define QUEST_STATUS_TEXS(language) ((language) != LANGUAGE_JPN ? sQuestPageBgQuadsENGTexs : sQuestPageBgQuadsJPNTexs)
#define SAVE_TEXS(language) ((language) != LANGUAGE_JPN ? sSavePromptBgQuadsENGTexs : sSavePromptBgQuadsJPNTexs)
#else
static void* sEquipPageBgQuadsTexs[] = {
    sEquipPageBgQuadsENGTexs,
    sEquipPageBgQuadsGERTexs,
    sEquipPageBgQuadsFRATexs,
};

static void* sItemPageBgQuadsTexs[] = {
    sItemPageBgQuadsENGTexs,
    sItemPageBgQuadsGERTexs,
    sItemPageBgQuadsFRATexs,
};

static void* sMapPageBgQuadsTexs[] = {
    sMapPageBgQuadsENGTexs,
    sMapPageBgQuadsGERTexs,
    sMapPageBgQuadsFRATexs,
};

static void* sQuestPageBgQuadsTexs[] = {
    sQuestPageBgQuadsENGTexs,
    sQuestPageBgQuadsGERTexs,
    sQuestPageBgQuadsFRATexs,
};

static void* sSavePromptBgQuadsTexs[] = {
    sSavePromptBgQuadsENGTexs,
    sSavePromptBgQuadsGERTexs,
    sSavePromptBgQuadsFRATexs,
};

#define EQUIPMENT_TEXS(language) (sEquipPageBgQuadsTexs[(language)])
#define SELECT_ITEM_TEXS(language) (sItemPageBgQuadsTexs[(language)])
#define MAP_TEXS(language) (sMapPageBgQuadsTexs[(language)])
#define QUEST_STATUS_TEXS(language) (sQuestPageBgQuadsTexs[(language)])
#define SAVE_TEXS(language) (sSavePromptBgQuadsTexs[(language)])
#endif

s16 gVtxPageMapWorldQuadsWidth[VTX_PAGE_MAP_WORLD_QUADS] = {
    32,  // QUAD_MAP_WORLD_CLOUDS_SACRED_FOREST_MEADOW
    112, // QUAD_MAP_WORLD_CLOUDS_HYRULE_FIELD
    32,  // QUAD_MAP_WORLD_CLOUDS_LON_LON_RANCH
    48,  // QUAD_MAP_WORLD_CLOUDS_MARKET
    32,  // QUAD_MAP_WORLD_CLOUDS_HYRULE_CASTLE
    32,  // QUAD_MAP_WORLD_CLOUDS_KAKARIKO_VILLAGE
    32,  // QUAD_MAP_WORLD_CLOUDS_GRAVEYARD
    48,  // QUAD_MAP_WORLD_CLOUDS_DEATH_MOUNTAIN_TRAIL
    32,  // QUAD_MAP_WORLD_CLOUDS_GORON_CITY
    64,  // QUAD_MAP_WORLD_CLOUDS_ZORAS_RIVER
    32,  // QUAD_MAP_WORLD_CLOUDS_ZORAS_DOMAIN
    48,  // QUAD_MAP_WORLD_CLOUDS_ZORAS_FOUNTAIN
    48,  // QUAD_MAP_WORLD_CLOUDS_GERUDO_VALLEY
    48,  // QUAD_MAP_WORLD_CLOUDS_GERUDOS_FORTRESS
    48,  // QUAD_MAP_WORLD_CLOUDS_DESERT_COLOSSUS
    64,  // QUAD_MAP_WORLD_CLOUDS_LAKE_HYLIA
    8,   // WORLD_MAP_POINT_HAUNTED_WASTELAND
    8,   // WORLD_MAP_POINT_GERUDOS_FORTRESS
    8,   // WORLD_MAP_POINT_GERUDO_VALLEY
    8,   // WORLD_MAP_POINT_LAKE_HYLIA
    8,   // WORLD_MAP_POINT_LON_LON_RANCH
    8,   // WORLD_MAP_POINT_MARKET
    8,   // WORLD_MAP_POINT_HYRULE_FIELD
    8,   // WORLD_MAP_POINT_DEATH_MOUNTAIN
    8,   // WORLD_MAP_POINT_KAKARIKO_VILLAGE
    8,   // WORLD_MAP_POINT_LOST_WOODS
    8,   // WORLD_MAP_POINT_KOKIRI_FOREST
    8,   // WORLD_MAP_POINT_ZORAS_DOMAIN
    8,   // QUAD_MAP_28
    8,   // QUAD_MAP_TRADE_QUEST_MARKER
    80,  // QUAD_MAP_30
    64,  // QUAD_MAP_31
};

s16 gVtxPageMapWorldQuadsHeight[VTX_PAGE_MAP_WORLD_QUADS] = {
    24, // QUAD_MAP_WORLD_CLOUDS_SACRED_FOREST_MEADOW
    72, // QUAD_MAP_WORLD_CLOUDS_HYRULE_FIELD
    13, // QUAD_MAP_WORLD_CLOUDS_LON_LON_RANCH
    22, // QUAD_MAP_WORLD_CLOUDS_MARKET
    19, // QUAD_MAP_WORLD_CLOUDS_HYRULE_CASTLE
    20, // QUAD_MAP_WORLD_CLOUDS_KAKARIKO_VILLAGE
    19, // QUAD_MAP_WORLD_CLOUDS_GRAVEYARD
    27, // QUAD_MAP_WORLD_CLOUDS_DEATH_MOUNTAIN_TRAIL
    14, // QUAD_MAP_WORLD_CLOUDS_GORON_CITY
    26, // QUAD_MAP_WORLD_CLOUDS_ZORAS_RIVER
    22, // QUAD_MAP_WORLD_CLOUDS_ZORAS_DOMAIN
    21, // QUAD_MAP_WORLD_CLOUDS_ZORAS_FOUNTAIN
    49, // QUAD_MAP_WORLD_CLOUDS_GERUDO_VALLEY
    32, // QUAD_MAP_WORLD_CLOUDS_GERUDOS_FORTRESS
    45, // QUAD_MAP_WORLD_CLOUDS_DESERT_COLOSSUS
    60, // QUAD_MAP_WORLD_CLOUDS_LAKE_HYLIA
    8,  // WORLD_MAP_POINT_HAUNTED_WASTELAND
    8,  // WORLD_MAP_POINT_GERUDOS_FORTRESS
    8,  // WORLD_MAP_POINT_GERUDO_VALLEY
    8,  // WORLD_MAP_POINT_LAKE_HYLIA
    8,  // WORLD_MAP_POINT_LON_LON_RANCH
    8,  // WORLD_MAP_POINT_MARKET
    8,  // WORLD_MAP_POINT_HYRULE_FIELD
    8,  // WORLD_MAP_POINT_DEATH_MOUNTAIN
    8,  // WORLD_MAP_POINT_KAKARIKO_VILLAGE
    8,  // WORLD_MAP_POINT_LOST_WOODS
    8,  // WORLD_MAP_POINT_KOKIRI_FOREST
    8,  // WORLD_MAP_POINT_ZORAS_DOMAIN
    8,  // QUAD_MAP_28
    16, // QUAD_MAP_TRADE_QUEST_MARKER
    32, // QUAD_MAP_30
    8,  // QUAD_MAP_31
};

/**
 * Contains the status of buttons for each page.
 *
 * Indexed by `pageIndex + pt` values,
 * where pageIndex is from the `PauseMenuPage` enum
 * and pt is 0 or 2 (respectively `PAGE_SWITCH_PT_LEFT` and `PAGE_SWITCH_PT_RIGHT`).
 *
 * `PauseMenuPage` enum values are ordered clockwise, starting at PAUSE_ITEM. That means adding 1 to a page index
 * produces (modulo 4) the index of the page to the right, and similar with subtracting 1 for the left page.
 * The indexing of this array relies on this property, but without modulo operations. Instead, the data for the first
 * and last pages (PAUSE_ITEM, PAUSE_EQUIP) is duplicated.
 *
 * For example when scrolling left from the quest page PAUSE_QUEST (so, to PAUSE_MAP),
 * the index is `PAUSE_QUEST + PAGE_SWITCH_PT_LEFT` and the data is button status for the map page.
 */
static u8 gPageSwitchNextButtonStatus[][5] = {
    // PAUSE_ITEM  + PAGE_SWITCH_PT_LEFT
    //
    //  -> PAUSE_EQUIP
    { BTN_ENABLED, BTN_DISABLED, BTN_DISABLED, BTN_DISABLED, BTN_ENABLED },
    // PAUSE_MAP   + PAGE_SWITCH_PT_LEFT
    //
    //  -> PAUSE_ITEM
    { BTN_ENABLED, BTN_ENABLED, BTN_ENABLED, BTN_ENABLED, BTN_DISABLED },
    // PAUSE_QUEST + PAGE_SWITCH_PT_LEFT
    // PAUSE_ITEM  + PAGE_SWITCH_PT_RIGHT
    //  -> PAUSE_MAP
    { BTN_ENABLED, BTN_DISABLED, BTN_DISABLED, BTN_DISABLED, BTN_DISABLED },
    // PAUSE_EQUIP + PAGE_SWITCH_PT_LEFT
    // PAUSE_MAP   + PAGE_SWITCH_PT_RIGHT
    //  -> PAUSE_QUEST
    { BTN_ENABLED, BTN_DISABLED, BTN_DISABLED, BTN_DISABLED, BTN_ENABLED },
    //
    // PAUSE_QUEST + PAGE_SWITCH_PT_RIGHT
    //  -> PAUSE_EQUIP
    { BTN_ENABLED, BTN_DISABLED, BTN_DISABLED, BTN_DISABLED, BTN_ENABLED },
    //
    // PAUSE_EQUIP + PAGE_SWITCH_PT_RIGHT
    //  -> PAUSE_ITEM
    { BTN_ENABLED, BTN_ENABLED, BTN_ENABLED, BTN_ENABLED, BTN_DISABLED },

};

static s16 sColor82ABRed_D_8082AB8C = 0;
static s16 sColor82ABGreen_D_8082AB90 = 0;
static s16 sColor82ABBlue_D_8082AB94 = 0;
static s16 sColor82ABGameOverPrimAlpha_D_8082AB98 = 255;

static s16 sDrawGameOverEnvColorRed_D_8082AB9C = 255;
static s16 sDrawGameOverEnvColorGreen_D_8082ABA0 = 0;
static s16 sDrawGameOverEnvColorBlue_D_8082ABA4 = 0;

static s16 sInDungeonScene = false;

/*
 * The following three `sPageSwitch*` arrays are indexed by nextPageMode values,
 * which encode the page to switch from and the scroll direction.
 *
 * sPageSwitchEyeDx/Dz describe how to move the camera eye so that the pages appear scrolling and the next active page
 * is switched into view.
 *
 * sPageSwitchNextPageIndex contains the page a nextPageMode leads to once scrolling is done.
 */

#define PAGE_SWITCH_NSTEPS 16

static f32 sPageSwitchEyeDx[] = {
    -PAUSE_EYE_DIST * (PAUSE_MAP_X - PAUSE_ITEM_X) / PAGE_SWITCH_NSTEPS,  // PAUSE_ITEM  right
    -PAUSE_EYE_DIST*(PAUSE_EQUIP_X - PAUSE_ITEM_X) / PAGE_SWITCH_NSTEPS,  // PAUSE_ITEM  left
    -PAUSE_EYE_DIST*(PAUSE_QUEST_X - PAUSE_MAP_X) / PAGE_SWITCH_NSTEPS,   // PAUSE_MAP   right
    -PAUSE_EYE_DIST*(PAUSE_ITEM_X - PAUSE_MAP_X) / PAGE_SWITCH_NSTEPS,    // PAUSE_MAP   left
    -PAUSE_EYE_DIST*(PAUSE_EQUIP_X - PAUSE_QUEST_X) / PAGE_SWITCH_NSTEPS, // PAUSE_QUEST right
    -PAUSE_EYE_DIST*(PAUSE_MAP_X - PAUSE_QUEST_X) / PAGE_SWITCH_NSTEPS,   // PAUSE_QUEST left
    -PAUSE_EYE_DIST*(PAUSE_ITEM_X - PAUSE_EQUIP_X) / PAGE_SWITCH_NSTEPS,  // PAUSE_EQUIP right
    -PAUSE_EYE_DIST*(PAUSE_QUEST_X - PAUSE_EQUIP_X) / PAGE_SWITCH_NSTEPS, // PAUSE_EQUIP left
};

static f32 sPageSwitchEyeDz[] = {
    -PAUSE_EYE_DIST * (PAUSE_MAP_Z - PAUSE_ITEM_Z) / PAGE_SWITCH_NSTEPS,  // PAUSE_ITEM  right
    -PAUSE_EYE_DIST*(PAUSE_EQUIP_Z - PAUSE_ITEM_Z) / PAGE_SWITCH_NSTEPS,  // PAUSE_ITEM  left
    -PAUSE_EYE_DIST*(PAUSE_QUEST_Z - PAUSE_MAP_Z) / PAGE_SWITCH_NSTEPS,   // PAUSE_MAP   right
    -PAUSE_EYE_DIST*(PAUSE_ITEM_Z - PAUSE_MAP_Z) / PAGE_SWITCH_NSTEPS,    // PAUSE_MAP   left
    -PAUSE_EYE_DIST*(PAUSE_EQUIP_Z - PAUSE_QUEST_Z) / PAGE_SWITCH_NSTEPS, // PAUSE_QUEST right
    -PAUSE_EYE_DIST*(PAUSE_MAP_Z - PAUSE_QUEST_Z) / PAGE_SWITCH_NSTEPS,   // PAUSE_QUEST left
    -PAUSE_EYE_DIST*(PAUSE_ITEM_Z - PAUSE_EQUIP_Z) / PAGE_SWITCH_NSTEPS,  // PAUSE_EQUIP right
    -PAUSE_EYE_DIST*(PAUSE_QUEST_Z - PAUSE_EQUIP_Z) / PAGE_SWITCH_NSTEPS, // PAUSE_EQUIP left
};

static u16 sPageSwitchNextPageIndex[] = {
    PAUSE_MAP,   // PAUSE_ITEM  right
    PAUSE_EQUIP, // PAUSE_ITEM  left
    PAUSE_QUEST, // PAUSE_MAP   right
    PAUSE_ITEM,  // PAUSE_MAP   left
    PAUSE_EQUIP, // PAUSE_QUEST right
    PAUSE_MAP,   // PAUSE_QUEST left
    PAUSE_ITEM,  // PAUSE_EQUIP right
    PAUSE_QUEST, // PAUSE_EQUIP left
};

u8 gSlotAgeReqs[] = {
    AGE_REQ_CHILD, // SLOT_DEKU_STICK
    AGE_REQ_NONE,  // SLOT_DEKU_NUT
    AGE_REQ_NONE,  // SLOT_BOMB
    AGE_REQ_ADULT, // SLOT_BOW
    AGE_REQ_ADULT, // SLOT_ARROW_FIRE
    AGE_REQ_NONE,  // SLOT_DINS_FIRE
    AGE_REQ_CHILD, // SLOT_SLINGSHOT
    AGE_REQ_NONE,  // SLOT_OCARINA
    AGE_REQ_NONE,  // SLOT_BOMBCHU
    AGE_REQ_ADULT, // SLOT_HOOKSHOT
    AGE_REQ_ADULT, // SLOT_ARROW_ICE
    AGE_REQ_NONE,  // SLOT_FARORES_WIND
    AGE_REQ_CHILD, // SLOT_BOOMERANG
    AGE_REQ_NONE,  // SLOT_LENS_OF_TRUTH
    AGE_REQ_CHILD, // SLOT_MAGIC_BEAN
    AGE_REQ_ADULT, // SLOT_HAMMER
    AGE_REQ_ADULT, // SLOT_ARROW_LIGHT
    AGE_REQ_NONE,  // SLOT_NAYRUS_LOVE
    AGE_REQ_NONE,  // SLOT_BOTTLE_1
    AGE_REQ_NONE,  // SLOT_BOTTLE_2
    AGE_REQ_NONE,  // SLOT_BOTTLE_3
    AGE_REQ_NONE,  // SLOT_BOTTLE_4
    AGE_REQ_ADULT, // SLOT_TRADE_ADULT
    AGE_REQ_CHILD, // SLOT_TRADE_CHILD
};

u8 gEquipAgeReqs[4][4] = {
    {
        AGE_REQ_ADULT, // 0 UPG_QUIVER
        AGE_REQ_CHILD, // EQUIP_TYPE_SWORD EQUIP_VALUE_SWORD_KOKIRI
        AGE_REQ_ADULT, // EQUIP_TYPE_SWORD EQUIP_VALUE_SWORD_MASTER
        AGE_REQ_ADULT, // EQUIP_TYPE_SWORD EQUIP_VALUE_SWORD_BIGGORON
    },
    {
        AGE_REQ_NONE,  // 0 UPG_BOMB_BAG
        AGE_REQ_CHILD, // EQUIP_TYPE_SHIELD EQUIP_VALUE_SHIELD_DEKU
        AGE_REQ_NONE,  // EQUIP_TYPE_SHIELD EQUIP_VALUE_SHIELD_HYLIAN
        AGE_REQ_ADULT, // EQUIP_TYPE_SHIELD EQUIP_VALUE_SHIELD_MIRROR
    },
    {
        AGE_REQ_ADULT, // 0 UPG_STRENGTH
        AGE_REQ_NONE,  // EQUIP_TYPE_TUNIC EQUIP_VALUE_TUNIC_KOKIRI
        AGE_REQ_ADULT, // EQUIP_TYPE_TUNIC EQUIP_VALUE_TUNIC_GORON
        AGE_REQ_ADULT, // EQUIP_TYPE_TUNIC EQUIP_VALUE_TUNIC_ZORA
    },
    {
        AGE_REQ_NONE,  // 0 UPG_SCALE
        AGE_REQ_NONE,  // EQUIP_TYPE_BOOTS EQUIP_VALUE_BOOTS_KOKIRI
        AGE_REQ_ADULT, // EQUIP_TYPE_BOOTS EQUIP_VALUE_BOOTS_IRON
        AGE_REQ_ADULT, // EQUIP_TYPE_BOOTS EQUIP_VALUE_BOOTS_HOVER
    },
};

u8 gItemAgeReqs[] = {
    AGE_REQ_CHILD, // ITEM_DEKU_STICK
    AGE_REQ_NONE,  // ITEM_DEKU_NUT
    AGE_REQ_NONE,  // ITEM_BOMB
    AGE_REQ_ADULT, // ITEM_BOW
    AGE_REQ_ADULT, // ITEM_ARROW_FIRE
    AGE_REQ_NONE,  // ITEM_DINS_FIRE
    AGE_REQ_CHILD, // ITEM_SLINGSHOT
    AGE_REQ_NONE,  // ITEM_OCARINA_FAIRY
    AGE_REQ_NONE,  // ITEM_OCARINA_OF_TIME
    AGE_REQ_NONE,  // ITEM_BOMBCHU
    AGE_REQ_ADULT, // ITEM_HOOKSHOT
    AGE_REQ_ADULT, // ITEM_LONGSHOT
    AGE_REQ_ADULT, // ITEM_ARROW_ICE
    AGE_REQ_NONE,  // ITEM_FARORES_WIND
    AGE_REQ_CHILD, // ITEM_BOOMERANG
    AGE_REQ_NONE,  // ITEM_LENS_OF_TRUTH
    AGE_REQ_CHILD, // ITEM_MAGIC_BEAN
    AGE_REQ_ADULT, // ITEM_HAMMER
    AGE_REQ_ADULT, // ITEM_ARROW_LIGHT
    AGE_REQ_NONE,  // ITEM_NAYRUS_LOVE
    AGE_REQ_NONE,  // ITEM_BOTTLE_EMPTY
    AGE_REQ_NONE,  // ITEM_BOTTLE_POTION_RED
    AGE_REQ_NONE,  // ITEM_BOTTLE_POTION_GREEN
    AGE_REQ_NONE,  // ITEM_BOTTLE_POTION_BLUE
    AGE_REQ_NONE,  // ITEM_BOTTLE_FAIRY
    AGE_REQ_NONE,  // ITEM_BOTTLE_FISH
    AGE_REQ_NONE,  // ITEM_BOTTLE_MILK_FULL
    AGE_REQ_NONE,  // ITEM_BOTTLE_RUTOS_LETTER
    AGE_REQ_NONE,  // ITEM_BOTTLE_BLUE_FIRE
    AGE_REQ_NONE,  // ITEM_BOTTLE_BUG
    AGE_REQ_NONE,  // ITEM_BOTTLE_BIG_POE
    AGE_REQ_NONE,  // ITEM_BOTTLE_MILK_HALF
    AGE_REQ_NONE,  // ITEM_BOTTLE_POE
    AGE_REQ_CHILD, // ITEM_WEIRD_EGG
    AGE_REQ_CHILD, // ITEM_CHICKEN
    AGE_REQ_CHILD, // ITEM_ZELDAS_LETTER
    AGE_REQ_CHILD, // ITEM_MASK_KEATON
    AGE_REQ_CHILD, // ITEM_MASK_SKULL
    AGE_REQ_CHILD, // ITEM_MASK_SPOOKY
    AGE_REQ_CHILD, // ITEM_MASK_BUNNY_HOOD
    AGE_REQ_CHILD, // ITEM_MASK_GORON
    AGE_REQ_CHILD, // ITEM_MASK_ZORA
    AGE_REQ_CHILD, // ITEM_MASK_GERUDO
    AGE_REQ_CHILD, // ITEM_MASK_TRUTH
    AGE_REQ_CHILD, // ITEM_SOLD_OUT
    AGE_REQ_ADULT, // ITEM_POCKET_EGG
    AGE_REQ_ADULT, // ITEM_POCKET_CUCCO
    AGE_REQ_ADULT, // ITEM_COJIRO
    AGE_REQ_ADULT, // ITEM_ODD_MUSHROOM
    AGE_REQ_ADULT, // ITEM_ODD_POTION
    AGE_REQ_ADULT, // ITEM_POACHERS_SAW
    AGE_REQ_ADULT, // ITEM_BROKEN_GORONS_SWORD
    AGE_REQ_ADULT, // ITEM_PRESCRIPTION
    AGE_REQ_ADULT, // ITEM_EYEBALL_FROG
    AGE_REQ_ADULT, // ITEM_EYE_DROPS
    AGE_REQ_ADULT, // ITEM_CLAIM_CHECK
    AGE_REQ_ADULT, // ITEM_BOW_FIRE
    AGE_REQ_ADULT, // ITEM_BOW_ICE
    AGE_REQ_ADULT, // ITEM_BOW_LIGHT
    AGE_REQ_CHILD, // ITEM_SWORD_KOKIRI
    AGE_REQ_ADULT, // ITEM_SWORD_MASTER
    AGE_REQ_ADULT, // ITEM_SWORD_BIGGORON
    AGE_REQ_CHILD, // ITEM_SHIELD_DEKU
    AGE_REQ_NONE,  // ITEM_SHIELD_HYLIAN
    AGE_REQ_ADULT, // ITEM_SHIELD_MIRROR
    AGE_REQ_NONE,  // ITEM_TUNIC_KOKIRI
    AGE_REQ_ADULT, // ITEM_TUNIC_GORON
    AGE_REQ_ADULT, // ITEM_TUNIC_ZORA
    AGE_REQ_NONE,  // ITEM_BOOTS_KOKIRI
    AGE_REQ_ADULT, // ITEM_BOOTS_IRON
    AGE_REQ_ADULT, // ITEM_BOOTS_HOVER
    AGE_REQ_CHILD, // ITEM_BULLET_BAG_30
    AGE_REQ_CHILD, // ITEM_BULLET_BAG_40
    AGE_REQ_CHILD, // ITEM_BULLET_BAG_50
    AGE_REQ_ADULT, // ITEM_QUIVER_30
    AGE_REQ_ADULT, // ITEM_QUIVER_40
    AGE_REQ_ADULT, // ITEM_QUIVER_50
    AGE_REQ_NONE,  // ITEM_BOMB_BAG_20
    AGE_REQ_NONE,  // ITEM_BOMB_BAG_30
    AGE_REQ_NONE,  // ITEM_BOMB_BAG_40
    AGE_REQ_CHILD, // ITEM_STRENGTH_GORONS_BRACELET
    AGE_REQ_ADULT, // ITEM_STRENGTH_SILVER_GAUNTLETS
    AGE_REQ_ADULT, // ITEM_STRENGTH_GOLD_GAUNTLETS
    AGE_REQ_NONE,  // ITEM_SCALE_SILVER
    AGE_REQ_NONE,  // ITEM_SCALE_GOLDEN
    AGE_REQ_ADULT, // ITEM_GIANTS_KNIFE
};

u8 gAreaGsFlags[] = {
    0x0F, 0x1F, 0x0F, 0x1F, 0x1F, 0x1F, 0x1F, 0x1F, 0x07, 0x07, 0x03,
    0x0F, 0x07, 0x0F, 0x0F, 0xFF, 0xFF, 0xFF, 0x1F, 0x0F, 0x03, 0x0F,
};

static void* sCursorTexs[] = {
    gPauseMenuCursorTopLeftTex,     // PAUSE_QUAD_CURSOR_TL
    gPauseMenuCursorTopRightTex,    // PAUSE_QUAD_CURSOR_TR
    gPauseMenuCursorBottomLeftTex,  // PAUSE_QUAD_CURSOR_BL
    gPauseMenuCursorBottomRightTex, // PAUSE_QUAD_CURSOR_BR
};

static s16 sCursorColors[][3] = {
    { 255, 255, 255 },
    { 255, 255, 0 },
    { KALEIDO_COLOR_CURSOR_UNK_R, KALEIDO_COLOR_CURSOR_UNK_G, KALEIDO_COLOR_CURSOR_UNK_B },
};

static void* sSavePromptMessageTexs[] =
    LANGUAGE_ARRAY(gPauseSavePromptJPNTex, gPauseSavePromptENGTex, gPauseSavePromptGERTex, gPauseSavePromptFRATex);

static void* sSaveConfirmationTexs[] = LANGUAGE_ARRAY(gPauseSaveConfirmationJPNTex, gPauseSaveConfirmationENGTex,
                                                      gPauseSaveConfirmationGERTex, gPauseSaveConfirmationFRATex);

static void* sContinuePromptTexs[] =
    LANGUAGE_ARRAY(gContinuePlayingJPNTex, gContinuePlayingENGTex, gContinuePlayingGERTex, gContinuePlayingFRATex);

static void* sPromptChoiceTexs[][2] = {
#if OOT_NTSC
    { gPauseYesJPNTex, gPauseNoJPNTex },
    { gPauseYesENGTex, gPauseNoENGTex },
#else
    { gPauseYesENGTex, gPauseNoENGTex },
    { gPauseYesGERTex, gPauseNoGERTex },
    { gPauseYesFRATex, gPauseNoFRATex },
#endif
};

static u8 D_808321A8_savedButtonStatus[5];
static PreRender sPlayerPreRender;
static void* sPreRenderCvg;

void KaleidoScope_SetupPlayerPreRender(PlayState* play) {
    Gfx* gfx;
    Gfx* gfxRef;
    void* fbuf;

    fbuf = play->state.gfxCtx->curFrameBuffer;

    OPEN_DISPS(play->state.gfxCtx, "../z_kaleido_scope_PAL.c", 496);

    gfxRef = POLY_OPA_DISP;
    gfx = Gfx_Open(gfxRef);
    gSPDisplayList(WORK_DISP++, gfx);

    PreRender_SetValues(&sPlayerPreRender, PAUSE_EQUIP_PLAYER_WIDTH, PAUSE_EQUIP_PLAYER_HEIGHT, fbuf, NULL);
    PreRender_SaveFramebuffer(&sPlayerPreRender, &gfx);
    PreRender_DrawCoverage(&sPlayerPreRender, &gfx);

    gSPEndDisplayList(gfx++);
    Gfx_Close(gfxRef, gfx);
    POLY_OPA_DISP = gfx;

    R_GRAPH_TASKSET00_FLAGS |= 1;

    CLOSE_DISPS(play->state.gfxCtx, "../z_kaleido_scope_PAL.c", 509);
}

void KaleidoScope_ProcessPlayerPreRender(void) {
    Sleep_Msec(50); // TODO investigate if this is required
    PreRender_ApplyFilters(&sPlayerPreRender);
    PreRender_Destroy(&sPlayerPreRender);
}

Gfx* KaleidoScope_QuadTextureIA4(Gfx* gfx, void* texture, s16 width, s16 height, u16 point) {
    gDPLoadTextureBlock_4b(gfx++, texture, G_IM_FMT_IA, width, height, 0, G_TX_NOMIRROR | G_TX_WRAP,
                           G_TX_NOMIRROR | G_TX_WRAP, G_TX_NOMASK, G_TX_NOMASK, G_TX_NOLOD, G_TX_NOLOD);
    gSP1Quadrangle(gfx++, point, point + 2, point + 3, point + 1, 0);

    return gfx;
}

Gfx* KaleidoScope_QuadTextureIA8(Gfx* gfx, void* texture, s16 width, s16 height, u16 point) {
    gDPLoadTextureBlock(gfx++, texture, G_IM_FMT_IA, G_IM_SIZ_8b, width, height, 0, G_TX_NOMIRROR | G_TX_WRAP,
                        G_TX_NOMIRROR | G_TX_WRAP, G_TX_NOMASK, G_TX_NOMASK, G_TX_NOLOD, G_TX_NOLOD);
    gSP1Quadrangle(gfx++, point, point + 2, point + 3, point + 1, 0);

    return gfx;
}

void KaleidoScope_OverridePalIndexCI4(u8* texture, s32 size, s32 targetIndex, s32 newIndex) {
    s32 i;
    s32 index1;
    s32 index2;

    targetIndex &= 0xF;
    newIndex &= 0xF;

    if ((size == 0) || (targetIndex == newIndex) || (texture == NULL)) {
        return;
    }

    for (i = 0; i < size; i++) {
        index1 = index2 = texture[i];

        index1 = (index1 >> 4) & 0xF;
        index2 = index2 & 0xF;

        if (index1 == targetIndex) {
            index1 = newIndex;
        }

        if (index2 == targetIndex) {
            index2 = newIndex;
        }

        texture[i] = (index1 << 4) | index2;
    }
}

void KaleidoScope_MoveCursorToSpecialPos(PlayState* play, u16 specialPos) {
    PauseContext* pauseCtx = &play->pauseCtx;

    pauseCtx->cursorSpecialPos = specialPos;
    pauseCtx->pageSwitchInputTimer = 0;

    Audio_PlaySfxGeneral(NA_SE_SY_DECIDE, &gSfxDefaultPos, 4, &gSfxDefaultFreqAndVolScale, &gSfxDefaultFreqAndVolScale,
                         &gSfxDefaultReverb);
}

void KaleidoScope_DrawQuadTextureRGBA32(GraphicsContext* gfxCtx, void* texture, u16 width, u16 height, u16 point) {
    OPEN_DISPS(gfxCtx, "../z_kaleido_scope_PAL.c", 748);

    gDPLoadTextureBlock(POLY_OPA_DISP++, texture, G_IM_FMT_RGBA, G_IM_SIZ_32b, width, height, 0,
                        G_TX_NOMIRROR | G_TX_WRAP, G_TX_NOMIRROR | G_TX_WRAP, G_TX_NOMASK, G_TX_NOMASK, G_TX_NOLOD,
                        G_TX_NOLOD);
    gSP1Quadrangle(POLY_OPA_DISP++, point, point + 2, point + 3, point + 1, 0);

    CLOSE_DISPS(gfxCtx, "../z_kaleido_scope_PAL.c", 758);
}

void KaleidoScope_SetDefaultCursor(PlayState* play) {
    PauseContext* pauseCtx = &play->pauseCtx;
    s16 s;
    s16 i;

    switch (pauseCtx->pageIndex) {
        case PAUSE_ITEM:
            s = pauseCtx->cursorSlot[PAUSE_ITEM];
            if (gSaveContext.save.info.inventory.items[s] == ITEM_NONE) {
                i = s + 1;
                while (true) {
                    if (gSaveContext.save.info.inventory.items[i] != ITEM_NONE) {
                        break;
                    }
                    i++;
                    if (i >= 24) {
                        i = 0;
                    }
                    if (i == s) {
                        pauseCtx->cursorItem[PAUSE_ITEM] = pauseCtx->namedItem = PAUSE_ITEM_NONE;
                        return;
                    }
                }
                pauseCtx->cursorItem[PAUSE_ITEM] = gSaveContext.save.info.inventory.items[i];
                pauseCtx->cursorSlot[PAUSE_ITEM] = i;
            }
            break;
        case PAUSE_MAP:
        case PAUSE_QUEST:
        case PAUSE_EQUIP:
            break;
    }
}

#define PAGE_SWITCH_PT_LEFT 0
#define PAGE_SWITCH_PT_RIGHT 2

void KaleidoScope_SetupPageSwitch(PauseContext* pauseCtx, u8 pt) {
    pauseCtx->mainState = PAUSE_MAIN_STATE_SWITCHING_PAGE;
    pauseCtx->pageSwitchTimer = 0;

    if (!pt) { // PAGE_SWITCH_PT_LEFT
        pauseCtx->nextPageMode = pauseCtx->pageIndex * 2 + 1;
        Audio_PlaySfxGeneral(NA_SE_SY_WIN_SCROLL_LEFT, &gSfxDefaultPos, 4, &gSfxDefaultFreqAndVolScale,
                             &gSfxDefaultFreqAndVolScale, &gSfxDefaultReverb);
        pauseCtx->cursorSpecialPos = PAUSE_CURSOR_PAGE_RIGHT;
    } else { // PAGE_SWITCH_PT_RIGHT
        pauseCtx->nextPageMode = pauseCtx->pageIndex * 2;
        Audio_PlaySfxGeneral(NA_SE_SY_WIN_SCROLL_RIGHT, &gSfxDefaultPos, 4, &gSfxDefaultFreqAndVolScale,
                             &gSfxDefaultFreqAndVolScale, &gSfxDefaultReverb);
        pauseCtx->cursorSpecialPos = PAUSE_CURSOR_PAGE_LEFT;
    }

#if OOT_NTSC
    gSaveContext.buttonStatus[0] = gPageSwitchNextButtonStatus[pauseCtx->pageIndex + pt][0];
#endif
    gSaveContext.buttonStatus[1] = gPageSwitchNextButtonStatus[pauseCtx->pageIndex + pt][1];
    gSaveContext.buttonStatus[2] = gPageSwitchNextButtonStatus[pauseCtx->pageIndex + pt][2];
    gSaveContext.buttonStatus[3] = gPageSwitchNextButtonStatus[pauseCtx->pageIndex + pt][3];
    gSaveContext.buttonStatus[4] = gPageSwitchNextButtonStatus[pauseCtx->pageIndex + pt][4];

    PRINTF("kscope->kscp_pos+pt = %d\n", pauseCtx->pageIndex + pt);

    gSaveContext.hudVisibilityMode = HUD_VISIBILITY_NO_CHANGE;
    Interface_ChangeHudVisibilityMode(HUD_VISIBILITY_ALL);
}

void KaleidoScope_HandlePageToggles(PauseContext* pauseCtx, Input* input) {
    if ((pauseCtx->debugState == 0) && CHECK_BTN_ALL(input->press.button, BTN_L)) {
#if OOT_DEBUG
        pauseCtx->debugState = 1;
#endif
        return;
    }

    if (CHECK_BTN_ALL(input->press.button, BTN_R)) {
        KaleidoScope_SetupPageSwitch(pauseCtx, PAGE_SWITCH_PT_RIGHT);
        return;
    }

    if (CHECK_BTN_ALL(input->press.button, BTN_Z)) {
        KaleidoScope_SetupPageSwitch(pauseCtx, PAGE_SWITCH_PT_LEFT);
        return;
    }

    if (pauseCtx->cursorSpecialPos == PAUSE_CURSOR_PAGE_LEFT) {
        if (pauseCtx->stickAdjX < -30) {
            pauseCtx->pageSwitchInputTimer++;
            if ((pauseCtx->pageSwitchInputTimer >= 10) || (pauseCtx->pageSwitchInputTimer == 0)) {
                KaleidoScope_SetupPageSwitch(pauseCtx, PAGE_SWITCH_PT_LEFT);
            }
        } else {
            pauseCtx->pageSwitchInputTimer = -1;
        }
    } else if (pauseCtx->cursorSpecialPos == PAUSE_CURSOR_PAGE_RIGHT) {
        if (pauseCtx->stickAdjX > 30) {
            pauseCtx->pageSwitchInputTimer++;
            if ((pauseCtx->pageSwitchInputTimer >= 10) || (pauseCtx->pageSwitchInputTimer == 0)) {
                KaleidoScope_SetupPageSwitch(pauseCtx, PAGE_SWITCH_PT_RIGHT);
            }
        } else {
            pauseCtx->pageSwitchInputTimer = -1;
        }
    }
}

void KaleidoScope_DrawCursor(PlayState* play, u16 pageIndex) {
    PauseContext* pauseCtx = &play->pauseCtx;
    s32 pad;

    OPEN_DISPS(play->state.gfxCtx, "../z_kaleido_scope_PAL.c", 955);

    if (((((u32)pauseCtx->mainState == PAUSE_MAIN_STATE_IDLE) ||
          (pauseCtx->mainState == PAUSE_MAIN_STATE_IDLE_CURSOR_ON_SONG)) &&
         (pauseCtx->state == PAUSE_STATE_MAIN)) ||
        ((pauseCtx->pageIndex == PAUSE_QUEST) &&
         ((pauseCtx->mainState < PAUSE_MAIN_STATE_3) /* PAUSE_MAIN_STATE_IDLE, PAUSE_MAIN_STATE_SWITCHING_PAGE,
                                                        PAUSE_MAIN_STATE_SONG_PLAYBACK */
          || (pauseCtx->mainState == PAUSE_MAIN_STATE_SONG_PROMPT) ||
          (pauseCtx->mainState == PAUSE_MAIN_STATE_IDLE_CURSOR_ON_SONG)))) {
        s16 i;
        s16 j;

        if (pauseCtx->pageIndex == pageIndex) {

            // Draw PAUSE_QUAD_CURSOR_TL, PAUSE_QUAD_CURSOR_TR, PAUSE_QUAD_CURSOR_BL, PAUSE_QUAD_CURSOR_BR

            gDPPipeSync(POLY_OPA_DISP++);
            gDPSetCombineLERP(POLY_OPA_DISP++, PRIMITIVE, ENVIRONMENT, TEXEL0, ENVIRONMENT, TEXEL0, 0, PRIMITIVE, 0,
                              PRIMITIVE, ENVIRONMENT, TEXEL0, ENVIRONMENT, TEXEL0, 0, PRIMITIVE, 0);
            gDPSetPrimColor(POLY_OPA_DISP++, 0, 0, sCursorColors[pauseCtx->cursorColorSet >> 2][0],
                            sCursorColors[pauseCtx->cursorColorSet >> 2][1],
                            sCursorColors[pauseCtx->cursorColorSet >> 2][2], 255);
            gDPSetEnvColor(POLY_OPA_DISP++, sColor82ABRed_D_8082AB8C, sColor82ABGreen_D_8082AB90,
                           sColor82ABBlue_D_8082AB94, 255);
            gSPVertex(POLY_OPA_DISP++, pauseCtx->cursorVtx, 4 * 4, 0);

            for (i = j = 0; i < 4; i++, j += 4) {
                gDPLoadTextureBlock_4b(POLY_OPA_DISP++, sCursorTexs[i], G_IM_FMT_IA, 16, 16, 0,
                                       G_TX_NOMIRROR | G_TX_WRAP, G_TX_NOMIRROR | G_TX_WRAP, G_TX_NOMASK, G_TX_NOMASK,
                                       G_TX_NOLOD, G_TX_NOLOD);
                gSP1Quadrangle(POLY_OPA_DISP++, j, j + 2, j + 3, j + 1, 0);
            }
        }

        gDPPipeSync(POLY_OPA_DISP++);
        gDPSetEnvColor(POLY_OPA_DISP++, 0, 0, 0, 255);
    }

    CLOSE_DISPS(play->state.gfxCtx, "../z_kaleido_scope_PAL.c", 985);
}

// Draw 15 (PAGE_BG_QUADS) quads with IA8 80x32 textures
Gfx* KaleidoScope_DrawPageSections(Gfx* gfx, Vtx* vertices, void** textures) {
    s32 i;
    s32 j;

    gSPVertex(gfx++, vertices, 32, 0);

    i = 0;

    j = 0;
    while (j < 32) {
        gDPPipeSync(gfx++);
        gDPLoadTextureBlock(gfx++, textures[i], G_IM_FMT_IA, G_IM_SIZ_8b, PAGE_BG_QUAD_TEX_WIDTH,
                            PAGE_BG_QUAD_TEX_HEIGHT, 0, G_TX_NOMIRROR | G_TX_WRAP, G_TX_NOMIRROR | G_TX_WRAP,
                            G_TX_NOMASK, G_TX_NOMASK, G_TX_NOLOD, G_TX_NOLOD);
        gSP1Quadrangle(gfx++, j, j + 2, j + 3, j + 1, 0);

        j += 4;
        i++;
    }

    gSPVertex(gfx++, vertices + 32, 28, 0);

    j = 0;
    while (j < 28) {
        gDPPipeSync(gfx++);
        gDPLoadTextureBlock(gfx++, textures[i], G_IM_FMT_IA, G_IM_SIZ_8b, PAGE_BG_QUAD_TEX_WIDTH,
                            PAGE_BG_QUAD_TEX_HEIGHT, 0, G_TX_NOMIRROR | G_TX_WRAP, G_TX_NOMIRROR | G_TX_WRAP,
                            G_TX_NOMASK, G_TX_NOMASK, G_TX_NOLOD, G_TX_NOLOD);
        gSP1Quadrangle(gfx++, j, j + 2, j + 3, j + 1, 0);

        j += 4;
        i++;
    }

    return gfx;
}

void KaleidoScope_DrawPages(PlayState* play, GraphicsContext* gfxCtx) {
<<<<<<< HEAD
    static s16 sCursorColors_D_8082ACF4[][3] = {
        // "white" ?
=======
    static s16 D_8082ACF4[][3] = {
>>>>>>> fa39da2a
        { 0, 0, 0 },
        { 0, 0, 0 },
        { 0, 0, 0 },
        { 0, 0, 0 },
<<<<<<< HEAD
        // yellow
=======
>>>>>>> fa39da2a
        { 255, 255, 0 },
        { 0, 0, 0 },
        { 0, 0, 0 },
        { 255, 255, 0 },
<<<<<<< HEAD
        // green
        { 0, 255, 50 },
        { 0, 0, 0 },
        { 0, 0, 0 },
        { 0, 255, 50 },
=======
        { KALEIDO_COLOR_CURSOR_UNK_R, KALEIDO_COLOR_CURSOR_UNK_G, KALEIDO_COLOR_CURSOR_UNK_B },
        { 0, 0, 0 },
        { 0, 0, 0 },
        { KALEIDO_COLOR_CURSOR_UNK_R, KALEIDO_COLOR_CURSOR_UNK_G, KALEIDO_COLOR_CURSOR_UNK_B },
>>>>>>> fa39da2a
    };
    static s16 sCursorColorBlinkTimer_D_8082AD3C = 20;
    static s16 sCursorColorBlinkOffset_D_8082AD40 = 0;

    static s16 sStickXRepeatTimer = 0;
    static s16 sStickYRepeatTimer = 0;
    static s16 sStickXRepeatState = 0;
    static s16 sStickYRepeatState = 0;

    PauseContext* pauseCtx = &play->pauseCtx;
    s16 stepR;
    s16 stepG;
    s16 stepB;

    OPEN_DISPS(gfxCtx, "../z_kaleido_scope_PAL.c", 1100);

    if (!IS_PAUSE_STATE_GAMEOVER(pauseCtx)) {
        if (pauseCtx->state != PAUSE_STATE_SAVE_PROMPT) {
            stepR = ABS(sColor82ABRed_D_8082AB8C -
                        sCursorColors_D_8082ACF4[pauseCtx->cursorColorSet + sCursorColorBlinkOffset_D_8082AD40][0]) /
                    sCursorColorBlinkTimer_D_8082AD3C;
            stepG = ABS(sColor82ABGreen_D_8082AB90 -
                        sCursorColors_D_8082ACF4[pauseCtx->cursorColorSet + sCursorColorBlinkOffset_D_8082AD40][1]) /
                    sCursorColorBlinkTimer_D_8082AD3C;
            stepB = ABS(sColor82ABBlue_D_8082AB94 -
                        sCursorColors_D_8082ACF4[pauseCtx->cursorColorSet + sCursorColorBlinkOffset_D_8082AD40][2]) /
                    sCursorColorBlinkTimer_D_8082AD3C;
            if (sColor82ABRed_D_8082AB8C >=
                sCursorColors_D_8082ACF4[pauseCtx->cursorColorSet + sCursorColorBlinkOffset_D_8082AD40][0]) {
                sColor82ABRed_D_8082AB8C -= stepR;
            } else {
                sColor82ABRed_D_8082AB8C += stepR;
            }
            if (sColor82ABGreen_D_8082AB90 >=
                sCursorColors_D_8082ACF4[pauseCtx->cursorColorSet + sCursorColorBlinkOffset_D_8082AD40][1]) {
                sColor82ABGreen_D_8082AB90 -= stepG;
            } else {
                sColor82ABGreen_D_8082AB90 += stepG;
            }
            if (sColor82ABBlue_D_8082AB94 >=
                sCursorColors_D_8082ACF4[pauseCtx->cursorColorSet + sCursorColorBlinkOffset_D_8082AD40][2]) {
                sColor82ABBlue_D_8082AB94 -= stepB;
            } else {
                sColor82ABBlue_D_8082AB94 += stepB;
            }

            sCursorColorBlinkTimer_D_8082AD3C--;
            if (sCursorColorBlinkTimer_D_8082AD3C == 0) {
                sColor82ABRed_D_8082AB8C =
                    sCursorColors_D_8082ACF4[pauseCtx->cursorColorSet + sCursorColorBlinkOffset_D_8082AD40][0];
                sColor82ABGreen_D_8082AB90 =
                    sCursorColors_D_8082ACF4[pauseCtx->cursorColorSet + sCursorColorBlinkOffset_D_8082AD40][1];
                sColor82ABBlue_D_8082AB94 =
                    sCursorColors_D_8082ACF4[pauseCtx->cursorColorSet + sCursorColorBlinkOffset_D_8082AD40][2];
                sCursorColorBlinkTimer_D_8082AD3C = ZREG(28 + sCursorColorBlinkOffset_D_8082AD40);
                sCursorColorBlinkOffset_D_8082AD40++;
                if (sCursorColorBlinkOffset_D_8082AD40 >= 4) {
                    sCursorColorBlinkOffset_D_8082AD40 = 0;
                }
            }

            if (pauseCtx->stickAdjX < -30) {
                if (sStickXRepeatState == -1) {
                    sStickXRepeatTimer--;
                    if (sStickXRepeatTimer < 0) {
                        sStickXRepeatTimer = R_PAUSE_STICK_REPEAT_DELAY;
                    } else {
                        pauseCtx->stickAdjX = 0;
                    }
                } else {
                    sStickXRepeatTimer = R_PAUSE_STICK_REPEAT_DELAY_FIRST;
                    sStickXRepeatState = -1;
                }
            } else if (pauseCtx->stickAdjX > 30) {
                if (sStickXRepeatState == 1) {
                    sStickXRepeatTimer--;
                    if (sStickXRepeatTimer < 0) {
                        sStickXRepeatTimer = R_PAUSE_STICK_REPEAT_DELAY;
                    } else {
                        pauseCtx->stickAdjX = 0;
                    }
                } else {
                    sStickXRepeatTimer = R_PAUSE_STICK_REPEAT_DELAY_FIRST;
                    sStickXRepeatState = 1;
                }
            } else {
                sStickXRepeatState = 0;
            }

            if (pauseCtx->stickAdjY < -30) {
                if (sStickYRepeatState == -1) {
                    sStickYRepeatTimer--;
                    if (sStickYRepeatTimer < 0) {
                        sStickYRepeatTimer = R_PAUSE_STICK_REPEAT_DELAY;
                    } else {
                        pauseCtx->stickAdjY = 0;
                    }
                } else {
                    sStickYRepeatTimer = R_PAUSE_STICK_REPEAT_DELAY_FIRST;
                    sStickYRepeatState = -1;
                }
            } else if (pauseCtx->stickAdjY > 30) {
                if (sStickYRepeatState == 1) {
                    sStickYRepeatTimer--;
                    if (sStickYRepeatTimer < 0) {
                        sStickYRepeatTimer = R_PAUSE_STICK_REPEAT_DELAY;
                    } else {
                        pauseCtx->stickAdjY = 0;
                    }
                } else {
                    sStickYRepeatTimer = R_PAUSE_STICK_REPEAT_DELAY_FIRST;
                    sStickYRepeatState = 1;
                }
            } else {
                sStickYRepeatState = 0;
            }
        }

        // Draw non-active pages (not the one being looked at)

        if (pauseCtx->pageIndex) { // pageIndex != PAUSE_ITEM
            gDPPipeSync(POLY_OPA_DISP++);
            gDPSetCombineMode(POLY_OPA_DISP++, G_CC_MODULATEIA, G_CC_MODULATEIA);

            Matrix_Translate(0.0f, (f32)R_PAUSE_OFFSET_VERTICAL / 100.0f, -(f32)R_PAUSE_OFFSET_DEPTH / 100.0f,
                             MTXMODE_NEW);
            Matrix_Scale(0.78f, 0.78f, 0.78f, MTXMODE_APPLY);
            Matrix_RotateX(-pauseCtx->itemPageRoll / 100.0f, MTXMODE_APPLY);

            gSPMatrix(POLY_OPA_DISP++, MATRIX_NEW(gfxCtx, "../z_kaleido_scope_PAL.c", 1173),
                      G_MTX_NOPUSH | G_MTX_LOAD | G_MTX_MODELVIEW);

            POLY_OPA_DISP = KaleidoScope_DrawPageSections(POLY_OPA_DISP, pauseCtx->itemPageVtx,
                                                          SELECT_ITEM_TEXS(gSaveContext.language));

            KaleidoScope_DrawItemSelect(play);
        }

        if (pauseCtx->pageIndex != PAUSE_EQUIP) {
            gDPPipeSync(POLY_OPA_DISP++);
            gDPSetCombineMode(POLY_OPA_DISP++, G_CC_MODULATEIA, G_CC_MODULATEIA);

            Matrix_Translate(-(f32)R_PAUSE_OFFSET_DEPTH / 100.0f, (f32)R_PAUSE_OFFSET_VERTICAL / 100.0f, 0.0f,
                             MTXMODE_NEW);
            Matrix_Scale(0.78f, 0.78f, 0.78f, MTXMODE_APPLY);
            Matrix_RotateZ(pauseCtx->equipPageRoll / 100.0f, MTXMODE_APPLY);
            Matrix_RotateY(1.57f, MTXMODE_APPLY);

            gSPMatrix(POLY_OPA_DISP++, MATRIX_NEW(gfxCtx, "../z_kaleido_scope_PAL.c", 1196),
                      G_MTX_NOPUSH | G_MTX_LOAD | G_MTX_MODELVIEW);

            POLY_OPA_DISP = KaleidoScope_DrawPageSections(POLY_OPA_DISP, pauseCtx->equipPageVtx,
                                                          EQUIPMENT_TEXS(gSaveContext.language));

            KaleidoScope_DrawEquipment(play);
        }

        if (pauseCtx->pageIndex != PAUSE_QUEST) {
            gDPPipeSync(POLY_OPA_DISP++);
            gDPSetTextureFilter(POLY_OPA_DISP++, G_TF_BILERP);
            gDPSetCombineMode(POLY_OPA_DISP++, G_CC_MODULATEIA, G_CC_MODULATEIA);

            Matrix_Translate(0.0f, (f32)R_PAUSE_OFFSET_VERTICAL / 100.0f, (f32)R_PAUSE_OFFSET_DEPTH / 100.0f,
                             MTXMODE_NEW);
            Matrix_Scale(0.78f, 0.78f, 0.78f, MTXMODE_APPLY);
            Matrix_RotateX(pauseCtx->questPageRoll / 100.0f, MTXMODE_APPLY);
            Matrix_RotateY(3.14f, MTXMODE_APPLY);

            gSPMatrix(POLY_OPA_DISP++, MATRIX_NEW(gfxCtx, "../z_kaleido_scope_PAL.c", 1220),
                      G_MTX_NOPUSH | G_MTX_LOAD | G_MTX_MODELVIEW);

            POLY_OPA_DISP = KaleidoScope_DrawPageSections(POLY_OPA_DISP, pauseCtx->questPageVtx,
                                                          QUEST_STATUS_TEXS(gSaveContext.language));

            KaleidoScope_DrawQuestStatus(play, gfxCtx);
        }

        if (pauseCtx->pageIndex != PAUSE_MAP) {
            gDPPipeSync(POLY_OPA_DISP++);

            gDPSetCombineMode(POLY_OPA_DISP++, G_CC_MODULATEIA, G_CC_MODULATEIA);

            Matrix_Translate((f32)R_PAUSE_OFFSET_DEPTH / 100.0f, (f32)R_PAUSE_OFFSET_VERTICAL / 100.0f, 0.0f,
                             MTXMODE_NEW);
            Matrix_Scale(0.78f, 0.78f, 0.78f, MTXMODE_APPLY);
            Matrix_RotateZ(-pauseCtx->mapPageRoll / 100.0f, MTXMODE_APPLY);
            Matrix_RotateY(-1.57f, MTXMODE_APPLY);

            gSPMatrix(POLY_OPA_DISP++, MATRIX_NEW(gfxCtx, "../z_kaleido_scope_PAL.c", 1243),
                      G_MTX_NOPUSH | G_MTX_LOAD | G_MTX_MODELVIEW);

            POLY_OPA_DISP =
                KaleidoScope_DrawPageSections(POLY_OPA_DISP, pauseCtx->mapPageVtx, MAP_TEXS(gSaveContext.language));

            if (sInDungeonScene) {
                KaleidoScope_DrawDungeonMap(play, gfxCtx);
                Gfx_SetupDL_42Opa(gfxCtx);

                gDPSetCombineMode(POLY_OPA_DISP++, G_CC_MODULATEIA_PRIM, G_CC_MODULATEIA_PRIM);

                if (CHECK_DUNGEON_ITEM(DUNGEON_COMPASS, gSaveContext.mapIndex)) {
                    PauseMapMark_Draw(play);
                }
            } else {
                KaleidoScope_DrawWorldMap(play, gfxCtx);
            }
        }

        // Update and draw the active page being looked at

        gDPPipeSync(POLY_OPA_DISP++);
        gDPSetCombineMode(POLY_OPA_DISP++, G_CC_MODULATEIA, G_CC_MODULATEIA);

        switch (pauseCtx->pageIndex) {
            case PAUSE_ITEM:
                Matrix_Translate(0.0f, (f32)R_PAUSE_OFFSET_VERTICAL / 100.0f, -(f32)R_PAUSE_OFFSET_DEPTH / 100.0f,
                                 MTXMODE_NEW);
                Matrix_Scale(0.78f, 0.78f, 0.78f, MTXMODE_APPLY);
                Matrix_RotateX(-pauseCtx->itemPageRoll / 100.0f, MTXMODE_APPLY);

                gSPMatrix(POLY_OPA_DISP++, MATRIX_NEW(gfxCtx, "../z_kaleido_scope_PAL.c", 1281),
                          G_MTX_NOPUSH | G_MTX_LOAD | G_MTX_MODELVIEW);

                POLY_OPA_DISP = KaleidoScope_DrawPageSections(POLY_OPA_DISP, pauseCtx->itemPageVtx,
                                                              SELECT_ITEM_TEXS(gSaveContext.language));

                KaleidoScope_DrawItemSelect(play);
                break;

            case PAUSE_MAP:
                Matrix_Translate((f32)R_PAUSE_OFFSET_DEPTH / 100.0f, (f32)R_PAUSE_OFFSET_VERTICAL / 100.0f, 0.0f,
                                 MTXMODE_NEW);
                Matrix_Scale(0.78f, 0.78f, 0.78f, MTXMODE_APPLY);
                Matrix_RotateZ(-pauseCtx->mapPageRoll / 100.0f, MTXMODE_APPLY);
                Matrix_RotateY(-1.57f, MTXMODE_APPLY);

                gSPMatrix(POLY_OPA_DISP++, MATRIX_NEW(gfxCtx, "../z_kaleido_scope_PAL.c", 1303),
                          G_MTX_NOPUSH | G_MTX_LOAD | G_MTX_MODELVIEW);

                POLY_OPA_DISP =
                    KaleidoScope_DrawPageSections(POLY_OPA_DISP, pauseCtx->mapPageVtx, MAP_TEXS(gSaveContext.language));

                if (sInDungeonScene) {
                    KaleidoScope_DrawDungeonMap(play, gfxCtx);
                    Gfx_SetupDL_42Opa(gfxCtx);

                    gDPSetCombineMode(POLY_OPA_DISP++, G_CC_MODULATEIA_PRIM, G_CC_MODULATEIA_PRIM);

                    if (pauseCtx->cursorSpecialPos == 0) {
                        KaleidoScope_DrawCursor(play, PAUSE_MAP);
                    }

                    if (CHECK_DUNGEON_ITEM(DUNGEON_COMPASS, gSaveContext.mapIndex)) {
                        PauseMapMark_Draw(play);
                    }
                } else {
                    KaleidoScope_DrawWorldMap(play, gfxCtx);
                }
                break;

            case PAUSE_QUEST:
                gDPSetTextureFilter(POLY_OPA_DISP++, G_TF_BILERP);

                Matrix_Translate(0.0f, (f32)R_PAUSE_OFFSET_VERTICAL / 100.0f, (f32)R_PAUSE_OFFSET_DEPTH / 100.0f,
                                 MTXMODE_NEW);
                Matrix_Scale(0.78f, 0.78f, 0.78f, MTXMODE_APPLY);
                Matrix_RotateX(pauseCtx->questPageRoll / 100.0f, MTXMODE_APPLY);
                Matrix_RotateY(3.14f, MTXMODE_APPLY);

                gSPMatrix(POLY_OPA_DISP++, MATRIX_NEW(gfxCtx, "../z_kaleido_scope_PAL.c", 1343),
                          G_MTX_NOPUSH | G_MTX_LOAD | G_MTX_MODELVIEW);

                POLY_OPA_DISP = KaleidoScope_DrawPageSections(POLY_OPA_DISP, pauseCtx->questPageVtx,
                                                              QUEST_STATUS_TEXS(gSaveContext.language));

                KaleidoScope_DrawQuestStatus(play, gfxCtx);

                if (pauseCtx->cursorSpecialPos == 0) {
                    KaleidoScope_DrawCursor(play, PAUSE_QUEST);
                }
                break;

            case PAUSE_EQUIP:
                Matrix_Translate(-(f32)R_PAUSE_OFFSET_DEPTH / 100.0f, (f32)R_PAUSE_OFFSET_VERTICAL / 100.0f, 0.0f,
                                 MTXMODE_NEW);
                Matrix_Scale(0.78f, 0.78f, 0.78f, MTXMODE_APPLY);
                Matrix_RotateZ(pauseCtx->equipPageRoll / 100.0f, MTXMODE_APPLY);
                Matrix_RotateY(1.57f, MTXMODE_APPLY);

                gSPMatrix(POLY_OPA_DISP++, MATRIX_NEW(gfxCtx, "../z_kaleido_scope_PAL.c", 1367),
                          G_MTX_NOPUSH | G_MTX_LOAD | G_MTX_MODELVIEW);

                POLY_OPA_DISP = KaleidoScope_DrawPageSections(POLY_OPA_DISP, pauseCtx->equipPageVtx,
                                                              EQUIPMENT_TEXS(gSaveContext.language));

                KaleidoScope_DrawEquipment(play);

                if (pauseCtx->cursorSpecialPos == 0) {
                    KaleidoScope_DrawCursor(play, PAUSE_EQUIP);
                }
                break;
        }
    }

    // Update and draw save / game over prompt

    Gfx_SetupDL_42Opa(gfxCtx);

    if ((pauseCtx->state == PAUSE_STATE_SAVE_PROMPT) || IS_PAUSE_STATE_GAMEOVER(pauseCtx)) {
        KaleidoScope_UpdatePrompt(play);

        gDPSetCombineMode(POLY_OPA_DISP++, G_CC_MODULATEIA, G_CC_MODULATEIA);

        if ((u32)pauseCtx->pageIndex == PAUSE_ITEM) {
            pauseCtx->itemPageRoll = pauseCtx->rollRotSavePrompt_ + 314.0f;

            Matrix_Translate(0.0f, (f32)R_PAUSE_OFFSET_VERTICAL / 100.0f, -pauseCtx->savePromptOffsetDepth_ / 10.0f,
                             MTXMODE_NEW);
            Matrix_Scale(0.78f, 0.78f, 0.78f, MTXMODE_APPLY);
            Matrix_RotateX(-pauseCtx->rollRotSavePrompt_ / 100.0f, MTXMODE_APPLY);
        } else if (pauseCtx->pageIndex == PAUSE_MAP) {
            pauseCtx->mapPageRoll = pauseCtx->rollRotSavePrompt_ + 314.0f;

            Matrix_Translate(pauseCtx->savePromptOffsetDepth_ / 10.0f, (f32)R_PAUSE_OFFSET_VERTICAL / 100.0f, 0.0f,
                             MTXMODE_NEW);
            Matrix_Scale(0.78f, 0.78f, 0.78f, MTXMODE_APPLY);
            Matrix_RotateZ(-pauseCtx->rollRotSavePrompt_ / 100.0f, MTXMODE_APPLY);
            Matrix_RotateY(-1.57f, MTXMODE_APPLY);
        } else if (pauseCtx->pageIndex == PAUSE_QUEST) {
            pauseCtx->questPageRoll = pauseCtx->rollRotSavePrompt_ + 314.0f;

            Matrix_Translate(0.0f, (f32)R_PAUSE_OFFSET_VERTICAL / 100.0f, pauseCtx->savePromptOffsetDepth_ / 10.0f,
                             MTXMODE_NEW);
            Matrix_Scale(0.78f, 0.78f, 0.78f, MTXMODE_APPLY);
            Matrix_RotateX(pauseCtx->rollRotSavePrompt_ / 100.0f, MTXMODE_APPLY);
            Matrix_RotateY(3.14f, MTXMODE_APPLY);
        } else {
            pauseCtx->equipPageRoll = pauseCtx->rollRotSavePrompt_ + 314.0f;

            Matrix_Translate(-pauseCtx->savePromptOffsetDepth_ / 10.0f, (f32)R_PAUSE_OFFSET_VERTICAL / 100.0f, 0.0f,
                             MTXMODE_NEW);
            Matrix_Scale(0.78f, 0.78f, 0.78f, MTXMODE_APPLY);
            Matrix_RotateZ(pauseCtx->rollRotSavePrompt_ / 100.0f, MTXMODE_APPLY);
            Matrix_RotateY(1.57f, MTXMODE_APPLY);
        }

        gSPMatrix(POLY_OPA_DISP++, MATRIX_NEW(gfxCtx, "../z_kaleido_scope_PAL.c", 1424),
                  G_MTX_NOPUSH | G_MTX_LOAD | G_MTX_MODELVIEW);

        if (IS_PAUSE_STATE_GAMEOVER(pauseCtx)) {
            POLY_OPA_DISP = KaleidoScope_DrawPageSections(POLY_OPA_DISP, pauseCtx->promptPageVtx, sGameOverTexs);
        } else { // PAUSE_STATE_SAVE_PROMPT
            POLY_OPA_DISP =
                KaleidoScope_DrawPageSections(POLY_OPA_DISP, pauseCtx->promptPageVtx, SAVE_TEXS(gSaveContext.language));
        }

        //! @bug Loads 32 vertices, but there are only 20 to load
        gSPVertex(POLY_OPA_DISP++, &pauseCtx->promptPageVtx[PAGE_BG_QUADS * 4], 32, 0);

        if (((pauseCtx->state == PAUSE_STATE_SAVE_PROMPT) && (pauseCtx->savePromptState < PAUSE_SAVE_PROMPT_STATE_SAVED)
             /* PAUSE_SAVE_PROMPT_STATE_APPEARING, PAUSE_SAVE_PROMPT_STATE_WAIT_CHOICE, PAUSE_SAVE_PROMPT_STATE_CLOSING,
                PAUSE_SAVE_PROMPT_STATE_RETURN_TO_MENU */
             ) ||
            (pauseCtx->state == PAUSE_STATE_14)) {

            POLY_OPA_DISP = KaleidoScope_QuadTextureIA8(POLY_OPA_DISP, sSavePromptMessageTexs[gSaveContext.language],
                                                        152, 16, QUAD_PROMPT_MESSAGE * 4);

            gDPSetCombineLERP(POLY_OPA_DISP++, 1, 0, PRIMITIVE, 0, TEXEL0, 0, PRIMITIVE, 0, 1, 0, PRIMITIVE, 0, TEXEL0,
                              0, PRIMITIVE, 0);
            gDPSetPrimColor(POLY_OPA_DISP++, 0, 0, KALEIDO_COLOR_PROMPT_UNK_R, KALEIDO_COLOR_PROMPT_UNK_G,
                            KALEIDO_COLOR_PROMPT_UNK_B, R_KALEIDO_PROMPT_CURSOR_ALPHA);

            if (pauseCtx->promptChoice == 0) {
                // QUAD_PROMPT_CURSOR_LEFT
                gSPDisplayList(POLY_OPA_DISP++, gPromptCursorLeftDL);
            } else {
                // QUAD_PROMPT_CURSOR_RIGHT
                gSPDisplayList(POLY_OPA_DISP++, gPromptCursorRightDL);
            }

            gDPPipeSync(POLY_OPA_DISP++);
            gDPSetCombineMode(POLY_OPA_DISP++, G_CC_MODULATEIA, G_CC_MODULATEIA);
            gDPSetPrimColor(POLY_OPA_DISP++, 0, 0, 255, 255, 255, pauseCtx->alpha);

            POLY_OPA_DISP = KaleidoScope_QuadTextureIA8(POLY_OPA_DISP, sPromptChoiceTexs[gSaveContext.language][0], 48,
                                                        16, QUAD_PROMPT_CHOICE_YES * 4);

            POLY_OPA_DISP = KaleidoScope_QuadTextureIA8(POLY_OPA_DISP, sPromptChoiceTexs[gSaveContext.language][1], 48,
                                                        16, QUAD_PROMPT_CHOICE_NO * 4);
        } else if (((pauseCtx->state == PAUSE_STATE_SAVE_PROMPT) &&
                    (pauseCtx->savePromptState >= PAUSE_SAVE_PROMPT_STATE_SAVED)) ||
                   pauseCtx->state == PAUSE_STATE_15) {
#if PLATFORM_N64
            POLY_OPA_DISP = KaleidoScope_QuadTextureIA8(POLY_OPA_DISP, sSaveConfirmationTexs[gSaveContext.language],
                                                        152, 16, QUAD_PROMPT_MESSAGE * 4);
#endif
        } else if ((pauseCtx->state == PAUSE_STATE_16) || (pauseCtx->state == PAUSE_STATE_17)) {

            POLY_OPA_DISP = KaleidoScope_QuadTextureIA8(POLY_OPA_DISP, sContinuePromptTexs[gSaveContext.language], 152,
                                                        16, QUAD_PROMPT_MESSAGE * 4);

            gDPSetCombineLERP(POLY_OPA_DISP++, 1, 0, PRIMITIVE, 0, TEXEL0, 0, PRIMITIVE, 0, 1, 0, PRIMITIVE, 0, TEXEL0,
                              0, PRIMITIVE, 0);
            gDPSetPrimColor(POLY_OPA_DISP++, 0, 0, KALEIDO_COLOR_PROMPT_UNK_R, KALEIDO_COLOR_PROMPT_UNK_G,
                            KALEIDO_COLOR_PROMPT_UNK_B, R_KALEIDO_PROMPT_CURSOR_ALPHA);

            if (pauseCtx->promptChoice == 0) {
                // QUAD_PROMPT_CURSOR_LEFT
                gSPDisplayList(POLY_OPA_DISP++, gPromptCursorLeftDL);
            } else {
                // QUAD_PROMPT_CURSOR_RIGHT
                gSPDisplayList(POLY_OPA_DISP++, gPromptCursorRightDL);
            }

            gDPPipeSync(POLY_OPA_DISP++);
            gDPSetCombineMode(POLY_OPA_DISP++, G_CC_MODULATEIA, G_CC_MODULATEIA);
            gDPSetPrimColor(POLY_OPA_DISP++, 0, 0, 255, 255, 255, pauseCtx->alpha);

            POLY_OPA_DISP = KaleidoScope_QuadTextureIA8(POLY_OPA_DISP, sPromptChoiceTexs[gSaveContext.language][0], 48,
                                                        16, QUAD_PROMPT_CHOICE_YES * 4);

            POLY_OPA_DISP = KaleidoScope_QuadTextureIA8(POLY_OPA_DISP, sPromptChoiceTexs[gSaveContext.language][1], 48,
                                                        16, QUAD_PROMPT_CHOICE_NO * 4);
        }

        gDPPipeSync(POLY_OPA_DISP++);
        gDPSetCombineLERP(POLY_OPA_DISP++, PRIMITIVE, ENVIRONMENT, TEXEL0, ENVIRONMENT, TEXEL0, 0, PRIMITIVE, 0,
                          PRIMITIVE, ENVIRONMENT, TEXEL0, ENVIRONMENT, TEXEL0, 0, PRIMITIVE, 0);

        if ((pauseCtx->state != PAUSE_STATE_16) && (pauseCtx->state != PAUSE_STATE_17)) {
            gDPSetPrimColor(POLY_OPA_DISP++, 0, 0, 255, 255, 0, pauseCtx->alpha);
            gDPSetEnvColor(POLY_OPA_DISP++, 0, 0, 0, 0);
        }
    }

    CLOSE_DISPS(gfxCtx, "../z_kaleido_scope_PAL.c", 1577);
}

void KaleidoScope_DrawInfoPanel(PlayState* play) {
    static void* D_8082AD54_toEquipTextTextures_[] =
        LANGUAGE_ARRAY(gPauseToEquipJPNTex, gPauseToEquipENGTex, gPauseToEquipGERTex, gPauseToEquipFRATex);
    static void* D_8082AD60_toDecideTextTextures_[] =
        LANGUAGE_ARRAY(gPauseToDecideJPNTex, gPauseToDecideENGTex, gPauseToDecideGERTex, gPauseToDecideFRATex);
    static void* D_8082AD6C_toPlayMelodyTextTextures_[] = LANGUAGE_ARRAY(
        gPauseToPlayMelodyJPNTex, gPauseToPlayMelodyENGTex, gPauseToPlayMelodyGERTex, gPauseToPlayMelodyFRATex);
    static void* D_8082AD78_scrollLeftLabels_[][LANGUAGE_MAX] = {
        LANGUAGE_ARRAY(gPauseToEquipmentJPNTex, gPauseToEquipmentENGTex, gPauseToEquipmentGERTex,
                       gPauseToEquipmentFRATex),
        LANGUAGE_ARRAY(gPauseToSelectItemJPNTex, gPauseToSelectItemENGTex, gPauseToSelectItemGERTex,
                       gPauseToSelectItemFRATex),
        LANGUAGE_ARRAY(gPauseToMapJPNTex, gPauseToMapENGTex, gPauseToMapGERTex, gPauseToMapFRATex),
        LANGUAGE_ARRAY(gPauseToQuestStatusJPNTex, gPauseToQuestStatusENGTex, gPauseToQuestStatusGERTex,
                       gPauseToQuestStatusFRATex),
    };
    static void* D_8082ADA8_scrollRightLabels_[][LANGUAGE_MAX] = {
        LANGUAGE_ARRAY(gPauseToMapJPNTex, gPauseToMapENGTex, gPauseToMapGERTex, gPauseToMapFRATex),
        LANGUAGE_ARRAY(gPauseToQuestStatusJPNTex, gPauseToQuestStatusENGTex, gPauseToQuestStatusGERTex,
                       gPauseToQuestStatusFRATex),
        LANGUAGE_ARRAY(gPauseToEquipmentJPNTex, gPauseToEquipmentENGTex, gPauseToEquipmentGERTex,
                       gPauseToEquipmentFRATex),
        LANGUAGE_ARRAY(gPauseToSelectItemJPNTex, gPauseToSelectItemENGTex, gPauseToSelectItemGERTex,
                       gPauseToSelectItemFRATex),
    };
    static u16 D_8082ADD8_toEquipTextWidth_[] = LANGUAGE_ARRAY(56, 56, 88, 80);
    static u16 D_8082ADE0_toDecideTextWidth_[] = LANGUAGE_ARRAY(48, 64, 88, 72);
    static u16 D_8082ADE8_toPlayMelodyTextWidth_[] = LANGUAGE_ARRAY(96, 80, 104, 112);
    static s16 sCursorLeftRightSelectedPrimColors[][4] = {
        { 180, 210, 255, 220 },
        { 100, 100, 150, 220 },
    };
    static s16 sCursorLeftRightSelectedPrimTimer = 20;
    static s16 sCursorLeftRightSelectedPrimState = 0;
    static s16 D_8082AE08[] = {
        10, 16, 16, 17, 12, 13, 18, 17, 17, 19, 13, 21, 20, 21, 14, 15, 15, 15, 11, 14,
    };
    static s16 D_8082AE30[WORLD_MAP_POINT_MAX] = {
        21, // WORLD_MAP_POINT_HAUNTED_WASTELAND
        20, // WORLD_MAP_POINT_GERUDOS_FORTRESS
        19, // WORLD_MAP_POINT_GERUDO_VALLEY
        18, // WORLD_MAP_POINT_HYLIA_LAKESIDE
        11, // WORLD_MAP_POINT_LON_LON_RANCH
        14, // WORLD_MAP_POINT_MARKET
        10, // WORLD_MAP_POINT_HYRULE_FIELD
        15, // WORLD_MAP_POINT_DEATH_MOUNTAIN
        16, // WORLD_MAP_POINT_KAKARIKO_VILLAGE
        13, // WORLD_MAP_POINT_LOST_WOODS
        12, // WORLD_MAP_POINT_KOKIRI_FOREST
        17, // WORLD_MAP_POINT_ZORAS_DOMAIN
    };
    static s16 sCursorLeftRightSelectedPrimRed;
    static s16 sCursorLeftRightSelectedPrimGreen;
    static s16 sCursorLeftRightSelectedPrimBlue;
    static s16 sCursorLeftRightSelectedPrimAlpha;

    PauseContext* pauseCtx = &play->pauseCtx;
    s16 stepR;
    s16 stepG;
    s16 stepB;
    s16 stepA;
    s16 y;
    s16 i;
    s16 j;

    OPEN_DISPS(play->state.gfxCtx, "../z_kaleido_scope_PAL.c", 1676);

    stepR = ABS(sCursorLeftRightSelectedPrimRed -
                sCursorLeftRightSelectedPrimColors[sCursorLeftRightSelectedPrimState][0]) /
            sCursorLeftRightSelectedPrimTimer;
    stepG = ABS(sCursorLeftRightSelectedPrimGreen -
                sCursorLeftRightSelectedPrimColors[sCursorLeftRightSelectedPrimState][1]) /
            sCursorLeftRightSelectedPrimTimer;
    stepB = ABS(sCursorLeftRightSelectedPrimBlue -
                sCursorLeftRightSelectedPrimColors[sCursorLeftRightSelectedPrimState][2]) /
            sCursorLeftRightSelectedPrimTimer;
    stepA = ABS(sCursorLeftRightSelectedPrimAlpha -
                sCursorLeftRightSelectedPrimColors[sCursorLeftRightSelectedPrimState][3]) /
            sCursorLeftRightSelectedPrimTimer;
    if (sCursorLeftRightSelectedPrimRed >= sCursorLeftRightSelectedPrimColors[sCursorLeftRightSelectedPrimState][0]) {
        sCursorLeftRightSelectedPrimRed -= stepR;
    } else {
        sCursorLeftRightSelectedPrimRed += stepR;
    }
    if (sCursorLeftRightSelectedPrimGreen >= sCursorLeftRightSelectedPrimColors[sCursorLeftRightSelectedPrimState][1]) {
        sCursorLeftRightSelectedPrimGreen -= stepG;
    } else {
        sCursorLeftRightSelectedPrimGreen += stepG;
    }
    if (sCursorLeftRightSelectedPrimBlue >= sCursorLeftRightSelectedPrimColors[sCursorLeftRightSelectedPrimState][2]) {
        sCursorLeftRightSelectedPrimBlue -= stepB;
    } else {
        sCursorLeftRightSelectedPrimBlue += stepB;
    }
    if (sCursorLeftRightSelectedPrimAlpha >= sCursorLeftRightSelectedPrimColors[sCursorLeftRightSelectedPrimState][3]) {
        sCursorLeftRightSelectedPrimAlpha -= stepA;
    } else {
        sCursorLeftRightSelectedPrimAlpha += stepA;
    }

    sCursorLeftRightSelectedPrimTimer--;
    if (sCursorLeftRightSelectedPrimTimer == 0) {
        sCursorLeftRightSelectedPrimRed = sCursorLeftRightSelectedPrimColors[sCursorLeftRightSelectedPrimState][0];
        sCursorLeftRightSelectedPrimGreen = sCursorLeftRightSelectedPrimColors[sCursorLeftRightSelectedPrimState][1];
        sCursorLeftRightSelectedPrimBlue = sCursorLeftRightSelectedPrimColors[sCursorLeftRightSelectedPrimState][2];
        sCursorLeftRightSelectedPrimAlpha = sCursorLeftRightSelectedPrimColors[sCursorLeftRightSelectedPrimState][3];
        sCursorLeftRightSelectedPrimTimer = R_PAUSE_CURSOR_L_R_SELECTED_PRIM_TIMER;
        sCursorLeftRightSelectedPrimState ^= 1;
    }

    y = pauseCtx->infoPanelOffsetY - 76;
    for (j = 0, i = 0; i < 7; i++, j += 4) {
        pauseCtx->infoPanelVtx[j + 0].v.ob[0] = pauseCtx->infoPanelVtx[j + 2].v.ob[0] = -72;

        pauseCtx->infoPanelVtx[j + 1].v.ob[0] = pauseCtx->infoPanelVtx[j + 3].v.ob[0] = 0;

        pauseCtx->infoPanelVtx[j + 0].v.ob[1] = pauseCtx->infoPanelVtx[j + 1].v.ob[1] = y;

        pauseCtx->infoPanelVtx[j + 2].v.ob[1] = pauseCtx->infoPanelVtx[j + 3].v.ob[1] = y - 24;

        pauseCtx->infoPanelVtx[j + 0].v.ob[2] = pauseCtx->infoPanelVtx[j + 1].v.ob[2] =
            pauseCtx->infoPanelVtx[j + 2].v.ob[2] = pauseCtx->infoPanelVtx[j + 3].v.ob[2] = 0;

        pauseCtx->infoPanelVtx[j + 0].v.flag = pauseCtx->infoPanelVtx[j + 1].v.flag =
            pauseCtx->infoPanelVtx[j + 2].v.flag = pauseCtx->infoPanelVtx[j + 3].v.flag = 0;

        pauseCtx->infoPanelVtx[j + 0].v.tc[0] = pauseCtx->infoPanelVtx[j + 0].v.tc[1] =
            pauseCtx->infoPanelVtx[j + 1].v.tc[1] = pauseCtx->infoPanelVtx[j + 2].v.tc[0] = 0;

        pauseCtx->infoPanelVtx[j + 1].v.tc[0] = pauseCtx->infoPanelVtx[j + 3].v.tc[0] = 72 * (1 << 5);

        pauseCtx->infoPanelVtx[j + 2].v.tc[1] = pauseCtx->infoPanelVtx[j + 3].v.tc[1] = 24 * (1 << 5);

        pauseCtx->infoPanelVtx[j + 0].v.cn[0] = pauseCtx->infoPanelVtx[j + 2].v.cn[0] =
            pauseCtx->infoPanelVtx[j + 0].v.cn[1] = pauseCtx->infoPanelVtx[j + 2].v.cn[1] =
                pauseCtx->infoPanelVtx[j + 0].v.cn[2] = pauseCtx->infoPanelVtx[j + 2].v.cn[2] =
                    pauseCtx->infoPanelVtx[j + 1].v.cn[0] = pauseCtx->infoPanelVtx[j + 3].v.cn[0] =
                        pauseCtx->infoPanelVtx[j + 1].v.cn[1] = pauseCtx->infoPanelVtx[j + 3].v.cn[1] =
                            pauseCtx->infoPanelVtx[j + 1].v.cn[2] = pauseCtx->infoPanelVtx[j + 3].v.cn[2] = 200;

        pauseCtx->infoPanelVtx[j + 0].v.cn[3] = pauseCtx->infoPanelVtx[j + 2].v.cn[3] =
            pauseCtx->infoPanelVtx[j + 1].v.cn[3] = pauseCtx->infoPanelVtx[j + 3].v.cn[3] = pauseCtx->alpha;
    }

    pauseCtx->infoPanelVtx[4].v.ob[0] = pauseCtx->infoPanelVtx[6].v.ob[0] = pauseCtx->infoPanelVtx[0].v.ob[0] + 72;

    pauseCtx->infoPanelVtx[5].v.ob[0] = pauseCtx->infoPanelVtx[7].v.ob[0] = pauseCtx->infoPanelVtx[4].v.ob[0] + 72;

    if ((pauseCtx->cursorSpecialPos == PAUSE_CURSOR_PAGE_LEFT) && (pauseCtx->mainState == PAUSE_MAIN_STATE_IDLE)) {
        pauseCtx->infoPanelVtx[8].v.ob[0] = pauseCtx->infoPanelVtx[10].v.ob[0] = R_PAUSE_CURSOR_LEFT_X;

        pauseCtx->infoPanelVtx[9].v.ob[0] = pauseCtx->infoPanelVtx[11].v.ob[0] = pauseCtx->infoPanelVtx[8].v.ob[0] + 24;

        pauseCtx->infoPanelVtx[8].v.ob[1] = pauseCtx->infoPanelVtx[9].v.ob[1] = R_PAUSE_CURSOR_LEFT_RIGHT_Y;

        pauseCtx->infoPanelVtx[10].v.ob[1] = pauseCtx->infoPanelVtx[11].v.ob[1] =
            pauseCtx->infoPanelVtx[8].v.ob[1] - 32;
    } else {
        pauseCtx->infoPanelVtx[8].v.ob[0] = pauseCtx->infoPanelVtx[10].v.ob[0] = R_PAUSE_CURSOR_LEFT_X + 3;

        pauseCtx->infoPanelVtx[9].v.ob[0] = pauseCtx->infoPanelVtx[11].v.ob[0] = pauseCtx->infoPanelVtx[8].v.ob[0] + 18;

        pauseCtx->infoPanelVtx[8].v.ob[1] = pauseCtx->infoPanelVtx[9].v.ob[1] = R_PAUSE_CURSOR_LEFT_RIGHT_Y - 3;

        pauseCtx->infoPanelVtx[10].v.ob[1] = pauseCtx->infoPanelVtx[11].v.ob[1] =
            pauseCtx->infoPanelVtx[8].v.ob[1] - 26;
    }

    if ((pauseCtx->cursorSpecialPos == PAUSE_CURSOR_PAGE_RIGHT) && (pauseCtx->mainState == PAUSE_MAIN_STATE_IDLE)) {
        pauseCtx->infoPanelVtx[12].v.ob[0] = pauseCtx->infoPanelVtx[14].v.ob[0] = R_PAUSE_CURSOR_RIGHT_X;

        pauseCtx->infoPanelVtx[13].v.ob[0] = pauseCtx->infoPanelVtx[15].v.ob[0] =
            pauseCtx->infoPanelVtx[12].v.ob[0] + 24;

        pauseCtx->infoPanelVtx[12].v.ob[1] = pauseCtx->infoPanelVtx[13].v.ob[1] = R_PAUSE_CURSOR_LEFT_RIGHT_Y;

        pauseCtx->infoPanelVtx[14].v.ob[1] = pauseCtx->infoPanelVtx[15].v.ob[1] =
            pauseCtx->infoPanelVtx[12].v.ob[1] - 32;
    } else {
        pauseCtx->infoPanelVtx[12].v.ob[0] = pauseCtx->infoPanelVtx[14].v.ob[0] = R_PAUSE_CURSOR_RIGHT_X + 3;

        pauseCtx->infoPanelVtx[13].v.ob[0] = pauseCtx->infoPanelVtx[15].v.ob[0] =
            pauseCtx->infoPanelVtx[12].v.ob[0] + 18;

        pauseCtx->infoPanelVtx[12].v.ob[1] = pauseCtx->infoPanelVtx[13].v.ob[1] = R_PAUSE_CURSOR_LEFT_RIGHT_Y - 3;

        pauseCtx->infoPanelVtx[14].v.ob[1] = pauseCtx->infoPanelVtx[15].v.ob[1] =
            pauseCtx->infoPanelVtx[12].v.ob[1] - 26;
    }

    pauseCtx->infoPanelVtx[9].v.tc[0] = pauseCtx->infoPanelVtx[11].v.tc[0] = pauseCtx->infoPanelVtx[13].v.tc[0] =
        pauseCtx->infoPanelVtx[15].v.tc[0] = 24 * (1 << 5);

    pauseCtx->infoPanelVtx[10].v.tc[1] = pauseCtx->infoPanelVtx[11].v.tc[1] = pauseCtx->infoPanelVtx[14].v.tc[1] =
        pauseCtx->infoPanelVtx[15].v.tc[1] = 32 * (1 << 5);

    gDPSetCombineMode(POLY_OPA_DISP++, G_CC_MODULATEIA_PRIM, G_CC_MODULATEIA_PRIM);

    Matrix_Translate(0.0f, 0.0f, -144.0f, MTXMODE_NEW);
    Matrix_Scale(1.0f, 1.0f, 1.0f, MTXMODE_APPLY);

    gSPMatrix(POLY_OPA_DISP++, MATRIX_NEW(play->state.gfxCtx, "../z_kaleido_scope_PAL.c", 1755),
              G_MTX_NOPUSH | G_MTX_LOAD | G_MTX_MODELVIEW);

    gDPSetPrimColor(POLY_OPA_DISP++, 0, 0, 90, 100, 130, 255);
    gSPVertex(POLY_OPA_DISP++, &pauseCtx->infoPanelVtx[0], 16, 0);

    gSPDisplayList(POLY_OPA_DISP++, gItemNamePanelDL);

    if ((pauseCtx->cursorSpecialPos == PAUSE_CURSOR_PAGE_LEFT) && (pauseCtx->mainState == PAUSE_MAIN_STATE_IDLE)) {
        gDPSetPrimColor(POLY_OPA_DISP++, 0, 0, sCursorLeftRightSelectedPrimRed, sCursorLeftRightSelectedPrimGreen,
                        sCursorLeftRightSelectedPrimBlue, sCursorLeftRightSelectedPrimAlpha);
    }

    gSPDisplayList(POLY_OPA_DISP++, gLButtonIconDL);

    gDPSetPrimColor(POLY_OPA_DISP++, 0, 0, 180, 210, 255, 220);

    if ((pauseCtx->cursorSpecialPos == PAUSE_CURSOR_PAGE_RIGHT) && (pauseCtx->mainState == PAUSE_MAIN_STATE_IDLE)) {
        gDPSetPrimColor(POLY_OPA_DISP++, 0, 0, sCursorLeftRightSelectedPrimRed, sCursorLeftRightSelectedPrimGreen,
                        sCursorLeftRightSelectedPrimBlue, sCursorLeftRightSelectedPrimAlpha);
    }

    gSPDisplayList(POLY_OPA_DISP++, gRButtonIconDL);

    if (pauseCtx->cursorSpecialPos != 0) {
        j = (pauseCtx->cursorSpecialPos * 4) - 32;
        pauseCtx->cursorVtx[0].v.ob[0] = pauseCtx->infoPanelVtx[j].v.ob[0];
        pauseCtx->cursorVtx[0].v.ob[1] = pauseCtx->infoPanelVtx[j].v.ob[1];
        KaleidoScope_DrawCursor(play, pauseCtx->pageIndex);
    }

    y = pauseCtx->infoPanelOffsetY - 80;
    pauseCtx->infoPanelVtx[16].v.ob[1] = pauseCtx->infoPanelVtx[17].v.ob[1] = y;

    pauseCtx->infoPanelVtx[18].v.ob[1] = pauseCtx->infoPanelVtx[19].v.ob[1] = pauseCtx->infoPanelVtx[16].v.ob[1] - 16;

    pauseCtx->infoPanelVtx[18].v.tc[1] = pauseCtx->infoPanelVtx[19].v.tc[1] = 16 * (1 << 5);

    gDPPipeSync(POLY_OPA_DISP++);
    gDPSetCombineLERP(POLY_OPA_DISP++, PRIMITIVE, ENVIRONMENT, TEXEL0, ENVIRONMENT, TEXEL0, 0, PRIMITIVE, 0, PRIMITIVE,
                      ENVIRONMENT, TEXEL0, ENVIRONMENT, TEXEL0, 0, PRIMITIVE, 0);
    gDPSetEnvColor(POLY_OPA_DISP++, 20, 30, 40, 0);

    if ((pauseCtx->state == PAUSE_STATE_MAIN) && (pauseCtx->namedItem != PAUSE_ITEM_NONE) &&
        (pauseCtx->nameDisplayTimer < R_PAUSE_NAME_DISPLAY_TIMER_THRESHOLD_) &&
        (((u32)pauseCtx->mainState == PAUSE_MAIN_STATE_IDLE) ||
         (pauseCtx->mainState == PAUSE_MAIN_STATE_SONG_PLAYBACK) ||
         ((pauseCtx->mainState >= PAUSE_MAIN_STATE_SONG_PROMPT_INIT) &&
          (pauseCtx->mainState <= PAUSE_MAIN_STATE_EQUIP_CHANGED)
          /* PAUSE_MAIN_STATE_SONG_PROMPT_INIT, PAUSE_MAIN_STATE_SONG_PROMPT,
             PAUSE_MAIN_STATE_SONG_PROMPT_DONE, PAUSE_MAIN_STATE_EQUIP_CHANGED */
          ) ||
         (pauseCtx->mainState == PAUSE_MAIN_STATE_IDLE_CURSOR_ON_SONG)) &&
        (pauseCtx->cursorSpecialPos == 0)) {

        if (((u32)pauseCtx->mainState == PAUSE_MAIN_STATE_IDLE) ||
            (pauseCtx->mainState == PAUSE_MAIN_STATE_SONG_PLAYBACK) ||
            ((pauseCtx->mainState >= PAUSE_MAIN_STATE_SONG_PROMPT_INIT) &&
             (pauseCtx->mainState <= PAUSE_MAIN_STATE_EQUIP_CHANGED)
             /* PAUSE_MAIN_STATE_SONG_PROMPT_INIT, PAUSE_MAIN_STATE_SONG_PROMPT,
                PAUSE_MAIN_STATE_SONG_PROMPT_DONE, PAUSE_MAIN_STATE_EQUIP_CHANGED */
             ) ||
            (pauseCtx->mainState == PAUSE_MAIN_STATE_IDLE_CURSOR_ON_SONG)) {

            pauseCtx->infoPanelVtx[16].v.ob[0] = pauseCtx->infoPanelVtx[18].v.ob[0] = -63;

            pauseCtx->infoPanelVtx[17].v.ob[0] = pauseCtx->infoPanelVtx[19].v.ob[0] =
                pauseCtx->infoPanelVtx[16].v.ob[0] + 128;

            pauseCtx->infoPanelVtx[17].v.tc[0] = pauseCtx->infoPanelVtx[19].v.tc[0] = 128 * (1 << 5);

            gSPVertex(POLY_OPA_DISP++, &pauseCtx->infoPanelVtx[16], 4, 0);

            if (pauseCtx->nameColorSet == 1) {
                gDPSetPrimColor(POLY_OPA_DISP++, 0, 0, 70, 70, 70, 255);
            } else {
                gDPSetPrimColor(POLY_OPA_DISP++, 0, 0, 255, 255, 255, 255);
            }

            // Note that this is used to draw both item name and map name textures, it expects that the dimensions and
            // format for both sets of textures are identical.
            POLY_OPA_DISP = KaleidoScope_QuadTextureIA4(POLY_OPA_DISP, pauseCtx->nameSegment, ITEM_NAME_TEX_WIDTH,
                                                        ITEM_NAME_TEX_HEIGHT, 0);
        }

#if OOT_DEBUG
        if (pauseCtx->pageIndex == PAUSE_MAP) {
            if (YREG(7) != 0) {
                PRINTF(VT_FGCOL(YELLOW));
                PRINTF("キンスタ数(%d) Get_KIN_STA=%x (%x)  (%x)\n", YREG(6), GET_GS_FLAGS(YREG(6)),
                       gAreaGsFlags[YREG(6)], gSaveContext.save.info.gsFlags[YREG(6) >> 2]);
                PRINTF(VT_RST);

                YREG(7) = 0;
                SET_GS_FLAGS(D_8082AE30[pauseCtx->cursorPoint[PAUSE_WORLD_MAP]],
                             gAreaGsFlags[D_8082AE30[pauseCtx->cursorPoint[PAUSE_WORLD_MAP]]]);
            }
        }
#endif

        if ((pauseCtx->pageIndex == PAUSE_MAP) && !sInDungeonScene) {
            if (GET_GS_FLAGS(D_8082AE30[pauseCtx->cursorPoint[PAUSE_WORLD_MAP]]) ==
                gAreaGsFlags[D_8082AE30[pauseCtx->cursorPoint[PAUSE_WORLD_MAP]]]) {

                pauseCtx->infoPanelVtx[24].v.ob[0] = pauseCtx->infoPanelVtx[26].v.ob[0] = -74;

                pauseCtx->infoPanelVtx[25].v.ob[0] = pauseCtx->infoPanelVtx[27].v.ob[0] =
                    pauseCtx->infoPanelVtx[24].v.ob[0] + 19;

                pauseCtx->infoPanelVtx[24].v.ob[1] = pauseCtx->infoPanelVtx[25].v.ob[1] =
                    pauseCtx->infoPanelVtx[24].v.ob[1] - 2;

                pauseCtx->infoPanelVtx[26].v.ob[1] = pauseCtx->infoPanelVtx[27].v.ob[1] =
                    pauseCtx->infoPanelVtx[24].v.ob[1] - 19;

                pauseCtx->infoPanelVtx[25].v.tc[0] = pauseCtx->infoPanelVtx[27].v.tc[0] = 24 * (1 << 5);

                gDPPipeSync(POLY_OPA_DISP++);
                gSPVertex(POLY_OPA_DISP++, &pauseCtx->infoPanelVtx[24], 4, 0);

                gDPSetCombineLERP(POLY_OPA_DISP++, PRIMITIVE, ENVIRONMENT, TEXEL0, ENVIRONMENT, TEXEL0, 0, PRIMITIVE, 0,
                                  PRIMITIVE, ENVIRONMENT, TEXEL0, ENVIRONMENT, TEXEL0, 0, PRIMITIVE, 0);
                gDPSetPrimColor(POLY_OPA_DISP++, 0, 0, 255, 255, 255, pauseCtx->alpha);
                gDPSetEnvColor(POLY_OPA_DISP++, 0, 0, 0, 0);

                KaleidoScope_DrawQuadTextureRGBA32(play->state.gfxCtx, gQuestIconGoldSkulltulaTex, QUEST_ICON_WIDTH,
                                                   QUEST_ICON_HEIGHT, 0);
            }
        }
    } else if ((pauseCtx->mainState < PAUSE_MAIN_STATE_3) /* PAUSE_MAIN_STATE_IDLE, PAUSE_MAIN_STATE_SWITCHING_PAGE,
                                                                PAUSE_MAIN_STATE_SONG_PLAYBACK */
               || (pauseCtx->mainState == PAUSE_MAIN_STATE_EQUIP_CHANGED) ||
               (pauseCtx->mainState == PAUSE_MAIN_STATE_IDLE_CURSOR_ON_SONG)) {
        pauseCtx->infoPanelVtx[20].v.ob[1] = pauseCtx->infoPanelVtx[21].v.ob[1] = y;

        pauseCtx->infoPanelVtx[22].v.ob[1] = pauseCtx->infoPanelVtx[23].v.ob[1] =
            pauseCtx->infoPanelVtx[20].v.ob[1] - 16;

        pauseCtx->infoPanelVtx[22].v.tc[1] = pauseCtx->infoPanelVtx[23].v.tc[1] = 16 * (1 << 5);

        gSPVertex(POLY_OPA_DISP++, &pauseCtx->infoPanelVtx[16], 8, 0);

        if (pauseCtx->state == PAUSE_STATE_SAVE_PROMPT) {
            pauseCtx->infoPanelVtx[16].v.ob[0] = pauseCtx->infoPanelVtx[18].v.ob[0] =
                R_KALEIDO_UNK5(gSaveContext.language);

            pauseCtx->infoPanelVtx[17].v.ob[0] = pauseCtx->infoPanelVtx[19].v.ob[0] =
                pauseCtx->infoPanelVtx[16].v.ob[0] + 24;

            pauseCtx->infoPanelVtx[20].v.ob[0] = pauseCtx->infoPanelVtx[22].v.ob[0] =
                pauseCtx->infoPanelVtx[16].v.ob[0] + R_KALEIDO_UNK2(gSaveContext.language);

            pauseCtx->infoPanelVtx[21].v.ob[0] = pauseCtx->infoPanelVtx[23].v.ob[0] =
                pauseCtx->infoPanelVtx[20].v.ob[0] + D_8082ADE0_toDecideTextWidth_[gSaveContext.language];

            pauseCtx->infoPanelVtx[17].v.tc[0] = pauseCtx->infoPanelVtx[19].v.tc[0] = 24 * (1 << 5);

            pauseCtx->infoPanelVtx[21].v.tc[0] = pauseCtx->infoPanelVtx[23].v.tc[0] =
                D_8082ADE0_toDecideTextWidth_[gSaveContext.language] << 5;

            gSPDisplayList(POLY_OPA_DISP++, gAButtonIconDL);

            gDPPipeSync(POLY_OPA_DISP++);
            gDPSetPrimColor(POLY_OPA_DISP++, 0, 0, 255, 255, 255, 255);

            POLY_OPA_DISP =
                KaleidoScope_QuadTextureIA8(POLY_OPA_DISP, D_8082AD60_toDecideTextTextures_[gSaveContext.language],
                                            D_8082ADE0_toDecideTextWidth_[gSaveContext.language], 16, 4);
        } else if (pauseCtx->cursorSpecialPos != 0) {
            if ((pauseCtx->state == PAUSE_STATE_MAIN) && (pauseCtx->mainState == PAUSE_MAIN_STATE_IDLE)) {
                pauseCtx->infoPanelVtx[16].v.ob[0] = pauseCtx->infoPanelVtx[18].v.ob[0] = -63;

                pauseCtx->infoPanelVtx[17].v.ob[0] = pauseCtx->infoPanelVtx[19].v.ob[0] =
                    pauseCtx->infoPanelVtx[16].v.ob[0] + 128;

                pauseCtx->infoPanelVtx[17].v.tc[0] = pauseCtx->infoPanelVtx[19].v.tc[0] = 128 * (1 << 5);

                gDPPipeSync(POLY_OPA_DISP++);
                gDPSetPrimColor(POLY_OPA_DISP++, 0, 0, 255, 200, 0, 255);

                if (pauseCtx->cursorSpecialPos == PAUSE_CURSOR_PAGE_LEFT) {
                    POLY_OPA_DISP = KaleidoScope_QuadTextureIA8(
                        POLY_OPA_DISP, D_8082AD78_scrollLeftLabels_[pauseCtx->pageIndex][gSaveContext.language], 128,
                        16, 0);
                } else {
                    POLY_OPA_DISP = KaleidoScope_QuadTextureIA8(
                        POLY_OPA_DISP, D_8082ADA8_scrollRightLabels_[pauseCtx->pageIndex][gSaveContext.language], 128,
                        16, 0);
                }
            }
        } else {
            if ((u32)pauseCtx->pageIndex == PAUSE_ITEM) {
                pauseCtx->infoPanelVtx[16].v.ob[0] = pauseCtx->infoPanelVtx[18].v.ob[0] =
                    R_KALEIDO_UNK1(gSaveContext.language);

                pauseCtx->infoPanelVtx[17].v.ob[0] = pauseCtx->infoPanelVtx[19].v.ob[0] =
                    pauseCtx->infoPanelVtx[16].v.ob[0] + 48;

                pauseCtx->infoPanelVtx[20].v.ob[0] = pauseCtx->infoPanelVtx[22].v.ob[0] =
                    pauseCtx->infoPanelVtx[16].v.ob[0] + R_KALEIDO_UNK4(gSaveContext.language);

                pauseCtx->infoPanelVtx[21].v.ob[0] = pauseCtx->infoPanelVtx[23].v.ob[0] =
                    pauseCtx->infoPanelVtx[20].v.ob[0] + D_8082ADD8_toEquipTextWidth_[gSaveContext.language];

                pauseCtx->infoPanelVtx[17].v.tc[0] = pauseCtx->infoPanelVtx[19].v.tc[0] = 48 * (1 << 5);

                pauseCtx->infoPanelVtx[21].v.tc[0] = pauseCtx->infoPanelVtx[23].v.tc[0] =
                    D_8082ADD8_toEquipTextWidth_[gSaveContext.language] << 5;

                gSPDisplayList(POLY_OPA_DISP++, gCButtonIconsDL);

                gDPPipeSync(POLY_OPA_DISP++);
                gDPSetPrimColor(POLY_OPA_DISP++, 0, 0, 255, 255, 255, 255);

                POLY_OPA_DISP =
                    KaleidoScope_QuadTextureIA8(POLY_OPA_DISP, D_8082AD54_toEquipTextTextures_[gSaveContext.language],
                                                D_8082ADD8_toEquipTextWidth_[gSaveContext.language], 16, 4);
            } else if ((pauseCtx->pageIndex == PAUSE_MAP) && sInDungeonScene) {

            } else if ((pauseCtx->pageIndex == PAUSE_QUEST) &&
                       (pauseCtx->cursorSlot[PAUSE_QUEST] >= QUEST_SONG_MINUET) &&
                       (pauseCtx->cursorSlot[PAUSE_QUEST] < QUEST_KOKIRI_EMERALD)) {
                if (pauseCtx->namedItem != PAUSE_ITEM_NONE) {
                    // The cursor is on a learned song

                    pauseCtx->infoPanelVtx[16].v.ob[0] = pauseCtx->infoPanelVtx[18].v.ob[0] =
                        R_KALEIDO_UNK3(gSaveContext.language);

                    pauseCtx->infoPanelVtx[17].v.ob[0] = pauseCtx->infoPanelVtx[19].v.ob[0] =
                        pauseCtx->infoPanelVtx[16].v.ob[0] + 24;

                    pauseCtx->infoPanelVtx[20].v.ob[0] = pauseCtx->infoPanelVtx[22].v.ob[0] =
                        pauseCtx->infoPanelVtx[16].v.ob[0] + R_KALEIDO_UNK2(gSaveContext.language);

#if OOT_PAL
                    if (gSaveContext.language == LANGUAGE_GER) {
                        pauseCtx->infoPanelVtx[20].v.ob[0] = pauseCtx->infoPanelVtx[22].v.ob[0] =
                            pauseCtx->infoPanelVtx[16].v.ob[0] - 99;
                    }
#endif

                    pauseCtx->infoPanelVtx[21].v.ob[0] = pauseCtx->infoPanelVtx[23].v.ob[0] =
                        pauseCtx->infoPanelVtx[20].v.ob[0] + D_8082ADE8_toPlayMelodyTextWidth_[gSaveContext.language];

                    pauseCtx->infoPanelVtx[17].v.tc[0] = pauseCtx->infoPanelVtx[19].v.tc[0] = 24 * (1 << 5);

                    pauseCtx->infoPanelVtx[21].v.tc[0] = pauseCtx->infoPanelVtx[23].v.tc[0] =
                        D_8082ADE8_toPlayMelodyTextWidth_[gSaveContext.language] << 5;

                    gSPDisplayList(POLY_OPA_DISP++, gAButtonIconDL);

                    gDPPipeSync(POLY_OPA_DISP++);
                    gDPSetPrimColor(POLY_OPA_DISP++, 0, 0, 255, 255, 255, 255);

                    POLY_OPA_DISP = KaleidoScope_QuadTextureIA8(
                        POLY_OPA_DISP, D_8082AD6C_toPlayMelodyTextTextures_[gSaveContext.language],
                        D_8082ADE8_toPlayMelodyTextWidth_[gSaveContext.language], 16, 4);
                }
            } else if (pauseCtx->pageIndex == PAUSE_EQUIP) {
                pauseCtx->infoPanelVtx[16].v.ob[0] = pauseCtx->infoPanelVtx[18].v.ob[0] =
                    R_KALEIDO_UNK6(gSaveContext.language);

                pauseCtx->infoPanelVtx[17].v.ob[0] = pauseCtx->infoPanelVtx[19].v.ob[0] =
                    pauseCtx->infoPanelVtx[16].v.ob[0] + 24;

                pauseCtx->infoPanelVtx[20].v.ob[0] = pauseCtx->infoPanelVtx[22].v.ob[0] =
                    pauseCtx->infoPanelVtx[16].v.ob[0] + R_KALEIDO_UNK2(gSaveContext.language);

                pauseCtx->infoPanelVtx[21].v.ob[0] = pauseCtx->infoPanelVtx[23].v.ob[0] =
                    pauseCtx->infoPanelVtx[20].v.ob[0] + D_8082ADD8_toEquipTextWidth_[gSaveContext.language];

                pauseCtx->infoPanelVtx[17].v.tc[0] = pauseCtx->infoPanelVtx[19].v.tc[0] = 24 * (1 << 5);

                pauseCtx->infoPanelVtx[21].v.tc[0] = pauseCtx->infoPanelVtx[23].v.tc[0] =
                    D_8082ADD8_toEquipTextWidth_[gSaveContext.language] << 5;

                gSPDisplayList(POLY_OPA_DISP++, gAButtonIconDL);

                gDPPipeSync(POLY_OPA_DISP++);
                gDPSetPrimColor(POLY_OPA_DISP++, 0, 0, 255, 255, 255, 255);

                POLY_OPA_DISP =
                    KaleidoScope_QuadTextureIA8(POLY_OPA_DISP, D_8082AD54_toEquipTextTextures_[gSaveContext.language],
                                                D_8082ADD8_toEquipTextWidth_[gSaveContext.language], 16, 4);
            }
        }
    }

    CLOSE_DISPS(play->state.gfxCtx, "../z_kaleido_scope_PAL.c", 2032);
}

void KaleidoScope_UpdateNamePanel(PlayState* play) {
    PauseContext* pauseCtx = &play->pauseCtx;
    u16 texIndex;

    if ((pauseCtx->namedItem != pauseCtx->cursorItem[pauseCtx->pageIndex]) ||
        ((pauseCtx->pageIndex == PAUSE_MAP) && (pauseCtx->cursorSpecialPos != 0))) {

        pauseCtx->namedItem = pauseCtx->cursorItem[pauseCtx->pageIndex];
        texIndex = pauseCtx->namedItem;

        osCreateMesgQueue(&pauseCtx->loadQueue, &pauseCtx->loadMsg, 1);

        if (pauseCtx->namedItem != PAUSE_ITEM_NONE) {
            if ((pauseCtx->pageIndex == PAUSE_MAP) && !sInDungeonScene) {
                // `texIndex` is a `WorldMapPoint` enum value

                if (gSaveContext.language) { // != LANGUAGE_JPN for NTSC versions, LANGUAGE_ENG for PAL versions
                    texIndex += WORLD_MAP_POINT_MAX;
                }

#if OOT_PAL
                if (gSaveContext.language == LANGUAGE_FRA) {
                    texIndex += WORLD_MAP_POINT_MAX;
                }
#endif

                DMA_REQUEST_SYNC(pauseCtx->nameSegment,
                                 (uintptr_t)_map_name_staticSegmentRomStart + (texIndex * MAP_NAME_TEX1_SIZE),
                                 MAP_NAME_TEX1_SIZE, "../z_kaleido_scope_PAL.c", 2093);
            } else {
                PRINTF("zoom_name=%d\n", pauseCtx->namedItem);

                if (gSaveContext.language) { // != LANGUAGE_JPN for NTSC versions, LANGUAGE_ENG for PAL versions
                    texIndex += 123;
                }

#if OOT_PAL
                if (gSaveContext.language == LANGUAGE_FRA) {
                    texIndex += 123;
                }
#endif

                PRINTF("J_N=%d  point=%d\n", gSaveContext.language, texIndex);

                DMA_REQUEST_SYNC(pauseCtx->nameSegment,
                                 (uintptr_t)_item_name_staticSegmentRomStart + (texIndex * ITEM_NAME_TEX_SIZE),
                                 ITEM_NAME_TEX_SIZE, "../z_kaleido_scope_PAL.c", 2120);
            }

            pauseCtx->nameDisplayTimer = 0;
        }
    } else if (pauseCtx->nameColorSet == 0) {
        if (((pauseCtx->pageIndex == PAUSE_QUEST) && (pauseCtx->cursorSlot[PAUSE_QUEST] >= QUEST_SONG_MINUET) &&
             (pauseCtx->cursorSlot[PAUSE_QUEST] < QUEST_KOKIRI_EMERALD) &&
             (pauseCtx->mainState == PAUSE_MAIN_STATE_IDLE_CURSOR_ON_SONG)) ||
            (pauseCtx->pageIndex == PAUSE_ITEM) ||
            ((pauseCtx->pageIndex == PAUSE_EQUIP) && (pauseCtx->cursorX[PAUSE_EQUIP] != EQUIP_CURSOR_X_UPG))) {
            if (pauseCtx->namedItem != ITEM_SOLD_OUT) {
                pauseCtx->nameDisplayTimer++;
                if (pauseCtx->nameDisplayTimer > R_PAUSE_NAME_DISPLAY_TIMER_MAX_) {
                    pauseCtx->nameDisplayTimer = 0;
                }
            }
        } else {
            pauseCtx->nameDisplayTimer = 0;
        }
    } else {
        pauseCtx->nameDisplayTimer = 0;
    }
}

void KaleidoScope_UpdatePageSwitch(PlayState* play, Input* input) {
    PauseContext* pauseCtx = &play->pauseCtx;
    s32 frameAdvanceFreeze = false;
    s32 nextPageMode;

    if (R_PAUSE_PAGE_SWITCH_FRAME_ADVANCE_ON && !CHECK_BTN_ALL(input->press.button, BTN_L)) {
        frameAdvanceFreeze = true;
    }

    if (!frameAdvanceFreeze) {
        nextPageMode = pauseCtx->nextPageMode;
        pauseCtx->eye.x += sPageSwitchEyeDx[nextPageMode];
        pauseCtx->eye.z += sPageSwitchEyeDz[nextPageMode];

        if (pauseCtx->pageSwitchTimer < ((4 * PAGE_SWITCH_NSTEPS) / 2)) {
            R_PAUSE_CURSOR_LEFT_X -= R_PAUSE_CURSOR_LEFT_MOVE_OFFSET_X / R_PAUSE_UI_ANIMS_DURATION;
            R_PAUSE_CURSOR_RIGHT_X -= R_PAUSE_CURSOR_RIGHT_MOVE_OFFSET_X / R_PAUSE_UI_ANIMS_DURATION;
        } else {
            R_PAUSE_CURSOR_LEFT_X += R_PAUSE_CURSOR_LEFT_MOVE_OFFSET_X / R_PAUSE_UI_ANIMS_DURATION;
            R_PAUSE_CURSOR_RIGHT_X += R_PAUSE_CURSOR_RIGHT_MOVE_OFFSET_X / R_PAUSE_UI_ANIMS_DURATION;
        }

        pauseCtx->pageSwitchTimer += 4;

        if (pauseCtx->pageSwitchTimer == (4 * PAGE_SWITCH_NSTEPS)) {
            pauseCtx->pageSwitchTimer = 0;
            pauseCtx->pageIndex = sPageSwitchNextPageIndex[pauseCtx->nextPageMode];
            pauseCtx->mainState = PAUSE_MAIN_STATE_IDLE;
        }
    }
}

void KaleidoScope_SetView(PauseContext* pauseCtx, f32 eyeX, f32 eyeY, f32 eyeZ) {
    Vec3f eye;
    Vec3f at;
    Vec3f up;

    eye.x = eyeX;
    eye.y = eyeY;
    eye.z = eyeZ;
    at.x = at.y = at.z = 0.0f;
    up.x = up.z = 0.0f;
    up.y = 1.0f;

    View_LookAt(&pauseCtx->view, &eye, &at, &up);
    View_Apply(&pauseCtx->view,
               VIEW_ALL | VIEW_FORCE_VIEWING | VIEW_FORCE_VIEWPORT | VIEW_FORCE_PROJECTION_PERSPECTIVE);
}

static u8 sPageBgColorRed[][4] = {
    { 10, 70, 70, 10 },   // VTX_PAGE_ITEM
    { 10, 90, 90, 10 },   // VTX_PAGE_EQUIP
    { 80, 140, 140, 80 }, // VTX_PAGE_MAP_DUNGEON
    { 80, 120, 120, 80 }, // VTX_PAGE_QUEST
    { 80, 140, 140, 80 }, // VTX_PAGE_MAP_WORLD
    { 50, 110, 110, 50 }, // VTX_PAGE_PROMPT
};
static u8 sPageBgColorGreen[][4] = {
    { 50, 100, 100, 50 }, // VTX_PAGE_ITEM
    { 50, 100, 100, 50 }, // VTX_PAGE_EQUIP
    { 40, 60, 60, 40 },   // VTX_PAGE_MAP_DUNGEON
    { 80, 120, 120, 80 }, // VTX_PAGE_QUEST
    { 40, 60, 60, 40 },   // VTX_PAGE_MAP_WORLD
    { 50, 110, 110, 50 }, // VTX_PAGE_PROMPT
};
static u8 sPageBgColorBlue[][4] = {
    { 80, 130, 130, 80 }, // VTX_PAGE_ITEM
    { 40, 60, 60, 40 },   // VTX_PAGE_EQUIP
    { 30, 60, 60, 30 },   // VTX_PAGE_MAP_DUNGEON
    { 50, 70, 70, 50 },   // VTX_PAGE_QUEST
    { 30, 60, 60, 30 },   // VTX_PAGE_MAP_WORLD
    { 50, 110, 110, 50 }, // VTX_PAGE_PROMPT
};

// CLAMP_MIN(*, 1) because C arrays can't have 0 length
static s16 sVtxPageItemQuadsX[CLAMP_MIN(VTX_PAGE_ITEM_QUADS, 1)] = { 0 };
static s16 sVtxPageEquipQuadsX[CLAMP_MIN(VTX_PAGE_EQUIP_QUADS, 1)] = { 0 };
static s16 sVtxPageMapDungeonQuadsX[VTX_PAGE_MAP_DUNGEON_QUADS] = {
    -36, 12, -18, 70, 70, 70, -88, -88, -88, -88, -88, -88, -88, -88, -106, -62, -40,
};
static s16 sVtxPageQuestQuadsX[CLAMP_MIN(VTX_PAGE_QUEST_QUADS, 1)] = { 0 };
static s16 sVtxPageMapWorldQuadsX[VTX_PAGE_MAP_WORLD_QUADS] = {
    47,   // QUAD_MAP_WORLD_CLOUDS_SACRED_FOREST_MEADOW
    -49,  // QUAD_MAP_WORLD_CLOUDS_HYRULE_FIELD
    -17,  // QUAD_MAP_WORLD_CLOUDS_LON_LON_RANCH
    -15,  // QUAD_MAP_WORLD_CLOUDS_MARKET
    -9,   // QUAD_MAP_WORLD_CLOUDS_HYRULE_CASTLE
    24,   // QUAD_MAP_WORLD_CLOUDS_KAKARIKO_VILLAGE
    43,   // QUAD_MAP_WORLD_CLOUDS_GRAVEYARD
    14,   // QUAD_MAP_WORLD_CLOUDS_DEATH_MOUNTAIN_TRAIL
    9,    // QUAD_MAP_WORLD_CLOUDS_GORON_CITY
    38,   // QUAD_MAP_WORLD_CLOUDS_ZORAS_RIVER
    82,   // QUAD_MAP_WORLD_CLOUDS_ZORAS_DOMAIN
    71,   // QUAD_MAP_WORLD_CLOUDS_ZORAS_FOUNTAIN
    -76,  // QUAD_MAP_WORLD_CLOUDS_GERUDO_VALLEY
    -87,  // QUAD_MAP_WORLD_CLOUDS_GERUDOS_FORTRESS
    -108, // QUAD_MAP_WORLD_CLOUDS_DESERT_COLOSSUS
    -54,  // QUAD_MAP_WORLD_CLOUDS_LAKE_HYLIA
    -93,  // WORLD_MAP_POINT_HAUNTED_WASTELAND
    -67,  // WORLD_MAP_POINT_GERUDOS_FORTRESS
    -56,  // WORLD_MAP_POINT_GERUDO_VALLEY
    -33,  // WORLD_MAP_POINT_LAKE_HYLIA
    -10,  // WORLD_MAP_POINT_LON_LON_RANCH
    1,    // WORLD_MAP_POINT_MARKET
    14,   // WORLD_MAP_POINT_HYRULE_FIELD
    24,   // WORLD_MAP_POINT_DEATH_MOUNTAIN
    35,   // WORLD_MAP_POINT_KAKARIKO_VILLAGE
    58,   // WORLD_MAP_POINT_LOST_WOODS
    74,   // WORLD_MAP_POINT_KOKIRI_FOREST
    89,   // WORLD_MAP_POINT_ZORAS_DOMAIN
    0,    // QUAD_MAP_28
    -58,  // QUAD_MAP_TRADE_QUEST_MARKER
    19,   // QUAD_MAP_30
    28,   // QUAD_MAP_31
};
static s16 sVtxPagePromptQuadsX[VTX_PAGE_PROMPT_QUADS] = {
    -76, // QUAD_PROMPT_MESSAGE
    -58, // QUAD_PROMPT_CURSOR_LEFT
    10,  // QUAD_PROMPT_CURSOR_RIGHT
    -58, // QUAD_PROMPT_CHOICE_YES
    10,  // QUAD_PROMPT_CHOICE_NO
};

static s16 sVtxPageItemQuadsWidth[CLAMP_MIN(VTX_PAGE_ITEM_QUADS, 1)] = { 0 };
static s16 sVtxPageEquipQuadsWidth[CLAMP_MIN(VTX_PAGE_EQUIP_QUADS, 1)] = { 0 };
static s16 sVtxPageMapDungeonQuadsWidth[VTX_PAGE_MAP_DUNGEON_QUADS] = {
    48, 48, 96, 24, 24, 24, 24, 24, 24, 24, 24, 24, 24, 24, 16, 16, 24,
};
static s16 sVtxPageQuestQuadsWidth[CLAMP_MIN(VTX_PAGE_QUEST_QUADS, 1)] = { 0 };
static s16 sVtxPagePromptQuadsWidth[VTX_PAGE_PROMPT_QUADS] = {
    152, // QUAD_PROMPT_MESSAGE
    48,  // QUAD_PROMPT_CURSOR_LEFT
    48,  // QUAD_PROMPT_CURSOR_RIGHT
    48,  // QUAD_PROMPT_CHOICE_YES
    48,  // QUAD_PROMPT_CHOICE_NO
};

static s16 sVtxPageItemQuadsY[CLAMP_MIN(VTX_PAGE_ITEM_QUADS, 1)] = { 0 };
static s16 sVtxPageEquipQuadsY[CLAMP_MIN(VTX_PAGE_EQUIP_QUADS, 1)] = { 0 };
static s16 sVtxPageMapDungeonQuadsY[VTX_PAGE_MAP_DUNGEON_QUADS] = {
    28, 28, 46, 28, -2, -32, 50, 36, 22, 8, -6, -20, -34, -48, 18, 18, 50,
};
static s16 sVtxPageQuestQuadsY[CLAMP_MIN(VTX_PAGE_QUEST_QUADS, 1)] = { 0 };
static s16 sVtxPageMapWorldQuadsY[VTX_PAGE_MAP_WORLD_QUADS] = {
    15,  // QUAD_MAP_WORLD_CLOUDS_SACRED_FOREST_MEADOW
    40,  // QUAD_MAP_WORLD_CLOUDS_HYRULE_FIELD
    11,  // QUAD_MAP_WORLD_CLOUDS_LON_LON_RANCH
    45,  // QUAD_MAP_WORLD_CLOUDS_MARKET
    52,  // QUAD_MAP_WORLD_CLOUDS_HYRULE_CASTLE
    37,  // QUAD_MAP_WORLD_CLOUDS_KAKARIKO_VILLAGE
    36,  // QUAD_MAP_WORLD_CLOUDS_GRAVEYARD
    57,  // QUAD_MAP_WORLD_CLOUDS_DEATH_MOUNTAIN_TRAIL
    54,  // QUAD_MAP_WORLD_CLOUDS_GORON_CITY
    33,  // QUAD_MAP_WORLD_CLOUDS_ZORAS_RIVER
    31,  // QUAD_MAP_WORLD_CLOUDS_ZORAS_DOMAIN
    45,  // QUAD_MAP_WORLD_CLOUDS_ZORAS_FOUNTAIN
    32,  // QUAD_MAP_WORLD_CLOUDS_GERUDO_VALLEY
    42,  // QUAD_MAP_WORLD_CLOUDS_GERUDOS_FORTRESS
    49,  // QUAD_MAP_WORLD_CLOUDS_DESERT_COLOSSUS
    -10, // QUAD_MAP_WORLD_CLOUDS_LAKE_HYLIA
    31,  // WORLD_MAP_POINT_HAUNTED_WASTELAND
    27,  // WORLD_MAP_POINT_GERUDOS_FORTRESS
    15,  // WORLD_MAP_POINT_GERUDO_VALLEY
    -49, // WORLD_MAP_POINT_LAKE_HYLIA
    8,   // WORLD_MAP_POINT_LON_LON_RANCH
    38,  // WORLD_MAP_POINT_MARKET
    7,   // WORLD_MAP_POINT_HYRULE_FIELD
    47,  // WORLD_MAP_POINT_DEATH_MOUNTAIN
    30,  // WORLD_MAP_POINT_KAKARIKO_VILLAGE
    1,   // WORLD_MAP_POINT_LOST_WOODS
    -9,  // WORLD_MAP_POINT_KOKIRI_FOREST
    25,  // WORLD_MAP_POINT_ZORAS_DOMAIN
    0,   // QUAD_MAP_28
    1,   // QUAD_MAP_TRADE_QUEST_MARKER
    -32, // QUAD_MAP_30
    -26, // QUAD_MAP_31
};
static s16 sVtxPagePromptQuadsY[VTX_PAGE_PROMPT_QUADS] = {
    36, // QUAD_PROMPT_MESSAGE
    10, // QUAD_PROMPT_CURSOR_LEFT
    10, // QUAD_PROMPT_CURSOR_RIGHT
    -6, // QUAD_PROMPT_CHOICE_YES
    -6, // QUAD_PROMPT_CHOICE_NO
};

static s16 sVtxPageItemQuadsHeight[CLAMP_MIN(VTX_PAGE_ITEM_QUADS, 1)] = { 0 };
static s16 sVtxPageEquipQuadsHeight[CLAMP_MIN(VTX_PAGE_EQUIP_QUADS, 1)] = { 0 };
static s16 sVtxPageMapDungeonQuadsHeight[VTX_PAGE_MAP_DUNGEON_QUADS] = {
    85, 85, 16, 24, 24, 24, 16, 16, 16, 16, 16, 16, 16, 16, 16, 16, 24,
};
static s16 sVtxPageQuestQuadsHeight[CLAMP_MIN(VTX_PAGE_QUEST_QUADS, 1)] = { 0 };
static s16 sVtxPagePromptQuadsHeight[VTX_PAGE_PROMPT_QUADS] = {
    16, // QUAD_PROMPT_MESSAGE
    48, // QUAD_PROMPT_CURSOR_LEFT
    48, // QUAD_PROMPT_CURSOR_RIGHT
    16, // QUAD_PROMPT_CHOICE_YES
    16, // QUAD_PROMPT_CHOICE_NO
};

static s16* sVtxPageQuadsX[] = {
    sVtxPageItemQuadsX,       // VTX_PAGE_ITEM
    sVtxPageEquipQuadsX,      // VTX_PAGE_EQUIP
    sVtxPageMapDungeonQuadsX, // VTX_PAGE_MAP_DUNGEON
    sVtxPageQuestQuadsX,      // VTX_PAGE_QUEST
    sVtxPageMapWorldQuadsX,   // VTX_PAGE_MAP_WORLD
    sVtxPagePromptQuadsX,     // VTX_PAGE_PROMPT
};

static s16* sVtxPageQuadsWidth[] = {
    sVtxPageItemQuadsWidth,       // VTX_PAGE_ITEM
    sVtxPageEquipQuadsWidth,      // VTX_PAGE_EQUIP
    sVtxPageMapDungeonQuadsWidth, // VTX_PAGE_MAP_DUNGEON
    sVtxPageQuestQuadsWidth,      // VTX_PAGE_QUEST
    gVtxPageMapWorldQuadsWidth,   // VTX_PAGE_MAP_WORLD
    sVtxPagePromptQuadsWidth,     // VTX_PAGE_PROMPT
};

static s16* sVtxPageQuadsY[] = {
    sVtxPageItemQuadsY,       // VTX_PAGE_ITEM
    sVtxPageEquipQuadsY,      // VTX_PAGE_EQUIP
    sVtxPageMapDungeonQuadsY, // VTX_PAGE_MAP_DUNGEON
    sVtxPageQuestQuadsY,      // VTX_PAGE_QUEST
    sVtxPageMapWorldQuadsY,   // VTX_PAGE_MAP_WORLD
    sVtxPagePromptQuadsY,     // VTX_PAGE_PROMPT
};

static s16* sVtxPageQuadsHeight[] = {
    sVtxPageItemQuadsHeight,       // VTX_PAGE_ITEM
    sVtxPageEquipQuadsHeight,      // VTX_PAGE_EQUIP
    sVtxPageMapDungeonQuadsHeight, // VTX_PAGE_MAP_DUNGEON
    sVtxPageQuestQuadsHeight,      // VTX_PAGE_QUEST
    gVtxPageMapWorldQuadsHeight,   // VTX_PAGE_MAP_WORLD
    sVtxPagePromptQuadsHeight,     // VTX_PAGE_PROMPT
};

static s16 sVtxMapWorldAreaX[] = {
    -58,  // WORLD_MAP_AREA_HYRULE_FIELD
    11,   // WORLD_MAP_AREA_KAKARIKO_VILLAGE
    30,   // WORLD_MAP_AREA_GRAVEYARD
    30,   // WORLD_MAP_AREA_ZORAS_RIVER
    15,   // WORLD_MAP_AREA_KOKIRI_FOREST
    38,   // WORLD_MAP_AREA_SACRED_FOREST_MEADOW
    -62,  // WORLD_MAP_AREA_LAKE_HYLIA
    60,   // WORLD_MAP_AREA_ZORAS_DOMAIN
    61,   // WORLD_MAP_AREA_ZORAS_FOUNTAIN
    -78,  // WORLD_MAP_AREA_GERUDO_VALLEY
    -300, // WORLD_MAP_AREA_LOST_WOODS
    -86,  // WORLD_MAP_AREA_DESERT_COLOSSUS
    -65,  // WORLD_MAP_AREA_GERUDOS_FORTRESS
    -300, // WORLD_MAP_AREA_HAUNTED_WASTELAND
    -300, // WORLD_MAP_AREA_MARKET
    -21,  // WORLD_MAP_AREA_HYRULE_CASTLE
    14,   // WORLD_MAP_AREA_DEATH_MOUNTAIN_TRAIL
    13,   // WORLD_MAP_AREA_DEATH_MOUNTAIN_CRATER
    20,   // WORLD_MAP_AREA_GORON_CITY
    -34,  // WORLD_MAP_AREA_LON_LON_RANCH
    -300, // WORLD_MAP_AREA_QUESTION_MARK
    0,    // WORLD_MAP_AREA_GANONS_CASTLE
};

static s16 sVtxMapWorldAreaWidth[] = {
    89, // WORLD_MAP_AREA_HYRULE_FIELD
    20, // WORLD_MAP_AREA_KAKARIKO_VILLAGE
    14, // WORLD_MAP_AREA_GRAVEYARD
    35, // WORLD_MAP_AREA_ZORAS_RIVER
    32, // WORLD_MAP_AREA_KOKIRI_FOREST
    17, // WORLD_MAP_AREA_SACRED_FOREST_MEADOW
    50, // WORLD_MAP_AREA_LAKE_HYLIA
    16, // WORLD_MAP_AREA_ZORAS_DOMAIN
    21, // WORLD_MAP_AREA_ZORAS_FOUNTAIN
    20, // WORLD_MAP_AREA_GERUDO_VALLEY
    -1, // WORLD_MAP_AREA_LOST_WOODS
    32, // WORLD_MAP_AREA_DESERT_COLOSSUS
    16, // WORLD_MAP_AREA_GERUDOS_FORTRESS
    -1, // WORLD_MAP_AREA_HAUNTED_WASTELAND
    -1, // WORLD_MAP_AREA_MARKET
    19, // WORLD_MAP_AREA_HYRULE_CASTLE
    19, // WORLD_MAP_AREA_DEATH_MOUNTAIN_TRAIL
    21, // WORLD_MAP_AREA_DEATH_MOUNTAIN_CRATER
    16, // WORLD_MAP_AREA_GORON_CITY
    20, // WORLD_MAP_AREA_LON_LON_RANCH
    -1, // WORLD_MAP_AREA_QUESTION_MARK
    0,  // WORLD_MAP_AREA_GANONS_CASTLE
};

static s16 sVtxMapWorldAreaY[] = {
    1,    // WORLD_MAP_AREA_HYRULE_FIELD
    15,   // WORLD_MAP_AREA_KAKARIKO_VILLAGE
    20,   // WORLD_MAP_AREA_GRAVEYARD
    9,    // WORLD_MAP_AREA_ZORAS_RIVER
    -30,  // WORLD_MAP_AREA_KOKIRI_FOREST
    -17,  // WORLD_MAP_AREA_SACRED_FOREST_MEADOW
    -34,  // WORLD_MAP_AREA_LAKE_HYLIA
    15,   // WORLD_MAP_AREA_ZORAS_DOMAIN
    30,   // WORLD_MAP_AREA_ZORAS_FOUNTAIN
    1,    // WORLD_MAP_AREA_GERUDO_VALLEY
    -300, // WORLD_MAP_AREA_LOST_WOODS
    42,   // WORLD_MAP_AREA_DESERT_COLOSSUS
    7,    // WORLD_MAP_AREA_GERUDOS_FORTRESS
    -300, // WORLD_MAP_AREA_HAUNTED_WASTELAND
    -300, // WORLD_MAP_AREA_MARKET
    24,   // WORLD_MAP_AREA_HYRULE_CASTLE
    36,   // WORLD_MAP_AREA_DEATH_MOUNTAIN_TRAIL
    53,   // WORLD_MAP_AREA_DEATH_MOUNTAIN_CRATER
    37,   // WORLD_MAP_AREA_GORON_CITY
    -13,  // WORLD_MAP_AREA_LON_LON_RANCH
    -300, // WORLD_MAP_AREA_QUESTION_MARK
    0,    // WORLD_MAP_AREA_GANONS_CASTLE
};

static s16 sVtxMapWorldAreaHeight[] = {
    36, // WORLD_MAP_AREA_HYRULE_FIELD
    15, // WORLD_MAP_AREA_KAKARIKO_VILLAGE
    16, // WORLD_MAP_AREA_GRAVEYARD
    23, // WORLD_MAP_AREA_ZORAS_RIVER
    23, // WORLD_MAP_AREA_KOKIRI_FOREST
    16, // WORLD_MAP_AREA_SACRED_FOREST_MEADOW
    24, // WORLD_MAP_AREA_LAKE_HYLIA
    13, // WORLD_MAP_AREA_ZORAS_DOMAIN
    17, // WORLD_MAP_AREA_ZORAS_FOUNTAIN
    18, // WORLD_MAP_AREA_GERUDO_VALLEY
    1,  // WORLD_MAP_AREA_LOST_WOODS
    25, // WORLD_MAP_AREA_DESERT_COLOSSUS
    13, // WORLD_MAP_AREA_GERUDOS_FORTRESS
    1,  // WORLD_MAP_AREA_HAUNTED_WASTELAND
    1,  // WORLD_MAP_AREA_MARKET
    13, // WORLD_MAP_AREA_HYRULE_CASTLE
    21, // WORLD_MAP_AREA_DEATH_MOUNTAIN_TRAIL
    15, // WORLD_MAP_AREA_DEATH_MOUNTAIN_CRATER
    13, // WORLD_MAP_AREA_GORON_CITY
    12, // WORLD_MAP_AREA_LON_LON_RANCH
    1,  // WORLD_MAP_AREA_QUESTION_MARK
    0,  // WORLD_MAP_AREA_GANONS_CASTLE
};

s16 KaleidoScope_SetPageVertices(PlayState* play, Vtx* vtx, s16 vtxPage, s16 numQuads) {
<<<<<<< HEAD
    static s16 sTradeQuestVtxOffsetY__ = 0;
    static s16 sTradeQuestVtxOffsetTimer__ = 1;
    static s16 sTradeQuestVtxOffsetState__ = 0;
=======
    static s16 sTradeQuestMarkerBobY = 0;
    static s16 sTradeQuestMarkerBobTimer = 1;
    static s16 sTradeQuestMarkerBobState = 0;
>>>>>>> fa39da2a
    PauseContext* pauseCtx = &play->pauseCtx;
    s16* quadsX;
    s16* quadsWidth;
    s16* quadsY;
    s16* quadsHeight;
    s16 bufIAfterPageSections;
    s16 pageBgQuadX;
    s16 pageBgQuadY;
    s16 i;
    s16 j;
    s16 bufI;

    // Vertices for KaleidoScope_DrawPageSections

    pageBgQuadX = 0 - (PAGE_BG_COLS * PAGE_BG_QUAD_WIDTH) / 2 - PAGE_BG_QUAD_WIDTH;

    // For each column
    for (bufI = 0, j = 0; j < PAGE_BG_COLS; j++) {
        pageBgQuadX += PAGE_BG_QUAD_WIDTH;

        // For each row
        for (pageBgQuadY = (PAGE_BG_ROWS * PAGE_BG_QUAD_HEIGHT) / 2, i = 0; i < PAGE_BG_ROWS;
             i++, bufI += 4, pageBgQuadY -= PAGE_BG_QUAD_HEIGHT) {
            vtx[bufI + 0].v.ob[0] = vtx[bufI + 2].v.ob[0] = pageBgQuadX;

            vtx[bufI + 1].v.ob[0] = vtx[bufI + 3].v.ob[0] = vtx[bufI + 0].v.ob[0] + PAGE_BG_QUAD_WIDTH;

            vtx[bufI + 0].v.ob[1] = vtx[bufI + 1].v.ob[1] = pageBgQuadY + pauseCtx->offsetY;

            vtx[bufI + 2].v.ob[1] = vtx[bufI + 3].v.ob[1] = vtx[bufI + 0].v.ob[1] - PAGE_BG_QUAD_HEIGHT;

            vtx[bufI + 0].v.ob[2] = vtx[bufI + 1].v.ob[2] = vtx[bufI + 2].v.ob[2] = vtx[bufI + 3].v.ob[2] = 0;

            vtx[bufI + 0].v.flag = 0;
            vtx[bufI + 1].v.flag = 0;
            vtx[bufI + 2].v.flag = 0;
            vtx[bufI + 3].v.flag = 0;

            vtx[bufI + 0].v.tc[0] = vtx[bufI + 0].v.tc[1] = vtx[bufI + 1].v.tc[1] = vtx[bufI + 2].v.tc[0] = 0;

            vtx[bufI + 1].v.tc[0] = vtx[bufI + 3].v.tc[0] = PAGE_BG_QUAD_TEX_WIDTH * (1 << 5);

            vtx[bufI + 2].v.tc[1] = vtx[bufI + 3].v.tc[1] = PAGE_BG_QUAD_TEX_HEIGHT * (1 << 5);

            vtx[bufI + 0].v.cn[0] = vtx[bufI + 2].v.cn[0] = sPageBgColorRed[vtxPage][j + 0];

            vtx[bufI + 0].v.cn[1] = vtx[bufI + 2].v.cn[1] = sPageBgColorGreen[vtxPage][j + 0];

            vtx[bufI + 0].v.cn[2] = vtx[bufI + 2].v.cn[2] = sPageBgColorBlue[vtxPage][j + 0];

            vtx[bufI + 1].v.cn[0] = vtx[bufI + 3].v.cn[0] = sPageBgColorRed[vtxPage][j + 1];

            vtx[bufI + 1].v.cn[1] = vtx[bufI + 3].v.cn[1] = sPageBgColorGreen[vtxPage][j + 1];

            vtx[bufI + 1].v.cn[2] = vtx[bufI + 3].v.cn[2] = sPageBgColorBlue[vtxPage][j + 1];

            vtx[bufI + 0].v.cn[3] = vtx[bufI + 2].v.cn[3] = vtx[bufI + 1].v.cn[3] = vtx[bufI + 3].v.cn[3] =
                pauseCtx->alpha;
        }
    }

    bufIAfterPageSections = bufI;

    //

    if (numQuads != 0) {
        quadsX = sVtxPageQuadsX[vtxPage];
        quadsWidth = sVtxPageQuadsWidth[vtxPage];
        quadsY = sVtxPageQuadsY[vtxPage];
        quadsHeight = sVtxPageQuadsHeight[vtxPage];

        for (j = 0; j < numQuads; j++, bufI += 4) {
            vtx[bufI + 2].v.ob[0] = vtx[bufI + 0].v.ob[0] = quadsX[j];

            vtx[bufI + 1].v.ob[0] = vtx[bufI + 3].v.ob[0] = vtx[bufI + 0].v.ob[0] + quadsWidth[j];

            if (!IS_PAUSE_STATE_GAMEOVER(pauseCtx)) {
                vtx[bufI + 0].v.ob[1] = vtx[bufI + 1].v.ob[1] = quadsY[j] + pauseCtx->offsetY;
            } else {
                vtx[bufI + 0].v.ob[1] = vtx[bufI + 1].v.ob[1] = YREG(60 + j) + pauseCtx->offsetY;
            }

            vtx[bufI + 2].v.ob[1] = vtx[bufI + 3].v.ob[1] = vtx[bufI + 0].v.ob[1] - quadsHeight[j];

            vtx[bufI + 0].v.ob[2] = vtx[bufI + 1].v.ob[2] = vtx[bufI + 2].v.ob[2] = vtx[bufI + 3].v.ob[2] = 0;

            vtx[bufI + 0].v.flag = vtx[bufI + 1].v.flag = vtx[bufI + 2].v.flag = vtx[bufI + 3].v.flag = 0;

            vtx[bufI + 0].v.tc[0] = vtx[bufI + 0].v.tc[1] = vtx[bufI + 1].v.tc[1] = vtx[bufI + 2].v.tc[0] = 0;

            vtx[bufI + 1].v.tc[0] = vtx[bufI + 3].v.tc[0] = quadsWidth[j] << 5;

            vtx[bufI + 2].v.tc[1] = vtx[bufI + 3].v.tc[1] = quadsHeight[j] << 5;

            vtx[bufI + 0].v.cn[0] = vtx[bufI + 2].v.cn[0] = vtx[bufI + 0].v.cn[1] = vtx[bufI + 2].v.cn[1] =
                vtx[bufI + 0].v.cn[2] = vtx[bufI + 2].v.cn[2] = vtx[bufI + 1].v.cn[0] = vtx[bufI + 3].v.cn[0] =
                    vtx[bufI + 1].v.cn[1] = vtx[bufI + 3].v.cn[1] = vtx[bufI + 1].v.cn[2] = vtx[bufI + 3].v.cn[2] = 255;

            vtx[bufI + 0].v.cn[3] = vtx[bufI + 2].v.cn[3] = vtx[bufI + 1].v.cn[3] = vtx[bufI + 3].v.cn[3] =
                pauseCtx->alpha;
        }

        if (vtxPage == VTX_PAGE_MAP_WORLD) {
            // For world map page, initialize vtx beyond VTX_PAGE_MAP_WORLD_QUADS

            bufI -= ((VTX_PAGE_MAP_WORLD_QUADS - QUAD_MAP_29) * 4);

            j = gSaveContext.worldMapArea;

            vtx[bufI + 0].v.ob[0] = vtx[bufI + 2].v.ob[0] = sVtxMapWorldAreaX[j];

            if (j) {}

            vtx[bufI + 1].v.ob[0] = vtx[bufI + 3].v.ob[0] = vtx[bufI + 0].v.ob[0] + sVtxMapWorldAreaWidth[j];

            vtx[bufI + 0].v.ob[1] = vtx[bufI + 1].v.ob[1] = sVtxMapWorldAreaY[j] + pauseCtx->offsetY;

            vtx[bufI + 2].v.ob[1] = vtx[bufI + 3].v.ob[1] = vtx[bufI + 0].v.ob[1] - sVtxMapWorldAreaHeight[j];

            bufI += (3 * 4);

<<<<<<< HEAD
            if (pauseCtx->tradeQuestLocation != TRADE_QUEST_LOCATION_NONE) {
                if (sTradeQuestVtxOffsetTimer__ == 0) {
                    sTradeQuestVtxOffsetState__++;
                    switch (sTradeQuestVtxOffsetState__) {
                        case 1:
                            sTradeQuestVtxOffsetY__ = 3;
                            sTradeQuestVtxOffsetTimer__ = 8;
                            break;
                        case 2:
                            sTradeQuestVtxOffsetY__ = 0;
                            sTradeQuestVtxOffsetTimer__ = 6;
                            sTradeQuestVtxOffsetState__ = 0;
                            break;
                    }
                } else {
                    sTradeQuestVtxOffsetTimer__--;
                }

                j = bufIAfterPageSections + ((QUAD_MAP_WORLD_POINT_FIRST + pauseCtx->tradeQuestLocation) * 4);
                i = bufIAfterPageSections + (QUAD_MAP_29 * 4);
=======
            if (pauseCtx->tradeQuestMarker != TRADE_QUEST_MARKER_NONE) {
                if (sTradeQuestMarkerBobTimer == 0) {
                    sTradeQuestMarkerBobState++;
                    switch (sTradeQuestMarkerBobState) {
                        case 1:
                            sTradeQuestMarkerBobY = 3;
                            sTradeQuestMarkerBobTimer = 8;
                            break;
                        case 2:
                            sTradeQuestMarkerBobY = 0;
                            sTradeQuestMarkerBobTimer = 6;
                            sTradeQuestMarkerBobState = 0;
                            break;
                    }
                } else {
                    sTradeQuestMarkerBobTimer--;
                }

                j = bufIAfterPageSections + ((QUAD_MAP_WORLD_POINT_FIRST + pauseCtx->tradeQuestMarker) * 4);
                i = bufIAfterPageSections + (QUAD_MAP_TRADE_QUEST_MARKER * 4);
>>>>>>> fa39da2a

                vtx[i + 0].v.ob[0] = vtx[i + 2].v.ob[0] = vtx[j + 0].v.ob[0];

                vtx[i + 1].v.ob[0] = vtx[i + 3].v.ob[0] = vtx[i + 0].v.ob[0] + 8;

<<<<<<< HEAD
                vtx[i + 0].v.ob[1] = vtx[i + 1].v.ob[1] = vtx[j + 0].v.ob[1] - sTradeQuestVtxOffsetY__ + 10;
=======
                vtx[i + 0].v.ob[1] = vtx[i + 1].v.ob[1] = vtx[j + 0].v.ob[1] - sTradeQuestMarkerBobY + 10;
>>>>>>> fa39da2a

                vtx[i + 0].v.ob[2] = vtx[i + 1].v.ob[2] = vtx[i + 2].v.ob[2] = vtx[i + 3].v.ob[2] = 0;

                vtx[i + 2].v.ob[1] = vtx[i + 3].v.ob[1] = vtx[i + 0].v.ob[1] - 8;

                vtx[i + 0].v.flag = vtx[i + 1].v.flag = vtx[i + 2].v.flag = vtx[i + 3].v.flag = 0;

                vtx[bufI].v.tc[0] = vtx[bufI].v.tc[1] = vtx[i + 1].v.tc[1] = vtx[i + 2].v.tc[0] = 0;

                vtx[i + 1].v.tc[0] = vtx[i + 3].v.tc[0] = 8 * (1 << 5);

                vtx[i + 2].v.tc[1] = vtx[i + 3].v.tc[1] = 8 * (1 << 5);

                vtx[i + 0].v.cn[0] = vtx[i + 2].v.cn[0] = vtx[i + 0].v.cn[1] = vtx[i + 2].v.cn[1] = vtx[i + 0].v.cn[2] =
                    vtx[i + 2].v.cn[2] = vtx[i + 1].v.cn[0] = vtx[i + 3].v.cn[0] = vtx[i + 1].v.cn[1] =
                        vtx[i + 3].v.cn[1] = vtx[i + 1].v.cn[2] = vtx[i + 3].v.cn[2] = 255;

                vtx[i + 0].v.cn[3] = vtx[i + 2].v.cn[3] = vtx[i + 1].v.cn[3] = vtx[i + 3].v.cn[3] = pauseCtx->alpha;
            }
        }
    }

    return bufI;
}

static s16 sItemVtxQuadsWithAmmo[] = {
    SLOT_DEKU_STICK * 4, // QUAD_ITEM_AMMO_STICK_
    SLOT_DEKU_NUT * 4,   // QUAD_ITEM_AMMO_NUT_
    SLOT_BOMB * 4,       // QUAD_ITEM_AMMO_BOMB_
    SLOT_BOW * 4,        // QUAD_ITEM_AMMO_BOW_
    SLOT_SLINGSHOT * 4,  // QUAD_ITEM_AMMO_SLINGSHOT_
    SLOT_BOMBCHU * 4,    // QUAD_ITEM_AMMO_BOMBCHU_
    SLOT_MAGIC_BEAN * 4, // QUAD_ITEM_AMMO_BEAN_
};

static s16 sEquipColumnsX[] = { -114, 12, 44, 76 };

static u8 sEquipQuadsFirstByEquipType_[EQUIP_TYPE_MAX] = {
    QUAD_EQUIP_SWORD_KOKIRI, // EQUIP_TYPE_SWORD
    QUAD_EQUIP_SHIELD_DEKU,  // EQUIP_TYPE_SHIELD
    QUAD_EQUIP_TUNIC_KOKIRI, // EQUIP_TYPE_TUNIC
    QUAD_EQUIP_BOOTS_KOKIRI, // EQUIP_TYPE_BOOTS
};

static s16 sQuestQuadsX[] = {
    74,   // QUEST_MEDALLION_FOREST
    74,   // QUEST_MEDALLION_FIRE
    46,   // QUEST_MEDALLION_WATER
    18,   // QUEST_MEDALLION_SPIRIT
    18,   // QUEST_MEDALLION_SHADOW
    46,   // QUEST_MEDALLION_LIGHT
    -108, // QUEST_SONG_MINUET
    -90,  // QUEST_SONG_BOLERO
    -72,  // QUEST_SONG_SERENADE
    -54,  // QUEST_SONG_REQUIEM
    -36,  // QUEST_SONG_NOCTURNE
    -18,  // QUEST_SONG_PRELUDE
    -108, // QUEST_SONG_LULLABY
    -90,  // QUEST_SONG_EPONA
    -72,  // QUEST_SONG_SARIA
    -54,  // QUEST_SONG_SUN
    -36,  // QUEST_SONG_TIME
    -18,  // QUEST_SONG_STORMS
    20,   // QUEST_KOKIRI_EMERALD
    46,   // QUEST_GORON_RUBY
    72,   // QUEST_ZORA_SAPPHIRE
    -110, // QUEST_STONE_OF_AGONY
    -86,  // QUEST_GERUDOS_CARD
    -110, // QUEST_SKULL_TOKEN
    -54,  // QUEST_HEART_PIECE
    -98,  // QUAD_QUEST_SONG_NOTE_A1
    -86,  // QUAD_QUEST_SONG_NOTE_A2
    -74,  // QUAD_QUEST_SONG_NOTE_A3
    -62,  // QUAD_QUEST_SONG_NOTE_A4
    -50,  // QUAD_QUEST_SONG_NOTE_A5
    -38,  // QUAD_QUEST_SONG_NOTE_A6
    -26,  // QUAD_QUEST_SONG_NOTE_A7
    -14,  // QUAD_QUEST_SONG_NOTE_A8
    -98,  // QUAD_QUEST_SONG_NOTE_B1
    -86,  // QUAD_QUEST_SONG_NOTE_B2
    -74,  // QUAD_QUEST_SONG_NOTE_B3
    -62,  // QUAD_QUEST_SONG_NOTE_B4
    -50,  // QUAD_QUEST_SONG_NOTE_B5
    -38,  // QUAD_QUEST_SONG_NOTE_B6
    -26,  // QUAD_QUEST_SONG_NOTE_B7
    -14,  // QUAD_QUEST_SONG_NOTE_B8
    -88,  // QUAD_QUEST_SKULL_TOKENS_DIGIT1_SHADOW
    -81,  // QUAD_QUEST_SKULL_TOKENS_DIGIT2_SHADOW
    -72,  // QUAD_QUEST_SKULL_TOKENS_DIGIT3_SHADOW
    -90,  // QUAD_QUEST_SKULL_TOKENS_DIGIT1
    -83,  // QUAD_QUEST_SKULL_TOKENS_DIGIT2
    -74,  // QUAD_QUEST_SKULL_TOKENS_DIGIT3
};

static s16 sQuestQuadsY[] = {
    38,  // QUEST_MEDALLION_FOREST
    6,   // QUEST_MEDALLION_FIRE
    -12, // QUEST_MEDALLION_WATER
    6,   // QUEST_MEDALLION_SPIRIT
    38,  // QUEST_MEDALLION_SHADOW
    56,  // QUEST_MEDALLION_LIGHT
    -20, // QUEST_SONG_MINUET
    -20, // QUEST_SONG_BOLERO
    -20, // QUEST_SONG_SERENADE
    -20, // QUEST_SONG_REQUIEM
    -20, // QUEST_SONG_NOCTURNE
    -20, // QUEST_SONG_PRELUDE
    2,   // QUEST_SONG_LULLABY
    2,   // QUEST_SONG_EPONA
    2,   // QUEST_SONG_SARIA
    2,   // QUEST_SONG_SUN
    2,   // QUEST_SONG_TIME
    2,   // QUEST_SONG_STORMS
    -46, // QUEST_KOKIRI_EMERALD
    -46, // QUEST_GORON_RUBY
    -46, // QUEST_ZORA_SAPPHIRE
    58,  // QUEST_STONE_OF_AGONY
    58,  // QUEST_GERUDOS_CARD
    34,  // QUEST_SKULL_TOKEN
    58,  // QUEST_HEART_PIECE
    -52, // QUAD_QUEST_SONG_NOTE_A1
    -52, // QUAD_QUEST_SONG_NOTE_A2
    -52, // QUAD_QUEST_SONG_NOTE_A3
    -52, // QUAD_QUEST_SONG_NOTE_A4
    -52, // QUAD_QUEST_SONG_NOTE_A5
    -52, // QUAD_QUEST_SONG_NOTE_A6
    -52, // QUAD_QUEST_SONG_NOTE_A7
    -52, // QUAD_QUEST_SONG_NOTE_A8
    -52, // QUAD_QUEST_SONG_NOTE_B1
    -52, // QUAD_QUEST_SONG_NOTE_B2
    -52, // QUAD_QUEST_SONG_NOTE_B3
    -52, // QUAD_QUEST_SONG_NOTE_B4
    -52, // QUAD_QUEST_SONG_NOTE_B5
    -52, // QUAD_QUEST_SONG_NOTE_B6
    -52, // QUAD_QUEST_SONG_NOTE_B7
    -52, // QUAD_QUEST_SONG_NOTE_B8
    34,  // QUAD_QUEST_SKULL_TOKENS_DIGIT1_SHADOW
    34,  // QUAD_QUEST_SKULL_TOKENS_DIGIT2_SHADOW
    34,  // QUAD_QUEST_SKULL_TOKENS_DIGIT3_SHADOW
    36,  // QUAD_QUEST_SKULL_TOKENS_DIGIT1
    36,  // QUAD_QUEST_SKULL_TOKENS_DIGIT2
    36,  // QUAD_QUEST_SKULL_TOKENS_DIGIT3
};

static s16 sQuestQuadsSize[] = {
    24, // QUEST_MEDALLION_FOREST
    24, // QUEST_MEDALLION_FIRE
    24, // QUEST_MEDALLION_WATER
    24, // QUEST_MEDALLION_SPIRIT
    24, // QUEST_MEDALLION_SHADOW
    24, // QUEST_MEDALLION_LIGHT
    24, // QUEST_SONG_MINUET
    24, // QUEST_SONG_BOLERO
    24, // QUEST_SONG_SERENADE
    24, // QUEST_SONG_REQUIEM
    24, // QUEST_SONG_NOCTURNE
    24, // QUEST_SONG_PRELUDE
    24, // QUEST_SONG_LULLABY
    24, // QUEST_SONG_EPONA
    24, // QUEST_SONG_SARIA
    24, // QUEST_SONG_SUN
    24, // QUEST_SONG_TIME
    24, // QUEST_SONG_STORMS
    24, // QUEST_KOKIRI_EMERALD
    24, // QUEST_GORON_RUBY
    24, // QUEST_ZORA_SAPPHIRE
    24, // QUEST_STONE_OF_AGONY
    24, // QUEST_GERUDOS_CARD
    24, // QUEST_SKULL_TOKEN
    48, // QUEST_HEART_PIECE
    16, // QUAD_QUEST_SONG_NOTE_A1
    16, // QUAD_QUEST_SONG_NOTE_A2
    16, // QUAD_QUEST_SONG_NOTE_A3
    16, // QUAD_QUEST_SONG_NOTE_A4
    16, // QUAD_QUEST_SONG_NOTE_A5
    16, // QUAD_QUEST_SONG_NOTE_A6
    16, // QUAD_QUEST_SONG_NOTE_A7
    16, // QUAD_QUEST_SONG_NOTE_A8
    16, // QUAD_QUEST_SONG_NOTE_B1
    16, // QUAD_QUEST_SONG_NOTE_B2
    16, // QUAD_QUEST_SONG_NOTE_B3
    16, // QUAD_QUEST_SONG_NOTE_B4
    16, // QUAD_QUEST_SONG_NOTE_B5
    16, // QUAD_QUEST_SONG_NOTE_B6
    16, // QUAD_QUEST_SONG_NOTE_B7
    16, // QUAD_QUEST_SONG_NOTE_B8
    16, // QUAD_QUEST_SKULL_TOKENS_DIGIT1_SHADOW
    16, // QUAD_QUEST_SKULL_TOKENS_DIGIT2_SHADOW
    16, // QUAD_QUEST_SKULL_TOKENS_DIGIT3_SHADOW
    16, // QUAD_QUEST_SKULL_TOKENS_DIGIT1
    16, // QUAD_QUEST_SKULL_TOKENS_DIGIT2
    16, // QUAD_QUEST_SKULL_TOKENS_DIGIT3
};

void KaleidoScope_SetVertices(PlayState* play, GraphicsContext* gfxCtx) {
    PauseContext* pauseCtx = &play->pauseCtx;
    s16 x;
    s16 y;
    s16 i;
    s16 j;
    s16 k;

    pauseCtx->offsetY = 0;

    if ((pauseCtx->state == PAUSE_STATE_OPENING_1) ||
        (pauseCtx->state >= PAUSE_STATE_CLOSING
         /* PAUSE_STATE_CLOSING, PAUSE_STATE_RESUME_GAMEPLAY */) ||
        ((pauseCtx->state == PAUSE_STATE_SAVE_PROMPT) &&
         ((pauseCtx->savePromptState == PAUSE_SAVE_PROMPT_STATE_CLOSING) ||
          (pauseCtx->savePromptState == PAUSE_SAVE_PROMPT_STATE_CLOSING_AFTER_SAVED))) ||
        ((pauseCtx->state >= PAUSE_STATE_8) && (pauseCtx->state <= PAUSE_STATE_13)
         /* PAUSE_STATE_8, PAUSE_STATE_9, PAUSE_STATE_10, PAUSE_STATE_11, PAUSE_STATE_12, PAUSE_STATE_13 */)) {
        pauseCtx->offsetY = 80;
    }

    pauseCtx->itemPageVtx = GRAPH_ALLOC(gfxCtx, ((PAGE_BG_QUADS + VTX_PAGE_ITEM_QUADS) * 4) * sizeof(Vtx));
    KaleidoScope_SetPageVertices(play, pauseCtx->itemPageVtx, VTX_PAGE_ITEM, VTX_PAGE_ITEM_QUADS);

    pauseCtx->equipPageVtx = GRAPH_ALLOC(gfxCtx, ((PAGE_BG_QUADS + VTX_PAGE_EQUIP_QUADS) * 4) * sizeof(Vtx));
    KaleidoScope_SetPageVertices(play, pauseCtx->equipPageVtx, VTX_PAGE_EQUIP, VTX_PAGE_EQUIP_QUADS);

    if (!sInDungeonScene) {
        pauseCtx->mapPageVtx = GRAPH_ALLOC(
            gfxCtx, ((PAGE_BG_QUADS + VTX_PAGE_MAP_WORLD_QUADS + WORLD_MAP_IMAGE_FRAG_NUM) * 4) * sizeof(Vtx));
        j = KaleidoScope_SetPageVertices(play, pauseCtx->mapPageVtx, VTX_PAGE_MAP_WORLD, VTX_PAGE_MAP_WORLD_QUADS);

        for (i = 0, y = 58; i < WORLD_MAP_IMAGE_FRAG_NUM; i++, j += 4, y -= WORLD_MAP_IMAGE_FRAG_HEIGHT) {
            pauseCtx->mapPageVtx[j + 0].v.ob[0] = pauseCtx->mapPageVtx[j + 2].v.ob[0] = 0 - (WORLD_MAP_IMAGE_WIDTH / 2);

            pauseCtx->mapPageVtx[j + 1].v.ob[0] = pauseCtx->mapPageVtx[j + 3].v.ob[0] =
                pauseCtx->mapPageVtx[j + 0].v.ob[0] + WORLD_MAP_IMAGE_WIDTH;

            pauseCtx->mapPageVtx[j + 0].v.ob[1] = pauseCtx->mapPageVtx[j + 1].v.ob[1] = y + pauseCtx->offsetY;

            pauseCtx->mapPageVtx[j + 2].v.ob[1] = pauseCtx->mapPageVtx[j + 3].v.ob[1] =
                pauseCtx->mapPageVtx[j + 0].v.ob[1] - WORLD_MAP_IMAGE_FRAG_HEIGHT;

            pauseCtx->mapPageVtx[j + 0].v.ob[2] = pauseCtx->mapPageVtx[j + 1].v.ob[2] =
                pauseCtx->mapPageVtx[j + 2].v.ob[2] = pauseCtx->mapPageVtx[j + 3].v.ob[2] = 0;

            pauseCtx->mapPageVtx[j + 0].v.flag = pauseCtx->mapPageVtx[j + 1].v.flag =
                pauseCtx->mapPageVtx[j + 2].v.flag = pauseCtx->mapPageVtx[j + 3].v.flag = 0;

            pauseCtx->mapPageVtx[j + 0].v.tc[0] = pauseCtx->mapPageVtx[j + 0].v.tc[1] =
                pauseCtx->mapPageVtx[j + 1].v.tc[1] = pauseCtx->mapPageVtx[j + 2].v.tc[0] = 0;

            pauseCtx->mapPageVtx[j + 1].v.tc[0] = pauseCtx->mapPageVtx[j + 3].v.tc[0] =
                WORLD_MAP_IMAGE_WIDTH * (1 << 5);

            pauseCtx->mapPageVtx[j + 2].v.tc[1] = pauseCtx->mapPageVtx[j + 3].v.tc[1] =
                WORLD_MAP_IMAGE_FRAG_HEIGHT * (1 << 5);

            pauseCtx->mapPageVtx[j + 0].v.cn[0] = pauseCtx->mapPageVtx[j + 2].v.cn[0] =
                pauseCtx->mapPageVtx[j + 0].v.cn[1] = pauseCtx->mapPageVtx[j + 2].v.cn[1] =
                    pauseCtx->mapPageVtx[j + 0].v.cn[2] = pauseCtx->mapPageVtx[j + 2].v.cn[2] =
                        pauseCtx->mapPageVtx[j + 1].v.cn[0] = pauseCtx->mapPageVtx[j + 3].v.cn[0] =
                            pauseCtx->mapPageVtx[j + 1].v.cn[1] = pauseCtx->mapPageVtx[j + 3].v.cn[1] =
                                pauseCtx->mapPageVtx[j + 1].v.cn[2] = pauseCtx->mapPageVtx[j + 3].v.cn[2] =
                                    pauseCtx->mapPageVtx[j + 0].v.cn[3] = pauseCtx->mapPageVtx[j + 2].v.cn[3] =
                                        pauseCtx->mapPageVtx[j + 1].v.cn[3] = pauseCtx->mapPageVtx[j + 3].v.cn[3] =
                                            pauseCtx->alpha;
        }

        pauseCtx->mapPageVtx[j - 2].v.ob[1] = pauseCtx->mapPageVtx[j - 1].v.ob[1] =
            pauseCtx->mapPageVtx[j - 4].v.ob[1] - (WORLD_MAP_IMAGE_HEIGHT % WORLD_MAP_IMAGE_FRAG_HEIGHT);

        pauseCtx->mapPageVtx[j - 2].v.tc[1] = pauseCtx->mapPageVtx[j - 1].v.tc[1] =
            (WORLD_MAP_IMAGE_HEIGHT % WORLD_MAP_IMAGE_FRAG_HEIGHT) * (1 << 5);
    } else {
        pauseCtx->mapPageVtx = GRAPH_ALLOC(gfxCtx, ((PAGE_BG_QUADS + VTX_PAGE_MAP_DUNGEON_QUADS) * 4) * sizeof(Vtx));
        KaleidoScope_SetPageVertices(play, pauseCtx->mapPageVtx, VTX_PAGE_MAP_DUNGEON, VTX_PAGE_MAP_DUNGEON_QUADS);
    }

    pauseCtx->questPageVtx = GRAPH_ALLOC(gfxCtx, ((PAGE_BG_QUADS + VTX_PAGE_QUEST_QUADS) * 4) * sizeof(Vtx));
    KaleidoScope_SetPageVertices(play, pauseCtx->questPageVtx, VTX_PAGE_QUEST, VTX_PAGE_QUEST_QUADS);

    pauseCtx->cursorVtx = GRAPH_ALLOC(gfxCtx, (PAUSE_QUAD_CURSOR_MAX * 4) * sizeof(Vtx));

    for (i = 0; i < (PAUSE_QUAD_CURSOR_MAX * 4); i++) {
        pauseCtx->cursorVtx[i].v.ob[0] = pauseCtx->cursorVtx[i].v.ob[1] = pauseCtx->cursorVtx[i].v.ob[2] = 0;

        pauseCtx->cursorVtx[i].v.flag = 0;

        pauseCtx->cursorVtx[i].v.tc[0] = pauseCtx->cursorVtx[i].v.tc[1] = 0;

        pauseCtx->cursorVtx[i].v.cn[0] = pauseCtx->cursorVtx[i].v.cn[1] = pauseCtx->cursorVtx[i].v.cn[2] =
            pauseCtx->cursorVtx[i].v.cn[3] = 255;
    }

    // PAUSE_QUAD_CURSOR_TL
    pauseCtx->cursorVtx[1].v.tc[0] = pauseCtx->cursorVtx[2].v.tc[1] = pauseCtx->cursorVtx[3].v.tc[0] =
        pauseCtx->cursorVtx[3].v.tc[1]
        // PAUSE_QUAD_CURSOR_TR
        = pauseCtx->cursorVtx[5].v.tc[0] = pauseCtx->cursorVtx[6].v.tc[1] = pauseCtx->cursorVtx[7].v.tc[0] =
            pauseCtx->cursorVtx[7].v.tc[1]
        // PAUSE_QUAD_CURSOR_BL
        = pauseCtx->cursorVtx[9].v.tc[0] = pauseCtx->cursorVtx[10].v.tc[1] = pauseCtx->cursorVtx[11].v.tc[0] =
            pauseCtx->cursorVtx[11].v.tc[1]
        // PAUSE_QUAD_CURSOR_BR
        = pauseCtx->cursorVtx[13].v.tc[0] = pauseCtx->cursorVtx[14].v.tc[1] = pauseCtx->cursorVtx[15].v.tc[0] =
            pauseCtx->cursorVtx[15].v.tc[1] = 16 * (1 << 5);
    // PAUSE_QUAD_CURSOR_4
    pauseCtx->cursorVtx[17].v.tc[0] = pauseCtx->cursorVtx[18].v.tc[1] = pauseCtx->cursorVtx[19].v.tc[0] =
        pauseCtx->cursorVtx[19].v.tc[1] = 32 * (1 << 5);

    pauseCtx->itemVtx = GRAPH_ALLOC(gfxCtx, (QUAD_ITEM_MAX * 4) * sizeof(Vtx));

    // QUAD_ITEM_GRID_FIRST..QUAD_ITEM_GRID_LAST

    for (k = 0, i = 0, y = (ITEM_GRID_ROWS * ITEM_GRID_CELL_HEIGHT) / 2 - 6; k < ITEM_GRID_ROWS;
         k++, y -= ITEM_GRID_CELL_HEIGHT) {
        for (x = 0 - (ITEM_GRID_COLS * ITEM_GRID_CELL_WIDTH) / 2, j = 0; j < ITEM_GRID_COLS;
             j++, i += 4, x += ITEM_GRID_CELL_WIDTH) {
            pauseCtx->itemVtx[i + 0].v.ob[0] = pauseCtx->itemVtx[i + 2].v.ob[0] = x + ITEM_GRID_QUAD_MARGIN;

            pauseCtx->itemVtx[i + 1].v.ob[0] = pauseCtx->itemVtx[i + 3].v.ob[0] =
                pauseCtx->itemVtx[i + 0].v.ob[0] + ITEM_GRID_QUAD_WIDTH;

            pauseCtx->itemVtx[i + 0].v.ob[1] = pauseCtx->itemVtx[i + 1].v.ob[1] =
                y + pauseCtx->offsetY - ITEM_GRID_QUAD_MARGIN;

            pauseCtx->itemVtx[i + 2].v.ob[1] = pauseCtx->itemVtx[i + 3].v.ob[1] =
                pauseCtx->itemVtx[i + 0].v.ob[1] - ITEM_GRID_QUAD_HEIGHT;

            pauseCtx->itemVtx[i + 0].v.ob[2] = pauseCtx->itemVtx[i + 1].v.ob[2] = pauseCtx->itemVtx[i + 2].v.ob[2] =
                pauseCtx->itemVtx[i + 3].v.ob[2] = 0;

            pauseCtx->itemVtx[i + 0].v.flag = pauseCtx->itemVtx[i + 1].v.flag = pauseCtx->itemVtx[i + 2].v.flag =
                pauseCtx->itemVtx[i + 3].v.flag = 0;

            pauseCtx->itemVtx[i + 0].v.tc[0] = pauseCtx->itemVtx[i + 0].v.tc[1] = pauseCtx->itemVtx[i + 1].v.tc[1] =
                pauseCtx->itemVtx[i + 2].v.tc[0] = 0;

            pauseCtx->itemVtx[i + 1].v.tc[0] = pauseCtx->itemVtx[i + 2].v.tc[1] = pauseCtx->itemVtx[i + 3].v.tc[0] =
                pauseCtx->itemVtx[i + 3].v.tc[1] = ITEM_GRID_QUAD_TEX_SIZE * (1 << 5);

            pauseCtx->itemVtx[i + 0].v.cn[0] = pauseCtx->itemVtx[i + 1].v.cn[0] = pauseCtx->itemVtx[i + 2].v.cn[0] =
                pauseCtx->itemVtx[i + 3].v.cn[0] = pauseCtx->itemVtx[i + 0].v.cn[1] = pauseCtx->itemVtx[i + 1].v.cn[1] =
                    pauseCtx->itemVtx[i + 2].v.cn[1] = pauseCtx->itemVtx[i + 3].v.cn[1] =
                        pauseCtx->itemVtx[i + 0].v.cn[2] = pauseCtx->itemVtx[i + 1].v.cn[2] =
                            pauseCtx->itemVtx[i + 2].v.cn[2] = pauseCtx->itemVtx[i + 3].v.cn[2] = 255;

            pauseCtx->itemVtx[i + 0].v.cn[3] = pauseCtx->itemVtx[i + 1].v.cn[3] = pauseCtx->itemVtx[i + 2].v.cn[3] =
                pauseCtx->itemVtx[i + 3].v.cn[3] = 255;
        }
    }

    // QUAD_ITEM_GRID_SELECTED_C_LEFT, QUAD_ITEM_GRID_SELECTED_C_DOWN, QUAD_ITEM_GRID_SELECTED_C_RIGHT

    for (j = 1; j < 4; j++, i += 4) {
        if (gSaveContext.save.info.equips.cButtonSlots[j - 1] != ITEM_NONE) {
            k = gSaveContext.save.info.equips.cButtonSlots[j - 1] * 4;

            pauseCtx->itemVtx[i + 0].v.ob[0] = pauseCtx->itemVtx[i + 2].v.ob[0] =
                pauseCtx->itemVtx[k].v.ob[0] + ITEM_GRID_SELECTED_QUAD_MARGIN;

            pauseCtx->itemVtx[i + 1].v.ob[0] = pauseCtx->itemVtx[i + 3].v.ob[0] =
                pauseCtx->itemVtx[i + 0].v.ob[0] + ITEM_GRID_SELECTED_QUAD_WIDTH;

            pauseCtx->itemVtx[i + 0].v.ob[1] = pauseCtx->itemVtx[i + 1].v.ob[1] =
                pauseCtx->itemVtx[k].v.ob[1] - ITEM_GRID_SELECTED_QUAD_MARGIN;

            pauseCtx->itemVtx[i + 2].v.ob[1] = pauseCtx->itemVtx[i + 3].v.ob[1] =
                pauseCtx->itemVtx[i + 0].v.ob[1] - ITEM_GRID_SELECTED_QUAD_HEIGHT;

            pauseCtx->itemVtx[i + 0].v.ob[2] = pauseCtx->itemVtx[i + 1].v.ob[2] = pauseCtx->itemVtx[i + 2].v.ob[2] =
                pauseCtx->itemVtx[i + 3].v.ob[2] = 0;

            pauseCtx->itemVtx[i + 0].v.flag = pauseCtx->itemVtx[i + 1].v.flag = pauseCtx->itemVtx[i + 2].v.flag =
                pauseCtx->itemVtx[i + 3].v.flag = 0;

            pauseCtx->itemVtx[i + 0].v.tc[0] = pauseCtx->itemVtx[i + 0].v.tc[1] = pauseCtx->itemVtx[i + 1].v.tc[1] =
                pauseCtx->itemVtx[i + 2].v.tc[0] = 0;

            pauseCtx->itemVtx[i + 1].v.tc[0] = pauseCtx->itemVtx[i + 2].v.tc[1] = pauseCtx->itemVtx[i + 3].v.tc[0] =
                pauseCtx->itemVtx[i + 3].v.tc[1] = ITEM_GRID_SELECTED_QUAD_TEX_SIZE * (1 << 5);

            pauseCtx->itemVtx[i + 0].v.cn[0] = pauseCtx->itemVtx[i + 1].v.cn[0] = pauseCtx->itemVtx[i + 2].v.cn[0] =
                pauseCtx->itemVtx[i + 3].v.cn[0] = pauseCtx->itemVtx[i + 0].v.cn[1] = pauseCtx->itemVtx[i + 1].v.cn[1] =
                    pauseCtx->itemVtx[i + 2].v.cn[1] = pauseCtx->itemVtx[i + 3].v.cn[1] =
                        pauseCtx->itemVtx[i + 0].v.cn[2] = pauseCtx->itemVtx[i + 1].v.cn[2] =
                            pauseCtx->itemVtx[i + 2].v.cn[2] = pauseCtx->itemVtx[i + 3].v.cn[2] = 255;

            pauseCtx->itemVtx[i + 0].v.cn[3] = pauseCtx->itemVtx[i + 1].v.cn[3] = pauseCtx->itemVtx[i + 2].v.cn[3] =
                pauseCtx->itemVtx[i + 3].v.cn[3] = pauseCtx->alpha;
        } else {
            // No item equipped on the C button, put the quad out of view

            pauseCtx->itemVtx[i + 0].v.ob[0] = pauseCtx->itemVtx[i + 2].v.ob[0] = -300;

            pauseCtx->itemVtx[i + 1].v.ob[0] = pauseCtx->itemVtx[i + 3].v.ob[0] =
                pauseCtx->itemVtx[i + 0].v.ob[0] + ITEM_GRID_SELECTED_QUAD_WIDTH;

            pauseCtx->itemVtx[i + 0].v.ob[1] = pauseCtx->itemVtx[i + 1].v.ob[1] = 300;

            pauseCtx->itemVtx[i + 2].v.ob[1] = pauseCtx->itemVtx[i + 3].v.ob[1] =
                pauseCtx->itemVtx[i + 0].v.ob[1] - ITEM_GRID_SELECTED_QUAD_HEIGHT;
        }
    }

    // QUAD_ITEM_AMMO_*

    for (i = QUAD_ITEM_AMMO_FIRST * 4, j = 0; j < 7; j++) {
        k = sItemVtxQuadsWithAmmo[j];

        // tens

        pauseCtx->itemVtx[i + 0].v.ob[0] = pauseCtx->itemVtx[i + 2].v.ob[0] =
            pauseCtx->itemVtx[k].v.ob[0] + ITEM_AMMO_TENS_QUAD_OFFSET_X;

        pauseCtx->itemVtx[i + 1].v.ob[0] = pauseCtx->itemVtx[i + 3].v.ob[0] =
            pauseCtx->itemVtx[i + 0].v.ob[0] + ITEM_AMMO_DIGIT_QUAD_WIDTH;

        pauseCtx->itemVtx[i + 0].v.ob[1] = pauseCtx->itemVtx[i + 1].v.ob[1] =
            pauseCtx->itemVtx[k].v.ob[1] - ITEM_AMMO_TENS_QUAD_OFFSET_Y;

        pauseCtx->itemVtx[i + 2].v.ob[1] = pauseCtx->itemVtx[i + 3].v.ob[1] =
            pauseCtx->itemVtx[i + 0].v.ob[1] - ITEM_AMMO_DIGIT_QUAD_HEIGHT;

        // units

        pauseCtx->itemVtx[i + 4].v.ob[0] = pauseCtx->itemVtx[i + 6].v.ob[0] =
            pauseCtx->itemVtx[i + 0].v.ob[0] + ITEM_AMMO_UNITS_QUAD_OFFSET_X;

        pauseCtx->itemVtx[i + 5].v.ob[0] = pauseCtx->itemVtx[i + 7].v.ob[0] =
            pauseCtx->itemVtx[i + 4].v.ob[0] + ITEM_AMMO_DIGIT_QUAD_WIDTH;

        pauseCtx->itemVtx[i + 4].v.ob[1] = pauseCtx->itemVtx[i + 5].v.ob[1] =
            pauseCtx->itemVtx[i + 0].v.ob[1] - ITEM_AMMO_UNITS_QUAD_OFFSET_Y;

        pauseCtx->itemVtx[i + 6].v.ob[1] = pauseCtx->itemVtx[i + 7].v.ob[1] =
            pauseCtx->itemVtx[i + 4].v.ob[1] - ITEM_AMMO_DIGIT_QUAD_HEIGHT;

        // tens, units

        for (k = 0; k < 2; k++, i += 4) {
            pauseCtx->itemVtx[i + 0].v.ob[2] = pauseCtx->itemVtx[i + 1].v.ob[2] = pauseCtx->itemVtx[i + 2].v.ob[2] =
                pauseCtx->itemVtx[i + 3].v.ob[2] = 0;

            pauseCtx->itemVtx[i + 0].v.flag = pauseCtx->itemVtx[i + 1].v.flag = pauseCtx->itemVtx[i + 2].v.flag =
                pauseCtx->itemVtx[i + 3].v.flag = 0;

            pauseCtx->itemVtx[i + 0].v.tc[0] = pauseCtx->itemVtx[i + 0].v.tc[1] = pauseCtx->itemVtx[i + 1].v.tc[1] =
                pauseCtx->itemVtx[i + 2].v.tc[0] = 0;

            pauseCtx->itemVtx[i + 1].v.tc[0] = pauseCtx->itemVtx[i + 2].v.tc[1] = pauseCtx->itemVtx[i + 3].v.tc[0] =
                pauseCtx->itemVtx[i + 3].v.tc[1] = ITEM_AMMO_DIGIT_QUAD_TEX_SIZE * (1 << 5);

            pauseCtx->itemVtx[i + 0].v.cn[0] = pauseCtx->itemVtx[i + 1].v.cn[0] = pauseCtx->itemVtx[i + 2].v.cn[0] =
                pauseCtx->itemVtx[i + 3].v.cn[0] = pauseCtx->itemVtx[i + 0].v.cn[1] = pauseCtx->itemVtx[i + 1].v.cn[1] =
                    pauseCtx->itemVtx[i + 2].v.cn[1] = pauseCtx->itemVtx[i + 3].v.cn[1] =
                        pauseCtx->itemVtx[i + 0].v.cn[2] = pauseCtx->itemVtx[i + 1].v.cn[2] =
                            pauseCtx->itemVtx[i + 2].v.cn[2] = pauseCtx->itemVtx[i + 3].v.cn[2] = 255;

            pauseCtx->itemVtx[i + 0].v.cn[3] = pauseCtx->itemVtx[i + 1].v.cn[3] = pauseCtx->itemVtx[i + 2].v.cn[3] =
                pauseCtx->itemVtx[i + 3].v.cn[3] = pauseCtx->alpha;
        }
    }

    pauseCtx->equipVtx = GRAPH_ALLOC(gfxCtx, (QUAD_EQUIP_MAX * 4) * sizeof(Vtx));

    // QUAD_EQUIP_UPG_BULLETBAG_QUIVER, QUAD_EQUIP_SWORD_KOKIRI, QUAD_EQUIP_SWORD_MASTER, QUAD_EQUIP_SWORD_BIGGORON,
    // QUAD_EQUIP_UPG_BOMB_BAG, QUAD_EQUIP_SHIELD_DEKU, QUAD_EQUIP_SHIELD_HYLIAN, QUAD_EQUIP_SHIELD_MIRROR,
    // QUAD_EQUIP_UPG_STRENGTH, QUAD_EQUIP_TUNIC_KOKIRI, QUAD_EQUIP_TUNIC_GORON, QUAD_EQUIP_TUNIC_ZORA,
    // QUAD_EQUIP_UPG_SCALE, QUAD_EQUIP_BOOTS_KOKIRI, QUAD_EQUIP_BOOTS_IRON, QUAD_EQUIP_BOOTS_HOVER

    // for each row
    for (k = 0, i = 0, y = (EQUIP_TYPE_MAX * EQUIP_GRID_CELL_HEIGHT) / 2 - 6; i < EQUIP_TYPE_MAX;
         i++, y -= EQUIP_GRID_CELL_HEIGHT) {
        // for each column
        for (j = 0; j < 4; j++, k += 4) {
            pauseCtx->equipVtx[k + 0].v.ob[0] = pauseCtx->equipVtx[k + 2].v.ob[0] =
                sEquipColumnsX[j] + EQUIP_GRID_QUAD_MARGIN;

            pauseCtx->equipVtx[k + 1].v.ob[0] = pauseCtx->equipVtx[k + 3].v.ob[0] =
                pauseCtx->equipVtx[k + 0].v.ob[0] + EQUIP_GRID_QUAD_WIDTH;

            pauseCtx->equipVtx[k + 0].v.ob[1] = pauseCtx->equipVtx[k + 1].v.ob[1] =
                y + pauseCtx->offsetY - EQUIP_GRID_QUAD_MARGIN;

            pauseCtx->equipVtx[k + 2].v.ob[1] = pauseCtx->equipVtx[k + 3].v.ob[1] =
                pauseCtx->equipVtx[k + 0].v.ob[1] - EQUIP_GRID_QUAD_HEIGHT;

            pauseCtx->equipVtx[k + 0].v.ob[2] = pauseCtx->equipVtx[k + 1].v.ob[2] = pauseCtx->equipVtx[k + 2].v.ob[2] =
                pauseCtx->equipVtx[k + 3].v.ob[2] = 0;

            pauseCtx->equipVtx[k + 0].v.flag = pauseCtx->equipVtx[k + 1].v.flag = pauseCtx->equipVtx[k + 2].v.flag =
                pauseCtx->equipVtx[k + 3].v.flag = 0;

            pauseCtx->equipVtx[k + 0].v.tc[0] = pauseCtx->equipVtx[k + 0].v.tc[1] = pauseCtx->equipVtx[k + 1].v.tc[1] =
                pauseCtx->equipVtx[k + 2].v.tc[0] = 0;

            pauseCtx->equipVtx[k + 1].v.tc[0] = pauseCtx->equipVtx[k + 2].v.tc[1] = pauseCtx->equipVtx[k + 3].v.tc[0] =
                pauseCtx->equipVtx[k + 3].v.tc[1] = EQUIP_GRID_QUAD_TEX_SIZE * (1 << 5);

            pauseCtx->equipVtx[k + 0].v.cn[0] = pauseCtx->equipVtx[k + 1].v.cn[0] = pauseCtx->equipVtx[k + 2].v.cn[0] =
                pauseCtx->equipVtx[k + 3].v.cn[0] = pauseCtx->equipVtx[k + 0].v.cn[1] =
                    pauseCtx->equipVtx[k + 1].v.cn[1] = pauseCtx->equipVtx[k + 2].v.cn[1] =
                        pauseCtx->equipVtx[k + 3].v.cn[1] = pauseCtx->equipVtx[k + 0].v.cn[2] =
                            pauseCtx->equipVtx[k + 1].v.cn[2] = pauseCtx->equipVtx[k + 2].v.cn[2] =
                                pauseCtx->equipVtx[k + 3].v.cn[2] = 255;

            pauseCtx->equipVtx[k + 0].v.cn[3] = pauseCtx->equipVtx[k + 1].v.cn[3] = pauseCtx->equipVtx[k + 2].v.cn[3] =
                pauseCtx->equipVtx[k + 3].v.cn[3] = pauseCtx->alpha;
        }
    }

    // QUAD_EQUIP_SELECTED_SWORD, QUAD_EQUIP_SELECTED_SHIELD, QUAD_EQUIP_SELECTED_TUNIC, QUAD_EQUIP_SELECTED_BOOTS

    for (j = 0; j < EQUIP_TYPE_MAX; j++, k += 4) {
        if (CUR_EQUIP_VALUE(j) != 0) {
            i = (CUR_EQUIP_VALUE(j) - 1 + sEquipQuadsFirstByEquipType_[j]) * 4;

            pauseCtx->equipVtx[k + 0].v.ob[0] = pauseCtx->equipVtx[k + 2].v.ob[0] =
                pauseCtx->equipVtx[i].v.ob[0] + EQUIP_GRID_SELECTED_QUAD_MARGIN;

            pauseCtx->equipVtx[k + 1].v.ob[0] = pauseCtx->equipVtx[k + 3].v.ob[0] =
                pauseCtx->equipVtx[k + 0].v.ob[0] + EQUIP_GRID_SELECTED_QUAD_WIDTH;

            pauseCtx->equipVtx[k + 0].v.ob[1] = pauseCtx->equipVtx[k + 1].v.ob[1] =
                pauseCtx->equipVtx[i].v.ob[1] - EQUIP_GRID_SELECTED_QUAD_MARGIN;

            pauseCtx->equipVtx[k + 2].v.ob[1] = pauseCtx->equipVtx[k + 3].v.ob[1] =
                pauseCtx->equipVtx[k + 0].v.ob[1] - EQUIP_GRID_SELECTED_QUAD_HEIGHT;

            pauseCtx->equipVtx[k + 0].v.ob[2] = pauseCtx->equipVtx[k + 1].v.ob[2] = pauseCtx->equipVtx[k + 2].v.ob[2] =
                pauseCtx->equipVtx[k + 3].v.ob[2] = 0;

            pauseCtx->equipVtx[k + 0].v.flag = pauseCtx->equipVtx[k + 1].v.flag = pauseCtx->equipVtx[k + 2].v.flag =
                pauseCtx->equipVtx[k + 3].v.flag = 0;

            pauseCtx->equipVtx[k + 0].v.tc[0] = pauseCtx->equipVtx[k + 0].v.tc[1] = pauseCtx->equipVtx[k + 1].v.tc[1] =
                pauseCtx->equipVtx[k + 2].v.tc[0] = 0;

            pauseCtx->equipVtx[k + 1].v.tc[0] = pauseCtx->equipVtx[k + 2].v.tc[1] = pauseCtx->equipVtx[k + 3].v.tc[0] =
                pauseCtx->equipVtx[k + 3].v.tc[1] = EQUIP_GRID_SELECTED_QUAD_TEX_SIZE * (1 << 5);

            pauseCtx->equipVtx[k + 0].v.cn[0] = pauseCtx->equipVtx[k + 1].v.cn[0] = pauseCtx->equipVtx[k + 2].v.cn[0] =
                pauseCtx->equipVtx[k + 3].v.cn[0] = pauseCtx->equipVtx[k + 0].v.cn[1] =
                    pauseCtx->equipVtx[k + 1].v.cn[1] = pauseCtx->equipVtx[k + 2].v.cn[1] =
                        pauseCtx->equipVtx[k + 3].v.cn[1] = pauseCtx->equipVtx[k + 0].v.cn[2] =
                            pauseCtx->equipVtx[k + 1].v.cn[2] = pauseCtx->equipVtx[k + 2].v.cn[2] =
                                pauseCtx->equipVtx[k + 3].v.cn[2] = 255;

            pauseCtx->equipVtx[k + 0].v.cn[3] = pauseCtx->equipVtx[k + 1].v.cn[3] = pauseCtx->equipVtx[k + 2].v.cn[3] =
                pauseCtx->equipVtx[k + 3].v.cn[3] = pauseCtx->alpha;
        }
    }

    // QUAD_EQUIP_PLAYER_FIRST..QUAD_EQUIP_PLAYER_LAST

    x = PAUSE_EQUIP_PLAYER_HEIGHT;
    y = 50;
    while (true) {
        pauseCtx->equipVtx[k + 0].v.ob[0] = pauseCtx->equipVtx[k + 2].v.ob[0] = -64;

        pauseCtx->equipVtx[k + 1].v.ob[0] = pauseCtx->equipVtx[k + 3].v.ob[0] =
            pauseCtx->equipVtx[k + 0].v.ob[0] + PAUSE_EQUIP_PLAYER_WIDTH;

        pauseCtx->equipVtx[k + 0].v.ob[1] = pauseCtx->equipVtx[k + 1].v.ob[1] = y + pauseCtx->offsetY;

        pauseCtx->equipVtx[k + 2].v.ob[1] = pauseCtx->equipVtx[k + 3].v.ob[1] =
            pauseCtx->equipVtx[k + 0].v.ob[1] - PAUSE_EQUIP_PLAYER_FRAG_HEIGHT;

        pauseCtx->equipVtx[k + 0].v.ob[2] = pauseCtx->equipVtx[k + 1].v.ob[2] = pauseCtx->equipVtx[k + 2].v.ob[2] =
            pauseCtx->equipVtx[k + 3].v.ob[2] = 0;

        pauseCtx->equipVtx[k + 0].v.flag = pauseCtx->equipVtx[k + 1].v.flag = pauseCtx->equipVtx[k + 2].v.flag =
            pauseCtx->equipVtx[k + 3].v.flag = 0;

        pauseCtx->equipVtx[k + 0].v.tc[0] = pauseCtx->equipVtx[k + 0].v.tc[1] = pauseCtx->equipVtx[k + 1].v.tc[1] =
            pauseCtx->equipVtx[k + 2].v.tc[0] = 0;

        pauseCtx->equipVtx[k + 1].v.tc[0] = pauseCtx->equipVtx[k + 3].v.tc[0] = PAUSE_EQUIP_PLAYER_WIDTH * (1 << 5);

        pauseCtx->equipVtx[k + 2].v.tc[1] = pauseCtx->equipVtx[k + 3].v.tc[1] =
            PAUSE_EQUIP_PLAYER_FRAG_HEIGHT * (1 << 5);

        pauseCtx->equipVtx[k + 0].v.cn[0] = pauseCtx->equipVtx[k + 1].v.cn[0] = pauseCtx->equipVtx[k + 2].v.cn[0] =
            pauseCtx->equipVtx[k + 3].v.cn[0] = pauseCtx->equipVtx[k + 0].v.cn[1] = pauseCtx->equipVtx[k + 1].v.cn[1] =
                pauseCtx->equipVtx[k + 2].v.cn[1] = pauseCtx->equipVtx[k + 3].v.cn[1] =
                    pauseCtx->equipVtx[k + 0].v.cn[2] = pauseCtx->equipVtx[k + 1].v.cn[2] =
                        pauseCtx->equipVtx[k + 2].v.cn[2] = pauseCtx->equipVtx[k + 3].v.cn[2] = 255;

        pauseCtx->equipVtx[k + 0].v.cn[3] = pauseCtx->equipVtx[k + 1].v.cn[3] = pauseCtx->equipVtx[k + 2].v.cn[3] =
            pauseCtx->equipVtx[k + 3].v.cn[3] = pauseCtx->alpha;

        x -= PAUSE_EQUIP_PLAYER_FRAG_HEIGHT;
        y -= PAUSE_EQUIP_PLAYER_FRAG_HEIGHT;

        if (x < 0) {
            pauseCtx->equipVtx[k + 2].v.ob[1] = pauseCtx->equipVtx[k + 3].v.ob[1] =
                pauseCtx->equipVtx[k + 0].v.ob[1] - (PAUSE_EQUIP_PLAYER_HEIGHT % PAUSE_EQUIP_PLAYER_FRAG_HEIGHT);

            pauseCtx->equipVtx[k + 2].v.tc[1] = pauseCtx->equipVtx[k + 3].v.tc[1] =
                (PAUSE_EQUIP_PLAYER_HEIGHT % PAUSE_EQUIP_PLAYER_FRAG_HEIGHT) * (1 << 5);

            break;
        }

        k += 4;
    }

    pauseCtx->questVtx = GRAPH_ALLOC(gfxCtx, QUAD_QUEST_MAX * 4 * sizeof(Vtx));

    for (k = 0, j = 0; j < QUAD_QUEST_MAX; j++, k += 4) {
        s16 quadWidth = sQuestQuadsSize[j];

        if ((j < QUEST_SONG_MINUET) || (j >= QUAD_QUEST_SKULL_TOKENS_DIGIT1_SHADOW)) {
            pauseCtx->questVtx[k + 0].v.ob[0] = pauseCtx->questVtx[k + 2].v.ob[0] = sQuestQuadsX[j];

            pauseCtx->questVtx[k + 1].v.ob[0] = pauseCtx->questVtx[k + 3].v.ob[0] =
                pauseCtx->questVtx[k + 0].v.ob[0] + sQuestQuadsSize[j];

            pauseCtx->questVtx[k + 0].v.ob[1] = pauseCtx->questVtx[k + 1].v.ob[1] = sQuestQuadsY[j] + pauseCtx->offsetY;

            pauseCtx->questVtx[k + 2].v.ob[1] = pauseCtx->questVtx[k + 3].v.ob[1] =
                pauseCtx->questVtx[k + 0].v.ob[1] - sQuestQuadsSize[j];

            if (j >= QUAD_QUEST_SKULL_TOKENS_DIGIT1_SHADOW) {
                pauseCtx->questVtx[k + 1].v.ob[0] = pauseCtx->questVtx[k + 3].v.ob[0] =
                    pauseCtx->questVtx[k + 0].v.ob[0] + 8;

                pauseCtx->questVtx[k + 0].v.ob[1] = pauseCtx->questVtx[k + 1].v.ob[1] =
                    sQuestQuadsY[j] + pauseCtx->offsetY - 6;

                pauseCtx->questVtx[k + 2].v.ob[1] = pauseCtx->questVtx[k + 3].v.ob[1] =
                    pauseCtx->questVtx[k + 0].v.ob[1] - 16;

                quadWidth = 8;
            }
        } else {
            if ((j >= QUEST_SONG_MINUET) && (j < QUEST_KOKIRI_EMERALD)) {
                quadWidth = 16;
            }

            pauseCtx->questVtx[k + 0].v.ob[0] = pauseCtx->questVtx[k + 2].v.ob[0] = sQuestQuadsX[j] + 2;

            pauseCtx->questVtx[k + 1].v.ob[0] = pauseCtx->questVtx[k + 3].v.ob[0] =
                pauseCtx->questVtx[k + 0].v.ob[0] + quadWidth - 4;

            pauseCtx->questVtx[k + 0].v.ob[1] = pauseCtx->questVtx[k + 1].v.ob[1] =
                sQuestQuadsY[j] + pauseCtx->offsetY - 2;

            pauseCtx->questVtx[k + 2].v.ob[1] = pauseCtx->questVtx[k + 3].v.ob[1] =
                pauseCtx->questVtx[k + 0].v.ob[1] - sQuestQuadsSize[j] + 4;
        }

        pauseCtx->questVtx[k + 0].v.ob[2] = pauseCtx->questVtx[k + 1].v.ob[2] = pauseCtx->questVtx[k + 2].v.ob[2] =
            pauseCtx->questVtx[k + 3].v.ob[2] = 0;

        pauseCtx->questVtx[k + 0].v.flag = pauseCtx->questVtx[k + 1].v.flag = pauseCtx->questVtx[k + 2].v.flag =
            pauseCtx->questVtx[k + 3].v.flag = 0;

        pauseCtx->questVtx[k + 0].v.tc[0] = pauseCtx->questVtx[k + 0].v.tc[1] = pauseCtx->questVtx[k + 1].v.tc[1] =
            pauseCtx->questVtx[k + 2].v.tc[0] = 0;

        pauseCtx->questVtx[k + 1].v.tc[0] = pauseCtx->questVtx[k + 3].v.tc[0] = quadWidth << 5;
        pauseCtx->questVtx[k + 2].v.tc[1] = pauseCtx->questVtx[k + 3].v.tc[1] = sQuestQuadsSize[j] << 5;

        pauseCtx->questVtx[k + 0].v.cn[0] = pauseCtx->questVtx[k + 1].v.cn[0] = pauseCtx->questVtx[k + 2].v.cn[0] =
            pauseCtx->questVtx[k + 3].v.cn[0] = pauseCtx->questVtx[k + 0].v.cn[1] = pauseCtx->questVtx[k + 1].v.cn[1] =
                pauseCtx->questVtx[k + 2].v.cn[1] = pauseCtx->questVtx[k + 3].v.cn[1] =
                    pauseCtx->questVtx[k + 0].v.cn[2] = pauseCtx->questVtx[k + 1].v.cn[2] =
                        pauseCtx->questVtx[k + 2].v.cn[2] = pauseCtx->questVtx[k + 3].v.cn[2] = 255;

        pauseCtx->questVtx[k + 0].v.cn[3] = pauseCtx->questVtx[k + 1].v.cn[3] = pauseCtx->questVtx[k + 2].v.cn[3] =
            pauseCtx->questVtx[k + 3].v.cn[3] = pauseCtx->alpha;
    }

    pauseCtx->infoPanelVtx = GRAPH_ALLOC(gfxCtx, 28 * sizeof(Vtx));

    pauseCtx->promptPageVtx = GRAPH_ALLOC(gfxCtx, ((PAGE_BG_QUADS + VTX_PAGE_PROMPT_QUADS) * 4) * sizeof(Vtx));
    KaleidoScope_SetPageVertices(play, pauseCtx->promptPageVtx, VTX_PAGE_PROMPT, VTX_PAGE_PROMPT_QUADS);
}

void KaleidoScope_DrawGameOver(PlayState* play) {
    GraphicsContext* gfxCtx = play->state.gfxCtx;

    OPEN_DISPS(gfxCtx, "../z_kaleido_scope_PAL.c", 3122);

    Gfx_SetupDL_39Opa(gfxCtx);

    gDPSetCycleType(POLY_OPA_DISP++, G_CYC_2CYCLE);
    gDPSetRenderMode(POLY_OPA_DISP++, G_RM_PASS, G_RM_XLU_SURF2);
    gDPSetCombineLERP(POLY_OPA_DISP++, TEXEL1, TEXEL0, PRIM_LOD_FRAC, TEXEL0, 0, 0, 0, TEXEL0, PRIMITIVE, ENVIRONMENT,
                      COMBINED, ENVIRONMENT, COMBINED, 0, PRIMITIVE, 0);

    gDPSetPrimColor(POLY_OPA_DISP++, 0, 80, sColor82ABRed_D_8082AB8C, sColor82ABGreen_D_8082AB90,
                    sColor82ABBlue_D_8082AB94, sColor82ABGameOverPrimAlpha_D_8082AB98);
    gDPSetEnvColor(POLY_OPA_DISP++, sDrawGameOverEnvColorRed_D_8082AB9C, sDrawGameOverEnvColorGreen_D_8082ABA0,
                   sDrawGameOverEnvColorBlue_D_8082ABA4, 255);

    VREG(89) -= 2;

    gDPLoadMultiBlock(POLY_OPA_DISP++, gGameOverP1Tex, 0x0000, G_TX_RENDERTILE, G_IM_FMT_IA, G_IM_SIZ_8b, 64, 32, 0,
                      G_TX_WRAP | G_TX_NOMIRROR, G_TX_WRAP | G_TX_NOMIRROR, G_TX_NOMASK, G_TX_NOMASK, G_TX_NOLOD,
                      G_TX_NOLOD);

    gDPLoadMultiBlock(POLY_OPA_DISP++, gGameOverMaskTex, 0x0100, 1, G_IM_FMT_IA, G_IM_SIZ_8b, 64, 32, 0,
                      G_TX_WRAP | G_TX_NOMIRROR, G_TX_WRAP | G_TX_NOMIRROR, G_TX_NOMASK, 5, G_TX_NOLOD, G_TX_NOLOD);

    gDPSetTileSize(POLY_OPA_DISP++, 1, 0, VREG(89) & 0x7F, 63 << 2, (31 << 2) + (VREG(89) & 0x7F));

    gSPTextureRectangle(POLY_OPA_DISP++, VREG(87) << 2, VREG(88) << 2, (VREG(87) + 64) << 2, (VREG(88) + 32) << 2,
                        G_TX_RENDERTILE, 0, 0, 1 << 10, 1 << 10);

    gDPLoadMultiBlock(POLY_OPA_DISP++, gGameOverP2Tex, 0x0000, G_TX_RENDERTILE, G_IM_FMT_IA, G_IM_SIZ_8b, 64, 32, 0,
                      G_TX_NOMIRROR | G_TX_CLAMP, G_TX_NOMIRROR | G_TX_CLAMP, G_TX_NOMASK, G_TX_NOMASK, G_TX_NOLOD,
                      G_TX_NOLOD);

    gSPTextureRectangle(POLY_OPA_DISP++, (VREG(87) + 64) << 2, VREG(88) << 2, (VREG(87) + 128) << 2,
                        (VREG(88) + 32) << 2, G_TX_RENDERTILE, 0, 0, 1 << 10, 1 << 10);

    gDPLoadMultiBlock(POLY_OPA_DISP++, gGameOverP3Tex, 0x0000, G_TX_RENDERTILE, G_IM_FMT_IA, G_IM_SIZ_8b, 64, 32, 0,
                      G_TX_NOMIRROR | G_TX_CLAMP, G_TX_NOMIRROR | G_TX_CLAMP, G_TX_NOMASK, G_TX_NOMASK, G_TX_NOLOD,
                      G_TX_NOLOD);
    gSPTextureRectangle(POLY_OPA_DISP++, (VREG(87) + 128) << 2, VREG(88) << 2, (VREG(87) + 192) << 2,
                        (VREG(88) + 32) << 2, G_TX_RENDERTILE, 0, 0, 1 << 10, 1 << 10);

    CLOSE_DISPS(gfxCtx, "../z_kaleido_scope_PAL.c", 3169);
}

void KaleidoScope_Draw(PlayState* play) {
    Input* input = &play->state.input[0];
    PauseContext* pauseCtx = &play->pauseCtx;
    InterfaceContext* interfaceCtx = &play->interfaceCtx;

    OPEN_DISPS(play->state.gfxCtx, "../z_kaleido_scope_PAL.c", 3188);

    pauseCtx->stickAdjX = input->rel.stick_x;
    pauseCtx->stickAdjY = input->rel.stick_y;

    gSPSegment(POLY_OPA_DISP++, 0x02, interfaceCtx->parameterSegment);
    gSPSegment(POLY_OPA_DISP++, 0x07, pauseCtx->playerSegment);
    gSPSegment(POLY_OPA_DISP++, 0x08, pauseCtx->iconItemSegment);
    gSPSegment(POLY_OPA_DISP++, 0x09, pauseCtx->iconItem24Segment);
    gSPSegment(POLY_OPA_DISP++, 0x0A, pauseCtx->nameSegment);
    gSPSegment(POLY_OPA_DISP++, 0x0C, pauseCtx->iconItemAltSegment);
    gSPSegment(POLY_OPA_DISP++, 0x0D, pauseCtx->iconItemLangSegment);

    if (pauseCtx->debugState == 0) {
        KaleidoScope_SetView(pauseCtx, pauseCtx->eye.x, pauseCtx->eye.y, pauseCtx->eye.z);

        Gfx_SetupDL_42Opa(play->state.gfxCtx);
        KaleidoScope_SetVertices(play, play->state.gfxCtx);
        KaleidoScope_DrawPages(play, play->state.gfxCtx);

        Gfx_SetupDL_42Opa(play->state.gfxCtx);
        gDPSetCombineLERP(POLY_OPA_DISP++, PRIMITIVE, ENVIRONMENT, TEXEL0, ENVIRONMENT, TEXEL0, 0, PRIMITIVE, 0,
                          PRIMITIVE, ENVIRONMENT, TEXEL0, ENVIRONMENT, TEXEL0, 0, PRIMITIVE, 0);

        KaleidoScope_SetView(pauseCtx, 0.0f, 0.0f, 64.0f);

        if (!IS_PAUSE_STATE_GAMEOVER(pauseCtx)) {
            KaleidoScope_DrawInfoPanel(play);
        }
    }

    if ((pauseCtx->state >= PAUSE_STATE_11) && (pauseCtx->state <= PAUSE_STATE_17)
        /* PAUSE_STATE_11, PAUSE_STATE_12, PAUSE_STATE_13, PAUSE_STATE_14, PAUSE_STATE_15, PAUSE_STATE_16,
           PAUSE_STATE_17 */
    ) {
        KaleidoScope_DrawGameOver(play);
    }

    if ((pauseCtx->debugState == 1) || (pauseCtx->debugState == 2)) {
        KaleidoScope_DrawDebugEditor(play);
    }

    CLOSE_DISPS(play->state.gfxCtx, "../z_kaleido_scope_PAL.c", 3254);
}

void KaleidoScope_GrayOutTextureRGBA32(u32* texture, u16 pixelCount) {
    u32 rgb;
    u16 gray;
    u16 i;

    for (i = 0; i < pixelCount; i++) {
        if ((texture[i] & 0xFFFFFF00) != 0) {
            rgb = texture[i] >> 8;
            gray = ((((rgb & 0xFF0000) >> 16) + ((rgb & 0xFF00) >> 7) + (rgb & 0xFF)) / 7) & 0xFF;

            rgb = gray;
            rgb <<= 8;
            rgb |= gray;
            rgb <<= 8;
            rgb |= gray;

            texture[i] = (rgb << 8) | (texture[i] & 0xFF);
        }
    }
}

void KaleidoScope_UpdateOpening(PlayState* play) {
    PauseContext* pauseCtx = &play->pauseCtx;

    pauseCtx->eye.x += sPageSwitchEyeDx[pauseCtx->nextPageMode] * ZREG(46);
    pauseCtx->eye.z += sPageSwitchEyeDz[pauseCtx->nextPageMode] * ZREG(46);
    pauseCtx->pageSwitchTimer += 4 * ZREG(46);

    if (pauseCtx->pageSwitchTimer == (4 * PAGE_SWITCH_NSTEPS * ZREG(47))) {
        // Finished opening

        func_80084BF4(play, 1);

        gSaveContext.buttonStatus[0] = gPageSwitchNextButtonStatus[pauseCtx->pageIndex + PAGE_SWITCH_PT_LEFT][0];
        gSaveContext.buttonStatus[1] = gPageSwitchNextButtonStatus[pauseCtx->pageIndex + PAGE_SWITCH_PT_LEFT][1];
        gSaveContext.buttonStatus[2] = gPageSwitchNextButtonStatus[pauseCtx->pageIndex + PAGE_SWITCH_PT_LEFT][2];
        gSaveContext.buttonStatus[3] = gPageSwitchNextButtonStatus[pauseCtx->pageIndex + PAGE_SWITCH_PT_LEFT][3];
        gSaveContext.buttonStatus[4] = gPageSwitchNextButtonStatus[pauseCtx->pageIndex + PAGE_SWITCH_PT_LEFT][4];

        pauseCtx->pageIndex = sPageSwitchNextPageIndex[pauseCtx->nextPageMode];

        pauseCtx->mainState = PAUSE_MAIN_STATE_IDLE;
        pauseCtx->state++; // PAUSE_STATE_MAIN

        pauseCtx->alpha = 255;
        Interface_LoadActionLabelB(play, DO_ACTION_SAVE);
    } else if (pauseCtx->pageSwitchTimer == (4 * PAGE_SWITCH_NSTEPS * 1)) {
        // `ZREG(47)` is always 1 so this normally never happens
        pauseCtx->pageIndex = sPageSwitchNextPageIndex[pauseCtx->nextPageMode];
        pauseCtx->nextPageMode = (u16)(pauseCtx->pageIndex * 2) + 1;
    }
}

void KaleidoScope_UpdateCursorVtx(PlayState* play) {
    PauseContext* pauseCtx = &play->pauseCtx;
    s32 tlOffsetX;
    s32 tlOffsetY;
    s32 rightOffsetX;
    s32 bottomOffsetY;

    if (pauseCtx->cursorSpecialPos == 0) {
        tlOffsetX = -1;
        tlOffsetY = 1;
        rightOffsetX = 14;
        bottomOffsetY = 14;
        if (pauseCtx->pageIndex == PAUSE_MAP) {
            if (!sInDungeonScene) {
                tlOffsetX = -6;
                tlOffsetY = 6;
                rightOffsetX = 4;
                bottomOffsetY = 4;
            } else if (pauseCtx->cursorSlot[pauseCtx->pageIndex] >= 3) {
                tlOffsetX = -6;
                tlOffsetY = 5;
                bottomOffsetY = 7;
                rightOffsetX = 19;
            } else {
                tlOffsetX = -3;
                tlOffsetY = 3;
                rightOffsetX = 13;
                bottomOffsetY = 13;
            }
        } else if (pauseCtx->pageIndex == PAUSE_QUEST) {
            tlOffsetX = -4;
            tlOffsetY = 4;
            rightOffsetX = 12;
            bottomOffsetY = 12;
            if (pauseCtx->cursorSlot[pauseCtx->pageIndex] == QUEST_HEART_PIECE) {
                tlOffsetX = -2;
                tlOffsetY = 2;
                rightOffsetX = 32;
                bottomOffsetY = 32;
            } else if (pauseCtx->cursorSlot[pauseCtx->pageIndex] == QUEST_SKULL_TOKEN) {
                tlOffsetX = -4;
                tlOffsetY = 4;
                bottomOffsetY = 13;
                rightOffsetX = 34;
            } else if (pauseCtx->cursorSlot[pauseCtx->pageIndex] < QUEST_SONG_MINUET) {
                tlOffsetX = -1;
                tlOffsetY = 1;
                rightOffsetX = 10;
                bottomOffsetY = 10;
            } else if ((pauseCtx->cursorSlot[pauseCtx->pageIndex] >= QUEST_SONG_MINUET) &&
                       (pauseCtx->cursorSlot[pauseCtx->pageIndex] < QUEST_KOKIRI_EMERALD)) {
                tlOffsetX = -5;
                tlOffsetY = 3;
                rightOffsetX = 8;
                bottomOffsetY = 8;
            }
        }
    } else {
        tlOffsetX = -4;
        tlOffsetY = 4;
        rightOffsetX = 16;
        bottomOffsetY = 16;
    }

    // Move the quads according to the offsets set above,
    // and the position of the cursor in `pauseCtx->cursorVtx[0].v.ob`
    // (see `KaleidoScope_SetCursorPos` and other `PAUSE_QUAD_CURSOR_TL` uses)

    // PAUSE_QUAD_CURSOR_TL
    pauseCtx->cursorVtx[0].v.ob[0] = pauseCtx->cursorVtx[2].v.ob[0] = pauseCtx->cursorVtx[0].v.ob[0] + tlOffsetX;
    pauseCtx->cursorVtx[1].v.ob[0] = pauseCtx->cursorVtx[3].v.ob[0] = pauseCtx->cursorVtx[0].v.ob[0] + 16;
    pauseCtx->cursorVtx[0].v.ob[1] = pauseCtx->cursorVtx[1].v.ob[1] = pauseCtx->cursorVtx[0].v.ob[1] + tlOffsetY;
    pauseCtx->cursorVtx[2].v.ob[1] = pauseCtx->cursorVtx[3].v.ob[1] = pauseCtx->cursorVtx[0].v.ob[1] - 16;

    // PAUSE_QUAD_CURSOR_TR
    pauseCtx->cursorVtx[4].v.ob[0] = pauseCtx->cursorVtx[6].v.ob[0] = pauseCtx->cursorVtx[0].v.ob[0] + rightOffsetX;
    pauseCtx->cursorVtx[5].v.ob[0] = pauseCtx->cursorVtx[7].v.ob[0] = pauseCtx->cursorVtx[4].v.ob[0] + 16;
    pauseCtx->cursorVtx[4].v.ob[1] = pauseCtx->cursorVtx[5].v.ob[1] = pauseCtx->cursorVtx[0].v.ob[1];
    pauseCtx->cursorVtx[6].v.ob[1] = pauseCtx->cursorVtx[7].v.ob[1] = pauseCtx->cursorVtx[4].v.ob[1] - 16;

    // PAUSE_QUAD_CURSOR_BL
    pauseCtx->cursorVtx[8].v.ob[0] = pauseCtx->cursorVtx[10].v.ob[0] = pauseCtx->cursorVtx[0].v.ob[0];
    pauseCtx->cursorVtx[9].v.ob[0] = pauseCtx->cursorVtx[11].v.ob[0] = pauseCtx->cursorVtx[8].v.ob[0] + 16;
    pauseCtx->cursorVtx[8].v.ob[1] = pauseCtx->cursorVtx[9].v.ob[1] = pauseCtx->cursorVtx[0].v.ob[1] - bottomOffsetY;
    pauseCtx->cursorVtx[10].v.ob[1] = pauseCtx->cursorVtx[11].v.ob[1] = pauseCtx->cursorVtx[8].v.ob[1] - 16;

    // PAUSE_QUAD_CURSOR_BR
    pauseCtx->cursorVtx[12].v.ob[0] = pauseCtx->cursorVtx[14].v.ob[0] = pauseCtx->cursorVtx[0].v.ob[0] + rightOffsetX;
    pauseCtx->cursorVtx[13].v.ob[0] = pauseCtx->cursorVtx[15].v.ob[0] = pauseCtx->cursorVtx[12].v.ob[0] + 16;
    pauseCtx->cursorVtx[12].v.ob[1] = pauseCtx->cursorVtx[13].v.ob[1] = pauseCtx->cursorVtx[0].v.ob[1] - bottomOffsetY;
    pauseCtx->cursorVtx[14].v.ob[1] = pauseCtx->cursorVtx[15].v.ob[1] = pauseCtx->cursorVtx[12].v.ob[1] - 16;
}

void KaleidoScope_LoadDungeonMap(PlayState* play) {
    InterfaceContext* interfaceCtx = &play->interfaceCtx;
#if PLATFORM_N64 || OOT_PAL
    s32 pad;
#endif

    DMA_REQUEST_SYNC(interfaceCtx->mapSegment,
                     (uintptr_t)_map_48x85_staticSegmentRomStart + ((R_MAP_TEX_INDEX + 0) * MAP_48x85_TEX_SIZE),
                     MAP_48x85_TEX_SIZE, "../z_kaleido_scope_PAL.c", 3467);

    DMA_REQUEST_SYNC(interfaceCtx->mapSegment + ALIGN16(MAP_48x85_TEX_SIZE),
                     (uintptr_t)_map_48x85_staticSegmentRomStart + ((R_MAP_TEX_INDEX + 1) * MAP_48x85_TEX_SIZE),
                     MAP_48x85_TEX_SIZE, "../z_kaleido_scope_PAL.c", 3471);
}

void KaleidoScope_UpdateDungeonMap(PlayState* play) {
    PauseContext* pauseCtx = &play->pauseCtx;
    InterfaceContext* interfaceCtx = &play->interfaceCtx;

    PRINTF("ＭＡＰ ＤＭＡ = %d\n", play->interfaceCtx.mapPaletteIndex);

#if PLATFORM_N64
    if (B_80121220 != NULL && B_80121220->unk_44 != NULL && B_80121220->unk_44(play)) {

    } else {
        KaleidoScope_LoadDungeonMap(play);
    }
#else
    KaleidoScope_LoadDungeonMap(play);
#endif

    Map_SetFloorPalettesData(play, pauseCtx->dungeonMapSlot - 3);

    if ((play->sceneId >= SCENE_DEKU_TREE) && (play->sceneId <= SCENE_TREASURE_BOX_SHOP)) {
        if ((VREG(30) + 3) == pauseCtx->cursorPoint[PAUSE_MAP]) {
            KaleidoScope_OverridePalIndexCI4(interfaceCtx->mapSegment, MAP_48x85_TEX_SIZE,
                                             interfaceCtx->mapPaletteIndex, 14);
        }
    }

    if ((play->sceneId >= SCENE_DEKU_TREE) && (play->sceneId <= SCENE_TREASURE_BOX_SHOP)) {
        if ((VREG(30) + 3) == pauseCtx->cursorPoint[PAUSE_MAP]) {
            KaleidoScope_OverridePalIndexCI4(interfaceCtx->mapSegment + ALIGN16(MAP_48x85_TEX_SIZE), MAP_48x85_TEX_SIZE,
                                             interfaceCtx->mapPaletteIndex, 14);
        }
    }
}

void KaleidoScope_Update(PlayState* play) {
    static s16 sMainStateAfterSongPlayerPlayingDone = PAUSE_MAIN_STATE_IDLE;
    static s16 sDelayTimer = 10;
    static s16 sTimer_ = 0;
    PauseContext* pauseCtx = &play->pauseCtx;
    InterfaceContext* interfaceCtx = &play->interfaceCtx;
    GameOverContext* gameOverCtx = &play->gameOverCtx;
    Player* player = GET_PLAYER(play);
    Input* input = &play->state.input[0];
    u32 size;
    u32 iconItemStaticSize;
    u32 playerSegmentDrawPauseSize;
    u32 size2;
    u16 i;
    s16 stepR;
    s16 stepG;
    s16 stepB;
    s16 stepA;

    if ((R_PAUSE_BG_PRERENDER_STATE >= PAUSE_BG_PRERENDER_READY) &&
        (((pauseCtx->state >= PAUSE_STATE_OPENING_1) && (pauseCtx->state <= PAUSE_STATE_SAVE_PROMPT)
          /* PAUSE_STATE_OPENING_1, PAUSE_STATE_OPENING_2, PAUSE_STATE_MAIN, PAUSE_STATE_SAVE_PROMPT */
          ) ||
         ((pauseCtx->state >= PAUSE_STATE_10) && (pauseCtx->state <= PAUSE_STATE_CLOSING)
          /* PAUSE_STATE_10, PAUSE_STATE_11, PAUSE_STATE_12, PAUSE_STATE_13, PAUSE_STATE_14,
             PAUSE_STATE_15, PAUSE_STATE_16, PAUSE_STATE_17, PAUSE_STATE_CLOSING */
          ))) {

        if ((((u32)pauseCtx->mainState == PAUSE_MAIN_STATE_IDLE) ||
             (pauseCtx->mainState == PAUSE_MAIN_STATE_IDLE_CURSOR_ON_SONG)) &&
            (pauseCtx->state == PAUSE_STATE_MAIN)) {

            pauseCtx->stickAdjX = input->rel.stick_x;
            pauseCtx->stickAdjY = input->rel.stick_y;

            KaleidoScope_UpdateCursorVtx(play);
            KaleidoScope_HandlePageToggles(pauseCtx, input);
        } else if ((pauseCtx->pageIndex == PAUSE_QUEST) &&
                   ((pauseCtx->mainState < PAUSE_MAIN_STATE_3
                     /* PAUSE_MAIN_STATE_IDLE, PAUSE_MAIN_STATE_SWITCHING_PAGE, PAUSE_MAIN_STATE_SONG_PLAYBACK */
                     ) ||
                    (pauseCtx->mainState == PAUSE_MAIN_STATE_SONG_PROMPT))) {

            KaleidoScope_UpdateCursorVtx(play);
        }

        if (pauseCtx->state == PAUSE_STATE_MAIN) {
            KaleidoScope_UpdateNamePanel(play);
        }
    }

    switch (pauseCtx->state) {
        case PAUSE_STATE_INIT:
            D_808321A8_savedButtonStatus[0] = gSaveContext.buttonStatus[0];
            D_808321A8_savedButtonStatus[1] = gSaveContext.buttonStatus[1];
            D_808321A8_savedButtonStatus[2] = gSaveContext.buttonStatus[2];
            D_808321A8_savedButtonStatus[3] = gSaveContext.buttonStatus[3];
            D_808321A8_savedButtonStatus[4] = gSaveContext.buttonStatus[4];

            pauseCtx->cursorX[PAUSE_MAP] = 0;
            pauseCtx->cursorSlot[PAUSE_MAP] = pauseCtx->cursorPoint[PAUSE_MAP] = pauseCtx->dungeonMapSlot =
                VREG(30) + 3;

            R_PAUSE_CURSOR_LEFT_X = -175;
            R_PAUSE_CURSOR_RIGHT_X = 155;

            pauseCtx->rollRotSavePrompt_ = -314.0f;

            //! @bug messed up alignment, should match `ALIGN64`
            pauseCtx->playerSegment = (void*)(((uintptr_t)play->objectCtx.spaceStart + 0x30) & ~0x3F);

            playerSegmentDrawPauseSize =
                Player_InitPauseDrawData(play, pauseCtx->playerSegment, &pauseCtx->playerSkelAnime);
            PRINTF("プレイヤー size1＝%x\n", playerSegmentDrawPauseSize);

            pauseCtx->iconItemSegment = (void*)ALIGN16((uintptr_t)pauseCtx->playerSegment + playerSegmentDrawPauseSize);

            iconItemStaticSize =
                (uintptr_t)_icon_item_staticSegmentRomEnd - (uintptr_t)_icon_item_staticSegmentRomStart;
            PRINTF("icon_item size0=%x\n", iconItemStaticSize);
            DMA_REQUEST_SYNC(pauseCtx->iconItemSegment, (uintptr_t)_icon_item_staticSegmentRomStart, iconItemStaticSize,
                             "../z_kaleido_scope_PAL.c", 3662);

            gSegments[8] = VIRTUAL_TO_PHYSICAL(pauseCtx->iconItemSegment);

            for (i = 0; i < ARRAY_COUNTU(gItemAgeReqs); i++) {
                if (!CHECK_AGE_REQ_ITEM(i)) {
                    KaleidoScope_GrayOutTextureRGBA32(SEGMENTED_TO_VIRTUAL(gItemIcons[i]),
                                                      ITEM_ICON_WIDTH * ITEM_ICON_HEIGHT);
                }
            }

            pauseCtx->iconItem24Segment = (void*)ALIGN16((uintptr_t)pauseCtx->iconItemSegment + iconItemStaticSize);

            size = (uintptr_t)_icon_item_24_staticSegmentRomEnd - (uintptr_t)_icon_item_24_staticSegmentRomStart;
            PRINTF("icon_item24 size=%x\n", size);
            DMA_REQUEST_SYNC(pauseCtx->iconItem24Segment, (uintptr_t)_icon_item_24_staticSegmentRomStart, size,
                             "../z_kaleido_scope_PAL.c", 3675);

            pauseCtx->iconItemAltSegment = (void*)ALIGN16((uintptr_t)pauseCtx->iconItem24Segment + size);

            switch (play->sceneId) {
                case SCENE_DEKU_TREE:
                case SCENE_DODONGOS_CAVERN:
                case SCENE_JABU_JABU:
                case SCENE_FOREST_TEMPLE:
                case SCENE_FIRE_TEMPLE:
                case SCENE_WATER_TEMPLE:
                case SCENE_SPIRIT_TEMPLE:
                case SCENE_SHADOW_TEMPLE:
                case SCENE_BOTTOM_OF_THE_WELL:
                case SCENE_ICE_CAVERN:
                case SCENE_DEKU_TREE_BOSS:
                case SCENE_DODONGOS_CAVERN_BOSS:
                case SCENE_JABU_JABU_BOSS:
                case SCENE_FOREST_TEMPLE_BOSS:
                case SCENE_FIRE_TEMPLE_BOSS:
                case SCENE_WATER_TEMPLE_BOSS:
                case SCENE_SPIRIT_TEMPLE_BOSS:
                case SCENE_SHADOW_TEMPLE_BOSS:
                    sInDungeonScene = true;

                    size2 = (uintptr_t)_icon_item_dungeon_staticSegmentRomEnd -
                            (uintptr_t)_icon_item_dungeon_staticSegmentRomStart;
                    PRINTF("icon_item_dungeon dungeon-size2=%x\n", size2);
                    DMA_REQUEST_SYNC(pauseCtx->iconItemAltSegment, (uintptr_t)_icon_item_dungeon_staticSegmentRomStart,
                                     size2, "../z_kaleido_scope_PAL.c", 3712);

                    interfaceCtx->mapPalette[28] = 6;
                    interfaceCtx->mapPalette[29] = 99;
                    KaleidoScope_UpdateDungeonMap(play);
                    break;

                default:
                    sInDungeonScene = false;

                    size2 = (uintptr_t)_icon_item_field_staticSegmentRomEnd -
                            (uintptr_t)_icon_item_field_staticSegmentRomStart;
                    PRINTF("icon_item_field field-size2=%x\n", size2);
                    DMA_REQUEST_SYNC(pauseCtx->iconItemAltSegment, (uintptr_t)_icon_item_field_staticSegmentRomStart,
                                     size2, "../z_kaleido_scope_PAL.c", 3726);
                    break;
            }

            pauseCtx->iconItemLangSegment = (void*)ALIGN16((uintptr_t)pauseCtx->iconItemAltSegment + size2);

#if OOT_NTSC
            if (gSaveContext.language == LANGUAGE_JPN) {
                size = (uintptr_t)_icon_item_jpn_staticSegmentRomEnd - (uintptr_t)_icon_item_jpn_staticSegmentRomStart;
                DmaMgr_RequestSync(pauseCtx->iconItemLangSegment, (uintptr_t)_icon_item_jpn_staticSegmentRomStart,
                                   size);
            } else {
                size = (uintptr_t)_icon_item_nes_staticSegmentRomEnd - (uintptr_t)_icon_item_nes_staticSegmentRomStart;
                DmaMgr_RequestSync(pauseCtx->iconItemLangSegment, (uintptr_t)_icon_item_nes_staticSegmentRomStart,
                                   size);
            }
#else
            if (gSaveContext.language == LANGUAGE_ENG) {
                size = (uintptr_t)_icon_item_nes_staticSegmentRomEnd - (uintptr_t)_icon_item_nes_staticSegmentRomStart;
                PRINTF("icon_item_dungeon dungeon-size=%x\n", size);
                DMA_REQUEST_SYNC(pauseCtx->iconItemLangSegment, (uintptr_t)_icon_item_nes_staticSegmentRomStart, size,
                                 "../z_kaleido_scope_PAL.c", 3739);
            } else if (gSaveContext.language == LANGUAGE_GER) {
                size = (uintptr_t)_icon_item_ger_staticSegmentRomEnd - (uintptr_t)_icon_item_ger_staticSegmentRomStart;
                PRINTF("icon_item_dungeon dungeon-size=%x\n", size);
                DMA_REQUEST_SYNC(pauseCtx->iconItemLangSegment, (uintptr_t)_icon_item_ger_staticSegmentRomStart, size,
                                 "../z_kaleido_scope_PAL.c", 3746);
            } else {
                size = (uintptr_t)_icon_item_fra_staticSegmentRomEnd - (uintptr_t)_icon_item_fra_staticSegmentRomStart;
                PRINTF("icon_item_dungeon dungeon-size=%x\n", size);
                DMA_REQUEST_SYNC(pauseCtx->iconItemLangSegment, (uintptr_t)_icon_item_fra_staticSegmentRomStart, size,
                                 "../z_kaleido_scope_PAL.c", 3753);
            }
#endif

            pauseCtx->nameSegment = (void*)ALIGN16((uintptr_t)pauseCtx->iconItemLangSegment + size);

            // This printf may have been used to compute the size used on playerSegment at one point,
            // but is missing the size of icon_item_24_static
            PRINTF("サイズ＝%x\n", size2 + playerSegmentDrawPauseSize + iconItemStaticSize + size);
            PRINTF("item_name I_N_PT=%x\n", 0x800);
            Interface_SetDoAction(play, DO_ACTION_DECIDE);
            PRINTF("サイズ＝%x\n", size2 + playerSegmentDrawPauseSize + iconItemStaticSize + size + 0x800);

            if (((void)0, gSaveContext.worldMapArea) < WORLD_MAP_AREA_MAX) {
#if OOT_NTSC
                if (gSaveContext.language == LANGUAGE_JPN) {
                    DmaMgr_RequestSync(pauseCtx->nameSegment + MAX(MAP_NAME_TEX1_SIZE, ITEM_NAME_TEX_SIZE),
                                       (uintptr_t)_map_name_staticSegmentRomStart +
                                           (((void)0, gSaveContext.worldMapArea) * MAP_NAME_TEX2_SIZE) +
                                           24 * MAP_NAME_TEX1_SIZE + 22 * LANGUAGE_JPN * MAP_NAME_TEX2_SIZE,
                                       MAP_NAME_TEX2_SIZE);
                } else {
                    DmaMgr_RequestSync(pauseCtx->nameSegment + MAX(MAP_NAME_TEX1_SIZE, ITEM_NAME_TEX_SIZE),
                                       (uintptr_t)_map_name_staticSegmentRomStart +
                                           (((void)0, gSaveContext.worldMapArea) * MAP_NAME_TEX2_SIZE) +
                                           24 * MAP_NAME_TEX1_SIZE + 22 * LANGUAGE_ENG * MAP_NAME_TEX2_SIZE,
                                       MAP_NAME_TEX2_SIZE);
                }
#else
                if (gSaveContext.language == LANGUAGE_ENG) {
                    DMA_REQUEST_SYNC(pauseCtx->nameSegment + MAX(MAP_NAME_TEX1_SIZE, ITEM_NAME_TEX_SIZE),
                                     (uintptr_t)_map_name_staticSegmentRomStart +
                                         (((void)0, gSaveContext.worldMapArea) * MAP_NAME_TEX2_SIZE) +
                                         36 * MAP_NAME_TEX1_SIZE + 22 * LANGUAGE_ENG * MAP_NAME_TEX2_SIZE,
                                     MAP_NAME_TEX2_SIZE, "../z_kaleido_scope_PAL.c", 3776);
                } else if (gSaveContext.language == LANGUAGE_GER) {
                    DMA_REQUEST_SYNC(pauseCtx->nameSegment + MAX(MAP_NAME_TEX1_SIZE, ITEM_NAME_TEX_SIZE),
                                     (uintptr_t)_map_name_staticSegmentRomStart +
                                         (((void)0, gSaveContext.worldMapArea) * MAP_NAME_TEX2_SIZE) +
                                         36 * MAP_NAME_TEX1_SIZE + 22 * LANGUAGE_GER * MAP_NAME_TEX2_SIZE,
                                     MAP_NAME_TEX2_SIZE, "../z_kaleido_scope_PAL.c", 3780);
                } else {
                    DMA_REQUEST_SYNC(pauseCtx->nameSegment + MAX(MAP_NAME_TEX1_SIZE, ITEM_NAME_TEX_SIZE),
                                     (uintptr_t)_map_name_staticSegmentRomStart +
                                         (((void)0, gSaveContext.worldMapArea) * MAP_NAME_TEX2_SIZE) +
                                         36 * MAP_NAME_TEX1_SIZE + 22 * LANGUAGE_FRA * MAP_NAME_TEX2_SIZE,
                                     MAP_NAME_TEX2_SIZE, "../z_kaleido_scope_PAL.c", 3784);
                }
#endif
            }

            sPreRenderCvg = (void*)ALIGN16((uintptr_t)pauseCtx->nameSegment +
                                           MAX(MAP_NAME_TEX1_SIZE, ITEM_NAME_TEX_SIZE) + MAP_NAME_TEX2_SIZE);

            PreRender_Init(&sPlayerPreRender);
            PreRender_SetValuesSave(&sPlayerPreRender, PAUSE_EQUIP_PLAYER_WIDTH, PAUSE_EQUIP_PLAYER_HEIGHT,
                                    pauseCtx->playerSegment, NULL, sPreRenderCvg);

            KaleidoScope_DrawPlayerWork(play);
            KaleidoScope_SetupPlayerPreRender(play);

            // World map points

            for (i = 0; i < ARRAY_COUNT(pauseCtx->worldMapPoints); i++) {
                pauseCtx->worldMapPoints[i] = WORLD_MAP_POINT_STATE_HIDE;
            }

            if (CHECK_QUEST_ITEM(QUEST_GERUDOS_CARD)) {
                pauseCtx->worldMapPoints[WORLD_MAP_POINT_HAUNTED_WASTELAND] = WORLD_MAP_POINT_STATE_HIGHLIGHT;
            }
            if (CHECK_QUEST_ITEM(QUEST_MEDALLION_SPIRIT)) {
                pauseCtx->worldMapPoints[WORLD_MAP_POINT_HAUNTED_WASTELAND] = WORLD_MAP_POINT_STATE_SHOW;
            }

            if (INV_CONTENT(ITEM_LONGSHOT) == ITEM_LONGSHOT) {
                pauseCtx->worldMapPoints[WORLD_MAP_POINT_GERUDOS_FORTRESS] = WORLD_MAP_POINT_STATE_HIGHLIGHT;
            }
            if (CHECK_QUEST_ITEM(QUEST_GERUDOS_CARD)) {
                pauseCtx->worldMapPoints[WORLD_MAP_POINT_GERUDOS_FORTRESS] = WORLD_MAP_POINT_STATE_SHOW;
            }

            if (GET_EVENTCHKINF(EVENTCHKINF_B2)) {
                pauseCtx->worldMapPoints[WORLD_MAP_POINT_GERUDO_VALLEY] = WORLD_MAP_POINT_STATE_SHOW;
            }
            if (INV_CONTENT(ITEM_LONGSHOT) == ITEM_LONGSHOT) {
                pauseCtx->worldMapPoints[WORLD_MAP_POINT_GERUDO_VALLEY] = WORLD_MAP_POINT_STATE_HIGHLIGHT;
            }
            if (CHECK_QUEST_ITEM(QUEST_GERUDOS_CARD)) {
                pauseCtx->worldMapPoints[WORLD_MAP_POINT_GERUDO_VALLEY] = WORLD_MAP_POINT_STATE_SHOW;
            }

            if (CUR_UPG_VALUE(UPG_SCALE)) {
                pauseCtx->worldMapPoints[WORLD_MAP_POINT_LAKE_HYLIA] = WORLD_MAP_POINT_STATE_SHOW;
            }
            if (CHECK_OWNED_EQUIP(EQUIP_TYPE_BOOTS, EQUIP_INV_BOOTS_IRON)) {
                pauseCtx->worldMapPoints[WORLD_MAP_POINT_LAKE_HYLIA] = WORLD_MAP_POINT_STATE_HIGHLIGHT;
            }
            if (CHECK_QUEST_ITEM(QUEST_MEDALLION_WATER)) {
                pauseCtx->worldMapPoints[WORLD_MAP_POINT_LAKE_HYLIA] = WORLD_MAP_POINT_STATE_SHOW;
            }

            if (GET_EVENTCHKINF(EVENTCHKINF_09)) {
                pauseCtx->worldMapPoints[WORLD_MAP_POINT_LON_LON_RANCH] = WORLD_MAP_POINT_STATE_SHOW;
            }
            if (INV_CONTENT(ITEM_OCARINA_FAIRY) != ITEM_NONE) {
                pauseCtx->worldMapPoints[WORLD_MAP_POINT_LON_LON_RANCH] = WORLD_MAP_POINT_STATE_HIGHLIGHT;
            }
            if (CHECK_QUEST_ITEM(QUEST_SONG_EPONA)) {
                pauseCtx->worldMapPoints[WORLD_MAP_POINT_LON_LON_RANCH] = WORLD_MAP_POINT_STATE_SHOW;
            }
            if (GET_EVENTCHKINF(EVENTCHKINF_TALON_WOKEN_IN_KAKARIKO)) {
                pauseCtx->worldMapPoints[WORLD_MAP_POINT_LON_LON_RANCH] = WORLD_MAP_POINT_STATE_HIGHLIGHT;
            }
            if (GET_EVENTCHKINF(EVENTCHKINF_EPONA_OBTAINED)) {
                pauseCtx->worldMapPoints[WORLD_MAP_POINT_LON_LON_RANCH] = WORLD_MAP_POINT_STATE_SHOW;
            }

            if (GET_EVENTCHKINF(EVENTCHKINF_09)) {
                pauseCtx->worldMapPoints[WORLD_MAP_POINT_MARKET] = WORLD_MAP_POINT_STATE_HIGHLIGHT;
            }
            if (GET_EVENTCHKINF(EVENTCHKINF_40)) {
                pauseCtx->worldMapPoints[WORLD_MAP_POINT_MARKET] = WORLD_MAP_POINT_STATE_SHOW;
            }
            if (INV_CONTENT(ITEM_OCARINA_OF_TIME) == ITEM_OCARINA_OF_TIME) {
                pauseCtx->worldMapPoints[WORLD_MAP_POINT_MARKET] = WORLD_MAP_POINT_STATE_HIGHLIGHT;
            }
            if (GET_EVENTCHKINF(EVENTCHKINF_45)) {
                pauseCtx->worldMapPoints[WORLD_MAP_POINT_MARKET] = WORLD_MAP_POINT_STATE_SHOW;
            }
            if (INV_CONTENT(ITEM_ARROW_LIGHT) == ITEM_ARROW_LIGHT) {
                pauseCtx->worldMapPoints[WORLD_MAP_POINT_MARKET] = WORLD_MAP_POINT_STATE_HIGHLIGHT;
            }

            if (GET_EVENTCHKINF(EVENTCHKINF_09)) {
                pauseCtx->worldMapPoints[WORLD_MAP_POINT_HYRULE_FIELD] = WORLD_MAP_POINT_STATE_SHOW;
            }

            if (GET_EVENTCHKINF(EVENTCHKINF_40)) {
                pauseCtx->worldMapPoints[WORLD_MAP_POINT_DEATH_MOUNTAIN] = WORLD_MAP_POINT_STATE_HIGHLIGHT;
            }
            if (GET_EVENTCHKINF(EVENTCHKINF_25)) {
                pauseCtx->worldMapPoints[WORLD_MAP_POINT_DEATH_MOUNTAIN] = WORLD_MAP_POINT_STATE_SHOW;
            }
            if (INV_CONTENT(ITEM_HOOKSHOT) == ITEM_HOOKSHOT) {
                pauseCtx->worldMapPoints[WORLD_MAP_POINT_DEATH_MOUNTAIN] = WORLD_MAP_POINT_STATE_HIGHLIGHT;
            }
            if (GET_EVENTCHKINF(EVENTCHKINF_49)) {
                pauseCtx->worldMapPoints[WORLD_MAP_POINT_DEATH_MOUNTAIN] = WORLD_MAP_POINT_STATE_SHOW;
            }

            if (gBitFlags[WORLD_MAP_AREA_KAKARIKO_VILLAGE] & gSaveContext.save.info.worldMapAreaData) {
                pauseCtx->worldMapPoints[WORLD_MAP_POINT_KAKARIKO_VILLAGE] = WORLD_MAP_POINT_STATE_SHOW;
            }
            if (CHECK_QUEST_ITEM(QUEST_SONG_LULLABY)) {
                pauseCtx->worldMapPoints[WORLD_MAP_POINT_KAKARIKO_VILLAGE] = WORLD_MAP_POINT_STATE_HIGHLIGHT;
            }
            if (CHECK_QUEST_ITEM(QUEST_SONG_SUN)) {
                pauseCtx->worldMapPoints[WORLD_MAP_POINT_KAKARIKO_VILLAGE] = WORLD_MAP_POINT_STATE_SHOW;
            }
            if (GET_EVENTCHKINF(EVENTCHKINF_45)) {
                pauseCtx->worldMapPoints[WORLD_MAP_POINT_KAKARIKO_VILLAGE] = WORLD_MAP_POINT_STATE_HIGHLIGHT;
            }
            if (INV_CONTENT(ITEM_HOOKSHOT) == ITEM_HOOKSHOT) {
                pauseCtx->worldMapPoints[WORLD_MAP_POINT_KAKARIKO_VILLAGE] = WORLD_MAP_POINT_STATE_SHOW;
            }
            if (CHECK_QUEST_ITEM(QUEST_SONG_STORMS)) {
                pauseCtx->worldMapPoints[WORLD_MAP_POINT_KAKARIKO_VILLAGE] = WORLD_MAP_POINT_STATE_HIGHLIGHT;
            }
            if (GET_EVENTCHKINF(EVENTCHKINF_67)) {
                pauseCtx->worldMapPoints[WORLD_MAP_POINT_KAKARIKO_VILLAGE] = WORLD_MAP_POINT_STATE_SHOW;
            }
            if (GET_EVENTCHKINF(EVENTCHKINF_AA)) {
                pauseCtx->worldMapPoints[WORLD_MAP_POINT_KAKARIKO_VILLAGE] = WORLD_MAP_POINT_STATE_HIGHLIGHT;
            }
            if (CHECK_QUEST_ITEM(QUEST_MEDALLION_SHADOW)) {
                pauseCtx->worldMapPoints[WORLD_MAP_POINT_KAKARIKO_VILLAGE] = WORLD_MAP_POINT_STATE_SHOW;
            }

            if (gBitFlags[WORLD_MAP_AREA_LOST_WOODS] & gSaveContext.save.info.worldMapAreaData) {
                pauseCtx->worldMapPoints[WORLD_MAP_POINT_LOST_WOODS] = WORLD_MAP_POINT_STATE_SHOW;
            }
            if (GET_EVENTCHKINF(EVENTCHKINF_0F)) {
                pauseCtx->worldMapPoints[WORLD_MAP_POINT_LOST_WOODS] = WORLD_MAP_POINT_STATE_HIGHLIGHT;
            }
            if (CHECK_QUEST_ITEM(QUEST_SONG_SARIA)) {
                pauseCtx->worldMapPoints[WORLD_MAP_POINT_LOST_WOODS] = WORLD_MAP_POINT_STATE_SHOW;
            }
            if (INV_CONTENT(ITEM_HOOKSHOT) == ITEM_HOOKSHOT) {
                pauseCtx->worldMapPoints[WORLD_MAP_POINT_LOST_WOODS] = WORLD_MAP_POINT_STATE_HIGHLIGHT;
            }
            if (GET_EVENTCHKINF(EVENTCHKINF_48)) {
                pauseCtx->worldMapPoints[WORLD_MAP_POINT_LOST_WOODS] = WORLD_MAP_POINT_STATE_SHOW;
            }

            pauseCtx->worldMapPoints[WORLD_MAP_POINT_KOKIRI_FOREST] = WORLD_MAP_POINT_STATE_HIGHLIGHT;
            if (GET_EVENTCHKINF(EVENTCHKINF_09)) {
                pauseCtx->worldMapPoints[WORLD_MAP_POINT_KOKIRI_FOREST] = WORLD_MAP_POINT_STATE_SHOW;
            }
            if (GET_EVENTCHKINF(EVENTCHKINF_6E)) {
                pauseCtx->worldMapPoints[WORLD_MAP_POINT_KOKIRI_FOREST] = WORLD_MAP_POINT_STATE_HIGHLIGHT;
            }
            if (GET_EVENTCHKINF(EVENTCHKINF_0F)) {
                pauseCtx->worldMapPoints[WORLD_MAP_POINT_KOKIRI_FOREST] = WORLD_MAP_POINT_STATE_SHOW;
            }

            if (CHECK_QUEST_ITEM(QUEST_SONG_LULLABY)) {
                pauseCtx->worldMapPoints[WORLD_MAP_POINT_ZORAS_DOMAIN] = WORLD_MAP_POINT_STATE_SHOW;
            }
            if (GET_EVENTCHKINF(EVENTCHKINF_25)) {
                pauseCtx->worldMapPoints[WORLD_MAP_POINT_ZORAS_DOMAIN] = WORLD_MAP_POINT_STATE_HIGHLIGHT;
            }
            if (GET_EVENTCHKINF(EVENTCHKINF_37)) {
                pauseCtx->worldMapPoints[WORLD_MAP_POINT_ZORAS_DOMAIN] = WORLD_MAP_POINT_STATE_SHOW;
            }
            if (INV_CONTENT(ITEM_HOOKSHOT) == ITEM_HOOKSHOT) {
                pauseCtx->worldMapPoints[WORLD_MAP_POINT_ZORAS_DOMAIN] = WORLD_MAP_POINT_STATE_HIGHLIGHT;
            }
            if (CHECK_OWNED_EQUIP(EQUIP_TYPE_BOOTS, EQUIP_INV_BOOTS_IRON)) {
                pauseCtx->worldMapPoints[WORLD_MAP_POINT_ZORAS_DOMAIN] = WORLD_MAP_POINT_STATE_SHOW;
            }

<<<<<<< HEAD
            // Trade quest location

            pauseCtx->tradeQuestLocation = TRADE_QUEST_LOCATION_NONE;
=======
            // Trade quest marker

            pauseCtx->tradeQuestMarker = TRADE_QUEST_MARKER_NONE;
>>>>>>> fa39da2a

            i = INV_CONTENT(ITEM_TRADE_ADULT);
            if (LINK_AGE_IN_YEARS == YEARS_ADULT) {
                if ((i <= ITEM_POCKET_CUCCO) || (i == ITEM_ODD_MUSHROOM)) {
<<<<<<< HEAD
                    pauseCtx->tradeQuestLocation = WORLD_MAP_POINT_KAKARIKO_VILLAGE;
                }
                if ((i == ITEM_COJIRO) || (i == ITEM_ODD_POTION)) {
                    pauseCtx->tradeQuestLocation = WORLD_MAP_POINT_LOST_WOODS;
                }
                if (i == ITEM_POACHERS_SAW) {
                    pauseCtx->tradeQuestLocation = WORLD_MAP_POINT_GERUDO_VALLEY;
                }
                if ((i == ITEM_BROKEN_GORONS_SWORD) || (i == ITEM_EYE_DROPS)) {
                    pauseCtx->tradeQuestLocation = WORLD_MAP_POINT_DEATH_MOUNTAIN;
                }
                if (i == ITEM_PRESCRIPTION) {
                    pauseCtx->tradeQuestLocation = WORLD_MAP_POINT_ZORAS_DOMAIN;
                }
                if (i == ITEM_EYEBALL_FROG) {
                    pauseCtx->tradeQuestLocation = WORLD_MAP_POINT_LAKE_HYLIA;
                }
                if ((i == ITEM_CLAIM_CHECK) && !gSaveContext.save.info.playerData.bgsFlag) {
                    pauseCtx->tradeQuestLocation = WORLD_MAP_POINT_DEATH_MOUNTAIN;
=======
                    pauseCtx->tradeQuestMarker = WORLD_MAP_POINT_KAKARIKO_VILLAGE;
                }
                if ((i == ITEM_COJIRO) || (i == ITEM_ODD_POTION)) {
                    pauseCtx->tradeQuestMarker = WORLD_MAP_POINT_LOST_WOODS;
                }
                if (i == ITEM_POACHERS_SAW) {
                    pauseCtx->tradeQuestMarker = WORLD_MAP_POINT_GERUDO_VALLEY;
                }
                if ((i == ITEM_BROKEN_GORONS_SWORD) || (i == ITEM_EYE_DROPS)) {
                    pauseCtx->tradeQuestMarker = WORLD_MAP_POINT_DEATH_MOUNTAIN;
                }
                if (i == ITEM_PRESCRIPTION) {
                    pauseCtx->tradeQuestMarker = WORLD_MAP_POINT_ZORAS_DOMAIN;
                }
                if (i == ITEM_EYEBALL_FROG) {
                    pauseCtx->tradeQuestMarker = WORLD_MAP_POINT_LAKE_HYLIA;
                }
                if ((i == ITEM_CLAIM_CHECK) && !gSaveContext.save.info.playerData.bgsFlag) {
                    pauseCtx->tradeQuestMarker = WORLD_MAP_POINT_DEATH_MOUNTAIN;
>>>>>>> fa39da2a
                }
            }

            // Next state

            pauseCtx->state = PAUSE_STATE_OPENING_1;
            break;

        case PAUSE_STATE_OPENING_1:
            if (pauseCtx->itemPageRoll == 160.0f) {
                // First frame in this state

                KaleidoScope_SetDefaultCursor(play);
                KaleidoScope_ProcessPlayerPreRender();
            }

            pauseCtx->itemPageRoll = pauseCtx->equipPageRoll = pauseCtx->mapPageRoll = pauseCtx->questPageRoll -=
                160.0f / R_PAUSE_UI_ANIMS_DURATION;
            pauseCtx->infoPanelOffsetY += 40 / R_PAUSE_UI_ANIMS_DURATION;
            interfaceCtx->startAlpha += 255 / R_PAUSE_UI_ANIMS_DURATION;
            R_PAUSE_CURSOR_LEFT_X += R_PAUSE_CURSOR_LEFT_MOVE_OFFSET_X / R_PAUSE_UI_ANIMS_DURATION;
            R_PAUSE_CURSOR_RIGHT_X += R_PAUSE_CURSOR_RIGHT_MOVE_OFFSET_X / R_PAUSE_UI_ANIMS_DURATION;
            XREG(5) += 150 / R_PAUSE_UI_ANIMS_DURATION;
            pauseCtx->alpha += (u16)(255 / (R_PAUSE_UI_ANIMS_DURATION + R_PAUSE_UI_ANIM_ALPHA_ADD_DURATION));

            if (pauseCtx->itemPageRoll == 0) {
                interfaceCtx->startAlpha = 255;
                R_PAUSE_OFFSET_VERTICAL = 0;
                pauseCtx->state = PAUSE_STATE_OPENING_2;
            }

            KaleidoScope_UpdateOpening(play);
            break;

        case PAUSE_STATE_OPENING_2:
            pauseCtx->alpha += (u16)(255 / (R_PAUSE_UI_ANIMS_DURATION + R_PAUSE_UI_ANIM_ALPHA_ADD_DURATION));
            KaleidoScope_UpdateOpening(play);

            if (pauseCtx->state == PAUSE_STATE_MAIN) {
                KaleidoScope_UpdateNamePanel(play);
            }
            break;

        case PAUSE_STATE_MAIN:
            switch (pauseCtx->mainState) {
                case PAUSE_MAIN_STATE_IDLE:
                    if (CHECK_BTN_ALL(input->press.button, BTN_START)) {
                        Interface_SetDoAction(play, DO_ACTION_NONE);
                        pauseCtx->state = PAUSE_STATE_CLOSING;
                        R_PAUSE_OFFSET_VERTICAL = -6240;
                        func_800F64E0(0);
#if !PLATFORM_N64 && OOT_NTSC
                        AudioOcarina_SetInstrument(OCARINA_INSTRUMENT_OFF);
#endif
                    } else if (CHECK_BTN_ALL(input->press.button, BTN_B)) {
                        pauseCtx->nextPageMode = 0;
                        pauseCtx->promptChoice = 0;
                        Audio_PlaySfxGeneral(NA_SE_SY_DECIDE, &gSfxDefaultPos, 4, &gSfxDefaultFreqAndVolScale,
                                             &gSfxDefaultFreqAndVolScale, &gSfxDefaultReverb);
                        gSaveContext.buttonStatus[0] = gSaveContext.buttonStatus[1] = gSaveContext.buttonStatus[2] =
                            gSaveContext.buttonStatus[3] = BTN_DISABLED;
                        gSaveContext.buttonStatus[4] = BTN_ENABLED;
                        gSaveContext.hudVisibilityMode = HUD_VISIBILITY_NO_CHANGE;
                        Interface_ChangeHudVisibilityMode(HUD_VISIBILITY_ALL);
                        pauseCtx->savePromptState = PAUSE_SAVE_PROMPT_STATE_APPEARING;
                        pauseCtx->state = PAUSE_STATE_SAVE_PROMPT;
                    }
                    break;

                case PAUSE_MAIN_STATE_SWITCHING_PAGE:
                    KaleidoScope_UpdatePageSwitch(play, &play->state.input[0]);
                    break;

                case PAUSE_MAIN_STATE_SONG_PLAYBACK:
                    pauseCtx->ocarinaStaff = AudioOcarina_GetPlaybackStaff();
                    if (pauseCtx->ocarinaStaff->state == 0) {
                        // Song playback is finished
                        pauseCtx->mainState = PAUSE_MAIN_STATE_SONG_PROMPT_INIT;
                        AudioOcarina_SetInstrument(OCARINA_INSTRUMENT_OFF);
                    }
                    break;

                case PAUSE_MAIN_STATE_3:
                    KaleidoScope_UpdateItemEquip(play);
                    break;

                case PAUSE_MAIN_STATE_SONG_PROMPT_INIT:
                    break;

                case PAUSE_MAIN_STATE_SONG_PROMPT:
                    pauseCtx->ocarinaStaff = AudioOcarina_GetPlayingStaff();

                    if (CHECK_BTN_ALL(input->press.button, BTN_START)) {
                        AudioOcarina_SetInstrument(OCARINA_INSTRUMENT_OFF);
                        Interface_SetDoAction(play, DO_ACTION_NONE);
                        pauseCtx->state = PAUSE_STATE_CLOSING;
                        R_PAUSE_OFFSET_VERTICAL = -6240;
                        func_800F64E0(0);
                        pauseCtx->mainState = PAUSE_MAIN_STATE_IDLE;
                        break;
                    } else if (CHECK_BTN_ALL(input->press.button, BTN_B)) {
                        AudioOcarina_SetInstrument(OCARINA_INSTRUMENT_OFF);
                        pauseCtx->mainState = PAUSE_MAIN_STATE_IDLE;
                        pauseCtx->nextPageMode = 0;
                        pauseCtx->promptChoice = 0;
                        Audio_PlaySfxGeneral(NA_SE_SY_DECIDE, &gSfxDefaultPos, 4, &gSfxDefaultFreqAndVolScale,
                                             &gSfxDefaultFreqAndVolScale, &gSfxDefaultReverb);
                        gSaveContext.buttonStatus[0] = gSaveContext.buttonStatus[1] = gSaveContext.buttonStatus[2] =
                            gSaveContext.buttonStatus[3] = BTN_DISABLED;
                        gSaveContext.buttonStatus[4] = BTN_ENABLED;
                        gSaveContext.hudVisibilityMode = HUD_VISIBILITY_NO_CHANGE;
                        Interface_ChangeHudVisibilityMode(HUD_VISIBILITY_ALL);
                        pauseCtx->savePromptState = PAUSE_SAVE_PROMPT_STATE_APPEARING;
                        pauseCtx->state = PAUSE_STATE_SAVE_PROMPT;
                    } else if (pauseCtx->ocarinaStaff->state == pauseCtx->ocarinaSongIdx) {
                        // The player successfully played the song

                        Audio_PlaySfxGeneral(NA_SE_SY_TRE_BOX_APPEAR, &gSfxDefaultPos, 4, &gSfxDefaultFreqAndVolScale,
                                             &gSfxDefaultFreqAndVolScale, &gSfxDefaultReverb);

                        sMainStateAfterSongPlayerPlayingDone = PAUSE_MAIN_STATE_IDLE;
                        sDelayTimer = 30;
                        pauseCtx->mainState = PAUSE_MAIN_STATE_SONG_PROMPT_DONE;
                    } else if (pauseCtx->ocarinaStaff->state == 0xFF) {
                        // The player failed to play the song

                        Audio_PlaySfxGeneral(NA_SE_SY_OCARINA_ERROR, &gSfxDefaultPos, 4, &gSfxDefaultFreqAndVolScale,
                                             &gSfxDefaultFreqAndVolScale, &gSfxDefaultReverb);

                        sMainStateAfterSongPlayerPlayingDone = PAUSE_MAIN_STATE_SONG_PROMPT_INIT;
                        sDelayTimer = 20;
                        pauseCtx->mainState = PAUSE_MAIN_STATE_SONG_PROMPT_DONE;
                    }
                    break;

                case PAUSE_MAIN_STATE_SONG_PROMPT_DONE:
                    sDelayTimer--;
                    if (sDelayTimer == 0) {
                        pauseCtx->mainState = sMainStateAfterSongPlayerPlayingDone;
                        if (pauseCtx->mainState == PAUSE_MAIN_STATE_IDLE) {
                            AudioOcarina_SetInstrument(OCARINA_INSTRUMENT_OFF);
                        }
                    }
                    break;

                case PAUSE_MAIN_STATE_EQUIP_CHANGED:
                    break;

                case PAUSE_MAIN_STATE_IDLE_CURSOR_ON_SONG:
                    if (CHECK_BTN_ALL(input->press.button, BTN_START)) {
                        AudioOcarina_SetInstrument(OCARINA_INSTRUMENT_OFF);
                        Interface_SetDoAction(play, DO_ACTION_NONE);
                        pauseCtx->state = PAUSE_STATE_CLOSING;
                        R_PAUSE_OFFSET_VERTICAL = -6240;
                        func_800F64E0(0);
                        pauseCtx->mainState = PAUSE_MAIN_STATE_IDLE;
                    } else if (CHECK_BTN_ALL(input->press.button, BTN_B)) {
                        AudioOcarina_SetInstrument(OCARINA_INSTRUMENT_OFF);
                        pauseCtx->mainState = PAUSE_MAIN_STATE_IDLE;
                        pauseCtx->nextPageMode = 0;
                        pauseCtx->promptChoice = 0;
                        Audio_PlaySfxGeneral(NA_SE_SY_DECIDE, &gSfxDefaultPos, 4, &gSfxDefaultFreqAndVolScale,
                                             &gSfxDefaultFreqAndVolScale, &gSfxDefaultReverb);
                        gSaveContext.buttonStatus[0] = gSaveContext.buttonStatus[1] = gSaveContext.buttonStatus[2] =
                            gSaveContext.buttonStatus[3] = BTN_DISABLED;
                        gSaveContext.buttonStatus[4] = BTN_ENABLED;
                        gSaveContext.hudVisibilityMode = HUD_VISIBILITY_NO_CHANGE;
                        Interface_ChangeHudVisibilityMode(HUD_VISIBILITY_ALL);
                        pauseCtx->savePromptState = PAUSE_SAVE_PROMPT_STATE_APPEARING;
                        pauseCtx->state = PAUSE_STATE_SAVE_PROMPT;
                    }
                    break;

                case PAUSE_MAIN_STATE_SONG_PLAYBACK_START:
                    break;

                default:
                    pauseCtx->mainState = PAUSE_MAIN_STATE_IDLE;
                    break;
            }
            break;

        case PAUSE_STATE_SAVE_PROMPT:
            switch (pauseCtx->savePromptState) {
                case PAUSE_SAVE_PROMPT_STATE_APPEARING:
                    pauseCtx->rollRotSavePrompt_ -= 314.0f / R_PAUSE_UI_ANIMS_DURATION;
                    R_PAUSE_CURSOR_LEFT_X -= R_PAUSE_CURSOR_LEFT_MOVE_OFFSET_X / R_PAUSE_UI_ANIMS_DURATION;
                    R_PAUSE_CURSOR_RIGHT_X -= R_PAUSE_CURSOR_RIGHT_MOVE_OFFSET_X / R_PAUSE_UI_ANIMS_DURATION;

                    if (pauseCtx->rollRotSavePrompt_ <= -628.0f) {
                        pauseCtx->rollRotSavePrompt_ = -628.0f;
                        pauseCtx->savePromptState = PAUSE_SAVE_PROMPT_STATE_WAIT_CHOICE;
                    }
                    break;

                case PAUSE_SAVE_PROMPT_STATE_WAIT_CHOICE:
                    if (CHECK_BTN_ALL(input->press.button, BTN_A)) {
                        if (pauseCtx->promptChoice != 0) {
                            Interface_SetDoAction(play, DO_ACTION_NONE);

                            gSaveContext.buttonStatus[0] = gSaveContext.buttonStatus[1] = gSaveContext.buttonStatus[2] =
                                gSaveContext.buttonStatus[3] = BTN_ENABLED;
                            gSaveContext.hudVisibilityMode = HUD_VISIBILITY_NO_CHANGE;
                            Interface_ChangeHudVisibilityMode(HUD_VISIBILITY_ALL);

                            pauseCtx->savePromptState = PAUSE_SAVE_PROMPT_STATE_CLOSING;
                            R_PAUSE_OFFSET_VERTICAL = -6240;
                            YREG(8) = pauseCtx->rollRotSavePrompt_;
                            func_800F64E0(0);
#if !PLATFORM_N64 && OOT_NTSC
                            AudioOcarina_SetInstrument(OCARINA_INSTRUMENT_OFF);
#endif
                        } else {
                            Audio_PlaySfxGeneral(NA_SE_SY_PIECE_OF_HEART, &gSfxDefaultPos, 4,
                                                 &gSfxDefaultFreqAndVolScale, &gSfxDefaultFreqAndVolScale,
                                                 &gSfxDefaultReverb);

                            Play_SaveSceneFlags(play);
                            gSaveContext.save.info.playerData.savedSceneId = play->sceneId;
                            Sram_WriteSave(&play->sramCtx);

                            pauseCtx->savePromptState = PAUSE_SAVE_PROMPT_STATE_SAVED;
#if PLATFORM_N64
                            sDelayTimer = 90;
#else
                            sDelayTimer = 3;
#endif
                        }
                    } else if (CHECK_BTN_ALL(input->press.button, BTN_START) ||
                               CHECK_BTN_ALL(input->press.button, BTN_B)) {

                        Interface_SetDoAction(play, DO_ACTION_NONE);

                        pauseCtx->savePromptState = PAUSE_SAVE_PROMPT_STATE_CLOSING;
                        R_PAUSE_OFFSET_VERTICAL = -6240;
                        YREG(8) = pauseCtx->rollRotSavePrompt_;
                        func_800F64E0(0);

                        gSaveContext.buttonStatus[0] = gSaveContext.buttonStatus[1] = gSaveContext.buttonStatus[2] =
                            gSaveContext.buttonStatus[3] = BTN_ENABLED;
                        gSaveContext.hudVisibilityMode = HUD_VISIBILITY_NO_CHANGE;
                        Interface_ChangeHudVisibilityMode(HUD_VISIBILITY_ALL);
#if !PLATFORM_N64 && OOT_NTSC
                        AudioOcarina_SetInstrument(OCARINA_INSTRUMENT_OFF);
#endif
                    }
                    break;

                case PAUSE_SAVE_PROMPT_STATE_SAVED:
                    if (CHECK_BTN_ALL(input->press.button, BTN_B) || CHECK_BTN_ALL(input->press.button, BTN_A) ||
                        CHECK_BTN_ALL(input->press.button, BTN_START) || (--sDelayTimer == 0)) {

                        Interface_SetDoAction(play, DO_ACTION_NONE);

                        gSaveContext.buttonStatus[0] = gSaveContext.buttonStatus[1] = gSaveContext.buttonStatus[2] =
                            gSaveContext.buttonStatus[3] = BTN_ENABLED;
                        gSaveContext.hudVisibilityMode = HUD_VISIBILITY_NO_CHANGE;
                        Interface_ChangeHudVisibilityMode(HUD_VISIBILITY_ALL);

                        pauseCtx->savePromptState = PAUSE_SAVE_PROMPT_STATE_CLOSING_AFTER_SAVED;
                        R_PAUSE_OFFSET_VERTICAL = -6240;
                        YREG(8) = pauseCtx->rollRotSavePrompt_;
                        func_800F64E0(0);
                    }
                    break;

                case PAUSE_SAVE_PROMPT_STATE_RETURN_TO_MENU:
                case PAUSE_SAVE_PROMPT_STATE_RETURN_TO_MENU_ALT:
                    pauseCtx->rollRotSavePrompt_ += 314.0f / R_PAUSE_UI_ANIMS_DURATION;
                    R_PAUSE_CURSOR_LEFT_X += R_PAUSE_CURSOR_LEFT_MOVE_OFFSET_X / R_PAUSE_UI_ANIMS_DURATION;
                    R_PAUSE_CURSOR_RIGHT_X += R_PAUSE_CURSOR_RIGHT_MOVE_OFFSET_X / R_PAUSE_UI_ANIMS_DURATION;

                    if (pauseCtx->rollRotSavePrompt_ >= -314.0f) {
                        pauseCtx->state = PAUSE_STATE_MAIN;
                        pauseCtx->savePromptState = PAUSE_SAVE_PROMPT_STATE_APPEARING;
                        pauseCtx->itemPageRoll = pauseCtx->equipPageRoll = pauseCtx->mapPageRoll =
                            pauseCtx->questPageRoll = 0.0f;
                        pauseCtx->rollRotSavePrompt_ = -314.0f;
                    }
                    break;

                case PAUSE_SAVE_PROMPT_STATE_CLOSING:
                case PAUSE_SAVE_PROMPT_STATE_CLOSING_AFTER_SAVED:
                    if (pauseCtx->rollRotSavePrompt_ != (YREG(8) + 160.0f)) {
                        pauseCtx->itemPageRoll = pauseCtx->equipPageRoll = pauseCtx->mapPageRoll =
                            pauseCtx->questPageRoll += 160.0f / R_PAUSE_UI_ANIMS_DURATION;
                        pauseCtx->rollRotSavePrompt_ += 160.0f / R_PAUSE_UI_ANIMS_DURATION;
                        pauseCtx->infoPanelOffsetY -= 40 / R_PAUSE_UI_ANIMS_DURATION;
                        R_PAUSE_CURSOR_LEFT_X -= R_PAUSE_CURSOR_LEFT_MOVE_OFFSET_X / R_PAUSE_UI_ANIMS_DURATION;
                        R_PAUSE_CURSOR_RIGHT_X -= R_PAUSE_CURSOR_RIGHT_MOVE_OFFSET_X / R_PAUSE_UI_ANIMS_DURATION;
                        XREG(5) -= 150 / R_PAUSE_UI_ANIMS_DURATION;
                        pauseCtx->alpha -= (u16)(255 / R_PAUSE_UI_ANIMS_DURATION);
                        if (pauseCtx->rollRotSavePrompt_ == (YREG(8) + 160.0f)) {
                            pauseCtx->alpha = 0;
                        }
                    } else {
                        pauseCtx->debugState = 0;
                        pauseCtx->state = PAUSE_STATE_RESUME_GAMEPLAY;
                        pauseCtx->itemPageRoll = pauseCtx->equipPageRoll = pauseCtx->mapPageRoll =
                            pauseCtx->questPageRoll = 160.0f;
                        pauseCtx->namedItem = PAUSE_ITEM_NONE;
                        pauseCtx->mainState = PAUSE_MAIN_STATE_IDLE;
                        pauseCtx->rollRotSavePrompt_ = -434.0f;
                    }
                    break;

                default:
                    break;
            }
            break;

        case PAUSE_STATE_10:
            pauseCtx->cursorSlot[PAUSE_MAP] = pauseCtx->cursorPoint[PAUSE_MAP] = pauseCtx->dungeonMapSlot =
                VREG(30) + 3;
            R_PAUSE_CURSOR_LEFT_X = -175;
            R_PAUSE_CURSOR_RIGHT_X = 155;
            pauseCtx->rollRotSavePrompt_ = -434.0f;
            Interface_ChangeHudVisibilityMode(HUD_VISIBILITY_NOTHING);

            //! @bug messed up alignment, should match `ALIGN64`
            pauseCtx->iconItemSegment = (void*)(((uintptr_t)play->objectCtx.spaceStart + 0x30) & ~0x3F);
            iconItemStaticSize =
                (uintptr_t)_icon_item_staticSegmentRomEnd - (uintptr_t)_icon_item_staticSegmentRomStart;
            PRINTF("icon_item size0=%x\n", iconItemStaticSize);
            DMA_REQUEST_SYNC(pauseCtx->iconItemSegment, (uintptr_t)_icon_item_staticSegmentRomStart, iconItemStaticSize,
                             "../z_kaleido_scope_PAL.c", 4356);

            pauseCtx->iconItem24Segment = (void*)ALIGN16((uintptr_t)pauseCtx->iconItemSegment + iconItemStaticSize);
            size = (uintptr_t)_icon_item_24_staticSegmentRomEnd - (uintptr_t)_icon_item_24_staticSegmentRomStart;
            PRINTF("icon_item24 size=%x\n", size);
            DMA_REQUEST_SYNC(pauseCtx->iconItem24Segment, (uintptr_t)_icon_item_24_staticSegmentRomStart, size,
                             "../z_kaleido_scope_PAL.c", 4363);

            pauseCtx->iconItemAltSegment = (void*)ALIGN16((uintptr_t)pauseCtx->iconItem24Segment + size);
            size2 = (uintptr_t)_icon_item_gameover_staticSegmentRomEnd -
                    (uintptr_t)_icon_item_gameover_staticSegmentRomStart;
            PRINTF("icon_item_dungeon gameover-size2=%x\n", size2);
            DMA_REQUEST_SYNC(pauseCtx->iconItemAltSegment, (uintptr_t)_icon_item_gameover_staticSegmentRomStart, size2,
                             "../z_kaleido_scope_PAL.c", 4370);

            pauseCtx->iconItemLangSegment = (void*)ALIGN16((uintptr_t)pauseCtx->iconItemAltSegment + size2);

#if OOT_NTSC
            if (gSaveContext.language == LANGUAGE_JPN) {
                size = (uintptr_t)_icon_item_jpn_staticSegmentRomEnd - (uintptr_t)_icon_item_jpn_staticSegmentRomStart;
                DmaMgr_RequestSync(pauseCtx->iconItemLangSegment, (uintptr_t)_icon_item_jpn_staticSegmentRomStart,
                                   size);
            } else {
                size = (uintptr_t)_icon_item_nes_staticSegmentRomEnd - (uintptr_t)_icon_item_nes_staticSegmentRomStart;
                DmaMgr_RequestSync(pauseCtx->iconItemLangSegment, (uintptr_t)_icon_item_nes_staticSegmentRomStart,
                                   size);
            }
#else
            if (gSaveContext.language == LANGUAGE_ENG) {
                size = (uintptr_t)_icon_item_nes_staticSegmentRomEnd - (uintptr_t)_icon_item_nes_staticSegmentRomStart;
                PRINTF("icon_item_dungeon dungeon-size=%x\n", size);
                DMA_REQUEST_SYNC(pauseCtx->iconItemLangSegment, (uintptr_t)_icon_item_nes_staticSegmentRomStart, size,
                                 "../z_kaleido_scope_PAL.c", 4379);
            } else if (gSaveContext.language == LANGUAGE_GER) {
                size = (uintptr_t)_icon_item_ger_staticSegmentRomEnd - (uintptr_t)_icon_item_ger_staticSegmentRomStart;
                PRINTF("icon_item_dungeon dungeon-size=%x\n", size);
                DMA_REQUEST_SYNC(pauseCtx->iconItemLangSegment, (uintptr_t)_icon_item_ger_staticSegmentRomStart, size,
                                 "../z_kaleido_scope_PAL.c", 4386);
            } else {
                size = (uintptr_t)_icon_item_fra_staticSegmentRomEnd - (uintptr_t)_icon_item_fra_staticSegmentRomStart;
                PRINTF("icon_item_dungeon dungeon-size=%x\n", size);
                DMA_REQUEST_SYNC(pauseCtx->iconItemLangSegment, (uintptr_t)_icon_item_fra_staticSegmentRomStart, size,
                                 "../z_kaleido_scope_PAL.c", 4393);
            }
#endif

            sColor82ABRed_D_8082AB8C = 255;
            sColor82ABGreen_D_8082AB90 = 130;
            sColor82ABBlue_D_8082AB94 = 0;
            sColor82ABGameOverPrimAlpha_D_8082AB98 = 0;
            sDrawGameOverEnvColorRed_D_8082AB9C = 30;
            sDrawGameOverEnvColorGreen_D_8082ABA0 = 0;
            sDrawGameOverEnvColorBlue_D_8082ABA4 = 0;
            sTimer_ = 30;
            VREG(88) = 98;
            pauseCtx->promptChoice = 0;
            pauseCtx->state++; // PAUSE_STATE_11
            break;

        case PAUSE_STATE_11:
            stepR = ABS(sColor82ABRed_D_8082AB8C - 30) / sTimer_;
            stepG = ABS(sColor82ABGreen_D_8082AB90) / sTimer_;
            stepB = ABS(sColor82ABBlue_D_8082AB94) / sTimer_;
            stepA = ABS(sColor82ABGameOverPrimAlpha_D_8082AB98 - 255) / sTimer_;
            if (sColor82ABRed_D_8082AB8C >= 30) {
                sColor82ABRed_D_8082AB8C -= stepR;
            } else {
                sColor82ABRed_D_8082AB8C += stepR;
            }
            if (sColor82ABGreen_D_8082AB90 >= 0) {
                sColor82ABGreen_D_8082AB90 -= stepG;
            } else {
                sColor82ABGreen_D_8082AB90 += stepG;
            }
            if (sColor82ABBlue_D_8082AB94 >= 0) {
                sColor82ABBlue_D_8082AB94 -= stepB;
            } else {
                sColor82ABBlue_D_8082AB94 += stepB;
            }
            if (sColor82ABGameOverPrimAlpha_D_8082AB98 >= 255) {
                sColor82ABGameOverPrimAlpha_D_8082AB98 -= stepA;
            } else {
                sColor82ABGameOverPrimAlpha_D_8082AB98 += stepA;
            }

            stepR = ABS(sDrawGameOverEnvColorRed_D_8082AB9C - 255) / sTimer_;
            stepG = ABS(sDrawGameOverEnvColorGreen_D_8082ABA0 - 130) / sTimer_;
            stepB = ABS(sDrawGameOverEnvColorBlue_D_8082ABA4) / sTimer_;
            if (sDrawGameOverEnvColorRed_D_8082AB9C >= 255) {
                sDrawGameOverEnvColorRed_D_8082AB9C -= stepR;
            } else {
                sDrawGameOverEnvColorRed_D_8082AB9C += stepR;
            }
            if (sDrawGameOverEnvColorGreen_D_8082ABA0 >= 130) {
                sDrawGameOverEnvColorGreen_D_8082ABA0 -= stepG;
            } else {
                sDrawGameOverEnvColorGreen_D_8082ABA0 += stepG;
            }
            if (sDrawGameOverEnvColorBlue_D_8082ABA4 >= 0) {
                sDrawGameOverEnvColorBlue_D_8082ABA4 -= stepB;
            } else {
                sDrawGameOverEnvColorBlue_D_8082ABA4 += stepB;
            }

            sTimer_--;
            if (sTimer_ == 0) {
                sColor82ABRed_D_8082AB8C = 30;
                sColor82ABGreen_D_8082AB90 = 0;
                sColor82ABBlue_D_8082AB94 = 0;
                sColor82ABGameOverPrimAlpha_D_8082AB98 = 255;

                sDrawGameOverEnvColorRed_D_8082AB9C = 255;
                sDrawGameOverEnvColorGreen_D_8082ABA0 = 130;
                sDrawGameOverEnvColorBlue_D_8082ABA4 = 0;

                pauseCtx->state++; // PAUSE_STATE_12
                sTimer_ = 40;
            }
            break;

        case PAUSE_STATE_12:
            sTimer_--;
            if (sTimer_ == 0) {
                pauseCtx->state = PAUSE_STATE_13;
            }
            break;

        case PAUSE_STATE_13:
            pauseCtx->itemPageRoll = pauseCtx->equipPageRoll = pauseCtx->mapPageRoll = pauseCtx->questPageRoll =
                pauseCtx->rollRotSavePrompt_ -= 160.0f / R_PAUSE_UI_ANIMS_DURATION;
            pauseCtx->infoPanelOffsetY += 40 / R_PAUSE_UI_ANIMS_DURATION;
            interfaceCtx->startAlpha += 255 / R_PAUSE_UI_ANIMS_DURATION;
            VREG(88) -= 3;
            R_PAUSE_CURSOR_LEFT_X += R_PAUSE_CURSOR_LEFT_MOVE_OFFSET_X / R_PAUSE_UI_ANIMS_DURATION;
            R_PAUSE_CURSOR_RIGHT_X += R_PAUSE_CURSOR_RIGHT_MOVE_OFFSET_X / R_PAUSE_UI_ANIMS_DURATION;
            XREG(5) += 150 / R_PAUSE_UI_ANIMS_DURATION;
            pauseCtx->alpha += (u16)(255 / (R_PAUSE_UI_ANIMS_DURATION + R_PAUSE_UI_ANIM_ALPHA_ADD_DURATION));
            if (pauseCtx->rollRotSavePrompt_ < -628.0f) {
                pauseCtx->rollRotSavePrompt_ = -628.0f;
                interfaceCtx->startAlpha = 255;
                VREG(88) = 66;
                R_PAUSE_OFFSET_VERTICAL = 0;
                pauseCtx->alpha = 255;
                pauseCtx->state = PAUSE_STATE_14;
                gSaveContext.save.info.playerData.deaths++;
                if (gSaveContext.save.info.playerData.deaths > 999) {
                    gSaveContext.save.info.playerData.deaths = 999;
                }
            }
            PRINTF("kscope->angle_s = %f\n", pauseCtx->rollRotSavePrompt_);
            break;

        case PAUSE_STATE_14:
            if (CHECK_BTN_ALL(input->press.button, BTN_A)) {
                if (pauseCtx->promptChoice != 0) {
                    pauseCtx->promptChoice = 0;
                    Audio_PlaySfxGeneral(NA_SE_SY_DECIDE, &gSfxDefaultPos, 4, &gSfxDefaultFreqAndVolScale,
                                         &gSfxDefaultFreqAndVolScale, &gSfxDefaultReverb);
                    pauseCtx->state = PAUSE_STATE_16;
                    gameOverCtx->state++;
                } else {
                    Audio_PlaySfxGeneral(NA_SE_SY_PIECE_OF_HEART, &gSfxDefaultPos, 4, &gSfxDefaultFreqAndVolScale,
                                         &gSfxDefaultFreqAndVolScale, &gSfxDefaultReverb);
                    pauseCtx->promptChoice = 0;
                    Play_SaveSceneFlags(play);
                    gSaveContext.save.info.playerData.savedSceneId = play->sceneId;
                    Sram_WriteSave(&play->sramCtx);
                    pauseCtx->state = PAUSE_STATE_15;
#if PLATFORM_N64
                    sDelayTimer = 90;
#else
                    sDelayTimer = 3;
#endif
                }
            }
            break;

        case PAUSE_STATE_15:
            sDelayTimer--;
            if (sDelayTimer == 0) {
                pauseCtx->state = PAUSE_STATE_16;
                gameOverCtx->state++;
            } else if ((sDelayTimer <= 80) &&
                       (CHECK_BTN_ALL(input->press.button, BTN_A) || CHECK_BTN_ALL(input->press.button, BTN_START))) {
                pauseCtx->state = PAUSE_STATE_16;
                gameOverCtx->state++;
                func_800F64E0(0);
            }
            break;

        case PAUSE_STATE_16:
            if (CHECK_BTN_ALL(input->press.button, BTN_A) || CHECK_BTN_ALL(input->press.button, BTN_START)) {
                if (pauseCtx->promptChoice == 0) {
                    Audio_PlaySfxGeneral(NA_SE_SY_PIECE_OF_HEART, &gSfxDefaultPos, 4, &gSfxDefaultFreqAndVolScale,
                                         &gSfxDefaultFreqAndVolScale, &gSfxDefaultReverb);
                    Play_SaveSceneFlags(play);

                    switch (gSaveContext.save.entranceIndex) {
                        case ENTR_DEKU_TREE_0:
                        case ENTR_DODONGOS_CAVERN_0:
                        case ENTR_JABU_JABU_0:
                        case ENTR_FOREST_TEMPLE_0:
                        case ENTR_FIRE_TEMPLE_0:
                        case ENTR_WATER_TEMPLE_0:
                        case ENTR_SPIRIT_TEMPLE_0:
                        case ENTR_SHADOW_TEMPLE_0:
                        case ENTR_GANONS_TOWER_0:
                        case ENTR_GERUDO_TRAINING_GROUND_0:
                        case ENTR_ICE_CAVERN_0:
                        case ENTR_THIEVES_HIDEOUT_0:
                        case ENTR_BOTTOM_OF_THE_WELL_0:
                        case ENTR_INSIDE_GANONS_CASTLE_0:
                        case ENTR_GANONS_TOWER_COLLAPSE_INTERIOR_0:
                            break;

                        case ENTR_DEKU_TREE_BOSS_0:
                            gSaveContext.save.entranceIndex = ENTR_DEKU_TREE_0;
                            break;

                        case ENTR_DODONGOS_CAVERN_BOSS_0:
                            gSaveContext.save.entranceIndex = ENTR_DODONGOS_CAVERN_0;
                            break;

                        case ENTR_JABU_JABU_BOSS_0:
                            gSaveContext.save.entranceIndex = ENTR_JABU_JABU_0;
                            break;

                        case ENTR_FOREST_TEMPLE_BOSS_0:
                            gSaveContext.save.entranceIndex = ENTR_FOREST_TEMPLE_0;
                            break;

                        case ENTR_FIRE_TEMPLE_BOSS_0:
                            gSaveContext.save.entranceIndex = ENTR_FIRE_TEMPLE_0;
                            break;

                        case ENTR_WATER_TEMPLE_BOSS_0:
                            gSaveContext.save.entranceIndex = ENTR_WATER_TEMPLE_0;
                            break;

                        case ENTR_SPIRIT_TEMPLE_BOSS_0:
                            gSaveContext.save.entranceIndex = ENTR_SPIRIT_TEMPLE_0;
                            break;

                        case ENTR_SHADOW_TEMPLE_BOSS_0:
                            gSaveContext.save.entranceIndex = ENTR_SHADOW_TEMPLE_0;
                            break;

                        case ENTR_GANONDORF_BOSS_0:
                            gSaveContext.save.entranceIndex = ENTR_GANONS_TOWER_0;
                            break;
                    }
                } else {
                    Audio_PlaySfxGeneral(NA_SE_SY_DECIDE, &gSfxDefaultPos, 4, &gSfxDefaultFreqAndVolScale,
                                         &gSfxDefaultFreqAndVolScale, &gSfxDefaultReverb);
                }

                pauseCtx->state = PAUSE_STATE_17;
            }
            break;

        case PAUSE_STATE_17:
            if (interfaceCtx->unk_244 != 255) {
                interfaceCtx->unk_244 += 10;
                if (interfaceCtx->unk_244 >= 255) {
                    interfaceCtx->unk_244 = 255;
                    pauseCtx->state = PAUSE_STATE_OFF;
                    R_UPDATE_RATE = 3;
                    R_PAUSE_BG_PRERENDER_STATE = PAUSE_BG_PRERENDER_OFF;
                    func_800981B8(&play->objectCtx);
                    func_800418D0(&play->colCtx, play);
                    if (pauseCtx->promptChoice == 0) {
                        Play_TriggerRespawn(play);
                        gSaveContext.respawnFlag = -2;
                        gSaveContext.nextTransitionType = TRANS_TYPE_FADE_BLACK;
                        gSaveContext.save.info.playerData.health = 0x30;
                        SEQCMD_RESET_AUDIO_HEAP(0, 10);
                        gSaveContext.healthAccumulator = 0;
                        gSaveContext.magicState = MAGIC_STATE_IDLE;
                        gSaveContext.prevMagicState = MAGIC_STATE_IDLE;
                        PRINTF(VT_FGCOL(YELLOW));
                        PRINTF("MAGIC_NOW=%d ", gSaveContext.save.info.playerData.magic);
                        PRINTF("Z_MAGIC_NOW_NOW=%d   →  ", gSaveContext.magicFillTarget);
                        gSaveContext.magicCapacity = 0;
                        // Set the fill target to be the magic amount before game over
                        gSaveContext.magicFillTarget = gSaveContext.save.info.playerData.magic;
                        // Set `magicLevel` and `magic` to 0 so `magicCapacity` then `magic` grows from nothing
                        // to respectively the full capacity and `magicFillTarget`
                        gSaveContext.save.info.playerData.magicLevel = gSaveContext.save.info.playerData.magic = 0;
                        PRINTF("MAGIC_NOW=%d ", gSaveContext.save.info.playerData.magic);
                        PRINTF("Z_MAGIC_NOW_NOW=%d\n", gSaveContext.magicFillTarget);
                        PRINTF(VT_RST);
                    } else {
                        play->state.running = false;
                        SET_NEXT_GAMESTATE(&play->state, TitleSetup_Init, TitleSetupState);
                    }
                }
            }
            break;

        case PAUSE_STATE_CLOSING:
            if (pauseCtx->itemPageRoll != 160.0f) {
                pauseCtx->itemPageRoll = pauseCtx->equipPageRoll = pauseCtx->mapPageRoll = pauseCtx->questPageRoll +=
                    160.0f / R_PAUSE_UI_ANIMS_DURATION;
                pauseCtx->infoPanelOffsetY -= 40 / R_PAUSE_UI_ANIMS_DURATION;
                interfaceCtx->startAlpha -= 255 / R_PAUSE_UI_ANIMS_DURATION;
                R_PAUSE_CURSOR_LEFT_X -= R_PAUSE_CURSOR_LEFT_MOVE_OFFSET_X / R_PAUSE_UI_ANIMS_DURATION;
                R_PAUSE_CURSOR_RIGHT_X -= R_PAUSE_CURSOR_RIGHT_MOVE_OFFSET_X / R_PAUSE_UI_ANIMS_DURATION;
                XREG(5) -= 150 / R_PAUSE_UI_ANIMS_DURATION;
                pauseCtx->alpha -= (u16)(255 / R_PAUSE_UI_ANIMS_DURATION);
                if (pauseCtx->itemPageRoll == 160.0f) {
                    pauseCtx->alpha = 0;
                }
            } else {
                pauseCtx->debugState = 0;
                pauseCtx->state = PAUSE_STATE_RESUME_GAMEPLAY;
                pauseCtx->itemPageRoll = pauseCtx->equipPageRoll = pauseCtx->mapPageRoll = pauseCtx->questPageRoll =
                    160.0f;
                pauseCtx->namedItem = PAUSE_ITEM_NONE;
                play->interfaceCtx.startAlpha = 0;
            }
            break;

        case PAUSE_STATE_RESUME_GAMEPLAY:
            pauseCtx->state = PAUSE_STATE_OFF;
            R_UPDATE_RATE = 3;
            R_PAUSE_BG_PRERENDER_STATE = PAUSE_BG_PRERENDER_OFF;

            func_800981B8(&play->objectCtx);
            func_800418D0(&play->colCtx, play);

            switch (play->sceneId) {
                case SCENE_DEKU_TREE:
                case SCENE_DODONGOS_CAVERN:
                case SCENE_JABU_JABU:
                case SCENE_FOREST_TEMPLE:
                case SCENE_FIRE_TEMPLE:
                case SCENE_WATER_TEMPLE:
                case SCENE_SPIRIT_TEMPLE:
                case SCENE_SHADOW_TEMPLE:
                case SCENE_BOTTOM_OF_THE_WELL:
                case SCENE_ICE_CAVERN:
                case SCENE_DEKU_TREE_BOSS:
                case SCENE_DODONGOS_CAVERN_BOSS:
                case SCENE_JABU_JABU_BOSS:
                case SCENE_FOREST_TEMPLE_BOSS:
                case SCENE_FIRE_TEMPLE_BOSS:
                case SCENE_WATER_TEMPLE_BOSS:
                case SCENE_SPIRIT_TEMPLE_BOSS:
                case SCENE_SHADOW_TEMPLE_BOSS:
                    Map_InitData(play, play->interfaceCtx.mapRoomNum);
                    break;
            }

            gSaveContext.buttonStatus[0] = D_808321A8_savedButtonStatus[0];
            gSaveContext.buttonStatus[1] = D_808321A8_savedButtonStatus[1];
            gSaveContext.buttonStatus[2] = D_808321A8_savedButtonStatus[2];
            gSaveContext.buttonStatus[3] = D_808321A8_savedButtonStatus[3];
            gSaveContext.buttonStatus[4] = D_808321A8_savedButtonStatus[4];

            interfaceCtx->unk_1FA = interfaceCtx->unk_1FC = 0;

            PRINTF(VT_FGCOL(YELLOW));
            PRINTF("i=%d  LAST_TIME_TYPE=%d\n", i, gSaveContext.prevHudVisibilityMode);
            gSaveContext.hudVisibilityMode = HUD_VISIBILITY_NO_CHANGE;
            Interface_ChangeHudVisibilityMode(gSaveContext.prevHudVisibilityMode);

            player->talkActor = NULL;
            Player_SetEquipmentData(play, player);

            PRINTF(VT_RST);
            break;
    }
}<|MERGE_RESOLUTION|>--- conflicted
+++ resolved
@@ -1194,36 +1194,22 @@
 }
 
 void KaleidoScope_DrawPages(PlayState* play, GraphicsContext* gfxCtx) {
-<<<<<<< HEAD
     static s16 sCursorColors_D_8082ACF4[][3] = {
         // "white" ?
-=======
-    static s16 D_8082ACF4[][3] = {
->>>>>>> fa39da2a
         { 0, 0, 0 },
         { 0, 0, 0 },
         { 0, 0, 0 },
         { 0, 0, 0 },
-<<<<<<< HEAD
         // yellow
-=======
->>>>>>> fa39da2a
         { 255, 255, 0 },
         { 0, 0, 0 },
         { 0, 0, 0 },
         { 255, 255, 0 },
-<<<<<<< HEAD
-        // green
-        { 0, 255, 50 },
-        { 0, 0, 0 },
-        { 0, 0, 0 },
-        { 0, 255, 50 },
-=======
+        // n64: ? / gc: green
         { KALEIDO_COLOR_CURSOR_UNK_R, KALEIDO_COLOR_CURSOR_UNK_G, KALEIDO_COLOR_CURSOR_UNK_B },
         { 0, 0, 0 },
         { 0, 0, 0 },
         { KALEIDO_COLOR_CURSOR_UNK_R, KALEIDO_COLOR_CURSOR_UNK_G, KALEIDO_COLOR_CURSOR_UNK_B },
->>>>>>> fa39da2a
     };
     static s16 sCursorColorBlinkTimer_D_8082AD3C = 20;
     static s16 sCursorColorBlinkOffset_D_8082AD40 = 0;
@@ -2562,15 +2548,9 @@
 };
 
 s16 KaleidoScope_SetPageVertices(PlayState* play, Vtx* vtx, s16 vtxPage, s16 numQuads) {
-<<<<<<< HEAD
-    static s16 sTradeQuestVtxOffsetY__ = 0;
-    static s16 sTradeQuestVtxOffsetTimer__ = 1;
-    static s16 sTradeQuestVtxOffsetState__ = 0;
-=======
     static s16 sTradeQuestMarkerBobY = 0;
     static s16 sTradeQuestMarkerBobTimer = 1;
     static s16 sTradeQuestMarkerBobState = 0;
->>>>>>> fa39da2a
     PauseContext* pauseCtx = &play->pauseCtx;
     s16* quadsX;
     s16* quadsWidth;
@@ -2676,7 +2656,7 @@
         if (vtxPage == VTX_PAGE_MAP_WORLD) {
             // For world map page, initialize vtx beyond VTX_PAGE_MAP_WORLD_QUADS
 
-            bufI -= ((VTX_PAGE_MAP_WORLD_QUADS - QUAD_MAP_29) * 4);
+            bufI -= ((VTX_PAGE_MAP_WORLD_QUADS - QUAD_MAP_TRADE_QUEST_MARKER) * 4);
 
             j = gSaveContext.worldMapArea;
 
@@ -2692,28 +2672,6 @@
 
             bufI += (3 * 4);
 
-<<<<<<< HEAD
-            if (pauseCtx->tradeQuestLocation != TRADE_QUEST_LOCATION_NONE) {
-                if (sTradeQuestVtxOffsetTimer__ == 0) {
-                    sTradeQuestVtxOffsetState__++;
-                    switch (sTradeQuestVtxOffsetState__) {
-                        case 1:
-                            sTradeQuestVtxOffsetY__ = 3;
-                            sTradeQuestVtxOffsetTimer__ = 8;
-                            break;
-                        case 2:
-                            sTradeQuestVtxOffsetY__ = 0;
-                            sTradeQuestVtxOffsetTimer__ = 6;
-                            sTradeQuestVtxOffsetState__ = 0;
-                            break;
-                    }
-                } else {
-                    sTradeQuestVtxOffsetTimer__--;
-                }
-
-                j = bufIAfterPageSections + ((QUAD_MAP_WORLD_POINT_FIRST + pauseCtx->tradeQuestLocation) * 4);
-                i = bufIAfterPageSections + (QUAD_MAP_29 * 4);
-=======
             if (pauseCtx->tradeQuestMarker != TRADE_QUEST_MARKER_NONE) {
                 if (sTradeQuestMarkerBobTimer == 0) {
                     sTradeQuestMarkerBobState++;
@@ -2734,17 +2692,12 @@
 
                 j = bufIAfterPageSections + ((QUAD_MAP_WORLD_POINT_FIRST + pauseCtx->tradeQuestMarker) * 4);
                 i = bufIAfterPageSections + (QUAD_MAP_TRADE_QUEST_MARKER * 4);
->>>>>>> fa39da2a
 
                 vtx[i + 0].v.ob[0] = vtx[i + 2].v.ob[0] = vtx[j + 0].v.ob[0];
 
                 vtx[i + 1].v.ob[0] = vtx[i + 3].v.ob[0] = vtx[i + 0].v.ob[0] + 8;
 
-<<<<<<< HEAD
-                vtx[i + 0].v.ob[1] = vtx[i + 1].v.ob[1] = vtx[j + 0].v.ob[1] - sTradeQuestVtxOffsetY__ + 10;
-=======
                 vtx[i + 0].v.ob[1] = vtx[i + 1].v.ob[1] = vtx[j + 0].v.ob[1] - sTradeQuestMarkerBobY + 10;
->>>>>>> fa39da2a
 
                 vtx[i + 0].v.ob[2] = vtx[i + 1].v.ob[2] = vtx[i + 2].v.ob[2] = vtx[i + 3].v.ob[2] = 0;
 
@@ -4104,40 +4057,13 @@
                 pauseCtx->worldMapPoints[WORLD_MAP_POINT_ZORAS_DOMAIN] = WORLD_MAP_POINT_STATE_SHOW;
             }
 
-<<<<<<< HEAD
-            // Trade quest location
-
-            pauseCtx->tradeQuestLocation = TRADE_QUEST_LOCATION_NONE;
-=======
             // Trade quest marker
 
             pauseCtx->tradeQuestMarker = TRADE_QUEST_MARKER_NONE;
->>>>>>> fa39da2a
 
             i = INV_CONTENT(ITEM_TRADE_ADULT);
             if (LINK_AGE_IN_YEARS == YEARS_ADULT) {
                 if ((i <= ITEM_POCKET_CUCCO) || (i == ITEM_ODD_MUSHROOM)) {
-<<<<<<< HEAD
-                    pauseCtx->tradeQuestLocation = WORLD_MAP_POINT_KAKARIKO_VILLAGE;
-                }
-                if ((i == ITEM_COJIRO) || (i == ITEM_ODD_POTION)) {
-                    pauseCtx->tradeQuestLocation = WORLD_MAP_POINT_LOST_WOODS;
-                }
-                if (i == ITEM_POACHERS_SAW) {
-                    pauseCtx->tradeQuestLocation = WORLD_MAP_POINT_GERUDO_VALLEY;
-                }
-                if ((i == ITEM_BROKEN_GORONS_SWORD) || (i == ITEM_EYE_DROPS)) {
-                    pauseCtx->tradeQuestLocation = WORLD_MAP_POINT_DEATH_MOUNTAIN;
-                }
-                if (i == ITEM_PRESCRIPTION) {
-                    pauseCtx->tradeQuestLocation = WORLD_MAP_POINT_ZORAS_DOMAIN;
-                }
-                if (i == ITEM_EYEBALL_FROG) {
-                    pauseCtx->tradeQuestLocation = WORLD_MAP_POINT_LAKE_HYLIA;
-                }
-                if ((i == ITEM_CLAIM_CHECK) && !gSaveContext.save.info.playerData.bgsFlag) {
-                    pauseCtx->tradeQuestLocation = WORLD_MAP_POINT_DEATH_MOUNTAIN;
-=======
                     pauseCtx->tradeQuestMarker = WORLD_MAP_POINT_KAKARIKO_VILLAGE;
                 }
                 if ((i == ITEM_COJIRO) || (i == ITEM_ODD_POTION)) {
@@ -4157,7 +4083,6 @@
                 }
                 if ((i == ITEM_CLAIM_CHECK) && !gSaveContext.save.info.playerData.bgsFlag) {
                     pauseCtx->tradeQuestMarker = WORLD_MAP_POINT_DEATH_MOUNTAIN;
->>>>>>> fa39da2a
                 }
             }
 
