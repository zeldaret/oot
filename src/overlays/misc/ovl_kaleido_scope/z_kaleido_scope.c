#if PLATFORM_N64
#include "n64dd.h"
#endif
#include "z_kaleido_scope.h"
#include "assets/textures/icon_item_static/icon_item_static.h"
#include "assets/textures/icon_item_24_static/icon_item_24_static.h"
#if OOT_NTSC
#include "assets/textures/icon_item_jpn_static/icon_item_jpn_static.h"
#include "assets/textures/icon_item_nes_static/icon_item_nes_static.h"
#else
#include "assets/textures/icon_item_nes_static/icon_item_nes_static.h"
#include "assets/textures/icon_item_ger_static/icon_item_ger_static.h"
#include "assets/textures/icon_item_fra_static/icon_item_fra_static.h"
#endif
#include "assets/textures/icon_item_gameover_static/icon_item_gameover_static.h"
#include "terminal.h"
#include "versions.h"

#pragma increment_block_number "ntsc-1.2:128 pal-1.0:128 pal-1.1:128"

#if !PLATFORM_GC
#define KALEIDO_PROMPT_CURSOR_R 100
#define KALEIDO_PROMPT_CURSOR_G 100
#define KALEIDO_PROMPT_CURSOR_B 255
#else
#define KALEIDO_PROMPT_CURSOR_R 100
#define KALEIDO_PROMPT_CURSOR_G 255
#define KALEIDO_PROMPT_CURSOR_B 100
#endif

#if !PLATFORM_GC
#define KALEIDO_COLOR_CURSOR_UNK_R 0
#define KALEIDO_COLOR_CURSOR_UNK_G 50
#define KALEIDO_COLOR_CURSOR_UNK_B 255
#else
#define KALEIDO_COLOR_CURSOR_UNK_R 0
#define KALEIDO_COLOR_CURSOR_UNK_G 255
#define KALEIDO_COLOR_CURSOR_UNK_B 50
#endif

typedef enum {
    /* 0 */ VTX_PAGE_ITEM,
    /* 1 */ VTX_PAGE_EQUIP,
    /* 2 */ VTX_PAGE_MAP_DUNGEON,
    /* 3 */ VTX_PAGE_QUEST,
    /* 4 */ VTX_PAGE_MAP_WORLD,
    /* 5 */ VTX_PAGE_PROMPT
} VtxPageInit;

#define VTX_PAGE_ITEM_QUADS 0                 // VTX_PAGE_ITEM
#define VTX_PAGE_EQUIP_QUADS 0                // VTX_PAGE_EQUIP
#define VTX_PAGE_MAP_DUNGEON_QUADS 17         // VTX_PAGE_MAP_DUNGEON
#define VTX_PAGE_QUEST_QUADS 0                // VTX_PAGE_QUEST
#define VTX_PAGE_MAP_WORLD_QUADS 32           // VTX_PAGE_MAP_WORLD
#define VTX_PAGE_PROMPT_QUADS PROMPT_QUAD_MAX // VTX_PAGE_PROMPT

#if OOT_NTSC

// Japanese

static void* sEquipPageBgQuadsJPNTexs[] = {
    // column 1
    gPauseEquipment00Tex,
    gPauseEquipment01Tex,
    gPauseEquipment02Tex,
    gPauseEquipment03Tex,
    gPauseEquipment04Tex,
    // column 2
    gPauseEquipment10JPNTex,
    gPauseEquipment11Tex,
    gPauseEquipment12Tex,
    gPauseEquipment13Tex,
    gPauseEquipment14Tex,
    // column 3
    gPauseEquipment20Tex,
    gPauseEquipment21Tex,
    gPauseEquipment22Tex,
    gPauseEquipment23Tex,
    gPauseEquipment24Tex,
};

static void* sItemPageBgQuadsJPNTexs[] = {
    // column 1
    gPauseSelectItem00JPNTex,
    gPauseSelectItem01Tex,
    gPauseSelectItem02Tex,
    gPauseSelectItem03Tex,
    gPauseSelectItem04Tex,
    // column 2
    gPauseSelectItem10JPNTex,
    gPauseSelectItem11Tex,
    gPauseSelectItem12Tex,
    gPauseSelectItem13Tex,
    gPauseSelectItem14Tex,
    // column 3
    gPauseSelectItem20JPNTex,
    gPauseSelectItem21Tex,
    gPauseSelectItem22Tex,
    gPauseSelectItem23Tex,
    gPauseSelectItem24Tex,
};

static void* sMapPageBgQuadsJPNTexs[] = {
    // column 1
    gPauseMap00Tex,
    gPauseMap01Tex,
    gPauseMap02Tex,
    gPauseMap03Tex,
    gPauseMap04Tex,
    // column 2
    gPauseMap10JPNTex,
    gPauseMap11Tex,
    gPauseMap12Tex,
    gPauseMap13Tex,
    gPauseMap14Tex,
    // column 3
    gPauseMap20Tex,
    gPauseMap21Tex,
    gPauseMap22Tex,
    gPauseMap23Tex,
    gPauseMap24Tex,
};

static void* sQuestPageBgQuadsJPNTexs[] = {
    // column 1
    gPauseQuestStatus00JPNTex,
    gPauseQuestStatus01Tex,
    gPauseQuestStatus02Tex,
    gPauseQuestStatus03Tex,
    gPauseQuestStatus04Tex,
    // column 2
    gPauseQuestStatus10JPNTex,
    gPauseQuestStatus11Tex,
    gPauseQuestStatus12Tex,
    gPauseQuestStatus13Tex,
    gPauseQuestStatus14Tex,
    // column 3
    gPauseQuestStatus20JPNTex,
    gPauseQuestStatus21Tex,
    gPauseQuestStatus22Tex,
    gPauseQuestStatus23Tex,
    gPauseQuestStatus24Tex,
};

static void* sSavePromptBgQuadsJPNTexs[] = {
    // column 1
    gPauseSave00Tex,
    gPauseSave01Tex,
    gPauseSave02Tex,
    gPauseSave03Tex,
    gPauseSave04Tex,
    // column 2
    gPauseSave10JPNTex,
    gPauseSave11Tex,
    gPauseSave12Tex,
    gPauseSave13Tex,
    gPauseSave14Tex,
    // column 3
    gPauseSave20Tex,
    gPauseSave21Tex,
    gPauseSave22Tex,
    gPauseSave23Tex,
    gPauseSave24Tex,
};

#else

// French

static void* sEquipPageBgQuadsFRATexs[] = {
    // column 1
    gPauseEquipment00FRATex,
    gPauseEquipment01Tex,
    gPauseEquipment02Tex,
    gPauseEquipment03Tex,
    gPauseEquipment04Tex,
    // column 2
    gPauseEquipment10FRATex,
    gPauseEquipment11Tex,
    gPauseEquipment12Tex,
    gPauseEquipment13Tex,
    gPauseEquipment14Tex,
    // column 3
    gPauseEquipment20FRATex,
    gPauseEquipment21Tex,
    gPauseEquipment22Tex,
    gPauseEquipment23Tex,
    gPauseEquipment24Tex,
};

static void* sItemPageBgQuadsFRATexs[] = {
    // column 1
    gPauseSelectItem00FRATex,
    gPauseSelectItem01Tex,
    gPauseSelectItem02Tex,
    gPauseSelectItem03Tex,
    gPauseSelectItem04Tex,
    // column 2
    gPauseSelectItem10FRATex,
    gPauseSelectItem11Tex,
    gPauseSelectItem12Tex,
    gPauseSelectItem13Tex,
    gPauseSelectItem14Tex,
    // column 3
    gPauseSelectItem20FRATex,
    gPauseSelectItem21Tex,
    gPauseSelectItem22Tex,
    gPauseSelectItem23Tex,
    gPauseSelectItem24Tex,
};

static void* sMapPageBgQuadsFRATexs[] = {
    // column 1
    gPauseMap00Tex,
    gPauseMap01Tex,
    gPauseMap02Tex,
    gPauseMap03Tex,
    gPauseMap04Tex,
    // column 2
    gPauseMap10FRATex,
    gPauseMap11Tex,
    gPauseMap12Tex,
    gPauseMap13Tex,
    gPauseMap14Tex,
    // column 3
    gPauseMap20Tex,
    gPauseMap21Tex,
    gPauseMap22Tex,
    gPauseMap23Tex,
    gPauseMap24Tex,
};

static void* sQuestPageBgQuadsFRATexs[] = {
    // column 1
    gPauseQuestStatus00Tex,
    gPauseQuestStatus01Tex,
    gPauseQuestStatus02Tex,
    gPauseQuestStatus03Tex,
    gPauseQuestStatus04Tex,
    // column 2
    gPauseQuestStatus10FRATex,
    gPauseQuestStatus11Tex,
    gPauseQuestStatus12Tex,
    gPauseQuestStatus13Tex,
    gPauseQuestStatus14Tex,
    // column 3
    gPauseQuestStatus20Tex,
    gPauseQuestStatus21Tex,
    gPauseQuestStatus22Tex,
    gPauseQuestStatus23Tex,
    gPauseQuestStatus24Tex,
};

static void* sSavePromptBgQuadsFRATexs[] = {
    // column 1
    gPauseSave00FRATex,
    gPauseSave01Tex,
    gPauseSave02Tex,
    gPauseSave03Tex,
    gPauseSave04Tex,
    // column 2
    gPauseSave10FRATex,
    gPauseSave11Tex,
    gPauseSave12Tex,
    gPauseSave13Tex,
    gPauseSave14Tex,
    // column 3
    gPauseSave20FRATex,
    gPauseSave21Tex,
    gPauseSave22Tex,
    gPauseSave23Tex,
    gPauseSave24Tex,
};

// German

static void* sEquipPageBgQuadsGERTexs[] = {
    // column 1
    gPauseEquipment00GERTex,
    gPauseEquipment01Tex,
    gPauseEquipment02Tex,
    gPauseEquipment03Tex,
    gPauseEquipment04Tex,
    // column 2
    gPauseEquipment10GERTex,
    gPauseEquipment11Tex,
    gPauseEquipment12Tex,
    gPauseEquipment13Tex,
    gPauseEquipment14Tex,
    // column 3
    gPauseEquipment20GERTex,
    gPauseEquipment21Tex,
    gPauseEquipment22Tex,
    gPauseEquipment23Tex,
    gPauseEquipment24Tex,
};

static void* sItemPageBgQuadsGERTexs[] = {
    // column 1
    gPauseSelectItem00GERTex,
    gPauseSelectItem01Tex,
    gPauseSelectItem02Tex,
    gPauseSelectItem03Tex,
    gPauseSelectItem04Tex,
    // column 2
    gPauseSelectItem10GERTex,
    gPauseSelectItem11Tex,
    gPauseSelectItem12Tex,
    gPauseSelectItem13Tex,
    gPauseSelectItem14Tex,
    // column 3
    gPauseSelectItem20GERTex,
    gPauseSelectItem21Tex,
    gPauseSelectItem22Tex,
    gPauseSelectItem23Tex,
    gPauseSelectItem24Tex,
};

static void* sMapPageBgQuadsGERTexs[] = {
    // column 1
    gPauseMap00Tex,
    gPauseMap01Tex,
    gPauseMap02Tex,
    gPauseMap03Tex,
    gPauseMap04Tex,
    // column 2
    gPauseMap10GERTex,
    gPauseMap11Tex,
    gPauseMap12Tex,
    gPauseMap13Tex,
    gPauseMap14Tex,
    // column 3
    gPauseMap20Tex,
    gPauseMap21Tex,
    gPauseMap22Tex,
    gPauseMap23Tex,
    gPauseMap24Tex,
};

static void* sQuestPageBgQuadsGERTexs[] = {
    // column 1
    gPauseQuestStatus00Tex,
    gPauseQuestStatus01Tex,
    gPauseQuestStatus02Tex,
    gPauseQuestStatus03Tex,
    gPauseQuestStatus04Tex,
    // column 2
    gPauseQuestStatus10GERTex,
    gPauseQuestStatus11Tex,
    gPauseQuestStatus12Tex,
    gPauseQuestStatus13Tex,
    gPauseQuestStatus14Tex,
    // column 3
    gPauseQuestStatus20Tex,
    gPauseQuestStatus21Tex,
    gPauseQuestStatus22Tex,
    gPauseQuestStatus23Tex,
    gPauseQuestStatus24Tex,
};

static void* sSavePromptBgQuadsGERTexs[] = {
    // column 1
    gPauseSave00Tex,
    gPauseSave01Tex,
    gPauseSave02Tex,
    gPauseSave03Tex,
    gPauseSave04Tex,
    // column 2
    gPauseSave10GERTex,
    gPauseSave11Tex,
    gPauseSave12Tex,
    gPauseSave13Tex,
    gPauseSave14Tex,
    // column 3
    gPauseSave20GERTex,
    gPauseSave21Tex,
    gPauseSave22Tex,
    gPauseSave23Tex,
    gPauseSave24Tex,
};

#endif

// English

static void* sEquipPageBgQuadsENGTexs[] = {
    // column 1
    gPauseEquipment00Tex,
    gPauseEquipment01Tex,
    gPauseEquipment02Tex,
    gPauseEquipment03Tex,
    gPauseEquipment04Tex,
    // column 2
    gPauseEquipment10ENGTex,
    gPauseEquipment11Tex,
    gPauseEquipment12Tex,
    gPauseEquipment13Tex,
    gPauseEquipment14Tex,
    // column 3
    gPauseEquipment20Tex,
    gPauseEquipment21Tex,
    gPauseEquipment22Tex,
    gPauseEquipment23Tex,
    gPauseEquipment24Tex,
};

static void* sItemPageBgQuadsENGTexs[] = {
    // column 1
    gPauseSelectItem00ENGTex,
    gPauseSelectItem01Tex,
    gPauseSelectItem02Tex,
    gPauseSelectItem03Tex,
    gPauseSelectItem04Tex,
    // column 2
    gPauseSelectItem10ENGTex,
    gPauseSelectItem11Tex,
    gPauseSelectItem12Tex,
    gPauseSelectItem13Tex,
    gPauseSelectItem14Tex,
    // column 3
    gPauseSelectItem20ENGTex,
    gPauseSelectItem21Tex,
    gPauseSelectItem22Tex,
    gPauseSelectItem23Tex,
    gPauseSelectItem24Tex,
};

static void* sMapPageBgQuadsENGTexs[] = {
    // column 1
    gPauseMap00Tex,
    gPauseMap01Tex,
    gPauseMap02Tex,
    gPauseMap03Tex,
    gPauseMap04Tex,
    // column 2
    gPauseMap10ENGTex,
    gPauseMap11Tex,
    gPauseMap12Tex,
    gPauseMap13Tex,
    gPauseMap14Tex,
    // column 3
    gPauseMap20Tex,
    gPauseMap21Tex,
    gPauseMap22Tex,
    gPauseMap23Tex,
    gPauseMap24Tex,
};

static void* sQuestPageBgQuadsENGTexs[] = {
    // column 1
    gPauseQuestStatus00ENGTex,
    gPauseQuestStatus01Tex,
    gPauseQuestStatus02Tex,
    gPauseQuestStatus03Tex,
    gPauseQuestStatus04Tex,
    // column 2
    gPauseQuestStatus10ENGTex,
    gPauseQuestStatus11Tex,
    gPauseQuestStatus12Tex,
    gPauseQuestStatus13Tex,
    gPauseQuestStatus14Tex,
    // column 3
    gPauseQuestStatus20ENGTex,
    gPauseQuestStatus21Tex,
    gPauseQuestStatus22Tex,
    gPauseQuestStatus23Tex,
    gPauseQuestStatus24Tex,
};

static void* sSavePromptBgQuadsENGTexs[] = {
    // column 1
    gPauseSave00Tex,
    gPauseSave01Tex,
    gPauseSave02Tex,
    gPauseSave03Tex,
    gPauseSave04Tex,
    // column 2
    gPauseSave10ENGTex,
    gPauseSave11Tex,
    gPauseSave12Tex,
    gPauseSave13Tex,
    gPauseSave14Tex,
    // column 3
    gPauseSave20Tex,
    gPauseSave21Tex,
    gPauseSave22Tex,
    gPauseSave23Tex,
    gPauseSave24Tex,
};

static void* sGameOverTexs[] = {
    // column 1
    gPauseSave00Tex,
    gPauseSave01Tex,
    gPauseSave02Tex,
    gPauseSave03Tex,
    gPauseSave04Tex,
    // column 2
    gPauseGameOver10Tex,
    gPauseSave11Tex,
    gPauseSave12Tex,
    gPauseSave13Tex,
    gPauseSave14Tex,
    // column 3
    gPauseSave20Tex,
    gPauseSave21Tex,
    gPauseSave22Tex,
    gPauseSave23Tex,
    gPauseSave24Tex,
};

#if OOT_NTSC
#define EQUIPMENT_TEXS(language) ((language) != LANGUAGE_JPN ? sEquipPageBgQuadsENGTexs : sEquipPageBgQuadsJPNTexs)
#define SELECT_ITEM_TEXS(language) ((language) != LANGUAGE_JPN ? sItemPageBgQuadsENGTexs : sItemPageBgQuadsJPNTexs)
#define MAP_TEXS(language) ((language) != LANGUAGE_JPN ? sMapPageBgQuadsENGTexs : sMapPageBgQuadsJPNTexs)
#define QUEST_STATUS_TEXS(language) ((language) != LANGUAGE_JPN ? sQuestPageBgQuadsENGTexs : sQuestPageBgQuadsJPNTexs)
#define SAVE_TEXS(language) ((language) != LANGUAGE_JPN ? sSavePromptBgQuadsENGTexs : sSavePromptBgQuadsJPNTexs)
#else
static void* sEquipPageBgQuadsTexs[] = {
    sEquipPageBgQuadsENGTexs,
    sEquipPageBgQuadsGERTexs,
    sEquipPageBgQuadsFRATexs,
};

static void* sItemPageBgQuadsTexs[] = {
    sItemPageBgQuadsENGTexs,
    sItemPageBgQuadsGERTexs,
    sItemPageBgQuadsFRATexs,
};

static void* sMapPageBgQuadsTexs[] = {
    sMapPageBgQuadsENGTexs,
    sMapPageBgQuadsGERTexs,
    sMapPageBgQuadsFRATexs,
};

static void* sQuestPageBgQuadsTexs[] = {
    sQuestPageBgQuadsENGTexs,
    sQuestPageBgQuadsGERTexs,
    sQuestPageBgQuadsFRATexs,
};

static void* sSavePromptBgQuadsTexs[] = {
    sSavePromptBgQuadsENGTexs,
    sSavePromptBgQuadsGERTexs,
    sSavePromptBgQuadsFRATexs,
};

#define EQUIPMENT_TEXS(language) (sEquipPageBgQuadsTexs[(language)])
#define SELECT_ITEM_TEXS(language) (sItemPageBgQuadsTexs[(language)])
#define MAP_TEXS(language) (sMapPageBgQuadsTexs[(language)])
#define QUEST_STATUS_TEXS(language) (sQuestPageBgQuadsTexs[(language)])
#define SAVE_TEXS(language) (sSavePromptBgQuadsTexs[(language)])
#endif

s16 gVtxPageMapWorldQuadsWidth[VTX_PAGE_MAP_WORLD_QUADS] = {
    32,  // WORLD_MAP_QUAD_CLOUDS_SACRED_FOREST_MEADOW
    112, // WORLD_MAP_QUAD_CLOUDS_HYRULE_FIELD
    32,  // WORLD_MAP_QUAD_CLOUDS_LON_LON_RANCH
    48,  // WORLD_MAP_QUAD_CLOUDS_MARKET
    32,  // WORLD_MAP_QUAD_CLOUDS_HYRULE_CASTLE
    32,  // WORLD_MAP_QUAD_CLOUDS_KAKARIKO_VILLAGE
    32,  // WORLD_MAP_QUAD_CLOUDS_GRAVEYARD
    48,  // WORLD_MAP_QUAD_CLOUDS_DEATH_MOUNTAIN_TRAIL
    32,  // WORLD_MAP_QUAD_CLOUDS_GORON_CITY
    64,  // WORLD_MAP_QUAD_CLOUDS_ZORAS_RIVER
    32,  // WORLD_MAP_QUAD_CLOUDS_ZORAS_DOMAIN
    48,  // WORLD_MAP_QUAD_CLOUDS_ZORAS_FOUNTAIN
    48,  // WORLD_MAP_QUAD_CLOUDS_GERUDO_VALLEY
    48,  // WORLD_MAP_QUAD_CLOUDS_GERUDOS_FORTRESS
    48,  // WORLD_MAP_QUAD_CLOUDS_DESERT_COLOSSUS
    64,  // WORLD_MAP_QUAD_CLOUDS_LAKE_HYLIA
    8,   // WORLD_MAP_POINT_HAUNTED_WASTELAND
    8,   // WORLD_MAP_POINT_GERUDOS_FORTRESS
    8,   // WORLD_MAP_POINT_GERUDO_VALLEY
    8,   // WORLD_MAP_POINT_LAKE_HYLIA
    8,   // WORLD_MAP_POINT_LON_LON_RANCH
    8,   // WORLD_MAP_POINT_MARKET
    8,   // WORLD_MAP_POINT_HYRULE_FIELD
    8,   // WORLD_MAP_POINT_DEATH_MOUNTAIN
    8,   // WORLD_MAP_POINT_KAKARIKO_VILLAGE
    8,   // WORLD_MAP_POINT_LOST_WOODS
    8,   // WORLD_MAP_POINT_KOKIRI_FOREST
    8,   // WORLD_MAP_POINT_ZORAS_DOMAIN
    8,   // WORLD_MAP_QUAD_28
    8,   // WORLD_MAP_QUAD_TRADE_QUEST_MARKER
    80,  // WORLD_MAP_QUAD_30
    64,  // WORLD_MAP_QUAD_31
};

s16 gVtxPageMapWorldQuadsHeight[VTX_PAGE_MAP_WORLD_QUADS] = {
    24, // WORLD_MAP_QUAD_CLOUDS_SACRED_FOREST_MEADOW
    72, // WORLD_MAP_QUAD_CLOUDS_HYRULE_FIELD
    13, // WORLD_MAP_QUAD_CLOUDS_LON_LON_RANCH
    22, // WORLD_MAP_QUAD_CLOUDS_MARKET
    19, // WORLD_MAP_QUAD_CLOUDS_HYRULE_CASTLE
    20, // WORLD_MAP_QUAD_CLOUDS_KAKARIKO_VILLAGE
    19, // WORLD_MAP_QUAD_CLOUDS_GRAVEYARD
    27, // WORLD_MAP_QUAD_CLOUDS_DEATH_MOUNTAIN_TRAIL
    14, // WORLD_MAP_QUAD_CLOUDS_GORON_CITY
    26, // WORLD_MAP_QUAD_CLOUDS_ZORAS_RIVER
    22, // WORLD_MAP_QUAD_CLOUDS_ZORAS_DOMAIN
    21, // WORLD_MAP_QUAD_CLOUDS_ZORAS_FOUNTAIN
    49, // WORLD_MAP_QUAD_CLOUDS_GERUDO_VALLEY
    32, // WORLD_MAP_QUAD_CLOUDS_GERUDOS_FORTRESS
    45, // WORLD_MAP_QUAD_CLOUDS_DESERT_COLOSSUS
    60, // WORLD_MAP_QUAD_CLOUDS_LAKE_HYLIA
    8,  // WORLD_MAP_POINT_HAUNTED_WASTELAND
    8,  // WORLD_MAP_POINT_GERUDOS_FORTRESS
    8,  // WORLD_MAP_POINT_GERUDO_VALLEY
    8,  // WORLD_MAP_POINT_LAKE_HYLIA
    8,  // WORLD_MAP_POINT_LON_LON_RANCH
    8,  // WORLD_MAP_POINT_MARKET
    8,  // WORLD_MAP_POINT_HYRULE_FIELD
    8,  // WORLD_MAP_POINT_DEATH_MOUNTAIN
    8,  // WORLD_MAP_POINT_KAKARIKO_VILLAGE
    8,  // WORLD_MAP_POINT_LOST_WOODS
    8,  // WORLD_MAP_POINT_KOKIRI_FOREST
    8,  // WORLD_MAP_POINT_ZORAS_DOMAIN
    8,  // WORLD_MAP_QUAD_28
    16, // WORLD_MAP_QUAD_TRADE_QUEST_MARKER
    32, // WORLD_MAP_QUAD_30
    8,  // WORLD_MAP_QUAD_31
};

/**
 * Contains the status of buttons for each page.
 *
 * Indexed by `pageIndex + pt` values,
 * where pageIndex is from the `PauseMenuPage` enum
 * and pt is 0 or 2 (respectively `PAGE_SWITCH_PT_LEFT` and `PAGE_SWITCH_PT_RIGHT`).
 *
 * `PauseMenuPage` enum values are ordered clockwise, starting at PAUSE_ITEM. That means adding 1 to a page index
 * produces (modulo 4) the index of the page to the right, and similar with subtracting 1 for the left page.
 * The indexing of this array relies on this property, but without modulo operations. Instead, the data for the first
 * and last pages (PAUSE_ITEM, PAUSE_EQUIP) is duplicated.
 *
 * For example when scrolling left from the quest page PAUSE_QUEST (so, to PAUSE_MAP),
 * the index is `PAUSE_QUEST + PAGE_SWITCH_PT_LEFT` and the data is button status for the map page.
 */
static u8 gPageSwitchNextButtonStatus[][5] = {
    // PAUSE_ITEM  + PAGE_SWITCH_PT_LEFT
    //
    //  -> PAUSE_EQUIP
    { BTN_ENABLED, BTN_DISABLED, BTN_DISABLED, BTN_DISABLED, BTN_ENABLED },
    // PAUSE_MAP   + PAGE_SWITCH_PT_LEFT
    //
    //  -> PAUSE_ITEM
    { BTN_ENABLED, BTN_ENABLED, BTN_ENABLED, BTN_ENABLED, BTN_DISABLED },
    // PAUSE_QUEST + PAGE_SWITCH_PT_LEFT
    // PAUSE_ITEM  + PAGE_SWITCH_PT_RIGHT
    //  -> PAUSE_MAP
    { BTN_ENABLED, BTN_DISABLED, BTN_DISABLED, BTN_DISABLED, BTN_DISABLED },
    // PAUSE_EQUIP + PAGE_SWITCH_PT_LEFT
    // PAUSE_MAP   + PAGE_SWITCH_PT_RIGHT
    //  -> PAUSE_QUEST
    { BTN_ENABLED, BTN_DISABLED, BTN_DISABLED, BTN_DISABLED, BTN_ENABLED },
    //
    // PAUSE_QUEST + PAGE_SWITCH_PT_RIGHT
    //  -> PAUSE_EQUIP
    { BTN_ENABLED, BTN_DISABLED, BTN_DISABLED, BTN_DISABLED, BTN_ENABLED },
    //
    // PAUSE_EQUIP + PAGE_SWITCH_PT_RIGHT
    //  -> PAUSE_ITEM
    { BTN_ENABLED, BTN_ENABLED, BTN_ENABLED, BTN_ENABLED, BTN_DISABLED },

};

static s16 sColor82ABRed_D_8082AB8C = 0;
static s16 sColor82ABGreen_D_8082AB90 = 0;
static s16 sColor82ABBlue_D_8082AB94 = 0;
static s16 sColor82ABGameOverPrimAlpha_D_8082AB98 = 255;

static s16 sDrawGameOverEnvColorRed_D_8082AB9C = 255;
static s16 sDrawGameOverEnvColorGreen_D_8082ABA0 = 0;
static s16 sDrawGameOverEnvColorBlue_D_8082ABA4 = 0;

static s16 sInDungeonScene = false;

/*
 * The following three `sPageSwitch*` arrays are indexed by nextPageMode values,
 * which encode the page to switch from and the scroll direction.
 *
 * sPageSwitchEyeDx/Dz describe how to move the camera eye so that the pages appear scrolling and the next active page
 * is switched into view.
 *
 * sPageSwitchNextPageIndex contains the page a nextPageMode leads to once scrolling is done.
 */

#define PAGE_SWITCH_NSTEPS 16

static f32 sPageSwitchEyeDx[] = {
    -PAUSE_EYE_DIST * (PAUSE_MAP_X - PAUSE_ITEM_X) / PAGE_SWITCH_NSTEPS,  // PAUSE_ITEM  right
    -PAUSE_EYE_DIST*(PAUSE_EQUIP_X - PAUSE_ITEM_X) / PAGE_SWITCH_NSTEPS,  // PAUSE_ITEM  left
    -PAUSE_EYE_DIST*(PAUSE_QUEST_X - PAUSE_MAP_X) / PAGE_SWITCH_NSTEPS,   // PAUSE_MAP   right
    -PAUSE_EYE_DIST*(PAUSE_ITEM_X - PAUSE_MAP_X) / PAGE_SWITCH_NSTEPS,    // PAUSE_MAP   left
    -PAUSE_EYE_DIST*(PAUSE_EQUIP_X - PAUSE_QUEST_X) / PAGE_SWITCH_NSTEPS, // PAUSE_QUEST right
    -PAUSE_EYE_DIST*(PAUSE_MAP_X - PAUSE_QUEST_X) / PAGE_SWITCH_NSTEPS,   // PAUSE_QUEST left
    -PAUSE_EYE_DIST*(PAUSE_ITEM_X - PAUSE_EQUIP_X) / PAGE_SWITCH_NSTEPS,  // PAUSE_EQUIP right
    -PAUSE_EYE_DIST*(PAUSE_QUEST_X - PAUSE_EQUIP_X) / PAGE_SWITCH_NSTEPS, // PAUSE_EQUIP left
};

static f32 sPageSwitchEyeDz[] = {
    -PAUSE_EYE_DIST * (PAUSE_MAP_Z - PAUSE_ITEM_Z) / PAGE_SWITCH_NSTEPS,  // PAUSE_ITEM  right
    -PAUSE_EYE_DIST*(PAUSE_EQUIP_Z - PAUSE_ITEM_Z) / PAGE_SWITCH_NSTEPS,  // PAUSE_ITEM  left
    -PAUSE_EYE_DIST*(PAUSE_QUEST_Z - PAUSE_MAP_Z) / PAGE_SWITCH_NSTEPS,   // PAUSE_MAP   right
    -PAUSE_EYE_DIST*(PAUSE_ITEM_Z - PAUSE_MAP_Z) / PAGE_SWITCH_NSTEPS,    // PAUSE_MAP   left
    -PAUSE_EYE_DIST*(PAUSE_EQUIP_Z - PAUSE_QUEST_Z) / PAGE_SWITCH_NSTEPS, // PAUSE_QUEST right
    -PAUSE_EYE_DIST*(PAUSE_MAP_Z - PAUSE_QUEST_Z) / PAGE_SWITCH_NSTEPS,   // PAUSE_QUEST left
    -PAUSE_EYE_DIST*(PAUSE_ITEM_Z - PAUSE_EQUIP_Z) / PAGE_SWITCH_NSTEPS,  // PAUSE_EQUIP right
    -PAUSE_EYE_DIST*(PAUSE_QUEST_Z - PAUSE_EQUIP_Z) / PAGE_SWITCH_NSTEPS, // PAUSE_EQUIP left
};

static u16 sPageSwitchNextPageIndex[] = {
    PAUSE_MAP,   // PAUSE_ITEM  right
    PAUSE_EQUIP, // PAUSE_ITEM  left
    PAUSE_QUEST, // PAUSE_MAP   right
    PAUSE_ITEM,  // PAUSE_MAP   left
    PAUSE_EQUIP, // PAUSE_QUEST right
    PAUSE_MAP,   // PAUSE_QUEST left
    PAUSE_ITEM,  // PAUSE_EQUIP right
    PAUSE_QUEST, // PAUSE_EQUIP left
};

u8 gSlotAgeReqs[] = {
    AGE_REQ_CHILD, // SLOT_DEKU_STICK
    AGE_REQ_NONE,  // SLOT_DEKU_NUT
    AGE_REQ_NONE,  // SLOT_BOMB
    AGE_REQ_ADULT, // SLOT_BOW
    AGE_REQ_ADULT, // SLOT_ARROW_FIRE
    AGE_REQ_NONE,  // SLOT_DINS_FIRE
    AGE_REQ_CHILD, // SLOT_SLINGSHOT
    AGE_REQ_NONE,  // SLOT_OCARINA
    AGE_REQ_NONE,  // SLOT_BOMBCHU
    AGE_REQ_ADULT, // SLOT_HOOKSHOT
    AGE_REQ_ADULT, // SLOT_ARROW_ICE
    AGE_REQ_NONE,  // SLOT_FARORES_WIND
    AGE_REQ_CHILD, // SLOT_BOOMERANG
    AGE_REQ_NONE,  // SLOT_LENS_OF_TRUTH
    AGE_REQ_CHILD, // SLOT_MAGIC_BEAN
    AGE_REQ_ADULT, // SLOT_HAMMER
    AGE_REQ_ADULT, // SLOT_ARROW_LIGHT
    AGE_REQ_NONE,  // SLOT_NAYRUS_LOVE
    AGE_REQ_NONE,  // SLOT_BOTTLE_1
    AGE_REQ_NONE,  // SLOT_BOTTLE_2
    AGE_REQ_NONE,  // SLOT_BOTTLE_3
    AGE_REQ_NONE,  // SLOT_BOTTLE_4
    AGE_REQ_ADULT, // SLOT_TRADE_ADULT
    AGE_REQ_CHILD, // SLOT_TRADE_CHILD
};

u8 gEquipAgeReqs[4][4] = {
    {
        AGE_REQ_ADULT, // 0 UPG_QUIVER
        AGE_REQ_CHILD, // EQUIP_TYPE_SWORD EQUIP_VALUE_SWORD_KOKIRI
        AGE_REQ_ADULT, // EQUIP_TYPE_SWORD EQUIP_VALUE_SWORD_MASTER
        AGE_REQ_ADULT, // EQUIP_TYPE_SWORD EQUIP_VALUE_SWORD_BIGGORON
    },
    {
        AGE_REQ_NONE,  // 0 UPG_BOMB_BAG
        AGE_REQ_CHILD, // EQUIP_TYPE_SHIELD EQUIP_VALUE_SHIELD_DEKU
        AGE_REQ_NONE,  // EQUIP_TYPE_SHIELD EQUIP_VALUE_SHIELD_HYLIAN
        AGE_REQ_ADULT, // EQUIP_TYPE_SHIELD EQUIP_VALUE_SHIELD_MIRROR
    },
    {
        AGE_REQ_ADULT, // 0 UPG_STRENGTH
        AGE_REQ_NONE,  // EQUIP_TYPE_TUNIC EQUIP_VALUE_TUNIC_KOKIRI
        AGE_REQ_ADULT, // EQUIP_TYPE_TUNIC EQUIP_VALUE_TUNIC_GORON
        AGE_REQ_ADULT, // EQUIP_TYPE_TUNIC EQUIP_VALUE_TUNIC_ZORA
    },
    {
        AGE_REQ_NONE,  // 0 UPG_SCALE
        AGE_REQ_NONE,  // EQUIP_TYPE_BOOTS EQUIP_VALUE_BOOTS_KOKIRI
        AGE_REQ_ADULT, // EQUIP_TYPE_BOOTS EQUIP_VALUE_BOOTS_IRON
        AGE_REQ_ADULT, // EQUIP_TYPE_BOOTS EQUIP_VALUE_BOOTS_HOVER
    },
};

u8 gItemAgeReqs[] = {
    AGE_REQ_CHILD, // ITEM_DEKU_STICK
    AGE_REQ_NONE,  // ITEM_DEKU_NUT
    AGE_REQ_NONE,  // ITEM_BOMB
    AGE_REQ_ADULT, // ITEM_BOW
    AGE_REQ_ADULT, // ITEM_ARROW_FIRE
    AGE_REQ_NONE,  // ITEM_DINS_FIRE
    AGE_REQ_CHILD, // ITEM_SLINGSHOT
    AGE_REQ_NONE,  // ITEM_OCARINA_FAIRY
    AGE_REQ_NONE,  // ITEM_OCARINA_OF_TIME
    AGE_REQ_NONE,  // ITEM_BOMBCHU
    AGE_REQ_ADULT, // ITEM_HOOKSHOT
    AGE_REQ_ADULT, // ITEM_LONGSHOT
    AGE_REQ_ADULT, // ITEM_ARROW_ICE
    AGE_REQ_NONE,  // ITEM_FARORES_WIND
    AGE_REQ_CHILD, // ITEM_BOOMERANG
    AGE_REQ_NONE,  // ITEM_LENS_OF_TRUTH
    AGE_REQ_CHILD, // ITEM_MAGIC_BEAN
    AGE_REQ_ADULT, // ITEM_HAMMER
    AGE_REQ_ADULT, // ITEM_ARROW_LIGHT
    AGE_REQ_NONE,  // ITEM_NAYRUS_LOVE
    AGE_REQ_NONE,  // ITEM_BOTTLE_EMPTY
    AGE_REQ_NONE,  // ITEM_BOTTLE_POTION_RED
    AGE_REQ_NONE,  // ITEM_BOTTLE_POTION_GREEN
    AGE_REQ_NONE,  // ITEM_BOTTLE_POTION_BLUE
    AGE_REQ_NONE,  // ITEM_BOTTLE_FAIRY
    AGE_REQ_NONE,  // ITEM_BOTTLE_FISH
    AGE_REQ_NONE,  // ITEM_BOTTLE_MILK_FULL
    AGE_REQ_NONE,  // ITEM_BOTTLE_RUTOS_LETTER
    AGE_REQ_NONE,  // ITEM_BOTTLE_BLUE_FIRE
    AGE_REQ_NONE,  // ITEM_BOTTLE_BUG
    AGE_REQ_NONE,  // ITEM_BOTTLE_BIG_POE
    AGE_REQ_NONE,  // ITEM_BOTTLE_MILK_HALF
    AGE_REQ_NONE,  // ITEM_BOTTLE_POE
    AGE_REQ_CHILD, // ITEM_WEIRD_EGG
    AGE_REQ_CHILD, // ITEM_CHICKEN
    AGE_REQ_CHILD, // ITEM_ZELDAS_LETTER
    AGE_REQ_CHILD, // ITEM_MASK_KEATON
    AGE_REQ_CHILD, // ITEM_MASK_SKULL
    AGE_REQ_CHILD, // ITEM_MASK_SPOOKY
    AGE_REQ_CHILD, // ITEM_MASK_BUNNY_HOOD
    AGE_REQ_CHILD, // ITEM_MASK_GORON
    AGE_REQ_CHILD, // ITEM_MASK_ZORA
    AGE_REQ_CHILD, // ITEM_MASK_GERUDO
    AGE_REQ_CHILD, // ITEM_MASK_TRUTH
    AGE_REQ_CHILD, // ITEM_SOLD_OUT
    AGE_REQ_ADULT, // ITEM_POCKET_EGG
    AGE_REQ_ADULT, // ITEM_POCKET_CUCCO
    AGE_REQ_ADULT, // ITEM_COJIRO
    AGE_REQ_ADULT, // ITEM_ODD_MUSHROOM
    AGE_REQ_ADULT, // ITEM_ODD_POTION
    AGE_REQ_ADULT, // ITEM_POACHERS_SAW
    AGE_REQ_ADULT, // ITEM_BROKEN_GORONS_SWORD
    AGE_REQ_ADULT, // ITEM_PRESCRIPTION
    AGE_REQ_ADULT, // ITEM_EYEBALL_FROG
    AGE_REQ_ADULT, // ITEM_EYE_DROPS
    AGE_REQ_ADULT, // ITEM_CLAIM_CHECK
    AGE_REQ_ADULT, // ITEM_BOW_FIRE
    AGE_REQ_ADULT, // ITEM_BOW_ICE
    AGE_REQ_ADULT, // ITEM_BOW_LIGHT
    AGE_REQ_CHILD, // ITEM_SWORD_KOKIRI
    AGE_REQ_ADULT, // ITEM_SWORD_MASTER
    AGE_REQ_ADULT, // ITEM_SWORD_BIGGORON
    AGE_REQ_CHILD, // ITEM_SHIELD_DEKU
    AGE_REQ_NONE,  // ITEM_SHIELD_HYLIAN
    AGE_REQ_ADULT, // ITEM_SHIELD_MIRROR
    AGE_REQ_NONE,  // ITEM_TUNIC_KOKIRI
    AGE_REQ_ADULT, // ITEM_TUNIC_GORON
    AGE_REQ_ADULT, // ITEM_TUNIC_ZORA
    AGE_REQ_NONE,  // ITEM_BOOTS_KOKIRI
    AGE_REQ_ADULT, // ITEM_BOOTS_IRON
    AGE_REQ_ADULT, // ITEM_BOOTS_HOVER
    AGE_REQ_CHILD, // ITEM_BULLET_BAG_30
    AGE_REQ_CHILD, // ITEM_BULLET_BAG_40
    AGE_REQ_CHILD, // ITEM_BULLET_BAG_50
    AGE_REQ_ADULT, // ITEM_QUIVER_30
    AGE_REQ_ADULT, // ITEM_QUIVER_40
    AGE_REQ_ADULT, // ITEM_QUIVER_50
    AGE_REQ_NONE,  // ITEM_BOMB_BAG_20
    AGE_REQ_NONE,  // ITEM_BOMB_BAG_30
    AGE_REQ_NONE,  // ITEM_BOMB_BAG_40
    AGE_REQ_CHILD, // ITEM_STRENGTH_GORONS_BRACELET
    AGE_REQ_ADULT, // ITEM_STRENGTH_SILVER_GAUNTLETS
    AGE_REQ_ADULT, // ITEM_STRENGTH_GOLD_GAUNTLETS
    AGE_REQ_NONE,  // ITEM_SCALE_SILVER
    AGE_REQ_NONE,  // ITEM_SCALE_GOLDEN
    AGE_REQ_ADULT, // ITEM_GIANTS_KNIFE
};

u8 gAreaGsFlags[] = {
    0x0F, 0x1F, 0x0F, 0x1F, 0x1F, 0x1F, 0x1F, 0x1F, 0x07, 0x07, 0x03,
    0x0F, 0x07, 0x0F, 0x0F, 0xFF, 0xFF, 0xFF, 0x1F, 0x0F, 0x03, 0x0F,
};

static void* sCursorTexs[] = {
    gPauseMenuCursorTopLeftTex,     // PAUSE_CURSOR_QUAD_TL
    gPauseMenuCursorTopRightTex,    // PAUSE_CURSOR_QUAD_TR
    gPauseMenuCursorBottomLeftTex,  // PAUSE_CURSOR_QUAD_BL
    gPauseMenuCursorBottomRightTex, // PAUSE_CURSOR_QUAD_BR
};

static s16 sCursorColors[][3] = {
    { 255, 255, 255 },
    { 255, 255, 0 },
    { KALEIDO_COLOR_CURSOR_UNK_R, KALEIDO_COLOR_CURSOR_UNK_G, KALEIDO_COLOR_CURSOR_UNK_B },
};

static void* sSavePromptMessageTexs[] =
    LANGUAGE_ARRAY(gPauseSavePromptJPNTex, gPauseSavePromptENGTex, gPauseSavePromptGERTex, gPauseSavePromptFRATex);

static void* sSaveConfirmationTexs[] = LANGUAGE_ARRAY(gPauseSaveConfirmationJPNTex, gPauseSaveConfirmationENGTex,
                                                      gPauseSaveConfirmationGERTex, gPauseSaveConfirmationFRATex);

static void* sContinuePromptTexs[] =
    LANGUAGE_ARRAY(gContinuePlayingJPNTex, gContinuePlayingENGTex, gContinuePlayingGERTex, gContinuePlayingFRATex);

static void* sPromptChoiceTexs[][2] = {
#if OOT_NTSC
    { gPauseYesJPNTex, gPauseNoJPNTex },
    { gPauseYesENGTex, gPauseNoENGTex },
#else
    { gPauseYesENGTex, gPauseNoENGTex },
    { gPauseYesGERTex, gPauseNoGERTex },
    { gPauseYesFRATex, gPauseNoFRATex },
#endif
};

static u8 D_808321A8_savedButtonStatus[5];
static PreRender sPlayerPreRender;
static void* sPreRenderCvg;

void KaleidoScope_SetupPlayerPreRender(PlayState* play) {
    Gfx* gfx;
    Gfx* gfxRef;
    void* fbuf;

    fbuf = play->state.gfxCtx->curFrameBuffer;

    OPEN_DISPS(play->state.gfxCtx, "../z_kaleido_scope_PAL.c", 496);

    gfxRef = POLY_OPA_DISP;
    gfx = Gfx_Open(gfxRef);
    gSPDisplayList(WORK_DISP++, gfx);

    PreRender_SetValues(&sPlayerPreRender, PAUSE_EQUIP_PLAYER_WIDTH, PAUSE_EQUIP_PLAYER_HEIGHT, fbuf, NULL);
    PreRender_SaveFramebuffer(&sPlayerPreRender, &gfx);
    PreRender_DrawCoverage(&sPlayerPreRender, &gfx);

    gSPEndDisplayList(gfx++);
    Gfx_Close(gfxRef, gfx);
    POLY_OPA_DISP = gfx;

    R_GRAPH_TASKSET00_FLAGS |= 1;

    CLOSE_DISPS(play->state.gfxCtx, "../z_kaleido_scope_PAL.c", 509);
}

void KaleidoScope_ProcessPlayerPreRender(void) {
    Sleep_Msec(50); // TODO investigate if this is required
    PreRender_ApplyFilters(&sPlayerPreRender);
    PreRender_Destroy(&sPlayerPreRender);
}

Gfx* KaleidoScope_QuadTextureIA4(Gfx* gfx, void* texture, s16 width, s16 height, u16 point) {
    gDPLoadTextureBlock_4b(gfx++, texture, G_IM_FMT_IA, width, height, 0, G_TX_NOMIRROR | G_TX_WRAP,
                           G_TX_NOMIRROR | G_TX_WRAP, G_TX_NOMASK, G_TX_NOMASK, G_TX_NOLOD, G_TX_NOLOD);
    gSP1Quadrangle(gfx++, point, point + 2, point + 3, point + 1, 0);

    return gfx;
}

Gfx* KaleidoScope_QuadTextureIA8(Gfx* gfx, void* texture, s16 width, s16 height, u16 point) {
    gDPLoadTextureBlock(gfx++, texture, G_IM_FMT_IA, G_IM_SIZ_8b, width, height, 0, G_TX_NOMIRROR | G_TX_WRAP,
                        G_TX_NOMIRROR | G_TX_WRAP, G_TX_NOMASK, G_TX_NOMASK, G_TX_NOLOD, G_TX_NOLOD);
    gSP1Quadrangle(gfx++, point, point + 2, point + 3, point + 1, 0);

    return gfx;
}

void KaleidoScope_OverridePalIndexCI4(u8* texture, s32 size, s32 targetIndex, s32 newIndex) {
    s32 i;
    s32 index1;
    s32 index2;

    targetIndex &= 0xF;
    newIndex &= 0xF;

    if ((size == 0) || (targetIndex == newIndex) || (texture == NULL)) {
        return;
    }

    for (i = 0; i < size; i++) {
        index1 = index2 = texture[i];

        index1 = (index1 >> 4) & 0xF;
        index2 = index2 & 0xF;

        if (index1 == targetIndex) {
            index1 = newIndex;
        }

        if (index2 == targetIndex) {
            index2 = newIndex;
        }

        texture[i] = (index1 << 4) | index2;
    }
}

void KaleidoScope_MoveCursorToSpecialPos(PlayState* play, u16 specialPos) {
    PauseContext* pauseCtx = &play->pauseCtx;

    pauseCtx->cursorSpecialPos = specialPos;
    pauseCtx->pageSwitchInputTimer = 0;

    Audio_PlaySfxGeneral(NA_SE_SY_DECIDE, &gSfxDefaultPos, 4, &gSfxDefaultFreqAndVolScale, &gSfxDefaultFreqAndVolScale,
                         &gSfxDefaultReverb);
}

void KaleidoScope_DrawQuadTextureRGBA32(GraphicsContext* gfxCtx, void* texture, u16 width, u16 height, u16 point) {
    OPEN_DISPS(gfxCtx, "../z_kaleido_scope_PAL.c", 748);

    gDPLoadTextureBlock(POLY_OPA_DISP++, texture, G_IM_FMT_RGBA, G_IM_SIZ_32b, width, height, 0,
                        G_TX_NOMIRROR | G_TX_WRAP, G_TX_NOMIRROR | G_TX_WRAP, G_TX_NOMASK, G_TX_NOMASK, G_TX_NOLOD,
                        G_TX_NOLOD);
    gSP1Quadrangle(POLY_OPA_DISP++, point, point + 2, point + 3, point + 1, 0);

    CLOSE_DISPS(gfxCtx, "../z_kaleido_scope_PAL.c", 758);
}

void KaleidoScope_SetDefaultCursor(PlayState* play) {
    PauseContext* pauseCtx = &play->pauseCtx;
    s16 s;
    s16 i;

    switch (pauseCtx->pageIndex) {
        case PAUSE_ITEM:
            s = pauseCtx->cursorSlot[PAUSE_ITEM];
            if (gSaveContext.save.info.inventory.items[s] == ITEM_NONE) {
                i = s + 1;
                while (true) {
                    if (gSaveContext.save.info.inventory.items[i] != ITEM_NONE) {
                        break;
                    }
                    i++;
                    if (i >= 24) {
                        i = 0;
                    }
                    if (i == s) {
                        pauseCtx->cursorItem[PAUSE_ITEM] = pauseCtx->namedItem = PAUSE_ITEM_NONE;
                        return;
                    }
                }
                pauseCtx->cursorItem[PAUSE_ITEM] = gSaveContext.save.info.inventory.items[i];
                pauseCtx->cursorSlot[PAUSE_ITEM] = i;
            }
            break;
        case PAUSE_MAP:
        case PAUSE_QUEST:
        case PAUSE_EQUIP:
            break;
    }
}

#define PAGE_SWITCH_PT_LEFT 0
#define PAGE_SWITCH_PT_RIGHT 2

void KaleidoScope_SetupPageSwitch(PauseContext* pauseCtx, u8 pt) {
    pauseCtx->mainState = PAUSE_MAIN_STATE_SWITCHING_PAGE;
    pauseCtx->pageSwitchTimer = 0;

    if (!pt) { // PAGE_SWITCH_PT_LEFT
        pauseCtx->nextPageMode = pauseCtx->pageIndex * 2 + 1;
        Audio_PlaySfxGeneral(NA_SE_SY_WIN_SCROLL_LEFT, &gSfxDefaultPos, 4, &gSfxDefaultFreqAndVolScale,
                             &gSfxDefaultFreqAndVolScale, &gSfxDefaultReverb);
        pauseCtx->cursorSpecialPos = PAUSE_CURSOR_PAGE_RIGHT;
    } else { // PAGE_SWITCH_PT_RIGHT
        pauseCtx->nextPageMode = pauseCtx->pageIndex * 2;
        Audio_PlaySfxGeneral(NA_SE_SY_WIN_SCROLL_RIGHT, &gSfxDefaultPos, 4, &gSfxDefaultFreqAndVolScale,
                             &gSfxDefaultFreqAndVolScale, &gSfxDefaultReverb);
        pauseCtx->cursorSpecialPos = PAUSE_CURSOR_PAGE_LEFT;
    }

#if PLATFORM_N64 || OOT_NTSC
    gSaveContext.buttonStatus[0] = gPageSwitchNextButtonStatus[pauseCtx->pageIndex + pt][0];
#endif
    gSaveContext.buttonStatus[1] = gPageSwitchNextButtonStatus[pauseCtx->pageIndex + pt][1];
    gSaveContext.buttonStatus[2] = gPageSwitchNextButtonStatus[pauseCtx->pageIndex + pt][2];
    gSaveContext.buttonStatus[3] = gPageSwitchNextButtonStatus[pauseCtx->pageIndex + pt][3];
    gSaveContext.buttonStatus[4] = gPageSwitchNextButtonStatus[pauseCtx->pageIndex + pt][4];

    PRINTF("kscope->kscp_pos+pt = %d\n", pauseCtx->pageIndex + pt);

    gSaveContext.hudVisibilityMode = HUD_VISIBILITY_NO_CHANGE;
    Interface_ChangeHudVisibilityMode(HUD_VISIBILITY_ALL);
}

void KaleidoScope_HandlePageToggles(PauseContext* pauseCtx, Input* input) {
    if ((pauseCtx->debugState == 0) && CHECK_BTN_ALL(input->press.button, BTN_L)) {
#if OOT_DEBUG
        pauseCtx->debugState = 1;
#endif
        return;
    }

    if (CHECK_BTN_ALL(input->press.button, BTN_R)) {
        KaleidoScope_SetupPageSwitch(pauseCtx, PAGE_SWITCH_PT_RIGHT);
        return;
    }

    if (CHECK_BTN_ALL(input->press.button, BTN_Z)) {
        KaleidoScope_SetupPageSwitch(pauseCtx, PAGE_SWITCH_PT_LEFT);
        return;
    }

    if (pauseCtx->cursorSpecialPos == PAUSE_CURSOR_PAGE_LEFT) {
        if (pauseCtx->stickAdjX < -30) {
            pauseCtx->pageSwitchInputTimer++;
            if ((pauseCtx->pageSwitchInputTimer >= 10) || (pauseCtx->pageSwitchInputTimer == 0)) {
                KaleidoScope_SetupPageSwitch(pauseCtx, PAGE_SWITCH_PT_LEFT);
            }
        } else {
            pauseCtx->pageSwitchInputTimer = -1;
        }
    } else if (pauseCtx->cursorSpecialPos == PAUSE_CURSOR_PAGE_RIGHT) {
        if (pauseCtx->stickAdjX > 30) {
            pauseCtx->pageSwitchInputTimer++;
            if ((pauseCtx->pageSwitchInputTimer >= 10) || (pauseCtx->pageSwitchInputTimer == 0)) {
                KaleidoScope_SetupPageSwitch(pauseCtx, PAGE_SWITCH_PT_RIGHT);
            }
        } else {
            pauseCtx->pageSwitchInputTimer = -1;
        }
    }
}

void KaleidoScope_DrawCursor(PlayState* play, u16 pageIndex) {
    PauseContext* pauseCtx = &play->pauseCtx;
    s32 pad;

    OPEN_DISPS(play->state.gfxCtx, "../z_kaleido_scope_PAL.c", 955);

    if (((((u32)pauseCtx->mainState == PAUSE_MAIN_STATE_IDLE) ||
          (pauseCtx->mainState == PAUSE_MAIN_STATE_IDLE_CURSOR_ON_SONG)) &&
         (pauseCtx->state == PAUSE_STATE_MAIN)) ||
        ((pauseCtx->pageIndex == PAUSE_QUEST) &&
         ((pauseCtx->mainState < PAUSE_MAIN_STATE_3) /* PAUSE_MAIN_STATE_IDLE, PAUSE_MAIN_STATE_SWITCHING_PAGE,
                                                        PAUSE_MAIN_STATE_SONG_PLAYBACK */
          || (pauseCtx->mainState == PAUSE_MAIN_STATE_SONG_PROMPT) ||
          (pauseCtx->mainState == PAUSE_MAIN_STATE_IDLE_CURSOR_ON_SONG)))) {
        s16 i;
        s16 j;

        if (pauseCtx->pageIndex == pageIndex) {

            // Draw PAUSE_CURSOR_QUAD_TL, PAUSE_CURSOR_QUAD_TR, PAUSE_CURSOR_QUAD_BL, PAUSE_CURSOR_QUAD_BR

            gDPPipeSync(POLY_OPA_DISP++);
            gDPSetCombineLERP(POLY_OPA_DISP++, PRIMITIVE, ENVIRONMENT, TEXEL0, ENVIRONMENT, TEXEL0, 0, PRIMITIVE, 0,
                              PRIMITIVE, ENVIRONMENT, TEXEL0, ENVIRONMENT, TEXEL0, 0, PRIMITIVE, 0);
            gDPSetPrimColor(POLY_OPA_DISP++, 0, 0, sCursorColors[pauseCtx->cursorColorSet >> 2][0],
                            sCursorColors[pauseCtx->cursorColorSet >> 2][1],
                            sCursorColors[pauseCtx->cursorColorSet >> 2][2], 255);
            gDPSetEnvColor(POLY_OPA_DISP++, sColor82ABRed_D_8082AB8C, sColor82ABGreen_D_8082AB90,
                           sColor82ABBlue_D_8082AB94, 255);
            gSPVertex(POLY_OPA_DISP++, pauseCtx->cursorVtx, 4 * 4, 0);

            for (i = j = 0; i < 4; i++, j += 4) {
                gDPLoadTextureBlock_4b(POLY_OPA_DISP++, sCursorTexs[i], G_IM_FMT_IA, 16, 16, 0,
                                       G_TX_NOMIRROR | G_TX_WRAP, G_TX_NOMIRROR | G_TX_WRAP, G_TX_NOMASK, G_TX_NOMASK,
                                       G_TX_NOLOD, G_TX_NOLOD);
                gSP1Quadrangle(POLY_OPA_DISP++, j, j + 2, j + 3, j + 1, 0);
            }
        }

        gDPPipeSync(POLY_OPA_DISP++);
        gDPSetEnvColor(POLY_OPA_DISP++, 0, 0, 0, 255);
    }

    CLOSE_DISPS(play->state.gfxCtx, "../z_kaleido_scope_PAL.c", 985);
}

// Draw 15 (PAGE_BG_QUADS) quads with IA8 80x32 textures
Gfx* KaleidoScope_DrawPageSections(Gfx* gfx, Vtx* vertices, void** textures) {
    s32 i;
    s32 j;

    gSPVertex(gfx++, vertices, 32, 0);

    i = 0;

    j = 0;
    while (j < 32) {
        gDPPipeSync(gfx++);
        gDPLoadTextureBlock(gfx++, textures[i], G_IM_FMT_IA, G_IM_SIZ_8b, PAGE_BG_QUAD_TEX_WIDTH,
                            PAGE_BG_QUAD_TEX_HEIGHT, 0, G_TX_NOMIRROR | G_TX_WRAP, G_TX_NOMIRROR | G_TX_WRAP,
                            G_TX_NOMASK, G_TX_NOMASK, G_TX_NOLOD, G_TX_NOLOD);
        gSP1Quadrangle(gfx++, j, j + 2, j + 3, j + 1, 0);

        j += 4;
        i++;
    }

    gSPVertex(gfx++, vertices + 32, 28, 0);

    j = 0;
    while (j < 28) {
        gDPPipeSync(gfx++);
        gDPLoadTextureBlock(gfx++, textures[i], G_IM_FMT_IA, G_IM_SIZ_8b, PAGE_BG_QUAD_TEX_WIDTH,
                            PAGE_BG_QUAD_TEX_HEIGHT, 0, G_TX_NOMIRROR | G_TX_WRAP, G_TX_NOMIRROR | G_TX_WRAP,
                            G_TX_NOMASK, G_TX_NOMASK, G_TX_NOLOD, G_TX_NOLOD);
        gSP1Quadrangle(gfx++, j, j + 2, j + 3, j + 1, 0);

        j += 4;
        i++;
    }

    return gfx;
}

void KaleidoScope_DrawPages(PlayState* play, GraphicsContext* gfxCtx) {
    static s16 sCursorColors_D_8082ACF4[][3] = {
        // "white" ?
        { 0, 0, 0 },
        { 0, 0, 0 },
        { 0, 0, 0 },
        { 0, 0, 0 },
        // yellow
        { 255, 255, 0 },
        { 0, 0, 0 },
        { 0, 0, 0 },
        { 255, 255, 0 },
        // n64: ? / gc: green
        { KALEIDO_COLOR_CURSOR_UNK_R, KALEIDO_COLOR_CURSOR_UNK_G, KALEIDO_COLOR_CURSOR_UNK_B },
        { 0, 0, 0 },
        { 0, 0, 0 },
        { KALEIDO_COLOR_CURSOR_UNK_R, KALEIDO_COLOR_CURSOR_UNK_G, KALEIDO_COLOR_CURSOR_UNK_B },
    };
    static s16 sCursorColorBlinkTimer_D_8082AD3C = 20;
    static s16 sCursorColorBlinkOffset_D_8082AD40 = 0;

    static s16 sStickXRepeatTimer = 0;
    static s16 sStickYRepeatTimer = 0;
    static s16 sStickXRepeatState = 0;
    static s16 sStickYRepeatState = 0;

    PauseContext* pauseCtx = &play->pauseCtx;
    s16 stepR;
    s16 stepG;
    s16 stepB;

    OPEN_DISPS(gfxCtx, "../z_kaleido_scope_PAL.c", 1100);

    if (!IS_PAUSE_STATE_GAMEOVER(pauseCtx)) {
        if (pauseCtx->state != PAUSE_STATE_SAVE_PROMPT) {
            stepR = ABS(sColor82ABRed_D_8082AB8C -
                        sCursorColors_D_8082ACF4[pauseCtx->cursorColorSet + sCursorColorBlinkOffset_D_8082AD40][0]) /
                    sCursorColorBlinkTimer_D_8082AD3C;
            stepG = ABS(sColor82ABGreen_D_8082AB90 -
                        sCursorColors_D_8082ACF4[pauseCtx->cursorColorSet + sCursorColorBlinkOffset_D_8082AD40][1]) /
                    sCursorColorBlinkTimer_D_8082AD3C;
            stepB = ABS(sColor82ABBlue_D_8082AB94 -
                        sCursorColors_D_8082ACF4[pauseCtx->cursorColorSet + sCursorColorBlinkOffset_D_8082AD40][2]) /
                    sCursorColorBlinkTimer_D_8082AD3C;
            if (sColor82ABRed_D_8082AB8C >=
                sCursorColors_D_8082ACF4[pauseCtx->cursorColorSet + sCursorColorBlinkOffset_D_8082AD40][0]) {
                sColor82ABRed_D_8082AB8C -= stepR;
            } else {
                sColor82ABRed_D_8082AB8C += stepR;
            }
            if (sColor82ABGreen_D_8082AB90 >=
                sCursorColors_D_8082ACF4[pauseCtx->cursorColorSet + sCursorColorBlinkOffset_D_8082AD40][1]) {
                sColor82ABGreen_D_8082AB90 -= stepG;
            } else {
                sColor82ABGreen_D_8082AB90 += stepG;
            }
            if (sColor82ABBlue_D_8082AB94 >=
                sCursorColors_D_8082ACF4[pauseCtx->cursorColorSet + sCursorColorBlinkOffset_D_8082AD40][2]) {
                sColor82ABBlue_D_8082AB94 -= stepB;
            } else {
                sColor82ABBlue_D_8082AB94 += stepB;
            }

            sCursorColorBlinkTimer_D_8082AD3C--;
            if (sCursorColorBlinkTimer_D_8082AD3C == 0) {
                sColor82ABRed_D_8082AB8C =
                    sCursorColors_D_8082ACF4[pauseCtx->cursorColorSet + sCursorColorBlinkOffset_D_8082AD40][0];
                sColor82ABGreen_D_8082AB90 =
                    sCursorColors_D_8082ACF4[pauseCtx->cursorColorSet + sCursorColorBlinkOffset_D_8082AD40][1];
                sColor82ABBlue_D_8082AB94 =
                    sCursorColors_D_8082ACF4[pauseCtx->cursorColorSet + sCursorColorBlinkOffset_D_8082AD40][2];
                sCursorColorBlinkTimer_D_8082AD3C = ZREG(28 + sCursorColorBlinkOffset_D_8082AD40);
                sCursorColorBlinkOffset_D_8082AD40++;
                if (sCursorColorBlinkOffset_D_8082AD40 >= 4) {
                    sCursorColorBlinkOffset_D_8082AD40 = 0;
                }
            }

            if (pauseCtx->stickAdjX < -30) {
                if (sStickXRepeatState == -1) {
                    sStickXRepeatTimer--;
                    if (sStickXRepeatTimer < 0) {
                        sStickXRepeatTimer = R_PAUSE_STICK_REPEAT_DELAY;
                    } else {
                        pauseCtx->stickAdjX = 0;
                    }
                } else {
                    sStickXRepeatTimer = R_PAUSE_STICK_REPEAT_DELAY_FIRST;
                    sStickXRepeatState = -1;
                }
            } else if (pauseCtx->stickAdjX > 30) {
                if (sStickXRepeatState == 1) {
                    sStickXRepeatTimer--;
                    if (sStickXRepeatTimer < 0) {
                        sStickXRepeatTimer = R_PAUSE_STICK_REPEAT_DELAY;
                    } else {
                        pauseCtx->stickAdjX = 0;
                    }
                } else {
                    sStickXRepeatTimer = R_PAUSE_STICK_REPEAT_DELAY_FIRST;
                    sStickXRepeatState = 1;
                }
            } else {
                sStickXRepeatState = 0;
            }

            if (pauseCtx->stickAdjY < -30) {
                if (sStickYRepeatState == -1) {
                    sStickYRepeatTimer--;
                    if (sStickYRepeatTimer < 0) {
                        sStickYRepeatTimer = R_PAUSE_STICK_REPEAT_DELAY;
                    } else {
                        pauseCtx->stickAdjY = 0;
                    }
                } else {
                    sStickYRepeatTimer = R_PAUSE_STICK_REPEAT_DELAY_FIRST;
                    sStickYRepeatState = -1;
                }
            } else if (pauseCtx->stickAdjY > 30) {
                if (sStickYRepeatState == 1) {
                    sStickYRepeatTimer--;
                    if (sStickYRepeatTimer < 0) {
                        sStickYRepeatTimer = R_PAUSE_STICK_REPEAT_DELAY;
                    } else {
                        pauseCtx->stickAdjY = 0;
                    }
                } else {
                    sStickYRepeatTimer = R_PAUSE_STICK_REPEAT_DELAY_FIRST;
                    sStickYRepeatState = 1;
                }
            } else {
                sStickYRepeatState = 0;
            }
        }

        // Draw non-active pages (not the one being looked at)

        if (pauseCtx->pageIndex) { // pageIndex != PAUSE_ITEM
            gDPPipeSync(POLY_OPA_DISP++);
            gDPSetCombineMode(POLY_OPA_DISP++, G_CC_MODULATEIA, G_CC_MODULATEIA);

            Matrix_Translate(0.0f, (f32)R_PAUSE_PAGES_Y_ORIGIN_2 / 100.0f, -(f32)R_PAUSE_DEPTH_OFFSET / 100.0f,
                             MTXMODE_NEW);
            Matrix_Scale(0.78f, 0.78f, 0.78f, MTXMODE_APPLY);
            Matrix_RotateX(-pauseCtx->itemPagePitch / 100.0f, MTXMODE_APPLY);

            MATRIX_FINALIZE_AND_LOAD(POLY_OPA_DISP++, gfxCtx, "../z_kaleido_scope_PAL.c", 1173);

            POLY_OPA_DISP = KaleidoScope_DrawPageSections(POLY_OPA_DISP, pauseCtx->itemPageVtx,
                                                          SELECT_ITEM_TEXS(gSaveContext.language));

            KaleidoScope_DrawItemSelect(play);
        }

        if (pauseCtx->pageIndex != PAUSE_EQUIP) {
            gDPPipeSync(POLY_OPA_DISP++);
            gDPSetCombineMode(POLY_OPA_DISP++, G_CC_MODULATEIA, G_CC_MODULATEIA);

            Matrix_Translate(-(f32)R_PAUSE_DEPTH_OFFSET / 100.0f, (f32)R_PAUSE_PAGES_Y_ORIGIN_2 / 100.0f, 0.0f,
                             MTXMODE_NEW);
            Matrix_Scale(0.78f, 0.78f, 0.78f, MTXMODE_APPLY);
            Matrix_RotateZ(pauseCtx->equipPagePitch / 100.0f, MTXMODE_APPLY);
            Matrix_RotateY(1.57f, MTXMODE_APPLY);

            MATRIX_FINALIZE_AND_LOAD(POLY_OPA_DISP++, gfxCtx, "../z_kaleido_scope_PAL.c", 1196);

            POLY_OPA_DISP = KaleidoScope_DrawPageSections(POLY_OPA_DISP, pauseCtx->equipPageVtx,
                                                          EQUIPMENT_TEXS(gSaveContext.language));

            KaleidoScope_DrawEquipment(play);
        }

        if (pauseCtx->pageIndex != PAUSE_QUEST) {
            gDPPipeSync(POLY_OPA_DISP++);
            gDPSetTextureFilter(POLY_OPA_DISP++, G_TF_BILERP);
            gDPSetCombineMode(POLY_OPA_DISP++, G_CC_MODULATEIA, G_CC_MODULATEIA);

            Matrix_Translate(0.0f, (f32)R_PAUSE_PAGES_Y_ORIGIN_2 / 100.0f, (f32)R_PAUSE_DEPTH_OFFSET / 100.0f,
                             MTXMODE_NEW);
            Matrix_Scale(0.78f, 0.78f, 0.78f, MTXMODE_APPLY);
            Matrix_RotateX(pauseCtx->questPagePitch / 100.0f, MTXMODE_APPLY);
            Matrix_RotateY(3.14f, MTXMODE_APPLY);

            MATRIX_FINALIZE_AND_LOAD(POLY_OPA_DISP++, gfxCtx, "../z_kaleido_scope_PAL.c", 1220);

            POLY_OPA_DISP = KaleidoScope_DrawPageSections(POLY_OPA_DISP, pauseCtx->questPageVtx,
                                                          QUEST_STATUS_TEXS(gSaveContext.language));

            KaleidoScope_DrawQuestStatus(play, gfxCtx);
        }

        if (pauseCtx->pageIndex != PAUSE_MAP) {
            gDPPipeSync(POLY_OPA_DISP++);

            gDPSetCombineMode(POLY_OPA_DISP++, G_CC_MODULATEIA, G_CC_MODULATEIA);

            Matrix_Translate((f32)R_PAUSE_DEPTH_OFFSET / 100.0f, (f32)R_PAUSE_PAGES_Y_ORIGIN_2 / 100.0f, 0.0f,
                             MTXMODE_NEW);
            Matrix_Scale(0.78f, 0.78f, 0.78f, MTXMODE_APPLY);
            Matrix_RotateZ(-pauseCtx->mapPagePitch / 100.0f, MTXMODE_APPLY);
            Matrix_RotateY(-1.57f, MTXMODE_APPLY);

            MATRIX_FINALIZE_AND_LOAD(POLY_OPA_DISP++, gfxCtx, "../z_kaleido_scope_PAL.c", 1243);

            POLY_OPA_DISP =
                KaleidoScope_DrawPageSections(POLY_OPA_DISP, pauseCtx->mapPageVtx, MAP_TEXS(gSaveContext.language));

            if (sInDungeonScene) {
                KaleidoScope_DrawDungeonMap(play, gfxCtx);
                Gfx_SetupDL_42Opa(gfxCtx);

                gDPSetCombineMode(POLY_OPA_DISP++, G_CC_MODULATEIA_PRIM, G_CC_MODULATEIA_PRIM);

                if (CHECK_DUNGEON_ITEM(DUNGEON_COMPASS, gSaveContext.mapIndex)) {
                    PauseMapMark_Draw(play);
                }
            } else {
                KaleidoScope_DrawWorldMap(play, gfxCtx);
            }
        }

        // Update and draw the active page being looked at

        gDPPipeSync(POLY_OPA_DISP++);
        gDPSetCombineMode(POLY_OPA_DISP++, G_CC_MODULATEIA, G_CC_MODULATEIA);

        switch (pauseCtx->pageIndex) {
            case PAUSE_ITEM:
                Matrix_Translate(0.0f, (f32)R_PAUSE_PAGES_Y_ORIGIN_2 / 100.0f, -(f32)R_PAUSE_DEPTH_OFFSET / 100.0f,
                                 MTXMODE_NEW);
                Matrix_Scale(0.78f, 0.78f, 0.78f, MTXMODE_APPLY);
                Matrix_RotateX(-pauseCtx->itemPagePitch / 100.0f, MTXMODE_APPLY);

                MATRIX_FINALIZE_AND_LOAD(POLY_OPA_DISP++, gfxCtx, "../z_kaleido_scope_PAL.c", 1281);

                POLY_OPA_DISP = KaleidoScope_DrawPageSections(POLY_OPA_DISP, pauseCtx->itemPageVtx,
                                                              SELECT_ITEM_TEXS(gSaveContext.language));

                KaleidoScope_DrawItemSelect(play);
                break;

            case PAUSE_MAP:
                Matrix_Translate((f32)R_PAUSE_DEPTH_OFFSET / 100.0f, (f32)R_PAUSE_PAGES_Y_ORIGIN_2 / 100.0f, 0.0f,
                                 MTXMODE_NEW);
                Matrix_Scale(0.78f, 0.78f, 0.78f, MTXMODE_APPLY);
                Matrix_RotateZ(-pauseCtx->mapPagePitch / 100.0f, MTXMODE_APPLY);
                Matrix_RotateY(-1.57f, MTXMODE_APPLY);

                MATRIX_FINALIZE_AND_LOAD(POLY_OPA_DISP++, gfxCtx, "../z_kaleido_scope_PAL.c", 1303);

                POLY_OPA_DISP =
                    KaleidoScope_DrawPageSections(POLY_OPA_DISP, pauseCtx->mapPageVtx, MAP_TEXS(gSaveContext.language));

                if (sInDungeonScene) {
                    KaleidoScope_DrawDungeonMap(play, gfxCtx);
                    Gfx_SetupDL_42Opa(gfxCtx);

                    gDPSetCombineMode(POLY_OPA_DISP++, G_CC_MODULATEIA_PRIM, G_CC_MODULATEIA_PRIM);

                    if (pauseCtx->cursorSpecialPos == 0) {
                        KaleidoScope_DrawCursor(play, PAUSE_MAP);
                    }

                    if (CHECK_DUNGEON_ITEM(DUNGEON_COMPASS, gSaveContext.mapIndex)) {
                        PauseMapMark_Draw(play);
                    }
                } else {
                    KaleidoScope_DrawWorldMap(play, gfxCtx);
                }
                break;

            case PAUSE_QUEST:
                gDPSetTextureFilter(POLY_OPA_DISP++, G_TF_BILERP);

                Matrix_Translate(0.0f, (f32)R_PAUSE_PAGES_Y_ORIGIN_2 / 100.0f, (f32)R_PAUSE_DEPTH_OFFSET / 100.0f,
                                 MTXMODE_NEW);
                Matrix_Scale(0.78f, 0.78f, 0.78f, MTXMODE_APPLY);
                Matrix_RotateX(pauseCtx->questPagePitch / 100.0f, MTXMODE_APPLY);
                Matrix_RotateY(3.14f, MTXMODE_APPLY);

                MATRIX_FINALIZE_AND_LOAD(POLY_OPA_DISP++, gfxCtx, "../z_kaleido_scope_PAL.c", 1343);

                POLY_OPA_DISP = KaleidoScope_DrawPageSections(POLY_OPA_DISP, pauseCtx->questPageVtx,
                                                              QUEST_STATUS_TEXS(gSaveContext.language));

                KaleidoScope_DrawQuestStatus(play, gfxCtx);

                if (pauseCtx->cursorSpecialPos == 0) {
                    KaleidoScope_DrawCursor(play, PAUSE_QUEST);
                }
                break;

            case PAUSE_EQUIP:
                Matrix_Translate(-(f32)R_PAUSE_DEPTH_OFFSET / 100.0f, (f32)R_PAUSE_PAGES_Y_ORIGIN_2 / 100.0f, 0.0f,
                                 MTXMODE_NEW);
                Matrix_Scale(0.78f, 0.78f, 0.78f, MTXMODE_APPLY);
                Matrix_RotateZ(pauseCtx->equipPagePitch / 100.0f, MTXMODE_APPLY);
                Matrix_RotateY(1.57f, MTXMODE_APPLY);

                MATRIX_FINALIZE_AND_LOAD(POLY_OPA_DISP++, gfxCtx, "../z_kaleido_scope_PAL.c", 1367);

                POLY_OPA_DISP = KaleidoScope_DrawPageSections(POLY_OPA_DISP, pauseCtx->equipPageVtx,
                                                              EQUIPMENT_TEXS(gSaveContext.language));

                KaleidoScope_DrawEquipment(play);

                if (pauseCtx->cursorSpecialPos == 0) {
                    KaleidoScope_DrawCursor(play, PAUSE_EQUIP);
                }
                break;
        }
    }

    // Update and draw prompt (save or gameover)

    Gfx_SetupDL_42Opa(gfxCtx);

    if ((pauseCtx->state == PAUSE_STATE_SAVE_PROMPT) || IS_PAUSE_STATE_GAMEOVER(pauseCtx)) {
        KaleidoScope_UpdatePrompt(play);

        gDPSetCombineMode(POLY_OPA_DISP++, G_CC_MODULATEIA, G_CC_MODULATEIA);

        if ((u32)pauseCtx->pageIndex == PAUSE_ITEM) {
            pauseCtx->itemPagePitch = pauseCtx->promptPitch + 314.0f;

            Matrix_Translate(0.0f, (f32)R_PAUSE_PAGES_Y_ORIGIN_2 / 100.0f, -pauseCtx->promptDepthOffset / 10.0f,
                             MTXMODE_NEW);
            Matrix_Scale(0.78f, 0.78f, 0.78f, MTXMODE_APPLY);
            Matrix_RotateX(-pauseCtx->promptPitch / 100.0f, MTXMODE_APPLY);
        } else if (pauseCtx->pageIndex == PAUSE_MAP) {
            pauseCtx->mapPagePitch = pauseCtx->promptPitch + 314.0f;

            Matrix_Translate(pauseCtx->promptDepthOffset / 10.0f, (f32)R_PAUSE_PAGES_Y_ORIGIN_2 / 100.0f, 0.0f,
                             MTXMODE_NEW);
            Matrix_Scale(0.78f, 0.78f, 0.78f, MTXMODE_APPLY);
            Matrix_RotateZ(-pauseCtx->promptPitch / 100.0f, MTXMODE_APPLY);
            Matrix_RotateY(-1.57f, MTXMODE_APPLY);
        } else if (pauseCtx->pageIndex == PAUSE_QUEST) {
            pauseCtx->questPagePitch = pauseCtx->promptPitch + 314.0f;

            Matrix_Translate(0.0f, (f32)R_PAUSE_PAGES_Y_ORIGIN_2 / 100.0f, pauseCtx->promptDepthOffset / 10.0f,
                             MTXMODE_NEW);
            Matrix_Scale(0.78f, 0.78f, 0.78f, MTXMODE_APPLY);
            Matrix_RotateX(pauseCtx->promptPitch / 100.0f, MTXMODE_APPLY);
            Matrix_RotateY(3.14f, MTXMODE_APPLY);
        } else {
            pauseCtx->equipPagePitch = pauseCtx->promptPitch + 314.0f;

            Matrix_Translate(-pauseCtx->promptDepthOffset / 10.0f, (f32)R_PAUSE_PAGES_Y_ORIGIN_2 / 100.0f, 0.0f,
                             MTXMODE_NEW);
            Matrix_Scale(0.78f, 0.78f, 0.78f, MTXMODE_APPLY);
            Matrix_RotateZ(pauseCtx->promptPitch / 100.0f, MTXMODE_APPLY);
            Matrix_RotateY(1.57f, MTXMODE_APPLY);
        }

        MATRIX_FINALIZE_AND_LOAD(POLY_OPA_DISP++, gfxCtx, "../z_kaleido_scope_PAL.c", 1424);

        if (IS_PAUSE_STATE_GAMEOVER(pauseCtx)) {
            POLY_OPA_DISP = KaleidoScope_DrawPageSections(POLY_OPA_DISP, pauseCtx->promptPageVtx, sGameOverTexs);
        } else { // PAUSE_STATE_SAVE_PROMPT
            POLY_OPA_DISP =
                KaleidoScope_DrawPageSections(POLY_OPA_DISP, pauseCtx->promptPageVtx, SAVE_TEXS(gSaveContext.language));
        }

        //! @bug Loads 32 vertices, but there are only 20 to load
        gSPVertex(POLY_OPA_DISP++, &pauseCtx->promptPageVtx[PAGE_BG_QUADS * 4], 32, 0);

        if (((pauseCtx->state == PAUSE_STATE_SAVE_PROMPT) && (pauseCtx->savePromptState < PAUSE_SAVE_PROMPT_STATE_SAVED)
             /* PAUSE_SAVE_PROMPT_STATE_APPEARING, PAUSE_SAVE_PROMPT_STATE_WAIT_CHOICE, PAUSE_SAVE_PROMPT_STATE_CLOSING,
                PAUSE_SAVE_PROMPT_STATE_RETURN_TO_MENU */
             ) ||
            (pauseCtx->state == PAUSE_STATE_14)) {

            POLY_OPA_DISP = KaleidoScope_QuadTextureIA8(POLY_OPA_DISP, sSavePromptMessageTexs[gSaveContext.language],
                                                        152, 16, PROMPT_QUAD_MESSAGE * 4);

            gDPSetCombineLERP(POLY_OPA_DISP++, 1, 0, PRIMITIVE, 0, TEXEL0, 0, PRIMITIVE, 0, 1, 0, PRIMITIVE, 0, TEXEL0,
                              0, PRIMITIVE, 0);
            gDPSetPrimColor(POLY_OPA_DISP++, 0, 0, KALEIDO_PROMPT_CURSOR_R, KALEIDO_PROMPT_CURSOR_G,
                            KALEIDO_PROMPT_CURSOR_B, R_KALEIDO_PROMPT_CURSOR_ALPHA);

            if (pauseCtx->promptChoice == 0) {
                // PROMPT_QUAD_CURSOR_LEFT
                gSPDisplayList(POLY_OPA_DISP++, gPromptCursorLeftDL);
            } else {
                // PROMPT_QUAD_CURSOR_RIGHT
                gSPDisplayList(POLY_OPA_DISP++, gPromptCursorRightDL);
            }

            gDPPipeSync(POLY_OPA_DISP++);
            gDPSetCombineMode(POLY_OPA_DISP++, G_CC_MODULATEIA, G_CC_MODULATEIA);
            gDPSetPrimColor(POLY_OPA_DISP++, 0, 0, 255, 255, 255, pauseCtx->alpha);

            POLY_OPA_DISP = KaleidoScope_QuadTextureIA8(POLY_OPA_DISP, sPromptChoiceTexs[gSaveContext.language][0], 48,
                                                        16, PROMPT_QUAD_CHOICE_YES * 4);

            POLY_OPA_DISP = KaleidoScope_QuadTextureIA8(POLY_OPA_DISP, sPromptChoiceTexs[gSaveContext.language][1], 48,
                                                        16, PROMPT_QUAD_CHOICE_NO * 4);
        } else if (((pauseCtx->state == PAUSE_STATE_SAVE_PROMPT) &&
                    (pauseCtx->savePromptState >= PAUSE_SAVE_PROMPT_STATE_SAVED)) ||
                   pauseCtx->state == PAUSE_STATE_15) {
#if PLATFORM_N64
            POLY_OPA_DISP = KaleidoScope_QuadTextureIA8(POLY_OPA_DISP, sSaveConfirmationTexs[gSaveContext.language],
                                                        152, 16, PROMPT_QUAD_MESSAGE * 4);
#endif
        } else if (((pauseCtx->state == PAUSE_STATE_16) || (pauseCtx->state == PAUSE_STATE_17))) {
            POLY_OPA_DISP = KaleidoScope_QuadTextureIA8(POLY_OPA_DISP, sContinuePromptTexs[gSaveContext.language], 152,
                                                        16, PROMPT_QUAD_MESSAGE * 4);

            gDPSetCombineLERP(POLY_OPA_DISP++, 1, 0, PRIMITIVE, 0, TEXEL0, 0, PRIMITIVE, 0, 1, 0, PRIMITIVE, 0, TEXEL0,
                              0, PRIMITIVE, 0);
            gDPSetPrimColor(POLY_OPA_DISP++, 0, 0, KALEIDO_PROMPT_CURSOR_R, KALEIDO_PROMPT_CURSOR_G,
                            KALEIDO_PROMPT_CURSOR_B, R_KALEIDO_PROMPT_CURSOR_ALPHA);

            if (pauseCtx->promptChoice == 0) {
                // PROMPT_QUAD_CURSOR_LEFT
                gSPDisplayList(POLY_OPA_DISP++, gPromptCursorLeftDL);
            } else {
                // PROMPT_QUAD_CURSOR_RIGHT
                gSPDisplayList(POLY_OPA_DISP++, gPromptCursorRightDL);
            }

            gDPPipeSync(POLY_OPA_DISP++);
            gDPSetCombineMode(POLY_OPA_DISP++, G_CC_MODULATEIA, G_CC_MODULATEIA);
            gDPSetPrimColor(POLY_OPA_DISP++, 0, 0, 255, 255, 255, pauseCtx->alpha);

            POLY_OPA_DISP = KaleidoScope_QuadTextureIA8(POLY_OPA_DISP, sPromptChoiceTexs[gSaveContext.language][0], 48,
                                                        16, PROMPT_QUAD_CHOICE_YES * 4);

            POLY_OPA_DISP = KaleidoScope_QuadTextureIA8(POLY_OPA_DISP, sPromptChoiceTexs[gSaveContext.language][1], 48,
                                                        16, PROMPT_QUAD_CHOICE_NO * 4);
        }

        gDPPipeSync(POLY_OPA_DISP++);
        gDPSetCombineLERP(POLY_OPA_DISP++, PRIMITIVE, ENVIRONMENT, TEXEL0, ENVIRONMENT, TEXEL0, 0, PRIMITIVE, 0,
                          PRIMITIVE, ENVIRONMENT, TEXEL0, ENVIRONMENT, TEXEL0, 0, PRIMITIVE, 0);

        if ((pauseCtx->state != PAUSE_STATE_16) && (pauseCtx->state != PAUSE_STATE_17)) {
            gDPSetPrimColor(POLY_OPA_DISP++, 0, 0, 255, 255, 0, pauseCtx->alpha);
            gDPSetEnvColor(POLY_OPA_DISP++, 0, 0, 0, 0);
        }
    }

    CLOSE_DISPS(gfxCtx, "../z_kaleido_scope_PAL.c", 1577);
}

void KaleidoScope_DrawInfoPanel(PlayState* play) {
    static void* D_8082AD54_toEquipTextTextures_[] =
        LANGUAGE_ARRAY(gPauseToEquipJPNTex, gPauseToEquipENGTex, gPauseToEquipGERTex, gPauseToEquipFRATex);
    static void* D_8082AD60_toDecideTextTextures_[] =
        LANGUAGE_ARRAY(gPauseToDecideJPNTex, gPauseToDecideENGTex, gPauseToDecideGERTex, gPauseToDecideFRATex);
    static void* D_8082AD6C_toPlayMelodyTextTextures_[] = LANGUAGE_ARRAY(
        gPauseToPlayMelodyJPNTex, gPauseToPlayMelodyENGTex, gPauseToPlayMelodyGERTex, gPauseToPlayMelodyFRATex);
    static void* D_8082AD78_scrollLeftLabels_[][LANGUAGE_MAX] = {
        LANGUAGE_ARRAY(gPauseToEquipmentJPNTex, gPauseToEquipmentENGTex, gPauseToEquipmentGERTex,
                       gPauseToEquipmentFRATex),
        LANGUAGE_ARRAY(gPauseToSelectItemJPNTex, gPauseToSelectItemENGTex, gPauseToSelectItemGERTex,
                       gPauseToSelectItemFRATex),
        LANGUAGE_ARRAY(gPauseToMapJPNTex, gPauseToMapENGTex, gPauseToMapGERTex, gPauseToMapFRATex),
        LANGUAGE_ARRAY(gPauseToQuestStatusJPNTex, gPauseToQuestStatusENGTex, gPauseToQuestStatusGERTex,
                       gPauseToQuestStatusFRATex),
    };
    static void* D_8082ADA8_scrollRightLabels_[][LANGUAGE_MAX] = {
        LANGUAGE_ARRAY(gPauseToMapJPNTex, gPauseToMapENGTex, gPauseToMapGERTex, gPauseToMapFRATex),
        LANGUAGE_ARRAY(gPauseToQuestStatusJPNTex, gPauseToQuestStatusENGTex, gPauseToQuestStatusGERTex,
                       gPauseToQuestStatusFRATex),
        LANGUAGE_ARRAY(gPauseToEquipmentJPNTex, gPauseToEquipmentENGTex, gPauseToEquipmentGERTex,
                       gPauseToEquipmentFRATex),
        LANGUAGE_ARRAY(gPauseToSelectItemJPNTex, gPauseToSelectItemENGTex, gPauseToSelectItemGERTex,
                       gPauseToSelectItemFRATex),
    };
    static u16 D_8082ADD8_toEquipTextWidth_[] = LANGUAGE_ARRAY(56, 56, 88, 80);
    static u16 D_8082ADE0_toDecideTextWidth_[] = LANGUAGE_ARRAY(48, 64, 88, 72);
    static u16 D_8082ADE8_toPlayMelodyTextWidth_[] = LANGUAGE_ARRAY(96, 80, 104, 112);
    static s16 sCursorLeftRightSelectedPrimColors[][4] = {
        { 180, 210, 255, 220 },
        { 100, 100, 150, 220 },
    };
    static s16 sCursorLeftRightSelectedPrimTimer = 20;
    static s16 sCursorLeftRightSelectedPrimState = 0;
    static s16 D_8082AE08[] = {
        10, 16, 16, 17, 12, 13, 18, 17, 17, 19, 13, 21, 20, 21, 14, 15, 15, 15, 11, 14,
    };
    static s16 D_8082AE30[WORLD_MAP_POINT_MAX] = {
        21, // WORLD_MAP_POINT_HAUNTED_WASTELAND
        20, // WORLD_MAP_POINT_GERUDOS_FORTRESS
        19, // WORLD_MAP_POINT_GERUDO_VALLEY
        18, // WORLD_MAP_POINT_HYLIA_LAKESIDE
        11, // WORLD_MAP_POINT_LON_LON_RANCH
        14, // WORLD_MAP_POINT_MARKET
        10, // WORLD_MAP_POINT_HYRULE_FIELD
        15, // WORLD_MAP_POINT_DEATH_MOUNTAIN
        16, // WORLD_MAP_POINT_KAKARIKO_VILLAGE
        13, // WORLD_MAP_POINT_LOST_WOODS
        12, // WORLD_MAP_POINT_KOKIRI_FOREST
        17, // WORLD_MAP_POINT_ZORAS_DOMAIN
    };
    static s16 sCursorLeftRightSelectedPrimRed;
    static s16 sCursorLeftRightSelectedPrimGreen;
    static s16 sCursorLeftRightSelectedPrimBlue;
    static s16 sCursorLeftRightSelectedPrimAlpha;

    PauseContext* pauseCtx = &play->pauseCtx;
    s16 stepR;
    s16 stepG;
    s16 stepB;
    s16 stepA;
    s16 y;
    s16 i;
    s16 j;

    OPEN_DISPS(play->state.gfxCtx, "../z_kaleido_scope_PAL.c", 1676);

    stepR = ABS(sCursorLeftRightSelectedPrimRed -
                sCursorLeftRightSelectedPrimColors[sCursorLeftRightSelectedPrimState][0]) /
            sCursorLeftRightSelectedPrimTimer;
    stepG = ABS(sCursorLeftRightSelectedPrimGreen -
                sCursorLeftRightSelectedPrimColors[sCursorLeftRightSelectedPrimState][1]) /
            sCursorLeftRightSelectedPrimTimer;
    stepB = ABS(sCursorLeftRightSelectedPrimBlue -
                sCursorLeftRightSelectedPrimColors[sCursorLeftRightSelectedPrimState][2]) /
            sCursorLeftRightSelectedPrimTimer;
    stepA = ABS(sCursorLeftRightSelectedPrimAlpha -
                sCursorLeftRightSelectedPrimColors[sCursorLeftRightSelectedPrimState][3]) /
            sCursorLeftRightSelectedPrimTimer;
    if (sCursorLeftRightSelectedPrimRed >= sCursorLeftRightSelectedPrimColors[sCursorLeftRightSelectedPrimState][0]) {
        sCursorLeftRightSelectedPrimRed -= stepR;
    } else {
        sCursorLeftRightSelectedPrimRed += stepR;
    }
    if (sCursorLeftRightSelectedPrimGreen >= sCursorLeftRightSelectedPrimColors[sCursorLeftRightSelectedPrimState][1]) {
        sCursorLeftRightSelectedPrimGreen -= stepG;
    } else {
        sCursorLeftRightSelectedPrimGreen += stepG;
    }
    if (sCursorLeftRightSelectedPrimBlue >= sCursorLeftRightSelectedPrimColors[sCursorLeftRightSelectedPrimState][2]) {
        sCursorLeftRightSelectedPrimBlue -= stepB;
    } else {
        sCursorLeftRightSelectedPrimBlue += stepB;
    }
    if (sCursorLeftRightSelectedPrimAlpha >= sCursorLeftRightSelectedPrimColors[sCursorLeftRightSelectedPrimState][3]) {
        sCursorLeftRightSelectedPrimAlpha -= stepA;
    } else {
        sCursorLeftRightSelectedPrimAlpha += stepA;
    }

    sCursorLeftRightSelectedPrimTimer--;
    if (sCursorLeftRightSelectedPrimTimer == 0) {
        sCursorLeftRightSelectedPrimRed = sCursorLeftRightSelectedPrimColors[sCursorLeftRightSelectedPrimState][0];
        sCursorLeftRightSelectedPrimGreen = sCursorLeftRightSelectedPrimColors[sCursorLeftRightSelectedPrimState][1];
        sCursorLeftRightSelectedPrimBlue = sCursorLeftRightSelectedPrimColors[sCursorLeftRightSelectedPrimState][2];
        sCursorLeftRightSelectedPrimAlpha = sCursorLeftRightSelectedPrimColors[sCursorLeftRightSelectedPrimState][3];
        sCursorLeftRightSelectedPrimTimer = R_PAUSE_CURSOR_L_R_SELECTED_PRIM_TIMER;
        sCursorLeftRightSelectedPrimState ^= 1;
    }

    y = pauseCtx->infoPanelOffsetY - 76;
    for (j = 0, i = 0; i < 7; i++, j += 4) {
        pauseCtx->infoPanelVtx[j + 0].v.ob[0] = pauseCtx->infoPanelVtx[j + 2].v.ob[0] = -72;

        pauseCtx->infoPanelVtx[j + 1].v.ob[0] = pauseCtx->infoPanelVtx[j + 3].v.ob[0] = 0;

        pauseCtx->infoPanelVtx[j + 0].v.ob[1] = pauseCtx->infoPanelVtx[j + 1].v.ob[1] = y;

        pauseCtx->infoPanelVtx[j + 2].v.ob[1] = pauseCtx->infoPanelVtx[j + 3].v.ob[1] = y - 24;

        pauseCtx->infoPanelVtx[j + 0].v.ob[2] = pauseCtx->infoPanelVtx[j + 1].v.ob[2] =
            pauseCtx->infoPanelVtx[j + 2].v.ob[2] = pauseCtx->infoPanelVtx[j + 3].v.ob[2] = 0;

        pauseCtx->infoPanelVtx[j + 0].v.flag = pauseCtx->infoPanelVtx[j + 1].v.flag =
            pauseCtx->infoPanelVtx[j + 2].v.flag = pauseCtx->infoPanelVtx[j + 3].v.flag = 0;

        pauseCtx->infoPanelVtx[j + 0].v.tc[0] = pauseCtx->infoPanelVtx[j + 0].v.tc[1] =
            pauseCtx->infoPanelVtx[j + 1].v.tc[1] = pauseCtx->infoPanelVtx[j + 2].v.tc[0] = 0;

        pauseCtx->infoPanelVtx[j + 1].v.tc[0] = pauseCtx->infoPanelVtx[j + 3].v.tc[0] = 72 * (1 << 5);

        pauseCtx->infoPanelVtx[j + 2].v.tc[1] = pauseCtx->infoPanelVtx[j + 3].v.tc[1] = 24 * (1 << 5);

        pauseCtx->infoPanelVtx[j + 0].v.cn[0] = pauseCtx->infoPanelVtx[j + 2].v.cn[0] =
            pauseCtx->infoPanelVtx[j + 0].v.cn[1] = pauseCtx->infoPanelVtx[j + 2].v.cn[1] =
                pauseCtx->infoPanelVtx[j + 0].v.cn[2] = pauseCtx->infoPanelVtx[j + 2].v.cn[2] =
                    pauseCtx->infoPanelVtx[j + 1].v.cn[0] = pauseCtx->infoPanelVtx[j + 3].v.cn[0] =
                        pauseCtx->infoPanelVtx[j + 1].v.cn[1] = pauseCtx->infoPanelVtx[j + 3].v.cn[1] =
                            pauseCtx->infoPanelVtx[j + 1].v.cn[2] = pauseCtx->infoPanelVtx[j + 3].v.cn[2] = 200;

        pauseCtx->infoPanelVtx[j + 0].v.cn[3] = pauseCtx->infoPanelVtx[j + 2].v.cn[3] =
            pauseCtx->infoPanelVtx[j + 1].v.cn[3] = pauseCtx->infoPanelVtx[j + 3].v.cn[3] = pauseCtx->alpha;
    }

    pauseCtx->infoPanelVtx[4].v.ob[0] = pauseCtx->infoPanelVtx[6].v.ob[0] = pauseCtx->infoPanelVtx[0].v.ob[0] + 72;

    pauseCtx->infoPanelVtx[5].v.ob[0] = pauseCtx->infoPanelVtx[7].v.ob[0] = pauseCtx->infoPanelVtx[4].v.ob[0] + 72;

    if ((pauseCtx->cursorSpecialPos == PAUSE_CURSOR_PAGE_LEFT) && (pauseCtx->mainState == PAUSE_MAIN_STATE_IDLE)) {
        pauseCtx->infoPanelVtx[8].v.ob[0] = pauseCtx->infoPanelVtx[10].v.ob[0] = R_PAUSE_CURSOR_LEFT_X;

        pauseCtx->infoPanelVtx[9].v.ob[0] = pauseCtx->infoPanelVtx[11].v.ob[0] = pauseCtx->infoPanelVtx[8].v.ob[0] + 24;

        pauseCtx->infoPanelVtx[8].v.ob[1] = pauseCtx->infoPanelVtx[9].v.ob[1] = R_PAUSE_CURSOR_LEFT_RIGHT_Y;

        pauseCtx->infoPanelVtx[10].v.ob[1] = pauseCtx->infoPanelVtx[11].v.ob[1] =
            pauseCtx->infoPanelVtx[8].v.ob[1] - 32;
    } else {
        pauseCtx->infoPanelVtx[8].v.ob[0] = pauseCtx->infoPanelVtx[10].v.ob[0] = R_PAUSE_CURSOR_LEFT_X + 3;

        pauseCtx->infoPanelVtx[9].v.ob[0] = pauseCtx->infoPanelVtx[11].v.ob[0] = pauseCtx->infoPanelVtx[8].v.ob[0] + 18;

        pauseCtx->infoPanelVtx[8].v.ob[1] = pauseCtx->infoPanelVtx[9].v.ob[1] = R_PAUSE_CURSOR_LEFT_RIGHT_Y - 3;

        pauseCtx->infoPanelVtx[10].v.ob[1] = pauseCtx->infoPanelVtx[11].v.ob[1] =
            pauseCtx->infoPanelVtx[8].v.ob[1] - 26;
    }

    if ((pauseCtx->cursorSpecialPos == PAUSE_CURSOR_PAGE_RIGHT) && (pauseCtx->mainState == PAUSE_MAIN_STATE_IDLE)) {
        pauseCtx->infoPanelVtx[12].v.ob[0] = pauseCtx->infoPanelVtx[14].v.ob[0] = R_PAUSE_CURSOR_RIGHT_X;

        pauseCtx->infoPanelVtx[13].v.ob[0] = pauseCtx->infoPanelVtx[15].v.ob[0] =
            pauseCtx->infoPanelVtx[12].v.ob[0] + 24;

        pauseCtx->infoPanelVtx[12].v.ob[1] = pauseCtx->infoPanelVtx[13].v.ob[1] = R_PAUSE_CURSOR_LEFT_RIGHT_Y;

        pauseCtx->infoPanelVtx[14].v.ob[1] = pauseCtx->infoPanelVtx[15].v.ob[1] =
            pauseCtx->infoPanelVtx[12].v.ob[1] - 32;
    } else {
        pauseCtx->infoPanelVtx[12].v.ob[0] = pauseCtx->infoPanelVtx[14].v.ob[0] = R_PAUSE_CURSOR_RIGHT_X + 3;

        pauseCtx->infoPanelVtx[13].v.ob[0] = pauseCtx->infoPanelVtx[15].v.ob[0] =
            pauseCtx->infoPanelVtx[12].v.ob[0] + 18;

        pauseCtx->infoPanelVtx[12].v.ob[1] = pauseCtx->infoPanelVtx[13].v.ob[1] = R_PAUSE_CURSOR_LEFT_RIGHT_Y - 3;

        pauseCtx->infoPanelVtx[14].v.ob[1] = pauseCtx->infoPanelVtx[15].v.ob[1] =
            pauseCtx->infoPanelVtx[12].v.ob[1] - 26;
    }

    pauseCtx->infoPanelVtx[9].v.tc[0] = pauseCtx->infoPanelVtx[11].v.tc[0] = pauseCtx->infoPanelVtx[13].v.tc[0] =
        pauseCtx->infoPanelVtx[15].v.tc[0] = 24 * (1 << 5);

    pauseCtx->infoPanelVtx[10].v.tc[1] = pauseCtx->infoPanelVtx[11].v.tc[1] = pauseCtx->infoPanelVtx[14].v.tc[1] =
        pauseCtx->infoPanelVtx[15].v.tc[1] = 32 * (1 << 5);

    gDPSetCombineMode(POLY_OPA_DISP++, G_CC_MODULATEIA_PRIM, G_CC_MODULATEIA_PRIM);

    Matrix_Translate(0.0f, 0.0f, -144.0f, MTXMODE_NEW);
    Matrix_Scale(1.0f, 1.0f, 1.0f, MTXMODE_APPLY);

    MATRIX_FINALIZE_AND_LOAD(POLY_OPA_DISP++, play->state.gfxCtx, "../z_kaleido_scope_PAL.c", 1755);

    gDPSetPrimColor(POLY_OPA_DISP++, 0, 0, 90, 100, 130, 255);
    gSPVertex(POLY_OPA_DISP++, &pauseCtx->infoPanelVtx[0], 16, 0);

    gSPDisplayList(POLY_OPA_DISP++, gItemNamePanelDL);

    if ((pauseCtx->cursorSpecialPos == PAUSE_CURSOR_PAGE_LEFT) && (pauseCtx->mainState == PAUSE_MAIN_STATE_IDLE)) {
        gDPSetPrimColor(POLY_OPA_DISP++, 0, 0, sCursorLeftRightSelectedPrimRed, sCursorLeftRightSelectedPrimGreen,
                        sCursorLeftRightSelectedPrimBlue, sCursorLeftRightSelectedPrimAlpha);
    }

    gSPDisplayList(POLY_OPA_DISP++, gLButtonIconDL);

    gDPSetPrimColor(POLY_OPA_DISP++, 0, 0, 180, 210, 255, 220);

    if ((pauseCtx->cursorSpecialPos == PAUSE_CURSOR_PAGE_RIGHT) && (pauseCtx->mainState == PAUSE_MAIN_STATE_IDLE)) {
        gDPSetPrimColor(POLY_OPA_DISP++, 0, 0, sCursorLeftRightSelectedPrimRed, sCursorLeftRightSelectedPrimGreen,
                        sCursorLeftRightSelectedPrimBlue, sCursorLeftRightSelectedPrimAlpha);
    }

    gSPDisplayList(POLY_OPA_DISP++, gRButtonIconDL);

    if (pauseCtx->cursorSpecialPos != 0) {
        j = (pauseCtx->cursorSpecialPos * 4) - 32;
        pauseCtx->cursorVtx[0].v.ob[0] = pauseCtx->infoPanelVtx[j].v.ob[0];
        pauseCtx->cursorVtx[0].v.ob[1] = pauseCtx->infoPanelVtx[j].v.ob[1];
        KaleidoScope_DrawCursor(play, pauseCtx->pageIndex);
    }

    y = pauseCtx->infoPanelOffsetY - 80;
    pauseCtx->infoPanelVtx[16].v.ob[1] = pauseCtx->infoPanelVtx[17].v.ob[1] = y;

    pauseCtx->infoPanelVtx[18].v.ob[1] = pauseCtx->infoPanelVtx[19].v.ob[1] = pauseCtx->infoPanelVtx[16].v.ob[1] - 16;

    pauseCtx->infoPanelVtx[18].v.tc[1] = pauseCtx->infoPanelVtx[19].v.tc[1] = 16 * (1 << 5);

    gDPPipeSync(POLY_OPA_DISP++);
    gDPSetCombineLERP(POLY_OPA_DISP++, PRIMITIVE, ENVIRONMENT, TEXEL0, ENVIRONMENT, TEXEL0, 0, PRIMITIVE, 0, PRIMITIVE,
                      ENVIRONMENT, TEXEL0, ENVIRONMENT, TEXEL0, 0, PRIMITIVE, 0);
    gDPSetEnvColor(POLY_OPA_DISP++, 20, 30, 40, 0);

    if ((pauseCtx->state == PAUSE_STATE_MAIN) && (pauseCtx->namedItem != PAUSE_ITEM_NONE) &&
        (pauseCtx->nameDisplayTimer < R_PAUSE_NAME_DISPLAY_TIMER_THRESHOLD_) &&
        (((u32)pauseCtx->mainState == PAUSE_MAIN_STATE_IDLE) ||
         (pauseCtx->mainState == PAUSE_MAIN_STATE_SONG_PLAYBACK) ||
         ((pauseCtx->mainState >= PAUSE_MAIN_STATE_SONG_PROMPT_INIT) &&
          (pauseCtx->mainState <= PAUSE_MAIN_STATE_EQUIP_CHANGED)
          /* PAUSE_MAIN_STATE_SONG_PROMPT_INIT, PAUSE_MAIN_STATE_SONG_PROMPT,
             PAUSE_MAIN_STATE_SONG_PROMPT_DONE, PAUSE_MAIN_STATE_EQUIP_CHANGED */
          ) ||
         (pauseCtx->mainState == PAUSE_MAIN_STATE_IDLE_CURSOR_ON_SONG)) &&
        (pauseCtx->cursorSpecialPos == 0)) {

        if (((u32)pauseCtx->mainState == PAUSE_MAIN_STATE_IDLE) ||
            (pauseCtx->mainState == PAUSE_MAIN_STATE_SONG_PLAYBACK) ||
            ((pauseCtx->mainState >= PAUSE_MAIN_STATE_SONG_PROMPT_INIT) &&
             (pauseCtx->mainState <= PAUSE_MAIN_STATE_EQUIP_CHANGED)
             /* PAUSE_MAIN_STATE_SONG_PROMPT_INIT, PAUSE_MAIN_STATE_SONG_PROMPT,
                PAUSE_MAIN_STATE_SONG_PROMPT_DONE, PAUSE_MAIN_STATE_EQUIP_CHANGED */
             ) ||
            (pauseCtx->mainState == PAUSE_MAIN_STATE_IDLE_CURSOR_ON_SONG)) {

            pauseCtx->infoPanelVtx[16].v.ob[0] = pauseCtx->infoPanelVtx[18].v.ob[0] = -63;

            pauseCtx->infoPanelVtx[17].v.ob[0] = pauseCtx->infoPanelVtx[19].v.ob[0] =
                pauseCtx->infoPanelVtx[16].v.ob[0] + 128;

            pauseCtx->infoPanelVtx[17].v.tc[0] = pauseCtx->infoPanelVtx[19].v.tc[0] = 128 * (1 << 5);

            gSPVertex(POLY_OPA_DISP++, &pauseCtx->infoPanelVtx[16], 4, 0);

            if (pauseCtx->nameColorSet == 1) {
                gDPSetPrimColor(POLY_OPA_DISP++, 0, 0, 70, 70, 70, 255);
            } else {
                gDPSetPrimColor(POLY_OPA_DISP++, 0, 0, 255, 255, 255, 255);
            }

            // Note that this is used to draw both item name and map name textures, it expects that the dimensions and
            // format for both sets of textures are identical.
            POLY_OPA_DISP = KaleidoScope_QuadTextureIA4(POLY_OPA_DISP, pauseCtx->nameSegment, ITEM_NAME_TEX_WIDTH,
                                                        ITEM_NAME_TEX_HEIGHT, 0);
        }

#if OOT_DEBUG
        if (pauseCtx->pageIndex == PAUSE_MAP) {
            if (YREG(7) != 0) {
                PRINTF(VT_FGCOL(YELLOW));
                PRINTF("キンスタ数(%d) Get_KIN_STA=%x (%x)  (%x)\n", YREG(6), GET_GS_FLAGS(YREG(6)),
                       gAreaGsFlags[YREG(6)], gSaveContext.save.info.gsFlags[YREG(6) >> 2]);
                PRINTF(VT_RST);

                YREG(7) = 0;
                SET_GS_FLAGS(D_8082AE30[pauseCtx->cursorPoint[PAUSE_WORLD_MAP]],
                             gAreaGsFlags[D_8082AE30[pauseCtx->cursorPoint[PAUSE_WORLD_MAP]]]);
            }
        }
#endif

        if ((pauseCtx->pageIndex == PAUSE_MAP) && !sInDungeonScene) {
            if (GET_GS_FLAGS(D_8082AE30[pauseCtx->cursorPoint[PAUSE_WORLD_MAP]]) ==
                gAreaGsFlags[D_8082AE30[pauseCtx->cursorPoint[PAUSE_WORLD_MAP]]]) {

                pauseCtx->infoPanelVtx[24].v.ob[0] = pauseCtx->infoPanelVtx[26].v.ob[0] = -74;

                pauseCtx->infoPanelVtx[25].v.ob[0] = pauseCtx->infoPanelVtx[27].v.ob[0] =
                    pauseCtx->infoPanelVtx[24].v.ob[0] + 19;

                pauseCtx->infoPanelVtx[24].v.ob[1] = pauseCtx->infoPanelVtx[25].v.ob[1] =
                    pauseCtx->infoPanelVtx[24].v.ob[1] - 2;

                pauseCtx->infoPanelVtx[26].v.ob[1] = pauseCtx->infoPanelVtx[27].v.ob[1] =
                    pauseCtx->infoPanelVtx[24].v.ob[1] - 19;

                pauseCtx->infoPanelVtx[25].v.tc[0] = pauseCtx->infoPanelVtx[27].v.tc[0] = 24 * (1 << 5);

                gDPPipeSync(POLY_OPA_DISP++);
                gSPVertex(POLY_OPA_DISP++, &pauseCtx->infoPanelVtx[24], 4, 0);

                gDPSetCombineLERP(POLY_OPA_DISP++, PRIMITIVE, ENVIRONMENT, TEXEL0, ENVIRONMENT, TEXEL0, 0, PRIMITIVE, 0,
                                  PRIMITIVE, ENVIRONMENT, TEXEL0, ENVIRONMENT, TEXEL0, 0, PRIMITIVE, 0);
                gDPSetPrimColor(POLY_OPA_DISP++, 0, 0, 255, 255, 255, pauseCtx->alpha);
                gDPSetEnvColor(POLY_OPA_DISP++, 0, 0, 0, 0);

                KaleidoScope_DrawQuadTextureRGBA32(play->state.gfxCtx, gQuestIconGoldSkulltulaTex, QUEST_ICON_WIDTH,
                                                   QUEST_ICON_HEIGHT, 0);
            }
        }
    } else if ((pauseCtx->mainState < PAUSE_MAIN_STATE_3) /* PAUSE_MAIN_STATE_IDLE, PAUSE_MAIN_STATE_SWITCHING_PAGE,
                                                                PAUSE_MAIN_STATE_SONG_PLAYBACK */
               || (pauseCtx->mainState == PAUSE_MAIN_STATE_EQUIP_CHANGED) ||
               (pauseCtx->mainState == PAUSE_MAIN_STATE_IDLE_CURSOR_ON_SONG)) {
        pauseCtx->infoPanelVtx[20].v.ob[1] = pauseCtx->infoPanelVtx[21].v.ob[1] = y;

        pauseCtx->infoPanelVtx[22].v.ob[1] = pauseCtx->infoPanelVtx[23].v.ob[1] =
            pauseCtx->infoPanelVtx[20].v.ob[1] - 16;

        pauseCtx->infoPanelVtx[22].v.tc[1] = pauseCtx->infoPanelVtx[23].v.tc[1] = 16 * (1 << 5);

        gSPVertex(POLY_OPA_DISP++, &pauseCtx->infoPanelVtx[16], 8, 0);

        if (pauseCtx->state == PAUSE_STATE_SAVE_PROMPT) {
            pauseCtx->infoPanelVtx[16].v.ob[0] = pauseCtx->infoPanelVtx[18].v.ob[0] =
                R_KALEIDO_UNK5(gSaveContext.language);

            pauseCtx->infoPanelVtx[17].v.ob[0] = pauseCtx->infoPanelVtx[19].v.ob[0] =
                pauseCtx->infoPanelVtx[16].v.ob[0] + 24;

            pauseCtx->infoPanelVtx[20].v.ob[0] = pauseCtx->infoPanelVtx[22].v.ob[0] =
                pauseCtx->infoPanelVtx[16].v.ob[0] + R_KALEIDO_UNK2(gSaveContext.language);

            pauseCtx->infoPanelVtx[21].v.ob[0] = pauseCtx->infoPanelVtx[23].v.ob[0] =
                pauseCtx->infoPanelVtx[20].v.ob[0] + D_8082ADE0_toDecideTextWidth_[gSaveContext.language];

            pauseCtx->infoPanelVtx[17].v.tc[0] = pauseCtx->infoPanelVtx[19].v.tc[0] = 24 * (1 << 5);

            pauseCtx->infoPanelVtx[21].v.tc[0] = pauseCtx->infoPanelVtx[23].v.tc[0] =
                D_8082ADE0_toDecideTextWidth_[gSaveContext.language] << 5;

            gSPDisplayList(POLY_OPA_DISP++, gAButtonIconDL);

            gDPPipeSync(POLY_OPA_DISP++);
            gDPSetPrimColor(POLY_OPA_DISP++, 0, 0, 255, 255, 255, 255);

            POLY_OPA_DISP =
                KaleidoScope_QuadTextureIA8(POLY_OPA_DISP, D_8082AD60_toDecideTextTextures_[gSaveContext.language],
                                            D_8082ADE0_toDecideTextWidth_[gSaveContext.language], 16, 4);
        } else if (pauseCtx->cursorSpecialPos != 0) {
            if ((pauseCtx->state == PAUSE_STATE_MAIN) && (pauseCtx->mainState == PAUSE_MAIN_STATE_IDLE)) {
                pauseCtx->infoPanelVtx[16].v.ob[0] = pauseCtx->infoPanelVtx[18].v.ob[0] = -63;

                pauseCtx->infoPanelVtx[17].v.ob[0] = pauseCtx->infoPanelVtx[19].v.ob[0] =
                    pauseCtx->infoPanelVtx[16].v.ob[0] + 128;

                pauseCtx->infoPanelVtx[17].v.tc[0] = pauseCtx->infoPanelVtx[19].v.tc[0] = 128 * (1 << 5);

                gDPPipeSync(POLY_OPA_DISP++);
                gDPSetPrimColor(POLY_OPA_DISP++, 0, 0, 255, 200, 0, 255);

                if (pauseCtx->cursorSpecialPos == PAUSE_CURSOR_PAGE_LEFT) {
                    POLY_OPA_DISP = KaleidoScope_QuadTextureIA8(
                        POLY_OPA_DISP, D_8082AD78_scrollLeftLabels_[pauseCtx->pageIndex][gSaveContext.language], 128,
                        16, 0);
                } else {
                    POLY_OPA_DISP = KaleidoScope_QuadTextureIA8(
                        POLY_OPA_DISP, D_8082ADA8_scrollRightLabels_[pauseCtx->pageIndex][gSaveContext.language], 128,
                        16, 0);
                }
            }
        } else {
            if ((u32)pauseCtx->pageIndex == PAUSE_ITEM) {
                pauseCtx->infoPanelVtx[16].v.ob[0] = pauseCtx->infoPanelVtx[18].v.ob[0] =
                    R_KALEIDO_UNK1(gSaveContext.language);

                pauseCtx->infoPanelVtx[17].v.ob[0] = pauseCtx->infoPanelVtx[19].v.ob[0] =
                    pauseCtx->infoPanelVtx[16].v.ob[0] + 48;

                pauseCtx->infoPanelVtx[20].v.ob[0] = pauseCtx->infoPanelVtx[22].v.ob[0] =
                    pauseCtx->infoPanelVtx[16].v.ob[0] + R_KALEIDO_UNK4(gSaveContext.language);

                pauseCtx->infoPanelVtx[21].v.ob[0] = pauseCtx->infoPanelVtx[23].v.ob[0] =
                    pauseCtx->infoPanelVtx[20].v.ob[0] + D_8082ADD8_toEquipTextWidth_[gSaveContext.language];

                pauseCtx->infoPanelVtx[17].v.tc[0] = pauseCtx->infoPanelVtx[19].v.tc[0] = 48 * (1 << 5);

                pauseCtx->infoPanelVtx[21].v.tc[0] = pauseCtx->infoPanelVtx[23].v.tc[0] =
                    D_8082ADD8_toEquipTextWidth_[gSaveContext.language] << 5;

                gSPDisplayList(POLY_OPA_DISP++, gCButtonIconsDL);

                gDPPipeSync(POLY_OPA_DISP++);
                gDPSetPrimColor(POLY_OPA_DISP++, 0, 0, 255, 255, 255, 255);

                POLY_OPA_DISP =
                    KaleidoScope_QuadTextureIA8(POLY_OPA_DISP, D_8082AD54_toEquipTextTextures_[gSaveContext.language],
                                                D_8082ADD8_toEquipTextWidth_[gSaveContext.language], 16, 4);
            } else if ((pauseCtx->pageIndex == PAUSE_MAP) && sInDungeonScene) {

            } else if ((pauseCtx->pageIndex == PAUSE_QUEST) &&
                       (pauseCtx->cursorSlot[PAUSE_QUEST] >= QUEST_SONG_MINUET) &&
                       (pauseCtx->cursorSlot[PAUSE_QUEST] < QUEST_KOKIRI_EMERALD)) {
                if (pauseCtx->namedItem != PAUSE_ITEM_NONE) {
                    // The cursor is on a learned song

                    pauseCtx->infoPanelVtx[16].v.ob[0] = pauseCtx->infoPanelVtx[18].v.ob[0] =
                        R_KALEIDO_UNK3(gSaveContext.language);

                    pauseCtx->infoPanelVtx[17].v.ob[0] = pauseCtx->infoPanelVtx[19].v.ob[0] =
                        pauseCtx->infoPanelVtx[16].v.ob[0] + 24;

                    pauseCtx->infoPanelVtx[20].v.ob[0] = pauseCtx->infoPanelVtx[22].v.ob[0] =
                        pauseCtx->infoPanelVtx[16].v.ob[0] + R_KALEIDO_UNK2(gSaveContext.language);

#if OOT_PAL
                    if (gSaveContext.language == LANGUAGE_GER) {
                        pauseCtx->infoPanelVtx[20].v.ob[0] = pauseCtx->infoPanelVtx[22].v.ob[0] =
                            pauseCtx->infoPanelVtx[16].v.ob[0] - 99;
                    }
#endif

                    pauseCtx->infoPanelVtx[21].v.ob[0] = pauseCtx->infoPanelVtx[23].v.ob[0] =
                        pauseCtx->infoPanelVtx[20].v.ob[0] + D_8082ADE8_toPlayMelodyTextWidth_[gSaveContext.language];

                    pauseCtx->infoPanelVtx[17].v.tc[0] = pauseCtx->infoPanelVtx[19].v.tc[0] = 24 * (1 << 5);

                    pauseCtx->infoPanelVtx[21].v.tc[0] = pauseCtx->infoPanelVtx[23].v.tc[0] =
                        D_8082ADE8_toPlayMelodyTextWidth_[gSaveContext.language] << 5;

                    gSPDisplayList(POLY_OPA_DISP++, gAButtonIconDL);

                    gDPPipeSync(POLY_OPA_DISP++);
                    gDPSetPrimColor(POLY_OPA_DISP++, 0, 0, 255, 255, 255, 255);

                    POLY_OPA_DISP = KaleidoScope_QuadTextureIA8(
                        POLY_OPA_DISP, D_8082AD6C_toPlayMelodyTextTextures_[gSaveContext.language],
                        D_8082ADE8_toPlayMelodyTextWidth_[gSaveContext.language], 16, 4);
                }
            } else if (pauseCtx->pageIndex == PAUSE_EQUIP) {
                pauseCtx->infoPanelVtx[16].v.ob[0] = pauseCtx->infoPanelVtx[18].v.ob[0] =
                    R_KALEIDO_UNK6(gSaveContext.language);

                pauseCtx->infoPanelVtx[17].v.ob[0] = pauseCtx->infoPanelVtx[19].v.ob[0] =
                    pauseCtx->infoPanelVtx[16].v.ob[0] + 24;

                pauseCtx->infoPanelVtx[20].v.ob[0] = pauseCtx->infoPanelVtx[22].v.ob[0] =
                    pauseCtx->infoPanelVtx[16].v.ob[0] + R_KALEIDO_UNK2(gSaveContext.language);

                pauseCtx->infoPanelVtx[21].v.ob[0] = pauseCtx->infoPanelVtx[23].v.ob[0] =
                    pauseCtx->infoPanelVtx[20].v.ob[0] + D_8082ADD8_toEquipTextWidth_[gSaveContext.language];

                pauseCtx->infoPanelVtx[17].v.tc[0] = pauseCtx->infoPanelVtx[19].v.tc[0] = 24 * (1 << 5);

                pauseCtx->infoPanelVtx[21].v.tc[0] = pauseCtx->infoPanelVtx[23].v.tc[0] =
                    D_8082ADD8_toEquipTextWidth_[gSaveContext.language] << 5;

                gSPDisplayList(POLY_OPA_DISP++, gAButtonIconDL);

                gDPPipeSync(POLY_OPA_DISP++);
                gDPSetPrimColor(POLY_OPA_DISP++, 0, 0, 255, 255, 255, 255);

                POLY_OPA_DISP =
                    KaleidoScope_QuadTextureIA8(POLY_OPA_DISP, D_8082AD54_toEquipTextTextures_[gSaveContext.language],
                                                D_8082ADD8_toEquipTextWidth_[gSaveContext.language], 16, 4);
            }
        }
    }

    CLOSE_DISPS(play->state.gfxCtx, "../z_kaleido_scope_PAL.c", 2032);
}

void KaleidoScope_UpdateNamePanel(PlayState* play) {
    PauseContext* pauseCtx = &play->pauseCtx;
    u16 texIndex;

    if ((pauseCtx->namedItem != pauseCtx->cursorItem[pauseCtx->pageIndex]) ||
        ((pauseCtx->pageIndex == PAUSE_MAP) && (pauseCtx->cursorSpecialPos != 0))) {

        pauseCtx->namedItem = pauseCtx->cursorItem[pauseCtx->pageIndex];
        texIndex = pauseCtx->namedItem;

        osCreateMesgQueue(&pauseCtx->loadQueue, &pauseCtx->loadMsg, 1);

        if (pauseCtx->namedItem != PAUSE_ITEM_NONE) {
            if ((pauseCtx->pageIndex == PAUSE_MAP) && !sInDungeonScene) {
                // `texIndex` is a `WorldMapPoint` enum value

                if (gSaveContext.language) { // != LANGUAGE_JPN for NTSC versions, LANGUAGE_ENG for PAL versions
                    texIndex += WORLD_MAP_POINT_MAX;
                }

#if OOT_PAL
                if (gSaveContext.language == LANGUAGE_FRA) {
                    texIndex += WORLD_MAP_POINT_MAX;
                }
#endif

                DMA_REQUEST_SYNC(pauseCtx->nameSegment,
                                 (uintptr_t)_map_name_staticSegmentRomStart + (texIndex * MAP_NAME_TEX1_SIZE),
                                 MAP_NAME_TEX1_SIZE, "../z_kaleido_scope_PAL.c", 2093);
            } else {
                PRINTF("zoom_name=%d\n", pauseCtx->namedItem);

                if (gSaveContext.language) { // != LANGUAGE_JPN for NTSC versions, LANGUAGE_ENG for PAL versions
                    texIndex += 123;
                }

#if OOT_PAL
                if (gSaveContext.language == LANGUAGE_FRA) {
                    texIndex += 123;
                }
#endif

                PRINTF("J_N=%d  point=%d\n", gSaveContext.language, texIndex);

                DMA_REQUEST_SYNC(pauseCtx->nameSegment,
                                 (uintptr_t)_item_name_staticSegmentRomStart + (texIndex * ITEM_NAME_TEX_SIZE),
                                 ITEM_NAME_TEX_SIZE, "../z_kaleido_scope_PAL.c", 2120);
            }

            pauseCtx->nameDisplayTimer = 0;
        }
    } else if (pauseCtx->nameColorSet == 0) {
        if (((pauseCtx->pageIndex == PAUSE_QUEST) && (pauseCtx->cursorSlot[PAUSE_QUEST] >= QUEST_SONG_MINUET) &&
             (pauseCtx->cursorSlot[PAUSE_QUEST] < QUEST_KOKIRI_EMERALD) &&
             (pauseCtx->mainState == PAUSE_MAIN_STATE_IDLE_CURSOR_ON_SONG)) ||
            (pauseCtx->pageIndex == PAUSE_ITEM) ||
            ((pauseCtx->pageIndex == PAUSE_EQUIP) && (pauseCtx->cursorX[PAUSE_EQUIP] != EQUIP_CURSOR_X_UPG))) {
            if (pauseCtx->namedItem != ITEM_SOLD_OUT) {
                pauseCtx->nameDisplayTimer++;
                if (pauseCtx->nameDisplayTimer > R_PAUSE_NAME_DISPLAY_TIMER_MAX_) {
                    pauseCtx->nameDisplayTimer = 0;
                }
            }
        } else {
            pauseCtx->nameDisplayTimer = 0;
        }
    } else {
        pauseCtx->nameDisplayTimer = 0;
    }
}

void KaleidoScope_UpdatePageSwitch(PlayState* play, Input* input) {
    PauseContext* pauseCtx = &play->pauseCtx;
    s32 frameAdvanceFreeze = false;
    s32 nextPageMode;

    if (R_PAUSE_PAGE_SWITCH_FRAME_ADVANCE_ON && !CHECK_BTN_ALL(input->press.button, BTN_L)) {
        frameAdvanceFreeze = true;
    }

    if (!frameAdvanceFreeze) {
        nextPageMode = pauseCtx->nextPageMode;
        pauseCtx->eye.x += sPageSwitchEyeDx[nextPageMode];
        pauseCtx->eye.z += sPageSwitchEyeDz[nextPageMode];

        if (pauseCtx->pageSwitchTimer < ((4 * PAGE_SWITCH_NSTEPS) / 2)) {
            R_PAUSE_CURSOR_LEFT_X -= R_PAUSE_CURSOR_LEFT_MOVE_OFFSET_X / R_PAUSE_UI_ANIMS_DURATION;
            R_PAUSE_CURSOR_RIGHT_X -= R_PAUSE_CURSOR_RIGHT_MOVE_OFFSET_X / R_PAUSE_UI_ANIMS_DURATION;
        } else {
            R_PAUSE_CURSOR_LEFT_X += R_PAUSE_CURSOR_LEFT_MOVE_OFFSET_X / R_PAUSE_UI_ANIMS_DURATION;
            R_PAUSE_CURSOR_RIGHT_X += R_PAUSE_CURSOR_RIGHT_MOVE_OFFSET_X / R_PAUSE_UI_ANIMS_DURATION;
        }

        pauseCtx->pageSwitchTimer += 4;

        if (pauseCtx->pageSwitchTimer == (4 * PAGE_SWITCH_NSTEPS)) {
            pauseCtx->pageSwitchTimer = 0;
            pauseCtx->pageIndex = sPageSwitchNextPageIndex[pauseCtx->nextPageMode];
            pauseCtx->mainState = PAUSE_MAIN_STATE_IDLE;
        }
    }
}

void KaleidoScope_SetView(PauseContext* pauseCtx, f32 eyeX, f32 eyeY, f32 eyeZ) {
    Vec3f eye;
    Vec3f at;
    Vec3f up;

    eye.x = eyeX;
    eye.y = eyeY;
    eye.z = eyeZ;
    at.x = at.y = at.z = 0.0f;
    up.x = up.z = 0.0f;
    up.y = 1.0f;

    View_LookAt(&pauseCtx->view, &eye, &at, &up);
    View_Apply(&pauseCtx->view,
               VIEW_ALL | VIEW_FORCE_VIEWING | VIEW_FORCE_VIEWPORT | VIEW_FORCE_PROJECTION_PERSPECTIVE);
}

static u8 sPageBgColorRed[][4] = {
    { 10, 70, 70, 10 },   // VTX_PAGE_ITEM
    { 10, 90, 90, 10 },   // VTX_PAGE_EQUIP
    { 80, 140, 140, 80 }, // VTX_PAGE_MAP_DUNGEON
    { 80, 120, 120, 80 }, // VTX_PAGE_QUEST
    { 80, 140, 140, 80 }, // VTX_PAGE_MAP_WORLD
    { 50, 110, 110, 50 }, // VTX_PAGE_PROMPT
};
static u8 sPageBgColorGreen[][4] = {
    { 50, 100, 100, 50 }, // VTX_PAGE_ITEM
    { 50, 100, 100, 50 }, // VTX_PAGE_EQUIP
    { 40, 60, 60, 40 },   // VTX_PAGE_MAP_DUNGEON
    { 80, 120, 120, 80 }, // VTX_PAGE_QUEST
    { 40, 60, 60, 40 },   // VTX_PAGE_MAP_WORLD
    { 50, 110, 110, 50 }, // VTX_PAGE_PROMPT
};
static u8 sPageBgColorBlue[][4] = {
    { 80, 130, 130, 80 }, // VTX_PAGE_ITEM
    { 40, 60, 60, 40 },   // VTX_PAGE_EQUIP
    { 30, 60, 60, 30 },   // VTX_PAGE_MAP_DUNGEON
    { 50, 70, 70, 50 },   // VTX_PAGE_QUEST
    { 30, 60, 60, 30 },   // VTX_PAGE_MAP_WORLD
    { 50, 110, 110, 50 }, // VTX_PAGE_PROMPT
};

// CLAMP_MIN(*, 1) because C arrays can't have 0 length
static s16 sVtxPageItemQuadsX[CLAMP_MIN(VTX_PAGE_ITEM_QUADS, 1)] = { 0 };
static s16 sVtxPageEquipQuadsX[CLAMP_MIN(VTX_PAGE_EQUIP_QUADS, 1)] = { 0 };
static s16 sVtxPageMapDungeonQuadsX[VTX_PAGE_MAP_DUNGEON_QUADS] = {
    -36, 12, -18, 70, 70, 70, -88, -88, -88, -88, -88, -88, -88, -88, -106, -62, -40,
};
static s16 sVtxPageQuestQuadsX[CLAMP_MIN(VTX_PAGE_QUEST_QUADS, 1)] = { 0 };
static s16 sVtxPageMapWorldQuadsX[VTX_PAGE_MAP_WORLD_QUADS] = {
    47,   // WORLD_MAP_QUAD_CLOUDS_SACRED_FOREST_MEADOW
    -49,  // WORLD_MAP_QUAD_CLOUDS_HYRULE_FIELD
    -17,  // WORLD_MAP_QUAD_CLOUDS_LON_LON_RANCH
    -15,  // WORLD_MAP_QUAD_CLOUDS_MARKET
    -9,   // WORLD_MAP_QUAD_CLOUDS_HYRULE_CASTLE
    24,   // WORLD_MAP_QUAD_CLOUDS_KAKARIKO_VILLAGE
    43,   // WORLD_MAP_QUAD_CLOUDS_GRAVEYARD
    14,   // WORLD_MAP_QUAD_CLOUDS_DEATH_MOUNTAIN_TRAIL
    9,    // WORLD_MAP_QUAD_CLOUDS_GORON_CITY
    38,   // WORLD_MAP_QUAD_CLOUDS_ZORAS_RIVER
    82,   // WORLD_MAP_QUAD_CLOUDS_ZORAS_DOMAIN
    71,   // WORLD_MAP_QUAD_CLOUDS_ZORAS_FOUNTAIN
    -76,  // WORLD_MAP_QUAD_CLOUDS_GERUDO_VALLEY
    -87,  // WORLD_MAP_QUAD_CLOUDS_GERUDOS_FORTRESS
    -108, // WORLD_MAP_QUAD_CLOUDS_DESERT_COLOSSUS
    -54,  // WORLD_MAP_QUAD_CLOUDS_LAKE_HYLIA
    -93,  // WORLD_MAP_POINT_HAUNTED_WASTELAND
    -67,  // WORLD_MAP_POINT_GERUDOS_FORTRESS
    -56,  // WORLD_MAP_POINT_GERUDO_VALLEY
    -33,  // WORLD_MAP_POINT_LAKE_HYLIA
    -10,  // WORLD_MAP_POINT_LON_LON_RANCH
    1,    // WORLD_MAP_POINT_MARKET
    14,   // WORLD_MAP_POINT_HYRULE_FIELD
    24,   // WORLD_MAP_POINT_DEATH_MOUNTAIN
    35,   // WORLD_MAP_POINT_KAKARIKO_VILLAGE
    58,   // WORLD_MAP_POINT_LOST_WOODS
    74,   // WORLD_MAP_POINT_KOKIRI_FOREST
    89,   // WORLD_MAP_POINT_ZORAS_DOMAIN
    0,    // WORLD_MAP_QUAD_28
    -58,  // WORLD_MAP_QUAD_TRADE_QUEST_MARKER
    19,   // WORLD_MAP_QUAD_30
    28,   // WORLD_MAP_QUAD_31
};
static s16 sVtxPagePromptQuadsX[VTX_PAGE_PROMPT_QUADS] = {
    -76, // PROMPT_QUAD_MESSAGE
    -58, // PROMPT_QUAD_CURSOR_LEFT
    10,  // PROMPT_QUAD_CURSOR_RIGHT
    -58, // PROMPT_QUAD_CHOICE_YES
    10,  // PROMPT_QUAD_CHOICE_NO
};

static s16 sVtxPageItemQuadsWidth[CLAMP_MIN(VTX_PAGE_ITEM_QUADS, 1)] = { 0 };
static s16 sVtxPageEquipQuadsWidth[CLAMP_MIN(VTX_PAGE_EQUIP_QUADS, 1)] = { 0 };
static s16 sVtxPageMapDungeonQuadsWidth[VTX_PAGE_MAP_DUNGEON_QUADS] = {
    48, 48, 96, 24, 24, 24, 24, 24, 24, 24, 24, 24, 24, 24, 16, 16, 24,
};
static s16 sVtxPageQuestQuadsWidth[CLAMP_MIN(VTX_PAGE_QUEST_QUADS, 1)] = { 0 };
static s16 sVtxPagePromptQuadsWidth[VTX_PAGE_PROMPT_QUADS] = {
    152, // PROMPT_QUAD_MESSAGE
    48,  // PROMPT_QUAD_CURSOR_LEFT
    48,  // PROMPT_QUAD_CURSOR_RIGHT
    48,  // PROMPT_QUAD_CHOICE_YES
    48,  // PROMPT_QUAD_CHOICE_NO
};

static s16 sVtxPageItemQuadsY[CLAMP_MIN(VTX_PAGE_ITEM_QUADS, 1)] = { 0 };
static s16 sVtxPageEquipQuadsY[CLAMP_MIN(VTX_PAGE_EQUIP_QUADS, 1)] = { 0 };
static s16 sVtxPageMapDungeonQuadsY[VTX_PAGE_MAP_DUNGEON_QUADS] = {
    28, 28, 46, 28, -2, -32, 50, 36, 22, 8, -6, -20, -34, -48, 18, 18, 50,
};
static s16 sVtxPageQuestQuadsY[CLAMP_MIN(VTX_PAGE_QUEST_QUADS, 1)] = { 0 };
static s16 sVtxPageMapWorldQuadsY[VTX_PAGE_MAP_WORLD_QUADS] = {
    15,  // WORLD_MAP_QUAD_CLOUDS_SACRED_FOREST_MEADOW
    40,  // WORLD_MAP_QUAD_CLOUDS_HYRULE_FIELD
    11,  // WORLD_MAP_QUAD_CLOUDS_LON_LON_RANCH
    45,  // WORLD_MAP_QUAD_CLOUDS_MARKET
    52,  // WORLD_MAP_QUAD_CLOUDS_HYRULE_CASTLE
    37,  // WORLD_MAP_QUAD_CLOUDS_KAKARIKO_VILLAGE
    36,  // WORLD_MAP_QUAD_CLOUDS_GRAVEYARD
    57,  // WORLD_MAP_QUAD_CLOUDS_DEATH_MOUNTAIN_TRAIL
    54,  // WORLD_MAP_QUAD_CLOUDS_GORON_CITY
    33,  // WORLD_MAP_QUAD_CLOUDS_ZORAS_RIVER
    31,  // WORLD_MAP_QUAD_CLOUDS_ZORAS_DOMAIN
    45,  // WORLD_MAP_QUAD_CLOUDS_ZORAS_FOUNTAIN
    32,  // WORLD_MAP_QUAD_CLOUDS_GERUDO_VALLEY
    42,  // WORLD_MAP_QUAD_CLOUDS_GERUDOS_FORTRESS
    49,  // WORLD_MAP_QUAD_CLOUDS_DESERT_COLOSSUS
    -10, // WORLD_MAP_QUAD_CLOUDS_LAKE_HYLIA
    31,  // WORLD_MAP_POINT_HAUNTED_WASTELAND
    27,  // WORLD_MAP_POINT_GERUDOS_FORTRESS
    15,  // WORLD_MAP_POINT_GERUDO_VALLEY
    -49, // WORLD_MAP_POINT_LAKE_HYLIA
    8,   // WORLD_MAP_POINT_LON_LON_RANCH
    38,  // WORLD_MAP_POINT_MARKET
    7,   // WORLD_MAP_POINT_HYRULE_FIELD
    47,  // WORLD_MAP_POINT_DEATH_MOUNTAIN
    30,  // WORLD_MAP_POINT_KAKARIKO_VILLAGE
    1,   // WORLD_MAP_POINT_LOST_WOODS
    -9,  // WORLD_MAP_POINT_KOKIRI_FOREST
    25,  // WORLD_MAP_POINT_ZORAS_DOMAIN
    0,   // WORLD_MAP_QUAD_28
    1,   // WORLD_MAP_QUAD_TRADE_QUEST_MARKER
    -32, // WORLD_MAP_QUAD_30
    -26, // WORLD_MAP_QUAD_31
};
static s16 sVtxPagePromptQuadsY[VTX_PAGE_PROMPT_QUADS] = {
    36, // PROMPT_QUAD_MESSAGE
    10, // PROMPT_QUAD_CURSOR_LEFT
    10, // PROMPT_QUAD_CURSOR_RIGHT
    -6, // PROMPT_QUAD_CHOICE_YES
    -6, // PROMPT_QUAD_CHOICE_NO
};

static s16 sVtxPageItemQuadsHeight[CLAMP_MIN(VTX_PAGE_ITEM_QUADS, 1)] = { 0 };
static s16 sVtxPageEquipQuadsHeight[CLAMP_MIN(VTX_PAGE_EQUIP_QUADS, 1)] = { 0 };
static s16 sVtxPageMapDungeonQuadsHeight[VTX_PAGE_MAP_DUNGEON_QUADS] = {
    85, 85, 16, 24, 24, 24, 16, 16, 16, 16, 16, 16, 16, 16, 16, 16, 24,
};
static s16 sVtxPageQuestQuadsHeight[CLAMP_MIN(VTX_PAGE_QUEST_QUADS, 1)] = { 0 };
static s16 sVtxPagePromptQuadsHeight[VTX_PAGE_PROMPT_QUADS] = {
    16, // PROMPT_QUAD_MESSAGE
    48, // PROMPT_QUAD_CURSOR_LEFT
    48, // PROMPT_QUAD_CURSOR_RIGHT
    16, // PROMPT_QUAD_CHOICE_YES
    16, // PROMPT_QUAD_CHOICE_NO
};

static s16* sVtxPageQuadsX[] = {
    sVtxPageItemQuadsX,       // VTX_PAGE_ITEM
    sVtxPageEquipQuadsX,      // VTX_PAGE_EQUIP
    sVtxPageMapDungeonQuadsX, // VTX_PAGE_MAP_DUNGEON
    sVtxPageQuestQuadsX,      // VTX_PAGE_QUEST
    sVtxPageMapWorldQuadsX,   // VTX_PAGE_MAP_WORLD
    sVtxPagePromptQuadsX,     // VTX_PAGE_PROMPT
};

static s16* sVtxPageQuadsWidth[] = {
    sVtxPageItemQuadsWidth,       // VTX_PAGE_ITEM
    sVtxPageEquipQuadsWidth,      // VTX_PAGE_EQUIP
    sVtxPageMapDungeonQuadsWidth, // VTX_PAGE_MAP_DUNGEON
    sVtxPageQuestQuadsWidth,      // VTX_PAGE_QUEST
    gVtxPageMapWorldQuadsWidth,   // VTX_PAGE_MAP_WORLD
    sVtxPagePromptQuadsWidth,     // VTX_PAGE_PROMPT
};

static s16* sVtxPageQuadsY[] = {
    sVtxPageItemQuadsY,       // VTX_PAGE_ITEM
    sVtxPageEquipQuadsY,      // VTX_PAGE_EQUIP
    sVtxPageMapDungeonQuadsY, // VTX_PAGE_MAP_DUNGEON
    sVtxPageQuestQuadsY,      // VTX_PAGE_QUEST
    sVtxPageMapWorldQuadsY,   // VTX_PAGE_MAP_WORLD
    sVtxPagePromptQuadsY,     // VTX_PAGE_PROMPT
};

static s16* sVtxPageQuadsHeight[] = {
    sVtxPageItemQuadsHeight,       // VTX_PAGE_ITEM
    sVtxPageEquipQuadsHeight,      // VTX_PAGE_EQUIP
    sVtxPageMapDungeonQuadsHeight, // VTX_PAGE_MAP_DUNGEON
    sVtxPageQuestQuadsHeight,      // VTX_PAGE_QUEST
    gVtxPageMapWorldQuadsHeight,   // VTX_PAGE_MAP_WORLD
    sVtxPagePromptQuadsHeight,     // VTX_PAGE_PROMPT
};

static s16 sVtxMapWorldAreaX[] = {
    -58,  // WORLD_MAP_AREA_HYRULE_FIELD
    11,   // WORLD_MAP_AREA_KAKARIKO_VILLAGE
    30,   // WORLD_MAP_AREA_GRAVEYARD
    30,   // WORLD_MAP_AREA_ZORAS_RIVER
    15,   // WORLD_MAP_AREA_KOKIRI_FOREST
    38,   // WORLD_MAP_AREA_SACRED_FOREST_MEADOW
    -62,  // WORLD_MAP_AREA_LAKE_HYLIA
    60,   // WORLD_MAP_AREA_ZORAS_DOMAIN
    61,   // WORLD_MAP_AREA_ZORAS_FOUNTAIN
    -78,  // WORLD_MAP_AREA_GERUDO_VALLEY
    -300, // WORLD_MAP_AREA_LOST_WOODS
    -86,  // WORLD_MAP_AREA_DESERT_COLOSSUS
    -65,  // WORLD_MAP_AREA_GERUDOS_FORTRESS
    -300, // WORLD_MAP_AREA_HAUNTED_WASTELAND
    -300, // WORLD_MAP_AREA_MARKET
    -21,  // WORLD_MAP_AREA_HYRULE_CASTLE
    14,   // WORLD_MAP_AREA_DEATH_MOUNTAIN_TRAIL
    13,   // WORLD_MAP_AREA_DEATH_MOUNTAIN_CRATER
    20,   // WORLD_MAP_AREA_GORON_CITY
    -34,  // WORLD_MAP_AREA_LON_LON_RANCH
    -300, // WORLD_MAP_AREA_QUESTION_MARK
    0,    // WORLD_MAP_AREA_GANONS_CASTLE
};

static s16 sVtxMapWorldAreaWidth[] = {
    89, // WORLD_MAP_AREA_HYRULE_FIELD
    20, // WORLD_MAP_AREA_KAKARIKO_VILLAGE
    14, // WORLD_MAP_AREA_GRAVEYARD
    35, // WORLD_MAP_AREA_ZORAS_RIVER
    32, // WORLD_MAP_AREA_KOKIRI_FOREST
    17, // WORLD_MAP_AREA_SACRED_FOREST_MEADOW
    50, // WORLD_MAP_AREA_LAKE_HYLIA
    16, // WORLD_MAP_AREA_ZORAS_DOMAIN
    21, // WORLD_MAP_AREA_ZORAS_FOUNTAIN
    20, // WORLD_MAP_AREA_GERUDO_VALLEY
    -1, // WORLD_MAP_AREA_LOST_WOODS
    32, // WORLD_MAP_AREA_DESERT_COLOSSUS
    16, // WORLD_MAP_AREA_GERUDOS_FORTRESS
    -1, // WORLD_MAP_AREA_HAUNTED_WASTELAND
    -1, // WORLD_MAP_AREA_MARKET
    19, // WORLD_MAP_AREA_HYRULE_CASTLE
    19, // WORLD_MAP_AREA_DEATH_MOUNTAIN_TRAIL
    21, // WORLD_MAP_AREA_DEATH_MOUNTAIN_CRATER
    16, // WORLD_MAP_AREA_GORON_CITY
    20, // WORLD_MAP_AREA_LON_LON_RANCH
    -1, // WORLD_MAP_AREA_QUESTION_MARK
    0,  // WORLD_MAP_AREA_GANONS_CASTLE
};

static s16 sVtxMapWorldAreaY[] = {
    1,    // WORLD_MAP_AREA_HYRULE_FIELD
    15,   // WORLD_MAP_AREA_KAKARIKO_VILLAGE
    20,   // WORLD_MAP_AREA_GRAVEYARD
    9,    // WORLD_MAP_AREA_ZORAS_RIVER
    -30,  // WORLD_MAP_AREA_KOKIRI_FOREST
    -17,  // WORLD_MAP_AREA_SACRED_FOREST_MEADOW
    -34,  // WORLD_MAP_AREA_LAKE_HYLIA
    15,   // WORLD_MAP_AREA_ZORAS_DOMAIN
    30,   // WORLD_MAP_AREA_ZORAS_FOUNTAIN
    1,    // WORLD_MAP_AREA_GERUDO_VALLEY
    -300, // WORLD_MAP_AREA_LOST_WOODS
    42,   // WORLD_MAP_AREA_DESERT_COLOSSUS
    7,    // WORLD_MAP_AREA_GERUDOS_FORTRESS
    -300, // WORLD_MAP_AREA_HAUNTED_WASTELAND
    -300, // WORLD_MAP_AREA_MARKET
    24,   // WORLD_MAP_AREA_HYRULE_CASTLE
    36,   // WORLD_MAP_AREA_DEATH_MOUNTAIN_TRAIL
    53,   // WORLD_MAP_AREA_DEATH_MOUNTAIN_CRATER
    37,   // WORLD_MAP_AREA_GORON_CITY
    -13,  // WORLD_MAP_AREA_LON_LON_RANCH
    -300, // WORLD_MAP_AREA_QUESTION_MARK
    0,    // WORLD_MAP_AREA_GANONS_CASTLE
};

static s16 sVtxMapWorldAreaHeight[] = {
    36, // WORLD_MAP_AREA_HYRULE_FIELD
    15, // WORLD_MAP_AREA_KAKARIKO_VILLAGE
    16, // WORLD_MAP_AREA_GRAVEYARD
    23, // WORLD_MAP_AREA_ZORAS_RIVER
    23, // WORLD_MAP_AREA_KOKIRI_FOREST
    16, // WORLD_MAP_AREA_SACRED_FOREST_MEADOW
    24, // WORLD_MAP_AREA_LAKE_HYLIA
    13, // WORLD_MAP_AREA_ZORAS_DOMAIN
    17, // WORLD_MAP_AREA_ZORAS_FOUNTAIN
    18, // WORLD_MAP_AREA_GERUDO_VALLEY
    1,  // WORLD_MAP_AREA_LOST_WOODS
    25, // WORLD_MAP_AREA_DESERT_COLOSSUS
    13, // WORLD_MAP_AREA_GERUDOS_FORTRESS
    1,  // WORLD_MAP_AREA_HAUNTED_WASTELAND
    1,  // WORLD_MAP_AREA_MARKET
    13, // WORLD_MAP_AREA_HYRULE_CASTLE
    21, // WORLD_MAP_AREA_DEATH_MOUNTAIN_TRAIL
    15, // WORLD_MAP_AREA_DEATH_MOUNTAIN_CRATER
    13, // WORLD_MAP_AREA_GORON_CITY
    12, // WORLD_MAP_AREA_LON_LON_RANCH
    1,  // WORLD_MAP_AREA_QUESTION_MARK
    0,  // WORLD_MAP_AREA_GANONS_CASTLE
};

s16 KaleidoScope_SetPageVertices(PlayState* play, Vtx* vtx, s16 vtxPage, s16 numQuads) {
    static s16 sTradeQuestMarkerBobY = 0;
    static s16 sTradeQuestMarkerBobTimer = 1;
    static s16 sTradeQuestMarkerBobState = 0;
    PauseContext* pauseCtx = &play->pauseCtx;
    s16* quadsX;
    s16* quadsWidth;
    s16* quadsY;
    s16* quadsHeight;
    s16 bufIAfterPageSections;
    s16 pageBgQuadX;
    s16 pageBgQuadY;
    s16 i;
    s16 j;
    s16 bufI;

    // Vertices for KaleidoScope_DrawPageSections

    pageBgQuadX = 0 - (PAGE_BG_COLS * PAGE_BG_QUAD_WIDTH) / 2 - PAGE_BG_QUAD_WIDTH;

    // For each column
    for (bufI = 0, j = 0; j < PAGE_BG_COLS; j++) {
        pageBgQuadX += PAGE_BG_QUAD_WIDTH;

        // For each row
        for (pageBgQuadY = (PAGE_BG_ROWS * PAGE_BG_QUAD_HEIGHT) / 2, i = 0; i < PAGE_BG_ROWS;
             i++, bufI += 4, pageBgQuadY -= PAGE_BG_QUAD_HEIGHT) {
            vtx[bufI + 0].v.ob[0] = vtx[bufI + 2].v.ob[0] = pageBgQuadX;

            vtx[bufI + 1].v.ob[0] = vtx[bufI + 3].v.ob[0] = vtx[bufI + 0].v.ob[0] + PAGE_BG_QUAD_WIDTH;

            vtx[bufI + 0].v.ob[1] = vtx[bufI + 1].v.ob[1] = pageBgQuadY + pauseCtx->pagesYOrigin1;

            vtx[bufI + 2].v.ob[1] = vtx[bufI + 3].v.ob[1] = vtx[bufI + 0].v.ob[1] - PAGE_BG_QUAD_HEIGHT;

            vtx[bufI + 0].v.ob[2] = vtx[bufI + 1].v.ob[2] = vtx[bufI + 2].v.ob[2] = vtx[bufI + 3].v.ob[2] = 0;

            vtx[bufI + 0].v.flag = 0;
            vtx[bufI + 1].v.flag = 0;
            vtx[bufI + 2].v.flag = 0;
            vtx[bufI + 3].v.flag = 0;

            vtx[bufI + 0].v.tc[0] = vtx[bufI + 0].v.tc[1] = vtx[bufI + 1].v.tc[1] = vtx[bufI + 2].v.tc[0] = 0;

            vtx[bufI + 1].v.tc[0] = vtx[bufI + 3].v.tc[0] = PAGE_BG_QUAD_TEX_WIDTH * (1 << 5);

            vtx[bufI + 2].v.tc[1] = vtx[bufI + 3].v.tc[1] = PAGE_BG_QUAD_TEX_HEIGHT * (1 << 5);

            vtx[bufI + 0].v.cn[0] = vtx[bufI + 2].v.cn[0] = sPageBgColorRed[vtxPage][j + 0];

            vtx[bufI + 0].v.cn[1] = vtx[bufI + 2].v.cn[1] = sPageBgColorGreen[vtxPage][j + 0];

            vtx[bufI + 0].v.cn[2] = vtx[bufI + 2].v.cn[2] = sPageBgColorBlue[vtxPage][j + 0];

            vtx[bufI + 1].v.cn[0] = vtx[bufI + 3].v.cn[0] = sPageBgColorRed[vtxPage][j + 1];

            vtx[bufI + 1].v.cn[1] = vtx[bufI + 3].v.cn[1] = sPageBgColorGreen[vtxPage][j + 1];

            vtx[bufI + 1].v.cn[2] = vtx[bufI + 3].v.cn[2] = sPageBgColorBlue[vtxPage][j + 1];

            vtx[bufI + 0].v.cn[3] = vtx[bufI + 2].v.cn[3] = vtx[bufI + 1].v.cn[3] = vtx[bufI + 3].v.cn[3] =
                pauseCtx->alpha;
        }
    }

    bufIAfterPageSections = bufI;

    //

    if (numQuads != 0) {
        quadsX = sVtxPageQuadsX[vtxPage];
        quadsWidth = sVtxPageQuadsWidth[vtxPage];
        quadsY = sVtxPageQuadsY[vtxPage];
        quadsHeight = sVtxPageQuadsHeight[vtxPage];

        for (j = 0; j < numQuads; j++, bufI += 4) {
            vtx[bufI + 2].v.ob[0] = vtx[bufI + 0].v.ob[0] = quadsX[j];

            vtx[bufI + 1].v.ob[0] = vtx[bufI + 3].v.ob[0] = vtx[bufI + 0].v.ob[0] + quadsWidth[j];

            if (!IS_PAUSE_STATE_GAMEOVER(pauseCtx)) {
                vtx[bufI + 0].v.ob[1] = vtx[bufI + 1].v.ob[1] = quadsY[j] + pauseCtx->pagesYOrigin1;
            } else {
                vtx[bufI + 0].v.ob[1] = vtx[bufI + 1].v.ob[1] = YREG(60 + j) + pauseCtx->pagesYOrigin1;
            }

            vtx[bufI + 2].v.ob[1] = vtx[bufI + 3].v.ob[1] = vtx[bufI + 0].v.ob[1] - quadsHeight[j];

            vtx[bufI + 0].v.ob[2] = vtx[bufI + 1].v.ob[2] = vtx[bufI + 2].v.ob[2] = vtx[bufI + 3].v.ob[2] = 0;

            vtx[bufI + 0].v.flag = vtx[bufI + 1].v.flag = vtx[bufI + 2].v.flag = vtx[bufI + 3].v.flag = 0;

            vtx[bufI + 0].v.tc[0] = vtx[bufI + 0].v.tc[1] = vtx[bufI + 1].v.tc[1] = vtx[bufI + 2].v.tc[0] = 0;

            vtx[bufI + 1].v.tc[0] = vtx[bufI + 3].v.tc[0] = quadsWidth[j] << 5;

            vtx[bufI + 2].v.tc[1] = vtx[bufI + 3].v.tc[1] = quadsHeight[j] << 5;

            vtx[bufI + 0].v.cn[0] = vtx[bufI + 2].v.cn[0] = vtx[bufI + 0].v.cn[1] = vtx[bufI + 2].v.cn[1] =
                vtx[bufI + 0].v.cn[2] = vtx[bufI + 2].v.cn[2] = vtx[bufI + 1].v.cn[0] = vtx[bufI + 3].v.cn[0] =
                    vtx[bufI + 1].v.cn[1] = vtx[bufI + 3].v.cn[1] = vtx[bufI + 1].v.cn[2] = vtx[bufI + 3].v.cn[2] = 255;

            vtx[bufI + 0].v.cn[3] = vtx[bufI + 2].v.cn[3] = vtx[bufI + 1].v.cn[3] = vtx[bufI + 3].v.cn[3] =
                pauseCtx->alpha;
        }

        if (vtxPage == VTX_PAGE_MAP_WORLD) {
            // For world map page, initialize vtx beyond VTX_PAGE_MAP_WORLD_QUADS

            bufI -= ((VTX_PAGE_MAP_WORLD_QUADS - WORLD_MAP_QUAD_TRADE_QUEST_MARKER) * 4);

            j = gSaveContext.worldMapArea;

            vtx[bufI + 0].v.ob[0] = vtx[bufI + 2].v.ob[0] = sVtxMapWorldAreaX[j];

            if (j) {}

            vtx[bufI + 1].v.ob[0] = vtx[bufI + 3].v.ob[0] = vtx[bufI + 0].v.ob[0] + sVtxMapWorldAreaWidth[j];

            vtx[bufI + 0].v.ob[1] = vtx[bufI + 1].v.ob[1] = sVtxMapWorldAreaY[j] + pauseCtx->pagesYOrigin1;

            vtx[bufI + 2].v.ob[1] = vtx[bufI + 3].v.ob[1] = vtx[bufI + 0].v.ob[1] - sVtxMapWorldAreaHeight[j];

            bufI += (3 * 4);

            if (pauseCtx->tradeQuestMarker != TRADE_QUEST_MARKER_NONE) {
                if (sTradeQuestMarkerBobTimer == 0) {
                    sTradeQuestMarkerBobState++;
                    switch (sTradeQuestMarkerBobState) {
                        case 1:
                            sTradeQuestMarkerBobY = 3;
                            sTradeQuestMarkerBobTimer = 8;
                            break;
                        case 2:
                            sTradeQuestMarkerBobY = 0;
                            sTradeQuestMarkerBobTimer = 6;
                            sTradeQuestMarkerBobState = 0;
                            break;
                    }
                } else {
                    sTradeQuestMarkerBobTimer--;
                }

                j = bufIAfterPageSections + ((WORLD_MAP_QUAD_POINT_FIRST + pauseCtx->tradeQuestMarker) * 4);
                i = bufIAfterPageSections + (WORLD_MAP_QUAD_TRADE_QUEST_MARKER * 4);

                vtx[i + 0].v.ob[0] = vtx[i + 2].v.ob[0] = vtx[j + 0].v.ob[0];

                vtx[i + 1].v.ob[0] = vtx[i + 3].v.ob[0] = vtx[i + 0].v.ob[0] + 8;

                vtx[i + 0].v.ob[1] = vtx[i + 1].v.ob[1] = vtx[j + 0].v.ob[1] - sTradeQuestMarkerBobY + 10;

                vtx[i + 0].v.ob[2] = vtx[i + 1].v.ob[2] = vtx[i + 2].v.ob[2] = vtx[i + 3].v.ob[2] = 0;

                vtx[i + 2].v.ob[1] = vtx[i + 3].v.ob[1] = vtx[i + 0].v.ob[1] - 8;

                vtx[i + 0].v.flag = vtx[i + 1].v.flag = vtx[i + 2].v.flag = vtx[i + 3].v.flag = 0;

                vtx[bufI].v.tc[0] = vtx[bufI].v.tc[1] = vtx[i + 1].v.tc[1] = vtx[i + 2].v.tc[0] = 0;

                vtx[i + 1].v.tc[0] = vtx[i + 3].v.tc[0] = 8 * (1 << 5);

                vtx[i + 2].v.tc[1] = vtx[i + 3].v.tc[1] = 8 * (1 << 5);

                vtx[i + 0].v.cn[0] = vtx[i + 2].v.cn[0] = vtx[i + 0].v.cn[1] = vtx[i + 2].v.cn[1] = vtx[i + 0].v.cn[2] =
                    vtx[i + 2].v.cn[2] = vtx[i + 1].v.cn[0] = vtx[i + 3].v.cn[0] = vtx[i + 1].v.cn[1] =
                        vtx[i + 3].v.cn[1] = vtx[i + 1].v.cn[2] = vtx[i + 3].v.cn[2] = 255;

                vtx[i + 0].v.cn[3] = vtx[i + 2].v.cn[3] = vtx[i + 1].v.cn[3] = vtx[i + 3].v.cn[3] = pauseCtx->alpha;
            }
        }
    }

    return bufI;
}

static s16 sItemVtxQuadsWithAmmo[] = {
    SLOT_DEKU_STICK * 4, // ITEM_QUAD_AMMO_STICK_
    SLOT_DEKU_NUT * 4,   // ITEM_QUAD_AMMO_NUT_
    SLOT_BOMB * 4,       // ITEM_QUAD_AMMO_BOMB_
    SLOT_BOW * 4,        // ITEM_QUAD_AMMO_BOW_
    SLOT_SLINGSHOT * 4,  // ITEM_QUAD_AMMO_SLINGSHOT_
    SLOT_BOMBCHU * 4,    // ITEM_QUAD_AMMO_BOMBCHU_
    SLOT_MAGIC_BEAN * 4, // ITEM_QUAD_AMMO_BEAN_
};

static s16 sEquipColumnsX[] = { -114, 12, 44, 76 };

static u8 sEquipQuadsFirstByEquipType_[EQUIP_TYPE_MAX] = {
    EQUIP_QUAD_SWORD_KOKIRI, // EQUIP_TYPE_SWORD
    EQUIP_QUAD_SHIELD_DEKU,  // EQUIP_TYPE_SHIELD
    EQUIP_QUAD_TUNIC_KOKIRI, // EQUIP_TYPE_TUNIC
    EQUIP_QUAD_BOOTS_KOKIRI, // EQUIP_TYPE_BOOTS
};

static s16 sQuestQuadsX[] = {
    74,   // QUEST_MEDALLION_FOREST
    74,   // QUEST_MEDALLION_FIRE
    46,   // QUEST_MEDALLION_WATER
    18,   // QUEST_MEDALLION_SPIRIT
    18,   // QUEST_MEDALLION_SHADOW
    46,   // QUEST_MEDALLION_LIGHT
    -108, // QUEST_SONG_MINUET
    -90,  // QUEST_SONG_BOLERO
    -72,  // QUEST_SONG_SERENADE
    -54,  // QUEST_SONG_REQUIEM
    -36,  // QUEST_SONG_NOCTURNE
    -18,  // QUEST_SONG_PRELUDE
    -108, // QUEST_SONG_LULLABY
    -90,  // QUEST_SONG_EPONA
    -72,  // QUEST_SONG_SARIA
    -54,  // QUEST_SONG_SUN
    -36,  // QUEST_SONG_TIME
    -18,  // QUEST_SONG_STORMS
    20,   // QUEST_KOKIRI_EMERALD
    46,   // QUEST_GORON_RUBY
    72,   // QUEST_ZORA_SAPPHIRE
    -110, // QUEST_STONE_OF_AGONY
    -86,  // QUEST_GERUDOS_CARD
    -110, // QUEST_SKULL_TOKEN
    -54,  // QUEST_HEART_PIECE
    -98,  // QUEST_QUAD_SONG_NOTE_A1
    -86,  // QUEST_QUAD_SONG_NOTE_A2
    -74,  // QUEST_QUAD_SONG_NOTE_A3
    -62,  // QUEST_QUAD_SONG_NOTE_A4
    -50,  // QUEST_QUAD_SONG_NOTE_A5
    -38,  // QUEST_QUAD_SONG_NOTE_A6
    -26,  // QUEST_QUAD_SONG_NOTE_A7
    -14,  // QUEST_QUAD_SONG_NOTE_A8
    -98,  // QUEST_QUAD_SONG_NOTE_B1
    -86,  // QUEST_QUAD_SONG_NOTE_B2
    -74,  // QUEST_QUAD_SONG_NOTE_B3
    -62,  // QUEST_QUAD_SONG_NOTE_B4
    -50,  // QUEST_QUAD_SONG_NOTE_B5
    -38,  // QUEST_QUAD_SONG_NOTE_B6
    -26,  // QUEST_QUAD_SONG_NOTE_B7
    -14,  // QUEST_QUAD_SONG_NOTE_B8
    -88,  // QUEST_QUAD_SKULL_TOKENS_DIGIT1_SHADOW
    -81,  // QUEST_QUAD_SKULL_TOKENS_DIGIT2_SHADOW
    -72,  // QUEST_QUAD_SKULL_TOKENS_DIGIT3_SHADOW
    -90,  // QUEST_QUAD_SKULL_TOKENS_DIGIT1
    -83,  // QUEST_QUAD_SKULL_TOKENS_DIGIT2
    -74,  // QUEST_QUAD_SKULL_TOKENS_DIGIT3
};

static s16 sQuestQuadsY[] = {
    38,  // QUEST_MEDALLION_FOREST
    6,   // QUEST_MEDALLION_FIRE
    -12, // QUEST_MEDALLION_WATER
    6,   // QUEST_MEDALLION_SPIRIT
    38,  // QUEST_MEDALLION_SHADOW
    56,  // QUEST_MEDALLION_LIGHT
    -20, // QUEST_SONG_MINUET
    -20, // QUEST_SONG_BOLERO
    -20, // QUEST_SONG_SERENADE
    -20, // QUEST_SONG_REQUIEM
    -20, // QUEST_SONG_NOCTURNE
    -20, // QUEST_SONG_PRELUDE
    2,   // QUEST_SONG_LULLABY
    2,   // QUEST_SONG_EPONA
    2,   // QUEST_SONG_SARIA
    2,   // QUEST_SONG_SUN
    2,   // QUEST_SONG_TIME
    2,   // QUEST_SONG_STORMS
    -46, // QUEST_KOKIRI_EMERALD
    -46, // QUEST_GORON_RUBY
    -46, // QUEST_ZORA_SAPPHIRE
    58,  // QUEST_STONE_OF_AGONY
    58,  // QUEST_GERUDOS_CARD
    34,  // QUEST_SKULL_TOKEN
    58,  // QUEST_HEART_PIECE
    -52, // QUEST_QUAD_SONG_NOTE_A1
    -52, // QUEST_QUAD_SONG_NOTE_A2
    -52, // QUEST_QUAD_SONG_NOTE_A3
    -52, // QUEST_QUAD_SONG_NOTE_A4
    -52, // QUEST_QUAD_SONG_NOTE_A5
    -52, // QUEST_QUAD_SONG_NOTE_A6
    -52, // QUEST_QUAD_SONG_NOTE_A7
    -52, // QUEST_QUAD_SONG_NOTE_A8
    -52, // QUEST_QUAD_SONG_NOTE_B1
    -52, // QUEST_QUAD_SONG_NOTE_B2
    -52, // QUEST_QUAD_SONG_NOTE_B3
    -52, // QUEST_QUAD_SONG_NOTE_B4
    -52, // QUEST_QUAD_SONG_NOTE_B5
    -52, // QUEST_QUAD_SONG_NOTE_B6
    -52, // QUEST_QUAD_SONG_NOTE_B7
    -52, // QUEST_QUAD_SONG_NOTE_B8
    34,  // QUEST_QUAD_SKULL_TOKENS_DIGIT1_SHADOW
    34,  // QUEST_QUAD_SKULL_TOKENS_DIGIT2_SHADOW
    34,  // QUEST_QUAD_SKULL_TOKENS_DIGIT3_SHADOW
    36,  // QUEST_QUAD_SKULL_TOKENS_DIGIT1
    36,  // QUEST_QUAD_SKULL_TOKENS_DIGIT2
    36,  // QUEST_QUAD_SKULL_TOKENS_DIGIT3
};

static s16 sQuestQuadsSize[] = {
    24, // QUEST_MEDALLION_FOREST
    24, // QUEST_MEDALLION_FIRE
    24, // QUEST_MEDALLION_WATER
    24, // QUEST_MEDALLION_SPIRIT
    24, // QUEST_MEDALLION_SHADOW
    24, // QUEST_MEDALLION_LIGHT
    24, // QUEST_SONG_MINUET
    24, // QUEST_SONG_BOLERO
    24, // QUEST_SONG_SERENADE
    24, // QUEST_SONG_REQUIEM
    24, // QUEST_SONG_NOCTURNE
    24, // QUEST_SONG_PRELUDE
    24, // QUEST_SONG_LULLABY
    24, // QUEST_SONG_EPONA
    24, // QUEST_SONG_SARIA
    24, // QUEST_SONG_SUN
    24, // QUEST_SONG_TIME
    24, // QUEST_SONG_STORMS
    24, // QUEST_KOKIRI_EMERALD
    24, // QUEST_GORON_RUBY
    24, // QUEST_ZORA_SAPPHIRE
    24, // QUEST_STONE_OF_AGONY
    24, // QUEST_GERUDOS_CARD
    24, // QUEST_SKULL_TOKEN
    48, // QUEST_HEART_PIECE
    16, // QUEST_QUAD_SONG_NOTE_A1
    16, // QUEST_QUAD_SONG_NOTE_A2
    16, // QUEST_QUAD_SONG_NOTE_A3
    16, // QUEST_QUAD_SONG_NOTE_A4
    16, // QUEST_QUAD_SONG_NOTE_A5
    16, // QUEST_QUAD_SONG_NOTE_A6
    16, // QUEST_QUAD_SONG_NOTE_A7
    16, // QUEST_QUAD_SONG_NOTE_A8
    16, // QUEST_QUAD_SONG_NOTE_B1
    16, // QUEST_QUAD_SONG_NOTE_B2
    16, // QUEST_QUAD_SONG_NOTE_B3
    16, // QUEST_QUAD_SONG_NOTE_B4
    16, // QUEST_QUAD_SONG_NOTE_B5
    16, // QUEST_QUAD_SONG_NOTE_B6
    16, // QUEST_QUAD_SONG_NOTE_B7
    16, // QUEST_QUAD_SONG_NOTE_B8
    16, // QUEST_QUAD_SKULL_TOKENS_DIGIT1_SHADOW
    16, // QUEST_QUAD_SKULL_TOKENS_DIGIT2_SHADOW
    16, // QUEST_QUAD_SKULL_TOKENS_DIGIT3_SHADOW
    16, // QUEST_QUAD_SKULL_TOKENS_DIGIT1
    16, // QUEST_QUAD_SKULL_TOKENS_DIGIT2
    16, // QUEST_QUAD_SKULL_TOKENS_DIGIT3
};

void KaleidoScope_SetVertices(PlayState* play, GraphicsContext* gfxCtx) {
    PauseContext* pauseCtx = &play->pauseCtx;
    s16 x;
    s16 y;
    s16 i;
    s16 j;
    s16 k;

    pauseCtx->pagesYOrigin1 = 0;

    if ((pauseCtx->state == PAUSE_STATE_OPENING_1) ||
        (pauseCtx->state >= PAUSE_STATE_CLOSING
         /* PAUSE_STATE_CLOSING, PAUSE_STATE_RESUME_GAMEPLAY */) ||
        ((pauseCtx->state == PAUSE_STATE_SAVE_PROMPT) &&
         ((pauseCtx->savePromptState == PAUSE_SAVE_PROMPT_STATE_CLOSING) ||
          (pauseCtx->savePromptState == PAUSE_SAVE_PROMPT_STATE_CLOSING_AFTER_SAVED))) ||
        ((pauseCtx->state >= PAUSE_STATE_8) && (pauseCtx->state <= PAUSE_STATE_13)
         /* PAUSE_STATE_8, PAUSE_STATE_9, PAUSE_STATE_10, PAUSE_STATE_11, PAUSE_STATE_12, PAUSE_STATE_13 */)) {
        // When opening/closing, translate the page vertices so that the pages rotate around their lower edge
        // instead of the middle.
        pauseCtx->pagesYOrigin1 = PAUSE_PAGES_Y_ORIGIN_1_LOWER;
    }

    pauseCtx->itemPageVtx = GRAPH_ALLOC(gfxCtx, ((PAGE_BG_QUADS + VTX_PAGE_ITEM_QUADS) * 4) * sizeof(Vtx));
    KaleidoScope_SetPageVertices(play, pauseCtx->itemPageVtx, VTX_PAGE_ITEM, VTX_PAGE_ITEM_QUADS);

    pauseCtx->equipPageVtx = GRAPH_ALLOC(gfxCtx, ((PAGE_BG_QUADS + VTX_PAGE_EQUIP_QUADS) * 4) * sizeof(Vtx));
    KaleidoScope_SetPageVertices(play, pauseCtx->equipPageVtx, VTX_PAGE_EQUIP, VTX_PAGE_EQUIP_QUADS);

    if (!sInDungeonScene) {
        pauseCtx->mapPageVtx = GRAPH_ALLOC(
            gfxCtx, ((PAGE_BG_QUADS + VTX_PAGE_MAP_WORLD_QUADS + WORLD_MAP_IMAGE_FRAG_NUM) * 4) * sizeof(Vtx));
        j = KaleidoScope_SetPageVertices(play, pauseCtx->mapPageVtx, VTX_PAGE_MAP_WORLD, VTX_PAGE_MAP_WORLD_QUADS);

        for (i = 0, y = 58; i < WORLD_MAP_IMAGE_FRAG_NUM; i++, j += 4, y -= WORLD_MAP_IMAGE_FRAG_HEIGHT) {
            pauseCtx->mapPageVtx[j + 0].v.ob[0] = pauseCtx->mapPageVtx[j + 2].v.ob[0] = 0 - (WORLD_MAP_IMAGE_WIDTH / 2);

            pauseCtx->mapPageVtx[j + 1].v.ob[0] = pauseCtx->mapPageVtx[j + 3].v.ob[0] =
                pauseCtx->mapPageVtx[j + 0].v.ob[0] + WORLD_MAP_IMAGE_WIDTH;

            pauseCtx->mapPageVtx[j + 0].v.ob[1] = pauseCtx->mapPageVtx[j + 1].v.ob[1] = y + pauseCtx->pagesYOrigin1;

            pauseCtx->mapPageVtx[j + 2].v.ob[1] = pauseCtx->mapPageVtx[j + 3].v.ob[1] =
                pauseCtx->mapPageVtx[j + 0].v.ob[1] - WORLD_MAP_IMAGE_FRAG_HEIGHT;

            pauseCtx->mapPageVtx[j + 0].v.ob[2] = pauseCtx->mapPageVtx[j + 1].v.ob[2] =
                pauseCtx->mapPageVtx[j + 2].v.ob[2] = pauseCtx->mapPageVtx[j + 3].v.ob[2] = 0;

            pauseCtx->mapPageVtx[j + 0].v.flag = pauseCtx->mapPageVtx[j + 1].v.flag =
                pauseCtx->mapPageVtx[j + 2].v.flag = pauseCtx->mapPageVtx[j + 3].v.flag = 0;

            pauseCtx->mapPageVtx[j + 0].v.tc[0] = pauseCtx->mapPageVtx[j + 0].v.tc[1] =
                pauseCtx->mapPageVtx[j + 1].v.tc[1] = pauseCtx->mapPageVtx[j + 2].v.tc[0] = 0;

            pauseCtx->mapPageVtx[j + 1].v.tc[0] = pauseCtx->mapPageVtx[j + 3].v.tc[0] =
                WORLD_MAP_IMAGE_WIDTH * (1 << 5);

            pauseCtx->mapPageVtx[j + 2].v.tc[1] = pauseCtx->mapPageVtx[j + 3].v.tc[1] =
                WORLD_MAP_IMAGE_FRAG_HEIGHT * (1 << 5);

            pauseCtx->mapPageVtx[j + 0].v.cn[0] = pauseCtx->mapPageVtx[j + 2].v.cn[0] =
                pauseCtx->mapPageVtx[j + 0].v.cn[1] = pauseCtx->mapPageVtx[j + 2].v.cn[1] =
                    pauseCtx->mapPageVtx[j + 0].v.cn[2] = pauseCtx->mapPageVtx[j + 2].v.cn[2] =
                        pauseCtx->mapPageVtx[j + 1].v.cn[0] = pauseCtx->mapPageVtx[j + 3].v.cn[0] =
                            pauseCtx->mapPageVtx[j + 1].v.cn[1] = pauseCtx->mapPageVtx[j + 3].v.cn[1] =
                                pauseCtx->mapPageVtx[j + 1].v.cn[2] = pauseCtx->mapPageVtx[j + 3].v.cn[2] =
                                    pauseCtx->mapPageVtx[j + 0].v.cn[3] = pauseCtx->mapPageVtx[j + 2].v.cn[3] =
                                        pauseCtx->mapPageVtx[j + 1].v.cn[3] = pauseCtx->mapPageVtx[j + 3].v.cn[3] =
                                            pauseCtx->alpha;
        }

        pauseCtx->mapPageVtx[j - 2].v.ob[1] = pauseCtx->mapPageVtx[j - 1].v.ob[1] =
            pauseCtx->mapPageVtx[j - 4].v.ob[1] - (WORLD_MAP_IMAGE_HEIGHT % WORLD_MAP_IMAGE_FRAG_HEIGHT);

        pauseCtx->mapPageVtx[j - 2].v.tc[1] = pauseCtx->mapPageVtx[j - 1].v.tc[1] =
            (WORLD_MAP_IMAGE_HEIGHT % WORLD_MAP_IMAGE_FRAG_HEIGHT) * (1 << 5);
    } else {
        pauseCtx->mapPageVtx = GRAPH_ALLOC(gfxCtx, ((PAGE_BG_QUADS + VTX_PAGE_MAP_DUNGEON_QUADS) * 4) * sizeof(Vtx));
        KaleidoScope_SetPageVertices(play, pauseCtx->mapPageVtx, VTX_PAGE_MAP_DUNGEON, VTX_PAGE_MAP_DUNGEON_QUADS);
    }

    pauseCtx->questPageVtx = GRAPH_ALLOC(gfxCtx, ((PAGE_BG_QUADS + VTX_PAGE_QUEST_QUADS) * 4) * sizeof(Vtx));
    KaleidoScope_SetPageVertices(play, pauseCtx->questPageVtx, VTX_PAGE_QUEST, VTX_PAGE_QUEST_QUADS);

    pauseCtx->cursorVtx = GRAPH_ALLOC(gfxCtx, (PAUSE_CURSOR_QUAD_MAX * 4) * sizeof(Vtx));

    for (i = 0; i < (PAUSE_CURSOR_QUAD_MAX * 4); i++) {
        pauseCtx->cursorVtx[i].v.ob[0] = pauseCtx->cursorVtx[i].v.ob[1] = pauseCtx->cursorVtx[i].v.ob[2] = 0;

        pauseCtx->cursorVtx[i].v.flag = 0;

        pauseCtx->cursorVtx[i].v.tc[0] = pauseCtx->cursorVtx[i].v.tc[1] = 0;

        pauseCtx->cursorVtx[i].v.cn[0] = pauseCtx->cursorVtx[i].v.cn[1] = pauseCtx->cursorVtx[i].v.cn[2] =
            pauseCtx->cursorVtx[i].v.cn[3] = 255;
    }

    // PAUSE_CURSOR_QUAD_TL
    pauseCtx->cursorVtx[1].v.tc[0] = pauseCtx->cursorVtx[2].v.tc[1] = pauseCtx->cursorVtx[3].v.tc[0] =
        pauseCtx->cursorVtx[3].v.tc[1]
        // PAUSE_CURSOR_QUAD_TR
        = pauseCtx->cursorVtx[5].v.tc[0] = pauseCtx->cursorVtx[6].v.tc[1] = pauseCtx->cursorVtx[7].v.tc[0] =
            pauseCtx->cursorVtx[7].v.tc[1]
        // PAUSE_CURSOR_QUAD_BL
        = pauseCtx->cursorVtx[9].v.tc[0] = pauseCtx->cursorVtx[10].v.tc[1] = pauseCtx->cursorVtx[11].v.tc[0] =
            pauseCtx->cursorVtx[11].v.tc[1]
        // PAUSE_CURSOR_QUAD_BR
        = pauseCtx->cursorVtx[13].v.tc[0] = pauseCtx->cursorVtx[14].v.tc[1] = pauseCtx->cursorVtx[15].v.tc[0] =
            pauseCtx->cursorVtx[15].v.tc[1] = 16 * (1 << 5);
    // PAUSE_CURSOR_QUAD_4
    pauseCtx->cursorVtx[17].v.tc[0] = pauseCtx->cursorVtx[18].v.tc[1] = pauseCtx->cursorVtx[19].v.tc[0] =
        pauseCtx->cursorVtx[19].v.tc[1] = 32 * (1 << 5);

    pauseCtx->itemVtx = GRAPH_ALLOC(gfxCtx, (ITEM_QUAD_MAX * 4) * sizeof(Vtx));
<<<<<<< HEAD

    // ITEM_QUAD_GRID_FIRST..ITEM_QUAD_GRID_LAST

=======

    // ITEM_QUAD_GRID_FIRST to ITEM_QUAD_GRID_LAST
>>>>>>> f7f38ff8
    for (k = 0, i = 0, y = (ITEM_GRID_ROWS * ITEM_GRID_CELL_HEIGHT) / 2 - 6; k < ITEM_GRID_ROWS;
         k++, y -= ITEM_GRID_CELL_HEIGHT) {
        for (x = 0 - (ITEM_GRID_COLS * ITEM_GRID_CELL_WIDTH) / 2, j = 0; j < ITEM_GRID_COLS;
             j++, i += 4, x += ITEM_GRID_CELL_WIDTH) {
            pauseCtx->itemVtx[i + 0].v.ob[0] = pauseCtx->itemVtx[i + 2].v.ob[0] = x + ITEM_GRID_QUAD_MARGIN;

            pauseCtx->itemVtx[i + 1].v.ob[0] = pauseCtx->itemVtx[i + 3].v.ob[0] =
                pauseCtx->itemVtx[i + 0].v.ob[0] + ITEM_GRID_QUAD_WIDTH;

            pauseCtx->itemVtx[i + 0].v.ob[1] = pauseCtx->itemVtx[i + 1].v.ob[1] =
                y + pauseCtx->pagesYOrigin1 - ITEM_GRID_QUAD_MARGIN;

            pauseCtx->itemVtx[i + 2].v.ob[1] = pauseCtx->itemVtx[i + 3].v.ob[1] =
                pauseCtx->itemVtx[i + 0].v.ob[1] - ITEM_GRID_QUAD_HEIGHT;

            pauseCtx->itemVtx[i + 0].v.ob[2] = pauseCtx->itemVtx[i + 1].v.ob[2] = pauseCtx->itemVtx[i + 2].v.ob[2] =
                pauseCtx->itemVtx[i + 3].v.ob[2] = 0;

            pauseCtx->itemVtx[i + 0].v.flag = pauseCtx->itemVtx[i + 1].v.flag = pauseCtx->itemVtx[i + 2].v.flag =
                pauseCtx->itemVtx[i + 3].v.flag = 0;

            pauseCtx->itemVtx[i + 0].v.tc[0] = pauseCtx->itemVtx[i + 0].v.tc[1] = pauseCtx->itemVtx[i + 1].v.tc[1] =
                pauseCtx->itemVtx[i + 2].v.tc[0] = 0;

            pauseCtx->itemVtx[i + 1].v.tc[0] = pauseCtx->itemVtx[i + 2].v.tc[1] = pauseCtx->itemVtx[i + 3].v.tc[0] =
                pauseCtx->itemVtx[i + 3].v.tc[1] = ITEM_GRID_QUAD_TEX_SIZE * (1 << 5);

            pauseCtx->itemVtx[i + 0].v.cn[0] = pauseCtx->itemVtx[i + 1].v.cn[0] = pauseCtx->itemVtx[i + 2].v.cn[0] =
                pauseCtx->itemVtx[i + 3].v.cn[0] = pauseCtx->itemVtx[i + 0].v.cn[1] = pauseCtx->itemVtx[i + 1].v.cn[1] =
                    pauseCtx->itemVtx[i + 2].v.cn[1] = pauseCtx->itemVtx[i + 3].v.cn[1] =
                        pauseCtx->itemVtx[i + 0].v.cn[2] = pauseCtx->itemVtx[i + 1].v.cn[2] =
                            pauseCtx->itemVtx[i + 2].v.cn[2] = pauseCtx->itemVtx[i + 3].v.cn[2] = 255;

            pauseCtx->itemVtx[i + 0].v.cn[3] = pauseCtx->itemVtx[i + 1].v.cn[3] = pauseCtx->itemVtx[i + 2].v.cn[3] =
                pauseCtx->itemVtx[i + 3].v.cn[3] = 255;
        }
    }

    // ITEM_QUAD_GRID_SELECTED_C_LEFT, ITEM_QUAD_GRID_SELECTED_C_DOWN, ITEM_QUAD_GRID_SELECTED_C_RIGHT

    for (j = 1; j < 4; j++, i += 4) {
        if (gSaveContext.save.info.equips.cButtonSlots[j - 1] != ITEM_NONE) {
            k = gSaveContext.save.info.equips.cButtonSlots[j - 1] * 4;

            pauseCtx->itemVtx[i + 0].v.ob[0] = pauseCtx->itemVtx[i + 2].v.ob[0] =
                pauseCtx->itemVtx[k].v.ob[0] + ITEM_GRID_SELECTED_QUAD_MARGIN;

            pauseCtx->itemVtx[i + 1].v.ob[0] = pauseCtx->itemVtx[i + 3].v.ob[0] =
                pauseCtx->itemVtx[i + 0].v.ob[0] + ITEM_GRID_SELECTED_QUAD_WIDTH;

            pauseCtx->itemVtx[i + 0].v.ob[1] = pauseCtx->itemVtx[i + 1].v.ob[1] =
                pauseCtx->itemVtx[k].v.ob[1] - ITEM_GRID_SELECTED_QUAD_MARGIN;

            pauseCtx->itemVtx[i + 2].v.ob[1] = pauseCtx->itemVtx[i + 3].v.ob[1] =
                pauseCtx->itemVtx[i + 0].v.ob[1] - ITEM_GRID_SELECTED_QUAD_HEIGHT;

            pauseCtx->itemVtx[i + 0].v.ob[2] = pauseCtx->itemVtx[i + 1].v.ob[2] = pauseCtx->itemVtx[i + 2].v.ob[2] =
                pauseCtx->itemVtx[i + 3].v.ob[2] = 0;

            pauseCtx->itemVtx[i + 0].v.flag = pauseCtx->itemVtx[i + 1].v.flag = pauseCtx->itemVtx[i + 2].v.flag =
                pauseCtx->itemVtx[i + 3].v.flag = 0;

            pauseCtx->itemVtx[i + 0].v.tc[0] = pauseCtx->itemVtx[i + 0].v.tc[1] = pauseCtx->itemVtx[i + 1].v.tc[1] =
                pauseCtx->itemVtx[i + 2].v.tc[0] = 0;

            pauseCtx->itemVtx[i + 1].v.tc[0] = pauseCtx->itemVtx[i + 2].v.tc[1] = pauseCtx->itemVtx[i + 3].v.tc[0] =
                pauseCtx->itemVtx[i + 3].v.tc[1] = ITEM_GRID_SELECTED_QUAD_TEX_SIZE * (1 << 5);

            pauseCtx->itemVtx[i + 0].v.cn[0] = pauseCtx->itemVtx[i + 1].v.cn[0] = pauseCtx->itemVtx[i + 2].v.cn[0] =
                pauseCtx->itemVtx[i + 3].v.cn[0] = pauseCtx->itemVtx[i + 0].v.cn[1] = pauseCtx->itemVtx[i + 1].v.cn[1] =
                    pauseCtx->itemVtx[i + 2].v.cn[1] = pauseCtx->itemVtx[i + 3].v.cn[1] =
                        pauseCtx->itemVtx[i + 0].v.cn[2] = pauseCtx->itemVtx[i + 1].v.cn[2] =
                            pauseCtx->itemVtx[i + 2].v.cn[2] = pauseCtx->itemVtx[i + 3].v.cn[2] = 255;

            pauseCtx->itemVtx[i + 0].v.cn[3] = pauseCtx->itemVtx[i + 1].v.cn[3] = pauseCtx->itemVtx[i + 2].v.cn[3] =
                pauseCtx->itemVtx[i + 3].v.cn[3] = pauseCtx->alpha;
        } else {
            // No item equipped on the C button, put the quad out of view

            pauseCtx->itemVtx[i + 0].v.ob[0] = pauseCtx->itemVtx[i + 2].v.ob[0] = -300;

            pauseCtx->itemVtx[i + 1].v.ob[0] = pauseCtx->itemVtx[i + 3].v.ob[0] =
                pauseCtx->itemVtx[i + 0].v.ob[0] + ITEM_GRID_SELECTED_QUAD_WIDTH;

            pauseCtx->itemVtx[i + 0].v.ob[1] = pauseCtx->itemVtx[i + 1].v.ob[1] = 300;

            pauseCtx->itemVtx[i + 2].v.ob[1] = pauseCtx->itemVtx[i + 3].v.ob[1] =
                pauseCtx->itemVtx[i + 0].v.ob[1] - ITEM_GRID_SELECTED_QUAD_HEIGHT;
        }
    }

    // ITEM_QUAD_AMMO_*

    for (i = ITEM_QUAD_AMMO_FIRST * 4, j = 0; j < 7; j++) {
        k = sItemVtxQuadsWithAmmo[j];

        // tens

        pauseCtx->itemVtx[i + 0].v.ob[0] = pauseCtx->itemVtx[i + 2].v.ob[0] =
            pauseCtx->itemVtx[k].v.ob[0] + ITEM_AMMO_TENS_QUAD_OFFSET_X;

        pauseCtx->itemVtx[i + 1].v.ob[0] = pauseCtx->itemVtx[i + 3].v.ob[0] =
            pauseCtx->itemVtx[i + 0].v.ob[0] + ITEM_AMMO_DIGIT_QUAD_WIDTH;

        pauseCtx->itemVtx[i + 0].v.ob[1] = pauseCtx->itemVtx[i + 1].v.ob[1] =
            pauseCtx->itemVtx[k].v.ob[1] - ITEM_AMMO_TENS_QUAD_OFFSET_Y;

        pauseCtx->itemVtx[i + 2].v.ob[1] = pauseCtx->itemVtx[i + 3].v.ob[1] =
            pauseCtx->itemVtx[i + 0].v.ob[1] - ITEM_AMMO_DIGIT_QUAD_HEIGHT;

<<<<<<< HEAD
        // units
=======
        // ones
>>>>>>> f7f38ff8

        pauseCtx->itemVtx[i + 4].v.ob[0] = pauseCtx->itemVtx[i + 6].v.ob[0] =
            pauseCtx->itemVtx[i + 0].v.ob[0] + ITEM_AMMO_ONES_QUAD_OFFSET_X;

        pauseCtx->itemVtx[i + 5].v.ob[0] = pauseCtx->itemVtx[i + 7].v.ob[0] =
            pauseCtx->itemVtx[i + 4].v.ob[0] + ITEM_AMMO_DIGIT_QUAD_WIDTH;

        pauseCtx->itemVtx[i + 4].v.ob[1] = pauseCtx->itemVtx[i + 5].v.ob[1] =
            pauseCtx->itemVtx[i + 0].v.ob[1] - ITEM_AMMO_ONES_QUAD_OFFSET_Y;

        pauseCtx->itemVtx[i + 6].v.ob[1] = pauseCtx->itemVtx[i + 7].v.ob[1] =
            pauseCtx->itemVtx[i + 4].v.ob[1] - ITEM_AMMO_DIGIT_QUAD_HEIGHT;

<<<<<<< HEAD
        // tens, units
=======
        // tens, ones
>>>>>>> f7f38ff8

        for (k = 0; k < 2; k++, i += 4) {
            pauseCtx->itemVtx[i + 0].v.ob[2] = pauseCtx->itemVtx[i + 1].v.ob[2] = pauseCtx->itemVtx[i + 2].v.ob[2] =
                pauseCtx->itemVtx[i + 3].v.ob[2] = 0;

            pauseCtx->itemVtx[i + 0].v.flag = pauseCtx->itemVtx[i + 1].v.flag = pauseCtx->itemVtx[i + 2].v.flag =
                pauseCtx->itemVtx[i + 3].v.flag = 0;

            pauseCtx->itemVtx[i + 0].v.tc[0] = pauseCtx->itemVtx[i + 0].v.tc[1] = pauseCtx->itemVtx[i + 1].v.tc[1] =
                pauseCtx->itemVtx[i + 2].v.tc[0] = 0;

            pauseCtx->itemVtx[i + 1].v.tc[0] = pauseCtx->itemVtx[i + 2].v.tc[1] = pauseCtx->itemVtx[i + 3].v.tc[0] =
                pauseCtx->itemVtx[i + 3].v.tc[1] = ITEM_AMMO_DIGIT_QUAD_TEX_SIZE * (1 << 5);

            pauseCtx->itemVtx[i + 0].v.cn[0] = pauseCtx->itemVtx[i + 1].v.cn[0] = pauseCtx->itemVtx[i + 2].v.cn[0] =
                pauseCtx->itemVtx[i + 3].v.cn[0] = pauseCtx->itemVtx[i + 0].v.cn[1] = pauseCtx->itemVtx[i + 1].v.cn[1] =
                    pauseCtx->itemVtx[i + 2].v.cn[1] = pauseCtx->itemVtx[i + 3].v.cn[1] =
                        pauseCtx->itemVtx[i + 0].v.cn[2] = pauseCtx->itemVtx[i + 1].v.cn[2] =
                            pauseCtx->itemVtx[i + 2].v.cn[2] = pauseCtx->itemVtx[i + 3].v.cn[2] = 255;

            pauseCtx->itemVtx[i + 0].v.cn[3] = pauseCtx->itemVtx[i + 1].v.cn[3] = pauseCtx->itemVtx[i + 2].v.cn[3] =
                pauseCtx->itemVtx[i + 3].v.cn[3] = pauseCtx->alpha;
        }
    }

    pauseCtx->equipVtx = GRAPH_ALLOC(gfxCtx, (EQUIP_QUAD_MAX * 4) * sizeof(Vtx));

    // EQUIP_QUAD_UPG_BULLETBAG_QUIVER, EQUIP_QUAD_SWORD_KOKIRI, EQUIP_QUAD_SWORD_MASTER, EQUIP_QUAD_SWORD_BIGGORON,
    // EQUIP_QUAD_UPG_BOMB_BAG, EQUIP_QUAD_SHIELD_DEKU, EQUIP_QUAD_SHIELD_HYLIAN, EQUIP_QUAD_SHIELD_MIRROR,
    // EQUIP_QUAD_UPG_STRENGTH, EQUIP_QUAD_TUNIC_KOKIRI, EQUIP_QUAD_TUNIC_GORON, EQUIP_QUAD_TUNIC_ZORA,
    // EQUIP_QUAD_UPG_SCALE, EQUIP_QUAD_BOOTS_KOKIRI, EQUIP_QUAD_BOOTS_IRON, EQUIP_QUAD_BOOTS_HOVER

    // for each row
    for (k = 0, i = 0, y = (EQUIP_TYPE_MAX * EQUIP_GRID_CELL_HEIGHT) / 2 - 6; i < EQUIP_TYPE_MAX;
         i++, y -= EQUIP_GRID_CELL_HEIGHT) {
        // for each column
        for (j = 0; j < 4; j++, k += 4) {
            pauseCtx->equipVtx[k + 0].v.ob[0] = pauseCtx->equipVtx[k + 2].v.ob[0] =
                sEquipColumnsX[j] + EQUIP_GRID_QUAD_MARGIN;

            pauseCtx->equipVtx[k + 1].v.ob[0] = pauseCtx->equipVtx[k + 3].v.ob[0] =
                pauseCtx->equipVtx[k + 0].v.ob[0] + EQUIP_GRID_QUAD_WIDTH;

            pauseCtx->equipVtx[k + 0].v.ob[1] = pauseCtx->equipVtx[k + 1].v.ob[1] =
                y + pauseCtx->pagesYOrigin1 - EQUIP_GRID_QUAD_MARGIN;

            pauseCtx->equipVtx[k + 2].v.ob[1] = pauseCtx->equipVtx[k + 3].v.ob[1] =
                pauseCtx->equipVtx[k + 0].v.ob[1] - EQUIP_GRID_QUAD_HEIGHT;

            pauseCtx->equipVtx[k + 0].v.ob[2] = pauseCtx->equipVtx[k + 1].v.ob[2] = pauseCtx->equipVtx[k + 2].v.ob[2] =
                pauseCtx->equipVtx[k + 3].v.ob[2] = 0;

            pauseCtx->equipVtx[k + 0].v.flag = pauseCtx->equipVtx[k + 1].v.flag = pauseCtx->equipVtx[k + 2].v.flag =
                pauseCtx->equipVtx[k + 3].v.flag = 0;

            pauseCtx->equipVtx[k + 0].v.tc[0] = pauseCtx->equipVtx[k + 0].v.tc[1] = pauseCtx->equipVtx[k + 1].v.tc[1] =
                pauseCtx->equipVtx[k + 2].v.tc[0] = 0;

            pauseCtx->equipVtx[k + 1].v.tc[0] = pauseCtx->equipVtx[k + 2].v.tc[1] = pauseCtx->equipVtx[k + 3].v.tc[0] =
                pauseCtx->equipVtx[k + 3].v.tc[1] = EQUIP_GRID_QUAD_TEX_SIZE * (1 << 5);

            pauseCtx->equipVtx[k + 0].v.cn[0] = pauseCtx->equipVtx[k + 1].v.cn[0] = pauseCtx->equipVtx[k + 2].v.cn[0] =
                pauseCtx->equipVtx[k + 3].v.cn[0] = pauseCtx->equipVtx[k + 0].v.cn[1] =
                    pauseCtx->equipVtx[k + 1].v.cn[1] = pauseCtx->equipVtx[k + 2].v.cn[1] =
                        pauseCtx->equipVtx[k + 3].v.cn[1] = pauseCtx->equipVtx[k + 0].v.cn[2] =
                            pauseCtx->equipVtx[k + 1].v.cn[2] = pauseCtx->equipVtx[k + 2].v.cn[2] =
                                pauseCtx->equipVtx[k + 3].v.cn[2] = 255;

            pauseCtx->equipVtx[k + 0].v.cn[3] = pauseCtx->equipVtx[k + 1].v.cn[3] = pauseCtx->equipVtx[k + 2].v.cn[3] =
                pauseCtx->equipVtx[k + 3].v.cn[3] = pauseCtx->alpha;
        }
    }

    // EQUIP_QUAD_SELECTED_SWORD, EQUIP_QUAD_SELECTED_SHIELD, EQUIP_QUAD_SELECTED_TUNIC, EQUIP_QUAD_SELECTED_BOOTS

    for (j = 0; j < EQUIP_TYPE_MAX; j++, k += 4) {
        if (CUR_EQUIP_VALUE(j) != 0) {
            i = (CUR_EQUIP_VALUE(j) - 1 + sEquipQuadsFirstByEquipType_[j]) * 4;

            pauseCtx->equipVtx[k + 0].v.ob[0] = pauseCtx->equipVtx[k + 2].v.ob[0] =
                pauseCtx->equipVtx[i].v.ob[0] + EQUIP_GRID_SELECTED_QUAD_MARGIN;

            pauseCtx->equipVtx[k + 1].v.ob[0] = pauseCtx->equipVtx[k + 3].v.ob[0] =
                pauseCtx->equipVtx[k + 0].v.ob[0] + EQUIP_GRID_SELECTED_QUAD_WIDTH;

            pauseCtx->equipVtx[k + 0].v.ob[1] = pauseCtx->equipVtx[k + 1].v.ob[1] =
                pauseCtx->equipVtx[i].v.ob[1] - EQUIP_GRID_SELECTED_QUAD_MARGIN;

            pauseCtx->equipVtx[k + 2].v.ob[1] = pauseCtx->equipVtx[k + 3].v.ob[1] =
                pauseCtx->equipVtx[k + 0].v.ob[1] - EQUIP_GRID_SELECTED_QUAD_HEIGHT;

            pauseCtx->equipVtx[k + 0].v.ob[2] = pauseCtx->equipVtx[k + 1].v.ob[2] = pauseCtx->equipVtx[k + 2].v.ob[2] =
                pauseCtx->equipVtx[k + 3].v.ob[2] = 0;

            pauseCtx->equipVtx[k + 0].v.flag = pauseCtx->equipVtx[k + 1].v.flag = pauseCtx->equipVtx[k + 2].v.flag =
                pauseCtx->equipVtx[k + 3].v.flag = 0;

            pauseCtx->equipVtx[k + 0].v.tc[0] = pauseCtx->equipVtx[k + 0].v.tc[1] = pauseCtx->equipVtx[k + 1].v.tc[1] =
                pauseCtx->equipVtx[k + 2].v.tc[0] = 0;

            pauseCtx->equipVtx[k + 1].v.tc[0] = pauseCtx->equipVtx[k + 2].v.tc[1] = pauseCtx->equipVtx[k + 3].v.tc[0] =
                pauseCtx->equipVtx[k + 3].v.tc[1] = EQUIP_GRID_SELECTED_QUAD_TEX_SIZE * (1 << 5);

            pauseCtx->equipVtx[k + 0].v.cn[0] = pauseCtx->equipVtx[k + 1].v.cn[0] = pauseCtx->equipVtx[k + 2].v.cn[0] =
                pauseCtx->equipVtx[k + 3].v.cn[0] = pauseCtx->equipVtx[k + 0].v.cn[1] =
                    pauseCtx->equipVtx[k + 1].v.cn[1] = pauseCtx->equipVtx[k + 2].v.cn[1] =
                        pauseCtx->equipVtx[k + 3].v.cn[1] = pauseCtx->equipVtx[k + 0].v.cn[2] =
                            pauseCtx->equipVtx[k + 1].v.cn[2] = pauseCtx->equipVtx[k + 2].v.cn[2] =
                                pauseCtx->equipVtx[k + 3].v.cn[2] = 255;

            pauseCtx->equipVtx[k + 0].v.cn[3] = pauseCtx->equipVtx[k + 1].v.cn[3] = pauseCtx->equipVtx[k + 2].v.cn[3] =
                pauseCtx->equipVtx[k + 3].v.cn[3] = pauseCtx->alpha;
        }
    }

    // EQUIP_QUAD_PLAYER_FIRST..EQUIP_QUAD_PLAYER_LAST

    x = PAUSE_EQUIP_PLAYER_HEIGHT;
    y = 50;
    while (true) {
        pauseCtx->equipVtx[k + 0].v.ob[0] = pauseCtx->equipVtx[k + 2].v.ob[0] = -64;

        pauseCtx->equipVtx[k + 1].v.ob[0] = pauseCtx->equipVtx[k + 3].v.ob[0] =
            pauseCtx->equipVtx[k + 0].v.ob[0] + PAUSE_EQUIP_PLAYER_WIDTH;

        pauseCtx->equipVtx[k + 0].v.ob[1] = pauseCtx->equipVtx[k + 1].v.ob[1] = y + pauseCtx->pagesYOrigin1;

        pauseCtx->equipVtx[k + 2].v.ob[1] = pauseCtx->equipVtx[k + 3].v.ob[1] =
            pauseCtx->equipVtx[k + 0].v.ob[1] - PAUSE_EQUIP_PLAYER_FRAG_HEIGHT;

        pauseCtx->equipVtx[k + 0].v.ob[2] = pauseCtx->equipVtx[k + 1].v.ob[2] = pauseCtx->equipVtx[k + 2].v.ob[2] =
            pauseCtx->equipVtx[k + 3].v.ob[2] = 0;

        pauseCtx->equipVtx[k + 0].v.flag = pauseCtx->equipVtx[k + 1].v.flag = pauseCtx->equipVtx[k + 2].v.flag =
            pauseCtx->equipVtx[k + 3].v.flag = 0;

        pauseCtx->equipVtx[k + 0].v.tc[0] = pauseCtx->equipVtx[k + 0].v.tc[1] = pauseCtx->equipVtx[k + 1].v.tc[1] =
            pauseCtx->equipVtx[k + 2].v.tc[0] = 0;

        pauseCtx->equipVtx[k + 1].v.tc[0] = pauseCtx->equipVtx[k + 3].v.tc[0] = PAUSE_EQUIP_PLAYER_WIDTH * (1 << 5);

        pauseCtx->equipVtx[k + 2].v.tc[1] = pauseCtx->equipVtx[k + 3].v.tc[1] =
            PAUSE_EQUIP_PLAYER_FRAG_HEIGHT * (1 << 5);

        pauseCtx->equipVtx[k + 0].v.cn[0] = pauseCtx->equipVtx[k + 1].v.cn[0] = pauseCtx->equipVtx[k + 2].v.cn[0] =
            pauseCtx->equipVtx[k + 3].v.cn[0] = pauseCtx->equipVtx[k + 0].v.cn[1] = pauseCtx->equipVtx[k + 1].v.cn[1] =
                pauseCtx->equipVtx[k + 2].v.cn[1] = pauseCtx->equipVtx[k + 3].v.cn[1] =
                    pauseCtx->equipVtx[k + 0].v.cn[2] = pauseCtx->equipVtx[k + 1].v.cn[2] =
                        pauseCtx->equipVtx[k + 2].v.cn[2] = pauseCtx->equipVtx[k + 3].v.cn[2] = 255;

        pauseCtx->equipVtx[k + 0].v.cn[3] = pauseCtx->equipVtx[k + 1].v.cn[3] = pauseCtx->equipVtx[k + 2].v.cn[3] =
            pauseCtx->equipVtx[k + 3].v.cn[3] = pauseCtx->alpha;

        x -= PAUSE_EQUIP_PLAYER_FRAG_HEIGHT;
        y -= PAUSE_EQUIP_PLAYER_FRAG_HEIGHT;

        if (x < 0) {
            pauseCtx->equipVtx[k + 2].v.ob[1] = pauseCtx->equipVtx[k + 3].v.ob[1] =
                pauseCtx->equipVtx[k + 0].v.ob[1] - (PAUSE_EQUIP_PLAYER_HEIGHT % PAUSE_EQUIP_PLAYER_FRAG_HEIGHT);

            pauseCtx->equipVtx[k + 2].v.tc[1] = pauseCtx->equipVtx[k + 3].v.tc[1] =
                (PAUSE_EQUIP_PLAYER_HEIGHT % PAUSE_EQUIP_PLAYER_FRAG_HEIGHT) * (1 << 5);

            break;
        }

        k += 4;
    }

    pauseCtx->questVtx = GRAPH_ALLOC(gfxCtx, QUEST_QUAD_MAX * 4 * sizeof(Vtx));

    for (k = 0, j = 0; j < QUEST_QUAD_MAX; j++, k += 4) {
        s16 quadWidth = sQuestQuadsSize[j];

        if ((j < QUEST_SONG_MINUET) || (j >= QUEST_QUAD_SKULL_TOKENS_DIGIT1_SHADOW)) {
            pauseCtx->questVtx[k + 0].v.ob[0] = pauseCtx->questVtx[k + 2].v.ob[0] = sQuestQuadsX[j];

            pauseCtx->questVtx[k + 1].v.ob[0] = pauseCtx->questVtx[k + 3].v.ob[0] =
                pauseCtx->questVtx[k + 0].v.ob[0] + sQuestQuadsSize[j];

            pauseCtx->questVtx[k + 0].v.ob[1] = pauseCtx->questVtx[k + 1].v.ob[1] =
                sQuestQuadsY[j] + pauseCtx->pagesYOrigin1;

            pauseCtx->questVtx[k + 2].v.ob[1] = pauseCtx->questVtx[k + 3].v.ob[1] =
                pauseCtx->questVtx[k + 0].v.ob[1] - sQuestQuadsSize[j];

            if (j >= QUEST_QUAD_SKULL_TOKENS_DIGIT1_SHADOW) {
                pauseCtx->questVtx[k + 1].v.ob[0] = pauseCtx->questVtx[k + 3].v.ob[0] =
                    pauseCtx->questVtx[k + 0].v.ob[0] + 8;

                pauseCtx->questVtx[k + 0].v.ob[1] = pauseCtx->questVtx[k + 1].v.ob[1] =
                    sQuestQuadsY[j] + pauseCtx->pagesYOrigin1 - 6;

                pauseCtx->questVtx[k + 2].v.ob[1] = pauseCtx->questVtx[k + 3].v.ob[1] =
                    pauseCtx->questVtx[k + 0].v.ob[1] - 16;

                quadWidth = 8;
            }
        } else {
            if ((j >= QUEST_SONG_MINUET) && (j < QUEST_KOKIRI_EMERALD)) {
                quadWidth = 16;
            }

            pauseCtx->questVtx[k + 0].v.ob[0] = pauseCtx->questVtx[k + 2].v.ob[0] = sQuestQuadsX[j] + 2;

            pauseCtx->questVtx[k + 1].v.ob[0] = pauseCtx->questVtx[k + 3].v.ob[0] =
                pauseCtx->questVtx[k + 0].v.ob[0] + quadWidth - 4;

            pauseCtx->questVtx[k + 0].v.ob[1] = pauseCtx->questVtx[k + 1].v.ob[1] =
                sQuestQuadsY[j] + pauseCtx->pagesYOrigin1 - 2;

            pauseCtx->questVtx[k + 2].v.ob[1] = pauseCtx->questVtx[k + 3].v.ob[1] =
                pauseCtx->questVtx[k + 0].v.ob[1] - sQuestQuadsSize[j] + 4;
        }

        pauseCtx->questVtx[k + 0].v.ob[2] = pauseCtx->questVtx[k + 1].v.ob[2] = pauseCtx->questVtx[k + 2].v.ob[2] =
            pauseCtx->questVtx[k + 3].v.ob[2] = 0;

        pauseCtx->questVtx[k + 0].v.flag = pauseCtx->questVtx[k + 1].v.flag = pauseCtx->questVtx[k + 2].v.flag =
            pauseCtx->questVtx[k + 3].v.flag = 0;

        pauseCtx->questVtx[k + 0].v.tc[0] = pauseCtx->questVtx[k + 0].v.tc[1] = pauseCtx->questVtx[k + 1].v.tc[1] =
            pauseCtx->questVtx[k + 2].v.tc[0] = 0;

        pauseCtx->questVtx[k + 1].v.tc[0] = pauseCtx->questVtx[k + 3].v.tc[0] = quadWidth << 5;
        pauseCtx->questVtx[k + 2].v.tc[1] = pauseCtx->questVtx[k + 3].v.tc[1] = sQuestQuadsSize[j] << 5;

        pauseCtx->questVtx[k + 0].v.cn[0] = pauseCtx->questVtx[k + 1].v.cn[0] = pauseCtx->questVtx[k + 2].v.cn[0] =
            pauseCtx->questVtx[k + 3].v.cn[0] = pauseCtx->questVtx[k + 0].v.cn[1] = pauseCtx->questVtx[k + 1].v.cn[1] =
                pauseCtx->questVtx[k + 2].v.cn[1] = pauseCtx->questVtx[k + 3].v.cn[1] =
                    pauseCtx->questVtx[k + 0].v.cn[2] = pauseCtx->questVtx[k + 1].v.cn[2] =
                        pauseCtx->questVtx[k + 2].v.cn[2] = pauseCtx->questVtx[k + 3].v.cn[2] = 255;

        pauseCtx->questVtx[k + 0].v.cn[3] = pauseCtx->questVtx[k + 1].v.cn[3] = pauseCtx->questVtx[k + 2].v.cn[3] =
            pauseCtx->questVtx[k + 3].v.cn[3] = pauseCtx->alpha;
    }

    pauseCtx->infoPanelVtx = GRAPH_ALLOC(gfxCtx, 28 * sizeof(Vtx));

    pauseCtx->promptPageVtx = GRAPH_ALLOC(gfxCtx, ((PAGE_BG_QUADS + VTX_PAGE_PROMPT_QUADS) * 4) * sizeof(Vtx));
    KaleidoScope_SetPageVertices(play, pauseCtx->promptPageVtx, VTX_PAGE_PROMPT, VTX_PAGE_PROMPT_QUADS);
}

void KaleidoScope_DrawGameOver(PlayState* play) {
    GraphicsContext* gfxCtx = play->state.gfxCtx;

    OPEN_DISPS(gfxCtx, "../z_kaleido_scope_PAL.c", 3122);

    Gfx_SetupDL_39Opa(gfxCtx);

    gDPSetCycleType(POLY_OPA_DISP++, G_CYC_2CYCLE);
    gDPSetRenderMode(POLY_OPA_DISP++, G_RM_PASS, G_RM_XLU_SURF2);
    gDPSetCombineLERP(POLY_OPA_DISP++, TEXEL1, TEXEL0, PRIM_LOD_FRAC, TEXEL0, 0, 0, 0, TEXEL0, PRIMITIVE, ENVIRONMENT,
                      COMBINED, ENVIRONMENT, COMBINED, 0, PRIMITIVE, 0);

    gDPSetPrimColor(POLY_OPA_DISP++, 0, 80, sColor82ABRed_D_8082AB8C, sColor82ABGreen_D_8082AB90,
                    sColor82ABBlue_D_8082AB94, sColor82ABGameOverPrimAlpha_D_8082AB98);
    gDPSetEnvColor(POLY_OPA_DISP++, sDrawGameOverEnvColorRed_D_8082AB9C, sDrawGameOverEnvColorGreen_D_8082ABA0,
                   sDrawGameOverEnvColorBlue_D_8082ABA4, 255);

    VREG(89) -= 2;

    gDPLoadMultiBlock(POLY_OPA_DISP++, gGameOverP1Tex, 0x0000, G_TX_RENDERTILE, G_IM_FMT_IA, G_IM_SIZ_8b, 64, 32, 0,
                      G_TX_WRAP | G_TX_NOMIRROR, G_TX_WRAP | G_TX_NOMIRROR, G_TX_NOMASK, G_TX_NOMASK, G_TX_NOLOD,
                      G_TX_NOLOD);

    gDPLoadMultiBlock(POLY_OPA_DISP++, gGameOverMaskTex, 0x0100, 1, G_IM_FMT_IA, G_IM_SIZ_8b, 64, 32, 0,
                      G_TX_WRAP | G_TX_NOMIRROR, G_TX_WRAP | G_TX_NOMIRROR, G_TX_NOMASK, 5, G_TX_NOLOD, G_TX_NOLOD);

    gDPSetTileSize(POLY_OPA_DISP++, 1, 0, VREG(89) & 0x7F, 63 << 2, (31 << 2) + (VREG(89) & 0x7F));

    gSPTextureRectangle(POLY_OPA_DISP++, VREG(87) << 2, VREG(88) << 2, (VREG(87) + 64) << 2, (VREG(88) + 32) << 2,
                        G_TX_RENDERTILE, 0, 0, 1 << 10, 1 << 10);

    gDPLoadMultiBlock(POLY_OPA_DISP++, gGameOverP2Tex, 0x0000, G_TX_RENDERTILE, G_IM_FMT_IA, G_IM_SIZ_8b, 64, 32, 0,
                      G_TX_NOMIRROR | G_TX_CLAMP, G_TX_NOMIRROR | G_TX_CLAMP, G_TX_NOMASK, G_TX_NOMASK, G_TX_NOLOD,
                      G_TX_NOLOD);

    gSPTextureRectangle(POLY_OPA_DISP++, (VREG(87) + 64) << 2, VREG(88) << 2, (VREG(87) + 128) << 2,
                        (VREG(88) + 32) << 2, G_TX_RENDERTILE, 0, 0, 1 << 10, 1 << 10);

    gDPLoadMultiBlock(POLY_OPA_DISP++, gGameOverP3Tex, 0x0000, G_TX_RENDERTILE, G_IM_FMT_IA, G_IM_SIZ_8b, 64, 32, 0,
                      G_TX_NOMIRROR | G_TX_CLAMP, G_TX_NOMIRROR | G_TX_CLAMP, G_TX_NOMASK, G_TX_NOMASK, G_TX_NOLOD,
                      G_TX_NOLOD);
    gSPTextureRectangle(POLY_OPA_DISP++, (VREG(87) + 128) << 2, VREG(88) << 2, (VREG(87) + 192) << 2,
                        (VREG(88) + 32) << 2, G_TX_RENDERTILE, 0, 0, 1 << 10, 1 << 10);

    CLOSE_DISPS(gfxCtx, "../z_kaleido_scope_PAL.c", 3169);
}

void KaleidoScope_Draw(PlayState* play) {
    Input* input = &play->state.input[0];
    PauseContext* pauseCtx = &play->pauseCtx;
    InterfaceContext* interfaceCtx = &play->interfaceCtx;

    OPEN_DISPS(play->state.gfxCtx, "../z_kaleido_scope_PAL.c", 3188);

    pauseCtx->stickAdjX = input->rel.stick_x;
    pauseCtx->stickAdjY = input->rel.stick_y;

    gSPSegment(POLY_OPA_DISP++, 0x02, interfaceCtx->parameterSegment);
    gSPSegment(POLY_OPA_DISP++, 0x07, pauseCtx->playerSegment);
    gSPSegment(POLY_OPA_DISP++, 0x08, pauseCtx->iconItemSegment);
    gSPSegment(POLY_OPA_DISP++, 0x09, pauseCtx->iconItem24Segment);
    gSPSegment(POLY_OPA_DISP++, 0x0A, pauseCtx->nameSegment);
    gSPSegment(POLY_OPA_DISP++, 0x0C, pauseCtx->iconItemAltSegment);
    gSPSegment(POLY_OPA_DISP++, 0x0D, pauseCtx->iconItemLangSegment);

    if (pauseCtx->debugState == 0) {
        KaleidoScope_SetView(pauseCtx, pauseCtx->eye.x, pauseCtx->eye.y, pauseCtx->eye.z);

        Gfx_SetupDL_42Opa(play->state.gfxCtx);
        KaleidoScope_SetVertices(play, play->state.gfxCtx);
        KaleidoScope_DrawPages(play, play->state.gfxCtx);

        Gfx_SetupDL_42Opa(play->state.gfxCtx);
        gDPSetCombineLERP(POLY_OPA_DISP++, PRIMITIVE, ENVIRONMENT, TEXEL0, ENVIRONMENT, TEXEL0, 0, PRIMITIVE, 0,
                          PRIMITIVE, ENVIRONMENT, TEXEL0, ENVIRONMENT, TEXEL0, 0, PRIMITIVE, 0);

        KaleidoScope_SetView(pauseCtx, 0.0f, 0.0f, 64.0f);

        if (!IS_PAUSE_STATE_GAMEOVER(pauseCtx)) {
            KaleidoScope_DrawInfoPanel(play);
        }
    }

    if ((pauseCtx->state >= PAUSE_STATE_11) && (pauseCtx->state <= PAUSE_STATE_17)
        /* PAUSE_STATE_11, PAUSE_STATE_12, PAUSE_STATE_13, PAUSE_STATE_14, PAUSE_STATE_15, PAUSE_STATE_16,
           PAUSE_STATE_17 */
    ) {
        KaleidoScope_DrawGameOver(play);
    }

    if ((pauseCtx->debugState == 1) || (pauseCtx->debugState == 2)) {
        KaleidoScope_DrawDebugEditor(play);
    }

    CLOSE_DISPS(play->state.gfxCtx, "../z_kaleido_scope_PAL.c", 3254);
}

void KaleidoScope_GrayOutTextureRGBA32(u32* texture, u16 pixelCount) {
    u32 rgb;
    u16 gray;
    u16 i;

    for (i = 0; i < pixelCount; i++) {
        if ((texture[i] & 0xFFFFFF00) != 0) {
            rgb = texture[i] >> 8;
            gray = ((((rgb & 0xFF0000) >> 16) + ((rgb & 0xFF00) >> 7) + (rgb & 0xFF)) / 7) & 0xFF;

            rgb = gray;
            rgb <<= 8;
            rgb |= gray;
            rgb <<= 8;
            rgb |= gray;

            texture[i] = (rgb << 8) | (texture[i] & 0xFF);
        }
    }
}

void KaleidoScope_UpdateOpening(PlayState* play) {
    PauseContext* pauseCtx = &play->pauseCtx;

    pauseCtx->eye.x += sPageSwitchEyeDx[pauseCtx->nextPageMode] * ZREG(46);
    pauseCtx->eye.z += sPageSwitchEyeDz[pauseCtx->nextPageMode] * ZREG(46);
    pauseCtx->pageSwitchTimer += 4 * ZREG(46);

    if (pauseCtx->pageSwitchTimer == (4 * PAGE_SWITCH_NSTEPS * ZREG(47))) {
        // Finished opening

        func_80084BF4(play, 1);

        gSaveContext.buttonStatus[0] = gPageSwitchNextButtonStatus[pauseCtx->pageIndex + PAGE_SWITCH_PT_LEFT][0];
        gSaveContext.buttonStatus[1] = gPageSwitchNextButtonStatus[pauseCtx->pageIndex + PAGE_SWITCH_PT_LEFT][1];
        gSaveContext.buttonStatus[2] = gPageSwitchNextButtonStatus[pauseCtx->pageIndex + PAGE_SWITCH_PT_LEFT][2];
        gSaveContext.buttonStatus[3] = gPageSwitchNextButtonStatus[pauseCtx->pageIndex + PAGE_SWITCH_PT_LEFT][3];
        gSaveContext.buttonStatus[4] = gPageSwitchNextButtonStatus[pauseCtx->pageIndex + PAGE_SWITCH_PT_LEFT][4];

        pauseCtx->pageIndex = sPageSwitchNextPageIndex[pauseCtx->nextPageMode];

        pauseCtx->mainState = PAUSE_MAIN_STATE_IDLE;
        pauseCtx->state++; // PAUSE_STATE_MAIN

        pauseCtx->alpha = 255;
        Interface_LoadActionLabelB(play, DO_ACTION_SAVE);
    } else if (pauseCtx->pageSwitchTimer == (4 * PAGE_SWITCH_NSTEPS * 1)) {
        // `ZREG(47)` is always 1 so this normally never happens
        pauseCtx->pageIndex = sPageSwitchNextPageIndex[pauseCtx->nextPageMode];
        pauseCtx->nextPageMode = (u16)(pauseCtx->pageIndex * 2) + 1;
    }
}

void KaleidoScope_UpdateCursorVtx(PlayState* play) {
    PauseContext* pauseCtx = &play->pauseCtx;
    s32 tlOffsetX;
    s32 tlOffsetY;
    s32 rightOffsetX;
    s32 bottomOffsetY;

    if (pauseCtx->cursorSpecialPos == 0) {
        tlOffsetX = -1;
        tlOffsetY = 1;
        rightOffsetX = 14;
        bottomOffsetY = 14;
        if (pauseCtx->pageIndex == PAUSE_MAP) {
            if (!sInDungeonScene) {
                tlOffsetX = -6;
                tlOffsetY = 6;
                rightOffsetX = 4;
                bottomOffsetY = 4;
            } else if (pauseCtx->cursorSlot[pauseCtx->pageIndex] >= 3) {
                tlOffsetX = -6;
                tlOffsetY = 5;
                bottomOffsetY = 7;
                rightOffsetX = 19;
            } else {
                tlOffsetX = -3;
                tlOffsetY = 3;
                rightOffsetX = 13;
                bottomOffsetY = 13;
            }
        } else if (pauseCtx->pageIndex == PAUSE_QUEST) {
            tlOffsetX = -4;
            tlOffsetY = 4;
            rightOffsetX = 12;
            bottomOffsetY = 12;
            if (pauseCtx->cursorSlot[pauseCtx->pageIndex] == QUEST_HEART_PIECE) {
                tlOffsetX = -2;
                tlOffsetY = 2;
                rightOffsetX = 32;
                bottomOffsetY = 32;
            } else if (pauseCtx->cursorSlot[pauseCtx->pageIndex] == QUEST_SKULL_TOKEN) {
                tlOffsetX = -4;
                tlOffsetY = 4;
                bottomOffsetY = 13;
                rightOffsetX = 34;
            } else if (pauseCtx->cursorSlot[pauseCtx->pageIndex] < QUEST_SONG_MINUET) {
                tlOffsetX = -1;
                tlOffsetY = 1;
                rightOffsetX = 10;
                bottomOffsetY = 10;
            } else if ((pauseCtx->cursorSlot[pauseCtx->pageIndex] >= QUEST_SONG_MINUET) &&
                       (pauseCtx->cursorSlot[pauseCtx->pageIndex] < QUEST_KOKIRI_EMERALD)) {
                tlOffsetX = -5;
                tlOffsetY = 3;
                rightOffsetX = 8;
                bottomOffsetY = 8;
            }
        }
    } else {
        tlOffsetX = -4;
        tlOffsetY = 4;
        rightOffsetX = 16;
        bottomOffsetY = 16;
    }

    // Move the quads according to the offsets set above,
    // and the position of the cursor in `pauseCtx->cursorVtx[0].v.ob`
    // (see `KaleidoScope_SetCursorPos` and other `PAUSE_CURSOR_QUAD_TL` uses)

    // PAUSE_CURSOR_QUAD_TL
    pauseCtx->cursorVtx[0].v.ob[0] = pauseCtx->cursorVtx[2].v.ob[0] = pauseCtx->cursorVtx[0].v.ob[0] + tlOffsetX;
    pauseCtx->cursorVtx[1].v.ob[0] = pauseCtx->cursorVtx[3].v.ob[0] = pauseCtx->cursorVtx[0].v.ob[0] + 16;
    pauseCtx->cursorVtx[0].v.ob[1] = pauseCtx->cursorVtx[1].v.ob[1] = pauseCtx->cursorVtx[0].v.ob[1] + tlOffsetY;
    pauseCtx->cursorVtx[2].v.ob[1] = pauseCtx->cursorVtx[3].v.ob[1] = pauseCtx->cursorVtx[0].v.ob[1] - 16;

    // PAUSE_CURSOR_QUAD_TR
    pauseCtx->cursorVtx[4].v.ob[0] = pauseCtx->cursorVtx[6].v.ob[0] = pauseCtx->cursorVtx[0].v.ob[0] + rightOffsetX;
    pauseCtx->cursorVtx[5].v.ob[0] = pauseCtx->cursorVtx[7].v.ob[0] = pauseCtx->cursorVtx[4].v.ob[0] + 16;
    pauseCtx->cursorVtx[4].v.ob[1] = pauseCtx->cursorVtx[5].v.ob[1] = pauseCtx->cursorVtx[0].v.ob[1];
    pauseCtx->cursorVtx[6].v.ob[1] = pauseCtx->cursorVtx[7].v.ob[1] = pauseCtx->cursorVtx[4].v.ob[1] - 16;

    // PAUSE_CURSOR_QUAD_BL
    pauseCtx->cursorVtx[8].v.ob[0] = pauseCtx->cursorVtx[10].v.ob[0] = pauseCtx->cursorVtx[0].v.ob[0];
    pauseCtx->cursorVtx[9].v.ob[0] = pauseCtx->cursorVtx[11].v.ob[0] = pauseCtx->cursorVtx[8].v.ob[0] + 16;
    pauseCtx->cursorVtx[8].v.ob[1] = pauseCtx->cursorVtx[9].v.ob[1] = pauseCtx->cursorVtx[0].v.ob[1] - bottomOffsetY;
    pauseCtx->cursorVtx[10].v.ob[1] = pauseCtx->cursorVtx[11].v.ob[1] = pauseCtx->cursorVtx[8].v.ob[1] - 16;

    // PAUSE_CURSOR_QUAD_BR
    pauseCtx->cursorVtx[12].v.ob[0] = pauseCtx->cursorVtx[14].v.ob[0] = pauseCtx->cursorVtx[0].v.ob[0] + rightOffsetX;
    pauseCtx->cursorVtx[13].v.ob[0] = pauseCtx->cursorVtx[15].v.ob[0] = pauseCtx->cursorVtx[12].v.ob[0] + 16;
    pauseCtx->cursorVtx[12].v.ob[1] = pauseCtx->cursorVtx[13].v.ob[1] = pauseCtx->cursorVtx[0].v.ob[1] - bottomOffsetY;
    pauseCtx->cursorVtx[14].v.ob[1] = pauseCtx->cursorVtx[15].v.ob[1] = pauseCtx->cursorVtx[12].v.ob[1] - 16;
}

void KaleidoScope_LoadDungeonMap(PlayState* play) {
    InterfaceContext* interfaceCtx = &play->interfaceCtx;
#if PLATFORM_N64 || OOT_PAL
    s32 pad;
#endif

    DMA_REQUEST_SYNC(interfaceCtx->mapSegment,
                     (uintptr_t)_map_48x85_staticSegmentRomStart + ((R_MAP_TEX_INDEX + 0) * MAP_48x85_TEX_SIZE),
                     MAP_48x85_TEX_SIZE, "../z_kaleido_scope_PAL.c", 3467);

    DMA_REQUEST_SYNC(interfaceCtx->mapSegment + ALIGN16(MAP_48x85_TEX_SIZE),
                     (uintptr_t)_map_48x85_staticSegmentRomStart + ((R_MAP_TEX_INDEX + 1) * MAP_48x85_TEX_SIZE),
                     MAP_48x85_TEX_SIZE, "../z_kaleido_scope_PAL.c", 3471);
}

void KaleidoScope_UpdateDungeonMap(PlayState* play) {
    PauseContext* pauseCtx = &play->pauseCtx;
    InterfaceContext* interfaceCtx = &play->interfaceCtx;

    PRINTF("ＭＡＰ ＤＭＡ = %d\n", play->interfaceCtx.mapPaletteIndex);

#if PLATFORM_N64
    if (B_80121220 != NULL && B_80121220->unk_44 != NULL && B_80121220->unk_44(play)) {

    } else {
        KaleidoScope_LoadDungeonMap(play);
    }
#else
    KaleidoScope_LoadDungeonMap(play);
#endif

    Map_SetFloorPalettesData(play, pauseCtx->dungeonMapSlot - 3);

    if ((play->sceneId >= SCENE_DEKU_TREE) && (play->sceneId <= SCENE_TREASURE_BOX_SHOP)) {
        if ((VREG(30) + 3) == pauseCtx->cursorPoint[PAUSE_MAP]) {
            KaleidoScope_OverridePalIndexCI4(interfaceCtx->mapSegment, MAP_48x85_TEX_SIZE,
                                             interfaceCtx->mapPaletteIndex, 14);
        }
    }

    if ((play->sceneId >= SCENE_DEKU_TREE) && (play->sceneId <= SCENE_TREASURE_BOX_SHOP)) {
        if ((VREG(30) + 3) == pauseCtx->cursorPoint[PAUSE_MAP]) {
            KaleidoScope_OverridePalIndexCI4(interfaceCtx->mapSegment + ALIGN16(MAP_48x85_TEX_SIZE), MAP_48x85_TEX_SIZE,
                                             interfaceCtx->mapPaletteIndex, 14);
        }
    }
}

void KaleidoScope_Update(PlayState* play) {
    static s16 sMainStateAfterSongPlayerPlayingDone = PAUSE_MAIN_STATE_IDLE;
    static s16 sDelayTimer = 10;
    static s16 sTimer_ = 0;
    PauseContext* pauseCtx = &play->pauseCtx;
    InterfaceContext* interfaceCtx = &play->interfaceCtx;
    GameOverContext* gameOverCtx = &play->gameOverCtx;
    Player* player = GET_PLAYER(play);
    Input* input = &play->state.input[0];
    u32 size;
    u32 iconItemStaticSize;
    u32 playerSegmentDrawPauseSize;
    u32 size2;
    u16 i;
    s16 stepR;
    s16 stepG;
    s16 stepB;
    s16 stepA;

    if ((R_PAUSE_BG_PRERENDER_STATE >= PAUSE_BG_PRERENDER_READY) &&
        (((pauseCtx->state >= PAUSE_STATE_OPENING_1) && (pauseCtx->state <= PAUSE_STATE_SAVE_PROMPT)
          /* PAUSE_STATE_OPENING_1, PAUSE_STATE_OPENING_2, PAUSE_STATE_MAIN, PAUSE_STATE_SAVE_PROMPT */
          ) ||
         ((pauseCtx->state >= PAUSE_STATE_10) && (pauseCtx->state <= PAUSE_STATE_CLOSING)
          /* PAUSE_STATE_10, PAUSE_STATE_11, PAUSE_STATE_12, PAUSE_STATE_13, PAUSE_STATE_14,
             PAUSE_STATE_15, PAUSE_STATE_16, PAUSE_STATE_17, PAUSE_STATE_CLOSING */
          ))) {

        if ((((u32)pauseCtx->mainState == PAUSE_MAIN_STATE_IDLE) ||
             (pauseCtx->mainState == PAUSE_MAIN_STATE_IDLE_CURSOR_ON_SONG)) &&
            (pauseCtx->state == PAUSE_STATE_MAIN)) {

            pauseCtx->stickAdjX = input->rel.stick_x;
            pauseCtx->stickAdjY = input->rel.stick_y;

            KaleidoScope_UpdateCursorVtx(play);
            KaleidoScope_HandlePageToggles(pauseCtx, input);
        } else if ((pauseCtx->pageIndex == PAUSE_QUEST) &&
                   ((pauseCtx->mainState < PAUSE_MAIN_STATE_3
                     /* PAUSE_MAIN_STATE_IDLE, PAUSE_MAIN_STATE_SWITCHING_PAGE, PAUSE_MAIN_STATE_SONG_PLAYBACK */
                     ) ||
                    (pauseCtx->mainState == PAUSE_MAIN_STATE_SONG_PROMPT))) {

            KaleidoScope_UpdateCursorVtx(play);
        }

        if (pauseCtx->state == PAUSE_STATE_MAIN) {
            KaleidoScope_UpdateNamePanel(play);
        }
    }

    switch (pauseCtx->state) {
        case PAUSE_STATE_INIT:
            D_808321A8_savedButtonStatus[0] = gSaveContext.buttonStatus[0];
            D_808321A8_savedButtonStatus[1] = gSaveContext.buttonStatus[1];
            D_808321A8_savedButtonStatus[2] = gSaveContext.buttonStatus[2];
            D_808321A8_savedButtonStatus[3] = gSaveContext.buttonStatus[3];
            D_808321A8_savedButtonStatus[4] = gSaveContext.buttonStatus[4];

            pauseCtx->cursorX[PAUSE_MAP] = 0;
            pauseCtx->cursorSlot[PAUSE_MAP] = pauseCtx->cursorPoint[PAUSE_MAP] = pauseCtx->dungeonMapSlot =
                VREG(30) + 3;

            R_PAUSE_CURSOR_LEFT_X = -175;
            R_PAUSE_CURSOR_RIGHT_X = 155;

            pauseCtx->promptPitch = -314.0f;

            //! @bug messed up alignment, should match `ALIGN64`
            pauseCtx->playerSegment = (void*)(((uintptr_t)play->objectCtx.spaceStart + 0x30) & ~0x3F);

            playerSegmentDrawPauseSize =
                Player_InitPauseDrawData(play, pauseCtx->playerSegment, &pauseCtx->playerSkelAnime);
            PRINTF("プレイヤー size1＝%x\n", playerSegmentDrawPauseSize);

            pauseCtx->iconItemSegment = (void*)ALIGN16((uintptr_t)pauseCtx->playerSegment + playerSegmentDrawPauseSize);

            iconItemStaticSize =
                (uintptr_t)_icon_item_staticSegmentRomEnd - (uintptr_t)_icon_item_staticSegmentRomStart;
            PRINTF("icon_item size0=%x\n", iconItemStaticSize);
            DMA_REQUEST_SYNC(pauseCtx->iconItemSegment, (uintptr_t)_icon_item_staticSegmentRomStart, iconItemStaticSize,
                             "../z_kaleido_scope_PAL.c", 3662);

            gSegments[8] = VIRTUAL_TO_PHYSICAL(pauseCtx->iconItemSegment);

            for (i = 0; i < ARRAY_COUNTU(gItemAgeReqs); i++) {
                if (!CHECK_AGE_REQ_ITEM(i)) {
                    KaleidoScope_GrayOutTextureRGBA32(SEGMENTED_TO_VIRTUAL(gItemIcons[i]),
                                                      ITEM_ICON_WIDTH * ITEM_ICON_HEIGHT);
                }
            }

            pauseCtx->iconItem24Segment = (void*)ALIGN16((uintptr_t)pauseCtx->iconItemSegment + iconItemStaticSize);

            size = (uintptr_t)_icon_item_24_staticSegmentRomEnd - (uintptr_t)_icon_item_24_staticSegmentRomStart;
            PRINTF("icon_item24 size=%x\n", size);
            DMA_REQUEST_SYNC(pauseCtx->iconItem24Segment, (uintptr_t)_icon_item_24_staticSegmentRomStart, size,
                             "../z_kaleido_scope_PAL.c", 3675);

            pauseCtx->iconItemAltSegment = (void*)ALIGN16((uintptr_t)pauseCtx->iconItem24Segment + size);

            switch (play->sceneId) {
                case SCENE_DEKU_TREE:
                case SCENE_DODONGOS_CAVERN:
                case SCENE_JABU_JABU:
                case SCENE_FOREST_TEMPLE:
                case SCENE_FIRE_TEMPLE:
                case SCENE_WATER_TEMPLE:
                case SCENE_SPIRIT_TEMPLE:
                case SCENE_SHADOW_TEMPLE:
                case SCENE_BOTTOM_OF_THE_WELL:
                case SCENE_ICE_CAVERN:
                case SCENE_DEKU_TREE_BOSS:
                case SCENE_DODONGOS_CAVERN_BOSS:
                case SCENE_JABU_JABU_BOSS:
                case SCENE_FOREST_TEMPLE_BOSS:
                case SCENE_FIRE_TEMPLE_BOSS:
                case SCENE_WATER_TEMPLE_BOSS:
                case SCENE_SPIRIT_TEMPLE_BOSS:
                case SCENE_SHADOW_TEMPLE_BOSS:
                    sInDungeonScene = true;

                    size2 = (uintptr_t)_icon_item_dungeon_staticSegmentRomEnd -
                            (uintptr_t)_icon_item_dungeon_staticSegmentRomStart;
                    PRINTF("icon_item_dungeon dungeon-size2=%x\n", size2);
                    DMA_REQUEST_SYNC(pauseCtx->iconItemAltSegment, (uintptr_t)_icon_item_dungeon_staticSegmentRomStart,
                                     size2, "../z_kaleido_scope_PAL.c", 3712);

                    interfaceCtx->mapPalette[28] = 6;
                    interfaceCtx->mapPalette[29] = 99;
                    KaleidoScope_UpdateDungeonMap(play);
                    break;

                default:
                    sInDungeonScene = false;

                    size2 = (uintptr_t)_icon_item_field_staticSegmentRomEnd -
                            (uintptr_t)_icon_item_field_staticSegmentRomStart;
                    PRINTF("icon_item_field field-size2=%x\n", size2);
                    DMA_REQUEST_SYNC(pauseCtx->iconItemAltSegment, (uintptr_t)_icon_item_field_staticSegmentRomStart,
                                     size2, "../z_kaleido_scope_PAL.c", 3726);
                    break;
            }

            pauseCtx->iconItemLangSegment = (void*)ALIGN16((uintptr_t)pauseCtx->iconItemAltSegment + size2);

#if OOT_NTSC
            if (gSaveContext.language == LANGUAGE_JPN) {
                size = (uintptr_t)_icon_item_jpn_staticSegmentRomEnd - (uintptr_t)_icon_item_jpn_staticSegmentRomStart;
                DmaMgr_RequestSync(pauseCtx->iconItemLangSegment, (uintptr_t)_icon_item_jpn_staticSegmentRomStart,
                                   size);
            } else {
                size = (uintptr_t)_icon_item_nes_staticSegmentRomEnd - (uintptr_t)_icon_item_nes_staticSegmentRomStart;
                DmaMgr_RequestSync(pauseCtx->iconItemLangSegment, (uintptr_t)_icon_item_nes_staticSegmentRomStart,
                                   size);
            }
#else
            if (gSaveContext.language == LANGUAGE_ENG) {
                size = (uintptr_t)_icon_item_nes_staticSegmentRomEnd - (uintptr_t)_icon_item_nes_staticSegmentRomStart;
                PRINTF("icon_item_dungeon dungeon-size=%x\n", size);
                DMA_REQUEST_SYNC(pauseCtx->iconItemLangSegment, (uintptr_t)_icon_item_nes_staticSegmentRomStart, size,
                                 "../z_kaleido_scope_PAL.c", 3739);
            } else if (gSaveContext.language == LANGUAGE_GER) {
                size = (uintptr_t)_icon_item_ger_staticSegmentRomEnd - (uintptr_t)_icon_item_ger_staticSegmentRomStart;
                PRINTF("icon_item_dungeon dungeon-size=%x\n", size);
                DMA_REQUEST_SYNC(pauseCtx->iconItemLangSegment, (uintptr_t)_icon_item_ger_staticSegmentRomStart, size,
                                 "../z_kaleido_scope_PAL.c", 3746);
            } else {
                size = (uintptr_t)_icon_item_fra_staticSegmentRomEnd - (uintptr_t)_icon_item_fra_staticSegmentRomStart;
                PRINTF("icon_item_dungeon dungeon-size=%x\n", size);
                DMA_REQUEST_SYNC(pauseCtx->iconItemLangSegment, (uintptr_t)_icon_item_fra_staticSegmentRomStart, size,
                                 "../z_kaleido_scope_PAL.c", 3753);
            }
#endif

            pauseCtx->nameSegment = (void*)ALIGN16((uintptr_t)pauseCtx->iconItemLangSegment + size);

            // This printf may have been used to compute the size used on playerSegment at one point,
            // but is missing the size of icon_item_24_static
            PRINTF("サイズ＝%x\n", size2 + playerSegmentDrawPauseSize + iconItemStaticSize + size);
            PRINTF("item_name I_N_PT=%x\n", 0x800);
            Interface_SetDoAction(play, DO_ACTION_DECIDE);
            PRINTF("サイズ＝%x\n", size2 + playerSegmentDrawPauseSize + iconItemStaticSize + size + 0x800);

            if (((void)0, gSaveContext.worldMapArea) < WORLD_MAP_AREA_MAX) {
#if OOT_NTSC
                if (gSaveContext.language == LANGUAGE_JPN) {
                    DmaMgr_RequestSync(pauseCtx->nameSegment + MAX(MAP_NAME_TEX1_SIZE, ITEM_NAME_TEX_SIZE),
                                       (uintptr_t)_map_name_staticSegmentRomStart +
                                           (((void)0, gSaveContext.worldMapArea) * MAP_NAME_TEX2_SIZE) +
                                           24 * MAP_NAME_TEX1_SIZE + 22 * LANGUAGE_JPN * MAP_NAME_TEX2_SIZE,
                                       MAP_NAME_TEX2_SIZE);
                } else {
                    DmaMgr_RequestSync(pauseCtx->nameSegment + MAX(MAP_NAME_TEX1_SIZE, ITEM_NAME_TEX_SIZE),
                                       (uintptr_t)_map_name_staticSegmentRomStart +
                                           (((void)0, gSaveContext.worldMapArea) * MAP_NAME_TEX2_SIZE) +
                                           24 * MAP_NAME_TEX1_SIZE + 22 * LANGUAGE_ENG * MAP_NAME_TEX2_SIZE,
                                       MAP_NAME_TEX2_SIZE);
                }
#else
                if (gSaveContext.language == LANGUAGE_ENG) {
                    DMA_REQUEST_SYNC(pauseCtx->nameSegment + MAX(MAP_NAME_TEX1_SIZE, ITEM_NAME_TEX_SIZE),
                                     (uintptr_t)_map_name_staticSegmentRomStart +
                                         (((void)0, gSaveContext.worldMapArea) * MAP_NAME_TEX2_SIZE) +
                                         36 * MAP_NAME_TEX1_SIZE + 22 * LANGUAGE_ENG * MAP_NAME_TEX2_SIZE,
                                     MAP_NAME_TEX2_SIZE, "../z_kaleido_scope_PAL.c", 3776);
                } else if (gSaveContext.language == LANGUAGE_GER) {
                    DMA_REQUEST_SYNC(pauseCtx->nameSegment + MAX(MAP_NAME_TEX1_SIZE, ITEM_NAME_TEX_SIZE),
                                     (uintptr_t)_map_name_staticSegmentRomStart +
                                         (((void)0, gSaveContext.worldMapArea) * MAP_NAME_TEX2_SIZE) +
                                         36 * MAP_NAME_TEX1_SIZE + 22 * LANGUAGE_GER * MAP_NAME_TEX2_SIZE,
                                     MAP_NAME_TEX2_SIZE, "../z_kaleido_scope_PAL.c", 3780);
                } else {
                    DMA_REQUEST_SYNC(pauseCtx->nameSegment + MAX(MAP_NAME_TEX1_SIZE, ITEM_NAME_TEX_SIZE),
                                     (uintptr_t)_map_name_staticSegmentRomStart +
                                         (((void)0, gSaveContext.worldMapArea) * MAP_NAME_TEX2_SIZE) +
                                         36 * MAP_NAME_TEX1_SIZE + 22 * LANGUAGE_FRA * MAP_NAME_TEX2_SIZE,
                                     MAP_NAME_TEX2_SIZE, "../z_kaleido_scope_PAL.c", 3784);
                }
#endif
            }

            sPreRenderCvg = (void*)ALIGN16((uintptr_t)pauseCtx->nameSegment +
                                           MAX(MAP_NAME_TEX1_SIZE, ITEM_NAME_TEX_SIZE) + MAP_NAME_TEX2_SIZE);

            PreRender_Init(&sPlayerPreRender);
            PreRender_SetValuesSave(&sPlayerPreRender, PAUSE_EQUIP_PLAYER_WIDTH, PAUSE_EQUIP_PLAYER_HEIGHT,
                                    pauseCtx->playerSegment, NULL, sPreRenderCvg);

            KaleidoScope_DrawPlayerWork(play);
            KaleidoScope_SetupPlayerPreRender(play);

            // World map points

            for (i = 0; i < ARRAY_COUNT(pauseCtx->worldMapPoints); i++) {
                pauseCtx->worldMapPoints[i] = WORLD_MAP_POINT_STATE_HIDE;
            }

            if (CHECK_QUEST_ITEM(QUEST_GERUDOS_CARD)) {
                pauseCtx->worldMapPoints[WORLD_MAP_POINT_HAUNTED_WASTELAND] = WORLD_MAP_POINT_STATE_HIGHLIGHT;
            }
            if (CHECK_QUEST_ITEM(QUEST_MEDALLION_SPIRIT)) {
                pauseCtx->worldMapPoints[WORLD_MAP_POINT_HAUNTED_WASTELAND] = WORLD_MAP_POINT_STATE_SHOW;
            }

            if (INV_CONTENT(ITEM_LONGSHOT) == ITEM_LONGSHOT) {
                pauseCtx->worldMapPoints[WORLD_MAP_POINT_GERUDOS_FORTRESS] = WORLD_MAP_POINT_STATE_HIGHLIGHT;
            }
            if (CHECK_QUEST_ITEM(QUEST_GERUDOS_CARD)) {
                pauseCtx->worldMapPoints[WORLD_MAP_POINT_GERUDOS_FORTRESS] = WORLD_MAP_POINT_STATE_SHOW;
            }

            if (GET_EVENTCHKINF(EVENTCHKINF_B2)) {
                pauseCtx->worldMapPoints[WORLD_MAP_POINT_GERUDO_VALLEY] = WORLD_MAP_POINT_STATE_SHOW;
            }
            if (INV_CONTENT(ITEM_LONGSHOT) == ITEM_LONGSHOT) {
                pauseCtx->worldMapPoints[WORLD_MAP_POINT_GERUDO_VALLEY] = WORLD_MAP_POINT_STATE_HIGHLIGHT;
            }
            if (CHECK_QUEST_ITEM(QUEST_GERUDOS_CARD)) {
                pauseCtx->worldMapPoints[WORLD_MAP_POINT_GERUDO_VALLEY] = WORLD_MAP_POINT_STATE_SHOW;
            }

            if (CUR_UPG_VALUE(UPG_SCALE)) {
                pauseCtx->worldMapPoints[WORLD_MAP_POINT_LAKE_HYLIA] = WORLD_MAP_POINT_STATE_SHOW;
            }
            if (CHECK_OWNED_EQUIP(EQUIP_TYPE_BOOTS, EQUIP_INV_BOOTS_IRON)) {
                pauseCtx->worldMapPoints[WORLD_MAP_POINT_LAKE_HYLIA] = WORLD_MAP_POINT_STATE_HIGHLIGHT;
            }
            if (CHECK_QUEST_ITEM(QUEST_MEDALLION_WATER)) {
                pauseCtx->worldMapPoints[WORLD_MAP_POINT_LAKE_HYLIA] = WORLD_MAP_POINT_STATE_SHOW;
            }

            if (GET_EVENTCHKINF(EVENTCHKINF_09)) {
                pauseCtx->worldMapPoints[WORLD_MAP_POINT_LON_LON_RANCH] = WORLD_MAP_POINT_STATE_SHOW;
            }
            if (INV_CONTENT(ITEM_OCARINA_FAIRY) != ITEM_NONE) {
                pauseCtx->worldMapPoints[WORLD_MAP_POINT_LON_LON_RANCH] = WORLD_MAP_POINT_STATE_HIGHLIGHT;
            }
            if (CHECK_QUEST_ITEM(QUEST_SONG_EPONA)) {
                pauseCtx->worldMapPoints[WORLD_MAP_POINT_LON_LON_RANCH] = WORLD_MAP_POINT_STATE_SHOW;
            }
            if (GET_EVENTCHKINF(EVENTCHKINF_TALON_WOKEN_IN_KAKARIKO)) {
                pauseCtx->worldMapPoints[WORLD_MAP_POINT_LON_LON_RANCH] = WORLD_MAP_POINT_STATE_HIGHLIGHT;
            }
            if (GET_EVENTCHKINF(EVENTCHKINF_EPONA_OBTAINED)) {
                pauseCtx->worldMapPoints[WORLD_MAP_POINT_LON_LON_RANCH] = WORLD_MAP_POINT_STATE_SHOW;
            }

            if (GET_EVENTCHKINF(EVENTCHKINF_09)) {
                pauseCtx->worldMapPoints[WORLD_MAP_POINT_MARKET] = WORLD_MAP_POINT_STATE_HIGHLIGHT;
            }
            if (GET_EVENTCHKINF(EVENTCHKINF_40)) {
                pauseCtx->worldMapPoints[WORLD_MAP_POINT_MARKET] = WORLD_MAP_POINT_STATE_SHOW;
            }
            if (INV_CONTENT(ITEM_OCARINA_OF_TIME) == ITEM_OCARINA_OF_TIME) {
                pauseCtx->worldMapPoints[WORLD_MAP_POINT_MARKET] = WORLD_MAP_POINT_STATE_HIGHLIGHT;
            }
            if (GET_EVENTCHKINF(EVENTCHKINF_45)) {
                pauseCtx->worldMapPoints[WORLD_MAP_POINT_MARKET] = WORLD_MAP_POINT_STATE_SHOW;
            }
            if (INV_CONTENT(ITEM_ARROW_LIGHT) == ITEM_ARROW_LIGHT) {
                pauseCtx->worldMapPoints[WORLD_MAP_POINT_MARKET] = WORLD_MAP_POINT_STATE_HIGHLIGHT;
            }

            if (GET_EVENTCHKINF(EVENTCHKINF_09)) {
                pauseCtx->worldMapPoints[WORLD_MAP_POINT_HYRULE_FIELD] = WORLD_MAP_POINT_STATE_SHOW;
            }

            if (GET_EVENTCHKINF(EVENTCHKINF_40)) {
                pauseCtx->worldMapPoints[WORLD_MAP_POINT_DEATH_MOUNTAIN] = WORLD_MAP_POINT_STATE_HIGHLIGHT;
            }
            if (GET_EVENTCHKINF(EVENTCHKINF_25)) {
                pauseCtx->worldMapPoints[WORLD_MAP_POINT_DEATH_MOUNTAIN] = WORLD_MAP_POINT_STATE_SHOW;
            }
            if (INV_CONTENT(ITEM_HOOKSHOT) == ITEM_HOOKSHOT) {
                pauseCtx->worldMapPoints[WORLD_MAP_POINT_DEATH_MOUNTAIN] = WORLD_MAP_POINT_STATE_HIGHLIGHT;
            }
            if (GET_EVENTCHKINF(EVENTCHKINF_49)) {
                pauseCtx->worldMapPoints[WORLD_MAP_POINT_DEATH_MOUNTAIN] = WORLD_MAP_POINT_STATE_SHOW;
            }

            if (gBitFlags[WORLD_MAP_AREA_KAKARIKO_VILLAGE] & gSaveContext.save.info.worldMapAreaData) {
                pauseCtx->worldMapPoints[WORLD_MAP_POINT_KAKARIKO_VILLAGE] = WORLD_MAP_POINT_STATE_SHOW;
            }
            if (CHECK_QUEST_ITEM(QUEST_SONG_LULLABY)) {
                pauseCtx->worldMapPoints[WORLD_MAP_POINT_KAKARIKO_VILLAGE] = WORLD_MAP_POINT_STATE_HIGHLIGHT;
            }
            if (CHECK_QUEST_ITEM(QUEST_SONG_SUN)) {
                pauseCtx->worldMapPoints[WORLD_MAP_POINT_KAKARIKO_VILLAGE] = WORLD_MAP_POINT_STATE_SHOW;
            }
            if (GET_EVENTCHKINF(EVENTCHKINF_45)) {
                pauseCtx->worldMapPoints[WORLD_MAP_POINT_KAKARIKO_VILLAGE] = WORLD_MAP_POINT_STATE_HIGHLIGHT;
            }
            if (INV_CONTENT(ITEM_HOOKSHOT) == ITEM_HOOKSHOT) {
                pauseCtx->worldMapPoints[WORLD_MAP_POINT_KAKARIKO_VILLAGE] = WORLD_MAP_POINT_STATE_SHOW;
            }
            if (CHECK_QUEST_ITEM(QUEST_SONG_STORMS)) {
                pauseCtx->worldMapPoints[WORLD_MAP_POINT_KAKARIKO_VILLAGE] = WORLD_MAP_POINT_STATE_HIGHLIGHT;
            }
            if (GET_EVENTCHKINF(EVENTCHKINF_67)) {
                pauseCtx->worldMapPoints[WORLD_MAP_POINT_KAKARIKO_VILLAGE] = WORLD_MAP_POINT_STATE_SHOW;
            }
            if (GET_EVENTCHKINF(EVENTCHKINF_AA)) {
                pauseCtx->worldMapPoints[WORLD_MAP_POINT_KAKARIKO_VILLAGE] = WORLD_MAP_POINT_STATE_HIGHLIGHT;
            }
            if (CHECK_QUEST_ITEM(QUEST_MEDALLION_SHADOW)) {
                pauseCtx->worldMapPoints[WORLD_MAP_POINT_KAKARIKO_VILLAGE] = WORLD_MAP_POINT_STATE_SHOW;
            }

            if (gBitFlags[WORLD_MAP_AREA_LOST_WOODS] & gSaveContext.save.info.worldMapAreaData) {
                pauseCtx->worldMapPoints[WORLD_MAP_POINT_LOST_WOODS] = WORLD_MAP_POINT_STATE_SHOW;
            }
            if (GET_EVENTCHKINF(EVENTCHKINF_0F)) {
                pauseCtx->worldMapPoints[WORLD_MAP_POINT_LOST_WOODS] = WORLD_MAP_POINT_STATE_HIGHLIGHT;
            }
            if (CHECK_QUEST_ITEM(QUEST_SONG_SARIA)) {
                pauseCtx->worldMapPoints[WORLD_MAP_POINT_LOST_WOODS] = WORLD_MAP_POINT_STATE_SHOW;
            }
            if (INV_CONTENT(ITEM_HOOKSHOT) == ITEM_HOOKSHOT) {
                pauseCtx->worldMapPoints[WORLD_MAP_POINT_LOST_WOODS] = WORLD_MAP_POINT_STATE_HIGHLIGHT;
            }
            if (GET_EVENTCHKINF(EVENTCHKINF_48)) {
                pauseCtx->worldMapPoints[WORLD_MAP_POINT_LOST_WOODS] = WORLD_MAP_POINT_STATE_SHOW;
            }

            pauseCtx->worldMapPoints[WORLD_MAP_POINT_KOKIRI_FOREST] = WORLD_MAP_POINT_STATE_HIGHLIGHT;
            if (GET_EVENTCHKINF(EVENTCHKINF_09)) {
                pauseCtx->worldMapPoints[WORLD_MAP_POINT_KOKIRI_FOREST] = WORLD_MAP_POINT_STATE_SHOW;
            }
            if (GET_EVENTCHKINF(EVENTCHKINF_6E)) {
                pauseCtx->worldMapPoints[WORLD_MAP_POINT_KOKIRI_FOREST] = WORLD_MAP_POINT_STATE_HIGHLIGHT;
            }
            if (GET_EVENTCHKINF(EVENTCHKINF_0F)) {
                pauseCtx->worldMapPoints[WORLD_MAP_POINT_KOKIRI_FOREST] = WORLD_MAP_POINT_STATE_SHOW;
            }

            if (CHECK_QUEST_ITEM(QUEST_SONG_LULLABY)) {
                pauseCtx->worldMapPoints[WORLD_MAP_POINT_ZORAS_DOMAIN] = WORLD_MAP_POINT_STATE_SHOW;
            }
            if (GET_EVENTCHKINF(EVENTCHKINF_25)) {
                pauseCtx->worldMapPoints[WORLD_MAP_POINT_ZORAS_DOMAIN] = WORLD_MAP_POINT_STATE_HIGHLIGHT;
            }
            if (GET_EVENTCHKINF(EVENTCHKINF_37)) {
                pauseCtx->worldMapPoints[WORLD_MAP_POINT_ZORAS_DOMAIN] = WORLD_MAP_POINT_STATE_SHOW;
            }
            if (INV_CONTENT(ITEM_HOOKSHOT) == ITEM_HOOKSHOT) {
                pauseCtx->worldMapPoints[WORLD_MAP_POINT_ZORAS_DOMAIN] = WORLD_MAP_POINT_STATE_HIGHLIGHT;
            }
            if (CHECK_OWNED_EQUIP(EQUIP_TYPE_BOOTS, EQUIP_INV_BOOTS_IRON)) {
                pauseCtx->worldMapPoints[WORLD_MAP_POINT_ZORAS_DOMAIN] = WORLD_MAP_POINT_STATE_SHOW;
            }

            // Trade quest marker

            pauseCtx->tradeQuestMarker = TRADE_QUEST_MARKER_NONE;

            i = INV_CONTENT(ITEM_TRADE_ADULT);
            if (LINK_AGE_IN_YEARS == YEARS_ADULT) {
                if ((i <= ITEM_POCKET_CUCCO) || (i == ITEM_ODD_MUSHROOM)) {
                    pauseCtx->tradeQuestMarker = WORLD_MAP_POINT_KAKARIKO_VILLAGE;
                }
                if ((i == ITEM_COJIRO) || (i == ITEM_ODD_POTION)) {
                    pauseCtx->tradeQuestMarker = WORLD_MAP_POINT_LOST_WOODS;
                }
                if (i == ITEM_POACHERS_SAW) {
                    pauseCtx->tradeQuestMarker = WORLD_MAP_POINT_GERUDO_VALLEY;
                }
                if ((i == ITEM_BROKEN_GORONS_SWORD) || (i == ITEM_EYE_DROPS)) {
                    pauseCtx->tradeQuestMarker = WORLD_MAP_POINT_DEATH_MOUNTAIN;
                }
                if (i == ITEM_PRESCRIPTION) {
                    pauseCtx->tradeQuestMarker = WORLD_MAP_POINT_ZORAS_DOMAIN;
                }
                if (i == ITEM_EYEBALL_FROG) {
                    pauseCtx->tradeQuestMarker = WORLD_MAP_POINT_LAKE_HYLIA;
                }
                if ((i == ITEM_CLAIM_CHECK) && !gSaveContext.save.info.playerData.bgsFlag) {
                    pauseCtx->tradeQuestMarker = WORLD_MAP_POINT_DEATH_MOUNTAIN;
                }
            }

            // Next state

            pauseCtx->state = PAUSE_STATE_OPENING_1;
            break;

        case PAUSE_STATE_OPENING_1:
            if (pauseCtx->itemPagePitch == 160.0f) {
                // First frame in this state

                KaleidoScope_SetDefaultCursor(play);
                KaleidoScope_ProcessPlayerPreRender();
            }

            pauseCtx->itemPagePitch = pauseCtx->equipPagePitch = pauseCtx->mapPagePitch = pauseCtx->questPagePitch -=
                160.0f / R_PAUSE_UI_ANIMS_DURATION;
            pauseCtx->infoPanelOffsetY += 40 / R_PAUSE_UI_ANIMS_DURATION;
            interfaceCtx->startAlpha += 255 / R_PAUSE_UI_ANIMS_DURATION;
            R_PAUSE_CURSOR_LEFT_X += R_PAUSE_CURSOR_LEFT_MOVE_OFFSET_X / R_PAUSE_UI_ANIMS_DURATION;
            R_PAUSE_CURSOR_RIGHT_X += R_PAUSE_CURSOR_RIGHT_MOVE_OFFSET_X / R_PAUSE_UI_ANIMS_DURATION;
            XREG(5) += 150 / R_PAUSE_UI_ANIMS_DURATION;
            pauseCtx->alpha += (u16)(255 / (R_PAUSE_UI_ANIMS_DURATION + R_PAUSE_UI_ANIM_ALPHA_ADD_DURATION));

            if (pauseCtx->itemPagePitch == 0) {
                interfaceCtx->startAlpha = 255;
                R_PAUSE_PAGES_Y_ORIGIN_2 = 0;
                pauseCtx->state = PAUSE_STATE_OPENING_2;
            }

            KaleidoScope_UpdateOpening(play);
            break;

        case PAUSE_STATE_OPENING_2:
            pauseCtx->alpha += (u16)(255 / (R_PAUSE_UI_ANIMS_DURATION + R_PAUSE_UI_ANIM_ALPHA_ADD_DURATION));
            KaleidoScope_UpdateOpening(play);

            if (pauseCtx->state == PAUSE_STATE_MAIN) {
                KaleidoScope_UpdateNamePanel(play);
            }
            break;

        case PAUSE_STATE_MAIN:
            switch (pauseCtx->mainState) {
                case PAUSE_MAIN_STATE_IDLE:
                    if (CHECK_BTN_ALL(input->press.button, BTN_START)) {
                        Interface_SetDoAction(play, DO_ACTION_NONE);
                        pauseCtx->state = PAUSE_STATE_CLOSING;
                        R_PAUSE_PAGES_Y_ORIGIN_2 = PAUSE_PAGES_Y_ORIGIN_2_LOWER;
                        func_800F64E0(0);
#if !PLATFORM_N64 && OOT_NTSC
                        AudioOcarina_SetInstrument(OCARINA_INSTRUMENT_OFF);
#endif
                    } else if (CHECK_BTN_ALL(input->press.button, BTN_B)) {
                        pauseCtx->nextPageMode = 0;
                        pauseCtx->promptChoice = 0;
                        Audio_PlaySfxGeneral(NA_SE_SY_DECIDE, &gSfxDefaultPos, 4, &gSfxDefaultFreqAndVolScale,
                                             &gSfxDefaultFreqAndVolScale, &gSfxDefaultReverb);
                        gSaveContext.buttonStatus[0] = gSaveContext.buttonStatus[1] = gSaveContext.buttonStatus[2] =
                            gSaveContext.buttonStatus[3] = BTN_DISABLED;
                        gSaveContext.buttonStatus[4] = BTN_ENABLED;
                        gSaveContext.hudVisibilityMode = HUD_VISIBILITY_NO_CHANGE;
                        Interface_ChangeHudVisibilityMode(HUD_VISIBILITY_ALL);
                        pauseCtx->savePromptState = PAUSE_SAVE_PROMPT_STATE_APPEARING;
                        pauseCtx->state = PAUSE_STATE_SAVE_PROMPT;
                    }
                    break;

                case PAUSE_MAIN_STATE_SWITCHING_PAGE:
                    KaleidoScope_UpdatePageSwitch(play, &play->state.input[0]);
                    break;

                case PAUSE_MAIN_STATE_SONG_PLAYBACK:
                    pauseCtx->ocarinaStaff = AudioOcarina_GetPlaybackStaff();
                    if (pauseCtx->ocarinaStaff->state == 0) {
                        // Song playback is finished
                        pauseCtx->mainState = PAUSE_MAIN_STATE_SONG_PROMPT_INIT;
                        AudioOcarina_SetInstrument(OCARINA_INSTRUMENT_OFF);
                    }
                    break;

                case PAUSE_MAIN_STATE_3:
                    KaleidoScope_UpdateItemEquip(play);
                    break;

                case PAUSE_MAIN_STATE_SONG_PROMPT_INIT:
                    break;

                case PAUSE_MAIN_STATE_SONG_PROMPT:
                    pauseCtx->ocarinaStaff = AudioOcarina_GetPlayingStaff();

                    if (CHECK_BTN_ALL(input->press.button, BTN_START)) {
                        AudioOcarina_SetInstrument(OCARINA_INSTRUMENT_OFF);
                        Interface_SetDoAction(play, DO_ACTION_NONE);
                        pauseCtx->state = PAUSE_STATE_CLOSING;
                        R_PAUSE_PAGES_Y_ORIGIN_2 = PAUSE_PAGES_Y_ORIGIN_2_LOWER;
                        func_800F64E0(0);
                        pauseCtx->mainState = PAUSE_MAIN_STATE_IDLE;
                        break;
                    } else if (CHECK_BTN_ALL(input->press.button, BTN_B)) {
                        AudioOcarina_SetInstrument(OCARINA_INSTRUMENT_OFF);
                        pauseCtx->mainState = PAUSE_MAIN_STATE_IDLE;
                        pauseCtx->nextPageMode = 0;
                        pauseCtx->promptChoice = 0;
                        Audio_PlaySfxGeneral(NA_SE_SY_DECIDE, &gSfxDefaultPos, 4, &gSfxDefaultFreqAndVolScale,
                                             &gSfxDefaultFreqAndVolScale, &gSfxDefaultReverb);
                        gSaveContext.buttonStatus[0] = gSaveContext.buttonStatus[1] = gSaveContext.buttonStatus[2] =
                            gSaveContext.buttonStatus[3] = BTN_DISABLED;
                        gSaveContext.buttonStatus[4] = BTN_ENABLED;
                        gSaveContext.hudVisibilityMode = HUD_VISIBILITY_NO_CHANGE;
                        Interface_ChangeHudVisibilityMode(HUD_VISIBILITY_ALL);
                        pauseCtx->savePromptState = PAUSE_SAVE_PROMPT_STATE_APPEARING;
                        pauseCtx->state = PAUSE_STATE_SAVE_PROMPT;
                    } else if (pauseCtx->ocarinaStaff->state == pauseCtx->ocarinaSongIdx) {
                        // The player successfully played the song

                        Audio_PlaySfxGeneral(NA_SE_SY_TRE_BOX_APPEAR, &gSfxDefaultPos, 4, &gSfxDefaultFreqAndVolScale,
                                             &gSfxDefaultFreqAndVolScale, &gSfxDefaultReverb);

                        sMainStateAfterSongPlayerPlayingDone = PAUSE_MAIN_STATE_IDLE;
                        sDelayTimer = 30;
                        pauseCtx->mainState = PAUSE_MAIN_STATE_SONG_PROMPT_DONE;
                    } else if (pauseCtx->ocarinaStaff->state == 0xFF) {
                        // The player failed to play the song

                        Audio_PlaySfxGeneral(NA_SE_SY_OCARINA_ERROR, &gSfxDefaultPos, 4, &gSfxDefaultFreqAndVolScale,
                                             &gSfxDefaultFreqAndVolScale, &gSfxDefaultReverb);

                        sMainStateAfterSongPlayerPlayingDone = PAUSE_MAIN_STATE_SONG_PROMPT_INIT;
                        sDelayTimer = 20;
                        pauseCtx->mainState = PAUSE_MAIN_STATE_SONG_PROMPT_DONE;
                    }
                    break;

                case PAUSE_MAIN_STATE_SONG_PROMPT_DONE:
                    sDelayTimer--;
                    if (sDelayTimer == 0) {
                        pauseCtx->mainState = sMainStateAfterSongPlayerPlayingDone;
                        if (pauseCtx->mainState == PAUSE_MAIN_STATE_IDLE) {
                            AudioOcarina_SetInstrument(OCARINA_INSTRUMENT_OFF);
                        }
                    }
                    break;

                case PAUSE_MAIN_STATE_EQUIP_CHANGED:
                    break;

                case PAUSE_MAIN_STATE_IDLE_CURSOR_ON_SONG:
                    if (CHECK_BTN_ALL(input->press.button, BTN_START)) {
                        AudioOcarina_SetInstrument(OCARINA_INSTRUMENT_OFF);
                        Interface_SetDoAction(play, DO_ACTION_NONE);
                        pauseCtx->state = PAUSE_STATE_CLOSING;
                        R_PAUSE_PAGES_Y_ORIGIN_2 = PAUSE_PAGES_Y_ORIGIN_2_LOWER;
                        func_800F64E0(0);
                        pauseCtx->mainState = PAUSE_MAIN_STATE_IDLE;
                    } else if (CHECK_BTN_ALL(input->press.button, BTN_B)) {
                        AudioOcarina_SetInstrument(OCARINA_INSTRUMENT_OFF);
                        pauseCtx->mainState = PAUSE_MAIN_STATE_IDLE;
                        pauseCtx->nextPageMode = 0;
                        pauseCtx->promptChoice = 0;
                        Audio_PlaySfxGeneral(NA_SE_SY_DECIDE, &gSfxDefaultPos, 4, &gSfxDefaultFreqAndVolScale,
                                             &gSfxDefaultFreqAndVolScale, &gSfxDefaultReverb);
                        gSaveContext.buttonStatus[0] = gSaveContext.buttonStatus[1] = gSaveContext.buttonStatus[2] =
                            gSaveContext.buttonStatus[3] = BTN_DISABLED;
                        gSaveContext.buttonStatus[4] = BTN_ENABLED;
                        gSaveContext.hudVisibilityMode = HUD_VISIBILITY_NO_CHANGE;
                        Interface_ChangeHudVisibilityMode(HUD_VISIBILITY_ALL);
                        pauseCtx->savePromptState = PAUSE_SAVE_PROMPT_STATE_APPEARING;
                        pauseCtx->state = PAUSE_STATE_SAVE_PROMPT;
                    }
                    break;

                case PAUSE_MAIN_STATE_SONG_PLAYBACK_START:
                    break;

                default:
                    pauseCtx->mainState = PAUSE_MAIN_STATE_IDLE;
                    break;
            }
            break;

        case PAUSE_STATE_SAVE_PROMPT:
            switch (pauseCtx->savePromptState) {
                case PAUSE_SAVE_PROMPT_STATE_APPEARING:
                    pauseCtx->promptPitch -= 314.0f / R_PAUSE_UI_ANIMS_DURATION;
                    R_PAUSE_CURSOR_LEFT_X -= R_PAUSE_CURSOR_LEFT_MOVE_OFFSET_X / R_PAUSE_UI_ANIMS_DURATION;
                    R_PAUSE_CURSOR_RIGHT_X -= R_PAUSE_CURSOR_RIGHT_MOVE_OFFSET_X / R_PAUSE_UI_ANIMS_DURATION;

                    if (pauseCtx->promptPitch <= -628.0f) {
                        pauseCtx->promptPitch = -628.0f;
                        pauseCtx->savePromptState = PAUSE_SAVE_PROMPT_STATE_WAIT_CHOICE;
                    }
                    break;

                case PAUSE_SAVE_PROMPT_STATE_WAIT_CHOICE:
                    if (CHECK_BTN_ALL(input->press.button, BTN_A)) {
                        if (pauseCtx->promptChoice != 0) {
                            Interface_SetDoAction(play, DO_ACTION_NONE);

                            gSaveContext.buttonStatus[0] = gSaveContext.buttonStatus[1] = gSaveContext.buttonStatus[2] =
                                gSaveContext.buttonStatus[3] = BTN_ENABLED;
                            gSaveContext.hudVisibilityMode = HUD_VISIBILITY_NO_CHANGE;
                            Interface_ChangeHudVisibilityMode(HUD_VISIBILITY_ALL);

                            pauseCtx->savePromptState = PAUSE_SAVE_PROMPT_STATE_CLOSING;
                            R_PAUSE_PAGES_Y_ORIGIN_2 = PAUSE_PAGES_Y_ORIGIN_2_LOWER;
                            YREG(8) = pauseCtx->promptPitch;
                            func_800F64E0(0);
#if !PLATFORM_N64 && OOT_NTSC
                            AudioOcarina_SetInstrument(OCARINA_INSTRUMENT_OFF);
#endif
                        } else {
                            Audio_PlaySfxGeneral(NA_SE_SY_PIECE_OF_HEART, &gSfxDefaultPos, 4,
                                                 &gSfxDefaultFreqAndVolScale, &gSfxDefaultFreqAndVolScale,
                                                 &gSfxDefaultReverb);

                            Play_SaveSceneFlags(play);
                            gSaveContext.save.info.playerData.savedSceneId = play->sceneId;
                            Sram_WriteSave(&play->sramCtx);

                            pauseCtx->savePromptState = PAUSE_SAVE_PROMPT_STATE_SAVED;
#if PLATFORM_N64
                            sDelayTimer = 90;
#else
                            sDelayTimer = 3;
#endif
                        }
                    } else if (CHECK_BTN_ALL(input->press.button, BTN_START) ||
                               CHECK_BTN_ALL(input->press.button, BTN_B)) {

                        Interface_SetDoAction(play, DO_ACTION_NONE);

                        pauseCtx->savePromptState = PAUSE_SAVE_PROMPT_STATE_CLOSING;
                        R_PAUSE_PAGES_Y_ORIGIN_2 = PAUSE_PAGES_Y_ORIGIN_2_LOWER;
                        YREG(8) = pauseCtx->promptPitch;
                        func_800F64E0(0);

                        gSaveContext.buttonStatus[0] = gSaveContext.buttonStatus[1] = gSaveContext.buttonStatus[2] =
                            gSaveContext.buttonStatus[3] = BTN_ENABLED;
                        gSaveContext.hudVisibilityMode = HUD_VISIBILITY_NO_CHANGE;
                        Interface_ChangeHudVisibilityMode(HUD_VISIBILITY_ALL);
#if !PLATFORM_N64 && OOT_NTSC
                        AudioOcarina_SetInstrument(OCARINA_INSTRUMENT_OFF);
#endif
                    }
                    break;

                case PAUSE_SAVE_PROMPT_STATE_SAVED:
                    if (CHECK_BTN_ALL(input->press.button, BTN_B) || CHECK_BTN_ALL(input->press.button, BTN_A) ||
                        CHECK_BTN_ALL(input->press.button, BTN_START) || (--sDelayTimer == 0)) {

                        Interface_SetDoAction(play, DO_ACTION_NONE);

                        gSaveContext.buttonStatus[0] = gSaveContext.buttonStatus[1] = gSaveContext.buttonStatus[2] =
                            gSaveContext.buttonStatus[3] = BTN_ENABLED;
                        gSaveContext.hudVisibilityMode = HUD_VISIBILITY_NO_CHANGE;
                        Interface_ChangeHudVisibilityMode(HUD_VISIBILITY_ALL);

                        pauseCtx->savePromptState = PAUSE_SAVE_PROMPT_STATE_CLOSING_AFTER_SAVED;
                        R_PAUSE_PAGES_Y_ORIGIN_2 = PAUSE_PAGES_Y_ORIGIN_2_LOWER;
                        YREG(8) = pauseCtx->promptPitch;
                        func_800F64E0(0);
                    }
                    break;

                case PAUSE_SAVE_PROMPT_STATE_RETURN_TO_MENU:
                case PAUSE_SAVE_PROMPT_STATE_RETURN_TO_MENU_2:
                    pauseCtx->promptPitch += 314.0f / R_PAUSE_UI_ANIMS_DURATION;
                    R_PAUSE_CURSOR_LEFT_X += R_PAUSE_CURSOR_LEFT_MOVE_OFFSET_X / R_PAUSE_UI_ANIMS_DURATION;
                    R_PAUSE_CURSOR_RIGHT_X += R_PAUSE_CURSOR_RIGHT_MOVE_OFFSET_X / R_PAUSE_UI_ANIMS_DURATION;

                    if (pauseCtx->promptPitch >= -314.0f) {
                        pauseCtx->state = PAUSE_STATE_MAIN;
                        pauseCtx->savePromptState = PAUSE_SAVE_PROMPT_STATE_APPEARING;
                        pauseCtx->itemPagePitch = pauseCtx->equipPagePitch = pauseCtx->mapPagePitch =
                            pauseCtx->questPagePitch = 0.0f;
                        pauseCtx->promptPitch = -314.0f;
                    }
                    break;

                case PAUSE_SAVE_PROMPT_STATE_CLOSING:
                case PAUSE_SAVE_PROMPT_STATE_CLOSING_AFTER_SAVED:
                    if (pauseCtx->promptPitch != (YREG(8) + 160.0f)) {
                        pauseCtx->itemPagePitch = pauseCtx->equipPagePitch = pauseCtx->mapPagePitch =
                            pauseCtx->questPagePitch += 160.0f / R_PAUSE_UI_ANIMS_DURATION;
                        pauseCtx->promptPitch += 160.0f / R_PAUSE_UI_ANIMS_DURATION;
                        pauseCtx->infoPanelOffsetY -= 40 / R_PAUSE_UI_ANIMS_DURATION;
                        R_PAUSE_CURSOR_LEFT_X -= R_PAUSE_CURSOR_LEFT_MOVE_OFFSET_X / R_PAUSE_UI_ANIMS_DURATION;
                        R_PAUSE_CURSOR_RIGHT_X -= R_PAUSE_CURSOR_RIGHT_MOVE_OFFSET_X / R_PAUSE_UI_ANIMS_DURATION;
                        XREG(5) -= 150 / R_PAUSE_UI_ANIMS_DURATION;
                        pauseCtx->alpha -= (u16)(255 / R_PAUSE_UI_ANIMS_DURATION);
                        if (pauseCtx->promptPitch == (YREG(8) + 160.0f)) {
                            pauseCtx->alpha = 0;
                        }
                    } else {
                        pauseCtx->debugState = 0;
                        pauseCtx->state = PAUSE_STATE_RESUME_GAMEPLAY;
                        pauseCtx->itemPagePitch = pauseCtx->equipPagePitch = pauseCtx->mapPagePitch =
                            pauseCtx->questPagePitch = 160.0f;
                        pauseCtx->namedItem = PAUSE_ITEM_NONE;
                        pauseCtx->mainState = PAUSE_MAIN_STATE_IDLE;
                        pauseCtx->promptPitch = -434.0f;
                    }
                    break;

                default:
                    break;
            }
            break;

        case PAUSE_STATE_10:
            pauseCtx->cursorSlot[PAUSE_MAP] = pauseCtx->cursorPoint[PAUSE_MAP] = pauseCtx->dungeonMapSlot =
                VREG(30) + 3;
            R_PAUSE_CURSOR_LEFT_X = -175;
            R_PAUSE_CURSOR_RIGHT_X = 155;
            pauseCtx->promptPitch = -434.0f;
            Interface_ChangeHudVisibilityMode(HUD_VISIBILITY_NOTHING);

            //! @bug messed up alignment, should match `ALIGN64`
            pauseCtx->iconItemSegment = (void*)(((uintptr_t)play->objectCtx.spaceStart + 0x30) & ~0x3F);
            iconItemStaticSize =
                (uintptr_t)_icon_item_staticSegmentRomEnd - (uintptr_t)_icon_item_staticSegmentRomStart;
            PRINTF("icon_item size0=%x\n", iconItemStaticSize);
            DMA_REQUEST_SYNC(pauseCtx->iconItemSegment, (uintptr_t)_icon_item_staticSegmentRomStart, iconItemStaticSize,
                             "../z_kaleido_scope_PAL.c", 4356);

            pauseCtx->iconItem24Segment = (void*)ALIGN16((uintptr_t)pauseCtx->iconItemSegment + iconItemStaticSize);
            size = (uintptr_t)_icon_item_24_staticSegmentRomEnd - (uintptr_t)_icon_item_24_staticSegmentRomStart;
            PRINTF("icon_item24 size=%x\n", size);
            DMA_REQUEST_SYNC(pauseCtx->iconItem24Segment, (uintptr_t)_icon_item_24_staticSegmentRomStart, size,
                             "../z_kaleido_scope_PAL.c", 4363);

            pauseCtx->iconItemAltSegment = (void*)ALIGN16((uintptr_t)pauseCtx->iconItem24Segment + size);
            size2 = (uintptr_t)_icon_item_gameover_staticSegmentRomEnd -
                    (uintptr_t)_icon_item_gameover_staticSegmentRomStart;
            PRINTF("icon_item_dungeon gameover-size2=%x\n", size2);
            DMA_REQUEST_SYNC(pauseCtx->iconItemAltSegment, (uintptr_t)_icon_item_gameover_staticSegmentRomStart, size2,
                             "../z_kaleido_scope_PAL.c", 4370);

            pauseCtx->iconItemLangSegment = (void*)ALIGN16((uintptr_t)pauseCtx->iconItemAltSegment + size2);

#if OOT_NTSC
            if (gSaveContext.language == LANGUAGE_JPN) {
                size = (uintptr_t)_icon_item_jpn_staticSegmentRomEnd - (uintptr_t)_icon_item_jpn_staticSegmentRomStart;
                DmaMgr_RequestSync(pauseCtx->iconItemLangSegment, (uintptr_t)_icon_item_jpn_staticSegmentRomStart,
                                   size);
            } else {
                size = (uintptr_t)_icon_item_nes_staticSegmentRomEnd - (uintptr_t)_icon_item_nes_staticSegmentRomStart;
                DmaMgr_RequestSync(pauseCtx->iconItemLangSegment, (uintptr_t)_icon_item_nes_staticSegmentRomStart,
                                   size);
            }
#else
            if (gSaveContext.language == LANGUAGE_ENG) {
                size = (uintptr_t)_icon_item_nes_staticSegmentRomEnd - (uintptr_t)_icon_item_nes_staticSegmentRomStart;
                PRINTF("icon_item_dungeon dungeon-size=%x\n", size);
                DMA_REQUEST_SYNC(pauseCtx->iconItemLangSegment, (uintptr_t)_icon_item_nes_staticSegmentRomStart, size,
                                 "../z_kaleido_scope_PAL.c", 4379);
            } else if (gSaveContext.language == LANGUAGE_GER) {
                size = (uintptr_t)_icon_item_ger_staticSegmentRomEnd - (uintptr_t)_icon_item_ger_staticSegmentRomStart;
                PRINTF("icon_item_dungeon dungeon-size=%x\n", size);
                DMA_REQUEST_SYNC(pauseCtx->iconItemLangSegment, (uintptr_t)_icon_item_ger_staticSegmentRomStart, size,
                                 "../z_kaleido_scope_PAL.c", 4386);
            } else {
                size = (uintptr_t)_icon_item_fra_staticSegmentRomEnd - (uintptr_t)_icon_item_fra_staticSegmentRomStart;
                PRINTF("icon_item_dungeon dungeon-size=%x\n", size);
                DMA_REQUEST_SYNC(pauseCtx->iconItemLangSegment, (uintptr_t)_icon_item_fra_staticSegmentRomStart, size,
                                 "../z_kaleido_scope_PAL.c", 4393);
            }
#endif

            sColor82ABRed_D_8082AB8C = 255;
            sColor82ABGreen_D_8082AB90 = 130;
            sColor82ABBlue_D_8082AB94 = 0;
            sColor82ABGameOverPrimAlpha_D_8082AB98 = 0;
            sDrawGameOverEnvColorRed_D_8082AB9C = 30;
            sDrawGameOverEnvColorGreen_D_8082ABA0 = 0;
            sDrawGameOverEnvColorBlue_D_8082ABA4 = 0;
            sTimer_ = 30;
            VREG(88) = 98;
            pauseCtx->promptChoice = 0;
            pauseCtx->state++; // PAUSE_STATE_11
            break;

        case PAUSE_STATE_11:
            stepR = ABS(sColor82ABRed_D_8082AB8C - 30) / sTimer_;
            stepG = ABS(sColor82ABGreen_D_8082AB90) / sTimer_;
            stepB = ABS(sColor82ABBlue_D_8082AB94) / sTimer_;
            stepA = ABS(sColor82ABGameOverPrimAlpha_D_8082AB98 - 255) / sTimer_;
            if (sColor82ABRed_D_8082AB8C >= 30) {
                sColor82ABRed_D_8082AB8C -= stepR;
            } else {
                sColor82ABRed_D_8082AB8C += stepR;
            }
            if (sColor82ABGreen_D_8082AB90 >= 0) {
                sColor82ABGreen_D_8082AB90 -= stepG;
            } else {
                sColor82ABGreen_D_8082AB90 += stepG;
            }
            if (sColor82ABBlue_D_8082AB94 >= 0) {
                sColor82ABBlue_D_8082AB94 -= stepB;
            } else {
                sColor82ABBlue_D_8082AB94 += stepB;
            }
            if (sColor82ABGameOverPrimAlpha_D_8082AB98 >= 255) {
                sColor82ABGameOverPrimAlpha_D_8082AB98 -= stepA;
            } else {
                sColor82ABGameOverPrimAlpha_D_8082AB98 += stepA;
            }

            stepR = ABS(sDrawGameOverEnvColorRed_D_8082AB9C - 255) / sTimer_;
            stepG = ABS(sDrawGameOverEnvColorGreen_D_8082ABA0 - 130) / sTimer_;
            stepB = ABS(sDrawGameOverEnvColorBlue_D_8082ABA4) / sTimer_;
            if (sDrawGameOverEnvColorRed_D_8082AB9C >= 255) {
                sDrawGameOverEnvColorRed_D_8082AB9C -= stepR;
            } else {
                sDrawGameOverEnvColorRed_D_8082AB9C += stepR;
            }
            if (sDrawGameOverEnvColorGreen_D_8082ABA0 >= 130) {
                sDrawGameOverEnvColorGreen_D_8082ABA0 -= stepG;
            } else {
                sDrawGameOverEnvColorGreen_D_8082ABA0 += stepG;
            }
            if (sDrawGameOverEnvColorBlue_D_8082ABA4 >= 0) {
                sDrawGameOverEnvColorBlue_D_8082ABA4 -= stepB;
            } else {
                sDrawGameOverEnvColorBlue_D_8082ABA4 += stepB;
            }

            sTimer_--;
            if (sTimer_ == 0) {
                sColor82ABRed_D_8082AB8C = 30;
                sColor82ABGreen_D_8082AB90 = 0;
                sColor82ABBlue_D_8082AB94 = 0;
                sColor82ABGameOverPrimAlpha_D_8082AB98 = 255;

                sDrawGameOverEnvColorRed_D_8082AB9C = 255;
                sDrawGameOverEnvColorGreen_D_8082ABA0 = 130;
                sDrawGameOverEnvColorBlue_D_8082ABA4 = 0;

                pauseCtx->state++; // PAUSE_STATE_12
                sTimer_ = 40;
            }
            break;

        case PAUSE_STATE_12:
            sTimer_--;
            if (sTimer_ == 0) {
                pauseCtx->state = PAUSE_STATE_13;
            }
            break;

        case PAUSE_STATE_13:
            pauseCtx->itemPagePitch = pauseCtx->equipPagePitch = pauseCtx->mapPagePitch = pauseCtx->questPagePitch =
                pauseCtx->promptPitch -= 160.0f / R_PAUSE_UI_ANIMS_DURATION;
            pauseCtx->infoPanelOffsetY += 40 / R_PAUSE_UI_ANIMS_DURATION;
            interfaceCtx->startAlpha += 255 / R_PAUSE_UI_ANIMS_DURATION;
            VREG(88) -= 3;
            R_PAUSE_CURSOR_LEFT_X += R_PAUSE_CURSOR_LEFT_MOVE_OFFSET_X / R_PAUSE_UI_ANIMS_DURATION;
            R_PAUSE_CURSOR_RIGHT_X += R_PAUSE_CURSOR_RIGHT_MOVE_OFFSET_X / R_PAUSE_UI_ANIMS_DURATION;
            XREG(5) += 150 / R_PAUSE_UI_ANIMS_DURATION;
            pauseCtx->alpha += (u16)(255 / (R_PAUSE_UI_ANIMS_DURATION + R_PAUSE_UI_ANIM_ALPHA_ADD_DURATION));
            if (pauseCtx->promptPitch < -628.0f) {
                pauseCtx->promptPitch = -628.0f;
                interfaceCtx->startAlpha = 255;
                VREG(88) = 66;
                R_PAUSE_PAGES_Y_ORIGIN_2 = 0;
                pauseCtx->alpha = 255;
                pauseCtx->state = PAUSE_STATE_14;
                gSaveContext.save.info.playerData.deaths++;
                if (gSaveContext.save.info.playerData.deaths > 999) {
                    gSaveContext.save.info.playerData.deaths = 999;
                }
            }
            PRINTF("kscope->angle_s = %f\n", pauseCtx->promptPitch);
            break;

        case PAUSE_STATE_14:
            if (CHECK_BTN_ALL(input->press.button, BTN_A)) {
                if (pauseCtx->promptChoice != 0) {
                    pauseCtx->promptChoice = 0;
                    Audio_PlaySfxGeneral(NA_SE_SY_DECIDE, &gSfxDefaultPos, 4, &gSfxDefaultFreqAndVolScale,
                                         &gSfxDefaultFreqAndVolScale, &gSfxDefaultReverb);
                    pauseCtx->state = PAUSE_STATE_16;
                    gameOverCtx->state++;
                } else {
                    Audio_PlaySfxGeneral(NA_SE_SY_PIECE_OF_HEART, &gSfxDefaultPos, 4, &gSfxDefaultFreqAndVolScale,
                                         &gSfxDefaultFreqAndVolScale, &gSfxDefaultReverb);
                    pauseCtx->promptChoice = 0;
                    Play_SaveSceneFlags(play);
                    gSaveContext.save.info.playerData.savedSceneId = play->sceneId;
                    Sram_WriteSave(&play->sramCtx);
                    pauseCtx->state = PAUSE_STATE_15;
#if PLATFORM_N64
                    sDelayTimer = 90;
#else
                    sDelayTimer = 3;
#endif
                }
            }
            break;

        case PAUSE_STATE_15:
            sDelayTimer--;
            if (sDelayTimer == 0) {
                pauseCtx->state = PAUSE_STATE_16;
                gameOverCtx->state++;
            } else if ((sDelayTimer <= 80) &&
                       (CHECK_BTN_ALL(input->press.button, BTN_A) || CHECK_BTN_ALL(input->press.button, BTN_START))) {
                pauseCtx->state = PAUSE_STATE_16;
                gameOverCtx->state++;
                func_800F64E0(0);
            }
            break;

        case PAUSE_STATE_16:
            if (CHECK_BTN_ALL(input->press.button, BTN_A) || CHECK_BTN_ALL(input->press.button, BTN_START)) {
                if (pauseCtx->promptChoice == 0) {
                    Audio_PlaySfxGeneral(NA_SE_SY_PIECE_OF_HEART, &gSfxDefaultPos, 4, &gSfxDefaultFreqAndVolScale,
                                         &gSfxDefaultFreqAndVolScale, &gSfxDefaultReverb);
                    Play_SaveSceneFlags(play);

                    switch (gSaveContext.save.entranceIndex) {
                        case ENTR_DEKU_TREE_0:
                        case ENTR_DODONGOS_CAVERN_0:
                        case ENTR_JABU_JABU_0:
                        case ENTR_FOREST_TEMPLE_0:
                        case ENTR_FIRE_TEMPLE_0:
                        case ENTR_WATER_TEMPLE_0:
                        case ENTR_SPIRIT_TEMPLE_0:
                        case ENTR_SHADOW_TEMPLE_0:
                        case ENTR_GANONS_TOWER_0:
                        case ENTR_GERUDO_TRAINING_GROUND_0:
                        case ENTR_ICE_CAVERN_0:
                        case ENTR_THIEVES_HIDEOUT_0:
                        case ENTR_BOTTOM_OF_THE_WELL_0:
                        case ENTR_INSIDE_GANONS_CASTLE_0:
                        case ENTR_GANONS_TOWER_COLLAPSE_INTERIOR_0:
                            break;

                        case ENTR_DEKU_TREE_BOSS_0:
                            gSaveContext.save.entranceIndex = ENTR_DEKU_TREE_0;
                            break;

                        case ENTR_DODONGOS_CAVERN_BOSS_0:
                            gSaveContext.save.entranceIndex = ENTR_DODONGOS_CAVERN_0;
                            break;

                        case ENTR_JABU_JABU_BOSS_0:
                            gSaveContext.save.entranceIndex = ENTR_JABU_JABU_0;
                            break;

                        case ENTR_FOREST_TEMPLE_BOSS_0:
                            gSaveContext.save.entranceIndex = ENTR_FOREST_TEMPLE_0;
                            break;

                        case ENTR_FIRE_TEMPLE_BOSS_0:
                            gSaveContext.save.entranceIndex = ENTR_FIRE_TEMPLE_0;
                            break;

                        case ENTR_WATER_TEMPLE_BOSS_0:
                            gSaveContext.save.entranceIndex = ENTR_WATER_TEMPLE_0;
                            break;

                        case ENTR_SPIRIT_TEMPLE_BOSS_0:
                            gSaveContext.save.entranceIndex = ENTR_SPIRIT_TEMPLE_0;
                            break;

                        case ENTR_SHADOW_TEMPLE_BOSS_0:
                            gSaveContext.save.entranceIndex = ENTR_SHADOW_TEMPLE_0;
                            break;

                        case ENTR_GANONDORF_BOSS_0:
                            gSaveContext.save.entranceIndex = ENTR_GANONS_TOWER_0;
                            break;
                    }
                } else {
                    Audio_PlaySfxGeneral(NA_SE_SY_DECIDE, &gSfxDefaultPos, 4, &gSfxDefaultFreqAndVolScale,
                                         &gSfxDefaultFreqAndVolScale, &gSfxDefaultReverb);
                }

                pauseCtx->state = PAUSE_STATE_17;
            }
            break;

        case PAUSE_STATE_17:
            if (interfaceCtx->unk_244 != 255) {
                interfaceCtx->unk_244 += 10;
                if (interfaceCtx->unk_244 >= 255) {
                    interfaceCtx->unk_244 = 255;
                    pauseCtx->state = PAUSE_STATE_OFF;
                    R_UPDATE_RATE = 3;
                    R_PAUSE_BG_PRERENDER_STATE = PAUSE_BG_PRERENDER_OFF;
                    func_800981B8(&play->objectCtx);
                    func_800418D0(&play->colCtx, play);
                    if (pauseCtx->promptChoice == 0) {
                        Play_TriggerRespawn(play);
                        gSaveContext.respawnFlag = -2;
                        gSaveContext.nextTransitionType = TRANS_TYPE_FADE_BLACK;
                        gSaveContext.save.info.playerData.health = 0x30;
                        SEQCMD_RESET_AUDIO_HEAP(0, 10);
                        gSaveContext.healthAccumulator = 0;
                        gSaveContext.magicState = MAGIC_STATE_IDLE;
                        gSaveContext.prevMagicState = MAGIC_STATE_IDLE;
                        PRINTF(VT_FGCOL(YELLOW));
                        PRINTF("MAGIC_NOW=%d ", gSaveContext.save.info.playerData.magic);
                        PRINTF("Z_MAGIC_NOW_NOW=%d   →  ", gSaveContext.magicFillTarget);
                        gSaveContext.magicCapacity = 0;
                        // Set the fill target to be the magic amount before game over
                        gSaveContext.magicFillTarget = gSaveContext.save.info.playerData.magic;
                        // Set `magicLevel` and `magic` to 0 so `magicCapacity` then `magic` grows from nothing
                        // to respectively the full capacity and `magicFillTarget`
                        gSaveContext.save.info.playerData.magicLevel = gSaveContext.save.info.playerData.magic = 0;
                        PRINTF("MAGIC_NOW=%d ", gSaveContext.save.info.playerData.magic);
                        PRINTF("Z_MAGIC_NOW_NOW=%d\n", gSaveContext.magicFillTarget);
                        PRINTF(VT_RST);
                    } else {
                        play->state.running = false;
                        SET_NEXT_GAMESTATE(&play->state, TitleSetup_Init, TitleSetupState);
                    }
                }
            }
            break;

        case PAUSE_STATE_CLOSING:
            if (pauseCtx->itemPagePitch != 160.0f) {
                pauseCtx->itemPagePitch = pauseCtx->equipPagePitch = pauseCtx->mapPagePitch =
                    pauseCtx->questPagePitch += 160.0f / R_PAUSE_UI_ANIMS_DURATION;
                pauseCtx->infoPanelOffsetY -= 40 / R_PAUSE_UI_ANIMS_DURATION;
                interfaceCtx->startAlpha -= 255 / R_PAUSE_UI_ANIMS_DURATION;
                R_PAUSE_CURSOR_LEFT_X -= R_PAUSE_CURSOR_LEFT_MOVE_OFFSET_X / R_PAUSE_UI_ANIMS_DURATION;
                R_PAUSE_CURSOR_RIGHT_X -= R_PAUSE_CURSOR_RIGHT_MOVE_OFFSET_X / R_PAUSE_UI_ANIMS_DURATION;
                XREG(5) -= 150 / R_PAUSE_UI_ANIMS_DURATION;
                pauseCtx->alpha -= (u16)(255 / R_PAUSE_UI_ANIMS_DURATION);
                if (pauseCtx->itemPagePitch == 160.0f) {
                    pauseCtx->alpha = 0;
                }
            } else {
                pauseCtx->debugState = 0;
                pauseCtx->state = PAUSE_STATE_RESUME_GAMEPLAY;
                pauseCtx->itemPagePitch = pauseCtx->equipPagePitch = pauseCtx->mapPagePitch = pauseCtx->questPagePitch =
                    160.0f;
                pauseCtx->namedItem = PAUSE_ITEM_NONE;
                play->interfaceCtx.startAlpha = 0;
            }
            break;

        case PAUSE_STATE_RESUME_GAMEPLAY:
            pauseCtx->state = PAUSE_STATE_OFF;
            R_UPDATE_RATE = 3;
            R_PAUSE_BG_PRERENDER_STATE = PAUSE_BG_PRERENDER_OFF;

            func_800981B8(&play->objectCtx);
            func_800418D0(&play->colCtx, play);

            switch (play->sceneId) {
                case SCENE_DEKU_TREE:
                case SCENE_DODONGOS_CAVERN:
                case SCENE_JABU_JABU:
                case SCENE_FOREST_TEMPLE:
                case SCENE_FIRE_TEMPLE:
                case SCENE_WATER_TEMPLE:
                case SCENE_SPIRIT_TEMPLE:
                case SCENE_SHADOW_TEMPLE:
                case SCENE_BOTTOM_OF_THE_WELL:
                case SCENE_ICE_CAVERN:
                case SCENE_DEKU_TREE_BOSS:
                case SCENE_DODONGOS_CAVERN_BOSS:
                case SCENE_JABU_JABU_BOSS:
                case SCENE_FOREST_TEMPLE_BOSS:
                case SCENE_FIRE_TEMPLE_BOSS:
                case SCENE_WATER_TEMPLE_BOSS:
                case SCENE_SPIRIT_TEMPLE_BOSS:
                case SCENE_SHADOW_TEMPLE_BOSS:
                    Map_InitData(play, play->interfaceCtx.mapRoomNum);
                    break;
            }

            gSaveContext.buttonStatus[0] = D_808321A8_savedButtonStatus[0];
            gSaveContext.buttonStatus[1] = D_808321A8_savedButtonStatus[1];
            gSaveContext.buttonStatus[2] = D_808321A8_savedButtonStatus[2];
            gSaveContext.buttonStatus[3] = D_808321A8_savedButtonStatus[3];
            gSaveContext.buttonStatus[4] = D_808321A8_savedButtonStatus[4];

            interfaceCtx->unk_1FA = interfaceCtx->unk_1FC = 0;

            PRINTF(VT_FGCOL(YELLOW));
            PRINTF("i=%d  LAST_TIME_TYPE=%d\n", i, gSaveContext.prevHudVisibilityMode);
            gSaveContext.hudVisibilityMode = HUD_VISIBILITY_NO_CHANGE;
            Interface_ChangeHudVisibilityMode(gSaveContext.prevHudVisibilityMode);

            player->talkActor = NULL;
            Player_SetEquipmentData(play, player);

            PRINTF(VT_RST);
            break;
    }
}<|MERGE_RESOLUTION|>--- conflicted
+++ resolved
@@ -2998,14 +2998,9 @@
         pauseCtx->cursorVtx[19].v.tc[1] = 32 * (1 << 5);
 
     pauseCtx->itemVtx = GRAPH_ALLOC(gfxCtx, (ITEM_QUAD_MAX * 4) * sizeof(Vtx));
-<<<<<<< HEAD
-
-    // ITEM_QUAD_GRID_FIRST..ITEM_QUAD_GRID_LAST
-
-=======
 
     // ITEM_QUAD_GRID_FIRST to ITEM_QUAD_GRID_LAST
->>>>>>> f7f38ff8
+
     for (k = 0, i = 0, y = (ITEM_GRID_ROWS * ITEM_GRID_CELL_HEIGHT) / 2 - 6; k < ITEM_GRID_ROWS;
          k++, y -= ITEM_GRID_CELL_HEIGHT) {
         for (x = 0 - (ITEM_GRID_COLS * ITEM_GRID_CELL_WIDTH) / 2, j = 0; j < ITEM_GRID_COLS;
@@ -3116,11 +3111,7 @@
         pauseCtx->itemVtx[i + 2].v.ob[1] = pauseCtx->itemVtx[i + 3].v.ob[1] =
             pauseCtx->itemVtx[i + 0].v.ob[1] - ITEM_AMMO_DIGIT_QUAD_HEIGHT;
 
-<<<<<<< HEAD
-        // units
-=======
         // ones
->>>>>>> f7f38ff8
 
         pauseCtx->itemVtx[i + 4].v.ob[0] = pauseCtx->itemVtx[i + 6].v.ob[0] =
             pauseCtx->itemVtx[i + 0].v.ob[0] + ITEM_AMMO_ONES_QUAD_OFFSET_X;
@@ -3134,11 +3125,7 @@
         pauseCtx->itemVtx[i + 6].v.ob[1] = pauseCtx->itemVtx[i + 7].v.ob[1] =
             pauseCtx->itemVtx[i + 4].v.ob[1] - ITEM_AMMO_DIGIT_QUAD_HEIGHT;
 
-<<<<<<< HEAD
-        // tens, units
-=======
         // tens, ones
->>>>>>> f7f38ff8
 
         for (k = 0; k < 2; k++, i += 4) {
             pauseCtx->itemVtx[i + 0].v.ob[2] = pauseCtx->itemVtx[i + 1].v.ob[2] = pauseCtx->itemVtx[i + 2].v.ob[2] =
