#if PLATFORM_N64
#include "n64dd.h"
#endif
#include "z_kaleido_scope.h"
#include "assets/textures/icon_item_static/icon_item_static.h"
#include "assets/textures/icon_item_24_static/icon_item_24_static.h"
#if OOT_NTSC
#include "assets/textures/icon_item_jpn_static/icon_item_jpn_static.h"
#include "assets/textures/icon_item_nes_static/icon_item_nes_static.h"
#else
#include "assets/textures/icon_item_nes_static/icon_item_nes_static.h"
#include "assets/textures/icon_item_ger_static/icon_item_ger_static.h"
#include "assets/textures/icon_item_fra_static/icon_item_fra_static.h"
#endif
#include "assets/textures/icon_item_gameover_static/icon_item_gameover_static.h"
#include "terminal.h"
#include "versions.h"

#pragma increment_block_number "ntsc-1.2:128"

#if !PLATFORM_GC
#define KALEIDO_PROMPT_CURSOR_R 100
#define KALEIDO_PROMPT_CURSOR_G 100
#define KALEIDO_PROMPT_CURSOR_B 255
#else
#define KALEIDO_PROMPT_CURSOR_R 100
#define KALEIDO_PROMPT_CURSOR_G 255
#define KALEIDO_PROMPT_CURSOR_B 100
#endif

#if !PLATFORM_GC
#define KALEIDO_COLOR_CURSOR_UNK_R 0
#define KALEIDO_COLOR_CURSOR_UNK_G 50
#define KALEIDO_COLOR_CURSOR_UNK_B 255
#else
#define KALEIDO_COLOR_CURSOR_UNK_R 0
#define KALEIDO_COLOR_CURSOR_UNK_G 255
#define KALEIDO_COLOR_CURSOR_UNK_B 50
#endif

typedef enum {
    /* 0 */ VTX_PAGE_ITEM,
    /* 1 */ VTX_PAGE_EQUIP,
    /* 2 */ VTX_PAGE_MAP_DUNGEON,
    /* 3 */ VTX_PAGE_QUEST,
    /* 4 */ VTX_PAGE_MAP_WORLD,
    /* 5 */ VTX_PAGE_PROMPT
} VtxPageInit;

#define VTX_PAGE_ITEM_QUADS 0                 // VTX_PAGE_ITEM
#define VTX_PAGE_EQUIP_QUADS 0                // VTX_PAGE_EQUIP
#define VTX_PAGE_MAP_DUNGEON_QUADS 17         // VTX_PAGE_MAP_DUNGEON
#define VTX_PAGE_QUEST_QUADS 0                // VTX_PAGE_QUEST
#define VTX_PAGE_MAP_WORLD_QUADS 32           // VTX_PAGE_MAP_WORLD
#define VTX_PAGE_PROMPT_QUADS PROMPT_QUAD_MAX // VTX_PAGE_PROMPT

#if OOT_NTSC

// Japanese

static void* sEquipPageBgQuadsJPNTexs[] = {
    // column 1
    gPauseEquipment00Tex,
    gPauseEquipment01Tex,
    gPauseEquipment02Tex,
    gPauseEquipment03Tex,
    gPauseEquipment04Tex,
    // column 2
    gPauseEquipment10JPNTex,
    gPauseEquipment11Tex,
    gPauseEquipment12Tex,
    gPauseEquipment13Tex,
    gPauseEquipment14Tex,
    // column 3
    gPauseEquipment20Tex,
    gPauseEquipment21Tex,
    gPauseEquipment22Tex,
    gPauseEquipment23Tex,
    gPauseEquipment24Tex,
};

static void* sItemPageBgQuadsJPNTexs[] = {
    // column 1
    gPauseSelectItem00JPNTex,
    gPauseSelectItem01Tex,
    gPauseSelectItem02Tex,
    gPauseSelectItem03Tex,
    gPauseSelectItem04Tex,
    // column 2
    gPauseSelectItem10JPNTex,
    gPauseSelectItem11Tex,
    gPauseSelectItem12Tex,
    gPauseSelectItem13Tex,
    gPauseSelectItem14Tex,
    // column 3
    gPauseSelectItem20JPNTex,
    gPauseSelectItem21Tex,
    gPauseSelectItem22Tex,
    gPauseSelectItem23Tex,
    gPauseSelectItem24Tex,
};

static void* sMapPageBgQuadsJPNTexs[] = {
    // column 1
    gPauseMap00Tex,
    gPauseMap01Tex,
    gPauseMap02Tex,
    gPauseMap03Tex,
    gPauseMap04Tex,
    // column 2
    gPauseMap10JPNTex,
    gPauseMap11Tex,
    gPauseMap12Tex,
    gPauseMap13Tex,
    gPauseMap14Tex,
    // column 3
    gPauseMap20Tex,
    gPauseMap21Tex,
    gPauseMap22Tex,
    gPauseMap23Tex,
    gPauseMap24Tex,
};

static void* sQuestPageBgQuadsJPNTexs[] = {
    // column 1
    gPauseQuestStatus00JPNTex,
    gPauseQuestStatus01Tex,
    gPauseQuestStatus02Tex,
    gPauseQuestStatus03Tex,
    gPauseQuestStatus04Tex,
    // column 2
    gPauseQuestStatus10JPNTex,
    gPauseQuestStatus11Tex,
    gPauseQuestStatus12Tex,
    gPauseQuestStatus13Tex,
    gPauseQuestStatus14Tex,
    // column 3
    gPauseQuestStatus20JPNTex,
    gPauseQuestStatus21Tex,
    gPauseQuestStatus22Tex,
    gPauseQuestStatus23Tex,
    gPauseQuestStatus24Tex,
};

static void* sSavePromptBgQuadsJPNTexs[] = {
    // column 1
    gPauseSave00Tex,
    gPauseSave01Tex,
    gPauseSave02Tex,
    gPauseSave03Tex,
    gPauseSave04Tex,
    // column 2
    gPauseSave10JPNTex,
    gPauseSave11Tex,
    gPauseSave12Tex,
    gPauseSave13Tex,
    gPauseSave14Tex,
    // column 3
    gPauseSave20Tex,
    gPauseSave21Tex,
    gPauseSave22Tex,
    gPauseSave23Tex,
    gPauseSave24Tex,
};

#else

// French

static void* sEquipPageBgQuadsFRATexs[] = {
    // column 1
    gPauseEquipment00FRATex,
    gPauseEquipment01Tex,
    gPauseEquipment02Tex,
    gPauseEquipment03Tex,
    gPauseEquipment04Tex,
    // column 2
    gPauseEquipment10FRATex,
    gPauseEquipment11Tex,
    gPauseEquipment12Tex,
    gPauseEquipment13Tex,
    gPauseEquipment14Tex,
    // column 3
    gPauseEquipment20FRATex,
    gPauseEquipment21Tex,
    gPauseEquipment22Tex,
    gPauseEquipment23Tex,
    gPauseEquipment24Tex,
};

static void* sItemPageBgQuadsFRATexs[] = {
    // column 1
    gPauseSelectItem00FRATex,
    gPauseSelectItem01Tex,
    gPauseSelectItem02Tex,
    gPauseSelectItem03Tex,
    gPauseSelectItem04Tex,
    // column 2
    gPauseSelectItem10FRATex,
    gPauseSelectItem11Tex,
    gPauseSelectItem12Tex,
    gPauseSelectItem13Tex,
    gPauseSelectItem14Tex,
    // column 3
    gPauseSelectItem20FRATex,
    gPauseSelectItem21Tex,
    gPauseSelectItem22Tex,
    gPauseSelectItem23Tex,
    gPauseSelectItem24Tex,
};

static void* sMapPageBgQuadsFRATexs[] = {
    // column 1
    gPauseMap00Tex,
    gPauseMap01Tex,
    gPauseMap02Tex,
    gPauseMap03Tex,
    gPauseMap04Tex,
    // column 2
    gPauseMap10FRATex,
    gPauseMap11Tex,
    gPauseMap12Tex,
    gPauseMap13Tex,
    gPauseMap14Tex,
    // column 3
    gPauseMap20Tex,
    gPauseMap21Tex,
    gPauseMap22Tex,
    gPauseMap23Tex,
    gPauseMap24Tex,
};

static void* sQuestPageBgQuadsFRATexs[] = {
    // column 1
    gPauseQuestStatus00Tex,
    gPauseQuestStatus01Tex,
    gPauseQuestStatus02Tex,
    gPauseQuestStatus03Tex,
    gPauseQuestStatus04Tex,
    // column 2
    gPauseQuestStatus10FRATex,
    gPauseQuestStatus11Tex,
    gPauseQuestStatus12Tex,
    gPauseQuestStatus13Tex,
    gPauseQuestStatus14Tex,
    // column 3
    gPauseQuestStatus20Tex,
    gPauseQuestStatus21Tex,
    gPauseQuestStatus22Tex,
    gPauseQuestStatus23Tex,
    gPauseQuestStatus24Tex,
};

static void* sSavePromptBgQuadsFRATexs[] = {
    // column 1
    gPauseSave00FRATex,
    gPauseSave01Tex,
    gPauseSave02Tex,
    gPauseSave03Tex,
    gPauseSave04Tex,
    // column 2
    gPauseSave10FRATex,
    gPauseSave11Tex,
    gPauseSave12Tex,
    gPauseSave13Tex,
    gPauseSave14Tex,
    // column 3
    gPauseSave20FRATex,
    gPauseSave21Tex,
    gPauseSave22Tex,
    gPauseSave23Tex,
    gPauseSave24Tex,
};

// German

static void* sEquipPageBgQuadsGERTexs[] = {
    // column 1
    gPauseEquipment00GERTex,
    gPauseEquipment01Tex,
    gPauseEquipment02Tex,
    gPauseEquipment03Tex,
    gPauseEquipment04Tex,
    // column 2
    gPauseEquipment10GERTex,
    gPauseEquipment11Tex,
    gPauseEquipment12Tex,
    gPauseEquipment13Tex,
    gPauseEquipment14Tex,
    // column 3
    gPauseEquipment20GERTex,
    gPauseEquipment21Tex,
    gPauseEquipment22Tex,
    gPauseEquipment23Tex,
    gPauseEquipment24Tex,
};

static void* sItemPageBgQuadsGERTexs[] = {
    // column 1
    gPauseSelectItem00GERTex,
    gPauseSelectItem01Tex,
    gPauseSelectItem02Tex,
    gPauseSelectItem03Tex,
    gPauseSelectItem04Tex,
    // column 2
    gPauseSelectItem10GERTex,
    gPauseSelectItem11Tex,
    gPauseSelectItem12Tex,
    gPauseSelectItem13Tex,
    gPauseSelectItem14Tex,
    // column 3
    gPauseSelectItem20GERTex,
    gPauseSelectItem21Tex,
    gPauseSelectItem22Tex,
    gPauseSelectItem23Tex,
    gPauseSelectItem24Tex,
};

static void* sMapPageBgQuadsGERTexs[] = {
    // column 1
    gPauseMap00Tex,
    gPauseMap01Tex,
    gPauseMap02Tex,
    gPauseMap03Tex,
    gPauseMap04Tex,
    // column 2
    gPauseMap10GERTex,
    gPauseMap11Tex,
    gPauseMap12Tex,
    gPauseMap13Tex,
    gPauseMap14Tex,
    // column 3
    gPauseMap20Tex,
    gPauseMap21Tex,
    gPauseMap22Tex,
    gPauseMap23Tex,
    gPauseMap24Tex,
};

static void* sQuestPageBgQuadsGERTexs[] = {
    // column 1
    gPauseQuestStatus00Tex,
    gPauseQuestStatus01Tex,
    gPauseQuestStatus02Tex,
    gPauseQuestStatus03Tex,
    gPauseQuestStatus04Tex,
    // column 2
    gPauseQuestStatus10GERTex,
    gPauseQuestStatus11Tex,
    gPauseQuestStatus12Tex,
    gPauseQuestStatus13Tex,
    gPauseQuestStatus14Tex,
    // column 3
    gPauseQuestStatus20Tex,
    gPauseQuestStatus21Tex,
    gPauseQuestStatus22Tex,
    gPauseQuestStatus23Tex,
    gPauseQuestStatus24Tex,
};

static void* sSavePromptBgQuadsGERTexs[] = {
    // column 1
    gPauseSave00Tex,
    gPauseSave01Tex,
    gPauseSave02Tex,
    gPauseSave03Tex,
    gPauseSave04Tex,
    // column 2
    gPauseSave10GERTex,
    gPauseSave11Tex,
    gPauseSave12Tex,
    gPauseSave13Tex,
    gPauseSave14Tex,
    // column 3
    gPauseSave20GERTex,
    gPauseSave21Tex,
    gPauseSave22Tex,
    gPauseSave23Tex,
    gPauseSave24Tex,
};

#endif

// English

static void* sEquipPageBgQuadsENGTexs[] = {
    // column 1
    gPauseEquipment00Tex,
    gPauseEquipment01Tex,
    gPauseEquipment02Tex,
    gPauseEquipment03Tex,
    gPauseEquipment04Tex,
    // column 2
    gPauseEquipment10ENGTex,
    gPauseEquipment11Tex,
    gPauseEquipment12Tex,
    gPauseEquipment13Tex,
    gPauseEquipment14Tex,
    // column 3
    gPauseEquipment20Tex,
    gPauseEquipment21Tex,
    gPauseEquipment22Tex,
    gPauseEquipment23Tex,
    gPauseEquipment24Tex,
};

static void* sItemPageBgQuadsENGTexs[] = {
    // column 1
    gPauseSelectItem00ENGTex,
    gPauseSelectItem01Tex,
    gPauseSelectItem02Tex,
    gPauseSelectItem03Tex,
    gPauseSelectItem04Tex,
    // column 2
    gPauseSelectItem10ENGTex,
    gPauseSelectItem11Tex,
    gPauseSelectItem12Tex,
    gPauseSelectItem13Tex,
    gPauseSelectItem14Tex,
    // column 3
    gPauseSelectItem20ENGTex,
    gPauseSelectItem21Tex,
    gPauseSelectItem22Tex,
    gPauseSelectItem23Tex,
    gPauseSelectItem24Tex,
};

static void* sMapPageBgQuadsENGTexs[] = {
    // column 1
    gPauseMap00Tex,
    gPauseMap01Tex,
    gPauseMap02Tex,
    gPauseMap03Tex,
    gPauseMap04Tex,
    // column 2
    gPauseMap10ENGTex,
    gPauseMap11Tex,
    gPauseMap12Tex,
    gPauseMap13Tex,
    gPauseMap14Tex,
    // column 3
    gPauseMap20Tex,
    gPauseMap21Tex,
    gPauseMap22Tex,
    gPauseMap23Tex,
    gPauseMap24Tex,
};

static void* sQuestPageBgQuadsENGTexs[] = {
    // column 1
    gPauseQuestStatus00ENGTex,
    gPauseQuestStatus01Tex,
    gPauseQuestStatus02Tex,
    gPauseQuestStatus03Tex,
    gPauseQuestStatus04Tex,
    // column 2
    gPauseQuestStatus10ENGTex,
    gPauseQuestStatus11Tex,
    gPauseQuestStatus12Tex,
    gPauseQuestStatus13Tex,
    gPauseQuestStatus14Tex,
    // column 3
    gPauseQuestStatus20ENGTex,
    gPauseQuestStatus21Tex,
    gPauseQuestStatus22Tex,
    gPauseQuestStatus23Tex,
    gPauseQuestStatus24Tex,
};

static void* sSavePromptBgQuadsENGTexs[] = {
    // column 1
    gPauseSave00Tex,
    gPauseSave01Tex,
    gPauseSave02Tex,
    gPauseSave03Tex,
    gPauseSave04Tex,
    // column 2
    gPauseSave10ENGTex,
    gPauseSave11Tex,
    gPauseSave12Tex,
    gPauseSave13Tex,
    gPauseSave14Tex,
    // column 3
    gPauseSave20Tex,
    gPauseSave21Tex,
    gPauseSave22Tex,
    gPauseSave23Tex,
    gPauseSave24Tex,
};

static void* sGameOverTexs[] = {
    // column 1
    gPauseSave00Tex,
    gPauseSave01Tex,
    gPauseSave02Tex,
    gPauseSave03Tex,
    gPauseSave04Tex,
    // column 2
    gPauseGameOver10Tex,
    gPauseSave11Tex,
    gPauseSave12Tex,
    gPauseSave13Tex,
    gPauseSave14Tex,
    // column 3
    gPauseSave20Tex,
    gPauseSave21Tex,
    gPauseSave22Tex,
    gPauseSave23Tex,
    gPauseSave24Tex,
};

#if OOT_NTSC
#define EQUIPMENT_TEXS(language) ((language) != LANGUAGE_JPN ? sEquipPageBgQuadsENGTexs : sEquipPageBgQuadsJPNTexs)
#define SELECT_ITEM_TEXS(language) ((language) != LANGUAGE_JPN ? sItemPageBgQuadsENGTexs : sItemPageBgQuadsJPNTexs)
#define MAP_TEXS(language) ((language) != LANGUAGE_JPN ? sMapPageBgQuadsENGTexs : sMapPageBgQuadsJPNTexs)
#define QUEST_STATUS_TEXS(language) ((language) != LANGUAGE_JPN ? sQuestPageBgQuadsENGTexs : sQuestPageBgQuadsJPNTexs)
#define SAVE_TEXS(language) ((language) != LANGUAGE_JPN ? sSavePromptBgQuadsENGTexs : sSavePromptBgQuadsJPNTexs)
#else
static void* sEquipPageBgQuadsTexs[] = {
    sEquipPageBgQuadsENGTexs,
    sEquipPageBgQuadsGERTexs,
    sEquipPageBgQuadsFRATexs,
};

static void* sItemPageBgQuadsTexs[] = {
    sItemPageBgQuadsENGTexs,
    sItemPageBgQuadsGERTexs,
    sItemPageBgQuadsFRATexs,
};

static void* sMapPageBgQuadsTexs[] = {
    sMapPageBgQuadsENGTexs,
    sMapPageBgQuadsGERTexs,
    sMapPageBgQuadsFRATexs,
};

static void* sQuestPageBgQuadsTexs[] = {
    sQuestPageBgQuadsENGTexs,
    sQuestPageBgQuadsGERTexs,
    sQuestPageBgQuadsFRATexs,
};

static void* sSavePromptBgQuadsTexs[] = {
    sSavePromptBgQuadsENGTexs,
    sSavePromptBgQuadsGERTexs,
    sSavePromptBgQuadsFRATexs,
};

#define EQUIPMENT_TEXS(language) (sEquipPageBgQuadsTexs[(language)])
#define SELECT_ITEM_TEXS(language) (sItemPageBgQuadsTexs[(language)])
#define MAP_TEXS(language) (sMapPageBgQuadsTexs[(language)])
#define QUEST_STATUS_TEXS(language) (sQuestPageBgQuadsTexs[(language)])
#define SAVE_TEXS(language) (sSavePromptBgQuadsTexs[(language)])
#endif

s16 gVtxPageMapWorldQuadsWidth[VTX_PAGE_MAP_WORLD_QUADS] = {
    32,  // WORLD_MAP_QUAD_CLOUDS_SACRED_FOREST_MEADOW
    112, // WORLD_MAP_QUAD_CLOUDS_HYRULE_FIELD
    32,  // WORLD_MAP_QUAD_CLOUDS_LON_LON_RANCH
    48,  // WORLD_MAP_QUAD_CLOUDS_MARKET
    32,  // WORLD_MAP_QUAD_CLOUDS_HYRULE_CASTLE
    32,  // WORLD_MAP_QUAD_CLOUDS_KAKARIKO_VILLAGE
    32,  // WORLD_MAP_QUAD_CLOUDS_GRAVEYARD
    48,  // WORLD_MAP_QUAD_CLOUDS_DEATH_MOUNTAIN_TRAIL
    32,  // WORLD_MAP_QUAD_CLOUDS_GORON_CITY
    64,  // WORLD_MAP_QUAD_CLOUDS_ZORAS_RIVER
    32,  // WORLD_MAP_QUAD_CLOUDS_ZORAS_DOMAIN
    48,  // WORLD_MAP_QUAD_CLOUDS_ZORAS_FOUNTAIN
    48,  // WORLD_MAP_QUAD_CLOUDS_GERUDO_VALLEY
    48,  // WORLD_MAP_QUAD_CLOUDS_GERUDOS_FORTRESS
    48,  // WORLD_MAP_QUAD_CLOUDS_DESERT_COLOSSUS
    64,  // WORLD_MAP_QUAD_CLOUDS_LAKE_HYLIA
    8,   // WORLD_MAP_POINT_HAUNTED_WASTELAND
    8,   // WORLD_MAP_POINT_GERUDOS_FORTRESS
    8,   // WORLD_MAP_POINT_GERUDO_VALLEY
    8,   // WORLD_MAP_POINT_LAKE_HYLIA
    8,   // WORLD_MAP_POINT_LON_LON_RANCH
    8,   // WORLD_MAP_POINT_MARKET
    8,   // WORLD_MAP_POINT_HYRULE_FIELD
    8,   // WORLD_MAP_POINT_DEATH_MOUNTAIN
    8,   // WORLD_MAP_POINT_KAKARIKO_VILLAGE
    8,   // WORLD_MAP_POINT_LOST_WOODS
    8,   // WORLD_MAP_POINT_KOKIRI_FOREST
    8,   // WORLD_MAP_POINT_ZORAS_DOMAIN
    8,   // WORLD_MAP_QUAD_28
    8,   // WORLD_MAP_QUAD_TRADE_QUEST_MARKER
    80,  // WORLD_MAP_QUAD_30
    64,  // WORLD_MAP_QUAD_31
};

s16 gVtxPageMapWorldQuadsHeight[VTX_PAGE_MAP_WORLD_QUADS] = {
    24, // WORLD_MAP_QUAD_CLOUDS_SACRED_FOREST_MEADOW
    72, // WORLD_MAP_QUAD_CLOUDS_HYRULE_FIELD
    13, // WORLD_MAP_QUAD_CLOUDS_LON_LON_RANCH
    22, // WORLD_MAP_QUAD_CLOUDS_MARKET
    19, // WORLD_MAP_QUAD_CLOUDS_HYRULE_CASTLE
    20, // WORLD_MAP_QUAD_CLOUDS_KAKARIKO_VILLAGE
    19, // WORLD_MAP_QUAD_CLOUDS_GRAVEYARD
    27, // WORLD_MAP_QUAD_CLOUDS_DEATH_MOUNTAIN_TRAIL
    14, // WORLD_MAP_QUAD_CLOUDS_GORON_CITY
    26, // WORLD_MAP_QUAD_CLOUDS_ZORAS_RIVER
    22, // WORLD_MAP_QUAD_CLOUDS_ZORAS_DOMAIN
    21, // WORLD_MAP_QUAD_CLOUDS_ZORAS_FOUNTAIN
    49, // WORLD_MAP_QUAD_CLOUDS_GERUDO_VALLEY
    32, // WORLD_MAP_QUAD_CLOUDS_GERUDOS_FORTRESS
    45, // WORLD_MAP_QUAD_CLOUDS_DESERT_COLOSSUS
    60, // WORLD_MAP_QUAD_CLOUDS_LAKE_HYLIA
    8,  // WORLD_MAP_POINT_HAUNTED_WASTELAND
    8,  // WORLD_MAP_POINT_GERUDOS_FORTRESS
    8,  // WORLD_MAP_POINT_GERUDO_VALLEY
    8,  // WORLD_MAP_POINT_LAKE_HYLIA
    8,  // WORLD_MAP_POINT_LON_LON_RANCH
    8,  // WORLD_MAP_POINT_MARKET
    8,  // WORLD_MAP_POINT_HYRULE_FIELD
    8,  // WORLD_MAP_POINT_DEATH_MOUNTAIN
    8,  // WORLD_MAP_POINT_KAKARIKO_VILLAGE
    8,  // WORLD_MAP_POINT_LOST_WOODS
    8,  // WORLD_MAP_POINT_KOKIRI_FOREST
    8,  // WORLD_MAP_POINT_ZORAS_DOMAIN
    8,  // WORLD_MAP_QUAD_28
    16, // WORLD_MAP_QUAD_TRADE_QUEST_MARKER
    32, // WORLD_MAP_QUAD_30
    8,  // WORLD_MAP_QUAD_31
};

/**
 * Contains the status of buttons for each page.
 *
 * Indexed by `pageIndex + pt` values,
 * where pageIndex is from the `PauseMenuPage` enum
 * and pt is 0 or 2 (respectively `PAGE_SWITCH_PT_LEFT` and `PAGE_SWITCH_PT_RIGHT`).
 *
 * `PauseMenuPage` enum values are ordered clockwise, starting at PAUSE_ITEM. That means adding 1 to a page index
 * produces (modulo 4) the index of the page to the right, and similar with subtracting 1 for the left page.
 * The indexing of this array relies on this property, but without modulo operations. Instead, the data for the first
 * and last pages (PAUSE_ITEM, PAUSE_EQUIP) is duplicated.
 *
 * For example when scrolling left from the quest page PAUSE_QUEST (so, to PAUSE_MAP),
 * the index is `PAUSE_QUEST + PAGE_SWITCH_PT_LEFT` and the data is button status for the map page.
 */
static u8 gPageSwitchNextButtonStatus[][5] = {
    // PAUSE_ITEM  + PAGE_SWITCH_PT_LEFT
    //
    //  -> PAUSE_EQUIP
    { BTN_ENABLED, BTN_DISABLED, BTN_DISABLED, BTN_DISABLED, BTN_ENABLED },
    // PAUSE_MAP   + PAGE_SWITCH_PT_LEFT
    //
    //  -> PAUSE_ITEM
    { BTN_ENABLED, BTN_ENABLED, BTN_ENABLED, BTN_ENABLED, BTN_DISABLED },
    // PAUSE_QUEST + PAGE_SWITCH_PT_LEFT
    // PAUSE_ITEM  + PAGE_SWITCH_PT_RIGHT
    //  -> PAUSE_MAP
    { BTN_ENABLED, BTN_DISABLED, BTN_DISABLED, BTN_DISABLED, BTN_DISABLED },
    // PAUSE_EQUIP + PAGE_SWITCH_PT_LEFT
    // PAUSE_MAP   + PAGE_SWITCH_PT_RIGHT
    //  -> PAUSE_QUEST
    { BTN_ENABLED, BTN_DISABLED, BTN_DISABLED, BTN_DISABLED, BTN_ENABLED },
    //
    // PAUSE_QUEST + PAGE_SWITCH_PT_RIGHT
    //  -> PAUSE_EQUIP
    { BTN_ENABLED, BTN_DISABLED, BTN_DISABLED, BTN_DISABLED, BTN_ENABLED },
    //
    // PAUSE_EQUIP + PAGE_SWITCH_PT_RIGHT
    //  -> PAUSE_ITEM
    { BTN_ENABLED, BTN_ENABLED, BTN_ENABLED, BTN_ENABLED, BTN_DISABLED },
};

static s16 D_8082AB8C = 0;
static s16 D_8082AB90 = 0;
static s16 D_8082AB94 = 0;
static s16 D_8082AB98 = 255;

static s16 D_8082AB9C = 255;
static s16 D_8082ABA0 = 0;
static s16 D_8082ABA4 = 0;

static s16 sInDungeonScene = false;

/*
 * The following three `sPageSwitch*` arrays are indexed by nextPageMode values,
 * which encode the page to switch from and the scroll direction.
 *
 * sPageSwitchEyeDx/Dz describe how to move the camera eye so that the pages appear scrolling and the next active page
 * is switched into view.
 *
 * sPageSwitchNextPageIndex contains the page a nextPageMode leads to once scrolling is done.
 */

#define PAGE_SWITCH_NSTEPS 16

static f32 sPageSwitchEyeDx[] = {
    -PAUSE_EYE_DIST * (PAUSE_MAP_X - PAUSE_ITEM_X) / PAGE_SWITCH_NSTEPS,  // PAUSE_ITEM  right
    -PAUSE_EYE_DIST*(PAUSE_EQUIP_X - PAUSE_ITEM_X) / PAGE_SWITCH_NSTEPS,  // PAUSE_ITEM  left
    -PAUSE_EYE_DIST*(PAUSE_QUEST_X - PAUSE_MAP_X) / PAGE_SWITCH_NSTEPS,   // PAUSE_MAP   right
    -PAUSE_EYE_DIST*(PAUSE_ITEM_X - PAUSE_MAP_X) / PAGE_SWITCH_NSTEPS,    // PAUSE_MAP   left
    -PAUSE_EYE_DIST*(PAUSE_EQUIP_X - PAUSE_QUEST_X) / PAGE_SWITCH_NSTEPS, // PAUSE_QUEST right
    -PAUSE_EYE_DIST*(PAUSE_MAP_X - PAUSE_QUEST_X) / PAGE_SWITCH_NSTEPS,   // PAUSE_QUEST left
    -PAUSE_EYE_DIST*(PAUSE_ITEM_X - PAUSE_EQUIP_X) / PAGE_SWITCH_NSTEPS,  // PAUSE_EQUIP right
    -PAUSE_EYE_DIST*(PAUSE_QUEST_X - PAUSE_EQUIP_X) / PAGE_SWITCH_NSTEPS, // PAUSE_EQUIP left
};

static f32 sPageSwitchEyeDz[] = {
    -PAUSE_EYE_DIST * (PAUSE_MAP_Z - PAUSE_ITEM_Z) / PAGE_SWITCH_NSTEPS,  // PAUSE_ITEM  right
    -PAUSE_EYE_DIST*(PAUSE_EQUIP_Z - PAUSE_ITEM_Z) / PAGE_SWITCH_NSTEPS,  // PAUSE_ITEM  left
    -PAUSE_EYE_DIST*(PAUSE_QUEST_Z - PAUSE_MAP_Z) / PAGE_SWITCH_NSTEPS,   // PAUSE_MAP   right
    -PAUSE_EYE_DIST*(PAUSE_ITEM_Z - PAUSE_MAP_Z) / PAGE_SWITCH_NSTEPS,    // PAUSE_MAP   left
    -PAUSE_EYE_DIST*(PAUSE_EQUIP_Z - PAUSE_QUEST_Z) / PAGE_SWITCH_NSTEPS, // PAUSE_QUEST right
    -PAUSE_EYE_DIST*(PAUSE_MAP_Z - PAUSE_QUEST_Z) / PAGE_SWITCH_NSTEPS,   // PAUSE_QUEST left
    -PAUSE_EYE_DIST*(PAUSE_ITEM_Z - PAUSE_EQUIP_Z) / PAGE_SWITCH_NSTEPS,  // PAUSE_EQUIP right
    -PAUSE_EYE_DIST*(PAUSE_QUEST_Z - PAUSE_EQUIP_Z) / PAGE_SWITCH_NSTEPS, // PAUSE_EQUIP left
};

static u16 sPageSwitchNextPageIndex[] = {
    PAUSE_MAP,   // PAUSE_ITEM  right
    PAUSE_EQUIP, // PAUSE_ITEM  left
    PAUSE_QUEST, // PAUSE_MAP   right
    PAUSE_ITEM,  // PAUSE_MAP   left
    PAUSE_EQUIP, // PAUSE_QUEST right
    PAUSE_MAP,   // PAUSE_QUEST left
    PAUSE_ITEM,  // PAUSE_EQUIP right
    PAUSE_QUEST, // PAUSE_EQUIP left
};

u8 gSlotAgeReqs[] = {
    AGE_REQ_CHILD, // SLOT_DEKU_STICK
    AGE_REQ_NONE,  // SLOT_DEKU_NUT
    AGE_REQ_NONE,  // SLOT_BOMB
    AGE_REQ_ADULT, // SLOT_BOW
    AGE_REQ_ADULT, // SLOT_ARROW_FIRE
    AGE_REQ_NONE,  // SLOT_DINS_FIRE
    AGE_REQ_CHILD, // SLOT_SLINGSHOT
    AGE_REQ_NONE,  // SLOT_OCARINA
    AGE_REQ_NONE,  // SLOT_BOMBCHU
    AGE_REQ_ADULT, // SLOT_HOOKSHOT
    AGE_REQ_ADULT, // SLOT_ARROW_ICE
    AGE_REQ_NONE,  // SLOT_FARORES_WIND
    AGE_REQ_CHILD, // SLOT_BOOMERANG
    AGE_REQ_NONE,  // SLOT_LENS_OF_TRUTH
    AGE_REQ_CHILD, // SLOT_MAGIC_BEAN
    AGE_REQ_ADULT, // SLOT_HAMMER
    AGE_REQ_ADULT, // SLOT_ARROW_LIGHT
    AGE_REQ_NONE,  // SLOT_NAYRUS_LOVE
    AGE_REQ_NONE,  // SLOT_BOTTLE_1
    AGE_REQ_NONE,  // SLOT_BOTTLE_2
    AGE_REQ_NONE,  // SLOT_BOTTLE_3
    AGE_REQ_NONE,  // SLOT_BOTTLE_4
    AGE_REQ_ADULT, // SLOT_TRADE_ADULT
    AGE_REQ_CHILD, // SLOT_TRADE_CHILD
};

u8 gEquipAgeReqs[4][4] = {
    {
        AGE_REQ_ADULT, // 0 UPG_QUIVER
        AGE_REQ_CHILD, // EQUIP_TYPE_SWORD EQUIP_VALUE_SWORD_KOKIRI
        AGE_REQ_ADULT, // EQUIP_TYPE_SWORD EQUIP_VALUE_SWORD_MASTER
        AGE_REQ_ADULT, // EQUIP_TYPE_SWORD EQUIP_VALUE_SWORD_BIGGORON
    },
    {
        AGE_REQ_NONE,  // 0 UPG_BOMB_BAG
        AGE_REQ_CHILD, // EQUIP_TYPE_SHIELD EQUIP_VALUE_SHIELD_DEKU
        AGE_REQ_NONE,  // EQUIP_TYPE_SHIELD EQUIP_VALUE_SHIELD_HYLIAN
        AGE_REQ_ADULT, // EQUIP_TYPE_SHIELD EQUIP_VALUE_SHIELD_MIRROR
    },
    {
        AGE_REQ_ADULT, // 0 UPG_STRENGTH
        AGE_REQ_NONE,  // EQUIP_TYPE_TUNIC EQUIP_VALUE_TUNIC_KOKIRI
        AGE_REQ_ADULT, // EQUIP_TYPE_TUNIC EQUIP_VALUE_TUNIC_GORON
        AGE_REQ_ADULT, // EQUIP_TYPE_TUNIC EQUIP_VALUE_TUNIC_ZORA
    },
    {
        AGE_REQ_NONE,  // 0 UPG_SCALE
        AGE_REQ_NONE,  // EQUIP_TYPE_BOOTS EQUIP_VALUE_BOOTS_KOKIRI
        AGE_REQ_ADULT, // EQUIP_TYPE_BOOTS EQUIP_VALUE_BOOTS_IRON
        AGE_REQ_ADULT, // EQUIP_TYPE_BOOTS EQUIP_VALUE_BOOTS_HOVER
    },
};

u8 gItemAgeReqs[] = {
    AGE_REQ_CHILD, // ITEM_DEKU_STICK
    AGE_REQ_NONE,  // ITEM_DEKU_NUT
    AGE_REQ_NONE,  // ITEM_BOMB
    AGE_REQ_ADULT, // ITEM_BOW
    AGE_REQ_ADULT, // ITEM_ARROW_FIRE
    AGE_REQ_NONE,  // ITEM_DINS_FIRE
    AGE_REQ_CHILD, // ITEM_SLINGSHOT
    AGE_REQ_NONE,  // ITEM_OCARINA_FAIRY
    AGE_REQ_NONE,  // ITEM_OCARINA_OF_TIME
    AGE_REQ_NONE,  // ITEM_BOMBCHU
    AGE_REQ_ADULT, // ITEM_HOOKSHOT
    AGE_REQ_ADULT, // ITEM_LONGSHOT
    AGE_REQ_ADULT, // ITEM_ARROW_ICE
    AGE_REQ_NONE,  // ITEM_FARORES_WIND
    AGE_REQ_CHILD, // ITEM_BOOMERANG
    AGE_REQ_NONE,  // ITEM_LENS_OF_TRUTH
    AGE_REQ_CHILD, // ITEM_MAGIC_BEAN
    AGE_REQ_ADULT, // ITEM_HAMMER
    AGE_REQ_ADULT, // ITEM_ARROW_LIGHT
    AGE_REQ_NONE,  // ITEM_NAYRUS_LOVE
    AGE_REQ_NONE,  // ITEM_BOTTLE_EMPTY
    AGE_REQ_NONE,  // ITEM_BOTTLE_POTION_RED
    AGE_REQ_NONE,  // ITEM_BOTTLE_POTION_GREEN
    AGE_REQ_NONE,  // ITEM_BOTTLE_POTION_BLUE
    AGE_REQ_NONE,  // ITEM_BOTTLE_FAIRY
    AGE_REQ_NONE,  // ITEM_BOTTLE_FISH
    AGE_REQ_NONE,  // ITEM_BOTTLE_MILK_FULL
    AGE_REQ_NONE,  // ITEM_BOTTLE_RUTOS_LETTER
    AGE_REQ_NONE,  // ITEM_BOTTLE_BLUE_FIRE
    AGE_REQ_NONE,  // ITEM_BOTTLE_BUG
    AGE_REQ_NONE,  // ITEM_BOTTLE_BIG_POE
    AGE_REQ_NONE,  // ITEM_BOTTLE_MILK_HALF
    AGE_REQ_NONE,  // ITEM_BOTTLE_POE
    AGE_REQ_CHILD, // ITEM_WEIRD_EGG
    AGE_REQ_CHILD, // ITEM_CHICKEN
    AGE_REQ_CHILD, // ITEM_ZELDAS_LETTER
    AGE_REQ_CHILD, // ITEM_MASK_KEATON
    AGE_REQ_CHILD, // ITEM_MASK_SKULL
    AGE_REQ_CHILD, // ITEM_MASK_SPOOKY
    AGE_REQ_CHILD, // ITEM_MASK_BUNNY_HOOD
    AGE_REQ_CHILD, // ITEM_MASK_GORON
    AGE_REQ_CHILD, // ITEM_MASK_ZORA
    AGE_REQ_CHILD, // ITEM_MASK_GERUDO
    AGE_REQ_CHILD, // ITEM_MASK_TRUTH
    AGE_REQ_CHILD, // ITEM_SOLD_OUT
    AGE_REQ_ADULT, // ITEM_POCKET_EGG
    AGE_REQ_ADULT, // ITEM_POCKET_CUCCO
    AGE_REQ_ADULT, // ITEM_COJIRO
    AGE_REQ_ADULT, // ITEM_ODD_MUSHROOM
    AGE_REQ_ADULT, // ITEM_ODD_POTION
    AGE_REQ_ADULT, // ITEM_POACHERS_SAW
    AGE_REQ_ADULT, // ITEM_BROKEN_GORONS_SWORD
    AGE_REQ_ADULT, // ITEM_PRESCRIPTION
    AGE_REQ_ADULT, // ITEM_EYEBALL_FROG
    AGE_REQ_ADULT, // ITEM_EYE_DROPS
    AGE_REQ_ADULT, // ITEM_CLAIM_CHECK
    AGE_REQ_ADULT, // ITEM_BOW_FIRE
    AGE_REQ_ADULT, // ITEM_BOW_ICE
    AGE_REQ_ADULT, // ITEM_BOW_LIGHT
    AGE_REQ_CHILD, // ITEM_SWORD_KOKIRI
    AGE_REQ_ADULT, // ITEM_SWORD_MASTER
    AGE_REQ_ADULT, // ITEM_SWORD_BIGGORON
    AGE_REQ_CHILD, // ITEM_SHIELD_DEKU
    AGE_REQ_NONE,  // ITEM_SHIELD_HYLIAN
    AGE_REQ_ADULT, // ITEM_SHIELD_MIRROR
    AGE_REQ_NONE,  // ITEM_TUNIC_KOKIRI
    AGE_REQ_ADULT, // ITEM_TUNIC_GORON
    AGE_REQ_ADULT, // ITEM_TUNIC_ZORA
    AGE_REQ_NONE,  // ITEM_BOOTS_KOKIRI
    AGE_REQ_ADULT, // ITEM_BOOTS_IRON
    AGE_REQ_ADULT, // ITEM_BOOTS_HOVER
    AGE_REQ_CHILD, // ITEM_BULLET_BAG_30
    AGE_REQ_CHILD, // ITEM_BULLET_BAG_40
    AGE_REQ_CHILD, // ITEM_BULLET_BAG_50
    AGE_REQ_ADULT, // ITEM_QUIVER_30
    AGE_REQ_ADULT, // ITEM_QUIVER_40
    AGE_REQ_ADULT, // ITEM_QUIVER_50
    AGE_REQ_NONE,  // ITEM_BOMB_BAG_20
    AGE_REQ_NONE,  // ITEM_BOMB_BAG_30
    AGE_REQ_NONE,  // ITEM_BOMB_BAG_40
    AGE_REQ_CHILD, // ITEM_STRENGTH_GORONS_BRACELET
    AGE_REQ_ADULT, // ITEM_STRENGTH_SILVER_GAUNTLETS
    AGE_REQ_ADULT, // ITEM_STRENGTH_GOLD_GAUNTLETS
    AGE_REQ_NONE,  // ITEM_SCALE_SILVER
    AGE_REQ_NONE,  // ITEM_SCALE_GOLDEN
    AGE_REQ_ADULT, // ITEM_GIANTS_KNIFE
};

u8 gAreaGsFlags[] = {
    0x0F, 0x1F, 0x0F, 0x1F, 0x1F, 0x1F, 0x1F, 0x1F, 0x07, 0x07, 0x03,
    0x0F, 0x07, 0x0F, 0x0F, 0xFF, 0xFF, 0xFF, 0x1F, 0x0F, 0x03, 0x0F,
};

static void* sCursorTexs[] = {
    gPauseMenuCursorTopLeftTex,     // PAUSE_CURSOR_QUAD_TL
    gPauseMenuCursorTopRightTex,    // PAUSE_CURSOR_QUAD_TR
    gPauseMenuCursorBottomLeftTex,  // PAUSE_CURSOR_QUAD_BL
    gPauseMenuCursorBottomRightTex, // PAUSE_CURSOR_QUAD_BR
};

static s16 sCursorColors[][3] = {
    { 255, 255, 255 },
    { 255, 255, 0 },
    { KALEIDO_COLOR_CURSOR_UNK_R, KALEIDO_COLOR_CURSOR_UNK_G, KALEIDO_COLOR_CURSOR_UNK_B },
};

static void* sSavePromptMessageTexs[] =
    LANGUAGE_ARRAY(gPauseSavePromptJPNTex, gPauseSavePromptENGTex, gPauseSavePromptGERTex, gPauseSavePromptFRATex);

static void* sSaveConfirmationTexs[] = LANGUAGE_ARRAY(gPauseSaveConfirmationJPNTex, gPauseSaveConfirmationENGTex,
                                                      gPauseSaveConfirmationGERTex, gPauseSaveConfirmationFRATex);

static void* sContinuePromptTexs[] =
    LANGUAGE_ARRAY(gContinuePlayingJPNTex, gContinuePlayingENGTex, gContinuePlayingGERTex, gContinuePlayingFRATex);

static void* sPromptChoiceTexs[][2] = {
#if OOT_NTSC
    { gPauseYesJPNTex, gPauseNoJPNTex },
    { gPauseYesENGTex, gPauseNoENGTex },
#else
    { gPauseYesENGTex, gPauseNoENGTex },
    { gPauseYesGERTex, gPauseNoGERTex },
    { gPauseYesFRATex, gPauseNoFRATex },
#endif
};

static u8 D_808321A8[5];
static PreRender sPlayerPreRender;
static void* sPreRenderCvg;

void KaleidoScope_SetupPlayerPreRender(PlayState* play) {
    Gfx* gfx;
    Gfx* gfxRef;
    void* fbuf;

    fbuf = play->state.gfxCtx->curFrameBuffer;

    OPEN_DISPS(play->state.gfxCtx, "../z_kaleido_scope_PAL.c", 496);

    gfxRef = POLY_OPA_DISP;
    gfx = Gfx_Open(gfxRef);
    gSPDisplayList(WORK_DISP++, gfx);

    PreRender_SetValues(&sPlayerPreRender, PAUSE_EQUIP_PLAYER_WIDTH, PAUSE_EQUIP_PLAYER_HEIGHT, fbuf, NULL);
    PreRender_SaveFramebuffer(&sPlayerPreRender, &gfx);
    PreRender_DrawCoverage(&sPlayerPreRender, &gfx);

    gSPEndDisplayList(gfx++);
    Gfx_Close(gfxRef, gfx);
    POLY_OPA_DISP = gfx;

    R_GRAPH_TASKSET00_FLAGS |= 1;

    CLOSE_DISPS(play->state.gfxCtx, "../z_kaleido_scope_PAL.c", 509);
}

void KaleidoScope_ProcessPlayerPreRender(void) {
    Sleep_Msec(50);
    PreRender_ApplyFilters(&sPlayerPreRender);
    PreRender_Destroy(&sPlayerPreRender);
}

Gfx* KaleidoScope_QuadTextureIA4(Gfx* gfx, void* texture, s16 width, s16 height, u16 point) {
    gDPLoadTextureBlock_4b(gfx++, texture, G_IM_FMT_IA, width, height, 0, G_TX_NOMIRROR | G_TX_WRAP,
                           G_TX_NOMIRROR | G_TX_WRAP, G_TX_NOMASK, G_TX_NOMASK, G_TX_NOLOD, G_TX_NOLOD);
    gSP1Quadrangle(gfx++, point, point + 2, point + 3, point + 1, 0);

    return gfx;
}

Gfx* KaleidoScope_QuadTextureIA8(Gfx* gfx, void* texture, s16 width, s16 height, u16 point) {
    gDPLoadTextureBlock(gfx++, texture, G_IM_FMT_IA, G_IM_SIZ_8b, width, height, 0, G_TX_NOMIRROR | G_TX_WRAP,
                        G_TX_NOMIRROR | G_TX_WRAP, G_TX_NOMASK, G_TX_NOMASK, G_TX_NOLOD, G_TX_NOLOD);
    gSP1Quadrangle(gfx++, point, point + 2, point + 3, point + 1, 0);

    return gfx;
}

void KaleidoScope_OverridePalIndexCI4(u8* texture, s32 size, s32 targetIndex, s32 newIndex) {
    s32 i;
    s32 index1;
    s32 index2;

    targetIndex &= 0xF;
    newIndex &= 0xF;

    if ((size == 0) || (targetIndex == newIndex) || (texture == NULL)) {
        return;
    }

    for (i = 0; i < size; i++) {
        index1 = index2 = texture[i];

        index1 = (index1 >> 4) & 0xF;
        index2 = index2 & 0xF;

        if (index1 == targetIndex) {
            index1 = newIndex;
        }

        if (index2 == targetIndex) {
            index2 = newIndex;
        }

        texture[i] = (index1 << 4) | index2;
    }
}

void KaleidoScope_MoveCursorToSpecialPos(PlayState* play, u16 specialPos) {
    PauseContext* pauseCtx = &play->pauseCtx;

    pauseCtx->cursorSpecialPos = specialPos;
    pauseCtx->pageSwitchInputTimer = 0;

    Audio_PlaySfxGeneral(NA_SE_SY_DECIDE, &gSfxDefaultPos, 4, &gSfxDefaultFreqAndVolScale, &gSfxDefaultFreqAndVolScale,
                         &gSfxDefaultReverb);
}

void KaleidoScope_DrawQuadTextureRGBA32(GraphicsContext* gfxCtx, void* texture, u16 width, u16 height, u16 point) {
    OPEN_DISPS(gfxCtx, "../z_kaleido_scope_PAL.c", 748);

    gDPLoadTextureBlock(POLY_OPA_DISP++, texture, G_IM_FMT_RGBA, G_IM_SIZ_32b, width, height, 0,
                        G_TX_NOMIRROR | G_TX_WRAP, G_TX_NOMIRROR | G_TX_WRAP, G_TX_NOMASK, G_TX_NOMASK, G_TX_NOLOD,
                        G_TX_NOLOD);
    gSP1Quadrangle(POLY_OPA_DISP++, point, point + 2, point + 3, point + 1, 0);

    CLOSE_DISPS(gfxCtx, "../z_kaleido_scope_PAL.c", 758);
}

void KaleidoScope_SetDefaultCursor(PlayState* play) {
    PauseContext* pauseCtx = &play->pauseCtx;
    s16 s;
    s16 i;

    switch (pauseCtx->pageIndex) {
        case PAUSE_ITEM:
            s = pauseCtx->cursorSlot[PAUSE_ITEM];
            if (gSaveContext.save.info.inventory.items[s] == ITEM_NONE) {
                i = s + 1;
                while (true) {
                    if (gSaveContext.save.info.inventory.items[i] != ITEM_NONE) {
                        break;
                    }
                    i++;
                    if (i >= 24) {
                        i = 0;
                    }
                    if (i == s) {
                        pauseCtx->cursorItem[PAUSE_ITEM] = pauseCtx->namedItem = PAUSE_ITEM_NONE;
                        return;
                    }
                }
                pauseCtx->cursorItem[PAUSE_ITEM] = gSaveContext.save.info.inventory.items[i];
                pauseCtx->cursorSlot[PAUSE_ITEM] = i;
            }
            break;
        case PAUSE_MAP:
        case PAUSE_QUEST:
        case PAUSE_EQUIP:
            break;
    }
}

#define PAGE_SWITCH_PT_LEFT 0
#define PAGE_SWITCH_PT_RIGHT 2

void KaleidoScope_SetupPageSwitch(PauseContext* pauseCtx, u8 pt) {
    pauseCtx->mainState = PAUSE_MAIN_STATE_SWITCHING_PAGE;
    pauseCtx->pageSwitchTimer = 0;

    if (!pt) { // PAGE_SWITCH_PT_LEFT
        pauseCtx->nextPageMode = pauseCtx->pageIndex * 2 + 1;
        Audio_PlaySfxGeneral(NA_SE_SY_WIN_SCROLL_LEFT, &gSfxDefaultPos, 4, &gSfxDefaultFreqAndVolScale,
                             &gSfxDefaultFreqAndVolScale, &gSfxDefaultReverb);
        pauseCtx->cursorSpecialPos = PAUSE_CURSOR_PAGE_RIGHT;
    } else { // PAGE_SWITCH_PT_RIGHT
        pauseCtx->nextPageMode = pauseCtx->pageIndex * 2;
        Audio_PlaySfxGeneral(NA_SE_SY_WIN_SCROLL_RIGHT, &gSfxDefaultPos, 4, &gSfxDefaultFreqAndVolScale,
                             &gSfxDefaultFreqAndVolScale, &gSfxDefaultReverb);
        pauseCtx->cursorSpecialPos = PAUSE_CURSOR_PAGE_LEFT;
    }

<<<<<<< HEAD
#if OOT_NTSC
    gSaveContext.buttonStatus[INTERACT_BCA_BTN_B] = gPageSwitchNextButtonStatus[pauseCtx->pageIndex + pt][0];
=======
#if PLATFORM_N64 || OOT_NTSC
    gSaveContext.buttonStatus[0] = gPageSwitchNextButtonStatus[pauseCtx->pageIndex + pt][0];
>>>>>>> e331805c
#endif
    gSaveContext.buttonStatus[INTERACT_BCA_BTN_C_LEFT] = gPageSwitchNextButtonStatus[pauseCtx->pageIndex + pt][1];
    gSaveContext.buttonStatus[INTERACT_BCA_BTN_C_DOWN] = gPageSwitchNextButtonStatus[pauseCtx->pageIndex + pt][2];
    gSaveContext.buttonStatus[INTERACT_BCA_BTN_C_RIGHT] = gPageSwitchNextButtonStatus[pauseCtx->pageIndex + pt][3];
    gSaveContext.buttonStatus[INTERACT_BCA_BTN_A] = gPageSwitchNextButtonStatus[pauseCtx->pageIndex + pt][4];

    PRINTF("kscope->kscp_pos+pt = %d\n", pauseCtx->pageIndex + pt);

    gSaveContext.hudVisibilityMode = HUD_VISIBILITY_NO_CHANGE;
    Interface_ChangeHudVisibilityMode(HUD_VISIBILITY_ALL);
}

void KaleidoScope_HandlePageToggles(PauseContext* pauseCtx, Input* input) {
    if ((pauseCtx->debugState == 0) && CHECK_BTN_ALL(input->press.button, BTN_L)) {
#if OOT_DEBUG
        pauseCtx->debugState = 1;
#endif
        return;
    }

    if (CHECK_BTN_ALL(input->press.button, BTN_R)) {
        KaleidoScope_SetupPageSwitch(pauseCtx, PAGE_SWITCH_PT_RIGHT);
        return;
    }

    if (CHECK_BTN_ALL(input->press.button, BTN_Z)) {
        KaleidoScope_SetupPageSwitch(pauseCtx, PAGE_SWITCH_PT_LEFT);
        return;
    }

    if (pauseCtx->cursorSpecialPos == PAUSE_CURSOR_PAGE_LEFT) {
        if (pauseCtx->stickAdjX < -30) {
            pauseCtx->pageSwitchInputTimer++;
            if ((pauseCtx->pageSwitchInputTimer >= 10) || (pauseCtx->pageSwitchInputTimer == 0)) {
                KaleidoScope_SetupPageSwitch(pauseCtx, PAGE_SWITCH_PT_LEFT);
            }
        } else {
            pauseCtx->pageSwitchInputTimer = -1;
        }
    } else if (pauseCtx->cursorSpecialPos == PAUSE_CURSOR_PAGE_RIGHT) {
        if (pauseCtx->stickAdjX > 30) {
            pauseCtx->pageSwitchInputTimer++;
            if ((pauseCtx->pageSwitchInputTimer >= 10) || (pauseCtx->pageSwitchInputTimer == 0)) {
                KaleidoScope_SetupPageSwitch(pauseCtx, PAGE_SWITCH_PT_RIGHT);
            }
        } else {
            pauseCtx->pageSwitchInputTimer = -1;
        }
    }
}

void KaleidoScope_DrawCursor(PlayState* play, u16 pageIndex) {
    PauseContext* pauseCtx = &play->pauseCtx;
    s32 pad;

    OPEN_DISPS(play->state.gfxCtx, "../z_kaleido_scope_PAL.c", 955);

    if (((((u32)pauseCtx->mainState == PAUSE_MAIN_STATE_IDLE) ||
          (pauseCtx->mainState == PAUSE_MAIN_STATE_IDLE_CURSOR_ON_SONG)) &&
         (pauseCtx->state == PAUSE_STATE_MAIN)) ||
        ((pauseCtx->pageIndex == PAUSE_QUEST) &&
         ((pauseCtx->mainState < PAUSE_MAIN_STATE_3) || (pauseCtx->mainState == PAUSE_MAIN_STATE_SONG_PROMPT) ||
          (pauseCtx->mainState == PAUSE_MAIN_STATE_IDLE_CURSOR_ON_SONG)))) {
        s16 i;
        s16 j;

        if (pauseCtx->pageIndex == pageIndex) {

            // Draw PAUSE_CURSOR_QUAD_TL, PAUSE_CURSOR_QUAD_TR, PAUSE_CURSOR_QUAD_BL, PAUSE_CURSOR_QUAD_BR

            gDPPipeSync(POLY_OPA_DISP++);
            gDPSetCombineLERP(POLY_OPA_DISP++, PRIMITIVE, ENVIRONMENT, TEXEL0, ENVIRONMENT, TEXEL0, 0, PRIMITIVE, 0,
                              PRIMITIVE, ENVIRONMENT, TEXEL0, ENVIRONMENT, TEXEL0, 0, PRIMITIVE, 0);
            gDPSetPrimColor(POLY_OPA_DISP++, 0, 0, sCursorColors[pauseCtx->cursorColorSet >> 2][0],
                            sCursorColors[pauseCtx->cursorColorSet >> 2][1],
                            sCursorColors[pauseCtx->cursorColorSet >> 2][2], 255);
            gDPSetEnvColor(POLY_OPA_DISP++, D_8082AB8C, D_8082AB90, D_8082AB94, 255);
            gSPVertex(POLY_OPA_DISP++, pauseCtx->cursorVtx, 16, 0);

            for (i = j = 0; i < 4; i++, j += 4) {
                gDPLoadTextureBlock_4b(POLY_OPA_DISP++, sCursorTexs[i], G_IM_FMT_IA, 16, 16, 0,
                                       G_TX_NOMIRROR | G_TX_WRAP, G_TX_NOMIRROR | G_TX_WRAP, G_TX_NOMASK, G_TX_NOMASK,
                                       G_TX_NOLOD, G_TX_NOLOD);
                gSP1Quadrangle(POLY_OPA_DISP++, j, j + 2, j + 3, j + 1, 0);
            }
        }

        gDPPipeSync(POLY_OPA_DISP++);
        gDPSetEnvColor(POLY_OPA_DISP++, 0, 0, 0, 255);
    }

    CLOSE_DISPS(play->state.gfxCtx, "../z_kaleido_scope_PAL.c", 985);
}

// Draw 15 (PAGE_BG_QUADS) quads with IA8 80x32 textures
Gfx* KaleidoScope_DrawPageSections(Gfx* gfx, Vtx* vertices, void** textures) {
    s32 i;
    s32 j;

    gSPVertex(gfx++, vertices, 32, 0);

    i = 0;

    j = 0;
    while (j < 32) {
        gDPPipeSync(gfx++);
        gDPLoadTextureBlock(gfx++, textures[i], G_IM_FMT_IA, G_IM_SIZ_8b, PAGE_BG_QUAD_TEX_WIDTH,
                            PAGE_BG_QUAD_TEX_HEIGHT, 0, G_TX_NOMIRROR | G_TX_WRAP, G_TX_NOMIRROR | G_TX_WRAP,
                            G_TX_NOMASK, G_TX_NOMASK, G_TX_NOLOD, G_TX_NOLOD);
        gSP1Quadrangle(gfx++, j, j + 2, j + 3, j + 1, 0);

        j += 4;
        i++;
    }

    gSPVertex(gfx++, vertices + 32, 28, 0);

    j = 0;
    while (j < 28) {
        gDPPipeSync(gfx++);
        gDPLoadTextureBlock(gfx++, textures[i], G_IM_FMT_IA, G_IM_SIZ_8b, PAGE_BG_QUAD_TEX_WIDTH,
                            PAGE_BG_QUAD_TEX_HEIGHT, 0, G_TX_NOMIRROR | G_TX_WRAP, G_TX_NOMIRROR | G_TX_WRAP,
                            G_TX_NOMASK, G_TX_NOMASK, G_TX_NOLOD, G_TX_NOLOD);
        gSP1Quadrangle(gfx++, j, j + 2, j + 3, j + 1, 0);

        j += 4;
        i++;
    }

    return gfx;
}

void KaleidoScope_DrawPages(PlayState* play, GraphicsContext* gfxCtx) {
    static s16 D_8082ACF4[][3] = {
        { 0, 0, 0 },
        { 0, 0, 0 },
        { 0, 0, 0 },
        { 0, 0, 0 },
        { 255, 255, 0 },
        { 0, 0, 0 },
        { 0, 0, 0 },
        { 255, 255, 0 },
        { KALEIDO_COLOR_CURSOR_UNK_R, KALEIDO_COLOR_CURSOR_UNK_G, KALEIDO_COLOR_CURSOR_UNK_B },
        { 0, 0, 0 },
        { 0, 0, 0 },
        { KALEIDO_COLOR_CURSOR_UNK_R, KALEIDO_COLOR_CURSOR_UNK_G, KALEIDO_COLOR_CURSOR_UNK_B },
    };
    static s16 D_8082AD3C = 20;
    static s16 D_8082AD40 = 0;
    static s16 sStickXRepeatTimer = 0;
    static s16 sStickYRepeatTimer = 0;
    static s16 sStickXRepeatState = 0;
    static s16 sStickYRepeatState = 0;
    PauseContext* pauseCtx = &play->pauseCtx;
    s16 stepR;
    s16 stepG;
    s16 stepB;

    OPEN_DISPS(gfxCtx, "../z_kaleido_scope_PAL.c", 1100);

    if (!IS_PAUSE_STATE_GAMEOVER(pauseCtx)) {
        if (pauseCtx->state != PAUSE_STATE_SAVE_PROMPT) {
            stepR = ABS(D_8082AB8C - D_8082ACF4[pauseCtx->cursorColorSet + D_8082AD40][0]) / D_8082AD3C;
            stepG = ABS(D_8082AB90 - D_8082ACF4[pauseCtx->cursorColorSet + D_8082AD40][1]) / D_8082AD3C;
            stepB = ABS(D_8082AB94 - D_8082ACF4[pauseCtx->cursorColorSet + D_8082AD40][2]) / D_8082AD3C;
            if (D_8082AB8C >= D_8082ACF4[pauseCtx->cursorColorSet + D_8082AD40][0]) {
                D_8082AB8C -= stepR;
            } else {
                D_8082AB8C += stepR;
            }
            if (D_8082AB90 >= D_8082ACF4[pauseCtx->cursorColorSet + D_8082AD40][1]) {
                D_8082AB90 -= stepG;
            } else {
                D_8082AB90 += stepG;
            }
            if (D_8082AB94 >= D_8082ACF4[pauseCtx->cursorColorSet + D_8082AD40][2]) {
                D_8082AB94 -= stepB;
            } else {
                D_8082AB94 += stepB;
            }

            D_8082AD3C--;
            if (D_8082AD3C == 0) {
                D_8082AB8C = D_8082ACF4[pauseCtx->cursorColorSet + D_8082AD40][0];
                D_8082AB90 = D_8082ACF4[pauseCtx->cursorColorSet + D_8082AD40][1];
                D_8082AB94 = D_8082ACF4[pauseCtx->cursorColorSet + D_8082AD40][2];
                D_8082AD3C = ZREG(28 + D_8082AD40);
                D_8082AD40++;
                if (D_8082AD40 >= 4) {
                    D_8082AD40 = 0;
                }
            }

            if (pauseCtx->stickAdjX < -30) {
                if (sStickXRepeatState == -1) {
                    sStickXRepeatTimer--;
                    if (sStickXRepeatTimer < 0) {
                        sStickXRepeatTimer = R_PAUSE_STICK_REPEAT_DELAY;
                    } else {
                        pauseCtx->stickAdjX = 0;
                    }
                } else {
                    sStickXRepeatTimer = R_PAUSE_STICK_REPEAT_DELAY_FIRST;
                    sStickXRepeatState = -1;
                }
            } else if (pauseCtx->stickAdjX > 30) {
                if (sStickXRepeatState == 1) {
                    sStickXRepeatTimer--;
                    if (sStickXRepeatTimer < 0) {
                        sStickXRepeatTimer = R_PAUSE_STICK_REPEAT_DELAY;
                    } else {
                        pauseCtx->stickAdjX = 0;
                    }
                } else {
                    sStickXRepeatTimer = R_PAUSE_STICK_REPEAT_DELAY_FIRST;
                    sStickXRepeatState = 1;
                }
            } else {
                sStickXRepeatState = 0;
            }

            if (pauseCtx->stickAdjY < -30) {
                if (sStickYRepeatState == -1) {
                    sStickYRepeatTimer--;
                    if (sStickYRepeatTimer < 0) {
                        sStickYRepeatTimer = R_PAUSE_STICK_REPEAT_DELAY;
                    } else {
                        pauseCtx->stickAdjY = 0;
                    }
                } else {
                    sStickYRepeatTimer = R_PAUSE_STICK_REPEAT_DELAY_FIRST;
                    sStickYRepeatState = -1;
                }
            } else if (pauseCtx->stickAdjY > 30) {
                if (sStickYRepeatState == 1) {
                    sStickYRepeatTimer--;
                    if (sStickYRepeatTimer < 0) {
                        sStickYRepeatTimer = R_PAUSE_STICK_REPEAT_DELAY;
                    } else {
                        pauseCtx->stickAdjY = 0;
                    }
                } else {
                    sStickYRepeatTimer = R_PAUSE_STICK_REPEAT_DELAY_FIRST;
                    sStickYRepeatState = 1;
                }
            } else {
                sStickYRepeatState = 0;
            }
        }

        // Draw non-active pages (not the one being looked at)

        if (pauseCtx->pageIndex) { // pageIndex != PAUSE_ITEM
            gDPPipeSync(POLY_OPA_DISP++);
            gDPSetCombineMode(POLY_OPA_DISP++, G_CC_MODULATEIA, G_CC_MODULATEIA);

            Matrix_Translate(0.0f, (f32)R_PAUSE_PAGES_Y_ORIGIN_2 / 100.0f, -(f32)R_PAUSE_DEPTH_OFFSET / 100.0f,
                             MTXMODE_NEW);
            Matrix_Scale(0.78f, 0.78f, 0.78f, MTXMODE_APPLY);
            Matrix_RotateX(-pauseCtx->itemPagePitch / 100.0f, MTXMODE_APPLY);

            MATRIX_FINALIZE_AND_LOAD(POLY_OPA_DISP++, gfxCtx, "../z_kaleido_scope_PAL.c", 1173);

            POLY_OPA_DISP = KaleidoScope_DrawPageSections(POLY_OPA_DISP, pauseCtx->itemPageVtx,
                                                          SELECT_ITEM_TEXS(gSaveContext.language));

            KaleidoScope_DrawItemSelect(play);
        }

        if (pauseCtx->pageIndex != PAUSE_EQUIP) {
            gDPPipeSync(POLY_OPA_DISP++);
            gDPSetCombineMode(POLY_OPA_DISP++, G_CC_MODULATEIA, G_CC_MODULATEIA);

            Matrix_Translate(-(f32)R_PAUSE_DEPTH_OFFSET / 100.0f, (f32)R_PAUSE_PAGES_Y_ORIGIN_2 / 100.0f, 0.0f,
                             MTXMODE_NEW);
            Matrix_Scale(0.78f, 0.78f, 0.78f, MTXMODE_APPLY);
            Matrix_RotateZ(pauseCtx->equipPagePitch / 100.0f, MTXMODE_APPLY);
            Matrix_RotateY(1.57f, MTXMODE_APPLY);

            MATRIX_FINALIZE_AND_LOAD(POLY_OPA_DISP++, gfxCtx, "../z_kaleido_scope_PAL.c", 1196);

            POLY_OPA_DISP = KaleidoScope_DrawPageSections(POLY_OPA_DISP, pauseCtx->equipPageVtx,
                                                          EQUIPMENT_TEXS(gSaveContext.language));

            KaleidoScope_DrawEquipment(play);
        }

        if (pauseCtx->pageIndex != PAUSE_QUEST) {
            gDPPipeSync(POLY_OPA_DISP++);
            gDPSetTextureFilter(POLY_OPA_DISP++, G_TF_BILERP);
            gDPSetCombineMode(POLY_OPA_DISP++, G_CC_MODULATEIA, G_CC_MODULATEIA);

            Matrix_Translate(0.0f, (f32)R_PAUSE_PAGES_Y_ORIGIN_2 / 100.0f, (f32)R_PAUSE_DEPTH_OFFSET / 100.0f,
                             MTXMODE_NEW);
            Matrix_Scale(0.78f, 0.78f, 0.78f, MTXMODE_APPLY);
            Matrix_RotateX(pauseCtx->questPagePitch / 100.0f, MTXMODE_APPLY);
            Matrix_RotateY(3.14f, MTXMODE_APPLY);

            MATRIX_FINALIZE_AND_LOAD(POLY_OPA_DISP++, gfxCtx, "../z_kaleido_scope_PAL.c", 1220);

            POLY_OPA_DISP = KaleidoScope_DrawPageSections(POLY_OPA_DISP, pauseCtx->questPageVtx,
                                                          QUEST_STATUS_TEXS(gSaveContext.language));

            KaleidoScope_DrawQuestStatus(play, gfxCtx);
        }

        if (pauseCtx->pageIndex != PAUSE_MAP) {
            gDPPipeSync(POLY_OPA_DISP++);

            gDPSetCombineMode(POLY_OPA_DISP++, G_CC_MODULATEIA, G_CC_MODULATEIA);

            Matrix_Translate((f32)R_PAUSE_DEPTH_OFFSET / 100.0f, (f32)R_PAUSE_PAGES_Y_ORIGIN_2 / 100.0f, 0.0f,
                             MTXMODE_NEW);
            Matrix_Scale(0.78f, 0.78f, 0.78f, MTXMODE_APPLY);
            Matrix_RotateZ(-pauseCtx->mapPagePitch / 100.0f, MTXMODE_APPLY);
            Matrix_RotateY(-1.57f, MTXMODE_APPLY);

            MATRIX_FINALIZE_AND_LOAD(POLY_OPA_DISP++, gfxCtx, "../z_kaleido_scope_PAL.c", 1243);

            POLY_OPA_DISP =
                KaleidoScope_DrawPageSections(POLY_OPA_DISP, pauseCtx->mapPageVtx, MAP_TEXS(gSaveContext.language));

            if (sInDungeonScene) {
                KaleidoScope_DrawDungeonMap(play, gfxCtx);
                Gfx_SetupDL_42Opa(gfxCtx);

                gDPSetCombineMode(POLY_OPA_DISP++, G_CC_MODULATEIA_PRIM, G_CC_MODULATEIA_PRIM);

                if (CHECK_DUNGEON_ITEM(DUNGEON_COMPASS, gSaveContext.mapIndex)) {
                    PauseMapMark_Draw(play);
                }
            } else {
                KaleidoScope_DrawWorldMap(play, gfxCtx);
            }
        }

        // Update and draw the active page being looked at

        gDPPipeSync(POLY_OPA_DISP++);
        gDPSetCombineMode(POLY_OPA_DISP++, G_CC_MODULATEIA, G_CC_MODULATEIA);

        switch (pauseCtx->pageIndex) {
            case PAUSE_ITEM:
                Matrix_Translate(0.0f, (f32)R_PAUSE_PAGES_Y_ORIGIN_2 / 100.0f, -(f32)R_PAUSE_DEPTH_OFFSET / 100.0f,
                                 MTXMODE_NEW);
                Matrix_Scale(0.78f, 0.78f, 0.78f, MTXMODE_APPLY);
                Matrix_RotateX(-pauseCtx->itemPagePitch / 100.0f, MTXMODE_APPLY);

                MATRIX_FINALIZE_AND_LOAD(POLY_OPA_DISP++, gfxCtx, "../z_kaleido_scope_PAL.c", 1281);

                POLY_OPA_DISP = KaleidoScope_DrawPageSections(POLY_OPA_DISP, pauseCtx->itemPageVtx,
                                                              SELECT_ITEM_TEXS(gSaveContext.language));

                KaleidoScope_DrawItemSelect(play);
                break;

            case PAUSE_MAP:
                Matrix_Translate((f32)R_PAUSE_DEPTH_OFFSET / 100.0f, (f32)R_PAUSE_PAGES_Y_ORIGIN_2 / 100.0f, 0.0f,
                                 MTXMODE_NEW);
                Matrix_Scale(0.78f, 0.78f, 0.78f, MTXMODE_APPLY);
                Matrix_RotateZ(-pauseCtx->mapPagePitch / 100.0f, MTXMODE_APPLY);
                Matrix_RotateY(-1.57f, MTXMODE_APPLY);

                MATRIX_FINALIZE_AND_LOAD(POLY_OPA_DISP++, gfxCtx, "../z_kaleido_scope_PAL.c", 1303);

                POLY_OPA_DISP =
                    KaleidoScope_DrawPageSections(POLY_OPA_DISP, pauseCtx->mapPageVtx, MAP_TEXS(gSaveContext.language));

                if (sInDungeonScene) {
                    KaleidoScope_DrawDungeonMap(play, gfxCtx);
                    Gfx_SetupDL_42Opa(gfxCtx);

                    gDPSetCombineMode(POLY_OPA_DISP++, G_CC_MODULATEIA_PRIM, G_CC_MODULATEIA_PRIM);

                    if (pauseCtx->cursorSpecialPos == 0) {
                        KaleidoScope_DrawCursor(play, PAUSE_MAP);
                    }

                    if (CHECK_DUNGEON_ITEM(DUNGEON_COMPASS, gSaveContext.mapIndex)) {
                        PauseMapMark_Draw(play);
                    }
                } else {
                    KaleidoScope_DrawWorldMap(play, gfxCtx);
                }
                break;

            case PAUSE_QUEST:
                gDPSetTextureFilter(POLY_OPA_DISP++, G_TF_BILERP);

                Matrix_Translate(0.0f, (f32)R_PAUSE_PAGES_Y_ORIGIN_2 / 100.0f, (f32)R_PAUSE_DEPTH_OFFSET / 100.0f,
                                 MTXMODE_NEW);
                Matrix_Scale(0.78f, 0.78f, 0.78f, MTXMODE_APPLY);
                Matrix_RotateX(pauseCtx->questPagePitch / 100.0f, MTXMODE_APPLY);
                Matrix_RotateY(3.14f, MTXMODE_APPLY);

                MATRIX_FINALIZE_AND_LOAD(POLY_OPA_DISP++, gfxCtx, "../z_kaleido_scope_PAL.c", 1343);

                POLY_OPA_DISP = KaleidoScope_DrawPageSections(POLY_OPA_DISP, pauseCtx->questPageVtx,
                                                              QUEST_STATUS_TEXS(gSaveContext.language));

                KaleidoScope_DrawQuestStatus(play, gfxCtx);

                if (pauseCtx->cursorSpecialPos == 0) {
                    KaleidoScope_DrawCursor(play, PAUSE_QUEST);
                }
                break;

            case PAUSE_EQUIP:
                Matrix_Translate(-(f32)R_PAUSE_DEPTH_OFFSET / 100.0f, (f32)R_PAUSE_PAGES_Y_ORIGIN_2 / 100.0f, 0.0f,
                                 MTXMODE_NEW);
                Matrix_Scale(0.78f, 0.78f, 0.78f, MTXMODE_APPLY);
                Matrix_RotateZ(pauseCtx->equipPagePitch / 100.0f, MTXMODE_APPLY);
                Matrix_RotateY(1.57f, MTXMODE_APPLY);

                MATRIX_FINALIZE_AND_LOAD(POLY_OPA_DISP++, gfxCtx, "../z_kaleido_scope_PAL.c", 1367);

                POLY_OPA_DISP = KaleidoScope_DrawPageSections(POLY_OPA_DISP, pauseCtx->equipPageVtx,
                                                              EQUIPMENT_TEXS(gSaveContext.language));

                KaleidoScope_DrawEquipment(play);

                if (pauseCtx->cursorSpecialPos == 0) {
                    KaleidoScope_DrawCursor(play, PAUSE_EQUIP);
                }
                break;
        }
    }

    // Update and draw prompt (save or gameover)

    Gfx_SetupDL_42Opa(gfxCtx);

    if ((pauseCtx->state == PAUSE_STATE_SAVE_PROMPT) || IS_PAUSE_STATE_GAMEOVER(pauseCtx)) {
        KaleidoScope_UpdatePrompt(play);

        gDPSetCombineMode(POLY_OPA_DISP++, G_CC_MODULATEIA, G_CC_MODULATEIA);

        if ((u32)pauseCtx->pageIndex == PAUSE_ITEM) {
            pauseCtx->itemPagePitch = pauseCtx->promptPitch + 314.0f;

            Matrix_Translate(0.0f, (f32)R_PAUSE_PAGES_Y_ORIGIN_2 / 100.0f, -pauseCtx->promptDepthOffset / 10.0f,
                             MTXMODE_NEW);
            Matrix_Scale(0.78f, 0.78f, 0.78f, MTXMODE_APPLY);
            Matrix_RotateX(-pauseCtx->promptPitch / 100.0f, MTXMODE_APPLY);
        } else if (pauseCtx->pageIndex == PAUSE_MAP) {
            pauseCtx->mapPagePitch = pauseCtx->promptPitch + 314.0f;

            Matrix_Translate(pauseCtx->promptDepthOffset / 10.0f, (f32)R_PAUSE_PAGES_Y_ORIGIN_2 / 100.0f, 0.0f,
                             MTXMODE_NEW);
            Matrix_Scale(0.78f, 0.78f, 0.78f, MTXMODE_APPLY);
            Matrix_RotateZ(-pauseCtx->promptPitch / 100.0f, MTXMODE_APPLY);
            Matrix_RotateY(-1.57f, MTXMODE_APPLY);
        } else if (pauseCtx->pageIndex == PAUSE_QUEST) {
            pauseCtx->questPagePitch = pauseCtx->promptPitch + 314.0f;

            Matrix_Translate(0.0f, (f32)R_PAUSE_PAGES_Y_ORIGIN_2 / 100.0f, pauseCtx->promptDepthOffset / 10.0f,
                             MTXMODE_NEW);
            Matrix_Scale(0.78f, 0.78f, 0.78f, MTXMODE_APPLY);
            Matrix_RotateX(pauseCtx->promptPitch / 100.0f, MTXMODE_APPLY);
            Matrix_RotateY(3.14f, MTXMODE_APPLY);
        } else {
            pauseCtx->equipPagePitch = pauseCtx->promptPitch + 314.0f;

            Matrix_Translate(-pauseCtx->promptDepthOffset / 10.0f, (f32)R_PAUSE_PAGES_Y_ORIGIN_2 / 100.0f, 0.0f,
                             MTXMODE_NEW);
            Matrix_Scale(0.78f, 0.78f, 0.78f, MTXMODE_APPLY);
            Matrix_RotateZ(pauseCtx->promptPitch / 100.0f, MTXMODE_APPLY);
            Matrix_RotateY(1.57f, MTXMODE_APPLY);
        }

        MATRIX_FINALIZE_AND_LOAD(POLY_OPA_DISP++, gfxCtx, "../z_kaleido_scope_PAL.c", 1424);

        if (IS_PAUSE_STATE_GAMEOVER(pauseCtx)) {
            POLY_OPA_DISP = KaleidoScope_DrawPageSections(POLY_OPA_DISP, pauseCtx->promptPageVtx, sGameOverTexs);
        } else { // PAUSE_STATE_SAVE_PROMPT
            POLY_OPA_DISP =
                KaleidoScope_DrawPageSections(POLY_OPA_DISP, pauseCtx->promptPageVtx, SAVE_TEXS(gSaveContext.language));
        }

        //! @bug Loads 32 vertices, but there are only 20 to load
        gSPVertex(POLY_OPA_DISP++, &pauseCtx->promptPageVtx[PAGE_BG_QUADS * 4], 32, 0);

        if (((pauseCtx->state == PAUSE_STATE_SAVE_PROMPT) &&
             (pauseCtx->savePromptState < PAUSE_SAVE_PROMPT_STATE_SAVED)) ||
            (pauseCtx->state == PAUSE_STATE_14)) {
            POLY_OPA_DISP = KaleidoScope_QuadTextureIA8(POLY_OPA_DISP, sSavePromptMessageTexs[gSaveContext.language],
                                                        152, 16, PROMPT_QUAD_MESSAGE * 4);

            gDPSetCombineLERP(POLY_OPA_DISP++, 1, 0, PRIMITIVE, 0, TEXEL0, 0, PRIMITIVE, 0, 1, 0, PRIMITIVE, 0, TEXEL0,
                              0, PRIMITIVE, 0);
            gDPSetPrimColor(POLY_OPA_DISP++, 0, 0, KALEIDO_PROMPT_CURSOR_R, KALEIDO_PROMPT_CURSOR_G,
                            KALEIDO_PROMPT_CURSOR_B, R_KALEIDO_PROMPT_CURSOR_ALPHA);

            if (pauseCtx->promptChoice == 0) {
                // PROMPT_QUAD_CURSOR_LEFT
                gSPDisplayList(POLY_OPA_DISP++, gPromptCursorLeftDL);
            } else {
                // PROMPT_QUAD_CURSOR_RIGHT
                gSPDisplayList(POLY_OPA_DISP++, gPromptCursorRightDL);
            }

            gDPPipeSync(POLY_OPA_DISP++);
            gDPSetCombineMode(POLY_OPA_DISP++, G_CC_MODULATEIA, G_CC_MODULATEIA);
            gDPSetPrimColor(POLY_OPA_DISP++, 0, 0, 255, 255, 255, pauseCtx->alpha);

            POLY_OPA_DISP = KaleidoScope_QuadTextureIA8(POLY_OPA_DISP, sPromptChoiceTexs[gSaveContext.language][0], 48,
                                                        16, PROMPT_QUAD_CHOICE_YES * 4);

            POLY_OPA_DISP = KaleidoScope_QuadTextureIA8(POLY_OPA_DISP, sPromptChoiceTexs[gSaveContext.language][1], 48,
                                                        16, PROMPT_QUAD_CHOICE_NO * 4);
        } else if (((pauseCtx->state == PAUSE_STATE_SAVE_PROMPT) &&
                    (pauseCtx->savePromptState >= PAUSE_SAVE_PROMPT_STATE_SAVED)) ||
                   pauseCtx->state == PAUSE_STATE_15) {
#if PLATFORM_N64
            POLY_OPA_DISP = KaleidoScope_QuadTextureIA8(POLY_OPA_DISP, sSaveConfirmationTexs[gSaveContext.language],
                                                        152, 16, PROMPT_QUAD_MESSAGE * 4);
#endif
        } else if (((pauseCtx->state == PAUSE_STATE_16) || (pauseCtx->state == PAUSE_STATE_17))) {
            POLY_OPA_DISP = KaleidoScope_QuadTextureIA8(POLY_OPA_DISP, sContinuePromptTexs[gSaveContext.language], 152,
                                                        16, PROMPT_QUAD_MESSAGE * 4);

            gDPSetCombineLERP(POLY_OPA_DISP++, 1, 0, PRIMITIVE, 0, TEXEL0, 0, PRIMITIVE, 0, 1, 0, PRIMITIVE, 0, TEXEL0,
                              0, PRIMITIVE, 0);
            gDPSetPrimColor(POLY_OPA_DISP++, 0, 0, KALEIDO_PROMPT_CURSOR_R, KALEIDO_PROMPT_CURSOR_G,
                            KALEIDO_PROMPT_CURSOR_B, R_KALEIDO_PROMPT_CURSOR_ALPHA);

            if (pauseCtx->promptChoice == 0) {
                // PROMPT_QUAD_CURSOR_LEFT
                gSPDisplayList(POLY_OPA_DISP++, gPromptCursorLeftDL);
            } else {
                // PROMPT_QUAD_CURSOR_RIGHT
                gSPDisplayList(POLY_OPA_DISP++, gPromptCursorRightDL);
            }

            gDPPipeSync(POLY_OPA_DISP++);
            gDPSetCombineMode(POLY_OPA_DISP++, G_CC_MODULATEIA, G_CC_MODULATEIA);
            gDPSetPrimColor(POLY_OPA_DISP++, 0, 0, 255, 255, 255, pauseCtx->alpha);

            POLY_OPA_DISP = KaleidoScope_QuadTextureIA8(POLY_OPA_DISP, sPromptChoiceTexs[gSaveContext.language][0], 48,
                                                        16, PROMPT_QUAD_CHOICE_YES * 4);

            POLY_OPA_DISP = KaleidoScope_QuadTextureIA8(POLY_OPA_DISP, sPromptChoiceTexs[gSaveContext.language][1], 48,
                                                        16, PROMPT_QUAD_CHOICE_NO * 4);
        }

        gDPPipeSync(POLY_OPA_DISP++);
        gDPSetCombineLERP(POLY_OPA_DISP++, PRIMITIVE, ENVIRONMENT, TEXEL0, ENVIRONMENT, TEXEL0, 0, PRIMITIVE, 0,
                          PRIMITIVE, ENVIRONMENT, TEXEL0, ENVIRONMENT, TEXEL0, 0, PRIMITIVE, 0);

        if ((pauseCtx->state != PAUSE_STATE_16) && (pauseCtx->state != PAUSE_STATE_17)) {
            gDPSetPrimColor(POLY_OPA_DISP++, 0, 0, 255, 255, 0, pauseCtx->alpha);
            gDPSetEnvColor(POLY_OPA_DISP++, 0, 0, 0, 0);
        }
    }

    CLOSE_DISPS(gfxCtx, "../z_kaleido_scope_PAL.c", 1577);
}

void KaleidoScope_DrawInfoPanel(PlayState* play) {
    static void* D_8082AD54[] =
        LANGUAGE_ARRAY(gPauseToEquipJPNTex, gPauseToEquipENGTex, gPauseToEquipGERTex, gPauseToEquipFRATex);
    static void* D_8082AD60[] =
        LANGUAGE_ARRAY(gPauseToDecideJPNTex, gPauseToDecideENGTex, gPauseToDecideGERTex, gPauseToDecideFRATex);
    static void* D_8082AD6C[] = LANGUAGE_ARRAY(gPauseToPlayMelodyJPNTex, gPauseToPlayMelodyENGTex,
                                               gPauseToPlayMelodyGERTex, gPauseToPlayMelodyFRATex);
    static void* D_8082AD78[][LANGUAGE_MAX] = {
        LANGUAGE_ARRAY(gPauseToEquipmentJPNTex, gPauseToEquipmentENGTex, gPauseToEquipmentGERTex,
                       gPauseToEquipmentFRATex),
        LANGUAGE_ARRAY(gPauseToSelectItemJPNTex, gPauseToSelectItemENGTex, gPauseToSelectItemGERTex,
                       gPauseToSelectItemFRATex),
        LANGUAGE_ARRAY(gPauseToMapJPNTex, gPauseToMapENGTex, gPauseToMapGERTex, gPauseToMapFRATex),
        LANGUAGE_ARRAY(gPauseToQuestStatusJPNTex, gPauseToQuestStatusENGTex, gPauseToQuestStatusGERTex,
                       gPauseToQuestStatusFRATex),
    };
    static void* D_8082ADA8[][LANGUAGE_MAX] = {
        LANGUAGE_ARRAY(gPauseToMapJPNTex, gPauseToMapENGTex, gPauseToMapGERTex, gPauseToMapFRATex),
        LANGUAGE_ARRAY(gPauseToQuestStatusJPNTex, gPauseToQuestStatusENGTex, gPauseToQuestStatusGERTex,
                       gPauseToQuestStatusFRATex),
        LANGUAGE_ARRAY(gPauseToEquipmentJPNTex, gPauseToEquipmentENGTex, gPauseToEquipmentGERTex,
                       gPauseToEquipmentFRATex),
        LANGUAGE_ARRAY(gPauseToSelectItemJPNTex, gPauseToSelectItemENGTex, gPauseToSelectItemGERTex,
                       gPauseToSelectItemFRATex),
    };
    static u16 D_8082ADD8[] = LANGUAGE_ARRAY(56, 56, 88, 80);
    static u16 D_8082ADE0[] = LANGUAGE_ARRAY(48, 64, 88, 72);
    static u16 D_8082ADE8[] = LANGUAGE_ARRAY(96, 80, 104, 112);
    static s16 D_8082ADF0[][4] = {
        { 180, 210, 255, 220 },
        { 100, 100, 150, 220 },
    };
    static s16 D_8082AE00 = 20;
    static s16 D_8082AE04 = 0;
    static s16 D_8082AE08[] = {
        10, 16, 16, 17, 12, 13, 18, 17, 17, 19, 13, 21, 20, 21, 14, 15, 15, 15, 11, 14,
    };
    static s16 D_8082AE30[] = {
        21, 20, 19, 18, 11, 14, 10, 15, 16, 13, 12, 17,
    };
    static s16 D_808321A0;
    static s16 D_808321A2;
    static s16 D_808321A4;
    static s16 D_808321A6;
    PauseContext* pauseCtx = &play->pauseCtx;
    s16 stepR;
    s16 stepG;
    s16 stepB;
    s16 stepA;
    s16 temp;
    s16 i;
    s16 j;

    OPEN_DISPS(play->state.gfxCtx, "../z_kaleido_scope_PAL.c", 1676);

    stepR = ABS(D_808321A0 - D_8082ADF0[D_8082AE04][0]) / D_8082AE00;
    stepG = ABS(D_808321A2 - D_8082ADF0[D_8082AE04][1]) / D_8082AE00;
    stepB = ABS(D_808321A4 - D_8082ADF0[D_8082AE04][2]) / D_8082AE00;
    stepA = ABS(D_808321A6 - D_8082ADF0[D_8082AE04][3]) / D_8082AE00;
    if (D_808321A0 >= D_8082ADF0[D_8082AE04][0]) {
        D_808321A0 -= stepR;
    } else {
        D_808321A0 += stepR;
    }
    if (D_808321A2 >= D_8082ADF0[D_8082AE04][1]) {
        D_808321A2 -= stepG;
    } else {
        D_808321A2 += stepG;
    }
    if (D_808321A4 >= D_8082ADF0[D_8082AE04][2]) {
        D_808321A4 -= stepB;
    } else {
        D_808321A4 += stepB;
    }
    if (D_808321A6 >= D_8082ADF0[D_8082AE04][3]) {
        D_808321A6 -= stepA;
    } else {
        D_808321A6 += stepA;
    }

    D_8082AE00--;
    if (D_8082AE00 == 0) {
        D_808321A0 = D_8082ADF0[D_8082AE04][0];
        D_808321A2 = D_8082ADF0[D_8082AE04][1];
        D_808321A4 = D_8082ADF0[D_8082AE04][2];
        D_808321A6 = D_8082ADF0[D_8082AE04][3];
        D_8082AE00 = ZREG(28);
        D_8082AE04 ^= 1;
    }

    temp = pauseCtx->infoPanelOffsetY - 76;
    for (j = 0, i = 0; i < 7; i++, j += 4) {
        pauseCtx->infoPanelVtx[j + 0].v.ob[0] = pauseCtx->infoPanelVtx[j + 2].v.ob[0] = -72;

        pauseCtx->infoPanelVtx[j + 1].v.ob[0] = pauseCtx->infoPanelVtx[j + 3].v.ob[0] = 0;

        pauseCtx->infoPanelVtx[j + 0].v.ob[1] = pauseCtx->infoPanelVtx[j + 1].v.ob[1] = temp;

        pauseCtx->infoPanelVtx[j + 2].v.ob[1] = pauseCtx->infoPanelVtx[j + 3].v.ob[1] = temp - 24;

        pauseCtx->infoPanelVtx[j + 0].v.ob[2] = pauseCtx->infoPanelVtx[j + 1].v.ob[2] =
            pauseCtx->infoPanelVtx[j + 2].v.ob[2] = pauseCtx->infoPanelVtx[j + 3].v.ob[2] = 0;

        pauseCtx->infoPanelVtx[j + 0].v.flag = pauseCtx->infoPanelVtx[j + 1].v.flag =
            pauseCtx->infoPanelVtx[j + 2].v.flag = pauseCtx->infoPanelVtx[j + 3].v.flag = 0;

        pauseCtx->infoPanelVtx[j + 0].v.tc[0] = pauseCtx->infoPanelVtx[j + 0].v.tc[1] =
            pauseCtx->infoPanelVtx[j + 1].v.tc[1] = pauseCtx->infoPanelVtx[j + 2].v.tc[0] = 0;

        pauseCtx->infoPanelVtx[j + 1].v.tc[0] = pauseCtx->infoPanelVtx[j + 3].v.tc[0] = 0x900;

        pauseCtx->infoPanelVtx[j + 2].v.tc[1] = pauseCtx->infoPanelVtx[j + 3].v.tc[1] = 0x300;

        pauseCtx->infoPanelVtx[j + 0].v.cn[0] = pauseCtx->infoPanelVtx[j + 2].v.cn[0] =
            pauseCtx->infoPanelVtx[j + 0].v.cn[1] = pauseCtx->infoPanelVtx[j + 2].v.cn[1] =
                pauseCtx->infoPanelVtx[j + 0].v.cn[2] = pauseCtx->infoPanelVtx[j + 2].v.cn[2] =
                    pauseCtx->infoPanelVtx[j + 1].v.cn[0] = pauseCtx->infoPanelVtx[j + 3].v.cn[0] =
                        pauseCtx->infoPanelVtx[j + 1].v.cn[1] = pauseCtx->infoPanelVtx[j + 3].v.cn[1] =
                            pauseCtx->infoPanelVtx[j + 1].v.cn[2] = pauseCtx->infoPanelVtx[j + 3].v.cn[2] = 200;

        pauseCtx->infoPanelVtx[j + 0].v.cn[3] = pauseCtx->infoPanelVtx[j + 2].v.cn[3] =
            pauseCtx->infoPanelVtx[j + 1].v.cn[3] = pauseCtx->infoPanelVtx[j + 3].v.cn[3] = pauseCtx->alpha;
    }

    pauseCtx->infoPanelVtx[4].v.ob[0] = pauseCtx->infoPanelVtx[6].v.ob[0] = pauseCtx->infoPanelVtx[0].v.ob[0] + 72;

    pauseCtx->infoPanelVtx[5].v.ob[0] = pauseCtx->infoPanelVtx[7].v.ob[0] = pauseCtx->infoPanelVtx[4].v.ob[0] + 72;

    if ((pauseCtx->cursorSpecialPos == PAUSE_CURSOR_PAGE_LEFT) && (pauseCtx->mainState == PAUSE_MAIN_STATE_IDLE)) {
        pauseCtx->infoPanelVtx[8].v.ob[0] = pauseCtx->infoPanelVtx[10].v.ob[0] = WREG(16);

        pauseCtx->infoPanelVtx[9].v.ob[0] = pauseCtx->infoPanelVtx[11].v.ob[0] = pauseCtx->infoPanelVtx[8].v.ob[0] + 24;

        pauseCtx->infoPanelVtx[8].v.ob[1] = pauseCtx->infoPanelVtx[9].v.ob[1] = WREG(18);

        pauseCtx->infoPanelVtx[10].v.ob[1] = pauseCtx->infoPanelVtx[11].v.ob[1] =
            pauseCtx->infoPanelVtx[8].v.ob[1] - 32;
    } else {
        pauseCtx->infoPanelVtx[8].v.ob[0] = pauseCtx->infoPanelVtx[10].v.ob[0] = WREG(16) + 3;

        pauseCtx->infoPanelVtx[9].v.ob[0] = pauseCtx->infoPanelVtx[11].v.ob[0] = pauseCtx->infoPanelVtx[8].v.ob[0] + 18;

        pauseCtx->infoPanelVtx[8].v.ob[1] = pauseCtx->infoPanelVtx[9].v.ob[1] = WREG(18) - 3;

        pauseCtx->infoPanelVtx[10].v.ob[1] = pauseCtx->infoPanelVtx[11].v.ob[1] =
            pauseCtx->infoPanelVtx[8].v.ob[1] - 26;
    }

    if ((pauseCtx->cursorSpecialPos == PAUSE_CURSOR_PAGE_RIGHT) && (pauseCtx->mainState == PAUSE_MAIN_STATE_IDLE)) {
        pauseCtx->infoPanelVtx[12].v.ob[0] = pauseCtx->infoPanelVtx[14].v.ob[0] = WREG(17);

        pauseCtx->infoPanelVtx[13].v.ob[0] = pauseCtx->infoPanelVtx[15].v.ob[0] =
            pauseCtx->infoPanelVtx[12].v.ob[0] + 24;

        pauseCtx->infoPanelVtx[12].v.ob[1] = pauseCtx->infoPanelVtx[13].v.ob[1] = WREG(18);

        pauseCtx->infoPanelVtx[14].v.ob[1] = pauseCtx->infoPanelVtx[15].v.ob[1] =
            pauseCtx->infoPanelVtx[12].v.ob[1] - 32;
    } else {
        pauseCtx->infoPanelVtx[12].v.ob[0] = pauseCtx->infoPanelVtx[14].v.ob[0] = WREG(17) + 3;

        pauseCtx->infoPanelVtx[13].v.ob[0] = pauseCtx->infoPanelVtx[15].v.ob[0] =
            pauseCtx->infoPanelVtx[12].v.ob[0] + 18;

        pauseCtx->infoPanelVtx[12].v.ob[1] = pauseCtx->infoPanelVtx[13].v.ob[1] = WREG(18) - 3;

        pauseCtx->infoPanelVtx[14].v.ob[1] = pauseCtx->infoPanelVtx[15].v.ob[1] =
            pauseCtx->infoPanelVtx[12].v.ob[1] - 26;
    }

    pauseCtx->infoPanelVtx[9].v.tc[0] = pauseCtx->infoPanelVtx[11].v.tc[0] = pauseCtx->infoPanelVtx[13].v.tc[0] =
        pauseCtx->infoPanelVtx[15].v.tc[0] = 0x300;

    pauseCtx->infoPanelVtx[10].v.tc[1] = pauseCtx->infoPanelVtx[11].v.tc[1] = pauseCtx->infoPanelVtx[14].v.tc[1] =
        pauseCtx->infoPanelVtx[15].v.tc[1] = 0x400;

    gDPSetCombineMode(POLY_OPA_DISP++, G_CC_MODULATEIA_PRIM, G_CC_MODULATEIA_PRIM);

    Matrix_Translate(0.0f, 0.0f, -144.0f, MTXMODE_NEW);
    Matrix_Scale(1.0f, 1.0f, 1.0f, MTXMODE_APPLY);

    MATRIX_FINALIZE_AND_LOAD(POLY_OPA_DISP++, play->state.gfxCtx, "../z_kaleido_scope_PAL.c", 1755);

    gDPSetPrimColor(POLY_OPA_DISP++, 0, 0, 90, 100, 130, 255);
    gSPVertex(POLY_OPA_DISP++, &pauseCtx->infoPanelVtx[0], 16, 0);

    gSPDisplayList(POLY_OPA_DISP++, gItemNamePanelDL);

    if ((pauseCtx->cursorSpecialPos == PAUSE_CURSOR_PAGE_LEFT) && (pauseCtx->mainState == PAUSE_MAIN_STATE_IDLE)) {
        gDPSetPrimColor(POLY_OPA_DISP++, 0, 0, D_808321A0, D_808321A2, D_808321A4, D_808321A6);
    }

    gSPDisplayList(POLY_OPA_DISP++, gLButtonIconDL);

    gDPSetPrimColor(POLY_OPA_DISP++, 0, 0, 180, 210, 255, 220);

    if ((pauseCtx->cursorSpecialPos == PAUSE_CURSOR_PAGE_RIGHT) && (pauseCtx->mainState == PAUSE_MAIN_STATE_IDLE)) {
        gDPSetPrimColor(POLY_OPA_DISP++, 0, 0, D_808321A0, D_808321A2, D_808321A4, D_808321A6);
    }

    gSPDisplayList(POLY_OPA_DISP++, gRButtonIconDL);

    if (pauseCtx->cursorSpecialPos != 0) {
        j = (pauseCtx->cursorSpecialPos * 4) - 32;
        pauseCtx->cursorVtx[0].v.ob[0] = pauseCtx->infoPanelVtx[j].v.ob[0];
        pauseCtx->cursorVtx[0].v.ob[1] = pauseCtx->infoPanelVtx[j].v.ob[1];
        KaleidoScope_DrawCursor(play, pauseCtx->pageIndex);
    }

    temp = pauseCtx->infoPanelOffsetY - 80;
    pauseCtx->infoPanelVtx[16].v.ob[1] = pauseCtx->infoPanelVtx[17].v.ob[1] = temp;

    pauseCtx->infoPanelVtx[18].v.ob[1] = pauseCtx->infoPanelVtx[19].v.ob[1] = pauseCtx->infoPanelVtx[16].v.ob[1] - 16;

    pauseCtx->infoPanelVtx[18].v.tc[1] = pauseCtx->infoPanelVtx[19].v.tc[1] = 0x200;

    gDPPipeSync(POLY_OPA_DISP++);
    gDPSetCombineLERP(POLY_OPA_DISP++, PRIMITIVE, ENVIRONMENT, TEXEL0, ENVIRONMENT, TEXEL0, 0, PRIMITIVE, 0, PRIMITIVE,
                      ENVIRONMENT, TEXEL0, ENVIRONMENT, TEXEL0, 0, PRIMITIVE, 0);
    gDPSetEnvColor(POLY_OPA_DISP++, 20, 30, 40, 0);

    if ((pauseCtx->state == PAUSE_STATE_MAIN) && (pauseCtx->namedItem != PAUSE_ITEM_NONE) &&
        (pauseCtx->nameDisplayTimer < WREG(89)) &&
        (((u32)pauseCtx->mainState == PAUSE_MAIN_STATE_IDLE) ||
         (pauseCtx->mainState == PAUSE_MAIN_STATE_SONG_PLAYBACK) ||
         ((pauseCtx->mainState >= PAUSE_MAIN_STATE_SONG_PROMPT_INIT) && (pauseCtx->mainState <= PAUSE_MAIN_STATE_7)) ||
         (pauseCtx->mainState == PAUSE_MAIN_STATE_IDLE_CURSOR_ON_SONG)) &&
        (pauseCtx->cursorSpecialPos == 0)) {
        if (((u32)pauseCtx->mainState == PAUSE_MAIN_STATE_IDLE) ||
            (pauseCtx->mainState == PAUSE_MAIN_STATE_SONG_PLAYBACK) ||
            ((pauseCtx->mainState >= PAUSE_MAIN_STATE_SONG_PROMPT_INIT) &&
             (pauseCtx->mainState <= PAUSE_MAIN_STATE_7)) ||
            (pauseCtx->mainState == PAUSE_MAIN_STATE_IDLE_CURSOR_ON_SONG)) {
            pauseCtx->infoPanelVtx[16].v.ob[0] = pauseCtx->infoPanelVtx[18].v.ob[0] = -63;

            pauseCtx->infoPanelVtx[17].v.ob[0] = pauseCtx->infoPanelVtx[19].v.ob[0] =
                pauseCtx->infoPanelVtx[16].v.ob[0] + 128;

            pauseCtx->infoPanelVtx[17].v.tc[0] = pauseCtx->infoPanelVtx[19].v.tc[0] = 0x1000;

            gSPVertex(POLY_OPA_DISP++, &pauseCtx->infoPanelVtx[16], 4, 0);

            if (pauseCtx->nameColorSet == 1) {
                gDPSetPrimColor(POLY_OPA_DISP++, 0, 0, 70, 70, 70, 255);
            } else {
                gDPSetPrimColor(POLY_OPA_DISP++, 0, 0, 255, 255, 255, 255);
            }

            // Note that this is used to draw both item name and map name textures, it expects that the dimensions and
            // format for both sets of textures are identical.
            POLY_OPA_DISP = KaleidoScope_QuadTextureIA4(POLY_OPA_DISP, pauseCtx->nameSegment, ITEM_NAME_TEX_WIDTH,
                                                        ITEM_NAME_TEX_HEIGHT, 0);
        }

#if OOT_DEBUG
        if (pauseCtx->pageIndex == PAUSE_MAP) {
            if (YREG(7) != 0) {
                PRINTF(VT_FGCOL(YELLOW));
                PRINTF("キンスタ数(%d) Get_KIN_STA=%x (%x)  (%x)\n", YREG(6), GET_GS_FLAGS(YREG(6)),
                       gAreaGsFlags[YREG(6)], gSaveContext.save.info.gsFlags[YREG(6) >> 2]);
                PRINTF(VT_RST);

                YREG(7) = 0;
                SET_GS_FLAGS(D_8082AE30[pauseCtx->cursorPoint[PAUSE_WORLD_MAP]],
                             gAreaGsFlags[D_8082AE30[pauseCtx->cursorPoint[PAUSE_WORLD_MAP]]]);
            }
        }
#endif

        if ((pauseCtx->pageIndex == PAUSE_MAP) && !sInDungeonScene) {
            if (GET_GS_FLAGS(D_8082AE30[pauseCtx->cursorPoint[PAUSE_WORLD_MAP]]) ==
                gAreaGsFlags[D_8082AE30[pauseCtx->cursorPoint[PAUSE_WORLD_MAP]]]) {

                pauseCtx->infoPanelVtx[24].v.ob[0] = pauseCtx->infoPanelVtx[26].v.ob[0] = -74;

                pauseCtx->infoPanelVtx[25].v.ob[0] = pauseCtx->infoPanelVtx[27].v.ob[0] =
                    pauseCtx->infoPanelVtx[24].v.ob[0] + 19;

                pauseCtx->infoPanelVtx[24].v.ob[1] = pauseCtx->infoPanelVtx[25].v.ob[1] =
                    pauseCtx->infoPanelVtx[24].v.ob[1] - 2;

                pauseCtx->infoPanelVtx[26].v.ob[1] = pauseCtx->infoPanelVtx[27].v.ob[1] =
                    pauseCtx->infoPanelVtx[24].v.ob[1] - 19;

                pauseCtx->infoPanelVtx[25].v.tc[0] = pauseCtx->infoPanelVtx[27].v.tc[0] = 0x300;

                gDPPipeSync(POLY_OPA_DISP++);
                gSPVertex(POLY_OPA_DISP++, &pauseCtx->infoPanelVtx[24], 4, 0);

                gDPSetCombineLERP(POLY_OPA_DISP++, PRIMITIVE, ENVIRONMENT, TEXEL0, ENVIRONMENT, TEXEL0, 0, PRIMITIVE, 0,
                                  PRIMITIVE, ENVIRONMENT, TEXEL0, ENVIRONMENT, TEXEL0, 0, PRIMITIVE, 0);
                gDPSetPrimColor(POLY_OPA_DISP++, 0, 0, 255, 255, 255, pauseCtx->alpha);
                gDPSetEnvColor(POLY_OPA_DISP++, 0, 0, 0, 0);

                KaleidoScope_DrawQuadTextureRGBA32(play->state.gfxCtx, gQuestIconGoldSkulltulaTex, QUEST_ICON_WIDTH,
                                                   QUEST_ICON_HEIGHT, 0);
            }
        }
    } else if ((pauseCtx->mainState < PAUSE_MAIN_STATE_3) || (pauseCtx->mainState == PAUSE_MAIN_STATE_7) ||
               (pauseCtx->mainState == PAUSE_MAIN_STATE_IDLE_CURSOR_ON_SONG)) {
        pauseCtx->infoPanelVtx[20].v.ob[1] = pauseCtx->infoPanelVtx[21].v.ob[1] = temp;

        pauseCtx->infoPanelVtx[22].v.ob[1] = pauseCtx->infoPanelVtx[23].v.ob[1] =
            pauseCtx->infoPanelVtx[20].v.ob[1] - 16;

        pauseCtx->infoPanelVtx[22].v.tc[1] = pauseCtx->infoPanelVtx[23].v.tc[1] = 0x200;

        gSPVertex(POLY_OPA_DISP++, &pauseCtx->infoPanelVtx[16], 8, 0);

        if (pauseCtx->state == PAUSE_STATE_SAVE_PROMPT) {
            pauseCtx->infoPanelVtx[16].v.ob[0] = pauseCtx->infoPanelVtx[18].v.ob[0] =
                R_KALEIDO_UNK5(gSaveContext.language);

            pauseCtx->infoPanelVtx[17].v.ob[0] = pauseCtx->infoPanelVtx[19].v.ob[0] =
                pauseCtx->infoPanelVtx[16].v.ob[0] + 24;

            pauseCtx->infoPanelVtx[20].v.ob[0] = pauseCtx->infoPanelVtx[22].v.ob[0] =
                pauseCtx->infoPanelVtx[16].v.ob[0] + R_KALEIDO_UNK2(gSaveContext.language);

            pauseCtx->infoPanelVtx[21].v.ob[0] = pauseCtx->infoPanelVtx[23].v.ob[0] =
                pauseCtx->infoPanelVtx[20].v.ob[0] + D_8082ADE0[gSaveContext.language];

            pauseCtx->infoPanelVtx[17].v.tc[0] = pauseCtx->infoPanelVtx[19].v.tc[0] = 0x300;

            pauseCtx->infoPanelVtx[21].v.tc[0] = pauseCtx->infoPanelVtx[23].v.tc[0] = D_8082ADE0[gSaveContext.language]
                                                                                      << 5;

            gSPDisplayList(POLY_OPA_DISP++, gAButtonIconDL);

            gDPPipeSync(POLY_OPA_DISP++);
            gDPSetPrimColor(POLY_OPA_DISP++, 0, 0, 255, 255, 255, 255);

            POLY_OPA_DISP = KaleidoScope_QuadTextureIA8(POLY_OPA_DISP, D_8082AD60[gSaveContext.language],
                                                        D_8082ADE0[gSaveContext.language], 16, 4);
        } else if (pauseCtx->cursorSpecialPos != 0) {
            if ((pauseCtx->state == PAUSE_STATE_MAIN) && (pauseCtx->mainState == PAUSE_MAIN_STATE_IDLE)) {
                pauseCtx->infoPanelVtx[16].v.ob[0] = pauseCtx->infoPanelVtx[18].v.ob[0] = -63;

                pauseCtx->infoPanelVtx[17].v.ob[0] = pauseCtx->infoPanelVtx[19].v.ob[0] =
                    pauseCtx->infoPanelVtx[16].v.ob[0] + 128;

                pauseCtx->infoPanelVtx[17].v.tc[0] = pauseCtx->infoPanelVtx[19].v.tc[0] = 0x1000;

                gDPPipeSync(POLY_OPA_DISP++);
                gDPSetPrimColor(POLY_OPA_DISP++, 0, 0, 255, 200, 0, 255);

                if (pauseCtx->cursorSpecialPos == PAUSE_CURSOR_PAGE_LEFT) {
                    POLY_OPA_DISP = KaleidoScope_QuadTextureIA8(
                        POLY_OPA_DISP, D_8082AD78[pauseCtx->pageIndex][gSaveContext.language], 128, 16, 0);
                } else {
                    POLY_OPA_DISP = KaleidoScope_QuadTextureIA8(
                        POLY_OPA_DISP, D_8082ADA8[pauseCtx->pageIndex][gSaveContext.language], 128, 16, 0);
                }
            }
        } else {
            if ((u32)pauseCtx->pageIndex == PAUSE_ITEM) {
                pauseCtx->infoPanelVtx[16].v.ob[0] = pauseCtx->infoPanelVtx[18].v.ob[0] =
                    R_KALEIDO_UNK1(gSaveContext.language);

                pauseCtx->infoPanelVtx[17].v.ob[0] = pauseCtx->infoPanelVtx[19].v.ob[0] =
                    pauseCtx->infoPanelVtx[16].v.ob[0] + 48;

                pauseCtx->infoPanelVtx[20].v.ob[0] = pauseCtx->infoPanelVtx[22].v.ob[0] =
                    pauseCtx->infoPanelVtx[16].v.ob[0] + R_KALEIDO_UNK4(gSaveContext.language);

                pauseCtx->infoPanelVtx[21].v.ob[0] = pauseCtx->infoPanelVtx[23].v.ob[0] =
                    pauseCtx->infoPanelVtx[20].v.ob[0] + D_8082ADD8[gSaveContext.language];

                pauseCtx->infoPanelVtx[17].v.tc[0] = pauseCtx->infoPanelVtx[19].v.tc[0] = 0x600;

                pauseCtx->infoPanelVtx[21].v.tc[0] = pauseCtx->infoPanelVtx[23].v.tc[0] =
                    D_8082ADD8[gSaveContext.language] << 5;

                gSPDisplayList(POLY_OPA_DISP++, gCButtonIconsDL);

                gDPPipeSync(POLY_OPA_DISP++);
                gDPSetPrimColor(POLY_OPA_DISP++, 0, 0, 255, 255, 255, 255);

                POLY_OPA_DISP = KaleidoScope_QuadTextureIA8(POLY_OPA_DISP, D_8082AD54[gSaveContext.language],
                                                            D_8082ADD8[gSaveContext.language], 16, 4);
            } else if ((pauseCtx->pageIndex == PAUSE_MAP) && sInDungeonScene) {

            } else if ((pauseCtx->pageIndex == PAUSE_QUEST) && (pauseCtx->cursorSlot[PAUSE_QUEST] >= 6) &&
                       (pauseCtx->cursorSlot[PAUSE_QUEST] <= 0x11)) {
                if (pauseCtx->namedItem != PAUSE_ITEM_NONE) {
                    pauseCtx->infoPanelVtx[16].v.ob[0] = pauseCtx->infoPanelVtx[18].v.ob[0] =
                        R_KALEIDO_UNK3(gSaveContext.language);

                    pauseCtx->infoPanelVtx[17].v.ob[0] = pauseCtx->infoPanelVtx[19].v.ob[0] =
                        pauseCtx->infoPanelVtx[16].v.ob[0] + 24;

                    pauseCtx->infoPanelVtx[20].v.ob[0] = pauseCtx->infoPanelVtx[22].v.ob[0] =
                        pauseCtx->infoPanelVtx[16].v.ob[0] + R_KALEIDO_UNK2(gSaveContext.language);

#if OOT_PAL
                    if (gSaveContext.language == LANGUAGE_GER) {
                        pauseCtx->infoPanelVtx[20].v.ob[0] = pauseCtx->infoPanelVtx[22].v.ob[0] =
                            pauseCtx->infoPanelVtx[16].v.ob[0] - 99;
                    }
#endif

                    pauseCtx->infoPanelVtx[21].v.ob[0] = pauseCtx->infoPanelVtx[23].v.ob[0] =
                        pauseCtx->infoPanelVtx[20].v.ob[0] + D_8082ADE8[gSaveContext.language];

                    pauseCtx->infoPanelVtx[17].v.tc[0] = pauseCtx->infoPanelVtx[19].v.tc[0] = 0x300;

                    pauseCtx->infoPanelVtx[21].v.tc[0] = pauseCtx->infoPanelVtx[23].v.tc[0] =
                        D_8082ADE8[gSaveContext.language] << 5;

                    gSPDisplayList(POLY_OPA_DISP++, gAButtonIconDL);

                    gDPPipeSync(POLY_OPA_DISP++);
                    gDPSetPrimColor(POLY_OPA_DISP++, 0, 0, 255, 255, 255, 255);

                    POLY_OPA_DISP = KaleidoScope_QuadTextureIA8(POLY_OPA_DISP, D_8082AD6C[gSaveContext.language],
                                                                D_8082ADE8[gSaveContext.language], 16, 4);
                }
            } else if (pauseCtx->pageIndex == PAUSE_EQUIP) {
                pauseCtx->infoPanelVtx[16].v.ob[0] = pauseCtx->infoPanelVtx[18].v.ob[0] =
                    R_KALEIDO_UNK6(gSaveContext.language);

                pauseCtx->infoPanelVtx[17].v.ob[0] = pauseCtx->infoPanelVtx[19].v.ob[0] =
                    pauseCtx->infoPanelVtx[16].v.ob[0] + 24;

                pauseCtx->infoPanelVtx[20].v.ob[0] = pauseCtx->infoPanelVtx[22].v.ob[0] =
                    pauseCtx->infoPanelVtx[16].v.ob[0] + R_KALEIDO_UNK2(gSaveContext.language);

                pauseCtx->infoPanelVtx[21].v.ob[0] = pauseCtx->infoPanelVtx[23].v.ob[0] =
                    pauseCtx->infoPanelVtx[20].v.ob[0] + D_8082ADD8[gSaveContext.language];

                pauseCtx->infoPanelVtx[17].v.tc[0] = pauseCtx->infoPanelVtx[19].v.tc[0] = 0x300;

                pauseCtx->infoPanelVtx[21].v.tc[0] = pauseCtx->infoPanelVtx[23].v.tc[0] =
                    D_8082ADD8[gSaveContext.language] << 5;

                gSPDisplayList(POLY_OPA_DISP++, gAButtonIconDL);

                gDPPipeSync(POLY_OPA_DISP++);
                gDPSetPrimColor(POLY_OPA_DISP++, 0, 0, 255, 255, 255, 255);

                POLY_OPA_DISP = KaleidoScope_QuadTextureIA8(POLY_OPA_DISP, D_8082AD54[gSaveContext.language],
                                                            D_8082ADD8[gSaveContext.language], 16, 4);
            }
        }
    }

    CLOSE_DISPS(play->state.gfxCtx, "../z_kaleido_scope_PAL.c", 2032);
}

void KaleidoScope_UpdateNamePanel(PlayState* play) {
    PauseContext* pauseCtx = &play->pauseCtx;
    u16 texIndex;

    if ((pauseCtx->namedItem != pauseCtx->cursorItem[pauseCtx->pageIndex]) ||
        ((pauseCtx->pageIndex == PAUSE_MAP) && (pauseCtx->cursorSpecialPos != 0))) {

        pauseCtx->namedItem = pauseCtx->cursorItem[pauseCtx->pageIndex];
        texIndex = pauseCtx->namedItem;

        osCreateMesgQueue(&pauseCtx->loadQueue, &pauseCtx->loadMsg, 1);

        if (pauseCtx->namedItem != PAUSE_ITEM_NONE) {
            if ((pauseCtx->pageIndex == PAUSE_MAP) && !sInDungeonScene) {
                // `texIndex` is a `WorldMapPoint` enum value

                if (gSaveContext.language) { // != LANGUAGE_JPN for NTSC versions, LANGUAGE_ENG for PAL versions
                    texIndex += WORLD_MAP_POINT_MAX;
                }

#if OOT_PAL
                if (gSaveContext.language == LANGUAGE_FRA) {
                    texIndex += WORLD_MAP_POINT_MAX;
                }
#endif

                DMA_REQUEST_SYNC(pauseCtx->nameSegment,
                                 (uintptr_t)_map_name_staticSegmentRomStart + (texIndex * MAP_NAME_TEX1_SIZE),
                                 MAP_NAME_TEX1_SIZE, "../z_kaleido_scope_PAL.c", 2093);
            } else {
                PRINTF("zoom_name=%d\n", pauseCtx->namedItem);

                if (gSaveContext.language) { // != LANGUAGE_JPN for NTSC versions, LANGUAGE_ENG for PAL versions
                    texIndex += 123;
                }

#if OOT_PAL
                if (gSaveContext.language == LANGUAGE_FRA) {
                    texIndex += 123;
                }
#endif

                PRINTF("J_N=%d  point=%d\n", gSaveContext.language, texIndex);

                DMA_REQUEST_SYNC(pauseCtx->nameSegment,
                                 (uintptr_t)_item_name_staticSegmentRomStart + (texIndex * ITEM_NAME_TEX_SIZE),
                                 ITEM_NAME_TEX_SIZE, "../z_kaleido_scope_PAL.c", 2120);
            }

            pauseCtx->nameDisplayTimer = 0;
        }
    } else if (pauseCtx->nameColorSet == 0) {
        if (((pauseCtx->pageIndex == PAUSE_QUEST) && (pauseCtx->cursorSlot[PAUSE_QUEST] >= 6) &&
             (pauseCtx->cursorSlot[PAUSE_QUEST] <= 0x11) &&
             (pauseCtx->mainState == PAUSE_MAIN_STATE_IDLE_CURSOR_ON_SONG)) ||
            (pauseCtx->pageIndex == PAUSE_ITEM) ||
            ((pauseCtx->pageIndex == PAUSE_EQUIP) && (pauseCtx->cursorX[PAUSE_EQUIP] != 0))) {
            if (pauseCtx->namedItem != ITEM_SOLD_OUT) {
                pauseCtx->nameDisplayTimer++;
                if (pauseCtx->nameDisplayTimer > WREG(88)) {
                    pauseCtx->nameDisplayTimer = 0;
                }
            }
        } else {
            pauseCtx->nameDisplayTimer = 0;
        }
    } else {
        pauseCtx->nameDisplayTimer = 0;
    }
}

void KaleidoScope_UpdatePageSwitch(PlayState* play, Input* input) {
    PauseContext* pauseCtx = &play->pauseCtx;
    s32 frameAdvanceFreeze = false;
    s32 nextPageMode;

    if (R_PAUSE_PAGE_SWITCH_FRAME_ADVANCE_ON && !CHECK_BTN_ALL(input->press.button, BTN_L)) {
        frameAdvanceFreeze = true;
    }

    if (!frameAdvanceFreeze) {
        nextPageMode = pauseCtx->nextPageMode;
        pauseCtx->eye.x += sPageSwitchEyeDx[nextPageMode];
        pauseCtx->eye.z += sPageSwitchEyeDz[nextPageMode];

        if (pauseCtx->pageSwitchTimer < ((4 * PAGE_SWITCH_NSTEPS) / 2)) {
            WREG(16) -= WREG(25) / WREG(6);
            WREG(17) -= WREG(26) / WREG(6);
        } else {
            WREG(16) += WREG(25) / WREG(6);
            WREG(17) += WREG(26) / WREG(6);
        }

        pauseCtx->pageSwitchTimer += 4;

        if (pauseCtx->pageSwitchTimer == (4 * PAGE_SWITCH_NSTEPS)) {
            pauseCtx->pageSwitchTimer = 0;
            pauseCtx->pageIndex = sPageSwitchNextPageIndex[pauseCtx->nextPageMode];
            pauseCtx->mainState = PAUSE_MAIN_STATE_IDLE;
        }
    }
}

void KaleidoScope_SetView(PauseContext* pauseCtx, f32 x, f32 y, f32 z) {
    Vec3f eye;
    Vec3f lookAt;
    Vec3f up;

    eye.x = x;
    eye.y = y;
    eye.z = z;
    lookAt.x = lookAt.y = lookAt.z = 0.0f;
    up.x = up.z = 0.0f;
    up.y = 1.0f;

    View_LookAt(&pauseCtx->view, &eye, &lookAt, &up);
    View_Apply(&pauseCtx->view,
               VIEW_ALL | VIEW_FORCE_VIEWING | VIEW_FORCE_VIEWPORT | VIEW_FORCE_PROJECTION_PERSPECTIVE);
}

static u8 sPageBgColorRed[][4] = {
    { 10, 70, 70, 10 },   // VTX_PAGE_ITEM
    { 10, 90, 90, 10 },   // VTX_PAGE_EQUIP
    { 80, 140, 140, 80 }, // VTX_PAGE_MAP_DUNGEON
    { 80, 120, 120, 80 }, // VTX_PAGE_QUEST
    { 80, 140, 140, 80 }, // VTX_PAGE_MAP_WORLD
    { 50, 110, 110, 50 }, // VTX_PAGE_PROMPT
};
static u8 sPageBgColorGreen[][4] = {
    { 50, 100, 100, 50 }, // VTX_PAGE_ITEM
    { 50, 100, 100, 50 }, // VTX_PAGE_EQUIP
    { 40, 60, 60, 40 },   // VTX_PAGE_MAP_DUNGEON
    { 80, 120, 120, 80 }, // VTX_PAGE_QUEST
    { 40, 60, 60, 40 },   // VTX_PAGE_MAP_WORLD
    { 50, 110, 110, 50 }, // VTX_PAGE_PROMPT
};
static u8 sPageBgColorBlue[][4] = {
    { 80, 130, 130, 80 }, // VTX_PAGE_ITEM
    { 40, 60, 60, 40 },   // VTX_PAGE_EQUIP
    { 30, 60, 60, 30 },   // VTX_PAGE_MAP_DUNGEON
    { 50, 70, 70, 50 },   // VTX_PAGE_QUEST
    { 30, 60, 60, 30 },   // VTX_PAGE_MAP_WORLD
    { 50, 110, 110, 50 }, // VTX_PAGE_PROMPT
};

// CLAMP_MIN(*, 1) because C arrays can't have 0 length
static s16 sVtxPageItemQuadsX[CLAMP_MIN(VTX_PAGE_ITEM_QUADS, 1)] = { 0 };
static s16 sVtxPageEquipQuadsX[CLAMP_MIN(VTX_PAGE_EQUIP_QUADS, 1)] = { 0 };
static s16 sVtxPageMapDungeonQuadsX[VTX_PAGE_MAP_DUNGEON_QUADS] = {
    0xFFDC, 0x000C, 0xFFEE, 0x0046, 0x0046, 0x0046, 0xFFA8, 0xFFA8, 0xFFA8,
    0xFFA8, 0xFFA8, 0xFFA8, 0xFFA8, 0xFFA8, 0xFF96, 0xFFC2, 0xFFD8,
};
static s16 sVtxPageQuestQuadsX[CLAMP_MIN(VTX_PAGE_QUEST_QUADS, 1)] = { 0 };
static s16 sVtxPageMapWorldQuadsX[VTX_PAGE_MAP_WORLD_QUADS] = {
    47,   // WORLD_MAP_QUAD_CLOUDS_SACRED_FOREST_MEADOW
    -49,  // WORLD_MAP_QUAD_CLOUDS_HYRULE_FIELD
    -17,  // WORLD_MAP_QUAD_CLOUDS_LON_LON_RANCH
    -15,  // WORLD_MAP_QUAD_CLOUDS_MARKET
    -9,   // WORLD_MAP_QUAD_CLOUDS_HYRULE_CASTLE
    24,   // WORLD_MAP_QUAD_CLOUDS_KAKARIKO_VILLAGE
    43,   // WORLD_MAP_QUAD_CLOUDS_GRAVEYARD
    14,   // WORLD_MAP_QUAD_CLOUDS_DEATH_MOUNTAIN_TRAIL
    9,    // WORLD_MAP_QUAD_CLOUDS_GORON_CITY
    38,   // WORLD_MAP_QUAD_CLOUDS_ZORAS_RIVER
    82,   // WORLD_MAP_QUAD_CLOUDS_ZORAS_DOMAIN
    71,   // WORLD_MAP_QUAD_CLOUDS_ZORAS_FOUNTAIN
    -76,  // WORLD_MAP_QUAD_CLOUDS_GERUDO_VALLEY
    -87,  // WORLD_MAP_QUAD_CLOUDS_GERUDOS_FORTRESS
    -108, // WORLD_MAP_QUAD_CLOUDS_DESERT_COLOSSUS
    -54,  // WORLD_MAP_QUAD_CLOUDS_LAKE_HYLIA
    -93,  // WORLD_MAP_POINT_HAUNTED_WASTELAND
    -67,  // WORLD_MAP_POINT_GERUDOS_FORTRESS
    -56,  // WORLD_MAP_POINT_GERUDO_VALLEY
    -33,  // WORLD_MAP_POINT_LAKE_HYLIA
    -10,  // WORLD_MAP_POINT_LON_LON_RANCH
    1,    // WORLD_MAP_POINT_MARKET
    14,   // WORLD_MAP_POINT_HYRULE_FIELD
    24,   // WORLD_MAP_POINT_DEATH_MOUNTAIN
    35,   // WORLD_MAP_POINT_KAKARIKO_VILLAGE
    58,   // WORLD_MAP_POINT_LOST_WOODS
    74,   // WORLD_MAP_POINT_KOKIRI_FOREST
    89,   // WORLD_MAP_POINT_ZORAS_DOMAIN
    0,    // WORLD_MAP_QUAD_28
    -58,  // WORLD_MAP_QUAD_TRADE_QUEST_MARKER
    19,   // WORLD_MAP_QUAD_30
    28,   // WORLD_MAP_QUAD_31
};
static s16 sVtxPagePromptQuadsX[VTX_PAGE_PROMPT_QUADS] = {
    -76, // PROMPT_QUAD_MESSAGE
    -58, // PROMPT_QUAD_CURSOR_LEFT
    10,  // PROMPT_QUAD_CURSOR_RIGHT
    -58, // PROMPT_QUAD_CHOICE_YES
    10,  // PROMPT_QUAD_CHOICE_NO
};
static s16 sVtxPageItemQuadsWidth[CLAMP_MIN(VTX_PAGE_ITEM_QUADS, 1)] = { 0 };
static s16 sVtxPageEquipQuadsWidth[CLAMP_MIN(VTX_PAGE_EQUIP_QUADS, 1)] = { 0 };
static s16 sVtxPageMapDungeonQuadsWidth[VTX_PAGE_MAP_DUNGEON_QUADS] = {
    0x0030, 0x0030, 0x0060, 0x0018, 0x0018, 0x0018, 0x0018, 0x0018, 0x0018,
    0x0018, 0x0018, 0x0018, 0x0018, 0x0018, 0x0010, 0x0010, 0x0018,
};
static s16 sVtxPageQuestQuadsWidth[CLAMP_MIN(VTX_PAGE_QUEST_QUADS, 1)] = { 0 };
static s16 sVtxPagePromptQuadsWidth[VTX_PAGE_PROMPT_QUADS] = {
    152, // PROMPT_QUAD_MESSAGE
    48,  // PROMPT_QUAD_CURSOR_LEFT
    48,  // PROMPT_QUAD_CURSOR_RIGHT
    48,  // PROMPT_QUAD_CHOICE_YES
    48,  // PROMPT_QUAD_CHOICE_NO
};
static s16 sVtxPageItemQuadsY[CLAMP_MIN(VTX_PAGE_ITEM_QUADS, 1)] = { 0 };
static s16 sVtxPageEquipQuadsY[CLAMP_MIN(VTX_PAGE_EQUIP_QUADS, 1)] = { 0 };
static s16 sVtxPageMapDungeonQuadsY[VTX_PAGE_MAP_DUNGEON_QUADS] = {
    0x001C, 0x001C, 0x002E, 0x001C, 0xFFFE, 0xFFE0, 0x0032, 0x0024, 0x0016,
    0x0008, 0xFFFA, 0xFFEC, 0xFFDE, 0xFFD0, 0x0012, 0x0012, 0x0032,
};
static s16 sVtxPageQuestQuadsY[CLAMP_MIN(VTX_PAGE_QUEST_QUADS, 1)] = { 0 };
static s16 sVtxPageMapWorldQuadsY[VTX_PAGE_MAP_WORLD_QUADS] = {
    15,  // WORLD_MAP_QUAD_CLOUDS_SACRED_FOREST_MEADOW
    40,  // WORLD_MAP_QUAD_CLOUDS_HYRULE_FIELD
    11,  // WORLD_MAP_QUAD_CLOUDS_LON_LON_RANCH
    45,  // WORLD_MAP_QUAD_CLOUDS_MARKET
    52,  // WORLD_MAP_QUAD_CLOUDS_HYRULE_CASTLE
    37,  // WORLD_MAP_QUAD_CLOUDS_KAKARIKO_VILLAGE
    36,  // WORLD_MAP_QUAD_CLOUDS_GRAVEYARD
    57,  // WORLD_MAP_QUAD_CLOUDS_DEATH_MOUNTAIN_TRAIL
    54,  // WORLD_MAP_QUAD_CLOUDS_GORON_CITY
    33,  // WORLD_MAP_QUAD_CLOUDS_ZORAS_RIVER
    31,  // WORLD_MAP_QUAD_CLOUDS_ZORAS_DOMAIN
    45,  // WORLD_MAP_QUAD_CLOUDS_ZORAS_FOUNTAIN
    32,  // WORLD_MAP_QUAD_CLOUDS_GERUDO_VALLEY
    42,  // WORLD_MAP_QUAD_CLOUDS_GERUDOS_FORTRESS
    49,  // WORLD_MAP_QUAD_CLOUDS_DESERT_COLOSSUS
    -10, // WORLD_MAP_QUAD_CLOUDS_LAKE_HYLIA
    31,  // WORLD_MAP_POINT_HAUNTED_WASTELAND
    27,  // WORLD_MAP_POINT_GERUDOS_FORTRESS
    15,  // WORLD_MAP_POINT_GERUDO_VALLEY
    -49, // WORLD_MAP_POINT_LAKE_HYLIA
    8,   // WORLD_MAP_POINT_LON_LON_RANCH
    38,  // WORLD_MAP_POINT_MARKET
    7,   // WORLD_MAP_POINT_HYRULE_FIELD
    47,  // WORLD_MAP_POINT_DEATH_MOUNTAIN
    30,  // WORLD_MAP_POINT_KAKARIKO_VILLAGE
    1,   // WORLD_MAP_POINT_LOST_WOODS
    -9,  // WORLD_MAP_POINT_KOKIRI_FOREST
    25,  // WORLD_MAP_POINT_ZORAS_DOMAIN
    0,   // WORLD_MAP_QUAD_28
    1,   // WORLD_MAP_QUAD_TRADE_QUEST_MARKER
    -32, // WORLD_MAP_QUAD_30
    -26, // WORLD_MAP_QUAD_31
};
static s16 sVtxPagePromptQuadsY[VTX_PAGE_PROMPT_QUADS] = {
    36, // PROMPT_QUAD_MESSAGE
    10, // PROMPT_QUAD_CURSOR_LEFT
    10, // PROMPT_QUAD_CURSOR_RIGHT
    -6, // PROMPT_QUAD_CHOICE_YES
    -6, // PROMPT_QUAD_CHOICE_NO
};
static s16 sVtxPageItemQuadsHeight[CLAMP_MIN(VTX_PAGE_ITEM_QUADS, 1)] = { 0 };
static s16 sVtxPageEquipQuadsHeight[CLAMP_MIN(VTX_PAGE_EQUIP_QUADS, 1)] = { 0 };
static s16 sVtxPageMapDungeonQuadsHeight[VTX_PAGE_MAP_DUNGEON_QUADS] = {
    0x0055, 0x0055, 0x0010, 0x0018, 0x0018, 0x0018, 0x0010, 0x0010, 0x0010,
    0x0010, 0x0010, 0x0010, 0x0010, 0x0010, 0x0010, 0x0010, 0x0018,
};
static s16 sVtxPageQuestQuadsHeight[CLAMP_MIN(VTX_PAGE_QUEST_QUADS, 1)] = { 0 };
static s16 sVtxPagePromptQuadsHeight[VTX_PAGE_PROMPT_QUADS] = {
    16, // PROMPT_QUAD_MESSAGE
    48, // PROMPT_QUAD_CURSOR_LEFT
    48, // PROMPT_QUAD_CURSOR_RIGHT
    16, // PROMPT_QUAD_CHOICE_YES
    16, // PROMPT_QUAD_CHOICE_NO
};

static s16* sVtxPageQuadsX[] = {
    sVtxPageItemQuadsX,       // VTX_PAGE_ITEM
    sVtxPageEquipQuadsX,      // VTX_PAGE_EQUIP
    sVtxPageMapDungeonQuadsX, // VTX_PAGE_MAP_DUNGEON
    sVtxPageQuestQuadsX,      // VTX_PAGE_QUEST
    sVtxPageMapWorldQuadsX,   // VTX_PAGE_MAP_WORLD
    sVtxPagePromptQuadsX,     // VTX_PAGE_PROMPT
};

static s16* sVtxPageQuadsWidth[] = {
    sVtxPageItemQuadsWidth,       // VTX_PAGE_ITEM
    sVtxPageEquipQuadsWidth,      // VTX_PAGE_EQUIP
    sVtxPageMapDungeonQuadsWidth, // VTX_PAGE_MAP_DUNGEON
    sVtxPageQuestQuadsWidth,      // VTX_PAGE_QUEST
    gVtxPageMapWorldQuadsWidth,   // VTX_PAGE_MAP_WORLD
    sVtxPagePromptQuadsWidth,     // VTX_PAGE_PROMPT
};

static s16* sVtxPageQuadsY[] = {
    sVtxPageItemQuadsY,       // VTX_PAGE_ITEM
    sVtxPageEquipQuadsY,      // VTX_PAGE_EQUIP
    sVtxPageMapDungeonQuadsY, // VTX_PAGE_MAP_DUNGEON
    sVtxPageQuestQuadsY,      // VTX_PAGE_QUEST
    sVtxPageMapWorldQuadsY,   // VTX_PAGE_MAP_WORLD
    sVtxPagePromptQuadsY,     // VTX_PAGE_PROMPT
};

static s16* sVtxPageQuadsHeight[] = {
    sVtxPageItemQuadsHeight,       // VTX_PAGE_ITEM
    sVtxPageEquipQuadsHeight,      // VTX_PAGE_EQUIP
    sVtxPageMapDungeonQuadsHeight, // VTX_PAGE_MAP_DUNGEON
    sVtxPageQuestQuadsHeight,      // VTX_PAGE_QUEST
    gVtxPageMapWorldQuadsHeight,   // VTX_PAGE_MAP_WORLD
    sVtxPagePromptQuadsHeight,     // VTX_PAGE_PROMPT
};

static s16 sVtxMapWorldAreaX[] = {
    -58,  // WORLD_MAP_AREA_HYRULE_FIELD
    11,   // WORLD_MAP_AREA_KAKARIKO_VILLAGE
    30,   // WORLD_MAP_AREA_GRAVEYARD
    30,   // WORLD_MAP_AREA_ZORAS_RIVER
    15,   // WORLD_MAP_AREA_KOKIRI_FOREST
    38,   // WORLD_MAP_AREA_SACRED_FOREST_MEADOW
    -62,  // WORLD_MAP_AREA_LAKE_HYLIA
    60,   // WORLD_MAP_AREA_ZORAS_DOMAIN
    61,   // WORLD_MAP_AREA_ZORAS_FOUNTAIN
    -78,  // WORLD_MAP_AREA_GERUDO_VALLEY
    -300, // WORLD_MAP_AREA_LOST_WOODS
    -86,  // WORLD_MAP_AREA_DESERT_COLOSSUS
    -65,  // WORLD_MAP_AREA_GERUDOS_FORTRESS
    -300, // WORLD_MAP_AREA_HAUNTED_WASTELAND
    -300, // WORLD_MAP_AREA_MARKET
    -21,  // WORLD_MAP_AREA_HYRULE_CASTLE
    14,   // WORLD_MAP_AREA_DEATH_MOUNTAIN_TRAIL
    13,   // WORLD_MAP_AREA_DEATH_MOUNTAIN_CRATER
    20,   // WORLD_MAP_AREA_GORON_CITY
    -34,  // WORLD_MAP_AREA_LON_LON_RANCH
    -300, // WORLD_MAP_AREA_QUESTION_MARK
    0,    // WORLD_MAP_AREA_GANONS_CASTLE
};

static s16 sVtxMapWorldAreaWidth[] = {
    89, // WORLD_MAP_AREA_HYRULE_FIELD
    20, // WORLD_MAP_AREA_KAKARIKO_VILLAGE
    14, // WORLD_MAP_AREA_GRAVEYARD
    35, // WORLD_MAP_AREA_ZORAS_RIVER
    32, // WORLD_MAP_AREA_KOKIRI_FOREST
    17, // WORLD_MAP_AREA_SACRED_FOREST_MEADOW
    50, // WORLD_MAP_AREA_LAKE_HYLIA
    16, // WORLD_MAP_AREA_ZORAS_DOMAIN
    21, // WORLD_MAP_AREA_ZORAS_FOUNTAIN
    20, // WORLD_MAP_AREA_GERUDO_VALLEY
    -1, // WORLD_MAP_AREA_LOST_WOODS
    32, // WORLD_MAP_AREA_DESERT_COLOSSUS
    16, // WORLD_MAP_AREA_GERUDOS_FORTRESS
    -1, // WORLD_MAP_AREA_HAUNTED_WASTELAND
    -1, // WORLD_MAP_AREA_MARKET
    19, // WORLD_MAP_AREA_HYRULE_CASTLE
    19, // WORLD_MAP_AREA_DEATH_MOUNTAIN_TRAIL
    21, // WORLD_MAP_AREA_DEATH_MOUNTAIN_CRATER
    16, // WORLD_MAP_AREA_GORON_CITY
    20, // WORLD_MAP_AREA_LON_LON_RANCH
    -1, // WORLD_MAP_AREA_QUESTION_MARK
    0,  // WORLD_MAP_AREA_GANONS_CASTLE
};

static s16 sVtxMapWorldAreaY[] = {
    1,    // WORLD_MAP_AREA_HYRULE_FIELD
    15,   // WORLD_MAP_AREA_KAKARIKO_VILLAGE
    20,   // WORLD_MAP_AREA_GRAVEYARD
    9,    // WORLD_MAP_AREA_ZORAS_RIVER
    -30,  // WORLD_MAP_AREA_KOKIRI_FOREST
    -17,  // WORLD_MAP_AREA_SACRED_FOREST_MEADOW
    -34,  // WORLD_MAP_AREA_LAKE_HYLIA
    15,   // WORLD_MAP_AREA_ZORAS_DOMAIN
    30,   // WORLD_MAP_AREA_ZORAS_FOUNTAIN
    1,    // WORLD_MAP_AREA_GERUDO_VALLEY
    -300, // WORLD_MAP_AREA_LOST_WOODS
    42,   // WORLD_MAP_AREA_DESERT_COLOSSUS
    7,    // WORLD_MAP_AREA_GERUDOS_FORTRESS
    -300, // WORLD_MAP_AREA_HAUNTED_WASTELAND
    -300, // WORLD_MAP_AREA_MARKET
    24,   // WORLD_MAP_AREA_HYRULE_CASTLE
    36,   // WORLD_MAP_AREA_DEATH_MOUNTAIN_TRAIL
    53,   // WORLD_MAP_AREA_DEATH_MOUNTAIN_CRATER
    37,   // WORLD_MAP_AREA_GORON_CITY
    -13,  // WORLD_MAP_AREA_LON_LON_RANCH
    -300, // WORLD_MAP_AREA_QUESTION_MARK
    0,    // WORLD_MAP_AREA_GANONS_CASTLE
};

static s16 sVtxMapWorldAreaHeight[] = {
    36, // WORLD_MAP_AREA_HYRULE_FIELD
    15, // WORLD_MAP_AREA_KAKARIKO_VILLAGE
    16, // WORLD_MAP_AREA_GRAVEYARD
    23, // WORLD_MAP_AREA_ZORAS_RIVER
    23, // WORLD_MAP_AREA_KOKIRI_FOREST
    16, // WORLD_MAP_AREA_SACRED_FOREST_MEADOW
    24, // WORLD_MAP_AREA_LAKE_HYLIA
    13, // WORLD_MAP_AREA_ZORAS_DOMAIN
    17, // WORLD_MAP_AREA_ZORAS_FOUNTAIN
    18, // WORLD_MAP_AREA_GERUDO_VALLEY
    1,  // WORLD_MAP_AREA_LOST_WOODS
    25, // WORLD_MAP_AREA_DESERT_COLOSSUS
    13, // WORLD_MAP_AREA_GERUDOS_FORTRESS
    1,  // WORLD_MAP_AREA_HAUNTED_WASTELAND
    1,  // WORLD_MAP_AREA_MARKET
    13, // WORLD_MAP_AREA_HYRULE_CASTLE
    21, // WORLD_MAP_AREA_DEATH_MOUNTAIN_TRAIL
    15, // WORLD_MAP_AREA_DEATH_MOUNTAIN_CRATER
    13, // WORLD_MAP_AREA_GORON_CITY
    12, // WORLD_MAP_AREA_LON_LON_RANCH
    1,  // WORLD_MAP_AREA_QUESTION_MARK
    0,  // WORLD_MAP_AREA_GANONS_CASTLE
};

s16 KaleidoScope_SetPageVertices(PlayState* play, Vtx* vtx, s16 vtxPage, s16 numQuads) {
    static s16 sTradeQuestMarkerBobY = 0;
    static s16 sTradeQuestMarkerBobTimer = 1;
    static s16 sTradeQuestMarkerBobState = 0;
    PauseContext* pauseCtx = &play->pauseCtx;
    s16* quadsX;
    s16* quadsWidth;
    s16* quadsY;
    s16* quadsHeight;
    s16 bufIAfterPageSections;
    s16 pageBgQuadX;
    s16 pageBgQuadY;
    s16 i;
    s16 j;
    s16 bufI;

    // Vertices for KaleidoScope_DrawPageSections

    pageBgQuadX = 0 - (PAGE_BG_COLS * PAGE_BG_QUAD_WIDTH) / 2 - PAGE_BG_QUAD_WIDTH;

    for (bufI = 0, j = 0; j < 3; j++) {
        pageBgQuadX += PAGE_BG_QUAD_WIDTH;

        for (pageBgQuadY = (PAGE_BG_ROWS * PAGE_BG_QUAD_HEIGHT) / 2, i = 0; i < 5;
             i++, bufI += 4, pageBgQuadY -= PAGE_BG_QUAD_HEIGHT) {
            vtx[bufI + 0].v.ob[0] = vtx[bufI + 2].v.ob[0] = pageBgQuadX;

            vtx[bufI + 1].v.ob[0] = vtx[bufI + 3].v.ob[0] = vtx[bufI + 0].v.ob[0] + PAGE_BG_QUAD_WIDTH;

            vtx[bufI + 0].v.ob[1] = vtx[bufI + 1].v.ob[1] = pageBgQuadY + pauseCtx->pagesYOrigin1;

            vtx[bufI + 2].v.ob[1] = vtx[bufI + 3].v.ob[1] = vtx[bufI + 0].v.ob[1] - PAGE_BG_QUAD_HEIGHT;

            vtx[bufI + 0].v.ob[2] = vtx[bufI + 1].v.ob[2] = vtx[bufI + 2].v.ob[2] = vtx[bufI + 3].v.ob[2] = 0;

            vtx[bufI + 0].v.flag = 0;
            vtx[bufI + 1].v.flag = 0;
            vtx[bufI + 2].v.flag = 0;
            vtx[bufI + 3].v.flag = 0;

            vtx[bufI + 0].v.tc[0] = vtx[bufI + 0].v.tc[1] = vtx[bufI + 1].v.tc[1] = vtx[bufI + 2].v.tc[0] = 0;

            vtx[bufI + 1].v.tc[0] = vtx[bufI + 3].v.tc[0] = PAGE_BG_QUAD_TEX_WIDTH * (1 << 5);

            vtx[bufI + 2].v.tc[1] = vtx[bufI + 3].v.tc[1] = PAGE_BG_QUAD_TEX_HEIGHT * (1 << 5);

            vtx[bufI + 0].v.cn[0] = vtx[bufI + 2].v.cn[0] = sPageBgColorRed[vtxPage][j + 0];

            vtx[bufI + 0].v.cn[1] = vtx[bufI + 2].v.cn[1] = sPageBgColorGreen[vtxPage][j + 0];

            vtx[bufI + 0].v.cn[2] = vtx[bufI + 2].v.cn[2] = sPageBgColorBlue[vtxPage][j + 0];

            vtx[bufI + 1].v.cn[0] = vtx[bufI + 3].v.cn[0] = sPageBgColorRed[vtxPage][j + 1];

            vtx[bufI + 1].v.cn[1] = vtx[bufI + 3].v.cn[1] = sPageBgColorGreen[vtxPage][j + 1];

            vtx[bufI + 1].v.cn[2] = vtx[bufI + 3].v.cn[2] = sPageBgColorBlue[vtxPage][j + 1];

            vtx[bufI + 0].v.cn[3] = vtx[bufI + 2].v.cn[3] = vtx[bufI + 1].v.cn[3] = vtx[bufI + 3].v.cn[3] =
                pauseCtx->alpha;
        }
    }

    bufIAfterPageSections = bufI;

    //

    if (numQuads != 0) {
        quadsX = sVtxPageQuadsX[vtxPage];
        quadsWidth = sVtxPageQuadsWidth[vtxPage];
        quadsY = sVtxPageQuadsY[vtxPage];
        quadsHeight = sVtxPageQuadsHeight[vtxPage];

        for (j = 0; j < numQuads; j++, bufI += 4) {
            vtx[bufI + 2].v.ob[0] = vtx[bufI + 0].v.ob[0] = quadsX[j];

            vtx[bufI + 1].v.ob[0] = vtx[bufI + 3].v.ob[0] = vtx[bufI + 0].v.ob[0] + quadsWidth[j];

            if (!IS_PAUSE_STATE_GAMEOVER(pauseCtx)) {
                vtx[bufI + 0].v.ob[1] = vtx[bufI + 1].v.ob[1] = quadsY[j] + pauseCtx->pagesYOrigin1;
            } else {
                vtx[bufI + 0].v.ob[1] = vtx[bufI + 1].v.ob[1] = YREG(60 + j) + pauseCtx->pagesYOrigin1;
            }

            vtx[bufI + 2].v.ob[1] = vtx[bufI + 3].v.ob[1] = vtx[bufI + 0].v.ob[1] - quadsHeight[j];

            vtx[bufI + 0].v.ob[2] = vtx[bufI + 1].v.ob[2] = vtx[bufI + 2].v.ob[2] = vtx[bufI + 3].v.ob[2] = 0;

            vtx[bufI + 0].v.flag = vtx[bufI + 1].v.flag = vtx[bufI + 2].v.flag = vtx[bufI + 3].v.flag = 0;

            vtx[bufI + 0].v.tc[0] = vtx[bufI + 0].v.tc[1] = vtx[bufI + 1].v.tc[1] = vtx[bufI + 2].v.tc[0] = 0;

            vtx[bufI + 1].v.tc[0] = vtx[bufI + 3].v.tc[0] = quadsWidth[j] << 5;

            vtx[bufI + 2].v.tc[1] = vtx[bufI + 3].v.tc[1] = quadsHeight[j] << 5;

            vtx[bufI + 0].v.cn[0] = vtx[bufI + 2].v.cn[0] = vtx[bufI + 0].v.cn[1] = vtx[bufI + 2].v.cn[1] =
                vtx[bufI + 0].v.cn[2] = vtx[bufI + 2].v.cn[2] = vtx[bufI + 1].v.cn[0] = vtx[bufI + 3].v.cn[0] =
                    vtx[bufI + 1].v.cn[1] = vtx[bufI + 3].v.cn[1] = vtx[bufI + 1].v.cn[2] = vtx[bufI + 3].v.cn[2] = 255;

            vtx[bufI + 0].v.cn[3] = vtx[bufI + 2].v.cn[3] = vtx[bufI + 1].v.cn[3] = vtx[bufI + 3].v.cn[3] =
                pauseCtx->alpha;
        }

        if (vtxPage == VTX_PAGE_MAP_WORLD) {
            // For world map page, initialize vtx beyond VTX_PAGE_MAP_WORLD_QUADS

            bufI -= 12;

            j = gSaveContext.worldMapArea;

            vtx[bufI + 0].v.ob[0] = vtx[bufI + 2].v.ob[0] = sVtxMapWorldAreaX[j];

            if (j) {}

            vtx[bufI + 1].v.ob[0] = vtx[bufI + 3].v.ob[0] = vtx[bufI + 0].v.ob[0] + sVtxMapWorldAreaWidth[j];

            vtx[bufI + 0].v.ob[1] = vtx[bufI + 1].v.ob[1] = sVtxMapWorldAreaY[j] + pauseCtx->pagesYOrigin1;

            vtx[bufI + 2].v.ob[1] = vtx[bufI + 3].v.ob[1] = vtx[bufI + 0].v.ob[1] - sVtxMapWorldAreaHeight[j];

            bufI += 12;

            if (pauseCtx->tradeQuestMarker != TRADE_QUEST_MARKER_NONE) {
                if (sTradeQuestMarkerBobTimer == 0) {
                    sTradeQuestMarkerBobState++;
                    switch (sTradeQuestMarkerBobState) {
                        case 1:
                            sTradeQuestMarkerBobY = 3;
                            sTradeQuestMarkerBobTimer = 8;
                            break;
                        case 2:
                            sTradeQuestMarkerBobY = 0;
                            sTradeQuestMarkerBobTimer = 6;
                            sTradeQuestMarkerBobState = 0;
                            break;
                    }
                } else {
                    sTradeQuestMarkerBobTimer--;
                }

                j = bufIAfterPageSections + ((WORLD_MAP_QUAD_POINT_FIRST + pauseCtx->tradeQuestMarker) * 4);
                i = bufIAfterPageSections + (WORLD_MAP_QUAD_TRADE_QUEST_MARKER * 4);

                vtx[i + 0].v.ob[0] = vtx[i + 2].v.ob[0] = vtx[j + 0].v.ob[0];

                vtx[i + 1].v.ob[0] = vtx[i + 3].v.ob[0] = vtx[i + 0].v.ob[0] + 8;

                vtx[i + 0].v.ob[1] = vtx[i + 1].v.ob[1] = vtx[j + 0].v.ob[1] - sTradeQuestMarkerBobY + 10;

                vtx[i + 0].v.ob[2] = vtx[i + 1].v.ob[2] = vtx[i + 2].v.ob[2] = vtx[i + 3].v.ob[2] = 0;

                vtx[i + 2].v.ob[1] = vtx[i + 3].v.ob[1] = vtx[i + 0].v.ob[1] - 8;

                vtx[i + 0].v.flag = vtx[i + 1].v.flag = vtx[i + 2].v.flag = vtx[i + 3].v.flag = 0;

                vtx[bufI].v.tc[0] = vtx[bufI].v.tc[1] = vtx[i + 1].v.tc[1] = vtx[i + 2].v.tc[0] = 0;

                vtx[i + 1].v.tc[0] = vtx[i + 3].v.tc[0] = 8 * (1 << 5);

                vtx[i + 2].v.tc[1] = vtx[i + 3].v.tc[1] = 8 * (1 << 5);

                vtx[i + 0].v.cn[0] = vtx[i + 2].v.cn[0] = vtx[i + 0].v.cn[1] = vtx[i + 2].v.cn[1] = vtx[i + 0].v.cn[2] =
                    vtx[i + 2].v.cn[2] = vtx[i + 1].v.cn[0] = vtx[i + 3].v.cn[0] = vtx[i + 1].v.cn[1] =
                        vtx[i + 3].v.cn[1] = vtx[i + 1].v.cn[2] = vtx[i + 3].v.cn[2] = 255;

                vtx[i + 0].v.cn[3] = vtx[i + 2].v.cn[3] = vtx[i + 1].v.cn[3] = vtx[i + 3].v.cn[3] = pauseCtx->alpha;
            }
        }
    }

    return bufI;
}

static s16 D_8082B11C[] = { 0, 4, 8, 12, 24, 32, 56 };

static s16 D_8082B12C[] = { -114, 12, 44, 76 };

static u8 D_8082B134[] = { 1, 5, 9, 13 };

static s16 D_8082B138[] = {
    74,  74,  46,  18,  18,  46,   -108, -90,  -72, -54, -36, -18, -108, -90, -72, -54,
    -36, -18, 20,  46,  72,  -110, -86,  -110, -54, -98, -86, -74, -62,  -50, -38, -26,
    -14, -98, -86, -74, -62, -50,  -38,  -26,  -14, -88, -81, -72, -90,  -83, -74,
};

static s16 D_8082B198[] = {
    38, 6,   -12, 6,   38,  56,  -20, -20, -20, -20, -20, -20, 2,   2,   2,   2,   2,   2,  -46, -46, -46, 58, 58, 34,
    58, -52, -52, -52, -52, -52, -52, -52, -52, -52, -52, -52, -52, -52, -52, -52, -52, 34, 34,  34,  36,  36, 36,
};

static s16 D_8082B1F8[] = {
    24, 24, 24, 24, 24, 24, 24, 24, 24, 24, 24, 24, 24, 24, 24, 24, 24, 24, 24, 24, 24, 24, 24, 24,
    48, 16, 16, 16, 16, 16, 16, 16, 16, 16, 16, 16, 16, 16, 16, 16, 16, 16, 16, 16, 16, 16, 16,
};

void KaleidoScope_SetVertices(PlayState* play, GraphicsContext* gfxCtx) {
    PauseContext* pauseCtx = &play->pauseCtx;
    s16 x;
    s16 y;
    s16 i;
    s16 j;
    s16 k;

    pauseCtx->pagesYOrigin1 = 0;

    if ((pauseCtx->state == PAUSE_STATE_OPENING_1) || (pauseCtx->state >= PAUSE_STATE_CLOSING) ||
        ((pauseCtx->state == PAUSE_STATE_SAVE_PROMPT) &&
         ((pauseCtx->savePromptState == PAUSE_SAVE_PROMPT_STATE_CLOSING) ||
          (pauseCtx->savePromptState == PAUSE_SAVE_PROMPT_STATE_CLOSING_AFTER_SAVED))) ||
        ((pauseCtx->state >= PAUSE_STATE_8) && (pauseCtx->state <= PAUSE_STATE_13))) {
        // When opening/closing, translate the page vertices so that the pages rotate around their lower edge
        // instead of the middle.
        pauseCtx->pagesYOrigin1 = PAUSE_PAGES_Y_ORIGIN_1_LOWER;
    }

    pauseCtx->itemPageVtx = GRAPH_ALLOC(gfxCtx, ((PAGE_BG_QUADS + VTX_PAGE_ITEM_QUADS) * 4) * sizeof(Vtx));
    KaleidoScope_SetPageVertices(play, pauseCtx->itemPageVtx, VTX_PAGE_ITEM, VTX_PAGE_ITEM_QUADS);

    pauseCtx->equipPageVtx = GRAPH_ALLOC(gfxCtx, ((PAGE_BG_QUADS + VTX_PAGE_EQUIP_QUADS) * 4) * sizeof(Vtx));
    KaleidoScope_SetPageVertices(play, pauseCtx->equipPageVtx, VTX_PAGE_EQUIP, VTX_PAGE_EQUIP_QUADS);

    if (!sInDungeonScene) {
        pauseCtx->mapPageVtx = GRAPH_ALLOC(
            gfxCtx, ((PAGE_BG_QUADS + VTX_PAGE_MAP_WORLD_QUADS + WORLD_MAP_IMAGE_FRAG_NUM) * 4) * sizeof(Vtx));
        j = KaleidoScope_SetPageVertices(play, pauseCtx->mapPageVtx, VTX_PAGE_MAP_WORLD, VTX_PAGE_MAP_WORLD_QUADS);

        for (i = 0, y = 58; i < WORLD_MAP_IMAGE_FRAG_NUM; i++, j += 4, y -= WORLD_MAP_IMAGE_FRAG_HEIGHT) {
            pauseCtx->mapPageVtx[j + 0].v.ob[0] = pauseCtx->mapPageVtx[j + 2].v.ob[0] = 0 - (WORLD_MAP_IMAGE_WIDTH / 2);

            pauseCtx->mapPageVtx[j + 1].v.ob[0] = pauseCtx->mapPageVtx[j + 3].v.ob[0] =
                pauseCtx->mapPageVtx[j + 0].v.ob[0] + WORLD_MAP_IMAGE_WIDTH;

            pauseCtx->mapPageVtx[j + 0].v.ob[1] = pauseCtx->mapPageVtx[j + 1].v.ob[1] = y + pauseCtx->pagesYOrigin1;

            pauseCtx->mapPageVtx[j + 2].v.ob[1] = pauseCtx->mapPageVtx[j + 3].v.ob[1] =
                pauseCtx->mapPageVtx[j + 0].v.ob[1] - WORLD_MAP_IMAGE_FRAG_HEIGHT;

            pauseCtx->mapPageVtx[j + 0].v.ob[2] = pauseCtx->mapPageVtx[j + 1].v.ob[2] =
                pauseCtx->mapPageVtx[j + 2].v.ob[2] = pauseCtx->mapPageVtx[j + 3].v.ob[2] = 0;

            pauseCtx->mapPageVtx[j + 0].v.flag = pauseCtx->mapPageVtx[j + 1].v.flag =
                pauseCtx->mapPageVtx[j + 2].v.flag = pauseCtx->mapPageVtx[j + 3].v.flag = 0;

            pauseCtx->mapPageVtx[j + 0].v.tc[0] = pauseCtx->mapPageVtx[j + 0].v.tc[1] =
                pauseCtx->mapPageVtx[j + 1].v.tc[1] = pauseCtx->mapPageVtx[j + 2].v.tc[0] = 0;

            pauseCtx->mapPageVtx[j + 1].v.tc[0] = pauseCtx->mapPageVtx[j + 3].v.tc[0] =
                WORLD_MAP_IMAGE_WIDTH * (1 << 5);

            pauseCtx->mapPageVtx[j + 2].v.tc[1] = pauseCtx->mapPageVtx[j + 3].v.tc[1] =
                WORLD_MAP_IMAGE_FRAG_HEIGHT * (1 << 5);

            pauseCtx->mapPageVtx[j + 0].v.cn[0] = pauseCtx->mapPageVtx[j + 2].v.cn[0] =
                pauseCtx->mapPageVtx[j + 0].v.cn[1] = pauseCtx->mapPageVtx[j + 2].v.cn[1] =
                    pauseCtx->mapPageVtx[j + 0].v.cn[2] = pauseCtx->mapPageVtx[j + 2].v.cn[2] =
                        pauseCtx->mapPageVtx[j + 1].v.cn[0] = pauseCtx->mapPageVtx[j + 3].v.cn[0] =
                            pauseCtx->mapPageVtx[j + 1].v.cn[1] = pauseCtx->mapPageVtx[j + 3].v.cn[1] =
                                pauseCtx->mapPageVtx[j + 1].v.cn[2] = pauseCtx->mapPageVtx[j + 3].v.cn[2] =
                                    pauseCtx->mapPageVtx[j + 0].v.cn[3] = pauseCtx->mapPageVtx[j + 2].v.cn[3] =
                                        pauseCtx->mapPageVtx[j + 1].v.cn[3] = pauseCtx->mapPageVtx[j + 3].v.cn[3] =
                                            pauseCtx->alpha;
        }

        pauseCtx->mapPageVtx[j - 2].v.ob[1] = pauseCtx->mapPageVtx[j - 1].v.ob[1] =
            pauseCtx->mapPageVtx[j - 4].v.ob[1] - (WORLD_MAP_IMAGE_HEIGHT % WORLD_MAP_IMAGE_FRAG_HEIGHT);

        pauseCtx->mapPageVtx[j - 2].v.tc[1] = pauseCtx->mapPageVtx[j - 1].v.tc[1] =
            (WORLD_MAP_IMAGE_HEIGHT % WORLD_MAP_IMAGE_FRAG_HEIGHT) * (1 << 5);
    } else {
        pauseCtx->mapPageVtx = GRAPH_ALLOC(gfxCtx, ((PAGE_BG_QUADS + VTX_PAGE_MAP_DUNGEON_QUADS) * 4) * sizeof(Vtx));
        KaleidoScope_SetPageVertices(play, pauseCtx->mapPageVtx, VTX_PAGE_MAP_DUNGEON, VTX_PAGE_MAP_DUNGEON_QUADS);
    }

    pauseCtx->questPageVtx = GRAPH_ALLOC(gfxCtx, ((PAGE_BG_QUADS + VTX_PAGE_QUEST_QUADS) * 4) * sizeof(Vtx));
    KaleidoScope_SetPageVertices(play, pauseCtx->questPageVtx, VTX_PAGE_QUEST, VTX_PAGE_QUEST_QUADS);

    pauseCtx->cursorVtx = GRAPH_ALLOC(gfxCtx, PAUSE_CURSOR_QUAD_MAX * 4 * sizeof(Vtx));

    for (i = 0; i < (PAUSE_CURSOR_QUAD_MAX * 4); i++) {
        pauseCtx->cursorVtx[i].v.ob[0] = pauseCtx->cursorVtx[i].v.ob[1] = pauseCtx->cursorVtx[i].v.ob[2] = 0;

        pauseCtx->cursorVtx[i].v.flag = 0;

        pauseCtx->cursorVtx[i].v.tc[0] = pauseCtx->cursorVtx[i].v.tc[1] = 0;

        pauseCtx->cursorVtx[i].v.cn[0] = pauseCtx->cursorVtx[i].v.cn[1] = pauseCtx->cursorVtx[i].v.cn[2] =
            pauseCtx->cursorVtx[i].v.cn[3] = 255;
    }

    // PAUSE_CURSOR_QUAD_TL
    pauseCtx->cursorVtx[1].v.tc[0] = pauseCtx->cursorVtx[2].v.tc[1] = pauseCtx->cursorVtx[3].v.tc[0] =
        pauseCtx->cursorVtx[3].v.tc[1]
        // PAUSE_CURSOR_QUAD_TR
        = pauseCtx->cursorVtx[5].v.tc[0] = pauseCtx->cursorVtx[6].v.tc[1] = pauseCtx->cursorVtx[7].v.tc[0] =
            pauseCtx->cursorVtx[7].v.tc[1]
        // PAUSE_CURSOR_QUAD_BL
        = pauseCtx->cursorVtx[9].v.tc[0] = pauseCtx->cursorVtx[10].v.tc[1] = pauseCtx->cursorVtx[11].v.tc[0] =
            pauseCtx->cursorVtx[11].v.tc[1]
        // PAUSE_CURSOR_QUAD_BR
        = pauseCtx->cursorVtx[13].v.tc[0] = pauseCtx->cursorVtx[14].v.tc[1] = pauseCtx->cursorVtx[15].v.tc[0] =
            pauseCtx->cursorVtx[15].v.tc[1] = 16 * (1 << 5);
    // PAUSE_CURSOR_QUAD_4
    pauseCtx->cursorVtx[17].v.tc[0] = pauseCtx->cursorVtx[18].v.tc[1] = pauseCtx->cursorVtx[19].v.tc[0] =
        pauseCtx->cursorVtx[19].v.tc[1] = 32 * (1 << 5);

    pauseCtx->itemVtx = GRAPH_ALLOC(gfxCtx, 164 * sizeof(Vtx));

    for (k = 0, i = 0, y = 58; k < 4; k++, y -= 32) {
        for (x = -96, j = 0; j < 6; j++, i += 4, x += 32) {
            pauseCtx->itemVtx[i + 0].v.ob[0] = pauseCtx->itemVtx[i + 2].v.ob[0] = x + 2;

            pauseCtx->itemVtx[i + 1].v.ob[0] = pauseCtx->itemVtx[i + 3].v.ob[0] =
                pauseCtx->itemVtx[i + 0].v.ob[0] + 0x1C;

            pauseCtx->itemVtx[i + 0].v.ob[1] = pauseCtx->itemVtx[i + 1].v.ob[1] = y + pauseCtx->pagesYOrigin1 - 2;

            pauseCtx->itemVtx[i + 2].v.ob[1] = pauseCtx->itemVtx[i + 3].v.ob[1] =
                pauseCtx->itemVtx[i + 0].v.ob[1] - 0x1C;

            pauseCtx->itemVtx[i + 0].v.ob[2] = pauseCtx->itemVtx[i + 1].v.ob[2] = pauseCtx->itemVtx[i + 2].v.ob[2] =
                pauseCtx->itemVtx[i + 3].v.ob[2] = 0;

            pauseCtx->itemVtx[i + 0].v.flag = pauseCtx->itemVtx[i + 1].v.flag = pauseCtx->itemVtx[i + 2].v.flag =
                pauseCtx->itemVtx[i + 3].v.flag = 0;

            pauseCtx->itemVtx[i + 0].v.tc[0] = pauseCtx->itemVtx[i + 0].v.tc[1] = pauseCtx->itemVtx[i + 1].v.tc[1] =
                pauseCtx->itemVtx[i + 2].v.tc[0] = 0;

            pauseCtx->itemVtx[i + 1].v.tc[0] = pauseCtx->itemVtx[i + 2].v.tc[1] = pauseCtx->itemVtx[i + 3].v.tc[0] =
                pauseCtx->itemVtx[i + 3].v.tc[1] = 0x400;

            pauseCtx->itemVtx[i + 0].v.cn[0] = pauseCtx->itemVtx[i + 1].v.cn[0] = pauseCtx->itemVtx[i + 2].v.cn[0] =
                pauseCtx->itemVtx[i + 3].v.cn[0] = pauseCtx->itemVtx[i + 0].v.cn[1] = pauseCtx->itemVtx[i + 1].v.cn[1] =
                    pauseCtx->itemVtx[i + 2].v.cn[1] = pauseCtx->itemVtx[i + 3].v.cn[1] =
                        pauseCtx->itemVtx[i + 0].v.cn[2] = pauseCtx->itemVtx[i + 1].v.cn[2] =
                            pauseCtx->itemVtx[i + 2].v.cn[2] = pauseCtx->itemVtx[i + 3].v.cn[2] = 255;

            pauseCtx->itemVtx[i + 0].v.cn[3] = pauseCtx->itemVtx[i + 1].v.cn[3] = pauseCtx->itemVtx[i + 2].v.cn[3] =
                pauseCtx->itemVtx[i + 3].v.cn[3] = 255;
        }
    }

    for (j = INTERACT_BC_BTN_C_FIRST; j <= INTERACT_BC_BTN_C_LAST; j++, i += 4) {
        if (gSaveContext.save.info.equips.cButtonSlots[INTERACT_BC_BTN_TO_C_BTN(j)] != ITEM_NONE) {
            k = gSaveContext.save.info.equips.cButtonSlots[INTERACT_BC_BTN_TO_C_BTN(j)] * 4;

            pauseCtx->itemVtx[i + 0].v.ob[0] = pauseCtx->itemVtx[i + 2].v.ob[0] = pauseCtx->itemVtx[k].v.ob[0] - 2;

            pauseCtx->itemVtx[i + 1].v.ob[0] = pauseCtx->itemVtx[i + 3].v.ob[0] = pauseCtx->itemVtx[i + 0].v.ob[0] + 32;

            pauseCtx->itemVtx[i + 0].v.ob[1] = pauseCtx->itemVtx[i + 1].v.ob[1] = pauseCtx->itemVtx[k].v.ob[1] + 2;

            pauseCtx->itemVtx[i + 2].v.ob[1] = pauseCtx->itemVtx[i + 3].v.ob[1] = pauseCtx->itemVtx[i + 0].v.ob[1] - 32;

            pauseCtx->itemVtx[i + 0].v.ob[2] = pauseCtx->itemVtx[i + 1].v.ob[2] = pauseCtx->itemVtx[i + 2].v.ob[2] =
                pauseCtx->itemVtx[i + 3].v.ob[2] = 0;

            pauseCtx->itemVtx[i + 0].v.flag = pauseCtx->itemVtx[i + 1].v.flag = pauseCtx->itemVtx[i + 2].v.flag =
                pauseCtx->itemVtx[i + 3].v.flag = 0;

            pauseCtx->itemVtx[i + 0].v.tc[0] = pauseCtx->itemVtx[i + 0].v.tc[1] = pauseCtx->itemVtx[i + 1].v.tc[1] =
                pauseCtx->itemVtx[i + 2].v.tc[0] = 0;

            pauseCtx->itemVtx[i + 1].v.tc[0] = pauseCtx->itemVtx[i + 2].v.tc[1] = pauseCtx->itemVtx[i + 3].v.tc[0] =
                pauseCtx->itemVtx[i + 3].v.tc[1] = 0x400;

            pauseCtx->itemVtx[i + 0].v.cn[0] = pauseCtx->itemVtx[i + 1].v.cn[0] = pauseCtx->itemVtx[i + 2].v.cn[0] =
                pauseCtx->itemVtx[i + 3].v.cn[0] = pauseCtx->itemVtx[i + 0].v.cn[1] = pauseCtx->itemVtx[i + 1].v.cn[1] =
                    pauseCtx->itemVtx[i + 2].v.cn[1] = pauseCtx->itemVtx[i + 3].v.cn[1] =
                        pauseCtx->itemVtx[i + 0].v.cn[2] = pauseCtx->itemVtx[i + 1].v.cn[2] =
                            pauseCtx->itemVtx[i + 2].v.cn[2] = pauseCtx->itemVtx[i + 3].v.cn[2] = 255;

            pauseCtx->itemVtx[i + 0].v.cn[3] = pauseCtx->itemVtx[i + 1].v.cn[3] = pauseCtx->itemVtx[i + 2].v.cn[3] =
                pauseCtx->itemVtx[i + 3].v.cn[3] = pauseCtx->alpha;
        } else {
            pauseCtx->itemVtx[i + 0].v.ob[0] = pauseCtx->itemVtx[i + 2].v.ob[0] = -300;

            pauseCtx->itemVtx[i + 1].v.ob[0] = pauseCtx->itemVtx[i + 3].v.ob[0] = pauseCtx->itemVtx[i + 0].v.ob[0] + 32;

            pauseCtx->itemVtx[i + 0].v.ob[1] = pauseCtx->itemVtx[i + 1].v.ob[1] = 300;

            pauseCtx->itemVtx[i + 2].v.ob[1] = pauseCtx->itemVtx[i + 3].v.ob[1] = pauseCtx->itemVtx[i + 0].v.ob[1] - 32;
        }
    }

    for (i = 108, j = 0; j < 7; j++) {
        k = D_8082B11C[j];

        pauseCtx->itemVtx[i + 0].v.ob[0] = pauseCtx->itemVtx[i + 2].v.ob[0] = pauseCtx->itemVtx[k].v.ob[0];

        pauseCtx->itemVtx[i + 1].v.ob[0] = pauseCtx->itemVtx[i + 3].v.ob[0] = pauseCtx->itemVtx[i + 0].v.ob[0] + 8;

        pauseCtx->itemVtx[i + 0].v.ob[1] = pauseCtx->itemVtx[i + 1].v.ob[1] = pauseCtx->itemVtx[k].v.ob[1] - 22;

        pauseCtx->itemVtx[i + 2].v.ob[1] = pauseCtx->itemVtx[i + 3].v.ob[1] = pauseCtx->itemVtx[i + 0].v.ob[1] - 8;

        pauseCtx->itemVtx[i + 4].v.ob[0] = pauseCtx->itemVtx[i + 6].v.ob[0] = pauseCtx->itemVtx[i + 0].v.ob[0] + 6;

        pauseCtx->itemVtx[i + 5].v.ob[0] = pauseCtx->itemVtx[i + 7].v.ob[0] = pauseCtx->itemVtx[i + 4].v.ob[0] + 8;

        pauseCtx->itemVtx[i + 4].v.ob[1] = pauseCtx->itemVtx[i + 5].v.ob[1] = pauseCtx->itemVtx[i + 0].v.ob[1];

        pauseCtx->itemVtx[i + 6].v.ob[1] = pauseCtx->itemVtx[i + 7].v.ob[1] = pauseCtx->itemVtx[i + 4].v.ob[1] - 8;

        for (k = 0; k < 2; k++, i += 4) {
            pauseCtx->itemVtx[i + 0].v.ob[2] = pauseCtx->itemVtx[i + 1].v.ob[2] = pauseCtx->itemVtx[i + 2].v.ob[2] =
                pauseCtx->itemVtx[i + 3].v.ob[2] = 0;

            pauseCtx->itemVtx[i + 0].v.flag = pauseCtx->itemVtx[i + 1].v.flag = pauseCtx->itemVtx[i + 2].v.flag =
                pauseCtx->itemVtx[i + 3].v.flag = 0;

            pauseCtx->itemVtx[i + 0].v.tc[0] = pauseCtx->itemVtx[i + 0].v.tc[1] = pauseCtx->itemVtx[i + 1].v.tc[1] =
                pauseCtx->itemVtx[i + 2].v.tc[0] = 0;

            pauseCtx->itemVtx[i + 1].v.tc[0] = pauseCtx->itemVtx[i + 2].v.tc[1] = pauseCtx->itemVtx[i + 3].v.tc[0] =
                pauseCtx->itemVtx[i + 3].v.tc[1] = 0x100;

            pauseCtx->itemVtx[i + 0].v.cn[0] = pauseCtx->itemVtx[i + 1].v.cn[0] = pauseCtx->itemVtx[i + 2].v.cn[0] =
                pauseCtx->itemVtx[i + 3].v.cn[0] = pauseCtx->itemVtx[i + 0].v.cn[1] = pauseCtx->itemVtx[i + 1].v.cn[1] =
                    pauseCtx->itemVtx[i + 2].v.cn[1] = pauseCtx->itemVtx[i + 3].v.cn[1] =
                        pauseCtx->itemVtx[i + 0].v.cn[2] = pauseCtx->itemVtx[i + 1].v.cn[2] =
                            pauseCtx->itemVtx[i + 2].v.cn[2] = pauseCtx->itemVtx[i + 3].v.cn[2] = 255;

            pauseCtx->itemVtx[i + 0].v.cn[3] = pauseCtx->itemVtx[i + 1].v.cn[3] = pauseCtx->itemVtx[i + 2].v.cn[3] =
                pauseCtx->itemVtx[i + 3].v.cn[3] = pauseCtx->alpha;
        }
    }

    pauseCtx->equipVtx = GRAPH_ALLOC(gfxCtx, 112 * sizeof(Vtx));

    for (k = 0, i = 0, y = 58; i < 4; i++, y -= 32) {
        for (j = 0; j < 4; j++, k += 4) {
            pauseCtx->equipVtx[k + 0].v.ob[0] = pauseCtx->equipVtx[k + 2].v.ob[0] = D_8082B12C[j] + 2;

            pauseCtx->equipVtx[k + 1].v.ob[0] = pauseCtx->equipVtx[k + 3].v.ob[0] =
                pauseCtx->equipVtx[k + 0].v.ob[0] + 28;

            pauseCtx->equipVtx[k + 0].v.ob[1] = pauseCtx->equipVtx[k + 1].v.ob[1] = y + pauseCtx->pagesYOrigin1 - 2;

            pauseCtx->equipVtx[k + 2].v.ob[1] = pauseCtx->equipVtx[k + 3].v.ob[1] =
                pauseCtx->equipVtx[k + 0].v.ob[1] - 28;

            pauseCtx->equipVtx[k + 0].v.ob[2] = pauseCtx->equipVtx[k + 1].v.ob[2] = pauseCtx->equipVtx[k + 2].v.ob[2] =
                pauseCtx->equipVtx[k + 3].v.ob[2] = 0;

            pauseCtx->equipVtx[k + 0].v.flag = pauseCtx->equipVtx[k + 1].v.flag = pauseCtx->equipVtx[k + 2].v.flag =
                pauseCtx->equipVtx[k + 3].v.flag = 0;

            pauseCtx->equipVtx[k + 0].v.tc[0] = pauseCtx->equipVtx[k + 0].v.tc[1] = pauseCtx->equipVtx[k + 1].v.tc[1] =
                pauseCtx->equipVtx[k + 2].v.tc[0] = 0;

            pauseCtx->equipVtx[k + 1].v.tc[0] = pauseCtx->equipVtx[k + 2].v.tc[1] = pauseCtx->equipVtx[k + 3].v.tc[0] =
                pauseCtx->equipVtx[k + 3].v.tc[1] = 0x400;

            pauseCtx->equipVtx[k + 0].v.cn[0] = pauseCtx->equipVtx[k + 1].v.cn[0] = pauseCtx->equipVtx[k + 2].v.cn[0] =
                pauseCtx->equipVtx[k + 3].v.cn[0] = pauseCtx->equipVtx[k + 0].v.cn[1] =
                    pauseCtx->equipVtx[k + 1].v.cn[1] = pauseCtx->equipVtx[k + 2].v.cn[1] =
                        pauseCtx->equipVtx[k + 3].v.cn[1] = pauseCtx->equipVtx[k + 0].v.cn[2] =
                            pauseCtx->equipVtx[k + 1].v.cn[2] = pauseCtx->equipVtx[k + 2].v.cn[2] =
                                pauseCtx->equipVtx[k + 3].v.cn[2] = 255;

            pauseCtx->equipVtx[k + 0].v.cn[3] = pauseCtx->equipVtx[k + 1].v.cn[3] = pauseCtx->equipVtx[k + 2].v.cn[3] =
                pauseCtx->equipVtx[k + 3].v.cn[3] = pauseCtx->alpha;
        }
    }

    for (j = 0; j < 4; j++, k += 4) {
        if (CUR_EQUIP_VALUE(j) != 0) {
            i = (CUR_EQUIP_VALUE(j) + D_8082B134[j] - 1) * 4;

            pauseCtx->equipVtx[k + 0].v.ob[0] = pauseCtx->equipVtx[k + 2].v.ob[0] = pauseCtx->equipVtx[i].v.ob[0] - 2;

            pauseCtx->equipVtx[k + 1].v.ob[0] = pauseCtx->equipVtx[k + 3].v.ob[0] =
                pauseCtx->equipVtx[k + 0].v.ob[0] + 32;

            pauseCtx->equipVtx[k + 0].v.ob[1] = pauseCtx->equipVtx[k + 1].v.ob[1] = pauseCtx->equipVtx[i].v.ob[1] + 2;

            pauseCtx->equipVtx[k + 2].v.ob[1] = pauseCtx->equipVtx[k + 3].v.ob[1] =
                pauseCtx->equipVtx[k + 0].v.ob[1] - 32;

            pauseCtx->equipVtx[k + 0].v.ob[2] = pauseCtx->equipVtx[k + 1].v.ob[2] = pauseCtx->equipVtx[k + 2].v.ob[2] =
                pauseCtx->equipVtx[k + 3].v.ob[2] = 0;

            pauseCtx->equipVtx[k + 0].v.flag = pauseCtx->equipVtx[k + 1].v.flag = pauseCtx->equipVtx[k + 2].v.flag =
                pauseCtx->equipVtx[k + 3].v.flag = 0;

            pauseCtx->equipVtx[k + 0].v.tc[0] = pauseCtx->equipVtx[k + 0].v.tc[1] = pauseCtx->equipVtx[k + 1].v.tc[1] =
                pauseCtx->equipVtx[k + 2].v.tc[0] = 0;

            pauseCtx->equipVtx[k + 1].v.tc[0] = pauseCtx->equipVtx[k + 2].v.tc[1] = pauseCtx->equipVtx[k + 3].v.tc[0] =
                pauseCtx->equipVtx[k + 3].v.tc[1] = 0x400;

            pauseCtx->equipVtx[k + 0].v.cn[0] = pauseCtx->equipVtx[k + 1].v.cn[0] = pauseCtx->equipVtx[k + 2].v.cn[0] =
                pauseCtx->equipVtx[k + 3].v.cn[0] = pauseCtx->equipVtx[k + 0].v.cn[1] =
                    pauseCtx->equipVtx[k + 1].v.cn[1] = pauseCtx->equipVtx[k + 2].v.cn[1] =
                        pauseCtx->equipVtx[k + 3].v.cn[1] = pauseCtx->equipVtx[k + 0].v.cn[2] =
                            pauseCtx->equipVtx[k + 1].v.cn[2] = pauseCtx->equipVtx[k + 2].v.cn[2] =
                                pauseCtx->equipVtx[k + 3].v.cn[2] = 255;

            pauseCtx->equipVtx[k + 0].v.cn[3] = pauseCtx->equipVtx[k + 1].v.cn[3] = pauseCtx->equipVtx[k + 2].v.cn[3] =
                pauseCtx->equipVtx[k + 3].v.cn[3] = pauseCtx->alpha;
        }
    }

    x = 112;
    y = 50;
    while (true) {
        pauseCtx->equipVtx[k + 0].v.ob[0] = pauseCtx->equipVtx[k + 2].v.ob[0] = -64;

        pauseCtx->equipVtx[k + 1].v.ob[0] = pauseCtx->equipVtx[k + 3].v.ob[0] = pauseCtx->equipVtx[k + 0].v.ob[0] + 64;

        pauseCtx->equipVtx[k + 0].v.ob[1] = pauseCtx->equipVtx[k + 1].v.ob[1] = y + pauseCtx->pagesYOrigin1;

        pauseCtx->equipVtx[k + 2].v.ob[1] = pauseCtx->equipVtx[k + 3].v.ob[1] = pauseCtx->equipVtx[k + 0].v.ob[1] - 32;

        pauseCtx->equipVtx[k + 0].v.ob[2] = pauseCtx->equipVtx[k + 1].v.ob[2] = pauseCtx->equipVtx[k + 2].v.ob[2] =
            pauseCtx->equipVtx[k + 3].v.ob[2] = 0;

        pauseCtx->equipVtx[k + 0].v.flag = pauseCtx->equipVtx[k + 1].v.flag = pauseCtx->equipVtx[k + 2].v.flag =
            pauseCtx->equipVtx[k + 3].v.flag = 0;

        pauseCtx->equipVtx[k + 0].v.tc[0] = pauseCtx->equipVtx[k + 0].v.tc[1] = pauseCtx->equipVtx[k + 1].v.tc[1] =
            pauseCtx->equipVtx[k + 2].v.tc[0] = 0;

        pauseCtx->equipVtx[k + 1].v.tc[0] = pauseCtx->equipVtx[k + 3].v.tc[0] = 0x800;

        pauseCtx->equipVtx[k + 2].v.tc[1] = pauseCtx->equipVtx[k + 3].v.tc[1] = 0x400;

        pauseCtx->equipVtx[k + 0].v.cn[0] = pauseCtx->equipVtx[k + 1].v.cn[0] = pauseCtx->equipVtx[k + 2].v.cn[0] =
            pauseCtx->equipVtx[k + 3].v.cn[0] = pauseCtx->equipVtx[k + 0].v.cn[1] = pauseCtx->equipVtx[k + 1].v.cn[1] =
                pauseCtx->equipVtx[k + 2].v.cn[1] = pauseCtx->equipVtx[k + 3].v.cn[1] =
                    pauseCtx->equipVtx[k + 0].v.cn[2] = pauseCtx->equipVtx[k + 1].v.cn[2] =
                        pauseCtx->equipVtx[k + 2].v.cn[2] = pauseCtx->equipVtx[k + 3].v.cn[2] = 255;

        pauseCtx->equipVtx[k + 0].v.cn[3] = pauseCtx->equipVtx[k + 1].v.cn[3] = pauseCtx->equipVtx[k + 2].v.cn[3] =
            pauseCtx->equipVtx[k + 3].v.cn[3] = pauseCtx->alpha;

        x -= 32;
        y -= 32;
        if (x < 0) {
            pauseCtx->equipVtx[k + 2].v.ob[1] = pauseCtx->equipVtx[k + 3].v.ob[1] =
                pauseCtx->equipVtx[k + 0].v.ob[1] - 0x10;

            pauseCtx->equipVtx[k + 2].v.tc[1] = pauseCtx->equipVtx[k + 3].v.tc[1] = 0x200;
            break;
        }

        k += 4;
    }

    pauseCtx->questVtx = GRAPH_ALLOC(gfxCtx, 188 * sizeof(Vtx));

    for (k = 0, j = 0; j < 47; j++, k += 4) {
        s16 phi_t2_2 = D_8082B1F8[j];

        if ((j < 6) || (j >= 41)) {
            pauseCtx->questVtx[k + 0].v.ob[0] = pauseCtx->questVtx[k + 2].v.ob[0] = D_8082B138[j];

            pauseCtx->questVtx[k + 1].v.ob[0] = pauseCtx->questVtx[k + 3].v.ob[0] =
                pauseCtx->questVtx[k + 0].v.ob[0] + D_8082B1F8[j];

            pauseCtx->questVtx[k + 0].v.ob[1] = pauseCtx->questVtx[k + 1].v.ob[1] =
                D_8082B198[j] + pauseCtx->pagesYOrigin1;

            pauseCtx->questVtx[k + 2].v.ob[1] = pauseCtx->questVtx[k + 3].v.ob[1] =
                pauseCtx->questVtx[k + 0].v.ob[1] - D_8082B1F8[j];

            if (j >= 41) {
                pauseCtx->questVtx[k + 1].v.ob[0] = pauseCtx->questVtx[k + 3].v.ob[0] =
                    pauseCtx->questVtx[k + 0].v.ob[0] + 8;

                pauseCtx->questVtx[k + 0].v.ob[1] = pauseCtx->questVtx[k + 1].v.ob[1] =
                    D_8082B198[j] + pauseCtx->pagesYOrigin1 - 6;

                pauseCtx->questVtx[k + 2].v.ob[1] = pauseCtx->questVtx[k + 3].v.ob[1] =
                    pauseCtx->questVtx[k + 0].v.ob[1] - 16;

                phi_t2_2 = 8;
            }
        } else {
            if ((j >= 6) && (j <= 17)) {
                phi_t2_2 = 16;
            }

            pauseCtx->questVtx[k + 0].v.ob[0] = pauseCtx->questVtx[k + 2].v.ob[0] = D_8082B138[j] + 2;

            pauseCtx->questVtx[k + 1].v.ob[0] = pauseCtx->questVtx[k + 3].v.ob[0] =
                pauseCtx->questVtx[k + 0].v.ob[0] + phi_t2_2 - 4;

            pauseCtx->questVtx[k + 0].v.ob[1] = pauseCtx->questVtx[k + 1].v.ob[1] =
                D_8082B198[j] + pauseCtx->pagesYOrigin1 - 2;

            pauseCtx->questVtx[k + 2].v.ob[1] = pauseCtx->questVtx[k + 3].v.ob[1] =
                pauseCtx->questVtx[k + 0].v.ob[1] - D_8082B1F8[j] + 4;
        }

        pauseCtx->questVtx[k + 0].v.ob[2] = pauseCtx->questVtx[k + 1].v.ob[2] = pauseCtx->questVtx[k + 2].v.ob[2] =
            pauseCtx->questVtx[k + 3].v.ob[2] = 0;

        pauseCtx->questVtx[k + 0].v.flag = pauseCtx->questVtx[k + 1].v.flag = pauseCtx->questVtx[k + 2].v.flag =
            pauseCtx->questVtx[k + 3].v.flag = 0;

        pauseCtx->questVtx[k + 0].v.tc[0] = pauseCtx->questVtx[k + 0].v.tc[1] = pauseCtx->questVtx[k + 1].v.tc[1] =
            pauseCtx->questVtx[k + 2].v.tc[0] = 0;

        pauseCtx->questVtx[k + 1].v.tc[0] = pauseCtx->questVtx[k + 3].v.tc[0] = phi_t2_2 << 5;
        pauseCtx->questVtx[k + 2].v.tc[1] = pauseCtx->questVtx[k + 3].v.tc[1] = D_8082B1F8[j] << 5;

        pauseCtx->questVtx[k + 0].v.cn[0] = pauseCtx->questVtx[k + 1].v.cn[0] = pauseCtx->questVtx[k + 2].v.cn[0] =
            pauseCtx->questVtx[k + 3].v.cn[0] = pauseCtx->questVtx[k + 0].v.cn[1] = pauseCtx->questVtx[k + 1].v.cn[1] =
                pauseCtx->questVtx[k + 2].v.cn[1] = pauseCtx->questVtx[k + 3].v.cn[1] =
                    pauseCtx->questVtx[k + 0].v.cn[2] = pauseCtx->questVtx[k + 1].v.cn[2] =
                        pauseCtx->questVtx[k + 2].v.cn[2] = pauseCtx->questVtx[k + 3].v.cn[2] = 255;

        pauseCtx->questVtx[k + 0].v.cn[3] = pauseCtx->questVtx[k + 1].v.cn[3] = pauseCtx->questVtx[k + 2].v.cn[3] =
            pauseCtx->questVtx[k + 3].v.cn[3] = pauseCtx->alpha;
    }

    pauseCtx->infoPanelVtx = GRAPH_ALLOC(gfxCtx, 28 * sizeof(Vtx));

    pauseCtx->promptPageVtx = GRAPH_ALLOC(gfxCtx, ((PAGE_BG_QUADS + VTX_PAGE_PROMPT_QUADS) * 4) * sizeof(Vtx));
    KaleidoScope_SetPageVertices(play, pauseCtx->promptPageVtx, VTX_PAGE_PROMPT, VTX_PAGE_PROMPT_QUADS);
}

void KaleidoScope_DrawGameOver(PlayState* play) {
    GraphicsContext* gfxCtx = play->state.gfxCtx;

    OPEN_DISPS(gfxCtx, "../z_kaleido_scope_PAL.c", 3122);

    Gfx_SetupDL_39Opa(gfxCtx);

    gDPSetCycleType(POLY_OPA_DISP++, G_CYC_2CYCLE);
    gDPSetRenderMode(POLY_OPA_DISP++, G_RM_PASS, G_RM_XLU_SURF2);
    gDPSetCombineLERP(POLY_OPA_DISP++, TEXEL1, TEXEL0, PRIM_LOD_FRAC, TEXEL0, 0, 0, 0, TEXEL0, PRIMITIVE, ENVIRONMENT,
                      COMBINED, ENVIRONMENT, COMBINED, 0, PRIMITIVE, 0);

    gDPSetPrimColor(POLY_OPA_DISP++, 0, 80, D_8082AB8C, D_8082AB90, D_8082AB94, D_8082AB98);
    gDPSetEnvColor(POLY_OPA_DISP++, D_8082AB9C, D_8082ABA0, D_8082ABA4, 255);

    VREG(89) -= 2;

    gDPLoadMultiBlock(POLY_OPA_DISP++, gGameOverP1Tex, 0x0000, G_TX_RENDERTILE, G_IM_FMT_IA, G_IM_SIZ_8b, 64, 32, 0,
                      G_TX_WRAP | G_TX_NOMIRROR, G_TX_WRAP | G_TX_NOMIRROR, G_TX_NOMASK, G_TX_NOMASK, G_TX_NOLOD,
                      G_TX_NOLOD);

    gDPLoadMultiBlock(POLY_OPA_DISP++, gGameOverMaskTex, 0x0100, 1, G_IM_FMT_IA, G_IM_SIZ_8b, 64, 32, 0,
                      G_TX_WRAP | G_TX_NOMIRROR, G_TX_WRAP | G_TX_NOMIRROR, G_TX_NOMASK, 5, G_TX_NOLOD, G_TX_NOLOD);

    gDPSetTileSize(POLY_OPA_DISP++, 1, 0, VREG(89) & 0x7F, 63 << 2, (31 << 2) + (VREG(89) & 0x7F));

    gSPTextureRectangle(POLY_OPA_DISP++, VREG(87) << 2, VREG(88) << 2, (VREG(87) + 64) << 2, (VREG(88) + 32) << 2,
                        G_TX_RENDERTILE, 0, 0, 1 << 10, 1 << 10);

    gDPLoadMultiBlock(POLY_OPA_DISP++, gGameOverP2Tex, 0x0000, G_TX_RENDERTILE, G_IM_FMT_IA, G_IM_SIZ_8b, 64, 32, 0,
                      G_TX_NOMIRROR | G_TX_CLAMP, G_TX_NOMIRROR | G_TX_CLAMP, G_TX_NOMASK, G_TX_NOMASK, G_TX_NOLOD,
                      G_TX_NOLOD);

    gSPTextureRectangle(POLY_OPA_DISP++, (VREG(87) + 64) << 2, VREG(88) << 2, (VREG(87) + 128) << 2,
                        (VREG(88) + 32) << 2, G_TX_RENDERTILE, 0, 0, 1 << 10, 1 << 10);

    gDPLoadMultiBlock(POLY_OPA_DISP++, gGameOverP3Tex, 0x0000, G_TX_RENDERTILE, G_IM_FMT_IA, G_IM_SIZ_8b, 64, 32, 0,
                      G_TX_NOMIRROR | G_TX_CLAMP, G_TX_NOMIRROR | G_TX_CLAMP, G_TX_NOMASK, G_TX_NOMASK, G_TX_NOLOD,
                      G_TX_NOLOD);
    gSPTextureRectangle(POLY_OPA_DISP++, (VREG(87) + 128) << 2, VREG(88) << 2, (VREG(87) + 192) << 2,
                        (VREG(88) + 32) << 2, G_TX_RENDERTILE, 0, 0, 1 << 10, 1 << 10);

    CLOSE_DISPS(gfxCtx, "../z_kaleido_scope_PAL.c", 3169);
}

void KaleidoScope_Draw(PlayState* play) {
    Input* input = &play->state.input[0];
    PauseContext* pauseCtx = &play->pauseCtx;
    InterfaceContext* interfaceCtx = &play->interfaceCtx;

    OPEN_DISPS(play->state.gfxCtx, "../z_kaleido_scope_PAL.c", 3188);

    pauseCtx->stickAdjX = input->rel.stick_x;
    pauseCtx->stickAdjY = input->rel.stick_y;

    gSPSegment(POLY_OPA_DISP++, 0x02, interfaceCtx->parameterSegment);
    gSPSegment(POLY_OPA_DISP++, 0x07, pauseCtx->playerSegment);
    gSPSegment(POLY_OPA_DISP++, 0x08, pauseCtx->iconItemSegment);
    gSPSegment(POLY_OPA_DISP++, 0x09, pauseCtx->iconItem24Segment);
    gSPSegment(POLY_OPA_DISP++, 0x0A, pauseCtx->nameSegment);
    gSPSegment(POLY_OPA_DISP++, 0x0C, pauseCtx->iconItemAltSegment);
    gSPSegment(POLY_OPA_DISP++, 0x0D, pauseCtx->iconItemLangSegment);

    if (pauseCtx->debugState == 0) {
        KaleidoScope_SetView(pauseCtx, pauseCtx->eye.x, pauseCtx->eye.y, pauseCtx->eye.z);

        Gfx_SetupDL_42Opa(play->state.gfxCtx);
        KaleidoScope_SetVertices(play, play->state.gfxCtx);
        KaleidoScope_DrawPages(play, play->state.gfxCtx);

        Gfx_SetupDL_42Opa(play->state.gfxCtx);
        gDPSetCombineLERP(POLY_OPA_DISP++, PRIMITIVE, ENVIRONMENT, TEXEL0, ENVIRONMENT, TEXEL0, 0, PRIMITIVE, 0,
                          PRIMITIVE, ENVIRONMENT, TEXEL0, ENVIRONMENT, TEXEL0, 0, PRIMITIVE, 0);

        KaleidoScope_SetView(pauseCtx, 0.0f, 0.0f, 64.0f);

        if (!IS_PAUSE_STATE_GAMEOVER(pauseCtx)) {
            KaleidoScope_DrawInfoPanel(play);
        }
    }

    if ((pauseCtx->state >= PAUSE_STATE_11) && (pauseCtx->state <= PAUSE_STATE_17)) {
        KaleidoScope_DrawGameOver(play);
    }

    if ((pauseCtx->debugState == 1) || (pauseCtx->debugState == 2)) {
        KaleidoScope_DrawDebugEditor(play);
    }

    CLOSE_DISPS(play->state.gfxCtx, "../z_kaleido_scope_PAL.c", 3254);
}

void KaleidoScope_GrayOutTextureRGBA32(u32* texture, u16 pixelCount) {
    u32 rgb;
    u16 gray;
    u16 i;

    for (i = 0; i < pixelCount; i++) {
        if ((texture[i] & 0xFFFFFF00) != 0) {
            rgb = texture[i] >> 8;
            gray = ((((rgb & 0xFF0000) >> 16) + ((rgb & 0xFF00) >> 7) + (rgb & 0xFF)) / 7) & 0xFF;

            rgb = gray;
            rgb <<= 8;
            rgb |= gray;
            rgb <<= 8;
            rgb |= gray;

            texture[i] = (rgb << 8) | (texture[i] & 0xFF);
        }
    }
}

void KaleidoScope_UpdateOpening(PlayState* play) {
    PauseContext* pauseCtx = &play->pauseCtx;

    pauseCtx->eye.x += sPageSwitchEyeDx[pauseCtx->nextPageMode] * ZREG(46);
    pauseCtx->eye.z += sPageSwitchEyeDz[pauseCtx->nextPageMode] * ZREG(46);
    pauseCtx->pageSwitchTimer += 4 * ZREG(46);

    if (pauseCtx->pageSwitchTimer == (4 * PAGE_SWITCH_NSTEPS * ZREG(47))) {
        // Finished opening

        func_80084BF4(play, 1);

        gSaveContext.buttonStatus[INTERACT_BCA_BTN_B] = gPageSwitchNextButtonStatus[pauseCtx->pageIndex][0];
        gSaveContext.buttonStatus[INTERACT_BCA_BTN_C_LEFT] = gPageSwitchNextButtonStatus[pauseCtx->pageIndex][1];
        gSaveContext.buttonStatus[INTERACT_BCA_BTN_C_DOWN] = gPageSwitchNextButtonStatus[pauseCtx->pageIndex][2];
        gSaveContext.buttonStatus[INTERACT_BCA_BTN_C_RIGHT] = gPageSwitchNextButtonStatus[pauseCtx->pageIndex][3];
        gSaveContext.buttonStatus[INTERACT_BCA_BTN_A] = gPageSwitchNextButtonStatus[pauseCtx->pageIndex][4];

        pauseCtx->pageIndex = sPageSwitchNextPageIndex[pauseCtx->nextPageMode];

        pauseCtx->mainState = PAUSE_MAIN_STATE_IDLE;
        pauseCtx->state++; // PAUSE_STATE_MAIN

        pauseCtx->alpha = 255;
        Interface_LoadActionLabelB(play, DO_ACTION_SAVE);
    } else if (pauseCtx->pageSwitchTimer == (4 * PAGE_SWITCH_NSTEPS * 1)) {
        // `ZREG(47)` is always 1 so this normally never happens
        pauseCtx->pageIndex = sPageSwitchNextPageIndex[pauseCtx->nextPageMode];
        pauseCtx->nextPageMode = (u16)(pauseCtx->pageIndex * 2) + 1;
    }
}

void KaleidoScope_UpdateCursorVtx(PlayState* play) {
    PauseContext* pauseCtx = &play->pauseCtx;
    s32 tlOffsetX;
    s32 tlOffsetY;
    s32 rightOffsetX;
    s32 bottomOffsetY;

    if (pauseCtx->cursorSpecialPos == 0) {
        tlOffsetX = -1;
        tlOffsetY = 1;
        rightOffsetX = 14;
        bottomOffsetY = 14;
        if (pauseCtx->pageIndex == PAUSE_MAP) {
            if (!sInDungeonScene) {
                tlOffsetX = -6;
                tlOffsetY = 6;
                rightOffsetX = 4;
                bottomOffsetY = 4;
            } else if (pauseCtx->cursorSlot[pauseCtx->pageIndex] >= 3) {
                tlOffsetX = -6;
                tlOffsetY = 5;
                bottomOffsetY = 7;
                rightOffsetX = 19;
            } else {
                tlOffsetX = -3;
                tlOffsetY = 3;
                rightOffsetX = 13;
                bottomOffsetY = 13;
            }
        } else if (pauseCtx->pageIndex == PAUSE_QUEST) {
            tlOffsetX = -4;
            tlOffsetY = 4;
            rightOffsetX = 12;
            bottomOffsetY = 12;
            if (pauseCtx->cursorSlot[pauseCtx->pageIndex] == 0x18) {
                tlOffsetX = -2;
                tlOffsetY = 2;
                rightOffsetX = 32;
                bottomOffsetY = 32;
            } else if (pauseCtx->cursorSlot[pauseCtx->pageIndex] == 0x17) {
                tlOffsetX = -4;
                tlOffsetY = 4;
                bottomOffsetY = 13;
                rightOffsetX = 34;
            } else if (pauseCtx->cursorSlot[pauseCtx->pageIndex] < 6) {
                tlOffsetX = -1;
                tlOffsetY = 1;
                rightOffsetX = 10;
                bottomOffsetY = 10;
            } else if ((pauseCtx->cursorSlot[pauseCtx->pageIndex] >= 6) &&
                       (pauseCtx->cursorSlot[pauseCtx->pageIndex] < 0x12)) {
                tlOffsetX = -5;
                tlOffsetY = 3;
                rightOffsetX = 8;
                bottomOffsetY = 8;
            }
        }
    } else {
        tlOffsetX = -4;
        tlOffsetY = 4;
        rightOffsetX = 16;
        bottomOffsetY = 16;
    }

    // Move the quads according to the offsets set above,
    // and the position of the cursor in `pauseCtx->cursorVtx[0].v.ob`
    // (see `KaleidoScope_SetCursorPos` and other `PAUSE_CURSOR_QUAD_TL` uses)

    // PAUSE_CURSOR_QUAD_TL
    pauseCtx->cursorVtx[0].v.ob[0] = pauseCtx->cursorVtx[2].v.ob[0] = pauseCtx->cursorVtx[0].v.ob[0] + tlOffsetX;
    pauseCtx->cursorVtx[1].v.ob[0] = pauseCtx->cursorVtx[3].v.ob[0] = pauseCtx->cursorVtx[0].v.ob[0] + 16;
    pauseCtx->cursorVtx[0].v.ob[1] = pauseCtx->cursorVtx[1].v.ob[1] = pauseCtx->cursorVtx[0].v.ob[1] + tlOffsetY;
    pauseCtx->cursorVtx[2].v.ob[1] = pauseCtx->cursorVtx[3].v.ob[1] = pauseCtx->cursorVtx[0].v.ob[1] - 16;

    // PAUSE_CURSOR_QUAD_TR
    pauseCtx->cursorVtx[4].v.ob[0] = pauseCtx->cursorVtx[6].v.ob[0] = pauseCtx->cursorVtx[0].v.ob[0] + rightOffsetX;
    pauseCtx->cursorVtx[5].v.ob[0] = pauseCtx->cursorVtx[7].v.ob[0] = pauseCtx->cursorVtx[4].v.ob[0] + 16;
    pauseCtx->cursorVtx[4].v.ob[1] = pauseCtx->cursorVtx[5].v.ob[1] = pauseCtx->cursorVtx[0].v.ob[1];
    pauseCtx->cursorVtx[6].v.ob[1] = pauseCtx->cursorVtx[7].v.ob[1] = pauseCtx->cursorVtx[4].v.ob[1] - 16;

    // PAUSE_CURSOR_QUAD_BL
    pauseCtx->cursorVtx[8].v.ob[0] = pauseCtx->cursorVtx[10].v.ob[0] = pauseCtx->cursorVtx[0].v.ob[0];
    pauseCtx->cursorVtx[9].v.ob[0] = pauseCtx->cursorVtx[11].v.ob[0] = pauseCtx->cursorVtx[8].v.ob[0] + 16;
    pauseCtx->cursorVtx[8].v.ob[1] = pauseCtx->cursorVtx[9].v.ob[1] = pauseCtx->cursorVtx[0].v.ob[1] - bottomOffsetY;
    pauseCtx->cursorVtx[10].v.ob[1] = pauseCtx->cursorVtx[11].v.ob[1] = pauseCtx->cursorVtx[8].v.ob[1] - 16;

    // PAUSE_CURSOR_QUAD_BR
    pauseCtx->cursorVtx[12].v.ob[0] = pauseCtx->cursorVtx[14].v.ob[0] = pauseCtx->cursorVtx[0].v.ob[0] + rightOffsetX;
    pauseCtx->cursorVtx[13].v.ob[0] = pauseCtx->cursorVtx[15].v.ob[0] = pauseCtx->cursorVtx[12].v.ob[0] + 16;
    pauseCtx->cursorVtx[12].v.ob[1] = pauseCtx->cursorVtx[13].v.ob[1] = pauseCtx->cursorVtx[0].v.ob[1] - bottomOffsetY;
    pauseCtx->cursorVtx[14].v.ob[1] = pauseCtx->cursorVtx[15].v.ob[1] = pauseCtx->cursorVtx[12].v.ob[1] - 16;
}

void KaleidoScope_LoadDungeonMap(PlayState* play) {
    InterfaceContext* interfaceCtx = &play->interfaceCtx;
#if PLATFORM_N64 || OOT_PAL
    s32 pad;
#endif

    DMA_REQUEST_SYNC(interfaceCtx->mapSegment,
                     (uintptr_t)_map_48x85_staticSegmentRomStart + ((R_MAP_TEX_INDEX + 0) * MAP_48x85_TEX_SIZE),
                     MAP_48x85_TEX_SIZE, "../z_kaleido_scope_PAL.c", 3467);

    DMA_REQUEST_SYNC(interfaceCtx->mapSegment + ALIGN16(MAP_48x85_TEX_SIZE),
                     (uintptr_t)_map_48x85_staticSegmentRomStart + ((R_MAP_TEX_INDEX + 1) * MAP_48x85_TEX_SIZE),
                     MAP_48x85_TEX_SIZE, "../z_kaleido_scope_PAL.c", 3471);
}

void KaleidoScope_UpdateDungeonMap(PlayState* play) {
    PauseContext* pauseCtx = &play->pauseCtx;
    InterfaceContext* interfaceCtx = &play->interfaceCtx;

    PRINTF("ＭＡＰ ＤＭＡ = %d\n", play->interfaceCtx.mapPaletteIndex);

#if PLATFORM_N64
    if (B_80121220 != NULL && B_80121220->unk_44 != NULL && B_80121220->unk_44(play)) {

    } else {
        KaleidoScope_LoadDungeonMap(play);
    }
#else
    KaleidoScope_LoadDungeonMap(play);
#endif

    Map_SetFloorPalettesData(play, pauseCtx->dungeonMapSlot - 3);

    if ((play->sceneId >= SCENE_DEKU_TREE) && (play->sceneId <= SCENE_TREASURE_BOX_SHOP)) {
        if ((VREG(30) + 3) == pauseCtx->cursorPoint[PAUSE_MAP]) {
            KaleidoScope_OverridePalIndexCI4(interfaceCtx->mapSegment, MAP_48x85_TEX_SIZE,
                                             interfaceCtx->mapPaletteIndex, 14);
        }
    }

    if ((play->sceneId >= SCENE_DEKU_TREE) && (play->sceneId <= SCENE_TREASURE_BOX_SHOP)) {
        if ((VREG(30) + 3) == pauseCtx->cursorPoint[PAUSE_MAP]) {
            KaleidoScope_OverridePalIndexCI4(interfaceCtx->mapSegment + ALIGN16(MAP_48x85_TEX_SIZE), MAP_48x85_TEX_SIZE,
                                             interfaceCtx->mapPaletteIndex, 14);
        }
    }
}

void KaleidoScope_Update(PlayState* play) {
    static s16 sMainStateAfterSongPlayerPlayingDone = PAUSE_MAIN_STATE_IDLE;
    static s16 sDelayTimer = 10;
    static s16 D_8082B260 = 0;
    PauseContext* pauseCtx = &play->pauseCtx;
    InterfaceContext* interfaceCtx = &play->interfaceCtx;
    GameOverContext* gameOverCtx = &play->gameOverCtx;
    Player* player = GET_PLAYER(play);
    Input* input = &play->state.input[0];
    u32 size;
    u32 size0;
    u32 size1;
    u32 size2;
    u16 i;
    s16 stepR;
    s16 stepG;
    s16 stepB;
    s16 stepA;

    if ((R_PAUSE_BG_PRERENDER_STATE >= PAUSE_BG_PRERENDER_READY) &&
        (((pauseCtx->state >= PAUSE_STATE_OPENING_1) && (pauseCtx->state <= PAUSE_STATE_SAVE_PROMPT)) ||
         ((pauseCtx->state >= PAUSE_STATE_10) && (pauseCtx->state <= PAUSE_STATE_CLOSING)))) {

        if ((((u32)pauseCtx->mainState == PAUSE_MAIN_STATE_IDLE) ||
             (pauseCtx->mainState == PAUSE_MAIN_STATE_IDLE_CURSOR_ON_SONG)) &&
            (pauseCtx->state == PAUSE_STATE_MAIN)) {
            pauseCtx->stickAdjX = input->rel.stick_x;
            pauseCtx->stickAdjY = input->rel.stick_y;
            KaleidoScope_UpdateCursorVtx(play);
            KaleidoScope_HandlePageToggles(pauseCtx, input);
        } else if ((pauseCtx->pageIndex == PAUSE_QUEST) && ((pauseCtx->mainState < PAUSE_MAIN_STATE_3) ||
                                                            (pauseCtx->mainState == PAUSE_MAIN_STATE_SONG_PROMPT))) {
            KaleidoScope_UpdateCursorVtx(play);
        }

        if (pauseCtx->state == PAUSE_STATE_MAIN) {
            KaleidoScope_UpdateNamePanel(play);
        }
    }

    switch (pauseCtx->state) {
        case PAUSE_STATE_INIT:
            D_808321A8[0] = gSaveContext.buttonStatus[INTERACT_BCA_BTN_B];
            D_808321A8[1] = gSaveContext.buttonStatus[INTERACT_BCA_BTN_C_LEFT];
            D_808321A8[2] = gSaveContext.buttonStatus[INTERACT_BCA_BTN_C_DOWN];
            D_808321A8[3] = gSaveContext.buttonStatus[INTERACT_BCA_BTN_C_RIGHT];
            D_808321A8[4] = gSaveContext.buttonStatus[INTERACT_BCA_BTN_A];

            pauseCtx->cursorX[PAUSE_MAP] = 0;
            pauseCtx->cursorSlot[PAUSE_MAP] = pauseCtx->cursorPoint[PAUSE_MAP] = pauseCtx->dungeonMapSlot =
                VREG(30) + 3;

            WREG(16) = -175;
            WREG(17) = 155;

            pauseCtx->promptPitch = -314.0f;

            //! @bug messed up alignment, should match `ALIGN64`
            pauseCtx->playerSegment = (void*)(((uintptr_t)play->objectCtx.spaceStart + 0x30) & ~0x3F);

            size1 = Player_InitPauseDrawData(play, pauseCtx->playerSegment, &pauseCtx->playerSkelAnime);
            PRINTF("プレイヤー size1＝%x\n", size1);

            pauseCtx->iconItemSegment = (void*)ALIGN16((uintptr_t)pauseCtx->playerSegment + size1);

            size0 = (uintptr_t)_icon_item_staticSegmentRomEnd - (uintptr_t)_icon_item_staticSegmentRomStart;
            PRINTF("icon_item size0=%x\n", size0);
            DMA_REQUEST_SYNC(pauseCtx->iconItemSegment, (uintptr_t)_icon_item_staticSegmentRomStart, size0,
                             "../z_kaleido_scope_PAL.c", 3662);

            gSegments[8] = VIRTUAL_TO_PHYSICAL(pauseCtx->iconItemSegment);

            for (i = 0; i < ARRAY_COUNTU(gItemAgeReqs); i++) {
                if (!CHECK_AGE_REQ_ITEM(i)) {
                    KaleidoScope_GrayOutTextureRGBA32(SEGMENTED_TO_VIRTUAL(gItemIcons[i]),
                                                      ITEM_ICON_WIDTH * ITEM_ICON_HEIGHT);
                }
            }

            pauseCtx->iconItem24Segment = (void*)ALIGN16((uintptr_t)pauseCtx->iconItemSegment + size0);

            size = (uintptr_t)_icon_item_24_staticSegmentRomEnd - (uintptr_t)_icon_item_24_staticSegmentRomStart;
            PRINTF("icon_item24 size=%x\n", size);
            DMA_REQUEST_SYNC(pauseCtx->iconItem24Segment, (uintptr_t)_icon_item_24_staticSegmentRomStart, size,
                             "../z_kaleido_scope_PAL.c", 3675);

            pauseCtx->iconItemAltSegment = (void*)ALIGN16((uintptr_t)pauseCtx->iconItem24Segment + size);

            switch (play->sceneId) {
                case SCENE_DEKU_TREE:
                case SCENE_DODONGOS_CAVERN:
                case SCENE_JABU_JABU:
                case SCENE_FOREST_TEMPLE:
                case SCENE_FIRE_TEMPLE:
                case SCENE_WATER_TEMPLE:
                case SCENE_SPIRIT_TEMPLE:
                case SCENE_SHADOW_TEMPLE:
                case SCENE_BOTTOM_OF_THE_WELL:
                case SCENE_ICE_CAVERN:
                case SCENE_DEKU_TREE_BOSS:
                case SCENE_DODONGOS_CAVERN_BOSS:
                case SCENE_JABU_JABU_BOSS:
                case SCENE_FOREST_TEMPLE_BOSS:
                case SCENE_FIRE_TEMPLE_BOSS:
                case SCENE_WATER_TEMPLE_BOSS:
                case SCENE_SPIRIT_TEMPLE_BOSS:
                case SCENE_SHADOW_TEMPLE_BOSS:
                    sInDungeonScene = true;
                    size2 = (uintptr_t)_icon_item_dungeon_staticSegmentRomEnd -
                            (uintptr_t)_icon_item_dungeon_staticSegmentRomStart;
                    PRINTF("icon_item_dungeon dungeon-size2=%x\n", size2);
                    DMA_REQUEST_SYNC(pauseCtx->iconItemAltSegment, (uintptr_t)_icon_item_dungeon_staticSegmentRomStart,
                                     size2, "../z_kaleido_scope_PAL.c", 3712);

                    interfaceCtx->mapPalette[28] = 6;
                    interfaceCtx->mapPalette[29] = 99;
                    KaleidoScope_UpdateDungeonMap(play);
                    break;

                default:
                    sInDungeonScene = false;
                    size2 = (uintptr_t)_icon_item_field_staticSegmentRomEnd -
                            (uintptr_t)_icon_item_field_staticSegmentRomStart;
                    PRINTF("icon_item_field field-size2=%x\n", size2);
                    DMA_REQUEST_SYNC(pauseCtx->iconItemAltSegment, (uintptr_t)_icon_item_field_staticSegmentRomStart,
                                     size2, "../z_kaleido_scope_PAL.c", 3726);
                    break;
            }

            pauseCtx->iconItemLangSegment = (void*)ALIGN16((uintptr_t)pauseCtx->iconItemAltSegment + size2);

#if OOT_NTSC
            if (gSaveContext.language == LANGUAGE_JPN) {
                size = (uintptr_t)_icon_item_jpn_staticSegmentRomEnd - (uintptr_t)_icon_item_jpn_staticSegmentRomStart;
                DmaMgr_RequestSync(pauseCtx->iconItemLangSegment, (uintptr_t)_icon_item_jpn_staticSegmentRomStart,
                                   size);
            } else {
                size = (uintptr_t)_icon_item_nes_staticSegmentRomEnd - (uintptr_t)_icon_item_nes_staticSegmentRomStart;
                DmaMgr_RequestSync(pauseCtx->iconItemLangSegment, (uintptr_t)_icon_item_nes_staticSegmentRomStart,
                                   size);
            }
#else
            if (gSaveContext.language == LANGUAGE_ENG) {
                size = (uintptr_t)_icon_item_nes_staticSegmentRomEnd - (uintptr_t)_icon_item_nes_staticSegmentRomStart;
                PRINTF("icon_item_dungeon dungeon-size=%x\n", size);
                DMA_REQUEST_SYNC(pauseCtx->iconItemLangSegment, (uintptr_t)_icon_item_nes_staticSegmentRomStart, size,
                                 "../z_kaleido_scope_PAL.c", 3739);
            } else if (gSaveContext.language == LANGUAGE_GER) {
                size = (uintptr_t)_icon_item_ger_staticSegmentRomEnd - (uintptr_t)_icon_item_ger_staticSegmentRomStart;
                PRINTF("icon_item_dungeon dungeon-size=%x\n", size);
                DMA_REQUEST_SYNC(pauseCtx->iconItemLangSegment, (uintptr_t)_icon_item_ger_staticSegmentRomStart, size,
                                 "../z_kaleido_scope_PAL.c", 3746);
            } else {
                size = (uintptr_t)_icon_item_fra_staticSegmentRomEnd - (uintptr_t)_icon_item_fra_staticSegmentRomStart;
                PRINTF("icon_item_dungeon dungeon-size=%x\n", size);
                DMA_REQUEST_SYNC(pauseCtx->iconItemLangSegment, (uintptr_t)_icon_item_fra_staticSegmentRomStart, size,
                                 "../z_kaleido_scope_PAL.c", 3753);
            }
#endif

            pauseCtx->nameSegment = (void*)ALIGN16((uintptr_t)pauseCtx->iconItemLangSegment + size);

            PRINTF("サイズ＝%x\n", size2 + size1 + size0 + size);
            PRINTF("item_name I_N_PT=%x\n", 0x800);
            Interface_SetDoAction(play, DO_ACTION_DECIDE);
            PRINTF("サイズ＝%x\n", size2 + size1 + size0 + size + 0x800);

            if (((void)0, gSaveContext.worldMapArea) < WORLD_MAP_AREA_MAX) {
#if OOT_NTSC
                if (gSaveContext.language == LANGUAGE_JPN) {
                    DmaMgr_RequestSync(pauseCtx->nameSegment + MAX(MAP_NAME_TEX1_SIZE, ITEM_NAME_TEX_SIZE),
                                       (uintptr_t)_map_name_staticSegmentRomStart +
                                           (((void)0, gSaveContext.worldMapArea) * MAP_NAME_TEX2_SIZE) +
                                           24 * MAP_NAME_TEX1_SIZE + 22 * LANGUAGE_JPN * MAP_NAME_TEX2_SIZE,
                                       MAP_NAME_TEX2_SIZE);
                } else {
                    DmaMgr_RequestSync(pauseCtx->nameSegment + MAX(MAP_NAME_TEX1_SIZE, ITEM_NAME_TEX_SIZE),
                                       (uintptr_t)_map_name_staticSegmentRomStart +
                                           (((void)0, gSaveContext.worldMapArea) * MAP_NAME_TEX2_SIZE) +
                                           24 * MAP_NAME_TEX1_SIZE + 22 * LANGUAGE_ENG * MAP_NAME_TEX2_SIZE,
                                       MAP_NAME_TEX2_SIZE);
                }
#else
                if (gSaveContext.language == LANGUAGE_ENG) {
                    DMA_REQUEST_SYNC(pauseCtx->nameSegment + MAX(MAP_NAME_TEX1_SIZE, ITEM_NAME_TEX_SIZE),
                                     (uintptr_t)_map_name_staticSegmentRomStart +
                                         (((void)0, gSaveContext.worldMapArea) * MAP_NAME_TEX2_SIZE) +
                                         36 * MAP_NAME_TEX1_SIZE + 22 * LANGUAGE_ENG * MAP_NAME_TEX2_SIZE,
                                     MAP_NAME_TEX2_SIZE, "../z_kaleido_scope_PAL.c", 3776);
                } else if (gSaveContext.language == LANGUAGE_GER) {
                    DMA_REQUEST_SYNC(pauseCtx->nameSegment + MAX(MAP_NAME_TEX1_SIZE, ITEM_NAME_TEX_SIZE),
                                     (uintptr_t)_map_name_staticSegmentRomStart +
                                         (((void)0, gSaveContext.worldMapArea) * MAP_NAME_TEX2_SIZE) +
                                         36 * MAP_NAME_TEX1_SIZE + 22 * LANGUAGE_GER * MAP_NAME_TEX2_SIZE,
                                     MAP_NAME_TEX2_SIZE, "../z_kaleido_scope_PAL.c", 3780);
                } else {
                    DMA_REQUEST_SYNC(pauseCtx->nameSegment + MAX(MAP_NAME_TEX1_SIZE, ITEM_NAME_TEX_SIZE),
                                     (uintptr_t)_map_name_staticSegmentRomStart +
                                         (((void)0, gSaveContext.worldMapArea) * MAP_NAME_TEX2_SIZE) +
                                         36 * MAP_NAME_TEX1_SIZE + 22 * LANGUAGE_FRA * MAP_NAME_TEX2_SIZE,
                                     MAP_NAME_TEX2_SIZE, "../z_kaleido_scope_PAL.c", 3784);
                }
#endif
            }

            sPreRenderCvg = (void*)ALIGN16((uintptr_t)pauseCtx->nameSegment +
                                           MAX(MAP_NAME_TEX1_SIZE, ITEM_NAME_TEX_SIZE) + MAP_NAME_TEX2_SIZE);

            PreRender_Init(&sPlayerPreRender);
            PreRender_SetValuesSave(&sPlayerPreRender, PAUSE_EQUIP_PLAYER_WIDTH, PAUSE_EQUIP_PLAYER_HEIGHT,
                                    pauseCtx->playerSegment, NULL, sPreRenderCvg);

            KaleidoScope_DrawPlayerWork(play);
            KaleidoScope_SetupPlayerPreRender(play);

            // World map points

            for (i = 0; i < ARRAY_COUNT(pauseCtx->worldMapPoints); i++) {
                pauseCtx->worldMapPoints[i] = WORLD_MAP_POINT_STATE_HIDE;
            }

            if (CHECK_QUEST_ITEM(QUEST_GERUDOS_CARD)) {
                pauseCtx->worldMapPoints[WORLD_MAP_POINT_HAUNTED_WASTELAND] = WORLD_MAP_POINT_STATE_HIGHLIGHT;
            }
            if (CHECK_QUEST_ITEM(QUEST_MEDALLION_SPIRIT)) {
                pauseCtx->worldMapPoints[WORLD_MAP_POINT_HAUNTED_WASTELAND] = WORLD_MAP_POINT_STATE_SHOW;
            }

            if (INV_CONTENT(ITEM_LONGSHOT) == ITEM_LONGSHOT) {
                pauseCtx->worldMapPoints[WORLD_MAP_POINT_GERUDOS_FORTRESS] = WORLD_MAP_POINT_STATE_HIGHLIGHT;
            }
            if (CHECK_QUEST_ITEM(QUEST_GERUDOS_CARD)) {
                pauseCtx->worldMapPoints[WORLD_MAP_POINT_GERUDOS_FORTRESS] = WORLD_MAP_POINT_STATE_SHOW;
            }

            if (GET_EVENTCHKINF(EVENTCHKINF_B2)) {
                pauseCtx->worldMapPoints[WORLD_MAP_POINT_GERUDO_VALLEY] = WORLD_MAP_POINT_STATE_SHOW;
            }
            if (INV_CONTENT(ITEM_LONGSHOT) == ITEM_LONGSHOT) {
                pauseCtx->worldMapPoints[WORLD_MAP_POINT_GERUDO_VALLEY] = WORLD_MAP_POINT_STATE_HIGHLIGHT;
            }
            if (CHECK_QUEST_ITEM(QUEST_GERUDOS_CARD)) {
                pauseCtx->worldMapPoints[WORLD_MAP_POINT_GERUDO_VALLEY] = WORLD_MAP_POINT_STATE_SHOW;
            }

            if (CUR_UPG_VALUE(UPG_SCALE)) {
                pauseCtx->worldMapPoints[WORLD_MAP_POINT_LAKE_HYLIA] = WORLD_MAP_POINT_STATE_SHOW;
            }
            if (CHECK_OWNED_EQUIP(EQUIP_TYPE_BOOTS, EQUIP_INV_BOOTS_IRON)) {
                pauseCtx->worldMapPoints[WORLD_MAP_POINT_LAKE_HYLIA] = WORLD_MAP_POINT_STATE_HIGHLIGHT;
            }
            if (CHECK_QUEST_ITEM(QUEST_MEDALLION_WATER)) {
                pauseCtx->worldMapPoints[WORLD_MAP_POINT_LAKE_HYLIA] = WORLD_MAP_POINT_STATE_SHOW;
            }

            if (GET_EVENTCHKINF(EVENTCHKINF_09)) {
                pauseCtx->worldMapPoints[WORLD_MAP_POINT_LON_LON_RANCH] = WORLD_MAP_POINT_STATE_SHOW;
            }
            if (INV_CONTENT(ITEM_OCARINA_FAIRY) != ITEM_NONE) {
                pauseCtx->worldMapPoints[WORLD_MAP_POINT_LON_LON_RANCH] = WORLD_MAP_POINT_STATE_HIGHLIGHT;
            }
            if (CHECK_QUEST_ITEM(QUEST_SONG_EPONA)) {
                pauseCtx->worldMapPoints[WORLD_MAP_POINT_LON_LON_RANCH] = WORLD_MAP_POINT_STATE_SHOW;
            }
            if (GET_EVENTCHKINF(EVENTCHKINF_TALON_WOKEN_IN_KAKARIKO)) {
                pauseCtx->worldMapPoints[WORLD_MAP_POINT_LON_LON_RANCH] = WORLD_MAP_POINT_STATE_HIGHLIGHT;
            }
            if (GET_EVENTCHKINF(EVENTCHKINF_EPONA_OBTAINED)) {
                pauseCtx->worldMapPoints[WORLD_MAP_POINT_LON_LON_RANCH] = WORLD_MAP_POINT_STATE_SHOW;
            }

            if (GET_EVENTCHKINF(EVENTCHKINF_09)) {
                pauseCtx->worldMapPoints[WORLD_MAP_POINT_MARKET] = WORLD_MAP_POINT_STATE_HIGHLIGHT;
            }
            if (GET_EVENTCHKINF(EVENTCHKINF_40)) {
                pauseCtx->worldMapPoints[WORLD_MAP_POINT_MARKET] = WORLD_MAP_POINT_STATE_SHOW;
            }
            if (INV_CONTENT(ITEM_OCARINA_OF_TIME) == ITEM_OCARINA_OF_TIME) {
                pauseCtx->worldMapPoints[WORLD_MAP_POINT_MARKET] = WORLD_MAP_POINT_STATE_HIGHLIGHT;
            }
            if (GET_EVENTCHKINF(EVENTCHKINF_45)) {
                pauseCtx->worldMapPoints[WORLD_MAP_POINT_MARKET] = WORLD_MAP_POINT_STATE_SHOW;
            }
            if (INV_CONTENT(ITEM_ARROW_LIGHT) == ITEM_ARROW_LIGHT) {
                pauseCtx->worldMapPoints[WORLD_MAP_POINT_MARKET] = WORLD_MAP_POINT_STATE_HIGHLIGHT;
            }

            if (GET_EVENTCHKINF(EVENTCHKINF_09)) {
                pauseCtx->worldMapPoints[WORLD_MAP_POINT_HYRULE_FIELD] = WORLD_MAP_POINT_STATE_SHOW;
            }

            if (GET_EVENTCHKINF(EVENTCHKINF_40)) {
                pauseCtx->worldMapPoints[WORLD_MAP_POINT_DEATH_MOUNTAIN] = WORLD_MAP_POINT_STATE_HIGHLIGHT;
            }
            if (GET_EVENTCHKINF(EVENTCHKINF_25)) {
                pauseCtx->worldMapPoints[WORLD_MAP_POINT_DEATH_MOUNTAIN] = WORLD_MAP_POINT_STATE_SHOW;
            }
            if (INV_CONTENT(ITEM_HOOKSHOT) == ITEM_HOOKSHOT) {
                pauseCtx->worldMapPoints[WORLD_MAP_POINT_DEATH_MOUNTAIN] = WORLD_MAP_POINT_STATE_HIGHLIGHT;
            }
            if (GET_EVENTCHKINF(EVENTCHKINF_49)) {
                pauseCtx->worldMapPoints[WORLD_MAP_POINT_DEATH_MOUNTAIN] = WORLD_MAP_POINT_STATE_SHOW;
            }

            if (gBitFlags[WORLD_MAP_AREA_KAKARIKO_VILLAGE] & gSaveContext.save.info.worldMapAreaData) {
                pauseCtx->worldMapPoints[WORLD_MAP_POINT_KAKARIKO_VILLAGE] = WORLD_MAP_POINT_STATE_SHOW;
            }
            if (CHECK_QUEST_ITEM(QUEST_SONG_LULLABY)) {
                pauseCtx->worldMapPoints[WORLD_MAP_POINT_KAKARIKO_VILLAGE] = WORLD_MAP_POINT_STATE_HIGHLIGHT;
            }
            if (CHECK_QUEST_ITEM(QUEST_SONG_SUN)) {
                pauseCtx->worldMapPoints[WORLD_MAP_POINT_KAKARIKO_VILLAGE] = WORLD_MAP_POINT_STATE_SHOW;
            }
            if (GET_EVENTCHKINF(EVENTCHKINF_45)) {
                pauseCtx->worldMapPoints[WORLD_MAP_POINT_KAKARIKO_VILLAGE] = WORLD_MAP_POINT_STATE_HIGHLIGHT;
            }
            if (INV_CONTENT(ITEM_HOOKSHOT) == ITEM_HOOKSHOT) {
                pauseCtx->worldMapPoints[WORLD_MAP_POINT_KAKARIKO_VILLAGE] = WORLD_MAP_POINT_STATE_SHOW;
            }
            if (CHECK_QUEST_ITEM(QUEST_SONG_STORMS)) {
                pauseCtx->worldMapPoints[WORLD_MAP_POINT_KAKARIKO_VILLAGE] = WORLD_MAP_POINT_STATE_HIGHLIGHT;
            }
            if (GET_EVENTCHKINF(EVENTCHKINF_67)) {
                pauseCtx->worldMapPoints[WORLD_MAP_POINT_KAKARIKO_VILLAGE] = WORLD_MAP_POINT_STATE_SHOW;
            }
            if (GET_EVENTCHKINF(EVENTCHKINF_AA)) {
                pauseCtx->worldMapPoints[WORLD_MAP_POINT_KAKARIKO_VILLAGE] = WORLD_MAP_POINT_STATE_HIGHLIGHT;
            }
            if (CHECK_QUEST_ITEM(QUEST_MEDALLION_SHADOW)) {
                pauseCtx->worldMapPoints[WORLD_MAP_POINT_KAKARIKO_VILLAGE] = WORLD_MAP_POINT_STATE_SHOW;
            }

            if (gBitFlags[WORLD_MAP_AREA_LOST_WOODS] & gSaveContext.save.info.worldMapAreaData) {
                pauseCtx->worldMapPoints[WORLD_MAP_POINT_LOST_WOODS] = WORLD_MAP_POINT_STATE_SHOW;
            }
            if (GET_EVENTCHKINF(EVENTCHKINF_0F)) {
                pauseCtx->worldMapPoints[WORLD_MAP_POINT_LOST_WOODS] = WORLD_MAP_POINT_STATE_HIGHLIGHT;
            }
            if (CHECK_QUEST_ITEM(QUEST_SONG_SARIA)) {
                pauseCtx->worldMapPoints[WORLD_MAP_POINT_LOST_WOODS] = WORLD_MAP_POINT_STATE_SHOW;
            }
            if (INV_CONTENT(ITEM_HOOKSHOT) == ITEM_HOOKSHOT) {
                pauseCtx->worldMapPoints[WORLD_MAP_POINT_LOST_WOODS] = WORLD_MAP_POINT_STATE_HIGHLIGHT;
            }
            if (GET_EVENTCHKINF(EVENTCHKINF_48)) {
                pauseCtx->worldMapPoints[WORLD_MAP_POINT_LOST_WOODS] = WORLD_MAP_POINT_STATE_SHOW;
            }

            pauseCtx->worldMapPoints[WORLD_MAP_POINT_KOKIRI_FOREST] = WORLD_MAP_POINT_STATE_HIGHLIGHT;
            if (GET_EVENTCHKINF(EVENTCHKINF_09)) {
                pauseCtx->worldMapPoints[WORLD_MAP_POINT_KOKIRI_FOREST] = WORLD_MAP_POINT_STATE_SHOW;
            }
            if (GET_EVENTCHKINF(EVENTCHKINF_6E)) {
                pauseCtx->worldMapPoints[WORLD_MAP_POINT_KOKIRI_FOREST] = WORLD_MAP_POINT_STATE_HIGHLIGHT;
            }
            if (GET_EVENTCHKINF(EVENTCHKINF_0F)) {
                pauseCtx->worldMapPoints[WORLD_MAP_POINT_KOKIRI_FOREST] = WORLD_MAP_POINT_STATE_SHOW;
            }

            if (CHECK_QUEST_ITEM(QUEST_SONG_LULLABY)) {
                pauseCtx->worldMapPoints[WORLD_MAP_POINT_ZORAS_DOMAIN] = WORLD_MAP_POINT_STATE_SHOW;
            }
            if (GET_EVENTCHKINF(EVENTCHKINF_25)) {
                pauseCtx->worldMapPoints[WORLD_MAP_POINT_ZORAS_DOMAIN] = WORLD_MAP_POINT_STATE_HIGHLIGHT;
            }
            if (GET_EVENTCHKINF(EVENTCHKINF_37)) {
                pauseCtx->worldMapPoints[WORLD_MAP_POINT_ZORAS_DOMAIN] = WORLD_MAP_POINT_STATE_SHOW;
            }
            if (INV_CONTENT(ITEM_HOOKSHOT) == ITEM_HOOKSHOT) {
                pauseCtx->worldMapPoints[WORLD_MAP_POINT_ZORAS_DOMAIN] = WORLD_MAP_POINT_STATE_HIGHLIGHT;
            }
            if (CHECK_OWNED_EQUIP(EQUIP_TYPE_BOOTS, EQUIP_INV_BOOTS_IRON)) {
                pauseCtx->worldMapPoints[WORLD_MAP_POINT_ZORAS_DOMAIN] = WORLD_MAP_POINT_STATE_SHOW;
            }

            // Trade quest marker

            pauseCtx->tradeQuestMarker = TRADE_QUEST_MARKER_NONE;

            i = INV_CONTENT(ITEM_TRADE_ADULT);
            if (LINK_AGE_IN_YEARS == YEARS_ADULT) {
                if ((i <= ITEM_POCKET_CUCCO) || (i == ITEM_ODD_MUSHROOM)) {
                    pauseCtx->tradeQuestMarker = WORLD_MAP_POINT_KAKARIKO_VILLAGE;
                }
                if ((i == ITEM_COJIRO) || (i == ITEM_ODD_POTION)) {
                    pauseCtx->tradeQuestMarker = WORLD_MAP_POINT_LOST_WOODS;
                }
                if (i == ITEM_POACHERS_SAW) {
                    pauseCtx->tradeQuestMarker = WORLD_MAP_POINT_GERUDO_VALLEY;
                }
                if ((i == ITEM_BROKEN_GORONS_SWORD) || (i == ITEM_EYE_DROPS)) {
                    pauseCtx->tradeQuestMarker = WORLD_MAP_POINT_DEATH_MOUNTAIN;
                }
                if (i == ITEM_PRESCRIPTION) {
                    pauseCtx->tradeQuestMarker = WORLD_MAP_POINT_ZORAS_DOMAIN;
                }
                if (i == ITEM_EYEBALL_FROG) {
                    pauseCtx->tradeQuestMarker = WORLD_MAP_POINT_LAKE_HYLIA;
                }
                if ((i == ITEM_CLAIM_CHECK) && !gSaveContext.save.info.playerData.bgsFlag) {
                    pauseCtx->tradeQuestMarker = WORLD_MAP_POINT_DEATH_MOUNTAIN;
                }
            }

            // Next state

            pauseCtx->state = PAUSE_STATE_OPENING_1;
            break;

        case PAUSE_STATE_OPENING_1:
            if (pauseCtx->itemPagePitch == 160.0f) {
                // First frame in this state

                KaleidoScope_SetDefaultCursor(play);
                KaleidoScope_ProcessPlayerPreRender();
            }

            pauseCtx->itemPagePitch = pauseCtx->equipPagePitch = pauseCtx->mapPagePitch = pauseCtx->questPagePitch -=
                160.0f / WREG(6);
            pauseCtx->infoPanelOffsetY += 40 / WREG(6);
            interfaceCtx->startAlpha += 255 / WREG(6);
            WREG(16) += WREG(25) / WREG(6);
            WREG(17) += WREG(26) / WREG(6);
            XREG(5) += 150 / WREG(6);
            pauseCtx->alpha += (u16)(255 / (WREG(6) + WREG(4)));

            if (pauseCtx->itemPagePitch == 0) {
                interfaceCtx->startAlpha = 255;
                R_PAUSE_PAGES_Y_ORIGIN_2 = 0;
                pauseCtx->state = PAUSE_STATE_OPENING_2;
            }

            KaleidoScope_UpdateOpening(play);
            break;

        case PAUSE_STATE_OPENING_2:
            pauseCtx->alpha += (u16)(255 / (WREG(6) + WREG(4)));
            KaleidoScope_UpdateOpening(play);

            if (pauseCtx->state == PAUSE_STATE_MAIN) {
                KaleidoScope_UpdateNamePanel(play);
            }
            break;

        case PAUSE_STATE_MAIN:
            switch (pauseCtx->mainState) {
                case PAUSE_MAIN_STATE_IDLE:
                    if (CHECK_BTN_ALL(input->press.button, BTN_START)) {
                        Interface_SetDoAction(play, DO_ACTION_NONE);
                        pauseCtx->state = PAUSE_STATE_CLOSING;
                        R_PAUSE_PAGES_Y_ORIGIN_2 = PAUSE_PAGES_Y_ORIGIN_2_LOWER;
                        func_800F64E0(0);
#if !PLATFORM_N64 && OOT_NTSC
                        AudioOcarina_SetInstrument(OCARINA_INSTRUMENT_OFF);
#endif
                    } else if (CHECK_BTN_ALL(input->press.button, BTN_B)) {
                        pauseCtx->nextPageMode = 0;
                        pauseCtx->promptChoice = 0;
                        Audio_PlaySfxGeneral(NA_SE_SY_DECIDE, &gSfxDefaultPos, 4, &gSfxDefaultFreqAndVolScale,
                                             &gSfxDefaultFreqAndVolScale, &gSfxDefaultReverb);
                        gSaveContext.buttonStatus[INTERACT_BCA_BTN_B] =
                            gSaveContext.buttonStatus[INTERACT_BCA_BTN_C_LEFT] =
                                gSaveContext.buttonStatus[INTERACT_BCA_BTN_C_DOWN] =
                                    gSaveContext.buttonStatus[INTERACT_BCA_BTN_C_RIGHT] = BTN_DISABLED;
                        gSaveContext.buttonStatus[INTERACT_BCA_BTN_A] = BTN_ENABLED;
                        gSaveContext.hudVisibilityMode = HUD_VISIBILITY_NO_CHANGE;
                        Interface_ChangeHudVisibilityMode(HUD_VISIBILITY_ALL);
                        pauseCtx->savePromptState = PAUSE_SAVE_PROMPT_STATE_APPEARING;
                        pauseCtx->state = PAUSE_STATE_SAVE_PROMPT;
                    }
                    break;

                case PAUSE_MAIN_STATE_SWITCHING_PAGE:
                    KaleidoScope_UpdatePageSwitch(play, play->state.input);
                    break;

                case PAUSE_MAIN_STATE_SONG_PLAYBACK:
                    pauseCtx->ocarinaStaff = AudioOcarina_GetPlaybackStaff();
                    if (pauseCtx->ocarinaStaff->state == 0) {
                        // Song playback is finished
                        pauseCtx->mainState = PAUSE_MAIN_STATE_SONG_PROMPT_INIT;
                        AudioOcarina_SetInstrument(OCARINA_INSTRUMENT_OFF);
                    }
                    break;

                case PAUSE_MAIN_STATE_3:
                    KaleidoScope_UpdateItemEquip(play);
                    break;

                case PAUSE_MAIN_STATE_SONG_PROMPT_INIT:
                    break;

                case PAUSE_MAIN_STATE_SONG_PROMPT:
                    pauseCtx->ocarinaStaff = AudioOcarina_GetPlayingStaff();

                    if (CHECK_BTN_ALL(input->press.button, BTN_START)) {
                        AudioOcarina_SetInstrument(OCARINA_INSTRUMENT_OFF);
                        Interface_SetDoAction(play, DO_ACTION_NONE);
                        pauseCtx->state = PAUSE_STATE_CLOSING;
                        R_PAUSE_PAGES_Y_ORIGIN_2 = PAUSE_PAGES_Y_ORIGIN_2_LOWER;
                        func_800F64E0(0);
                        pauseCtx->mainState = PAUSE_MAIN_STATE_IDLE;
                        break;
                    } else if (CHECK_BTN_ALL(input->press.button, BTN_B)) {
                        AudioOcarina_SetInstrument(OCARINA_INSTRUMENT_OFF);
                        pauseCtx->mainState = PAUSE_MAIN_STATE_IDLE;
                        pauseCtx->nextPageMode = 0;
                        pauseCtx->promptChoice = 0;
                        Audio_PlaySfxGeneral(NA_SE_SY_DECIDE, &gSfxDefaultPos, 4, &gSfxDefaultFreqAndVolScale,
                                             &gSfxDefaultFreqAndVolScale, &gSfxDefaultReverb);
                        gSaveContext.buttonStatus[INTERACT_BCA_BTN_B] =
                            gSaveContext.buttonStatus[INTERACT_BCA_BTN_C_LEFT] =
                                gSaveContext.buttonStatus[INTERACT_BCA_BTN_C_DOWN] =
                                    gSaveContext.buttonStatus[INTERACT_BCA_BTN_C_RIGHT] = BTN_DISABLED;
                        gSaveContext.buttonStatus[INTERACT_BCA_BTN_A] = BTN_ENABLED;
                        gSaveContext.hudVisibilityMode = HUD_VISIBILITY_NO_CHANGE;
                        Interface_ChangeHudVisibilityMode(HUD_VISIBILITY_ALL);
                        pauseCtx->savePromptState = PAUSE_SAVE_PROMPT_STATE_APPEARING;
                        pauseCtx->state = PAUSE_STATE_SAVE_PROMPT;
                    } else if (pauseCtx->ocarinaStaff->state == pauseCtx->ocarinaSongIdx) {
                        // The player successfully played the song
                        Audio_PlaySfxGeneral(NA_SE_SY_TRE_BOX_APPEAR, &gSfxDefaultPos, 4, &gSfxDefaultFreqAndVolScale,
                                             &gSfxDefaultFreqAndVolScale, &gSfxDefaultReverb);

                        sMainStateAfterSongPlayerPlayingDone = PAUSE_MAIN_STATE_IDLE;
                        sDelayTimer = 30;
                        pauseCtx->mainState = PAUSE_MAIN_STATE_SONG_PROMPT_DONE;
                    } else if (pauseCtx->ocarinaStaff->state == 0xFF) {
                        // The player failed to play the song
                        Audio_PlaySfxGeneral(NA_SE_SY_OCARINA_ERROR, &gSfxDefaultPos, 4, &gSfxDefaultFreqAndVolScale,
                                             &gSfxDefaultFreqAndVolScale, &gSfxDefaultReverb);

                        sMainStateAfterSongPlayerPlayingDone = PAUSE_MAIN_STATE_SONG_PROMPT_INIT;
                        sDelayTimer = 20;
                        pauseCtx->mainState = PAUSE_MAIN_STATE_SONG_PROMPT_DONE;
                    }
                    break;

                case PAUSE_MAIN_STATE_SONG_PROMPT_DONE:
                    sDelayTimer--;
                    if (sDelayTimer == 0) {
                        pauseCtx->mainState = sMainStateAfterSongPlayerPlayingDone;
                        if (pauseCtx->mainState == PAUSE_MAIN_STATE_IDLE) {
                            AudioOcarina_SetInstrument(OCARINA_INSTRUMENT_OFF);
                        }
                    }
                    break;

                case PAUSE_MAIN_STATE_7:
                    break;

                case PAUSE_MAIN_STATE_IDLE_CURSOR_ON_SONG:
                    if (CHECK_BTN_ALL(input->press.button, BTN_START)) {
                        AudioOcarina_SetInstrument(OCARINA_INSTRUMENT_OFF);
                        Interface_SetDoAction(play, DO_ACTION_NONE);
                        pauseCtx->state = PAUSE_STATE_CLOSING;
                        R_PAUSE_PAGES_Y_ORIGIN_2 = PAUSE_PAGES_Y_ORIGIN_2_LOWER;
                        func_800F64E0(0);
                        pauseCtx->mainState = PAUSE_MAIN_STATE_IDLE;
                    } else if (CHECK_BTN_ALL(input->press.button, BTN_B)) {
                        AudioOcarina_SetInstrument(OCARINA_INSTRUMENT_OFF);
                        pauseCtx->mainState = PAUSE_MAIN_STATE_IDLE;
                        pauseCtx->nextPageMode = 0;
                        pauseCtx->promptChoice = 0;
                        Audio_PlaySfxGeneral(NA_SE_SY_DECIDE, &gSfxDefaultPos, 4, &gSfxDefaultFreqAndVolScale,
                                             &gSfxDefaultFreqAndVolScale, &gSfxDefaultReverb);
                        gSaveContext.buttonStatus[INTERACT_BCA_BTN_B] =
                            gSaveContext.buttonStatus[INTERACT_BCA_BTN_C_LEFT] =
                                gSaveContext.buttonStatus[INTERACT_BCA_BTN_C_DOWN] =
                                    gSaveContext.buttonStatus[INTERACT_BCA_BTN_C_RIGHT] = BTN_DISABLED;
                        gSaveContext.buttonStatus[INTERACT_BCA_BTN_A] = BTN_ENABLED;
                        gSaveContext.hudVisibilityMode = HUD_VISIBILITY_NO_CHANGE;
                        Interface_ChangeHudVisibilityMode(HUD_VISIBILITY_ALL);
                        pauseCtx->savePromptState = PAUSE_SAVE_PROMPT_STATE_APPEARING;
                        pauseCtx->state = PAUSE_STATE_SAVE_PROMPT;
                    }
                    break;

                case PAUSE_MAIN_STATE_SONG_PLAYBACK_START:
                    break;

                default:
                    pauseCtx->mainState = PAUSE_MAIN_STATE_IDLE;
                    break;
            }
            break;

        case PAUSE_STATE_SAVE_PROMPT:
            switch (pauseCtx->savePromptState) {
                case PAUSE_SAVE_PROMPT_STATE_APPEARING:
                    pauseCtx->promptPitch -= 314.0f / WREG(6);
                    WREG(16) -= WREG(25) / WREG(6);
                    WREG(17) -= WREG(26) / WREG(6);
                    if (pauseCtx->promptPitch <= -628.0f) {
                        pauseCtx->promptPitch = -628.0f;
                        pauseCtx->savePromptState = PAUSE_SAVE_PROMPT_STATE_WAIT_CHOICE;
                    }
                    break;

                case PAUSE_SAVE_PROMPT_STATE_WAIT_CHOICE:
                    if (CHECK_BTN_ALL(input->press.button, BTN_A)) {
                        if (pauseCtx->promptChoice != 0) {
                            Interface_SetDoAction(play, DO_ACTION_NONE);
                            gSaveContext.buttonStatus[INTERACT_BCA_BTN_B] =
                                gSaveContext.buttonStatus[INTERACT_BCA_BTN_C_LEFT] =
                                    gSaveContext.buttonStatus[INTERACT_BCA_BTN_C_DOWN] =
                                        gSaveContext.buttonStatus[INTERACT_BCA_BTN_C_RIGHT] = BTN_ENABLED;
                            gSaveContext.hudVisibilityMode = HUD_VISIBILITY_NO_CHANGE;
                            Interface_ChangeHudVisibilityMode(HUD_VISIBILITY_ALL);
                            pauseCtx->savePromptState = PAUSE_SAVE_PROMPT_STATE_CLOSING;
                            R_PAUSE_PAGES_Y_ORIGIN_2 = PAUSE_PAGES_Y_ORIGIN_2_LOWER;
                            YREG(8) = pauseCtx->promptPitch;
                            func_800F64E0(0);
#if !PLATFORM_N64 && OOT_NTSC
                            AudioOcarina_SetInstrument(OCARINA_INSTRUMENT_OFF);
#endif
                        } else {
                            Audio_PlaySfxGeneral(NA_SE_SY_PIECE_OF_HEART, &gSfxDefaultPos, 4,
                                                 &gSfxDefaultFreqAndVolScale, &gSfxDefaultFreqAndVolScale,
                                                 &gSfxDefaultReverb);
                            Play_SaveSceneFlags(play);
                            gSaveContext.save.info.playerData.savedSceneId = play->sceneId;
                            Sram_WriteSave(&play->sramCtx);
                            pauseCtx->savePromptState = PAUSE_SAVE_PROMPT_STATE_SAVED;
#if PLATFORM_N64
                            sDelayTimer = 90;
#else
                            sDelayTimer = 3;
#endif
                        }
                    } else if (CHECK_BTN_ALL(input->press.button, BTN_START) ||
                               CHECK_BTN_ALL(input->press.button, BTN_B)) {
                        Interface_SetDoAction(play, DO_ACTION_NONE);
                        pauseCtx->savePromptState = PAUSE_SAVE_PROMPT_STATE_CLOSING;
                        R_PAUSE_PAGES_Y_ORIGIN_2 = PAUSE_PAGES_Y_ORIGIN_2_LOWER;
                        YREG(8) = pauseCtx->promptPitch;
                        func_800F64E0(0);
                        gSaveContext.buttonStatus[INTERACT_BCA_BTN_B] =
                            gSaveContext.buttonStatus[INTERACT_BCA_BTN_C_LEFT] =
                                gSaveContext.buttonStatus[INTERACT_BCA_BTN_C_DOWN] =
                                    gSaveContext.buttonStatus[INTERACT_BCA_BTN_C_RIGHT] = BTN_ENABLED;
                        gSaveContext.hudVisibilityMode = HUD_VISIBILITY_NO_CHANGE;
                        Interface_ChangeHudVisibilityMode(HUD_VISIBILITY_ALL);
#if !PLATFORM_N64 && OOT_NTSC
                        AudioOcarina_SetInstrument(OCARINA_INSTRUMENT_OFF);
#endif
                    }
                    break;

                case PAUSE_SAVE_PROMPT_STATE_SAVED:
                    if (CHECK_BTN_ALL(input->press.button, BTN_B) || CHECK_BTN_ALL(input->press.button, BTN_A) ||
                        CHECK_BTN_ALL(input->press.button, BTN_START) || (--sDelayTimer == 0)) {
                        Interface_SetDoAction(play, DO_ACTION_NONE);
                        gSaveContext.buttonStatus[INTERACT_BCA_BTN_B] =
                            gSaveContext.buttonStatus[INTERACT_BCA_BTN_C_LEFT] =
                                gSaveContext.buttonStatus[INTERACT_BCA_BTN_C_DOWN] =
                                    gSaveContext.buttonStatus[INTERACT_BCA_BTN_C_RIGHT] = BTN_ENABLED;
                        gSaveContext.hudVisibilityMode = HUD_VISIBILITY_NO_CHANGE;
                        Interface_ChangeHudVisibilityMode(HUD_VISIBILITY_ALL);
                        pauseCtx->savePromptState = PAUSE_SAVE_PROMPT_STATE_CLOSING_AFTER_SAVED;
                        R_PAUSE_PAGES_Y_ORIGIN_2 = PAUSE_PAGES_Y_ORIGIN_2_LOWER;
                        YREG(8) = pauseCtx->promptPitch;
                        func_800F64E0(0);
                    }
                    break;

                case PAUSE_SAVE_PROMPT_STATE_RETURN_TO_MENU:
                case PAUSE_SAVE_PROMPT_STATE_RETURN_TO_MENU_2:
                    pauseCtx->promptPitch += 314.0f / WREG(6);
                    WREG(16) += WREG(25) / WREG(6);
                    WREG(17) += WREG(26) / WREG(6);
                    if (pauseCtx->promptPitch >= -314.0f) {
                        pauseCtx->state = PAUSE_STATE_MAIN;
                        pauseCtx->savePromptState = PAUSE_SAVE_PROMPT_STATE_APPEARING;
                        pauseCtx->itemPagePitch = pauseCtx->equipPagePitch = pauseCtx->mapPagePitch =
                            pauseCtx->questPagePitch = 0.0f;
                        pauseCtx->promptPitch = -314.0f;
                    }
                    break;

                case PAUSE_SAVE_PROMPT_STATE_CLOSING:
                case PAUSE_SAVE_PROMPT_STATE_CLOSING_AFTER_SAVED:
                    if (pauseCtx->promptPitch != (YREG(8) + 160.0f)) {
                        pauseCtx->itemPagePitch = pauseCtx->equipPagePitch = pauseCtx->mapPagePitch =
                            pauseCtx->questPagePitch += 160.0f / WREG(6);
                        pauseCtx->promptPitch += 160.0f / WREG(6);
                        pauseCtx->infoPanelOffsetY -= 40 / WREG(6);
                        WREG(16) -= WREG(25) / WREG(6);
                        WREG(17) -= WREG(26) / WREG(6);
                        XREG(5) -= 150 / WREG(6);
                        pauseCtx->alpha -= (u16)(255 / WREG(6));
                        if (pauseCtx->promptPitch == (YREG(8) + 160.0f)) {
                            pauseCtx->alpha = 0;
                        }
                    } else {
                        pauseCtx->debugState = 0;
                        pauseCtx->state = PAUSE_STATE_RESUME_GAMEPLAY;
                        pauseCtx->itemPagePitch = pauseCtx->equipPagePitch = pauseCtx->mapPagePitch =
                            pauseCtx->questPagePitch = 160.0f;
                        pauseCtx->namedItem = PAUSE_ITEM_NONE;
                        pauseCtx->mainState = PAUSE_MAIN_STATE_IDLE;
                        pauseCtx->promptPitch = -434.0f;
                    }
                    break;

                default:
                    break;
            }
            break;

        case PAUSE_STATE_10:
            pauseCtx->cursorSlot[PAUSE_MAP] = pauseCtx->cursorPoint[PAUSE_MAP] = pauseCtx->dungeonMapSlot =
                VREG(30) + 3;
            WREG(16) = -175;
            WREG(17) = 155;
            pauseCtx->promptPitch = -434.0f;
            Interface_ChangeHudVisibilityMode(HUD_VISIBILITY_NOTHING);

            //! @bug messed up alignment, should match `ALIGN64`
            pauseCtx->iconItemSegment = (void*)(((uintptr_t)play->objectCtx.spaceStart + 0x30) & ~0x3F);
            size0 = (uintptr_t)_icon_item_staticSegmentRomEnd - (uintptr_t)_icon_item_staticSegmentRomStart;
            PRINTF("icon_item size0=%x\n", size0);
            DMA_REQUEST_SYNC(pauseCtx->iconItemSegment, (uintptr_t)_icon_item_staticSegmentRomStart, size0,
                             "../z_kaleido_scope_PAL.c", 4356);

            pauseCtx->iconItem24Segment = (void*)ALIGN16((uintptr_t)pauseCtx->iconItemSegment + size0);
            size = (uintptr_t)_icon_item_24_staticSegmentRomEnd - (uintptr_t)_icon_item_24_staticSegmentRomStart;
            PRINTF("icon_item24 size=%x\n", size);
            DMA_REQUEST_SYNC(pauseCtx->iconItem24Segment, (uintptr_t)_icon_item_24_staticSegmentRomStart, size,
                             "../z_kaleido_scope_PAL.c", 4363);

            pauseCtx->iconItemAltSegment = (void*)ALIGN16((uintptr_t)pauseCtx->iconItem24Segment + size);
            size2 = (uintptr_t)_icon_item_gameover_staticSegmentRomEnd -
                    (uintptr_t)_icon_item_gameover_staticSegmentRomStart;
            PRINTF("icon_item_dungeon gameover-size2=%x\n", size2);
            DMA_REQUEST_SYNC(pauseCtx->iconItemAltSegment, (uintptr_t)_icon_item_gameover_staticSegmentRomStart, size2,
                             "../z_kaleido_scope_PAL.c", 4370);

            pauseCtx->iconItemLangSegment = (void*)ALIGN16((uintptr_t)pauseCtx->iconItemAltSegment + size2);

#if OOT_NTSC
            if (gSaveContext.language == LANGUAGE_JPN) {
                size = (uintptr_t)_icon_item_jpn_staticSegmentRomEnd - (uintptr_t)_icon_item_jpn_staticSegmentRomStart;
                DmaMgr_RequestSync(pauseCtx->iconItemLangSegment, (uintptr_t)_icon_item_jpn_staticSegmentRomStart,
                                   size);
            } else {
                size = (uintptr_t)_icon_item_nes_staticSegmentRomEnd - (uintptr_t)_icon_item_nes_staticSegmentRomStart;
                DmaMgr_RequestSync(pauseCtx->iconItemLangSegment, (uintptr_t)_icon_item_nes_staticSegmentRomStart,
                                   size);
            }
#else
            if (gSaveContext.language == LANGUAGE_ENG) {
                size = (uintptr_t)_icon_item_nes_staticSegmentRomEnd - (uintptr_t)_icon_item_nes_staticSegmentRomStart;
                PRINTF("icon_item_dungeon dungeon-size=%x\n", size);
                DMA_REQUEST_SYNC(pauseCtx->iconItemLangSegment, (uintptr_t)_icon_item_nes_staticSegmentRomStart, size,
                                 "../z_kaleido_scope_PAL.c", 4379);
            } else if (gSaveContext.language == LANGUAGE_GER) {
                size = (uintptr_t)_icon_item_ger_staticSegmentRomEnd - (uintptr_t)_icon_item_ger_staticSegmentRomStart;
                PRINTF("icon_item_dungeon dungeon-size=%x\n", size);
                DMA_REQUEST_SYNC(pauseCtx->iconItemLangSegment, (uintptr_t)_icon_item_ger_staticSegmentRomStart, size,
                                 "../z_kaleido_scope_PAL.c", 4386);
            } else {
                size = (uintptr_t)_icon_item_fra_staticSegmentRomEnd - (uintptr_t)_icon_item_fra_staticSegmentRomStart;
                PRINTF("icon_item_dungeon dungeon-size=%x\n", size);
                DMA_REQUEST_SYNC(pauseCtx->iconItemLangSegment, (uintptr_t)_icon_item_fra_staticSegmentRomStart, size,
                                 "../z_kaleido_scope_PAL.c", 4393);
            }
#endif

            D_8082AB8C = 255;
            D_8082AB90 = 130;
            D_8082AB94 = 0;
            D_8082AB98 = 0;
            D_8082AB9C = 30;
            D_8082ABA0 = 0;
            D_8082ABA4 = 0;
            D_8082B260 = 30;
            VREG(88) = 98;
            pauseCtx->promptChoice = 0;
            pauseCtx->state++; // PAUSE_STATE_11
            break;

        case PAUSE_STATE_11:
            stepR = ABS(D_8082AB8C - 30) / D_8082B260;
            stepG = ABS(D_8082AB90) / D_8082B260;
            stepB = ABS(D_8082AB94) / D_8082B260;
            stepA = ABS(D_8082AB98 - 255) / D_8082B260;
            if (D_8082AB8C >= 30) {
                D_8082AB8C -= stepR;
            } else {
                D_8082AB8C += stepR;
            }
            if (D_8082AB90 >= 0) {
                D_8082AB90 -= stepG;
            } else {
                D_8082AB90 += stepG;
            }
            if (D_8082AB94 >= 0) {
                D_8082AB94 -= stepB;
            } else {
                D_8082AB94 += stepB;
            }
            if (D_8082AB98 >= 255) {
                D_8082AB98 -= stepA;
            } else {
                D_8082AB98 += stepA;
            }

            stepR = ABS(D_8082AB9C - 255) / D_8082B260;
            stepG = ABS(D_8082ABA0 - 130) / D_8082B260;
            stepB = ABS(D_8082ABA4) / D_8082B260;
            if (D_8082AB9C >= 255) {
                D_8082AB9C -= stepR;
            } else {
                D_8082AB9C += stepR;
            }
            if (D_8082ABA0 >= 130) {
                D_8082ABA0 -= stepG;
            } else {
                D_8082ABA0 += stepG;
            }
            if (D_8082ABA4 >= 0) {
                D_8082ABA4 -= stepB;
            } else {
                D_8082ABA4 += stepB;
            }

            D_8082B260--;
            if (D_8082B260 == 0) {
                D_8082AB8C = 30;
                D_8082AB90 = 0;
                D_8082AB94 = 0;
                D_8082AB98 = 255;

                D_8082AB9C = 255;
                D_8082ABA0 = 130;
                D_8082ABA4 = 0;

                pauseCtx->state++; // PAUSE_STATE_12
                D_8082B260 = 40;
            }
            break;

        case PAUSE_STATE_12:
            D_8082B260--;
            if (D_8082B260 == 0) {
                pauseCtx->state = PAUSE_STATE_13;
            }
            break;

        case PAUSE_STATE_13:
            pauseCtx->itemPagePitch = pauseCtx->equipPagePitch = pauseCtx->mapPagePitch = pauseCtx->questPagePitch =
                pauseCtx->promptPitch -= 160.0f / WREG(6);
            pauseCtx->infoPanelOffsetY += 40 / WREG(6);
            interfaceCtx->startAlpha += 255 / WREG(6);
            VREG(88) -= 3;
            WREG(16) += WREG(25) / WREG(6);
            WREG(17) += WREG(26) / WREG(6);
            XREG(5) += 150 / WREG(6);
            pauseCtx->alpha += (u16)(255 / (WREG(6) + WREG(4)));
            if (pauseCtx->promptPitch < -628.0f) {
                pauseCtx->promptPitch = -628.0f;
                interfaceCtx->startAlpha = 255;
                VREG(88) = 66;
                R_PAUSE_PAGES_Y_ORIGIN_2 = 0;
                pauseCtx->alpha = 255;
                pauseCtx->state = PAUSE_STATE_14;
                gSaveContext.save.info.playerData.deaths++;
                if (gSaveContext.save.info.playerData.deaths > 999) {
                    gSaveContext.save.info.playerData.deaths = 999;
                }
            }
            PRINTF("kscope->angle_s = %f\n", pauseCtx->promptPitch);
            break;

        case PAUSE_STATE_14:
            if (CHECK_BTN_ALL(input->press.button, BTN_A)) {
                if (pauseCtx->promptChoice != 0) {
                    pauseCtx->promptChoice = 0;
                    Audio_PlaySfxGeneral(NA_SE_SY_DECIDE, &gSfxDefaultPos, 4, &gSfxDefaultFreqAndVolScale,
                                         &gSfxDefaultFreqAndVolScale, &gSfxDefaultReverb);
                    pauseCtx->state = PAUSE_STATE_16;
                    gameOverCtx->state++;
                } else {
                    Audio_PlaySfxGeneral(NA_SE_SY_PIECE_OF_HEART, &gSfxDefaultPos, 4, &gSfxDefaultFreqAndVolScale,
                                         &gSfxDefaultFreqAndVolScale, &gSfxDefaultReverb);
                    pauseCtx->promptChoice = 0;
                    Play_SaveSceneFlags(play);
                    gSaveContext.save.info.playerData.savedSceneId = play->sceneId;
                    Sram_WriteSave(&play->sramCtx);
                    pauseCtx->state = PAUSE_STATE_15;
#if PLATFORM_N64
                    sDelayTimer = 90;
#else
                    sDelayTimer = 3;
#endif
                }
            }
            break;

        case PAUSE_STATE_15:
            sDelayTimer--;
            if (sDelayTimer == 0) {
                pauseCtx->state = PAUSE_STATE_16;
                gameOverCtx->state++;
            } else if ((sDelayTimer <= 80) &&
                       (CHECK_BTN_ALL(input->press.button, BTN_A) || CHECK_BTN_ALL(input->press.button, BTN_START))) {
                pauseCtx->state = PAUSE_STATE_16;
                gameOverCtx->state++;
                func_800F64E0(0);
            }
            break;

        case PAUSE_STATE_16:
            if (CHECK_BTN_ALL(input->press.button, BTN_A) || CHECK_BTN_ALL(input->press.button, BTN_START)) {
                if (pauseCtx->promptChoice == 0) {
                    Audio_PlaySfxGeneral(NA_SE_SY_PIECE_OF_HEART, &gSfxDefaultPos, 4, &gSfxDefaultFreqAndVolScale,
                                         &gSfxDefaultFreqAndVolScale, &gSfxDefaultReverb);
                    Play_SaveSceneFlags(play);

                    switch (gSaveContext.save.entranceIndex) {
                        case ENTR_DEKU_TREE_0:
                        case ENTR_DODONGOS_CAVERN_0:
                        case ENTR_JABU_JABU_0:
                        case ENTR_FOREST_TEMPLE_0:
                        case ENTR_FIRE_TEMPLE_0:
                        case ENTR_WATER_TEMPLE_0:
                        case ENTR_SPIRIT_TEMPLE_0:
                        case ENTR_SHADOW_TEMPLE_0:
                        case ENTR_GANONS_TOWER_0:
                        case ENTR_GERUDO_TRAINING_GROUND_0:
                        case ENTR_ICE_CAVERN_0:
                        case ENTR_THIEVES_HIDEOUT_0:
                        case ENTR_BOTTOM_OF_THE_WELL_0:
                        case ENTR_INSIDE_GANONS_CASTLE_0:
                        case ENTR_GANONS_TOWER_COLLAPSE_INTERIOR_0:
                            break;

                        case ENTR_DEKU_TREE_BOSS_0:
                            gSaveContext.save.entranceIndex = ENTR_DEKU_TREE_0;
                            break;

                        case ENTR_DODONGOS_CAVERN_BOSS_0:
                            gSaveContext.save.entranceIndex = ENTR_DODONGOS_CAVERN_0;
                            break;

                        case ENTR_JABU_JABU_BOSS_0:
                            gSaveContext.save.entranceIndex = ENTR_JABU_JABU_0;
                            break;

                        case ENTR_FOREST_TEMPLE_BOSS_0:
                            gSaveContext.save.entranceIndex = ENTR_FOREST_TEMPLE_0;
                            break;

                        case ENTR_FIRE_TEMPLE_BOSS_0:
                            gSaveContext.save.entranceIndex = ENTR_FIRE_TEMPLE_0;
                            break;

                        case ENTR_WATER_TEMPLE_BOSS_0:
                            gSaveContext.save.entranceIndex = ENTR_WATER_TEMPLE_0;
                            break;

                        case ENTR_SPIRIT_TEMPLE_BOSS_0:
                            gSaveContext.save.entranceIndex = ENTR_SPIRIT_TEMPLE_0;
                            break;

                        case ENTR_SHADOW_TEMPLE_BOSS_0:
                            gSaveContext.save.entranceIndex = ENTR_SHADOW_TEMPLE_0;
                            break;

                        case ENTR_GANONDORF_BOSS_0:
                            gSaveContext.save.entranceIndex = ENTR_GANONS_TOWER_0;
                            break;
                    }
                } else {
                    Audio_PlaySfxGeneral(NA_SE_SY_DECIDE, &gSfxDefaultPos, 4, &gSfxDefaultFreqAndVolScale,
                                         &gSfxDefaultFreqAndVolScale, &gSfxDefaultReverb);
                }

                pauseCtx->state = PAUSE_STATE_17;
            }
            break;

        case PAUSE_STATE_17:
            if (interfaceCtx->unk_244 != 255) {
                interfaceCtx->unk_244 += 10;
                if (interfaceCtx->unk_244 >= 255) {
                    interfaceCtx->unk_244 = 255;
                    pauseCtx->state = PAUSE_STATE_OFF;
                    R_UPDATE_RATE = 3;
                    R_PAUSE_BG_PRERENDER_STATE = PAUSE_BG_PRERENDER_OFF;
                    func_800981B8(&play->objectCtx);
                    func_800418D0(&play->colCtx, play);
                    if (pauseCtx->promptChoice == 0) {
                        Play_TriggerRespawn(play);
                        gSaveContext.respawnFlag = -2;
                        gSaveContext.nextTransitionType = TRANS_TYPE_FADE_BLACK;
                        gSaveContext.save.info.playerData.health = 0x30;
                        SEQCMD_RESET_AUDIO_HEAP(0, 10);
                        gSaveContext.healthAccumulator = 0;
                        gSaveContext.magicState = MAGIC_STATE_IDLE;
                        gSaveContext.prevMagicState = MAGIC_STATE_IDLE;
                        PRINTF(VT_FGCOL(YELLOW));
                        PRINTF("MAGIC_NOW=%d ", gSaveContext.save.info.playerData.magic);
                        PRINTF("Z_MAGIC_NOW_NOW=%d   →  ", gSaveContext.magicFillTarget);
                        gSaveContext.magicCapacity = 0;
                        // Set the fill target to be the magic amount before game over
                        gSaveContext.magicFillTarget = gSaveContext.save.info.playerData.magic;
                        // Set `magicLevel` and `magic` to 0 so `magicCapacity` then `magic` grows from nothing
                        // to respectively the full capacity and `magicFillTarget`
                        gSaveContext.save.info.playerData.magicLevel = gSaveContext.save.info.playerData.magic = 0;
                        PRINTF("MAGIC_NOW=%d ", gSaveContext.save.info.playerData.magic);
                        PRINTF("Z_MAGIC_NOW_NOW=%d\n", gSaveContext.magicFillTarget);
                        PRINTF(VT_RST);
                    } else {
                        play->state.running = false;
                        SET_NEXT_GAMESTATE(&play->state, TitleSetup_Init, TitleSetupState);
                    }
                }
            }
            break;

        case PAUSE_STATE_CLOSING:
            if (pauseCtx->itemPagePitch != 160.0f) {
                pauseCtx->itemPagePitch = pauseCtx->equipPagePitch = pauseCtx->mapPagePitch =
                    pauseCtx->questPagePitch += 160.0f / WREG(6);
                pauseCtx->infoPanelOffsetY -= 40 / WREG(6);
                interfaceCtx->startAlpha -= 255 / WREG(6);
                WREG(16) -= WREG(25) / WREG(6);
                WREG(17) -= WREG(26) / WREG(6);
                XREG(5) -= 150 / WREG(6);
                pauseCtx->alpha -= (u16)(255 / WREG(6));
                if (pauseCtx->itemPagePitch == 160.0f) {
                    pauseCtx->alpha = 0;
                }
            } else {
                pauseCtx->debugState = 0;
                pauseCtx->state = PAUSE_STATE_RESUME_GAMEPLAY;
                pauseCtx->questPagePitch = 160.0f;
                pauseCtx->mapPagePitch = 160.0f;
                pauseCtx->equipPagePitch = 160.0f;
                pauseCtx->itemPagePitch = 160.0f;
                pauseCtx->namedItem = PAUSE_ITEM_NONE;
                play->interfaceCtx.startAlpha = 0;
            }
            break;

        case PAUSE_STATE_RESUME_GAMEPLAY:
            pauseCtx->state = PAUSE_STATE_OFF;
            R_UPDATE_RATE = 3;
            R_PAUSE_BG_PRERENDER_STATE = PAUSE_BG_PRERENDER_OFF;

            func_800981B8(&play->objectCtx);
            func_800418D0(&play->colCtx, play);

            switch (play->sceneId) {
                case SCENE_DEKU_TREE:
                case SCENE_DODONGOS_CAVERN:
                case SCENE_JABU_JABU:
                case SCENE_FOREST_TEMPLE:
                case SCENE_FIRE_TEMPLE:
                case SCENE_WATER_TEMPLE:
                case SCENE_SPIRIT_TEMPLE:
                case SCENE_SHADOW_TEMPLE:
                case SCENE_BOTTOM_OF_THE_WELL:
                case SCENE_ICE_CAVERN:
                case SCENE_DEKU_TREE_BOSS:
                case SCENE_DODONGOS_CAVERN_BOSS:
                case SCENE_JABU_JABU_BOSS:
                case SCENE_FOREST_TEMPLE_BOSS:
                case SCENE_FIRE_TEMPLE_BOSS:
                case SCENE_WATER_TEMPLE_BOSS:
                case SCENE_SPIRIT_TEMPLE_BOSS:
                case SCENE_SHADOW_TEMPLE_BOSS:
                    Map_InitData(play, play->interfaceCtx.mapRoomNum);
                    break;
            }

            gSaveContext.buttonStatus[INTERACT_BCA_BTN_B] = D_808321A8[0];
            gSaveContext.buttonStatus[INTERACT_BCA_BTN_C_LEFT] = D_808321A8[1];
            gSaveContext.buttonStatus[INTERACT_BCA_BTN_C_DOWN] = D_808321A8[2];
            gSaveContext.buttonStatus[INTERACT_BCA_BTN_C_RIGHT] = D_808321A8[3];
            gSaveContext.buttonStatus[INTERACT_BCA_BTN_A] = D_808321A8[4];
            interfaceCtx->unk_1FA = interfaceCtx->unk_1FC = 0;
            PRINTF(VT_FGCOL(YELLOW));
            PRINTF("i=%d  LAST_TIME_TYPE=%d\n", i, gSaveContext.prevHudVisibilityMode);
            gSaveContext.hudVisibilityMode = HUD_VISIBILITY_NO_CHANGE;
            Interface_ChangeHudVisibilityMode(gSaveContext.prevHudVisibilityMode);
            player->talkActor = NULL;
            Player_SetEquipmentData(play, player);
            PRINTF(VT_RST);
            break;
    }
}<|MERGE_RESOLUTION|>--- conflicted
+++ resolved
@@ -1058,13 +1058,8 @@
         pauseCtx->cursorSpecialPos = PAUSE_CURSOR_PAGE_LEFT;
     }
 
-<<<<<<< HEAD
-#if OOT_NTSC
+#if PLATFORM_N64 || OOT_NTSC
     gSaveContext.buttonStatus[INTERACT_BCA_BTN_B] = gPageSwitchNextButtonStatus[pauseCtx->pageIndex + pt][0];
-=======
-#if PLATFORM_N64 || OOT_NTSC
-    gSaveContext.buttonStatus[0] = gPageSwitchNextButtonStatus[pauseCtx->pageIndex + pt][0];
->>>>>>> e331805c
 #endif
     gSaveContext.buttonStatus[INTERACT_BCA_BTN_C_LEFT] = gPageSwitchNextButtonStatus[pauseCtx->pageIndex + pt][1];
     gSaveContext.buttonStatus[INTERACT_BCA_BTN_C_DOWN] = gPageSwitchNextButtonStatus[pauseCtx->pageIndex + pt][2];
