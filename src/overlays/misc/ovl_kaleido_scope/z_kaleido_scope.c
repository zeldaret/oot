#include "z_kaleido_scope.h"

#include "libc64/sleep.h"
#include "array_count.h"
#include "controller.h"
#include "gfx.h"
#include "gfx_setupdl.h"
#include "gfxalloc.h"
#include "language_array.h"
#include "map.h"
#if PLATFORM_N64
#include "n64dd.h"
#endif
#include "printf.h"
#include "regs.h"
#include "segment_symbols.h"
#include "segmented_address.h"
#include "seqcmd.h"
#include "sfx.h"
#include "sys_matrix.h"
#include "terminal.h"
#include "title_setup_state.h"
#include "translation.h"
#include "versions.h"
#include "audio.h"
#include "ocarina.h"
#include "play_state.h"
#include "player.h"
#include "save.h"

#include "assets/textures/icon_item_static/icon_item_static.h"
#include "assets/textures/icon_item_24_static/icon_item_24_static.h"
#if OOT_NTSC
#include "assets/textures/icon_item_jpn_static/icon_item_jpn_static.h"
#include "assets/textures/icon_item_nes_static/icon_item_nes_static.h"
#else
#include "assets/textures/icon_item_nes_static/icon_item_nes_static.h"
#include "assets/textures/icon_item_ger_static/icon_item_ger_static.h"
#include "assets/textures/icon_item_fra_static/icon_item_fra_static.h"
#endif
#include "assets/textures/icon_item_gameover_static/icon_item_gameover_static.h"

#pragma increment_block_number "gc-eu:0 gc-eu-mq:0 gc-jp:128 gc-jp-ce:128 gc-jp-mq:128 gc-us:128 gc-us-mq:128" \
                               "ntsc-1.0:0 ntsc-1.1:0 ntsc-1.2:0 pal-1.0:0 pal-1.1:0"

#if !PLATFORM_GC
#define KALEIDO_PROMPT_CURSOR_R 100
#define KALEIDO_PROMPT_CURSOR_G 100
#define KALEIDO_PROMPT_CURSOR_B 255
#else
#define KALEIDO_PROMPT_CURSOR_R 100
#define KALEIDO_PROMPT_CURSOR_G 255
#define KALEIDO_PROMPT_CURSOR_B 100
#endif

#if !PLATFORM_GC
#define KALEIDO_COLOR_CURSOR_UNK_R 0
#define KALEIDO_COLOR_CURSOR_UNK_G 50
#define KALEIDO_COLOR_CURSOR_UNK_B 255
#else
#define KALEIDO_COLOR_CURSOR_UNK_R 0
#define KALEIDO_COLOR_CURSOR_UNK_G 255
#define KALEIDO_COLOR_CURSOR_UNK_B 50
#endif

typedef enum VtxPageInit {
    /* 0 */ VTX_PAGE_ITEM,
    /* 1 */ VTX_PAGE_EQUIP,
    /* 2 */ VTX_PAGE_MAP_DUNGEON,
    /* 3 */ VTX_PAGE_QUEST,
    /* 4 */ VTX_PAGE_MAP_WORLD,
    /* 5 */ VTX_PAGE_PROMPT
} VtxPageInit;

#define VTX_PAGE_ITEM_QUADS 0                 // VTX_PAGE_ITEM
#define VTX_PAGE_EQUIP_QUADS 0                // VTX_PAGE_EQUIP
#define VTX_PAGE_MAP_DUNGEON_QUADS 17         // VTX_PAGE_MAP_DUNGEON
#define VTX_PAGE_QUEST_QUADS 0                // VTX_PAGE_QUEST
#define VTX_PAGE_MAP_WORLD_QUADS 32           // VTX_PAGE_MAP_WORLD
#define VTX_PAGE_PROMPT_QUADS PROMPT_QUAD_MAX // VTX_PAGE_PROMPT

#if OOT_NTSC

// Japanese

static void* sEquipPageBgQuadsJPNTexs[] = {
    // column 1
    gPauseEquipment00Tex,
    gPauseEquipment01Tex,
    gPauseEquipment02Tex,
    gPauseEquipment03Tex,
    gPauseEquipment04Tex,
    // column 2
    gPauseEquipment10JPNTex,
    gPauseEquipment11Tex,
    gPauseEquipment12Tex,
    gPauseEquipment13Tex,
    gPauseEquipment14Tex,
    // column 3
    gPauseEquipment20Tex,
    gPauseEquipment21Tex,
    gPauseEquipment22Tex,
    gPauseEquipment23Tex,
    gPauseEquipment24Tex,
};

static void* sItemPageBgQuadsJPNTexs[] = {
    // column 1
    gPauseSelectItem00JPNTex,
    gPauseSelectItem01Tex,
    gPauseSelectItem02Tex,
    gPauseSelectItem03Tex,
    gPauseSelectItem04Tex,
    // column 2
    gPauseSelectItem10JPNTex,
    gPauseSelectItem11Tex,
    gPauseSelectItem12Tex,
    gPauseSelectItem13Tex,
    gPauseSelectItem14Tex,
    // column 3
    gPauseSelectItem20JPNTex,
    gPauseSelectItem21Tex,
    gPauseSelectItem22Tex,
    gPauseSelectItem23Tex,
    gPauseSelectItem24Tex,
};

static void* sMapPageBgQuadsJPNTexs[] = {
    // column 1
    gPauseMap00Tex,
    gPauseMap01Tex,
    gPauseMap02Tex,
    gPauseMap03Tex,
    gPauseMap04Tex,
    // column 2
    gPauseMap10JPNTex,
    gPauseMap11Tex,
    gPauseMap12Tex,
    gPauseMap13Tex,
    gPauseMap14Tex,
    // column 3
    gPauseMap20Tex,
    gPauseMap21Tex,
    gPauseMap22Tex,
    gPauseMap23Tex,
    gPauseMap24Tex,
};

static void* sQuestPageBgQuadsJPNTexs[] = {
    // column 1
    gPauseQuestStatus00JPNTex,
    gPauseQuestStatus01Tex,
    gPauseQuestStatus02Tex,
    gPauseQuestStatus03Tex,
    gPauseQuestStatus04Tex,
    // column 2
    gPauseQuestStatus10JPNTex,
    gPauseQuestStatus11Tex,
    gPauseQuestStatus12Tex,
    gPauseQuestStatus13Tex,
    gPauseQuestStatus14Tex,
    // column 3
    gPauseQuestStatus20JPNTex,
    gPauseQuestStatus21Tex,
    gPauseQuestStatus22Tex,
    gPauseQuestStatus23Tex,
    gPauseQuestStatus24Tex,
};

static void* sSavePromptBgQuadsJPNTexs[] = {
    // column 1
    gPauseSave00Tex,
    gPauseSave01Tex,
    gPauseSave02Tex,
    gPauseSave03Tex,
    gPauseSave04Tex,
    // column 2
    gPauseSave10JPNTex,
    gPauseSave11Tex,
    gPauseSave12Tex,
    gPauseSave13Tex,
    gPauseSave14Tex,
    // column 3
    gPauseSave20Tex,
    gPauseSave21Tex,
    gPauseSave22Tex,
    gPauseSave23Tex,
    gPauseSave24Tex,
};

#else

// French

static void* sEquipPageBgQuadsFRATexs[] = {
    // column 1
    gPauseEquipment00FRATex,
    gPauseEquipment01Tex,
    gPauseEquipment02Tex,
    gPauseEquipment03Tex,
    gPauseEquipment04Tex,
    // column 2
    gPauseEquipment10FRATex,
    gPauseEquipment11Tex,
    gPauseEquipment12Tex,
    gPauseEquipment13Tex,
    gPauseEquipment14Tex,
    // column 3
    gPauseEquipment20FRATex,
    gPauseEquipment21Tex,
    gPauseEquipment22Tex,
    gPauseEquipment23Tex,
    gPauseEquipment24Tex,
};

static void* sItemPageBgQuadsFRATexs[] = {
    // column 1
    gPauseSelectItem00FRATex,
    gPauseSelectItem01Tex,
    gPauseSelectItem02Tex,
    gPauseSelectItem03Tex,
    gPauseSelectItem04Tex,
    // column 2
    gPauseSelectItem10FRATex,
    gPauseSelectItem11Tex,
    gPauseSelectItem12Tex,
    gPauseSelectItem13Tex,
    gPauseSelectItem14Tex,
    // column 3
    gPauseSelectItem20FRATex,
    gPauseSelectItem21Tex,
    gPauseSelectItem22Tex,
    gPauseSelectItem23Tex,
    gPauseSelectItem24Tex,
};

static void* sMapPageBgQuadsFRATexs[] = {
    // column 1
    gPauseMap00Tex,
    gPauseMap01Tex,
    gPauseMap02Tex,
    gPauseMap03Tex,
    gPauseMap04Tex,
    // column 2
    gPauseMap10FRATex,
    gPauseMap11Tex,
    gPauseMap12Tex,
    gPauseMap13Tex,
    gPauseMap14Tex,
    // column 3
    gPauseMap20Tex,
    gPauseMap21Tex,
    gPauseMap22Tex,
    gPauseMap23Tex,
    gPauseMap24Tex,
};

static void* sQuestPageBgQuadsFRATexs[] = {
    // column 1
    gPauseQuestStatus00Tex,
    gPauseQuestStatus01Tex,
    gPauseQuestStatus02Tex,
    gPauseQuestStatus03Tex,
    gPauseQuestStatus04Tex,
    // column 2
    gPauseQuestStatus10FRATex,
    gPauseQuestStatus11Tex,
    gPauseQuestStatus12Tex,
    gPauseQuestStatus13Tex,
    gPauseQuestStatus14Tex,
    // column 3
    gPauseQuestStatus20Tex,
    gPauseQuestStatus21Tex,
    gPauseQuestStatus22Tex,
    gPauseQuestStatus23Tex,
    gPauseQuestStatus24Tex,
};

static void* sSavePromptBgQuadsFRATexs[] = {
    // column 1
    gPauseSave00FRATex,
    gPauseSave01Tex,
    gPauseSave02Tex,
    gPauseSave03Tex,
    gPauseSave04Tex,
    // column 2
    gPauseSave10FRATex,
    gPauseSave11Tex,
    gPauseSave12Tex,
    gPauseSave13Tex,
    gPauseSave14Tex,
    // column 3
    gPauseSave20FRATex,
    gPauseSave21Tex,
    gPauseSave22Tex,
    gPauseSave23Tex,
    gPauseSave24Tex,
};

// German

static void* sEquipPageBgQuadsGERTexs[] = {
    // column 1
    gPauseEquipment00GERTex,
    gPauseEquipment01Tex,
    gPauseEquipment02Tex,
    gPauseEquipment03Tex,
    gPauseEquipment04Tex,
    // column 2
    gPauseEquipment10GERTex,
    gPauseEquipment11Tex,
    gPauseEquipment12Tex,
    gPauseEquipment13Tex,
    gPauseEquipment14Tex,
    // column 3
    gPauseEquipment20GERTex,
    gPauseEquipment21Tex,
    gPauseEquipment22Tex,
    gPauseEquipment23Tex,
    gPauseEquipment24Tex,
};

static void* sItemPageBgQuadsGERTexs[] = {
    // column 1
    gPauseSelectItem00GERTex,
    gPauseSelectItem01Tex,
    gPauseSelectItem02Tex,
    gPauseSelectItem03Tex,
    gPauseSelectItem04Tex,
    // column 2
    gPauseSelectItem10GERTex,
    gPauseSelectItem11Tex,
    gPauseSelectItem12Tex,
    gPauseSelectItem13Tex,
    gPauseSelectItem14Tex,
    // column 3
    gPauseSelectItem20GERTex,
    gPauseSelectItem21Tex,
    gPauseSelectItem22Tex,
    gPauseSelectItem23Tex,
    gPauseSelectItem24Tex,
};

static void* sMapPageBgQuadsGERTexs[] = {
    // column 1
    gPauseMap00Tex,
    gPauseMap01Tex,
    gPauseMap02Tex,
    gPauseMap03Tex,
    gPauseMap04Tex,
    // column 2
    gPauseMap10GERTex,
    gPauseMap11Tex,
    gPauseMap12Tex,
    gPauseMap13Tex,
    gPauseMap14Tex,
    // column 3
    gPauseMap20Tex,
    gPauseMap21Tex,
    gPauseMap22Tex,
    gPauseMap23Tex,
    gPauseMap24Tex,
};

static void* sQuestPageBgQuadsGERTexs[] = {
    // column 1
    gPauseQuestStatus00Tex,
    gPauseQuestStatus01Tex,
    gPauseQuestStatus02Tex,
    gPauseQuestStatus03Tex,
    gPauseQuestStatus04Tex,
    // column 2
    gPauseQuestStatus10GERTex,
    gPauseQuestStatus11Tex,
    gPauseQuestStatus12Tex,
    gPauseQuestStatus13Tex,
    gPauseQuestStatus14Tex,
    // column 3
    gPauseQuestStatus20Tex,
    gPauseQuestStatus21Tex,
    gPauseQuestStatus22Tex,
    gPauseQuestStatus23Tex,
    gPauseQuestStatus24Tex,
};

static void* sSavePromptBgQuadsGERTexs[] = {
    // column 1
    gPauseSave00Tex,
    gPauseSave01Tex,
    gPauseSave02Tex,
    gPauseSave03Tex,
    gPauseSave04Tex,
    // column 2
    gPauseSave10GERTex,
    gPauseSave11Tex,
    gPauseSave12Tex,
    gPauseSave13Tex,
    gPauseSave14Tex,
    // column 3
    gPauseSave20GERTex,
    gPauseSave21Tex,
    gPauseSave22Tex,
    gPauseSave23Tex,
    gPauseSave24Tex,
};

#endif

// English

static void* sEquipPageBgQuadsENGTexs[] = {
    // column 1
    gPauseEquipment00Tex,
    gPauseEquipment01Tex,
    gPauseEquipment02Tex,
    gPauseEquipment03Tex,
    gPauseEquipment04Tex,
    // column 2
    gPauseEquipment10ENGTex,
    gPauseEquipment11Tex,
    gPauseEquipment12Tex,
    gPauseEquipment13Tex,
    gPauseEquipment14Tex,
    // column 3
    gPauseEquipment20Tex,
    gPauseEquipment21Tex,
    gPauseEquipment22Tex,
    gPauseEquipment23Tex,
    gPauseEquipment24Tex,
};

static void* sItemPageBgQuadsENGTexs[] = {
    // column 1
    gPauseSelectItem00ENGTex,
    gPauseSelectItem01Tex,
    gPauseSelectItem02Tex,
    gPauseSelectItem03Tex,
    gPauseSelectItem04Tex,
    // column 2
    gPauseSelectItem10ENGTex,
    gPauseSelectItem11Tex,
    gPauseSelectItem12Tex,
    gPauseSelectItem13Tex,
    gPauseSelectItem14Tex,
    // column 3
    gPauseSelectItem20ENGTex,
    gPauseSelectItem21Tex,
    gPauseSelectItem22Tex,
    gPauseSelectItem23Tex,
    gPauseSelectItem24Tex,
};

static void* sMapPageBgQuadsENGTexs[] = {
    // column 1
    gPauseMap00Tex,
    gPauseMap01Tex,
    gPauseMap02Tex,
    gPauseMap03Tex,
    gPauseMap04Tex,
    // column 2
    gPauseMap10ENGTex,
    gPauseMap11Tex,
    gPauseMap12Tex,
    gPauseMap13Tex,
    gPauseMap14Tex,
    // column 3
    gPauseMap20Tex,
    gPauseMap21Tex,
    gPauseMap22Tex,
    gPauseMap23Tex,
    gPauseMap24Tex,
};

static void* sQuestPageBgQuadsENGTexs[] = {
    // column 1
    gPauseQuestStatus00ENGTex,
    gPauseQuestStatus01Tex,
    gPauseQuestStatus02Tex,
    gPauseQuestStatus03Tex,
    gPauseQuestStatus04Tex,
    // column 2
    gPauseQuestStatus10ENGTex,
    gPauseQuestStatus11Tex,
    gPauseQuestStatus12Tex,
    gPauseQuestStatus13Tex,
    gPauseQuestStatus14Tex,
    // column 3
    gPauseQuestStatus20ENGTex,
    gPauseQuestStatus21Tex,
    gPauseQuestStatus22Tex,
    gPauseQuestStatus23Tex,
    gPauseQuestStatus24Tex,
};

static void* sSavePromptBgQuadsENGTexs[] = {
    // column 1
    gPauseSave00Tex,
    gPauseSave01Tex,
    gPauseSave02Tex,
    gPauseSave03Tex,
    gPauseSave04Tex,
    // column 2
    gPauseSave10ENGTex,
    gPauseSave11Tex,
    gPauseSave12Tex,
    gPauseSave13Tex,
    gPauseSave14Tex,
    // column 3
    gPauseSave20Tex,
    gPauseSave21Tex,
    gPauseSave22Tex,
    gPauseSave23Tex,
    gPauseSave24Tex,
};

static void* sGameOverTexs[] = {
    // column 1
    gPauseSave00Tex,
    gPauseSave01Tex,
    gPauseSave02Tex,
    gPauseSave03Tex,
    gPauseSave04Tex,
    // column 2
    gPauseGameOver10Tex,
    gPauseSave11Tex,
    gPauseSave12Tex,
    gPauseSave13Tex,
    gPauseSave14Tex,
    // column 3
    gPauseSave20Tex,
    gPauseSave21Tex,
    gPauseSave22Tex,
    gPauseSave23Tex,
    gPauseSave24Tex,
};

#if OOT_NTSC
#define EQUIPMENT_TEXS(language) ((language) != LANGUAGE_JPN ? sEquipPageBgQuadsENGTexs : sEquipPageBgQuadsJPNTexs)
#define SELECT_ITEM_TEXS(language) ((language) != LANGUAGE_JPN ? sItemPageBgQuadsENGTexs : sItemPageBgQuadsJPNTexs)
#define MAP_TEXS(language) ((language) != LANGUAGE_JPN ? sMapPageBgQuadsENGTexs : sMapPageBgQuadsJPNTexs)
#define QUEST_STATUS_TEXS(language) ((language) != LANGUAGE_JPN ? sQuestPageBgQuadsENGTexs : sQuestPageBgQuadsJPNTexs)
#define SAVE_TEXS(language) ((language) != LANGUAGE_JPN ? sSavePromptBgQuadsENGTexs : sSavePromptBgQuadsJPNTexs)
#else
static void* sEquipPageBgQuadsTexs[] = {
    sEquipPageBgQuadsENGTexs,
    sEquipPageBgQuadsGERTexs,
    sEquipPageBgQuadsFRATexs,
};

static void* sItemPageBgQuadsTexs[] = {
    sItemPageBgQuadsENGTexs,
    sItemPageBgQuadsGERTexs,
    sItemPageBgQuadsFRATexs,
};

static void* sMapPageBgQuadsTexs[] = {
    sMapPageBgQuadsENGTexs,
    sMapPageBgQuadsGERTexs,
    sMapPageBgQuadsFRATexs,
};

static void* sQuestPageBgQuadsTexs[] = {
    sQuestPageBgQuadsENGTexs,
    sQuestPageBgQuadsGERTexs,
    sQuestPageBgQuadsFRATexs,
};

static void* sSavePromptBgQuadsTexs[] = {
    sSavePromptBgQuadsENGTexs,
    sSavePromptBgQuadsGERTexs,
    sSavePromptBgQuadsFRATexs,
};

#define EQUIPMENT_TEXS(language) (sEquipPageBgQuadsTexs[(language)])
#define SELECT_ITEM_TEXS(language) (sItemPageBgQuadsTexs[(language)])
#define MAP_TEXS(language) (sMapPageBgQuadsTexs[(language)])
#define QUEST_STATUS_TEXS(language) (sQuestPageBgQuadsTexs[(language)])
#define SAVE_TEXS(language) (sSavePromptBgQuadsTexs[(language)])
#endif

s16 gVtxPageMapWorldQuadsWidth[VTX_PAGE_MAP_WORLD_QUADS] = {
    32,  // WORLD_MAP_QUAD_CLOUDS_SACRED_FOREST_MEADOW
    112, // WORLD_MAP_QUAD_CLOUDS_HYRULE_FIELD
    32,  // WORLD_MAP_QUAD_CLOUDS_LON_LON_RANCH
    48,  // WORLD_MAP_QUAD_CLOUDS_MARKET
    32,  // WORLD_MAP_QUAD_CLOUDS_HYRULE_CASTLE
    32,  // WORLD_MAP_QUAD_CLOUDS_KAKARIKO_VILLAGE
    32,  // WORLD_MAP_QUAD_CLOUDS_GRAVEYARD
    48,  // WORLD_MAP_QUAD_CLOUDS_DEATH_MOUNTAIN_TRAIL
    32,  // WORLD_MAP_QUAD_CLOUDS_GORON_CITY
    64,  // WORLD_MAP_QUAD_CLOUDS_ZORAS_RIVER
    32,  // WORLD_MAP_QUAD_CLOUDS_ZORAS_DOMAIN
    48,  // WORLD_MAP_QUAD_CLOUDS_ZORAS_FOUNTAIN
    48,  // WORLD_MAP_QUAD_CLOUDS_GERUDO_VALLEY
    48,  // WORLD_MAP_QUAD_CLOUDS_GERUDOS_FORTRESS
    48,  // WORLD_MAP_QUAD_CLOUDS_DESERT_COLOSSUS
    64,  // WORLD_MAP_QUAD_CLOUDS_LAKE_HYLIA
    8,   // WORLD_MAP_POINT_HAUNTED_WASTELAND
    8,   // WORLD_MAP_POINT_GERUDOS_FORTRESS
    8,   // WORLD_MAP_POINT_GERUDO_VALLEY
    8,   // WORLD_MAP_POINT_LAKE_HYLIA
    8,   // WORLD_MAP_POINT_LON_LON_RANCH
    8,   // WORLD_MAP_POINT_MARKET
    8,   // WORLD_MAP_POINT_HYRULE_FIELD
    8,   // WORLD_MAP_POINT_DEATH_MOUNTAIN
    8,   // WORLD_MAP_POINT_KAKARIKO_VILLAGE
    8,   // WORLD_MAP_POINT_LOST_WOODS
    8,   // WORLD_MAP_POINT_KOKIRI_FOREST
    8,   // WORLD_MAP_POINT_ZORAS_DOMAIN
    8,   // WORLD_MAP_QUAD_28
    8,   // WORLD_MAP_QUAD_TRADE_QUEST_MARKER
    80,  // WORLD_MAP_QUAD_30
    64,  // WORLD_MAP_QUAD_31
};

s16 gVtxPageMapWorldQuadsHeight[VTX_PAGE_MAP_WORLD_QUADS] = {
    24, // WORLD_MAP_QUAD_CLOUDS_SACRED_FOREST_MEADOW
    72, // WORLD_MAP_QUAD_CLOUDS_HYRULE_FIELD
    13, // WORLD_MAP_QUAD_CLOUDS_LON_LON_RANCH
    22, // WORLD_MAP_QUAD_CLOUDS_MARKET
    19, // WORLD_MAP_QUAD_CLOUDS_HYRULE_CASTLE
    20, // WORLD_MAP_QUAD_CLOUDS_KAKARIKO_VILLAGE
    19, // WORLD_MAP_QUAD_CLOUDS_GRAVEYARD
    27, // WORLD_MAP_QUAD_CLOUDS_DEATH_MOUNTAIN_TRAIL
    14, // WORLD_MAP_QUAD_CLOUDS_GORON_CITY
    26, // WORLD_MAP_QUAD_CLOUDS_ZORAS_RIVER
    22, // WORLD_MAP_QUAD_CLOUDS_ZORAS_DOMAIN
    21, // WORLD_MAP_QUAD_CLOUDS_ZORAS_FOUNTAIN
    49, // WORLD_MAP_QUAD_CLOUDS_GERUDO_VALLEY
    32, // WORLD_MAP_QUAD_CLOUDS_GERUDOS_FORTRESS
    45, // WORLD_MAP_QUAD_CLOUDS_DESERT_COLOSSUS
    60, // WORLD_MAP_QUAD_CLOUDS_LAKE_HYLIA
    8,  // WORLD_MAP_POINT_HAUNTED_WASTELAND
    8,  // WORLD_MAP_POINT_GERUDOS_FORTRESS
    8,  // WORLD_MAP_POINT_GERUDO_VALLEY
    8,  // WORLD_MAP_POINT_LAKE_HYLIA
    8,  // WORLD_MAP_POINT_LON_LON_RANCH
    8,  // WORLD_MAP_POINT_MARKET
    8,  // WORLD_MAP_POINT_HYRULE_FIELD
    8,  // WORLD_MAP_POINT_DEATH_MOUNTAIN
    8,  // WORLD_MAP_POINT_KAKARIKO_VILLAGE
    8,  // WORLD_MAP_POINT_LOST_WOODS
    8,  // WORLD_MAP_POINT_KOKIRI_FOREST
    8,  // WORLD_MAP_POINT_ZORAS_DOMAIN
    8,  // WORLD_MAP_QUAD_28
    16, // WORLD_MAP_QUAD_TRADE_QUEST_MARKER
    32, // WORLD_MAP_QUAD_30
    8,  // WORLD_MAP_QUAD_31
};

/**
 * Contains the status of buttons for each page.
 *
 * Indexed by `pageIndex + pt` values,
 * where pageIndex is from the `PauseMenuPage` enum
 * and pt is 0 or 2 (respectively `PAGE_SWITCH_PT_LEFT` and `PAGE_SWITCH_PT_RIGHT`).
 *
 * `PauseMenuPage` enum values are ordered clockwise, starting at PAUSE_ITEM. That means adding 1 to a page index
 * produces (modulo 4) the index of the page to the right, and similar with subtracting 1 for the left page.
 * The indexing of this array relies on this property, but without modulo operations. Instead, the data for the first
 * and last pages (PAUSE_ITEM, PAUSE_EQUIP) is duplicated.
 *
 * For example when scrolling left from the quest page PAUSE_QUEST (so, to PAUSE_MAP),
 * the index is `PAUSE_QUEST + PAGE_SWITCH_PT_LEFT` and the data is button status for the map page.
 */
static u8 gPageSwitchNextButtonStatus[][5] = {
    // PAUSE_ITEM  + PAGE_SWITCH_PT_LEFT
    //
    //  -> PAUSE_EQUIP
    { BTN_ENABLED, BTN_DISABLED, BTN_DISABLED, BTN_DISABLED, BTN_ENABLED },
    // PAUSE_MAP   + PAGE_SWITCH_PT_LEFT
    //
    //  -> PAUSE_ITEM
    { BTN_ENABLED, BTN_ENABLED, BTN_ENABLED, BTN_ENABLED, BTN_DISABLED },
    // PAUSE_QUEST + PAGE_SWITCH_PT_LEFT
    // PAUSE_ITEM  + PAGE_SWITCH_PT_RIGHT
    //  -> PAUSE_MAP
    { BTN_ENABLED, BTN_DISABLED, BTN_DISABLED, BTN_DISABLED, BTN_DISABLED },
    // PAUSE_EQUIP + PAGE_SWITCH_PT_LEFT
    // PAUSE_MAP   + PAGE_SWITCH_PT_RIGHT
    //  -> PAUSE_QUEST
    { BTN_ENABLED, BTN_DISABLED, BTN_DISABLED, BTN_DISABLED, BTN_ENABLED },
    //
    // PAUSE_QUEST + PAGE_SWITCH_PT_RIGHT
    //  -> PAUSE_EQUIP
    { BTN_ENABLED, BTN_DISABLED, BTN_DISABLED, BTN_DISABLED, BTN_ENABLED },
    //
    // PAUSE_EQUIP + PAGE_SWITCH_PT_RIGHT
    //  -> PAUSE_ITEM
    { BTN_ENABLED, BTN_ENABLED, BTN_ENABLED, BTN_ENABLED, BTN_DISABLED },

};

static s16 D_8082AB8C = 0;
static s16 D_8082AB90 = 0;
static s16 D_8082AB94 = 0;
static s16 D_8082AB98 = 255;

static s16 D_8082AB9C = 255;
static s16 D_8082ABA0 = 0;
static s16 D_8082ABA4 = 0;

static s16 sInDungeonScene = false;

/*
 * The following three `sPageSwitch*` arrays are indexed by nextPageMode values,
 * which encode the page to switch from and the scroll direction.
 *
 * sPageSwitchEyeDx/Dz describe how to move the camera eye so that the pages appear scrolling and the next active page
 * is switched into view.
 *
 * sPageSwitchNextPageIndex contains the page a nextPageMode leads to once scrolling is done.
 */

#define PAGE_SWITCH_NSTEPS 16

static f32 sPageSwitchEyeDx[] = {
    -PAUSE_EYE_DIST * (PAUSE_MAP_X - PAUSE_ITEM_X) / PAGE_SWITCH_NSTEPS,  // PAUSE_ITEM  right
    -PAUSE_EYE_DIST*(PAUSE_EQUIP_X - PAUSE_ITEM_X) / PAGE_SWITCH_NSTEPS,  // PAUSE_ITEM  left
    -PAUSE_EYE_DIST*(PAUSE_QUEST_X - PAUSE_MAP_X) / PAGE_SWITCH_NSTEPS,   // PAUSE_MAP   right
    -PAUSE_EYE_DIST*(PAUSE_ITEM_X - PAUSE_MAP_X) / PAGE_SWITCH_NSTEPS,    // PAUSE_MAP   left
    -PAUSE_EYE_DIST*(PAUSE_EQUIP_X - PAUSE_QUEST_X) / PAGE_SWITCH_NSTEPS, // PAUSE_QUEST right
    -PAUSE_EYE_DIST*(PAUSE_MAP_X - PAUSE_QUEST_X) / PAGE_SWITCH_NSTEPS,   // PAUSE_QUEST left
    -PAUSE_EYE_DIST*(PAUSE_ITEM_X - PAUSE_EQUIP_X) / PAGE_SWITCH_NSTEPS,  // PAUSE_EQUIP right
    -PAUSE_EYE_DIST*(PAUSE_QUEST_X - PAUSE_EQUIP_X) / PAGE_SWITCH_NSTEPS, // PAUSE_EQUIP left
};

static f32 sPageSwitchEyeDz[] = {
    -PAUSE_EYE_DIST * (PAUSE_MAP_Z - PAUSE_ITEM_Z) / PAGE_SWITCH_NSTEPS,  // PAUSE_ITEM  right
    -PAUSE_EYE_DIST*(PAUSE_EQUIP_Z - PAUSE_ITEM_Z) / PAGE_SWITCH_NSTEPS,  // PAUSE_ITEM  left
    -PAUSE_EYE_DIST*(PAUSE_QUEST_Z - PAUSE_MAP_Z) / PAGE_SWITCH_NSTEPS,   // PAUSE_MAP   right
    -PAUSE_EYE_DIST*(PAUSE_ITEM_Z - PAUSE_MAP_Z) / PAGE_SWITCH_NSTEPS,    // PAUSE_MAP   left
    -PAUSE_EYE_DIST*(PAUSE_EQUIP_Z - PAUSE_QUEST_Z) / PAGE_SWITCH_NSTEPS, // PAUSE_QUEST right
    -PAUSE_EYE_DIST*(PAUSE_MAP_Z - PAUSE_QUEST_Z) / PAGE_SWITCH_NSTEPS,   // PAUSE_QUEST left
    -PAUSE_EYE_DIST*(PAUSE_ITEM_Z - PAUSE_EQUIP_Z) / PAGE_SWITCH_NSTEPS,  // PAUSE_EQUIP right
    -PAUSE_EYE_DIST*(PAUSE_QUEST_Z - PAUSE_EQUIP_Z) / PAGE_SWITCH_NSTEPS, // PAUSE_EQUIP left
};

static u16 sPageSwitchNextPageIndex[] = {
    PAUSE_MAP,   // PAUSE_ITEM  right
    PAUSE_EQUIP, // PAUSE_ITEM  left
    PAUSE_QUEST, // PAUSE_MAP   right
    PAUSE_ITEM,  // PAUSE_MAP   left
    PAUSE_EQUIP, // PAUSE_QUEST right
    PAUSE_MAP,   // PAUSE_QUEST left
    PAUSE_ITEM,  // PAUSE_EQUIP right
    PAUSE_QUEST, // PAUSE_EQUIP left
};

char gSlotAgeReqs[] = {
    AGE_REQ_CHILD, // SLOT_DEKU_STICK
    AGE_REQ_NONE,  // SLOT_DEKU_NUT
    AGE_REQ_NONE,  // SLOT_BOMB
    AGE_REQ_ADULT, // SLOT_BOW
    AGE_REQ_ADULT, // SLOT_ARROW_FIRE
    AGE_REQ_NONE,  // SLOT_DINS_FIRE
    AGE_REQ_CHILD, // SLOT_SLINGSHOT
    AGE_REQ_NONE,  // SLOT_OCARINA
    AGE_REQ_NONE,  // SLOT_BOMBCHU
    AGE_REQ_ADULT, // SLOT_HOOKSHOT
    AGE_REQ_ADULT, // SLOT_ARROW_ICE
    AGE_REQ_NONE,  // SLOT_FARORES_WIND
    AGE_REQ_CHILD, // SLOT_BOOMERANG
    AGE_REQ_NONE,  // SLOT_LENS_OF_TRUTH
    AGE_REQ_CHILD, // SLOT_MAGIC_BEAN
    AGE_REQ_ADULT, // SLOT_HAMMER
    AGE_REQ_ADULT, // SLOT_ARROW_LIGHT
    AGE_REQ_NONE,  // SLOT_NAYRUS_LOVE
    AGE_REQ_NONE,  // SLOT_BOTTLE_1
    AGE_REQ_NONE,  // SLOT_BOTTLE_2
    AGE_REQ_NONE,  // SLOT_BOTTLE_3
    AGE_REQ_NONE,  // SLOT_BOTTLE_4
    AGE_REQ_ADULT, // SLOT_TRADE_ADULT
    AGE_REQ_CHILD, // SLOT_TRADE_CHILD
};

char gEquipAgeReqs[4][4] = {
    {
        AGE_REQ_ADULT, // 0 UPG_QUIVER
        AGE_REQ_CHILD, // EQUIP_TYPE_SWORD EQUIP_VALUE_SWORD_KOKIRI
        AGE_REQ_ADULT, // EQUIP_TYPE_SWORD EQUIP_VALUE_SWORD_MASTER
        AGE_REQ_ADULT, // EQUIP_TYPE_SWORD EQUIP_VALUE_SWORD_BIGGORON
    },
    {
        AGE_REQ_NONE,  // 0 UPG_BOMB_BAG
        AGE_REQ_CHILD, // EQUIP_TYPE_SHIELD EQUIP_VALUE_SHIELD_DEKU
        AGE_REQ_NONE,  // EQUIP_TYPE_SHIELD EQUIP_VALUE_SHIELD_HYLIAN
        AGE_REQ_ADULT, // EQUIP_TYPE_SHIELD EQUIP_VALUE_SHIELD_MIRROR
    },
    {
        AGE_REQ_ADULT, // 0 UPG_STRENGTH
        AGE_REQ_NONE,  // EQUIP_TYPE_TUNIC EQUIP_VALUE_TUNIC_KOKIRI
        AGE_REQ_ADULT, // EQUIP_TYPE_TUNIC EQUIP_VALUE_TUNIC_GORON
        AGE_REQ_ADULT, // EQUIP_TYPE_TUNIC EQUIP_VALUE_TUNIC_ZORA
    },
    {
        AGE_REQ_NONE,  // 0 UPG_SCALE
        AGE_REQ_NONE,  // EQUIP_TYPE_BOOTS EQUIP_VALUE_BOOTS_KOKIRI
        AGE_REQ_ADULT, // EQUIP_TYPE_BOOTS EQUIP_VALUE_BOOTS_IRON
        AGE_REQ_ADULT, // EQUIP_TYPE_BOOTS EQUIP_VALUE_BOOTS_HOVER
    },
};

char gItemAgeReqs[] = {
    AGE_REQ_CHILD, // ITEM_DEKU_STICK
    AGE_REQ_NONE,  // ITEM_DEKU_NUT
    AGE_REQ_NONE,  // ITEM_BOMB
    AGE_REQ_ADULT, // ITEM_BOW
    AGE_REQ_ADULT, // ITEM_ARROW_FIRE
    AGE_REQ_NONE,  // ITEM_DINS_FIRE
    AGE_REQ_CHILD, // ITEM_SLINGSHOT
    AGE_REQ_NONE,  // ITEM_OCARINA_FAIRY
    AGE_REQ_NONE,  // ITEM_OCARINA_OF_TIME
    AGE_REQ_NONE,  // ITEM_BOMBCHU
    AGE_REQ_ADULT, // ITEM_HOOKSHOT
    AGE_REQ_ADULT, // ITEM_LONGSHOT
    AGE_REQ_ADULT, // ITEM_ARROW_ICE
    AGE_REQ_NONE,  // ITEM_FARORES_WIND
    AGE_REQ_CHILD, // ITEM_BOOMERANG
    AGE_REQ_NONE,  // ITEM_LENS_OF_TRUTH
    AGE_REQ_CHILD, // ITEM_MAGIC_BEAN
    AGE_REQ_ADULT, // ITEM_HAMMER
    AGE_REQ_ADULT, // ITEM_ARROW_LIGHT
    AGE_REQ_NONE,  // ITEM_NAYRUS_LOVE
    AGE_REQ_NONE,  // ITEM_BOTTLE_EMPTY
    AGE_REQ_NONE,  // ITEM_BOTTLE_POTION_RED
    AGE_REQ_NONE,  // ITEM_BOTTLE_POTION_GREEN
    AGE_REQ_NONE,  // ITEM_BOTTLE_POTION_BLUE
    AGE_REQ_NONE,  // ITEM_BOTTLE_FAIRY
    AGE_REQ_NONE,  // ITEM_BOTTLE_FISH
    AGE_REQ_NONE,  // ITEM_BOTTLE_MILK_FULL
    AGE_REQ_NONE,  // ITEM_BOTTLE_RUTOS_LETTER
    AGE_REQ_NONE,  // ITEM_BOTTLE_BLUE_FIRE
    AGE_REQ_NONE,  // ITEM_BOTTLE_BUG
    AGE_REQ_NONE,  // ITEM_BOTTLE_BIG_POE
    AGE_REQ_NONE,  // ITEM_BOTTLE_MILK_HALF
    AGE_REQ_NONE,  // ITEM_BOTTLE_POE
    AGE_REQ_CHILD, // ITEM_WEIRD_EGG
    AGE_REQ_CHILD, // ITEM_CHICKEN
    AGE_REQ_CHILD, // ITEM_ZELDAS_LETTER
    AGE_REQ_CHILD, // ITEM_MASK_KEATON
    AGE_REQ_CHILD, // ITEM_MASK_SKULL
    AGE_REQ_CHILD, // ITEM_MASK_SPOOKY
    AGE_REQ_CHILD, // ITEM_MASK_BUNNY_HOOD
    AGE_REQ_CHILD, // ITEM_MASK_GORON
    AGE_REQ_CHILD, // ITEM_MASK_ZORA
    AGE_REQ_CHILD, // ITEM_MASK_GERUDO
    AGE_REQ_CHILD, // ITEM_MASK_TRUTH
    AGE_REQ_CHILD, // ITEM_SOLD_OUT
    AGE_REQ_ADULT, // ITEM_POCKET_EGG
    AGE_REQ_ADULT, // ITEM_POCKET_CUCCO
    AGE_REQ_ADULT, // ITEM_COJIRO
    AGE_REQ_ADULT, // ITEM_ODD_MUSHROOM
    AGE_REQ_ADULT, // ITEM_ODD_POTION
    AGE_REQ_ADULT, // ITEM_POACHERS_SAW
    AGE_REQ_ADULT, // ITEM_BROKEN_GORONS_SWORD
    AGE_REQ_ADULT, // ITEM_PRESCRIPTION
    AGE_REQ_ADULT, // ITEM_EYEBALL_FROG
    AGE_REQ_ADULT, // ITEM_EYE_DROPS
    AGE_REQ_ADULT, // ITEM_CLAIM_CHECK
    AGE_REQ_ADULT, // ITEM_BOW_FIRE
    AGE_REQ_ADULT, // ITEM_BOW_ICE
    AGE_REQ_ADULT, // ITEM_BOW_LIGHT
    AGE_REQ_CHILD, // ITEM_SWORD_KOKIRI
    AGE_REQ_ADULT, // ITEM_SWORD_MASTER
    AGE_REQ_ADULT, // ITEM_SWORD_BIGGORON
    AGE_REQ_CHILD, // ITEM_SHIELD_DEKU
    AGE_REQ_NONE,  // ITEM_SHIELD_HYLIAN
    AGE_REQ_ADULT, // ITEM_SHIELD_MIRROR
    AGE_REQ_NONE,  // ITEM_TUNIC_KOKIRI
    AGE_REQ_ADULT, // ITEM_TUNIC_GORON
    AGE_REQ_ADULT, // ITEM_TUNIC_ZORA
    AGE_REQ_NONE,  // ITEM_BOOTS_KOKIRI
    AGE_REQ_ADULT, // ITEM_BOOTS_IRON
    AGE_REQ_ADULT, // ITEM_BOOTS_HOVER
    AGE_REQ_CHILD, // ITEM_BULLET_BAG_30
    AGE_REQ_CHILD, // ITEM_BULLET_BAG_40
    AGE_REQ_CHILD, // ITEM_BULLET_BAG_50
    AGE_REQ_ADULT, // ITEM_QUIVER_30
    AGE_REQ_ADULT, // ITEM_QUIVER_40
    AGE_REQ_ADULT, // ITEM_QUIVER_50
    AGE_REQ_NONE,  // ITEM_BOMB_BAG_20
    AGE_REQ_NONE,  // ITEM_BOMB_BAG_30
    AGE_REQ_NONE,  // ITEM_BOMB_BAG_40
    AGE_REQ_CHILD, // ITEM_STRENGTH_GORONS_BRACELET
    AGE_REQ_ADULT, // ITEM_STRENGTH_SILVER_GAUNTLETS
    AGE_REQ_ADULT, // ITEM_STRENGTH_GOLD_GAUNTLETS
    AGE_REQ_NONE,  // ITEM_SCALE_SILVER
    AGE_REQ_NONE,  // ITEM_SCALE_GOLDEN
    AGE_REQ_ADULT, // ITEM_GIANTS_KNIFE
};

u8 gAreaGsFlags[] = {
    0x0F, 0x1F, 0x0F, 0x1F, 0x1F, 0x1F, 0x1F, 0x1F, 0x07, 0x07, 0x03,
    0x0F, 0x07, 0x0F, 0x0F, 0xFF, 0xFF, 0xFF, 0x1F, 0x0F, 0x03, 0x0F,
};

static void* sCursorTexs[] = {
    gPauseMenuCursorTopLeftTex,     // PAUSE_CURSOR_QUAD_TL
    gPauseMenuCursorTopRightTex,    // PAUSE_CURSOR_QUAD_TR
    gPauseMenuCursorBottomLeftTex,  // PAUSE_CURSOR_QUAD_BL
    gPauseMenuCursorBottomRightTex, // PAUSE_CURSOR_QUAD_BR
};

static s16 sCursorColors[][3] = {
    { 255, 255, 255 },
    { 255, 255, 0 },
    { KALEIDO_COLOR_CURSOR_UNK_R, KALEIDO_COLOR_CURSOR_UNK_G, KALEIDO_COLOR_CURSOR_UNK_B },
};

static void* sSavePromptMessageTexs[] =
    LANGUAGE_ARRAY(gPauseSavePromptJPNTex, gPauseSavePromptENGTex, gPauseSavePromptGERTex, gPauseSavePromptFRATex);

static void* sSaveConfirmationTexs[] = LANGUAGE_ARRAY(gPauseSaveConfirmationJPNTex, gPauseSaveConfirmationENGTex,
                                                      gPauseSaveConfirmationGERTex, gPauseSaveConfirmationFRATex);

static void* sContinuePromptTexs[] =
    LANGUAGE_ARRAY(gContinuePlayingJPNTex, gContinuePlayingENGTex, gContinuePlayingGERTex, gContinuePlayingFRATex);

static void* sPromptChoiceTexs[][2] = {
#if OOT_NTSC
    { gPauseYesJPNTex, gPauseNoJPNTex },
    { gPauseYesENGTex, gPauseNoENGTex },
#else
    { gPauseYesENGTex, gPauseNoENGTex },
    { gPauseYesGERTex, gPauseNoGERTex },
    { gPauseYesFRATex, gPauseNoFRATex },
#endif
};

//! @bug On the iQue version, kaleido bss is reported to be just 0x10 bytes large in the relocation section. This is
//! likely due to not counting the size of COMMON symbols in the overlay. sPlayerPreRender was likely originally
//! non-static, but we make it static here to match the bss order and patch the relocation section later in the build
//! as our relocation generator does count COMMON symbols.

static u8 sSavedButtonStatus[5];
static PreRender sPlayerPreRender;
void* sPreRenderCvg;

void KaleidoScope_SetupPlayerPreRender(PlayState* play) {
    Gfx* gfx;
    Gfx* gfxRef;
    void* fbuf;

    fbuf = play->state.gfxCtx->curFrameBuffer;

    OPEN_DISPS(play->state.gfxCtx, "../z_kaleido_scope_PAL.c", 496);

    gfxRef = POLY_OPA_DISP;
    gfx = Gfx_Open(gfxRef);
    gSPDisplayList(WORK_DISP++, gfx);

    PreRender_SetValues(&sPlayerPreRender, PAUSE_EQUIP_PLAYER_WIDTH, PAUSE_EQUIP_PLAYER_HEIGHT, fbuf, NULL);
    PreRender_SaveFramebuffer(&sPlayerPreRender, &gfx);
    PreRender_DrawCoverage(&sPlayerPreRender, &gfx);

    gSPEndDisplayList(gfx++);
    Gfx_Close(gfxRef, gfx);
    POLY_OPA_DISP = gfx;

    R_GRAPH_TASKSET00_FLAGS |= 1;

    CLOSE_DISPS(play->state.gfxCtx, "../z_kaleido_scope_PAL.c", 509);
}

void KaleidoScope_ProcessPlayerPreRender(void) {
    Sleep_Msec(50); // TODO investigate if this is required
    PreRender_ApplyFilters(&sPlayerPreRender);
    PreRender_Destroy(&sPlayerPreRender);
}

Gfx* KaleidoScope_QuadTextureIA4(Gfx* gfx, void* texture, s16 width, s16 height, u16 point) {
    gDPLoadTextureBlock_4b(gfx++, texture, G_IM_FMT_IA, width, height, 0, G_TX_NOMIRROR | G_TX_WRAP,
                           G_TX_NOMIRROR | G_TX_WRAP, G_TX_NOMASK, G_TX_NOMASK, G_TX_NOLOD, G_TX_NOLOD);
    gSP1Quadrangle(gfx++, point, point + 2, point + 3, point + 1, 0);

    return gfx;
}

Gfx* KaleidoScope_QuadTextureIA8(Gfx* gfx, void* texture, s16 width, s16 height, u16 point) {
    gDPLoadTextureBlock(gfx++, texture, G_IM_FMT_IA, G_IM_SIZ_8b, width, height, 0, G_TX_NOMIRROR | G_TX_WRAP,
                        G_TX_NOMIRROR | G_TX_WRAP, G_TX_NOMASK, G_TX_NOMASK, G_TX_NOLOD, G_TX_NOLOD);
    gSP1Quadrangle(gfx++, point, point + 2, point + 3, point + 1, 0);

    return gfx;
}

void KaleidoScope_OverridePalIndexCI4(char* texture, s32 size, s32 targetIndex, s32 newIndex) {
    s32 i;
    s32 index1;
    s32 index2;

    targetIndex &= 0xF;
    newIndex &= 0xF;

    if ((size == 0) || (targetIndex == newIndex) || (texture == NULL)) {
        return;
    }

    for (i = 0; i < size; i++) {
        index1 = index2 = texture[i];

        index1 = (index1 >> 4) & 0xF;
        index2 = index2 & 0xF;

        if (index1 == targetIndex) {
            index1 = newIndex;
        }

        if (index2 == targetIndex) {
            index2 = newIndex;
        }

        texture[i] = (index1 << 4) | index2;
    }
}

void KaleidoScope_MoveCursorToSpecialPos(PlayState* play, u16 specialPos) {
    PauseContext* pauseCtx = &play->pauseCtx;

    pauseCtx->cursorSpecialPos = specialPos;
    pauseCtx->pageSwitchInputTimer = 0;

    SFX_PLAY_CENTERED(NA_SE_SY_DECIDE);
}

void KaleidoScope_DrawQuadTextureRGBA32(GraphicsContext* gfxCtx, void* texture, u16 width, u16 height, u16 point) {
    OPEN_DISPS(gfxCtx, "../z_kaleido_scope_PAL.c", 748);

    gDPLoadTextureBlock(POLY_OPA_DISP++, texture, G_IM_FMT_RGBA, G_IM_SIZ_32b, width, height, 0,
                        G_TX_NOMIRROR | G_TX_WRAP, G_TX_NOMIRROR | G_TX_WRAP, G_TX_NOMASK, G_TX_NOMASK, G_TX_NOLOD,
                        G_TX_NOLOD);
    gSP1Quadrangle(POLY_OPA_DISP++, point, point + 2, point + 3, point + 1, 0);

    CLOSE_DISPS(gfxCtx, "../z_kaleido_scope_PAL.c", 758);
}

void KaleidoScope_SetDefaultCursor(PlayState* play) {
    PauseContext* pauseCtx = &play->pauseCtx;
    s16 s;
    s16 i;

    switch (pauseCtx->pageIndex) {
        case PAUSE_ITEM:
            s = pauseCtx->cursorSlot[PAUSE_ITEM];
            if (gSaveContext.save.info.inventory.items[s] == ITEM_NONE) {
                i = s + 1;
                for (;;) {
                    if (gSaveContext.save.info.inventory.items[i] != ITEM_NONE) {
                        break;
                    }
                    i++;
                    if (i >= 24) {
                        i = 0;
                    }
                    if (i == s) {
                        pauseCtx->cursorItem[PAUSE_ITEM] = pauseCtx->namedItem = PAUSE_ITEM_NONE;
                        return;
                    }
                }
                pauseCtx->cursorItem[PAUSE_ITEM] = gSaveContext.save.info.inventory.items[i];
                pauseCtx->cursorSlot[PAUSE_ITEM] = i;
            }
            break;
        case PAUSE_MAP:
        case PAUSE_QUEST:
        case PAUSE_EQUIP:
            break;
    }
}

#define PAGE_SWITCH_PT_LEFT 0
#define PAGE_SWITCH_PT_RIGHT 2

void KaleidoScope_SetupPageSwitch(PauseContext* pauseCtx, u8 pt) {
    pauseCtx->mainState = PAUSE_MAIN_STATE_SWITCHING_PAGE;
    pauseCtx->pageSwitchTimer = 0;

    if (!pt) { // PAGE_SWITCH_PT_LEFT
        pauseCtx->nextPageMode = pauseCtx->pageIndex * 2 + 1;
        SFX_PLAY_CENTERED(NA_SE_SY_WIN_SCROLL_LEFT);
        pauseCtx->cursorSpecialPos = PAUSE_CURSOR_PAGE_RIGHT;
    } else { // PAGE_SWITCH_PT_RIGHT
        pauseCtx->nextPageMode = pauseCtx->pageIndex * 2;
        SFX_PLAY_CENTERED(NA_SE_SY_WIN_SCROLL_RIGHT);
        pauseCtx->cursorSpecialPos = PAUSE_CURSOR_PAGE_LEFT;
    }

#if PLATFORM_N64 || OOT_NTSC
    gSaveContext.buttonStatus[0] = gPageSwitchNextButtonStatus[pauseCtx->pageIndex + pt][0];
#endif
    gSaveContext.buttonStatus[1] = gPageSwitchNextButtonStatus[pauseCtx->pageIndex + pt][1];
    gSaveContext.buttonStatus[2] = gPageSwitchNextButtonStatus[pauseCtx->pageIndex + pt][2];
    gSaveContext.buttonStatus[3] = gPageSwitchNextButtonStatus[pauseCtx->pageIndex + pt][3];
    gSaveContext.buttonStatus[4] = gPageSwitchNextButtonStatus[pauseCtx->pageIndex + pt][4];

    PRINTF("kscope->kscp_pos+pt = %d\n", pauseCtx->pageIndex + pt);

    gSaveContext.hudVisibilityMode = HUD_VISIBILITY_NO_CHANGE;
    Interface_ChangeHudVisibilityMode(HUD_VISIBILITY_ALL);
}

void KaleidoScope_HandlePageToggles(PauseContext* pauseCtx, Input* input) {
    if ((pauseCtx->debugState == PAUSE_DEBUG_STATE_CLOSED) && CHECK_BTN_ALL(input->press.button, BTN_L)) {
#if DEBUG_FEATURES
        pauseCtx->debugState = PAUSE_DEBUG_STATE_INVENTORY_EDITOR_OPENING;
#endif
        return;
    }

    if (CHECK_BTN_ALL(input->press.button, BTN_R)) {
        KaleidoScope_SetupPageSwitch(pauseCtx, PAGE_SWITCH_PT_RIGHT);
        return;
    }

    if (CHECK_BTN_ALL(input->press.button, BTN_Z)) {
        KaleidoScope_SetupPageSwitch(pauseCtx, PAGE_SWITCH_PT_LEFT);
        return;
    }

    if (pauseCtx->cursorSpecialPos == PAUSE_CURSOR_PAGE_LEFT) {
        if (pauseCtx->stickAdjX < -30) {
            pauseCtx->pageSwitchInputTimer++;
            if ((pauseCtx->pageSwitchInputTimer >= 10) || (pauseCtx->pageSwitchInputTimer == 0)) {
                KaleidoScope_SetupPageSwitch(pauseCtx, PAGE_SWITCH_PT_LEFT);
            }
        } else {
            pauseCtx->pageSwitchInputTimer = -1;
        }
    } else if (pauseCtx->cursorSpecialPos == PAUSE_CURSOR_PAGE_RIGHT) {
        if (pauseCtx->stickAdjX > 30) {
            pauseCtx->pageSwitchInputTimer++;
            if ((pauseCtx->pageSwitchInputTimer >= 10) || (pauseCtx->pageSwitchInputTimer == 0)) {
                KaleidoScope_SetupPageSwitch(pauseCtx, PAGE_SWITCH_PT_RIGHT);
            }
        } else {
            pauseCtx->pageSwitchInputTimer = -1;
        }
    }
}

void KaleidoScope_DrawCursor(PlayState* play, u16 pageIndex) {
    PauseContext* pauseCtx = &play->pauseCtx;
    s32 pad;

    OPEN_DISPS(play->state.gfxCtx, "../z_kaleido_scope_PAL.c", 955);

    if (((((u32)pauseCtx->mainState == PAUSE_MAIN_STATE_IDLE) ||
          (pauseCtx->mainState == PAUSE_MAIN_STATE_IDLE_CURSOR_ON_SONG)) &&
         (pauseCtx->state == PAUSE_STATE_MAIN)) ||
        ((pauseCtx->pageIndex == PAUSE_QUEST) &&
         ((pauseCtx->mainState < PAUSE_MAIN_STATE_3) || (pauseCtx->mainState == PAUSE_MAIN_STATE_SONG_PROMPT) ||
          (pauseCtx->mainState == PAUSE_MAIN_STATE_IDLE_CURSOR_ON_SONG)))) {
        s16 i;
        s16 j;

        if (pauseCtx->pageIndex == pageIndex) {

            // Draw PAUSE_CURSOR_QUAD_TL, PAUSE_CURSOR_QUAD_TR, PAUSE_CURSOR_QUAD_BL, PAUSE_CURSOR_QUAD_BR

            gDPPipeSync(POLY_OPA_DISP++);
            gDPSetCombineLERP(POLY_OPA_DISP++, PRIMITIVE, ENVIRONMENT, TEXEL0, ENVIRONMENT, TEXEL0, 0, PRIMITIVE, 0,
                              PRIMITIVE, ENVIRONMENT, TEXEL0, ENVIRONMENT, TEXEL0, 0, PRIMITIVE, 0);
            gDPSetPrimColor(POLY_OPA_DISP++, 0, 0, sCursorColors[pauseCtx->cursorColorSet >> 2][0],
                            sCursorColors[pauseCtx->cursorColorSet >> 2][1],
                            sCursorColors[pauseCtx->cursorColorSet >> 2][2], 255);
            gDPSetEnvColor(POLY_OPA_DISP++, D_8082AB8C, D_8082AB90, D_8082AB94, 255);
            gSPVertex(POLY_OPA_DISP++, pauseCtx->cursorVtx, 4 * 4, 0);

            for (i = j = 0; i < 4; i++, j += 4) {
                gDPLoadTextureBlock_4b(POLY_OPA_DISP++, sCursorTexs[i], G_IM_FMT_IA, PAUSE_MENU_CURSOR_CORNER_TEX_WIDTH,
                                       PAUSE_MENU_CURSOR_CORNER_TEX_HEIGHT, 0, G_TX_NOMIRROR | G_TX_WRAP,
                                       G_TX_NOMIRROR | G_TX_WRAP, G_TX_NOMASK, G_TX_NOMASK, G_TX_NOLOD, G_TX_NOLOD);
                gSP1Quadrangle(POLY_OPA_DISP++, j, j + 2, j + 3, j + 1, 0);
            }
        }

        gDPPipeSync(POLY_OPA_DISP++);
        gDPSetEnvColor(POLY_OPA_DISP++, 0, 0, 0, 255);
    }

    CLOSE_DISPS(play->state.gfxCtx, "../z_kaleido_scope_PAL.c", 985);
}

// Draw 15 (PAGE_BG_QUADS) quads with IA8 80x32 textures
Gfx* KaleidoScope_DrawPageSections(Gfx* gfx, Vtx* vertices, void** textures) {
    s32 i;
    s32 j;

    gSPVertex(gfx++, vertices, 32, 0);

    i = 0;

    j = 0;
    while (j < 32) {
        gDPPipeSync(gfx++);
        gDPLoadTextureBlock(gfx++, textures[i], G_IM_FMT_IA, G_IM_SIZ_8b, PAGE_BG_QUAD_TEX_WIDTH,
                            PAGE_BG_QUAD_TEX_HEIGHT, 0, G_TX_NOMIRROR | G_TX_WRAP, G_TX_NOMIRROR | G_TX_WRAP,
                            G_TX_NOMASK, G_TX_NOMASK, G_TX_NOLOD, G_TX_NOLOD);
        gSP1Quadrangle(gfx++, j, j + 2, j + 3, j + 1, 0);

        j += 4;
        i++;
    }

    gSPVertex(gfx++, vertices + 32, 28, 0);

    j = 0;
    while (j < 28) {
        gDPPipeSync(gfx++);
        gDPLoadTextureBlock(gfx++, textures[i], G_IM_FMT_IA, G_IM_SIZ_8b, PAGE_BG_QUAD_TEX_WIDTH,
                            PAGE_BG_QUAD_TEX_HEIGHT, 0, G_TX_NOMIRROR | G_TX_WRAP, G_TX_NOMIRROR | G_TX_WRAP,
                            G_TX_NOMASK, G_TX_NOMASK, G_TX_NOLOD, G_TX_NOLOD);
        gSP1Quadrangle(gfx++, j, j + 2, j + 3, j + 1, 0);

        j += 4;
        i++;
    }

    return gfx;
}

void KaleidoScope_DrawPages(PlayState* play, GraphicsContext* gfxCtx) {
    static s16 D_8082ACF4[][3] = {
        { 0, 0, 0 },
        { 0, 0, 0 },
        { 0, 0, 0 },
        { 0, 0, 0 },
        { 255, 255, 0 },
        { 0, 0, 0 },
        { 0, 0, 0 },
        { 255, 255, 0 },
        { KALEIDO_COLOR_CURSOR_UNK_R, KALEIDO_COLOR_CURSOR_UNK_G, KALEIDO_COLOR_CURSOR_UNK_B },
        { 0, 0, 0 },
        { 0, 0, 0 },
        { KALEIDO_COLOR_CURSOR_UNK_R, KALEIDO_COLOR_CURSOR_UNK_G, KALEIDO_COLOR_CURSOR_UNK_B },
    };
    static s16 D_8082AD3C = 20;
    static s16 D_8082AD40 = 0;

    static s16 sStickXRepeatTimer = 0;
    static s16 sStickYRepeatTimer = 0;
    static s16 sStickXRepeatState = 0;
    static s16 sStickYRepeatState = 0;

    PauseContext* pauseCtx = &play->pauseCtx;
    s16 stepR;
    s16 stepG;
    s16 stepB;

    OPEN_DISPS(gfxCtx, "../z_kaleido_scope_PAL.c", 1100);

    if (!IS_PAUSE_STATE_GAMEOVER(pauseCtx)) {
        if (pauseCtx->state != PAUSE_STATE_SAVE_PROMPT) {
            stepR = ABS(D_8082AB8C - D_8082ACF4[pauseCtx->cursorColorSet + D_8082AD40][0]) / D_8082AD3C;
            stepG = ABS(D_8082AB90 - D_8082ACF4[pauseCtx->cursorColorSet + D_8082AD40][1]) / D_8082AD3C;
            stepB = ABS(D_8082AB94 - D_8082ACF4[pauseCtx->cursorColorSet + D_8082AD40][2]) / D_8082AD3C;
            if (D_8082AB8C >= D_8082ACF4[pauseCtx->cursorColorSet + D_8082AD40][0]) {
                D_8082AB8C -= stepR;
            } else {
                D_8082AB8C += stepR;
            }
            if (D_8082AB90 >= D_8082ACF4[pauseCtx->cursorColorSet + D_8082AD40][1]) {
                D_8082AB90 -= stepG;
            } else {
                D_8082AB90 += stepG;
            }
            if (D_8082AB94 >= D_8082ACF4[pauseCtx->cursorColorSet + D_8082AD40][2]) {
                D_8082AB94 -= stepB;
            } else {
                D_8082AB94 += stepB;
            }

            D_8082AD3C--;
            if (D_8082AD3C == 0) {
                D_8082AB8C = D_8082ACF4[pauseCtx->cursorColorSet + D_8082AD40][0];
                D_8082AB90 = D_8082ACF4[pauseCtx->cursorColorSet + D_8082AD40][1];
                D_8082AB94 = D_8082ACF4[pauseCtx->cursorColorSet + D_8082AD40][2];
                D_8082AD3C = ZREG(28 + D_8082AD40);
                D_8082AD40++;
                if (D_8082AD40 >= 4) {
                    D_8082AD40 = 0;
                }
            }

            if (pauseCtx->stickAdjX < -30) {
                if (sStickXRepeatState == -1) {
                    sStickXRepeatTimer--;
                    if (sStickXRepeatTimer < 0) {
                        sStickXRepeatTimer = R_PAUSE_STICK_REPEAT_DELAY;
                    } else {
                        pauseCtx->stickAdjX = 0;
                    }
                } else {
                    sStickXRepeatTimer = R_PAUSE_STICK_REPEAT_DELAY_FIRST;
                    sStickXRepeatState = -1;
                }
            } else if (pauseCtx->stickAdjX > 30) {
                if (sStickXRepeatState == 1) {
                    sStickXRepeatTimer--;
                    // NOLINTBEGIN
                    if (sStickXRepeatTimer < 0)
                        sStickXRepeatTimer = R_PAUSE_STICK_REPEAT_DELAY;
                    else
                        pauseCtx->stickAdjX = 0;
                    // NOLINTEND
                } else {
                    sStickXRepeatTimer = R_PAUSE_STICK_REPEAT_DELAY_FIRST;
                    sStickXRepeatState = 1;
                }
            } else {
                sStickXRepeatState = 0;
            }

            if (pauseCtx->stickAdjY < -30) {
                if (sStickYRepeatState == -1) {
                    sStickYRepeatTimer--;
                    if (sStickYRepeatTimer < 0) {
                        sStickYRepeatTimer = R_PAUSE_STICK_REPEAT_DELAY;
                    } else {
                        pauseCtx->stickAdjY = 0;
                    }
                } else {
                    sStickYRepeatTimer = R_PAUSE_STICK_REPEAT_DELAY_FIRST;
                    sStickYRepeatState = -1;
                }
            } else if (pauseCtx->stickAdjY > 30) {
                if (sStickYRepeatState == 1) {
                    sStickYRepeatTimer--;
                    // NOLINTBEGIN
                    if (sStickYRepeatTimer < 0)
                        sStickYRepeatTimer = R_PAUSE_STICK_REPEAT_DELAY;
                    else
                        pauseCtx->stickAdjY = 0;
                    // NOLINTEND
                } else {
                    sStickYRepeatTimer = R_PAUSE_STICK_REPEAT_DELAY_FIRST;
                    sStickYRepeatState = 1;
                }
            } else {
                sStickYRepeatState = 0;
            }
        }

        // Draw non-active pages (not the one being looked at)

        if (pauseCtx->pageIndex) { // pageIndex != PAUSE_ITEM
            gDPPipeSync(POLY_OPA_DISP++);
            gDPSetCombineMode(POLY_OPA_DISP++, G_CC_MODULATEIA, G_CC_MODULATEIA);

            Matrix_Translate(0.0f, (f32)R_PAUSE_PAGES_Y_ORIGIN_2 / 100.0f, -(f32)R_PAUSE_DEPTH_OFFSET / 100.0f,
                             MTXMODE_NEW);
            Matrix_Scale(0.78f, 0.78f, 0.78f, MTXMODE_APPLY);
            Matrix_RotateX(-pauseCtx->itemPagePitch / 100.0f, MTXMODE_APPLY);

            MATRIX_FINALIZE_AND_LOAD(POLY_OPA_DISP++, gfxCtx, "../z_kaleido_scope_PAL.c", 1173);

            POLY_OPA_DISP = KaleidoScope_DrawPageSections(POLY_OPA_DISP, pauseCtx->itemPageVtx,
                                                          SELECT_ITEM_TEXS(gSaveContext.language));

            KaleidoScope_DrawItemSelect(play);
        }

        if (pauseCtx->pageIndex != PAUSE_EQUIP) {
            gDPPipeSync(POLY_OPA_DISP++);
            gDPSetCombineMode(POLY_OPA_DISP++, G_CC_MODULATEIA, G_CC_MODULATEIA);

            Matrix_Translate(-(f32)R_PAUSE_DEPTH_OFFSET / 100.0f, (f32)R_PAUSE_PAGES_Y_ORIGIN_2 / 100.0f, 0.0f,
                             MTXMODE_NEW);
            Matrix_Scale(0.78f, 0.78f, 0.78f, MTXMODE_APPLY);
            Matrix_RotateZ(pauseCtx->equipPagePitch / 100.0f, MTXMODE_APPLY);
            Matrix_RotateY(1.57f, MTXMODE_APPLY);

            MATRIX_FINALIZE_AND_LOAD(POLY_OPA_DISP++, gfxCtx, "../z_kaleido_scope_PAL.c", 1196);

            POLY_OPA_DISP = KaleidoScope_DrawPageSections(POLY_OPA_DISP, pauseCtx->equipPageVtx,
                                                          EQUIPMENT_TEXS(gSaveContext.language));

            KaleidoScope_DrawEquipment(play);
        }

        if (pauseCtx->pageIndex != PAUSE_QUEST) {
            gDPPipeSync(POLY_OPA_DISP++);
            gDPSetTextureFilter(POLY_OPA_DISP++, G_TF_BILERP);
            gDPSetCombineMode(POLY_OPA_DISP++, G_CC_MODULATEIA, G_CC_MODULATEIA);

            Matrix_Translate(0.0f, (f32)R_PAUSE_PAGES_Y_ORIGIN_2 / 100.0f, (f32)R_PAUSE_DEPTH_OFFSET / 100.0f,
                             MTXMODE_NEW);
            Matrix_Scale(0.78f, 0.78f, 0.78f, MTXMODE_APPLY);
            Matrix_RotateX(pauseCtx->questPagePitch / 100.0f, MTXMODE_APPLY);
            Matrix_RotateY(3.14f, MTXMODE_APPLY);

            MATRIX_FINALIZE_AND_LOAD(POLY_OPA_DISP++, gfxCtx, "../z_kaleido_scope_PAL.c", 1220);

            POLY_OPA_DISP = KaleidoScope_DrawPageSections(POLY_OPA_DISP, pauseCtx->questPageVtx,
                                                          QUEST_STATUS_TEXS(gSaveContext.language));

            KaleidoScope_DrawQuestStatus(play, gfxCtx);
        }

        if (pauseCtx->pageIndex != PAUSE_MAP) {
            gDPPipeSync(POLY_OPA_DISP++);

            gDPSetCombineMode(POLY_OPA_DISP++, G_CC_MODULATEIA, G_CC_MODULATEIA);

            Matrix_Translate((f32)R_PAUSE_DEPTH_OFFSET / 100.0f, (f32)R_PAUSE_PAGES_Y_ORIGIN_2 / 100.0f, 0.0f,
                             MTXMODE_NEW);
            Matrix_Scale(0.78f, 0.78f, 0.78f, MTXMODE_APPLY);
            Matrix_RotateZ(-pauseCtx->mapPagePitch / 100.0f, MTXMODE_APPLY);
            Matrix_RotateY(-1.57f, MTXMODE_APPLY);

            MATRIX_FINALIZE_AND_LOAD(POLY_OPA_DISP++, gfxCtx, "../z_kaleido_scope_PAL.c", 1243);

            POLY_OPA_DISP =
                KaleidoScope_DrawPageSections(POLY_OPA_DISP, pauseCtx->mapPageVtx, MAP_TEXS(gSaveContext.language));

            if (sInDungeonScene) {
                KaleidoScope_DrawDungeonMap(play, gfxCtx);
                Gfx_SetupDL_42Opa(gfxCtx);

                gDPSetCombineMode(POLY_OPA_DISP++, G_CC_MODULATEIA_PRIM, G_CC_MODULATEIA_PRIM);

                if (CHECK_DUNGEON_ITEM(DUNGEON_COMPASS, gSaveContext.mapIndex)) {
                    PauseMapMark_Draw(play);
                }
            } else {
                KaleidoScope_DrawWorldMap(play, gfxCtx);
            }
        }

        // Update and draw the active page being looked at

        gDPPipeSync(POLY_OPA_DISP++);
        gDPSetCombineMode(POLY_OPA_DISP++, G_CC_MODULATEIA, G_CC_MODULATEIA);

        switch (pauseCtx->pageIndex) {
            case PAUSE_ITEM:
                Matrix_Translate(0.0f, (f32)R_PAUSE_PAGES_Y_ORIGIN_2 / 100.0f, -(f32)R_PAUSE_DEPTH_OFFSET / 100.0f,
                                 MTXMODE_NEW);
                Matrix_Scale(0.78f, 0.78f, 0.78f, MTXMODE_APPLY);
                Matrix_RotateX(-pauseCtx->itemPagePitch / 100.0f, MTXMODE_APPLY);

                MATRIX_FINALIZE_AND_LOAD(POLY_OPA_DISP++, gfxCtx, "../z_kaleido_scope_PAL.c", 1281);

                POLY_OPA_DISP = KaleidoScope_DrawPageSections(POLY_OPA_DISP, pauseCtx->itemPageVtx,
                                                              SELECT_ITEM_TEXS(gSaveContext.language));

                KaleidoScope_DrawItemSelect(play);
                break;

            case PAUSE_MAP:
                Matrix_Translate((f32)R_PAUSE_DEPTH_OFFSET / 100.0f, (f32)R_PAUSE_PAGES_Y_ORIGIN_2 / 100.0f, 0.0f,
                                 MTXMODE_NEW);
                Matrix_Scale(0.78f, 0.78f, 0.78f, MTXMODE_APPLY);
                Matrix_RotateZ(-pauseCtx->mapPagePitch / 100.0f, MTXMODE_APPLY);
                Matrix_RotateY(-1.57f, MTXMODE_APPLY);

                MATRIX_FINALIZE_AND_LOAD(POLY_OPA_DISP++, gfxCtx, "../z_kaleido_scope_PAL.c", 1303);

                POLY_OPA_DISP =
                    KaleidoScope_DrawPageSections(POLY_OPA_DISP, pauseCtx->mapPageVtx, MAP_TEXS(gSaveContext.language));

                if (sInDungeonScene) {
                    KaleidoScope_DrawDungeonMap(play, gfxCtx);
                    Gfx_SetupDL_42Opa(gfxCtx);

                    gDPSetCombineMode(POLY_OPA_DISP++, G_CC_MODULATEIA_PRIM, G_CC_MODULATEIA_PRIM);

                    if (pauseCtx->cursorSpecialPos == 0) {
                        KaleidoScope_DrawCursor(play, PAUSE_MAP);
                    }

                    if (CHECK_DUNGEON_ITEM(DUNGEON_COMPASS, gSaveContext.mapIndex)) {
                        PauseMapMark_Draw(play);
                    }
                } else {
                    KaleidoScope_DrawWorldMap(play, gfxCtx);
                }
                break;

            case PAUSE_QUEST:
                gDPSetTextureFilter(POLY_OPA_DISP++, G_TF_BILERP);

                Matrix_Translate(0.0f, (f32)R_PAUSE_PAGES_Y_ORIGIN_2 / 100.0f, (f32)R_PAUSE_DEPTH_OFFSET / 100.0f,
                                 MTXMODE_NEW);
                Matrix_Scale(0.78f, 0.78f, 0.78f, MTXMODE_APPLY);
                Matrix_RotateX(pauseCtx->questPagePitch / 100.0f, MTXMODE_APPLY);
                Matrix_RotateY(3.14f, MTXMODE_APPLY);

                MATRIX_FINALIZE_AND_LOAD(POLY_OPA_DISP++, gfxCtx, "../z_kaleido_scope_PAL.c", 1343);

                POLY_OPA_DISP = KaleidoScope_DrawPageSections(POLY_OPA_DISP, pauseCtx->questPageVtx,
                                                              QUEST_STATUS_TEXS(gSaveContext.language));

                KaleidoScope_DrawQuestStatus(play, gfxCtx);

                if (pauseCtx->cursorSpecialPos == 0) {
                    KaleidoScope_DrawCursor(play, PAUSE_QUEST);
                }
                break;

            case PAUSE_EQUIP:
                Matrix_Translate(-(f32)R_PAUSE_DEPTH_OFFSET / 100.0f, (f32)R_PAUSE_PAGES_Y_ORIGIN_2 / 100.0f, 0.0f,
                                 MTXMODE_NEW);
                Matrix_Scale(0.78f, 0.78f, 0.78f, MTXMODE_APPLY);
                Matrix_RotateZ(pauseCtx->equipPagePitch / 100.0f, MTXMODE_APPLY);
                Matrix_RotateY(1.57f, MTXMODE_APPLY);

                MATRIX_FINALIZE_AND_LOAD(POLY_OPA_DISP++, gfxCtx, "../z_kaleido_scope_PAL.c", 1367);

                POLY_OPA_DISP = KaleidoScope_DrawPageSections(POLY_OPA_DISP, pauseCtx->equipPageVtx,
                                                              EQUIPMENT_TEXS(gSaveContext.language));

                KaleidoScope_DrawEquipment(play);

                if (pauseCtx->cursorSpecialPos == 0) {
                    KaleidoScope_DrawCursor(play, PAUSE_EQUIP);
                }
                break;
        }
    }

    // Update and draw prompt (save or gameover)

    Gfx_SetupDL_42Opa(gfxCtx);

    if ((pauseCtx->state == PAUSE_STATE_SAVE_PROMPT) || IS_PAUSE_STATE_GAMEOVER(pauseCtx)) {
        KaleidoScope_UpdatePrompt(play);

        gDPSetCombineMode(POLY_OPA_DISP++, G_CC_MODULATEIA, G_CC_MODULATEIA);

        if ((u32)pauseCtx->pageIndex == PAUSE_ITEM) {
            pauseCtx->itemPagePitch = pauseCtx->promptPitch + 314.0f;

            Matrix_Translate(0.0f, (f32)R_PAUSE_PAGES_Y_ORIGIN_2 / 100.0f, -pauseCtx->promptDepthOffset / 10.0f,
                             MTXMODE_NEW);
            Matrix_Scale(0.78f, 0.78f, 0.78f, MTXMODE_APPLY);
            Matrix_RotateX(-pauseCtx->promptPitch / 100.0f, MTXMODE_APPLY);
        } else if (pauseCtx->pageIndex == PAUSE_MAP) {
            pauseCtx->mapPagePitch = pauseCtx->promptPitch + 314.0f;

            Matrix_Translate(pauseCtx->promptDepthOffset / 10.0f, (f32)R_PAUSE_PAGES_Y_ORIGIN_2 / 100.0f, 0.0f,
                             MTXMODE_NEW);
            Matrix_Scale(0.78f, 0.78f, 0.78f, MTXMODE_APPLY);
            Matrix_RotateZ(-pauseCtx->promptPitch / 100.0f, MTXMODE_APPLY);
            Matrix_RotateY(-1.57f, MTXMODE_APPLY);
        } else if (pauseCtx->pageIndex == PAUSE_QUEST) {
            pauseCtx->questPagePitch = pauseCtx->promptPitch + 314.0f;

            Matrix_Translate(0.0f, (f32)R_PAUSE_PAGES_Y_ORIGIN_2 / 100.0f, pauseCtx->promptDepthOffset / 10.0f,
                             MTXMODE_NEW);
            Matrix_Scale(0.78f, 0.78f, 0.78f, MTXMODE_APPLY);
            Matrix_RotateX(pauseCtx->promptPitch / 100.0f, MTXMODE_APPLY);
            Matrix_RotateY(3.14f, MTXMODE_APPLY);
        } else {
            pauseCtx->equipPagePitch = pauseCtx->promptPitch + 314.0f;

            Matrix_Translate(-pauseCtx->promptDepthOffset / 10.0f, (f32)R_PAUSE_PAGES_Y_ORIGIN_2 / 100.0f, 0.0f,
                             MTXMODE_NEW);
            Matrix_Scale(0.78f, 0.78f, 0.78f, MTXMODE_APPLY);
            Matrix_RotateZ(pauseCtx->promptPitch / 100.0f, MTXMODE_APPLY);
            Matrix_RotateY(1.57f, MTXMODE_APPLY);
        }

        MATRIX_FINALIZE_AND_LOAD(POLY_OPA_DISP++, gfxCtx, "../z_kaleido_scope_PAL.c", 1424);

        if (IS_PAUSE_STATE_GAMEOVER(pauseCtx)) {
            POLY_OPA_DISP = KaleidoScope_DrawPageSections(POLY_OPA_DISP, pauseCtx->promptPageVtx, sGameOverTexs);
        } else { // PAUSE_STATE_SAVE_PROMPT
            POLY_OPA_DISP =
                KaleidoScope_DrawPageSections(POLY_OPA_DISP, pauseCtx->promptPageVtx, SAVE_TEXS(gSaveContext.language));
        }

        //! @bug Loads 32 vertices, but there are only 20 to load
        gSPVertex(POLY_OPA_DISP++, &pauseCtx->promptPageVtx[PAGE_BG_QUADS * 4], 32, 0);

        if (((pauseCtx->state == PAUSE_STATE_SAVE_PROMPT) &&
             (pauseCtx->savePromptState < PAUSE_SAVE_PROMPT_STATE_SAVED)) ||
            (pauseCtx->state == PAUSE_STATE_GAME_OVER_SAVE_PROMPT)) {

            POLY_OPA_DISP = KaleidoScope_QuadTextureIA8(POLY_OPA_DISP, sSavePromptMessageTexs[gSaveContext.language],
                                                        152, 16, PROMPT_QUAD_MESSAGE * 4);

            gDPSetCombineLERP(POLY_OPA_DISP++, 1, 0, PRIMITIVE, 0, TEXEL0, 0, PRIMITIVE, 0, 1, 0, PRIMITIVE, 0, TEXEL0,
                              0, PRIMITIVE, 0);
            gDPSetPrimColor(POLY_OPA_DISP++, 0, 0, KALEIDO_PROMPT_CURSOR_R, KALEIDO_PROMPT_CURSOR_G,
                            KALEIDO_PROMPT_CURSOR_B, R_KALEIDO_PROMPT_CURSOR_ALPHA);

            if (pauseCtx->promptChoice == 0) {
                // PROMPT_QUAD_CURSOR_LEFT
                gSPDisplayList(POLY_OPA_DISP++, gPromptCursorLeftDL);
            } else {
                // PROMPT_QUAD_CURSOR_RIGHT
                gSPDisplayList(POLY_OPA_DISP++, gPromptCursorRightDL);
            }

            gDPPipeSync(POLY_OPA_DISP++);
            gDPSetCombineMode(POLY_OPA_DISP++, G_CC_MODULATEIA, G_CC_MODULATEIA);
            gDPSetPrimColor(POLY_OPA_DISP++, 0, 0, 255, 255, 255, pauseCtx->alpha);

            POLY_OPA_DISP = KaleidoScope_QuadTextureIA8(POLY_OPA_DISP, sPromptChoiceTexs[gSaveContext.language][0], 48,
                                                        16, PROMPT_QUAD_CHOICE_YES * 4);

            POLY_OPA_DISP = KaleidoScope_QuadTextureIA8(POLY_OPA_DISP, sPromptChoiceTexs[gSaveContext.language][1], 48,
                                                        16, PROMPT_QUAD_CHOICE_NO * 4);
        } else if (((pauseCtx->state == PAUSE_STATE_SAVE_PROMPT) &&
                    (pauseCtx->savePromptState >= PAUSE_SAVE_PROMPT_STATE_SAVED)) ||
                   pauseCtx->state == PAUSE_STATE_GAME_OVER_SAVED) {
#if !PLATFORM_GC
            POLY_OPA_DISP = KaleidoScope_QuadTextureIA8(POLY_OPA_DISP, sSaveConfirmationTexs[gSaveContext.language],
                                                        152, 16, PROMPT_QUAD_MESSAGE * 4);
#endif
        } else if (((pauseCtx->state == PAUSE_STATE_GAME_OVER_CONTINUE_PROMPT) ||
                    (pauseCtx->state == PAUSE_STATE_GAME_OVER_FINISH))) {
            POLY_OPA_DISP = KaleidoScope_QuadTextureIA8(POLY_OPA_DISP, sContinuePromptTexs[gSaveContext.language], 152,
                                                        16, PROMPT_QUAD_MESSAGE * 4);

            gDPSetCombineLERP(POLY_OPA_DISP++, 1, 0, PRIMITIVE, 0, TEXEL0, 0, PRIMITIVE, 0, 1, 0, PRIMITIVE, 0, TEXEL0,
                              0, PRIMITIVE, 0);
            gDPSetPrimColor(POLY_OPA_DISP++, 0, 0, KALEIDO_PROMPT_CURSOR_R, KALEIDO_PROMPT_CURSOR_G,
                            KALEIDO_PROMPT_CURSOR_B, R_KALEIDO_PROMPT_CURSOR_ALPHA);

            if (pauseCtx->promptChoice == 0) {
                // PROMPT_QUAD_CURSOR_LEFT
                gSPDisplayList(POLY_OPA_DISP++, gPromptCursorLeftDL);
            } else {
                // PROMPT_QUAD_CURSOR_RIGHT
                gSPDisplayList(POLY_OPA_DISP++, gPromptCursorRightDL);
            }

            gDPPipeSync(POLY_OPA_DISP++);
            gDPSetCombineMode(POLY_OPA_DISP++, G_CC_MODULATEIA, G_CC_MODULATEIA);
            gDPSetPrimColor(POLY_OPA_DISP++, 0, 0, 255, 255, 255, pauseCtx->alpha);

            POLY_OPA_DISP = KaleidoScope_QuadTextureIA8(POLY_OPA_DISP, sPromptChoiceTexs[gSaveContext.language][0], 48,
                                                        16, PROMPT_QUAD_CHOICE_YES * 4);

            POLY_OPA_DISP = KaleidoScope_QuadTextureIA8(POLY_OPA_DISP, sPromptChoiceTexs[gSaveContext.language][1], 48,
                                                        16, PROMPT_QUAD_CHOICE_NO * 4);
        }

        gDPPipeSync(POLY_OPA_DISP++);
        gDPSetCombineLERP(POLY_OPA_DISP++, PRIMITIVE, ENVIRONMENT, TEXEL0, ENVIRONMENT, TEXEL0, 0, PRIMITIVE, 0,
                          PRIMITIVE, ENVIRONMENT, TEXEL0, ENVIRONMENT, TEXEL0, 0, PRIMITIVE, 0);

        if ((pauseCtx->state != PAUSE_STATE_GAME_OVER_CONTINUE_PROMPT) &&
            (pauseCtx->state != PAUSE_STATE_GAME_OVER_FINISH)) {
            gDPSetPrimColor(POLY_OPA_DISP++, 0, 0, 255, 255, 0, pauseCtx->alpha);
            gDPSetEnvColor(POLY_OPA_DISP++, 0, 0, 0, 0);
        }
    }

    CLOSE_DISPS(gfxCtx, "../z_kaleido_scope_PAL.c", 1577);
}

void KaleidoScope_DrawInfoPanel(PlayState* play) {
    static void* sToEquipTextTextures[] =
        LANGUAGE_ARRAY(gPauseToEquipJPNTex, gPauseToEquipENGTex, gPauseToEquipGERTex, gPauseToEquipFRATex);
    static void* sToDecideTextTextures[] =
        LANGUAGE_ARRAY(gPauseToDecideJPNTex, gPauseToDecideENGTex, gPauseToDecideGERTex, gPauseToDecideFRATex);
    static void* sToPlayMelodyTextTextures[] = LANGUAGE_ARRAY(gPauseToPlayMelodyJPNTex, gPauseToPlayMelodyENGTex,
                                                              gPauseToPlayMelodyGERTex, gPauseToPlayMelodyFRATex);
    static void* sScrollLeftLabels[][LANGUAGE_MAX] = {
        LANGUAGE_ARRAY(gPauseToEquipmentJPNTex, gPauseToEquipmentENGTex, gPauseToEquipmentGERTex,
                       gPauseToEquipmentFRATex),
        LANGUAGE_ARRAY(gPauseToSelectItemJPNTex, gPauseToSelectItemENGTex, gPauseToSelectItemGERTex,
                       gPauseToSelectItemFRATex),
        LANGUAGE_ARRAY(gPauseToMapJPNTex, gPauseToMapENGTex, gPauseToMapGERTex, gPauseToMapFRATex),
        LANGUAGE_ARRAY(gPauseToQuestStatusJPNTex, gPauseToQuestStatusENGTex, gPauseToQuestStatusGERTex,
                       gPauseToQuestStatusFRATex),
    };
    static void* sScrollRightLabels[][LANGUAGE_MAX] = {
        LANGUAGE_ARRAY(gPauseToMapJPNTex, gPauseToMapENGTex, gPauseToMapGERTex, gPauseToMapFRATex),
        LANGUAGE_ARRAY(gPauseToQuestStatusJPNTex, gPauseToQuestStatusENGTex, gPauseToQuestStatusGERTex,
                       gPauseToQuestStatusFRATex),
        LANGUAGE_ARRAY(gPauseToEquipmentJPNTex, gPauseToEquipmentENGTex, gPauseToEquipmentGERTex,
                       gPauseToEquipmentFRATex),
        LANGUAGE_ARRAY(gPauseToSelectItemJPNTex, gPauseToSelectItemENGTex, gPauseToSelectItemGERTex,
                       gPauseToSelectItemFRATex),
    };
    static u16 sToEquipTextWidths[] = LANGUAGE_ARRAY(gPauseToEquipJPNTex_WIDTH, gPauseToEquipENGTex_WIDTH,
                                                     gPauseToEquipGERTex_WIDTH, gPauseToEquipFRATex_WIDTH);
    static u16 sToDecideTextWidths[] = LANGUAGE_ARRAY(gPauseToDecideJPNTex_WIDTH, gPauseToDecideENGTex_WIDTH,
                                                      gPauseToDecideGERTex_WIDTH, gPauseToDecideFRATex_WIDTH);
    static u16 sToPlayMelodyTextWidths[] =
        LANGUAGE_ARRAY(gPauseToPlayMelodyJPNTex_WIDTH, gPauseToPlayMelodyENGTex_WIDTH, gPauseToPlayMelodyGERTex_WIDTH,
                       gPauseToPlayMelodyFRATex_WIDTH);
    static s16 sLRSelectedPrimColors[][4] = {
        { 180, 210, 255, 220 },
        { 100, 100, 150, 220 },
    };
    static s16 sLRSelectedPrimTimer = 20;
    static s16 sLRSelectedPrimState = 0;
    static s16 D_8082AE08[] = {
        10, 16, 16, 17, 12, 13, 18, 17, 17, 19, 13, 21, 20, 21, 14, 15, 15, 15, 11, 14,
    };
    static s16 D_8082AE30[WORLD_MAP_POINT_MAX] = {
        21, // WORLD_MAP_POINT_HAUNTED_WASTELAND
        20, // WORLD_MAP_POINT_GERUDOS_FORTRESS
        19, // WORLD_MAP_POINT_GERUDO_VALLEY
        18, // WORLD_MAP_POINT_HYLIA_LAKESIDE
        11, // WORLD_MAP_POINT_LON_LON_RANCH
        14, // WORLD_MAP_POINT_MARKET
        10, // WORLD_MAP_POINT_HYRULE_FIELD
        15, // WORLD_MAP_POINT_DEATH_MOUNTAIN
        16, // WORLD_MAP_POINT_KAKARIKO_VILLAGE
        13, // WORLD_MAP_POINT_LOST_WOODS
        12, // WORLD_MAP_POINT_KOKIRI_FOREST
        17, // WORLD_MAP_POINT_ZORAS_DOMAIN
    };
    static s16 sLRSelectedPrimR;
    static s16 sLRSelectedPrimG;
    static s16 sLRSelectedPrimB;
    static s16 sLRSelectedPrimA;

    PauseContext* pauseCtx = &play->pauseCtx;
    s16 stepR;
    s16 stepG;
    s16 stepB;
    s16 stepA;
    s16 y;
    s16 i;
    s16 j;

    OPEN_DISPS(play->state.gfxCtx, "../z_kaleido_scope_PAL.c", 1676);

    stepR = ABS(sLRSelectedPrimR - sLRSelectedPrimColors[sLRSelectedPrimState][0]) / sLRSelectedPrimTimer;
    stepG = ABS(sLRSelectedPrimG - sLRSelectedPrimColors[sLRSelectedPrimState][1]) / sLRSelectedPrimTimer;
    stepB = ABS(sLRSelectedPrimB - sLRSelectedPrimColors[sLRSelectedPrimState][2]) / sLRSelectedPrimTimer;
    stepA = ABS(sLRSelectedPrimA - sLRSelectedPrimColors[sLRSelectedPrimState][3]) / sLRSelectedPrimTimer;
    if (sLRSelectedPrimR >= sLRSelectedPrimColors[sLRSelectedPrimState][0]) {
        sLRSelectedPrimR -= stepR;
    } else {
        sLRSelectedPrimR += stepR;
    }
    if (sLRSelectedPrimG >= sLRSelectedPrimColors[sLRSelectedPrimState][1]) {
        sLRSelectedPrimG -= stepG;
    } else {
        sLRSelectedPrimG += stepG;
    }
    if (sLRSelectedPrimB >= sLRSelectedPrimColors[sLRSelectedPrimState][2]) {
        sLRSelectedPrimB -= stepB;
    } else {
        sLRSelectedPrimB += stepB;
    }
    if (sLRSelectedPrimA >= sLRSelectedPrimColors[sLRSelectedPrimState][3]) {
        sLRSelectedPrimA -= stepA;
    } else {
        sLRSelectedPrimA += stepA;
    }

    sLRSelectedPrimTimer--;
    if (sLRSelectedPrimTimer == 0) {
        sLRSelectedPrimR = sLRSelectedPrimColors[sLRSelectedPrimState][0];
        sLRSelectedPrimG = sLRSelectedPrimColors[sLRSelectedPrimState][1];
        sLRSelectedPrimB = sLRSelectedPrimColors[sLRSelectedPrimState][2];
        sLRSelectedPrimA = sLRSelectedPrimColors[sLRSelectedPrimState][3];
        sLRSelectedPrimTimer = R_PAUSE_CURSOR_L_R_SELECTED_PRIM_TIMER;
        sLRSelectedPrimState ^= 1;
    }

    y = pauseCtx->infoPanelOffsetY - 76;
    for (j = 0, i = 0; i < INFO_PANEL_QUAD_MAX; i++, j += 4) {
        pauseCtx->infoPanelVtx[j + 0].v.ob[0] = pauseCtx->infoPanelVtx[j + 2].v.ob[0] = -72;

        pauseCtx->infoPanelVtx[j + 1].v.ob[0] = pauseCtx->infoPanelVtx[j + 3].v.ob[0] = 0;

        pauseCtx->infoPanelVtx[j + 0].v.ob[1] = pauseCtx->infoPanelVtx[j + 1].v.ob[1] = y;

        pauseCtx->infoPanelVtx[j + 2].v.ob[1] = pauseCtx->infoPanelVtx[j + 3].v.ob[1] = y - 24;

        pauseCtx->infoPanelVtx[j + 0].v.ob[2] = pauseCtx->infoPanelVtx[j + 1].v.ob[2] =
            pauseCtx->infoPanelVtx[j + 2].v.ob[2] = pauseCtx->infoPanelVtx[j + 3].v.ob[2] = 0;

        pauseCtx->infoPanelVtx[j + 0].v.flag = pauseCtx->infoPanelVtx[j + 1].v.flag =
            pauseCtx->infoPanelVtx[j + 2].v.flag = pauseCtx->infoPanelVtx[j + 3].v.flag = 0;

        pauseCtx->infoPanelVtx[j + 0].v.tc[0] = pauseCtx->infoPanelVtx[j + 0].v.tc[1] =
            pauseCtx->infoPanelVtx[j + 1].v.tc[1] = pauseCtx->infoPanelVtx[j + 2].v.tc[0] = 0;

        pauseCtx->infoPanelVtx[j + 1].v.tc[0] = pauseCtx->infoPanelVtx[j + 3].v.tc[0] = 72 * (1 << 5);

        // 24 = gInfoPanelBgLeftTex_HEIGHT, gInfoPanelBgRightTex_HEIGHT, gQuestIconGoldSkulltulaTex_HEIGHT
        pauseCtx->infoPanelVtx[j + 2].v.tc[1] = pauseCtx->infoPanelVtx[j + 3].v.tc[1] = 24 * (1 << 5);

        pauseCtx->infoPanelVtx[j + 0].v.cn[0] = pauseCtx->infoPanelVtx[j + 2].v.cn[0] =
            pauseCtx->infoPanelVtx[j + 0].v.cn[1] = pauseCtx->infoPanelVtx[j + 2].v.cn[1] =
                pauseCtx->infoPanelVtx[j + 0].v.cn[2] = pauseCtx->infoPanelVtx[j + 2].v.cn[2] =
                    pauseCtx->infoPanelVtx[j + 1].v.cn[0] = pauseCtx->infoPanelVtx[j + 3].v.cn[0] =
                        pauseCtx->infoPanelVtx[j + 1].v.cn[1] = pauseCtx->infoPanelVtx[j + 3].v.cn[1] =
                            pauseCtx->infoPanelVtx[j + 1].v.cn[2] = pauseCtx->infoPanelVtx[j + 3].v.cn[2] = 200;

        pauseCtx->infoPanelVtx[j + 0].v.cn[3] = pauseCtx->infoPanelVtx[j + 2].v.cn[3] =
            pauseCtx->infoPanelVtx[j + 1].v.cn[3] = pauseCtx->infoPanelVtx[j + 3].v.cn[3] = pauseCtx->alpha;
    }

    // INFO_PANEL_QUAD_BG_RIGHT
    pauseCtx->infoPanelVtx[4].v.ob[0] = pauseCtx->infoPanelVtx[6].v.ob[0] = pauseCtx->infoPanelVtx[0].v.ob[0] + 72;

    pauseCtx->infoPanelVtx[5].v.ob[0] = pauseCtx->infoPanelVtx[7].v.ob[0] = pauseCtx->infoPanelVtx[4].v.ob[0] + 72;

    // INFO_PANEL_QUAD_BUTTON_LEFT
    if ((pauseCtx->cursorSpecialPos == PAUSE_CURSOR_PAGE_LEFT) && (pauseCtx->mainState == PAUSE_MAIN_STATE_IDLE)) {
        pauseCtx->infoPanelVtx[8].v.ob[0] = pauseCtx->infoPanelVtx[10].v.ob[0] = R_PAUSE_BUTTON_LEFT_X;

        pauseCtx->infoPanelVtx[9].v.ob[0] = pauseCtx->infoPanelVtx[11].v.ob[0] =
            pauseCtx->infoPanelVtx[8].v.ob[0] + INFO_PANEL_QUAD_BUTTON_LR_WIDTH;

        pauseCtx->infoPanelVtx[8].v.ob[1] = pauseCtx->infoPanelVtx[9].v.ob[1] = R_PAUSE_BUTTON_LEFT_RIGHT_Y;

        pauseCtx->infoPanelVtx[10].v.ob[1] = pauseCtx->infoPanelVtx[11].v.ob[1] =
            pauseCtx->infoPanelVtx[8].v.ob[1] - INFO_PANEL_QUAD_BUTTON_LR_HEIGHT;
    } else {
        pauseCtx->infoPanelVtx[8].v.ob[0] = pauseCtx->infoPanelVtx[10].v.ob[0] = R_PAUSE_BUTTON_LEFT_X + 3;

        pauseCtx->infoPanelVtx[9].v.ob[0] = pauseCtx->infoPanelVtx[11].v.ob[0] =
            pauseCtx->infoPanelVtx[8].v.ob[0] + (INFO_PANEL_QUAD_BUTTON_LR_WIDTH - 2 * 3);

        pauseCtx->infoPanelVtx[8].v.ob[1] = pauseCtx->infoPanelVtx[9].v.ob[1] = R_PAUSE_BUTTON_LEFT_RIGHT_Y - 3;

        pauseCtx->infoPanelVtx[10].v.ob[1] = pauseCtx->infoPanelVtx[11].v.ob[1] =
            pauseCtx->infoPanelVtx[8].v.ob[1] - (INFO_PANEL_QUAD_BUTTON_LR_HEIGHT - 2 * 3);
    }

    // INFO_PANEL_QUAD_BUTTON_RIGHT
    if ((pauseCtx->cursorSpecialPos == PAUSE_CURSOR_PAGE_RIGHT) && (pauseCtx->mainState == PAUSE_MAIN_STATE_IDLE)) {
        pauseCtx->infoPanelVtx[12].v.ob[0] = pauseCtx->infoPanelVtx[14].v.ob[0] = R_PAUSE_BUTTON_RIGHT_X;

        pauseCtx->infoPanelVtx[13].v.ob[0] = pauseCtx->infoPanelVtx[15].v.ob[0] =
            pauseCtx->infoPanelVtx[12].v.ob[0] + INFO_PANEL_QUAD_BUTTON_LR_WIDTH;

        pauseCtx->infoPanelVtx[12].v.ob[1] = pauseCtx->infoPanelVtx[13].v.ob[1] = R_PAUSE_BUTTON_LEFT_RIGHT_Y;

        pauseCtx->infoPanelVtx[14].v.ob[1] = pauseCtx->infoPanelVtx[15].v.ob[1] =
            pauseCtx->infoPanelVtx[12].v.ob[1] - INFO_PANEL_QUAD_BUTTON_LR_HEIGHT;
    } else {
        pauseCtx->infoPanelVtx[12].v.ob[0] = pauseCtx->infoPanelVtx[14].v.ob[0] = R_PAUSE_BUTTON_RIGHT_X + 3;

        pauseCtx->infoPanelVtx[13].v.ob[0] = pauseCtx->infoPanelVtx[15].v.ob[0] =
            pauseCtx->infoPanelVtx[12].v.ob[0] + (INFO_PANEL_QUAD_BUTTON_LR_WIDTH - 2 * 3);

        pauseCtx->infoPanelVtx[12].v.ob[1] = pauseCtx->infoPanelVtx[13].v.ob[1] = R_PAUSE_BUTTON_LEFT_RIGHT_Y - 3;

        pauseCtx->infoPanelVtx[14].v.ob[1] = pauseCtx->infoPanelVtx[15].v.ob[1] =
            pauseCtx->infoPanelVtx[12].v.ob[1] - (INFO_PANEL_QUAD_BUTTON_LR_HEIGHT - 2 * 3);
    }

    // INFO_PANEL_QUAD_BUTTON_LEFT, INFO_PANEL_QUAD_BUTTON_RIGHT
    pauseCtx->infoPanelVtx[9].v.tc[0] = pauseCtx->infoPanelVtx[11].v.tc[0] = pauseCtx->infoPanelVtx[13].v.tc[0] =
        pauseCtx->infoPanelVtx[15].v.tc[0] = INFO_PANEL_QUAD_BUTTON_LR_TEX_WIDTH * (1 << 5);

    pauseCtx->infoPanelVtx[10].v.tc[1] = pauseCtx->infoPanelVtx[11].v.tc[1] = pauseCtx->infoPanelVtx[14].v.tc[1] =
        pauseCtx->infoPanelVtx[15].v.tc[1] = INFO_PANEL_QUAD_BUTTON_LR_TEX_HEIGHT * (1 << 5);

    gDPSetCombineMode(POLY_OPA_DISP++, G_CC_MODULATEIA_PRIM, G_CC_MODULATEIA_PRIM);

    Matrix_Translate(0.0f, 0.0f, -144.0f, MTXMODE_NEW);
    Matrix_Scale(1.0f, 1.0f, 1.0f, MTXMODE_APPLY);

    MATRIX_FINALIZE_AND_LOAD(POLY_OPA_DISP++, play->state.gfxCtx, "../z_kaleido_scope_PAL.c", 1755);

    gDPSetPrimColor(POLY_OPA_DISP++, 0, 0, 90, 100, 130, 255);
    gSPVertex(POLY_OPA_DISP++, &pauseCtx->infoPanelVtx[0], 16, 0);

    // Draw INFO_PANEL_QUAD_BG_LEFT, INFO_PANEL_QUAD_BG_RIGHT
    gSPDisplayList(POLY_OPA_DISP++, gInfoPanelBgDL);

    if ((pauseCtx->cursorSpecialPos == PAUSE_CURSOR_PAGE_LEFT) && (pauseCtx->mainState == PAUSE_MAIN_STATE_IDLE)) {
        gDPSetPrimColor(POLY_OPA_DISP++, 0, 0, sLRSelectedPrimR, sLRSelectedPrimG, sLRSelectedPrimB, sLRSelectedPrimA);
    }

    // Draw INFO_PANEL_QUAD_BUTTON_LEFT
    gSPDisplayList(POLY_OPA_DISP++, gLButtonIconDL);

    gDPSetPrimColor(POLY_OPA_DISP++, 0, 0, 180, 210, 255, 220);

    if ((pauseCtx->cursorSpecialPos == PAUSE_CURSOR_PAGE_RIGHT) && (pauseCtx->mainState == PAUSE_MAIN_STATE_IDLE)) {
        gDPSetPrimColor(POLY_OPA_DISP++, 0, 0, sLRSelectedPrimR, sLRSelectedPrimG, sLRSelectedPrimB, sLRSelectedPrimA);
    }

    // Draw INFO_PANEL_QUAD_BUTTON_RIGHT
    gSPDisplayList(POLY_OPA_DISP++, gRButtonIconDL);

    if (pauseCtx->cursorSpecialPos != 0) {
        j = (pauseCtx->cursorSpecialPos - PAUSE_CURSOR_PAGE_LEFT + INFO_PANEL_QUAD_BUTTON_LEFT) * 4;
        pauseCtx->cursorVtx[0].v.ob[0] = pauseCtx->infoPanelVtx[j].v.ob[0];
        pauseCtx->cursorVtx[0].v.ob[1] = pauseCtx->infoPanelVtx[j].v.ob[1];
        KaleidoScope_DrawCursor(play, pauseCtx->pageIndex);
    }

    // INFO_PANEL_QUAD_INFO_ICON
    y = pauseCtx->infoPanelOffsetY - 80;
    pauseCtx->infoPanelVtx[16].v.ob[1] = pauseCtx->infoPanelVtx[17].v.ob[1] = y;

    pauseCtx->infoPanelVtx[18].v.ob[1] = pauseCtx->infoPanelVtx[19].v.ob[1] =
        pauseCtx->infoPanelVtx[16].v.ob[1] - INFO_PANEL_QUAD_INFO_ICON_HEIGHT;

    pauseCtx->infoPanelVtx[18].v.tc[1] = pauseCtx->infoPanelVtx[19].v.tc[1] =
        INFO_PANEL_QUAD_INFO_ICON_TEX_HEIGHT * (1 << 5);

    gDPPipeSync(POLY_OPA_DISP++);
    gDPSetCombineLERP(POLY_OPA_DISP++, PRIMITIVE, ENVIRONMENT, TEXEL0, ENVIRONMENT, TEXEL0, 0, PRIMITIVE, 0, PRIMITIVE,
                      ENVIRONMENT, TEXEL0, ENVIRONMENT, TEXEL0, 0, PRIMITIVE, 0);
    gDPSetEnvColor(POLY_OPA_DISP++, 20, 30, 40, 0);

    if ((pauseCtx->state == PAUSE_STATE_MAIN) && (pauseCtx->namedItem != PAUSE_ITEM_NONE) &&
        (pauseCtx->nameDisplayTimer < R_PAUSE_NAME_DISPLAY_TIMER_THRESHOLD_) &&
        (((u32)pauseCtx->mainState == PAUSE_MAIN_STATE_IDLE) ||
         (pauseCtx->mainState == PAUSE_MAIN_STATE_SONG_PLAYBACK) ||
         ((pauseCtx->mainState >= PAUSE_MAIN_STATE_SONG_PROMPT_INIT) &&
          (pauseCtx->mainState <= PAUSE_MAIN_STATE_EQUIP_CHANGED)) ||
         (pauseCtx->mainState == PAUSE_MAIN_STATE_IDLE_CURSOR_ON_SONG)) &&
        (pauseCtx->cursorSpecialPos == 0)) {

        if (((u32)pauseCtx->mainState == PAUSE_MAIN_STATE_IDLE) ||
            (pauseCtx->mainState == PAUSE_MAIN_STATE_SONG_PLAYBACK) ||
            ((pauseCtx->mainState >= PAUSE_MAIN_STATE_SONG_PROMPT_INIT) &&
             (pauseCtx->mainState <= PAUSE_MAIN_STATE_EQUIP_CHANGED)) ||
            (pauseCtx->mainState == PAUSE_MAIN_STATE_IDLE_CURSOR_ON_SONG)) {

            // INFO_PANEL_QUAD_INFO_ICON
            pauseCtx->infoPanelVtx[16].v.ob[0] = pauseCtx->infoPanelVtx[18].v.ob[0] = -63;

            pauseCtx->infoPanelVtx[17].v.ob[0] = pauseCtx->infoPanelVtx[19].v.ob[0] =
                pauseCtx->infoPanelVtx[16].v.ob[0] + ITEM_NAME_TEX_WIDTH;

            pauseCtx->infoPanelVtx[17].v.tc[0] = pauseCtx->infoPanelVtx[19].v.tc[0] = ITEM_NAME_TEX_WIDTH * (1 << 5);

            gSPVertex(POLY_OPA_DISP++, &pauseCtx->infoPanelVtx[16], 4, 0);

            if (pauseCtx->nameColorSet == 1) {
                gDPSetPrimColor(POLY_OPA_DISP++, 0, 0, 70, 70, 70, 255);
            } else {
                gDPSetPrimColor(POLY_OPA_DISP++, 0, 0, 255, 255, 255, 255);
            }

            // Note that this is used to draw both item name and map name textures, it expects that the dimensions and
            // format for both sets of textures are identical.
            POLY_OPA_DISP = KaleidoScope_QuadTextureIA4(POLY_OPA_DISP, pauseCtx->nameSegment, ITEM_NAME_TEX_WIDTH,
                                                        ITEM_NAME_TEX_HEIGHT, 0);
        }

#if DEBUG_FEATURES
        if (pauseCtx->pageIndex == PAUSE_MAP) {
            if (YREG(7) != 0) {
                PRINTF_COLOR_YELLOW();
                PRINTF(T("キンスタ数(%d) Get_KIN_STA=%x (%x)  (%x)\n", "Kinsta Count(%d) Get_KIN_STA=%x (%x)  (%x)\n"),
                       YREG(6), GET_GS_FLAGS(YREG(6)), gAreaGsFlags[YREG(6)],
                       gSaveContext.save.info.gsFlags[YREG(6) >> 2]);
                PRINTF_RST();

                YREG(7) = 0;
                SET_GS_FLAGS(D_8082AE30[pauseCtx->cursorPoint[PAUSE_WORLD_MAP]],
                             gAreaGsFlags[D_8082AE30[pauseCtx->cursorPoint[PAUSE_WORLD_MAP]]]);
            }
        }
#endif

        if ((pauseCtx->pageIndex == PAUSE_MAP) && !sInDungeonScene) {
            if (GET_GS_FLAGS(D_8082AE30[pauseCtx->cursorPoint[PAUSE_WORLD_MAP]]) ==
                gAreaGsFlags[D_8082AE30[pauseCtx->cursorPoint[PAUSE_WORLD_MAP]]]) {

                // INFO_PANEL_QUAD_HAVE_ALL_GS
                pauseCtx->infoPanelVtx[24].v.ob[0] = pauseCtx->infoPanelVtx[26].v.ob[0] = -74;

                pauseCtx->infoPanelVtx[25].v.ob[0] = pauseCtx->infoPanelVtx[27].v.ob[0] =
                    pauseCtx->infoPanelVtx[24].v.ob[0] + 19;

                pauseCtx->infoPanelVtx[24].v.ob[1] = pauseCtx->infoPanelVtx[25].v.ob[1] =
                    pauseCtx->infoPanelVtx[24].v.ob[1] - 2;

                pauseCtx->infoPanelVtx[26].v.ob[1] = pauseCtx->infoPanelVtx[27].v.ob[1] =
                    pauseCtx->infoPanelVtx[24].v.ob[1] - 19;

                pauseCtx->infoPanelVtx[25].v.tc[0] = pauseCtx->infoPanelVtx[27].v.tc[0] = QUEST_ICON_WIDTH * (1 << 5);

                gDPPipeSync(POLY_OPA_DISP++);
                gSPVertex(POLY_OPA_DISP++, &pauseCtx->infoPanelVtx[24], 4, 0);

                gDPSetCombineLERP(POLY_OPA_DISP++, PRIMITIVE, ENVIRONMENT, TEXEL0, ENVIRONMENT, TEXEL0, 0, PRIMITIVE, 0,
                                  PRIMITIVE, ENVIRONMENT, TEXEL0, ENVIRONMENT, TEXEL0, 0, PRIMITIVE, 0);
                gDPSetPrimColor(POLY_OPA_DISP++, 0, 0, 255, 255, 255, pauseCtx->alpha);
                gDPSetEnvColor(POLY_OPA_DISP++, 0, 0, 0, 0);

                KaleidoScope_DrawQuadTextureRGBA32(play->state.gfxCtx, gQuestIconGoldSkulltulaTex, QUEST_ICON_WIDTH,
                                                   QUEST_ICON_HEIGHT, 0);
            }
        }
    } else if ((pauseCtx->mainState < PAUSE_MAIN_STATE_3) || (pauseCtx->mainState == PAUSE_MAIN_STATE_EQUIP_CHANGED) ||
               (pauseCtx->mainState == PAUSE_MAIN_STATE_IDLE_CURSOR_ON_SONG)) {
        // INFO_PANEL_QUAD_INFO_TEXT
        pauseCtx->infoPanelVtx[20].v.ob[1] = pauseCtx->infoPanelVtx[21].v.ob[1] = y;

        pauseCtx->infoPanelVtx[22].v.ob[1] = pauseCtx->infoPanelVtx[23].v.ob[1] =
            pauseCtx->infoPanelVtx[20].v.ob[1] - 16;

        pauseCtx->infoPanelVtx[22].v.tc[1] = pauseCtx->infoPanelVtx[23].v.tc[1] = 16 * (1 << 5);

        gSPVertex(POLY_OPA_DISP++, &pauseCtx->infoPanelVtx[16], 8, 0);

        if (pauseCtx->state == PAUSE_STATE_SAVE_PROMPT) {
            // INFO_PANEL_QUAD_INFO_ICON
            pauseCtx->infoPanelVtx[16].v.ob[0] = pauseCtx->infoPanelVtx[18].v.ob[0] =
                R_PAUSE_INFO_PANEL_ICON_SAVE_PROMPT_X(gSaveContext.language);

            pauseCtx->infoPanelVtx[17].v.ob[0] = pauseCtx->infoPanelVtx[19].v.ob[0] =
                pauseCtx->infoPanelVtx[16].v.ob[0] + gABtnSymbolTex_WIDTH;

            // INFO_PANEL_QUAD_INFO_TEXT
            pauseCtx->infoPanelVtx[20].v.ob[0] = pauseCtx->infoPanelVtx[22].v.ob[0] =
                pauseCtx->infoPanelVtx[16].v.ob[0] + R_PAUSE_INFO_PANEL_TEXT_X(gSaveContext.language);

            pauseCtx->infoPanelVtx[21].v.ob[0] = pauseCtx->infoPanelVtx[23].v.ob[0] =
                pauseCtx->infoPanelVtx[20].v.ob[0] + sToDecideTextWidths[gSaveContext.language];

            // INFO_PANEL_QUAD_INFO_ICON
            pauseCtx->infoPanelVtx[17].v.tc[0] = pauseCtx->infoPanelVtx[19].v.tc[0] = gABtnSymbolTex_WIDTH * (1 << 5);

            // INFO_PANEL_QUAD_INFO_TEXT
            pauseCtx->infoPanelVtx[21].v.tc[0] = pauseCtx->infoPanelVtx[23].v.tc[0] =
                sToDecideTextWidths[gSaveContext.language] << 5;

            gSPDisplayList(POLY_OPA_DISP++, gAButtonIconDL);

            gDPPipeSync(POLY_OPA_DISP++);
            gDPSetPrimColor(POLY_OPA_DISP++, 0, 0, 255, 255, 255, 255);

            POLY_OPA_DISP = KaleidoScope_QuadTextureIA8(POLY_OPA_DISP, sToDecideTextTextures[gSaveContext.language],
                                                        sToDecideTextWidths[gSaveContext.language], 16, 4);
        } else if (pauseCtx->cursorSpecialPos != 0) {
            if ((pauseCtx->state == PAUSE_STATE_MAIN) && (pauseCtx->mainState == PAUSE_MAIN_STATE_IDLE)) {
                // INFO_PANEL_QUAD_INFO_ICON
                pauseCtx->infoPanelVtx[16].v.ob[0] = pauseCtx->infoPanelVtx[18].v.ob[0] = -63;

                pauseCtx->infoPanelVtx[17].v.ob[0] = pauseCtx->infoPanelVtx[19].v.ob[0] =
                    pauseCtx->infoPanelVtx[16].v.ob[0] + 128;

                pauseCtx->infoPanelVtx[17].v.tc[0] = pauseCtx->infoPanelVtx[19].v.tc[0] = 128 * (1 << 5);

                gDPPipeSync(POLY_OPA_DISP++);
                gDPSetPrimColor(POLY_OPA_DISP++, 0, 0, 255, 200, 0, 255);

                if (pauseCtx->cursorSpecialPos == PAUSE_CURSOR_PAGE_LEFT) {
                    POLY_OPA_DISP = KaleidoScope_QuadTextureIA8(
                        POLY_OPA_DISP, sScrollLeftLabels[pauseCtx->pageIndex][gSaveContext.language],
                        TO_PAGE_LABEL_TEX_WIDTH, TO_PAGE_LABEL_TEX_HEIGHT, 0);
                } else {
                    POLY_OPA_DISP = KaleidoScope_QuadTextureIA8(
                        POLY_OPA_DISP, sScrollRightLabels[pauseCtx->pageIndex][gSaveContext.language],
                        TO_PAGE_LABEL_TEX_WIDTH, TO_PAGE_LABEL_TEX_HEIGHT, 0);
                }
            }
        } else {
            if ((u32)pauseCtx->pageIndex == PAUSE_ITEM) {
                // INFO_PANEL_QUAD_INFO_ICON
                pauseCtx->infoPanelVtx[16].v.ob[0] = pauseCtx->infoPanelVtx[18].v.ob[0] =
                    R_PAUSE_INFO_PANEL_ICON_C_ITEM_X(gSaveContext.language);

                pauseCtx->infoPanelVtx[17].v.ob[0] = pauseCtx->infoPanelVtx[19].v.ob[0] =
                    pauseCtx->infoPanelVtx[16].v.ob[0] + gCBtnSymbolsTex_WIDTH;

                // INFO_PANEL_QUAD_INFO_TEXT
                pauseCtx->infoPanelVtx[20].v.ob[0] = pauseCtx->infoPanelVtx[22].v.ob[0] =
                    pauseCtx->infoPanelVtx[16].v.ob[0] + R_PAUSE_INFO_PANEL_TEXT_C_ITEM_X(gSaveContext.language);

                pauseCtx->infoPanelVtx[21].v.ob[0] = pauseCtx->infoPanelVtx[23].v.ob[0] =
                    pauseCtx->infoPanelVtx[20].v.ob[0] + sToEquipTextWidths[gSaveContext.language];

                // INFO_PANEL_QUAD_INFO_ICON
                pauseCtx->infoPanelVtx[17].v.tc[0] = pauseCtx->infoPanelVtx[19].v.tc[0] =
                    gCBtnSymbolsTex_WIDTH * (1 << 5);

                // INFO_PANEL_QUAD_INFO_TEXT
                pauseCtx->infoPanelVtx[21].v.tc[0] = pauseCtx->infoPanelVtx[23].v.tc[0] =
                    sToEquipTextWidths[gSaveContext.language] << 5;

                gSPDisplayList(POLY_OPA_DISP++, gCButtonIconsDL);

                gDPPipeSync(POLY_OPA_DISP++);
                gDPSetPrimColor(POLY_OPA_DISP++, 0, 0, 255, 255, 255, 255);

                POLY_OPA_DISP = KaleidoScope_QuadTextureIA8(POLY_OPA_DISP, sToEquipTextTextures[gSaveContext.language],
                                                            sToEquipTextWidths[gSaveContext.language], 16, 4);
            } else if ((pauseCtx->pageIndex == PAUSE_MAP) && sInDungeonScene) {

            } else if ((pauseCtx->pageIndex == PAUSE_QUEST) &&
                       ((pauseCtx->cursorSlot[PAUSE_QUEST] >= QUEST_SONG_MINUET) &&
                        (pauseCtx->cursorSlot[PAUSE_QUEST] < QUEST_KOKIRI_EMERALD))) {
                if (pauseCtx->namedItem != PAUSE_ITEM_NONE) {
                    // The cursor is on a learned song

                    // INFO_PANEL_QUAD_INFO_ICON
                    pauseCtx->infoPanelVtx[16].v.ob[0] = pauseCtx->infoPanelVtx[18].v.ob[0] =
                        R_PAUSE_INFO_PANEL_ICON_PLAY_SONG_X(gSaveContext.language);

                    pauseCtx->infoPanelVtx[17].v.ob[0] = pauseCtx->infoPanelVtx[19].v.ob[0] =
                        pauseCtx->infoPanelVtx[16].v.ob[0] + 24;

                    // INFO_PANEL_QUAD_INFO_TEXT
                    pauseCtx->infoPanelVtx[20].v.ob[0] = pauseCtx->infoPanelVtx[22].v.ob[0] =
                        pauseCtx->infoPanelVtx[16].v.ob[0] + R_PAUSE_INFO_PANEL_TEXT_X(gSaveContext.language);

#if OOT_PAL
                    if (gSaveContext.language == LANGUAGE_GER) {
                        pauseCtx->infoPanelVtx[20].v.ob[0] = pauseCtx->infoPanelVtx[22].v.ob[0] =
                            pauseCtx->infoPanelVtx[16].v.ob[0] - 99;
                    }
#endif

                    pauseCtx->infoPanelVtx[21].v.ob[0] = pauseCtx->infoPanelVtx[23].v.ob[0] =
                        pauseCtx->infoPanelVtx[20].v.ob[0] + sToPlayMelodyTextWidths[gSaveContext.language];

                    // INFO_PANEL_QUAD_INFO_ICON
                    pauseCtx->infoPanelVtx[17].v.tc[0] = pauseCtx->infoPanelVtx[19].v.tc[0] =
                        gABtnSymbolTex_WIDTH * (1 << 5);

                    // INFO_PANEL_QUAD_INFO_TEXT
                    pauseCtx->infoPanelVtx[21].v.tc[0] = pauseCtx->infoPanelVtx[23].v.tc[0] =
                        sToPlayMelodyTextWidths[gSaveContext.language] << 5;

                    gSPDisplayList(POLY_OPA_DISP++, gAButtonIconDL);

                    gDPPipeSync(POLY_OPA_DISP++);
                    gDPSetPrimColor(POLY_OPA_DISP++, 0, 0, 255, 255, 255, 255);

                    POLY_OPA_DISP = KaleidoScope_QuadTextureIA8(
                        POLY_OPA_DISP, sToPlayMelodyTextTextures[gSaveContext.language],
                        sToPlayMelodyTextWidths[gSaveContext.language], INFO_PANEL_QUAD_INFO_TEXT_TEX_HEIGHT, 4);
                }
            } else if (pauseCtx->pageIndex == PAUSE_EQUIP) {
                // INFO_PANEL_QUAD_INFO_ICON
                pauseCtx->infoPanelVtx[16].v.ob[0] = pauseCtx->infoPanelVtx[18].v.ob[0] =
                    R_PAUSE_INFO_PANEL_ICON_EQUIP_X(gSaveContext.language);

                pauseCtx->infoPanelVtx[17].v.ob[0] = pauseCtx->infoPanelVtx[19].v.ob[0] =
                    pauseCtx->infoPanelVtx[16].v.ob[0] + 24;

                // INFO_PANEL_QUAD_INFO_TEXT
                pauseCtx->infoPanelVtx[20].v.ob[0] = pauseCtx->infoPanelVtx[22].v.ob[0] =
                    pauseCtx->infoPanelVtx[16].v.ob[0] + R_PAUSE_INFO_PANEL_TEXT_X(gSaveContext.language);

                pauseCtx->infoPanelVtx[21].v.ob[0] = pauseCtx->infoPanelVtx[23].v.ob[0] =
                    pauseCtx->infoPanelVtx[20].v.ob[0] + sToEquipTextWidths[gSaveContext.language];

                // INFO_PANEL_QUAD_INFO_ICON
                pauseCtx->infoPanelVtx[17].v.tc[0] = pauseCtx->infoPanelVtx[19].v.tc[0] =
                    gABtnSymbolTex_WIDTH * (1 << 5);

                // INFO_PANEL_QUAD_INFO_TEXT
                pauseCtx->infoPanelVtx[21].v.tc[0] = pauseCtx->infoPanelVtx[23].v.tc[0] =
                    sToEquipTextWidths[gSaveContext.language] << 5;

                gSPDisplayList(POLY_OPA_DISP++, gAButtonIconDL);

                gDPPipeSync(POLY_OPA_DISP++);
                gDPSetPrimColor(POLY_OPA_DISP++, 0, 0, 255, 255, 255, 255);

                POLY_OPA_DISP = KaleidoScope_QuadTextureIA8(POLY_OPA_DISP, sToEquipTextTextures[gSaveContext.language],
                                                            sToEquipTextWidths[gSaveContext.language], 16, 4);
            }
        }
    }

    CLOSE_DISPS(play->state.gfxCtx, "../z_kaleido_scope_PAL.c", 2032);
}

void KaleidoScope_UpdateNamePanel(PlayState* play) {
    PauseContext* pauseCtx = &play->pauseCtx;
    u16 texIndex;

    if ((pauseCtx->namedItem != pauseCtx->cursorItem[pauseCtx->pageIndex]) ||
        ((pauseCtx->pageIndex == PAUSE_MAP) && (pauseCtx->cursorSpecialPos != 0))) {

        pauseCtx->namedItem = pauseCtx->cursorItem[pauseCtx->pageIndex];
        texIndex = pauseCtx->namedItem;

        osCreateMesgQueue(&pauseCtx->loadQueue, &pauseCtx->loadMsg, 1);

        if (pauseCtx->namedItem != PAUSE_ITEM_NONE) {
            if ((pauseCtx->pageIndex == PAUSE_MAP) && !sInDungeonScene) {
                // `texIndex` is a `WorldMapPoint` enum value

                if (gSaveContext.language) { // != LANGUAGE_JPN for NTSC versions, LANGUAGE_ENG for PAL versions
                    texIndex += WORLD_MAP_POINT_MAX;
                }

#if OOT_PAL
                if (gSaveContext.language == LANGUAGE_FRA) {
                    texIndex += WORLD_MAP_POINT_MAX;
                }
#endif

                DMA_REQUEST_SYNC(pauseCtx->nameSegment,
                                 (uintptr_t)_map_name_staticSegmentRomStart + (texIndex * MAP_NAME_TEX1_SIZE),
                                 MAP_NAME_TEX1_SIZE, "../z_kaleido_scope_PAL.c", 2093);
            } else {
                PRINTF("zoom_name=%d\n", pauseCtx->namedItem);

                if (gSaveContext.language) { // != LANGUAGE_JPN for NTSC versions, LANGUAGE_ENG for PAL versions
                    texIndex += 123;
                }

#if OOT_PAL
                if (gSaveContext.language == LANGUAGE_FRA) {
                    texIndex += 123;
                }
#endif

                PRINTF("J_N=%d  point=%d\n", gSaveContext.language, texIndex);

                DMA_REQUEST_SYNC(pauseCtx->nameSegment,
                                 (uintptr_t)_item_name_staticSegmentRomStart + (texIndex * ITEM_NAME_TEX_SIZE),
                                 ITEM_NAME_TEX_SIZE, "../z_kaleido_scope_PAL.c", 2120);
            }

            pauseCtx->nameDisplayTimer = 0;
        }
    } else if (pauseCtx->nameColorSet == 0) {
        if (((pauseCtx->pageIndex == PAUSE_QUEST) &&
             ((pauseCtx->cursorSlot[PAUSE_QUEST] >= QUEST_SONG_MINUET) &&
              (pauseCtx->cursorSlot[PAUSE_QUEST] < QUEST_KOKIRI_EMERALD)) &&
             (pauseCtx->mainState == PAUSE_MAIN_STATE_IDLE_CURSOR_ON_SONG)) ||
            (pauseCtx->pageIndex == PAUSE_ITEM) ||
            ((pauseCtx->pageIndex == PAUSE_EQUIP) && (pauseCtx->cursorX[PAUSE_EQUIP] != EQUIP_CURSOR_X_UPG))) {
            if (pauseCtx->namedItem != ITEM_SOLD_OUT) {
                pauseCtx->nameDisplayTimer++;
                if (pauseCtx->nameDisplayTimer > R_PAUSE_NAME_DISPLAY_TIMER_MAX_) {
                    pauseCtx->nameDisplayTimer = 0;
                }
            }
        } else {
            pauseCtx->nameDisplayTimer = 0;
        }
    } else {
        pauseCtx->nameDisplayTimer = 0;
    }
}

void KaleidoScope_UpdatePageSwitch(PlayState* play, Input* input) {
    PauseContext* pauseCtx = &play->pauseCtx;
    s32 frameAdvanceFreeze = false;

    if (R_PAUSE_PAGE_SWITCH_FRAME_ADVANCE_ON && !CHECK_BTN_ALL(input->press.button, BTN_L)) {
        frameAdvanceFreeze = true;
    }

    if (!frameAdvanceFreeze) {
        pauseCtx->eye.x += sPageSwitchEyeDx[pauseCtx->nextPageMode];
        pauseCtx->eye.z += sPageSwitchEyeDz[pauseCtx->nextPageMode];

        if (pauseCtx->nextPageMode) {}

        if (pauseCtx->pageSwitchTimer < ((4 * PAGE_SWITCH_NSTEPS) / 2)) {
            R_PAUSE_BUTTON_LEFT_X -= R_PAUSE_BUTTON_LEFT_MOVE_OFFSET_X / R_PAUSE_UI_ANIMS_DURATION;
            R_PAUSE_BUTTON_RIGHT_X -= R_PAUSE_BUTTON_RIGHT_MOVE_OFFSET_X / R_PAUSE_UI_ANIMS_DURATION;
        } else {
            R_PAUSE_BUTTON_LEFT_X += R_PAUSE_BUTTON_LEFT_MOVE_OFFSET_X / R_PAUSE_UI_ANIMS_DURATION;
            R_PAUSE_BUTTON_RIGHT_X += R_PAUSE_BUTTON_RIGHT_MOVE_OFFSET_X / R_PAUSE_UI_ANIMS_DURATION;
        }

        pauseCtx->pageSwitchTimer += 4;

        if (pauseCtx->pageSwitchTimer == (4 * PAGE_SWITCH_NSTEPS)) {
            pauseCtx->pageSwitchTimer = 0;
            pauseCtx->pageIndex = sPageSwitchNextPageIndex[pauseCtx->nextPageMode];
            pauseCtx->mainState = PAUSE_MAIN_STATE_IDLE;
        }
    }
}

void KaleidoScope_SetView(PauseContext* pauseCtx, f32 eyeX, f32 eyeY, f32 eyeZ) {
    Vec3f eye;
    Vec3f at;
    Vec3f up;

    eye.x = eyeX;
    eye.y = eyeY;
    eye.z = eyeZ;
    at.x = at.y = at.z = 0.0f;
    up.x = up.z = 0.0f;
    up.y = 1.0f;

    View_LookAt(&pauseCtx->view, &eye, &at, &up);
    View_Apply(&pauseCtx->view,
               VIEW_ALL | VIEW_FORCE_VIEWING | VIEW_FORCE_VIEWPORT | VIEW_FORCE_PROJECTION_PERSPECTIVE);
}

static u8 sPageBgColorRed[][4] = {
    { 10, 70, 70, 10 },   // VTX_PAGE_ITEM
    { 10, 90, 90, 10 },   // VTX_PAGE_EQUIP
    { 80, 140, 140, 80 }, // VTX_PAGE_MAP_DUNGEON
    { 80, 120, 120, 80 }, // VTX_PAGE_QUEST
    { 80, 140, 140, 80 }, // VTX_PAGE_MAP_WORLD
    { 50, 110, 110, 50 }, // VTX_PAGE_PROMPT
};
static u8 sPageBgColorGreen[][4] = {
    { 50, 100, 100, 50 }, // VTX_PAGE_ITEM
    { 50, 100, 100, 50 }, // VTX_PAGE_EQUIP
    { 40, 60, 60, 40 },   // VTX_PAGE_MAP_DUNGEON
    { 80, 120, 120, 80 }, // VTX_PAGE_QUEST
    { 40, 60, 60, 40 },   // VTX_PAGE_MAP_WORLD
    { 50, 110, 110, 50 }, // VTX_PAGE_PROMPT
};
static u8 sPageBgColorBlue[][4] = {
    { 80, 130, 130, 80 }, // VTX_PAGE_ITEM
    { 40, 60, 60, 40 },   // VTX_PAGE_EQUIP
    { 30, 60, 60, 30 },   // VTX_PAGE_MAP_DUNGEON
    { 50, 70, 70, 50 },   // VTX_PAGE_QUEST
    { 30, 60, 60, 30 },   // VTX_PAGE_MAP_WORLD
    { 50, 110, 110, 50 }, // VTX_PAGE_PROMPT
};

// CLAMP_MIN(*, 1) because C arrays can't have 0 length
static s16 sVtxPageItemQuadsX[CLAMP_MIN(VTX_PAGE_ITEM_QUADS, 1)] = { 0 };
static s16 sVtxPageEquipQuadsX[CLAMP_MIN(VTX_PAGE_EQUIP_QUADS, 1)] = { 0 };
static s16 sVtxPageMapDungeonQuadsX[VTX_PAGE_MAP_DUNGEON_QUADS] = {
    -36, 12, -18, 70, 70, 70, -88, -88, -88, -88, -88, -88, -88, -88, -106, -62, -40,
};
static s16 sVtxPageQuestQuadsX[CLAMP_MIN(VTX_PAGE_QUEST_QUADS, 1)] = { 0 };
static s16 sVtxPageMapWorldQuadsX[VTX_PAGE_MAP_WORLD_QUADS] = {
    47,   // WORLD_MAP_QUAD_CLOUDS_SACRED_FOREST_MEADOW
    -49,  // WORLD_MAP_QUAD_CLOUDS_HYRULE_FIELD
    -17,  // WORLD_MAP_QUAD_CLOUDS_LON_LON_RANCH
    -15,  // WORLD_MAP_QUAD_CLOUDS_MARKET
    -9,   // WORLD_MAP_QUAD_CLOUDS_HYRULE_CASTLE
    24,   // WORLD_MAP_QUAD_CLOUDS_KAKARIKO_VILLAGE
    43,   // WORLD_MAP_QUAD_CLOUDS_GRAVEYARD
    14,   // WORLD_MAP_QUAD_CLOUDS_DEATH_MOUNTAIN_TRAIL
    9,    // WORLD_MAP_QUAD_CLOUDS_GORON_CITY
    38,   // WORLD_MAP_QUAD_CLOUDS_ZORAS_RIVER
    82,   // WORLD_MAP_QUAD_CLOUDS_ZORAS_DOMAIN
    71,   // WORLD_MAP_QUAD_CLOUDS_ZORAS_FOUNTAIN
    -76,  // WORLD_MAP_QUAD_CLOUDS_GERUDO_VALLEY
    -87,  // WORLD_MAP_QUAD_CLOUDS_GERUDOS_FORTRESS
    -108, // WORLD_MAP_QUAD_CLOUDS_DESERT_COLOSSUS
    -54,  // WORLD_MAP_QUAD_CLOUDS_LAKE_HYLIA
    -93,  // WORLD_MAP_POINT_HAUNTED_WASTELAND
    -67,  // WORLD_MAP_POINT_GERUDOS_FORTRESS
    -56,  // WORLD_MAP_POINT_GERUDO_VALLEY
    -33,  // WORLD_MAP_POINT_LAKE_HYLIA
    -10,  // WORLD_MAP_POINT_LON_LON_RANCH
    1,    // WORLD_MAP_POINT_MARKET
    14,   // WORLD_MAP_POINT_HYRULE_FIELD
    24,   // WORLD_MAP_POINT_DEATH_MOUNTAIN
    35,   // WORLD_MAP_POINT_KAKARIKO_VILLAGE
    58,   // WORLD_MAP_POINT_LOST_WOODS
    74,   // WORLD_MAP_POINT_KOKIRI_FOREST
    89,   // WORLD_MAP_POINT_ZORAS_DOMAIN
    0,    // WORLD_MAP_QUAD_28
    -58,  // WORLD_MAP_QUAD_TRADE_QUEST_MARKER
    19,   // WORLD_MAP_QUAD_30
    28,   // WORLD_MAP_QUAD_31
};
static s16 sVtxPagePromptQuadsX[VTX_PAGE_PROMPT_QUADS] = {
    -76, // PROMPT_QUAD_MESSAGE
    -58, // PROMPT_QUAD_CURSOR_LEFT
    10,  // PROMPT_QUAD_CURSOR_RIGHT
    -58, // PROMPT_QUAD_CHOICE_YES
    10,  // PROMPT_QUAD_CHOICE_NO
};

static s16 sVtxPageItemQuadsWidth[CLAMP_MIN(VTX_PAGE_ITEM_QUADS, 1)] = { 0 };
static s16 sVtxPageEquipQuadsWidth[CLAMP_MIN(VTX_PAGE_EQUIP_QUADS, 1)] = { 0 };
static s16 sVtxPageMapDungeonQuadsWidth[VTX_PAGE_MAP_DUNGEON_QUADS] = {
    48, 48, 96, 24, 24, 24, 24, 24, 24, 24, 24, 24, 24, 24, 16, 16, 24,
};
static s16 sVtxPageQuestQuadsWidth[CLAMP_MIN(VTX_PAGE_QUEST_QUADS, 1)] = { 0 };
static s16 sVtxPagePromptQuadsWidth[VTX_PAGE_PROMPT_QUADS] = {
    152, // PROMPT_QUAD_MESSAGE
    48,  // PROMPT_QUAD_CURSOR_LEFT
    48,  // PROMPT_QUAD_CURSOR_RIGHT
    48,  // PROMPT_QUAD_CHOICE_YES
    48,  // PROMPT_QUAD_CHOICE_NO
};

static s16 sVtxPageItemQuadsY[CLAMP_MIN(VTX_PAGE_ITEM_QUADS, 1)] = { 0 };
static s16 sVtxPageEquipQuadsY[CLAMP_MIN(VTX_PAGE_EQUIP_QUADS, 1)] = { 0 };
static s16 sVtxPageMapDungeonQuadsY[VTX_PAGE_MAP_DUNGEON_QUADS] = {
    28, 28, 46, 28, -2, -32, 50, 36, 22, 8, -6, -20, -34, -48, 18, 18, 50,
};
static s16 sVtxPageQuestQuadsY[CLAMP_MIN(VTX_PAGE_QUEST_QUADS, 1)] = { 0 };
static s16 sVtxPageMapWorldQuadsY[VTX_PAGE_MAP_WORLD_QUADS] = {
    15,  // WORLD_MAP_QUAD_CLOUDS_SACRED_FOREST_MEADOW
    40,  // WORLD_MAP_QUAD_CLOUDS_HYRULE_FIELD
    11,  // WORLD_MAP_QUAD_CLOUDS_LON_LON_RANCH
    45,  // WORLD_MAP_QUAD_CLOUDS_MARKET
    52,  // WORLD_MAP_QUAD_CLOUDS_HYRULE_CASTLE
    37,  // WORLD_MAP_QUAD_CLOUDS_KAKARIKO_VILLAGE
    36,  // WORLD_MAP_QUAD_CLOUDS_GRAVEYARD
    57,  // WORLD_MAP_QUAD_CLOUDS_DEATH_MOUNTAIN_TRAIL
    54,  // WORLD_MAP_QUAD_CLOUDS_GORON_CITY
    33,  // WORLD_MAP_QUAD_CLOUDS_ZORAS_RIVER
    31,  // WORLD_MAP_QUAD_CLOUDS_ZORAS_DOMAIN
    45,  // WORLD_MAP_QUAD_CLOUDS_ZORAS_FOUNTAIN
    32,  // WORLD_MAP_QUAD_CLOUDS_GERUDO_VALLEY
    42,  // WORLD_MAP_QUAD_CLOUDS_GERUDOS_FORTRESS
    49,  // WORLD_MAP_QUAD_CLOUDS_DESERT_COLOSSUS
    -10, // WORLD_MAP_QUAD_CLOUDS_LAKE_HYLIA
    31,  // WORLD_MAP_POINT_HAUNTED_WASTELAND
    27,  // WORLD_MAP_POINT_GERUDOS_FORTRESS
    15,  // WORLD_MAP_POINT_GERUDO_VALLEY
    -49, // WORLD_MAP_POINT_LAKE_HYLIA
    8,   // WORLD_MAP_POINT_LON_LON_RANCH
    38,  // WORLD_MAP_POINT_MARKET
    7,   // WORLD_MAP_POINT_HYRULE_FIELD
    47,  // WORLD_MAP_POINT_DEATH_MOUNTAIN
    30,  // WORLD_MAP_POINT_KAKARIKO_VILLAGE
    1,   // WORLD_MAP_POINT_LOST_WOODS
    -9,  // WORLD_MAP_POINT_KOKIRI_FOREST
    25,  // WORLD_MAP_POINT_ZORAS_DOMAIN
    0,   // WORLD_MAP_QUAD_28
    1,   // WORLD_MAP_QUAD_TRADE_QUEST_MARKER
    -32, // WORLD_MAP_QUAD_30
    -26, // WORLD_MAP_QUAD_31
};
static s16 sVtxPagePromptQuadsY[VTX_PAGE_PROMPT_QUADS] = {
    36, // PROMPT_QUAD_MESSAGE
    10, // PROMPT_QUAD_CURSOR_LEFT
    10, // PROMPT_QUAD_CURSOR_RIGHT
    -6, // PROMPT_QUAD_CHOICE_YES
    -6, // PROMPT_QUAD_CHOICE_NO
};

static s16 sVtxPageItemQuadsHeight[CLAMP_MIN(VTX_PAGE_ITEM_QUADS, 1)] = { 0 };
static s16 sVtxPageEquipQuadsHeight[CLAMP_MIN(VTX_PAGE_EQUIP_QUADS, 1)] = { 0 };
static s16 sVtxPageMapDungeonQuadsHeight[VTX_PAGE_MAP_DUNGEON_QUADS] = {
    85, 85, 16, 24, 24, 24, 16, 16, 16, 16, 16, 16, 16, 16, 16, 16, 24,
};
static s16 sVtxPageQuestQuadsHeight[CLAMP_MIN(VTX_PAGE_QUEST_QUADS, 1)] = { 0 };
static s16 sVtxPagePromptQuadsHeight[VTX_PAGE_PROMPT_QUADS] = {
    16, // PROMPT_QUAD_MESSAGE
    48, // PROMPT_QUAD_CURSOR_LEFT
    48, // PROMPT_QUAD_CURSOR_RIGHT
    16, // PROMPT_QUAD_CHOICE_YES
    16, // PROMPT_QUAD_CHOICE_NO
};

static s16* sVtxPageQuadsX[] = {
    sVtxPageItemQuadsX,       // VTX_PAGE_ITEM
    sVtxPageEquipQuadsX,      // VTX_PAGE_EQUIP
    sVtxPageMapDungeonQuadsX, // VTX_PAGE_MAP_DUNGEON
    sVtxPageQuestQuadsX,      // VTX_PAGE_QUEST
    sVtxPageMapWorldQuadsX,   // VTX_PAGE_MAP_WORLD
    sVtxPagePromptQuadsX,     // VTX_PAGE_PROMPT
};

static s16* sVtxPageQuadsWidth[] = {
    sVtxPageItemQuadsWidth,       // VTX_PAGE_ITEM
    sVtxPageEquipQuadsWidth,      // VTX_PAGE_EQUIP
    sVtxPageMapDungeonQuadsWidth, // VTX_PAGE_MAP_DUNGEON
    sVtxPageQuestQuadsWidth,      // VTX_PAGE_QUEST
    gVtxPageMapWorldQuadsWidth,   // VTX_PAGE_MAP_WORLD
    sVtxPagePromptQuadsWidth,     // VTX_PAGE_PROMPT
};

static s16* sVtxPageQuadsY[] = {
    sVtxPageItemQuadsY,       // VTX_PAGE_ITEM
    sVtxPageEquipQuadsY,      // VTX_PAGE_EQUIP
    sVtxPageMapDungeonQuadsY, // VTX_PAGE_MAP_DUNGEON
    sVtxPageQuestQuadsY,      // VTX_PAGE_QUEST
    sVtxPageMapWorldQuadsY,   // VTX_PAGE_MAP_WORLD
    sVtxPagePromptQuadsY,     // VTX_PAGE_PROMPT
};

static s16* sVtxPageQuadsHeight[] = {
    sVtxPageItemQuadsHeight,       // VTX_PAGE_ITEM
    sVtxPageEquipQuadsHeight,      // VTX_PAGE_EQUIP
    sVtxPageMapDungeonQuadsHeight, // VTX_PAGE_MAP_DUNGEON
    sVtxPageQuestQuadsHeight,      // VTX_PAGE_QUEST
    gVtxPageMapWorldQuadsHeight,   // VTX_PAGE_MAP_WORLD
    sVtxPagePromptQuadsHeight,     // VTX_PAGE_PROMPT
};

static s16 sVtxMapWorldAreaX[] = {
    -58,  // WORLD_MAP_AREA_HYRULE_FIELD
    11,   // WORLD_MAP_AREA_KAKARIKO_VILLAGE
    30,   // WORLD_MAP_AREA_GRAVEYARD
    30,   // WORLD_MAP_AREA_ZORAS_RIVER
    15,   // WORLD_MAP_AREA_KOKIRI_FOREST
    38,   // WORLD_MAP_AREA_SACRED_FOREST_MEADOW
    -62,  // WORLD_MAP_AREA_LAKE_HYLIA
    60,   // WORLD_MAP_AREA_ZORAS_DOMAIN
    61,   // WORLD_MAP_AREA_ZORAS_FOUNTAIN
    -78,  // WORLD_MAP_AREA_GERUDO_VALLEY
    -300, // WORLD_MAP_AREA_LOST_WOODS
    -86,  // WORLD_MAP_AREA_DESERT_COLOSSUS
    -65,  // WORLD_MAP_AREA_GERUDOS_FORTRESS
    -300, // WORLD_MAP_AREA_HAUNTED_WASTELAND
    -300, // WORLD_MAP_AREA_MARKET
    -21,  // WORLD_MAP_AREA_HYRULE_CASTLE
    14,   // WORLD_MAP_AREA_DEATH_MOUNTAIN_TRAIL
    13,   // WORLD_MAP_AREA_DEATH_MOUNTAIN_CRATER
    20,   // WORLD_MAP_AREA_GORON_CITY
    -34,  // WORLD_MAP_AREA_LON_LON_RANCH
    -300, // WORLD_MAP_AREA_QUESTION_MARK
};

static s16 sVtxMapWorldAreaWidth[] = {
    89, // WORLD_MAP_AREA_HYRULE_FIELD
    20, // WORLD_MAP_AREA_KAKARIKO_VILLAGE
    14, // WORLD_MAP_AREA_GRAVEYARD
    35, // WORLD_MAP_AREA_ZORAS_RIVER
    32, // WORLD_MAP_AREA_KOKIRI_FOREST
    17, // WORLD_MAP_AREA_SACRED_FOREST_MEADOW
    50, // WORLD_MAP_AREA_LAKE_HYLIA
    16, // WORLD_MAP_AREA_ZORAS_DOMAIN
    21, // WORLD_MAP_AREA_ZORAS_FOUNTAIN
    20, // WORLD_MAP_AREA_GERUDO_VALLEY
    -1, // WORLD_MAP_AREA_LOST_WOODS
    32, // WORLD_MAP_AREA_DESERT_COLOSSUS
    16, // WORLD_MAP_AREA_GERUDOS_FORTRESS
    -1, // WORLD_MAP_AREA_HAUNTED_WASTELAND
    -1, // WORLD_MAP_AREA_MARKET
    19, // WORLD_MAP_AREA_HYRULE_CASTLE
    19, // WORLD_MAP_AREA_DEATH_MOUNTAIN_TRAIL
    21, // WORLD_MAP_AREA_DEATH_MOUNTAIN_CRATER
    16, // WORLD_MAP_AREA_GORON_CITY
    20, // WORLD_MAP_AREA_LON_LON_RANCH
    -1, // WORLD_MAP_AREA_QUESTION_MARK
};

static s16 sVtxMapWorldAreaY[] = {
    1,    // WORLD_MAP_AREA_HYRULE_FIELD
    15,   // WORLD_MAP_AREA_KAKARIKO_VILLAGE
    20,   // WORLD_MAP_AREA_GRAVEYARD
    9,    // WORLD_MAP_AREA_ZORAS_RIVER
    -30,  // WORLD_MAP_AREA_KOKIRI_FOREST
    -17,  // WORLD_MAP_AREA_SACRED_FOREST_MEADOW
    -34,  // WORLD_MAP_AREA_LAKE_HYLIA
    15,   // WORLD_MAP_AREA_ZORAS_DOMAIN
    30,   // WORLD_MAP_AREA_ZORAS_FOUNTAIN
    1,    // WORLD_MAP_AREA_GERUDO_VALLEY
    -300, // WORLD_MAP_AREA_LOST_WOODS
    42,   // WORLD_MAP_AREA_DESERT_COLOSSUS
    7,    // WORLD_MAP_AREA_GERUDOS_FORTRESS
    -300, // WORLD_MAP_AREA_HAUNTED_WASTELAND
    -300, // WORLD_MAP_AREA_MARKET
    24,   // WORLD_MAP_AREA_HYRULE_CASTLE
    36,   // WORLD_MAP_AREA_DEATH_MOUNTAIN_TRAIL
    53,   // WORLD_MAP_AREA_DEATH_MOUNTAIN_CRATER
    37,   // WORLD_MAP_AREA_GORON_CITY
    -13,  // WORLD_MAP_AREA_LON_LON_RANCH
    -300, // WORLD_MAP_AREA_QUESTION_MARK
};

static s16 sVtxMapWorldAreaHeight[] = {
    36, // WORLD_MAP_AREA_HYRULE_FIELD
    15, // WORLD_MAP_AREA_KAKARIKO_VILLAGE
    16, // WORLD_MAP_AREA_GRAVEYARD
    23, // WORLD_MAP_AREA_ZORAS_RIVER
    23, // WORLD_MAP_AREA_KOKIRI_FOREST
    16, // WORLD_MAP_AREA_SACRED_FOREST_MEADOW
    24, // WORLD_MAP_AREA_LAKE_HYLIA
    13, // WORLD_MAP_AREA_ZORAS_DOMAIN
    17, // WORLD_MAP_AREA_ZORAS_FOUNTAIN
    18, // WORLD_MAP_AREA_GERUDO_VALLEY
    1,  // WORLD_MAP_AREA_LOST_WOODS
    25, // WORLD_MAP_AREA_DESERT_COLOSSUS
    13, // WORLD_MAP_AREA_GERUDOS_FORTRESS
    1,  // WORLD_MAP_AREA_HAUNTED_WASTELAND
    1,  // WORLD_MAP_AREA_MARKET
    13, // WORLD_MAP_AREA_HYRULE_CASTLE
    21, // WORLD_MAP_AREA_DEATH_MOUNTAIN_TRAIL
    15, // WORLD_MAP_AREA_DEATH_MOUNTAIN_CRATER
    13, // WORLD_MAP_AREA_GORON_CITY
    12, // WORLD_MAP_AREA_LON_LON_RANCH
    1,  // WORLD_MAP_AREA_QUESTION_MARK
};

s16 KaleidoScope_SetPageVertices(PlayState* play, Vtx* vtx, s16 vtxPage, s16 numQuads) {
    static s16 sTradeQuestMarkerBobY = 0;
    static s16 sTradeQuestMarkerBobTimer = 1;
    static s16 sTradeQuestMarkerBobState = 0;
    PauseContext* pauseCtx = &play->pauseCtx;
    s16 i;
    s16 j;
    s16 bufI;
    s16 bufIAfterPageSections;
    s16 pageBgQuadX;
    s16 pageBgQuadY;
    s16* quadsX;
    s16* quadsWidth;
    s16* quadsY;
    s16* quadsHeight;

    // Vertices for KaleidoScope_DrawPageSections

    pageBgQuadX = 0 - (PAGE_BG_COLS * PAGE_BG_QUAD_WIDTH) / 2 - PAGE_BG_QUAD_WIDTH;

    // For each column
    for (bufI = 0, j = 0; j < PAGE_BG_COLS; j++) {
        pageBgQuadX += PAGE_BG_QUAD_WIDTH;

        // For each row
        for (pageBgQuadY = (PAGE_BG_ROWS * PAGE_BG_QUAD_HEIGHT) / 2, i = 0; i < PAGE_BG_ROWS;
             bufI += 4, i++, pageBgQuadY -= PAGE_BG_QUAD_HEIGHT) {
            vtx[bufI + 0].v.ob[0] = vtx[bufI + 2].v.ob[0] = pageBgQuadX;

            vtx[bufI + 1].v.ob[0] = vtx[bufI + 3].v.ob[0] = vtx[bufI + 0].v.ob[0] + PAGE_BG_QUAD_WIDTH;

            vtx[bufI + 0].v.ob[1] = vtx[bufI + 1].v.ob[1] = pageBgQuadY + pauseCtx->pagesYOrigin1;

            vtx[bufI + 2].v.ob[1] = vtx[bufI + 3].v.ob[1] = vtx[bufI + 0].v.ob[1] - PAGE_BG_QUAD_HEIGHT;

            vtx[bufI + 0].v.ob[2] = vtx[bufI + 1].v.ob[2] = vtx[bufI + 2].v.ob[2] = vtx[bufI + 3].v.ob[2] = 0;

            vtx[bufI + 0].v.flag = vtx[bufI + 1].v.flag = vtx[bufI + 2].v.flag = vtx[bufI + 3].v.flag = 0;

            vtx[bufI + 0].v.tc[0] = vtx[bufI + 0].v.tc[1] = vtx[bufI + 1].v.tc[1] = vtx[bufI + 2].v.tc[0] = 0;

            vtx[bufI + 1].v.tc[0] = vtx[bufI + 3].v.tc[0] = PAGE_BG_QUAD_TEX_WIDTH * (1 << 5);

            vtx[bufI + 2].v.tc[1] = vtx[bufI + 3].v.tc[1] = PAGE_BG_QUAD_TEX_HEIGHT * (1 << 5);

            vtx[bufI + 0].v.cn[0] = vtx[bufI + 2].v.cn[0] = sPageBgColorRed[vtxPage][j + 0];

            vtx[bufI + 0].v.cn[1] = vtx[bufI + 2].v.cn[1] = sPageBgColorGreen[vtxPage][j + 0];

            vtx[bufI + 0].v.cn[2] = vtx[bufI + 2].v.cn[2] = sPageBgColorBlue[vtxPage][j + 0];

            vtx[bufI + 1].v.cn[0] = vtx[bufI + 3].v.cn[0] = sPageBgColorRed[vtxPage][j + 1];

            vtx[bufI + 1].v.cn[1] = vtx[bufI + 3].v.cn[1] = sPageBgColorGreen[vtxPage][j + 1];

            vtx[bufI + 1].v.cn[2] = vtx[bufI + 3].v.cn[2] = sPageBgColorBlue[vtxPage][j + 1];

            vtx[bufI + 0].v.cn[3] = vtx[bufI + 2].v.cn[3] = vtx[bufI + 1].v.cn[3] = vtx[bufI + 3].v.cn[3] =
                pauseCtx->alpha;
        }
    }

    bufIAfterPageSections = bufI;

    //

    if (numQuads != 0) {
        quadsX = sVtxPageQuadsX[vtxPage];
        quadsWidth = sVtxPageQuadsWidth[vtxPage];
        quadsY = sVtxPageQuadsY[vtxPage];
        quadsHeight = sVtxPageQuadsHeight[vtxPage];

        for (j = 0; j < numQuads; j++, bufI += 4) {
            vtx[bufI + 0].v.ob[0] = vtx[bufI + 2].v.ob[0] = quadsX[j];

            vtx[bufI + 1].v.ob[0] = vtx[bufI + 3].v.ob[0] = vtx[bufI + 0].v.ob[0] + quadsWidth[j];

            if (!IS_PAUSE_STATE_GAMEOVER(pauseCtx)) {
                vtx[bufI + 0].v.ob[1] = vtx[bufI + 1].v.ob[1] = quadsY[j] + pauseCtx->pagesYOrigin1;
            } else {
                vtx[bufI + 0].v.ob[1] = vtx[bufI + 1].v.ob[1] = YREG(60 + j) + pauseCtx->pagesYOrigin1;
            }

            vtx[bufI + 2].v.ob[1] = vtx[bufI + 3].v.ob[1] = vtx[bufI + 0].v.ob[1] - quadsHeight[j];

            vtx[bufI + 0].v.ob[2] = vtx[bufI + 1].v.ob[2] = vtx[bufI + 2].v.ob[2] = vtx[bufI + 3].v.ob[2] = 0;

            vtx[bufI + 0].v.flag = vtx[bufI + 1].v.flag = vtx[bufI + 2].v.flag = vtx[bufI + 3].v.flag = 0;

            vtx[bufI + 0].v.tc[0] = vtx[bufI + 0].v.tc[1] = vtx[bufI + 1].v.tc[1] = vtx[bufI + 2].v.tc[0] = 0;

            vtx[bufI + 1].v.tc[0] = vtx[bufI + 3].v.tc[0] = quadsWidth[j] << 5;

            vtx[bufI + 2].v.tc[1] = vtx[bufI + 3].v.tc[1] = quadsHeight[j] << 5;

            vtx[bufI + 0].v.cn[0] = vtx[bufI + 2].v.cn[0] = vtx[bufI + 0].v.cn[1] = vtx[bufI + 2].v.cn[1] =
                vtx[bufI + 0].v.cn[2] = vtx[bufI + 2].v.cn[2] = vtx[bufI + 1].v.cn[0] = vtx[bufI + 3].v.cn[0] =
                    vtx[bufI + 1].v.cn[1] = vtx[bufI + 3].v.cn[1] = vtx[bufI + 1].v.cn[2] = vtx[bufI + 3].v.cn[2] = 255;

            vtx[bufI + 0].v.cn[3] = vtx[bufI + 2].v.cn[3] = vtx[bufI + 1].v.cn[3] = vtx[bufI + 3].v.cn[3] =
                pauseCtx->alpha;
        }

        if (vtxPage == VTX_PAGE_MAP_WORLD) {
            // WORLD_MAP_QUAD_TRADE_QUEST_MARKER

            bufI -= ((VTX_PAGE_MAP_WORLD_QUADS - WORLD_MAP_QUAD_TRADE_QUEST_MARKER) * 4);

            //! @bug If worldMapArea is WORLD_MAP_AREA_GANONS_CASTLE or WORLD_MAP_AREA_MAX, this will read past the end
            //! of the sVtxMapWorldArea arrays and generate garbage vertex data. This is harmless though:
            //! if pauseCtx->tradeQuestMarker != TRADE_QUEST_MARKER_NONE then the vertices are immediately overwritten,
            //! and if pauseCtx->tradeQuestMarker == TRADE_QUEST_MARKER_NONE then KaleidoScope_DrawWorldMap will not
            //! draw anything with these vertices.
            j = gSaveContext.worldMapArea;

            vtx[bufI + 0].v.ob[0] = vtx[bufI + 2].v.ob[0] = sVtxMapWorldAreaX[j];

            if (j) {}

            vtx[bufI + 1].v.ob[0] = vtx[bufI + 3].v.ob[0] = vtx[bufI + 0].v.ob[0] + sVtxMapWorldAreaWidth[j];

            vtx[bufI + 0].v.ob[1] = vtx[bufI + 1].v.ob[1] = sVtxMapWorldAreaY[j] + pauseCtx->pagesYOrigin1;

            vtx[bufI + 2].v.ob[1] = vtx[bufI + 3].v.ob[1] = vtx[bufI + 0].v.ob[1] - sVtxMapWorldAreaHeight[j];

            bufI += ((VTX_PAGE_MAP_WORLD_QUADS - WORLD_MAP_QUAD_TRADE_QUEST_MARKER) * 4);

            if (pauseCtx->tradeQuestMarker != TRADE_QUEST_MARKER_NONE) {
                if (sTradeQuestMarkerBobTimer == 0) {
                    sTradeQuestMarkerBobState++;
                    switch (sTradeQuestMarkerBobState) {
                        case 1:
                            sTradeQuestMarkerBobY = 3;
                            sTradeQuestMarkerBobTimer = 8;
                            break;
                        case 2:
                            sTradeQuestMarkerBobState = 0;
                            sTradeQuestMarkerBobY = 0;
                            sTradeQuestMarkerBobTimer = 6;
                            break;
                    }
                } else {
                    sTradeQuestMarkerBobTimer--;
                }

                j = bufIAfterPageSections + ((WORLD_MAP_QUAD_POINT_FIRST + pauseCtx->tradeQuestMarker) * 4);
                i = bufIAfterPageSections + (WORLD_MAP_QUAD_TRADE_QUEST_MARKER * 4);

                vtx[i + 0].v.ob[0] = vtx[i + 2].v.ob[0] = vtx[j + 0].v.ob[0];

                vtx[i + 1].v.ob[0] = vtx[i + 3].v.ob[0] = vtx[i + 0].v.ob[0] + 8;

                vtx[i + 0].v.ob[1] = vtx[i + 1].v.ob[1] = vtx[j + 0].v.ob[1] + 10 - sTradeQuestMarkerBobY;

                vtx[i + 2].v.ob[1] = vtx[i + 3].v.ob[1] = vtx[i + 0].v.ob[1] - 8;

                vtx[i + 0].v.ob[2] = vtx[i + 1].v.ob[2] = vtx[i + 2].v.ob[2] = vtx[i + 3].v.ob[2] = 0;

                vtx[i + 0].v.flag = vtx[i + 1].v.flag = vtx[i + 2].v.flag = vtx[i + 3].v.flag = 0;

                vtx[bufI].v.tc[0] = vtx[bufI].v.tc[1] = vtx[i + 1].v.tc[1] = vtx[i + 2].v.tc[0] = 0;

                vtx[i + 1].v.tc[0] = vtx[i + 3].v.tc[0] = 8 * (1 << 5);

                vtx[i + 2].v.tc[1] = vtx[i + 3].v.tc[1] = 8 * (1 << 5);

                vtx[i + 0].v.cn[0] = vtx[i + 2].v.cn[0] = vtx[i + 0].v.cn[1] = vtx[i + 2].v.cn[1] = vtx[i + 0].v.cn[2] =
                    vtx[i + 2].v.cn[2] = vtx[i + 1].v.cn[0] = vtx[i + 3].v.cn[0] = vtx[i + 1].v.cn[1] =
                        vtx[i + 3].v.cn[1] = vtx[i + 1].v.cn[2] = vtx[i + 3].v.cn[2] = 255;

                vtx[i + 0].v.cn[3] = vtx[i + 2].v.cn[3] = vtx[i + 1].v.cn[3] = vtx[i + 3].v.cn[3] = pauseCtx->alpha;
            }
        }
    }

    return bufI;
}

static s16 sItemVtxQuadsWithAmmo[] = {
    SLOT_DEKU_STICK * 4, // ITEM_QUAD_AMMO_STICK_
    SLOT_DEKU_NUT * 4,   // ITEM_QUAD_AMMO_NUT_
    SLOT_BOMB * 4,       // ITEM_QUAD_AMMO_BOMB_
    SLOT_BOW * 4,        // ITEM_QUAD_AMMO_BOW_
    SLOT_SLINGSHOT * 4,  // ITEM_QUAD_AMMO_SLINGSHOT_
    SLOT_BOMBCHU * 4,    // ITEM_QUAD_AMMO_BOMBCHU_
    SLOT_MAGIC_BEAN * 4, // ITEM_QUAD_AMMO_BEAN_
};

static s16 sEquipColumnsX[] = { -114, 12, 44, 76 };

static u8 sEquipQuadsFirstByEquipType[EQUIP_TYPE_MAX] = {
    EQUIP_QUAD_SWORD_KOKIRI, // EQUIP_TYPE_SWORD
    EQUIP_QUAD_SHIELD_DEKU,  // EQUIP_TYPE_SHIELD
    EQUIP_QUAD_TUNIC_KOKIRI, // EQUIP_TYPE_TUNIC
    EQUIP_QUAD_BOOTS_KOKIRI, // EQUIP_TYPE_BOOTS
};

static s16 sQuestQuadsX[] = {
    74,   // QUEST_MEDALLION_FOREST
    74,   // QUEST_MEDALLION_FIRE
    46,   // QUEST_MEDALLION_WATER
    18,   // QUEST_MEDALLION_SPIRIT
    18,   // QUEST_MEDALLION_SHADOW
    46,   // QUEST_MEDALLION_LIGHT
    -108, // QUEST_SONG_MINUET
    -90,  // QUEST_SONG_BOLERO
    -72,  // QUEST_SONG_SERENADE
    -54,  // QUEST_SONG_REQUIEM
    -36,  // QUEST_SONG_NOCTURNE
    -18,  // QUEST_SONG_PRELUDE
    -108, // QUEST_SONG_LULLABY
    -90,  // QUEST_SONG_EPONA
    -72,  // QUEST_SONG_SARIA
    -54,  // QUEST_SONG_SUN
    -36,  // QUEST_SONG_TIME
    -18,  // QUEST_SONG_STORMS
    20,   // QUEST_KOKIRI_EMERALD
    46,   // QUEST_GORON_RUBY
    72,   // QUEST_ZORA_SAPPHIRE
    -110, // QUEST_STONE_OF_AGONY
    -86,  // QUEST_GERUDOS_CARD
    -110, // QUEST_SKULL_TOKEN
    -54,  // QUEST_HEART_PIECE
    -98,  // QUEST_QUAD_SONG_NOTE_A1
    -86,  // QUEST_QUAD_SONG_NOTE_A2
    -74,  // QUEST_QUAD_SONG_NOTE_A3
    -62,  // QUEST_QUAD_SONG_NOTE_A4
    -50,  // QUEST_QUAD_SONG_NOTE_A5
    -38,  // QUEST_QUAD_SONG_NOTE_A6
    -26,  // QUEST_QUAD_SONG_NOTE_A7
    -14,  // QUEST_QUAD_SONG_NOTE_A8
    -98,  // QUEST_QUAD_SONG_NOTE_B1
    -86,  // QUEST_QUAD_SONG_NOTE_B2
    -74,  // QUEST_QUAD_SONG_NOTE_B3
    -62,  // QUEST_QUAD_SONG_NOTE_B4
    -50,  // QUEST_QUAD_SONG_NOTE_B5
    -38,  // QUEST_QUAD_SONG_NOTE_B6
    -26,  // QUEST_QUAD_SONG_NOTE_B7
    -14,  // QUEST_QUAD_SONG_NOTE_B8
    -88,  // QUEST_QUAD_SKULL_TOKENS_DIGIT1_SHADOW
    -81,  // QUEST_QUAD_SKULL_TOKENS_DIGIT2_SHADOW
    -72,  // QUEST_QUAD_SKULL_TOKENS_DIGIT3_SHADOW
    -90,  // QUEST_QUAD_SKULL_TOKENS_DIGIT1
    -83,  // QUEST_QUAD_SKULL_TOKENS_DIGIT2
    -74,  // QUEST_QUAD_SKULL_TOKENS_DIGIT3
};

static s16 sQuestQuadsY[] = {
    38,  // QUEST_MEDALLION_FOREST
    6,   // QUEST_MEDALLION_FIRE
    -12, // QUEST_MEDALLION_WATER
    6,   // QUEST_MEDALLION_SPIRIT
    38,  // QUEST_MEDALLION_SHADOW
    56,  // QUEST_MEDALLION_LIGHT
    -20, // QUEST_SONG_MINUET
    -20, // QUEST_SONG_BOLERO
    -20, // QUEST_SONG_SERENADE
    -20, // QUEST_SONG_REQUIEM
    -20, // QUEST_SONG_NOCTURNE
    -20, // QUEST_SONG_PRELUDE
    2,   // QUEST_SONG_LULLABY
    2,   // QUEST_SONG_EPONA
    2,   // QUEST_SONG_SARIA
    2,   // QUEST_SONG_SUN
    2,   // QUEST_SONG_TIME
    2,   // QUEST_SONG_STORMS
    -46, // QUEST_KOKIRI_EMERALD
    -46, // QUEST_GORON_RUBY
    -46, // QUEST_ZORA_SAPPHIRE
    58,  // QUEST_STONE_OF_AGONY
    58,  // QUEST_GERUDOS_CARD
    34,  // QUEST_SKULL_TOKEN
    58,  // QUEST_HEART_PIECE
    -52, // QUEST_QUAD_SONG_NOTE_A1
    -52, // QUEST_QUAD_SONG_NOTE_A2
    -52, // QUEST_QUAD_SONG_NOTE_A3
    -52, // QUEST_QUAD_SONG_NOTE_A4
    -52, // QUEST_QUAD_SONG_NOTE_A5
    -52, // QUEST_QUAD_SONG_NOTE_A6
    -52, // QUEST_QUAD_SONG_NOTE_A7
    -52, // QUEST_QUAD_SONG_NOTE_A8
    -52, // QUEST_QUAD_SONG_NOTE_B1
    -52, // QUEST_QUAD_SONG_NOTE_B2
    -52, // QUEST_QUAD_SONG_NOTE_B3
    -52, // QUEST_QUAD_SONG_NOTE_B4
    -52, // QUEST_QUAD_SONG_NOTE_B5
    -52, // QUEST_QUAD_SONG_NOTE_B6
    -52, // QUEST_QUAD_SONG_NOTE_B7
    -52, // QUEST_QUAD_SONG_NOTE_B8
    34,  // QUEST_QUAD_SKULL_TOKENS_DIGIT1_SHADOW
    34,  // QUEST_QUAD_SKULL_TOKENS_DIGIT2_SHADOW
    34,  // QUEST_QUAD_SKULL_TOKENS_DIGIT3_SHADOW
    36,  // QUEST_QUAD_SKULL_TOKENS_DIGIT1
    36,  // QUEST_QUAD_SKULL_TOKENS_DIGIT2
    36,  // QUEST_QUAD_SKULL_TOKENS_DIGIT3
};

static s16 sQuestQuadsSize[] = {
    24, // QUEST_MEDALLION_FOREST
    24, // QUEST_MEDALLION_FIRE
    24, // QUEST_MEDALLION_WATER
    24, // QUEST_MEDALLION_SPIRIT
    24, // QUEST_MEDALLION_SHADOW
    24, // QUEST_MEDALLION_LIGHT
    24, // QUEST_SONG_MINUET
    24, // QUEST_SONG_BOLERO
    24, // QUEST_SONG_SERENADE
    24, // QUEST_SONG_REQUIEM
    24, // QUEST_SONG_NOCTURNE
    24, // QUEST_SONG_PRELUDE
    24, // QUEST_SONG_LULLABY
    24, // QUEST_SONG_EPONA
    24, // QUEST_SONG_SARIA
    24, // QUEST_SONG_SUN
    24, // QUEST_SONG_TIME
    24, // QUEST_SONG_STORMS
    24, // QUEST_KOKIRI_EMERALD
    24, // QUEST_GORON_RUBY
    24, // QUEST_ZORA_SAPPHIRE
    24, // QUEST_STONE_OF_AGONY
    24, // QUEST_GERUDOS_CARD
    24, // QUEST_SKULL_TOKEN
    48, // QUEST_HEART_PIECE
    16, // QUEST_QUAD_SONG_NOTE_A1
    16, // QUEST_QUAD_SONG_NOTE_A2
    16, // QUEST_QUAD_SONG_NOTE_A3
    16, // QUEST_QUAD_SONG_NOTE_A4
    16, // QUEST_QUAD_SONG_NOTE_A5
    16, // QUEST_QUAD_SONG_NOTE_A6
    16, // QUEST_QUAD_SONG_NOTE_A7
    16, // QUEST_QUAD_SONG_NOTE_A8
    16, // QUEST_QUAD_SONG_NOTE_B1
    16, // QUEST_QUAD_SONG_NOTE_B2
    16, // QUEST_QUAD_SONG_NOTE_B3
    16, // QUEST_QUAD_SONG_NOTE_B4
    16, // QUEST_QUAD_SONG_NOTE_B5
    16, // QUEST_QUAD_SONG_NOTE_B6
    16, // QUEST_QUAD_SONG_NOTE_B7
    16, // QUEST_QUAD_SONG_NOTE_B8
    16, // QUEST_QUAD_SKULL_TOKENS_DIGIT1_SHADOW
    16, // QUEST_QUAD_SKULL_TOKENS_DIGIT2_SHADOW
    16, // QUEST_QUAD_SKULL_TOKENS_DIGIT3_SHADOW
    16, // QUEST_QUAD_SKULL_TOKENS_DIGIT1
    16, // QUEST_QUAD_SKULL_TOKENS_DIGIT2
    16, // QUEST_QUAD_SKULL_TOKENS_DIGIT3
};

void KaleidoScope_SetVertices(PlayState* play, GraphicsContext* gfxCtx) {
    PauseContext* pauseCtx = &play->pauseCtx;
    s16 x;
    s16 y;
    s16 i;
    s16 j;
    s16 k;

    pauseCtx->pagesYOrigin1 = 0;

    if ((pauseCtx->state == PAUSE_STATE_OPENING_1) || (pauseCtx->state >= PAUSE_STATE_CLOSING) ||
        ((pauseCtx->state == PAUSE_STATE_SAVE_PROMPT) &&
         ((pauseCtx->savePromptState == PAUSE_SAVE_PROMPT_STATE_CLOSING) ||
          (pauseCtx->savePromptState == PAUSE_SAVE_PROMPT_STATE_CLOSING_AFTER_SAVED))) ||
        ((pauseCtx->state >= PAUSE_STATE_GAME_OVER_START) && (pauseCtx->state <= PAUSE_STATE_GAME_OVER_SHOW_WINDOW))) {
        // When opening/closing, translate the page vertices so that the pages rotate around their lower edge
        // instead of the middle.
        pauseCtx->pagesYOrigin1 = PAUSE_PAGES_Y_ORIGIN_1_LOWER;
    }

    pauseCtx->itemPageVtx = GRAPH_ALLOC(gfxCtx, ((PAGE_BG_QUADS + VTX_PAGE_ITEM_QUADS) * 4) * sizeof(Vtx));
    KaleidoScope_SetPageVertices(play, pauseCtx->itemPageVtx, VTX_PAGE_ITEM, VTX_PAGE_ITEM_QUADS);

    pauseCtx->equipPageVtx = GRAPH_ALLOC(gfxCtx, ((PAGE_BG_QUADS + VTX_PAGE_EQUIP_QUADS) * 4) * sizeof(Vtx));
    KaleidoScope_SetPageVertices(play, pauseCtx->equipPageVtx, VTX_PAGE_EQUIP, VTX_PAGE_EQUIP_QUADS);

    if (!sInDungeonScene) {
        pauseCtx->mapPageVtx = GRAPH_ALLOC(
            gfxCtx, ((PAGE_BG_QUADS + VTX_PAGE_MAP_WORLD_QUADS + WORLD_MAP_IMAGE_FRAG_NUM) * 4) * sizeof(Vtx));
        j = KaleidoScope_SetPageVertices(play, pauseCtx->mapPageVtx, VTX_PAGE_MAP_WORLD, VTX_PAGE_MAP_WORLD_QUADS);

        for (i = 0, y = 58; i < WORLD_MAP_IMAGE_FRAG_NUM; i++, j += 4, y -= WORLD_MAP_IMAGE_FRAG_HEIGHT) {
            pauseCtx->mapPageVtx[j + 0].v.ob[0] = pauseCtx->mapPageVtx[j + 2].v.ob[0] = 0 - (WORLD_MAP_IMAGE_WIDTH / 2);

            pauseCtx->mapPageVtx[j + 1].v.ob[0] = pauseCtx->mapPageVtx[j + 3].v.ob[0] =
                pauseCtx->mapPageVtx[j + 0].v.ob[0] + WORLD_MAP_IMAGE_WIDTH;

            pauseCtx->mapPageVtx[j + 0].v.ob[1] = pauseCtx->mapPageVtx[j + 1].v.ob[1] = y + pauseCtx->pagesYOrigin1;

            pauseCtx->mapPageVtx[j + 2].v.ob[1] = pauseCtx->mapPageVtx[j + 3].v.ob[1] =
                pauseCtx->mapPageVtx[j + 0].v.ob[1] - WORLD_MAP_IMAGE_FRAG_HEIGHT;

            pauseCtx->mapPageVtx[j + 0].v.ob[2] = pauseCtx->mapPageVtx[j + 1].v.ob[2] =
                pauseCtx->mapPageVtx[j + 2].v.ob[2] = pauseCtx->mapPageVtx[j + 3].v.ob[2] = 0;

            pauseCtx->mapPageVtx[j + 0].v.flag = pauseCtx->mapPageVtx[j + 1].v.flag =
                pauseCtx->mapPageVtx[j + 2].v.flag = pauseCtx->mapPageVtx[j + 3].v.flag = 0;

            pauseCtx->mapPageVtx[j + 0].v.tc[0] = pauseCtx->mapPageVtx[j + 0].v.tc[1] =
                pauseCtx->mapPageVtx[j + 1].v.tc[1] = pauseCtx->mapPageVtx[j + 2].v.tc[0] = 0;

            pauseCtx->mapPageVtx[j + 1].v.tc[0] = pauseCtx->mapPageVtx[j + 3].v.tc[0] =
                WORLD_MAP_IMAGE_WIDTH * (1 << 5);

            pauseCtx->mapPageVtx[j + 2].v.tc[1] = pauseCtx->mapPageVtx[j + 3].v.tc[1] =
                WORLD_MAP_IMAGE_FRAG_HEIGHT * (1 << 5);

            pauseCtx->mapPageVtx[j + 0].v.cn[0] = pauseCtx->mapPageVtx[j + 2].v.cn[0] =
                pauseCtx->mapPageVtx[j + 0].v.cn[1] = pauseCtx->mapPageVtx[j + 2].v.cn[1] =
                    pauseCtx->mapPageVtx[j + 0].v.cn[2] = pauseCtx->mapPageVtx[j + 2].v.cn[2] =
                        pauseCtx->mapPageVtx[j + 1].v.cn[0] = pauseCtx->mapPageVtx[j + 3].v.cn[0] =
                            pauseCtx->mapPageVtx[j + 1].v.cn[1] = pauseCtx->mapPageVtx[j + 3].v.cn[1] =
                                pauseCtx->mapPageVtx[j + 1].v.cn[2] = pauseCtx->mapPageVtx[j + 3].v.cn[2] =
                                    pauseCtx->mapPageVtx[j + 0].v.cn[3] = pauseCtx->mapPageVtx[j + 2].v.cn[3] =
                                        pauseCtx->mapPageVtx[j + 1].v.cn[3] = pauseCtx->mapPageVtx[j + 3].v.cn[3] =
                                            pauseCtx->alpha;
        }

        pauseCtx->mapPageVtx[j - 2].v.ob[1] = pauseCtx->mapPageVtx[j - 1].v.ob[1] =
            pauseCtx->mapPageVtx[j - 4].v.ob[1] - (WORLD_MAP_IMAGE_HEIGHT % WORLD_MAP_IMAGE_FRAG_HEIGHT);

        pauseCtx->mapPageVtx[j - 2].v.tc[1] = pauseCtx->mapPageVtx[j - 1].v.tc[1] =
            (WORLD_MAP_IMAGE_HEIGHT % WORLD_MAP_IMAGE_FRAG_HEIGHT) * (1 << 5);
    } else {
        pauseCtx->mapPageVtx = GRAPH_ALLOC(gfxCtx, ((PAGE_BG_QUADS + VTX_PAGE_MAP_DUNGEON_QUADS) * 4) * sizeof(Vtx));
        KaleidoScope_SetPageVertices(play, pauseCtx->mapPageVtx, VTX_PAGE_MAP_DUNGEON, VTX_PAGE_MAP_DUNGEON_QUADS);
    }

    pauseCtx->questPageVtx = GRAPH_ALLOC(gfxCtx, ((PAGE_BG_QUADS + VTX_PAGE_QUEST_QUADS) * 4) * sizeof(Vtx));
    KaleidoScope_SetPageVertices(play, pauseCtx->questPageVtx, VTX_PAGE_QUEST, VTX_PAGE_QUEST_QUADS);

    pauseCtx->cursorVtx = GRAPH_ALLOC(gfxCtx, (PAUSE_CURSOR_QUAD_MAX * 4) * sizeof(Vtx));

    for (i = 0; i < (PAUSE_CURSOR_QUAD_MAX * 4); i++) {
        pauseCtx->cursorVtx[i].v.ob[0] = pauseCtx->cursorVtx[i].v.ob[1] = pauseCtx->cursorVtx[i].v.ob[2] = 0;

        pauseCtx->cursorVtx[i].v.flag = 0;

        pauseCtx->cursorVtx[i].v.tc[0] = pauseCtx->cursorVtx[i].v.tc[1] = 0;

        pauseCtx->cursorVtx[i].v.cn[0] = pauseCtx->cursorVtx[i].v.cn[1] = pauseCtx->cursorVtx[i].v.cn[2] =
            pauseCtx->cursorVtx[i].v.cn[3] = 255;
    }

    // PAUSE_CURSOR_QUAD_TL
    pauseCtx->cursorVtx[1].v.tc[0] = pauseCtx->cursorVtx[2].v.tc[1] = pauseCtx->cursorVtx[3].v.tc[0] =
        pauseCtx->cursorVtx[3].v.tc[1]
        // PAUSE_CURSOR_QUAD_TR
        = pauseCtx->cursorVtx[5].v.tc[0] = pauseCtx->cursorVtx[6].v.tc[1] = pauseCtx->cursorVtx[7].v.tc[0] =
            pauseCtx->cursorVtx[7].v.tc[1]
        // PAUSE_CURSOR_QUAD_BL
        = pauseCtx->cursorVtx[9].v.tc[0] = pauseCtx->cursorVtx[10].v.tc[1] = pauseCtx->cursorVtx[11].v.tc[0] =
            pauseCtx->cursorVtx[11].v.tc[1]
        // PAUSE_CURSOR_QUAD_BR
        = pauseCtx->cursorVtx[13].v.tc[0] = pauseCtx->cursorVtx[14].v.tc[1] = pauseCtx->cursorVtx[15].v.tc[0] =
            pauseCtx->cursorVtx[15].v.tc[1] = PAUSE_MENU_CURSOR_CORNER_TEX_SIZE * (1 << 5);
    // PAUSE_CURSOR_QUAD_4
    pauseCtx->cursorVtx[17].v.tc[0] = pauseCtx->cursorVtx[18].v.tc[1] = pauseCtx->cursorVtx[19].v.tc[0] =
        pauseCtx->cursorVtx[19].v.tc[1] = gMagicArrowEquipEffectTex_SIZE * (1 << 5);

    pauseCtx->itemVtx = GRAPH_ALLOC(gfxCtx, (ITEM_QUAD_MAX * 4) * sizeof(Vtx));

    // ITEM_QUAD_GRID_FIRST to ITEM_QUAD_GRID_LAST

    for (k = 0, i = 0, y = (ITEM_GRID_ROWS * ITEM_GRID_CELL_HEIGHT) / 2 - 6; k < ITEM_GRID_ROWS;
         k++, y -= ITEM_GRID_CELL_HEIGHT) {
        for (x = 0 - (ITEM_GRID_COLS * ITEM_GRID_CELL_WIDTH) / 2, j = 0; j < ITEM_GRID_COLS;
             j++, i += 4, x += ITEM_GRID_CELL_WIDTH) {
            pauseCtx->itemVtx[i + 0].v.ob[0] = pauseCtx->itemVtx[i + 2].v.ob[0] = x + ITEM_GRID_QUAD_MARGIN;

            pauseCtx->itemVtx[i + 1].v.ob[0] = pauseCtx->itemVtx[i + 3].v.ob[0] =
                pauseCtx->itemVtx[i + 0].v.ob[0] + ITEM_GRID_QUAD_WIDTH;

            pauseCtx->itemVtx[i + 0].v.ob[1] = pauseCtx->itemVtx[i + 1].v.ob[1] =
                y + pauseCtx->pagesYOrigin1 - ITEM_GRID_QUAD_MARGIN;

            pauseCtx->itemVtx[i + 2].v.ob[1] = pauseCtx->itemVtx[i + 3].v.ob[1] =
                pauseCtx->itemVtx[i + 0].v.ob[1] - ITEM_GRID_QUAD_HEIGHT;

            pauseCtx->itemVtx[i + 0].v.ob[2] = pauseCtx->itemVtx[i + 1].v.ob[2] = pauseCtx->itemVtx[i + 2].v.ob[2] =
                pauseCtx->itemVtx[i + 3].v.ob[2] = 0;

            pauseCtx->itemVtx[i + 0].v.flag = pauseCtx->itemVtx[i + 1].v.flag = pauseCtx->itemVtx[i + 2].v.flag =
                pauseCtx->itemVtx[i + 3].v.flag = 0;

            pauseCtx->itemVtx[i + 0].v.tc[0] = pauseCtx->itemVtx[i + 0].v.tc[1] = pauseCtx->itemVtx[i + 1].v.tc[1] =
                pauseCtx->itemVtx[i + 2].v.tc[0] = 0;

            pauseCtx->itemVtx[i + 1].v.tc[0] = pauseCtx->itemVtx[i + 2].v.tc[1] = pauseCtx->itemVtx[i + 3].v.tc[0] =
                pauseCtx->itemVtx[i + 3].v.tc[1] = ITEM_GRID_QUAD_TEX_SIZE * (1 << 5);

            pauseCtx->itemVtx[i + 0].v.cn[0] = pauseCtx->itemVtx[i + 1].v.cn[0] = pauseCtx->itemVtx[i + 2].v.cn[0] =
                pauseCtx->itemVtx[i + 3].v.cn[0] = pauseCtx->itemVtx[i + 0].v.cn[1] = pauseCtx->itemVtx[i + 1].v.cn[1] =
                    pauseCtx->itemVtx[i + 2].v.cn[1] = pauseCtx->itemVtx[i + 3].v.cn[1] =
                        pauseCtx->itemVtx[i + 0].v.cn[2] = pauseCtx->itemVtx[i + 1].v.cn[2] =
                            pauseCtx->itemVtx[i + 2].v.cn[2] = pauseCtx->itemVtx[i + 3].v.cn[2] = 255;

            pauseCtx->itemVtx[i + 0].v.cn[3] = pauseCtx->itemVtx[i + 1].v.cn[3] = pauseCtx->itemVtx[i + 2].v.cn[3] =
                pauseCtx->itemVtx[i + 3].v.cn[3] = 255;
        }
    }

    // ITEM_QUAD_GRID_SELECTED_C_LEFT, ITEM_QUAD_GRID_SELECTED_C_DOWN, ITEM_QUAD_GRID_SELECTED_C_RIGHT

    for (j = 1; j < 4; i += 4, j++) {
        if (gSaveContext.save.info.equips.cButtonSlots[j - 1] != ITEM_NONE) {
            k = gSaveContext.save.info.equips.cButtonSlots[j - 1] * 4;

            pauseCtx->itemVtx[i + 0].v.ob[0] = pauseCtx->itemVtx[i + 2].v.ob[0] =
                pauseCtx->itemVtx[k].v.ob[0] + ITEM_GRID_SELECTED_QUAD_MARGIN;

            pauseCtx->itemVtx[i + 1].v.ob[0] = pauseCtx->itemVtx[i + 3].v.ob[0] =
                pauseCtx->itemVtx[i + 0].v.ob[0] + ITEM_GRID_SELECTED_QUAD_WIDTH;

            pauseCtx->itemVtx[i + 0].v.ob[1] = pauseCtx->itemVtx[i + 1].v.ob[1] =
                pauseCtx->itemVtx[k].v.ob[1] - ITEM_GRID_SELECTED_QUAD_MARGIN;

            pauseCtx->itemVtx[i + 2].v.ob[1] = pauseCtx->itemVtx[i + 3].v.ob[1] =
                pauseCtx->itemVtx[i + 0].v.ob[1] - ITEM_GRID_SELECTED_QUAD_HEIGHT;

            pauseCtx->itemVtx[i + 0].v.ob[2] = pauseCtx->itemVtx[i + 1].v.ob[2] = pauseCtx->itemVtx[i + 2].v.ob[2] =
                pauseCtx->itemVtx[i + 3].v.ob[2] = 0;

            pauseCtx->itemVtx[i + 0].v.flag = pauseCtx->itemVtx[i + 1].v.flag = pauseCtx->itemVtx[i + 2].v.flag =
                pauseCtx->itemVtx[i + 3].v.flag = 0;

            pauseCtx->itemVtx[i + 0].v.tc[0] = pauseCtx->itemVtx[i + 0].v.tc[1] = pauseCtx->itemVtx[i + 1].v.tc[1] =
                pauseCtx->itemVtx[i + 2].v.tc[0] = 0;

            pauseCtx->itemVtx[i + 1].v.tc[0] = pauseCtx->itemVtx[i + 2].v.tc[1] = pauseCtx->itemVtx[i + 3].v.tc[0] =
                pauseCtx->itemVtx[i + 3].v.tc[1] = ITEM_GRID_SELECTED_QUAD_TEX_SIZE * (1 << 5);

            pauseCtx->itemVtx[i + 0].v.cn[0] = pauseCtx->itemVtx[i + 1].v.cn[0] = pauseCtx->itemVtx[i + 2].v.cn[0] =
                pauseCtx->itemVtx[i + 3].v.cn[0] = pauseCtx->itemVtx[i + 0].v.cn[1] = pauseCtx->itemVtx[i + 1].v.cn[1] =
                    pauseCtx->itemVtx[i + 2].v.cn[1] = pauseCtx->itemVtx[i + 3].v.cn[1] =
                        pauseCtx->itemVtx[i + 0].v.cn[2] = pauseCtx->itemVtx[i + 1].v.cn[2] =
                            pauseCtx->itemVtx[i + 2].v.cn[2] = pauseCtx->itemVtx[i + 3].v.cn[2] = 255;

            pauseCtx->itemVtx[i + 0].v.cn[3] = pauseCtx->itemVtx[i + 1].v.cn[3] = pauseCtx->itemVtx[i + 2].v.cn[3] =
                pauseCtx->itemVtx[i + 3].v.cn[3] = pauseCtx->alpha;
        } else {
            // No item equipped on the C button, put the quad out of view

            pauseCtx->itemVtx[i + 0].v.ob[0] = pauseCtx->itemVtx[i + 2].v.ob[0] = -300;

            pauseCtx->itemVtx[i + 1].v.ob[0] = pauseCtx->itemVtx[i + 3].v.ob[0] =
                pauseCtx->itemVtx[i + 0].v.ob[0] + ITEM_GRID_SELECTED_QUAD_WIDTH;

            pauseCtx->itemVtx[i + 0].v.ob[1] = pauseCtx->itemVtx[i + 1].v.ob[1] = 300;

            pauseCtx->itemVtx[i + 2].v.ob[1] = pauseCtx->itemVtx[i + 3].v.ob[1] =
                pauseCtx->itemVtx[i + 0].v.ob[1] - ITEM_GRID_SELECTED_QUAD_HEIGHT;
        }
    }

    // ITEM_QUAD_AMMO_*

    for (i = ITEM_QUAD_AMMO_FIRST * 4, j = 0; j < 7; j++) {
        k = sItemVtxQuadsWithAmmo[j];

        // tens

        pauseCtx->itemVtx[i + 0].v.ob[0] = pauseCtx->itemVtx[i + 2].v.ob[0] =
            pauseCtx->itemVtx[k].v.ob[0] + ITEM_AMMO_TENS_QUAD_OFFSET_X;

        pauseCtx->itemVtx[i + 1].v.ob[0] = pauseCtx->itemVtx[i + 3].v.ob[0] =
            pauseCtx->itemVtx[i + 0].v.ob[0] + ITEM_AMMO_DIGIT_QUAD_WIDTH;

        pauseCtx->itemVtx[i + 0].v.ob[1] = pauseCtx->itemVtx[i + 1].v.ob[1] =
            pauseCtx->itemVtx[k].v.ob[1] - ITEM_AMMO_TENS_QUAD_OFFSET_Y;

        pauseCtx->itemVtx[i + 2].v.ob[1] = pauseCtx->itemVtx[i + 3].v.ob[1] =
            pauseCtx->itemVtx[i + 0].v.ob[1] - ITEM_AMMO_DIGIT_QUAD_HEIGHT;

        // ones

        pauseCtx->itemVtx[i + 4].v.ob[0] = pauseCtx->itemVtx[i + 6].v.ob[0] =
            pauseCtx->itemVtx[i + 0].v.ob[0] + ITEM_AMMO_ONES_QUAD_OFFSET_X;

        pauseCtx->itemVtx[i + 5].v.ob[0] = pauseCtx->itemVtx[i + 7].v.ob[0] =
            pauseCtx->itemVtx[i + 4].v.ob[0] + ITEM_AMMO_DIGIT_QUAD_WIDTH;

        pauseCtx->itemVtx[i + 4].v.ob[1] = pauseCtx->itemVtx[i + 5].v.ob[1] =
            pauseCtx->itemVtx[i + 0].v.ob[1] - ITEM_AMMO_ONES_QUAD_OFFSET_Y;

        pauseCtx->itemVtx[i + 6].v.ob[1] = pauseCtx->itemVtx[i + 7].v.ob[1] =
            pauseCtx->itemVtx[i + 4].v.ob[1] - ITEM_AMMO_DIGIT_QUAD_HEIGHT;

        // tens, ones

        for (k = 0; k < 2; k++, i += 4) {
            pauseCtx->itemVtx[i + 0].v.ob[2] = pauseCtx->itemVtx[i + 1].v.ob[2] = pauseCtx->itemVtx[i + 2].v.ob[2] =
                pauseCtx->itemVtx[i + 3].v.ob[2] = 0;

            pauseCtx->itemVtx[i + 0].v.flag = pauseCtx->itemVtx[i + 1].v.flag = pauseCtx->itemVtx[i + 2].v.flag =
                pauseCtx->itemVtx[i + 3].v.flag = 0;

            pauseCtx->itemVtx[i + 0].v.tc[0] = pauseCtx->itemVtx[i + 0].v.tc[1] = pauseCtx->itemVtx[i + 1].v.tc[1] =
                pauseCtx->itemVtx[i + 2].v.tc[0] = 0;

            pauseCtx->itemVtx[i + 1].v.tc[0] = pauseCtx->itemVtx[i + 2].v.tc[1] = pauseCtx->itemVtx[i + 3].v.tc[0] =
                pauseCtx->itemVtx[i + 3].v.tc[1] = ITEM_AMMO_DIGIT_QUAD_TEX_SIZE * (1 << 5);

            pauseCtx->itemVtx[i + 0].v.cn[0] = pauseCtx->itemVtx[i + 1].v.cn[0] = pauseCtx->itemVtx[i + 2].v.cn[0] =
                pauseCtx->itemVtx[i + 3].v.cn[0] = pauseCtx->itemVtx[i + 0].v.cn[1] = pauseCtx->itemVtx[i + 1].v.cn[1] =
                    pauseCtx->itemVtx[i + 2].v.cn[1] = pauseCtx->itemVtx[i + 3].v.cn[1] =
                        pauseCtx->itemVtx[i + 0].v.cn[2] = pauseCtx->itemVtx[i + 1].v.cn[2] =
                            pauseCtx->itemVtx[i + 2].v.cn[2] = pauseCtx->itemVtx[i + 3].v.cn[2] = 255;

            pauseCtx->itemVtx[i + 0].v.cn[3] = pauseCtx->itemVtx[i + 1].v.cn[3] = pauseCtx->itemVtx[i + 2].v.cn[3] =
                pauseCtx->itemVtx[i + 3].v.cn[3] = pauseCtx->alpha;
        }
    }

    pauseCtx->equipVtx = GRAPH_ALLOC(gfxCtx, (EQUIP_QUAD_MAX * 4) * sizeof(Vtx));

    // EQUIP_QUAD_UPG_BULLETBAG_QUIVER, EQUIP_QUAD_SWORD_KOKIRI, EQUIP_QUAD_SWORD_MASTER, EQUIP_QUAD_SWORD_BIGGORON,
    // EQUIP_QUAD_UPG_BOMB_BAG, EQUIP_QUAD_SHIELD_DEKU, EQUIP_QUAD_SHIELD_HYLIAN, EQUIP_QUAD_SHIELD_MIRROR,
    // EQUIP_QUAD_UPG_STRENGTH, EQUIP_QUAD_TUNIC_KOKIRI, EQUIP_QUAD_TUNIC_GORON, EQUIP_QUAD_TUNIC_ZORA,
    // EQUIP_QUAD_UPG_SCALE, EQUIP_QUAD_BOOTS_KOKIRI, EQUIP_QUAD_BOOTS_IRON, EQUIP_QUAD_BOOTS_HOVER

    // for each row
    for (k = 0, i = 0, y = (EQUIP_TYPE_MAX * EQUIP_GRID_CELL_HEIGHT) / 2 - 6; i < EQUIP_TYPE_MAX;
         i++, y -= EQUIP_GRID_CELL_HEIGHT) {
        // for each column
        for (j = 0; j < 4; j++, k += 4) {
            pauseCtx->equipVtx[k + 0].v.ob[0] = pauseCtx->equipVtx[k + 2].v.ob[0] =
                sEquipColumnsX[j] + EQUIP_GRID_QUAD_MARGIN;

            pauseCtx->equipVtx[k + 1].v.ob[0] = pauseCtx->equipVtx[k + 3].v.ob[0] =
                pauseCtx->equipVtx[k + 0].v.ob[0] + EQUIP_GRID_QUAD_WIDTH;

            pauseCtx->equipVtx[k + 0].v.ob[1] = pauseCtx->equipVtx[k + 1].v.ob[1] =
                y + pauseCtx->pagesYOrigin1 - EQUIP_GRID_QUAD_MARGIN;

            pauseCtx->equipVtx[k + 2].v.ob[1] = pauseCtx->equipVtx[k + 3].v.ob[1] =
                pauseCtx->equipVtx[k + 0].v.ob[1] - EQUIP_GRID_QUAD_HEIGHT;

            pauseCtx->equipVtx[k + 0].v.ob[2] = pauseCtx->equipVtx[k + 1].v.ob[2] = pauseCtx->equipVtx[k + 2].v.ob[2] =
                pauseCtx->equipVtx[k + 3].v.ob[2] = 0;

            pauseCtx->equipVtx[k + 0].v.flag = pauseCtx->equipVtx[k + 1].v.flag = pauseCtx->equipVtx[k + 2].v.flag =
                pauseCtx->equipVtx[k + 3].v.flag = 0;

            pauseCtx->equipVtx[k + 0].v.tc[0] = pauseCtx->equipVtx[k + 0].v.tc[1] = pauseCtx->equipVtx[k + 1].v.tc[1] =
                pauseCtx->equipVtx[k + 2].v.tc[0] = 0;

            pauseCtx->equipVtx[k + 1].v.tc[0] = pauseCtx->equipVtx[k + 2].v.tc[1] = pauseCtx->equipVtx[k + 3].v.tc[0] =
                pauseCtx->equipVtx[k + 3].v.tc[1] = EQUIP_GRID_QUAD_TEX_SIZE * (1 << 5);

            pauseCtx->equipVtx[k + 0].v.cn[0] = pauseCtx->equipVtx[k + 1].v.cn[0] = pauseCtx->equipVtx[k + 2].v.cn[0] =
                pauseCtx->equipVtx[k + 3].v.cn[0] = pauseCtx->equipVtx[k + 0].v.cn[1] =
                    pauseCtx->equipVtx[k + 1].v.cn[1] = pauseCtx->equipVtx[k + 2].v.cn[1] =
                        pauseCtx->equipVtx[k + 3].v.cn[1] = pauseCtx->equipVtx[k + 0].v.cn[2] =
                            pauseCtx->equipVtx[k + 1].v.cn[2] = pauseCtx->equipVtx[k + 2].v.cn[2] =
                                pauseCtx->equipVtx[k + 3].v.cn[2] = 255;

            pauseCtx->equipVtx[k + 0].v.cn[3] = pauseCtx->equipVtx[k + 1].v.cn[3] = pauseCtx->equipVtx[k + 2].v.cn[3] =
                pauseCtx->equipVtx[k + 3].v.cn[3] = pauseCtx->alpha;
        }
    }

    // EQUIP_QUAD_SELECTED_SWORD, EQUIP_QUAD_SELECTED_SHIELD, EQUIP_QUAD_SELECTED_TUNIC, EQUIP_QUAD_SELECTED_BOOTS

    for (j = 0; j < EQUIP_TYPE_MAX; k += 4, j++) {
        if (CUR_EQUIP_VALUE(j) != 0) {
            i = (CUR_EQUIP_VALUE(j) + sEquipQuadsFirstByEquipType[j] - 1) * 4;

            pauseCtx->equipVtx[k + 0].v.ob[0] = pauseCtx->equipVtx[k + 2].v.ob[0] =
                pauseCtx->equipVtx[i].v.ob[0] + EQUIP_GRID_SELECTED_QUAD_MARGIN;

            pauseCtx->equipVtx[k + 1].v.ob[0] = pauseCtx->equipVtx[k + 3].v.ob[0] =
                pauseCtx->equipVtx[k + 0].v.ob[0] + EQUIP_GRID_SELECTED_QUAD_WIDTH;

            pauseCtx->equipVtx[k + 0].v.ob[1] = pauseCtx->equipVtx[k + 1].v.ob[1] =
                pauseCtx->equipVtx[i].v.ob[1] - EQUIP_GRID_SELECTED_QUAD_MARGIN;

            pauseCtx->equipVtx[k + 2].v.ob[1] = pauseCtx->equipVtx[k + 3].v.ob[1] =
                pauseCtx->equipVtx[k + 0].v.ob[1] - EQUIP_GRID_SELECTED_QUAD_HEIGHT;

            pauseCtx->equipVtx[k + 0].v.ob[2] = pauseCtx->equipVtx[k + 1].v.ob[2] = pauseCtx->equipVtx[k + 2].v.ob[2] =
                pauseCtx->equipVtx[k + 3].v.ob[2] = 0;

            pauseCtx->equipVtx[k + 0].v.flag = pauseCtx->equipVtx[k + 1].v.flag = pauseCtx->equipVtx[k + 2].v.flag =
                pauseCtx->equipVtx[k + 3].v.flag = 0;

            pauseCtx->equipVtx[k + 0].v.tc[0] = pauseCtx->equipVtx[k + 0].v.tc[1] = pauseCtx->equipVtx[k + 1].v.tc[1] =
                pauseCtx->equipVtx[k + 2].v.tc[0] = 0;

            pauseCtx->equipVtx[k + 1].v.tc[0] = pauseCtx->equipVtx[k + 2].v.tc[1] = pauseCtx->equipVtx[k + 3].v.tc[0] =
                pauseCtx->equipVtx[k + 3].v.tc[1] = EQUIP_GRID_SELECTED_QUAD_TEX_SIZE * (1 << 5);

            pauseCtx->equipVtx[k + 0].v.cn[0] = pauseCtx->equipVtx[k + 1].v.cn[0] = pauseCtx->equipVtx[k + 2].v.cn[0] =
                pauseCtx->equipVtx[k + 3].v.cn[0] = pauseCtx->equipVtx[k + 0].v.cn[1] =
                    pauseCtx->equipVtx[k + 1].v.cn[1] = pauseCtx->equipVtx[k + 2].v.cn[1] =
                        pauseCtx->equipVtx[k + 3].v.cn[1] = pauseCtx->equipVtx[k + 0].v.cn[2] =
                            pauseCtx->equipVtx[k + 1].v.cn[2] = pauseCtx->equipVtx[k + 2].v.cn[2] =
                                pauseCtx->equipVtx[k + 3].v.cn[2] = 255;

            pauseCtx->equipVtx[k + 0].v.cn[3] = pauseCtx->equipVtx[k + 1].v.cn[3] = pauseCtx->equipVtx[k + 2].v.cn[3] =
                pauseCtx->equipVtx[k + 3].v.cn[3] = pauseCtx->alpha;
        }
    }

    // EQUIP_QUAD_PLAYER_FIRST..EQUIP_QUAD_PLAYER_LAST

    x = PAUSE_EQUIP_PLAYER_HEIGHT;
    y = 50;
    for (;;) {
        pauseCtx->equipVtx[k + 0].v.ob[0] = pauseCtx->equipVtx[k + 2].v.ob[0] = -64;

        pauseCtx->equipVtx[k + 1].v.ob[0] = pauseCtx->equipVtx[k + 3].v.ob[0] =
            pauseCtx->equipVtx[k + 0].v.ob[0] + PAUSE_EQUIP_PLAYER_WIDTH;

        pauseCtx->equipVtx[k + 0].v.ob[1] = pauseCtx->equipVtx[k + 1].v.ob[1] = y + pauseCtx->pagesYOrigin1;

        pauseCtx->equipVtx[k + 2].v.ob[1] = pauseCtx->equipVtx[k + 3].v.ob[1] =
            pauseCtx->equipVtx[k + 0].v.ob[1] - PAUSE_EQUIP_PLAYER_FRAG_HEIGHT;

        pauseCtx->equipVtx[k + 0].v.ob[2] = pauseCtx->equipVtx[k + 1].v.ob[2] = pauseCtx->equipVtx[k + 2].v.ob[2] =
            pauseCtx->equipVtx[k + 3].v.ob[2] = 0;

        pauseCtx->equipVtx[k + 0].v.flag = pauseCtx->equipVtx[k + 1].v.flag = pauseCtx->equipVtx[k + 2].v.flag =
            pauseCtx->equipVtx[k + 3].v.flag = 0;

        pauseCtx->equipVtx[k + 0].v.tc[0] = pauseCtx->equipVtx[k + 0].v.tc[1] = pauseCtx->equipVtx[k + 1].v.tc[1] =
            pauseCtx->equipVtx[k + 2].v.tc[0] = 0;

        pauseCtx->equipVtx[k + 1].v.tc[0] = pauseCtx->equipVtx[k + 3].v.tc[0] = PAUSE_EQUIP_PLAYER_WIDTH * (1 << 5);

        pauseCtx->equipVtx[k + 2].v.tc[1] = pauseCtx->equipVtx[k + 3].v.tc[1] =
            PAUSE_EQUIP_PLAYER_FRAG_HEIGHT * (1 << 5);

        pauseCtx->equipVtx[k + 0].v.cn[0] = pauseCtx->equipVtx[k + 1].v.cn[0] = pauseCtx->equipVtx[k + 2].v.cn[0] =
            pauseCtx->equipVtx[k + 3].v.cn[0] = pauseCtx->equipVtx[k + 0].v.cn[1] = pauseCtx->equipVtx[k + 1].v.cn[1] =
                pauseCtx->equipVtx[k + 2].v.cn[1] = pauseCtx->equipVtx[k + 3].v.cn[1] =
                    pauseCtx->equipVtx[k + 0].v.cn[2] = pauseCtx->equipVtx[k + 1].v.cn[2] =
                        pauseCtx->equipVtx[k + 2].v.cn[2] = pauseCtx->equipVtx[k + 3].v.cn[2] = 255;

        pauseCtx->equipVtx[k + 0].v.cn[3] = pauseCtx->equipVtx[k + 1].v.cn[3] = pauseCtx->equipVtx[k + 2].v.cn[3] =
            pauseCtx->equipVtx[k + 3].v.cn[3] = pauseCtx->alpha;

        x -= PAUSE_EQUIP_PLAYER_FRAG_HEIGHT;
        if (x < 0) {
            pauseCtx->equipVtx[k + 2].v.ob[1] = pauseCtx->equipVtx[k + 3].v.ob[1] =
                pauseCtx->equipVtx[k + 0].v.ob[1] - (PAUSE_EQUIP_PLAYER_HEIGHT % PAUSE_EQUIP_PLAYER_FRAG_HEIGHT);

            pauseCtx->equipVtx[k + 2].v.tc[1] = pauseCtx->equipVtx[k + 3].v.tc[1] =
                (PAUSE_EQUIP_PLAYER_HEIGHT % PAUSE_EQUIP_PLAYER_FRAG_HEIGHT) * (1 << 5);

            break;
        }

        y -= PAUSE_EQUIP_PLAYER_FRAG_HEIGHT;
        k += 4;
    }

    pauseCtx->questVtx = GRAPH_ALLOC(gfxCtx, QUEST_QUAD_MAX * 4 * sizeof(Vtx));

    for (k = 0, j = 0; j < QUEST_QUAD_MAX; j++, k += 4) {
        s16 quadWidth = sQuestQuadsSize[j];

        if ((j < QUEST_SONG_MINUET) || (j >= QUEST_QUAD_SKULL_TOKENS_DIGIT1_SHADOW)) {
            pauseCtx->questVtx[k + 0].v.ob[0] = pauseCtx->questVtx[k + 2].v.ob[0] = sQuestQuadsX[j];

            pauseCtx->questVtx[k + 1].v.ob[0] = pauseCtx->questVtx[k + 3].v.ob[0] =
                pauseCtx->questVtx[k + 0].v.ob[0] + sQuestQuadsSize[j];

            pauseCtx->questVtx[k + 0].v.ob[1] = pauseCtx->questVtx[k + 1].v.ob[1] =
                sQuestQuadsY[j] + pauseCtx->pagesYOrigin1;

            pauseCtx->questVtx[k + 2].v.ob[1] = pauseCtx->questVtx[k + 3].v.ob[1] =
                pauseCtx->questVtx[k + 0].v.ob[1] - sQuestQuadsSize[j];

            if (j >= QUEST_QUAD_SKULL_TOKENS_DIGIT1_SHADOW) {
                pauseCtx->questVtx[k + 1].v.ob[0] = pauseCtx->questVtx[k + 3].v.ob[0] =
                    pauseCtx->questVtx[k + 0].v.ob[0] + 8;

                pauseCtx->questVtx[k + 0].v.ob[1] = pauseCtx->questVtx[k + 1].v.ob[1] =
                    sQuestQuadsY[j] + pauseCtx->pagesYOrigin1 - 6;

                pauseCtx->questVtx[k + 2].v.ob[1] = pauseCtx->questVtx[k + 3].v.ob[1] =
                    pauseCtx->questVtx[k + 0].v.ob[1] - 16;

                quadWidth = 8;
            }
        } else {
            if ((j >= QUEST_SONG_MINUET) && (j < QUEST_KOKIRI_EMERALD)) {
                quadWidth = 16;
            }

            pauseCtx->questVtx[k + 0].v.ob[0] = pauseCtx->questVtx[k + 2].v.ob[0] = sQuestQuadsX[j] + 2;

            pauseCtx->questVtx[k + 1].v.ob[0] = pauseCtx->questVtx[k + 3].v.ob[0] =
                pauseCtx->questVtx[k + 0].v.ob[0] + (quadWidth - 4);

            pauseCtx->questVtx[k + 0].v.ob[1] = pauseCtx->questVtx[k + 1].v.ob[1] =
                sQuestQuadsY[j] + pauseCtx->pagesYOrigin1 - 2;

            pauseCtx->questVtx[k + 2].v.ob[1] = pauseCtx->questVtx[k + 3].v.ob[1] =
                pauseCtx->questVtx[k + 0].v.ob[1] - (sQuestQuadsSize[j] - 4);
        }

        pauseCtx->questVtx[k + 0].v.ob[2] = pauseCtx->questVtx[k + 1].v.ob[2] = pauseCtx->questVtx[k + 2].v.ob[2] =
            pauseCtx->questVtx[k + 3].v.ob[2] = 0;

        pauseCtx->questVtx[k + 0].v.flag = pauseCtx->questVtx[k + 1].v.flag = pauseCtx->questVtx[k + 2].v.flag =
            pauseCtx->questVtx[k + 3].v.flag = 0;

        pauseCtx->questVtx[k + 0].v.tc[0] = pauseCtx->questVtx[k + 0].v.tc[1] = pauseCtx->questVtx[k + 1].v.tc[1] =
            pauseCtx->questVtx[k + 2].v.tc[0] = 0;

        pauseCtx->questVtx[k + 1].v.tc[0] = pauseCtx->questVtx[k + 3].v.tc[0] = quadWidth << 5;
        pauseCtx->questVtx[k + 2].v.tc[1] = pauseCtx->questVtx[k + 3].v.tc[1] = sQuestQuadsSize[j] << 5;

        pauseCtx->questVtx[k + 0].v.cn[0] = pauseCtx->questVtx[k + 1].v.cn[0] = pauseCtx->questVtx[k + 2].v.cn[0] =
            pauseCtx->questVtx[k + 3].v.cn[0] = pauseCtx->questVtx[k + 0].v.cn[1] = pauseCtx->questVtx[k + 1].v.cn[1] =
                pauseCtx->questVtx[k + 2].v.cn[1] = pauseCtx->questVtx[k + 3].v.cn[1] =
                    pauseCtx->questVtx[k + 0].v.cn[2] = pauseCtx->questVtx[k + 1].v.cn[2] =
                        pauseCtx->questVtx[k + 2].v.cn[2] = pauseCtx->questVtx[k + 3].v.cn[2] = 255;

        pauseCtx->questVtx[k + 0].v.cn[3] = pauseCtx->questVtx[k + 1].v.cn[3] = pauseCtx->questVtx[k + 2].v.cn[3] =
            pauseCtx->questVtx[k + 3].v.cn[3] = pauseCtx->alpha;
    }

    pauseCtx->infoPanelVtx = GRAPH_ALLOC(gfxCtx, (INFO_PANEL_QUAD_MAX * 4) * sizeof(Vtx));

    pauseCtx->promptPageVtx = GRAPH_ALLOC(gfxCtx, ((PAGE_BG_QUADS + VTX_PAGE_PROMPT_QUADS) * 4) * sizeof(Vtx));
    KaleidoScope_SetPageVertices(play, pauseCtx->promptPageVtx, VTX_PAGE_PROMPT, VTX_PAGE_PROMPT_QUADS);
}

void KaleidoScope_DrawGameOver(PlayState* play) {
    GraphicsContext* gfxCtx = play->state.gfxCtx;

    OPEN_DISPS(gfxCtx, "../z_kaleido_scope_PAL.c", 3122);

    Gfx_SetupDL_39Opa(gfxCtx);

    gDPSetCycleType(POLY_OPA_DISP++, G_CYC_2CYCLE);
    gDPSetRenderMode(POLY_OPA_DISP++, G_RM_PASS, G_RM_XLU_SURF2);
    gDPSetCombineLERP(POLY_OPA_DISP++, TEXEL1, TEXEL0, PRIM_LOD_FRAC, TEXEL0, 0, 0, 0, TEXEL0, PRIMITIVE, ENVIRONMENT,
                      COMBINED, ENVIRONMENT, COMBINED, 0, PRIMITIVE, 0);

    gDPSetPrimColor(POLY_OPA_DISP++, 0, 80, D_8082AB8C, D_8082AB90, D_8082AB94, D_8082AB98);
    gDPSetEnvColor(POLY_OPA_DISP++, D_8082AB9C, D_8082ABA0, D_8082ABA4, 255);

    VREG(89) -= 2;

    gDPLoadMultiBlock(POLY_OPA_DISP++, gGameOverP1Tex, 0x0000, G_TX_RENDERTILE, G_IM_FMT_IA, G_IM_SIZ_8b, 64, 32, 0,
                      G_TX_WRAP | G_TX_NOMIRROR, G_TX_WRAP | G_TX_NOMIRROR, G_TX_NOMASK, G_TX_NOMASK, G_TX_NOLOD,
                      G_TX_NOLOD);

    gDPLoadMultiBlock(POLY_OPA_DISP++, gGameOverMaskTex, 0x0100, 1, G_IM_FMT_IA, G_IM_SIZ_8b, 64, 32, 0,
                      G_TX_WRAP | G_TX_NOMIRROR, G_TX_WRAP | G_TX_NOMIRROR, G_TX_NOMASK, 5, G_TX_NOLOD, G_TX_NOLOD);

    gDPSetTileSize(POLY_OPA_DISP++, 1, 0, VREG(89) & 0x7F, 63 << 2, (31 << 2) + (VREG(89) & 0x7F));

    gSPTextureRectangle(POLY_OPA_DISP++, VREG(87) << 2, VREG(88) << 2, (VREG(87) + 64) << 2, (VREG(88) + 32) << 2,
                        G_TX_RENDERTILE, 0, 0, 1 << 10, 1 << 10);

    gDPLoadMultiBlock(POLY_OPA_DISP++, gGameOverP2Tex, 0x0000, G_TX_RENDERTILE, G_IM_FMT_IA, G_IM_SIZ_8b, 64, 32, 0,
                      G_TX_NOMIRROR | G_TX_CLAMP, G_TX_NOMIRROR | G_TX_CLAMP, G_TX_NOMASK, G_TX_NOMASK, G_TX_NOLOD,
                      G_TX_NOLOD);

    gSPTextureRectangle(POLY_OPA_DISP++, (VREG(87) + 64) << 2, VREG(88) << 2, (VREG(87) + 128) << 2,
                        (VREG(88) + 32) << 2, G_TX_RENDERTILE, 0, 0, 1 << 10, 1 << 10);

    gDPLoadMultiBlock(POLY_OPA_DISP++, gGameOverP3Tex, 0x0000, G_TX_RENDERTILE, G_IM_FMT_IA, G_IM_SIZ_8b, 64, 32, 0,
                      G_TX_NOMIRROR | G_TX_CLAMP, G_TX_NOMIRROR | G_TX_CLAMP, G_TX_NOMASK, G_TX_NOMASK, G_TX_NOLOD,
                      G_TX_NOLOD);
    gSPTextureRectangle(POLY_OPA_DISP++, (VREG(87) + 128) << 2, VREG(88) << 2, (VREG(87) + 192) << 2,
                        (VREG(88) + 32) << 2, G_TX_RENDERTILE, 0, 0, 1 << 10, 1 << 10);

    CLOSE_DISPS(gfxCtx, "../z_kaleido_scope_PAL.c", 3169);
}

void KaleidoScope_Draw(PlayState* play) {
    Input* input = &play->state.input[0];
    PauseContext* pauseCtx = &play->pauseCtx;
    InterfaceContext* interfaceCtx = &play->interfaceCtx;

    OPEN_DISPS(play->state.gfxCtx, "../z_kaleido_scope_PAL.c", 3188);

    pauseCtx->stickAdjX = input->rel.stick_x;
    pauseCtx->stickAdjY = input->rel.stick_y;

    gSPSegment(POLY_OPA_DISP++, 0x02, interfaceCtx->parameterSegment);
    gSPSegment(POLY_OPA_DISP++, 0x07, pauseCtx->playerSegment);
    gSPSegment(POLY_OPA_DISP++, 0x08, pauseCtx->iconItemSegment);
    gSPSegment(POLY_OPA_DISP++, 0x09, pauseCtx->iconItem24Segment);
    gSPSegment(POLY_OPA_DISP++, 0x0A, pauseCtx->nameSegment);
    gSPSegment(POLY_OPA_DISP++, 0x0C, pauseCtx->iconItemAltSegment);
    gSPSegment(POLY_OPA_DISP++, 0x0D, pauseCtx->iconItemLangSegment);

    if (pauseCtx->debugState == PAUSE_DEBUG_STATE_CLOSED) {
        KaleidoScope_SetView(pauseCtx, pauseCtx->eye.x, pauseCtx->eye.y, pauseCtx->eye.z);

        Gfx_SetupDL_42Opa(play->state.gfxCtx);
        KaleidoScope_SetVertices(play, play->state.gfxCtx);
        KaleidoScope_DrawPages(play, play->state.gfxCtx);

        Gfx_SetupDL_42Opa(play->state.gfxCtx);
        gDPSetCombineLERP(POLY_OPA_DISP++, PRIMITIVE, ENVIRONMENT, TEXEL0, ENVIRONMENT, TEXEL0, 0, PRIMITIVE, 0,
                          PRIMITIVE, ENVIRONMENT, TEXEL0, ENVIRONMENT, TEXEL0, 0, PRIMITIVE, 0);

        KaleidoScope_SetView(pauseCtx, 0.0f, 0.0f, 64.0f);

        if (!IS_PAUSE_STATE_GAMEOVER(pauseCtx)) {
            KaleidoScope_DrawInfoPanel(play);
        }
    }

    if ((pauseCtx->state >= PAUSE_STATE_GAME_OVER_SHOW_MESSAGE) && (pauseCtx->state <= PAUSE_STATE_GAME_OVER_FINISH)) {
        KaleidoScope_DrawGameOver(play);
    }

    if ((pauseCtx->debugState == PAUSE_DEBUG_STATE_INVENTORY_EDITOR_OPENING) ||
        (pauseCtx->debugState == PAUSE_DEBUG_STATE_INVENTORY_EDITOR_OPEN)) {
        KaleidoScope_DrawInventoryEditor(play);
    }

    CLOSE_DISPS(play->state.gfxCtx, "../z_kaleido_scope_PAL.c", 3254);
}

void KaleidoScope_GrayOutTextureRGBA32(u32* texture, u16 pixelCount) {
    u32 rgb;
    u16 gray;
    u16 i;

    for (i = 0; i < pixelCount; i++) {
        if ((texture[i] & 0xFFFFFF00) != 0) {
            rgb = texture[i] >> 8;
            gray = ((((rgb & 0xFF0000) >> 16) + ((rgb & 0xFF00) >> 7) + (rgb & 0xFF)) / 7) & 0xFF;

            rgb = gray;
            rgb <<= 8;
            rgb |= gray;
            rgb <<= 8;
            rgb |= gray;

            texture[i] = (rgb << 8) | (texture[i] & 0xFF);
        }
    }
}

void KaleidoScope_UpdateOpening(PlayState* play) {
    PauseContext* pauseCtx = &play->pauseCtx;

    pauseCtx->eye.x += sPageSwitchEyeDx[pauseCtx->nextPageMode] * ZREG(46);
    pauseCtx->eye.z += sPageSwitchEyeDz[pauseCtx->nextPageMode] * ZREG(46);
    pauseCtx->pageSwitchTimer += 4 * ZREG(46);

    if (pauseCtx->pageSwitchTimer == (4 * PAGE_SWITCH_NSTEPS * ZREG(47))) {
        // Finished opening

        func_80084BF4(play, 1);

        gSaveContext.buttonStatus[0] = gPageSwitchNextButtonStatus[pauseCtx->pageIndex + PAGE_SWITCH_PT_LEFT][0];
        gSaveContext.buttonStatus[1] = gPageSwitchNextButtonStatus[pauseCtx->pageIndex + PAGE_SWITCH_PT_LEFT][1];
        gSaveContext.buttonStatus[2] = gPageSwitchNextButtonStatus[pauseCtx->pageIndex + PAGE_SWITCH_PT_LEFT][2];
        gSaveContext.buttonStatus[3] = gPageSwitchNextButtonStatus[pauseCtx->pageIndex + PAGE_SWITCH_PT_LEFT][3];
        gSaveContext.buttonStatus[4] = gPageSwitchNextButtonStatus[pauseCtx->pageIndex + PAGE_SWITCH_PT_LEFT][4];

        pauseCtx->pageIndex = sPageSwitchNextPageIndex[pauseCtx->nextPageMode];

        pauseCtx->mainState = PAUSE_MAIN_STATE_IDLE;
        pauseCtx->state++; // PAUSE_STATE_MAIN

        pauseCtx->alpha = 255;
        Interface_LoadActionLabelB(play, DO_ACTION_SAVE);
    } else if (pauseCtx->pageSwitchTimer == (4 * PAGE_SWITCH_NSTEPS * 1)) {
        // `ZREG(47)` is always 1 so this normally never happens
        pauseCtx->pageIndex = sPageSwitchNextPageIndex[pauseCtx->nextPageMode];
        pauseCtx->nextPageMode = (u16)(pauseCtx->pageIndex << 1) + 1;
    }
}

void KaleidoScope_UpdateCursorVtx(PlayState* play) {
    PauseContext* pauseCtx = &play->pauseCtx;
    s16 tlOffsetX;
    s16 tlOffsetY;
    s16 bottomOffsetY;
    s16 rightOffsetX;

    if (pauseCtx->cursorSpecialPos == 0) {
        tlOffsetX = -1;
        tlOffsetY = 1;
        rightOffsetX = 14;
        bottomOffsetY = 14;
        if (pauseCtx->pageIndex == PAUSE_MAP) {
            if (!sInDungeonScene) {
                tlOffsetX = -6;
                tlOffsetY = 6;
                rightOffsetX = 4;
                bottomOffsetY = 4;
            } else if (pauseCtx->cursorSlot[pauseCtx->pageIndex] >= 3) {
                tlOffsetX = -6;
                tlOffsetY = 5;
                bottomOffsetY = 7;
                rightOffsetX = 19;
            } else {
                tlOffsetX = -3;
                tlOffsetY = 3;
                rightOffsetX = 13;
                bottomOffsetY = 13;
            }
        } else if (pauseCtx->pageIndex == PAUSE_QUEST) {
            tlOffsetX = -4;
            tlOffsetY = 4;
            rightOffsetX = 12;
            bottomOffsetY = 12;
            if (pauseCtx->cursorSlot[pauseCtx->pageIndex] == QUEST_HEART_PIECE) {
                tlOffsetX = -2;
                tlOffsetY = 2;
                rightOffsetX = 32;
                bottomOffsetY = 32;
            } else if (pauseCtx->cursorSlot[pauseCtx->pageIndex] == QUEST_SKULL_TOKEN) {
                tlOffsetX = -4;
                tlOffsetY = 4;
                bottomOffsetY = 13;
                rightOffsetX = 34;
            } else if (pauseCtx->cursorSlot[pauseCtx->pageIndex] < QUEST_SONG_MINUET) {
                tlOffsetX = -1;
                tlOffsetY = 1;
                rightOffsetX = 10;
                bottomOffsetY = 10;
            } else if ((pauseCtx->cursorSlot[pauseCtx->pageIndex] >= QUEST_SONG_MINUET) &&
                       (pauseCtx->cursorSlot[pauseCtx->pageIndex] < QUEST_KOKIRI_EMERALD)) {
                tlOffsetX = -5;
                tlOffsetY = 3;
                rightOffsetX = 8;
                bottomOffsetY = 8;
            }
        }
    } else {
        tlOffsetX = -4;
        tlOffsetY = 4;
        rightOffsetX = 16;
        bottomOffsetY = 16;
    }

    // Move the quads according to the offsets set above,
    // and the position of the cursor in `pauseCtx->cursorVtx[0].v.ob`
    // (see `KaleidoScope_SetCursorPos` and other `PAUSE_CURSOR_QUAD_TL` uses)

    // PAUSE_CURSOR_QUAD_TL
    pauseCtx->cursorVtx[0].v.ob[0] = pauseCtx->cursorVtx[2].v.ob[0] = pauseCtx->cursorVtx[0].v.ob[0] + tlOffsetX;
    pauseCtx->cursorVtx[1].v.ob[0] = pauseCtx->cursorVtx[3].v.ob[0] = pauseCtx->cursorVtx[0].v.ob[0] + 16;
    pauseCtx->cursorVtx[0].v.ob[1] = pauseCtx->cursorVtx[1].v.ob[1] = pauseCtx->cursorVtx[0].v.ob[1] + tlOffsetY;
    pauseCtx->cursorVtx[2].v.ob[1] = pauseCtx->cursorVtx[3].v.ob[1] = pauseCtx->cursorVtx[0].v.ob[1] - 16;

    // PAUSE_CURSOR_QUAD_TR
    pauseCtx->cursorVtx[4].v.ob[0] = pauseCtx->cursorVtx[6].v.ob[0] = pauseCtx->cursorVtx[0].v.ob[0] + rightOffsetX;
    pauseCtx->cursorVtx[5].v.ob[0] = pauseCtx->cursorVtx[7].v.ob[0] = pauseCtx->cursorVtx[4].v.ob[0] + 16;
    pauseCtx->cursorVtx[4].v.ob[1] = pauseCtx->cursorVtx[5].v.ob[1] = pauseCtx->cursorVtx[0].v.ob[1];
    pauseCtx->cursorVtx[6].v.ob[1] = pauseCtx->cursorVtx[7].v.ob[1] = pauseCtx->cursorVtx[4].v.ob[1] - 16;

    // PAUSE_CURSOR_QUAD_BL
    pauseCtx->cursorVtx[8].v.ob[0] = pauseCtx->cursorVtx[10].v.ob[0] = pauseCtx->cursorVtx[0].v.ob[0];
    pauseCtx->cursorVtx[9].v.ob[0] = pauseCtx->cursorVtx[11].v.ob[0] = pauseCtx->cursorVtx[8].v.ob[0] + 16;
    pauseCtx->cursorVtx[8].v.ob[1] = pauseCtx->cursorVtx[9].v.ob[1] = pauseCtx->cursorVtx[0].v.ob[1] - bottomOffsetY;
    pauseCtx->cursorVtx[10].v.ob[1] = pauseCtx->cursorVtx[11].v.ob[1] = pauseCtx->cursorVtx[8].v.ob[1] - 16;

    // PAUSE_CURSOR_QUAD_BR
    pauseCtx->cursorVtx[12].v.ob[0] = pauseCtx->cursorVtx[14].v.ob[0] = pauseCtx->cursorVtx[0].v.ob[0] + rightOffsetX;
    pauseCtx->cursorVtx[13].v.ob[0] = pauseCtx->cursorVtx[15].v.ob[0] = pauseCtx->cursorVtx[12].v.ob[0] + 16;
    pauseCtx->cursorVtx[12].v.ob[1] = pauseCtx->cursorVtx[13].v.ob[1] = pauseCtx->cursorVtx[0].v.ob[1] - bottomOffsetY;
    pauseCtx->cursorVtx[14].v.ob[1] = pauseCtx->cursorVtx[15].v.ob[1] = pauseCtx->cursorVtx[12].v.ob[1] - 16;
}

void KaleidoScope_LoadDungeonMap(PlayState* play) {
    InterfaceContext* interfaceCtx = &play->interfaceCtx;
#if PLATFORM_N64 || OOT_PAL
    s32 pad;
#endif

    DMA_REQUEST_SYNC(interfaceCtx->mapSegment,
                     (uintptr_t)_map_48x85_staticSegmentRomStart + ((R_MAP_TEX_INDEX + 0) * MAP_48x85_TEX_SIZE),
                     MAP_48x85_TEX_SIZE, "../z_kaleido_scope_PAL.c", 3467);

    DMA_REQUEST_SYNC(interfaceCtx->mapSegment + ALIGN16(MAP_48x85_TEX_SIZE),
                     (uintptr_t)_map_48x85_staticSegmentRomStart + ((R_MAP_TEX_INDEX + 1) * MAP_48x85_TEX_SIZE),
                     MAP_48x85_TEX_SIZE, "../z_kaleido_scope_PAL.c", 3471);
}

void KaleidoScope_UpdateDungeonMap(PlayState* play) {
    InterfaceContext* interfaceCtx = &play->interfaceCtx;
    PauseContext* pauseCtx = &play->pauseCtx;

    PRINTF("ＭＡＰ ＤＭＡ = %d\n", play->interfaceCtx.mapPaletteIndex);

#if PLATFORM_N64
    if (B_80121220 != NULL && B_80121220->unk_44 != NULL && B_80121220->unk_44(play)) {

    } else {
        KaleidoScope_LoadDungeonMap(play);
    }
#else
    KaleidoScope_LoadDungeonMap(play);
#endif

    Map_SetFloorPalettesData(play, pauseCtx->dungeonMapSlot - 3);

    if ((play->sceneId >= SCENE_DEKU_TREE) && (play->sceneId <= SCENE_TREASURE_BOX_SHOP)) {
        if (VREG(30) == pauseCtx->cursorPoint[PAUSE_MAP] - 3) {
            KaleidoScope_OverridePalIndexCI4((char*)interfaceCtx->mapSegment, MAP_48x85_TEX_SIZE,
                                             interfaceCtx->mapPaletteIndex, 14);
        }
    }

    if ((play->sceneId >= SCENE_DEKU_TREE) && (play->sceneId <= SCENE_TREASURE_BOX_SHOP)) {
        if (VREG(30) == pauseCtx->cursorPoint[PAUSE_MAP] - 3) {
            KaleidoScope_OverridePalIndexCI4((char*)interfaceCtx->mapSegment + ALIGN16(MAP_48x85_TEX_SIZE),
                                             MAP_48x85_TEX_SIZE, interfaceCtx->mapPaletteIndex, 14);
        }
    }
}

void KaleidoScope_Update(PlayState* play) {
    static s16 sMainStateAfterSongPlayerPlayingDone = PAUSE_MAIN_STATE_IDLE;
    static s16 sDelayTimer = 10;
    static s16 sTimer_ = 0;
    PauseContext* pauseCtx = &play->pauseCtx;
    InterfaceContext* interfaceCtx = &play->interfaceCtx;
    GameOverContext* gameOverCtx = &play->gameOverCtx;
    Player* player = GET_PLAYER(play);
    Input* input = &play->state.input[0];
    u32 size;
    u32 size0;
    u32 size1;
    u32 size2;
    u16 i;
    s16 stepR;
    s16 stepG;
    s16 stepB;
    s16 stepA;

    if ((R_PAUSE_BG_PRERENDER_STATE >= PAUSE_BG_PRERENDER_READY) &&
        (((pauseCtx->state >= PAUSE_STATE_OPENING_1) && (pauseCtx->state <= PAUSE_STATE_SAVE_PROMPT)) ||
         ((pauseCtx->state >= PAUSE_STATE_GAME_OVER_INIT) && (pauseCtx->state <= PAUSE_STATE_CLOSING)))) {

        if ((((u32)pauseCtx->mainState == PAUSE_MAIN_STATE_IDLE) ||
             (pauseCtx->mainState == PAUSE_MAIN_STATE_IDLE_CURSOR_ON_SONG)) &&
            (pauseCtx->state == PAUSE_STATE_MAIN)) {

            pauseCtx->stickAdjX = input->rel.stick_x;
            pauseCtx->stickAdjY = input->rel.stick_y;

            KaleidoScope_UpdateCursorVtx(play);
            KaleidoScope_HandlePageToggles(pauseCtx, input);
        } else if ((pauseCtx->pageIndex == PAUSE_QUEST) && ((pauseCtx->mainState < PAUSE_MAIN_STATE_3) ||
                                                            (pauseCtx->mainState == PAUSE_MAIN_STATE_SONG_PROMPT))) {

            KaleidoScope_UpdateCursorVtx(play);
        }

        if (pauseCtx->state == PAUSE_STATE_MAIN) {
            KaleidoScope_UpdateNamePanel(play);
        }
    }

    switch (pauseCtx->state) {
        case PAUSE_STATE_INIT:
            sSavedButtonStatus[0] = gSaveContext.buttonStatus[0];
            sSavedButtonStatus[1] = gSaveContext.buttonStatus[1];
            sSavedButtonStatus[2] = gSaveContext.buttonStatus[2];
            sSavedButtonStatus[3] = gSaveContext.buttonStatus[3];
            sSavedButtonStatus[4] = gSaveContext.buttonStatus[4];

            pauseCtx->cursorX[PAUSE_MAP] = 0;
            pauseCtx->cursorSlot[PAUSE_MAP] = pauseCtx->cursorPoint[PAUSE_MAP] = pauseCtx->dungeonMapSlot =
                VREG(30) + 3;

            R_PAUSE_BUTTON_LEFT_X = -175;
            R_PAUSE_BUTTON_RIGHT_X = 155;

            pauseCtx->promptPitch = -314.0f;

            //! @bug messed up alignment, should match `ALIGN64`
            pauseCtx->playerSegment = (void*)(((uintptr_t)play->objectCtx.spaceStart + 0x30) & ~0x3F);

            size1 = Player_InitPauseDrawData(play, pauseCtx->playerSegment, &pauseCtx->playerSkelAnime);
            PRINTF(T("プレイヤー size1＝%x\n", "Player size1=%x\n"), size1);

            size0 = (uintptr_t)_icon_item_staticSegmentRomEnd - (uintptr_t)_icon_item_staticSegmentRomStart;
            pauseCtx->iconItemSegment = (void*)ALIGN16((uintptr_t)pauseCtx->playerSegment + size1);

            PRINTF("icon_item size0=%x\n", size0);
            DMA_REQUEST_SYNC(pauseCtx->iconItemSegment, (uintptr_t)_icon_item_staticSegmentRomStart, size0,
                             "../z_kaleido_scope_PAL.c", 3662);

            gSegments[8] = OS_K0_TO_PHYSICAL(pauseCtx->iconItemSegment);

            for (i = 0; i < ARRAY_COUNTU(gItemAgeReqs); i++) {
                if (!CHECK_AGE_REQ_ITEM(i)) {
                    KaleidoScope_GrayOutTextureRGBA32(SEGMENTED_TO_VIRTUAL(gItemIcons[i]),
                                                      ITEM_ICON_WIDTH * ITEM_ICON_HEIGHT);
                }
            }

            pauseCtx->iconItem24Segment = (void*)ALIGN16((uintptr_t)pauseCtx->iconItemSegment + size0);

            size = (uintptr_t)_icon_item_24_staticSegmentRomEnd - (uintptr_t)_icon_item_24_staticSegmentRomStart;
            PRINTF("icon_item24 size=%x\n", size);
            DMA_REQUEST_SYNC(pauseCtx->iconItem24Segment, (uintptr_t)_icon_item_24_staticSegmentRomStart, size,
                             "../z_kaleido_scope_PAL.c", 3675);

            pauseCtx->iconItemAltSegment = (void*)ALIGN16((uintptr_t)pauseCtx->iconItem24Segment + size);

            switch (play->sceneId) {
                case SCENE_DEKU_TREE:
                case SCENE_DODONGOS_CAVERN:
                case SCENE_JABU_JABU:
                case SCENE_FOREST_TEMPLE:
                case SCENE_FIRE_TEMPLE:
                case SCENE_WATER_TEMPLE:
                case SCENE_SPIRIT_TEMPLE:
                case SCENE_SHADOW_TEMPLE:
                case SCENE_BOTTOM_OF_THE_WELL:
                case SCENE_ICE_CAVERN:
                case SCENE_DEKU_TREE_BOSS:
                case SCENE_DODONGOS_CAVERN_BOSS:
                case SCENE_JABU_JABU_BOSS:
                case SCENE_FOREST_TEMPLE_BOSS:
                case SCENE_FIRE_TEMPLE_BOSS:
                case SCENE_WATER_TEMPLE_BOSS:
                case SCENE_SPIRIT_TEMPLE_BOSS:
                case SCENE_SHADOW_TEMPLE_BOSS:
                    sInDungeonScene = true;

                    size2 = (uintptr_t)_icon_item_dungeon_staticSegmentRomEnd -
                            (uintptr_t)_icon_item_dungeon_staticSegmentRomStart;
                    PRINTF("icon_item_dungeon dungeon-size2=%x\n", size2);
                    DMA_REQUEST_SYNC(pauseCtx->iconItemAltSegment, (uintptr_t)_icon_item_dungeon_staticSegmentRomStart,
                                     size2, "../z_kaleido_scope_PAL.c", 3712);

                    interfaceCtx->mapPalette[28] = 6;
                    interfaceCtx->mapPalette[29] = 99;
                    KaleidoScope_UpdateDungeonMap(play);
                    break;

                default:
                    sInDungeonScene = false;

                    size2 = (uintptr_t)_icon_item_field_staticSegmentRomEnd -
                            (uintptr_t)_icon_item_field_staticSegmentRomStart;
                    PRINTF("icon_item_field field-size2=%x\n", size2);
                    DMA_REQUEST_SYNC(pauseCtx->iconItemAltSegment, (uintptr_t)_icon_item_field_staticSegmentRomStart,
                                     size2, "../z_kaleido_scope_PAL.c", 3726);
                    break;
            }

            pauseCtx->iconItemLangSegment = (void*)ALIGN16((uintptr_t)pauseCtx->iconItemAltSegment + size2);

#if OOT_NTSC
            if (gSaveContext.language == LANGUAGE_JPN) {
                size = (uintptr_t)_icon_item_jpn_staticSegmentRomEnd - (uintptr_t)_icon_item_jpn_staticSegmentRomStart;
                PRINTF("icon_item_jpn dungeon-size=%x\n", size);
                DMA_REQUEST_SYNC(pauseCtx->iconItemLangSegment, (uintptr_t)_icon_item_jpn_staticSegmentRomStart, size,
                                 "../z_kaleido_scope_PAL.c", UNK_LINE);
            } else {
                size = (uintptr_t)_icon_item_nes_staticSegmentRomEnd - (uintptr_t)_icon_item_nes_staticSegmentRomStart;
                PRINTF("icon_item_dungeon dungeon-size=%x\n", size);
                DMA_REQUEST_SYNC(pauseCtx->iconItemLangSegment, (uintptr_t)_icon_item_nes_staticSegmentRomStart, size,
                                 "../z_kaleido_scope_PAL.c", UNK_LINE);
            }
#else
            if (gSaveContext.language == LANGUAGE_ENG) {
                size = (uintptr_t)_icon_item_nes_staticSegmentRomEnd - (uintptr_t)_icon_item_nes_staticSegmentRomStart;
                PRINTF("icon_item_dungeon dungeon-size=%x\n", size);
                DMA_REQUEST_SYNC(pauseCtx->iconItemLangSegment, (uintptr_t)_icon_item_nes_staticSegmentRomStart, size,
                                 "../z_kaleido_scope_PAL.c", 3739);
            } else if (gSaveContext.language == LANGUAGE_GER) {
                size = (uintptr_t)_icon_item_ger_staticSegmentRomEnd - (uintptr_t)_icon_item_ger_staticSegmentRomStart;
                PRINTF("icon_item_dungeon dungeon-size=%x\n", size);
                DMA_REQUEST_SYNC(pauseCtx->iconItemLangSegment, (uintptr_t)_icon_item_ger_staticSegmentRomStart, size,
                                 "../z_kaleido_scope_PAL.c", 3746);
            } else {
                size = (uintptr_t)_icon_item_fra_staticSegmentRomEnd - (uintptr_t)_icon_item_fra_staticSegmentRomStart;
                PRINTF("icon_item_dungeon dungeon-size=%x\n", size);
                DMA_REQUEST_SYNC(pauseCtx->iconItemLangSegment, (uintptr_t)_icon_item_fra_staticSegmentRomStart, size,
                                 "../z_kaleido_scope_PAL.c", 3753);
            }
#endif

            pauseCtx->nameSegment = (void*)ALIGN16((uintptr_t)pauseCtx->iconItemLangSegment + size);

            // This printf may have been used to compute the size used on playerSegment at one point,
            // but is missing the size of icon_item_24_static
            PRINTF(T("サイズ＝%x\n", "size=%x\n"), size2 + size1 + size0 + size);
            PRINTF("item_name I_N_PT=%x\n", 0x800);
            Interface_SetDoAction(play, DO_ACTION_DECIDE);
            PRINTF(T("サイズ＝%x\n", "size=%x\n"), size2 + size1 + size0 + size + 0x800);

            if (((void)0, gSaveContext.worldMapArea) < WORLD_MAP_AREA_MAX) {
#if OOT_NTSC
                if (gSaveContext.language == LANGUAGE_JPN) {
                    DMA_REQUEST_SYNC(
                        pauseCtx->nameSegment + MAX(MAP_NAME_TEX1_SIZE, ITEM_NAME_TEX_SIZE),
                        (uintptr_t)_map_name_staticSegmentRomStart +
                            ((((void)0, gSaveContext.worldMapArea) + 22 * LANGUAGE_JPN) * MAP_NAME_TEX2_SIZE) +
                            24 * MAP_NAME_TEX1_SIZE,
                        MAP_NAME_TEX2_SIZE, "../z_kaleido_scope_PAL.c", UNK_LINE);
                } else {
                    DMA_REQUEST_SYNC(
                        pauseCtx->nameSegment + MAX(MAP_NAME_TEX1_SIZE, ITEM_NAME_TEX_SIZE),
                        (uintptr_t)_map_name_staticSegmentRomStart +
                            ((((void)0, gSaveContext.worldMapArea) + 22 * LANGUAGE_ENG) * MAP_NAME_TEX2_SIZE) +
                            24 * MAP_NAME_TEX1_SIZE,
                        MAP_NAME_TEX2_SIZE, "../z_kaleido_scope_PAL.c", UNK_LINE);
                }
#else
                if (gSaveContext.language == LANGUAGE_ENG) {
                    DMA_REQUEST_SYNC(
                        pauseCtx->nameSegment + MAX(MAP_NAME_TEX1_SIZE, ITEM_NAME_TEX_SIZE),
                        (uintptr_t)_map_name_staticSegmentRomStart +
                            ((((void)0, gSaveContext.worldMapArea) + 22 * LANGUAGE_ENG) * MAP_NAME_TEX2_SIZE) +
                            36 * MAP_NAME_TEX1_SIZE,
                        MAP_NAME_TEX2_SIZE, "../z_kaleido_scope_PAL.c", 3776);
                } else if (gSaveContext.language == LANGUAGE_GER) {
                    DMA_REQUEST_SYNC(
                        pauseCtx->nameSegment + MAX(MAP_NAME_TEX1_SIZE, ITEM_NAME_TEX_SIZE),
                        (uintptr_t)_map_name_staticSegmentRomStart +
                            ((((void)0, gSaveContext.worldMapArea) + 22 * LANGUAGE_GER) * MAP_NAME_TEX2_SIZE) +
                            36 * MAP_NAME_TEX1_SIZE,
                        MAP_NAME_TEX2_SIZE, "../z_kaleido_scope_PAL.c", 3780);
                } else {
                    DMA_REQUEST_SYNC(
                        pauseCtx->nameSegment + MAX(MAP_NAME_TEX1_SIZE, ITEM_NAME_TEX_SIZE),
                        (uintptr_t)_map_name_staticSegmentRomStart +
                            ((((void)0, gSaveContext.worldMapArea) + 22 * LANGUAGE_FRA) * MAP_NAME_TEX2_SIZE) +
                            36 * MAP_NAME_TEX1_SIZE,
                        MAP_NAME_TEX2_SIZE, "../z_kaleido_scope_PAL.c", 3784);
                }
#endif
            }

            sPreRenderCvg = (void*)ALIGN16((uintptr_t)pauseCtx->nameSegment +
                                           MAX(MAP_NAME_TEX1_SIZE, ITEM_NAME_TEX_SIZE) + MAP_NAME_TEX2_SIZE);

            PreRender_Init(&sPlayerPreRender);
            PreRender_SetValuesSave(&sPlayerPreRender, PAUSE_EQUIP_PLAYER_WIDTH, PAUSE_EQUIP_PLAYER_HEIGHT,
                                    pauseCtx->playerSegment, NULL, sPreRenderCvg);

            KaleidoScope_DrawPlayerWork(play);
            KaleidoScope_SetupPlayerPreRender(play);

            // World map points

            for (i = 0; i < ARRAY_COUNT(pauseCtx->worldMapPoints); i++) {
                pauseCtx->worldMapPoints[i] = WORLD_MAP_POINT_STATE_HIDE;
            }

            if (CHECK_QUEST_ITEM(QUEST_GERUDOS_CARD)) {
                pauseCtx->worldMapPoints[WORLD_MAP_POINT_HAUNTED_WASTELAND] = WORLD_MAP_POINT_STATE_HIGHLIGHT;
            }
            if (CHECK_QUEST_ITEM(QUEST_MEDALLION_SPIRIT)) {
                pauseCtx->worldMapPoints[WORLD_MAP_POINT_HAUNTED_WASTELAND] = WORLD_MAP_POINT_STATE_SHOW;
            }

            if (INV_CONTENT(ITEM_LONGSHOT) == ITEM_LONGSHOT) {
                pauseCtx->worldMapPoints[WORLD_MAP_POINT_GERUDOS_FORTRESS] = WORLD_MAP_POINT_STATE_HIGHLIGHT;
            }
            if (CHECK_QUEST_ITEM(QUEST_GERUDOS_CARD)) {
                pauseCtx->worldMapPoints[WORLD_MAP_POINT_GERUDOS_FORTRESS] = WORLD_MAP_POINT_STATE_SHOW;
            }

            if (GET_EVENTCHKINF(EVENTCHKINF_B2)) {
                pauseCtx->worldMapPoints[WORLD_MAP_POINT_GERUDO_VALLEY] = WORLD_MAP_POINT_STATE_SHOW;
            }
            if (INV_CONTENT(ITEM_LONGSHOT) == ITEM_LONGSHOT) {
                pauseCtx->worldMapPoints[WORLD_MAP_POINT_GERUDO_VALLEY] = WORLD_MAP_POINT_STATE_HIGHLIGHT;
            }
            if (CHECK_QUEST_ITEM(QUEST_GERUDOS_CARD)) {
                pauseCtx->worldMapPoints[WORLD_MAP_POINT_GERUDO_VALLEY] = WORLD_MAP_POINT_STATE_SHOW;
            }

            if (CUR_UPG_VALUE(UPG_SCALE)) {
                pauseCtx->worldMapPoints[WORLD_MAP_POINT_LAKE_HYLIA] = WORLD_MAP_POINT_STATE_SHOW;
            }
            if (CHECK_OWNED_EQUIP(EQUIP_TYPE_BOOTS, EQUIP_INV_BOOTS_IRON)) {
                pauseCtx->worldMapPoints[WORLD_MAP_POINT_LAKE_HYLIA] = WORLD_MAP_POINT_STATE_HIGHLIGHT;
            }
            if (CHECK_QUEST_ITEM(QUEST_MEDALLION_WATER)) {
                pauseCtx->worldMapPoints[WORLD_MAP_POINT_LAKE_HYLIA] = WORLD_MAP_POINT_STATE_SHOW;
            }

            if (GET_EVENTCHKINF(EVENTCHKINF_09)) {
                pauseCtx->worldMapPoints[WORLD_MAP_POINT_LON_LON_RANCH] = WORLD_MAP_POINT_STATE_SHOW;
            }
            if (INV_CONTENT(ITEM_OCARINA_FAIRY) != ITEM_NONE) {
                pauseCtx->worldMapPoints[WORLD_MAP_POINT_LON_LON_RANCH] = WORLD_MAP_POINT_STATE_HIGHLIGHT;
            }
            if (CHECK_QUEST_ITEM(QUEST_SONG_EPONA)) {
                pauseCtx->worldMapPoints[WORLD_MAP_POINT_LON_LON_RANCH] = WORLD_MAP_POINT_STATE_SHOW;
            }
            if (GET_EVENTCHKINF(EVENTCHKINF_TALON_WOKEN_IN_KAKARIKO)) {
                pauseCtx->worldMapPoints[WORLD_MAP_POINT_LON_LON_RANCH] = WORLD_MAP_POINT_STATE_HIGHLIGHT;
            }
            if (GET_EVENTCHKINF(EVENTCHKINF_EPONA_OBTAINED)) {
                pauseCtx->worldMapPoints[WORLD_MAP_POINT_LON_LON_RANCH] = WORLD_MAP_POINT_STATE_SHOW;
            }

            if (GET_EVENTCHKINF(EVENTCHKINF_09)) {
                pauseCtx->worldMapPoints[WORLD_MAP_POINT_MARKET] = WORLD_MAP_POINT_STATE_HIGHLIGHT;
            }
            if (GET_EVENTCHKINF(EVENTCHKINF_40)) {
                pauseCtx->worldMapPoints[WORLD_MAP_POINT_MARKET] = WORLD_MAP_POINT_STATE_SHOW;
            }
            if (INV_CONTENT(ITEM_OCARINA_OF_TIME) == ITEM_OCARINA_OF_TIME) {
                pauseCtx->worldMapPoints[WORLD_MAP_POINT_MARKET] = WORLD_MAP_POINT_STATE_HIGHLIGHT;
            }
            if (GET_EVENTCHKINF(EVENTCHKINF_45)) {
                pauseCtx->worldMapPoints[WORLD_MAP_POINT_MARKET] = WORLD_MAP_POINT_STATE_SHOW;
            }
            if (INV_CONTENT(ITEM_ARROW_LIGHT) == ITEM_ARROW_LIGHT) {
                pauseCtx->worldMapPoints[WORLD_MAP_POINT_MARKET] = WORLD_MAP_POINT_STATE_HIGHLIGHT;
            }

            if (GET_EVENTCHKINF(EVENTCHKINF_09)) {
                pauseCtx->worldMapPoints[WORLD_MAP_POINT_HYRULE_FIELD] = WORLD_MAP_POINT_STATE_SHOW;
            }

            if (GET_EVENTCHKINF(EVENTCHKINF_40)) {
                pauseCtx->worldMapPoints[WORLD_MAP_POINT_DEATH_MOUNTAIN] = WORLD_MAP_POINT_STATE_HIGHLIGHT;
            }
            if (GET_EVENTCHKINF(EVENTCHKINF_25)) {
                pauseCtx->worldMapPoints[WORLD_MAP_POINT_DEATH_MOUNTAIN] = WORLD_MAP_POINT_STATE_SHOW;
            }
            if (INV_CONTENT(ITEM_HOOKSHOT) == ITEM_HOOKSHOT) {
                pauseCtx->worldMapPoints[WORLD_MAP_POINT_DEATH_MOUNTAIN] = WORLD_MAP_POINT_STATE_HIGHLIGHT;
            }
            if (GET_EVENTCHKINF(EVENTCHKINF_49)) {
                pauseCtx->worldMapPoints[WORLD_MAP_POINT_DEATH_MOUNTAIN] = WORLD_MAP_POINT_STATE_SHOW;
            }

            if (gSaveContext.save.info.worldMapAreaData & gBitFlags[WORLD_MAP_AREA_KAKARIKO_VILLAGE]) {
                pauseCtx->worldMapPoints[WORLD_MAP_POINT_KAKARIKO_VILLAGE] = WORLD_MAP_POINT_STATE_SHOW;
            }
            if (CHECK_QUEST_ITEM(QUEST_SONG_LULLABY)) {
                pauseCtx->worldMapPoints[WORLD_MAP_POINT_KAKARIKO_VILLAGE] = WORLD_MAP_POINT_STATE_HIGHLIGHT;
            }
            if (CHECK_QUEST_ITEM(QUEST_SONG_SUN)) {
                pauseCtx->worldMapPoints[WORLD_MAP_POINT_KAKARIKO_VILLAGE] = WORLD_MAP_POINT_STATE_SHOW;
            }
            if (GET_EVENTCHKINF(EVENTCHKINF_45)) {
                pauseCtx->worldMapPoints[WORLD_MAP_POINT_KAKARIKO_VILLAGE] = WORLD_MAP_POINT_STATE_HIGHLIGHT;
            }
            if (INV_CONTENT(ITEM_HOOKSHOT) == ITEM_HOOKSHOT) {
                pauseCtx->worldMapPoints[WORLD_MAP_POINT_KAKARIKO_VILLAGE] = WORLD_MAP_POINT_STATE_SHOW;
            }
            if (CHECK_QUEST_ITEM(QUEST_SONG_STORMS)) {
                pauseCtx->worldMapPoints[WORLD_MAP_POINT_KAKARIKO_VILLAGE] = WORLD_MAP_POINT_STATE_HIGHLIGHT;
            }
            if (GET_EVENTCHKINF(EVENTCHKINF_DRAINED_WELL)) {
                pauseCtx->worldMapPoints[WORLD_MAP_POINT_KAKARIKO_VILLAGE] = WORLD_MAP_POINT_STATE_SHOW;
            }
            if (GET_EVENTCHKINF(EVENTCHKINF_AA)) {
                pauseCtx->worldMapPoints[WORLD_MAP_POINT_KAKARIKO_VILLAGE] = WORLD_MAP_POINT_STATE_HIGHLIGHT;
            }
            if (CHECK_QUEST_ITEM(QUEST_MEDALLION_SHADOW)) {
                pauseCtx->worldMapPoints[WORLD_MAP_POINT_KAKARIKO_VILLAGE] = WORLD_MAP_POINT_STATE_SHOW;
            }

            if (gSaveContext.save.info.worldMapAreaData & gBitFlags[WORLD_MAP_AREA_LOST_WOODS]) {
                pauseCtx->worldMapPoints[WORLD_MAP_POINT_LOST_WOODS] = WORLD_MAP_POINT_STATE_SHOW;
            }
            if (GET_EVENTCHKINF(EVENTCHKINF_0F)) {
                pauseCtx->worldMapPoints[WORLD_MAP_POINT_LOST_WOODS] = WORLD_MAP_POINT_STATE_HIGHLIGHT;
            }
            if (CHECK_QUEST_ITEM(QUEST_SONG_SARIA)) {
                pauseCtx->worldMapPoints[WORLD_MAP_POINT_LOST_WOODS] = WORLD_MAP_POINT_STATE_SHOW;
            }
            if (INV_CONTENT(ITEM_HOOKSHOT) == ITEM_HOOKSHOT) {
                pauseCtx->worldMapPoints[WORLD_MAP_POINT_LOST_WOODS] = WORLD_MAP_POINT_STATE_HIGHLIGHT;
            }
            if (GET_EVENTCHKINF(EVENTCHKINF_48)) {
                pauseCtx->worldMapPoints[WORLD_MAP_POINT_LOST_WOODS] = WORLD_MAP_POINT_STATE_SHOW;
            }

            pauseCtx->worldMapPoints[WORLD_MAP_POINT_KOKIRI_FOREST] = WORLD_MAP_POINT_STATE_HIGHLIGHT;
            if (GET_EVENTCHKINF(EVENTCHKINF_09)) {
                pauseCtx->worldMapPoints[WORLD_MAP_POINT_KOKIRI_FOREST] = WORLD_MAP_POINT_STATE_SHOW;
            }
            if (GET_EVENTCHKINF(EVENTCHKINF_6E)) {
                pauseCtx->worldMapPoints[WORLD_MAP_POINT_KOKIRI_FOREST] = WORLD_MAP_POINT_STATE_HIGHLIGHT;
            }
            if (GET_EVENTCHKINF(EVENTCHKINF_0F)) {
                pauseCtx->worldMapPoints[WORLD_MAP_POINT_KOKIRI_FOREST] = WORLD_MAP_POINT_STATE_SHOW;
            }

            if (CHECK_QUEST_ITEM(QUEST_SONG_LULLABY)) {
                pauseCtx->worldMapPoints[WORLD_MAP_POINT_ZORAS_DOMAIN] = WORLD_MAP_POINT_STATE_SHOW;
            }
            if (GET_EVENTCHKINF(EVENTCHKINF_25)) {
                pauseCtx->worldMapPoints[WORLD_MAP_POINT_ZORAS_DOMAIN] = WORLD_MAP_POINT_STATE_HIGHLIGHT;
            }
            if (GET_EVENTCHKINF(EVENTCHKINF_37)) {
                pauseCtx->worldMapPoints[WORLD_MAP_POINT_ZORAS_DOMAIN] = WORLD_MAP_POINT_STATE_SHOW;
            }
            if (INV_CONTENT(ITEM_HOOKSHOT) == ITEM_HOOKSHOT) {
                pauseCtx->worldMapPoints[WORLD_MAP_POINT_ZORAS_DOMAIN] = WORLD_MAP_POINT_STATE_HIGHLIGHT;
            }
            if (CHECK_OWNED_EQUIP(EQUIP_TYPE_BOOTS, EQUIP_INV_BOOTS_IRON)) {
                pauseCtx->worldMapPoints[WORLD_MAP_POINT_ZORAS_DOMAIN] = WORLD_MAP_POINT_STATE_SHOW;
            }

            // Trade quest marker

            pauseCtx->tradeQuestMarker = TRADE_QUEST_MARKER_NONE;

            i = INV_CONTENT(ITEM_TRADE_ADULT);
            if (LINK_AGE_IN_YEARS == YEARS_ADULT) {
                if ((i <= ITEM_POCKET_CUCCO) || (i == ITEM_ODD_MUSHROOM)) {
                    pauseCtx->tradeQuestMarker = WORLD_MAP_POINT_KAKARIKO_VILLAGE;
                }
                if ((i == ITEM_COJIRO) || (i == ITEM_ODD_POTION)) {
                    pauseCtx->tradeQuestMarker = WORLD_MAP_POINT_LOST_WOODS;
                }
                if (i == ITEM_POACHERS_SAW) {
                    pauseCtx->tradeQuestMarker = WORLD_MAP_POINT_GERUDO_VALLEY;
                }
                if ((i == ITEM_BROKEN_GORONS_SWORD) || (i == ITEM_EYE_DROPS)) {
                    pauseCtx->tradeQuestMarker = WORLD_MAP_POINT_DEATH_MOUNTAIN;
                }
                if (i == ITEM_PRESCRIPTION) {
                    pauseCtx->tradeQuestMarker = WORLD_MAP_POINT_ZORAS_DOMAIN;
                }
                if (i == ITEM_EYEBALL_FROG) {
                    pauseCtx->tradeQuestMarker = WORLD_MAP_POINT_LAKE_HYLIA;
                }
                if ((i == ITEM_CLAIM_CHECK) && !gSaveContext.save.info.playerData.bgsFlag) {
                    pauseCtx->tradeQuestMarker = WORLD_MAP_POINT_DEATH_MOUNTAIN;
                }
            }

            // Next state

            pauseCtx->state = PAUSE_STATE_OPENING_1;
            break;

        case PAUSE_STATE_OPENING_1:
            if (pauseCtx->itemPagePitch == 160.0f) {
                // First frame in this state

                KaleidoScope_SetDefaultCursor(play);
                KaleidoScope_ProcessPlayerPreRender();
            }

            pauseCtx->itemPagePitch = pauseCtx->equipPagePitch = pauseCtx->mapPagePitch = pauseCtx->questPagePitch -=
                160.0f / R_PAUSE_UI_ANIMS_DURATION;
            pauseCtx->infoPanelOffsetY += 40 / R_PAUSE_UI_ANIMS_DURATION;
            interfaceCtx->startAlpha += 255 / R_PAUSE_UI_ANIMS_DURATION;
            R_PAUSE_BUTTON_LEFT_X += R_PAUSE_BUTTON_LEFT_MOVE_OFFSET_X / R_PAUSE_UI_ANIMS_DURATION;
            R_PAUSE_BUTTON_RIGHT_X += R_PAUSE_BUTTON_RIGHT_MOVE_OFFSET_X / R_PAUSE_UI_ANIMS_DURATION;
            XREG(5) += 150 / R_PAUSE_UI_ANIMS_DURATION;
            pauseCtx->alpha += (u16)(255 / (R_PAUSE_UI_ANIMS_DURATION + R_PAUSE_UI_ANIM_ALPHA_ADD_DURATION));

            if (pauseCtx->itemPagePitch == 0) {
                interfaceCtx->startAlpha = 255;
                R_PAUSE_PAGES_Y_ORIGIN_2 = 0;
                pauseCtx->state = PAUSE_STATE_OPENING_2;
            }

            KaleidoScope_UpdateOpening(play);
            break;

        case PAUSE_STATE_OPENING_2:
            pauseCtx->alpha += (u16)(255 / (R_PAUSE_UI_ANIMS_DURATION + R_PAUSE_UI_ANIM_ALPHA_ADD_DURATION));
            KaleidoScope_UpdateOpening(play);

            if (pauseCtx->state == PAUSE_STATE_MAIN) {
                KaleidoScope_UpdateNamePanel(play);
            }
            break;

        case PAUSE_STATE_MAIN:
            switch (pauseCtx->mainState) {
                case PAUSE_MAIN_STATE_IDLE:
                    if (CHECK_BTN_ALL(input->press.button, BTN_START)) {
                        Interface_SetDoAction(play, DO_ACTION_NONE);
                        pauseCtx->state = PAUSE_STATE_CLOSING;
                        R_PAUSE_PAGES_Y_ORIGIN_2 = PAUSE_PAGES_Y_ORIGIN_2_LOWER;
                        func_800F64E0(0);
#if PLATFORM_GC && OOT_NTSC
                        AudioOcarina_SetInstrument(OCARINA_INSTRUMENT_OFF);
#endif
                    } else if (CHECK_BTN_ALL(input->press.button, BTN_B)) {
                        pauseCtx->nextPageMode = 0;
                        pauseCtx->promptChoice = 0;
                        SFX_PLAY_CENTERED(NA_SE_SY_DECIDE);
                        gSaveContext.buttonStatus[0] = gSaveContext.buttonStatus[1] = gSaveContext.buttonStatus[2] =
                            gSaveContext.buttonStatus[3] = BTN_DISABLED;
                        gSaveContext.buttonStatus[4] = BTN_ENABLED;
                        gSaveContext.hudVisibilityMode = HUD_VISIBILITY_NO_CHANGE;
                        Interface_ChangeHudVisibilityMode(HUD_VISIBILITY_ALL);
                        pauseCtx->savePromptState = PAUSE_SAVE_PROMPT_STATE_APPEARING;
                        pauseCtx->state = PAUSE_STATE_SAVE_PROMPT;
                    }
                    break;

                case PAUSE_MAIN_STATE_SWITCHING_PAGE:
                    KaleidoScope_UpdatePageSwitch(play, &play->state.input[0]);
                    break;

                case PAUSE_MAIN_STATE_SONG_PLAYBACK:
                    pauseCtx->ocarinaStaff = AudioOcarina_GetPlaybackStaff();
                    if (pauseCtx->ocarinaStaff->state == 0) {
                        // Song playback is finished
                        pauseCtx->mainState = PAUSE_MAIN_STATE_SONG_PROMPT_INIT;
                        AudioOcarina_SetInstrument(OCARINA_INSTRUMENT_OFF);
                    }
                    break;

                case PAUSE_MAIN_STATE_3:
                    KaleidoScope_UpdateItemEquip(play);
                    break;

                case PAUSE_MAIN_STATE_SONG_PROMPT_INIT:
                    break;

                case PAUSE_MAIN_STATE_SONG_PROMPT:
                    pauseCtx->ocarinaStaff = AudioOcarina_GetPlayingStaff();

                    if (CHECK_BTN_ALL(input->press.button, BTN_START)) {
                        AudioOcarina_SetInstrument(OCARINA_INSTRUMENT_OFF);
                        Interface_SetDoAction(play, DO_ACTION_NONE);
                        pauseCtx->state = PAUSE_STATE_CLOSING;
                        R_PAUSE_PAGES_Y_ORIGIN_2 = PAUSE_PAGES_Y_ORIGIN_2_LOWER;
                        func_800F64E0(0);
                        pauseCtx->mainState = PAUSE_MAIN_STATE_IDLE;
                        break;
                    } else if (CHECK_BTN_ALL(input->press.button, BTN_B)) {
                        AudioOcarina_SetInstrument(OCARINA_INSTRUMENT_OFF);
                        pauseCtx->mainState = PAUSE_MAIN_STATE_IDLE;
                        pauseCtx->nextPageMode = 0;
                        pauseCtx->promptChoice = 0;
                        SFX_PLAY_CENTERED(NA_SE_SY_DECIDE);
                        gSaveContext.buttonStatus[0] = gSaveContext.buttonStatus[1] = gSaveContext.buttonStatus[2] =
                            gSaveContext.buttonStatus[3] = BTN_DISABLED;
                        gSaveContext.buttonStatus[4] = BTN_ENABLED;
                        gSaveContext.hudVisibilityMode = HUD_VISIBILITY_NO_CHANGE;
                        Interface_ChangeHudVisibilityMode(HUD_VISIBILITY_ALL);
                        pauseCtx->savePromptState = PAUSE_SAVE_PROMPT_STATE_APPEARING;
                        pauseCtx->state = PAUSE_STATE_SAVE_PROMPT;
                    } else if (pauseCtx->ocarinaStaff->state == pauseCtx->ocarinaSongIdx) {
                        // The player successfully played the song
<<<<<<< HEAD

                        Audio_PlaySfxGeneral(NA_SE_SY_TRE_BOX_APPEAR, &gSfxDefaultPos, 4, &gSfxDefaultFreqAndVolScale,
                                             &gSfxDefaultFreqAndVolScale, &gSfxDefaultReverb);
=======
                        SFX_PLAY_CENTERED(NA_SE_SY_TRE_BOX_APPEAR);
>>>>>>> 04a92708

                        sMainStateAfterSongPlayerPlayingDone = PAUSE_MAIN_STATE_IDLE;
                        sDelayTimer = 30;
                        pauseCtx->mainState = PAUSE_MAIN_STATE_SONG_PROMPT_DONE;
                    } else if (pauseCtx->ocarinaStaff->state == 0xFF) {
                        // The player failed to play the song
<<<<<<< HEAD

                        Audio_PlaySfxGeneral(NA_SE_SY_OCARINA_ERROR, &gSfxDefaultPos, 4, &gSfxDefaultFreqAndVolScale,
                                             &gSfxDefaultFreqAndVolScale, &gSfxDefaultReverb);
=======
                        SFX_PLAY_CENTERED(NA_SE_SY_OCARINA_ERROR);
>>>>>>> 04a92708

                        sMainStateAfterSongPlayerPlayingDone = PAUSE_MAIN_STATE_SONG_PROMPT_INIT;
                        sDelayTimer = 20;
                        pauseCtx->mainState = PAUSE_MAIN_STATE_SONG_PROMPT_DONE;
                    }
                    break;

                case PAUSE_MAIN_STATE_SONG_PROMPT_DONE:
                    sDelayTimer--;
                    if (sDelayTimer == 0) {
                        pauseCtx->mainState = sMainStateAfterSongPlayerPlayingDone;
                        if (pauseCtx->mainState == PAUSE_MAIN_STATE_IDLE) {
                            AudioOcarina_SetInstrument(OCARINA_INSTRUMENT_OFF);
                        }
                    }
                    break;

                case PAUSE_MAIN_STATE_EQUIP_CHANGED:
                    break;

                case PAUSE_MAIN_STATE_IDLE_CURSOR_ON_SONG:
                    if (CHECK_BTN_ALL(input->press.button, BTN_START)) {
                        AudioOcarina_SetInstrument(OCARINA_INSTRUMENT_OFF);
                        Interface_SetDoAction(play, DO_ACTION_NONE);
                        pauseCtx->state = PAUSE_STATE_CLOSING;
                        R_PAUSE_PAGES_Y_ORIGIN_2 = PAUSE_PAGES_Y_ORIGIN_2_LOWER;
                        func_800F64E0(0);
                        pauseCtx->mainState = PAUSE_MAIN_STATE_IDLE;
                    } else if (CHECK_BTN_ALL(input->press.button, BTN_B)) {
                        AudioOcarina_SetInstrument(OCARINA_INSTRUMENT_OFF);
                        pauseCtx->mainState = PAUSE_MAIN_STATE_IDLE;
                        pauseCtx->nextPageMode = 0;
                        pauseCtx->promptChoice = 0;
                        SFX_PLAY_CENTERED(NA_SE_SY_DECIDE);
                        gSaveContext.buttonStatus[0] = gSaveContext.buttonStatus[1] = gSaveContext.buttonStatus[2] =
                            gSaveContext.buttonStatus[3] = BTN_DISABLED;
                        gSaveContext.buttonStatus[4] = BTN_ENABLED;
                        gSaveContext.hudVisibilityMode = HUD_VISIBILITY_NO_CHANGE;
                        Interface_ChangeHudVisibilityMode(HUD_VISIBILITY_ALL);
                        pauseCtx->savePromptState = PAUSE_SAVE_PROMPT_STATE_APPEARING;
                        pauseCtx->state = PAUSE_STATE_SAVE_PROMPT;
                    }
                    break;

                case PAUSE_MAIN_STATE_SONG_PLAYBACK_START:
                    break;

                default:
                    pauseCtx->mainState = PAUSE_MAIN_STATE_IDLE;
                    break;
            }
            break;

        case PAUSE_STATE_SAVE_PROMPT:
            switch (pauseCtx->savePromptState) {
                case PAUSE_SAVE_PROMPT_STATE_APPEARING:
                    pauseCtx->promptPitch -= 314.0f / R_PAUSE_UI_ANIMS_DURATION;
                    R_PAUSE_BUTTON_LEFT_X -= R_PAUSE_BUTTON_LEFT_MOVE_OFFSET_X / R_PAUSE_UI_ANIMS_DURATION;
                    R_PAUSE_BUTTON_RIGHT_X -= R_PAUSE_BUTTON_RIGHT_MOVE_OFFSET_X / R_PAUSE_UI_ANIMS_DURATION;

                    if (pauseCtx->promptPitch <= -628.0f) {
                        pauseCtx->promptPitch = -628.0f;
                        pauseCtx->savePromptState = PAUSE_SAVE_PROMPT_STATE_WAIT_CHOICE;
                    }
                    break;

                case PAUSE_SAVE_PROMPT_STATE_WAIT_CHOICE:
                    if (CHECK_BTN_ALL(input->press.button, BTN_A)) {
                        if (pauseCtx->promptChoice != 0) {
                            Interface_SetDoAction(play, DO_ACTION_NONE);

                            gSaveContext.buttonStatus[0] = gSaveContext.buttonStatus[1] = gSaveContext.buttonStatus[2] =
                                gSaveContext.buttonStatus[3] = BTN_ENABLED;
                            gSaveContext.hudVisibilityMode = HUD_VISIBILITY_NO_CHANGE;
                            Interface_ChangeHudVisibilityMode(HUD_VISIBILITY_ALL);

                            pauseCtx->savePromptState = PAUSE_SAVE_PROMPT_STATE_CLOSING;
                            R_PAUSE_PAGES_Y_ORIGIN_2 = PAUSE_PAGES_Y_ORIGIN_2_LOWER;
                            YREG(8) = pauseCtx->promptPitch;
                            func_800F64E0(0);
#if PLATFORM_GC && OOT_NTSC
                            AudioOcarina_SetInstrument(OCARINA_INSTRUMENT_OFF);
#endif
                        } else {
<<<<<<< HEAD
                            Audio_PlaySfxGeneral(NA_SE_SY_PIECE_OF_HEART, &gSfxDefaultPos, 4,
                                                 &gSfxDefaultFreqAndVolScale, &gSfxDefaultFreqAndVolScale,
                                                 &gSfxDefaultReverb);

=======
                            SFX_PLAY_CENTERED(NA_SE_SY_PIECE_OF_HEART);
>>>>>>> 04a92708
                            Play_SaveSceneFlags(play);
                            gSaveContext.save.info.playerData.savedSceneId = play->sceneId;
                            Sram_WriteSave(&play->sramCtx);

                            pauseCtx->savePromptState = PAUSE_SAVE_PROMPT_STATE_SAVED;
#if !PLATFORM_GC
                            sDelayTimer = 90;
#else
                            sDelayTimer = 3;
#endif
                        }
                    } else if (CHECK_BTN_ALL(input->press.button, BTN_START) ||
                               CHECK_BTN_ALL(input->press.button, BTN_B)) {

                        Interface_SetDoAction(play, DO_ACTION_NONE);

                        pauseCtx->savePromptState = PAUSE_SAVE_PROMPT_STATE_CLOSING;
                        R_PAUSE_PAGES_Y_ORIGIN_2 = PAUSE_PAGES_Y_ORIGIN_2_LOWER;
                        YREG(8) = pauseCtx->promptPitch;
                        func_800F64E0(0);

                        gSaveContext.buttonStatus[0] = gSaveContext.buttonStatus[1] = gSaveContext.buttonStatus[2] =
                            gSaveContext.buttonStatus[3] = BTN_ENABLED;
                        gSaveContext.hudVisibilityMode = HUD_VISIBILITY_NO_CHANGE;
                        Interface_ChangeHudVisibilityMode(HUD_VISIBILITY_ALL);
#if PLATFORM_GC && OOT_NTSC
                        AudioOcarina_SetInstrument(OCARINA_INSTRUMENT_OFF);
#endif
                    }
                    break;

                case PAUSE_SAVE_PROMPT_STATE_SAVED:
                    if (CHECK_BTN_ALL(input->press.button, BTN_B) || CHECK_BTN_ALL(input->press.button, BTN_A) ||
                        CHECK_BTN_ALL(input->press.button, BTN_START) || (--sDelayTimer == 0)) {

                        Interface_SetDoAction(play, DO_ACTION_NONE);

                        gSaveContext.buttonStatus[0] = gSaveContext.buttonStatus[1] = gSaveContext.buttonStatus[2] =
                            gSaveContext.buttonStatus[3] = BTN_ENABLED;
                        gSaveContext.hudVisibilityMode = HUD_VISIBILITY_NO_CHANGE;
                        Interface_ChangeHudVisibilityMode(HUD_VISIBILITY_ALL);

                        pauseCtx->savePromptState = PAUSE_SAVE_PROMPT_STATE_CLOSING_AFTER_SAVED;
                        R_PAUSE_PAGES_Y_ORIGIN_2 = PAUSE_PAGES_Y_ORIGIN_2_LOWER;
                        YREG(8) = pauseCtx->promptPitch;
                        func_800F64E0(0);
                    }
                    break;

                case PAUSE_SAVE_PROMPT_STATE_RETURN_TO_MENU:
                case PAUSE_SAVE_PROMPT_STATE_RETURN_TO_MENU_2:
                    pauseCtx->promptPitch += 314.0f / R_PAUSE_UI_ANIMS_DURATION;
                    R_PAUSE_BUTTON_LEFT_X += R_PAUSE_BUTTON_LEFT_MOVE_OFFSET_X / R_PAUSE_UI_ANIMS_DURATION;
                    R_PAUSE_BUTTON_RIGHT_X += R_PAUSE_BUTTON_RIGHT_MOVE_OFFSET_X / R_PAUSE_UI_ANIMS_DURATION;

                    if (pauseCtx->promptPitch >= -314.0f) {
                        pauseCtx->state = PAUSE_STATE_MAIN;
                        pauseCtx->savePromptState = PAUSE_SAVE_PROMPT_STATE_APPEARING;
                        pauseCtx->itemPagePitch = pauseCtx->equipPagePitch = pauseCtx->mapPagePitch =
                            pauseCtx->questPagePitch = 0.0f;
                        pauseCtx->promptPitch = -314.0f;
                    }
                    break;

                case PAUSE_SAVE_PROMPT_STATE_CLOSING:
                case PAUSE_SAVE_PROMPT_STATE_CLOSING_AFTER_SAVED:
                    if (pauseCtx->promptPitch != (YREG(8) + 160.0f)) {
                        pauseCtx->itemPagePitch = pauseCtx->equipPagePitch = pauseCtx->mapPagePitch =
                            pauseCtx->questPagePitch += 160.0f / R_PAUSE_UI_ANIMS_DURATION;
                        pauseCtx->promptPitch += 160.0f / R_PAUSE_UI_ANIMS_DURATION;
                        pauseCtx->infoPanelOffsetY -= 40 / R_PAUSE_UI_ANIMS_DURATION;
                        R_PAUSE_BUTTON_LEFT_X -= R_PAUSE_BUTTON_LEFT_MOVE_OFFSET_X / R_PAUSE_UI_ANIMS_DURATION;
                        R_PAUSE_BUTTON_RIGHT_X -= R_PAUSE_BUTTON_RIGHT_MOVE_OFFSET_X / R_PAUSE_UI_ANIMS_DURATION;
                        XREG(5) -= 150 / R_PAUSE_UI_ANIMS_DURATION;
                        pauseCtx->alpha -= (u16)(255 / R_PAUSE_UI_ANIMS_DURATION);
                        if (pauseCtx->promptPitch == (YREG(8) + 160.0f)) {
                            pauseCtx->alpha = 0;
                        }
                    } else {
                        pauseCtx->debugState = PAUSE_DEBUG_STATE_CLOSED;
                        pauseCtx->state = PAUSE_STATE_RESUME_GAMEPLAY;
                        pauseCtx->itemPagePitch = pauseCtx->equipPagePitch = pauseCtx->mapPagePitch =
                            pauseCtx->questPagePitch = 160.0f;
                        pauseCtx->namedItem = PAUSE_ITEM_NONE;
                        pauseCtx->mainState = PAUSE_MAIN_STATE_IDLE;
                        pauseCtx->promptPitch = -434.0f;
                    }
                    break;

                default:
                    break;
            }
            break;

        case PAUSE_STATE_GAME_OVER_INIT:
            pauseCtx->cursorSlot[PAUSE_MAP] = pauseCtx->cursorPoint[PAUSE_MAP] = pauseCtx->dungeonMapSlot =
                VREG(30) + 3;
            R_PAUSE_BUTTON_LEFT_X = -175;
            R_PAUSE_BUTTON_RIGHT_X = 155;
            pauseCtx->promptPitch = -434.0f;
            Interface_ChangeHudVisibilityMode(HUD_VISIBILITY_NOTHING);

            //! @bug messed up alignment, should match `ALIGN64`
            pauseCtx->iconItemSegment = (void*)(((uintptr_t)play->objectCtx.spaceStart + 0x30) & ~0x3F);
            size0 = (uintptr_t)_icon_item_staticSegmentRomEnd - (uintptr_t)_icon_item_staticSegmentRomStart;
            PRINTF("icon_item size0=%x\n", size0);
            DMA_REQUEST_SYNC(pauseCtx->iconItemSegment, (uintptr_t)_icon_item_staticSegmentRomStart, size0,
                             "../z_kaleido_scope_PAL.c", 4356);

            pauseCtx->iconItem24Segment = (void*)ALIGN16((uintptr_t)pauseCtx->iconItemSegment + size0);
            size = (uintptr_t)_icon_item_24_staticSegmentRomEnd - (uintptr_t)_icon_item_24_staticSegmentRomStart;
            PRINTF("icon_item24 size=%x\n", size);
            DMA_REQUEST_SYNC(pauseCtx->iconItem24Segment, (uintptr_t)_icon_item_24_staticSegmentRomStart, size,
                             "../z_kaleido_scope_PAL.c", 4363);

            pauseCtx->iconItemAltSegment = (void*)ALIGN16((uintptr_t)pauseCtx->iconItem24Segment + size);
            size2 = (uintptr_t)_icon_item_gameover_staticSegmentRomEnd -
                    (uintptr_t)_icon_item_gameover_staticSegmentRomStart;
            PRINTF("icon_item_dungeon gameover-size2=%x\n", size2);
            DMA_REQUEST_SYNC(pauseCtx->iconItemAltSegment, (uintptr_t)_icon_item_gameover_staticSegmentRomStart, size2,
                             "../z_kaleido_scope_PAL.c", 4370);

            pauseCtx->iconItemLangSegment = (void*)ALIGN16((uintptr_t)pauseCtx->iconItemAltSegment + size2);

#if OOT_NTSC
            if (gSaveContext.language == LANGUAGE_JPN) {
                size = (uintptr_t)_icon_item_jpn_staticSegmentRomEnd - (uintptr_t)_icon_item_jpn_staticSegmentRomStart;
                PRINTF("icon_item_jpn dungeon-size=%x\n", size);
                DMA_REQUEST_SYNC(pauseCtx->iconItemLangSegment, (uintptr_t)_icon_item_jpn_staticSegmentRomStart, size,
                                 "../z_kaleido_scope_PAL.c", UNK_LINE);
            } else {
                size = (uintptr_t)_icon_item_nes_staticSegmentRomEnd - (uintptr_t)_icon_item_nes_staticSegmentRomStart;
                PRINTF("icon_item_dungeon dungeon-size=%x\n", size);
                DMA_REQUEST_SYNC(pauseCtx->iconItemLangSegment, (uintptr_t)_icon_item_nes_staticSegmentRomStart, size,
                                 "../z_kaleido_scope_PAL.c", UNK_LINE);
            }
#else
            if (gSaveContext.language == LANGUAGE_ENG) {
                size = (uintptr_t)_icon_item_nes_staticSegmentRomEnd - (uintptr_t)_icon_item_nes_staticSegmentRomStart;
                PRINTF("icon_item_dungeon dungeon-size=%x\n", size);
                DMA_REQUEST_SYNC(pauseCtx->iconItemLangSegment, (uintptr_t)_icon_item_nes_staticSegmentRomStart, size,
                                 "../z_kaleido_scope_PAL.c", 4379);
            } else if (gSaveContext.language == LANGUAGE_GER) {
                size = (uintptr_t)_icon_item_ger_staticSegmentRomEnd - (uintptr_t)_icon_item_ger_staticSegmentRomStart;
                PRINTF("icon_item_dungeon dungeon-size=%x\n", size);
                DMA_REQUEST_SYNC(pauseCtx->iconItemLangSegment, (uintptr_t)_icon_item_ger_staticSegmentRomStart, size,
                                 "../z_kaleido_scope_PAL.c", 4386);
            } else {
                size = (uintptr_t)_icon_item_fra_staticSegmentRomEnd - (uintptr_t)_icon_item_fra_staticSegmentRomStart;
                PRINTF("icon_item_dungeon dungeon-size=%x\n", size);
                DMA_REQUEST_SYNC(pauseCtx->iconItemLangSegment, (uintptr_t)_icon_item_fra_staticSegmentRomStart, size,
                                 "../z_kaleido_scope_PAL.c", 4393);
            }
#endif

            D_8082AB8C = 255;
            D_8082AB90 = 130;
            D_8082AB94 = 0;
            D_8082AB98 = 0;
            D_8082AB9C = 30;
            D_8082ABA0 = 0;
            D_8082ABA4 = 0;
            sTimer_ = 30;
            VREG(88) = 98;
            pauseCtx->promptChoice = 0;
            pauseCtx->state++; // PAUSE_STATE_GAME_OVER_SHOW_MESSAGE
            break;

        case PAUSE_STATE_GAME_OVER_SHOW_MESSAGE:
            stepR = ABS(D_8082AB8C - 30) / sTimer_;
            stepG = ABS(D_8082AB90) / sTimer_;
            stepB = ABS(D_8082AB94) / sTimer_;
            stepA = ABS(D_8082AB98 - 255) / sTimer_;
            if (D_8082AB8C >= 30) {
                D_8082AB8C -= stepR;
            } else {
                D_8082AB8C += stepR;
            }
            if (D_8082AB90 >= 0) {
                D_8082AB90 -= stepG;
            } else {
                D_8082AB90 += stepG;
            }
            if (D_8082AB94 >= 0) {
                D_8082AB94 -= stepB;
            } else {
                D_8082AB94 += stepB;
            }
            if (D_8082AB98 >= 255) {
                D_8082AB98 -= stepA;
            } else {
                D_8082AB98 += stepA;
            }

            stepR = ABS(D_8082AB9C - 255) / sTimer_;
            stepG = ABS(D_8082ABA0 - 130) / sTimer_;
            stepB = ABS(D_8082ABA4) / sTimer_;
            if (D_8082AB9C >= 255) {
                D_8082AB9C -= stepR;
            } else {
                D_8082AB9C += stepR;
            }
            if (D_8082ABA0 >= 130) {
                D_8082ABA0 -= stepG;
            } else {
                D_8082ABA0 += stepG;
            }
            if (D_8082ABA4 >= 0) {
                D_8082ABA4 -= stepB;
            } else {
                D_8082ABA4 += stepB;
            }

            sTimer_--;
            if (sTimer_ == 0) {
                D_8082AB8C = 30;
                D_8082AB90 = 0;
                D_8082AB94 = 0;
                D_8082AB98 = 255;

                D_8082AB9C = 255;
                D_8082ABA0 = 130;
                D_8082ABA4 = 0;
                sTimer_ = 40;

                pauseCtx->state++; // PAUSE_STATE_GAME_OVER_WINDOW_DELAY
            }
            break;

        case PAUSE_STATE_GAME_OVER_WINDOW_DELAY:
            sTimer_--;
            if (sTimer_ == 0) {
                pauseCtx->state = PAUSE_STATE_GAME_OVER_SHOW_WINDOW;
            }
            break;

        case PAUSE_STATE_GAME_OVER_SHOW_WINDOW:
            pauseCtx->itemPagePitch = pauseCtx->equipPagePitch = pauseCtx->mapPagePitch = pauseCtx->questPagePitch =
                pauseCtx->promptPitch -= 160.0f / R_PAUSE_UI_ANIMS_DURATION;
            pauseCtx->infoPanelOffsetY += 40 / R_PAUSE_UI_ANIMS_DURATION;
            interfaceCtx->startAlpha += 255 / R_PAUSE_UI_ANIMS_DURATION;
            VREG(88) -= 3;
            R_PAUSE_BUTTON_LEFT_X += R_PAUSE_BUTTON_LEFT_MOVE_OFFSET_X / R_PAUSE_UI_ANIMS_DURATION;
            R_PAUSE_BUTTON_RIGHT_X += R_PAUSE_BUTTON_RIGHT_MOVE_OFFSET_X / R_PAUSE_UI_ANIMS_DURATION;
            XREG(5) += 150 / R_PAUSE_UI_ANIMS_DURATION;
            pauseCtx->alpha += (u16)(255 / (R_PAUSE_UI_ANIMS_DURATION + R_PAUSE_UI_ANIM_ALPHA_ADD_DURATION));
            if (pauseCtx->promptPitch < -628.0f) {
                pauseCtx->promptPitch = -628.0f;
                interfaceCtx->startAlpha = 255;
                VREG(88) = 66;
                R_PAUSE_PAGES_Y_ORIGIN_2 = 0;
                pauseCtx->alpha = 255;
                pauseCtx->state = PAUSE_STATE_GAME_OVER_SAVE_PROMPT;
                gSaveContext.save.info.playerData.deaths++;
                if (gSaveContext.save.info.playerData.deaths > 999) {
                    gSaveContext.save.info.playerData.deaths = 999;
                }
            }
            PRINTF("kscope->angle_s = %f\n", pauseCtx->promptPitch);
            break;

        case PAUSE_STATE_GAME_OVER_SAVE_PROMPT:
            if (CHECK_BTN_ALL(input->press.button, BTN_A)) {
                if (pauseCtx->promptChoice != 0) {
                    pauseCtx->promptChoice = 0;
                    SFX_PLAY_CENTERED(NA_SE_SY_DECIDE);
                    pauseCtx->state = PAUSE_STATE_GAME_OVER_CONTINUE_PROMPT;
                    gameOverCtx->state++;
                } else {
                    SFX_PLAY_CENTERED(NA_SE_SY_PIECE_OF_HEART);
                    pauseCtx->promptChoice = 0;
                    Play_SaveSceneFlags(play);
                    gSaveContext.save.info.playerData.savedSceneId = play->sceneId;
                    Sram_WriteSave(&play->sramCtx);
                    pauseCtx->state = PAUSE_STATE_GAME_OVER_SAVED;
#if !PLATFORM_GC
                    sDelayTimer = 90;
#else
                    sDelayTimer = 3;
#endif
                }
            }
            break;

        case PAUSE_STATE_GAME_OVER_SAVED:
            sDelayTimer--;
            if (sDelayTimer == 0) {
                pauseCtx->state = PAUSE_STATE_GAME_OVER_CONTINUE_PROMPT;
                gameOverCtx->state++;
            } else if ((sDelayTimer <= 80) &&
                       (CHECK_BTN_ALL(input->press.button, BTN_A) || CHECK_BTN_ALL(input->press.button, BTN_START))) {
                pauseCtx->state = PAUSE_STATE_GAME_OVER_CONTINUE_PROMPT;
                gameOverCtx->state++;
                func_800F64E0(0);
            }
            break;

        case PAUSE_STATE_GAME_OVER_CONTINUE_PROMPT:
            if (CHECK_BTN_ALL(input->press.button, BTN_A) || CHECK_BTN_ALL(input->press.button, BTN_START)) {
                if (pauseCtx->promptChoice == 0) {
                    SFX_PLAY_CENTERED(NA_SE_SY_PIECE_OF_HEART);
                    Play_SaveSceneFlags(play);

                    switch (gSaveContext.save.entranceIndex) {
                        case ENTR_DEKU_TREE_0:
                        case ENTR_DODONGOS_CAVERN_0:
                        case ENTR_JABU_JABU_0:
                        case ENTR_FOREST_TEMPLE_0:
                        case ENTR_FIRE_TEMPLE_0:
                        case ENTR_WATER_TEMPLE_0:
                        case ENTR_SPIRIT_TEMPLE_0:
                        case ENTR_SHADOW_TEMPLE_0:
                        case ENTR_GANONS_TOWER_0:
                        case ENTR_GERUDO_TRAINING_GROUND_0:
                        case ENTR_ICE_CAVERN_0:
                        case ENTR_THIEVES_HIDEOUT_0:
                        case ENTR_BOTTOM_OF_THE_WELL_0:
                        case ENTR_INSIDE_GANONS_CASTLE_0:
                        case ENTR_GANONS_TOWER_COLLAPSE_INTERIOR_0:
                            break;

                        case ENTR_DEKU_TREE_BOSS_0:
                            gSaveContext.save.entranceIndex = ENTR_DEKU_TREE_0;
                            break;

                        case ENTR_DODONGOS_CAVERN_BOSS_0:
                            gSaveContext.save.entranceIndex = ENTR_DODONGOS_CAVERN_0;
                            break;

                        case ENTR_JABU_JABU_BOSS_0:
                            gSaveContext.save.entranceIndex = ENTR_JABU_JABU_0;
                            break;

                        case ENTR_FOREST_TEMPLE_BOSS_0:
                            gSaveContext.save.entranceIndex = ENTR_FOREST_TEMPLE_0;
                            break;

                        case ENTR_FIRE_TEMPLE_BOSS_0:
                            gSaveContext.save.entranceIndex = ENTR_FIRE_TEMPLE_0;
                            break;

                        case ENTR_WATER_TEMPLE_BOSS_0:
                            gSaveContext.save.entranceIndex = ENTR_WATER_TEMPLE_0;
                            break;

                        case ENTR_SPIRIT_TEMPLE_BOSS_0:
                            gSaveContext.save.entranceIndex = ENTR_SPIRIT_TEMPLE_0;
                            break;

                        case ENTR_SHADOW_TEMPLE_BOSS_0:
                            gSaveContext.save.entranceIndex = ENTR_SHADOW_TEMPLE_0;
                            break;

                        case ENTR_GANONDORF_BOSS_0:
                            gSaveContext.save.entranceIndex = ENTR_GANONS_TOWER_0;
                            break;
                    }
                } else {
                    SFX_PLAY_CENTERED(NA_SE_SY_DECIDE);
                }

                pauseCtx->state = PAUSE_STATE_GAME_OVER_FINISH;
            }
            break;

        case PAUSE_STATE_GAME_OVER_FINISH:
            if (interfaceCtx->unk_244 != 255) {
                interfaceCtx->unk_244 += 10;
                if (interfaceCtx->unk_244 >= 255) {
                    interfaceCtx->unk_244 = 255;
                    pauseCtx->state = PAUSE_STATE_OFF;
                    R_UPDATE_RATE = 3;
                    R_PAUSE_BG_PRERENDER_STATE = PAUSE_BG_PRERENDER_OFF;
                    func_800981B8(&play->objectCtx);
                    func_800418D0(&play->colCtx, play);
                    if (pauseCtx->promptChoice == 0) {
                        Play_TriggerRespawn(play);
                        gSaveContext.respawnFlag = -2;
                        gSaveContext.nextTransitionType = TRANS_TYPE_FADE_BLACK;
                        gSaveContext.save.info.playerData.health = 0x30;
                        SEQCMD_RESET_AUDIO_HEAP(0, 10);
                        gSaveContext.healthAccumulator = 0;
                        gSaveContext.magicState = MAGIC_STATE_IDLE;
                        gSaveContext.prevMagicState = MAGIC_STATE_IDLE;
                        PRINTF_COLOR_YELLOW();
                        PRINTF("MAGIC_NOW=%d ", gSaveContext.save.info.playerData.magic);
                        PRINTF("Z_MAGIC_NOW_NOW=%d   →  ", gSaveContext.magicFillTarget);
                        gSaveContext.magicCapacity = 0;
                        // Set the fill target to be the magic amount before game over
                        gSaveContext.magicFillTarget = gSaveContext.save.info.playerData.magic;
                        // Set `magicLevel` and `magic` to 0 so `magicCapacity` then `magic` grows from nothing
                        // to respectively the full capacity and `magicFillTarget`
                        gSaveContext.save.info.playerData.magicLevel = gSaveContext.save.info.playerData.magic = 0;
                        PRINTF("MAGIC_NOW=%d ", gSaveContext.save.info.playerData.magic);
                        PRINTF("Z_MAGIC_NOW_NOW=%d\n", gSaveContext.magicFillTarget);
                        PRINTF_RST();
                    } else {
                        play->state.running = false;
                        SET_NEXT_GAMESTATE(&play->state, TitleSetup_Init, TitleSetupState);
                    }
                }
            }
            break;

        case PAUSE_STATE_CLOSING:
            if (pauseCtx->itemPagePitch != 160.0f) {
                pauseCtx->itemPagePitch = pauseCtx->equipPagePitch = pauseCtx->mapPagePitch =
                    pauseCtx->questPagePitch += 160.0f / R_PAUSE_UI_ANIMS_DURATION;
                pauseCtx->infoPanelOffsetY -= 40 / R_PAUSE_UI_ANIMS_DURATION;
                interfaceCtx->startAlpha -= 255 / R_PAUSE_UI_ANIMS_DURATION;
                R_PAUSE_BUTTON_LEFT_X -= R_PAUSE_BUTTON_LEFT_MOVE_OFFSET_X / R_PAUSE_UI_ANIMS_DURATION;
                R_PAUSE_BUTTON_RIGHT_X -= R_PAUSE_BUTTON_RIGHT_MOVE_OFFSET_X / R_PAUSE_UI_ANIMS_DURATION;
                XREG(5) -= 150 / R_PAUSE_UI_ANIMS_DURATION;
                pauseCtx->alpha -= (u16)(255 / R_PAUSE_UI_ANIMS_DURATION);
                if (pauseCtx->itemPagePitch == 160.0f) {
                    pauseCtx->alpha = 0;
                }
            } else {
                pauseCtx->debugState = PAUSE_DEBUG_STATE_CLOSED;
                pauseCtx->state = PAUSE_STATE_RESUME_GAMEPLAY;
                pauseCtx->itemPagePitch = pauseCtx->equipPagePitch = pauseCtx->mapPagePitch = pauseCtx->questPagePitch =
                    160.0f;
                pauseCtx->namedItem = PAUSE_ITEM_NONE;
                interfaceCtx->startAlpha = 0;
            }
            break;

        case PAUSE_STATE_RESUME_GAMEPLAY:
            pauseCtx->state = PAUSE_STATE_OFF;
            R_UPDATE_RATE = 3;
            R_PAUSE_BG_PRERENDER_STATE = PAUSE_BG_PRERENDER_OFF;

            func_800981B8(&play->objectCtx);
            func_800418D0(&play->colCtx, play);

            switch (play->sceneId) {
                case SCENE_DEKU_TREE:
                case SCENE_DODONGOS_CAVERN:
                case SCENE_JABU_JABU:
                case SCENE_FOREST_TEMPLE:
                case SCENE_FIRE_TEMPLE:
                case SCENE_WATER_TEMPLE:
                case SCENE_SPIRIT_TEMPLE:
                case SCENE_SHADOW_TEMPLE:
                case SCENE_BOTTOM_OF_THE_WELL:
                case SCENE_ICE_CAVERN:
                case SCENE_DEKU_TREE_BOSS:
                case SCENE_DODONGOS_CAVERN_BOSS:
                case SCENE_JABU_JABU_BOSS:
                case SCENE_FOREST_TEMPLE_BOSS:
                case SCENE_FIRE_TEMPLE_BOSS:
                case SCENE_WATER_TEMPLE_BOSS:
                case SCENE_SPIRIT_TEMPLE_BOSS:
                case SCENE_SHADOW_TEMPLE_BOSS:
                    Map_InitData(play, interfaceCtx->mapRoomNum);
                    break;
            }

            gSaveContext.buttonStatus[0] = sSavedButtonStatus[0];
            gSaveContext.buttonStatus[1] = sSavedButtonStatus[1];
            gSaveContext.buttonStatus[2] = sSavedButtonStatus[2];
            gSaveContext.buttonStatus[3] = sSavedButtonStatus[3];
            gSaveContext.buttonStatus[4] = sSavedButtonStatus[4];
<<<<<<< HEAD

=======
>>>>>>> 04a92708
            interfaceCtx->unk_1FA = interfaceCtx->unk_1FC = 0;

            PRINTF_COLOR_YELLOW();
            PRINTF("i=%d  LAST_TIME_TYPE=%d\n", i, gSaveContext.prevHudVisibilityMode);
            gSaveContext.hudVisibilityMode = HUD_VISIBILITY_NO_CHANGE;
            Interface_ChangeHudVisibilityMode(gSaveContext.prevHudVisibilityMode);

            player->talkActor = NULL;
            Player_SetEquipmentData(play, player);

            PRINTF_RST();
            break;
    }
}<|MERGE_RESOLUTION|>--- conflicted
+++ resolved
@@ -4211,26 +4211,16 @@
                         pauseCtx->state = PAUSE_STATE_SAVE_PROMPT;
                     } else if (pauseCtx->ocarinaStaff->state == pauseCtx->ocarinaSongIdx) {
                         // The player successfully played the song
-<<<<<<< HEAD
-
-                        Audio_PlaySfxGeneral(NA_SE_SY_TRE_BOX_APPEAR, &gSfxDefaultPos, 4, &gSfxDefaultFreqAndVolScale,
-                                             &gSfxDefaultFreqAndVolScale, &gSfxDefaultReverb);
-=======
+
                         SFX_PLAY_CENTERED(NA_SE_SY_TRE_BOX_APPEAR);
->>>>>>> 04a92708
 
                         sMainStateAfterSongPlayerPlayingDone = PAUSE_MAIN_STATE_IDLE;
                         sDelayTimer = 30;
                         pauseCtx->mainState = PAUSE_MAIN_STATE_SONG_PROMPT_DONE;
                     } else if (pauseCtx->ocarinaStaff->state == 0xFF) {
                         // The player failed to play the song
-<<<<<<< HEAD
-
-                        Audio_PlaySfxGeneral(NA_SE_SY_OCARINA_ERROR, &gSfxDefaultPos, 4, &gSfxDefaultFreqAndVolScale,
-                                             &gSfxDefaultFreqAndVolScale, &gSfxDefaultReverb);
-=======
+
                         SFX_PLAY_CENTERED(NA_SE_SY_OCARINA_ERROR);
->>>>>>> 04a92708
 
                         sMainStateAfterSongPlayerPlayingDone = PAUSE_MAIN_STATE_SONG_PROMPT_INIT;
                         sDelayTimer = 20;
@@ -4315,14 +4305,8 @@
                             AudioOcarina_SetInstrument(OCARINA_INSTRUMENT_OFF);
 #endif
                         } else {
-<<<<<<< HEAD
-                            Audio_PlaySfxGeneral(NA_SE_SY_PIECE_OF_HEART, &gSfxDefaultPos, 4,
-                                                 &gSfxDefaultFreqAndVolScale, &gSfxDefaultFreqAndVolScale,
-                                                 &gSfxDefaultReverb);
-
-=======
                             SFX_PLAY_CENTERED(NA_SE_SY_PIECE_OF_HEART);
->>>>>>> 04a92708
+
                             Play_SaveSceneFlags(play);
                             gSaveContext.save.info.playerData.savedSceneId = play->sceneId;
                             Sram_WriteSave(&play->sramCtx);
@@ -4786,10 +4770,7 @@
             gSaveContext.buttonStatus[2] = sSavedButtonStatus[2];
             gSaveContext.buttonStatus[3] = sSavedButtonStatus[3];
             gSaveContext.buttonStatus[4] = sSavedButtonStatus[4];
-<<<<<<< HEAD
-
-=======
->>>>>>> 04a92708
+
             interfaceCtx->unk_1FA = interfaceCtx->unk_1FC = 0;
 
             PRINTF_COLOR_YELLOW();
