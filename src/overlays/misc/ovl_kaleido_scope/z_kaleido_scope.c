#include "z_kaleido_scope.h"

#include "libc64/sleep.h"
#include "array_count.h"
#include "controller.h"
#include "gfx.h"
#include "gfx_setupdl.h"
#include "gfxalloc.h"
#include "language_array.h"
#include "map.h"
#if PLATFORM_N64
#include "n64dd.h"
#endif
#include "printf.h"
#include "regs.h"
#include "segment_symbols.h"
#include "segmented_address.h"
#include "seqcmd.h"
#include "sfx.h"
#include "sys_matrix.h"
#include "terminal.h"
#include "title_setup_state.h"
#include "versions.h"
#include "z64audio.h"
#include "z64ocarina.h"
#include "z64play.h"
#include "z64player.h"
#include "z64save.h"

#include "assets/textures/icon_item_static/icon_item_static.h"
#include "assets/textures/icon_item_24_static/icon_item_24_static.h"
#if OOT_NTSC
#include "assets/textures/icon_item_jpn_static/icon_item_jpn_static.h"
#include "assets/textures/icon_item_nes_static/icon_item_nes_static.h"
#else
#include "assets/textures/icon_item_nes_static/icon_item_nes_static.h"
#include "assets/textures/icon_item_ger_static/icon_item_ger_static.h"
#include "assets/textures/icon_item_fra_static/icon_item_fra_static.h"
#endif
#include "assets/textures/icon_item_gameover_static/icon_item_gameover_static.h"

#pragma increment_block_number "gc-eu:0 gc-eu-mq:0 gc-jp:128 gc-jp-ce:128 gc-jp-mq:128 gc-us:128 gc-us-mq:128" \
                               "ntsc-1.0:0 ntsc-1.1:0 ntsc-1.2:0 pal-1.0:0 pal-1.1:0"

#if !PLATFORM_GC
#define KALEIDO_PROMPT_CURSOR_R 100
#define KALEIDO_PROMPT_CURSOR_G 100
#define KALEIDO_PROMPT_CURSOR_B 255
#else
#define KALEIDO_PROMPT_CURSOR_R 100
#define KALEIDO_PROMPT_CURSOR_G 255
#define KALEIDO_PROMPT_CURSOR_B 100
#endif

#if !PLATFORM_GC
#define KALEIDO_COLOR_CURSOR_UNK_R 0
#define KALEIDO_COLOR_CURSOR_UNK_G 50
#define KALEIDO_COLOR_CURSOR_UNK_B 255
#else
#define KALEIDO_COLOR_CURSOR_UNK_R 0
#define KALEIDO_COLOR_CURSOR_UNK_G 255
#define KALEIDO_COLOR_CURSOR_UNK_B 50
#endif

typedef enum {
    /* 0 */ VTX_PAGE_ITEM,
    /* 1 */ VTX_PAGE_EQUIP,
    /* 2 */ VTX_PAGE_MAP_DUNGEON,
    /* 3 */ VTX_PAGE_QUEST,
    /* 4 */ VTX_PAGE_MAP_WORLD,
    /* 5 */ VTX_PAGE_PROMPT
} VtxPageInit;

#define VTX_PAGE_ITEM_QUADS 0                 // VTX_PAGE_ITEM
#define VTX_PAGE_EQUIP_QUADS 0                // VTX_PAGE_EQUIP
#define VTX_PAGE_MAP_DUNGEON_QUADS 17         // VTX_PAGE_MAP_DUNGEON
#define VTX_PAGE_QUEST_QUADS 0                // VTX_PAGE_QUEST
#define VTX_PAGE_MAP_WORLD_QUADS 32           // VTX_PAGE_MAP_WORLD
#define VTX_PAGE_PROMPT_QUADS PROMPT_QUAD_MAX // VTX_PAGE_PROMPT

#if OOT_NTSC

// Japanese

static void* sEquipPageBgQuadsJPNTexs[] = {
    // column 1
    gPauseEquipment00Tex,
    gPauseEquipment01Tex,
    gPauseEquipment02Tex,
    gPauseEquipment03Tex,
    gPauseEquipment04Tex,
    // column 2
    gPauseEquipment10JPNTex,
    gPauseEquipment11Tex,
    gPauseEquipment12Tex,
    gPauseEquipment13Tex,
    gPauseEquipment14Tex,
    // column 3
    gPauseEquipment20Tex,
    gPauseEquipment21Tex,
    gPauseEquipment22Tex,
    gPauseEquipment23Tex,
    gPauseEquipment24Tex,
};

static void* sItemPageBgQuadsJPNTexs[] = {
    // column 1
    gPauseSelectItem00JPNTex,
    gPauseSelectItem01Tex,
    gPauseSelectItem02Tex,
    gPauseSelectItem03Tex,
    gPauseSelectItem04Tex,
    // column 2
    gPauseSelectItem10JPNTex,
    gPauseSelectItem11Tex,
    gPauseSelectItem12Tex,
    gPauseSelectItem13Tex,
    gPauseSelectItem14Tex,
    // column 3
    gPauseSelectItem20JPNTex,
    gPauseSelectItem21Tex,
    gPauseSelectItem22Tex,
    gPauseSelectItem23Tex,
    gPauseSelectItem24Tex,
};

static void* sMapPageBgQuadsJPNTexs[] = {
    // column 1
    gPauseMap00Tex,
    gPauseMap01Tex,
    gPauseMap02Tex,
    gPauseMap03Tex,
    gPauseMap04Tex,
    // column 2
    gPauseMap10JPNTex,
    gPauseMap11Tex,
    gPauseMap12Tex,
    gPauseMap13Tex,
    gPauseMap14Tex,
    // column 3
    gPauseMap20Tex,
    gPauseMap21Tex,
    gPauseMap22Tex,
    gPauseMap23Tex,
    gPauseMap24Tex,
};

static void* sQuestPageBgQuadsJPNTexs[] = {
    // column 1
    gPauseQuestStatus00JPNTex,
    gPauseQuestStatus01Tex,
    gPauseQuestStatus02Tex,
    gPauseQuestStatus03Tex,
    gPauseQuestStatus04Tex,
    // column 2
    gPauseQuestStatus10JPNTex,
    gPauseQuestStatus11Tex,
    gPauseQuestStatus12Tex,
    gPauseQuestStatus13Tex,
    gPauseQuestStatus14Tex,
    // column 3
    gPauseQuestStatus20JPNTex,
    gPauseQuestStatus21Tex,
    gPauseQuestStatus22Tex,
    gPauseQuestStatus23Tex,
    gPauseQuestStatus24Tex,
};

static void* sSavePromptBgQuadsJPNTexs[] = {
    // column 1
    gPauseSave00Tex,
    gPauseSave01Tex,
    gPauseSave02Tex,
    gPauseSave03Tex,
    gPauseSave04Tex,
    // column 2
    gPauseSave10JPNTex,
    gPauseSave11Tex,
    gPauseSave12Tex,
    gPauseSave13Tex,
    gPauseSave14Tex,
    // column 3
    gPauseSave20Tex,
    gPauseSave21Tex,
    gPauseSave22Tex,
    gPauseSave23Tex,
    gPauseSave24Tex,
};

#else

// French

static void* sEquipPageBgQuadsFRATexs[] = {
    // column 1
    gPauseEquipment00FRATex,
    gPauseEquipment01Tex,
    gPauseEquipment02Tex,
    gPauseEquipment03Tex,
    gPauseEquipment04Tex,
    // column 2
    gPauseEquipment10FRATex,
    gPauseEquipment11Tex,
    gPauseEquipment12Tex,
    gPauseEquipment13Tex,
    gPauseEquipment14Tex,
    // column 3
    gPauseEquipment20FRATex,
    gPauseEquipment21Tex,
    gPauseEquipment22Tex,
    gPauseEquipment23Tex,
    gPauseEquipment24Tex,
};

static void* sItemPageBgQuadsFRATexs[] = {
    // column 1
    gPauseSelectItem00FRATex,
    gPauseSelectItem01Tex,
    gPauseSelectItem02Tex,
    gPauseSelectItem03Tex,
    gPauseSelectItem04Tex,
    // column 2
    gPauseSelectItem10FRATex,
    gPauseSelectItem11Tex,
    gPauseSelectItem12Tex,
    gPauseSelectItem13Tex,
    gPauseSelectItem14Tex,
    // column 3
    gPauseSelectItem20FRATex,
    gPauseSelectItem21Tex,
    gPauseSelectItem22Tex,
    gPauseSelectItem23Tex,
    gPauseSelectItem24Tex,
};

static void* sMapPageBgQuadsFRATexs[] = {
    // column 1
    gPauseMap00Tex,
    gPauseMap01Tex,
    gPauseMap02Tex,
    gPauseMap03Tex,
    gPauseMap04Tex,
    // column 2
    gPauseMap10FRATex,
    gPauseMap11Tex,
    gPauseMap12Tex,
    gPauseMap13Tex,
    gPauseMap14Tex,
    // column 3
    gPauseMap20Tex,
    gPauseMap21Tex,
    gPauseMap22Tex,
    gPauseMap23Tex,
    gPauseMap24Tex,
};

static void* sQuestPageBgQuadsFRATexs[] = {
    // column 1
    gPauseQuestStatus00Tex,
    gPauseQuestStatus01Tex,
    gPauseQuestStatus02Tex,
    gPauseQuestStatus03Tex,
    gPauseQuestStatus04Tex,
    // column 2
    gPauseQuestStatus10FRATex,
    gPauseQuestStatus11Tex,
    gPauseQuestStatus12Tex,
    gPauseQuestStatus13Tex,
    gPauseQuestStatus14Tex,
    // column 3
    gPauseQuestStatus20Tex,
    gPauseQuestStatus21Tex,
    gPauseQuestStatus22Tex,
    gPauseQuestStatus23Tex,
    gPauseQuestStatus24Tex,
};

static void* sSavePromptBgQuadsFRATexs[] = {
    // column 1
    gPauseSave00FRATex,
    gPauseSave01Tex,
    gPauseSave02Tex,
    gPauseSave03Tex,
    gPauseSave04Tex,
    // column 2
    gPauseSave10FRATex,
    gPauseSave11Tex,
    gPauseSave12Tex,
    gPauseSave13Tex,
    gPauseSave14Tex,
    // column 3
    gPauseSave20FRATex,
    gPauseSave21Tex,
    gPauseSave22Tex,
    gPauseSave23Tex,
    gPauseSave24Tex,
};

// German

static void* sEquipPageBgQuadsGERTexs[] = {
    // column 1
    gPauseEquipment00GERTex,
    gPauseEquipment01Tex,
    gPauseEquipment02Tex,
    gPauseEquipment03Tex,
    gPauseEquipment04Tex,
    // column 2
    gPauseEquipment10GERTex,
    gPauseEquipment11Tex,
    gPauseEquipment12Tex,
    gPauseEquipment13Tex,
    gPauseEquipment14Tex,
    // column 3
    gPauseEquipment20GERTex,
    gPauseEquipment21Tex,
    gPauseEquipment22Tex,
    gPauseEquipment23Tex,
    gPauseEquipment24Tex,
};

static void* sItemPageBgQuadsGERTexs[] = {
    // column 1
    gPauseSelectItem00GERTex,
    gPauseSelectItem01Tex,
    gPauseSelectItem02Tex,
    gPauseSelectItem03Tex,
    gPauseSelectItem04Tex,
    // column 2
    gPauseSelectItem10GERTex,
    gPauseSelectItem11Tex,
    gPauseSelectItem12Tex,
    gPauseSelectItem13Tex,
    gPauseSelectItem14Tex,
    // column 3
    gPauseSelectItem20GERTex,
    gPauseSelectItem21Tex,
    gPauseSelectItem22Tex,
    gPauseSelectItem23Tex,
    gPauseSelectItem24Tex,
};

static void* sMapPageBgQuadsGERTexs[] = {
    // column 1
    gPauseMap00Tex,
    gPauseMap01Tex,
    gPauseMap02Tex,
    gPauseMap03Tex,
    gPauseMap04Tex,
    // column 2
    gPauseMap10GERTex,
    gPauseMap11Tex,
    gPauseMap12Tex,
    gPauseMap13Tex,
    gPauseMap14Tex,
    // column 3
    gPauseMap20Tex,
    gPauseMap21Tex,
    gPauseMap22Tex,
    gPauseMap23Tex,
    gPauseMap24Tex,
};

static void* sQuestPageBgQuadsGERTexs[] = {
    // column 1
    gPauseQuestStatus00Tex,
    gPauseQuestStatus01Tex,
    gPauseQuestStatus02Tex,
    gPauseQuestStatus03Tex,
    gPauseQuestStatus04Tex,
    // column 2
    gPauseQuestStatus10GERTex,
    gPauseQuestStatus11Tex,
    gPauseQuestStatus12Tex,
    gPauseQuestStatus13Tex,
    gPauseQuestStatus14Tex,
    // column 3
    gPauseQuestStatus20Tex,
    gPauseQuestStatus21Tex,
    gPauseQuestStatus22Tex,
    gPauseQuestStatus23Tex,
    gPauseQuestStatus24Tex,
};

static void* sSavePromptBgQuadsGERTexs[] = {
    // column 1
    gPauseSave00Tex,
    gPauseSave01Tex,
    gPauseSave02Tex,
    gPauseSave03Tex,
    gPauseSave04Tex,
    // column 2
    gPauseSave10GERTex,
    gPauseSave11Tex,
    gPauseSave12Tex,
    gPauseSave13Tex,
    gPauseSave14Tex,
    // column 3
    gPauseSave20GERTex,
    gPauseSave21Tex,
    gPauseSave22Tex,
    gPauseSave23Tex,
    gPauseSave24Tex,
};

#endif

// English

static void* sEquipPageBgQuadsENGTexs[] = {
    // column 1
    gPauseEquipment00Tex,
    gPauseEquipment01Tex,
    gPauseEquipment02Tex,
    gPauseEquipment03Tex,
    gPauseEquipment04Tex,
    // column 2
    gPauseEquipment10ENGTex,
    gPauseEquipment11Tex,
    gPauseEquipment12Tex,
    gPauseEquipment13Tex,
    gPauseEquipment14Tex,
    // column 3
    gPauseEquipment20Tex,
    gPauseEquipment21Tex,
    gPauseEquipment22Tex,
    gPauseEquipment23Tex,
    gPauseEquipment24Tex,
};

static void* sItemPageBgQuadsENGTexs[] = {
    // column 1
    gPauseSelectItem00ENGTex,
    gPauseSelectItem01Tex,
    gPauseSelectItem02Tex,
    gPauseSelectItem03Tex,
    gPauseSelectItem04Tex,
    // column 2
    gPauseSelectItem10ENGTex,
    gPauseSelectItem11Tex,
    gPauseSelectItem12Tex,
    gPauseSelectItem13Tex,
    gPauseSelectItem14Tex,
    // column 3
    gPauseSelectItem20ENGTex,
    gPauseSelectItem21Tex,
    gPauseSelectItem22Tex,
    gPauseSelectItem23Tex,
    gPauseSelectItem24Tex,
};

static void* sMapPageBgQuadsENGTexs[] = {
    // column 1
    gPauseMap00Tex,
    gPauseMap01Tex,
    gPauseMap02Tex,
    gPauseMap03Tex,
    gPauseMap04Tex,
    // column 2
    gPauseMap10ENGTex,
    gPauseMap11Tex,
    gPauseMap12Tex,
    gPauseMap13Tex,
    gPauseMap14Tex,
    // column 3
    gPauseMap20Tex,
    gPauseMap21Tex,
    gPauseMap22Tex,
    gPauseMap23Tex,
    gPauseMap24Tex,
};

static void* sQuestPageBgQuadsENGTexs[] = {
    // column 1
    gPauseQuestStatus00ENGTex,
    gPauseQuestStatus01Tex,
    gPauseQuestStatus02Tex,
    gPauseQuestStatus03Tex,
    gPauseQuestStatus04Tex,
    // column 2
    gPauseQuestStatus10ENGTex,
    gPauseQuestStatus11Tex,
    gPauseQuestStatus12Tex,
    gPauseQuestStatus13Tex,
    gPauseQuestStatus14Tex,
    // column 3
    gPauseQuestStatus20ENGTex,
    gPauseQuestStatus21Tex,
    gPauseQuestStatus22Tex,
    gPauseQuestStatus23Tex,
    gPauseQuestStatus24Tex,
};

static void* sSavePromptBgQuadsENGTexs[] = {
    // column 1
    gPauseSave00Tex,
    gPauseSave01Tex,
    gPauseSave02Tex,
    gPauseSave03Tex,
    gPauseSave04Tex,
    // column 2
    gPauseSave10ENGTex,
    gPauseSave11Tex,
    gPauseSave12Tex,
    gPauseSave13Tex,
    gPauseSave14Tex,
    // column 3
    gPauseSave20Tex,
    gPauseSave21Tex,
    gPauseSave22Tex,
    gPauseSave23Tex,
    gPauseSave24Tex,
};

static void* sGameOverTexs[] = {
    // column 1
    gPauseSave00Tex,
    gPauseSave01Tex,
    gPauseSave02Tex,
    gPauseSave03Tex,
    gPauseSave04Tex,
    // column 2
    gPauseGameOver10Tex,
    gPauseSave11Tex,
    gPauseSave12Tex,
    gPauseSave13Tex,
    gPauseSave14Tex,
    // column 3
    gPauseSave20Tex,
    gPauseSave21Tex,
    gPauseSave22Tex,
    gPauseSave23Tex,
    gPauseSave24Tex,
};

#if OOT_NTSC
#define EQUIPMENT_TEXS(language) ((language) != LANGUAGE_JPN ? sEquipPageBgQuadsENGTexs : sEquipPageBgQuadsJPNTexs)
#define SELECT_ITEM_TEXS(language) ((language) != LANGUAGE_JPN ? sItemPageBgQuadsENGTexs : sItemPageBgQuadsJPNTexs)
#define MAP_TEXS(language) ((language) != LANGUAGE_JPN ? sMapPageBgQuadsENGTexs : sMapPageBgQuadsJPNTexs)
#define QUEST_STATUS_TEXS(language) ((language) != LANGUAGE_JPN ? sQuestPageBgQuadsENGTexs : sQuestPageBgQuadsJPNTexs)
#define SAVE_TEXS(language) ((language) != LANGUAGE_JPN ? sSavePromptBgQuadsENGTexs : sSavePromptBgQuadsJPNTexs)
#else
static void* sEquipPageBgQuadsTexs[] = {
    sEquipPageBgQuadsENGTexs,
    sEquipPageBgQuadsGERTexs,
    sEquipPageBgQuadsFRATexs,
};

static void* sItemPageBgQuadsTexs[] = {
    sItemPageBgQuadsENGTexs,
    sItemPageBgQuadsGERTexs,
    sItemPageBgQuadsFRATexs,
};

static void* sMapPageBgQuadsTexs[] = {
    sMapPageBgQuadsENGTexs,
    sMapPageBgQuadsGERTexs,
    sMapPageBgQuadsFRATexs,
};

static void* sQuestPageBgQuadsTexs[] = {
    sQuestPageBgQuadsENGTexs,
    sQuestPageBgQuadsGERTexs,
    sQuestPageBgQuadsFRATexs,
};

static void* sSavePromptBgQuadsTexs[] = {
    sSavePromptBgQuadsENGTexs,
    sSavePromptBgQuadsGERTexs,
    sSavePromptBgQuadsFRATexs,
};

#define EQUIPMENT_TEXS(language) (sEquipPageBgQuadsTexs[(language)])
#define SELECT_ITEM_TEXS(language) (sItemPageBgQuadsTexs[(language)])
#define MAP_TEXS(language) (sMapPageBgQuadsTexs[(language)])
#define QUEST_STATUS_TEXS(language) (sQuestPageBgQuadsTexs[(language)])
#define SAVE_TEXS(language) (sSavePromptBgQuadsTexs[(language)])
#endif

s16 gVtxPageMapWorldQuadsWidth[VTX_PAGE_MAP_WORLD_QUADS] = {
    32,  // WORLD_MAP_QUAD_CLOUDS_SACRED_FOREST_MEADOW
    112, // WORLD_MAP_QUAD_CLOUDS_HYRULE_FIELD
    32,  // WORLD_MAP_QUAD_CLOUDS_LON_LON_RANCH
    48,  // WORLD_MAP_QUAD_CLOUDS_MARKET
    32,  // WORLD_MAP_QUAD_CLOUDS_HYRULE_CASTLE
    32,  // WORLD_MAP_QUAD_CLOUDS_KAKARIKO_VILLAGE
    32,  // WORLD_MAP_QUAD_CLOUDS_GRAVEYARD
    48,  // WORLD_MAP_QUAD_CLOUDS_DEATH_MOUNTAIN_TRAIL
    32,  // WORLD_MAP_QUAD_CLOUDS_GORON_CITY
    64,  // WORLD_MAP_QUAD_CLOUDS_ZORAS_RIVER
    32,  // WORLD_MAP_QUAD_CLOUDS_ZORAS_DOMAIN
    48,  // WORLD_MAP_QUAD_CLOUDS_ZORAS_FOUNTAIN
    48,  // WORLD_MAP_QUAD_CLOUDS_GERUDO_VALLEY
    48,  // WORLD_MAP_QUAD_CLOUDS_GERUDOS_FORTRESS
    48,  // WORLD_MAP_QUAD_CLOUDS_DESERT_COLOSSUS
    64,  // WORLD_MAP_QUAD_CLOUDS_LAKE_HYLIA
    8,   // WORLD_MAP_POINT_HAUNTED_WASTELAND
    8,   // WORLD_MAP_POINT_GERUDOS_FORTRESS
    8,   // WORLD_MAP_POINT_GERUDO_VALLEY
    8,   // WORLD_MAP_POINT_LAKE_HYLIA
    8,   // WORLD_MAP_POINT_LON_LON_RANCH
    8,   // WORLD_MAP_POINT_MARKET
    8,   // WORLD_MAP_POINT_HYRULE_FIELD
    8,   // WORLD_MAP_POINT_DEATH_MOUNTAIN
    8,   // WORLD_MAP_POINT_KAKARIKO_VILLAGE
    8,   // WORLD_MAP_POINT_LOST_WOODS
    8,   // WORLD_MAP_POINT_KOKIRI_FOREST
    8,   // WORLD_MAP_POINT_ZORAS_DOMAIN
    8,   // WORLD_MAP_QUAD_28
    8,   // WORLD_MAP_QUAD_TRADE_QUEST_MARKER
    80,  // WORLD_MAP_QUAD_30
    64,  // WORLD_MAP_QUAD_31
};

s16 gVtxPageMapWorldQuadsHeight[VTX_PAGE_MAP_WORLD_QUADS] = {
    24, // WORLD_MAP_QUAD_CLOUDS_SACRED_FOREST_MEADOW
    72, // WORLD_MAP_QUAD_CLOUDS_HYRULE_FIELD
    13, // WORLD_MAP_QUAD_CLOUDS_LON_LON_RANCH
    22, // WORLD_MAP_QUAD_CLOUDS_MARKET
    19, // WORLD_MAP_QUAD_CLOUDS_HYRULE_CASTLE
    20, // WORLD_MAP_QUAD_CLOUDS_KAKARIKO_VILLAGE
    19, // WORLD_MAP_QUAD_CLOUDS_GRAVEYARD
    27, // WORLD_MAP_QUAD_CLOUDS_DEATH_MOUNTAIN_TRAIL
    14, // WORLD_MAP_QUAD_CLOUDS_GORON_CITY
    26, // WORLD_MAP_QUAD_CLOUDS_ZORAS_RIVER
    22, // WORLD_MAP_QUAD_CLOUDS_ZORAS_DOMAIN
    21, // WORLD_MAP_QUAD_CLOUDS_ZORAS_FOUNTAIN
    49, // WORLD_MAP_QUAD_CLOUDS_GERUDO_VALLEY
    32, // WORLD_MAP_QUAD_CLOUDS_GERUDOS_FORTRESS
    45, // WORLD_MAP_QUAD_CLOUDS_DESERT_COLOSSUS
    60, // WORLD_MAP_QUAD_CLOUDS_LAKE_HYLIA
    8,  // WORLD_MAP_POINT_HAUNTED_WASTELAND
    8,  // WORLD_MAP_POINT_GERUDOS_FORTRESS
    8,  // WORLD_MAP_POINT_GERUDO_VALLEY
    8,  // WORLD_MAP_POINT_LAKE_HYLIA
    8,  // WORLD_MAP_POINT_LON_LON_RANCH
    8,  // WORLD_MAP_POINT_MARKET
    8,  // WORLD_MAP_POINT_HYRULE_FIELD
    8,  // WORLD_MAP_POINT_DEATH_MOUNTAIN
    8,  // WORLD_MAP_POINT_KAKARIKO_VILLAGE
    8,  // WORLD_MAP_POINT_LOST_WOODS
    8,  // WORLD_MAP_POINT_KOKIRI_FOREST
    8,  // WORLD_MAP_POINT_ZORAS_DOMAIN
    8,  // WORLD_MAP_QUAD_28
    16, // WORLD_MAP_QUAD_TRADE_QUEST_MARKER
    32, // WORLD_MAP_QUAD_30
    8,  // WORLD_MAP_QUAD_31
};

/**
 * Contains the status of buttons for each page.
 *
 * Indexed by `pageIndex + pt` values,
 * where pageIndex is from the `PauseMenuPage` enum
 * and pt is 0 or 2 (respectively `PAGE_SWITCH_PT_LEFT` and `PAGE_SWITCH_PT_RIGHT`).
 *
 * `PauseMenuPage` enum values are ordered clockwise, starting at PAUSE_ITEM. That means adding 1 to a page index
 * produces (modulo 4) the index of the page to the right, and similar with subtracting 1 for the left page.
 * The indexing of this array relies on this property, but without modulo operations. Instead, the data for the first
 * and last pages (PAUSE_ITEM, PAUSE_EQUIP) is duplicated.
 *
 * For example when scrolling left from the quest page PAUSE_QUEST (so, to PAUSE_MAP),
 * the index is `PAUSE_QUEST + PAGE_SWITCH_PT_LEFT` and the data is button status for the map page.
 */
static u8 gPageSwitchNextButtonStatus[][5] = {
    // PAUSE_ITEM  + PAGE_SWITCH_PT_LEFT
    //
    //  -> PAUSE_EQUIP
    { BTN_ENABLED, BTN_DISABLED, BTN_DISABLED, BTN_DISABLED, BTN_ENABLED },
    // PAUSE_MAP   + PAGE_SWITCH_PT_LEFT
    //
    //  -> PAUSE_ITEM
    { BTN_ENABLED, BTN_ENABLED, BTN_ENABLED, BTN_ENABLED, BTN_DISABLED },
    // PAUSE_QUEST + PAGE_SWITCH_PT_LEFT
    // PAUSE_ITEM  + PAGE_SWITCH_PT_RIGHT
    //  -> PAUSE_MAP
    { BTN_ENABLED, BTN_DISABLED, BTN_DISABLED, BTN_DISABLED, BTN_DISABLED },
    // PAUSE_EQUIP + PAGE_SWITCH_PT_LEFT
    // PAUSE_MAP   + PAGE_SWITCH_PT_RIGHT
    //  -> PAUSE_QUEST
    { BTN_ENABLED, BTN_DISABLED, BTN_DISABLED, BTN_DISABLED, BTN_ENABLED },
    //
    // PAUSE_QUEST + PAGE_SWITCH_PT_RIGHT
    //  -> PAUSE_EQUIP
    { BTN_ENABLED, BTN_DISABLED, BTN_DISABLED, BTN_DISABLED, BTN_ENABLED },
    //
    // PAUSE_EQUIP + PAGE_SWITCH_PT_RIGHT
    //  -> PAUSE_ITEM
    { BTN_ENABLED, BTN_ENABLED, BTN_ENABLED, BTN_ENABLED, BTN_DISABLED },

};

static s16 sColor82ABRed_D_8082AB8C = 0;
static s16 sColor82ABGreen_D_8082AB90 = 0;
static s16 sColor82ABBlue_D_8082AB94 = 0;
static s16 sColor82ABGameOverPrimAlpha_D_8082AB98 = 255;

static s16 sDrawGameOverEnvColorRed_D_8082AB9C = 255;
static s16 sDrawGameOverEnvColorGreen_D_8082ABA0 = 0;
static s16 sDrawGameOverEnvColorBlue_D_8082ABA4 = 0;

static s16 sInDungeonScene = false;

/*
 * The following three `sPageSwitch*` arrays are indexed by nextPageMode values,
 * which encode the page to switch from and the scroll direction.
 *
 * sPageSwitchEyeDx/Dz describe how to move the camera eye so that the pages appear scrolling and the next active page
 * is switched into view.
 *
 * sPageSwitchNextPageIndex contains the page a nextPageMode leads to once scrolling is done.
 */

#define PAGE_SWITCH_NSTEPS 16

static f32 sPageSwitchEyeDx[] = {
    -PAUSE_EYE_DIST * (PAUSE_MAP_X - PAUSE_ITEM_X) / PAGE_SWITCH_NSTEPS,  // PAUSE_ITEM  right
    -PAUSE_EYE_DIST*(PAUSE_EQUIP_X - PAUSE_ITEM_X) / PAGE_SWITCH_NSTEPS,  // PAUSE_ITEM  left
    -PAUSE_EYE_DIST*(PAUSE_QUEST_X - PAUSE_MAP_X) / PAGE_SWITCH_NSTEPS,   // PAUSE_MAP   right
    -PAUSE_EYE_DIST*(PAUSE_ITEM_X - PAUSE_MAP_X) / PAGE_SWITCH_NSTEPS,    // PAUSE_MAP   left
    -PAUSE_EYE_DIST*(PAUSE_EQUIP_X - PAUSE_QUEST_X) / PAGE_SWITCH_NSTEPS, // PAUSE_QUEST right
    -PAUSE_EYE_DIST*(PAUSE_MAP_X - PAUSE_QUEST_X) / PAGE_SWITCH_NSTEPS,   // PAUSE_QUEST left
    -PAUSE_EYE_DIST*(PAUSE_ITEM_X - PAUSE_EQUIP_X) / PAGE_SWITCH_NSTEPS,  // PAUSE_EQUIP right
    -PAUSE_EYE_DIST*(PAUSE_QUEST_X - PAUSE_EQUIP_X) / PAGE_SWITCH_NSTEPS, // PAUSE_EQUIP left
};

static f32 sPageSwitchEyeDz[] = {
    -PAUSE_EYE_DIST * (PAUSE_MAP_Z - PAUSE_ITEM_Z) / PAGE_SWITCH_NSTEPS,  // PAUSE_ITEM  right
    -PAUSE_EYE_DIST*(PAUSE_EQUIP_Z - PAUSE_ITEM_Z) / PAGE_SWITCH_NSTEPS,  // PAUSE_ITEM  left
    -PAUSE_EYE_DIST*(PAUSE_QUEST_Z - PAUSE_MAP_Z) / PAGE_SWITCH_NSTEPS,   // PAUSE_MAP   right
    -PAUSE_EYE_DIST*(PAUSE_ITEM_Z - PAUSE_MAP_Z) / PAGE_SWITCH_NSTEPS,    // PAUSE_MAP   left
    -PAUSE_EYE_DIST*(PAUSE_EQUIP_Z - PAUSE_QUEST_Z) / PAGE_SWITCH_NSTEPS, // PAUSE_QUEST right
    -PAUSE_EYE_DIST*(PAUSE_MAP_Z - PAUSE_QUEST_Z) / PAGE_SWITCH_NSTEPS,   // PAUSE_QUEST left
    -PAUSE_EYE_DIST*(PAUSE_ITEM_Z - PAUSE_EQUIP_Z) / PAGE_SWITCH_NSTEPS,  // PAUSE_EQUIP right
    -PAUSE_EYE_DIST*(PAUSE_QUEST_Z - PAUSE_EQUIP_Z) / PAGE_SWITCH_NSTEPS, // PAUSE_EQUIP left
};

static u16 sPageSwitchNextPageIndex[] = {
    PAUSE_MAP,   // PAUSE_ITEM  right
    PAUSE_EQUIP, // PAUSE_ITEM  left
    PAUSE_QUEST, // PAUSE_MAP   right
    PAUSE_ITEM,  // PAUSE_MAP   left
    PAUSE_EQUIP, // PAUSE_QUEST right
    PAUSE_MAP,   // PAUSE_QUEST left
    PAUSE_ITEM,  // PAUSE_EQUIP right
    PAUSE_QUEST, // PAUSE_EQUIP left
};

char gSlotAgeReqs[] = {
    AGE_REQ_CHILD, // SLOT_DEKU_STICK
    AGE_REQ_NONE,  // SLOT_DEKU_NUT
    AGE_REQ_NONE,  // SLOT_BOMB
    AGE_REQ_ADULT, // SLOT_BOW
    AGE_REQ_ADULT, // SLOT_ARROW_FIRE
    AGE_REQ_NONE,  // SLOT_DINS_FIRE
    AGE_REQ_CHILD, // SLOT_SLINGSHOT
    AGE_REQ_NONE,  // SLOT_OCARINA
    AGE_REQ_NONE,  // SLOT_BOMBCHU
    AGE_REQ_ADULT, // SLOT_HOOKSHOT
    AGE_REQ_ADULT, // SLOT_ARROW_ICE
    AGE_REQ_NONE,  // SLOT_FARORES_WIND
    AGE_REQ_CHILD, // SLOT_BOOMERANG
    AGE_REQ_NONE,  // SLOT_LENS_OF_TRUTH
    AGE_REQ_CHILD, // SLOT_MAGIC_BEAN
    AGE_REQ_ADULT, // SLOT_HAMMER
    AGE_REQ_ADULT, // SLOT_ARROW_LIGHT
    AGE_REQ_NONE,  // SLOT_NAYRUS_LOVE
    AGE_REQ_NONE,  // SLOT_BOTTLE_1
    AGE_REQ_NONE,  // SLOT_BOTTLE_2
    AGE_REQ_NONE,  // SLOT_BOTTLE_3
    AGE_REQ_NONE,  // SLOT_BOTTLE_4
    AGE_REQ_ADULT, // SLOT_TRADE_ADULT
    AGE_REQ_CHILD, // SLOT_TRADE_CHILD
};

char gEquipAgeReqs[4][4] = {
    {
        AGE_REQ_ADULT, // 0 UPG_QUIVER
        AGE_REQ_CHILD, // EQUIP_TYPE_SWORD EQUIP_VALUE_SWORD_KOKIRI
        AGE_REQ_ADULT, // EQUIP_TYPE_SWORD EQUIP_VALUE_SWORD_MASTER
        AGE_REQ_ADULT, // EQUIP_TYPE_SWORD EQUIP_VALUE_SWORD_BIGGORON
    },
    {
        AGE_REQ_NONE,  // 0 UPG_BOMB_BAG
        AGE_REQ_CHILD, // EQUIP_TYPE_SHIELD EQUIP_VALUE_SHIELD_DEKU
        AGE_REQ_NONE,  // EQUIP_TYPE_SHIELD EQUIP_VALUE_SHIELD_HYLIAN
        AGE_REQ_ADULT, // EQUIP_TYPE_SHIELD EQUIP_VALUE_SHIELD_MIRROR
    },
    {
        AGE_REQ_ADULT, // 0 UPG_STRENGTH
        AGE_REQ_NONE,  // EQUIP_TYPE_TUNIC EQUIP_VALUE_TUNIC_KOKIRI
        AGE_REQ_ADULT, // EQUIP_TYPE_TUNIC EQUIP_VALUE_TUNIC_GORON
        AGE_REQ_ADULT, // EQUIP_TYPE_TUNIC EQUIP_VALUE_TUNIC_ZORA
    },
    {
        AGE_REQ_NONE,  // 0 UPG_SCALE
        AGE_REQ_NONE,  // EQUIP_TYPE_BOOTS EQUIP_VALUE_BOOTS_KOKIRI
        AGE_REQ_ADULT, // EQUIP_TYPE_BOOTS EQUIP_VALUE_BOOTS_IRON
        AGE_REQ_ADULT, // EQUIP_TYPE_BOOTS EQUIP_VALUE_BOOTS_HOVER
    },
};

char gItemAgeReqs[] = {
    AGE_REQ_CHILD, // ITEM_DEKU_STICK
    AGE_REQ_NONE,  // ITEM_DEKU_NUT
    AGE_REQ_NONE,  // ITEM_BOMB
    AGE_REQ_ADULT, // ITEM_BOW
    AGE_REQ_ADULT, // ITEM_ARROW_FIRE
    AGE_REQ_NONE,  // ITEM_DINS_FIRE
    AGE_REQ_CHILD, // ITEM_SLINGSHOT
    AGE_REQ_NONE,  // ITEM_OCARINA_FAIRY
    AGE_REQ_NONE,  // ITEM_OCARINA_OF_TIME
    AGE_REQ_NONE,  // ITEM_BOMBCHU
    AGE_REQ_ADULT, // ITEM_HOOKSHOT
    AGE_REQ_ADULT, // ITEM_LONGSHOT
    AGE_REQ_ADULT, // ITEM_ARROW_ICE
    AGE_REQ_NONE,  // ITEM_FARORES_WIND
    AGE_REQ_CHILD, // ITEM_BOOMERANG
    AGE_REQ_NONE,  // ITEM_LENS_OF_TRUTH
    AGE_REQ_CHILD, // ITEM_MAGIC_BEAN
    AGE_REQ_ADULT, // ITEM_HAMMER
    AGE_REQ_ADULT, // ITEM_ARROW_LIGHT
    AGE_REQ_NONE,  // ITEM_NAYRUS_LOVE
    AGE_REQ_NONE,  // ITEM_BOTTLE_EMPTY
    AGE_REQ_NONE,  // ITEM_BOTTLE_POTION_RED
    AGE_REQ_NONE,  // ITEM_BOTTLE_POTION_GREEN
    AGE_REQ_NONE,  // ITEM_BOTTLE_POTION_BLUE
    AGE_REQ_NONE,  // ITEM_BOTTLE_FAIRY
    AGE_REQ_NONE,  // ITEM_BOTTLE_FISH
    AGE_REQ_NONE,  // ITEM_BOTTLE_MILK_FULL
    AGE_REQ_NONE,  // ITEM_BOTTLE_RUTOS_LETTER
    AGE_REQ_NONE,  // ITEM_BOTTLE_BLUE_FIRE
    AGE_REQ_NONE,  // ITEM_BOTTLE_BUG
    AGE_REQ_NONE,  // ITEM_BOTTLE_BIG_POE
    AGE_REQ_NONE,  // ITEM_BOTTLE_MILK_HALF
    AGE_REQ_NONE,  // ITEM_BOTTLE_POE
    AGE_REQ_CHILD, // ITEM_WEIRD_EGG
    AGE_REQ_CHILD, // ITEM_CHICKEN
    AGE_REQ_CHILD, // ITEM_ZELDAS_LETTER
    AGE_REQ_CHILD, // ITEM_MASK_KEATON
    AGE_REQ_CHILD, // ITEM_MASK_SKULL
    AGE_REQ_CHILD, // ITEM_MASK_SPOOKY
    AGE_REQ_CHILD, // ITEM_MASK_BUNNY_HOOD
    AGE_REQ_CHILD, // ITEM_MASK_GORON
    AGE_REQ_CHILD, // ITEM_MASK_ZORA
    AGE_REQ_CHILD, // ITEM_MASK_GERUDO
    AGE_REQ_CHILD, // ITEM_MASK_TRUTH
    AGE_REQ_CHILD, // ITEM_SOLD_OUT
    AGE_REQ_ADULT, // ITEM_POCKET_EGG
    AGE_REQ_ADULT, // ITEM_POCKET_CUCCO
    AGE_REQ_ADULT, // ITEM_COJIRO
    AGE_REQ_ADULT, // ITEM_ODD_MUSHROOM
    AGE_REQ_ADULT, // ITEM_ODD_POTION
    AGE_REQ_ADULT, // ITEM_POACHERS_SAW
    AGE_REQ_ADULT, // ITEM_BROKEN_GORONS_SWORD
    AGE_REQ_ADULT, // ITEM_PRESCRIPTION
    AGE_REQ_ADULT, // ITEM_EYEBALL_FROG
    AGE_REQ_ADULT, // ITEM_EYE_DROPS
    AGE_REQ_ADULT, // ITEM_CLAIM_CHECK
    AGE_REQ_ADULT, // ITEM_BOW_FIRE
    AGE_REQ_ADULT, // ITEM_BOW_ICE
    AGE_REQ_ADULT, // ITEM_BOW_LIGHT
    AGE_REQ_CHILD, // ITEM_SWORD_KOKIRI
    AGE_REQ_ADULT, // ITEM_SWORD_MASTER
    AGE_REQ_ADULT, // ITEM_SWORD_BIGGORON
    AGE_REQ_CHILD, // ITEM_SHIELD_DEKU
    AGE_REQ_NONE,  // ITEM_SHIELD_HYLIAN
    AGE_REQ_ADULT, // ITEM_SHIELD_MIRROR
    AGE_REQ_NONE,  // ITEM_TUNIC_KOKIRI
    AGE_REQ_ADULT, // ITEM_TUNIC_GORON
    AGE_REQ_ADULT, // ITEM_TUNIC_ZORA
    AGE_REQ_NONE,  // ITEM_BOOTS_KOKIRI
    AGE_REQ_ADULT, // ITEM_BOOTS_IRON
    AGE_REQ_ADULT, // ITEM_BOOTS_HOVER
    AGE_REQ_CHILD, // ITEM_BULLET_BAG_30
    AGE_REQ_CHILD, // ITEM_BULLET_BAG_40
    AGE_REQ_CHILD, // ITEM_BULLET_BAG_50
    AGE_REQ_ADULT, // ITEM_QUIVER_30
    AGE_REQ_ADULT, // ITEM_QUIVER_40
    AGE_REQ_ADULT, // ITEM_QUIVER_50
    AGE_REQ_NONE,  // ITEM_BOMB_BAG_20
    AGE_REQ_NONE,  // ITEM_BOMB_BAG_30
    AGE_REQ_NONE,  // ITEM_BOMB_BAG_40
    AGE_REQ_CHILD, // ITEM_STRENGTH_GORONS_BRACELET
    AGE_REQ_ADULT, // ITEM_STRENGTH_SILVER_GAUNTLETS
    AGE_REQ_ADULT, // ITEM_STRENGTH_GOLD_GAUNTLETS
    AGE_REQ_NONE,  // ITEM_SCALE_SILVER
    AGE_REQ_NONE,  // ITEM_SCALE_GOLDEN
    AGE_REQ_ADULT, // ITEM_GIANTS_KNIFE
};

u8 gAreaGsFlags[] = {
    0x0F, 0x1F, 0x0F, 0x1F, 0x1F, 0x1F, 0x1F, 0x1F, 0x07, 0x07, 0x03,
    0x0F, 0x07, 0x0F, 0x0F, 0xFF, 0xFF, 0xFF, 0x1F, 0x0F, 0x03, 0x0F,
};

static void* sCursorTexs[] = {
    gPauseMenuCursorTopLeftTex,     // PAUSE_CURSOR_QUAD_TL
    gPauseMenuCursorTopRightTex,    // PAUSE_CURSOR_QUAD_TR
    gPauseMenuCursorBottomLeftTex,  // PAUSE_CURSOR_QUAD_BL
    gPauseMenuCursorBottomRightTex, // PAUSE_CURSOR_QUAD_BR
};

static s16 sCursorColors[][3] = {
    { 255, 255, 255 },
    { 255, 255, 0 },
    { KALEIDO_COLOR_CURSOR_UNK_R, KALEIDO_COLOR_CURSOR_UNK_G, KALEIDO_COLOR_CURSOR_UNK_B },
};

static void* sSavePromptMessageTexs[] =
    LANGUAGE_ARRAY(gPauseSavePromptJPNTex, gPauseSavePromptENGTex, gPauseSavePromptGERTex, gPauseSavePromptFRATex);

static void* sSaveConfirmationTexs[] = LANGUAGE_ARRAY(gPauseSaveConfirmationJPNTex, gPauseSaveConfirmationENGTex,
                                                      gPauseSaveConfirmationGERTex, gPauseSaveConfirmationFRATex);

static void* sContinuePromptTexs[] =
    LANGUAGE_ARRAY(gContinuePlayingJPNTex, gContinuePlayingENGTex, gContinuePlayingGERTex, gContinuePlayingFRATex);

static void* sPromptChoiceTexs[][2] = {
#if OOT_NTSC
    { gPauseYesJPNTex, gPauseNoJPNTex },
    { gPauseYesENGTex, gPauseNoENGTex },
#else
    { gPauseYesENGTex, gPauseNoENGTex },
    { gPauseYesGERTex, gPauseNoGERTex },
    { gPauseYesFRATex, gPauseNoFRATex },
#endif
};

//! @bug On the iQue version, kaleido bss is reported to be just 0x10 bytes large in the relocation section. This is
//! likely due to not counting the size of COMMON symbols in the overlay. sPlayerPreRender was likely originally
//! non-static, but we make it static here to match the bss order and patch the relocation section later in the build
//! as our relocation generator does count COMMON symbols.

static u8 D_808321A8_savedButtonStatus[5];
static PreRender sPlayerPreRender;
void* sPreRenderCvg;

void KaleidoScope_SetupPlayerPreRender(PlayState* play) {
    Gfx* gfx;
    Gfx* gfxRef;
    void* fbuf;

    fbuf = play->state.gfxCtx->curFrameBuffer;

    OPEN_DISPS(play->state.gfxCtx, "../z_kaleido_scope_PAL.c", 496);

    gfxRef = POLY_OPA_DISP;
    gfx = Gfx_Open(gfxRef);
    gSPDisplayList(WORK_DISP++, gfx);

    PreRender_SetValues(&sPlayerPreRender, PAUSE_EQUIP_PLAYER_WIDTH, PAUSE_EQUIP_PLAYER_HEIGHT, fbuf, NULL);
    PreRender_SaveFramebuffer(&sPlayerPreRender, &gfx);
    PreRender_DrawCoverage(&sPlayerPreRender, &gfx);

    gSPEndDisplayList(gfx++);
    Gfx_Close(gfxRef, gfx);
    POLY_OPA_DISP = gfx;

    R_GRAPH_TASKSET00_FLAGS |= 1;

    CLOSE_DISPS(play->state.gfxCtx, "../z_kaleido_scope_PAL.c", 509);
}

void KaleidoScope_ProcessPlayerPreRender(void) {
    Sleep_Msec(50); // TODO investigate if this is required
    PreRender_ApplyFilters(&sPlayerPreRender);
    PreRender_Destroy(&sPlayerPreRender);
}

Gfx* KaleidoScope_QuadTextureIA4(Gfx* gfx, void* texture, s16 width, s16 height, u16 point) {
    gDPLoadTextureBlock_4b(gfx++, texture, G_IM_FMT_IA, width, height, 0, G_TX_NOMIRROR | G_TX_WRAP,
                           G_TX_NOMIRROR | G_TX_WRAP, G_TX_NOMASK, G_TX_NOMASK, G_TX_NOLOD, G_TX_NOLOD);
    gSP1Quadrangle(gfx++, point, point + 2, point + 3, point + 1, 0);

    return gfx;
}

Gfx* KaleidoScope_QuadTextureIA8(Gfx* gfx, void* texture, s16 width, s16 height, u16 point) {
    gDPLoadTextureBlock(gfx++, texture, G_IM_FMT_IA, G_IM_SIZ_8b, width, height, 0, G_TX_NOMIRROR | G_TX_WRAP,
                        G_TX_NOMIRROR | G_TX_WRAP, G_TX_NOMASK, G_TX_NOMASK, G_TX_NOLOD, G_TX_NOLOD);
    gSP1Quadrangle(gfx++, point, point + 2, point + 3, point + 1, 0);

    return gfx;
}

void KaleidoScope_OverridePalIndexCI4(char* texture, s32 size, s32 targetIndex, s32 newIndex) {
    s32 i;
    s32 index1;
    s32 index2;

    targetIndex &= 0xF;
    newIndex &= 0xF;

    if ((size == 0) || (targetIndex == newIndex) || (texture == NULL)) {
        return;
    }

    for (i = 0; i < size; i++) {
        index1 = index2 = texture[i];

        index1 = (index1 >> 4) & 0xF;
        index2 = index2 & 0xF;

        if (index1 == targetIndex) {
            index1 = newIndex;
        }

        if (index2 == targetIndex) {
            index2 = newIndex;
        }

        texture[i] = (index1 << 4) | index2;
    }
}

void KaleidoScope_MoveCursorToSpecialPos(PlayState* play, u16 specialPos) {
    PauseContext* pauseCtx = &play->pauseCtx;

    pauseCtx->cursorSpecialPos = specialPos;
    pauseCtx->pageSwitchInputTimer = 0;

    Audio_PlaySfxGeneral(NA_SE_SY_DECIDE, &gSfxDefaultPos, 4, &gSfxDefaultFreqAndVolScale, &gSfxDefaultFreqAndVolScale,
                         &gSfxDefaultReverb);
}

void KaleidoScope_DrawQuadTextureRGBA32(GraphicsContext* gfxCtx, void* texture, u16 width, u16 height, u16 point) {
    OPEN_DISPS(gfxCtx, "../z_kaleido_scope_PAL.c", 748);

    gDPLoadTextureBlock(POLY_OPA_DISP++, texture, G_IM_FMT_RGBA, G_IM_SIZ_32b, width, height, 0,
                        G_TX_NOMIRROR | G_TX_WRAP, G_TX_NOMIRROR | G_TX_WRAP, G_TX_NOMASK, G_TX_NOMASK, G_TX_NOLOD,
                        G_TX_NOLOD);
    gSP1Quadrangle(POLY_OPA_DISP++, point, point + 2, point + 3, point + 1, 0);

    CLOSE_DISPS(gfxCtx, "../z_kaleido_scope_PAL.c", 758);
}

void KaleidoScope_SetDefaultCursor(PlayState* play) {
    PauseContext* pauseCtx = &play->pauseCtx;
    s16 s;
    s16 i;

    switch (pauseCtx->pageIndex) {
        case PAUSE_ITEM:
            s = pauseCtx->cursorSlot[PAUSE_ITEM];
            if (gSaveContext.save.info.inventory.items[s] == ITEM_NONE) {
                i = s + 1;
                for (;;) {
                    if (gSaveContext.save.info.inventory.items[i] != ITEM_NONE) {
                        break;
                    }
                    i++;
                    if (i >= 24) {
                        i = 0;
                    }
                    if (i == s) {
                        pauseCtx->cursorItem[PAUSE_ITEM] = pauseCtx->namedItem = PAUSE_ITEM_NONE;
                        return;
                    }
                }
                pauseCtx->cursorItem[PAUSE_ITEM] = gSaveContext.save.info.inventory.items[i];
                pauseCtx->cursorSlot[PAUSE_ITEM] = i;
            }
            break;
        case PAUSE_MAP:
        case PAUSE_QUEST:
        case PAUSE_EQUIP:
            break;
    }
}

#define PAGE_SWITCH_PT_LEFT 0
#define PAGE_SWITCH_PT_RIGHT 2

void KaleidoScope_SetupPageSwitch(PauseContext* pauseCtx, u8 pt) {
    pauseCtx->mainState = PAUSE_MAIN_STATE_SWITCHING_PAGE;
    pauseCtx->pageSwitchTimer = 0;

    if (!pt) { // PAGE_SWITCH_PT_LEFT
        pauseCtx->nextPageMode = pauseCtx->pageIndex * 2 + 1;
        Audio_PlaySfxGeneral(NA_SE_SY_WIN_SCROLL_LEFT, &gSfxDefaultPos, 4, &gSfxDefaultFreqAndVolScale,
                             &gSfxDefaultFreqAndVolScale, &gSfxDefaultReverb);
        pauseCtx->cursorSpecialPos = PAUSE_CURSOR_PAGE_RIGHT;
    } else { // PAGE_SWITCH_PT_RIGHT
        pauseCtx->nextPageMode = pauseCtx->pageIndex * 2;
        Audio_PlaySfxGeneral(NA_SE_SY_WIN_SCROLL_RIGHT, &gSfxDefaultPos, 4, &gSfxDefaultFreqAndVolScale,
                             &gSfxDefaultFreqAndVolScale, &gSfxDefaultReverb);
        pauseCtx->cursorSpecialPos = PAUSE_CURSOR_PAGE_LEFT;
    }

#if PLATFORM_N64 || OOT_NTSC
    gSaveContext.buttonStatus[0] = gPageSwitchNextButtonStatus[pauseCtx->pageIndex + pt][0];
#endif
    gSaveContext.buttonStatus[1] = gPageSwitchNextButtonStatus[pauseCtx->pageIndex + pt][1];
    gSaveContext.buttonStatus[2] = gPageSwitchNextButtonStatus[pauseCtx->pageIndex + pt][2];
    gSaveContext.buttonStatus[3] = gPageSwitchNextButtonStatus[pauseCtx->pageIndex + pt][3];
    gSaveContext.buttonStatus[4] = gPageSwitchNextButtonStatus[pauseCtx->pageIndex + pt][4];

    PRINTF("kscope->kscp_pos+pt = %d\n", pauseCtx->pageIndex + pt);

    gSaveContext.hudVisibilityMode = HUD_VISIBILITY_NO_CHANGE;
    Interface_ChangeHudVisibilityMode(HUD_VISIBILITY_ALL);
}

void KaleidoScope_HandlePageToggles(PauseContext* pauseCtx, Input* input) {
    if ((pauseCtx->debugState == 0) && CHECK_BTN_ALL(input->press.button, BTN_L)) {
#if DEBUG_FEATURES
        pauseCtx->debugState = 1;
#endif
        return;
    }

    if (CHECK_BTN_ALL(input->press.button, BTN_R)) {
        KaleidoScope_SetupPageSwitch(pauseCtx, PAGE_SWITCH_PT_RIGHT);
        return;
    }

    if (CHECK_BTN_ALL(input->press.button, BTN_Z)) {
        KaleidoScope_SetupPageSwitch(pauseCtx, PAGE_SWITCH_PT_LEFT);
        return;
    }

    if (pauseCtx->cursorSpecialPos == PAUSE_CURSOR_PAGE_LEFT) {
        if (pauseCtx->stickAdjX < -30) {
            pauseCtx->pageSwitchInputTimer++;
            if ((pauseCtx->pageSwitchInputTimer >= 10) || (pauseCtx->pageSwitchInputTimer == 0)) {
                KaleidoScope_SetupPageSwitch(pauseCtx, PAGE_SWITCH_PT_LEFT);
            }
        } else {
            pauseCtx->pageSwitchInputTimer = -1;
        }
    } else if (pauseCtx->cursorSpecialPos == PAUSE_CURSOR_PAGE_RIGHT) {
        if (pauseCtx->stickAdjX > 30) {
            pauseCtx->pageSwitchInputTimer++;
            if ((pauseCtx->pageSwitchInputTimer >= 10) || (pauseCtx->pageSwitchInputTimer == 0)) {
                KaleidoScope_SetupPageSwitch(pauseCtx, PAGE_SWITCH_PT_RIGHT);
            }
        } else {
            pauseCtx->pageSwitchInputTimer = -1;
        }
    }
}

void KaleidoScope_DrawCursor(PlayState* play, u16 pageIndex) {
    PauseContext* pauseCtx = &play->pauseCtx;
    s32 pad;

    OPEN_DISPS(play->state.gfxCtx, "../z_kaleido_scope_PAL.c", 955);

    if (((((u32)pauseCtx->mainState == PAUSE_MAIN_STATE_IDLE) ||
          (pauseCtx->mainState == PAUSE_MAIN_STATE_IDLE_CURSOR_ON_SONG)) &&
         (pauseCtx->state == PAUSE_STATE_MAIN)) ||
        ((pauseCtx->pageIndex == PAUSE_QUEST) &&
         ((pauseCtx->mainState < PAUSE_MAIN_STATE_3) || (pauseCtx->mainState == PAUSE_MAIN_STATE_SONG_PROMPT) ||
          (pauseCtx->mainState == PAUSE_MAIN_STATE_IDLE_CURSOR_ON_SONG)))) {
        s16 i;
        s16 j;

        if (pauseCtx->pageIndex == pageIndex) {

            // Draw PAUSE_CURSOR_QUAD_TL, PAUSE_CURSOR_QUAD_TR, PAUSE_CURSOR_QUAD_BL, PAUSE_CURSOR_QUAD_BR

            gDPPipeSync(POLY_OPA_DISP++);
            gDPSetCombineLERP(POLY_OPA_DISP++, PRIMITIVE, ENVIRONMENT, TEXEL0, ENVIRONMENT, TEXEL0, 0, PRIMITIVE, 0,
                              PRIMITIVE, ENVIRONMENT, TEXEL0, ENVIRONMENT, TEXEL0, 0, PRIMITIVE, 0);
            gDPSetPrimColor(POLY_OPA_DISP++, 0, 0, sCursorColors[pauseCtx->cursorColorSet >> 2][0],
                            sCursorColors[pauseCtx->cursorColorSet >> 2][1],
                            sCursorColors[pauseCtx->cursorColorSet >> 2][2], 255);
            gDPSetEnvColor(POLY_OPA_DISP++, sColor82ABRed_D_8082AB8C, sColor82ABGreen_D_8082AB90,
                           sColor82ABBlue_D_8082AB94, 255);
            gSPVertex(POLY_OPA_DISP++, pauseCtx->cursorVtx, 4 * 4, 0);

            for (i = j = 0; i < 4; i++, j += 4) {
                gDPLoadTextureBlock_4b(POLY_OPA_DISP++, sCursorTexs[i], G_IM_FMT_IA, 16, 16, 0,
                                       G_TX_NOMIRROR | G_TX_WRAP, G_TX_NOMIRROR | G_TX_WRAP, G_TX_NOMASK, G_TX_NOMASK,
                                       G_TX_NOLOD, G_TX_NOLOD);
                gSP1Quadrangle(POLY_OPA_DISP++, j, j + 2, j + 3, j + 1, 0);
            }
        }

        gDPPipeSync(POLY_OPA_DISP++);
        gDPSetEnvColor(POLY_OPA_DISP++, 0, 0, 0, 255);
    }

    CLOSE_DISPS(play->state.gfxCtx, "../z_kaleido_scope_PAL.c", 985);
}

// Draw 15 (PAGE_BG_QUADS) quads with IA8 80x32 textures
Gfx* KaleidoScope_DrawPageSections(Gfx* gfx, Vtx* vertices, void** textures) {
    s32 i;
    s32 j;

    gSPVertex(gfx++, vertices, 32, 0);

    i = 0;

    j = 0;
    while (j < 32) {
        gDPPipeSync(gfx++);
        gDPLoadTextureBlock(gfx++, textures[i], G_IM_FMT_IA, G_IM_SIZ_8b, PAGE_BG_QUAD_TEX_WIDTH,
                            PAGE_BG_QUAD_TEX_HEIGHT, 0, G_TX_NOMIRROR | G_TX_WRAP, G_TX_NOMIRROR | G_TX_WRAP,
                            G_TX_NOMASK, G_TX_NOMASK, G_TX_NOLOD, G_TX_NOLOD);
        gSP1Quadrangle(gfx++, j, j + 2, j + 3, j + 1, 0);

        j += 4;
        i++;
    }

    gSPVertex(gfx++, vertices + 32, 28, 0);

    j = 0;
    while (j < 28) {
        gDPPipeSync(gfx++);
        gDPLoadTextureBlock(gfx++, textures[i], G_IM_FMT_IA, G_IM_SIZ_8b, PAGE_BG_QUAD_TEX_WIDTH,
                            PAGE_BG_QUAD_TEX_HEIGHT, 0, G_TX_NOMIRROR | G_TX_WRAP, G_TX_NOMIRROR | G_TX_WRAP,
                            G_TX_NOMASK, G_TX_NOMASK, G_TX_NOLOD, G_TX_NOLOD);
        gSP1Quadrangle(gfx++, j, j + 2, j + 3, j + 1, 0);

        j += 4;
        i++;
    }

    return gfx;
}

void KaleidoScope_DrawPages(PlayState* play, GraphicsContext* gfxCtx) {
    static s16 sCursorColors_D_8082ACF4[][3] = {
        // "white" ?
        { 0, 0, 0 },
        { 0, 0, 0 },
        { 0, 0, 0 },
        { 0, 0, 0 },
        // yellow
        { 255, 255, 0 },
        { 0, 0, 0 },
        { 0, 0, 0 },
        { 255, 255, 0 },
        // n64: ? / gc: green
        { KALEIDO_COLOR_CURSOR_UNK_R, KALEIDO_COLOR_CURSOR_UNK_G, KALEIDO_COLOR_CURSOR_UNK_B },
        { 0, 0, 0 },
        { 0, 0, 0 },
        { KALEIDO_COLOR_CURSOR_UNK_R, KALEIDO_COLOR_CURSOR_UNK_G, KALEIDO_COLOR_CURSOR_UNK_B },
    };
    static s16 sCursorColorBlinkTimer_D_8082AD3C = 20;
    static s16 sCursorColorBlinkOffset_D_8082AD40 = 0;

    static s16 sStickXRepeatTimer = 0;
    static s16 sStickYRepeatTimer = 0;
    static s16 sStickXRepeatState = 0;
    static s16 sStickYRepeatState = 0;

    PauseContext* pauseCtx = &play->pauseCtx;
    s16 stepR;
    s16 stepG;
    s16 stepB;

    OPEN_DISPS(gfxCtx, "../z_kaleido_scope_PAL.c", 1100);

    if (!IS_PAUSE_STATE_GAMEOVER(pauseCtx)) {
        if (pauseCtx->state != PAUSE_STATE_SAVE_PROMPT) {
            stepR = ABS(sColor82ABRed_D_8082AB8C -
                        sCursorColors_D_8082ACF4[pauseCtx->cursorColorSet + sCursorColorBlinkOffset_D_8082AD40][0]) /
                    sCursorColorBlinkTimer_D_8082AD3C;
            stepG = ABS(sColor82ABGreen_D_8082AB90 -
                        sCursorColors_D_8082ACF4[pauseCtx->cursorColorSet + sCursorColorBlinkOffset_D_8082AD40][1]) /
                    sCursorColorBlinkTimer_D_8082AD3C;
            stepB = ABS(sColor82ABBlue_D_8082AB94 -
                        sCursorColors_D_8082ACF4[pauseCtx->cursorColorSet + sCursorColorBlinkOffset_D_8082AD40][2]) /
                    sCursorColorBlinkTimer_D_8082AD3C;
            if (sColor82ABRed_D_8082AB8C >=
                sCursorColors_D_8082ACF4[pauseCtx->cursorColorSet + sCursorColorBlinkOffset_D_8082AD40][0]) {
                sColor82ABRed_D_8082AB8C -= stepR;
            } else {
                sColor82ABRed_D_8082AB8C += stepR;
            }
            if (sColor82ABGreen_D_8082AB90 >=
                sCursorColors_D_8082ACF4[pauseCtx->cursorColorSet + sCursorColorBlinkOffset_D_8082AD40][1]) {
                sColor82ABGreen_D_8082AB90 -= stepG;
            } else {
                sColor82ABGreen_D_8082AB90 += stepG;
            }
            if (sColor82ABBlue_D_8082AB94 >=
                sCursorColors_D_8082ACF4[pauseCtx->cursorColorSet + sCursorColorBlinkOffset_D_8082AD40][2]) {
                sColor82ABBlue_D_8082AB94 -= stepB;
            } else {
                sColor82ABBlue_D_8082AB94 += stepB;
            }

            sCursorColorBlinkTimer_D_8082AD3C--;
            if (sCursorColorBlinkTimer_D_8082AD3C == 0) {
                sColor82ABRed_D_8082AB8C =
                    sCursorColors_D_8082ACF4[pauseCtx->cursorColorSet + sCursorColorBlinkOffset_D_8082AD40][0];
                sColor82ABGreen_D_8082AB90 =
                    sCursorColors_D_8082ACF4[pauseCtx->cursorColorSet + sCursorColorBlinkOffset_D_8082AD40][1];
                sColor82ABBlue_D_8082AB94 =
                    sCursorColors_D_8082ACF4[pauseCtx->cursorColorSet + sCursorColorBlinkOffset_D_8082AD40][2];
                sCursorColorBlinkTimer_D_8082AD3C = ZREG(28 + sCursorColorBlinkOffset_D_8082AD40);
                sCursorColorBlinkOffset_D_8082AD40++;
                if (sCursorColorBlinkOffset_D_8082AD40 >= 4) {
                    sCursorColorBlinkOffset_D_8082AD40 = 0;
                }
            }

            if (pauseCtx->stickAdjX < -30) {
                if (sStickXRepeatState == -1) {
                    sStickXRepeatTimer--;
                    if (sStickXRepeatTimer < 0) {
                        sStickXRepeatTimer = R_PAUSE_STICK_REPEAT_DELAY;
                    } else {
                        pauseCtx->stickAdjX = 0;
                    }
                } else {
                    sStickXRepeatTimer = R_PAUSE_STICK_REPEAT_DELAY_FIRST;
                    sStickXRepeatState = -1;
                }
            } else if (pauseCtx->stickAdjX > 30) {
                if (sStickXRepeatState == 1) {
                    sStickXRepeatTimer--;
                    // NOLINTBEGIN
                    if (sStickXRepeatTimer < 0)
                        sStickXRepeatTimer = R_PAUSE_STICK_REPEAT_DELAY;
                    else
                        pauseCtx->stickAdjX = 0;
                    // NOLINTEND
                } else {
                    sStickXRepeatTimer = R_PAUSE_STICK_REPEAT_DELAY_FIRST;
                    sStickXRepeatState = 1;
                }
            } else {
                sStickXRepeatState = 0;
            }

            if (pauseCtx->stickAdjY < -30) {
                if (sStickYRepeatState == -1) {
                    sStickYRepeatTimer--;
                    if (sStickYRepeatTimer < 0) {
                        sStickYRepeatTimer = R_PAUSE_STICK_REPEAT_DELAY;
                    } else {
                        pauseCtx->stickAdjY = 0;
                    }
                } else {
                    sStickYRepeatTimer = R_PAUSE_STICK_REPEAT_DELAY_FIRST;
                    sStickYRepeatState = -1;
                }
            } else if (pauseCtx->stickAdjY > 30) {
                if (sStickYRepeatState == 1) {
                    sStickYRepeatTimer--;
                    // NOLINTBEGIN
                    if (sStickYRepeatTimer < 0)
                        sStickYRepeatTimer = R_PAUSE_STICK_REPEAT_DELAY;
                    else
                        pauseCtx->stickAdjY = 0;
                    // NOLINTEND
                } else {
                    sStickYRepeatTimer = R_PAUSE_STICK_REPEAT_DELAY_FIRST;
                    sStickYRepeatState = 1;
                }
            } else {
                sStickYRepeatState = 0;
            }
        }

        // Draw non-active pages (not the one being looked at)

        if (pauseCtx->pageIndex) { // pageIndex != PAUSE_ITEM
            gDPPipeSync(POLY_OPA_DISP++);
            gDPSetCombineMode(POLY_OPA_DISP++, G_CC_MODULATEIA, G_CC_MODULATEIA);

            Matrix_Translate(0.0f, (f32)R_PAUSE_PAGES_Y_ORIGIN_2 / 100.0f, -(f32)R_PAUSE_DEPTH_OFFSET / 100.0f,
                             MTXMODE_NEW);
            Matrix_Scale(0.78f, 0.78f, 0.78f, MTXMODE_APPLY);
            Matrix_RotateX(-pauseCtx->itemPagePitch / 100.0f, MTXMODE_APPLY);

            MATRIX_FINALIZE_AND_LOAD(POLY_OPA_DISP++, gfxCtx, "../z_kaleido_scope_PAL.c", 1173);

            POLY_OPA_DISP = KaleidoScope_DrawPageSections(POLY_OPA_DISP, pauseCtx->itemPageVtx,
                                                          SELECT_ITEM_TEXS(gSaveContext.language));

            KaleidoScope_DrawItemSelect(play);
        }

        if (pauseCtx->pageIndex != PAUSE_EQUIP) {
            gDPPipeSync(POLY_OPA_DISP++);
            gDPSetCombineMode(POLY_OPA_DISP++, G_CC_MODULATEIA, G_CC_MODULATEIA);

            Matrix_Translate(-(f32)R_PAUSE_DEPTH_OFFSET / 100.0f, (f32)R_PAUSE_PAGES_Y_ORIGIN_2 / 100.0f, 0.0f,
                             MTXMODE_NEW);
            Matrix_Scale(0.78f, 0.78f, 0.78f, MTXMODE_APPLY);
            Matrix_RotateZ(pauseCtx->equipPagePitch / 100.0f, MTXMODE_APPLY);
            Matrix_RotateY(1.57f, MTXMODE_APPLY);

            MATRIX_FINALIZE_AND_LOAD(POLY_OPA_DISP++, gfxCtx, "../z_kaleido_scope_PAL.c", 1196);

            POLY_OPA_DISP = KaleidoScope_DrawPageSections(POLY_OPA_DISP, pauseCtx->equipPageVtx,
                                                          EQUIPMENT_TEXS(gSaveContext.language));

            KaleidoScope_DrawEquipment(play);
        }

        if (pauseCtx->pageIndex != PAUSE_QUEST) {
            gDPPipeSync(POLY_OPA_DISP++);
            gDPSetTextureFilter(POLY_OPA_DISP++, G_TF_BILERP);
            gDPSetCombineMode(POLY_OPA_DISP++, G_CC_MODULATEIA, G_CC_MODULATEIA);

            Matrix_Translate(0.0f, (f32)R_PAUSE_PAGES_Y_ORIGIN_2 / 100.0f, (f32)R_PAUSE_DEPTH_OFFSET / 100.0f,
                             MTXMODE_NEW);
            Matrix_Scale(0.78f, 0.78f, 0.78f, MTXMODE_APPLY);
            Matrix_RotateX(pauseCtx->questPagePitch / 100.0f, MTXMODE_APPLY);
            Matrix_RotateY(3.14f, MTXMODE_APPLY);

            MATRIX_FINALIZE_AND_LOAD(POLY_OPA_DISP++, gfxCtx, "../z_kaleido_scope_PAL.c", 1220);

            POLY_OPA_DISP = KaleidoScope_DrawPageSections(POLY_OPA_DISP, pauseCtx->questPageVtx,
                                                          QUEST_STATUS_TEXS(gSaveContext.language));

            KaleidoScope_DrawQuestStatus(play, gfxCtx);
        }

        if (pauseCtx->pageIndex != PAUSE_MAP) {
            gDPPipeSync(POLY_OPA_DISP++);

            gDPSetCombineMode(POLY_OPA_DISP++, G_CC_MODULATEIA, G_CC_MODULATEIA);

            Matrix_Translate((f32)R_PAUSE_DEPTH_OFFSET / 100.0f, (f32)R_PAUSE_PAGES_Y_ORIGIN_2 / 100.0f, 0.0f,
                             MTXMODE_NEW);
            Matrix_Scale(0.78f, 0.78f, 0.78f, MTXMODE_APPLY);
            Matrix_RotateZ(-pauseCtx->mapPagePitch / 100.0f, MTXMODE_APPLY);
            Matrix_RotateY(-1.57f, MTXMODE_APPLY);

            MATRIX_FINALIZE_AND_LOAD(POLY_OPA_DISP++, gfxCtx, "../z_kaleido_scope_PAL.c", 1243);

            POLY_OPA_DISP =
                KaleidoScope_DrawPageSections(POLY_OPA_DISP, pauseCtx->mapPageVtx, MAP_TEXS(gSaveContext.language));

            if (sInDungeonScene) {
                KaleidoScope_DrawDungeonMap(play, gfxCtx);
                Gfx_SetupDL_42Opa(gfxCtx);

                gDPSetCombineMode(POLY_OPA_DISP++, G_CC_MODULATEIA_PRIM, G_CC_MODULATEIA_PRIM);

                if (CHECK_DUNGEON_ITEM(DUNGEON_COMPASS, gSaveContext.mapIndex)) {
                    PauseMapMark_Draw(play);
                }
            } else {
                KaleidoScope_DrawWorldMap(play, gfxCtx);
            }
        }

        // Update and draw the active page being looked at

        gDPPipeSync(POLY_OPA_DISP++);
        gDPSetCombineMode(POLY_OPA_DISP++, G_CC_MODULATEIA, G_CC_MODULATEIA);

        switch (pauseCtx->pageIndex) {
            case PAUSE_ITEM:
                Matrix_Translate(0.0f, (f32)R_PAUSE_PAGES_Y_ORIGIN_2 / 100.0f, -(f32)R_PAUSE_DEPTH_OFFSET / 100.0f,
                                 MTXMODE_NEW);
                Matrix_Scale(0.78f, 0.78f, 0.78f, MTXMODE_APPLY);
                Matrix_RotateX(-pauseCtx->itemPagePitch / 100.0f, MTXMODE_APPLY);

                MATRIX_FINALIZE_AND_LOAD(POLY_OPA_DISP++, gfxCtx, "../z_kaleido_scope_PAL.c", 1281);

                POLY_OPA_DISP = KaleidoScope_DrawPageSections(POLY_OPA_DISP, pauseCtx->itemPageVtx,
                                                              SELECT_ITEM_TEXS(gSaveContext.language));

                KaleidoScope_DrawItemSelect(play);
                break;

            case PAUSE_MAP:
                Matrix_Translate((f32)R_PAUSE_DEPTH_OFFSET / 100.0f, (f32)R_PAUSE_PAGES_Y_ORIGIN_2 / 100.0f, 0.0f,
                                 MTXMODE_NEW);
                Matrix_Scale(0.78f, 0.78f, 0.78f, MTXMODE_APPLY);
                Matrix_RotateZ(-pauseCtx->mapPagePitch / 100.0f, MTXMODE_APPLY);
                Matrix_RotateY(-1.57f, MTXMODE_APPLY);

                MATRIX_FINALIZE_AND_LOAD(POLY_OPA_DISP++, gfxCtx, "../z_kaleido_scope_PAL.c", 1303);

                POLY_OPA_DISP =
                    KaleidoScope_DrawPageSections(POLY_OPA_DISP, pauseCtx->mapPageVtx, MAP_TEXS(gSaveContext.language));

                if (sInDungeonScene) {
                    KaleidoScope_DrawDungeonMap(play, gfxCtx);
                    Gfx_SetupDL_42Opa(gfxCtx);

                    gDPSetCombineMode(POLY_OPA_DISP++, G_CC_MODULATEIA_PRIM, G_CC_MODULATEIA_PRIM);

                    if (pauseCtx->cursorSpecialPos == 0) {
                        KaleidoScope_DrawCursor(play, PAUSE_MAP);
                    }

                    if (CHECK_DUNGEON_ITEM(DUNGEON_COMPASS, gSaveContext.mapIndex)) {
                        PauseMapMark_Draw(play);
                    }
                } else {
                    KaleidoScope_DrawWorldMap(play, gfxCtx);
                }
                break;

            case PAUSE_QUEST:
                gDPSetTextureFilter(POLY_OPA_DISP++, G_TF_BILERP);

                Matrix_Translate(0.0f, (f32)R_PAUSE_PAGES_Y_ORIGIN_2 / 100.0f, (f32)R_PAUSE_DEPTH_OFFSET / 100.0f,
                                 MTXMODE_NEW);
                Matrix_Scale(0.78f, 0.78f, 0.78f, MTXMODE_APPLY);
                Matrix_RotateX(pauseCtx->questPagePitch / 100.0f, MTXMODE_APPLY);
                Matrix_RotateY(3.14f, MTXMODE_APPLY);

                MATRIX_FINALIZE_AND_LOAD(POLY_OPA_DISP++, gfxCtx, "../z_kaleido_scope_PAL.c", 1343);

                POLY_OPA_DISP = KaleidoScope_DrawPageSections(POLY_OPA_DISP, pauseCtx->questPageVtx,
                                                              QUEST_STATUS_TEXS(gSaveContext.language));

                KaleidoScope_DrawQuestStatus(play, gfxCtx);

                if (pauseCtx->cursorSpecialPos == 0) {
                    KaleidoScope_DrawCursor(play, PAUSE_QUEST);
                }
                break;

            case PAUSE_EQUIP:
                Matrix_Translate(-(f32)R_PAUSE_DEPTH_OFFSET / 100.0f, (f32)R_PAUSE_PAGES_Y_ORIGIN_2 / 100.0f, 0.0f,
                                 MTXMODE_NEW);
                Matrix_Scale(0.78f, 0.78f, 0.78f, MTXMODE_APPLY);
                Matrix_RotateZ(pauseCtx->equipPagePitch / 100.0f, MTXMODE_APPLY);
                Matrix_RotateY(1.57f, MTXMODE_APPLY);

                MATRIX_FINALIZE_AND_LOAD(POLY_OPA_DISP++, gfxCtx, "../z_kaleido_scope_PAL.c", 1367);

                POLY_OPA_DISP = KaleidoScope_DrawPageSections(POLY_OPA_DISP, pauseCtx->equipPageVtx,
                                                              EQUIPMENT_TEXS(gSaveContext.language));

                KaleidoScope_DrawEquipment(play);

                if (pauseCtx->cursorSpecialPos == 0) {
                    KaleidoScope_DrawCursor(play, PAUSE_EQUIP);
                }
                break;
        }
    }

    // Update and draw prompt (save or gameover)

    Gfx_SetupDL_42Opa(gfxCtx);

    if ((pauseCtx->state == PAUSE_STATE_SAVE_PROMPT) || IS_PAUSE_STATE_GAMEOVER(pauseCtx)) {
        KaleidoScope_UpdatePrompt(play);

        gDPSetCombineMode(POLY_OPA_DISP++, G_CC_MODULATEIA, G_CC_MODULATEIA);

        if ((u32)pauseCtx->pageIndex == PAUSE_ITEM) {
            pauseCtx->itemPagePitch = pauseCtx->promptPitch + 314.0f;

            Matrix_Translate(0.0f, (f32)R_PAUSE_PAGES_Y_ORIGIN_2 / 100.0f, -pauseCtx->promptDepthOffset / 10.0f,
                             MTXMODE_NEW);
            Matrix_Scale(0.78f, 0.78f, 0.78f, MTXMODE_APPLY);
            Matrix_RotateX(-pauseCtx->promptPitch / 100.0f, MTXMODE_APPLY);
        } else if (pauseCtx->pageIndex == PAUSE_MAP) {
            pauseCtx->mapPagePitch = pauseCtx->promptPitch + 314.0f;

            Matrix_Translate(pauseCtx->promptDepthOffset / 10.0f, (f32)R_PAUSE_PAGES_Y_ORIGIN_2 / 100.0f, 0.0f,
                             MTXMODE_NEW);
            Matrix_Scale(0.78f, 0.78f, 0.78f, MTXMODE_APPLY);
            Matrix_RotateZ(-pauseCtx->promptPitch / 100.0f, MTXMODE_APPLY);
            Matrix_RotateY(-1.57f, MTXMODE_APPLY);
        } else if (pauseCtx->pageIndex == PAUSE_QUEST) {
            pauseCtx->questPagePitch = pauseCtx->promptPitch + 314.0f;

            Matrix_Translate(0.0f, (f32)R_PAUSE_PAGES_Y_ORIGIN_2 / 100.0f, pauseCtx->promptDepthOffset / 10.0f,
                             MTXMODE_NEW);
            Matrix_Scale(0.78f, 0.78f, 0.78f, MTXMODE_APPLY);
            Matrix_RotateX(pauseCtx->promptPitch / 100.0f, MTXMODE_APPLY);
            Matrix_RotateY(3.14f, MTXMODE_APPLY);
        } else {
            pauseCtx->equipPagePitch = pauseCtx->promptPitch + 314.0f;

            Matrix_Translate(-pauseCtx->promptDepthOffset / 10.0f, (f32)R_PAUSE_PAGES_Y_ORIGIN_2 / 100.0f, 0.0f,
                             MTXMODE_NEW);
            Matrix_Scale(0.78f, 0.78f, 0.78f, MTXMODE_APPLY);
            Matrix_RotateZ(pauseCtx->promptPitch / 100.0f, MTXMODE_APPLY);
            Matrix_RotateY(1.57f, MTXMODE_APPLY);
        }

        MATRIX_FINALIZE_AND_LOAD(POLY_OPA_DISP++, gfxCtx, "../z_kaleido_scope_PAL.c", 1424);

        if (IS_PAUSE_STATE_GAMEOVER(pauseCtx)) {
            POLY_OPA_DISP = KaleidoScope_DrawPageSections(POLY_OPA_DISP, pauseCtx->promptPageVtx, sGameOverTexs);
        } else { // PAUSE_STATE_SAVE_PROMPT
            POLY_OPA_DISP =
                KaleidoScope_DrawPageSections(POLY_OPA_DISP, pauseCtx->promptPageVtx, SAVE_TEXS(gSaveContext.language));
        }

        //! @bug Loads 32 vertices, but there are only 20 to load
        gSPVertex(POLY_OPA_DISP++, &pauseCtx->promptPageVtx[PAGE_BG_QUADS * 4], 32, 0);

        if (((pauseCtx->state == PAUSE_STATE_SAVE_PROMPT) &&
             (pauseCtx->savePromptState < PAUSE_SAVE_PROMPT_STATE_SAVED)) ||
            (pauseCtx->state == PAUSE_STATE_GAME_OVER_SAVE_PROMPT)) {

            POLY_OPA_DISP = KaleidoScope_QuadTextureIA8(POLY_OPA_DISP, sSavePromptMessageTexs[gSaveContext.language],
                                                        152, 16, PROMPT_QUAD_MESSAGE * 4);

            gDPSetCombineLERP(POLY_OPA_DISP++, 1, 0, PRIMITIVE, 0, TEXEL0, 0, PRIMITIVE, 0, 1, 0, PRIMITIVE, 0, TEXEL0,
                              0, PRIMITIVE, 0);
            gDPSetPrimColor(POLY_OPA_DISP++, 0, 0, KALEIDO_PROMPT_CURSOR_R, KALEIDO_PROMPT_CURSOR_G,
                            KALEIDO_PROMPT_CURSOR_B, R_KALEIDO_PROMPT_CURSOR_ALPHA);

            if (pauseCtx->promptChoice == 0) {
                // PROMPT_QUAD_CURSOR_LEFT
                gSPDisplayList(POLY_OPA_DISP++, gPromptCursorLeftDL);
            } else {
                // PROMPT_QUAD_CURSOR_RIGHT
                gSPDisplayList(POLY_OPA_DISP++, gPromptCursorRightDL);
            }

            gDPPipeSync(POLY_OPA_DISP++);
            gDPSetCombineMode(POLY_OPA_DISP++, G_CC_MODULATEIA, G_CC_MODULATEIA);
            gDPSetPrimColor(POLY_OPA_DISP++, 0, 0, 255, 255, 255, pauseCtx->alpha);

            POLY_OPA_DISP = KaleidoScope_QuadTextureIA8(POLY_OPA_DISP, sPromptChoiceTexs[gSaveContext.language][0], 48,
                                                        16, PROMPT_QUAD_CHOICE_YES * 4);

            POLY_OPA_DISP = KaleidoScope_QuadTextureIA8(POLY_OPA_DISP, sPromptChoiceTexs[gSaveContext.language][1], 48,
                                                        16, PROMPT_QUAD_CHOICE_NO * 4);
        } else if (((pauseCtx->state == PAUSE_STATE_SAVE_PROMPT) &&
                    (pauseCtx->savePromptState >= PAUSE_SAVE_PROMPT_STATE_SAVED)) ||
                   pauseCtx->state == PAUSE_STATE_GAME_OVER_SAVED) {
#if !PLATFORM_GC
            POLY_OPA_DISP = KaleidoScope_QuadTextureIA8(POLY_OPA_DISP, sSaveConfirmationTexs[gSaveContext.language],
                                                        152, 16, PROMPT_QUAD_MESSAGE * 4);
#endif
        } else if (((pauseCtx->state == PAUSE_STATE_GAME_OVER_CONTINUE_PROMPT) ||
                    (pauseCtx->state == PAUSE_STATE_GAME_OVER_FINISH))) {
            POLY_OPA_DISP = KaleidoScope_QuadTextureIA8(POLY_OPA_DISP, sContinuePromptTexs[gSaveContext.language], 152,
                                                        16, PROMPT_QUAD_MESSAGE * 4);

            gDPSetCombineLERP(POLY_OPA_DISP++, 1, 0, PRIMITIVE, 0, TEXEL0, 0, PRIMITIVE, 0, 1, 0, PRIMITIVE, 0, TEXEL0,
                              0, PRIMITIVE, 0);
            gDPSetPrimColor(POLY_OPA_DISP++, 0, 0, KALEIDO_PROMPT_CURSOR_R, KALEIDO_PROMPT_CURSOR_G,
                            KALEIDO_PROMPT_CURSOR_B, R_KALEIDO_PROMPT_CURSOR_ALPHA);

            if (pauseCtx->promptChoice == 0) {
                // PROMPT_QUAD_CURSOR_LEFT
                gSPDisplayList(POLY_OPA_DISP++, gPromptCursorLeftDL);
            } else {
                // PROMPT_QUAD_CURSOR_RIGHT
                gSPDisplayList(POLY_OPA_DISP++, gPromptCursorRightDL);
            }

            gDPPipeSync(POLY_OPA_DISP++);
            gDPSetCombineMode(POLY_OPA_DISP++, G_CC_MODULATEIA, G_CC_MODULATEIA);
            gDPSetPrimColor(POLY_OPA_DISP++, 0, 0, 255, 255, 255, pauseCtx->alpha);

            POLY_OPA_DISP = KaleidoScope_QuadTextureIA8(POLY_OPA_DISP, sPromptChoiceTexs[gSaveContext.language][0], 48,
                                                        16, PROMPT_QUAD_CHOICE_YES * 4);

            POLY_OPA_DISP = KaleidoScope_QuadTextureIA8(POLY_OPA_DISP, sPromptChoiceTexs[gSaveContext.language][1], 48,
                                                        16, PROMPT_QUAD_CHOICE_NO * 4);
        }

        gDPPipeSync(POLY_OPA_DISP++);
        gDPSetCombineLERP(POLY_OPA_DISP++, PRIMITIVE, ENVIRONMENT, TEXEL0, ENVIRONMENT, TEXEL0, 0, PRIMITIVE, 0,
                          PRIMITIVE, ENVIRONMENT, TEXEL0, ENVIRONMENT, TEXEL0, 0, PRIMITIVE, 0);

        if ((pauseCtx->state != PAUSE_STATE_GAME_OVER_CONTINUE_PROMPT) &&
            (pauseCtx->state != PAUSE_STATE_GAME_OVER_FINISH)) {
            gDPSetPrimColor(POLY_OPA_DISP++, 0, 0, 255, 255, 0, pauseCtx->alpha);
            gDPSetEnvColor(POLY_OPA_DISP++, 0, 0, 0, 0);
        }
    }

    CLOSE_DISPS(gfxCtx, "../z_kaleido_scope_PAL.c", 1577);
}

void KaleidoScope_DrawInfoPanel(PlayState* play) {
    static void* D_8082AD54_toEquipTextTextures_[] =
        LANGUAGE_ARRAY(gPauseToEquipJPNTex, gPauseToEquipENGTex, gPauseToEquipGERTex, gPauseToEquipFRATex);
    static void* D_8082AD60_toDecideTextTextures_[] =
        LANGUAGE_ARRAY(gPauseToDecideJPNTex, gPauseToDecideENGTex, gPauseToDecideGERTex, gPauseToDecideFRATex);
    static void* D_8082AD6C_toPlayMelodyTextTextures_[] = LANGUAGE_ARRAY(
        gPauseToPlayMelodyJPNTex, gPauseToPlayMelodyENGTex, gPauseToPlayMelodyGERTex, gPauseToPlayMelodyFRATex);
    static void* D_8082AD78_scrollLeftLabels_[][LANGUAGE_MAX] = {
        LANGUAGE_ARRAY(gPauseToEquipmentJPNTex, gPauseToEquipmentENGTex, gPauseToEquipmentGERTex,
                       gPauseToEquipmentFRATex),
        LANGUAGE_ARRAY(gPauseToSelectItemJPNTex, gPauseToSelectItemENGTex, gPauseToSelectItemGERTex,
                       gPauseToSelectItemFRATex),
        LANGUAGE_ARRAY(gPauseToMapJPNTex, gPauseToMapENGTex, gPauseToMapGERTex, gPauseToMapFRATex),
        LANGUAGE_ARRAY(gPauseToQuestStatusJPNTex, gPauseToQuestStatusENGTex, gPauseToQuestStatusGERTex,
                       gPauseToQuestStatusFRATex),
    };
    static void* D_8082ADA8_scrollRightLabels_[][LANGUAGE_MAX] = {
        LANGUAGE_ARRAY(gPauseToMapJPNTex, gPauseToMapENGTex, gPauseToMapGERTex, gPauseToMapFRATex),
        LANGUAGE_ARRAY(gPauseToQuestStatusJPNTex, gPauseToQuestStatusENGTex, gPauseToQuestStatusGERTex,
                       gPauseToQuestStatusFRATex),
        LANGUAGE_ARRAY(gPauseToEquipmentJPNTex, gPauseToEquipmentENGTex, gPauseToEquipmentGERTex,
                       gPauseToEquipmentFRATex),
        LANGUAGE_ARRAY(gPauseToSelectItemJPNTex, gPauseToSelectItemENGTex, gPauseToSelectItemGERTex,
                       gPauseToSelectItemFRATex),
    };
    static u16 D_8082ADD8_toEquipTextWidth_[] = LANGUAGE_ARRAY(56, 56, 88, 80);
    static u16 D_8082ADE0_toDecideTextWidth_[] = LANGUAGE_ARRAY(48, 64, 88, 72);
    static u16 D_8082ADE8_toPlayMelodyTextWidth_[] = LANGUAGE_ARRAY(96, 80, 104, 112);
    static s16 sCursorLeftRightSelectedPrimColors[][4] = {
        { 180, 210, 255, 220 },
        { 100, 100, 150, 220 },
    };
    static s16 sCursorLeftRightSelectedPrimTimer = 20;
    static s16 sCursorLeftRightSelectedPrimState = 0;
    static s16 D_8082AE08[] = {
        10, 16, 16, 17, 12, 13, 18, 17, 17, 19, 13, 21, 20, 21, 14, 15, 15, 15, 11, 14,
    };
    static s16 D_8082AE30[WORLD_MAP_POINT_MAX] = {
        21, // WORLD_MAP_POINT_HAUNTED_WASTELAND
        20, // WORLD_MAP_POINT_GERUDOS_FORTRESS
        19, // WORLD_MAP_POINT_GERUDO_VALLEY
        18, // WORLD_MAP_POINT_HYLIA_LAKESIDE
        11, // WORLD_MAP_POINT_LON_LON_RANCH
        14, // WORLD_MAP_POINT_MARKET
        10, // WORLD_MAP_POINT_HYRULE_FIELD
        15, // WORLD_MAP_POINT_DEATH_MOUNTAIN
        16, // WORLD_MAP_POINT_KAKARIKO_VILLAGE
        13, // WORLD_MAP_POINT_LOST_WOODS
        12, // WORLD_MAP_POINT_KOKIRI_FOREST
        17, // WORLD_MAP_POINT_ZORAS_DOMAIN
    };
    static s16 sCursorLeftRightSelectedPrimRed;
    static s16 sCursorLeftRightSelectedPrimGreen;
    static s16 sCursorLeftRightSelectedPrimBlue;
    static s16 sCursorLeftRightSelectedPrimAlpha;

    PauseContext* pauseCtx = &play->pauseCtx;
    s16 stepR;
    s16 stepG;
    s16 stepB;
    s16 stepA;
    s16 y;
    s16 i;
    s16 j;

    OPEN_DISPS(play->state.gfxCtx, "../z_kaleido_scope_PAL.c", 1676);

    stepR = ABS(sCursorLeftRightSelectedPrimRed -
                sCursorLeftRightSelectedPrimColors[sCursorLeftRightSelectedPrimState][0]) /
            sCursorLeftRightSelectedPrimTimer;
    stepG = ABS(sCursorLeftRightSelectedPrimGreen -
                sCursorLeftRightSelectedPrimColors[sCursorLeftRightSelectedPrimState][1]) /
            sCursorLeftRightSelectedPrimTimer;
    stepB = ABS(sCursorLeftRightSelectedPrimBlue -
                sCursorLeftRightSelectedPrimColors[sCursorLeftRightSelectedPrimState][2]) /
            sCursorLeftRightSelectedPrimTimer;
    stepA = ABS(sCursorLeftRightSelectedPrimAlpha -
                sCursorLeftRightSelectedPrimColors[sCursorLeftRightSelectedPrimState][3]) /
            sCursorLeftRightSelectedPrimTimer;
    if (sCursorLeftRightSelectedPrimRed >= sCursorLeftRightSelectedPrimColors[sCursorLeftRightSelectedPrimState][0]) {
        sCursorLeftRightSelectedPrimRed -= stepR;
    } else {
        sCursorLeftRightSelectedPrimRed += stepR;
    }
    if (sCursorLeftRightSelectedPrimGreen >= sCursorLeftRightSelectedPrimColors[sCursorLeftRightSelectedPrimState][1]) {
        sCursorLeftRightSelectedPrimGreen -= stepG;
    } else {
        sCursorLeftRightSelectedPrimGreen += stepG;
    }
    if (sCursorLeftRightSelectedPrimBlue >= sCursorLeftRightSelectedPrimColors[sCursorLeftRightSelectedPrimState][2]) {
        sCursorLeftRightSelectedPrimBlue -= stepB;
    } else {
        sCursorLeftRightSelectedPrimBlue += stepB;
    }
    if (sCursorLeftRightSelectedPrimAlpha >= sCursorLeftRightSelectedPrimColors[sCursorLeftRightSelectedPrimState][3]) {
        sCursorLeftRightSelectedPrimAlpha -= stepA;
    } else {
        sCursorLeftRightSelectedPrimAlpha += stepA;
    }

    sCursorLeftRightSelectedPrimTimer--;
    if (sCursorLeftRightSelectedPrimTimer == 0) {
        sCursorLeftRightSelectedPrimRed = sCursorLeftRightSelectedPrimColors[sCursorLeftRightSelectedPrimState][0];
        sCursorLeftRightSelectedPrimGreen = sCursorLeftRightSelectedPrimColors[sCursorLeftRightSelectedPrimState][1];
        sCursorLeftRightSelectedPrimBlue = sCursorLeftRightSelectedPrimColors[sCursorLeftRightSelectedPrimState][2];
        sCursorLeftRightSelectedPrimAlpha = sCursorLeftRightSelectedPrimColors[sCursorLeftRightSelectedPrimState][3];
        sCursorLeftRightSelectedPrimTimer = R_PAUSE_CURSOR_L_R_SELECTED_PRIM_TIMER;
        sCursorLeftRightSelectedPrimState ^= 1;
    }

    y = pauseCtx->infoPanelOffsetY - 76;
    for (j = 0, i = 0; i < 7; i++, j += 4) {
        pauseCtx->infoPanelVtx[j + 0].v.ob[0] = pauseCtx->infoPanelVtx[j + 2].v.ob[0] = -72;

        pauseCtx->infoPanelVtx[j + 1].v.ob[0] = pauseCtx->infoPanelVtx[j + 3].v.ob[0] = 0;

        pauseCtx->infoPanelVtx[j + 0].v.ob[1] = pauseCtx->infoPanelVtx[j + 1].v.ob[1] = y;

        pauseCtx->infoPanelVtx[j + 2].v.ob[1] = pauseCtx->infoPanelVtx[j + 3].v.ob[1] = y - 24;

        pauseCtx->infoPanelVtx[j + 0].v.ob[2] = pauseCtx->infoPanelVtx[j + 1].v.ob[2] =
            pauseCtx->infoPanelVtx[j + 2].v.ob[2] = pauseCtx->infoPanelVtx[j + 3].v.ob[2] = 0;

        pauseCtx->infoPanelVtx[j + 0].v.flag = pauseCtx->infoPanelVtx[j + 1].v.flag =
            pauseCtx->infoPanelVtx[j + 2].v.flag = pauseCtx->infoPanelVtx[j + 3].v.flag = 0;

        pauseCtx->infoPanelVtx[j + 0].v.tc[0] = pauseCtx->infoPanelVtx[j + 0].v.tc[1] =
            pauseCtx->infoPanelVtx[j + 1].v.tc[1] = pauseCtx->infoPanelVtx[j + 2].v.tc[0] = 0;

        pauseCtx->infoPanelVtx[j + 1].v.tc[0] = pauseCtx->infoPanelVtx[j + 3].v.tc[0] = 72 * (1 << 5);

        pauseCtx->infoPanelVtx[j + 2].v.tc[1] = pauseCtx->infoPanelVtx[j + 3].v.tc[1] = 24 * (1 << 5);

        pauseCtx->infoPanelVtx[j + 0].v.cn[0] = pauseCtx->infoPanelVtx[j + 2].v.cn[0] =
            pauseCtx->infoPanelVtx[j + 0].v.cn[1] = pauseCtx->infoPanelVtx[j + 2].v.cn[1] =
                pauseCtx->infoPanelVtx[j + 0].v.cn[2] = pauseCtx->infoPanelVtx[j + 2].v.cn[2] =
                    pauseCtx->infoPanelVtx[j + 1].v.cn[0] = pauseCtx->infoPanelVtx[j + 3].v.cn[0] =
                        pauseCtx->infoPanelVtx[j + 1].v.cn[1] = pauseCtx->infoPanelVtx[j + 3].v.cn[1] =
                            pauseCtx->infoPanelVtx[j + 1].v.cn[2] = pauseCtx->infoPanelVtx[j + 3].v.cn[2] = 200;

        pauseCtx->infoPanelVtx[j + 0].v.cn[3] = pauseCtx->infoPanelVtx[j + 2].v.cn[3] =
            pauseCtx->infoPanelVtx[j + 1].v.cn[3] = pauseCtx->infoPanelVtx[j + 3].v.cn[3] = pauseCtx->alpha;
    }

    pauseCtx->infoPanelVtx[4].v.ob[0] = pauseCtx->infoPanelVtx[6].v.ob[0] = pauseCtx->infoPanelVtx[0].v.ob[0] + 72;

    pauseCtx->infoPanelVtx[5].v.ob[0] = pauseCtx->infoPanelVtx[7].v.ob[0] = pauseCtx->infoPanelVtx[4].v.ob[0] + 72;

    if ((pauseCtx->cursorSpecialPos == PAUSE_CURSOR_PAGE_LEFT) && (pauseCtx->mainState == PAUSE_MAIN_STATE_IDLE)) {
        pauseCtx->infoPanelVtx[8].v.ob[0] = pauseCtx->infoPanelVtx[10].v.ob[0] = R_PAUSE_CURSOR_LEFT_X;

        pauseCtx->infoPanelVtx[9].v.ob[0] = pauseCtx->infoPanelVtx[11].v.ob[0] = pauseCtx->infoPanelVtx[8].v.ob[0] + 24;

        pauseCtx->infoPanelVtx[8].v.ob[1] = pauseCtx->infoPanelVtx[9].v.ob[1] = R_PAUSE_CURSOR_LEFT_RIGHT_Y;

        pauseCtx->infoPanelVtx[10].v.ob[1] = pauseCtx->infoPanelVtx[11].v.ob[1] =
            pauseCtx->infoPanelVtx[8].v.ob[1] - 32;
    } else {
        pauseCtx->infoPanelVtx[8].v.ob[0] = pauseCtx->infoPanelVtx[10].v.ob[0] = R_PAUSE_CURSOR_LEFT_X + 3;

        pauseCtx->infoPanelVtx[9].v.ob[0] = pauseCtx->infoPanelVtx[11].v.ob[0] = pauseCtx->infoPanelVtx[8].v.ob[0] + 18;

        pauseCtx->infoPanelVtx[8].v.ob[1] = pauseCtx->infoPanelVtx[9].v.ob[1] = R_PAUSE_CURSOR_LEFT_RIGHT_Y - 3;

        pauseCtx->infoPanelVtx[10].v.ob[1] = pauseCtx->infoPanelVtx[11].v.ob[1] =
            pauseCtx->infoPanelVtx[8].v.ob[1] - 26;
    }

    if ((pauseCtx->cursorSpecialPos == PAUSE_CURSOR_PAGE_RIGHT) && (pauseCtx->mainState == PAUSE_MAIN_STATE_IDLE)) {
        pauseCtx->infoPanelVtx[12].v.ob[0] = pauseCtx->infoPanelVtx[14].v.ob[0] = R_PAUSE_CURSOR_RIGHT_X;

        pauseCtx->infoPanelVtx[13].v.ob[0] = pauseCtx->infoPanelVtx[15].v.ob[0] =
            pauseCtx->infoPanelVtx[12].v.ob[0] + 24;

        pauseCtx->infoPanelVtx[12].v.ob[1] = pauseCtx->infoPanelVtx[13].v.ob[1] = R_PAUSE_CURSOR_LEFT_RIGHT_Y;

        pauseCtx->infoPanelVtx[14].v.ob[1] = pauseCtx->infoPanelVtx[15].v.ob[1] =
            pauseCtx->infoPanelVtx[12].v.ob[1] - 32;
    } else {
        pauseCtx->infoPanelVtx[12].v.ob[0] = pauseCtx->infoPanelVtx[14].v.ob[0] = R_PAUSE_CURSOR_RIGHT_X + 3;

        pauseCtx->infoPanelVtx[13].v.ob[0] = pauseCtx->infoPanelVtx[15].v.ob[0] =
            pauseCtx->infoPanelVtx[12].v.ob[0] + 18;

        pauseCtx->infoPanelVtx[12].v.ob[1] = pauseCtx->infoPanelVtx[13].v.ob[1] = R_PAUSE_CURSOR_LEFT_RIGHT_Y - 3;

        pauseCtx->infoPanelVtx[14].v.ob[1] = pauseCtx->infoPanelVtx[15].v.ob[1] =
            pauseCtx->infoPanelVtx[12].v.ob[1] - 26;
    }

    pauseCtx->infoPanelVtx[9].v.tc[0] = pauseCtx->infoPanelVtx[11].v.tc[0] = pauseCtx->infoPanelVtx[13].v.tc[0] =
        pauseCtx->infoPanelVtx[15].v.tc[0] = 24 * (1 << 5);

    pauseCtx->infoPanelVtx[10].v.tc[1] = pauseCtx->infoPanelVtx[11].v.tc[1] = pauseCtx->infoPanelVtx[14].v.tc[1] =
        pauseCtx->infoPanelVtx[15].v.tc[1] = 32 * (1 << 5);

    gDPSetCombineMode(POLY_OPA_DISP++, G_CC_MODULATEIA_PRIM, G_CC_MODULATEIA_PRIM);

    Matrix_Translate(0.0f, 0.0f, -144.0f, MTXMODE_NEW);
    Matrix_Scale(1.0f, 1.0f, 1.0f, MTXMODE_APPLY);

    MATRIX_FINALIZE_AND_LOAD(POLY_OPA_DISP++, play->state.gfxCtx, "../z_kaleido_scope_PAL.c", 1755);

    gDPSetPrimColor(POLY_OPA_DISP++, 0, 0, 90, 100, 130, 255);
    gSPVertex(POLY_OPA_DISP++, &pauseCtx->infoPanelVtx[0], 16, 0);

    gSPDisplayList(POLY_OPA_DISP++, gItemNamePanelDL);

    if ((pauseCtx->cursorSpecialPos == PAUSE_CURSOR_PAGE_LEFT) && (pauseCtx->mainState == PAUSE_MAIN_STATE_IDLE)) {
        gDPSetPrimColor(POLY_OPA_DISP++, 0, 0, sCursorLeftRightSelectedPrimRed, sCursorLeftRightSelectedPrimGreen,
                        sCursorLeftRightSelectedPrimBlue, sCursorLeftRightSelectedPrimAlpha);
    }

    gSPDisplayList(POLY_OPA_DISP++, gLButtonIconDL);

    gDPSetPrimColor(POLY_OPA_DISP++, 0, 0, 180, 210, 255, 220);

    if ((pauseCtx->cursorSpecialPos == PAUSE_CURSOR_PAGE_RIGHT) && (pauseCtx->mainState == PAUSE_MAIN_STATE_IDLE)) {
        gDPSetPrimColor(POLY_OPA_DISP++, 0, 0, sCursorLeftRightSelectedPrimRed, sCursorLeftRightSelectedPrimGreen,
                        sCursorLeftRightSelectedPrimBlue, sCursorLeftRightSelectedPrimAlpha);
    }

    gSPDisplayList(POLY_OPA_DISP++, gRButtonIconDL);

    if (pauseCtx->cursorSpecialPos != 0) {
        j = (pauseCtx->cursorSpecialPos - 8) * 4;
        pauseCtx->cursorVtx[0].v.ob[0] = pauseCtx->infoPanelVtx[j].v.ob[0];
        pauseCtx->cursorVtx[0].v.ob[1] = pauseCtx->infoPanelVtx[j].v.ob[1];
        KaleidoScope_DrawCursor(play, pauseCtx->pageIndex);
    }

    y = pauseCtx->infoPanelOffsetY - 80;
    pauseCtx->infoPanelVtx[16].v.ob[1] = pauseCtx->infoPanelVtx[17].v.ob[1] = y;

    pauseCtx->infoPanelVtx[18].v.ob[1] = pauseCtx->infoPanelVtx[19].v.ob[1] = pauseCtx->infoPanelVtx[16].v.ob[1] - 16;

    pauseCtx->infoPanelVtx[18].v.tc[1] = pauseCtx->infoPanelVtx[19].v.tc[1] = 16 * (1 << 5);

    gDPPipeSync(POLY_OPA_DISP++);
    gDPSetCombineLERP(POLY_OPA_DISP++, PRIMITIVE, ENVIRONMENT, TEXEL0, ENVIRONMENT, TEXEL0, 0, PRIMITIVE, 0, PRIMITIVE,
                      ENVIRONMENT, TEXEL0, ENVIRONMENT, TEXEL0, 0, PRIMITIVE, 0);
    gDPSetEnvColor(POLY_OPA_DISP++, 20, 30, 40, 0);

    if ((pauseCtx->state == PAUSE_STATE_MAIN) && (pauseCtx->namedItem != PAUSE_ITEM_NONE) &&
        (pauseCtx->nameDisplayTimer < R_PAUSE_NAME_DISPLAY_TIMER_THRESHOLD_) &&
        (((u32)pauseCtx->mainState == PAUSE_MAIN_STATE_IDLE) ||
         (pauseCtx->mainState == PAUSE_MAIN_STATE_SONG_PLAYBACK) ||
         ((pauseCtx->mainState >= PAUSE_MAIN_STATE_SONG_PROMPT_INIT) &&
          (pauseCtx->mainState <= PAUSE_MAIN_STATE_EQUIP_CHANGED)) ||
         (pauseCtx->mainState == PAUSE_MAIN_STATE_IDLE_CURSOR_ON_SONG)) &&
        (pauseCtx->cursorSpecialPos == 0)) {

        if (((u32)pauseCtx->mainState == PAUSE_MAIN_STATE_IDLE) ||
            (pauseCtx->mainState == PAUSE_MAIN_STATE_SONG_PLAYBACK) ||
            ((pauseCtx->mainState >= PAUSE_MAIN_STATE_SONG_PROMPT_INIT) &&
             (pauseCtx->mainState <= PAUSE_MAIN_STATE_EQUIP_CHANGED)) ||
            (pauseCtx->mainState == PAUSE_MAIN_STATE_IDLE_CURSOR_ON_SONG)) {

            pauseCtx->infoPanelVtx[16].v.ob[0] = pauseCtx->infoPanelVtx[18].v.ob[0] = -63;

            pauseCtx->infoPanelVtx[17].v.ob[0] = pauseCtx->infoPanelVtx[19].v.ob[0] =
                pauseCtx->infoPanelVtx[16].v.ob[0] + 128;

            pauseCtx->infoPanelVtx[17].v.tc[0] = pauseCtx->infoPanelVtx[19].v.tc[0] = 128 * (1 << 5);

            gSPVertex(POLY_OPA_DISP++, &pauseCtx->infoPanelVtx[16], 4, 0);

            if (pauseCtx->nameColorSet == 1) {
                gDPSetPrimColor(POLY_OPA_DISP++, 0, 0, 70, 70, 70, 255);
            } else {
                gDPSetPrimColor(POLY_OPA_DISP++, 0, 0, 255, 255, 255, 255);
            }

            // Note that this is used to draw both item name and map name textures, it expects that the dimensions and
            // format for both sets of textures are identical.
            POLY_OPA_DISP = KaleidoScope_QuadTextureIA4(POLY_OPA_DISP, pauseCtx->nameSegment, ITEM_NAME_TEX_WIDTH,
                                                        ITEM_NAME_TEX_HEIGHT, 0);
        }

#if DEBUG_FEATURES
        if (pauseCtx->pageIndex == PAUSE_MAP) {
            if (YREG(7) != 0) {
                PRINTF_COLOR_YELLOW();
                PRINTF("キンスタ数(%d) Get_KIN_STA=%x (%x)  (%x)\n", YREG(6), GET_GS_FLAGS(YREG(6)),
                       gAreaGsFlags[YREG(6)], gSaveContext.save.info.gsFlags[YREG(6) >> 2]);
                PRINTF_RST();

                YREG(7) = 0;
                SET_GS_FLAGS(D_8082AE30[pauseCtx->cursorPoint[PAUSE_WORLD_MAP]],
                             gAreaGsFlags[D_8082AE30[pauseCtx->cursorPoint[PAUSE_WORLD_MAP]]]);
            }
        }
#endif

        if ((pauseCtx->pageIndex == PAUSE_MAP) && !sInDungeonScene) {
            if (GET_GS_FLAGS(D_8082AE30[pauseCtx->cursorPoint[PAUSE_WORLD_MAP]]) ==
                gAreaGsFlags[D_8082AE30[pauseCtx->cursorPoint[PAUSE_WORLD_MAP]]]) {

                pauseCtx->infoPanelVtx[24].v.ob[0] = pauseCtx->infoPanelVtx[26].v.ob[0] = -74;

                pauseCtx->infoPanelVtx[25].v.ob[0] = pauseCtx->infoPanelVtx[27].v.ob[0] =
                    pauseCtx->infoPanelVtx[24].v.ob[0] + 19;

                pauseCtx->infoPanelVtx[24].v.ob[1] = pauseCtx->infoPanelVtx[25].v.ob[1] =
                    pauseCtx->infoPanelVtx[24].v.ob[1] - 2;

                pauseCtx->infoPanelVtx[26].v.ob[1] = pauseCtx->infoPanelVtx[27].v.ob[1] =
                    pauseCtx->infoPanelVtx[24].v.ob[1] - 19;

                pauseCtx->infoPanelVtx[25].v.tc[0] = pauseCtx->infoPanelVtx[27].v.tc[0] = 24 * (1 << 5);

                gDPPipeSync(POLY_OPA_DISP++);
                gSPVertex(POLY_OPA_DISP++, &pauseCtx->infoPanelVtx[24], 4, 0);

                gDPSetCombineLERP(POLY_OPA_DISP++, PRIMITIVE, ENVIRONMENT, TEXEL0, ENVIRONMENT, TEXEL0, 0, PRIMITIVE, 0,
                                  PRIMITIVE, ENVIRONMENT, TEXEL0, ENVIRONMENT, TEXEL0, 0, PRIMITIVE, 0);
                gDPSetPrimColor(POLY_OPA_DISP++, 0, 0, 255, 255, 255, pauseCtx->alpha);
                gDPSetEnvColor(POLY_OPA_DISP++, 0, 0, 0, 0);

                KaleidoScope_DrawQuadTextureRGBA32(play->state.gfxCtx, gQuestIconGoldSkulltulaTex, QUEST_ICON_WIDTH,
                                                   QUEST_ICON_HEIGHT, 0);
            }
        }
    } else if ((pauseCtx->mainState < PAUSE_MAIN_STATE_3) || (pauseCtx->mainState == PAUSE_MAIN_STATE_EQUIP_CHANGED) ||
               (pauseCtx->mainState == PAUSE_MAIN_STATE_IDLE_CURSOR_ON_SONG)) {
        pauseCtx->infoPanelVtx[20].v.ob[1] = pauseCtx->infoPanelVtx[21].v.ob[1] = y;

        pauseCtx->infoPanelVtx[22].v.ob[1] = pauseCtx->infoPanelVtx[23].v.ob[1] =
            pauseCtx->infoPanelVtx[20].v.ob[1] - 16;

        pauseCtx->infoPanelVtx[22].v.tc[1] = pauseCtx->infoPanelVtx[23].v.tc[1] = 16 * (1 << 5);

        gSPVertex(POLY_OPA_DISP++, &pauseCtx->infoPanelVtx[16], 8, 0);

        if (pauseCtx->state == PAUSE_STATE_SAVE_PROMPT) {
            pauseCtx->infoPanelVtx[16].v.ob[0] = pauseCtx->infoPanelVtx[18].v.ob[0] =
                R_KALEIDO_UNK5(gSaveContext.language);

            pauseCtx->infoPanelVtx[17].v.ob[0] = pauseCtx->infoPanelVtx[19].v.ob[0] =
                pauseCtx->infoPanelVtx[16].v.ob[0] + 24;

            pauseCtx->infoPanelVtx[20].v.ob[0] = pauseCtx->infoPanelVtx[22].v.ob[0] =
                pauseCtx->infoPanelVtx[16].v.ob[0] + R_KALEIDO_UNK2(gSaveContext.language);

            pauseCtx->infoPanelVtx[21].v.ob[0] = pauseCtx->infoPanelVtx[23].v.ob[0] =
                pauseCtx->infoPanelVtx[20].v.ob[0] + D_8082ADE0_toDecideTextWidth_[gSaveContext.language];

            pauseCtx->infoPanelVtx[17].v.tc[0] = pauseCtx->infoPanelVtx[19].v.tc[0] = 24 * (1 << 5);

            pauseCtx->infoPanelVtx[21].v.tc[0] = pauseCtx->infoPanelVtx[23].v.tc[0] =
                D_8082ADE0_toDecideTextWidth_[gSaveContext.language] << 5;

            gSPDisplayList(POLY_OPA_DISP++, gAButtonIconDL);

            gDPPipeSync(POLY_OPA_DISP++);
            gDPSetPrimColor(POLY_OPA_DISP++, 0, 0, 255, 255, 255, 255);

            POLY_OPA_DISP =
                KaleidoScope_QuadTextureIA8(POLY_OPA_DISP, D_8082AD60_toDecideTextTextures_[gSaveContext.language],
                                            D_8082ADE0_toDecideTextWidth_[gSaveContext.language], 16, 4);
        } else if (pauseCtx->cursorSpecialPos != 0) {
            if ((pauseCtx->state == PAUSE_STATE_MAIN) && (pauseCtx->mainState == PAUSE_MAIN_STATE_IDLE)) {
                pauseCtx->infoPanelVtx[16].v.ob[0] = pauseCtx->infoPanelVtx[18].v.ob[0] = -63;

                pauseCtx->infoPanelVtx[17].v.ob[0] = pauseCtx->infoPanelVtx[19].v.ob[0] =
                    pauseCtx->infoPanelVtx[16].v.ob[0] + 128;

                pauseCtx->infoPanelVtx[17].v.tc[0] = pauseCtx->infoPanelVtx[19].v.tc[0] = 128 * (1 << 5);

                gDPPipeSync(POLY_OPA_DISP++);
                gDPSetPrimColor(POLY_OPA_DISP++, 0, 0, 255, 200, 0, 255);

                if (pauseCtx->cursorSpecialPos == PAUSE_CURSOR_PAGE_LEFT) {
                    POLY_OPA_DISP = KaleidoScope_QuadTextureIA8(
                        POLY_OPA_DISP, D_8082AD78_scrollLeftLabels_[pauseCtx->pageIndex][gSaveContext.language], 128,
                        16, 0);
                } else {
                    POLY_OPA_DISP = KaleidoScope_QuadTextureIA8(
                        POLY_OPA_DISP, D_8082ADA8_scrollRightLabels_[pauseCtx->pageIndex][gSaveContext.language], 128,
                        16, 0);
                }
            }
        } else {
            if ((u32)pauseCtx->pageIndex == PAUSE_ITEM) {
                pauseCtx->infoPanelVtx[16].v.ob[0] = pauseCtx->infoPanelVtx[18].v.ob[0] =
                    R_KALEIDO_UNK1(gSaveContext.language);

                pauseCtx->infoPanelVtx[17].v.ob[0] = pauseCtx->infoPanelVtx[19].v.ob[0] =
                    pauseCtx->infoPanelVtx[16].v.ob[0] + 48;

                pauseCtx->infoPanelVtx[20].v.ob[0] = pauseCtx->infoPanelVtx[22].v.ob[0] =
                    pauseCtx->infoPanelVtx[16].v.ob[0] + R_KALEIDO_UNK4(gSaveContext.language);

                pauseCtx->infoPanelVtx[21].v.ob[0] = pauseCtx->infoPanelVtx[23].v.ob[0] =
                    pauseCtx->infoPanelVtx[20].v.ob[0] + D_8082ADD8_toEquipTextWidth_[gSaveContext.language];

                pauseCtx->infoPanelVtx[17].v.tc[0] = pauseCtx->infoPanelVtx[19].v.tc[0] = 48 * (1 << 5);

                pauseCtx->infoPanelVtx[21].v.tc[0] = pauseCtx->infoPanelVtx[23].v.tc[0] =
                    D_8082ADD8_toEquipTextWidth_[gSaveContext.language] << 5;

                gSPDisplayList(POLY_OPA_DISP++, gCButtonIconsDL);

                gDPPipeSync(POLY_OPA_DISP++);
                gDPSetPrimColor(POLY_OPA_DISP++, 0, 0, 255, 255, 255, 255);

                POLY_OPA_DISP =
                    KaleidoScope_QuadTextureIA8(POLY_OPA_DISP, D_8082AD54_toEquipTextTextures_[gSaveContext.language],
                                                D_8082ADD8_toEquipTextWidth_[gSaveContext.language], 16, 4);
            } else if ((pauseCtx->pageIndex == PAUSE_MAP) && sInDungeonScene) {

            } else if ((pauseCtx->pageIndex == PAUSE_QUEST) &&
                       ((pauseCtx->cursorSlot[PAUSE_QUEST] >= QUEST_SONG_MINUET) &&
                        (pauseCtx->cursorSlot[PAUSE_QUEST] < QUEST_KOKIRI_EMERALD))) {
                if (pauseCtx->namedItem != PAUSE_ITEM_NONE) {
                    // The cursor is on a learned song

                    pauseCtx->infoPanelVtx[16].v.ob[0] = pauseCtx->infoPanelVtx[18].v.ob[0] =
                        R_KALEIDO_UNK3(gSaveContext.language);

                    pauseCtx->infoPanelVtx[17].v.ob[0] = pauseCtx->infoPanelVtx[19].v.ob[0] =
                        pauseCtx->infoPanelVtx[16].v.ob[0] + 24;

                    pauseCtx->infoPanelVtx[20].v.ob[0] = pauseCtx->infoPanelVtx[22].v.ob[0] =
                        pauseCtx->infoPanelVtx[16].v.ob[0] + R_KALEIDO_UNK2(gSaveContext.language);

#if OOT_PAL
                    if (gSaveContext.language == LANGUAGE_GER) {
                        pauseCtx->infoPanelVtx[20].v.ob[0] = pauseCtx->infoPanelVtx[22].v.ob[0] =
                            pauseCtx->infoPanelVtx[16].v.ob[0] - 99;
                    }
#endif

                    pauseCtx->infoPanelVtx[21].v.ob[0] = pauseCtx->infoPanelVtx[23].v.ob[0] =
                        pauseCtx->infoPanelVtx[20].v.ob[0] + D_8082ADE8_toPlayMelodyTextWidth_[gSaveContext.language];

                    pauseCtx->infoPanelVtx[17].v.tc[0] = pauseCtx->infoPanelVtx[19].v.tc[0] = 24 * (1 << 5);

                    pauseCtx->infoPanelVtx[21].v.tc[0] = pauseCtx->infoPanelVtx[23].v.tc[0] =
                        D_8082ADE8_toPlayMelodyTextWidth_[gSaveContext.language] << 5;

                    gSPDisplayList(POLY_OPA_DISP++, gAButtonIconDL);

                    gDPPipeSync(POLY_OPA_DISP++);
                    gDPSetPrimColor(POLY_OPA_DISP++, 0, 0, 255, 255, 255, 255);

                    POLY_OPA_DISP = KaleidoScope_QuadTextureIA8(
                        POLY_OPA_DISP, D_8082AD6C_toPlayMelodyTextTextures_[gSaveContext.language],
                        D_8082ADE8_toPlayMelodyTextWidth_[gSaveContext.language], 16, 4);
                }
            } else if (pauseCtx->pageIndex == PAUSE_EQUIP) {
                pauseCtx->infoPanelVtx[16].v.ob[0] = pauseCtx->infoPanelVtx[18].v.ob[0] =
                    R_KALEIDO_UNK6(gSaveContext.language);

                pauseCtx->infoPanelVtx[17].v.ob[0] = pauseCtx->infoPanelVtx[19].v.ob[0] =
                    pauseCtx->infoPanelVtx[16].v.ob[0] + 24;

                pauseCtx->infoPanelVtx[20].v.ob[0] = pauseCtx->infoPanelVtx[22].v.ob[0] =
                    pauseCtx->infoPanelVtx[16].v.ob[0] + R_KALEIDO_UNK2(gSaveContext.language);

                pauseCtx->infoPanelVtx[21].v.ob[0] = pauseCtx->infoPanelVtx[23].v.ob[0] =
                    pauseCtx->infoPanelVtx[20].v.ob[0] + D_8082ADD8_toEquipTextWidth_[gSaveContext.language];

                pauseCtx->infoPanelVtx[17].v.tc[0] = pauseCtx->infoPanelVtx[19].v.tc[0] = 24 * (1 << 5);

                pauseCtx->infoPanelVtx[21].v.tc[0] = pauseCtx->infoPanelVtx[23].v.tc[0] =
                    D_8082ADD8_toEquipTextWidth_[gSaveContext.language] << 5;

                gSPDisplayList(POLY_OPA_DISP++, gAButtonIconDL);

                gDPPipeSync(POLY_OPA_DISP++);
                gDPSetPrimColor(POLY_OPA_DISP++, 0, 0, 255, 255, 255, 255);

                POLY_OPA_DISP =
                    KaleidoScope_QuadTextureIA8(POLY_OPA_DISP, D_8082AD54_toEquipTextTextures_[gSaveContext.language],
                                                D_8082ADD8_toEquipTextWidth_[gSaveContext.language], 16, 4);
            }
        }
    }

    CLOSE_DISPS(play->state.gfxCtx, "../z_kaleido_scope_PAL.c", 2032);
}

void KaleidoScope_UpdateNamePanel(PlayState* play) {
    PauseContext* pauseCtx = &play->pauseCtx;
    u16 texIndex;

    if ((pauseCtx->namedItem != pauseCtx->cursorItem[pauseCtx->pageIndex]) ||
        ((pauseCtx->pageIndex == PAUSE_MAP) && (pauseCtx->cursorSpecialPos != 0))) {

        pauseCtx->namedItem = pauseCtx->cursorItem[pauseCtx->pageIndex];
        texIndex = pauseCtx->namedItem;

        osCreateMesgQueue(&pauseCtx->loadQueue, &pauseCtx->loadMsg, 1);

        if (pauseCtx->namedItem != PAUSE_ITEM_NONE) {
            if ((pauseCtx->pageIndex == PAUSE_MAP) && !sInDungeonScene) {
                // `texIndex` is a `WorldMapPoint` enum value

                if (gSaveContext.language) { // != LANGUAGE_JPN for NTSC versions, LANGUAGE_ENG for PAL versions
                    texIndex += WORLD_MAP_POINT_MAX;
                }

#if OOT_PAL
                if (gSaveContext.language == LANGUAGE_FRA) {
                    texIndex += WORLD_MAP_POINT_MAX;
                }
#endif

                DMA_REQUEST_SYNC(pauseCtx->nameSegment,
                                 (uintptr_t)_map_name_staticSegmentRomStart + (texIndex * MAP_NAME_TEX1_SIZE),
                                 MAP_NAME_TEX1_SIZE, "../z_kaleido_scope_PAL.c", 2093);
            } else {
                PRINTF("zoom_name=%d\n", pauseCtx->namedItem);

                if (gSaveContext.language) { // != LANGUAGE_JPN for NTSC versions, LANGUAGE_ENG for PAL versions
                    texIndex += 123;
                }

#if OOT_PAL
                if (gSaveContext.language == LANGUAGE_FRA) {
                    texIndex += 123;
                }
#endif

                PRINTF("J_N=%d  point=%d\n", gSaveContext.language, texIndex);

                DMA_REQUEST_SYNC(pauseCtx->nameSegment,
                                 (uintptr_t)_item_name_staticSegmentRomStart + (texIndex * ITEM_NAME_TEX_SIZE),
                                 ITEM_NAME_TEX_SIZE, "../z_kaleido_scope_PAL.c", 2120);
            }

            pauseCtx->nameDisplayTimer = 0;
        }
    } else if (pauseCtx->nameColorSet == 0) {
        if (((pauseCtx->pageIndex == PAUSE_QUEST) &&
             ((pauseCtx->cursorSlot[PAUSE_QUEST] >= QUEST_SONG_MINUET) &&
              (pauseCtx->cursorSlot[PAUSE_QUEST] < QUEST_KOKIRI_EMERALD)) &&
             (pauseCtx->mainState == PAUSE_MAIN_STATE_IDLE_CURSOR_ON_SONG)) ||
            (pauseCtx->pageIndex == PAUSE_ITEM) ||
            ((pauseCtx->pageIndex == PAUSE_EQUIP) && (pauseCtx->cursorX[PAUSE_EQUIP] != EQUIP_CURSOR_X_UPG))) {
            if (pauseCtx->namedItem != ITEM_SOLD_OUT) {
                pauseCtx->nameDisplayTimer++;
                if (pauseCtx->nameDisplayTimer > R_PAUSE_NAME_DISPLAY_TIMER_MAX_) {
                    pauseCtx->nameDisplayTimer = 0;
                }
            }
        } else {
            pauseCtx->nameDisplayTimer = 0;
        }
    } else {
        pauseCtx->nameDisplayTimer = 0;
    }
}

void KaleidoScope_UpdatePageSwitch(PlayState* play, Input* input) {
    PauseContext* pauseCtx = &play->pauseCtx;
    s32 frameAdvanceFreeze = false;

    if (R_PAUSE_PAGE_SWITCH_FRAME_ADVANCE_ON && !CHECK_BTN_ALL(input->press.button, BTN_L)) {
        frameAdvanceFreeze = true;
    }

    if (!frameAdvanceFreeze) {
        pauseCtx->eye.x += sPageSwitchEyeDx[pauseCtx->nextPageMode];
        pauseCtx->eye.z += sPageSwitchEyeDz[pauseCtx->nextPageMode];

        if (pauseCtx->nextPageMode) {}

        if (pauseCtx->pageSwitchTimer < ((4 * PAGE_SWITCH_NSTEPS) / 2)) {
            R_PAUSE_CURSOR_LEFT_X -= R_PAUSE_CURSOR_LEFT_MOVE_OFFSET_X / R_PAUSE_UI_ANIMS_DURATION;
            R_PAUSE_CURSOR_RIGHT_X -= R_PAUSE_CURSOR_RIGHT_MOVE_OFFSET_X / R_PAUSE_UI_ANIMS_DURATION;
        } else {
            R_PAUSE_CURSOR_LEFT_X += R_PAUSE_CURSOR_LEFT_MOVE_OFFSET_X / R_PAUSE_UI_ANIMS_DURATION;
            R_PAUSE_CURSOR_RIGHT_X += R_PAUSE_CURSOR_RIGHT_MOVE_OFFSET_X / R_PAUSE_UI_ANIMS_DURATION;
        }

        pauseCtx->pageSwitchTimer += 4;

        if (pauseCtx->pageSwitchTimer == (4 * PAGE_SWITCH_NSTEPS)) {
            pauseCtx->pageSwitchTimer = 0;
            pauseCtx->pageIndex = sPageSwitchNextPageIndex[pauseCtx->nextPageMode];
            pauseCtx->mainState = PAUSE_MAIN_STATE_IDLE;
        }
    }
}

void KaleidoScope_SetView(PauseContext* pauseCtx, f32 eyeX, f32 eyeY, f32 eyeZ) {
    Vec3f eye;
    Vec3f at;
    Vec3f up;

    eye.x = eyeX;
    eye.y = eyeY;
    eye.z = eyeZ;
    at.x = at.y = at.z = 0.0f;
    up.x = up.z = 0.0f;
    up.y = 1.0f;

    View_LookAt(&pauseCtx->view, &eye, &at, &up);
    View_Apply(&pauseCtx->view,
               VIEW_ALL | VIEW_FORCE_VIEWING | VIEW_FORCE_VIEWPORT | VIEW_FORCE_PROJECTION_PERSPECTIVE);
}

static u8 sPageBgColorRed[][4] = {
    { 10, 70, 70, 10 },   // VTX_PAGE_ITEM
    { 10, 90, 90, 10 },   // VTX_PAGE_EQUIP
    { 80, 140, 140, 80 }, // VTX_PAGE_MAP_DUNGEON
    { 80, 120, 120, 80 }, // VTX_PAGE_QUEST
    { 80, 140, 140, 80 }, // VTX_PAGE_MAP_WORLD
    { 50, 110, 110, 50 }, // VTX_PAGE_PROMPT
};
static u8 sPageBgColorGreen[][4] = {
    { 50, 100, 100, 50 }, // VTX_PAGE_ITEM
    { 50, 100, 100, 50 }, // VTX_PAGE_EQUIP
    { 40, 60, 60, 40 },   // VTX_PAGE_MAP_DUNGEON
    { 80, 120, 120, 80 }, // VTX_PAGE_QUEST
    { 40, 60, 60, 40 },   // VTX_PAGE_MAP_WORLD
    { 50, 110, 110, 50 }, // VTX_PAGE_PROMPT
};
static u8 sPageBgColorBlue[][4] = {
    { 80, 130, 130, 80 }, // VTX_PAGE_ITEM
    { 40, 60, 60, 40 },   // VTX_PAGE_EQUIP
    { 30, 60, 60, 30 },   // VTX_PAGE_MAP_DUNGEON
    { 50, 70, 70, 50 },   // VTX_PAGE_QUEST
    { 30, 60, 60, 30 },   // VTX_PAGE_MAP_WORLD
    { 50, 110, 110, 50 }, // VTX_PAGE_PROMPT
};

// CLAMP_MIN(*, 1) because C arrays can't have 0 length
static s16 sVtxPageItemQuadsX[CLAMP_MIN(VTX_PAGE_ITEM_QUADS, 1)] = { 0 };
static s16 sVtxPageEquipQuadsX[CLAMP_MIN(VTX_PAGE_EQUIP_QUADS, 1)] = { 0 };
static s16 sVtxPageMapDungeonQuadsX[VTX_PAGE_MAP_DUNGEON_QUADS] = {
    -36, 12, -18, 70, 70, 70, -88, -88, -88, -88, -88, -88, -88, -88, -106, -62, -40,
};
static s16 sVtxPageQuestQuadsX[CLAMP_MIN(VTX_PAGE_QUEST_QUADS, 1)] = { 0 };
static s16 sVtxPageMapWorldQuadsX[VTX_PAGE_MAP_WORLD_QUADS] = {
    47,   // WORLD_MAP_QUAD_CLOUDS_SACRED_FOREST_MEADOW
    -49,  // WORLD_MAP_QUAD_CLOUDS_HYRULE_FIELD
    -17,  // WORLD_MAP_QUAD_CLOUDS_LON_LON_RANCH
    -15,  // WORLD_MAP_QUAD_CLOUDS_MARKET
    -9,   // WORLD_MAP_QUAD_CLOUDS_HYRULE_CASTLE
    24,   // WORLD_MAP_QUAD_CLOUDS_KAKARIKO_VILLAGE
    43,   // WORLD_MAP_QUAD_CLOUDS_GRAVEYARD
    14,   // WORLD_MAP_QUAD_CLOUDS_DEATH_MOUNTAIN_TRAIL
    9,    // WORLD_MAP_QUAD_CLOUDS_GORON_CITY
    38,   // WORLD_MAP_QUAD_CLOUDS_ZORAS_RIVER
    82,   // WORLD_MAP_QUAD_CLOUDS_ZORAS_DOMAIN
    71,   // WORLD_MAP_QUAD_CLOUDS_ZORAS_FOUNTAIN
    -76,  // WORLD_MAP_QUAD_CLOUDS_GERUDO_VALLEY
    -87,  // WORLD_MAP_QUAD_CLOUDS_GERUDOS_FORTRESS
    -108, // WORLD_MAP_QUAD_CLOUDS_DESERT_COLOSSUS
    -54,  // WORLD_MAP_QUAD_CLOUDS_LAKE_HYLIA
    -93,  // WORLD_MAP_POINT_HAUNTED_WASTELAND
    -67,  // WORLD_MAP_POINT_GERUDOS_FORTRESS
    -56,  // WORLD_MAP_POINT_GERUDO_VALLEY
    -33,  // WORLD_MAP_POINT_LAKE_HYLIA
    -10,  // WORLD_MAP_POINT_LON_LON_RANCH
    1,    // WORLD_MAP_POINT_MARKET
    14,   // WORLD_MAP_POINT_HYRULE_FIELD
    24,   // WORLD_MAP_POINT_DEATH_MOUNTAIN
    35,   // WORLD_MAP_POINT_KAKARIKO_VILLAGE
    58,   // WORLD_MAP_POINT_LOST_WOODS
    74,   // WORLD_MAP_POINT_KOKIRI_FOREST
    89,   // WORLD_MAP_POINT_ZORAS_DOMAIN
    0,    // WORLD_MAP_QUAD_28
    -58,  // WORLD_MAP_QUAD_TRADE_QUEST_MARKER
    19,   // WORLD_MAP_QUAD_30
    28,   // WORLD_MAP_QUAD_31
};
static s16 sVtxPagePromptQuadsX[VTX_PAGE_PROMPT_QUADS] = {
    -76, // PROMPT_QUAD_MESSAGE
    -58, // PROMPT_QUAD_CURSOR_LEFT
    10,  // PROMPT_QUAD_CURSOR_RIGHT
    -58, // PROMPT_QUAD_CHOICE_YES
    10,  // PROMPT_QUAD_CHOICE_NO
};

static s16 sVtxPageItemQuadsWidth[CLAMP_MIN(VTX_PAGE_ITEM_QUADS, 1)] = { 0 };
static s16 sVtxPageEquipQuadsWidth[CLAMP_MIN(VTX_PAGE_EQUIP_QUADS, 1)] = { 0 };
static s16 sVtxPageMapDungeonQuadsWidth[VTX_PAGE_MAP_DUNGEON_QUADS] = {
    48, 48, 96, 24, 24, 24, 24, 24, 24, 24, 24, 24, 24, 24, 16, 16, 24,
};
static s16 sVtxPageQuestQuadsWidth[CLAMP_MIN(VTX_PAGE_QUEST_QUADS, 1)] = { 0 };
static s16 sVtxPagePromptQuadsWidth[VTX_PAGE_PROMPT_QUADS] = {
    152, // PROMPT_QUAD_MESSAGE
    48,  // PROMPT_QUAD_CURSOR_LEFT
    48,  // PROMPT_QUAD_CURSOR_RIGHT
    48,  // PROMPT_QUAD_CHOICE_YES
    48,  // PROMPT_QUAD_CHOICE_NO
};

static s16 sVtxPageItemQuadsY[CLAMP_MIN(VTX_PAGE_ITEM_QUADS, 1)] = { 0 };
static s16 sVtxPageEquipQuadsY[CLAMP_MIN(VTX_PAGE_EQUIP_QUADS, 1)] = { 0 };
static s16 sVtxPageMapDungeonQuadsY[VTX_PAGE_MAP_DUNGEON_QUADS] = {
    28, 28, 46, 28, -2, -32, 50, 36, 22, 8, -6, -20, -34, -48, 18, 18, 50,
};
static s16 sVtxPageQuestQuadsY[CLAMP_MIN(VTX_PAGE_QUEST_QUADS, 1)] = { 0 };
static s16 sVtxPageMapWorldQuadsY[VTX_PAGE_MAP_WORLD_QUADS] = {
    15,  // WORLD_MAP_QUAD_CLOUDS_SACRED_FOREST_MEADOW
    40,  // WORLD_MAP_QUAD_CLOUDS_HYRULE_FIELD
    11,  // WORLD_MAP_QUAD_CLOUDS_LON_LON_RANCH
    45,  // WORLD_MAP_QUAD_CLOUDS_MARKET
    52,  // WORLD_MAP_QUAD_CLOUDS_HYRULE_CASTLE
    37,  // WORLD_MAP_QUAD_CLOUDS_KAKARIKO_VILLAGE
    36,  // WORLD_MAP_QUAD_CLOUDS_GRAVEYARD
    57,  // WORLD_MAP_QUAD_CLOUDS_DEATH_MOUNTAIN_TRAIL
    54,  // WORLD_MAP_QUAD_CLOUDS_GORON_CITY
    33,  // WORLD_MAP_QUAD_CLOUDS_ZORAS_RIVER
    31,  // WORLD_MAP_QUAD_CLOUDS_ZORAS_DOMAIN
    45,  // WORLD_MAP_QUAD_CLOUDS_ZORAS_FOUNTAIN
    32,  // WORLD_MAP_QUAD_CLOUDS_GERUDO_VALLEY
    42,  // WORLD_MAP_QUAD_CLOUDS_GERUDOS_FORTRESS
    49,  // WORLD_MAP_QUAD_CLOUDS_DESERT_COLOSSUS
    -10, // WORLD_MAP_QUAD_CLOUDS_LAKE_HYLIA
    31,  // WORLD_MAP_POINT_HAUNTED_WASTELAND
    27,  // WORLD_MAP_POINT_GERUDOS_FORTRESS
    15,  // WORLD_MAP_POINT_GERUDO_VALLEY
    -49, // WORLD_MAP_POINT_LAKE_HYLIA
    8,   // WORLD_MAP_POINT_LON_LON_RANCH
    38,  // WORLD_MAP_POINT_MARKET
    7,   // WORLD_MAP_POINT_HYRULE_FIELD
    47,  // WORLD_MAP_POINT_DEATH_MOUNTAIN
    30,  // WORLD_MAP_POINT_KAKARIKO_VILLAGE
    1,   // WORLD_MAP_POINT_LOST_WOODS
    -9,  // WORLD_MAP_POINT_KOKIRI_FOREST
    25,  // WORLD_MAP_POINT_ZORAS_DOMAIN
    0,   // WORLD_MAP_QUAD_28
    1,   // WORLD_MAP_QUAD_TRADE_QUEST_MARKER
    -32, // WORLD_MAP_QUAD_30
    -26, // WORLD_MAP_QUAD_31
};
static s16 sVtxPagePromptQuadsY[VTX_PAGE_PROMPT_QUADS] = {
    36, // PROMPT_QUAD_MESSAGE
    10, // PROMPT_QUAD_CURSOR_LEFT
    10, // PROMPT_QUAD_CURSOR_RIGHT
    -6, // PROMPT_QUAD_CHOICE_YES
    -6, // PROMPT_QUAD_CHOICE_NO
};

static s16 sVtxPageItemQuadsHeight[CLAMP_MIN(VTX_PAGE_ITEM_QUADS, 1)] = { 0 };
static s16 sVtxPageEquipQuadsHeight[CLAMP_MIN(VTX_PAGE_EQUIP_QUADS, 1)] = { 0 };
static s16 sVtxPageMapDungeonQuadsHeight[VTX_PAGE_MAP_DUNGEON_QUADS] = {
    85, 85, 16, 24, 24, 24, 16, 16, 16, 16, 16, 16, 16, 16, 16, 16, 24,
};
static s16 sVtxPageQuestQuadsHeight[CLAMP_MIN(VTX_PAGE_QUEST_QUADS, 1)] = { 0 };
static s16 sVtxPagePromptQuadsHeight[VTX_PAGE_PROMPT_QUADS] = {
    16, // PROMPT_QUAD_MESSAGE
    48, // PROMPT_QUAD_CURSOR_LEFT
    48, // PROMPT_QUAD_CURSOR_RIGHT
    16, // PROMPT_QUAD_CHOICE_YES
    16, // PROMPT_QUAD_CHOICE_NO
};

static s16* sVtxPageQuadsX[] = {
    sVtxPageItemQuadsX,       // VTX_PAGE_ITEM
    sVtxPageEquipQuadsX,      // VTX_PAGE_EQUIP
    sVtxPageMapDungeonQuadsX, // VTX_PAGE_MAP_DUNGEON
    sVtxPageQuestQuadsX,      // VTX_PAGE_QUEST
    sVtxPageMapWorldQuadsX,   // VTX_PAGE_MAP_WORLD
    sVtxPagePromptQuadsX,     // VTX_PAGE_PROMPT
};

static s16* sVtxPageQuadsWidth[] = {
    sVtxPageItemQuadsWidth,       // VTX_PAGE_ITEM
    sVtxPageEquipQuadsWidth,      // VTX_PAGE_EQUIP
    sVtxPageMapDungeonQuadsWidth, // VTX_PAGE_MAP_DUNGEON
    sVtxPageQuestQuadsWidth,      // VTX_PAGE_QUEST
    gVtxPageMapWorldQuadsWidth,   // VTX_PAGE_MAP_WORLD
    sVtxPagePromptQuadsWidth,     // VTX_PAGE_PROMPT
};

static s16* sVtxPageQuadsY[] = {
    sVtxPageItemQuadsY,       // VTX_PAGE_ITEM
    sVtxPageEquipQuadsY,      // VTX_PAGE_EQUIP
    sVtxPageMapDungeonQuadsY, // VTX_PAGE_MAP_DUNGEON
    sVtxPageQuestQuadsY,      // VTX_PAGE_QUEST
    sVtxPageMapWorldQuadsY,   // VTX_PAGE_MAP_WORLD
    sVtxPagePromptQuadsY,     // VTX_PAGE_PROMPT
};

static s16* sVtxPageQuadsHeight[] = {
    sVtxPageItemQuadsHeight,       // VTX_PAGE_ITEM
    sVtxPageEquipQuadsHeight,      // VTX_PAGE_EQUIP
    sVtxPageMapDungeonQuadsHeight, // VTX_PAGE_MAP_DUNGEON
    sVtxPageQuestQuadsHeight,      // VTX_PAGE_QUEST
    gVtxPageMapWorldQuadsHeight,   // VTX_PAGE_MAP_WORLD
    sVtxPagePromptQuadsHeight,     // VTX_PAGE_PROMPT
};

static s16 sVtxMapWorldAreaX[] = {
    -58,  // WORLD_MAP_AREA_HYRULE_FIELD
    11,   // WORLD_MAP_AREA_KAKARIKO_VILLAGE
    30,   // WORLD_MAP_AREA_GRAVEYARD
    30,   // WORLD_MAP_AREA_ZORAS_RIVER
    15,   // WORLD_MAP_AREA_KOKIRI_FOREST
    38,   // WORLD_MAP_AREA_SACRED_FOREST_MEADOW
    -62,  // WORLD_MAP_AREA_LAKE_HYLIA
    60,   // WORLD_MAP_AREA_ZORAS_DOMAIN
    61,   // WORLD_MAP_AREA_ZORAS_FOUNTAIN
    -78,  // WORLD_MAP_AREA_GERUDO_VALLEY
    -300, // WORLD_MAP_AREA_LOST_WOODS
    -86,  // WORLD_MAP_AREA_DESERT_COLOSSUS
    -65,  // WORLD_MAP_AREA_GERUDOS_FORTRESS
    -300, // WORLD_MAP_AREA_HAUNTED_WASTELAND
    -300, // WORLD_MAP_AREA_MARKET
    -21,  // WORLD_MAP_AREA_HYRULE_CASTLE
    14,   // WORLD_MAP_AREA_DEATH_MOUNTAIN_TRAIL
    13,   // WORLD_MAP_AREA_DEATH_MOUNTAIN_CRATER
    20,   // WORLD_MAP_AREA_GORON_CITY
    -34,  // WORLD_MAP_AREA_LON_LON_RANCH
    -300, // WORLD_MAP_AREA_QUESTION_MARK
};

static s16 sVtxMapWorldAreaWidth[] = {
    89, // WORLD_MAP_AREA_HYRULE_FIELD
    20, // WORLD_MAP_AREA_KAKARIKO_VILLAGE
    14, // WORLD_MAP_AREA_GRAVEYARD
    35, // WORLD_MAP_AREA_ZORAS_RIVER
    32, // WORLD_MAP_AREA_KOKIRI_FOREST
    17, // WORLD_MAP_AREA_SACRED_FOREST_MEADOW
    50, // WORLD_MAP_AREA_LAKE_HYLIA
    16, // WORLD_MAP_AREA_ZORAS_DOMAIN
    21, // WORLD_MAP_AREA_ZORAS_FOUNTAIN
    20, // WORLD_MAP_AREA_GERUDO_VALLEY
    -1, // WORLD_MAP_AREA_LOST_WOODS
    32, // WORLD_MAP_AREA_DESERT_COLOSSUS
    16, // WORLD_MAP_AREA_GERUDOS_FORTRESS
    -1, // WORLD_MAP_AREA_HAUNTED_WASTELAND
    -1, // WORLD_MAP_AREA_MARKET
    19, // WORLD_MAP_AREA_HYRULE_CASTLE
    19, // WORLD_MAP_AREA_DEATH_MOUNTAIN_TRAIL
    21, // WORLD_MAP_AREA_DEATH_MOUNTAIN_CRATER
    16, // WORLD_MAP_AREA_GORON_CITY
    20, // WORLD_MAP_AREA_LON_LON_RANCH
    -1, // WORLD_MAP_AREA_QUESTION_MARK
};

static s16 sVtxMapWorldAreaY[] = {
    1,    // WORLD_MAP_AREA_HYRULE_FIELD
    15,   // WORLD_MAP_AREA_KAKARIKO_VILLAGE
    20,   // WORLD_MAP_AREA_GRAVEYARD
    9,    // WORLD_MAP_AREA_ZORAS_RIVER
    -30,  // WORLD_MAP_AREA_KOKIRI_FOREST
    -17,  // WORLD_MAP_AREA_SACRED_FOREST_MEADOW
    -34,  // WORLD_MAP_AREA_LAKE_HYLIA
    15,   // WORLD_MAP_AREA_ZORAS_DOMAIN
    30,   // WORLD_MAP_AREA_ZORAS_FOUNTAIN
    1,    // WORLD_MAP_AREA_GERUDO_VALLEY
    -300, // WORLD_MAP_AREA_LOST_WOODS
    42,   // WORLD_MAP_AREA_DESERT_COLOSSUS
    7,    // WORLD_MAP_AREA_GERUDOS_FORTRESS
    -300, // WORLD_MAP_AREA_HAUNTED_WASTELAND
    -300, // WORLD_MAP_AREA_MARKET
    24,   // WORLD_MAP_AREA_HYRULE_CASTLE
    36,   // WORLD_MAP_AREA_DEATH_MOUNTAIN_TRAIL
    53,   // WORLD_MAP_AREA_DEATH_MOUNTAIN_CRATER
    37,   // WORLD_MAP_AREA_GORON_CITY
    -13,  // WORLD_MAP_AREA_LON_LON_RANCH
    -300, // WORLD_MAP_AREA_QUESTION_MARK
};

static s16 sVtxMapWorldAreaHeight[] = {
    36, // WORLD_MAP_AREA_HYRULE_FIELD
    15, // WORLD_MAP_AREA_KAKARIKO_VILLAGE
    16, // WORLD_MAP_AREA_GRAVEYARD
    23, // WORLD_MAP_AREA_ZORAS_RIVER
    23, // WORLD_MAP_AREA_KOKIRI_FOREST
    16, // WORLD_MAP_AREA_SACRED_FOREST_MEADOW
    24, // WORLD_MAP_AREA_LAKE_HYLIA
    13, // WORLD_MAP_AREA_ZORAS_DOMAIN
    17, // WORLD_MAP_AREA_ZORAS_FOUNTAIN
    18, // WORLD_MAP_AREA_GERUDO_VALLEY
    1,  // WORLD_MAP_AREA_LOST_WOODS
    25, // WORLD_MAP_AREA_DESERT_COLOSSUS
    13, // WORLD_MAP_AREA_GERUDOS_FORTRESS
    1,  // WORLD_MAP_AREA_HAUNTED_WASTELAND
    1,  // WORLD_MAP_AREA_MARKET
    13, // WORLD_MAP_AREA_HYRULE_CASTLE
    21, // WORLD_MAP_AREA_DEATH_MOUNTAIN_TRAIL
    15, // WORLD_MAP_AREA_DEATH_MOUNTAIN_CRATER
    13, // WORLD_MAP_AREA_GORON_CITY
    12, // WORLD_MAP_AREA_LON_LON_RANCH
    1,  // WORLD_MAP_AREA_QUESTION_MARK
};

s16 KaleidoScope_SetPageVertices(PlayState* play, Vtx* vtx, s16 vtxPage, s16 numQuads) {
    static s16 sTradeQuestMarkerBobY = 0;
    static s16 sTradeQuestMarkerBobTimer = 1;
    static s16 sTradeQuestMarkerBobState = 0;
    PauseContext* pauseCtx = &play->pauseCtx;
    s16 i;
    s16 j;
    s16 bufI;
    s16 bufIAfterPageSections;
    s16 pageBgQuadX;
    s16 pageBgQuadY;
    s16* quadsX;
    s16* quadsWidth;
    s16* quadsY;
    s16* quadsHeight;

    // Vertices for KaleidoScope_DrawPageSections

    pageBgQuadX = 0 - (PAGE_BG_COLS * PAGE_BG_QUAD_WIDTH) / 2 - PAGE_BG_QUAD_WIDTH;

    // For each column
    for (bufI = 0, j = 0; j < PAGE_BG_COLS; j++) {
        pageBgQuadX += PAGE_BG_QUAD_WIDTH;

        // For each row
        for (pageBgQuadY = (PAGE_BG_ROWS * PAGE_BG_QUAD_HEIGHT) / 2, i = 0; i < PAGE_BG_ROWS;
             bufI += 4, i++, pageBgQuadY -= PAGE_BG_QUAD_HEIGHT) {
            vtx[bufI + 0].v.ob[0] = vtx[bufI + 2].v.ob[0] = pageBgQuadX;

            vtx[bufI + 1].v.ob[0] = vtx[bufI + 3].v.ob[0] = vtx[bufI + 0].v.ob[0] + PAGE_BG_QUAD_WIDTH;

            vtx[bufI + 0].v.ob[1] = vtx[bufI + 1].v.ob[1] = pageBgQuadY + pauseCtx->pagesYOrigin1;

            vtx[bufI + 2].v.ob[1] = vtx[bufI + 3].v.ob[1] = vtx[bufI + 0].v.ob[1] - PAGE_BG_QUAD_HEIGHT;

            vtx[bufI + 0].v.ob[2] = vtx[bufI + 1].v.ob[2] = vtx[bufI + 2].v.ob[2] = vtx[bufI + 3].v.ob[2] = 0;

            vtx[bufI + 0].v.flag = vtx[bufI + 1].v.flag = vtx[bufI + 2].v.flag = vtx[bufI + 3].v.flag = 0;

            vtx[bufI + 0].v.tc[0] = vtx[bufI + 0].v.tc[1] = vtx[bufI + 1].v.tc[1] = vtx[bufI + 2].v.tc[0] = 0;

            vtx[bufI + 1].v.tc[0] = vtx[bufI + 3].v.tc[0] = PAGE_BG_QUAD_TEX_WIDTH * (1 << 5);

            vtx[bufI + 2].v.tc[1] = vtx[bufI + 3].v.tc[1] = PAGE_BG_QUAD_TEX_HEIGHT * (1 << 5);

            vtx[bufI + 0].v.cn[0] = vtx[bufI + 2].v.cn[0] = sPageBgColorRed[vtxPage][j + 0];

            vtx[bufI + 0].v.cn[1] = vtx[bufI + 2].v.cn[1] = sPageBgColorGreen[vtxPage][j + 0];

            vtx[bufI + 0].v.cn[2] = vtx[bufI + 2].v.cn[2] = sPageBgColorBlue[vtxPage][j + 0];

            vtx[bufI + 1].v.cn[0] = vtx[bufI + 3].v.cn[0] = sPageBgColorRed[vtxPage][j + 1];

            vtx[bufI + 1].v.cn[1] = vtx[bufI + 3].v.cn[1] = sPageBgColorGreen[vtxPage][j + 1];

            vtx[bufI + 1].v.cn[2] = vtx[bufI + 3].v.cn[2] = sPageBgColorBlue[vtxPage][j + 1];

            vtx[bufI + 0].v.cn[3] = vtx[bufI + 2].v.cn[3] = vtx[bufI + 1].v.cn[3] = vtx[bufI + 3].v.cn[3] =
                pauseCtx->alpha;
        }
    }

    bufIAfterPageSections = bufI;

    //

    if (numQuads != 0) {
        quadsX = sVtxPageQuadsX[vtxPage];
        quadsWidth = sVtxPageQuadsWidth[vtxPage];
        quadsY = sVtxPageQuadsY[vtxPage];
        quadsHeight = sVtxPageQuadsHeight[vtxPage];

        for (j = 0; j < numQuads; j++, bufI += 4) {
            vtx[bufI + 0].v.ob[0] = vtx[bufI + 2].v.ob[0] = quadsX[j];

            vtx[bufI + 1].v.ob[0] = vtx[bufI + 3].v.ob[0] = vtx[bufI + 0].v.ob[0] + quadsWidth[j];

            if (!IS_PAUSE_STATE_GAMEOVER(pauseCtx)) {
                vtx[bufI + 0].v.ob[1] = vtx[bufI + 1].v.ob[1] = quadsY[j] + pauseCtx->pagesYOrigin1;
            } else {
                vtx[bufI + 0].v.ob[1] = vtx[bufI + 1].v.ob[1] = YREG(60 + j) + pauseCtx->pagesYOrigin1;
            }

            vtx[bufI + 2].v.ob[1] = vtx[bufI + 3].v.ob[1] = vtx[bufI + 0].v.ob[1] - quadsHeight[j];

            vtx[bufI + 0].v.ob[2] = vtx[bufI + 1].v.ob[2] = vtx[bufI + 2].v.ob[2] = vtx[bufI + 3].v.ob[2] = 0;

            vtx[bufI + 0].v.flag = vtx[bufI + 1].v.flag = vtx[bufI + 2].v.flag = vtx[bufI + 3].v.flag = 0;

            vtx[bufI + 0].v.tc[0] = vtx[bufI + 0].v.tc[1] = vtx[bufI + 1].v.tc[1] = vtx[bufI + 2].v.tc[0] = 0;

            vtx[bufI + 1].v.tc[0] = vtx[bufI + 3].v.tc[0] = quadsWidth[j] << 5;

            vtx[bufI + 2].v.tc[1] = vtx[bufI + 3].v.tc[1] = quadsHeight[j] << 5;

            vtx[bufI + 0].v.cn[0] = vtx[bufI + 2].v.cn[0] = vtx[bufI + 0].v.cn[1] = vtx[bufI + 2].v.cn[1] =
                vtx[bufI + 0].v.cn[2] = vtx[bufI + 2].v.cn[2] = vtx[bufI + 1].v.cn[0] = vtx[bufI + 3].v.cn[0] =
                    vtx[bufI + 1].v.cn[1] = vtx[bufI + 3].v.cn[1] = vtx[bufI + 1].v.cn[2] = vtx[bufI + 3].v.cn[2] = 255;

            vtx[bufI + 0].v.cn[3] = vtx[bufI + 2].v.cn[3] = vtx[bufI + 1].v.cn[3] = vtx[bufI + 3].v.cn[3] =
                pauseCtx->alpha;
        }

        if (vtxPage == VTX_PAGE_MAP_WORLD) {
            // WORLD_MAP_QUAD_TRADE_QUEST_MARKER

            bufI -= ((VTX_PAGE_MAP_WORLD_QUADS - WORLD_MAP_QUAD_TRADE_QUEST_MARKER) * 4);

            //! @bug If worldMapArea is WORLD_MAP_AREA_GANONS_CASTLE or WORLD_MAP_AREA_MAX, this will read past the end
            //! of the sVtxMapWorldArea arrays and generate garbage vertex data. This is harmless though:
            //! if pauseCtx->tradeQuestMarker != TRADE_QUEST_MARKER_NONE then the vertices are immediately overwritten,
            //! and if pauseCtx->tradeQuestMarker == TRADE_QUEST_MARKER_NONE then KaleidoScope_DrawWorldMap will not
            //! draw anything with these vertices.
            j = gSaveContext.worldMapArea;

            vtx[bufI + 0].v.ob[0] = vtx[bufI + 2].v.ob[0] = sVtxMapWorldAreaX[j];

            if (j) {}

            vtx[bufI + 1].v.ob[0] = vtx[bufI + 3].v.ob[0] = vtx[bufI + 0].v.ob[0] + sVtxMapWorldAreaWidth[j];

            vtx[bufI + 0].v.ob[1] = vtx[bufI + 1].v.ob[1] = sVtxMapWorldAreaY[j] + pauseCtx->pagesYOrigin1;

            vtx[bufI + 2].v.ob[1] = vtx[bufI + 3].v.ob[1] = vtx[bufI + 0].v.ob[1] - sVtxMapWorldAreaHeight[j];

            bufI += ((VTX_PAGE_MAP_WORLD_QUADS - WORLD_MAP_QUAD_TRADE_QUEST_MARKER) * 4);

            if (pauseCtx->tradeQuestMarker != TRADE_QUEST_MARKER_NONE) {
                if (sTradeQuestMarkerBobTimer == 0) {
                    sTradeQuestMarkerBobState++;
                    switch (sTradeQuestMarkerBobState) {
                        case 1:
                            sTradeQuestMarkerBobY = 3;
                            sTradeQuestMarkerBobTimer = 8;
                            break;
                        case 2:
                            sTradeQuestMarkerBobState = 0;
                            sTradeQuestMarkerBobY = 0;
                            sTradeQuestMarkerBobTimer = 6;
                            break;
                    }
                } else {
                    sTradeQuestMarkerBobTimer--;
                }

                j = bufIAfterPageSections + ((WORLD_MAP_QUAD_POINT_FIRST + pauseCtx->tradeQuestMarker) * 4);
                i = bufIAfterPageSections + (WORLD_MAP_QUAD_TRADE_QUEST_MARKER * 4);

                vtx[i + 0].v.ob[0] = vtx[i + 2].v.ob[0] = vtx[j + 0].v.ob[0];

                vtx[i + 1].v.ob[0] = vtx[i + 3].v.ob[0] = vtx[i + 0].v.ob[0] + 8;

                vtx[i + 0].v.ob[1] = vtx[i + 1].v.ob[1] = vtx[j + 0].v.ob[1] + 10 - sTradeQuestMarkerBobY;

                vtx[i + 2].v.ob[1] = vtx[i + 3].v.ob[1] = vtx[i + 0].v.ob[1] - 8;

                vtx[i + 0].v.ob[2] = vtx[i + 1].v.ob[2] = vtx[i + 2].v.ob[2] = vtx[i + 3].v.ob[2] = 0;

                vtx[i + 0].v.flag = vtx[i + 1].v.flag = vtx[i + 2].v.flag = vtx[i + 3].v.flag = 0;

                vtx[bufI].v.tc[0] = vtx[bufI].v.tc[1] = vtx[i + 1].v.tc[1] = vtx[i + 2].v.tc[0] = 0;

                vtx[i + 1].v.tc[0] = vtx[i + 3].v.tc[0] = 8 * (1 << 5);

                vtx[i + 2].v.tc[1] = vtx[i + 3].v.tc[1] = 8 * (1 << 5);

                vtx[i + 0].v.cn[0] = vtx[i + 2].v.cn[0] = vtx[i + 0].v.cn[1] = vtx[i + 2].v.cn[1] = vtx[i + 0].v.cn[2] =
                    vtx[i + 2].v.cn[2] = vtx[i + 1].v.cn[0] = vtx[i + 3].v.cn[0] = vtx[i + 1].v.cn[1] =
                        vtx[i + 3].v.cn[1] = vtx[i + 1].v.cn[2] = vtx[i + 3].v.cn[2] = 255;

                vtx[i + 0].v.cn[3] = vtx[i + 2].v.cn[3] = vtx[i + 1].v.cn[3] = vtx[i + 3].v.cn[3] = pauseCtx->alpha;
            }
        }
    }

    return bufI;
}

static s16 sItemVtxQuadsWithAmmo[] = {
    SLOT_DEKU_STICK * 4, // ITEM_QUAD_AMMO_STICK_
    SLOT_DEKU_NUT * 4,   // ITEM_QUAD_AMMO_NUT_
    SLOT_BOMB * 4,       // ITEM_QUAD_AMMO_BOMB_
    SLOT_BOW * 4,        // ITEM_QUAD_AMMO_BOW_
    SLOT_SLINGSHOT * 4,  // ITEM_QUAD_AMMO_SLINGSHOT_
    SLOT_BOMBCHU * 4,    // ITEM_QUAD_AMMO_BOMBCHU_
    SLOT_MAGIC_BEAN * 4, // ITEM_QUAD_AMMO_BEAN_
};

static s16 sEquipColumnsX[] = { -114, 12, 44, 76 };

<<<<<<< HEAD
static u8 sEquipQuadsFirstByEquipType_[EQUIP_TYPE_MAX] = {
=======
static u8 sEquipQuadsFirstByEquipType[EQUIP_TYPE_MAX] = {
>>>>>>> b44ff69d
    EQUIP_QUAD_SWORD_KOKIRI, // EQUIP_TYPE_SWORD
    EQUIP_QUAD_SHIELD_DEKU,  // EQUIP_TYPE_SHIELD
    EQUIP_QUAD_TUNIC_KOKIRI, // EQUIP_TYPE_TUNIC
    EQUIP_QUAD_BOOTS_KOKIRI, // EQUIP_TYPE_BOOTS
};

static s16 sQuestQuadsX[] = {
    74,   // QUEST_MEDALLION_FOREST
    74,   // QUEST_MEDALLION_FIRE
    46,   // QUEST_MEDALLION_WATER
    18,   // QUEST_MEDALLION_SPIRIT
    18,   // QUEST_MEDALLION_SHADOW
    46,   // QUEST_MEDALLION_LIGHT
    -108, // QUEST_SONG_MINUET
    -90,  // QUEST_SONG_BOLERO
    -72,  // QUEST_SONG_SERENADE
    -54,  // QUEST_SONG_REQUIEM
    -36,  // QUEST_SONG_NOCTURNE
    -18,  // QUEST_SONG_PRELUDE
    -108, // QUEST_SONG_LULLABY
    -90,  // QUEST_SONG_EPONA
    -72,  // QUEST_SONG_SARIA
    -54,  // QUEST_SONG_SUN
    -36,  // QUEST_SONG_TIME
    -18,  // QUEST_SONG_STORMS
    20,   // QUEST_KOKIRI_EMERALD
    46,   // QUEST_GORON_RUBY
    72,   // QUEST_ZORA_SAPPHIRE
    -110, // QUEST_STONE_OF_AGONY
    -86,  // QUEST_GERUDOS_CARD
    -110, // QUEST_SKULL_TOKEN
    -54,  // QUEST_HEART_PIECE
    -98,  // QUEST_QUAD_SONG_NOTE_A1
    -86,  // QUEST_QUAD_SONG_NOTE_A2
    -74,  // QUEST_QUAD_SONG_NOTE_A3
    -62,  // QUEST_QUAD_SONG_NOTE_A4
    -50,  // QUEST_QUAD_SONG_NOTE_A5
    -38,  // QUEST_QUAD_SONG_NOTE_A6
    -26,  // QUEST_QUAD_SONG_NOTE_A7
    -14,  // QUEST_QUAD_SONG_NOTE_A8
    -98,  // QUEST_QUAD_SONG_NOTE_B1
    -86,  // QUEST_QUAD_SONG_NOTE_B2
    -74,  // QUEST_QUAD_SONG_NOTE_B3
    -62,  // QUEST_QUAD_SONG_NOTE_B4
    -50,  // QUEST_QUAD_SONG_NOTE_B5
    -38,  // QUEST_QUAD_SONG_NOTE_B6
    -26,  // QUEST_QUAD_SONG_NOTE_B7
    -14,  // QUEST_QUAD_SONG_NOTE_B8
    -88,  // QUEST_QUAD_SKULL_TOKENS_DIGIT1_SHADOW
    -81,  // QUEST_QUAD_SKULL_TOKENS_DIGIT2_SHADOW
    -72,  // QUEST_QUAD_SKULL_TOKENS_DIGIT3_SHADOW
    -90,  // QUEST_QUAD_SKULL_TOKENS_DIGIT1
    -83,  // QUEST_QUAD_SKULL_TOKENS_DIGIT2
    -74,  // QUEST_QUAD_SKULL_TOKENS_DIGIT3
};

static s16 sQuestQuadsY[] = {
    38,  // QUEST_MEDALLION_FOREST
    6,   // QUEST_MEDALLION_FIRE
    -12, // QUEST_MEDALLION_WATER
    6,   // QUEST_MEDALLION_SPIRIT
    38,  // QUEST_MEDALLION_SHADOW
    56,  // QUEST_MEDALLION_LIGHT
    -20, // QUEST_SONG_MINUET
    -20, // QUEST_SONG_BOLERO
    -20, // QUEST_SONG_SERENADE
    -20, // QUEST_SONG_REQUIEM
    -20, // QUEST_SONG_NOCTURNE
    -20, // QUEST_SONG_PRELUDE
    2,   // QUEST_SONG_LULLABY
    2,   // QUEST_SONG_EPONA
    2,   // QUEST_SONG_SARIA
    2,   // QUEST_SONG_SUN
    2,   // QUEST_SONG_TIME
    2,   // QUEST_SONG_STORMS
    -46, // QUEST_KOKIRI_EMERALD
    -46, // QUEST_GORON_RUBY
    -46, // QUEST_ZORA_SAPPHIRE
    58,  // QUEST_STONE_OF_AGONY
    58,  // QUEST_GERUDOS_CARD
    34,  // QUEST_SKULL_TOKEN
    58,  // QUEST_HEART_PIECE
    -52, // QUEST_QUAD_SONG_NOTE_A1
    -52, // QUEST_QUAD_SONG_NOTE_A2
    -52, // QUEST_QUAD_SONG_NOTE_A3
    -52, // QUEST_QUAD_SONG_NOTE_A4
    -52, // QUEST_QUAD_SONG_NOTE_A5
    -52, // QUEST_QUAD_SONG_NOTE_A6
    -52, // QUEST_QUAD_SONG_NOTE_A7
    -52, // QUEST_QUAD_SONG_NOTE_A8
    -52, // QUEST_QUAD_SONG_NOTE_B1
    -52, // QUEST_QUAD_SONG_NOTE_B2
    -52, // QUEST_QUAD_SONG_NOTE_B3
    -52, // QUEST_QUAD_SONG_NOTE_B4
    -52, // QUEST_QUAD_SONG_NOTE_B5
    -52, // QUEST_QUAD_SONG_NOTE_B6
    -52, // QUEST_QUAD_SONG_NOTE_B7
    -52, // QUEST_QUAD_SONG_NOTE_B8
    34,  // QUEST_QUAD_SKULL_TOKENS_DIGIT1_SHADOW
    34,  // QUEST_QUAD_SKULL_TOKENS_DIGIT2_SHADOW
    34,  // QUEST_QUAD_SKULL_TOKENS_DIGIT3_SHADOW
    36,  // QUEST_QUAD_SKULL_TOKENS_DIGIT1
    36,  // QUEST_QUAD_SKULL_TOKENS_DIGIT2
    36,  // QUEST_QUAD_SKULL_TOKENS_DIGIT3
};

static s16 sQuestQuadsSize[] = {
    24, // QUEST_MEDALLION_FOREST
    24, // QUEST_MEDALLION_FIRE
    24, // QUEST_MEDALLION_WATER
    24, // QUEST_MEDALLION_SPIRIT
    24, // QUEST_MEDALLION_SHADOW
    24, // QUEST_MEDALLION_LIGHT
    24, // QUEST_SONG_MINUET
    24, // QUEST_SONG_BOLERO
    24, // QUEST_SONG_SERENADE
    24, // QUEST_SONG_REQUIEM
    24, // QUEST_SONG_NOCTURNE
    24, // QUEST_SONG_PRELUDE
    24, // QUEST_SONG_LULLABY
    24, // QUEST_SONG_EPONA
    24, // QUEST_SONG_SARIA
    24, // QUEST_SONG_SUN
    24, // QUEST_SONG_TIME
    24, // QUEST_SONG_STORMS
    24, // QUEST_KOKIRI_EMERALD
    24, // QUEST_GORON_RUBY
    24, // QUEST_ZORA_SAPPHIRE
    24, // QUEST_STONE_OF_AGONY
    24, // QUEST_GERUDOS_CARD
    24, // QUEST_SKULL_TOKEN
    48, // QUEST_HEART_PIECE
    16, // QUEST_QUAD_SONG_NOTE_A1
    16, // QUEST_QUAD_SONG_NOTE_A2
    16, // QUEST_QUAD_SONG_NOTE_A3
    16, // QUEST_QUAD_SONG_NOTE_A4
    16, // QUEST_QUAD_SONG_NOTE_A5
    16, // QUEST_QUAD_SONG_NOTE_A6
    16, // QUEST_QUAD_SONG_NOTE_A7
    16, // QUEST_QUAD_SONG_NOTE_A8
    16, // QUEST_QUAD_SONG_NOTE_B1
    16, // QUEST_QUAD_SONG_NOTE_B2
    16, // QUEST_QUAD_SONG_NOTE_B3
    16, // QUEST_QUAD_SONG_NOTE_B4
    16, // QUEST_QUAD_SONG_NOTE_B5
    16, // QUEST_QUAD_SONG_NOTE_B6
    16, // QUEST_QUAD_SONG_NOTE_B7
    16, // QUEST_QUAD_SONG_NOTE_B8
    16, // QUEST_QUAD_SKULL_TOKENS_DIGIT1_SHADOW
    16, // QUEST_QUAD_SKULL_TOKENS_DIGIT2_SHADOW
    16, // QUEST_QUAD_SKULL_TOKENS_DIGIT3_SHADOW
    16, // QUEST_QUAD_SKULL_TOKENS_DIGIT1
    16, // QUEST_QUAD_SKULL_TOKENS_DIGIT2
    16, // QUEST_QUAD_SKULL_TOKENS_DIGIT3
};

void KaleidoScope_SetVertices(PlayState* play, GraphicsContext* gfxCtx) {
    PauseContext* pauseCtx = &play->pauseCtx;
    s16 x;
    s16 y;
    s16 i;
    s16 j;
    s16 k;

    pauseCtx->pagesYOrigin1 = 0;

    if ((pauseCtx->state == PAUSE_STATE_OPENING_1) || (pauseCtx->state >= PAUSE_STATE_CLOSING) ||
        ((pauseCtx->state == PAUSE_STATE_SAVE_PROMPT) &&
         ((pauseCtx->savePromptState == PAUSE_SAVE_PROMPT_STATE_CLOSING) ||
          (pauseCtx->savePromptState == PAUSE_SAVE_PROMPT_STATE_CLOSING_AFTER_SAVED))) ||
        ((pauseCtx->state >= PAUSE_STATE_GAME_OVER_START) && (pauseCtx->state <= PAUSE_STATE_GAME_OVER_SHOW_WINDOW))) {
        // When opening/closing, translate the page vertices so that the pages rotate around their lower edge
        // instead of the middle.
        pauseCtx->pagesYOrigin1 = PAUSE_PAGES_Y_ORIGIN_1_LOWER;
    }

    pauseCtx->itemPageVtx = GRAPH_ALLOC(gfxCtx, ((PAGE_BG_QUADS + VTX_PAGE_ITEM_QUADS) * 4) * sizeof(Vtx));
    KaleidoScope_SetPageVertices(play, pauseCtx->itemPageVtx, VTX_PAGE_ITEM, VTX_PAGE_ITEM_QUADS);

    pauseCtx->equipPageVtx = GRAPH_ALLOC(gfxCtx, ((PAGE_BG_QUADS + VTX_PAGE_EQUIP_QUADS) * 4) * sizeof(Vtx));
    KaleidoScope_SetPageVertices(play, pauseCtx->equipPageVtx, VTX_PAGE_EQUIP, VTX_PAGE_EQUIP_QUADS);

    if (!sInDungeonScene) {
        pauseCtx->mapPageVtx = GRAPH_ALLOC(
            gfxCtx, ((PAGE_BG_QUADS + VTX_PAGE_MAP_WORLD_QUADS + WORLD_MAP_IMAGE_FRAG_NUM) * 4) * sizeof(Vtx));
        j = KaleidoScope_SetPageVertices(play, pauseCtx->mapPageVtx, VTX_PAGE_MAP_WORLD, VTX_PAGE_MAP_WORLD_QUADS);

        for (i = 0, y = 58; i < WORLD_MAP_IMAGE_FRAG_NUM; i++, j += 4, y -= WORLD_MAP_IMAGE_FRAG_HEIGHT) {
            pauseCtx->mapPageVtx[j + 0].v.ob[0] = pauseCtx->mapPageVtx[j + 2].v.ob[0] = 0 - (WORLD_MAP_IMAGE_WIDTH / 2);

            pauseCtx->mapPageVtx[j + 1].v.ob[0] = pauseCtx->mapPageVtx[j + 3].v.ob[0] =
                pauseCtx->mapPageVtx[j + 0].v.ob[0] + WORLD_MAP_IMAGE_WIDTH;

            pauseCtx->mapPageVtx[j + 0].v.ob[1] = pauseCtx->mapPageVtx[j + 1].v.ob[1] = y + pauseCtx->pagesYOrigin1;

            pauseCtx->mapPageVtx[j + 2].v.ob[1] = pauseCtx->mapPageVtx[j + 3].v.ob[1] =
                pauseCtx->mapPageVtx[j + 0].v.ob[1] - WORLD_MAP_IMAGE_FRAG_HEIGHT;

            pauseCtx->mapPageVtx[j + 0].v.ob[2] = pauseCtx->mapPageVtx[j + 1].v.ob[2] =
                pauseCtx->mapPageVtx[j + 2].v.ob[2] = pauseCtx->mapPageVtx[j + 3].v.ob[2] = 0;

            pauseCtx->mapPageVtx[j + 0].v.flag = pauseCtx->mapPageVtx[j + 1].v.flag =
                pauseCtx->mapPageVtx[j + 2].v.flag = pauseCtx->mapPageVtx[j + 3].v.flag = 0;

            pauseCtx->mapPageVtx[j + 0].v.tc[0] = pauseCtx->mapPageVtx[j + 0].v.tc[1] =
                pauseCtx->mapPageVtx[j + 1].v.tc[1] = pauseCtx->mapPageVtx[j + 2].v.tc[0] = 0;

            pauseCtx->mapPageVtx[j + 1].v.tc[0] = pauseCtx->mapPageVtx[j + 3].v.tc[0] =
                WORLD_MAP_IMAGE_WIDTH * (1 << 5);

            pauseCtx->mapPageVtx[j + 2].v.tc[1] = pauseCtx->mapPageVtx[j + 3].v.tc[1] =
                WORLD_MAP_IMAGE_FRAG_HEIGHT * (1 << 5);

            pauseCtx->mapPageVtx[j + 0].v.cn[0] = pauseCtx->mapPageVtx[j + 2].v.cn[0] =
                pauseCtx->mapPageVtx[j + 0].v.cn[1] = pauseCtx->mapPageVtx[j + 2].v.cn[1] =
                    pauseCtx->mapPageVtx[j + 0].v.cn[2] = pauseCtx->mapPageVtx[j + 2].v.cn[2] =
                        pauseCtx->mapPageVtx[j + 1].v.cn[0] = pauseCtx->mapPageVtx[j + 3].v.cn[0] =
                            pauseCtx->mapPageVtx[j + 1].v.cn[1] = pauseCtx->mapPageVtx[j + 3].v.cn[1] =
                                pauseCtx->mapPageVtx[j + 1].v.cn[2] = pauseCtx->mapPageVtx[j + 3].v.cn[2] =
                                    pauseCtx->mapPageVtx[j + 0].v.cn[3] = pauseCtx->mapPageVtx[j + 2].v.cn[3] =
                                        pauseCtx->mapPageVtx[j + 1].v.cn[3] = pauseCtx->mapPageVtx[j + 3].v.cn[3] =
                                            pauseCtx->alpha;
        }

        pauseCtx->mapPageVtx[j - 2].v.ob[1] = pauseCtx->mapPageVtx[j - 1].v.ob[1] =
            pauseCtx->mapPageVtx[j - 4].v.ob[1] - (WORLD_MAP_IMAGE_HEIGHT % WORLD_MAP_IMAGE_FRAG_HEIGHT);

        pauseCtx->mapPageVtx[j - 2].v.tc[1] = pauseCtx->mapPageVtx[j - 1].v.tc[1] =
            (WORLD_MAP_IMAGE_HEIGHT % WORLD_MAP_IMAGE_FRAG_HEIGHT) * (1 << 5);
    } else {
        pauseCtx->mapPageVtx = GRAPH_ALLOC(gfxCtx, ((PAGE_BG_QUADS + VTX_PAGE_MAP_DUNGEON_QUADS) * 4) * sizeof(Vtx));
        KaleidoScope_SetPageVertices(play, pauseCtx->mapPageVtx, VTX_PAGE_MAP_DUNGEON, VTX_PAGE_MAP_DUNGEON_QUADS);
    }

    pauseCtx->questPageVtx = GRAPH_ALLOC(gfxCtx, ((PAGE_BG_QUADS + VTX_PAGE_QUEST_QUADS) * 4) * sizeof(Vtx));
    KaleidoScope_SetPageVertices(play, pauseCtx->questPageVtx, VTX_PAGE_QUEST, VTX_PAGE_QUEST_QUADS);

    pauseCtx->cursorVtx = GRAPH_ALLOC(gfxCtx, (PAUSE_CURSOR_QUAD_MAX * 4) * sizeof(Vtx));

    for (i = 0; i < (PAUSE_CURSOR_QUAD_MAX * 4); i++) {
        pauseCtx->cursorVtx[i].v.ob[0] = pauseCtx->cursorVtx[i].v.ob[1] = pauseCtx->cursorVtx[i].v.ob[2] = 0;

        pauseCtx->cursorVtx[i].v.flag = 0;

        pauseCtx->cursorVtx[i].v.tc[0] = pauseCtx->cursorVtx[i].v.tc[1] = 0;

        pauseCtx->cursorVtx[i].v.cn[0] = pauseCtx->cursorVtx[i].v.cn[1] = pauseCtx->cursorVtx[i].v.cn[2] =
            pauseCtx->cursorVtx[i].v.cn[3] = 255;
    }

    // PAUSE_CURSOR_QUAD_TL
    pauseCtx->cursorVtx[1].v.tc[0] = pauseCtx->cursorVtx[2].v.tc[1] = pauseCtx->cursorVtx[3].v.tc[0] =
        pauseCtx->cursorVtx[3].v.tc[1]
        // PAUSE_CURSOR_QUAD_TR
        = pauseCtx->cursorVtx[5].v.tc[0] = pauseCtx->cursorVtx[6].v.tc[1] = pauseCtx->cursorVtx[7].v.tc[0] =
            pauseCtx->cursorVtx[7].v.tc[1]
        // PAUSE_CURSOR_QUAD_BL
        = pauseCtx->cursorVtx[9].v.tc[0] = pauseCtx->cursorVtx[10].v.tc[1] = pauseCtx->cursorVtx[11].v.tc[0] =
            pauseCtx->cursorVtx[11].v.tc[1]
        // PAUSE_CURSOR_QUAD_BR
        = pauseCtx->cursorVtx[13].v.tc[0] = pauseCtx->cursorVtx[14].v.tc[1] = pauseCtx->cursorVtx[15].v.tc[0] =
            pauseCtx->cursorVtx[15].v.tc[1] = 16 * (1 << 5);
    // PAUSE_CURSOR_QUAD_4
    pauseCtx->cursorVtx[17].v.tc[0] = pauseCtx->cursorVtx[18].v.tc[1] = pauseCtx->cursorVtx[19].v.tc[0] =
        pauseCtx->cursorVtx[19].v.tc[1] = 32 * (1 << 5);

    pauseCtx->itemVtx = GRAPH_ALLOC(gfxCtx, (ITEM_QUAD_MAX * 4) * sizeof(Vtx));

    // ITEM_QUAD_GRID_FIRST to ITEM_QUAD_GRID_LAST

    for (k = 0, i = 0, y = (ITEM_GRID_ROWS * ITEM_GRID_CELL_HEIGHT) / 2 - 6; k < ITEM_GRID_ROWS;
         k++, y -= ITEM_GRID_CELL_HEIGHT) {
        for (x = 0 - (ITEM_GRID_COLS * ITEM_GRID_CELL_WIDTH) / 2, j = 0; j < ITEM_GRID_COLS;
             j++, i += 4, x += ITEM_GRID_CELL_WIDTH) {
            pauseCtx->itemVtx[i + 0].v.ob[0] = pauseCtx->itemVtx[i + 2].v.ob[0] = x + ITEM_GRID_QUAD_MARGIN;

            pauseCtx->itemVtx[i + 1].v.ob[0] = pauseCtx->itemVtx[i + 3].v.ob[0] =
                pauseCtx->itemVtx[i + 0].v.ob[0] + ITEM_GRID_QUAD_WIDTH;

            pauseCtx->itemVtx[i + 0].v.ob[1] = pauseCtx->itemVtx[i + 1].v.ob[1] =
                y + pauseCtx->pagesYOrigin1 - ITEM_GRID_QUAD_MARGIN;

            pauseCtx->itemVtx[i + 2].v.ob[1] = pauseCtx->itemVtx[i + 3].v.ob[1] =
                pauseCtx->itemVtx[i + 0].v.ob[1] - ITEM_GRID_QUAD_HEIGHT;

            pauseCtx->itemVtx[i + 0].v.ob[2] = pauseCtx->itemVtx[i + 1].v.ob[2] = pauseCtx->itemVtx[i + 2].v.ob[2] =
                pauseCtx->itemVtx[i + 3].v.ob[2] = 0;

            pauseCtx->itemVtx[i + 0].v.flag = pauseCtx->itemVtx[i + 1].v.flag = pauseCtx->itemVtx[i + 2].v.flag =
                pauseCtx->itemVtx[i + 3].v.flag = 0;

            pauseCtx->itemVtx[i + 0].v.tc[0] = pauseCtx->itemVtx[i + 0].v.tc[1] = pauseCtx->itemVtx[i + 1].v.tc[1] =
                pauseCtx->itemVtx[i + 2].v.tc[0] = 0;

            pauseCtx->itemVtx[i + 1].v.tc[0] = pauseCtx->itemVtx[i + 2].v.tc[1] = pauseCtx->itemVtx[i + 3].v.tc[0] =
                pauseCtx->itemVtx[i + 3].v.tc[1] = ITEM_GRID_QUAD_TEX_SIZE * (1 << 5);

            pauseCtx->itemVtx[i + 0].v.cn[0] = pauseCtx->itemVtx[i + 1].v.cn[0] = pauseCtx->itemVtx[i + 2].v.cn[0] =
                pauseCtx->itemVtx[i + 3].v.cn[0] = pauseCtx->itemVtx[i + 0].v.cn[1] = pauseCtx->itemVtx[i + 1].v.cn[1] =
                    pauseCtx->itemVtx[i + 2].v.cn[1] = pauseCtx->itemVtx[i + 3].v.cn[1] =
                        pauseCtx->itemVtx[i + 0].v.cn[2] = pauseCtx->itemVtx[i + 1].v.cn[2] =
                            pauseCtx->itemVtx[i + 2].v.cn[2] = pauseCtx->itemVtx[i + 3].v.cn[2] = 255;

            pauseCtx->itemVtx[i + 0].v.cn[3] = pauseCtx->itemVtx[i + 1].v.cn[3] = pauseCtx->itemVtx[i + 2].v.cn[3] =
                pauseCtx->itemVtx[i + 3].v.cn[3] = 255;
        }
    }

    // ITEM_QUAD_GRID_SELECTED_C_LEFT, ITEM_QUAD_GRID_SELECTED_C_DOWN, ITEM_QUAD_GRID_SELECTED_C_RIGHT

    for (j = 1; j < 4; i += 4, j++) {
        if (gSaveContext.save.info.equips.cButtonSlots[j - 1] != ITEM_NONE) {
            k = gSaveContext.save.info.equips.cButtonSlots[j - 1] * 4;

            pauseCtx->itemVtx[i + 0].v.ob[0] = pauseCtx->itemVtx[i + 2].v.ob[0] =
                pauseCtx->itemVtx[k].v.ob[0] + ITEM_GRID_SELECTED_QUAD_MARGIN;

            pauseCtx->itemVtx[i + 1].v.ob[0] = pauseCtx->itemVtx[i + 3].v.ob[0] =
                pauseCtx->itemVtx[i + 0].v.ob[0] + ITEM_GRID_SELECTED_QUAD_WIDTH;

            pauseCtx->itemVtx[i + 0].v.ob[1] = pauseCtx->itemVtx[i + 1].v.ob[1] =
                pauseCtx->itemVtx[k].v.ob[1] - ITEM_GRID_SELECTED_QUAD_MARGIN;

            pauseCtx->itemVtx[i + 2].v.ob[1] = pauseCtx->itemVtx[i + 3].v.ob[1] =
                pauseCtx->itemVtx[i + 0].v.ob[1] - ITEM_GRID_SELECTED_QUAD_HEIGHT;

            pauseCtx->itemVtx[i + 0].v.ob[2] = pauseCtx->itemVtx[i + 1].v.ob[2] = pauseCtx->itemVtx[i + 2].v.ob[2] =
                pauseCtx->itemVtx[i + 3].v.ob[2] = 0;

            pauseCtx->itemVtx[i + 0].v.flag = pauseCtx->itemVtx[i + 1].v.flag = pauseCtx->itemVtx[i + 2].v.flag =
                pauseCtx->itemVtx[i + 3].v.flag = 0;

            pauseCtx->itemVtx[i + 0].v.tc[0] = pauseCtx->itemVtx[i + 0].v.tc[1] = pauseCtx->itemVtx[i + 1].v.tc[1] =
                pauseCtx->itemVtx[i + 2].v.tc[0] = 0;

            pauseCtx->itemVtx[i + 1].v.tc[0] = pauseCtx->itemVtx[i + 2].v.tc[1] = pauseCtx->itemVtx[i + 3].v.tc[0] =
                pauseCtx->itemVtx[i + 3].v.tc[1] = ITEM_GRID_SELECTED_QUAD_TEX_SIZE * (1 << 5);

            pauseCtx->itemVtx[i + 0].v.cn[0] = pauseCtx->itemVtx[i + 1].v.cn[0] = pauseCtx->itemVtx[i + 2].v.cn[0] =
                pauseCtx->itemVtx[i + 3].v.cn[0] = pauseCtx->itemVtx[i + 0].v.cn[1] = pauseCtx->itemVtx[i + 1].v.cn[1] =
                    pauseCtx->itemVtx[i + 2].v.cn[1] = pauseCtx->itemVtx[i + 3].v.cn[1] =
                        pauseCtx->itemVtx[i + 0].v.cn[2] = pauseCtx->itemVtx[i + 1].v.cn[2] =
                            pauseCtx->itemVtx[i + 2].v.cn[2] = pauseCtx->itemVtx[i + 3].v.cn[2] = 255;

            pauseCtx->itemVtx[i + 0].v.cn[3] = pauseCtx->itemVtx[i + 1].v.cn[3] = pauseCtx->itemVtx[i + 2].v.cn[3] =
                pauseCtx->itemVtx[i + 3].v.cn[3] = pauseCtx->alpha;
        } else {
            // No item equipped on the C button, put the quad out of view

            pauseCtx->itemVtx[i + 0].v.ob[0] = pauseCtx->itemVtx[i + 2].v.ob[0] = -300;

            pauseCtx->itemVtx[i + 1].v.ob[0] = pauseCtx->itemVtx[i + 3].v.ob[0] =
                pauseCtx->itemVtx[i + 0].v.ob[0] + ITEM_GRID_SELECTED_QUAD_WIDTH;

            pauseCtx->itemVtx[i + 0].v.ob[1] = pauseCtx->itemVtx[i + 1].v.ob[1] = 300;

            pauseCtx->itemVtx[i + 2].v.ob[1] = pauseCtx->itemVtx[i + 3].v.ob[1] =
                pauseCtx->itemVtx[i + 0].v.ob[1] - ITEM_GRID_SELECTED_QUAD_HEIGHT;
        }
    }

    // ITEM_QUAD_AMMO_*

    for (i = ITEM_QUAD_AMMO_FIRST * 4, j = 0; j < 7; j++) {
        k = sItemVtxQuadsWithAmmo[j];

        // tens

        pauseCtx->itemVtx[i + 0].v.ob[0] = pauseCtx->itemVtx[i + 2].v.ob[0] =
            pauseCtx->itemVtx[k].v.ob[0] + ITEM_AMMO_TENS_QUAD_OFFSET_X;

        pauseCtx->itemVtx[i + 1].v.ob[0] = pauseCtx->itemVtx[i + 3].v.ob[0] =
            pauseCtx->itemVtx[i + 0].v.ob[0] + ITEM_AMMO_DIGIT_QUAD_WIDTH;

        pauseCtx->itemVtx[i + 0].v.ob[1] = pauseCtx->itemVtx[i + 1].v.ob[1] =
            pauseCtx->itemVtx[k].v.ob[1] - ITEM_AMMO_TENS_QUAD_OFFSET_Y;

        pauseCtx->itemVtx[i + 2].v.ob[1] = pauseCtx->itemVtx[i + 3].v.ob[1] =
            pauseCtx->itemVtx[i + 0].v.ob[1] - ITEM_AMMO_DIGIT_QUAD_HEIGHT;

        // ones

        pauseCtx->itemVtx[i + 4].v.ob[0] = pauseCtx->itemVtx[i + 6].v.ob[0] =
            pauseCtx->itemVtx[i + 0].v.ob[0] + ITEM_AMMO_ONES_QUAD_OFFSET_X;

        pauseCtx->itemVtx[i + 5].v.ob[0] = pauseCtx->itemVtx[i + 7].v.ob[0] =
            pauseCtx->itemVtx[i + 4].v.ob[0] + ITEM_AMMO_DIGIT_QUAD_WIDTH;

        pauseCtx->itemVtx[i + 4].v.ob[1] = pauseCtx->itemVtx[i + 5].v.ob[1] =
            pauseCtx->itemVtx[i + 0].v.ob[1] - ITEM_AMMO_ONES_QUAD_OFFSET_Y;

        pauseCtx->itemVtx[i + 6].v.ob[1] = pauseCtx->itemVtx[i + 7].v.ob[1] =
            pauseCtx->itemVtx[i + 4].v.ob[1] - ITEM_AMMO_DIGIT_QUAD_HEIGHT;

        // tens, ones

        for (k = 0; k < 2; k++, i += 4) {
            pauseCtx->itemVtx[i + 0].v.ob[2] = pauseCtx->itemVtx[i + 1].v.ob[2] = pauseCtx->itemVtx[i + 2].v.ob[2] =
                pauseCtx->itemVtx[i + 3].v.ob[2] = 0;

            pauseCtx->itemVtx[i + 0].v.flag = pauseCtx->itemVtx[i + 1].v.flag = pauseCtx->itemVtx[i + 2].v.flag =
                pauseCtx->itemVtx[i + 3].v.flag = 0;

            pauseCtx->itemVtx[i + 0].v.tc[0] = pauseCtx->itemVtx[i + 0].v.tc[1] = pauseCtx->itemVtx[i + 1].v.tc[1] =
                pauseCtx->itemVtx[i + 2].v.tc[0] = 0;

            pauseCtx->itemVtx[i + 1].v.tc[0] = pauseCtx->itemVtx[i + 2].v.tc[1] = pauseCtx->itemVtx[i + 3].v.tc[0] =
                pauseCtx->itemVtx[i + 3].v.tc[1] = ITEM_AMMO_DIGIT_QUAD_TEX_SIZE * (1 << 5);

            pauseCtx->itemVtx[i + 0].v.cn[0] = pauseCtx->itemVtx[i + 1].v.cn[0] = pauseCtx->itemVtx[i + 2].v.cn[0] =
                pauseCtx->itemVtx[i + 3].v.cn[0] = pauseCtx->itemVtx[i + 0].v.cn[1] = pauseCtx->itemVtx[i + 1].v.cn[1] =
                    pauseCtx->itemVtx[i + 2].v.cn[1] = pauseCtx->itemVtx[i + 3].v.cn[1] =
                        pauseCtx->itemVtx[i + 0].v.cn[2] = pauseCtx->itemVtx[i + 1].v.cn[2] =
                            pauseCtx->itemVtx[i + 2].v.cn[2] = pauseCtx->itemVtx[i + 3].v.cn[2] = 255;

            pauseCtx->itemVtx[i + 0].v.cn[3] = pauseCtx->itemVtx[i + 1].v.cn[3] = pauseCtx->itemVtx[i + 2].v.cn[3] =
                pauseCtx->itemVtx[i + 3].v.cn[3] = pauseCtx->alpha;
        }
    }

    pauseCtx->equipVtx = GRAPH_ALLOC(gfxCtx, (EQUIP_QUAD_MAX * 4) * sizeof(Vtx));

    // EQUIP_QUAD_UPG_BULLETBAG_QUIVER, EQUIP_QUAD_SWORD_KOKIRI, EQUIP_QUAD_SWORD_MASTER, EQUIP_QUAD_SWORD_BIGGORON,
    // EQUIP_QUAD_UPG_BOMB_BAG, EQUIP_QUAD_SHIELD_DEKU, EQUIP_QUAD_SHIELD_HYLIAN, EQUIP_QUAD_SHIELD_MIRROR,
    // EQUIP_QUAD_UPG_STRENGTH, EQUIP_QUAD_TUNIC_KOKIRI, EQUIP_QUAD_TUNIC_GORON, EQUIP_QUAD_TUNIC_ZORA,
    // EQUIP_QUAD_UPG_SCALE, EQUIP_QUAD_BOOTS_KOKIRI, EQUIP_QUAD_BOOTS_IRON, EQUIP_QUAD_BOOTS_HOVER

    // for each row
    for (k = 0, i = 0, y = (EQUIP_TYPE_MAX * EQUIP_GRID_CELL_HEIGHT) / 2 - 6; i < EQUIP_TYPE_MAX;
         i++, y -= EQUIP_GRID_CELL_HEIGHT) {
        // for each column
        for (j = 0; j < 4; j++, k += 4) {
            pauseCtx->equipVtx[k + 0].v.ob[0] = pauseCtx->equipVtx[k + 2].v.ob[0] =
                sEquipColumnsX[j] + EQUIP_GRID_QUAD_MARGIN;

            pauseCtx->equipVtx[k + 1].v.ob[0] = pauseCtx->equipVtx[k + 3].v.ob[0] =
                pauseCtx->equipVtx[k + 0].v.ob[0] + EQUIP_GRID_QUAD_WIDTH;

            pauseCtx->equipVtx[k + 0].v.ob[1] = pauseCtx->equipVtx[k + 1].v.ob[1] =
                y + pauseCtx->pagesYOrigin1 - EQUIP_GRID_QUAD_MARGIN;

            pauseCtx->equipVtx[k + 2].v.ob[1] = pauseCtx->equipVtx[k + 3].v.ob[1] =
                pauseCtx->equipVtx[k + 0].v.ob[1] - EQUIP_GRID_QUAD_HEIGHT;

            pauseCtx->equipVtx[k + 0].v.ob[2] = pauseCtx->equipVtx[k + 1].v.ob[2] = pauseCtx->equipVtx[k + 2].v.ob[2] =
                pauseCtx->equipVtx[k + 3].v.ob[2] = 0;

            pauseCtx->equipVtx[k + 0].v.flag = pauseCtx->equipVtx[k + 1].v.flag = pauseCtx->equipVtx[k + 2].v.flag =
                pauseCtx->equipVtx[k + 3].v.flag = 0;

            pauseCtx->equipVtx[k + 0].v.tc[0] = pauseCtx->equipVtx[k + 0].v.tc[1] = pauseCtx->equipVtx[k + 1].v.tc[1] =
                pauseCtx->equipVtx[k + 2].v.tc[0] = 0;

            pauseCtx->equipVtx[k + 1].v.tc[0] = pauseCtx->equipVtx[k + 2].v.tc[1] = pauseCtx->equipVtx[k + 3].v.tc[0] =
                pauseCtx->equipVtx[k + 3].v.tc[1] = EQUIP_GRID_QUAD_TEX_SIZE * (1 << 5);

            pauseCtx->equipVtx[k + 0].v.cn[0] = pauseCtx->equipVtx[k + 1].v.cn[0] = pauseCtx->equipVtx[k + 2].v.cn[0] =
                pauseCtx->equipVtx[k + 3].v.cn[0] = pauseCtx->equipVtx[k + 0].v.cn[1] =
                    pauseCtx->equipVtx[k + 1].v.cn[1] = pauseCtx->equipVtx[k + 2].v.cn[1] =
                        pauseCtx->equipVtx[k + 3].v.cn[1] = pauseCtx->equipVtx[k + 0].v.cn[2] =
                            pauseCtx->equipVtx[k + 1].v.cn[2] = pauseCtx->equipVtx[k + 2].v.cn[2] =
                                pauseCtx->equipVtx[k + 3].v.cn[2] = 255;

            pauseCtx->equipVtx[k + 0].v.cn[3] = pauseCtx->equipVtx[k + 1].v.cn[3] = pauseCtx->equipVtx[k + 2].v.cn[3] =
                pauseCtx->equipVtx[k + 3].v.cn[3] = pauseCtx->alpha;
        }
    }

    // EQUIP_QUAD_SELECTED_SWORD, EQUIP_QUAD_SELECTED_SHIELD, EQUIP_QUAD_SELECTED_TUNIC, EQUIP_QUAD_SELECTED_BOOTS

    for (j = 0; j < EQUIP_TYPE_MAX; k += 4, j++) {
        if (CUR_EQUIP_VALUE(j) != 0) {
<<<<<<< HEAD
            i = (CUR_EQUIP_VALUE(j) + sEquipQuadsFirstByEquipType_[j] - 1) * 4;
=======
            i = (CUR_EQUIP_VALUE(j) + sEquipQuadsFirstByEquipType[j] - 1) * 4;
>>>>>>> b44ff69d

            pauseCtx->equipVtx[k + 0].v.ob[0] = pauseCtx->equipVtx[k + 2].v.ob[0] =
                pauseCtx->equipVtx[i].v.ob[0] + EQUIP_GRID_SELECTED_QUAD_MARGIN;

            pauseCtx->equipVtx[k + 1].v.ob[0] = pauseCtx->equipVtx[k + 3].v.ob[0] =
                pauseCtx->equipVtx[k + 0].v.ob[0] + EQUIP_GRID_SELECTED_QUAD_WIDTH;

            pauseCtx->equipVtx[k + 0].v.ob[1] = pauseCtx->equipVtx[k + 1].v.ob[1] =
                pauseCtx->equipVtx[i].v.ob[1] - EQUIP_GRID_SELECTED_QUAD_MARGIN;

            pauseCtx->equipVtx[k + 2].v.ob[1] = pauseCtx->equipVtx[k + 3].v.ob[1] =
                pauseCtx->equipVtx[k + 0].v.ob[1] - EQUIP_GRID_SELECTED_QUAD_HEIGHT;

            pauseCtx->equipVtx[k + 0].v.ob[2] = pauseCtx->equipVtx[k + 1].v.ob[2] = pauseCtx->equipVtx[k + 2].v.ob[2] =
                pauseCtx->equipVtx[k + 3].v.ob[2] = 0;

            pauseCtx->equipVtx[k + 0].v.flag = pauseCtx->equipVtx[k + 1].v.flag = pauseCtx->equipVtx[k + 2].v.flag =
                pauseCtx->equipVtx[k + 3].v.flag = 0;

            pauseCtx->equipVtx[k + 0].v.tc[0] = pauseCtx->equipVtx[k + 0].v.tc[1] = pauseCtx->equipVtx[k + 1].v.tc[1] =
                pauseCtx->equipVtx[k + 2].v.tc[0] = 0;

            pauseCtx->equipVtx[k + 1].v.tc[0] = pauseCtx->equipVtx[k + 2].v.tc[1] = pauseCtx->equipVtx[k + 3].v.tc[0] =
                pauseCtx->equipVtx[k + 3].v.tc[1] = EQUIP_GRID_SELECTED_QUAD_TEX_SIZE * (1 << 5);

            pauseCtx->equipVtx[k + 0].v.cn[0] = pauseCtx->equipVtx[k + 1].v.cn[0] = pauseCtx->equipVtx[k + 2].v.cn[0] =
                pauseCtx->equipVtx[k + 3].v.cn[0] = pauseCtx->equipVtx[k + 0].v.cn[1] =
                    pauseCtx->equipVtx[k + 1].v.cn[1] = pauseCtx->equipVtx[k + 2].v.cn[1] =
                        pauseCtx->equipVtx[k + 3].v.cn[1] = pauseCtx->equipVtx[k + 0].v.cn[2] =
                            pauseCtx->equipVtx[k + 1].v.cn[2] = pauseCtx->equipVtx[k + 2].v.cn[2] =
                                pauseCtx->equipVtx[k + 3].v.cn[2] = 255;

            pauseCtx->equipVtx[k + 0].v.cn[3] = pauseCtx->equipVtx[k + 1].v.cn[3] = pauseCtx->equipVtx[k + 2].v.cn[3] =
                pauseCtx->equipVtx[k + 3].v.cn[3] = pauseCtx->alpha;
        }
    }

    // EQUIP_QUAD_PLAYER_FIRST..EQUIP_QUAD_PLAYER_LAST

    x = PAUSE_EQUIP_PLAYER_HEIGHT;
    y = 50;
    for (;;) {
        pauseCtx->equipVtx[k + 0].v.ob[0] = pauseCtx->equipVtx[k + 2].v.ob[0] = -64;

        pauseCtx->equipVtx[k + 1].v.ob[0] = pauseCtx->equipVtx[k + 3].v.ob[0] =
            pauseCtx->equipVtx[k + 0].v.ob[0] + PAUSE_EQUIP_PLAYER_WIDTH;

        pauseCtx->equipVtx[k + 0].v.ob[1] = pauseCtx->equipVtx[k + 1].v.ob[1] = y + pauseCtx->pagesYOrigin1;

        pauseCtx->equipVtx[k + 2].v.ob[1] = pauseCtx->equipVtx[k + 3].v.ob[1] =
            pauseCtx->equipVtx[k + 0].v.ob[1] - PAUSE_EQUIP_PLAYER_FRAG_HEIGHT;

        pauseCtx->equipVtx[k + 0].v.ob[2] = pauseCtx->equipVtx[k + 1].v.ob[2] = pauseCtx->equipVtx[k + 2].v.ob[2] =
            pauseCtx->equipVtx[k + 3].v.ob[2] = 0;

        pauseCtx->equipVtx[k + 0].v.flag = pauseCtx->equipVtx[k + 1].v.flag = pauseCtx->equipVtx[k + 2].v.flag =
            pauseCtx->equipVtx[k + 3].v.flag = 0;

        pauseCtx->equipVtx[k + 0].v.tc[0] = pauseCtx->equipVtx[k + 0].v.tc[1] = pauseCtx->equipVtx[k + 1].v.tc[1] =
            pauseCtx->equipVtx[k + 2].v.tc[0] = 0;

        pauseCtx->equipVtx[k + 1].v.tc[0] = pauseCtx->equipVtx[k + 3].v.tc[0] = PAUSE_EQUIP_PLAYER_WIDTH * (1 << 5);

        pauseCtx->equipVtx[k + 2].v.tc[1] = pauseCtx->equipVtx[k + 3].v.tc[1] =
            PAUSE_EQUIP_PLAYER_FRAG_HEIGHT * (1 << 5);

        pauseCtx->equipVtx[k + 0].v.cn[0] = pauseCtx->equipVtx[k + 1].v.cn[0] = pauseCtx->equipVtx[k + 2].v.cn[0] =
            pauseCtx->equipVtx[k + 3].v.cn[0] = pauseCtx->equipVtx[k + 0].v.cn[1] = pauseCtx->equipVtx[k + 1].v.cn[1] =
                pauseCtx->equipVtx[k + 2].v.cn[1] = pauseCtx->equipVtx[k + 3].v.cn[1] =
                    pauseCtx->equipVtx[k + 0].v.cn[2] = pauseCtx->equipVtx[k + 1].v.cn[2] =
                        pauseCtx->equipVtx[k + 2].v.cn[2] = pauseCtx->equipVtx[k + 3].v.cn[2] = 255;

        pauseCtx->equipVtx[k + 0].v.cn[3] = pauseCtx->equipVtx[k + 1].v.cn[3] = pauseCtx->equipVtx[k + 2].v.cn[3] =
            pauseCtx->equipVtx[k + 3].v.cn[3] = pauseCtx->alpha;

        x -= PAUSE_EQUIP_PLAYER_FRAG_HEIGHT;
        if (x < 0) {
            pauseCtx->equipVtx[k + 2].v.ob[1] = pauseCtx->equipVtx[k + 3].v.ob[1] =
                pauseCtx->equipVtx[k + 0].v.ob[1] - (PAUSE_EQUIP_PLAYER_HEIGHT % PAUSE_EQUIP_PLAYER_FRAG_HEIGHT);

            pauseCtx->equipVtx[k + 2].v.tc[1] = pauseCtx->equipVtx[k + 3].v.tc[1] =
                (PAUSE_EQUIP_PLAYER_HEIGHT % PAUSE_EQUIP_PLAYER_FRAG_HEIGHT) * (1 << 5);

            break;
        }

        y -= PAUSE_EQUIP_PLAYER_FRAG_HEIGHT;
        k += 4;
    }

    pauseCtx->questVtx = GRAPH_ALLOC(gfxCtx, QUEST_QUAD_MAX * 4 * sizeof(Vtx));

    for (k = 0, j = 0; j < QUEST_QUAD_MAX; j++, k += 4) {
        s16 quadWidth = sQuestQuadsSize[j];

        if ((j < QUEST_SONG_MINUET) || (j >= QUEST_QUAD_SKULL_TOKENS_DIGIT1_SHADOW)) {
            pauseCtx->questVtx[k + 0].v.ob[0] = pauseCtx->questVtx[k + 2].v.ob[0] = sQuestQuadsX[j];

            pauseCtx->questVtx[k + 1].v.ob[0] = pauseCtx->questVtx[k + 3].v.ob[0] =
                pauseCtx->questVtx[k + 0].v.ob[0] + sQuestQuadsSize[j];

            pauseCtx->questVtx[k + 0].v.ob[1] = pauseCtx->questVtx[k + 1].v.ob[1] =
                sQuestQuadsY[j] + pauseCtx->pagesYOrigin1;

            pauseCtx->questVtx[k + 2].v.ob[1] = pauseCtx->questVtx[k + 3].v.ob[1] =
                pauseCtx->questVtx[k + 0].v.ob[1] - sQuestQuadsSize[j];

            if (j >= QUEST_QUAD_SKULL_TOKENS_DIGIT1_SHADOW) {
                pauseCtx->questVtx[k + 1].v.ob[0] = pauseCtx->questVtx[k + 3].v.ob[0] =
                    pauseCtx->questVtx[k + 0].v.ob[0] + 8;

                pauseCtx->questVtx[k + 0].v.ob[1] = pauseCtx->questVtx[k + 1].v.ob[1] =
                    sQuestQuadsY[j] + pauseCtx->pagesYOrigin1 - 6;

                pauseCtx->questVtx[k + 2].v.ob[1] = pauseCtx->questVtx[k + 3].v.ob[1] =
                    pauseCtx->questVtx[k + 0].v.ob[1] - 16;

                quadWidth = 8;
            }
        } else {
            if ((j >= QUEST_SONG_MINUET) && (j < QUEST_KOKIRI_EMERALD)) {
                quadWidth = 16;
            }

            pauseCtx->questVtx[k + 0].v.ob[0] = pauseCtx->questVtx[k + 2].v.ob[0] = sQuestQuadsX[j] + 2;

            pauseCtx->questVtx[k + 1].v.ob[0] = pauseCtx->questVtx[k + 3].v.ob[0] =
                pauseCtx->questVtx[k + 0].v.ob[0] + (quadWidth - 4);

            pauseCtx->questVtx[k + 0].v.ob[1] = pauseCtx->questVtx[k + 1].v.ob[1] =
                sQuestQuadsY[j] + pauseCtx->pagesYOrigin1 - 2;

            pauseCtx->questVtx[k + 2].v.ob[1] = pauseCtx->questVtx[k + 3].v.ob[1] =
                pauseCtx->questVtx[k + 0].v.ob[1] - (sQuestQuadsSize[j] - 4);
        }

        pauseCtx->questVtx[k + 0].v.ob[2] = pauseCtx->questVtx[k + 1].v.ob[2] = pauseCtx->questVtx[k + 2].v.ob[2] =
            pauseCtx->questVtx[k + 3].v.ob[2] = 0;

        pauseCtx->questVtx[k + 0].v.flag = pauseCtx->questVtx[k + 1].v.flag = pauseCtx->questVtx[k + 2].v.flag =
            pauseCtx->questVtx[k + 3].v.flag = 0;

        pauseCtx->questVtx[k + 0].v.tc[0] = pauseCtx->questVtx[k + 0].v.tc[1] = pauseCtx->questVtx[k + 1].v.tc[1] =
            pauseCtx->questVtx[k + 2].v.tc[0] = 0;

        pauseCtx->questVtx[k + 1].v.tc[0] = pauseCtx->questVtx[k + 3].v.tc[0] = quadWidth << 5;
        pauseCtx->questVtx[k + 2].v.tc[1] = pauseCtx->questVtx[k + 3].v.tc[1] = sQuestQuadsSize[j] << 5;

        pauseCtx->questVtx[k + 0].v.cn[0] = pauseCtx->questVtx[k + 1].v.cn[0] = pauseCtx->questVtx[k + 2].v.cn[0] =
            pauseCtx->questVtx[k + 3].v.cn[0] = pauseCtx->questVtx[k + 0].v.cn[1] = pauseCtx->questVtx[k + 1].v.cn[1] =
                pauseCtx->questVtx[k + 2].v.cn[1] = pauseCtx->questVtx[k + 3].v.cn[1] =
                    pauseCtx->questVtx[k + 0].v.cn[2] = pauseCtx->questVtx[k + 1].v.cn[2] =
                        pauseCtx->questVtx[k + 2].v.cn[2] = pauseCtx->questVtx[k + 3].v.cn[2] = 255;

        pauseCtx->questVtx[k + 0].v.cn[3] = pauseCtx->questVtx[k + 1].v.cn[3] = pauseCtx->questVtx[k + 2].v.cn[3] =
            pauseCtx->questVtx[k + 3].v.cn[3] = pauseCtx->alpha;
    }

    pauseCtx->infoPanelVtx = GRAPH_ALLOC(gfxCtx, 28 * sizeof(Vtx));

    pauseCtx->promptPageVtx = GRAPH_ALLOC(gfxCtx, ((PAGE_BG_QUADS + VTX_PAGE_PROMPT_QUADS) * 4) * sizeof(Vtx));
    KaleidoScope_SetPageVertices(play, pauseCtx->promptPageVtx, VTX_PAGE_PROMPT, VTX_PAGE_PROMPT_QUADS);
}

void KaleidoScope_DrawGameOver(PlayState* play) {
    GraphicsContext* gfxCtx = play->state.gfxCtx;

    OPEN_DISPS(gfxCtx, "../z_kaleido_scope_PAL.c", 3122);

    Gfx_SetupDL_39Opa(gfxCtx);

    gDPSetCycleType(POLY_OPA_DISP++, G_CYC_2CYCLE);
    gDPSetRenderMode(POLY_OPA_DISP++, G_RM_PASS, G_RM_XLU_SURF2);
    gDPSetCombineLERP(POLY_OPA_DISP++, TEXEL1, TEXEL0, PRIM_LOD_FRAC, TEXEL0, 0, 0, 0, TEXEL0, PRIMITIVE, ENVIRONMENT,
                      COMBINED, ENVIRONMENT, COMBINED, 0, PRIMITIVE, 0);

    gDPSetPrimColor(POLY_OPA_DISP++, 0, 80, sColor82ABRed_D_8082AB8C, sColor82ABGreen_D_8082AB90,
                    sColor82ABBlue_D_8082AB94, sColor82ABGameOverPrimAlpha_D_8082AB98);
    gDPSetEnvColor(POLY_OPA_DISP++, sDrawGameOverEnvColorRed_D_8082AB9C, sDrawGameOverEnvColorGreen_D_8082ABA0,
                   sDrawGameOverEnvColorBlue_D_8082ABA4, 255);

    VREG(89) -= 2;

    gDPLoadMultiBlock(POLY_OPA_DISP++, gGameOverP1Tex, 0x0000, G_TX_RENDERTILE, G_IM_FMT_IA, G_IM_SIZ_8b, 64, 32, 0,
                      G_TX_WRAP | G_TX_NOMIRROR, G_TX_WRAP | G_TX_NOMIRROR, G_TX_NOMASK, G_TX_NOMASK, G_TX_NOLOD,
                      G_TX_NOLOD);

    gDPLoadMultiBlock(POLY_OPA_DISP++, gGameOverMaskTex, 0x0100, 1, G_IM_FMT_IA, G_IM_SIZ_8b, 64, 32, 0,
                      G_TX_WRAP | G_TX_NOMIRROR, G_TX_WRAP | G_TX_NOMIRROR, G_TX_NOMASK, 5, G_TX_NOLOD, G_TX_NOLOD);

    gDPSetTileSize(POLY_OPA_DISP++, 1, 0, VREG(89) & 0x7F, 63 << 2, (31 << 2) + (VREG(89) & 0x7F));

    gSPTextureRectangle(POLY_OPA_DISP++, VREG(87) << 2, VREG(88) << 2, (VREG(87) + 64) << 2, (VREG(88) + 32) << 2,
                        G_TX_RENDERTILE, 0, 0, 1 << 10, 1 << 10);

    gDPLoadMultiBlock(POLY_OPA_DISP++, gGameOverP2Tex, 0x0000, G_TX_RENDERTILE, G_IM_FMT_IA, G_IM_SIZ_8b, 64, 32, 0,
                      G_TX_NOMIRROR | G_TX_CLAMP, G_TX_NOMIRROR | G_TX_CLAMP, G_TX_NOMASK, G_TX_NOMASK, G_TX_NOLOD,
                      G_TX_NOLOD);

    gSPTextureRectangle(POLY_OPA_DISP++, (VREG(87) + 64) << 2, VREG(88) << 2, (VREG(87) + 128) << 2,
                        (VREG(88) + 32) << 2, G_TX_RENDERTILE, 0, 0, 1 << 10, 1 << 10);

    gDPLoadMultiBlock(POLY_OPA_DISP++, gGameOverP3Tex, 0x0000, G_TX_RENDERTILE, G_IM_FMT_IA, G_IM_SIZ_8b, 64, 32, 0,
                      G_TX_NOMIRROR | G_TX_CLAMP, G_TX_NOMIRROR | G_TX_CLAMP, G_TX_NOMASK, G_TX_NOMASK, G_TX_NOLOD,
                      G_TX_NOLOD);
    gSPTextureRectangle(POLY_OPA_DISP++, (VREG(87) + 128) << 2, VREG(88) << 2, (VREG(87) + 192) << 2,
                        (VREG(88) + 32) << 2, G_TX_RENDERTILE, 0, 0, 1 << 10, 1 << 10);

    CLOSE_DISPS(gfxCtx, "../z_kaleido_scope_PAL.c", 3169);
}

void KaleidoScope_Draw(PlayState* play) {
    Input* input = &play->state.input[0];
    PauseContext* pauseCtx = &play->pauseCtx;
    InterfaceContext* interfaceCtx = &play->interfaceCtx;

    OPEN_DISPS(play->state.gfxCtx, "../z_kaleido_scope_PAL.c", 3188);

    pauseCtx->stickAdjX = input->rel.stick_x;
    pauseCtx->stickAdjY = input->rel.stick_y;

    gSPSegment(POLY_OPA_DISP++, 0x02, interfaceCtx->parameterSegment);
    gSPSegment(POLY_OPA_DISP++, 0x07, pauseCtx->playerSegment);
    gSPSegment(POLY_OPA_DISP++, 0x08, pauseCtx->iconItemSegment);
    gSPSegment(POLY_OPA_DISP++, 0x09, pauseCtx->iconItem24Segment);
    gSPSegment(POLY_OPA_DISP++, 0x0A, pauseCtx->nameSegment);
    gSPSegment(POLY_OPA_DISP++, 0x0C, pauseCtx->iconItemAltSegment);
    gSPSegment(POLY_OPA_DISP++, 0x0D, pauseCtx->iconItemLangSegment);

    if (pauseCtx->debugState == 0) {
        KaleidoScope_SetView(pauseCtx, pauseCtx->eye.x, pauseCtx->eye.y, pauseCtx->eye.z);

        Gfx_SetupDL_42Opa(play->state.gfxCtx);
        KaleidoScope_SetVertices(play, play->state.gfxCtx);
        KaleidoScope_DrawPages(play, play->state.gfxCtx);

        Gfx_SetupDL_42Opa(play->state.gfxCtx);
        gDPSetCombineLERP(POLY_OPA_DISP++, PRIMITIVE, ENVIRONMENT, TEXEL0, ENVIRONMENT, TEXEL0, 0, PRIMITIVE, 0,
                          PRIMITIVE, ENVIRONMENT, TEXEL0, ENVIRONMENT, TEXEL0, 0, PRIMITIVE, 0);

        KaleidoScope_SetView(pauseCtx, 0.0f, 0.0f, 64.0f);

        if (!IS_PAUSE_STATE_GAMEOVER(pauseCtx)) {
            KaleidoScope_DrawInfoPanel(play);
        }
    }

    if ((pauseCtx->state >= PAUSE_STATE_GAME_OVER_SHOW_MESSAGE) && (pauseCtx->state <= PAUSE_STATE_GAME_OVER_FINISH)) {
        KaleidoScope_DrawGameOver(play);
    }

    if ((pauseCtx->debugState == 1) || (pauseCtx->debugState == 2)) {
        KaleidoScope_DrawDebugEditor(play);
    }

    CLOSE_DISPS(play->state.gfxCtx, "../z_kaleido_scope_PAL.c", 3254);
}

void KaleidoScope_GrayOutTextureRGBA32(u32* texture, u16 pixelCount) {
    u32 rgb;
    u16 gray;
    u16 i;

    for (i = 0; i < pixelCount; i++) {
        if ((texture[i] & 0xFFFFFF00) != 0) {
            rgb = texture[i] >> 8;
            gray = ((((rgb & 0xFF0000) >> 16) + ((rgb & 0xFF00) >> 7) + (rgb & 0xFF)) / 7) & 0xFF;

            rgb = gray;
            rgb <<= 8;
            rgb |= gray;
            rgb <<= 8;
            rgb |= gray;

            texture[i] = (rgb << 8) | (texture[i] & 0xFF);
        }
    }
}

void KaleidoScope_UpdateOpening(PlayState* play) {
    PauseContext* pauseCtx = &play->pauseCtx;

    pauseCtx->eye.x += sPageSwitchEyeDx[pauseCtx->nextPageMode] * ZREG(46);
    pauseCtx->eye.z += sPageSwitchEyeDz[pauseCtx->nextPageMode] * ZREG(46);
    pauseCtx->pageSwitchTimer += 4 * ZREG(46);

    if (pauseCtx->pageSwitchTimer == (4 * PAGE_SWITCH_NSTEPS * ZREG(47))) {
        // Finished opening

        func_80084BF4(play, 1);

        gSaveContext.buttonStatus[0] = gPageSwitchNextButtonStatus[pauseCtx->pageIndex + PAGE_SWITCH_PT_LEFT][0];
        gSaveContext.buttonStatus[1] = gPageSwitchNextButtonStatus[pauseCtx->pageIndex + PAGE_SWITCH_PT_LEFT][1];
        gSaveContext.buttonStatus[2] = gPageSwitchNextButtonStatus[pauseCtx->pageIndex + PAGE_SWITCH_PT_LEFT][2];
        gSaveContext.buttonStatus[3] = gPageSwitchNextButtonStatus[pauseCtx->pageIndex + PAGE_SWITCH_PT_LEFT][3];
        gSaveContext.buttonStatus[4] = gPageSwitchNextButtonStatus[pauseCtx->pageIndex + PAGE_SWITCH_PT_LEFT][4];

        pauseCtx->pageIndex = sPageSwitchNextPageIndex[pauseCtx->nextPageMode];

        pauseCtx->mainState = PAUSE_MAIN_STATE_IDLE;
        pauseCtx->state++; // PAUSE_STATE_MAIN

        pauseCtx->alpha = 255;
        Interface_LoadActionLabelB(play, DO_ACTION_SAVE);
    } else if (pauseCtx->pageSwitchTimer == (4 * PAGE_SWITCH_NSTEPS * 1)) {
        // `ZREG(47)` is always 1 so this normally never happens
        pauseCtx->pageIndex = sPageSwitchNextPageIndex[pauseCtx->nextPageMode];
        pauseCtx->nextPageMode = (u16)(pauseCtx->pageIndex << 1) + 1;
    }
}

void KaleidoScope_UpdateCursorVtx(PlayState* play) {
    PauseContext* pauseCtx = &play->pauseCtx;
    s16 tlOffsetX;
    s16 tlOffsetY;
    s16 bottomOffsetY;
    s16 rightOffsetX;

    if (pauseCtx->cursorSpecialPos == 0) {
        tlOffsetX = -1;
        tlOffsetY = 1;
        rightOffsetX = 14;
        bottomOffsetY = 14;
        if (pauseCtx->pageIndex == PAUSE_MAP) {
            if (!sInDungeonScene) {
                tlOffsetX = -6;
                tlOffsetY = 6;
                rightOffsetX = 4;
                bottomOffsetY = 4;
            } else if (pauseCtx->cursorSlot[pauseCtx->pageIndex] >= 3) {
                tlOffsetX = -6;
                tlOffsetY = 5;
                bottomOffsetY = 7;
                rightOffsetX = 19;
            } else {
                tlOffsetX = -3;
                tlOffsetY = 3;
                rightOffsetX = 13;
                bottomOffsetY = 13;
            }
        } else if (pauseCtx->pageIndex == PAUSE_QUEST) {
            tlOffsetX = -4;
            tlOffsetY = 4;
            rightOffsetX = 12;
            bottomOffsetY = 12;
            if (pauseCtx->cursorSlot[pauseCtx->pageIndex] == QUEST_HEART_PIECE) {
                tlOffsetX = -2;
                tlOffsetY = 2;
                rightOffsetX = 32;
                bottomOffsetY = 32;
            } else if (pauseCtx->cursorSlot[pauseCtx->pageIndex] == QUEST_SKULL_TOKEN) {
                tlOffsetX = -4;
                tlOffsetY = 4;
                bottomOffsetY = 13;
                rightOffsetX = 34;
            } else if (pauseCtx->cursorSlot[pauseCtx->pageIndex] < QUEST_SONG_MINUET) {
                tlOffsetX = -1;
                tlOffsetY = 1;
                rightOffsetX = 10;
                bottomOffsetY = 10;
            } else if ((pauseCtx->cursorSlot[pauseCtx->pageIndex] >= QUEST_SONG_MINUET) &&
                       (pauseCtx->cursorSlot[pauseCtx->pageIndex] < QUEST_KOKIRI_EMERALD)) {
                tlOffsetX = -5;
                tlOffsetY = 3;
                rightOffsetX = 8;
                bottomOffsetY = 8;
            }
        }
    } else {
        tlOffsetX = -4;
        tlOffsetY = 4;
        rightOffsetX = 16;
        bottomOffsetY = 16;
    }

    // Move the quads according to the offsets set above,
    // and the position of the cursor in `pauseCtx->cursorVtx[0].v.ob`
    // (see `KaleidoScope_SetCursorPos` and other `PAUSE_CURSOR_QUAD_TL` uses)

    // PAUSE_CURSOR_QUAD_TL
    pauseCtx->cursorVtx[0].v.ob[0] = pauseCtx->cursorVtx[2].v.ob[0] = pauseCtx->cursorVtx[0].v.ob[0] + tlOffsetX;
    pauseCtx->cursorVtx[1].v.ob[0] = pauseCtx->cursorVtx[3].v.ob[0] = pauseCtx->cursorVtx[0].v.ob[0] + 16;
    pauseCtx->cursorVtx[0].v.ob[1] = pauseCtx->cursorVtx[1].v.ob[1] = pauseCtx->cursorVtx[0].v.ob[1] + tlOffsetY;
    pauseCtx->cursorVtx[2].v.ob[1] = pauseCtx->cursorVtx[3].v.ob[1] = pauseCtx->cursorVtx[0].v.ob[1] - 16;

    // PAUSE_CURSOR_QUAD_TR
    pauseCtx->cursorVtx[4].v.ob[0] = pauseCtx->cursorVtx[6].v.ob[0] = pauseCtx->cursorVtx[0].v.ob[0] + rightOffsetX;
    pauseCtx->cursorVtx[5].v.ob[0] = pauseCtx->cursorVtx[7].v.ob[0] = pauseCtx->cursorVtx[4].v.ob[0] + 16;
    pauseCtx->cursorVtx[4].v.ob[1] = pauseCtx->cursorVtx[5].v.ob[1] = pauseCtx->cursorVtx[0].v.ob[1];
    pauseCtx->cursorVtx[6].v.ob[1] = pauseCtx->cursorVtx[7].v.ob[1] = pauseCtx->cursorVtx[4].v.ob[1] - 16;

    // PAUSE_CURSOR_QUAD_BL
    pauseCtx->cursorVtx[8].v.ob[0] = pauseCtx->cursorVtx[10].v.ob[0] = pauseCtx->cursorVtx[0].v.ob[0];
    pauseCtx->cursorVtx[9].v.ob[0] = pauseCtx->cursorVtx[11].v.ob[0] = pauseCtx->cursorVtx[8].v.ob[0] + 16;
    pauseCtx->cursorVtx[8].v.ob[1] = pauseCtx->cursorVtx[9].v.ob[1] = pauseCtx->cursorVtx[0].v.ob[1] - bottomOffsetY;
    pauseCtx->cursorVtx[10].v.ob[1] = pauseCtx->cursorVtx[11].v.ob[1] = pauseCtx->cursorVtx[8].v.ob[1] - 16;

    // PAUSE_CURSOR_QUAD_BR
    pauseCtx->cursorVtx[12].v.ob[0] = pauseCtx->cursorVtx[14].v.ob[0] = pauseCtx->cursorVtx[0].v.ob[0] + rightOffsetX;
    pauseCtx->cursorVtx[13].v.ob[0] = pauseCtx->cursorVtx[15].v.ob[0] = pauseCtx->cursorVtx[12].v.ob[0] + 16;
    pauseCtx->cursorVtx[12].v.ob[1] = pauseCtx->cursorVtx[13].v.ob[1] = pauseCtx->cursorVtx[0].v.ob[1] - bottomOffsetY;
    pauseCtx->cursorVtx[14].v.ob[1] = pauseCtx->cursorVtx[15].v.ob[1] = pauseCtx->cursorVtx[12].v.ob[1] - 16;
}

void KaleidoScope_LoadDungeonMap(PlayState* play) {
    InterfaceContext* interfaceCtx = &play->interfaceCtx;
#if PLATFORM_N64 || OOT_PAL
    s32 pad;
#endif

    DMA_REQUEST_SYNC(interfaceCtx->mapSegment,
                     (uintptr_t)_map_48x85_staticSegmentRomStart + ((R_MAP_TEX_INDEX + 0) * MAP_48x85_TEX_SIZE),
                     MAP_48x85_TEX_SIZE, "../z_kaleido_scope_PAL.c", 3467);

    DMA_REQUEST_SYNC(interfaceCtx->mapSegment + ALIGN16(MAP_48x85_TEX_SIZE),
                     (uintptr_t)_map_48x85_staticSegmentRomStart + ((R_MAP_TEX_INDEX + 1) * MAP_48x85_TEX_SIZE),
                     MAP_48x85_TEX_SIZE, "../z_kaleido_scope_PAL.c", 3471);
}

void KaleidoScope_UpdateDungeonMap(PlayState* play) {
    InterfaceContext* interfaceCtx = &play->interfaceCtx;
    PauseContext* pauseCtx = &play->pauseCtx;

    PRINTF("ＭＡＰ ＤＭＡ = %d\n", play->interfaceCtx.mapPaletteIndex);

#if PLATFORM_N64
    if (B_80121220 != NULL && B_80121220->unk_44 != NULL && B_80121220->unk_44(play)) {

    } else {
        KaleidoScope_LoadDungeonMap(play);
    }
#else
    KaleidoScope_LoadDungeonMap(play);
#endif

    Map_SetFloorPalettesData(play, pauseCtx->dungeonMapSlot - 3);

    if ((play->sceneId >= SCENE_DEKU_TREE) && (play->sceneId <= SCENE_TREASURE_BOX_SHOP)) {
        if (VREG(30) == pauseCtx->cursorPoint[PAUSE_MAP] - 3) {
            KaleidoScope_OverridePalIndexCI4((char*)interfaceCtx->mapSegment, MAP_48x85_TEX_SIZE,
                                             interfaceCtx->mapPaletteIndex, 14);
        }
    }

    if ((play->sceneId >= SCENE_DEKU_TREE) && (play->sceneId <= SCENE_TREASURE_BOX_SHOP)) {
        if (VREG(30) == pauseCtx->cursorPoint[PAUSE_MAP] - 3) {
            KaleidoScope_OverridePalIndexCI4((char*)interfaceCtx->mapSegment + ALIGN16(MAP_48x85_TEX_SIZE),
                                             MAP_48x85_TEX_SIZE, interfaceCtx->mapPaletteIndex, 14);
        }
    }
}

void KaleidoScope_Update(PlayState* play) {
    static s16 sMainStateAfterSongPlayerPlayingDone = PAUSE_MAIN_STATE_IDLE;
    static s16 sDelayTimer = 10;
    static s16 sTimer_ = 0;
    PauseContext* pauseCtx = &play->pauseCtx;
    InterfaceContext* interfaceCtx = &play->interfaceCtx;
    GameOverContext* gameOverCtx = &play->gameOverCtx;
    Player* player = GET_PLAYER(play);
    Input* input = &play->state.input[0];
    u32 size;
    u32 iconItemStaticSize;
    u32 playerSegmentDrawPauseSize;
    u32 size2;
    u16 i;
    s16 stepR;
    s16 stepG;
    s16 stepB;
    s16 stepA;

    if ((R_PAUSE_BG_PRERENDER_STATE >= PAUSE_BG_PRERENDER_READY) &&
        (((pauseCtx->state >= PAUSE_STATE_OPENING_1) && (pauseCtx->state <= PAUSE_STATE_SAVE_PROMPT)) ||
         ((pauseCtx->state >= PAUSE_STATE_GAME_OVER_INIT) && (pauseCtx->state <= PAUSE_STATE_CLOSING)))) {

        if ((((u32)pauseCtx->mainState == PAUSE_MAIN_STATE_IDLE) ||
             (pauseCtx->mainState == PAUSE_MAIN_STATE_IDLE_CURSOR_ON_SONG)) &&
            (pauseCtx->state == PAUSE_STATE_MAIN)) {

            pauseCtx->stickAdjX = input->rel.stick_x;
            pauseCtx->stickAdjY = input->rel.stick_y;

            KaleidoScope_UpdateCursorVtx(play);
            KaleidoScope_HandlePageToggles(pauseCtx, input);
        } else if ((pauseCtx->pageIndex == PAUSE_QUEST) && ((pauseCtx->mainState < PAUSE_MAIN_STATE_3) ||
                                                            (pauseCtx->mainState == PAUSE_MAIN_STATE_SONG_PROMPT))) {

            KaleidoScope_UpdateCursorVtx(play);
        }

        if (pauseCtx->state == PAUSE_STATE_MAIN) {
            KaleidoScope_UpdateNamePanel(play);
        }
    }

    switch (pauseCtx->state) {
        case PAUSE_STATE_INIT:
            D_808321A8_savedButtonStatus[0] = gSaveContext.buttonStatus[0];
            D_808321A8_savedButtonStatus[1] = gSaveContext.buttonStatus[1];
            D_808321A8_savedButtonStatus[2] = gSaveContext.buttonStatus[2];
            D_808321A8_savedButtonStatus[3] = gSaveContext.buttonStatus[3];
            D_808321A8_savedButtonStatus[4] = gSaveContext.buttonStatus[4];

            pauseCtx->cursorX[PAUSE_MAP] = 0;
            pauseCtx->cursorSlot[PAUSE_MAP] = pauseCtx->cursorPoint[PAUSE_MAP] = pauseCtx->dungeonMapSlot =
                VREG(30) + 3;

            R_PAUSE_CURSOR_LEFT_X = -175;
            R_PAUSE_CURSOR_RIGHT_X = 155;

            pauseCtx->promptPitch = -314.0f;

            //! @bug messed up alignment, should match `ALIGN64`
            pauseCtx->playerSegment = (void*)(((uintptr_t)play->objectCtx.spaceStart + 0x30) & ~0x3F);

            playerSegmentDrawPauseSize =
                Player_InitPauseDrawData(play, pauseCtx->playerSegment, &pauseCtx->playerSkelAnime);
            PRINTF("プレイヤー size1＝%x\n", playerSegmentDrawPauseSize);

            iconItemStaticSize =
                (uintptr_t)_icon_item_staticSegmentRomEnd - (uintptr_t)_icon_item_staticSegmentRomStart;
            pauseCtx->iconItemSegment = (void*)ALIGN16((uintptr_t)pauseCtx->playerSegment + playerSegmentDrawPauseSize);

            PRINTF("icon_item size0=%x\n", iconItemStaticSize);
            DMA_REQUEST_SYNC(pauseCtx->iconItemSegment, (uintptr_t)_icon_item_staticSegmentRomStart, iconItemStaticSize,
                             "../z_kaleido_scope_PAL.c", 3662);

            gSegments[8] = OS_K0_TO_PHYSICAL(pauseCtx->iconItemSegment);

            for (i = 0; i < ARRAY_COUNTU(gItemAgeReqs); i++) {
                if (!CHECK_AGE_REQ_ITEM(i)) {
                    KaleidoScope_GrayOutTextureRGBA32(SEGMENTED_TO_VIRTUAL(gItemIcons[i]),
                                                      ITEM_ICON_WIDTH * ITEM_ICON_HEIGHT);
                }
            }

            pauseCtx->iconItem24Segment = (void*)ALIGN16((uintptr_t)pauseCtx->iconItemSegment + iconItemStaticSize);

            size = (uintptr_t)_icon_item_24_staticSegmentRomEnd - (uintptr_t)_icon_item_24_staticSegmentRomStart;
            PRINTF("icon_item24 size=%x\n", size);
            DMA_REQUEST_SYNC(pauseCtx->iconItem24Segment, (uintptr_t)_icon_item_24_staticSegmentRomStart, size,
                             "../z_kaleido_scope_PAL.c", 3675);

            pauseCtx->iconItemAltSegment = (void*)ALIGN16((uintptr_t)pauseCtx->iconItem24Segment + size);

            switch (play->sceneId) {
                case SCENE_DEKU_TREE:
                case SCENE_DODONGOS_CAVERN:
                case SCENE_JABU_JABU:
                case SCENE_FOREST_TEMPLE:
                case SCENE_FIRE_TEMPLE:
                case SCENE_WATER_TEMPLE:
                case SCENE_SPIRIT_TEMPLE:
                case SCENE_SHADOW_TEMPLE:
                case SCENE_BOTTOM_OF_THE_WELL:
                case SCENE_ICE_CAVERN:
                case SCENE_DEKU_TREE_BOSS:
                case SCENE_DODONGOS_CAVERN_BOSS:
                case SCENE_JABU_JABU_BOSS:
                case SCENE_FOREST_TEMPLE_BOSS:
                case SCENE_FIRE_TEMPLE_BOSS:
                case SCENE_WATER_TEMPLE_BOSS:
                case SCENE_SPIRIT_TEMPLE_BOSS:
                case SCENE_SHADOW_TEMPLE_BOSS:
                    sInDungeonScene = true;

                    size2 = (uintptr_t)_icon_item_dungeon_staticSegmentRomEnd -
                            (uintptr_t)_icon_item_dungeon_staticSegmentRomStart;
                    PRINTF("icon_item_dungeon dungeon-size2=%x\n", size2);
                    DMA_REQUEST_SYNC(pauseCtx->iconItemAltSegment, (uintptr_t)_icon_item_dungeon_staticSegmentRomStart,
                                     size2, "../z_kaleido_scope_PAL.c", 3712);

                    interfaceCtx->mapPalette[28] = 6;
                    interfaceCtx->mapPalette[29] = 99;
                    KaleidoScope_UpdateDungeonMap(play);
                    break;

                default:
                    sInDungeonScene = false;

                    size2 = (uintptr_t)_icon_item_field_staticSegmentRomEnd -
                            (uintptr_t)_icon_item_field_staticSegmentRomStart;
                    PRINTF("icon_item_field field-size2=%x\n", size2);
                    DMA_REQUEST_SYNC(pauseCtx->iconItemAltSegment, (uintptr_t)_icon_item_field_staticSegmentRomStart,
                                     size2, "../z_kaleido_scope_PAL.c", 3726);
                    break;
            }

            pauseCtx->iconItemLangSegment = (void*)ALIGN16((uintptr_t)pauseCtx->iconItemAltSegment + size2);

#if OOT_NTSC
            if (gSaveContext.language == LANGUAGE_JPN) {
                size = (uintptr_t)_icon_item_jpn_staticSegmentRomEnd - (uintptr_t)_icon_item_jpn_staticSegmentRomStart;
                PRINTF("icon_item_jpn dungeon-size=%x\n", size);
                DMA_REQUEST_SYNC(pauseCtx->iconItemLangSegment, (uintptr_t)_icon_item_jpn_staticSegmentRomStart, size,
                                 "../z_kaleido_scope_PAL.c", UNK_LINE);
            } else {
                size = (uintptr_t)_icon_item_nes_staticSegmentRomEnd - (uintptr_t)_icon_item_nes_staticSegmentRomStart;
                PRINTF("icon_item_dungeon dungeon-size=%x\n", size);
                DMA_REQUEST_SYNC(pauseCtx->iconItemLangSegment, (uintptr_t)_icon_item_nes_staticSegmentRomStart, size,
                                 "../z_kaleido_scope_PAL.c", UNK_LINE);
            }
#else
            if (gSaveContext.language == LANGUAGE_ENG) {
                size = (uintptr_t)_icon_item_nes_staticSegmentRomEnd - (uintptr_t)_icon_item_nes_staticSegmentRomStart;
                PRINTF("icon_item_dungeon dungeon-size=%x\n", size);
                DMA_REQUEST_SYNC(pauseCtx->iconItemLangSegment, (uintptr_t)_icon_item_nes_staticSegmentRomStart, size,
                                 "../z_kaleido_scope_PAL.c", 3739);
            } else if (gSaveContext.language == LANGUAGE_GER) {
                size = (uintptr_t)_icon_item_ger_staticSegmentRomEnd - (uintptr_t)_icon_item_ger_staticSegmentRomStart;
                PRINTF("icon_item_dungeon dungeon-size=%x\n", size);
                DMA_REQUEST_SYNC(pauseCtx->iconItemLangSegment, (uintptr_t)_icon_item_ger_staticSegmentRomStart, size,
                                 "../z_kaleido_scope_PAL.c", 3746);
            } else {
                size = (uintptr_t)_icon_item_fra_staticSegmentRomEnd - (uintptr_t)_icon_item_fra_staticSegmentRomStart;
                PRINTF("icon_item_dungeon dungeon-size=%x\n", size);
                DMA_REQUEST_SYNC(pauseCtx->iconItemLangSegment, (uintptr_t)_icon_item_fra_staticSegmentRomStart, size,
                                 "../z_kaleido_scope_PAL.c", 3753);
            }
#endif

            pauseCtx->nameSegment = (void*)ALIGN16((uintptr_t)pauseCtx->iconItemLangSegment + size);

            // This printf may have been used to compute the size used on playerSegment at one point,
            // but is missing the size of icon_item_24_static
            PRINTF("サイズ＝%x\n", size2 + playerSegmentDrawPauseSize + iconItemStaticSize + size);
            PRINTF("item_name I_N_PT=%x\n", 0x800);
            Interface_SetDoAction(play, DO_ACTION_DECIDE);
            PRINTF("サイズ＝%x\n", size2 + playerSegmentDrawPauseSize + iconItemStaticSize + size + 0x800);

            if (((void)0, gSaveContext.worldMapArea) < WORLD_MAP_AREA_MAX) {
#if OOT_NTSC
                if (gSaveContext.language == LANGUAGE_JPN) {
                    DMA_REQUEST_SYNC(
                        pauseCtx->nameSegment + MAX(MAP_NAME_TEX1_SIZE, ITEM_NAME_TEX_SIZE),
                        (uintptr_t)_map_name_staticSegmentRomStart +
                            ((((void)0, gSaveContext.worldMapArea) + 22 * LANGUAGE_JPN) * MAP_NAME_TEX2_SIZE) +
                            24 * MAP_NAME_TEX1_SIZE,
                        MAP_NAME_TEX2_SIZE, "../z_kaleido_scope_PAL.c", UNK_LINE);
                } else {
                    DMA_REQUEST_SYNC(
                        pauseCtx->nameSegment + MAX(MAP_NAME_TEX1_SIZE, ITEM_NAME_TEX_SIZE),
                        (uintptr_t)_map_name_staticSegmentRomStart +
                            ((((void)0, gSaveContext.worldMapArea) + 22 * LANGUAGE_ENG) * MAP_NAME_TEX2_SIZE) +
                            24 * MAP_NAME_TEX1_SIZE,
                        MAP_NAME_TEX2_SIZE, "../z_kaleido_scope_PAL.c", UNK_LINE);
                }
#else
                if (gSaveContext.language == LANGUAGE_ENG) {
                    DMA_REQUEST_SYNC(
                        pauseCtx->nameSegment + MAX(MAP_NAME_TEX1_SIZE, ITEM_NAME_TEX_SIZE),
                        (uintptr_t)_map_name_staticSegmentRomStart +
                            ((((void)0, gSaveContext.worldMapArea) + 22 * LANGUAGE_ENG) * MAP_NAME_TEX2_SIZE) +
                            36 * MAP_NAME_TEX1_SIZE,
                        MAP_NAME_TEX2_SIZE, "../z_kaleido_scope_PAL.c", 3776);
                } else if (gSaveContext.language == LANGUAGE_GER) {
                    DMA_REQUEST_SYNC(
                        pauseCtx->nameSegment + MAX(MAP_NAME_TEX1_SIZE, ITEM_NAME_TEX_SIZE),
                        (uintptr_t)_map_name_staticSegmentRomStart +
                            ((((void)0, gSaveContext.worldMapArea) + 22 * LANGUAGE_GER) * MAP_NAME_TEX2_SIZE) +
                            36 * MAP_NAME_TEX1_SIZE,
                        MAP_NAME_TEX2_SIZE, "../z_kaleido_scope_PAL.c", 3780);
                } else {
                    DMA_REQUEST_SYNC(
                        pauseCtx->nameSegment + MAX(MAP_NAME_TEX1_SIZE, ITEM_NAME_TEX_SIZE),
                        (uintptr_t)_map_name_staticSegmentRomStart +
                            ((((void)0, gSaveContext.worldMapArea) + 22 * LANGUAGE_FRA) * MAP_NAME_TEX2_SIZE) +
                            36 * MAP_NAME_TEX1_SIZE,
                        MAP_NAME_TEX2_SIZE, "../z_kaleido_scope_PAL.c", 3784);
                }
#endif
            }

            sPreRenderCvg = (void*)ALIGN16((uintptr_t)pauseCtx->nameSegment +
                                           MAX(MAP_NAME_TEX1_SIZE, ITEM_NAME_TEX_SIZE) + MAP_NAME_TEX2_SIZE);

            PreRender_Init(&sPlayerPreRender);
            PreRender_SetValuesSave(&sPlayerPreRender, PAUSE_EQUIP_PLAYER_WIDTH, PAUSE_EQUIP_PLAYER_HEIGHT,
                                    pauseCtx->playerSegment, NULL, sPreRenderCvg);

            KaleidoScope_DrawPlayerWork(play);
            KaleidoScope_SetupPlayerPreRender(play);

            // World map points

            for (i = 0; i < ARRAY_COUNT(pauseCtx->worldMapPoints); i++) {
                pauseCtx->worldMapPoints[i] = WORLD_MAP_POINT_STATE_HIDE;
            }

            if (CHECK_QUEST_ITEM(QUEST_GERUDOS_CARD)) {
                pauseCtx->worldMapPoints[WORLD_MAP_POINT_HAUNTED_WASTELAND] = WORLD_MAP_POINT_STATE_HIGHLIGHT;
            }
            if (CHECK_QUEST_ITEM(QUEST_MEDALLION_SPIRIT)) {
                pauseCtx->worldMapPoints[WORLD_MAP_POINT_HAUNTED_WASTELAND] = WORLD_MAP_POINT_STATE_SHOW;
            }

            if (INV_CONTENT(ITEM_LONGSHOT) == ITEM_LONGSHOT) {
                pauseCtx->worldMapPoints[WORLD_MAP_POINT_GERUDOS_FORTRESS] = WORLD_MAP_POINT_STATE_HIGHLIGHT;
            }
            if (CHECK_QUEST_ITEM(QUEST_GERUDOS_CARD)) {
                pauseCtx->worldMapPoints[WORLD_MAP_POINT_GERUDOS_FORTRESS] = WORLD_MAP_POINT_STATE_SHOW;
            }

            if (GET_EVENTCHKINF(EVENTCHKINF_B2)) {
                pauseCtx->worldMapPoints[WORLD_MAP_POINT_GERUDO_VALLEY] = WORLD_MAP_POINT_STATE_SHOW;
            }
            if (INV_CONTENT(ITEM_LONGSHOT) == ITEM_LONGSHOT) {
                pauseCtx->worldMapPoints[WORLD_MAP_POINT_GERUDO_VALLEY] = WORLD_MAP_POINT_STATE_HIGHLIGHT;
            }
            if (CHECK_QUEST_ITEM(QUEST_GERUDOS_CARD)) {
                pauseCtx->worldMapPoints[WORLD_MAP_POINT_GERUDO_VALLEY] = WORLD_MAP_POINT_STATE_SHOW;
            }

            if (CUR_UPG_VALUE(UPG_SCALE)) {
                pauseCtx->worldMapPoints[WORLD_MAP_POINT_LAKE_HYLIA] = WORLD_MAP_POINT_STATE_SHOW;
            }
            if (CHECK_OWNED_EQUIP(EQUIP_TYPE_BOOTS, EQUIP_INV_BOOTS_IRON)) {
                pauseCtx->worldMapPoints[WORLD_MAP_POINT_LAKE_HYLIA] = WORLD_MAP_POINT_STATE_HIGHLIGHT;
            }
            if (CHECK_QUEST_ITEM(QUEST_MEDALLION_WATER)) {
                pauseCtx->worldMapPoints[WORLD_MAP_POINT_LAKE_HYLIA] = WORLD_MAP_POINT_STATE_SHOW;
            }

            if (GET_EVENTCHKINF(EVENTCHKINF_09)) {
                pauseCtx->worldMapPoints[WORLD_MAP_POINT_LON_LON_RANCH] = WORLD_MAP_POINT_STATE_SHOW;
            }
            if (INV_CONTENT(ITEM_OCARINA_FAIRY) != ITEM_NONE) {
                pauseCtx->worldMapPoints[WORLD_MAP_POINT_LON_LON_RANCH] = WORLD_MAP_POINT_STATE_HIGHLIGHT;
            }
            if (CHECK_QUEST_ITEM(QUEST_SONG_EPONA)) {
                pauseCtx->worldMapPoints[WORLD_MAP_POINT_LON_LON_RANCH] = WORLD_MAP_POINT_STATE_SHOW;
            }
            if (GET_EVENTCHKINF(EVENTCHKINF_TALON_WOKEN_IN_KAKARIKO)) {
                pauseCtx->worldMapPoints[WORLD_MAP_POINT_LON_LON_RANCH] = WORLD_MAP_POINT_STATE_HIGHLIGHT;
            }
            if (GET_EVENTCHKINF(EVENTCHKINF_EPONA_OBTAINED)) {
                pauseCtx->worldMapPoints[WORLD_MAP_POINT_LON_LON_RANCH] = WORLD_MAP_POINT_STATE_SHOW;
            }

            if (GET_EVENTCHKINF(EVENTCHKINF_09)) {
                pauseCtx->worldMapPoints[WORLD_MAP_POINT_MARKET] = WORLD_MAP_POINT_STATE_HIGHLIGHT;
            }
            if (GET_EVENTCHKINF(EVENTCHKINF_40)) {
                pauseCtx->worldMapPoints[WORLD_MAP_POINT_MARKET] = WORLD_MAP_POINT_STATE_SHOW;
            }
            if (INV_CONTENT(ITEM_OCARINA_OF_TIME) == ITEM_OCARINA_OF_TIME) {
                pauseCtx->worldMapPoints[WORLD_MAP_POINT_MARKET] = WORLD_MAP_POINT_STATE_HIGHLIGHT;
            }
            if (GET_EVENTCHKINF(EVENTCHKINF_45)) {
                pauseCtx->worldMapPoints[WORLD_MAP_POINT_MARKET] = WORLD_MAP_POINT_STATE_SHOW;
            }
            if (INV_CONTENT(ITEM_ARROW_LIGHT) == ITEM_ARROW_LIGHT) {
                pauseCtx->worldMapPoints[WORLD_MAP_POINT_MARKET] = WORLD_MAP_POINT_STATE_HIGHLIGHT;
            }

            if (GET_EVENTCHKINF(EVENTCHKINF_09)) {
                pauseCtx->worldMapPoints[WORLD_MAP_POINT_HYRULE_FIELD] = WORLD_MAP_POINT_STATE_SHOW;
            }

            if (GET_EVENTCHKINF(EVENTCHKINF_40)) {
                pauseCtx->worldMapPoints[WORLD_MAP_POINT_DEATH_MOUNTAIN] = WORLD_MAP_POINT_STATE_HIGHLIGHT;
            }
            if (GET_EVENTCHKINF(EVENTCHKINF_25)) {
                pauseCtx->worldMapPoints[WORLD_MAP_POINT_DEATH_MOUNTAIN] = WORLD_MAP_POINT_STATE_SHOW;
            }
            if (INV_CONTENT(ITEM_HOOKSHOT) == ITEM_HOOKSHOT) {
                pauseCtx->worldMapPoints[WORLD_MAP_POINT_DEATH_MOUNTAIN] = WORLD_MAP_POINT_STATE_HIGHLIGHT;
            }
            if (GET_EVENTCHKINF(EVENTCHKINF_49)) {
                pauseCtx->worldMapPoints[WORLD_MAP_POINT_DEATH_MOUNTAIN] = WORLD_MAP_POINT_STATE_SHOW;
            }

            if (gSaveContext.save.info.worldMapAreaData & gBitFlags[WORLD_MAP_AREA_KAKARIKO_VILLAGE]) {
                pauseCtx->worldMapPoints[WORLD_MAP_POINT_KAKARIKO_VILLAGE] = WORLD_MAP_POINT_STATE_SHOW;
            }
            if (CHECK_QUEST_ITEM(QUEST_SONG_LULLABY)) {
                pauseCtx->worldMapPoints[WORLD_MAP_POINT_KAKARIKO_VILLAGE] = WORLD_MAP_POINT_STATE_HIGHLIGHT;
            }
            if (CHECK_QUEST_ITEM(QUEST_SONG_SUN)) {
                pauseCtx->worldMapPoints[WORLD_MAP_POINT_KAKARIKO_VILLAGE] = WORLD_MAP_POINT_STATE_SHOW;
            }
            if (GET_EVENTCHKINF(EVENTCHKINF_45)) {
                pauseCtx->worldMapPoints[WORLD_MAP_POINT_KAKARIKO_VILLAGE] = WORLD_MAP_POINT_STATE_HIGHLIGHT;
            }
            if (INV_CONTENT(ITEM_HOOKSHOT) == ITEM_HOOKSHOT) {
                pauseCtx->worldMapPoints[WORLD_MAP_POINT_KAKARIKO_VILLAGE] = WORLD_MAP_POINT_STATE_SHOW;
            }
            if (CHECK_QUEST_ITEM(QUEST_SONG_STORMS)) {
                pauseCtx->worldMapPoints[WORLD_MAP_POINT_KAKARIKO_VILLAGE] = WORLD_MAP_POINT_STATE_HIGHLIGHT;
            }
            if (GET_EVENTCHKINF(EVENTCHKINF_DRAINED_WELL)) {
                pauseCtx->worldMapPoints[WORLD_MAP_POINT_KAKARIKO_VILLAGE] = WORLD_MAP_POINT_STATE_SHOW;
            }
            if (GET_EVENTCHKINF(EVENTCHKINF_AA)) {
                pauseCtx->worldMapPoints[WORLD_MAP_POINT_KAKARIKO_VILLAGE] = WORLD_MAP_POINT_STATE_HIGHLIGHT;
            }
            if (CHECK_QUEST_ITEM(QUEST_MEDALLION_SHADOW)) {
                pauseCtx->worldMapPoints[WORLD_MAP_POINT_KAKARIKO_VILLAGE] = WORLD_MAP_POINT_STATE_SHOW;
            }

            if (gSaveContext.save.info.worldMapAreaData & gBitFlags[WORLD_MAP_AREA_LOST_WOODS]) {
                pauseCtx->worldMapPoints[WORLD_MAP_POINT_LOST_WOODS] = WORLD_MAP_POINT_STATE_SHOW;
            }
            if (GET_EVENTCHKINF(EVENTCHKINF_0F)) {
                pauseCtx->worldMapPoints[WORLD_MAP_POINT_LOST_WOODS] = WORLD_MAP_POINT_STATE_HIGHLIGHT;
            }
            if (CHECK_QUEST_ITEM(QUEST_SONG_SARIA)) {
                pauseCtx->worldMapPoints[WORLD_MAP_POINT_LOST_WOODS] = WORLD_MAP_POINT_STATE_SHOW;
            }
            if (INV_CONTENT(ITEM_HOOKSHOT) == ITEM_HOOKSHOT) {
                pauseCtx->worldMapPoints[WORLD_MAP_POINT_LOST_WOODS] = WORLD_MAP_POINT_STATE_HIGHLIGHT;
            }
            if (GET_EVENTCHKINF(EVENTCHKINF_48)) {
                pauseCtx->worldMapPoints[WORLD_MAP_POINT_LOST_WOODS] = WORLD_MAP_POINT_STATE_SHOW;
            }

            pauseCtx->worldMapPoints[WORLD_MAP_POINT_KOKIRI_FOREST] = WORLD_MAP_POINT_STATE_HIGHLIGHT;
            if (GET_EVENTCHKINF(EVENTCHKINF_09)) {
                pauseCtx->worldMapPoints[WORLD_MAP_POINT_KOKIRI_FOREST] = WORLD_MAP_POINT_STATE_SHOW;
            }
            if (GET_EVENTCHKINF(EVENTCHKINF_6E)) {
                pauseCtx->worldMapPoints[WORLD_MAP_POINT_KOKIRI_FOREST] = WORLD_MAP_POINT_STATE_HIGHLIGHT;
            }
            if (GET_EVENTCHKINF(EVENTCHKINF_0F)) {
                pauseCtx->worldMapPoints[WORLD_MAP_POINT_KOKIRI_FOREST] = WORLD_MAP_POINT_STATE_SHOW;
            }

            if (CHECK_QUEST_ITEM(QUEST_SONG_LULLABY)) {
                pauseCtx->worldMapPoints[WORLD_MAP_POINT_ZORAS_DOMAIN] = WORLD_MAP_POINT_STATE_SHOW;
            }
            if (GET_EVENTCHKINF(EVENTCHKINF_25)) {
                pauseCtx->worldMapPoints[WORLD_MAP_POINT_ZORAS_DOMAIN] = WORLD_MAP_POINT_STATE_HIGHLIGHT;
            }
            if (GET_EVENTCHKINF(EVENTCHKINF_37)) {
                pauseCtx->worldMapPoints[WORLD_MAP_POINT_ZORAS_DOMAIN] = WORLD_MAP_POINT_STATE_SHOW;
            }
            if (INV_CONTENT(ITEM_HOOKSHOT) == ITEM_HOOKSHOT) {
                pauseCtx->worldMapPoints[WORLD_MAP_POINT_ZORAS_DOMAIN] = WORLD_MAP_POINT_STATE_HIGHLIGHT;
            }
            if (CHECK_OWNED_EQUIP(EQUIP_TYPE_BOOTS, EQUIP_INV_BOOTS_IRON)) {
                pauseCtx->worldMapPoints[WORLD_MAP_POINT_ZORAS_DOMAIN] = WORLD_MAP_POINT_STATE_SHOW;
            }

            // Trade quest marker

            pauseCtx->tradeQuestMarker = TRADE_QUEST_MARKER_NONE;

            i = INV_CONTENT(ITEM_TRADE_ADULT);
            if (LINK_AGE_IN_YEARS == YEARS_ADULT) {
                if ((i <= ITEM_POCKET_CUCCO) || (i == ITEM_ODD_MUSHROOM)) {
                    pauseCtx->tradeQuestMarker = WORLD_MAP_POINT_KAKARIKO_VILLAGE;
                }
                if ((i == ITEM_COJIRO) || (i == ITEM_ODD_POTION)) {
                    pauseCtx->tradeQuestMarker = WORLD_MAP_POINT_LOST_WOODS;
                }
                if (i == ITEM_POACHERS_SAW) {
                    pauseCtx->tradeQuestMarker = WORLD_MAP_POINT_GERUDO_VALLEY;
                }
                if ((i == ITEM_BROKEN_GORONS_SWORD) || (i == ITEM_EYE_DROPS)) {
                    pauseCtx->tradeQuestMarker = WORLD_MAP_POINT_DEATH_MOUNTAIN;
                }
                if (i == ITEM_PRESCRIPTION) {
                    pauseCtx->tradeQuestMarker = WORLD_MAP_POINT_ZORAS_DOMAIN;
                }
                if (i == ITEM_EYEBALL_FROG) {
                    pauseCtx->tradeQuestMarker = WORLD_MAP_POINT_LAKE_HYLIA;
                }
                if ((i == ITEM_CLAIM_CHECK) && !gSaveContext.save.info.playerData.bgsFlag) {
                    pauseCtx->tradeQuestMarker = WORLD_MAP_POINT_DEATH_MOUNTAIN;
                }
            }

            // Next state

            pauseCtx->state = PAUSE_STATE_OPENING_1;
            break;

        case PAUSE_STATE_OPENING_1:
            if (pauseCtx->itemPagePitch == 160.0f) {
                // First frame in this state

                KaleidoScope_SetDefaultCursor(play);
                KaleidoScope_ProcessPlayerPreRender();
            }

            pauseCtx->itemPagePitch = pauseCtx->equipPagePitch = pauseCtx->mapPagePitch = pauseCtx->questPagePitch -=
                160.0f / R_PAUSE_UI_ANIMS_DURATION;
            pauseCtx->infoPanelOffsetY += 40 / R_PAUSE_UI_ANIMS_DURATION;
            interfaceCtx->startAlpha += 255 / R_PAUSE_UI_ANIMS_DURATION;
            R_PAUSE_CURSOR_LEFT_X += R_PAUSE_CURSOR_LEFT_MOVE_OFFSET_X / R_PAUSE_UI_ANIMS_DURATION;
            R_PAUSE_CURSOR_RIGHT_X += R_PAUSE_CURSOR_RIGHT_MOVE_OFFSET_X / R_PAUSE_UI_ANIMS_DURATION;
            XREG(5) += 150 / R_PAUSE_UI_ANIMS_DURATION;
            pauseCtx->alpha += (u16)(255 / (R_PAUSE_UI_ANIMS_DURATION + R_PAUSE_UI_ANIM_ALPHA_ADD_DURATION));

            if (pauseCtx->itemPagePitch == 0) {
                interfaceCtx->startAlpha = 255;
                R_PAUSE_PAGES_Y_ORIGIN_2 = 0;
                pauseCtx->state = PAUSE_STATE_OPENING_2;
            }

            KaleidoScope_UpdateOpening(play);
            break;

        case PAUSE_STATE_OPENING_2:
            pauseCtx->alpha += (u16)(255 / (R_PAUSE_UI_ANIMS_DURATION + R_PAUSE_UI_ANIM_ALPHA_ADD_DURATION));
            KaleidoScope_UpdateOpening(play);

            if (pauseCtx->state == PAUSE_STATE_MAIN) {
                KaleidoScope_UpdateNamePanel(play);
            }
            break;

        case PAUSE_STATE_MAIN:
            switch (pauseCtx->mainState) {
                case PAUSE_MAIN_STATE_IDLE:
                    if (CHECK_BTN_ALL(input->press.button, BTN_START)) {
                        Interface_SetDoAction(play, DO_ACTION_NONE);
                        pauseCtx->state = PAUSE_STATE_CLOSING;
                        R_PAUSE_PAGES_Y_ORIGIN_2 = PAUSE_PAGES_Y_ORIGIN_2_LOWER;
                        func_800F64E0(0);
#if PLATFORM_GC && OOT_NTSC
                        AudioOcarina_SetInstrument(OCARINA_INSTRUMENT_OFF);
#endif
                    } else if (CHECK_BTN_ALL(input->press.button, BTN_B)) {
                        pauseCtx->nextPageMode = 0;
                        pauseCtx->promptChoice = 0;
                        Audio_PlaySfxGeneral(NA_SE_SY_DECIDE, &gSfxDefaultPos, 4, &gSfxDefaultFreqAndVolScale,
                                             &gSfxDefaultFreqAndVolScale, &gSfxDefaultReverb);
                        gSaveContext.buttonStatus[0] = gSaveContext.buttonStatus[1] = gSaveContext.buttonStatus[2] =
                            gSaveContext.buttonStatus[3] = BTN_DISABLED;
                        gSaveContext.buttonStatus[4] = BTN_ENABLED;
                        gSaveContext.hudVisibilityMode = HUD_VISIBILITY_NO_CHANGE;
                        Interface_ChangeHudVisibilityMode(HUD_VISIBILITY_ALL);
                        pauseCtx->savePromptState = PAUSE_SAVE_PROMPT_STATE_APPEARING;
                        pauseCtx->state = PAUSE_STATE_SAVE_PROMPT;
                    }
                    break;

                case PAUSE_MAIN_STATE_SWITCHING_PAGE:
                    KaleidoScope_UpdatePageSwitch(play, &play->state.input[0]);
                    break;

                case PAUSE_MAIN_STATE_SONG_PLAYBACK:
                    pauseCtx->ocarinaStaff = AudioOcarina_GetPlaybackStaff();
                    if (pauseCtx->ocarinaStaff->state == 0) {
                        // Song playback is finished
                        pauseCtx->mainState = PAUSE_MAIN_STATE_SONG_PROMPT_INIT;
                        AudioOcarina_SetInstrument(OCARINA_INSTRUMENT_OFF);
                    }
                    break;

                case PAUSE_MAIN_STATE_3:
                    KaleidoScope_UpdateItemEquip(play);
                    break;

                case PAUSE_MAIN_STATE_SONG_PROMPT_INIT:
                    break;

                case PAUSE_MAIN_STATE_SONG_PROMPT:
                    pauseCtx->ocarinaStaff = AudioOcarina_GetPlayingStaff();

                    if (CHECK_BTN_ALL(input->press.button, BTN_START)) {
                        AudioOcarina_SetInstrument(OCARINA_INSTRUMENT_OFF);
                        Interface_SetDoAction(play, DO_ACTION_NONE);
                        pauseCtx->state = PAUSE_STATE_CLOSING;
                        R_PAUSE_PAGES_Y_ORIGIN_2 = PAUSE_PAGES_Y_ORIGIN_2_LOWER;
                        func_800F64E0(0);
                        pauseCtx->mainState = PAUSE_MAIN_STATE_IDLE;
                        break;
                    } else if (CHECK_BTN_ALL(input->press.button, BTN_B)) {
                        AudioOcarina_SetInstrument(OCARINA_INSTRUMENT_OFF);
                        pauseCtx->mainState = PAUSE_MAIN_STATE_IDLE;
                        pauseCtx->nextPageMode = 0;
                        pauseCtx->promptChoice = 0;
                        Audio_PlaySfxGeneral(NA_SE_SY_DECIDE, &gSfxDefaultPos, 4, &gSfxDefaultFreqAndVolScale,
                                             &gSfxDefaultFreqAndVolScale, &gSfxDefaultReverb);
                        gSaveContext.buttonStatus[0] = gSaveContext.buttonStatus[1] = gSaveContext.buttonStatus[2] =
                            gSaveContext.buttonStatus[3] = BTN_DISABLED;
                        gSaveContext.buttonStatus[4] = BTN_ENABLED;
                        gSaveContext.hudVisibilityMode = HUD_VISIBILITY_NO_CHANGE;
                        Interface_ChangeHudVisibilityMode(HUD_VISIBILITY_ALL);
                        pauseCtx->savePromptState = PAUSE_SAVE_PROMPT_STATE_APPEARING;
                        pauseCtx->state = PAUSE_STATE_SAVE_PROMPT;
                    } else if (pauseCtx->ocarinaStaff->state == pauseCtx->ocarinaSongIdx) {
                        // The player successfully played the song

                        Audio_PlaySfxGeneral(NA_SE_SY_TRE_BOX_APPEAR, &gSfxDefaultPos, 4, &gSfxDefaultFreqAndVolScale,
                                             &gSfxDefaultFreqAndVolScale, &gSfxDefaultReverb);

                        sMainStateAfterSongPlayerPlayingDone = PAUSE_MAIN_STATE_IDLE;
                        sDelayTimer = 30;
                        pauseCtx->mainState = PAUSE_MAIN_STATE_SONG_PROMPT_DONE;
                    } else if (pauseCtx->ocarinaStaff->state == 0xFF) {
                        // The player failed to play the song

                        Audio_PlaySfxGeneral(NA_SE_SY_OCARINA_ERROR, &gSfxDefaultPos, 4, &gSfxDefaultFreqAndVolScale,
                                             &gSfxDefaultFreqAndVolScale, &gSfxDefaultReverb);

                        sMainStateAfterSongPlayerPlayingDone = PAUSE_MAIN_STATE_SONG_PROMPT_INIT;
                        sDelayTimer = 20;
                        pauseCtx->mainState = PAUSE_MAIN_STATE_SONG_PROMPT_DONE;
                    }
                    break;

                case PAUSE_MAIN_STATE_SONG_PROMPT_DONE:
                    sDelayTimer--;
                    if (sDelayTimer == 0) {
                        pauseCtx->mainState = sMainStateAfterSongPlayerPlayingDone;
                        if (pauseCtx->mainState == PAUSE_MAIN_STATE_IDLE) {
                            AudioOcarina_SetInstrument(OCARINA_INSTRUMENT_OFF);
                        }
                    }
                    break;

                case PAUSE_MAIN_STATE_EQUIP_CHANGED:
                    break;

                case PAUSE_MAIN_STATE_IDLE_CURSOR_ON_SONG:
                    if (CHECK_BTN_ALL(input->press.button, BTN_START)) {
                        AudioOcarina_SetInstrument(OCARINA_INSTRUMENT_OFF);
                        Interface_SetDoAction(play, DO_ACTION_NONE);
                        pauseCtx->state = PAUSE_STATE_CLOSING;
                        R_PAUSE_PAGES_Y_ORIGIN_2 = PAUSE_PAGES_Y_ORIGIN_2_LOWER;
                        func_800F64E0(0);
                        pauseCtx->mainState = PAUSE_MAIN_STATE_IDLE;
                    } else if (CHECK_BTN_ALL(input->press.button, BTN_B)) {
                        AudioOcarina_SetInstrument(OCARINA_INSTRUMENT_OFF);
                        pauseCtx->mainState = PAUSE_MAIN_STATE_IDLE;
                        pauseCtx->nextPageMode = 0;
                        pauseCtx->promptChoice = 0;
                        Audio_PlaySfxGeneral(NA_SE_SY_DECIDE, &gSfxDefaultPos, 4, &gSfxDefaultFreqAndVolScale,
                                             &gSfxDefaultFreqAndVolScale, &gSfxDefaultReverb);
                        gSaveContext.buttonStatus[0] = gSaveContext.buttonStatus[1] = gSaveContext.buttonStatus[2] =
                            gSaveContext.buttonStatus[3] = BTN_DISABLED;
                        gSaveContext.buttonStatus[4] = BTN_ENABLED;
                        gSaveContext.hudVisibilityMode = HUD_VISIBILITY_NO_CHANGE;
                        Interface_ChangeHudVisibilityMode(HUD_VISIBILITY_ALL);
                        pauseCtx->savePromptState = PAUSE_SAVE_PROMPT_STATE_APPEARING;
                        pauseCtx->state = PAUSE_STATE_SAVE_PROMPT;
                    }
                    break;

                case PAUSE_MAIN_STATE_SONG_PLAYBACK_START:
                    break;

                default:
                    pauseCtx->mainState = PAUSE_MAIN_STATE_IDLE;
                    break;
            }
            break;

        case PAUSE_STATE_SAVE_PROMPT:
            switch (pauseCtx->savePromptState) {
                case PAUSE_SAVE_PROMPT_STATE_APPEARING:
                    pauseCtx->promptPitch -= 314.0f / R_PAUSE_UI_ANIMS_DURATION;
                    R_PAUSE_CURSOR_LEFT_X -= R_PAUSE_CURSOR_LEFT_MOVE_OFFSET_X / R_PAUSE_UI_ANIMS_DURATION;
                    R_PAUSE_CURSOR_RIGHT_X -= R_PAUSE_CURSOR_RIGHT_MOVE_OFFSET_X / R_PAUSE_UI_ANIMS_DURATION;

                    if (pauseCtx->promptPitch <= -628.0f) {
                        pauseCtx->promptPitch = -628.0f;
                        pauseCtx->savePromptState = PAUSE_SAVE_PROMPT_STATE_WAIT_CHOICE;
                    }
                    break;

                case PAUSE_SAVE_PROMPT_STATE_WAIT_CHOICE:
                    if (CHECK_BTN_ALL(input->press.button, BTN_A)) {
                        if (pauseCtx->promptChoice != 0) {
                            Interface_SetDoAction(play, DO_ACTION_NONE);

                            gSaveContext.buttonStatus[0] = gSaveContext.buttonStatus[1] = gSaveContext.buttonStatus[2] =
                                gSaveContext.buttonStatus[3] = BTN_ENABLED;
                            gSaveContext.hudVisibilityMode = HUD_VISIBILITY_NO_CHANGE;
                            Interface_ChangeHudVisibilityMode(HUD_VISIBILITY_ALL);

                            pauseCtx->savePromptState = PAUSE_SAVE_PROMPT_STATE_CLOSING;
                            R_PAUSE_PAGES_Y_ORIGIN_2 = PAUSE_PAGES_Y_ORIGIN_2_LOWER;
                            YREG(8) = pauseCtx->promptPitch;
                            func_800F64E0(0);
#if PLATFORM_GC && OOT_NTSC
                            AudioOcarina_SetInstrument(OCARINA_INSTRUMENT_OFF);
#endif
                        } else {
                            Audio_PlaySfxGeneral(NA_SE_SY_PIECE_OF_HEART, &gSfxDefaultPos, 4,
                                                 &gSfxDefaultFreqAndVolScale, &gSfxDefaultFreqAndVolScale,
                                                 &gSfxDefaultReverb);

                            Play_SaveSceneFlags(play);
                            gSaveContext.save.info.playerData.savedSceneId = play->sceneId;
                            Sram_WriteSave(&play->sramCtx);

                            pauseCtx->savePromptState = PAUSE_SAVE_PROMPT_STATE_SAVED;
#if !PLATFORM_GC
                            sDelayTimer = 90;
#else
                            sDelayTimer = 3;
#endif
                        }
                    } else if (CHECK_BTN_ALL(input->press.button, BTN_START) ||
                               CHECK_BTN_ALL(input->press.button, BTN_B)) {

                        Interface_SetDoAction(play, DO_ACTION_NONE);

                        pauseCtx->savePromptState = PAUSE_SAVE_PROMPT_STATE_CLOSING;
                        R_PAUSE_PAGES_Y_ORIGIN_2 = PAUSE_PAGES_Y_ORIGIN_2_LOWER;
                        YREG(8) = pauseCtx->promptPitch;
                        func_800F64E0(0);

                        gSaveContext.buttonStatus[0] = gSaveContext.buttonStatus[1] = gSaveContext.buttonStatus[2] =
                            gSaveContext.buttonStatus[3] = BTN_ENABLED;
                        gSaveContext.hudVisibilityMode = HUD_VISIBILITY_NO_CHANGE;
                        Interface_ChangeHudVisibilityMode(HUD_VISIBILITY_ALL);
#if PLATFORM_GC && OOT_NTSC
                        AudioOcarina_SetInstrument(OCARINA_INSTRUMENT_OFF);
#endif
                    }
                    break;

                case PAUSE_SAVE_PROMPT_STATE_SAVED:
                    if (CHECK_BTN_ALL(input->press.button, BTN_B) || CHECK_BTN_ALL(input->press.button, BTN_A) ||
                        CHECK_BTN_ALL(input->press.button, BTN_START) || (--sDelayTimer == 0)) {

                        Interface_SetDoAction(play, DO_ACTION_NONE);

                        gSaveContext.buttonStatus[0] = gSaveContext.buttonStatus[1] = gSaveContext.buttonStatus[2] =
                            gSaveContext.buttonStatus[3] = BTN_ENABLED;
                        gSaveContext.hudVisibilityMode = HUD_VISIBILITY_NO_CHANGE;
                        Interface_ChangeHudVisibilityMode(HUD_VISIBILITY_ALL);

                        pauseCtx->savePromptState = PAUSE_SAVE_PROMPT_STATE_CLOSING_AFTER_SAVED;
                        R_PAUSE_PAGES_Y_ORIGIN_2 = PAUSE_PAGES_Y_ORIGIN_2_LOWER;
                        YREG(8) = pauseCtx->promptPitch;
                        func_800F64E0(0);
                    }
                    break;

                case PAUSE_SAVE_PROMPT_STATE_RETURN_TO_MENU:
                case PAUSE_SAVE_PROMPT_STATE_RETURN_TO_MENU_2:
                    pauseCtx->promptPitch += 314.0f / R_PAUSE_UI_ANIMS_DURATION;
                    R_PAUSE_CURSOR_LEFT_X += R_PAUSE_CURSOR_LEFT_MOVE_OFFSET_X / R_PAUSE_UI_ANIMS_DURATION;
                    R_PAUSE_CURSOR_RIGHT_X += R_PAUSE_CURSOR_RIGHT_MOVE_OFFSET_X / R_PAUSE_UI_ANIMS_DURATION;

                    if (pauseCtx->promptPitch >= -314.0f) {
                        pauseCtx->state = PAUSE_STATE_MAIN;
                        pauseCtx->savePromptState = PAUSE_SAVE_PROMPT_STATE_APPEARING;
                        pauseCtx->itemPagePitch = pauseCtx->equipPagePitch = pauseCtx->mapPagePitch =
                            pauseCtx->questPagePitch = 0.0f;
                        pauseCtx->promptPitch = -314.0f;
                    }
                    break;

                case PAUSE_SAVE_PROMPT_STATE_CLOSING:
                case PAUSE_SAVE_PROMPT_STATE_CLOSING_AFTER_SAVED:
                    if (pauseCtx->promptPitch != (YREG(8) + 160.0f)) {
                        pauseCtx->itemPagePitch = pauseCtx->equipPagePitch = pauseCtx->mapPagePitch =
                            pauseCtx->questPagePitch += 160.0f / R_PAUSE_UI_ANIMS_DURATION;
                        pauseCtx->promptPitch += 160.0f / R_PAUSE_UI_ANIMS_DURATION;
                        pauseCtx->infoPanelOffsetY -= 40 / R_PAUSE_UI_ANIMS_DURATION;
                        R_PAUSE_CURSOR_LEFT_X -= R_PAUSE_CURSOR_LEFT_MOVE_OFFSET_X / R_PAUSE_UI_ANIMS_DURATION;
                        R_PAUSE_CURSOR_RIGHT_X -= R_PAUSE_CURSOR_RIGHT_MOVE_OFFSET_X / R_PAUSE_UI_ANIMS_DURATION;
                        XREG(5) -= 150 / R_PAUSE_UI_ANIMS_DURATION;
                        pauseCtx->alpha -= (u16)(255 / R_PAUSE_UI_ANIMS_DURATION);
                        if (pauseCtx->promptPitch == (YREG(8) + 160.0f)) {
                            pauseCtx->alpha = 0;
                        }
                    } else {
                        pauseCtx->debugState = 0;
                        pauseCtx->state = PAUSE_STATE_RESUME_GAMEPLAY;
                        pauseCtx->itemPagePitch = pauseCtx->equipPagePitch = pauseCtx->mapPagePitch =
                            pauseCtx->questPagePitch = 160.0f;
                        pauseCtx->namedItem = PAUSE_ITEM_NONE;
                        pauseCtx->mainState = PAUSE_MAIN_STATE_IDLE;
                        pauseCtx->promptPitch = -434.0f;
                    }
                    break;

                default:
                    break;
            }
            break;

        case PAUSE_STATE_GAME_OVER_INIT:
            pauseCtx->cursorSlot[PAUSE_MAP] = pauseCtx->cursorPoint[PAUSE_MAP] = pauseCtx->dungeonMapSlot =
                VREG(30) + 3;
            R_PAUSE_CURSOR_LEFT_X = -175;
            R_PAUSE_CURSOR_RIGHT_X = 155;
            pauseCtx->promptPitch = -434.0f;
            Interface_ChangeHudVisibilityMode(HUD_VISIBILITY_NOTHING);

            //! @bug messed up alignment, should match `ALIGN64`
            pauseCtx->iconItemSegment = (void*)(((uintptr_t)play->objectCtx.spaceStart + 0x30) & ~0x3F);
            iconItemStaticSize =
                (uintptr_t)_icon_item_staticSegmentRomEnd - (uintptr_t)_icon_item_staticSegmentRomStart;
            PRINTF("icon_item size0=%x\n", iconItemStaticSize);
            DMA_REQUEST_SYNC(pauseCtx->iconItemSegment, (uintptr_t)_icon_item_staticSegmentRomStart, iconItemStaticSize,
                             "../z_kaleido_scope_PAL.c", 4356);

            pauseCtx->iconItem24Segment = (void*)ALIGN16((uintptr_t)pauseCtx->iconItemSegment + iconItemStaticSize);
            size = (uintptr_t)_icon_item_24_staticSegmentRomEnd - (uintptr_t)_icon_item_24_staticSegmentRomStart;
            PRINTF("icon_item24 size=%x\n", size);
            DMA_REQUEST_SYNC(pauseCtx->iconItem24Segment, (uintptr_t)_icon_item_24_staticSegmentRomStart, size,
                             "../z_kaleido_scope_PAL.c", 4363);

            pauseCtx->iconItemAltSegment = (void*)ALIGN16((uintptr_t)pauseCtx->iconItem24Segment + size);
            size2 = (uintptr_t)_icon_item_gameover_staticSegmentRomEnd -
                    (uintptr_t)_icon_item_gameover_staticSegmentRomStart;
            PRINTF("icon_item_dungeon gameover-size2=%x\n", size2);
            DMA_REQUEST_SYNC(pauseCtx->iconItemAltSegment, (uintptr_t)_icon_item_gameover_staticSegmentRomStart, size2,
                             "../z_kaleido_scope_PAL.c", 4370);

            pauseCtx->iconItemLangSegment = (void*)ALIGN16((uintptr_t)pauseCtx->iconItemAltSegment + size2);

#if OOT_NTSC
            if (gSaveContext.language == LANGUAGE_JPN) {
                size = (uintptr_t)_icon_item_jpn_staticSegmentRomEnd - (uintptr_t)_icon_item_jpn_staticSegmentRomStart;
                PRINTF("icon_item_jpn dungeon-size=%x\n", size);
                DMA_REQUEST_SYNC(pauseCtx->iconItemLangSegment, (uintptr_t)_icon_item_jpn_staticSegmentRomStart, size,
                                 "../z_kaleido_scope_PAL.c", UNK_LINE);
            } else {
                size = (uintptr_t)_icon_item_nes_staticSegmentRomEnd - (uintptr_t)_icon_item_nes_staticSegmentRomStart;
                PRINTF("icon_item_dungeon dungeon-size=%x\n", size);
                DMA_REQUEST_SYNC(pauseCtx->iconItemLangSegment, (uintptr_t)_icon_item_nes_staticSegmentRomStart, size,
                                 "../z_kaleido_scope_PAL.c", UNK_LINE);
            }
#else
            if (gSaveContext.language == LANGUAGE_ENG) {
                size = (uintptr_t)_icon_item_nes_staticSegmentRomEnd - (uintptr_t)_icon_item_nes_staticSegmentRomStart;
                PRINTF("icon_item_dungeon dungeon-size=%x\n", size);
                DMA_REQUEST_SYNC(pauseCtx->iconItemLangSegment, (uintptr_t)_icon_item_nes_staticSegmentRomStart, size,
                                 "../z_kaleido_scope_PAL.c", 4379);
            } else if (gSaveContext.language == LANGUAGE_GER) {
                size = (uintptr_t)_icon_item_ger_staticSegmentRomEnd - (uintptr_t)_icon_item_ger_staticSegmentRomStart;
                PRINTF("icon_item_dungeon dungeon-size=%x\n", size);
                DMA_REQUEST_SYNC(pauseCtx->iconItemLangSegment, (uintptr_t)_icon_item_ger_staticSegmentRomStart, size,
                                 "../z_kaleido_scope_PAL.c", 4386);
            } else {
                size = (uintptr_t)_icon_item_fra_staticSegmentRomEnd - (uintptr_t)_icon_item_fra_staticSegmentRomStart;
                PRINTF("icon_item_dungeon dungeon-size=%x\n", size);
                DMA_REQUEST_SYNC(pauseCtx->iconItemLangSegment, (uintptr_t)_icon_item_fra_staticSegmentRomStart, size,
                                 "../z_kaleido_scope_PAL.c", 4393);
            }
#endif

            sColor82ABRed_D_8082AB8C = 255;
            sColor82ABGreen_D_8082AB90 = 130;
            sColor82ABBlue_D_8082AB94 = 0;
            sColor82ABGameOverPrimAlpha_D_8082AB98 = 0;
            sDrawGameOverEnvColorRed_D_8082AB9C = 30;
            sDrawGameOverEnvColorGreen_D_8082ABA0 = 0;
            sDrawGameOverEnvColorBlue_D_8082ABA4 = 0;
            sTimer_ = 30;
            VREG(88) = 98;
            pauseCtx->promptChoice = 0;
            pauseCtx->state++; // PAUSE_STATE_GAME_OVER_SHOW_MESSAGE
            break;

        case PAUSE_STATE_GAME_OVER_SHOW_MESSAGE:
            stepR = ABS(sColor82ABRed_D_8082AB8C - 30) / sTimer_;
            stepG = ABS(sColor82ABGreen_D_8082AB90) / sTimer_;
            stepB = ABS(sColor82ABBlue_D_8082AB94) / sTimer_;
            stepA = ABS(sColor82ABGameOverPrimAlpha_D_8082AB98 - 255) / sTimer_;
            if (sColor82ABRed_D_8082AB8C >= 30) {
                sColor82ABRed_D_8082AB8C -= stepR;
            } else {
                sColor82ABRed_D_8082AB8C += stepR;
            }
            if (sColor82ABGreen_D_8082AB90 >= 0) {
                sColor82ABGreen_D_8082AB90 -= stepG;
            } else {
                sColor82ABGreen_D_8082AB90 += stepG;
            }
            if (sColor82ABBlue_D_8082AB94 >= 0) {
                sColor82ABBlue_D_8082AB94 -= stepB;
            } else {
                sColor82ABBlue_D_8082AB94 += stepB;
            }
            if (sColor82ABGameOverPrimAlpha_D_8082AB98 >= 255) {
                sColor82ABGameOverPrimAlpha_D_8082AB98 -= stepA;
            } else {
                sColor82ABGameOverPrimAlpha_D_8082AB98 += stepA;
            }

            stepR = ABS(sDrawGameOverEnvColorRed_D_8082AB9C - 255) / sTimer_;
            stepG = ABS(sDrawGameOverEnvColorGreen_D_8082ABA0 - 130) / sTimer_;
            stepB = ABS(sDrawGameOverEnvColorBlue_D_8082ABA4) / sTimer_;
            if (sDrawGameOverEnvColorRed_D_8082AB9C >= 255) {
                sDrawGameOverEnvColorRed_D_8082AB9C -= stepR;
            } else {
                sDrawGameOverEnvColorRed_D_8082AB9C += stepR;
            }
            if (sDrawGameOverEnvColorGreen_D_8082ABA0 >= 130) {
                sDrawGameOverEnvColorGreen_D_8082ABA0 -= stepG;
            } else {
                sDrawGameOverEnvColorGreen_D_8082ABA0 += stepG;
            }
            if (sDrawGameOverEnvColorBlue_D_8082ABA4 >= 0) {
                sDrawGameOverEnvColorBlue_D_8082ABA4 -= stepB;
            } else {
                sDrawGameOverEnvColorBlue_D_8082ABA4 += stepB;
            }

            sTimer_--;
            if (sTimer_ == 0) {
                sColor82ABRed_D_8082AB8C = 30;
                sColor82ABGreen_D_8082AB90 = 0;
                sColor82ABBlue_D_8082AB94 = 0;
                sColor82ABGameOverPrimAlpha_D_8082AB98 = 255;

                sDrawGameOverEnvColorRed_D_8082AB9C = 255;
                sDrawGameOverEnvColorGreen_D_8082ABA0 = 130;
                sDrawGameOverEnvColorBlue_D_8082ABA4 = 0;
                sTimer_ = 40;

                pauseCtx->state++; // PAUSE_STATE_GAME_OVER_WINDOW_DELAY
            }
            break;

        case PAUSE_STATE_GAME_OVER_WINDOW_DELAY:
            sTimer_--;
            if (sTimer_ == 0) {
                pauseCtx->state = PAUSE_STATE_GAME_OVER_SHOW_WINDOW;
            }
            break;

        case PAUSE_STATE_GAME_OVER_SHOW_WINDOW:
            pauseCtx->itemPagePitch = pauseCtx->equipPagePitch = pauseCtx->mapPagePitch = pauseCtx->questPagePitch =
                pauseCtx->promptPitch -= 160.0f / R_PAUSE_UI_ANIMS_DURATION;
            pauseCtx->infoPanelOffsetY += 40 / R_PAUSE_UI_ANIMS_DURATION;
            interfaceCtx->startAlpha += 255 / R_PAUSE_UI_ANIMS_DURATION;
            VREG(88) -= 3;
            R_PAUSE_CURSOR_LEFT_X += R_PAUSE_CURSOR_LEFT_MOVE_OFFSET_X / R_PAUSE_UI_ANIMS_DURATION;
            R_PAUSE_CURSOR_RIGHT_X += R_PAUSE_CURSOR_RIGHT_MOVE_OFFSET_X / R_PAUSE_UI_ANIMS_DURATION;
            XREG(5) += 150 / R_PAUSE_UI_ANIMS_DURATION;
            pauseCtx->alpha += (u16)(255 / (R_PAUSE_UI_ANIMS_DURATION + R_PAUSE_UI_ANIM_ALPHA_ADD_DURATION));
            if (pauseCtx->promptPitch < -628.0f) {
                pauseCtx->promptPitch = -628.0f;
                interfaceCtx->startAlpha = 255;
                VREG(88) = 66;
                R_PAUSE_PAGES_Y_ORIGIN_2 = 0;
                pauseCtx->alpha = 255;
                pauseCtx->state = PAUSE_STATE_GAME_OVER_SAVE_PROMPT;
                gSaveContext.save.info.playerData.deaths++;
                if (gSaveContext.save.info.playerData.deaths > 999) {
                    gSaveContext.save.info.playerData.deaths = 999;
                }
            }
            PRINTF("kscope->angle_s = %f\n", pauseCtx->promptPitch);
            break;

        case PAUSE_STATE_GAME_OVER_SAVE_PROMPT:
            if (CHECK_BTN_ALL(input->press.button, BTN_A)) {
                if (pauseCtx->promptChoice != 0) {
                    pauseCtx->promptChoice = 0;
                    Audio_PlaySfxGeneral(NA_SE_SY_DECIDE, &gSfxDefaultPos, 4, &gSfxDefaultFreqAndVolScale,
                                         &gSfxDefaultFreqAndVolScale, &gSfxDefaultReverb);
                    pauseCtx->state = PAUSE_STATE_GAME_OVER_CONTINUE_PROMPT;
                    gameOverCtx->state++;
                } else {
                    Audio_PlaySfxGeneral(NA_SE_SY_PIECE_OF_HEART, &gSfxDefaultPos, 4, &gSfxDefaultFreqAndVolScale,
                                         &gSfxDefaultFreqAndVolScale, &gSfxDefaultReverb);
                    pauseCtx->promptChoice = 0;
                    Play_SaveSceneFlags(play);
                    gSaveContext.save.info.playerData.savedSceneId = play->sceneId;
                    Sram_WriteSave(&play->sramCtx);
                    pauseCtx->state = PAUSE_STATE_GAME_OVER_SAVED;
#if !PLATFORM_GC
                    sDelayTimer = 90;
#else
                    sDelayTimer = 3;
#endif
                }
            }
            break;

        case PAUSE_STATE_GAME_OVER_SAVED:
            sDelayTimer--;
            if (sDelayTimer == 0) {
                pauseCtx->state = PAUSE_STATE_GAME_OVER_CONTINUE_PROMPT;
                gameOverCtx->state++;
            } else if ((sDelayTimer <= 80) &&
                       (CHECK_BTN_ALL(input->press.button, BTN_A) || CHECK_BTN_ALL(input->press.button, BTN_START))) {
                pauseCtx->state = PAUSE_STATE_GAME_OVER_CONTINUE_PROMPT;
                gameOverCtx->state++;
                func_800F64E0(0);
            }
            break;

        case PAUSE_STATE_GAME_OVER_CONTINUE_PROMPT:
            if (CHECK_BTN_ALL(input->press.button, BTN_A) || CHECK_BTN_ALL(input->press.button, BTN_START)) {
                if (pauseCtx->promptChoice == 0) {
                    Audio_PlaySfxGeneral(NA_SE_SY_PIECE_OF_HEART, &gSfxDefaultPos, 4, &gSfxDefaultFreqAndVolScale,
                                         &gSfxDefaultFreqAndVolScale, &gSfxDefaultReverb);
                    Play_SaveSceneFlags(play);

                    switch (gSaveContext.save.entranceIndex) {
                        case ENTR_DEKU_TREE_0:
                        case ENTR_DODONGOS_CAVERN_0:
                        case ENTR_JABU_JABU_0:
                        case ENTR_FOREST_TEMPLE_0:
                        case ENTR_FIRE_TEMPLE_0:
                        case ENTR_WATER_TEMPLE_0:
                        case ENTR_SPIRIT_TEMPLE_0:
                        case ENTR_SHADOW_TEMPLE_0:
                        case ENTR_GANONS_TOWER_0:
                        case ENTR_GERUDO_TRAINING_GROUND_0:
                        case ENTR_ICE_CAVERN_0:
                        case ENTR_THIEVES_HIDEOUT_0:
                        case ENTR_BOTTOM_OF_THE_WELL_0:
                        case ENTR_INSIDE_GANONS_CASTLE_0:
                        case ENTR_GANONS_TOWER_COLLAPSE_INTERIOR_0:
                            break;

                        case ENTR_DEKU_TREE_BOSS_0:
                            gSaveContext.save.entranceIndex = ENTR_DEKU_TREE_0;
                            break;

                        case ENTR_DODONGOS_CAVERN_BOSS_0:
                            gSaveContext.save.entranceIndex = ENTR_DODONGOS_CAVERN_0;
                            break;

                        case ENTR_JABU_JABU_BOSS_0:
                            gSaveContext.save.entranceIndex = ENTR_JABU_JABU_0;
                            break;

                        case ENTR_FOREST_TEMPLE_BOSS_0:
                            gSaveContext.save.entranceIndex = ENTR_FOREST_TEMPLE_0;
                            break;

                        case ENTR_FIRE_TEMPLE_BOSS_0:
                            gSaveContext.save.entranceIndex = ENTR_FIRE_TEMPLE_0;
                            break;

                        case ENTR_WATER_TEMPLE_BOSS_0:
                            gSaveContext.save.entranceIndex = ENTR_WATER_TEMPLE_0;
                            break;

                        case ENTR_SPIRIT_TEMPLE_BOSS_0:
                            gSaveContext.save.entranceIndex = ENTR_SPIRIT_TEMPLE_0;
                            break;

                        case ENTR_SHADOW_TEMPLE_BOSS_0:
                            gSaveContext.save.entranceIndex = ENTR_SHADOW_TEMPLE_0;
                            break;

                        case ENTR_GANONDORF_BOSS_0:
                            gSaveContext.save.entranceIndex = ENTR_GANONS_TOWER_0;
                            break;
                    }
                } else {
                    Audio_PlaySfxGeneral(NA_SE_SY_DECIDE, &gSfxDefaultPos, 4, &gSfxDefaultFreqAndVolScale,
                                         &gSfxDefaultFreqAndVolScale, &gSfxDefaultReverb);
                }

                pauseCtx->state = PAUSE_STATE_GAME_OVER_FINISH;
            }
            break;

        case PAUSE_STATE_GAME_OVER_FINISH:
            if (interfaceCtx->unk_244 != 255) {
                interfaceCtx->unk_244 += 10;
                if (interfaceCtx->unk_244 >= 255) {
                    interfaceCtx->unk_244 = 255;
                    pauseCtx->state = PAUSE_STATE_OFF;
                    R_UPDATE_RATE = 3;
                    R_PAUSE_BG_PRERENDER_STATE = PAUSE_BG_PRERENDER_OFF;
                    func_800981B8(&play->objectCtx);
                    func_800418D0(&play->colCtx, play);
                    if (pauseCtx->promptChoice == 0) {
                        Play_TriggerRespawn(play);
                        gSaveContext.respawnFlag = -2;
                        gSaveContext.nextTransitionType = TRANS_TYPE_FADE_BLACK;
                        gSaveContext.save.info.playerData.health = 0x30;
                        SEQCMD_RESET_AUDIO_HEAP(0, 10);
                        gSaveContext.healthAccumulator = 0;
                        gSaveContext.magicState = MAGIC_STATE_IDLE;
                        gSaveContext.prevMagicState = MAGIC_STATE_IDLE;
                        PRINTF_COLOR_YELLOW();
                        PRINTF("MAGIC_NOW=%d ", gSaveContext.save.info.playerData.magic);
                        PRINTF("Z_MAGIC_NOW_NOW=%d   →  ", gSaveContext.magicFillTarget);
                        gSaveContext.magicCapacity = 0;
                        // Set the fill target to be the magic amount before game over
                        gSaveContext.magicFillTarget = gSaveContext.save.info.playerData.magic;
                        // Set `magicLevel` and `magic` to 0 so `magicCapacity` then `magic` grows from nothing
                        // to respectively the full capacity and `magicFillTarget`
                        gSaveContext.save.info.playerData.magicLevel = gSaveContext.save.info.playerData.magic = 0;
                        PRINTF("MAGIC_NOW=%d ", gSaveContext.save.info.playerData.magic);
                        PRINTF("Z_MAGIC_NOW_NOW=%d\n", gSaveContext.magicFillTarget);
                        PRINTF_RST();
                    } else {
                        play->state.running = false;
                        SET_NEXT_GAMESTATE(&play->state, TitleSetup_Init, TitleSetupState);
                    }
                }
            }
            break;

        case PAUSE_STATE_CLOSING:
            if (pauseCtx->itemPagePitch != 160.0f) {
                pauseCtx->itemPagePitch = pauseCtx->equipPagePitch = pauseCtx->mapPagePitch =
                    pauseCtx->questPagePitch += 160.0f / R_PAUSE_UI_ANIMS_DURATION;
                pauseCtx->infoPanelOffsetY -= 40 / R_PAUSE_UI_ANIMS_DURATION;
                interfaceCtx->startAlpha -= 255 / R_PAUSE_UI_ANIMS_DURATION;
                R_PAUSE_CURSOR_LEFT_X -= R_PAUSE_CURSOR_LEFT_MOVE_OFFSET_X / R_PAUSE_UI_ANIMS_DURATION;
                R_PAUSE_CURSOR_RIGHT_X -= R_PAUSE_CURSOR_RIGHT_MOVE_OFFSET_X / R_PAUSE_UI_ANIMS_DURATION;
                XREG(5) -= 150 / R_PAUSE_UI_ANIMS_DURATION;
                pauseCtx->alpha -= (u16)(255 / R_PAUSE_UI_ANIMS_DURATION);
                if (pauseCtx->itemPagePitch == 160.0f) {
                    pauseCtx->alpha = 0;
                }
            } else {
                pauseCtx->debugState = 0;
                pauseCtx->state = PAUSE_STATE_RESUME_GAMEPLAY;
                pauseCtx->itemPagePitch = pauseCtx->equipPagePitch = pauseCtx->mapPagePitch = pauseCtx->questPagePitch =
                    160.0f;
                pauseCtx->namedItem = PAUSE_ITEM_NONE;
                interfaceCtx->startAlpha = 0;
            }
            break;

        case PAUSE_STATE_RESUME_GAMEPLAY:
            pauseCtx->state = PAUSE_STATE_OFF;
            R_UPDATE_RATE = 3;
            R_PAUSE_BG_PRERENDER_STATE = PAUSE_BG_PRERENDER_OFF;

            func_800981B8(&play->objectCtx);
            func_800418D0(&play->colCtx, play);

            switch (play->sceneId) {
                case SCENE_DEKU_TREE:
                case SCENE_DODONGOS_CAVERN:
                case SCENE_JABU_JABU:
                case SCENE_FOREST_TEMPLE:
                case SCENE_FIRE_TEMPLE:
                case SCENE_WATER_TEMPLE:
                case SCENE_SPIRIT_TEMPLE:
                case SCENE_SHADOW_TEMPLE:
                case SCENE_BOTTOM_OF_THE_WELL:
                case SCENE_ICE_CAVERN:
                case SCENE_DEKU_TREE_BOSS:
                case SCENE_DODONGOS_CAVERN_BOSS:
                case SCENE_JABU_JABU_BOSS:
                case SCENE_FOREST_TEMPLE_BOSS:
                case SCENE_FIRE_TEMPLE_BOSS:
                case SCENE_WATER_TEMPLE_BOSS:
                case SCENE_SPIRIT_TEMPLE_BOSS:
                case SCENE_SHADOW_TEMPLE_BOSS:
                    Map_InitData(play, interfaceCtx->mapRoomNum);
                    break;
            }

            gSaveContext.buttonStatus[0] = D_808321A8_savedButtonStatus[0];
            gSaveContext.buttonStatus[1] = D_808321A8_savedButtonStatus[1];
            gSaveContext.buttonStatus[2] = D_808321A8_savedButtonStatus[2];
            gSaveContext.buttonStatus[3] = D_808321A8_savedButtonStatus[3];
            gSaveContext.buttonStatus[4] = D_808321A8_savedButtonStatus[4];

            interfaceCtx->unk_1FA = interfaceCtx->unk_1FC = 0;

            PRINTF_COLOR_YELLOW();
            PRINTF("i=%d  LAST_TIME_TYPE=%d\n", i, gSaveContext.prevHudVisibilityMode);
            gSaveContext.hudVisibilityMode = HUD_VISIBILITY_NO_CHANGE;
            Interface_ChangeHudVisibilityMode(gSaveContext.prevHudVisibilityMode);

            player->talkActor = NULL;
            Player_SetEquipmentData(play, player);

            PRINTF_RST();
            break;
    }
}<|MERGE_RESOLUTION|>--- conflicted
+++ resolved
@@ -2747,11 +2747,7 @@
 
 static s16 sEquipColumnsX[] = { -114, 12, 44, 76 };
 
-<<<<<<< HEAD
-static u8 sEquipQuadsFirstByEquipType_[EQUIP_TYPE_MAX] = {
-=======
 static u8 sEquipQuadsFirstByEquipType[EQUIP_TYPE_MAX] = {
->>>>>>> b44ff69d
     EQUIP_QUAD_SWORD_KOKIRI, // EQUIP_TYPE_SWORD
     EQUIP_QUAD_SHIELD_DEKU,  // EQUIP_TYPE_SHIELD
     EQUIP_QUAD_TUNIC_KOKIRI, // EQUIP_TYPE_TUNIC
@@ -3224,11 +3220,7 @@
 
     for (j = 0; j < EQUIP_TYPE_MAX; k += 4, j++) {
         if (CUR_EQUIP_VALUE(j) != 0) {
-<<<<<<< HEAD
-            i = (CUR_EQUIP_VALUE(j) + sEquipQuadsFirstByEquipType_[j] - 1) * 4;
-=======
             i = (CUR_EQUIP_VALUE(j) + sEquipQuadsFirstByEquipType[j] - 1) * 4;
->>>>>>> b44ff69d
 
             pauseCtx->equipVtx[k + 0].v.ob[0] = pauseCtx->equipVtx[k + 2].v.ob[0] =
                 pauseCtx->equipVtx[i].v.ob[0] + EQUIP_GRID_SELECTED_QUAD_MARGIN;
