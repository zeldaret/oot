#if PLATFORM_N64
#include "n64dd.h"
#endif
#include "z_kaleido_scope.h"
#include "assets/textures/icon_item_static/icon_item_static.h"
#include "assets/textures/icon_item_24_static/icon_item_24_static.h"
#if OOT_NTSC
#include "assets/textures/icon_item_jpn_static/icon_item_jpn_static.h"
#include "assets/textures/icon_item_nes_static/icon_item_nes_static.h"
#else
#include "assets/textures/icon_item_nes_static/icon_item_nes_static.h"
#include "assets/textures/icon_item_ger_static/icon_item_ger_static.h"
#include "assets/textures/icon_item_fra_static/icon_item_fra_static.h"
#endif
#include "assets/textures/icon_item_gameover_static/icon_item_gameover_static.h"
#include "terminal.h"

#if !PLATFORM_GC
#define KALEIDO_PROMPT_CURSOR_R 100
#define KALEIDO_PROMPT_CURSOR_G 100
#define KALEIDO_PROMPT_CURSOR_B 255
#else
#define KALEIDO_PROMPT_CURSOR_R 100
#define KALEIDO_PROMPT_CURSOR_G 255
#define KALEIDO_PROMPT_CURSOR_B 100
#endif

#if !PLATFORM_GC
#define KALEIDO_COLOR_CURSOR_UNK_R 0
#define KALEIDO_COLOR_CURSOR_UNK_G 50
#define KALEIDO_COLOR_CURSOR_UNK_B 255
#else
#define KALEIDO_COLOR_CURSOR_UNK_R 0
#define KALEIDO_COLOR_CURSOR_UNK_G 255
#define KALEIDO_COLOR_CURSOR_UNK_B 50
#endif

typedef enum {
    /* 0 */ VTX_PAGE_ITEM,
    /* 1 */ VTX_PAGE_EQUIP,
    /* 2 */ VTX_PAGE_MAP_DUNGEON,
    /* 3 */ VTX_PAGE_QUEST,
    /* 4 */ VTX_PAGE_MAP_WORLD,
    /* 5 */ VTX_PAGE_PROMPT
} VtxPageInit;

#define VTX_PAGE_ITEM_QUADS 0                 // VTX_PAGE_ITEM
#define VTX_PAGE_EQUIP_QUADS 0                // VTX_PAGE_EQUIP
#define VTX_PAGE_MAP_DUNGEON_QUADS 17         // VTX_PAGE_MAP_DUNGEON
#define VTX_PAGE_QUEST_QUADS 0                // VTX_PAGE_QUEST
#define VTX_PAGE_MAP_WORLD_QUADS 32           // VTX_PAGE_MAP_WORLD
<<<<<<< HEAD
#define VTX_PAGE_PROMPT_QUADS QUAD_PROMPT_MAX // VTX_PAGE_PROMPT
=======
#define VTX_PAGE_PROMPT_QUADS PROMPT_QUAD_MAX // VTX_PAGE_PROMPT
>>>>>>> 09c1816e

#if OOT_NTSC

// Japanese

static void* sEquipPageBgQuadsJPNTexs[] = {
    // column 1
    gPauseEquipment00Tex,
    gPauseEquipment01Tex,
    gPauseEquipment02Tex,
    gPauseEquipment03Tex,
    gPauseEquipment04Tex,
    // column 2
    gPauseEquipment10JPNTex,
    gPauseEquipment11Tex,
    gPauseEquipment12Tex,
    gPauseEquipment13Tex,
    gPauseEquipment14Tex,
    // column 3
    gPauseEquipment20Tex,
    gPauseEquipment21Tex,
    gPauseEquipment22Tex,
    gPauseEquipment23Tex,
    gPauseEquipment24Tex,
};

static void* sItemPageBgQuadsJPNTexs[] = {
    // column 1
    gPauseSelectItem00JPNTex,
    gPauseSelectItem01Tex,
    gPauseSelectItem02Tex,
    gPauseSelectItem03Tex,
    gPauseSelectItem04Tex,
    // column 2
    gPauseSelectItem10JPNTex,
    gPauseSelectItem11Tex,
    gPauseSelectItem12Tex,
    gPauseSelectItem13Tex,
    gPauseSelectItem14Tex,
    // column 3
    gPauseSelectItem20JPNTex,
    gPauseSelectItem21Tex,
    gPauseSelectItem22Tex,
    gPauseSelectItem23Tex,
    gPauseSelectItem24Tex,
};

static void* sMapPageBgQuadsJPNTexs[] = {
    // column 1
    gPauseMap00Tex,
    gPauseMap01Tex,
    gPauseMap02Tex,
    gPauseMap03Tex,
    gPauseMap04Tex,
    // column 2
    gPauseMap10JPNTex,
    gPauseMap11Tex,
    gPauseMap12Tex,
    gPauseMap13Tex,
    gPauseMap14Tex,
    // column 3
    gPauseMap20Tex,
    gPauseMap21Tex,
    gPauseMap22Tex,
    gPauseMap23Tex,
    gPauseMap24Tex,
};

static void* sQuestPageBgQuadsJPNTexs[] = {
    // column 1
    gPauseQuestStatus00JPNTex,
    gPauseQuestStatus01Tex,
    gPauseQuestStatus02Tex,
    gPauseQuestStatus03Tex,
    gPauseQuestStatus04Tex,
    // column 2
    gPauseQuestStatus10JPNTex,
    gPauseQuestStatus11Tex,
    gPauseQuestStatus12Tex,
    gPauseQuestStatus13Tex,
    gPauseQuestStatus14Tex,
    // column 3
    gPauseQuestStatus20JPNTex,
    gPauseQuestStatus21Tex,
    gPauseQuestStatus22Tex,
    gPauseQuestStatus23Tex,
    gPauseQuestStatus24Tex,
};

static void* sSavePromptBgQuadsJPNTexs[] = {
    // column 1
    gPauseSave00Tex,
    gPauseSave01Tex,
    gPauseSave02Tex,
    gPauseSave03Tex,
    gPauseSave04Tex,
    // column 2
    gPauseSave10JPNTex,
    gPauseSave11Tex,
    gPauseSave12Tex,
    gPauseSave13Tex,
    gPauseSave14Tex,
    // column 3
    gPauseSave20Tex,
    gPauseSave21Tex,
    gPauseSave22Tex,
    gPauseSave23Tex,
    gPauseSave24Tex,
};

#else

// French

static void* sEquipPageBgQuadsFRATexs[] = {
    // column 1
    gPauseEquipment00FRATex,
    gPauseEquipment01Tex,
    gPauseEquipment02Tex,
    gPauseEquipment03Tex,
    gPauseEquipment04Tex,
    // column 2
    gPauseEquipment10FRATex,
    gPauseEquipment11Tex,
    gPauseEquipment12Tex,
    gPauseEquipment13Tex,
    gPauseEquipment14Tex,
    // column 3
    gPauseEquipment20FRATex,
    gPauseEquipment21Tex,
    gPauseEquipment22Tex,
    gPauseEquipment23Tex,
    gPauseEquipment24Tex,
};

static void* sItemPageBgQuadsFRATexs[] = {
    // column 1
    gPauseSelectItem00FRATex,
    gPauseSelectItem01Tex,
    gPauseSelectItem02Tex,
    gPauseSelectItem03Tex,
    gPauseSelectItem04Tex,
    // column 2
    gPauseSelectItem10FRATex,
    gPauseSelectItem11Tex,
    gPauseSelectItem12Tex,
    gPauseSelectItem13Tex,
    gPauseSelectItem14Tex,
    // column 3
    gPauseSelectItem20FRATex,
    gPauseSelectItem21Tex,
    gPauseSelectItem22Tex,
    gPauseSelectItem23Tex,
    gPauseSelectItem24Tex,
};

static void* sMapPageBgQuadsFRATexs[] = {
    // column 1
    gPauseMap00Tex,
    gPauseMap01Tex,
    gPauseMap02Tex,
    gPauseMap03Tex,
    gPauseMap04Tex,
    // column 2
    gPauseMap10FRATex,
    gPauseMap11Tex,
    gPauseMap12Tex,
    gPauseMap13Tex,
    gPauseMap14Tex,
    // column 3
    gPauseMap20Tex,
    gPauseMap21Tex,
    gPauseMap22Tex,
    gPauseMap23Tex,
    gPauseMap24Tex,
};

static void* sQuestPageBgQuadsFRATexs[] = {
    // column 1
    gPauseQuestStatus00Tex,
    gPauseQuestStatus01Tex,
    gPauseQuestStatus02Tex,
    gPauseQuestStatus03Tex,
    gPauseQuestStatus04Tex,
    // column 2
    gPauseQuestStatus10FRATex,
    gPauseQuestStatus11Tex,
    gPauseQuestStatus12Tex,
    gPauseQuestStatus13Tex,
    gPauseQuestStatus14Tex,
    // column 3
    gPauseQuestStatus20Tex,
    gPauseQuestStatus21Tex,
    gPauseQuestStatus22Tex,
    gPauseQuestStatus23Tex,
    gPauseQuestStatus24Tex,
};

static void* sSavePromptBgQuadsFRATexs[] = {
    // column 1
    gPauseSave00FRATex,
    gPauseSave01Tex,
    gPauseSave02Tex,
    gPauseSave03Tex,
    gPauseSave04Tex,
    // column 2
    gPauseSave10FRATex,
    gPauseSave11Tex,
    gPauseSave12Tex,
    gPauseSave13Tex,
    gPauseSave14Tex,
    // column 3
    gPauseSave20FRATex,
    gPauseSave21Tex,
    gPauseSave22Tex,
    gPauseSave23Tex,
    gPauseSave24Tex,
};

// German

static void* sEquipPageBgQuadsGERTexs[] = {
    // column 1
    gPauseEquipment00GERTex,
    gPauseEquipment01Tex,
    gPauseEquipment02Tex,
    gPauseEquipment03Tex,
    gPauseEquipment04Tex,
    // column 2
    gPauseEquipment10GERTex,
    gPauseEquipment11Tex,
    gPauseEquipment12Tex,
    gPauseEquipment13Tex,
    gPauseEquipment14Tex,
    // column 3
    gPauseEquipment20GERTex,
    gPauseEquipment21Tex,
    gPauseEquipment22Tex,
    gPauseEquipment23Tex,
    gPauseEquipment24Tex,
};

static void* sItemPageBgQuadsGERTexs[] = {
    // column 1
    gPauseSelectItem00GERTex,
    gPauseSelectItem01Tex,
    gPauseSelectItem02Tex,
    gPauseSelectItem03Tex,
    gPauseSelectItem04Tex,
    // column 2
    gPauseSelectItem10GERTex,
    gPauseSelectItem11Tex,
    gPauseSelectItem12Tex,
    gPauseSelectItem13Tex,
    gPauseSelectItem14Tex,
    // column 3
    gPauseSelectItem20GERTex,
    gPauseSelectItem21Tex,
    gPauseSelectItem22Tex,
    gPauseSelectItem23Tex,
    gPauseSelectItem24Tex,
};

static void* sMapPageBgQuadsGERTexs[] = {
    // column 1
    gPauseMap00Tex,
    gPauseMap01Tex,
    gPauseMap02Tex,
    gPauseMap03Tex,
    gPauseMap04Tex,
    // column 2
    gPauseMap10GERTex,
    gPauseMap11Tex,
    gPauseMap12Tex,
    gPauseMap13Tex,
    gPauseMap14Tex,
    // column 3
    gPauseMap20Tex,
    gPauseMap21Tex,
    gPauseMap22Tex,
    gPauseMap23Tex,
    gPauseMap24Tex,
};

static void* sQuestPageBgQuadsGERTexs[] = {
    // column 1
    gPauseQuestStatus00Tex,
    gPauseQuestStatus01Tex,
    gPauseQuestStatus02Tex,
    gPauseQuestStatus03Tex,
    gPauseQuestStatus04Tex,
    // column 2
    gPauseQuestStatus10GERTex,
    gPauseQuestStatus11Tex,
    gPauseQuestStatus12Tex,
    gPauseQuestStatus13Tex,
    gPauseQuestStatus14Tex,
    // column 3
    gPauseQuestStatus20Tex,
    gPauseQuestStatus21Tex,
    gPauseQuestStatus22Tex,
    gPauseQuestStatus23Tex,
    gPauseQuestStatus24Tex,
};

static void* sSavePromptBgQuadsGERTexs[] = {
    // column 1
    gPauseSave00Tex,
    gPauseSave01Tex,
    gPauseSave02Tex,
    gPauseSave03Tex,
    gPauseSave04Tex,
    // column 2
    gPauseSave10GERTex,
    gPauseSave11Tex,
    gPauseSave12Tex,
    gPauseSave13Tex,
    gPauseSave14Tex,
    // column 3
    gPauseSave20GERTex,
    gPauseSave21Tex,
    gPauseSave22Tex,
    gPauseSave23Tex,
    gPauseSave24Tex,
};

#endif

// English

static void* sEquipPageBgQuadsENGTexs[] = {
    // column 1
    gPauseEquipment00Tex,
    gPauseEquipment01Tex,
    gPauseEquipment02Tex,
    gPauseEquipment03Tex,
    gPauseEquipment04Tex,
    // column 2
    gPauseEquipment10ENGTex,
    gPauseEquipment11Tex,
    gPauseEquipment12Tex,
    gPauseEquipment13Tex,
    gPauseEquipment14Tex,
    // column 3
    gPauseEquipment20Tex,
    gPauseEquipment21Tex,
    gPauseEquipment22Tex,
    gPauseEquipment23Tex,
    gPauseEquipment24Tex,
};

static void* sItemPageBgQuadsENGTexs[] = {
    // column 1
    gPauseSelectItem00ENGTex,
    gPauseSelectItem01Tex,
    gPauseSelectItem02Tex,
    gPauseSelectItem03Tex,
    gPauseSelectItem04Tex,
    // column 2
    gPauseSelectItem10ENGTex,
    gPauseSelectItem11Tex,
    gPauseSelectItem12Tex,
    gPauseSelectItem13Tex,
    gPauseSelectItem14Tex,
    // column 3
    gPauseSelectItem20ENGTex,
    gPauseSelectItem21Tex,
    gPauseSelectItem22Tex,
    gPauseSelectItem23Tex,
    gPauseSelectItem24Tex,
};

static void* sMapPageBgQuadsENGTexs[] = {
    // column 1
    gPauseMap00Tex,
    gPauseMap01Tex,
    gPauseMap02Tex,
    gPauseMap03Tex,
    gPauseMap04Tex,
    // column 2
    gPauseMap10ENGTex,
    gPauseMap11Tex,
    gPauseMap12Tex,
    gPauseMap13Tex,
    gPauseMap14Tex,
    // column 3
    gPauseMap20Tex,
    gPauseMap21Tex,
    gPauseMap22Tex,
    gPauseMap23Tex,
    gPauseMap24Tex,
};

static void* sQuestPageBgQuadsENGTexs[] = {
    // column 1
    gPauseQuestStatus00ENGTex,
    gPauseQuestStatus01Tex,
    gPauseQuestStatus02Tex,
    gPauseQuestStatus03Tex,
    gPauseQuestStatus04Tex,
    // column 2
    gPauseQuestStatus10ENGTex,
    gPauseQuestStatus11Tex,
    gPauseQuestStatus12Tex,
    gPauseQuestStatus13Tex,
    gPauseQuestStatus14Tex,
    // column 3
    gPauseQuestStatus20ENGTex,
    gPauseQuestStatus21Tex,
    gPauseQuestStatus22Tex,
    gPauseQuestStatus23Tex,
    gPauseQuestStatus24Tex,
};

static void* sSavePromptBgQuadsENGTexs[] = {
    // column 1
    gPauseSave00Tex,
    gPauseSave01Tex,
    gPauseSave02Tex,
    gPauseSave03Tex,
    gPauseSave04Tex,
    // column 2
    gPauseSave10ENGTex,
    gPauseSave11Tex,
    gPauseSave12Tex,
    gPauseSave13Tex,
    gPauseSave14Tex,
    // column 3
    gPauseSave20Tex,
    gPauseSave21Tex,
    gPauseSave22Tex,
    gPauseSave23Tex,
    gPauseSave24Tex,
};

static void* sGameOverTexs[] = {
    // column 1
    gPauseSave00Tex,
    gPauseSave01Tex,
    gPauseSave02Tex,
    gPauseSave03Tex,
    gPauseSave04Tex,
    // column 2
    gPauseGameOver10Tex,
    gPauseSave11Tex,
    gPauseSave12Tex,
    gPauseSave13Tex,
    gPauseSave14Tex,
    // column 3
    gPauseSave20Tex,
    gPauseSave21Tex,
    gPauseSave22Tex,
    gPauseSave23Tex,
    gPauseSave24Tex,
};

#if OOT_NTSC
#define EQUIPMENT_TEXS(language) ((language) != LANGUAGE_JPN ? sEquipPageBgQuadsENGTexs : sEquipPageBgQuadsJPNTexs)
#define SELECT_ITEM_TEXS(language) ((language) != LANGUAGE_JPN ? sItemPageBgQuadsENGTexs : sItemPageBgQuadsJPNTexs)
#define MAP_TEXS(language) ((language) != LANGUAGE_JPN ? sMapPageBgQuadsENGTexs : sMapPageBgQuadsJPNTexs)
#define QUEST_STATUS_TEXS(language) ((language) != LANGUAGE_JPN ? sQuestPageBgQuadsENGTexs : sQuestPageBgQuadsJPNTexs)
#define SAVE_TEXS(language) ((language) != LANGUAGE_JPN ? sSavePromptBgQuadsENGTexs : sSavePromptBgQuadsJPNTexs)
#else
static void* sEquipPageBgQuadsTexs[] = {
    sEquipPageBgQuadsENGTexs,
    sEquipPageBgQuadsGERTexs,
    sEquipPageBgQuadsFRATexs,
};

static void* sItemPageBgQuadsTexs[] = {
    sItemPageBgQuadsENGTexs,
    sItemPageBgQuadsGERTexs,
    sItemPageBgQuadsFRATexs,
};

static void* sMapPageBgQuadsTexs[] = {
    sMapPageBgQuadsENGTexs,
    sMapPageBgQuadsGERTexs,
    sMapPageBgQuadsFRATexs,
};

static void* sQuestPageBgQuadsTexs[] = {
    sQuestPageBgQuadsENGTexs,
    sQuestPageBgQuadsGERTexs,
    sQuestPageBgQuadsFRATexs,
};

static void* sSavePromptBgQuadsTexs[] = {
    sSavePromptBgQuadsENGTexs,
    sSavePromptBgQuadsGERTexs,
    sSavePromptBgQuadsFRATexs,
};

#define EQUIPMENT_TEXS(language) (sEquipPageBgQuadsTexs[(language)])
#define SELECT_ITEM_TEXS(language) (sItemPageBgQuadsTexs[(language)])
#define MAP_TEXS(language) (sMapPageBgQuadsTexs[(language)])
#define QUEST_STATUS_TEXS(language) (sQuestPageBgQuadsTexs[(language)])
#define SAVE_TEXS(language) (sSavePromptBgQuadsTexs[(language)])
#endif

s16 gVtxPageMapWorldQuadsWidth[VTX_PAGE_MAP_WORLD_QUADS] = {
    32,  // WORLD_MAP_QUAD_CLOUDS_SACRED_FOREST_MEADOW
    112, // WORLD_MAP_QUAD_CLOUDS_HYRULE_FIELD
    32,  // WORLD_MAP_QUAD_CLOUDS_LON_LON_RANCH
    48,  // WORLD_MAP_QUAD_CLOUDS_MARKET
    32,  // WORLD_MAP_QUAD_CLOUDS_HYRULE_CASTLE
    32,  // WORLD_MAP_QUAD_CLOUDS_KAKARIKO_VILLAGE
    32,  // WORLD_MAP_QUAD_CLOUDS_GRAVEYARD
    48,  // WORLD_MAP_QUAD_CLOUDS_DEATH_MOUNTAIN_TRAIL
    32,  // WORLD_MAP_QUAD_CLOUDS_GORON_CITY
    64,  // WORLD_MAP_QUAD_CLOUDS_ZORAS_RIVER
    32,  // WORLD_MAP_QUAD_CLOUDS_ZORAS_DOMAIN
    48,  // WORLD_MAP_QUAD_CLOUDS_ZORAS_FOUNTAIN
    48,  // WORLD_MAP_QUAD_CLOUDS_GERUDO_VALLEY
    48,  // WORLD_MAP_QUAD_CLOUDS_GERUDOS_FORTRESS
    48,  // WORLD_MAP_QUAD_CLOUDS_DESERT_COLOSSUS
    64,  // WORLD_MAP_QUAD_CLOUDS_LAKE_HYLIA
    8,   // WORLD_MAP_POINT_HAUNTED_WASTELAND
    8,   // WORLD_MAP_POINT_GERUDOS_FORTRESS
    8,   // WORLD_MAP_POINT_GERUDO_VALLEY
    8,   // WORLD_MAP_POINT_LAKE_HYLIA
    8,   // WORLD_MAP_POINT_LON_LON_RANCH
    8,   // WORLD_MAP_POINT_MARKET
    8,   // WORLD_MAP_POINT_HYRULE_FIELD
    8,   // WORLD_MAP_POINT_DEATH_MOUNTAIN
    8,   // WORLD_MAP_POINT_KAKARIKO_VILLAGE
    8,   // WORLD_MAP_POINT_LOST_WOODS
    8,   // WORLD_MAP_POINT_KOKIRI_FOREST
    8,   // WORLD_MAP_POINT_ZORAS_DOMAIN
    8,   // WORLD_MAP_QUAD_28
    8,   // WORLD_MAP_QUAD_TRADE_QUEST_MARKER
    80,  // WORLD_MAP_QUAD_30
    64,  // WORLD_MAP_QUAD_31
};

s16 gVtxPageMapWorldQuadsHeight[VTX_PAGE_MAP_WORLD_QUADS] = {
    24, // WORLD_MAP_QUAD_CLOUDS_SACRED_FOREST_MEADOW
    72, // WORLD_MAP_QUAD_CLOUDS_HYRULE_FIELD
    13, // WORLD_MAP_QUAD_CLOUDS_LON_LON_RANCH
    22, // WORLD_MAP_QUAD_CLOUDS_MARKET
    19, // WORLD_MAP_QUAD_CLOUDS_HYRULE_CASTLE
    20, // WORLD_MAP_QUAD_CLOUDS_KAKARIKO_VILLAGE
    19, // WORLD_MAP_QUAD_CLOUDS_GRAVEYARD
    27, // WORLD_MAP_QUAD_CLOUDS_DEATH_MOUNTAIN_TRAIL
    14, // WORLD_MAP_QUAD_CLOUDS_GORON_CITY
    26, // WORLD_MAP_QUAD_CLOUDS_ZORAS_RIVER
    22, // WORLD_MAP_QUAD_CLOUDS_ZORAS_DOMAIN
    21, // WORLD_MAP_QUAD_CLOUDS_ZORAS_FOUNTAIN
    49, // WORLD_MAP_QUAD_CLOUDS_GERUDO_VALLEY
    32, // WORLD_MAP_QUAD_CLOUDS_GERUDOS_FORTRESS
    45, // WORLD_MAP_QUAD_CLOUDS_DESERT_COLOSSUS
    60, // WORLD_MAP_QUAD_CLOUDS_LAKE_HYLIA
    8,  // WORLD_MAP_POINT_HAUNTED_WASTELAND
    8,  // WORLD_MAP_POINT_GERUDOS_FORTRESS
    8,  // WORLD_MAP_POINT_GERUDO_VALLEY
    8,  // WORLD_MAP_POINT_LAKE_HYLIA
    8,  // WORLD_MAP_POINT_LON_LON_RANCH
    8,  // WORLD_MAP_POINT_MARKET
    8,  // WORLD_MAP_POINT_HYRULE_FIELD
    8,  // WORLD_MAP_POINT_DEATH_MOUNTAIN
    8,  // WORLD_MAP_POINT_KAKARIKO_VILLAGE
    8,  // WORLD_MAP_POINT_LOST_WOODS
    8,  // WORLD_MAP_POINT_KOKIRI_FOREST
    8,  // WORLD_MAP_POINT_ZORAS_DOMAIN
    8,  // WORLD_MAP_QUAD_28
    16, // WORLD_MAP_QUAD_TRADE_QUEST_MARKER
    32, // WORLD_MAP_QUAD_30
    8,  // WORLD_MAP_QUAD_31
};

/**
 * Contains the status of buttons for each page.
 *
 * Indexed by `pageIndex + pt` values,
 * where pageIndex is from the `PauseMenuPage` enum
 * and pt is 0 or 2 (respectively `PAGE_SWITCH_PT_LEFT` and `PAGE_SWITCH_PT_RIGHT`).
 *
 * `PauseMenuPage` enum values are ordered clockwise, starting at PAUSE_ITEM. That means adding 1 to a page index
 * produces (modulo 4) the index of the page to the right, and similar with subtracting 1 for the left page.
 * The indexing of this array relies on this property, but without modulo operations. Instead, the data for the first
 * and last pages (PAUSE_ITEM, PAUSE_EQUIP) is duplicated.
 *
 * For example when scrolling left from the quest page PAUSE_QUEST (so, to PAUSE_MAP),
 * the index is `PAUSE_QUEST + PAGE_SWITCH_PT_LEFT` and the data is button status for the map page.
 */
static u8 gPageSwitchNextButtonStatus[][5] = {
    // PAUSE_ITEM  + PAGE_SWITCH_PT_LEFT
    //
    //  -> PAUSE_EQUIP
    { BTN_ENABLED, BTN_DISABLED, BTN_DISABLED, BTN_DISABLED, BTN_ENABLED },
    // PAUSE_MAP   + PAGE_SWITCH_PT_LEFT
    //
    //  -> PAUSE_ITEM
    { BTN_ENABLED, BTN_ENABLED, BTN_ENABLED, BTN_ENABLED, BTN_DISABLED },
    // PAUSE_QUEST + PAGE_SWITCH_PT_LEFT
    // PAUSE_ITEM  + PAGE_SWITCH_PT_RIGHT
    //  -> PAUSE_MAP
    { BTN_ENABLED, BTN_DISABLED, BTN_DISABLED, BTN_DISABLED, BTN_DISABLED },
    // PAUSE_EQUIP + PAGE_SWITCH_PT_LEFT
    // PAUSE_MAP   + PAGE_SWITCH_PT_RIGHT
    //  -> PAUSE_QUEST
    { BTN_ENABLED, BTN_DISABLED, BTN_DISABLED, BTN_DISABLED, BTN_ENABLED },
    //
    // PAUSE_QUEST + PAGE_SWITCH_PT_RIGHT
    //  -> PAUSE_EQUIP
    { BTN_ENABLED, BTN_DISABLED, BTN_DISABLED, BTN_DISABLED, BTN_ENABLED },
    //
    // PAUSE_EQUIP + PAGE_SWITCH_PT_RIGHT
    //  -> PAUSE_ITEM
    { BTN_ENABLED, BTN_ENABLED, BTN_ENABLED, BTN_ENABLED, BTN_DISABLED },

};

static s16 sColor82ABRed_D_8082AB8C = 0;
static s16 sColor82ABGreen_D_8082AB90 = 0;
static s16 sColor82ABBlue_D_8082AB94 = 0;
static s16 sColor82ABGameOverPrimAlpha_D_8082AB98 = 255;

static s16 sDrawGameOverEnvColorRed_D_8082AB9C = 255;
static s16 sDrawGameOverEnvColorGreen_D_8082ABA0 = 0;
static s16 sDrawGameOverEnvColorBlue_D_8082ABA4 = 0;

static s16 sInDungeonScene = false;

/*
 * The following three `sPageSwitch*` arrays are indexed by nextPageMode values,
 * which encode the page to switch from and the scroll direction.
 *
 * sPageSwitchEyeDx/Dz describe how to move the camera eye so that the pages appear scrolling and the next active page
 * is switched into view.
 *
 * sPageSwitchNextPageIndex contains the page a nextPageMode leads to once scrolling is done.
 */

#define PAGE_SWITCH_NSTEPS 16

static f32 sPageSwitchEyeDx[] = {
    -PAUSE_EYE_DIST * (PAUSE_MAP_X - PAUSE_ITEM_X) / PAGE_SWITCH_NSTEPS,  // PAUSE_ITEM  right
    -PAUSE_EYE_DIST*(PAUSE_EQUIP_X - PAUSE_ITEM_X) / PAGE_SWITCH_NSTEPS,  // PAUSE_ITEM  left
    -PAUSE_EYE_DIST*(PAUSE_QUEST_X - PAUSE_MAP_X) / PAGE_SWITCH_NSTEPS,   // PAUSE_MAP   right
    -PAUSE_EYE_DIST*(PAUSE_ITEM_X - PAUSE_MAP_X) / PAGE_SWITCH_NSTEPS,    // PAUSE_MAP   left
    -PAUSE_EYE_DIST*(PAUSE_EQUIP_X - PAUSE_QUEST_X) / PAGE_SWITCH_NSTEPS, // PAUSE_QUEST right
    -PAUSE_EYE_DIST*(PAUSE_MAP_X - PAUSE_QUEST_X) / PAGE_SWITCH_NSTEPS,   // PAUSE_QUEST left
    -PAUSE_EYE_DIST*(PAUSE_ITEM_X - PAUSE_EQUIP_X) / PAGE_SWITCH_NSTEPS,  // PAUSE_EQUIP right
    -PAUSE_EYE_DIST*(PAUSE_QUEST_X - PAUSE_EQUIP_X) / PAGE_SWITCH_NSTEPS, // PAUSE_EQUIP left
};

static f32 sPageSwitchEyeDz[] = {
    -PAUSE_EYE_DIST * (PAUSE_MAP_Z - PAUSE_ITEM_Z) / PAGE_SWITCH_NSTEPS,  // PAUSE_ITEM  right
    -PAUSE_EYE_DIST*(PAUSE_EQUIP_Z - PAUSE_ITEM_Z) / PAGE_SWITCH_NSTEPS,  // PAUSE_ITEM  left
    -PAUSE_EYE_DIST*(PAUSE_QUEST_Z - PAUSE_MAP_Z) / PAGE_SWITCH_NSTEPS,   // PAUSE_MAP   right
    -PAUSE_EYE_DIST*(PAUSE_ITEM_Z - PAUSE_MAP_Z) / PAGE_SWITCH_NSTEPS,    // PAUSE_MAP   left
    -PAUSE_EYE_DIST*(PAUSE_EQUIP_Z - PAUSE_QUEST_Z) / PAGE_SWITCH_NSTEPS, // PAUSE_QUEST right
    -PAUSE_EYE_DIST*(PAUSE_MAP_Z - PAUSE_QUEST_Z) / PAGE_SWITCH_NSTEPS,   // PAUSE_QUEST left
    -PAUSE_EYE_DIST*(PAUSE_ITEM_Z - PAUSE_EQUIP_Z) / PAGE_SWITCH_NSTEPS,  // PAUSE_EQUIP right
    -PAUSE_EYE_DIST*(PAUSE_QUEST_Z - PAUSE_EQUIP_Z) / PAGE_SWITCH_NSTEPS, // PAUSE_EQUIP left
};

static u16 sPageSwitchNextPageIndex[] = {
    PAUSE_MAP,   // PAUSE_ITEM  right
    PAUSE_EQUIP, // PAUSE_ITEM  left
    PAUSE_QUEST, // PAUSE_MAP   right
    PAUSE_ITEM,  // PAUSE_MAP   left
    PAUSE_EQUIP, // PAUSE_QUEST right
    PAUSE_MAP,   // PAUSE_QUEST left
    PAUSE_ITEM,  // PAUSE_EQUIP right
    PAUSE_QUEST, // PAUSE_EQUIP left
};

u8 gSlotAgeReqs[] = {
    AGE_REQ_CHILD, // SLOT_DEKU_STICK
    AGE_REQ_NONE,  // SLOT_DEKU_NUT
    AGE_REQ_NONE,  // SLOT_BOMB
    AGE_REQ_ADULT, // SLOT_BOW
    AGE_REQ_ADULT, // SLOT_ARROW_FIRE
    AGE_REQ_NONE,  // SLOT_DINS_FIRE
    AGE_REQ_CHILD, // SLOT_SLINGSHOT
    AGE_REQ_NONE,  // SLOT_OCARINA
    AGE_REQ_NONE,  // SLOT_BOMBCHU
    AGE_REQ_ADULT, // SLOT_HOOKSHOT
    AGE_REQ_ADULT, // SLOT_ARROW_ICE
    AGE_REQ_NONE,  // SLOT_FARORES_WIND
    AGE_REQ_CHILD, // SLOT_BOOMERANG
    AGE_REQ_NONE,  // SLOT_LENS_OF_TRUTH
    AGE_REQ_CHILD, // SLOT_MAGIC_BEAN
    AGE_REQ_ADULT, // SLOT_HAMMER
    AGE_REQ_ADULT, // SLOT_ARROW_LIGHT
    AGE_REQ_NONE,  // SLOT_NAYRUS_LOVE
    AGE_REQ_NONE,  // SLOT_BOTTLE_1
    AGE_REQ_NONE,  // SLOT_BOTTLE_2
    AGE_REQ_NONE,  // SLOT_BOTTLE_3
    AGE_REQ_NONE,  // SLOT_BOTTLE_4
    AGE_REQ_ADULT, // SLOT_TRADE_ADULT
    AGE_REQ_CHILD, // SLOT_TRADE_CHILD
};

u8 gEquipAgeReqs[4][4] = {
    {
        AGE_REQ_ADULT, // 0 UPG_QUIVER
        AGE_REQ_CHILD, // EQUIP_TYPE_SWORD EQUIP_VALUE_SWORD_KOKIRI
        AGE_REQ_ADULT, // EQUIP_TYPE_SWORD EQUIP_VALUE_SWORD_MASTER
        AGE_REQ_ADULT, // EQUIP_TYPE_SWORD EQUIP_VALUE_SWORD_BIGGORON
    },
    {
        AGE_REQ_NONE,  // 0 UPG_BOMB_BAG
        AGE_REQ_CHILD, // EQUIP_TYPE_SHIELD EQUIP_VALUE_SHIELD_DEKU
        AGE_REQ_NONE,  // EQUIP_TYPE_SHIELD EQUIP_VALUE_SHIELD_HYLIAN
        AGE_REQ_ADULT, // EQUIP_TYPE_SHIELD EQUIP_VALUE_SHIELD_MIRROR
    },
    {
        AGE_REQ_ADULT, // 0 UPG_STRENGTH
        AGE_REQ_NONE,  // EQUIP_TYPE_TUNIC EQUIP_VALUE_TUNIC_KOKIRI
        AGE_REQ_ADULT, // EQUIP_TYPE_TUNIC EQUIP_VALUE_TUNIC_GORON
        AGE_REQ_ADULT, // EQUIP_TYPE_TUNIC EQUIP_VALUE_TUNIC_ZORA
    },
    {
        AGE_REQ_NONE,  // 0 UPG_SCALE
        AGE_REQ_NONE,  // EQUIP_TYPE_BOOTS EQUIP_VALUE_BOOTS_KOKIRI
        AGE_REQ_ADULT, // EQUIP_TYPE_BOOTS EQUIP_VALUE_BOOTS_IRON
        AGE_REQ_ADULT, // EQUIP_TYPE_BOOTS EQUIP_VALUE_BOOTS_HOVER
    },
};

u8 gItemAgeReqs[] = {
    AGE_REQ_CHILD, // ITEM_DEKU_STICK
    AGE_REQ_NONE,  // ITEM_DEKU_NUT
    AGE_REQ_NONE,  // ITEM_BOMB
    AGE_REQ_ADULT, // ITEM_BOW
    AGE_REQ_ADULT, // ITEM_ARROW_FIRE
    AGE_REQ_NONE,  // ITEM_DINS_FIRE
    AGE_REQ_CHILD, // ITEM_SLINGSHOT
    AGE_REQ_NONE,  // ITEM_OCARINA_FAIRY
    AGE_REQ_NONE,  // ITEM_OCARINA_OF_TIME
    AGE_REQ_NONE,  // ITEM_BOMBCHU
    AGE_REQ_ADULT, // ITEM_HOOKSHOT
    AGE_REQ_ADULT, // ITEM_LONGSHOT
    AGE_REQ_ADULT, // ITEM_ARROW_ICE
    AGE_REQ_NONE,  // ITEM_FARORES_WIND
    AGE_REQ_CHILD, // ITEM_BOOMERANG
    AGE_REQ_NONE,  // ITEM_LENS_OF_TRUTH
    AGE_REQ_CHILD, // ITEM_MAGIC_BEAN
    AGE_REQ_ADULT, // ITEM_HAMMER
    AGE_REQ_ADULT, // ITEM_ARROW_LIGHT
    AGE_REQ_NONE,  // ITEM_NAYRUS_LOVE
    AGE_REQ_NONE,  // ITEM_BOTTLE_EMPTY
    AGE_REQ_NONE,  // ITEM_BOTTLE_POTION_RED
    AGE_REQ_NONE,  // ITEM_BOTTLE_POTION_GREEN
    AGE_REQ_NONE,  // ITEM_BOTTLE_POTION_BLUE
    AGE_REQ_NONE,  // ITEM_BOTTLE_FAIRY
    AGE_REQ_NONE,  // ITEM_BOTTLE_FISH
    AGE_REQ_NONE,  // ITEM_BOTTLE_MILK_FULL
    AGE_REQ_NONE,  // ITEM_BOTTLE_RUTOS_LETTER
    AGE_REQ_NONE,  // ITEM_BOTTLE_BLUE_FIRE
    AGE_REQ_NONE,  // ITEM_BOTTLE_BUG
    AGE_REQ_NONE,  // ITEM_BOTTLE_BIG_POE
    AGE_REQ_NONE,  // ITEM_BOTTLE_MILK_HALF
    AGE_REQ_NONE,  // ITEM_BOTTLE_POE
    AGE_REQ_CHILD, // ITEM_WEIRD_EGG
    AGE_REQ_CHILD, // ITEM_CHICKEN
    AGE_REQ_CHILD, // ITEM_ZELDAS_LETTER
    AGE_REQ_CHILD, // ITEM_MASK_KEATON
    AGE_REQ_CHILD, // ITEM_MASK_SKULL
    AGE_REQ_CHILD, // ITEM_MASK_SPOOKY
    AGE_REQ_CHILD, // ITEM_MASK_BUNNY_HOOD
    AGE_REQ_CHILD, // ITEM_MASK_GORON
    AGE_REQ_CHILD, // ITEM_MASK_ZORA
    AGE_REQ_CHILD, // ITEM_MASK_GERUDO
    AGE_REQ_CHILD, // ITEM_MASK_TRUTH
    AGE_REQ_CHILD, // ITEM_SOLD_OUT
    AGE_REQ_ADULT, // ITEM_POCKET_EGG
    AGE_REQ_ADULT, // ITEM_POCKET_CUCCO
    AGE_REQ_ADULT, // ITEM_COJIRO
    AGE_REQ_ADULT, // ITEM_ODD_MUSHROOM
    AGE_REQ_ADULT, // ITEM_ODD_POTION
    AGE_REQ_ADULT, // ITEM_POACHERS_SAW
    AGE_REQ_ADULT, // ITEM_BROKEN_GORONS_SWORD
    AGE_REQ_ADULT, // ITEM_PRESCRIPTION
    AGE_REQ_ADULT, // ITEM_EYEBALL_FROG
    AGE_REQ_ADULT, // ITEM_EYE_DROPS
    AGE_REQ_ADULT, // ITEM_CLAIM_CHECK
    AGE_REQ_ADULT, // ITEM_BOW_FIRE
    AGE_REQ_ADULT, // ITEM_BOW_ICE
    AGE_REQ_ADULT, // ITEM_BOW_LIGHT
    AGE_REQ_CHILD, // ITEM_SWORD_KOKIRI
    AGE_REQ_ADULT, // ITEM_SWORD_MASTER
    AGE_REQ_ADULT, // ITEM_SWORD_BIGGORON
    AGE_REQ_CHILD, // ITEM_SHIELD_DEKU
    AGE_REQ_NONE,  // ITEM_SHIELD_HYLIAN
    AGE_REQ_ADULT, // ITEM_SHIELD_MIRROR
    AGE_REQ_NONE,  // ITEM_TUNIC_KOKIRI
    AGE_REQ_ADULT, // ITEM_TUNIC_GORON
    AGE_REQ_ADULT, // ITEM_TUNIC_ZORA
    AGE_REQ_NONE,  // ITEM_BOOTS_KOKIRI
    AGE_REQ_ADULT, // ITEM_BOOTS_IRON
    AGE_REQ_ADULT, // ITEM_BOOTS_HOVER
    AGE_REQ_CHILD, // ITEM_BULLET_BAG_30
    AGE_REQ_CHILD, // ITEM_BULLET_BAG_40
    AGE_REQ_CHILD, // ITEM_BULLET_BAG_50
    AGE_REQ_ADULT, // ITEM_QUIVER_30
    AGE_REQ_ADULT, // ITEM_QUIVER_40
    AGE_REQ_ADULT, // ITEM_QUIVER_50
    AGE_REQ_NONE,  // ITEM_BOMB_BAG_20
    AGE_REQ_NONE,  // ITEM_BOMB_BAG_30
    AGE_REQ_NONE,  // ITEM_BOMB_BAG_40
    AGE_REQ_CHILD, // ITEM_STRENGTH_GORONS_BRACELET
    AGE_REQ_ADULT, // ITEM_STRENGTH_SILVER_GAUNTLETS
    AGE_REQ_ADULT, // ITEM_STRENGTH_GOLD_GAUNTLETS
    AGE_REQ_NONE,  // ITEM_SCALE_SILVER
    AGE_REQ_NONE,  // ITEM_SCALE_GOLDEN
    AGE_REQ_ADULT, // ITEM_GIANTS_KNIFE
};

u8 gAreaGsFlags[] = {
    0x0F, 0x1F, 0x0F, 0x1F, 0x1F, 0x1F, 0x1F, 0x1F, 0x07, 0x07, 0x03,
    0x0F, 0x07, 0x0F, 0x0F, 0xFF, 0xFF, 0xFF, 0x1F, 0x0F, 0x03, 0x0F,
};

static void* sCursorTexs[] = {
    gPauseMenuCursorTopLeftTex,     // PAUSE_CURSOR_QUAD_TL
    gPauseMenuCursorTopRightTex,    // PAUSE_CURSOR_QUAD_TR
    gPauseMenuCursorBottomLeftTex,  // PAUSE_CURSOR_QUAD_BL
    gPauseMenuCursorBottomRightTex, // PAUSE_CURSOR_QUAD_BR
};

static s16 sCursorColors[][3] = {
    { 255, 255, 255 },
    { 255, 255, 0 },
    { KALEIDO_COLOR_CURSOR_UNK_R, KALEIDO_COLOR_CURSOR_UNK_G, KALEIDO_COLOR_CURSOR_UNK_B },
};

static void* sSavePromptMessageTexs[] =
    LANGUAGE_ARRAY(gPauseSavePromptJPNTex, gPauseSavePromptENGTex, gPauseSavePromptGERTex, gPauseSavePromptFRATex);

static void* sSaveConfirmationTexs[] = LANGUAGE_ARRAY(gPauseSaveConfirmationJPNTex, gPauseSaveConfirmationENGTex,
                                                      gPauseSaveConfirmationGERTex, gPauseSaveConfirmationFRATex);

static void* sContinuePromptTexs[] =
    LANGUAGE_ARRAY(gContinuePlayingJPNTex, gContinuePlayingENGTex, gContinuePlayingGERTex, gContinuePlayingFRATex);

static void* sPromptChoiceTexs[][2] = {
#if OOT_NTSC
    { gPauseYesJPNTex, gPauseNoJPNTex },
    { gPauseYesENGTex, gPauseNoENGTex },
#else
    { gPauseYesENGTex, gPauseNoENGTex },
    { gPauseYesGERTex, gPauseNoGERTex },
    { gPauseYesFRATex, gPauseNoFRATex },
#endif
};

static u8 D_808321A8_savedButtonStatus[5];
static PreRender sPlayerPreRender;
static void* sPreRenderCvg;

void KaleidoScope_SetupPlayerPreRender(PlayState* play) {
    Gfx* gfx;
    Gfx* gfxRef;
    void* fbuf;

    fbuf = play->state.gfxCtx->curFrameBuffer;

    OPEN_DISPS(play->state.gfxCtx, "../z_kaleido_scope_PAL.c", 496);

    gfxRef = POLY_OPA_DISP;
    gfx = Gfx_Open(gfxRef);
    gSPDisplayList(WORK_DISP++, gfx);

    PreRender_SetValues(&sPlayerPreRender, PAUSE_EQUIP_PLAYER_WIDTH, PAUSE_EQUIP_PLAYER_HEIGHT, fbuf, NULL);
    PreRender_SaveFramebuffer(&sPlayerPreRender, &gfx);
    PreRender_DrawCoverage(&sPlayerPreRender, &gfx);

    gSPEndDisplayList(gfx++);
    Gfx_Close(gfxRef, gfx);
    POLY_OPA_DISP = gfx;

    R_GRAPH_TASKSET00_FLAGS |= 1;

    CLOSE_DISPS(play->state.gfxCtx, "../z_kaleido_scope_PAL.c", 509);
}

void KaleidoScope_ProcessPlayerPreRender(void) {
    Sleep_Msec(50); // TODO investigate if this is required
    PreRender_ApplyFilters(&sPlayerPreRender);
    PreRender_Destroy(&sPlayerPreRender);
}

Gfx* KaleidoScope_QuadTextureIA4(Gfx* gfx, void* texture, s16 width, s16 height, u16 point) {
    gDPLoadTextureBlock_4b(gfx++, texture, G_IM_FMT_IA, width, height, 0, G_TX_NOMIRROR | G_TX_WRAP,
                           G_TX_NOMIRROR | G_TX_WRAP, G_TX_NOMASK, G_TX_NOMASK, G_TX_NOLOD, G_TX_NOLOD);
    gSP1Quadrangle(gfx++, point, point + 2, point + 3, point + 1, 0);

    return gfx;
}

Gfx* KaleidoScope_QuadTextureIA8(Gfx* gfx, void* texture, s16 width, s16 height, u16 point) {
    gDPLoadTextureBlock(gfx++, texture, G_IM_FMT_IA, G_IM_SIZ_8b, width, height, 0, G_TX_NOMIRROR | G_TX_WRAP,
                        G_TX_NOMIRROR | G_TX_WRAP, G_TX_NOMASK, G_TX_NOMASK, G_TX_NOLOD, G_TX_NOLOD);
    gSP1Quadrangle(gfx++, point, point + 2, point + 3, point + 1, 0);

    return gfx;
}

void KaleidoScope_OverridePalIndexCI4(u8* texture, s32 size, s32 targetIndex, s32 newIndex) {
    s32 i;
    s32 index1;
    s32 index2;

    targetIndex &= 0xF;
    newIndex &= 0xF;

    if ((size == 0) || (targetIndex == newIndex) || (texture == NULL)) {
        return;
    }

    for (i = 0; i < size; i++) {
        index1 = index2 = texture[i];

        index1 = (index1 >> 4) & 0xF;
        index2 = index2 & 0xF;

        if (index1 == targetIndex) {
            index1 = newIndex;
        }

        if (index2 == targetIndex) {
            index2 = newIndex;
        }

        texture[i] = (index1 << 4) | index2;
    }
}

void KaleidoScope_MoveCursorToSpecialPos(PlayState* play, u16 specialPos) {
    PauseContext* pauseCtx = &play->pauseCtx;

    pauseCtx->cursorSpecialPos = specialPos;
    pauseCtx->pageSwitchInputTimer = 0;

    Audio_PlaySfxGeneral(NA_SE_SY_DECIDE, &gSfxDefaultPos, 4, &gSfxDefaultFreqAndVolScale, &gSfxDefaultFreqAndVolScale,
                         &gSfxDefaultReverb);
}

void KaleidoScope_DrawQuadTextureRGBA32(GraphicsContext* gfxCtx, void* texture, u16 width, u16 height, u16 point) {
    OPEN_DISPS(gfxCtx, "../z_kaleido_scope_PAL.c", 748);

    gDPLoadTextureBlock(POLY_OPA_DISP++, texture, G_IM_FMT_RGBA, G_IM_SIZ_32b, width, height, 0,
                        G_TX_NOMIRROR | G_TX_WRAP, G_TX_NOMIRROR | G_TX_WRAP, G_TX_NOMASK, G_TX_NOMASK, G_TX_NOLOD,
                        G_TX_NOLOD);
    gSP1Quadrangle(POLY_OPA_DISP++, point, point + 2, point + 3, point + 1, 0);

    CLOSE_DISPS(gfxCtx, "../z_kaleido_scope_PAL.c", 758);
}

void KaleidoScope_SetDefaultCursor(PlayState* play) {
    PauseContext* pauseCtx = &play->pauseCtx;
    s16 s;
    s16 i;

    switch (pauseCtx->pageIndex) {
        case PAUSE_ITEM:
            s = pauseCtx->cursorSlot[PAUSE_ITEM];
            if (gSaveContext.save.info.inventory.items[s] == ITEM_NONE) {
                i = s + 1;
                while (true) {
                    if (gSaveContext.save.info.inventory.items[i] != ITEM_NONE) {
                        break;
                    }
                    i++;
                    if (i >= 24) {
                        i = 0;
                    }
                    if (i == s) {
                        pauseCtx->cursorItem[PAUSE_ITEM] = pauseCtx->namedItem = PAUSE_ITEM_NONE;
                        return;
                    }
                }
                pauseCtx->cursorItem[PAUSE_ITEM] = gSaveContext.save.info.inventory.items[i];
                pauseCtx->cursorSlot[PAUSE_ITEM] = i;
            }
            break;
        case PAUSE_MAP:
        case PAUSE_QUEST:
        case PAUSE_EQUIP:
            break;
    }
}

#define PAGE_SWITCH_PT_LEFT 0
#define PAGE_SWITCH_PT_RIGHT 2

void KaleidoScope_SetupPageSwitch(PauseContext* pauseCtx, u8 pt) {
    pauseCtx->mainState = PAUSE_MAIN_STATE_SWITCHING_PAGE;
    pauseCtx->pageSwitchTimer = 0;

    if (!pt) { // PAGE_SWITCH_PT_LEFT
        pauseCtx->nextPageMode = pauseCtx->pageIndex * 2 + 1;
        Audio_PlaySfxGeneral(NA_SE_SY_WIN_SCROLL_LEFT, &gSfxDefaultPos, 4, &gSfxDefaultFreqAndVolScale,
                             &gSfxDefaultFreqAndVolScale, &gSfxDefaultReverb);
        pauseCtx->cursorSpecialPos = PAUSE_CURSOR_PAGE_RIGHT;
    } else { // PAGE_SWITCH_PT_RIGHT
        pauseCtx->nextPageMode = pauseCtx->pageIndex * 2;
        Audio_PlaySfxGeneral(NA_SE_SY_WIN_SCROLL_RIGHT, &gSfxDefaultPos, 4, &gSfxDefaultFreqAndVolScale,
                             &gSfxDefaultFreqAndVolScale, &gSfxDefaultReverb);
        pauseCtx->cursorSpecialPos = PAUSE_CURSOR_PAGE_LEFT;
    }

#if OOT_NTSC
    gSaveContext.buttonStatus[0] = gPageSwitchNextButtonStatus[pauseCtx->pageIndex + pt][0];
#endif
    gSaveContext.buttonStatus[1] = gPageSwitchNextButtonStatus[pauseCtx->pageIndex + pt][1];
    gSaveContext.buttonStatus[2] = gPageSwitchNextButtonStatus[pauseCtx->pageIndex + pt][2];
    gSaveContext.buttonStatus[3] = gPageSwitchNextButtonStatus[pauseCtx->pageIndex + pt][3];
    gSaveContext.buttonStatus[4] = gPageSwitchNextButtonStatus[pauseCtx->pageIndex + pt][4];

    PRINTF("kscope->kscp_pos+pt = %d\n", pauseCtx->pageIndex + pt);

    gSaveContext.hudVisibilityMode = HUD_VISIBILITY_NO_CHANGE;
    Interface_ChangeHudVisibilityMode(HUD_VISIBILITY_ALL);
}

void KaleidoScope_HandlePageToggles(PauseContext* pauseCtx, Input* input) {
    if ((pauseCtx->debugState == 0) && CHECK_BTN_ALL(input->press.button, BTN_L)) {
#if OOT_DEBUG
        pauseCtx->debugState = 1;
#endif
        return;
    }

    if (CHECK_BTN_ALL(input->press.button, BTN_R)) {
        KaleidoScope_SetupPageSwitch(pauseCtx, PAGE_SWITCH_PT_RIGHT);
        return;
    }

    if (CHECK_BTN_ALL(input->press.button, BTN_Z)) {
        KaleidoScope_SetupPageSwitch(pauseCtx, PAGE_SWITCH_PT_LEFT);
        return;
    }

    if (pauseCtx->cursorSpecialPos == PAUSE_CURSOR_PAGE_LEFT) {
        if (pauseCtx->stickAdjX < -30) {
            pauseCtx->pageSwitchInputTimer++;
            if ((pauseCtx->pageSwitchInputTimer >= 10) || (pauseCtx->pageSwitchInputTimer == 0)) {
                KaleidoScope_SetupPageSwitch(pauseCtx, PAGE_SWITCH_PT_LEFT);
            }
        } else {
            pauseCtx->pageSwitchInputTimer = -1;
        }
    } else if (pauseCtx->cursorSpecialPos == PAUSE_CURSOR_PAGE_RIGHT) {
        if (pauseCtx->stickAdjX > 30) {
            pauseCtx->pageSwitchInputTimer++;
            if ((pauseCtx->pageSwitchInputTimer >= 10) || (pauseCtx->pageSwitchInputTimer == 0)) {
                KaleidoScope_SetupPageSwitch(pauseCtx, PAGE_SWITCH_PT_RIGHT);
            }
        } else {
            pauseCtx->pageSwitchInputTimer = -1;
        }
    }
}

void KaleidoScope_DrawCursor(PlayState* play, u16 pageIndex) {
    PauseContext* pauseCtx = &play->pauseCtx;
    s32 pad;

    OPEN_DISPS(play->state.gfxCtx, "../z_kaleido_scope_PAL.c", 955);

    if (((((u32)pauseCtx->mainState == PAUSE_MAIN_STATE_IDLE) ||
          (pauseCtx->mainState == PAUSE_MAIN_STATE_IDLE_CURSOR_ON_SONG)) &&
         (pauseCtx->state == PAUSE_STATE_MAIN)) ||
        ((pauseCtx->pageIndex == PAUSE_QUEST) &&
         ((pauseCtx->mainState < PAUSE_MAIN_STATE_3) /* PAUSE_MAIN_STATE_IDLE, PAUSE_MAIN_STATE_SWITCHING_PAGE,
                                                        PAUSE_MAIN_STATE_SONG_PLAYBACK */
          || (pauseCtx->mainState == PAUSE_MAIN_STATE_SONG_PROMPT) ||
          (pauseCtx->mainState == PAUSE_MAIN_STATE_IDLE_CURSOR_ON_SONG)))) {
        s16 i;
        s16 j;

        if (pauseCtx->pageIndex == pageIndex) {

            // Draw PAUSE_CURSOR_QUAD_TL, PAUSE_CURSOR_QUAD_TR, PAUSE_CURSOR_QUAD_BL, PAUSE_CURSOR_QUAD_BR

            gDPPipeSync(POLY_OPA_DISP++);
            gDPSetCombineLERP(POLY_OPA_DISP++, PRIMITIVE, ENVIRONMENT, TEXEL0, ENVIRONMENT, TEXEL0, 0, PRIMITIVE, 0,
                              PRIMITIVE, ENVIRONMENT, TEXEL0, ENVIRONMENT, TEXEL0, 0, PRIMITIVE, 0);
            gDPSetPrimColor(POLY_OPA_DISP++, 0, 0, sCursorColors[pauseCtx->cursorColorSet >> 2][0],
                            sCursorColors[pauseCtx->cursorColorSet >> 2][1],
                            sCursorColors[pauseCtx->cursorColorSet >> 2][2], 255);
            gDPSetEnvColor(POLY_OPA_DISP++, sColor82ABRed_D_8082AB8C, sColor82ABGreen_D_8082AB90,
                           sColor82ABBlue_D_8082AB94, 255);
            gSPVertex(POLY_OPA_DISP++, pauseCtx->cursorVtx, 4 * 4, 0);

            for (i = j = 0; i < 4; i++, j += 4) {
                gDPLoadTextureBlock_4b(POLY_OPA_DISP++, sCursorTexs[i], G_IM_FMT_IA, 16, 16, 0,
                                       G_TX_NOMIRROR | G_TX_WRAP, G_TX_NOMIRROR | G_TX_WRAP, G_TX_NOMASK, G_TX_NOMASK,
                                       G_TX_NOLOD, G_TX_NOLOD);
                gSP1Quadrangle(POLY_OPA_DISP++, j, j + 2, j + 3, j + 1, 0);
            }
        }

        gDPPipeSync(POLY_OPA_DISP++);
        gDPSetEnvColor(POLY_OPA_DISP++, 0, 0, 0, 255);
    }

    CLOSE_DISPS(play->state.gfxCtx, "../z_kaleido_scope_PAL.c", 985);
}

// Draw 15 (PAGE_BG_QUADS) quads with IA8 80x32 textures
Gfx* KaleidoScope_DrawPageSections(Gfx* gfx, Vtx* vertices, void** textures) {
    s32 i;
    s32 j;

    gSPVertex(gfx++, vertices, 32, 0);

    i = 0;

    j = 0;
    while (j < 32) {
        gDPPipeSync(gfx++);
        gDPLoadTextureBlock(gfx++, textures[i], G_IM_FMT_IA, G_IM_SIZ_8b, PAGE_BG_QUAD_TEX_WIDTH,
                            PAGE_BG_QUAD_TEX_HEIGHT, 0, G_TX_NOMIRROR | G_TX_WRAP, G_TX_NOMIRROR | G_TX_WRAP,
                            G_TX_NOMASK, G_TX_NOMASK, G_TX_NOLOD, G_TX_NOLOD);
        gSP1Quadrangle(gfx++, j, j + 2, j + 3, j + 1, 0);

        j += 4;
        i++;
    }

    gSPVertex(gfx++, vertices + 32, 28, 0);

    j = 0;
    while (j < 28) {
        gDPPipeSync(gfx++);
        gDPLoadTextureBlock(gfx++, textures[i], G_IM_FMT_IA, G_IM_SIZ_8b, PAGE_BG_QUAD_TEX_WIDTH,
                            PAGE_BG_QUAD_TEX_HEIGHT, 0, G_TX_NOMIRROR | G_TX_WRAP, G_TX_NOMIRROR | G_TX_WRAP,
                            G_TX_NOMASK, G_TX_NOMASK, G_TX_NOLOD, G_TX_NOLOD);
        gSP1Quadrangle(gfx++, j, j + 2, j + 3, j + 1, 0);

        j += 4;
        i++;
    }

    return gfx;
}

void KaleidoScope_DrawPages(PlayState* play, GraphicsContext* gfxCtx) {
    static s16 sCursorColors_D_8082ACF4[][3] = {
        // "white" ?
        { 0, 0, 0 },
        { 0, 0, 0 },
        { 0, 0, 0 },
        { 0, 0, 0 },
        // yellow
        { 255, 255, 0 },
        { 0, 0, 0 },
        { 0, 0, 0 },
        { 255, 255, 0 },
        // n64: ? / gc: green
        { KALEIDO_COLOR_CURSOR_UNK_R, KALEIDO_COLOR_CURSOR_UNK_G, KALEIDO_COLOR_CURSOR_UNK_B },
        { 0, 0, 0 },
        { 0, 0, 0 },
        { KALEIDO_COLOR_CURSOR_UNK_R, KALEIDO_COLOR_CURSOR_UNK_G, KALEIDO_COLOR_CURSOR_UNK_B },
    };
    static s16 sCursorColorBlinkTimer_D_8082AD3C = 20;
    static s16 sCursorColorBlinkOffset_D_8082AD40 = 0;

    static s16 sStickXRepeatTimer = 0;
    static s16 sStickYRepeatTimer = 0;
    static s16 sStickXRepeatState = 0;
    static s16 sStickYRepeatState = 0;

    PauseContext* pauseCtx = &play->pauseCtx;
    s16 stepR;
    s16 stepG;
    s16 stepB;

    OPEN_DISPS(gfxCtx, "../z_kaleido_scope_PAL.c", 1100);

    if (!IS_PAUSE_STATE_GAMEOVER(pauseCtx)) {
        if (pauseCtx->state != PAUSE_STATE_SAVE_PROMPT) {
            stepR = ABS(sColor82ABRed_D_8082AB8C -
                        sCursorColors_D_8082ACF4[pauseCtx->cursorColorSet + sCursorColorBlinkOffset_D_8082AD40][0]) /
                    sCursorColorBlinkTimer_D_8082AD3C;
            stepG = ABS(sColor82ABGreen_D_8082AB90 -
                        sCursorColors_D_8082ACF4[pauseCtx->cursorColorSet + sCursorColorBlinkOffset_D_8082AD40][1]) /
                    sCursorColorBlinkTimer_D_8082AD3C;
            stepB = ABS(sColor82ABBlue_D_8082AB94 -
                        sCursorColors_D_8082ACF4[pauseCtx->cursorColorSet + sCursorColorBlinkOffset_D_8082AD40][2]) /
                    sCursorColorBlinkTimer_D_8082AD3C;
            if (sColor82ABRed_D_8082AB8C >=
                sCursorColors_D_8082ACF4[pauseCtx->cursorColorSet + sCursorColorBlinkOffset_D_8082AD40][0]) {
                sColor82ABRed_D_8082AB8C -= stepR;
            } else {
                sColor82ABRed_D_8082AB8C += stepR;
            }
            if (sColor82ABGreen_D_8082AB90 >=
                sCursorColors_D_8082ACF4[pauseCtx->cursorColorSet + sCursorColorBlinkOffset_D_8082AD40][1]) {
                sColor82ABGreen_D_8082AB90 -= stepG;
            } else {
                sColor82ABGreen_D_8082AB90 += stepG;
            }
            if (sColor82ABBlue_D_8082AB94 >=
                sCursorColors_D_8082ACF4[pauseCtx->cursorColorSet + sCursorColorBlinkOffset_D_8082AD40][2]) {
                sColor82ABBlue_D_8082AB94 -= stepB;
            } else {
                sColor82ABBlue_D_8082AB94 += stepB;
            }

            sCursorColorBlinkTimer_D_8082AD3C--;
            if (sCursorColorBlinkTimer_D_8082AD3C == 0) {
                sColor82ABRed_D_8082AB8C =
                    sCursorColors_D_8082ACF4[pauseCtx->cursorColorSet + sCursorColorBlinkOffset_D_8082AD40][0];
                sColor82ABGreen_D_8082AB90 =
                    sCursorColors_D_8082ACF4[pauseCtx->cursorColorSet + sCursorColorBlinkOffset_D_8082AD40][1];
                sColor82ABBlue_D_8082AB94 =
                    sCursorColors_D_8082ACF4[pauseCtx->cursorColorSet + sCursorColorBlinkOffset_D_8082AD40][2];
                sCursorColorBlinkTimer_D_8082AD3C = ZREG(28 + sCursorColorBlinkOffset_D_8082AD40);
                sCursorColorBlinkOffset_D_8082AD40++;
                if (sCursorColorBlinkOffset_D_8082AD40 >= 4) {
                    sCursorColorBlinkOffset_D_8082AD40 = 0;
                }
            }

            if (pauseCtx->stickAdjX < -30) {
                if (sStickXRepeatState == -1) {
                    sStickXRepeatTimer--;
                    if (sStickXRepeatTimer < 0) {
                        sStickXRepeatTimer = R_PAUSE_STICK_REPEAT_DELAY;
                    } else {
                        pauseCtx->stickAdjX = 0;
                    }
                } else {
                    sStickXRepeatTimer = R_PAUSE_STICK_REPEAT_DELAY_FIRST;
                    sStickXRepeatState = -1;
                }
            } else if (pauseCtx->stickAdjX > 30) {
                if (sStickXRepeatState == 1) {
                    sStickXRepeatTimer--;
                    if (sStickXRepeatTimer < 0) {
                        sStickXRepeatTimer = R_PAUSE_STICK_REPEAT_DELAY;
                    } else {
                        pauseCtx->stickAdjX = 0;
                    }
                } else {
                    sStickXRepeatTimer = R_PAUSE_STICK_REPEAT_DELAY_FIRST;
                    sStickXRepeatState = 1;
                }
            } else {
                sStickXRepeatState = 0;
            }

            if (pauseCtx->stickAdjY < -30) {
                if (sStickYRepeatState == -1) {
                    sStickYRepeatTimer--;
                    if (sStickYRepeatTimer < 0) {
                        sStickYRepeatTimer = R_PAUSE_STICK_REPEAT_DELAY;
                    } else {
                        pauseCtx->stickAdjY = 0;
                    }
                } else {
                    sStickYRepeatTimer = R_PAUSE_STICK_REPEAT_DELAY_FIRST;
                    sStickYRepeatState = -1;
                }
            } else if (pauseCtx->stickAdjY > 30) {
                if (sStickYRepeatState == 1) {
                    sStickYRepeatTimer--;
                    if (sStickYRepeatTimer < 0) {
                        sStickYRepeatTimer = R_PAUSE_STICK_REPEAT_DELAY;
                    } else {
                        pauseCtx->stickAdjY = 0;
                    }
                } else {
                    sStickYRepeatTimer = R_PAUSE_STICK_REPEAT_DELAY_FIRST;
                    sStickYRepeatState = 1;
                }
            } else {
                sStickYRepeatState = 0;
            }
        }

        // Draw non-active pages (not the one being looked at)

        if (pauseCtx->pageIndex) { // pageIndex != PAUSE_ITEM
            gDPPipeSync(POLY_OPA_DISP++);
            gDPSetCombineMode(POLY_OPA_DISP++, G_CC_MODULATEIA, G_CC_MODULATEIA);

            Matrix_Translate(0.0f, (f32)R_PAUSE_OFFSET_VERTICAL / 100.0f, -(f32)R_PAUSE_OFFSET_DEPTH / 100.0f,
                             MTXMODE_NEW);
            Matrix_Scale(0.78f, 0.78f, 0.78f, MTXMODE_APPLY);
            Matrix_RotateX(-pauseCtx->itemPageRoll / 100.0f, MTXMODE_APPLY);

            MATRIX_FINALIZE_AND_LOAD(POLY_OPA_DISP++, gfxCtx, "../z_kaleido_scope_PAL.c", 1173);

            POLY_OPA_DISP = KaleidoScope_DrawPageSections(POLY_OPA_DISP, pauseCtx->itemPageVtx,
                                                          SELECT_ITEM_TEXS(gSaveContext.language));

            KaleidoScope_DrawItemSelect(play);
        }

        if (pauseCtx->pageIndex != PAUSE_EQUIP) {
            gDPPipeSync(POLY_OPA_DISP++);
            gDPSetCombineMode(POLY_OPA_DISP++, G_CC_MODULATEIA, G_CC_MODULATEIA);

            Matrix_Translate(-(f32)R_PAUSE_OFFSET_DEPTH / 100.0f, (f32)R_PAUSE_OFFSET_VERTICAL / 100.0f, 0.0f,
                             MTXMODE_NEW);
            Matrix_Scale(0.78f, 0.78f, 0.78f, MTXMODE_APPLY);
            Matrix_RotateZ(pauseCtx->equipPageRoll / 100.0f, MTXMODE_APPLY);
            Matrix_RotateY(1.57f, MTXMODE_APPLY);

            MATRIX_FINALIZE_AND_LOAD(POLY_OPA_DISP++, gfxCtx, "../z_kaleido_scope_PAL.c", 1196);

            POLY_OPA_DISP = KaleidoScope_DrawPageSections(POLY_OPA_DISP, pauseCtx->equipPageVtx,
                                                          EQUIPMENT_TEXS(gSaveContext.language));

            KaleidoScope_DrawEquipment(play);
        }

        if (pauseCtx->pageIndex != PAUSE_QUEST) {
            gDPPipeSync(POLY_OPA_DISP++);
            gDPSetTextureFilter(POLY_OPA_DISP++, G_TF_BILERP);
            gDPSetCombineMode(POLY_OPA_DISP++, G_CC_MODULATEIA, G_CC_MODULATEIA);

            Matrix_Translate(0.0f, (f32)R_PAUSE_OFFSET_VERTICAL / 100.0f, (f32)R_PAUSE_OFFSET_DEPTH / 100.0f,
                             MTXMODE_NEW);
            Matrix_Scale(0.78f, 0.78f, 0.78f, MTXMODE_APPLY);
            Matrix_RotateX(pauseCtx->questPageRoll / 100.0f, MTXMODE_APPLY);
            Matrix_RotateY(3.14f, MTXMODE_APPLY);

            MATRIX_FINALIZE_AND_LOAD(POLY_OPA_DISP++, gfxCtx, "../z_kaleido_scope_PAL.c", 1220);

            POLY_OPA_DISP = KaleidoScope_DrawPageSections(POLY_OPA_DISP, pauseCtx->questPageVtx,
                                                          QUEST_STATUS_TEXS(gSaveContext.language));

            KaleidoScope_DrawQuestStatus(play, gfxCtx);
        }

        if (pauseCtx->pageIndex != PAUSE_MAP) {
            gDPPipeSync(POLY_OPA_DISP++);

            gDPSetCombineMode(POLY_OPA_DISP++, G_CC_MODULATEIA, G_CC_MODULATEIA);

            Matrix_Translate((f32)R_PAUSE_OFFSET_DEPTH / 100.0f, (f32)R_PAUSE_OFFSET_VERTICAL / 100.0f, 0.0f,
                             MTXMODE_NEW);
            Matrix_Scale(0.78f, 0.78f, 0.78f, MTXMODE_APPLY);
            Matrix_RotateZ(-pauseCtx->mapPageRoll / 100.0f, MTXMODE_APPLY);
            Matrix_RotateY(-1.57f, MTXMODE_APPLY);

            MATRIX_FINALIZE_AND_LOAD(POLY_OPA_DISP++, gfxCtx, "../z_kaleido_scope_PAL.c", 1243);

            POLY_OPA_DISP =
                KaleidoScope_DrawPageSections(POLY_OPA_DISP, pauseCtx->mapPageVtx, MAP_TEXS(gSaveContext.language));

            if (sInDungeonScene) {
                KaleidoScope_DrawDungeonMap(play, gfxCtx);
                Gfx_SetupDL_42Opa(gfxCtx);

                gDPSetCombineMode(POLY_OPA_DISP++, G_CC_MODULATEIA_PRIM, G_CC_MODULATEIA_PRIM);

                if (CHECK_DUNGEON_ITEM(DUNGEON_COMPASS, gSaveContext.mapIndex)) {
                    PauseMapMark_Draw(play);
                }
            } else {
                KaleidoScope_DrawWorldMap(play, gfxCtx);
            }
        }

        // Update and draw the active page being looked at

        gDPPipeSync(POLY_OPA_DISP++);
        gDPSetCombineMode(POLY_OPA_DISP++, G_CC_MODULATEIA, G_CC_MODULATEIA);

        switch (pauseCtx->pageIndex) {
            case PAUSE_ITEM:
                Matrix_Translate(0.0f, (f32)R_PAUSE_OFFSET_VERTICAL / 100.0f, -(f32)R_PAUSE_OFFSET_DEPTH / 100.0f,
                                 MTXMODE_NEW);
                Matrix_Scale(0.78f, 0.78f, 0.78f, MTXMODE_APPLY);
                Matrix_RotateX(-pauseCtx->itemPageRoll / 100.0f, MTXMODE_APPLY);

                MATRIX_FINALIZE_AND_LOAD(POLY_OPA_DISP++, gfxCtx, "../z_kaleido_scope_PAL.c", 1281);

                POLY_OPA_DISP = KaleidoScope_DrawPageSections(POLY_OPA_DISP, pauseCtx->itemPageVtx,
                                                              SELECT_ITEM_TEXS(gSaveContext.language));

                KaleidoScope_DrawItemSelect(play);
                break;

            case PAUSE_MAP:
                Matrix_Translate((f32)R_PAUSE_OFFSET_DEPTH / 100.0f, (f32)R_PAUSE_OFFSET_VERTICAL / 100.0f, 0.0f,
                                 MTXMODE_NEW);
                Matrix_Scale(0.78f, 0.78f, 0.78f, MTXMODE_APPLY);
                Matrix_RotateZ(-pauseCtx->mapPageRoll / 100.0f, MTXMODE_APPLY);
                Matrix_RotateY(-1.57f, MTXMODE_APPLY);

                MATRIX_FINALIZE_AND_LOAD(POLY_OPA_DISP++, gfxCtx, "../z_kaleido_scope_PAL.c", 1303);

                POLY_OPA_DISP =
                    KaleidoScope_DrawPageSections(POLY_OPA_DISP, pauseCtx->mapPageVtx, MAP_TEXS(gSaveContext.language));

                if (sInDungeonScene) {
                    KaleidoScope_DrawDungeonMap(play, gfxCtx);
                    Gfx_SetupDL_42Opa(gfxCtx);

                    gDPSetCombineMode(POLY_OPA_DISP++, G_CC_MODULATEIA_PRIM, G_CC_MODULATEIA_PRIM);

                    if (pauseCtx->cursorSpecialPos == 0) {
                        KaleidoScope_DrawCursor(play, PAUSE_MAP);
                    }

                    if (CHECK_DUNGEON_ITEM(DUNGEON_COMPASS, gSaveContext.mapIndex)) {
                        PauseMapMark_Draw(play);
                    }
                } else {
                    KaleidoScope_DrawWorldMap(play, gfxCtx);
                }
                break;

            case PAUSE_QUEST:
                gDPSetTextureFilter(POLY_OPA_DISP++, G_TF_BILERP);

                Matrix_Translate(0.0f, (f32)R_PAUSE_OFFSET_VERTICAL / 100.0f, (f32)R_PAUSE_OFFSET_DEPTH / 100.0f,
                                 MTXMODE_NEW);
                Matrix_Scale(0.78f, 0.78f, 0.78f, MTXMODE_APPLY);
                Matrix_RotateX(pauseCtx->questPageRoll / 100.0f, MTXMODE_APPLY);
                Matrix_RotateY(3.14f, MTXMODE_APPLY);

                MATRIX_FINALIZE_AND_LOAD(POLY_OPA_DISP++, gfxCtx, "../z_kaleido_scope_PAL.c", 1343);

                POLY_OPA_DISP = KaleidoScope_DrawPageSections(POLY_OPA_DISP, pauseCtx->questPageVtx,
                                                              QUEST_STATUS_TEXS(gSaveContext.language));

                KaleidoScope_DrawQuestStatus(play, gfxCtx);

                if (pauseCtx->cursorSpecialPos == 0) {
                    KaleidoScope_DrawCursor(play, PAUSE_QUEST);
                }
                break;

            case PAUSE_EQUIP:
                Matrix_Translate(-(f32)R_PAUSE_OFFSET_DEPTH / 100.0f, (f32)R_PAUSE_OFFSET_VERTICAL / 100.0f, 0.0f,
                                 MTXMODE_NEW);
                Matrix_Scale(0.78f, 0.78f, 0.78f, MTXMODE_APPLY);
                Matrix_RotateZ(pauseCtx->equipPageRoll / 100.0f, MTXMODE_APPLY);
                Matrix_RotateY(1.57f, MTXMODE_APPLY);

                MATRIX_FINALIZE_AND_LOAD(POLY_OPA_DISP++, gfxCtx, "../z_kaleido_scope_PAL.c", 1367);

                POLY_OPA_DISP = KaleidoScope_DrawPageSections(POLY_OPA_DISP, pauseCtx->equipPageVtx,
                                                              EQUIPMENT_TEXS(gSaveContext.language));

                KaleidoScope_DrawEquipment(play);

                if (pauseCtx->cursorSpecialPos == 0) {
                    KaleidoScope_DrawCursor(play, PAUSE_EQUIP);
                }
                break;
        }
    }

    // Update and draw save / game over prompt

    Gfx_SetupDL_42Opa(gfxCtx);

    if ((pauseCtx->state == PAUSE_STATE_SAVE_PROMPT) || IS_PAUSE_STATE_GAMEOVER(pauseCtx)) {
        KaleidoScope_UpdatePrompt(play);

        gDPSetCombineMode(POLY_OPA_DISP++, G_CC_MODULATEIA, G_CC_MODULATEIA);

        if ((u32)pauseCtx->pageIndex == PAUSE_ITEM) {
            pauseCtx->itemPageRoll = pauseCtx->rollRotSavePrompt_ + 314.0f;

            Matrix_Translate(0.0f, (f32)R_PAUSE_OFFSET_VERTICAL / 100.0f, -pauseCtx->savePromptOffsetDepth_ / 10.0f,
                             MTXMODE_NEW);
            Matrix_Scale(0.78f, 0.78f, 0.78f, MTXMODE_APPLY);
            Matrix_RotateX(-pauseCtx->rollRotSavePrompt_ / 100.0f, MTXMODE_APPLY);
        } else if (pauseCtx->pageIndex == PAUSE_MAP) {
            pauseCtx->mapPageRoll = pauseCtx->rollRotSavePrompt_ + 314.0f;

            Matrix_Translate(pauseCtx->savePromptOffsetDepth_ / 10.0f, (f32)R_PAUSE_OFFSET_VERTICAL / 100.0f, 0.0f,
                             MTXMODE_NEW);
            Matrix_Scale(0.78f, 0.78f, 0.78f, MTXMODE_APPLY);
            Matrix_RotateZ(-pauseCtx->rollRotSavePrompt_ / 100.0f, MTXMODE_APPLY);
            Matrix_RotateY(-1.57f, MTXMODE_APPLY);
        } else if (pauseCtx->pageIndex == PAUSE_QUEST) {
            pauseCtx->questPageRoll = pauseCtx->rollRotSavePrompt_ + 314.0f;

            Matrix_Translate(0.0f, (f32)R_PAUSE_OFFSET_VERTICAL / 100.0f, pauseCtx->savePromptOffsetDepth_ / 10.0f,
                             MTXMODE_NEW);
            Matrix_Scale(0.78f, 0.78f, 0.78f, MTXMODE_APPLY);
            Matrix_RotateX(pauseCtx->rollRotSavePrompt_ / 100.0f, MTXMODE_APPLY);
            Matrix_RotateY(3.14f, MTXMODE_APPLY);
        } else {
            pauseCtx->equipPageRoll = pauseCtx->rollRotSavePrompt_ + 314.0f;

            Matrix_Translate(-pauseCtx->savePromptOffsetDepth_ / 10.0f, (f32)R_PAUSE_OFFSET_VERTICAL / 100.0f, 0.0f,
                             MTXMODE_NEW);
            Matrix_Scale(0.78f, 0.78f, 0.78f, MTXMODE_APPLY);
            Matrix_RotateZ(pauseCtx->rollRotSavePrompt_ / 100.0f, MTXMODE_APPLY);
            Matrix_RotateY(1.57f, MTXMODE_APPLY);
        }

        MATRIX_FINALIZE_AND_LOAD(POLY_OPA_DISP++, gfxCtx, "../z_kaleido_scope_PAL.c", 1424);

        if (IS_PAUSE_STATE_GAMEOVER(pauseCtx)) {
            POLY_OPA_DISP = KaleidoScope_DrawPageSections(POLY_OPA_DISP, pauseCtx->promptPageVtx, sGameOverTexs);
        } else { // PAUSE_STATE_SAVE_PROMPT
            POLY_OPA_DISP =
                KaleidoScope_DrawPageSections(POLY_OPA_DISP, pauseCtx->promptPageVtx, SAVE_TEXS(gSaveContext.language));
        }

        //! @bug Loads 32 vertices, but there are only 20 to load
        gSPVertex(POLY_OPA_DISP++, &pauseCtx->promptPageVtx[PAGE_BG_QUADS * 4], 32, 0);

<<<<<<< HEAD
        if (((pauseCtx->state == PAUSE_STATE_SAVE_PROMPT) && (pauseCtx->savePromptState < PAUSE_SAVE_PROMPT_STATE_SAVED)
             /* PAUSE_SAVE_PROMPT_STATE_APPEARING, PAUSE_SAVE_PROMPT_STATE_WAIT_CHOICE, PAUSE_SAVE_PROMPT_STATE_CLOSING,
                PAUSE_SAVE_PROMPT_STATE_RETURN_TO_MENU */
             ) ||
            (pauseCtx->state == PAUSE_STATE_14)) {

            POLY_OPA_DISP = KaleidoScope_QuadTextureIA8(POLY_OPA_DISP, sSavePromptMessageTexs[gSaveContext.language],
                                                        152, 16, QUAD_PROMPT_MESSAGE * 4);

            gDPSetCombineLERP(POLY_OPA_DISP++, 1, 0, PRIMITIVE, 0, TEXEL0, 0, PRIMITIVE, 0, 1, 0, PRIMITIVE, 0, TEXEL0,
                              0, PRIMITIVE, 0);
            gDPSetPrimColor(POLY_OPA_DISP++, 0, 0, KALEIDO_COLOR_PROMPT_UNK_R, KALEIDO_COLOR_PROMPT_UNK_G,
                            KALEIDO_COLOR_PROMPT_UNK_B, R_KALEIDO_PROMPT_CURSOR_ALPHA);

            if (pauseCtx->promptChoice == 0) {
                // QUAD_PROMPT_CURSOR_LEFT
                gSPDisplayList(POLY_OPA_DISP++, gPromptCursorLeftDL);
            } else {
                // QUAD_PROMPT_CURSOR_RIGHT
=======
        if (((pauseCtx->state == PAUSE_STATE_SAVE_PROMPT) &&
             (pauseCtx->savePromptState < PAUSE_SAVE_PROMPT_STATE_SAVED)) ||
            (pauseCtx->state == PAUSE_STATE_14)) {
            POLY_OPA_DISP = KaleidoScope_QuadTextureIA8(POLY_OPA_DISP, sSavePromptMessageTexs[gSaveContext.language],
                                                        152, 16, PROMPT_QUAD_MESSAGE * 4);

            gDPSetCombineLERP(POLY_OPA_DISP++, 1, 0, PRIMITIVE, 0, TEXEL0, 0, PRIMITIVE, 0, 1, 0, PRIMITIVE, 0, TEXEL0,
                              0, PRIMITIVE, 0);
            gDPSetPrimColor(POLY_OPA_DISP++, 0, 0, KALEIDO_PROMPT_CURSOR_R, KALEIDO_PROMPT_CURSOR_G,
                            KALEIDO_PROMPT_CURSOR_B, R_KALEIDO_PROMPT_CURSOR_ALPHA);

            if (pauseCtx->promptChoice == 0) {
                // PROMPT_QUAD_CURSOR_LEFT
                gSPDisplayList(POLY_OPA_DISP++, gPromptCursorLeftDL);
            } else {
                // PROMPT_QUAD_CURSOR_RIGHT
>>>>>>> 09c1816e
                gSPDisplayList(POLY_OPA_DISP++, gPromptCursorRightDL);
            }

            gDPPipeSync(POLY_OPA_DISP++);
            gDPSetCombineMode(POLY_OPA_DISP++, G_CC_MODULATEIA, G_CC_MODULATEIA);
            gDPSetPrimColor(POLY_OPA_DISP++, 0, 0, 255, 255, 255, pauseCtx->alpha);

            POLY_OPA_DISP = KaleidoScope_QuadTextureIA8(POLY_OPA_DISP, sPromptChoiceTexs[gSaveContext.language][0], 48,
<<<<<<< HEAD
                                                        16, QUAD_PROMPT_CHOICE_YES * 4);

            POLY_OPA_DISP = KaleidoScope_QuadTextureIA8(POLY_OPA_DISP, sPromptChoiceTexs[gSaveContext.language][1], 48,
                                                        16, QUAD_PROMPT_CHOICE_NO * 4);
=======
                                                        16, PROMPT_QUAD_CHOICE_YES * 4);

            POLY_OPA_DISP = KaleidoScope_QuadTextureIA8(POLY_OPA_DISP, sPromptChoiceTexs[gSaveContext.language][1], 48,
                                                        16, PROMPT_QUAD_CHOICE_NO * 4);
>>>>>>> 09c1816e
        } else if (((pauseCtx->state == PAUSE_STATE_SAVE_PROMPT) &&
                    (pauseCtx->savePromptState >= PAUSE_SAVE_PROMPT_STATE_SAVED)) ||
                   pauseCtx->state == PAUSE_STATE_15) {
#if PLATFORM_N64
            POLY_OPA_DISP = KaleidoScope_QuadTextureIA8(POLY_OPA_DISP, sSaveConfirmationTexs[gSaveContext.language],
<<<<<<< HEAD
                                                        152, 16, QUAD_PROMPT_MESSAGE * 4);
#endif
        } else if ((pauseCtx->state == PAUSE_STATE_16) || (pauseCtx->state == PAUSE_STATE_17)) {

            POLY_OPA_DISP = KaleidoScope_QuadTextureIA8(POLY_OPA_DISP, sContinuePromptTexs[gSaveContext.language], 152,
                                                        16, QUAD_PROMPT_MESSAGE * 4);

            gDPSetCombineLERP(POLY_OPA_DISP++, 1, 0, PRIMITIVE, 0, TEXEL0, 0, PRIMITIVE, 0, 1, 0, PRIMITIVE, 0, TEXEL0,
                              0, PRIMITIVE, 0);
            gDPSetPrimColor(POLY_OPA_DISP++, 0, 0, KALEIDO_COLOR_PROMPT_UNK_R, KALEIDO_COLOR_PROMPT_UNK_G,
                            KALEIDO_COLOR_PROMPT_UNK_B, R_KALEIDO_PROMPT_CURSOR_ALPHA);

            if (pauseCtx->promptChoice == 0) {
                // QUAD_PROMPT_CURSOR_LEFT
                gSPDisplayList(POLY_OPA_DISP++, gPromptCursorLeftDL);
            } else {
                // QUAD_PROMPT_CURSOR_RIGHT
=======
                                                        152, 16, PROMPT_QUAD_MESSAGE * 4);
#endif
        } else if (((pauseCtx->state == PAUSE_STATE_16) || (pauseCtx->state == PAUSE_STATE_17))) {
            POLY_OPA_DISP = KaleidoScope_QuadTextureIA8(POLY_OPA_DISP, sContinuePromptTexs[gSaveContext.language], 152,
                                                        16, PROMPT_QUAD_MESSAGE * 4);

            gDPSetCombineLERP(POLY_OPA_DISP++, 1, 0, PRIMITIVE, 0, TEXEL0, 0, PRIMITIVE, 0, 1, 0, PRIMITIVE, 0, TEXEL0,
                              0, PRIMITIVE, 0);
            gDPSetPrimColor(POLY_OPA_DISP++, 0, 0, KALEIDO_PROMPT_CURSOR_R, KALEIDO_PROMPT_CURSOR_G,
                            KALEIDO_PROMPT_CURSOR_B, R_KALEIDO_PROMPT_CURSOR_ALPHA);

            if (pauseCtx->promptChoice == 0) {
                // PROMPT_QUAD_CURSOR_LEFT
                gSPDisplayList(POLY_OPA_DISP++, gPromptCursorLeftDL);
            } else {
                // PROMPT_QUAD_CURSOR_RIGHT
>>>>>>> 09c1816e
                gSPDisplayList(POLY_OPA_DISP++, gPromptCursorRightDL);
            }

            gDPPipeSync(POLY_OPA_DISP++);
            gDPSetCombineMode(POLY_OPA_DISP++, G_CC_MODULATEIA, G_CC_MODULATEIA);
            gDPSetPrimColor(POLY_OPA_DISP++, 0, 0, 255, 255, 255, pauseCtx->alpha);

            POLY_OPA_DISP = KaleidoScope_QuadTextureIA8(POLY_OPA_DISP, sPromptChoiceTexs[gSaveContext.language][0], 48,
<<<<<<< HEAD
                                                        16, QUAD_PROMPT_CHOICE_YES * 4);

            POLY_OPA_DISP = KaleidoScope_QuadTextureIA8(POLY_OPA_DISP, sPromptChoiceTexs[gSaveContext.language][1], 48,
                                                        16, QUAD_PROMPT_CHOICE_NO * 4);
=======
                                                        16, PROMPT_QUAD_CHOICE_YES * 4);

            POLY_OPA_DISP = KaleidoScope_QuadTextureIA8(POLY_OPA_DISP, sPromptChoiceTexs[gSaveContext.language][1], 48,
                                                        16, PROMPT_QUAD_CHOICE_NO * 4);
>>>>>>> 09c1816e
        }

        gDPPipeSync(POLY_OPA_DISP++);
        gDPSetCombineLERP(POLY_OPA_DISP++, PRIMITIVE, ENVIRONMENT, TEXEL0, ENVIRONMENT, TEXEL0, 0, PRIMITIVE, 0,
                          PRIMITIVE, ENVIRONMENT, TEXEL0, ENVIRONMENT, TEXEL0, 0, PRIMITIVE, 0);

        if ((pauseCtx->state != PAUSE_STATE_16) && (pauseCtx->state != PAUSE_STATE_17)) {
            gDPSetPrimColor(POLY_OPA_DISP++, 0, 0, 255, 255, 0, pauseCtx->alpha);
            gDPSetEnvColor(POLY_OPA_DISP++, 0, 0, 0, 0);
        }
    }

    CLOSE_DISPS(gfxCtx, "../z_kaleido_scope_PAL.c", 1577);
}

void KaleidoScope_DrawInfoPanel(PlayState* play) {
    static void* D_8082AD54_toEquipTextTextures_[] =
        LANGUAGE_ARRAY(gPauseToEquipJPNTex, gPauseToEquipENGTex, gPauseToEquipGERTex, gPauseToEquipFRATex);
    static void* D_8082AD60_toDecideTextTextures_[] =
        LANGUAGE_ARRAY(gPauseToDecideJPNTex, gPauseToDecideENGTex, gPauseToDecideGERTex, gPauseToDecideFRATex);
    static void* D_8082AD6C_toPlayMelodyTextTextures_[] = LANGUAGE_ARRAY(
        gPauseToPlayMelodyJPNTex, gPauseToPlayMelodyENGTex, gPauseToPlayMelodyGERTex, gPauseToPlayMelodyFRATex);
    static void* D_8082AD78_scrollLeftLabels_[][LANGUAGE_MAX] = {
        LANGUAGE_ARRAY(gPauseToEquipmentJPNTex, gPauseToEquipmentENGTex, gPauseToEquipmentGERTex,
                       gPauseToEquipmentFRATex),
        LANGUAGE_ARRAY(gPauseToSelectItemJPNTex, gPauseToSelectItemENGTex, gPauseToSelectItemGERTex,
                       gPauseToSelectItemFRATex),
        LANGUAGE_ARRAY(gPauseToMapJPNTex, gPauseToMapENGTex, gPauseToMapGERTex, gPauseToMapFRATex),
        LANGUAGE_ARRAY(gPauseToQuestStatusJPNTex, gPauseToQuestStatusENGTex, gPauseToQuestStatusGERTex,
                       gPauseToQuestStatusFRATex),
    };
    static void* D_8082ADA8_scrollRightLabels_[][LANGUAGE_MAX] = {
        LANGUAGE_ARRAY(gPauseToMapJPNTex, gPauseToMapENGTex, gPauseToMapGERTex, gPauseToMapFRATex),
        LANGUAGE_ARRAY(gPauseToQuestStatusJPNTex, gPauseToQuestStatusENGTex, gPauseToQuestStatusGERTex,
                       gPauseToQuestStatusFRATex),
        LANGUAGE_ARRAY(gPauseToEquipmentJPNTex, gPauseToEquipmentENGTex, gPauseToEquipmentGERTex,
                       gPauseToEquipmentFRATex),
        LANGUAGE_ARRAY(gPauseToSelectItemJPNTex, gPauseToSelectItemENGTex, gPauseToSelectItemGERTex,
                       gPauseToSelectItemFRATex),
    };
    static u16 D_8082ADD8_toEquipTextWidth_[] = LANGUAGE_ARRAY(56, 56, 88, 80);
    static u16 D_8082ADE0_toDecideTextWidth_[] = LANGUAGE_ARRAY(48, 64, 88, 72);
    static u16 D_8082ADE8_toPlayMelodyTextWidth_[] = LANGUAGE_ARRAY(96, 80, 104, 112);
    static s16 sCursorLeftRightSelectedPrimColors[][4] = {
        { 180, 210, 255, 220 },
        { 100, 100, 150, 220 },
    };
    static s16 sCursorLeftRightSelectedPrimTimer = 20;
    static s16 sCursorLeftRightSelectedPrimState = 0;
    static s16 D_8082AE08[] = {
        10, 16, 16, 17, 12, 13, 18, 17, 17, 19, 13, 21, 20, 21, 14, 15, 15, 15, 11, 14,
    };
    static s16 D_8082AE30[WORLD_MAP_POINT_MAX] = {
        21, // WORLD_MAP_POINT_HAUNTED_WASTELAND
        20, // WORLD_MAP_POINT_GERUDOS_FORTRESS
        19, // WORLD_MAP_POINT_GERUDO_VALLEY
        18, // WORLD_MAP_POINT_HYLIA_LAKESIDE
        11, // WORLD_MAP_POINT_LON_LON_RANCH
        14, // WORLD_MAP_POINT_MARKET
        10, // WORLD_MAP_POINT_HYRULE_FIELD
        15, // WORLD_MAP_POINT_DEATH_MOUNTAIN
        16, // WORLD_MAP_POINT_KAKARIKO_VILLAGE
        13, // WORLD_MAP_POINT_LOST_WOODS
        12, // WORLD_MAP_POINT_KOKIRI_FOREST
        17, // WORLD_MAP_POINT_ZORAS_DOMAIN
    };
    static s16 sCursorLeftRightSelectedPrimRed;
    static s16 sCursorLeftRightSelectedPrimGreen;
    static s16 sCursorLeftRightSelectedPrimBlue;
    static s16 sCursorLeftRightSelectedPrimAlpha;

    PauseContext* pauseCtx = &play->pauseCtx;
    s16 stepR;
    s16 stepG;
    s16 stepB;
    s16 stepA;
    s16 y;
    s16 i;
    s16 j;

    OPEN_DISPS(play->state.gfxCtx, "../z_kaleido_scope_PAL.c", 1676);

    stepR = ABS(sCursorLeftRightSelectedPrimRed -
                sCursorLeftRightSelectedPrimColors[sCursorLeftRightSelectedPrimState][0]) /
            sCursorLeftRightSelectedPrimTimer;
    stepG = ABS(sCursorLeftRightSelectedPrimGreen -
                sCursorLeftRightSelectedPrimColors[sCursorLeftRightSelectedPrimState][1]) /
            sCursorLeftRightSelectedPrimTimer;
    stepB = ABS(sCursorLeftRightSelectedPrimBlue -
                sCursorLeftRightSelectedPrimColors[sCursorLeftRightSelectedPrimState][2]) /
            sCursorLeftRightSelectedPrimTimer;
    stepA = ABS(sCursorLeftRightSelectedPrimAlpha -
                sCursorLeftRightSelectedPrimColors[sCursorLeftRightSelectedPrimState][3]) /
            sCursorLeftRightSelectedPrimTimer;
    if (sCursorLeftRightSelectedPrimRed >= sCursorLeftRightSelectedPrimColors[sCursorLeftRightSelectedPrimState][0]) {
        sCursorLeftRightSelectedPrimRed -= stepR;
    } else {
        sCursorLeftRightSelectedPrimRed += stepR;
    }
    if (sCursorLeftRightSelectedPrimGreen >= sCursorLeftRightSelectedPrimColors[sCursorLeftRightSelectedPrimState][1]) {
        sCursorLeftRightSelectedPrimGreen -= stepG;
    } else {
        sCursorLeftRightSelectedPrimGreen += stepG;
    }
    if (sCursorLeftRightSelectedPrimBlue >= sCursorLeftRightSelectedPrimColors[sCursorLeftRightSelectedPrimState][2]) {
        sCursorLeftRightSelectedPrimBlue -= stepB;
    } else {
        sCursorLeftRightSelectedPrimBlue += stepB;
    }
    if (sCursorLeftRightSelectedPrimAlpha >= sCursorLeftRightSelectedPrimColors[sCursorLeftRightSelectedPrimState][3]) {
        sCursorLeftRightSelectedPrimAlpha -= stepA;
    } else {
        sCursorLeftRightSelectedPrimAlpha += stepA;
    }

    sCursorLeftRightSelectedPrimTimer--;
    if (sCursorLeftRightSelectedPrimTimer == 0) {
        sCursorLeftRightSelectedPrimRed = sCursorLeftRightSelectedPrimColors[sCursorLeftRightSelectedPrimState][0];
        sCursorLeftRightSelectedPrimGreen = sCursorLeftRightSelectedPrimColors[sCursorLeftRightSelectedPrimState][1];
        sCursorLeftRightSelectedPrimBlue = sCursorLeftRightSelectedPrimColors[sCursorLeftRightSelectedPrimState][2];
        sCursorLeftRightSelectedPrimAlpha = sCursorLeftRightSelectedPrimColors[sCursorLeftRightSelectedPrimState][3];
        sCursorLeftRightSelectedPrimTimer = R_PAUSE_CURSOR_L_R_SELECTED_PRIM_TIMER;
        sCursorLeftRightSelectedPrimState ^= 1;
    }

    y = pauseCtx->infoPanelOffsetY - 76;
    for (j = 0, i = 0; i < 7; i++, j += 4) {
        pauseCtx->infoPanelVtx[j + 0].v.ob[0] = pauseCtx->infoPanelVtx[j + 2].v.ob[0] = -72;

        pauseCtx->infoPanelVtx[j + 1].v.ob[0] = pauseCtx->infoPanelVtx[j + 3].v.ob[0] = 0;

        pauseCtx->infoPanelVtx[j + 0].v.ob[1] = pauseCtx->infoPanelVtx[j + 1].v.ob[1] = y;

        pauseCtx->infoPanelVtx[j + 2].v.ob[1] = pauseCtx->infoPanelVtx[j + 3].v.ob[1] = y - 24;

        pauseCtx->infoPanelVtx[j + 0].v.ob[2] = pauseCtx->infoPanelVtx[j + 1].v.ob[2] =
            pauseCtx->infoPanelVtx[j + 2].v.ob[2] = pauseCtx->infoPanelVtx[j + 3].v.ob[2] = 0;

        pauseCtx->infoPanelVtx[j + 0].v.flag = pauseCtx->infoPanelVtx[j + 1].v.flag =
            pauseCtx->infoPanelVtx[j + 2].v.flag = pauseCtx->infoPanelVtx[j + 3].v.flag = 0;

        pauseCtx->infoPanelVtx[j + 0].v.tc[0] = pauseCtx->infoPanelVtx[j + 0].v.tc[1] =
            pauseCtx->infoPanelVtx[j + 1].v.tc[1] = pauseCtx->infoPanelVtx[j + 2].v.tc[0] = 0;

        pauseCtx->infoPanelVtx[j + 1].v.tc[0] = pauseCtx->infoPanelVtx[j + 3].v.tc[0] = 72 * (1 << 5);

        pauseCtx->infoPanelVtx[j + 2].v.tc[1] = pauseCtx->infoPanelVtx[j + 3].v.tc[1] = 24 * (1 << 5);

        pauseCtx->infoPanelVtx[j + 0].v.cn[0] = pauseCtx->infoPanelVtx[j + 2].v.cn[0] =
            pauseCtx->infoPanelVtx[j + 0].v.cn[1] = pauseCtx->infoPanelVtx[j + 2].v.cn[1] =
                pauseCtx->infoPanelVtx[j + 0].v.cn[2] = pauseCtx->infoPanelVtx[j + 2].v.cn[2] =
                    pauseCtx->infoPanelVtx[j + 1].v.cn[0] = pauseCtx->infoPanelVtx[j + 3].v.cn[0] =
                        pauseCtx->infoPanelVtx[j + 1].v.cn[1] = pauseCtx->infoPanelVtx[j + 3].v.cn[1] =
                            pauseCtx->infoPanelVtx[j + 1].v.cn[2] = pauseCtx->infoPanelVtx[j + 3].v.cn[2] = 200;

        pauseCtx->infoPanelVtx[j + 0].v.cn[3] = pauseCtx->infoPanelVtx[j + 2].v.cn[3] =
            pauseCtx->infoPanelVtx[j + 1].v.cn[3] = pauseCtx->infoPanelVtx[j + 3].v.cn[3] = pauseCtx->alpha;
    }

    pauseCtx->infoPanelVtx[4].v.ob[0] = pauseCtx->infoPanelVtx[6].v.ob[0] = pauseCtx->infoPanelVtx[0].v.ob[0] + 72;

    pauseCtx->infoPanelVtx[5].v.ob[0] = pauseCtx->infoPanelVtx[7].v.ob[0] = pauseCtx->infoPanelVtx[4].v.ob[0] + 72;

    if ((pauseCtx->cursorSpecialPos == PAUSE_CURSOR_PAGE_LEFT) && (pauseCtx->mainState == PAUSE_MAIN_STATE_IDLE)) {
        pauseCtx->infoPanelVtx[8].v.ob[0] = pauseCtx->infoPanelVtx[10].v.ob[0] = R_PAUSE_CURSOR_LEFT_X;

        pauseCtx->infoPanelVtx[9].v.ob[0] = pauseCtx->infoPanelVtx[11].v.ob[0] = pauseCtx->infoPanelVtx[8].v.ob[0] + 24;

        pauseCtx->infoPanelVtx[8].v.ob[1] = pauseCtx->infoPanelVtx[9].v.ob[1] = R_PAUSE_CURSOR_LEFT_RIGHT_Y;

        pauseCtx->infoPanelVtx[10].v.ob[1] = pauseCtx->infoPanelVtx[11].v.ob[1] =
            pauseCtx->infoPanelVtx[8].v.ob[1] - 32;
    } else {
        pauseCtx->infoPanelVtx[8].v.ob[0] = pauseCtx->infoPanelVtx[10].v.ob[0] = R_PAUSE_CURSOR_LEFT_X + 3;

        pauseCtx->infoPanelVtx[9].v.ob[0] = pauseCtx->infoPanelVtx[11].v.ob[0] = pauseCtx->infoPanelVtx[8].v.ob[0] + 18;

        pauseCtx->infoPanelVtx[8].v.ob[1] = pauseCtx->infoPanelVtx[9].v.ob[1] = R_PAUSE_CURSOR_LEFT_RIGHT_Y - 3;

        pauseCtx->infoPanelVtx[10].v.ob[1] = pauseCtx->infoPanelVtx[11].v.ob[1] =
            pauseCtx->infoPanelVtx[8].v.ob[1] - 26;
    }

    if ((pauseCtx->cursorSpecialPos == PAUSE_CURSOR_PAGE_RIGHT) && (pauseCtx->mainState == PAUSE_MAIN_STATE_IDLE)) {
        pauseCtx->infoPanelVtx[12].v.ob[0] = pauseCtx->infoPanelVtx[14].v.ob[0] = R_PAUSE_CURSOR_RIGHT_X;

        pauseCtx->infoPanelVtx[13].v.ob[0] = pauseCtx->infoPanelVtx[15].v.ob[0] =
            pauseCtx->infoPanelVtx[12].v.ob[0] + 24;

        pauseCtx->infoPanelVtx[12].v.ob[1] = pauseCtx->infoPanelVtx[13].v.ob[1] = R_PAUSE_CURSOR_LEFT_RIGHT_Y;

        pauseCtx->infoPanelVtx[14].v.ob[1] = pauseCtx->infoPanelVtx[15].v.ob[1] =
            pauseCtx->infoPanelVtx[12].v.ob[1] - 32;
    } else {
        pauseCtx->infoPanelVtx[12].v.ob[0] = pauseCtx->infoPanelVtx[14].v.ob[0] = R_PAUSE_CURSOR_RIGHT_X + 3;

        pauseCtx->infoPanelVtx[13].v.ob[0] = pauseCtx->infoPanelVtx[15].v.ob[0] =
            pauseCtx->infoPanelVtx[12].v.ob[0] + 18;

        pauseCtx->infoPanelVtx[12].v.ob[1] = pauseCtx->infoPanelVtx[13].v.ob[1] = R_PAUSE_CURSOR_LEFT_RIGHT_Y - 3;

        pauseCtx->infoPanelVtx[14].v.ob[1] = pauseCtx->infoPanelVtx[15].v.ob[1] =
            pauseCtx->infoPanelVtx[12].v.ob[1] - 26;
    }

    pauseCtx->infoPanelVtx[9].v.tc[0] = pauseCtx->infoPanelVtx[11].v.tc[0] = pauseCtx->infoPanelVtx[13].v.tc[0] =
        pauseCtx->infoPanelVtx[15].v.tc[0] = 24 * (1 << 5);

    pauseCtx->infoPanelVtx[10].v.tc[1] = pauseCtx->infoPanelVtx[11].v.tc[1] = pauseCtx->infoPanelVtx[14].v.tc[1] =
        pauseCtx->infoPanelVtx[15].v.tc[1] = 32 * (1 << 5);

    gDPSetCombineMode(POLY_OPA_DISP++, G_CC_MODULATEIA_PRIM, G_CC_MODULATEIA_PRIM);

    Matrix_Translate(0.0f, 0.0f, -144.0f, MTXMODE_NEW);
    Matrix_Scale(1.0f, 1.0f, 1.0f, MTXMODE_APPLY);

    MATRIX_FINALIZE_AND_LOAD(POLY_OPA_DISP++, play->state.gfxCtx, "../z_kaleido_scope_PAL.c", 1755);

    gDPSetPrimColor(POLY_OPA_DISP++, 0, 0, 90, 100, 130, 255);
    gSPVertex(POLY_OPA_DISP++, &pauseCtx->infoPanelVtx[0], 16, 0);

    gSPDisplayList(POLY_OPA_DISP++, gItemNamePanelDL);

    if ((pauseCtx->cursorSpecialPos == PAUSE_CURSOR_PAGE_LEFT) && (pauseCtx->mainState == PAUSE_MAIN_STATE_IDLE)) {
        gDPSetPrimColor(POLY_OPA_DISP++, 0, 0, sCursorLeftRightSelectedPrimRed, sCursorLeftRightSelectedPrimGreen,
                        sCursorLeftRightSelectedPrimBlue, sCursorLeftRightSelectedPrimAlpha);
    }

    gSPDisplayList(POLY_OPA_DISP++, gLButtonIconDL);

    gDPSetPrimColor(POLY_OPA_DISP++, 0, 0, 180, 210, 255, 220);

    if ((pauseCtx->cursorSpecialPos == PAUSE_CURSOR_PAGE_RIGHT) && (pauseCtx->mainState == PAUSE_MAIN_STATE_IDLE)) {
        gDPSetPrimColor(POLY_OPA_DISP++, 0, 0, sCursorLeftRightSelectedPrimRed, sCursorLeftRightSelectedPrimGreen,
                        sCursorLeftRightSelectedPrimBlue, sCursorLeftRightSelectedPrimAlpha);
    }

    gSPDisplayList(POLY_OPA_DISP++, gRButtonIconDL);

    if (pauseCtx->cursorSpecialPos != 0) {
        j = (pauseCtx->cursorSpecialPos * 4) - 32;
        pauseCtx->cursorVtx[0].v.ob[0] = pauseCtx->infoPanelVtx[j].v.ob[0];
        pauseCtx->cursorVtx[0].v.ob[1] = pauseCtx->infoPanelVtx[j].v.ob[1];
        KaleidoScope_DrawCursor(play, pauseCtx->pageIndex);
    }

    y = pauseCtx->infoPanelOffsetY - 80;
    pauseCtx->infoPanelVtx[16].v.ob[1] = pauseCtx->infoPanelVtx[17].v.ob[1] = y;

    pauseCtx->infoPanelVtx[18].v.ob[1] = pauseCtx->infoPanelVtx[19].v.ob[1] = pauseCtx->infoPanelVtx[16].v.ob[1] - 16;

    pauseCtx->infoPanelVtx[18].v.tc[1] = pauseCtx->infoPanelVtx[19].v.tc[1] = 16 * (1 << 5);

    gDPPipeSync(POLY_OPA_DISP++);
    gDPSetCombineLERP(POLY_OPA_DISP++, PRIMITIVE, ENVIRONMENT, TEXEL0, ENVIRONMENT, TEXEL0, 0, PRIMITIVE, 0, PRIMITIVE,
                      ENVIRONMENT, TEXEL0, ENVIRONMENT, TEXEL0, 0, PRIMITIVE, 0);
    gDPSetEnvColor(POLY_OPA_DISP++, 20, 30, 40, 0);

    if ((pauseCtx->state == PAUSE_STATE_MAIN) && (pauseCtx->namedItem != PAUSE_ITEM_NONE) &&
        (pauseCtx->nameDisplayTimer < R_PAUSE_NAME_DISPLAY_TIMER_THRESHOLD_) &&
        (((u32)pauseCtx->mainState == PAUSE_MAIN_STATE_IDLE) ||
         (pauseCtx->mainState == PAUSE_MAIN_STATE_SONG_PLAYBACK) ||
         ((pauseCtx->mainState >= PAUSE_MAIN_STATE_SONG_PROMPT_INIT) &&
          (pauseCtx->mainState <= PAUSE_MAIN_STATE_EQUIP_CHANGED)
          /* PAUSE_MAIN_STATE_SONG_PROMPT_INIT, PAUSE_MAIN_STATE_SONG_PROMPT,
             PAUSE_MAIN_STATE_SONG_PROMPT_DONE, PAUSE_MAIN_STATE_EQUIP_CHANGED */
          ) ||
         (pauseCtx->mainState == PAUSE_MAIN_STATE_IDLE_CURSOR_ON_SONG)) &&
        (pauseCtx->cursorSpecialPos == 0)) {

        if (((u32)pauseCtx->mainState == PAUSE_MAIN_STATE_IDLE) ||
            (pauseCtx->mainState == PAUSE_MAIN_STATE_SONG_PLAYBACK) ||
            ((pauseCtx->mainState >= PAUSE_MAIN_STATE_SONG_PROMPT_INIT) &&
             (pauseCtx->mainState <= PAUSE_MAIN_STATE_EQUIP_CHANGED)
             /* PAUSE_MAIN_STATE_SONG_PROMPT_INIT, PAUSE_MAIN_STATE_SONG_PROMPT,
                PAUSE_MAIN_STATE_SONG_PROMPT_DONE, PAUSE_MAIN_STATE_EQUIP_CHANGED */
             ) ||
            (pauseCtx->mainState == PAUSE_MAIN_STATE_IDLE_CURSOR_ON_SONG)) {

            pauseCtx->infoPanelVtx[16].v.ob[0] = pauseCtx->infoPanelVtx[18].v.ob[0] = -63;

            pauseCtx->infoPanelVtx[17].v.ob[0] = pauseCtx->infoPanelVtx[19].v.ob[0] =
                pauseCtx->infoPanelVtx[16].v.ob[0] + 128;

            pauseCtx->infoPanelVtx[17].v.tc[0] = pauseCtx->infoPanelVtx[19].v.tc[0] = 128 * (1 << 5);

            gSPVertex(POLY_OPA_DISP++, &pauseCtx->infoPanelVtx[16], 4, 0);

            if (pauseCtx->nameColorSet == 1) {
                gDPSetPrimColor(POLY_OPA_DISP++, 0, 0, 70, 70, 70, 255);
            } else {
                gDPSetPrimColor(POLY_OPA_DISP++, 0, 0, 255, 255, 255, 255);
            }

            // Note that this is used to draw both item name and map name textures, it expects that the dimensions and
            // format for both sets of textures are identical.
            POLY_OPA_DISP = KaleidoScope_QuadTextureIA4(POLY_OPA_DISP, pauseCtx->nameSegment, ITEM_NAME_TEX_WIDTH,
                                                        ITEM_NAME_TEX_HEIGHT, 0);
        }

#if OOT_DEBUG
        if (pauseCtx->pageIndex == PAUSE_MAP) {
            if (YREG(7) != 0) {
                PRINTF(VT_FGCOL(YELLOW));
                PRINTF("キンスタ数(%d) Get_KIN_STA=%x (%x)  (%x)\n", YREG(6), GET_GS_FLAGS(YREG(6)),
                       gAreaGsFlags[YREG(6)], gSaveContext.save.info.gsFlags[YREG(6) >> 2]);
                PRINTF(VT_RST);

                YREG(7) = 0;
                SET_GS_FLAGS(D_8082AE30[pauseCtx->cursorPoint[PAUSE_WORLD_MAP]],
                             gAreaGsFlags[D_8082AE30[pauseCtx->cursorPoint[PAUSE_WORLD_MAP]]]);
            }
        }
#endif

        if ((pauseCtx->pageIndex == PAUSE_MAP) && !sInDungeonScene) {
            if (GET_GS_FLAGS(D_8082AE30[pauseCtx->cursorPoint[PAUSE_WORLD_MAP]]) ==
                gAreaGsFlags[D_8082AE30[pauseCtx->cursorPoint[PAUSE_WORLD_MAP]]]) {

                pauseCtx->infoPanelVtx[24].v.ob[0] = pauseCtx->infoPanelVtx[26].v.ob[0] = -74;

                pauseCtx->infoPanelVtx[25].v.ob[0] = pauseCtx->infoPanelVtx[27].v.ob[0] =
                    pauseCtx->infoPanelVtx[24].v.ob[0] + 19;

                pauseCtx->infoPanelVtx[24].v.ob[1] = pauseCtx->infoPanelVtx[25].v.ob[1] =
                    pauseCtx->infoPanelVtx[24].v.ob[1] - 2;

                pauseCtx->infoPanelVtx[26].v.ob[1] = pauseCtx->infoPanelVtx[27].v.ob[1] =
                    pauseCtx->infoPanelVtx[24].v.ob[1] - 19;

                pauseCtx->infoPanelVtx[25].v.tc[0] = pauseCtx->infoPanelVtx[27].v.tc[0] = 24 * (1 << 5);

                gDPPipeSync(POLY_OPA_DISP++);
                gSPVertex(POLY_OPA_DISP++, &pauseCtx->infoPanelVtx[24], 4, 0);

                gDPSetCombineLERP(POLY_OPA_DISP++, PRIMITIVE, ENVIRONMENT, TEXEL0, ENVIRONMENT, TEXEL0, 0, PRIMITIVE, 0,
                                  PRIMITIVE, ENVIRONMENT, TEXEL0, ENVIRONMENT, TEXEL0, 0, PRIMITIVE, 0);
                gDPSetPrimColor(POLY_OPA_DISP++, 0, 0, 255, 255, 255, pauseCtx->alpha);
                gDPSetEnvColor(POLY_OPA_DISP++, 0, 0, 0, 0);

                KaleidoScope_DrawQuadTextureRGBA32(play->state.gfxCtx, gQuestIconGoldSkulltulaTex, QUEST_ICON_WIDTH,
                                                   QUEST_ICON_HEIGHT, 0);
            }
        }
    } else if ((pauseCtx->mainState < PAUSE_MAIN_STATE_3) /* PAUSE_MAIN_STATE_IDLE, PAUSE_MAIN_STATE_SWITCHING_PAGE,
                                                                PAUSE_MAIN_STATE_SONG_PLAYBACK */
               || (pauseCtx->mainState == PAUSE_MAIN_STATE_EQUIP_CHANGED) ||
               (pauseCtx->mainState == PAUSE_MAIN_STATE_IDLE_CURSOR_ON_SONG)) {
        pauseCtx->infoPanelVtx[20].v.ob[1] = pauseCtx->infoPanelVtx[21].v.ob[1] = y;

        pauseCtx->infoPanelVtx[22].v.ob[1] = pauseCtx->infoPanelVtx[23].v.ob[1] =
            pauseCtx->infoPanelVtx[20].v.ob[1] - 16;

        pauseCtx->infoPanelVtx[22].v.tc[1] = pauseCtx->infoPanelVtx[23].v.tc[1] = 16 * (1 << 5);

        gSPVertex(POLY_OPA_DISP++, &pauseCtx->infoPanelVtx[16], 8, 0);

        if (pauseCtx->state == PAUSE_STATE_SAVE_PROMPT) {
            pauseCtx->infoPanelVtx[16].v.ob[0] = pauseCtx->infoPanelVtx[18].v.ob[0] =
                R_KALEIDO_UNK5(gSaveContext.language);

            pauseCtx->infoPanelVtx[17].v.ob[0] = pauseCtx->infoPanelVtx[19].v.ob[0] =
                pauseCtx->infoPanelVtx[16].v.ob[0] + 24;

            pauseCtx->infoPanelVtx[20].v.ob[0] = pauseCtx->infoPanelVtx[22].v.ob[0] =
                pauseCtx->infoPanelVtx[16].v.ob[0] + R_KALEIDO_UNK2(gSaveContext.language);

            pauseCtx->infoPanelVtx[21].v.ob[0] = pauseCtx->infoPanelVtx[23].v.ob[0] =
                pauseCtx->infoPanelVtx[20].v.ob[0] + D_8082ADE0_toDecideTextWidth_[gSaveContext.language];

            pauseCtx->infoPanelVtx[17].v.tc[0] = pauseCtx->infoPanelVtx[19].v.tc[0] = 24 * (1 << 5);

            pauseCtx->infoPanelVtx[21].v.tc[0] = pauseCtx->infoPanelVtx[23].v.tc[0] =
                D_8082ADE0_toDecideTextWidth_[gSaveContext.language] << 5;

            gSPDisplayList(POLY_OPA_DISP++, gAButtonIconDL);

            gDPPipeSync(POLY_OPA_DISP++);
            gDPSetPrimColor(POLY_OPA_DISP++, 0, 0, 255, 255, 255, 255);

            POLY_OPA_DISP =
                KaleidoScope_QuadTextureIA8(POLY_OPA_DISP, D_8082AD60_toDecideTextTextures_[gSaveContext.language],
                                            D_8082ADE0_toDecideTextWidth_[gSaveContext.language], 16, 4);
        } else if (pauseCtx->cursorSpecialPos != 0) {
            if ((pauseCtx->state == PAUSE_STATE_MAIN) && (pauseCtx->mainState == PAUSE_MAIN_STATE_IDLE)) {
                pauseCtx->infoPanelVtx[16].v.ob[0] = pauseCtx->infoPanelVtx[18].v.ob[0] = -63;

                pauseCtx->infoPanelVtx[17].v.ob[0] = pauseCtx->infoPanelVtx[19].v.ob[0] =
                    pauseCtx->infoPanelVtx[16].v.ob[0] + 128;

                pauseCtx->infoPanelVtx[17].v.tc[0] = pauseCtx->infoPanelVtx[19].v.tc[0] = 128 * (1 << 5);

                gDPPipeSync(POLY_OPA_DISP++);
                gDPSetPrimColor(POLY_OPA_DISP++, 0, 0, 255, 200, 0, 255);

                if (pauseCtx->cursorSpecialPos == PAUSE_CURSOR_PAGE_LEFT) {
                    POLY_OPA_DISP = KaleidoScope_QuadTextureIA8(
                        POLY_OPA_DISP, D_8082AD78_scrollLeftLabels_[pauseCtx->pageIndex][gSaveContext.language], 128,
                        16, 0);
                } else {
                    POLY_OPA_DISP = KaleidoScope_QuadTextureIA8(
                        POLY_OPA_DISP, D_8082ADA8_scrollRightLabels_[pauseCtx->pageIndex][gSaveContext.language], 128,
                        16, 0);
                }
            }
        } else {
            if ((u32)pauseCtx->pageIndex == PAUSE_ITEM) {
                pauseCtx->infoPanelVtx[16].v.ob[0] = pauseCtx->infoPanelVtx[18].v.ob[0] =
                    R_KALEIDO_UNK1(gSaveContext.language);

                pauseCtx->infoPanelVtx[17].v.ob[0] = pauseCtx->infoPanelVtx[19].v.ob[0] =
                    pauseCtx->infoPanelVtx[16].v.ob[0] + 48;

                pauseCtx->infoPanelVtx[20].v.ob[0] = pauseCtx->infoPanelVtx[22].v.ob[0] =
                    pauseCtx->infoPanelVtx[16].v.ob[0] + R_KALEIDO_UNK4(gSaveContext.language);

                pauseCtx->infoPanelVtx[21].v.ob[0] = pauseCtx->infoPanelVtx[23].v.ob[0] =
                    pauseCtx->infoPanelVtx[20].v.ob[0] + D_8082ADD8_toEquipTextWidth_[gSaveContext.language];

                pauseCtx->infoPanelVtx[17].v.tc[0] = pauseCtx->infoPanelVtx[19].v.tc[0] = 48 * (1 << 5);

                pauseCtx->infoPanelVtx[21].v.tc[0] = pauseCtx->infoPanelVtx[23].v.tc[0] =
                    D_8082ADD8_toEquipTextWidth_[gSaveContext.language] << 5;

                gSPDisplayList(POLY_OPA_DISP++, gCButtonIconsDL);

                gDPPipeSync(POLY_OPA_DISP++);
                gDPSetPrimColor(POLY_OPA_DISP++, 0, 0, 255, 255, 255, 255);

                POLY_OPA_DISP =
                    KaleidoScope_QuadTextureIA8(POLY_OPA_DISP, D_8082AD54_toEquipTextTextures_[gSaveContext.language],
                                                D_8082ADD8_toEquipTextWidth_[gSaveContext.language], 16, 4);
            } else if ((pauseCtx->pageIndex == PAUSE_MAP) && sInDungeonScene) {

            } else if ((pauseCtx->pageIndex == PAUSE_QUEST) &&
                       (pauseCtx->cursorSlot[PAUSE_QUEST] >= QUEST_SONG_MINUET) &&
                       (pauseCtx->cursorSlot[PAUSE_QUEST] < QUEST_KOKIRI_EMERALD)) {
                if (pauseCtx->namedItem != PAUSE_ITEM_NONE) {
                    // The cursor is on a learned song

                    pauseCtx->infoPanelVtx[16].v.ob[0] = pauseCtx->infoPanelVtx[18].v.ob[0] =
                        R_KALEIDO_UNK3(gSaveContext.language);

                    pauseCtx->infoPanelVtx[17].v.ob[0] = pauseCtx->infoPanelVtx[19].v.ob[0] =
                        pauseCtx->infoPanelVtx[16].v.ob[0] + 24;

                    pauseCtx->infoPanelVtx[20].v.ob[0] = pauseCtx->infoPanelVtx[22].v.ob[0] =
                        pauseCtx->infoPanelVtx[16].v.ob[0] + R_KALEIDO_UNK2(gSaveContext.language);

#if OOT_PAL
                    if (gSaveContext.language == LANGUAGE_GER) {
                        pauseCtx->infoPanelVtx[20].v.ob[0] = pauseCtx->infoPanelVtx[22].v.ob[0] =
                            pauseCtx->infoPanelVtx[16].v.ob[0] - 99;
                    }
#endif

                    pauseCtx->infoPanelVtx[21].v.ob[0] = pauseCtx->infoPanelVtx[23].v.ob[0] =
                        pauseCtx->infoPanelVtx[20].v.ob[0] + D_8082ADE8_toPlayMelodyTextWidth_[gSaveContext.language];

                    pauseCtx->infoPanelVtx[17].v.tc[0] = pauseCtx->infoPanelVtx[19].v.tc[0] = 24 * (1 << 5);

                    pauseCtx->infoPanelVtx[21].v.tc[0] = pauseCtx->infoPanelVtx[23].v.tc[0] =
                        D_8082ADE8_toPlayMelodyTextWidth_[gSaveContext.language] << 5;

                    gSPDisplayList(POLY_OPA_DISP++, gAButtonIconDL);

                    gDPPipeSync(POLY_OPA_DISP++);
                    gDPSetPrimColor(POLY_OPA_DISP++, 0, 0, 255, 255, 255, 255);

                    POLY_OPA_DISP = KaleidoScope_QuadTextureIA8(
                        POLY_OPA_DISP, D_8082AD6C_toPlayMelodyTextTextures_[gSaveContext.language],
                        D_8082ADE8_toPlayMelodyTextWidth_[gSaveContext.language], 16, 4);
                }
            } else if (pauseCtx->pageIndex == PAUSE_EQUIP) {
                pauseCtx->infoPanelVtx[16].v.ob[0] = pauseCtx->infoPanelVtx[18].v.ob[0] =
                    R_KALEIDO_UNK6(gSaveContext.language);

                pauseCtx->infoPanelVtx[17].v.ob[0] = pauseCtx->infoPanelVtx[19].v.ob[0] =
                    pauseCtx->infoPanelVtx[16].v.ob[0] + 24;

                pauseCtx->infoPanelVtx[20].v.ob[0] = pauseCtx->infoPanelVtx[22].v.ob[0] =
                    pauseCtx->infoPanelVtx[16].v.ob[0] + R_KALEIDO_UNK2(gSaveContext.language);

                pauseCtx->infoPanelVtx[21].v.ob[0] = pauseCtx->infoPanelVtx[23].v.ob[0] =
                    pauseCtx->infoPanelVtx[20].v.ob[0] + D_8082ADD8_toEquipTextWidth_[gSaveContext.language];

                pauseCtx->infoPanelVtx[17].v.tc[0] = pauseCtx->infoPanelVtx[19].v.tc[0] = 24 * (1 << 5);

                pauseCtx->infoPanelVtx[21].v.tc[0] = pauseCtx->infoPanelVtx[23].v.tc[0] =
                    D_8082ADD8_toEquipTextWidth_[gSaveContext.language] << 5;

                gSPDisplayList(POLY_OPA_DISP++, gAButtonIconDL);

                gDPPipeSync(POLY_OPA_DISP++);
                gDPSetPrimColor(POLY_OPA_DISP++, 0, 0, 255, 255, 255, 255);

                POLY_OPA_DISP =
                    KaleidoScope_QuadTextureIA8(POLY_OPA_DISP, D_8082AD54_toEquipTextTextures_[gSaveContext.language],
                                                D_8082ADD8_toEquipTextWidth_[gSaveContext.language], 16, 4);
            }
        }
    }

    CLOSE_DISPS(play->state.gfxCtx, "../z_kaleido_scope_PAL.c", 2032);
}

void KaleidoScope_UpdateNamePanel(PlayState* play) {
    PauseContext* pauseCtx = &play->pauseCtx;
    u16 texIndex;

    if ((pauseCtx->namedItem != pauseCtx->cursorItem[pauseCtx->pageIndex]) ||
        ((pauseCtx->pageIndex == PAUSE_MAP) && (pauseCtx->cursorSpecialPos != 0))) {

        pauseCtx->namedItem = pauseCtx->cursorItem[pauseCtx->pageIndex];
        texIndex = pauseCtx->namedItem;

        osCreateMesgQueue(&pauseCtx->loadQueue, &pauseCtx->loadMsg, 1);

        if (pauseCtx->namedItem != PAUSE_ITEM_NONE) {
            if ((pauseCtx->pageIndex == PAUSE_MAP) && !sInDungeonScene) {
                // `texIndex` is a `WorldMapPoint` enum value

                if (gSaveContext.language) { // != LANGUAGE_JPN for NTSC versions, LANGUAGE_ENG for PAL versions
                    texIndex += WORLD_MAP_POINT_MAX;
                }

#if OOT_PAL
                if (gSaveContext.language == LANGUAGE_FRA) {
                    texIndex += WORLD_MAP_POINT_MAX;
                }
#endif

                DMA_REQUEST_SYNC(pauseCtx->nameSegment,
                                 (uintptr_t)_map_name_staticSegmentRomStart + (texIndex * MAP_NAME_TEX1_SIZE),
                                 MAP_NAME_TEX1_SIZE, "../z_kaleido_scope_PAL.c", 2093);
            } else {
                PRINTF("zoom_name=%d\n", pauseCtx->namedItem);

                if (gSaveContext.language) { // != LANGUAGE_JPN for NTSC versions, LANGUAGE_ENG for PAL versions
                    texIndex += 123;
                }

#if OOT_PAL
                if (gSaveContext.language == LANGUAGE_FRA) {
                    texIndex += 123;
                }
#endif

                PRINTF("J_N=%d  point=%d\n", gSaveContext.language, texIndex);

                DMA_REQUEST_SYNC(pauseCtx->nameSegment,
                                 (uintptr_t)_item_name_staticSegmentRomStart + (texIndex * ITEM_NAME_TEX_SIZE),
                                 ITEM_NAME_TEX_SIZE, "../z_kaleido_scope_PAL.c", 2120);
            }

            pauseCtx->nameDisplayTimer = 0;
        }
    } else if (pauseCtx->nameColorSet == 0) {
        if (((pauseCtx->pageIndex == PAUSE_QUEST) && (pauseCtx->cursorSlot[PAUSE_QUEST] >= QUEST_SONG_MINUET) &&
             (pauseCtx->cursorSlot[PAUSE_QUEST] < QUEST_KOKIRI_EMERALD) &&
             (pauseCtx->mainState == PAUSE_MAIN_STATE_IDLE_CURSOR_ON_SONG)) ||
            (pauseCtx->pageIndex == PAUSE_ITEM) ||
            ((pauseCtx->pageIndex == PAUSE_EQUIP) && (pauseCtx->cursorX[PAUSE_EQUIP] != EQUIP_CURSOR_X_UPG))) {
            if (pauseCtx->namedItem != ITEM_SOLD_OUT) {
                pauseCtx->nameDisplayTimer++;
                if (pauseCtx->nameDisplayTimer > R_PAUSE_NAME_DISPLAY_TIMER_MAX_) {
                    pauseCtx->nameDisplayTimer = 0;
                }
            }
        } else {
            pauseCtx->nameDisplayTimer = 0;
        }
    } else {
        pauseCtx->nameDisplayTimer = 0;
    }
}

void KaleidoScope_UpdatePageSwitch(PlayState* play, Input* input) {
    PauseContext* pauseCtx = &play->pauseCtx;
    s32 frameAdvanceFreeze = false;
    s32 nextPageMode;

    if (R_PAUSE_PAGE_SWITCH_FRAME_ADVANCE_ON && !CHECK_BTN_ALL(input->press.button, BTN_L)) {
        frameAdvanceFreeze = true;
    }

    if (!frameAdvanceFreeze) {
        nextPageMode = pauseCtx->nextPageMode;
        pauseCtx->eye.x += sPageSwitchEyeDx[nextPageMode];
        pauseCtx->eye.z += sPageSwitchEyeDz[nextPageMode];

        if (pauseCtx->pageSwitchTimer < ((4 * PAGE_SWITCH_NSTEPS) / 2)) {
            R_PAUSE_CURSOR_LEFT_X -= R_PAUSE_CURSOR_LEFT_MOVE_OFFSET_X / R_PAUSE_UI_ANIMS_DURATION;
            R_PAUSE_CURSOR_RIGHT_X -= R_PAUSE_CURSOR_RIGHT_MOVE_OFFSET_X / R_PAUSE_UI_ANIMS_DURATION;
        } else {
            R_PAUSE_CURSOR_LEFT_X += R_PAUSE_CURSOR_LEFT_MOVE_OFFSET_X / R_PAUSE_UI_ANIMS_DURATION;
            R_PAUSE_CURSOR_RIGHT_X += R_PAUSE_CURSOR_RIGHT_MOVE_OFFSET_X / R_PAUSE_UI_ANIMS_DURATION;
        }

        pauseCtx->pageSwitchTimer += 4;

        if (pauseCtx->pageSwitchTimer == (4 * PAGE_SWITCH_NSTEPS)) {
            pauseCtx->pageSwitchTimer = 0;
            pauseCtx->pageIndex = sPageSwitchNextPageIndex[pauseCtx->nextPageMode];
            pauseCtx->mainState = PAUSE_MAIN_STATE_IDLE;
        }
    }
}

void KaleidoScope_SetView(PauseContext* pauseCtx, f32 eyeX, f32 eyeY, f32 eyeZ) {
    Vec3f eye;
    Vec3f at;
    Vec3f up;

    eye.x = eyeX;
    eye.y = eyeY;
    eye.z = eyeZ;
    at.x = at.y = at.z = 0.0f;
    up.x = up.z = 0.0f;
    up.y = 1.0f;

    View_LookAt(&pauseCtx->view, &eye, &at, &up);
    View_Apply(&pauseCtx->view,
               VIEW_ALL | VIEW_FORCE_VIEWING | VIEW_FORCE_VIEWPORT | VIEW_FORCE_PROJECTION_PERSPECTIVE);
}

static u8 sPageBgColorRed[][4] = {
    { 10, 70, 70, 10 },   // VTX_PAGE_ITEM
    { 10, 90, 90, 10 },   // VTX_PAGE_EQUIP
    { 80, 140, 140, 80 }, // VTX_PAGE_MAP_DUNGEON
    { 80, 120, 120, 80 }, // VTX_PAGE_QUEST
    { 80, 140, 140, 80 }, // VTX_PAGE_MAP_WORLD
    { 50, 110, 110, 50 }, // VTX_PAGE_PROMPT
};
static u8 sPageBgColorGreen[][4] = {
    { 50, 100, 100, 50 }, // VTX_PAGE_ITEM
    { 50, 100, 100, 50 }, // VTX_PAGE_EQUIP
    { 40, 60, 60, 40 },   // VTX_PAGE_MAP_DUNGEON
    { 80, 120, 120, 80 }, // VTX_PAGE_QUEST
    { 40, 60, 60, 40 },   // VTX_PAGE_MAP_WORLD
    { 50, 110, 110, 50 }, // VTX_PAGE_PROMPT
};
static u8 sPageBgColorBlue[][4] = {
    { 80, 130, 130, 80 }, // VTX_PAGE_ITEM
    { 40, 60, 60, 40 },   // VTX_PAGE_EQUIP
    { 30, 60, 60, 30 },   // VTX_PAGE_MAP_DUNGEON
    { 50, 70, 70, 50 },   // VTX_PAGE_QUEST
    { 30, 60, 60, 30 },   // VTX_PAGE_MAP_WORLD
    { 50, 110, 110, 50 }, // VTX_PAGE_PROMPT
};

// CLAMP_MIN(*, 1) because C arrays can't have 0 length
static s16 sVtxPageItemQuadsX[CLAMP_MIN(VTX_PAGE_ITEM_QUADS, 1)] = { 0 };
static s16 sVtxPageEquipQuadsX[CLAMP_MIN(VTX_PAGE_EQUIP_QUADS, 1)] = { 0 };
static s16 sVtxPageMapDungeonQuadsX[VTX_PAGE_MAP_DUNGEON_QUADS] = {
    -36, 12, -18, 70, 70, 70, -88, -88, -88, -88, -88, -88, -88, -88, -106, -62, -40,
};
static s16 sVtxPageQuestQuadsX[CLAMP_MIN(VTX_PAGE_QUEST_QUADS, 1)] = { 0 };
static s16 sVtxPageMapWorldQuadsX[VTX_PAGE_MAP_WORLD_QUADS] = {
    47,   // WORLD_MAP_QUAD_CLOUDS_SACRED_FOREST_MEADOW
    -49,  // WORLD_MAP_QUAD_CLOUDS_HYRULE_FIELD
    -17,  // WORLD_MAP_QUAD_CLOUDS_LON_LON_RANCH
    -15,  // WORLD_MAP_QUAD_CLOUDS_MARKET
    -9,   // WORLD_MAP_QUAD_CLOUDS_HYRULE_CASTLE
    24,   // WORLD_MAP_QUAD_CLOUDS_KAKARIKO_VILLAGE
    43,   // WORLD_MAP_QUAD_CLOUDS_GRAVEYARD
    14,   // WORLD_MAP_QUAD_CLOUDS_DEATH_MOUNTAIN_TRAIL
    9,    // WORLD_MAP_QUAD_CLOUDS_GORON_CITY
    38,   // WORLD_MAP_QUAD_CLOUDS_ZORAS_RIVER
    82,   // WORLD_MAP_QUAD_CLOUDS_ZORAS_DOMAIN
    71,   // WORLD_MAP_QUAD_CLOUDS_ZORAS_FOUNTAIN
    -76,  // WORLD_MAP_QUAD_CLOUDS_GERUDO_VALLEY
    -87,  // WORLD_MAP_QUAD_CLOUDS_GERUDOS_FORTRESS
    -108, // WORLD_MAP_QUAD_CLOUDS_DESERT_COLOSSUS
    -54,  // WORLD_MAP_QUAD_CLOUDS_LAKE_HYLIA
    -93,  // WORLD_MAP_POINT_HAUNTED_WASTELAND
    -67,  // WORLD_MAP_POINT_GERUDOS_FORTRESS
    -56,  // WORLD_MAP_POINT_GERUDO_VALLEY
    -33,  // WORLD_MAP_POINT_LAKE_HYLIA
    -10,  // WORLD_MAP_POINT_LON_LON_RANCH
    1,    // WORLD_MAP_POINT_MARKET
    14,   // WORLD_MAP_POINT_HYRULE_FIELD
    24,   // WORLD_MAP_POINT_DEATH_MOUNTAIN
    35,   // WORLD_MAP_POINT_KAKARIKO_VILLAGE
    58,   // WORLD_MAP_POINT_LOST_WOODS
    74,   // WORLD_MAP_POINT_KOKIRI_FOREST
    89,   // WORLD_MAP_POINT_ZORAS_DOMAIN
    0,    // WORLD_MAP_QUAD_28
    -58,  // WORLD_MAP_QUAD_TRADE_QUEST_MARKER
    19,   // WORLD_MAP_QUAD_30
    28,   // WORLD_MAP_QUAD_31
};
static s16 sVtxPagePromptQuadsX[VTX_PAGE_PROMPT_QUADS] = {
<<<<<<< HEAD
    -76, // QUAD_PROMPT_MESSAGE
    -58, // QUAD_PROMPT_CURSOR_LEFT
    10,  // QUAD_PROMPT_CURSOR_RIGHT
    -58, // QUAD_PROMPT_CHOICE_YES
    10,  // QUAD_PROMPT_CHOICE_NO
=======
    -76, // PROMPT_QUAD_MESSAGE
    -58, // PROMPT_QUAD_CURSOR_LEFT
    10,  // PROMPT_QUAD_CURSOR_RIGHT
    -58, // PROMPT_QUAD_CHOICE_YES
    10,  // PROMPT_QUAD_CHOICE_NO
>>>>>>> 09c1816e
};

static s16 sVtxPageItemQuadsWidth[CLAMP_MIN(VTX_PAGE_ITEM_QUADS, 1)] = { 0 };
static s16 sVtxPageEquipQuadsWidth[CLAMP_MIN(VTX_PAGE_EQUIP_QUADS, 1)] = { 0 };
static s16 sVtxPageMapDungeonQuadsWidth[VTX_PAGE_MAP_DUNGEON_QUADS] = {
    48, 48, 96, 24, 24, 24, 24, 24, 24, 24, 24, 24, 24, 24, 16, 16, 24,
};
static s16 sVtxPageQuestQuadsWidth[CLAMP_MIN(VTX_PAGE_QUEST_QUADS, 1)] = { 0 };
static s16 sVtxPagePromptQuadsWidth[VTX_PAGE_PROMPT_QUADS] = {
<<<<<<< HEAD
    152, // QUAD_PROMPT_MESSAGE
    48,  // QUAD_PROMPT_CURSOR_LEFT
    48,  // QUAD_PROMPT_CURSOR_RIGHT
    48,  // QUAD_PROMPT_CHOICE_YES
    48,  // QUAD_PROMPT_CHOICE_NO
=======
    152, // PROMPT_QUAD_MESSAGE
    48,  // PROMPT_QUAD_CURSOR_LEFT
    48,  // PROMPT_QUAD_CURSOR_RIGHT
    48,  // PROMPT_QUAD_CHOICE_YES
    48,  // PROMPT_QUAD_CHOICE_NO
>>>>>>> 09c1816e
};

static s16 sVtxPageItemQuadsY[CLAMP_MIN(VTX_PAGE_ITEM_QUADS, 1)] = { 0 };
static s16 sVtxPageEquipQuadsY[CLAMP_MIN(VTX_PAGE_EQUIP_QUADS, 1)] = { 0 };
static s16 sVtxPageMapDungeonQuadsY[VTX_PAGE_MAP_DUNGEON_QUADS] = {
    28, 28, 46, 28, -2, -32, 50, 36, 22, 8, -6, -20, -34, -48, 18, 18, 50,
};
static s16 sVtxPageQuestQuadsY[CLAMP_MIN(VTX_PAGE_QUEST_QUADS, 1)] = { 0 };
static s16 sVtxPageMapWorldQuadsY[VTX_PAGE_MAP_WORLD_QUADS] = {
    15,  // WORLD_MAP_QUAD_CLOUDS_SACRED_FOREST_MEADOW
    40,  // WORLD_MAP_QUAD_CLOUDS_HYRULE_FIELD
    11,  // WORLD_MAP_QUAD_CLOUDS_LON_LON_RANCH
    45,  // WORLD_MAP_QUAD_CLOUDS_MARKET
    52,  // WORLD_MAP_QUAD_CLOUDS_HYRULE_CASTLE
    37,  // WORLD_MAP_QUAD_CLOUDS_KAKARIKO_VILLAGE
    36,  // WORLD_MAP_QUAD_CLOUDS_GRAVEYARD
    57,  // WORLD_MAP_QUAD_CLOUDS_DEATH_MOUNTAIN_TRAIL
    54,  // WORLD_MAP_QUAD_CLOUDS_GORON_CITY
    33,  // WORLD_MAP_QUAD_CLOUDS_ZORAS_RIVER
    31,  // WORLD_MAP_QUAD_CLOUDS_ZORAS_DOMAIN
    45,  // WORLD_MAP_QUAD_CLOUDS_ZORAS_FOUNTAIN
    32,  // WORLD_MAP_QUAD_CLOUDS_GERUDO_VALLEY
    42,  // WORLD_MAP_QUAD_CLOUDS_GERUDOS_FORTRESS
    49,  // WORLD_MAP_QUAD_CLOUDS_DESERT_COLOSSUS
    -10, // WORLD_MAP_QUAD_CLOUDS_LAKE_HYLIA
    31,  // WORLD_MAP_POINT_HAUNTED_WASTELAND
    27,  // WORLD_MAP_POINT_GERUDOS_FORTRESS
    15,  // WORLD_MAP_POINT_GERUDO_VALLEY
    -49, // WORLD_MAP_POINT_LAKE_HYLIA
    8,   // WORLD_MAP_POINT_LON_LON_RANCH
    38,  // WORLD_MAP_POINT_MARKET
    7,   // WORLD_MAP_POINT_HYRULE_FIELD
    47,  // WORLD_MAP_POINT_DEATH_MOUNTAIN
    30,  // WORLD_MAP_POINT_KAKARIKO_VILLAGE
    1,   // WORLD_MAP_POINT_LOST_WOODS
    -9,  // WORLD_MAP_POINT_KOKIRI_FOREST
    25,  // WORLD_MAP_POINT_ZORAS_DOMAIN
    0,   // WORLD_MAP_QUAD_28
    1,   // WORLD_MAP_QUAD_TRADE_QUEST_MARKER
    -32, // WORLD_MAP_QUAD_30
    -26, // WORLD_MAP_QUAD_31
};
static s16 sVtxPagePromptQuadsY[VTX_PAGE_PROMPT_QUADS] = {
<<<<<<< HEAD
    36, // QUAD_PROMPT_MESSAGE
    10, // QUAD_PROMPT_CURSOR_LEFT
    10, // QUAD_PROMPT_CURSOR_RIGHT
    -6, // QUAD_PROMPT_CHOICE_YES
    -6, // QUAD_PROMPT_CHOICE_NO
=======
    36, // PROMPT_QUAD_MESSAGE
    10, // PROMPT_QUAD_CURSOR_LEFT
    10, // PROMPT_QUAD_CURSOR_RIGHT
    -6, // PROMPT_QUAD_CHOICE_YES
    -6, // PROMPT_QUAD_CHOICE_NO
>>>>>>> 09c1816e
};

static s16 sVtxPageItemQuadsHeight[CLAMP_MIN(VTX_PAGE_ITEM_QUADS, 1)] = { 0 };
static s16 sVtxPageEquipQuadsHeight[CLAMP_MIN(VTX_PAGE_EQUIP_QUADS, 1)] = { 0 };
static s16 sVtxPageMapDungeonQuadsHeight[VTX_PAGE_MAP_DUNGEON_QUADS] = {
    85, 85, 16, 24, 24, 24, 16, 16, 16, 16, 16, 16, 16, 16, 16, 16, 24,
};
static s16 sVtxPageQuestQuadsHeight[CLAMP_MIN(VTX_PAGE_QUEST_QUADS, 1)] = { 0 };
static s16 sVtxPagePromptQuadsHeight[VTX_PAGE_PROMPT_QUADS] = {
<<<<<<< HEAD
    16, // QUAD_PROMPT_MESSAGE
    48, // QUAD_PROMPT_CURSOR_LEFT
    48, // QUAD_PROMPT_CURSOR_RIGHT
    16, // QUAD_PROMPT_CHOICE_YES
    16, // QUAD_PROMPT_CHOICE_NO
=======
    16, // PROMPT_QUAD_MESSAGE
    48, // PROMPT_QUAD_CURSOR_LEFT
    48, // PROMPT_QUAD_CURSOR_RIGHT
    16, // PROMPT_QUAD_CHOICE_YES
    16, // PROMPT_QUAD_CHOICE_NO
>>>>>>> 09c1816e
};

static s16* sVtxPageQuadsX[] = {
    sVtxPageItemQuadsX,       // VTX_PAGE_ITEM
    sVtxPageEquipQuadsX,      // VTX_PAGE_EQUIP
    sVtxPageMapDungeonQuadsX, // VTX_PAGE_MAP_DUNGEON
    sVtxPageQuestQuadsX,      // VTX_PAGE_QUEST
    sVtxPageMapWorldQuadsX,   // VTX_PAGE_MAP_WORLD
    sVtxPagePromptQuadsX,     // VTX_PAGE_PROMPT
};

static s16* sVtxPageQuadsWidth[] = {
    sVtxPageItemQuadsWidth,       // VTX_PAGE_ITEM
    sVtxPageEquipQuadsWidth,      // VTX_PAGE_EQUIP
    sVtxPageMapDungeonQuadsWidth, // VTX_PAGE_MAP_DUNGEON
    sVtxPageQuestQuadsWidth,      // VTX_PAGE_QUEST
    gVtxPageMapWorldQuadsWidth,   // VTX_PAGE_MAP_WORLD
    sVtxPagePromptQuadsWidth,     // VTX_PAGE_PROMPT
};

static s16* sVtxPageQuadsY[] = {
    sVtxPageItemQuadsY,       // VTX_PAGE_ITEM
    sVtxPageEquipQuadsY,      // VTX_PAGE_EQUIP
    sVtxPageMapDungeonQuadsY, // VTX_PAGE_MAP_DUNGEON
    sVtxPageQuestQuadsY,      // VTX_PAGE_QUEST
    sVtxPageMapWorldQuadsY,   // VTX_PAGE_MAP_WORLD
    sVtxPagePromptQuadsY,     // VTX_PAGE_PROMPT
};

static s16* sVtxPageQuadsHeight[] = {
    sVtxPageItemQuadsHeight,       // VTX_PAGE_ITEM
    sVtxPageEquipQuadsHeight,      // VTX_PAGE_EQUIP
    sVtxPageMapDungeonQuadsHeight, // VTX_PAGE_MAP_DUNGEON
    sVtxPageQuestQuadsHeight,      // VTX_PAGE_QUEST
    gVtxPageMapWorldQuadsHeight,   // VTX_PAGE_MAP_WORLD
    sVtxPagePromptQuadsHeight,     // VTX_PAGE_PROMPT
};

static s16 sVtxMapWorldAreaX[] = {
    -58,  // WORLD_MAP_AREA_HYRULE_FIELD
    11,   // WORLD_MAP_AREA_KAKARIKO_VILLAGE
    30,   // WORLD_MAP_AREA_GRAVEYARD
    30,   // WORLD_MAP_AREA_ZORAS_RIVER
    15,   // WORLD_MAP_AREA_KOKIRI_FOREST
    38,   // WORLD_MAP_AREA_SACRED_FOREST_MEADOW
    -62,  // WORLD_MAP_AREA_LAKE_HYLIA
    60,   // WORLD_MAP_AREA_ZORAS_DOMAIN
    61,   // WORLD_MAP_AREA_ZORAS_FOUNTAIN
    -78,  // WORLD_MAP_AREA_GERUDO_VALLEY
    -300, // WORLD_MAP_AREA_LOST_WOODS
    -86,  // WORLD_MAP_AREA_DESERT_COLOSSUS
    -65,  // WORLD_MAP_AREA_GERUDOS_FORTRESS
    -300, // WORLD_MAP_AREA_HAUNTED_WASTELAND
    -300, // WORLD_MAP_AREA_MARKET
    -21,  // WORLD_MAP_AREA_HYRULE_CASTLE
    14,   // WORLD_MAP_AREA_DEATH_MOUNTAIN_TRAIL
    13,   // WORLD_MAP_AREA_DEATH_MOUNTAIN_CRATER
    20,   // WORLD_MAP_AREA_GORON_CITY
    -34,  // WORLD_MAP_AREA_LON_LON_RANCH
    -300, // WORLD_MAP_AREA_QUESTION_MARK
    0,    // WORLD_MAP_AREA_GANONS_CASTLE
};

static s16 sVtxMapWorldAreaWidth[] = {
    89, // WORLD_MAP_AREA_HYRULE_FIELD
    20, // WORLD_MAP_AREA_KAKARIKO_VILLAGE
    14, // WORLD_MAP_AREA_GRAVEYARD
    35, // WORLD_MAP_AREA_ZORAS_RIVER
    32, // WORLD_MAP_AREA_KOKIRI_FOREST
    17, // WORLD_MAP_AREA_SACRED_FOREST_MEADOW
    50, // WORLD_MAP_AREA_LAKE_HYLIA
    16, // WORLD_MAP_AREA_ZORAS_DOMAIN
    21, // WORLD_MAP_AREA_ZORAS_FOUNTAIN
    20, // WORLD_MAP_AREA_GERUDO_VALLEY
    -1, // WORLD_MAP_AREA_LOST_WOODS
    32, // WORLD_MAP_AREA_DESERT_COLOSSUS
    16, // WORLD_MAP_AREA_GERUDOS_FORTRESS
    -1, // WORLD_MAP_AREA_HAUNTED_WASTELAND
    -1, // WORLD_MAP_AREA_MARKET
    19, // WORLD_MAP_AREA_HYRULE_CASTLE
    19, // WORLD_MAP_AREA_DEATH_MOUNTAIN_TRAIL
    21, // WORLD_MAP_AREA_DEATH_MOUNTAIN_CRATER
    16, // WORLD_MAP_AREA_GORON_CITY
    20, // WORLD_MAP_AREA_LON_LON_RANCH
    -1, // WORLD_MAP_AREA_QUESTION_MARK
    0,  // WORLD_MAP_AREA_GANONS_CASTLE
};

static s16 sVtxMapWorldAreaY[] = {
    1,    // WORLD_MAP_AREA_HYRULE_FIELD
    15,   // WORLD_MAP_AREA_KAKARIKO_VILLAGE
    20,   // WORLD_MAP_AREA_GRAVEYARD
    9,    // WORLD_MAP_AREA_ZORAS_RIVER
    -30,  // WORLD_MAP_AREA_KOKIRI_FOREST
    -17,  // WORLD_MAP_AREA_SACRED_FOREST_MEADOW
    -34,  // WORLD_MAP_AREA_LAKE_HYLIA
    15,   // WORLD_MAP_AREA_ZORAS_DOMAIN
    30,   // WORLD_MAP_AREA_ZORAS_FOUNTAIN
    1,    // WORLD_MAP_AREA_GERUDO_VALLEY
    -300, // WORLD_MAP_AREA_LOST_WOODS
    42,   // WORLD_MAP_AREA_DESERT_COLOSSUS
    7,    // WORLD_MAP_AREA_GERUDOS_FORTRESS
    -300, // WORLD_MAP_AREA_HAUNTED_WASTELAND
    -300, // WORLD_MAP_AREA_MARKET
    24,   // WORLD_MAP_AREA_HYRULE_CASTLE
    36,   // WORLD_MAP_AREA_DEATH_MOUNTAIN_TRAIL
    53,   // WORLD_MAP_AREA_DEATH_MOUNTAIN_CRATER
    37,   // WORLD_MAP_AREA_GORON_CITY
    -13,  // WORLD_MAP_AREA_LON_LON_RANCH
    -300, // WORLD_MAP_AREA_QUESTION_MARK
    0,    // WORLD_MAP_AREA_GANONS_CASTLE
};

static s16 sVtxMapWorldAreaHeight[] = {
    36, // WORLD_MAP_AREA_HYRULE_FIELD
    15, // WORLD_MAP_AREA_KAKARIKO_VILLAGE
    16, // WORLD_MAP_AREA_GRAVEYARD
    23, // WORLD_MAP_AREA_ZORAS_RIVER
    23, // WORLD_MAP_AREA_KOKIRI_FOREST
    16, // WORLD_MAP_AREA_SACRED_FOREST_MEADOW
    24, // WORLD_MAP_AREA_LAKE_HYLIA
    13, // WORLD_MAP_AREA_ZORAS_DOMAIN
    17, // WORLD_MAP_AREA_ZORAS_FOUNTAIN
    18, // WORLD_MAP_AREA_GERUDO_VALLEY
    1,  // WORLD_MAP_AREA_LOST_WOODS
    25, // WORLD_MAP_AREA_DESERT_COLOSSUS
    13, // WORLD_MAP_AREA_GERUDOS_FORTRESS
    1,  // WORLD_MAP_AREA_HAUNTED_WASTELAND
    1,  // WORLD_MAP_AREA_MARKET
    13, // WORLD_MAP_AREA_HYRULE_CASTLE
    21, // WORLD_MAP_AREA_DEATH_MOUNTAIN_TRAIL
    15, // WORLD_MAP_AREA_DEATH_MOUNTAIN_CRATER
    13, // WORLD_MAP_AREA_GORON_CITY
    12, // WORLD_MAP_AREA_LON_LON_RANCH
    1,  // WORLD_MAP_AREA_QUESTION_MARK
    0,  // WORLD_MAP_AREA_GANONS_CASTLE
};

s16 KaleidoScope_SetPageVertices(PlayState* play, Vtx* vtx, s16 vtxPage, s16 numQuads) {
    static s16 sTradeQuestMarkerBobY = 0;
    static s16 sTradeQuestMarkerBobTimer = 1;
    static s16 sTradeQuestMarkerBobState = 0;
    PauseContext* pauseCtx = &play->pauseCtx;
    s16* quadsX;
    s16* quadsWidth;
    s16* quadsY;
    s16* quadsHeight;
    s16 bufIAfterPageSections;
    s16 pageBgQuadX;
    s16 pageBgQuadY;
    s16 i;
    s16 j;
    s16 bufI;

    // Vertices for KaleidoScope_DrawPageSections

    pageBgQuadX = 0 - (PAGE_BG_COLS * PAGE_BG_QUAD_WIDTH) / 2 - PAGE_BG_QUAD_WIDTH;

    // For each column
    for (bufI = 0, j = 0; j < PAGE_BG_COLS; j++) {
        pageBgQuadX += PAGE_BG_QUAD_WIDTH;

        // For each row
        for (pageBgQuadY = (PAGE_BG_ROWS * PAGE_BG_QUAD_HEIGHT) / 2, i = 0; i < PAGE_BG_ROWS;
             i++, bufI += 4, pageBgQuadY -= PAGE_BG_QUAD_HEIGHT) {
            vtx[bufI + 0].v.ob[0] = vtx[bufI + 2].v.ob[0] = pageBgQuadX;

            vtx[bufI + 1].v.ob[0] = vtx[bufI + 3].v.ob[0] = vtx[bufI + 0].v.ob[0] + PAGE_BG_QUAD_WIDTH;

            vtx[bufI + 0].v.ob[1] = vtx[bufI + 1].v.ob[1] = pageBgQuadY + pauseCtx->offsetY;

            vtx[bufI + 2].v.ob[1] = vtx[bufI + 3].v.ob[1] = vtx[bufI + 0].v.ob[1] - PAGE_BG_QUAD_HEIGHT;

            vtx[bufI + 0].v.ob[2] = vtx[bufI + 1].v.ob[2] = vtx[bufI + 2].v.ob[2] = vtx[bufI + 3].v.ob[2] = 0;

            vtx[bufI + 0].v.flag = 0;
            vtx[bufI + 1].v.flag = 0;
            vtx[bufI + 2].v.flag = 0;
            vtx[bufI + 3].v.flag = 0;

            vtx[bufI + 0].v.tc[0] = vtx[bufI + 0].v.tc[1] = vtx[bufI + 1].v.tc[1] = vtx[bufI + 2].v.tc[0] = 0;

            vtx[bufI + 1].v.tc[0] = vtx[bufI + 3].v.tc[0] = PAGE_BG_QUAD_TEX_WIDTH * (1 << 5);

            vtx[bufI + 2].v.tc[1] = vtx[bufI + 3].v.tc[1] = PAGE_BG_QUAD_TEX_HEIGHT * (1 << 5);

            vtx[bufI + 0].v.cn[0] = vtx[bufI + 2].v.cn[0] = sPageBgColorRed[vtxPage][j + 0];

            vtx[bufI + 0].v.cn[1] = vtx[bufI + 2].v.cn[1] = sPageBgColorGreen[vtxPage][j + 0];

            vtx[bufI + 0].v.cn[2] = vtx[bufI + 2].v.cn[2] = sPageBgColorBlue[vtxPage][j + 0];

            vtx[bufI + 1].v.cn[0] = vtx[bufI + 3].v.cn[0] = sPageBgColorRed[vtxPage][j + 1];

            vtx[bufI + 1].v.cn[1] = vtx[bufI + 3].v.cn[1] = sPageBgColorGreen[vtxPage][j + 1];

            vtx[bufI + 1].v.cn[2] = vtx[bufI + 3].v.cn[2] = sPageBgColorBlue[vtxPage][j + 1];

            vtx[bufI + 0].v.cn[3] = vtx[bufI + 2].v.cn[3] = vtx[bufI + 1].v.cn[3] = vtx[bufI + 3].v.cn[3] =
                pauseCtx->alpha;
        }
    }

    bufIAfterPageSections = bufI;

    //

    if (numQuads != 0) {
        quadsX = sVtxPageQuadsX[vtxPage];
        quadsWidth = sVtxPageQuadsWidth[vtxPage];
        quadsY = sVtxPageQuadsY[vtxPage];
        quadsHeight = sVtxPageQuadsHeight[vtxPage];

        for (j = 0; j < numQuads; j++, bufI += 4) {
            vtx[bufI + 2].v.ob[0] = vtx[bufI + 0].v.ob[0] = quadsX[j];

            vtx[bufI + 1].v.ob[0] = vtx[bufI + 3].v.ob[0] = vtx[bufI + 0].v.ob[0] + quadsWidth[j];

            if (!IS_PAUSE_STATE_GAMEOVER(pauseCtx)) {
                vtx[bufI + 0].v.ob[1] = vtx[bufI + 1].v.ob[1] = quadsY[j] + pauseCtx->offsetY;
            } else {
                vtx[bufI + 0].v.ob[1] = vtx[bufI + 1].v.ob[1] = YREG(60 + j) + pauseCtx->offsetY;
            }

            vtx[bufI + 2].v.ob[1] = vtx[bufI + 3].v.ob[1] = vtx[bufI + 0].v.ob[1] - quadsHeight[j];

            vtx[bufI + 0].v.ob[2] = vtx[bufI + 1].v.ob[2] = vtx[bufI + 2].v.ob[2] = vtx[bufI + 3].v.ob[2] = 0;

            vtx[bufI + 0].v.flag = vtx[bufI + 1].v.flag = vtx[bufI + 2].v.flag = vtx[bufI + 3].v.flag = 0;

            vtx[bufI + 0].v.tc[0] = vtx[bufI + 0].v.tc[1] = vtx[bufI + 1].v.tc[1] = vtx[bufI + 2].v.tc[0] = 0;

            vtx[bufI + 1].v.tc[0] = vtx[bufI + 3].v.tc[0] = quadsWidth[j] << 5;

            vtx[bufI + 2].v.tc[1] = vtx[bufI + 3].v.tc[1] = quadsHeight[j] << 5;

            vtx[bufI + 0].v.cn[0] = vtx[bufI + 2].v.cn[0] = vtx[bufI + 0].v.cn[1] = vtx[bufI + 2].v.cn[1] =
                vtx[bufI + 0].v.cn[2] = vtx[bufI + 2].v.cn[2] = vtx[bufI + 1].v.cn[0] = vtx[bufI + 3].v.cn[0] =
                    vtx[bufI + 1].v.cn[1] = vtx[bufI + 3].v.cn[1] = vtx[bufI + 1].v.cn[2] = vtx[bufI + 3].v.cn[2] = 255;

            vtx[bufI + 0].v.cn[3] = vtx[bufI + 2].v.cn[3] = vtx[bufI + 1].v.cn[3] = vtx[bufI + 3].v.cn[3] =
                pauseCtx->alpha;
        }

        if (vtxPage == VTX_PAGE_MAP_WORLD) {
            // For world map page, initialize vtx beyond VTX_PAGE_MAP_WORLD_QUADS

            bufI -= ((VTX_PAGE_MAP_WORLD_QUADS - QUAD_MAP_TRADE_QUEST_MARKER) * 4);

            j = gSaveContext.worldMapArea;

            vtx[bufI + 0].v.ob[0] = vtx[bufI + 2].v.ob[0] = sVtxMapWorldAreaX[j];

            if (j) {}

            vtx[bufI + 1].v.ob[0] = vtx[bufI + 3].v.ob[0] = vtx[bufI + 0].v.ob[0] + sVtxMapWorldAreaWidth[j];

            vtx[bufI + 0].v.ob[1] = vtx[bufI + 1].v.ob[1] = sVtxMapWorldAreaY[j] + pauseCtx->offsetY;

            vtx[bufI + 2].v.ob[1] = vtx[bufI + 3].v.ob[1] = vtx[bufI + 0].v.ob[1] - sVtxMapWorldAreaHeight[j];

            bufI += (3 * 4);

            if (pauseCtx->tradeQuestMarker != TRADE_QUEST_MARKER_NONE) {
                if (sTradeQuestMarkerBobTimer == 0) {
                    sTradeQuestMarkerBobState++;
                    switch (sTradeQuestMarkerBobState) {
                        case 1:
                            sTradeQuestMarkerBobY = 3;
                            sTradeQuestMarkerBobTimer = 8;
                            break;
                        case 2:
                            sTradeQuestMarkerBobY = 0;
                            sTradeQuestMarkerBobTimer = 6;
                            sTradeQuestMarkerBobState = 0;
                            break;
                    }
                } else {
                    sTradeQuestMarkerBobTimer--;
                }

                j = bufIAfterPageSections + ((WORLD_MAP_QUAD_POINT_FIRST + pauseCtx->tradeQuestMarker) * 4);
                i = bufIAfterPageSections + (WORLD_MAP_QUAD_TRADE_QUEST_MARKER * 4);

                vtx[i + 0].v.ob[0] = vtx[i + 2].v.ob[0] = vtx[j + 0].v.ob[0];

                vtx[i + 1].v.ob[0] = vtx[i + 3].v.ob[0] = vtx[i + 0].v.ob[0] + 8;

                vtx[i + 0].v.ob[1] = vtx[i + 1].v.ob[1] = vtx[j + 0].v.ob[1] - sTradeQuestMarkerBobY + 10;

                vtx[i + 0].v.ob[2] = vtx[i + 1].v.ob[2] = vtx[i + 2].v.ob[2] = vtx[i + 3].v.ob[2] = 0;

                vtx[i + 2].v.ob[1] = vtx[i + 3].v.ob[1] = vtx[i + 0].v.ob[1] - 8;

                vtx[i + 0].v.flag = vtx[i + 1].v.flag = vtx[i + 2].v.flag = vtx[i + 3].v.flag = 0;

                vtx[bufI].v.tc[0] = vtx[bufI].v.tc[1] = vtx[i + 1].v.tc[1] = vtx[i + 2].v.tc[0] = 0;

                vtx[i + 1].v.tc[0] = vtx[i + 3].v.tc[0] = 8 * (1 << 5);

                vtx[i + 2].v.tc[1] = vtx[i + 3].v.tc[1] = 8 * (1 << 5);

                vtx[i + 0].v.cn[0] = vtx[i + 2].v.cn[0] = vtx[i + 0].v.cn[1] = vtx[i + 2].v.cn[1] = vtx[i + 0].v.cn[2] =
                    vtx[i + 2].v.cn[2] = vtx[i + 1].v.cn[0] = vtx[i + 3].v.cn[0] = vtx[i + 1].v.cn[1] =
                        vtx[i + 3].v.cn[1] = vtx[i + 1].v.cn[2] = vtx[i + 3].v.cn[2] = 255;

                vtx[i + 0].v.cn[3] = vtx[i + 2].v.cn[3] = vtx[i + 1].v.cn[3] = vtx[i + 3].v.cn[3] = pauseCtx->alpha;
            }
        }
    }

    return bufI;
}

static s16 sItemVtxQuadsWithAmmo[] = {
    SLOT_DEKU_STICK * 4, // QUAD_ITEM_AMMO_STICK_
    SLOT_DEKU_NUT * 4,   // QUAD_ITEM_AMMO_NUT_
    SLOT_BOMB * 4,       // QUAD_ITEM_AMMO_BOMB_
    SLOT_BOW * 4,        // QUAD_ITEM_AMMO_BOW_
    SLOT_SLINGSHOT * 4,  // QUAD_ITEM_AMMO_SLINGSHOT_
    SLOT_BOMBCHU * 4,    // QUAD_ITEM_AMMO_BOMBCHU_
    SLOT_MAGIC_BEAN * 4, // QUAD_ITEM_AMMO_BEAN_
};

static s16 sEquipColumnsX[] = { -114, 12, 44, 76 };

static u8 sEquipQuadsFirstByEquipType_[EQUIP_TYPE_MAX] = {
    QUAD_EQUIP_SWORD_KOKIRI, // EQUIP_TYPE_SWORD
    QUAD_EQUIP_SHIELD_DEKU,  // EQUIP_TYPE_SHIELD
    QUAD_EQUIP_TUNIC_KOKIRI, // EQUIP_TYPE_TUNIC
    QUAD_EQUIP_BOOTS_KOKIRI, // EQUIP_TYPE_BOOTS
};

static s16 sQuestQuadsX[] = {
    74,   // QUEST_MEDALLION_FOREST
    74,   // QUEST_MEDALLION_FIRE
    46,   // QUEST_MEDALLION_WATER
    18,   // QUEST_MEDALLION_SPIRIT
    18,   // QUEST_MEDALLION_SHADOW
    46,   // QUEST_MEDALLION_LIGHT
    -108, // QUEST_SONG_MINUET
    -90,  // QUEST_SONG_BOLERO
    -72,  // QUEST_SONG_SERENADE
    -54,  // QUEST_SONG_REQUIEM
    -36,  // QUEST_SONG_NOCTURNE
    -18,  // QUEST_SONG_PRELUDE
    -108, // QUEST_SONG_LULLABY
    -90,  // QUEST_SONG_EPONA
    -72,  // QUEST_SONG_SARIA
    -54,  // QUEST_SONG_SUN
    -36,  // QUEST_SONG_TIME
    -18,  // QUEST_SONG_STORMS
    20,   // QUEST_KOKIRI_EMERALD
    46,   // QUEST_GORON_RUBY
    72,   // QUEST_ZORA_SAPPHIRE
    -110, // QUEST_STONE_OF_AGONY
    -86,  // QUEST_GERUDOS_CARD
    -110, // QUEST_SKULL_TOKEN
    -54,  // QUEST_HEART_PIECE
    -98,  // QUAD_QUEST_SONG_NOTE_A1
    -86,  // QUAD_QUEST_SONG_NOTE_A2
    -74,  // QUAD_QUEST_SONG_NOTE_A3
    -62,  // QUAD_QUEST_SONG_NOTE_A4
    -50,  // QUAD_QUEST_SONG_NOTE_A5
    -38,  // QUAD_QUEST_SONG_NOTE_A6
    -26,  // QUAD_QUEST_SONG_NOTE_A7
    -14,  // QUAD_QUEST_SONG_NOTE_A8
    -98,  // QUAD_QUEST_SONG_NOTE_B1
    -86,  // QUAD_QUEST_SONG_NOTE_B2
    -74,  // QUAD_QUEST_SONG_NOTE_B3
    -62,  // QUAD_QUEST_SONG_NOTE_B4
    -50,  // QUAD_QUEST_SONG_NOTE_B5
    -38,  // QUAD_QUEST_SONG_NOTE_B6
    -26,  // QUAD_QUEST_SONG_NOTE_B7
    -14,  // QUAD_QUEST_SONG_NOTE_B8
    -88,  // QUAD_QUEST_SKULL_TOKENS_DIGIT1_SHADOW
    -81,  // QUAD_QUEST_SKULL_TOKENS_DIGIT2_SHADOW
    -72,  // QUAD_QUEST_SKULL_TOKENS_DIGIT3_SHADOW
    -90,  // QUAD_QUEST_SKULL_TOKENS_DIGIT1
    -83,  // QUAD_QUEST_SKULL_TOKENS_DIGIT2
    -74,  // QUAD_QUEST_SKULL_TOKENS_DIGIT3
};

static s16 sQuestQuadsY[] = {
    38,  // QUEST_MEDALLION_FOREST
    6,   // QUEST_MEDALLION_FIRE
    -12, // QUEST_MEDALLION_WATER
    6,   // QUEST_MEDALLION_SPIRIT
    38,  // QUEST_MEDALLION_SHADOW
    56,  // QUEST_MEDALLION_LIGHT
    -20, // QUEST_SONG_MINUET
    -20, // QUEST_SONG_BOLERO
    -20, // QUEST_SONG_SERENADE
    -20, // QUEST_SONG_REQUIEM
    -20, // QUEST_SONG_NOCTURNE
    -20, // QUEST_SONG_PRELUDE
    2,   // QUEST_SONG_LULLABY
    2,   // QUEST_SONG_EPONA
    2,   // QUEST_SONG_SARIA
    2,   // QUEST_SONG_SUN
    2,   // QUEST_SONG_TIME
    2,   // QUEST_SONG_STORMS
    -46, // QUEST_KOKIRI_EMERALD
    -46, // QUEST_GORON_RUBY
    -46, // QUEST_ZORA_SAPPHIRE
    58,  // QUEST_STONE_OF_AGONY
    58,  // QUEST_GERUDOS_CARD
    34,  // QUEST_SKULL_TOKEN
    58,  // QUEST_HEART_PIECE
    -52, // QUAD_QUEST_SONG_NOTE_A1
    -52, // QUAD_QUEST_SONG_NOTE_A2
    -52, // QUAD_QUEST_SONG_NOTE_A3
    -52, // QUAD_QUEST_SONG_NOTE_A4
    -52, // QUAD_QUEST_SONG_NOTE_A5
    -52, // QUAD_QUEST_SONG_NOTE_A6
    -52, // QUAD_QUEST_SONG_NOTE_A7
    -52, // QUAD_QUEST_SONG_NOTE_A8
    -52, // QUAD_QUEST_SONG_NOTE_B1
    -52, // QUAD_QUEST_SONG_NOTE_B2
    -52, // QUAD_QUEST_SONG_NOTE_B3
    -52, // QUAD_QUEST_SONG_NOTE_B4
    -52, // QUAD_QUEST_SONG_NOTE_B5
    -52, // QUAD_QUEST_SONG_NOTE_B6
    -52, // QUAD_QUEST_SONG_NOTE_B7
    -52, // QUAD_QUEST_SONG_NOTE_B8
    34,  // QUAD_QUEST_SKULL_TOKENS_DIGIT1_SHADOW
    34,  // QUAD_QUEST_SKULL_TOKENS_DIGIT2_SHADOW
    34,  // QUAD_QUEST_SKULL_TOKENS_DIGIT3_SHADOW
    36,  // QUAD_QUEST_SKULL_TOKENS_DIGIT1
    36,  // QUAD_QUEST_SKULL_TOKENS_DIGIT2
    36,  // QUAD_QUEST_SKULL_TOKENS_DIGIT3
};

static s16 sQuestQuadsSize[] = {
    24, // QUEST_MEDALLION_FOREST
    24, // QUEST_MEDALLION_FIRE
    24, // QUEST_MEDALLION_WATER
    24, // QUEST_MEDALLION_SPIRIT
    24, // QUEST_MEDALLION_SHADOW
    24, // QUEST_MEDALLION_LIGHT
    24, // QUEST_SONG_MINUET
    24, // QUEST_SONG_BOLERO
    24, // QUEST_SONG_SERENADE
    24, // QUEST_SONG_REQUIEM
    24, // QUEST_SONG_NOCTURNE
    24, // QUEST_SONG_PRELUDE
    24, // QUEST_SONG_LULLABY
    24, // QUEST_SONG_EPONA
    24, // QUEST_SONG_SARIA
    24, // QUEST_SONG_SUN
    24, // QUEST_SONG_TIME
    24, // QUEST_SONG_STORMS
    24, // QUEST_KOKIRI_EMERALD
    24, // QUEST_GORON_RUBY
    24, // QUEST_ZORA_SAPPHIRE
    24, // QUEST_STONE_OF_AGONY
    24, // QUEST_GERUDOS_CARD
    24, // QUEST_SKULL_TOKEN
    48, // QUEST_HEART_PIECE
    16, // QUAD_QUEST_SONG_NOTE_A1
    16, // QUAD_QUEST_SONG_NOTE_A2
    16, // QUAD_QUEST_SONG_NOTE_A3
    16, // QUAD_QUEST_SONG_NOTE_A4
    16, // QUAD_QUEST_SONG_NOTE_A5
    16, // QUAD_QUEST_SONG_NOTE_A6
    16, // QUAD_QUEST_SONG_NOTE_A7
    16, // QUAD_QUEST_SONG_NOTE_A8
    16, // QUAD_QUEST_SONG_NOTE_B1
    16, // QUAD_QUEST_SONG_NOTE_B2
    16, // QUAD_QUEST_SONG_NOTE_B3
    16, // QUAD_QUEST_SONG_NOTE_B4
    16, // QUAD_QUEST_SONG_NOTE_B5
    16, // QUAD_QUEST_SONG_NOTE_B6
    16, // QUAD_QUEST_SONG_NOTE_B7
    16, // QUAD_QUEST_SONG_NOTE_B8
    16, // QUAD_QUEST_SKULL_TOKENS_DIGIT1_SHADOW
    16, // QUAD_QUEST_SKULL_TOKENS_DIGIT2_SHADOW
    16, // QUAD_QUEST_SKULL_TOKENS_DIGIT3_SHADOW
    16, // QUAD_QUEST_SKULL_TOKENS_DIGIT1
    16, // QUAD_QUEST_SKULL_TOKENS_DIGIT2
    16, // QUAD_QUEST_SKULL_TOKENS_DIGIT3
};

void KaleidoScope_SetVertices(PlayState* play, GraphicsContext* gfxCtx) {
    PauseContext* pauseCtx = &play->pauseCtx;
    s16 x;
    s16 y;
    s16 i;
    s16 j;
    s16 k;

    pauseCtx->offsetY = 0;

<<<<<<< HEAD
    if ((pauseCtx->state == PAUSE_STATE_OPENING_1) ||
        (pauseCtx->state >= PAUSE_STATE_CLOSING
         /* PAUSE_STATE_CLOSING, PAUSE_STATE_RESUME_GAMEPLAY */) ||
        ((pauseCtx->state == PAUSE_STATE_SAVE_PROMPT) &&
         ((pauseCtx->savePromptState == PAUSE_SAVE_PROMPT_STATE_CLOSING) ||
          (pauseCtx->savePromptState == PAUSE_SAVE_PROMPT_STATE_CLOSING_AFTER_SAVED))) ||
        ((pauseCtx->state >= PAUSE_STATE_8) && (pauseCtx->state <= PAUSE_STATE_13)
         /* PAUSE_STATE_8, PAUSE_STATE_9, PAUSE_STATE_10, PAUSE_STATE_11, PAUSE_STATE_12, PAUSE_STATE_13 */)) {
=======
    if ((pauseCtx->state == PAUSE_STATE_OPENING_1) || (pauseCtx->state >= PAUSE_STATE_CLOSING) ||
        ((pauseCtx->state == PAUSE_STATE_SAVE_PROMPT) &&
         ((pauseCtx->savePromptState == PAUSE_SAVE_PROMPT_STATE_CLOSING) ||
          (pauseCtx->savePromptState == PAUSE_SAVE_PROMPT_STATE_CLOSING_AFTER_SAVED))) ||
        ((pauseCtx->state >= PAUSE_STATE_8) && (pauseCtx->state <= PAUSE_STATE_13))) {
>>>>>>> 09c1816e
        pauseCtx->offsetY = 80;
    }

    pauseCtx->itemPageVtx = GRAPH_ALLOC(gfxCtx, ((PAGE_BG_QUADS + VTX_PAGE_ITEM_QUADS) * 4) * sizeof(Vtx));
    KaleidoScope_SetPageVertices(play, pauseCtx->itemPageVtx, VTX_PAGE_ITEM, VTX_PAGE_ITEM_QUADS);

    pauseCtx->equipPageVtx = GRAPH_ALLOC(gfxCtx, ((PAGE_BG_QUADS + VTX_PAGE_EQUIP_QUADS) * 4) * sizeof(Vtx));
    KaleidoScope_SetPageVertices(play, pauseCtx->equipPageVtx, VTX_PAGE_EQUIP, VTX_PAGE_EQUIP_QUADS);

    if (!sInDungeonScene) {
        pauseCtx->mapPageVtx = GRAPH_ALLOC(
            gfxCtx, ((PAGE_BG_QUADS + VTX_PAGE_MAP_WORLD_QUADS + WORLD_MAP_IMAGE_FRAG_NUM) * 4) * sizeof(Vtx));
        j = KaleidoScope_SetPageVertices(play, pauseCtx->mapPageVtx, VTX_PAGE_MAP_WORLD, VTX_PAGE_MAP_WORLD_QUADS);

        for (i = 0, y = 58; i < WORLD_MAP_IMAGE_FRAG_NUM; i++, j += 4, y -= WORLD_MAP_IMAGE_FRAG_HEIGHT) {
            pauseCtx->mapPageVtx[j + 0].v.ob[0] = pauseCtx->mapPageVtx[j + 2].v.ob[0] = 0 - (WORLD_MAP_IMAGE_WIDTH / 2);

            pauseCtx->mapPageVtx[j + 1].v.ob[0] = pauseCtx->mapPageVtx[j + 3].v.ob[0] =
                pauseCtx->mapPageVtx[j + 0].v.ob[0] + WORLD_MAP_IMAGE_WIDTH;

            pauseCtx->mapPageVtx[j + 0].v.ob[1] = pauseCtx->mapPageVtx[j + 1].v.ob[1] = y + pauseCtx->offsetY;

            pauseCtx->mapPageVtx[j + 2].v.ob[1] = pauseCtx->mapPageVtx[j + 3].v.ob[1] =
                pauseCtx->mapPageVtx[j + 0].v.ob[1] - WORLD_MAP_IMAGE_FRAG_HEIGHT;

            pauseCtx->mapPageVtx[j + 0].v.ob[2] = pauseCtx->mapPageVtx[j + 1].v.ob[2] =
                pauseCtx->mapPageVtx[j + 2].v.ob[2] = pauseCtx->mapPageVtx[j + 3].v.ob[2] = 0;

            pauseCtx->mapPageVtx[j + 0].v.flag = pauseCtx->mapPageVtx[j + 1].v.flag =
                pauseCtx->mapPageVtx[j + 2].v.flag = pauseCtx->mapPageVtx[j + 3].v.flag = 0;

            pauseCtx->mapPageVtx[j + 0].v.tc[0] = pauseCtx->mapPageVtx[j + 0].v.tc[1] =
                pauseCtx->mapPageVtx[j + 1].v.tc[1] = pauseCtx->mapPageVtx[j + 2].v.tc[0] = 0;

            pauseCtx->mapPageVtx[j + 1].v.tc[0] = pauseCtx->mapPageVtx[j + 3].v.tc[0] =
                WORLD_MAP_IMAGE_WIDTH * (1 << 5);

            pauseCtx->mapPageVtx[j + 2].v.tc[1] = pauseCtx->mapPageVtx[j + 3].v.tc[1] =
                WORLD_MAP_IMAGE_FRAG_HEIGHT * (1 << 5);

            pauseCtx->mapPageVtx[j + 0].v.cn[0] = pauseCtx->mapPageVtx[j + 2].v.cn[0] =
                pauseCtx->mapPageVtx[j + 0].v.cn[1] = pauseCtx->mapPageVtx[j + 2].v.cn[1] =
                    pauseCtx->mapPageVtx[j + 0].v.cn[2] = pauseCtx->mapPageVtx[j + 2].v.cn[2] =
                        pauseCtx->mapPageVtx[j + 1].v.cn[0] = pauseCtx->mapPageVtx[j + 3].v.cn[0] =
                            pauseCtx->mapPageVtx[j + 1].v.cn[1] = pauseCtx->mapPageVtx[j + 3].v.cn[1] =
                                pauseCtx->mapPageVtx[j + 1].v.cn[2] = pauseCtx->mapPageVtx[j + 3].v.cn[2] =
                                    pauseCtx->mapPageVtx[j + 0].v.cn[3] = pauseCtx->mapPageVtx[j + 2].v.cn[3] =
                                        pauseCtx->mapPageVtx[j + 1].v.cn[3] = pauseCtx->mapPageVtx[j + 3].v.cn[3] =
                                            pauseCtx->alpha;
        }

        pauseCtx->mapPageVtx[j - 2].v.ob[1] = pauseCtx->mapPageVtx[j - 1].v.ob[1] =
            pauseCtx->mapPageVtx[j - 4].v.ob[1] - (WORLD_MAP_IMAGE_HEIGHT % WORLD_MAP_IMAGE_FRAG_HEIGHT);

        pauseCtx->mapPageVtx[j - 2].v.tc[1] = pauseCtx->mapPageVtx[j - 1].v.tc[1] =
            (WORLD_MAP_IMAGE_HEIGHT % WORLD_MAP_IMAGE_FRAG_HEIGHT) * (1 << 5);
    } else {
        pauseCtx->mapPageVtx = GRAPH_ALLOC(gfxCtx, ((PAGE_BG_QUADS + VTX_PAGE_MAP_DUNGEON_QUADS) * 4) * sizeof(Vtx));
        KaleidoScope_SetPageVertices(play, pauseCtx->mapPageVtx, VTX_PAGE_MAP_DUNGEON, VTX_PAGE_MAP_DUNGEON_QUADS);
    }

    pauseCtx->questPageVtx = GRAPH_ALLOC(gfxCtx, ((PAGE_BG_QUADS + VTX_PAGE_QUEST_QUADS) * 4) * sizeof(Vtx));
    KaleidoScope_SetPageVertices(play, pauseCtx->questPageVtx, VTX_PAGE_QUEST, VTX_PAGE_QUEST_QUADS);

<<<<<<< HEAD
    pauseCtx->cursorVtx = GRAPH_ALLOC(gfxCtx, (PAUSE_QUAD_CURSOR_MAX * 4) * sizeof(Vtx));
=======
    pauseCtx->cursorVtx = GRAPH_ALLOC(gfxCtx, PAUSE_CURSOR_QUAD_MAX * 4 * sizeof(Vtx));
>>>>>>> 09c1816e

    for (i = 0; i < (PAUSE_CURSOR_QUAD_MAX * 4); i++) {
        pauseCtx->cursorVtx[i].v.ob[0] = pauseCtx->cursorVtx[i].v.ob[1] = pauseCtx->cursorVtx[i].v.ob[2] = 0;

        pauseCtx->cursorVtx[i].v.flag = 0;

        pauseCtx->cursorVtx[i].v.tc[0] = pauseCtx->cursorVtx[i].v.tc[1] = 0;

        pauseCtx->cursorVtx[i].v.cn[0] = pauseCtx->cursorVtx[i].v.cn[1] = pauseCtx->cursorVtx[i].v.cn[2] =
            pauseCtx->cursorVtx[i].v.cn[3] = 255;
    }

    // PAUSE_CURSOR_QUAD_TL
    pauseCtx->cursorVtx[1].v.tc[0] = pauseCtx->cursorVtx[2].v.tc[1] = pauseCtx->cursorVtx[3].v.tc[0] =
        pauseCtx->cursorVtx[3].v.tc[1]
        // PAUSE_CURSOR_QUAD_TR
        = pauseCtx->cursorVtx[5].v.tc[0] = pauseCtx->cursorVtx[6].v.tc[1] = pauseCtx->cursorVtx[7].v.tc[0] =
            pauseCtx->cursorVtx[7].v.tc[1]
        // PAUSE_CURSOR_QUAD_BL
        = pauseCtx->cursorVtx[9].v.tc[0] = pauseCtx->cursorVtx[10].v.tc[1] = pauseCtx->cursorVtx[11].v.tc[0] =
            pauseCtx->cursorVtx[11].v.tc[1]
        // PAUSE_CURSOR_QUAD_BR
        = pauseCtx->cursorVtx[13].v.tc[0] = pauseCtx->cursorVtx[14].v.tc[1] = pauseCtx->cursorVtx[15].v.tc[0] =
            pauseCtx->cursorVtx[15].v.tc[1] = 16 * (1 << 5);
    // PAUSE_CURSOR_QUAD_4
    pauseCtx->cursorVtx[17].v.tc[0] = pauseCtx->cursorVtx[18].v.tc[1] = pauseCtx->cursorVtx[19].v.tc[0] =
        pauseCtx->cursorVtx[19].v.tc[1] = 32 * (1 << 5);

    pauseCtx->itemVtx = GRAPH_ALLOC(gfxCtx, (QUAD_ITEM_MAX * 4) * sizeof(Vtx));

    // QUAD_ITEM_GRID_FIRST..QUAD_ITEM_GRID_LAST

    for (k = 0, i = 0, y = (ITEM_GRID_ROWS * ITEM_GRID_CELL_HEIGHT) / 2 - 6; k < ITEM_GRID_ROWS;
         k++, y -= ITEM_GRID_CELL_HEIGHT) {
        for (x = 0 - (ITEM_GRID_COLS * ITEM_GRID_CELL_WIDTH) / 2, j = 0; j < ITEM_GRID_COLS;
             j++, i += 4, x += ITEM_GRID_CELL_WIDTH) {
            pauseCtx->itemVtx[i + 0].v.ob[0] = pauseCtx->itemVtx[i + 2].v.ob[0] = x + ITEM_GRID_QUAD_MARGIN;

            pauseCtx->itemVtx[i + 1].v.ob[0] = pauseCtx->itemVtx[i + 3].v.ob[0] =
                pauseCtx->itemVtx[i + 0].v.ob[0] + ITEM_GRID_QUAD_WIDTH;

            pauseCtx->itemVtx[i + 0].v.ob[1] = pauseCtx->itemVtx[i + 1].v.ob[1] =
                y + pauseCtx->offsetY - ITEM_GRID_QUAD_MARGIN;

            pauseCtx->itemVtx[i + 2].v.ob[1] = pauseCtx->itemVtx[i + 3].v.ob[1] =
                pauseCtx->itemVtx[i + 0].v.ob[1] - ITEM_GRID_QUAD_HEIGHT;

            pauseCtx->itemVtx[i + 0].v.ob[2] = pauseCtx->itemVtx[i + 1].v.ob[2] = pauseCtx->itemVtx[i + 2].v.ob[2] =
                pauseCtx->itemVtx[i + 3].v.ob[2] = 0;

            pauseCtx->itemVtx[i + 0].v.flag = pauseCtx->itemVtx[i + 1].v.flag = pauseCtx->itemVtx[i + 2].v.flag =
                pauseCtx->itemVtx[i + 3].v.flag = 0;

            pauseCtx->itemVtx[i + 0].v.tc[0] = pauseCtx->itemVtx[i + 0].v.tc[1] = pauseCtx->itemVtx[i + 1].v.tc[1] =
                pauseCtx->itemVtx[i + 2].v.tc[0] = 0;

            pauseCtx->itemVtx[i + 1].v.tc[0] = pauseCtx->itemVtx[i + 2].v.tc[1] = pauseCtx->itemVtx[i + 3].v.tc[0] =
                pauseCtx->itemVtx[i + 3].v.tc[1] = ITEM_GRID_QUAD_TEX_SIZE * (1 << 5);

            pauseCtx->itemVtx[i + 0].v.cn[0] = pauseCtx->itemVtx[i + 1].v.cn[0] = pauseCtx->itemVtx[i + 2].v.cn[0] =
                pauseCtx->itemVtx[i + 3].v.cn[0] = pauseCtx->itemVtx[i + 0].v.cn[1] = pauseCtx->itemVtx[i + 1].v.cn[1] =
                    pauseCtx->itemVtx[i + 2].v.cn[1] = pauseCtx->itemVtx[i + 3].v.cn[1] =
                        pauseCtx->itemVtx[i + 0].v.cn[2] = pauseCtx->itemVtx[i + 1].v.cn[2] =
                            pauseCtx->itemVtx[i + 2].v.cn[2] = pauseCtx->itemVtx[i + 3].v.cn[2] = 255;

            pauseCtx->itemVtx[i + 0].v.cn[3] = pauseCtx->itemVtx[i + 1].v.cn[3] = pauseCtx->itemVtx[i + 2].v.cn[3] =
                pauseCtx->itemVtx[i + 3].v.cn[3] = 255;
        }
    }

    // QUAD_ITEM_GRID_SELECTED_C_LEFT, QUAD_ITEM_GRID_SELECTED_C_DOWN, QUAD_ITEM_GRID_SELECTED_C_RIGHT

    for (j = 1; j < 4; j++, i += 4) {
        if (gSaveContext.save.info.equips.cButtonSlots[j - 1] != ITEM_NONE) {
            k = gSaveContext.save.info.equips.cButtonSlots[j - 1] * 4;

            pauseCtx->itemVtx[i + 0].v.ob[0] = pauseCtx->itemVtx[i + 2].v.ob[0] =
                pauseCtx->itemVtx[k].v.ob[0] + ITEM_GRID_SELECTED_QUAD_MARGIN;

            pauseCtx->itemVtx[i + 1].v.ob[0] = pauseCtx->itemVtx[i + 3].v.ob[0] =
                pauseCtx->itemVtx[i + 0].v.ob[0] + ITEM_GRID_SELECTED_QUAD_WIDTH;

            pauseCtx->itemVtx[i + 0].v.ob[1] = pauseCtx->itemVtx[i + 1].v.ob[1] =
                pauseCtx->itemVtx[k].v.ob[1] - ITEM_GRID_SELECTED_QUAD_MARGIN;

            pauseCtx->itemVtx[i + 2].v.ob[1] = pauseCtx->itemVtx[i + 3].v.ob[1] =
                pauseCtx->itemVtx[i + 0].v.ob[1] - ITEM_GRID_SELECTED_QUAD_HEIGHT;

            pauseCtx->itemVtx[i + 0].v.ob[2] = pauseCtx->itemVtx[i + 1].v.ob[2] = pauseCtx->itemVtx[i + 2].v.ob[2] =
                pauseCtx->itemVtx[i + 3].v.ob[2] = 0;

            pauseCtx->itemVtx[i + 0].v.flag = pauseCtx->itemVtx[i + 1].v.flag = pauseCtx->itemVtx[i + 2].v.flag =
                pauseCtx->itemVtx[i + 3].v.flag = 0;

            pauseCtx->itemVtx[i + 0].v.tc[0] = pauseCtx->itemVtx[i + 0].v.tc[1] = pauseCtx->itemVtx[i + 1].v.tc[1] =
                pauseCtx->itemVtx[i + 2].v.tc[0] = 0;

            pauseCtx->itemVtx[i + 1].v.tc[0] = pauseCtx->itemVtx[i + 2].v.tc[1] = pauseCtx->itemVtx[i + 3].v.tc[0] =
                pauseCtx->itemVtx[i + 3].v.tc[1] = ITEM_GRID_SELECTED_QUAD_TEX_SIZE * (1 << 5);

            pauseCtx->itemVtx[i + 0].v.cn[0] = pauseCtx->itemVtx[i + 1].v.cn[0] = pauseCtx->itemVtx[i + 2].v.cn[0] =
                pauseCtx->itemVtx[i + 3].v.cn[0] = pauseCtx->itemVtx[i + 0].v.cn[1] = pauseCtx->itemVtx[i + 1].v.cn[1] =
                    pauseCtx->itemVtx[i + 2].v.cn[1] = pauseCtx->itemVtx[i + 3].v.cn[1] =
                        pauseCtx->itemVtx[i + 0].v.cn[2] = pauseCtx->itemVtx[i + 1].v.cn[2] =
                            pauseCtx->itemVtx[i + 2].v.cn[2] = pauseCtx->itemVtx[i + 3].v.cn[2] = 255;

            pauseCtx->itemVtx[i + 0].v.cn[3] = pauseCtx->itemVtx[i + 1].v.cn[3] = pauseCtx->itemVtx[i + 2].v.cn[3] =
                pauseCtx->itemVtx[i + 3].v.cn[3] = pauseCtx->alpha;
        } else {
            // No item equipped on the C button, put the quad out of view

            pauseCtx->itemVtx[i + 0].v.ob[0] = pauseCtx->itemVtx[i + 2].v.ob[0] = -300;

            pauseCtx->itemVtx[i + 1].v.ob[0] = pauseCtx->itemVtx[i + 3].v.ob[0] =
                pauseCtx->itemVtx[i + 0].v.ob[0] + ITEM_GRID_SELECTED_QUAD_WIDTH;

            pauseCtx->itemVtx[i + 0].v.ob[1] = pauseCtx->itemVtx[i + 1].v.ob[1] = 300;

            pauseCtx->itemVtx[i + 2].v.ob[1] = pauseCtx->itemVtx[i + 3].v.ob[1] =
                pauseCtx->itemVtx[i + 0].v.ob[1] - ITEM_GRID_SELECTED_QUAD_HEIGHT;
        }
    }

    // QUAD_ITEM_AMMO_*

    for (i = QUAD_ITEM_AMMO_FIRST * 4, j = 0; j < 7; j++) {
        k = sItemVtxQuadsWithAmmo[j];

        // tens

        pauseCtx->itemVtx[i + 0].v.ob[0] = pauseCtx->itemVtx[i + 2].v.ob[0] =
            pauseCtx->itemVtx[k].v.ob[0] + ITEM_AMMO_TENS_QUAD_OFFSET_X;

        pauseCtx->itemVtx[i + 1].v.ob[0] = pauseCtx->itemVtx[i + 3].v.ob[0] =
            pauseCtx->itemVtx[i + 0].v.ob[0] + ITEM_AMMO_DIGIT_QUAD_WIDTH;

        pauseCtx->itemVtx[i + 0].v.ob[1] = pauseCtx->itemVtx[i + 1].v.ob[1] =
            pauseCtx->itemVtx[k].v.ob[1] - ITEM_AMMO_TENS_QUAD_OFFSET_Y;

        pauseCtx->itemVtx[i + 2].v.ob[1] = pauseCtx->itemVtx[i + 3].v.ob[1] =
            pauseCtx->itemVtx[i + 0].v.ob[1] - ITEM_AMMO_DIGIT_QUAD_HEIGHT;

        // units

        pauseCtx->itemVtx[i + 4].v.ob[0] = pauseCtx->itemVtx[i + 6].v.ob[0] =
            pauseCtx->itemVtx[i + 0].v.ob[0] + ITEM_AMMO_UNITS_QUAD_OFFSET_X;

        pauseCtx->itemVtx[i + 5].v.ob[0] = pauseCtx->itemVtx[i + 7].v.ob[0] =
            pauseCtx->itemVtx[i + 4].v.ob[0] + ITEM_AMMO_DIGIT_QUAD_WIDTH;

        pauseCtx->itemVtx[i + 4].v.ob[1] = pauseCtx->itemVtx[i + 5].v.ob[1] =
            pauseCtx->itemVtx[i + 0].v.ob[1] - ITEM_AMMO_UNITS_QUAD_OFFSET_Y;

        pauseCtx->itemVtx[i + 6].v.ob[1] = pauseCtx->itemVtx[i + 7].v.ob[1] =
            pauseCtx->itemVtx[i + 4].v.ob[1] - ITEM_AMMO_DIGIT_QUAD_HEIGHT;

        // tens, units

        for (k = 0; k < 2; k++, i += 4) {
            pauseCtx->itemVtx[i + 0].v.ob[2] = pauseCtx->itemVtx[i + 1].v.ob[2] = pauseCtx->itemVtx[i + 2].v.ob[2] =
                pauseCtx->itemVtx[i + 3].v.ob[2] = 0;

            pauseCtx->itemVtx[i + 0].v.flag = pauseCtx->itemVtx[i + 1].v.flag = pauseCtx->itemVtx[i + 2].v.flag =
                pauseCtx->itemVtx[i + 3].v.flag = 0;

            pauseCtx->itemVtx[i + 0].v.tc[0] = pauseCtx->itemVtx[i + 0].v.tc[1] = pauseCtx->itemVtx[i + 1].v.tc[1] =
                pauseCtx->itemVtx[i + 2].v.tc[0] = 0;

            pauseCtx->itemVtx[i + 1].v.tc[0] = pauseCtx->itemVtx[i + 2].v.tc[1] = pauseCtx->itemVtx[i + 3].v.tc[0] =
                pauseCtx->itemVtx[i + 3].v.tc[1] = ITEM_AMMO_DIGIT_QUAD_TEX_SIZE * (1 << 5);

            pauseCtx->itemVtx[i + 0].v.cn[0] = pauseCtx->itemVtx[i + 1].v.cn[0] = pauseCtx->itemVtx[i + 2].v.cn[0] =
                pauseCtx->itemVtx[i + 3].v.cn[0] = pauseCtx->itemVtx[i + 0].v.cn[1] = pauseCtx->itemVtx[i + 1].v.cn[1] =
                    pauseCtx->itemVtx[i + 2].v.cn[1] = pauseCtx->itemVtx[i + 3].v.cn[1] =
                        pauseCtx->itemVtx[i + 0].v.cn[2] = pauseCtx->itemVtx[i + 1].v.cn[2] =
                            pauseCtx->itemVtx[i + 2].v.cn[2] = pauseCtx->itemVtx[i + 3].v.cn[2] = 255;

            pauseCtx->itemVtx[i + 0].v.cn[3] = pauseCtx->itemVtx[i + 1].v.cn[3] = pauseCtx->itemVtx[i + 2].v.cn[3] =
                pauseCtx->itemVtx[i + 3].v.cn[3] = pauseCtx->alpha;
        }
    }

    pauseCtx->equipVtx = GRAPH_ALLOC(gfxCtx, (QUAD_EQUIP_MAX * 4) * sizeof(Vtx));

    // QUAD_EQUIP_UPG_BULLETBAG_QUIVER, QUAD_EQUIP_SWORD_KOKIRI, QUAD_EQUIP_SWORD_MASTER, QUAD_EQUIP_SWORD_BIGGORON,
    // QUAD_EQUIP_UPG_BOMB_BAG, QUAD_EQUIP_SHIELD_DEKU, QUAD_EQUIP_SHIELD_HYLIAN, QUAD_EQUIP_SHIELD_MIRROR,
    // QUAD_EQUIP_UPG_STRENGTH, QUAD_EQUIP_TUNIC_KOKIRI, QUAD_EQUIP_TUNIC_GORON, QUAD_EQUIP_TUNIC_ZORA,
    // QUAD_EQUIP_UPG_SCALE, QUAD_EQUIP_BOOTS_KOKIRI, QUAD_EQUIP_BOOTS_IRON, QUAD_EQUIP_BOOTS_HOVER

    // for each row
    for (k = 0, i = 0, y = (EQUIP_TYPE_MAX * EQUIP_GRID_CELL_HEIGHT) / 2 - 6; i < EQUIP_TYPE_MAX;
         i++, y -= EQUIP_GRID_CELL_HEIGHT) {
        // for each column
        for (j = 0; j < 4; j++, k += 4) {
            pauseCtx->equipVtx[k + 0].v.ob[0] = pauseCtx->equipVtx[k + 2].v.ob[0] =
                sEquipColumnsX[j] + EQUIP_GRID_QUAD_MARGIN;

            pauseCtx->equipVtx[k + 1].v.ob[0] = pauseCtx->equipVtx[k + 3].v.ob[0] =
                pauseCtx->equipVtx[k + 0].v.ob[0] + EQUIP_GRID_QUAD_WIDTH;

            pauseCtx->equipVtx[k + 0].v.ob[1] = pauseCtx->equipVtx[k + 1].v.ob[1] =
                y + pauseCtx->offsetY - EQUIP_GRID_QUAD_MARGIN;

            pauseCtx->equipVtx[k + 2].v.ob[1] = pauseCtx->equipVtx[k + 3].v.ob[1] =
                pauseCtx->equipVtx[k + 0].v.ob[1] - EQUIP_GRID_QUAD_HEIGHT;

            pauseCtx->equipVtx[k + 0].v.ob[2] = pauseCtx->equipVtx[k + 1].v.ob[2] = pauseCtx->equipVtx[k + 2].v.ob[2] =
                pauseCtx->equipVtx[k + 3].v.ob[2] = 0;

            pauseCtx->equipVtx[k + 0].v.flag = pauseCtx->equipVtx[k + 1].v.flag = pauseCtx->equipVtx[k + 2].v.flag =
                pauseCtx->equipVtx[k + 3].v.flag = 0;

            pauseCtx->equipVtx[k + 0].v.tc[0] = pauseCtx->equipVtx[k + 0].v.tc[1] = pauseCtx->equipVtx[k + 1].v.tc[1] =
                pauseCtx->equipVtx[k + 2].v.tc[0] = 0;

            pauseCtx->equipVtx[k + 1].v.tc[0] = pauseCtx->equipVtx[k + 2].v.tc[1] = pauseCtx->equipVtx[k + 3].v.tc[0] =
                pauseCtx->equipVtx[k + 3].v.tc[1] = EQUIP_GRID_QUAD_TEX_SIZE * (1 << 5);

            pauseCtx->equipVtx[k + 0].v.cn[0] = pauseCtx->equipVtx[k + 1].v.cn[0] = pauseCtx->equipVtx[k + 2].v.cn[0] =
                pauseCtx->equipVtx[k + 3].v.cn[0] = pauseCtx->equipVtx[k + 0].v.cn[1] =
                    pauseCtx->equipVtx[k + 1].v.cn[1] = pauseCtx->equipVtx[k + 2].v.cn[1] =
                        pauseCtx->equipVtx[k + 3].v.cn[1] = pauseCtx->equipVtx[k + 0].v.cn[2] =
                            pauseCtx->equipVtx[k + 1].v.cn[2] = pauseCtx->equipVtx[k + 2].v.cn[2] =
                                pauseCtx->equipVtx[k + 3].v.cn[2] = 255;

            pauseCtx->equipVtx[k + 0].v.cn[3] = pauseCtx->equipVtx[k + 1].v.cn[3] = pauseCtx->equipVtx[k + 2].v.cn[3] =
                pauseCtx->equipVtx[k + 3].v.cn[3] = pauseCtx->alpha;
        }
    }

    // QUAD_EQUIP_SELECTED_SWORD, QUAD_EQUIP_SELECTED_SHIELD, QUAD_EQUIP_SELECTED_TUNIC, QUAD_EQUIP_SELECTED_BOOTS

    for (j = 0; j < EQUIP_TYPE_MAX; j++, k += 4) {
        if (CUR_EQUIP_VALUE(j) != 0) {
            i = (CUR_EQUIP_VALUE(j) - 1 + sEquipQuadsFirstByEquipType_[j]) * 4;

            pauseCtx->equipVtx[k + 0].v.ob[0] = pauseCtx->equipVtx[k + 2].v.ob[0] =
                pauseCtx->equipVtx[i].v.ob[0] + EQUIP_GRID_SELECTED_QUAD_MARGIN;

            pauseCtx->equipVtx[k + 1].v.ob[0] = pauseCtx->equipVtx[k + 3].v.ob[0] =
                pauseCtx->equipVtx[k + 0].v.ob[0] + EQUIP_GRID_SELECTED_QUAD_WIDTH;

            pauseCtx->equipVtx[k + 0].v.ob[1] = pauseCtx->equipVtx[k + 1].v.ob[1] =
                pauseCtx->equipVtx[i].v.ob[1] - EQUIP_GRID_SELECTED_QUAD_MARGIN;

            pauseCtx->equipVtx[k + 2].v.ob[1] = pauseCtx->equipVtx[k + 3].v.ob[1] =
                pauseCtx->equipVtx[k + 0].v.ob[1] - EQUIP_GRID_SELECTED_QUAD_HEIGHT;

            pauseCtx->equipVtx[k + 0].v.ob[2] = pauseCtx->equipVtx[k + 1].v.ob[2] = pauseCtx->equipVtx[k + 2].v.ob[2] =
                pauseCtx->equipVtx[k + 3].v.ob[2] = 0;

            pauseCtx->equipVtx[k + 0].v.flag = pauseCtx->equipVtx[k + 1].v.flag = pauseCtx->equipVtx[k + 2].v.flag =
                pauseCtx->equipVtx[k + 3].v.flag = 0;

            pauseCtx->equipVtx[k + 0].v.tc[0] = pauseCtx->equipVtx[k + 0].v.tc[1] = pauseCtx->equipVtx[k + 1].v.tc[1] =
                pauseCtx->equipVtx[k + 2].v.tc[0] = 0;

            pauseCtx->equipVtx[k + 1].v.tc[0] = pauseCtx->equipVtx[k + 2].v.tc[1] = pauseCtx->equipVtx[k + 3].v.tc[0] =
                pauseCtx->equipVtx[k + 3].v.tc[1] = EQUIP_GRID_SELECTED_QUAD_TEX_SIZE * (1 << 5);

            pauseCtx->equipVtx[k + 0].v.cn[0] = pauseCtx->equipVtx[k + 1].v.cn[0] = pauseCtx->equipVtx[k + 2].v.cn[0] =
                pauseCtx->equipVtx[k + 3].v.cn[0] = pauseCtx->equipVtx[k + 0].v.cn[1] =
                    pauseCtx->equipVtx[k + 1].v.cn[1] = pauseCtx->equipVtx[k + 2].v.cn[1] =
                        pauseCtx->equipVtx[k + 3].v.cn[1] = pauseCtx->equipVtx[k + 0].v.cn[2] =
                            pauseCtx->equipVtx[k + 1].v.cn[2] = pauseCtx->equipVtx[k + 2].v.cn[2] =
                                pauseCtx->equipVtx[k + 3].v.cn[2] = 255;

            pauseCtx->equipVtx[k + 0].v.cn[3] = pauseCtx->equipVtx[k + 1].v.cn[3] = pauseCtx->equipVtx[k + 2].v.cn[3] =
                pauseCtx->equipVtx[k + 3].v.cn[3] = pauseCtx->alpha;
        }
    }

    // QUAD_EQUIP_PLAYER_FIRST..QUAD_EQUIP_PLAYER_LAST

    x = PAUSE_EQUIP_PLAYER_HEIGHT;
    y = 50;
    while (true) {
        pauseCtx->equipVtx[k + 0].v.ob[0] = pauseCtx->equipVtx[k + 2].v.ob[0] = -64;

        pauseCtx->equipVtx[k + 1].v.ob[0] = pauseCtx->equipVtx[k + 3].v.ob[0] =
            pauseCtx->equipVtx[k + 0].v.ob[0] + PAUSE_EQUIP_PLAYER_WIDTH;

        pauseCtx->equipVtx[k + 0].v.ob[1] = pauseCtx->equipVtx[k + 1].v.ob[1] = y + pauseCtx->offsetY;

        pauseCtx->equipVtx[k + 2].v.ob[1] = pauseCtx->equipVtx[k + 3].v.ob[1] =
            pauseCtx->equipVtx[k + 0].v.ob[1] - PAUSE_EQUIP_PLAYER_FRAG_HEIGHT;

        pauseCtx->equipVtx[k + 0].v.ob[2] = pauseCtx->equipVtx[k + 1].v.ob[2] = pauseCtx->equipVtx[k + 2].v.ob[2] =
            pauseCtx->equipVtx[k + 3].v.ob[2] = 0;

        pauseCtx->equipVtx[k + 0].v.flag = pauseCtx->equipVtx[k + 1].v.flag = pauseCtx->equipVtx[k + 2].v.flag =
            pauseCtx->equipVtx[k + 3].v.flag = 0;

        pauseCtx->equipVtx[k + 0].v.tc[0] = pauseCtx->equipVtx[k + 0].v.tc[1] = pauseCtx->equipVtx[k + 1].v.tc[1] =
            pauseCtx->equipVtx[k + 2].v.tc[0] = 0;

        pauseCtx->equipVtx[k + 1].v.tc[0] = pauseCtx->equipVtx[k + 3].v.tc[0] = PAUSE_EQUIP_PLAYER_WIDTH * (1 << 5);

        pauseCtx->equipVtx[k + 2].v.tc[1] = pauseCtx->equipVtx[k + 3].v.tc[1] =
            PAUSE_EQUIP_PLAYER_FRAG_HEIGHT * (1 << 5);

        pauseCtx->equipVtx[k + 0].v.cn[0] = pauseCtx->equipVtx[k + 1].v.cn[0] = pauseCtx->equipVtx[k + 2].v.cn[0] =
            pauseCtx->equipVtx[k + 3].v.cn[0] = pauseCtx->equipVtx[k + 0].v.cn[1] = pauseCtx->equipVtx[k + 1].v.cn[1] =
                pauseCtx->equipVtx[k + 2].v.cn[1] = pauseCtx->equipVtx[k + 3].v.cn[1] =
                    pauseCtx->equipVtx[k + 0].v.cn[2] = pauseCtx->equipVtx[k + 1].v.cn[2] =
                        pauseCtx->equipVtx[k + 2].v.cn[2] = pauseCtx->equipVtx[k + 3].v.cn[2] = 255;

        pauseCtx->equipVtx[k + 0].v.cn[3] = pauseCtx->equipVtx[k + 1].v.cn[3] = pauseCtx->equipVtx[k + 2].v.cn[3] =
            pauseCtx->equipVtx[k + 3].v.cn[3] = pauseCtx->alpha;

        x -= PAUSE_EQUIP_PLAYER_FRAG_HEIGHT;
        y -= PAUSE_EQUIP_PLAYER_FRAG_HEIGHT;

        if (x < 0) {
            pauseCtx->equipVtx[k + 2].v.ob[1] = pauseCtx->equipVtx[k + 3].v.ob[1] =
                pauseCtx->equipVtx[k + 0].v.ob[1] - (PAUSE_EQUIP_PLAYER_HEIGHT % PAUSE_EQUIP_PLAYER_FRAG_HEIGHT);

            pauseCtx->equipVtx[k + 2].v.tc[1] = pauseCtx->equipVtx[k + 3].v.tc[1] =
                (PAUSE_EQUIP_PLAYER_HEIGHT % PAUSE_EQUIP_PLAYER_FRAG_HEIGHT) * (1 << 5);

            break;
        }

        k += 4;
    }

    pauseCtx->questVtx = GRAPH_ALLOC(gfxCtx, QUAD_QUEST_MAX * 4 * sizeof(Vtx));

    for (k = 0, j = 0; j < QUAD_QUEST_MAX; j++, k += 4) {
        s16 quadWidth = sQuestQuadsSize[j];

        if ((j < QUEST_SONG_MINUET) || (j >= QUAD_QUEST_SKULL_TOKENS_DIGIT1_SHADOW)) {
            pauseCtx->questVtx[k + 0].v.ob[0] = pauseCtx->questVtx[k + 2].v.ob[0] = sQuestQuadsX[j];

            pauseCtx->questVtx[k + 1].v.ob[0] = pauseCtx->questVtx[k + 3].v.ob[0] =
                pauseCtx->questVtx[k + 0].v.ob[0] + sQuestQuadsSize[j];

            pauseCtx->questVtx[k + 0].v.ob[1] = pauseCtx->questVtx[k + 1].v.ob[1] = sQuestQuadsY[j] + pauseCtx->offsetY;

            pauseCtx->questVtx[k + 2].v.ob[1] = pauseCtx->questVtx[k + 3].v.ob[1] =
                pauseCtx->questVtx[k + 0].v.ob[1] - sQuestQuadsSize[j];

            if (j >= QUAD_QUEST_SKULL_TOKENS_DIGIT1_SHADOW) {
                pauseCtx->questVtx[k + 1].v.ob[0] = pauseCtx->questVtx[k + 3].v.ob[0] =
                    pauseCtx->questVtx[k + 0].v.ob[0] + 8;

                pauseCtx->questVtx[k + 0].v.ob[1] = pauseCtx->questVtx[k + 1].v.ob[1] =
                    sQuestQuadsY[j] + pauseCtx->offsetY - 6;

                pauseCtx->questVtx[k + 2].v.ob[1] = pauseCtx->questVtx[k + 3].v.ob[1] =
                    pauseCtx->questVtx[k + 0].v.ob[1] - 16;

                quadWidth = 8;
            }
        } else {
            if ((j >= QUEST_SONG_MINUET) && (j < QUEST_KOKIRI_EMERALD)) {
                quadWidth = 16;
            }

            pauseCtx->questVtx[k + 0].v.ob[0] = pauseCtx->questVtx[k + 2].v.ob[0] = sQuestQuadsX[j] + 2;

            pauseCtx->questVtx[k + 1].v.ob[0] = pauseCtx->questVtx[k + 3].v.ob[0] =
                pauseCtx->questVtx[k + 0].v.ob[0] + quadWidth - 4;

            pauseCtx->questVtx[k + 0].v.ob[1] = pauseCtx->questVtx[k + 1].v.ob[1] =
                sQuestQuadsY[j] + pauseCtx->offsetY - 2;

            pauseCtx->questVtx[k + 2].v.ob[1] = pauseCtx->questVtx[k + 3].v.ob[1] =
                pauseCtx->questVtx[k + 0].v.ob[1] - sQuestQuadsSize[j] + 4;
        }

        pauseCtx->questVtx[k + 0].v.ob[2] = pauseCtx->questVtx[k + 1].v.ob[2] = pauseCtx->questVtx[k + 2].v.ob[2] =
            pauseCtx->questVtx[k + 3].v.ob[2] = 0;

        pauseCtx->questVtx[k + 0].v.flag = pauseCtx->questVtx[k + 1].v.flag = pauseCtx->questVtx[k + 2].v.flag =
            pauseCtx->questVtx[k + 3].v.flag = 0;

        pauseCtx->questVtx[k + 0].v.tc[0] = pauseCtx->questVtx[k + 0].v.tc[1] = pauseCtx->questVtx[k + 1].v.tc[1] =
            pauseCtx->questVtx[k + 2].v.tc[0] = 0;

        pauseCtx->questVtx[k + 1].v.tc[0] = pauseCtx->questVtx[k + 3].v.tc[0] = quadWidth << 5;
        pauseCtx->questVtx[k + 2].v.tc[1] = pauseCtx->questVtx[k + 3].v.tc[1] = sQuestQuadsSize[j] << 5;

        pauseCtx->questVtx[k + 0].v.cn[0] = pauseCtx->questVtx[k + 1].v.cn[0] = pauseCtx->questVtx[k + 2].v.cn[0] =
            pauseCtx->questVtx[k + 3].v.cn[0] = pauseCtx->questVtx[k + 0].v.cn[1] = pauseCtx->questVtx[k + 1].v.cn[1] =
                pauseCtx->questVtx[k + 2].v.cn[1] = pauseCtx->questVtx[k + 3].v.cn[1] =
                    pauseCtx->questVtx[k + 0].v.cn[2] = pauseCtx->questVtx[k + 1].v.cn[2] =
                        pauseCtx->questVtx[k + 2].v.cn[2] = pauseCtx->questVtx[k + 3].v.cn[2] = 255;

        pauseCtx->questVtx[k + 0].v.cn[3] = pauseCtx->questVtx[k + 1].v.cn[3] = pauseCtx->questVtx[k + 2].v.cn[3] =
            pauseCtx->questVtx[k + 3].v.cn[3] = pauseCtx->alpha;
    }

    pauseCtx->infoPanelVtx = GRAPH_ALLOC(gfxCtx, 28 * sizeof(Vtx));

    pauseCtx->promptPageVtx = GRAPH_ALLOC(gfxCtx, ((PAGE_BG_QUADS + VTX_PAGE_PROMPT_QUADS) * 4) * sizeof(Vtx));
    KaleidoScope_SetPageVertices(play, pauseCtx->promptPageVtx, VTX_PAGE_PROMPT, VTX_PAGE_PROMPT_QUADS);
}

void KaleidoScope_DrawGameOver(PlayState* play) {
    GraphicsContext* gfxCtx = play->state.gfxCtx;

    OPEN_DISPS(gfxCtx, "../z_kaleido_scope_PAL.c", 3122);

    Gfx_SetupDL_39Opa(gfxCtx);

    gDPSetCycleType(POLY_OPA_DISP++, G_CYC_2CYCLE);
    gDPSetRenderMode(POLY_OPA_DISP++, G_RM_PASS, G_RM_XLU_SURF2);
    gDPSetCombineLERP(POLY_OPA_DISP++, TEXEL1, TEXEL0, PRIM_LOD_FRAC, TEXEL0, 0, 0, 0, TEXEL0, PRIMITIVE, ENVIRONMENT,
                      COMBINED, ENVIRONMENT, COMBINED, 0, PRIMITIVE, 0);

    gDPSetPrimColor(POLY_OPA_DISP++, 0, 80, sColor82ABRed_D_8082AB8C, sColor82ABGreen_D_8082AB90,
                    sColor82ABBlue_D_8082AB94, sColor82ABGameOverPrimAlpha_D_8082AB98);
    gDPSetEnvColor(POLY_OPA_DISP++, sDrawGameOverEnvColorRed_D_8082AB9C, sDrawGameOverEnvColorGreen_D_8082ABA0,
                   sDrawGameOverEnvColorBlue_D_8082ABA4, 255);

    VREG(89) -= 2;

    gDPLoadMultiBlock(POLY_OPA_DISP++, gGameOverP1Tex, 0x0000, G_TX_RENDERTILE, G_IM_FMT_IA, G_IM_SIZ_8b, 64, 32, 0,
                      G_TX_WRAP | G_TX_NOMIRROR, G_TX_WRAP | G_TX_NOMIRROR, G_TX_NOMASK, G_TX_NOMASK, G_TX_NOLOD,
                      G_TX_NOLOD);

    gDPLoadMultiBlock(POLY_OPA_DISP++, gGameOverMaskTex, 0x0100, 1, G_IM_FMT_IA, G_IM_SIZ_8b, 64, 32, 0,
                      G_TX_WRAP | G_TX_NOMIRROR, G_TX_WRAP | G_TX_NOMIRROR, G_TX_NOMASK, 5, G_TX_NOLOD, G_TX_NOLOD);

    gDPSetTileSize(POLY_OPA_DISP++, 1, 0, VREG(89) & 0x7F, 63 << 2, (31 << 2) + (VREG(89) & 0x7F));

    gSPTextureRectangle(POLY_OPA_DISP++, VREG(87) << 2, VREG(88) << 2, (VREG(87) + 64) << 2, (VREG(88) + 32) << 2,
                        G_TX_RENDERTILE, 0, 0, 1 << 10, 1 << 10);

    gDPLoadMultiBlock(POLY_OPA_DISP++, gGameOverP2Tex, 0x0000, G_TX_RENDERTILE, G_IM_FMT_IA, G_IM_SIZ_8b, 64, 32, 0,
                      G_TX_NOMIRROR | G_TX_CLAMP, G_TX_NOMIRROR | G_TX_CLAMP, G_TX_NOMASK, G_TX_NOMASK, G_TX_NOLOD,
                      G_TX_NOLOD);

    gSPTextureRectangle(POLY_OPA_DISP++, (VREG(87) + 64) << 2, VREG(88) << 2, (VREG(87) + 128) << 2,
                        (VREG(88) + 32) << 2, G_TX_RENDERTILE, 0, 0, 1 << 10, 1 << 10);

    gDPLoadMultiBlock(POLY_OPA_DISP++, gGameOverP3Tex, 0x0000, G_TX_RENDERTILE, G_IM_FMT_IA, G_IM_SIZ_8b, 64, 32, 0,
                      G_TX_NOMIRROR | G_TX_CLAMP, G_TX_NOMIRROR | G_TX_CLAMP, G_TX_NOMASK, G_TX_NOMASK, G_TX_NOLOD,
                      G_TX_NOLOD);
    gSPTextureRectangle(POLY_OPA_DISP++, (VREG(87) + 128) << 2, VREG(88) << 2, (VREG(87) + 192) << 2,
                        (VREG(88) + 32) << 2, G_TX_RENDERTILE, 0, 0, 1 << 10, 1 << 10);

    CLOSE_DISPS(gfxCtx, "../z_kaleido_scope_PAL.c", 3169);
}

void KaleidoScope_Draw(PlayState* play) {
    Input* input = &play->state.input[0];
    PauseContext* pauseCtx = &play->pauseCtx;
    InterfaceContext* interfaceCtx = &play->interfaceCtx;

    OPEN_DISPS(play->state.gfxCtx, "../z_kaleido_scope_PAL.c", 3188);

    pauseCtx->stickAdjX = input->rel.stick_x;
    pauseCtx->stickAdjY = input->rel.stick_y;

    gSPSegment(POLY_OPA_DISP++, 0x02, interfaceCtx->parameterSegment);
    gSPSegment(POLY_OPA_DISP++, 0x07, pauseCtx->playerSegment);
    gSPSegment(POLY_OPA_DISP++, 0x08, pauseCtx->iconItemSegment);
    gSPSegment(POLY_OPA_DISP++, 0x09, pauseCtx->iconItem24Segment);
    gSPSegment(POLY_OPA_DISP++, 0x0A, pauseCtx->nameSegment);
    gSPSegment(POLY_OPA_DISP++, 0x0C, pauseCtx->iconItemAltSegment);
    gSPSegment(POLY_OPA_DISP++, 0x0D, pauseCtx->iconItemLangSegment);

    if (pauseCtx->debugState == 0) {
        KaleidoScope_SetView(pauseCtx, pauseCtx->eye.x, pauseCtx->eye.y, pauseCtx->eye.z);

        Gfx_SetupDL_42Opa(play->state.gfxCtx);
        KaleidoScope_SetVertices(play, play->state.gfxCtx);
        KaleidoScope_DrawPages(play, play->state.gfxCtx);

        Gfx_SetupDL_42Opa(play->state.gfxCtx);
        gDPSetCombineLERP(POLY_OPA_DISP++, PRIMITIVE, ENVIRONMENT, TEXEL0, ENVIRONMENT, TEXEL0, 0, PRIMITIVE, 0,
                          PRIMITIVE, ENVIRONMENT, TEXEL0, ENVIRONMENT, TEXEL0, 0, PRIMITIVE, 0);

        KaleidoScope_SetView(pauseCtx, 0.0f, 0.0f, 64.0f);

        if (!IS_PAUSE_STATE_GAMEOVER(pauseCtx)) {
            KaleidoScope_DrawInfoPanel(play);
        }
    }

    if ((pauseCtx->state >= PAUSE_STATE_11) && (pauseCtx->state <= PAUSE_STATE_17)
        /* PAUSE_STATE_11, PAUSE_STATE_12, PAUSE_STATE_13, PAUSE_STATE_14, PAUSE_STATE_15, PAUSE_STATE_16,
           PAUSE_STATE_17 */
    ) {
        KaleidoScope_DrawGameOver(play);
    }

    if ((pauseCtx->debugState == 1) || (pauseCtx->debugState == 2)) {
        KaleidoScope_DrawDebugEditor(play);
    }

    CLOSE_DISPS(play->state.gfxCtx, "../z_kaleido_scope_PAL.c", 3254);
}

void KaleidoScope_GrayOutTextureRGBA32(u32* texture, u16 pixelCount) {
    u32 rgb;
    u16 gray;
    u16 i;

    for (i = 0; i < pixelCount; i++) {
        if ((texture[i] & 0xFFFFFF00) != 0) {
            rgb = texture[i] >> 8;
            gray = ((((rgb & 0xFF0000) >> 16) + ((rgb & 0xFF00) >> 7) + (rgb & 0xFF)) / 7) & 0xFF;

            rgb = gray;
            rgb <<= 8;
            rgb |= gray;
            rgb <<= 8;
            rgb |= gray;

            texture[i] = (rgb << 8) | (texture[i] & 0xFF);
        }
    }
}

void KaleidoScope_UpdateOpening(PlayState* play) {
    PauseContext* pauseCtx = &play->pauseCtx;

    pauseCtx->eye.x += sPageSwitchEyeDx[pauseCtx->nextPageMode] * ZREG(46);
    pauseCtx->eye.z += sPageSwitchEyeDz[pauseCtx->nextPageMode] * ZREG(46);
    pauseCtx->pageSwitchTimer += 4 * ZREG(46);

    if (pauseCtx->pageSwitchTimer == (4 * PAGE_SWITCH_NSTEPS * ZREG(47))) {
        // Finished opening

        func_80084BF4(play, 1);

        gSaveContext.buttonStatus[0] = gPageSwitchNextButtonStatus[pauseCtx->pageIndex + PAGE_SWITCH_PT_LEFT][0];
        gSaveContext.buttonStatus[1] = gPageSwitchNextButtonStatus[pauseCtx->pageIndex + PAGE_SWITCH_PT_LEFT][1];
        gSaveContext.buttonStatus[2] = gPageSwitchNextButtonStatus[pauseCtx->pageIndex + PAGE_SWITCH_PT_LEFT][2];
        gSaveContext.buttonStatus[3] = gPageSwitchNextButtonStatus[pauseCtx->pageIndex + PAGE_SWITCH_PT_LEFT][3];
        gSaveContext.buttonStatus[4] = gPageSwitchNextButtonStatus[pauseCtx->pageIndex + PAGE_SWITCH_PT_LEFT][4];

        pauseCtx->pageIndex = sPageSwitchNextPageIndex[pauseCtx->nextPageMode];

        pauseCtx->mainState = PAUSE_MAIN_STATE_IDLE;
        pauseCtx->state++; // PAUSE_STATE_MAIN

        pauseCtx->alpha = 255;
        Interface_LoadActionLabelB(play, DO_ACTION_SAVE);
    } else if (pauseCtx->pageSwitchTimer == (4 * PAGE_SWITCH_NSTEPS * 1)) {
        // `ZREG(47)` is always 1 so this normally never happens
        pauseCtx->pageIndex = sPageSwitchNextPageIndex[pauseCtx->nextPageMode];
        pauseCtx->nextPageMode = (u16)(pauseCtx->pageIndex * 2) + 1;
    }
}

void KaleidoScope_UpdateCursorVtx(PlayState* play) {
    PauseContext* pauseCtx = &play->pauseCtx;
    s32 tlOffsetX;
    s32 tlOffsetY;
    s32 rightOffsetX;
    s32 bottomOffsetY;

    if (pauseCtx->cursorSpecialPos == 0) {
        tlOffsetX = -1;
        tlOffsetY = 1;
        rightOffsetX = 14;
        bottomOffsetY = 14;
        if (pauseCtx->pageIndex == PAUSE_MAP) {
            if (!sInDungeonScene) {
                tlOffsetX = -6;
                tlOffsetY = 6;
                rightOffsetX = 4;
                bottomOffsetY = 4;
            } else if (pauseCtx->cursorSlot[pauseCtx->pageIndex] >= 3) {
                tlOffsetX = -6;
                tlOffsetY = 5;
                bottomOffsetY = 7;
                rightOffsetX = 19;
            } else {
                tlOffsetX = -3;
                tlOffsetY = 3;
                rightOffsetX = 13;
                bottomOffsetY = 13;
            }
        } else if (pauseCtx->pageIndex == PAUSE_QUEST) {
            tlOffsetX = -4;
            tlOffsetY = 4;
            rightOffsetX = 12;
            bottomOffsetY = 12;
            if (pauseCtx->cursorSlot[pauseCtx->pageIndex] == QUEST_HEART_PIECE) {
                tlOffsetX = -2;
                tlOffsetY = 2;
                rightOffsetX = 32;
                bottomOffsetY = 32;
            } else if (pauseCtx->cursorSlot[pauseCtx->pageIndex] == QUEST_SKULL_TOKEN) {
                tlOffsetX = -4;
                tlOffsetY = 4;
                bottomOffsetY = 13;
                rightOffsetX = 34;
            } else if (pauseCtx->cursorSlot[pauseCtx->pageIndex] < QUEST_SONG_MINUET) {
                tlOffsetX = -1;
                tlOffsetY = 1;
                rightOffsetX = 10;
                bottomOffsetY = 10;
            } else if ((pauseCtx->cursorSlot[pauseCtx->pageIndex] >= QUEST_SONG_MINUET) &&
                       (pauseCtx->cursorSlot[pauseCtx->pageIndex] < QUEST_KOKIRI_EMERALD)) {
                tlOffsetX = -5;
                tlOffsetY = 3;
                rightOffsetX = 8;
                bottomOffsetY = 8;
            }
        }
    } else {
        tlOffsetX = -4;
        tlOffsetY = 4;
        rightOffsetX = 16;
        bottomOffsetY = 16;
    }

    // Move the quads according to the offsets set above,
    // and the position of the cursor in `pauseCtx->cursorVtx[0].v.ob`
    // (see `KaleidoScope_SetCursorPos` and other `PAUSE_CURSOR_QUAD_TL` uses)

    // PAUSE_CURSOR_QUAD_TL
    pauseCtx->cursorVtx[0].v.ob[0] = pauseCtx->cursorVtx[2].v.ob[0] = pauseCtx->cursorVtx[0].v.ob[0] + tlOffsetX;
    pauseCtx->cursorVtx[1].v.ob[0] = pauseCtx->cursorVtx[3].v.ob[0] = pauseCtx->cursorVtx[0].v.ob[0] + 16;
    pauseCtx->cursorVtx[0].v.ob[1] = pauseCtx->cursorVtx[1].v.ob[1] = pauseCtx->cursorVtx[0].v.ob[1] + tlOffsetY;
    pauseCtx->cursorVtx[2].v.ob[1] = pauseCtx->cursorVtx[3].v.ob[1] = pauseCtx->cursorVtx[0].v.ob[1] - 16;

    // PAUSE_CURSOR_QUAD_TR
    pauseCtx->cursorVtx[4].v.ob[0] = pauseCtx->cursorVtx[6].v.ob[0] = pauseCtx->cursorVtx[0].v.ob[0] + rightOffsetX;
    pauseCtx->cursorVtx[5].v.ob[0] = pauseCtx->cursorVtx[7].v.ob[0] = pauseCtx->cursorVtx[4].v.ob[0] + 16;
    pauseCtx->cursorVtx[4].v.ob[1] = pauseCtx->cursorVtx[5].v.ob[1] = pauseCtx->cursorVtx[0].v.ob[1];
    pauseCtx->cursorVtx[6].v.ob[1] = pauseCtx->cursorVtx[7].v.ob[1] = pauseCtx->cursorVtx[4].v.ob[1] - 16;

    // PAUSE_CURSOR_QUAD_BL
    pauseCtx->cursorVtx[8].v.ob[0] = pauseCtx->cursorVtx[10].v.ob[0] = pauseCtx->cursorVtx[0].v.ob[0];
    pauseCtx->cursorVtx[9].v.ob[0] = pauseCtx->cursorVtx[11].v.ob[0] = pauseCtx->cursorVtx[8].v.ob[0] + 16;
    pauseCtx->cursorVtx[8].v.ob[1] = pauseCtx->cursorVtx[9].v.ob[1] = pauseCtx->cursorVtx[0].v.ob[1] - bottomOffsetY;
    pauseCtx->cursorVtx[10].v.ob[1] = pauseCtx->cursorVtx[11].v.ob[1] = pauseCtx->cursorVtx[8].v.ob[1] - 16;

    // PAUSE_CURSOR_QUAD_BR
    pauseCtx->cursorVtx[12].v.ob[0] = pauseCtx->cursorVtx[14].v.ob[0] = pauseCtx->cursorVtx[0].v.ob[0] + rightOffsetX;
    pauseCtx->cursorVtx[13].v.ob[0] = pauseCtx->cursorVtx[15].v.ob[0] = pauseCtx->cursorVtx[12].v.ob[0] + 16;
    pauseCtx->cursorVtx[12].v.ob[1] = pauseCtx->cursorVtx[13].v.ob[1] = pauseCtx->cursorVtx[0].v.ob[1] - bottomOffsetY;
    pauseCtx->cursorVtx[14].v.ob[1] = pauseCtx->cursorVtx[15].v.ob[1] = pauseCtx->cursorVtx[12].v.ob[1] - 16;
}

void KaleidoScope_LoadDungeonMap(PlayState* play) {
    InterfaceContext* interfaceCtx = &play->interfaceCtx;
#if PLATFORM_N64 || OOT_PAL
    s32 pad;
#endif

    DMA_REQUEST_SYNC(interfaceCtx->mapSegment,
                     (uintptr_t)_map_48x85_staticSegmentRomStart + ((R_MAP_TEX_INDEX + 0) * MAP_48x85_TEX_SIZE),
                     MAP_48x85_TEX_SIZE, "../z_kaleido_scope_PAL.c", 3467);

    DMA_REQUEST_SYNC(interfaceCtx->mapSegment + ALIGN16(MAP_48x85_TEX_SIZE),
                     (uintptr_t)_map_48x85_staticSegmentRomStart + ((R_MAP_TEX_INDEX + 1) * MAP_48x85_TEX_SIZE),
                     MAP_48x85_TEX_SIZE, "../z_kaleido_scope_PAL.c", 3471);
}

void KaleidoScope_UpdateDungeonMap(PlayState* play) {
    PauseContext* pauseCtx = &play->pauseCtx;
    InterfaceContext* interfaceCtx = &play->interfaceCtx;

    PRINTF("ＭＡＰ ＤＭＡ = %d\n", play->interfaceCtx.mapPaletteIndex);

#if PLATFORM_N64
    if (B_80121220 != NULL && B_80121220->unk_44 != NULL && B_80121220->unk_44(play)) {

    } else {
        KaleidoScope_LoadDungeonMap(play);
    }
#else
    KaleidoScope_LoadDungeonMap(play);
#endif

    Map_SetFloorPalettesData(play, pauseCtx->dungeonMapSlot - 3);

    if ((play->sceneId >= SCENE_DEKU_TREE) && (play->sceneId <= SCENE_TREASURE_BOX_SHOP)) {
        if ((VREG(30) + 3) == pauseCtx->cursorPoint[PAUSE_MAP]) {
            KaleidoScope_OverridePalIndexCI4(interfaceCtx->mapSegment, MAP_48x85_TEX_SIZE,
                                             interfaceCtx->mapPaletteIndex, 14);
        }
    }

    if ((play->sceneId >= SCENE_DEKU_TREE) && (play->sceneId <= SCENE_TREASURE_BOX_SHOP)) {
        if ((VREG(30) + 3) == pauseCtx->cursorPoint[PAUSE_MAP]) {
            KaleidoScope_OverridePalIndexCI4(interfaceCtx->mapSegment + ALIGN16(MAP_48x85_TEX_SIZE), MAP_48x85_TEX_SIZE,
                                             interfaceCtx->mapPaletteIndex, 14);
        }
    }
}

void KaleidoScope_Update(PlayState* play) {
    static s16 sMainStateAfterSongPlayerPlayingDone = PAUSE_MAIN_STATE_IDLE;
    static s16 sDelayTimer = 10;
    static s16 sTimer_ = 0;
    PauseContext* pauseCtx = &play->pauseCtx;
    InterfaceContext* interfaceCtx = &play->interfaceCtx;
    GameOverContext* gameOverCtx = &play->gameOverCtx;
    Player* player = GET_PLAYER(play);
    Input* input = &play->state.input[0];
    u32 size;
    u32 iconItemStaticSize;
    u32 playerSegmentDrawPauseSize;
    u32 size2;
    u16 i;
    s16 stepR;
    s16 stepG;
    s16 stepB;
    s16 stepA;

    if ((R_PAUSE_BG_PRERENDER_STATE >= PAUSE_BG_PRERENDER_READY) &&
        (((pauseCtx->state >= PAUSE_STATE_OPENING_1) && (pauseCtx->state <= PAUSE_STATE_SAVE_PROMPT)
          /* PAUSE_STATE_OPENING_1, PAUSE_STATE_OPENING_2, PAUSE_STATE_MAIN, PAUSE_STATE_SAVE_PROMPT */
          ) ||
         ((pauseCtx->state >= PAUSE_STATE_10) && (pauseCtx->state <= PAUSE_STATE_CLOSING)
          /* PAUSE_STATE_10, PAUSE_STATE_11, PAUSE_STATE_12, PAUSE_STATE_13, PAUSE_STATE_14,
             PAUSE_STATE_15, PAUSE_STATE_16, PAUSE_STATE_17, PAUSE_STATE_CLOSING */
          ))) {

        if ((((u32)pauseCtx->mainState == PAUSE_MAIN_STATE_IDLE) ||
             (pauseCtx->mainState == PAUSE_MAIN_STATE_IDLE_CURSOR_ON_SONG)) &&
            (pauseCtx->state == PAUSE_STATE_MAIN)) {

            pauseCtx->stickAdjX = input->rel.stick_x;
            pauseCtx->stickAdjY = input->rel.stick_y;

            KaleidoScope_UpdateCursorVtx(play);
            KaleidoScope_HandlePageToggles(pauseCtx, input);
        } else if ((pauseCtx->pageIndex == PAUSE_QUEST) &&
                   ((pauseCtx->mainState < PAUSE_MAIN_STATE_3
                     /* PAUSE_MAIN_STATE_IDLE, PAUSE_MAIN_STATE_SWITCHING_PAGE, PAUSE_MAIN_STATE_SONG_PLAYBACK */
                     ) ||
                    (pauseCtx->mainState == PAUSE_MAIN_STATE_SONG_PROMPT))) {

            KaleidoScope_UpdateCursorVtx(play);
        }

        if (pauseCtx->state == PAUSE_STATE_MAIN) {
            KaleidoScope_UpdateNamePanel(play);
        }
    }

    switch (pauseCtx->state) {
        case PAUSE_STATE_INIT:
            D_808321A8_savedButtonStatus[0] = gSaveContext.buttonStatus[0];
            D_808321A8_savedButtonStatus[1] = gSaveContext.buttonStatus[1];
            D_808321A8_savedButtonStatus[2] = gSaveContext.buttonStatus[2];
            D_808321A8_savedButtonStatus[3] = gSaveContext.buttonStatus[3];
            D_808321A8_savedButtonStatus[4] = gSaveContext.buttonStatus[4];

            pauseCtx->cursorX[PAUSE_MAP] = 0;
            pauseCtx->cursorSlot[PAUSE_MAP] = pauseCtx->cursorPoint[PAUSE_MAP] = pauseCtx->dungeonMapSlot =
                VREG(30) + 3;

            R_PAUSE_CURSOR_LEFT_X = -175;
            R_PAUSE_CURSOR_RIGHT_X = 155;

            pauseCtx->rollRotSavePrompt_ = -314.0f;

            //! @bug messed up alignment, should match `ALIGN64`
            pauseCtx->playerSegment = (void*)(((uintptr_t)play->objectCtx.spaceStart + 0x30) & ~0x3F);

            playerSegmentDrawPauseSize =
                Player_InitPauseDrawData(play, pauseCtx->playerSegment, &pauseCtx->playerSkelAnime);
            PRINTF("プレイヤー size1＝%x\n", playerSegmentDrawPauseSize);

            pauseCtx->iconItemSegment = (void*)ALIGN16((uintptr_t)pauseCtx->playerSegment + playerSegmentDrawPauseSize);

            iconItemStaticSize =
                (uintptr_t)_icon_item_staticSegmentRomEnd - (uintptr_t)_icon_item_staticSegmentRomStart;
            PRINTF("icon_item size0=%x\n", iconItemStaticSize);
            DMA_REQUEST_SYNC(pauseCtx->iconItemSegment, (uintptr_t)_icon_item_staticSegmentRomStart, iconItemStaticSize,
                             "../z_kaleido_scope_PAL.c", 3662);

            gSegments[8] = VIRTUAL_TO_PHYSICAL(pauseCtx->iconItemSegment);

            for (i = 0; i < ARRAY_COUNTU(gItemAgeReqs); i++) {
                if (!CHECK_AGE_REQ_ITEM(i)) {
                    KaleidoScope_GrayOutTextureRGBA32(SEGMENTED_TO_VIRTUAL(gItemIcons[i]),
                                                      ITEM_ICON_WIDTH * ITEM_ICON_HEIGHT);
                }
            }

            pauseCtx->iconItem24Segment = (void*)ALIGN16((uintptr_t)pauseCtx->iconItemSegment + iconItemStaticSize);

            size = (uintptr_t)_icon_item_24_staticSegmentRomEnd - (uintptr_t)_icon_item_24_staticSegmentRomStart;
            PRINTF("icon_item24 size=%x\n", size);
            DMA_REQUEST_SYNC(pauseCtx->iconItem24Segment, (uintptr_t)_icon_item_24_staticSegmentRomStart, size,
                             "../z_kaleido_scope_PAL.c", 3675);

            pauseCtx->iconItemAltSegment = (void*)ALIGN16((uintptr_t)pauseCtx->iconItem24Segment + size);

            switch (play->sceneId) {
                case SCENE_DEKU_TREE:
                case SCENE_DODONGOS_CAVERN:
                case SCENE_JABU_JABU:
                case SCENE_FOREST_TEMPLE:
                case SCENE_FIRE_TEMPLE:
                case SCENE_WATER_TEMPLE:
                case SCENE_SPIRIT_TEMPLE:
                case SCENE_SHADOW_TEMPLE:
                case SCENE_BOTTOM_OF_THE_WELL:
                case SCENE_ICE_CAVERN:
                case SCENE_DEKU_TREE_BOSS:
                case SCENE_DODONGOS_CAVERN_BOSS:
                case SCENE_JABU_JABU_BOSS:
                case SCENE_FOREST_TEMPLE_BOSS:
                case SCENE_FIRE_TEMPLE_BOSS:
                case SCENE_WATER_TEMPLE_BOSS:
                case SCENE_SPIRIT_TEMPLE_BOSS:
                case SCENE_SHADOW_TEMPLE_BOSS:
                    sInDungeonScene = true;

                    size2 = (uintptr_t)_icon_item_dungeon_staticSegmentRomEnd -
                            (uintptr_t)_icon_item_dungeon_staticSegmentRomStart;
                    PRINTF("icon_item_dungeon dungeon-size2=%x\n", size2);
                    DMA_REQUEST_SYNC(pauseCtx->iconItemAltSegment, (uintptr_t)_icon_item_dungeon_staticSegmentRomStart,
                                     size2, "../z_kaleido_scope_PAL.c", 3712);

                    interfaceCtx->mapPalette[28] = 6;
                    interfaceCtx->mapPalette[29] = 99;
                    KaleidoScope_UpdateDungeonMap(play);
                    break;

                default:
                    sInDungeonScene = false;

                    size2 = (uintptr_t)_icon_item_field_staticSegmentRomEnd -
                            (uintptr_t)_icon_item_field_staticSegmentRomStart;
                    PRINTF("icon_item_field field-size2=%x\n", size2);
                    DMA_REQUEST_SYNC(pauseCtx->iconItemAltSegment, (uintptr_t)_icon_item_field_staticSegmentRomStart,
                                     size2, "../z_kaleido_scope_PAL.c", 3726);
                    break;
            }

            pauseCtx->iconItemLangSegment = (void*)ALIGN16((uintptr_t)pauseCtx->iconItemAltSegment + size2);

#if OOT_NTSC
            if (gSaveContext.language == LANGUAGE_JPN) {
                size = (uintptr_t)_icon_item_jpn_staticSegmentRomEnd - (uintptr_t)_icon_item_jpn_staticSegmentRomStart;
                DmaMgr_RequestSync(pauseCtx->iconItemLangSegment, (uintptr_t)_icon_item_jpn_staticSegmentRomStart,
                                   size);
            } else {
                size = (uintptr_t)_icon_item_nes_staticSegmentRomEnd - (uintptr_t)_icon_item_nes_staticSegmentRomStart;
                DmaMgr_RequestSync(pauseCtx->iconItemLangSegment, (uintptr_t)_icon_item_nes_staticSegmentRomStart,
                                   size);
            }
#else
            if (gSaveContext.language == LANGUAGE_ENG) {
                size = (uintptr_t)_icon_item_nes_staticSegmentRomEnd - (uintptr_t)_icon_item_nes_staticSegmentRomStart;
                PRINTF("icon_item_dungeon dungeon-size=%x\n", size);
                DMA_REQUEST_SYNC(pauseCtx->iconItemLangSegment, (uintptr_t)_icon_item_nes_staticSegmentRomStart, size,
                                 "../z_kaleido_scope_PAL.c", 3739);
            } else if (gSaveContext.language == LANGUAGE_GER) {
                size = (uintptr_t)_icon_item_ger_staticSegmentRomEnd - (uintptr_t)_icon_item_ger_staticSegmentRomStart;
                PRINTF("icon_item_dungeon dungeon-size=%x\n", size);
                DMA_REQUEST_SYNC(pauseCtx->iconItemLangSegment, (uintptr_t)_icon_item_ger_staticSegmentRomStart, size,
                                 "../z_kaleido_scope_PAL.c", 3746);
            } else {
                size = (uintptr_t)_icon_item_fra_staticSegmentRomEnd - (uintptr_t)_icon_item_fra_staticSegmentRomStart;
                PRINTF("icon_item_dungeon dungeon-size=%x\n", size);
                DMA_REQUEST_SYNC(pauseCtx->iconItemLangSegment, (uintptr_t)_icon_item_fra_staticSegmentRomStart, size,
                                 "../z_kaleido_scope_PAL.c", 3753);
            }
#endif

            pauseCtx->nameSegment = (void*)ALIGN16((uintptr_t)pauseCtx->iconItemLangSegment + size);

            // This printf may have been used to compute the size used on playerSegment at one point,
            // but is missing the size of icon_item_24_static
            PRINTF("サイズ＝%x\n", size2 + playerSegmentDrawPauseSize + iconItemStaticSize + size);
            PRINTF("item_name I_N_PT=%x\n", 0x800);
            Interface_SetDoAction(play, DO_ACTION_DECIDE);
            PRINTF("サイズ＝%x\n", size2 + playerSegmentDrawPauseSize + iconItemStaticSize + size + 0x800);

            if (((void)0, gSaveContext.worldMapArea) < WORLD_MAP_AREA_MAX) {
#if OOT_NTSC
                if (gSaveContext.language == LANGUAGE_JPN) {
                    DmaMgr_RequestSync(pauseCtx->nameSegment + MAX(MAP_NAME_TEX1_SIZE, ITEM_NAME_TEX_SIZE),
                                       (uintptr_t)_map_name_staticSegmentRomStart +
                                           (((void)0, gSaveContext.worldMapArea) * MAP_NAME_TEX2_SIZE) +
                                           24 * MAP_NAME_TEX1_SIZE + 22 * LANGUAGE_JPN * MAP_NAME_TEX2_SIZE,
                                       MAP_NAME_TEX2_SIZE);
                } else {
                    DmaMgr_RequestSync(pauseCtx->nameSegment + MAX(MAP_NAME_TEX1_SIZE, ITEM_NAME_TEX_SIZE),
                                       (uintptr_t)_map_name_staticSegmentRomStart +
                                           (((void)0, gSaveContext.worldMapArea) * MAP_NAME_TEX2_SIZE) +
                                           24 * MAP_NAME_TEX1_SIZE + 22 * LANGUAGE_ENG * MAP_NAME_TEX2_SIZE,
                                       MAP_NAME_TEX2_SIZE);
                }
#else
                if (gSaveContext.language == LANGUAGE_ENG) {
                    DMA_REQUEST_SYNC(pauseCtx->nameSegment + MAX(MAP_NAME_TEX1_SIZE, ITEM_NAME_TEX_SIZE),
                                     (uintptr_t)_map_name_staticSegmentRomStart +
                                         (((void)0, gSaveContext.worldMapArea) * MAP_NAME_TEX2_SIZE) +
                                         36 * MAP_NAME_TEX1_SIZE + 22 * LANGUAGE_ENG * MAP_NAME_TEX2_SIZE,
                                     MAP_NAME_TEX2_SIZE, "../z_kaleido_scope_PAL.c", 3776);
                } else if (gSaveContext.language == LANGUAGE_GER) {
                    DMA_REQUEST_SYNC(pauseCtx->nameSegment + MAX(MAP_NAME_TEX1_SIZE, ITEM_NAME_TEX_SIZE),
                                     (uintptr_t)_map_name_staticSegmentRomStart +
                                         (((void)0, gSaveContext.worldMapArea) * MAP_NAME_TEX2_SIZE) +
                                         36 * MAP_NAME_TEX1_SIZE + 22 * LANGUAGE_GER * MAP_NAME_TEX2_SIZE,
                                     MAP_NAME_TEX2_SIZE, "../z_kaleido_scope_PAL.c", 3780);
                } else {
                    DMA_REQUEST_SYNC(pauseCtx->nameSegment + MAX(MAP_NAME_TEX1_SIZE, ITEM_NAME_TEX_SIZE),
                                     (uintptr_t)_map_name_staticSegmentRomStart +
                                         (((void)0, gSaveContext.worldMapArea) * MAP_NAME_TEX2_SIZE) +
                                         36 * MAP_NAME_TEX1_SIZE + 22 * LANGUAGE_FRA * MAP_NAME_TEX2_SIZE,
                                     MAP_NAME_TEX2_SIZE, "../z_kaleido_scope_PAL.c", 3784);
                }
#endif
            }

            sPreRenderCvg = (void*)ALIGN16((uintptr_t)pauseCtx->nameSegment +
                                           MAX(MAP_NAME_TEX1_SIZE, ITEM_NAME_TEX_SIZE) + MAP_NAME_TEX2_SIZE);

            PreRender_Init(&sPlayerPreRender);
            PreRender_SetValuesSave(&sPlayerPreRender, PAUSE_EQUIP_PLAYER_WIDTH, PAUSE_EQUIP_PLAYER_HEIGHT,
                                    pauseCtx->playerSegment, NULL, sPreRenderCvg);

            KaleidoScope_DrawPlayerWork(play);
            KaleidoScope_SetupPlayerPreRender(play);

            // World map points

            for (i = 0; i < ARRAY_COUNT(pauseCtx->worldMapPoints); i++) {
                pauseCtx->worldMapPoints[i] = WORLD_MAP_POINT_STATE_HIDE;
            }

            if (CHECK_QUEST_ITEM(QUEST_GERUDOS_CARD)) {
                pauseCtx->worldMapPoints[WORLD_MAP_POINT_HAUNTED_WASTELAND] = WORLD_MAP_POINT_STATE_HIGHLIGHT;
            }
            if (CHECK_QUEST_ITEM(QUEST_MEDALLION_SPIRIT)) {
                pauseCtx->worldMapPoints[WORLD_MAP_POINT_HAUNTED_WASTELAND] = WORLD_MAP_POINT_STATE_SHOW;
            }

            if (INV_CONTENT(ITEM_LONGSHOT) == ITEM_LONGSHOT) {
                pauseCtx->worldMapPoints[WORLD_MAP_POINT_GERUDOS_FORTRESS] = WORLD_MAP_POINT_STATE_HIGHLIGHT;
            }
            if (CHECK_QUEST_ITEM(QUEST_GERUDOS_CARD)) {
                pauseCtx->worldMapPoints[WORLD_MAP_POINT_GERUDOS_FORTRESS] = WORLD_MAP_POINT_STATE_SHOW;
            }

            if (GET_EVENTCHKINF(EVENTCHKINF_B2)) {
                pauseCtx->worldMapPoints[WORLD_MAP_POINT_GERUDO_VALLEY] = WORLD_MAP_POINT_STATE_SHOW;
            }
            if (INV_CONTENT(ITEM_LONGSHOT) == ITEM_LONGSHOT) {
                pauseCtx->worldMapPoints[WORLD_MAP_POINT_GERUDO_VALLEY] = WORLD_MAP_POINT_STATE_HIGHLIGHT;
            }
            if (CHECK_QUEST_ITEM(QUEST_GERUDOS_CARD)) {
                pauseCtx->worldMapPoints[WORLD_MAP_POINT_GERUDO_VALLEY] = WORLD_MAP_POINT_STATE_SHOW;
            }

            if (CUR_UPG_VALUE(UPG_SCALE)) {
                pauseCtx->worldMapPoints[WORLD_MAP_POINT_LAKE_HYLIA] = WORLD_MAP_POINT_STATE_SHOW;
            }
            if (CHECK_OWNED_EQUIP(EQUIP_TYPE_BOOTS, EQUIP_INV_BOOTS_IRON)) {
                pauseCtx->worldMapPoints[WORLD_MAP_POINT_LAKE_HYLIA] = WORLD_MAP_POINT_STATE_HIGHLIGHT;
            }
            if (CHECK_QUEST_ITEM(QUEST_MEDALLION_WATER)) {
                pauseCtx->worldMapPoints[WORLD_MAP_POINT_LAKE_HYLIA] = WORLD_MAP_POINT_STATE_SHOW;
            }

            if (GET_EVENTCHKINF(EVENTCHKINF_09)) {
                pauseCtx->worldMapPoints[WORLD_MAP_POINT_LON_LON_RANCH] = WORLD_MAP_POINT_STATE_SHOW;
            }
            if (INV_CONTENT(ITEM_OCARINA_FAIRY) != ITEM_NONE) {
                pauseCtx->worldMapPoints[WORLD_MAP_POINT_LON_LON_RANCH] = WORLD_MAP_POINT_STATE_HIGHLIGHT;
            }
            if (CHECK_QUEST_ITEM(QUEST_SONG_EPONA)) {
                pauseCtx->worldMapPoints[WORLD_MAP_POINT_LON_LON_RANCH] = WORLD_MAP_POINT_STATE_SHOW;
            }
            if (GET_EVENTCHKINF(EVENTCHKINF_TALON_WOKEN_IN_KAKARIKO)) {
                pauseCtx->worldMapPoints[WORLD_MAP_POINT_LON_LON_RANCH] = WORLD_MAP_POINT_STATE_HIGHLIGHT;
            }
            if (GET_EVENTCHKINF(EVENTCHKINF_EPONA_OBTAINED)) {
                pauseCtx->worldMapPoints[WORLD_MAP_POINT_LON_LON_RANCH] = WORLD_MAP_POINT_STATE_SHOW;
            }

            if (GET_EVENTCHKINF(EVENTCHKINF_09)) {
                pauseCtx->worldMapPoints[WORLD_MAP_POINT_MARKET] = WORLD_MAP_POINT_STATE_HIGHLIGHT;
            }
            if (GET_EVENTCHKINF(EVENTCHKINF_40)) {
                pauseCtx->worldMapPoints[WORLD_MAP_POINT_MARKET] = WORLD_MAP_POINT_STATE_SHOW;
            }
            if (INV_CONTENT(ITEM_OCARINA_OF_TIME) == ITEM_OCARINA_OF_TIME) {
                pauseCtx->worldMapPoints[WORLD_MAP_POINT_MARKET] = WORLD_MAP_POINT_STATE_HIGHLIGHT;
            }
            if (GET_EVENTCHKINF(EVENTCHKINF_45)) {
                pauseCtx->worldMapPoints[WORLD_MAP_POINT_MARKET] = WORLD_MAP_POINT_STATE_SHOW;
            }
            if (INV_CONTENT(ITEM_ARROW_LIGHT) == ITEM_ARROW_LIGHT) {
                pauseCtx->worldMapPoints[WORLD_MAP_POINT_MARKET] = WORLD_MAP_POINT_STATE_HIGHLIGHT;
            }

            if (GET_EVENTCHKINF(EVENTCHKINF_09)) {
                pauseCtx->worldMapPoints[WORLD_MAP_POINT_HYRULE_FIELD] = WORLD_MAP_POINT_STATE_SHOW;
            }

            if (GET_EVENTCHKINF(EVENTCHKINF_40)) {
                pauseCtx->worldMapPoints[WORLD_MAP_POINT_DEATH_MOUNTAIN] = WORLD_MAP_POINT_STATE_HIGHLIGHT;
            }
            if (GET_EVENTCHKINF(EVENTCHKINF_25)) {
                pauseCtx->worldMapPoints[WORLD_MAP_POINT_DEATH_MOUNTAIN] = WORLD_MAP_POINT_STATE_SHOW;
            }
            if (INV_CONTENT(ITEM_HOOKSHOT) == ITEM_HOOKSHOT) {
                pauseCtx->worldMapPoints[WORLD_MAP_POINT_DEATH_MOUNTAIN] = WORLD_MAP_POINT_STATE_HIGHLIGHT;
            }
            if (GET_EVENTCHKINF(EVENTCHKINF_49)) {
                pauseCtx->worldMapPoints[WORLD_MAP_POINT_DEATH_MOUNTAIN] = WORLD_MAP_POINT_STATE_SHOW;
            }

            if (gBitFlags[WORLD_MAP_AREA_KAKARIKO_VILLAGE] & gSaveContext.save.info.worldMapAreaData) {
                pauseCtx->worldMapPoints[WORLD_MAP_POINT_KAKARIKO_VILLAGE] = WORLD_MAP_POINT_STATE_SHOW;
            }
            if (CHECK_QUEST_ITEM(QUEST_SONG_LULLABY)) {
                pauseCtx->worldMapPoints[WORLD_MAP_POINT_KAKARIKO_VILLAGE] = WORLD_MAP_POINT_STATE_HIGHLIGHT;
            }
            if (CHECK_QUEST_ITEM(QUEST_SONG_SUN)) {
                pauseCtx->worldMapPoints[WORLD_MAP_POINT_KAKARIKO_VILLAGE] = WORLD_MAP_POINT_STATE_SHOW;
            }
            if (GET_EVENTCHKINF(EVENTCHKINF_45)) {
                pauseCtx->worldMapPoints[WORLD_MAP_POINT_KAKARIKO_VILLAGE] = WORLD_MAP_POINT_STATE_HIGHLIGHT;
            }
            if (INV_CONTENT(ITEM_HOOKSHOT) == ITEM_HOOKSHOT) {
                pauseCtx->worldMapPoints[WORLD_MAP_POINT_KAKARIKO_VILLAGE] = WORLD_MAP_POINT_STATE_SHOW;
            }
            if (CHECK_QUEST_ITEM(QUEST_SONG_STORMS)) {
                pauseCtx->worldMapPoints[WORLD_MAP_POINT_KAKARIKO_VILLAGE] = WORLD_MAP_POINT_STATE_HIGHLIGHT;
            }
            if (GET_EVENTCHKINF(EVENTCHKINF_67)) {
                pauseCtx->worldMapPoints[WORLD_MAP_POINT_KAKARIKO_VILLAGE] = WORLD_MAP_POINT_STATE_SHOW;
            }
            if (GET_EVENTCHKINF(EVENTCHKINF_AA)) {
                pauseCtx->worldMapPoints[WORLD_MAP_POINT_KAKARIKO_VILLAGE] = WORLD_MAP_POINT_STATE_HIGHLIGHT;
            }
            if (CHECK_QUEST_ITEM(QUEST_MEDALLION_SHADOW)) {
                pauseCtx->worldMapPoints[WORLD_MAP_POINT_KAKARIKO_VILLAGE] = WORLD_MAP_POINT_STATE_SHOW;
            }

            if (gBitFlags[WORLD_MAP_AREA_LOST_WOODS] & gSaveContext.save.info.worldMapAreaData) {
                pauseCtx->worldMapPoints[WORLD_MAP_POINT_LOST_WOODS] = WORLD_MAP_POINT_STATE_SHOW;
            }
            if (GET_EVENTCHKINF(EVENTCHKINF_0F)) {
                pauseCtx->worldMapPoints[WORLD_MAP_POINT_LOST_WOODS] = WORLD_MAP_POINT_STATE_HIGHLIGHT;
            }
            if (CHECK_QUEST_ITEM(QUEST_SONG_SARIA)) {
                pauseCtx->worldMapPoints[WORLD_MAP_POINT_LOST_WOODS] = WORLD_MAP_POINT_STATE_SHOW;
            }
            if (INV_CONTENT(ITEM_HOOKSHOT) == ITEM_HOOKSHOT) {
                pauseCtx->worldMapPoints[WORLD_MAP_POINT_LOST_WOODS] = WORLD_MAP_POINT_STATE_HIGHLIGHT;
            }
            if (GET_EVENTCHKINF(EVENTCHKINF_48)) {
                pauseCtx->worldMapPoints[WORLD_MAP_POINT_LOST_WOODS] = WORLD_MAP_POINT_STATE_SHOW;
            }

            pauseCtx->worldMapPoints[WORLD_MAP_POINT_KOKIRI_FOREST] = WORLD_MAP_POINT_STATE_HIGHLIGHT;
            if (GET_EVENTCHKINF(EVENTCHKINF_09)) {
                pauseCtx->worldMapPoints[WORLD_MAP_POINT_KOKIRI_FOREST] = WORLD_MAP_POINT_STATE_SHOW;
            }
            if (GET_EVENTCHKINF(EVENTCHKINF_6E)) {
                pauseCtx->worldMapPoints[WORLD_MAP_POINT_KOKIRI_FOREST] = WORLD_MAP_POINT_STATE_HIGHLIGHT;
            }
            if (GET_EVENTCHKINF(EVENTCHKINF_0F)) {
                pauseCtx->worldMapPoints[WORLD_MAP_POINT_KOKIRI_FOREST] = WORLD_MAP_POINT_STATE_SHOW;
            }

            if (CHECK_QUEST_ITEM(QUEST_SONG_LULLABY)) {
                pauseCtx->worldMapPoints[WORLD_MAP_POINT_ZORAS_DOMAIN] = WORLD_MAP_POINT_STATE_SHOW;
            }
            if (GET_EVENTCHKINF(EVENTCHKINF_25)) {
                pauseCtx->worldMapPoints[WORLD_MAP_POINT_ZORAS_DOMAIN] = WORLD_MAP_POINT_STATE_HIGHLIGHT;
            }
            if (GET_EVENTCHKINF(EVENTCHKINF_37)) {
                pauseCtx->worldMapPoints[WORLD_MAP_POINT_ZORAS_DOMAIN] = WORLD_MAP_POINT_STATE_SHOW;
            }
            if (INV_CONTENT(ITEM_HOOKSHOT) == ITEM_HOOKSHOT) {
                pauseCtx->worldMapPoints[WORLD_MAP_POINT_ZORAS_DOMAIN] = WORLD_MAP_POINT_STATE_HIGHLIGHT;
            }
            if (CHECK_OWNED_EQUIP(EQUIP_TYPE_BOOTS, EQUIP_INV_BOOTS_IRON)) {
                pauseCtx->worldMapPoints[WORLD_MAP_POINT_ZORAS_DOMAIN] = WORLD_MAP_POINT_STATE_SHOW;
            }

            // Trade quest marker

            pauseCtx->tradeQuestMarker = TRADE_QUEST_MARKER_NONE;

            i = INV_CONTENT(ITEM_TRADE_ADULT);
            if (LINK_AGE_IN_YEARS == YEARS_ADULT) {
                if ((i <= ITEM_POCKET_CUCCO) || (i == ITEM_ODD_MUSHROOM)) {
                    pauseCtx->tradeQuestMarker = WORLD_MAP_POINT_KAKARIKO_VILLAGE;
                }
                if ((i == ITEM_COJIRO) || (i == ITEM_ODD_POTION)) {
                    pauseCtx->tradeQuestMarker = WORLD_MAP_POINT_LOST_WOODS;
                }
                if (i == ITEM_POACHERS_SAW) {
                    pauseCtx->tradeQuestMarker = WORLD_MAP_POINT_GERUDO_VALLEY;
                }
                if ((i == ITEM_BROKEN_GORONS_SWORD) || (i == ITEM_EYE_DROPS)) {
                    pauseCtx->tradeQuestMarker = WORLD_MAP_POINT_DEATH_MOUNTAIN;
                }
                if (i == ITEM_PRESCRIPTION) {
                    pauseCtx->tradeQuestMarker = WORLD_MAP_POINT_ZORAS_DOMAIN;
                }
                if (i == ITEM_EYEBALL_FROG) {
                    pauseCtx->tradeQuestMarker = WORLD_MAP_POINT_LAKE_HYLIA;
                }
                if ((i == ITEM_CLAIM_CHECK) && !gSaveContext.save.info.playerData.bgsFlag) {
                    pauseCtx->tradeQuestMarker = WORLD_MAP_POINT_DEATH_MOUNTAIN;
                }
            }

            // Next state

            pauseCtx->state = PAUSE_STATE_OPENING_1;
            break;

        case PAUSE_STATE_OPENING_1:
            if (pauseCtx->itemPageRoll == 160.0f) {
                // First frame in this state

                KaleidoScope_SetDefaultCursor(play);
                KaleidoScope_ProcessPlayerPreRender();
            }

            pauseCtx->itemPageRoll = pauseCtx->equipPageRoll = pauseCtx->mapPageRoll = pauseCtx->questPageRoll -=
                160.0f / R_PAUSE_UI_ANIMS_DURATION;
            pauseCtx->infoPanelOffsetY += 40 / R_PAUSE_UI_ANIMS_DURATION;
            interfaceCtx->startAlpha += 255 / R_PAUSE_UI_ANIMS_DURATION;
            R_PAUSE_CURSOR_LEFT_X += R_PAUSE_CURSOR_LEFT_MOVE_OFFSET_X / R_PAUSE_UI_ANIMS_DURATION;
            R_PAUSE_CURSOR_RIGHT_X += R_PAUSE_CURSOR_RIGHT_MOVE_OFFSET_X / R_PAUSE_UI_ANIMS_DURATION;
            XREG(5) += 150 / R_PAUSE_UI_ANIMS_DURATION;
            pauseCtx->alpha += (u16)(255 / (R_PAUSE_UI_ANIMS_DURATION + R_PAUSE_UI_ANIM_ALPHA_ADD_DURATION));

            if (pauseCtx->itemPageRoll == 0) {
                interfaceCtx->startAlpha = 255;
                R_PAUSE_OFFSET_VERTICAL = 0;
                pauseCtx->state = PAUSE_STATE_OPENING_2;
            }

            KaleidoScope_UpdateOpening(play);
            break;

        case PAUSE_STATE_OPENING_2:
            pauseCtx->alpha += (u16)(255 / (R_PAUSE_UI_ANIMS_DURATION + R_PAUSE_UI_ANIM_ALPHA_ADD_DURATION));
            KaleidoScope_UpdateOpening(play);

            if (pauseCtx->state == PAUSE_STATE_MAIN) {
                KaleidoScope_UpdateNamePanel(play);
            }
            break;

        case PAUSE_STATE_MAIN:
            switch (pauseCtx->mainState) {
                case PAUSE_MAIN_STATE_IDLE:
                    if (CHECK_BTN_ALL(input->press.button, BTN_START)) {
                        Interface_SetDoAction(play, DO_ACTION_NONE);
                        pauseCtx->state = PAUSE_STATE_CLOSING;
                        R_PAUSE_OFFSET_VERTICAL = -6240;
                        func_800F64E0(0);
#if !PLATFORM_N64 && OOT_NTSC
                        AudioOcarina_SetInstrument(OCARINA_INSTRUMENT_OFF);
#endif
                    } else if (CHECK_BTN_ALL(input->press.button, BTN_B)) {
                        pauseCtx->nextPageMode = 0;
                        pauseCtx->promptChoice = 0;
                        Audio_PlaySfxGeneral(NA_SE_SY_DECIDE, &gSfxDefaultPos, 4, &gSfxDefaultFreqAndVolScale,
                                             &gSfxDefaultFreqAndVolScale, &gSfxDefaultReverb);
                        gSaveContext.buttonStatus[0] = gSaveContext.buttonStatus[1] = gSaveContext.buttonStatus[2] =
                            gSaveContext.buttonStatus[3] = BTN_DISABLED;
                        gSaveContext.buttonStatus[4] = BTN_ENABLED;
                        gSaveContext.hudVisibilityMode = HUD_VISIBILITY_NO_CHANGE;
                        Interface_ChangeHudVisibilityMode(HUD_VISIBILITY_ALL);
                        pauseCtx->savePromptState = PAUSE_SAVE_PROMPT_STATE_APPEARING;
                        pauseCtx->state = PAUSE_STATE_SAVE_PROMPT;
                    }
                    break;

                case PAUSE_MAIN_STATE_SWITCHING_PAGE:
                    KaleidoScope_UpdatePageSwitch(play, &play->state.input[0]);
                    break;

                case PAUSE_MAIN_STATE_SONG_PLAYBACK:
                    pauseCtx->ocarinaStaff = AudioOcarina_GetPlaybackStaff();
                    if (pauseCtx->ocarinaStaff->state == 0) {
                        // Song playback is finished
                        pauseCtx->mainState = PAUSE_MAIN_STATE_SONG_PROMPT_INIT;
                        AudioOcarina_SetInstrument(OCARINA_INSTRUMENT_OFF);
                    }
                    break;

                case PAUSE_MAIN_STATE_3:
                    KaleidoScope_UpdateItemEquip(play);
                    break;

                case PAUSE_MAIN_STATE_SONG_PROMPT_INIT:
                    break;

                case PAUSE_MAIN_STATE_SONG_PROMPT:
                    pauseCtx->ocarinaStaff = AudioOcarina_GetPlayingStaff();

                    if (CHECK_BTN_ALL(input->press.button, BTN_START)) {
                        AudioOcarina_SetInstrument(OCARINA_INSTRUMENT_OFF);
                        Interface_SetDoAction(play, DO_ACTION_NONE);
                        pauseCtx->state = PAUSE_STATE_CLOSING;
                        R_PAUSE_OFFSET_VERTICAL = -6240;
                        func_800F64E0(0);
                        pauseCtx->mainState = PAUSE_MAIN_STATE_IDLE;
                        break;
                    } else if (CHECK_BTN_ALL(input->press.button, BTN_B)) {
                        AudioOcarina_SetInstrument(OCARINA_INSTRUMENT_OFF);
                        pauseCtx->mainState = PAUSE_MAIN_STATE_IDLE;
                        pauseCtx->nextPageMode = 0;
                        pauseCtx->promptChoice = 0;
                        Audio_PlaySfxGeneral(NA_SE_SY_DECIDE, &gSfxDefaultPos, 4, &gSfxDefaultFreqAndVolScale,
                                             &gSfxDefaultFreqAndVolScale, &gSfxDefaultReverb);
                        gSaveContext.buttonStatus[0] = gSaveContext.buttonStatus[1] = gSaveContext.buttonStatus[2] =
                            gSaveContext.buttonStatus[3] = BTN_DISABLED;
                        gSaveContext.buttonStatus[4] = BTN_ENABLED;
                        gSaveContext.hudVisibilityMode = HUD_VISIBILITY_NO_CHANGE;
                        Interface_ChangeHudVisibilityMode(HUD_VISIBILITY_ALL);
                        pauseCtx->savePromptState = PAUSE_SAVE_PROMPT_STATE_APPEARING;
                        pauseCtx->state = PAUSE_STATE_SAVE_PROMPT;
                    } else if (pauseCtx->ocarinaStaff->state == pauseCtx->ocarinaSongIdx) {
                        // The player successfully played the song

                        Audio_PlaySfxGeneral(NA_SE_SY_TRE_BOX_APPEAR, &gSfxDefaultPos, 4, &gSfxDefaultFreqAndVolScale,
                                             &gSfxDefaultFreqAndVolScale, &gSfxDefaultReverb);

                        sMainStateAfterSongPlayerPlayingDone = PAUSE_MAIN_STATE_IDLE;
                        sDelayTimer = 30;
                        pauseCtx->mainState = PAUSE_MAIN_STATE_SONG_PROMPT_DONE;
                    } else if (pauseCtx->ocarinaStaff->state == 0xFF) {
                        // The player failed to play the song

                        Audio_PlaySfxGeneral(NA_SE_SY_OCARINA_ERROR, &gSfxDefaultPos, 4, &gSfxDefaultFreqAndVolScale,
                                             &gSfxDefaultFreqAndVolScale, &gSfxDefaultReverb);

                        sMainStateAfterSongPlayerPlayingDone = PAUSE_MAIN_STATE_SONG_PROMPT_INIT;
                        sDelayTimer = 20;
                        pauseCtx->mainState = PAUSE_MAIN_STATE_SONG_PROMPT_DONE;
                    }
                    break;

                case PAUSE_MAIN_STATE_SONG_PROMPT_DONE:
                    sDelayTimer--;
                    if (sDelayTimer == 0) {
                        pauseCtx->mainState = sMainStateAfterSongPlayerPlayingDone;
                        if (pauseCtx->mainState == PAUSE_MAIN_STATE_IDLE) {
                            AudioOcarina_SetInstrument(OCARINA_INSTRUMENT_OFF);
                        }
                    }
                    break;

                case PAUSE_MAIN_STATE_EQUIP_CHANGED:
                    break;

                case PAUSE_MAIN_STATE_IDLE_CURSOR_ON_SONG:
                    if (CHECK_BTN_ALL(input->press.button, BTN_START)) {
                        AudioOcarina_SetInstrument(OCARINA_INSTRUMENT_OFF);
                        Interface_SetDoAction(play, DO_ACTION_NONE);
                        pauseCtx->state = PAUSE_STATE_CLOSING;
                        R_PAUSE_OFFSET_VERTICAL = -6240;
                        func_800F64E0(0);
                        pauseCtx->mainState = PAUSE_MAIN_STATE_IDLE;
                    } else if (CHECK_BTN_ALL(input->press.button, BTN_B)) {
                        AudioOcarina_SetInstrument(OCARINA_INSTRUMENT_OFF);
                        pauseCtx->mainState = PAUSE_MAIN_STATE_IDLE;
                        pauseCtx->nextPageMode = 0;
                        pauseCtx->promptChoice = 0;
                        Audio_PlaySfxGeneral(NA_SE_SY_DECIDE, &gSfxDefaultPos, 4, &gSfxDefaultFreqAndVolScale,
                                             &gSfxDefaultFreqAndVolScale, &gSfxDefaultReverb);
                        gSaveContext.buttonStatus[0] = gSaveContext.buttonStatus[1] = gSaveContext.buttonStatus[2] =
                            gSaveContext.buttonStatus[3] = BTN_DISABLED;
                        gSaveContext.buttonStatus[4] = BTN_ENABLED;
                        gSaveContext.hudVisibilityMode = HUD_VISIBILITY_NO_CHANGE;
                        Interface_ChangeHudVisibilityMode(HUD_VISIBILITY_ALL);
                        pauseCtx->savePromptState = PAUSE_SAVE_PROMPT_STATE_APPEARING;
                        pauseCtx->state = PAUSE_STATE_SAVE_PROMPT;
                    }
                    break;

                case PAUSE_MAIN_STATE_SONG_PLAYBACK_START:
                    break;

                default:
                    pauseCtx->mainState = PAUSE_MAIN_STATE_IDLE;
                    break;
            }
            break;

        case PAUSE_STATE_SAVE_PROMPT:
            switch (pauseCtx->savePromptState) {
                case PAUSE_SAVE_PROMPT_STATE_APPEARING:
<<<<<<< HEAD
                    pauseCtx->rollRotSavePrompt_ -= 314.0f / R_PAUSE_UI_ANIMS_DURATION;
                    R_PAUSE_CURSOR_LEFT_X -= R_PAUSE_CURSOR_LEFT_MOVE_OFFSET_X / R_PAUSE_UI_ANIMS_DURATION;
                    R_PAUSE_CURSOR_RIGHT_X -= R_PAUSE_CURSOR_RIGHT_MOVE_OFFSET_X / R_PAUSE_UI_ANIMS_DURATION;

                    if (pauseCtx->rollRotSavePrompt_ <= -628.0f) {
                        pauseCtx->rollRotSavePrompt_ = -628.0f;
=======
                    pauseCtx->unk_204 -= 314.0f / WREG(6);
                    WREG(16) -= WREG(25) / WREG(6);
                    WREG(17) -= WREG(26) / WREG(6);
                    if (pauseCtx->unk_204 <= -628.0f) {
                        pauseCtx->unk_204 = -628.0f;
>>>>>>> 09c1816e
                        pauseCtx->savePromptState = PAUSE_SAVE_PROMPT_STATE_WAIT_CHOICE;
                    }
                    break;

                case PAUSE_SAVE_PROMPT_STATE_WAIT_CHOICE:
                    if (CHECK_BTN_ALL(input->press.button, BTN_A)) {
                        if (pauseCtx->promptChoice != 0) {
                            Interface_SetDoAction(play, DO_ACTION_NONE);

                            gSaveContext.buttonStatus[0] = gSaveContext.buttonStatus[1] = gSaveContext.buttonStatus[2] =
                                gSaveContext.buttonStatus[3] = BTN_ENABLED;
                            gSaveContext.hudVisibilityMode = HUD_VISIBILITY_NO_CHANGE;
                            Interface_ChangeHudVisibilityMode(HUD_VISIBILITY_ALL);
<<<<<<< HEAD

                            pauseCtx->savePromptState = PAUSE_SAVE_PROMPT_STATE_CLOSING;
                            R_PAUSE_OFFSET_VERTICAL = -6240;
                            YREG(8) = pauseCtx->rollRotSavePrompt_;
=======
                            pauseCtx->savePromptState = PAUSE_SAVE_PROMPT_STATE_CLOSING;
                            WREG(2) = -6240;
                            YREG(8) = pauseCtx->unk_204;
>>>>>>> 09c1816e
                            func_800F64E0(0);
#if !PLATFORM_N64 && OOT_NTSC
                            AudioOcarina_SetInstrument(OCARINA_INSTRUMENT_OFF);
#endif
                        } else {
                            Audio_PlaySfxGeneral(NA_SE_SY_PIECE_OF_HEART, &gSfxDefaultPos, 4,
                                                 &gSfxDefaultFreqAndVolScale, &gSfxDefaultFreqAndVolScale,
                                                 &gSfxDefaultReverb);

                            Play_SaveSceneFlags(play);
                            gSaveContext.save.info.playerData.savedSceneId = play->sceneId;
                            Sram_WriteSave(&play->sramCtx);
<<<<<<< HEAD

=======
>>>>>>> 09c1816e
                            pauseCtx->savePromptState = PAUSE_SAVE_PROMPT_STATE_SAVED;
#if PLATFORM_N64
                            sDelayTimer = 90;
#else
                            sDelayTimer = 3;
#endif
                        }
                    } else if (CHECK_BTN_ALL(input->press.button, BTN_START) ||
                               CHECK_BTN_ALL(input->press.button, BTN_B)) {

                        Interface_SetDoAction(play, DO_ACTION_NONE);
<<<<<<< HEAD

                        pauseCtx->savePromptState = PAUSE_SAVE_PROMPT_STATE_CLOSING;
                        R_PAUSE_OFFSET_VERTICAL = -6240;
                        YREG(8) = pauseCtx->rollRotSavePrompt_;
=======
                        pauseCtx->savePromptState = PAUSE_SAVE_PROMPT_STATE_CLOSING;
                        WREG(2) = -6240;
                        YREG(8) = pauseCtx->unk_204;
>>>>>>> 09c1816e
                        func_800F64E0(0);

                        gSaveContext.buttonStatus[0] = gSaveContext.buttonStatus[1] = gSaveContext.buttonStatus[2] =
                            gSaveContext.buttonStatus[3] = BTN_ENABLED;
                        gSaveContext.hudVisibilityMode = HUD_VISIBILITY_NO_CHANGE;
                        Interface_ChangeHudVisibilityMode(HUD_VISIBILITY_ALL);
#if !PLATFORM_N64 && OOT_NTSC
                        AudioOcarina_SetInstrument(OCARINA_INSTRUMENT_OFF);
#endif
                    }
                    break;

                case PAUSE_SAVE_PROMPT_STATE_SAVED:
                    if (CHECK_BTN_ALL(input->press.button, BTN_B) || CHECK_BTN_ALL(input->press.button, BTN_A) ||
                        CHECK_BTN_ALL(input->press.button, BTN_START) || (--sDelayTimer == 0)) {

                        Interface_SetDoAction(play, DO_ACTION_NONE);

                        gSaveContext.buttonStatus[0] = gSaveContext.buttonStatus[1] = gSaveContext.buttonStatus[2] =
                            gSaveContext.buttonStatus[3] = BTN_ENABLED;
                        gSaveContext.hudVisibilityMode = HUD_VISIBILITY_NO_CHANGE;
                        Interface_ChangeHudVisibilityMode(HUD_VISIBILITY_ALL);
<<<<<<< HEAD

                        pauseCtx->savePromptState = PAUSE_SAVE_PROMPT_STATE_CLOSING_AFTER_SAVED;
                        R_PAUSE_OFFSET_VERTICAL = -6240;
                        YREG(8) = pauseCtx->rollRotSavePrompt_;
=======
                        pauseCtx->savePromptState = PAUSE_SAVE_PROMPT_STATE_CLOSING_AFTER_SAVED;
                        WREG(2) = -6240;
                        YREG(8) = pauseCtx->unk_204;
>>>>>>> 09c1816e
                        func_800F64E0(0);
                    }
                    break;

                case PAUSE_SAVE_PROMPT_STATE_RETURN_TO_MENU:
<<<<<<< HEAD
                case PAUSE_SAVE_PROMPT_STATE_RETURN_TO_MENU_ALT:
                    pauseCtx->rollRotSavePrompt_ += 314.0f / R_PAUSE_UI_ANIMS_DURATION;
                    R_PAUSE_CURSOR_LEFT_X += R_PAUSE_CURSOR_LEFT_MOVE_OFFSET_X / R_PAUSE_UI_ANIMS_DURATION;
                    R_PAUSE_CURSOR_RIGHT_X += R_PAUSE_CURSOR_RIGHT_MOVE_OFFSET_X / R_PAUSE_UI_ANIMS_DURATION;

                    if (pauseCtx->rollRotSavePrompt_ >= -314.0f) {
                        pauseCtx->state = PAUSE_STATE_MAIN;
                        pauseCtx->savePromptState = PAUSE_SAVE_PROMPT_STATE_APPEARING;
                        pauseCtx->itemPageRoll = pauseCtx->equipPageRoll = pauseCtx->mapPageRoll =
                            pauseCtx->questPageRoll = 0.0f;
                        pauseCtx->rollRotSavePrompt_ = -314.0f;
=======
                case PAUSE_SAVE_PROMPT_STATE_RETURN_TO_MENU_2:
                    pauseCtx->unk_204 += 314.0f / WREG(6);
                    WREG(16) += WREG(25) / WREG(6);
                    WREG(17) += WREG(26) / WREG(6);
                    if (pauseCtx->unk_204 >= -314.0f) {
                        pauseCtx->state = PAUSE_STATE_MAIN;
                        pauseCtx->savePromptState = PAUSE_SAVE_PROMPT_STATE_APPEARING;
                        pauseCtx->unk_1F4 = pauseCtx->unk_1F8 = pauseCtx->unk_1FC = pauseCtx->unk_200 = 0.0f;
                        pauseCtx->unk_204 = -314.0f;
>>>>>>> 09c1816e
                    }
                    break;

                case PAUSE_SAVE_PROMPT_STATE_CLOSING:
                case PAUSE_SAVE_PROMPT_STATE_CLOSING_AFTER_SAVED:
<<<<<<< HEAD
                    if (pauseCtx->rollRotSavePrompt_ != (YREG(8) + 160.0f)) {
                        pauseCtx->itemPageRoll = pauseCtx->equipPageRoll = pauseCtx->mapPageRoll =
                            pauseCtx->questPageRoll += 160.0f / R_PAUSE_UI_ANIMS_DURATION;
                        pauseCtx->rollRotSavePrompt_ += 160.0f / R_PAUSE_UI_ANIMS_DURATION;
                        pauseCtx->infoPanelOffsetY -= 40 / R_PAUSE_UI_ANIMS_DURATION;
                        R_PAUSE_CURSOR_LEFT_X -= R_PAUSE_CURSOR_LEFT_MOVE_OFFSET_X / R_PAUSE_UI_ANIMS_DURATION;
                        R_PAUSE_CURSOR_RIGHT_X -= R_PAUSE_CURSOR_RIGHT_MOVE_OFFSET_X / R_PAUSE_UI_ANIMS_DURATION;
                        XREG(5) -= 150 / R_PAUSE_UI_ANIMS_DURATION;
                        pauseCtx->alpha -= (u16)(255 / R_PAUSE_UI_ANIMS_DURATION);
                        if (pauseCtx->rollRotSavePrompt_ == (YREG(8) + 160.0f)) {
=======
                    if (pauseCtx->unk_204 != (YREG(8) + 160.0f)) {
                        pauseCtx->unk_1F4 = pauseCtx->unk_1F8 = pauseCtx->unk_1FC = pauseCtx->unk_200 +=
                            160.0f / WREG(6);
                        pauseCtx->unk_204 += 160.0f / WREG(6);
                        pauseCtx->infoPanelOffsetY -= 40 / WREG(6);
                        WREG(16) -= WREG(25) / WREG(6);
                        WREG(17) -= WREG(26) / WREG(6);
                        XREG(5) -= 150 / WREG(6);
                        pauseCtx->alpha -= (u16)(255 / WREG(6));
                        if (pauseCtx->unk_204 == (YREG(8) + 160.0f)) {
>>>>>>> 09c1816e
                            pauseCtx->alpha = 0;
                        }
                    } else {
                        pauseCtx->debugState = 0;
                        pauseCtx->state = PAUSE_STATE_RESUME_GAMEPLAY;
                        pauseCtx->itemPageRoll = pauseCtx->equipPageRoll = pauseCtx->mapPageRoll =
                            pauseCtx->questPageRoll = 160.0f;
                        pauseCtx->namedItem = PAUSE_ITEM_NONE;
                        pauseCtx->mainState = PAUSE_MAIN_STATE_IDLE;
                        pauseCtx->rollRotSavePrompt_ = -434.0f;
                    }
                    break;

                default:
                    break;
            }
            break;

        case PAUSE_STATE_10:
            pauseCtx->cursorSlot[PAUSE_MAP] = pauseCtx->cursorPoint[PAUSE_MAP] = pauseCtx->dungeonMapSlot =
                VREG(30) + 3;
            R_PAUSE_CURSOR_LEFT_X = -175;
            R_PAUSE_CURSOR_RIGHT_X = 155;
            pauseCtx->rollRotSavePrompt_ = -434.0f;
            Interface_ChangeHudVisibilityMode(HUD_VISIBILITY_NOTHING);

            //! @bug messed up alignment, should match `ALIGN64`
            pauseCtx->iconItemSegment = (void*)(((uintptr_t)play->objectCtx.spaceStart + 0x30) & ~0x3F);
            iconItemStaticSize =
                (uintptr_t)_icon_item_staticSegmentRomEnd - (uintptr_t)_icon_item_staticSegmentRomStart;
            PRINTF("icon_item size0=%x\n", iconItemStaticSize);
            DMA_REQUEST_SYNC(pauseCtx->iconItemSegment, (uintptr_t)_icon_item_staticSegmentRomStart, iconItemStaticSize,
                             "../z_kaleido_scope_PAL.c", 4356);

            pauseCtx->iconItem24Segment = (void*)ALIGN16((uintptr_t)pauseCtx->iconItemSegment + iconItemStaticSize);
            size = (uintptr_t)_icon_item_24_staticSegmentRomEnd - (uintptr_t)_icon_item_24_staticSegmentRomStart;
            PRINTF("icon_item24 size=%x\n", size);
            DMA_REQUEST_SYNC(pauseCtx->iconItem24Segment, (uintptr_t)_icon_item_24_staticSegmentRomStart, size,
                             "../z_kaleido_scope_PAL.c", 4363);

            pauseCtx->iconItemAltSegment = (void*)ALIGN16((uintptr_t)pauseCtx->iconItem24Segment + size);
            size2 = (uintptr_t)_icon_item_gameover_staticSegmentRomEnd -
                    (uintptr_t)_icon_item_gameover_staticSegmentRomStart;
            PRINTF("icon_item_dungeon gameover-size2=%x\n", size2);
            DMA_REQUEST_SYNC(pauseCtx->iconItemAltSegment, (uintptr_t)_icon_item_gameover_staticSegmentRomStart, size2,
                             "../z_kaleido_scope_PAL.c", 4370);

            pauseCtx->iconItemLangSegment = (void*)ALIGN16((uintptr_t)pauseCtx->iconItemAltSegment + size2);

#if OOT_NTSC
            if (gSaveContext.language == LANGUAGE_JPN) {
                size = (uintptr_t)_icon_item_jpn_staticSegmentRomEnd - (uintptr_t)_icon_item_jpn_staticSegmentRomStart;
                DmaMgr_RequestSync(pauseCtx->iconItemLangSegment, (uintptr_t)_icon_item_jpn_staticSegmentRomStart,
                                   size);
            } else {
                size = (uintptr_t)_icon_item_nes_staticSegmentRomEnd - (uintptr_t)_icon_item_nes_staticSegmentRomStart;
                DmaMgr_RequestSync(pauseCtx->iconItemLangSegment, (uintptr_t)_icon_item_nes_staticSegmentRomStart,
                                   size);
            }
#else
            if (gSaveContext.language == LANGUAGE_ENG) {
                size = (uintptr_t)_icon_item_nes_staticSegmentRomEnd - (uintptr_t)_icon_item_nes_staticSegmentRomStart;
                PRINTF("icon_item_dungeon dungeon-size=%x\n", size);
                DMA_REQUEST_SYNC(pauseCtx->iconItemLangSegment, (uintptr_t)_icon_item_nes_staticSegmentRomStart, size,
                                 "../z_kaleido_scope_PAL.c", 4379);
            } else if (gSaveContext.language == LANGUAGE_GER) {
                size = (uintptr_t)_icon_item_ger_staticSegmentRomEnd - (uintptr_t)_icon_item_ger_staticSegmentRomStart;
                PRINTF("icon_item_dungeon dungeon-size=%x\n", size);
                DMA_REQUEST_SYNC(pauseCtx->iconItemLangSegment, (uintptr_t)_icon_item_ger_staticSegmentRomStart, size,
                                 "../z_kaleido_scope_PAL.c", 4386);
            } else {
                size = (uintptr_t)_icon_item_fra_staticSegmentRomEnd - (uintptr_t)_icon_item_fra_staticSegmentRomStart;
                PRINTF("icon_item_dungeon dungeon-size=%x\n", size);
                DMA_REQUEST_SYNC(pauseCtx->iconItemLangSegment, (uintptr_t)_icon_item_fra_staticSegmentRomStart, size,
                                 "../z_kaleido_scope_PAL.c", 4393);
            }
#endif

            sColor82ABRed_D_8082AB8C = 255;
            sColor82ABGreen_D_8082AB90 = 130;
            sColor82ABBlue_D_8082AB94 = 0;
            sColor82ABGameOverPrimAlpha_D_8082AB98 = 0;
            sDrawGameOverEnvColorRed_D_8082AB9C = 30;
            sDrawGameOverEnvColorGreen_D_8082ABA0 = 0;
            sDrawGameOverEnvColorBlue_D_8082ABA4 = 0;
            sTimer_ = 30;
            VREG(88) = 98;
            pauseCtx->promptChoice = 0;
            pauseCtx->state++; // PAUSE_STATE_11
            break;

        case PAUSE_STATE_11:
            stepR = ABS(sColor82ABRed_D_8082AB8C - 30) / sTimer_;
            stepG = ABS(sColor82ABGreen_D_8082AB90) / sTimer_;
            stepB = ABS(sColor82ABBlue_D_8082AB94) / sTimer_;
            stepA = ABS(sColor82ABGameOverPrimAlpha_D_8082AB98 - 255) / sTimer_;
            if (sColor82ABRed_D_8082AB8C >= 30) {
                sColor82ABRed_D_8082AB8C -= stepR;
            } else {
                sColor82ABRed_D_8082AB8C += stepR;
            }
            if (sColor82ABGreen_D_8082AB90 >= 0) {
                sColor82ABGreen_D_8082AB90 -= stepG;
            } else {
                sColor82ABGreen_D_8082AB90 += stepG;
            }
            if (sColor82ABBlue_D_8082AB94 >= 0) {
                sColor82ABBlue_D_8082AB94 -= stepB;
            } else {
                sColor82ABBlue_D_8082AB94 += stepB;
            }
            if (sColor82ABGameOverPrimAlpha_D_8082AB98 >= 255) {
                sColor82ABGameOverPrimAlpha_D_8082AB98 -= stepA;
            } else {
                sColor82ABGameOverPrimAlpha_D_8082AB98 += stepA;
            }

            stepR = ABS(sDrawGameOverEnvColorRed_D_8082AB9C - 255) / sTimer_;
            stepG = ABS(sDrawGameOverEnvColorGreen_D_8082ABA0 - 130) / sTimer_;
            stepB = ABS(sDrawGameOverEnvColorBlue_D_8082ABA4) / sTimer_;
            if (sDrawGameOverEnvColorRed_D_8082AB9C >= 255) {
                sDrawGameOverEnvColorRed_D_8082AB9C -= stepR;
            } else {
                sDrawGameOverEnvColorRed_D_8082AB9C += stepR;
            }
            if (sDrawGameOverEnvColorGreen_D_8082ABA0 >= 130) {
                sDrawGameOverEnvColorGreen_D_8082ABA0 -= stepG;
            } else {
                sDrawGameOverEnvColorGreen_D_8082ABA0 += stepG;
            }
            if (sDrawGameOverEnvColorBlue_D_8082ABA4 >= 0) {
                sDrawGameOverEnvColorBlue_D_8082ABA4 -= stepB;
            } else {
                sDrawGameOverEnvColorBlue_D_8082ABA4 += stepB;
            }

            sTimer_--;
            if (sTimer_ == 0) {
                sColor82ABRed_D_8082AB8C = 30;
                sColor82ABGreen_D_8082AB90 = 0;
                sColor82ABBlue_D_8082AB94 = 0;
                sColor82ABGameOverPrimAlpha_D_8082AB98 = 255;

                sDrawGameOverEnvColorRed_D_8082AB9C = 255;
                sDrawGameOverEnvColorGreen_D_8082ABA0 = 130;
                sDrawGameOverEnvColorBlue_D_8082ABA4 = 0;

                pauseCtx->state++; // PAUSE_STATE_12
                sTimer_ = 40;
            }
            break;

        case PAUSE_STATE_12:
            sTimer_--;
            if (sTimer_ == 0) {
                pauseCtx->state = PAUSE_STATE_13;
            }
            break;

        case PAUSE_STATE_13:
            pauseCtx->itemPageRoll = pauseCtx->equipPageRoll = pauseCtx->mapPageRoll = pauseCtx->questPageRoll =
                pauseCtx->rollRotSavePrompt_ -= 160.0f / R_PAUSE_UI_ANIMS_DURATION;
            pauseCtx->infoPanelOffsetY += 40 / R_PAUSE_UI_ANIMS_DURATION;
            interfaceCtx->startAlpha += 255 / R_PAUSE_UI_ANIMS_DURATION;
            VREG(88) -= 3;
            R_PAUSE_CURSOR_LEFT_X += R_PAUSE_CURSOR_LEFT_MOVE_OFFSET_X / R_PAUSE_UI_ANIMS_DURATION;
            R_PAUSE_CURSOR_RIGHT_X += R_PAUSE_CURSOR_RIGHT_MOVE_OFFSET_X / R_PAUSE_UI_ANIMS_DURATION;
            XREG(5) += 150 / R_PAUSE_UI_ANIMS_DURATION;
            pauseCtx->alpha += (u16)(255 / (R_PAUSE_UI_ANIMS_DURATION + R_PAUSE_UI_ANIM_ALPHA_ADD_DURATION));
            if (pauseCtx->rollRotSavePrompt_ < -628.0f) {
                pauseCtx->rollRotSavePrompt_ = -628.0f;
                interfaceCtx->startAlpha = 255;
                VREG(88) = 66;
                R_PAUSE_OFFSET_VERTICAL = 0;
                pauseCtx->alpha = 255;
                pauseCtx->state = PAUSE_STATE_14;
                gSaveContext.save.info.playerData.deaths++;
                if (gSaveContext.save.info.playerData.deaths > 999) {
                    gSaveContext.save.info.playerData.deaths = 999;
                }
            }
            PRINTF("kscope->angle_s = %f\n", pauseCtx->rollRotSavePrompt_);
            break;

        case PAUSE_STATE_14:
            if (CHECK_BTN_ALL(input->press.button, BTN_A)) {
                if (pauseCtx->promptChoice != 0) {
                    pauseCtx->promptChoice = 0;
                    Audio_PlaySfxGeneral(NA_SE_SY_DECIDE, &gSfxDefaultPos, 4, &gSfxDefaultFreqAndVolScale,
                                         &gSfxDefaultFreqAndVolScale, &gSfxDefaultReverb);
                    pauseCtx->state = PAUSE_STATE_16;
                    gameOverCtx->state++;
                } else {
                    Audio_PlaySfxGeneral(NA_SE_SY_PIECE_OF_HEART, &gSfxDefaultPos, 4, &gSfxDefaultFreqAndVolScale,
                                         &gSfxDefaultFreqAndVolScale, &gSfxDefaultReverb);
                    pauseCtx->promptChoice = 0;
                    Play_SaveSceneFlags(play);
                    gSaveContext.save.info.playerData.savedSceneId = play->sceneId;
                    Sram_WriteSave(&play->sramCtx);
                    pauseCtx->state = PAUSE_STATE_15;
#if PLATFORM_N64
                    sDelayTimer = 90;
#else
                    sDelayTimer = 3;
#endif
                }
            }
            break;

        case PAUSE_STATE_15:
            sDelayTimer--;
            if (sDelayTimer == 0) {
                pauseCtx->state = PAUSE_STATE_16;
                gameOverCtx->state++;
            } else if ((sDelayTimer <= 80) &&
                       (CHECK_BTN_ALL(input->press.button, BTN_A) || CHECK_BTN_ALL(input->press.button, BTN_START))) {
                pauseCtx->state = PAUSE_STATE_16;
                gameOverCtx->state++;
                func_800F64E0(0);
            }
            break;

        case PAUSE_STATE_16:
            if (CHECK_BTN_ALL(input->press.button, BTN_A) || CHECK_BTN_ALL(input->press.button, BTN_START)) {
                if (pauseCtx->promptChoice == 0) {
                    Audio_PlaySfxGeneral(NA_SE_SY_PIECE_OF_HEART, &gSfxDefaultPos, 4, &gSfxDefaultFreqAndVolScale,
                                         &gSfxDefaultFreqAndVolScale, &gSfxDefaultReverb);
                    Play_SaveSceneFlags(play);

                    switch (gSaveContext.save.entranceIndex) {
                        case ENTR_DEKU_TREE_0:
                        case ENTR_DODONGOS_CAVERN_0:
                        case ENTR_JABU_JABU_0:
                        case ENTR_FOREST_TEMPLE_0:
                        case ENTR_FIRE_TEMPLE_0:
                        case ENTR_WATER_TEMPLE_0:
                        case ENTR_SPIRIT_TEMPLE_0:
                        case ENTR_SHADOW_TEMPLE_0:
                        case ENTR_GANONS_TOWER_0:
                        case ENTR_GERUDO_TRAINING_GROUND_0:
                        case ENTR_ICE_CAVERN_0:
                        case ENTR_THIEVES_HIDEOUT_0:
                        case ENTR_BOTTOM_OF_THE_WELL_0:
                        case ENTR_INSIDE_GANONS_CASTLE_0:
                        case ENTR_GANONS_TOWER_COLLAPSE_INTERIOR_0:
                            break;

                        case ENTR_DEKU_TREE_BOSS_0:
                            gSaveContext.save.entranceIndex = ENTR_DEKU_TREE_0;
                            break;

                        case ENTR_DODONGOS_CAVERN_BOSS_0:
                            gSaveContext.save.entranceIndex = ENTR_DODONGOS_CAVERN_0;
                            break;

                        case ENTR_JABU_JABU_BOSS_0:
                            gSaveContext.save.entranceIndex = ENTR_JABU_JABU_0;
                            break;

                        case ENTR_FOREST_TEMPLE_BOSS_0:
                            gSaveContext.save.entranceIndex = ENTR_FOREST_TEMPLE_0;
                            break;

                        case ENTR_FIRE_TEMPLE_BOSS_0:
                            gSaveContext.save.entranceIndex = ENTR_FIRE_TEMPLE_0;
                            break;

                        case ENTR_WATER_TEMPLE_BOSS_0:
                            gSaveContext.save.entranceIndex = ENTR_WATER_TEMPLE_0;
                            break;

                        case ENTR_SPIRIT_TEMPLE_BOSS_0:
                            gSaveContext.save.entranceIndex = ENTR_SPIRIT_TEMPLE_0;
                            break;

                        case ENTR_SHADOW_TEMPLE_BOSS_0:
                            gSaveContext.save.entranceIndex = ENTR_SHADOW_TEMPLE_0;
                            break;

                        case ENTR_GANONDORF_BOSS_0:
                            gSaveContext.save.entranceIndex = ENTR_GANONS_TOWER_0;
                            break;
                    }
                } else {
                    Audio_PlaySfxGeneral(NA_SE_SY_DECIDE, &gSfxDefaultPos, 4, &gSfxDefaultFreqAndVolScale,
                                         &gSfxDefaultFreqAndVolScale, &gSfxDefaultReverb);
                }

                pauseCtx->state = PAUSE_STATE_17;
            }
            break;

        case PAUSE_STATE_17:
            if (interfaceCtx->unk_244 != 255) {
                interfaceCtx->unk_244 += 10;
                if (interfaceCtx->unk_244 >= 255) {
                    interfaceCtx->unk_244 = 255;
                    pauseCtx->state = PAUSE_STATE_OFF;
                    R_UPDATE_RATE = 3;
                    R_PAUSE_BG_PRERENDER_STATE = PAUSE_BG_PRERENDER_OFF;
                    func_800981B8(&play->objectCtx);
                    func_800418D0(&play->colCtx, play);
                    if (pauseCtx->promptChoice == 0) {
                        Play_TriggerRespawn(play);
                        gSaveContext.respawnFlag = -2;
                        gSaveContext.nextTransitionType = TRANS_TYPE_FADE_BLACK;
                        gSaveContext.save.info.playerData.health = 0x30;
                        SEQCMD_RESET_AUDIO_HEAP(0, 10);
                        gSaveContext.healthAccumulator = 0;
                        gSaveContext.magicState = MAGIC_STATE_IDLE;
                        gSaveContext.prevMagicState = MAGIC_STATE_IDLE;
                        PRINTF(VT_FGCOL(YELLOW));
                        PRINTF("MAGIC_NOW=%d ", gSaveContext.save.info.playerData.magic);
                        PRINTF("Z_MAGIC_NOW_NOW=%d   →  ", gSaveContext.magicFillTarget);
                        gSaveContext.magicCapacity = 0;
                        // Set the fill target to be the magic amount before game over
                        gSaveContext.magicFillTarget = gSaveContext.save.info.playerData.magic;
                        // Set `magicLevel` and `magic` to 0 so `magicCapacity` then `magic` grows from nothing
                        // to respectively the full capacity and `magicFillTarget`
                        gSaveContext.save.info.playerData.magicLevel = gSaveContext.save.info.playerData.magic = 0;
                        PRINTF("MAGIC_NOW=%d ", gSaveContext.save.info.playerData.magic);
                        PRINTF("Z_MAGIC_NOW_NOW=%d\n", gSaveContext.magicFillTarget);
                        PRINTF(VT_RST);
                    } else {
                        play->state.running = false;
                        SET_NEXT_GAMESTATE(&play->state, TitleSetup_Init, TitleSetupState);
                    }
                }
            }
            break;

        case PAUSE_STATE_CLOSING:
            if (pauseCtx->itemPageRoll != 160.0f) {
                pauseCtx->itemPageRoll = pauseCtx->equipPageRoll = pauseCtx->mapPageRoll = pauseCtx->questPageRoll +=
                    160.0f / R_PAUSE_UI_ANIMS_DURATION;
                pauseCtx->infoPanelOffsetY -= 40 / R_PAUSE_UI_ANIMS_DURATION;
                interfaceCtx->startAlpha -= 255 / R_PAUSE_UI_ANIMS_DURATION;
                R_PAUSE_CURSOR_LEFT_X -= R_PAUSE_CURSOR_LEFT_MOVE_OFFSET_X / R_PAUSE_UI_ANIMS_DURATION;
                R_PAUSE_CURSOR_RIGHT_X -= R_PAUSE_CURSOR_RIGHT_MOVE_OFFSET_X / R_PAUSE_UI_ANIMS_DURATION;
                XREG(5) -= 150 / R_PAUSE_UI_ANIMS_DURATION;
                pauseCtx->alpha -= (u16)(255 / R_PAUSE_UI_ANIMS_DURATION);
                if (pauseCtx->itemPageRoll == 160.0f) {
                    pauseCtx->alpha = 0;
                }
            } else {
                pauseCtx->debugState = 0;
                pauseCtx->state = PAUSE_STATE_RESUME_GAMEPLAY;
                pauseCtx->itemPageRoll = pauseCtx->equipPageRoll = pauseCtx->mapPageRoll = pauseCtx->questPageRoll =
                    160.0f;
                pauseCtx->namedItem = PAUSE_ITEM_NONE;
                play->interfaceCtx.startAlpha = 0;
            }
            break;

        case PAUSE_STATE_RESUME_GAMEPLAY:
            pauseCtx->state = PAUSE_STATE_OFF;
            R_UPDATE_RATE = 3;
            R_PAUSE_BG_PRERENDER_STATE = PAUSE_BG_PRERENDER_OFF;

            func_800981B8(&play->objectCtx);
            func_800418D0(&play->colCtx, play);

            switch (play->sceneId) {
                case SCENE_DEKU_TREE:
                case SCENE_DODONGOS_CAVERN:
                case SCENE_JABU_JABU:
                case SCENE_FOREST_TEMPLE:
                case SCENE_FIRE_TEMPLE:
                case SCENE_WATER_TEMPLE:
                case SCENE_SPIRIT_TEMPLE:
                case SCENE_SHADOW_TEMPLE:
                case SCENE_BOTTOM_OF_THE_WELL:
                case SCENE_ICE_CAVERN:
                case SCENE_DEKU_TREE_BOSS:
                case SCENE_DODONGOS_CAVERN_BOSS:
                case SCENE_JABU_JABU_BOSS:
                case SCENE_FOREST_TEMPLE_BOSS:
                case SCENE_FIRE_TEMPLE_BOSS:
                case SCENE_WATER_TEMPLE_BOSS:
                case SCENE_SPIRIT_TEMPLE_BOSS:
                case SCENE_SHADOW_TEMPLE_BOSS:
                    Map_InitData(play, play->interfaceCtx.mapRoomNum);
                    break;
            }

            gSaveContext.buttonStatus[0] = D_808321A8_savedButtonStatus[0];
            gSaveContext.buttonStatus[1] = D_808321A8_savedButtonStatus[1];
            gSaveContext.buttonStatus[2] = D_808321A8_savedButtonStatus[2];
            gSaveContext.buttonStatus[3] = D_808321A8_savedButtonStatus[3];
            gSaveContext.buttonStatus[4] = D_808321A8_savedButtonStatus[4];

            interfaceCtx->unk_1FA = interfaceCtx->unk_1FC = 0;

            PRINTF(VT_FGCOL(YELLOW));
            PRINTF("i=%d  LAST_TIME_TYPE=%d\n", i, gSaveContext.prevHudVisibilityMode);
            gSaveContext.hudVisibilityMode = HUD_VISIBILITY_NO_CHANGE;
            Interface_ChangeHudVisibilityMode(gSaveContext.prevHudVisibilityMode);

            player->talkActor = NULL;
            Player_SetEquipmentData(play, player);

            PRINTF(VT_RST);
            break;
    }
}<|MERGE_RESOLUTION|>--- conflicted
+++ resolved
@@ -49,11 +49,7 @@
 #define VTX_PAGE_MAP_DUNGEON_QUADS 17         // VTX_PAGE_MAP_DUNGEON
 #define VTX_PAGE_QUEST_QUADS 0                // VTX_PAGE_QUEST
 #define VTX_PAGE_MAP_WORLD_QUADS 32           // VTX_PAGE_MAP_WORLD
-<<<<<<< HEAD
-#define VTX_PAGE_PROMPT_QUADS QUAD_PROMPT_MAX // VTX_PAGE_PROMPT
-=======
 #define VTX_PAGE_PROMPT_QUADS PROMPT_QUAD_MAX // VTX_PAGE_PROMPT
->>>>>>> 09c1816e
 
 #if OOT_NTSC
 
@@ -1564,7 +1560,6 @@
         //! @bug Loads 32 vertices, but there are only 20 to load
         gSPVertex(POLY_OPA_DISP++, &pauseCtx->promptPageVtx[PAGE_BG_QUADS * 4], 32, 0);
 
-<<<<<<< HEAD
         if (((pauseCtx->state == PAUSE_STATE_SAVE_PROMPT) && (pauseCtx->savePromptState < PAUSE_SAVE_PROMPT_STATE_SAVED)
              /* PAUSE_SAVE_PROMPT_STATE_APPEARING, PAUSE_SAVE_PROMPT_STATE_WAIT_CHOICE, PAUSE_SAVE_PROMPT_STATE_CLOSING,
                 PAUSE_SAVE_PROMPT_STATE_RETURN_TO_MENU */
@@ -1572,23 +1567,6 @@
             (pauseCtx->state == PAUSE_STATE_14)) {
 
             POLY_OPA_DISP = KaleidoScope_QuadTextureIA8(POLY_OPA_DISP, sSavePromptMessageTexs[gSaveContext.language],
-                                                        152, 16, QUAD_PROMPT_MESSAGE * 4);
-
-            gDPSetCombineLERP(POLY_OPA_DISP++, 1, 0, PRIMITIVE, 0, TEXEL0, 0, PRIMITIVE, 0, 1, 0, PRIMITIVE, 0, TEXEL0,
-                              0, PRIMITIVE, 0);
-            gDPSetPrimColor(POLY_OPA_DISP++, 0, 0, KALEIDO_COLOR_PROMPT_UNK_R, KALEIDO_COLOR_PROMPT_UNK_G,
-                            KALEIDO_COLOR_PROMPT_UNK_B, R_KALEIDO_PROMPT_CURSOR_ALPHA);
-
-            if (pauseCtx->promptChoice == 0) {
-                // QUAD_PROMPT_CURSOR_LEFT
-                gSPDisplayList(POLY_OPA_DISP++, gPromptCursorLeftDL);
-            } else {
-                // QUAD_PROMPT_CURSOR_RIGHT
-=======
-        if (((pauseCtx->state == PAUSE_STATE_SAVE_PROMPT) &&
-             (pauseCtx->savePromptState < PAUSE_SAVE_PROMPT_STATE_SAVED)) ||
-            (pauseCtx->state == PAUSE_STATE_14)) {
-            POLY_OPA_DISP = KaleidoScope_QuadTextureIA8(POLY_OPA_DISP, sSavePromptMessageTexs[gSaveContext.language],
                                                         152, 16, PROMPT_QUAD_MESSAGE * 4);
 
             gDPSetCombineLERP(POLY_OPA_DISP++, 1, 0, PRIMITIVE, 0, TEXEL0, 0, PRIMITIVE, 0, 1, 0, PRIMITIVE, 0, TEXEL0,
@@ -1601,7 +1579,6 @@
                 gSPDisplayList(POLY_OPA_DISP++, gPromptCursorLeftDL);
             } else {
                 // PROMPT_QUAD_CURSOR_RIGHT
->>>>>>> 09c1816e
                 gSPDisplayList(POLY_OPA_DISP++, gPromptCursorRightDL);
             }
 
@@ -1610,41 +1587,15 @@
             gDPSetPrimColor(POLY_OPA_DISP++, 0, 0, 255, 255, 255, pauseCtx->alpha);
 
             POLY_OPA_DISP = KaleidoScope_QuadTextureIA8(POLY_OPA_DISP, sPromptChoiceTexs[gSaveContext.language][0], 48,
-<<<<<<< HEAD
-                                                        16, QUAD_PROMPT_CHOICE_YES * 4);
-
-            POLY_OPA_DISP = KaleidoScope_QuadTextureIA8(POLY_OPA_DISP, sPromptChoiceTexs[gSaveContext.language][1], 48,
-                                                        16, QUAD_PROMPT_CHOICE_NO * 4);
-=======
                                                         16, PROMPT_QUAD_CHOICE_YES * 4);
 
             POLY_OPA_DISP = KaleidoScope_QuadTextureIA8(POLY_OPA_DISP, sPromptChoiceTexs[gSaveContext.language][1], 48,
                                                         16, PROMPT_QUAD_CHOICE_NO * 4);
->>>>>>> 09c1816e
         } else if (((pauseCtx->state == PAUSE_STATE_SAVE_PROMPT) &&
                     (pauseCtx->savePromptState >= PAUSE_SAVE_PROMPT_STATE_SAVED)) ||
                    pauseCtx->state == PAUSE_STATE_15) {
 #if PLATFORM_N64
             POLY_OPA_DISP = KaleidoScope_QuadTextureIA8(POLY_OPA_DISP, sSaveConfirmationTexs[gSaveContext.language],
-<<<<<<< HEAD
-                                                        152, 16, QUAD_PROMPT_MESSAGE * 4);
-#endif
-        } else if ((pauseCtx->state == PAUSE_STATE_16) || (pauseCtx->state == PAUSE_STATE_17)) {
-
-            POLY_OPA_DISP = KaleidoScope_QuadTextureIA8(POLY_OPA_DISP, sContinuePromptTexs[gSaveContext.language], 152,
-                                                        16, QUAD_PROMPT_MESSAGE * 4);
-
-            gDPSetCombineLERP(POLY_OPA_DISP++, 1, 0, PRIMITIVE, 0, TEXEL0, 0, PRIMITIVE, 0, 1, 0, PRIMITIVE, 0, TEXEL0,
-                              0, PRIMITIVE, 0);
-            gDPSetPrimColor(POLY_OPA_DISP++, 0, 0, KALEIDO_COLOR_PROMPT_UNK_R, KALEIDO_COLOR_PROMPT_UNK_G,
-                            KALEIDO_COLOR_PROMPT_UNK_B, R_KALEIDO_PROMPT_CURSOR_ALPHA);
-
-            if (pauseCtx->promptChoice == 0) {
-                // QUAD_PROMPT_CURSOR_LEFT
-                gSPDisplayList(POLY_OPA_DISP++, gPromptCursorLeftDL);
-            } else {
-                // QUAD_PROMPT_CURSOR_RIGHT
-=======
                                                         152, 16, PROMPT_QUAD_MESSAGE * 4);
 #endif
         } else if (((pauseCtx->state == PAUSE_STATE_16) || (pauseCtx->state == PAUSE_STATE_17))) {
@@ -1661,7 +1612,6 @@
                 gSPDisplayList(POLY_OPA_DISP++, gPromptCursorLeftDL);
             } else {
                 // PROMPT_QUAD_CURSOR_RIGHT
->>>>>>> 09c1816e
                 gSPDisplayList(POLY_OPA_DISP++, gPromptCursorRightDL);
             }
 
@@ -1670,17 +1620,10 @@
             gDPSetPrimColor(POLY_OPA_DISP++, 0, 0, 255, 255, 255, pauseCtx->alpha);
 
             POLY_OPA_DISP = KaleidoScope_QuadTextureIA8(POLY_OPA_DISP, sPromptChoiceTexs[gSaveContext.language][0], 48,
-<<<<<<< HEAD
-                                                        16, QUAD_PROMPT_CHOICE_YES * 4);
-
-            POLY_OPA_DISP = KaleidoScope_QuadTextureIA8(POLY_OPA_DISP, sPromptChoiceTexs[gSaveContext.language][1], 48,
-                                                        16, QUAD_PROMPT_CHOICE_NO * 4);
-=======
                                                         16, PROMPT_QUAD_CHOICE_YES * 4);
 
             POLY_OPA_DISP = KaleidoScope_QuadTextureIA8(POLY_OPA_DISP, sPromptChoiceTexs[gSaveContext.language][1], 48,
                                                         16, PROMPT_QUAD_CHOICE_NO * 4);
->>>>>>> 09c1816e
         }
 
         gDPPipeSync(POLY_OPA_DISP++);
@@ -2374,19 +2317,11 @@
     28,   // WORLD_MAP_QUAD_31
 };
 static s16 sVtxPagePromptQuadsX[VTX_PAGE_PROMPT_QUADS] = {
-<<<<<<< HEAD
-    -76, // QUAD_PROMPT_MESSAGE
-    -58, // QUAD_PROMPT_CURSOR_LEFT
-    10,  // QUAD_PROMPT_CURSOR_RIGHT
-    -58, // QUAD_PROMPT_CHOICE_YES
-    10,  // QUAD_PROMPT_CHOICE_NO
-=======
     -76, // PROMPT_QUAD_MESSAGE
     -58, // PROMPT_QUAD_CURSOR_LEFT
     10,  // PROMPT_QUAD_CURSOR_RIGHT
     -58, // PROMPT_QUAD_CHOICE_YES
     10,  // PROMPT_QUAD_CHOICE_NO
->>>>>>> 09c1816e
 };
 
 static s16 sVtxPageItemQuadsWidth[CLAMP_MIN(VTX_PAGE_ITEM_QUADS, 1)] = { 0 };
@@ -2396,19 +2331,11 @@
 };
 static s16 sVtxPageQuestQuadsWidth[CLAMP_MIN(VTX_PAGE_QUEST_QUADS, 1)] = { 0 };
 static s16 sVtxPagePromptQuadsWidth[VTX_PAGE_PROMPT_QUADS] = {
-<<<<<<< HEAD
-    152, // QUAD_PROMPT_MESSAGE
-    48,  // QUAD_PROMPT_CURSOR_LEFT
-    48,  // QUAD_PROMPT_CURSOR_RIGHT
-    48,  // QUAD_PROMPT_CHOICE_YES
-    48,  // QUAD_PROMPT_CHOICE_NO
-=======
     152, // PROMPT_QUAD_MESSAGE
     48,  // PROMPT_QUAD_CURSOR_LEFT
     48,  // PROMPT_QUAD_CURSOR_RIGHT
     48,  // PROMPT_QUAD_CHOICE_YES
     48,  // PROMPT_QUAD_CHOICE_NO
->>>>>>> 09c1816e
 };
 
 static s16 sVtxPageItemQuadsY[CLAMP_MIN(VTX_PAGE_ITEM_QUADS, 1)] = { 0 };
@@ -2452,19 +2379,11 @@
     -26, // WORLD_MAP_QUAD_31
 };
 static s16 sVtxPagePromptQuadsY[VTX_PAGE_PROMPT_QUADS] = {
-<<<<<<< HEAD
-    36, // QUAD_PROMPT_MESSAGE
-    10, // QUAD_PROMPT_CURSOR_LEFT
-    10, // QUAD_PROMPT_CURSOR_RIGHT
-    -6, // QUAD_PROMPT_CHOICE_YES
-    -6, // QUAD_PROMPT_CHOICE_NO
-=======
     36, // PROMPT_QUAD_MESSAGE
     10, // PROMPT_QUAD_CURSOR_LEFT
     10, // PROMPT_QUAD_CURSOR_RIGHT
     -6, // PROMPT_QUAD_CHOICE_YES
     -6, // PROMPT_QUAD_CHOICE_NO
->>>>>>> 09c1816e
 };
 
 static s16 sVtxPageItemQuadsHeight[CLAMP_MIN(VTX_PAGE_ITEM_QUADS, 1)] = { 0 };
@@ -2474,19 +2393,11 @@
 };
 static s16 sVtxPageQuestQuadsHeight[CLAMP_MIN(VTX_PAGE_QUEST_QUADS, 1)] = { 0 };
 static s16 sVtxPagePromptQuadsHeight[VTX_PAGE_PROMPT_QUADS] = {
-<<<<<<< HEAD
-    16, // QUAD_PROMPT_MESSAGE
-    48, // QUAD_PROMPT_CURSOR_LEFT
-    48, // QUAD_PROMPT_CURSOR_RIGHT
-    16, // QUAD_PROMPT_CHOICE_YES
-    16, // QUAD_PROMPT_CHOICE_NO
-=======
     16, // PROMPT_QUAD_MESSAGE
     48, // PROMPT_QUAD_CURSOR_LEFT
     48, // PROMPT_QUAD_CURSOR_RIGHT
     16, // PROMPT_QUAD_CHOICE_YES
     16, // PROMPT_QUAD_CHOICE_NO
->>>>>>> 09c1816e
 };
 
 static s16* sVtxPageQuadsX[] = {
@@ -2734,7 +2645,7 @@
         if (vtxPage == VTX_PAGE_MAP_WORLD) {
             // For world map page, initialize vtx beyond VTX_PAGE_MAP_WORLD_QUADS
 
-            bufI -= ((VTX_PAGE_MAP_WORLD_QUADS - QUAD_MAP_TRADE_QUEST_MARKER) * 4);
+            bufI -= ((VTX_PAGE_MAP_WORLD_QUADS - WORLD_MAP_QUAD_TRADE_QUEST_MARKER) * 4);
 
             j = gSaveContext.worldMapArea;
 
@@ -2980,7 +2891,6 @@
 
     pauseCtx->offsetY = 0;
 
-<<<<<<< HEAD
     if ((pauseCtx->state == PAUSE_STATE_OPENING_1) ||
         (pauseCtx->state >= PAUSE_STATE_CLOSING
          /* PAUSE_STATE_CLOSING, PAUSE_STATE_RESUME_GAMEPLAY */) ||
@@ -2989,13 +2899,6 @@
           (pauseCtx->savePromptState == PAUSE_SAVE_PROMPT_STATE_CLOSING_AFTER_SAVED))) ||
         ((pauseCtx->state >= PAUSE_STATE_8) && (pauseCtx->state <= PAUSE_STATE_13)
          /* PAUSE_STATE_8, PAUSE_STATE_9, PAUSE_STATE_10, PAUSE_STATE_11, PAUSE_STATE_12, PAUSE_STATE_13 */)) {
-=======
-    if ((pauseCtx->state == PAUSE_STATE_OPENING_1) || (pauseCtx->state >= PAUSE_STATE_CLOSING) ||
-        ((pauseCtx->state == PAUSE_STATE_SAVE_PROMPT) &&
-         ((pauseCtx->savePromptState == PAUSE_SAVE_PROMPT_STATE_CLOSING) ||
-          (pauseCtx->savePromptState == PAUSE_SAVE_PROMPT_STATE_CLOSING_AFTER_SAVED))) ||
-        ((pauseCtx->state >= PAUSE_STATE_8) && (pauseCtx->state <= PAUSE_STATE_13))) {
->>>>>>> 09c1816e
         pauseCtx->offsetY = 80;
     }
 
@@ -3060,11 +2963,7 @@
     pauseCtx->questPageVtx = GRAPH_ALLOC(gfxCtx, ((PAGE_BG_QUADS + VTX_PAGE_QUEST_QUADS) * 4) * sizeof(Vtx));
     KaleidoScope_SetPageVertices(play, pauseCtx->questPageVtx, VTX_PAGE_QUEST, VTX_PAGE_QUEST_QUADS);
 
-<<<<<<< HEAD
-    pauseCtx->cursorVtx = GRAPH_ALLOC(gfxCtx, (PAUSE_QUAD_CURSOR_MAX * 4) * sizeof(Vtx));
-=======
-    pauseCtx->cursorVtx = GRAPH_ALLOC(gfxCtx, PAUSE_CURSOR_QUAD_MAX * 4 * sizeof(Vtx));
->>>>>>> 09c1816e
+    pauseCtx->cursorVtx = GRAPH_ALLOC(gfxCtx, (PAUSE_CURSOR_QUAD_MAX * 4) * sizeof(Vtx));
 
     for (i = 0; i < (PAUSE_CURSOR_QUAD_MAX * 4); i++) {
         pauseCtx->cursorVtx[i].v.ob[0] = pauseCtx->cursorVtx[i].v.ob[1] = pauseCtx->cursorVtx[i].v.ob[2] = 0;
@@ -4358,20 +4257,12 @@
         case PAUSE_STATE_SAVE_PROMPT:
             switch (pauseCtx->savePromptState) {
                 case PAUSE_SAVE_PROMPT_STATE_APPEARING:
-<<<<<<< HEAD
                     pauseCtx->rollRotSavePrompt_ -= 314.0f / R_PAUSE_UI_ANIMS_DURATION;
                     R_PAUSE_CURSOR_LEFT_X -= R_PAUSE_CURSOR_LEFT_MOVE_OFFSET_X / R_PAUSE_UI_ANIMS_DURATION;
                     R_PAUSE_CURSOR_RIGHT_X -= R_PAUSE_CURSOR_RIGHT_MOVE_OFFSET_X / R_PAUSE_UI_ANIMS_DURATION;
 
                     if (pauseCtx->rollRotSavePrompt_ <= -628.0f) {
                         pauseCtx->rollRotSavePrompt_ = -628.0f;
-=======
-                    pauseCtx->unk_204 -= 314.0f / WREG(6);
-                    WREG(16) -= WREG(25) / WREG(6);
-                    WREG(17) -= WREG(26) / WREG(6);
-                    if (pauseCtx->unk_204 <= -628.0f) {
-                        pauseCtx->unk_204 = -628.0f;
->>>>>>> 09c1816e
                         pauseCtx->savePromptState = PAUSE_SAVE_PROMPT_STATE_WAIT_CHOICE;
                     }
                     break;
@@ -4385,16 +4276,10 @@
                                 gSaveContext.buttonStatus[3] = BTN_ENABLED;
                             gSaveContext.hudVisibilityMode = HUD_VISIBILITY_NO_CHANGE;
                             Interface_ChangeHudVisibilityMode(HUD_VISIBILITY_ALL);
-<<<<<<< HEAD
 
                             pauseCtx->savePromptState = PAUSE_SAVE_PROMPT_STATE_CLOSING;
                             R_PAUSE_OFFSET_VERTICAL = -6240;
                             YREG(8) = pauseCtx->rollRotSavePrompt_;
-=======
-                            pauseCtx->savePromptState = PAUSE_SAVE_PROMPT_STATE_CLOSING;
-                            WREG(2) = -6240;
-                            YREG(8) = pauseCtx->unk_204;
->>>>>>> 09c1816e
                             func_800F64E0(0);
 #if !PLATFORM_N64 && OOT_NTSC
                             AudioOcarina_SetInstrument(OCARINA_INSTRUMENT_OFF);
@@ -4407,10 +4292,7 @@
                             Play_SaveSceneFlags(play);
                             gSaveContext.save.info.playerData.savedSceneId = play->sceneId;
                             Sram_WriteSave(&play->sramCtx);
-<<<<<<< HEAD
-
-=======
->>>>>>> 09c1816e
+
                             pauseCtx->savePromptState = PAUSE_SAVE_PROMPT_STATE_SAVED;
 #if PLATFORM_N64
                             sDelayTimer = 90;
@@ -4422,16 +4304,10 @@
                                CHECK_BTN_ALL(input->press.button, BTN_B)) {
 
                         Interface_SetDoAction(play, DO_ACTION_NONE);
-<<<<<<< HEAD
 
                         pauseCtx->savePromptState = PAUSE_SAVE_PROMPT_STATE_CLOSING;
                         R_PAUSE_OFFSET_VERTICAL = -6240;
                         YREG(8) = pauseCtx->rollRotSavePrompt_;
-=======
-                        pauseCtx->savePromptState = PAUSE_SAVE_PROMPT_STATE_CLOSING;
-                        WREG(2) = -6240;
-                        YREG(8) = pauseCtx->unk_204;
->>>>>>> 09c1816e
                         func_800F64E0(0);
 
                         gSaveContext.buttonStatus[0] = gSaveContext.buttonStatus[1] = gSaveContext.buttonStatus[2] =
@@ -4454,23 +4330,16 @@
                             gSaveContext.buttonStatus[3] = BTN_ENABLED;
                         gSaveContext.hudVisibilityMode = HUD_VISIBILITY_NO_CHANGE;
                         Interface_ChangeHudVisibilityMode(HUD_VISIBILITY_ALL);
-<<<<<<< HEAD
 
                         pauseCtx->savePromptState = PAUSE_SAVE_PROMPT_STATE_CLOSING_AFTER_SAVED;
                         R_PAUSE_OFFSET_VERTICAL = -6240;
                         YREG(8) = pauseCtx->rollRotSavePrompt_;
-=======
-                        pauseCtx->savePromptState = PAUSE_SAVE_PROMPT_STATE_CLOSING_AFTER_SAVED;
-                        WREG(2) = -6240;
-                        YREG(8) = pauseCtx->unk_204;
->>>>>>> 09c1816e
                         func_800F64E0(0);
                     }
                     break;
 
                 case PAUSE_SAVE_PROMPT_STATE_RETURN_TO_MENU:
-<<<<<<< HEAD
-                case PAUSE_SAVE_PROMPT_STATE_RETURN_TO_MENU_ALT:
+                case PAUSE_SAVE_PROMPT_STATE_RETURN_TO_MENU_2:
                     pauseCtx->rollRotSavePrompt_ += 314.0f / R_PAUSE_UI_ANIMS_DURATION;
                     R_PAUSE_CURSOR_LEFT_X += R_PAUSE_CURSOR_LEFT_MOVE_OFFSET_X / R_PAUSE_UI_ANIMS_DURATION;
                     R_PAUSE_CURSOR_RIGHT_X += R_PAUSE_CURSOR_RIGHT_MOVE_OFFSET_X / R_PAUSE_UI_ANIMS_DURATION;
@@ -4481,23 +4350,11 @@
                         pauseCtx->itemPageRoll = pauseCtx->equipPageRoll = pauseCtx->mapPageRoll =
                             pauseCtx->questPageRoll = 0.0f;
                         pauseCtx->rollRotSavePrompt_ = -314.0f;
-=======
-                case PAUSE_SAVE_PROMPT_STATE_RETURN_TO_MENU_2:
-                    pauseCtx->unk_204 += 314.0f / WREG(6);
-                    WREG(16) += WREG(25) / WREG(6);
-                    WREG(17) += WREG(26) / WREG(6);
-                    if (pauseCtx->unk_204 >= -314.0f) {
-                        pauseCtx->state = PAUSE_STATE_MAIN;
-                        pauseCtx->savePromptState = PAUSE_SAVE_PROMPT_STATE_APPEARING;
-                        pauseCtx->unk_1F4 = pauseCtx->unk_1F8 = pauseCtx->unk_1FC = pauseCtx->unk_200 = 0.0f;
-                        pauseCtx->unk_204 = -314.0f;
->>>>>>> 09c1816e
                     }
                     break;
 
                 case PAUSE_SAVE_PROMPT_STATE_CLOSING:
                 case PAUSE_SAVE_PROMPT_STATE_CLOSING_AFTER_SAVED:
-<<<<<<< HEAD
                     if (pauseCtx->rollRotSavePrompt_ != (YREG(8) + 160.0f)) {
                         pauseCtx->itemPageRoll = pauseCtx->equipPageRoll = pauseCtx->mapPageRoll =
                             pauseCtx->questPageRoll += 160.0f / R_PAUSE_UI_ANIMS_DURATION;
@@ -4508,18 +4365,6 @@
                         XREG(5) -= 150 / R_PAUSE_UI_ANIMS_DURATION;
                         pauseCtx->alpha -= (u16)(255 / R_PAUSE_UI_ANIMS_DURATION);
                         if (pauseCtx->rollRotSavePrompt_ == (YREG(8) + 160.0f)) {
-=======
-                    if (pauseCtx->unk_204 != (YREG(8) + 160.0f)) {
-                        pauseCtx->unk_1F4 = pauseCtx->unk_1F8 = pauseCtx->unk_1FC = pauseCtx->unk_200 +=
-                            160.0f / WREG(6);
-                        pauseCtx->unk_204 += 160.0f / WREG(6);
-                        pauseCtx->infoPanelOffsetY -= 40 / WREG(6);
-                        WREG(16) -= WREG(25) / WREG(6);
-                        WREG(17) -= WREG(26) / WREG(6);
-                        XREG(5) -= 150 / WREG(6);
-                        pauseCtx->alpha -= (u16)(255 / WREG(6));
-                        if (pauseCtx->unk_204 == (YREG(8) + 160.0f)) {
->>>>>>> 09c1816e
                             pauseCtx->alpha = 0;
                         }
                     } else {
