#include "z_kaleido_scope.h"
#include "assets/textures/icon_item_static/icon_item_static.h"
#include "assets/textures/icon_item_24_static/icon_item_24_static.h"
#if OOT_NTSC
#include "assets/textures/icon_item_jpn_static/icon_item_jpn_static.h"
#include "assets/textures/icon_item_nes_static/icon_item_nes_static.h"
#else
#include "assets/textures/icon_item_nes_static/icon_item_nes_static.h"
#include "assets/textures/icon_item_ger_static/icon_item_ger_static.h"
#include "assets/textures/icon_item_fra_static/icon_item_fra_static.h"
#endif
#include "assets/textures/icon_item_gameover_static/icon_item_gameover_static.h"
#include "terminal.h"

typedef enum {
    /* 0 */ VTX_PAGE_ITEM,
    /* 1 */ VTX_PAGE_EQUIP,
    /* 2 */ VTX_PAGE_MAP_DUNGEON,
    /* 3 */ VTX_PAGE_QUEST,
    /* 4 */ VTX_PAGE_MAP_WORLD,
    /* 5 */ VTX_PAGE_PROMPT
} VtxPageInit;

#define VTX_PAGE_ITEM_QUADS 0                 // VTX_PAGE_ITEM
#define VTX_PAGE_EQUIP_QUADS 0                // VTX_PAGE_EQUIP
#define VTX_PAGE_MAP_DUNGEON_QUADS 17         // VTX_PAGE_MAP_DUNGEON
#define VTX_PAGE_QUEST_QUADS 0                // VTX_PAGE_QUEST
#define VTX_PAGE_MAP_WORLD_QUADS 32           // VTX_PAGE_MAP_WORLD
#define VTX_PAGE_PROMPT_QUADS QUAD_PROMPT_MAX // VTX_PAGE_PROMPT

#if OOT_NTSC

// Japanese

<<<<<<< HEAD
static void* sEquipmentJPNTexs[] = {
    gPauseEquipment00Tex,    gPauseEquipment01Tex, gPauseEquipment02Tex, gPauseEquipment03Tex, gPauseEquipment04Tex,
    gPauseEquipment10JPNTex, gPauseEquipment11Tex, gPauseEquipment12Tex, gPauseEquipment13Tex, gPauseEquipment14Tex,
    gPauseEquipment20Tex,    gPauseEquipment21Tex, gPauseEquipment22Tex, gPauseEquipment23Tex, gPauseEquipment24Tex,
};
static void* sSelectItemJPNTexs[] = {
    gPauseSelectItem00JPNTex, gPauseSelectItem01Tex,    gPauseSelectItem02Tex,    gPauseSelectItem03Tex,
    gPauseSelectItem04Tex,    gPauseSelectItem10JPNTex, gPauseSelectItem11Tex,    gPauseSelectItem12Tex,
    gPauseSelectItem13Tex,    gPauseSelectItem14Tex,    gPauseSelectItem20JPNTex, gPauseSelectItem21Tex,
    gPauseSelectItem22Tex,    gPauseSelectItem23Tex,    gPauseSelectItem24Tex,
};
static void* sMapJPNTexs[] = {
    gPauseMap00Tex,    gPauseMap01Tex, gPauseMap02Tex, gPauseMap03Tex, gPauseMap04Tex,
    gPauseMap10JPNTex, gPauseMap11Tex, gPauseMap12Tex, gPauseMap13Tex, gPauseMap14Tex,
    gPauseMap20Tex,    gPauseMap21Tex, gPauseMap22Tex, gPauseMap23Tex, gPauseMap24Tex,
};
static void* sQuestStatusJPNTexs[] = {
    gPauseQuestStatus00JPNTex, gPauseQuestStatus01Tex,    gPauseQuestStatus02Tex,    gPauseQuestStatus03Tex,
    gPauseQuestStatus04Tex,    gPauseQuestStatus10JPNTex, gPauseQuestStatus11Tex,    gPauseQuestStatus12Tex,
    gPauseQuestStatus13Tex,    gPauseQuestStatus14Tex,    gPauseQuestStatus20JPNTex, gPauseQuestStatus21Tex,
    gPauseQuestStatus22Tex,    gPauseQuestStatus23Tex,    gPauseQuestStatus24Tex,
};
static void* sSaveJPNTexs[] = {
    gPauseSave00Tex,    gPauseSave01Tex, gPauseSave02Tex, gPauseSave03Tex, gPauseSave04Tex,
    gPauseSave10JPNTex, gPauseSave11Tex, gPauseSave12Tex, gPauseSave13Tex, gPauseSave14Tex,
    gPauseSave20Tex,    gPauseSave21Tex, gPauseSave22Tex, gPauseSave23Tex, gPauseSave24Tex,
=======
static void* sEquipPageBgQuadsJPNTexs[] = {
    // column 1
    gPauseEquipment00Tex,
    gPauseEquipment01Tex,
    gPauseEquipment02Tex,
    gPauseEquipment03Tex,
    gPauseEquipment04Tex,
    // column 2
    gPauseEquipment10JPNTex,
    gPauseEquipment11Tex,
    gPauseEquipment12Tex,
    gPauseEquipment13Tex,
    gPauseEquipment14Tex,
    // column 3
    gPauseEquipment20Tex,
    gPauseEquipment21Tex,
    gPauseEquipment22Tex,
    gPauseEquipment23Tex,
    gPauseEquipment24Tex,
};

static void* sItemPageBgQuadsJPNTexs[] = {
    // column 1
    gPauseSelectItem00JPNTex,
    gPauseSelectItem01Tex,
    gPauseSelectItem02Tex,
    gPauseSelectItem03Tex,
    gPauseSelectItem04Tex,
    // column 2
    gPauseSelectItem10JPNTex,
    gPauseSelectItem11Tex,
    gPauseSelectItem12Tex,
    gPauseSelectItem13Tex,
    gPauseSelectItem14Tex,
    // column 3
    gPauseSelectItem20JPNTex,
    gPauseSelectItem21Tex,
    gPauseSelectItem22Tex,
    gPauseSelectItem23Tex,
    gPauseSelectItem24Tex,
>>>>>>> bdfa56e7
};

static void* sMapPageBgQuadsJPNTexs[] = {
    // column 1
    gPauseMap00Tex,
    gPauseMap01Tex,
    gPauseMap02Tex,
    gPauseMap03Tex,
    gPauseMap04Tex,
    // column 2
    gPauseMap10JPNTex,
    gPauseMap11Tex,
    gPauseMap12Tex,
    gPauseMap13Tex,
    gPauseMap14Tex,
    // column 3
    gPauseMap20Tex,
    gPauseMap21Tex,
    gPauseMap22Tex,
    gPauseMap23Tex,
    gPauseMap24Tex,
};

static void* sQuestPageBgQuadsJPNTexs[] = {
    // column 1
    gPauseQuestStatus00JPNTex,
    gPauseQuestStatus01Tex,
    gPauseQuestStatus02Tex,
    gPauseQuestStatus03Tex,
    gPauseQuestStatus04Tex,
    // column 2
    gPauseQuestStatus10JPNTex,
    gPauseQuestStatus11Tex,
    gPauseQuestStatus12Tex,
    gPauseQuestStatus13Tex,
    gPauseQuestStatus14Tex,
    // column 3
    gPauseQuestStatus20JPNTex,
    gPauseQuestStatus21Tex,
    gPauseQuestStatus22Tex,
    gPauseQuestStatus23Tex,
    gPauseQuestStatus24Tex,
};

static void* sSavePromptBgQuadsJPNTexs[] = {
    // column 1
    gPauseSave00Tex,
    gPauseSave01Tex,
    gPauseSave02Tex,
    gPauseSave03Tex,
    gPauseSave04Tex,
    // column 2
    gPauseSave10JPNTex,
    gPauseSave11Tex,
    gPauseSave12Tex,
    gPauseSave13Tex,
    gPauseSave14Tex,
    // column 3
    gPauseSave20Tex,
    gPauseSave21Tex,
    gPauseSave22Tex,
    gPauseSave23Tex,
    gPauseSave24Tex,
};

#else

// French

static void* sEquipPageBgQuadsFRATexs[] = {
<<<<<<< HEAD
    gPauseEquipment00FRATex, gPauseEquipment01Tex, gPauseEquipment02Tex, gPauseEquipment03Tex, gPauseEquipment04Tex,
    gPauseEquipment10FRATex, gPauseEquipment11Tex, gPauseEquipment12Tex, gPauseEquipment13Tex, gPauseEquipment14Tex,
    gPauseEquipment20FRATex, gPauseEquipment21Tex, gPauseEquipment22Tex, gPauseEquipment23Tex, gPauseEquipment24Tex,
};
=======
    // column 1
    gPauseEquipment00FRATex,
    gPauseEquipment01Tex,
    gPauseEquipment02Tex,
    gPauseEquipment03Tex,
    gPauseEquipment04Tex,
    // column 2
    gPauseEquipment10FRATex,
    gPauseEquipment11Tex,
    gPauseEquipment12Tex,
    gPauseEquipment13Tex,
    gPauseEquipment14Tex,
    // column 3
    gPauseEquipment20FRATex,
    gPauseEquipment21Tex,
    gPauseEquipment22Tex,
    gPauseEquipment23Tex,
    gPauseEquipment24Tex,
};

>>>>>>> bdfa56e7
static void* sItemPageBgQuadsFRATexs[] = {
    // column 1
    gPauseSelectItem00FRATex,
    gPauseSelectItem01Tex,
    gPauseSelectItem02Tex,
    gPauseSelectItem03Tex,
    gPauseSelectItem04Tex,
    // column 2
    gPauseSelectItem10FRATex,
    gPauseSelectItem11Tex,
    gPauseSelectItem12Tex,
    gPauseSelectItem13Tex,
    gPauseSelectItem14Tex,
    // column 3
    gPauseSelectItem20FRATex,
    gPauseSelectItem21Tex,
    gPauseSelectItem22Tex,
    gPauseSelectItem23Tex,
    gPauseSelectItem24Tex,
};
<<<<<<< HEAD
=======

>>>>>>> bdfa56e7
static void* sMapPageBgQuadsFRATexs[] = {
    // column 1
    gPauseMap00Tex,
    gPauseMap01Tex,
    gPauseMap02Tex,
    gPauseMap03Tex,
    gPauseMap04Tex,
    // column 2
    gPauseMap10FRATex,
    gPauseMap11Tex,
    gPauseMap12Tex,
    gPauseMap13Tex,
    gPauseMap14Tex,
    // column 3
    gPauseMap20Tex,
    gPauseMap21Tex,
    gPauseMap22Tex,
    gPauseMap23Tex,
    gPauseMap24Tex,
};
<<<<<<< HEAD
=======

>>>>>>> bdfa56e7
static void* sQuestPageBgQuadsFRATexs[] = {
    // column 1
    gPauseQuestStatus00Tex,
    gPauseQuestStatus01Tex,
    gPauseQuestStatus02Tex,
    gPauseQuestStatus03Tex,
    gPauseQuestStatus04Tex,
    // column 2
    gPauseQuestStatus10FRATex,
    gPauseQuestStatus11Tex,
    gPauseQuestStatus12Tex,
    gPauseQuestStatus13Tex,
    gPauseQuestStatus14Tex,
    // column 3
    gPauseQuestStatus20Tex,
    gPauseQuestStatus21Tex,
    gPauseQuestStatus22Tex,
    gPauseQuestStatus23Tex,
    gPauseQuestStatus24Tex,
};
<<<<<<< HEAD
=======

>>>>>>> bdfa56e7
static void* sSavePromptBgQuadsFRATexs[] = {
    // column 1
    gPauseSave00FRATex,
    gPauseSave01Tex,
    gPauseSave02Tex,
    gPauseSave03Tex,
    gPauseSave04Tex,
    // column 2
    gPauseSave10FRATex,
    gPauseSave11Tex,
    gPauseSave12Tex,
    gPauseSave13Tex,
    gPauseSave14Tex,
    // column 3
    gPauseSave20FRATex,
    gPauseSave21Tex,
    gPauseSave22Tex,
    gPauseSave23Tex,
    gPauseSave24Tex,
};

// German

static void* sEquipPageBgQuadsGERTexs[] = {
    // column 1
    gPauseEquipment00GERTex,
    gPauseEquipment01Tex,
    gPauseEquipment02Tex,
    gPauseEquipment03Tex,
    gPauseEquipment04Tex,
    // column 2
    gPauseEquipment10GERTex,
    gPauseEquipment11Tex,
    gPauseEquipment12Tex,
    gPauseEquipment13Tex,
    gPauseEquipment14Tex,
    // column 3
    gPauseEquipment20GERTex,
    gPauseEquipment21Tex,
    gPauseEquipment22Tex,
    gPauseEquipment23Tex,
    gPauseEquipment24Tex,
<<<<<<< HEAD
};
static void* sItemPageBgQuadsGERTexs[] = {
    // column 1
    gPauseSelectItem00GERTex,
    gPauseSelectItem01Tex,
    gPauseSelectItem02Tex,
    gPauseSelectItem03Tex,
    gPauseSelectItem04Tex,
    // column 2
    gPauseSelectItem10GERTex,
    gPauseSelectItem11Tex,
    gPauseSelectItem12Tex,
    gPauseSelectItem13Tex,
    gPauseSelectItem14Tex,
    // column 3
    gPauseSelectItem20GERTex,
    gPauseSelectItem21Tex,
    gPauseSelectItem22Tex,
    gPauseSelectItem23Tex,
    gPauseSelectItem24Tex,
};
static void* sMapPageBgQuadsGERTexs[] = {
    // column 1
    gPauseMap00Tex,
    gPauseMap01Tex,
    gPauseMap02Tex,
    gPauseMap03Tex,
    gPauseMap04Tex,
    // column 2
    gPauseMap10GERTex,
    gPauseMap11Tex,
    gPauseMap12Tex,
    gPauseMap13Tex,
    gPauseMap14Tex,
    // column 3
    gPauseMap20Tex,
    gPauseMap21Tex,
    gPauseMap22Tex,
    gPauseMap23Tex,
    gPauseMap24Tex,
};
static void* sQuestPageBgQuadsGERTexs[] = {
    // column 1
    gPauseQuestStatus00Tex,
    gPauseQuestStatus01Tex,
    gPauseQuestStatus02Tex,
    gPauseQuestStatus03Tex,
    gPauseQuestStatus04Tex,
    // column 2
    gPauseQuestStatus10GERTex,
    gPauseQuestStatus11Tex,
    gPauseQuestStatus12Tex,
    gPauseQuestStatus13Tex,
    gPauseQuestStatus14Tex,
    // column 3
    gPauseQuestStatus20Tex,
    gPauseQuestStatus21Tex,
    gPauseQuestStatus22Tex,
    gPauseQuestStatus23Tex,
    gPauseQuestStatus24Tex,
};
static void* sSavePromptBgQuadsGERTexs[] = {
    // column 1
    gPauseSave00Tex,
    gPauseSave01Tex,
    gPauseSave02Tex,
    gPauseSave03Tex,
    gPauseSave04Tex,
    // column 2
    gPauseSave10GERTex,
    gPauseSave11Tex,
    gPauseSave12Tex,
    gPauseSave13Tex,
    gPauseSave14Tex,
    // column 3
    gPauseSave20GERTex,
    gPauseSave21Tex,
    gPauseSave22Tex,
    gPauseSave23Tex,
    gPauseSave24Tex,
=======
>>>>>>> bdfa56e7
};

static void* sItemPageBgQuadsGERTexs[] = {
    // column 1
    gPauseSelectItem00GERTex,
    gPauseSelectItem01Tex,
    gPauseSelectItem02Tex,
    gPauseSelectItem03Tex,
    gPauseSelectItem04Tex,
    // column 2
    gPauseSelectItem10GERTex,
    gPauseSelectItem11Tex,
    gPauseSelectItem12Tex,
    gPauseSelectItem13Tex,
    gPauseSelectItem14Tex,
    // column 3
    gPauseSelectItem20GERTex,
    gPauseSelectItem21Tex,
    gPauseSelectItem22Tex,
    gPauseSelectItem23Tex,
    gPauseSelectItem24Tex,
};

static void* sMapPageBgQuadsGERTexs[] = {
    // column 1
    gPauseMap00Tex,
    gPauseMap01Tex,
    gPauseMap02Tex,
    gPauseMap03Tex,
    gPauseMap04Tex,
    // column 2
    gPauseMap10GERTex,
    gPauseMap11Tex,
    gPauseMap12Tex,
    gPauseMap13Tex,
    gPauseMap14Tex,
    // column 3
    gPauseMap20Tex,
    gPauseMap21Tex,
    gPauseMap22Tex,
    gPauseMap23Tex,
    gPauseMap24Tex,
};

static void* sQuestPageBgQuadsGERTexs[] = {
    // column 1
    gPauseQuestStatus00Tex,
    gPauseQuestStatus01Tex,
    gPauseQuestStatus02Tex,
    gPauseQuestStatus03Tex,
    gPauseQuestStatus04Tex,
    // column 2
    gPauseQuestStatus10GERTex,
    gPauseQuestStatus11Tex,
    gPauseQuestStatus12Tex,
    gPauseQuestStatus13Tex,
    gPauseQuestStatus14Tex,
    // column 3
    gPauseQuestStatus20Tex,
    gPauseQuestStatus21Tex,
    gPauseQuestStatus22Tex,
    gPauseQuestStatus23Tex,
    gPauseQuestStatus24Tex,
};

static void* sSavePromptBgQuadsGERTexs[] = {
    // column 1
    gPauseSave00Tex,
    gPauseSave01Tex,
    gPauseSave02Tex,
    gPauseSave03Tex,
    gPauseSave04Tex,
    // column 2
    gPauseSave10GERTex,
    gPauseSave11Tex,
    gPauseSave12Tex,
    gPauseSave13Tex,
    gPauseSave14Tex,
    // column 3
    gPauseSave20GERTex,
    gPauseSave21Tex,
    gPauseSave22Tex,
    gPauseSave23Tex,
    gPauseSave24Tex,
};

#endif

// English

static void* sEquipPageBgQuadsENGTexs[] = {
    // column 1
    gPauseEquipment00Tex,
    gPauseEquipment01Tex,
    gPauseEquipment02Tex,
    gPauseEquipment03Tex,
    gPauseEquipment04Tex,
    // column 2
    gPauseEquipment10ENGTex,
    gPauseEquipment11Tex,
    gPauseEquipment12Tex,
    gPauseEquipment13Tex,
    gPauseEquipment14Tex,
    // column 3
    gPauseEquipment20Tex,
    gPauseEquipment21Tex,
    gPauseEquipment22Tex,
    gPauseEquipment23Tex,
    gPauseEquipment24Tex,
};
<<<<<<< HEAD
=======

>>>>>>> bdfa56e7
static void* sItemPageBgQuadsENGTexs[] = {
    // column 1
    gPauseSelectItem00ENGTex,
    gPauseSelectItem01Tex,
    gPauseSelectItem02Tex,
    gPauseSelectItem03Tex,
    gPauseSelectItem04Tex,
    // column 2
    gPauseSelectItem10ENGTex,
    gPauseSelectItem11Tex,
    gPauseSelectItem12Tex,
    gPauseSelectItem13Tex,
    gPauseSelectItem14Tex,
    // column 3
    gPauseSelectItem20ENGTex,
    gPauseSelectItem21Tex,
    gPauseSelectItem22Tex,
    gPauseSelectItem23Tex,
    gPauseSelectItem24Tex,
};
<<<<<<< HEAD
=======

>>>>>>> bdfa56e7
static void* sMapPageBgQuadsENGTexs[] = {
    // column 1
    gPauseMap00Tex,
    gPauseMap01Tex,
    gPauseMap02Tex,
    gPauseMap03Tex,
    gPauseMap04Tex,
    // column 2
    gPauseMap10ENGTex,
    gPauseMap11Tex,
    gPauseMap12Tex,
    gPauseMap13Tex,
    gPauseMap14Tex,
    // column 3
    gPauseMap20Tex,
    gPauseMap21Tex,
    gPauseMap22Tex,
    gPauseMap23Tex,
    gPauseMap24Tex,
};
<<<<<<< HEAD
=======

>>>>>>> bdfa56e7
static void* sQuestPageBgQuadsENGTexs[] = {
    // column 1
    gPauseQuestStatus00ENGTex,
    gPauseQuestStatus01Tex,
    gPauseQuestStatus02Tex,
    gPauseQuestStatus03Tex,
    gPauseQuestStatus04Tex,
    // column 2
    gPauseQuestStatus10ENGTex,
    gPauseQuestStatus11Tex,
    gPauseQuestStatus12Tex,
    gPauseQuestStatus13Tex,
    gPauseQuestStatus14Tex,
    // column 3
    gPauseQuestStatus20ENGTex,
    gPauseQuestStatus21Tex,
    gPauseQuestStatus22Tex,
    gPauseQuestStatus23Tex,
    gPauseQuestStatus24Tex,
};
<<<<<<< HEAD
=======

>>>>>>> bdfa56e7
static void* sSavePromptBgQuadsENGTexs[] = {
    // column 1
    gPauseSave00Tex,
    gPauseSave01Tex,
    gPauseSave02Tex,
    gPauseSave03Tex,
    gPauseSave04Tex,
    // column 2
    gPauseSave10ENGTex,
    gPauseSave11Tex,
    gPauseSave12Tex,
    gPauseSave13Tex,
    gPauseSave14Tex,
    // column 3
    gPauseSave20Tex,
    gPauseSave21Tex,
    gPauseSave22Tex,
    gPauseSave23Tex,
    gPauseSave24Tex,
};

static void* sGameOverTexs[] = {
    // column 1
    gPauseSave00Tex,
    gPauseSave01Tex,
    gPauseSave02Tex,
    gPauseSave03Tex,
    gPauseSave04Tex,
    // column 2
    gPauseGameOver10Tex,
    gPauseSave11Tex,
    gPauseSave12Tex,
    gPauseSave13Tex,
    gPauseSave14Tex,
    // column 3
    gPauseSave20Tex,
    gPauseSave21Tex,
    gPauseSave22Tex,
    gPauseSave23Tex,
    gPauseSave24Tex,
};

#if OOT_NTSC
<<<<<<< HEAD
#define EQUIPMENT_TEXS(language) ((language) != LANGUAGE_JPN ? sEquipPageBgQuadsENGTexs : sEquipmentJPNTexs)
#define SELECT_ITEM_TEXS(language) ((language) != LANGUAGE_JPN ? sItemPageBgQuadsENGTexs : sSelectItemJPNTexs)
#define MAP_TEXS(language) ((language) != LANGUAGE_JPN ? sMapPageBgQuadsENGTexs : sMapJPNTexs)
#define QUEST_STATUS_TEXS(language) ((language) != LANGUAGE_JPN ? sQuestPageBgQuadsENGTexs : sQuestStatusJPNTexs)
#define SAVE_TEXS(language) ((language) != LANGUAGE_JPN ? sSavePromptBgQuadsENGTexs : sSaveJPNTexs)
=======
#define EQUIPMENT_TEXS(language) ((language) != LANGUAGE_JPN ? sEquipPageBgQuadsENGTexs : sEquipPageBgQuadsJPNTexs)
#define SELECT_ITEM_TEXS(language) ((language) != LANGUAGE_JPN ? sItemPageBgQuadsENGTexs : sItemPageBgQuadsJPNTexs)
#define MAP_TEXS(language) ((language) != LANGUAGE_JPN ? sMapPageBgQuadsENGTexs : sMapPageBgQuadsJPNTexs)
#define QUEST_STATUS_TEXS(language) ((language) != LANGUAGE_JPN ? sQuestPageBgQuadsENGTexs : sQuestPageBgQuadsJPNTexs)
#define SAVE_TEXS(language) ((language) != LANGUAGE_JPN ? sSavePromptBgQuadsENGTexs : sSavePromptBgQuadsJPNTexs)
>>>>>>> bdfa56e7
#else
static void* sEquipPageBgQuadsTexs[] = {
    sEquipPageBgQuadsENGTexs,
    sEquipPageBgQuadsGERTexs,
    sEquipPageBgQuadsFRATexs,
};

static void* sItemPageBgQuadsTexs[] = {
    sItemPageBgQuadsENGTexs,
    sItemPageBgQuadsGERTexs,
    sItemPageBgQuadsFRATexs,
};

static void* sMapPageBgQuadsTexs[] = {
    sMapPageBgQuadsENGTexs,
    sMapPageBgQuadsGERTexs,
    sMapPageBgQuadsFRATexs,
};

static void* sQuestPageBgQuadsTexs[] = {
    sQuestPageBgQuadsENGTexs,
    sQuestPageBgQuadsGERTexs,
    sQuestPageBgQuadsFRATexs,
};

static void* sSavePromptBgQuadsTexs[] = {
    sSavePromptBgQuadsENGTexs,
    sSavePromptBgQuadsGERTexs,
    sSavePromptBgQuadsFRATexs,
};

#define EQUIPMENT_TEXS(language) (sEquipPageBgQuadsTexs[(language)])
#define SELECT_ITEM_TEXS(language) (sItemPageBgQuadsTexs[(language)])
#define MAP_TEXS(language) (sMapPageBgQuadsTexs[(language)])
#define QUEST_STATUS_TEXS(language) (sQuestPageBgQuadsTexs[(language)])
#define SAVE_TEXS(language) (sSavePromptBgQuadsTexs[(language)])
#endif

s16 gVtxPageMapWorldQuadsWidth[VTX_PAGE_MAP_WORLD_QUADS] = {
    32,  // QUAD_MAP_WORLD_CLOUDS_SACRED_FOREST_MEADOW
    112, // QUAD_MAP_WORLD_CLOUDS_HYRULE_FIELD
    32,  // QUAD_MAP_WORLD_CLOUDS_LON_LON_RANCH
    48,  // QUAD_MAP_WORLD_CLOUDS_MARKET
    32,  // QUAD_MAP_WORLD_CLOUDS_HYRULE_CASTLE
    32,  // QUAD_MAP_WORLD_CLOUDS_KAKARIKO_VILLAGE
    32,  // QUAD_MAP_WORLD_CLOUDS_GRAVEYARD
    48,  // QUAD_MAP_WORLD_CLOUDS_DEATH_MOUNTAIN_TRAIL
    32,  // QUAD_MAP_WORLD_CLOUDS_GORON_CITY
    64,  // QUAD_MAP_WORLD_CLOUDS_ZORAS_RIVER
    32,  // QUAD_MAP_WORLD_CLOUDS_ZORAS_DOMAIN
    48,  // QUAD_MAP_WORLD_CLOUDS_ZORAS_FOUNTAIN
    48,  // QUAD_MAP_WORLD_CLOUDS_GERUDO_VALLEY
    48,  // QUAD_MAP_WORLD_CLOUDS_GERUDOS_FORTRESS
    48,  // QUAD_MAP_WORLD_CLOUDS_DESERT_COLOSSUS
    64,  // QUAD_MAP_WORLD_CLOUDS_LAKE_HYLIA
    8,   // WORLD_MAP_POINT_HAUNTED_WASTELAND
    8,   // WORLD_MAP_POINT_GERUDOS_FORTRESS
    8,   // WORLD_MAP_POINT_GERUDO_VALLEY
    8,   // WORLD_MAP_POINT_HYLIA_LAKESIDE
    8,   // WORLD_MAP_POINT_LON_LON_RANCH
    8,   // WORLD_MAP_POINT_MARKET
    8,   // WORLD_MAP_POINT_HYRULE_FIELD
    8,   // WORLD_MAP_POINT_DEATH_MOUNTAIN
    8,   // WORLD_MAP_POINT_KAKARIKO_VILLAGE
    8,   // WORLD_MAP_POINT_LOST_WOODS
    8,   // WORLD_MAP_POINT_KOKIRI_FOREST
    8,   // WORLD_MAP_POINT_ZORAS_DOMAIN
    8,   // QUAD_MAP_28
    8,   // QUAD_MAP_29
    80,  // QUAD_MAP_30
    64,  // QUAD_MAP_31
};

s16 gVtxPageMapWorldQuadsHeight[VTX_PAGE_MAP_WORLD_QUADS] = {
    24, // QUAD_MAP_WORLD_CLOUDS_SACRED_FOREST_MEADOW
    72, // QUAD_MAP_WORLD_CLOUDS_HYRULE_FIELD
    13, // QUAD_MAP_WORLD_CLOUDS_LON_LON_RANCH
    22, // QUAD_MAP_WORLD_CLOUDS_MARKET
    19, // QUAD_MAP_WORLD_CLOUDS_HYRULE_CASTLE
    20, // QUAD_MAP_WORLD_CLOUDS_KAKARIKO_VILLAGE
    19, // QUAD_MAP_WORLD_CLOUDS_GRAVEYARD
    27, // QUAD_MAP_WORLD_CLOUDS_DEATH_MOUNTAIN_TRAIL
    14, // QUAD_MAP_WORLD_CLOUDS_GORON_CITY
    26, // QUAD_MAP_WORLD_CLOUDS_ZORAS_RIVER
    22, // QUAD_MAP_WORLD_CLOUDS_ZORAS_DOMAIN
    21, // QUAD_MAP_WORLD_CLOUDS_ZORAS_FOUNTAIN
    49, // QUAD_MAP_WORLD_CLOUDS_GERUDO_VALLEY
    32, // QUAD_MAP_WORLD_CLOUDS_GERUDOS_FORTRESS
    45, // QUAD_MAP_WORLD_CLOUDS_DESERT_COLOSSUS
    60, // QUAD_MAP_WORLD_CLOUDS_LAKE_HYLIA
    8,  // WORLD_MAP_POINT_HAUNTED_WASTELAND
    8,  // WORLD_MAP_POINT_GERUDOS_FORTRESS
    8,  // WORLD_MAP_POINT_GERUDO_VALLEY
    8,  // WORLD_MAP_POINT_HYLIA_LAKESIDE
    8,  // WORLD_MAP_POINT_LON_LON_RANCH
    8,  // WORLD_MAP_POINT_MARKET
    8,  // WORLD_MAP_POINT_HYRULE_FIELD
    8,  // WORLD_MAP_POINT_DEATH_MOUNTAIN
    8,  // WORLD_MAP_POINT_KAKARIKO_VILLAGE
    8,  // WORLD_MAP_POINT_LOST_WOODS
    8,  // WORLD_MAP_POINT_KOKIRI_FOREST
    8,  // WORLD_MAP_POINT_ZORAS_DOMAIN
    8,  // QUAD_MAP_28
    16, // QUAD_MAP_29
    32, // QUAD_MAP_30
    8,  // QUAD_MAP_31
};

/**
 * Contains the status of buttons for each page.
 *
 * Indexed by `pageIndex + pt` values,
 * where pageIndex is from the `PauseMenuPage` enum
 * and pt is 0 or 2 (respectively `PAGE_SWITCH_PT_LEFT` and `PAGE_SWITCH_PT_RIGHT`).
 *
 * `PauseMenuPage` enum values are ordered clockwise, starting at PAUSE_ITEM. That means adding 1 to a page index
 * produces (modulo 4) the index of the page to the right, and similar with subtracting 1 for the left page.
 * The indexing of this array relies on this property, but without modulo operations. Instead, the data for the first
 * and last pages (PAUSE_ITEM, PAUSE_EQUIP) is duplicated.
 *
 * For example when scrolling left from the quest page PAUSE_QUEST (so, to PAUSE_MAP),
 * the index is `PAUSE_QUEST + PAGE_SWITCH_PT_LEFT` and the data is button status for the map page.
 */
static u8 gPageSwitchNextButtonStatus[][5] = {
    // PAUSE_ITEM  + PAGE_SWITCH_PT_LEFT
    //
    //  -> PAUSE_EQUIP
    { BTN_ENABLED, BTN_DISABLED, BTN_DISABLED, BTN_DISABLED, BTN_ENABLED },
    // PAUSE_MAP   + PAGE_SWITCH_PT_LEFT
    //
    //  -> PAUSE_ITEM
    { BTN_ENABLED, BTN_ENABLED, BTN_ENABLED, BTN_ENABLED, BTN_DISABLED },
    // PAUSE_QUEST + PAGE_SWITCH_PT_LEFT
    // PAUSE_ITEM  + PAGE_SWITCH_PT_RIGHT
    //  -> PAUSE_MAP
    { BTN_ENABLED, BTN_DISABLED, BTN_DISABLED, BTN_DISABLED, BTN_DISABLED },
    // PAUSE_EQUIP + PAGE_SWITCH_PT_LEFT
    // PAUSE_MAP   + PAGE_SWITCH_PT_RIGHT
    //  -> PAUSE_QUEST
    { BTN_ENABLED, BTN_DISABLED, BTN_DISABLED, BTN_DISABLED, BTN_ENABLED },
    //
    // PAUSE_QUEST + PAGE_SWITCH_PT_RIGHT
    //  -> PAUSE_EQUIP
    { BTN_ENABLED, BTN_DISABLED, BTN_DISABLED, BTN_DISABLED, BTN_ENABLED },
    //
    // PAUSE_EQUIP + PAGE_SWITCH_PT_RIGHT
    //  -> PAUSE_ITEM
    { BTN_ENABLED, BTN_ENABLED, BTN_ENABLED, BTN_ENABLED, BTN_DISABLED },

};

static s16 sColor82ABRed_D_8082AB8C = 0;
static s16 sColor82ABGreen_D_8082AB90 = 0;
static s16 sColor82ABBlue_D_8082AB94 = 0;
static s16 sColor82ABGameOverPrimAlpha_D_8082AB98 = 255;

static s16 sDrawGameOverEnvColorRed_D_8082AB9C = 255;
static s16 sDrawGameOverEnvColorGreen_D_8082ABA0 = 0;
static s16 sDrawGameOverEnvColorBlue_D_8082ABA4 = 0;

static s16 sInDungeonScene = false;

/*
 * The following three `sPageSwitch*` arrays are indexed by nextPageMode values,
 * which encode the page to switch from and the scroll direction.
 *
 * sPageSwitchEyeDx/Dz describe how to move the camera eye so that the pages appear scrolling and the next active page
 * is switched into view.
 *
 * sPageSwitchNextPageIndex contains the page a nextPageMode leads to once scrolling is done.
 */

#define PAGE_SWITCH_NSTEPS 16

static f32 sPageSwitchEyeDx[] = {
    -PAUSE_EYE_DIST * (PAUSE_MAP_X - PAUSE_ITEM_X) / PAGE_SWITCH_NSTEPS,  // PAUSE_ITEM  right
    -PAUSE_EYE_DIST*(PAUSE_EQUIP_X - PAUSE_ITEM_X) / PAGE_SWITCH_NSTEPS,  // PAUSE_ITEM  left
    -PAUSE_EYE_DIST*(PAUSE_QUEST_X - PAUSE_MAP_X) / PAGE_SWITCH_NSTEPS,   // PAUSE_MAP   right
    -PAUSE_EYE_DIST*(PAUSE_ITEM_X - PAUSE_MAP_X) / PAGE_SWITCH_NSTEPS,    // PAUSE_MAP   left
    -PAUSE_EYE_DIST*(PAUSE_EQUIP_X - PAUSE_QUEST_X) / PAGE_SWITCH_NSTEPS, // PAUSE_QUEST right
    -PAUSE_EYE_DIST*(PAUSE_MAP_X - PAUSE_QUEST_X) / PAGE_SWITCH_NSTEPS,   // PAUSE_QUEST left
    -PAUSE_EYE_DIST*(PAUSE_ITEM_X - PAUSE_EQUIP_X) / PAGE_SWITCH_NSTEPS,  // PAUSE_EQUIP right
    -PAUSE_EYE_DIST*(PAUSE_QUEST_X - PAUSE_EQUIP_X) / PAGE_SWITCH_NSTEPS, // PAUSE_EQUIP left
};

static f32 sPageSwitchEyeDz[] = {
    -PAUSE_EYE_DIST * (PAUSE_MAP_Z - PAUSE_ITEM_Z) / PAGE_SWITCH_NSTEPS,  // PAUSE_ITEM  right
    -PAUSE_EYE_DIST*(PAUSE_EQUIP_Z - PAUSE_ITEM_Z) / PAGE_SWITCH_NSTEPS,  // PAUSE_ITEM  left
    -PAUSE_EYE_DIST*(PAUSE_QUEST_Z - PAUSE_MAP_Z) / PAGE_SWITCH_NSTEPS,   // PAUSE_MAP   right
    -PAUSE_EYE_DIST*(PAUSE_ITEM_Z - PAUSE_MAP_Z) / PAGE_SWITCH_NSTEPS,    // PAUSE_MAP   left
    -PAUSE_EYE_DIST*(PAUSE_EQUIP_Z - PAUSE_QUEST_Z) / PAGE_SWITCH_NSTEPS, // PAUSE_QUEST right
    -PAUSE_EYE_DIST*(PAUSE_MAP_Z - PAUSE_QUEST_Z) / PAGE_SWITCH_NSTEPS,   // PAUSE_QUEST left
    -PAUSE_EYE_DIST*(PAUSE_ITEM_Z - PAUSE_EQUIP_Z) / PAGE_SWITCH_NSTEPS,  // PAUSE_EQUIP right
    -PAUSE_EYE_DIST*(PAUSE_QUEST_Z - PAUSE_EQUIP_Z) / PAGE_SWITCH_NSTEPS, // PAUSE_EQUIP left
};

static u16 sPageSwitchNextPageIndex[] = {
    PAUSE_MAP,   // PAUSE_ITEM  right
    PAUSE_EQUIP, // PAUSE_ITEM  left
    PAUSE_QUEST, // PAUSE_MAP   right
    PAUSE_ITEM,  // PAUSE_MAP   left
    PAUSE_EQUIP, // PAUSE_QUEST right
    PAUSE_MAP,   // PAUSE_QUEST left
    PAUSE_ITEM,  // PAUSE_EQUIP right
    PAUSE_QUEST, // PAUSE_EQUIP left
};

u8 gSlotAgeReqs[] = {
    AGE_REQ_CHILD, // SLOT_DEKU_STICK
    AGE_REQ_NONE,  // SLOT_DEKU_NUT
    AGE_REQ_NONE,  // SLOT_BOMB
    AGE_REQ_ADULT, // SLOT_BOW
    AGE_REQ_ADULT, // SLOT_ARROW_FIRE
    AGE_REQ_NONE,  // SLOT_DINS_FIRE
    AGE_REQ_CHILD, // SLOT_SLINGSHOT
    AGE_REQ_NONE,  // SLOT_OCARINA
    AGE_REQ_NONE,  // SLOT_BOMBCHU
    AGE_REQ_ADULT, // SLOT_HOOKSHOT
    AGE_REQ_ADULT, // SLOT_ARROW_ICE
    AGE_REQ_NONE,  // SLOT_FARORES_WIND
    AGE_REQ_CHILD, // SLOT_BOOMERANG
    AGE_REQ_NONE,  // SLOT_LENS_OF_TRUTH
    AGE_REQ_CHILD, // SLOT_MAGIC_BEAN
    AGE_REQ_ADULT, // SLOT_HAMMER
    AGE_REQ_ADULT, // SLOT_ARROW_LIGHT
    AGE_REQ_NONE,  // SLOT_NAYRUS_LOVE
    AGE_REQ_NONE,  // SLOT_BOTTLE_1
    AGE_REQ_NONE,  // SLOT_BOTTLE_2
    AGE_REQ_NONE,  // SLOT_BOTTLE_3
    AGE_REQ_NONE,  // SLOT_BOTTLE_4
    AGE_REQ_ADULT, // SLOT_TRADE_ADULT
    AGE_REQ_CHILD, // SLOT_TRADE_CHILD
};

u8 gEquipAgeReqs[4][4] = {
    {
        AGE_REQ_ADULT, // 0 UPG_QUIVER
        AGE_REQ_CHILD, // EQUIP_TYPE_SWORD EQUIP_VALUE_SWORD_KOKIRI
        AGE_REQ_ADULT, // EQUIP_TYPE_SWORD EQUIP_VALUE_SWORD_MASTER
        AGE_REQ_ADULT, // EQUIP_TYPE_SWORD EQUIP_VALUE_SWORD_BIGGORON
    },
    {
        AGE_REQ_NONE,  // 0 UPG_BOMB_BAG
        AGE_REQ_CHILD, // EQUIP_TYPE_SHIELD EQUIP_VALUE_SHIELD_DEKU
        AGE_REQ_NONE,  // EQUIP_TYPE_SHIELD EQUIP_VALUE_SHIELD_HYLIAN
        AGE_REQ_ADULT, // EQUIP_TYPE_SHIELD EQUIP_VALUE_SHIELD_MIRROR
    },
    {
        AGE_REQ_ADULT, // 0 UPG_STRENGTH
        AGE_REQ_NONE,  // EQUIP_TYPE_TUNIC EQUIP_VALUE_TUNIC_KOKIRI
        AGE_REQ_ADULT, // EQUIP_TYPE_TUNIC EQUIP_VALUE_TUNIC_GORON
        AGE_REQ_ADULT, // EQUIP_TYPE_TUNIC EQUIP_VALUE_TUNIC_ZORA
    },
    {
        AGE_REQ_NONE,  // 0 UPG_SCALE
        AGE_REQ_NONE,  // EQUIP_TYPE_BOOTS EQUIP_VALUE_BOOTS_KOKIRI
        AGE_REQ_ADULT, // EQUIP_TYPE_BOOTS EQUIP_VALUE_BOOTS_IRON
        AGE_REQ_ADULT, // EQUIP_TYPE_BOOTS EQUIP_VALUE_BOOTS_HOVER
    },
};

u8 gItemAgeReqs[] = {
    AGE_REQ_CHILD, // ITEM_DEKU_STICK
    AGE_REQ_NONE,  // ITEM_DEKU_NUT
    AGE_REQ_NONE,  // ITEM_BOMB
    AGE_REQ_ADULT, // ITEM_BOW
    AGE_REQ_ADULT, // ITEM_ARROW_FIRE
    AGE_REQ_NONE,  // ITEM_DINS_FIRE
    AGE_REQ_CHILD, // ITEM_SLINGSHOT
    AGE_REQ_NONE,  // ITEM_OCARINA_FAIRY
    AGE_REQ_NONE,  // ITEM_OCARINA_OF_TIME
    AGE_REQ_NONE,  // ITEM_BOMBCHU
    AGE_REQ_ADULT, // ITEM_HOOKSHOT
    AGE_REQ_ADULT, // ITEM_LONGSHOT
    AGE_REQ_ADULT, // ITEM_ARROW_ICE
    AGE_REQ_NONE,  // ITEM_FARORES_WIND
    AGE_REQ_CHILD, // ITEM_BOOMERANG
    AGE_REQ_NONE,  // ITEM_LENS_OF_TRUTH
    AGE_REQ_CHILD, // ITEM_MAGIC_BEAN
    AGE_REQ_ADULT, // ITEM_HAMMER
    AGE_REQ_ADULT, // ITEM_ARROW_LIGHT
    AGE_REQ_NONE,  // ITEM_NAYRUS_LOVE
    AGE_REQ_NONE,  // ITEM_BOTTLE_EMPTY
    AGE_REQ_NONE,  // ITEM_BOTTLE_POTION_RED
    AGE_REQ_NONE,  // ITEM_BOTTLE_POTION_GREEN
    AGE_REQ_NONE,  // ITEM_BOTTLE_POTION_BLUE
    AGE_REQ_NONE,  // ITEM_BOTTLE_FAIRY
    AGE_REQ_NONE,  // ITEM_BOTTLE_FISH
    AGE_REQ_NONE,  // ITEM_BOTTLE_MILK_FULL
    AGE_REQ_NONE,  // ITEM_BOTTLE_RUTOS_LETTER
    AGE_REQ_NONE,  // ITEM_BOTTLE_BLUE_FIRE
    AGE_REQ_NONE,  // ITEM_BOTTLE_BUG
    AGE_REQ_NONE,  // ITEM_BOTTLE_BIG_POE
    AGE_REQ_NONE,  // ITEM_BOTTLE_MILK_HALF
    AGE_REQ_NONE,  // ITEM_BOTTLE_POE
    AGE_REQ_CHILD, // ITEM_WEIRD_EGG
    AGE_REQ_CHILD, // ITEM_CHICKEN
    AGE_REQ_CHILD, // ITEM_ZELDAS_LETTER
    AGE_REQ_CHILD, // ITEM_MASK_KEATON
    AGE_REQ_CHILD, // ITEM_MASK_SKULL
    AGE_REQ_CHILD, // ITEM_MASK_SPOOKY
    AGE_REQ_CHILD, // ITEM_MASK_BUNNY_HOOD
    AGE_REQ_CHILD, // ITEM_MASK_GORON
    AGE_REQ_CHILD, // ITEM_MASK_ZORA
    AGE_REQ_CHILD, // ITEM_MASK_GERUDO
    AGE_REQ_CHILD, // ITEM_MASK_TRUTH
    AGE_REQ_CHILD, // ITEM_SOLD_OUT
    AGE_REQ_ADULT, // ITEM_POCKET_EGG
    AGE_REQ_ADULT, // ITEM_POCKET_CUCCO
    AGE_REQ_ADULT, // ITEM_COJIRO
    AGE_REQ_ADULT, // ITEM_ODD_MUSHROOM
    AGE_REQ_ADULT, // ITEM_ODD_POTION
    AGE_REQ_ADULT, // ITEM_POACHERS_SAW
    AGE_REQ_ADULT, // ITEM_BROKEN_GORONS_SWORD
    AGE_REQ_ADULT, // ITEM_PRESCRIPTION
    AGE_REQ_ADULT, // ITEM_EYEBALL_FROG
    AGE_REQ_ADULT, // ITEM_EYE_DROPS
    AGE_REQ_ADULT, // ITEM_CLAIM_CHECK
    AGE_REQ_ADULT, // ITEM_BOW_FIRE
    AGE_REQ_ADULT, // ITEM_BOW_ICE
    AGE_REQ_ADULT, // ITEM_BOW_LIGHT
    AGE_REQ_CHILD, // ITEM_SWORD_KOKIRI
    AGE_REQ_ADULT, // ITEM_SWORD_MASTER
    AGE_REQ_ADULT, // ITEM_SWORD_BIGGORON
    AGE_REQ_CHILD, // ITEM_SHIELD_DEKU
    AGE_REQ_NONE,  // ITEM_SHIELD_HYLIAN
    AGE_REQ_ADULT, // ITEM_SHIELD_MIRROR
    AGE_REQ_NONE,  // ITEM_TUNIC_KOKIRI
    AGE_REQ_ADULT, // ITEM_TUNIC_GORON
    AGE_REQ_ADULT, // ITEM_TUNIC_ZORA
    AGE_REQ_NONE,  // ITEM_BOOTS_KOKIRI
    AGE_REQ_ADULT, // ITEM_BOOTS_IRON
    AGE_REQ_ADULT, // ITEM_BOOTS_HOVER
    AGE_REQ_CHILD, // ITEM_BULLET_BAG_30
    AGE_REQ_CHILD, // ITEM_BULLET_BAG_40
    AGE_REQ_CHILD, // ITEM_BULLET_BAG_50
    AGE_REQ_ADULT, // ITEM_QUIVER_30
    AGE_REQ_ADULT, // ITEM_QUIVER_40
    AGE_REQ_ADULT, // ITEM_QUIVER_50
    AGE_REQ_NONE,  // ITEM_BOMB_BAG_20
    AGE_REQ_NONE,  // ITEM_BOMB_BAG_30
    AGE_REQ_NONE,  // ITEM_BOMB_BAG_40
    AGE_REQ_CHILD, // ITEM_STRENGTH_GORONS_BRACELET
    AGE_REQ_ADULT, // ITEM_STRENGTH_SILVER_GAUNTLETS
    AGE_REQ_ADULT, // ITEM_STRENGTH_GOLD_GAUNTLETS
    AGE_REQ_NONE,  // ITEM_SCALE_SILVER
    AGE_REQ_NONE,  // ITEM_SCALE_GOLDEN
    AGE_REQ_ADULT, // ITEM_GIANTS_KNIFE
};

u8 gAreaGsFlags[] = {
    0x0F, 0x1F, 0x0F, 0x1F, 0x1F, 0x1F, 0x1F, 0x1F, 0x07, 0x07, 0x03,
    0x0F, 0x07, 0x0F, 0x0F, 0xFF, 0xFF, 0xFF, 0x1F, 0x0F, 0x03, 0x0F,
};

static void* sCursorTexs[] = {
    gPauseMenuCursorTopLeftTex,     // PAUSE_QUAD_CURSOR_TL
    gPauseMenuCursorTopRightTex,    // PAUSE_QUAD_CURSOR_TR
    gPauseMenuCursorBottomLeftTex,  // PAUSE_QUAD_CURSOR_BL
    gPauseMenuCursorBottomRightTex, // PAUSE_QUAD_CURSOR_BR
};

static s16 sCursorColors[][3] = {
    { 255, 255, 255 },
    { 255, 255, 0 },
    { 0, 255, 50 },
};

static void* sSavePromptMessageTexs[] =
    LANGUAGE_ARRAY(gPauseSavePromptJPNTex, gPauseSavePromptENGTex, gPauseSavePromptGERTex, gPauseSavePromptFRATex);

static void* sSaveConfirmationTexs[] = LANGUAGE_ARRAY(gPauseSaveConfirmationJPNTex, gPauseSaveConfirmationENGTex,
                                                      gPauseSaveConfirmationGERTex, gPauseSaveConfirmationFRATex);

static void* sContinuePromptTexs[] =
    LANGUAGE_ARRAY(gContinuePlayingJPNTex, gContinuePlayingENGTex, gContinuePlayingGERTex, gContinuePlayingFRATex);

static void* sPromptChoiceTexs[][2] = {
#if OOT_NTSC
    { gPauseYesJPNTex, gPauseNoJPNTex },
    { gPauseYesENGTex, gPauseNoENGTex },
#else
    { gPauseYesENGTex, gPauseNoENGTex },
    { gPauseYesGERTex, gPauseNoGERTex },
    { gPauseYesFRATex, gPauseNoFRATex },
#endif
};

static u8 D_808321A8_savedButtonStatus[5];
static PreRender sPlayerPreRender;
static void* sPreRenderCvg;

void KaleidoScope_SetupPlayerPreRender(PlayState* play) {
    Gfx* gfx;
    Gfx* gfxRef;
    void* fbuf;

    fbuf = play->state.gfxCtx->curFrameBuffer;

    OPEN_DISPS(play->state.gfxCtx, "../z_kaleido_scope_PAL.c", 496);

    gfxRef = POLY_OPA_DISP;
    gfx = Gfx_Open(gfxRef);
    gSPDisplayList(WORK_DISP++, gfx);

    PreRender_SetValues(&sPlayerPreRender, PAUSE_EQUIP_PLAYER_WIDTH, PAUSE_EQUIP_PLAYER_HEIGHT, fbuf, NULL);
    PreRender_SaveFramebuffer(&sPlayerPreRender, &gfx);
    PreRender_DrawCoverage(&sPlayerPreRender, &gfx);

    gSPEndDisplayList(gfx++);
    Gfx_Close(gfxRef, gfx);
    POLY_OPA_DISP = gfx;

    R_GRAPH_TASKSET00_FLAGS |= 1;

    CLOSE_DISPS(play->state.gfxCtx, "../z_kaleido_scope_PAL.c", 509);
}

void KaleidoScope_ProcessPlayerPreRender(void) {
    Sleep_Msec(50); // TODO investigate if this is required
    PreRender_ApplyFilters(&sPlayerPreRender);
    PreRender_Destroy(&sPlayerPreRender);
}

Gfx* KaleidoScope_QuadTextureIA4(Gfx* gfx, void* texture, s16 width, s16 height, u16 point) {
    gDPLoadTextureBlock_4b(gfx++, texture, G_IM_FMT_IA, width, height, 0, G_TX_NOMIRROR | G_TX_WRAP,
                           G_TX_NOMIRROR | G_TX_WRAP, G_TX_NOMASK, G_TX_NOMASK, G_TX_NOLOD, G_TX_NOLOD);
    gSP1Quadrangle(gfx++, point, point + 2, point + 3, point + 1, 0);

    return gfx;
}

Gfx* KaleidoScope_QuadTextureIA8(Gfx* gfx, void* texture, s16 width, s16 height, u16 point) {
    gDPLoadTextureBlock(gfx++, texture, G_IM_FMT_IA, G_IM_SIZ_8b, width, height, 0, G_TX_NOMIRROR | G_TX_WRAP,
                        G_TX_NOMIRROR | G_TX_WRAP, G_TX_NOMASK, G_TX_NOMASK, G_TX_NOLOD, G_TX_NOLOD);
    gSP1Quadrangle(gfx++, point, point + 2, point + 3, point + 1, 0);

    return gfx;
}

void KaleidoScope_OverridePalIndexCI4(u8* texture, s32 size, s32 targetIndex, s32 newIndex) {
    s32 i;
    s32 index1;
    s32 index2;

    targetIndex &= 0xF;
    newIndex &= 0xF;

    if ((size == 0) || (targetIndex == newIndex) || (texture == NULL)) {
        return;
    }

    for (i = 0; i < size; i++) {
        index1 = index2 = texture[i];

        index1 = (index1 >> 4) & 0xF;
        index2 = index2 & 0xF;

        if (index1 == targetIndex) {
            index1 = newIndex;
        }

        if (index2 == targetIndex) {
            index2 = newIndex;
        }

        texture[i] = (index1 << 4) | index2;
    }
}

void KaleidoScope_MoveCursorToSpecialPos(PlayState* play, u16 specialPos) {
    PauseContext* pauseCtx = &play->pauseCtx;

    pauseCtx->cursorSpecialPos = specialPos;
    pauseCtx->pageSwitchInputTimer = 0;

    Audio_PlaySfxGeneral(NA_SE_SY_DECIDE, &gSfxDefaultPos, 4, &gSfxDefaultFreqAndVolScale, &gSfxDefaultFreqAndVolScale,
                         &gSfxDefaultReverb);
}

void KaleidoScope_DrawQuadTextureRGBA32(GraphicsContext* gfxCtx, void* texture, u16 width, u16 height, u16 point) {
    OPEN_DISPS(gfxCtx, "../z_kaleido_scope_PAL.c", 748);

    gDPLoadTextureBlock(POLY_OPA_DISP++, texture, G_IM_FMT_RGBA, G_IM_SIZ_32b, width, height, 0,
                        G_TX_NOMIRROR | G_TX_WRAP, G_TX_NOMIRROR | G_TX_WRAP, G_TX_NOMASK, G_TX_NOMASK, G_TX_NOLOD,
                        G_TX_NOLOD);
    gSP1Quadrangle(POLY_OPA_DISP++, point, point + 2, point + 3, point + 1, 0);

    CLOSE_DISPS(gfxCtx, "../z_kaleido_scope_PAL.c", 758);
}

void KaleidoScope_SetDefaultCursor(PlayState* play) {
    PauseContext* pauseCtx = &play->pauseCtx;
    s16 s;
    s16 i;

    switch (pauseCtx->pageIndex) {
        case PAUSE_ITEM:
            s = pauseCtx->cursorSlot[PAUSE_ITEM];
            if (gSaveContext.save.info.inventory.items[s] == ITEM_NONE) {
                i = s + 1;
                while (true) {
                    if (gSaveContext.save.info.inventory.items[i] != ITEM_NONE) {
                        break;
                    }
                    i++;
                    if (i >= 24) {
                        i = 0;
                    }
                    if (i == s) {
                        pauseCtx->cursorItem[PAUSE_ITEM] = pauseCtx->namedItem = PAUSE_ITEM_NONE;
                        return;
                    }
                }
                pauseCtx->cursorItem[PAUSE_ITEM] = gSaveContext.save.info.inventory.items[i];
                pauseCtx->cursorSlot[PAUSE_ITEM] = i;
            }
            break;
        case PAUSE_MAP:
        case PAUSE_QUEST:
        case PAUSE_EQUIP:
            break;
    }
}

#define PAGE_SWITCH_PT_LEFT 0
#define PAGE_SWITCH_PT_RIGHT 2

void KaleidoScope_SetupPageSwitch(PauseContext* pauseCtx, u8 pt) {
    pauseCtx->mainState = PAUSE_MAIN_STATE_SWITCHING_PAGE;
    pauseCtx->pageSwitchTimer = 0;

    if (!pt) { // PAGE_SWITCH_PT_LEFT
        pauseCtx->nextPageMode = pauseCtx->pageIndex * 2 + 1;
        Audio_PlaySfxGeneral(NA_SE_SY_WIN_SCROLL_LEFT, &gSfxDefaultPos, 4, &gSfxDefaultFreqAndVolScale,
                             &gSfxDefaultFreqAndVolScale, &gSfxDefaultReverb);
        pauseCtx->cursorSpecialPos = PAUSE_CURSOR_PAGE_RIGHT;
    } else { // PAGE_SWITCH_PT_RIGHT
        pauseCtx->nextPageMode = pauseCtx->pageIndex * 2;
        Audio_PlaySfxGeneral(NA_SE_SY_WIN_SCROLL_RIGHT, &gSfxDefaultPos, 4, &gSfxDefaultFreqAndVolScale,
                             &gSfxDefaultFreqAndVolScale, &gSfxDefaultReverb);
        pauseCtx->cursorSpecialPos = PAUSE_CURSOR_PAGE_LEFT;
    }

#if OOT_NTSC
    gSaveContext.buttonStatus[0] = gPageSwitchNextButtonStatus[pauseCtx->pageIndex + pt][0];
#endif
    gSaveContext.buttonStatus[1] = gPageSwitchNextButtonStatus[pauseCtx->pageIndex + pt][1];
    gSaveContext.buttonStatus[2] = gPageSwitchNextButtonStatus[pauseCtx->pageIndex + pt][2];
    gSaveContext.buttonStatus[3] = gPageSwitchNextButtonStatus[pauseCtx->pageIndex + pt][3];
    gSaveContext.buttonStatus[4] = gPageSwitchNextButtonStatus[pauseCtx->pageIndex + pt][4];

    PRINTF("kscope->kscp_pos+pt = %d\n", pauseCtx->pageIndex + pt);

    gSaveContext.hudVisibilityMode = HUD_VISIBILITY_NO_CHANGE;
    Interface_ChangeHudVisibilityMode(HUD_VISIBILITY_ALL);
}

void KaleidoScope_HandlePageToggles(PauseContext* pauseCtx, Input* input) {
    if ((pauseCtx->debugState == 0) && CHECK_BTN_ALL(input->press.button, BTN_L)) {
#if OOT_DEBUG
        pauseCtx->debugState = 1;
#endif
        return;
    }

    if (CHECK_BTN_ALL(input->press.button, BTN_R)) {
        KaleidoScope_SetupPageSwitch(pauseCtx, PAGE_SWITCH_PT_RIGHT);
        return;
    }

    if (CHECK_BTN_ALL(input->press.button, BTN_Z)) {
        KaleidoScope_SetupPageSwitch(pauseCtx, PAGE_SWITCH_PT_LEFT);
        return;
    }

    if (pauseCtx->cursorSpecialPos == PAUSE_CURSOR_PAGE_LEFT) {
        if (pauseCtx->stickAdjX < -30) {
            pauseCtx->pageSwitchInputTimer++;
            if ((pauseCtx->pageSwitchInputTimer >= 10) || (pauseCtx->pageSwitchInputTimer == 0)) {
                KaleidoScope_SetupPageSwitch(pauseCtx, PAGE_SWITCH_PT_LEFT);
            }
        } else {
            pauseCtx->pageSwitchInputTimer = -1;
        }
    } else if (pauseCtx->cursorSpecialPos == PAUSE_CURSOR_PAGE_RIGHT) {
        if (pauseCtx->stickAdjX > 30) {
            pauseCtx->pageSwitchInputTimer++;
            if ((pauseCtx->pageSwitchInputTimer >= 10) || (pauseCtx->pageSwitchInputTimer == 0)) {
                KaleidoScope_SetupPageSwitch(pauseCtx, PAGE_SWITCH_PT_RIGHT);
            }
        } else {
            pauseCtx->pageSwitchInputTimer = -1;
        }
    }
}

void KaleidoScope_DrawCursor(PlayState* play, u16 pageIndex) {
    PauseContext* pauseCtx = &play->pauseCtx;
    s32 pad;

    OPEN_DISPS(play->state.gfxCtx, "../z_kaleido_scope_PAL.c", 955);

    if (((((u32)pauseCtx->mainState == PAUSE_MAIN_STATE_IDLE) ||
          (pauseCtx->mainState == PAUSE_MAIN_STATE_IDLE_CURSOR_ON_SONG)) &&
         (pauseCtx->state == PAUSE_STATE_MAIN)) ||
        ((pauseCtx->pageIndex == PAUSE_QUEST) &&
         ((pauseCtx->mainState < PAUSE_MAIN_STATE_3) /* PAUSE_MAIN_STATE_IDLE, PAUSE_MAIN_STATE_SWITCHING_PAGE,
                                                        PAUSE_MAIN_STATE_SONG_PLAYBACK */
          || (pauseCtx->mainState == PAUSE_MAIN_STATE_SONG_PROMPT) ||
          (pauseCtx->mainState == PAUSE_MAIN_STATE_IDLE_CURSOR_ON_SONG)))) {
        s16 i;
        s16 j;

        if (pauseCtx->pageIndex == pageIndex) {

            // Draw PAUSE_QUAD_CURSOR_TL, PAUSE_QUAD_CURSOR_TR, PAUSE_QUAD_CURSOR_BL, PAUSE_QUAD_CURSOR_BR

            gDPPipeSync(POLY_OPA_DISP++);
            gDPSetCombineLERP(POLY_OPA_DISP++, PRIMITIVE, ENVIRONMENT, TEXEL0, ENVIRONMENT, TEXEL0, 0, PRIMITIVE, 0,
                              PRIMITIVE, ENVIRONMENT, TEXEL0, ENVIRONMENT, TEXEL0, 0, PRIMITIVE, 0);
            gDPSetPrimColor(POLY_OPA_DISP++, 0, 0, sCursorColors[pauseCtx->cursorColorSet >> 2][0],
                            sCursorColors[pauseCtx->cursorColorSet >> 2][1],
                            sCursorColors[pauseCtx->cursorColorSet >> 2][2], 255);
            gDPSetEnvColor(POLY_OPA_DISP++, sColor82ABRed_D_8082AB8C, sColor82ABGreen_D_8082AB90,
                           sColor82ABBlue_D_8082AB94, 255);
            gSPVertex(POLY_OPA_DISP++, pauseCtx->cursorVtx, 4 * 4, 0);

            for (i = j = 0; i < 4; i++, j += 4) {
                gDPLoadTextureBlock_4b(POLY_OPA_DISP++, sCursorTexs[i], G_IM_FMT_IA, 16, 16, 0,
                                       G_TX_NOMIRROR | G_TX_WRAP, G_TX_NOMIRROR | G_TX_WRAP, G_TX_NOMASK, G_TX_NOMASK,
                                       G_TX_NOLOD, G_TX_NOLOD);
                gSP1Quadrangle(POLY_OPA_DISP++, j, j + 2, j + 3, j + 1, 0);
            }
        }

        gDPPipeSync(POLY_OPA_DISP++);
        gDPSetEnvColor(POLY_OPA_DISP++, 0, 0, 0, 255);
    }

    CLOSE_DISPS(play->state.gfxCtx, "../z_kaleido_scope_PAL.c", 985);
}

// Draw 15 (PAGE_BG_QUADS) quads with IA8 80x32 textures
Gfx* KaleidoScope_DrawPageSections(Gfx* gfx, Vtx* vertices, void** textures) {
    s32 i;
    s32 j;

    gSPVertex(gfx++, vertices, 32, 0);

    i = 0;

    j = 0;
    while (j < 32) {
        gDPPipeSync(gfx++);
        gDPLoadTextureBlock(gfx++, textures[i], G_IM_FMT_IA, G_IM_SIZ_8b, PAGE_BG_QUAD_TEX_WIDTH,
                            PAGE_BG_QUAD_TEX_HEIGHT, 0, G_TX_NOMIRROR | G_TX_WRAP, G_TX_NOMIRROR | G_TX_WRAP,
                            G_TX_NOMASK, G_TX_NOMASK, G_TX_NOLOD, G_TX_NOLOD);
        gSP1Quadrangle(gfx++, j, j + 2, j + 3, j + 1, 0);

        j += 4;
        i++;
    }

    gSPVertex(gfx++, vertices + 32, 28, 0);

    j = 0;
    while (j < 28) {
        gDPPipeSync(gfx++);
        gDPLoadTextureBlock(gfx++, textures[i], G_IM_FMT_IA, G_IM_SIZ_8b, PAGE_BG_QUAD_TEX_WIDTH,
                            PAGE_BG_QUAD_TEX_HEIGHT, 0, G_TX_NOMIRROR | G_TX_WRAP, G_TX_NOMIRROR | G_TX_WRAP,
                            G_TX_NOMASK, G_TX_NOMASK, G_TX_NOLOD, G_TX_NOLOD);
        gSP1Quadrangle(gfx++, j, j + 2, j + 3, j + 1, 0);

        j += 4;
        i++;
    }

    return gfx;
}

void KaleidoScope_DrawPages(PlayState* play, GraphicsContext* gfxCtx) {
    static s16 sCursorColors_D_8082ACF4[][3] = {
        // "white" ?
        { 0, 0, 0 },
        { 0, 0, 0 },
        { 0, 0, 0 },
        { 0, 0, 0 },
        // yellow
        { 255, 255, 0 },
        { 0, 0, 0 },
        { 0, 0, 0 },
        { 255, 255, 0 },
        // green
        { 0, 255, 50 },
        { 0, 0, 0 },
        { 0, 0, 0 },
        { 0, 255, 50 },
    };
    static s16 sCursorColorBlinkTimer_D_8082AD3C = 20;
    static s16 sCursorColorBlinkOffset_D_8082AD40 = 0;

    static s16 sStickXRepeatTimer = 0;
    static s16 sStickYRepeatTimer = 0;
    static s16 sStickXRepeatState = 0;
    static s16 sStickYRepeatState = 0;

    PauseContext* pauseCtx = &play->pauseCtx;
    s16 stepR;
    s16 stepG;
    s16 stepB;

    OPEN_DISPS(gfxCtx, "../z_kaleido_scope_PAL.c", 1100);

    if (!IS_PAUSE_STATE_GAMEOVER(pauseCtx)) {
        if (pauseCtx->state != PAUSE_STATE_SAVE_PROMPT) {
            stepR = ABS(sColor82ABRed_D_8082AB8C -
                        sCursorColors_D_8082ACF4[pauseCtx->cursorColorSet + sCursorColorBlinkOffset_D_8082AD40][0]) /
                    sCursorColorBlinkTimer_D_8082AD3C;
            stepG = ABS(sColor82ABGreen_D_8082AB90 -
                        sCursorColors_D_8082ACF4[pauseCtx->cursorColorSet + sCursorColorBlinkOffset_D_8082AD40][1]) /
                    sCursorColorBlinkTimer_D_8082AD3C;
            stepB = ABS(sColor82ABBlue_D_8082AB94 -
                        sCursorColors_D_8082ACF4[pauseCtx->cursorColorSet + sCursorColorBlinkOffset_D_8082AD40][2]) /
                    sCursorColorBlinkTimer_D_8082AD3C;
            if (sColor82ABRed_D_8082AB8C >=
                sCursorColors_D_8082ACF4[pauseCtx->cursorColorSet + sCursorColorBlinkOffset_D_8082AD40][0]) {
                sColor82ABRed_D_8082AB8C -= stepR;
            } else {
                sColor82ABRed_D_8082AB8C += stepR;
            }
            if (sColor82ABGreen_D_8082AB90 >=
                sCursorColors_D_8082ACF4[pauseCtx->cursorColorSet + sCursorColorBlinkOffset_D_8082AD40][1]) {
                sColor82ABGreen_D_8082AB90 -= stepG;
            } else {
                sColor82ABGreen_D_8082AB90 += stepG;
            }
            if (sColor82ABBlue_D_8082AB94 >=
                sCursorColors_D_8082ACF4[pauseCtx->cursorColorSet + sCursorColorBlinkOffset_D_8082AD40][2]) {
                sColor82ABBlue_D_8082AB94 -= stepB;
            } else {
                sColor82ABBlue_D_8082AB94 += stepB;
            }

            sCursorColorBlinkTimer_D_8082AD3C--;
            if (sCursorColorBlinkTimer_D_8082AD3C == 0) {
                sColor82ABRed_D_8082AB8C =
                    sCursorColors_D_8082ACF4[pauseCtx->cursorColorSet + sCursorColorBlinkOffset_D_8082AD40][0];
                sColor82ABGreen_D_8082AB90 =
                    sCursorColors_D_8082ACF4[pauseCtx->cursorColorSet + sCursorColorBlinkOffset_D_8082AD40][1];
                sColor82ABBlue_D_8082AB94 =
                    sCursorColors_D_8082ACF4[pauseCtx->cursorColorSet + sCursorColorBlinkOffset_D_8082AD40][2];
                sCursorColorBlinkTimer_D_8082AD3C = ZREG(28 + sCursorColorBlinkOffset_D_8082AD40);
                sCursorColorBlinkOffset_D_8082AD40++;
                if (sCursorColorBlinkOffset_D_8082AD40 >= 4) {
                    sCursorColorBlinkOffset_D_8082AD40 = 0;
                }
            }

            if (pauseCtx->stickAdjX < -30) {
                if (sStickXRepeatState == -1) {
                    sStickXRepeatTimer--;
                    if (sStickXRepeatTimer < 0) {
                        sStickXRepeatTimer = R_PAUSE_STICK_REPEAT_DELAY;
                    } else {
                        pauseCtx->stickAdjX = 0;
                    }
                } else {
                    sStickXRepeatTimer = R_PAUSE_STICK_REPEAT_DELAY_FIRST;
                    sStickXRepeatState = -1;
                }
            } else if (pauseCtx->stickAdjX > 30) {
                if (sStickXRepeatState == 1) {
                    sStickXRepeatTimer--;
                    if (sStickXRepeatTimer < 0) {
                        sStickXRepeatTimer = R_PAUSE_STICK_REPEAT_DELAY;
                    } else {
                        pauseCtx->stickAdjX = 0;
                    }
                } else {
                    sStickXRepeatTimer = R_PAUSE_STICK_REPEAT_DELAY_FIRST;
                    sStickXRepeatState = 1;
                }
            } else {
                sStickXRepeatState = 0;
            }

            if (pauseCtx->stickAdjY < -30) {
                if (sStickYRepeatState == -1) {
                    sStickYRepeatTimer--;
                    if (sStickYRepeatTimer < 0) {
                        sStickYRepeatTimer = R_PAUSE_STICK_REPEAT_DELAY;
                    } else {
                        pauseCtx->stickAdjY = 0;
                    }
                } else {
                    sStickYRepeatTimer = R_PAUSE_STICK_REPEAT_DELAY_FIRST;
                    sStickYRepeatState = -1;
                }
            } else if (pauseCtx->stickAdjY > 30) {
                if (sStickYRepeatState == 1) {
                    sStickYRepeatTimer--;
                    if (sStickYRepeatTimer < 0) {
                        sStickYRepeatTimer = R_PAUSE_STICK_REPEAT_DELAY;
                    } else {
                        pauseCtx->stickAdjY = 0;
                    }
                } else {
                    sStickYRepeatTimer = R_PAUSE_STICK_REPEAT_DELAY_FIRST;
                    sStickYRepeatState = 1;
                }
            } else {
                sStickYRepeatState = 0;
            }
        }

        // Draw non-active pages (not the one being looked at)

        if (pauseCtx->pageIndex) { // pageIndex != PAUSE_ITEM
            gDPPipeSync(POLY_OPA_DISP++);
            gDPSetCombineMode(POLY_OPA_DISP++, G_CC_MODULATEIA, G_CC_MODULATEIA);

            Matrix_Translate(0.0f, (f32)R_PAUSE_OFFSET_VERTICAL / 100.0f, -(f32)R_PAUSE_OFFSET_DEPTH / 100.0f,
                             MTXMODE_NEW);
            Matrix_Scale(0.78f, 0.78f, 0.78f, MTXMODE_APPLY);
            Matrix_RotateX(-pauseCtx->itemPageRoll / 100.0f, MTXMODE_APPLY);

            gSPMatrix(POLY_OPA_DISP++, MATRIX_NEW(gfxCtx, "../z_kaleido_scope_PAL.c", 1173),
                      G_MTX_NOPUSH | G_MTX_LOAD | G_MTX_MODELVIEW);

            POLY_OPA_DISP = KaleidoScope_DrawPageSections(POLY_OPA_DISP, pauseCtx->itemPageVtx,
                                                          SELECT_ITEM_TEXS(gSaveContext.language));

            KaleidoScope_DrawItemSelect(play);
        }

        if (pauseCtx->pageIndex != PAUSE_EQUIP) {
            gDPPipeSync(POLY_OPA_DISP++);
            gDPSetCombineMode(POLY_OPA_DISP++, G_CC_MODULATEIA, G_CC_MODULATEIA);

            Matrix_Translate(-(f32)R_PAUSE_OFFSET_DEPTH / 100.0f, (f32)R_PAUSE_OFFSET_VERTICAL / 100.0f, 0.0f,
                             MTXMODE_NEW);
            Matrix_Scale(0.78f, 0.78f, 0.78f, MTXMODE_APPLY);
            Matrix_RotateZ(pauseCtx->equipPageRoll / 100.0f, MTXMODE_APPLY);
            Matrix_RotateY(1.57f, MTXMODE_APPLY);

            gSPMatrix(POLY_OPA_DISP++, MATRIX_NEW(gfxCtx, "../z_kaleido_scope_PAL.c", 1196),
                      G_MTX_NOPUSH | G_MTX_LOAD | G_MTX_MODELVIEW);

            POLY_OPA_DISP = KaleidoScope_DrawPageSections(POLY_OPA_DISP, pauseCtx->equipPageVtx,
                                                          EQUIPMENT_TEXS(gSaveContext.language));

            KaleidoScope_DrawEquipment(play);
        }

        if (pauseCtx->pageIndex != PAUSE_QUEST) {
            gDPPipeSync(POLY_OPA_DISP++);
            gDPSetTextureFilter(POLY_OPA_DISP++, G_TF_BILERP);
            gDPSetCombineMode(POLY_OPA_DISP++, G_CC_MODULATEIA, G_CC_MODULATEIA);

            Matrix_Translate(0.0f, (f32)R_PAUSE_OFFSET_VERTICAL / 100.0f, (f32)R_PAUSE_OFFSET_DEPTH / 100.0f,
                             MTXMODE_NEW);
            Matrix_Scale(0.78f, 0.78f, 0.78f, MTXMODE_APPLY);
            Matrix_RotateX(pauseCtx->questPageRoll / 100.0f, MTXMODE_APPLY);
            Matrix_RotateY(3.14f, MTXMODE_APPLY);

            gSPMatrix(POLY_OPA_DISP++, MATRIX_NEW(gfxCtx, "../z_kaleido_scope_PAL.c", 1220),
                      G_MTX_NOPUSH | G_MTX_LOAD | G_MTX_MODELVIEW);

            POLY_OPA_DISP = KaleidoScope_DrawPageSections(POLY_OPA_DISP, pauseCtx->questPageVtx,
                                                          QUEST_STATUS_TEXS(gSaveContext.language));

            KaleidoScope_DrawQuestStatus(play, gfxCtx);
        }

        if (pauseCtx->pageIndex != PAUSE_MAP) {
            gDPPipeSync(POLY_OPA_DISP++);

            gDPSetCombineMode(POLY_OPA_DISP++, G_CC_MODULATEIA, G_CC_MODULATEIA);

            Matrix_Translate((f32)R_PAUSE_OFFSET_DEPTH / 100.0f, (f32)R_PAUSE_OFFSET_VERTICAL / 100.0f, 0.0f,
                             MTXMODE_NEW);
            Matrix_Scale(0.78f, 0.78f, 0.78f, MTXMODE_APPLY);
            Matrix_RotateZ(-pauseCtx->mapPageRoll / 100.0f, MTXMODE_APPLY);
            Matrix_RotateY(-1.57f, MTXMODE_APPLY);

            gSPMatrix(POLY_OPA_DISP++, MATRIX_NEW(gfxCtx, "../z_kaleido_scope_PAL.c", 1243),
                      G_MTX_NOPUSH | G_MTX_LOAD | G_MTX_MODELVIEW);

            POLY_OPA_DISP =
                KaleidoScope_DrawPageSections(POLY_OPA_DISP, pauseCtx->mapPageVtx, MAP_TEXS(gSaveContext.language));

            if (sInDungeonScene) {
                KaleidoScope_DrawDungeonMap(play, gfxCtx);
                Gfx_SetupDL_42Opa(gfxCtx);

                gDPSetCombineMode(POLY_OPA_DISP++, G_CC_MODULATEIA_PRIM, G_CC_MODULATEIA_PRIM);

                if (CHECK_DUNGEON_ITEM(DUNGEON_COMPASS, gSaveContext.mapIndex)) {
                    PauseMapMark_Draw(play);
                }
            } else {
                KaleidoScope_DrawWorldMap(play, gfxCtx);
            }
        }

        // Update and draw the active page being looked at

        gDPPipeSync(POLY_OPA_DISP++);
        gDPSetCombineMode(POLY_OPA_DISP++, G_CC_MODULATEIA, G_CC_MODULATEIA);

        switch (pauseCtx->pageIndex) {
            case PAUSE_ITEM:
                Matrix_Translate(0.0f, (f32)R_PAUSE_OFFSET_VERTICAL / 100.0f, -(f32)R_PAUSE_OFFSET_DEPTH / 100.0f,
                                 MTXMODE_NEW);
                Matrix_Scale(0.78f, 0.78f, 0.78f, MTXMODE_APPLY);
                Matrix_RotateX(-pauseCtx->itemPageRoll / 100.0f, MTXMODE_APPLY);

                gSPMatrix(POLY_OPA_DISP++, MATRIX_NEW(gfxCtx, "../z_kaleido_scope_PAL.c", 1281),
                          G_MTX_NOPUSH | G_MTX_LOAD | G_MTX_MODELVIEW);

                POLY_OPA_DISP = KaleidoScope_DrawPageSections(POLY_OPA_DISP, pauseCtx->itemPageVtx,
                                                              SELECT_ITEM_TEXS(gSaveContext.language));

                KaleidoScope_DrawItemSelect(play);
                break;

            case PAUSE_MAP:
                Matrix_Translate((f32)R_PAUSE_OFFSET_DEPTH / 100.0f, (f32)R_PAUSE_OFFSET_VERTICAL / 100.0f, 0.0f,
                                 MTXMODE_NEW);
                Matrix_Scale(0.78f, 0.78f, 0.78f, MTXMODE_APPLY);
                Matrix_RotateZ(-pauseCtx->mapPageRoll / 100.0f, MTXMODE_APPLY);
                Matrix_RotateY(-1.57f, MTXMODE_APPLY);

                gSPMatrix(POLY_OPA_DISP++, MATRIX_NEW(gfxCtx, "../z_kaleido_scope_PAL.c", 1303),
                          G_MTX_NOPUSH | G_MTX_LOAD | G_MTX_MODELVIEW);

                POLY_OPA_DISP =
                    KaleidoScope_DrawPageSections(POLY_OPA_DISP, pauseCtx->mapPageVtx, MAP_TEXS(gSaveContext.language));

                if (sInDungeonScene) {
                    KaleidoScope_DrawDungeonMap(play, gfxCtx);
                    Gfx_SetupDL_42Opa(gfxCtx);

                    gDPSetCombineMode(POLY_OPA_DISP++, G_CC_MODULATEIA_PRIM, G_CC_MODULATEIA_PRIM);

                    if (pauseCtx->cursorSpecialPos == 0) {
                        KaleidoScope_DrawCursor(play, PAUSE_MAP);
                    }

                    if (CHECK_DUNGEON_ITEM(DUNGEON_COMPASS, gSaveContext.mapIndex)) {
                        PauseMapMark_Draw(play);
                    }
                } else {
                    KaleidoScope_DrawWorldMap(play, gfxCtx);
                }
                break;

            case PAUSE_QUEST:
                gDPSetTextureFilter(POLY_OPA_DISP++, G_TF_BILERP);

                Matrix_Translate(0.0f, (f32)R_PAUSE_OFFSET_VERTICAL / 100.0f, (f32)R_PAUSE_OFFSET_DEPTH / 100.0f,
                                 MTXMODE_NEW);
                Matrix_Scale(0.78f, 0.78f, 0.78f, MTXMODE_APPLY);
                Matrix_RotateX(pauseCtx->questPageRoll / 100.0f, MTXMODE_APPLY);
                Matrix_RotateY(3.14f, MTXMODE_APPLY);

                gSPMatrix(POLY_OPA_DISP++, MATRIX_NEW(gfxCtx, "../z_kaleido_scope_PAL.c", 1343),
                          G_MTX_NOPUSH | G_MTX_LOAD | G_MTX_MODELVIEW);

                POLY_OPA_DISP = KaleidoScope_DrawPageSections(POLY_OPA_DISP, pauseCtx->questPageVtx,
                                                              QUEST_STATUS_TEXS(gSaveContext.language));

                KaleidoScope_DrawQuestStatus(play, gfxCtx);

                if (pauseCtx->cursorSpecialPos == 0) {
                    KaleidoScope_DrawCursor(play, PAUSE_QUEST);
                }
                break;

            case PAUSE_EQUIP:
                Matrix_Translate(-(f32)R_PAUSE_OFFSET_DEPTH / 100.0f, (f32)R_PAUSE_OFFSET_VERTICAL / 100.0f, 0.0f,
                                 MTXMODE_NEW);
                Matrix_Scale(0.78f, 0.78f, 0.78f, MTXMODE_APPLY);
                Matrix_RotateZ(pauseCtx->equipPageRoll / 100.0f, MTXMODE_APPLY);
                Matrix_RotateY(1.57f, MTXMODE_APPLY);

                gSPMatrix(POLY_OPA_DISP++, MATRIX_NEW(gfxCtx, "../z_kaleido_scope_PAL.c", 1367),
                          G_MTX_NOPUSH | G_MTX_LOAD | G_MTX_MODELVIEW);

                POLY_OPA_DISP = KaleidoScope_DrawPageSections(POLY_OPA_DISP, pauseCtx->equipPageVtx,
                                                              EQUIPMENT_TEXS(gSaveContext.language));

                KaleidoScope_DrawEquipment(play);

                if (pauseCtx->cursorSpecialPos == 0) {
                    KaleidoScope_DrawCursor(play, PAUSE_EQUIP);
                }
                break;
        }
    }

    // Update and draw save / game over prompt

    Gfx_SetupDL_42Opa(gfxCtx);

    if ((pauseCtx->state == PAUSE_STATE_SAVE_PROMPT) || IS_PAUSE_STATE_GAMEOVER(pauseCtx)) {
        KaleidoScope_UpdatePrompt(play);

        gDPSetCombineMode(POLY_OPA_DISP++, G_CC_MODULATEIA, G_CC_MODULATEIA);

        if ((u32)pauseCtx->pageIndex == PAUSE_ITEM) {
            pauseCtx->itemPageRoll = pauseCtx->rollRotSavePrompt_ + 314.0f;

            Matrix_Translate(0.0f, (f32)R_PAUSE_OFFSET_VERTICAL / 100.0f, -pauseCtx->savePromptOffsetDepth_ / 10.0f,
                             MTXMODE_NEW);
            Matrix_Scale(0.78f, 0.78f, 0.78f, MTXMODE_APPLY);
            Matrix_RotateX(-pauseCtx->rollRotSavePrompt_ / 100.0f, MTXMODE_APPLY);
        } else if (pauseCtx->pageIndex == PAUSE_MAP) {
            pauseCtx->mapPageRoll = pauseCtx->rollRotSavePrompt_ + 314.0f;

            Matrix_Translate(pauseCtx->savePromptOffsetDepth_ / 10.0f, (f32)R_PAUSE_OFFSET_VERTICAL / 100.0f, 0.0f,
                             MTXMODE_NEW);
            Matrix_Scale(0.78f, 0.78f, 0.78f, MTXMODE_APPLY);
            Matrix_RotateZ(-pauseCtx->rollRotSavePrompt_ / 100.0f, MTXMODE_APPLY);
            Matrix_RotateY(-1.57f, MTXMODE_APPLY);
        } else if (pauseCtx->pageIndex == PAUSE_QUEST) {
            pauseCtx->questPageRoll = pauseCtx->rollRotSavePrompt_ + 314.0f;

            Matrix_Translate(0.0f, (f32)R_PAUSE_OFFSET_VERTICAL / 100.0f, pauseCtx->savePromptOffsetDepth_ / 10.0f,
                             MTXMODE_NEW);
            Matrix_Scale(0.78f, 0.78f, 0.78f, MTXMODE_APPLY);
            Matrix_RotateX(pauseCtx->rollRotSavePrompt_ / 100.0f, MTXMODE_APPLY);
            Matrix_RotateY(3.14f, MTXMODE_APPLY);
        } else {
            pauseCtx->equipPageRoll = pauseCtx->rollRotSavePrompt_ + 314.0f;

            Matrix_Translate(-pauseCtx->savePromptOffsetDepth_ / 10.0f, (f32)R_PAUSE_OFFSET_VERTICAL / 100.0f, 0.0f,
                             MTXMODE_NEW);
            Matrix_Scale(0.78f, 0.78f, 0.78f, MTXMODE_APPLY);
            Matrix_RotateZ(pauseCtx->rollRotSavePrompt_ / 100.0f, MTXMODE_APPLY);
            Matrix_RotateY(1.57f, MTXMODE_APPLY);
        }

        gSPMatrix(POLY_OPA_DISP++, MATRIX_NEW(gfxCtx, "../z_kaleido_scope_PAL.c", 1424),
                  G_MTX_NOPUSH | G_MTX_LOAD | G_MTX_MODELVIEW);

        if (IS_PAUSE_STATE_GAMEOVER(pauseCtx)) {
            POLY_OPA_DISP = KaleidoScope_DrawPageSections(POLY_OPA_DISP, pauseCtx->promptPageVtx, sGameOverTexs);
        } else { // PAUSE_STATE_SAVE_PROMPT
            POLY_OPA_DISP =
                KaleidoScope_DrawPageSections(POLY_OPA_DISP, pauseCtx->promptPageVtx, SAVE_TEXS(gSaveContext.language));
        }

        //! @bug Loads 32 vertices, but there are only 20 to load
        gSPVertex(POLY_OPA_DISP++, &pauseCtx->promptPageVtx[PAGE_BG_QUADS * 4], 32, 0);

        if (((pauseCtx->state == PAUSE_STATE_SAVE_PROMPT) && (pauseCtx->savePromptState < PAUSE_SAVE_PROMPT_STATE_SAVED)
             /* PAUSE_SAVE_PROMPT_STATE_APPEARING, PAUSE_SAVE_PROMPT_STATE_WAIT_CHOICE, PAUSE_SAVE_PROMPT_STATE_CLOSING,
                PAUSE_SAVE_PROMPT_STATE_RETURN_TO_MENU */
             ) ||
            (pauseCtx->state == PAUSE_STATE_14)) {

            POLY_OPA_DISP = KaleidoScope_QuadTextureIA8(POLY_OPA_DISP, sSavePromptMessageTexs[gSaveContext.language],
                                                        152, 16, QUAD_PROMPT_MESSAGE * 4);

            gDPSetCombineLERP(POLY_OPA_DISP++, 1, 0, PRIMITIVE, 0, TEXEL0, 0, PRIMITIVE, 0, 1, 0, PRIMITIVE, 0, TEXEL0,
                              0, PRIMITIVE, 0);
            gDPSetPrimColor(POLY_OPA_DISP++, 0, 0, 100, 255, 100, R_KALEIDO_PROMPT_CURSOR_ALPHA);

            if (pauseCtx->promptChoice == 0) {
                // QUAD_PROMPT_CURSOR_LEFT
                gSPDisplayList(POLY_OPA_DISP++, gPromptCursorLeftDL);
            } else {
                // QUAD_PROMPT_CURSOR_RIGHT
                gSPDisplayList(POLY_OPA_DISP++, gPromptCursorRightDL);
            }

            gDPPipeSync(POLY_OPA_DISP++);
            gDPSetCombineMode(POLY_OPA_DISP++, G_CC_MODULATEIA, G_CC_MODULATEIA);
            gDPSetPrimColor(POLY_OPA_DISP++, 0, 0, 255, 255, 255, pauseCtx->alpha);

            POLY_OPA_DISP = KaleidoScope_QuadTextureIA8(POLY_OPA_DISP, sPromptChoiceTexs[gSaveContext.language][0], 48,
                                                        16, QUAD_PROMPT_CHOICE_YES * 4);

            POLY_OPA_DISP = KaleidoScope_QuadTextureIA8(POLY_OPA_DISP, sPromptChoiceTexs[gSaveContext.language][1], 48,
                                                        16, QUAD_PROMPT_CHOICE_NO * 4);
        } else if ((pauseCtx->state != PAUSE_STATE_SAVE_PROMPT) ||
                   (pauseCtx->savePromptState < PAUSE_SAVE_PROMPT_STATE_SAVED
                    /* PAUSE_SAVE_PROMPT_STATE_APPEARING, PAUSE_SAVE_PROMPT_STATE_WAIT_CHOICE,
                       PAUSE_SAVE_PROMPT_STATE_CLOSING, PAUSE_SAVE_PROMPT_STATE_RETURN_TO_MENU */
                    )) {

            if ((pauseCtx->state != PAUSE_STATE_15) &&
                ((pauseCtx->state == PAUSE_STATE_16) || (pauseCtx->state == PAUSE_STATE_17))) {

                POLY_OPA_DISP = KaleidoScope_QuadTextureIA8(POLY_OPA_DISP, sContinuePromptTexs[gSaveContext.language],
                                                            152, 16, QUAD_PROMPT_MESSAGE * 4);

                gDPSetCombineLERP(POLY_OPA_DISP++, 1, 0, PRIMITIVE, 0, TEXEL0, 0, PRIMITIVE, 0, 1, 0, PRIMITIVE, 0,
                                  TEXEL0, 0, PRIMITIVE, 0);
                gDPSetPrimColor(POLY_OPA_DISP++, 0, 0, 100, 255, 100, R_KALEIDO_PROMPT_CURSOR_ALPHA);

                if (pauseCtx->promptChoice == 0) {
                    // QUAD_PROMPT_CURSOR_LEFT
                    gSPDisplayList(POLY_OPA_DISP++, gPromptCursorLeftDL);
                } else {
                    // QUAD_PROMPT_CURSOR_RIGHT
                    gSPDisplayList(POLY_OPA_DISP++, gPromptCursorRightDL);
                }

                gDPPipeSync(POLY_OPA_DISP++);
                gDPSetCombineMode(POLY_OPA_DISP++, G_CC_MODULATEIA, G_CC_MODULATEIA);
                gDPSetPrimColor(POLY_OPA_DISP++, 0, 0, 255, 255, 255, pauseCtx->alpha);

                POLY_OPA_DISP = KaleidoScope_QuadTextureIA8(POLY_OPA_DISP, sPromptChoiceTexs[gSaveContext.language][0],
                                                            48, 16, QUAD_PROMPT_CHOICE_YES * 4);

                POLY_OPA_DISP = KaleidoScope_QuadTextureIA8(POLY_OPA_DISP, sPromptChoiceTexs[gSaveContext.language][1],
                                                            48, 16, QUAD_PROMPT_CHOICE_NO * 4);
            }
        }

        gDPPipeSync(POLY_OPA_DISP++);
        gDPSetCombineLERP(POLY_OPA_DISP++, PRIMITIVE, ENVIRONMENT, TEXEL0, ENVIRONMENT, TEXEL0, 0, PRIMITIVE, 0,
                          PRIMITIVE, ENVIRONMENT, TEXEL0, ENVIRONMENT, TEXEL0, 0, PRIMITIVE, 0);

        if ((pauseCtx->state != PAUSE_STATE_16) && (pauseCtx->state != PAUSE_STATE_17)) {
            gDPSetPrimColor(POLY_OPA_DISP++, 0, 0, 255, 255, 0, pauseCtx->alpha);
            gDPSetEnvColor(POLY_OPA_DISP++, 0, 0, 0, 0);
        }
    }

    CLOSE_DISPS(gfxCtx, "../z_kaleido_scope_PAL.c", 1577);
}

void KaleidoScope_DrawInfoPanel(PlayState* play) {
    static void* D_8082AD54_toEquipTextTextures_[] =
        LANGUAGE_ARRAY(gPauseToEquipJPNTex, gPauseToEquipENGTex, gPauseToEquipGERTex, gPauseToEquipFRATex);
    static void* D_8082AD60_toDecideTextTextures_[] =
        LANGUAGE_ARRAY(gPauseToDecideJPNTex, gPauseToDecideENGTex, gPauseToDecideGERTex, gPauseToDecideFRATex);
    static void* D_8082AD6C_toPlayMelodyTextTextures_[] = LANGUAGE_ARRAY(
        gPauseToPlayMelodyJPNTex, gPauseToPlayMelodyENGTex, gPauseToPlayMelodyGERTex, gPauseToPlayMelodyFRATex);
    static void* D_8082AD78_scrollLeftLabels_[][LANGUAGE_MAX] = {
        LANGUAGE_ARRAY(gPauseToEquipmentJPNTex, gPauseToEquipmentENGTex, gPauseToEquipmentGERTex,
                       gPauseToEquipmentFRATex),
        LANGUAGE_ARRAY(gPauseToSelectItemJPNTex, gPauseToSelectItemENGTex, gPauseToSelectItemGERTex,
                       gPauseToSelectItemFRATex),
        LANGUAGE_ARRAY(gPauseToMapJPNTex, gPauseToMapENGTex, gPauseToMapGERTex, gPauseToMapFRATex),
        LANGUAGE_ARRAY(gPauseToQuestStatusJPNTex, gPauseToQuestStatusENGTex, gPauseToQuestStatusGERTex,
                       gPauseToQuestStatusFRATex),
    };
    static void* D_8082ADA8_scrollRightLabels_[][LANGUAGE_MAX] = {
        LANGUAGE_ARRAY(gPauseToMapJPNTex, gPauseToMapENGTex, gPauseToMapGERTex, gPauseToMapFRATex),
        LANGUAGE_ARRAY(gPauseToQuestStatusJPNTex, gPauseToQuestStatusENGTex, gPauseToQuestStatusGERTex,
                       gPauseToQuestStatusFRATex),
        LANGUAGE_ARRAY(gPauseToEquipmentJPNTex, gPauseToEquipmentENGTex, gPauseToEquipmentGERTex,
                       gPauseToEquipmentFRATex),
        LANGUAGE_ARRAY(gPauseToSelectItemJPNTex, gPauseToSelectItemENGTex, gPauseToSelectItemGERTex,
                       gPauseToSelectItemFRATex),
    };
    static u16 D_8082ADD8_toEquipTextWidth_[] = LANGUAGE_ARRAY(56, 56, 88, 80);
    static u16 D_8082ADE0_toDecideTextWidth_[] = LANGUAGE_ARRAY(48, 64, 88, 72);
    static u16 D_8082ADE8_toPlayMelodyTextWidth_[] = LANGUAGE_ARRAY(96, 80, 104, 112);
    static s16 sCursorLeftRightSelectedPrimColors[][4] = {
        { 180, 210, 255, 220 },
        { 100, 100, 150, 220 },
    };
    static s16 sCursorLeftRightSelectedPrimTimer = 20;
    static s16 sCursorLeftRightSelectedPrimState = 0;
    static s16 D_8082AE08[] = {
        10, 16, 16, 17, 12, 13, 18, 17, 17, 19, 13, 21, 20, 21, 14, 15, 15, 15, 11, 14,
    };
    static s16 D_8082AE30[WORLD_MAP_POINT_MAX] = {
        21, // WORLD_MAP_POINT_HAUNTED_WASTELAND
        20, // WORLD_MAP_POINT_GERUDOS_FORTRESS
        19, // WORLD_MAP_POINT_GERUDO_VALLEY
        18, // WORLD_MAP_POINT_HYLIA_LAKESIDE
        11, // WORLD_MAP_POINT_LON_LON_RANCH
        14, // WORLD_MAP_POINT_MARKET
        10, // WORLD_MAP_POINT_HYRULE_FIELD
        15, // WORLD_MAP_POINT_DEATH_MOUNTAIN
        16, // WORLD_MAP_POINT_KAKARIKO_VILLAGE
        13, // WORLD_MAP_POINT_LOST_WOODS
        12, // WORLD_MAP_POINT_KOKIRI_FOREST
        17, // WORLD_MAP_POINT_ZORAS_DOMAIN
    };
    static s16 sCursorLeftRightSelectedPrimRed;
    static s16 sCursorLeftRightSelectedPrimGreen;
    static s16 sCursorLeftRightSelectedPrimBlue;
    static s16 sCursorLeftRightSelectedPrimAlpha;

    PauseContext* pauseCtx = &play->pauseCtx;
    s16 stepR;
    s16 stepG;
    s16 stepB;
    s16 stepA;
    s16 y;
    s16 i;
    s16 j;

    OPEN_DISPS(play->state.gfxCtx, "../z_kaleido_scope_PAL.c", 1676);

    stepR = ABS(sCursorLeftRightSelectedPrimRed -
                sCursorLeftRightSelectedPrimColors[sCursorLeftRightSelectedPrimState][0]) /
            sCursorLeftRightSelectedPrimTimer;
    stepG = ABS(sCursorLeftRightSelectedPrimGreen -
                sCursorLeftRightSelectedPrimColors[sCursorLeftRightSelectedPrimState][1]) /
            sCursorLeftRightSelectedPrimTimer;
    stepB = ABS(sCursorLeftRightSelectedPrimBlue -
                sCursorLeftRightSelectedPrimColors[sCursorLeftRightSelectedPrimState][2]) /
            sCursorLeftRightSelectedPrimTimer;
    stepA = ABS(sCursorLeftRightSelectedPrimAlpha -
                sCursorLeftRightSelectedPrimColors[sCursorLeftRightSelectedPrimState][3]) /
            sCursorLeftRightSelectedPrimTimer;
    if (sCursorLeftRightSelectedPrimRed >= sCursorLeftRightSelectedPrimColors[sCursorLeftRightSelectedPrimState][0]) {
        sCursorLeftRightSelectedPrimRed -= stepR;
    } else {
        sCursorLeftRightSelectedPrimRed += stepR;
    }
    if (sCursorLeftRightSelectedPrimGreen >= sCursorLeftRightSelectedPrimColors[sCursorLeftRightSelectedPrimState][1]) {
        sCursorLeftRightSelectedPrimGreen -= stepG;
    } else {
        sCursorLeftRightSelectedPrimGreen += stepG;
    }
    if (sCursorLeftRightSelectedPrimBlue >= sCursorLeftRightSelectedPrimColors[sCursorLeftRightSelectedPrimState][2]) {
        sCursorLeftRightSelectedPrimBlue -= stepB;
    } else {
        sCursorLeftRightSelectedPrimBlue += stepB;
    }
    if (sCursorLeftRightSelectedPrimAlpha >= sCursorLeftRightSelectedPrimColors[sCursorLeftRightSelectedPrimState][3]) {
        sCursorLeftRightSelectedPrimAlpha -= stepA;
    } else {
        sCursorLeftRightSelectedPrimAlpha += stepA;
    }

    sCursorLeftRightSelectedPrimTimer--;
    if (sCursorLeftRightSelectedPrimTimer == 0) {
        sCursorLeftRightSelectedPrimRed = sCursorLeftRightSelectedPrimColors[sCursorLeftRightSelectedPrimState][0];
        sCursorLeftRightSelectedPrimGreen = sCursorLeftRightSelectedPrimColors[sCursorLeftRightSelectedPrimState][1];
        sCursorLeftRightSelectedPrimBlue = sCursorLeftRightSelectedPrimColors[sCursorLeftRightSelectedPrimState][2];
        sCursorLeftRightSelectedPrimAlpha = sCursorLeftRightSelectedPrimColors[sCursorLeftRightSelectedPrimState][3];
        sCursorLeftRightSelectedPrimTimer = R_PAUSE_CURSOR_L_R_SELECTED_PRIM_TIMER;
        sCursorLeftRightSelectedPrimState ^= 1;
    }

    y = pauseCtx->infoPanelOffsetY - 76;
    for (j = 0, i = 0; i < 7; i++, j += 4) {
        pauseCtx->infoPanelVtx[j + 0].v.ob[0] = pauseCtx->infoPanelVtx[j + 2].v.ob[0] = -72;

        pauseCtx->infoPanelVtx[j + 1].v.ob[0] = pauseCtx->infoPanelVtx[j + 3].v.ob[0] = 0;

        pauseCtx->infoPanelVtx[j + 0].v.ob[1] = pauseCtx->infoPanelVtx[j + 1].v.ob[1] = y;

        pauseCtx->infoPanelVtx[j + 2].v.ob[1] = pauseCtx->infoPanelVtx[j + 3].v.ob[1] = y - 24;

        pauseCtx->infoPanelVtx[j + 0].v.ob[2] = pauseCtx->infoPanelVtx[j + 1].v.ob[2] =
            pauseCtx->infoPanelVtx[j + 2].v.ob[2] = pauseCtx->infoPanelVtx[j + 3].v.ob[2] = 0;

        pauseCtx->infoPanelVtx[j + 0].v.flag = pauseCtx->infoPanelVtx[j + 1].v.flag =
            pauseCtx->infoPanelVtx[j + 2].v.flag = pauseCtx->infoPanelVtx[j + 3].v.flag = 0;

        pauseCtx->infoPanelVtx[j + 0].v.tc[0] = pauseCtx->infoPanelVtx[j + 0].v.tc[1] =
            pauseCtx->infoPanelVtx[j + 1].v.tc[1] = pauseCtx->infoPanelVtx[j + 2].v.tc[0] = 0;

        pauseCtx->infoPanelVtx[j + 1].v.tc[0] = pauseCtx->infoPanelVtx[j + 3].v.tc[0] = 72 * (1 << 5);

        pauseCtx->infoPanelVtx[j + 2].v.tc[1] = pauseCtx->infoPanelVtx[j + 3].v.tc[1] = 24 * (1 << 5);

        pauseCtx->infoPanelVtx[j + 0].v.cn[0] = pauseCtx->infoPanelVtx[j + 2].v.cn[0] =
            pauseCtx->infoPanelVtx[j + 0].v.cn[1] = pauseCtx->infoPanelVtx[j + 2].v.cn[1] =
                pauseCtx->infoPanelVtx[j + 0].v.cn[2] = pauseCtx->infoPanelVtx[j + 2].v.cn[2] =
                    pauseCtx->infoPanelVtx[j + 1].v.cn[0] = pauseCtx->infoPanelVtx[j + 3].v.cn[0] =
                        pauseCtx->infoPanelVtx[j + 1].v.cn[1] = pauseCtx->infoPanelVtx[j + 3].v.cn[1] =
                            pauseCtx->infoPanelVtx[j + 1].v.cn[2] = pauseCtx->infoPanelVtx[j + 3].v.cn[2] = 200;

        pauseCtx->infoPanelVtx[j + 0].v.cn[3] = pauseCtx->infoPanelVtx[j + 2].v.cn[3] =
            pauseCtx->infoPanelVtx[j + 1].v.cn[3] = pauseCtx->infoPanelVtx[j + 3].v.cn[3] = pauseCtx->alpha;
    }

    pauseCtx->infoPanelVtx[4].v.ob[0] = pauseCtx->infoPanelVtx[6].v.ob[0] = pauseCtx->infoPanelVtx[0].v.ob[0] + 72;

    pauseCtx->infoPanelVtx[5].v.ob[0] = pauseCtx->infoPanelVtx[7].v.ob[0] = pauseCtx->infoPanelVtx[4].v.ob[0] + 72;

    if ((pauseCtx->cursorSpecialPos == PAUSE_CURSOR_PAGE_LEFT) && (pauseCtx->mainState == PAUSE_MAIN_STATE_IDLE)) {
        pauseCtx->infoPanelVtx[8].v.ob[0] = pauseCtx->infoPanelVtx[10].v.ob[0] = R_PAUSE_CURSOR_LEFT_X;

        pauseCtx->infoPanelVtx[9].v.ob[0] = pauseCtx->infoPanelVtx[11].v.ob[0] = pauseCtx->infoPanelVtx[8].v.ob[0] + 24;

        pauseCtx->infoPanelVtx[8].v.ob[1] = pauseCtx->infoPanelVtx[9].v.ob[1] = R_PAUSE_CURSOR_LEFT_RIGHT_Y;

        pauseCtx->infoPanelVtx[10].v.ob[1] = pauseCtx->infoPanelVtx[11].v.ob[1] =
            pauseCtx->infoPanelVtx[8].v.ob[1] - 32;
    } else {
        pauseCtx->infoPanelVtx[8].v.ob[0] = pauseCtx->infoPanelVtx[10].v.ob[0] = R_PAUSE_CURSOR_LEFT_X + 3;

        pauseCtx->infoPanelVtx[9].v.ob[0] = pauseCtx->infoPanelVtx[11].v.ob[0] = pauseCtx->infoPanelVtx[8].v.ob[0] + 18;

        pauseCtx->infoPanelVtx[8].v.ob[1] = pauseCtx->infoPanelVtx[9].v.ob[1] = R_PAUSE_CURSOR_LEFT_RIGHT_Y - 3;

        pauseCtx->infoPanelVtx[10].v.ob[1] = pauseCtx->infoPanelVtx[11].v.ob[1] =
            pauseCtx->infoPanelVtx[8].v.ob[1] - 26;
    }

    if ((pauseCtx->cursorSpecialPos == PAUSE_CURSOR_PAGE_RIGHT) && (pauseCtx->mainState == PAUSE_MAIN_STATE_IDLE)) {
        pauseCtx->infoPanelVtx[12].v.ob[0] = pauseCtx->infoPanelVtx[14].v.ob[0] = R_PAUSE_CURSOR_RIGHT_X;

        pauseCtx->infoPanelVtx[13].v.ob[0] = pauseCtx->infoPanelVtx[15].v.ob[0] =
            pauseCtx->infoPanelVtx[12].v.ob[0] + 24;

        pauseCtx->infoPanelVtx[12].v.ob[1] = pauseCtx->infoPanelVtx[13].v.ob[1] = R_PAUSE_CURSOR_LEFT_RIGHT_Y;

        pauseCtx->infoPanelVtx[14].v.ob[1] = pauseCtx->infoPanelVtx[15].v.ob[1] =
            pauseCtx->infoPanelVtx[12].v.ob[1] - 32;
    } else {
        pauseCtx->infoPanelVtx[12].v.ob[0] = pauseCtx->infoPanelVtx[14].v.ob[0] = R_PAUSE_CURSOR_RIGHT_X + 3;

        pauseCtx->infoPanelVtx[13].v.ob[0] = pauseCtx->infoPanelVtx[15].v.ob[0] =
            pauseCtx->infoPanelVtx[12].v.ob[0] + 18;

        pauseCtx->infoPanelVtx[12].v.ob[1] = pauseCtx->infoPanelVtx[13].v.ob[1] = R_PAUSE_CURSOR_LEFT_RIGHT_Y - 3;

        pauseCtx->infoPanelVtx[14].v.ob[1] = pauseCtx->infoPanelVtx[15].v.ob[1] =
            pauseCtx->infoPanelVtx[12].v.ob[1] - 26;
    }

    pauseCtx->infoPanelVtx[9].v.tc[0] = pauseCtx->infoPanelVtx[11].v.tc[0] = pauseCtx->infoPanelVtx[13].v.tc[0] =
        pauseCtx->infoPanelVtx[15].v.tc[0] = 24 * (1 << 5);

    pauseCtx->infoPanelVtx[10].v.tc[1] = pauseCtx->infoPanelVtx[11].v.tc[1] = pauseCtx->infoPanelVtx[14].v.tc[1] =
        pauseCtx->infoPanelVtx[15].v.tc[1] = 32 * (1 << 5);

    gDPSetCombineMode(POLY_OPA_DISP++, G_CC_MODULATEIA_PRIM, G_CC_MODULATEIA_PRIM);

    Matrix_Translate(0.0f, 0.0f, -144.0f, MTXMODE_NEW);
    Matrix_Scale(1.0f, 1.0f, 1.0f, MTXMODE_APPLY);

    gSPMatrix(POLY_OPA_DISP++, MATRIX_NEW(play->state.gfxCtx, "../z_kaleido_scope_PAL.c", 1755),
              G_MTX_NOPUSH | G_MTX_LOAD | G_MTX_MODELVIEW);

    gDPSetPrimColor(POLY_OPA_DISP++, 0, 0, 90, 100, 130, 255);
    gSPVertex(POLY_OPA_DISP++, &pauseCtx->infoPanelVtx[0], 16, 0);

    gSPDisplayList(POLY_OPA_DISP++, gItemNamePanelDL);

    if ((pauseCtx->cursorSpecialPos == PAUSE_CURSOR_PAGE_LEFT) && (pauseCtx->mainState == PAUSE_MAIN_STATE_IDLE)) {
        gDPSetPrimColor(POLY_OPA_DISP++, 0, 0, sCursorLeftRightSelectedPrimRed, sCursorLeftRightSelectedPrimGreen,
                        sCursorLeftRightSelectedPrimBlue, sCursorLeftRightSelectedPrimAlpha);
    }

    gSPDisplayList(POLY_OPA_DISP++, gLButtonIconDL);

    gDPSetPrimColor(POLY_OPA_DISP++, 0, 0, 180, 210, 255, 220);

    if ((pauseCtx->cursorSpecialPos == PAUSE_CURSOR_PAGE_RIGHT) && (pauseCtx->mainState == PAUSE_MAIN_STATE_IDLE)) {
        gDPSetPrimColor(POLY_OPA_DISP++, 0, 0, sCursorLeftRightSelectedPrimRed, sCursorLeftRightSelectedPrimGreen,
                        sCursorLeftRightSelectedPrimBlue, sCursorLeftRightSelectedPrimAlpha);
    }

    gSPDisplayList(POLY_OPA_DISP++, gRButtonIconDL);

    if (pauseCtx->cursorSpecialPos != 0) {
        j = (pauseCtx->cursorSpecialPos * 4) - 32;
        pauseCtx->cursorVtx[0].v.ob[0] = pauseCtx->infoPanelVtx[j].v.ob[0];
        pauseCtx->cursorVtx[0].v.ob[1] = pauseCtx->infoPanelVtx[j].v.ob[1];
        KaleidoScope_DrawCursor(play, pauseCtx->pageIndex);
    }

    y = pauseCtx->infoPanelOffsetY - 80;
    pauseCtx->infoPanelVtx[16].v.ob[1] = pauseCtx->infoPanelVtx[17].v.ob[1] = y;

    pauseCtx->infoPanelVtx[18].v.ob[1] = pauseCtx->infoPanelVtx[19].v.ob[1] = pauseCtx->infoPanelVtx[16].v.ob[1] - 16;

    pauseCtx->infoPanelVtx[18].v.tc[1] = pauseCtx->infoPanelVtx[19].v.tc[1] = 16 * (1 << 5);

    gDPPipeSync(POLY_OPA_DISP++);
    gDPSetCombineLERP(POLY_OPA_DISP++, PRIMITIVE, ENVIRONMENT, TEXEL0, ENVIRONMENT, TEXEL0, 0, PRIMITIVE, 0, PRIMITIVE,
                      ENVIRONMENT, TEXEL0, ENVIRONMENT, TEXEL0, 0, PRIMITIVE, 0);
    gDPSetEnvColor(POLY_OPA_DISP++, 20, 30, 40, 0);

    if ((pauseCtx->state == PAUSE_STATE_MAIN) && (pauseCtx->namedItem != PAUSE_ITEM_NONE) &&
        (pauseCtx->nameDisplayTimer < R_PAUSE_NAME_DISPLAY_TIMER_THRESHOLD_) &&
        (((u32)pauseCtx->mainState == PAUSE_MAIN_STATE_IDLE) ||
         (pauseCtx->mainState == PAUSE_MAIN_STATE_SONG_PLAYBACK) ||
         ((pauseCtx->mainState >= PAUSE_MAIN_STATE_SONG_PROMPT_INIT) &&
          (pauseCtx->mainState <= PAUSE_MAIN_STATE_EQUIP_CHANGED)
          /* PAUSE_MAIN_STATE_SONG_PROMPT_INIT, PAUSE_MAIN_STATE_SONG_PROMPT,
             PAUSE_MAIN_STATE_SONG_PROMPT_DONE, PAUSE_MAIN_STATE_EQUIP_CHANGED */
          ) ||
         (pauseCtx->mainState == PAUSE_MAIN_STATE_IDLE_CURSOR_ON_SONG)) &&
        (pauseCtx->cursorSpecialPos == 0)) {

        if (((u32)pauseCtx->mainState == PAUSE_MAIN_STATE_IDLE) ||
            (pauseCtx->mainState == PAUSE_MAIN_STATE_SONG_PLAYBACK) ||
            ((pauseCtx->mainState >= PAUSE_MAIN_STATE_SONG_PROMPT_INIT) &&
             (pauseCtx->mainState <= PAUSE_MAIN_STATE_EQUIP_CHANGED)
             /* PAUSE_MAIN_STATE_SONG_PROMPT_INIT, PAUSE_MAIN_STATE_SONG_PROMPT,
                PAUSE_MAIN_STATE_SONG_PROMPT_DONE, PAUSE_MAIN_STATE_EQUIP_CHANGED */
             ) ||
            (pauseCtx->mainState == PAUSE_MAIN_STATE_IDLE_CURSOR_ON_SONG)) {

            pauseCtx->infoPanelVtx[16].v.ob[0] = pauseCtx->infoPanelVtx[18].v.ob[0] = -63;

            pauseCtx->infoPanelVtx[17].v.ob[0] = pauseCtx->infoPanelVtx[19].v.ob[0] =
                pauseCtx->infoPanelVtx[16].v.ob[0] + 128;

            pauseCtx->infoPanelVtx[17].v.tc[0] = pauseCtx->infoPanelVtx[19].v.tc[0] = 128 * (1 << 5);

            gSPVertex(POLY_OPA_DISP++, &pauseCtx->infoPanelVtx[16], 4, 0);

            if (pauseCtx->nameColorSet == 1) {
                gDPSetPrimColor(POLY_OPA_DISP++, 0, 0, 70, 70, 70, 255);
            } else {
                gDPSetPrimColor(POLY_OPA_DISP++, 0, 0, 255, 255, 255, 255);
            }

            // Note that this is used to draw both item name and map name textures, it expects that the dimensions and
            // format for both sets of textures are identical.
            POLY_OPA_DISP = KaleidoScope_QuadTextureIA4(POLY_OPA_DISP, pauseCtx->nameSegment, ITEM_NAME_TEX_WIDTH,
                                                        ITEM_NAME_TEX_HEIGHT, 0);
        }

#if OOT_DEBUG
        if (pauseCtx->pageIndex == PAUSE_MAP) {
            if (YREG(7) != 0) {
                PRINTF(VT_FGCOL(YELLOW));
                PRINTF("キンスタ数(%d) Get_KIN_STA=%x (%x)  (%x)\n", YREG(6), GET_GS_FLAGS(YREG(6)),
                       gAreaGsFlags[YREG(6)], gSaveContext.save.info.gsFlags[YREG(6) >> 2]);
                PRINTF(VT_RST);

                YREG(7) = 0;
                SET_GS_FLAGS(D_8082AE30[pauseCtx->cursorPoint[PAUSE_WORLD_MAP]],
                             gAreaGsFlags[D_8082AE30[pauseCtx->cursorPoint[PAUSE_WORLD_MAP]]]);
            }
        }
#endif

        if ((pauseCtx->pageIndex == PAUSE_MAP) && !sInDungeonScene) {
            if (GET_GS_FLAGS(D_8082AE30[pauseCtx->cursorPoint[PAUSE_WORLD_MAP]]) ==
                gAreaGsFlags[D_8082AE30[pauseCtx->cursorPoint[PAUSE_WORLD_MAP]]]) {

                pauseCtx->infoPanelVtx[24].v.ob[0] = pauseCtx->infoPanelVtx[26].v.ob[0] = -74;

                pauseCtx->infoPanelVtx[25].v.ob[0] = pauseCtx->infoPanelVtx[27].v.ob[0] =
                    pauseCtx->infoPanelVtx[24].v.ob[0] + 19;

                pauseCtx->infoPanelVtx[24].v.ob[1] = pauseCtx->infoPanelVtx[25].v.ob[1] =
                    pauseCtx->infoPanelVtx[24].v.ob[1] - 2;

                pauseCtx->infoPanelVtx[26].v.ob[1] = pauseCtx->infoPanelVtx[27].v.ob[1] =
                    pauseCtx->infoPanelVtx[24].v.ob[1] - 19;

                pauseCtx->infoPanelVtx[25].v.tc[0] = pauseCtx->infoPanelVtx[27].v.tc[0] = 24 * (1 << 5);

                gDPPipeSync(POLY_OPA_DISP++);
                gSPVertex(POLY_OPA_DISP++, &pauseCtx->infoPanelVtx[24], 4, 0);

                gDPSetCombineLERP(POLY_OPA_DISP++, PRIMITIVE, ENVIRONMENT, TEXEL0, ENVIRONMENT, TEXEL0, 0, PRIMITIVE, 0,
                                  PRIMITIVE, ENVIRONMENT, TEXEL0, ENVIRONMENT, TEXEL0, 0, PRIMITIVE, 0);
                gDPSetPrimColor(POLY_OPA_DISP++, 0, 0, 255, 255, 255, pauseCtx->alpha);
                gDPSetEnvColor(POLY_OPA_DISP++, 0, 0, 0, 0);

                KaleidoScope_DrawQuadTextureRGBA32(play->state.gfxCtx, gQuestIconGoldSkulltulaTex, QUEST_ICON_WIDTH,
                                                   QUEST_ICON_HEIGHT, 0);
            }
        }
    } else if ((pauseCtx->mainState < PAUSE_MAIN_STATE_3) /* PAUSE_MAIN_STATE_IDLE, PAUSE_MAIN_STATE_SWITCHING_PAGE,
                                                                PAUSE_MAIN_STATE_SONG_PLAYBACK */
               || (pauseCtx->mainState == PAUSE_MAIN_STATE_EQUIP_CHANGED) ||
               (pauseCtx->mainState == PAUSE_MAIN_STATE_IDLE_CURSOR_ON_SONG)) {
        pauseCtx->infoPanelVtx[20].v.ob[1] = pauseCtx->infoPanelVtx[21].v.ob[1] = y;

        pauseCtx->infoPanelVtx[22].v.ob[1] = pauseCtx->infoPanelVtx[23].v.ob[1] =
            pauseCtx->infoPanelVtx[20].v.ob[1] - 16;

        pauseCtx->infoPanelVtx[22].v.tc[1] = pauseCtx->infoPanelVtx[23].v.tc[1] = 16 * (1 << 5);

        gSPVertex(POLY_OPA_DISP++, &pauseCtx->infoPanelVtx[16], 8, 0);

        if (pauseCtx->state == PAUSE_STATE_SAVE_PROMPT) {
            pauseCtx->infoPanelVtx[16].v.ob[0] = pauseCtx->infoPanelVtx[18].v.ob[0] =
                R_KALEIDO_UNK5(gSaveContext.language);

            pauseCtx->infoPanelVtx[17].v.ob[0] = pauseCtx->infoPanelVtx[19].v.ob[0] =
                pauseCtx->infoPanelVtx[16].v.ob[0] + 24;

            pauseCtx->infoPanelVtx[20].v.ob[0] = pauseCtx->infoPanelVtx[22].v.ob[0] =
                pauseCtx->infoPanelVtx[16].v.ob[0] + R_KALEIDO_UNK2(gSaveContext.language);

            pauseCtx->infoPanelVtx[21].v.ob[0] = pauseCtx->infoPanelVtx[23].v.ob[0] =
                pauseCtx->infoPanelVtx[20].v.ob[0] + D_8082ADE0_toDecideTextWidth_[gSaveContext.language];

            pauseCtx->infoPanelVtx[17].v.tc[0] = pauseCtx->infoPanelVtx[19].v.tc[0] = 24 * (1 << 5);

            pauseCtx->infoPanelVtx[21].v.tc[0] = pauseCtx->infoPanelVtx[23].v.tc[0] =
                D_8082ADE0_toDecideTextWidth_[gSaveContext.language] << 5;

            gSPDisplayList(POLY_OPA_DISP++, gAButtonIconDL);

            gDPPipeSync(POLY_OPA_DISP++);
            gDPSetPrimColor(POLY_OPA_DISP++, 0, 0, 255, 255, 255, 255);

            POLY_OPA_DISP =
                KaleidoScope_QuadTextureIA8(POLY_OPA_DISP, D_8082AD60_toDecideTextTextures_[gSaveContext.language],
                                            D_8082ADE0_toDecideTextWidth_[gSaveContext.language], 16, 4);
        } else if (pauseCtx->cursorSpecialPos != 0) {
            if ((pauseCtx->state == PAUSE_STATE_MAIN) && (pauseCtx->mainState == PAUSE_MAIN_STATE_IDLE)) {
                pauseCtx->infoPanelVtx[16].v.ob[0] = pauseCtx->infoPanelVtx[18].v.ob[0] = -63;

                pauseCtx->infoPanelVtx[17].v.ob[0] = pauseCtx->infoPanelVtx[19].v.ob[0] =
                    pauseCtx->infoPanelVtx[16].v.ob[0] + 128;

                pauseCtx->infoPanelVtx[17].v.tc[0] = pauseCtx->infoPanelVtx[19].v.tc[0] = 128 * (1 << 5);

                gDPPipeSync(POLY_OPA_DISP++);
                gDPSetPrimColor(POLY_OPA_DISP++, 0, 0, 255, 200, 0, 255);

                if (pauseCtx->cursorSpecialPos == PAUSE_CURSOR_PAGE_LEFT) {
                    POLY_OPA_DISP = KaleidoScope_QuadTextureIA8(
                        POLY_OPA_DISP, D_8082AD78_scrollLeftLabels_[pauseCtx->pageIndex][gSaveContext.language], 128,
                        16, 0);
                } else {
                    POLY_OPA_DISP = KaleidoScope_QuadTextureIA8(
                        POLY_OPA_DISP, D_8082ADA8_scrollRightLabels_[pauseCtx->pageIndex][gSaveContext.language], 128,
                        16, 0);
                }
            }
        } else {
            if ((u32)pauseCtx->pageIndex == PAUSE_ITEM) {
                pauseCtx->infoPanelVtx[16].v.ob[0] = pauseCtx->infoPanelVtx[18].v.ob[0] =
                    R_KALEIDO_UNK1(gSaveContext.language);

                pauseCtx->infoPanelVtx[17].v.ob[0] = pauseCtx->infoPanelVtx[19].v.ob[0] =
                    pauseCtx->infoPanelVtx[16].v.ob[0] + 48;

                pauseCtx->infoPanelVtx[20].v.ob[0] = pauseCtx->infoPanelVtx[22].v.ob[0] =
                    pauseCtx->infoPanelVtx[16].v.ob[0] + R_KALEIDO_UNK4(gSaveContext.language);

                pauseCtx->infoPanelVtx[21].v.ob[0] = pauseCtx->infoPanelVtx[23].v.ob[0] =
                    pauseCtx->infoPanelVtx[20].v.ob[0] + D_8082ADD8_toEquipTextWidth_[gSaveContext.language];

                pauseCtx->infoPanelVtx[17].v.tc[0] = pauseCtx->infoPanelVtx[19].v.tc[0] = 48 * (1 << 5);

                pauseCtx->infoPanelVtx[21].v.tc[0] = pauseCtx->infoPanelVtx[23].v.tc[0] =
                    D_8082ADD8_toEquipTextWidth_[gSaveContext.language] << 5;

                gSPDisplayList(POLY_OPA_DISP++, gCButtonIconsDL);

                gDPPipeSync(POLY_OPA_DISP++);
                gDPSetPrimColor(POLY_OPA_DISP++, 0, 0, 255, 255, 255, 255);

                POLY_OPA_DISP =
                    KaleidoScope_QuadTextureIA8(POLY_OPA_DISP, D_8082AD54_toEquipTextTextures_[gSaveContext.language],
                                                D_8082ADD8_toEquipTextWidth_[gSaveContext.language], 16, 4);
            } else if ((pauseCtx->pageIndex == PAUSE_MAP) && sInDungeonScene) {

            } else if ((pauseCtx->pageIndex == PAUSE_QUEST) &&
                       (pauseCtx->cursorSlot[PAUSE_QUEST] >= QUEST_SONG_MINUET) &&
                       (pauseCtx->cursorSlot[PAUSE_QUEST] < QUEST_KOKIRI_EMERALD)) {
                if (pauseCtx->namedItem != PAUSE_ITEM_NONE) {
                    // The cursor is on a learned song

                    pauseCtx->infoPanelVtx[16].v.ob[0] = pauseCtx->infoPanelVtx[18].v.ob[0] =
                        R_KALEIDO_UNK3(gSaveContext.language);

                    pauseCtx->infoPanelVtx[17].v.ob[0] = pauseCtx->infoPanelVtx[19].v.ob[0] =
                        pauseCtx->infoPanelVtx[16].v.ob[0] + 24;

                    pauseCtx->infoPanelVtx[20].v.ob[0] = pauseCtx->infoPanelVtx[22].v.ob[0] =
                        pauseCtx->infoPanelVtx[16].v.ob[0] + R_KALEIDO_UNK2(gSaveContext.language);

#if OOT_PAL
                    if (gSaveContext.language == LANGUAGE_GER) {
                        pauseCtx->infoPanelVtx[20].v.ob[0] = pauseCtx->infoPanelVtx[22].v.ob[0] =
                            pauseCtx->infoPanelVtx[16].v.ob[0] - 99;
                    }
#endif

                    pauseCtx->infoPanelVtx[21].v.ob[0] = pauseCtx->infoPanelVtx[23].v.ob[0] =
                        pauseCtx->infoPanelVtx[20].v.ob[0] + D_8082ADE8_toPlayMelodyTextWidth_[gSaveContext.language];

                    pauseCtx->infoPanelVtx[17].v.tc[0] = pauseCtx->infoPanelVtx[19].v.tc[0] = 24 * (1 << 5);

                    pauseCtx->infoPanelVtx[21].v.tc[0] = pauseCtx->infoPanelVtx[23].v.tc[0] =
                        D_8082ADE8_toPlayMelodyTextWidth_[gSaveContext.language] << 5;

                    gSPDisplayList(POLY_OPA_DISP++, gAButtonIconDL);

                    gDPPipeSync(POLY_OPA_DISP++);
                    gDPSetPrimColor(POLY_OPA_DISP++, 0, 0, 255, 255, 255, 255);

                    POLY_OPA_DISP = KaleidoScope_QuadTextureIA8(
                        POLY_OPA_DISP, D_8082AD6C_toPlayMelodyTextTextures_[gSaveContext.language],
                        D_8082ADE8_toPlayMelodyTextWidth_[gSaveContext.language], 16, 4);
                }
            } else if (pauseCtx->pageIndex == PAUSE_EQUIP) {
                pauseCtx->infoPanelVtx[16].v.ob[0] = pauseCtx->infoPanelVtx[18].v.ob[0] =
                    R_KALEIDO_UNK6(gSaveContext.language);

                pauseCtx->infoPanelVtx[17].v.ob[0] = pauseCtx->infoPanelVtx[19].v.ob[0] =
                    pauseCtx->infoPanelVtx[16].v.ob[0] + 24;

                pauseCtx->infoPanelVtx[20].v.ob[0] = pauseCtx->infoPanelVtx[22].v.ob[0] =
                    pauseCtx->infoPanelVtx[16].v.ob[0] + R_KALEIDO_UNK2(gSaveContext.language);

                pauseCtx->infoPanelVtx[21].v.ob[0] = pauseCtx->infoPanelVtx[23].v.ob[0] =
                    pauseCtx->infoPanelVtx[20].v.ob[0] + D_8082ADD8_toEquipTextWidth_[gSaveContext.language];

                pauseCtx->infoPanelVtx[17].v.tc[0] = pauseCtx->infoPanelVtx[19].v.tc[0] = 24 * (1 << 5);

                pauseCtx->infoPanelVtx[21].v.tc[0] = pauseCtx->infoPanelVtx[23].v.tc[0] =
                    D_8082ADD8_toEquipTextWidth_[gSaveContext.language] << 5;

                gSPDisplayList(POLY_OPA_DISP++, gAButtonIconDL);

                gDPPipeSync(POLY_OPA_DISP++);
                gDPSetPrimColor(POLY_OPA_DISP++, 0, 0, 255, 255, 255, 255);

                POLY_OPA_DISP =
                    KaleidoScope_QuadTextureIA8(POLY_OPA_DISP, D_8082AD54_toEquipTextTextures_[gSaveContext.language],
                                                D_8082ADD8_toEquipTextWidth_[gSaveContext.language], 16, 4);
            }
        }
    }

    CLOSE_DISPS(play->state.gfxCtx, "../z_kaleido_scope_PAL.c", 2032);
}

void KaleidoScope_UpdateNamePanel(PlayState* play) {
    PauseContext* pauseCtx = &play->pauseCtx;
    u16 texIndex;

    if ((pauseCtx->namedItem != pauseCtx->cursorItem[pauseCtx->pageIndex]) ||
        ((pauseCtx->pageIndex == PAUSE_MAP) && (pauseCtx->cursorSpecialPos != 0))) {

        pauseCtx->namedItem = pauseCtx->cursorItem[pauseCtx->pageIndex];
        texIndex = pauseCtx->namedItem;

        osCreateMesgQueue(&pauseCtx->loadQueue, &pauseCtx->loadMsg, 1);

        if (pauseCtx->namedItem != PAUSE_ITEM_NONE) {
            if ((pauseCtx->pageIndex == PAUSE_MAP) && !sInDungeonScene) {
                // `texIndex` is a `WorldMapPoint` enum value

                if (gSaveContext.language) { // != LANGUAGE_JPN for NTSC versions, LANGUAGE_ENG for PAL versions
                    texIndex += 12;
                }

#if OOT_PAL
                if (gSaveContext.language == LANGUAGE_FRA) {
                    texIndex += 12;
                }
#endif

                DMA_REQUEST_SYNC(pauseCtx->nameSegment,
                                 (uintptr_t)_map_name_staticSegmentRomStart + (texIndex * MAP_NAME_TEX1_SIZE),
                                 MAP_NAME_TEX1_SIZE, "../z_kaleido_scope_PAL.c", 2093);
            } else {
                PRINTF("zoom_name=%d\n", pauseCtx->namedItem);

                if (gSaveContext.language) { // != LANGUAGE_JPN for NTSC versions, LANGUAGE_ENG for PAL versions
                    texIndex += 123;
                }

#if OOT_PAL
                if (gSaveContext.language == LANGUAGE_FRA) {
                    texIndex += 123;
                }
#endif

                PRINTF("J_N=%d  point=%d\n", gSaveContext.language, texIndex);

                DMA_REQUEST_SYNC(pauseCtx->nameSegment,
                                 (uintptr_t)_item_name_staticSegmentRomStart + (texIndex * ITEM_NAME_TEX_SIZE),
                                 ITEM_NAME_TEX_SIZE, "../z_kaleido_scope_PAL.c", 2120);
            }

            pauseCtx->nameDisplayTimer = 0;
        }
    } else if (pauseCtx->nameColorSet == 0) {
        if (((pauseCtx->pageIndex == PAUSE_QUEST) && (pauseCtx->cursorSlot[PAUSE_QUEST] >= QUEST_SONG_MINUET) &&
             (pauseCtx->cursorSlot[PAUSE_QUEST] < QUEST_KOKIRI_EMERALD) &&
             (pauseCtx->mainState == PAUSE_MAIN_STATE_IDLE_CURSOR_ON_SONG)) ||
            (pauseCtx->pageIndex == PAUSE_ITEM) ||
            ((pauseCtx->pageIndex == PAUSE_EQUIP) && (pauseCtx->cursorX[PAUSE_EQUIP] != EQUIP_CURSOR_X_UPG))) {
            if (pauseCtx->namedItem != ITEM_SOLD_OUT) {
                pauseCtx->nameDisplayTimer++;
                if (pauseCtx->nameDisplayTimer > R_PAUSE_NAME_DISPLAY_TIMER_MAX_) {
                    pauseCtx->nameDisplayTimer = 0;
                }
            }
        } else {
            pauseCtx->nameDisplayTimer = 0;
        }
    } else {
        pauseCtx->nameDisplayTimer = 0;
    }
}

void KaleidoScope_UpdatePageSwitch(PlayState* play, Input* input) {
    PauseContext* pauseCtx = &play->pauseCtx;
    s32 frameAdvanceFreeze = false;
    s32 nextPageMode;

    if (R_PAUSE_PAGE_SWITCH_FRAME_ADVANCE_ON && !CHECK_BTN_ALL(input->press.button, BTN_L)) {
        frameAdvanceFreeze = true;
    }

    if (!frameAdvanceFreeze) {
        nextPageMode = pauseCtx->nextPageMode;
        pauseCtx->eye.x += sPageSwitchEyeDx[nextPageMode];
        pauseCtx->eye.z += sPageSwitchEyeDz[nextPageMode];

        if (pauseCtx->pageSwitchTimer < ((4 * PAGE_SWITCH_NSTEPS) / 2)) {
            R_PAUSE_CURSOR_LEFT_X -= R_PAUSE_CURSOR_LEFT_MOVE_OFFSET_X / R_PAUSE_UI_ANIMS_DURATION;
            R_PAUSE_CURSOR_RIGHT_X -= R_PAUSE_CURSOR_RIGHT_MOVE_OFFSET_X / R_PAUSE_UI_ANIMS_DURATION;
        } else {
            R_PAUSE_CURSOR_LEFT_X += R_PAUSE_CURSOR_LEFT_MOVE_OFFSET_X / R_PAUSE_UI_ANIMS_DURATION;
            R_PAUSE_CURSOR_RIGHT_X += R_PAUSE_CURSOR_RIGHT_MOVE_OFFSET_X / R_PAUSE_UI_ANIMS_DURATION;
        }

        pauseCtx->pageSwitchTimer += 4;

        if (pauseCtx->pageSwitchTimer == (4 * PAGE_SWITCH_NSTEPS)) {
            pauseCtx->pageSwitchTimer = 0;
            pauseCtx->pageIndex = sPageSwitchNextPageIndex[pauseCtx->nextPageMode];
            pauseCtx->mainState = PAUSE_MAIN_STATE_IDLE;
        }
    }
}

void KaleidoScope_SetView(PauseContext* pauseCtx, f32 eyeX, f32 eyeY, f32 eyeZ) {
    Vec3f eye;
    Vec3f at;
    Vec3f up;

    eye.x = eyeX;
    eye.y = eyeY;
    eye.z = eyeZ;
    at.x = at.y = at.z = 0.0f;
    up.x = up.z = 0.0f;
    up.y = 1.0f;

    View_LookAt(&pauseCtx->view, &eye, &at, &up);
    View_Apply(&pauseCtx->view,
               VIEW_ALL | VIEW_FORCE_VIEWING | VIEW_FORCE_VIEWPORT | VIEW_FORCE_PROJECTION_PERSPECTIVE);
}

<<<<<<< HEAD
static u8 sPageBgColorRed_[][4] = {
    { 10, 70, 70, 10 },   // VTX_PAGE_ITEM
    { 10, 90, 90, 10 },   // VTX_PAGE_EQUIP
    { 80, 140, 140, 80 }, // VTX_PAGE_MAP_DUNGEON
    { 80, 120, 120, 80 }, // VTX_PAGE_QUEST
    { 80, 140, 140, 80 }, // VTX_PAGE_MAP_WORLD
    { 50, 110, 110, 50 }, // VTX_PAGE_PROMPT
};
static u8 sPageBgColorGreen_[][4] = {
    { 50, 100, 100, 50 }, // VTX_PAGE_ITEM
    { 50, 100, 100, 50 }, // VTX_PAGE_EQUIP
    { 40, 60, 60, 40 },   // VTX_PAGE_MAP_DUNGEON
    { 80, 120, 120, 80 }, // VTX_PAGE_QUEST
    { 40, 60, 60, 40 },   // VTX_PAGE_MAP_WORLD
    { 50, 110, 110, 50 }, // VTX_PAGE_PROMPT
};
static u8 sPageBgColorBlue_[][4] = {
    { 80, 130, 130, 80 }, // VTX_PAGE_ITEM
    { 40, 60, 60, 40 },   // VTX_PAGE_EQUIP
    { 30, 60, 60, 30 },   // VTX_PAGE_MAP_DUNGEON
    { 50, 70, 70, 50 },   // VTX_PAGE_QUEST
    { 30, 60, 60, 30 },   // VTX_PAGE_MAP_WORLD
    { 50, 110, 110, 50 }, // VTX_PAGE_PROMPT
=======
static u8 sPageBgColorRed[][4] = {
    { 10, 70, 70, 10 },   { 10, 90, 90, 10 },   { 80, 140, 140, 80 },
    { 80, 120, 120, 80 }, { 80, 140, 140, 80 }, { 50, 110, 110, 50 },
};
static u8 sPageBgColorGreen[][4] = {
    { 50, 100, 100, 50 }, { 50, 100, 100, 50 }, { 40, 60, 60, 40 },
    { 80, 120, 120, 80 }, { 40, 60, 60, 40 },   { 50, 110, 110, 50 },
};
static u8 sPageBgColorBlue[][4] = {
    { 80, 130, 130, 80 }, { 40, 60, 60, 40 }, { 30, 60, 60, 30 },
    { 50, 70, 70, 50 },   { 30, 60, 60, 30 }, { 50, 110, 110, 50 },
>>>>>>> bdfa56e7
};

// CLAMP_MIN(*, 1) because C arrays can't have 0 length
static s16 sVtxPageItemQuadsX[CLAMP_MIN(VTX_PAGE_ITEM_QUADS, 1)] = { 0 };
static s16 sVtxPageEquipQuadsX[CLAMP_MIN(VTX_PAGE_EQUIP_QUADS, 1)] = { 0 };
static s16 sVtxPageMapDungeonQuadsX[VTX_PAGE_MAP_DUNGEON_QUADS] = {
    -36, 12, -18, 70, 70, 70, -88, -88, -88, -88, -88, -88, -88, -88, -106, -62, -40,
};
static s16 sVtxPageQuestQuadsX[CLAMP_MIN(VTX_PAGE_QUEST_QUADS, 1)] = { 0 };
static s16 sVtxPageMapWorldQuadsX[VTX_PAGE_MAP_WORLD_QUADS] = {
    47,   // QUAD_MAP_WORLD_CLOUDS_SACRED_FOREST_MEADOW
    -49,  // QUAD_MAP_WORLD_CLOUDS_HYRULE_FIELD
    -17,  // QUAD_MAP_WORLD_CLOUDS_LON_LON_RANCH
    -15,  // QUAD_MAP_WORLD_CLOUDS_MARKET
    -9,   // QUAD_MAP_WORLD_CLOUDS_HYRULE_CASTLE
    24,   // QUAD_MAP_WORLD_CLOUDS_KAKARIKO_VILLAGE
    43,   // QUAD_MAP_WORLD_CLOUDS_GRAVEYARD
    14,   // QUAD_MAP_WORLD_CLOUDS_DEATH_MOUNTAIN_TRAIL
    9,    // QUAD_MAP_WORLD_CLOUDS_GORON_CITY
    38,   // QUAD_MAP_WORLD_CLOUDS_ZORAS_RIVER
    82,   // QUAD_MAP_WORLD_CLOUDS_ZORAS_DOMAIN
    71,   // QUAD_MAP_WORLD_CLOUDS_ZORAS_FOUNTAIN
    -76,  // QUAD_MAP_WORLD_CLOUDS_GERUDO_VALLEY
    -87,  // QUAD_MAP_WORLD_CLOUDS_GERUDOS_FORTRESS
    -108, // QUAD_MAP_WORLD_CLOUDS_DESERT_COLOSSUS
    -54,  // QUAD_MAP_WORLD_CLOUDS_LAKE_HYLIA
    -93,  // WORLD_MAP_POINT_HAUNTED_WASTELAND
    -67,  // WORLD_MAP_POINT_GERUDOS_FORTRESS
    -56,  // WORLD_MAP_POINT_GERUDO_VALLEY
    -33,  // WORLD_MAP_POINT_HYLIA_LAKESIDE
    -10,  // WORLD_MAP_POINT_LON_LON_RANCH
    1,    // WORLD_MAP_POINT_MARKET
    14,   // WORLD_MAP_POINT_HYRULE_FIELD
    24,   // WORLD_MAP_POINT_DEATH_MOUNTAIN
    35,   // WORLD_MAP_POINT_KAKARIKO_VILLAGE
    58,   // WORLD_MAP_POINT_LOST_WOODS
    74,   // WORLD_MAP_POINT_KOKIRI_FOREST
    89,   // WORLD_MAP_POINT_ZORAS_DOMAIN
    0,    // QUAD_MAP_28
    -58,  // QUAD_MAP_29
    19,   // QUAD_MAP_30
    28,   // QUAD_MAP_31
};
static s16 sVtxPagePromptQuadsX[VTX_PAGE_PROMPT_QUADS] = {
    -76, // QUAD_PROMPT_MESSAGE
    -58, // QUAD_PROMPT_CURSOR_LEFT
    10,  // QUAD_PROMPT_CURSOR_RIGHT
    -58, // QUAD_PROMPT_CHOICE_YES
    10,  // QUAD_PROMPT_CHOICE_NO
};

static s16 sVtxPageItemQuadsWidth[CLAMP_MIN(VTX_PAGE_ITEM_QUADS, 1)] = { 0 };
static s16 sVtxPageEquipQuadsWidth[CLAMP_MIN(VTX_PAGE_EQUIP_QUADS, 1)] = { 0 };
static s16 sVtxPageMapDungeonQuadsWidth[VTX_PAGE_MAP_DUNGEON_QUADS] = {
    48, 48, 96, 24, 24, 24, 24, 24, 24, 24, 24, 24, 24, 24, 16, 16, 24,
};
static s16 sVtxPageQuestQuadsWidth[CLAMP_MIN(VTX_PAGE_QUEST_QUADS, 1)] = { 0 };
static s16 sVtxPagePromptQuadsWidth[VTX_PAGE_PROMPT_QUADS] = {
    152, // QUAD_PROMPT_MESSAGE
    48,  // QUAD_PROMPT_CURSOR_LEFT
    48,  // QUAD_PROMPT_CURSOR_RIGHT
    48,  // QUAD_PROMPT_CHOICE_YES
    48,  // QUAD_PROMPT_CHOICE_NO
};

static s16 sVtxPageItemQuadsY[CLAMP_MIN(VTX_PAGE_ITEM_QUADS, 1)] = { 0 };
static s16 sVtxPageEquipQuadsY[CLAMP_MIN(VTX_PAGE_EQUIP_QUADS, 1)] = { 0 };
static s16 sVtxPageMapDungeonQuadsY[VTX_PAGE_MAP_DUNGEON_QUADS] = {
    28, 28, 46, 28, -2, -32, 50, 36, 22, 8, -6, -20, -34, -48, 18, 18, 50,
};
static s16 sVtxPageQuestQuadsY[CLAMP_MIN(VTX_PAGE_QUEST_QUADS, 1)] = { 0 };
static s16 sVtxPageMapWorldQuadsY[VTX_PAGE_MAP_WORLD_QUADS] = {
    15,  // QUAD_MAP_WORLD_CLOUDS_SACRED_FOREST_MEADOW
    40,  // QUAD_MAP_WORLD_CLOUDS_HYRULE_FIELD
    11,  // QUAD_MAP_WORLD_CLOUDS_LON_LON_RANCH
    45,  // QUAD_MAP_WORLD_CLOUDS_MARKET
    52,  // QUAD_MAP_WORLD_CLOUDS_HYRULE_CASTLE
    37,  // QUAD_MAP_WORLD_CLOUDS_KAKARIKO_VILLAGE
    36,  // QUAD_MAP_WORLD_CLOUDS_GRAVEYARD
    57,  // QUAD_MAP_WORLD_CLOUDS_DEATH_MOUNTAIN_TRAIL
    54,  // QUAD_MAP_WORLD_CLOUDS_GORON_CITY
    33,  // QUAD_MAP_WORLD_CLOUDS_ZORAS_RIVER
    31,  // QUAD_MAP_WORLD_CLOUDS_ZORAS_DOMAIN
    45,  // QUAD_MAP_WORLD_CLOUDS_ZORAS_FOUNTAIN
    32,  // QUAD_MAP_WORLD_CLOUDS_GERUDO_VALLEY
    42,  // QUAD_MAP_WORLD_CLOUDS_GERUDOS_FORTRESS
    49,  // QUAD_MAP_WORLD_CLOUDS_DESERT_COLOSSUS
    -10, // QUAD_MAP_WORLD_CLOUDS_LAKE_HYLIA
    31,  // WORLD_MAP_POINT_HAUNTED_WASTELAND
    27,  // WORLD_MAP_POINT_GERUDOS_FORTRESS
    15,  // WORLD_MAP_POINT_GERUDO_VALLEY
    -49, // WORLD_MAP_POINT_HYLIA_LAKESIDE
    8,   // WORLD_MAP_POINT_LON_LON_RANCH
    38,  // WORLD_MAP_POINT_MARKET
    7,   // WORLD_MAP_POINT_HYRULE_FIELD
    47,  // WORLD_MAP_POINT_DEATH_MOUNTAIN
    30,  // WORLD_MAP_POINT_KAKARIKO_VILLAGE
    1,   // WORLD_MAP_POINT_LOST_WOODS
    -9,  // WORLD_MAP_POINT_KOKIRI_FOREST
    25,  // WORLD_MAP_POINT_ZORAS_DOMAIN
    0,   // QUAD_MAP_28
    1,   // QUAD_MAP_29
    -32, // QUAD_MAP_30
    -26, // QUAD_MAP_31
};
static s16 sVtxPagePromptQuadsY[VTX_PAGE_PROMPT_QUADS] = {
    36, // QUAD_PROMPT_MESSAGE
    10, // QUAD_PROMPT_CURSOR_LEFT
    10, // QUAD_PROMPT_CURSOR_RIGHT
    -6, // QUAD_PROMPT_CHOICE_YES
    -6, // QUAD_PROMPT_CHOICE_NO
};

static s16 sVtxPageItemQuadsHeight[CLAMP_MIN(VTX_PAGE_ITEM_QUADS, 1)] = { 0 };
static s16 sVtxPageEquipQuadsHeight[CLAMP_MIN(VTX_PAGE_EQUIP_QUADS, 1)] = { 0 };
static s16 sVtxPageMapDungeonQuadsHeight[VTX_PAGE_MAP_DUNGEON_QUADS] = {
    85, 85, 16, 24, 24, 24, 16, 16, 16, 16, 16, 16, 16, 16, 16, 16, 24,
};
static s16 sVtxPageQuestQuadsHeight[CLAMP_MIN(VTX_PAGE_QUEST_QUADS, 1)] = { 0 };
static s16 sVtxPagePromptQuadsHeight[VTX_PAGE_PROMPT_QUADS] = {
    16, // QUAD_PROMPT_MESSAGE
    48, // QUAD_PROMPT_CURSOR_LEFT
    48, // QUAD_PROMPT_CURSOR_RIGHT
    16, // QUAD_PROMPT_CHOICE_YES
    16, // QUAD_PROMPT_CHOICE_NO
};

static s16* sVtxPageQuadsX[] = {
    sVtxPageItemQuadsX,       // VTX_PAGE_ITEM
    sVtxPageEquipQuadsX,      // VTX_PAGE_EQUIP
    sVtxPageMapDungeonQuadsX, // VTX_PAGE_MAP_DUNGEON
    sVtxPageQuestQuadsX,      // VTX_PAGE_QUEST
    sVtxPageMapWorldQuadsX,   // VTX_PAGE_MAP_WORLD
    sVtxPagePromptQuadsX,     // VTX_PAGE_PROMPT
};

static s16* sVtxPageQuadsWidth[] = {
    sVtxPageItemQuadsWidth,       // VTX_PAGE_ITEM
    sVtxPageEquipQuadsWidth,      // VTX_PAGE_EQUIP
    sVtxPageMapDungeonQuadsWidth, // VTX_PAGE_MAP_DUNGEON
    sVtxPageQuestQuadsWidth,      // VTX_PAGE_QUEST
    gVtxPageMapWorldQuadsWidth,   // VTX_PAGE_MAP_WORLD
    sVtxPagePromptQuadsWidth,     // VTX_PAGE_PROMPT
};

static s16* sVtxPageQuadsY[] = {
    sVtxPageItemQuadsY,       // VTX_PAGE_ITEM
    sVtxPageEquipQuadsY,      // VTX_PAGE_EQUIP
    sVtxPageMapDungeonQuadsY, // VTX_PAGE_MAP_DUNGEON
    sVtxPageQuestQuadsY,      // VTX_PAGE_QUEST
    sVtxPageMapWorldQuadsY,   // VTX_PAGE_MAP_WORLD
    sVtxPagePromptQuadsY,     // VTX_PAGE_PROMPT
};

static s16* sVtxPageQuadsHeight[] = {
    sVtxPageItemQuadsHeight,       // VTX_PAGE_ITEM
    sVtxPageEquipQuadsHeight,      // VTX_PAGE_EQUIP
    sVtxPageMapDungeonQuadsHeight, // VTX_PAGE_MAP_DUNGEON
    sVtxPageQuestQuadsHeight,      // VTX_PAGE_QUEST
    gVtxPageMapWorldQuadsHeight,   // VTX_PAGE_MAP_WORLD
    sVtxPagePromptQuadsHeight,     // VTX_PAGE_PROMPT
};

static s16 sVtxMapWorldAreaX[] = {
    -58,  // WORLD_MAP_AREA_HYRULE_FIELD
    11,   // WORLD_MAP_AREA_KAKARIKO_VILLAGE
    30,   // WORLD_MAP_AREA_GRAVEYARD
    30,   // WORLD_MAP_AREA_ZORAS_RIVER
    15,   // WORLD_MAP_AREA_KOKIRI_FOREST
    38,   // WORLD_MAP_AREA_SACRED_FOREST_MEADOW
    -62,  // WORLD_MAP_AREA_LAKE_HYLIA
    60,   // WORLD_MAP_AREA_ZORAS_DOMAIN
    61,   // WORLD_MAP_AREA_ZORAS_FOUNTAIN
    -78,  // WORLD_MAP_AREA_GERUDO_VALLEY
    -300, // WORLD_MAP_AREA_LOST_WOODS
    -86,  // WORLD_MAP_AREA_DESERT_COLOSSUS
    -65,  // WORLD_MAP_AREA_GERUDOS_FORTRESS
    -300, // WORLD_MAP_AREA_HAUNTED_WASTELAND
    -300, // WORLD_MAP_AREA_MARKET
    -21,  // WORLD_MAP_AREA_HYRULE_CASTLE
    14,   // WORLD_MAP_AREA_DEATH_MOUNTAIN_TRAIL
    13,   // WORLD_MAP_AREA_DEATH_MOUNTAIN_CRATER
    20,   // WORLD_MAP_AREA_GORON_CITY
    -34,  // WORLD_MAP_AREA_LON_LON_RANCH
    -300, // WORLD_MAP_AREA_20
    0,    // WORLD_MAP_AREA_GANONS_CASTLE
};

static s16 sVtxMapWorldAreaWidth[] = {
    89, // WORLD_MAP_AREA_HYRULE_FIELD
    20, // WORLD_MAP_AREA_KAKARIKO_VILLAGE
    14, // WORLD_MAP_AREA_GRAVEYARD
    35, // WORLD_MAP_AREA_ZORAS_RIVER
    32, // WORLD_MAP_AREA_KOKIRI_FOREST
    17, // WORLD_MAP_AREA_SACRED_FOREST_MEADOW
    50, // WORLD_MAP_AREA_LAKE_HYLIA
    16, // WORLD_MAP_AREA_ZORAS_DOMAIN
    21, // WORLD_MAP_AREA_ZORAS_FOUNTAIN
    20, // WORLD_MAP_AREA_GERUDO_VALLEY
    -1, // WORLD_MAP_AREA_LOST_WOODS
    32, // WORLD_MAP_AREA_DESERT_COLOSSUS
    16, // WORLD_MAP_AREA_GERUDOS_FORTRESS
    -1, // WORLD_MAP_AREA_HAUNTED_WASTELAND
    -1, // WORLD_MAP_AREA_MARKET
    19, // WORLD_MAP_AREA_HYRULE_CASTLE
    19, // WORLD_MAP_AREA_DEATH_MOUNTAIN_TRAIL
    21, // WORLD_MAP_AREA_DEATH_MOUNTAIN_CRATER
    16, // WORLD_MAP_AREA_GORON_CITY
    20, // WORLD_MAP_AREA_LON_LON_RANCH
    -1, // WORLD_MAP_AREA_20
    0,  // WORLD_MAP_AREA_GANONS_CASTLE
};

static s16 sVtxMapWorldAreaY[] = {
    1,    // WORLD_MAP_AREA_HYRULE_FIELD
    15,   // WORLD_MAP_AREA_KAKARIKO_VILLAGE
    20,   // WORLD_MAP_AREA_GRAVEYARD
    9,    // WORLD_MAP_AREA_ZORAS_RIVER
    -30,  // WORLD_MAP_AREA_KOKIRI_FOREST
    -17,  // WORLD_MAP_AREA_SACRED_FOREST_MEADOW
    -34,  // WORLD_MAP_AREA_LAKE_HYLIA
    15,   // WORLD_MAP_AREA_ZORAS_DOMAIN
    30,   // WORLD_MAP_AREA_ZORAS_FOUNTAIN
    1,    // WORLD_MAP_AREA_GERUDO_VALLEY
    -300, // WORLD_MAP_AREA_LOST_WOODS
    42,   // WORLD_MAP_AREA_DESERT_COLOSSUS
    7,    // WORLD_MAP_AREA_GERUDOS_FORTRESS
    -300, // WORLD_MAP_AREA_HAUNTED_WASTELAND
    -300, // WORLD_MAP_AREA_MARKET
    24,   // WORLD_MAP_AREA_HYRULE_CASTLE
    36,   // WORLD_MAP_AREA_DEATH_MOUNTAIN_TRAIL
    53,   // WORLD_MAP_AREA_DEATH_MOUNTAIN_CRATER
    37,   // WORLD_MAP_AREA_GORON_CITY
    -13,  // WORLD_MAP_AREA_LON_LON_RANCH
    -300, // WORLD_MAP_AREA_20
    0,    // WORLD_MAP_AREA_GANONS_CASTLE
};

static s16 sVtxMapWorldAreaHeight[] = {
    36, // WORLD_MAP_AREA_HYRULE_FIELD
    15, // WORLD_MAP_AREA_KAKARIKO_VILLAGE
    16, // WORLD_MAP_AREA_GRAVEYARD
    23, // WORLD_MAP_AREA_ZORAS_RIVER
    23, // WORLD_MAP_AREA_KOKIRI_FOREST
    16, // WORLD_MAP_AREA_SACRED_FOREST_MEADOW
    24, // WORLD_MAP_AREA_LAKE_HYLIA
    13, // WORLD_MAP_AREA_ZORAS_DOMAIN
    17, // WORLD_MAP_AREA_ZORAS_FOUNTAIN
    18, // WORLD_MAP_AREA_GERUDO_VALLEY
    1,  // WORLD_MAP_AREA_LOST_WOODS
    25, // WORLD_MAP_AREA_DESERT_COLOSSUS
    13, // WORLD_MAP_AREA_GERUDOS_FORTRESS
    1,  // WORLD_MAP_AREA_HAUNTED_WASTELAND
    1,  // WORLD_MAP_AREA_MARKET
    13, // WORLD_MAP_AREA_HYRULE_CASTLE
    21, // WORLD_MAP_AREA_DEATH_MOUNTAIN_TRAIL
    15, // WORLD_MAP_AREA_DEATH_MOUNTAIN_CRATER
    13, // WORLD_MAP_AREA_GORON_CITY
    12, // WORLD_MAP_AREA_LON_LON_RANCH
    1,  // WORLD_MAP_AREA_20
    0,  // WORLD_MAP_AREA_GANONS_CASTLE
};

<<<<<<< HEAD
s16 KaleidoScope_SetPageVertices(PlayState* play, Vtx* vtx, s16 vtxPage, s16 numQuads) {
    static s16 sTradeQuestVtxOffsetY__ = 0;
    static s16 sTradeQuestVtxOffsetTimer__ = 1;
    static s16 sTradeQuestVtxOffsetState__ = 0;
    PauseContext* pauseCtx = &play->pauseCtx;
    s16* quadsX;
    s16* quadsWidth;
    s16* quadsY;
    s16* quadsHeight;
=======
s16 KaleidoScope_SetPageVertices(PlayState* play, Vtx* vtx, s16 arg2, s16 arg3) {
    static s16 D_8082B110 = 0;
    static s16 D_8082B114 = 1;
    static s16 D_8082B118 = 0;
    PauseContext* pauseCtx = &play->pauseCtx;
    s16* ptr1;
    s16* ptr2;
    s16* ptr3;
    s16* ptr4;
>>>>>>> bdfa56e7
    s16 bufIAfterPageSections;
    s16 pageBgQuadX;
    s16 pageBgQuadY;
    s16 i;
    s16 j;
    s16 bufI;
<<<<<<< HEAD

    // Vertices for KaleidoScope_DrawPageSections

    pageBgQuadX = 0 - (PAGE_BG_COLS * PAGE_BG_QUAD_WIDTH) / 2 - PAGE_BG_QUAD_WIDTH;

    // For each column
    for (bufI = 0, j = 0; j < PAGE_BG_COLS; j++) {
        pageBgQuadX += PAGE_BG_QUAD_WIDTH;

        // For each row
        for (pageBgQuadY = (PAGE_BG_ROWS * PAGE_BG_QUAD_HEIGHT) / 2, i = 0; i < PAGE_BG_ROWS;
             i++, bufI += 4, pageBgQuadY -= PAGE_BG_QUAD_HEIGHT) {
            vtx[bufI + 0].v.ob[0] = vtx[bufI + 2].v.ob[0] = pageBgQuadX;

            vtx[bufI + 1].v.ob[0] = vtx[bufI + 3].v.ob[0] = vtx[bufI + 0].v.ob[0] + PAGE_BG_QUAD_WIDTH;

            vtx[bufI + 0].v.ob[1] = vtx[bufI + 1].v.ob[1] = pageBgQuadY + pauseCtx->offsetY;

            vtx[bufI + 2].v.ob[1] = vtx[bufI + 3].v.ob[1] = vtx[bufI + 0].v.ob[1] - PAGE_BG_QUAD_HEIGHT;

            vtx[bufI + 0].v.ob[2] = vtx[bufI + 1].v.ob[2] = vtx[bufI + 2].v.ob[2] = vtx[bufI + 3].v.ob[2] = 0;

            vtx[bufI + 0].v.flag = 0;
            vtx[bufI + 1].v.flag = 0;
            vtx[bufI + 2].v.flag = 0;
            vtx[bufI + 3].v.flag = 0;

            vtx[bufI + 0].v.tc[0] = vtx[bufI + 0].v.tc[1] = vtx[bufI + 1].v.tc[1] = vtx[bufI + 2].v.tc[0] = 0;

            vtx[bufI + 1].v.tc[0] = vtx[bufI + 3].v.tc[0] = PAGE_BG_QUAD_TEX_WIDTH * (1 << 5);

            vtx[bufI + 2].v.tc[1] = vtx[bufI + 3].v.tc[1] = PAGE_BG_QUAD_TEX_HEIGHT * (1 << 5);

            vtx[bufI + 0].v.cn[0] = vtx[bufI + 2].v.cn[0] = sPageBgColorRed_[vtxPage][j + 0];

            vtx[bufI + 0].v.cn[1] = vtx[bufI + 2].v.cn[1] = sPageBgColorGreen_[vtxPage][j + 0];

            vtx[bufI + 0].v.cn[2] = vtx[bufI + 2].v.cn[2] = sPageBgColorBlue_[vtxPage][j + 0];

            vtx[bufI + 1].v.cn[0] = vtx[bufI + 3].v.cn[0] = sPageBgColorRed_[vtxPage][j + 1];

            vtx[bufI + 1].v.cn[1] = vtx[bufI + 3].v.cn[1] = sPageBgColorGreen_[vtxPage][j + 1];

            vtx[bufI + 1].v.cn[2] = vtx[bufI + 3].v.cn[2] = sPageBgColorBlue_[vtxPage][j + 1];

=======

    // Vertices for KaleidoScope_DrawPageSections

    pageBgQuadX = 0 - (PAGE_BG_COLS * PAGE_BG_QUAD_WIDTH) / 2 - PAGE_BG_QUAD_WIDTH;

    for (bufI = 0, j = 0; j < 3; j++) {
        pageBgQuadX += PAGE_BG_QUAD_WIDTH;

        for (pageBgQuadY = (PAGE_BG_ROWS * PAGE_BG_QUAD_HEIGHT) / 2, i = 0; i < 5;
             i++, bufI += 4, pageBgQuadY -= PAGE_BG_QUAD_HEIGHT) {
            vtx[bufI + 0].v.ob[0] = vtx[bufI + 2].v.ob[0] = pageBgQuadX;

            vtx[bufI + 1].v.ob[0] = vtx[bufI + 3].v.ob[0] = vtx[bufI + 0].v.ob[0] + PAGE_BG_QUAD_WIDTH;

            vtx[bufI + 0].v.ob[1] = vtx[bufI + 1].v.ob[1] = pageBgQuadY + pauseCtx->offsetY;

            vtx[bufI + 2].v.ob[1] = vtx[bufI + 3].v.ob[1] = vtx[bufI + 0].v.ob[1] - PAGE_BG_QUAD_HEIGHT;

            vtx[bufI + 0].v.ob[2] = vtx[bufI + 1].v.ob[2] = vtx[bufI + 2].v.ob[2] = vtx[bufI + 3].v.ob[2] = 0;

            vtx[bufI + 0].v.flag = 0;
            vtx[bufI + 1].v.flag = 0;
            vtx[bufI + 2].v.flag = 0;
            vtx[bufI + 3].v.flag = 0;

            vtx[bufI + 0].v.tc[0] = vtx[bufI + 0].v.tc[1] = vtx[bufI + 1].v.tc[1] = vtx[bufI + 2].v.tc[0] = 0;

            vtx[bufI + 1].v.tc[0] = vtx[bufI + 3].v.tc[0] = PAGE_BG_QUAD_TEX_WIDTH * (1 << 5);

            vtx[bufI + 2].v.tc[1] = vtx[bufI + 3].v.tc[1] = PAGE_BG_QUAD_TEX_HEIGHT * (1 << 5);

            vtx[bufI + 0].v.cn[0] = vtx[bufI + 2].v.cn[0] = sPageBgColorRed[arg2][j + 0];

            vtx[bufI + 0].v.cn[1] = vtx[bufI + 2].v.cn[1] = sPageBgColorGreen[arg2][j + 0];

            vtx[bufI + 0].v.cn[2] = vtx[bufI + 2].v.cn[2] = sPageBgColorBlue[arg2][j + 0];

            vtx[bufI + 1].v.cn[0] = vtx[bufI + 3].v.cn[0] = sPageBgColorRed[arg2][j + 1];

            vtx[bufI + 1].v.cn[1] = vtx[bufI + 3].v.cn[1] = sPageBgColorGreen[arg2][j + 1];

            vtx[bufI + 1].v.cn[2] = vtx[bufI + 3].v.cn[2] = sPageBgColorBlue[arg2][j + 1];

>>>>>>> bdfa56e7
            vtx[bufI + 0].v.cn[3] = vtx[bufI + 2].v.cn[3] = vtx[bufI + 1].v.cn[3] = vtx[bufI + 3].v.cn[3] =
                pauseCtx->alpha;
        }
    }

    bufIAfterPageSections = bufI;
<<<<<<< HEAD
=======

    //
>>>>>>> bdfa56e7

    //

<<<<<<< HEAD
    if (numQuads != 0) {
        quadsX = sVtxPageQuadsX[vtxPage];
        quadsWidth = sVtxPageQuadsWidth[vtxPage];
        quadsY = sVtxPageQuadsY[vtxPage];
        quadsHeight = sVtxPageQuadsHeight[vtxPage];

        for (j = 0; j < numQuads; j++, bufI += 4) {
            vtx[bufI + 2].v.ob[0] = vtx[bufI + 0].v.ob[0] = quadsX[j];

            vtx[bufI + 1].v.ob[0] = vtx[bufI + 3].v.ob[0] = vtx[bufI + 0].v.ob[0] + quadsWidth[j];

            if (!IS_PAUSE_STATE_GAMEOVER(pauseCtx)) {
                vtx[bufI + 0].v.ob[1] = vtx[bufI + 1].v.ob[1] = quadsY[j] + pauseCtx->offsetY;
=======
        for (j = 0; j < arg3; j++, bufI += 4) {
            vtx[bufI + 2].v.ob[0] = vtx[bufI + 0].v.ob[0] = ptr1[j];

            vtx[bufI + 1].v.ob[0] = vtx[bufI + 3].v.ob[0] = vtx[bufI + 0].v.ob[0] + ptr2[j];

            if (!IS_PAUSE_STATE_GAMEOVER(pauseCtx)) {
                vtx[bufI + 0].v.ob[1] = vtx[bufI + 1].v.ob[1] = ptr3[j] + pauseCtx->offsetY;
>>>>>>> bdfa56e7
            } else {
                vtx[bufI + 0].v.ob[1] = vtx[bufI + 1].v.ob[1] = YREG(60 + j) + pauseCtx->offsetY;
            }

<<<<<<< HEAD
            vtx[bufI + 2].v.ob[1] = vtx[bufI + 3].v.ob[1] = vtx[bufI + 0].v.ob[1] - quadsHeight[j];
=======
            vtx[bufI + 2].v.ob[1] = vtx[bufI + 3].v.ob[1] = vtx[bufI + 0].v.ob[1] - ptr4[j];
>>>>>>> bdfa56e7

            vtx[bufI + 0].v.ob[2] = vtx[bufI + 1].v.ob[2] = vtx[bufI + 2].v.ob[2] = vtx[bufI + 3].v.ob[2] = 0;

            vtx[bufI + 0].v.flag = vtx[bufI + 1].v.flag = vtx[bufI + 2].v.flag = vtx[bufI + 3].v.flag = 0;

            vtx[bufI + 0].v.tc[0] = vtx[bufI + 0].v.tc[1] = vtx[bufI + 1].v.tc[1] = vtx[bufI + 2].v.tc[0] = 0;

<<<<<<< HEAD
            vtx[bufI + 1].v.tc[0] = vtx[bufI + 3].v.tc[0] = quadsWidth[j] << 5;

            vtx[bufI + 2].v.tc[1] = vtx[bufI + 3].v.tc[1] = quadsHeight[j] << 5;
=======
            vtx[bufI + 1].v.tc[0] = vtx[bufI + 3].v.tc[0] = ptr2[j] << 5;

            vtx[bufI + 2].v.tc[1] = vtx[bufI + 3].v.tc[1] = ptr4[j] << 5;
>>>>>>> bdfa56e7

            vtx[bufI + 0].v.cn[0] = vtx[bufI + 2].v.cn[0] = vtx[bufI + 0].v.cn[1] = vtx[bufI + 2].v.cn[1] =
                vtx[bufI + 0].v.cn[2] = vtx[bufI + 2].v.cn[2] = vtx[bufI + 1].v.cn[0] = vtx[bufI + 3].v.cn[0] =
                    vtx[bufI + 1].v.cn[1] = vtx[bufI + 3].v.cn[1] = vtx[bufI + 1].v.cn[2] = vtx[bufI + 3].v.cn[2] = 255;

            vtx[bufI + 0].v.cn[3] = vtx[bufI + 2].v.cn[3] = vtx[bufI + 1].v.cn[3] = vtx[bufI + 3].v.cn[3] =
                pauseCtx->alpha;
        }

<<<<<<< HEAD
        if (vtxPage == VTX_PAGE_MAP_WORLD) {
            // For world map page, initialize vtx beyond VTX_PAGE_MAP_WORLD_QUADS

            bufI -= ((VTX_PAGE_MAP_WORLD_QUADS - QUAD_MAP_29) * 4);

            j = gSaveContext.worldMapArea;

            vtx[bufI + 0].v.ob[0] = vtx[bufI + 2].v.ob[0] = sVtxMapWorldAreaX[j];

            if (j) {}

            vtx[bufI + 1].v.ob[0] = vtx[bufI + 3].v.ob[0] = vtx[bufI + 0].v.ob[0] + sVtxMapWorldAreaWidth[j];

            vtx[bufI + 0].v.ob[1] = vtx[bufI + 1].v.ob[1] = sVtxMapWorldAreaY[j] + pauseCtx->offsetY;

            vtx[bufI + 2].v.ob[1] = vtx[bufI + 3].v.ob[1] = vtx[bufI + 0].v.ob[1] - sVtxMapWorldAreaHeight[j];

            bufI += (3 * 4);
=======
        if (arg2 == 4) {
            bufI -= 12;

            j = gSaveContext.worldMapArea;

            vtx[bufI + 0].v.ob[0] = vtx[bufI + 2].v.ob[0] = D_8082B060[j];

            if (j) {}

            vtx[bufI + 1].v.ob[0] = vtx[bufI + 3].v.ob[0] = vtx[bufI + 0].v.ob[0] + D_8082B08C[j];

            vtx[bufI + 0].v.ob[1] = vtx[bufI + 1].v.ob[1] = D_8082B0B8[j] + pauseCtx->offsetY;

            vtx[bufI + 2].v.ob[1] = vtx[bufI + 3].v.ob[1] = vtx[bufI + 0].v.ob[1] - D_8082B0E4[j];

            bufI += 12;
>>>>>>> bdfa56e7

            if (pauseCtx->tradeQuestLocation != TRADE_QUEST_LOCATION_NONE) {
                if (sTradeQuestVtxOffsetTimer__ == 0) {
                    sTradeQuestVtxOffsetState__++;
                    switch (sTradeQuestVtxOffsetState__) {
                        case 1:
                            sTradeQuestVtxOffsetY__ = 3;
                            sTradeQuestVtxOffsetTimer__ = 8;
                            break;
                        case 2:
                            sTradeQuestVtxOffsetY__ = 0;
                            sTradeQuestVtxOffsetTimer__ = 6;
                            sTradeQuestVtxOffsetState__ = 0;
                            break;
                    }
                } else {
                    sTradeQuestVtxOffsetTimer__--;
                }

<<<<<<< HEAD
                j = bufIAfterPageSections + ((QUAD_MAP_WORLD_POINT_FIRST + pauseCtx->tradeQuestLocation) * 4);
                i = bufIAfterPageSections + (QUAD_MAP_29 * 4);
=======
                j = bufIAfterPageSections + (pauseCtx->tradeQuestLocation * 4) + 64;
                i = bufIAfterPageSections + 116;
>>>>>>> bdfa56e7

                vtx[i + 0].v.ob[0] = vtx[i + 2].v.ob[0] = vtx[j + 0].v.ob[0];

                vtx[i + 1].v.ob[0] = vtx[i + 3].v.ob[0] = vtx[i + 0].v.ob[0] + 8;

<<<<<<< HEAD
                vtx[i + 0].v.ob[1] = vtx[i + 1].v.ob[1] = vtx[j + 0].v.ob[1] - sTradeQuestVtxOffsetY__ + 10;
=======
                vtx[i + 0].v.ob[1] = vtx[i + 1].v.ob[1] = vtx[j + 0].v.ob[1] - D_8082B110 + 10;
>>>>>>> bdfa56e7

                vtx[i + 0].v.ob[2] = vtx[i + 1].v.ob[2] = vtx[i + 2].v.ob[2] = vtx[i + 3].v.ob[2] = 0;

                vtx[i + 2].v.ob[1] = vtx[i + 3].v.ob[1] = vtx[i + 0].v.ob[1] - 8;

                vtx[i + 0].v.flag = vtx[i + 1].v.flag = vtx[i + 2].v.flag = vtx[i + 3].v.flag = 0;

                vtx[bufI].v.tc[0] = vtx[bufI].v.tc[1] = vtx[i + 1].v.tc[1] = vtx[i + 2].v.tc[0] = 0;

<<<<<<< HEAD
                vtx[i + 1].v.tc[0] = vtx[i + 3].v.tc[0] = 8 * (1 << 5);

                vtx[i + 2].v.tc[1] = vtx[i + 3].v.tc[1] = 8 * (1 << 5);
=======
                vtx[i + 1].v.tc[0] = vtx[i + 3].v.tc[0] = 0x100;

                vtx[i + 2].v.tc[1] = vtx[i + 3].v.tc[1] = 0x100;
>>>>>>> bdfa56e7

                vtx[i + 0].v.cn[0] = vtx[i + 2].v.cn[0] = vtx[i + 0].v.cn[1] = vtx[i + 2].v.cn[1] = vtx[i + 0].v.cn[2] =
                    vtx[i + 2].v.cn[2] = vtx[i + 1].v.cn[0] = vtx[i + 3].v.cn[0] = vtx[i + 1].v.cn[1] =
                        vtx[i + 3].v.cn[1] = vtx[i + 1].v.cn[2] = vtx[i + 3].v.cn[2] = 255;

                vtx[i + 0].v.cn[3] = vtx[i + 2].v.cn[3] = vtx[i + 1].v.cn[3] = vtx[i + 3].v.cn[3] = pauseCtx->alpha;
            }
        }
    }

    return bufI;
}

static s16 sItemVtxQuadsWithAmmo[] = {
    SLOT_DEKU_STICK * 4, // QUAD_ITEM_AMMO_STICK_
    SLOT_DEKU_NUT * 4,   // QUAD_ITEM_AMMO_NUT_
    SLOT_BOMB * 4,       // QUAD_ITEM_AMMO_BOMB_
    SLOT_BOW * 4,        // QUAD_ITEM_AMMO_BOW_
    SLOT_SLINGSHOT * 4,  // QUAD_ITEM_AMMO_SLINGSHOT_
    SLOT_BOMBCHU * 4,    // QUAD_ITEM_AMMO_BOMBCHU_
    SLOT_MAGIC_BEAN * 4, // QUAD_ITEM_AMMO_BEAN_
};

static s16 sEquipColumnsX[] = { -114, 12, 44, 76 };

static u8 sEquipQuadsFirstByEquipType_[EQUIP_TYPE_MAX] = {
    QUAD_EQUIP_SWORD_KOKIRI, // EQUIP_TYPE_SWORD
    QUAD_EQUIP_SHIELD_DEKU,  // EQUIP_TYPE_SHIELD
    QUAD_EQUIP_TUNIC_KOKIRI, // EQUIP_TYPE_TUNIC
    QUAD_EQUIP_BOOTS_KOKIRI, // EQUIP_TYPE_BOOTS
};

static s16 sQuestQuadsX[] = {
    74,   // QUEST_MEDALLION_FOREST
    74,   // QUEST_MEDALLION_FIRE
    46,   // QUEST_MEDALLION_WATER
    18,   // QUEST_MEDALLION_SPIRIT
    18,   // QUEST_MEDALLION_SHADOW
    46,   // QUEST_MEDALLION_LIGHT
    -108, // QUEST_SONG_MINUET
    -90,  // QUEST_SONG_BOLERO
    -72,  // QUEST_SONG_SERENADE
    -54,  // QUEST_SONG_REQUIEM
    -36,  // QUEST_SONG_NOCTURNE
    -18,  // QUEST_SONG_PRELUDE
    -108, // QUEST_SONG_LULLABY
    -90,  // QUEST_SONG_EPONA
    -72,  // QUEST_SONG_SARIA
    -54,  // QUEST_SONG_SUN
    -36,  // QUEST_SONG_TIME
    -18,  // QUEST_SONG_STORMS
    20,   // QUEST_KOKIRI_EMERALD
    46,   // QUEST_GORON_RUBY
    72,   // QUEST_ZORA_SAPPHIRE
    -110, // QUEST_STONE_OF_AGONY
    -86,  // QUEST_GERUDOS_CARD
    -110, // QUEST_SKULL_TOKEN
    -54,  // QUEST_HEART_PIECE
    -98,  // QUAD_QUEST_SONG_NOTE_A1
    -86,  // QUAD_QUEST_SONG_NOTE_A2
    -74,  // QUAD_QUEST_SONG_NOTE_A3
    -62,  // QUAD_QUEST_SONG_NOTE_A4
    -50,  // QUAD_QUEST_SONG_NOTE_A5
    -38,  // QUAD_QUEST_SONG_NOTE_A6
    -26,  // QUAD_QUEST_SONG_NOTE_A7
    -14,  // QUAD_QUEST_SONG_NOTE_A8
    -98,  // QUAD_QUEST_SONG_NOTE_B1
    -86,  // QUAD_QUEST_SONG_NOTE_B2
    -74,  // QUAD_QUEST_SONG_NOTE_B3
    -62,  // QUAD_QUEST_SONG_NOTE_B4
    -50,  // QUAD_QUEST_SONG_NOTE_B5
    -38,  // QUAD_QUEST_SONG_NOTE_B6
    -26,  // QUAD_QUEST_SONG_NOTE_B7
    -14,  // QUAD_QUEST_SONG_NOTE_B8
    -88,  // QUAD_QUEST_SKULL_TOKENS_DIGIT1_SHADOW
    -81,  // QUAD_QUEST_SKULL_TOKENS_DIGIT2_SHADOW
    -72,  // QUAD_QUEST_SKULL_TOKENS_DIGIT3_SHADOW
    -90,  // QUAD_QUEST_SKULL_TOKENS_DIGIT1
    -83,  // QUAD_QUEST_SKULL_TOKENS_DIGIT2
    -74,  // QUAD_QUEST_SKULL_TOKENS_DIGIT3
};

static s16 sQuestQuadsY[] = {
    38,  // QUEST_MEDALLION_FOREST
    6,   // QUEST_MEDALLION_FIRE
    -12, // QUEST_MEDALLION_WATER
    6,   // QUEST_MEDALLION_SPIRIT
    38,  // QUEST_MEDALLION_SHADOW
    56,  // QUEST_MEDALLION_LIGHT
    -20, // QUEST_SONG_MINUET
    -20, // QUEST_SONG_BOLERO
    -20, // QUEST_SONG_SERENADE
    -20, // QUEST_SONG_REQUIEM
    -20, // QUEST_SONG_NOCTURNE
    -20, // QUEST_SONG_PRELUDE
    2,   // QUEST_SONG_LULLABY
    2,   // QUEST_SONG_EPONA
    2,   // QUEST_SONG_SARIA
    2,   // QUEST_SONG_SUN
    2,   // QUEST_SONG_TIME
    2,   // QUEST_SONG_STORMS
    -46, // QUEST_KOKIRI_EMERALD
    -46, // QUEST_GORON_RUBY
    -46, // QUEST_ZORA_SAPPHIRE
    58,  // QUEST_STONE_OF_AGONY
    58,  // QUEST_GERUDOS_CARD
    34,  // QUEST_SKULL_TOKEN
    58,  // QUEST_HEART_PIECE
    -52, // QUAD_QUEST_SONG_NOTE_A1
    -52, // QUAD_QUEST_SONG_NOTE_A2
    -52, // QUAD_QUEST_SONG_NOTE_A3
    -52, // QUAD_QUEST_SONG_NOTE_A4
    -52, // QUAD_QUEST_SONG_NOTE_A5
    -52, // QUAD_QUEST_SONG_NOTE_A6
    -52, // QUAD_QUEST_SONG_NOTE_A7
    -52, // QUAD_QUEST_SONG_NOTE_A8
    -52, // QUAD_QUEST_SONG_NOTE_B1
    -52, // QUAD_QUEST_SONG_NOTE_B2
    -52, // QUAD_QUEST_SONG_NOTE_B3
    -52, // QUAD_QUEST_SONG_NOTE_B4
    -52, // QUAD_QUEST_SONG_NOTE_B5
    -52, // QUAD_QUEST_SONG_NOTE_B6
    -52, // QUAD_QUEST_SONG_NOTE_B7
    -52, // QUAD_QUEST_SONG_NOTE_B8
    34,  // QUAD_QUEST_SKULL_TOKENS_DIGIT1_SHADOW
    34,  // QUAD_QUEST_SKULL_TOKENS_DIGIT2_SHADOW
    34,  // QUAD_QUEST_SKULL_TOKENS_DIGIT3_SHADOW
    36,  // QUAD_QUEST_SKULL_TOKENS_DIGIT1
    36,  // QUAD_QUEST_SKULL_TOKENS_DIGIT2
    36,  // QUAD_QUEST_SKULL_TOKENS_DIGIT3
};

static s16 sQuestQuadsSize[] = {
    24, // QUEST_MEDALLION_FOREST
    24, // QUEST_MEDALLION_FIRE
    24, // QUEST_MEDALLION_WATER
    24, // QUEST_MEDALLION_SPIRIT
    24, // QUEST_MEDALLION_SHADOW
    24, // QUEST_MEDALLION_LIGHT
    24, // QUEST_SONG_MINUET
    24, // QUEST_SONG_BOLERO
    24, // QUEST_SONG_SERENADE
    24, // QUEST_SONG_REQUIEM
    24, // QUEST_SONG_NOCTURNE
    24, // QUEST_SONG_PRELUDE
    24, // QUEST_SONG_LULLABY
    24, // QUEST_SONG_EPONA
    24, // QUEST_SONG_SARIA
    24, // QUEST_SONG_SUN
    24, // QUEST_SONG_TIME
    24, // QUEST_SONG_STORMS
    24, // QUEST_KOKIRI_EMERALD
    24, // QUEST_GORON_RUBY
    24, // QUEST_ZORA_SAPPHIRE
    24, // QUEST_STONE_OF_AGONY
    24, // QUEST_GERUDOS_CARD
    24, // QUEST_SKULL_TOKEN
    48, // QUEST_HEART_PIECE
    16, // QUAD_QUEST_SONG_NOTE_A1
    16, // QUAD_QUEST_SONG_NOTE_A2
    16, // QUAD_QUEST_SONG_NOTE_A3
    16, // QUAD_QUEST_SONG_NOTE_A4
    16, // QUAD_QUEST_SONG_NOTE_A5
    16, // QUAD_QUEST_SONG_NOTE_A6
    16, // QUAD_QUEST_SONG_NOTE_A7
    16, // QUAD_QUEST_SONG_NOTE_A8
    16, // QUAD_QUEST_SONG_NOTE_B1
    16, // QUAD_QUEST_SONG_NOTE_B2
    16, // QUAD_QUEST_SONG_NOTE_B3
    16, // QUAD_QUEST_SONG_NOTE_B4
    16, // QUAD_QUEST_SONG_NOTE_B5
    16, // QUAD_QUEST_SONG_NOTE_B6
    16, // QUAD_QUEST_SONG_NOTE_B7
    16, // QUAD_QUEST_SONG_NOTE_B8
    16, // QUAD_QUEST_SKULL_TOKENS_DIGIT1_SHADOW
    16, // QUAD_QUEST_SKULL_TOKENS_DIGIT2_SHADOW
    16, // QUAD_QUEST_SKULL_TOKENS_DIGIT3_SHADOW
    16, // QUAD_QUEST_SKULL_TOKENS_DIGIT1
    16, // QUAD_QUEST_SKULL_TOKENS_DIGIT2
    16, // QUAD_QUEST_SKULL_TOKENS_DIGIT3
};

void KaleidoScope_SetVertices(PlayState* play, GraphicsContext* gfxCtx) {
    PauseContext* pauseCtx = &play->pauseCtx;
    s16 vtx_x_;
    s16 i;
    s16 j;
    s16 k;
    s16 vtx_y;

    pauseCtx->offsetY = 0;

    if ((pauseCtx->state == PAUSE_STATE_OPENING_1) ||
        (pauseCtx->state >= PAUSE_STATE_CLOSING
         /* PAUSE_STATE_CLOSING, PAUSE_STATE_RESUME_GAMEPLAY */) ||
        ((pauseCtx->state == PAUSE_STATE_SAVE_PROMPT) &&
         ((pauseCtx->savePromptState == PAUSE_SAVE_PROMPT_STATE_CLOSING) ||
          (pauseCtx->savePromptState == PAUSE_SAVE_PROMPT_STATE_CLOSING_AFTER_SAVED))) ||
        ((pauseCtx->state >= PAUSE_STATE_8) && (pauseCtx->state <= PAUSE_STATE_13)
         /* PAUSE_STATE_8, PAUSE_STATE_9, PAUSE_STATE_10, PAUSE_STATE_11, PAUSE_STATE_12, PAUSE_STATE_13 */)) {
        pauseCtx->offsetY = 80;
    }

<<<<<<< HEAD
    pauseCtx->itemPageVtx = GRAPH_ALLOC(gfxCtx, ((PAGE_BG_QUADS + VTX_PAGE_ITEM_QUADS) * 4) * sizeof(Vtx));
    KaleidoScope_SetPageVertices(play, pauseCtx->itemPageVtx, VTX_PAGE_ITEM, VTX_PAGE_ITEM_QUADS);

    pauseCtx->equipPageVtx = GRAPH_ALLOC(gfxCtx, ((PAGE_BG_QUADS + VTX_PAGE_EQUIP_QUADS) * 4) * sizeof(Vtx));
    KaleidoScope_SetPageVertices(play, pauseCtx->equipPageVtx, VTX_PAGE_EQUIP, VTX_PAGE_EQUIP_QUADS);

    if (!sInDungeonScene) {
        pauseCtx->mapPageVtx = GRAPH_ALLOC(
            gfxCtx, ((PAGE_BG_QUADS + VTX_PAGE_MAP_WORLD_QUADS + WORLD_MAP_IMAGE_FRAG_NUM) * 4) * sizeof(Vtx));
        j = KaleidoScope_SetPageVertices(play, pauseCtx->mapPageVtx, VTX_PAGE_MAP_WORLD, VTX_PAGE_MAP_WORLD_QUADS);
=======
    pauseCtx->itemPageVtx = GRAPH_ALLOC(gfxCtx, (PAGE_BG_QUADS * 4) * sizeof(Vtx));
    KaleidoScope_SetPageVertices(play, pauseCtx->itemPageVtx, 0, 0);

    pauseCtx->equipPageVtx = GRAPH_ALLOC(gfxCtx, (PAGE_BG_QUADS * 4) * sizeof(Vtx));
    KaleidoScope_SetPageVertices(play, pauseCtx->equipPageVtx, 1, 0);

    if (!sInDungeonScene) {
        pauseCtx->mapPageVtx = GRAPH_ALLOC(gfxCtx, ((PAGE_BG_QUADS + 47) * 4) * sizeof(Vtx));
        phi_t3 = KaleidoScope_SetPageVertices(play, pauseCtx->mapPageVtx, 4, 32);
>>>>>>> bdfa56e7

        for (i = 0, vtx_y = 58; i < WORLD_MAP_IMAGE_FRAG_NUM; i++, j += 4, vtx_y -= WORLD_MAP_IMAGE_FRAG_HEIGHT) {
            pauseCtx->mapPageVtx[j + 0].v.ob[0] = pauseCtx->mapPageVtx[j + 2].v.ob[0] = 0 - (WORLD_MAP_IMAGE_WIDTH / 2);

            pauseCtx->mapPageVtx[j + 1].v.ob[0] = pauseCtx->mapPageVtx[j + 3].v.ob[0] =
                pauseCtx->mapPageVtx[j + 0].v.ob[0] + WORLD_MAP_IMAGE_WIDTH;

            pauseCtx->mapPageVtx[j + 0].v.ob[1] = pauseCtx->mapPageVtx[j + 1].v.ob[1] = vtx_y + pauseCtx->offsetY;

            pauseCtx->mapPageVtx[j + 2].v.ob[1] = pauseCtx->mapPageVtx[j + 3].v.ob[1] =
                pauseCtx->mapPageVtx[j + 0].v.ob[1] - WORLD_MAP_IMAGE_FRAG_HEIGHT;

            pauseCtx->mapPageVtx[j + 0].v.ob[2] = pauseCtx->mapPageVtx[j + 1].v.ob[2] =
                pauseCtx->mapPageVtx[j + 2].v.ob[2] = pauseCtx->mapPageVtx[j + 3].v.ob[2] = 0;

            pauseCtx->mapPageVtx[j + 0].v.flag = pauseCtx->mapPageVtx[j + 1].v.flag =
                pauseCtx->mapPageVtx[j + 2].v.flag = pauseCtx->mapPageVtx[j + 3].v.flag = 0;

            pauseCtx->mapPageVtx[j + 0].v.tc[0] = pauseCtx->mapPageVtx[j + 0].v.tc[1] =
                pauseCtx->mapPageVtx[j + 1].v.tc[1] = pauseCtx->mapPageVtx[j + 2].v.tc[0] = 0;

            pauseCtx->mapPageVtx[j + 1].v.tc[0] = pauseCtx->mapPageVtx[j + 3].v.tc[0] =
                WORLD_MAP_IMAGE_WIDTH * (1 << 5);

            pauseCtx->mapPageVtx[j + 2].v.tc[1] = pauseCtx->mapPageVtx[j + 3].v.tc[1] =
                WORLD_MAP_IMAGE_FRAG_HEIGHT * (1 << 5);

            pauseCtx->mapPageVtx[j + 0].v.cn[0] = pauseCtx->mapPageVtx[j + 2].v.cn[0] =
                pauseCtx->mapPageVtx[j + 0].v.cn[1] = pauseCtx->mapPageVtx[j + 2].v.cn[1] =
                    pauseCtx->mapPageVtx[j + 0].v.cn[2] = pauseCtx->mapPageVtx[j + 2].v.cn[2] =
                        pauseCtx->mapPageVtx[j + 1].v.cn[0] = pauseCtx->mapPageVtx[j + 3].v.cn[0] =
                            pauseCtx->mapPageVtx[j + 1].v.cn[1] = pauseCtx->mapPageVtx[j + 3].v.cn[1] =
                                pauseCtx->mapPageVtx[j + 1].v.cn[2] = pauseCtx->mapPageVtx[j + 3].v.cn[2] =
                                    pauseCtx->mapPageVtx[j + 0].v.cn[3] = pauseCtx->mapPageVtx[j + 2].v.cn[3] =
                                        pauseCtx->mapPageVtx[j + 1].v.cn[3] = pauseCtx->mapPageVtx[j + 3].v.cn[3] =
                                            pauseCtx->alpha;
        }

        pauseCtx->mapPageVtx[j - 2].v.ob[1] = pauseCtx->mapPageVtx[j - 1].v.ob[1] =
            pauseCtx->mapPageVtx[j - 4].v.ob[1] - (WORLD_MAP_IMAGE_HEIGHT % WORLD_MAP_IMAGE_FRAG_HEIGHT);

        pauseCtx->mapPageVtx[j - 2].v.tc[1] = pauseCtx->mapPageVtx[j - 1].v.tc[1] =
            (WORLD_MAP_IMAGE_HEIGHT % WORLD_MAP_IMAGE_FRAG_HEIGHT) * (1 << 5);
    } else {
<<<<<<< HEAD
        pauseCtx->mapPageVtx = GRAPH_ALLOC(gfxCtx, ((PAGE_BG_QUADS + VTX_PAGE_MAP_DUNGEON_QUADS) * 4) * sizeof(Vtx));
        KaleidoScope_SetPageVertices(play, pauseCtx->mapPageVtx, VTX_PAGE_MAP_DUNGEON, VTX_PAGE_MAP_DUNGEON_QUADS);
    }

    pauseCtx->questPageVtx = GRAPH_ALLOC(gfxCtx, ((PAGE_BG_QUADS + VTX_PAGE_QUEST_QUADS) * 4) * sizeof(Vtx));
    KaleidoScope_SetPageVertices(play, pauseCtx->questPageVtx, VTX_PAGE_QUEST, VTX_PAGE_QUEST_QUADS);
=======
        pauseCtx->mapPageVtx = GRAPH_ALLOC(gfxCtx, ((PAGE_BG_QUADS + 17) * 4) * sizeof(Vtx));
        KaleidoScope_SetPageVertices(play, pauseCtx->mapPageVtx, 2, 17);
    }

    pauseCtx->questPageVtx = GRAPH_ALLOC(gfxCtx, (PAGE_BG_QUADS * 4) * sizeof(Vtx));
    KaleidoScope_SetPageVertices(play, pauseCtx->questPageVtx, 3, 0);
>>>>>>> bdfa56e7

    pauseCtx->cursorVtx = GRAPH_ALLOC(gfxCtx, (PAUSE_QUAD_CURSOR_MAX * 4) * sizeof(Vtx));

    for (i = 0; i < (PAUSE_QUAD_CURSOR_MAX * 4); i++) {
        pauseCtx->cursorVtx[i].v.ob[0] = pauseCtx->cursorVtx[i].v.ob[1] = pauseCtx->cursorVtx[i].v.ob[2] = 0;

        pauseCtx->cursorVtx[i].v.flag = 0;

        pauseCtx->cursorVtx[i].v.tc[0] = pauseCtx->cursorVtx[i].v.tc[1] = 0;

        pauseCtx->cursorVtx[i].v.cn[0] = pauseCtx->cursorVtx[i].v.cn[1] = pauseCtx->cursorVtx[i].v.cn[2] =
            pauseCtx->cursorVtx[i].v.cn[3] = 255;
    }

    // PAUSE_QUAD_CURSOR_TL
    pauseCtx->cursorVtx[1].v.tc[0] = pauseCtx->cursorVtx[2].v.tc[1] = pauseCtx->cursorVtx[3].v.tc[0] =
        pauseCtx->cursorVtx[3].v.tc[1]
        // PAUSE_QUAD_CURSOR_TR
        = pauseCtx->cursorVtx[5].v.tc[0] = pauseCtx->cursorVtx[6].v.tc[1] = pauseCtx->cursorVtx[7].v.tc[0] =
            pauseCtx->cursorVtx[7].v.tc[1]
        // PAUSE_QUAD_CURSOR_BL
        = pauseCtx->cursorVtx[9].v.tc[0] = pauseCtx->cursorVtx[10].v.tc[1] = pauseCtx->cursorVtx[11].v.tc[0] =
            pauseCtx->cursorVtx[11].v.tc[1]
        // PAUSE_QUAD_CURSOR_BR
        = pauseCtx->cursorVtx[13].v.tc[0] = pauseCtx->cursorVtx[14].v.tc[1] = pauseCtx->cursorVtx[15].v.tc[0] =
            pauseCtx->cursorVtx[15].v.tc[1] = 16 * (1 << 5);
    // PAUSE_QUAD_CURSOR_4
    pauseCtx->cursorVtx[17].v.tc[0] = pauseCtx->cursorVtx[18].v.tc[1] = pauseCtx->cursorVtx[19].v.tc[0] =
        pauseCtx->cursorVtx[19].v.tc[1] = 32 * (1 << 5);

    pauseCtx->itemVtx = GRAPH_ALLOC(gfxCtx, (QUAD_ITEM_MAX * 4) * sizeof(Vtx));

    // QUAD_ITEM_GRID_FIRST..QUAD_ITEM_GRID_LAST

    for (k = 0, i = 0, vtx_y = (ITEM_GRID_ROWS * ITEM_GRID_CELL_HEIGHT) / 2 - 6; k < ITEM_GRID_ROWS;
         k++, vtx_y -= ITEM_GRID_CELL_HEIGHT) {
        for (vtx_x_ = 0 - (ITEM_GRID_COLS * ITEM_GRID_CELL_WIDTH) / 2, j = 0; j < ITEM_GRID_COLS;
             j++, i += 4, vtx_x_ += ITEM_GRID_CELL_WIDTH) {
            pauseCtx->itemVtx[i + 0].v.ob[0] = pauseCtx->itemVtx[i + 2].v.ob[0] = vtx_x_ + ITEM_GRID_QUAD_MARGIN;

            pauseCtx->itemVtx[i + 1].v.ob[0] = pauseCtx->itemVtx[i + 3].v.ob[0] =
                pauseCtx->itemVtx[i + 0].v.ob[0] + ITEM_GRID_QUAD_WIDTH;

            pauseCtx->itemVtx[i + 0].v.ob[1] = pauseCtx->itemVtx[i + 1].v.ob[1] =
                vtx_y + pauseCtx->offsetY - ITEM_GRID_QUAD_MARGIN;

            pauseCtx->itemVtx[i + 2].v.ob[1] = pauseCtx->itemVtx[i + 3].v.ob[1] =
                pauseCtx->itemVtx[i + 0].v.ob[1] - ITEM_GRID_QUAD_HEIGHT;

            pauseCtx->itemVtx[i + 0].v.ob[2] = pauseCtx->itemVtx[i + 1].v.ob[2] = pauseCtx->itemVtx[i + 2].v.ob[2] =
                pauseCtx->itemVtx[i + 3].v.ob[2] = 0;

            pauseCtx->itemVtx[i + 0].v.flag = pauseCtx->itemVtx[i + 1].v.flag = pauseCtx->itemVtx[i + 2].v.flag =
                pauseCtx->itemVtx[i + 3].v.flag = 0;

            pauseCtx->itemVtx[i + 0].v.tc[0] = pauseCtx->itemVtx[i + 0].v.tc[1] = pauseCtx->itemVtx[i + 1].v.tc[1] =
                pauseCtx->itemVtx[i + 2].v.tc[0] = 0;

            pauseCtx->itemVtx[i + 1].v.tc[0] = pauseCtx->itemVtx[i + 2].v.tc[1] = pauseCtx->itemVtx[i + 3].v.tc[0] =
                pauseCtx->itemVtx[i + 3].v.tc[1] = ITEM_GRID_QUAD_TEX_SIZE * (1 << 5);

            pauseCtx->itemVtx[i + 0].v.cn[0] = pauseCtx->itemVtx[i + 1].v.cn[0] = pauseCtx->itemVtx[i + 2].v.cn[0] =
                pauseCtx->itemVtx[i + 3].v.cn[0] = pauseCtx->itemVtx[i + 0].v.cn[1] = pauseCtx->itemVtx[i + 1].v.cn[1] =
                    pauseCtx->itemVtx[i + 2].v.cn[1] = pauseCtx->itemVtx[i + 3].v.cn[1] =
                        pauseCtx->itemVtx[i + 0].v.cn[2] = pauseCtx->itemVtx[i + 1].v.cn[2] =
                            pauseCtx->itemVtx[i + 2].v.cn[2] = pauseCtx->itemVtx[i + 3].v.cn[2] = 255;

            pauseCtx->itemVtx[i + 0].v.cn[3] = pauseCtx->itemVtx[i + 1].v.cn[3] = pauseCtx->itemVtx[i + 2].v.cn[3] =
                pauseCtx->itemVtx[i + 3].v.cn[3] = 255;
        }
    }

    // QUAD_ITEM_GRID_SELECTED_C_LEFT, QUAD_ITEM_GRID_SELECTED_C_DOWN, QUAD_ITEM_GRID_SELECTED_C_RIGHT

    for (j = 1; j < 4; j++, i += 4) {
        if (gSaveContext.save.info.equips.cButtonSlots[j - 1] != ITEM_NONE) {
            k = gSaveContext.save.info.equips.cButtonSlots[j - 1] * 4;

            pauseCtx->itemVtx[i + 0].v.ob[0] = pauseCtx->itemVtx[i + 2].v.ob[0] =
                pauseCtx->itemVtx[k].v.ob[0] + ITEM_GRID_SELECTED_QUAD_MARGIN;

            pauseCtx->itemVtx[i + 1].v.ob[0] = pauseCtx->itemVtx[i + 3].v.ob[0] =
                pauseCtx->itemVtx[i + 0].v.ob[0] + ITEM_GRID_SELECTED_QUAD_WIDTH;

            pauseCtx->itemVtx[i + 0].v.ob[1] = pauseCtx->itemVtx[i + 1].v.ob[1] =
                pauseCtx->itemVtx[k].v.ob[1] - ITEM_GRID_SELECTED_QUAD_MARGIN;

            pauseCtx->itemVtx[i + 2].v.ob[1] = pauseCtx->itemVtx[i + 3].v.ob[1] =
                pauseCtx->itemVtx[i + 0].v.ob[1] - ITEM_GRID_SELECTED_QUAD_HEIGHT;

            pauseCtx->itemVtx[i + 0].v.ob[2] = pauseCtx->itemVtx[i + 1].v.ob[2] = pauseCtx->itemVtx[i + 2].v.ob[2] =
                pauseCtx->itemVtx[i + 3].v.ob[2] = 0;

            pauseCtx->itemVtx[i + 0].v.flag = pauseCtx->itemVtx[i + 1].v.flag = pauseCtx->itemVtx[i + 2].v.flag =
                pauseCtx->itemVtx[i + 3].v.flag = 0;

            pauseCtx->itemVtx[i + 0].v.tc[0] = pauseCtx->itemVtx[i + 0].v.tc[1] = pauseCtx->itemVtx[i + 1].v.tc[1] =
                pauseCtx->itemVtx[i + 2].v.tc[0] = 0;

            pauseCtx->itemVtx[i + 1].v.tc[0] = pauseCtx->itemVtx[i + 2].v.tc[1] = pauseCtx->itemVtx[i + 3].v.tc[0] =
                pauseCtx->itemVtx[i + 3].v.tc[1] = ITEM_GRID_SELECTED_QUAD_TEX_SIZE * (1 << 5);

            pauseCtx->itemVtx[i + 0].v.cn[0] = pauseCtx->itemVtx[i + 1].v.cn[0] = pauseCtx->itemVtx[i + 2].v.cn[0] =
                pauseCtx->itemVtx[i + 3].v.cn[0] = pauseCtx->itemVtx[i + 0].v.cn[1] = pauseCtx->itemVtx[i + 1].v.cn[1] =
                    pauseCtx->itemVtx[i + 2].v.cn[1] = pauseCtx->itemVtx[i + 3].v.cn[1] =
                        pauseCtx->itemVtx[i + 0].v.cn[2] = pauseCtx->itemVtx[i + 1].v.cn[2] =
                            pauseCtx->itemVtx[i + 2].v.cn[2] = pauseCtx->itemVtx[i + 3].v.cn[2] = 255;

            pauseCtx->itemVtx[i + 0].v.cn[3] = pauseCtx->itemVtx[i + 1].v.cn[3] = pauseCtx->itemVtx[i + 2].v.cn[3] =
                pauseCtx->itemVtx[i + 3].v.cn[3] = pauseCtx->alpha;
        } else {
            // No item equipped on the C button, put the quad out of view

            pauseCtx->itemVtx[i + 0].v.ob[0] = pauseCtx->itemVtx[i + 2].v.ob[0] = -300;

            pauseCtx->itemVtx[i + 1].v.ob[0] = pauseCtx->itemVtx[i + 3].v.ob[0] =
                pauseCtx->itemVtx[i + 0].v.ob[0] + ITEM_GRID_SELECTED_QUAD_WIDTH;

            pauseCtx->itemVtx[i + 0].v.ob[1] = pauseCtx->itemVtx[i + 1].v.ob[1] = 300;

            pauseCtx->itemVtx[i + 2].v.ob[1] = pauseCtx->itemVtx[i + 3].v.ob[1] =
                pauseCtx->itemVtx[i + 0].v.ob[1] - ITEM_GRID_SELECTED_QUAD_HEIGHT;
        }
    }

    // QUAD_ITEM_AMMO_*

    for (i = QUAD_ITEM_AMMO_FIRST * 4, j = 0; j < 7; j++) {
        k = sItemVtxQuadsWithAmmo[j];

        // tens

        pauseCtx->itemVtx[i + 0].v.ob[0] = pauseCtx->itemVtx[i + 2].v.ob[0] =
            pauseCtx->itemVtx[k].v.ob[0] + ITEM_AMMO_TENS_QUAD_OFFSET_X;

        pauseCtx->itemVtx[i + 1].v.ob[0] = pauseCtx->itemVtx[i + 3].v.ob[0] =
            pauseCtx->itemVtx[i + 0].v.ob[0] + ITEM_AMMO_DIGIT_QUAD_WIDTH;

        pauseCtx->itemVtx[i + 0].v.ob[1] = pauseCtx->itemVtx[i + 1].v.ob[1] =
            pauseCtx->itemVtx[k].v.ob[1] - ITEM_AMMO_TENS_QUAD_OFFSET_Y;

        pauseCtx->itemVtx[i + 2].v.ob[1] = pauseCtx->itemVtx[i + 3].v.ob[1] =
            pauseCtx->itemVtx[i + 0].v.ob[1] - ITEM_AMMO_DIGIT_QUAD_HEIGHT;

        // units

        pauseCtx->itemVtx[i + 4].v.ob[0] = pauseCtx->itemVtx[i + 6].v.ob[0] =
            pauseCtx->itemVtx[i + 0].v.ob[0] + ITEM_AMMO_UNITS_QUAD_OFFSET_X;

        pauseCtx->itemVtx[i + 5].v.ob[0] = pauseCtx->itemVtx[i + 7].v.ob[0] =
            pauseCtx->itemVtx[i + 4].v.ob[0] + ITEM_AMMO_DIGIT_QUAD_WIDTH;

        pauseCtx->itemVtx[i + 4].v.ob[1] = pauseCtx->itemVtx[i + 5].v.ob[1] =
            pauseCtx->itemVtx[i + 0].v.ob[1] - ITEM_AMMO_UNITS_QUAD_OFFSET_Y;

        pauseCtx->itemVtx[i + 6].v.ob[1] = pauseCtx->itemVtx[i + 7].v.ob[1] =
            pauseCtx->itemVtx[i + 4].v.ob[1] - ITEM_AMMO_DIGIT_QUAD_HEIGHT;

        // tens, units

        for (k = 0; k < 2; k++, i += 4) {
            pauseCtx->itemVtx[i + 0].v.ob[2] = pauseCtx->itemVtx[i + 1].v.ob[2] = pauseCtx->itemVtx[i + 2].v.ob[2] =
                pauseCtx->itemVtx[i + 3].v.ob[2] = 0;

            pauseCtx->itemVtx[i + 0].v.flag = pauseCtx->itemVtx[i + 1].v.flag = pauseCtx->itemVtx[i + 2].v.flag =
                pauseCtx->itemVtx[i + 3].v.flag = 0;

            pauseCtx->itemVtx[i + 0].v.tc[0] = pauseCtx->itemVtx[i + 0].v.tc[1] = pauseCtx->itemVtx[i + 1].v.tc[1] =
                pauseCtx->itemVtx[i + 2].v.tc[0] = 0;

            pauseCtx->itemVtx[i + 1].v.tc[0] = pauseCtx->itemVtx[i + 2].v.tc[1] = pauseCtx->itemVtx[i + 3].v.tc[0] =
                pauseCtx->itemVtx[i + 3].v.tc[1] = ITEM_AMMO_DIGIT_QUAD_TEX_SIZE * (1 << 5);

            pauseCtx->itemVtx[i + 0].v.cn[0] = pauseCtx->itemVtx[i + 1].v.cn[0] = pauseCtx->itemVtx[i + 2].v.cn[0] =
                pauseCtx->itemVtx[i + 3].v.cn[0] = pauseCtx->itemVtx[i + 0].v.cn[1] = pauseCtx->itemVtx[i + 1].v.cn[1] =
                    pauseCtx->itemVtx[i + 2].v.cn[1] = pauseCtx->itemVtx[i + 3].v.cn[1] =
                        pauseCtx->itemVtx[i + 0].v.cn[2] = pauseCtx->itemVtx[i + 1].v.cn[2] =
                            pauseCtx->itemVtx[i + 2].v.cn[2] = pauseCtx->itemVtx[i + 3].v.cn[2] = 255;

            pauseCtx->itemVtx[i + 0].v.cn[3] = pauseCtx->itemVtx[i + 1].v.cn[3] = pauseCtx->itemVtx[i + 2].v.cn[3] =
                pauseCtx->itemVtx[i + 3].v.cn[3] = pauseCtx->alpha;
        }
    }

    pauseCtx->equipVtx = GRAPH_ALLOC(gfxCtx, (QUAD_EQUIP_MAX * 4) * sizeof(Vtx));

    // QUAD_EQUIP_UPG_BULLETBAG_QUIVER, QUAD_EQUIP_SWORD_KOKIRI, QUAD_EQUIP_SWORD_MASTER, QUAD_EQUIP_SWORD_BIGGORON,
    // QUAD_EQUIP_UPG_BOMB_BAG, QUAD_EQUIP_SHIELD_DEKU, QUAD_EQUIP_SHIELD_HYLIAN, QUAD_EQUIP_SHIELD_MIRROR,
    // QUAD_EQUIP_UPG_STRENGTH, QUAD_EQUIP_TUNIC_KOKIRI, QUAD_EQUIP_TUNIC_GORON, QUAD_EQUIP_TUNIC_ZORA,
    // QUAD_EQUIP_UPG_SCALE, QUAD_EQUIP_BOOTS_KOKIRI, QUAD_EQUIP_BOOTS_IRON, QUAD_EQUIP_BOOTS_HOVER

    // for each row
    for (k = 0, i = 0, vtx_y = (EQUIP_TYPE_MAX * EQUIP_GRID_CELL_HEIGHT) / 2 - 6; i < EQUIP_TYPE_MAX;
         i++, vtx_y -= EQUIP_GRID_CELL_HEIGHT) {
        // for each column
        for (j = 0; j < 4; j++, k += 4) {
            pauseCtx->equipVtx[k + 0].v.ob[0] = pauseCtx->equipVtx[k + 2].v.ob[0] =
                sEquipColumnsX[j] + EQUIP_GRID_QUAD_MARGIN;

            pauseCtx->equipVtx[k + 1].v.ob[0] = pauseCtx->equipVtx[k + 3].v.ob[0] =
                pauseCtx->equipVtx[k + 0].v.ob[0] + EQUIP_GRID_QUAD_WIDTH;

            pauseCtx->equipVtx[k + 0].v.ob[1] = pauseCtx->equipVtx[k + 1].v.ob[1] =
                vtx_y + pauseCtx->offsetY - EQUIP_GRID_QUAD_MARGIN;

            pauseCtx->equipVtx[k + 2].v.ob[1] = pauseCtx->equipVtx[k + 3].v.ob[1] =
                pauseCtx->equipVtx[k + 0].v.ob[1] - EQUIP_GRID_QUAD_HEIGHT;

            pauseCtx->equipVtx[k + 0].v.ob[2] = pauseCtx->equipVtx[k + 1].v.ob[2] = pauseCtx->equipVtx[k + 2].v.ob[2] =
                pauseCtx->equipVtx[k + 3].v.ob[2] = 0;

            pauseCtx->equipVtx[k + 0].v.flag = pauseCtx->equipVtx[k + 1].v.flag = pauseCtx->equipVtx[k + 2].v.flag =
                pauseCtx->equipVtx[k + 3].v.flag = 0;

            pauseCtx->equipVtx[k + 0].v.tc[0] = pauseCtx->equipVtx[k + 0].v.tc[1] = pauseCtx->equipVtx[k + 1].v.tc[1] =
                pauseCtx->equipVtx[k + 2].v.tc[0] = 0;

            pauseCtx->equipVtx[k + 1].v.tc[0] = pauseCtx->equipVtx[k + 2].v.tc[1] = pauseCtx->equipVtx[k + 3].v.tc[0] =
                pauseCtx->equipVtx[k + 3].v.tc[1] = EQUIP_GRID_QUAD_TEX_SIZE * (1 << 5);

            pauseCtx->equipVtx[k + 0].v.cn[0] = pauseCtx->equipVtx[k + 1].v.cn[0] = pauseCtx->equipVtx[k + 2].v.cn[0] =
                pauseCtx->equipVtx[k + 3].v.cn[0] = pauseCtx->equipVtx[k + 0].v.cn[1] =
                    pauseCtx->equipVtx[k + 1].v.cn[1] = pauseCtx->equipVtx[k + 2].v.cn[1] =
                        pauseCtx->equipVtx[k + 3].v.cn[1] = pauseCtx->equipVtx[k + 0].v.cn[2] =
                            pauseCtx->equipVtx[k + 1].v.cn[2] = pauseCtx->equipVtx[k + 2].v.cn[2] =
                                pauseCtx->equipVtx[k + 3].v.cn[2] = 255;

            pauseCtx->equipVtx[k + 0].v.cn[3] = pauseCtx->equipVtx[k + 1].v.cn[3] = pauseCtx->equipVtx[k + 2].v.cn[3] =
                pauseCtx->equipVtx[k + 3].v.cn[3] = pauseCtx->alpha;
        }
    }

    // QUAD_EQUIP_SELECTED_SWORD, QUAD_EQUIP_SELECTED_SHIELD, QUAD_EQUIP_SELECTED_TUNIC, QUAD_EQUIP_SELECTED_BOOTS

    for (j = 0; j < EQUIP_TYPE_MAX; j++, k += 4) {
        if (CUR_EQUIP_VALUE(j) != 0) {
            i = (CUR_EQUIP_VALUE(j) - 1 + sEquipQuadsFirstByEquipType_[j]) * 4;

            pauseCtx->equipVtx[k + 0].v.ob[0] = pauseCtx->equipVtx[k + 2].v.ob[0] =
                pauseCtx->equipVtx[i].v.ob[0] + EQUIP_GRID_SELECTED_QUAD_MARGIN;

            pauseCtx->equipVtx[k + 1].v.ob[0] = pauseCtx->equipVtx[k + 3].v.ob[0] =
                pauseCtx->equipVtx[k + 0].v.ob[0] + EQUIP_GRID_SELECTED_QUAD_WIDTH;

            pauseCtx->equipVtx[k + 0].v.ob[1] = pauseCtx->equipVtx[k + 1].v.ob[1] =
                pauseCtx->equipVtx[i].v.ob[1] - EQUIP_GRID_SELECTED_QUAD_MARGIN;

            pauseCtx->equipVtx[k + 2].v.ob[1] = pauseCtx->equipVtx[k + 3].v.ob[1] =
                pauseCtx->equipVtx[k + 0].v.ob[1] - EQUIP_GRID_SELECTED_QUAD_HEIGHT;

            pauseCtx->equipVtx[k + 0].v.ob[2] = pauseCtx->equipVtx[k + 1].v.ob[2] = pauseCtx->equipVtx[k + 2].v.ob[2] =
                pauseCtx->equipVtx[k + 3].v.ob[2] = 0;

            pauseCtx->equipVtx[k + 0].v.flag = pauseCtx->equipVtx[k + 1].v.flag = pauseCtx->equipVtx[k + 2].v.flag =
                pauseCtx->equipVtx[k + 3].v.flag = 0;

            pauseCtx->equipVtx[k + 0].v.tc[0] = pauseCtx->equipVtx[k + 0].v.tc[1] = pauseCtx->equipVtx[k + 1].v.tc[1] =
                pauseCtx->equipVtx[k + 2].v.tc[0] = 0;

            pauseCtx->equipVtx[k + 1].v.tc[0] = pauseCtx->equipVtx[k + 2].v.tc[1] = pauseCtx->equipVtx[k + 3].v.tc[0] =
                pauseCtx->equipVtx[k + 3].v.tc[1] = EQUIP_GRID_SELECTED_QUAD_TEX_SIZE * (1 << 5);

            pauseCtx->equipVtx[k + 0].v.cn[0] = pauseCtx->equipVtx[k + 1].v.cn[0] = pauseCtx->equipVtx[k + 2].v.cn[0] =
                pauseCtx->equipVtx[k + 3].v.cn[0] = pauseCtx->equipVtx[k + 0].v.cn[1] =
                    pauseCtx->equipVtx[k + 1].v.cn[1] = pauseCtx->equipVtx[k + 2].v.cn[1] =
                        pauseCtx->equipVtx[k + 3].v.cn[1] = pauseCtx->equipVtx[k + 0].v.cn[2] =
                            pauseCtx->equipVtx[k + 1].v.cn[2] = pauseCtx->equipVtx[k + 2].v.cn[2] =
                                pauseCtx->equipVtx[k + 3].v.cn[2] = 255;

            pauseCtx->equipVtx[k + 0].v.cn[3] = pauseCtx->equipVtx[k + 1].v.cn[3] = pauseCtx->equipVtx[k + 2].v.cn[3] =
                pauseCtx->equipVtx[k + 3].v.cn[3] = pauseCtx->alpha;
        }
    }

    // QUAD_EQUIP_PLAYER_FIRST..QUAD_EQUIP_PLAYER_LAST

    vtx_x_ = PAUSE_EQUIP_PLAYER_HEIGHT;
    vtx_y = 50;
    while (true) {
        pauseCtx->equipVtx[k + 0].v.ob[0] = pauseCtx->equipVtx[k + 2].v.ob[0] = -64;

        pauseCtx->equipVtx[k + 1].v.ob[0] = pauseCtx->equipVtx[k + 3].v.ob[0] =
            pauseCtx->equipVtx[k + 0].v.ob[0] + PAUSE_EQUIP_PLAYER_WIDTH;

        pauseCtx->equipVtx[k + 0].v.ob[1] = pauseCtx->equipVtx[k + 1].v.ob[1] = vtx_y + pauseCtx->offsetY;

        pauseCtx->equipVtx[k + 2].v.ob[1] = pauseCtx->equipVtx[k + 3].v.ob[1] =
            pauseCtx->equipVtx[k + 0].v.ob[1] - PAUSE_EQUIP_PLAYER_FRAG_HEIGHT;

        pauseCtx->equipVtx[k + 0].v.ob[2] = pauseCtx->equipVtx[k + 1].v.ob[2] = pauseCtx->equipVtx[k + 2].v.ob[2] =
            pauseCtx->equipVtx[k + 3].v.ob[2] = 0;

        pauseCtx->equipVtx[k + 0].v.flag = pauseCtx->equipVtx[k + 1].v.flag = pauseCtx->equipVtx[k + 2].v.flag =
            pauseCtx->equipVtx[k + 3].v.flag = 0;

        pauseCtx->equipVtx[k + 0].v.tc[0] = pauseCtx->equipVtx[k + 0].v.tc[1] = pauseCtx->equipVtx[k + 1].v.tc[1] =
            pauseCtx->equipVtx[k + 2].v.tc[0] = 0;

        pauseCtx->equipVtx[k + 1].v.tc[0] = pauseCtx->equipVtx[k + 3].v.tc[0] = PAUSE_EQUIP_PLAYER_WIDTH * (1 << 5);

        pauseCtx->equipVtx[k + 2].v.tc[1] = pauseCtx->equipVtx[k + 3].v.tc[1] =
            PAUSE_EQUIP_PLAYER_FRAG_HEIGHT * (1 << 5);

        pauseCtx->equipVtx[k + 0].v.cn[0] = pauseCtx->equipVtx[k + 1].v.cn[0] = pauseCtx->equipVtx[k + 2].v.cn[0] =
            pauseCtx->equipVtx[k + 3].v.cn[0] = pauseCtx->equipVtx[k + 0].v.cn[1] = pauseCtx->equipVtx[k + 1].v.cn[1] =
                pauseCtx->equipVtx[k + 2].v.cn[1] = pauseCtx->equipVtx[k + 3].v.cn[1] =
                    pauseCtx->equipVtx[k + 0].v.cn[2] = pauseCtx->equipVtx[k + 1].v.cn[2] =
                        pauseCtx->equipVtx[k + 2].v.cn[2] = pauseCtx->equipVtx[k + 3].v.cn[2] = 255;

        pauseCtx->equipVtx[k + 0].v.cn[3] = pauseCtx->equipVtx[k + 1].v.cn[3] = pauseCtx->equipVtx[k + 2].v.cn[3] =
            pauseCtx->equipVtx[k + 3].v.cn[3] = pauseCtx->alpha;

        vtx_x_ -= PAUSE_EQUIP_PLAYER_FRAG_HEIGHT;
        vtx_y -= PAUSE_EQUIP_PLAYER_FRAG_HEIGHT;

        if (vtx_x_ < 0) {
            pauseCtx->equipVtx[k + 2].v.ob[1] = pauseCtx->equipVtx[k + 3].v.ob[1] =
                pauseCtx->equipVtx[k + 0].v.ob[1] - (PAUSE_EQUIP_PLAYER_HEIGHT % PAUSE_EQUIP_PLAYER_FRAG_HEIGHT);

            pauseCtx->equipVtx[k + 2].v.tc[1] = pauseCtx->equipVtx[k + 3].v.tc[1] =
                (PAUSE_EQUIP_PLAYER_HEIGHT % PAUSE_EQUIP_PLAYER_FRAG_HEIGHT) * (1 << 5);

            break;
        }

        k += 4;
    }

    pauseCtx->questVtx = GRAPH_ALLOC(gfxCtx, QUAD_QUEST_MAX * 4 * sizeof(Vtx));

    for (k = 0, j = 0; j < QUAD_QUEST_MAX; j++, k += 4) {
        s16 quadWidth = sQuestQuadsSize[j];

        if ((j < QUEST_SONG_MINUET) || (j >= QUAD_QUEST_SKULL_TOKENS_DIGIT1_SHADOW)) {
            pauseCtx->questVtx[k + 0].v.ob[0] = pauseCtx->questVtx[k + 2].v.ob[0] = sQuestQuadsX[j];

            pauseCtx->questVtx[k + 1].v.ob[0] = pauseCtx->questVtx[k + 3].v.ob[0] =
                pauseCtx->questVtx[k + 0].v.ob[0] + sQuestQuadsSize[j];

            pauseCtx->questVtx[k + 0].v.ob[1] = pauseCtx->questVtx[k + 1].v.ob[1] = sQuestQuadsY[j] + pauseCtx->offsetY;

            pauseCtx->questVtx[k + 2].v.ob[1] = pauseCtx->questVtx[k + 3].v.ob[1] =
                pauseCtx->questVtx[k + 0].v.ob[1] - sQuestQuadsSize[j];

            if (j >= QUAD_QUEST_SKULL_TOKENS_DIGIT1_SHADOW) {
                pauseCtx->questVtx[k + 1].v.ob[0] = pauseCtx->questVtx[k + 3].v.ob[0] =
                    pauseCtx->questVtx[k + 0].v.ob[0] + 8;

                pauseCtx->questVtx[k + 0].v.ob[1] = pauseCtx->questVtx[k + 1].v.ob[1] =
                    sQuestQuadsY[j] + pauseCtx->offsetY - 6;

                pauseCtx->questVtx[k + 2].v.ob[1] = pauseCtx->questVtx[k + 3].v.ob[1] =
                    pauseCtx->questVtx[k + 0].v.ob[1] - 16;

                quadWidth = 8;
            }
        } else {
            if ((j >= QUEST_SONG_MINUET) && (j < QUEST_KOKIRI_EMERALD)) {
                quadWidth = 16;
            }

            pauseCtx->questVtx[k + 0].v.ob[0] = pauseCtx->questVtx[k + 2].v.ob[0] = sQuestQuadsX[j] + 2;

            pauseCtx->questVtx[k + 1].v.ob[0] = pauseCtx->questVtx[k + 3].v.ob[0] =
                pauseCtx->questVtx[k + 0].v.ob[0] + quadWidth - 4;

            pauseCtx->questVtx[k + 0].v.ob[1] = pauseCtx->questVtx[k + 1].v.ob[1] =
                sQuestQuadsY[j] + pauseCtx->offsetY - 2;

            pauseCtx->questVtx[k + 2].v.ob[1] = pauseCtx->questVtx[k + 3].v.ob[1] =
                pauseCtx->questVtx[k + 0].v.ob[1] - sQuestQuadsSize[j] + 4;
        }

        pauseCtx->questVtx[k + 0].v.ob[2] = pauseCtx->questVtx[k + 1].v.ob[2] = pauseCtx->questVtx[k + 2].v.ob[2] =
            pauseCtx->questVtx[k + 3].v.ob[2] = 0;

        pauseCtx->questVtx[k + 0].v.flag = pauseCtx->questVtx[k + 1].v.flag = pauseCtx->questVtx[k + 2].v.flag =
            pauseCtx->questVtx[k + 3].v.flag = 0;

        pauseCtx->questVtx[k + 0].v.tc[0] = pauseCtx->questVtx[k + 0].v.tc[1] = pauseCtx->questVtx[k + 1].v.tc[1] =
            pauseCtx->questVtx[k + 2].v.tc[0] = 0;

        pauseCtx->questVtx[k + 1].v.tc[0] = pauseCtx->questVtx[k + 3].v.tc[0] = quadWidth << 5;
        pauseCtx->questVtx[k + 2].v.tc[1] = pauseCtx->questVtx[k + 3].v.tc[1] = sQuestQuadsSize[j] << 5;

        pauseCtx->questVtx[k + 0].v.cn[0] = pauseCtx->questVtx[k + 1].v.cn[0] = pauseCtx->questVtx[k + 2].v.cn[0] =
            pauseCtx->questVtx[k + 3].v.cn[0] = pauseCtx->questVtx[k + 0].v.cn[1] = pauseCtx->questVtx[k + 1].v.cn[1] =
                pauseCtx->questVtx[k + 2].v.cn[1] = pauseCtx->questVtx[k + 3].v.cn[1] =
                    pauseCtx->questVtx[k + 0].v.cn[2] = pauseCtx->questVtx[k + 1].v.cn[2] =
                        pauseCtx->questVtx[k + 2].v.cn[2] = pauseCtx->questVtx[k + 3].v.cn[2] = 255;

        pauseCtx->questVtx[k + 0].v.cn[3] = pauseCtx->questVtx[k + 1].v.cn[3] = pauseCtx->questVtx[k + 2].v.cn[3] =
            pauseCtx->questVtx[k + 3].v.cn[3] = pauseCtx->alpha;
    }

    pauseCtx->infoPanelVtx = GRAPH_ALLOC(gfxCtx, 28 * sizeof(Vtx));

<<<<<<< HEAD
    pauseCtx->promptPageVtx = GRAPH_ALLOC(gfxCtx, ((PAGE_BG_QUADS + VTX_PAGE_PROMPT_QUADS) * 4) * sizeof(Vtx));
    KaleidoScope_SetPageVertices(play, pauseCtx->promptPageVtx, VTX_PAGE_PROMPT, VTX_PAGE_PROMPT_QUADS);
=======
    pauseCtx->saveVtx = GRAPH_ALLOC(gfxCtx, ((PAGE_BG_QUADS + 5) * 4) * sizeof(Vtx));
    KaleidoScope_SetPageVertices(play, pauseCtx->saveVtx, 5, 5);
>>>>>>> bdfa56e7
}

void KaleidoScope_DrawGameOver(PlayState* play) {
    GraphicsContext* gfxCtx = play->state.gfxCtx;

    OPEN_DISPS(gfxCtx, "../z_kaleido_scope_PAL.c", 3122);

    Gfx_SetupDL_39Opa(gfxCtx);

    gDPSetCycleType(POLY_OPA_DISP++, G_CYC_2CYCLE);
    gDPSetRenderMode(POLY_OPA_DISP++, G_RM_PASS, G_RM_XLU_SURF2);
    gDPSetCombineLERP(POLY_OPA_DISP++, TEXEL1, TEXEL0, PRIM_LOD_FRAC, TEXEL0, 0, 0, 0, TEXEL0, PRIMITIVE, ENVIRONMENT,
                      COMBINED, ENVIRONMENT, COMBINED, 0, PRIMITIVE, 0);

    gDPSetPrimColor(POLY_OPA_DISP++, 0, 80, sColor82ABRed_D_8082AB8C, sColor82ABGreen_D_8082AB90,
                    sColor82ABBlue_D_8082AB94, sColor82ABGameOverPrimAlpha_D_8082AB98);
    gDPSetEnvColor(POLY_OPA_DISP++, sDrawGameOverEnvColorRed_D_8082AB9C, sDrawGameOverEnvColorGreen_D_8082ABA0,
                   sDrawGameOverEnvColorBlue_D_8082ABA4, 255);

    VREG(89) -= 2;

    gDPLoadMultiBlock(POLY_OPA_DISP++, gGameOverP1Tex, 0x0000, G_TX_RENDERTILE, G_IM_FMT_IA, G_IM_SIZ_8b, 64, 32, 0,
                      G_TX_WRAP | G_TX_NOMIRROR, G_TX_WRAP | G_TX_NOMIRROR, G_TX_NOMASK, G_TX_NOMASK, G_TX_NOLOD,
                      G_TX_NOLOD);

    gDPLoadMultiBlock(POLY_OPA_DISP++, gGameOverMaskTex, 0x0100, 1, G_IM_FMT_IA, G_IM_SIZ_8b, 64, 32, 0,
                      G_TX_WRAP | G_TX_NOMIRROR, G_TX_WRAP | G_TX_NOMIRROR, G_TX_NOMASK, 5, G_TX_NOLOD, G_TX_NOLOD);

    gDPSetTileSize(POLY_OPA_DISP++, 1, 0, VREG(89) & 0x7F, 63 << 2, (31 << 2) + (VREG(89) & 0x7F));

    gSPTextureRectangle(POLY_OPA_DISP++, VREG(87) << 2, VREG(88) << 2, (VREG(87) + 64) << 2, (VREG(88) + 32) << 2,
                        G_TX_RENDERTILE, 0, 0, 1 << 10, 1 << 10);

    gDPLoadMultiBlock(POLY_OPA_DISP++, gGameOverP2Tex, 0x0000, G_TX_RENDERTILE, G_IM_FMT_IA, G_IM_SIZ_8b, 64, 32, 0,
                      G_TX_NOMIRROR | G_TX_CLAMP, G_TX_NOMIRROR | G_TX_CLAMP, G_TX_NOMASK, G_TX_NOMASK, G_TX_NOLOD,
                      G_TX_NOLOD);

    gSPTextureRectangle(POLY_OPA_DISP++, (VREG(87) + 64) << 2, VREG(88) << 2, (VREG(87) + 128) << 2,
                        (VREG(88) + 32) << 2, G_TX_RENDERTILE, 0, 0, 1 << 10, 1 << 10);

    gDPLoadMultiBlock(POLY_OPA_DISP++, gGameOverP3Tex, 0x0000, G_TX_RENDERTILE, G_IM_FMT_IA, G_IM_SIZ_8b, 64, 32, 0,
                      G_TX_NOMIRROR | G_TX_CLAMP, G_TX_NOMIRROR | G_TX_CLAMP, G_TX_NOMASK, G_TX_NOMASK, G_TX_NOLOD,
                      G_TX_NOLOD);
    gSPTextureRectangle(POLY_OPA_DISP++, (VREG(87) + 128) << 2, VREG(88) << 2, (VREG(87) + 192) << 2,
                        (VREG(88) + 32) << 2, G_TX_RENDERTILE, 0, 0, 1 << 10, 1 << 10);

    CLOSE_DISPS(gfxCtx, "../z_kaleido_scope_PAL.c", 3169);
}

void KaleidoScope_Draw(PlayState* play) {
    Input* input = &play->state.input[0];
    PauseContext* pauseCtx = &play->pauseCtx;
    InterfaceContext* interfaceCtx = &play->interfaceCtx;

    OPEN_DISPS(play->state.gfxCtx, "../z_kaleido_scope_PAL.c", 3188);

    pauseCtx->stickAdjX = input->rel.stick_x;
    pauseCtx->stickAdjY = input->rel.stick_y;

    gSPSegment(POLY_OPA_DISP++, 0x02, interfaceCtx->parameterSegment);
    gSPSegment(POLY_OPA_DISP++, 0x07, pauseCtx->playerSegment);
    gSPSegment(POLY_OPA_DISP++, 0x08, pauseCtx->iconItemSegment);
    gSPSegment(POLY_OPA_DISP++, 0x09, pauseCtx->iconItem24Segment);
    gSPSegment(POLY_OPA_DISP++, 0x0A, pauseCtx->nameSegment);
    gSPSegment(POLY_OPA_DISP++, 0x0C, pauseCtx->iconItemAltSegment);
    gSPSegment(POLY_OPA_DISP++, 0x0D, pauseCtx->iconItemLangSegment);

    if (pauseCtx->debugState == 0) {
        KaleidoScope_SetView(pauseCtx, pauseCtx->eye.x, pauseCtx->eye.y, pauseCtx->eye.z);

        Gfx_SetupDL_42Opa(play->state.gfxCtx);
        KaleidoScope_SetVertices(play, play->state.gfxCtx);
        KaleidoScope_DrawPages(play, play->state.gfxCtx);

        Gfx_SetupDL_42Opa(play->state.gfxCtx);
        gDPSetCombineLERP(POLY_OPA_DISP++, PRIMITIVE, ENVIRONMENT, TEXEL0, ENVIRONMENT, TEXEL0, 0, PRIMITIVE, 0,
                          PRIMITIVE, ENVIRONMENT, TEXEL0, ENVIRONMENT, TEXEL0, 0, PRIMITIVE, 0);

        KaleidoScope_SetView(pauseCtx, 0.0f, 0.0f, 64.0f);

        if (!IS_PAUSE_STATE_GAMEOVER(pauseCtx)) {
            KaleidoScope_DrawInfoPanel(play);
        }
    }

    if ((pauseCtx->state >= PAUSE_STATE_11) && (pauseCtx->state <= PAUSE_STATE_17)
        /* PAUSE_STATE_11, PAUSE_STATE_12, PAUSE_STATE_13, PAUSE_STATE_14, PAUSE_STATE_15, PAUSE_STATE_16,
           PAUSE_STATE_17 */
    ) {
        KaleidoScope_DrawGameOver(play);
    }

    if ((pauseCtx->debugState == 1) || (pauseCtx->debugState == 2)) {
        KaleidoScope_DrawDebugEditor(play);
    }

    CLOSE_DISPS(play->state.gfxCtx, "../z_kaleido_scope_PAL.c", 3254);
}

void KaleidoScope_GrayOutTextureRGBA32(u32* texture, u16 pixelCount) {
    u32 rgb;
    u16 gray;
    u16 i;

    for (i = 0; i < pixelCount; i++) {
        if ((texture[i] & 0xFFFFFF00) != 0) {
            rgb = texture[i] >> 8;
            gray = ((((rgb & 0xFF0000) >> 16) + ((rgb & 0xFF00) >> 7) + (rgb & 0xFF)) / 7) & 0xFF;

            rgb = gray;
            rgb <<= 8;
            rgb |= gray;
            rgb <<= 8;
            rgb |= gray;

            texture[i] = (rgb << 8) | (texture[i] & 0xFF);
        }
    }
}

void KaleidoScope_UpdateOpening(PlayState* play) {
    PauseContext* pauseCtx = &play->pauseCtx;

    pauseCtx->eye.x += sPageSwitchEyeDx[pauseCtx->nextPageMode] * ZREG(46);
    pauseCtx->eye.z += sPageSwitchEyeDz[pauseCtx->nextPageMode] * ZREG(46);
    pauseCtx->pageSwitchTimer += 4 * ZREG(46);

    if (pauseCtx->pageSwitchTimer == (4 * PAGE_SWITCH_NSTEPS * ZREG(47))) {
        // Finished opening

        func_80084BF4(play, 1);

        gSaveContext.buttonStatus[0] = gPageSwitchNextButtonStatus[pauseCtx->pageIndex + PAGE_SWITCH_PT_LEFT][0];
        gSaveContext.buttonStatus[1] = gPageSwitchNextButtonStatus[pauseCtx->pageIndex + PAGE_SWITCH_PT_LEFT][1];
        gSaveContext.buttonStatus[2] = gPageSwitchNextButtonStatus[pauseCtx->pageIndex + PAGE_SWITCH_PT_LEFT][2];
        gSaveContext.buttonStatus[3] = gPageSwitchNextButtonStatus[pauseCtx->pageIndex + PAGE_SWITCH_PT_LEFT][3];
        gSaveContext.buttonStatus[4] = gPageSwitchNextButtonStatus[pauseCtx->pageIndex + PAGE_SWITCH_PT_LEFT][4];

        pauseCtx->pageIndex = sPageSwitchNextPageIndex[pauseCtx->nextPageMode];

        pauseCtx->mainState = PAUSE_MAIN_STATE_IDLE;
        pauseCtx->state++; // PAUSE_STATE_MAIN

        pauseCtx->alpha = 255;
        Interface_LoadActionLabelB(play, DO_ACTION_SAVE);
    } else if (pauseCtx->pageSwitchTimer == (4 * PAGE_SWITCH_NSTEPS * 1)) {
        // `ZREG(47)` is always 1 so this normally never happens
        pauseCtx->pageIndex = sPageSwitchNextPageIndex[pauseCtx->nextPageMode];
        pauseCtx->nextPageMode = (u16)(pauseCtx->pageIndex * 2) + 1;
    }
}

void KaleidoScope_UpdateCursorVtx(PlayState* play) {
    PauseContext* pauseCtx = &play->pauseCtx;
    s32 tlOffsetX;
    s32 tlOffsetY;
    s32 rightOffsetX;
    s32 bottomOffsetY;

    if (pauseCtx->cursorSpecialPos == 0) {
        tlOffsetX = -1;
        tlOffsetY = 1;
        rightOffsetX = 14;
        bottomOffsetY = 14;
        if (pauseCtx->pageIndex == PAUSE_MAP) {
            if (!sInDungeonScene) {
                tlOffsetX = -6;
                tlOffsetY = 6;
                rightOffsetX = 4;
                bottomOffsetY = 4;
            } else if (pauseCtx->cursorSlot[pauseCtx->pageIndex] >= 3) {
                tlOffsetX = -6;
                tlOffsetY = 5;
                bottomOffsetY = 7;
                rightOffsetX = 19;
            } else {
                tlOffsetX = -3;
                tlOffsetY = 3;
                rightOffsetX = 13;
                bottomOffsetY = 13;
            }
        } else if (pauseCtx->pageIndex == PAUSE_QUEST) {
            tlOffsetX = -4;
            tlOffsetY = 4;
            rightOffsetX = 12;
            bottomOffsetY = 12;
            if (pauseCtx->cursorSlot[pauseCtx->pageIndex] == QUEST_HEART_PIECE) {
                tlOffsetX = -2;
                tlOffsetY = 2;
                rightOffsetX = 32;
                bottomOffsetY = 32;
            } else if (pauseCtx->cursorSlot[pauseCtx->pageIndex] == QUEST_SKULL_TOKEN) {
                tlOffsetX = -4;
                tlOffsetY = 4;
                bottomOffsetY = 13;
                rightOffsetX = 34;
            } else if (pauseCtx->cursorSlot[pauseCtx->pageIndex] < QUEST_SONG_MINUET) {
                tlOffsetX = -1;
                tlOffsetY = 1;
                rightOffsetX = 10;
                bottomOffsetY = 10;
            } else if ((pauseCtx->cursorSlot[pauseCtx->pageIndex] >= QUEST_SONG_MINUET) &&
                       (pauseCtx->cursorSlot[pauseCtx->pageIndex] < QUEST_KOKIRI_EMERALD)) {
                tlOffsetX = -5;
                tlOffsetY = 3;
                rightOffsetX = 8;
                bottomOffsetY = 8;
            }
        }
    } else {
        tlOffsetX = -4;
        tlOffsetY = 4;
        rightOffsetX = 16;
        bottomOffsetY = 16;
    }

    // Move the quads according to the offsets set above,
    // and the position of the cursor in `pauseCtx->cursorVtx[0].v.ob`
    // (see `KaleidoScope_SetCursorPos` and other `PAUSE_QUAD_CURSOR_TL` uses)

    // PAUSE_QUAD_CURSOR_TL
    pauseCtx->cursorVtx[0].v.ob[0] = pauseCtx->cursorVtx[2].v.ob[0] = pauseCtx->cursorVtx[0].v.ob[0] + tlOffsetX;
    pauseCtx->cursorVtx[1].v.ob[0] = pauseCtx->cursorVtx[3].v.ob[0] = pauseCtx->cursorVtx[0].v.ob[0] + 16;
    pauseCtx->cursorVtx[0].v.ob[1] = pauseCtx->cursorVtx[1].v.ob[1] = pauseCtx->cursorVtx[0].v.ob[1] + tlOffsetY;
    pauseCtx->cursorVtx[2].v.ob[1] = pauseCtx->cursorVtx[3].v.ob[1] = pauseCtx->cursorVtx[0].v.ob[1] - 16;

    // PAUSE_QUAD_CURSOR_TR
    pauseCtx->cursorVtx[4].v.ob[0] = pauseCtx->cursorVtx[6].v.ob[0] = pauseCtx->cursorVtx[0].v.ob[0] + rightOffsetX;
    pauseCtx->cursorVtx[5].v.ob[0] = pauseCtx->cursorVtx[7].v.ob[0] = pauseCtx->cursorVtx[4].v.ob[0] + 16;
    pauseCtx->cursorVtx[4].v.ob[1] = pauseCtx->cursorVtx[5].v.ob[1] = pauseCtx->cursorVtx[0].v.ob[1];
    pauseCtx->cursorVtx[6].v.ob[1] = pauseCtx->cursorVtx[7].v.ob[1] = pauseCtx->cursorVtx[4].v.ob[1] - 16;

    // PAUSE_QUAD_CURSOR_BL
    pauseCtx->cursorVtx[8].v.ob[0] = pauseCtx->cursorVtx[10].v.ob[0] = pauseCtx->cursorVtx[0].v.ob[0];
    pauseCtx->cursorVtx[9].v.ob[0] = pauseCtx->cursorVtx[11].v.ob[0] = pauseCtx->cursorVtx[8].v.ob[0] + 16;
    pauseCtx->cursorVtx[8].v.ob[1] = pauseCtx->cursorVtx[9].v.ob[1] = pauseCtx->cursorVtx[0].v.ob[1] - bottomOffsetY;
    pauseCtx->cursorVtx[10].v.ob[1] = pauseCtx->cursorVtx[11].v.ob[1] = pauseCtx->cursorVtx[8].v.ob[1] - 16;

    // PAUSE_QUAD_CURSOR_BR
    pauseCtx->cursorVtx[12].v.ob[0] = pauseCtx->cursorVtx[14].v.ob[0] = pauseCtx->cursorVtx[0].v.ob[0] + rightOffsetX;
    pauseCtx->cursorVtx[13].v.ob[0] = pauseCtx->cursorVtx[15].v.ob[0] = pauseCtx->cursorVtx[12].v.ob[0] + 16;
    pauseCtx->cursorVtx[12].v.ob[1] = pauseCtx->cursorVtx[13].v.ob[1] = pauseCtx->cursorVtx[0].v.ob[1] - bottomOffsetY;
    pauseCtx->cursorVtx[14].v.ob[1] = pauseCtx->cursorVtx[15].v.ob[1] = pauseCtx->cursorVtx[12].v.ob[1] - 16;
}

void KaleidoScope_LoadDungeonMap(PlayState* play) {
    InterfaceContext* interfaceCtx = &play->interfaceCtx;
#if OOT_PAL
    s32 pad;
#endif

    DMA_REQUEST_SYNC(interfaceCtx->mapSegment,
                     (uintptr_t)_map_48x85_staticSegmentRomStart + ((R_MAP_TEX_INDEX + 0) * MAP_48x85_TEX_SIZE),
                     MAP_48x85_TEX_SIZE, "../z_kaleido_scope_PAL.c", 3467);

    DMA_REQUEST_SYNC(interfaceCtx->mapSegment + ALIGN16(MAP_48x85_TEX_SIZE),
                     (uintptr_t)_map_48x85_staticSegmentRomStart + ((R_MAP_TEX_INDEX + 1) * MAP_48x85_TEX_SIZE),
                     MAP_48x85_TEX_SIZE, "../z_kaleido_scope_PAL.c", 3471);
}

void KaleidoScope_UpdateDungeonMap(PlayState* play) {
    PauseContext* pauseCtx = &play->pauseCtx;
    InterfaceContext* interfaceCtx = &play->interfaceCtx;

    PRINTF("ＭＡＰ ＤＭＡ = %d\n", play->interfaceCtx.mapPaletteIndex);

    KaleidoScope_LoadDungeonMap(play);
    Map_SetFloorPalettesData(play, pauseCtx->dungeonMapSlot - 3);

    if ((play->sceneId >= SCENE_DEKU_TREE) && (play->sceneId <= SCENE_TREASURE_BOX_SHOP)) {
        if ((VREG(30) + 3) == pauseCtx->cursorPoint[PAUSE_MAP]) {
            KaleidoScope_OverridePalIndexCI4(interfaceCtx->mapSegment, MAP_48x85_TEX_SIZE,
                                             interfaceCtx->mapPaletteIndex, 14);
        }
    }

    if ((play->sceneId >= SCENE_DEKU_TREE) && (play->sceneId <= SCENE_TREASURE_BOX_SHOP)) {
        if ((VREG(30) + 3) == pauseCtx->cursorPoint[PAUSE_MAP]) {
            KaleidoScope_OverridePalIndexCI4(interfaceCtx->mapSegment + ALIGN16(MAP_48x85_TEX_SIZE), MAP_48x85_TEX_SIZE,
                                             interfaceCtx->mapPaletteIndex, 14);
        }
    }
}

void KaleidoScope_Update(PlayState* play) {
    static s16 sMainStateAfterSongPlayerPlayingDone = PAUSE_MAIN_STATE_IDLE;
    static s16 sDelayTimer = 10;
    static s16 sTimer_ = 0;
    PauseContext* pauseCtx = &play->pauseCtx;
    InterfaceContext* interfaceCtx = &play->interfaceCtx;
    GameOverContext* gameOverCtx = &play->gameOverCtx;
    Player* player = GET_PLAYER(play);
    Input* input = &play->state.input[0];
    u32 size;
    u32 iconItemStaticSize;
    u32 playerSegmentDrawPauseSize;
    u32 size2;
    u16 i;
    s16 stepR;
    s16 stepG;
    s16 stepB;
    s16 stepA;

    if ((R_PAUSE_BG_PRERENDER_STATE >= PAUSE_BG_PRERENDER_READY) &&
        (((pauseCtx->state >= PAUSE_STATE_OPENING_1) && (pauseCtx->state <= PAUSE_STATE_SAVE_PROMPT)
          /* PAUSE_STATE_OPENING_1, PAUSE_STATE_OPENING_2, PAUSE_STATE_MAIN, PAUSE_STATE_SAVE_PROMPT */
          ) ||
         ((pauseCtx->state >= PAUSE_STATE_10) && (pauseCtx->state <= PAUSE_STATE_CLOSING)
          /* PAUSE_STATE_10, PAUSE_STATE_11, PAUSE_STATE_12, PAUSE_STATE_13, PAUSE_STATE_14,
             PAUSE_STATE_15, PAUSE_STATE_16, PAUSE_STATE_17, PAUSE_STATE_CLOSING */
          ))) {

        if ((((u32)pauseCtx->mainState == PAUSE_MAIN_STATE_IDLE) ||
             (pauseCtx->mainState == PAUSE_MAIN_STATE_IDLE_CURSOR_ON_SONG)) &&
            (pauseCtx->state == PAUSE_STATE_MAIN)) {

            pauseCtx->stickAdjX = input->rel.stick_x;
            pauseCtx->stickAdjY = input->rel.stick_y;

            KaleidoScope_UpdateCursorVtx(play);
            KaleidoScope_HandlePageToggles(pauseCtx, input);
        } else if ((pauseCtx->pageIndex == PAUSE_QUEST) &&
                   ((pauseCtx->mainState < PAUSE_MAIN_STATE_3
                     /* PAUSE_MAIN_STATE_IDLE, PAUSE_MAIN_STATE_SWITCHING_PAGE, PAUSE_MAIN_STATE_SONG_PLAYBACK */
                     ) ||
                    (pauseCtx->mainState == PAUSE_MAIN_STATE_SONG_PROMPT))) {

            KaleidoScope_UpdateCursorVtx(play);
        }

        if (pauseCtx->state == PAUSE_STATE_MAIN) {
            KaleidoScope_UpdateNamePanel(play);
        }
    }

    switch (pauseCtx->state) {
        case PAUSE_STATE_INIT:
            D_808321A8_savedButtonStatus[0] = gSaveContext.buttonStatus[0];
            D_808321A8_savedButtonStatus[1] = gSaveContext.buttonStatus[1];
            D_808321A8_savedButtonStatus[2] = gSaveContext.buttonStatus[2];
            D_808321A8_savedButtonStatus[3] = gSaveContext.buttonStatus[3];
            D_808321A8_savedButtonStatus[4] = gSaveContext.buttonStatus[4];

            pauseCtx->cursorX[PAUSE_MAP] = 0;
            pauseCtx->cursorSlot[PAUSE_MAP] = pauseCtx->cursorPoint[PAUSE_MAP] = pauseCtx->dungeonMapSlot =
                VREG(30) + 3;

            R_PAUSE_CURSOR_LEFT_X = -175;
            R_PAUSE_CURSOR_RIGHT_X = 155;

            pauseCtx->rollRotSavePrompt_ = -314.0f;

            //! @bug messed up alignment, should match `ALIGN64`
            pauseCtx->playerSegment = (void*)(((uintptr_t)play->objectCtx.spaceStart + 0x30) & ~0x3F);

            playerSegmentDrawPauseSize =
                Player_InitPauseDrawData(play, pauseCtx->playerSegment, &pauseCtx->playerSkelAnime);
            PRINTF("プレイヤー size1＝%x\n", playerSegmentDrawPauseSize);

            pauseCtx->iconItemSegment = (void*)ALIGN16((uintptr_t)pauseCtx->playerSegment + playerSegmentDrawPauseSize);

            iconItemStaticSize =
                (uintptr_t)_icon_item_staticSegmentRomEnd - (uintptr_t)_icon_item_staticSegmentRomStart;
            PRINTF("icon_item size0=%x\n", iconItemStaticSize);
            DMA_REQUEST_SYNC(pauseCtx->iconItemSegment, (uintptr_t)_icon_item_staticSegmentRomStart, iconItemStaticSize,
                             "../z_kaleido_scope_PAL.c", 3662);

            gSegments[8] = VIRTUAL_TO_PHYSICAL(pauseCtx->iconItemSegment);

            for (i = 0; i < ARRAY_COUNTU(gItemAgeReqs); i++) {
                if (!CHECK_AGE_REQ_ITEM(i)) {
                    KaleidoScope_GrayOutTextureRGBA32(SEGMENTED_TO_VIRTUAL(gItemIcons[i]),
                                                      ITEM_ICON_WIDTH * ITEM_ICON_HEIGHT);
                }
            }

            pauseCtx->iconItem24Segment = (void*)ALIGN16((uintptr_t)pauseCtx->iconItemSegment + iconItemStaticSize);

            size = (uintptr_t)_icon_item_24_staticSegmentRomEnd - (uintptr_t)_icon_item_24_staticSegmentRomStart;
            PRINTF("icon_item24 size=%x\n", size);
            DMA_REQUEST_SYNC(pauseCtx->iconItem24Segment, (uintptr_t)_icon_item_24_staticSegmentRomStart, size,
                             "../z_kaleido_scope_PAL.c", 3675);

            pauseCtx->iconItemAltSegment = (void*)ALIGN16((uintptr_t)pauseCtx->iconItem24Segment + size);

            switch (play->sceneId) {
                case SCENE_DEKU_TREE:
                case SCENE_DODONGOS_CAVERN:
                case SCENE_JABU_JABU:
                case SCENE_FOREST_TEMPLE:
                case SCENE_FIRE_TEMPLE:
                case SCENE_WATER_TEMPLE:
                case SCENE_SPIRIT_TEMPLE:
                case SCENE_SHADOW_TEMPLE:
                case SCENE_BOTTOM_OF_THE_WELL:
                case SCENE_ICE_CAVERN:
                case SCENE_DEKU_TREE_BOSS:
                case SCENE_DODONGOS_CAVERN_BOSS:
                case SCENE_JABU_JABU_BOSS:
                case SCENE_FOREST_TEMPLE_BOSS:
                case SCENE_FIRE_TEMPLE_BOSS:
                case SCENE_WATER_TEMPLE_BOSS:
                case SCENE_SPIRIT_TEMPLE_BOSS:
                case SCENE_SHADOW_TEMPLE_BOSS:
                    sInDungeonScene = true;

                    size2 = (uintptr_t)_icon_item_dungeon_staticSegmentRomEnd -
                            (uintptr_t)_icon_item_dungeon_staticSegmentRomStart;
                    PRINTF("icon_item_dungeon dungeon-size2=%x\n", size2);
                    DMA_REQUEST_SYNC(pauseCtx->iconItemAltSegment, (uintptr_t)_icon_item_dungeon_staticSegmentRomStart,
                                     size2, "../z_kaleido_scope_PAL.c", 3712);

                    interfaceCtx->mapPalette[28] = 6;
                    interfaceCtx->mapPalette[29] = 99;
                    KaleidoScope_UpdateDungeonMap(play);
                    break;

                default:
                    sInDungeonScene = false;

                    size2 = (uintptr_t)_icon_item_field_staticSegmentRomEnd -
                            (uintptr_t)_icon_item_field_staticSegmentRomStart;
                    PRINTF("icon_item_field field-size2=%x\n", size2);
                    DMA_REQUEST_SYNC(pauseCtx->iconItemAltSegment, (uintptr_t)_icon_item_field_staticSegmentRomStart,
                                     size2, "../z_kaleido_scope_PAL.c", 3726);
                    break;
            }

            pauseCtx->iconItemLangSegment = (void*)ALIGN16((uintptr_t)pauseCtx->iconItemAltSegment + size2);

#if OOT_NTSC
            if (gSaveContext.language == LANGUAGE_JPN) {
                size = (uintptr_t)_icon_item_jpn_staticSegmentRomEnd - (uintptr_t)_icon_item_jpn_staticSegmentRomStart;
                DmaMgr_RequestSync(pauseCtx->iconItemLangSegment, (uintptr_t)_icon_item_jpn_staticSegmentRomStart,
                                   size);
            } else {
                size = (uintptr_t)_icon_item_nes_staticSegmentRomEnd - (uintptr_t)_icon_item_nes_staticSegmentRomStart;
                DmaMgr_RequestSync(pauseCtx->iconItemLangSegment, (uintptr_t)_icon_item_nes_staticSegmentRomStart,
                                   size);
            }
#else
            if (gSaveContext.language == LANGUAGE_ENG) {
                size = (uintptr_t)_icon_item_nes_staticSegmentRomEnd - (uintptr_t)_icon_item_nes_staticSegmentRomStart;
                PRINTF("icon_item_dungeon dungeon-size=%x\n", size);
                DMA_REQUEST_SYNC(pauseCtx->iconItemLangSegment, (uintptr_t)_icon_item_nes_staticSegmentRomStart, size,
                                 "../z_kaleido_scope_PAL.c", 3739);
            } else if (gSaveContext.language == LANGUAGE_GER) {
                size = (uintptr_t)_icon_item_ger_staticSegmentRomEnd - (uintptr_t)_icon_item_ger_staticSegmentRomStart;
                PRINTF("icon_item_dungeon dungeon-size=%x\n", size);
                DMA_REQUEST_SYNC(pauseCtx->iconItemLangSegment, (uintptr_t)_icon_item_ger_staticSegmentRomStart, size,
                                 "../z_kaleido_scope_PAL.c", 3746);
            } else {
                size = (uintptr_t)_icon_item_fra_staticSegmentRomEnd - (uintptr_t)_icon_item_fra_staticSegmentRomStart;
                PRINTF("icon_item_dungeon dungeon-size=%x\n", size);
                DMA_REQUEST_SYNC(pauseCtx->iconItemLangSegment, (uintptr_t)_icon_item_fra_staticSegmentRomStart, size,
                                 "../z_kaleido_scope_PAL.c", 3753);
            }
#endif

            pauseCtx->nameSegment = (void*)ALIGN16((uintptr_t)pauseCtx->iconItemLangSegment + size);

            // This printf may have been used to compute the size used on playerSegment at one point,
            // but is missing the size of icon_item_24_static
            PRINTF("サイズ＝%x\n", size2 + playerSegmentDrawPauseSize + iconItemStaticSize + size);
            PRINTF("item_name I_N_PT=%x\n", 0x800);
            Interface_SetDoAction(play, DO_ACTION_DECIDE);
            PRINTF("サイズ＝%x\n", size2 + playerSegmentDrawPauseSize + iconItemStaticSize + size + 0x800);

            if (((void)0, gSaveContext.worldMapArea) < WORLD_MAP_AREA_MAX) {
#if OOT_NTSC
                if (gSaveContext.language == LANGUAGE_JPN) {
                    DmaMgr_RequestSync(pauseCtx->nameSegment + MAX(MAP_NAME_TEX1_SIZE, ITEM_NAME_TEX_SIZE),
                                       (uintptr_t)_map_name_staticSegmentRomStart +
                                           (((void)0, gSaveContext.worldMapArea) * MAP_NAME_TEX2_SIZE) +
                                           24 * MAP_NAME_TEX1_SIZE + 22 * LANGUAGE_JPN * MAP_NAME_TEX2_SIZE,
                                       MAP_NAME_TEX2_SIZE);
                } else {
                    DmaMgr_RequestSync(pauseCtx->nameSegment + MAX(MAP_NAME_TEX1_SIZE, ITEM_NAME_TEX_SIZE),
                                       (uintptr_t)_map_name_staticSegmentRomStart +
                                           (((void)0, gSaveContext.worldMapArea) * MAP_NAME_TEX2_SIZE) +
                                           24 * MAP_NAME_TEX1_SIZE + 22 * LANGUAGE_ENG * MAP_NAME_TEX2_SIZE,
                                       MAP_NAME_TEX2_SIZE);
                }
#else
                if (gSaveContext.language == LANGUAGE_ENG) {
                    DMA_REQUEST_SYNC(pauseCtx->nameSegment + MAX(MAP_NAME_TEX1_SIZE, ITEM_NAME_TEX_SIZE),
                                     (uintptr_t)_map_name_staticSegmentRomStart +
                                         (((void)0, gSaveContext.worldMapArea) * MAP_NAME_TEX2_SIZE) +
                                         36 * MAP_NAME_TEX1_SIZE + 22 * LANGUAGE_ENG * MAP_NAME_TEX2_SIZE,
                                     MAP_NAME_TEX2_SIZE, "../z_kaleido_scope_PAL.c", 3776);
                } else if (gSaveContext.language == LANGUAGE_GER) {
                    DMA_REQUEST_SYNC(pauseCtx->nameSegment + MAX(MAP_NAME_TEX1_SIZE, ITEM_NAME_TEX_SIZE),
                                     (uintptr_t)_map_name_staticSegmentRomStart +
                                         (((void)0, gSaveContext.worldMapArea) * MAP_NAME_TEX2_SIZE) +
                                         36 * MAP_NAME_TEX1_SIZE + 22 * LANGUAGE_GER * MAP_NAME_TEX2_SIZE,
                                     MAP_NAME_TEX2_SIZE, "../z_kaleido_scope_PAL.c", 3780);
                } else {
                    DMA_REQUEST_SYNC(pauseCtx->nameSegment + MAX(MAP_NAME_TEX1_SIZE, ITEM_NAME_TEX_SIZE),
                                     (uintptr_t)_map_name_staticSegmentRomStart +
                                         (((void)0, gSaveContext.worldMapArea) * MAP_NAME_TEX2_SIZE) +
                                         36 * MAP_NAME_TEX1_SIZE + 22 * LANGUAGE_FRA * MAP_NAME_TEX2_SIZE,
                                     MAP_NAME_TEX2_SIZE, "../z_kaleido_scope_PAL.c", 3784);
                }
#endif
            }

            sPreRenderCvg = (void*)ALIGN16((uintptr_t)pauseCtx->nameSegment +
                                           MAX(MAP_NAME_TEX1_SIZE, ITEM_NAME_TEX_SIZE) + MAP_NAME_TEX2_SIZE);

            PreRender_Init(&sPlayerPreRender);
            PreRender_SetValuesSave(&sPlayerPreRender, PAUSE_EQUIP_PLAYER_WIDTH, PAUSE_EQUIP_PLAYER_HEIGHT,
                                    pauseCtx->playerSegment, NULL, sPreRenderCvg);

            KaleidoScope_DrawPlayerWork(play);
            KaleidoScope_SetupPlayerPreRender(play);

            // World map points

            for (i = 0; i < ARRAY_COUNT(pauseCtx->worldMapPoints); i++) {
                pauseCtx->worldMapPoints[i] = WORLD_MAP_POINT_STATE_HIDE;
            }

            if (CHECK_QUEST_ITEM(QUEST_GERUDOS_CARD)) {
                pauseCtx->worldMapPoints[WORLD_MAP_POINT_HAUNTED_WASTELAND] = WORLD_MAP_POINT_STATE_HIGHLIGHT;
            }
            if (CHECK_QUEST_ITEM(QUEST_MEDALLION_SPIRIT)) {
                pauseCtx->worldMapPoints[WORLD_MAP_POINT_HAUNTED_WASTELAND] = WORLD_MAP_POINT_STATE_SHOW;
            }

            if (INV_CONTENT(ITEM_LONGSHOT) == ITEM_LONGSHOT) {
                pauseCtx->worldMapPoints[WORLD_MAP_POINT_GERUDOS_FORTRESS] = WORLD_MAP_POINT_STATE_HIGHLIGHT;
            }
            if (CHECK_QUEST_ITEM(QUEST_GERUDOS_CARD)) {
                pauseCtx->worldMapPoints[WORLD_MAP_POINT_GERUDOS_FORTRESS] = WORLD_MAP_POINT_STATE_SHOW;
            }

            if (GET_EVENTCHKINF(EVENTCHKINF_B2)) {
                pauseCtx->worldMapPoints[WORLD_MAP_POINT_GERUDO_VALLEY] = WORLD_MAP_POINT_STATE_SHOW;
            }
            if (INV_CONTENT(ITEM_LONGSHOT) == ITEM_LONGSHOT) {
                pauseCtx->worldMapPoints[WORLD_MAP_POINT_GERUDO_VALLEY] = WORLD_MAP_POINT_STATE_HIGHLIGHT;
            }
            if (CHECK_QUEST_ITEM(QUEST_GERUDOS_CARD)) {
                pauseCtx->worldMapPoints[WORLD_MAP_POINT_GERUDO_VALLEY] = WORLD_MAP_POINT_STATE_SHOW;
            }

            if (CUR_UPG_VALUE(UPG_SCALE)) {
                pauseCtx->worldMapPoints[WORLD_MAP_POINT_HYLIA_LAKESIDE] = WORLD_MAP_POINT_STATE_SHOW;
            }
            if (CHECK_OWNED_EQUIP(EQUIP_TYPE_BOOTS, EQUIP_INV_BOOTS_IRON)) {
                pauseCtx->worldMapPoints[WORLD_MAP_POINT_HYLIA_LAKESIDE] = WORLD_MAP_POINT_STATE_HIGHLIGHT;
            }
            if (CHECK_QUEST_ITEM(QUEST_MEDALLION_WATER)) {
                pauseCtx->worldMapPoints[WORLD_MAP_POINT_HYLIA_LAKESIDE] = WORLD_MAP_POINT_STATE_SHOW;
            }

            if (GET_EVENTCHKINF(EVENTCHKINF_09)) {
                pauseCtx->worldMapPoints[WORLD_MAP_POINT_LON_LON_RANCH] = WORLD_MAP_POINT_STATE_SHOW;
            }
            if (INV_CONTENT(ITEM_OCARINA_FAIRY) != ITEM_NONE) {
                pauseCtx->worldMapPoints[WORLD_MAP_POINT_LON_LON_RANCH] = WORLD_MAP_POINT_STATE_HIGHLIGHT;
            }
            if (CHECK_QUEST_ITEM(QUEST_SONG_EPONA)) {
                pauseCtx->worldMapPoints[WORLD_MAP_POINT_LON_LON_RANCH] = WORLD_MAP_POINT_STATE_SHOW;
            }
            if (GET_EVENTCHKINF(EVENTCHKINF_TALON_WOKEN_IN_KAKARIKO)) {
                pauseCtx->worldMapPoints[WORLD_MAP_POINT_LON_LON_RANCH] = WORLD_MAP_POINT_STATE_HIGHLIGHT;
            }
            if (GET_EVENTCHKINF(EVENTCHKINF_EPONA_OBTAINED)) {
                pauseCtx->worldMapPoints[WORLD_MAP_POINT_LON_LON_RANCH] = WORLD_MAP_POINT_STATE_SHOW;
            }

            if (GET_EVENTCHKINF(EVENTCHKINF_09)) {
                pauseCtx->worldMapPoints[WORLD_MAP_POINT_MARKET] = WORLD_MAP_POINT_STATE_HIGHLIGHT;
            }
            if (GET_EVENTCHKINF(EVENTCHKINF_40)) {
                pauseCtx->worldMapPoints[WORLD_MAP_POINT_MARKET] = WORLD_MAP_POINT_STATE_SHOW;
            }
            if (INV_CONTENT(ITEM_OCARINA_OF_TIME) == ITEM_OCARINA_OF_TIME) {
                pauseCtx->worldMapPoints[WORLD_MAP_POINT_MARKET] = WORLD_MAP_POINT_STATE_HIGHLIGHT;
            }
            if (GET_EVENTCHKINF(EVENTCHKINF_45)) {
                pauseCtx->worldMapPoints[WORLD_MAP_POINT_MARKET] = WORLD_MAP_POINT_STATE_SHOW;
            }
            if (INV_CONTENT(ITEM_ARROW_LIGHT) == ITEM_ARROW_LIGHT) {
                pauseCtx->worldMapPoints[WORLD_MAP_POINT_MARKET] = WORLD_MAP_POINT_STATE_HIGHLIGHT;
            }

            if (GET_EVENTCHKINF(EVENTCHKINF_09)) {
                pauseCtx->worldMapPoints[WORLD_MAP_POINT_HYRULE_FIELD] = WORLD_MAP_POINT_STATE_SHOW;
            }

            if (GET_EVENTCHKINF(EVENTCHKINF_40)) {
                pauseCtx->worldMapPoints[WORLD_MAP_POINT_DEATH_MOUNTAIN] = WORLD_MAP_POINT_STATE_HIGHLIGHT;
            }
            if (GET_EVENTCHKINF(EVENTCHKINF_25)) {
                pauseCtx->worldMapPoints[WORLD_MAP_POINT_DEATH_MOUNTAIN] = WORLD_MAP_POINT_STATE_SHOW;
            }
            if (INV_CONTENT(ITEM_HOOKSHOT) == ITEM_HOOKSHOT) {
                pauseCtx->worldMapPoints[WORLD_MAP_POINT_DEATH_MOUNTAIN] = WORLD_MAP_POINT_STATE_HIGHLIGHT;
            }
            if (GET_EVENTCHKINF(EVENTCHKINF_49)) {
                pauseCtx->worldMapPoints[WORLD_MAP_POINT_DEATH_MOUNTAIN] = WORLD_MAP_POINT_STATE_SHOW;
            }

            if (gBitFlags[WORLD_MAP_AREA_KAKARIKO_VILLAGE] & gSaveContext.save.info.worldMapAreaData) {
                pauseCtx->worldMapPoints[WORLD_MAP_POINT_KAKARIKO_VILLAGE] = WORLD_MAP_POINT_STATE_SHOW;
            }
            if (CHECK_QUEST_ITEM(QUEST_SONG_LULLABY)) {
                pauseCtx->worldMapPoints[WORLD_MAP_POINT_KAKARIKO_VILLAGE] = WORLD_MAP_POINT_STATE_HIGHLIGHT;
            }
            if (CHECK_QUEST_ITEM(QUEST_SONG_SUN)) {
                pauseCtx->worldMapPoints[WORLD_MAP_POINT_KAKARIKO_VILLAGE] = WORLD_MAP_POINT_STATE_SHOW;
            }
            if (GET_EVENTCHKINF(EVENTCHKINF_45)) {
                pauseCtx->worldMapPoints[WORLD_MAP_POINT_KAKARIKO_VILLAGE] = WORLD_MAP_POINT_STATE_HIGHLIGHT;
            }
            if (INV_CONTENT(ITEM_HOOKSHOT) == ITEM_HOOKSHOT) {
                pauseCtx->worldMapPoints[WORLD_MAP_POINT_KAKARIKO_VILLAGE] = WORLD_MAP_POINT_STATE_SHOW;
            }
            if (CHECK_QUEST_ITEM(QUEST_SONG_STORMS)) {
                pauseCtx->worldMapPoints[WORLD_MAP_POINT_KAKARIKO_VILLAGE] = WORLD_MAP_POINT_STATE_HIGHLIGHT;
            }
            if (GET_EVENTCHKINF(EVENTCHKINF_67)) {
                pauseCtx->worldMapPoints[WORLD_MAP_POINT_KAKARIKO_VILLAGE] = WORLD_MAP_POINT_STATE_SHOW;
            }
            if (GET_EVENTCHKINF(EVENTCHKINF_AA)) {
                pauseCtx->worldMapPoints[WORLD_MAP_POINT_KAKARIKO_VILLAGE] = WORLD_MAP_POINT_STATE_HIGHLIGHT;
            }
            if (CHECK_QUEST_ITEM(QUEST_MEDALLION_SHADOW)) {
                pauseCtx->worldMapPoints[WORLD_MAP_POINT_KAKARIKO_VILLAGE] = WORLD_MAP_POINT_STATE_SHOW;
            }

            if (gBitFlags[WORLD_MAP_AREA_LOST_WOODS] & gSaveContext.save.info.worldMapAreaData) {
                pauseCtx->worldMapPoints[WORLD_MAP_POINT_LOST_WOODS] = WORLD_MAP_POINT_STATE_SHOW;
            }
            if (GET_EVENTCHKINF(EVENTCHKINF_0F)) {
                pauseCtx->worldMapPoints[WORLD_MAP_POINT_LOST_WOODS] = WORLD_MAP_POINT_STATE_HIGHLIGHT;
            }
            if (CHECK_QUEST_ITEM(QUEST_SONG_SARIA)) {
                pauseCtx->worldMapPoints[WORLD_MAP_POINT_LOST_WOODS] = WORLD_MAP_POINT_STATE_SHOW;
            }
            if (INV_CONTENT(ITEM_HOOKSHOT) == ITEM_HOOKSHOT) {
                pauseCtx->worldMapPoints[WORLD_MAP_POINT_LOST_WOODS] = WORLD_MAP_POINT_STATE_HIGHLIGHT;
            }
            if (GET_EVENTCHKINF(EVENTCHKINF_48)) {
                pauseCtx->worldMapPoints[WORLD_MAP_POINT_LOST_WOODS] = WORLD_MAP_POINT_STATE_SHOW;
            }

            pauseCtx->worldMapPoints[WORLD_MAP_POINT_KOKIRI_FOREST] = WORLD_MAP_POINT_STATE_HIGHLIGHT;
            if (GET_EVENTCHKINF(EVENTCHKINF_09)) {
                pauseCtx->worldMapPoints[WORLD_MAP_POINT_KOKIRI_FOREST] = WORLD_MAP_POINT_STATE_SHOW;
            }
            if (GET_EVENTCHKINF(EVENTCHKINF_6E)) {
                pauseCtx->worldMapPoints[WORLD_MAP_POINT_KOKIRI_FOREST] = WORLD_MAP_POINT_STATE_HIGHLIGHT;
            }
            if (GET_EVENTCHKINF(EVENTCHKINF_0F)) {
                pauseCtx->worldMapPoints[WORLD_MAP_POINT_KOKIRI_FOREST] = WORLD_MAP_POINT_STATE_SHOW;
            }

            if (CHECK_QUEST_ITEM(QUEST_SONG_LULLABY)) {
                pauseCtx->worldMapPoints[WORLD_MAP_POINT_ZORAS_DOMAIN] = WORLD_MAP_POINT_STATE_SHOW;
            }
            if (GET_EVENTCHKINF(EVENTCHKINF_25)) {
                pauseCtx->worldMapPoints[WORLD_MAP_POINT_ZORAS_DOMAIN] = WORLD_MAP_POINT_STATE_HIGHLIGHT;
            }
            if (GET_EVENTCHKINF(EVENTCHKINF_37)) {
                pauseCtx->worldMapPoints[WORLD_MAP_POINT_ZORAS_DOMAIN] = WORLD_MAP_POINT_STATE_SHOW;
            }
            if (INV_CONTENT(ITEM_HOOKSHOT) == ITEM_HOOKSHOT) {
                pauseCtx->worldMapPoints[WORLD_MAP_POINT_ZORAS_DOMAIN] = WORLD_MAP_POINT_STATE_HIGHLIGHT;
            }
            if (CHECK_OWNED_EQUIP(EQUIP_TYPE_BOOTS, EQUIP_INV_BOOTS_IRON)) {
                pauseCtx->worldMapPoints[WORLD_MAP_POINT_ZORAS_DOMAIN] = WORLD_MAP_POINT_STATE_SHOW;
            }

            // Trade quest location

            pauseCtx->tradeQuestLocation = TRADE_QUEST_LOCATION_NONE;

            i = INV_CONTENT(ITEM_TRADE_ADULT);
            if (LINK_AGE_IN_YEARS == YEARS_ADULT) {
                if ((i <= ITEM_POCKET_CUCCO) || (i == ITEM_ODD_MUSHROOM)) {
                    pauseCtx->tradeQuestLocation = WORLD_MAP_POINT_KAKARIKO_VILLAGE;
                }
                if ((i == ITEM_COJIRO) || (i == ITEM_ODD_POTION)) {
                    pauseCtx->tradeQuestLocation = WORLD_MAP_POINT_LOST_WOODS;
                }
                if (i == ITEM_POACHERS_SAW) {
                    pauseCtx->tradeQuestLocation = WORLD_MAP_POINT_GERUDO_VALLEY;
                }
                if ((i == ITEM_BROKEN_GORONS_SWORD) || (i == ITEM_EYE_DROPS)) {
                    pauseCtx->tradeQuestLocation = WORLD_MAP_POINT_DEATH_MOUNTAIN;
                }
                if (i == ITEM_PRESCRIPTION) {
                    pauseCtx->tradeQuestLocation = WORLD_MAP_POINT_ZORAS_DOMAIN;
                }
                if (i == ITEM_EYEBALL_FROG) {
                    pauseCtx->tradeQuestLocation = WORLD_MAP_POINT_HYLIA_LAKESIDE;
                }
                if ((i == ITEM_CLAIM_CHECK) && !gSaveContext.save.info.playerData.bgsFlag) {
                    pauseCtx->tradeQuestLocation = WORLD_MAP_POINT_DEATH_MOUNTAIN;
                }
            }

            // Next state

            pauseCtx->state = PAUSE_STATE_OPENING_1;
            break;

        case PAUSE_STATE_OPENING_1:
            if (pauseCtx->itemPageRoll == 160.0f) {
                // First frame in this state

                KaleidoScope_SetDefaultCursor(play);
                KaleidoScope_ProcessPlayerPreRender();
            }

            pauseCtx->itemPageRoll = pauseCtx->equipPageRoll = pauseCtx->mapPageRoll = pauseCtx->questPageRoll -=
                160.0f / R_PAUSE_UI_ANIMS_DURATION;
            pauseCtx->infoPanelOffsetY += 40 / R_PAUSE_UI_ANIMS_DURATION;
            interfaceCtx->startAlpha += 255 / R_PAUSE_UI_ANIMS_DURATION;
            R_PAUSE_CURSOR_LEFT_X += R_PAUSE_CURSOR_LEFT_MOVE_OFFSET_X / R_PAUSE_UI_ANIMS_DURATION;
            R_PAUSE_CURSOR_RIGHT_X += R_PAUSE_CURSOR_RIGHT_MOVE_OFFSET_X / R_PAUSE_UI_ANIMS_DURATION;
            XREG(5) += 150 / R_PAUSE_UI_ANIMS_DURATION;
            pauseCtx->alpha += (u16)(255 / (R_PAUSE_UI_ANIMS_DURATION + R_PAUSE_UI_ANIM_ALPHA_ADD_DURATION));

            if (pauseCtx->itemPageRoll == 0) {
                interfaceCtx->startAlpha = 255;
                R_PAUSE_OFFSET_VERTICAL = 0;
                pauseCtx->state = PAUSE_STATE_OPENING_2;
            }

            KaleidoScope_UpdateOpening(play);
            break;

        case PAUSE_STATE_OPENING_2:
            pauseCtx->alpha += (u16)(255 / (R_PAUSE_UI_ANIMS_DURATION + R_PAUSE_UI_ANIM_ALPHA_ADD_DURATION));
            KaleidoScope_UpdateOpening(play);

            if (pauseCtx->state == PAUSE_STATE_MAIN) {
                KaleidoScope_UpdateNamePanel(play);
            }
            break;

        case PAUSE_STATE_MAIN:
            switch (pauseCtx->mainState) {
                case PAUSE_MAIN_STATE_IDLE:
                    if (CHECK_BTN_ALL(input->press.button, BTN_START)) {
                        Interface_SetDoAction(play, DO_ACTION_NONE);
                        pauseCtx->state = PAUSE_STATE_CLOSING;
                        R_PAUSE_OFFSET_VERTICAL = -6240;
                        func_800F64E0(0);
#if OOT_NTSC
                        AudioOcarina_SetInstrument(OCARINA_INSTRUMENT_OFF);
#endif
                    } else if (CHECK_BTN_ALL(input->press.button, BTN_B)) {
                        pauseCtx->nextPageMode = 0;
                        pauseCtx->promptChoice = 0;
                        Audio_PlaySfxGeneral(NA_SE_SY_DECIDE, &gSfxDefaultPos, 4, &gSfxDefaultFreqAndVolScale,
                                             &gSfxDefaultFreqAndVolScale, &gSfxDefaultReverb);
                        gSaveContext.buttonStatus[0] = gSaveContext.buttonStatus[1] = gSaveContext.buttonStatus[2] =
                            gSaveContext.buttonStatus[3] = BTN_DISABLED;
                        gSaveContext.buttonStatus[4] = BTN_ENABLED;
                        gSaveContext.hudVisibilityMode = HUD_VISIBILITY_NO_CHANGE;
                        Interface_ChangeHudVisibilityMode(HUD_VISIBILITY_ALL);
                        pauseCtx->savePromptState = PAUSE_SAVE_PROMPT_STATE_APPEARING;
                        pauseCtx->state = PAUSE_STATE_SAVE_PROMPT;
                    }
                    break;

                case PAUSE_MAIN_STATE_SWITCHING_PAGE:
                    KaleidoScope_UpdatePageSwitch(play, &play->state.input[0]);
                    break;

                case PAUSE_MAIN_STATE_SONG_PLAYBACK:
                    pauseCtx->ocarinaStaff = AudioOcarina_GetPlaybackStaff();
                    if (pauseCtx->ocarinaStaff->state == 0) {
                        // Song playback is finished
                        pauseCtx->mainState = PAUSE_MAIN_STATE_SONG_PROMPT_INIT;
                        AudioOcarina_SetInstrument(OCARINA_INSTRUMENT_OFF);
                    }
                    break;

                case PAUSE_MAIN_STATE_3:
                    KaleidoScope_UpdateItemEquip(play);
                    break;

                case PAUSE_MAIN_STATE_SONG_PROMPT_INIT:
                    break;

                case PAUSE_MAIN_STATE_SONG_PROMPT:
                    pauseCtx->ocarinaStaff = AudioOcarina_GetPlayingStaff();

                    if (CHECK_BTN_ALL(input->press.button, BTN_START)) {
                        AudioOcarina_SetInstrument(OCARINA_INSTRUMENT_OFF);
                        Interface_SetDoAction(play, DO_ACTION_NONE);
                        pauseCtx->state = PAUSE_STATE_CLOSING;
                        R_PAUSE_OFFSET_VERTICAL = -6240;
                        func_800F64E0(0);
                        pauseCtx->mainState = PAUSE_MAIN_STATE_IDLE;
                        break;
                    } else if (CHECK_BTN_ALL(input->press.button, BTN_B)) {
                        AudioOcarina_SetInstrument(OCARINA_INSTRUMENT_OFF);
                        pauseCtx->mainState = PAUSE_MAIN_STATE_IDLE;
                        pauseCtx->nextPageMode = 0;
                        pauseCtx->promptChoice = 0;
                        Audio_PlaySfxGeneral(NA_SE_SY_DECIDE, &gSfxDefaultPos, 4, &gSfxDefaultFreqAndVolScale,
                                             &gSfxDefaultFreqAndVolScale, &gSfxDefaultReverb);
                        gSaveContext.buttonStatus[0] = gSaveContext.buttonStatus[1] = gSaveContext.buttonStatus[2] =
                            gSaveContext.buttonStatus[3] = BTN_DISABLED;
                        gSaveContext.buttonStatus[4] = BTN_ENABLED;
                        gSaveContext.hudVisibilityMode = HUD_VISIBILITY_NO_CHANGE;
                        Interface_ChangeHudVisibilityMode(HUD_VISIBILITY_ALL);
                        pauseCtx->savePromptState = PAUSE_SAVE_PROMPT_STATE_APPEARING;
                        pauseCtx->state = PAUSE_STATE_SAVE_PROMPT;
                    } else if (pauseCtx->ocarinaStaff->state == pauseCtx->ocarinaSongIdx) {
                        // The player successfully played the song

                        Audio_PlaySfxGeneral(NA_SE_SY_TRE_BOX_APPEAR, &gSfxDefaultPos, 4, &gSfxDefaultFreqAndVolScale,
                                             &gSfxDefaultFreqAndVolScale, &gSfxDefaultReverb);

                        sMainStateAfterSongPlayerPlayingDone = PAUSE_MAIN_STATE_IDLE;
                        sDelayTimer = 30;
                        pauseCtx->mainState = PAUSE_MAIN_STATE_SONG_PROMPT_DONE;
                    } else if (pauseCtx->ocarinaStaff->state == 0xFF) {
                        // The player failed to play the song

                        Audio_PlaySfxGeneral(NA_SE_SY_OCARINA_ERROR, &gSfxDefaultPos, 4, &gSfxDefaultFreqAndVolScale,
                                             &gSfxDefaultFreqAndVolScale, &gSfxDefaultReverb);

                        sMainStateAfterSongPlayerPlayingDone = PAUSE_MAIN_STATE_SONG_PROMPT_INIT;
                        sDelayTimer = 20;
                        pauseCtx->mainState = PAUSE_MAIN_STATE_SONG_PROMPT_DONE;
                    }
                    break;

                case PAUSE_MAIN_STATE_SONG_PROMPT_DONE:
                    sDelayTimer--;
                    if (sDelayTimer == 0) {
                        pauseCtx->mainState = sMainStateAfterSongPlayerPlayingDone;
                        if (pauseCtx->mainState == PAUSE_MAIN_STATE_IDLE) {
                            AudioOcarina_SetInstrument(OCARINA_INSTRUMENT_OFF);
                        }
                    }
                    break;

                case PAUSE_MAIN_STATE_EQUIP_CHANGED:
                    break;

                case PAUSE_MAIN_STATE_IDLE_CURSOR_ON_SONG:
                    if (CHECK_BTN_ALL(input->press.button, BTN_START)) {
                        AudioOcarina_SetInstrument(OCARINA_INSTRUMENT_OFF);
                        Interface_SetDoAction(play, DO_ACTION_NONE);
                        pauseCtx->state = PAUSE_STATE_CLOSING;
                        R_PAUSE_OFFSET_VERTICAL = -6240;
                        func_800F64E0(0);
                        pauseCtx->mainState = PAUSE_MAIN_STATE_IDLE;
                    } else if (CHECK_BTN_ALL(input->press.button, BTN_B)) {
                        AudioOcarina_SetInstrument(OCARINA_INSTRUMENT_OFF);
                        pauseCtx->mainState = PAUSE_MAIN_STATE_IDLE;
                        pauseCtx->nextPageMode = 0;
                        pauseCtx->promptChoice = 0;
                        Audio_PlaySfxGeneral(NA_SE_SY_DECIDE, &gSfxDefaultPos, 4, &gSfxDefaultFreqAndVolScale,
                                             &gSfxDefaultFreqAndVolScale, &gSfxDefaultReverb);
                        gSaveContext.buttonStatus[0] = gSaveContext.buttonStatus[1] = gSaveContext.buttonStatus[2] =
                            gSaveContext.buttonStatus[3] = BTN_DISABLED;
                        gSaveContext.buttonStatus[4] = BTN_ENABLED;
                        gSaveContext.hudVisibilityMode = HUD_VISIBILITY_NO_CHANGE;
                        Interface_ChangeHudVisibilityMode(HUD_VISIBILITY_ALL);
                        pauseCtx->savePromptState = PAUSE_SAVE_PROMPT_STATE_APPEARING;
                        pauseCtx->state = PAUSE_STATE_SAVE_PROMPT;
                    }
                    break;

                case PAUSE_MAIN_STATE_SONG_PLAYBACK_START:
                    break;

                default:
                    pauseCtx->mainState = PAUSE_MAIN_STATE_IDLE;
                    break;
            }
            break;

        case PAUSE_STATE_SAVE_PROMPT:
            switch (pauseCtx->savePromptState) {
                case PAUSE_SAVE_PROMPT_STATE_APPEARING:
                    pauseCtx->rollRotSavePrompt_ -= 314.0f / R_PAUSE_UI_ANIMS_DURATION;
                    R_PAUSE_CURSOR_LEFT_X -= R_PAUSE_CURSOR_LEFT_MOVE_OFFSET_X / R_PAUSE_UI_ANIMS_DURATION;
                    R_PAUSE_CURSOR_RIGHT_X -= R_PAUSE_CURSOR_RIGHT_MOVE_OFFSET_X / R_PAUSE_UI_ANIMS_DURATION;

                    if (pauseCtx->rollRotSavePrompt_ <= -628.0f) {
                        pauseCtx->rollRotSavePrompt_ = -628.0f;
                        pauseCtx->savePromptState = PAUSE_SAVE_PROMPT_STATE_WAIT_CHOICE;
                    }
                    break;

                case PAUSE_SAVE_PROMPT_STATE_WAIT_CHOICE:
                    if (CHECK_BTN_ALL(input->press.button, BTN_A)) {
                        if (pauseCtx->promptChoice != 0) {
                            Interface_SetDoAction(play, DO_ACTION_NONE);

                            gSaveContext.buttonStatus[0] = gSaveContext.buttonStatus[1] = gSaveContext.buttonStatus[2] =
                                gSaveContext.buttonStatus[3] = BTN_ENABLED;
                            gSaveContext.hudVisibilityMode = HUD_VISIBILITY_NO_CHANGE;
                            Interface_ChangeHudVisibilityMode(HUD_VISIBILITY_ALL);

                            pauseCtx->savePromptState = PAUSE_SAVE_PROMPT_STATE_CLOSING;
                            R_PAUSE_OFFSET_VERTICAL = -6240;
                            YREG(8) = pauseCtx->rollRotSavePrompt_;
                            func_800F64E0(0);
#if OOT_NTSC
                            AudioOcarina_SetInstrument(OCARINA_INSTRUMENT_OFF);
#endif
                        } else {
                            Audio_PlaySfxGeneral(NA_SE_SY_PIECE_OF_HEART, &gSfxDefaultPos, 4,
                                                 &gSfxDefaultFreqAndVolScale, &gSfxDefaultFreqAndVolScale,
                                                 &gSfxDefaultReverb);

                            Play_SaveSceneFlags(play);
                            gSaveContext.save.info.playerData.savedSceneId = play->sceneId;
                            Sram_WriteSave(&play->sramCtx);

                            pauseCtx->savePromptState = PAUSE_SAVE_PROMPT_STATE_SAVED;
                            sDelayTimer = 3;
                        }
                    } else if (CHECK_BTN_ALL(input->press.button, BTN_START) ||
                               CHECK_BTN_ALL(input->press.button, BTN_B)) {

                        Interface_SetDoAction(play, DO_ACTION_NONE);

                        pauseCtx->savePromptState = PAUSE_SAVE_PROMPT_STATE_CLOSING;
                        R_PAUSE_OFFSET_VERTICAL = -6240;
                        YREG(8) = pauseCtx->rollRotSavePrompt_;
                        func_800F64E0(0);

                        gSaveContext.buttonStatus[0] = gSaveContext.buttonStatus[1] = gSaveContext.buttonStatus[2] =
                            gSaveContext.buttonStatus[3] = BTN_ENABLED;
                        gSaveContext.hudVisibilityMode = HUD_VISIBILITY_NO_CHANGE;
                        Interface_ChangeHudVisibilityMode(HUD_VISIBILITY_ALL);
#if OOT_NTSC
                        AudioOcarina_SetInstrument(OCARINA_INSTRUMENT_OFF);
#endif
                    }
                    break;

                case PAUSE_SAVE_PROMPT_STATE_SAVED:
                    if (CHECK_BTN_ALL(input->press.button, BTN_B) || CHECK_BTN_ALL(input->press.button, BTN_A) ||
                        CHECK_BTN_ALL(input->press.button, BTN_START) || (--sDelayTimer == 0)) {

                        Interface_SetDoAction(play, DO_ACTION_NONE);

                        gSaveContext.buttonStatus[0] = gSaveContext.buttonStatus[1] = gSaveContext.buttonStatus[2] =
                            gSaveContext.buttonStatus[3] = BTN_ENABLED;
                        gSaveContext.hudVisibilityMode = HUD_VISIBILITY_NO_CHANGE;
                        Interface_ChangeHudVisibilityMode(HUD_VISIBILITY_ALL);

                        pauseCtx->savePromptState = PAUSE_SAVE_PROMPT_STATE_CLOSING_AFTER_SAVED;
                        R_PAUSE_OFFSET_VERTICAL = -6240;
                        YREG(8) = pauseCtx->rollRotSavePrompt_;
                        func_800F64E0(0);
                    }
                    break;

                case PAUSE_SAVE_PROMPT_STATE_RETURN_TO_MENU:
                case PAUSE_SAVE_PROMPT_STATE_RETURN_TO_MENU_ALT:
                    pauseCtx->rollRotSavePrompt_ += 314.0f / R_PAUSE_UI_ANIMS_DURATION;
                    R_PAUSE_CURSOR_LEFT_X += R_PAUSE_CURSOR_LEFT_MOVE_OFFSET_X / R_PAUSE_UI_ANIMS_DURATION;
                    R_PAUSE_CURSOR_RIGHT_X += R_PAUSE_CURSOR_RIGHT_MOVE_OFFSET_X / R_PAUSE_UI_ANIMS_DURATION;

                    if (pauseCtx->rollRotSavePrompt_ >= -314.0f) {
                        pauseCtx->state = PAUSE_STATE_MAIN;
                        pauseCtx->savePromptState = PAUSE_SAVE_PROMPT_STATE_APPEARING;
                        pauseCtx->itemPageRoll = pauseCtx->equipPageRoll = pauseCtx->mapPageRoll =
                            pauseCtx->questPageRoll = 0.0f;
                        pauseCtx->rollRotSavePrompt_ = -314.0f;
                    }
                    break;

                case PAUSE_SAVE_PROMPT_STATE_CLOSING:
                case PAUSE_SAVE_PROMPT_STATE_CLOSING_AFTER_SAVED:
                    if (pauseCtx->rollRotSavePrompt_ != (YREG(8) + 160.0f)) {
                        pauseCtx->itemPageRoll = pauseCtx->equipPageRoll = pauseCtx->mapPageRoll =
                            pauseCtx->questPageRoll += 160.0f / R_PAUSE_UI_ANIMS_DURATION;
                        pauseCtx->rollRotSavePrompt_ += 160.0f / R_PAUSE_UI_ANIMS_DURATION;
                        pauseCtx->infoPanelOffsetY -= 40 / R_PAUSE_UI_ANIMS_DURATION;
                        R_PAUSE_CURSOR_LEFT_X -= R_PAUSE_CURSOR_LEFT_MOVE_OFFSET_X / R_PAUSE_UI_ANIMS_DURATION;
                        R_PAUSE_CURSOR_RIGHT_X -= R_PAUSE_CURSOR_RIGHT_MOVE_OFFSET_X / R_PAUSE_UI_ANIMS_DURATION;
                        XREG(5) -= 150 / R_PAUSE_UI_ANIMS_DURATION;
                        pauseCtx->alpha -= (u16)(255 / R_PAUSE_UI_ANIMS_DURATION);
                        if (pauseCtx->rollRotSavePrompt_ == (YREG(8) + 160.0f)) {
                            pauseCtx->alpha = 0;
                        }
                    } else {
                        pauseCtx->debugState = 0;
                        pauseCtx->state = PAUSE_STATE_RESUME_GAMEPLAY;
                        pauseCtx->itemPageRoll = pauseCtx->equipPageRoll = pauseCtx->mapPageRoll =
                            pauseCtx->questPageRoll = 160.0f;
                        pauseCtx->namedItem = PAUSE_ITEM_NONE;
                        pauseCtx->mainState = PAUSE_MAIN_STATE_IDLE;
                        pauseCtx->rollRotSavePrompt_ = -434.0f;
                    }
                    break;

                default:
                    break;
            }
            break;

        case PAUSE_STATE_10:
            pauseCtx->cursorSlot[PAUSE_MAP] = pauseCtx->cursorPoint[PAUSE_MAP] = pauseCtx->dungeonMapSlot =
                VREG(30) + 3;
            R_PAUSE_CURSOR_LEFT_X = -175;
            R_PAUSE_CURSOR_RIGHT_X = 155;
            pauseCtx->rollRotSavePrompt_ = -434.0f;
            Interface_ChangeHudVisibilityMode(HUD_VISIBILITY_NOTHING);

            //! @bug messed up alignment, should match `ALIGN64`
            pauseCtx->iconItemSegment = (void*)(((uintptr_t)play->objectCtx.spaceStart + 0x30) & ~0x3F);
            iconItemStaticSize =
                (uintptr_t)_icon_item_staticSegmentRomEnd - (uintptr_t)_icon_item_staticSegmentRomStart;
            PRINTF("icon_item size0=%x\n", iconItemStaticSize);
            DMA_REQUEST_SYNC(pauseCtx->iconItemSegment, (uintptr_t)_icon_item_staticSegmentRomStart, iconItemStaticSize,
                             "../z_kaleido_scope_PAL.c", 4356);

            pauseCtx->iconItem24Segment = (void*)ALIGN16((uintptr_t)pauseCtx->iconItemSegment + iconItemStaticSize);
            size = (uintptr_t)_icon_item_24_staticSegmentRomEnd - (uintptr_t)_icon_item_24_staticSegmentRomStart;
            PRINTF("icon_item24 size=%x\n", size);
            DMA_REQUEST_SYNC(pauseCtx->iconItem24Segment, (uintptr_t)_icon_item_24_staticSegmentRomStart, size,
                             "../z_kaleido_scope_PAL.c", 4363);

            pauseCtx->iconItemAltSegment = (void*)ALIGN16((uintptr_t)pauseCtx->iconItem24Segment + size);
            size2 = (uintptr_t)_icon_item_gameover_staticSegmentRomEnd -
                    (uintptr_t)_icon_item_gameover_staticSegmentRomStart;
            PRINTF("icon_item_dungeon gameover-size2=%x\n", size2);
            DMA_REQUEST_SYNC(pauseCtx->iconItemAltSegment, (uintptr_t)_icon_item_gameover_staticSegmentRomStart, size2,
                             "../z_kaleido_scope_PAL.c", 4370);

            pauseCtx->iconItemLangSegment = (void*)ALIGN16((uintptr_t)pauseCtx->iconItemAltSegment + size2);

#if OOT_NTSC
            if (gSaveContext.language == LANGUAGE_JPN) {
                size = (uintptr_t)_icon_item_jpn_staticSegmentRomEnd - (uintptr_t)_icon_item_jpn_staticSegmentRomStart;
                DmaMgr_RequestSync(pauseCtx->iconItemLangSegment, (uintptr_t)_icon_item_jpn_staticSegmentRomStart,
                                   size);
            } else {
                size = (uintptr_t)_icon_item_nes_staticSegmentRomEnd - (uintptr_t)_icon_item_nes_staticSegmentRomStart;
                DmaMgr_RequestSync(pauseCtx->iconItemLangSegment, (uintptr_t)_icon_item_nes_staticSegmentRomStart,
                                   size);
            }
#else
            if (gSaveContext.language == LANGUAGE_ENG) {
                size = (uintptr_t)_icon_item_nes_staticSegmentRomEnd - (uintptr_t)_icon_item_nes_staticSegmentRomStart;
                PRINTF("icon_item_dungeon dungeon-size=%x\n", size);
                DMA_REQUEST_SYNC(pauseCtx->iconItemLangSegment, (uintptr_t)_icon_item_nes_staticSegmentRomStart, size,
                                 "../z_kaleido_scope_PAL.c", 4379);
            } else if (gSaveContext.language == LANGUAGE_GER) {
                size = (uintptr_t)_icon_item_ger_staticSegmentRomEnd - (uintptr_t)_icon_item_ger_staticSegmentRomStart;
                PRINTF("icon_item_dungeon dungeon-size=%x\n", size);
                DMA_REQUEST_SYNC(pauseCtx->iconItemLangSegment, (uintptr_t)_icon_item_ger_staticSegmentRomStart, size,
                                 "../z_kaleido_scope_PAL.c", 4386);
            } else {
                size = (uintptr_t)_icon_item_fra_staticSegmentRomEnd - (uintptr_t)_icon_item_fra_staticSegmentRomStart;
                PRINTF("icon_item_dungeon dungeon-size=%x\n", size);
                DMA_REQUEST_SYNC(pauseCtx->iconItemLangSegment, (uintptr_t)_icon_item_fra_staticSegmentRomStart, size,
                                 "../z_kaleido_scope_PAL.c", 4393);
            }
#endif

            sColor82ABRed_D_8082AB8C = 255;
            sColor82ABGreen_D_8082AB90 = 130;
            sColor82ABBlue_D_8082AB94 = 0;
            sColor82ABGameOverPrimAlpha_D_8082AB98 = 0;
            sDrawGameOverEnvColorRed_D_8082AB9C = 30;
            sDrawGameOverEnvColorGreen_D_8082ABA0 = 0;
            sDrawGameOverEnvColorBlue_D_8082ABA4 = 0;
            sTimer_ = 30;
            VREG(88) = 98;
            pauseCtx->promptChoice = 0;
            pauseCtx->state++; // PAUSE_STATE_11
            break;

        case PAUSE_STATE_11:
            stepR = ABS(sColor82ABRed_D_8082AB8C - 30) / sTimer_;
            stepG = ABS(sColor82ABGreen_D_8082AB90) / sTimer_;
            stepB = ABS(sColor82ABBlue_D_8082AB94) / sTimer_;
            stepA = ABS(sColor82ABGameOverPrimAlpha_D_8082AB98 - 255) / sTimer_;
            if (sColor82ABRed_D_8082AB8C >= 30) {
                sColor82ABRed_D_8082AB8C -= stepR;
            } else {
                sColor82ABRed_D_8082AB8C += stepR;
            }
            if (sColor82ABGreen_D_8082AB90 >= 0) {
                sColor82ABGreen_D_8082AB90 -= stepG;
            } else {
                sColor82ABGreen_D_8082AB90 += stepG;
            }
            if (sColor82ABBlue_D_8082AB94 >= 0) {
                sColor82ABBlue_D_8082AB94 -= stepB;
            } else {
                sColor82ABBlue_D_8082AB94 += stepB;
            }
            if (sColor82ABGameOverPrimAlpha_D_8082AB98 >= 255) {
                sColor82ABGameOverPrimAlpha_D_8082AB98 -= stepA;
            } else {
                sColor82ABGameOverPrimAlpha_D_8082AB98 += stepA;
            }

            stepR = ABS(sDrawGameOverEnvColorRed_D_8082AB9C - 255) / sTimer_;
            stepG = ABS(sDrawGameOverEnvColorGreen_D_8082ABA0 - 130) / sTimer_;
            stepB = ABS(sDrawGameOverEnvColorBlue_D_8082ABA4) / sTimer_;
            if (sDrawGameOverEnvColorRed_D_8082AB9C >= 255) {
                sDrawGameOverEnvColorRed_D_8082AB9C -= stepR;
            } else {
                sDrawGameOverEnvColorRed_D_8082AB9C += stepR;
            }
            if (sDrawGameOverEnvColorGreen_D_8082ABA0 >= 130) {
                sDrawGameOverEnvColorGreen_D_8082ABA0 -= stepG;
            } else {
                sDrawGameOverEnvColorGreen_D_8082ABA0 += stepG;
            }
            if (sDrawGameOverEnvColorBlue_D_8082ABA4 >= 0) {
                sDrawGameOverEnvColorBlue_D_8082ABA4 -= stepB;
            } else {
                sDrawGameOverEnvColorBlue_D_8082ABA4 += stepB;
            }

            sTimer_--;
            if (sTimer_ == 0) {
                sColor82ABRed_D_8082AB8C = 30;
                sColor82ABGreen_D_8082AB90 = 0;
                sColor82ABBlue_D_8082AB94 = 0;
                sColor82ABGameOverPrimAlpha_D_8082AB98 = 255;

                sDrawGameOverEnvColorRed_D_8082AB9C = 255;
                sDrawGameOverEnvColorGreen_D_8082ABA0 = 130;
                sDrawGameOverEnvColorBlue_D_8082ABA4 = 0;

                pauseCtx->state++; // PAUSE_STATE_12
                sTimer_ = 40;
            }
            break;

        case PAUSE_STATE_12:
            sTimer_--;
            if (sTimer_ == 0) {
                pauseCtx->state = PAUSE_STATE_13;
            }
            break;

        case PAUSE_STATE_13:
            pauseCtx->itemPageRoll = pauseCtx->equipPageRoll = pauseCtx->mapPageRoll = pauseCtx->questPageRoll =
                pauseCtx->rollRotSavePrompt_ -= 160.0f / R_PAUSE_UI_ANIMS_DURATION;
            pauseCtx->infoPanelOffsetY += 40 / R_PAUSE_UI_ANIMS_DURATION;
            interfaceCtx->startAlpha += 255 / R_PAUSE_UI_ANIMS_DURATION;
            VREG(88) -= 3;
            R_PAUSE_CURSOR_LEFT_X += R_PAUSE_CURSOR_LEFT_MOVE_OFFSET_X / R_PAUSE_UI_ANIMS_DURATION;
            R_PAUSE_CURSOR_RIGHT_X += R_PAUSE_CURSOR_RIGHT_MOVE_OFFSET_X / R_PAUSE_UI_ANIMS_DURATION;
            XREG(5) += 150 / R_PAUSE_UI_ANIMS_DURATION;
            pauseCtx->alpha += (u16)(255 / (R_PAUSE_UI_ANIMS_DURATION + R_PAUSE_UI_ANIM_ALPHA_ADD_DURATION));
            if (pauseCtx->rollRotSavePrompt_ < -628.0f) {
                pauseCtx->rollRotSavePrompt_ = -628.0f;
                interfaceCtx->startAlpha = 255;
                VREG(88) = 66;
                R_PAUSE_OFFSET_VERTICAL = 0;
                pauseCtx->alpha = 255;
                pauseCtx->state = PAUSE_STATE_14;
                gSaveContext.save.info.playerData.deaths++;
                if (gSaveContext.save.info.playerData.deaths > 999) {
                    gSaveContext.save.info.playerData.deaths = 999;
                }
            }
            PRINTF("kscope->angle_s = %f\n", pauseCtx->rollRotSavePrompt_);
            break;

        case PAUSE_STATE_14:
            if (CHECK_BTN_ALL(input->press.button, BTN_A)) {
                if (pauseCtx->promptChoice != 0) {
                    pauseCtx->promptChoice = 0;
                    Audio_PlaySfxGeneral(NA_SE_SY_DECIDE, &gSfxDefaultPos, 4, &gSfxDefaultFreqAndVolScale,
                                         &gSfxDefaultFreqAndVolScale, &gSfxDefaultReverb);
                    pauseCtx->state = PAUSE_STATE_16;
                    gameOverCtx->state++;
                } else {
                    Audio_PlaySfxGeneral(NA_SE_SY_PIECE_OF_HEART, &gSfxDefaultPos, 4, &gSfxDefaultFreqAndVolScale,
                                         &gSfxDefaultFreqAndVolScale, &gSfxDefaultReverb);
                    pauseCtx->promptChoice = 0;
                    Play_SaveSceneFlags(play);
                    gSaveContext.save.info.playerData.savedSceneId = play->sceneId;
                    Sram_WriteSave(&play->sramCtx);
                    pauseCtx->state = PAUSE_STATE_15;
                    sDelayTimer = 3;
                }
            }
            break;

        case PAUSE_STATE_15:
            sDelayTimer--;
            if (sDelayTimer == 0) {
                pauseCtx->state = PAUSE_STATE_16;
                gameOverCtx->state++;
            } else if ((sDelayTimer <= 80) &&
                       (CHECK_BTN_ALL(input->press.button, BTN_A) || CHECK_BTN_ALL(input->press.button, BTN_START))) {
                pauseCtx->state = PAUSE_STATE_16;
                gameOverCtx->state++;
                func_800F64E0(0);
            }
            break;

        case PAUSE_STATE_16:
            if (CHECK_BTN_ALL(input->press.button, BTN_A) || CHECK_BTN_ALL(input->press.button, BTN_START)) {
                if (pauseCtx->promptChoice == 0) {
                    Audio_PlaySfxGeneral(NA_SE_SY_PIECE_OF_HEART, &gSfxDefaultPos, 4, &gSfxDefaultFreqAndVolScale,
                                         &gSfxDefaultFreqAndVolScale, &gSfxDefaultReverb);
                    Play_SaveSceneFlags(play);

                    switch (gSaveContext.save.entranceIndex) {
                        case ENTR_DEKU_TREE_0:
                        case ENTR_DODONGOS_CAVERN_0:
                        case ENTR_JABU_JABU_0:
                        case ENTR_FOREST_TEMPLE_0:
                        case ENTR_FIRE_TEMPLE_0:
                        case ENTR_WATER_TEMPLE_0:
                        case ENTR_SPIRIT_TEMPLE_0:
                        case ENTR_SHADOW_TEMPLE_0:
                        case ENTR_GANONS_TOWER_0:
                        case ENTR_GERUDO_TRAINING_GROUND_0:
                        case ENTR_ICE_CAVERN_0:
                        case ENTR_THIEVES_HIDEOUT_0:
                        case ENTR_BOTTOM_OF_THE_WELL_0:
                        case ENTR_INSIDE_GANONS_CASTLE_0:
                        case ENTR_GANONS_TOWER_COLLAPSE_INTERIOR_0:
                            break;

                        case ENTR_DEKU_TREE_BOSS_0:
                            gSaveContext.save.entranceIndex = ENTR_DEKU_TREE_0;
                            break;

                        case ENTR_DODONGOS_CAVERN_BOSS_0:
                            gSaveContext.save.entranceIndex = ENTR_DODONGOS_CAVERN_0;
                            break;

                        case ENTR_JABU_JABU_BOSS_0:
                            gSaveContext.save.entranceIndex = ENTR_JABU_JABU_0;
                            break;

                        case ENTR_FOREST_TEMPLE_BOSS_0:
                            gSaveContext.save.entranceIndex = ENTR_FOREST_TEMPLE_0;
                            break;

                        case ENTR_FIRE_TEMPLE_BOSS_0:
                            gSaveContext.save.entranceIndex = ENTR_FIRE_TEMPLE_0;
                            break;

                        case ENTR_WATER_TEMPLE_BOSS_0:
                            gSaveContext.save.entranceIndex = ENTR_WATER_TEMPLE_0;
                            break;

                        case ENTR_SPIRIT_TEMPLE_BOSS_0:
                            gSaveContext.save.entranceIndex = ENTR_SPIRIT_TEMPLE_0;
                            break;

                        case ENTR_SHADOW_TEMPLE_BOSS_0:
                            gSaveContext.save.entranceIndex = ENTR_SHADOW_TEMPLE_0;
                            break;

                        case ENTR_GANONDORF_BOSS_0:
                            gSaveContext.save.entranceIndex = ENTR_GANONS_TOWER_0;
                            break;
                    }
                } else {
                    Audio_PlaySfxGeneral(NA_SE_SY_DECIDE, &gSfxDefaultPos, 4, &gSfxDefaultFreqAndVolScale,
                                         &gSfxDefaultFreqAndVolScale, &gSfxDefaultReverb);
                }

                pauseCtx->state = PAUSE_STATE_17;
            }
            break;

        case PAUSE_STATE_17:
            if (interfaceCtx->unk_244 != 255) {
                interfaceCtx->unk_244 += 10;
                if (interfaceCtx->unk_244 >= 255) {
                    interfaceCtx->unk_244 = 255;
                    pauseCtx->state = PAUSE_STATE_OFF;
                    R_UPDATE_RATE = 3;
                    R_PAUSE_BG_PRERENDER_STATE = PAUSE_BG_PRERENDER_OFF;
                    func_800981B8(&play->objectCtx);
                    func_800418D0(&play->colCtx, play);
                    if (pauseCtx->promptChoice == 0) {
                        Play_TriggerRespawn(play);
                        gSaveContext.respawnFlag = -2;
                        gSaveContext.nextTransitionType = TRANS_TYPE_FADE_BLACK;
                        gSaveContext.save.info.playerData.health = 0x30;
                        SEQCMD_RESET_AUDIO_HEAP(0, 10);
                        gSaveContext.healthAccumulator = 0;
                        gSaveContext.magicState = MAGIC_STATE_IDLE;
                        gSaveContext.prevMagicState = MAGIC_STATE_IDLE;
                        PRINTF(VT_FGCOL(YELLOW));
                        PRINTF("MAGIC_NOW=%d ", gSaveContext.save.info.playerData.magic);
                        PRINTF("Z_MAGIC_NOW_NOW=%d   →  ", gSaveContext.magicFillTarget);
                        gSaveContext.magicCapacity = 0;
                        // Set the fill target to be the magic amount before game over
                        gSaveContext.magicFillTarget = gSaveContext.save.info.playerData.magic;
                        // Set `magicLevel` and `magic` to 0 so `magicCapacity` then `magic` grows from nothing
                        // to respectively the full capacity and `magicFillTarget`
                        gSaveContext.save.info.playerData.magicLevel = gSaveContext.save.info.playerData.magic = 0;
                        PRINTF("MAGIC_NOW=%d ", gSaveContext.save.info.playerData.magic);
                        PRINTF("Z_MAGIC_NOW_NOW=%d\n", gSaveContext.magicFillTarget);
                        PRINTF(VT_RST);
                    } else {
                        play->state.running = false;
                        SET_NEXT_GAMESTATE(&play->state, TitleSetup_Init, TitleSetupState);
                    }
                }
            }
            break;

        case PAUSE_STATE_CLOSING:
            if (pauseCtx->itemPageRoll != 160.0f) {
                pauseCtx->itemPageRoll = pauseCtx->equipPageRoll = pauseCtx->mapPageRoll = pauseCtx->questPageRoll +=
                    160.0f / R_PAUSE_UI_ANIMS_DURATION;
                pauseCtx->infoPanelOffsetY -= 40 / R_PAUSE_UI_ANIMS_DURATION;
                interfaceCtx->startAlpha -= 255 / R_PAUSE_UI_ANIMS_DURATION;
                R_PAUSE_CURSOR_LEFT_X -= R_PAUSE_CURSOR_LEFT_MOVE_OFFSET_X / R_PAUSE_UI_ANIMS_DURATION;
                R_PAUSE_CURSOR_RIGHT_X -= R_PAUSE_CURSOR_RIGHT_MOVE_OFFSET_X / R_PAUSE_UI_ANIMS_DURATION;
                XREG(5) -= 150 / R_PAUSE_UI_ANIMS_DURATION;
                pauseCtx->alpha -= (u16)(255 / R_PAUSE_UI_ANIMS_DURATION);
                if (pauseCtx->itemPageRoll == 160.0f) {
                    pauseCtx->alpha = 0;
                }
            } else {
                pauseCtx->debugState = 0;
                pauseCtx->state = PAUSE_STATE_RESUME_GAMEPLAY;
                pauseCtx->itemPageRoll = pauseCtx->equipPageRoll = pauseCtx->mapPageRoll = pauseCtx->questPageRoll =
                    160.0f;
                pauseCtx->namedItem = PAUSE_ITEM_NONE;
                play->interfaceCtx.startAlpha = 0;
            }
            break;

        case PAUSE_STATE_RESUME_GAMEPLAY:
            pauseCtx->state = PAUSE_STATE_OFF;
            R_UPDATE_RATE = 3;
            R_PAUSE_BG_PRERENDER_STATE = PAUSE_BG_PRERENDER_OFF;

            func_800981B8(&play->objectCtx);
            func_800418D0(&play->colCtx, play);

            switch (play->sceneId) {
                case SCENE_DEKU_TREE:
                case SCENE_DODONGOS_CAVERN:
                case SCENE_JABU_JABU:
                case SCENE_FOREST_TEMPLE:
                case SCENE_FIRE_TEMPLE:
                case SCENE_WATER_TEMPLE:
                case SCENE_SPIRIT_TEMPLE:
                case SCENE_SHADOW_TEMPLE:
                case SCENE_BOTTOM_OF_THE_WELL:
                case SCENE_ICE_CAVERN:
                case SCENE_DEKU_TREE_BOSS:
                case SCENE_DODONGOS_CAVERN_BOSS:
                case SCENE_JABU_JABU_BOSS:
                case SCENE_FOREST_TEMPLE_BOSS:
                case SCENE_FIRE_TEMPLE_BOSS:
                case SCENE_WATER_TEMPLE_BOSS:
                case SCENE_SPIRIT_TEMPLE_BOSS:
                case SCENE_SHADOW_TEMPLE_BOSS:
                    Map_InitData(play, play->interfaceCtx.mapRoomNum);
                    break;
            }

            gSaveContext.buttonStatus[0] = D_808321A8_savedButtonStatus[0];
            gSaveContext.buttonStatus[1] = D_808321A8_savedButtonStatus[1];
            gSaveContext.buttonStatus[2] = D_808321A8_savedButtonStatus[2];
            gSaveContext.buttonStatus[3] = D_808321A8_savedButtonStatus[3];
            gSaveContext.buttonStatus[4] = D_808321A8_savedButtonStatus[4];

            interfaceCtx->unk_1FA = interfaceCtx->unk_1FC = 0;

            PRINTF(VT_FGCOL(YELLOW));
            PRINTF("i=%d  LAST_TIME_TYPE=%d\n", i, gSaveContext.prevHudVisibilityMode);
            gSaveContext.hudVisibilityMode = HUD_VISIBILITY_NO_CHANGE;
            Interface_ChangeHudVisibilityMode(gSaveContext.prevHudVisibilityMode);

            player->talkActor = NULL;
            Player_SetEquipmentData(play, player);

            PRINTF(VT_RST);
            break;
    }
}<|MERGE_RESOLUTION|>--- conflicted
+++ resolved
@@ -32,34 +32,6 @@
 
 // Japanese
 
-<<<<<<< HEAD
-static void* sEquipmentJPNTexs[] = {
-    gPauseEquipment00Tex,    gPauseEquipment01Tex, gPauseEquipment02Tex, gPauseEquipment03Tex, gPauseEquipment04Tex,
-    gPauseEquipment10JPNTex, gPauseEquipment11Tex, gPauseEquipment12Tex, gPauseEquipment13Tex, gPauseEquipment14Tex,
-    gPauseEquipment20Tex,    gPauseEquipment21Tex, gPauseEquipment22Tex, gPauseEquipment23Tex, gPauseEquipment24Tex,
-};
-static void* sSelectItemJPNTexs[] = {
-    gPauseSelectItem00JPNTex, gPauseSelectItem01Tex,    gPauseSelectItem02Tex,    gPauseSelectItem03Tex,
-    gPauseSelectItem04Tex,    gPauseSelectItem10JPNTex, gPauseSelectItem11Tex,    gPauseSelectItem12Tex,
-    gPauseSelectItem13Tex,    gPauseSelectItem14Tex,    gPauseSelectItem20JPNTex, gPauseSelectItem21Tex,
-    gPauseSelectItem22Tex,    gPauseSelectItem23Tex,    gPauseSelectItem24Tex,
-};
-static void* sMapJPNTexs[] = {
-    gPauseMap00Tex,    gPauseMap01Tex, gPauseMap02Tex, gPauseMap03Tex, gPauseMap04Tex,
-    gPauseMap10JPNTex, gPauseMap11Tex, gPauseMap12Tex, gPauseMap13Tex, gPauseMap14Tex,
-    gPauseMap20Tex,    gPauseMap21Tex, gPauseMap22Tex, gPauseMap23Tex, gPauseMap24Tex,
-};
-static void* sQuestStatusJPNTexs[] = {
-    gPauseQuestStatus00JPNTex, gPauseQuestStatus01Tex,    gPauseQuestStatus02Tex,    gPauseQuestStatus03Tex,
-    gPauseQuestStatus04Tex,    gPauseQuestStatus10JPNTex, gPauseQuestStatus11Tex,    gPauseQuestStatus12Tex,
-    gPauseQuestStatus13Tex,    gPauseQuestStatus14Tex,    gPauseQuestStatus20JPNTex, gPauseQuestStatus21Tex,
-    gPauseQuestStatus22Tex,    gPauseQuestStatus23Tex,    gPauseQuestStatus24Tex,
-};
-static void* sSaveJPNTexs[] = {
-    gPauseSave00Tex,    gPauseSave01Tex, gPauseSave02Tex, gPauseSave03Tex, gPauseSave04Tex,
-    gPauseSave10JPNTex, gPauseSave11Tex, gPauseSave12Tex, gPauseSave13Tex, gPauseSave14Tex,
-    gPauseSave20Tex,    gPauseSave21Tex, gPauseSave22Tex, gPauseSave23Tex, gPauseSave24Tex,
-=======
 static void* sEquipPageBgQuadsJPNTexs[] = {
     // column 1
     gPauseEquipment00Tex,
@@ -100,7 +72,6 @@
     gPauseSelectItem22Tex,
     gPauseSelectItem23Tex,
     gPauseSelectItem24Tex,
->>>>>>> bdfa56e7
 };
 
 static void* sMapPageBgQuadsJPNTexs[] = {
@@ -171,12 +142,6 @@
 // French
 
 static void* sEquipPageBgQuadsFRATexs[] = {
-<<<<<<< HEAD
-    gPauseEquipment00FRATex, gPauseEquipment01Tex, gPauseEquipment02Tex, gPauseEquipment03Tex, gPauseEquipment04Tex,
-    gPauseEquipment10FRATex, gPauseEquipment11Tex, gPauseEquipment12Tex, gPauseEquipment13Tex, gPauseEquipment14Tex,
-    gPauseEquipment20FRATex, gPauseEquipment21Tex, gPauseEquipment22Tex, gPauseEquipment23Tex, gPauseEquipment24Tex,
-};
-=======
     // column 1
     gPauseEquipment00FRATex,
     gPauseEquipment01Tex,
@@ -197,7 +162,6 @@
     gPauseEquipment24Tex,
 };
 
->>>>>>> bdfa56e7
 static void* sItemPageBgQuadsFRATexs[] = {
     // column 1
     gPauseSelectItem00FRATex,
@@ -218,10 +182,7 @@
     gPauseSelectItem23Tex,
     gPauseSelectItem24Tex,
 };
-<<<<<<< HEAD
-=======
-
->>>>>>> bdfa56e7
+
 static void* sMapPageBgQuadsFRATexs[] = {
     // column 1
     gPauseMap00Tex,
@@ -242,10 +203,7 @@
     gPauseMap23Tex,
     gPauseMap24Tex,
 };
-<<<<<<< HEAD
-=======
-
->>>>>>> bdfa56e7
+
 static void* sQuestPageBgQuadsFRATexs[] = {
     // column 1
     gPauseQuestStatus00Tex,
@@ -266,10 +224,7 @@
     gPauseQuestStatus23Tex,
     gPauseQuestStatus24Tex,
 };
-<<<<<<< HEAD
-=======
-
->>>>>>> bdfa56e7
+
 static void* sSavePromptBgQuadsFRATexs[] = {
     // column 1
     gPauseSave00FRATex,
@@ -312,8 +267,8 @@
     gPauseEquipment22Tex,
     gPauseEquipment23Tex,
     gPauseEquipment24Tex,
-<<<<<<< HEAD
-};
+};
+
 static void* sItemPageBgQuadsGERTexs[] = {
     // column 1
     gPauseSelectItem00GERTex,
@@ -334,6 +289,7 @@
     gPauseSelectItem23Tex,
     gPauseSelectItem24Tex,
 };
+
 static void* sMapPageBgQuadsGERTexs[] = {
     // column 1
     gPauseMap00Tex,
@@ -354,6 +310,7 @@
     gPauseMap23Tex,
     gPauseMap24Tex,
 };
+
 static void* sQuestPageBgQuadsGERTexs[] = {
     // column 1
     gPauseQuestStatus00Tex,
@@ -374,6 +331,7 @@
     gPauseQuestStatus23Tex,
     gPauseQuestStatus24Tex,
 };
+
 static void* sSavePromptBgQuadsGERTexs[] = {
     // column 1
     gPauseSave00Tex,
@@ -393,92 +351,6 @@
     gPauseSave22Tex,
     gPauseSave23Tex,
     gPauseSave24Tex,
-=======
->>>>>>> bdfa56e7
-};
-
-static void* sItemPageBgQuadsGERTexs[] = {
-    // column 1
-    gPauseSelectItem00GERTex,
-    gPauseSelectItem01Tex,
-    gPauseSelectItem02Tex,
-    gPauseSelectItem03Tex,
-    gPauseSelectItem04Tex,
-    // column 2
-    gPauseSelectItem10GERTex,
-    gPauseSelectItem11Tex,
-    gPauseSelectItem12Tex,
-    gPauseSelectItem13Tex,
-    gPauseSelectItem14Tex,
-    // column 3
-    gPauseSelectItem20GERTex,
-    gPauseSelectItem21Tex,
-    gPauseSelectItem22Tex,
-    gPauseSelectItem23Tex,
-    gPauseSelectItem24Tex,
-};
-
-static void* sMapPageBgQuadsGERTexs[] = {
-    // column 1
-    gPauseMap00Tex,
-    gPauseMap01Tex,
-    gPauseMap02Tex,
-    gPauseMap03Tex,
-    gPauseMap04Tex,
-    // column 2
-    gPauseMap10GERTex,
-    gPauseMap11Tex,
-    gPauseMap12Tex,
-    gPauseMap13Tex,
-    gPauseMap14Tex,
-    // column 3
-    gPauseMap20Tex,
-    gPauseMap21Tex,
-    gPauseMap22Tex,
-    gPauseMap23Tex,
-    gPauseMap24Tex,
-};
-
-static void* sQuestPageBgQuadsGERTexs[] = {
-    // column 1
-    gPauseQuestStatus00Tex,
-    gPauseQuestStatus01Tex,
-    gPauseQuestStatus02Tex,
-    gPauseQuestStatus03Tex,
-    gPauseQuestStatus04Tex,
-    // column 2
-    gPauseQuestStatus10GERTex,
-    gPauseQuestStatus11Tex,
-    gPauseQuestStatus12Tex,
-    gPauseQuestStatus13Tex,
-    gPauseQuestStatus14Tex,
-    // column 3
-    gPauseQuestStatus20Tex,
-    gPauseQuestStatus21Tex,
-    gPauseQuestStatus22Tex,
-    gPauseQuestStatus23Tex,
-    gPauseQuestStatus24Tex,
-};
-
-static void* sSavePromptBgQuadsGERTexs[] = {
-    // column 1
-    gPauseSave00Tex,
-    gPauseSave01Tex,
-    gPauseSave02Tex,
-    gPauseSave03Tex,
-    gPauseSave04Tex,
-    // column 2
-    gPauseSave10GERTex,
-    gPauseSave11Tex,
-    gPauseSave12Tex,
-    gPauseSave13Tex,
-    gPauseSave14Tex,
-    // column 3
-    gPauseSave20GERTex,
-    gPauseSave21Tex,
-    gPauseSave22Tex,
-    gPauseSave23Tex,
-    gPauseSave24Tex,
 };
 
 #endif
@@ -505,10 +377,7 @@
     gPauseEquipment23Tex,
     gPauseEquipment24Tex,
 };
-<<<<<<< HEAD
-=======
-
->>>>>>> bdfa56e7
+
 static void* sItemPageBgQuadsENGTexs[] = {
     // column 1
     gPauseSelectItem00ENGTex,
@@ -529,10 +398,7 @@
     gPauseSelectItem23Tex,
     gPauseSelectItem24Tex,
 };
-<<<<<<< HEAD
-=======
-
->>>>>>> bdfa56e7
+
 static void* sMapPageBgQuadsENGTexs[] = {
     // column 1
     gPauseMap00Tex,
@@ -553,10 +419,7 @@
     gPauseMap23Tex,
     gPauseMap24Tex,
 };
-<<<<<<< HEAD
-=======
-
->>>>>>> bdfa56e7
+
 static void* sQuestPageBgQuadsENGTexs[] = {
     // column 1
     gPauseQuestStatus00ENGTex,
@@ -577,10 +440,7 @@
     gPauseQuestStatus23Tex,
     gPauseQuestStatus24Tex,
 };
-<<<<<<< HEAD
-=======
-
->>>>>>> bdfa56e7
+
 static void* sSavePromptBgQuadsENGTexs[] = {
     // column 1
     gPauseSave00Tex,
@@ -624,19 +484,11 @@
 };
 
 #if OOT_NTSC
-<<<<<<< HEAD
-#define EQUIPMENT_TEXS(language) ((language) != LANGUAGE_JPN ? sEquipPageBgQuadsENGTexs : sEquipmentJPNTexs)
-#define SELECT_ITEM_TEXS(language) ((language) != LANGUAGE_JPN ? sItemPageBgQuadsENGTexs : sSelectItemJPNTexs)
-#define MAP_TEXS(language) ((language) != LANGUAGE_JPN ? sMapPageBgQuadsENGTexs : sMapJPNTexs)
-#define QUEST_STATUS_TEXS(language) ((language) != LANGUAGE_JPN ? sQuestPageBgQuadsENGTexs : sQuestStatusJPNTexs)
-#define SAVE_TEXS(language) ((language) != LANGUAGE_JPN ? sSavePromptBgQuadsENGTexs : sSaveJPNTexs)
-=======
 #define EQUIPMENT_TEXS(language) ((language) != LANGUAGE_JPN ? sEquipPageBgQuadsENGTexs : sEquipPageBgQuadsJPNTexs)
 #define SELECT_ITEM_TEXS(language) ((language) != LANGUAGE_JPN ? sItemPageBgQuadsENGTexs : sItemPageBgQuadsJPNTexs)
 #define MAP_TEXS(language) ((language) != LANGUAGE_JPN ? sMapPageBgQuadsENGTexs : sMapPageBgQuadsJPNTexs)
 #define QUEST_STATUS_TEXS(language) ((language) != LANGUAGE_JPN ? sQuestPageBgQuadsENGTexs : sQuestPageBgQuadsJPNTexs)
 #define SAVE_TEXS(language) ((language) != LANGUAGE_JPN ? sSavePromptBgQuadsENGTexs : sSavePromptBgQuadsJPNTexs)
->>>>>>> bdfa56e7
 #else
 static void* sEquipPageBgQuadsTexs[] = {
     sEquipPageBgQuadsENGTexs,
@@ -2385,8 +2237,7 @@
                VIEW_ALL | VIEW_FORCE_VIEWING | VIEW_FORCE_VIEWPORT | VIEW_FORCE_PROJECTION_PERSPECTIVE);
 }
 
-<<<<<<< HEAD
-static u8 sPageBgColorRed_[][4] = {
+static u8 sPageBgColorRed[][4] = {
     { 10, 70, 70, 10 },   // VTX_PAGE_ITEM
     { 10, 90, 90, 10 },   // VTX_PAGE_EQUIP
     { 80, 140, 140, 80 }, // VTX_PAGE_MAP_DUNGEON
@@ -2394,7 +2245,7 @@
     { 80, 140, 140, 80 }, // VTX_PAGE_MAP_WORLD
     { 50, 110, 110, 50 }, // VTX_PAGE_PROMPT
 };
-static u8 sPageBgColorGreen_[][4] = {
+static u8 sPageBgColorGreen[][4] = {
     { 50, 100, 100, 50 }, // VTX_PAGE_ITEM
     { 50, 100, 100, 50 }, // VTX_PAGE_EQUIP
     { 40, 60, 60, 40 },   // VTX_PAGE_MAP_DUNGEON
@@ -2402,26 +2253,13 @@
     { 40, 60, 60, 40 },   // VTX_PAGE_MAP_WORLD
     { 50, 110, 110, 50 }, // VTX_PAGE_PROMPT
 };
-static u8 sPageBgColorBlue_[][4] = {
+static u8 sPageBgColorBlue[][4] = {
     { 80, 130, 130, 80 }, // VTX_PAGE_ITEM
     { 40, 60, 60, 40 },   // VTX_PAGE_EQUIP
     { 30, 60, 60, 30 },   // VTX_PAGE_MAP_DUNGEON
     { 50, 70, 70, 50 },   // VTX_PAGE_QUEST
     { 30, 60, 60, 30 },   // VTX_PAGE_MAP_WORLD
     { 50, 110, 110, 50 }, // VTX_PAGE_PROMPT
-=======
-static u8 sPageBgColorRed[][4] = {
-    { 10, 70, 70, 10 },   { 10, 90, 90, 10 },   { 80, 140, 140, 80 },
-    { 80, 120, 120, 80 }, { 80, 140, 140, 80 }, { 50, 110, 110, 50 },
-};
-static u8 sPageBgColorGreen[][4] = {
-    { 50, 100, 100, 50 }, { 50, 100, 100, 50 }, { 40, 60, 60, 40 },
-    { 80, 120, 120, 80 }, { 40, 60, 60, 40 },   { 50, 110, 110, 50 },
-};
-static u8 sPageBgColorBlue[][4] = {
-    { 80, 130, 130, 80 }, { 40, 60, 60, 40 }, { 30, 60, 60, 30 },
-    { 50, 70, 70, 50 },   { 30, 60, 60, 30 }, { 50, 110, 110, 50 },
->>>>>>> bdfa56e7
 };
 
 // CLAMP_MIN(*, 1) because C arrays can't have 0 length
@@ -2685,7 +2523,6 @@
     0,  // WORLD_MAP_AREA_GANONS_CASTLE
 };
 
-<<<<<<< HEAD
 s16 KaleidoScope_SetPageVertices(PlayState* play, Vtx* vtx, s16 vtxPage, s16 numQuads) {
     static s16 sTradeQuestVtxOffsetY__ = 0;
     static s16 sTradeQuestVtxOffsetTimer__ = 1;
@@ -2695,24 +2532,12 @@
     s16* quadsWidth;
     s16* quadsY;
     s16* quadsHeight;
-=======
-s16 KaleidoScope_SetPageVertices(PlayState* play, Vtx* vtx, s16 arg2, s16 arg3) {
-    static s16 D_8082B110 = 0;
-    static s16 D_8082B114 = 1;
-    static s16 D_8082B118 = 0;
-    PauseContext* pauseCtx = &play->pauseCtx;
-    s16* ptr1;
-    s16* ptr2;
-    s16* ptr3;
-    s16* ptr4;
->>>>>>> bdfa56e7
     s16 bufIAfterPageSections;
     s16 pageBgQuadX;
     s16 pageBgQuadY;
     s16 i;
     s16 j;
     s16 bufI;
-<<<<<<< HEAD
 
     // Vertices for KaleidoScope_DrawPageSections
 
@@ -2746,78 +2571,27 @@
 
             vtx[bufI + 2].v.tc[1] = vtx[bufI + 3].v.tc[1] = PAGE_BG_QUAD_TEX_HEIGHT * (1 << 5);
 
-            vtx[bufI + 0].v.cn[0] = vtx[bufI + 2].v.cn[0] = sPageBgColorRed_[vtxPage][j + 0];
-
-            vtx[bufI + 0].v.cn[1] = vtx[bufI + 2].v.cn[1] = sPageBgColorGreen_[vtxPage][j + 0];
-
-            vtx[bufI + 0].v.cn[2] = vtx[bufI + 2].v.cn[2] = sPageBgColorBlue_[vtxPage][j + 0];
-
-            vtx[bufI + 1].v.cn[0] = vtx[bufI + 3].v.cn[0] = sPageBgColorRed_[vtxPage][j + 1];
-
-            vtx[bufI + 1].v.cn[1] = vtx[bufI + 3].v.cn[1] = sPageBgColorGreen_[vtxPage][j + 1];
-
-            vtx[bufI + 1].v.cn[2] = vtx[bufI + 3].v.cn[2] = sPageBgColorBlue_[vtxPage][j + 1];
-
-=======
-
-    // Vertices for KaleidoScope_DrawPageSections
-
-    pageBgQuadX = 0 - (PAGE_BG_COLS * PAGE_BG_QUAD_WIDTH) / 2 - PAGE_BG_QUAD_WIDTH;
-
-    for (bufI = 0, j = 0; j < 3; j++) {
-        pageBgQuadX += PAGE_BG_QUAD_WIDTH;
-
-        for (pageBgQuadY = (PAGE_BG_ROWS * PAGE_BG_QUAD_HEIGHT) / 2, i = 0; i < 5;
-             i++, bufI += 4, pageBgQuadY -= PAGE_BG_QUAD_HEIGHT) {
-            vtx[bufI + 0].v.ob[0] = vtx[bufI + 2].v.ob[0] = pageBgQuadX;
-
-            vtx[bufI + 1].v.ob[0] = vtx[bufI + 3].v.ob[0] = vtx[bufI + 0].v.ob[0] + PAGE_BG_QUAD_WIDTH;
-
-            vtx[bufI + 0].v.ob[1] = vtx[bufI + 1].v.ob[1] = pageBgQuadY + pauseCtx->offsetY;
-
-            vtx[bufI + 2].v.ob[1] = vtx[bufI + 3].v.ob[1] = vtx[bufI + 0].v.ob[1] - PAGE_BG_QUAD_HEIGHT;
-
-            vtx[bufI + 0].v.ob[2] = vtx[bufI + 1].v.ob[2] = vtx[bufI + 2].v.ob[2] = vtx[bufI + 3].v.ob[2] = 0;
-
-            vtx[bufI + 0].v.flag = 0;
-            vtx[bufI + 1].v.flag = 0;
-            vtx[bufI + 2].v.flag = 0;
-            vtx[bufI + 3].v.flag = 0;
-
-            vtx[bufI + 0].v.tc[0] = vtx[bufI + 0].v.tc[1] = vtx[bufI + 1].v.tc[1] = vtx[bufI + 2].v.tc[0] = 0;
-
-            vtx[bufI + 1].v.tc[0] = vtx[bufI + 3].v.tc[0] = PAGE_BG_QUAD_TEX_WIDTH * (1 << 5);
-
-            vtx[bufI + 2].v.tc[1] = vtx[bufI + 3].v.tc[1] = PAGE_BG_QUAD_TEX_HEIGHT * (1 << 5);
-
-            vtx[bufI + 0].v.cn[0] = vtx[bufI + 2].v.cn[0] = sPageBgColorRed[arg2][j + 0];
-
-            vtx[bufI + 0].v.cn[1] = vtx[bufI + 2].v.cn[1] = sPageBgColorGreen[arg2][j + 0];
-
-            vtx[bufI + 0].v.cn[2] = vtx[bufI + 2].v.cn[2] = sPageBgColorBlue[arg2][j + 0];
-
-            vtx[bufI + 1].v.cn[0] = vtx[bufI + 3].v.cn[0] = sPageBgColorRed[arg2][j + 1];
-
-            vtx[bufI + 1].v.cn[1] = vtx[bufI + 3].v.cn[1] = sPageBgColorGreen[arg2][j + 1];
-
-            vtx[bufI + 1].v.cn[2] = vtx[bufI + 3].v.cn[2] = sPageBgColorBlue[arg2][j + 1];
-
->>>>>>> bdfa56e7
+            vtx[bufI + 0].v.cn[0] = vtx[bufI + 2].v.cn[0] = sPageBgColorRed[vtxPage][j + 0];
+
+            vtx[bufI + 0].v.cn[1] = vtx[bufI + 2].v.cn[1] = sPageBgColorGreen[vtxPage][j + 0];
+
+            vtx[bufI + 0].v.cn[2] = vtx[bufI + 2].v.cn[2] = sPageBgColorBlue[vtxPage][j + 0];
+
+            vtx[bufI + 1].v.cn[0] = vtx[bufI + 3].v.cn[0] = sPageBgColorRed[vtxPage][j + 1];
+
+            vtx[bufI + 1].v.cn[1] = vtx[bufI + 3].v.cn[1] = sPageBgColorGreen[vtxPage][j + 1];
+
+            vtx[bufI + 1].v.cn[2] = vtx[bufI + 3].v.cn[2] = sPageBgColorBlue[vtxPage][j + 1];
+
             vtx[bufI + 0].v.cn[3] = vtx[bufI + 2].v.cn[3] = vtx[bufI + 1].v.cn[3] = vtx[bufI + 3].v.cn[3] =
                 pauseCtx->alpha;
         }
     }
 
     bufIAfterPageSections = bufI;
-<<<<<<< HEAD
-=======
 
     //
->>>>>>> bdfa56e7
-
-    //
-
-<<<<<<< HEAD
+
     if (numQuads != 0) {
         quadsX = sVtxPageQuadsX[vtxPage];
         quadsWidth = sVtxPageQuadsWidth[vtxPage];
@@ -2831,24 +2605,11 @@
 
             if (!IS_PAUSE_STATE_GAMEOVER(pauseCtx)) {
                 vtx[bufI + 0].v.ob[1] = vtx[bufI + 1].v.ob[1] = quadsY[j] + pauseCtx->offsetY;
-=======
-        for (j = 0; j < arg3; j++, bufI += 4) {
-            vtx[bufI + 2].v.ob[0] = vtx[bufI + 0].v.ob[0] = ptr1[j];
-
-            vtx[bufI + 1].v.ob[0] = vtx[bufI + 3].v.ob[0] = vtx[bufI + 0].v.ob[0] + ptr2[j];
-
-            if (!IS_PAUSE_STATE_GAMEOVER(pauseCtx)) {
-                vtx[bufI + 0].v.ob[1] = vtx[bufI + 1].v.ob[1] = ptr3[j] + pauseCtx->offsetY;
->>>>>>> bdfa56e7
             } else {
                 vtx[bufI + 0].v.ob[1] = vtx[bufI + 1].v.ob[1] = YREG(60 + j) + pauseCtx->offsetY;
             }
 
-<<<<<<< HEAD
             vtx[bufI + 2].v.ob[1] = vtx[bufI + 3].v.ob[1] = vtx[bufI + 0].v.ob[1] - quadsHeight[j];
-=======
-            vtx[bufI + 2].v.ob[1] = vtx[bufI + 3].v.ob[1] = vtx[bufI + 0].v.ob[1] - ptr4[j];
->>>>>>> bdfa56e7
 
             vtx[bufI + 0].v.ob[2] = vtx[bufI + 1].v.ob[2] = vtx[bufI + 2].v.ob[2] = vtx[bufI + 3].v.ob[2] = 0;
 
@@ -2856,15 +2617,9 @@
 
             vtx[bufI + 0].v.tc[0] = vtx[bufI + 0].v.tc[1] = vtx[bufI + 1].v.tc[1] = vtx[bufI + 2].v.tc[0] = 0;
 
-<<<<<<< HEAD
             vtx[bufI + 1].v.tc[0] = vtx[bufI + 3].v.tc[0] = quadsWidth[j] << 5;
 
             vtx[bufI + 2].v.tc[1] = vtx[bufI + 3].v.tc[1] = quadsHeight[j] << 5;
-=======
-            vtx[bufI + 1].v.tc[0] = vtx[bufI + 3].v.tc[0] = ptr2[j] << 5;
-
-            vtx[bufI + 2].v.tc[1] = vtx[bufI + 3].v.tc[1] = ptr4[j] << 5;
->>>>>>> bdfa56e7
 
             vtx[bufI + 0].v.cn[0] = vtx[bufI + 2].v.cn[0] = vtx[bufI + 0].v.cn[1] = vtx[bufI + 2].v.cn[1] =
                 vtx[bufI + 0].v.cn[2] = vtx[bufI + 2].v.cn[2] = vtx[bufI + 1].v.cn[0] = vtx[bufI + 3].v.cn[0] =
@@ -2874,7 +2629,6 @@
                 pauseCtx->alpha;
         }
 
-<<<<<<< HEAD
         if (vtxPage == VTX_PAGE_MAP_WORLD) {
             // For world map page, initialize vtx beyond VTX_PAGE_MAP_WORLD_QUADS
 
@@ -2893,24 +2647,6 @@
             vtx[bufI + 2].v.ob[1] = vtx[bufI + 3].v.ob[1] = vtx[bufI + 0].v.ob[1] - sVtxMapWorldAreaHeight[j];
 
             bufI += (3 * 4);
-=======
-        if (arg2 == 4) {
-            bufI -= 12;
-
-            j = gSaveContext.worldMapArea;
-
-            vtx[bufI + 0].v.ob[0] = vtx[bufI + 2].v.ob[0] = D_8082B060[j];
-
-            if (j) {}
-
-            vtx[bufI + 1].v.ob[0] = vtx[bufI + 3].v.ob[0] = vtx[bufI + 0].v.ob[0] + D_8082B08C[j];
-
-            vtx[bufI + 0].v.ob[1] = vtx[bufI + 1].v.ob[1] = D_8082B0B8[j] + pauseCtx->offsetY;
-
-            vtx[bufI + 2].v.ob[1] = vtx[bufI + 3].v.ob[1] = vtx[bufI + 0].v.ob[1] - D_8082B0E4[j];
-
-            bufI += 12;
->>>>>>> bdfa56e7
 
             if (pauseCtx->tradeQuestLocation != TRADE_QUEST_LOCATION_NONE) {
                 if (sTradeQuestVtxOffsetTimer__ == 0) {
@@ -2930,23 +2666,14 @@
                     sTradeQuestVtxOffsetTimer__--;
                 }
 
-<<<<<<< HEAD
                 j = bufIAfterPageSections + ((QUAD_MAP_WORLD_POINT_FIRST + pauseCtx->tradeQuestLocation) * 4);
                 i = bufIAfterPageSections + (QUAD_MAP_29 * 4);
-=======
-                j = bufIAfterPageSections + (pauseCtx->tradeQuestLocation * 4) + 64;
-                i = bufIAfterPageSections + 116;
->>>>>>> bdfa56e7
 
                 vtx[i + 0].v.ob[0] = vtx[i + 2].v.ob[0] = vtx[j + 0].v.ob[0];
 
                 vtx[i + 1].v.ob[0] = vtx[i + 3].v.ob[0] = vtx[i + 0].v.ob[0] + 8;
 
-<<<<<<< HEAD
                 vtx[i + 0].v.ob[1] = vtx[i + 1].v.ob[1] = vtx[j + 0].v.ob[1] - sTradeQuestVtxOffsetY__ + 10;
-=======
-                vtx[i + 0].v.ob[1] = vtx[i + 1].v.ob[1] = vtx[j + 0].v.ob[1] - D_8082B110 + 10;
->>>>>>> bdfa56e7
 
                 vtx[i + 0].v.ob[2] = vtx[i + 1].v.ob[2] = vtx[i + 2].v.ob[2] = vtx[i + 3].v.ob[2] = 0;
 
@@ -2956,15 +2683,9 @@
 
                 vtx[bufI].v.tc[0] = vtx[bufI].v.tc[1] = vtx[i + 1].v.tc[1] = vtx[i + 2].v.tc[0] = 0;
 
-<<<<<<< HEAD
                 vtx[i + 1].v.tc[0] = vtx[i + 3].v.tc[0] = 8 * (1 << 5);
 
                 vtx[i + 2].v.tc[1] = vtx[i + 3].v.tc[1] = 8 * (1 << 5);
-=======
-                vtx[i + 1].v.tc[0] = vtx[i + 3].v.tc[0] = 0x100;
-
-                vtx[i + 2].v.tc[1] = vtx[i + 3].v.tc[1] = 0x100;
->>>>>>> bdfa56e7
 
                 vtx[i + 0].v.cn[0] = vtx[i + 2].v.cn[0] = vtx[i + 0].v.cn[1] = vtx[i + 2].v.cn[1] = vtx[i + 0].v.cn[2] =
                     vtx[i + 2].v.cn[2] = vtx[i + 1].v.cn[0] = vtx[i + 3].v.cn[0] = vtx[i + 1].v.cn[1] =
@@ -3168,7 +2889,6 @@
         pauseCtx->offsetY = 80;
     }
 
-<<<<<<< HEAD
     pauseCtx->itemPageVtx = GRAPH_ALLOC(gfxCtx, ((PAGE_BG_QUADS + VTX_PAGE_ITEM_QUADS) * 4) * sizeof(Vtx));
     KaleidoScope_SetPageVertices(play, pauseCtx->itemPageVtx, VTX_PAGE_ITEM, VTX_PAGE_ITEM_QUADS);
 
@@ -3179,17 +2899,6 @@
         pauseCtx->mapPageVtx = GRAPH_ALLOC(
             gfxCtx, ((PAGE_BG_QUADS + VTX_PAGE_MAP_WORLD_QUADS + WORLD_MAP_IMAGE_FRAG_NUM) * 4) * sizeof(Vtx));
         j = KaleidoScope_SetPageVertices(play, pauseCtx->mapPageVtx, VTX_PAGE_MAP_WORLD, VTX_PAGE_MAP_WORLD_QUADS);
-=======
-    pauseCtx->itemPageVtx = GRAPH_ALLOC(gfxCtx, (PAGE_BG_QUADS * 4) * sizeof(Vtx));
-    KaleidoScope_SetPageVertices(play, pauseCtx->itemPageVtx, 0, 0);
-
-    pauseCtx->equipPageVtx = GRAPH_ALLOC(gfxCtx, (PAGE_BG_QUADS * 4) * sizeof(Vtx));
-    KaleidoScope_SetPageVertices(play, pauseCtx->equipPageVtx, 1, 0);
-
-    if (!sInDungeonScene) {
-        pauseCtx->mapPageVtx = GRAPH_ALLOC(gfxCtx, ((PAGE_BG_QUADS + 47) * 4) * sizeof(Vtx));
-        phi_t3 = KaleidoScope_SetPageVertices(play, pauseCtx->mapPageVtx, 4, 32);
->>>>>>> bdfa56e7
 
         for (i = 0, vtx_y = 58; i < WORLD_MAP_IMAGE_FRAG_NUM; i++, j += 4, vtx_y -= WORLD_MAP_IMAGE_FRAG_HEIGHT) {
             pauseCtx->mapPageVtx[j + 0].v.ob[0] = pauseCtx->mapPageVtx[j + 2].v.ob[0] = 0 - (WORLD_MAP_IMAGE_WIDTH / 2);
@@ -3234,21 +2943,12 @@
         pauseCtx->mapPageVtx[j - 2].v.tc[1] = pauseCtx->mapPageVtx[j - 1].v.tc[1] =
             (WORLD_MAP_IMAGE_HEIGHT % WORLD_MAP_IMAGE_FRAG_HEIGHT) * (1 << 5);
     } else {
-<<<<<<< HEAD
         pauseCtx->mapPageVtx = GRAPH_ALLOC(gfxCtx, ((PAGE_BG_QUADS + VTX_PAGE_MAP_DUNGEON_QUADS) * 4) * sizeof(Vtx));
         KaleidoScope_SetPageVertices(play, pauseCtx->mapPageVtx, VTX_PAGE_MAP_DUNGEON, VTX_PAGE_MAP_DUNGEON_QUADS);
     }
 
     pauseCtx->questPageVtx = GRAPH_ALLOC(gfxCtx, ((PAGE_BG_QUADS + VTX_PAGE_QUEST_QUADS) * 4) * sizeof(Vtx));
     KaleidoScope_SetPageVertices(play, pauseCtx->questPageVtx, VTX_PAGE_QUEST, VTX_PAGE_QUEST_QUADS);
-=======
-        pauseCtx->mapPageVtx = GRAPH_ALLOC(gfxCtx, ((PAGE_BG_QUADS + 17) * 4) * sizeof(Vtx));
-        KaleidoScope_SetPageVertices(play, pauseCtx->mapPageVtx, 2, 17);
-    }
-
-    pauseCtx->questPageVtx = GRAPH_ALLOC(gfxCtx, (PAGE_BG_QUADS * 4) * sizeof(Vtx));
-    KaleidoScope_SetPageVertices(play, pauseCtx->questPageVtx, 3, 0);
->>>>>>> bdfa56e7
 
     pauseCtx->cursorVtx = GRAPH_ALLOC(gfxCtx, (PAUSE_QUAD_CURSOR_MAX * 4) * sizeof(Vtx));
 
@@ -3646,13 +3346,8 @@
 
     pauseCtx->infoPanelVtx = GRAPH_ALLOC(gfxCtx, 28 * sizeof(Vtx));
 
-<<<<<<< HEAD
     pauseCtx->promptPageVtx = GRAPH_ALLOC(gfxCtx, ((PAGE_BG_QUADS + VTX_PAGE_PROMPT_QUADS) * 4) * sizeof(Vtx));
     KaleidoScope_SetPageVertices(play, pauseCtx->promptPageVtx, VTX_PAGE_PROMPT, VTX_PAGE_PROMPT_QUADS);
-=======
-    pauseCtx->saveVtx = GRAPH_ALLOC(gfxCtx, ((PAGE_BG_QUADS + 5) * 4) * sizeof(Vtx));
-    KaleidoScope_SetPageVertices(play, pauseCtx->saveVtx, 5, 5);
->>>>>>> bdfa56e7
 }
 
 void KaleidoScope_DrawGameOver(PlayState* play) {
