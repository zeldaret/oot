#include "z_kaleido_scope.h"

#include "libc64/sleep.h"
#include "array_count.h"
#include "controller.h"
#include "gfx.h"
#include "gfx_setupdl.h"
#include "gfxalloc.h"
#include "language_array.h"
#include "map.h"
#if PLATFORM_N64
#include "n64dd.h"
#endif
#include "printf.h"
#include "regs.h"
#include "segment_symbols.h"
#include "segmented_address.h"
#include "seqcmd.h"
#include "sfx.h"
#include "sys_matrix.h"
#include "terminal.h"
#include "title_setup_state.h"
#include "translation.h"
#include "versions.h"
#include "audio.h"
#include "ocarina.h"
#include "play_state.h"
#include "player.h"
#include "save.h"

#include "assets/textures/icon_item_static/icon_item_static.h"
#include "assets/textures/icon_item_24_static/icon_item_24_static.h"
#if OOT_NTSC
#include "assets/textures/icon_item_jpn_static/icon_item_jpn_static.h"
#include "assets/textures/icon_item_nes_static/icon_item_nes_static.h"
#else
#include "assets/textures/icon_item_nes_static/icon_item_nes_static.h"
#include "assets/textures/icon_item_ger_static/icon_item_ger_static.h"
#include "assets/textures/icon_item_fra_static/icon_item_fra_static.h"
#endif
#include "assets/textures/icon_item_gameover_static/icon_item_gameover_static.h"

#pragma increment_block_number "gc-eu:0 gc-eu-mq:0 gc-jp:128 gc-jp-ce:128 gc-jp-mq:128 gc-us:128 gc-us-mq:128" \
                               "ntsc-1.0:0 ntsc-1.1:0 ntsc-1.2:0 pal-1.0:0 pal-1.1:0"

#if !PLATFORM_GC
#define KALEIDO_PROMPT_CURSOR_R 100
#define KALEIDO_PROMPT_CURSOR_G 100
#define KALEIDO_PROMPT_CURSOR_B 255
#else
#define KALEIDO_PROMPT_CURSOR_R 100
#define KALEIDO_PROMPT_CURSOR_G 255
#define KALEIDO_PROMPT_CURSOR_B 100
#endif

#if !PLATFORM_GC
#define KALEIDO_COLOR_CURSOR_UNK_R 0
#define KALEIDO_COLOR_CURSOR_UNK_G 50
#define KALEIDO_COLOR_CURSOR_UNK_B 255
#else
#define KALEIDO_COLOR_CURSOR_UNK_R 0
#define KALEIDO_COLOR_CURSOR_UNK_G 255
#define KALEIDO_COLOR_CURSOR_UNK_B 50
#endif

typedef enum VtxPageInit {
    /* 0 */ VTX_PAGE_ITEM,
    /* 1 */ VTX_PAGE_EQUIP,
    /* 2 */ VTX_PAGE_MAP_DUNGEON,
    /* 3 */ VTX_PAGE_QUEST,
    /* 4 */ VTX_PAGE_MAP_WORLD,
    /* 5 */ VTX_PAGE_PROMPT
} VtxPageInit;

#define VTX_PAGE_ITEM_QUADS 0                 // VTX_PAGE_ITEM
#define VTX_PAGE_EQUIP_QUADS 0                // VTX_PAGE_EQUIP
#define VTX_PAGE_MAP_DUNGEON_QUADS 17         // VTX_PAGE_MAP_DUNGEON
#define VTX_PAGE_QUEST_QUADS 0                // VTX_PAGE_QUEST
#define VTX_PAGE_MAP_WORLD_QUADS 32           // VTX_PAGE_MAP_WORLD
#define VTX_PAGE_PROMPT_QUADS PROMPT_QUAD_MAX // VTX_PAGE_PROMPT

#if OOT_NTSC

// Japanese

static void* sEquipPageBgQuadsJPNTexs[] = {
    // column 1
    gPauseEquipment00Tex,
    gPauseEquipment01Tex,
    gPauseEquipment02Tex,
    gPauseEquipment03Tex,
    gPauseEquipment04Tex,
    // column 2
    gPauseEquipment10JPNTex,
    gPauseEquipment11Tex,
    gPauseEquipment12Tex,
    gPauseEquipment13Tex,
    gPauseEquipment14Tex,
    // column 3
    gPauseEquipment20Tex,
    gPauseEquipment21Tex,
    gPauseEquipment22Tex,
    gPauseEquipment23Tex,
    gPauseEquipment24Tex,
};

static void* sItemPageBgQuadsJPNTexs[] = {
    // column 1
    gPauseSelectItem00JPNTex,
    gPauseSelectItem01Tex,
    gPauseSelectItem02Tex,
    gPauseSelectItem03Tex,
    gPauseSelectItem04Tex,
    // column 2
    gPauseSelectItem10JPNTex,
    gPauseSelectItem11Tex,
    gPauseSelectItem12Tex,
    gPauseSelectItem13Tex,
    gPauseSelectItem14Tex,
    // column 3
    gPauseSelectItem20JPNTex,
    gPauseSelectItem21Tex,
    gPauseSelectItem22Tex,
    gPauseSelectItem23Tex,
    gPauseSelectItem24Tex,
};

static void* sMapPageBgQuadsJPNTexs[] = {
    // column 1
    gPauseMap00Tex,
    gPauseMap01Tex,
    gPauseMap02Tex,
    gPauseMap03Tex,
    gPauseMap04Tex,
    // column 2
    gPauseMap10JPNTex,
    gPauseMap11Tex,
    gPauseMap12Tex,
    gPauseMap13Tex,
    gPauseMap14Tex,
    // column 3
    gPauseMap20Tex,
    gPauseMap21Tex,
    gPauseMap22Tex,
    gPauseMap23Tex,
    gPauseMap24Tex,
};

static void* sQuestPageBgQuadsJPNTexs[] = {
    // column 1
    gPauseQuestStatus00JPNTex,
    gPauseQuestStatus01Tex,
    gPauseQuestStatus02Tex,
    gPauseQuestStatus03Tex,
    gPauseQuestStatus04Tex,
    // column 2
    gPauseQuestStatus10JPNTex,
    gPauseQuestStatus11Tex,
    gPauseQuestStatus12Tex,
    gPauseQuestStatus13Tex,
    gPauseQuestStatus14Tex,
    // column 3
    gPauseQuestStatus20JPNTex,
    gPauseQuestStatus21Tex,
    gPauseQuestStatus22Tex,
    gPauseQuestStatus23Tex,
    gPauseQuestStatus24Tex,
};

static void* sSavePromptBgQuadsJPNTexs[] = {
    // column 1
    gPauseSave00Tex,
    gPauseSave01Tex,
    gPauseSave02Tex,
    gPauseSave03Tex,
    gPauseSave04Tex,
    // column 2
    gPauseSave10JPNTex,
    gPauseSave11Tex,
    gPauseSave12Tex,
    gPauseSave13Tex,
    gPauseSave14Tex,
    // column 3
    gPauseSave20Tex,
    gPauseSave21Tex,
    gPauseSave22Tex,
    gPauseSave23Tex,
    gPauseSave24Tex,
};

#else

// French

static void* sEquipPageBgQuadsFRATexs[] = {
    // column 1
    gPauseEquipment00FRATex,
    gPauseEquipment01Tex,
    gPauseEquipment02Tex,
    gPauseEquipment03Tex,
    gPauseEquipment04Tex,
    // column 2
    gPauseEquipment10FRATex,
    gPauseEquipment11Tex,
    gPauseEquipment12Tex,
    gPauseEquipment13Tex,
    gPauseEquipment14Tex,
    // column 3
    gPauseEquipment20FRATex,
    gPauseEquipment21Tex,
    gPauseEquipment22Tex,
    gPauseEquipment23Tex,
    gPauseEquipment24Tex,
};

static void* sItemPageBgQuadsFRATexs[] = {
    // column 1
    gPauseSelectItem00FRATex,
    gPauseSelectItem01Tex,
    gPauseSelectItem02Tex,
    gPauseSelectItem03Tex,
    gPauseSelectItem04Tex,
    // column 2
    gPauseSelectItem10FRATex,
    gPauseSelectItem11Tex,
    gPauseSelectItem12Tex,
    gPauseSelectItem13Tex,
    gPauseSelectItem14Tex,
    // column 3
    gPauseSelectItem20FRATex,
    gPauseSelectItem21Tex,
    gPauseSelectItem22Tex,
    gPauseSelectItem23Tex,
    gPauseSelectItem24Tex,
};

static void* sMapPageBgQuadsFRATexs[] = {
    // column 1
    gPauseMap00Tex,
    gPauseMap01Tex,
    gPauseMap02Tex,
    gPauseMap03Tex,
    gPauseMap04Tex,
    // column 2
    gPauseMap10FRATex,
    gPauseMap11Tex,
    gPauseMap12Tex,
    gPauseMap13Tex,
    gPauseMap14Tex,
    // column 3
    gPauseMap20Tex,
    gPauseMap21Tex,
    gPauseMap22Tex,
    gPauseMap23Tex,
    gPauseMap24Tex,
};

static void* sQuestPageBgQuadsFRATexs[] = {
    // column 1
    gPauseQuestStatus00Tex,
    gPauseQuestStatus01Tex,
    gPauseQuestStatus02Tex,
    gPauseQuestStatus03Tex,
    gPauseQuestStatus04Tex,
    // column 2
    gPauseQuestStatus10FRATex,
    gPauseQuestStatus11Tex,
    gPauseQuestStatus12Tex,
    gPauseQuestStatus13Tex,
    gPauseQuestStatus14Tex,
    // column 3
    gPauseQuestStatus20Tex,
    gPauseQuestStatus21Tex,
    gPauseQuestStatus22Tex,
    gPauseQuestStatus23Tex,
    gPauseQuestStatus24Tex,
};

static void* sSavePromptBgQuadsFRATexs[] = {
    // column 1
    gPauseSave00FRATex,
    gPauseSave01Tex,
    gPauseSave02Tex,
    gPauseSave03Tex,
    gPauseSave04Tex,
    // column 2
    gPauseSave10FRATex,
    gPauseSave11Tex,
    gPauseSave12Tex,
    gPauseSave13Tex,
    gPauseSave14Tex,
    // column 3
    gPauseSave20FRATex,
    gPauseSave21Tex,
    gPauseSave22Tex,
    gPauseSave23Tex,
    gPauseSave24Tex,
};

// German

static void* sEquipPageBgQuadsGERTexs[] = {
    // column 1
    gPauseEquipment00GERTex,
    gPauseEquipment01Tex,
    gPauseEquipment02Tex,
    gPauseEquipment03Tex,
    gPauseEquipment04Tex,
    // column 2
    gPauseEquipment10GERTex,
    gPauseEquipment11Tex,
    gPauseEquipment12Tex,
    gPauseEquipment13Tex,
    gPauseEquipment14Tex,
    // column 3
    gPauseEquipment20GERTex,
    gPauseEquipment21Tex,
    gPauseEquipment22Tex,
    gPauseEquipment23Tex,
    gPauseEquipment24Tex,
};

static void* sItemPageBgQuadsGERTexs[] = {
    // column 1
    gPauseSelectItem00GERTex,
    gPauseSelectItem01Tex,
    gPauseSelectItem02Tex,
    gPauseSelectItem03Tex,
    gPauseSelectItem04Tex,
    // column 2
    gPauseSelectItem10GERTex,
    gPauseSelectItem11Tex,
    gPauseSelectItem12Tex,
    gPauseSelectItem13Tex,
    gPauseSelectItem14Tex,
    // column 3
    gPauseSelectItem20GERTex,
    gPauseSelectItem21Tex,
    gPauseSelectItem22Tex,
    gPauseSelectItem23Tex,
    gPauseSelectItem24Tex,
};

static void* sMapPageBgQuadsGERTexs[] = {
    // column 1
    gPauseMap00Tex,
    gPauseMap01Tex,
    gPauseMap02Tex,
    gPauseMap03Tex,
    gPauseMap04Tex,
    // column 2
    gPauseMap10GERTex,
    gPauseMap11Tex,
    gPauseMap12Tex,
    gPauseMap13Tex,
    gPauseMap14Tex,
    // column 3
    gPauseMap20Tex,
    gPauseMap21Tex,
    gPauseMap22Tex,
    gPauseMap23Tex,
    gPauseMap24Tex,
};

static void* sQuestPageBgQuadsGERTexs[] = {
    // column 1
    gPauseQuestStatus00Tex,
    gPauseQuestStatus01Tex,
    gPauseQuestStatus02Tex,
    gPauseQuestStatus03Tex,
    gPauseQuestStatus04Tex,
    // column 2
    gPauseQuestStatus10GERTex,
    gPauseQuestStatus11Tex,
    gPauseQuestStatus12Tex,
    gPauseQuestStatus13Tex,
    gPauseQuestStatus14Tex,
    // column 3
    gPauseQuestStatus20Tex,
    gPauseQuestStatus21Tex,
    gPauseQuestStatus22Tex,
    gPauseQuestStatus23Tex,
    gPauseQuestStatus24Tex,
};

static void* sSavePromptBgQuadsGERTexs[] = {
    // column 1
    gPauseSave00Tex,
    gPauseSave01Tex,
    gPauseSave02Tex,
    gPauseSave03Tex,
    gPauseSave04Tex,
    // column 2
    gPauseSave10GERTex,
    gPauseSave11Tex,
    gPauseSave12Tex,
    gPauseSave13Tex,
    gPauseSave14Tex,
    // column 3
    gPauseSave20GERTex,
    gPauseSave21Tex,
    gPauseSave22Tex,
    gPauseSave23Tex,
    gPauseSave24Tex,
};

#endif

// English

static void* sEquipPageBgQuadsENGTexs[] = {
    // column 1
    gPauseEquipment00Tex,
    gPauseEquipment01Tex,
    gPauseEquipment02Tex,
    gPauseEquipment03Tex,
    gPauseEquipment04Tex,
    // column 2
    gPauseEquipment10ENGTex,
    gPauseEquipment11Tex,
    gPauseEquipment12Tex,
    gPauseEquipment13Tex,
    gPauseEquipment14Tex,
    // column 3
    gPauseEquipment20Tex,
    gPauseEquipment21Tex,
    gPauseEquipment22Tex,
    gPauseEquipment23Tex,
    gPauseEquipment24Tex,
};

static void* sItemPageBgQuadsENGTexs[] = {
    // column 1
    gPauseSelectItem00ENGTex,
    gPauseSelectItem01Tex,
    gPauseSelectItem02Tex,
    gPauseSelectItem03Tex,
    gPauseSelectItem04Tex,
    // column 2
    gPauseSelectItem10ENGTex,
    gPauseSelectItem11Tex,
    gPauseSelectItem12Tex,
    gPauseSelectItem13Tex,
    gPauseSelectItem14Tex,
    // column 3
    gPauseSelectItem20ENGTex,
    gPauseSelectItem21Tex,
    gPauseSelectItem22Tex,
    gPauseSelectItem23Tex,
    gPauseSelectItem24Tex,
};

static void* sMapPageBgQuadsENGTexs[] = {
    // column 1
    gPauseMap00Tex,
    gPauseMap01Tex,
    gPauseMap02Tex,
    gPauseMap03Tex,
    gPauseMap04Tex,
    // column 2
    gPauseMap10ENGTex,
    gPauseMap11Tex,
    gPauseMap12Tex,
    gPauseMap13Tex,
    gPauseMap14Tex,
    // column 3
    gPauseMap20Tex,
    gPauseMap21Tex,
    gPauseMap22Tex,
    gPauseMap23Tex,
    gPauseMap24Tex,
};

static void* sQuestPageBgQuadsENGTexs[] = {
    // column 1
    gPauseQuestStatus00ENGTex,
    gPauseQuestStatus01Tex,
    gPauseQuestStatus02Tex,
    gPauseQuestStatus03Tex,
    gPauseQuestStatus04Tex,
    // column 2
    gPauseQuestStatus10ENGTex,
    gPauseQuestStatus11Tex,
    gPauseQuestStatus12Tex,
    gPauseQuestStatus13Tex,
    gPauseQuestStatus14Tex,
    // column 3
    gPauseQuestStatus20ENGTex,
    gPauseQuestStatus21Tex,
    gPauseQuestStatus22Tex,
    gPauseQuestStatus23Tex,
    gPauseQuestStatus24Tex,
};

static void* sSavePromptBgQuadsENGTexs[] = {
    // column 1
    gPauseSave00Tex,
    gPauseSave01Tex,
    gPauseSave02Tex,
    gPauseSave03Tex,
    gPauseSave04Tex,
    // column 2
    gPauseSave10ENGTex,
    gPauseSave11Tex,
    gPauseSave12Tex,
    gPauseSave13Tex,
    gPauseSave14Tex,
    // column 3
    gPauseSave20Tex,
    gPauseSave21Tex,
    gPauseSave22Tex,
    gPauseSave23Tex,
    gPauseSave24Tex,
};

static void* sGameOverTexs[] = {
    // column 1
    gPauseSave00Tex,
    gPauseSave01Tex,
    gPauseSave02Tex,
    gPauseSave03Tex,
    gPauseSave04Tex,
    // column 2
    gPauseGameOver10Tex,
    gPauseSave11Tex,
    gPauseSave12Tex,
    gPauseSave13Tex,
    gPauseSave14Tex,
    // column 3
    gPauseSave20Tex,
    gPauseSave21Tex,
    gPauseSave22Tex,
    gPauseSave23Tex,
    gPauseSave24Tex,
};

#if OOT_NTSC
#define EQUIPMENT_TEXS(language) ((language) != LANGUAGE_JPN ? sEquipPageBgQuadsENGTexs : sEquipPageBgQuadsJPNTexs)
#define SELECT_ITEM_TEXS(language) ((language) != LANGUAGE_JPN ? sItemPageBgQuadsENGTexs : sItemPageBgQuadsJPNTexs)
#define MAP_TEXS(language) ((language) != LANGUAGE_JPN ? sMapPageBgQuadsENGTexs : sMapPageBgQuadsJPNTexs)
#define QUEST_STATUS_TEXS(language) ((language) != LANGUAGE_JPN ? sQuestPageBgQuadsENGTexs : sQuestPageBgQuadsJPNTexs)
#define SAVE_TEXS(language) ((language) != LANGUAGE_JPN ? sSavePromptBgQuadsENGTexs : sSavePromptBgQuadsJPNTexs)
#else
static void* sEquipPageBgQuadsTexs[] = {
    sEquipPageBgQuadsENGTexs,
    sEquipPageBgQuadsGERTexs,
    sEquipPageBgQuadsFRATexs,
};

static void* sItemPageBgQuadsTexs[] = {
    sItemPageBgQuadsENGTexs,
    sItemPageBgQuadsGERTexs,
    sItemPageBgQuadsFRATexs,
};

static void* sMapPageBgQuadsTexs[] = {
    sMapPageBgQuadsENGTexs,
    sMapPageBgQuadsGERTexs,
    sMapPageBgQuadsFRATexs,
};

static void* sQuestPageBgQuadsTexs[] = {
    sQuestPageBgQuadsENGTexs,
    sQuestPageBgQuadsGERTexs,
    sQuestPageBgQuadsFRATexs,
};

static void* sSavePromptBgQuadsTexs[] = {
    sSavePromptBgQuadsENGTexs,
    sSavePromptBgQuadsGERTexs,
    sSavePromptBgQuadsFRATexs,
};

#define EQUIPMENT_TEXS(language) (sEquipPageBgQuadsTexs[(language)])
#define SELECT_ITEM_TEXS(language) (sItemPageBgQuadsTexs[(language)])
#define MAP_TEXS(language) (sMapPageBgQuadsTexs[(language)])
#define QUEST_STATUS_TEXS(language) (sQuestPageBgQuadsTexs[(language)])
#define SAVE_TEXS(language) (sSavePromptBgQuadsTexs[(language)])
#endif

s16 gVtxPageMapWorldQuadsWidth[VTX_PAGE_MAP_WORLD_QUADS] = {
    32,  // WORLD_MAP_QUAD_CLOUDS_SACRED_FOREST_MEADOW
    112, // WORLD_MAP_QUAD_CLOUDS_HYRULE_FIELD
    32,  // WORLD_MAP_QUAD_CLOUDS_LON_LON_RANCH
    48,  // WORLD_MAP_QUAD_CLOUDS_MARKET
    32,  // WORLD_MAP_QUAD_CLOUDS_HYRULE_CASTLE
    32,  // WORLD_MAP_QUAD_CLOUDS_KAKARIKO_VILLAGE
    32,  // WORLD_MAP_QUAD_CLOUDS_GRAVEYARD
    48,  // WORLD_MAP_QUAD_CLOUDS_DEATH_MOUNTAIN_TRAIL
    32,  // WORLD_MAP_QUAD_CLOUDS_GORON_CITY
    64,  // WORLD_MAP_QUAD_CLOUDS_ZORAS_RIVER
    32,  // WORLD_MAP_QUAD_CLOUDS_ZORAS_DOMAIN
    48,  // WORLD_MAP_QUAD_CLOUDS_ZORAS_FOUNTAIN
    48,  // WORLD_MAP_QUAD_CLOUDS_GERUDO_VALLEY
    48,  // WORLD_MAP_QUAD_CLOUDS_GERUDOS_FORTRESS
    48,  // WORLD_MAP_QUAD_CLOUDS_DESERT_COLOSSUS
    64,  // WORLD_MAP_QUAD_CLOUDS_LAKE_HYLIA
    8,   // WORLD_MAP_POINT_HAUNTED_WASTELAND
    8,   // WORLD_MAP_POINT_GERUDOS_FORTRESS
    8,   // WORLD_MAP_POINT_GERUDO_VALLEY
    8,   // WORLD_MAP_POINT_LAKE_HYLIA
    8,   // WORLD_MAP_POINT_LON_LON_RANCH
    8,   // WORLD_MAP_POINT_MARKET
    8,   // WORLD_MAP_POINT_HYRULE_FIELD
    8,   // WORLD_MAP_POINT_DEATH_MOUNTAIN
    8,   // WORLD_MAP_POINT_KAKARIKO_VILLAGE
    8,   // WORLD_MAP_POINT_LOST_WOODS
    8,   // WORLD_MAP_POINT_KOKIRI_FOREST
    8,   // WORLD_MAP_POINT_ZORAS_DOMAIN
    8,   // WORLD_MAP_QUAD_28
    8,   // WORLD_MAP_QUAD_TRADE_QUEST_MARKER
    80,  // WORLD_MAP_QUAD_30
    64,  // WORLD_MAP_QUAD_31
};

s16 gVtxPageMapWorldQuadsHeight[VTX_PAGE_MAP_WORLD_QUADS] = {
    24, // WORLD_MAP_QUAD_CLOUDS_SACRED_FOREST_MEADOW
    72, // WORLD_MAP_QUAD_CLOUDS_HYRULE_FIELD
    13, // WORLD_MAP_QUAD_CLOUDS_LON_LON_RANCH
    22, // WORLD_MAP_QUAD_CLOUDS_MARKET
    19, // WORLD_MAP_QUAD_CLOUDS_HYRULE_CASTLE
    20, // WORLD_MAP_QUAD_CLOUDS_KAKARIKO_VILLAGE
    19, // WORLD_MAP_QUAD_CLOUDS_GRAVEYARD
    27, // WORLD_MAP_QUAD_CLOUDS_DEATH_MOUNTAIN_TRAIL
    14, // WORLD_MAP_QUAD_CLOUDS_GORON_CITY
    26, // WORLD_MAP_QUAD_CLOUDS_ZORAS_RIVER
    22, // WORLD_MAP_QUAD_CLOUDS_ZORAS_DOMAIN
    21, // WORLD_MAP_QUAD_CLOUDS_ZORAS_FOUNTAIN
    49, // WORLD_MAP_QUAD_CLOUDS_GERUDO_VALLEY
    32, // WORLD_MAP_QUAD_CLOUDS_GERUDOS_FORTRESS
    45, // WORLD_MAP_QUAD_CLOUDS_DESERT_COLOSSUS
    60, // WORLD_MAP_QUAD_CLOUDS_LAKE_HYLIA
    8,  // WORLD_MAP_POINT_HAUNTED_WASTELAND
    8,  // WORLD_MAP_POINT_GERUDOS_FORTRESS
    8,  // WORLD_MAP_POINT_GERUDO_VALLEY
    8,  // WORLD_MAP_POINT_LAKE_HYLIA
    8,  // WORLD_MAP_POINT_LON_LON_RANCH
    8,  // WORLD_MAP_POINT_MARKET
    8,  // WORLD_MAP_POINT_HYRULE_FIELD
    8,  // WORLD_MAP_POINT_DEATH_MOUNTAIN
    8,  // WORLD_MAP_POINT_KAKARIKO_VILLAGE
    8,  // WORLD_MAP_POINT_LOST_WOODS
    8,  // WORLD_MAP_POINT_KOKIRI_FOREST
    8,  // WORLD_MAP_POINT_ZORAS_DOMAIN
    8,  // WORLD_MAP_QUAD_28
    16, // WORLD_MAP_QUAD_TRADE_QUEST_MARKER
    32, // WORLD_MAP_QUAD_30
    8,  // WORLD_MAP_QUAD_31
};

/**
 * Contains the status of buttons for each page.
 *
 * Indexed by `pageIndex + pt` values,
 * where pageIndex is from the `PauseMenuPage` enum
 * and pt is 0 or 2 (respectively `PAGE_SWITCH_PT_LEFT` and `PAGE_SWITCH_PT_RIGHT`).
 *
 * `PauseMenuPage` enum values are ordered clockwise, starting at PAUSE_ITEM. That means adding 1 to a page index
 * produces (modulo 4) the index of the page to the right, and similar with subtracting 1 for the left page.
 * The indexing of this array relies on this property, but without modulo operations. Instead, the data for the first
 * and last pages (PAUSE_ITEM, PAUSE_EQUIP) is duplicated.
 *
 * For example when scrolling left from the quest page PAUSE_QUEST (so, to PAUSE_MAP),
 * the index is `PAUSE_QUEST + PAGE_SWITCH_PT_LEFT` and the data is button status for the map page.
 */
static u8 gPageSwitchNextButtonStatus[][5] = {
    // PAUSE_ITEM  + PAGE_SWITCH_PT_LEFT
    //
    //  -> PAUSE_EQUIP
    { BTN_ENABLED, BTN_DISABLED, BTN_DISABLED, BTN_DISABLED, BTN_ENABLED },
    // PAUSE_MAP   + PAGE_SWITCH_PT_LEFT
    //
    //  -> PAUSE_ITEM
    { BTN_ENABLED, BTN_ENABLED, BTN_ENABLED, BTN_ENABLED, BTN_DISABLED },
    // PAUSE_QUEST + PAGE_SWITCH_PT_LEFT
    // PAUSE_ITEM  + PAGE_SWITCH_PT_RIGHT
    //  -> PAUSE_MAP
    { BTN_ENABLED, BTN_DISABLED, BTN_DISABLED, BTN_DISABLED, BTN_DISABLED },
    // PAUSE_EQUIP + PAGE_SWITCH_PT_LEFT
    // PAUSE_MAP   + PAGE_SWITCH_PT_RIGHT
    //  -> PAUSE_QUEST
    { BTN_ENABLED, BTN_DISABLED, BTN_DISABLED, BTN_DISABLED, BTN_ENABLED },
    //
    // PAUSE_QUEST + PAGE_SWITCH_PT_RIGHT
    //  -> PAUSE_EQUIP
    { BTN_ENABLED, BTN_DISABLED, BTN_DISABLED, BTN_DISABLED, BTN_ENABLED },
    //
    // PAUSE_EQUIP + PAGE_SWITCH_PT_RIGHT
    //  -> PAUSE_ITEM
    { BTN_ENABLED, BTN_ENABLED, BTN_ENABLED, BTN_ENABLED, BTN_DISABLED },

};

static s16 D_8082AB8C = 0;
static s16 D_8082AB90 = 0;
static s16 D_8082AB94 = 0;
static s16 D_8082AB98 = 255;

static s16 D_8082AB9C = 255;
static s16 D_8082ABA0 = 0;
static s16 D_8082ABA4 = 0;

static s16 sInDungeonScene = false;

/*
 * The following three `sPageSwitch*` arrays are indexed by nextPageMode values,
 * which encode the page to switch from and the scroll direction.
 *
 * sPageSwitchEyeDx/Dz describe how to move the camera eye so that the pages appear scrolling and the next active page
 * is switched into view.
 *
 * sPageSwitchNextPageIndex contains the page a nextPageMode leads to once scrolling is done.
 */

#define PAGE_SWITCH_NSTEPS 16

static f32 sPageSwitchEyeDx[] = {
    -PAUSE_EYE_DIST * (PAUSE_MAP_X - PAUSE_ITEM_X) / PAGE_SWITCH_NSTEPS,  // PAUSE_ITEM  right
    -PAUSE_EYE_DIST*(PAUSE_EQUIP_X - PAUSE_ITEM_X) / PAGE_SWITCH_NSTEPS,  // PAUSE_ITEM  left
    -PAUSE_EYE_DIST*(PAUSE_QUEST_X - PAUSE_MAP_X) / PAGE_SWITCH_NSTEPS,   // PAUSE_MAP   right
    -PAUSE_EYE_DIST*(PAUSE_ITEM_X - PAUSE_MAP_X) / PAGE_SWITCH_NSTEPS,    // PAUSE_MAP   left
    -PAUSE_EYE_DIST*(PAUSE_EQUIP_X - PAUSE_QUEST_X) / PAGE_SWITCH_NSTEPS, // PAUSE_QUEST right
    -PAUSE_EYE_DIST*(PAUSE_MAP_X - PAUSE_QUEST_X) / PAGE_SWITCH_NSTEPS,   // PAUSE_QUEST left
    -PAUSE_EYE_DIST*(PAUSE_ITEM_X - PAUSE_EQUIP_X) / PAGE_SWITCH_NSTEPS,  // PAUSE_EQUIP right
    -PAUSE_EYE_DIST*(PAUSE_QUEST_X - PAUSE_EQUIP_X) / PAGE_SWITCH_NSTEPS, // PAUSE_EQUIP left
};

static f32 sPageSwitchEyeDz[] = {
    -PAUSE_EYE_DIST * (PAUSE_MAP_Z - PAUSE_ITEM_Z) / PAGE_SWITCH_NSTEPS,  // PAUSE_ITEM  right
    -PAUSE_EYE_DIST*(PAUSE_EQUIP_Z - PAUSE_ITEM_Z) / PAGE_SWITCH_NSTEPS,  // PAUSE_ITEM  left
    -PAUSE_EYE_DIST*(PAUSE_QUEST_Z - PAUSE_MAP_Z) / PAGE_SWITCH_NSTEPS,   // PAUSE_MAP   right
    -PAUSE_EYE_DIST*(PAUSE_ITEM_Z - PAUSE_MAP_Z) / PAGE_SWITCH_NSTEPS,    // PAUSE_MAP   left
    -PAUSE_EYE_DIST*(PAUSE_EQUIP_Z - PAUSE_QUEST_Z) / PAGE_SWITCH_NSTEPS, // PAUSE_QUEST right
    -PAUSE_EYE_DIST*(PAUSE_MAP_Z - PAUSE_QUEST_Z) / PAGE_SWITCH_NSTEPS,   // PAUSE_QUEST left
    -PAUSE_EYE_DIST*(PAUSE_ITEM_Z - PAUSE_EQUIP_Z) / PAGE_SWITCH_NSTEPS,  // PAUSE_EQUIP right
    -PAUSE_EYE_DIST*(PAUSE_QUEST_Z - PAUSE_EQUIP_Z) / PAGE_SWITCH_NSTEPS, // PAUSE_EQUIP left
};

static u16 sPageSwitchNextPageIndex[] = {
    PAUSE_MAP,   // PAUSE_ITEM  right
    PAUSE_EQUIP, // PAUSE_ITEM  left
    PAUSE_QUEST, // PAUSE_MAP   right
    PAUSE_ITEM,  // PAUSE_MAP   left
    PAUSE_EQUIP, // PAUSE_QUEST right
    PAUSE_MAP,   // PAUSE_QUEST left
    PAUSE_ITEM,  // PAUSE_EQUIP right
    PAUSE_QUEST, // PAUSE_EQUIP left
};

char gSlotAgeReqs[] = {
    AGE_REQ_CHILD, // SLOT_DEKU_STICK
    AGE_REQ_NONE,  // SLOT_DEKU_NUT
    AGE_REQ_NONE,  // SLOT_BOMB
    AGE_REQ_ADULT, // SLOT_BOW
    AGE_REQ_ADULT, // SLOT_ARROW_FIRE
    AGE_REQ_NONE,  // SLOT_DINS_FIRE
    AGE_REQ_CHILD, // SLOT_SLINGSHOT
    AGE_REQ_NONE,  // SLOT_OCARINA
    AGE_REQ_NONE,  // SLOT_BOMBCHU
    AGE_REQ_ADULT, // SLOT_HOOKSHOT
    AGE_REQ_ADULT, // SLOT_ARROW_ICE
    AGE_REQ_NONE,  // SLOT_FARORES_WIND
    AGE_REQ_CHILD, // SLOT_BOOMERANG
    AGE_REQ_NONE,  // SLOT_LENS_OF_TRUTH
    AGE_REQ_CHILD, // SLOT_MAGIC_BEAN
    AGE_REQ_ADULT, // SLOT_HAMMER
    AGE_REQ_ADULT, // SLOT_ARROW_LIGHT
    AGE_REQ_NONE,  // SLOT_NAYRUS_LOVE
    AGE_REQ_NONE,  // SLOT_BOTTLE_1
    AGE_REQ_NONE,  // SLOT_BOTTLE_2
    AGE_REQ_NONE,  // SLOT_BOTTLE_3
    AGE_REQ_NONE,  // SLOT_BOTTLE_4
    AGE_REQ_ADULT, // SLOT_TRADE_ADULT
    AGE_REQ_CHILD, // SLOT_TRADE_CHILD
};

char gEquipAgeReqs[4][4] = {
    {
        AGE_REQ_ADULT, // 0 UPG_QUIVER
        AGE_REQ_CHILD, // EQUIP_TYPE_SWORD EQUIP_VALUE_SWORD_KOKIRI
        AGE_REQ_ADULT, // EQUIP_TYPE_SWORD EQUIP_VALUE_SWORD_MASTER
        AGE_REQ_ADULT, // EQUIP_TYPE_SWORD EQUIP_VALUE_SWORD_BIGGORON
    },
    {
        AGE_REQ_NONE,  // 0 UPG_BOMB_BAG
        AGE_REQ_CHILD, // EQUIP_TYPE_SHIELD EQUIP_VALUE_SHIELD_DEKU
        AGE_REQ_NONE,  // EQUIP_TYPE_SHIELD EQUIP_VALUE_SHIELD_HYLIAN
        AGE_REQ_ADULT, // EQUIP_TYPE_SHIELD EQUIP_VALUE_SHIELD_MIRROR
    },
    {
        AGE_REQ_ADULT, // 0 UPG_STRENGTH
        AGE_REQ_NONE,  // EQUIP_TYPE_TUNIC EQUIP_VALUE_TUNIC_KOKIRI
        AGE_REQ_ADULT, // EQUIP_TYPE_TUNIC EQUIP_VALUE_TUNIC_GORON
        AGE_REQ_ADULT, // EQUIP_TYPE_TUNIC EQUIP_VALUE_TUNIC_ZORA
    },
    {
        AGE_REQ_NONE,  // 0 UPG_SCALE
        AGE_REQ_NONE,  // EQUIP_TYPE_BOOTS EQUIP_VALUE_BOOTS_KOKIRI
        AGE_REQ_ADULT, // EQUIP_TYPE_BOOTS EQUIP_VALUE_BOOTS_IRON
        AGE_REQ_ADULT, // EQUIP_TYPE_BOOTS EQUIP_VALUE_BOOTS_HOVER
    },
};

char gItemAgeReqs[] = {
    AGE_REQ_CHILD, // ITEM_DEKU_STICK
    AGE_REQ_NONE,  // ITEM_DEKU_NUT
    AGE_REQ_NONE,  // ITEM_BOMB
    AGE_REQ_ADULT, // ITEM_BOW
    AGE_REQ_ADULT, // ITEM_ARROW_FIRE
    AGE_REQ_NONE,  // ITEM_DINS_FIRE
    AGE_REQ_CHILD, // ITEM_SLINGSHOT
    AGE_REQ_NONE,  // ITEM_OCARINA_FAIRY
    AGE_REQ_NONE,  // ITEM_OCARINA_OF_TIME
    AGE_REQ_NONE,  // ITEM_BOMBCHU
    AGE_REQ_ADULT, // ITEM_HOOKSHOT
    AGE_REQ_ADULT, // ITEM_LONGSHOT
    AGE_REQ_ADULT, // ITEM_ARROW_ICE
    AGE_REQ_NONE,  // ITEM_FARORES_WIND
    AGE_REQ_CHILD, // ITEM_BOOMERANG
    AGE_REQ_NONE,  // ITEM_LENS_OF_TRUTH
    AGE_REQ_CHILD, // ITEM_MAGIC_BEAN
    AGE_REQ_ADULT, // ITEM_HAMMER
    AGE_REQ_ADULT, // ITEM_ARROW_LIGHT
    AGE_REQ_NONE,  // ITEM_NAYRUS_LOVE
    AGE_REQ_NONE,  // ITEM_BOTTLE_EMPTY
    AGE_REQ_NONE,  // ITEM_BOTTLE_POTION_RED
    AGE_REQ_NONE,  // ITEM_BOTTLE_POTION_GREEN
    AGE_REQ_NONE,  // ITEM_BOTTLE_POTION_BLUE
    AGE_REQ_NONE,  // ITEM_BOTTLE_FAIRY
    AGE_REQ_NONE,  // ITEM_BOTTLE_FISH
    AGE_REQ_NONE,  // ITEM_BOTTLE_MILK_FULL
    AGE_REQ_NONE,  // ITEM_BOTTLE_RUTOS_LETTER
    AGE_REQ_NONE,  // ITEM_BOTTLE_BLUE_FIRE
    AGE_REQ_NONE,  // ITEM_BOTTLE_BUG
    AGE_REQ_NONE,  // ITEM_BOTTLE_BIG_POE
    AGE_REQ_NONE,  // ITEM_BOTTLE_MILK_HALF
    AGE_REQ_NONE,  // ITEM_BOTTLE_POE
    AGE_REQ_CHILD, // ITEM_WEIRD_EGG
    AGE_REQ_CHILD, // ITEM_CHICKEN
    AGE_REQ_CHILD, // ITEM_ZELDAS_LETTER
    AGE_REQ_CHILD, // ITEM_MASK_KEATON
    AGE_REQ_CHILD, // ITEM_MASK_SKULL
    AGE_REQ_CHILD, // ITEM_MASK_SPOOKY
    AGE_REQ_CHILD, // ITEM_MASK_BUNNY_HOOD
    AGE_REQ_CHILD, // ITEM_MASK_GORON
    AGE_REQ_CHILD, // ITEM_MASK_ZORA
    AGE_REQ_CHILD, // ITEM_MASK_GERUDO
    AGE_REQ_CHILD, // ITEM_MASK_TRUTH
    AGE_REQ_CHILD, // ITEM_SOLD_OUT
    AGE_REQ_ADULT, // ITEM_POCKET_EGG
    AGE_REQ_ADULT, // ITEM_POCKET_CUCCO
    AGE_REQ_ADULT, // ITEM_COJIRO
    AGE_REQ_ADULT, // ITEM_ODD_MUSHROOM
    AGE_REQ_ADULT, // ITEM_ODD_POTION
    AGE_REQ_ADULT, // ITEM_POACHERS_SAW
    AGE_REQ_ADULT, // ITEM_BROKEN_GORONS_SWORD
    AGE_REQ_ADULT, // ITEM_PRESCRIPTION
    AGE_REQ_ADULT, // ITEM_EYEBALL_FROG
    AGE_REQ_ADULT, // ITEM_EYE_DROPS
    AGE_REQ_ADULT, // ITEM_CLAIM_CHECK
    AGE_REQ_ADULT, // ITEM_BOW_FIRE
    AGE_REQ_ADULT, // ITEM_BOW_ICE
    AGE_REQ_ADULT, // ITEM_BOW_LIGHT
    AGE_REQ_CHILD, // ITEM_SWORD_KOKIRI
    AGE_REQ_ADULT, // ITEM_SWORD_MASTER
    AGE_REQ_ADULT, // ITEM_SWORD_BIGGORON
    AGE_REQ_CHILD, // ITEM_SHIELD_DEKU
    AGE_REQ_NONE,  // ITEM_SHIELD_HYLIAN
    AGE_REQ_ADULT, // ITEM_SHIELD_MIRROR
    AGE_REQ_NONE,  // ITEM_TUNIC_KOKIRI
    AGE_REQ_ADULT, // ITEM_TUNIC_GORON
    AGE_REQ_ADULT, // ITEM_TUNIC_ZORA
    AGE_REQ_NONE,  // ITEM_BOOTS_KOKIRI
    AGE_REQ_ADULT, // ITEM_BOOTS_IRON
    AGE_REQ_ADULT, // ITEM_BOOTS_HOVER
    AGE_REQ_CHILD, // ITEM_BULLET_BAG_30
    AGE_REQ_CHILD, // ITEM_BULLET_BAG_40
    AGE_REQ_CHILD, // ITEM_BULLET_BAG_50
    AGE_REQ_ADULT, // ITEM_QUIVER_30
    AGE_REQ_ADULT, // ITEM_QUIVER_40
    AGE_REQ_ADULT, // ITEM_QUIVER_50
    AGE_REQ_NONE,  // ITEM_BOMB_BAG_20
    AGE_REQ_NONE,  // ITEM_BOMB_BAG_30
    AGE_REQ_NONE,  // ITEM_BOMB_BAG_40
    AGE_REQ_CHILD, // ITEM_STRENGTH_GORONS_BRACELET
    AGE_REQ_ADULT, // ITEM_STRENGTH_SILVER_GAUNTLETS
    AGE_REQ_ADULT, // ITEM_STRENGTH_GOLD_GAUNTLETS
    AGE_REQ_NONE,  // ITEM_SCALE_SILVER
    AGE_REQ_NONE,  // ITEM_SCALE_GOLDEN
    AGE_REQ_ADULT, // ITEM_GIANTS_KNIFE
};

u8 gAreaGsFlags[] = {
    0x0F, 0x1F, 0x0F, 0x1F, 0x1F, 0x1F, 0x1F, 0x1F, 0x07, 0x07, 0x03,
    0x0F, 0x07, 0x0F, 0x0F, 0xFF, 0xFF, 0xFF, 0x1F, 0x0F, 0x03, 0x0F,
};

static void* sCursorTexs[] = {
    gPauseMenuCursorTopLeftTex,     // PAUSE_CURSOR_QUAD_TL
    gPauseMenuCursorTopRightTex,    // PAUSE_CURSOR_QUAD_TR
    gPauseMenuCursorBottomLeftTex,  // PAUSE_CURSOR_QUAD_BL
    gPauseMenuCursorBottomRightTex, // PAUSE_CURSOR_QUAD_BR
};

static s16 sCursorColors[][3] = {
    { 255, 255, 255 },
    { 255, 255, 0 },
    { KALEIDO_COLOR_CURSOR_UNK_R, KALEIDO_COLOR_CURSOR_UNK_G, KALEIDO_COLOR_CURSOR_UNK_B },
};

static void* sSavePromptMessageTexs[] =
    LANGUAGE_ARRAY(gPauseSavePromptJPNTex, gPauseSavePromptENGTex, gPauseSavePromptGERTex, gPauseSavePromptFRATex);

static void* sSaveConfirmationTexs[] = LANGUAGE_ARRAY(gPauseSaveConfirmationJPNTex, gPauseSaveConfirmationENGTex,
                                                      gPauseSaveConfirmationGERTex, gPauseSaveConfirmationFRATex);

static void* sContinuePromptTexs[] =
    LANGUAGE_ARRAY(gContinuePlayingJPNTex, gContinuePlayingENGTex, gContinuePlayingGERTex, gContinuePlayingFRATex);

static void* sPromptChoiceTexs[][2] = {
#if OOT_NTSC
    { gPauseYesJPNTex, gPauseNoJPNTex },
    { gPauseYesENGTex, gPauseNoENGTex },
#else
    { gPauseYesENGTex, gPauseNoENGTex },
    { gPauseYesGERTex, gPauseNoGERTex },
    { gPauseYesFRATex, gPauseNoFRATex },
#endif
};

//! @bug On the iQue version, kaleido bss is reported to be just 0x10 bytes large in the relocation section. This is
//! likely due to not counting the size of COMMON symbols in the overlay. sPlayerPreRender was likely originally
//! non-static, but we make it static here to match the bss order and patch the relocation section later in the build
//! as our relocation generator does count COMMON symbols.

static u8 sSavedButtonStatus[5];
static PreRender sPlayerPreRender;
void* sPreRenderCvg;

void KaleidoScope_SetupPlayerPreRender(PlayState* play) {
    Gfx* gfx;
    Gfx* gfxRef;
    void* fbuf;

    fbuf = play->state.gfxCtx->curFrameBuffer;

    OPEN_DISPS(play->state.gfxCtx, "../z_kaleido_scope_PAL.c", 496);

    gfxRef = POLY_OPA_DISP;
    gfx = Gfx_Open(gfxRef);
    gSPDisplayList(WORK_DISP++, gfx);

    PreRender_SetValues(&sPlayerPreRender, PAUSE_EQUIP_PLAYER_WIDTH, PAUSE_EQUIP_PLAYER_HEIGHT, fbuf, NULL);
    PreRender_SaveFramebuffer(&sPlayerPreRender, &gfx);
    PreRender_DrawCoverage(&sPlayerPreRender, &gfx);

    gSPEndDisplayList(gfx++);
    Gfx_Close(gfxRef, gfx);
    POLY_OPA_DISP = gfx;

    R_GRAPH_TASKSET00_FLAGS |= 1;

    CLOSE_DISPS(play->state.gfxCtx, "../z_kaleido_scope_PAL.c", 509);
}

void KaleidoScope_ProcessPlayerPreRender(void) {
    Sleep_Msec(50); // TODO investigate if this is required
    PreRender_ApplyFilters(&sPlayerPreRender);
    PreRender_Destroy(&sPlayerPreRender);
}

Gfx* KaleidoScope_QuadTextureIA4(Gfx* gfx, void* texture, s16 width, s16 height, u16 point) {
    gDPLoadTextureBlock_4b(gfx++, texture, G_IM_FMT_IA, width, height, 0, G_TX_NOMIRROR | G_TX_WRAP,
                           G_TX_NOMIRROR | G_TX_WRAP, G_TX_NOMASK, G_TX_NOMASK, G_TX_NOLOD, G_TX_NOLOD);
    gSP1Quadrangle(gfx++, point, point + 2, point + 3, point + 1, 0);

    return gfx;
}

Gfx* KaleidoScope_QuadTextureIA8(Gfx* gfx, void* texture, s16 width, s16 height, u16 point) {
    gDPLoadTextureBlock(gfx++, texture, G_IM_FMT_IA, G_IM_SIZ_8b, width, height, 0, G_TX_NOMIRROR | G_TX_WRAP,
                        G_TX_NOMIRROR | G_TX_WRAP, G_TX_NOMASK, G_TX_NOMASK, G_TX_NOLOD, G_TX_NOLOD);
    gSP1Quadrangle(gfx++, point, point + 2, point + 3, point + 1, 0);

    return gfx;
}

void KaleidoScope_OverridePalIndexCI4(char* texture, s32 size, s32 targetIndex, s32 newIndex) {
    s32 i;
    s32 index1;
    s32 index2;

    targetIndex &= 0xF;
    newIndex &= 0xF;

    if ((size == 0) || (targetIndex == newIndex) || (texture == NULL)) {
        return;
    }

    for (i = 0; i < size; i++) {
        index1 = index2 = texture[i];

        index1 = (index1 >> 4) & 0xF;
        index2 = index2 & 0xF;

        if (index1 == targetIndex) {
            index1 = newIndex;
        }

        if (index2 == targetIndex) {
            index2 = newIndex;
        }

        texture[i] = (index1 << 4) | index2;
    }
}

void KaleidoScope_MoveCursorToSpecialPos(PlayState* play, u16 specialPos) {
    PauseContext* pauseCtx = &play->pauseCtx;

    pauseCtx->cursorSpecialPos = specialPos;
    pauseCtx->pageSwitchInputTimer = 0;

    SFX_PLAY_CENTERED(NA_SE_SY_DECIDE);
}

void KaleidoScope_DrawQuadTextureRGBA32(GraphicsContext* gfxCtx, void* texture, u16 width, u16 height, u16 point) {
    OPEN_DISPS(gfxCtx, "../z_kaleido_scope_PAL.c", 748);

    gDPLoadTextureBlock(POLY_OPA_DISP++, texture, G_IM_FMT_RGBA, G_IM_SIZ_32b, width, height, 0,
                        G_TX_NOMIRROR | G_TX_WRAP, G_TX_NOMIRROR | G_TX_WRAP, G_TX_NOMASK, G_TX_NOMASK, G_TX_NOLOD,
                        G_TX_NOLOD);
    gSP1Quadrangle(POLY_OPA_DISP++, point, point + 2, point + 3, point + 1, 0);

    CLOSE_DISPS(gfxCtx, "../z_kaleido_scope_PAL.c", 758);
}

void KaleidoScope_SetDefaultCursor(PlayState* play) {
    PauseContext* pauseCtx = &play->pauseCtx;
    s16 s;
    s16 i;

    switch (pauseCtx->pageIndex) {
        case PAUSE_ITEM:
            s = pauseCtx->cursorSlot[PAUSE_ITEM];
            if (gSaveContext.save.info.inventory.items[s] == ITEM_NONE) {
                i = s + 1;
                for (;;) {
                    if (gSaveContext.save.info.inventory.items[i] != ITEM_NONE) {
                        break;
                    }
                    i++;
                    if (i >= 24) {
                        i = 0;
                    }
                    if (i == s) {
                        pauseCtx->cursorItem[PAUSE_ITEM] = pauseCtx->namedItem = PAUSE_ITEM_NONE;
                        return;
                    }
                }
                pauseCtx->cursorItem[PAUSE_ITEM] = gSaveContext.save.info.inventory.items[i];
                pauseCtx->cursorSlot[PAUSE_ITEM] = i;
            }
            break;
        case PAUSE_MAP:
        case PAUSE_QUEST:
        case PAUSE_EQUIP:
            break;
    }
}

#define PAGE_SWITCH_PT_LEFT 0
#define PAGE_SWITCH_PT_RIGHT 2

void KaleidoScope_SetupPageSwitch(PauseContext* pauseCtx, u8 pt) {
    pauseCtx->mainState = PAUSE_MAIN_STATE_SWITCHING_PAGE;
    pauseCtx->pageSwitchTimer = 0;

    if (!pt) { // PAGE_SWITCH_PT_LEFT
        pauseCtx->nextPageMode = pauseCtx->pageIndex * 2 + 1;
        SFX_PLAY_CENTERED(NA_SE_SY_WIN_SCROLL_LEFT);
        pauseCtx->cursorSpecialPos = PAUSE_CURSOR_PAGE_RIGHT;
    } else { // PAGE_SWITCH_PT_RIGHT
        pauseCtx->nextPageMode = pauseCtx->pageIndex * 2;
        SFX_PLAY_CENTERED(NA_SE_SY_WIN_SCROLL_RIGHT);
        pauseCtx->cursorSpecialPos = PAUSE_CURSOR_PAGE_LEFT;
    }

#if PLATFORM_N64 || OOT_NTSC
    gSaveContext.buttonStatus[0] = gPageSwitchNextButtonStatus[pauseCtx->pageIndex + pt][0];
#endif
    gSaveContext.buttonStatus[1] = gPageSwitchNextButtonStatus[pauseCtx->pageIndex + pt][1];
    gSaveContext.buttonStatus[2] = gPageSwitchNextButtonStatus[pauseCtx->pageIndex + pt][2];
    gSaveContext.buttonStatus[3] = gPageSwitchNextButtonStatus[pauseCtx->pageIndex + pt][3];
    gSaveContext.buttonStatus[4] = gPageSwitchNextButtonStatus[pauseCtx->pageIndex + pt][4];

    PRINTF("kscope->kscp_pos+pt = %d\n", pauseCtx->pageIndex + pt);

    gSaveContext.hudVisibilityMode = HUD_VISIBILITY_NO_CHANGE;
    Interface_ChangeHudVisibilityMode(HUD_VISIBILITY_ALL);
}

void KaleidoScope_HandlePageToggles(PauseContext* pauseCtx, Input* input) {
    if ((pauseCtx->debugState == PAUSE_DEBUG_STATE_CLOSED) && CHECK_BTN_ALL(input->press.button, BTN_L)) {
#if DEBUG_FEATURES
        pauseCtx->debugState = PAUSE_DEBUG_STATE_INVENTORY_EDITOR_OPENING;
#endif
        return;
    }

    if (CHECK_BTN_ALL(input->press.button, BTN_R)) {
        KaleidoScope_SetupPageSwitch(pauseCtx, PAGE_SWITCH_PT_RIGHT);
        return;
    }

    if (CHECK_BTN_ALL(input->press.button, BTN_Z)) {
        KaleidoScope_SetupPageSwitch(pauseCtx, PAGE_SWITCH_PT_LEFT);
        return;
    }

    if (pauseCtx->cursorSpecialPos == PAUSE_CURSOR_PAGE_LEFT) {
        if (pauseCtx->stickAdjX < -30) {
            pauseCtx->pageSwitchInputTimer++;
            if ((pauseCtx->pageSwitchInputTimer >= 10) || (pauseCtx->pageSwitchInputTimer == 0)) {
                KaleidoScope_SetupPageSwitch(pauseCtx, PAGE_SWITCH_PT_LEFT);
            }
        } else {
            pauseCtx->pageSwitchInputTimer = -1;
        }
    } else if (pauseCtx->cursorSpecialPos == PAUSE_CURSOR_PAGE_RIGHT) {
        if (pauseCtx->stickAdjX > 30) {
            pauseCtx->pageSwitchInputTimer++;
            if ((pauseCtx->pageSwitchInputTimer >= 10) || (pauseCtx->pageSwitchInputTimer == 0)) {
                KaleidoScope_SetupPageSwitch(pauseCtx, PAGE_SWITCH_PT_RIGHT);
            }
        } else {
            pauseCtx->pageSwitchInputTimer = -1;
        }
    }
}

void KaleidoScope_DrawCursor(PlayState* play, u16 pageIndex) {
    PauseContext* pauseCtx = &play->pauseCtx;
    s32 pad;

    OPEN_DISPS(play->state.gfxCtx, "../z_kaleido_scope_PAL.c", 955);

    if (((((u32)pauseCtx->mainState == PAUSE_MAIN_STATE_IDLE) ||
          (pauseCtx->mainState == PAUSE_MAIN_STATE_IDLE_CURSOR_ON_SONG)) &&
         (pauseCtx->state == PAUSE_STATE_MAIN)) ||
        ((pauseCtx->pageIndex == PAUSE_QUEST) &&
         ((pauseCtx->mainState < PAUSE_MAIN_STATE_3) || (pauseCtx->mainState == PAUSE_MAIN_STATE_SONG_PROMPT) ||
          (pauseCtx->mainState == PAUSE_MAIN_STATE_IDLE_CURSOR_ON_SONG)))) {
        s16 i;
        s16 j;

        if (pauseCtx->pageIndex == pageIndex) {

            // Draw PAUSE_CURSOR_QUAD_TL, PAUSE_CURSOR_QUAD_TR, PAUSE_CURSOR_QUAD_BL, PAUSE_CURSOR_QUAD_BR

            gDPPipeSync(POLY_OPA_DISP++);
            gDPSetCombineLERP(POLY_OPA_DISP++, PRIMITIVE, ENVIRONMENT, TEXEL0, ENVIRONMENT, TEXEL0, 0, PRIMITIVE, 0,
                              PRIMITIVE, ENVIRONMENT, TEXEL0, ENVIRONMENT, TEXEL0, 0, PRIMITIVE, 0);
            gDPSetPrimColor(POLY_OPA_DISP++, 0, 0, sCursorColors[pauseCtx->cursorColorSet >> 2][0],
                            sCursorColors[pauseCtx->cursorColorSet >> 2][1],
                            sCursorColors[pauseCtx->cursorColorSet >> 2][2], 255);
            gDPSetEnvColor(POLY_OPA_DISP++, D_8082AB8C, D_8082AB90, D_8082AB94, 255);
            gSPVertex(POLY_OPA_DISP++, pauseCtx->cursorVtx, 4 * 4, 0);

            for (i = j = 0; i < 4; i++, j += 4) {
                gDPLoadTextureBlock_4b(POLY_OPA_DISP++, sCursorTexs[i], G_IM_FMT_IA, PAUSE_MENU_CURSOR_CORNER_TEX_WIDTH,
                                       PAUSE_MENU_CURSOR_CORNER_TEX_HEIGHT, 0, G_TX_NOMIRROR | G_TX_WRAP,
                                       G_TX_NOMIRROR | G_TX_WRAP, G_TX_NOMASK, G_TX_NOMASK, G_TX_NOLOD, G_TX_NOLOD);
                gSP1Quadrangle(POLY_OPA_DISP++, j, j + 2, j + 3, j + 1, 0);
            }
        }

        gDPPipeSync(POLY_OPA_DISP++);
        gDPSetEnvColor(POLY_OPA_DISP++, 0, 0, 0, 255);
    }

    CLOSE_DISPS(play->state.gfxCtx, "../z_kaleido_scope_PAL.c", 985);
}

// Draw 15 (PAGE_BG_QUADS) quads with IA8 80x32 textures
Gfx* KaleidoScope_DrawPageSections(Gfx* gfx, Vtx* vertices, void** textures) {
    s32 i;
    s32 j;

    gSPVertex(gfx++, vertices, 32, 0);

    i = 0;

    j = 0;
    while (j < 32) {
        gDPPipeSync(gfx++);
        gDPLoadTextureBlock(gfx++, textures[i], G_IM_FMT_IA, G_IM_SIZ_8b, PAGE_BG_QUAD_TEX_WIDTH,
                            PAGE_BG_QUAD_TEX_HEIGHT, 0, G_TX_NOMIRROR | G_TX_WRAP, G_TX_NOMIRROR | G_TX_WRAP,
                            G_TX_NOMASK, G_TX_NOMASK, G_TX_NOLOD, G_TX_NOLOD);
        gSP1Quadrangle(gfx++, j, j + 2, j + 3, j + 1, 0);

        j += 4;
        i++;
    }

    gSPVertex(gfx++, vertices + 32, 28, 0);

    j = 0;
    while (j < 28) {
        gDPPipeSync(gfx++);
        gDPLoadTextureBlock(gfx++, textures[i], G_IM_FMT_IA, G_IM_SIZ_8b, PAGE_BG_QUAD_TEX_WIDTH,
                            PAGE_BG_QUAD_TEX_HEIGHT, 0, G_TX_NOMIRROR | G_TX_WRAP, G_TX_NOMIRROR | G_TX_WRAP,
                            G_TX_NOMASK, G_TX_NOMASK, G_TX_NOLOD, G_TX_NOLOD);
        gSP1Quadrangle(gfx++, j, j + 2, j + 3, j + 1, 0);

        j += 4;
        i++;
    }

    return gfx;
}

void KaleidoScope_DrawPages(PlayState* play, GraphicsContext* gfxCtx) {
    static s16 D_8082ACF4[][3] = {
        { 0, 0, 0 },
        { 0, 0, 0 },
        { 0, 0, 0 },
        { 0, 0, 0 },
        { 255, 255, 0 },
        { 0, 0, 0 },
        { 0, 0, 0 },
        { 255, 255, 0 },
        { KALEIDO_COLOR_CURSOR_UNK_R, KALEIDO_COLOR_CURSOR_UNK_G, KALEIDO_COLOR_CURSOR_UNK_B },
        { 0, 0, 0 },
        { 0, 0, 0 },
        { KALEIDO_COLOR_CURSOR_UNK_R, KALEIDO_COLOR_CURSOR_UNK_G, KALEIDO_COLOR_CURSOR_UNK_B },
    };
    static s16 D_8082AD3C = 20;
    static s16 D_8082AD40 = 0;

    static s16 sStickXRepeatTimer = 0;
    static s16 sStickYRepeatTimer = 0;
    static s16 sStickXRepeatState = 0;
    static s16 sStickYRepeatState = 0;

    PauseContext* pauseCtx = &play->pauseCtx;
    s16 stepR;
    s16 stepG;
    s16 stepB;

    OPEN_DISPS(gfxCtx, "../z_kaleido_scope_PAL.c", 1100);

    if (!IS_PAUSE_STATE_GAMEOVER(pauseCtx)) {
        if (pauseCtx->state != PAUSE_STATE_SAVE_PROMPT) {
            stepR = ABS(D_8082AB8C - D_8082ACF4[pauseCtx->cursorColorSet + D_8082AD40][0]) / D_8082AD3C;
            stepG = ABS(D_8082AB90 - D_8082ACF4[pauseCtx->cursorColorSet + D_8082AD40][1]) / D_8082AD3C;
            stepB = ABS(D_8082AB94 - D_8082ACF4[pauseCtx->cursorColorSet + D_8082AD40][2]) / D_8082AD3C;
            if (D_8082AB8C >= D_8082ACF4[pauseCtx->cursorColorSet + D_8082AD40][0]) {
                D_8082AB8C -= stepR;
            } else {
                D_8082AB8C += stepR;
            }
            if (D_8082AB90 >= D_8082ACF4[pauseCtx->cursorColorSet + D_8082AD40][1]) {
                D_8082AB90 -= stepG;
            } else {
                D_8082AB90 += stepG;
            }
            if (D_8082AB94 >= D_8082ACF4[pauseCtx->cursorColorSet + D_8082AD40][2]) {
                D_8082AB94 -= stepB;
            } else {
                D_8082AB94 += stepB;
            }

            D_8082AD3C--;
            if (D_8082AD3C == 0) {
                D_8082AB8C = D_8082ACF4[pauseCtx->cursorColorSet + D_8082AD40][0];
                D_8082AB90 = D_8082ACF4[pauseCtx->cursorColorSet + D_8082AD40][1];
                D_8082AB94 = D_8082ACF4[pauseCtx->cursorColorSet + D_8082AD40][2];
                D_8082AD3C = ZREG(28 + D_8082AD40);
                D_8082AD40++;
                if (D_8082AD40 >= 4) {
                    D_8082AD40 = 0;
                }
            }

            if (pauseCtx->stickAdjX < -30) {
                if (sStickXRepeatState == -1) {
                    sStickXRepeatTimer--;
                    if (sStickXRepeatTimer < 0) {
                        sStickXRepeatTimer = R_PAUSE_STICK_REPEAT_DELAY;
                    } else {
                        pauseCtx->stickAdjX = 0;
                    }
                } else {
                    sStickXRepeatTimer = R_PAUSE_STICK_REPEAT_DELAY_FIRST;
                    sStickXRepeatState = -1;
                }
            } else if (pauseCtx->stickAdjX > 30) {
                if (sStickXRepeatState == 1) {
                    sStickXRepeatTimer--;
                    // NOLINTBEGIN
                    if (sStickXRepeatTimer < 0)
                        sStickXRepeatTimer = R_PAUSE_STICK_REPEAT_DELAY;
                    else
                        pauseCtx->stickAdjX = 0;
                    // NOLINTEND
                } else {
                    sStickXRepeatTimer = R_PAUSE_STICK_REPEAT_DELAY_FIRST;
                    sStickXRepeatState = 1;
                }
            } else {
                sStickXRepeatState = 0;
            }

            if (pauseCtx->stickAdjY < -30) {
                if (sStickYRepeatState == -1) {
                    sStickYRepeatTimer--;
                    if (sStickYRepeatTimer < 0) {
                        sStickYRepeatTimer = R_PAUSE_STICK_REPEAT_DELAY;
                    } else {
                        pauseCtx->stickAdjY = 0;
                    }
                } else {
                    sStickYRepeatTimer = R_PAUSE_STICK_REPEAT_DELAY_FIRST;
                    sStickYRepeatState = -1;
                }
            } else if (pauseCtx->stickAdjY > 30) {
                if (sStickYRepeatState == 1) {
                    sStickYRepeatTimer--;
                    // NOLINTBEGIN
                    if (sStickYRepeatTimer < 0)
                        sStickYRepeatTimer = R_PAUSE_STICK_REPEAT_DELAY;
                    else
                        pauseCtx->stickAdjY = 0;
                    // NOLINTEND
                } else {
                    sStickYRepeatTimer = R_PAUSE_STICK_REPEAT_DELAY_FIRST;
                    sStickYRepeatState = 1;
                }
            } else {
                sStickYRepeatState = 0;
            }
        }

        // Draw non-active pages (not the one being looked at)

        if (pauseCtx->pageIndex) { // pageIndex != PAUSE_ITEM
            gDPPipeSync(POLY_OPA_DISP++);
            gDPSetCombineMode(POLY_OPA_DISP++, G_CC_MODULATEIA, G_CC_MODULATEIA);

            Matrix_Translate(0.0f, (f32)R_PAUSE_PAGES_Y_ORIGIN_2 / 100.0f, -(f32)R_PAUSE_DEPTH_OFFSET / 100.0f,
                             MTXMODE_NEW);
            Matrix_Scale(0.78f, 0.78f, 0.78f, MTXMODE_APPLY);
            Matrix_RotateX(-pauseCtx->itemPagePitch / 100.0f, MTXMODE_APPLY);

            MATRIX_FINALIZE_AND_LOAD(POLY_OPA_DISP++, gfxCtx, "../z_kaleido_scope_PAL.c", 1173);

            POLY_OPA_DISP = KaleidoScope_DrawPageSections(POLY_OPA_DISP, pauseCtx->itemPageVtx,
                                                          SELECT_ITEM_TEXS(gSaveContext.language));

            KaleidoScope_DrawItemSelect(play);
        }

        if (pauseCtx->pageIndex != PAUSE_EQUIP) {
            gDPPipeSync(POLY_OPA_DISP++);
            gDPSetCombineMode(POLY_OPA_DISP++, G_CC_MODULATEIA, G_CC_MODULATEIA);

            Matrix_Translate(-(f32)R_PAUSE_DEPTH_OFFSET / 100.0f, (f32)R_PAUSE_PAGES_Y_ORIGIN_2 / 100.0f, 0.0f,
                             MTXMODE_NEW);
            Matrix_Scale(0.78f, 0.78f, 0.78f, MTXMODE_APPLY);
            Matrix_RotateZ(pauseCtx->equipPagePitch / 100.0f, MTXMODE_APPLY);
            Matrix_RotateY(1.57f, MTXMODE_APPLY);

            MATRIX_FINALIZE_AND_LOAD(POLY_OPA_DISP++, gfxCtx, "../z_kaleido_scope_PAL.c", 1196);

            POLY_OPA_DISP = KaleidoScope_DrawPageSections(POLY_OPA_DISP, pauseCtx->equipPageVtx,
                                                          EQUIPMENT_TEXS(gSaveContext.language));

            KaleidoScope_DrawEquipment(play);
        }

        if (pauseCtx->pageIndex != PAUSE_QUEST) {
            gDPPipeSync(POLY_OPA_DISP++);
            gDPSetTextureFilter(POLY_OPA_DISP++, G_TF_BILERP);
            gDPSetCombineMode(POLY_OPA_DISP++, G_CC_MODULATEIA, G_CC_MODULATEIA);

            Matrix_Translate(0.0f, (f32)R_PAUSE_PAGES_Y_ORIGIN_2 / 100.0f, (f32)R_PAUSE_DEPTH_OFFSET / 100.0f,
                             MTXMODE_NEW);
            Matrix_Scale(0.78f, 0.78f, 0.78f, MTXMODE_APPLY);
            Matrix_RotateX(pauseCtx->questPagePitch / 100.0f, MTXMODE_APPLY);
            Matrix_RotateY(3.14f, MTXMODE_APPLY);

            MATRIX_FINALIZE_AND_LOAD(POLY_OPA_DISP++, gfxCtx, "../z_kaleido_scope_PAL.c", 1220);

            POLY_OPA_DISP = KaleidoScope_DrawPageSections(POLY_OPA_DISP, pauseCtx->questPageVtx,
                                                          QUEST_STATUS_TEXS(gSaveContext.language));

            KaleidoScope_DrawQuestStatus(play, gfxCtx);
        }

        if (pauseCtx->pageIndex != PAUSE_MAP) {
            gDPPipeSync(POLY_OPA_DISP++);

            gDPSetCombineMode(POLY_OPA_DISP++, G_CC_MODULATEIA, G_CC_MODULATEIA);

            Matrix_Translate((f32)R_PAUSE_DEPTH_OFFSET / 100.0f, (f32)R_PAUSE_PAGES_Y_ORIGIN_2 / 100.0f, 0.0f,
                             MTXMODE_NEW);
            Matrix_Scale(0.78f, 0.78f, 0.78f, MTXMODE_APPLY);
            Matrix_RotateZ(-pauseCtx->mapPagePitch / 100.0f, MTXMODE_APPLY);
            Matrix_RotateY(-1.57f, MTXMODE_APPLY);

            MATRIX_FINALIZE_AND_LOAD(POLY_OPA_DISP++, gfxCtx, "../z_kaleido_scope_PAL.c", 1243);

            POLY_OPA_DISP =
                KaleidoScope_DrawPageSections(POLY_OPA_DISP, pauseCtx->mapPageVtx, MAP_TEXS(gSaveContext.language));

            if (sInDungeonScene) {
                KaleidoScope_DrawDungeonMap(play, gfxCtx);
                Gfx_SetupDL_42Opa(gfxCtx);

                gDPSetCombineMode(POLY_OPA_DISP++, G_CC_MODULATEIA_PRIM, G_CC_MODULATEIA_PRIM);

                if (CHECK_DUNGEON_ITEM(DUNGEON_COMPASS, gSaveContext.mapIndex)) {
                    PauseMapMark_Draw(play);
                }
            } else {
                KaleidoScope_DrawWorldMap(play, gfxCtx);
            }
        }

        // Update and draw the active page being looked at

        gDPPipeSync(POLY_OPA_DISP++);
        gDPSetCombineMode(POLY_OPA_DISP++, G_CC_MODULATEIA, G_CC_MODULATEIA);

        switch (pauseCtx->pageIndex) {
            case PAUSE_ITEM:
                Matrix_Translate(0.0f, (f32)R_PAUSE_PAGES_Y_ORIGIN_2 / 100.0f, -(f32)R_PAUSE_DEPTH_OFFSET / 100.0f,
                                 MTXMODE_NEW);
                Matrix_Scale(0.78f, 0.78f, 0.78f, MTXMODE_APPLY);
                Matrix_RotateX(-pauseCtx->itemPagePitch / 100.0f, MTXMODE_APPLY);

                MATRIX_FINALIZE_AND_LOAD(POLY_OPA_DISP++, gfxCtx, "../z_kaleido_scope_PAL.c", 1281);

                POLY_OPA_DISP = KaleidoScope_DrawPageSections(POLY_OPA_DISP, pauseCtx->itemPageVtx,
                                                              SELECT_ITEM_TEXS(gSaveContext.language));

                KaleidoScope_DrawItemSelect(play);
                break;

            case PAUSE_MAP:
                Matrix_Translate((f32)R_PAUSE_DEPTH_OFFSET / 100.0f, (f32)R_PAUSE_PAGES_Y_ORIGIN_2 / 100.0f, 0.0f,
                                 MTXMODE_NEW);
                Matrix_Scale(0.78f, 0.78f, 0.78f, MTXMODE_APPLY);
                Matrix_RotateZ(-pauseCtx->mapPagePitch / 100.0f, MTXMODE_APPLY);
                Matrix_RotateY(-1.57f, MTXMODE_APPLY);

                MATRIX_FINALIZE_AND_LOAD(POLY_OPA_DISP++, gfxCtx, "../z_kaleido_scope_PAL.c", 1303);

                POLY_OPA_DISP =
                    KaleidoScope_DrawPageSections(POLY_OPA_DISP, pauseCtx->mapPageVtx, MAP_TEXS(gSaveContext.language));

                if (sInDungeonScene) {
                    KaleidoScope_DrawDungeonMap(play, gfxCtx);
                    Gfx_SetupDL_42Opa(gfxCtx);

                    gDPSetCombineMode(POLY_OPA_DISP++, G_CC_MODULATEIA_PRIM, G_CC_MODULATEIA_PRIM);

                    if (pauseCtx->cursorSpecialPos == 0) {
                        KaleidoScope_DrawCursor(play, PAUSE_MAP);
                    }

                    if (CHECK_DUNGEON_ITEM(DUNGEON_COMPASS, gSaveContext.mapIndex)) {
                        PauseMapMark_Draw(play);
                    }
                } else {
                    KaleidoScope_DrawWorldMap(play, gfxCtx);
                }
                break;

            case PAUSE_QUEST:
                gDPSetTextureFilter(POLY_OPA_DISP++, G_TF_BILERP);

                Matrix_Translate(0.0f, (f32)R_PAUSE_PAGES_Y_ORIGIN_2 / 100.0f, (f32)R_PAUSE_DEPTH_OFFSET / 100.0f,
                                 MTXMODE_NEW);
                Matrix_Scale(0.78f, 0.78f, 0.78f, MTXMODE_APPLY);
                Matrix_RotateX(pauseCtx->questPagePitch / 100.0f, MTXMODE_APPLY);
                Matrix_RotateY(3.14f, MTXMODE_APPLY);

                MATRIX_FINALIZE_AND_LOAD(POLY_OPA_DISP++, gfxCtx, "../z_kaleido_scope_PAL.c", 1343);

                POLY_OPA_DISP = KaleidoScope_DrawPageSections(POLY_OPA_DISP, pauseCtx->questPageVtx,
                                                              QUEST_STATUS_TEXS(gSaveContext.language));

                KaleidoScope_DrawQuestStatus(play, gfxCtx);

                if (pauseCtx->cursorSpecialPos == 0) {
                    KaleidoScope_DrawCursor(play, PAUSE_QUEST);
                }
                break;

            case PAUSE_EQUIP:
                Matrix_Translate(-(f32)R_PAUSE_DEPTH_OFFSET / 100.0f, (f32)R_PAUSE_PAGES_Y_ORIGIN_2 / 100.0f, 0.0f,
                                 MTXMODE_NEW);
                Matrix_Scale(0.78f, 0.78f, 0.78f, MTXMODE_APPLY);
                Matrix_RotateZ(pauseCtx->equipPagePitch / 100.0f, MTXMODE_APPLY);
                Matrix_RotateY(1.57f, MTXMODE_APPLY);

                MATRIX_FINALIZE_AND_LOAD(POLY_OPA_DISP++, gfxCtx, "../z_kaleido_scope_PAL.c", 1367);

                POLY_OPA_DISP = KaleidoScope_DrawPageSections(POLY_OPA_DISP, pauseCtx->equipPageVtx,
                                                              EQUIPMENT_TEXS(gSaveContext.language));

                KaleidoScope_DrawEquipment(play);

                if (pauseCtx->cursorSpecialPos == 0) {
                    KaleidoScope_DrawCursor(play, PAUSE_EQUIP);
                }
                break;
        }
    }

    // Update and draw prompt (save or gameover)

    Gfx_SetupDL_42Opa(gfxCtx);

    if ((pauseCtx->state == PAUSE_STATE_SAVE_PROMPT) || IS_PAUSE_STATE_GAMEOVER(pauseCtx)) {
        KaleidoScope_UpdatePrompt(play);

        gDPSetCombineMode(POLY_OPA_DISP++, G_CC_MODULATEIA, G_CC_MODULATEIA);

        if ((u32)pauseCtx->pageIndex == PAUSE_ITEM) {
            pauseCtx->itemPagePitch = pauseCtx->promptPitch + 314.0f;

            Matrix_Translate(0.0f, (f32)R_PAUSE_PAGES_Y_ORIGIN_2 / 100.0f, -pauseCtx->promptDepthOffset / 10.0f,
                             MTXMODE_NEW);
            Matrix_Scale(0.78f, 0.78f, 0.78f, MTXMODE_APPLY);
            Matrix_RotateX(-pauseCtx->promptPitch / 100.0f, MTXMODE_APPLY);
        } else if (pauseCtx->pageIndex == PAUSE_MAP) {
            pauseCtx->mapPagePitch = pauseCtx->promptPitch + 314.0f;

            Matrix_Translate(pauseCtx->promptDepthOffset / 10.0f, (f32)R_PAUSE_PAGES_Y_ORIGIN_2 / 100.0f, 0.0f,
                             MTXMODE_NEW);
            Matrix_Scale(0.78f, 0.78f, 0.78f, MTXMODE_APPLY);
            Matrix_RotateZ(-pauseCtx->promptPitch / 100.0f, MTXMODE_APPLY);
            Matrix_RotateY(-1.57f, MTXMODE_APPLY);
        } else if (pauseCtx->pageIndex == PAUSE_QUEST) {
            pauseCtx->questPagePitch = pauseCtx->promptPitch + 314.0f;

            Matrix_Translate(0.0f, (f32)R_PAUSE_PAGES_Y_ORIGIN_2 / 100.0f, pauseCtx->promptDepthOffset / 10.0f,
                             MTXMODE_NEW);
            Matrix_Scale(0.78f, 0.78f, 0.78f, MTXMODE_APPLY);
            Matrix_RotateX(pauseCtx->promptPitch / 100.0f, MTXMODE_APPLY);
            Matrix_RotateY(3.14f, MTXMODE_APPLY);
        } else {
            pauseCtx->equipPagePitch = pauseCtx->promptPitch + 314.0f;

            Matrix_Translate(-pauseCtx->promptDepthOffset / 10.0f, (f32)R_PAUSE_PAGES_Y_ORIGIN_2 / 100.0f, 0.0f,
                             MTXMODE_NEW);
            Matrix_Scale(0.78f, 0.78f, 0.78f, MTXMODE_APPLY);
            Matrix_RotateZ(pauseCtx->promptPitch / 100.0f, MTXMODE_APPLY);
            Matrix_RotateY(1.57f, MTXMODE_APPLY);
        }

        MATRIX_FINALIZE_AND_LOAD(POLY_OPA_DISP++, gfxCtx, "../z_kaleido_scope_PAL.c", 1424);

        if (IS_PAUSE_STATE_GAMEOVER(pauseCtx)) {
            POLY_OPA_DISP = KaleidoScope_DrawPageSections(POLY_OPA_DISP, pauseCtx->promptPageVtx, sGameOverTexs);
        } else { // PAUSE_STATE_SAVE_PROMPT
            POLY_OPA_DISP =
                KaleidoScope_DrawPageSections(POLY_OPA_DISP, pauseCtx->promptPageVtx, SAVE_TEXS(gSaveContext.language));
        }

        //! @bug Loads 32 vertices, but there are only 20 to load
        gSPVertex(POLY_OPA_DISP++, &pauseCtx->promptPageVtx[PAGE_BG_QUADS * 4], 32, 0);

        if (((pauseCtx->state == PAUSE_STATE_SAVE_PROMPT) &&
             (pauseCtx->savePromptState < PAUSE_SAVE_PROMPT_STATE_SAVED)) ||
            (pauseCtx->state == PAUSE_STATE_GAME_OVER_SAVE_PROMPT)) {

            POLY_OPA_DISP = KaleidoScope_QuadTextureIA8(POLY_OPA_DISP, sSavePromptMessageTexs[gSaveContext.language],
                                                        152, 16, PROMPT_QUAD_MESSAGE * 4);

            gDPSetCombineLERP(POLY_OPA_DISP++, 1, 0, PRIMITIVE, 0, TEXEL0, 0, PRIMITIVE, 0, 1, 0, PRIMITIVE, 0, TEXEL0,
                              0, PRIMITIVE, 0);
            gDPSetPrimColor(POLY_OPA_DISP++, 0, 0, KALEIDO_PROMPT_CURSOR_R, KALEIDO_PROMPT_CURSOR_G,
                            KALEIDO_PROMPT_CURSOR_B, R_KALEIDO_PROMPT_CURSOR_ALPHA);

            if (pauseCtx->promptChoice == 0) {
                // PROMPT_QUAD_CURSOR_LEFT
                gSPDisplayList(POLY_OPA_DISP++, gPromptCursorLeftDL);
            } else {
                // PROMPT_QUAD_CURSOR_RIGHT
                gSPDisplayList(POLY_OPA_DISP++, gPromptCursorRightDL);
            }

            gDPPipeSync(POLY_OPA_DISP++);
            gDPSetCombineMode(POLY_OPA_DISP++, G_CC_MODULATEIA, G_CC_MODULATEIA);
            gDPSetPrimColor(POLY_OPA_DISP++, 0, 0, 255, 255, 255, pauseCtx->alpha);

            POLY_OPA_DISP = KaleidoScope_QuadTextureIA8(POLY_OPA_DISP, sPromptChoiceTexs[gSaveContext.language][0], 48,
                                                        16, PROMPT_QUAD_CHOICE_YES * 4);

            POLY_OPA_DISP = KaleidoScope_QuadTextureIA8(POLY_OPA_DISP, sPromptChoiceTexs[gSaveContext.language][1], 48,
                                                        16, PROMPT_QUAD_CHOICE_NO * 4);
        } else if (((pauseCtx->state == PAUSE_STATE_SAVE_PROMPT) &&
                    (pauseCtx->savePromptState >= PAUSE_SAVE_PROMPT_STATE_SAVED)) ||
                   pauseCtx->state == PAUSE_STATE_GAME_OVER_SAVED) {
#if !PLATFORM_GC
            POLY_OPA_DISP = KaleidoScope_QuadTextureIA8(POLY_OPA_DISP, sSaveConfirmationTexs[gSaveContext.language],
                                                        152, 16, PROMPT_QUAD_MESSAGE * 4);
#endif
        } else if (((pauseCtx->state == PAUSE_STATE_GAME_OVER_CONTINUE_PROMPT) ||
                    (pauseCtx->state == PAUSE_STATE_GAME_OVER_FINISH))) {
            POLY_OPA_DISP = KaleidoScope_QuadTextureIA8(POLY_OPA_DISP, sContinuePromptTexs[gSaveContext.language], 152,
                                                        16, PROMPT_QUAD_MESSAGE * 4);

            gDPSetCombineLERP(POLY_OPA_DISP++, 1, 0, PRIMITIVE, 0, TEXEL0, 0, PRIMITIVE, 0, 1, 0, PRIMITIVE, 0, TEXEL0,
                              0, PRIMITIVE, 0);
            gDPSetPrimColor(POLY_OPA_DISP++, 0, 0, KALEIDO_PROMPT_CURSOR_R, KALEIDO_PROMPT_CURSOR_G,
                            KALEIDO_PROMPT_CURSOR_B, R_KALEIDO_PROMPT_CURSOR_ALPHA);

            if (pauseCtx->promptChoice == 0) {
                // PROMPT_QUAD_CURSOR_LEFT
                gSPDisplayList(POLY_OPA_DISP++, gPromptCursorLeftDL);
            } else {
                // PROMPT_QUAD_CURSOR_RIGHT
                gSPDisplayList(POLY_OPA_DISP++, gPromptCursorRightDL);
            }

            gDPPipeSync(POLY_OPA_DISP++);
            gDPSetCombineMode(POLY_OPA_DISP++, G_CC_MODULATEIA, G_CC_MODULATEIA);
            gDPSetPrimColor(POLY_OPA_DISP++, 0, 0, 255, 255, 255, pauseCtx->alpha);

            POLY_OPA_DISP = KaleidoScope_QuadTextureIA8(POLY_OPA_DISP, sPromptChoiceTexs[gSaveContext.language][0], 48,
                                                        16, PROMPT_QUAD_CHOICE_YES * 4);

            POLY_OPA_DISP = KaleidoScope_QuadTextureIA8(POLY_OPA_DISP, sPromptChoiceTexs[gSaveContext.language][1], 48,
                                                        16, PROMPT_QUAD_CHOICE_NO * 4);
        }

        gDPPipeSync(POLY_OPA_DISP++);
        gDPSetCombineLERP(POLY_OPA_DISP++, PRIMITIVE, ENVIRONMENT, TEXEL0, ENVIRONMENT, TEXEL0, 0, PRIMITIVE, 0,
                          PRIMITIVE, ENVIRONMENT, TEXEL0, ENVIRONMENT, TEXEL0, 0, PRIMITIVE, 0);

        if ((pauseCtx->state != PAUSE_STATE_GAME_OVER_CONTINUE_PROMPT) &&
            (pauseCtx->state != PAUSE_STATE_GAME_OVER_FINISH)) {
            gDPSetPrimColor(POLY_OPA_DISP++, 0, 0, 255, 255, 0, pauseCtx->alpha);
            gDPSetEnvColor(POLY_OPA_DISP++, 0, 0, 0, 0);
        }
    }

    CLOSE_DISPS(gfxCtx, "../z_kaleido_scope_PAL.c", 1577);
}

/**
 * Draws the buttons for scrolling left/right, and the info plate.
 */
void KaleidoScope_DrawUIOverlay(PlayState* play) {
    static void* sToEquipTextTextures[] =
        LANGUAGE_ARRAY(gPauseToEquipJPNTex, gPauseToEquipENGTex, gPauseToEquipGERTex, gPauseToEquipFRATex);
    static void* sToDecideTextTextures[] =
        LANGUAGE_ARRAY(gPauseToDecideJPNTex, gPauseToDecideENGTex, gPauseToDecideGERTex, gPauseToDecideFRATex);
    static void* sToPlayMelodyTextTextures[] = LANGUAGE_ARRAY(gPauseToPlayMelodyJPNTex, gPauseToPlayMelodyENGTex,
                                                              gPauseToPlayMelodyGERTex, gPauseToPlayMelodyFRATex);
    static void* sScrollLeftLabels[][LANGUAGE_MAX] = {
        LANGUAGE_ARRAY(gPauseToEquipmentJPNTex, gPauseToEquipmentENGTex, gPauseToEquipmentGERTex,
                       gPauseToEquipmentFRATex),
        LANGUAGE_ARRAY(gPauseToSelectItemJPNTex, gPauseToSelectItemENGTex, gPauseToSelectItemGERTex,
                       gPauseToSelectItemFRATex),
        LANGUAGE_ARRAY(gPauseToMapJPNTex, gPauseToMapENGTex, gPauseToMapGERTex, gPauseToMapFRATex),
        LANGUAGE_ARRAY(gPauseToQuestStatusJPNTex, gPauseToQuestStatusENGTex, gPauseToQuestStatusGERTex,
                       gPauseToQuestStatusFRATex),
    };
    static void* sScrollRightLabels[][LANGUAGE_MAX] = {
        LANGUAGE_ARRAY(gPauseToMapJPNTex, gPauseToMapENGTex, gPauseToMapGERTex, gPauseToMapFRATex),
        LANGUAGE_ARRAY(gPauseToQuestStatusJPNTex, gPauseToQuestStatusENGTex, gPauseToQuestStatusGERTex,
                       gPauseToQuestStatusFRATex),
        LANGUAGE_ARRAY(gPauseToEquipmentJPNTex, gPauseToEquipmentENGTex, gPauseToEquipmentGERTex,
                       gPauseToEquipmentFRATex),
        LANGUAGE_ARRAY(gPauseToSelectItemJPNTex, gPauseToSelectItemENGTex, gPauseToSelectItemGERTex,
                       gPauseToSelectItemFRATex),
    };
    static u16 sToEquipTextWidths[] = LANGUAGE_ARRAY(gPauseToEquipJPNTex_WIDTH, gPauseToEquipENGTex_WIDTH,
                                                     gPauseToEquipGERTex_WIDTH, gPauseToEquipFRATex_WIDTH);
    static u16 sToDecideTextWidths[] = LANGUAGE_ARRAY(gPauseToDecideJPNTex_WIDTH, gPauseToDecideENGTex_WIDTH,
                                                      gPauseToDecideGERTex_WIDTH, gPauseToDecideFRATex_WIDTH);
    static u16 sToPlayMelodyTextWidths[] =
        LANGUAGE_ARRAY(gPauseToPlayMelodyJPNTex_WIDTH, gPauseToPlayMelodyENGTex_WIDTH, gPauseToPlayMelodyGERTex_WIDTH,
                       gPauseToPlayMelodyFRATex_WIDTH);
    static s16 sLRSelectedPrimColors[][4] = {
        { 180, 210, 255, 220 },
        { 100, 100, 150, 220 },
    };
    static s16 sLRSelectedPrimTimer = 20;
    static s16 sLRSelectedPrimState = 0;
    static s16 D_8082AE08[] = {
        10, 16, 16, 17, 12, 13, 18, 17, 17, 19, 13, 21, 20, 21, 14, 15, 15, 15, 11, 14,
    };
    static s16 D_8082AE30[WORLD_MAP_POINT_MAX] = {
        21, // WORLD_MAP_POINT_HAUNTED_WASTELAND
        20, // WORLD_MAP_POINT_GERUDOS_FORTRESS
        19, // WORLD_MAP_POINT_GERUDO_VALLEY
        18, // WORLD_MAP_POINT_HYLIA_LAKESIDE
        11, // WORLD_MAP_POINT_LON_LON_RANCH
        14, // WORLD_MAP_POINT_MARKET
        10, // WORLD_MAP_POINT_HYRULE_FIELD
        15, // WORLD_MAP_POINT_DEATH_MOUNTAIN
        16, // WORLD_MAP_POINT_KAKARIKO_VILLAGE
        13, // WORLD_MAP_POINT_LOST_WOODS
        12, // WORLD_MAP_POINT_KOKIRI_FOREST
        17, // WORLD_MAP_POINT_ZORAS_DOMAIN
    };
    static s16 sLRSelectedPrimR;
    static s16 sLRSelectedPrimG;
    static s16 sLRSelectedPrimB;
    static s16 sLRSelectedPrimA;

    PauseContext* pauseCtx = &play->pauseCtx;
    s16 stepR;
    s16 stepG;
    s16 stepB;
    s16 stepA;
    s16 y;
    s16 i;
    s16 j;

    OPEN_DISPS(play->state.gfxCtx, "../z_kaleido_scope_PAL.c", 1676);

    stepR = ABS(sLRSelectedPrimR - sLRSelectedPrimColors[sLRSelectedPrimState][0]) / sLRSelectedPrimTimer;
    stepG = ABS(sLRSelectedPrimG - sLRSelectedPrimColors[sLRSelectedPrimState][1]) / sLRSelectedPrimTimer;
    stepB = ABS(sLRSelectedPrimB - sLRSelectedPrimColors[sLRSelectedPrimState][2]) / sLRSelectedPrimTimer;
    stepA = ABS(sLRSelectedPrimA - sLRSelectedPrimColors[sLRSelectedPrimState][3]) / sLRSelectedPrimTimer;
    if (sLRSelectedPrimR >= sLRSelectedPrimColors[sLRSelectedPrimState][0]) {
        sLRSelectedPrimR -= stepR;
    } else {
        sLRSelectedPrimR += stepR;
    }
    if (sLRSelectedPrimG >= sLRSelectedPrimColors[sLRSelectedPrimState][1]) {
        sLRSelectedPrimG -= stepG;
    } else {
        sLRSelectedPrimG += stepG;
    }
    if (sLRSelectedPrimB >= sLRSelectedPrimColors[sLRSelectedPrimState][2]) {
        sLRSelectedPrimB -= stepB;
    } else {
        sLRSelectedPrimB += stepB;
    }
    if (sLRSelectedPrimA >= sLRSelectedPrimColors[sLRSelectedPrimState][3]) {
        sLRSelectedPrimA -= stepA;
    } else {
        sLRSelectedPrimA += stepA;
    }

    sLRSelectedPrimTimer--;
    if (sLRSelectedPrimTimer == 0) {
        sLRSelectedPrimR = sLRSelectedPrimColors[sLRSelectedPrimState][0];
        sLRSelectedPrimG = sLRSelectedPrimColors[sLRSelectedPrimState][1];
        sLRSelectedPrimB = sLRSelectedPrimColors[sLRSelectedPrimState][2];
        sLRSelectedPrimA = sLRSelectedPrimColors[sLRSelectedPrimState][3];
        sLRSelectedPrimTimer = R_PAUSE_CURSOR_L_R_SELECTED_PRIM_TIMER;
        sLRSelectedPrimState ^= 1;
    }

<<<<<<< HEAD
    y = pauseCtx->infoPanelOffsetY - 76;
=======
    temp = pauseCtx->infoPanelOffsetY - 76;
>>>>>>> 50ecba90
    for (j = 0, i = 0; i < UI_OVERLAY_QUAD_MAX; i++, j += 4) {
        pauseCtx->uiOverlayVtx[j + 0].v.ob[0] = pauseCtx->uiOverlayVtx[j + 2].v.ob[0] = -72;

        pauseCtx->uiOverlayVtx[j + 1].v.ob[0] = pauseCtx->uiOverlayVtx[j + 3].v.ob[0] = 0;

<<<<<<< HEAD
        pauseCtx->uiOverlayVtx[j + 0].v.ob[1] = pauseCtx->uiOverlayVtx[j + 1].v.ob[1] = y;

        pauseCtx->uiOverlayVtx[j + 2].v.ob[1] = pauseCtx->uiOverlayVtx[j + 3].v.ob[1] = y - 24;
=======
        pauseCtx->uiOverlayVtx[j + 0].v.ob[1] = pauseCtx->uiOverlayVtx[j + 1].v.ob[1] = temp;

        pauseCtx->uiOverlayVtx[j + 2].v.ob[1] = pauseCtx->uiOverlayVtx[j + 3].v.ob[1] = temp - 24;
>>>>>>> 50ecba90

        pauseCtx->uiOverlayVtx[j + 0].v.ob[2] = pauseCtx->uiOverlayVtx[j + 1].v.ob[2] =
            pauseCtx->uiOverlayVtx[j + 2].v.ob[2] = pauseCtx->uiOverlayVtx[j + 3].v.ob[2] = 0;

        pauseCtx->uiOverlayVtx[j + 0].v.flag = pauseCtx->uiOverlayVtx[j + 1].v.flag =
            pauseCtx->uiOverlayVtx[j + 2].v.flag = pauseCtx->uiOverlayVtx[j + 3].v.flag = 0;

        pauseCtx->uiOverlayVtx[j + 0].v.tc[0] = pauseCtx->uiOverlayVtx[j + 0].v.tc[1] =
            pauseCtx->uiOverlayVtx[j + 1].v.tc[1] = pauseCtx->uiOverlayVtx[j + 2].v.tc[0] = 0;

<<<<<<< HEAD
        pauseCtx->uiOverlayVtx[j + 1].v.tc[0] = pauseCtx->uiOverlayVtx[j + 3].v.tc[0] = 72 * (1 << 5);

        // 24 = gInfoPanelBgLeftTex_HEIGHT, gInfoPanelBgRightTex_HEIGHT, gQuestIconGoldSkulltulaTex_HEIGHT
        pauseCtx->uiOverlayVtx[j + 2].v.tc[1] = pauseCtx->uiOverlayVtx[j + 3].v.tc[1] = 24 * (1 << 5);
=======
        pauseCtx->uiOverlayVtx[j + 1].v.tc[0] = pauseCtx->uiOverlayVtx[j + 3].v.tc[0] = 0x900;

        pauseCtx->uiOverlayVtx[j + 2].v.tc[1] = pauseCtx->uiOverlayVtx[j + 3].v.tc[1] = 0x300;
>>>>>>> 50ecba90

        pauseCtx->uiOverlayVtx[j + 0].v.cn[0] = pauseCtx->uiOverlayVtx[j + 2].v.cn[0] =
            pauseCtx->uiOverlayVtx[j + 0].v.cn[1] = pauseCtx->uiOverlayVtx[j + 2].v.cn[1] =
                pauseCtx->uiOverlayVtx[j + 0].v.cn[2] = pauseCtx->uiOverlayVtx[j + 2].v.cn[2] =
                    pauseCtx->uiOverlayVtx[j + 1].v.cn[0] = pauseCtx->uiOverlayVtx[j + 3].v.cn[0] =
                        pauseCtx->uiOverlayVtx[j + 1].v.cn[1] = pauseCtx->uiOverlayVtx[j + 3].v.cn[1] =
                            pauseCtx->uiOverlayVtx[j + 1].v.cn[2] = pauseCtx->uiOverlayVtx[j + 3].v.cn[2] = 200;

        pauseCtx->uiOverlayVtx[j + 0].v.cn[3] = pauseCtx->uiOverlayVtx[j + 2].v.cn[3] =
            pauseCtx->uiOverlayVtx[j + 1].v.cn[3] = pauseCtx->uiOverlayVtx[j + 3].v.cn[3] = pauseCtx->alpha;
    }

<<<<<<< HEAD
    // UI_OVERLAY_QUAD_BG_RIGHT
=======
    // UI_OVERLAY_QUAD_INFO_BG_RIGHT
>>>>>>> 50ecba90
    pauseCtx->uiOverlayVtx[4].v.ob[0] = pauseCtx->uiOverlayVtx[6].v.ob[0] = pauseCtx->uiOverlayVtx[0].v.ob[0] + 72;

    pauseCtx->uiOverlayVtx[5].v.ob[0] = pauseCtx->uiOverlayVtx[7].v.ob[0] = pauseCtx->uiOverlayVtx[4].v.ob[0] + 72;

    // UI_OVERLAY_QUAD_BUTTON_LEFT
    if ((pauseCtx->cursorSpecialPos == PAUSE_CURSOR_PAGE_LEFT) && (pauseCtx->mainState == PAUSE_MAIN_STATE_IDLE)) {
<<<<<<< HEAD
        pauseCtx->uiOverlayVtx[8].v.ob[0] = pauseCtx->uiOverlayVtx[10].v.ob[0] = R_PAUSE_BUTTON_LEFT_X;

        pauseCtx->uiOverlayVtx[9].v.ob[0] = pauseCtx->uiOverlayVtx[11].v.ob[0] =
            pauseCtx->uiOverlayVtx[8].v.ob[0] + UI_OVERLAY_QUAD_BUTTON_LR_WIDTH;

        pauseCtx->uiOverlayVtx[8].v.ob[1] = pauseCtx->uiOverlayVtx[9].v.ob[1] = R_PAUSE_BUTTON_LEFT_RIGHT_Y;

        pauseCtx->uiOverlayVtx[10].v.ob[1] = pauseCtx->uiOverlayVtx[11].v.ob[1] =
            pauseCtx->uiOverlayVtx[8].v.ob[1] - UI_OVERLAY_QUAD_BUTTON_LR_HEIGHT;
    } else {
        pauseCtx->uiOverlayVtx[8].v.ob[0] = pauseCtx->uiOverlayVtx[10].v.ob[0] = R_PAUSE_BUTTON_LEFT_X + 3;

        pauseCtx->uiOverlayVtx[9].v.ob[0] = pauseCtx->uiOverlayVtx[11].v.ob[0] =
            pauseCtx->uiOverlayVtx[8].v.ob[0] + (UI_OVERLAY_QUAD_BUTTON_LR_WIDTH - 2 * 3);

        pauseCtx->uiOverlayVtx[8].v.ob[1] = pauseCtx->uiOverlayVtx[9].v.ob[1] = R_PAUSE_BUTTON_LEFT_RIGHT_Y - 3;

        pauseCtx->uiOverlayVtx[10].v.ob[1] = pauseCtx->uiOverlayVtx[11].v.ob[1] =
            pauseCtx->uiOverlayVtx[8].v.ob[1] - (UI_OVERLAY_QUAD_BUTTON_LR_HEIGHT - 2 * 3);
=======
        pauseCtx->uiOverlayVtx[8].v.ob[0] = pauseCtx->uiOverlayVtx[10].v.ob[0] = WREG(16);

        pauseCtx->uiOverlayVtx[9].v.ob[0] = pauseCtx->uiOverlayVtx[11].v.ob[0] = pauseCtx->uiOverlayVtx[8].v.ob[0] + 24;

        pauseCtx->uiOverlayVtx[8].v.ob[1] = pauseCtx->uiOverlayVtx[9].v.ob[1] = WREG(18);

        pauseCtx->uiOverlayVtx[10].v.ob[1] = pauseCtx->uiOverlayVtx[11].v.ob[1] =
            pauseCtx->uiOverlayVtx[8].v.ob[1] - 32;
    } else {
        pauseCtx->uiOverlayVtx[8].v.ob[0] = pauseCtx->uiOverlayVtx[10].v.ob[0] = WREG(16) + 3;

        pauseCtx->uiOverlayVtx[9].v.ob[0] = pauseCtx->uiOverlayVtx[11].v.ob[0] = pauseCtx->uiOverlayVtx[8].v.ob[0] + 18;

        pauseCtx->uiOverlayVtx[8].v.ob[1] = pauseCtx->uiOverlayVtx[9].v.ob[1] = WREG(18) - 3;

        pauseCtx->uiOverlayVtx[10].v.ob[1] = pauseCtx->uiOverlayVtx[11].v.ob[1] =
            pauseCtx->uiOverlayVtx[8].v.ob[1] - 26;
>>>>>>> 50ecba90
    }

    // UI_OVERLAY_QUAD_BUTTON_RIGHT
    if ((pauseCtx->cursorSpecialPos == PAUSE_CURSOR_PAGE_RIGHT) && (pauseCtx->mainState == PAUSE_MAIN_STATE_IDLE)) {
<<<<<<< HEAD
        pauseCtx->uiOverlayVtx[12].v.ob[0] = pauseCtx->uiOverlayVtx[14].v.ob[0] = R_PAUSE_BUTTON_RIGHT_X;

        pauseCtx->uiOverlayVtx[13].v.ob[0] = pauseCtx->uiOverlayVtx[15].v.ob[0] =
            pauseCtx->uiOverlayVtx[12].v.ob[0] + UI_OVERLAY_QUAD_BUTTON_LR_WIDTH;

        pauseCtx->uiOverlayVtx[12].v.ob[1] = pauseCtx->uiOverlayVtx[13].v.ob[1] = R_PAUSE_BUTTON_LEFT_RIGHT_Y;

        pauseCtx->uiOverlayVtx[14].v.ob[1] = pauseCtx->uiOverlayVtx[15].v.ob[1] =
            pauseCtx->uiOverlayVtx[12].v.ob[1] - UI_OVERLAY_QUAD_BUTTON_LR_HEIGHT;
    } else {
        pauseCtx->uiOverlayVtx[12].v.ob[0] = pauseCtx->uiOverlayVtx[14].v.ob[0] = R_PAUSE_BUTTON_RIGHT_X + 3;

        pauseCtx->uiOverlayVtx[13].v.ob[0] = pauseCtx->uiOverlayVtx[15].v.ob[0] =
            pauseCtx->uiOverlayVtx[12].v.ob[0] + (UI_OVERLAY_QUAD_BUTTON_LR_WIDTH - 2 * 3);

        pauseCtx->uiOverlayVtx[12].v.ob[1] = pauseCtx->uiOverlayVtx[13].v.ob[1] = R_PAUSE_BUTTON_LEFT_RIGHT_Y - 3;

        pauseCtx->uiOverlayVtx[14].v.ob[1] = pauseCtx->uiOverlayVtx[15].v.ob[1] =
            pauseCtx->uiOverlayVtx[12].v.ob[1] - (UI_OVERLAY_QUAD_BUTTON_LR_HEIGHT - 2 * 3);
=======
        pauseCtx->uiOverlayVtx[12].v.ob[0] = pauseCtx->uiOverlayVtx[14].v.ob[0] = WREG(17);

        pauseCtx->uiOverlayVtx[13].v.ob[0] = pauseCtx->uiOverlayVtx[15].v.ob[0] =
            pauseCtx->uiOverlayVtx[12].v.ob[0] + 24;

        pauseCtx->uiOverlayVtx[12].v.ob[1] = pauseCtx->uiOverlayVtx[13].v.ob[1] = WREG(18);

        pauseCtx->uiOverlayVtx[14].v.ob[1] = pauseCtx->uiOverlayVtx[15].v.ob[1] =
            pauseCtx->uiOverlayVtx[12].v.ob[1] - 32;
    } else {
        pauseCtx->uiOverlayVtx[12].v.ob[0] = pauseCtx->uiOverlayVtx[14].v.ob[0] = WREG(17) + 3;

        pauseCtx->uiOverlayVtx[13].v.ob[0] = pauseCtx->uiOverlayVtx[15].v.ob[0] =
            pauseCtx->uiOverlayVtx[12].v.ob[0] + 18;

        pauseCtx->uiOverlayVtx[12].v.ob[1] = pauseCtx->uiOverlayVtx[13].v.ob[1] = WREG(18) - 3;

        pauseCtx->uiOverlayVtx[14].v.ob[1] = pauseCtx->uiOverlayVtx[15].v.ob[1] =
            pauseCtx->uiOverlayVtx[12].v.ob[1] - 26;
>>>>>>> 50ecba90
    }

    // UI_OVERLAY_QUAD_BUTTON_LEFT, UI_OVERLAY_QUAD_BUTTON_RIGHT
    pauseCtx->uiOverlayVtx[9].v.tc[0] = pauseCtx->uiOverlayVtx[11].v.tc[0] = pauseCtx->uiOverlayVtx[13].v.tc[0] =
<<<<<<< HEAD
        pauseCtx->uiOverlayVtx[15].v.tc[0] = UI_OVERLAY_QUAD_BUTTON_LR_TEX_WIDTH * (1 << 5);

    pauseCtx->uiOverlayVtx[10].v.tc[1] = pauseCtx->uiOverlayVtx[11].v.tc[1] = pauseCtx->uiOverlayVtx[14].v.tc[1] =
        pauseCtx->uiOverlayVtx[15].v.tc[1] = UI_OVERLAY_QUAD_BUTTON_LR_TEX_HEIGHT * (1 << 5);
=======
        pauseCtx->uiOverlayVtx[15].v.tc[0] = 0x300;

    pauseCtx->uiOverlayVtx[10].v.tc[1] = pauseCtx->uiOverlayVtx[11].v.tc[1] = pauseCtx->uiOverlayVtx[14].v.tc[1] =
        pauseCtx->uiOverlayVtx[15].v.tc[1] = 0x400;
>>>>>>> 50ecba90

    gDPSetCombineMode(POLY_OPA_DISP++, G_CC_MODULATEIA_PRIM, G_CC_MODULATEIA_PRIM);

    Matrix_Translate(0.0f, 0.0f, -144.0f, MTXMODE_NEW);
    Matrix_Scale(1.0f, 1.0f, 1.0f, MTXMODE_APPLY);

    MATRIX_FINALIZE_AND_LOAD(POLY_OPA_DISP++, play->state.gfxCtx, "../z_kaleido_scope_PAL.c", 1755);

    gDPSetPrimColor(POLY_OPA_DISP++, 0, 0, 90, 100, 130, 255);
    gSPVertex(POLY_OPA_DISP++, &pauseCtx->uiOverlayVtx[0], 16, 0);

<<<<<<< HEAD
    // Draw UI_OVERLAY_QUAD_BG_LEFT, UI_OVERLAY_QUAD_BG_RIGHT
=======
    // Draw UI_OVERLAY_QUAD_INFO_BG_LEFT, UI_OVERLAY_QUAD_INFO_BG_RIGHT
>>>>>>> 50ecba90
    gSPDisplayList(POLY_OPA_DISP++, gInfoPanelBgDL);

    if ((pauseCtx->cursorSpecialPos == PAUSE_CURSOR_PAGE_LEFT) && (pauseCtx->mainState == PAUSE_MAIN_STATE_IDLE)) {
        gDPSetPrimColor(POLY_OPA_DISP++, 0, 0, sLRSelectedPrimR, sLRSelectedPrimG, sLRSelectedPrimB, sLRSelectedPrimA);
    }

    // Draw UI_OVERLAY_QUAD_BUTTON_LEFT
    gSPDisplayList(POLY_OPA_DISP++, gLButtonIconDL);

    gDPSetPrimColor(POLY_OPA_DISP++, 0, 0, 180, 210, 255, 220);

    if ((pauseCtx->cursorSpecialPos == PAUSE_CURSOR_PAGE_RIGHT) && (pauseCtx->mainState == PAUSE_MAIN_STATE_IDLE)) {
        gDPSetPrimColor(POLY_OPA_DISP++, 0, 0, sLRSelectedPrimR, sLRSelectedPrimG, sLRSelectedPrimB, sLRSelectedPrimA);
    }

    // Draw UI_OVERLAY_QUAD_BUTTON_RIGHT
    gSPDisplayList(POLY_OPA_DISP++, gRButtonIconDL);

    if (pauseCtx->cursorSpecialPos != 0) {
<<<<<<< HEAD
        j = (pauseCtx->cursorSpecialPos - PAUSE_CURSOR_PAGE_LEFT + UI_OVERLAY_QUAD_BUTTON_LEFT) * 4;
=======
        j = (pauseCtx->cursorSpecialPos - 8) * 4;
>>>>>>> 50ecba90
        pauseCtx->cursorVtx[0].v.ob[0] = pauseCtx->uiOverlayVtx[j].v.ob[0];
        pauseCtx->cursorVtx[0].v.ob[1] = pauseCtx->uiOverlayVtx[j].v.ob[1];
        KaleidoScope_DrawCursor(play, pauseCtx->pageIndex);
    }

    // UI_OVERLAY_QUAD_INFO_ICON
<<<<<<< HEAD
    y = pauseCtx->infoPanelOffsetY - 80;
    pauseCtx->uiOverlayVtx[16].v.ob[1] = pauseCtx->uiOverlayVtx[17].v.ob[1] = y;

    pauseCtx->uiOverlayVtx[18].v.ob[1] = pauseCtx->uiOverlayVtx[19].v.ob[1] =
        pauseCtx->uiOverlayVtx[16].v.ob[1] - UI_OVERLAY_QUAD_INFO_ICON_HEIGHT;

    pauseCtx->uiOverlayVtx[18].v.tc[1] = pauseCtx->uiOverlayVtx[19].v.tc[1] =
        UI_OVERLAY_QUAD_INFO_ICON_TEX_HEIGHT * (1 << 5);
=======
    temp = pauseCtx->infoPanelOffsetY - 80;
    pauseCtx->uiOverlayVtx[16].v.ob[1] = pauseCtx->uiOverlayVtx[17].v.ob[1] = temp;

    pauseCtx->uiOverlayVtx[18].v.ob[1] = pauseCtx->uiOverlayVtx[19].v.ob[1] = pauseCtx->uiOverlayVtx[16].v.ob[1] - 16;

    pauseCtx->uiOverlayVtx[18].v.tc[1] = pauseCtx->uiOverlayVtx[19].v.tc[1] = 0x200;
>>>>>>> 50ecba90

    gDPPipeSync(POLY_OPA_DISP++);
    gDPSetCombineLERP(POLY_OPA_DISP++, PRIMITIVE, ENVIRONMENT, TEXEL0, ENVIRONMENT, TEXEL0, 0, PRIMITIVE, 0, PRIMITIVE,
                      ENVIRONMENT, TEXEL0, ENVIRONMENT, TEXEL0, 0, PRIMITIVE, 0);
    gDPSetEnvColor(POLY_OPA_DISP++, 20, 30, 40, 0);

    if ((pauseCtx->state == PAUSE_STATE_MAIN) && (pauseCtx->namedItem != PAUSE_ITEM_NONE) &&
        (pauseCtx->nameDisplayTimer < R_PAUSE_NAME_DISPLAY_TIMER_THRESHOLD_) &&
        (((u32)pauseCtx->mainState == PAUSE_MAIN_STATE_IDLE) ||
         (pauseCtx->mainState == PAUSE_MAIN_STATE_SONG_PLAYBACK) ||
         ((pauseCtx->mainState >= PAUSE_MAIN_STATE_SONG_PROMPT_INIT) &&
          (pauseCtx->mainState <= PAUSE_MAIN_STATE_EQUIP_CHANGED)) ||
         (pauseCtx->mainState == PAUSE_MAIN_STATE_IDLE_CURSOR_ON_SONG)) &&
        (pauseCtx->cursorSpecialPos == 0)) {

        if (((u32)pauseCtx->mainState == PAUSE_MAIN_STATE_IDLE) ||
            (pauseCtx->mainState == PAUSE_MAIN_STATE_SONG_PLAYBACK) ||
            ((pauseCtx->mainState >= PAUSE_MAIN_STATE_SONG_PROMPT_INIT) &&
             (pauseCtx->mainState <= PAUSE_MAIN_STATE_EQUIP_CHANGED)) ||
            (pauseCtx->mainState == PAUSE_MAIN_STATE_IDLE_CURSOR_ON_SONG)) {

            // UI_OVERLAY_QUAD_INFO_ICON
            pauseCtx->uiOverlayVtx[16].v.ob[0] = pauseCtx->uiOverlayVtx[18].v.ob[0] = -63;
<<<<<<< HEAD

            pauseCtx->uiOverlayVtx[17].v.ob[0] = pauseCtx->uiOverlayVtx[19].v.ob[0] =
                pauseCtx->uiOverlayVtx[16].v.ob[0] + ITEM_NAME_TEX_WIDTH;

            pauseCtx->uiOverlayVtx[17].v.tc[0] = pauseCtx->uiOverlayVtx[19].v.tc[0] = ITEM_NAME_TEX_WIDTH * (1 << 5);

=======

            pauseCtx->uiOverlayVtx[17].v.ob[0] = pauseCtx->uiOverlayVtx[19].v.ob[0] =
                pauseCtx->uiOverlayVtx[16].v.ob[0] + 128;

            pauseCtx->uiOverlayVtx[17].v.tc[0] = pauseCtx->uiOverlayVtx[19].v.tc[0] = 0x1000;

>>>>>>> 50ecba90
            gSPVertex(POLY_OPA_DISP++, &pauseCtx->uiOverlayVtx[16], 4, 0);

            if (pauseCtx->nameColorSet == 1) {
                gDPSetPrimColor(POLY_OPA_DISP++, 0, 0, 70, 70, 70, 255);
            } else {
                gDPSetPrimColor(POLY_OPA_DISP++, 0, 0, 255, 255, 255, 255);
            }

            // Note that this is used to draw both item name and map name textures, it expects that the dimensions and
            // format for both sets of textures are identical.
            POLY_OPA_DISP = KaleidoScope_QuadTextureIA4(POLY_OPA_DISP, pauseCtx->nameSegment, ITEM_NAME_TEX_WIDTH,
                                                        ITEM_NAME_TEX_HEIGHT, 0);
        }

#if DEBUG_FEATURES
        if (pauseCtx->pageIndex == PAUSE_MAP) {
            if (YREG(7) != 0) {
                PRINTF_COLOR_YELLOW();
                PRINTF(T("キンスタ数(%d) Get_KIN_STA=%x (%x)  (%x)\n", "Kinsta Count(%d) Get_KIN_STA=%x (%x)  (%x)\n"),
                       YREG(6), GET_GS_FLAGS(YREG(6)), gAreaGsFlags[YREG(6)],
                       gSaveContext.save.info.gsFlags[YREG(6) >> 2]);
                PRINTF_RST();

                YREG(7) = 0;
                SET_GS_FLAGS(D_8082AE30[pauseCtx->cursorPoint[PAUSE_WORLD_MAP]],
                             gAreaGsFlags[D_8082AE30[pauseCtx->cursorPoint[PAUSE_WORLD_MAP]]]);
            }
        }
#endif

        if ((pauseCtx->pageIndex == PAUSE_MAP) && !sInDungeonScene) {
            if (GET_GS_FLAGS(D_8082AE30[pauseCtx->cursorPoint[PAUSE_WORLD_MAP]]) ==
                gAreaGsFlags[D_8082AE30[pauseCtx->cursorPoint[PAUSE_WORLD_MAP]]]) {

                // UI_OVERLAY_QUAD_HAVE_ALL_GS
                pauseCtx->uiOverlayVtx[24].v.ob[0] = pauseCtx->uiOverlayVtx[26].v.ob[0] = -74;

                pauseCtx->uiOverlayVtx[25].v.ob[0] = pauseCtx->uiOverlayVtx[27].v.ob[0] =
                    pauseCtx->uiOverlayVtx[24].v.ob[0] + 19;

                pauseCtx->uiOverlayVtx[24].v.ob[1] = pauseCtx->uiOverlayVtx[25].v.ob[1] =
                    pauseCtx->uiOverlayVtx[24].v.ob[1] - 2;

                pauseCtx->uiOverlayVtx[26].v.ob[1] = pauseCtx->uiOverlayVtx[27].v.ob[1] =
                    pauseCtx->uiOverlayVtx[24].v.ob[1] - 19;

<<<<<<< HEAD
                pauseCtx->uiOverlayVtx[25].v.tc[0] = pauseCtx->uiOverlayVtx[27].v.tc[0] = QUEST_ICON_WIDTH * (1 << 5);
=======
                pauseCtx->uiOverlayVtx[25].v.tc[0] = pauseCtx->uiOverlayVtx[27].v.tc[0] = 0x300;
>>>>>>> 50ecba90

                gDPPipeSync(POLY_OPA_DISP++);
                gSPVertex(POLY_OPA_DISP++, &pauseCtx->uiOverlayVtx[24], 4, 0);

                gDPSetCombineLERP(POLY_OPA_DISP++, PRIMITIVE, ENVIRONMENT, TEXEL0, ENVIRONMENT, TEXEL0, 0, PRIMITIVE, 0,
                                  PRIMITIVE, ENVIRONMENT, TEXEL0, ENVIRONMENT, TEXEL0, 0, PRIMITIVE, 0);
                gDPSetPrimColor(POLY_OPA_DISP++, 0, 0, 255, 255, 255, pauseCtx->alpha);
                gDPSetEnvColor(POLY_OPA_DISP++, 0, 0, 0, 0);

                KaleidoScope_DrawQuadTextureRGBA32(play->state.gfxCtx, gQuestIconGoldSkulltulaTex, QUEST_ICON_WIDTH,
                                                   QUEST_ICON_HEIGHT, 0);
            }
        }
    } else if ((pauseCtx->mainState < PAUSE_MAIN_STATE_3) || (pauseCtx->mainState == PAUSE_MAIN_STATE_EQUIP_CHANGED) ||
               (pauseCtx->mainState == PAUSE_MAIN_STATE_IDLE_CURSOR_ON_SONG)) {
        // UI_OVERLAY_QUAD_INFO_TEXT
<<<<<<< HEAD
        pauseCtx->uiOverlayVtx[20].v.ob[1] = pauseCtx->uiOverlayVtx[21].v.ob[1] = y;
=======
        pauseCtx->uiOverlayVtx[20].v.ob[1] = pauseCtx->uiOverlayVtx[21].v.ob[1] = temp;
>>>>>>> 50ecba90

        pauseCtx->uiOverlayVtx[22].v.ob[1] = pauseCtx->uiOverlayVtx[23].v.ob[1] =
            pauseCtx->uiOverlayVtx[20].v.ob[1] - 16;

<<<<<<< HEAD
        pauseCtx->uiOverlayVtx[22].v.tc[1] = pauseCtx->uiOverlayVtx[23].v.tc[1] = 16 * (1 << 5);
=======
        pauseCtx->uiOverlayVtx[22].v.tc[1] = pauseCtx->uiOverlayVtx[23].v.tc[1] = 0x200;
>>>>>>> 50ecba90

        gSPVertex(POLY_OPA_DISP++, &pauseCtx->uiOverlayVtx[16], 8, 0);

        if (pauseCtx->state == PAUSE_STATE_SAVE_PROMPT) {
            // UI_OVERLAY_QUAD_INFO_ICON
            pauseCtx->uiOverlayVtx[16].v.ob[0] = pauseCtx->uiOverlayVtx[18].v.ob[0] =
<<<<<<< HEAD
                R_PAUSE_INFO_PANEL_ICON_SAVE_PROMPT_X(gSaveContext.language);

            pauseCtx->uiOverlayVtx[17].v.ob[0] = pauseCtx->uiOverlayVtx[19].v.ob[0] =
                pauseCtx->uiOverlayVtx[16].v.ob[0] + gABtnSymbolTex_WIDTH;

            // UI_OVERLAY_QUAD_INFO_TEXT
            pauseCtx->uiOverlayVtx[20].v.ob[0] = pauseCtx->uiOverlayVtx[22].v.ob[0] =
                pauseCtx->uiOverlayVtx[16].v.ob[0] + R_PAUSE_INFO_PANEL_TEXT_X(gSaveContext.language);
=======
                R_KALEIDO_UNK5(gSaveContext.language);

            pauseCtx->uiOverlayVtx[17].v.ob[0] = pauseCtx->uiOverlayVtx[19].v.ob[0] =
                pauseCtx->uiOverlayVtx[16].v.ob[0] + 24;

            // UI_OVERLAY_QUAD_INFO_TEXT
            pauseCtx->uiOverlayVtx[20].v.ob[0] = pauseCtx->uiOverlayVtx[22].v.ob[0] =
                pauseCtx->uiOverlayVtx[16].v.ob[0] + R_KALEIDO_UNK2(gSaveContext.language);
>>>>>>> 50ecba90

            pauseCtx->uiOverlayVtx[21].v.ob[0] = pauseCtx->uiOverlayVtx[23].v.ob[0] =
                pauseCtx->uiOverlayVtx[20].v.ob[0] + sToDecideTextWidths[gSaveContext.language];

            // UI_OVERLAY_QUAD_INFO_ICON
<<<<<<< HEAD
            pauseCtx->uiOverlayVtx[17].v.tc[0] = pauseCtx->uiOverlayVtx[19].v.tc[0] = gABtnSymbolTex_WIDTH * (1 << 5);
=======
            pauseCtx->uiOverlayVtx[17].v.tc[0] = pauseCtx->uiOverlayVtx[19].v.tc[0] = 0x300;
>>>>>>> 50ecba90

            // UI_OVERLAY_QUAD_INFO_TEXT
            pauseCtx->uiOverlayVtx[21].v.tc[0] = pauseCtx->uiOverlayVtx[23].v.tc[0] =
                sToDecideTextWidths[gSaveContext.language] << 5;

            gSPDisplayList(POLY_OPA_DISP++, gAButtonIconDL);

            gDPPipeSync(POLY_OPA_DISP++);
            gDPSetPrimColor(POLY_OPA_DISP++, 0, 0, 255, 255, 255, 255);

            POLY_OPA_DISP = KaleidoScope_QuadTextureIA8(POLY_OPA_DISP, sToDecideTextTextures[gSaveContext.language],
                                                        sToDecideTextWidths[gSaveContext.language], 16, 4);
        } else if (pauseCtx->cursorSpecialPos != 0) {
            if ((pauseCtx->state == PAUSE_STATE_MAIN) && (pauseCtx->mainState == PAUSE_MAIN_STATE_IDLE)) {
                // UI_OVERLAY_QUAD_INFO_ICON
                pauseCtx->uiOverlayVtx[16].v.ob[0] = pauseCtx->uiOverlayVtx[18].v.ob[0] = -63;

                pauseCtx->uiOverlayVtx[17].v.ob[0] = pauseCtx->uiOverlayVtx[19].v.ob[0] =
                    pauseCtx->uiOverlayVtx[16].v.ob[0] + 128;

<<<<<<< HEAD
                pauseCtx->uiOverlayVtx[17].v.tc[0] = pauseCtx->uiOverlayVtx[19].v.tc[0] = 128 * (1 << 5);
=======
                pauseCtx->uiOverlayVtx[17].v.tc[0] = pauseCtx->uiOverlayVtx[19].v.tc[0] = 0x1000;
>>>>>>> 50ecba90

                gDPPipeSync(POLY_OPA_DISP++);
                gDPSetPrimColor(POLY_OPA_DISP++, 0, 0, 255, 200, 0, 255);

                if (pauseCtx->cursorSpecialPos == PAUSE_CURSOR_PAGE_LEFT) {
                    POLY_OPA_DISP = KaleidoScope_QuadTextureIA8(
                        POLY_OPA_DISP, sScrollLeftLabels[pauseCtx->pageIndex][gSaveContext.language],
                        TO_PAGE_LABEL_TEX_WIDTH, TO_PAGE_LABEL_TEX_HEIGHT, 0);
                } else {
                    POLY_OPA_DISP = KaleidoScope_QuadTextureIA8(
                        POLY_OPA_DISP, sScrollRightLabels[pauseCtx->pageIndex][gSaveContext.language],
                        TO_PAGE_LABEL_TEX_WIDTH, TO_PAGE_LABEL_TEX_HEIGHT, 0);
                }
            }
        } else {
            if ((u32)pauseCtx->pageIndex == PAUSE_ITEM) {
                // UI_OVERLAY_QUAD_INFO_ICON
                pauseCtx->uiOverlayVtx[16].v.ob[0] = pauseCtx->uiOverlayVtx[18].v.ob[0] =
<<<<<<< HEAD
                    R_PAUSE_INFO_PANEL_ICON_C_ITEM_X(gSaveContext.language);

                pauseCtx->uiOverlayVtx[17].v.ob[0] = pauseCtx->uiOverlayVtx[19].v.ob[0] =
                    pauseCtx->uiOverlayVtx[16].v.ob[0] + gCBtnSymbolsTex_WIDTH;

                // UI_OVERLAY_QUAD_INFO_TEXT
                pauseCtx->uiOverlayVtx[20].v.ob[0] = pauseCtx->uiOverlayVtx[22].v.ob[0] =
                    pauseCtx->uiOverlayVtx[16].v.ob[0] + R_PAUSE_INFO_PANEL_TEXT_C_ITEM_X(gSaveContext.language);
=======
                    R_KALEIDO_UNK1(gSaveContext.language);

                pauseCtx->uiOverlayVtx[17].v.ob[0] = pauseCtx->uiOverlayVtx[19].v.ob[0] =
                    pauseCtx->uiOverlayVtx[16].v.ob[0] + 48;

                // UI_OVERLAY_QUAD_INFO_TEXT
                pauseCtx->uiOverlayVtx[20].v.ob[0] = pauseCtx->uiOverlayVtx[22].v.ob[0] =
                    pauseCtx->uiOverlayVtx[16].v.ob[0] + R_KALEIDO_UNK4(gSaveContext.language);
>>>>>>> 50ecba90

                pauseCtx->uiOverlayVtx[21].v.ob[0] = pauseCtx->uiOverlayVtx[23].v.ob[0] =
                    pauseCtx->uiOverlayVtx[20].v.ob[0] + sToEquipTextWidths[gSaveContext.language];

                // UI_OVERLAY_QUAD_INFO_ICON
<<<<<<< HEAD
                pauseCtx->uiOverlayVtx[17].v.tc[0] = pauseCtx->uiOverlayVtx[19].v.tc[0] =
                    gCBtnSymbolsTex_WIDTH * (1 << 5);
=======
                pauseCtx->uiOverlayVtx[17].v.tc[0] = pauseCtx->uiOverlayVtx[19].v.tc[0] = 0x600;
>>>>>>> 50ecba90

                // UI_OVERLAY_QUAD_INFO_TEXT
                pauseCtx->uiOverlayVtx[21].v.tc[0] = pauseCtx->uiOverlayVtx[23].v.tc[0] =
                    sToEquipTextWidths[gSaveContext.language] << 5;

                gSPDisplayList(POLY_OPA_DISP++, gCButtonIconsDL);

                gDPPipeSync(POLY_OPA_DISP++);
                gDPSetPrimColor(POLY_OPA_DISP++, 0, 0, 255, 255, 255, 255);

                POLY_OPA_DISP = KaleidoScope_QuadTextureIA8(POLY_OPA_DISP, sToEquipTextTextures[gSaveContext.language],
                                                            sToEquipTextWidths[gSaveContext.language], 16, 4);
            } else if ((pauseCtx->pageIndex == PAUSE_MAP) && sInDungeonScene) {

            } else if ((pauseCtx->pageIndex == PAUSE_QUEST) &&
                       ((pauseCtx->cursorSlot[PAUSE_QUEST] >= QUEST_SONG_MINUET) &&
                        (pauseCtx->cursorSlot[PAUSE_QUEST] < QUEST_KOKIRI_EMERALD))) {
                if (pauseCtx->namedItem != PAUSE_ITEM_NONE) {
<<<<<<< HEAD
                    // The cursor is on a learned song

                    // UI_OVERLAY_QUAD_INFO_ICON
                    pauseCtx->uiOverlayVtx[16].v.ob[0] = pauseCtx->uiOverlayVtx[18].v.ob[0] =
                        R_PAUSE_INFO_PANEL_ICON_PLAY_SONG_X(gSaveContext.language);
=======
                    // UI_OVERLAY_QUAD_INFO_ICON
                    pauseCtx->uiOverlayVtx[16].v.ob[0] = pauseCtx->uiOverlayVtx[18].v.ob[0] =
                        R_KALEIDO_UNK3(gSaveContext.language);
>>>>>>> 50ecba90

                    pauseCtx->uiOverlayVtx[17].v.ob[0] = pauseCtx->uiOverlayVtx[19].v.ob[0] =
                        pauseCtx->uiOverlayVtx[16].v.ob[0] + 24;

                    // UI_OVERLAY_QUAD_INFO_TEXT
                    pauseCtx->uiOverlayVtx[20].v.ob[0] = pauseCtx->uiOverlayVtx[22].v.ob[0] =
<<<<<<< HEAD
                        pauseCtx->uiOverlayVtx[16].v.ob[0] + R_PAUSE_INFO_PANEL_TEXT_X(gSaveContext.language);
=======
                        pauseCtx->uiOverlayVtx[16].v.ob[0] + R_KALEIDO_UNK2(gSaveContext.language);
>>>>>>> 50ecba90

#if OOT_PAL
                    if (gSaveContext.language == LANGUAGE_GER) {
                        pauseCtx->uiOverlayVtx[20].v.ob[0] = pauseCtx->uiOverlayVtx[22].v.ob[0] =
                            pauseCtx->uiOverlayVtx[16].v.ob[0] - 99;
                    }
#endif

                    pauseCtx->uiOverlayVtx[21].v.ob[0] = pauseCtx->uiOverlayVtx[23].v.ob[0] =
                        pauseCtx->uiOverlayVtx[20].v.ob[0] + sToPlayMelodyTextWidths[gSaveContext.language];

                    // UI_OVERLAY_QUAD_INFO_ICON
<<<<<<< HEAD
                    pauseCtx->uiOverlayVtx[17].v.tc[0] = pauseCtx->uiOverlayVtx[19].v.tc[0] =
                        gABtnSymbolTex_WIDTH * (1 << 5);
=======
                    pauseCtx->uiOverlayVtx[17].v.tc[0] = pauseCtx->uiOverlayVtx[19].v.tc[0] = 0x300;
>>>>>>> 50ecba90

                    // UI_OVERLAY_QUAD_INFO_TEXT
                    pauseCtx->uiOverlayVtx[21].v.tc[0] = pauseCtx->uiOverlayVtx[23].v.tc[0] =
                        sToPlayMelodyTextWidths[gSaveContext.language] << 5;

                    gSPDisplayList(POLY_OPA_DISP++, gAButtonIconDL);

                    gDPPipeSync(POLY_OPA_DISP++);
                    gDPSetPrimColor(POLY_OPA_DISP++, 0, 0, 255, 255, 255, 255);

                    POLY_OPA_DISP = KaleidoScope_QuadTextureIA8(
                        POLY_OPA_DISP, sToPlayMelodyTextTextures[gSaveContext.language],
                        sToPlayMelodyTextWidths[gSaveContext.language], UI_OVERLAY_QUAD_INFO_TEXT_TEX_HEIGHT, 4);
                }
            } else if (pauseCtx->pageIndex == PAUSE_EQUIP) {
                // UI_OVERLAY_QUAD_INFO_ICON
                pauseCtx->uiOverlayVtx[16].v.ob[0] = pauseCtx->uiOverlayVtx[18].v.ob[0] =
<<<<<<< HEAD
                    R_PAUSE_INFO_PANEL_ICON_EQUIP_X(gSaveContext.language);
=======
                    R_KALEIDO_UNK6(gSaveContext.language);
>>>>>>> 50ecba90

                pauseCtx->uiOverlayVtx[17].v.ob[0] = pauseCtx->uiOverlayVtx[19].v.ob[0] =
                    pauseCtx->uiOverlayVtx[16].v.ob[0] + 24;

                // UI_OVERLAY_QUAD_INFO_TEXT
                pauseCtx->uiOverlayVtx[20].v.ob[0] = pauseCtx->uiOverlayVtx[22].v.ob[0] =
<<<<<<< HEAD
                    pauseCtx->uiOverlayVtx[16].v.ob[0] + R_PAUSE_INFO_PANEL_TEXT_X(gSaveContext.language);
=======
                    pauseCtx->uiOverlayVtx[16].v.ob[0] + R_KALEIDO_UNK2(gSaveContext.language);
>>>>>>> 50ecba90

                pauseCtx->uiOverlayVtx[21].v.ob[0] = pauseCtx->uiOverlayVtx[23].v.ob[0] =
                    pauseCtx->uiOverlayVtx[20].v.ob[0] + sToEquipTextWidths[gSaveContext.language];

                // UI_OVERLAY_QUAD_INFO_ICON
<<<<<<< HEAD
                pauseCtx->uiOverlayVtx[17].v.tc[0] = pauseCtx->uiOverlayVtx[19].v.tc[0] =
                    gABtnSymbolTex_WIDTH * (1 << 5);
=======
                pauseCtx->uiOverlayVtx[17].v.tc[0] = pauseCtx->uiOverlayVtx[19].v.tc[0] = 0x300;
>>>>>>> 50ecba90

                // UI_OVERLAY_QUAD_INFO_TEXT
                pauseCtx->uiOverlayVtx[21].v.tc[0] = pauseCtx->uiOverlayVtx[23].v.tc[0] =
                    sToEquipTextWidths[gSaveContext.language] << 5;

                gSPDisplayList(POLY_OPA_DISP++, gAButtonIconDL);

                gDPPipeSync(POLY_OPA_DISP++);
                gDPSetPrimColor(POLY_OPA_DISP++, 0, 0, 255, 255, 255, 255);

                POLY_OPA_DISP = KaleidoScope_QuadTextureIA8(POLY_OPA_DISP, sToEquipTextTextures[gSaveContext.language],
                                                            sToEquipTextWidths[gSaveContext.language], 16, 4);
            }
        }
    }

    CLOSE_DISPS(play->state.gfxCtx, "../z_kaleido_scope_PAL.c", 2032);
}

void KaleidoScope_UpdateNamePanel(PlayState* play) {
    PauseContext* pauseCtx = &play->pauseCtx;
    u16 texIndex;

    if ((pauseCtx->namedItem != pauseCtx->cursorItem[pauseCtx->pageIndex]) ||
        ((pauseCtx->pageIndex == PAUSE_MAP) && (pauseCtx->cursorSpecialPos != 0))) {

        pauseCtx->namedItem = pauseCtx->cursorItem[pauseCtx->pageIndex];
        texIndex = pauseCtx->namedItem;

        osCreateMesgQueue(&pauseCtx->loadQueue, &pauseCtx->loadMsg, 1);

        if (pauseCtx->namedItem != PAUSE_ITEM_NONE) {
            if ((pauseCtx->pageIndex == PAUSE_MAP) && !sInDungeonScene) {
                // `texIndex` is a `WorldMapPoint` enum value

                if (gSaveContext.language) { // != LANGUAGE_JPN for NTSC versions, LANGUAGE_ENG for PAL versions
                    texIndex += WORLD_MAP_POINT_MAX;
                }

#if OOT_PAL
                if (gSaveContext.language == LANGUAGE_FRA) {
                    texIndex += WORLD_MAP_POINT_MAX;
                }
#endif

                DMA_REQUEST_SYNC(pauseCtx->nameSegment,
                                 (uintptr_t)_map_name_staticSegmentRomStart + (texIndex * MAP_NAME_TEX1_SIZE),
                                 MAP_NAME_TEX1_SIZE, "../z_kaleido_scope_PAL.c", 2093);
            } else {
                PRINTF("zoom_name=%d\n", pauseCtx->namedItem);

                if (gSaveContext.language) { // != LANGUAGE_JPN for NTSC versions, LANGUAGE_ENG for PAL versions
                    texIndex += 123;
                }

#if OOT_PAL
                if (gSaveContext.language == LANGUAGE_FRA) {
                    texIndex += 123;
                }
#endif

                PRINTF("J_N=%d  point=%d\n", gSaveContext.language, texIndex);

                DMA_REQUEST_SYNC(pauseCtx->nameSegment,
                                 (uintptr_t)_item_name_staticSegmentRomStart + (texIndex * ITEM_NAME_TEX_SIZE),
                                 ITEM_NAME_TEX_SIZE, "../z_kaleido_scope_PAL.c", 2120);
            }

            pauseCtx->nameDisplayTimer = 0;
        }
    } else if (pauseCtx->nameColorSet == 0) {
        if (((pauseCtx->pageIndex == PAUSE_QUEST) &&
             ((pauseCtx->cursorSlot[PAUSE_QUEST] >= QUEST_SONG_MINUET) &&
              (pauseCtx->cursorSlot[PAUSE_QUEST] < QUEST_KOKIRI_EMERALD)) &&
             (pauseCtx->mainState == PAUSE_MAIN_STATE_IDLE_CURSOR_ON_SONG)) ||
            (pauseCtx->pageIndex == PAUSE_ITEM) ||
            ((pauseCtx->pageIndex == PAUSE_EQUIP) && (pauseCtx->cursorX[PAUSE_EQUIP] != EQUIP_CURSOR_X_UPG))) {
            if (pauseCtx->namedItem != ITEM_SOLD_OUT) {
                pauseCtx->nameDisplayTimer++;
                if (pauseCtx->nameDisplayTimer > R_PAUSE_NAME_DISPLAY_TIMER_MAX_) {
                    pauseCtx->nameDisplayTimer = 0;
                }
            }
        } else {
            pauseCtx->nameDisplayTimer = 0;
        }
    } else {
        pauseCtx->nameDisplayTimer = 0;
    }
}

void KaleidoScope_UpdatePageSwitch(PlayState* play, Input* input) {
    PauseContext* pauseCtx = &play->pauseCtx;
    s32 frameAdvanceFreeze = false;

    if (R_PAUSE_PAGE_SWITCH_FRAME_ADVANCE_ON && !CHECK_BTN_ALL(input->press.button, BTN_L)) {
        frameAdvanceFreeze = true;
    }

    if (!frameAdvanceFreeze) {
        pauseCtx->eye.x += sPageSwitchEyeDx[pauseCtx->nextPageMode];
        pauseCtx->eye.z += sPageSwitchEyeDz[pauseCtx->nextPageMode];

        if (pauseCtx->nextPageMode) {}

        if (pauseCtx->pageSwitchTimer < ((4 * PAGE_SWITCH_NSTEPS) / 2)) {
            R_PAUSE_BUTTON_LEFT_X -= R_PAUSE_BUTTON_LEFT_MOVE_OFFSET_X / R_PAUSE_UI_ANIMS_DURATION;
            R_PAUSE_BUTTON_RIGHT_X -= R_PAUSE_BUTTON_RIGHT_MOVE_OFFSET_X / R_PAUSE_UI_ANIMS_DURATION;
        } else {
            R_PAUSE_BUTTON_LEFT_X += R_PAUSE_BUTTON_LEFT_MOVE_OFFSET_X / R_PAUSE_UI_ANIMS_DURATION;
            R_PAUSE_BUTTON_RIGHT_X += R_PAUSE_BUTTON_RIGHT_MOVE_OFFSET_X / R_PAUSE_UI_ANIMS_DURATION;
        }

        pauseCtx->pageSwitchTimer += 4;

        if (pauseCtx->pageSwitchTimer == (4 * PAGE_SWITCH_NSTEPS)) {
            pauseCtx->pageSwitchTimer = 0;
            pauseCtx->pageIndex = sPageSwitchNextPageIndex[pauseCtx->nextPageMode];
            pauseCtx->mainState = PAUSE_MAIN_STATE_IDLE;
        }
    }
}

void KaleidoScope_SetView(PauseContext* pauseCtx, f32 eyeX, f32 eyeY, f32 eyeZ) {
    Vec3f eye;
    Vec3f at;
    Vec3f up;

    eye.x = eyeX;
    eye.y = eyeY;
    eye.z = eyeZ;
    at.x = at.y = at.z = 0.0f;
    up.x = up.z = 0.0f;
    up.y = 1.0f;

    View_LookAt(&pauseCtx->view, &eye, &at, &up);
    View_Apply(&pauseCtx->view,
               VIEW_ALL | VIEW_FORCE_VIEWING | VIEW_FORCE_VIEWPORT | VIEW_FORCE_PROJECTION_PERSPECTIVE);
}

static u8 sPageBgColorRed[][4] = {
    { 10, 70, 70, 10 },   // VTX_PAGE_ITEM
    { 10, 90, 90, 10 },   // VTX_PAGE_EQUIP
    { 80, 140, 140, 80 }, // VTX_PAGE_MAP_DUNGEON
    { 80, 120, 120, 80 }, // VTX_PAGE_QUEST
    { 80, 140, 140, 80 }, // VTX_PAGE_MAP_WORLD
    { 50, 110, 110, 50 }, // VTX_PAGE_PROMPT
};
static u8 sPageBgColorGreen[][4] = {
    { 50, 100, 100, 50 }, // VTX_PAGE_ITEM
    { 50, 100, 100, 50 }, // VTX_PAGE_EQUIP
    { 40, 60, 60, 40 },   // VTX_PAGE_MAP_DUNGEON
    { 80, 120, 120, 80 }, // VTX_PAGE_QUEST
    { 40, 60, 60, 40 },   // VTX_PAGE_MAP_WORLD
    { 50, 110, 110, 50 }, // VTX_PAGE_PROMPT
};
static u8 sPageBgColorBlue[][4] = {
    { 80, 130, 130, 80 }, // VTX_PAGE_ITEM
    { 40, 60, 60, 40 },   // VTX_PAGE_EQUIP
    { 30, 60, 60, 30 },   // VTX_PAGE_MAP_DUNGEON
    { 50, 70, 70, 50 },   // VTX_PAGE_QUEST
    { 30, 60, 60, 30 },   // VTX_PAGE_MAP_WORLD
    { 50, 110, 110, 50 }, // VTX_PAGE_PROMPT
};

// CLAMP_MIN(*, 1) because C arrays can't have 0 length
static s16 sVtxPageItemQuadsX[CLAMP_MIN(VTX_PAGE_ITEM_QUADS, 1)] = { 0 };
static s16 sVtxPageEquipQuadsX[CLAMP_MIN(VTX_PAGE_EQUIP_QUADS, 1)] = { 0 };
static s16 sVtxPageMapDungeonQuadsX[VTX_PAGE_MAP_DUNGEON_QUADS] = {
    -36, 12, -18, 70, 70, 70, -88, -88, -88, -88, -88, -88, -88, -88, -106, -62, -40,
};
static s16 sVtxPageQuestQuadsX[CLAMP_MIN(VTX_PAGE_QUEST_QUADS, 1)] = { 0 };
static s16 sVtxPageMapWorldQuadsX[VTX_PAGE_MAP_WORLD_QUADS] = {
    47,   // WORLD_MAP_QUAD_CLOUDS_SACRED_FOREST_MEADOW
    -49,  // WORLD_MAP_QUAD_CLOUDS_HYRULE_FIELD
    -17,  // WORLD_MAP_QUAD_CLOUDS_LON_LON_RANCH
    -15,  // WORLD_MAP_QUAD_CLOUDS_MARKET
    -9,   // WORLD_MAP_QUAD_CLOUDS_HYRULE_CASTLE
    24,   // WORLD_MAP_QUAD_CLOUDS_KAKARIKO_VILLAGE
    43,   // WORLD_MAP_QUAD_CLOUDS_GRAVEYARD
    14,   // WORLD_MAP_QUAD_CLOUDS_DEATH_MOUNTAIN_TRAIL
    9,    // WORLD_MAP_QUAD_CLOUDS_GORON_CITY
    38,   // WORLD_MAP_QUAD_CLOUDS_ZORAS_RIVER
    82,   // WORLD_MAP_QUAD_CLOUDS_ZORAS_DOMAIN
    71,   // WORLD_MAP_QUAD_CLOUDS_ZORAS_FOUNTAIN
    -76,  // WORLD_MAP_QUAD_CLOUDS_GERUDO_VALLEY
    -87,  // WORLD_MAP_QUAD_CLOUDS_GERUDOS_FORTRESS
    -108, // WORLD_MAP_QUAD_CLOUDS_DESERT_COLOSSUS
    -54,  // WORLD_MAP_QUAD_CLOUDS_LAKE_HYLIA
    -93,  // WORLD_MAP_POINT_HAUNTED_WASTELAND
    -67,  // WORLD_MAP_POINT_GERUDOS_FORTRESS
    -56,  // WORLD_MAP_POINT_GERUDO_VALLEY
    -33,  // WORLD_MAP_POINT_LAKE_HYLIA
    -10,  // WORLD_MAP_POINT_LON_LON_RANCH
    1,    // WORLD_MAP_POINT_MARKET
    14,   // WORLD_MAP_POINT_HYRULE_FIELD
    24,   // WORLD_MAP_POINT_DEATH_MOUNTAIN
    35,   // WORLD_MAP_POINT_KAKARIKO_VILLAGE
    58,   // WORLD_MAP_POINT_LOST_WOODS
    74,   // WORLD_MAP_POINT_KOKIRI_FOREST
    89,   // WORLD_MAP_POINT_ZORAS_DOMAIN
    0,    // WORLD_MAP_QUAD_28
    -58,  // WORLD_MAP_QUAD_TRADE_QUEST_MARKER
    19,   // WORLD_MAP_QUAD_30
    28,   // WORLD_MAP_QUAD_31
};
static s16 sVtxPagePromptQuadsX[VTX_PAGE_PROMPT_QUADS] = {
    -76, // PROMPT_QUAD_MESSAGE
    -58, // PROMPT_QUAD_CURSOR_LEFT
    10,  // PROMPT_QUAD_CURSOR_RIGHT
    -58, // PROMPT_QUAD_CHOICE_YES
    10,  // PROMPT_QUAD_CHOICE_NO
};

static s16 sVtxPageItemQuadsWidth[CLAMP_MIN(VTX_PAGE_ITEM_QUADS, 1)] = { 0 };
static s16 sVtxPageEquipQuadsWidth[CLAMP_MIN(VTX_PAGE_EQUIP_QUADS, 1)] = { 0 };
static s16 sVtxPageMapDungeonQuadsWidth[VTX_PAGE_MAP_DUNGEON_QUADS] = {
    48, 48, 96, 24, 24, 24, 24, 24, 24, 24, 24, 24, 24, 24, 16, 16, 24,
};
static s16 sVtxPageQuestQuadsWidth[CLAMP_MIN(VTX_PAGE_QUEST_QUADS, 1)] = { 0 };
static s16 sVtxPagePromptQuadsWidth[VTX_PAGE_PROMPT_QUADS] = {
    152, // PROMPT_QUAD_MESSAGE
    48,  // PROMPT_QUAD_CURSOR_LEFT
    48,  // PROMPT_QUAD_CURSOR_RIGHT
    48,  // PROMPT_QUAD_CHOICE_YES
    48,  // PROMPT_QUAD_CHOICE_NO
};

static s16 sVtxPageItemQuadsY[CLAMP_MIN(VTX_PAGE_ITEM_QUADS, 1)] = { 0 };
static s16 sVtxPageEquipQuadsY[CLAMP_MIN(VTX_PAGE_EQUIP_QUADS, 1)] = { 0 };
static s16 sVtxPageMapDungeonQuadsY[VTX_PAGE_MAP_DUNGEON_QUADS] = {
    28, 28, 46, 28, -2, -32, 50, 36, 22, 8, -6, -20, -34, -48, 18, 18, 50,
};
static s16 sVtxPageQuestQuadsY[CLAMP_MIN(VTX_PAGE_QUEST_QUADS, 1)] = { 0 };
static s16 sVtxPageMapWorldQuadsY[VTX_PAGE_MAP_WORLD_QUADS] = {
    15,  // WORLD_MAP_QUAD_CLOUDS_SACRED_FOREST_MEADOW
    40,  // WORLD_MAP_QUAD_CLOUDS_HYRULE_FIELD
    11,  // WORLD_MAP_QUAD_CLOUDS_LON_LON_RANCH
    45,  // WORLD_MAP_QUAD_CLOUDS_MARKET
    52,  // WORLD_MAP_QUAD_CLOUDS_HYRULE_CASTLE
    37,  // WORLD_MAP_QUAD_CLOUDS_KAKARIKO_VILLAGE
    36,  // WORLD_MAP_QUAD_CLOUDS_GRAVEYARD
    57,  // WORLD_MAP_QUAD_CLOUDS_DEATH_MOUNTAIN_TRAIL
    54,  // WORLD_MAP_QUAD_CLOUDS_GORON_CITY
    33,  // WORLD_MAP_QUAD_CLOUDS_ZORAS_RIVER
    31,  // WORLD_MAP_QUAD_CLOUDS_ZORAS_DOMAIN
    45,  // WORLD_MAP_QUAD_CLOUDS_ZORAS_FOUNTAIN
    32,  // WORLD_MAP_QUAD_CLOUDS_GERUDO_VALLEY
    42,  // WORLD_MAP_QUAD_CLOUDS_GERUDOS_FORTRESS
    49,  // WORLD_MAP_QUAD_CLOUDS_DESERT_COLOSSUS
    -10, // WORLD_MAP_QUAD_CLOUDS_LAKE_HYLIA
    31,  // WORLD_MAP_POINT_HAUNTED_WASTELAND
    27,  // WORLD_MAP_POINT_GERUDOS_FORTRESS
    15,  // WORLD_MAP_POINT_GERUDO_VALLEY
    -49, // WORLD_MAP_POINT_LAKE_HYLIA
    8,   // WORLD_MAP_POINT_LON_LON_RANCH
    38,  // WORLD_MAP_POINT_MARKET
    7,   // WORLD_MAP_POINT_HYRULE_FIELD
    47,  // WORLD_MAP_POINT_DEATH_MOUNTAIN
    30,  // WORLD_MAP_POINT_KAKARIKO_VILLAGE
    1,   // WORLD_MAP_POINT_LOST_WOODS
    -9,  // WORLD_MAP_POINT_KOKIRI_FOREST
    25,  // WORLD_MAP_POINT_ZORAS_DOMAIN
    0,   // WORLD_MAP_QUAD_28
    1,   // WORLD_MAP_QUAD_TRADE_QUEST_MARKER
    -32, // WORLD_MAP_QUAD_30
    -26, // WORLD_MAP_QUAD_31
};
static s16 sVtxPagePromptQuadsY[VTX_PAGE_PROMPT_QUADS] = {
    36, // PROMPT_QUAD_MESSAGE
    10, // PROMPT_QUAD_CURSOR_LEFT
    10, // PROMPT_QUAD_CURSOR_RIGHT
    -6, // PROMPT_QUAD_CHOICE_YES
    -6, // PROMPT_QUAD_CHOICE_NO
};

static s16 sVtxPageItemQuadsHeight[CLAMP_MIN(VTX_PAGE_ITEM_QUADS, 1)] = { 0 };
static s16 sVtxPageEquipQuadsHeight[CLAMP_MIN(VTX_PAGE_EQUIP_QUADS, 1)] = { 0 };
static s16 sVtxPageMapDungeonQuadsHeight[VTX_PAGE_MAP_DUNGEON_QUADS] = {
    85, 85, 16, 24, 24, 24, 16, 16, 16, 16, 16, 16, 16, 16, 16, 16, 24,
};
static s16 sVtxPageQuestQuadsHeight[CLAMP_MIN(VTX_PAGE_QUEST_QUADS, 1)] = { 0 };
static s16 sVtxPagePromptQuadsHeight[VTX_PAGE_PROMPT_QUADS] = {
    16, // PROMPT_QUAD_MESSAGE
    48, // PROMPT_QUAD_CURSOR_LEFT
    48, // PROMPT_QUAD_CURSOR_RIGHT
    16, // PROMPT_QUAD_CHOICE_YES
    16, // PROMPT_QUAD_CHOICE_NO
};

static s16* sVtxPageQuadsX[] = {
    sVtxPageItemQuadsX,       // VTX_PAGE_ITEM
    sVtxPageEquipQuadsX,      // VTX_PAGE_EQUIP
    sVtxPageMapDungeonQuadsX, // VTX_PAGE_MAP_DUNGEON
    sVtxPageQuestQuadsX,      // VTX_PAGE_QUEST
    sVtxPageMapWorldQuadsX,   // VTX_PAGE_MAP_WORLD
    sVtxPagePromptQuadsX,     // VTX_PAGE_PROMPT
};

static s16* sVtxPageQuadsWidth[] = {
    sVtxPageItemQuadsWidth,       // VTX_PAGE_ITEM
    sVtxPageEquipQuadsWidth,      // VTX_PAGE_EQUIP
    sVtxPageMapDungeonQuadsWidth, // VTX_PAGE_MAP_DUNGEON
    sVtxPageQuestQuadsWidth,      // VTX_PAGE_QUEST
    gVtxPageMapWorldQuadsWidth,   // VTX_PAGE_MAP_WORLD
    sVtxPagePromptQuadsWidth,     // VTX_PAGE_PROMPT
};

static s16* sVtxPageQuadsY[] = {
    sVtxPageItemQuadsY,       // VTX_PAGE_ITEM
    sVtxPageEquipQuadsY,      // VTX_PAGE_EQUIP
    sVtxPageMapDungeonQuadsY, // VTX_PAGE_MAP_DUNGEON
    sVtxPageQuestQuadsY,      // VTX_PAGE_QUEST
    sVtxPageMapWorldQuadsY,   // VTX_PAGE_MAP_WORLD
    sVtxPagePromptQuadsY,     // VTX_PAGE_PROMPT
};

static s16* sVtxPageQuadsHeight[] = {
    sVtxPageItemQuadsHeight,       // VTX_PAGE_ITEM
    sVtxPageEquipQuadsHeight,      // VTX_PAGE_EQUIP
    sVtxPageMapDungeonQuadsHeight, // VTX_PAGE_MAP_DUNGEON
    sVtxPageQuestQuadsHeight,      // VTX_PAGE_QUEST
    gVtxPageMapWorldQuadsHeight,   // VTX_PAGE_MAP_WORLD
    sVtxPagePromptQuadsHeight,     // VTX_PAGE_PROMPT
};

static s16 sVtxMapWorldAreaX[] = {
    -58,  // WORLD_MAP_AREA_HYRULE_FIELD
    11,   // WORLD_MAP_AREA_KAKARIKO_VILLAGE
    30,   // WORLD_MAP_AREA_GRAVEYARD
    30,   // WORLD_MAP_AREA_ZORAS_RIVER
    15,   // WORLD_MAP_AREA_KOKIRI_FOREST
    38,   // WORLD_MAP_AREA_SACRED_FOREST_MEADOW
    -62,  // WORLD_MAP_AREA_LAKE_HYLIA
    60,   // WORLD_MAP_AREA_ZORAS_DOMAIN
    61,   // WORLD_MAP_AREA_ZORAS_FOUNTAIN
    -78,  // WORLD_MAP_AREA_GERUDO_VALLEY
    -300, // WORLD_MAP_AREA_LOST_WOODS
    -86,  // WORLD_MAP_AREA_DESERT_COLOSSUS
    -65,  // WORLD_MAP_AREA_GERUDOS_FORTRESS
    -300, // WORLD_MAP_AREA_HAUNTED_WASTELAND
    -300, // WORLD_MAP_AREA_MARKET
    -21,  // WORLD_MAP_AREA_HYRULE_CASTLE
    14,   // WORLD_MAP_AREA_DEATH_MOUNTAIN_TRAIL
    13,   // WORLD_MAP_AREA_DEATH_MOUNTAIN_CRATER
    20,   // WORLD_MAP_AREA_GORON_CITY
    -34,  // WORLD_MAP_AREA_LON_LON_RANCH
    -300, // WORLD_MAP_AREA_QUESTION_MARK
};

static s16 sVtxMapWorldAreaWidth[] = {
    89, // WORLD_MAP_AREA_HYRULE_FIELD
    20, // WORLD_MAP_AREA_KAKARIKO_VILLAGE
    14, // WORLD_MAP_AREA_GRAVEYARD
    35, // WORLD_MAP_AREA_ZORAS_RIVER
    32, // WORLD_MAP_AREA_KOKIRI_FOREST
    17, // WORLD_MAP_AREA_SACRED_FOREST_MEADOW
    50, // WORLD_MAP_AREA_LAKE_HYLIA
    16, // WORLD_MAP_AREA_ZORAS_DOMAIN
    21, // WORLD_MAP_AREA_ZORAS_FOUNTAIN
    20, // WORLD_MAP_AREA_GERUDO_VALLEY
    -1, // WORLD_MAP_AREA_LOST_WOODS
    32, // WORLD_MAP_AREA_DESERT_COLOSSUS
    16, // WORLD_MAP_AREA_GERUDOS_FORTRESS
    -1, // WORLD_MAP_AREA_HAUNTED_WASTELAND
    -1, // WORLD_MAP_AREA_MARKET
    19, // WORLD_MAP_AREA_HYRULE_CASTLE
    19, // WORLD_MAP_AREA_DEATH_MOUNTAIN_TRAIL
    21, // WORLD_MAP_AREA_DEATH_MOUNTAIN_CRATER
    16, // WORLD_MAP_AREA_GORON_CITY
    20, // WORLD_MAP_AREA_LON_LON_RANCH
    -1, // WORLD_MAP_AREA_QUESTION_MARK
};

static s16 sVtxMapWorldAreaY[] = {
    1,    // WORLD_MAP_AREA_HYRULE_FIELD
    15,   // WORLD_MAP_AREA_KAKARIKO_VILLAGE
    20,   // WORLD_MAP_AREA_GRAVEYARD
    9,    // WORLD_MAP_AREA_ZORAS_RIVER
    -30,  // WORLD_MAP_AREA_KOKIRI_FOREST
    -17,  // WORLD_MAP_AREA_SACRED_FOREST_MEADOW
    -34,  // WORLD_MAP_AREA_LAKE_HYLIA
    15,   // WORLD_MAP_AREA_ZORAS_DOMAIN
    30,   // WORLD_MAP_AREA_ZORAS_FOUNTAIN
    1,    // WORLD_MAP_AREA_GERUDO_VALLEY
    -300, // WORLD_MAP_AREA_LOST_WOODS
    42,   // WORLD_MAP_AREA_DESERT_COLOSSUS
    7,    // WORLD_MAP_AREA_GERUDOS_FORTRESS
    -300, // WORLD_MAP_AREA_HAUNTED_WASTELAND
    -300, // WORLD_MAP_AREA_MARKET
    24,   // WORLD_MAP_AREA_HYRULE_CASTLE
    36,   // WORLD_MAP_AREA_DEATH_MOUNTAIN_TRAIL
    53,   // WORLD_MAP_AREA_DEATH_MOUNTAIN_CRATER
    37,   // WORLD_MAP_AREA_GORON_CITY
    -13,  // WORLD_MAP_AREA_LON_LON_RANCH
    -300, // WORLD_MAP_AREA_QUESTION_MARK
};

static s16 sVtxMapWorldAreaHeight[] = {
    36, // WORLD_MAP_AREA_HYRULE_FIELD
    15, // WORLD_MAP_AREA_KAKARIKO_VILLAGE
    16, // WORLD_MAP_AREA_GRAVEYARD
    23, // WORLD_MAP_AREA_ZORAS_RIVER
    23, // WORLD_MAP_AREA_KOKIRI_FOREST
    16, // WORLD_MAP_AREA_SACRED_FOREST_MEADOW
    24, // WORLD_MAP_AREA_LAKE_HYLIA
    13, // WORLD_MAP_AREA_ZORAS_DOMAIN
    17, // WORLD_MAP_AREA_ZORAS_FOUNTAIN
    18, // WORLD_MAP_AREA_GERUDO_VALLEY
    1,  // WORLD_MAP_AREA_LOST_WOODS
    25, // WORLD_MAP_AREA_DESERT_COLOSSUS
    13, // WORLD_MAP_AREA_GERUDOS_FORTRESS
    1,  // WORLD_MAP_AREA_HAUNTED_WASTELAND
    1,  // WORLD_MAP_AREA_MARKET
    13, // WORLD_MAP_AREA_HYRULE_CASTLE
    21, // WORLD_MAP_AREA_DEATH_MOUNTAIN_TRAIL
    15, // WORLD_MAP_AREA_DEATH_MOUNTAIN_CRATER
    13, // WORLD_MAP_AREA_GORON_CITY
    12, // WORLD_MAP_AREA_LON_LON_RANCH
    1,  // WORLD_MAP_AREA_QUESTION_MARK
};

s16 KaleidoScope_SetPageVertices(PlayState* play, Vtx* vtx, s16 vtxPage, s16 numQuads) {
    static s16 sTradeQuestMarkerBobY = 0;
    static s16 sTradeQuestMarkerBobTimer = 1;
    static s16 sTradeQuestMarkerBobState = 0;
    PauseContext* pauseCtx = &play->pauseCtx;
    s16 i;
    s16 j;
    s16 bufI;
    s16 bufIAfterPageSections;
    s16 pageBgQuadX;
    s16 pageBgQuadY;
    s16* quadsX;
    s16* quadsWidth;
    s16* quadsY;
    s16* quadsHeight;

    // Vertices for KaleidoScope_DrawPageSections

    pageBgQuadX = 0 - (PAGE_BG_COLS * PAGE_BG_QUAD_WIDTH) / 2 - PAGE_BG_QUAD_WIDTH;

    // For each column
    for (bufI = 0, j = 0; j < PAGE_BG_COLS; j++) {
        pageBgQuadX += PAGE_BG_QUAD_WIDTH;

        // For each row
        for (pageBgQuadY = (PAGE_BG_ROWS * PAGE_BG_QUAD_HEIGHT) / 2, i = 0; i < PAGE_BG_ROWS;
             bufI += 4, i++, pageBgQuadY -= PAGE_BG_QUAD_HEIGHT) {
            vtx[bufI + 0].v.ob[0] = vtx[bufI + 2].v.ob[0] = pageBgQuadX;

            vtx[bufI + 1].v.ob[0] = vtx[bufI + 3].v.ob[0] = vtx[bufI + 0].v.ob[0] + PAGE_BG_QUAD_WIDTH;

            vtx[bufI + 0].v.ob[1] = vtx[bufI + 1].v.ob[1] = pageBgQuadY + pauseCtx->pagesYOrigin1;

            vtx[bufI + 2].v.ob[1] = vtx[bufI + 3].v.ob[1] = vtx[bufI + 0].v.ob[1] - PAGE_BG_QUAD_HEIGHT;

            vtx[bufI + 0].v.ob[2] = vtx[bufI + 1].v.ob[2] = vtx[bufI + 2].v.ob[2] = vtx[bufI + 3].v.ob[2] = 0;

            vtx[bufI + 0].v.flag = vtx[bufI + 1].v.flag = vtx[bufI + 2].v.flag = vtx[bufI + 3].v.flag = 0;

            vtx[bufI + 0].v.tc[0] = vtx[bufI + 0].v.tc[1] = vtx[bufI + 1].v.tc[1] = vtx[bufI + 2].v.tc[0] = 0;

            vtx[bufI + 1].v.tc[0] = vtx[bufI + 3].v.tc[0] = PAGE_BG_QUAD_TEX_WIDTH * (1 << 5);

            vtx[bufI + 2].v.tc[1] = vtx[bufI + 3].v.tc[1] = PAGE_BG_QUAD_TEX_HEIGHT * (1 << 5);

            vtx[bufI + 0].v.cn[0] = vtx[bufI + 2].v.cn[0] = sPageBgColorRed[vtxPage][j + 0];

            vtx[bufI + 0].v.cn[1] = vtx[bufI + 2].v.cn[1] = sPageBgColorGreen[vtxPage][j + 0];

            vtx[bufI + 0].v.cn[2] = vtx[bufI + 2].v.cn[2] = sPageBgColorBlue[vtxPage][j + 0];

            vtx[bufI + 1].v.cn[0] = vtx[bufI + 3].v.cn[0] = sPageBgColorRed[vtxPage][j + 1];

            vtx[bufI + 1].v.cn[1] = vtx[bufI + 3].v.cn[1] = sPageBgColorGreen[vtxPage][j + 1];

            vtx[bufI + 1].v.cn[2] = vtx[bufI + 3].v.cn[2] = sPageBgColorBlue[vtxPage][j + 1];

            vtx[bufI + 0].v.cn[3] = vtx[bufI + 2].v.cn[3] = vtx[bufI + 1].v.cn[3] = vtx[bufI + 3].v.cn[3] =
                pauseCtx->alpha;
        }
    }

    bufIAfterPageSections = bufI;

    //

    if (numQuads != 0) {
        quadsX = sVtxPageQuadsX[vtxPage];
        quadsWidth = sVtxPageQuadsWidth[vtxPage];
        quadsY = sVtxPageQuadsY[vtxPage];
        quadsHeight = sVtxPageQuadsHeight[vtxPage];

        for (j = 0; j < numQuads; j++, bufI += 4) {
            vtx[bufI + 0].v.ob[0] = vtx[bufI + 2].v.ob[0] = quadsX[j];

            vtx[bufI + 1].v.ob[0] = vtx[bufI + 3].v.ob[0] = vtx[bufI + 0].v.ob[0] + quadsWidth[j];

            if (!IS_PAUSE_STATE_GAMEOVER(pauseCtx)) {
                vtx[bufI + 0].v.ob[1] = vtx[bufI + 1].v.ob[1] = quadsY[j] + pauseCtx->pagesYOrigin1;
            } else {
                vtx[bufI + 0].v.ob[1] = vtx[bufI + 1].v.ob[1] = YREG(60 + j) + pauseCtx->pagesYOrigin1;
            }

            vtx[bufI + 2].v.ob[1] = vtx[bufI + 3].v.ob[1] = vtx[bufI + 0].v.ob[1] - quadsHeight[j];

            vtx[bufI + 0].v.ob[2] = vtx[bufI + 1].v.ob[2] = vtx[bufI + 2].v.ob[2] = vtx[bufI + 3].v.ob[2] = 0;

            vtx[bufI + 0].v.flag = vtx[bufI + 1].v.flag = vtx[bufI + 2].v.flag = vtx[bufI + 3].v.flag = 0;

            vtx[bufI + 0].v.tc[0] = vtx[bufI + 0].v.tc[1] = vtx[bufI + 1].v.tc[1] = vtx[bufI + 2].v.tc[0] = 0;

            vtx[bufI + 1].v.tc[0] = vtx[bufI + 3].v.tc[0] = quadsWidth[j] << 5;

            vtx[bufI + 2].v.tc[1] = vtx[bufI + 3].v.tc[1] = quadsHeight[j] << 5;

            vtx[bufI + 0].v.cn[0] = vtx[bufI + 2].v.cn[0] = vtx[bufI + 0].v.cn[1] = vtx[bufI + 2].v.cn[1] =
                vtx[bufI + 0].v.cn[2] = vtx[bufI + 2].v.cn[2] = vtx[bufI + 1].v.cn[0] = vtx[bufI + 3].v.cn[0] =
                    vtx[bufI + 1].v.cn[1] = vtx[bufI + 3].v.cn[1] = vtx[bufI + 1].v.cn[2] = vtx[bufI + 3].v.cn[2] = 255;

            vtx[bufI + 0].v.cn[3] = vtx[bufI + 2].v.cn[3] = vtx[bufI + 1].v.cn[3] = vtx[bufI + 3].v.cn[3] =
                pauseCtx->alpha;
        }

        if (vtxPage == VTX_PAGE_MAP_WORLD) {
            // WORLD_MAP_QUAD_TRADE_QUEST_MARKER

            bufI -= ((VTX_PAGE_MAP_WORLD_QUADS - WORLD_MAP_QUAD_TRADE_QUEST_MARKER) * 4);

            //! @bug If worldMapArea is WORLD_MAP_AREA_GANONS_CASTLE or WORLD_MAP_AREA_MAX, this will read past the end
            //! of the sVtxMapWorldArea arrays and generate garbage vertex data. This is harmless though:
            //! if pauseCtx->tradeQuestMarker != TRADE_QUEST_MARKER_NONE then the vertices are immediately overwritten,
            //! and if pauseCtx->tradeQuestMarker == TRADE_QUEST_MARKER_NONE then KaleidoScope_DrawWorldMap will not
            //! draw anything with these vertices.
            j = gSaveContext.worldMapArea;

            vtx[bufI + 0].v.ob[0] = vtx[bufI + 2].v.ob[0] = sVtxMapWorldAreaX[j];

            if (j) {}

            vtx[bufI + 1].v.ob[0] = vtx[bufI + 3].v.ob[0] = vtx[bufI + 0].v.ob[0] + sVtxMapWorldAreaWidth[j];

            vtx[bufI + 0].v.ob[1] = vtx[bufI + 1].v.ob[1] = sVtxMapWorldAreaY[j] + pauseCtx->pagesYOrigin1;

            vtx[bufI + 2].v.ob[1] = vtx[bufI + 3].v.ob[1] = vtx[bufI + 0].v.ob[1] - sVtxMapWorldAreaHeight[j];

            bufI += ((VTX_PAGE_MAP_WORLD_QUADS - WORLD_MAP_QUAD_TRADE_QUEST_MARKER) * 4);

            if (pauseCtx->tradeQuestMarker != TRADE_QUEST_MARKER_NONE) {
                if (sTradeQuestMarkerBobTimer == 0) {
                    sTradeQuestMarkerBobState++;
                    switch (sTradeQuestMarkerBobState) {
                        case 1:
                            sTradeQuestMarkerBobY = 3;
                            sTradeQuestMarkerBobTimer = 8;
                            break;
                        case 2:
                            sTradeQuestMarkerBobState = 0;
                            sTradeQuestMarkerBobY = 0;
                            sTradeQuestMarkerBobTimer = 6;
                            break;
                    }
                } else {
                    sTradeQuestMarkerBobTimer--;
                }

                j = bufIAfterPageSections + ((WORLD_MAP_QUAD_POINT_FIRST + pauseCtx->tradeQuestMarker) * 4);
                i = bufIAfterPageSections + (WORLD_MAP_QUAD_TRADE_QUEST_MARKER * 4);

                vtx[i + 0].v.ob[0] = vtx[i + 2].v.ob[0] = vtx[j + 0].v.ob[0];

                vtx[i + 1].v.ob[0] = vtx[i + 3].v.ob[0] = vtx[i + 0].v.ob[0] + 8;

                vtx[i + 0].v.ob[1] = vtx[i + 1].v.ob[1] = vtx[j + 0].v.ob[1] + 10 - sTradeQuestMarkerBobY;

                vtx[i + 2].v.ob[1] = vtx[i + 3].v.ob[1] = vtx[i + 0].v.ob[1] - 8;

                vtx[i + 0].v.ob[2] = vtx[i + 1].v.ob[2] = vtx[i + 2].v.ob[2] = vtx[i + 3].v.ob[2] = 0;

                vtx[i + 0].v.flag = vtx[i + 1].v.flag = vtx[i + 2].v.flag = vtx[i + 3].v.flag = 0;

                vtx[bufI].v.tc[0] = vtx[bufI].v.tc[1] = vtx[i + 1].v.tc[1] = vtx[i + 2].v.tc[0] = 0;

                vtx[i + 1].v.tc[0] = vtx[i + 3].v.tc[0] = 8 * (1 << 5);

                vtx[i + 2].v.tc[1] = vtx[i + 3].v.tc[1] = 8 * (1 << 5);

                vtx[i + 0].v.cn[0] = vtx[i + 2].v.cn[0] = vtx[i + 0].v.cn[1] = vtx[i + 2].v.cn[1] = vtx[i + 0].v.cn[2] =
                    vtx[i + 2].v.cn[2] = vtx[i + 1].v.cn[0] = vtx[i + 3].v.cn[0] = vtx[i + 1].v.cn[1] =
                        vtx[i + 3].v.cn[1] = vtx[i + 1].v.cn[2] = vtx[i + 3].v.cn[2] = 255;

                vtx[i + 0].v.cn[3] = vtx[i + 2].v.cn[3] = vtx[i + 1].v.cn[3] = vtx[i + 3].v.cn[3] = pauseCtx->alpha;
            }
        }
    }

    return bufI;
}

static s16 sItemVtxQuadsWithAmmo[] = {
    SLOT_DEKU_STICK * 4, // ITEM_QUAD_AMMO_STICK_
    SLOT_DEKU_NUT * 4,   // ITEM_QUAD_AMMO_NUT_
    SLOT_BOMB * 4,       // ITEM_QUAD_AMMO_BOMB_
    SLOT_BOW * 4,        // ITEM_QUAD_AMMO_BOW_
    SLOT_SLINGSHOT * 4,  // ITEM_QUAD_AMMO_SLINGSHOT_
    SLOT_BOMBCHU * 4,    // ITEM_QUAD_AMMO_BOMBCHU_
    SLOT_MAGIC_BEAN * 4, // ITEM_QUAD_AMMO_BEAN_
};

static s16 sEquipColumnsX[] = { -114, 12, 44, 76 };

static u8 sEquipQuadsFirstByEquipType[EQUIP_TYPE_MAX] = {
    EQUIP_QUAD_SWORD_KOKIRI, // EQUIP_TYPE_SWORD
    EQUIP_QUAD_SHIELD_DEKU,  // EQUIP_TYPE_SHIELD
    EQUIP_QUAD_TUNIC_KOKIRI, // EQUIP_TYPE_TUNIC
    EQUIP_QUAD_BOOTS_KOKIRI, // EQUIP_TYPE_BOOTS
};

static s16 sQuestQuadsX[] = {
    74,   // QUEST_MEDALLION_FOREST
    74,   // QUEST_MEDALLION_FIRE
    46,   // QUEST_MEDALLION_WATER
    18,   // QUEST_MEDALLION_SPIRIT
    18,   // QUEST_MEDALLION_SHADOW
    46,   // QUEST_MEDALLION_LIGHT
    -108, // QUEST_SONG_MINUET
    -90,  // QUEST_SONG_BOLERO
    -72,  // QUEST_SONG_SERENADE
    -54,  // QUEST_SONG_REQUIEM
    -36,  // QUEST_SONG_NOCTURNE
    -18,  // QUEST_SONG_PRELUDE
    -108, // QUEST_SONG_LULLABY
    -90,  // QUEST_SONG_EPONA
    -72,  // QUEST_SONG_SARIA
    -54,  // QUEST_SONG_SUN
    -36,  // QUEST_SONG_TIME
    -18,  // QUEST_SONG_STORMS
    20,   // QUEST_KOKIRI_EMERALD
    46,   // QUEST_GORON_RUBY
    72,   // QUEST_ZORA_SAPPHIRE
    -110, // QUEST_STONE_OF_AGONY
    -86,  // QUEST_GERUDOS_CARD
    -110, // QUEST_SKULL_TOKEN
    -54,  // QUEST_HEART_PIECE
    -98,  // QUEST_QUAD_SONG_NOTE_A1
    -86,  // QUEST_QUAD_SONG_NOTE_A2
    -74,  // QUEST_QUAD_SONG_NOTE_A3
    -62,  // QUEST_QUAD_SONG_NOTE_A4
    -50,  // QUEST_QUAD_SONG_NOTE_A5
    -38,  // QUEST_QUAD_SONG_NOTE_A6
    -26,  // QUEST_QUAD_SONG_NOTE_A7
    -14,  // QUEST_QUAD_SONG_NOTE_A8
    -98,  // QUEST_QUAD_SONG_NOTE_B1
    -86,  // QUEST_QUAD_SONG_NOTE_B2
    -74,  // QUEST_QUAD_SONG_NOTE_B3
    -62,  // QUEST_QUAD_SONG_NOTE_B4
    -50,  // QUEST_QUAD_SONG_NOTE_B5
    -38,  // QUEST_QUAD_SONG_NOTE_B6
    -26,  // QUEST_QUAD_SONG_NOTE_B7
    -14,  // QUEST_QUAD_SONG_NOTE_B8
    -88,  // QUEST_QUAD_SKULL_TOKENS_DIGIT1_SHADOW
    -81,  // QUEST_QUAD_SKULL_TOKENS_DIGIT2_SHADOW
    -72,  // QUEST_QUAD_SKULL_TOKENS_DIGIT3_SHADOW
    -90,  // QUEST_QUAD_SKULL_TOKENS_DIGIT1
    -83,  // QUEST_QUAD_SKULL_TOKENS_DIGIT2
    -74,  // QUEST_QUAD_SKULL_TOKENS_DIGIT3
};

static s16 sQuestQuadsY[] = {
    38,  // QUEST_MEDALLION_FOREST
    6,   // QUEST_MEDALLION_FIRE
    -12, // QUEST_MEDALLION_WATER
    6,   // QUEST_MEDALLION_SPIRIT
    38,  // QUEST_MEDALLION_SHADOW
    56,  // QUEST_MEDALLION_LIGHT
    -20, // QUEST_SONG_MINUET
    -20, // QUEST_SONG_BOLERO
    -20, // QUEST_SONG_SERENADE
    -20, // QUEST_SONG_REQUIEM
    -20, // QUEST_SONG_NOCTURNE
    -20, // QUEST_SONG_PRELUDE
    2,   // QUEST_SONG_LULLABY
    2,   // QUEST_SONG_EPONA
    2,   // QUEST_SONG_SARIA
    2,   // QUEST_SONG_SUN
    2,   // QUEST_SONG_TIME
    2,   // QUEST_SONG_STORMS
    -46, // QUEST_KOKIRI_EMERALD
    -46, // QUEST_GORON_RUBY
    -46, // QUEST_ZORA_SAPPHIRE
    58,  // QUEST_STONE_OF_AGONY
    58,  // QUEST_GERUDOS_CARD
    34,  // QUEST_SKULL_TOKEN
    58,  // QUEST_HEART_PIECE
    -52, // QUEST_QUAD_SONG_NOTE_A1
    -52, // QUEST_QUAD_SONG_NOTE_A2
    -52, // QUEST_QUAD_SONG_NOTE_A3
    -52, // QUEST_QUAD_SONG_NOTE_A4
    -52, // QUEST_QUAD_SONG_NOTE_A5
    -52, // QUEST_QUAD_SONG_NOTE_A6
    -52, // QUEST_QUAD_SONG_NOTE_A7
    -52, // QUEST_QUAD_SONG_NOTE_A8
    -52, // QUEST_QUAD_SONG_NOTE_B1
    -52, // QUEST_QUAD_SONG_NOTE_B2
    -52, // QUEST_QUAD_SONG_NOTE_B3
    -52, // QUEST_QUAD_SONG_NOTE_B4
    -52, // QUEST_QUAD_SONG_NOTE_B5
    -52, // QUEST_QUAD_SONG_NOTE_B6
    -52, // QUEST_QUAD_SONG_NOTE_B7
    -52, // QUEST_QUAD_SONG_NOTE_B8
    34,  // QUEST_QUAD_SKULL_TOKENS_DIGIT1_SHADOW
    34,  // QUEST_QUAD_SKULL_TOKENS_DIGIT2_SHADOW
    34,  // QUEST_QUAD_SKULL_TOKENS_DIGIT3_SHADOW
    36,  // QUEST_QUAD_SKULL_TOKENS_DIGIT1
    36,  // QUEST_QUAD_SKULL_TOKENS_DIGIT2
    36,  // QUEST_QUAD_SKULL_TOKENS_DIGIT3
};

static s16 sQuestQuadsSize[] = {
    24, // QUEST_MEDALLION_FOREST
    24, // QUEST_MEDALLION_FIRE
    24, // QUEST_MEDALLION_WATER
    24, // QUEST_MEDALLION_SPIRIT
    24, // QUEST_MEDALLION_SHADOW
    24, // QUEST_MEDALLION_LIGHT
    24, // QUEST_SONG_MINUET
    24, // QUEST_SONG_BOLERO
    24, // QUEST_SONG_SERENADE
    24, // QUEST_SONG_REQUIEM
    24, // QUEST_SONG_NOCTURNE
    24, // QUEST_SONG_PRELUDE
    24, // QUEST_SONG_LULLABY
    24, // QUEST_SONG_EPONA
    24, // QUEST_SONG_SARIA
    24, // QUEST_SONG_SUN
    24, // QUEST_SONG_TIME
    24, // QUEST_SONG_STORMS
    24, // QUEST_KOKIRI_EMERALD
    24, // QUEST_GORON_RUBY
    24, // QUEST_ZORA_SAPPHIRE
    24, // QUEST_STONE_OF_AGONY
    24, // QUEST_GERUDOS_CARD
    24, // QUEST_SKULL_TOKEN
    48, // QUEST_HEART_PIECE
    16, // QUEST_QUAD_SONG_NOTE_A1
    16, // QUEST_QUAD_SONG_NOTE_A2
    16, // QUEST_QUAD_SONG_NOTE_A3
    16, // QUEST_QUAD_SONG_NOTE_A4
    16, // QUEST_QUAD_SONG_NOTE_A5
    16, // QUEST_QUAD_SONG_NOTE_A6
    16, // QUEST_QUAD_SONG_NOTE_A7
    16, // QUEST_QUAD_SONG_NOTE_A8
    16, // QUEST_QUAD_SONG_NOTE_B1
    16, // QUEST_QUAD_SONG_NOTE_B2
    16, // QUEST_QUAD_SONG_NOTE_B3
    16, // QUEST_QUAD_SONG_NOTE_B4
    16, // QUEST_QUAD_SONG_NOTE_B5
    16, // QUEST_QUAD_SONG_NOTE_B6
    16, // QUEST_QUAD_SONG_NOTE_B7
    16, // QUEST_QUAD_SONG_NOTE_B8
    16, // QUEST_QUAD_SKULL_TOKENS_DIGIT1_SHADOW
    16, // QUEST_QUAD_SKULL_TOKENS_DIGIT2_SHADOW
    16, // QUEST_QUAD_SKULL_TOKENS_DIGIT3_SHADOW
    16, // QUEST_QUAD_SKULL_TOKENS_DIGIT1
    16, // QUEST_QUAD_SKULL_TOKENS_DIGIT2
    16, // QUEST_QUAD_SKULL_TOKENS_DIGIT3
};

void KaleidoScope_SetVertices(PlayState* play, GraphicsContext* gfxCtx) {
    PauseContext* pauseCtx = &play->pauseCtx;
    s16 x;
    s16 y;
    s16 i;
    s16 j;
    s16 k;

    pauseCtx->pagesYOrigin1 = 0;

    if ((pauseCtx->state == PAUSE_STATE_OPENING_1) || (pauseCtx->state >= PAUSE_STATE_CLOSING) ||
        ((pauseCtx->state == PAUSE_STATE_SAVE_PROMPT) &&
         ((pauseCtx->savePromptState == PAUSE_SAVE_PROMPT_STATE_CLOSING) ||
          (pauseCtx->savePromptState == PAUSE_SAVE_PROMPT_STATE_CLOSING_AFTER_SAVED))) ||
        ((pauseCtx->state >= PAUSE_STATE_GAME_OVER_START) && (pauseCtx->state <= PAUSE_STATE_GAME_OVER_SHOW_WINDOW))) {
        // When opening/closing, translate the page vertices so that the pages rotate around their lower edge
        // instead of the middle.
        pauseCtx->pagesYOrigin1 = PAUSE_PAGES_Y_ORIGIN_1_LOWER;
    }

    pauseCtx->itemPageVtx = GRAPH_ALLOC(gfxCtx, ((PAGE_BG_QUADS + VTX_PAGE_ITEM_QUADS) * 4) * sizeof(Vtx));
    KaleidoScope_SetPageVertices(play, pauseCtx->itemPageVtx, VTX_PAGE_ITEM, VTX_PAGE_ITEM_QUADS);

    pauseCtx->equipPageVtx = GRAPH_ALLOC(gfxCtx, ((PAGE_BG_QUADS + VTX_PAGE_EQUIP_QUADS) * 4) * sizeof(Vtx));
    KaleidoScope_SetPageVertices(play, pauseCtx->equipPageVtx, VTX_PAGE_EQUIP, VTX_PAGE_EQUIP_QUADS);

    if (!sInDungeonScene) {
        pauseCtx->mapPageVtx = GRAPH_ALLOC(
            gfxCtx, ((PAGE_BG_QUADS + VTX_PAGE_MAP_WORLD_QUADS + WORLD_MAP_IMAGE_FRAG_NUM) * 4) * sizeof(Vtx));
        j = KaleidoScope_SetPageVertices(play, pauseCtx->mapPageVtx, VTX_PAGE_MAP_WORLD, VTX_PAGE_MAP_WORLD_QUADS);

        for (i = 0, y = 58; i < WORLD_MAP_IMAGE_FRAG_NUM; i++, j += 4, y -= WORLD_MAP_IMAGE_FRAG_HEIGHT) {
            pauseCtx->mapPageVtx[j + 0].v.ob[0] = pauseCtx->mapPageVtx[j + 2].v.ob[0] = 0 - (WORLD_MAP_IMAGE_WIDTH / 2);

            pauseCtx->mapPageVtx[j + 1].v.ob[0] = pauseCtx->mapPageVtx[j + 3].v.ob[0] =
                pauseCtx->mapPageVtx[j + 0].v.ob[0] + WORLD_MAP_IMAGE_WIDTH;

            pauseCtx->mapPageVtx[j + 0].v.ob[1] = pauseCtx->mapPageVtx[j + 1].v.ob[1] = y + pauseCtx->pagesYOrigin1;

            pauseCtx->mapPageVtx[j + 2].v.ob[1] = pauseCtx->mapPageVtx[j + 3].v.ob[1] =
                pauseCtx->mapPageVtx[j + 0].v.ob[1] - WORLD_MAP_IMAGE_FRAG_HEIGHT;

            pauseCtx->mapPageVtx[j + 0].v.ob[2] = pauseCtx->mapPageVtx[j + 1].v.ob[2] =
                pauseCtx->mapPageVtx[j + 2].v.ob[2] = pauseCtx->mapPageVtx[j + 3].v.ob[2] = 0;

            pauseCtx->mapPageVtx[j + 0].v.flag = pauseCtx->mapPageVtx[j + 1].v.flag =
                pauseCtx->mapPageVtx[j + 2].v.flag = pauseCtx->mapPageVtx[j + 3].v.flag = 0;

            pauseCtx->mapPageVtx[j + 0].v.tc[0] = pauseCtx->mapPageVtx[j + 0].v.tc[1] =
                pauseCtx->mapPageVtx[j + 1].v.tc[1] = pauseCtx->mapPageVtx[j + 2].v.tc[0] = 0;

            pauseCtx->mapPageVtx[j + 1].v.tc[0] = pauseCtx->mapPageVtx[j + 3].v.tc[0] =
                WORLD_MAP_IMAGE_WIDTH * (1 << 5);

            pauseCtx->mapPageVtx[j + 2].v.tc[1] = pauseCtx->mapPageVtx[j + 3].v.tc[1] =
                WORLD_MAP_IMAGE_FRAG_HEIGHT * (1 << 5);

            pauseCtx->mapPageVtx[j + 0].v.cn[0] = pauseCtx->mapPageVtx[j + 2].v.cn[0] =
                pauseCtx->mapPageVtx[j + 0].v.cn[1] = pauseCtx->mapPageVtx[j + 2].v.cn[1] =
                    pauseCtx->mapPageVtx[j + 0].v.cn[2] = pauseCtx->mapPageVtx[j + 2].v.cn[2] =
                        pauseCtx->mapPageVtx[j + 1].v.cn[0] = pauseCtx->mapPageVtx[j + 3].v.cn[0] =
                            pauseCtx->mapPageVtx[j + 1].v.cn[1] = pauseCtx->mapPageVtx[j + 3].v.cn[1] =
                                pauseCtx->mapPageVtx[j + 1].v.cn[2] = pauseCtx->mapPageVtx[j + 3].v.cn[2] =
                                    pauseCtx->mapPageVtx[j + 0].v.cn[3] = pauseCtx->mapPageVtx[j + 2].v.cn[3] =
                                        pauseCtx->mapPageVtx[j + 1].v.cn[3] = pauseCtx->mapPageVtx[j + 3].v.cn[3] =
                                            pauseCtx->alpha;
        }

        pauseCtx->mapPageVtx[j - 2].v.ob[1] = pauseCtx->mapPageVtx[j - 1].v.ob[1] =
            pauseCtx->mapPageVtx[j - 4].v.ob[1] - (WORLD_MAP_IMAGE_HEIGHT % WORLD_MAP_IMAGE_FRAG_HEIGHT);

        pauseCtx->mapPageVtx[j - 2].v.tc[1] = pauseCtx->mapPageVtx[j - 1].v.tc[1] =
            (WORLD_MAP_IMAGE_HEIGHT % WORLD_MAP_IMAGE_FRAG_HEIGHT) * (1 << 5);
    } else {
        pauseCtx->mapPageVtx = GRAPH_ALLOC(gfxCtx, ((PAGE_BG_QUADS + VTX_PAGE_MAP_DUNGEON_QUADS) * 4) * sizeof(Vtx));
        KaleidoScope_SetPageVertices(play, pauseCtx->mapPageVtx, VTX_PAGE_MAP_DUNGEON, VTX_PAGE_MAP_DUNGEON_QUADS);
    }

    pauseCtx->questPageVtx = GRAPH_ALLOC(gfxCtx, ((PAGE_BG_QUADS + VTX_PAGE_QUEST_QUADS) * 4) * sizeof(Vtx));
    KaleidoScope_SetPageVertices(play, pauseCtx->questPageVtx, VTX_PAGE_QUEST, VTX_PAGE_QUEST_QUADS);

    pauseCtx->cursorVtx = GRAPH_ALLOC(gfxCtx, (PAUSE_CURSOR_QUAD_MAX * 4) * sizeof(Vtx));

    for (i = 0; i < (PAUSE_CURSOR_QUAD_MAX * 4); i++) {
        pauseCtx->cursorVtx[i].v.ob[0] = pauseCtx->cursorVtx[i].v.ob[1] = pauseCtx->cursorVtx[i].v.ob[2] = 0;

        pauseCtx->cursorVtx[i].v.flag = 0;

        pauseCtx->cursorVtx[i].v.tc[0] = pauseCtx->cursorVtx[i].v.tc[1] = 0;

        pauseCtx->cursorVtx[i].v.cn[0] = pauseCtx->cursorVtx[i].v.cn[1] = pauseCtx->cursorVtx[i].v.cn[2] =
            pauseCtx->cursorVtx[i].v.cn[3] = 255;
    }

    // PAUSE_CURSOR_QUAD_TL
    pauseCtx->cursorVtx[1].v.tc[0] = pauseCtx->cursorVtx[2].v.tc[1] = pauseCtx->cursorVtx[3].v.tc[0] =
        pauseCtx->cursorVtx[3].v.tc[1]
        // PAUSE_CURSOR_QUAD_TR
        = pauseCtx->cursorVtx[5].v.tc[0] = pauseCtx->cursorVtx[6].v.tc[1] = pauseCtx->cursorVtx[7].v.tc[0] =
            pauseCtx->cursorVtx[7].v.tc[1]
        // PAUSE_CURSOR_QUAD_BL
        = pauseCtx->cursorVtx[9].v.tc[0] = pauseCtx->cursorVtx[10].v.tc[1] = pauseCtx->cursorVtx[11].v.tc[0] =
            pauseCtx->cursorVtx[11].v.tc[1]
        // PAUSE_CURSOR_QUAD_BR
        = pauseCtx->cursorVtx[13].v.tc[0] = pauseCtx->cursorVtx[14].v.tc[1] = pauseCtx->cursorVtx[15].v.tc[0] =
            pauseCtx->cursorVtx[15].v.tc[1] = PAUSE_MENU_CURSOR_CORNER_TEX_SIZE * (1 << 5);
    // PAUSE_CURSOR_QUAD_4
    pauseCtx->cursorVtx[17].v.tc[0] = pauseCtx->cursorVtx[18].v.tc[1] = pauseCtx->cursorVtx[19].v.tc[0] =
        pauseCtx->cursorVtx[19].v.tc[1] = gMagicArrowEquipEffectTex_SIZE * (1 << 5);

    pauseCtx->itemVtx = GRAPH_ALLOC(gfxCtx, (ITEM_QUAD_MAX * 4) * sizeof(Vtx));

    // ITEM_QUAD_GRID_FIRST to ITEM_QUAD_GRID_LAST

    for (k = 0, i = 0, y = (ITEM_GRID_ROWS * ITEM_GRID_CELL_HEIGHT) / 2 - 6; k < ITEM_GRID_ROWS;
         k++, y -= ITEM_GRID_CELL_HEIGHT) {
        for (x = 0 - (ITEM_GRID_COLS * ITEM_GRID_CELL_WIDTH) / 2, j = 0; j < ITEM_GRID_COLS;
             j++, i += 4, x += ITEM_GRID_CELL_WIDTH) {
            pauseCtx->itemVtx[i + 0].v.ob[0] = pauseCtx->itemVtx[i + 2].v.ob[0] = x + ITEM_GRID_QUAD_MARGIN;

            pauseCtx->itemVtx[i + 1].v.ob[0] = pauseCtx->itemVtx[i + 3].v.ob[0] =
                pauseCtx->itemVtx[i + 0].v.ob[0] + ITEM_GRID_QUAD_WIDTH;

            pauseCtx->itemVtx[i + 0].v.ob[1] = pauseCtx->itemVtx[i + 1].v.ob[1] =
                y + pauseCtx->pagesYOrigin1 - ITEM_GRID_QUAD_MARGIN;

            pauseCtx->itemVtx[i + 2].v.ob[1] = pauseCtx->itemVtx[i + 3].v.ob[1] =
                pauseCtx->itemVtx[i + 0].v.ob[1] - ITEM_GRID_QUAD_HEIGHT;

            pauseCtx->itemVtx[i + 0].v.ob[2] = pauseCtx->itemVtx[i + 1].v.ob[2] = pauseCtx->itemVtx[i + 2].v.ob[2] =
                pauseCtx->itemVtx[i + 3].v.ob[2] = 0;

            pauseCtx->itemVtx[i + 0].v.flag = pauseCtx->itemVtx[i + 1].v.flag = pauseCtx->itemVtx[i + 2].v.flag =
                pauseCtx->itemVtx[i + 3].v.flag = 0;

            pauseCtx->itemVtx[i + 0].v.tc[0] = pauseCtx->itemVtx[i + 0].v.tc[1] = pauseCtx->itemVtx[i + 1].v.tc[1] =
                pauseCtx->itemVtx[i + 2].v.tc[0] = 0;

            pauseCtx->itemVtx[i + 1].v.tc[0] = pauseCtx->itemVtx[i + 2].v.tc[1] = pauseCtx->itemVtx[i + 3].v.tc[0] =
                pauseCtx->itemVtx[i + 3].v.tc[1] = ITEM_GRID_QUAD_TEX_SIZE * (1 << 5);

            pauseCtx->itemVtx[i + 0].v.cn[0] = pauseCtx->itemVtx[i + 1].v.cn[0] = pauseCtx->itemVtx[i + 2].v.cn[0] =
                pauseCtx->itemVtx[i + 3].v.cn[0] = pauseCtx->itemVtx[i + 0].v.cn[1] = pauseCtx->itemVtx[i + 1].v.cn[1] =
                    pauseCtx->itemVtx[i + 2].v.cn[1] = pauseCtx->itemVtx[i + 3].v.cn[1] =
                        pauseCtx->itemVtx[i + 0].v.cn[2] = pauseCtx->itemVtx[i + 1].v.cn[2] =
                            pauseCtx->itemVtx[i + 2].v.cn[2] = pauseCtx->itemVtx[i + 3].v.cn[2] = 255;

            pauseCtx->itemVtx[i + 0].v.cn[3] = pauseCtx->itemVtx[i + 1].v.cn[3] = pauseCtx->itemVtx[i + 2].v.cn[3] =
                pauseCtx->itemVtx[i + 3].v.cn[3] = 255;
        }
    }

    // ITEM_QUAD_GRID_SELECTED_C_LEFT, ITEM_QUAD_GRID_SELECTED_C_DOWN, ITEM_QUAD_GRID_SELECTED_C_RIGHT

    for (j = 1; j < 4; i += 4, j++) {
        if (gSaveContext.save.info.equips.cButtonSlots[j - 1] != ITEM_NONE) {
            k = gSaveContext.save.info.equips.cButtonSlots[j - 1] * 4;

            pauseCtx->itemVtx[i + 0].v.ob[0] = pauseCtx->itemVtx[i + 2].v.ob[0] =
                pauseCtx->itemVtx[k].v.ob[0] + ITEM_GRID_SELECTED_QUAD_MARGIN;

            pauseCtx->itemVtx[i + 1].v.ob[0] = pauseCtx->itemVtx[i + 3].v.ob[0] =
                pauseCtx->itemVtx[i + 0].v.ob[0] + ITEM_GRID_SELECTED_QUAD_WIDTH;

            pauseCtx->itemVtx[i + 0].v.ob[1] = pauseCtx->itemVtx[i + 1].v.ob[1] =
                pauseCtx->itemVtx[k].v.ob[1] - ITEM_GRID_SELECTED_QUAD_MARGIN;

            pauseCtx->itemVtx[i + 2].v.ob[1] = pauseCtx->itemVtx[i + 3].v.ob[1] =
                pauseCtx->itemVtx[i + 0].v.ob[1] - ITEM_GRID_SELECTED_QUAD_HEIGHT;

            pauseCtx->itemVtx[i + 0].v.ob[2] = pauseCtx->itemVtx[i + 1].v.ob[2] = pauseCtx->itemVtx[i + 2].v.ob[2] =
                pauseCtx->itemVtx[i + 3].v.ob[2] = 0;

            pauseCtx->itemVtx[i + 0].v.flag = pauseCtx->itemVtx[i + 1].v.flag = pauseCtx->itemVtx[i + 2].v.flag =
                pauseCtx->itemVtx[i + 3].v.flag = 0;

            pauseCtx->itemVtx[i + 0].v.tc[0] = pauseCtx->itemVtx[i + 0].v.tc[1] = pauseCtx->itemVtx[i + 1].v.tc[1] =
                pauseCtx->itemVtx[i + 2].v.tc[0] = 0;

            pauseCtx->itemVtx[i + 1].v.tc[0] = pauseCtx->itemVtx[i + 2].v.tc[1] = pauseCtx->itemVtx[i + 3].v.tc[0] =
                pauseCtx->itemVtx[i + 3].v.tc[1] = ITEM_GRID_SELECTED_QUAD_TEX_SIZE * (1 << 5);

            pauseCtx->itemVtx[i + 0].v.cn[0] = pauseCtx->itemVtx[i + 1].v.cn[0] = pauseCtx->itemVtx[i + 2].v.cn[0] =
                pauseCtx->itemVtx[i + 3].v.cn[0] = pauseCtx->itemVtx[i + 0].v.cn[1] = pauseCtx->itemVtx[i + 1].v.cn[1] =
                    pauseCtx->itemVtx[i + 2].v.cn[1] = pauseCtx->itemVtx[i + 3].v.cn[1] =
                        pauseCtx->itemVtx[i + 0].v.cn[2] = pauseCtx->itemVtx[i + 1].v.cn[2] =
                            pauseCtx->itemVtx[i + 2].v.cn[2] = pauseCtx->itemVtx[i + 3].v.cn[2] = 255;

            pauseCtx->itemVtx[i + 0].v.cn[3] = pauseCtx->itemVtx[i + 1].v.cn[3] = pauseCtx->itemVtx[i + 2].v.cn[3] =
                pauseCtx->itemVtx[i + 3].v.cn[3] = pauseCtx->alpha;
        } else {
            // No item equipped on the C button, put the quad out of view

            pauseCtx->itemVtx[i + 0].v.ob[0] = pauseCtx->itemVtx[i + 2].v.ob[0] = -300;

            pauseCtx->itemVtx[i + 1].v.ob[0] = pauseCtx->itemVtx[i + 3].v.ob[0] =
                pauseCtx->itemVtx[i + 0].v.ob[0] + ITEM_GRID_SELECTED_QUAD_WIDTH;

            pauseCtx->itemVtx[i + 0].v.ob[1] = pauseCtx->itemVtx[i + 1].v.ob[1] = 300;

            pauseCtx->itemVtx[i + 2].v.ob[1] = pauseCtx->itemVtx[i + 3].v.ob[1] =
                pauseCtx->itemVtx[i + 0].v.ob[1] - ITEM_GRID_SELECTED_QUAD_HEIGHT;
        }
    }

    // ITEM_QUAD_AMMO_*

    for (i = ITEM_QUAD_AMMO_FIRST * 4, j = 0; j < 7; j++) {
        k = sItemVtxQuadsWithAmmo[j];

        // tens

        pauseCtx->itemVtx[i + 0].v.ob[0] = pauseCtx->itemVtx[i + 2].v.ob[0] =
            pauseCtx->itemVtx[k].v.ob[0] + ITEM_AMMO_TENS_QUAD_OFFSET_X;

        pauseCtx->itemVtx[i + 1].v.ob[0] = pauseCtx->itemVtx[i + 3].v.ob[0] =
            pauseCtx->itemVtx[i + 0].v.ob[0] + ITEM_AMMO_DIGIT_QUAD_WIDTH;

        pauseCtx->itemVtx[i + 0].v.ob[1] = pauseCtx->itemVtx[i + 1].v.ob[1] =
            pauseCtx->itemVtx[k].v.ob[1] - ITEM_AMMO_TENS_QUAD_OFFSET_Y;

        pauseCtx->itemVtx[i + 2].v.ob[1] = pauseCtx->itemVtx[i + 3].v.ob[1] =
            pauseCtx->itemVtx[i + 0].v.ob[1] - ITEM_AMMO_DIGIT_QUAD_HEIGHT;

        // ones

        pauseCtx->itemVtx[i + 4].v.ob[0] = pauseCtx->itemVtx[i + 6].v.ob[0] =
            pauseCtx->itemVtx[i + 0].v.ob[0] + ITEM_AMMO_ONES_QUAD_OFFSET_X;

        pauseCtx->itemVtx[i + 5].v.ob[0] = pauseCtx->itemVtx[i + 7].v.ob[0] =
            pauseCtx->itemVtx[i + 4].v.ob[0] + ITEM_AMMO_DIGIT_QUAD_WIDTH;

        pauseCtx->itemVtx[i + 4].v.ob[1] = pauseCtx->itemVtx[i + 5].v.ob[1] =
            pauseCtx->itemVtx[i + 0].v.ob[1] - ITEM_AMMO_ONES_QUAD_OFFSET_Y;

        pauseCtx->itemVtx[i + 6].v.ob[1] = pauseCtx->itemVtx[i + 7].v.ob[1] =
            pauseCtx->itemVtx[i + 4].v.ob[1] - ITEM_AMMO_DIGIT_QUAD_HEIGHT;

        // tens, ones

        for (k = 0; k < 2; k++, i += 4) {
            pauseCtx->itemVtx[i + 0].v.ob[2] = pauseCtx->itemVtx[i + 1].v.ob[2] = pauseCtx->itemVtx[i + 2].v.ob[2] =
                pauseCtx->itemVtx[i + 3].v.ob[2] = 0;

            pauseCtx->itemVtx[i + 0].v.flag = pauseCtx->itemVtx[i + 1].v.flag = pauseCtx->itemVtx[i + 2].v.flag =
                pauseCtx->itemVtx[i + 3].v.flag = 0;

            pauseCtx->itemVtx[i + 0].v.tc[0] = pauseCtx->itemVtx[i + 0].v.tc[1] = pauseCtx->itemVtx[i + 1].v.tc[1] =
                pauseCtx->itemVtx[i + 2].v.tc[0] = 0;

            pauseCtx->itemVtx[i + 1].v.tc[0] = pauseCtx->itemVtx[i + 2].v.tc[1] = pauseCtx->itemVtx[i + 3].v.tc[0] =
                pauseCtx->itemVtx[i + 3].v.tc[1] = ITEM_AMMO_DIGIT_QUAD_TEX_SIZE * (1 << 5);

            pauseCtx->itemVtx[i + 0].v.cn[0] = pauseCtx->itemVtx[i + 1].v.cn[0] = pauseCtx->itemVtx[i + 2].v.cn[0] =
                pauseCtx->itemVtx[i + 3].v.cn[0] = pauseCtx->itemVtx[i + 0].v.cn[1] = pauseCtx->itemVtx[i + 1].v.cn[1] =
                    pauseCtx->itemVtx[i + 2].v.cn[1] = pauseCtx->itemVtx[i + 3].v.cn[1] =
                        pauseCtx->itemVtx[i + 0].v.cn[2] = pauseCtx->itemVtx[i + 1].v.cn[2] =
                            pauseCtx->itemVtx[i + 2].v.cn[2] = pauseCtx->itemVtx[i + 3].v.cn[2] = 255;

            pauseCtx->itemVtx[i + 0].v.cn[3] = pauseCtx->itemVtx[i + 1].v.cn[3] = pauseCtx->itemVtx[i + 2].v.cn[3] =
                pauseCtx->itemVtx[i + 3].v.cn[3] = pauseCtx->alpha;
        }
    }

    pauseCtx->equipVtx = GRAPH_ALLOC(gfxCtx, (EQUIP_QUAD_MAX * 4) * sizeof(Vtx));

    // EQUIP_QUAD_UPG_BULLETBAG_QUIVER, EQUIP_QUAD_SWORD_KOKIRI, EQUIP_QUAD_SWORD_MASTER, EQUIP_QUAD_SWORD_BIGGORON,
    // EQUIP_QUAD_UPG_BOMB_BAG, EQUIP_QUAD_SHIELD_DEKU, EQUIP_QUAD_SHIELD_HYLIAN, EQUIP_QUAD_SHIELD_MIRROR,
    // EQUIP_QUAD_UPG_STRENGTH, EQUIP_QUAD_TUNIC_KOKIRI, EQUIP_QUAD_TUNIC_GORON, EQUIP_QUAD_TUNIC_ZORA,
    // EQUIP_QUAD_UPG_SCALE, EQUIP_QUAD_BOOTS_KOKIRI, EQUIP_QUAD_BOOTS_IRON, EQUIP_QUAD_BOOTS_HOVER

    // for each row
    for (k = 0, i = 0, y = (EQUIP_TYPE_MAX * EQUIP_GRID_CELL_HEIGHT) / 2 - 6; i < EQUIP_TYPE_MAX;
         i++, y -= EQUIP_GRID_CELL_HEIGHT) {
        // for each column
        for (j = 0; j < 4; j++, k += 4) {
            pauseCtx->equipVtx[k + 0].v.ob[0] = pauseCtx->equipVtx[k + 2].v.ob[0] =
                sEquipColumnsX[j] + EQUIP_GRID_QUAD_MARGIN;

            pauseCtx->equipVtx[k + 1].v.ob[0] = pauseCtx->equipVtx[k + 3].v.ob[0] =
                pauseCtx->equipVtx[k + 0].v.ob[0] + EQUIP_GRID_QUAD_WIDTH;

            pauseCtx->equipVtx[k + 0].v.ob[1] = pauseCtx->equipVtx[k + 1].v.ob[1] =
                y + pauseCtx->pagesYOrigin1 - EQUIP_GRID_QUAD_MARGIN;

            pauseCtx->equipVtx[k + 2].v.ob[1] = pauseCtx->equipVtx[k + 3].v.ob[1] =
                pauseCtx->equipVtx[k + 0].v.ob[1] - EQUIP_GRID_QUAD_HEIGHT;

            pauseCtx->equipVtx[k + 0].v.ob[2] = pauseCtx->equipVtx[k + 1].v.ob[2] = pauseCtx->equipVtx[k + 2].v.ob[2] =
                pauseCtx->equipVtx[k + 3].v.ob[2] = 0;

            pauseCtx->equipVtx[k + 0].v.flag = pauseCtx->equipVtx[k + 1].v.flag = pauseCtx->equipVtx[k + 2].v.flag =
                pauseCtx->equipVtx[k + 3].v.flag = 0;

            pauseCtx->equipVtx[k + 0].v.tc[0] = pauseCtx->equipVtx[k + 0].v.tc[1] = pauseCtx->equipVtx[k + 1].v.tc[1] =
                pauseCtx->equipVtx[k + 2].v.tc[0] = 0;

            pauseCtx->equipVtx[k + 1].v.tc[0] = pauseCtx->equipVtx[k + 2].v.tc[1] = pauseCtx->equipVtx[k + 3].v.tc[0] =
                pauseCtx->equipVtx[k + 3].v.tc[1] = EQUIP_GRID_QUAD_TEX_SIZE * (1 << 5);

            pauseCtx->equipVtx[k + 0].v.cn[0] = pauseCtx->equipVtx[k + 1].v.cn[0] = pauseCtx->equipVtx[k + 2].v.cn[0] =
                pauseCtx->equipVtx[k + 3].v.cn[0] = pauseCtx->equipVtx[k + 0].v.cn[1] =
                    pauseCtx->equipVtx[k + 1].v.cn[1] = pauseCtx->equipVtx[k + 2].v.cn[1] =
                        pauseCtx->equipVtx[k + 3].v.cn[1] = pauseCtx->equipVtx[k + 0].v.cn[2] =
                            pauseCtx->equipVtx[k + 1].v.cn[2] = pauseCtx->equipVtx[k + 2].v.cn[2] =
                                pauseCtx->equipVtx[k + 3].v.cn[2] = 255;

            pauseCtx->equipVtx[k + 0].v.cn[3] = pauseCtx->equipVtx[k + 1].v.cn[3] = pauseCtx->equipVtx[k + 2].v.cn[3] =
                pauseCtx->equipVtx[k + 3].v.cn[3] = pauseCtx->alpha;
        }
    }

    // EQUIP_QUAD_SELECTED_SWORD, EQUIP_QUAD_SELECTED_SHIELD, EQUIP_QUAD_SELECTED_TUNIC, EQUIP_QUAD_SELECTED_BOOTS

    for (j = 0; j < EQUIP_TYPE_MAX; k += 4, j++) {
        if (CUR_EQUIP_VALUE(j) != 0) {
            i = (CUR_EQUIP_VALUE(j) + sEquipQuadsFirstByEquipType[j] - 1) * 4;

            pauseCtx->equipVtx[k + 0].v.ob[0] = pauseCtx->equipVtx[k + 2].v.ob[0] =
                pauseCtx->equipVtx[i].v.ob[0] + EQUIP_GRID_SELECTED_QUAD_MARGIN;

            pauseCtx->equipVtx[k + 1].v.ob[0] = pauseCtx->equipVtx[k + 3].v.ob[0] =
                pauseCtx->equipVtx[k + 0].v.ob[0] + EQUIP_GRID_SELECTED_QUAD_WIDTH;

            pauseCtx->equipVtx[k + 0].v.ob[1] = pauseCtx->equipVtx[k + 1].v.ob[1] =
                pauseCtx->equipVtx[i].v.ob[1] - EQUIP_GRID_SELECTED_QUAD_MARGIN;

            pauseCtx->equipVtx[k + 2].v.ob[1] = pauseCtx->equipVtx[k + 3].v.ob[1] =
                pauseCtx->equipVtx[k + 0].v.ob[1] - EQUIP_GRID_SELECTED_QUAD_HEIGHT;

            pauseCtx->equipVtx[k + 0].v.ob[2] = pauseCtx->equipVtx[k + 1].v.ob[2] = pauseCtx->equipVtx[k + 2].v.ob[2] =
                pauseCtx->equipVtx[k + 3].v.ob[2] = 0;

            pauseCtx->equipVtx[k + 0].v.flag = pauseCtx->equipVtx[k + 1].v.flag = pauseCtx->equipVtx[k + 2].v.flag =
                pauseCtx->equipVtx[k + 3].v.flag = 0;

            pauseCtx->equipVtx[k + 0].v.tc[0] = pauseCtx->equipVtx[k + 0].v.tc[1] = pauseCtx->equipVtx[k + 1].v.tc[1] =
                pauseCtx->equipVtx[k + 2].v.tc[0] = 0;

            pauseCtx->equipVtx[k + 1].v.tc[0] = pauseCtx->equipVtx[k + 2].v.tc[1] = pauseCtx->equipVtx[k + 3].v.tc[0] =
                pauseCtx->equipVtx[k + 3].v.tc[1] = EQUIP_GRID_SELECTED_QUAD_TEX_SIZE * (1 << 5);

            pauseCtx->equipVtx[k + 0].v.cn[0] = pauseCtx->equipVtx[k + 1].v.cn[0] = pauseCtx->equipVtx[k + 2].v.cn[0] =
                pauseCtx->equipVtx[k + 3].v.cn[0] = pauseCtx->equipVtx[k + 0].v.cn[1] =
                    pauseCtx->equipVtx[k + 1].v.cn[1] = pauseCtx->equipVtx[k + 2].v.cn[1] =
                        pauseCtx->equipVtx[k + 3].v.cn[1] = pauseCtx->equipVtx[k + 0].v.cn[2] =
                            pauseCtx->equipVtx[k + 1].v.cn[2] = pauseCtx->equipVtx[k + 2].v.cn[2] =
                                pauseCtx->equipVtx[k + 3].v.cn[2] = 255;

            pauseCtx->equipVtx[k + 0].v.cn[3] = pauseCtx->equipVtx[k + 1].v.cn[3] = pauseCtx->equipVtx[k + 2].v.cn[3] =
                pauseCtx->equipVtx[k + 3].v.cn[3] = pauseCtx->alpha;
        }
    }

    // EQUIP_QUAD_PLAYER_FIRST..EQUIP_QUAD_PLAYER_LAST

    x = PAUSE_EQUIP_PLAYER_HEIGHT;
    y = 50;
    for (;;) {
        pauseCtx->equipVtx[k + 0].v.ob[0] = pauseCtx->equipVtx[k + 2].v.ob[0] = -64;

        pauseCtx->equipVtx[k + 1].v.ob[0] = pauseCtx->equipVtx[k + 3].v.ob[0] =
            pauseCtx->equipVtx[k + 0].v.ob[0] + PAUSE_EQUIP_PLAYER_WIDTH;

        pauseCtx->equipVtx[k + 0].v.ob[1] = pauseCtx->equipVtx[k + 1].v.ob[1] = y + pauseCtx->pagesYOrigin1;

        pauseCtx->equipVtx[k + 2].v.ob[1] = pauseCtx->equipVtx[k + 3].v.ob[1] =
            pauseCtx->equipVtx[k + 0].v.ob[1] - PAUSE_EQUIP_PLAYER_FRAG_HEIGHT;

        pauseCtx->equipVtx[k + 0].v.ob[2] = pauseCtx->equipVtx[k + 1].v.ob[2] = pauseCtx->equipVtx[k + 2].v.ob[2] =
            pauseCtx->equipVtx[k + 3].v.ob[2] = 0;

        pauseCtx->equipVtx[k + 0].v.flag = pauseCtx->equipVtx[k + 1].v.flag = pauseCtx->equipVtx[k + 2].v.flag =
            pauseCtx->equipVtx[k + 3].v.flag = 0;

        pauseCtx->equipVtx[k + 0].v.tc[0] = pauseCtx->equipVtx[k + 0].v.tc[1] = pauseCtx->equipVtx[k + 1].v.tc[1] =
            pauseCtx->equipVtx[k + 2].v.tc[0] = 0;

        pauseCtx->equipVtx[k + 1].v.tc[0] = pauseCtx->equipVtx[k + 3].v.tc[0] = PAUSE_EQUIP_PLAYER_WIDTH * (1 << 5);

        pauseCtx->equipVtx[k + 2].v.tc[1] = pauseCtx->equipVtx[k + 3].v.tc[1] =
            PAUSE_EQUIP_PLAYER_FRAG_HEIGHT * (1 << 5);

        pauseCtx->equipVtx[k + 0].v.cn[0] = pauseCtx->equipVtx[k + 1].v.cn[0] = pauseCtx->equipVtx[k + 2].v.cn[0] =
            pauseCtx->equipVtx[k + 3].v.cn[0] = pauseCtx->equipVtx[k + 0].v.cn[1] = pauseCtx->equipVtx[k + 1].v.cn[1] =
                pauseCtx->equipVtx[k + 2].v.cn[1] = pauseCtx->equipVtx[k + 3].v.cn[1] =
                    pauseCtx->equipVtx[k + 0].v.cn[2] = pauseCtx->equipVtx[k + 1].v.cn[2] =
                        pauseCtx->equipVtx[k + 2].v.cn[2] = pauseCtx->equipVtx[k + 3].v.cn[2] = 255;

        pauseCtx->equipVtx[k + 0].v.cn[3] = pauseCtx->equipVtx[k + 1].v.cn[3] = pauseCtx->equipVtx[k + 2].v.cn[3] =
            pauseCtx->equipVtx[k + 3].v.cn[3] = pauseCtx->alpha;

        x -= PAUSE_EQUIP_PLAYER_FRAG_HEIGHT;
        if (x < 0) {
            pauseCtx->equipVtx[k + 2].v.ob[1] = pauseCtx->equipVtx[k + 3].v.ob[1] =
                pauseCtx->equipVtx[k + 0].v.ob[1] - (PAUSE_EQUIP_PLAYER_HEIGHT % PAUSE_EQUIP_PLAYER_FRAG_HEIGHT);

            pauseCtx->equipVtx[k + 2].v.tc[1] = pauseCtx->equipVtx[k + 3].v.tc[1] =
                (PAUSE_EQUIP_PLAYER_HEIGHT % PAUSE_EQUIP_PLAYER_FRAG_HEIGHT) * (1 << 5);

            break;
        }

        y -= PAUSE_EQUIP_PLAYER_FRAG_HEIGHT;
        k += 4;
    }

    pauseCtx->questVtx = GRAPH_ALLOC(gfxCtx, QUEST_QUAD_MAX * 4 * sizeof(Vtx));

    for (k = 0, j = 0; j < QUEST_QUAD_MAX; j++, k += 4) {
        s16 quadWidth = sQuestQuadsSize[j];

        if ((j < QUEST_SONG_MINUET) || (j >= QUEST_QUAD_SKULL_TOKENS_DIGIT1_SHADOW)) {
            pauseCtx->questVtx[k + 0].v.ob[0] = pauseCtx->questVtx[k + 2].v.ob[0] = sQuestQuadsX[j];

            pauseCtx->questVtx[k + 1].v.ob[0] = pauseCtx->questVtx[k + 3].v.ob[0] =
                pauseCtx->questVtx[k + 0].v.ob[0] + sQuestQuadsSize[j];

            pauseCtx->questVtx[k + 0].v.ob[1] = pauseCtx->questVtx[k + 1].v.ob[1] =
                sQuestQuadsY[j] + pauseCtx->pagesYOrigin1;

            pauseCtx->questVtx[k + 2].v.ob[1] = pauseCtx->questVtx[k + 3].v.ob[1] =
                pauseCtx->questVtx[k + 0].v.ob[1] - sQuestQuadsSize[j];

            if (j >= QUEST_QUAD_SKULL_TOKENS_DIGIT1_SHADOW) {
                pauseCtx->questVtx[k + 1].v.ob[0] = pauseCtx->questVtx[k + 3].v.ob[0] =
                    pauseCtx->questVtx[k + 0].v.ob[0] + 8;

                pauseCtx->questVtx[k + 0].v.ob[1] = pauseCtx->questVtx[k + 1].v.ob[1] =
                    sQuestQuadsY[j] + pauseCtx->pagesYOrigin1 - 6;

                pauseCtx->questVtx[k + 2].v.ob[1] = pauseCtx->questVtx[k + 3].v.ob[1] =
                    pauseCtx->questVtx[k + 0].v.ob[1] - 16;

                quadWidth = 8;
            }
        } else {
            if ((j >= QUEST_SONG_MINUET) && (j < QUEST_KOKIRI_EMERALD)) {
                quadWidth = 16;
            }

            pauseCtx->questVtx[k + 0].v.ob[0] = pauseCtx->questVtx[k + 2].v.ob[0] = sQuestQuadsX[j] + 2;

            pauseCtx->questVtx[k + 1].v.ob[0] = pauseCtx->questVtx[k + 3].v.ob[0] =
                pauseCtx->questVtx[k + 0].v.ob[0] + (quadWidth - 4);

            pauseCtx->questVtx[k + 0].v.ob[1] = pauseCtx->questVtx[k + 1].v.ob[1] =
                sQuestQuadsY[j] + pauseCtx->pagesYOrigin1 - 2;

            pauseCtx->questVtx[k + 2].v.ob[1] = pauseCtx->questVtx[k + 3].v.ob[1] =
                pauseCtx->questVtx[k + 0].v.ob[1] - (sQuestQuadsSize[j] - 4);
        }

        pauseCtx->questVtx[k + 0].v.ob[2] = pauseCtx->questVtx[k + 1].v.ob[2] = pauseCtx->questVtx[k + 2].v.ob[2] =
            pauseCtx->questVtx[k + 3].v.ob[2] = 0;

        pauseCtx->questVtx[k + 0].v.flag = pauseCtx->questVtx[k + 1].v.flag = pauseCtx->questVtx[k + 2].v.flag =
            pauseCtx->questVtx[k + 3].v.flag = 0;

        pauseCtx->questVtx[k + 0].v.tc[0] = pauseCtx->questVtx[k + 0].v.tc[1] = pauseCtx->questVtx[k + 1].v.tc[1] =
            pauseCtx->questVtx[k + 2].v.tc[0] = 0;

        pauseCtx->questVtx[k + 1].v.tc[0] = pauseCtx->questVtx[k + 3].v.tc[0] = quadWidth << 5;
        pauseCtx->questVtx[k + 2].v.tc[1] = pauseCtx->questVtx[k + 3].v.tc[1] = sQuestQuadsSize[j] << 5;

        pauseCtx->questVtx[k + 0].v.cn[0] = pauseCtx->questVtx[k + 1].v.cn[0] = pauseCtx->questVtx[k + 2].v.cn[0] =
            pauseCtx->questVtx[k + 3].v.cn[0] = pauseCtx->questVtx[k + 0].v.cn[1] = pauseCtx->questVtx[k + 1].v.cn[1] =
                pauseCtx->questVtx[k + 2].v.cn[1] = pauseCtx->questVtx[k + 3].v.cn[1] =
                    pauseCtx->questVtx[k + 0].v.cn[2] = pauseCtx->questVtx[k + 1].v.cn[2] =
                        pauseCtx->questVtx[k + 2].v.cn[2] = pauseCtx->questVtx[k + 3].v.cn[2] = 255;

        pauseCtx->questVtx[k + 0].v.cn[3] = pauseCtx->questVtx[k + 1].v.cn[3] = pauseCtx->questVtx[k + 2].v.cn[3] =
            pauseCtx->questVtx[k + 3].v.cn[3] = pauseCtx->alpha;
    }

    pauseCtx->uiOverlayVtx = GRAPH_ALLOC(gfxCtx, (UI_OVERLAY_QUAD_MAX * 4) * sizeof(Vtx));

    pauseCtx->promptPageVtx = GRAPH_ALLOC(gfxCtx, ((PAGE_BG_QUADS + VTX_PAGE_PROMPT_QUADS) * 4) * sizeof(Vtx));
    KaleidoScope_SetPageVertices(play, pauseCtx->promptPageVtx, VTX_PAGE_PROMPT, VTX_PAGE_PROMPT_QUADS);
}

void KaleidoScope_DrawGameOver(PlayState* play) {
    GraphicsContext* gfxCtx = play->state.gfxCtx;

    OPEN_DISPS(gfxCtx, "../z_kaleido_scope_PAL.c", 3122);

    Gfx_SetupDL_39Opa(gfxCtx);

    gDPSetCycleType(POLY_OPA_DISP++, G_CYC_2CYCLE);
    gDPSetRenderMode(POLY_OPA_DISP++, G_RM_PASS, G_RM_XLU_SURF2);
    gDPSetCombineLERP(POLY_OPA_DISP++, TEXEL1, TEXEL0, PRIM_LOD_FRAC, TEXEL0, 0, 0, 0, TEXEL0, PRIMITIVE, ENVIRONMENT,
                      COMBINED, ENVIRONMENT, COMBINED, 0, PRIMITIVE, 0);

    gDPSetPrimColor(POLY_OPA_DISP++, 0, 80, D_8082AB8C, D_8082AB90, D_8082AB94, D_8082AB98);
    gDPSetEnvColor(POLY_OPA_DISP++, D_8082AB9C, D_8082ABA0, D_8082ABA4, 255);

    VREG(89) -= 2;

    gDPLoadMultiBlock(POLY_OPA_DISP++, gGameOverP1Tex, 0x0000, G_TX_RENDERTILE, G_IM_FMT_IA, G_IM_SIZ_8b, 64, 32, 0,
                      G_TX_WRAP | G_TX_NOMIRROR, G_TX_WRAP | G_TX_NOMIRROR, G_TX_NOMASK, G_TX_NOMASK, G_TX_NOLOD,
                      G_TX_NOLOD);

    gDPLoadMultiBlock(POLY_OPA_DISP++, gGameOverMaskTex, 0x0100, 1, G_IM_FMT_IA, G_IM_SIZ_8b, 64, 32, 0,
                      G_TX_WRAP | G_TX_NOMIRROR, G_TX_WRAP | G_TX_NOMIRROR, G_TX_NOMASK, 5, G_TX_NOLOD, G_TX_NOLOD);

    gDPSetTileSize(POLY_OPA_DISP++, 1, 0, VREG(89) & 0x7F, 63 << 2, (31 << 2) + (VREG(89) & 0x7F));

    gSPTextureRectangle(POLY_OPA_DISP++, VREG(87) << 2, VREG(88) << 2, (VREG(87) + 64) << 2, (VREG(88) + 32) << 2,
                        G_TX_RENDERTILE, 0, 0, 1 << 10, 1 << 10);

    gDPLoadMultiBlock(POLY_OPA_DISP++, gGameOverP2Tex, 0x0000, G_TX_RENDERTILE, G_IM_FMT_IA, G_IM_SIZ_8b, 64, 32, 0,
                      G_TX_NOMIRROR | G_TX_CLAMP, G_TX_NOMIRROR | G_TX_CLAMP, G_TX_NOMASK, G_TX_NOMASK, G_TX_NOLOD,
                      G_TX_NOLOD);

    gSPTextureRectangle(POLY_OPA_DISP++, (VREG(87) + 64) << 2, VREG(88) << 2, (VREG(87) + 128) << 2,
                        (VREG(88) + 32) << 2, G_TX_RENDERTILE, 0, 0, 1 << 10, 1 << 10);

    gDPLoadMultiBlock(POLY_OPA_DISP++, gGameOverP3Tex, 0x0000, G_TX_RENDERTILE, G_IM_FMT_IA, G_IM_SIZ_8b, 64, 32, 0,
                      G_TX_NOMIRROR | G_TX_CLAMP, G_TX_NOMIRROR | G_TX_CLAMP, G_TX_NOMASK, G_TX_NOMASK, G_TX_NOLOD,
                      G_TX_NOLOD);
    gSPTextureRectangle(POLY_OPA_DISP++, (VREG(87) + 128) << 2, VREG(88) << 2, (VREG(87) + 192) << 2,
                        (VREG(88) + 32) << 2, G_TX_RENDERTILE, 0, 0, 1 << 10, 1 << 10);

    CLOSE_DISPS(gfxCtx, "../z_kaleido_scope_PAL.c", 3169);
}

void KaleidoScope_Draw(PlayState* play) {
    Input* input = &play->state.input[0];
    PauseContext* pauseCtx = &play->pauseCtx;
    InterfaceContext* interfaceCtx = &play->interfaceCtx;

    OPEN_DISPS(play->state.gfxCtx, "../z_kaleido_scope_PAL.c", 3188);

    pauseCtx->stickAdjX = input->rel.stick_x;
    pauseCtx->stickAdjY = input->rel.stick_y;

    gSPSegment(POLY_OPA_DISP++, 0x02, interfaceCtx->parameterSegment);
    gSPSegment(POLY_OPA_DISP++, 0x07, pauseCtx->playerSegment);
    gSPSegment(POLY_OPA_DISP++, 0x08, pauseCtx->iconItemSegment);
    gSPSegment(POLY_OPA_DISP++, 0x09, pauseCtx->iconItem24Segment);
    gSPSegment(POLY_OPA_DISP++, 0x0A, pauseCtx->nameSegment);
    gSPSegment(POLY_OPA_DISP++, 0x0C, pauseCtx->iconItemAltSegment);
    gSPSegment(POLY_OPA_DISP++, 0x0D, pauseCtx->iconItemLangSegment);

    if (pauseCtx->debugState == PAUSE_DEBUG_STATE_CLOSED) {
        KaleidoScope_SetView(pauseCtx, pauseCtx->eye.x, pauseCtx->eye.y, pauseCtx->eye.z);

        Gfx_SetupDL_42Opa(play->state.gfxCtx);
        KaleidoScope_SetVertices(play, play->state.gfxCtx);
        KaleidoScope_DrawPages(play, play->state.gfxCtx);

        Gfx_SetupDL_42Opa(play->state.gfxCtx);
        gDPSetCombineLERP(POLY_OPA_DISP++, PRIMITIVE, ENVIRONMENT, TEXEL0, ENVIRONMENT, TEXEL0, 0, PRIMITIVE, 0,
                          PRIMITIVE, ENVIRONMENT, TEXEL0, ENVIRONMENT, TEXEL0, 0, PRIMITIVE, 0);

        KaleidoScope_SetView(pauseCtx, 0.0f, 0.0f, 64.0f);

        if (!IS_PAUSE_STATE_GAMEOVER(pauseCtx)) {
            KaleidoScope_DrawUIOverlay(play);
        }
    }

    if ((pauseCtx->state >= PAUSE_STATE_GAME_OVER_SHOW_MESSAGE) && (pauseCtx->state <= PAUSE_STATE_GAME_OVER_FINISH)) {
        KaleidoScope_DrawGameOver(play);
    }

    if ((pauseCtx->debugState == PAUSE_DEBUG_STATE_INVENTORY_EDITOR_OPENING) ||
        (pauseCtx->debugState == PAUSE_DEBUG_STATE_INVENTORY_EDITOR_OPEN)) {
        KaleidoScope_DrawInventoryEditor(play);
    }

    CLOSE_DISPS(play->state.gfxCtx, "../z_kaleido_scope_PAL.c", 3254);
}

void KaleidoScope_GrayOutTextureRGBA32(u32* texture, u16 pixelCount) {
    u32 rgb;
    u16 gray;
    u16 i;

    for (i = 0; i < pixelCount; i++) {
        if ((texture[i] & 0xFFFFFF00) != 0) {
            rgb = texture[i] >> 8;
            gray = ((((rgb & 0xFF0000) >> 16) + ((rgb & 0xFF00) >> 7) + (rgb & 0xFF)) / 7) & 0xFF;

            rgb = gray;
            rgb <<= 8;
            rgb |= gray;
            rgb <<= 8;
            rgb |= gray;

            texture[i] = (rgb << 8) | (texture[i] & 0xFF);
        }
    }
}

void KaleidoScope_UpdateOpening(PlayState* play) {
    PauseContext* pauseCtx = &play->pauseCtx;

    pauseCtx->eye.x += sPageSwitchEyeDx[pauseCtx->nextPageMode] * ZREG(46);
    pauseCtx->eye.z += sPageSwitchEyeDz[pauseCtx->nextPageMode] * ZREG(46);
    pauseCtx->pageSwitchTimer += 4 * ZREG(46);

    if (pauseCtx->pageSwitchTimer == (4 * PAGE_SWITCH_NSTEPS * ZREG(47))) {
        // Finished opening

        func_80084BF4(play, 1);

        gSaveContext.buttonStatus[0] = gPageSwitchNextButtonStatus[pauseCtx->pageIndex + PAGE_SWITCH_PT_LEFT][0];
        gSaveContext.buttonStatus[1] = gPageSwitchNextButtonStatus[pauseCtx->pageIndex + PAGE_SWITCH_PT_LEFT][1];
        gSaveContext.buttonStatus[2] = gPageSwitchNextButtonStatus[pauseCtx->pageIndex + PAGE_SWITCH_PT_LEFT][2];
        gSaveContext.buttonStatus[3] = gPageSwitchNextButtonStatus[pauseCtx->pageIndex + PAGE_SWITCH_PT_LEFT][3];
        gSaveContext.buttonStatus[4] = gPageSwitchNextButtonStatus[pauseCtx->pageIndex + PAGE_SWITCH_PT_LEFT][4];

        pauseCtx->pageIndex = sPageSwitchNextPageIndex[pauseCtx->nextPageMode];

        pauseCtx->mainState = PAUSE_MAIN_STATE_IDLE;
        pauseCtx->state++; // PAUSE_STATE_MAIN

        pauseCtx->alpha = 255;
        Interface_LoadActionLabelB(play, DO_ACTION_SAVE);
    } else if (pauseCtx->pageSwitchTimer == (4 * PAGE_SWITCH_NSTEPS * 1)) {
        // `ZREG(47)` is always 1 so this normally never happens
        pauseCtx->pageIndex = sPageSwitchNextPageIndex[pauseCtx->nextPageMode];
        pauseCtx->nextPageMode = (u16)(pauseCtx->pageIndex << 1) + 1;
    }
}

void KaleidoScope_UpdateCursorVtx(PlayState* play) {
    PauseContext* pauseCtx = &play->pauseCtx;
    s16 tlOffsetX;
    s16 tlOffsetY;
    s16 bottomOffsetY;
    s16 rightOffsetX;

    if (pauseCtx->cursorSpecialPos == 0) {
        tlOffsetX = -1;
        tlOffsetY = 1;
        rightOffsetX = 14;
        bottomOffsetY = 14;
        if (pauseCtx->pageIndex == PAUSE_MAP) {
            if (!sInDungeonScene) {
                tlOffsetX = -6;
                tlOffsetY = 6;
                rightOffsetX = 4;
                bottomOffsetY = 4;
            } else if (pauseCtx->cursorSlot[pauseCtx->pageIndex] >= 3) {
                tlOffsetX = -6;
                tlOffsetY = 5;
                bottomOffsetY = 7;
                rightOffsetX = 19;
            } else {
                tlOffsetX = -3;
                tlOffsetY = 3;
                rightOffsetX = 13;
                bottomOffsetY = 13;
            }
        } else if (pauseCtx->pageIndex == PAUSE_QUEST) {
            tlOffsetX = -4;
            tlOffsetY = 4;
            rightOffsetX = 12;
            bottomOffsetY = 12;
            if (pauseCtx->cursorSlot[pauseCtx->pageIndex] == QUEST_HEART_PIECE) {
                tlOffsetX = -2;
                tlOffsetY = 2;
                rightOffsetX = 32;
                bottomOffsetY = 32;
            } else if (pauseCtx->cursorSlot[pauseCtx->pageIndex] == QUEST_SKULL_TOKEN) {
                tlOffsetX = -4;
                tlOffsetY = 4;
                bottomOffsetY = 13;
                rightOffsetX = 34;
            } else if (pauseCtx->cursorSlot[pauseCtx->pageIndex] < QUEST_SONG_MINUET) {
                tlOffsetX = -1;
                tlOffsetY = 1;
                rightOffsetX = 10;
                bottomOffsetY = 10;
            } else if ((pauseCtx->cursorSlot[pauseCtx->pageIndex] >= QUEST_SONG_MINUET) &&
                       (pauseCtx->cursorSlot[pauseCtx->pageIndex] < QUEST_KOKIRI_EMERALD)) {
                tlOffsetX = -5;
                tlOffsetY = 3;
                rightOffsetX = 8;
                bottomOffsetY = 8;
            }
        }
    } else {
        tlOffsetX = -4;
        tlOffsetY = 4;
        rightOffsetX = 16;
        bottomOffsetY = 16;
    }

    // Move the quads according to the offsets set above,
    // and the position of the cursor in `pauseCtx->cursorVtx[0].v.ob`
    // (see `KaleidoScope_SetCursorPos` and other `PAUSE_CURSOR_QUAD_TL` uses)

    // PAUSE_CURSOR_QUAD_TL
    pauseCtx->cursorVtx[0].v.ob[0] = pauseCtx->cursorVtx[2].v.ob[0] = pauseCtx->cursorVtx[0].v.ob[0] + tlOffsetX;
    pauseCtx->cursorVtx[1].v.ob[0] = pauseCtx->cursorVtx[3].v.ob[0] = pauseCtx->cursorVtx[0].v.ob[0] + 16;
    pauseCtx->cursorVtx[0].v.ob[1] = pauseCtx->cursorVtx[1].v.ob[1] = pauseCtx->cursorVtx[0].v.ob[1] + tlOffsetY;
    pauseCtx->cursorVtx[2].v.ob[1] = pauseCtx->cursorVtx[3].v.ob[1] = pauseCtx->cursorVtx[0].v.ob[1] - 16;

    // PAUSE_CURSOR_QUAD_TR
    pauseCtx->cursorVtx[4].v.ob[0] = pauseCtx->cursorVtx[6].v.ob[0] = pauseCtx->cursorVtx[0].v.ob[0] + rightOffsetX;
    pauseCtx->cursorVtx[5].v.ob[0] = pauseCtx->cursorVtx[7].v.ob[0] = pauseCtx->cursorVtx[4].v.ob[0] + 16;
    pauseCtx->cursorVtx[4].v.ob[1] = pauseCtx->cursorVtx[5].v.ob[1] = pauseCtx->cursorVtx[0].v.ob[1];
    pauseCtx->cursorVtx[6].v.ob[1] = pauseCtx->cursorVtx[7].v.ob[1] = pauseCtx->cursorVtx[4].v.ob[1] - 16;

    // PAUSE_CURSOR_QUAD_BL
    pauseCtx->cursorVtx[8].v.ob[0] = pauseCtx->cursorVtx[10].v.ob[0] = pauseCtx->cursorVtx[0].v.ob[0];
    pauseCtx->cursorVtx[9].v.ob[0] = pauseCtx->cursorVtx[11].v.ob[0] = pauseCtx->cursorVtx[8].v.ob[0] + 16;
    pauseCtx->cursorVtx[8].v.ob[1] = pauseCtx->cursorVtx[9].v.ob[1] = pauseCtx->cursorVtx[0].v.ob[1] - bottomOffsetY;
    pauseCtx->cursorVtx[10].v.ob[1] = pauseCtx->cursorVtx[11].v.ob[1] = pauseCtx->cursorVtx[8].v.ob[1] - 16;

    // PAUSE_CURSOR_QUAD_BR
    pauseCtx->cursorVtx[12].v.ob[0] = pauseCtx->cursorVtx[14].v.ob[0] = pauseCtx->cursorVtx[0].v.ob[0] + rightOffsetX;
    pauseCtx->cursorVtx[13].v.ob[0] = pauseCtx->cursorVtx[15].v.ob[0] = pauseCtx->cursorVtx[12].v.ob[0] + 16;
    pauseCtx->cursorVtx[12].v.ob[1] = pauseCtx->cursorVtx[13].v.ob[1] = pauseCtx->cursorVtx[0].v.ob[1] - bottomOffsetY;
    pauseCtx->cursorVtx[14].v.ob[1] = pauseCtx->cursorVtx[15].v.ob[1] = pauseCtx->cursorVtx[12].v.ob[1] - 16;
}

void KaleidoScope_LoadDungeonMap(PlayState* play) {
    InterfaceContext* interfaceCtx = &play->interfaceCtx;
#if PLATFORM_N64 || OOT_PAL
    s32 pad;
#endif

    DMA_REQUEST_SYNC(interfaceCtx->mapSegment,
                     (uintptr_t)_map_48x85_staticSegmentRomStart + ((R_MAP_TEX_INDEX + 0) * MAP_48x85_TEX_SIZE),
                     MAP_48x85_TEX_SIZE, "../z_kaleido_scope_PAL.c", 3467);

    DMA_REQUEST_SYNC(interfaceCtx->mapSegment + ALIGN16(MAP_48x85_TEX_SIZE),
                     (uintptr_t)_map_48x85_staticSegmentRomStart + ((R_MAP_TEX_INDEX + 1) * MAP_48x85_TEX_SIZE),
                     MAP_48x85_TEX_SIZE, "../z_kaleido_scope_PAL.c", 3471);
}

void KaleidoScope_UpdateDungeonMap(PlayState* play) {
    InterfaceContext* interfaceCtx = &play->interfaceCtx;
    PauseContext* pauseCtx = &play->pauseCtx;

    PRINTF("ＭＡＰ ＤＭＡ = %d\n", play->interfaceCtx.mapPaletteIndex);

#if PLATFORM_N64
    if (B_80121220 != NULL && B_80121220->unk_44 != NULL && B_80121220->unk_44(play)) {

    } else {
        KaleidoScope_LoadDungeonMap(play);
    }
#else
    KaleidoScope_LoadDungeonMap(play);
#endif

    Map_SetFloorPalettesData(play, pauseCtx->dungeonMapSlot - 3);

    if ((play->sceneId >= SCENE_DEKU_TREE) && (play->sceneId <= SCENE_TREASURE_BOX_SHOP)) {
        if (VREG(30) == pauseCtx->cursorPoint[PAUSE_MAP] - 3) {
            KaleidoScope_OverridePalIndexCI4((char*)interfaceCtx->mapSegment, MAP_48x85_TEX_SIZE,
                                             interfaceCtx->mapPaletteIndex, 14);
        }
    }

    if ((play->sceneId >= SCENE_DEKU_TREE) && (play->sceneId <= SCENE_TREASURE_BOX_SHOP)) {
        if (VREG(30) == pauseCtx->cursorPoint[PAUSE_MAP] - 3) {
            KaleidoScope_OverridePalIndexCI4((char*)interfaceCtx->mapSegment + ALIGN16(MAP_48x85_TEX_SIZE),
                                             MAP_48x85_TEX_SIZE, interfaceCtx->mapPaletteIndex, 14);
        }
    }
}

void KaleidoScope_Update(PlayState* play) {
    static s16 sMainStateAfterSongPlayerPlayingDone = PAUSE_MAIN_STATE_IDLE;
    static s16 sDelayTimer = 10;
    static s16 sTimer_ = 0;
    PauseContext* pauseCtx = &play->pauseCtx;
    InterfaceContext* interfaceCtx = &play->interfaceCtx;
    GameOverContext* gameOverCtx = &play->gameOverCtx;
    Player* player = GET_PLAYER(play);
    Input* input = &play->state.input[0];
    u32 size;
    u32 size0;
    u32 size1;
    u32 size2;
    u16 i;
    s16 stepR;
    s16 stepG;
    s16 stepB;
    s16 stepA;

    if ((R_PAUSE_BG_PRERENDER_STATE >= PAUSE_BG_PRERENDER_READY) &&
        (((pauseCtx->state >= PAUSE_STATE_OPENING_1) && (pauseCtx->state <= PAUSE_STATE_SAVE_PROMPT)) ||
         ((pauseCtx->state >= PAUSE_STATE_GAME_OVER_INIT) && (pauseCtx->state <= PAUSE_STATE_CLOSING)))) {

        if ((((u32)pauseCtx->mainState == PAUSE_MAIN_STATE_IDLE) ||
             (pauseCtx->mainState == PAUSE_MAIN_STATE_IDLE_CURSOR_ON_SONG)) &&
            (pauseCtx->state == PAUSE_STATE_MAIN)) {

            pauseCtx->stickAdjX = input->rel.stick_x;
            pauseCtx->stickAdjY = input->rel.stick_y;

            KaleidoScope_UpdateCursorVtx(play);
            KaleidoScope_HandlePageToggles(pauseCtx, input);
        } else if ((pauseCtx->pageIndex == PAUSE_QUEST) && ((pauseCtx->mainState < PAUSE_MAIN_STATE_3) ||
                                                            (pauseCtx->mainState == PAUSE_MAIN_STATE_SONG_PROMPT))) {

            KaleidoScope_UpdateCursorVtx(play);
        }

        if (pauseCtx->state == PAUSE_STATE_MAIN) {
            KaleidoScope_UpdateNamePanel(play);
        }
    }

    switch (pauseCtx->state) {
        case PAUSE_STATE_INIT:
            sSavedButtonStatus[0] = gSaveContext.buttonStatus[0];
            sSavedButtonStatus[1] = gSaveContext.buttonStatus[1];
            sSavedButtonStatus[2] = gSaveContext.buttonStatus[2];
            sSavedButtonStatus[3] = gSaveContext.buttonStatus[3];
            sSavedButtonStatus[4] = gSaveContext.buttonStatus[4];

            pauseCtx->cursorX[PAUSE_MAP] = 0;
            pauseCtx->cursorSlot[PAUSE_MAP] = pauseCtx->cursorPoint[PAUSE_MAP] = pauseCtx->dungeonMapSlot =
                VREG(30) + 3;

            R_PAUSE_BUTTON_LEFT_X = -175;
            R_PAUSE_BUTTON_RIGHT_X = 155;

            pauseCtx->promptPitch = -314.0f;

            //! @bug messed up alignment, should match `ALIGN64`
            pauseCtx->playerSegment = (void*)(((uintptr_t)play->objectCtx.spaceStart + 0x30) & ~0x3F);

            size1 = Player_InitPauseDrawData(play, pauseCtx->playerSegment, &pauseCtx->playerSkelAnime);
            PRINTF(T("プレイヤー size1＝%x\n", "Player size1=%x\n"), size1);

            size0 = (uintptr_t)_icon_item_staticSegmentRomEnd - (uintptr_t)_icon_item_staticSegmentRomStart;
            pauseCtx->iconItemSegment = (void*)ALIGN16((uintptr_t)pauseCtx->playerSegment + size1);

            PRINTF("icon_item size0=%x\n", size0);
            DMA_REQUEST_SYNC(pauseCtx->iconItemSegment, (uintptr_t)_icon_item_staticSegmentRomStart, size0,
                             "../z_kaleido_scope_PAL.c", 3662);

            gSegments[8] = OS_K0_TO_PHYSICAL(pauseCtx->iconItemSegment);

            for (i = 0; i < ARRAY_COUNTU(gItemAgeReqs); i++) {
                if (!CHECK_AGE_REQ_ITEM(i)) {
                    KaleidoScope_GrayOutTextureRGBA32(SEGMENTED_TO_VIRTUAL(gItemIcons[i]),
                                                      ITEM_ICON_WIDTH * ITEM_ICON_HEIGHT);
                }
            }

            pauseCtx->iconItem24Segment = (void*)ALIGN16((uintptr_t)pauseCtx->iconItemSegment + size0);

            size = (uintptr_t)_icon_item_24_staticSegmentRomEnd - (uintptr_t)_icon_item_24_staticSegmentRomStart;
            PRINTF("icon_item24 size=%x\n", size);
            DMA_REQUEST_SYNC(pauseCtx->iconItem24Segment, (uintptr_t)_icon_item_24_staticSegmentRomStart, size,
                             "../z_kaleido_scope_PAL.c", 3675);

            pauseCtx->iconItemAltSegment = (void*)ALIGN16((uintptr_t)pauseCtx->iconItem24Segment + size);

            switch (play->sceneId) {
                case SCENE_DEKU_TREE:
                case SCENE_DODONGOS_CAVERN:
                case SCENE_JABU_JABU:
                case SCENE_FOREST_TEMPLE:
                case SCENE_FIRE_TEMPLE:
                case SCENE_WATER_TEMPLE:
                case SCENE_SPIRIT_TEMPLE:
                case SCENE_SHADOW_TEMPLE:
                case SCENE_BOTTOM_OF_THE_WELL:
                case SCENE_ICE_CAVERN:
                case SCENE_DEKU_TREE_BOSS:
                case SCENE_DODONGOS_CAVERN_BOSS:
                case SCENE_JABU_JABU_BOSS:
                case SCENE_FOREST_TEMPLE_BOSS:
                case SCENE_FIRE_TEMPLE_BOSS:
                case SCENE_WATER_TEMPLE_BOSS:
                case SCENE_SPIRIT_TEMPLE_BOSS:
                case SCENE_SHADOW_TEMPLE_BOSS:
                    sInDungeonScene = true;

                    size2 = (uintptr_t)_icon_item_dungeon_staticSegmentRomEnd -
                            (uintptr_t)_icon_item_dungeon_staticSegmentRomStart;
                    PRINTF("icon_item_dungeon dungeon-size2=%x\n", size2);
                    DMA_REQUEST_SYNC(pauseCtx->iconItemAltSegment, (uintptr_t)_icon_item_dungeon_staticSegmentRomStart,
                                     size2, "../z_kaleido_scope_PAL.c", 3712);

                    interfaceCtx->mapPalette[28] = 6;
                    interfaceCtx->mapPalette[29] = 99;
                    KaleidoScope_UpdateDungeonMap(play);
                    break;

                default:
                    sInDungeonScene = false;

                    size2 = (uintptr_t)_icon_item_field_staticSegmentRomEnd -
                            (uintptr_t)_icon_item_field_staticSegmentRomStart;
                    PRINTF("icon_item_field field-size2=%x\n", size2);
                    DMA_REQUEST_SYNC(pauseCtx->iconItemAltSegment, (uintptr_t)_icon_item_field_staticSegmentRomStart,
                                     size2, "../z_kaleido_scope_PAL.c", 3726);
                    break;
            }

            pauseCtx->iconItemLangSegment = (void*)ALIGN16((uintptr_t)pauseCtx->iconItemAltSegment + size2);

#if OOT_NTSC
            if (gSaveContext.language == LANGUAGE_JPN) {
                size = (uintptr_t)_icon_item_jpn_staticSegmentRomEnd - (uintptr_t)_icon_item_jpn_staticSegmentRomStart;
                PRINTF("icon_item_jpn dungeon-size=%x\n", size);
                DMA_REQUEST_SYNC(pauseCtx->iconItemLangSegment, (uintptr_t)_icon_item_jpn_staticSegmentRomStart, size,
                                 "../z_kaleido_scope_PAL.c", UNK_LINE);
            } else {
                size = (uintptr_t)_icon_item_nes_staticSegmentRomEnd - (uintptr_t)_icon_item_nes_staticSegmentRomStart;
                PRINTF("icon_item_dungeon dungeon-size=%x\n", size);
                DMA_REQUEST_SYNC(pauseCtx->iconItemLangSegment, (uintptr_t)_icon_item_nes_staticSegmentRomStart, size,
                                 "../z_kaleido_scope_PAL.c", UNK_LINE);
            }
#else
            if (gSaveContext.language == LANGUAGE_ENG) {
                size = (uintptr_t)_icon_item_nes_staticSegmentRomEnd - (uintptr_t)_icon_item_nes_staticSegmentRomStart;
                PRINTF("icon_item_dungeon dungeon-size=%x\n", size);
                DMA_REQUEST_SYNC(pauseCtx->iconItemLangSegment, (uintptr_t)_icon_item_nes_staticSegmentRomStart, size,
                                 "../z_kaleido_scope_PAL.c", 3739);
            } else if (gSaveContext.language == LANGUAGE_GER) {
                size = (uintptr_t)_icon_item_ger_staticSegmentRomEnd - (uintptr_t)_icon_item_ger_staticSegmentRomStart;
                PRINTF("icon_item_dungeon dungeon-size=%x\n", size);
                DMA_REQUEST_SYNC(pauseCtx->iconItemLangSegment, (uintptr_t)_icon_item_ger_staticSegmentRomStart, size,
                                 "../z_kaleido_scope_PAL.c", 3746);
            } else {
                size = (uintptr_t)_icon_item_fra_staticSegmentRomEnd - (uintptr_t)_icon_item_fra_staticSegmentRomStart;
                PRINTF("icon_item_dungeon dungeon-size=%x\n", size);
                DMA_REQUEST_SYNC(pauseCtx->iconItemLangSegment, (uintptr_t)_icon_item_fra_staticSegmentRomStart, size,
                                 "../z_kaleido_scope_PAL.c", 3753);
            }
#endif

            pauseCtx->nameSegment = (void*)ALIGN16((uintptr_t)pauseCtx->iconItemLangSegment + size);

            // This printf may have been used to compute the size used on playerSegment at one point,
            // but is missing the size of icon_item_24_static
            PRINTF(T("サイズ＝%x\n", "size=%x\n"), size2 + size1 + size0 + size);
            PRINTF("item_name I_N_PT=%x\n", 0x800);
            Interface_SetDoAction(play, DO_ACTION_DECIDE);
            PRINTF(T("サイズ＝%x\n", "size=%x\n"), size2 + size1 + size0 + size + 0x800);

            if (((void)0, gSaveContext.worldMapArea) < WORLD_MAP_AREA_MAX) {
#if OOT_NTSC
                if (gSaveContext.language == LANGUAGE_JPN) {
                    DMA_REQUEST_SYNC(
                        pauseCtx->nameSegment + MAX(MAP_NAME_TEX1_SIZE, ITEM_NAME_TEX_SIZE),
                        (uintptr_t)_map_name_staticSegmentRomStart +
                            ((((void)0, gSaveContext.worldMapArea) + 22 * LANGUAGE_JPN) * MAP_NAME_TEX2_SIZE) +
                            24 * MAP_NAME_TEX1_SIZE,
                        MAP_NAME_TEX2_SIZE, "../z_kaleido_scope_PAL.c", UNK_LINE);
                } else {
                    DMA_REQUEST_SYNC(
                        pauseCtx->nameSegment + MAX(MAP_NAME_TEX1_SIZE, ITEM_NAME_TEX_SIZE),
                        (uintptr_t)_map_name_staticSegmentRomStart +
                            ((((void)0, gSaveContext.worldMapArea) + 22 * LANGUAGE_ENG) * MAP_NAME_TEX2_SIZE) +
                            24 * MAP_NAME_TEX1_SIZE,
                        MAP_NAME_TEX2_SIZE, "../z_kaleido_scope_PAL.c", UNK_LINE);
                }
#else
                if (gSaveContext.language == LANGUAGE_ENG) {
                    DMA_REQUEST_SYNC(
                        pauseCtx->nameSegment + MAX(MAP_NAME_TEX1_SIZE, ITEM_NAME_TEX_SIZE),
                        (uintptr_t)_map_name_staticSegmentRomStart +
                            ((((void)0, gSaveContext.worldMapArea) + 22 * LANGUAGE_ENG) * MAP_NAME_TEX2_SIZE) +
                            36 * MAP_NAME_TEX1_SIZE,
                        MAP_NAME_TEX2_SIZE, "../z_kaleido_scope_PAL.c", 3776);
                } else if (gSaveContext.language == LANGUAGE_GER) {
                    DMA_REQUEST_SYNC(
                        pauseCtx->nameSegment + MAX(MAP_NAME_TEX1_SIZE, ITEM_NAME_TEX_SIZE),
                        (uintptr_t)_map_name_staticSegmentRomStart +
                            ((((void)0, gSaveContext.worldMapArea) + 22 * LANGUAGE_GER) * MAP_NAME_TEX2_SIZE) +
                            36 * MAP_NAME_TEX1_SIZE,
                        MAP_NAME_TEX2_SIZE, "../z_kaleido_scope_PAL.c", 3780);
                } else {
                    DMA_REQUEST_SYNC(
                        pauseCtx->nameSegment + MAX(MAP_NAME_TEX1_SIZE, ITEM_NAME_TEX_SIZE),
                        (uintptr_t)_map_name_staticSegmentRomStart +
                            ((((void)0, gSaveContext.worldMapArea) + 22 * LANGUAGE_FRA) * MAP_NAME_TEX2_SIZE) +
                            36 * MAP_NAME_TEX1_SIZE,
                        MAP_NAME_TEX2_SIZE, "../z_kaleido_scope_PAL.c", 3784);
                }
#endif
            }

            sPreRenderCvg = (void*)ALIGN16((uintptr_t)pauseCtx->nameSegment +
                                           MAX(MAP_NAME_TEX1_SIZE, ITEM_NAME_TEX_SIZE) + MAP_NAME_TEX2_SIZE);

            PreRender_Init(&sPlayerPreRender);
            PreRender_SetValuesSave(&sPlayerPreRender, PAUSE_EQUIP_PLAYER_WIDTH, PAUSE_EQUIP_PLAYER_HEIGHT,
                                    pauseCtx->playerSegment, NULL, sPreRenderCvg);

            KaleidoScope_DrawPlayerWork(play);
            KaleidoScope_SetupPlayerPreRender(play);

            // World map points

            for (i = 0; i < ARRAY_COUNT(pauseCtx->worldMapPoints); i++) {
                pauseCtx->worldMapPoints[i] = WORLD_MAP_POINT_STATE_HIDE;
            }

            if (CHECK_QUEST_ITEM(QUEST_GERUDOS_CARD)) {
                pauseCtx->worldMapPoints[WORLD_MAP_POINT_HAUNTED_WASTELAND] = WORLD_MAP_POINT_STATE_HIGHLIGHT;
            }
            if (CHECK_QUEST_ITEM(QUEST_MEDALLION_SPIRIT)) {
                pauseCtx->worldMapPoints[WORLD_MAP_POINT_HAUNTED_WASTELAND] = WORLD_MAP_POINT_STATE_SHOW;
            }

            if (INV_CONTENT(ITEM_LONGSHOT) == ITEM_LONGSHOT) {
                pauseCtx->worldMapPoints[WORLD_MAP_POINT_GERUDOS_FORTRESS] = WORLD_MAP_POINT_STATE_HIGHLIGHT;
            }
            if (CHECK_QUEST_ITEM(QUEST_GERUDOS_CARD)) {
                pauseCtx->worldMapPoints[WORLD_MAP_POINT_GERUDOS_FORTRESS] = WORLD_MAP_POINT_STATE_SHOW;
            }

            if (GET_EVENTCHKINF(EVENTCHKINF_B2)) {
                pauseCtx->worldMapPoints[WORLD_MAP_POINT_GERUDO_VALLEY] = WORLD_MAP_POINT_STATE_SHOW;
            }
            if (INV_CONTENT(ITEM_LONGSHOT) == ITEM_LONGSHOT) {
                pauseCtx->worldMapPoints[WORLD_MAP_POINT_GERUDO_VALLEY] = WORLD_MAP_POINT_STATE_HIGHLIGHT;
            }
            if (CHECK_QUEST_ITEM(QUEST_GERUDOS_CARD)) {
                pauseCtx->worldMapPoints[WORLD_MAP_POINT_GERUDO_VALLEY] = WORLD_MAP_POINT_STATE_SHOW;
            }

            if (CUR_UPG_VALUE(UPG_SCALE)) {
                pauseCtx->worldMapPoints[WORLD_MAP_POINT_LAKE_HYLIA] = WORLD_MAP_POINT_STATE_SHOW;
            }
            if (CHECK_OWNED_EQUIP(EQUIP_TYPE_BOOTS, EQUIP_INV_BOOTS_IRON)) {
                pauseCtx->worldMapPoints[WORLD_MAP_POINT_LAKE_HYLIA] = WORLD_MAP_POINT_STATE_HIGHLIGHT;
            }
            if (CHECK_QUEST_ITEM(QUEST_MEDALLION_WATER)) {
                pauseCtx->worldMapPoints[WORLD_MAP_POINT_LAKE_HYLIA] = WORLD_MAP_POINT_STATE_SHOW;
            }

            if (GET_EVENTCHKINF(EVENTCHKINF_09)) {
                pauseCtx->worldMapPoints[WORLD_MAP_POINT_LON_LON_RANCH] = WORLD_MAP_POINT_STATE_SHOW;
            }
            if (INV_CONTENT(ITEM_OCARINA_FAIRY) != ITEM_NONE) {
                pauseCtx->worldMapPoints[WORLD_MAP_POINT_LON_LON_RANCH] = WORLD_MAP_POINT_STATE_HIGHLIGHT;
            }
            if (CHECK_QUEST_ITEM(QUEST_SONG_EPONA)) {
                pauseCtx->worldMapPoints[WORLD_MAP_POINT_LON_LON_RANCH] = WORLD_MAP_POINT_STATE_SHOW;
            }
            if (GET_EVENTCHKINF(EVENTCHKINF_TALON_WOKEN_IN_KAKARIKO)) {
                pauseCtx->worldMapPoints[WORLD_MAP_POINT_LON_LON_RANCH] = WORLD_MAP_POINT_STATE_HIGHLIGHT;
            }
            if (GET_EVENTCHKINF(EVENTCHKINF_EPONA_OBTAINED)) {
                pauseCtx->worldMapPoints[WORLD_MAP_POINT_LON_LON_RANCH] = WORLD_MAP_POINT_STATE_SHOW;
            }

            if (GET_EVENTCHKINF(EVENTCHKINF_09)) {
                pauseCtx->worldMapPoints[WORLD_MAP_POINT_MARKET] = WORLD_MAP_POINT_STATE_HIGHLIGHT;
            }
            if (GET_EVENTCHKINF(EVENTCHKINF_40)) {
                pauseCtx->worldMapPoints[WORLD_MAP_POINT_MARKET] = WORLD_MAP_POINT_STATE_SHOW;
            }
            if (INV_CONTENT(ITEM_OCARINA_OF_TIME) == ITEM_OCARINA_OF_TIME) {
                pauseCtx->worldMapPoints[WORLD_MAP_POINT_MARKET] = WORLD_MAP_POINT_STATE_HIGHLIGHT;
            }
            if (GET_EVENTCHKINF(EVENTCHKINF_45)) {
                pauseCtx->worldMapPoints[WORLD_MAP_POINT_MARKET] = WORLD_MAP_POINT_STATE_SHOW;
            }
            if (INV_CONTENT(ITEM_ARROW_LIGHT) == ITEM_ARROW_LIGHT) {
                pauseCtx->worldMapPoints[WORLD_MAP_POINT_MARKET] = WORLD_MAP_POINT_STATE_HIGHLIGHT;
            }

            if (GET_EVENTCHKINF(EVENTCHKINF_09)) {
                pauseCtx->worldMapPoints[WORLD_MAP_POINT_HYRULE_FIELD] = WORLD_MAP_POINT_STATE_SHOW;
            }

            if (GET_EVENTCHKINF(EVENTCHKINF_40)) {
                pauseCtx->worldMapPoints[WORLD_MAP_POINT_DEATH_MOUNTAIN] = WORLD_MAP_POINT_STATE_HIGHLIGHT;
            }
            if (GET_EVENTCHKINF(EVENTCHKINF_25)) {
                pauseCtx->worldMapPoints[WORLD_MAP_POINT_DEATH_MOUNTAIN] = WORLD_MAP_POINT_STATE_SHOW;
            }
            if (INV_CONTENT(ITEM_HOOKSHOT) == ITEM_HOOKSHOT) {
                pauseCtx->worldMapPoints[WORLD_MAP_POINT_DEATH_MOUNTAIN] = WORLD_MAP_POINT_STATE_HIGHLIGHT;
            }
            if (GET_EVENTCHKINF(EVENTCHKINF_49)) {
                pauseCtx->worldMapPoints[WORLD_MAP_POINT_DEATH_MOUNTAIN] = WORLD_MAP_POINT_STATE_SHOW;
            }

            if (gSaveContext.save.info.worldMapAreaData & gBitFlags[WORLD_MAP_AREA_KAKARIKO_VILLAGE]) {
                pauseCtx->worldMapPoints[WORLD_MAP_POINT_KAKARIKO_VILLAGE] = WORLD_MAP_POINT_STATE_SHOW;
            }
            if (CHECK_QUEST_ITEM(QUEST_SONG_LULLABY)) {
                pauseCtx->worldMapPoints[WORLD_MAP_POINT_KAKARIKO_VILLAGE] = WORLD_MAP_POINT_STATE_HIGHLIGHT;
            }
            if (CHECK_QUEST_ITEM(QUEST_SONG_SUN)) {
                pauseCtx->worldMapPoints[WORLD_MAP_POINT_KAKARIKO_VILLAGE] = WORLD_MAP_POINT_STATE_SHOW;
            }
            if (GET_EVENTCHKINF(EVENTCHKINF_45)) {
                pauseCtx->worldMapPoints[WORLD_MAP_POINT_KAKARIKO_VILLAGE] = WORLD_MAP_POINT_STATE_HIGHLIGHT;
            }
            if (INV_CONTENT(ITEM_HOOKSHOT) == ITEM_HOOKSHOT) {
                pauseCtx->worldMapPoints[WORLD_MAP_POINT_KAKARIKO_VILLAGE] = WORLD_MAP_POINT_STATE_SHOW;
            }
            if (CHECK_QUEST_ITEM(QUEST_SONG_STORMS)) {
                pauseCtx->worldMapPoints[WORLD_MAP_POINT_KAKARIKO_VILLAGE] = WORLD_MAP_POINT_STATE_HIGHLIGHT;
            }
            if (GET_EVENTCHKINF(EVENTCHKINF_DRAINED_WELL)) {
                pauseCtx->worldMapPoints[WORLD_MAP_POINT_KAKARIKO_VILLAGE] = WORLD_MAP_POINT_STATE_SHOW;
            }
            if (GET_EVENTCHKINF(EVENTCHKINF_AA)) {
                pauseCtx->worldMapPoints[WORLD_MAP_POINT_KAKARIKO_VILLAGE] = WORLD_MAP_POINT_STATE_HIGHLIGHT;
            }
            if (CHECK_QUEST_ITEM(QUEST_MEDALLION_SHADOW)) {
                pauseCtx->worldMapPoints[WORLD_MAP_POINT_KAKARIKO_VILLAGE] = WORLD_MAP_POINT_STATE_SHOW;
            }

            if (gSaveContext.save.info.worldMapAreaData & gBitFlags[WORLD_MAP_AREA_LOST_WOODS]) {
                pauseCtx->worldMapPoints[WORLD_MAP_POINT_LOST_WOODS] = WORLD_MAP_POINT_STATE_SHOW;
            }
            if (GET_EVENTCHKINF(EVENTCHKINF_0F)) {
                pauseCtx->worldMapPoints[WORLD_MAP_POINT_LOST_WOODS] = WORLD_MAP_POINT_STATE_HIGHLIGHT;
            }
            if (CHECK_QUEST_ITEM(QUEST_SONG_SARIA)) {
                pauseCtx->worldMapPoints[WORLD_MAP_POINT_LOST_WOODS] = WORLD_MAP_POINT_STATE_SHOW;
            }
            if (INV_CONTENT(ITEM_HOOKSHOT) == ITEM_HOOKSHOT) {
                pauseCtx->worldMapPoints[WORLD_MAP_POINT_LOST_WOODS] = WORLD_MAP_POINT_STATE_HIGHLIGHT;
            }
            if (GET_EVENTCHKINF(EVENTCHKINF_48)) {
                pauseCtx->worldMapPoints[WORLD_MAP_POINT_LOST_WOODS] = WORLD_MAP_POINT_STATE_SHOW;
            }

            pauseCtx->worldMapPoints[WORLD_MAP_POINT_KOKIRI_FOREST] = WORLD_MAP_POINT_STATE_HIGHLIGHT;
            if (GET_EVENTCHKINF(EVENTCHKINF_09)) {
                pauseCtx->worldMapPoints[WORLD_MAP_POINT_KOKIRI_FOREST] = WORLD_MAP_POINT_STATE_SHOW;
            }
            if (GET_EVENTCHKINF(EVENTCHKINF_6E)) {
                pauseCtx->worldMapPoints[WORLD_MAP_POINT_KOKIRI_FOREST] = WORLD_MAP_POINT_STATE_HIGHLIGHT;
            }
            if (GET_EVENTCHKINF(EVENTCHKINF_0F)) {
                pauseCtx->worldMapPoints[WORLD_MAP_POINT_KOKIRI_FOREST] = WORLD_MAP_POINT_STATE_SHOW;
            }

            if (CHECK_QUEST_ITEM(QUEST_SONG_LULLABY)) {
                pauseCtx->worldMapPoints[WORLD_MAP_POINT_ZORAS_DOMAIN] = WORLD_MAP_POINT_STATE_SHOW;
            }
            if (GET_EVENTCHKINF(EVENTCHKINF_25)) {
                pauseCtx->worldMapPoints[WORLD_MAP_POINT_ZORAS_DOMAIN] = WORLD_MAP_POINT_STATE_HIGHLIGHT;
            }
            if (GET_EVENTCHKINF(EVENTCHKINF_37)) {
                pauseCtx->worldMapPoints[WORLD_MAP_POINT_ZORAS_DOMAIN] = WORLD_MAP_POINT_STATE_SHOW;
            }
            if (INV_CONTENT(ITEM_HOOKSHOT) == ITEM_HOOKSHOT) {
                pauseCtx->worldMapPoints[WORLD_MAP_POINT_ZORAS_DOMAIN] = WORLD_MAP_POINT_STATE_HIGHLIGHT;
            }
            if (CHECK_OWNED_EQUIP(EQUIP_TYPE_BOOTS, EQUIP_INV_BOOTS_IRON)) {
                pauseCtx->worldMapPoints[WORLD_MAP_POINT_ZORAS_DOMAIN] = WORLD_MAP_POINT_STATE_SHOW;
            }

            // Trade quest marker

            pauseCtx->tradeQuestMarker = TRADE_QUEST_MARKER_NONE;

            i = INV_CONTENT(ITEM_TRADE_ADULT);
            if (LINK_AGE_IN_YEARS == YEARS_ADULT) {
                if ((i <= ITEM_POCKET_CUCCO) || (i == ITEM_ODD_MUSHROOM)) {
                    pauseCtx->tradeQuestMarker = WORLD_MAP_POINT_KAKARIKO_VILLAGE;
                }
                if ((i == ITEM_COJIRO) || (i == ITEM_ODD_POTION)) {
                    pauseCtx->tradeQuestMarker = WORLD_MAP_POINT_LOST_WOODS;
                }
                if (i == ITEM_POACHERS_SAW) {
                    pauseCtx->tradeQuestMarker = WORLD_MAP_POINT_GERUDO_VALLEY;
                }
                if ((i == ITEM_BROKEN_GORONS_SWORD) || (i == ITEM_EYE_DROPS)) {
                    pauseCtx->tradeQuestMarker = WORLD_MAP_POINT_DEATH_MOUNTAIN;
                }
                if (i == ITEM_PRESCRIPTION) {
                    pauseCtx->tradeQuestMarker = WORLD_MAP_POINT_ZORAS_DOMAIN;
                }
                if (i == ITEM_EYEBALL_FROG) {
                    pauseCtx->tradeQuestMarker = WORLD_MAP_POINT_LAKE_HYLIA;
                }
                if ((i == ITEM_CLAIM_CHECK) && !gSaveContext.save.info.playerData.bgsFlag) {
                    pauseCtx->tradeQuestMarker = WORLD_MAP_POINT_DEATH_MOUNTAIN;
                }
            }

            // Next state

            pauseCtx->state = PAUSE_STATE_OPENING_1;
            break;

        case PAUSE_STATE_OPENING_1:
            if (pauseCtx->itemPagePitch == 160.0f) {
                // First frame in this state

                KaleidoScope_SetDefaultCursor(play);
                KaleidoScope_ProcessPlayerPreRender();
            }

            pauseCtx->itemPagePitch = pauseCtx->equipPagePitch = pauseCtx->mapPagePitch = pauseCtx->questPagePitch -=
                160.0f / R_PAUSE_UI_ANIMS_DURATION;
            pauseCtx->infoPanelOffsetY += 40 / R_PAUSE_UI_ANIMS_DURATION;
            interfaceCtx->startAlpha += 255 / R_PAUSE_UI_ANIMS_DURATION;
            R_PAUSE_BUTTON_LEFT_X += R_PAUSE_BUTTON_LEFT_MOVE_OFFSET_X / R_PAUSE_UI_ANIMS_DURATION;
            R_PAUSE_BUTTON_RIGHT_X += R_PAUSE_BUTTON_RIGHT_MOVE_OFFSET_X / R_PAUSE_UI_ANIMS_DURATION;
            XREG(5) += 150 / R_PAUSE_UI_ANIMS_DURATION;
            pauseCtx->alpha += (u16)(255 / (R_PAUSE_UI_ANIMS_DURATION + R_PAUSE_UI_ANIM_ALPHA_ADD_DURATION));

            if (pauseCtx->itemPagePitch == 0) {
                interfaceCtx->startAlpha = 255;
                R_PAUSE_PAGES_Y_ORIGIN_2 = 0;
                pauseCtx->state = PAUSE_STATE_OPENING_2;
            }

            KaleidoScope_UpdateOpening(play);
            break;

        case PAUSE_STATE_OPENING_2:
            pauseCtx->alpha += (u16)(255 / (R_PAUSE_UI_ANIMS_DURATION + R_PAUSE_UI_ANIM_ALPHA_ADD_DURATION));
            KaleidoScope_UpdateOpening(play);

            if (pauseCtx->state == PAUSE_STATE_MAIN) {
                KaleidoScope_UpdateNamePanel(play);
            }
            break;

        case PAUSE_STATE_MAIN:
            switch (pauseCtx->mainState) {
                case PAUSE_MAIN_STATE_IDLE:
                    if (CHECK_BTN_ALL(input->press.button, BTN_START)) {
                        Interface_SetDoAction(play, DO_ACTION_NONE);
                        pauseCtx->state = PAUSE_STATE_CLOSING;
                        R_PAUSE_PAGES_Y_ORIGIN_2 = PAUSE_PAGES_Y_ORIGIN_2_LOWER;
                        func_800F64E0(0);
#if PLATFORM_GC && OOT_NTSC
                        AudioOcarina_SetInstrument(OCARINA_INSTRUMENT_OFF);
#endif
                    } else if (CHECK_BTN_ALL(input->press.button, BTN_B)) {
                        pauseCtx->nextPageMode = 0;
                        pauseCtx->promptChoice = 0;
                        SFX_PLAY_CENTERED(NA_SE_SY_DECIDE);
                        gSaveContext.buttonStatus[0] = gSaveContext.buttonStatus[1] = gSaveContext.buttonStatus[2] =
                            gSaveContext.buttonStatus[3] = BTN_DISABLED;
                        gSaveContext.buttonStatus[4] = BTN_ENABLED;
                        gSaveContext.hudVisibilityMode = HUD_VISIBILITY_NO_CHANGE;
                        Interface_ChangeHudVisibilityMode(HUD_VISIBILITY_ALL);
                        pauseCtx->savePromptState = PAUSE_SAVE_PROMPT_STATE_APPEARING;
                        pauseCtx->state = PAUSE_STATE_SAVE_PROMPT;
                    }
                    break;

                case PAUSE_MAIN_STATE_SWITCHING_PAGE:
                    KaleidoScope_UpdatePageSwitch(play, &play->state.input[0]);
                    break;

                case PAUSE_MAIN_STATE_SONG_PLAYBACK:
                    pauseCtx->ocarinaStaff = AudioOcarina_GetPlaybackStaff();
                    if (pauseCtx->ocarinaStaff->state == 0) {
                        // Song playback is finished
                        pauseCtx->mainState = PAUSE_MAIN_STATE_SONG_PROMPT_INIT;
                        AudioOcarina_SetInstrument(OCARINA_INSTRUMENT_OFF);
                    }
                    break;

                case PAUSE_MAIN_STATE_3:
                    KaleidoScope_UpdateItemEquip(play);
                    break;

                case PAUSE_MAIN_STATE_SONG_PROMPT_INIT:
                    break;

                case PAUSE_MAIN_STATE_SONG_PROMPT:
                    pauseCtx->ocarinaStaff = AudioOcarina_GetPlayingStaff();

                    if (CHECK_BTN_ALL(input->press.button, BTN_START)) {
                        AudioOcarina_SetInstrument(OCARINA_INSTRUMENT_OFF);
                        Interface_SetDoAction(play, DO_ACTION_NONE);
                        pauseCtx->state = PAUSE_STATE_CLOSING;
                        R_PAUSE_PAGES_Y_ORIGIN_2 = PAUSE_PAGES_Y_ORIGIN_2_LOWER;
                        func_800F64E0(0);
                        pauseCtx->mainState = PAUSE_MAIN_STATE_IDLE;
                        break;
                    } else if (CHECK_BTN_ALL(input->press.button, BTN_B)) {
                        AudioOcarina_SetInstrument(OCARINA_INSTRUMENT_OFF);
                        pauseCtx->mainState = PAUSE_MAIN_STATE_IDLE;
                        pauseCtx->nextPageMode = 0;
                        pauseCtx->promptChoice = 0;
                        SFX_PLAY_CENTERED(NA_SE_SY_DECIDE);
                        gSaveContext.buttonStatus[0] = gSaveContext.buttonStatus[1] = gSaveContext.buttonStatus[2] =
                            gSaveContext.buttonStatus[3] = BTN_DISABLED;
                        gSaveContext.buttonStatus[4] = BTN_ENABLED;
                        gSaveContext.hudVisibilityMode = HUD_VISIBILITY_NO_CHANGE;
                        Interface_ChangeHudVisibilityMode(HUD_VISIBILITY_ALL);
                        pauseCtx->savePromptState = PAUSE_SAVE_PROMPT_STATE_APPEARING;
                        pauseCtx->state = PAUSE_STATE_SAVE_PROMPT;
                    } else if (pauseCtx->ocarinaStaff->state == pauseCtx->ocarinaSongIdx) {
                        // The player successfully played the song

                        SFX_PLAY_CENTERED(NA_SE_SY_TRE_BOX_APPEAR);

                        sMainStateAfterSongPlayerPlayingDone = PAUSE_MAIN_STATE_IDLE;
                        sDelayTimer = 30;
                        pauseCtx->mainState = PAUSE_MAIN_STATE_SONG_PROMPT_DONE;
                    } else if (pauseCtx->ocarinaStaff->state == 0xFF) {
                        // The player failed to play the song

                        SFX_PLAY_CENTERED(NA_SE_SY_OCARINA_ERROR);

                        sMainStateAfterSongPlayerPlayingDone = PAUSE_MAIN_STATE_SONG_PROMPT_INIT;
                        sDelayTimer = 20;
                        pauseCtx->mainState = PAUSE_MAIN_STATE_SONG_PROMPT_DONE;
                    }
                    break;

                case PAUSE_MAIN_STATE_SONG_PROMPT_DONE:
                    sDelayTimer--;
                    if (sDelayTimer == 0) {
                        pauseCtx->mainState = sMainStateAfterSongPlayerPlayingDone;
                        if (pauseCtx->mainState == PAUSE_MAIN_STATE_IDLE) {
                            AudioOcarina_SetInstrument(OCARINA_INSTRUMENT_OFF);
                        }
                    }
                    break;

                case PAUSE_MAIN_STATE_EQUIP_CHANGED:
                    break;

                case PAUSE_MAIN_STATE_IDLE_CURSOR_ON_SONG:
                    if (CHECK_BTN_ALL(input->press.button, BTN_START)) {
                        AudioOcarina_SetInstrument(OCARINA_INSTRUMENT_OFF);
                        Interface_SetDoAction(play, DO_ACTION_NONE);
                        pauseCtx->state = PAUSE_STATE_CLOSING;
                        R_PAUSE_PAGES_Y_ORIGIN_2 = PAUSE_PAGES_Y_ORIGIN_2_LOWER;
                        func_800F64E0(0);
                        pauseCtx->mainState = PAUSE_MAIN_STATE_IDLE;
                    } else if (CHECK_BTN_ALL(input->press.button, BTN_B)) {
                        AudioOcarina_SetInstrument(OCARINA_INSTRUMENT_OFF);
                        pauseCtx->mainState = PAUSE_MAIN_STATE_IDLE;
                        pauseCtx->nextPageMode = 0;
                        pauseCtx->promptChoice = 0;
                        SFX_PLAY_CENTERED(NA_SE_SY_DECIDE);
                        gSaveContext.buttonStatus[0] = gSaveContext.buttonStatus[1] = gSaveContext.buttonStatus[2] =
                            gSaveContext.buttonStatus[3] = BTN_DISABLED;
                        gSaveContext.buttonStatus[4] = BTN_ENABLED;
                        gSaveContext.hudVisibilityMode = HUD_VISIBILITY_NO_CHANGE;
                        Interface_ChangeHudVisibilityMode(HUD_VISIBILITY_ALL);
                        pauseCtx->savePromptState = PAUSE_SAVE_PROMPT_STATE_APPEARING;
                        pauseCtx->state = PAUSE_STATE_SAVE_PROMPT;
                    }
                    break;

                case PAUSE_MAIN_STATE_SONG_PLAYBACK_START:
                    break;

                default:
                    pauseCtx->mainState = PAUSE_MAIN_STATE_IDLE;
                    break;
            }
            break;

        case PAUSE_STATE_SAVE_PROMPT:
            switch (pauseCtx->savePromptState) {
                case PAUSE_SAVE_PROMPT_STATE_APPEARING:
                    pauseCtx->promptPitch -= 314.0f / R_PAUSE_UI_ANIMS_DURATION;
                    R_PAUSE_BUTTON_LEFT_X -= R_PAUSE_BUTTON_LEFT_MOVE_OFFSET_X / R_PAUSE_UI_ANIMS_DURATION;
                    R_PAUSE_BUTTON_RIGHT_X -= R_PAUSE_BUTTON_RIGHT_MOVE_OFFSET_X / R_PAUSE_UI_ANIMS_DURATION;

                    if (pauseCtx->promptPitch <= -628.0f) {
                        pauseCtx->promptPitch = -628.0f;
                        pauseCtx->savePromptState = PAUSE_SAVE_PROMPT_STATE_WAIT_CHOICE;
                    }
                    break;

                case PAUSE_SAVE_PROMPT_STATE_WAIT_CHOICE:
                    if (CHECK_BTN_ALL(input->press.button, BTN_A)) {
                        if (pauseCtx->promptChoice != 0) {
                            Interface_SetDoAction(play, DO_ACTION_NONE);

                            gSaveContext.buttonStatus[0] = gSaveContext.buttonStatus[1] = gSaveContext.buttonStatus[2] =
                                gSaveContext.buttonStatus[3] = BTN_ENABLED;
                            gSaveContext.hudVisibilityMode = HUD_VISIBILITY_NO_CHANGE;
                            Interface_ChangeHudVisibilityMode(HUD_VISIBILITY_ALL);

                            pauseCtx->savePromptState = PAUSE_SAVE_PROMPT_STATE_CLOSING;
                            R_PAUSE_PAGES_Y_ORIGIN_2 = PAUSE_PAGES_Y_ORIGIN_2_LOWER;
                            YREG(8) = pauseCtx->promptPitch;
                            func_800F64E0(0);
#if PLATFORM_GC && OOT_NTSC
                            AudioOcarina_SetInstrument(OCARINA_INSTRUMENT_OFF);
#endif
                        } else {
                            SFX_PLAY_CENTERED(NA_SE_SY_PIECE_OF_HEART);

                            Play_SaveSceneFlags(play);
                            gSaveContext.save.info.playerData.savedSceneId = play->sceneId;
                            Sram_WriteSave(&play->sramCtx);

                            pauseCtx->savePromptState = PAUSE_SAVE_PROMPT_STATE_SAVED;
#if !PLATFORM_GC
                            sDelayTimer = 90;
#else
                            sDelayTimer = 3;
#endif
                        }
                    } else if (CHECK_BTN_ALL(input->press.button, BTN_START) ||
                               CHECK_BTN_ALL(input->press.button, BTN_B)) {

                        Interface_SetDoAction(play, DO_ACTION_NONE);

                        pauseCtx->savePromptState = PAUSE_SAVE_PROMPT_STATE_CLOSING;
                        R_PAUSE_PAGES_Y_ORIGIN_2 = PAUSE_PAGES_Y_ORIGIN_2_LOWER;
                        YREG(8) = pauseCtx->promptPitch;
                        func_800F64E0(0);

                        gSaveContext.buttonStatus[0] = gSaveContext.buttonStatus[1] = gSaveContext.buttonStatus[2] =
                            gSaveContext.buttonStatus[3] = BTN_ENABLED;
                        gSaveContext.hudVisibilityMode = HUD_VISIBILITY_NO_CHANGE;
                        Interface_ChangeHudVisibilityMode(HUD_VISIBILITY_ALL);
#if PLATFORM_GC && OOT_NTSC
                        AudioOcarina_SetInstrument(OCARINA_INSTRUMENT_OFF);
#endif
                    }
                    break;

                case PAUSE_SAVE_PROMPT_STATE_SAVED:
                    if (CHECK_BTN_ALL(input->press.button, BTN_B) || CHECK_BTN_ALL(input->press.button, BTN_A) ||
                        CHECK_BTN_ALL(input->press.button, BTN_START) || (--sDelayTimer == 0)) {

                        Interface_SetDoAction(play, DO_ACTION_NONE);

                        gSaveContext.buttonStatus[0] = gSaveContext.buttonStatus[1] = gSaveContext.buttonStatus[2] =
                            gSaveContext.buttonStatus[3] = BTN_ENABLED;
                        gSaveContext.hudVisibilityMode = HUD_VISIBILITY_NO_CHANGE;
                        Interface_ChangeHudVisibilityMode(HUD_VISIBILITY_ALL);

                        pauseCtx->savePromptState = PAUSE_SAVE_PROMPT_STATE_CLOSING_AFTER_SAVED;
                        R_PAUSE_PAGES_Y_ORIGIN_2 = PAUSE_PAGES_Y_ORIGIN_2_LOWER;
                        YREG(8) = pauseCtx->promptPitch;
                        func_800F64E0(0);
                    }
                    break;

                case PAUSE_SAVE_PROMPT_STATE_RETURN_TO_MENU:
                case PAUSE_SAVE_PROMPT_STATE_RETURN_TO_MENU_2:
                    pauseCtx->promptPitch += 314.0f / R_PAUSE_UI_ANIMS_DURATION;
                    R_PAUSE_BUTTON_LEFT_X += R_PAUSE_BUTTON_LEFT_MOVE_OFFSET_X / R_PAUSE_UI_ANIMS_DURATION;
                    R_PAUSE_BUTTON_RIGHT_X += R_PAUSE_BUTTON_RIGHT_MOVE_OFFSET_X / R_PAUSE_UI_ANIMS_DURATION;

                    if (pauseCtx->promptPitch >= -314.0f) {
                        pauseCtx->state = PAUSE_STATE_MAIN;
                        pauseCtx->savePromptState = PAUSE_SAVE_PROMPT_STATE_APPEARING;
                        pauseCtx->itemPagePitch = pauseCtx->equipPagePitch = pauseCtx->mapPagePitch =
                            pauseCtx->questPagePitch = 0.0f;
                        pauseCtx->promptPitch = -314.0f;
                    }
                    break;

                case PAUSE_SAVE_PROMPT_STATE_CLOSING:
                case PAUSE_SAVE_PROMPT_STATE_CLOSING_AFTER_SAVED:
                    if (pauseCtx->promptPitch != (YREG(8) + 160.0f)) {
                        pauseCtx->itemPagePitch = pauseCtx->equipPagePitch = pauseCtx->mapPagePitch =
                            pauseCtx->questPagePitch += 160.0f / R_PAUSE_UI_ANIMS_DURATION;
                        pauseCtx->promptPitch += 160.0f / R_PAUSE_UI_ANIMS_DURATION;
                        pauseCtx->infoPanelOffsetY -= 40 / R_PAUSE_UI_ANIMS_DURATION;
                        R_PAUSE_BUTTON_LEFT_X -= R_PAUSE_BUTTON_LEFT_MOVE_OFFSET_X / R_PAUSE_UI_ANIMS_DURATION;
                        R_PAUSE_BUTTON_RIGHT_X -= R_PAUSE_BUTTON_RIGHT_MOVE_OFFSET_X / R_PAUSE_UI_ANIMS_DURATION;
                        XREG(5) -= 150 / R_PAUSE_UI_ANIMS_DURATION;
                        pauseCtx->alpha -= (u16)(255 / R_PAUSE_UI_ANIMS_DURATION);
                        if (pauseCtx->promptPitch == (YREG(8) + 160.0f)) {
                            pauseCtx->alpha = 0;
                        }
                    } else {
                        pauseCtx->debugState = PAUSE_DEBUG_STATE_CLOSED;
                        pauseCtx->state = PAUSE_STATE_RESUME_GAMEPLAY;
                        pauseCtx->itemPagePitch = pauseCtx->equipPagePitch = pauseCtx->mapPagePitch =
                            pauseCtx->questPagePitch = 160.0f;
                        pauseCtx->namedItem = PAUSE_ITEM_NONE;
                        pauseCtx->mainState = PAUSE_MAIN_STATE_IDLE;
                        pauseCtx->promptPitch = -434.0f;
                    }
                    break;

                default:
                    break;
            }
            break;

        case PAUSE_STATE_GAME_OVER_INIT:
            pauseCtx->cursorSlot[PAUSE_MAP] = pauseCtx->cursorPoint[PAUSE_MAP] = pauseCtx->dungeonMapSlot =
                VREG(30) + 3;
            R_PAUSE_BUTTON_LEFT_X = -175;
            R_PAUSE_BUTTON_RIGHT_X = 155;
            pauseCtx->promptPitch = -434.0f;
            Interface_ChangeHudVisibilityMode(HUD_VISIBILITY_NOTHING);

            //! @bug messed up alignment, should match `ALIGN64`
            pauseCtx->iconItemSegment = (void*)(((uintptr_t)play->objectCtx.spaceStart + 0x30) & ~0x3F);
            size0 = (uintptr_t)_icon_item_staticSegmentRomEnd - (uintptr_t)_icon_item_staticSegmentRomStart;
            PRINTF("icon_item size0=%x\n", size0);
            DMA_REQUEST_SYNC(pauseCtx->iconItemSegment, (uintptr_t)_icon_item_staticSegmentRomStart, size0,
                             "../z_kaleido_scope_PAL.c", 4356);

            pauseCtx->iconItem24Segment = (void*)ALIGN16((uintptr_t)pauseCtx->iconItemSegment + size0);
            size = (uintptr_t)_icon_item_24_staticSegmentRomEnd - (uintptr_t)_icon_item_24_staticSegmentRomStart;
            PRINTF("icon_item24 size=%x\n", size);
            DMA_REQUEST_SYNC(pauseCtx->iconItem24Segment, (uintptr_t)_icon_item_24_staticSegmentRomStart, size,
                             "../z_kaleido_scope_PAL.c", 4363);

            pauseCtx->iconItemAltSegment = (void*)ALIGN16((uintptr_t)pauseCtx->iconItem24Segment + size);
            size2 = (uintptr_t)_icon_item_gameover_staticSegmentRomEnd -
                    (uintptr_t)_icon_item_gameover_staticSegmentRomStart;
            PRINTF("icon_item_dungeon gameover-size2=%x\n", size2);
            DMA_REQUEST_SYNC(pauseCtx->iconItemAltSegment, (uintptr_t)_icon_item_gameover_staticSegmentRomStart, size2,
                             "../z_kaleido_scope_PAL.c", 4370);

            pauseCtx->iconItemLangSegment = (void*)ALIGN16((uintptr_t)pauseCtx->iconItemAltSegment + size2);

#if OOT_NTSC
            if (gSaveContext.language == LANGUAGE_JPN) {
                size = (uintptr_t)_icon_item_jpn_staticSegmentRomEnd - (uintptr_t)_icon_item_jpn_staticSegmentRomStart;
                PRINTF("icon_item_jpn dungeon-size=%x\n", size);
                DMA_REQUEST_SYNC(pauseCtx->iconItemLangSegment, (uintptr_t)_icon_item_jpn_staticSegmentRomStart, size,
                                 "../z_kaleido_scope_PAL.c", UNK_LINE);
            } else {
                size = (uintptr_t)_icon_item_nes_staticSegmentRomEnd - (uintptr_t)_icon_item_nes_staticSegmentRomStart;
                PRINTF("icon_item_dungeon dungeon-size=%x\n", size);
                DMA_REQUEST_SYNC(pauseCtx->iconItemLangSegment, (uintptr_t)_icon_item_nes_staticSegmentRomStart, size,
                                 "../z_kaleido_scope_PAL.c", UNK_LINE);
            }
#else
            if (gSaveContext.language == LANGUAGE_ENG) {
                size = (uintptr_t)_icon_item_nes_staticSegmentRomEnd - (uintptr_t)_icon_item_nes_staticSegmentRomStart;
                PRINTF("icon_item_dungeon dungeon-size=%x\n", size);
                DMA_REQUEST_SYNC(pauseCtx->iconItemLangSegment, (uintptr_t)_icon_item_nes_staticSegmentRomStart, size,
                                 "../z_kaleido_scope_PAL.c", 4379);
            } else if (gSaveContext.language == LANGUAGE_GER) {
                size = (uintptr_t)_icon_item_ger_staticSegmentRomEnd - (uintptr_t)_icon_item_ger_staticSegmentRomStart;
                PRINTF("icon_item_dungeon dungeon-size=%x\n", size);
                DMA_REQUEST_SYNC(pauseCtx->iconItemLangSegment, (uintptr_t)_icon_item_ger_staticSegmentRomStart, size,
                                 "../z_kaleido_scope_PAL.c", 4386);
            } else {
                size = (uintptr_t)_icon_item_fra_staticSegmentRomEnd - (uintptr_t)_icon_item_fra_staticSegmentRomStart;
                PRINTF("icon_item_dungeon dungeon-size=%x\n", size);
                DMA_REQUEST_SYNC(pauseCtx->iconItemLangSegment, (uintptr_t)_icon_item_fra_staticSegmentRomStart, size,
                                 "../z_kaleido_scope_PAL.c", 4393);
            }
#endif

            D_8082AB8C = 255;
            D_8082AB90 = 130;
            D_8082AB94 = 0;
            D_8082AB98 = 0;
            D_8082AB9C = 30;
            D_8082ABA0 = 0;
            D_8082ABA4 = 0;
            sTimer_ = 30;
            VREG(88) = 98;
            pauseCtx->promptChoice = 0;
            pauseCtx->state++; // PAUSE_STATE_GAME_OVER_SHOW_MESSAGE
            break;

        case PAUSE_STATE_GAME_OVER_SHOW_MESSAGE:
            stepR = ABS(D_8082AB8C - 30) / sTimer_;
            stepG = ABS(D_8082AB90) / sTimer_;
            stepB = ABS(D_8082AB94) / sTimer_;
            stepA = ABS(D_8082AB98 - 255) / sTimer_;
            if (D_8082AB8C >= 30) {
                D_8082AB8C -= stepR;
            } else {
                D_8082AB8C += stepR;
            }
            if (D_8082AB90 >= 0) {
                D_8082AB90 -= stepG;
            } else {
                D_8082AB90 += stepG;
            }
            if (D_8082AB94 >= 0) {
                D_8082AB94 -= stepB;
            } else {
                D_8082AB94 += stepB;
            }
            if (D_8082AB98 >= 255) {
                D_8082AB98 -= stepA;
            } else {
                D_8082AB98 += stepA;
            }

            stepR = ABS(D_8082AB9C - 255) / sTimer_;
            stepG = ABS(D_8082ABA0 - 130) / sTimer_;
            stepB = ABS(D_8082ABA4) / sTimer_;
            if (D_8082AB9C >= 255) {
                D_8082AB9C -= stepR;
            } else {
                D_8082AB9C += stepR;
            }
            if (D_8082ABA0 >= 130) {
                D_8082ABA0 -= stepG;
            } else {
                D_8082ABA0 += stepG;
            }
            if (D_8082ABA4 >= 0) {
                D_8082ABA4 -= stepB;
            } else {
                D_8082ABA4 += stepB;
            }

            sTimer_--;
            if (sTimer_ == 0) {
                D_8082AB8C = 30;
                D_8082AB90 = 0;
                D_8082AB94 = 0;
                D_8082AB98 = 255;

                D_8082AB9C = 255;
                D_8082ABA0 = 130;
                D_8082ABA4 = 0;
                sTimer_ = 40;

                pauseCtx->state++; // PAUSE_STATE_GAME_OVER_WINDOW_DELAY
            }
            break;

        case PAUSE_STATE_GAME_OVER_WINDOW_DELAY:
            sTimer_--;
            if (sTimer_ == 0) {
                pauseCtx->state = PAUSE_STATE_GAME_OVER_SHOW_WINDOW;
            }
            break;

        case PAUSE_STATE_GAME_OVER_SHOW_WINDOW:
            pauseCtx->itemPagePitch = pauseCtx->equipPagePitch = pauseCtx->mapPagePitch = pauseCtx->questPagePitch =
                pauseCtx->promptPitch -= 160.0f / R_PAUSE_UI_ANIMS_DURATION;
            pauseCtx->infoPanelOffsetY += 40 / R_PAUSE_UI_ANIMS_DURATION;
            interfaceCtx->startAlpha += 255 / R_PAUSE_UI_ANIMS_DURATION;
            VREG(88) -= 3;
            R_PAUSE_BUTTON_LEFT_X += R_PAUSE_BUTTON_LEFT_MOVE_OFFSET_X / R_PAUSE_UI_ANIMS_DURATION;
            R_PAUSE_BUTTON_RIGHT_X += R_PAUSE_BUTTON_RIGHT_MOVE_OFFSET_X / R_PAUSE_UI_ANIMS_DURATION;
            XREG(5) += 150 / R_PAUSE_UI_ANIMS_DURATION;
            pauseCtx->alpha += (u16)(255 / (R_PAUSE_UI_ANIMS_DURATION + R_PAUSE_UI_ANIM_ALPHA_ADD_DURATION));
            if (pauseCtx->promptPitch < -628.0f) {
                pauseCtx->promptPitch = -628.0f;
                interfaceCtx->startAlpha = 255;
                VREG(88) = 66;
                R_PAUSE_PAGES_Y_ORIGIN_2 = 0;
                pauseCtx->alpha = 255;
                pauseCtx->state = PAUSE_STATE_GAME_OVER_SAVE_PROMPT;
                gSaveContext.save.info.playerData.deaths++;
                if (gSaveContext.save.info.playerData.deaths > 999) {
                    gSaveContext.save.info.playerData.deaths = 999;
                }
            }
            PRINTF("kscope->angle_s = %f\n", pauseCtx->promptPitch);
            break;

        case PAUSE_STATE_GAME_OVER_SAVE_PROMPT:
            if (CHECK_BTN_ALL(input->press.button, BTN_A)) {
                if (pauseCtx->promptChoice != 0) {
                    pauseCtx->promptChoice = 0;
                    SFX_PLAY_CENTERED(NA_SE_SY_DECIDE);
                    pauseCtx->state = PAUSE_STATE_GAME_OVER_CONTINUE_PROMPT;
                    gameOverCtx->state++;
                } else {
                    SFX_PLAY_CENTERED(NA_SE_SY_PIECE_OF_HEART);
                    pauseCtx->promptChoice = 0;
                    Play_SaveSceneFlags(play);
                    gSaveContext.save.info.playerData.savedSceneId = play->sceneId;
                    Sram_WriteSave(&play->sramCtx);
                    pauseCtx->state = PAUSE_STATE_GAME_OVER_SAVED;
#if !PLATFORM_GC
                    sDelayTimer = 90;
#else
                    sDelayTimer = 3;
#endif
                }
            }
            break;

        case PAUSE_STATE_GAME_OVER_SAVED:
            sDelayTimer--;
            if (sDelayTimer == 0) {
                pauseCtx->state = PAUSE_STATE_GAME_OVER_CONTINUE_PROMPT;
                gameOverCtx->state++;
            } else if ((sDelayTimer <= 80) &&
                       (CHECK_BTN_ALL(input->press.button, BTN_A) || CHECK_BTN_ALL(input->press.button, BTN_START))) {
                pauseCtx->state = PAUSE_STATE_GAME_OVER_CONTINUE_PROMPT;
                gameOverCtx->state++;
                func_800F64E0(0);
            }
            break;

        case PAUSE_STATE_GAME_OVER_CONTINUE_PROMPT:
            if (CHECK_BTN_ALL(input->press.button, BTN_A) || CHECK_BTN_ALL(input->press.button, BTN_START)) {
                if (pauseCtx->promptChoice == 0) {
                    SFX_PLAY_CENTERED(NA_SE_SY_PIECE_OF_HEART);
                    Play_SaveSceneFlags(play);

                    switch (gSaveContext.save.entranceIndex) {
                        case ENTR_DEKU_TREE_0:
                        case ENTR_DODONGOS_CAVERN_0:
                        case ENTR_JABU_JABU_0:
                        case ENTR_FOREST_TEMPLE_0:
                        case ENTR_FIRE_TEMPLE_0:
                        case ENTR_WATER_TEMPLE_0:
                        case ENTR_SPIRIT_TEMPLE_0:
                        case ENTR_SHADOW_TEMPLE_0:
                        case ENTR_GANONS_TOWER_0:
                        case ENTR_GERUDO_TRAINING_GROUND_0:
                        case ENTR_ICE_CAVERN_0:
                        case ENTR_THIEVES_HIDEOUT_0:
                        case ENTR_BOTTOM_OF_THE_WELL_0:
                        case ENTR_INSIDE_GANONS_CASTLE_0:
                        case ENTR_GANONS_TOWER_COLLAPSE_INTERIOR_0:
                            break;

                        case ENTR_DEKU_TREE_BOSS_0:
                            gSaveContext.save.entranceIndex = ENTR_DEKU_TREE_0;
                            break;

                        case ENTR_DODONGOS_CAVERN_BOSS_0:
                            gSaveContext.save.entranceIndex = ENTR_DODONGOS_CAVERN_0;
                            break;

                        case ENTR_JABU_JABU_BOSS_0:
                            gSaveContext.save.entranceIndex = ENTR_JABU_JABU_0;
                            break;

                        case ENTR_FOREST_TEMPLE_BOSS_0:
                            gSaveContext.save.entranceIndex = ENTR_FOREST_TEMPLE_0;
                            break;

                        case ENTR_FIRE_TEMPLE_BOSS_0:
                            gSaveContext.save.entranceIndex = ENTR_FIRE_TEMPLE_0;
                            break;

                        case ENTR_WATER_TEMPLE_BOSS_0:
                            gSaveContext.save.entranceIndex = ENTR_WATER_TEMPLE_0;
                            break;

                        case ENTR_SPIRIT_TEMPLE_BOSS_0:
                            gSaveContext.save.entranceIndex = ENTR_SPIRIT_TEMPLE_0;
                            break;

                        case ENTR_SHADOW_TEMPLE_BOSS_0:
                            gSaveContext.save.entranceIndex = ENTR_SHADOW_TEMPLE_0;
                            break;

                        case ENTR_GANONDORF_BOSS_0:
                            gSaveContext.save.entranceIndex = ENTR_GANONS_TOWER_0;
                            break;
                    }
                } else {
                    SFX_PLAY_CENTERED(NA_SE_SY_DECIDE);
                }

                pauseCtx->state = PAUSE_STATE_GAME_OVER_FINISH;
            }
            break;

        case PAUSE_STATE_GAME_OVER_FINISH:
            if (interfaceCtx->unk_244 != 255) {
                interfaceCtx->unk_244 += 10;
                if (interfaceCtx->unk_244 >= 255) {
                    interfaceCtx->unk_244 = 255;
                    pauseCtx->state = PAUSE_STATE_OFF;
                    R_UPDATE_RATE = 3;
                    R_PAUSE_BG_PRERENDER_STATE = PAUSE_BG_PRERENDER_OFF;
                    func_800981B8(&play->objectCtx);
                    func_800418D0(&play->colCtx, play);
                    if (pauseCtx->promptChoice == 0) {
                        Play_TriggerRespawn(play);
                        gSaveContext.respawnFlag = -2;
                        gSaveContext.nextTransitionType = TRANS_TYPE_FADE_BLACK;
                        gSaveContext.save.info.playerData.health = 0x30;
                        SEQCMD_RESET_AUDIO_HEAP(0, 10);
                        gSaveContext.healthAccumulator = 0;
                        gSaveContext.magicState = MAGIC_STATE_IDLE;
                        gSaveContext.prevMagicState = MAGIC_STATE_IDLE;
                        PRINTF_COLOR_YELLOW();
                        PRINTF("MAGIC_NOW=%d ", gSaveContext.save.info.playerData.magic);
                        PRINTF("Z_MAGIC_NOW_NOW=%d   →  ", gSaveContext.magicFillTarget);
                        gSaveContext.magicCapacity = 0;
                        // Set the fill target to be the magic amount before game over
                        gSaveContext.magicFillTarget = gSaveContext.save.info.playerData.magic;
                        // Set `magicLevel` and `magic` to 0 so `magicCapacity` then `magic` grows from nothing
                        // to respectively the full capacity and `magicFillTarget`
                        gSaveContext.save.info.playerData.magicLevel = gSaveContext.save.info.playerData.magic = 0;
                        PRINTF("MAGIC_NOW=%d ", gSaveContext.save.info.playerData.magic);
                        PRINTF("Z_MAGIC_NOW_NOW=%d\n", gSaveContext.magicFillTarget);
                        PRINTF_RST();
                    } else {
                        play->state.running = false;
                        SET_NEXT_GAMESTATE(&play->state, TitleSetup_Init, TitleSetupState);
                    }
                }
            }
            break;

        case PAUSE_STATE_CLOSING:
            if (pauseCtx->itemPagePitch != 160.0f) {
                pauseCtx->itemPagePitch = pauseCtx->equipPagePitch = pauseCtx->mapPagePitch =
                    pauseCtx->questPagePitch += 160.0f / R_PAUSE_UI_ANIMS_DURATION;
                pauseCtx->infoPanelOffsetY -= 40 / R_PAUSE_UI_ANIMS_DURATION;
                interfaceCtx->startAlpha -= 255 / R_PAUSE_UI_ANIMS_DURATION;
                R_PAUSE_BUTTON_LEFT_X -= R_PAUSE_BUTTON_LEFT_MOVE_OFFSET_X / R_PAUSE_UI_ANIMS_DURATION;
                R_PAUSE_BUTTON_RIGHT_X -= R_PAUSE_BUTTON_RIGHT_MOVE_OFFSET_X / R_PAUSE_UI_ANIMS_DURATION;
                XREG(5) -= 150 / R_PAUSE_UI_ANIMS_DURATION;
                pauseCtx->alpha -= (u16)(255 / R_PAUSE_UI_ANIMS_DURATION);
                if (pauseCtx->itemPagePitch == 160.0f) {
                    pauseCtx->alpha = 0;
                }
            } else {
                pauseCtx->debugState = PAUSE_DEBUG_STATE_CLOSED;
                pauseCtx->state = PAUSE_STATE_RESUME_GAMEPLAY;
                pauseCtx->itemPagePitch = pauseCtx->equipPagePitch = pauseCtx->mapPagePitch = pauseCtx->questPagePitch =
                    160.0f;
                pauseCtx->namedItem = PAUSE_ITEM_NONE;
                interfaceCtx->startAlpha = 0;
            }
            break;

        case PAUSE_STATE_RESUME_GAMEPLAY:
            pauseCtx->state = PAUSE_STATE_OFF;
            R_UPDATE_RATE = 3;
            R_PAUSE_BG_PRERENDER_STATE = PAUSE_BG_PRERENDER_OFF;

            func_800981B8(&play->objectCtx);
            func_800418D0(&play->colCtx, play);

            switch (play->sceneId) {
                case SCENE_DEKU_TREE:
                case SCENE_DODONGOS_CAVERN:
                case SCENE_JABU_JABU:
                case SCENE_FOREST_TEMPLE:
                case SCENE_FIRE_TEMPLE:
                case SCENE_WATER_TEMPLE:
                case SCENE_SPIRIT_TEMPLE:
                case SCENE_SHADOW_TEMPLE:
                case SCENE_BOTTOM_OF_THE_WELL:
                case SCENE_ICE_CAVERN:
                case SCENE_DEKU_TREE_BOSS:
                case SCENE_DODONGOS_CAVERN_BOSS:
                case SCENE_JABU_JABU_BOSS:
                case SCENE_FOREST_TEMPLE_BOSS:
                case SCENE_FIRE_TEMPLE_BOSS:
                case SCENE_WATER_TEMPLE_BOSS:
                case SCENE_SPIRIT_TEMPLE_BOSS:
                case SCENE_SHADOW_TEMPLE_BOSS:
                    Map_InitData(play, interfaceCtx->mapRoomNum);
                    break;
            }

            gSaveContext.buttonStatus[0] = sSavedButtonStatus[0];
            gSaveContext.buttonStatus[1] = sSavedButtonStatus[1];
            gSaveContext.buttonStatus[2] = sSavedButtonStatus[2];
            gSaveContext.buttonStatus[3] = sSavedButtonStatus[3];
            gSaveContext.buttonStatus[4] = sSavedButtonStatus[4];

            interfaceCtx->unk_1FA = interfaceCtx->unk_1FC = 0;

            PRINTF_COLOR_YELLOW();
            PRINTF("i=%d  LAST_TIME_TYPE=%d\n", i, gSaveContext.prevHudVisibilityMode);
            gSaveContext.hudVisibilityMode = HUD_VISIBILITY_NO_CHANGE;
            Interface_ChangeHudVisibilityMode(gSaveContext.prevHudVisibilityMode);

            player->talkActor = NULL;
            Player_SetEquipmentData(play, player);

            PRINTF_RST();
            break;
    }
}<|MERGE_RESOLUTION|>--- conflicted
+++ resolved
@@ -1762,25 +1762,15 @@
         sLRSelectedPrimState ^= 1;
     }
 
-<<<<<<< HEAD
     y = pauseCtx->infoPanelOffsetY - 76;
-=======
-    temp = pauseCtx->infoPanelOffsetY - 76;
->>>>>>> 50ecba90
     for (j = 0, i = 0; i < UI_OVERLAY_QUAD_MAX; i++, j += 4) {
         pauseCtx->uiOverlayVtx[j + 0].v.ob[0] = pauseCtx->uiOverlayVtx[j + 2].v.ob[0] = -72;
 
         pauseCtx->uiOverlayVtx[j + 1].v.ob[0] = pauseCtx->uiOverlayVtx[j + 3].v.ob[0] = 0;
 
-<<<<<<< HEAD
         pauseCtx->uiOverlayVtx[j + 0].v.ob[1] = pauseCtx->uiOverlayVtx[j + 1].v.ob[1] = y;
 
         pauseCtx->uiOverlayVtx[j + 2].v.ob[1] = pauseCtx->uiOverlayVtx[j + 3].v.ob[1] = y - 24;
-=======
-        pauseCtx->uiOverlayVtx[j + 0].v.ob[1] = pauseCtx->uiOverlayVtx[j + 1].v.ob[1] = temp;
-
-        pauseCtx->uiOverlayVtx[j + 2].v.ob[1] = pauseCtx->uiOverlayVtx[j + 3].v.ob[1] = temp - 24;
->>>>>>> 50ecba90
 
         pauseCtx->uiOverlayVtx[j + 0].v.ob[2] = pauseCtx->uiOverlayVtx[j + 1].v.ob[2] =
             pauseCtx->uiOverlayVtx[j + 2].v.ob[2] = pauseCtx->uiOverlayVtx[j + 3].v.ob[2] = 0;
@@ -1791,16 +1781,10 @@
         pauseCtx->uiOverlayVtx[j + 0].v.tc[0] = pauseCtx->uiOverlayVtx[j + 0].v.tc[1] =
             pauseCtx->uiOverlayVtx[j + 1].v.tc[1] = pauseCtx->uiOverlayVtx[j + 2].v.tc[0] = 0;
 
-<<<<<<< HEAD
         pauseCtx->uiOverlayVtx[j + 1].v.tc[0] = pauseCtx->uiOverlayVtx[j + 3].v.tc[0] = 72 * (1 << 5);
 
         // 24 = gInfoPanelBgLeftTex_HEIGHT, gInfoPanelBgRightTex_HEIGHT, gQuestIconGoldSkulltulaTex_HEIGHT
         pauseCtx->uiOverlayVtx[j + 2].v.tc[1] = pauseCtx->uiOverlayVtx[j + 3].v.tc[1] = 24 * (1 << 5);
-=======
-        pauseCtx->uiOverlayVtx[j + 1].v.tc[0] = pauseCtx->uiOverlayVtx[j + 3].v.tc[0] = 0x900;
-
-        pauseCtx->uiOverlayVtx[j + 2].v.tc[1] = pauseCtx->uiOverlayVtx[j + 3].v.tc[1] = 0x300;
->>>>>>> 50ecba90
 
         pauseCtx->uiOverlayVtx[j + 0].v.cn[0] = pauseCtx->uiOverlayVtx[j + 2].v.cn[0] =
             pauseCtx->uiOverlayVtx[j + 0].v.cn[1] = pauseCtx->uiOverlayVtx[j + 2].v.cn[1] =
@@ -1813,18 +1797,13 @@
             pauseCtx->uiOverlayVtx[j + 1].v.cn[3] = pauseCtx->uiOverlayVtx[j + 3].v.cn[3] = pauseCtx->alpha;
     }
 
-<<<<<<< HEAD
-    // UI_OVERLAY_QUAD_BG_RIGHT
-=======
     // UI_OVERLAY_QUAD_INFO_BG_RIGHT
->>>>>>> 50ecba90
     pauseCtx->uiOverlayVtx[4].v.ob[0] = pauseCtx->uiOverlayVtx[6].v.ob[0] = pauseCtx->uiOverlayVtx[0].v.ob[0] + 72;
 
     pauseCtx->uiOverlayVtx[5].v.ob[0] = pauseCtx->uiOverlayVtx[7].v.ob[0] = pauseCtx->uiOverlayVtx[4].v.ob[0] + 72;
 
     // UI_OVERLAY_QUAD_BUTTON_LEFT
     if ((pauseCtx->cursorSpecialPos == PAUSE_CURSOR_PAGE_LEFT) && (pauseCtx->mainState == PAUSE_MAIN_STATE_IDLE)) {
-<<<<<<< HEAD
         pauseCtx->uiOverlayVtx[8].v.ob[0] = pauseCtx->uiOverlayVtx[10].v.ob[0] = R_PAUSE_BUTTON_LEFT_X;
 
         pauseCtx->uiOverlayVtx[9].v.ob[0] = pauseCtx->uiOverlayVtx[11].v.ob[0] =
@@ -1844,30 +1823,10 @@
 
         pauseCtx->uiOverlayVtx[10].v.ob[1] = pauseCtx->uiOverlayVtx[11].v.ob[1] =
             pauseCtx->uiOverlayVtx[8].v.ob[1] - (UI_OVERLAY_QUAD_BUTTON_LR_HEIGHT - 2 * 3);
-=======
-        pauseCtx->uiOverlayVtx[8].v.ob[0] = pauseCtx->uiOverlayVtx[10].v.ob[0] = WREG(16);
-
-        pauseCtx->uiOverlayVtx[9].v.ob[0] = pauseCtx->uiOverlayVtx[11].v.ob[0] = pauseCtx->uiOverlayVtx[8].v.ob[0] + 24;
-
-        pauseCtx->uiOverlayVtx[8].v.ob[1] = pauseCtx->uiOverlayVtx[9].v.ob[1] = WREG(18);
-
-        pauseCtx->uiOverlayVtx[10].v.ob[1] = pauseCtx->uiOverlayVtx[11].v.ob[1] =
-            pauseCtx->uiOverlayVtx[8].v.ob[1] - 32;
-    } else {
-        pauseCtx->uiOverlayVtx[8].v.ob[0] = pauseCtx->uiOverlayVtx[10].v.ob[0] = WREG(16) + 3;
-
-        pauseCtx->uiOverlayVtx[9].v.ob[0] = pauseCtx->uiOverlayVtx[11].v.ob[0] = pauseCtx->uiOverlayVtx[8].v.ob[0] + 18;
-
-        pauseCtx->uiOverlayVtx[8].v.ob[1] = pauseCtx->uiOverlayVtx[9].v.ob[1] = WREG(18) - 3;
-
-        pauseCtx->uiOverlayVtx[10].v.ob[1] = pauseCtx->uiOverlayVtx[11].v.ob[1] =
-            pauseCtx->uiOverlayVtx[8].v.ob[1] - 26;
->>>>>>> 50ecba90
     }
 
     // UI_OVERLAY_QUAD_BUTTON_RIGHT
     if ((pauseCtx->cursorSpecialPos == PAUSE_CURSOR_PAGE_RIGHT) && (pauseCtx->mainState == PAUSE_MAIN_STATE_IDLE)) {
-<<<<<<< HEAD
         pauseCtx->uiOverlayVtx[12].v.ob[0] = pauseCtx->uiOverlayVtx[14].v.ob[0] = R_PAUSE_BUTTON_RIGHT_X;
 
         pauseCtx->uiOverlayVtx[13].v.ob[0] = pauseCtx->uiOverlayVtx[15].v.ob[0] =
@@ -1887,42 +1846,14 @@
 
         pauseCtx->uiOverlayVtx[14].v.ob[1] = pauseCtx->uiOverlayVtx[15].v.ob[1] =
             pauseCtx->uiOverlayVtx[12].v.ob[1] - (UI_OVERLAY_QUAD_BUTTON_LR_HEIGHT - 2 * 3);
-=======
-        pauseCtx->uiOverlayVtx[12].v.ob[0] = pauseCtx->uiOverlayVtx[14].v.ob[0] = WREG(17);
-
-        pauseCtx->uiOverlayVtx[13].v.ob[0] = pauseCtx->uiOverlayVtx[15].v.ob[0] =
-            pauseCtx->uiOverlayVtx[12].v.ob[0] + 24;
-
-        pauseCtx->uiOverlayVtx[12].v.ob[1] = pauseCtx->uiOverlayVtx[13].v.ob[1] = WREG(18);
-
-        pauseCtx->uiOverlayVtx[14].v.ob[1] = pauseCtx->uiOverlayVtx[15].v.ob[1] =
-            pauseCtx->uiOverlayVtx[12].v.ob[1] - 32;
-    } else {
-        pauseCtx->uiOverlayVtx[12].v.ob[0] = pauseCtx->uiOverlayVtx[14].v.ob[0] = WREG(17) + 3;
-
-        pauseCtx->uiOverlayVtx[13].v.ob[0] = pauseCtx->uiOverlayVtx[15].v.ob[0] =
-            pauseCtx->uiOverlayVtx[12].v.ob[0] + 18;
-
-        pauseCtx->uiOverlayVtx[12].v.ob[1] = pauseCtx->uiOverlayVtx[13].v.ob[1] = WREG(18) - 3;
-
-        pauseCtx->uiOverlayVtx[14].v.ob[1] = pauseCtx->uiOverlayVtx[15].v.ob[1] =
-            pauseCtx->uiOverlayVtx[12].v.ob[1] - 26;
->>>>>>> 50ecba90
     }
 
     // UI_OVERLAY_QUAD_BUTTON_LEFT, UI_OVERLAY_QUAD_BUTTON_RIGHT
     pauseCtx->uiOverlayVtx[9].v.tc[0] = pauseCtx->uiOverlayVtx[11].v.tc[0] = pauseCtx->uiOverlayVtx[13].v.tc[0] =
-<<<<<<< HEAD
         pauseCtx->uiOverlayVtx[15].v.tc[0] = UI_OVERLAY_QUAD_BUTTON_LR_TEX_WIDTH * (1 << 5);
 
     pauseCtx->uiOverlayVtx[10].v.tc[1] = pauseCtx->uiOverlayVtx[11].v.tc[1] = pauseCtx->uiOverlayVtx[14].v.tc[1] =
         pauseCtx->uiOverlayVtx[15].v.tc[1] = UI_OVERLAY_QUAD_BUTTON_LR_TEX_HEIGHT * (1 << 5);
-=======
-        pauseCtx->uiOverlayVtx[15].v.tc[0] = 0x300;
-
-    pauseCtx->uiOverlayVtx[10].v.tc[1] = pauseCtx->uiOverlayVtx[11].v.tc[1] = pauseCtx->uiOverlayVtx[14].v.tc[1] =
-        pauseCtx->uiOverlayVtx[15].v.tc[1] = 0x400;
->>>>>>> 50ecba90
 
     gDPSetCombineMode(POLY_OPA_DISP++, G_CC_MODULATEIA_PRIM, G_CC_MODULATEIA_PRIM);
 
@@ -1934,11 +1865,7 @@
     gDPSetPrimColor(POLY_OPA_DISP++, 0, 0, 90, 100, 130, 255);
     gSPVertex(POLY_OPA_DISP++, &pauseCtx->uiOverlayVtx[0], 16, 0);
 
-<<<<<<< HEAD
-    // Draw UI_OVERLAY_QUAD_BG_LEFT, UI_OVERLAY_QUAD_BG_RIGHT
-=======
     // Draw UI_OVERLAY_QUAD_INFO_BG_LEFT, UI_OVERLAY_QUAD_INFO_BG_RIGHT
->>>>>>> 50ecba90
     gSPDisplayList(POLY_OPA_DISP++, gInfoPanelBgDL);
 
     if ((pauseCtx->cursorSpecialPos == PAUSE_CURSOR_PAGE_LEFT) && (pauseCtx->mainState == PAUSE_MAIN_STATE_IDLE)) {
@@ -1958,18 +1885,13 @@
     gSPDisplayList(POLY_OPA_DISP++, gRButtonIconDL);
 
     if (pauseCtx->cursorSpecialPos != 0) {
-<<<<<<< HEAD
         j = (pauseCtx->cursorSpecialPos - PAUSE_CURSOR_PAGE_LEFT + UI_OVERLAY_QUAD_BUTTON_LEFT) * 4;
-=======
-        j = (pauseCtx->cursorSpecialPos - 8) * 4;
->>>>>>> 50ecba90
         pauseCtx->cursorVtx[0].v.ob[0] = pauseCtx->uiOverlayVtx[j].v.ob[0];
         pauseCtx->cursorVtx[0].v.ob[1] = pauseCtx->uiOverlayVtx[j].v.ob[1];
         KaleidoScope_DrawCursor(play, pauseCtx->pageIndex);
     }
 
     // UI_OVERLAY_QUAD_INFO_ICON
-<<<<<<< HEAD
     y = pauseCtx->infoPanelOffsetY - 80;
     pauseCtx->uiOverlayVtx[16].v.ob[1] = pauseCtx->uiOverlayVtx[17].v.ob[1] = y;
 
@@ -1978,14 +1900,6 @@
 
     pauseCtx->uiOverlayVtx[18].v.tc[1] = pauseCtx->uiOverlayVtx[19].v.tc[1] =
         UI_OVERLAY_QUAD_INFO_ICON_TEX_HEIGHT * (1 << 5);
-=======
-    temp = pauseCtx->infoPanelOffsetY - 80;
-    pauseCtx->uiOverlayVtx[16].v.ob[1] = pauseCtx->uiOverlayVtx[17].v.ob[1] = temp;
-
-    pauseCtx->uiOverlayVtx[18].v.ob[1] = pauseCtx->uiOverlayVtx[19].v.ob[1] = pauseCtx->uiOverlayVtx[16].v.ob[1] - 16;
-
-    pauseCtx->uiOverlayVtx[18].v.tc[1] = pauseCtx->uiOverlayVtx[19].v.tc[1] = 0x200;
->>>>>>> 50ecba90
 
     gDPPipeSync(POLY_OPA_DISP++);
     gDPSetCombineLERP(POLY_OPA_DISP++, PRIMITIVE, ENVIRONMENT, TEXEL0, ENVIRONMENT, TEXEL0, 0, PRIMITIVE, 0, PRIMITIVE,
@@ -2009,21 +1923,12 @@
 
             // UI_OVERLAY_QUAD_INFO_ICON
             pauseCtx->uiOverlayVtx[16].v.ob[0] = pauseCtx->uiOverlayVtx[18].v.ob[0] = -63;
-<<<<<<< HEAD
 
             pauseCtx->uiOverlayVtx[17].v.ob[0] = pauseCtx->uiOverlayVtx[19].v.ob[0] =
                 pauseCtx->uiOverlayVtx[16].v.ob[0] + ITEM_NAME_TEX_WIDTH;
 
             pauseCtx->uiOverlayVtx[17].v.tc[0] = pauseCtx->uiOverlayVtx[19].v.tc[0] = ITEM_NAME_TEX_WIDTH * (1 << 5);
 
-=======
-
-            pauseCtx->uiOverlayVtx[17].v.ob[0] = pauseCtx->uiOverlayVtx[19].v.ob[0] =
-                pauseCtx->uiOverlayVtx[16].v.ob[0] + 128;
-
-            pauseCtx->uiOverlayVtx[17].v.tc[0] = pauseCtx->uiOverlayVtx[19].v.tc[0] = 0x1000;
-
->>>>>>> 50ecba90
             gSPVertex(POLY_OPA_DISP++, &pauseCtx->uiOverlayVtx[16], 4, 0);
 
             if (pauseCtx->nameColorSet == 1) {
@@ -2070,11 +1975,7 @@
                 pauseCtx->uiOverlayVtx[26].v.ob[1] = pauseCtx->uiOverlayVtx[27].v.ob[1] =
                     pauseCtx->uiOverlayVtx[24].v.ob[1] - 19;
 
-<<<<<<< HEAD
                 pauseCtx->uiOverlayVtx[25].v.tc[0] = pauseCtx->uiOverlayVtx[27].v.tc[0] = QUEST_ICON_WIDTH * (1 << 5);
-=======
-                pauseCtx->uiOverlayVtx[25].v.tc[0] = pauseCtx->uiOverlayVtx[27].v.tc[0] = 0x300;
->>>>>>> 50ecba90
 
                 gDPPipeSync(POLY_OPA_DISP++);
                 gSPVertex(POLY_OPA_DISP++, &pauseCtx->uiOverlayVtx[24], 4, 0);
@@ -2091,27 +1992,18 @@
     } else if ((pauseCtx->mainState < PAUSE_MAIN_STATE_3) || (pauseCtx->mainState == PAUSE_MAIN_STATE_EQUIP_CHANGED) ||
                (pauseCtx->mainState == PAUSE_MAIN_STATE_IDLE_CURSOR_ON_SONG)) {
         // UI_OVERLAY_QUAD_INFO_TEXT
-<<<<<<< HEAD
         pauseCtx->uiOverlayVtx[20].v.ob[1] = pauseCtx->uiOverlayVtx[21].v.ob[1] = y;
-=======
-        pauseCtx->uiOverlayVtx[20].v.ob[1] = pauseCtx->uiOverlayVtx[21].v.ob[1] = temp;
->>>>>>> 50ecba90
 
         pauseCtx->uiOverlayVtx[22].v.ob[1] = pauseCtx->uiOverlayVtx[23].v.ob[1] =
             pauseCtx->uiOverlayVtx[20].v.ob[1] - 16;
 
-<<<<<<< HEAD
         pauseCtx->uiOverlayVtx[22].v.tc[1] = pauseCtx->uiOverlayVtx[23].v.tc[1] = 16 * (1 << 5);
-=======
-        pauseCtx->uiOverlayVtx[22].v.tc[1] = pauseCtx->uiOverlayVtx[23].v.tc[1] = 0x200;
->>>>>>> 50ecba90
 
         gSPVertex(POLY_OPA_DISP++, &pauseCtx->uiOverlayVtx[16], 8, 0);
 
         if (pauseCtx->state == PAUSE_STATE_SAVE_PROMPT) {
             // UI_OVERLAY_QUAD_INFO_ICON
             pauseCtx->uiOverlayVtx[16].v.ob[0] = pauseCtx->uiOverlayVtx[18].v.ob[0] =
-<<<<<<< HEAD
                 R_PAUSE_INFO_PANEL_ICON_SAVE_PROMPT_X(gSaveContext.language);
 
             pauseCtx->uiOverlayVtx[17].v.ob[0] = pauseCtx->uiOverlayVtx[19].v.ob[0] =
@@ -2120,26 +2012,12 @@
             // UI_OVERLAY_QUAD_INFO_TEXT
             pauseCtx->uiOverlayVtx[20].v.ob[0] = pauseCtx->uiOverlayVtx[22].v.ob[0] =
                 pauseCtx->uiOverlayVtx[16].v.ob[0] + R_PAUSE_INFO_PANEL_TEXT_X(gSaveContext.language);
-=======
-                R_KALEIDO_UNK5(gSaveContext.language);
-
-            pauseCtx->uiOverlayVtx[17].v.ob[0] = pauseCtx->uiOverlayVtx[19].v.ob[0] =
-                pauseCtx->uiOverlayVtx[16].v.ob[0] + 24;
-
-            // UI_OVERLAY_QUAD_INFO_TEXT
-            pauseCtx->uiOverlayVtx[20].v.ob[0] = pauseCtx->uiOverlayVtx[22].v.ob[0] =
-                pauseCtx->uiOverlayVtx[16].v.ob[0] + R_KALEIDO_UNK2(gSaveContext.language);
->>>>>>> 50ecba90
 
             pauseCtx->uiOverlayVtx[21].v.ob[0] = pauseCtx->uiOverlayVtx[23].v.ob[0] =
                 pauseCtx->uiOverlayVtx[20].v.ob[0] + sToDecideTextWidths[gSaveContext.language];
 
             // UI_OVERLAY_QUAD_INFO_ICON
-<<<<<<< HEAD
             pauseCtx->uiOverlayVtx[17].v.tc[0] = pauseCtx->uiOverlayVtx[19].v.tc[0] = gABtnSymbolTex_WIDTH * (1 << 5);
-=======
-            pauseCtx->uiOverlayVtx[17].v.tc[0] = pauseCtx->uiOverlayVtx[19].v.tc[0] = 0x300;
->>>>>>> 50ecba90
 
             // UI_OVERLAY_QUAD_INFO_TEXT
             pauseCtx->uiOverlayVtx[21].v.tc[0] = pauseCtx->uiOverlayVtx[23].v.tc[0] =
@@ -2160,11 +2038,7 @@
                 pauseCtx->uiOverlayVtx[17].v.ob[0] = pauseCtx->uiOverlayVtx[19].v.ob[0] =
                     pauseCtx->uiOverlayVtx[16].v.ob[0] + 128;
 
-<<<<<<< HEAD
                 pauseCtx->uiOverlayVtx[17].v.tc[0] = pauseCtx->uiOverlayVtx[19].v.tc[0] = 128 * (1 << 5);
-=======
-                pauseCtx->uiOverlayVtx[17].v.tc[0] = pauseCtx->uiOverlayVtx[19].v.tc[0] = 0x1000;
->>>>>>> 50ecba90
 
                 gDPPipeSync(POLY_OPA_DISP++);
                 gDPSetPrimColor(POLY_OPA_DISP++, 0, 0, 255, 200, 0, 255);
@@ -2183,7 +2057,6 @@
             if ((u32)pauseCtx->pageIndex == PAUSE_ITEM) {
                 // UI_OVERLAY_QUAD_INFO_ICON
                 pauseCtx->uiOverlayVtx[16].v.ob[0] = pauseCtx->uiOverlayVtx[18].v.ob[0] =
-<<<<<<< HEAD
                     R_PAUSE_INFO_PANEL_ICON_C_ITEM_X(gSaveContext.language);
 
                 pauseCtx->uiOverlayVtx[17].v.ob[0] = pauseCtx->uiOverlayVtx[19].v.ob[0] =
@@ -2192,27 +2065,13 @@
                 // UI_OVERLAY_QUAD_INFO_TEXT
                 pauseCtx->uiOverlayVtx[20].v.ob[0] = pauseCtx->uiOverlayVtx[22].v.ob[0] =
                     pauseCtx->uiOverlayVtx[16].v.ob[0] + R_PAUSE_INFO_PANEL_TEXT_C_ITEM_X(gSaveContext.language);
-=======
-                    R_KALEIDO_UNK1(gSaveContext.language);
-
-                pauseCtx->uiOverlayVtx[17].v.ob[0] = pauseCtx->uiOverlayVtx[19].v.ob[0] =
-                    pauseCtx->uiOverlayVtx[16].v.ob[0] + 48;
-
-                // UI_OVERLAY_QUAD_INFO_TEXT
-                pauseCtx->uiOverlayVtx[20].v.ob[0] = pauseCtx->uiOverlayVtx[22].v.ob[0] =
-                    pauseCtx->uiOverlayVtx[16].v.ob[0] + R_KALEIDO_UNK4(gSaveContext.language);
->>>>>>> 50ecba90
 
                 pauseCtx->uiOverlayVtx[21].v.ob[0] = pauseCtx->uiOverlayVtx[23].v.ob[0] =
                     pauseCtx->uiOverlayVtx[20].v.ob[0] + sToEquipTextWidths[gSaveContext.language];
 
                 // UI_OVERLAY_QUAD_INFO_ICON
-<<<<<<< HEAD
                 pauseCtx->uiOverlayVtx[17].v.tc[0] = pauseCtx->uiOverlayVtx[19].v.tc[0] =
                     gCBtnSymbolsTex_WIDTH * (1 << 5);
-=======
-                pauseCtx->uiOverlayVtx[17].v.tc[0] = pauseCtx->uiOverlayVtx[19].v.tc[0] = 0x600;
->>>>>>> 50ecba90
 
                 // UI_OVERLAY_QUAD_INFO_TEXT
                 pauseCtx->uiOverlayVtx[21].v.tc[0] = pauseCtx->uiOverlayVtx[23].v.tc[0] =
@@ -2231,28 +2090,18 @@
                        ((pauseCtx->cursorSlot[PAUSE_QUEST] >= QUEST_SONG_MINUET) &&
                         (pauseCtx->cursorSlot[PAUSE_QUEST] < QUEST_KOKIRI_EMERALD))) {
                 if (pauseCtx->namedItem != PAUSE_ITEM_NONE) {
-<<<<<<< HEAD
                     // The cursor is on a learned song
 
                     // UI_OVERLAY_QUAD_INFO_ICON
                     pauseCtx->uiOverlayVtx[16].v.ob[0] = pauseCtx->uiOverlayVtx[18].v.ob[0] =
                         R_PAUSE_INFO_PANEL_ICON_PLAY_SONG_X(gSaveContext.language);
-=======
-                    // UI_OVERLAY_QUAD_INFO_ICON
-                    pauseCtx->uiOverlayVtx[16].v.ob[0] = pauseCtx->uiOverlayVtx[18].v.ob[0] =
-                        R_KALEIDO_UNK3(gSaveContext.language);
->>>>>>> 50ecba90
 
                     pauseCtx->uiOverlayVtx[17].v.ob[0] = pauseCtx->uiOverlayVtx[19].v.ob[0] =
                         pauseCtx->uiOverlayVtx[16].v.ob[0] + 24;
 
                     // UI_OVERLAY_QUAD_INFO_TEXT
                     pauseCtx->uiOverlayVtx[20].v.ob[0] = pauseCtx->uiOverlayVtx[22].v.ob[0] =
-<<<<<<< HEAD
                         pauseCtx->uiOverlayVtx[16].v.ob[0] + R_PAUSE_INFO_PANEL_TEXT_X(gSaveContext.language);
-=======
-                        pauseCtx->uiOverlayVtx[16].v.ob[0] + R_KALEIDO_UNK2(gSaveContext.language);
->>>>>>> 50ecba90
 
 #if OOT_PAL
                     if (gSaveContext.language == LANGUAGE_GER) {
@@ -2265,12 +2114,8 @@
                         pauseCtx->uiOverlayVtx[20].v.ob[0] + sToPlayMelodyTextWidths[gSaveContext.language];
 
                     // UI_OVERLAY_QUAD_INFO_ICON
-<<<<<<< HEAD
                     pauseCtx->uiOverlayVtx[17].v.tc[0] = pauseCtx->uiOverlayVtx[19].v.tc[0] =
                         gABtnSymbolTex_WIDTH * (1 << 5);
-=======
-                    pauseCtx->uiOverlayVtx[17].v.tc[0] = pauseCtx->uiOverlayVtx[19].v.tc[0] = 0x300;
->>>>>>> 50ecba90
 
                     // UI_OVERLAY_QUAD_INFO_TEXT
                     pauseCtx->uiOverlayVtx[21].v.tc[0] = pauseCtx->uiOverlayVtx[23].v.tc[0] =
@@ -2288,33 +2133,21 @@
             } else if (pauseCtx->pageIndex == PAUSE_EQUIP) {
                 // UI_OVERLAY_QUAD_INFO_ICON
                 pauseCtx->uiOverlayVtx[16].v.ob[0] = pauseCtx->uiOverlayVtx[18].v.ob[0] =
-<<<<<<< HEAD
                     R_PAUSE_INFO_PANEL_ICON_EQUIP_X(gSaveContext.language);
-=======
-                    R_KALEIDO_UNK6(gSaveContext.language);
->>>>>>> 50ecba90
 
                 pauseCtx->uiOverlayVtx[17].v.ob[0] = pauseCtx->uiOverlayVtx[19].v.ob[0] =
                     pauseCtx->uiOverlayVtx[16].v.ob[0] + 24;
 
                 // UI_OVERLAY_QUAD_INFO_TEXT
                 pauseCtx->uiOverlayVtx[20].v.ob[0] = pauseCtx->uiOverlayVtx[22].v.ob[0] =
-<<<<<<< HEAD
                     pauseCtx->uiOverlayVtx[16].v.ob[0] + R_PAUSE_INFO_PANEL_TEXT_X(gSaveContext.language);
-=======
-                    pauseCtx->uiOverlayVtx[16].v.ob[0] + R_KALEIDO_UNK2(gSaveContext.language);
->>>>>>> 50ecba90
 
                 pauseCtx->uiOverlayVtx[21].v.ob[0] = pauseCtx->uiOverlayVtx[23].v.ob[0] =
                     pauseCtx->uiOverlayVtx[20].v.ob[0] + sToEquipTextWidths[gSaveContext.language];
 
                 // UI_OVERLAY_QUAD_INFO_ICON
-<<<<<<< HEAD
                 pauseCtx->uiOverlayVtx[17].v.tc[0] = pauseCtx->uiOverlayVtx[19].v.tc[0] =
                     gABtnSymbolTex_WIDTH * (1 << 5);
-=======
-                pauseCtx->uiOverlayVtx[17].v.tc[0] = pauseCtx->uiOverlayVtx[19].v.tc[0] = 0x300;
->>>>>>> 50ecba90
 
                 // UI_OVERLAY_QUAD_INFO_TEXT
                 pauseCtx->uiOverlayVtx[21].v.tc[0] = pauseCtx->uiOverlayVtx[23].v.tc[0] =
