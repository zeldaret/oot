#if PLATFORM_N64
#include "n64dd.h"
#endif
#include "z_kaleido_scope.h"
#include "assets/textures/icon_item_static/icon_item_static.h"
#include "assets/textures/icon_item_24_static/icon_item_24_static.h"
#if OOT_NTSC
#include "assets/textures/icon_item_jpn_static/icon_item_jpn_static.h"
#include "assets/textures/icon_item_nes_static/icon_item_nes_static.h"
#else
#include "assets/textures/icon_item_nes_static/icon_item_nes_static.h"
#include "assets/textures/icon_item_ger_static/icon_item_ger_static.h"
#include "assets/textures/icon_item_fra_static/icon_item_fra_static.h"
#endif
#include "assets/textures/icon_item_gameover_static/icon_item_gameover_static.h"
#include "terminal.h"

<<<<<<< HEAD
=======
#if PLATFORM_N64
#define KALEIDO_COLOR_PROMPT_UNK_R 100
#define KALEIDO_COLOR_PROMPT_UNK_G 100
#define KALEIDO_COLOR_PROMPT_UNK_B 255
#else
#define KALEIDO_COLOR_PROMPT_UNK_R 100
#define KALEIDO_COLOR_PROMPT_UNK_G 255
#define KALEIDO_COLOR_PROMPT_UNK_B 100
#endif

>>>>>>> 3fe7d041
typedef enum {
    /* 0 */ VTX_PAGE_ITEM,
    /* 1 */ VTX_PAGE_EQUIP,
    /* 2 */ VTX_PAGE_MAP_DUNGEON,
    /* 3 */ VTX_PAGE_QUEST,
    /* 4 */ VTX_PAGE_MAP_WORLD,
    /* 5 */ VTX_PAGE_PROMPT
} VtxPageInit;

<<<<<<< HEAD
#define VTX_PAGE_ITEM_QUADS 0                 // VTX_PAGE_ITEM
#define VTX_PAGE_EQUIP_QUADS 0                // VTX_PAGE_EQUIP
#define VTX_PAGE_MAP_DUNGEON_QUADS 17         // VTX_PAGE_MAP_DUNGEON
#define VTX_PAGE_QUEST_QUADS 0                // VTX_PAGE_QUEST
#define VTX_PAGE_MAP_WORLD_QUADS 32           // VTX_PAGE_MAP_WORLD
#define VTX_PAGE_PROMPT_QUADS QUAD_PROMPT_MAX // VTX_PAGE_PROMPT
=======
#define VTX_PAGE_ITEM_QUADS 0         // VTX_PAGE_ITEM
#define VTX_PAGE_EQUIP_QUADS 0        // VTX_PAGE_EQUIP
#define VTX_PAGE_MAP_DUNGEON_QUADS 17 // VTX_PAGE_MAP_DUNGEON
#define VTX_PAGE_QUEST_QUADS 0        // VTX_PAGE_QUEST
#define VTX_PAGE_MAP_WORLD_QUADS 32   // VTX_PAGE_MAP_WORLD
#define VTX_PAGE_PROMPT_QUADS 5       // VTX_PAGE_PROMPT
>>>>>>> 3fe7d041

#if OOT_NTSC

// Japanese

static void* sEquipPageBgQuadsJPNTexs[] = {
    // column 1
    gPauseEquipment00Tex,
    gPauseEquipment01Tex,
    gPauseEquipment02Tex,
    gPauseEquipment03Tex,
    gPauseEquipment04Tex,
    // column 2
    gPauseEquipment10JPNTex,
    gPauseEquipment11Tex,
    gPauseEquipment12Tex,
    gPauseEquipment13Tex,
    gPauseEquipment14Tex,
    // column 3
    gPauseEquipment20Tex,
    gPauseEquipment21Tex,
    gPauseEquipment22Tex,
    gPauseEquipment23Tex,
    gPauseEquipment24Tex,
};

static void* sItemPageBgQuadsJPNTexs[] = {
    // column 1
    gPauseSelectItem00JPNTex,
    gPauseSelectItem01Tex,
    gPauseSelectItem02Tex,
    gPauseSelectItem03Tex,
    gPauseSelectItem04Tex,
    // column 2
    gPauseSelectItem10JPNTex,
    gPauseSelectItem11Tex,
    gPauseSelectItem12Tex,
    gPauseSelectItem13Tex,
    gPauseSelectItem14Tex,
    // column 3
    gPauseSelectItem20JPNTex,
    gPauseSelectItem21Tex,
    gPauseSelectItem22Tex,
    gPauseSelectItem23Tex,
    gPauseSelectItem24Tex,
};

static void* sMapPageBgQuadsJPNTexs[] = {
    // column 1
    gPauseMap00Tex,
    gPauseMap01Tex,
    gPauseMap02Tex,
    gPauseMap03Tex,
    gPauseMap04Tex,
    // column 2
    gPauseMap10JPNTex,
    gPauseMap11Tex,
    gPauseMap12Tex,
    gPauseMap13Tex,
    gPauseMap14Tex,
    // column 3
    gPauseMap20Tex,
    gPauseMap21Tex,
    gPauseMap22Tex,
    gPauseMap23Tex,
    gPauseMap24Tex,
};

static void* sQuestPageBgQuadsJPNTexs[] = {
    // column 1
    gPauseQuestStatus00JPNTex,
    gPauseQuestStatus01Tex,
    gPauseQuestStatus02Tex,
    gPauseQuestStatus03Tex,
    gPauseQuestStatus04Tex,
    // column 2
    gPauseQuestStatus10JPNTex,
    gPauseQuestStatus11Tex,
    gPauseQuestStatus12Tex,
    gPauseQuestStatus13Tex,
    gPauseQuestStatus14Tex,
    // column 3
    gPauseQuestStatus20JPNTex,
    gPauseQuestStatus21Tex,
    gPauseQuestStatus22Tex,
    gPauseQuestStatus23Tex,
    gPauseQuestStatus24Tex,
};

static void* sSavePromptBgQuadsJPNTexs[] = {
    // column 1
    gPauseSave00Tex,
    gPauseSave01Tex,
    gPauseSave02Tex,
    gPauseSave03Tex,
    gPauseSave04Tex,
    // column 2
    gPauseSave10JPNTex,
    gPauseSave11Tex,
    gPauseSave12Tex,
    gPauseSave13Tex,
    gPauseSave14Tex,
    // column 3
    gPauseSave20Tex,
    gPauseSave21Tex,
    gPauseSave22Tex,
    gPauseSave23Tex,
    gPauseSave24Tex,
};

#else

// French

static void* sEquipPageBgQuadsFRATexs[] = {
    // column 1
    gPauseEquipment00FRATex,
    gPauseEquipment01Tex,
    gPauseEquipment02Tex,
    gPauseEquipment03Tex,
    gPauseEquipment04Tex,
    // column 2
    gPauseEquipment10FRATex,
    gPauseEquipment11Tex,
    gPauseEquipment12Tex,
    gPauseEquipment13Tex,
    gPauseEquipment14Tex,
    // column 3
    gPauseEquipment20FRATex,
    gPauseEquipment21Tex,
    gPauseEquipment22Tex,
    gPauseEquipment23Tex,
    gPauseEquipment24Tex,
};

static void* sItemPageBgQuadsFRATexs[] = {
    // column 1
    gPauseSelectItem00FRATex,
    gPauseSelectItem01Tex,
    gPauseSelectItem02Tex,
    gPauseSelectItem03Tex,
    gPauseSelectItem04Tex,
    // column 2
    gPauseSelectItem10FRATex,
    gPauseSelectItem11Tex,
    gPauseSelectItem12Tex,
    gPauseSelectItem13Tex,
    gPauseSelectItem14Tex,
    // column 3
    gPauseSelectItem20FRATex,
    gPauseSelectItem21Tex,
    gPauseSelectItem22Tex,
    gPauseSelectItem23Tex,
    gPauseSelectItem24Tex,
};

static void* sMapPageBgQuadsFRATexs[] = {
    // column 1
    gPauseMap00Tex,
    gPauseMap01Tex,
    gPauseMap02Tex,
    gPauseMap03Tex,
    gPauseMap04Tex,
    // column 2
    gPauseMap10FRATex,
    gPauseMap11Tex,
    gPauseMap12Tex,
    gPauseMap13Tex,
    gPauseMap14Tex,
    // column 3
    gPauseMap20Tex,
    gPauseMap21Tex,
    gPauseMap22Tex,
    gPauseMap23Tex,
    gPauseMap24Tex,
};

static void* sQuestPageBgQuadsFRATexs[] = {
    // column 1
    gPauseQuestStatus00Tex,
    gPauseQuestStatus01Tex,
    gPauseQuestStatus02Tex,
    gPauseQuestStatus03Tex,
    gPauseQuestStatus04Tex,
    // column 2
    gPauseQuestStatus10FRATex,
    gPauseQuestStatus11Tex,
    gPauseQuestStatus12Tex,
    gPauseQuestStatus13Tex,
    gPauseQuestStatus14Tex,
    // column 3
    gPauseQuestStatus20Tex,
    gPauseQuestStatus21Tex,
    gPauseQuestStatus22Tex,
    gPauseQuestStatus23Tex,
    gPauseQuestStatus24Tex,
};

static void* sSavePromptBgQuadsFRATexs[] = {
    // column 1
    gPauseSave00FRATex,
    gPauseSave01Tex,
    gPauseSave02Tex,
    gPauseSave03Tex,
    gPauseSave04Tex,
    // column 2
    gPauseSave10FRATex,
    gPauseSave11Tex,
    gPauseSave12Tex,
    gPauseSave13Tex,
    gPauseSave14Tex,
    // column 3
    gPauseSave20FRATex,
    gPauseSave21Tex,
    gPauseSave22Tex,
    gPauseSave23Tex,
    gPauseSave24Tex,
};

// German

static void* sEquipPageBgQuadsGERTexs[] = {
    // column 1
    gPauseEquipment00GERTex,
    gPauseEquipment01Tex,
    gPauseEquipment02Tex,
    gPauseEquipment03Tex,
    gPauseEquipment04Tex,
    // column 2
    gPauseEquipment10GERTex,
    gPauseEquipment11Tex,
    gPauseEquipment12Tex,
    gPauseEquipment13Tex,
    gPauseEquipment14Tex,
    // column 3
    gPauseEquipment20GERTex,
    gPauseEquipment21Tex,
    gPauseEquipment22Tex,
    gPauseEquipment23Tex,
    gPauseEquipment24Tex,
};

static void* sItemPageBgQuadsGERTexs[] = {
    // column 1
    gPauseSelectItem00GERTex,
    gPauseSelectItem01Tex,
    gPauseSelectItem02Tex,
    gPauseSelectItem03Tex,
    gPauseSelectItem04Tex,
    // column 2
    gPauseSelectItem10GERTex,
    gPauseSelectItem11Tex,
    gPauseSelectItem12Tex,
    gPauseSelectItem13Tex,
    gPauseSelectItem14Tex,
    // column 3
    gPauseSelectItem20GERTex,
    gPauseSelectItem21Tex,
    gPauseSelectItem22Tex,
    gPauseSelectItem23Tex,
    gPauseSelectItem24Tex,
};

static void* sMapPageBgQuadsGERTexs[] = {
    // column 1
    gPauseMap00Tex,
    gPauseMap01Tex,
    gPauseMap02Tex,
    gPauseMap03Tex,
    gPauseMap04Tex,
    // column 2
    gPauseMap10GERTex,
    gPauseMap11Tex,
    gPauseMap12Tex,
    gPauseMap13Tex,
    gPauseMap14Tex,
    // column 3
    gPauseMap20Tex,
    gPauseMap21Tex,
    gPauseMap22Tex,
    gPauseMap23Tex,
    gPauseMap24Tex,
};

static void* sQuestPageBgQuadsGERTexs[] = {
    // column 1
    gPauseQuestStatus00Tex,
    gPauseQuestStatus01Tex,
    gPauseQuestStatus02Tex,
    gPauseQuestStatus03Tex,
    gPauseQuestStatus04Tex,
    // column 2
    gPauseQuestStatus10GERTex,
    gPauseQuestStatus11Tex,
    gPauseQuestStatus12Tex,
    gPauseQuestStatus13Tex,
    gPauseQuestStatus14Tex,
    // column 3
    gPauseQuestStatus20Tex,
    gPauseQuestStatus21Tex,
    gPauseQuestStatus22Tex,
    gPauseQuestStatus23Tex,
    gPauseQuestStatus24Tex,
};

static void* sSavePromptBgQuadsGERTexs[] = {
    // column 1
    gPauseSave00Tex,
    gPauseSave01Tex,
    gPauseSave02Tex,
    gPauseSave03Tex,
    gPauseSave04Tex,
    // column 2
    gPauseSave10GERTex,
    gPauseSave11Tex,
    gPauseSave12Tex,
    gPauseSave13Tex,
    gPauseSave14Tex,
    // column 3
    gPauseSave20GERTex,
    gPauseSave21Tex,
    gPauseSave22Tex,
    gPauseSave23Tex,
    gPauseSave24Tex,
};

#endif

// English

static void* sEquipPageBgQuadsENGTexs[] = {
    // column 1
    gPauseEquipment00Tex,
    gPauseEquipment01Tex,
    gPauseEquipment02Tex,
    gPauseEquipment03Tex,
    gPauseEquipment04Tex,
    // column 2
    gPauseEquipment10ENGTex,
    gPauseEquipment11Tex,
    gPauseEquipment12Tex,
    gPauseEquipment13Tex,
    gPauseEquipment14Tex,
    // column 3
    gPauseEquipment20Tex,
    gPauseEquipment21Tex,
    gPauseEquipment22Tex,
    gPauseEquipment23Tex,
    gPauseEquipment24Tex,
};

static void* sItemPageBgQuadsENGTexs[] = {
    // column 1
    gPauseSelectItem00ENGTex,
    gPauseSelectItem01Tex,
    gPauseSelectItem02Tex,
    gPauseSelectItem03Tex,
    gPauseSelectItem04Tex,
    // column 2
    gPauseSelectItem10ENGTex,
    gPauseSelectItem11Tex,
    gPauseSelectItem12Tex,
    gPauseSelectItem13Tex,
    gPauseSelectItem14Tex,
    // column 3
    gPauseSelectItem20ENGTex,
    gPauseSelectItem21Tex,
    gPauseSelectItem22Tex,
    gPauseSelectItem23Tex,
    gPauseSelectItem24Tex,
};

static void* sMapPageBgQuadsENGTexs[] = {
    // column 1
    gPauseMap00Tex,
    gPauseMap01Tex,
    gPauseMap02Tex,
    gPauseMap03Tex,
    gPauseMap04Tex,
    // column 2
    gPauseMap10ENGTex,
    gPauseMap11Tex,
    gPauseMap12Tex,
    gPauseMap13Tex,
    gPauseMap14Tex,
    // column 3
    gPauseMap20Tex,
    gPauseMap21Tex,
    gPauseMap22Tex,
    gPauseMap23Tex,
    gPauseMap24Tex,
};

static void* sQuestPageBgQuadsENGTexs[] = {
    // column 1
    gPauseQuestStatus00ENGTex,
    gPauseQuestStatus01Tex,
    gPauseQuestStatus02Tex,
    gPauseQuestStatus03Tex,
    gPauseQuestStatus04Tex,
    // column 2
    gPauseQuestStatus10ENGTex,
    gPauseQuestStatus11Tex,
    gPauseQuestStatus12Tex,
    gPauseQuestStatus13Tex,
    gPauseQuestStatus14Tex,
    // column 3
    gPauseQuestStatus20ENGTex,
    gPauseQuestStatus21Tex,
    gPauseQuestStatus22Tex,
    gPauseQuestStatus23Tex,
    gPauseQuestStatus24Tex,
};

static void* sSavePromptBgQuadsENGTexs[] = {
    // column 1
    gPauseSave00Tex,
    gPauseSave01Tex,
    gPauseSave02Tex,
    gPauseSave03Tex,
    gPauseSave04Tex,
    // column 2
    gPauseSave10ENGTex,
    gPauseSave11Tex,
    gPauseSave12Tex,
    gPauseSave13Tex,
    gPauseSave14Tex,
    // column 3
    gPauseSave20Tex,
    gPauseSave21Tex,
    gPauseSave22Tex,
    gPauseSave23Tex,
    gPauseSave24Tex,
};

static void* sGameOverTexs[] = {
    // column 1
    gPauseSave00Tex,
    gPauseSave01Tex,
    gPauseSave02Tex,
    gPauseSave03Tex,
    gPauseSave04Tex,
    // column 2
    gPauseGameOver10Tex,
    gPauseSave11Tex,
    gPauseSave12Tex,
    gPauseSave13Tex,
    gPauseSave14Tex,
    // column 3
    gPauseSave20Tex,
    gPauseSave21Tex,
    gPauseSave22Tex,
    gPauseSave23Tex,
    gPauseSave24Tex,
};

#if OOT_NTSC
#define EQUIPMENT_TEXS(language) ((language) != LANGUAGE_JPN ? sEquipPageBgQuadsENGTexs : sEquipPageBgQuadsJPNTexs)
#define SELECT_ITEM_TEXS(language) ((language) != LANGUAGE_JPN ? sItemPageBgQuadsENGTexs : sItemPageBgQuadsJPNTexs)
#define MAP_TEXS(language) ((language) != LANGUAGE_JPN ? sMapPageBgQuadsENGTexs : sMapPageBgQuadsJPNTexs)
#define QUEST_STATUS_TEXS(language) ((language) != LANGUAGE_JPN ? sQuestPageBgQuadsENGTexs : sQuestPageBgQuadsJPNTexs)
#define SAVE_TEXS(language) ((language) != LANGUAGE_JPN ? sSavePromptBgQuadsENGTexs : sSavePromptBgQuadsJPNTexs)
#else
static void* sEquipPageBgQuadsTexs[] = {
    sEquipPageBgQuadsENGTexs,
    sEquipPageBgQuadsGERTexs,
    sEquipPageBgQuadsFRATexs,
};

static void* sItemPageBgQuadsTexs[] = {
    sItemPageBgQuadsENGTexs,
    sItemPageBgQuadsGERTexs,
    sItemPageBgQuadsFRATexs,
};

static void* sMapPageBgQuadsTexs[] = {
    sMapPageBgQuadsENGTexs,
    sMapPageBgQuadsGERTexs,
    sMapPageBgQuadsFRATexs,
};

static void* sQuestPageBgQuadsTexs[] = {
    sQuestPageBgQuadsENGTexs,
    sQuestPageBgQuadsGERTexs,
    sQuestPageBgQuadsFRATexs,
};

static void* sSavePromptBgQuadsTexs[] = {
    sSavePromptBgQuadsENGTexs,
    sSavePromptBgQuadsGERTexs,
    sSavePromptBgQuadsFRATexs,
};

#define EQUIPMENT_TEXS(language) (sEquipPageBgQuadsTexs[(language)])
#define SELECT_ITEM_TEXS(language) (sItemPageBgQuadsTexs[(language)])
#define MAP_TEXS(language) (sMapPageBgQuadsTexs[(language)])
#define QUEST_STATUS_TEXS(language) (sQuestPageBgQuadsTexs[(language)])
#define SAVE_TEXS(language) (sSavePromptBgQuadsTexs[(language)])
#endif

s16 gVtxPageMapWorldQuadsWidth[VTX_PAGE_MAP_WORLD_QUADS] = {
<<<<<<< HEAD
    32,  // QUAD_MAP_WORLD_CLOUDS_SACRED_FOREST_MEADOW
    112, // QUAD_MAP_WORLD_CLOUDS_HYRULE_FIELD
    32,  // QUAD_MAP_WORLD_CLOUDS_LON_LON_RANCH
    48,  // QUAD_MAP_WORLD_CLOUDS_MARKET
    32,  // QUAD_MAP_WORLD_CLOUDS_HYRULE_CASTLE
    32,  // QUAD_MAP_WORLD_CLOUDS_KAKARIKO_VILLAGE
    32,  // QUAD_MAP_WORLD_CLOUDS_GRAVEYARD
    48,  // QUAD_MAP_WORLD_CLOUDS_DEATH_MOUNTAIN_TRAIL
    32,  // QUAD_MAP_WORLD_CLOUDS_GORON_CITY
    64,  // QUAD_MAP_WORLD_CLOUDS_ZORAS_RIVER
    32,  // QUAD_MAP_WORLD_CLOUDS_ZORAS_DOMAIN
    48,  // QUAD_MAP_WORLD_CLOUDS_ZORAS_FOUNTAIN
    48,  // QUAD_MAP_WORLD_CLOUDS_GERUDO_VALLEY
    48,  // QUAD_MAP_WORLD_CLOUDS_GERUDOS_FORTRESS
    48,  // QUAD_MAP_WORLD_CLOUDS_DESERT_COLOSSUS
    64,  // QUAD_MAP_WORLD_CLOUDS_LAKE_HYLIA
    8,   // WORLD_MAP_POINT_HAUNTED_WASTELAND
    8,   // WORLD_MAP_POINT_GERUDOS_FORTRESS
    8,   // WORLD_MAP_POINT_GERUDO_VALLEY
    8,   // WORLD_MAP_POINT_HYLIA_LAKESIDE
    8,   // WORLD_MAP_POINT_LON_LON_RANCH
    8,   // WORLD_MAP_POINT_MARKET
    8,   // WORLD_MAP_POINT_HYRULE_FIELD
    8,   // WORLD_MAP_POINT_DEATH_MOUNTAIN
    8,   // WORLD_MAP_POINT_KAKARIKO_VILLAGE
    8,   // WORLD_MAP_POINT_LOST_WOODS
    8,   // WORLD_MAP_POINT_KOKIRI_FOREST
    8,   // WORLD_MAP_POINT_ZORAS_DOMAIN
    8,   // QUAD_MAP_28
    8,   // QUAD_MAP_29
    80,  // QUAD_MAP_30
    64,  // QUAD_MAP_31
};

s16 gVtxPageMapWorldQuadsHeight[VTX_PAGE_MAP_WORLD_QUADS] = {
    24, // QUAD_MAP_WORLD_CLOUDS_SACRED_FOREST_MEADOW
    72, // QUAD_MAP_WORLD_CLOUDS_HYRULE_FIELD
    13, // QUAD_MAP_WORLD_CLOUDS_LON_LON_RANCH
    22, // QUAD_MAP_WORLD_CLOUDS_MARKET
    19, // QUAD_MAP_WORLD_CLOUDS_HYRULE_CASTLE
    20, // QUAD_MAP_WORLD_CLOUDS_KAKARIKO_VILLAGE
    19, // QUAD_MAP_WORLD_CLOUDS_GRAVEYARD
    27, // QUAD_MAP_WORLD_CLOUDS_DEATH_MOUNTAIN_TRAIL
    14, // QUAD_MAP_WORLD_CLOUDS_GORON_CITY
    26, // QUAD_MAP_WORLD_CLOUDS_ZORAS_RIVER
    22, // QUAD_MAP_WORLD_CLOUDS_ZORAS_DOMAIN
    21, // QUAD_MAP_WORLD_CLOUDS_ZORAS_FOUNTAIN
    49, // QUAD_MAP_WORLD_CLOUDS_GERUDO_VALLEY
    32, // QUAD_MAP_WORLD_CLOUDS_GERUDOS_FORTRESS
    45, // QUAD_MAP_WORLD_CLOUDS_DESERT_COLOSSUS
    60, // QUAD_MAP_WORLD_CLOUDS_LAKE_HYLIA
    8,  // WORLD_MAP_POINT_HAUNTED_WASTELAND
    8,  // WORLD_MAP_POINT_GERUDOS_FORTRESS
    8,  // WORLD_MAP_POINT_GERUDO_VALLEY
    8,  // WORLD_MAP_POINT_HYLIA_LAKESIDE
    8,  // WORLD_MAP_POINT_LON_LON_RANCH
    8,  // WORLD_MAP_POINT_MARKET
    8,  // WORLD_MAP_POINT_HYRULE_FIELD
    8,  // WORLD_MAP_POINT_DEATH_MOUNTAIN
    8,  // WORLD_MAP_POINT_KAKARIKO_VILLAGE
    8,  // WORLD_MAP_POINT_LOST_WOODS
    8,  // WORLD_MAP_POINT_KOKIRI_FOREST
    8,  // WORLD_MAP_POINT_ZORAS_DOMAIN
    8,  // QUAD_MAP_28
    16, // QUAD_MAP_29
    32, // QUAD_MAP_30
    8,  // QUAD_MAP_31
=======
    32, 112, 32, 48, 32, 32, 32, 48, 32, 64, 32, 48, 48, 48, 48, 64, 8, 8, 8, 8, 8, 8, 8, 8, 8, 8, 8, 8, 8, 8, 80, 64,
};

s16 gVtxPageMapWorldQuadsHeight[VTX_PAGE_MAP_WORLD_QUADS] = {
    24, 72, 13, 22, 19, 20, 19, 27, 14, 26, 22, 21, 49, 32, 45, 60, 8, 8, 8, 8, 8, 8, 8, 8, 8, 8, 8, 8, 8, 16, 32, 8,
>>>>>>> 3fe7d041
};

/**
 * Contains the status of buttons for each page.
 *
 * Indexed by `pageIndex + pt` values,
 * where pageIndex is from the `PauseMenuPage` enum
 * and pt is 0 or 2 (respectively `PAGE_SWITCH_PT_LEFT` and `PAGE_SWITCH_PT_RIGHT`).
 *
 * `PauseMenuPage` enum values are ordered clockwise, starting at PAUSE_ITEM. That means adding 1 to a page index
 * produces (modulo 4) the index of the page to the right, and similar with subtracting 1 for the left page.
 * The indexing of this array relies on this property, but without modulo operations. Instead, the data for the first
 * and last pages (PAUSE_ITEM, PAUSE_EQUIP) is duplicated.
 *
 * For example when scrolling left from the quest page PAUSE_QUEST (so, to PAUSE_MAP),
 * the index is `PAUSE_QUEST + PAGE_SWITCH_PT_LEFT` and the data is button status for the map page.
 */
static u8 gPageSwitchNextButtonStatus[][5] = {
    // PAUSE_ITEM  + PAGE_SWITCH_PT_LEFT
    //
    //  -> PAUSE_EQUIP
    { BTN_ENABLED, BTN_DISABLED, BTN_DISABLED, BTN_DISABLED, BTN_ENABLED },
    // PAUSE_MAP   + PAGE_SWITCH_PT_LEFT
    //
    //  -> PAUSE_ITEM
    { BTN_ENABLED, BTN_ENABLED, BTN_ENABLED, BTN_ENABLED, BTN_DISABLED },
    // PAUSE_QUEST + PAGE_SWITCH_PT_LEFT
    // PAUSE_ITEM  + PAGE_SWITCH_PT_RIGHT
    //  -> PAUSE_MAP
    { BTN_ENABLED, BTN_DISABLED, BTN_DISABLED, BTN_DISABLED, BTN_DISABLED },
    // PAUSE_EQUIP + PAGE_SWITCH_PT_LEFT
    // PAUSE_MAP   + PAGE_SWITCH_PT_RIGHT
    //  -> PAUSE_QUEST
    { BTN_ENABLED, BTN_DISABLED, BTN_DISABLED, BTN_DISABLED, BTN_ENABLED },
    //
    // PAUSE_QUEST + PAGE_SWITCH_PT_RIGHT
    //  -> PAUSE_EQUIP
    { BTN_ENABLED, BTN_DISABLED, BTN_DISABLED, BTN_DISABLED, BTN_ENABLED },
    //
    // PAUSE_EQUIP + PAGE_SWITCH_PT_RIGHT
    //  -> PAUSE_ITEM
    { BTN_ENABLED, BTN_ENABLED, BTN_ENABLED, BTN_ENABLED, BTN_DISABLED },

};

static s16 sColor82ABRed_D_8082AB8C = 0;
static s16 sColor82ABGreen_D_8082AB90 = 0;
static s16 sColor82ABBlue_D_8082AB94 = 0;
static s16 sColor82ABGameOverPrimAlpha_D_8082AB98 = 255;

static s16 sDrawGameOverEnvColorRed_D_8082AB9C = 255;
static s16 sDrawGameOverEnvColorGreen_D_8082ABA0 = 0;
static s16 sDrawGameOverEnvColorBlue_D_8082ABA4 = 0;

static s16 sInDungeonScene = false;

/*
 * The following three `sPageSwitch*` arrays are indexed by nextPageMode values,
 * which encode the page to switch from and the scroll direction.
 *
 * sPageSwitchEyeDx/Dz describe how to move the camera eye so that the pages appear scrolling and the next active page
 * is switched into view.
 *
 * sPageSwitchNextPageIndex contains the page a nextPageMode leads to once scrolling is done.
 */

#define PAGE_SWITCH_NSTEPS 16

static f32 sPageSwitchEyeDx[] = {
    -PAUSE_EYE_DIST * (PAUSE_MAP_X - PAUSE_ITEM_X) / PAGE_SWITCH_NSTEPS,  // PAUSE_ITEM  right
    -PAUSE_EYE_DIST*(PAUSE_EQUIP_X - PAUSE_ITEM_X) / PAGE_SWITCH_NSTEPS,  // PAUSE_ITEM  left
    -PAUSE_EYE_DIST*(PAUSE_QUEST_X - PAUSE_MAP_X) / PAGE_SWITCH_NSTEPS,   // PAUSE_MAP   right
    -PAUSE_EYE_DIST*(PAUSE_ITEM_X - PAUSE_MAP_X) / PAGE_SWITCH_NSTEPS,    // PAUSE_MAP   left
    -PAUSE_EYE_DIST*(PAUSE_EQUIP_X - PAUSE_QUEST_X) / PAGE_SWITCH_NSTEPS, // PAUSE_QUEST right
    -PAUSE_EYE_DIST*(PAUSE_MAP_X - PAUSE_QUEST_X) / PAGE_SWITCH_NSTEPS,   // PAUSE_QUEST left
    -PAUSE_EYE_DIST*(PAUSE_ITEM_X - PAUSE_EQUIP_X) / PAGE_SWITCH_NSTEPS,  // PAUSE_EQUIP right
    -PAUSE_EYE_DIST*(PAUSE_QUEST_X - PAUSE_EQUIP_X) / PAGE_SWITCH_NSTEPS, // PAUSE_EQUIP left
};

static f32 sPageSwitchEyeDz[] = {
    -PAUSE_EYE_DIST * (PAUSE_MAP_Z - PAUSE_ITEM_Z) / PAGE_SWITCH_NSTEPS,  // PAUSE_ITEM  right
    -PAUSE_EYE_DIST*(PAUSE_EQUIP_Z - PAUSE_ITEM_Z) / PAGE_SWITCH_NSTEPS,  // PAUSE_ITEM  left
    -PAUSE_EYE_DIST*(PAUSE_QUEST_Z - PAUSE_MAP_Z) / PAGE_SWITCH_NSTEPS,   // PAUSE_MAP   right
    -PAUSE_EYE_DIST*(PAUSE_ITEM_Z - PAUSE_MAP_Z) / PAGE_SWITCH_NSTEPS,    // PAUSE_MAP   left
    -PAUSE_EYE_DIST*(PAUSE_EQUIP_Z - PAUSE_QUEST_Z) / PAGE_SWITCH_NSTEPS, // PAUSE_QUEST right
    -PAUSE_EYE_DIST*(PAUSE_MAP_Z - PAUSE_QUEST_Z) / PAGE_SWITCH_NSTEPS,   // PAUSE_QUEST left
    -PAUSE_EYE_DIST*(PAUSE_ITEM_Z - PAUSE_EQUIP_Z) / PAGE_SWITCH_NSTEPS,  // PAUSE_EQUIP right
    -PAUSE_EYE_DIST*(PAUSE_QUEST_Z - PAUSE_EQUIP_Z) / PAGE_SWITCH_NSTEPS, // PAUSE_EQUIP left
};

static u16 sPageSwitchNextPageIndex[] = {
    PAUSE_MAP,   // PAUSE_ITEM  right
    PAUSE_EQUIP, // PAUSE_ITEM  left
    PAUSE_QUEST, // PAUSE_MAP   right
    PAUSE_ITEM,  // PAUSE_MAP   left
    PAUSE_EQUIP, // PAUSE_QUEST right
    PAUSE_MAP,   // PAUSE_QUEST left
    PAUSE_ITEM,  // PAUSE_EQUIP right
    PAUSE_QUEST, // PAUSE_EQUIP left
};

u8 gSlotAgeReqs[] = {
    AGE_REQ_CHILD, // SLOT_DEKU_STICK
    AGE_REQ_NONE,  // SLOT_DEKU_NUT
    AGE_REQ_NONE,  // SLOT_BOMB
    AGE_REQ_ADULT, // SLOT_BOW
    AGE_REQ_ADULT, // SLOT_ARROW_FIRE
    AGE_REQ_NONE,  // SLOT_DINS_FIRE
    AGE_REQ_CHILD, // SLOT_SLINGSHOT
    AGE_REQ_NONE,  // SLOT_OCARINA
    AGE_REQ_NONE,  // SLOT_BOMBCHU
    AGE_REQ_ADULT, // SLOT_HOOKSHOT
    AGE_REQ_ADULT, // SLOT_ARROW_ICE
    AGE_REQ_NONE,  // SLOT_FARORES_WIND
    AGE_REQ_CHILD, // SLOT_BOOMERANG
    AGE_REQ_NONE,  // SLOT_LENS_OF_TRUTH
    AGE_REQ_CHILD, // SLOT_MAGIC_BEAN
    AGE_REQ_ADULT, // SLOT_HAMMER
    AGE_REQ_ADULT, // SLOT_ARROW_LIGHT
    AGE_REQ_NONE,  // SLOT_NAYRUS_LOVE
    AGE_REQ_NONE,  // SLOT_BOTTLE_1
    AGE_REQ_NONE,  // SLOT_BOTTLE_2
    AGE_REQ_NONE,  // SLOT_BOTTLE_3
    AGE_REQ_NONE,  // SLOT_BOTTLE_4
    AGE_REQ_ADULT, // SLOT_TRADE_ADULT
    AGE_REQ_CHILD, // SLOT_TRADE_CHILD
};

u8 gEquipAgeReqs[4][4] = {
    {
        AGE_REQ_ADULT, // 0 UPG_QUIVER
        AGE_REQ_CHILD, // EQUIP_TYPE_SWORD EQUIP_VALUE_SWORD_KOKIRI
        AGE_REQ_ADULT, // EQUIP_TYPE_SWORD EQUIP_VALUE_SWORD_MASTER
        AGE_REQ_ADULT, // EQUIP_TYPE_SWORD EQUIP_VALUE_SWORD_BIGGORON
    },
    {
        AGE_REQ_NONE,  // 0 UPG_BOMB_BAG
        AGE_REQ_CHILD, // EQUIP_TYPE_SHIELD EQUIP_VALUE_SHIELD_DEKU
        AGE_REQ_NONE,  // EQUIP_TYPE_SHIELD EQUIP_VALUE_SHIELD_HYLIAN
        AGE_REQ_ADULT, // EQUIP_TYPE_SHIELD EQUIP_VALUE_SHIELD_MIRROR
    },
    {
        AGE_REQ_ADULT, // 0 UPG_STRENGTH
        AGE_REQ_NONE,  // EQUIP_TYPE_TUNIC EQUIP_VALUE_TUNIC_KOKIRI
        AGE_REQ_ADULT, // EQUIP_TYPE_TUNIC EQUIP_VALUE_TUNIC_GORON
        AGE_REQ_ADULT, // EQUIP_TYPE_TUNIC EQUIP_VALUE_TUNIC_ZORA
    },
    {
        AGE_REQ_NONE,  // 0 UPG_SCALE
        AGE_REQ_NONE,  // EQUIP_TYPE_BOOTS EQUIP_VALUE_BOOTS_KOKIRI
        AGE_REQ_ADULT, // EQUIP_TYPE_BOOTS EQUIP_VALUE_BOOTS_IRON
        AGE_REQ_ADULT, // EQUIP_TYPE_BOOTS EQUIP_VALUE_BOOTS_HOVER
    },
};

u8 gItemAgeReqs[] = {
    AGE_REQ_CHILD, // ITEM_DEKU_STICK
    AGE_REQ_NONE,  // ITEM_DEKU_NUT
    AGE_REQ_NONE,  // ITEM_BOMB
    AGE_REQ_ADULT, // ITEM_BOW
    AGE_REQ_ADULT, // ITEM_ARROW_FIRE
    AGE_REQ_NONE,  // ITEM_DINS_FIRE
    AGE_REQ_CHILD, // ITEM_SLINGSHOT
    AGE_REQ_NONE,  // ITEM_OCARINA_FAIRY
    AGE_REQ_NONE,  // ITEM_OCARINA_OF_TIME
    AGE_REQ_NONE,  // ITEM_BOMBCHU
    AGE_REQ_ADULT, // ITEM_HOOKSHOT
    AGE_REQ_ADULT, // ITEM_LONGSHOT
    AGE_REQ_ADULT, // ITEM_ARROW_ICE
    AGE_REQ_NONE,  // ITEM_FARORES_WIND
    AGE_REQ_CHILD, // ITEM_BOOMERANG
    AGE_REQ_NONE,  // ITEM_LENS_OF_TRUTH
    AGE_REQ_CHILD, // ITEM_MAGIC_BEAN
    AGE_REQ_ADULT, // ITEM_HAMMER
    AGE_REQ_ADULT, // ITEM_ARROW_LIGHT
    AGE_REQ_NONE,  // ITEM_NAYRUS_LOVE
    AGE_REQ_NONE,  // ITEM_BOTTLE_EMPTY
    AGE_REQ_NONE,  // ITEM_BOTTLE_POTION_RED
    AGE_REQ_NONE,  // ITEM_BOTTLE_POTION_GREEN
    AGE_REQ_NONE,  // ITEM_BOTTLE_POTION_BLUE
    AGE_REQ_NONE,  // ITEM_BOTTLE_FAIRY
    AGE_REQ_NONE,  // ITEM_BOTTLE_FISH
    AGE_REQ_NONE,  // ITEM_BOTTLE_MILK_FULL
    AGE_REQ_NONE,  // ITEM_BOTTLE_RUTOS_LETTER
    AGE_REQ_NONE,  // ITEM_BOTTLE_BLUE_FIRE
    AGE_REQ_NONE,  // ITEM_BOTTLE_BUG
    AGE_REQ_NONE,  // ITEM_BOTTLE_BIG_POE
    AGE_REQ_NONE,  // ITEM_BOTTLE_MILK_HALF
    AGE_REQ_NONE,  // ITEM_BOTTLE_POE
    AGE_REQ_CHILD, // ITEM_WEIRD_EGG
    AGE_REQ_CHILD, // ITEM_CHICKEN
    AGE_REQ_CHILD, // ITEM_ZELDAS_LETTER
    AGE_REQ_CHILD, // ITEM_MASK_KEATON
    AGE_REQ_CHILD, // ITEM_MASK_SKULL
    AGE_REQ_CHILD, // ITEM_MASK_SPOOKY
    AGE_REQ_CHILD, // ITEM_MASK_BUNNY_HOOD
    AGE_REQ_CHILD, // ITEM_MASK_GORON
    AGE_REQ_CHILD, // ITEM_MASK_ZORA
    AGE_REQ_CHILD, // ITEM_MASK_GERUDO
    AGE_REQ_CHILD, // ITEM_MASK_TRUTH
    AGE_REQ_CHILD, // ITEM_SOLD_OUT
    AGE_REQ_ADULT, // ITEM_POCKET_EGG
    AGE_REQ_ADULT, // ITEM_POCKET_CUCCO
    AGE_REQ_ADULT, // ITEM_COJIRO
    AGE_REQ_ADULT, // ITEM_ODD_MUSHROOM
    AGE_REQ_ADULT, // ITEM_ODD_POTION
    AGE_REQ_ADULT, // ITEM_POACHERS_SAW
    AGE_REQ_ADULT, // ITEM_BROKEN_GORONS_SWORD
    AGE_REQ_ADULT, // ITEM_PRESCRIPTION
    AGE_REQ_ADULT, // ITEM_EYEBALL_FROG
    AGE_REQ_ADULT, // ITEM_EYE_DROPS
    AGE_REQ_ADULT, // ITEM_CLAIM_CHECK
    AGE_REQ_ADULT, // ITEM_BOW_FIRE
    AGE_REQ_ADULT, // ITEM_BOW_ICE
    AGE_REQ_ADULT, // ITEM_BOW_LIGHT
    AGE_REQ_CHILD, // ITEM_SWORD_KOKIRI
    AGE_REQ_ADULT, // ITEM_SWORD_MASTER
    AGE_REQ_ADULT, // ITEM_SWORD_BIGGORON
    AGE_REQ_CHILD, // ITEM_SHIELD_DEKU
    AGE_REQ_NONE,  // ITEM_SHIELD_HYLIAN
    AGE_REQ_ADULT, // ITEM_SHIELD_MIRROR
    AGE_REQ_NONE,  // ITEM_TUNIC_KOKIRI
    AGE_REQ_ADULT, // ITEM_TUNIC_GORON
    AGE_REQ_ADULT, // ITEM_TUNIC_ZORA
    AGE_REQ_NONE,  // ITEM_BOOTS_KOKIRI
    AGE_REQ_ADULT, // ITEM_BOOTS_IRON
    AGE_REQ_ADULT, // ITEM_BOOTS_HOVER
    AGE_REQ_CHILD, // ITEM_BULLET_BAG_30
    AGE_REQ_CHILD, // ITEM_BULLET_BAG_40
    AGE_REQ_CHILD, // ITEM_BULLET_BAG_50
    AGE_REQ_ADULT, // ITEM_QUIVER_30
    AGE_REQ_ADULT, // ITEM_QUIVER_40
    AGE_REQ_ADULT, // ITEM_QUIVER_50
    AGE_REQ_NONE,  // ITEM_BOMB_BAG_20
    AGE_REQ_NONE,  // ITEM_BOMB_BAG_30
    AGE_REQ_NONE,  // ITEM_BOMB_BAG_40
    AGE_REQ_CHILD, // ITEM_STRENGTH_GORONS_BRACELET
    AGE_REQ_ADULT, // ITEM_STRENGTH_SILVER_GAUNTLETS
    AGE_REQ_ADULT, // ITEM_STRENGTH_GOLD_GAUNTLETS
    AGE_REQ_NONE,  // ITEM_SCALE_SILVER
    AGE_REQ_NONE,  // ITEM_SCALE_GOLDEN
    AGE_REQ_ADULT, // ITEM_GIANTS_KNIFE
};

u8 gAreaGsFlags[] = {
    0x0F, 0x1F, 0x0F, 0x1F, 0x1F, 0x1F, 0x1F, 0x1F, 0x07, 0x07, 0x03,
    0x0F, 0x07, 0x0F, 0x0F, 0xFF, 0xFF, 0xFF, 0x1F, 0x0F, 0x03, 0x0F,
};

static void* sCursorTexs[] = {
    gPauseMenuCursorTopLeftTex,     // PAUSE_QUAD_CURSOR_TL
    gPauseMenuCursorTopRightTex,    // PAUSE_QUAD_CURSOR_TR
    gPauseMenuCursorBottomLeftTex,  // PAUSE_QUAD_CURSOR_BL
    gPauseMenuCursorBottomRightTex, // PAUSE_QUAD_CURSOR_BR
};

static s16 sCursorColors[][3] = {
    { 255, 255, 255 },
    { 255, 255, 0 },
    { 0, 255, 50 },
};

static void* sSavePromptMessageTexs[] =
    LANGUAGE_ARRAY(gPauseSavePromptJPNTex, gPauseSavePromptENGTex, gPauseSavePromptGERTex, gPauseSavePromptFRATex);

static void* sSaveConfirmationTexs[] = LANGUAGE_ARRAY(gPauseSaveConfirmationJPNTex, gPauseSaveConfirmationENGTex,
                                                      gPauseSaveConfirmationGERTex, gPauseSaveConfirmationFRATex);

static void* sContinuePromptTexs[] =
    LANGUAGE_ARRAY(gContinuePlayingJPNTex, gContinuePlayingENGTex, gContinuePlayingGERTex, gContinuePlayingFRATex);

static void* sPromptChoiceTexs[][2] = {
#if OOT_NTSC
    { gPauseYesJPNTex, gPauseNoJPNTex },
    { gPauseYesENGTex, gPauseNoENGTex },
#else
    { gPauseYesENGTex, gPauseNoENGTex },
    { gPauseYesGERTex, gPauseNoGERTex },
    { gPauseYesFRATex, gPauseNoFRATex },
#endif
};

static u8 D_808321A8_savedButtonStatus[5];
static PreRender sPlayerPreRender;
static void* sPreRenderCvg;

void KaleidoScope_SetupPlayerPreRender(PlayState* play) {
    Gfx* gfx;
    Gfx* gfxRef;
    void* fbuf;

    fbuf = play->state.gfxCtx->curFrameBuffer;

    OPEN_DISPS(play->state.gfxCtx, "../z_kaleido_scope_PAL.c", 496);

    gfxRef = POLY_OPA_DISP;
    gfx = Gfx_Open(gfxRef);
    gSPDisplayList(WORK_DISP++, gfx);

    PreRender_SetValues(&sPlayerPreRender, PAUSE_EQUIP_PLAYER_WIDTH, PAUSE_EQUIP_PLAYER_HEIGHT, fbuf, NULL);
    PreRender_SaveFramebuffer(&sPlayerPreRender, &gfx);
    PreRender_DrawCoverage(&sPlayerPreRender, &gfx);

    gSPEndDisplayList(gfx++);
    Gfx_Close(gfxRef, gfx);
    POLY_OPA_DISP = gfx;

    R_GRAPH_TASKSET00_FLAGS |= 1;

    CLOSE_DISPS(play->state.gfxCtx, "../z_kaleido_scope_PAL.c", 509);
}

void KaleidoScope_ProcessPlayerPreRender(void) {
    Sleep_Msec(50); // TODO investigate if this is required
    PreRender_ApplyFilters(&sPlayerPreRender);
    PreRender_Destroy(&sPlayerPreRender);
}

Gfx* KaleidoScope_QuadTextureIA4(Gfx* gfx, void* texture, s16 width, s16 height, u16 point) {
    gDPLoadTextureBlock_4b(gfx++, texture, G_IM_FMT_IA, width, height, 0, G_TX_NOMIRROR | G_TX_WRAP,
                           G_TX_NOMIRROR | G_TX_WRAP, G_TX_NOMASK, G_TX_NOMASK, G_TX_NOLOD, G_TX_NOLOD);
    gSP1Quadrangle(gfx++, point, point + 2, point + 3, point + 1, 0);

    return gfx;
}

Gfx* KaleidoScope_QuadTextureIA8(Gfx* gfx, void* texture, s16 width, s16 height, u16 point) {
    gDPLoadTextureBlock(gfx++, texture, G_IM_FMT_IA, G_IM_SIZ_8b, width, height, 0, G_TX_NOMIRROR | G_TX_WRAP,
                        G_TX_NOMIRROR | G_TX_WRAP, G_TX_NOMASK, G_TX_NOMASK, G_TX_NOLOD, G_TX_NOLOD);
    gSP1Quadrangle(gfx++, point, point + 2, point + 3, point + 1, 0);

    return gfx;
}

void KaleidoScope_OverridePalIndexCI4(u8* texture, s32 size, s32 targetIndex, s32 newIndex) {
    s32 i;
    s32 index1;
    s32 index2;

    targetIndex &= 0xF;
    newIndex &= 0xF;

    if ((size == 0) || (targetIndex == newIndex) || (texture == NULL)) {
        return;
    }

    for (i = 0; i < size; i++) {
        index1 = index2 = texture[i];

        index1 = (index1 >> 4) & 0xF;
        index2 = index2 & 0xF;

        if (index1 == targetIndex) {
            index1 = newIndex;
        }

        if (index2 == targetIndex) {
            index2 = newIndex;
        }

        texture[i] = (index1 << 4) | index2;
    }
}

void KaleidoScope_MoveCursorToSpecialPos(PlayState* play, u16 specialPos) {
    PauseContext* pauseCtx = &play->pauseCtx;

    pauseCtx->cursorSpecialPos = specialPos;
    pauseCtx->pageSwitchInputTimer = 0;

    Audio_PlaySfxGeneral(NA_SE_SY_DECIDE, &gSfxDefaultPos, 4, &gSfxDefaultFreqAndVolScale, &gSfxDefaultFreqAndVolScale,
                         &gSfxDefaultReverb);
}

void KaleidoScope_DrawQuadTextureRGBA32(GraphicsContext* gfxCtx, void* texture, u16 width, u16 height, u16 point) {
    OPEN_DISPS(gfxCtx, "../z_kaleido_scope_PAL.c", 748);

    gDPLoadTextureBlock(POLY_OPA_DISP++, texture, G_IM_FMT_RGBA, G_IM_SIZ_32b, width, height, 0,
                        G_TX_NOMIRROR | G_TX_WRAP, G_TX_NOMIRROR | G_TX_WRAP, G_TX_NOMASK, G_TX_NOMASK, G_TX_NOLOD,
                        G_TX_NOLOD);
    gSP1Quadrangle(POLY_OPA_DISP++, point, point + 2, point + 3, point + 1, 0);

    CLOSE_DISPS(gfxCtx, "../z_kaleido_scope_PAL.c", 758);
}

void KaleidoScope_SetDefaultCursor(PlayState* play) {
    PauseContext* pauseCtx = &play->pauseCtx;
    s16 s;
    s16 i;

    switch (pauseCtx->pageIndex) {
        case PAUSE_ITEM:
            s = pauseCtx->cursorSlot[PAUSE_ITEM];
            if (gSaveContext.save.info.inventory.items[s] == ITEM_NONE) {
                i = s + 1;
                while (true) {
                    if (gSaveContext.save.info.inventory.items[i] != ITEM_NONE) {
                        break;
                    }
                    i++;
                    if (i >= 24) {
                        i = 0;
                    }
                    if (i == s) {
                        pauseCtx->cursorItem[PAUSE_ITEM] = pauseCtx->namedItem = PAUSE_ITEM_NONE;
                        return;
                    }
                }
                pauseCtx->cursorItem[PAUSE_ITEM] = gSaveContext.save.info.inventory.items[i];
                pauseCtx->cursorSlot[PAUSE_ITEM] = i;
            }
            break;
        case PAUSE_MAP:
        case PAUSE_QUEST:
        case PAUSE_EQUIP:
            break;
    }
}

#define PAGE_SWITCH_PT_LEFT 0
#define PAGE_SWITCH_PT_RIGHT 2

void KaleidoScope_SetupPageSwitch(PauseContext* pauseCtx, u8 pt) {
    pauseCtx->mainState = PAUSE_MAIN_STATE_SWITCHING_PAGE;
    pauseCtx->pageSwitchTimer = 0;

    if (!pt) { // PAGE_SWITCH_PT_LEFT
        pauseCtx->nextPageMode = pauseCtx->pageIndex * 2 + 1;
        Audio_PlaySfxGeneral(NA_SE_SY_WIN_SCROLL_LEFT, &gSfxDefaultPos, 4, &gSfxDefaultFreqAndVolScale,
                             &gSfxDefaultFreqAndVolScale, &gSfxDefaultReverb);
        pauseCtx->cursorSpecialPos = PAUSE_CURSOR_PAGE_RIGHT;
    } else { // PAGE_SWITCH_PT_RIGHT
        pauseCtx->nextPageMode = pauseCtx->pageIndex * 2;
        Audio_PlaySfxGeneral(NA_SE_SY_WIN_SCROLL_RIGHT, &gSfxDefaultPos, 4, &gSfxDefaultFreqAndVolScale,
                             &gSfxDefaultFreqAndVolScale, &gSfxDefaultReverb);
        pauseCtx->cursorSpecialPos = PAUSE_CURSOR_PAGE_LEFT;
    }

#if OOT_NTSC
    gSaveContext.buttonStatus[0] = gPageSwitchNextButtonStatus[pauseCtx->pageIndex + pt][0];
#endif
    gSaveContext.buttonStatus[1] = gPageSwitchNextButtonStatus[pauseCtx->pageIndex + pt][1];
    gSaveContext.buttonStatus[2] = gPageSwitchNextButtonStatus[pauseCtx->pageIndex + pt][2];
    gSaveContext.buttonStatus[3] = gPageSwitchNextButtonStatus[pauseCtx->pageIndex + pt][3];
    gSaveContext.buttonStatus[4] = gPageSwitchNextButtonStatus[pauseCtx->pageIndex + pt][4];

    PRINTF("kscope->kscp_pos+pt = %d\n", pauseCtx->pageIndex + pt);

    gSaveContext.hudVisibilityMode = HUD_VISIBILITY_NO_CHANGE;
    Interface_ChangeHudVisibilityMode(HUD_VISIBILITY_ALL);
}

void KaleidoScope_HandlePageToggles(PauseContext* pauseCtx, Input* input) {
    if ((pauseCtx->debugState == 0) && CHECK_BTN_ALL(input->press.button, BTN_L)) {
#if OOT_DEBUG
        pauseCtx->debugState = 1;
#endif
        return;
    }

    if (CHECK_BTN_ALL(input->press.button, BTN_R)) {
        KaleidoScope_SetupPageSwitch(pauseCtx, PAGE_SWITCH_PT_RIGHT);
        return;
    }

    if (CHECK_BTN_ALL(input->press.button, BTN_Z)) {
        KaleidoScope_SetupPageSwitch(pauseCtx, PAGE_SWITCH_PT_LEFT);
        return;
    }

    if (pauseCtx->cursorSpecialPos == PAUSE_CURSOR_PAGE_LEFT) {
        if (pauseCtx->stickAdjX < -30) {
            pauseCtx->pageSwitchInputTimer++;
            if ((pauseCtx->pageSwitchInputTimer >= 10) || (pauseCtx->pageSwitchInputTimer == 0)) {
                KaleidoScope_SetupPageSwitch(pauseCtx, PAGE_SWITCH_PT_LEFT);
            }
        } else {
            pauseCtx->pageSwitchInputTimer = -1;
        }
    } else if (pauseCtx->cursorSpecialPos == PAUSE_CURSOR_PAGE_RIGHT) {
        if (pauseCtx->stickAdjX > 30) {
            pauseCtx->pageSwitchInputTimer++;
            if ((pauseCtx->pageSwitchInputTimer >= 10) || (pauseCtx->pageSwitchInputTimer == 0)) {
                KaleidoScope_SetupPageSwitch(pauseCtx, PAGE_SWITCH_PT_RIGHT);
            }
        } else {
            pauseCtx->pageSwitchInputTimer = -1;
        }
    }
}

void KaleidoScope_DrawCursor(PlayState* play, u16 pageIndex) {
    PauseContext* pauseCtx = &play->pauseCtx;
    s32 pad;

    OPEN_DISPS(play->state.gfxCtx, "../z_kaleido_scope_PAL.c", 955);

    if (((((u32)pauseCtx->mainState == PAUSE_MAIN_STATE_IDLE) ||
          (pauseCtx->mainState == PAUSE_MAIN_STATE_IDLE_CURSOR_ON_SONG)) &&
         (pauseCtx->state == PAUSE_STATE_MAIN)) ||
        ((pauseCtx->pageIndex == PAUSE_QUEST) &&
         ((pauseCtx->mainState < PAUSE_MAIN_STATE_3) /* PAUSE_MAIN_STATE_IDLE, PAUSE_MAIN_STATE_SWITCHING_PAGE,
                                                        PAUSE_MAIN_STATE_SONG_PLAYBACK */
          || (pauseCtx->mainState == PAUSE_MAIN_STATE_SONG_PROMPT) ||
          (pauseCtx->mainState == PAUSE_MAIN_STATE_IDLE_CURSOR_ON_SONG)))) {
        s16 i;
        s16 j;

        if (pauseCtx->pageIndex == pageIndex) {

            // Draw PAUSE_QUAD_CURSOR_TL, PAUSE_QUAD_CURSOR_TR, PAUSE_QUAD_CURSOR_BL, PAUSE_QUAD_CURSOR_BR

            gDPPipeSync(POLY_OPA_DISP++);
            gDPSetCombineLERP(POLY_OPA_DISP++, PRIMITIVE, ENVIRONMENT, TEXEL0, ENVIRONMENT, TEXEL0, 0, PRIMITIVE, 0,
                              PRIMITIVE, ENVIRONMENT, TEXEL0, ENVIRONMENT, TEXEL0, 0, PRIMITIVE, 0);
            gDPSetPrimColor(POLY_OPA_DISP++, 0, 0, sCursorColors[pauseCtx->cursorColorSet >> 2][0],
                            sCursorColors[pauseCtx->cursorColorSet >> 2][1],
                            sCursorColors[pauseCtx->cursorColorSet >> 2][2], 255);
            gDPSetEnvColor(POLY_OPA_DISP++, sColor82ABRed_D_8082AB8C, sColor82ABGreen_D_8082AB90,
                           sColor82ABBlue_D_8082AB94, 255);
            gSPVertex(POLY_OPA_DISP++, pauseCtx->cursorVtx, 4 * 4, 0);

            for (i = j = 0; i < 4; i++, j += 4) {
                gDPLoadTextureBlock_4b(POLY_OPA_DISP++, sCursorTexs[i], G_IM_FMT_IA, 16, 16, 0,
                                       G_TX_NOMIRROR | G_TX_WRAP, G_TX_NOMIRROR | G_TX_WRAP, G_TX_NOMASK, G_TX_NOMASK,
                                       G_TX_NOLOD, G_TX_NOLOD);
                gSP1Quadrangle(POLY_OPA_DISP++, j, j + 2, j + 3, j + 1, 0);
            }
        }

        gDPPipeSync(POLY_OPA_DISP++);
        gDPSetEnvColor(POLY_OPA_DISP++, 0, 0, 0, 255);
    }

    CLOSE_DISPS(play->state.gfxCtx, "../z_kaleido_scope_PAL.c", 985);
}

// Draw 15 (PAGE_BG_QUADS) quads with IA8 80x32 textures
Gfx* KaleidoScope_DrawPageSections(Gfx* gfx, Vtx* vertices, void** textures) {
    s32 i;
    s32 j;

    gSPVertex(gfx++, vertices, 32, 0);

    i = 0;

    j = 0;
    while (j < 32) {
        gDPPipeSync(gfx++);
        gDPLoadTextureBlock(gfx++, textures[i], G_IM_FMT_IA, G_IM_SIZ_8b, PAGE_BG_QUAD_TEX_WIDTH,
                            PAGE_BG_QUAD_TEX_HEIGHT, 0, G_TX_NOMIRROR | G_TX_WRAP, G_TX_NOMIRROR | G_TX_WRAP,
                            G_TX_NOMASK, G_TX_NOMASK, G_TX_NOLOD, G_TX_NOLOD);
        gSP1Quadrangle(gfx++, j, j + 2, j + 3, j + 1, 0);

        j += 4;
        i++;
    }

    gSPVertex(gfx++, vertices + 32, 28, 0);

    j = 0;
    while (j < 28) {
        gDPPipeSync(gfx++);
        gDPLoadTextureBlock(gfx++, textures[i], G_IM_FMT_IA, G_IM_SIZ_8b, PAGE_BG_QUAD_TEX_WIDTH,
                            PAGE_BG_QUAD_TEX_HEIGHT, 0, G_TX_NOMIRROR | G_TX_WRAP, G_TX_NOMIRROR | G_TX_WRAP,
                            G_TX_NOMASK, G_TX_NOMASK, G_TX_NOLOD, G_TX_NOLOD);
        gSP1Quadrangle(gfx++, j, j + 2, j + 3, j + 1, 0);

        j += 4;
        i++;
    }

    return gfx;
}

void KaleidoScope_DrawPages(PlayState* play, GraphicsContext* gfxCtx) {
    static s16 sCursorColors_D_8082ACF4[][3] = {
        // "white" ?
        { 0, 0, 0 },
        { 0, 0, 0 },
        { 0, 0, 0 },
        { 0, 0, 0 },
        // yellow
        { 255, 255, 0 },
        { 0, 0, 0 },
        { 0, 0, 0 },
        { 255, 255, 0 },
        // green
        { 0, 255, 50 },
        { 0, 0, 0 },
        { 0, 0, 0 },
        { 0, 255, 50 },
    };
    static s16 sCursorColorBlinkTimer_D_8082AD3C = 20;
    static s16 sCursorColorBlinkOffset_D_8082AD40 = 0;

    static s16 sStickXRepeatTimer = 0;
    static s16 sStickYRepeatTimer = 0;
    static s16 sStickXRepeatState = 0;
    static s16 sStickYRepeatState = 0;

    PauseContext* pauseCtx = &play->pauseCtx;
    s16 stepR;
    s16 stepG;
    s16 stepB;

    OPEN_DISPS(gfxCtx, "../z_kaleido_scope_PAL.c", 1100);

    if (!IS_PAUSE_STATE_GAMEOVER(pauseCtx)) {
        if (pauseCtx->state != PAUSE_STATE_SAVE_PROMPT) {
            stepR = ABS(sColor82ABRed_D_8082AB8C -
                        sCursorColors_D_8082ACF4[pauseCtx->cursorColorSet + sCursorColorBlinkOffset_D_8082AD40][0]) /
                    sCursorColorBlinkTimer_D_8082AD3C;
            stepG = ABS(sColor82ABGreen_D_8082AB90 -
                        sCursorColors_D_8082ACF4[pauseCtx->cursorColorSet + sCursorColorBlinkOffset_D_8082AD40][1]) /
                    sCursorColorBlinkTimer_D_8082AD3C;
            stepB = ABS(sColor82ABBlue_D_8082AB94 -
                        sCursorColors_D_8082ACF4[pauseCtx->cursorColorSet + sCursorColorBlinkOffset_D_8082AD40][2]) /
                    sCursorColorBlinkTimer_D_8082AD3C;
            if (sColor82ABRed_D_8082AB8C >=
                sCursorColors_D_8082ACF4[pauseCtx->cursorColorSet + sCursorColorBlinkOffset_D_8082AD40][0]) {
                sColor82ABRed_D_8082AB8C -= stepR;
            } else {
                sColor82ABRed_D_8082AB8C += stepR;
            }
            if (sColor82ABGreen_D_8082AB90 >=
                sCursorColors_D_8082ACF4[pauseCtx->cursorColorSet + sCursorColorBlinkOffset_D_8082AD40][1]) {
                sColor82ABGreen_D_8082AB90 -= stepG;
            } else {
                sColor82ABGreen_D_8082AB90 += stepG;
            }
            if (sColor82ABBlue_D_8082AB94 >=
                sCursorColors_D_8082ACF4[pauseCtx->cursorColorSet + sCursorColorBlinkOffset_D_8082AD40][2]) {
                sColor82ABBlue_D_8082AB94 -= stepB;
            } else {
                sColor82ABBlue_D_8082AB94 += stepB;
            }

            sCursorColorBlinkTimer_D_8082AD3C--;
            if (sCursorColorBlinkTimer_D_8082AD3C == 0) {
                sColor82ABRed_D_8082AB8C =
                    sCursorColors_D_8082ACF4[pauseCtx->cursorColorSet + sCursorColorBlinkOffset_D_8082AD40][0];
                sColor82ABGreen_D_8082AB90 =
                    sCursorColors_D_8082ACF4[pauseCtx->cursorColorSet + sCursorColorBlinkOffset_D_8082AD40][1];
                sColor82ABBlue_D_8082AB94 =
                    sCursorColors_D_8082ACF4[pauseCtx->cursorColorSet + sCursorColorBlinkOffset_D_8082AD40][2];
                sCursorColorBlinkTimer_D_8082AD3C = ZREG(28 + sCursorColorBlinkOffset_D_8082AD40);
                sCursorColorBlinkOffset_D_8082AD40++;
                if (sCursorColorBlinkOffset_D_8082AD40 >= 4) {
                    sCursorColorBlinkOffset_D_8082AD40 = 0;
                }
            }

            if (pauseCtx->stickAdjX < -30) {
                if (sStickXRepeatState == -1) {
                    sStickXRepeatTimer--;
                    if (sStickXRepeatTimer < 0) {
                        sStickXRepeatTimer = R_PAUSE_STICK_REPEAT_DELAY;
                    } else {
                        pauseCtx->stickAdjX = 0;
                    }
                } else {
                    sStickXRepeatTimer = R_PAUSE_STICK_REPEAT_DELAY_FIRST;
                    sStickXRepeatState = -1;
                }
            } else if (pauseCtx->stickAdjX > 30) {
                if (sStickXRepeatState == 1) {
                    sStickXRepeatTimer--;
                    if (sStickXRepeatTimer < 0) {
                        sStickXRepeatTimer = R_PAUSE_STICK_REPEAT_DELAY;
                    } else {
                        pauseCtx->stickAdjX = 0;
                    }
                } else {
                    sStickXRepeatTimer = R_PAUSE_STICK_REPEAT_DELAY_FIRST;
                    sStickXRepeatState = 1;
                }
            } else {
                sStickXRepeatState = 0;
            }

            if (pauseCtx->stickAdjY < -30) {
                if (sStickYRepeatState == -1) {
                    sStickYRepeatTimer--;
                    if (sStickYRepeatTimer < 0) {
                        sStickYRepeatTimer = R_PAUSE_STICK_REPEAT_DELAY;
                    } else {
                        pauseCtx->stickAdjY = 0;
                    }
                } else {
                    sStickYRepeatTimer = R_PAUSE_STICK_REPEAT_DELAY_FIRST;
                    sStickYRepeatState = -1;
                }
            } else if (pauseCtx->stickAdjY > 30) {
                if (sStickYRepeatState == 1) {
                    sStickYRepeatTimer--;
                    if (sStickYRepeatTimer < 0) {
                        sStickYRepeatTimer = R_PAUSE_STICK_REPEAT_DELAY;
                    } else {
                        pauseCtx->stickAdjY = 0;
                    }
                } else {
                    sStickYRepeatTimer = R_PAUSE_STICK_REPEAT_DELAY_FIRST;
                    sStickYRepeatState = 1;
                }
            } else {
                sStickYRepeatState = 0;
            }
        }

        // Draw non-active pages (not the one being looked at)

        if (pauseCtx->pageIndex) { // pageIndex != PAUSE_ITEM
            gDPPipeSync(POLY_OPA_DISP++);
            gDPSetCombineMode(POLY_OPA_DISP++, G_CC_MODULATEIA, G_CC_MODULATEIA);

            Matrix_Translate(0.0f, (f32)R_PAUSE_OFFSET_VERTICAL / 100.0f, -(f32)R_PAUSE_OFFSET_DEPTH / 100.0f,
                             MTXMODE_NEW);
            Matrix_Scale(0.78f, 0.78f, 0.78f, MTXMODE_APPLY);
            Matrix_RotateX(-pauseCtx->itemPageRoll / 100.0f, MTXMODE_APPLY);

            gSPMatrix(POLY_OPA_DISP++, MATRIX_NEW(gfxCtx, "../z_kaleido_scope_PAL.c", 1173),
                      G_MTX_NOPUSH | G_MTX_LOAD | G_MTX_MODELVIEW);

            POLY_OPA_DISP = KaleidoScope_DrawPageSections(POLY_OPA_DISP, pauseCtx->itemPageVtx,
                                                          SELECT_ITEM_TEXS(gSaveContext.language));

            KaleidoScope_DrawItemSelect(play);
        }

        if (pauseCtx->pageIndex != PAUSE_EQUIP) {
            gDPPipeSync(POLY_OPA_DISP++);
            gDPSetCombineMode(POLY_OPA_DISP++, G_CC_MODULATEIA, G_CC_MODULATEIA);

            Matrix_Translate(-(f32)R_PAUSE_OFFSET_DEPTH / 100.0f, (f32)R_PAUSE_OFFSET_VERTICAL / 100.0f, 0.0f,
                             MTXMODE_NEW);
            Matrix_Scale(0.78f, 0.78f, 0.78f, MTXMODE_APPLY);
            Matrix_RotateZ(pauseCtx->equipPageRoll / 100.0f, MTXMODE_APPLY);
            Matrix_RotateY(1.57f, MTXMODE_APPLY);

            gSPMatrix(POLY_OPA_DISP++, MATRIX_NEW(gfxCtx, "../z_kaleido_scope_PAL.c", 1196),
                      G_MTX_NOPUSH | G_MTX_LOAD | G_MTX_MODELVIEW);

            POLY_OPA_DISP = KaleidoScope_DrawPageSections(POLY_OPA_DISP, pauseCtx->equipPageVtx,
                                                          EQUIPMENT_TEXS(gSaveContext.language));

            KaleidoScope_DrawEquipment(play);
        }

        if (pauseCtx->pageIndex != PAUSE_QUEST) {
            gDPPipeSync(POLY_OPA_DISP++);
            gDPSetTextureFilter(POLY_OPA_DISP++, G_TF_BILERP);
            gDPSetCombineMode(POLY_OPA_DISP++, G_CC_MODULATEIA, G_CC_MODULATEIA);

            Matrix_Translate(0.0f, (f32)R_PAUSE_OFFSET_VERTICAL / 100.0f, (f32)R_PAUSE_OFFSET_DEPTH / 100.0f,
                             MTXMODE_NEW);
            Matrix_Scale(0.78f, 0.78f, 0.78f, MTXMODE_APPLY);
            Matrix_RotateX(pauseCtx->questPageRoll / 100.0f, MTXMODE_APPLY);
            Matrix_RotateY(3.14f, MTXMODE_APPLY);

            gSPMatrix(POLY_OPA_DISP++, MATRIX_NEW(gfxCtx, "../z_kaleido_scope_PAL.c", 1220),
                      G_MTX_NOPUSH | G_MTX_LOAD | G_MTX_MODELVIEW);

            POLY_OPA_DISP = KaleidoScope_DrawPageSections(POLY_OPA_DISP, pauseCtx->questPageVtx,
                                                          QUEST_STATUS_TEXS(gSaveContext.language));

            KaleidoScope_DrawQuestStatus(play, gfxCtx);
        }

        if (pauseCtx->pageIndex != PAUSE_MAP) {
            gDPPipeSync(POLY_OPA_DISP++);

            gDPSetCombineMode(POLY_OPA_DISP++, G_CC_MODULATEIA, G_CC_MODULATEIA);

            Matrix_Translate((f32)R_PAUSE_OFFSET_DEPTH / 100.0f, (f32)R_PAUSE_OFFSET_VERTICAL / 100.0f, 0.0f,
                             MTXMODE_NEW);
            Matrix_Scale(0.78f, 0.78f, 0.78f, MTXMODE_APPLY);
            Matrix_RotateZ(-pauseCtx->mapPageRoll / 100.0f, MTXMODE_APPLY);
            Matrix_RotateY(-1.57f, MTXMODE_APPLY);

            gSPMatrix(POLY_OPA_DISP++, MATRIX_NEW(gfxCtx, "../z_kaleido_scope_PAL.c", 1243),
                      G_MTX_NOPUSH | G_MTX_LOAD | G_MTX_MODELVIEW);

            POLY_OPA_DISP =
                KaleidoScope_DrawPageSections(POLY_OPA_DISP, pauseCtx->mapPageVtx, MAP_TEXS(gSaveContext.language));

            if (sInDungeonScene) {
                KaleidoScope_DrawDungeonMap(play, gfxCtx);
                Gfx_SetupDL_42Opa(gfxCtx);

                gDPSetCombineMode(POLY_OPA_DISP++, G_CC_MODULATEIA_PRIM, G_CC_MODULATEIA_PRIM);

                if (CHECK_DUNGEON_ITEM(DUNGEON_COMPASS, gSaveContext.mapIndex)) {
                    PauseMapMark_Draw(play);
                }
            } else {
                KaleidoScope_DrawWorldMap(play, gfxCtx);
            }
        }

        // Update and draw the active page being looked at

        gDPPipeSync(POLY_OPA_DISP++);
        gDPSetCombineMode(POLY_OPA_DISP++, G_CC_MODULATEIA, G_CC_MODULATEIA);

        switch (pauseCtx->pageIndex) {
            case PAUSE_ITEM:
                Matrix_Translate(0.0f, (f32)R_PAUSE_OFFSET_VERTICAL / 100.0f, -(f32)R_PAUSE_OFFSET_DEPTH / 100.0f,
                                 MTXMODE_NEW);
                Matrix_Scale(0.78f, 0.78f, 0.78f, MTXMODE_APPLY);
                Matrix_RotateX(-pauseCtx->itemPageRoll / 100.0f, MTXMODE_APPLY);

                gSPMatrix(POLY_OPA_DISP++, MATRIX_NEW(gfxCtx, "../z_kaleido_scope_PAL.c", 1281),
                          G_MTX_NOPUSH | G_MTX_LOAD | G_MTX_MODELVIEW);

                POLY_OPA_DISP = KaleidoScope_DrawPageSections(POLY_OPA_DISP, pauseCtx->itemPageVtx,
                                                              SELECT_ITEM_TEXS(gSaveContext.language));

                KaleidoScope_DrawItemSelect(play);
                break;

            case PAUSE_MAP:
                Matrix_Translate((f32)R_PAUSE_OFFSET_DEPTH / 100.0f, (f32)R_PAUSE_OFFSET_VERTICAL / 100.0f, 0.0f,
                                 MTXMODE_NEW);
                Matrix_Scale(0.78f, 0.78f, 0.78f, MTXMODE_APPLY);
                Matrix_RotateZ(-pauseCtx->mapPageRoll / 100.0f, MTXMODE_APPLY);
                Matrix_RotateY(-1.57f, MTXMODE_APPLY);

                gSPMatrix(POLY_OPA_DISP++, MATRIX_NEW(gfxCtx, "../z_kaleido_scope_PAL.c", 1303),
                          G_MTX_NOPUSH | G_MTX_LOAD | G_MTX_MODELVIEW);

                POLY_OPA_DISP =
                    KaleidoScope_DrawPageSections(POLY_OPA_DISP, pauseCtx->mapPageVtx, MAP_TEXS(gSaveContext.language));

                if (sInDungeonScene) {
                    KaleidoScope_DrawDungeonMap(play, gfxCtx);
                    Gfx_SetupDL_42Opa(gfxCtx);

                    gDPSetCombineMode(POLY_OPA_DISP++, G_CC_MODULATEIA_PRIM, G_CC_MODULATEIA_PRIM);

                    if (pauseCtx->cursorSpecialPos == 0) {
                        KaleidoScope_DrawCursor(play, PAUSE_MAP);
                    }

                    if (CHECK_DUNGEON_ITEM(DUNGEON_COMPASS, gSaveContext.mapIndex)) {
                        PauseMapMark_Draw(play);
                    }
                } else {
                    KaleidoScope_DrawWorldMap(play, gfxCtx);
                }
                break;

            case PAUSE_QUEST:
                gDPSetTextureFilter(POLY_OPA_DISP++, G_TF_BILERP);

                Matrix_Translate(0.0f, (f32)R_PAUSE_OFFSET_VERTICAL / 100.0f, (f32)R_PAUSE_OFFSET_DEPTH / 100.0f,
                                 MTXMODE_NEW);
                Matrix_Scale(0.78f, 0.78f, 0.78f, MTXMODE_APPLY);
                Matrix_RotateX(pauseCtx->questPageRoll / 100.0f, MTXMODE_APPLY);
                Matrix_RotateY(3.14f, MTXMODE_APPLY);

                gSPMatrix(POLY_OPA_DISP++, MATRIX_NEW(gfxCtx, "../z_kaleido_scope_PAL.c", 1343),
                          G_MTX_NOPUSH | G_MTX_LOAD | G_MTX_MODELVIEW);

                POLY_OPA_DISP = KaleidoScope_DrawPageSections(POLY_OPA_DISP, pauseCtx->questPageVtx,
                                                              QUEST_STATUS_TEXS(gSaveContext.language));

                KaleidoScope_DrawQuestStatus(play, gfxCtx);

                if (pauseCtx->cursorSpecialPos == 0) {
                    KaleidoScope_DrawCursor(play, PAUSE_QUEST);
                }
                break;

            case PAUSE_EQUIP:
                Matrix_Translate(-(f32)R_PAUSE_OFFSET_DEPTH / 100.0f, (f32)R_PAUSE_OFFSET_VERTICAL / 100.0f, 0.0f,
                                 MTXMODE_NEW);
                Matrix_Scale(0.78f, 0.78f, 0.78f, MTXMODE_APPLY);
                Matrix_RotateZ(pauseCtx->equipPageRoll / 100.0f, MTXMODE_APPLY);
                Matrix_RotateY(1.57f, MTXMODE_APPLY);

                gSPMatrix(POLY_OPA_DISP++, MATRIX_NEW(gfxCtx, "../z_kaleido_scope_PAL.c", 1367),
                          G_MTX_NOPUSH | G_MTX_LOAD | G_MTX_MODELVIEW);

                POLY_OPA_DISP = KaleidoScope_DrawPageSections(POLY_OPA_DISP, pauseCtx->equipPageVtx,
                                                              EQUIPMENT_TEXS(gSaveContext.language));

                KaleidoScope_DrawEquipment(play);

                if (pauseCtx->cursorSpecialPos == 0) {
                    KaleidoScope_DrawCursor(play, PAUSE_EQUIP);
                }
                break;
        }
    }

    // Update and draw save / game over prompt

    Gfx_SetupDL_42Opa(gfxCtx);

    if ((pauseCtx->state == PAUSE_STATE_SAVE_PROMPT) || IS_PAUSE_STATE_GAMEOVER(pauseCtx)) {
        KaleidoScope_UpdatePrompt(play);

        gDPSetCombineMode(POLY_OPA_DISP++, G_CC_MODULATEIA, G_CC_MODULATEIA);

        if ((u32)pauseCtx->pageIndex == PAUSE_ITEM) {
            pauseCtx->itemPageRoll = pauseCtx->rollRotSavePrompt_ + 314.0f;

            Matrix_Translate(0.0f, (f32)R_PAUSE_OFFSET_VERTICAL / 100.0f, -pauseCtx->savePromptOffsetDepth_ / 10.0f,
                             MTXMODE_NEW);
            Matrix_Scale(0.78f, 0.78f, 0.78f, MTXMODE_APPLY);
            Matrix_RotateX(-pauseCtx->rollRotSavePrompt_ / 100.0f, MTXMODE_APPLY);
        } else if (pauseCtx->pageIndex == PAUSE_MAP) {
            pauseCtx->mapPageRoll = pauseCtx->rollRotSavePrompt_ + 314.0f;

            Matrix_Translate(pauseCtx->savePromptOffsetDepth_ / 10.0f, (f32)R_PAUSE_OFFSET_VERTICAL / 100.0f, 0.0f,
                             MTXMODE_NEW);
            Matrix_Scale(0.78f, 0.78f, 0.78f, MTXMODE_APPLY);
            Matrix_RotateZ(-pauseCtx->rollRotSavePrompt_ / 100.0f, MTXMODE_APPLY);
            Matrix_RotateY(-1.57f, MTXMODE_APPLY);
        } else if (pauseCtx->pageIndex == PAUSE_QUEST) {
            pauseCtx->questPageRoll = pauseCtx->rollRotSavePrompt_ + 314.0f;

            Matrix_Translate(0.0f, (f32)R_PAUSE_OFFSET_VERTICAL / 100.0f, pauseCtx->savePromptOffsetDepth_ / 10.0f,
                             MTXMODE_NEW);
            Matrix_Scale(0.78f, 0.78f, 0.78f, MTXMODE_APPLY);
            Matrix_RotateX(pauseCtx->rollRotSavePrompt_ / 100.0f, MTXMODE_APPLY);
            Matrix_RotateY(3.14f, MTXMODE_APPLY);
        } else {
            pauseCtx->equipPageRoll = pauseCtx->rollRotSavePrompt_ + 314.0f;

            Matrix_Translate(-pauseCtx->savePromptOffsetDepth_ / 10.0f, (f32)R_PAUSE_OFFSET_VERTICAL / 100.0f, 0.0f,
                             MTXMODE_NEW);
            Matrix_Scale(0.78f, 0.78f, 0.78f, MTXMODE_APPLY);
            Matrix_RotateZ(pauseCtx->rollRotSavePrompt_ / 100.0f, MTXMODE_APPLY);
            Matrix_RotateY(1.57f, MTXMODE_APPLY);
        }

        gSPMatrix(POLY_OPA_DISP++, MATRIX_NEW(gfxCtx, "../z_kaleido_scope_PAL.c", 1424),
                  G_MTX_NOPUSH | G_MTX_LOAD | G_MTX_MODELVIEW);

        if (IS_PAUSE_STATE_GAMEOVER(pauseCtx)) {
            POLY_OPA_DISP = KaleidoScope_DrawPageSections(POLY_OPA_DISP, pauseCtx->promptPageVtx, sGameOverTexs);
        } else { // PAUSE_STATE_SAVE_PROMPT
            POLY_OPA_DISP =
                KaleidoScope_DrawPageSections(POLY_OPA_DISP, pauseCtx->promptPageVtx, SAVE_TEXS(gSaveContext.language));
        }

        //! @bug Loads 32 vertices, but there are only 20 to load
        gSPVertex(POLY_OPA_DISP++, &pauseCtx->promptPageVtx[PAGE_BG_QUADS * 4], 32, 0);

        if (((pauseCtx->state == PAUSE_STATE_SAVE_PROMPT) && (pauseCtx->savePromptState < PAUSE_SAVE_PROMPT_STATE_SAVED)
             /* PAUSE_SAVE_PROMPT_STATE_APPEARING, PAUSE_SAVE_PROMPT_STATE_WAIT_CHOICE, PAUSE_SAVE_PROMPT_STATE_CLOSING,
                PAUSE_SAVE_PROMPT_STATE_RETURN_TO_MENU */
             ) ||
            (pauseCtx->state == PAUSE_STATE_14)) {

            POLY_OPA_DISP = KaleidoScope_QuadTextureIA8(POLY_OPA_DISP, sSavePromptMessageTexs[gSaveContext.language],
                                                        152, 16, QUAD_PROMPT_MESSAGE * 4);

            gDPSetCombineLERP(POLY_OPA_DISP++, 1, 0, PRIMITIVE, 0, TEXEL0, 0, PRIMITIVE, 0, 1, 0, PRIMITIVE, 0, TEXEL0,
                              0, PRIMITIVE, 0);
<<<<<<< HEAD
            gDPSetPrimColor(POLY_OPA_DISP++, 0, 0, 100, 255, 100, R_KALEIDO_PROMPT_CURSOR_ALPHA);
=======
            gDPSetPrimColor(POLY_OPA_DISP++, 0, 0, KALEIDO_COLOR_PROMPT_UNK_R, KALEIDO_COLOR_PROMPT_UNK_G,
                            KALEIDO_COLOR_PROMPT_UNK_B, VREG(61));
>>>>>>> 3fe7d041

            if (pauseCtx->promptChoice == 0) {
                // QUAD_PROMPT_CURSOR_LEFT
                gSPDisplayList(POLY_OPA_DISP++, gPromptCursorLeftDL);
            } else {
                // QUAD_PROMPT_CURSOR_RIGHT
                gSPDisplayList(POLY_OPA_DISP++, gPromptCursorRightDL);
            }

            gDPPipeSync(POLY_OPA_DISP++);
            gDPSetCombineMode(POLY_OPA_DISP++, G_CC_MODULATEIA, G_CC_MODULATEIA);
            gDPSetPrimColor(POLY_OPA_DISP++, 0, 0, 255, 255, 255, pauseCtx->alpha);

            POLY_OPA_DISP = KaleidoScope_QuadTextureIA8(POLY_OPA_DISP, sPromptChoiceTexs[gSaveContext.language][0], 48,
                                                        16, QUAD_PROMPT_CHOICE_YES * 4);

            POLY_OPA_DISP = KaleidoScope_QuadTextureIA8(POLY_OPA_DISP, sPromptChoiceTexs[gSaveContext.language][1], 48,
                                                        16, QUAD_PROMPT_CHOICE_NO * 4);
        } else if ((pauseCtx->state != PAUSE_STATE_SAVE_PROMPT) ||
                   (pauseCtx->savePromptState < PAUSE_SAVE_PROMPT_STATE_SAVED
                    /* PAUSE_SAVE_PROMPT_STATE_APPEARING, PAUSE_SAVE_PROMPT_STATE_WAIT_CHOICE,
                       PAUSE_SAVE_PROMPT_STATE_CLOSING, PAUSE_SAVE_PROMPT_STATE_RETURN_TO_MENU */
                    )) {

<<<<<<< HEAD
            if ((pauseCtx->state != PAUSE_STATE_15) &&
                ((pauseCtx->state == PAUSE_STATE_16) || (pauseCtx->state == PAUSE_STATE_17))) {

                POLY_OPA_DISP = KaleidoScope_QuadTextureIA8(POLY_OPA_DISP, sContinuePromptTexs[gSaveContext.language],
                                                            152, 16, QUAD_PROMPT_MESSAGE * 4);

                gDPSetCombineLERP(POLY_OPA_DISP++, 1, 0, PRIMITIVE, 0, TEXEL0, 0, PRIMITIVE, 0, 1, 0, PRIMITIVE, 0,
                                  TEXEL0, 0, PRIMITIVE, 0);
                gDPSetPrimColor(POLY_OPA_DISP++, 0, 0, 100, 255, 100, R_KALEIDO_PROMPT_CURSOR_ALPHA);

                if (pauseCtx->promptChoice == 0) {
                    // QUAD_PROMPT_CURSOR_LEFT
                    gSPDisplayList(POLY_OPA_DISP++, gPromptCursorLeftDL);
                } else {
                    // QUAD_PROMPT_CURSOR_RIGHT
                    gSPDisplayList(POLY_OPA_DISP++, gPromptCursorRightDL);
                }
=======
            POLY_OPA_DISP =
                KaleidoScope_QuadTextureIA8(POLY_OPA_DISP, sPromptChoiceTexs[gSaveContext.language][1], 48, 16, 16);
        } else if (((pauseCtx->state == PAUSE_STATE_SAVE_PROMPT) && (pauseCtx->unk_1EC >= 4)) ||
                   pauseCtx->state == PAUSE_STATE_15) {
#if PLATFORM_N64
            POLY_OPA_DISP =
                KaleidoScope_QuadTextureIA8(POLY_OPA_DISP, sSaveConfirmationTexs[gSaveContext.language], 152, 16, 0);
#endif
        } else if (((pauseCtx->state == PAUSE_STATE_16) || (pauseCtx->state == PAUSE_STATE_17))) {
            POLY_OPA_DISP =
                KaleidoScope_QuadTextureIA8(POLY_OPA_DISP, sContinuePromptTexs[gSaveContext.language], 152, 16, 0);

            gDPSetCombineLERP(POLY_OPA_DISP++, 1, 0, PRIMITIVE, 0, TEXEL0, 0, PRIMITIVE, 0, 1, 0, PRIMITIVE, 0, TEXEL0,
                              0, PRIMITIVE, 0);
            gDPSetPrimColor(POLY_OPA_DISP++, 0, 0, KALEIDO_COLOR_PROMPT_UNK_R, KALEIDO_COLOR_PROMPT_UNK_G,
                            KALEIDO_COLOR_PROMPT_UNK_B, VREG(61));

            if (pauseCtx->promptChoice == 0) {
                gSPDisplayList(POLY_OPA_DISP++, gPromptCursorLeftDL);
            } else {
                gSPDisplayList(POLY_OPA_DISP++, gPromptCursorRightDL);
            }
>>>>>>> 3fe7d041

            gDPPipeSync(POLY_OPA_DISP++);
            gDPSetCombineMode(POLY_OPA_DISP++, G_CC_MODULATEIA, G_CC_MODULATEIA);
            gDPSetPrimColor(POLY_OPA_DISP++, 0, 0, 255, 255, 255, pauseCtx->alpha);

<<<<<<< HEAD
                POLY_OPA_DISP = KaleidoScope_QuadTextureIA8(POLY_OPA_DISP, sPromptChoiceTexs[gSaveContext.language][0],
                                                            48, 16, QUAD_PROMPT_CHOICE_YES * 4);

                POLY_OPA_DISP = KaleidoScope_QuadTextureIA8(POLY_OPA_DISP, sPromptChoiceTexs[gSaveContext.language][1],
                                                            48, 16, QUAD_PROMPT_CHOICE_NO * 4);
            }
=======
            POLY_OPA_DISP =
                KaleidoScope_QuadTextureIA8(POLY_OPA_DISP, sPromptChoiceTexs[gSaveContext.language][0], 48, 16, 12);

            POLY_OPA_DISP =
                KaleidoScope_QuadTextureIA8(POLY_OPA_DISP, sPromptChoiceTexs[gSaveContext.language][1], 48, 16, 16);
>>>>>>> 3fe7d041
        }

        gDPPipeSync(POLY_OPA_DISP++);
        gDPSetCombineLERP(POLY_OPA_DISP++, PRIMITIVE, ENVIRONMENT, TEXEL0, ENVIRONMENT, TEXEL0, 0, PRIMITIVE, 0,
                          PRIMITIVE, ENVIRONMENT, TEXEL0, ENVIRONMENT, TEXEL0, 0, PRIMITIVE, 0);

        if ((pauseCtx->state != PAUSE_STATE_16) && (pauseCtx->state != PAUSE_STATE_17)) {
            gDPSetPrimColor(POLY_OPA_DISP++, 0, 0, 255, 255, 0, pauseCtx->alpha);
            gDPSetEnvColor(POLY_OPA_DISP++, 0, 0, 0, 0);
        }
    }

    CLOSE_DISPS(gfxCtx, "../z_kaleido_scope_PAL.c", 1577);
}

void KaleidoScope_DrawInfoPanel(PlayState* play) {
    static void* D_8082AD54_toEquipTextTextures_[] =
        LANGUAGE_ARRAY(gPauseToEquipJPNTex, gPauseToEquipENGTex, gPauseToEquipGERTex, gPauseToEquipFRATex);
    static void* D_8082AD60_toDecideTextTextures_[] =
        LANGUAGE_ARRAY(gPauseToDecideJPNTex, gPauseToDecideENGTex, gPauseToDecideGERTex, gPauseToDecideFRATex);
    static void* D_8082AD6C_toPlayMelodyTextTextures_[] = LANGUAGE_ARRAY(
        gPauseToPlayMelodyJPNTex, gPauseToPlayMelodyENGTex, gPauseToPlayMelodyGERTex, gPauseToPlayMelodyFRATex);
    static void* D_8082AD78_scrollLeftLabels_[][LANGUAGE_MAX] = {
        LANGUAGE_ARRAY(gPauseToEquipmentJPNTex, gPauseToEquipmentENGTex, gPauseToEquipmentGERTex,
                       gPauseToEquipmentFRATex),
        LANGUAGE_ARRAY(gPauseToSelectItemJPNTex, gPauseToSelectItemENGTex, gPauseToSelectItemGERTex,
                       gPauseToSelectItemFRATex),
        LANGUAGE_ARRAY(gPauseToMapJPNTex, gPauseToMapENGTex, gPauseToMapGERTex, gPauseToMapFRATex),
        LANGUAGE_ARRAY(gPauseToQuestStatusJPNTex, gPauseToQuestStatusENGTex, gPauseToQuestStatusGERTex,
                       gPauseToQuestStatusFRATex),
    };
    static void* D_8082ADA8_scrollRightLabels_[][LANGUAGE_MAX] = {
        LANGUAGE_ARRAY(gPauseToMapJPNTex, gPauseToMapENGTex, gPauseToMapGERTex, gPauseToMapFRATex),
        LANGUAGE_ARRAY(gPauseToQuestStatusJPNTex, gPauseToQuestStatusENGTex, gPauseToQuestStatusGERTex,
                       gPauseToQuestStatusFRATex),
        LANGUAGE_ARRAY(gPauseToEquipmentJPNTex, gPauseToEquipmentENGTex, gPauseToEquipmentGERTex,
                       gPauseToEquipmentFRATex),
        LANGUAGE_ARRAY(gPauseToSelectItemJPNTex, gPauseToSelectItemENGTex, gPauseToSelectItemGERTex,
                       gPauseToSelectItemFRATex),
    };
    static u16 D_8082ADD8_toEquipTextWidth_[] = LANGUAGE_ARRAY(56, 56, 88, 80);
    static u16 D_8082ADE0_toDecideTextWidth_[] = LANGUAGE_ARRAY(48, 64, 88, 72);
    static u16 D_8082ADE8_toPlayMelodyTextWidth_[] = LANGUAGE_ARRAY(96, 80, 104, 112);
    static s16 sCursorLeftRightSelectedPrimColors[][4] = {
        { 180, 210, 255, 220 },
        { 100, 100, 150, 220 },
    };
    static s16 sCursorLeftRightSelectedPrimTimer = 20;
    static s16 sCursorLeftRightSelectedPrimState = 0;
    static s16 D_8082AE08[] = {
        10, 16, 16, 17, 12, 13, 18, 17, 17, 19, 13, 21, 20, 21, 14, 15, 15, 15, 11, 14,
    };
    static s16 D_8082AE30[WORLD_MAP_POINT_MAX] = {
        21, // WORLD_MAP_POINT_HAUNTED_WASTELAND
        20, // WORLD_MAP_POINT_GERUDOS_FORTRESS
        19, // WORLD_MAP_POINT_GERUDO_VALLEY
        18, // WORLD_MAP_POINT_HYLIA_LAKESIDE
        11, // WORLD_MAP_POINT_LON_LON_RANCH
        14, // WORLD_MAP_POINT_MARKET
        10, // WORLD_MAP_POINT_HYRULE_FIELD
        15, // WORLD_MAP_POINT_DEATH_MOUNTAIN
        16, // WORLD_MAP_POINT_KAKARIKO_VILLAGE
        13, // WORLD_MAP_POINT_LOST_WOODS
        12, // WORLD_MAP_POINT_KOKIRI_FOREST
        17, // WORLD_MAP_POINT_ZORAS_DOMAIN
    };
    static s16 sCursorLeftRightSelectedPrimRed;
    static s16 sCursorLeftRightSelectedPrimGreen;
    static s16 sCursorLeftRightSelectedPrimBlue;
    static s16 sCursorLeftRightSelectedPrimAlpha;

    PauseContext* pauseCtx = &play->pauseCtx;
    s16 stepR;
    s16 stepG;
    s16 stepB;
    s16 stepA;
    s16 y;
    s16 i;
    s16 j;

    OPEN_DISPS(play->state.gfxCtx, "../z_kaleido_scope_PAL.c", 1676);

    stepR = ABS(sCursorLeftRightSelectedPrimRed -
                sCursorLeftRightSelectedPrimColors[sCursorLeftRightSelectedPrimState][0]) /
            sCursorLeftRightSelectedPrimTimer;
    stepG = ABS(sCursorLeftRightSelectedPrimGreen -
                sCursorLeftRightSelectedPrimColors[sCursorLeftRightSelectedPrimState][1]) /
            sCursorLeftRightSelectedPrimTimer;
    stepB = ABS(sCursorLeftRightSelectedPrimBlue -
                sCursorLeftRightSelectedPrimColors[sCursorLeftRightSelectedPrimState][2]) /
            sCursorLeftRightSelectedPrimTimer;
    stepA = ABS(sCursorLeftRightSelectedPrimAlpha -
                sCursorLeftRightSelectedPrimColors[sCursorLeftRightSelectedPrimState][3]) /
            sCursorLeftRightSelectedPrimTimer;
    if (sCursorLeftRightSelectedPrimRed >= sCursorLeftRightSelectedPrimColors[sCursorLeftRightSelectedPrimState][0]) {
        sCursorLeftRightSelectedPrimRed -= stepR;
    } else {
        sCursorLeftRightSelectedPrimRed += stepR;
    }
    if (sCursorLeftRightSelectedPrimGreen >= sCursorLeftRightSelectedPrimColors[sCursorLeftRightSelectedPrimState][1]) {
        sCursorLeftRightSelectedPrimGreen -= stepG;
    } else {
        sCursorLeftRightSelectedPrimGreen += stepG;
    }
    if (sCursorLeftRightSelectedPrimBlue >= sCursorLeftRightSelectedPrimColors[sCursorLeftRightSelectedPrimState][2]) {
        sCursorLeftRightSelectedPrimBlue -= stepB;
    } else {
        sCursorLeftRightSelectedPrimBlue += stepB;
    }
    if (sCursorLeftRightSelectedPrimAlpha >= sCursorLeftRightSelectedPrimColors[sCursorLeftRightSelectedPrimState][3]) {
        sCursorLeftRightSelectedPrimAlpha -= stepA;
    } else {
        sCursorLeftRightSelectedPrimAlpha += stepA;
    }

    sCursorLeftRightSelectedPrimTimer--;
    if (sCursorLeftRightSelectedPrimTimer == 0) {
        sCursorLeftRightSelectedPrimRed = sCursorLeftRightSelectedPrimColors[sCursorLeftRightSelectedPrimState][0];
        sCursorLeftRightSelectedPrimGreen = sCursorLeftRightSelectedPrimColors[sCursorLeftRightSelectedPrimState][1];
        sCursorLeftRightSelectedPrimBlue = sCursorLeftRightSelectedPrimColors[sCursorLeftRightSelectedPrimState][2];
        sCursorLeftRightSelectedPrimAlpha = sCursorLeftRightSelectedPrimColors[sCursorLeftRightSelectedPrimState][3];
        sCursorLeftRightSelectedPrimTimer = R_PAUSE_CURSOR_L_R_SELECTED_PRIM_TIMER;
        sCursorLeftRightSelectedPrimState ^= 1;
    }

    y = pauseCtx->infoPanelOffsetY - 76;
    for (j = 0, i = 0; i < 7; i++, j += 4) {
        pauseCtx->infoPanelVtx[j + 0].v.ob[0] = pauseCtx->infoPanelVtx[j + 2].v.ob[0] = -72;

        pauseCtx->infoPanelVtx[j + 1].v.ob[0] = pauseCtx->infoPanelVtx[j + 3].v.ob[0] = 0;

        pauseCtx->infoPanelVtx[j + 0].v.ob[1] = pauseCtx->infoPanelVtx[j + 1].v.ob[1] = y;

        pauseCtx->infoPanelVtx[j + 2].v.ob[1] = pauseCtx->infoPanelVtx[j + 3].v.ob[1] = y - 24;

        pauseCtx->infoPanelVtx[j + 0].v.ob[2] = pauseCtx->infoPanelVtx[j + 1].v.ob[2] =
            pauseCtx->infoPanelVtx[j + 2].v.ob[2] = pauseCtx->infoPanelVtx[j + 3].v.ob[2] = 0;

        pauseCtx->infoPanelVtx[j + 0].v.flag = pauseCtx->infoPanelVtx[j + 1].v.flag =
            pauseCtx->infoPanelVtx[j + 2].v.flag = pauseCtx->infoPanelVtx[j + 3].v.flag = 0;

        pauseCtx->infoPanelVtx[j + 0].v.tc[0] = pauseCtx->infoPanelVtx[j + 0].v.tc[1] =
            pauseCtx->infoPanelVtx[j + 1].v.tc[1] = pauseCtx->infoPanelVtx[j + 2].v.tc[0] = 0;

        pauseCtx->infoPanelVtx[j + 1].v.tc[0] = pauseCtx->infoPanelVtx[j + 3].v.tc[0] = 72 * (1 << 5);

        pauseCtx->infoPanelVtx[j + 2].v.tc[1] = pauseCtx->infoPanelVtx[j + 3].v.tc[1] = 24 * (1 << 5);

        pauseCtx->infoPanelVtx[j + 0].v.cn[0] = pauseCtx->infoPanelVtx[j + 2].v.cn[0] =
            pauseCtx->infoPanelVtx[j + 0].v.cn[1] = pauseCtx->infoPanelVtx[j + 2].v.cn[1] =
                pauseCtx->infoPanelVtx[j + 0].v.cn[2] = pauseCtx->infoPanelVtx[j + 2].v.cn[2] =
                    pauseCtx->infoPanelVtx[j + 1].v.cn[0] = pauseCtx->infoPanelVtx[j + 3].v.cn[0] =
                        pauseCtx->infoPanelVtx[j + 1].v.cn[1] = pauseCtx->infoPanelVtx[j + 3].v.cn[1] =
                            pauseCtx->infoPanelVtx[j + 1].v.cn[2] = pauseCtx->infoPanelVtx[j + 3].v.cn[2] = 200;

        pauseCtx->infoPanelVtx[j + 0].v.cn[3] = pauseCtx->infoPanelVtx[j + 2].v.cn[3] =
            pauseCtx->infoPanelVtx[j + 1].v.cn[3] = pauseCtx->infoPanelVtx[j + 3].v.cn[3] = pauseCtx->alpha;
    }

    pauseCtx->infoPanelVtx[4].v.ob[0] = pauseCtx->infoPanelVtx[6].v.ob[0] = pauseCtx->infoPanelVtx[0].v.ob[0] + 72;

    pauseCtx->infoPanelVtx[5].v.ob[0] = pauseCtx->infoPanelVtx[7].v.ob[0] = pauseCtx->infoPanelVtx[4].v.ob[0] + 72;

    if ((pauseCtx->cursorSpecialPos == PAUSE_CURSOR_PAGE_LEFT) && (pauseCtx->mainState == PAUSE_MAIN_STATE_IDLE)) {
        pauseCtx->infoPanelVtx[8].v.ob[0] = pauseCtx->infoPanelVtx[10].v.ob[0] = R_PAUSE_CURSOR_LEFT_X;

        pauseCtx->infoPanelVtx[9].v.ob[0] = pauseCtx->infoPanelVtx[11].v.ob[0] = pauseCtx->infoPanelVtx[8].v.ob[0] + 24;

        pauseCtx->infoPanelVtx[8].v.ob[1] = pauseCtx->infoPanelVtx[9].v.ob[1] = R_PAUSE_CURSOR_LEFT_RIGHT_Y;

        pauseCtx->infoPanelVtx[10].v.ob[1] = pauseCtx->infoPanelVtx[11].v.ob[1] =
            pauseCtx->infoPanelVtx[8].v.ob[1] - 32;
    } else {
        pauseCtx->infoPanelVtx[8].v.ob[0] = pauseCtx->infoPanelVtx[10].v.ob[0] = R_PAUSE_CURSOR_LEFT_X + 3;

        pauseCtx->infoPanelVtx[9].v.ob[0] = pauseCtx->infoPanelVtx[11].v.ob[0] = pauseCtx->infoPanelVtx[8].v.ob[0] + 18;

        pauseCtx->infoPanelVtx[8].v.ob[1] = pauseCtx->infoPanelVtx[9].v.ob[1] = R_PAUSE_CURSOR_LEFT_RIGHT_Y - 3;

        pauseCtx->infoPanelVtx[10].v.ob[1] = pauseCtx->infoPanelVtx[11].v.ob[1] =
            pauseCtx->infoPanelVtx[8].v.ob[1] - 26;
    }

    if ((pauseCtx->cursorSpecialPos == PAUSE_CURSOR_PAGE_RIGHT) && (pauseCtx->mainState == PAUSE_MAIN_STATE_IDLE)) {
        pauseCtx->infoPanelVtx[12].v.ob[0] = pauseCtx->infoPanelVtx[14].v.ob[0] = R_PAUSE_CURSOR_RIGHT_X;

        pauseCtx->infoPanelVtx[13].v.ob[0] = pauseCtx->infoPanelVtx[15].v.ob[0] =
            pauseCtx->infoPanelVtx[12].v.ob[0] + 24;

        pauseCtx->infoPanelVtx[12].v.ob[1] = pauseCtx->infoPanelVtx[13].v.ob[1] = R_PAUSE_CURSOR_LEFT_RIGHT_Y;

        pauseCtx->infoPanelVtx[14].v.ob[1] = pauseCtx->infoPanelVtx[15].v.ob[1] =
            pauseCtx->infoPanelVtx[12].v.ob[1] - 32;
    } else {
        pauseCtx->infoPanelVtx[12].v.ob[0] = pauseCtx->infoPanelVtx[14].v.ob[0] = R_PAUSE_CURSOR_RIGHT_X + 3;

        pauseCtx->infoPanelVtx[13].v.ob[0] = pauseCtx->infoPanelVtx[15].v.ob[0] =
            pauseCtx->infoPanelVtx[12].v.ob[0] + 18;

        pauseCtx->infoPanelVtx[12].v.ob[1] = pauseCtx->infoPanelVtx[13].v.ob[1] = R_PAUSE_CURSOR_LEFT_RIGHT_Y - 3;

        pauseCtx->infoPanelVtx[14].v.ob[1] = pauseCtx->infoPanelVtx[15].v.ob[1] =
            pauseCtx->infoPanelVtx[12].v.ob[1] - 26;
    }

    pauseCtx->infoPanelVtx[9].v.tc[0] = pauseCtx->infoPanelVtx[11].v.tc[0] = pauseCtx->infoPanelVtx[13].v.tc[0] =
        pauseCtx->infoPanelVtx[15].v.tc[0] = 24 * (1 << 5);

    pauseCtx->infoPanelVtx[10].v.tc[1] = pauseCtx->infoPanelVtx[11].v.tc[1] = pauseCtx->infoPanelVtx[14].v.tc[1] =
        pauseCtx->infoPanelVtx[15].v.tc[1] = 32 * (1 << 5);

    gDPSetCombineMode(POLY_OPA_DISP++, G_CC_MODULATEIA_PRIM, G_CC_MODULATEIA_PRIM);

    Matrix_Translate(0.0f, 0.0f, -144.0f, MTXMODE_NEW);
    Matrix_Scale(1.0f, 1.0f, 1.0f, MTXMODE_APPLY);

    gSPMatrix(POLY_OPA_DISP++, MATRIX_NEW(play->state.gfxCtx, "../z_kaleido_scope_PAL.c", 1755),
              G_MTX_NOPUSH | G_MTX_LOAD | G_MTX_MODELVIEW);

    gDPSetPrimColor(POLY_OPA_DISP++, 0, 0, 90, 100, 130, 255);
    gSPVertex(POLY_OPA_DISP++, &pauseCtx->infoPanelVtx[0], 16, 0);

    gSPDisplayList(POLY_OPA_DISP++, gItemNamePanelDL);

    if ((pauseCtx->cursorSpecialPos == PAUSE_CURSOR_PAGE_LEFT) && (pauseCtx->mainState == PAUSE_MAIN_STATE_IDLE)) {
        gDPSetPrimColor(POLY_OPA_DISP++, 0, 0, sCursorLeftRightSelectedPrimRed, sCursorLeftRightSelectedPrimGreen,
                        sCursorLeftRightSelectedPrimBlue, sCursorLeftRightSelectedPrimAlpha);
    }

    gSPDisplayList(POLY_OPA_DISP++, gLButtonIconDL);

    gDPSetPrimColor(POLY_OPA_DISP++, 0, 0, 180, 210, 255, 220);

    if ((pauseCtx->cursorSpecialPos == PAUSE_CURSOR_PAGE_RIGHT) && (pauseCtx->mainState == PAUSE_MAIN_STATE_IDLE)) {
        gDPSetPrimColor(POLY_OPA_DISP++, 0, 0, sCursorLeftRightSelectedPrimRed, sCursorLeftRightSelectedPrimGreen,
                        sCursorLeftRightSelectedPrimBlue, sCursorLeftRightSelectedPrimAlpha);
    }

    gSPDisplayList(POLY_OPA_DISP++, gRButtonIconDL);

    if (pauseCtx->cursorSpecialPos != 0) {
        j = (pauseCtx->cursorSpecialPos * 4) - 32;
        pauseCtx->cursorVtx[0].v.ob[0] = pauseCtx->infoPanelVtx[j].v.ob[0];
        pauseCtx->cursorVtx[0].v.ob[1] = pauseCtx->infoPanelVtx[j].v.ob[1];
        KaleidoScope_DrawCursor(play, pauseCtx->pageIndex);
    }

    y = pauseCtx->infoPanelOffsetY - 80;
    pauseCtx->infoPanelVtx[16].v.ob[1] = pauseCtx->infoPanelVtx[17].v.ob[1] = y;

    pauseCtx->infoPanelVtx[18].v.ob[1] = pauseCtx->infoPanelVtx[19].v.ob[1] = pauseCtx->infoPanelVtx[16].v.ob[1] - 16;

    pauseCtx->infoPanelVtx[18].v.tc[1] = pauseCtx->infoPanelVtx[19].v.tc[1] = 16 * (1 << 5);

    gDPPipeSync(POLY_OPA_DISP++);
    gDPSetCombineLERP(POLY_OPA_DISP++, PRIMITIVE, ENVIRONMENT, TEXEL0, ENVIRONMENT, TEXEL0, 0, PRIMITIVE, 0, PRIMITIVE,
                      ENVIRONMENT, TEXEL0, ENVIRONMENT, TEXEL0, 0, PRIMITIVE, 0);
    gDPSetEnvColor(POLY_OPA_DISP++, 20, 30, 40, 0);

    if ((pauseCtx->state == PAUSE_STATE_MAIN) && (pauseCtx->namedItem != PAUSE_ITEM_NONE) &&
        (pauseCtx->nameDisplayTimer < R_PAUSE_NAME_DISPLAY_TIMER_THRESHOLD_) &&
        (((u32)pauseCtx->mainState == PAUSE_MAIN_STATE_IDLE) ||
         (pauseCtx->mainState == PAUSE_MAIN_STATE_SONG_PLAYBACK) ||
         ((pauseCtx->mainState >= PAUSE_MAIN_STATE_SONG_PROMPT_INIT) &&
          (pauseCtx->mainState <= PAUSE_MAIN_STATE_EQUIP_CHANGED)
          /* PAUSE_MAIN_STATE_SONG_PROMPT_INIT, PAUSE_MAIN_STATE_SONG_PROMPT,
             PAUSE_MAIN_STATE_SONG_PROMPT_DONE, PAUSE_MAIN_STATE_EQUIP_CHANGED */
          ) ||
         (pauseCtx->mainState == PAUSE_MAIN_STATE_IDLE_CURSOR_ON_SONG)) &&
        (pauseCtx->cursorSpecialPos == 0)) {

        if (((u32)pauseCtx->mainState == PAUSE_MAIN_STATE_IDLE) ||
            (pauseCtx->mainState == PAUSE_MAIN_STATE_SONG_PLAYBACK) ||
            ((pauseCtx->mainState >= PAUSE_MAIN_STATE_SONG_PROMPT_INIT) &&
             (pauseCtx->mainState <= PAUSE_MAIN_STATE_EQUIP_CHANGED)
             /* PAUSE_MAIN_STATE_SONG_PROMPT_INIT, PAUSE_MAIN_STATE_SONG_PROMPT,
                PAUSE_MAIN_STATE_SONG_PROMPT_DONE, PAUSE_MAIN_STATE_EQUIP_CHANGED */
             ) ||
            (pauseCtx->mainState == PAUSE_MAIN_STATE_IDLE_CURSOR_ON_SONG)) {

            pauseCtx->infoPanelVtx[16].v.ob[0] = pauseCtx->infoPanelVtx[18].v.ob[0] = -63;

            pauseCtx->infoPanelVtx[17].v.ob[0] = pauseCtx->infoPanelVtx[19].v.ob[0] =
                pauseCtx->infoPanelVtx[16].v.ob[0] + 128;

            pauseCtx->infoPanelVtx[17].v.tc[0] = pauseCtx->infoPanelVtx[19].v.tc[0] = 128 * (1 << 5);

            gSPVertex(POLY_OPA_DISP++, &pauseCtx->infoPanelVtx[16], 4, 0);

            if (pauseCtx->nameColorSet == 1) {
                gDPSetPrimColor(POLY_OPA_DISP++, 0, 0, 70, 70, 70, 255);
            } else {
                gDPSetPrimColor(POLY_OPA_DISP++, 0, 0, 255, 255, 255, 255);
            }

            // Note that this is used to draw both item name and map name textures, it expects that the dimensions and
            // format for both sets of textures are identical.
            POLY_OPA_DISP = KaleidoScope_QuadTextureIA4(POLY_OPA_DISP, pauseCtx->nameSegment, ITEM_NAME_TEX_WIDTH,
                                                        ITEM_NAME_TEX_HEIGHT, 0);
        }

#if OOT_DEBUG
        if (pauseCtx->pageIndex == PAUSE_MAP) {
            if (YREG(7) != 0) {
                PRINTF(VT_FGCOL(YELLOW));
                PRINTF("キンスタ数(%d) Get_KIN_STA=%x (%x)  (%x)\n", YREG(6), GET_GS_FLAGS(YREG(6)),
                       gAreaGsFlags[YREG(6)], gSaveContext.save.info.gsFlags[YREG(6) >> 2]);
                PRINTF(VT_RST);

                YREG(7) = 0;
                SET_GS_FLAGS(D_8082AE30[pauseCtx->cursorPoint[PAUSE_WORLD_MAP]],
                             gAreaGsFlags[D_8082AE30[pauseCtx->cursorPoint[PAUSE_WORLD_MAP]]]);
            }
        }
#endif

        if ((pauseCtx->pageIndex == PAUSE_MAP) && !sInDungeonScene) {
            if (GET_GS_FLAGS(D_8082AE30[pauseCtx->cursorPoint[PAUSE_WORLD_MAP]]) ==
                gAreaGsFlags[D_8082AE30[pauseCtx->cursorPoint[PAUSE_WORLD_MAP]]]) {

                pauseCtx->infoPanelVtx[24].v.ob[0] = pauseCtx->infoPanelVtx[26].v.ob[0] = -74;

                pauseCtx->infoPanelVtx[25].v.ob[0] = pauseCtx->infoPanelVtx[27].v.ob[0] =
                    pauseCtx->infoPanelVtx[24].v.ob[0] + 19;

                pauseCtx->infoPanelVtx[24].v.ob[1] = pauseCtx->infoPanelVtx[25].v.ob[1] =
                    pauseCtx->infoPanelVtx[24].v.ob[1] - 2;

                pauseCtx->infoPanelVtx[26].v.ob[1] = pauseCtx->infoPanelVtx[27].v.ob[1] =
                    pauseCtx->infoPanelVtx[24].v.ob[1] - 19;

                pauseCtx->infoPanelVtx[25].v.tc[0] = pauseCtx->infoPanelVtx[27].v.tc[0] = 24 * (1 << 5);

                gDPPipeSync(POLY_OPA_DISP++);
                gSPVertex(POLY_OPA_DISP++, &pauseCtx->infoPanelVtx[24], 4, 0);

                gDPSetCombineLERP(POLY_OPA_DISP++, PRIMITIVE, ENVIRONMENT, TEXEL0, ENVIRONMENT, TEXEL0, 0, PRIMITIVE, 0,
                                  PRIMITIVE, ENVIRONMENT, TEXEL0, ENVIRONMENT, TEXEL0, 0, PRIMITIVE, 0);
                gDPSetPrimColor(POLY_OPA_DISP++, 0, 0, 255, 255, 255, pauseCtx->alpha);
                gDPSetEnvColor(POLY_OPA_DISP++, 0, 0, 0, 0);

                KaleidoScope_DrawQuadTextureRGBA32(play->state.gfxCtx, gQuestIconGoldSkulltulaTex, QUEST_ICON_WIDTH,
                                                   QUEST_ICON_HEIGHT, 0);
            }
        }
    } else if ((pauseCtx->mainState < PAUSE_MAIN_STATE_3) /* PAUSE_MAIN_STATE_IDLE, PAUSE_MAIN_STATE_SWITCHING_PAGE,
                                                                PAUSE_MAIN_STATE_SONG_PLAYBACK */
               || (pauseCtx->mainState == PAUSE_MAIN_STATE_EQUIP_CHANGED) ||
               (pauseCtx->mainState == PAUSE_MAIN_STATE_IDLE_CURSOR_ON_SONG)) {
        pauseCtx->infoPanelVtx[20].v.ob[1] = pauseCtx->infoPanelVtx[21].v.ob[1] = y;

        pauseCtx->infoPanelVtx[22].v.ob[1] = pauseCtx->infoPanelVtx[23].v.ob[1] =
            pauseCtx->infoPanelVtx[20].v.ob[1] - 16;

        pauseCtx->infoPanelVtx[22].v.tc[1] = pauseCtx->infoPanelVtx[23].v.tc[1] = 16 * (1 << 5);

        gSPVertex(POLY_OPA_DISP++, &pauseCtx->infoPanelVtx[16], 8, 0);

        if (pauseCtx->state == PAUSE_STATE_SAVE_PROMPT) {
            pauseCtx->infoPanelVtx[16].v.ob[0] = pauseCtx->infoPanelVtx[18].v.ob[0] =
                R_KALEIDO_UNK5(gSaveContext.language);

            pauseCtx->infoPanelVtx[17].v.ob[0] = pauseCtx->infoPanelVtx[19].v.ob[0] =
                pauseCtx->infoPanelVtx[16].v.ob[0] + 24;

            pauseCtx->infoPanelVtx[20].v.ob[0] = pauseCtx->infoPanelVtx[22].v.ob[0] =
                pauseCtx->infoPanelVtx[16].v.ob[0] + R_KALEIDO_UNK2(gSaveContext.language);

            pauseCtx->infoPanelVtx[21].v.ob[0] = pauseCtx->infoPanelVtx[23].v.ob[0] =
                pauseCtx->infoPanelVtx[20].v.ob[0] + D_8082ADE0_toDecideTextWidth_[gSaveContext.language];

            pauseCtx->infoPanelVtx[17].v.tc[0] = pauseCtx->infoPanelVtx[19].v.tc[0] = 24 * (1 << 5);

            pauseCtx->infoPanelVtx[21].v.tc[0] = pauseCtx->infoPanelVtx[23].v.tc[0] =
                D_8082ADE0_toDecideTextWidth_[gSaveContext.language] << 5;

            gSPDisplayList(POLY_OPA_DISP++, gAButtonIconDL);

            gDPPipeSync(POLY_OPA_DISP++);
            gDPSetPrimColor(POLY_OPA_DISP++, 0, 0, 255, 255, 255, 255);

            POLY_OPA_DISP =
                KaleidoScope_QuadTextureIA8(POLY_OPA_DISP, D_8082AD60_toDecideTextTextures_[gSaveContext.language],
                                            D_8082ADE0_toDecideTextWidth_[gSaveContext.language], 16, 4);
        } else if (pauseCtx->cursorSpecialPos != 0) {
            if ((pauseCtx->state == PAUSE_STATE_MAIN) && (pauseCtx->mainState == PAUSE_MAIN_STATE_IDLE)) {
                pauseCtx->infoPanelVtx[16].v.ob[0] = pauseCtx->infoPanelVtx[18].v.ob[0] = -63;

                pauseCtx->infoPanelVtx[17].v.ob[0] = pauseCtx->infoPanelVtx[19].v.ob[0] =
                    pauseCtx->infoPanelVtx[16].v.ob[0] + 128;

                pauseCtx->infoPanelVtx[17].v.tc[0] = pauseCtx->infoPanelVtx[19].v.tc[0] = 128 * (1 << 5);

                gDPPipeSync(POLY_OPA_DISP++);
                gDPSetPrimColor(POLY_OPA_DISP++, 0, 0, 255, 200, 0, 255);

                if (pauseCtx->cursorSpecialPos == PAUSE_CURSOR_PAGE_LEFT) {
                    POLY_OPA_DISP = KaleidoScope_QuadTextureIA8(
                        POLY_OPA_DISP, D_8082AD78_scrollLeftLabels_[pauseCtx->pageIndex][gSaveContext.language], 128,
                        16, 0);
                } else {
                    POLY_OPA_DISP = KaleidoScope_QuadTextureIA8(
                        POLY_OPA_DISP, D_8082ADA8_scrollRightLabels_[pauseCtx->pageIndex][gSaveContext.language], 128,
                        16, 0);
                }
            }
        } else {
            if ((u32)pauseCtx->pageIndex == PAUSE_ITEM) {
                pauseCtx->infoPanelVtx[16].v.ob[0] = pauseCtx->infoPanelVtx[18].v.ob[0] =
                    R_KALEIDO_UNK1(gSaveContext.language);

                pauseCtx->infoPanelVtx[17].v.ob[0] = pauseCtx->infoPanelVtx[19].v.ob[0] =
                    pauseCtx->infoPanelVtx[16].v.ob[0] + 48;

                pauseCtx->infoPanelVtx[20].v.ob[0] = pauseCtx->infoPanelVtx[22].v.ob[0] =
                    pauseCtx->infoPanelVtx[16].v.ob[0] + R_KALEIDO_UNK4(gSaveContext.language);

                pauseCtx->infoPanelVtx[21].v.ob[0] = pauseCtx->infoPanelVtx[23].v.ob[0] =
                    pauseCtx->infoPanelVtx[20].v.ob[0] + D_8082ADD8_toEquipTextWidth_[gSaveContext.language];

                pauseCtx->infoPanelVtx[17].v.tc[0] = pauseCtx->infoPanelVtx[19].v.tc[0] = 48 * (1 << 5);

                pauseCtx->infoPanelVtx[21].v.tc[0] = pauseCtx->infoPanelVtx[23].v.tc[0] =
                    D_8082ADD8_toEquipTextWidth_[gSaveContext.language] << 5;

                gSPDisplayList(POLY_OPA_DISP++, gCButtonIconsDL);

                gDPPipeSync(POLY_OPA_DISP++);
                gDPSetPrimColor(POLY_OPA_DISP++, 0, 0, 255, 255, 255, 255);

                POLY_OPA_DISP =
                    KaleidoScope_QuadTextureIA8(POLY_OPA_DISP, D_8082AD54_toEquipTextTextures_[gSaveContext.language],
                                                D_8082ADD8_toEquipTextWidth_[gSaveContext.language], 16, 4);
            } else if ((pauseCtx->pageIndex == PAUSE_MAP) && sInDungeonScene) {

            } else if ((pauseCtx->pageIndex == PAUSE_QUEST) &&
                       (pauseCtx->cursorSlot[PAUSE_QUEST] >= QUEST_SONG_MINUET) &&
                       (pauseCtx->cursorSlot[PAUSE_QUEST] < QUEST_KOKIRI_EMERALD)) {
                if (pauseCtx->namedItem != PAUSE_ITEM_NONE) {
                    // The cursor is on a learned song

                    pauseCtx->infoPanelVtx[16].v.ob[0] = pauseCtx->infoPanelVtx[18].v.ob[0] =
                        R_KALEIDO_UNK3(gSaveContext.language);

                    pauseCtx->infoPanelVtx[17].v.ob[0] = pauseCtx->infoPanelVtx[19].v.ob[0] =
                        pauseCtx->infoPanelVtx[16].v.ob[0] + 24;

                    pauseCtx->infoPanelVtx[20].v.ob[0] = pauseCtx->infoPanelVtx[22].v.ob[0] =
                        pauseCtx->infoPanelVtx[16].v.ob[0] + R_KALEIDO_UNK2(gSaveContext.language);

#if OOT_PAL
                    if (gSaveContext.language == LANGUAGE_GER) {
                        pauseCtx->infoPanelVtx[20].v.ob[0] = pauseCtx->infoPanelVtx[22].v.ob[0] =
                            pauseCtx->infoPanelVtx[16].v.ob[0] - 99;
                    }
#endif

                    pauseCtx->infoPanelVtx[21].v.ob[0] = pauseCtx->infoPanelVtx[23].v.ob[0] =
                        pauseCtx->infoPanelVtx[20].v.ob[0] + D_8082ADE8_toPlayMelodyTextWidth_[gSaveContext.language];

                    pauseCtx->infoPanelVtx[17].v.tc[0] = pauseCtx->infoPanelVtx[19].v.tc[0] = 24 * (1 << 5);

                    pauseCtx->infoPanelVtx[21].v.tc[0] = pauseCtx->infoPanelVtx[23].v.tc[0] =
                        D_8082ADE8_toPlayMelodyTextWidth_[gSaveContext.language] << 5;

                    gSPDisplayList(POLY_OPA_DISP++, gAButtonIconDL);

                    gDPPipeSync(POLY_OPA_DISP++);
                    gDPSetPrimColor(POLY_OPA_DISP++, 0, 0, 255, 255, 255, 255);

                    POLY_OPA_DISP = KaleidoScope_QuadTextureIA8(
                        POLY_OPA_DISP, D_8082AD6C_toPlayMelodyTextTextures_[gSaveContext.language],
                        D_8082ADE8_toPlayMelodyTextWidth_[gSaveContext.language], 16, 4);
                }
            } else if (pauseCtx->pageIndex == PAUSE_EQUIP) {
                pauseCtx->infoPanelVtx[16].v.ob[0] = pauseCtx->infoPanelVtx[18].v.ob[0] =
                    R_KALEIDO_UNK6(gSaveContext.language);

                pauseCtx->infoPanelVtx[17].v.ob[0] = pauseCtx->infoPanelVtx[19].v.ob[0] =
                    pauseCtx->infoPanelVtx[16].v.ob[0] + 24;

                pauseCtx->infoPanelVtx[20].v.ob[0] = pauseCtx->infoPanelVtx[22].v.ob[0] =
                    pauseCtx->infoPanelVtx[16].v.ob[0] + R_KALEIDO_UNK2(gSaveContext.language);

                pauseCtx->infoPanelVtx[21].v.ob[0] = pauseCtx->infoPanelVtx[23].v.ob[0] =
                    pauseCtx->infoPanelVtx[20].v.ob[0] + D_8082ADD8_toEquipTextWidth_[gSaveContext.language];

                pauseCtx->infoPanelVtx[17].v.tc[0] = pauseCtx->infoPanelVtx[19].v.tc[0] = 24 * (1 << 5);

                pauseCtx->infoPanelVtx[21].v.tc[0] = pauseCtx->infoPanelVtx[23].v.tc[0] =
                    D_8082ADD8_toEquipTextWidth_[gSaveContext.language] << 5;

                gSPDisplayList(POLY_OPA_DISP++, gAButtonIconDL);

                gDPPipeSync(POLY_OPA_DISP++);
                gDPSetPrimColor(POLY_OPA_DISP++, 0, 0, 255, 255, 255, 255);

                POLY_OPA_DISP =
                    KaleidoScope_QuadTextureIA8(POLY_OPA_DISP, D_8082AD54_toEquipTextTextures_[gSaveContext.language],
                                                D_8082ADD8_toEquipTextWidth_[gSaveContext.language], 16, 4);
            }
        }
    }

    CLOSE_DISPS(play->state.gfxCtx, "../z_kaleido_scope_PAL.c", 2032);
}

void KaleidoScope_UpdateNamePanel(PlayState* play) {
    PauseContext* pauseCtx = &play->pauseCtx;
    u16 texIndex;

    if ((pauseCtx->namedItem != pauseCtx->cursorItem[pauseCtx->pageIndex]) ||
        ((pauseCtx->pageIndex == PAUSE_MAP) && (pauseCtx->cursorSpecialPos != 0))) {

        pauseCtx->namedItem = pauseCtx->cursorItem[pauseCtx->pageIndex];
        texIndex = pauseCtx->namedItem;

        osCreateMesgQueue(&pauseCtx->loadQueue, &pauseCtx->loadMsg, 1);

        if (pauseCtx->namedItem != PAUSE_ITEM_NONE) {
            if ((pauseCtx->pageIndex == PAUSE_MAP) && !sInDungeonScene) {
                // `texIndex` is a `WorldMapPoint` enum value

                if (gSaveContext.language) { // != LANGUAGE_JPN for NTSC versions, LANGUAGE_ENG for PAL versions
                    texIndex += 12;
                }

#if OOT_PAL
                if (gSaveContext.language == LANGUAGE_FRA) {
                    texIndex += 12;
                }
#endif

                DMA_REQUEST_SYNC(pauseCtx->nameSegment,
                                 (uintptr_t)_map_name_staticSegmentRomStart + (texIndex * MAP_NAME_TEX1_SIZE),
                                 MAP_NAME_TEX1_SIZE, "../z_kaleido_scope_PAL.c", 2093);
            } else {
                PRINTF("zoom_name=%d\n", pauseCtx->namedItem);

                if (gSaveContext.language) { // != LANGUAGE_JPN for NTSC versions, LANGUAGE_ENG for PAL versions
                    texIndex += 123;
                }

#if OOT_PAL
                if (gSaveContext.language == LANGUAGE_FRA) {
                    texIndex += 123;
                }
#endif

                PRINTF("J_N=%d  point=%d\n", gSaveContext.language, texIndex);

                DMA_REQUEST_SYNC(pauseCtx->nameSegment,
                                 (uintptr_t)_item_name_staticSegmentRomStart + (texIndex * ITEM_NAME_TEX_SIZE),
                                 ITEM_NAME_TEX_SIZE, "../z_kaleido_scope_PAL.c", 2120);
            }

            pauseCtx->nameDisplayTimer = 0;
        }
    } else if (pauseCtx->nameColorSet == 0) {
        if (((pauseCtx->pageIndex == PAUSE_QUEST) && (pauseCtx->cursorSlot[PAUSE_QUEST] >= QUEST_SONG_MINUET) &&
             (pauseCtx->cursorSlot[PAUSE_QUEST] < QUEST_KOKIRI_EMERALD) &&
             (pauseCtx->mainState == PAUSE_MAIN_STATE_IDLE_CURSOR_ON_SONG)) ||
            (pauseCtx->pageIndex == PAUSE_ITEM) ||
            ((pauseCtx->pageIndex == PAUSE_EQUIP) && (pauseCtx->cursorX[PAUSE_EQUIP] != EQUIP_CURSOR_X_UPG))) {
            if (pauseCtx->namedItem != ITEM_SOLD_OUT) {
                pauseCtx->nameDisplayTimer++;
                if (pauseCtx->nameDisplayTimer > R_PAUSE_NAME_DISPLAY_TIMER_MAX_) {
                    pauseCtx->nameDisplayTimer = 0;
                }
            }
        } else {
            pauseCtx->nameDisplayTimer = 0;
        }
    } else {
        pauseCtx->nameDisplayTimer = 0;
    }
}

void KaleidoScope_UpdatePageSwitch(PlayState* play, Input* input) {
    PauseContext* pauseCtx = &play->pauseCtx;
    s32 frameAdvanceFreeze = false;
    s32 nextPageMode;

    if (R_PAUSE_PAGE_SWITCH_FRAME_ADVANCE_ON && !CHECK_BTN_ALL(input->press.button, BTN_L)) {
        frameAdvanceFreeze = true;
    }

    if (!frameAdvanceFreeze) {
        nextPageMode = pauseCtx->nextPageMode;
        pauseCtx->eye.x += sPageSwitchEyeDx[nextPageMode];
        pauseCtx->eye.z += sPageSwitchEyeDz[nextPageMode];

        if (pauseCtx->pageSwitchTimer < ((4 * PAGE_SWITCH_NSTEPS) / 2)) {
            R_PAUSE_CURSOR_LEFT_X -= R_PAUSE_CURSOR_LEFT_MOVE_OFFSET_X / R_PAUSE_UI_ANIMS_DURATION;
            R_PAUSE_CURSOR_RIGHT_X -= R_PAUSE_CURSOR_RIGHT_MOVE_OFFSET_X / R_PAUSE_UI_ANIMS_DURATION;
        } else {
            R_PAUSE_CURSOR_LEFT_X += R_PAUSE_CURSOR_LEFT_MOVE_OFFSET_X / R_PAUSE_UI_ANIMS_DURATION;
            R_PAUSE_CURSOR_RIGHT_X += R_PAUSE_CURSOR_RIGHT_MOVE_OFFSET_X / R_PAUSE_UI_ANIMS_DURATION;
        }

        pauseCtx->pageSwitchTimer += 4;

        if (pauseCtx->pageSwitchTimer == (4 * PAGE_SWITCH_NSTEPS)) {
            pauseCtx->pageSwitchTimer = 0;
            pauseCtx->pageIndex = sPageSwitchNextPageIndex[pauseCtx->nextPageMode];
            pauseCtx->mainState = PAUSE_MAIN_STATE_IDLE;
        }
    }
}

void KaleidoScope_SetView(PauseContext* pauseCtx, f32 eyeX, f32 eyeY, f32 eyeZ) {
    Vec3f eye;
    Vec3f at;
    Vec3f up;

    eye.x = eyeX;
    eye.y = eyeY;
    eye.z = eyeZ;
    at.x = at.y = at.z = 0.0f;
    up.x = up.z = 0.0f;
    up.y = 1.0f;

    View_LookAt(&pauseCtx->view, &eye, &at, &up);
    View_Apply(&pauseCtx->view,
               VIEW_ALL | VIEW_FORCE_VIEWING | VIEW_FORCE_VIEWPORT | VIEW_FORCE_PROJECTION_PERSPECTIVE);
}

static u8 sPageBgColorRed[][4] = {
    { 10, 70, 70, 10 },   // VTX_PAGE_ITEM
    { 10, 90, 90, 10 },   // VTX_PAGE_EQUIP
    { 80, 140, 140, 80 }, // VTX_PAGE_MAP_DUNGEON
    { 80, 120, 120, 80 }, // VTX_PAGE_QUEST
    { 80, 140, 140, 80 }, // VTX_PAGE_MAP_WORLD
    { 50, 110, 110, 50 }, // VTX_PAGE_PROMPT
};
static u8 sPageBgColorGreen[][4] = {
    { 50, 100, 100, 50 }, // VTX_PAGE_ITEM
    { 50, 100, 100, 50 }, // VTX_PAGE_EQUIP
    { 40, 60, 60, 40 },   // VTX_PAGE_MAP_DUNGEON
    { 80, 120, 120, 80 }, // VTX_PAGE_QUEST
    { 40, 60, 60, 40 },   // VTX_PAGE_MAP_WORLD
    { 50, 110, 110, 50 }, // VTX_PAGE_PROMPT
};
static u8 sPageBgColorBlue[][4] = {
    { 80, 130, 130, 80 }, // VTX_PAGE_ITEM
    { 40, 60, 60, 40 },   // VTX_PAGE_EQUIP
    { 30, 60, 60, 30 },   // VTX_PAGE_MAP_DUNGEON
    { 50, 70, 70, 50 },   // VTX_PAGE_QUEST
    { 30, 60, 60, 30 },   // VTX_PAGE_MAP_WORLD
    { 50, 110, 110, 50 }, // VTX_PAGE_PROMPT
};

// CLAMP_MIN(*, 1) because C arrays can't have 0 length
static s16 sVtxPageItemQuadsX[CLAMP_MIN(VTX_PAGE_ITEM_QUADS, 1)] = { 0 };
static s16 sVtxPageEquipQuadsX[CLAMP_MIN(VTX_PAGE_EQUIP_QUADS, 1)] = { 0 };
static s16 sVtxPageMapDungeonQuadsX[VTX_PAGE_MAP_DUNGEON_QUADS] = {
<<<<<<< HEAD
    -36, 12, -18, 70, 70, 70, -88, -88, -88, -88, -88, -88, -88, -88, -106, -62, -40,
};
static s16 sVtxPageQuestQuadsX[CLAMP_MIN(VTX_PAGE_QUEST_QUADS, 1)] = { 0 };
static s16 sVtxPageMapWorldQuadsX[VTX_PAGE_MAP_WORLD_QUADS] = {
    47,   // QUAD_MAP_WORLD_CLOUDS_SACRED_FOREST_MEADOW
    -49,  // QUAD_MAP_WORLD_CLOUDS_HYRULE_FIELD
    -17,  // QUAD_MAP_WORLD_CLOUDS_LON_LON_RANCH
    -15,  // QUAD_MAP_WORLD_CLOUDS_MARKET
    -9,   // QUAD_MAP_WORLD_CLOUDS_HYRULE_CASTLE
    24,   // QUAD_MAP_WORLD_CLOUDS_KAKARIKO_VILLAGE
    43,   // QUAD_MAP_WORLD_CLOUDS_GRAVEYARD
    14,   // QUAD_MAP_WORLD_CLOUDS_DEATH_MOUNTAIN_TRAIL
    9,    // QUAD_MAP_WORLD_CLOUDS_GORON_CITY
    38,   // QUAD_MAP_WORLD_CLOUDS_ZORAS_RIVER
    82,   // QUAD_MAP_WORLD_CLOUDS_ZORAS_DOMAIN
    71,   // QUAD_MAP_WORLD_CLOUDS_ZORAS_FOUNTAIN
    -76,  // QUAD_MAP_WORLD_CLOUDS_GERUDO_VALLEY
    -87,  // QUAD_MAP_WORLD_CLOUDS_GERUDOS_FORTRESS
    -108, // QUAD_MAP_WORLD_CLOUDS_DESERT_COLOSSUS
    -54,  // QUAD_MAP_WORLD_CLOUDS_LAKE_HYLIA
    -93,  // WORLD_MAP_POINT_HAUNTED_WASTELAND
    -67,  // WORLD_MAP_POINT_GERUDOS_FORTRESS
    -56,  // WORLD_MAP_POINT_GERUDO_VALLEY
    -33,  // WORLD_MAP_POINT_HYLIA_LAKESIDE
    -10,  // WORLD_MAP_POINT_LON_LON_RANCH
    1,    // WORLD_MAP_POINT_MARKET
    14,   // WORLD_MAP_POINT_HYRULE_FIELD
    24,   // WORLD_MAP_POINT_DEATH_MOUNTAIN
    35,   // WORLD_MAP_POINT_KAKARIKO_VILLAGE
    58,   // WORLD_MAP_POINT_LOST_WOODS
    74,   // WORLD_MAP_POINT_KOKIRI_FOREST
    89,   // WORLD_MAP_POINT_ZORAS_DOMAIN
    0,    // QUAD_MAP_28
    -58,  // QUAD_MAP_29
    19,   // QUAD_MAP_30
    28,   // QUAD_MAP_31
};
static s16 sVtxPagePromptQuadsX[VTX_PAGE_PROMPT_QUADS] = {
    -76, // QUAD_PROMPT_MESSAGE
    -58, // QUAD_PROMPT_CURSOR_LEFT
    10,  // QUAD_PROMPT_CURSOR_RIGHT
    -58, // QUAD_PROMPT_CHOICE_YES
    10,  // QUAD_PROMPT_CHOICE_NO
};

static s16 sVtxPageItemQuadsWidth[CLAMP_MIN(VTX_PAGE_ITEM_QUADS, 1)] = { 0 };
static s16 sVtxPageEquipQuadsWidth[CLAMP_MIN(VTX_PAGE_EQUIP_QUADS, 1)] = { 0 };
static s16 sVtxPageMapDungeonQuadsWidth[VTX_PAGE_MAP_DUNGEON_QUADS] = {
    48, 48, 96, 24, 24, 24, 24, 24, 24, 24, 24, 24, 24, 24, 16, 16, 24,
};
static s16 sVtxPageQuestQuadsWidth[CLAMP_MIN(VTX_PAGE_QUEST_QUADS, 1)] = { 0 };
static s16 sVtxPagePromptQuadsWidth[VTX_PAGE_PROMPT_QUADS] = {
    152, // QUAD_PROMPT_MESSAGE
    48,  // QUAD_PROMPT_CURSOR_LEFT
    48,  // QUAD_PROMPT_CURSOR_RIGHT
    48,  // QUAD_PROMPT_CHOICE_YES
    48,  // QUAD_PROMPT_CHOICE_NO
};

static s16 sVtxPageItemQuadsY[CLAMP_MIN(VTX_PAGE_ITEM_QUADS, 1)] = { 0 };
static s16 sVtxPageEquipQuadsY[CLAMP_MIN(VTX_PAGE_EQUIP_QUADS, 1)] = { 0 };
static s16 sVtxPageMapDungeonQuadsY[VTX_PAGE_MAP_DUNGEON_QUADS] = {
    28, 28, 46, 28, -2, -32, 50, 36, 22, 8, -6, -20, -34, -48, 18, 18, 50,
};
static s16 sVtxPageQuestQuadsY[CLAMP_MIN(VTX_PAGE_QUEST_QUADS, 1)] = { 0 };
static s16 sVtxPageMapWorldQuadsY[VTX_PAGE_MAP_WORLD_QUADS] = {
    15,  // QUAD_MAP_WORLD_CLOUDS_SACRED_FOREST_MEADOW
    40,  // QUAD_MAP_WORLD_CLOUDS_HYRULE_FIELD
    11,  // QUAD_MAP_WORLD_CLOUDS_LON_LON_RANCH
    45,  // QUAD_MAP_WORLD_CLOUDS_MARKET
    52,  // QUAD_MAP_WORLD_CLOUDS_HYRULE_CASTLE
    37,  // QUAD_MAP_WORLD_CLOUDS_KAKARIKO_VILLAGE
    36,  // QUAD_MAP_WORLD_CLOUDS_GRAVEYARD
    57,  // QUAD_MAP_WORLD_CLOUDS_DEATH_MOUNTAIN_TRAIL
    54,  // QUAD_MAP_WORLD_CLOUDS_GORON_CITY
    33,  // QUAD_MAP_WORLD_CLOUDS_ZORAS_RIVER
    31,  // QUAD_MAP_WORLD_CLOUDS_ZORAS_DOMAIN
    45,  // QUAD_MAP_WORLD_CLOUDS_ZORAS_FOUNTAIN
    32,  // QUAD_MAP_WORLD_CLOUDS_GERUDO_VALLEY
    42,  // QUAD_MAP_WORLD_CLOUDS_GERUDOS_FORTRESS
    49,  // QUAD_MAP_WORLD_CLOUDS_DESERT_COLOSSUS
    -10, // QUAD_MAP_WORLD_CLOUDS_LAKE_HYLIA
    31,  // WORLD_MAP_POINT_HAUNTED_WASTELAND
    27,  // WORLD_MAP_POINT_GERUDOS_FORTRESS
    15,  // WORLD_MAP_POINT_GERUDO_VALLEY
    -49, // WORLD_MAP_POINT_HYLIA_LAKESIDE
    8,   // WORLD_MAP_POINT_LON_LON_RANCH
    38,  // WORLD_MAP_POINT_MARKET
    7,   // WORLD_MAP_POINT_HYRULE_FIELD
    47,  // WORLD_MAP_POINT_DEATH_MOUNTAIN
    30,  // WORLD_MAP_POINT_KAKARIKO_VILLAGE
    1,   // WORLD_MAP_POINT_LOST_WOODS
    -9,  // WORLD_MAP_POINT_KOKIRI_FOREST
    25,  // WORLD_MAP_POINT_ZORAS_DOMAIN
    0,   // QUAD_MAP_28
    1,   // QUAD_MAP_29
    -32, // QUAD_MAP_30
    -26, // QUAD_MAP_31
};
static s16 sVtxPagePromptQuadsY[VTX_PAGE_PROMPT_QUADS] = {
    36, // QUAD_PROMPT_MESSAGE
    10, // QUAD_PROMPT_CURSOR_LEFT
    10, // QUAD_PROMPT_CURSOR_RIGHT
    -6, // QUAD_PROMPT_CHOICE_YES
    -6, // QUAD_PROMPT_CHOICE_NO
};

static s16 sVtxPageItemQuadsHeight[CLAMP_MIN(VTX_PAGE_ITEM_QUADS, 1)] = { 0 };
static s16 sVtxPageEquipQuadsHeight[CLAMP_MIN(VTX_PAGE_EQUIP_QUADS, 1)] = { 0 };
static s16 sVtxPageMapDungeonQuadsHeight[VTX_PAGE_MAP_DUNGEON_QUADS] = {
    85, 85, 16, 24, 24, 24, 16, 16, 16, 16, 16, 16, 16, 16, 16, 16, 24,
};
static s16 sVtxPageQuestQuadsHeight[CLAMP_MIN(VTX_PAGE_QUEST_QUADS, 1)] = { 0 };
static s16 sVtxPagePromptQuadsHeight[VTX_PAGE_PROMPT_QUADS] = {
    16, // QUAD_PROMPT_MESSAGE
    48, // QUAD_PROMPT_CURSOR_LEFT
    48, // QUAD_PROMPT_CURSOR_RIGHT
    16, // QUAD_PROMPT_CHOICE_YES
    16, // QUAD_PROMPT_CHOICE_NO
=======
    0xFFDC, 0x000C, 0xFFEE, 0x0046, 0x0046, 0x0046, 0xFFA8, 0xFFA8, 0xFFA8,
    0xFFA8, 0xFFA8, 0xFFA8, 0xFFA8, 0xFFA8, 0xFF96, 0xFFC2, 0xFFD8,
};
static s16 sVtxPageQuestQuadsX[CLAMP_MIN(VTX_PAGE_QUEST_QUADS, 1)] = { 0 };
static s16 sVtxPageMapWorldQuadsX[VTX_PAGE_MAP_WORLD_QUADS] = {
    0x002F, 0xFFCF, 0xFFEF, 0xFFF1, 0xFFF7, 0x0018, 0x002B, 0x000E, 0x0009, 0x0026, 0x0052,
    0x0047, 0xFFB4, 0xFFA9, 0xFF94, 0xFFCA, 0xFFA3, 0xFFBD, 0xFFC8, 0xFFDF, 0xFFF6, 0x0001,
    0x000E, 0x0018, 0x0023, 0x003A, 0x004A, 0x0059, 0x0000, 0xFFC6, 0x0013, 0x001C,
};
static s16 sVtxPagePromptQuadsX[VTX_PAGE_PROMPT_QUADS] = {
    0xFFB4, 0xFFC6, 0x000A, 0xFFC6, 0x000A,
};
static s16 sVtxPageItemQuadsWidth[CLAMP_MIN(VTX_PAGE_ITEM_QUADS, 1)] = { 0 };
static s16 sVtxPageEquipQuadsWidth[CLAMP_MIN(VTX_PAGE_EQUIP_QUADS, 1)] = { 0 };
static s16 sVtxPageMapDungeonQuadsWidth[VTX_PAGE_MAP_DUNGEON_QUADS] = {
    0x0030, 0x0030, 0x0060, 0x0018, 0x0018, 0x0018, 0x0018, 0x0018, 0x0018,
    0x0018, 0x0018, 0x0018, 0x0018, 0x0018, 0x0010, 0x0010, 0x0018,
};
static s16 sVtxPageQuestQuadsWidth[CLAMP_MIN(VTX_PAGE_QUEST_QUADS, 1)] = { 0 };
static s16 sVtxPagePromptQuadsWidth[VTX_PAGE_PROMPT_QUADS] = {
    0x0098, 0x0030, 0x0030, 0x0030, 0x0030,
};
static s16 sVtxPageItemQuadsY[CLAMP_MIN(VTX_PAGE_ITEM_QUADS, 1)] = { 0 };
static s16 sVtxPageEquipQuadsY[CLAMP_MIN(VTX_PAGE_EQUIP_QUADS, 1)] = { 0 };
static s16 sVtxPageMapDungeonQuadsY[VTX_PAGE_MAP_DUNGEON_QUADS] = {
    0x001C, 0x001C, 0x002E, 0x001C, 0xFFFE, 0xFFE0, 0x0032, 0x0024, 0x0016,
    0x0008, 0xFFFA, 0xFFEC, 0xFFDE, 0xFFD0, 0x0012, 0x0012, 0x0032,
};
static s16 sVtxPageQuestQuadsY[CLAMP_MIN(VTX_PAGE_QUEST_QUADS, 1)] = { 0 };
static s16 sVtxPageMapWorldQuadsY[VTX_PAGE_MAP_WORLD_QUADS] = {
    0x000F, 0x0028, 0x000B, 0x002D, 0x0034, 0x0025, 0x0024, 0x0039, 0x0036, 0x0021, 0x001F,
    0x002D, 0x0020, 0x002A, 0x0031, 0xFFF6, 0x001F, 0x001B, 0x000F, 0xFFCF, 0x0008, 0x0026,
    0x0007, 0x002F, 0x001E, 0x0001, 0xFFF7, 0x0019, 0x0000, 0x0001, 0xFFE0, 0xFFE6,
};
static s16 sVtxPagePromptQuadsY[VTX_PAGE_PROMPT_QUADS] = {
    0x0024, 0x000A, 0x000A, 0xFFFA, 0xFFFA,
};
static s16 sVtxPageItemQuadsHeight[CLAMP_MIN(VTX_PAGE_ITEM_QUADS, 1)] = { 0 };
static s16 sVtxPageEquipQuadsHeight[CLAMP_MIN(VTX_PAGE_EQUIP_QUADS, 1)] = { 0 };
static s16 sVtxPageMapDungeonQuadsHeight[VTX_PAGE_MAP_DUNGEON_QUADS] = {
    0x0055, 0x0055, 0x0010, 0x0018, 0x0018, 0x0018, 0x0010, 0x0010, 0x0010,
    0x0010, 0x0010, 0x0010, 0x0010, 0x0010, 0x0010, 0x0010, 0x0018,
};
static s16 sVtxPageQuestQuadsHeight[CLAMP_MIN(VTX_PAGE_QUEST_QUADS, 1)] = { 0 };
static s16 sVtxPagePromptQuadsHeight[VTX_PAGE_PROMPT_QUADS] = {
    0x0010, 0x0030, 0x0030, 0x0010, 0x0010,
>>>>>>> 3fe7d041
};

static s16* sVtxPageQuadsX[] = {
    sVtxPageItemQuadsX,       // VTX_PAGE_ITEM
    sVtxPageEquipQuadsX,      // VTX_PAGE_EQUIP
    sVtxPageMapDungeonQuadsX, // VTX_PAGE_MAP_DUNGEON
    sVtxPageQuestQuadsX,      // VTX_PAGE_QUEST
    sVtxPageMapWorldQuadsX,   // VTX_PAGE_MAP_WORLD
    sVtxPagePromptQuadsX,     // VTX_PAGE_PROMPT
};

static s16* sVtxPageQuadsWidth[] = {
    sVtxPageItemQuadsWidth,       // VTX_PAGE_ITEM
    sVtxPageEquipQuadsWidth,      // VTX_PAGE_EQUIP
    sVtxPageMapDungeonQuadsWidth, // VTX_PAGE_MAP_DUNGEON
    sVtxPageQuestQuadsWidth,      // VTX_PAGE_QUEST
    gVtxPageMapWorldQuadsWidth,   // VTX_PAGE_MAP_WORLD
    sVtxPagePromptQuadsWidth,     // VTX_PAGE_PROMPT
};

static s16* sVtxPageQuadsY[] = {
    sVtxPageItemQuadsY,       // VTX_PAGE_ITEM
    sVtxPageEquipQuadsY,      // VTX_PAGE_EQUIP
    sVtxPageMapDungeonQuadsY, // VTX_PAGE_MAP_DUNGEON
    sVtxPageQuestQuadsY,      // VTX_PAGE_QUEST
    sVtxPageMapWorldQuadsY,   // VTX_PAGE_MAP_WORLD
    sVtxPagePromptQuadsY,     // VTX_PAGE_PROMPT
};

static s16* sVtxPageQuadsHeight[] = {
    sVtxPageItemQuadsHeight,       // VTX_PAGE_ITEM
    sVtxPageEquipQuadsHeight,      // VTX_PAGE_EQUIP
    sVtxPageMapDungeonQuadsHeight, // VTX_PAGE_MAP_DUNGEON
    sVtxPageQuestQuadsHeight,      // VTX_PAGE_QUEST
    gVtxPageMapWorldQuadsHeight,   // VTX_PAGE_MAP_WORLD
    sVtxPagePromptQuadsHeight,     // VTX_PAGE_PROMPT
};

static s16 sVtxMapWorldAreaX[] = {
<<<<<<< HEAD
    -58,  // WORLD_MAP_AREA_HYRULE_FIELD
    11,   // WORLD_MAP_AREA_KAKARIKO_VILLAGE
    30,   // WORLD_MAP_AREA_GRAVEYARD
    30,   // WORLD_MAP_AREA_ZORAS_RIVER
    15,   // WORLD_MAP_AREA_KOKIRI_FOREST
    38,   // WORLD_MAP_AREA_SACRED_FOREST_MEADOW
    -62,  // WORLD_MAP_AREA_LAKE_HYLIA
    60,   // WORLD_MAP_AREA_ZORAS_DOMAIN
    61,   // WORLD_MAP_AREA_ZORAS_FOUNTAIN
    -78,  // WORLD_MAP_AREA_GERUDO_VALLEY
    -300, // WORLD_MAP_AREA_LOST_WOODS
    -86,  // WORLD_MAP_AREA_DESERT_COLOSSUS
    -65,  // WORLD_MAP_AREA_GERUDOS_FORTRESS
    -300, // WORLD_MAP_AREA_HAUNTED_WASTELAND
    -300, // WORLD_MAP_AREA_MARKET
    -21,  // WORLD_MAP_AREA_HYRULE_CASTLE
    14,   // WORLD_MAP_AREA_DEATH_MOUNTAIN_TRAIL
    13,   // WORLD_MAP_AREA_DEATH_MOUNTAIN_CRATER
    20,   // WORLD_MAP_AREA_GORON_CITY
    -34,  // WORLD_MAP_AREA_LON_LON_RANCH
    -300, // WORLD_MAP_AREA_20
    0,    // WORLD_MAP_AREA_GANONS_CASTLE
};

static s16 sVtxMapWorldAreaWidth[] = {
    89, // WORLD_MAP_AREA_HYRULE_FIELD
    20, // WORLD_MAP_AREA_KAKARIKO_VILLAGE
    14, // WORLD_MAP_AREA_GRAVEYARD
    35, // WORLD_MAP_AREA_ZORAS_RIVER
    32, // WORLD_MAP_AREA_KOKIRI_FOREST
    17, // WORLD_MAP_AREA_SACRED_FOREST_MEADOW
    50, // WORLD_MAP_AREA_LAKE_HYLIA
    16, // WORLD_MAP_AREA_ZORAS_DOMAIN
    21, // WORLD_MAP_AREA_ZORAS_FOUNTAIN
    20, // WORLD_MAP_AREA_GERUDO_VALLEY
    -1, // WORLD_MAP_AREA_LOST_WOODS
    32, // WORLD_MAP_AREA_DESERT_COLOSSUS
    16, // WORLD_MAP_AREA_GERUDOS_FORTRESS
    -1, // WORLD_MAP_AREA_HAUNTED_WASTELAND
    -1, // WORLD_MAP_AREA_MARKET
    19, // WORLD_MAP_AREA_HYRULE_CASTLE
    19, // WORLD_MAP_AREA_DEATH_MOUNTAIN_TRAIL
    21, // WORLD_MAP_AREA_DEATH_MOUNTAIN_CRATER
    16, // WORLD_MAP_AREA_GORON_CITY
    20, // WORLD_MAP_AREA_LON_LON_RANCH
    -1, // WORLD_MAP_AREA_20
    0,  // WORLD_MAP_AREA_GANONS_CASTLE
};

static s16 sVtxMapWorldAreaY[] = {
    1,    // WORLD_MAP_AREA_HYRULE_FIELD
    15,   // WORLD_MAP_AREA_KAKARIKO_VILLAGE
    20,   // WORLD_MAP_AREA_GRAVEYARD
    9,    // WORLD_MAP_AREA_ZORAS_RIVER
    -30,  // WORLD_MAP_AREA_KOKIRI_FOREST
    -17,  // WORLD_MAP_AREA_SACRED_FOREST_MEADOW
    -34,  // WORLD_MAP_AREA_LAKE_HYLIA
    15,   // WORLD_MAP_AREA_ZORAS_DOMAIN
    30,   // WORLD_MAP_AREA_ZORAS_FOUNTAIN
    1,    // WORLD_MAP_AREA_GERUDO_VALLEY
    -300, // WORLD_MAP_AREA_LOST_WOODS
    42,   // WORLD_MAP_AREA_DESERT_COLOSSUS
    7,    // WORLD_MAP_AREA_GERUDOS_FORTRESS
    -300, // WORLD_MAP_AREA_HAUNTED_WASTELAND
    -300, // WORLD_MAP_AREA_MARKET
    24,   // WORLD_MAP_AREA_HYRULE_CASTLE
    36,   // WORLD_MAP_AREA_DEATH_MOUNTAIN_TRAIL
    53,   // WORLD_MAP_AREA_DEATH_MOUNTAIN_CRATER
    37,   // WORLD_MAP_AREA_GORON_CITY
    -13,  // WORLD_MAP_AREA_LON_LON_RANCH
    -300, // WORLD_MAP_AREA_20
    0,    // WORLD_MAP_AREA_GANONS_CASTLE
};

static s16 sVtxMapWorldAreaHeight[] = {
    36, // WORLD_MAP_AREA_HYRULE_FIELD
    15, // WORLD_MAP_AREA_KAKARIKO_VILLAGE
    16, // WORLD_MAP_AREA_GRAVEYARD
    23, // WORLD_MAP_AREA_ZORAS_RIVER
    23, // WORLD_MAP_AREA_KOKIRI_FOREST
    16, // WORLD_MAP_AREA_SACRED_FOREST_MEADOW
    24, // WORLD_MAP_AREA_LAKE_HYLIA
    13, // WORLD_MAP_AREA_ZORAS_DOMAIN
    17, // WORLD_MAP_AREA_ZORAS_FOUNTAIN
    18, // WORLD_MAP_AREA_GERUDO_VALLEY
    1,  // WORLD_MAP_AREA_LOST_WOODS
    25, // WORLD_MAP_AREA_DESERT_COLOSSUS
    13, // WORLD_MAP_AREA_GERUDOS_FORTRESS
    1,  // WORLD_MAP_AREA_HAUNTED_WASTELAND
    1,  // WORLD_MAP_AREA_MARKET
    13, // WORLD_MAP_AREA_HYRULE_CASTLE
    21, // WORLD_MAP_AREA_DEATH_MOUNTAIN_TRAIL
    15, // WORLD_MAP_AREA_DEATH_MOUNTAIN_CRATER
    13, // WORLD_MAP_AREA_GORON_CITY
    12, // WORLD_MAP_AREA_LON_LON_RANCH
    1,  // WORLD_MAP_AREA_20
    0,  // WORLD_MAP_AREA_GANONS_CASTLE
};

s16 KaleidoScope_SetPageVertices(PlayState* play, Vtx* vtx, s16 vtxPage, s16 numQuads) {
    static s16 sTradeQuestVtxOffsetY__ = 0;
    static s16 sTradeQuestVtxOffsetTimer__ = 1;
    static s16 sTradeQuestVtxOffsetState__ = 0;
=======
    0xFFC6, 0x000B, 0x001E, 0x001E, 0x000F, 0x0026, 0xFFC2, 0x003C, 0x003D, 0xFFB2, 0xFED4,
    0xFFAA, 0xFFBF, 0xFED4, 0xFED4, 0xFFEB, 0x000E, 0x000D, 0x0014, 0xFFDE, 0xFED4, 0x0000,
};

static s16 sVtxMapWorldAreaWidth[] = {
    0x0059, 0x0014, 0x000E, 0x0023, 0x0020, 0x0011, 0x0032, 0x0010, 0x0015, 0x0014, 0xFFFF,
    0x0020, 0x0010, 0xFFFF, 0xFFFF, 0x0013, 0x0013, 0x0015, 0x0010, 0x0014, 0xFFFF, 0x0000,
};

static s16 sVtxMapWorldAreaY[] = {
    0x0001, 0x000F, 0x0014, 0x0009, 0xFFE2, 0xFFEF, 0xFFDE, 0x000F, 0x001E, 0x0001, 0xFED4,
    0x002A, 0x0007, 0xFED4, 0xFED4, 0x0018, 0x0024, 0x0035, 0x0025, 0xFFF3, 0xFED4, 0x0000,
};

static s16 sVtxMapWorldAreaHeight[] = {
    0x0024, 0x000F, 0x0010, 0x0017, 0x0017, 0x0010, 0x0018, 0x000D, 0x0011, 0x0012, 0x0001,
    0x0019, 0x000D, 0x0001, 0x0001, 0x000D, 0x0015, 0x000F, 0x000D, 0x000C, 0x0001, 0x0000,
};

s16 KaleidoScope_SetPageVertices(PlayState* play, Vtx* vtx, s16 vtxPage, s16 numQuads) {
    static s16 D_8082B110 = 0;
    static s16 D_8082B114 = 1;
    static s16 D_8082B118 = 0;
>>>>>>> 3fe7d041
    PauseContext* pauseCtx = &play->pauseCtx;
    s16* quadsX;
    s16* quadsWidth;
    s16* quadsY;
    s16* quadsHeight;
    s16 bufIAfterPageSections;
    s16 pageBgQuadX;
    s16 pageBgQuadY;
    s16 i;
    s16 j;
    s16 bufI;

    // Vertices for KaleidoScope_DrawPageSections

    pageBgQuadX = 0 - (PAGE_BG_COLS * PAGE_BG_QUAD_WIDTH) / 2 - PAGE_BG_QUAD_WIDTH;

    // For each column
    for (bufI = 0, j = 0; j < PAGE_BG_COLS; j++) {
        pageBgQuadX += PAGE_BG_QUAD_WIDTH;

        // For each row
        for (pageBgQuadY = (PAGE_BG_ROWS * PAGE_BG_QUAD_HEIGHT) / 2, i = 0; i < PAGE_BG_ROWS;
             i++, bufI += 4, pageBgQuadY -= PAGE_BG_QUAD_HEIGHT) {
            vtx[bufI + 0].v.ob[0] = vtx[bufI + 2].v.ob[0] = pageBgQuadX;

            vtx[bufI + 1].v.ob[0] = vtx[bufI + 3].v.ob[0] = vtx[bufI + 0].v.ob[0] + PAGE_BG_QUAD_WIDTH;

            vtx[bufI + 0].v.ob[1] = vtx[bufI + 1].v.ob[1] = pageBgQuadY + pauseCtx->offsetY;

            vtx[bufI + 2].v.ob[1] = vtx[bufI + 3].v.ob[1] = vtx[bufI + 0].v.ob[1] - PAGE_BG_QUAD_HEIGHT;

            vtx[bufI + 0].v.ob[2] = vtx[bufI + 1].v.ob[2] = vtx[bufI + 2].v.ob[2] = vtx[bufI + 3].v.ob[2] = 0;

            vtx[bufI + 0].v.flag = 0;
            vtx[bufI + 1].v.flag = 0;
            vtx[bufI + 2].v.flag = 0;
            vtx[bufI + 3].v.flag = 0;

            vtx[bufI + 0].v.tc[0] = vtx[bufI + 0].v.tc[1] = vtx[bufI + 1].v.tc[1] = vtx[bufI + 2].v.tc[0] = 0;

            vtx[bufI + 1].v.tc[0] = vtx[bufI + 3].v.tc[0] = PAGE_BG_QUAD_TEX_WIDTH * (1 << 5);

            vtx[bufI + 2].v.tc[1] = vtx[bufI + 3].v.tc[1] = PAGE_BG_QUAD_TEX_HEIGHT * (1 << 5);

            vtx[bufI + 0].v.cn[0] = vtx[bufI + 2].v.cn[0] = sPageBgColorRed[vtxPage][j + 0];

            vtx[bufI + 0].v.cn[1] = vtx[bufI + 2].v.cn[1] = sPageBgColorGreen[vtxPage][j + 0];

            vtx[bufI + 0].v.cn[2] = vtx[bufI + 2].v.cn[2] = sPageBgColorBlue[vtxPage][j + 0];

            vtx[bufI + 1].v.cn[0] = vtx[bufI + 3].v.cn[0] = sPageBgColorRed[vtxPage][j + 1];

            vtx[bufI + 1].v.cn[1] = vtx[bufI + 3].v.cn[1] = sPageBgColorGreen[vtxPage][j + 1];

            vtx[bufI + 1].v.cn[2] = vtx[bufI + 3].v.cn[2] = sPageBgColorBlue[vtxPage][j + 1];

            vtx[bufI + 0].v.cn[3] = vtx[bufI + 2].v.cn[3] = vtx[bufI + 1].v.cn[3] = vtx[bufI + 3].v.cn[3] =
                pauseCtx->alpha;
        }
    }

    bufIAfterPageSections = bufI;

    //

    if (numQuads != 0) {
        quadsX = sVtxPageQuadsX[vtxPage];
        quadsWidth = sVtxPageQuadsWidth[vtxPage];
        quadsY = sVtxPageQuadsY[vtxPage];
        quadsHeight = sVtxPageQuadsHeight[vtxPage];

        for (j = 0; j < numQuads; j++, bufI += 4) {
            vtx[bufI + 2].v.ob[0] = vtx[bufI + 0].v.ob[0] = quadsX[j];

            vtx[bufI + 1].v.ob[0] = vtx[bufI + 3].v.ob[0] = vtx[bufI + 0].v.ob[0] + quadsWidth[j];

            if (!IS_PAUSE_STATE_GAMEOVER(pauseCtx)) {
                vtx[bufI + 0].v.ob[1] = vtx[bufI + 1].v.ob[1] = quadsY[j] + pauseCtx->offsetY;
            } else {
                vtx[bufI + 0].v.ob[1] = vtx[bufI + 1].v.ob[1] = YREG(60 + j) + pauseCtx->offsetY;
            }

            vtx[bufI + 2].v.ob[1] = vtx[bufI + 3].v.ob[1] = vtx[bufI + 0].v.ob[1] - quadsHeight[j];

            vtx[bufI + 0].v.ob[2] = vtx[bufI + 1].v.ob[2] = vtx[bufI + 2].v.ob[2] = vtx[bufI + 3].v.ob[2] = 0;

            vtx[bufI + 0].v.flag = vtx[bufI + 1].v.flag = vtx[bufI + 2].v.flag = vtx[bufI + 3].v.flag = 0;

            vtx[bufI + 0].v.tc[0] = vtx[bufI + 0].v.tc[1] = vtx[bufI + 1].v.tc[1] = vtx[bufI + 2].v.tc[0] = 0;

            vtx[bufI + 1].v.tc[0] = vtx[bufI + 3].v.tc[0] = quadsWidth[j] << 5;

            vtx[bufI + 2].v.tc[1] = vtx[bufI + 3].v.tc[1] = quadsHeight[j] << 5;

            vtx[bufI + 0].v.cn[0] = vtx[bufI + 2].v.cn[0] = vtx[bufI + 0].v.cn[1] = vtx[bufI + 2].v.cn[1] =
                vtx[bufI + 0].v.cn[2] = vtx[bufI + 2].v.cn[2] = vtx[bufI + 1].v.cn[0] = vtx[bufI + 3].v.cn[0] =
                    vtx[bufI + 1].v.cn[1] = vtx[bufI + 3].v.cn[1] = vtx[bufI + 1].v.cn[2] = vtx[bufI + 3].v.cn[2] = 255;

            vtx[bufI + 0].v.cn[3] = vtx[bufI + 2].v.cn[3] = vtx[bufI + 1].v.cn[3] = vtx[bufI + 3].v.cn[3] =
                pauseCtx->alpha;
        }

        if (vtxPage == VTX_PAGE_MAP_WORLD) {
            // For world map page, initialize vtx beyond VTX_PAGE_MAP_WORLD_QUADS

<<<<<<< HEAD
            bufI -= ((VTX_PAGE_MAP_WORLD_QUADS - QUAD_MAP_29) * 4);
=======
            bufI -= 12;
>>>>>>> 3fe7d041

            j = gSaveContext.worldMapArea;

            vtx[bufI + 0].v.ob[0] = vtx[bufI + 2].v.ob[0] = sVtxMapWorldAreaX[j];

            if (j) {}

            vtx[bufI + 1].v.ob[0] = vtx[bufI + 3].v.ob[0] = vtx[bufI + 0].v.ob[0] + sVtxMapWorldAreaWidth[j];

            vtx[bufI + 0].v.ob[1] = vtx[bufI + 1].v.ob[1] = sVtxMapWorldAreaY[j] + pauseCtx->offsetY;

            vtx[bufI + 2].v.ob[1] = vtx[bufI + 3].v.ob[1] = vtx[bufI + 0].v.ob[1] - sVtxMapWorldAreaHeight[j];

            bufI += (3 * 4);

            if (pauseCtx->tradeQuestLocation != TRADE_QUEST_LOCATION_NONE) {
                if (sTradeQuestVtxOffsetTimer__ == 0) {
                    sTradeQuestVtxOffsetState__++;
                    switch (sTradeQuestVtxOffsetState__) {
                        case 1:
                            sTradeQuestVtxOffsetY__ = 3;
                            sTradeQuestVtxOffsetTimer__ = 8;
                            break;
                        case 2:
                            sTradeQuestVtxOffsetY__ = 0;
                            sTradeQuestVtxOffsetTimer__ = 6;
                            sTradeQuestVtxOffsetState__ = 0;
                            break;
                    }
                } else {
                    sTradeQuestVtxOffsetTimer__--;
                }

                j = bufIAfterPageSections + ((QUAD_MAP_WORLD_POINT_FIRST + pauseCtx->tradeQuestLocation) * 4);
                i = bufIAfterPageSections + (QUAD_MAP_29 * 4);

                vtx[i + 0].v.ob[0] = vtx[i + 2].v.ob[0] = vtx[j + 0].v.ob[0];

                vtx[i + 1].v.ob[0] = vtx[i + 3].v.ob[0] = vtx[i + 0].v.ob[0] + 8;

                vtx[i + 0].v.ob[1] = vtx[i + 1].v.ob[1] = vtx[j + 0].v.ob[1] - sTradeQuestVtxOffsetY__ + 10;

                vtx[i + 0].v.ob[2] = vtx[i + 1].v.ob[2] = vtx[i + 2].v.ob[2] = vtx[i + 3].v.ob[2] = 0;

                vtx[i + 2].v.ob[1] = vtx[i + 3].v.ob[1] = vtx[i + 0].v.ob[1] - 8;

                vtx[i + 0].v.flag = vtx[i + 1].v.flag = vtx[i + 2].v.flag = vtx[i + 3].v.flag = 0;

                vtx[bufI].v.tc[0] = vtx[bufI].v.tc[1] = vtx[i + 1].v.tc[1] = vtx[i + 2].v.tc[0] = 0;

                vtx[i + 1].v.tc[0] = vtx[i + 3].v.tc[0] = 8 * (1 << 5);

                vtx[i + 2].v.tc[1] = vtx[i + 3].v.tc[1] = 8 * (1 << 5);

                vtx[i + 0].v.cn[0] = vtx[i + 2].v.cn[0] = vtx[i + 0].v.cn[1] = vtx[i + 2].v.cn[1] = vtx[i + 0].v.cn[2] =
                    vtx[i + 2].v.cn[2] = vtx[i + 1].v.cn[0] = vtx[i + 3].v.cn[0] = vtx[i + 1].v.cn[1] =
                        vtx[i + 3].v.cn[1] = vtx[i + 1].v.cn[2] = vtx[i + 3].v.cn[2] = 255;

                vtx[i + 0].v.cn[3] = vtx[i + 2].v.cn[3] = vtx[i + 1].v.cn[3] = vtx[i + 3].v.cn[3] = pauseCtx->alpha;
            }
        }
    }

    return bufI;
}

static s16 sItemVtxQuadsWithAmmo[] = {
    SLOT_DEKU_STICK * 4, // QUAD_ITEM_AMMO_STICK_
    SLOT_DEKU_NUT * 4,   // QUAD_ITEM_AMMO_NUT_
    SLOT_BOMB * 4,       // QUAD_ITEM_AMMO_BOMB_
    SLOT_BOW * 4,        // QUAD_ITEM_AMMO_BOW_
    SLOT_SLINGSHOT * 4,  // QUAD_ITEM_AMMO_SLINGSHOT_
    SLOT_BOMBCHU * 4,    // QUAD_ITEM_AMMO_BOMBCHU_
    SLOT_MAGIC_BEAN * 4, // QUAD_ITEM_AMMO_BEAN_
};

static s16 sEquipColumnsX[] = { -114, 12, 44, 76 };

static u8 sEquipQuadsFirstByEquipType_[EQUIP_TYPE_MAX] = {
    QUAD_EQUIP_SWORD_KOKIRI, // EQUIP_TYPE_SWORD
    QUAD_EQUIP_SHIELD_DEKU,  // EQUIP_TYPE_SHIELD
    QUAD_EQUIP_TUNIC_KOKIRI, // EQUIP_TYPE_TUNIC
    QUAD_EQUIP_BOOTS_KOKIRI, // EQUIP_TYPE_BOOTS
};

static s16 sQuestQuadsX[] = {
    74,   // QUEST_MEDALLION_FOREST
    74,   // QUEST_MEDALLION_FIRE
    46,   // QUEST_MEDALLION_WATER
    18,   // QUEST_MEDALLION_SPIRIT
    18,   // QUEST_MEDALLION_SHADOW
    46,   // QUEST_MEDALLION_LIGHT
    -108, // QUEST_SONG_MINUET
    -90,  // QUEST_SONG_BOLERO
    -72,  // QUEST_SONG_SERENADE
    -54,  // QUEST_SONG_REQUIEM
    -36,  // QUEST_SONG_NOCTURNE
    -18,  // QUEST_SONG_PRELUDE
    -108, // QUEST_SONG_LULLABY
    -90,  // QUEST_SONG_EPONA
    -72,  // QUEST_SONG_SARIA
    -54,  // QUEST_SONG_SUN
    -36,  // QUEST_SONG_TIME
    -18,  // QUEST_SONG_STORMS
    20,   // QUEST_KOKIRI_EMERALD
    46,   // QUEST_GORON_RUBY
    72,   // QUEST_ZORA_SAPPHIRE
    -110, // QUEST_STONE_OF_AGONY
    -86,  // QUEST_GERUDOS_CARD
    -110, // QUEST_SKULL_TOKEN
    -54,  // QUEST_HEART_PIECE
    -98,  // QUAD_QUEST_SONG_NOTE_A1
    -86,  // QUAD_QUEST_SONG_NOTE_A2
    -74,  // QUAD_QUEST_SONG_NOTE_A3
    -62,  // QUAD_QUEST_SONG_NOTE_A4
    -50,  // QUAD_QUEST_SONG_NOTE_A5
    -38,  // QUAD_QUEST_SONG_NOTE_A6
    -26,  // QUAD_QUEST_SONG_NOTE_A7
    -14,  // QUAD_QUEST_SONG_NOTE_A8
    -98,  // QUAD_QUEST_SONG_NOTE_B1
    -86,  // QUAD_QUEST_SONG_NOTE_B2
    -74,  // QUAD_QUEST_SONG_NOTE_B3
    -62,  // QUAD_QUEST_SONG_NOTE_B4
    -50,  // QUAD_QUEST_SONG_NOTE_B5
    -38,  // QUAD_QUEST_SONG_NOTE_B6
    -26,  // QUAD_QUEST_SONG_NOTE_B7
    -14,  // QUAD_QUEST_SONG_NOTE_B8
    -88,  // QUAD_QUEST_SKULL_TOKENS_DIGIT1_SHADOW
    -81,  // QUAD_QUEST_SKULL_TOKENS_DIGIT2_SHADOW
    -72,  // QUAD_QUEST_SKULL_TOKENS_DIGIT3_SHADOW
    -90,  // QUAD_QUEST_SKULL_TOKENS_DIGIT1
    -83,  // QUAD_QUEST_SKULL_TOKENS_DIGIT2
    -74,  // QUAD_QUEST_SKULL_TOKENS_DIGIT3
};

static s16 sQuestQuadsY[] = {
    38,  // QUEST_MEDALLION_FOREST
    6,   // QUEST_MEDALLION_FIRE
    -12, // QUEST_MEDALLION_WATER
    6,   // QUEST_MEDALLION_SPIRIT
    38,  // QUEST_MEDALLION_SHADOW
    56,  // QUEST_MEDALLION_LIGHT
    -20, // QUEST_SONG_MINUET
    -20, // QUEST_SONG_BOLERO
    -20, // QUEST_SONG_SERENADE
    -20, // QUEST_SONG_REQUIEM
    -20, // QUEST_SONG_NOCTURNE
    -20, // QUEST_SONG_PRELUDE
    2,   // QUEST_SONG_LULLABY
    2,   // QUEST_SONG_EPONA
    2,   // QUEST_SONG_SARIA
    2,   // QUEST_SONG_SUN
    2,   // QUEST_SONG_TIME
    2,   // QUEST_SONG_STORMS
    -46, // QUEST_KOKIRI_EMERALD
    -46, // QUEST_GORON_RUBY
    -46, // QUEST_ZORA_SAPPHIRE
    58,  // QUEST_STONE_OF_AGONY
    58,  // QUEST_GERUDOS_CARD
    34,  // QUEST_SKULL_TOKEN
    58,  // QUEST_HEART_PIECE
    -52, // QUAD_QUEST_SONG_NOTE_A1
    -52, // QUAD_QUEST_SONG_NOTE_A2
    -52, // QUAD_QUEST_SONG_NOTE_A3
    -52, // QUAD_QUEST_SONG_NOTE_A4
    -52, // QUAD_QUEST_SONG_NOTE_A5
    -52, // QUAD_QUEST_SONG_NOTE_A6
    -52, // QUAD_QUEST_SONG_NOTE_A7
    -52, // QUAD_QUEST_SONG_NOTE_A8
    -52, // QUAD_QUEST_SONG_NOTE_B1
    -52, // QUAD_QUEST_SONG_NOTE_B2
    -52, // QUAD_QUEST_SONG_NOTE_B3
    -52, // QUAD_QUEST_SONG_NOTE_B4
    -52, // QUAD_QUEST_SONG_NOTE_B5
    -52, // QUAD_QUEST_SONG_NOTE_B6
    -52, // QUAD_QUEST_SONG_NOTE_B7
    -52, // QUAD_QUEST_SONG_NOTE_B8
    34,  // QUAD_QUEST_SKULL_TOKENS_DIGIT1_SHADOW
    34,  // QUAD_QUEST_SKULL_TOKENS_DIGIT2_SHADOW
    34,  // QUAD_QUEST_SKULL_TOKENS_DIGIT3_SHADOW
    36,  // QUAD_QUEST_SKULL_TOKENS_DIGIT1
    36,  // QUAD_QUEST_SKULL_TOKENS_DIGIT2
    36,  // QUAD_QUEST_SKULL_TOKENS_DIGIT3
};

static s16 sQuestQuadsSize[] = {
    24, // QUEST_MEDALLION_FOREST
    24, // QUEST_MEDALLION_FIRE
    24, // QUEST_MEDALLION_WATER
    24, // QUEST_MEDALLION_SPIRIT
    24, // QUEST_MEDALLION_SHADOW
    24, // QUEST_MEDALLION_LIGHT
    24, // QUEST_SONG_MINUET
    24, // QUEST_SONG_BOLERO
    24, // QUEST_SONG_SERENADE
    24, // QUEST_SONG_REQUIEM
    24, // QUEST_SONG_NOCTURNE
    24, // QUEST_SONG_PRELUDE
    24, // QUEST_SONG_LULLABY
    24, // QUEST_SONG_EPONA
    24, // QUEST_SONG_SARIA
    24, // QUEST_SONG_SUN
    24, // QUEST_SONG_TIME
    24, // QUEST_SONG_STORMS
    24, // QUEST_KOKIRI_EMERALD
    24, // QUEST_GORON_RUBY
    24, // QUEST_ZORA_SAPPHIRE
    24, // QUEST_STONE_OF_AGONY
    24, // QUEST_GERUDOS_CARD
    24, // QUEST_SKULL_TOKEN
    48, // QUEST_HEART_PIECE
    16, // QUAD_QUEST_SONG_NOTE_A1
    16, // QUAD_QUEST_SONG_NOTE_A2
    16, // QUAD_QUEST_SONG_NOTE_A3
    16, // QUAD_QUEST_SONG_NOTE_A4
    16, // QUAD_QUEST_SONG_NOTE_A5
    16, // QUAD_QUEST_SONG_NOTE_A6
    16, // QUAD_QUEST_SONG_NOTE_A7
    16, // QUAD_QUEST_SONG_NOTE_A8
    16, // QUAD_QUEST_SONG_NOTE_B1
    16, // QUAD_QUEST_SONG_NOTE_B2
    16, // QUAD_QUEST_SONG_NOTE_B3
    16, // QUAD_QUEST_SONG_NOTE_B4
    16, // QUAD_QUEST_SONG_NOTE_B5
    16, // QUAD_QUEST_SONG_NOTE_B6
    16, // QUAD_QUEST_SONG_NOTE_B7
    16, // QUAD_QUEST_SONG_NOTE_B8
    16, // QUAD_QUEST_SKULL_TOKENS_DIGIT1_SHADOW
    16, // QUAD_QUEST_SKULL_TOKENS_DIGIT2_SHADOW
    16, // QUAD_QUEST_SKULL_TOKENS_DIGIT3_SHADOW
    16, // QUAD_QUEST_SKULL_TOKENS_DIGIT1
    16, // QUAD_QUEST_SKULL_TOKENS_DIGIT2
    16, // QUAD_QUEST_SKULL_TOKENS_DIGIT3
};

void KaleidoScope_SetVertices(PlayState* play, GraphicsContext* gfxCtx) {
    PauseContext* pauseCtx = &play->pauseCtx;
    s16 vtx_x_;
    s16 i;
    s16 j;
    s16 k;
    s16 vtx_y;

    pauseCtx->offsetY = 0;

    if ((pauseCtx->state == PAUSE_STATE_OPENING_1) ||
        (pauseCtx->state >= PAUSE_STATE_CLOSING
         /* PAUSE_STATE_CLOSING, PAUSE_STATE_RESUME_GAMEPLAY */) ||
        ((pauseCtx->state == PAUSE_STATE_SAVE_PROMPT) &&
         ((pauseCtx->savePromptState == PAUSE_SAVE_PROMPT_STATE_CLOSING) ||
          (pauseCtx->savePromptState == PAUSE_SAVE_PROMPT_STATE_CLOSING_AFTER_SAVED))) ||
        ((pauseCtx->state >= PAUSE_STATE_8) && (pauseCtx->state <= PAUSE_STATE_13)
         /* PAUSE_STATE_8, PAUSE_STATE_9, PAUSE_STATE_10, PAUSE_STATE_11, PAUSE_STATE_12, PAUSE_STATE_13 */)) {
        pauseCtx->offsetY = 80;
    }

    pauseCtx->itemPageVtx = GRAPH_ALLOC(gfxCtx, ((PAGE_BG_QUADS + VTX_PAGE_ITEM_QUADS) * 4) * sizeof(Vtx));
    KaleidoScope_SetPageVertices(play, pauseCtx->itemPageVtx, VTX_PAGE_ITEM, VTX_PAGE_ITEM_QUADS);

    pauseCtx->equipPageVtx = GRAPH_ALLOC(gfxCtx, ((PAGE_BG_QUADS + VTX_PAGE_EQUIP_QUADS) * 4) * sizeof(Vtx));
    KaleidoScope_SetPageVertices(play, pauseCtx->equipPageVtx, VTX_PAGE_EQUIP, VTX_PAGE_EQUIP_QUADS);

    if (!sInDungeonScene) {
<<<<<<< HEAD
        pauseCtx->mapPageVtx = GRAPH_ALLOC(
            gfxCtx, ((PAGE_BG_QUADS + VTX_PAGE_MAP_WORLD_QUADS + WORLD_MAP_IMAGE_FRAG_NUM) * 4) * sizeof(Vtx));
        j = KaleidoScope_SetPageVertices(play, pauseCtx->mapPageVtx, VTX_PAGE_MAP_WORLD, VTX_PAGE_MAP_WORLD_QUADS);
=======
        pauseCtx->mapPageVtx = GRAPH_ALLOC(gfxCtx, ((PAGE_BG_QUADS + VTX_PAGE_MAP_WORLD_QUADS + 15) * 4) * sizeof(Vtx));
        phi_t3 = KaleidoScope_SetPageVertices(play, pauseCtx->mapPageVtx, VTX_PAGE_MAP_WORLD, VTX_PAGE_MAP_WORLD_QUADS);
>>>>>>> 3fe7d041

        for (i = 0, vtx_y = 58; i < WORLD_MAP_IMAGE_FRAG_NUM; i++, j += 4, vtx_y -= WORLD_MAP_IMAGE_FRAG_HEIGHT) {
            pauseCtx->mapPageVtx[j + 0].v.ob[0] = pauseCtx->mapPageVtx[j + 2].v.ob[0] = 0 - (WORLD_MAP_IMAGE_WIDTH / 2);

            pauseCtx->mapPageVtx[j + 1].v.ob[0] = pauseCtx->mapPageVtx[j + 3].v.ob[0] =
                pauseCtx->mapPageVtx[j + 0].v.ob[0] + WORLD_MAP_IMAGE_WIDTH;

            pauseCtx->mapPageVtx[j + 0].v.ob[1] = pauseCtx->mapPageVtx[j + 1].v.ob[1] = vtx_y + pauseCtx->offsetY;

            pauseCtx->mapPageVtx[j + 2].v.ob[1] = pauseCtx->mapPageVtx[j + 3].v.ob[1] =
                pauseCtx->mapPageVtx[j + 0].v.ob[1] - WORLD_MAP_IMAGE_FRAG_HEIGHT;

            pauseCtx->mapPageVtx[j + 0].v.ob[2] = pauseCtx->mapPageVtx[j + 1].v.ob[2] =
                pauseCtx->mapPageVtx[j + 2].v.ob[2] = pauseCtx->mapPageVtx[j + 3].v.ob[2] = 0;

            pauseCtx->mapPageVtx[j + 0].v.flag = pauseCtx->mapPageVtx[j + 1].v.flag =
                pauseCtx->mapPageVtx[j + 2].v.flag = pauseCtx->mapPageVtx[j + 3].v.flag = 0;

            pauseCtx->mapPageVtx[j + 0].v.tc[0] = pauseCtx->mapPageVtx[j + 0].v.tc[1] =
                pauseCtx->mapPageVtx[j + 1].v.tc[1] = pauseCtx->mapPageVtx[j + 2].v.tc[0] = 0;

            pauseCtx->mapPageVtx[j + 1].v.tc[0] = pauseCtx->mapPageVtx[j + 3].v.tc[0] =
                WORLD_MAP_IMAGE_WIDTH * (1 << 5);

            pauseCtx->mapPageVtx[j + 2].v.tc[1] = pauseCtx->mapPageVtx[j + 3].v.tc[1] =
                WORLD_MAP_IMAGE_FRAG_HEIGHT * (1 << 5);

            pauseCtx->mapPageVtx[j + 0].v.cn[0] = pauseCtx->mapPageVtx[j + 2].v.cn[0] =
                pauseCtx->mapPageVtx[j + 0].v.cn[1] = pauseCtx->mapPageVtx[j + 2].v.cn[1] =
                    pauseCtx->mapPageVtx[j + 0].v.cn[2] = pauseCtx->mapPageVtx[j + 2].v.cn[2] =
                        pauseCtx->mapPageVtx[j + 1].v.cn[0] = pauseCtx->mapPageVtx[j + 3].v.cn[0] =
                            pauseCtx->mapPageVtx[j + 1].v.cn[1] = pauseCtx->mapPageVtx[j + 3].v.cn[1] =
                                pauseCtx->mapPageVtx[j + 1].v.cn[2] = pauseCtx->mapPageVtx[j + 3].v.cn[2] =
                                    pauseCtx->mapPageVtx[j + 0].v.cn[3] = pauseCtx->mapPageVtx[j + 2].v.cn[3] =
                                        pauseCtx->mapPageVtx[j + 1].v.cn[3] = pauseCtx->mapPageVtx[j + 3].v.cn[3] =
                                            pauseCtx->alpha;
        }

        pauseCtx->mapPageVtx[j - 2].v.ob[1] = pauseCtx->mapPageVtx[j - 1].v.ob[1] =
            pauseCtx->mapPageVtx[j - 4].v.ob[1] - (WORLD_MAP_IMAGE_HEIGHT % WORLD_MAP_IMAGE_FRAG_HEIGHT);

        pauseCtx->mapPageVtx[j - 2].v.tc[1] = pauseCtx->mapPageVtx[j - 1].v.tc[1] =
            (WORLD_MAP_IMAGE_HEIGHT % WORLD_MAP_IMAGE_FRAG_HEIGHT) * (1 << 5);
    } else {
        pauseCtx->mapPageVtx = GRAPH_ALLOC(gfxCtx, ((PAGE_BG_QUADS + VTX_PAGE_MAP_DUNGEON_QUADS) * 4) * sizeof(Vtx));
        KaleidoScope_SetPageVertices(play, pauseCtx->mapPageVtx, VTX_PAGE_MAP_DUNGEON, VTX_PAGE_MAP_DUNGEON_QUADS);
    }

    pauseCtx->questPageVtx = GRAPH_ALLOC(gfxCtx, ((PAGE_BG_QUADS + VTX_PAGE_QUEST_QUADS) * 4) * sizeof(Vtx));
    KaleidoScope_SetPageVertices(play, pauseCtx->questPageVtx, VTX_PAGE_QUEST, VTX_PAGE_QUEST_QUADS);

    pauseCtx->cursorVtx = GRAPH_ALLOC(gfxCtx, (PAUSE_QUAD_CURSOR_MAX * 4) * sizeof(Vtx));

    for (i = 0; i < (PAUSE_QUAD_CURSOR_MAX * 4); i++) {
        pauseCtx->cursorVtx[i].v.ob[0] = pauseCtx->cursorVtx[i].v.ob[1] = pauseCtx->cursorVtx[i].v.ob[2] = 0;

        pauseCtx->cursorVtx[i].v.flag = 0;

        pauseCtx->cursorVtx[i].v.tc[0] = pauseCtx->cursorVtx[i].v.tc[1] = 0;

        pauseCtx->cursorVtx[i].v.cn[0] = pauseCtx->cursorVtx[i].v.cn[1] = pauseCtx->cursorVtx[i].v.cn[2] =
            pauseCtx->cursorVtx[i].v.cn[3] = 255;
    }

    // PAUSE_QUAD_CURSOR_TL
    pauseCtx->cursorVtx[1].v.tc[0] = pauseCtx->cursorVtx[2].v.tc[1] = pauseCtx->cursorVtx[3].v.tc[0] =
        pauseCtx->cursorVtx[3].v.tc[1]
        // PAUSE_QUAD_CURSOR_TR
        = pauseCtx->cursorVtx[5].v.tc[0] = pauseCtx->cursorVtx[6].v.tc[1] = pauseCtx->cursorVtx[7].v.tc[0] =
            pauseCtx->cursorVtx[7].v.tc[1]
        // PAUSE_QUAD_CURSOR_BL
        = pauseCtx->cursorVtx[9].v.tc[0] = pauseCtx->cursorVtx[10].v.tc[1] = pauseCtx->cursorVtx[11].v.tc[0] =
            pauseCtx->cursorVtx[11].v.tc[1]
        // PAUSE_QUAD_CURSOR_BR
        = pauseCtx->cursorVtx[13].v.tc[0] = pauseCtx->cursorVtx[14].v.tc[1] = pauseCtx->cursorVtx[15].v.tc[0] =
            pauseCtx->cursorVtx[15].v.tc[1] = 16 * (1 << 5);
    // PAUSE_QUAD_CURSOR_4
    pauseCtx->cursorVtx[17].v.tc[0] = pauseCtx->cursorVtx[18].v.tc[1] = pauseCtx->cursorVtx[19].v.tc[0] =
        pauseCtx->cursorVtx[19].v.tc[1] = 32 * (1 << 5);

    pauseCtx->itemVtx = GRAPH_ALLOC(gfxCtx, (QUAD_ITEM_MAX * 4) * sizeof(Vtx));

    // QUAD_ITEM_GRID_FIRST..QUAD_ITEM_GRID_LAST

    for (k = 0, i = 0, vtx_y = (ITEM_GRID_ROWS * ITEM_GRID_CELL_HEIGHT) / 2 - 6; k < ITEM_GRID_ROWS;
         k++, vtx_y -= ITEM_GRID_CELL_HEIGHT) {
        for (vtx_x_ = 0 - (ITEM_GRID_COLS * ITEM_GRID_CELL_WIDTH) / 2, j = 0; j < ITEM_GRID_COLS;
             j++, i += 4, vtx_x_ += ITEM_GRID_CELL_WIDTH) {
            pauseCtx->itemVtx[i + 0].v.ob[0] = pauseCtx->itemVtx[i + 2].v.ob[0] = vtx_x_ + ITEM_GRID_QUAD_MARGIN;

            pauseCtx->itemVtx[i + 1].v.ob[0] = pauseCtx->itemVtx[i + 3].v.ob[0] =
                pauseCtx->itemVtx[i + 0].v.ob[0] + ITEM_GRID_QUAD_WIDTH;

            pauseCtx->itemVtx[i + 0].v.ob[1] = pauseCtx->itemVtx[i + 1].v.ob[1] =
                vtx_y + pauseCtx->offsetY - ITEM_GRID_QUAD_MARGIN;

            pauseCtx->itemVtx[i + 2].v.ob[1] = pauseCtx->itemVtx[i + 3].v.ob[1] =
                pauseCtx->itemVtx[i + 0].v.ob[1] - ITEM_GRID_QUAD_HEIGHT;

            pauseCtx->itemVtx[i + 0].v.ob[2] = pauseCtx->itemVtx[i + 1].v.ob[2] = pauseCtx->itemVtx[i + 2].v.ob[2] =
                pauseCtx->itemVtx[i + 3].v.ob[2] = 0;

            pauseCtx->itemVtx[i + 0].v.flag = pauseCtx->itemVtx[i + 1].v.flag = pauseCtx->itemVtx[i + 2].v.flag =
                pauseCtx->itemVtx[i + 3].v.flag = 0;

            pauseCtx->itemVtx[i + 0].v.tc[0] = pauseCtx->itemVtx[i + 0].v.tc[1] = pauseCtx->itemVtx[i + 1].v.tc[1] =
                pauseCtx->itemVtx[i + 2].v.tc[0] = 0;

            pauseCtx->itemVtx[i + 1].v.tc[0] = pauseCtx->itemVtx[i + 2].v.tc[1] = pauseCtx->itemVtx[i + 3].v.tc[0] =
                pauseCtx->itemVtx[i + 3].v.tc[1] = ITEM_GRID_QUAD_TEX_SIZE * (1 << 5);

            pauseCtx->itemVtx[i + 0].v.cn[0] = pauseCtx->itemVtx[i + 1].v.cn[0] = pauseCtx->itemVtx[i + 2].v.cn[0] =
                pauseCtx->itemVtx[i + 3].v.cn[0] = pauseCtx->itemVtx[i + 0].v.cn[1] = pauseCtx->itemVtx[i + 1].v.cn[1] =
                    pauseCtx->itemVtx[i + 2].v.cn[1] = pauseCtx->itemVtx[i + 3].v.cn[1] =
                        pauseCtx->itemVtx[i + 0].v.cn[2] = pauseCtx->itemVtx[i + 1].v.cn[2] =
                            pauseCtx->itemVtx[i + 2].v.cn[2] = pauseCtx->itemVtx[i + 3].v.cn[2] = 255;

            pauseCtx->itemVtx[i + 0].v.cn[3] = pauseCtx->itemVtx[i + 1].v.cn[3] = pauseCtx->itemVtx[i + 2].v.cn[3] =
                pauseCtx->itemVtx[i + 3].v.cn[3] = 255;
        }
    }

    // QUAD_ITEM_GRID_SELECTED_C_LEFT, QUAD_ITEM_GRID_SELECTED_C_DOWN, QUAD_ITEM_GRID_SELECTED_C_RIGHT

    for (j = 1; j < 4; j++, i += 4) {
        if (gSaveContext.save.info.equips.cButtonSlots[j - 1] != ITEM_NONE) {
            k = gSaveContext.save.info.equips.cButtonSlots[j - 1] * 4;

            pauseCtx->itemVtx[i + 0].v.ob[0] = pauseCtx->itemVtx[i + 2].v.ob[0] =
                pauseCtx->itemVtx[k].v.ob[0] + ITEM_GRID_SELECTED_QUAD_MARGIN;

            pauseCtx->itemVtx[i + 1].v.ob[0] = pauseCtx->itemVtx[i + 3].v.ob[0] =
                pauseCtx->itemVtx[i + 0].v.ob[0] + ITEM_GRID_SELECTED_QUAD_WIDTH;

            pauseCtx->itemVtx[i + 0].v.ob[1] = pauseCtx->itemVtx[i + 1].v.ob[1] =
                pauseCtx->itemVtx[k].v.ob[1] - ITEM_GRID_SELECTED_QUAD_MARGIN;

            pauseCtx->itemVtx[i + 2].v.ob[1] = pauseCtx->itemVtx[i + 3].v.ob[1] =
                pauseCtx->itemVtx[i + 0].v.ob[1] - ITEM_GRID_SELECTED_QUAD_HEIGHT;

            pauseCtx->itemVtx[i + 0].v.ob[2] = pauseCtx->itemVtx[i + 1].v.ob[2] = pauseCtx->itemVtx[i + 2].v.ob[2] =
                pauseCtx->itemVtx[i + 3].v.ob[2] = 0;

            pauseCtx->itemVtx[i + 0].v.flag = pauseCtx->itemVtx[i + 1].v.flag = pauseCtx->itemVtx[i + 2].v.flag =
                pauseCtx->itemVtx[i + 3].v.flag = 0;

            pauseCtx->itemVtx[i + 0].v.tc[0] = pauseCtx->itemVtx[i + 0].v.tc[1] = pauseCtx->itemVtx[i + 1].v.tc[1] =
                pauseCtx->itemVtx[i + 2].v.tc[0] = 0;

            pauseCtx->itemVtx[i + 1].v.tc[0] = pauseCtx->itemVtx[i + 2].v.tc[1] = pauseCtx->itemVtx[i + 3].v.tc[0] =
                pauseCtx->itemVtx[i + 3].v.tc[1] = ITEM_GRID_SELECTED_QUAD_TEX_SIZE * (1 << 5);

            pauseCtx->itemVtx[i + 0].v.cn[0] = pauseCtx->itemVtx[i + 1].v.cn[0] = pauseCtx->itemVtx[i + 2].v.cn[0] =
                pauseCtx->itemVtx[i + 3].v.cn[0] = pauseCtx->itemVtx[i + 0].v.cn[1] = pauseCtx->itemVtx[i + 1].v.cn[1] =
                    pauseCtx->itemVtx[i + 2].v.cn[1] = pauseCtx->itemVtx[i + 3].v.cn[1] =
                        pauseCtx->itemVtx[i + 0].v.cn[2] = pauseCtx->itemVtx[i + 1].v.cn[2] =
                            pauseCtx->itemVtx[i + 2].v.cn[2] = pauseCtx->itemVtx[i + 3].v.cn[2] = 255;

            pauseCtx->itemVtx[i + 0].v.cn[3] = pauseCtx->itemVtx[i + 1].v.cn[3] = pauseCtx->itemVtx[i + 2].v.cn[3] =
                pauseCtx->itemVtx[i + 3].v.cn[3] = pauseCtx->alpha;
        } else {
            // No item equipped on the C button, put the quad out of view

            pauseCtx->itemVtx[i + 0].v.ob[0] = pauseCtx->itemVtx[i + 2].v.ob[0] = -300;

            pauseCtx->itemVtx[i + 1].v.ob[0] = pauseCtx->itemVtx[i + 3].v.ob[0] =
                pauseCtx->itemVtx[i + 0].v.ob[0] + ITEM_GRID_SELECTED_QUAD_WIDTH;

            pauseCtx->itemVtx[i + 0].v.ob[1] = pauseCtx->itemVtx[i + 1].v.ob[1] = 300;

            pauseCtx->itemVtx[i + 2].v.ob[1] = pauseCtx->itemVtx[i + 3].v.ob[1] =
                pauseCtx->itemVtx[i + 0].v.ob[1] - ITEM_GRID_SELECTED_QUAD_HEIGHT;
        }
    }

    // QUAD_ITEM_AMMO_*

    for (i = QUAD_ITEM_AMMO_FIRST * 4, j = 0; j < 7; j++) {
        k = sItemVtxQuadsWithAmmo[j];

        // tens

        pauseCtx->itemVtx[i + 0].v.ob[0] = pauseCtx->itemVtx[i + 2].v.ob[0] =
            pauseCtx->itemVtx[k].v.ob[0] + ITEM_AMMO_TENS_QUAD_OFFSET_X;

        pauseCtx->itemVtx[i + 1].v.ob[0] = pauseCtx->itemVtx[i + 3].v.ob[0] =
            pauseCtx->itemVtx[i + 0].v.ob[0] + ITEM_AMMO_DIGIT_QUAD_WIDTH;

        pauseCtx->itemVtx[i + 0].v.ob[1] = pauseCtx->itemVtx[i + 1].v.ob[1] =
            pauseCtx->itemVtx[k].v.ob[1] - ITEM_AMMO_TENS_QUAD_OFFSET_Y;

        pauseCtx->itemVtx[i + 2].v.ob[1] = pauseCtx->itemVtx[i + 3].v.ob[1] =
            pauseCtx->itemVtx[i + 0].v.ob[1] - ITEM_AMMO_DIGIT_QUAD_HEIGHT;

        // units

        pauseCtx->itemVtx[i + 4].v.ob[0] = pauseCtx->itemVtx[i + 6].v.ob[0] =
            pauseCtx->itemVtx[i + 0].v.ob[0] + ITEM_AMMO_UNITS_QUAD_OFFSET_X;

        pauseCtx->itemVtx[i + 5].v.ob[0] = pauseCtx->itemVtx[i + 7].v.ob[0] =
            pauseCtx->itemVtx[i + 4].v.ob[0] + ITEM_AMMO_DIGIT_QUAD_WIDTH;

        pauseCtx->itemVtx[i + 4].v.ob[1] = pauseCtx->itemVtx[i + 5].v.ob[1] =
            pauseCtx->itemVtx[i + 0].v.ob[1] - ITEM_AMMO_UNITS_QUAD_OFFSET_Y;

        pauseCtx->itemVtx[i + 6].v.ob[1] = pauseCtx->itemVtx[i + 7].v.ob[1] =
            pauseCtx->itemVtx[i + 4].v.ob[1] - ITEM_AMMO_DIGIT_QUAD_HEIGHT;

        // tens, units

        for (k = 0; k < 2; k++, i += 4) {
            pauseCtx->itemVtx[i + 0].v.ob[2] = pauseCtx->itemVtx[i + 1].v.ob[2] = pauseCtx->itemVtx[i + 2].v.ob[2] =
                pauseCtx->itemVtx[i + 3].v.ob[2] = 0;

            pauseCtx->itemVtx[i + 0].v.flag = pauseCtx->itemVtx[i + 1].v.flag = pauseCtx->itemVtx[i + 2].v.flag =
                pauseCtx->itemVtx[i + 3].v.flag = 0;

            pauseCtx->itemVtx[i + 0].v.tc[0] = pauseCtx->itemVtx[i + 0].v.tc[1] = pauseCtx->itemVtx[i + 1].v.tc[1] =
                pauseCtx->itemVtx[i + 2].v.tc[0] = 0;

            pauseCtx->itemVtx[i + 1].v.tc[0] = pauseCtx->itemVtx[i + 2].v.tc[1] = pauseCtx->itemVtx[i + 3].v.tc[0] =
                pauseCtx->itemVtx[i + 3].v.tc[1] = ITEM_AMMO_DIGIT_QUAD_TEX_SIZE * (1 << 5);

            pauseCtx->itemVtx[i + 0].v.cn[0] = pauseCtx->itemVtx[i + 1].v.cn[0] = pauseCtx->itemVtx[i + 2].v.cn[0] =
                pauseCtx->itemVtx[i + 3].v.cn[0] = pauseCtx->itemVtx[i + 0].v.cn[1] = pauseCtx->itemVtx[i + 1].v.cn[1] =
                    pauseCtx->itemVtx[i + 2].v.cn[1] = pauseCtx->itemVtx[i + 3].v.cn[1] =
                        pauseCtx->itemVtx[i + 0].v.cn[2] = pauseCtx->itemVtx[i + 1].v.cn[2] =
                            pauseCtx->itemVtx[i + 2].v.cn[2] = pauseCtx->itemVtx[i + 3].v.cn[2] = 255;

            pauseCtx->itemVtx[i + 0].v.cn[3] = pauseCtx->itemVtx[i + 1].v.cn[3] = pauseCtx->itemVtx[i + 2].v.cn[3] =
                pauseCtx->itemVtx[i + 3].v.cn[3] = pauseCtx->alpha;
        }
    }

    pauseCtx->equipVtx = GRAPH_ALLOC(gfxCtx, (QUAD_EQUIP_MAX * 4) * sizeof(Vtx));

    // QUAD_EQUIP_UPG_BULLETBAG_QUIVER, QUAD_EQUIP_SWORD_KOKIRI, QUAD_EQUIP_SWORD_MASTER, QUAD_EQUIP_SWORD_BIGGORON,
    // QUAD_EQUIP_UPG_BOMB_BAG, QUAD_EQUIP_SHIELD_DEKU, QUAD_EQUIP_SHIELD_HYLIAN, QUAD_EQUIP_SHIELD_MIRROR,
    // QUAD_EQUIP_UPG_STRENGTH, QUAD_EQUIP_TUNIC_KOKIRI, QUAD_EQUIP_TUNIC_GORON, QUAD_EQUIP_TUNIC_ZORA,
    // QUAD_EQUIP_UPG_SCALE, QUAD_EQUIP_BOOTS_KOKIRI, QUAD_EQUIP_BOOTS_IRON, QUAD_EQUIP_BOOTS_HOVER

    // for each row
    for (k = 0, i = 0, vtx_y = (EQUIP_TYPE_MAX * EQUIP_GRID_CELL_HEIGHT) / 2 - 6; i < EQUIP_TYPE_MAX;
         i++, vtx_y -= EQUIP_GRID_CELL_HEIGHT) {
        // for each column
        for (j = 0; j < 4; j++, k += 4) {
            pauseCtx->equipVtx[k + 0].v.ob[0] = pauseCtx->equipVtx[k + 2].v.ob[0] =
                sEquipColumnsX[j] + EQUIP_GRID_QUAD_MARGIN;

            pauseCtx->equipVtx[k + 1].v.ob[0] = pauseCtx->equipVtx[k + 3].v.ob[0] =
                pauseCtx->equipVtx[k + 0].v.ob[0] + EQUIP_GRID_QUAD_WIDTH;

            pauseCtx->equipVtx[k + 0].v.ob[1] = pauseCtx->equipVtx[k + 1].v.ob[1] =
                vtx_y + pauseCtx->offsetY - EQUIP_GRID_QUAD_MARGIN;

            pauseCtx->equipVtx[k + 2].v.ob[1] = pauseCtx->equipVtx[k + 3].v.ob[1] =
                pauseCtx->equipVtx[k + 0].v.ob[1] - EQUIP_GRID_QUAD_HEIGHT;

            pauseCtx->equipVtx[k + 0].v.ob[2] = pauseCtx->equipVtx[k + 1].v.ob[2] = pauseCtx->equipVtx[k + 2].v.ob[2] =
                pauseCtx->equipVtx[k + 3].v.ob[2] = 0;

            pauseCtx->equipVtx[k + 0].v.flag = pauseCtx->equipVtx[k + 1].v.flag = pauseCtx->equipVtx[k + 2].v.flag =
                pauseCtx->equipVtx[k + 3].v.flag = 0;

            pauseCtx->equipVtx[k + 0].v.tc[0] = pauseCtx->equipVtx[k + 0].v.tc[1] = pauseCtx->equipVtx[k + 1].v.tc[1] =
                pauseCtx->equipVtx[k + 2].v.tc[0] = 0;

            pauseCtx->equipVtx[k + 1].v.tc[0] = pauseCtx->equipVtx[k + 2].v.tc[1] = pauseCtx->equipVtx[k + 3].v.tc[0] =
                pauseCtx->equipVtx[k + 3].v.tc[1] = EQUIP_GRID_QUAD_TEX_SIZE * (1 << 5);

            pauseCtx->equipVtx[k + 0].v.cn[0] = pauseCtx->equipVtx[k + 1].v.cn[0] = pauseCtx->equipVtx[k + 2].v.cn[0] =
                pauseCtx->equipVtx[k + 3].v.cn[0] = pauseCtx->equipVtx[k + 0].v.cn[1] =
                    pauseCtx->equipVtx[k + 1].v.cn[1] = pauseCtx->equipVtx[k + 2].v.cn[1] =
                        pauseCtx->equipVtx[k + 3].v.cn[1] = pauseCtx->equipVtx[k + 0].v.cn[2] =
                            pauseCtx->equipVtx[k + 1].v.cn[2] = pauseCtx->equipVtx[k + 2].v.cn[2] =
                                pauseCtx->equipVtx[k + 3].v.cn[2] = 255;

            pauseCtx->equipVtx[k + 0].v.cn[3] = pauseCtx->equipVtx[k + 1].v.cn[3] = pauseCtx->equipVtx[k + 2].v.cn[3] =
                pauseCtx->equipVtx[k + 3].v.cn[3] = pauseCtx->alpha;
        }
    }

    // QUAD_EQUIP_SELECTED_SWORD, QUAD_EQUIP_SELECTED_SHIELD, QUAD_EQUIP_SELECTED_TUNIC, QUAD_EQUIP_SELECTED_BOOTS

    for (j = 0; j < EQUIP_TYPE_MAX; j++, k += 4) {
        if (CUR_EQUIP_VALUE(j) != 0) {
            i = (CUR_EQUIP_VALUE(j) - 1 + sEquipQuadsFirstByEquipType_[j]) * 4;

            pauseCtx->equipVtx[k + 0].v.ob[0] = pauseCtx->equipVtx[k + 2].v.ob[0] =
                pauseCtx->equipVtx[i].v.ob[0] + EQUIP_GRID_SELECTED_QUAD_MARGIN;

            pauseCtx->equipVtx[k + 1].v.ob[0] = pauseCtx->equipVtx[k + 3].v.ob[0] =
                pauseCtx->equipVtx[k + 0].v.ob[0] + EQUIP_GRID_SELECTED_QUAD_WIDTH;

            pauseCtx->equipVtx[k + 0].v.ob[1] = pauseCtx->equipVtx[k + 1].v.ob[1] =
                pauseCtx->equipVtx[i].v.ob[1] - EQUIP_GRID_SELECTED_QUAD_MARGIN;

            pauseCtx->equipVtx[k + 2].v.ob[1] = pauseCtx->equipVtx[k + 3].v.ob[1] =
                pauseCtx->equipVtx[k + 0].v.ob[1] - EQUIP_GRID_SELECTED_QUAD_HEIGHT;

            pauseCtx->equipVtx[k + 0].v.ob[2] = pauseCtx->equipVtx[k + 1].v.ob[2] = pauseCtx->equipVtx[k + 2].v.ob[2] =
                pauseCtx->equipVtx[k + 3].v.ob[2] = 0;

            pauseCtx->equipVtx[k + 0].v.flag = pauseCtx->equipVtx[k + 1].v.flag = pauseCtx->equipVtx[k + 2].v.flag =
                pauseCtx->equipVtx[k + 3].v.flag = 0;

            pauseCtx->equipVtx[k + 0].v.tc[0] = pauseCtx->equipVtx[k + 0].v.tc[1] = pauseCtx->equipVtx[k + 1].v.tc[1] =
                pauseCtx->equipVtx[k + 2].v.tc[0] = 0;

            pauseCtx->equipVtx[k + 1].v.tc[0] = pauseCtx->equipVtx[k + 2].v.tc[1] = pauseCtx->equipVtx[k + 3].v.tc[0] =
                pauseCtx->equipVtx[k + 3].v.tc[1] = EQUIP_GRID_SELECTED_QUAD_TEX_SIZE * (1 << 5);

            pauseCtx->equipVtx[k + 0].v.cn[0] = pauseCtx->equipVtx[k + 1].v.cn[0] = pauseCtx->equipVtx[k + 2].v.cn[0] =
                pauseCtx->equipVtx[k + 3].v.cn[0] = pauseCtx->equipVtx[k + 0].v.cn[1] =
                    pauseCtx->equipVtx[k + 1].v.cn[1] = pauseCtx->equipVtx[k + 2].v.cn[1] =
                        pauseCtx->equipVtx[k + 3].v.cn[1] = pauseCtx->equipVtx[k + 0].v.cn[2] =
                            pauseCtx->equipVtx[k + 1].v.cn[2] = pauseCtx->equipVtx[k + 2].v.cn[2] =
                                pauseCtx->equipVtx[k + 3].v.cn[2] = 255;

            pauseCtx->equipVtx[k + 0].v.cn[3] = pauseCtx->equipVtx[k + 1].v.cn[3] = pauseCtx->equipVtx[k + 2].v.cn[3] =
                pauseCtx->equipVtx[k + 3].v.cn[3] = pauseCtx->alpha;
        }
    }

    // QUAD_EQUIP_PLAYER_FIRST..QUAD_EQUIP_PLAYER_LAST

    vtx_x_ = PAUSE_EQUIP_PLAYER_HEIGHT;
    vtx_y = 50;
    while (true) {
        pauseCtx->equipVtx[k + 0].v.ob[0] = pauseCtx->equipVtx[k + 2].v.ob[0] = -64;

        pauseCtx->equipVtx[k + 1].v.ob[0] = pauseCtx->equipVtx[k + 3].v.ob[0] =
            pauseCtx->equipVtx[k + 0].v.ob[0] + PAUSE_EQUIP_PLAYER_WIDTH;

        pauseCtx->equipVtx[k + 0].v.ob[1] = pauseCtx->equipVtx[k + 1].v.ob[1] = vtx_y + pauseCtx->offsetY;

        pauseCtx->equipVtx[k + 2].v.ob[1] = pauseCtx->equipVtx[k + 3].v.ob[1] =
            pauseCtx->equipVtx[k + 0].v.ob[1] - PAUSE_EQUIP_PLAYER_FRAG_HEIGHT;

        pauseCtx->equipVtx[k + 0].v.ob[2] = pauseCtx->equipVtx[k + 1].v.ob[2] = pauseCtx->equipVtx[k + 2].v.ob[2] =
            pauseCtx->equipVtx[k + 3].v.ob[2] = 0;

        pauseCtx->equipVtx[k + 0].v.flag = pauseCtx->equipVtx[k + 1].v.flag = pauseCtx->equipVtx[k + 2].v.flag =
            pauseCtx->equipVtx[k + 3].v.flag = 0;

        pauseCtx->equipVtx[k + 0].v.tc[0] = pauseCtx->equipVtx[k + 0].v.tc[1] = pauseCtx->equipVtx[k + 1].v.tc[1] =
            pauseCtx->equipVtx[k + 2].v.tc[0] = 0;

        pauseCtx->equipVtx[k + 1].v.tc[0] = pauseCtx->equipVtx[k + 3].v.tc[0] = PAUSE_EQUIP_PLAYER_WIDTH * (1 << 5);

        pauseCtx->equipVtx[k + 2].v.tc[1] = pauseCtx->equipVtx[k + 3].v.tc[1] =
            PAUSE_EQUIP_PLAYER_FRAG_HEIGHT * (1 << 5);

        pauseCtx->equipVtx[k + 0].v.cn[0] = pauseCtx->equipVtx[k + 1].v.cn[0] = pauseCtx->equipVtx[k + 2].v.cn[0] =
            pauseCtx->equipVtx[k + 3].v.cn[0] = pauseCtx->equipVtx[k + 0].v.cn[1] = pauseCtx->equipVtx[k + 1].v.cn[1] =
                pauseCtx->equipVtx[k + 2].v.cn[1] = pauseCtx->equipVtx[k + 3].v.cn[1] =
                    pauseCtx->equipVtx[k + 0].v.cn[2] = pauseCtx->equipVtx[k + 1].v.cn[2] =
                        pauseCtx->equipVtx[k + 2].v.cn[2] = pauseCtx->equipVtx[k + 3].v.cn[2] = 255;

        pauseCtx->equipVtx[k + 0].v.cn[3] = pauseCtx->equipVtx[k + 1].v.cn[3] = pauseCtx->equipVtx[k + 2].v.cn[3] =
            pauseCtx->equipVtx[k + 3].v.cn[3] = pauseCtx->alpha;

        vtx_x_ -= PAUSE_EQUIP_PLAYER_FRAG_HEIGHT;
        vtx_y -= PAUSE_EQUIP_PLAYER_FRAG_HEIGHT;

        if (vtx_x_ < 0) {
            pauseCtx->equipVtx[k + 2].v.ob[1] = pauseCtx->equipVtx[k + 3].v.ob[1] =
                pauseCtx->equipVtx[k + 0].v.ob[1] - (PAUSE_EQUIP_PLAYER_HEIGHT % PAUSE_EQUIP_PLAYER_FRAG_HEIGHT);

            pauseCtx->equipVtx[k + 2].v.tc[1] = pauseCtx->equipVtx[k + 3].v.tc[1] =
                (PAUSE_EQUIP_PLAYER_HEIGHT % PAUSE_EQUIP_PLAYER_FRAG_HEIGHT) * (1 << 5);

            break;
        }

        k += 4;
    }

    pauseCtx->questVtx = GRAPH_ALLOC(gfxCtx, QUAD_QUEST_MAX * 4 * sizeof(Vtx));

    for (k = 0, j = 0; j < QUAD_QUEST_MAX; j++, k += 4) {
        s16 quadWidth = sQuestQuadsSize[j];

        if ((j < QUEST_SONG_MINUET) || (j >= QUAD_QUEST_SKULL_TOKENS_DIGIT1_SHADOW)) {
            pauseCtx->questVtx[k + 0].v.ob[0] = pauseCtx->questVtx[k + 2].v.ob[0] = sQuestQuadsX[j];

            pauseCtx->questVtx[k + 1].v.ob[0] = pauseCtx->questVtx[k + 3].v.ob[0] =
                pauseCtx->questVtx[k + 0].v.ob[0] + sQuestQuadsSize[j];

            pauseCtx->questVtx[k + 0].v.ob[1] = pauseCtx->questVtx[k + 1].v.ob[1] = sQuestQuadsY[j] + pauseCtx->offsetY;

            pauseCtx->questVtx[k + 2].v.ob[1] = pauseCtx->questVtx[k + 3].v.ob[1] =
                pauseCtx->questVtx[k + 0].v.ob[1] - sQuestQuadsSize[j];

            if (j >= QUAD_QUEST_SKULL_TOKENS_DIGIT1_SHADOW) {
                pauseCtx->questVtx[k + 1].v.ob[0] = pauseCtx->questVtx[k + 3].v.ob[0] =
                    pauseCtx->questVtx[k + 0].v.ob[0] + 8;

                pauseCtx->questVtx[k + 0].v.ob[1] = pauseCtx->questVtx[k + 1].v.ob[1] =
                    sQuestQuadsY[j] + pauseCtx->offsetY - 6;

                pauseCtx->questVtx[k + 2].v.ob[1] = pauseCtx->questVtx[k + 3].v.ob[1] =
                    pauseCtx->questVtx[k + 0].v.ob[1] - 16;

                quadWidth = 8;
            }
        } else {
            if ((j >= QUEST_SONG_MINUET) && (j < QUEST_KOKIRI_EMERALD)) {
                quadWidth = 16;
            }

            pauseCtx->questVtx[k + 0].v.ob[0] = pauseCtx->questVtx[k + 2].v.ob[0] = sQuestQuadsX[j] + 2;

            pauseCtx->questVtx[k + 1].v.ob[0] = pauseCtx->questVtx[k + 3].v.ob[0] =
                pauseCtx->questVtx[k + 0].v.ob[0] + quadWidth - 4;

            pauseCtx->questVtx[k + 0].v.ob[1] = pauseCtx->questVtx[k + 1].v.ob[1] =
                sQuestQuadsY[j] + pauseCtx->offsetY - 2;

            pauseCtx->questVtx[k + 2].v.ob[1] = pauseCtx->questVtx[k + 3].v.ob[1] =
                pauseCtx->questVtx[k + 0].v.ob[1] - sQuestQuadsSize[j] + 4;
        }

        pauseCtx->questVtx[k + 0].v.ob[2] = pauseCtx->questVtx[k + 1].v.ob[2] = pauseCtx->questVtx[k + 2].v.ob[2] =
            pauseCtx->questVtx[k + 3].v.ob[2] = 0;

        pauseCtx->questVtx[k + 0].v.flag = pauseCtx->questVtx[k + 1].v.flag = pauseCtx->questVtx[k + 2].v.flag =
            pauseCtx->questVtx[k + 3].v.flag = 0;

        pauseCtx->questVtx[k + 0].v.tc[0] = pauseCtx->questVtx[k + 0].v.tc[1] = pauseCtx->questVtx[k + 1].v.tc[1] =
            pauseCtx->questVtx[k + 2].v.tc[0] = 0;

        pauseCtx->questVtx[k + 1].v.tc[0] = pauseCtx->questVtx[k + 3].v.tc[0] = quadWidth << 5;
        pauseCtx->questVtx[k + 2].v.tc[1] = pauseCtx->questVtx[k + 3].v.tc[1] = sQuestQuadsSize[j] << 5;

        pauseCtx->questVtx[k + 0].v.cn[0] = pauseCtx->questVtx[k + 1].v.cn[0] = pauseCtx->questVtx[k + 2].v.cn[0] =
            pauseCtx->questVtx[k + 3].v.cn[0] = pauseCtx->questVtx[k + 0].v.cn[1] = pauseCtx->questVtx[k + 1].v.cn[1] =
                pauseCtx->questVtx[k + 2].v.cn[1] = pauseCtx->questVtx[k + 3].v.cn[1] =
                    pauseCtx->questVtx[k + 0].v.cn[2] = pauseCtx->questVtx[k + 1].v.cn[2] =
                        pauseCtx->questVtx[k + 2].v.cn[2] = pauseCtx->questVtx[k + 3].v.cn[2] = 255;

        pauseCtx->questVtx[k + 0].v.cn[3] = pauseCtx->questVtx[k + 1].v.cn[3] = pauseCtx->questVtx[k + 2].v.cn[3] =
            pauseCtx->questVtx[k + 3].v.cn[3] = pauseCtx->alpha;
    }

    pauseCtx->infoPanelVtx = GRAPH_ALLOC(gfxCtx, 28 * sizeof(Vtx));

<<<<<<< HEAD
    pauseCtx->promptPageVtx = GRAPH_ALLOC(gfxCtx, ((PAGE_BG_QUADS + VTX_PAGE_PROMPT_QUADS) * 4) * sizeof(Vtx));
    KaleidoScope_SetPageVertices(play, pauseCtx->promptPageVtx, VTX_PAGE_PROMPT, VTX_PAGE_PROMPT_QUADS);
=======
    pauseCtx->saveVtx = GRAPH_ALLOC(gfxCtx, ((PAGE_BG_QUADS + VTX_PAGE_PROMPT_QUADS) * 4) * sizeof(Vtx));
    KaleidoScope_SetPageVertices(play, pauseCtx->saveVtx, VTX_PAGE_PROMPT, VTX_PAGE_PROMPT_QUADS);
>>>>>>> 3fe7d041
}

void KaleidoScope_DrawGameOver(PlayState* play) {
    GraphicsContext* gfxCtx = play->state.gfxCtx;

    OPEN_DISPS(gfxCtx, "../z_kaleido_scope_PAL.c", 3122);

    Gfx_SetupDL_39Opa(gfxCtx);

    gDPSetCycleType(POLY_OPA_DISP++, G_CYC_2CYCLE);
    gDPSetRenderMode(POLY_OPA_DISP++, G_RM_PASS, G_RM_XLU_SURF2);
    gDPSetCombineLERP(POLY_OPA_DISP++, TEXEL1, TEXEL0, PRIM_LOD_FRAC, TEXEL0, 0, 0, 0, TEXEL0, PRIMITIVE, ENVIRONMENT,
                      COMBINED, ENVIRONMENT, COMBINED, 0, PRIMITIVE, 0);

    gDPSetPrimColor(POLY_OPA_DISP++, 0, 80, sColor82ABRed_D_8082AB8C, sColor82ABGreen_D_8082AB90,
                    sColor82ABBlue_D_8082AB94, sColor82ABGameOverPrimAlpha_D_8082AB98);
    gDPSetEnvColor(POLY_OPA_DISP++, sDrawGameOverEnvColorRed_D_8082AB9C, sDrawGameOverEnvColorGreen_D_8082ABA0,
                   sDrawGameOverEnvColorBlue_D_8082ABA4, 255);

    VREG(89) -= 2;

    gDPLoadMultiBlock(POLY_OPA_DISP++, gGameOverP1Tex, 0x0000, G_TX_RENDERTILE, G_IM_FMT_IA, G_IM_SIZ_8b, 64, 32, 0,
                      G_TX_WRAP | G_TX_NOMIRROR, G_TX_WRAP | G_TX_NOMIRROR, G_TX_NOMASK, G_TX_NOMASK, G_TX_NOLOD,
                      G_TX_NOLOD);

    gDPLoadMultiBlock(POLY_OPA_DISP++, gGameOverMaskTex, 0x0100, 1, G_IM_FMT_IA, G_IM_SIZ_8b, 64, 32, 0,
                      G_TX_WRAP | G_TX_NOMIRROR, G_TX_WRAP | G_TX_NOMIRROR, G_TX_NOMASK, 5, G_TX_NOLOD, G_TX_NOLOD);

    gDPSetTileSize(POLY_OPA_DISP++, 1, 0, VREG(89) & 0x7F, 63 << 2, (31 << 2) + (VREG(89) & 0x7F));

    gSPTextureRectangle(POLY_OPA_DISP++, VREG(87) << 2, VREG(88) << 2, (VREG(87) + 64) << 2, (VREG(88) + 32) << 2,
                        G_TX_RENDERTILE, 0, 0, 1 << 10, 1 << 10);

    gDPLoadMultiBlock(POLY_OPA_DISP++, gGameOverP2Tex, 0x0000, G_TX_RENDERTILE, G_IM_FMT_IA, G_IM_SIZ_8b, 64, 32, 0,
                      G_TX_NOMIRROR | G_TX_CLAMP, G_TX_NOMIRROR | G_TX_CLAMP, G_TX_NOMASK, G_TX_NOMASK, G_TX_NOLOD,
                      G_TX_NOLOD);

    gSPTextureRectangle(POLY_OPA_DISP++, (VREG(87) + 64) << 2, VREG(88) << 2, (VREG(87) + 128) << 2,
                        (VREG(88) + 32) << 2, G_TX_RENDERTILE, 0, 0, 1 << 10, 1 << 10);

    gDPLoadMultiBlock(POLY_OPA_DISP++, gGameOverP3Tex, 0x0000, G_TX_RENDERTILE, G_IM_FMT_IA, G_IM_SIZ_8b, 64, 32, 0,
                      G_TX_NOMIRROR | G_TX_CLAMP, G_TX_NOMIRROR | G_TX_CLAMP, G_TX_NOMASK, G_TX_NOMASK, G_TX_NOLOD,
                      G_TX_NOLOD);
    gSPTextureRectangle(POLY_OPA_DISP++, (VREG(87) + 128) << 2, VREG(88) << 2, (VREG(87) + 192) << 2,
                        (VREG(88) + 32) << 2, G_TX_RENDERTILE, 0, 0, 1 << 10, 1 << 10);

    CLOSE_DISPS(gfxCtx, "../z_kaleido_scope_PAL.c", 3169);
}

void KaleidoScope_Draw(PlayState* play) {
    Input* input = &play->state.input[0];
    PauseContext* pauseCtx = &play->pauseCtx;
    InterfaceContext* interfaceCtx = &play->interfaceCtx;

    OPEN_DISPS(play->state.gfxCtx, "../z_kaleido_scope_PAL.c", 3188);

    pauseCtx->stickAdjX = input->rel.stick_x;
    pauseCtx->stickAdjY = input->rel.stick_y;

    gSPSegment(POLY_OPA_DISP++, 0x02, interfaceCtx->parameterSegment);
    gSPSegment(POLY_OPA_DISP++, 0x07, pauseCtx->playerSegment);
    gSPSegment(POLY_OPA_DISP++, 0x08, pauseCtx->iconItemSegment);
    gSPSegment(POLY_OPA_DISP++, 0x09, pauseCtx->iconItem24Segment);
    gSPSegment(POLY_OPA_DISP++, 0x0A, pauseCtx->nameSegment);
    gSPSegment(POLY_OPA_DISP++, 0x0C, pauseCtx->iconItemAltSegment);
    gSPSegment(POLY_OPA_DISP++, 0x0D, pauseCtx->iconItemLangSegment);

    if (pauseCtx->debugState == 0) {
        KaleidoScope_SetView(pauseCtx, pauseCtx->eye.x, pauseCtx->eye.y, pauseCtx->eye.z);

        Gfx_SetupDL_42Opa(play->state.gfxCtx);
        KaleidoScope_SetVertices(play, play->state.gfxCtx);
        KaleidoScope_DrawPages(play, play->state.gfxCtx);

        Gfx_SetupDL_42Opa(play->state.gfxCtx);
        gDPSetCombineLERP(POLY_OPA_DISP++, PRIMITIVE, ENVIRONMENT, TEXEL0, ENVIRONMENT, TEXEL0, 0, PRIMITIVE, 0,
                          PRIMITIVE, ENVIRONMENT, TEXEL0, ENVIRONMENT, TEXEL0, 0, PRIMITIVE, 0);

        KaleidoScope_SetView(pauseCtx, 0.0f, 0.0f, 64.0f);

        if (!IS_PAUSE_STATE_GAMEOVER(pauseCtx)) {
            KaleidoScope_DrawInfoPanel(play);
        }
    }

    if ((pauseCtx->state >= PAUSE_STATE_11) && (pauseCtx->state <= PAUSE_STATE_17)
        /* PAUSE_STATE_11, PAUSE_STATE_12, PAUSE_STATE_13, PAUSE_STATE_14, PAUSE_STATE_15, PAUSE_STATE_16,
           PAUSE_STATE_17 */
    ) {
        KaleidoScope_DrawGameOver(play);
    }

    if ((pauseCtx->debugState == 1) || (pauseCtx->debugState == 2)) {
        KaleidoScope_DrawDebugEditor(play);
    }

    CLOSE_DISPS(play->state.gfxCtx, "../z_kaleido_scope_PAL.c", 3254);
}

void KaleidoScope_GrayOutTextureRGBA32(u32* texture, u16 pixelCount) {
    u32 rgb;
    u16 gray;
    u16 i;

    for (i = 0; i < pixelCount; i++) {
        if ((texture[i] & 0xFFFFFF00) != 0) {
            rgb = texture[i] >> 8;
            gray = ((((rgb & 0xFF0000) >> 16) + ((rgb & 0xFF00) >> 7) + (rgb & 0xFF)) / 7) & 0xFF;

            rgb = gray;
            rgb <<= 8;
            rgb |= gray;
            rgb <<= 8;
            rgb |= gray;

            texture[i] = (rgb << 8) | (texture[i] & 0xFF);
        }
    }
}

void KaleidoScope_UpdateOpening(PlayState* play) {
    PauseContext* pauseCtx = &play->pauseCtx;

    pauseCtx->eye.x += sPageSwitchEyeDx[pauseCtx->nextPageMode] * ZREG(46);
    pauseCtx->eye.z += sPageSwitchEyeDz[pauseCtx->nextPageMode] * ZREG(46);
    pauseCtx->pageSwitchTimer += 4 * ZREG(46);

    if (pauseCtx->pageSwitchTimer == (4 * PAGE_SWITCH_NSTEPS * ZREG(47))) {
        // Finished opening

        func_80084BF4(play, 1);

        gSaveContext.buttonStatus[0] = gPageSwitchNextButtonStatus[pauseCtx->pageIndex + PAGE_SWITCH_PT_LEFT][0];
        gSaveContext.buttonStatus[1] = gPageSwitchNextButtonStatus[pauseCtx->pageIndex + PAGE_SWITCH_PT_LEFT][1];
        gSaveContext.buttonStatus[2] = gPageSwitchNextButtonStatus[pauseCtx->pageIndex + PAGE_SWITCH_PT_LEFT][2];
        gSaveContext.buttonStatus[3] = gPageSwitchNextButtonStatus[pauseCtx->pageIndex + PAGE_SWITCH_PT_LEFT][3];
        gSaveContext.buttonStatus[4] = gPageSwitchNextButtonStatus[pauseCtx->pageIndex + PAGE_SWITCH_PT_LEFT][4];

        pauseCtx->pageIndex = sPageSwitchNextPageIndex[pauseCtx->nextPageMode];

        pauseCtx->mainState = PAUSE_MAIN_STATE_IDLE;
        pauseCtx->state++; // PAUSE_STATE_MAIN

        pauseCtx->alpha = 255;
        Interface_LoadActionLabelB(play, DO_ACTION_SAVE);
    } else if (pauseCtx->pageSwitchTimer == (4 * PAGE_SWITCH_NSTEPS * 1)) {
        // `ZREG(47)` is always 1 so this normally never happens
        pauseCtx->pageIndex = sPageSwitchNextPageIndex[pauseCtx->nextPageMode];
        pauseCtx->nextPageMode = (u16)(pauseCtx->pageIndex * 2) + 1;
    }
}

void KaleidoScope_UpdateCursorVtx(PlayState* play) {
    PauseContext* pauseCtx = &play->pauseCtx;
    s32 tlOffsetX;
    s32 tlOffsetY;
    s32 rightOffsetX;
    s32 bottomOffsetY;

    if (pauseCtx->cursorSpecialPos == 0) {
        tlOffsetX = -1;
        tlOffsetY = 1;
        rightOffsetX = 14;
        bottomOffsetY = 14;
        if (pauseCtx->pageIndex == PAUSE_MAP) {
            if (!sInDungeonScene) {
                tlOffsetX = -6;
                tlOffsetY = 6;
                rightOffsetX = 4;
                bottomOffsetY = 4;
            } else if (pauseCtx->cursorSlot[pauseCtx->pageIndex] >= 3) {
                tlOffsetX = -6;
                tlOffsetY = 5;
                bottomOffsetY = 7;
                rightOffsetX = 19;
            } else {
                tlOffsetX = -3;
                tlOffsetY = 3;
                rightOffsetX = 13;
                bottomOffsetY = 13;
            }
        } else if (pauseCtx->pageIndex == PAUSE_QUEST) {
            tlOffsetX = -4;
            tlOffsetY = 4;
            rightOffsetX = 12;
            bottomOffsetY = 12;
            if (pauseCtx->cursorSlot[pauseCtx->pageIndex] == QUEST_HEART_PIECE) {
                tlOffsetX = -2;
                tlOffsetY = 2;
                rightOffsetX = 32;
                bottomOffsetY = 32;
            } else if (pauseCtx->cursorSlot[pauseCtx->pageIndex] == QUEST_SKULL_TOKEN) {
                tlOffsetX = -4;
                tlOffsetY = 4;
                bottomOffsetY = 13;
                rightOffsetX = 34;
            } else if (pauseCtx->cursorSlot[pauseCtx->pageIndex] < QUEST_SONG_MINUET) {
                tlOffsetX = -1;
                tlOffsetY = 1;
                rightOffsetX = 10;
                bottomOffsetY = 10;
            } else if ((pauseCtx->cursorSlot[pauseCtx->pageIndex] >= QUEST_SONG_MINUET) &&
                       (pauseCtx->cursorSlot[pauseCtx->pageIndex] < QUEST_KOKIRI_EMERALD)) {
                tlOffsetX = -5;
                tlOffsetY = 3;
                rightOffsetX = 8;
                bottomOffsetY = 8;
            }
        }
    } else {
        tlOffsetX = -4;
        tlOffsetY = 4;
        rightOffsetX = 16;
        bottomOffsetY = 16;
    }

    // Move the quads according to the offsets set above,
    // and the position of the cursor in `pauseCtx->cursorVtx[0].v.ob`
    // (see `KaleidoScope_SetCursorPos` and other `PAUSE_QUAD_CURSOR_TL` uses)

    // PAUSE_QUAD_CURSOR_TL
    pauseCtx->cursorVtx[0].v.ob[0] = pauseCtx->cursorVtx[2].v.ob[0] = pauseCtx->cursorVtx[0].v.ob[0] + tlOffsetX;
    pauseCtx->cursorVtx[1].v.ob[0] = pauseCtx->cursorVtx[3].v.ob[0] = pauseCtx->cursorVtx[0].v.ob[0] + 16;
    pauseCtx->cursorVtx[0].v.ob[1] = pauseCtx->cursorVtx[1].v.ob[1] = pauseCtx->cursorVtx[0].v.ob[1] + tlOffsetY;
    pauseCtx->cursorVtx[2].v.ob[1] = pauseCtx->cursorVtx[3].v.ob[1] = pauseCtx->cursorVtx[0].v.ob[1] - 16;

    // PAUSE_QUAD_CURSOR_TR
    pauseCtx->cursorVtx[4].v.ob[0] = pauseCtx->cursorVtx[6].v.ob[0] = pauseCtx->cursorVtx[0].v.ob[0] + rightOffsetX;
    pauseCtx->cursorVtx[5].v.ob[0] = pauseCtx->cursorVtx[7].v.ob[0] = pauseCtx->cursorVtx[4].v.ob[0] + 16;
    pauseCtx->cursorVtx[4].v.ob[1] = pauseCtx->cursorVtx[5].v.ob[1] = pauseCtx->cursorVtx[0].v.ob[1];
    pauseCtx->cursorVtx[6].v.ob[1] = pauseCtx->cursorVtx[7].v.ob[1] = pauseCtx->cursorVtx[4].v.ob[1] - 16;

    // PAUSE_QUAD_CURSOR_BL
    pauseCtx->cursorVtx[8].v.ob[0] = pauseCtx->cursorVtx[10].v.ob[0] = pauseCtx->cursorVtx[0].v.ob[0];
    pauseCtx->cursorVtx[9].v.ob[0] = pauseCtx->cursorVtx[11].v.ob[0] = pauseCtx->cursorVtx[8].v.ob[0] + 16;
    pauseCtx->cursorVtx[8].v.ob[1] = pauseCtx->cursorVtx[9].v.ob[1] = pauseCtx->cursorVtx[0].v.ob[1] - bottomOffsetY;
    pauseCtx->cursorVtx[10].v.ob[1] = pauseCtx->cursorVtx[11].v.ob[1] = pauseCtx->cursorVtx[8].v.ob[1] - 16;

    // PAUSE_QUAD_CURSOR_BR
    pauseCtx->cursorVtx[12].v.ob[0] = pauseCtx->cursorVtx[14].v.ob[0] = pauseCtx->cursorVtx[0].v.ob[0] + rightOffsetX;
    pauseCtx->cursorVtx[13].v.ob[0] = pauseCtx->cursorVtx[15].v.ob[0] = pauseCtx->cursorVtx[12].v.ob[0] + 16;
    pauseCtx->cursorVtx[12].v.ob[1] = pauseCtx->cursorVtx[13].v.ob[1] = pauseCtx->cursorVtx[0].v.ob[1] - bottomOffsetY;
    pauseCtx->cursorVtx[14].v.ob[1] = pauseCtx->cursorVtx[15].v.ob[1] = pauseCtx->cursorVtx[12].v.ob[1] - 16;
}

void KaleidoScope_LoadDungeonMap(PlayState* play) {
    InterfaceContext* interfaceCtx = &play->interfaceCtx;
#if PLATFORM_N64 || OOT_PAL
    s32 pad;
#endif

    DMA_REQUEST_SYNC(interfaceCtx->mapSegment,
                     (uintptr_t)_map_48x85_staticSegmentRomStart + ((R_MAP_TEX_INDEX + 0) * MAP_48x85_TEX_SIZE),
                     MAP_48x85_TEX_SIZE, "../z_kaleido_scope_PAL.c", 3467);

    DMA_REQUEST_SYNC(interfaceCtx->mapSegment + ALIGN16(MAP_48x85_TEX_SIZE),
                     (uintptr_t)_map_48x85_staticSegmentRomStart + ((R_MAP_TEX_INDEX + 1) * MAP_48x85_TEX_SIZE),
                     MAP_48x85_TEX_SIZE, "../z_kaleido_scope_PAL.c", 3471);
}

void KaleidoScope_UpdateDungeonMap(PlayState* play) {
    PauseContext* pauseCtx = &play->pauseCtx;
    InterfaceContext* interfaceCtx = &play->interfaceCtx;

    PRINTF("ＭＡＰ ＤＭＡ = %d\n", play->interfaceCtx.mapPaletteIndex);

#if PLATFORM_N64
    if (B_80121AF0 != NULL && B_80121AF0->unk_44 != NULL && B_80121AF0->unk_44(play)) {

    } else {
        KaleidoScope_LoadDungeonMap(play);
    }
#else
    KaleidoScope_LoadDungeonMap(play);
#endif

    Map_SetFloorPalettesData(play, pauseCtx->dungeonMapSlot - 3);

    if ((play->sceneId >= SCENE_DEKU_TREE) && (play->sceneId <= SCENE_TREASURE_BOX_SHOP)) {
        if ((VREG(30) + 3) == pauseCtx->cursorPoint[PAUSE_MAP]) {
            KaleidoScope_OverridePalIndexCI4(interfaceCtx->mapSegment, MAP_48x85_TEX_SIZE,
                                             interfaceCtx->mapPaletteIndex, 14);
        }
    }

    if ((play->sceneId >= SCENE_DEKU_TREE) && (play->sceneId <= SCENE_TREASURE_BOX_SHOP)) {
        if ((VREG(30) + 3) == pauseCtx->cursorPoint[PAUSE_MAP]) {
            KaleidoScope_OverridePalIndexCI4(interfaceCtx->mapSegment + ALIGN16(MAP_48x85_TEX_SIZE), MAP_48x85_TEX_SIZE,
                                             interfaceCtx->mapPaletteIndex, 14);
        }
    }
}

void KaleidoScope_Update(PlayState* play) {
    static s16 sMainStateAfterSongPlayerPlayingDone = PAUSE_MAIN_STATE_IDLE;
    static s16 sDelayTimer = 10;
    static s16 sTimer_ = 0;
    PauseContext* pauseCtx = &play->pauseCtx;
    InterfaceContext* interfaceCtx = &play->interfaceCtx;
    GameOverContext* gameOverCtx = &play->gameOverCtx;
    Player* player = GET_PLAYER(play);
    Input* input = &play->state.input[0];
    u32 size;
    u32 iconItemStaticSize;
    u32 playerSegmentDrawPauseSize;
    u32 size2;
    u16 i;
    s16 stepR;
    s16 stepG;
    s16 stepB;
    s16 stepA;

    if ((R_PAUSE_BG_PRERENDER_STATE >= PAUSE_BG_PRERENDER_READY) &&
        (((pauseCtx->state >= PAUSE_STATE_OPENING_1) && (pauseCtx->state <= PAUSE_STATE_SAVE_PROMPT)
          /* PAUSE_STATE_OPENING_1, PAUSE_STATE_OPENING_2, PAUSE_STATE_MAIN, PAUSE_STATE_SAVE_PROMPT */
          ) ||
         ((pauseCtx->state >= PAUSE_STATE_10) && (pauseCtx->state <= PAUSE_STATE_CLOSING)
          /* PAUSE_STATE_10, PAUSE_STATE_11, PAUSE_STATE_12, PAUSE_STATE_13, PAUSE_STATE_14,
             PAUSE_STATE_15, PAUSE_STATE_16, PAUSE_STATE_17, PAUSE_STATE_CLOSING */
          ))) {

        if ((((u32)pauseCtx->mainState == PAUSE_MAIN_STATE_IDLE) ||
             (pauseCtx->mainState == PAUSE_MAIN_STATE_IDLE_CURSOR_ON_SONG)) &&
            (pauseCtx->state == PAUSE_STATE_MAIN)) {

            pauseCtx->stickAdjX = input->rel.stick_x;
            pauseCtx->stickAdjY = input->rel.stick_y;

            KaleidoScope_UpdateCursorVtx(play);
            KaleidoScope_HandlePageToggles(pauseCtx, input);
        } else if ((pauseCtx->pageIndex == PAUSE_QUEST) &&
                   ((pauseCtx->mainState < PAUSE_MAIN_STATE_3
                     /* PAUSE_MAIN_STATE_IDLE, PAUSE_MAIN_STATE_SWITCHING_PAGE, PAUSE_MAIN_STATE_SONG_PLAYBACK */
                     ) ||
                    (pauseCtx->mainState == PAUSE_MAIN_STATE_SONG_PROMPT))) {

            KaleidoScope_UpdateCursorVtx(play);
        }

        if (pauseCtx->state == PAUSE_STATE_MAIN) {
            KaleidoScope_UpdateNamePanel(play);
        }
    }

    switch (pauseCtx->state) {
        case PAUSE_STATE_INIT:
            D_808321A8_savedButtonStatus[0] = gSaveContext.buttonStatus[0];
            D_808321A8_savedButtonStatus[1] = gSaveContext.buttonStatus[1];
            D_808321A8_savedButtonStatus[2] = gSaveContext.buttonStatus[2];
            D_808321A8_savedButtonStatus[3] = gSaveContext.buttonStatus[3];
            D_808321A8_savedButtonStatus[4] = gSaveContext.buttonStatus[4];

            pauseCtx->cursorX[PAUSE_MAP] = 0;
            pauseCtx->cursorSlot[PAUSE_MAP] = pauseCtx->cursorPoint[PAUSE_MAP] = pauseCtx->dungeonMapSlot =
                VREG(30) + 3;

            R_PAUSE_CURSOR_LEFT_X = -175;
            R_PAUSE_CURSOR_RIGHT_X = 155;

            pauseCtx->rollRotSavePrompt_ = -314.0f;

            //! @bug messed up alignment, should match `ALIGN64`
            pauseCtx->playerSegment = (void*)(((uintptr_t)play->objectCtx.spaceStart + 0x30) & ~0x3F);

            playerSegmentDrawPauseSize =
                Player_InitPauseDrawData(play, pauseCtx->playerSegment, &pauseCtx->playerSkelAnime);
            PRINTF("プレイヤー size1＝%x\n", playerSegmentDrawPauseSize);

            pauseCtx->iconItemSegment = (void*)ALIGN16((uintptr_t)pauseCtx->playerSegment + playerSegmentDrawPauseSize);

            iconItemStaticSize =
                (uintptr_t)_icon_item_staticSegmentRomEnd - (uintptr_t)_icon_item_staticSegmentRomStart;
            PRINTF("icon_item size0=%x\n", iconItemStaticSize);
            DMA_REQUEST_SYNC(pauseCtx->iconItemSegment, (uintptr_t)_icon_item_staticSegmentRomStart, iconItemStaticSize,
                             "../z_kaleido_scope_PAL.c", 3662);

            gSegments[8] = VIRTUAL_TO_PHYSICAL(pauseCtx->iconItemSegment);

            for (i = 0; i < ARRAY_COUNTU(gItemAgeReqs); i++) {
                if (!CHECK_AGE_REQ_ITEM(i)) {
                    KaleidoScope_GrayOutTextureRGBA32(SEGMENTED_TO_VIRTUAL(gItemIcons[i]),
                                                      ITEM_ICON_WIDTH * ITEM_ICON_HEIGHT);
                }
            }

            pauseCtx->iconItem24Segment = (void*)ALIGN16((uintptr_t)pauseCtx->iconItemSegment + iconItemStaticSize);

            size = (uintptr_t)_icon_item_24_staticSegmentRomEnd - (uintptr_t)_icon_item_24_staticSegmentRomStart;
            PRINTF("icon_item24 size=%x\n", size);
            DMA_REQUEST_SYNC(pauseCtx->iconItem24Segment, (uintptr_t)_icon_item_24_staticSegmentRomStart, size,
                             "../z_kaleido_scope_PAL.c", 3675);

            pauseCtx->iconItemAltSegment = (void*)ALIGN16((uintptr_t)pauseCtx->iconItem24Segment + size);

            switch (play->sceneId) {
                case SCENE_DEKU_TREE:
                case SCENE_DODONGOS_CAVERN:
                case SCENE_JABU_JABU:
                case SCENE_FOREST_TEMPLE:
                case SCENE_FIRE_TEMPLE:
                case SCENE_WATER_TEMPLE:
                case SCENE_SPIRIT_TEMPLE:
                case SCENE_SHADOW_TEMPLE:
                case SCENE_BOTTOM_OF_THE_WELL:
                case SCENE_ICE_CAVERN:
                case SCENE_DEKU_TREE_BOSS:
                case SCENE_DODONGOS_CAVERN_BOSS:
                case SCENE_JABU_JABU_BOSS:
                case SCENE_FOREST_TEMPLE_BOSS:
                case SCENE_FIRE_TEMPLE_BOSS:
                case SCENE_WATER_TEMPLE_BOSS:
                case SCENE_SPIRIT_TEMPLE_BOSS:
                case SCENE_SHADOW_TEMPLE_BOSS:
                    sInDungeonScene = true;

                    size2 = (uintptr_t)_icon_item_dungeon_staticSegmentRomEnd -
                            (uintptr_t)_icon_item_dungeon_staticSegmentRomStart;
                    PRINTF("icon_item_dungeon dungeon-size2=%x\n", size2);
                    DMA_REQUEST_SYNC(pauseCtx->iconItemAltSegment, (uintptr_t)_icon_item_dungeon_staticSegmentRomStart,
                                     size2, "../z_kaleido_scope_PAL.c", 3712);

                    interfaceCtx->mapPalette[28] = 6;
                    interfaceCtx->mapPalette[29] = 99;
                    KaleidoScope_UpdateDungeonMap(play);
                    break;

                default:
                    sInDungeonScene = false;

                    size2 = (uintptr_t)_icon_item_field_staticSegmentRomEnd -
                            (uintptr_t)_icon_item_field_staticSegmentRomStart;
                    PRINTF("icon_item_field field-size2=%x\n", size2);
                    DMA_REQUEST_SYNC(pauseCtx->iconItemAltSegment, (uintptr_t)_icon_item_field_staticSegmentRomStart,
                                     size2, "../z_kaleido_scope_PAL.c", 3726);
                    break;
            }

            pauseCtx->iconItemLangSegment = (void*)ALIGN16((uintptr_t)pauseCtx->iconItemAltSegment + size2);

#if OOT_NTSC
            if (gSaveContext.language == LANGUAGE_JPN) {
                size = (uintptr_t)_icon_item_jpn_staticSegmentRomEnd - (uintptr_t)_icon_item_jpn_staticSegmentRomStart;
                DmaMgr_RequestSync(pauseCtx->iconItemLangSegment, (uintptr_t)_icon_item_jpn_staticSegmentRomStart,
                                   size);
            } else {
                size = (uintptr_t)_icon_item_nes_staticSegmentRomEnd - (uintptr_t)_icon_item_nes_staticSegmentRomStart;
                DmaMgr_RequestSync(pauseCtx->iconItemLangSegment, (uintptr_t)_icon_item_nes_staticSegmentRomStart,
                                   size);
            }
#else
            if (gSaveContext.language == LANGUAGE_ENG) {
                size = (uintptr_t)_icon_item_nes_staticSegmentRomEnd - (uintptr_t)_icon_item_nes_staticSegmentRomStart;
                PRINTF("icon_item_dungeon dungeon-size=%x\n", size);
                DMA_REQUEST_SYNC(pauseCtx->iconItemLangSegment, (uintptr_t)_icon_item_nes_staticSegmentRomStart, size,
                                 "../z_kaleido_scope_PAL.c", 3739);
            } else if (gSaveContext.language == LANGUAGE_GER) {
                size = (uintptr_t)_icon_item_ger_staticSegmentRomEnd - (uintptr_t)_icon_item_ger_staticSegmentRomStart;
                PRINTF("icon_item_dungeon dungeon-size=%x\n", size);
                DMA_REQUEST_SYNC(pauseCtx->iconItemLangSegment, (uintptr_t)_icon_item_ger_staticSegmentRomStart, size,
                                 "../z_kaleido_scope_PAL.c", 3746);
            } else {
                size = (uintptr_t)_icon_item_fra_staticSegmentRomEnd - (uintptr_t)_icon_item_fra_staticSegmentRomStart;
                PRINTF("icon_item_dungeon dungeon-size=%x\n", size);
                DMA_REQUEST_SYNC(pauseCtx->iconItemLangSegment, (uintptr_t)_icon_item_fra_staticSegmentRomStart, size,
                                 "../z_kaleido_scope_PAL.c", 3753);
            }
#endif

            pauseCtx->nameSegment = (void*)ALIGN16((uintptr_t)pauseCtx->iconItemLangSegment + size);

            // This printf may have been used to compute the size used on playerSegment at one point,
            // but is missing the size of icon_item_24_static
            PRINTF("サイズ＝%x\n", size2 + playerSegmentDrawPauseSize + iconItemStaticSize + size);
            PRINTF("item_name I_N_PT=%x\n", 0x800);
            Interface_SetDoAction(play, DO_ACTION_DECIDE);
            PRINTF("サイズ＝%x\n", size2 + playerSegmentDrawPauseSize + iconItemStaticSize + size + 0x800);

            if (((void)0, gSaveContext.worldMapArea) < WORLD_MAP_AREA_MAX) {
#if OOT_NTSC
                if (gSaveContext.language == LANGUAGE_JPN) {
                    DmaMgr_RequestSync(pauseCtx->nameSegment + MAX(MAP_NAME_TEX1_SIZE, ITEM_NAME_TEX_SIZE),
                                       (uintptr_t)_map_name_staticSegmentRomStart +
                                           (((void)0, gSaveContext.worldMapArea) * MAP_NAME_TEX2_SIZE) +
                                           24 * MAP_NAME_TEX1_SIZE + 22 * LANGUAGE_JPN * MAP_NAME_TEX2_SIZE,
                                       MAP_NAME_TEX2_SIZE);
                } else {
                    DmaMgr_RequestSync(pauseCtx->nameSegment + MAX(MAP_NAME_TEX1_SIZE, ITEM_NAME_TEX_SIZE),
                                       (uintptr_t)_map_name_staticSegmentRomStart +
                                           (((void)0, gSaveContext.worldMapArea) * MAP_NAME_TEX2_SIZE) +
                                           24 * MAP_NAME_TEX1_SIZE + 22 * LANGUAGE_ENG * MAP_NAME_TEX2_SIZE,
                                       MAP_NAME_TEX2_SIZE);
                }
#else
                if (gSaveContext.language == LANGUAGE_ENG) {
                    DMA_REQUEST_SYNC(pauseCtx->nameSegment + MAX(MAP_NAME_TEX1_SIZE, ITEM_NAME_TEX_SIZE),
                                     (uintptr_t)_map_name_staticSegmentRomStart +
                                         (((void)0, gSaveContext.worldMapArea) * MAP_NAME_TEX2_SIZE) +
                                         36 * MAP_NAME_TEX1_SIZE + 22 * LANGUAGE_ENG * MAP_NAME_TEX2_SIZE,
                                     MAP_NAME_TEX2_SIZE, "../z_kaleido_scope_PAL.c", 3776);
                } else if (gSaveContext.language == LANGUAGE_GER) {
                    DMA_REQUEST_SYNC(pauseCtx->nameSegment + MAX(MAP_NAME_TEX1_SIZE, ITEM_NAME_TEX_SIZE),
                                     (uintptr_t)_map_name_staticSegmentRomStart +
                                         (((void)0, gSaveContext.worldMapArea) * MAP_NAME_TEX2_SIZE) +
                                         36 * MAP_NAME_TEX1_SIZE + 22 * LANGUAGE_GER * MAP_NAME_TEX2_SIZE,
                                     MAP_NAME_TEX2_SIZE, "../z_kaleido_scope_PAL.c", 3780);
                } else {
                    DMA_REQUEST_SYNC(pauseCtx->nameSegment + MAX(MAP_NAME_TEX1_SIZE, ITEM_NAME_TEX_SIZE),
                                     (uintptr_t)_map_name_staticSegmentRomStart +
                                         (((void)0, gSaveContext.worldMapArea) * MAP_NAME_TEX2_SIZE) +
                                         36 * MAP_NAME_TEX1_SIZE + 22 * LANGUAGE_FRA * MAP_NAME_TEX2_SIZE,
                                     MAP_NAME_TEX2_SIZE, "../z_kaleido_scope_PAL.c", 3784);
                }
#endif
            }

            sPreRenderCvg = (void*)ALIGN16((uintptr_t)pauseCtx->nameSegment +
                                           MAX(MAP_NAME_TEX1_SIZE, ITEM_NAME_TEX_SIZE) + MAP_NAME_TEX2_SIZE);

            PreRender_Init(&sPlayerPreRender);
            PreRender_SetValuesSave(&sPlayerPreRender, PAUSE_EQUIP_PLAYER_WIDTH, PAUSE_EQUIP_PLAYER_HEIGHT,
                                    pauseCtx->playerSegment, NULL, sPreRenderCvg);

            KaleidoScope_DrawPlayerWork(play);
            KaleidoScope_SetupPlayerPreRender(play);

            // World map points

            for (i = 0; i < ARRAY_COUNT(pauseCtx->worldMapPoints); i++) {
                pauseCtx->worldMapPoints[i] = WORLD_MAP_POINT_STATE_HIDE;
            }

            if (CHECK_QUEST_ITEM(QUEST_GERUDOS_CARD)) {
                pauseCtx->worldMapPoints[WORLD_MAP_POINT_HAUNTED_WASTELAND] = WORLD_MAP_POINT_STATE_HIGHLIGHT;
            }
            if (CHECK_QUEST_ITEM(QUEST_MEDALLION_SPIRIT)) {
                pauseCtx->worldMapPoints[WORLD_MAP_POINT_HAUNTED_WASTELAND] = WORLD_MAP_POINT_STATE_SHOW;
            }

            if (INV_CONTENT(ITEM_LONGSHOT) == ITEM_LONGSHOT) {
                pauseCtx->worldMapPoints[WORLD_MAP_POINT_GERUDOS_FORTRESS] = WORLD_MAP_POINT_STATE_HIGHLIGHT;
            }
            if (CHECK_QUEST_ITEM(QUEST_GERUDOS_CARD)) {
                pauseCtx->worldMapPoints[WORLD_MAP_POINT_GERUDOS_FORTRESS] = WORLD_MAP_POINT_STATE_SHOW;
            }

            if (GET_EVENTCHKINF(EVENTCHKINF_B2)) {
                pauseCtx->worldMapPoints[WORLD_MAP_POINT_GERUDO_VALLEY] = WORLD_MAP_POINT_STATE_SHOW;
            }
            if (INV_CONTENT(ITEM_LONGSHOT) == ITEM_LONGSHOT) {
                pauseCtx->worldMapPoints[WORLD_MAP_POINT_GERUDO_VALLEY] = WORLD_MAP_POINT_STATE_HIGHLIGHT;
            }
            if (CHECK_QUEST_ITEM(QUEST_GERUDOS_CARD)) {
                pauseCtx->worldMapPoints[WORLD_MAP_POINT_GERUDO_VALLEY] = WORLD_MAP_POINT_STATE_SHOW;
            }

            if (CUR_UPG_VALUE(UPG_SCALE)) {
                pauseCtx->worldMapPoints[WORLD_MAP_POINT_HYLIA_LAKESIDE] = WORLD_MAP_POINT_STATE_SHOW;
            }
            if (CHECK_OWNED_EQUIP(EQUIP_TYPE_BOOTS, EQUIP_INV_BOOTS_IRON)) {
                pauseCtx->worldMapPoints[WORLD_MAP_POINT_HYLIA_LAKESIDE] = WORLD_MAP_POINT_STATE_HIGHLIGHT;
            }
            if (CHECK_QUEST_ITEM(QUEST_MEDALLION_WATER)) {
                pauseCtx->worldMapPoints[WORLD_MAP_POINT_HYLIA_LAKESIDE] = WORLD_MAP_POINT_STATE_SHOW;
            }

            if (GET_EVENTCHKINF(EVENTCHKINF_09)) {
                pauseCtx->worldMapPoints[WORLD_MAP_POINT_LON_LON_RANCH] = WORLD_MAP_POINT_STATE_SHOW;
            }
            if (INV_CONTENT(ITEM_OCARINA_FAIRY) != ITEM_NONE) {
                pauseCtx->worldMapPoints[WORLD_MAP_POINT_LON_LON_RANCH] = WORLD_MAP_POINT_STATE_HIGHLIGHT;
            }
            if (CHECK_QUEST_ITEM(QUEST_SONG_EPONA)) {
                pauseCtx->worldMapPoints[WORLD_MAP_POINT_LON_LON_RANCH] = WORLD_MAP_POINT_STATE_SHOW;
            }
            if (GET_EVENTCHKINF(EVENTCHKINF_TALON_WOKEN_IN_KAKARIKO)) {
                pauseCtx->worldMapPoints[WORLD_MAP_POINT_LON_LON_RANCH] = WORLD_MAP_POINT_STATE_HIGHLIGHT;
            }
            if (GET_EVENTCHKINF(EVENTCHKINF_EPONA_OBTAINED)) {
                pauseCtx->worldMapPoints[WORLD_MAP_POINT_LON_LON_RANCH] = WORLD_MAP_POINT_STATE_SHOW;
            }

            if (GET_EVENTCHKINF(EVENTCHKINF_09)) {
                pauseCtx->worldMapPoints[WORLD_MAP_POINT_MARKET] = WORLD_MAP_POINT_STATE_HIGHLIGHT;
            }
            if (GET_EVENTCHKINF(EVENTCHKINF_40)) {
                pauseCtx->worldMapPoints[WORLD_MAP_POINT_MARKET] = WORLD_MAP_POINT_STATE_SHOW;
            }
            if (INV_CONTENT(ITEM_OCARINA_OF_TIME) == ITEM_OCARINA_OF_TIME) {
                pauseCtx->worldMapPoints[WORLD_MAP_POINT_MARKET] = WORLD_MAP_POINT_STATE_HIGHLIGHT;
            }
            if (GET_EVENTCHKINF(EVENTCHKINF_45)) {
                pauseCtx->worldMapPoints[WORLD_MAP_POINT_MARKET] = WORLD_MAP_POINT_STATE_SHOW;
            }
            if (INV_CONTENT(ITEM_ARROW_LIGHT) == ITEM_ARROW_LIGHT) {
                pauseCtx->worldMapPoints[WORLD_MAP_POINT_MARKET] = WORLD_MAP_POINT_STATE_HIGHLIGHT;
            }

            if (GET_EVENTCHKINF(EVENTCHKINF_09)) {
                pauseCtx->worldMapPoints[WORLD_MAP_POINT_HYRULE_FIELD] = WORLD_MAP_POINT_STATE_SHOW;
            }

            if (GET_EVENTCHKINF(EVENTCHKINF_40)) {
                pauseCtx->worldMapPoints[WORLD_MAP_POINT_DEATH_MOUNTAIN] = WORLD_MAP_POINT_STATE_HIGHLIGHT;
            }
            if (GET_EVENTCHKINF(EVENTCHKINF_25)) {
                pauseCtx->worldMapPoints[WORLD_MAP_POINT_DEATH_MOUNTAIN] = WORLD_MAP_POINT_STATE_SHOW;
            }
            if (INV_CONTENT(ITEM_HOOKSHOT) == ITEM_HOOKSHOT) {
                pauseCtx->worldMapPoints[WORLD_MAP_POINT_DEATH_MOUNTAIN] = WORLD_MAP_POINT_STATE_HIGHLIGHT;
            }
            if (GET_EVENTCHKINF(EVENTCHKINF_49)) {
                pauseCtx->worldMapPoints[WORLD_MAP_POINT_DEATH_MOUNTAIN] = WORLD_MAP_POINT_STATE_SHOW;
            }

            if (gBitFlags[WORLD_MAP_AREA_KAKARIKO_VILLAGE] & gSaveContext.save.info.worldMapAreaData) {
                pauseCtx->worldMapPoints[WORLD_MAP_POINT_KAKARIKO_VILLAGE] = WORLD_MAP_POINT_STATE_SHOW;
            }
            if (CHECK_QUEST_ITEM(QUEST_SONG_LULLABY)) {
                pauseCtx->worldMapPoints[WORLD_MAP_POINT_KAKARIKO_VILLAGE] = WORLD_MAP_POINT_STATE_HIGHLIGHT;
            }
            if (CHECK_QUEST_ITEM(QUEST_SONG_SUN)) {
                pauseCtx->worldMapPoints[WORLD_MAP_POINT_KAKARIKO_VILLAGE] = WORLD_MAP_POINT_STATE_SHOW;
            }
            if (GET_EVENTCHKINF(EVENTCHKINF_45)) {
                pauseCtx->worldMapPoints[WORLD_MAP_POINT_KAKARIKO_VILLAGE] = WORLD_MAP_POINT_STATE_HIGHLIGHT;
            }
            if (INV_CONTENT(ITEM_HOOKSHOT) == ITEM_HOOKSHOT) {
                pauseCtx->worldMapPoints[WORLD_MAP_POINT_KAKARIKO_VILLAGE] = WORLD_MAP_POINT_STATE_SHOW;
            }
            if (CHECK_QUEST_ITEM(QUEST_SONG_STORMS)) {
                pauseCtx->worldMapPoints[WORLD_MAP_POINT_KAKARIKO_VILLAGE] = WORLD_MAP_POINT_STATE_HIGHLIGHT;
            }
            if (GET_EVENTCHKINF(EVENTCHKINF_67)) {
                pauseCtx->worldMapPoints[WORLD_MAP_POINT_KAKARIKO_VILLAGE] = WORLD_MAP_POINT_STATE_SHOW;
            }
            if (GET_EVENTCHKINF(EVENTCHKINF_AA)) {
                pauseCtx->worldMapPoints[WORLD_MAP_POINT_KAKARIKO_VILLAGE] = WORLD_MAP_POINT_STATE_HIGHLIGHT;
            }
            if (CHECK_QUEST_ITEM(QUEST_MEDALLION_SHADOW)) {
                pauseCtx->worldMapPoints[WORLD_MAP_POINT_KAKARIKO_VILLAGE] = WORLD_MAP_POINT_STATE_SHOW;
            }

            if (gBitFlags[WORLD_MAP_AREA_LOST_WOODS] & gSaveContext.save.info.worldMapAreaData) {
                pauseCtx->worldMapPoints[WORLD_MAP_POINT_LOST_WOODS] = WORLD_MAP_POINT_STATE_SHOW;
            }
            if (GET_EVENTCHKINF(EVENTCHKINF_0F)) {
                pauseCtx->worldMapPoints[WORLD_MAP_POINT_LOST_WOODS] = WORLD_MAP_POINT_STATE_HIGHLIGHT;
            }
            if (CHECK_QUEST_ITEM(QUEST_SONG_SARIA)) {
                pauseCtx->worldMapPoints[WORLD_MAP_POINT_LOST_WOODS] = WORLD_MAP_POINT_STATE_SHOW;
            }
            if (INV_CONTENT(ITEM_HOOKSHOT) == ITEM_HOOKSHOT) {
                pauseCtx->worldMapPoints[WORLD_MAP_POINT_LOST_WOODS] = WORLD_MAP_POINT_STATE_HIGHLIGHT;
            }
            if (GET_EVENTCHKINF(EVENTCHKINF_48)) {
                pauseCtx->worldMapPoints[WORLD_MAP_POINT_LOST_WOODS] = WORLD_MAP_POINT_STATE_SHOW;
            }

            pauseCtx->worldMapPoints[WORLD_MAP_POINT_KOKIRI_FOREST] = WORLD_MAP_POINT_STATE_HIGHLIGHT;
            if (GET_EVENTCHKINF(EVENTCHKINF_09)) {
                pauseCtx->worldMapPoints[WORLD_MAP_POINT_KOKIRI_FOREST] = WORLD_MAP_POINT_STATE_SHOW;
            }
            if (GET_EVENTCHKINF(EVENTCHKINF_6E)) {
                pauseCtx->worldMapPoints[WORLD_MAP_POINT_KOKIRI_FOREST] = WORLD_MAP_POINT_STATE_HIGHLIGHT;
            }
            if (GET_EVENTCHKINF(EVENTCHKINF_0F)) {
                pauseCtx->worldMapPoints[WORLD_MAP_POINT_KOKIRI_FOREST] = WORLD_MAP_POINT_STATE_SHOW;
            }

            if (CHECK_QUEST_ITEM(QUEST_SONG_LULLABY)) {
                pauseCtx->worldMapPoints[WORLD_MAP_POINT_ZORAS_DOMAIN] = WORLD_MAP_POINT_STATE_SHOW;
            }
            if (GET_EVENTCHKINF(EVENTCHKINF_25)) {
                pauseCtx->worldMapPoints[WORLD_MAP_POINT_ZORAS_DOMAIN] = WORLD_MAP_POINT_STATE_HIGHLIGHT;
            }
            if (GET_EVENTCHKINF(EVENTCHKINF_37)) {
                pauseCtx->worldMapPoints[WORLD_MAP_POINT_ZORAS_DOMAIN] = WORLD_MAP_POINT_STATE_SHOW;
            }
            if (INV_CONTENT(ITEM_HOOKSHOT) == ITEM_HOOKSHOT) {
                pauseCtx->worldMapPoints[WORLD_MAP_POINT_ZORAS_DOMAIN] = WORLD_MAP_POINT_STATE_HIGHLIGHT;
            }
            if (CHECK_OWNED_EQUIP(EQUIP_TYPE_BOOTS, EQUIP_INV_BOOTS_IRON)) {
                pauseCtx->worldMapPoints[WORLD_MAP_POINT_ZORAS_DOMAIN] = WORLD_MAP_POINT_STATE_SHOW;
            }

            // Trade quest location

            pauseCtx->tradeQuestLocation = TRADE_QUEST_LOCATION_NONE;

            i = INV_CONTENT(ITEM_TRADE_ADULT);
            if (LINK_AGE_IN_YEARS == YEARS_ADULT) {
                if ((i <= ITEM_POCKET_CUCCO) || (i == ITEM_ODD_MUSHROOM)) {
                    pauseCtx->tradeQuestLocation = WORLD_MAP_POINT_KAKARIKO_VILLAGE;
                }
                if ((i == ITEM_COJIRO) || (i == ITEM_ODD_POTION)) {
                    pauseCtx->tradeQuestLocation = WORLD_MAP_POINT_LOST_WOODS;
                }
                if (i == ITEM_POACHERS_SAW) {
                    pauseCtx->tradeQuestLocation = WORLD_MAP_POINT_GERUDO_VALLEY;
                }
                if ((i == ITEM_BROKEN_GORONS_SWORD) || (i == ITEM_EYE_DROPS)) {
                    pauseCtx->tradeQuestLocation = WORLD_MAP_POINT_DEATH_MOUNTAIN;
                }
                if (i == ITEM_PRESCRIPTION) {
                    pauseCtx->tradeQuestLocation = WORLD_MAP_POINT_ZORAS_DOMAIN;
                }
                if (i == ITEM_EYEBALL_FROG) {
                    pauseCtx->tradeQuestLocation = WORLD_MAP_POINT_HYLIA_LAKESIDE;
                }
                if ((i == ITEM_CLAIM_CHECK) && !gSaveContext.save.info.playerData.bgsFlag) {
                    pauseCtx->tradeQuestLocation = WORLD_MAP_POINT_DEATH_MOUNTAIN;
                }
            }

            // Next state

            pauseCtx->state = PAUSE_STATE_OPENING_1;
            break;

        case PAUSE_STATE_OPENING_1:
            if (pauseCtx->itemPageRoll == 160.0f) {
                // First frame in this state

                KaleidoScope_SetDefaultCursor(play);
                KaleidoScope_ProcessPlayerPreRender();
            }

            pauseCtx->itemPageRoll = pauseCtx->equipPageRoll = pauseCtx->mapPageRoll = pauseCtx->questPageRoll -=
                160.0f / R_PAUSE_UI_ANIMS_DURATION;
            pauseCtx->infoPanelOffsetY += 40 / R_PAUSE_UI_ANIMS_DURATION;
            interfaceCtx->startAlpha += 255 / R_PAUSE_UI_ANIMS_DURATION;
            R_PAUSE_CURSOR_LEFT_X += R_PAUSE_CURSOR_LEFT_MOVE_OFFSET_X / R_PAUSE_UI_ANIMS_DURATION;
            R_PAUSE_CURSOR_RIGHT_X += R_PAUSE_CURSOR_RIGHT_MOVE_OFFSET_X / R_PAUSE_UI_ANIMS_DURATION;
            XREG(5) += 150 / R_PAUSE_UI_ANIMS_DURATION;
            pauseCtx->alpha += (u16)(255 / (R_PAUSE_UI_ANIMS_DURATION + R_PAUSE_UI_ANIM_ALPHA_ADD_DURATION));

            if (pauseCtx->itemPageRoll == 0) {
                interfaceCtx->startAlpha = 255;
                R_PAUSE_OFFSET_VERTICAL = 0;
                pauseCtx->state = PAUSE_STATE_OPENING_2;
            }

            KaleidoScope_UpdateOpening(play);
            break;

        case PAUSE_STATE_OPENING_2:
            pauseCtx->alpha += (u16)(255 / (R_PAUSE_UI_ANIMS_DURATION + R_PAUSE_UI_ANIM_ALPHA_ADD_DURATION));
            KaleidoScope_UpdateOpening(play);

            if (pauseCtx->state == PAUSE_STATE_MAIN) {
                KaleidoScope_UpdateNamePanel(play);
            }
            break;

        case PAUSE_STATE_MAIN:
            switch (pauseCtx->mainState) {
                case PAUSE_MAIN_STATE_IDLE:
                    if (CHECK_BTN_ALL(input->press.button, BTN_START)) {
                        Interface_SetDoAction(play, DO_ACTION_NONE);
                        pauseCtx->state = PAUSE_STATE_CLOSING;
                        R_PAUSE_OFFSET_VERTICAL = -6240;
                        func_800F64E0(0);
#if PLATFORM_GC && OOT_NTSC
                        AudioOcarina_SetInstrument(OCARINA_INSTRUMENT_OFF);
#endif
                    } else if (CHECK_BTN_ALL(input->press.button, BTN_B)) {
                        pauseCtx->nextPageMode = 0;
                        pauseCtx->promptChoice = 0;
                        Audio_PlaySfxGeneral(NA_SE_SY_DECIDE, &gSfxDefaultPos, 4, &gSfxDefaultFreqAndVolScale,
                                             &gSfxDefaultFreqAndVolScale, &gSfxDefaultReverb);
                        gSaveContext.buttonStatus[0] = gSaveContext.buttonStatus[1] = gSaveContext.buttonStatus[2] =
                            gSaveContext.buttonStatus[3] = BTN_DISABLED;
                        gSaveContext.buttonStatus[4] = BTN_ENABLED;
                        gSaveContext.hudVisibilityMode = HUD_VISIBILITY_NO_CHANGE;
                        Interface_ChangeHudVisibilityMode(HUD_VISIBILITY_ALL);
                        pauseCtx->savePromptState = PAUSE_SAVE_PROMPT_STATE_APPEARING;
                        pauseCtx->state = PAUSE_STATE_SAVE_PROMPT;
                    }
                    break;

                case PAUSE_MAIN_STATE_SWITCHING_PAGE:
                    KaleidoScope_UpdatePageSwitch(play, &play->state.input[0]);
                    break;

                case PAUSE_MAIN_STATE_SONG_PLAYBACK:
                    pauseCtx->ocarinaStaff = AudioOcarina_GetPlaybackStaff();
                    if (pauseCtx->ocarinaStaff->state == 0) {
                        // Song playback is finished
                        pauseCtx->mainState = PAUSE_MAIN_STATE_SONG_PROMPT_INIT;
                        AudioOcarina_SetInstrument(OCARINA_INSTRUMENT_OFF);
                    }
                    break;

                case PAUSE_MAIN_STATE_3:
                    KaleidoScope_UpdateItemEquip(play);
                    break;

                case PAUSE_MAIN_STATE_SONG_PROMPT_INIT:
                    break;

                case PAUSE_MAIN_STATE_SONG_PROMPT:
                    pauseCtx->ocarinaStaff = AudioOcarina_GetPlayingStaff();

                    if (CHECK_BTN_ALL(input->press.button, BTN_START)) {
                        AudioOcarina_SetInstrument(OCARINA_INSTRUMENT_OFF);
                        Interface_SetDoAction(play, DO_ACTION_NONE);
                        pauseCtx->state = PAUSE_STATE_CLOSING;
                        R_PAUSE_OFFSET_VERTICAL = -6240;
                        func_800F64E0(0);
                        pauseCtx->mainState = PAUSE_MAIN_STATE_IDLE;
                        break;
                    } else if (CHECK_BTN_ALL(input->press.button, BTN_B)) {
                        AudioOcarina_SetInstrument(OCARINA_INSTRUMENT_OFF);
                        pauseCtx->mainState = PAUSE_MAIN_STATE_IDLE;
                        pauseCtx->nextPageMode = 0;
                        pauseCtx->promptChoice = 0;
                        Audio_PlaySfxGeneral(NA_SE_SY_DECIDE, &gSfxDefaultPos, 4, &gSfxDefaultFreqAndVolScale,
                                             &gSfxDefaultFreqAndVolScale, &gSfxDefaultReverb);
                        gSaveContext.buttonStatus[0] = gSaveContext.buttonStatus[1] = gSaveContext.buttonStatus[2] =
                            gSaveContext.buttonStatus[3] = BTN_DISABLED;
                        gSaveContext.buttonStatus[4] = BTN_ENABLED;
                        gSaveContext.hudVisibilityMode = HUD_VISIBILITY_NO_CHANGE;
                        Interface_ChangeHudVisibilityMode(HUD_VISIBILITY_ALL);
                        pauseCtx->savePromptState = PAUSE_SAVE_PROMPT_STATE_APPEARING;
                        pauseCtx->state = PAUSE_STATE_SAVE_PROMPT;
                    } else if (pauseCtx->ocarinaStaff->state == pauseCtx->ocarinaSongIdx) {
                        // The player successfully played the song

                        Audio_PlaySfxGeneral(NA_SE_SY_TRE_BOX_APPEAR, &gSfxDefaultPos, 4, &gSfxDefaultFreqAndVolScale,
                                             &gSfxDefaultFreqAndVolScale, &gSfxDefaultReverb);

                        sMainStateAfterSongPlayerPlayingDone = PAUSE_MAIN_STATE_IDLE;
                        sDelayTimer = 30;
                        pauseCtx->mainState = PAUSE_MAIN_STATE_SONG_PROMPT_DONE;
                    } else if (pauseCtx->ocarinaStaff->state == 0xFF) {
                        // The player failed to play the song

                        Audio_PlaySfxGeneral(NA_SE_SY_OCARINA_ERROR, &gSfxDefaultPos, 4, &gSfxDefaultFreqAndVolScale,
                                             &gSfxDefaultFreqAndVolScale, &gSfxDefaultReverb);

                        sMainStateAfterSongPlayerPlayingDone = PAUSE_MAIN_STATE_SONG_PROMPT_INIT;
                        sDelayTimer = 20;
                        pauseCtx->mainState = PAUSE_MAIN_STATE_SONG_PROMPT_DONE;
                    }
                    break;

                case PAUSE_MAIN_STATE_SONG_PROMPT_DONE:
                    sDelayTimer--;
                    if (sDelayTimer == 0) {
                        pauseCtx->mainState = sMainStateAfterSongPlayerPlayingDone;
                        if (pauseCtx->mainState == PAUSE_MAIN_STATE_IDLE) {
                            AudioOcarina_SetInstrument(OCARINA_INSTRUMENT_OFF);
                        }
                    }
                    break;

                case PAUSE_MAIN_STATE_EQUIP_CHANGED:
                    break;

                case PAUSE_MAIN_STATE_IDLE_CURSOR_ON_SONG:
                    if (CHECK_BTN_ALL(input->press.button, BTN_START)) {
                        AudioOcarina_SetInstrument(OCARINA_INSTRUMENT_OFF);
                        Interface_SetDoAction(play, DO_ACTION_NONE);
                        pauseCtx->state = PAUSE_STATE_CLOSING;
                        R_PAUSE_OFFSET_VERTICAL = -6240;
                        func_800F64E0(0);
                        pauseCtx->mainState = PAUSE_MAIN_STATE_IDLE;
                    } else if (CHECK_BTN_ALL(input->press.button, BTN_B)) {
                        AudioOcarina_SetInstrument(OCARINA_INSTRUMENT_OFF);
                        pauseCtx->mainState = PAUSE_MAIN_STATE_IDLE;
                        pauseCtx->nextPageMode = 0;
                        pauseCtx->promptChoice = 0;
                        Audio_PlaySfxGeneral(NA_SE_SY_DECIDE, &gSfxDefaultPos, 4, &gSfxDefaultFreqAndVolScale,
                                             &gSfxDefaultFreqAndVolScale, &gSfxDefaultReverb);
                        gSaveContext.buttonStatus[0] = gSaveContext.buttonStatus[1] = gSaveContext.buttonStatus[2] =
                            gSaveContext.buttonStatus[3] = BTN_DISABLED;
                        gSaveContext.buttonStatus[4] = BTN_ENABLED;
                        gSaveContext.hudVisibilityMode = HUD_VISIBILITY_NO_CHANGE;
                        Interface_ChangeHudVisibilityMode(HUD_VISIBILITY_ALL);
                        pauseCtx->savePromptState = PAUSE_SAVE_PROMPT_STATE_APPEARING;
                        pauseCtx->state = PAUSE_STATE_SAVE_PROMPT;
                    }
                    break;

                case PAUSE_MAIN_STATE_SONG_PLAYBACK_START:
                    break;

                default:
                    pauseCtx->mainState = PAUSE_MAIN_STATE_IDLE;
                    break;
            }
            break;

        case PAUSE_STATE_SAVE_PROMPT:
            switch (pauseCtx->savePromptState) {
                case PAUSE_SAVE_PROMPT_STATE_APPEARING:
                    pauseCtx->rollRotSavePrompt_ -= 314.0f / R_PAUSE_UI_ANIMS_DURATION;
                    R_PAUSE_CURSOR_LEFT_X -= R_PAUSE_CURSOR_LEFT_MOVE_OFFSET_X / R_PAUSE_UI_ANIMS_DURATION;
                    R_PAUSE_CURSOR_RIGHT_X -= R_PAUSE_CURSOR_RIGHT_MOVE_OFFSET_X / R_PAUSE_UI_ANIMS_DURATION;

                    if (pauseCtx->rollRotSavePrompt_ <= -628.0f) {
                        pauseCtx->rollRotSavePrompt_ = -628.0f;
                        pauseCtx->savePromptState = PAUSE_SAVE_PROMPT_STATE_WAIT_CHOICE;
                    }
                    break;

                case PAUSE_SAVE_PROMPT_STATE_WAIT_CHOICE:
                    if (CHECK_BTN_ALL(input->press.button, BTN_A)) {
                        if (pauseCtx->promptChoice != 0) {
                            Interface_SetDoAction(play, DO_ACTION_NONE);

                            gSaveContext.buttonStatus[0] = gSaveContext.buttonStatus[1] = gSaveContext.buttonStatus[2] =
                                gSaveContext.buttonStatus[3] = BTN_ENABLED;
                            gSaveContext.hudVisibilityMode = HUD_VISIBILITY_NO_CHANGE;
                            Interface_ChangeHudVisibilityMode(HUD_VISIBILITY_ALL);

                            pauseCtx->savePromptState = PAUSE_SAVE_PROMPT_STATE_CLOSING;
                            R_PAUSE_OFFSET_VERTICAL = -6240;
                            YREG(8) = pauseCtx->rollRotSavePrompt_;
                            func_800F64E0(0);
#if PLATFORM_GC && OOT_NTSC
                            AudioOcarina_SetInstrument(OCARINA_INSTRUMENT_OFF);
#endif
                        } else {
                            Audio_PlaySfxGeneral(NA_SE_SY_PIECE_OF_HEART, &gSfxDefaultPos, 4,
                                                 &gSfxDefaultFreqAndVolScale, &gSfxDefaultFreqAndVolScale,
                                                 &gSfxDefaultReverb);

                            Play_SaveSceneFlags(play);
                            gSaveContext.save.info.playerData.savedSceneId = play->sceneId;
                            Sram_WriteSave(&play->sramCtx);
<<<<<<< HEAD

                            pauseCtx->savePromptState = PAUSE_SAVE_PROMPT_STATE_SAVED;
                            sDelayTimer = 3;
=======
                            pauseCtx->unk_1EC = 4;
#if PLATFORM_N64
                            D_8082B25C = 90;
#else
                            D_8082B25C = 3;
#endif
>>>>>>> 3fe7d041
                        }
                    } else if (CHECK_BTN_ALL(input->press.button, BTN_START) ||
                               CHECK_BTN_ALL(input->press.button, BTN_B)) {

                        Interface_SetDoAction(play, DO_ACTION_NONE);

                        pauseCtx->savePromptState = PAUSE_SAVE_PROMPT_STATE_CLOSING;
                        R_PAUSE_OFFSET_VERTICAL = -6240;
                        YREG(8) = pauseCtx->rollRotSavePrompt_;
                        func_800F64E0(0);

                        gSaveContext.buttonStatus[0] = gSaveContext.buttonStatus[1] = gSaveContext.buttonStatus[2] =
                            gSaveContext.buttonStatus[3] = BTN_ENABLED;
                        gSaveContext.hudVisibilityMode = HUD_VISIBILITY_NO_CHANGE;
                        Interface_ChangeHudVisibilityMode(HUD_VISIBILITY_ALL);
#if PLATFORM_GC && OOT_NTSC
                        AudioOcarina_SetInstrument(OCARINA_INSTRUMENT_OFF);
#endif
                    }
                    break;

                case PAUSE_SAVE_PROMPT_STATE_SAVED:
                    if (CHECK_BTN_ALL(input->press.button, BTN_B) || CHECK_BTN_ALL(input->press.button, BTN_A) ||
                        CHECK_BTN_ALL(input->press.button, BTN_START) || (--sDelayTimer == 0)) {

                        Interface_SetDoAction(play, DO_ACTION_NONE);

                        gSaveContext.buttonStatus[0] = gSaveContext.buttonStatus[1] = gSaveContext.buttonStatus[2] =
                            gSaveContext.buttonStatus[3] = BTN_ENABLED;
                        gSaveContext.hudVisibilityMode = HUD_VISIBILITY_NO_CHANGE;
                        Interface_ChangeHudVisibilityMode(HUD_VISIBILITY_ALL);

                        pauseCtx->savePromptState = PAUSE_SAVE_PROMPT_STATE_CLOSING_AFTER_SAVED;
                        R_PAUSE_OFFSET_VERTICAL = -6240;
                        YREG(8) = pauseCtx->rollRotSavePrompt_;
                        func_800F64E0(0);
                    }
                    break;

                case PAUSE_SAVE_PROMPT_STATE_RETURN_TO_MENU:
                case PAUSE_SAVE_PROMPT_STATE_RETURN_TO_MENU_ALT:
                    pauseCtx->rollRotSavePrompt_ += 314.0f / R_PAUSE_UI_ANIMS_DURATION;
                    R_PAUSE_CURSOR_LEFT_X += R_PAUSE_CURSOR_LEFT_MOVE_OFFSET_X / R_PAUSE_UI_ANIMS_DURATION;
                    R_PAUSE_CURSOR_RIGHT_X += R_PAUSE_CURSOR_RIGHT_MOVE_OFFSET_X / R_PAUSE_UI_ANIMS_DURATION;

                    if (pauseCtx->rollRotSavePrompt_ >= -314.0f) {
                        pauseCtx->state = PAUSE_STATE_MAIN;
                        pauseCtx->savePromptState = PAUSE_SAVE_PROMPT_STATE_APPEARING;
                        pauseCtx->itemPageRoll = pauseCtx->equipPageRoll = pauseCtx->mapPageRoll =
                            pauseCtx->questPageRoll = 0.0f;
                        pauseCtx->rollRotSavePrompt_ = -314.0f;
                    }
                    break;

                case PAUSE_SAVE_PROMPT_STATE_CLOSING:
                case PAUSE_SAVE_PROMPT_STATE_CLOSING_AFTER_SAVED:
                    if (pauseCtx->rollRotSavePrompt_ != (YREG(8) + 160.0f)) {
                        pauseCtx->itemPageRoll = pauseCtx->equipPageRoll = pauseCtx->mapPageRoll =
                            pauseCtx->questPageRoll += 160.0f / R_PAUSE_UI_ANIMS_DURATION;
                        pauseCtx->rollRotSavePrompt_ += 160.0f / R_PAUSE_UI_ANIMS_DURATION;
                        pauseCtx->infoPanelOffsetY -= 40 / R_PAUSE_UI_ANIMS_DURATION;
                        R_PAUSE_CURSOR_LEFT_X -= R_PAUSE_CURSOR_LEFT_MOVE_OFFSET_X / R_PAUSE_UI_ANIMS_DURATION;
                        R_PAUSE_CURSOR_RIGHT_X -= R_PAUSE_CURSOR_RIGHT_MOVE_OFFSET_X / R_PAUSE_UI_ANIMS_DURATION;
                        XREG(5) -= 150 / R_PAUSE_UI_ANIMS_DURATION;
                        pauseCtx->alpha -= (u16)(255 / R_PAUSE_UI_ANIMS_DURATION);
                        if (pauseCtx->rollRotSavePrompt_ == (YREG(8) + 160.0f)) {
                            pauseCtx->alpha = 0;
                        }
                    } else {
                        pauseCtx->debugState = 0;
                        pauseCtx->state = PAUSE_STATE_RESUME_GAMEPLAY;
                        pauseCtx->itemPageRoll = pauseCtx->equipPageRoll = pauseCtx->mapPageRoll =
                            pauseCtx->questPageRoll = 160.0f;
                        pauseCtx->namedItem = PAUSE_ITEM_NONE;
                        pauseCtx->mainState = PAUSE_MAIN_STATE_IDLE;
                        pauseCtx->rollRotSavePrompt_ = -434.0f;
                    }
                    break;

                default:
                    break;
            }
            break;

        case PAUSE_STATE_10:
            pauseCtx->cursorSlot[PAUSE_MAP] = pauseCtx->cursorPoint[PAUSE_MAP] = pauseCtx->dungeonMapSlot =
                VREG(30) + 3;
            R_PAUSE_CURSOR_LEFT_X = -175;
            R_PAUSE_CURSOR_RIGHT_X = 155;
            pauseCtx->rollRotSavePrompt_ = -434.0f;
            Interface_ChangeHudVisibilityMode(HUD_VISIBILITY_NOTHING);

            //! @bug messed up alignment, should match `ALIGN64`
            pauseCtx->iconItemSegment = (void*)(((uintptr_t)play->objectCtx.spaceStart + 0x30) & ~0x3F);
            iconItemStaticSize =
                (uintptr_t)_icon_item_staticSegmentRomEnd - (uintptr_t)_icon_item_staticSegmentRomStart;
            PRINTF("icon_item size0=%x\n", iconItemStaticSize);
            DMA_REQUEST_SYNC(pauseCtx->iconItemSegment, (uintptr_t)_icon_item_staticSegmentRomStart, iconItemStaticSize,
                             "../z_kaleido_scope_PAL.c", 4356);

            pauseCtx->iconItem24Segment = (void*)ALIGN16((uintptr_t)pauseCtx->iconItemSegment + iconItemStaticSize);
            size = (uintptr_t)_icon_item_24_staticSegmentRomEnd - (uintptr_t)_icon_item_24_staticSegmentRomStart;
            PRINTF("icon_item24 size=%x\n", size);
            DMA_REQUEST_SYNC(pauseCtx->iconItem24Segment, (uintptr_t)_icon_item_24_staticSegmentRomStart, size,
                             "../z_kaleido_scope_PAL.c", 4363);

            pauseCtx->iconItemAltSegment = (void*)ALIGN16((uintptr_t)pauseCtx->iconItem24Segment + size);
            size2 = (uintptr_t)_icon_item_gameover_staticSegmentRomEnd -
                    (uintptr_t)_icon_item_gameover_staticSegmentRomStart;
            PRINTF("icon_item_dungeon gameover-size2=%x\n", size2);
            DMA_REQUEST_SYNC(pauseCtx->iconItemAltSegment, (uintptr_t)_icon_item_gameover_staticSegmentRomStart, size2,
                             "../z_kaleido_scope_PAL.c", 4370);

            pauseCtx->iconItemLangSegment = (void*)ALIGN16((uintptr_t)pauseCtx->iconItemAltSegment + size2);

#if OOT_NTSC
            if (gSaveContext.language == LANGUAGE_JPN) {
                size = (uintptr_t)_icon_item_jpn_staticSegmentRomEnd - (uintptr_t)_icon_item_jpn_staticSegmentRomStart;
                DmaMgr_RequestSync(pauseCtx->iconItemLangSegment, (uintptr_t)_icon_item_jpn_staticSegmentRomStart,
                                   size);
            } else {
                size = (uintptr_t)_icon_item_nes_staticSegmentRomEnd - (uintptr_t)_icon_item_nes_staticSegmentRomStart;
                DmaMgr_RequestSync(pauseCtx->iconItemLangSegment, (uintptr_t)_icon_item_nes_staticSegmentRomStart,
                                   size);
            }
#else
            if (gSaveContext.language == LANGUAGE_ENG) {
                size = (uintptr_t)_icon_item_nes_staticSegmentRomEnd - (uintptr_t)_icon_item_nes_staticSegmentRomStart;
                PRINTF("icon_item_dungeon dungeon-size=%x\n", size);
                DMA_REQUEST_SYNC(pauseCtx->iconItemLangSegment, (uintptr_t)_icon_item_nes_staticSegmentRomStart, size,
                                 "../z_kaleido_scope_PAL.c", 4379);
            } else if (gSaveContext.language == LANGUAGE_GER) {
                size = (uintptr_t)_icon_item_ger_staticSegmentRomEnd - (uintptr_t)_icon_item_ger_staticSegmentRomStart;
                PRINTF("icon_item_dungeon dungeon-size=%x\n", size);
                DMA_REQUEST_SYNC(pauseCtx->iconItemLangSegment, (uintptr_t)_icon_item_ger_staticSegmentRomStart, size,
                                 "../z_kaleido_scope_PAL.c", 4386);
            } else {
                size = (uintptr_t)_icon_item_fra_staticSegmentRomEnd - (uintptr_t)_icon_item_fra_staticSegmentRomStart;
                PRINTF("icon_item_dungeon dungeon-size=%x\n", size);
                DMA_REQUEST_SYNC(pauseCtx->iconItemLangSegment, (uintptr_t)_icon_item_fra_staticSegmentRomStart, size,
                                 "../z_kaleido_scope_PAL.c", 4393);
            }
#endif

            sColor82ABRed_D_8082AB8C = 255;
            sColor82ABGreen_D_8082AB90 = 130;
            sColor82ABBlue_D_8082AB94 = 0;
            sColor82ABGameOverPrimAlpha_D_8082AB98 = 0;
            sDrawGameOverEnvColorRed_D_8082AB9C = 30;
            sDrawGameOverEnvColorGreen_D_8082ABA0 = 0;
            sDrawGameOverEnvColorBlue_D_8082ABA4 = 0;
            sTimer_ = 30;
            VREG(88) = 98;
            pauseCtx->promptChoice = 0;
            pauseCtx->state++; // PAUSE_STATE_11
            break;

        case PAUSE_STATE_11:
            stepR = ABS(sColor82ABRed_D_8082AB8C - 30) / sTimer_;
            stepG = ABS(sColor82ABGreen_D_8082AB90) / sTimer_;
            stepB = ABS(sColor82ABBlue_D_8082AB94) / sTimer_;
            stepA = ABS(sColor82ABGameOverPrimAlpha_D_8082AB98 - 255) / sTimer_;
            if (sColor82ABRed_D_8082AB8C >= 30) {
                sColor82ABRed_D_8082AB8C -= stepR;
            } else {
                sColor82ABRed_D_8082AB8C += stepR;
            }
            if (sColor82ABGreen_D_8082AB90 >= 0) {
                sColor82ABGreen_D_8082AB90 -= stepG;
            } else {
                sColor82ABGreen_D_8082AB90 += stepG;
            }
            if (sColor82ABBlue_D_8082AB94 >= 0) {
                sColor82ABBlue_D_8082AB94 -= stepB;
            } else {
                sColor82ABBlue_D_8082AB94 += stepB;
            }
            if (sColor82ABGameOverPrimAlpha_D_8082AB98 >= 255) {
                sColor82ABGameOverPrimAlpha_D_8082AB98 -= stepA;
            } else {
                sColor82ABGameOverPrimAlpha_D_8082AB98 += stepA;
            }

            stepR = ABS(sDrawGameOverEnvColorRed_D_8082AB9C - 255) / sTimer_;
            stepG = ABS(sDrawGameOverEnvColorGreen_D_8082ABA0 - 130) / sTimer_;
            stepB = ABS(sDrawGameOverEnvColorBlue_D_8082ABA4) / sTimer_;
            if (sDrawGameOverEnvColorRed_D_8082AB9C >= 255) {
                sDrawGameOverEnvColorRed_D_8082AB9C -= stepR;
            } else {
                sDrawGameOverEnvColorRed_D_8082AB9C += stepR;
            }
            if (sDrawGameOverEnvColorGreen_D_8082ABA0 >= 130) {
                sDrawGameOverEnvColorGreen_D_8082ABA0 -= stepG;
            } else {
                sDrawGameOverEnvColorGreen_D_8082ABA0 += stepG;
            }
            if (sDrawGameOverEnvColorBlue_D_8082ABA4 >= 0) {
                sDrawGameOverEnvColorBlue_D_8082ABA4 -= stepB;
            } else {
                sDrawGameOverEnvColorBlue_D_8082ABA4 += stepB;
            }

            sTimer_--;
            if (sTimer_ == 0) {
                sColor82ABRed_D_8082AB8C = 30;
                sColor82ABGreen_D_8082AB90 = 0;
                sColor82ABBlue_D_8082AB94 = 0;
                sColor82ABGameOverPrimAlpha_D_8082AB98 = 255;

                sDrawGameOverEnvColorRed_D_8082AB9C = 255;
                sDrawGameOverEnvColorGreen_D_8082ABA0 = 130;
                sDrawGameOverEnvColorBlue_D_8082ABA4 = 0;

                pauseCtx->state++; // PAUSE_STATE_12
                sTimer_ = 40;
            }
            break;

        case PAUSE_STATE_12:
            sTimer_--;
            if (sTimer_ == 0) {
                pauseCtx->state = PAUSE_STATE_13;
            }
            break;

        case PAUSE_STATE_13:
            pauseCtx->itemPageRoll = pauseCtx->equipPageRoll = pauseCtx->mapPageRoll = pauseCtx->questPageRoll =
                pauseCtx->rollRotSavePrompt_ -= 160.0f / R_PAUSE_UI_ANIMS_DURATION;
            pauseCtx->infoPanelOffsetY += 40 / R_PAUSE_UI_ANIMS_DURATION;
            interfaceCtx->startAlpha += 255 / R_PAUSE_UI_ANIMS_DURATION;
            VREG(88) -= 3;
            R_PAUSE_CURSOR_LEFT_X += R_PAUSE_CURSOR_LEFT_MOVE_OFFSET_X / R_PAUSE_UI_ANIMS_DURATION;
            R_PAUSE_CURSOR_RIGHT_X += R_PAUSE_CURSOR_RIGHT_MOVE_OFFSET_X / R_PAUSE_UI_ANIMS_DURATION;
            XREG(5) += 150 / R_PAUSE_UI_ANIMS_DURATION;
            pauseCtx->alpha += (u16)(255 / (R_PAUSE_UI_ANIMS_DURATION + R_PAUSE_UI_ANIM_ALPHA_ADD_DURATION));
            if (pauseCtx->rollRotSavePrompt_ < -628.0f) {
                pauseCtx->rollRotSavePrompt_ = -628.0f;
                interfaceCtx->startAlpha = 255;
                VREG(88) = 66;
                R_PAUSE_OFFSET_VERTICAL = 0;
                pauseCtx->alpha = 255;
                pauseCtx->state = PAUSE_STATE_14;
                gSaveContext.save.info.playerData.deaths++;
                if (gSaveContext.save.info.playerData.deaths > 999) {
                    gSaveContext.save.info.playerData.deaths = 999;
                }
            }
            PRINTF("kscope->angle_s = %f\n", pauseCtx->rollRotSavePrompt_);
            break;

        case PAUSE_STATE_14:
            if (CHECK_BTN_ALL(input->press.button, BTN_A)) {
                if (pauseCtx->promptChoice != 0) {
                    pauseCtx->promptChoice = 0;
                    Audio_PlaySfxGeneral(NA_SE_SY_DECIDE, &gSfxDefaultPos, 4, &gSfxDefaultFreqAndVolScale,
                                         &gSfxDefaultFreqAndVolScale, &gSfxDefaultReverb);
                    pauseCtx->state = PAUSE_STATE_16;
                    gameOverCtx->state++;
                } else {
                    Audio_PlaySfxGeneral(NA_SE_SY_PIECE_OF_HEART, &gSfxDefaultPos, 4, &gSfxDefaultFreqAndVolScale,
                                         &gSfxDefaultFreqAndVolScale, &gSfxDefaultReverb);
                    pauseCtx->promptChoice = 0;
                    Play_SaveSceneFlags(play);
                    gSaveContext.save.info.playerData.savedSceneId = play->sceneId;
                    Sram_WriteSave(&play->sramCtx);
                    pauseCtx->state = PAUSE_STATE_15;
<<<<<<< HEAD
                    sDelayTimer = 3;
=======
#if PLATFORM_N64
                    D_8082B25C = 90;
#else
                    D_8082B25C = 3;
#endif
>>>>>>> 3fe7d041
                }
            }
            break;

        case PAUSE_STATE_15:
            sDelayTimer--;
            if (sDelayTimer == 0) {
                pauseCtx->state = PAUSE_STATE_16;
                gameOverCtx->state++;
            } else if ((sDelayTimer <= 80) &&
                       (CHECK_BTN_ALL(input->press.button, BTN_A) || CHECK_BTN_ALL(input->press.button, BTN_START))) {
                pauseCtx->state = PAUSE_STATE_16;
                gameOverCtx->state++;
                func_800F64E0(0);
            }
            break;

        case PAUSE_STATE_16:
            if (CHECK_BTN_ALL(input->press.button, BTN_A) || CHECK_BTN_ALL(input->press.button, BTN_START)) {
                if (pauseCtx->promptChoice == 0) {
                    Audio_PlaySfxGeneral(NA_SE_SY_PIECE_OF_HEART, &gSfxDefaultPos, 4, &gSfxDefaultFreqAndVolScale,
                                         &gSfxDefaultFreqAndVolScale, &gSfxDefaultReverb);
                    Play_SaveSceneFlags(play);

                    switch (gSaveContext.save.entranceIndex) {
                        case ENTR_DEKU_TREE_0:
                        case ENTR_DODONGOS_CAVERN_0:
                        case ENTR_JABU_JABU_0:
                        case ENTR_FOREST_TEMPLE_0:
                        case ENTR_FIRE_TEMPLE_0:
                        case ENTR_WATER_TEMPLE_0:
                        case ENTR_SPIRIT_TEMPLE_0:
                        case ENTR_SHADOW_TEMPLE_0:
                        case ENTR_GANONS_TOWER_0:
                        case ENTR_GERUDO_TRAINING_GROUND_0:
                        case ENTR_ICE_CAVERN_0:
                        case ENTR_THIEVES_HIDEOUT_0:
                        case ENTR_BOTTOM_OF_THE_WELL_0:
                        case ENTR_INSIDE_GANONS_CASTLE_0:
                        case ENTR_GANONS_TOWER_COLLAPSE_INTERIOR_0:
                            break;

                        case ENTR_DEKU_TREE_BOSS_0:
                            gSaveContext.save.entranceIndex = ENTR_DEKU_TREE_0;
                            break;

                        case ENTR_DODONGOS_CAVERN_BOSS_0:
                            gSaveContext.save.entranceIndex = ENTR_DODONGOS_CAVERN_0;
                            break;

                        case ENTR_JABU_JABU_BOSS_0:
                            gSaveContext.save.entranceIndex = ENTR_JABU_JABU_0;
                            break;

                        case ENTR_FOREST_TEMPLE_BOSS_0:
                            gSaveContext.save.entranceIndex = ENTR_FOREST_TEMPLE_0;
                            break;

                        case ENTR_FIRE_TEMPLE_BOSS_0:
                            gSaveContext.save.entranceIndex = ENTR_FIRE_TEMPLE_0;
                            break;

                        case ENTR_WATER_TEMPLE_BOSS_0:
                            gSaveContext.save.entranceIndex = ENTR_WATER_TEMPLE_0;
                            break;

                        case ENTR_SPIRIT_TEMPLE_BOSS_0:
                            gSaveContext.save.entranceIndex = ENTR_SPIRIT_TEMPLE_0;
                            break;

                        case ENTR_SHADOW_TEMPLE_BOSS_0:
                            gSaveContext.save.entranceIndex = ENTR_SHADOW_TEMPLE_0;
                            break;

                        case ENTR_GANONDORF_BOSS_0:
                            gSaveContext.save.entranceIndex = ENTR_GANONS_TOWER_0;
                            break;
                    }
                } else {
                    Audio_PlaySfxGeneral(NA_SE_SY_DECIDE, &gSfxDefaultPos, 4, &gSfxDefaultFreqAndVolScale,
                                         &gSfxDefaultFreqAndVolScale, &gSfxDefaultReverb);
                }

                pauseCtx->state = PAUSE_STATE_17;
            }
            break;

        case PAUSE_STATE_17:
            if (interfaceCtx->unk_244 != 255) {
                interfaceCtx->unk_244 += 10;
                if (interfaceCtx->unk_244 >= 255) {
                    interfaceCtx->unk_244 = 255;
                    pauseCtx->state = PAUSE_STATE_OFF;
                    R_UPDATE_RATE = 3;
                    R_PAUSE_BG_PRERENDER_STATE = PAUSE_BG_PRERENDER_OFF;
                    func_800981B8(&play->objectCtx);
                    func_800418D0(&play->colCtx, play);
                    if (pauseCtx->promptChoice == 0) {
                        Play_TriggerRespawn(play);
                        gSaveContext.respawnFlag = -2;
                        gSaveContext.nextTransitionType = TRANS_TYPE_FADE_BLACK;
                        gSaveContext.save.info.playerData.health = 0x30;
                        SEQCMD_RESET_AUDIO_HEAP(0, 10);
                        gSaveContext.healthAccumulator = 0;
                        gSaveContext.magicState = MAGIC_STATE_IDLE;
                        gSaveContext.prevMagicState = MAGIC_STATE_IDLE;
                        PRINTF(VT_FGCOL(YELLOW));
                        PRINTF("MAGIC_NOW=%d ", gSaveContext.save.info.playerData.magic);
                        PRINTF("Z_MAGIC_NOW_NOW=%d   →  ", gSaveContext.magicFillTarget);
                        gSaveContext.magicCapacity = 0;
                        // Set the fill target to be the magic amount before game over
                        gSaveContext.magicFillTarget = gSaveContext.save.info.playerData.magic;
                        // Set `magicLevel` and `magic` to 0 so `magicCapacity` then `magic` grows from nothing
                        // to respectively the full capacity and `magicFillTarget`
                        gSaveContext.save.info.playerData.magicLevel = gSaveContext.save.info.playerData.magic = 0;
                        PRINTF("MAGIC_NOW=%d ", gSaveContext.save.info.playerData.magic);
                        PRINTF("Z_MAGIC_NOW_NOW=%d\n", gSaveContext.magicFillTarget);
                        PRINTF(VT_RST);
                    } else {
                        play->state.running = false;
                        SET_NEXT_GAMESTATE(&play->state, TitleSetup_Init, TitleSetupState);
                    }
                }
            }
            break;

        case PAUSE_STATE_CLOSING:
            if (pauseCtx->itemPageRoll != 160.0f) {
                pauseCtx->itemPageRoll = pauseCtx->equipPageRoll = pauseCtx->mapPageRoll = pauseCtx->questPageRoll +=
                    160.0f / R_PAUSE_UI_ANIMS_DURATION;
                pauseCtx->infoPanelOffsetY -= 40 / R_PAUSE_UI_ANIMS_DURATION;
                interfaceCtx->startAlpha -= 255 / R_PAUSE_UI_ANIMS_DURATION;
                R_PAUSE_CURSOR_LEFT_X -= R_PAUSE_CURSOR_LEFT_MOVE_OFFSET_X / R_PAUSE_UI_ANIMS_DURATION;
                R_PAUSE_CURSOR_RIGHT_X -= R_PAUSE_CURSOR_RIGHT_MOVE_OFFSET_X / R_PAUSE_UI_ANIMS_DURATION;
                XREG(5) -= 150 / R_PAUSE_UI_ANIMS_DURATION;
                pauseCtx->alpha -= (u16)(255 / R_PAUSE_UI_ANIMS_DURATION);
                if (pauseCtx->itemPageRoll == 160.0f) {
                    pauseCtx->alpha = 0;
                }
            } else {
                pauseCtx->debugState = 0;
                pauseCtx->state = PAUSE_STATE_RESUME_GAMEPLAY;
                pauseCtx->itemPageRoll = pauseCtx->equipPageRoll = pauseCtx->mapPageRoll = pauseCtx->questPageRoll =
                    160.0f;
                pauseCtx->namedItem = PAUSE_ITEM_NONE;
                play->interfaceCtx.startAlpha = 0;
            }
            break;

        case PAUSE_STATE_RESUME_GAMEPLAY:
            pauseCtx->state = PAUSE_STATE_OFF;
            R_UPDATE_RATE = 3;
            R_PAUSE_BG_PRERENDER_STATE = PAUSE_BG_PRERENDER_OFF;

            func_800981B8(&play->objectCtx);
            func_800418D0(&play->colCtx, play);

            switch (play->sceneId) {
                case SCENE_DEKU_TREE:
                case SCENE_DODONGOS_CAVERN:
                case SCENE_JABU_JABU:
                case SCENE_FOREST_TEMPLE:
                case SCENE_FIRE_TEMPLE:
                case SCENE_WATER_TEMPLE:
                case SCENE_SPIRIT_TEMPLE:
                case SCENE_SHADOW_TEMPLE:
                case SCENE_BOTTOM_OF_THE_WELL:
                case SCENE_ICE_CAVERN:
                case SCENE_DEKU_TREE_BOSS:
                case SCENE_DODONGOS_CAVERN_BOSS:
                case SCENE_JABU_JABU_BOSS:
                case SCENE_FOREST_TEMPLE_BOSS:
                case SCENE_FIRE_TEMPLE_BOSS:
                case SCENE_WATER_TEMPLE_BOSS:
                case SCENE_SPIRIT_TEMPLE_BOSS:
                case SCENE_SHADOW_TEMPLE_BOSS:
                    Map_InitData(play, play->interfaceCtx.mapRoomNum);
                    break;
            }

            gSaveContext.buttonStatus[0] = D_808321A8_savedButtonStatus[0];
            gSaveContext.buttonStatus[1] = D_808321A8_savedButtonStatus[1];
            gSaveContext.buttonStatus[2] = D_808321A8_savedButtonStatus[2];
            gSaveContext.buttonStatus[3] = D_808321A8_savedButtonStatus[3];
            gSaveContext.buttonStatus[4] = D_808321A8_savedButtonStatus[4];

            interfaceCtx->unk_1FA = interfaceCtx->unk_1FC = 0;

            PRINTF(VT_FGCOL(YELLOW));
            PRINTF("i=%d  LAST_TIME_TYPE=%d\n", i, gSaveContext.prevHudVisibilityMode);
            gSaveContext.hudVisibilityMode = HUD_VISIBILITY_NO_CHANGE;
            Interface_ChangeHudVisibilityMode(gSaveContext.prevHudVisibilityMode);

            player->talkActor = NULL;
            Player_SetEquipmentData(play, player);

            PRINTF(VT_RST);
            break;
    }
}<|MERGE_RESOLUTION|>--- conflicted
+++ resolved
@@ -15,8 +15,6 @@
 #include "assets/textures/icon_item_gameover_static/icon_item_gameover_static.h"
 #include "terminal.h"
 
-<<<<<<< HEAD
-=======
 #if PLATFORM_N64
 #define KALEIDO_COLOR_PROMPT_UNK_R 100
 #define KALEIDO_COLOR_PROMPT_UNK_G 100
@@ -27,7 +25,6 @@
 #define KALEIDO_COLOR_PROMPT_UNK_B 100
 #endif
 
->>>>>>> 3fe7d041
 typedef enum {
     /* 0 */ VTX_PAGE_ITEM,
     /* 1 */ VTX_PAGE_EQUIP,
@@ -37,21 +34,12 @@
     /* 5 */ VTX_PAGE_PROMPT
 } VtxPageInit;
 
-<<<<<<< HEAD
 #define VTX_PAGE_ITEM_QUADS 0                 // VTX_PAGE_ITEM
 #define VTX_PAGE_EQUIP_QUADS 0                // VTX_PAGE_EQUIP
 #define VTX_PAGE_MAP_DUNGEON_QUADS 17         // VTX_PAGE_MAP_DUNGEON
 #define VTX_PAGE_QUEST_QUADS 0                // VTX_PAGE_QUEST
 #define VTX_PAGE_MAP_WORLD_QUADS 32           // VTX_PAGE_MAP_WORLD
 #define VTX_PAGE_PROMPT_QUADS QUAD_PROMPT_MAX // VTX_PAGE_PROMPT
-=======
-#define VTX_PAGE_ITEM_QUADS 0         // VTX_PAGE_ITEM
-#define VTX_PAGE_EQUIP_QUADS 0        // VTX_PAGE_EQUIP
-#define VTX_PAGE_MAP_DUNGEON_QUADS 17 // VTX_PAGE_MAP_DUNGEON
-#define VTX_PAGE_QUEST_QUADS 0        // VTX_PAGE_QUEST
-#define VTX_PAGE_MAP_WORLD_QUADS 32   // VTX_PAGE_MAP_WORLD
-#define VTX_PAGE_PROMPT_QUADS 5       // VTX_PAGE_PROMPT
->>>>>>> 3fe7d041
 
 #if OOT_NTSC
 
@@ -553,7 +541,6 @@
 #endif
 
 s16 gVtxPageMapWorldQuadsWidth[VTX_PAGE_MAP_WORLD_QUADS] = {
-<<<<<<< HEAD
     32,  // QUAD_MAP_WORLD_CLOUDS_SACRED_FOREST_MEADOW
     112, // QUAD_MAP_WORLD_CLOUDS_HYRULE_FIELD
     32,  // QUAD_MAP_WORLD_CLOUDS_LON_LON_RANCH
@@ -621,13 +608,6 @@
     16, // QUAD_MAP_29
     32, // QUAD_MAP_30
     8,  // QUAD_MAP_31
-=======
-    32, 112, 32, 48, 32, 32, 32, 48, 32, 64, 32, 48, 48, 48, 48, 64, 8, 8, 8, 8, 8, 8, 8, 8, 8, 8, 8, 8, 8, 8, 80, 64,
-};
-
-s16 gVtxPageMapWorldQuadsHeight[VTX_PAGE_MAP_WORLD_QUADS] = {
-    24, 72, 13, 22, 19, 20, 19, 27, 14, 26, 22, 21, 49, 32, 45, 60, 8, 8, 8, 8, 8, 8, 8, 8, 8, 8, 8, 8, 8, 16, 32, 8,
->>>>>>> 3fe7d041
 };
 
 /**
@@ -1590,12 +1570,8 @@
 
             gDPSetCombineLERP(POLY_OPA_DISP++, 1, 0, PRIMITIVE, 0, TEXEL0, 0, PRIMITIVE, 0, 1, 0, PRIMITIVE, 0, TEXEL0,
                               0, PRIMITIVE, 0);
-<<<<<<< HEAD
-            gDPSetPrimColor(POLY_OPA_DISP++, 0, 0, 100, 255, 100, R_KALEIDO_PROMPT_CURSOR_ALPHA);
-=======
             gDPSetPrimColor(POLY_OPA_DISP++, 0, 0, KALEIDO_COLOR_PROMPT_UNK_R, KALEIDO_COLOR_PROMPT_UNK_G,
-                            KALEIDO_COLOR_PROMPT_UNK_B, VREG(61));
->>>>>>> 3fe7d041
+                            KALEIDO_COLOR_PROMPT_UNK_B, R_KALEIDO_PROMPT_CURSOR_ALPHA);
 
             if (pauseCtx->promptChoice == 0) {
                 // QUAD_PROMPT_CURSOR_LEFT
@@ -1614,73 +1590,40 @@
 
             POLY_OPA_DISP = KaleidoScope_QuadTextureIA8(POLY_OPA_DISP, sPromptChoiceTexs[gSaveContext.language][1], 48,
                                                         16, QUAD_PROMPT_CHOICE_NO * 4);
-        } else if ((pauseCtx->state != PAUSE_STATE_SAVE_PROMPT) ||
-                   (pauseCtx->savePromptState < PAUSE_SAVE_PROMPT_STATE_SAVED
-                    /* PAUSE_SAVE_PROMPT_STATE_APPEARING, PAUSE_SAVE_PROMPT_STATE_WAIT_CHOICE,
-                       PAUSE_SAVE_PROMPT_STATE_CLOSING, PAUSE_SAVE_PROMPT_STATE_RETURN_TO_MENU */
-                    )) {
-
-<<<<<<< HEAD
-            if ((pauseCtx->state != PAUSE_STATE_15) &&
-                ((pauseCtx->state == PAUSE_STATE_16) || (pauseCtx->state == PAUSE_STATE_17))) {
-
-                POLY_OPA_DISP = KaleidoScope_QuadTextureIA8(POLY_OPA_DISP, sContinuePromptTexs[gSaveContext.language],
-                                                            152, 16, QUAD_PROMPT_MESSAGE * 4);
-
-                gDPSetCombineLERP(POLY_OPA_DISP++, 1, 0, PRIMITIVE, 0, TEXEL0, 0, PRIMITIVE, 0, 1, 0, PRIMITIVE, 0,
-                                  TEXEL0, 0, PRIMITIVE, 0);
-                gDPSetPrimColor(POLY_OPA_DISP++, 0, 0, 100, 255, 100, R_KALEIDO_PROMPT_CURSOR_ALPHA);
-
-                if (pauseCtx->promptChoice == 0) {
-                    // QUAD_PROMPT_CURSOR_LEFT
-                    gSPDisplayList(POLY_OPA_DISP++, gPromptCursorLeftDL);
-                } else {
-                    // QUAD_PROMPT_CURSOR_RIGHT
-                    gSPDisplayList(POLY_OPA_DISP++, gPromptCursorRightDL);
-                }
-=======
-            POLY_OPA_DISP =
-                KaleidoScope_QuadTextureIA8(POLY_OPA_DISP, sPromptChoiceTexs[gSaveContext.language][1], 48, 16, 16);
-        } else if (((pauseCtx->state == PAUSE_STATE_SAVE_PROMPT) && (pauseCtx->unk_1EC >= 4)) ||
+        } else if (((pauseCtx->state == PAUSE_STATE_SAVE_PROMPT) &&
+                    (pauseCtx->savePromptState >= PAUSE_SAVE_PROMPT_STATE_SAVED)) ||
                    pauseCtx->state == PAUSE_STATE_15) {
 #if PLATFORM_N64
             POLY_OPA_DISP =
                 KaleidoScope_QuadTextureIA8(POLY_OPA_DISP, sSaveConfirmationTexs[gSaveContext.language], 152, 16, 0);
 #endif
-        } else if (((pauseCtx->state == PAUSE_STATE_16) || (pauseCtx->state == PAUSE_STATE_17))) {
-            POLY_OPA_DISP =
-                KaleidoScope_QuadTextureIA8(POLY_OPA_DISP, sContinuePromptTexs[gSaveContext.language], 152, 16, 0);
+        } else if ((pauseCtx->state == PAUSE_STATE_16) || (pauseCtx->state == PAUSE_STATE_17)) {
+
+            POLY_OPA_DISP = KaleidoScope_QuadTextureIA8(POLY_OPA_DISP, sContinuePromptTexs[gSaveContext.language], 152,
+                                                        16, QUAD_PROMPT_MESSAGE * 4);
 
             gDPSetCombineLERP(POLY_OPA_DISP++, 1, 0, PRIMITIVE, 0, TEXEL0, 0, PRIMITIVE, 0, 1, 0, PRIMITIVE, 0, TEXEL0,
                               0, PRIMITIVE, 0);
             gDPSetPrimColor(POLY_OPA_DISP++, 0, 0, KALEIDO_COLOR_PROMPT_UNK_R, KALEIDO_COLOR_PROMPT_UNK_G,
-                            KALEIDO_COLOR_PROMPT_UNK_B, VREG(61));
+                            KALEIDO_COLOR_PROMPT_UNK_B, R_KALEIDO_PROMPT_CURSOR_ALPHA);
 
             if (pauseCtx->promptChoice == 0) {
+                // QUAD_PROMPT_CURSOR_LEFT
                 gSPDisplayList(POLY_OPA_DISP++, gPromptCursorLeftDL);
             } else {
+                // QUAD_PROMPT_CURSOR_RIGHT
                 gSPDisplayList(POLY_OPA_DISP++, gPromptCursorRightDL);
             }
->>>>>>> 3fe7d041
 
             gDPPipeSync(POLY_OPA_DISP++);
             gDPSetCombineMode(POLY_OPA_DISP++, G_CC_MODULATEIA, G_CC_MODULATEIA);
             gDPSetPrimColor(POLY_OPA_DISP++, 0, 0, 255, 255, 255, pauseCtx->alpha);
 
-<<<<<<< HEAD
-                POLY_OPA_DISP = KaleidoScope_QuadTextureIA8(POLY_OPA_DISP, sPromptChoiceTexs[gSaveContext.language][0],
-                                                            48, 16, QUAD_PROMPT_CHOICE_YES * 4);
-
-                POLY_OPA_DISP = KaleidoScope_QuadTextureIA8(POLY_OPA_DISP, sPromptChoiceTexs[gSaveContext.language][1],
-                                                            48, 16, QUAD_PROMPT_CHOICE_NO * 4);
-            }
-=======
-            POLY_OPA_DISP =
-                KaleidoScope_QuadTextureIA8(POLY_OPA_DISP, sPromptChoiceTexs[gSaveContext.language][0], 48, 16, 12);
-
-            POLY_OPA_DISP =
-                KaleidoScope_QuadTextureIA8(POLY_OPA_DISP, sPromptChoiceTexs[gSaveContext.language][1], 48, 16, 16);
->>>>>>> 3fe7d041
+            POLY_OPA_DISP = KaleidoScope_QuadTextureIA8(POLY_OPA_DISP, sPromptChoiceTexs[gSaveContext.language][0], 48,
+                                                        16, QUAD_PROMPT_CHOICE_YES * 4);
+
+            POLY_OPA_DISP = KaleidoScope_QuadTextureIA8(POLY_OPA_DISP, sPromptChoiceTexs[gSaveContext.language][1], 48,
+                                                        16, QUAD_PROMPT_CHOICE_NO * 4);
         }
 
         gDPPipeSync(POLY_OPA_DISP++);
@@ -2337,7 +2280,6 @@
 static s16 sVtxPageItemQuadsX[CLAMP_MIN(VTX_PAGE_ITEM_QUADS, 1)] = { 0 };
 static s16 sVtxPageEquipQuadsX[CLAMP_MIN(VTX_PAGE_EQUIP_QUADS, 1)] = { 0 };
 static s16 sVtxPageMapDungeonQuadsX[VTX_PAGE_MAP_DUNGEON_QUADS] = {
-<<<<<<< HEAD
     -36, 12, -18, 70, 70, 70, -88, -88, -88, -88, -88, -88, -88, -88, -106, -62, -40,
 };
 static s16 sVtxPageQuestQuadsX[CLAMP_MIN(VTX_PAGE_QUEST_QUADS, 1)] = { 0 };
@@ -2457,54 +2399,6 @@
     48, // QUAD_PROMPT_CURSOR_RIGHT
     16, // QUAD_PROMPT_CHOICE_YES
     16, // QUAD_PROMPT_CHOICE_NO
-=======
-    0xFFDC, 0x000C, 0xFFEE, 0x0046, 0x0046, 0x0046, 0xFFA8, 0xFFA8, 0xFFA8,
-    0xFFA8, 0xFFA8, 0xFFA8, 0xFFA8, 0xFFA8, 0xFF96, 0xFFC2, 0xFFD8,
-};
-static s16 sVtxPageQuestQuadsX[CLAMP_MIN(VTX_PAGE_QUEST_QUADS, 1)] = { 0 };
-static s16 sVtxPageMapWorldQuadsX[VTX_PAGE_MAP_WORLD_QUADS] = {
-    0x002F, 0xFFCF, 0xFFEF, 0xFFF1, 0xFFF7, 0x0018, 0x002B, 0x000E, 0x0009, 0x0026, 0x0052,
-    0x0047, 0xFFB4, 0xFFA9, 0xFF94, 0xFFCA, 0xFFA3, 0xFFBD, 0xFFC8, 0xFFDF, 0xFFF6, 0x0001,
-    0x000E, 0x0018, 0x0023, 0x003A, 0x004A, 0x0059, 0x0000, 0xFFC6, 0x0013, 0x001C,
-};
-static s16 sVtxPagePromptQuadsX[VTX_PAGE_PROMPT_QUADS] = {
-    0xFFB4, 0xFFC6, 0x000A, 0xFFC6, 0x000A,
-};
-static s16 sVtxPageItemQuadsWidth[CLAMP_MIN(VTX_PAGE_ITEM_QUADS, 1)] = { 0 };
-static s16 sVtxPageEquipQuadsWidth[CLAMP_MIN(VTX_PAGE_EQUIP_QUADS, 1)] = { 0 };
-static s16 sVtxPageMapDungeonQuadsWidth[VTX_PAGE_MAP_DUNGEON_QUADS] = {
-    0x0030, 0x0030, 0x0060, 0x0018, 0x0018, 0x0018, 0x0018, 0x0018, 0x0018,
-    0x0018, 0x0018, 0x0018, 0x0018, 0x0018, 0x0010, 0x0010, 0x0018,
-};
-static s16 sVtxPageQuestQuadsWidth[CLAMP_MIN(VTX_PAGE_QUEST_QUADS, 1)] = { 0 };
-static s16 sVtxPagePromptQuadsWidth[VTX_PAGE_PROMPT_QUADS] = {
-    0x0098, 0x0030, 0x0030, 0x0030, 0x0030,
-};
-static s16 sVtxPageItemQuadsY[CLAMP_MIN(VTX_PAGE_ITEM_QUADS, 1)] = { 0 };
-static s16 sVtxPageEquipQuadsY[CLAMP_MIN(VTX_PAGE_EQUIP_QUADS, 1)] = { 0 };
-static s16 sVtxPageMapDungeonQuadsY[VTX_PAGE_MAP_DUNGEON_QUADS] = {
-    0x001C, 0x001C, 0x002E, 0x001C, 0xFFFE, 0xFFE0, 0x0032, 0x0024, 0x0016,
-    0x0008, 0xFFFA, 0xFFEC, 0xFFDE, 0xFFD0, 0x0012, 0x0012, 0x0032,
-};
-static s16 sVtxPageQuestQuadsY[CLAMP_MIN(VTX_PAGE_QUEST_QUADS, 1)] = { 0 };
-static s16 sVtxPageMapWorldQuadsY[VTX_PAGE_MAP_WORLD_QUADS] = {
-    0x000F, 0x0028, 0x000B, 0x002D, 0x0034, 0x0025, 0x0024, 0x0039, 0x0036, 0x0021, 0x001F,
-    0x002D, 0x0020, 0x002A, 0x0031, 0xFFF6, 0x001F, 0x001B, 0x000F, 0xFFCF, 0x0008, 0x0026,
-    0x0007, 0x002F, 0x001E, 0x0001, 0xFFF7, 0x0019, 0x0000, 0x0001, 0xFFE0, 0xFFE6,
-};
-static s16 sVtxPagePromptQuadsY[VTX_PAGE_PROMPT_QUADS] = {
-    0x0024, 0x000A, 0x000A, 0xFFFA, 0xFFFA,
-};
-static s16 sVtxPageItemQuadsHeight[CLAMP_MIN(VTX_PAGE_ITEM_QUADS, 1)] = { 0 };
-static s16 sVtxPageEquipQuadsHeight[CLAMP_MIN(VTX_PAGE_EQUIP_QUADS, 1)] = { 0 };
-static s16 sVtxPageMapDungeonQuadsHeight[VTX_PAGE_MAP_DUNGEON_QUADS] = {
-    0x0055, 0x0055, 0x0010, 0x0018, 0x0018, 0x0018, 0x0010, 0x0010, 0x0010,
-    0x0010, 0x0010, 0x0010, 0x0010, 0x0010, 0x0010, 0x0010, 0x0018,
-};
-static s16 sVtxPageQuestQuadsHeight[CLAMP_MIN(VTX_PAGE_QUEST_QUADS, 1)] = { 0 };
-static s16 sVtxPagePromptQuadsHeight[VTX_PAGE_PROMPT_QUADS] = {
-    0x0010, 0x0030, 0x0030, 0x0010, 0x0010,
->>>>>>> 3fe7d041
 };
 
 static s16* sVtxPageQuadsX[] = {
@@ -2544,7 +2438,6 @@
 };
 
 static s16 sVtxMapWorldAreaX[] = {
-<<<<<<< HEAD
     -58,  // WORLD_MAP_AREA_HYRULE_FIELD
     11,   // WORLD_MAP_AREA_KAKARIKO_VILLAGE
     30,   // WORLD_MAP_AREA_GRAVEYARD
@@ -2648,31 +2541,6 @@
     static s16 sTradeQuestVtxOffsetY__ = 0;
     static s16 sTradeQuestVtxOffsetTimer__ = 1;
     static s16 sTradeQuestVtxOffsetState__ = 0;
-=======
-    0xFFC6, 0x000B, 0x001E, 0x001E, 0x000F, 0x0026, 0xFFC2, 0x003C, 0x003D, 0xFFB2, 0xFED4,
-    0xFFAA, 0xFFBF, 0xFED4, 0xFED4, 0xFFEB, 0x000E, 0x000D, 0x0014, 0xFFDE, 0xFED4, 0x0000,
-};
-
-static s16 sVtxMapWorldAreaWidth[] = {
-    0x0059, 0x0014, 0x000E, 0x0023, 0x0020, 0x0011, 0x0032, 0x0010, 0x0015, 0x0014, 0xFFFF,
-    0x0020, 0x0010, 0xFFFF, 0xFFFF, 0x0013, 0x0013, 0x0015, 0x0010, 0x0014, 0xFFFF, 0x0000,
-};
-
-static s16 sVtxMapWorldAreaY[] = {
-    0x0001, 0x000F, 0x0014, 0x0009, 0xFFE2, 0xFFEF, 0xFFDE, 0x000F, 0x001E, 0x0001, 0xFED4,
-    0x002A, 0x0007, 0xFED4, 0xFED4, 0x0018, 0x0024, 0x0035, 0x0025, 0xFFF3, 0xFED4, 0x0000,
-};
-
-static s16 sVtxMapWorldAreaHeight[] = {
-    0x0024, 0x000F, 0x0010, 0x0017, 0x0017, 0x0010, 0x0018, 0x000D, 0x0011, 0x0012, 0x0001,
-    0x0019, 0x000D, 0x0001, 0x0001, 0x000D, 0x0015, 0x000F, 0x000D, 0x000C, 0x0001, 0x0000,
-};
-
-s16 KaleidoScope_SetPageVertices(PlayState* play, Vtx* vtx, s16 vtxPage, s16 numQuads) {
-    static s16 D_8082B110 = 0;
-    static s16 D_8082B114 = 1;
-    static s16 D_8082B118 = 0;
->>>>>>> 3fe7d041
     PauseContext* pauseCtx = &play->pauseCtx;
     s16* quadsX;
     s16* quadsWidth;
@@ -2778,11 +2646,7 @@
         if (vtxPage == VTX_PAGE_MAP_WORLD) {
             // For world map page, initialize vtx beyond VTX_PAGE_MAP_WORLD_QUADS
 
-<<<<<<< HEAD
             bufI -= ((VTX_PAGE_MAP_WORLD_QUADS - QUAD_MAP_29) * 4);
-=======
-            bufI -= 12;
->>>>>>> 3fe7d041
 
             j = gSaveContext.worldMapArea;
 
@@ -3046,14 +2910,9 @@
     KaleidoScope_SetPageVertices(play, pauseCtx->equipPageVtx, VTX_PAGE_EQUIP, VTX_PAGE_EQUIP_QUADS);
 
     if (!sInDungeonScene) {
-<<<<<<< HEAD
         pauseCtx->mapPageVtx = GRAPH_ALLOC(
             gfxCtx, ((PAGE_BG_QUADS + VTX_PAGE_MAP_WORLD_QUADS + WORLD_MAP_IMAGE_FRAG_NUM) * 4) * sizeof(Vtx));
         j = KaleidoScope_SetPageVertices(play, pauseCtx->mapPageVtx, VTX_PAGE_MAP_WORLD, VTX_PAGE_MAP_WORLD_QUADS);
-=======
-        pauseCtx->mapPageVtx = GRAPH_ALLOC(gfxCtx, ((PAGE_BG_QUADS + VTX_PAGE_MAP_WORLD_QUADS + 15) * 4) * sizeof(Vtx));
-        phi_t3 = KaleidoScope_SetPageVertices(play, pauseCtx->mapPageVtx, VTX_PAGE_MAP_WORLD, VTX_PAGE_MAP_WORLD_QUADS);
->>>>>>> 3fe7d041
 
         for (i = 0, vtx_y = 58; i < WORLD_MAP_IMAGE_FRAG_NUM; i++, j += 4, vtx_y -= WORLD_MAP_IMAGE_FRAG_HEIGHT) {
             pauseCtx->mapPageVtx[j + 0].v.ob[0] = pauseCtx->mapPageVtx[j + 2].v.ob[0] = 0 - (WORLD_MAP_IMAGE_WIDTH / 2);
@@ -3501,13 +3360,8 @@
 
     pauseCtx->infoPanelVtx = GRAPH_ALLOC(gfxCtx, 28 * sizeof(Vtx));
 
-<<<<<<< HEAD
     pauseCtx->promptPageVtx = GRAPH_ALLOC(gfxCtx, ((PAGE_BG_QUADS + VTX_PAGE_PROMPT_QUADS) * 4) * sizeof(Vtx));
     KaleidoScope_SetPageVertices(play, pauseCtx->promptPageVtx, VTX_PAGE_PROMPT, VTX_PAGE_PROMPT_QUADS);
-=======
-    pauseCtx->saveVtx = GRAPH_ALLOC(gfxCtx, ((PAGE_BG_QUADS + VTX_PAGE_PROMPT_QUADS) * 4) * sizeof(Vtx));
-    KaleidoScope_SetPageVertices(play, pauseCtx->saveVtx, VTX_PAGE_PROMPT, VTX_PAGE_PROMPT_QUADS);
->>>>>>> 3fe7d041
 }
 
 void KaleidoScope_DrawGameOver(PlayState* play) {
@@ -4439,18 +4293,13 @@
                             Play_SaveSceneFlags(play);
                             gSaveContext.save.info.playerData.savedSceneId = play->sceneId;
                             Sram_WriteSave(&play->sramCtx);
-<<<<<<< HEAD
 
                             pauseCtx->savePromptState = PAUSE_SAVE_PROMPT_STATE_SAVED;
+#if PLATFORM_N64
+                            sDelayTimer = 90;
+#else
                             sDelayTimer = 3;
-=======
-                            pauseCtx->unk_1EC = 4;
-#if PLATFORM_N64
-                            D_8082B25C = 90;
-#else
-                            D_8082B25C = 3;
-#endif
->>>>>>> 3fe7d041
+#endif                            
                         }
                     } else if (CHECK_BTN_ALL(input->press.button, BTN_START) ||
                                CHECK_BTN_ALL(input->press.button, BTN_B)) {
@@ -4717,15 +4566,11 @@
                     gSaveContext.save.info.playerData.savedSceneId = play->sceneId;
                     Sram_WriteSave(&play->sramCtx);
                     pauseCtx->state = PAUSE_STATE_15;
-<<<<<<< HEAD
+#if PLATFORM_N64
+                    sDelayTimer = 90;
+#else
                     sDelayTimer = 3;
-=======
-#if PLATFORM_N64
-                    D_8082B25C = 90;
-#else
-                    D_8082B25C = 3;
 #endif
->>>>>>> 3fe7d041
                 }
             }
             break;
