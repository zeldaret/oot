--- conflicted
+++ resolved
@@ -1663,11 +1663,7 @@
         LANGUAGE_ARRAY(gPauseToDecideJPNTex, gPauseToDecideENGTex, gPauseToDecideGERTex, gPauseToDecideFRATex);
     static void* sToPlayMelodyTextTextures[] = LANGUAGE_ARRAY(gPauseToPlayMelodyJPNTex, gPauseToPlayMelodyENGTex,
                                                               gPauseToPlayMelodyGERTex, gPauseToPlayMelodyFRATex);
-<<<<<<< HEAD
-    static void* D_8082AD78_scrollLeftLabels_[][LANGUAGE_MAX] = {
-=======
     static void* sScrollLeftLabels[][LANGUAGE_MAX] = {
->>>>>>> 8aa57b7e
         LANGUAGE_ARRAY(gPauseToEquipmentJPNTex, gPauseToEquipmentENGTex, gPauseToEquipmentGERTex,
                        gPauseToEquipmentFRATex),
         LANGUAGE_ARRAY(gPauseToSelectItemJPNTex, gPauseToSelectItemENGTex, gPauseToSelectItemGERTex,
@@ -1676,11 +1672,7 @@
         LANGUAGE_ARRAY(gPauseToQuestStatusJPNTex, gPauseToQuestStatusENGTex, gPauseToQuestStatusGERTex,
                        gPauseToQuestStatusFRATex),
     };
-<<<<<<< HEAD
-    static void* D_8082ADA8_scrollRightLabels_[][LANGUAGE_MAX] = {
-=======
     static void* sScrollRightLabels[][LANGUAGE_MAX] = {
->>>>>>> 8aa57b7e
         LANGUAGE_ARRAY(gPauseToMapJPNTex, gPauseToMapENGTex, gPauseToMapGERTex, gPauseToMapFRATex),
         LANGUAGE_ARRAY(gPauseToQuestStatusJPNTex, gPauseToQuestStatusENGTex, gPauseToQuestStatusGERTex,
                        gPauseToQuestStatusFRATex),
@@ -1696,11 +1688,7 @@
     static u16 sToPlayMelodyTextWidth[] =
         LANGUAGE_ARRAY(gPauseToPlayMelodyJPNTex_WIDTH, gPauseToPlayMelodyENGTex_WIDTH, gPauseToPlayMelodyGERTex_WIDTH,
                        gPauseToPlayMelodyFRATex_WIDTH);
-<<<<<<< HEAD
     static s16 sLRSelectedPrimColors[][4] = {
-=======
-    static s16 D_8082ADF0[][4] = {
->>>>>>> 8aa57b7e
         { 180, 210, 255, 220 },
         { 100, 100, 150, 220 },
     };
@@ -2031,10 +2019,7 @@
             // INFO_PANEL_QUAD_INFO_ICON
             pauseCtx->infoPanelVtx[17].v.tc[0] = pauseCtx->infoPanelVtx[19].v.tc[0] = gABtnSymbolTex_WIDTH * (1 << 5);
 
-<<<<<<< HEAD
             // INFO_PANEL_QUAD_INFO_TEXT
-=======
->>>>>>> 8aa57b7e
             pauseCtx->infoPanelVtx[21].v.tc[0] = pauseCtx->infoPanelVtx[23].v.tc[0] =
                 sToDecideTextWidth[gSaveContext.language] << 5;
 
@@ -2060,21 +2045,12 @@
 
                 if (pauseCtx->cursorSpecialPos == PAUSE_CURSOR_PAGE_LEFT) {
                     POLY_OPA_DISP = KaleidoScope_QuadTextureIA8(
-<<<<<<< HEAD
-                        POLY_OPA_DISP, D_8082AD78_scrollLeftLabels_[pauseCtx->pageIndex][gSaveContext.language], 128,
-                        16, 0);
-                } else {
-                    POLY_OPA_DISP = KaleidoScope_QuadTextureIA8(
-                        POLY_OPA_DISP, D_8082ADA8_scrollRightLabels_[pauseCtx->pageIndex][gSaveContext.language], 128,
-                        16, 0);
-=======
                         POLY_OPA_DISP, sScrollLeftLabels[pauseCtx->pageIndex][gSaveContext.language],
                         TO_PAGE_LABEL_TEX_WIDTH, TO_PAGE_LABEL_TEX_HEIGHT, 0);
                 } else {
                     POLY_OPA_DISP = KaleidoScope_QuadTextureIA8(
                         POLY_OPA_DISP, sScrollRightLabels[pauseCtx->pageIndex][gSaveContext.language],
                         TO_PAGE_LABEL_TEX_WIDTH, TO_PAGE_LABEL_TEX_HEIGHT, 0);
->>>>>>> 8aa57b7e
                 }
             }
         } else {
@@ -2150,15 +2126,9 @@
                     gDPPipeSync(POLY_OPA_DISP++);
                     gDPSetPrimColor(POLY_OPA_DISP++, 0, 0, 255, 255, 255, 255);
 
-<<<<<<< HEAD
                     POLY_OPA_DISP = KaleidoScope_QuadTextureIA8(
                         POLY_OPA_DISP, sToPlayMelodyTextTextures[gSaveContext.language],
                         sToPlayMelodyTextWidth[gSaveContext.language], INFO_PANEL_QUAD_INFO_TEXT_TEX_HEIGHT, 4);
-=======
-                    POLY_OPA_DISP =
-                        KaleidoScope_QuadTextureIA8(POLY_OPA_DISP, sToPlayMelodyTextTextures[gSaveContext.language],
-                                                    sToPlayMelodyTextWidth[gSaveContext.language], 16, 4);
->>>>>>> 8aa57b7e
                 }
             } else if (pauseCtx->pageIndex == PAUSE_EQUIP) {
                 // INFO_PANEL_QUAD_INFO_ICON
