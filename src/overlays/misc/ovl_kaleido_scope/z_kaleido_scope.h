--- conflicted
+++ resolved
@@ -187,11 +187,7 @@
 #define ITEM_AMMO_ONES_QUAD_OFFSET_Y 0
 
 typedef enum ItemQuad {
-<<<<<<< HEAD
-    // 0..23 are the ITEM_GRID_ROWS*ITEM_GRID_COLS item grid
-=======
     // 0 to 23 are the ITEM_GRID_ROWS*ITEM_GRID_COLS item grid
->>>>>>> f7f38ff8
     // The values follow the `InventorySlot` enum
     /*  0 */ ITEM_QUAD_GRID_FIRST,
     /* 23 */ ITEM_QUAD_GRID_LAST = ITEM_GRID_ROWS * ITEM_GRID_COLS - 1,
