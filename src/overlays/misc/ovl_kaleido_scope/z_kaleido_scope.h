--- conflicted
+++ resolved
@@ -120,11 +120,8 @@
 #define WORLD_MAP_IMAGE_FRAG_HEIGHT ((TMEM_SIZE / 2) / (WORLD_MAP_IMAGE_WIDTH * G_IM_SIZ_8b_BYTES))
 #define WORLD_MAP_IMAGE_FRAG_NUM (((WORLD_MAP_IMAGE_HEIGHT - 1) / WORLD_MAP_IMAGE_FRAG_HEIGHT) + 1)
 
-<<<<<<< HEAD
-=======
 // Clouds quads cover undiscovered areas.
 // Point quads are location markers. They can also be highlighted as a hint of where to go.
->>>>>>> 35cfc075
 typedef enum MapQuad {
     /*  0 */ QUAD_MAP_WORLD_CLOUDS_SACRED_FOREST_MEADOW,
     /*  1 */ QUAD_MAP_WORLD_CLOUDS_HYRULE_FIELD,
@@ -153,7 +150,6 @@
     /* 46 */ QUAD_MAP_WORLD_IMAGE_LAST = QUAD_MAP_WORLD_IMAGE_FIRST + WORLD_MAP_IMAGE_FRAG_NUM - 1
 } MapQuad;
 
-<<<<<<< HEAD
 #define ITEM_GRID_ROWS 4
 #define ITEM_GRID_COLS 6
 #define ITEM_GRID_CELL_WIDTH 32
@@ -220,8 +216,6 @@
     /* 5 */ QUAD_PROMPT_MAX
 } PromptQuad;
 
-=======
->>>>>>> 35cfc075
 void KaleidoScope_DrawQuestStatus(PlayState* play, GraphicsContext* gfxCtx);
 s32 KaleidoScope_UpdateQuestStatusPoint(PauseContext* pauseCtx, s32 point);
 void KaleidoScope_DrawDebugEditor(PlayState* play);
