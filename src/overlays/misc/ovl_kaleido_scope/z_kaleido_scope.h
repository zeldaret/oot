#ifndef Z_KALEIDO_SCOPE_H
#define Z_KALEIDO_SCOPE_H

#include "ultra64.h"
#include "global.h"

extern u8 gAmmoItems[];
extern s16 gVtxPageMapWorldQuadsWidth[];
extern s16 gVtxPageMapWorldQuadsHeight[];
extern u8 gSlotAgeReqs[];
extern u8 gEquipAgeReqs[EQUIP_TYPE_MAX][4];
extern u8 gItemAgeReqs[];
extern u8 gAreaGsFlags[];

#define AGE_REQ_ADULT LINK_AGE_ADULT
#define AGE_REQ_CHILD LINK_AGE_CHILD
#define AGE_REQ_NONE 9

#define CHECK_AGE_REQ_SLOT(slot) \
    ((gSlotAgeReqs[slot] == AGE_REQ_NONE) || gSlotAgeReqs[slot] == ((void)0, gSaveContext.save.linkAge))
<<<<<<< HEAD
#define CHECK_AGE_REQ_EQUIP(y, x) \
    ((gEquipAgeReqs[y][x] == AGE_REQ_NONE) || (gEquipAgeReqs[y][x] == ((void)0, gSaveContext.save.linkAge)))
#define CHECK_AGE_REQ_ITEM(item) \
    ((gItemAgeReqs[item] == AGE_REQ_NONE) || (gItemAgeReqs[item] == ((void)0, gSaveContext.save.linkAge)))

#define PAGE_BG_COLS 3
#define PAGE_BG_ROWS 5
#define PAGE_BG_QUADS (PAGE_BG_COLS * PAGE_BG_ROWS)
#define PAGE_BG_QUAD_WIDTH 80
#define PAGE_BG_QUAD_HEIGHT 32
#define PAGE_BG_QUAD_TEX_WIDTH 80
#define PAGE_BG_QUAD_TEX_HEIGHT 32

typedef enum {
    // 0 to 24 matches the `QuestItem` enum
    // Notes showing the correct song
    /* 25 */ QUAD_QUEST_SONG_NOTE_A1 = QUEST_HEART_PIECE + 1,
    /* 26 */ QUAD_QUEST_SONG_NOTE_A2,
    /* 27 */ QUAD_QUEST_SONG_NOTE_A3,
    /* 28 */ QUAD_QUEST_SONG_NOTE_A4,
    /* 29 */ QUAD_QUEST_SONG_NOTE_A5,
    /* 30 */ QUAD_QUEST_SONG_NOTE_A6,
    /* 31 */ QUAD_QUEST_SONG_NOTE_A7,
    /* 32 */ QUAD_QUEST_SONG_NOTE_A8,
    // Notes appearing when playing
    /* 33 */ QUAD_QUEST_SONG_NOTE_B1,
    /* 34 */ QUAD_QUEST_SONG_NOTE_B2,
    /* 35 */ QUAD_QUEST_SONG_NOTE_B3,
    /* 36 */ QUAD_QUEST_SONG_NOTE_B4,
    /* 37 */ QUAD_QUEST_SONG_NOTE_B5,
    /* 38 */ QUAD_QUEST_SONG_NOTE_B6,
    /* 39 */ QUAD_QUEST_SONG_NOTE_B7,
    /* 40 */ QUAD_QUEST_SONG_NOTE_B8,
    // Shadow for the amount of skulltula tokens
    /* 41 */ QUAD_QUEST_SKULL_TOKENS_DIGIT1_SHADOW,
    /* 42 */ QUAD_QUEST_SKULL_TOKENS_DIGIT2_SHADOW,
    /* 43 */ QUAD_QUEST_SKULL_TOKENS_DIGIT3_SHADOW,
    // Amount of skulltula tokens
    /* 44 */ QUAD_QUEST_SKULL_TOKENS_DIGIT1,
    /* 45 */ QUAD_QUEST_SKULL_TOKENS_DIGIT2,
    /* 46 */ QUAD_QUEST_SKULL_TOKENS_DIGIT3,
    /* 47 */ QUAD_QUEST_MAX
} QuestQuad;

#define EQUIP_CURSOR_X_UPG 0
#define EQUIP_CURSOR_Y_BULLETBAG_QUIVER 0

#define EQUIP_GRID_CELL_WIDTH 32
#define EQUIP_GRID_CELL_HEIGHT 32
#define EQUIP_GRID_QUAD_MARGIN 2
#define EQUIP_GRID_QUAD_WIDTH (EQUIP_GRID_CELL_WIDTH - (2 * EQUIP_GRID_QUAD_MARGIN))
#define EQUIP_GRID_QUAD_HEIGHT (EQUIP_GRID_CELL_HEIGHT - (2 * EQUIP_GRID_QUAD_MARGIN))
#define EQUIP_GRID_QUAD_TEX_SIZE 32 // both width and height

#define EQUIP_GRID_SELECTED_QUAD_MARGIN (-2)
#define EQUIP_GRID_SELECTED_QUAD_WIDTH (EQUIP_GRID_QUAD_WIDTH - (2 * EQUIP_GRID_SELECTED_QUAD_MARGIN))
#define EQUIP_GRID_SELECTED_QUAD_HEIGHT (EQUIP_GRID_QUAD_HEIGHT - (2 * EQUIP_GRID_SELECTED_QUAD_MARGIN))
#define EQUIP_GRID_SELECTED_QUAD_TEX_SIZE 32 // both width and height

typedef enum {
    // Grid of upgrades and equips, left column is upgrades, others are equips, with one row per equip type
    // Row 0
    /*  0 */ QUAD_EQUIP_UPG_BULLETBAG_QUIVER,
    /*  1 */ QUAD_EQUIP_SWORD_KOKIRI,
    /*  2 */ QUAD_EQUIP_SWORD_MASTER,
    /*  3 */ QUAD_EQUIP_SWORD_BIGGORON,
    // Row 1
    /*  4 */ QUAD_EQUIP_UPG_BOMB_BAG,
    /*  5 */ QUAD_EQUIP_SHIELD_DEKU,
    /*  6 */ QUAD_EQUIP_SHIELD_HYLIAN,
    /*  7 */ QUAD_EQUIP_SHIELD_MIRROR,
    // Row 2
    /*  8 */ QUAD_EQUIP_UPG_STRENGTH,
    /*  9 */ QUAD_EQUIP_TUNIC_KOKIRI,
    /* 10 */ QUAD_EQUIP_TUNIC_GORON,
    /* 11 */ QUAD_EQUIP_TUNIC_ZORA,
    // Row 3
    /* 12 */ QUAD_EQUIP_UPG_SCALE,
    /* 13 */ QUAD_EQUIP_BOOTS_KOKIRI,
    /* 14 */ QUAD_EQUIP_BOOTS_IRON,
    /* 15 */ QUAD_EQUIP_BOOTS_HOVER,
    // Markers indicating the currently selected equip
    /* 16 */ QUAD_EQUIP_SELECTED_SWORD,
    /* 17 */ QUAD_EQUIP_SELECTED_SHIELD,
    /* 18 */ QUAD_EQUIP_SELECTED_TUNIC,
    /* 19 */ QUAD_EQUIP_SELECTED_BOOTS,
    // Player prerender
    /* 20 */ QUAD_EQUIP_PLAYER_FIRST,
    /* 23 */ QUAD_EQUIP_PLAYER_LAST = QUAD_EQUIP_PLAYER_FIRST + PAUSE_EQUIP_PLAYER_FRAG_NUM - 1,
    // 24..27 are unused, probably meant for player prerender
    /* 28 */ QUAD_EQUIP_MAX = QUAD_EQUIP_PLAYER_LAST + 4 + 1
} EquipQuad;

#define WORLD_MAP_IMAGE_WIDTH 216
#define WORLD_MAP_IMAGE_HEIGHT 128
#define WORLD_MAP_IMAGE_FRAG_HEIGHT ((TMEM_SIZE / 2) / (WORLD_MAP_IMAGE_WIDTH * G_IM_SIZ_8b_BYTES))
#define WORLD_MAP_IMAGE_FRAG_NUM (((WORLD_MAP_IMAGE_HEIGHT - 1) / WORLD_MAP_IMAGE_FRAG_HEIGHT) + 1)

typedef enum {
    /*  0 */ QUAD_MAP_WORLD_CLOUDS_SACRED_FOREST_MEADOW,
    /*  1 */ QUAD_MAP_WORLD_CLOUDS_HYRULE_FIELD,
    /*  2 */ QUAD_MAP_WORLD_CLOUDS_LON_LON_RANCH,
    /*  3 */ QUAD_MAP_WORLD_CLOUDS_MARKET,
    /*  4 */ QUAD_MAP_WORLD_CLOUDS_HYRULE_CASTLE,
    /*  5 */ QUAD_MAP_WORLD_CLOUDS_KAKARIKO_VILLAGE,
    /*  6 */ QUAD_MAP_WORLD_CLOUDS_GRAVEYARD,
    /*  7 */ QUAD_MAP_WORLD_CLOUDS_DEATH_MOUNTAIN_TRAIL,
    /*  8 */ QUAD_MAP_WORLD_CLOUDS_GORON_CITY,
    /*  9 */ QUAD_MAP_WORLD_CLOUDS_ZORAS_RIVER,
    /* 10 */ QUAD_MAP_WORLD_CLOUDS_ZORAS_DOMAIN,
    /* 11 */ QUAD_MAP_WORLD_CLOUDS_ZORAS_FOUNTAIN,
    /* 12 */ QUAD_MAP_WORLD_CLOUDS_GERUDO_VALLEY,
    /* 13 */ QUAD_MAP_WORLD_CLOUDS_GERUDOS_FORTRESS,
    /* 14 */ QUAD_MAP_WORLD_CLOUDS_DESERT_COLOSSUS,
    /* 15 */ QUAD_MAP_WORLD_CLOUDS_LAKE_HYLIA,
    /* 16 */ QUAD_MAP_WORLD_POINT_FIRST,
    // 16 to 27 follows the `WorldMapPoint` enum
    /* 27 */ QUAD_MAP_WORLD_POINT_LAST = QUAD_MAP_WORLD_POINT_FIRST + WORLD_MAP_POINT_MAX - 1,
    /* 28 */ QUAD_MAP_28,
    /* 29 */ QUAD_MAP_29,
    /* 30 */ QUAD_MAP_30,
    /* 31 */ QUAD_MAP_31,
    /* 32 */ QUAD_MAP_WORLD_IMAGE_FIRST,
    /* 46 */ QUAD_MAP_WORLD_IMAGE_LAST = QUAD_MAP_WORLD_IMAGE_FIRST + WORLD_MAP_IMAGE_FRAG_NUM - 1
} MapQuad;

#define ITEM_GRID_ROWS 4
#define ITEM_GRID_COLS 6
#define ITEM_GRID_CELL_WIDTH 32
#define ITEM_GRID_CELL_HEIGHT 32
#define ITEM_GRID_QUAD_MARGIN 2
#define ITEM_GRID_QUAD_WIDTH (ITEM_GRID_CELL_WIDTH - (2 * ITEM_GRID_QUAD_MARGIN))
#define ITEM_GRID_QUAD_HEIGHT (ITEM_GRID_CELL_HEIGHT - (2 * ITEM_GRID_QUAD_MARGIN))
#define ITEM_GRID_QUAD_TEX_SIZE 32 // both width and height
#define ITEM_GRID_QUAD_ENLARGE_OFFSET 2

#define ITEM_GRID_SELECTED_QUAD_MARGIN (-2)
#define ITEM_GRID_SELECTED_QUAD_WIDTH (ITEM_GRID_QUAD_WIDTH - (2 * ITEM_GRID_SELECTED_QUAD_MARGIN))
#define ITEM_GRID_SELECTED_QUAD_HEIGHT (ITEM_GRID_QUAD_HEIGHT - (2 * ITEM_GRID_SELECTED_QUAD_MARGIN))
#define ITEM_GRID_SELECTED_QUAD_TEX_SIZE 32 // both width and height

#define ITEM_AMMO_DIGIT_QUAD_WIDTH 8
#define ITEM_AMMO_DIGIT_QUAD_HEIGHT 8
#define ITEM_AMMO_DIGIT_QUAD_TEX_SIZE 8

// Relative to the corresponding QUAD_ITEM_GRID_ quad
#define ITEM_AMMO_TENS_QUAD_OFFSET_X 0
#define ITEM_AMMO_TENS_QUAD_OFFSET_Y 22

// Relative to the ammo tens digit
#define ITEM_AMMO_UNITS_QUAD_OFFSET_X 6
#define ITEM_AMMO_UNITS_QUAD_OFFSET_Y 0

typedef enum {
    // 0..23 are the ITEM_GRID_ROWS*ITEM_GRID_COLS item grid
    // The values follow the `InventorySlot` enum
    /*  0 */ QUAD_ITEM_GRID_FIRST,
    /* 23 */ QUAD_ITEM_GRID_LAST = ITEM_GRID_ROWS * ITEM_GRID_COLS - 1,
    // Markers indicating the currently equipped items
    /* 24 */ QUAD_ITEM_GRID_SELECTED_C_LEFT,
    /* 25 */ QUAD_ITEM_GRID_SELECTED_C_DOWN,
    /* 26 */ QUAD_ITEM_GRID_SELECTED_C_RIGHT,
    // Digits for showing ammo count
    /* 27 */ QUAD_ITEM_AMMO_FIRST,
    /* 27 */ QUAD_ITEM_AMMO_STICK_TENS = QUAD_ITEM_AMMO_FIRST,
    /* 28 */ QUAD_ITEM_AMMO_STICK_UNITS,
    /* 29 */ QUAD_ITEM_AMMO_NUT_TENS,
    /* 30 */ QUAD_ITEM_AMMO_NUT_UNITS,
    /* 31 */ QUAD_ITEM_AMMO_BOMB_TENS,
    /* 32 */ QUAD_ITEM_AMMO_BOMB_UNITS,
    /* 33 */ QUAD_ITEM_AMMO_BOW_TENS,
    /* 34 */ QUAD_ITEM_AMMO_BOW_UNITS,
    /* 35 */ QUAD_ITEM_AMMO_SLINGSHOT_TENS,
    /* 36 */ QUAD_ITEM_AMMO_SLINGSHOT_UNITS,
    /* 37 */ QUAD_ITEM_AMMO_BOMBCHU_TENS,
    /* 38 */ QUAD_ITEM_AMMO_BOMBCHU_UNITS,
    /* 39 */ QUAD_ITEM_AMMO_BEAN_TENS,
    /* 40 */ QUAD_ITEM_AMMO_BEAN_UNITS,
    /* 41 */ QUAD_ITEM_AMMO_MAX,
    /* 40 */ QUAD_ITEM_AMMO_LAST = QUAD_ITEM_AMMO_MAX - 1,
    /* 41 */ QUAD_ITEM_MAX
} ItemQuad;

typedef enum {
    /* 0 */ QUAD_PROMPT_MESSAGE,
    /* 1 */ QUAD_PROMPT_CURSOR_LEFT,
    /* 2 */ QUAD_PROMPT_CURSOR_RIGHT,
    /* 3 */ QUAD_PROMPT_CHOICE_YES,
    /* 4 */ QUAD_PROMPT_CHOICE_NO,
    /* 5 */ QUAD_PROMPT_MAX
} PromptQuad;

=======

#define CHECK_AGE_REQ_EQUIP(y, x) \
    ((gEquipAgeReqs[y][x] == AGE_REQ_NONE) || (gEquipAgeReqs[y][x] == ((void)0, gSaveContext.save.linkAge)))

#define CHECK_AGE_REQ_ITEM(item) \
    ((gItemAgeReqs[item] == AGE_REQ_NONE) || (gItemAgeReqs[item] == ((void)0, gSaveContext.save.linkAge)))

>>>>>>> c73e2ab7
void KaleidoScope_DrawQuestStatus(PlayState* play, GraphicsContext* gfxCtx);
s32 KaleidoScope_UpdateQuestStatusPoint(PauseContext* pauseCtx, s32 point);
void KaleidoScope_DrawDebugEditor(PlayState* play);
void KaleidoScope_DrawPlayerWork(PlayState* play);
void KaleidoScope_DrawEquipment(PlayState* play);
void KaleidoScope_SetCursorPos(PauseContext* pauseCtx, u16 index, Vtx* vtx);
void KaleidoScope_DrawItemSelect(PlayState* play);
void KaleidoScope_UpdateItemEquip(PlayState* play);
void KaleidoScope_DrawDungeonMap(PlayState* play, GraphicsContext* gfxCtx);
void KaleidoScope_DrawWorldMap(PlayState* play, GraphicsContext* gfxCtx);
void KaleidoScope_UpdatePrompt(PlayState* play);
Gfx* KaleidoScope_QuadTextureIA4(Gfx* gfx, void* texture, s16 width, s16 height, u16 point);
Gfx* KaleidoScope_QuadTextureIA8(Gfx* gfx, void* texture, s16 width, s16 height, u16 point);
void KaleidoScope_MoveCursorToSpecialPos(PlayState* play, u16 specialPos);
void KaleidoScope_DrawQuadTextureRGBA32(GraphicsContext* gfxCtx, void* texture, u16 width, u16 height, u16 point);
void KaleidoScope_ProcessPlayerPreRender();
void KaleidoScope_SetupPlayerPreRender(PlayState* play);
void KaleidoScope_DrawCursor(PlayState* play, u16 pageIndex);
void KaleidoScope_UpdateDungeonMap(PlayState* play);

void PauseMapMark_Draw(PlayState* play);

#endif<|MERGE_RESOLUTION|>--- conflicted
+++ resolved
@@ -18,9 +18,10 @@
 
 #define CHECK_AGE_REQ_SLOT(slot) \
     ((gSlotAgeReqs[slot] == AGE_REQ_NONE) || gSlotAgeReqs[slot] == ((void)0, gSaveContext.save.linkAge))
-<<<<<<< HEAD
+
 #define CHECK_AGE_REQ_EQUIP(y, x) \
     ((gEquipAgeReqs[y][x] == AGE_REQ_NONE) || (gEquipAgeReqs[y][x] == ((void)0, gSaveContext.save.linkAge)))
+
 #define CHECK_AGE_REQ_ITEM(item) \
     ((gItemAgeReqs[item] == AGE_REQ_NONE) || (gItemAgeReqs[item] == ((void)0, gSaveContext.save.linkAge)))
 
@@ -211,15 +212,6 @@
     /* 5 */ QUAD_PROMPT_MAX
 } PromptQuad;
 
-=======
-
-#define CHECK_AGE_REQ_EQUIP(y, x) \
-    ((gEquipAgeReqs[y][x] == AGE_REQ_NONE) || (gEquipAgeReqs[y][x] == ((void)0, gSaveContext.save.linkAge)))
-
-#define CHECK_AGE_REQ_ITEM(item) \
-    ((gItemAgeReqs[item] == AGE_REQ_NONE) || (gItemAgeReqs[item] == ((void)0, gSaveContext.save.linkAge)))
-
->>>>>>> c73e2ab7
 void KaleidoScope_DrawQuestStatus(PlayState* play, GraphicsContext* gfxCtx);
 s32 KaleidoScope_UpdateQuestStatusPoint(PauseContext* pauseCtx, s32 point);
 void KaleidoScope_DrawDebugEditor(PlayState* play);
