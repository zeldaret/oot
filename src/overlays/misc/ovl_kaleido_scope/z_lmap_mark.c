#if PLATFORM_N64
#include "n64dd.h"
#endif
#include "regs.h"
#include "sys_matrix.h"
#include "z_kaleido_scope.h"
#include "z_lib.h"
#include "play_state.h"

#include "assets/textures/parameter_static/parameter_static.h"

typedef struct PauseMapMarkInfo {
    /* 0x00 */ void* texture;
    /* 0x04 */ u32 imageFormat;
    /* 0x08 */ u32 imageSize;
    /* 0x0C */ u32 textureWidth;
    /* 0x10 */ u32 textureHeight;
    /* 0x14 */ u32 rectWidth;
    /* 0x18 */ u32 rectHeight;
    /* 0x1C */ u32 dsdx;
    /* 0x20 */ u32 dtdy;
} PauseMapMarkInfo; // size = 0x24

#define GDP_LOADTEXTUREBLOCK_RUNTIME_QUALIFIERS const
#include "src/code/gDPLoadTextureBlock_Runtime.inc.c"

static PauseMapMarkInfo sMapMarkInfoTable[] = {
    { gMapChestIconTex, G_IM_FMT_RGBA, G_IM_SIZ_16b, 8, 8, 32, 32, 1 << 10, 1 << 10 },
    { gMapBossIconTex, G_IM_FMT_IA, G_IM_SIZ_8b, 8, 8, 32, 32, 1 << 10, 1 << 10 },
};

extern PauseMapMarksData gPauseMapMarkDataTable[];

void PauseMapMark_Init(UNUSED PlayState* play) {
    gBossMarkState = 0;
    gBossMarkScale = 1.0f;
    gLoadedPauseMarkDataTable = gPauseMapMarkDataTable;
#if PLATFORM_N64
    if ((B_80121220 != NULL) && (B_80121220->unk_34 != NULL)) {
        B_80121220->unk_34(&gLoadedPauseMarkDataTable);
    }
#endif
}

<<<<<<< HEAD
void PauseMapMark_Clear(UNUSED PlayState* play) {
=======
void PauseMapMark_Clear(PlayState* play) {
#if PLATFORM_N64
    if ((B_80121220 != NULL) && (B_80121220->unk_38 != NULL)) {
        B_80121220->unk_38(&gLoadedPauseMarkDataTable);
    }
#endif
>>>>>>> ed02a9db
    gLoadedPauseMarkDataTable = NULL;
}

void PauseMapMark_DrawForDungeon(PlayState* play) {
    PauseMapMarkData* mapMarkData;
    PauseMapMarkPoint* markPoint;
    PauseMapMarkInfo* markInfo;
    f32 scale;
    s32 i = 0;

    mapMarkData = &gLoadedPauseMarkDataTable[R_MAP_TEX_INDEX >> 1][i];

    OPEN_DISPS(play->state.gfxCtx, "../z_lmap_mark.c", 182);

    while (true) {
        if (mapMarkData->markType == PAUSE_MAP_MARK_NONE) {
            break;
        }

        if ((mapMarkData->markType == PAUSE_MAP_MARK_BOSS) && (play->sceneId >= SCENE_DEKU_TREE_BOSS) &&
            (play->sceneId <= SCENE_GANONS_TOWER_COLLAPSE_EXTERIOR)) {
            if (gBossMarkState == 0) {
                Math_ApproachF(&gBossMarkScale, 1.5f, 1.0f, 0.041f);
                if (gBossMarkScale == 1.5f) {
                    gBossMarkState = 1;
                }
            } else {
                Math_ApproachF(&gBossMarkScale, 1.0f, 1.0f, 0.041f);
                if (gBossMarkScale == 1.0f) {
                    gBossMarkState = 0;
                }
            }
            scale = gBossMarkScale;
        } else {
            scale = 1.0f;
        }

        Matrix_Push();

        if ((play->pauseCtx.state == PAUSE_STATE_OPENING_1) || (play->pauseCtx.state >= PAUSE_STATE_CLOSING)) {
            Matrix_Translate(-36.0f, 101.0f, 0.0f, MTXMODE_APPLY);
        } else {
            Matrix_Translate(-36.0f, 21.0f, 0.0f, MTXMODE_APPLY);
        }

        gDPPipeSync(POLY_OPA_DISP++);
        gDPSetPrimColor(POLY_OPA_DISP++, 0, 0, 255, 255, 255, 255);
        gDPSetEnvColor(POLY_OPA_DISP++, 0, 0, 0, 255);

        markPoint = &mapMarkData->points[0];
        for (i = 0; i < mapMarkData->count; i++) {
            s32 display;

            if (mapMarkData->markType == PAUSE_MAP_MARK_CHEST) {
                if (Flags_GetTreasure(play, markPoint->chestFlag)) {
                    display = false;
                } else {
                    switch (play->sceneId) {
                        case SCENE_DEKU_TREE_BOSS:
                        case SCENE_DODONGOS_CAVERN_BOSS:
                        case SCENE_JABU_JABU_BOSS:
                        case SCENE_FOREST_TEMPLE_BOSS:
                        case SCENE_FIRE_TEMPLE_BOSS:
                        case SCENE_WATER_TEMPLE_BOSS:
                        case SCENE_SPIRIT_TEMPLE_BOSS:
                        case SCENE_SHADOW_TEMPLE_BOSS:
                            display = false;
                            break;
                        default:
                            display = true;
                            break;
                    }
                }
            } else {
                display = true;
            }

            if (display) {
                markInfo = &sMapMarkInfoTable[mapMarkData->markType];

                gDPPipeSync(POLY_OPA_DISP++);
                gDPLoadTextureBlock_Runtime(POLY_OPA_DISP++, markInfo->texture, markInfo->imageFormat,
                                            markInfo->imageSize, markInfo->textureWidth, markInfo->textureHeight, 0,
                                            G_TX_NOMIRROR | G_TX_WRAP, G_TX_NOMIRROR | G_TX_WRAP, G_TX_NOMASK,
                                            G_TX_NOMASK, G_TX_NOLOD, G_TX_NOLOD);

                Matrix_Push();

#if DEBUG_FEATURES
                Matrix_Translate(markPoint->x + GREG(92), markPoint->y + GREG(93), 0.0f, MTXMODE_APPLY);
#else
                Matrix_Translate(markPoint->x, markPoint->y, 0.0f, MTXMODE_APPLY);
#endif

                Matrix_Scale(scale, scale, scale, MTXMODE_APPLY);
                MATRIX_FINALIZE_AND_LOAD(POLY_OPA_DISP++, play->state.gfxCtx, "../z_lmap_mark.c", 272);
                Matrix_Pop();

                gSPVertex(POLY_OPA_DISP++, mapMarkData->vtx, mapMarkData->vtxCount, 0);
                gSP1Quadrangle(POLY_OPA_DISP++, 1, 3, 2, 0, 0);
            }

            markPoint++;
        }

        mapMarkData++;
        Matrix_Pop();
    }

    CLOSE_DISPS(play->state.gfxCtx, "../z_lmap_mark.c", 286);
}

void PauseMapMark_Draw(PlayState* play) {
    PauseMapMark_Init(play);

    switch (play->sceneId) {
        case SCENE_DEKU_TREE:
        case SCENE_DODONGOS_CAVERN:
        case SCENE_JABU_JABU:
        case SCENE_FOREST_TEMPLE:
        case SCENE_FIRE_TEMPLE:
        case SCENE_WATER_TEMPLE:
        case SCENE_SPIRIT_TEMPLE:
        case SCENE_SHADOW_TEMPLE:
        case SCENE_BOTTOM_OF_THE_WELL:
        case SCENE_ICE_CAVERN:
            PauseMapMark_DrawForDungeon(play);
            break;
    }

    PauseMapMark_Clear(play);
}<|MERGE_RESOLUTION|>--- conflicted
+++ resolved
@@ -1,6 +1,7 @@
 #if PLATFORM_N64
 #include "n64dd.h"
 #endif
+#include "attributes.h"
 #include "regs.h"
 #include "sys_matrix.h"
 #include "z_kaleido_scope.h"
@@ -42,16 +43,12 @@
 #endif
 }
 
-<<<<<<< HEAD
 void PauseMapMark_Clear(UNUSED PlayState* play) {
-=======
-void PauseMapMark_Clear(PlayState* play) {
 #if PLATFORM_N64
     if ((B_80121220 != NULL) && (B_80121220->unk_38 != NULL)) {
         B_80121220->unk_38(&gLoadedPauseMarkDataTable);
     }
 #endif
->>>>>>> ed02a9db
     gLoadedPauseMarkDataTable = NULL;
 }
 
