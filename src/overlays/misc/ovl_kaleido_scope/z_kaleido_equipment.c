#include "z_kaleido_scope.h"
#include "assets/textures/icon_item_static/icon_item_static.h"
#include "assets/textures/parameter_static/parameter_static.h"

static u8 sChildUpgrades[] = { UPG_BULLET_BAG, UPG_BOMB_BAG, UPG_STRENGTH, UPG_SCALE };
static u8 sAdultUpgrades[] = { UPG_QUIVER, UPG_BOMB_BAG, UPG_STRENGTH, UPG_SCALE };

static u8 sChildUpgradeItemBases[] = { ITEM_BULLET_BAG_30, ITEM_BOMB_BAG_20, ITEM_STRENGTH_GORONS_BRACELET,
                                       ITEM_SCALE_SILVER };
static u8 sAdultUpgradeItemBases[] = { ITEM_QUIVER_30, ITEM_BOMB_BAG_20, ITEM_STRENGTH_GORONS_BRACELET,
                                       ITEM_SCALE_SILVER };

static u8 sUpgradeItemOffsets[] = { 0x00, 0x03, 0x06, 0x09 };

static u8 sEquipmentItemOffsets[] = {
    0x00, 0x00, 0x01, 0x02, 0x00, 0x03, 0x04, 0x05, 0x00, 0x06, 0x07, 0x08, 0x00, 0x09, 0x0A, 0x0B,
};

static s16 sEquipTimer = 0;

void KaleidoScope_DrawEquipmentImage(PlayState* play, void* source, u32 width, u32 height) {
    PauseContext* pauseCtx = &play->pauseCtx;
    u8* curTexture;
    s32 vtxIndex;
    s32 textureCount;
    s32 textureHeight;
    s32 remainingSize;
    s32 textureSize;
    s32 pad;
    s32 i;

    OPEN_DISPS(play->state.gfxCtx, "../z_kaleido_equipment.c", 68);

    gDPPipeSync(POLY_OPA_DISP++);
    gDPSetCombineMode(POLY_OPA_DISP++, G_CC_MODULATEIA_PRIM, G_CC_MODULATEIA_PRIM);
    gDPSetTextureFilter(POLY_OPA_DISP++, G_TF_POINT);
    gDPSetPrimColor(POLY_OPA_DISP++, 0, 0, 255, 255, 255, pauseCtx->alpha);

    curTexture = source;
    remainingSize = width * height * 2;
    textureHeight = 4096 / (width * 2);
    textureSize = width * textureHeight * 2;
    textureCount = remainingSize / textureSize;
    if ((remainingSize % textureSize) != 0) {
        textureCount += 1;
    }

    vtxIndex = 80;

    gDPSetTileCustom(POLY_OPA_DISP++, G_IM_FMT_RGBA, G_IM_SIZ_16b, width, textureHeight, 0, G_TX_NOMIRROR | G_TX_CLAMP,
                     G_TX_NOMIRROR | G_TX_CLAMP, G_TX_NOMASK, G_TX_NOMASK, G_TX_NOLOD, G_TX_NOLOD);

    remainingSize -= textureSize;

    for (i = 0; i < textureCount; i++) {
        gSPVertex(POLY_OPA_DISP++, &pauseCtx->equipVtx[vtxIndex], 4, 0);

        gDPSetTextureImage(POLY_OPA_DISP++, G_IM_FMT_RGBA, G_IM_SIZ_16b, width, curTexture);

        gDPLoadSync(POLY_OPA_DISP++);
        gDPLoadTile(POLY_OPA_DISP++, G_TX_LOADTILE, 0, 0, (width - 1) << 2, (textureHeight - 1) << 2);

        gSP1Quadrangle(POLY_OPA_DISP++, 0, 2, 3, 1, 0);

        curTexture += textureSize;

        if ((remainingSize - textureSize) < 0) {
            if (remainingSize > 0) {
                textureHeight = remainingSize / (s32)(width * 2);
                remainingSize -= textureSize;

                gDPSetTileCustom(POLY_OPA_DISP++, G_IM_FMT_RGBA, G_IM_SIZ_16b, width, textureHeight, 0,
                                 G_TX_NOMIRROR | G_TX_CLAMP, G_TX_NOMIRROR | G_TX_CLAMP, G_TX_NOMASK, G_TX_NOMASK,
                                 G_TX_NOLOD, G_TX_NOLOD);
            }
        } else {
            remainingSize -= textureSize;
        }

        vtxIndex += 4;
    }

    CLOSE_DISPS(play->state.gfxCtx, "../z_kaleido_equipment.c", 122);
}

void KaleidoScope_DrawPlayerWork(PlayState* play) {
    PauseContext* pauseCtx = &play->pauseCtx;
    Vec3f pos;
    Vec3s rot;
    f32 scale;

    if (LINK_AGE_IN_YEARS == YEARS_CHILD) {
        pos.x = 2.0f;
        pos.y = -130.0f;
        pos.z = -150.0f;
        scale = 0.046f;
    } else if (CUR_EQUIP_VALUE(EQUIP_TYPE_SWORD) != EQUIP_VALUE_SWORD_MASTER) {
        pos.x = 25.0f;
        pos.y = -228.0f;
        pos.z = 60.0f;
        scale = 0.056f;
    } else {
        pos.x = 20.0f;
        pos.y = -180.0f;
        pos.z = -40.0f;
        scale = 0.047f;
    }

    rot.y = 32300;
    rot.x = rot.z = 0;
    Player_DrawPause(play, pauseCtx->playerSegment, &pauseCtx->playerSkelAnime, &pos, &rot, scale,
                     SWORD_EQUIP_TO_PLAYER(CUR_EQUIP_VALUE(EQUIP_TYPE_SWORD)),
                     TUNIC_EQUIP_TO_PLAYER(CUR_EQUIP_VALUE(EQUIP_TYPE_TUNIC)),
                     SHIELD_EQUIP_TO_PLAYER(CUR_EQUIP_VALUE(EQUIP_TYPE_SHIELD)),
                     BOOTS_EQUIP_TO_PLAYER(CUR_EQUIP_VALUE(EQUIP_TYPE_BOOTS)));
}

// Wrong prototype; this function is called with `play` even though it has no arguments
void KaleidoScope_ProcessPlayerPreRender(PlayState* play);

void KaleidoScope_DrawEquipment(PlayState* play) {
    PauseContext* pauseCtx = &play->pauseCtx;
    Input* input = &play->state.input[0];
    u16 i;
    u16 j;
    u16 k;
    u16 bit;
    u16 temp;
    u16 point;
    u16 rowStart;
    u16 pad;
    s16 cursorMoveResult;
    u16 cursorItem;
    u16 cursorSlot;
    s16 cursorPoint;
    s16 cursorX;
    s16 cursorY;
    volatile s16 oldCursorPoint;

    OPEN_DISPS(play->state.gfxCtx, "../z_kaleido_equipment.c", 219);

    gDPPipeSync(POLY_OPA_DISP++);
    gDPSetPrimColor(POLY_OPA_DISP++, 0, 0, ZREG(39), ZREG(40), ZREG(41), pauseCtx->alpha);
    gDPSetEnvColor(POLY_OPA_DISP++, ZREG(43), ZREG(44), ZREG(45), 0);

    for (i = 0, j = 64; i < 4; i++, j += 4) {
        if (CUR_EQUIP_VALUE(i) != 0) {
            gDPPipeSync(POLY_OPA_DISP++);
            gSPVertex(POLY_OPA_DISP++, &pauseCtx->equipVtx[j], 4, 0);

            POLY_OPA_DISP = KaleidoScope_QuadTextureIA8(POLY_OPA_DISP, gEquippedItemOutlineTex, 32, 32, 0);
        }
    }

    if ((pauseCtx->state == 6) && (pauseCtx->unk_1E4 == 0) && (pauseCtx->pageIndex == PAUSE_EQUIP)) {
        oldCursorPoint = pauseCtx->cursorPoint[PAUSE_EQUIP];
        pauseCtx->cursorColorSet = 0;

        if (pauseCtx->cursorSpecialPos == 0) {
            pauseCtx->nameColorSet = 0;

            cursorItem = pauseCtx->cursorItem[PAUSE_EQUIP];
            if ((cursorItem >= ITEM_SWORD_KOKIRI) && (cursorItem <= ITEM_BOOTS_HOVER)) {
                pauseCtx->cursorColorSet = 8;
            }

            cursorPoint = pauseCtx->cursorPoint[PAUSE_EQUIP];
            cursorX = pauseCtx->cursorX[PAUSE_EQUIP];
            cursorY = pauseCtx->cursorY[PAUSE_EQUIP];

            cursorMoveResult = 0;
            while (cursorMoveResult == 0) {
                if (pauseCtx->stickAdjX < -30) {
                    if (pauseCtx->cursorX[PAUSE_EQUIP] != 0) {
                        pauseCtx->cursorX[PAUSE_EQUIP] -= 1;
                        pauseCtx->cursorPoint[PAUSE_EQUIP] -= 1;

                        if (pauseCtx->cursorX[PAUSE_EQUIP] == 0) {
                            if (pauseCtx->cursorY[PAUSE_EQUIP] == 0) {
                                if (CUR_UPG_VALUE(UPG_BULLET_BAG) != 0) {
                                    cursorMoveResult = 1;
                                }
                            } else {
                                if (CUR_UPG_VALUE(pauseCtx->cursorY[PAUSE_EQUIP]) != 0) {
                                    cursorMoveResult = 1;
                                }
                            }
                        } else {
                            if (gBitFlags[pauseCtx->cursorPoint[PAUSE_EQUIP] - 1] & gSaveContext.inventory.equipment) {
                                cursorMoveResult = 2;
                            }
                        }
                    } else {
                        pauseCtx->cursorX[PAUSE_EQUIP] = cursorX;
                        pauseCtx->cursorY[PAUSE_EQUIP] += 1;

                        if (pauseCtx->cursorY[PAUSE_EQUIP] >= 4) {
                            pauseCtx->cursorY[PAUSE_EQUIP] = 0;
                        }

                        pauseCtx->cursorPoint[PAUSE_EQUIP] =
                            pauseCtx->cursorX[PAUSE_EQUIP] + (pauseCtx->cursorY[PAUSE_EQUIP] * 4);

                        if (pauseCtx->cursorPoint[PAUSE_EQUIP] >= 16) {
                            pauseCtx->cursorPoint[PAUSE_EQUIP] = pauseCtx->cursorX[PAUSE_EQUIP];
                        }

                        if (cursorY == pauseCtx->cursorY[PAUSE_EQUIP]) {
                            pauseCtx->cursorX[PAUSE_EQUIP] = cursorX;
                            pauseCtx->cursorPoint[PAUSE_EQUIP] = cursorPoint;
                            KaleidoScope_MoveCursorToSpecialPos(play, PAUSE_CURSOR_PAGE_LEFT);
                            cursorMoveResult = 3;
                        }
                    }
                } else if (pauseCtx->stickAdjX > 30) {
                    if (pauseCtx->cursorX[PAUSE_EQUIP] < 3) {
                        pauseCtx->cursorX[PAUSE_EQUIP] += 1;
                        pauseCtx->cursorPoint[PAUSE_EQUIP] += 1;

                        if (pauseCtx->cursorX[PAUSE_EQUIP] == 0) {
                            if (CUR_UPG_VALUE(pauseCtx->cursorY[PAUSE_EQUIP]) != 0) {
                                cursorMoveResult = 1;
                            }
                        } else {
                            if (gBitFlags[pauseCtx->cursorPoint[PAUSE_EQUIP] - 1] & gSaveContext.inventory.equipment) {
                                cursorMoveResult = 2;
                            }
                        }
                    } else {
                        pauseCtx->cursorX[PAUSE_EQUIP] = cursorX;
                        pauseCtx->cursorY[PAUSE_EQUIP] += 1;

                        if (pauseCtx->cursorY[PAUSE_EQUIP] >= 4) {
                            pauseCtx->cursorY[PAUSE_EQUIP] = 0;
                        }

                        pauseCtx->cursorPoint[PAUSE_EQUIP] =
                            pauseCtx->cursorX[PAUSE_EQUIP] + (pauseCtx->cursorY[PAUSE_EQUIP] * 4);

                        if (pauseCtx->cursorPoint[PAUSE_EQUIP] >= 16) {
                            pauseCtx->cursorPoint[PAUSE_EQUIP] = pauseCtx->cursorX[PAUSE_EQUIP];
                        }

                        if (cursorY == pauseCtx->cursorY[PAUSE_EQUIP]) {
                            pauseCtx->cursorX[PAUSE_EQUIP] = cursorX;
                            pauseCtx->cursorPoint[PAUSE_EQUIP] = cursorPoint;
                            KaleidoScope_MoveCursorToSpecialPos(play, PAUSE_CURSOR_PAGE_RIGHT);
                            cursorMoveResult = 3;
                        }
                    }
                } else {
                    cursorMoveResult = 4;
                }
            }

            cursorPoint = pauseCtx->cursorPoint[PAUSE_EQUIP];
            cursorY = pauseCtx->cursorY[PAUSE_EQUIP];

            if (cursorMoveResult) {}

            cursorMoveResult = 0;
            while (cursorMoveResult == 0) {
                if (pauseCtx->stickAdjY > 30) {
                    if (pauseCtx->cursorY[PAUSE_EQUIP] != 0) {
                        pauseCtx->cursorY[PAUSE_EQUIP] -= 1;
                        pauseCtx->cursorPoint[PAUSE_EQUIP] -= 4;

                        if (pauseCtx->cursorX[PAUSE_EQUIP] == 0) {
                            if (pauseCtx->cursorY[PAUSE_EQUIP] == 0) {
                                if (CUR_UPG_VALUE(UPG_BULLET_BAG) != 0) {
                                    cursorMoveResult = 1;
                                }
                            } else if (CUR_UPG_VALUE(pauseCtx->cursorY[PAUSE_EQUIP]) != 0) {
                                cursorMoveResult = 1;
                            }
                        } else if (gBitFlags[pauseCtx->cursorPoint[PAUSE_EQUIP] - 1] &
                                   gSaveContext.inventory.equipment) {
                            cursorMoveResult = 2;
                        }
                    } else {
                        pauseCtx->cursorY[PAUSE_EQUIP] = cursorY;
                        pauseCtx->cursorPoint[PAUSE_EQUIP] = cursorPoint;
                        cursorMoveResult = 3;
                    }
                } else if (pauseCtx->stickAdjY < -30) {
                    if (pauseCtx->cursorY[PAUSE_EQUIP] < 3) {
                        pauseCtx->cursorY[PAUSE_EQUIP] += 1;
                        pauseCtx->cursorPoint[PAUSE_EQUIP] += 4;

                        if (pauseCtx->cursorX[PAUSE_EQUIP] == 0) {
                            if (CUR_UPG_VALUE(pauseCtx->cursorY[PAUSE_EQUIP]) != 0) {
                                cursorMoveResult = 1;
                            }
                        } else if (gBitFlags[pauseCtx->cursorPoint[PAUSE_EQUIP] - 1] &
                                   gSaveContext.inventory.equipment) {
                            cursorMoveResult = 2;
                        }
                    } else {
                        pauseCtx->cursorY[PAUSE_EQUIP] = cursorY;
                        pauseCtx->cursorPoint[PAUSE_EQUIP] = cursorPoint;
                        cursorMoveResult = 3;
                    }
                } else {
                    cursorMoveResult = 4;
                }
            }
        } else if (pauseCtx->cursorSpecialPos == PAUSE_CURSOR_PAGE_LEFT) {
            if (pauseCtx->stickAdjX > 30) {
                pauseCtx->nameDisplayTimer = 0;
                pauseCtx->cursorSpecialPos = 0;

                Audio_PlaySfxGeneral(NA_SE_SY_CURSOR, &gSfxDefaultPos, 4, &gSfxDefaultFreqAndVolScale,
                                     &gSfxDefaultFreqAndVolScale, &gSfxDefaultReverb);

                cursorPoint = cursorX = cursorY = 0;
                while (true) {
                    if (cursorX == 0) {
                        if (cursorY == 0) {
                            if (CUR_UPG_VALUE(UPG_BULLET_BAG) != 0) {
                                pauseCtx->cursorPoint[PAUSE_EQUIP] = cursorPoint;
                                pauseCtx->cursorX[PAUSE_EQUIP] = cursorX;
                                pauseCtx->cursorY[PAUSE_EQUIP] = cursorY;
                                break;
                            }
                        } else if (CUR_UPG_VALUE(cursorY) != 0) {
                            pauseCtx->cursorPoint[PAUSE_EQUIP] = cursorPoint;
                            pauseCtx->cursorX[PAUSE_EQUIP] = cursorX;
                            pauseCtx->cursorY[PAUSE_EQUIP] = cursorY;
                            break;
                        }
                    } else if (gBitFlags[cursorPoint - 1] & gSaveContext.inventory.equipment) {
                        pauseCtx->cursorPoint[PAUSE_EQUIP] = cursorPoint;
                        pauseCtx->cursorX[PAUSE_EQUIP] = cursorX;
                        pauseCtx->cursorY[PAUSE_EQUIP] = cursorY;
                        break;
                    }

                    cursorY = cursorY + 1;
                    cursorPoint = cursorPoint + 4;
                    if (cursorY < 4) {
                        continue;
                    }

                    cursorY = 0;
                    cursorPoint = cursorX + 1;
                    cursorX = cursorPoint;
                    if (cursorX < 4) {
                        continue;
                    }

                    KaleidoScope_MoveCursorToSpecialPos(play, PAUSE_CURSOR_PAGE_RIGHT);
                    break;
                }
            }
        } else {
            if (pauseCtx->stickAdjX < -30) {
                pauseCtx->nameDisplayTimer = 0;
                pauseCtx->cursorSpecialPos = 0;
                Audio_PlaySfxGeneral(NA_SE_SY_CURSOR, &gSfxDefaultPos, 4, &gSfxDefaultFreqAndVolScale,
                                     &gSfxDefaultFreqAndVolScale, &gSfxDefaultReverb);

                cursorPoint = cursorX = 3;
                cursorY = 0;
                while (true) {
                    if (cursorX == 0) {
                        if (CUR_UPG_VALUE(cursorY) != 0) {
                            pauseCtx->cursorPoint[PAUSE_EQUIP] = cursorPoint;
                            pauseCtx->cursorX[PAUSE_EQUIP] = cursorX;
                            pauseCtx->cursorY[PAUSE_EQUIP] = cursorY;
                            break;
                        }
                    } else if (gBitFlags[cursorPoint - 1] & gSaveContext.inventory.equipment) {
                        pauseCtx->cursorPoint[PAUSE_EQUIP] = cursorPoint;
                        pauseCtx->cursorX[PAUSE_EQUIP] = cursorX;
                        pauseCtx->cursorY[PAUSE_EQUIP] = cursorY;
                        break;
                    }

                    cursorY = cursorY + 1;
                    cursorPoint = cursorPoint + 4;
                    if (cursorY < 4) {
                        continue;
                    }

                    cursorY = 0;
                    cursorPoint = cursorX - 1;
                    cursorX = cursorPoint;
                    if (cursorX >= 0) {
                        continue;
                    }

                    KaleidoScope_MoveCursorToSpecialPos(play, PAUSE_CURSOR_PAGE_LEFT);
                    break;
                }
            }
        }

        if (pauseCtx->cursorX[PAUSE_EQUIP] == 0) {
            pauseCtx->cursorColorSet = 0;

            if (LINK_AGE_IN_YEARS == YEARS_CHILD) {
                if ((pauseCtx->cursorY[PAUSE_EQUIP] == 0) && (CUR_UPG_VALUE(UPG_BULLET_BAG) != 0)) {
                    cursorItem = ITEM_BULLET_BAG_30 + CUR_UPG_VALUE(UPG_BULLET_BAG) - 1;
                } else {
                    cursorItem = ITEM_QUIVER_30 + sUpgradeItemOffsets[pauseCtx->cursorY[PAUSE_EQUIP]] +
                                 CUR_UPG_VALUE(pauseCtx->cursorY[PAUSE_EQUIP]) - 1;
                    osSyncPrintf("H_arrowcase_1 + non_equip_item_table = %d\n", cursorItem);
                }
            } else {
                if ((pauseCtx->cursorY[PAUSE_EQUIP] == 0) && (CUR_UPG_VALUE(UPG_QUIVER) == 0)) {
                    cursorItem = ITEM_BULLET_BAG_30 + CUR_UPG_VALUE(UPG_BULLET_BAG) - 1;
                } else {
                    cursorItem = ITEM_QUIVER_30 + sUpgradeItemOffsets[pauseCtx->cursorY[PAUSE_EQUIP]] +
                                 CUR_UPG_VALUE(pauseCtx->cursorY[PAUSE_EQUIP]) - 1;
                    osSyncPrintf("大人 H_arrowcase_1 + non_equip_item_table = %d\n", cursorItem);
                }
            }
        } else {
            cursorItem = ITEM_SWORD_KOKIRI + sEquipmentItemOffsets[pauseCtx->cursorPoint[PAUSE_EQUIP]];
            osSyncPrintf("ccc=%d\n", cursorItem);

            if (pauseCtx->cursorSpecialPos == 0) {
                pauseCtx->cursorColorSet = 8;
            }
        }

        if ((pauseCtx->cursorY[PAUSE_EQUIP] == 0) && (pauseCtx->cursorX[PAUSE_EQUIP] == 3)) {
            if (gSaveContext.bgsFlag != 0) {
                cursorItem = ITEM_HEART_PIECE_2;
            } else if (CHECK_OWNED_EQUIP_ALT(EQUIP_TYPE_SWORD, EQUIP_INV_SWORD_BROKENGIANTKNIFE)) {
                cursorItem = ITEM_GIANTS_KNIFE;
            }
        }

        cursorSlot = pauseCtx->cursorPoint[PAUSE_EQUIP];

        pauseCtx->cursorItem[PAUSE_EQUIP] = cursorItem;
        pauseCtx->cursorSlot[PAUSE_EQUIP] = cursorSlot;

        osSyncPrintf("kscope->select_name[Display_Equipment] = %d\n", pauseCtx->cursorItem[PAUSE_EQUIP]);

        if (!((gEquipAgeReqs[pauseCtx->cursorY[PAUSE_EQUIP]][pauseCtx->cursorX[PAUSE_EQUIP]] == 9) ||
              (gEquipAgeReqs[pauseCtx->cursorY[PAUSE_EQUIP]][pauseCtx->cursorX[PAUSE_EQUIP]] ==
               ((void)0, gSaveContext.linkAge)))) {
            pauseCtx->nameColorSet = 1;
        }

        if (pauseCtx->cursorItem[PAUSE_EQUIP] == ITEM_STRENGTH_GORONS_BRACELET) {
            if (LINK_AGE_IN_YEARS == YEARS_CHILD) {
                pauseCtx->nameColorSet = 0;
            } else {
                pauseCtx->nameColorSet = 1;
            }
        }

        if ((pauseCtx->cursorX[PAUSE_EQUIP] == 0) && (pauseCtx->cursorY[PAUSE_EQUIP] == 0)) {
            if (LINK_AGE_IN_YEARS != YEARS_CHILD) {
                if ((cursorItem >= ITEM_BULLET_BAG_30) && (cursorItem <= ITEM_BULLET_BAG_50)) {
                    pauseCtx->nameColorSet = 1;
                } else {
                    pauseCtx->nameColorSet = 0;
                }
            } else {
                pauseCtx->nameColorSet = 0;
            }
        }

        KaleidoScope_SetCursorVtx(pauseCtx, cursorSlot * 4, pauseCtx->equipVtx);

        if ((pauseCtx->cursorSpecialPos == 0) && (cursorItem != PAUSE_ITEM_NONE) && (pauseCtx->state == 6) &&
            (pauseCtx->unk_1E4 == 0) && CHECK_BTN_ALL(input->press.button, BTN_A) &&
            (pauseCtx->cursorX[PAUSE_EQUIP] != 0)) {

            if ((gEquipAgeReqs[pauseCtx->cursorY[PAUSE_EQUIP]][pauseCtx->cursorX[PAUSE_EQUIP]] == 9) ||
                (gEquipAgeReqs[pauseCtx->cursorY[PAUSE_EQUIP]][pauseCtx->cursorX[PAUSE_EQUIP]] ==
                 ((void)0, gSaveContext.linkAge))) {
                Inventory_ChangeEquipment(pauseCtx->cursorY[PAUSE_EQUIP], pauseCtx->cursorX[PAUSE_EQUIP]);

                if (pauseCtx->cursorY[PAUSE_EQUIP] == 0) {
                    gSaveContext.infTable[INFTABLE_1DX_INDEX] = 0;
                    gSaveContext.equips.buttonItems[IBTN_BC_B] = cursorItem;

                    if ((pauseCtx->cursorX[PAUSE_EQUIP] == 3) && (gSaveContext.bgsFlag != 0)) {
<<<<<<< HEAD
                        gSaveContext.equips.buttonItems[IBTN_BC_B] = ITEM_SWORD_BGS;
                        gSaveContext.swordHealth = 8;
                    } else {
                        if (gSaveContext.equips.buttonItems[IBTN_BC_B] == ITEM_HEART_PIECE_2) {
                            gSaveContext.equips.buttonItems[IBTN_BC_B] = ITEM_SWORD_BGS;
                        }
                        if ((gSaveContext.equips.buttonItems[IBTN_BC_B] == ITEM_SWORD_BGS) &&
                            (gSaveContext.bgsFlag == 0) &&
                            CHECK_OWNED_EQUIP_ALT(EQUIP_TYPE_SWORD, EQUIP_INV_SWORD_BROKENGIANTKNIFE)) {
                            gSaveContext.equips.buttonItems[IBTN_BC_B] = ITEM_SWORD_KNIFE;
=======
                        gSaveContext.equips.buttonItems[0] = ITEM_SWORD_BIGGORON;
                        gSaveContext.swordHealth = 8;
                    } else {
                        if (gSaveContext.equips.buttonItems[0] == ITEM_HEART_PIECE_2) {
                            gSaveContext.equips.buttonItems[0] = ITEM_SWORD_BIGGORON;
                        }
                        if ((gSaveContext.equips.buttonItems[0] == ITEM_SWORD_BIGGORON) &&
                            (gSaveContext.bgsFlag == 0) &&
                            CHECK_OWNED_EQUIP_ALT(EQUIP_TYPE_SWORD, EQUIP_INV_SWORD_BROKENGIANTKNIFE)) {
                            gSaveContext.equips.buttonItems[0] = ITEM_GIANTS_KNIFE;
>>>>>>> 40639e69
                        }
                    }

                    Interface_LoadItemIcon1(play, IBTN_BC_B);
                }

                Audio_PlaySfxGeneral(NA_SE_SY_DECIDE, &gSfxDefaultPos, 4, &gSfxDefaultFreqAndVolScale,
                                     &gSfxDefaultFreqAndVolScale, &gSfxDefaultReverb);
                pauseCtx->unk_1E4 = 7;
                sEquipTimer = 10;
            } else {
                Audio_PlaySfxGeneral(NA_SE_SY_ERROR, &gSfxDefaultPos, 4, &gSfxDefaultFreqAndVolScale,
                                     &gSfxDefaultFreqAndVolScale, &gSfxDefaultReverb);
            }
        }

        if (oldCursorPoint != pauseCtx->cursorPoint[PAUSE_EQUIP]) {
            Audio_PlaySfxGeneral(NA_SE_SY_CURSOR, &gSfxDefaultPos, 4, &gSfxDefaultFreqAndVolScale,
                                 &gSfxDefaultFreqAndVolScale, &gSfxDefaultReverb);
        }
    } else if ((pauseCtx->unk_1E4 == 7) && (pauseCtx->pageIndex == PAUSE_EQUIP)) {
        KaleidoScope_SetCursorVtx(pauseCtx, pauseCtx->cursorSlot[PAUSE_EQUIP] * 4, pauseCtx->equipVtx);
        pauseCtx->cursorColorSet = 8;

        sEquipTimer--;
        if (sEquipTimer == 0) {
            pauseCtx->unk_1E4 = 0;
        }
    }

    for (rowStart = 0, i = 0, point = 4; i < 4; i++, rowStart += 4, point += 16) {

        for (k = 0, temp = rowStart + 1, bit = rowStart, j = point; k < 3; k++, bit++, j += 4, temp++) {

            if ((gBitFlags[bit] & gSaveContext.inventory.equipment) && (pauseCtx->cursorSpecialPos == 0)) {
                if ((gEquipAgeReqs[i][k + 1] == 9) || (gEquipAgeReqs[i][k + 1] == ((void)0, gSaveContext.linkAge))) {
                    if (temp == cursorSlot) {
                        pauseCtx->equipVtx[j].v.ob[0] = pauseCtx->equipVtx[j + 2].v.ob[0] =
                            pauseCtx->equipVtx[j].v.ob[0] - 2;
                        pauseCtx->equipVtx[j + 1].v.ob[0] = pauseCtx->equipVtx[j + 3].v.ob[0] =
                            pauseCtx->equipVtx[j + 1].v.ob[0] + 4;
                        pauseCtx->equipVtx[j].v.ob[1] = pauseCtx->equipVtx[j + 1].v.ob[1] =
                            pauseCtx->equipVtx[j].v.ob[1] + 2;
                        pauseCtx->equipVtx[j + 2].v.ob[1] = pauseCtx->equipVtx[j + 3].v.ob[1] =
                            pauseCtx->equipVtx[j + 2].v.ob[1] - 4;
                    }
                }
            }
        }
    }

    Gfx_SetupDL_42Opa(play->state.gfxCtx);

    gDPSetCombineMode(POLY_OPA_DISP++, G_CC_MODULATEIA_PRIM, G_CC_MODULATEIA_PRIM);
    gDPSetPrimColor(POLY_OPA_DISP++, 0, 0, 255, 255, 255, pauseCtx->alpha);

    for (rowStart = 0, j = 0, temp = 0, i = 0; i < 4; i++, rowStart += 4, j += 16) {
        gSPVertex(POLY_OPA_DISP++, &pauseCtx->equipVtx[j], 16, 0);

        if (LINK_AGE_IN_YEARS == YEARS_CHILD) {
            point = CUR_UPG_VALUE(sChildUpgrades[i]);
            if (1) {}
            if ((point != 0) && (CUR_UPG_VALUE(sChildUpgrades[i]) != 0)) {
                KaleidoScope_DrawQuadTextureRGBA32(play->state.gfxCtx,
                                                   gItemIcons[sChildUpgradeItemBases[i] + point - 1], 32, 32, 0);
            }
        } else {
            if ((i == 0) && (CUR_UPG_VALUE(sAdultUpgrades[i]) == 0)) {
                KaleidoScope_DrawQuadTextureRGBA32(
                    play->state.gfxCtx, gItemIcons[sChildUpgradeItemBases[i] + CUR_UPG_VALUE(sChildUpgrades[i]) - 1],
                    32, 32, 0);
            } else if (CUR_UPG_VALUE(sAdultUpgrades[i]) != 0) {
                KaleidoScope_DrawQuadTextureRGBA32(
                    play->state.gfxCtx, gItemIcons[sAdultUpgradeItemBases[i] + CUR_UPG_VALUE(sAdultUpgrades[i]) - 1],
                    32, 32, 0);
            }
        }

        for (k = 0, bit = rowStart, point = 4; k < 3; k++, point += 4, temp++, bit++) {

            if (((u32)i == 0) && (k == 2) && (gSaveContext.bgsFlag != 0)) {
                KaleidoScope_DrawQuadTextureRGBA32(play->state.gfxCtx, gBiggoronSwordIconTex, 32, 32, point);
            } else if ((i == 0) && (k == 2) && (gBitFlags[bit + 1] & gSaveContext.inventory.equipment)) {
                KaleidoScope_DrawQuadTextureRGBA32(play->state.gfxCtx, gBrokenGiantsKnifeIconTex, 32, 32, point);
            } else if (gBitFlags[bit] & gSaveContext.inventory.equipment) {
                KaleidoScope_DrawQuadTextureRGBA32(play->state.gfxCtx, gItemIcons[ITEM_SWORD_KOKIRI + temp], 32, 32,
                                                   point);
            }
        }
    }

    KaleidoScope_DrawPlayerWork(play);

    if ((pauseCtx->unk_1E4 == 7) && (sEquipTimer == 10)) {
        KaleidoScope_SetupPlayerPreRender(play);
    }

    if ((pauseCtx->unk_1E4 == 7) && (sEquipTimer == 9)) {
        //! @bug: This function shouldn't take any arguments
        KaleidoScope_ProcessPlayerPreRender(play);
    }

    gSPSegment(POLY_OPA_DISP++, 0x07, pauseCtx->playerSegment);
    gSPSegment(POLY_OPA_DISP++, 0x08, pauseCtx->iconItemSegment);
    gSPSegment(POLY_OPA_DISP++, 0x09, pauseCtx->iconItem24Segment);
    gSPSegment(POLY_OPA_DISP++, 0x0A, pauseCtx->nameSegment);
    gSPSegment(POLY_OPA_DISP++, 0x0B, play->interfaceCtx.mapSegment);
    gSPSegment(POLY_OPA_DISP++, 0x0C, pauseCtx->iconItemAltSegment);

    Gfx_SetupDL_42Opa(play->state.gfxCtx);
    KaleidoScope_DrawEquipmentImage(play, pauseCtx->playerSegment, PAUSE_EQUIP_PLAYER_WIDTH, PAUSE_EQUIP_PLAYER_HEIGHT);

    if (gUpgradeMasks[0]) {}

    CLOSE_DISPS(play->state.gfxCtx, "../z_kaleido_equipment.c", 609);
}<|MERGE_RESOLUTION|>--- conflicted
+++ resolved
@@ -481,29 +481,16 @@
                     gSaveContext.equips.buttonItems[IBTN_BC_B] = cursorItem;
 
                     if ((pauseCtx->cursorX[PAUSE_EQUIP] == 3) && (gSaveContext.bgsFlag != 0)) {
-<<<<<<< HEAD
-                        gSaveContext.equips.buttonItems[IBTN_BC_B] = ITEM_SWORD_BGS;
+                        gSaveContext.equips.buttonItems[IBTN_BC_B] = ITEM_SWORD_BIGGORON;
                         gSaveContext.swordHealth = 8;
                     } else {
                         if (gSaveContext.equips.buttonItems[IBTN_BC_B] == ITEM_HEART_PIECE_2) {
-                            gSaveContext.equips.buttonItems[IBTN_BC_B] = ITEM_SWORD_BGS;
-                        }
-                        if ((gSaveContext.equips.buttonItems[IBTN_BC_B] == ITEM_SWORD_BGS) &&
+                            gSaveContext.equips.buttonItems[IBTN_BC_B] = ITEM_SWORD_BIGGORON;
+                        }
+                        if ((gSaveContext.equips.buttonItems[IBTN_BC_B] == ITEM_SWORD_BIGGORON) &&
                             (gSaveContext.bgsFlag == 0) &&
                             CHECK_OWNED_EQUIP_ALT(EQUIP_TYPE_SWORD, EQUIP_INV_SWORD_BROKENGIANTKNIFE)) {
-                            gSaveContext.equips.buttonItems[IBTN_BC_B] = ITEM_SWORD_KNIFE;
-=======
-                        gSaveContext.equips.buttonItems[0] = ITEM_SWORD_BIGGORON;
-                        gSaveContext.swordHealth = 8;
-                    } else {
-                        if (gSaveContext.equips.buttonItems[0] == ITEM_HEART_PIECE_2) {
-                            gSaveContext.equips.buttonItems[0] = ITEM_SWORD_BIGGORON;
-                        }
-                        if ((gSaveContext.equips.buttonItems[0] == ITEM_SWORD_BIGGORON) &&
-                            (gSaveContext.bgsFlag == 0) &&
-                            CHECK_OWNED_EQUIP_ALT(EQUIP_TYPE_SWORD, EQUIP_INV_SWORD_BROKENGIANTKNIFE)) {
-                            gSaveContext.equips.buttonItems[0] = ITEM_GIANTS_KNIFE;
->>>>>>> 40639e69
+                            gSaveContext.equips.buttonItems[IBTN_BC_B] = ITEM_GIANTS_KNIFE;
                         }
                     }
 
