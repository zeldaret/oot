--- conflicted
+++ resolved
@@ -659,20 +659,13 @@
 
         for (k = 0, bit = rowStart, point = 4; k < 3; k++, point += 4, temp++, bit++) {
 
-<<<<<<< HEAD
             if (((u32)i == EQUIP_TYPE_SWORD) && (k == EQUIP_INV_SWORD_BGS) && gSaveContext.bgsFlag) {
-                KaleidoScope_DrawQuadTextureRGBA32(play->state.gfxCtx, gBiggoronSwordIconTex, 32, 32, point);
+                KaleidoScope_DrawQuadTextureRGBA32(play->state.gfxCtx, gItemIconSwordBiggoronTex, ITEM_ICON_WIDTH,
+                                                   ITEM_ICON_HEIGHT, point);
             } else if ((i == EQUIP_TYPE_SWORD) && (k == EQUIP_INV_SWORD_BGS) &&
                        (gBitFlags[bit + 1] & gSaveContext.inventory.equipment)) {
-                KaleidoScope_DrawQuadTextureRGBA32(play->state.gfxCtx, gBrokenGiantsKnifeIconTex, 32, 32, point);
-=======
-            if (((u32)i == 0) && (k == 2) && (gSaveContext.bgsFlag != 0)) {
-                KaleidoScope_DrawQuadTextureRGBA32(play->state.gfxCtx, gItemIconSwordBiggoronTex, ITEM_ICON_WIDTH,
-                                                   ITEM_ICON_HEIGHT, point);
-            } else if ((i == 0) && (k == 2) && (gBitFlags[bit + 1] & gSaveContext.inventory.equipment)) {
                 KaleidoScope_DrawQuadTextureRGBA32(play->state.gfxCtx, gItemIconBrokenGiantsKnifeTex, ITEM_ICON_WIDTH,
                                                    ITEM_ICON_HEIGHT, point);
->>>>>>> aa48c66e
             } else if (gBitFlags[bit] & gSaveContext.inventory.equipment) {
                 KaleidoScope_DrawQuadTextureRGBA32(play->state.gfxCtx, gItemIcons[ITEM_SWORD_KOKIRI + temp],
                                                    ITEM_ICON_WIDTH, ITEM_ICON_HEIGHT, point);
