#include "z_kaleido_scope.h"
#include "assets/textures/icon_item_static/icon_item_static.h"
#include "assets/textures/parameter_static/parameter_static.h"

static u8 sChildUpgrades[] = {
    UPG_BULLET_BAG, // QUAD_EQUIP_UPG_BULLETBAG_QUIVER
    UPG_BOMB_BAG,   // QUAD_EQUIP_UPG_BOMB_BAG
    UPG_STRENGTH,   // QUAD_EQUIP_UPG_STRENGTH
    UPG_SCALE,      // QUAD_EQUIP_UPG_SCALE
};
static u8 sAdultUpgrades[] = {
    UPG_QUIVER,   // QUAD_EQUIP_UPG_BULLETBAG_QUIVER
    UPG_BOMB_BAG, // QUAD_EQUIP_UPG_BOMB_BAG
    UPG_STRENGTH, // QUAD_EQUIP_UPG_STRENGTH
    UPG_SCALE,    // QUAD_EQUIP_UPG_SCALE
};

static u8 sChildUpgradeItemBases[] = {
    ITEM_BULLET_BAG_30,            // QUAD_EQUIP_UPG_BULLETBAG_QUIVER
    ITEM_BOMB_BAG_20,              // QUAD_EQUIP_UPG_BOMB_BAG
    ITEM_STRENGTH_GORONS_BRACELET, // QUAD_EQUIP_UPG_STRENGTH
    ITEM_SCALE_SILVER,             // QUAD_EQUIP_UPG_SCALE
};
static u8 sAdultUpgradeItemBases[] = {
    ITEM_QUIVER_30,                // QUAD_EQUIP_UPG_BULLETBAG_QUIVER
    ITEM_BOMB_BAG_20,              // QUAD_EQUIP_UPG_BOMB_BAG
    ITEM_STRENGTH_GORONS_BRACELET, // QUAD_EQUIP_UPG_STRENGTH
    ITEM_SCALE_SILVER,             // QUAD_EQUIP_UPG_SCALE
};

static u8 sUpgradeItemOffsets[] = {
    0,                                              // unused
    ITEM_BOMB_BAG_20 - ITEM_QUIVER_30,              // UPG_BOMB_BAG
    ITEM_STRENGTH_GORONS_BRACELET - ITEM_QUIVER_30, // UPG_STRENGTH
    ITEM_SCALE_SILVER - ITEM_QUIVER_30,             // UPG_SCALE
};

static u8 sEquipmentItemOffsets[] = {
    // EQUIP_TYPE_SWORD
    0,                                       // unused
    ITEM_SWORD_KOKIRI - ITEM_SWORD_KOKIRI,   // EQUIP_VALUE_SWORD_KOKIRI
    ITEM_SWORD_MASTER - ITEM_SWORD_KOKIRI,   // EQUIP_VALUE_SWORD_MASTER
    ITEM_SWORD_BIGGORON - ITEM_SWORD_KOKIRI, // EQUIP_VALUE_SWORD_BIGGORON
    // EQUIP_TYPE_SHIELD
    0,                                      // unused
    ITEM_SHIELD_DEKU - ITEM_SWORD_KOKIRI,   // EQUIP_VALUE_SHIELD_DEKU
    ITEM_SHIELD_HYLIAN - ITEM_SWORD_KOKIRI, // EQUIP_VALUE_SHIELD_HYLIAN
    ITEM_SHIELD_MIRROR - ITEM_SWORD_KOKIRI, // EQUIP_VALUE_SHIELD_MIRROR
    // EQUIP_TYPE_TUNIC
    0,                                     // unused
    ITEM_TUNIC_KOKIRI - ITEM_SWORD_KOKIRI, // EQUIP_VALUE_TUNIC_KOKIRI
    ITEM_TUNIC_GORON - ITEM_SWORD_KOKIRI,  // EQUIP_VALUE_TUNIC_GORON
    ITEM_TUNIC_ZORA - ITEM_SWORD_KOKIRI,   // EQUIP_VALUE_TUNIC_ZORA
    // EQUIP_TYPE_BOOTS
    0,                                     // unused
    ITEM_BOOTS_KOKIRI - ITEM_SWORD_KOKIRI, // EQUIP_VALUE_BOOTS_KOKIRI
    ITEM_BOOTS_IRON - ITEM_SWORD_KOKIRI,   // EQUIP_VALUE_BOOTS_IRON
    ITEM_BOOTS_HOVER - ITEM_SWORD_KOKIRI,  // EQUIP_VALUE_BOOTS_HOVER
};

static s16 sEquipTimer = 0;

void KaleidoScope_DrawEquipmentImage(PlayState* play, void* source, u32 width, u32 height) {
    PauseContext* pauseCtx = &play->pauseCtx;
    u8* curTexture;
    s32 vtxIndex;
    s32 textureCount;
    s32 textureHeight;
    s32 remainingSize;
    s32 textureSize;
    s32 pad;
    s32 i;

    OPEN_DISPS(play->state.gfxCtx, "../z_kaleido_equipment.c", 68);

    gDPPipeSync(POLY_OPA_DISP++);
    gDPSetCombineMode(POLY_OPA_DISP++, G_CC_MODULATEIA_PRIM, G_CC_MODULATEIA_PRIM);
    gDPSetTextureFilter(POLY_OPA_DISP++, G_TF_POINT);
    gDPSetPrimColor(POLY_OPA_DISP++, 0, 0, 255, 255, 255, pauseCtx->alpha);

    curTexture = source;
    remainingSize = width * height * G_IM_SIZ_16b_BYTES;
    textureHeight = TMEM_SIZE / (width * G_IM_SIZ_16b_BYTES);
    textureSize = width * textureHeight * G_IM_SIZ_16b_BYTES;
    textureCount = remainingSize / textureSize;
    if ((remainingSize % textureSize) != 0) {
        textureCount += 1;
    }

    vtxIndex = QUAD_EQUIP_PLAYER_FIRST * 4;

    gDPSetTileCustom(POLY_OPA_DISP++, G_IM_FMT_RGBA, G_IM_SIZ_16b, width, textureHeight, 0, G_TX_NOMIRROR | G_TX_CLAMP,
                     G_TX_NOMIRROR | G_TX_CLAMP, G_TX_NOMASK, G_TX_NOMASK, G_TX_NOLOD, G_TX_NOLOD);

    remainingSize -= textureSize;

    for (i = 0; i < textureCount; i++) {
        gSPVertex(POLY_OPA_DISP++, &pauseCtx->equipVtx[vtxIndex], 4, 0);

        gDPSetTextureImage(POLY_OPA_DISP++, G_IM_FMT_RGBA, G_IM_SIZ_16b, width, curTexture);

        gDPLoadSync(POLY_OPA_DISP++);
        gDPLoadTile(POLY_OPA_DISP++, G_TX_LOADTILE, 0, 0, (width - 1) << 2, (textureHeight - 1) << 2);

        gSP1Quadrangle(POLY_OPA_DISP++, 0, 2, 3, 1, 0);

        curTexture += textureSize;

        if ((remainingSize - textureSize) < 0) {
            if (remainingSize > 0) {
                textureHeight = remainingSize / (s32)(width * G_IM_SIZ_16b_BYTES);
                remainingSize -= textureSize;

                gDPSetTileCustom(POLY_OPA_DISP++, G_IM_FMT_RGBA, G_IM_SIZ_16b, width, textureHeight, 0,
                                 G_TX_NOMIRROR | G_TX_CLAMP, G_TX_NOMIRROR | G_TX_CLAMP, G_TX_NOMASK, G_TX_NOMASK,
                                 G_TX_NOLOD, G_TX_NOLOD);
            }
        } else {
            remainingSize -= textureSize;
        }

        vtxIndex += 4;
    }

    CLOSE_DISPS(play->state.gfxCtx, "../z_kaleido_equipment.c", 122);
}

void KaleidoScope_DrawPlayerWork(PlayState* play) {
    PauseContext* pauseCtx = &play->pauseCtx;
    Vec3f pos;
    Vec3s rot;
    f32 scale;

    if (LINK_AGE_IN_YEARS == YEARS_CHILD) {
        pos.x = 2.0f;
        pos.y = -130.0f;
        pos.z = -150.0f;
        scale = 0.046f;
    } else if (CUR_EQUIP_VALUE(EQUIP_TYPE_SWORD) != EQUIP_VALUE_SWORD_MASTER) {
        pos.x = 25.0f;
        pos.y = -228.0f;
        pos.z = 60.0f;
        scale = 0.056f;
    } else {
        pos.x = 20.0f;
        pos.y = -180.0f;
        pos.z = -40.0f;
        scale = 0.047f;
    }

    rot.y = 32300;
    rot.x = rot.z = 0;
    Player_DrawPause(play, pauseCtx->playerSegment, &pauseCtx->playerSkelAnime, &pos, &rot, scale,
                     SWORD_EQUIP_TO_PLAYER(CUR_EQUIP_VALUE(EQUIP_TYPE_SWORD)),
                     TUNIC_EQUIP_TO_PLAYER(CUR_EQUIP_VALUE(EQUIP_TYPE_TUNIC)),
                     SHIELD_EQUIP_TO_PLAYER(CUR_EQUIP_VALUE(EQUIP_TYPE_SHIELD)),
                     BOOTS_EQUIP_TO_PLAYER(CUR_EQUIP_VALUE(EQUIP_TYPE_BOOTS)));
}

// Wrong prototype; this function is called with `play` even though it has no arguments
void KaleidoScope_ProcessPlayerPreRender(PlayState* play);

void KaleidoScope_DrawEquipment(PlayState* play) {
    PauseContext* pauseCtx = &play->pauseCtx;
    Input* input = &play->state.input[0];
    u16 i;
    u16 j;
    u16 k;
    u16 bit;
    u16 temp;
    u16 point;
    u16 rowStart;
    u16 pad;
    s16 cursorMoveResult;
    u16 cursorItem;
    u16 cursorSlot;
    s16 cursorPoint;
    s16 cursorX;
    s16 cursorY;
    volatile s16 oldCursorPoint;

    OPEN_DISPS(play->state.gfxCtx, "../z_kaleido_equipment.c", 219);

    gDPPipeSync(POLY_OPA_DISP++);
    gDPSetPrimColor(POLY_OPA_DISP++, 0, 0, ZREG(39), ZREG(40), ZREG(41), pauseCtx->alpha);
    gDPSetEnvColor(POLY_OPA_DISP++, ZREG(43), ZREG(44), ZREG(45), 0);

    // Draw QUAD_EQUIP_SELECTED_SWORD, QUAD_EQUIP_SELECTED_SHIELD, QUAD_EQUIP_SELECTED_TUNIC, QUAD_EQUIP_SELECTED_BOOTS

    for (i = 0, j = QUAD_EQUIP_SELECTED_SWORD * 4; i < EQUIP_TYPE_MAX; i++, j += 4) {
        if (CUR_EQUIP_VALUE(i) != 0) {
            gDPPipeSync(POLY_OPA_DISP++);
            gSPVertex(POLY_OPA_DISP++, &pauseCtx->equipVtx[j], 4, 0);

            POLY_OPA_DISP = KaleidoScope_QuadTextureIA8(POLY_OPA_DISP, gEquippedItemOutlineTex, 32, 32, 0);
        }
    }

    if ((pauseCtx->state == PAUSE_STATE_MAIN) && (pauseCtx->mainState == PAUSE_MAIN_STATE_IDLE) &&
        (pauseCtx->pageIndex == PAUSE_EQUIP)) {
        oldCursorPoint = pauseCtx->cursorPoint[PAUSE_EQUIP];
        pauseCtx->cursorColorSet = 0;

        // Handle moving the cursor with stick input

        if (pauseCtx->cursorSpecialPos == 0) {
            pauseCtx->nameColorSet = 0;

            cursorItem = pauseCtx->cursorItem[PAUSE_EQUIP];
            if ((cursorItem >= ITEM_SWORD_KOKIRI) && (cursorItem <= ITEM_BOOTS_HOVER)) {
                pauseCtx->cursorColorSet = 8;
            }

            cursorPoint = pauseCtx->cursorPoint[PAUSE_EQUIP];
            cursorX = pauseCtx->cursorX[PAUSE_EQUIP];
            cursorY = pauseCtx->cursorY[PAUSE_EQUIP];

            cursorMoveResult = 0;
            while (cursorMoveResult == 0) {
                if (pauseCtx->stickAdjX < -30) {
                    if (pauseCtx->cursorX[PAUSE_EQUIP] != EQUIP_CURSOR_X_UPG) {
                        pauseCtx->cursorX[PAUSE_EQUIP]--;
                        pauseCtx->cursorPoint[PAUSE_EQUIP] -= 1;

                        if (pauseCtx->cursorX[PAUSE_EQUIP] == EQUIP_CURSOR_X_UPG) {
                            if (pauseCtx->cursorY[PAUSE_EQUIP] == EQUIP_CURSOR_Y_BULLETBAG_QUIVER) {
                                //! @bug Assumes adult always has bullet bag (as adult this should rely on `UPG_QUIVER`)
                                if (CUR_UPG_VALUE(UPG_BULLET_BAG) != 0) {
                                    cursorMoveResult = 1;
                                }
                            } else {
                                if (CUR_UPG_VALUE(pauseCtx->cursorY[PAUSE_EQUIP]) != 0) {
                                    cursorMoveResult = 1;
                                }
                            }
                        } else {
                            if (gBitFlags[pauseCtx->cursorPoint[PAUSE_EQUIP] - 1] &
                                gSaveContext.save.info.inventory.equipment) {
                                cursorMoveResult = 2;
                            }
                        }
                    } else {
                        pauseCtx->cursorX[PAUSE_EQUIP] = cursorX;
                        pauseCtx->cursorY[PAUSE_EQUIP]++;

                        if (pauseCtx->cursorY[PAUSE_EQUIP] >= 4) {
                            pauseCtx->cursorY[PAUSE_EQUIP] = 0;
                        }

                        pauseCtx->cursorPoint[PAUSE_EQUIP] =
                            pauseCtx->cursorX[PAUSE_EQUIP] + (pauseCtx->cursorY[PAUSE_EQUIP] * 4);

                        if (pauseCtx->cursorPoint[PAUSE_EQUIP] >= 16) {
                            pauseCtx->cursorPoint[PAUSE_EQUIP] = pauseCtx->cursorX[PAUSE_EQUIP];
                        }

                        if (cursorY == pauseCtx->cursorY[PAUSE_EQUIP]) {
                            pauseCtx->cursorX[PAUSE_EQUIP] = cursorX;
                            pauseCtx->cursorPoint[PAUSE_EQUIP] = cursorPoint;
                            KaleidoScope_MoveCursorToSpecialPos(play, PAUSE_CURSOR_PAGE_LEFT);
                            cursorMoveResult = 3;
                        }
                    }
                } else if (pauseCtx->stickAdjX > 30) {
                    if (pauseCtx->cursorX[PAUSE_EQUIP] < 3) {
                        pauseCtx->cursorX[PAUSE_EQUIP]++;
                        pauseCtx->cursorPoint[PAUSE_EQUIP] += 1;

                        if (pauseCtx->cursorX[PAUSE_EQUIP] == EQUIP_CURSOR_X_UPG) {
                            if (CUR_UPG_VALUE(pauseCtx->cursorY[PAUSE_EQUIP]) != 0) {
                                cursorMoveResult = 1;
                            }
                        } else {
                            if (gBitFlags[pauseCtx->cursorPoint[PAUSE_EQUIP] - 1] &
                                gSaveContext.save.info.inventory.equipment) {
                                cursorMoveResult = 2;
                            }
                        }
                    } else {
                        pauseCtx->cursorX[PAUSE_EQUIP] = cursorX;
                        pauseCtx->cursorY[PAUSE_EQUIP]++;

                        if (pauseCtx->cursorY[PAUSE_EQUIP] >= 4) {
                            pauseCtx->cursorY[PAUSE_EQUIP] = 0;
                        }

                        pauseCtx->cursorPoint[PAUSE_EQUIP] =
                            pauseCtx->cursorX[PAUSE_EQUIP] + (pauseCtx->cursorY[PAUSE_EQUIP] * 4);

                        if (pauseCtx->cursorPoint[PAUSE_EQUIP] >= 16) {
                            pauseCtx->cursorPoint[PAUSE_EQUIP] = pauseCtx->cursorX[PAUSE_EQUIP];
                        }

                        if (cursorY == pauseCtx->cursorY[PAUSE_EQUIP]) {
                            pauseCtx->cursorX[PAUSE_EQUIP] = cursorX;
                            pauseCtx->cursorPoint[PAUSE_EQUIP] = cursorPoint;
                            KaleidoScope_MoveCursorToSpecialPos(play, PAUSE_CURSOR_PAGE_RIGHT);
                            cursorMoveResult = 3;
                        }
                    }
                } else {
                    cursorMoveResult = 4;
                }
            }

            cursorPoint = pauseCtx->cursorPoint[PAUSE_EQUIP];
            cursorY = pauseCtx->cursorY[PAUSE_EQUIP];

            if (cursorMoveResult) {}

            cursorMoveResult = 0;
            while (cursorMoveResult == 0) {
                if (pauseCtx->stickAdjY > 30) {
                    if (pauseCtx->cursorY[PAUSE_EQUIP] != 0) {
                        pauseCtx->cursorY[PAUSE_EQUIP]--;
                        pauseCtx->cursorPoint[PAUSE_EQUIP] -= 4;

                        if (pauseCtx->cursorX[PAUSE_EQUIP] == EQUIP_CURSOR_X_UPG) {
                            if (pauseCtx->cursorY[PAUSE_EQUIP] == EQUIP_CURSOR_Y_BULLETBAG_QUIVER) {
                                if (CUR_UPG_VALUE(UPG_BULLET_BAG) != 0) {
                                    cursorMoveResult = 1;
                                }
                            } else {
                                if (CUR_UPG_VALUE(pauseCtx->cursorY[PAUSE_EQUIP]) != 0) {
                                    cursorMoveResult = 1;
                                }
                            }
                        } else {
                            if (gBitFlags[pauseCtx->cursorPoint[PAUSE_EQUIP] - 1] & gSaveContext.inventory.equipment) {
                                cursorMoveResult = 2;
                            }
<<<<<<< HEAD
=======
                        } else if (gBitFlags[pauseCtx->cursorPoint[PAUSE_EQUIP] - 1] &
                                   gSaveContext.save.info.inventory.equipment) {
                            cursorMoveResult = 2;
>>>>>>> 6e7a6d41
                        }
                    } else {
                        pauseCtx->cursorY[PAUSE_EQUIP] = cursorY;
                        pauseCtx->cursorPoint[PAUSE_EQUIP] = cursorPoint;
                        cursorMoveResult = 3;
                    }
                } else if (pauseCtx->stickAdjY < -30) {
                    if (pauseCtx->cursorY[PAUSE_EQUIP] < 3) {
                        pauseCtx->cursorY[PAUSE_EQUIP]++;
                        pauseCtx->cursorPoint[PAUSE_EQUIP] += 4;

                        if (pauseCtx->cursorX[PAUSE_EQUIP] == EQUIP_CURSOR_X_UPG) {
                            if (CUR_UPG_VALUE(pauseCtx->cursorY[PAUSE_EQUIP]) != 0) {
                                cursorMoveResult = 1;
                            }
<<<<<<< HEAD
                        } else {
                            if (gBitFlags[pauseCtx->cursorPoint[PAUSE_EQUIP] - 1] & gSaveContext.inventory.equipment) {
                                cursorMoveResult = 2;
                            }
=======
                        } else if (gBitFlags[pauseCtx->cursorPoint[PAUSE_EQUIP] - 1] &
                                   gSaveContext.save.info.inventory.equipment) {
                            cursorMoveResult = 2;
>>>>>>> 6e7a6d41
                        }
                    } else {
                        pauseCtx->cursorY[PAUSE_EQUIP] = cursorY;
                        pauseCtx->cursorPoint[PAUSE_EQUIP] = cursorPoint;
                        cursorMoveResult = 3;
                    }
                } else {
                    cursorMoveResult = 4;
                }
            }
        } else if (pauseCtx->cursorSpecialPos == PAUSE_CURSOR_PAGE_LEFT) {
            if (pauseCtx->stickAdjX > 30) {
                pauseCtx->nameDisplayTimer = 0;
                pauseCtx->cursorSpecialPos = 0;

                Audio_PlaySfxGeneral(NA_SE_SY_CURSOR, &gSfxDefaultPos, 4, &gSfxDefaultFreqAndVolScale,
                                     &gSfxDefaultFreqAndVolScale, &gSfxDefaultReverb);

                cursorPoint = cursorX = cursorY = 0;
                while (true) {
                    if (cursorX == EQUIP_CURSOR_X_UPG) {
                        if (cursorY == EQUIP_CURSOR_Y_BULLETBAG_QUIVER) {
                            if (CUR_UPG_VALUE(UPG_BULLET_BAG) != 0) {
                                pauseCtx->cursorPoint[PAUSE_EQUIP] = cursorPoint;
                                pauseCtx->cursorX[PAUSE_EQUIP] = cursorX;
                                pauseCtx->cursorY[PAUSE_EQUIP] = cursorY;
                                break;
                            }
                        } else {
                            if (CUR_UPG_VALUE(cursorY) != 0) {
                                pauseCtx->cursorPoint[PAUSE_EQUIP] = cursorPoint;
                                pauseCtx->cursorX[PAUSE_EQUIP] = cursorX;
                                pauseCtx->cursorY[PAUSE_EQUIP] = cursorY;
                                break;
                            }
                        }
                    } else {
                        if (gBitFlags[cursorPoint - 1] & gSaveContext.inventory.equipment) {
                            pauseCtx->cursorPoint[PAUSE_EQUIP] = cursorPoint;
                            pauseCtx->cursorX[PAUSE_EQUIP] = cursorX;
                            pauseCtx->cursorY[PAUSE_EQUIP] = cursorY;
                            break;
                        }
<<<<<<< HEAD
=======
                    } else if (gBitFlags[cursorPoint - 1] & gSaveContext.save.info.inventory.equipment) {
                        pauseCtx->cursorPoint[PAUSE_EQUIP] = cursorPoint;
                        pauseCtx->cursorX[PAUSE_EQUIP] = cursorX;
                        pauseCtx->cursorY[PAUSE_EQUIP] = cursorY;
                        break;
>>>>>>> 6e7a6d41
                    }

                    cursorY = cursorY + 1;
                    cursorPoint = cursorPoint + 4;
                    if (cursorY < 4) {
                        continue;
                    }

                    cursorY = 0;
                    cursorPoint = cursorX + 1;
                    cursorX = cursorPoint;
                    if (cursorX < 4) {
                        continue;
                    }

                    KaleidoScope_MoveCursorToSpecialPos(play, PAUSE_CURSOR_PAGE_RIGHT);
                    break;
                }
            }
        } else { // cursorSpecialPos == PAUSE_CURSOR_PAGE_RIGHT
            if (pauseCtx->stickAdjX < -30) {
                pauseCtx->nameDisplayTimer = 0;
                pauseCtx->cursorSpecialPos = 0;
                Audio_PlaySfxGeneral(NA_SE_SY_CURSOR, &gSfxDefaultPos, 4, &gSfxDefaultFreqAndVolScale,
                                     &gSfxDefaultFreqAndVolScale, &gSfxDefaultReverb);

                cursorPoint = cursorX = 3;
                cursorY = 0;
                while (true) {
                    if (cursorX == EQUIP_CURSOR_X_UPG) {
                        if (CUR_UPG_VALUE(cursorY) != 0) {
                            pauseCtx->cursorPoint[PAUSE_EQUIP] = cursorPoint;
                            pauseCtx->cursorX[PAUSE_EQUIP] = cursorX;
                            pauseCtx->cursorY[PAUSE_EQUIP] = cursorY;
                            break;
                        }
<<<<<<< HEAD
                    } else {
                        if (gBitFlags[cursorPoint - 1] & gSaveContext.inventory.equipment) {
                            pauseCtx->cursorPoint[PAUSE_EQUIP] = cursorPoint;
                            pauseCtx->cursorX[PAUSE_EQUIP] = cursorX;
                            pauseCtx->cursorY[PAUSE_EQUIP] = cursorY;
                            break;
                        }
=======
                    } else if (gBitFlags[cursorPoint - 1] & gSaveContext.save.info.inventory.equipment) {
                        pauseCtx->cursorPoint[PAUSE_EQUIP] = cursorPoint;
                        pauseCtx->cursorX[PAUSE_EQUIP] = cursorX;
                        pauseCtx->cursorY[PAUSE_EQUIP] = cursorY;
                        break;
>>>>>>> 6e7a6d41
                    }

                    cursorY = cursorY + 1;
                    cursorPoint = cursorPoint + 4;
                    if (cursorY < 4) {
                        continue;
                    }

                    cursorY = 0;
                    cursorPoint = cursorX - 1;
                    cursorX = cursorPoint;
                    if (cursorX >= 0) {
                        continue;
                    }

                    KaleidoScope_MoveCursorToSpecialPos(play, PAUSE_CURSOR_PAGE_LEFT);
                    break;
                }
            }
        }

        // set cursorItem

        if (pauseCtx->cursorX[PAUSE_EQUIP] == EQUIP_CURSOR_X_UPG) {
            pauseCtx->cursorColorSet = 0;

            if (LINK_AGE_IN_YEARS == YEARS_CHILD) {
                if ((pauseCtx->cursorY[PAUSE_EQUIP] == EQUIP_CURSOR_Y_BULLETBAG_QUIVER) &&
                    (CUR_UPG_VALUE(UPG_BULLET_BAG) != 0)) {
                    cursorItem = ITEM_BULLET_BAG_30 + CUR_UPG_VALUE(UPG_BULLET_BAG) - 1;
                } else {
                    cursorItem = ITEM_QUIVER_30 + sUpgradeItemOffsets[pauseCtx->cursorY[PAUSE_EQUIP]] +
                                 CUR_UPG_VALUE(pauseCtx->cursorY[PAUSE_EQUIP]) - 1;
                    osSyncPrintf("H_arrowcase_1 + non_equip_item_table = %d\n", cursorItem);
                }
            } else {
                if ((pauseCtx->cursorY[PAUSE_EQUIP] == EQUIP_CURSOR_Y_BULLETBAG_QUIVER) &&
                    (CUR_UPG_VALUE(UPG_QUIVER) == 0)) {
                    cursorItem = ITEM_BULLET_BAG_30 + CUR_UPG_VALUE(UPG_BULLET_BAG) - 1;
                } else {
                    cursorItem = ITEM_QUIVER_30 + sUpgradeItemOffsets[pauseCtx->cursorY[PAUSE_EQUIP]] +
                                 CUR_UPG_VALUE(pauseCtx->cursorY[PAUSE_EQUIP]) - 1;
                    osSyncPrintf("大人 H_arrowcase_1 + non_equip_item_table = %d\n", cursorItem);
                }
            }
        } else {
            cursorItem = ITEM_SWORD_KOKIRI + sEquipmentItemOffsets[pauseCtx->cursorPoint[PAUSE_EQUIP]];
            osSyncPrintf("ccc=%d\n", cursorItem);

            if (pauseCtx->cursorSpecialPos == 0) {
                pauseCtx->cursorColorSet = 8;
            }
        }

<<<<<<< HEAD
        if ((pauseCtx->cursorY[PAUSE_EQUIP] == EQUIP_TYPE_SWORD) &&
            (pauseCtx->cursorX[PAUSE_EQUIP] == EQUIP_VALUE_SWORD_BIGGORON)) {
            if (gSaveContext.bgsFlag) {
=======
        if ((pauseCtx->cursorY[PAUSE_EQUIP] == 0) && (pauseCtx->cursorX[PAUSE_EQUIP] == 3)) {
            if (gSaveContext.save.info.playerData.bgsFlag != 0) {
>>>>>>> 6e7a6d41
                cursorItem = ITEM_HEART_PIECE_2;
            } else if (CHECK_OWNED_EQUIP_ALT(EQUIP_TYPE_SWORD, EQUIP_INV_SWORD_BROKENGIANTKNIFE)) {
                cursorItem = ITEM_GIANTS_KNIFE;
            }
        }

        cursorSlot = pauseCtx->cursorPoint[PAUSE_EQUIP];

        pauseCtx->cursorItem[PAUSE_EQUIP] = cursorItem;
        pauseCtx->cursorSlot[PAUSE_EQUIP] = cursorSlot;

        osSyncPrintf("kscope->select_name[Display_Equipment] = %d\n", pauseCtx->cursorItem[PAUSE_EQUIP]);

<<<<<<< HEAD
        // Handle age particularities

        if (!CHECK_AGE_REQ_EQUIP(pauseCtx->cursorY[PAUSE_EQUIP], pauseCtx->cursorX[PAUSE_EQUIP])) {
=======
        if (!((gEquipAgeReqs[pauseCtx->cursorY[PAUSE_EQUIP]][pauseCtx->cursorX[PAUSE_EQUIP]] == 9) ||
              (gEquipAgeReqs[pauseCtx->cursorY[PAUSE_EQUIP]][pauseCtx->cursorX[PAUSE_EQUIP]] ==
               ((void)0, gSaveContext.save.linkAge)))) {
>>>>>>> 6e7a6d41
            pauseCtx->nameColorSet = 1;
        }

        if (pauseCtx->cursorItem[PAUSE_EQUIP] == ITEM_STRENGTH_GORONS_BRACELET) {
            if (LINK_AGE_IN_YEARS == YEARS_CHILD) {
                pauseCtx->nameColorSet = 0;
            } else {
                pauseCtx->nameColorSet = 1;
            }
        }

        if ((pauseCtx->cursorX[PAUSE_EQUIP] == EQUIP_CURSOR_X_UPG) &&
            (pauseCtx->cursorY[PAUSE_EQUIP] == EQUIP_CURSOR_Y_BULLETBAG_QUIVER)) {
            if (LINK_AGE_IN_YEARS != YEARS_CHILD) {
                if ((cursorItem >= ITEM_BULLET_BAG_30) && (cursorItem <= ITEM_BULLET_BAG_50)) {
                    pauseCtx->nameColorSet = 1;
                } else {
                    pauseCtx->nameColorSet = 0;
                }
            } else {
                pauseCtx->nameColorSet = 0;
            }
        }

        // Set cursor position

        KaleidoScope_SetCursorPos(pauseCtx, cursorSlot * 4, pauseCtx->equipVtx);

        // Handle input for changing equipment

<<<<<<< HEAD
        if ((pauseCtx->cursorSpecialPos == 0) && (cursorItem != PAUSE_ITEM_NONE) &&
            (pauseCtx->state == PAUSE_STATE_MAIN) && (pauseCtx->mainState == PAUSE_MAIN_STATE_IDLE) &&
            CHECK_BTN_ALL(input->press.button, BTN_A) && (pauseCtx->cursorX[PAUSE_EQUIP] != EQUIP_CURSOR_X_UPG)) {

            if (CHECK_AGE_REQ_EQUIP(pauseCtx->cursorY[PAUSE_EQUIP], pauseCtx->cursorX[PAUSE_EQUIP])) {
                Inventory_ChangeEquipment(pauseCtx->cursorY[PAUSE_EQUIP], pauseCtx->cursorX[PAUSE_EQUIP]);

                if (pauseCtx->cursorY[PAUSE_EQUIP] == EQUIP_TYPE_SWORD) {
                    gSaveContext.infTable[INFTABLE_1DX_INDEX] = 0;
                    gSaveContext.equips.buttonItems[0] = cursorItem;

                    if ((pauseCtx->cursorX[PAUSE_EQUIP] == EQUIP_VALUE_SWORD_BIGGORON) && gSaveContext.bgsFlag) {
                        gSaveContext.equips.buttonItems[0] = ITEM_SWORD_BIGGORON;
                        gSaveContext.swordHealth = 8;
=======
            if ((gEquipAgeReqs[pauseCtx->cursorY[PAUSE_EQUIP]][pauseCtx->cursorX[PAUSE_EQUIP]] == 9) ||
                (gEquipAgeReqs[pauseCtx->cursorY[PAUSE_EQUIP]][pauseCtx->cursorX[PAUSE_EQUIP]] ==
                 ((void)0, gSaveContext.save.linkAge))) {
                Inventory_ChangeEquipment(pauseCtx->cursorY[PAUSE_EQUIP], pauseCtx->cursorX[PAUSE_EQUIP]);

                if (pauseCtx->cursorY[PAUSE_EQUIP] == 0) {
                    gSaveContext.save.info.infTable[INFTABLE_1DX_INDEX] = 0;
                    gSaveContext.save.info.equips.buttonItems[0] = cursorItem;

                    if ((pauseCtx->cursorX[PAUSE_EQUIP] == 3) && (gSaveContext.save.info.playerData.bgsFlag != 0)) {
                        gSaveContext.save.info.equips.buttonItems[0] = ITEM_SWORD_BIGGORON;
                        gSaveContext.save.info.playerData.swordHealth = 8;
>>>>>>> 6e7a6d41
                    } else {
                        if (gSaveContext.save.info.equips.buttonItems[0] == ITEM_HEART_PIECE_2) {
                            gSaveContext.save.info.equips.buttonItems[0] = ITEM_SWORD_BIGGORON;
                        }
<<<<<<< HEAD
                        if ((gSaveContext.equips.buttonItems[0] == ITEM_SWORD_BIGGORON) && !gSaveContext.bgsFlag &&
=======
                        if ((gSaveContext.save.info.equips.buttonItems[0] == ITEM_SWORD_BIGGORON) &&

                            (gSaveContext.save.info.playerData.bgsFlag == 0) &&
>>>>>>> 6e7a6d41
                            CHECK_OWNED_EQUIP_ALT(EQUIP_TYPE_SWORD, EQUIP_INV_SWORD_BROKENGIANTKNIFE)) {
                            gSaveContext.save.info.equips.buttonItems[0] = ITEM_GIANTS_KNIFE;
                        }
                    }

                    Interface_LoadItemIcon1(play, 0);
                }

                Audio_PlaySfxGeneral(NA_SE_SY_DECIDE, &gSfxDefaultPos, 4, &gSfxDefaultFreqAndVolScale,
                                     &gSfxDefaultFreqAndVolScale, &gSfxDefaultReverb);

                // Wait 10 frames before accepting input again
                pauseCtx->mainState = PAUSE_MAIN_STATE_EQUIP_CHANGED;
                sEquipTimer = 10;
            } else {
                Audio_PlaySfxGeneral(NA_SE_SY_ERROR, &gSfxDefaultPos, 4, &gSfxDefaultFreqAndVolScale,
                                     &gSfxDefaultFreqAndVolScale, &gSfxDefaultReverb);
            }
        }

        if (oldCursorPoint != pauseCtx->cursorPoint[PAUSE_EQUIP]) {
            Audio_PlaySfxGeneral(NA_SE_SY_CURSOR, &gSfxDefaultPos, 4, &gSfxDefaultFreqAndVolScale,
                                 &gSfxDefaultFreqAndVolScale, &gSfxDefaultReverb);
        }
    } else if ((pauseCtx->mainState == PAUSE_MAIN_STATE_EQUIP_CHANGED) && (pauseCtx->pageIndex == PAUSE_EQUIP)) {
        KaleidoScope_SetCursorPos(pauseCtx, pauseCtx->cursorSlot[PAUSE_EQUIP] * 4, pauseCtx->equipVtx);
        pauseCtx->cursorColorSet = 8;

        sEquipTimer--;
        if (sEquipTimer == 0) {
            pauseCtx->mainState = PAUSE_MAIN_STATE_IDLE;
        }
    }

    // Enlarge the equip item at the current cursor position, if it can be equipped

    // for each row (one row per equip type)
    for (rowStart = 0, i = 0, point = QUAD_EQUIP_SWORD_KOKIRI * 4; i < EQUIP_TYPE_MAX;
         i++, rowStart += 4, point += 4 * 4) {

        // for each equip column
        for (k = 0, temp = rowStart + 1, bit = rowStart, j = point; k < 3; k++, bit++, j += 4, temp++) {

<<<<<<< HEAD
            if ((gBitFlags[bit] & gSaveContext.inventory.equipment) && (pauseCtx->cursorSpecialPos == 0)) {
                if (CHECK_AGE_REQ_EQUIP(i, k + 1)) {
=======
            if ((gBitFlags[bit] & gSaveContext.save.info.inventory.equipment) && (pauseCtx->cursorSpecialPos == 0)) {
                if ((gEquipAgeReqs[i][k + 1] == 9) ||
                    (gEquipAgeReqs[i][k + 1] == ((void)0, gSaveContext.save.linkAge))) {
>>>>>>> 6e7a6d41
                    if (temp == cursorSlot) {

                        pauseCtx->equipVtx[j].v.ob[0] = pauseCtx->equipVtx[j + 2].v.ob[0] =
                            pauseCtx->equipVtx[j].v.ob[0] - 2;
                        pauseCtx->equipVtx[j + 1].v.ob[0] = pauseCtx->equipVtx[j + 3].v.ob[0] =
                            pauseCtx->equipVtx[j + 1].v.ob[0] + 4;
                        pauseCtx->equipVtx[j].v.ob[1] = pauseCtx->equipVtx[j + 1].v.ob[1] =
                            pauseCtx->equipVtx[j].v.ob[1] + 2;
                        pauseCtx->equipVtx[j + 2].v.ob[1] = pauseCtx->equipVtx[j + 3].v.ob[1] =
                            pauseCtx->equipVtx[j + 2].v.ob[1] - 4;
                    }
                }
            }
        }
    }

    // Draw upgrades and equips

    Gfx_SetupDL_42Opa(play->state.gfxCtx);

    gDPSetCombineMode(POLY_OPA_DISP++, G_CC_MODULATEIA_PRIM, G_CC_MODULATEIA_PRIM);
    gDPSetPrimColor(POLY_OPA_DISP++, 0, 0, 255, 255, 255, pauseCtx->alpha);

    // for each row
    for (rowStart = 0, j = 0, temp = 0, i = 0; i < 4; i++, rowStart += 4, j += 4 * 4) {
        gSPVertex(POLY_OPA_DISP++, &pauseCtx->equipVtx[j], 4 * 4, 0);

        // Draw upgrade `i`
        // QUAD_EQUIP_UPG_BULLETBAG_QUIVER, QUAD_EQUIP_UPG_BOMB_BAG, QUAD_EQUIP_UPG_STRENGTH, QUAD_EQUIP_UPG_SCALE

        if (LINK_AGE_IN_YEARS == YEARS_CHILD) {
            point = CUR_UPG_VALUE(sChildUpgrades[i]);
            if (1) {}
            if ((point != 0) && (CUR_UPG_VALUE(sChildUpgrades[i]) != 0)) {
                KaleidoScope_DrawQuadTextureRGBA32(play->state.gfxCtx,
                                                   gItemIcons[sChildUpgradeItemBases[i] + point - 1], ITEM_ICON_WIDTH,
                                                   ITEM_ICON_HEIGHT, 0);
            }
        } else {
            if ((i == 0) && (CUR_UPG_VALUE(sAdultUpgrades[i]) == 0)) {
                // Show bullet bag instead of quiver if player has no quiver
                //! @bug This assumes adult always has bullet bag
                KaleidoScope_DrawQuadTextureRGBA32(
                    play->state.gfxCtx, gItemIcons[sChildUpgradeItemBases[i] + CUR_UPG_VALUE(sChildUpgrades[i]) - 1],
                    ITEM_ICON_WIDTH, ITEM_ICON_HEIGHT, 0);
            } else if (CUR_UPG_VALUE(sAdultUpgrades[i]) != 0) {
                KaleidoScope_DrawQuadTextureRGBA32(
                    play->state.gfxCtx, gItemIcons[sAdultUpgradeItemBases[i] + CUR_UPG_VALUE(sAdultUpgrades[i]) - 1],
                    ITEM_ICON_WIDTH, ITEM_ICON_HEIGHT, 0);
            }
        }

        // Draw owned equips of type `i`
        // QUAD_EQUIP_SWORD_KOKIRI, QUAD_EQUIP_SWORD_MASTER, QUAD_EQUIP_SWORD_BIGGORON
        // QUAD_EQUIP_SHIELD_DEKU, QUAD_EQUIP_SHIELD_HYLIAN, QUAD_EQUIP_SHIELD_MIRROR
        // QUAD_EQUIP_TUNIC_KOKIRI, QUAD_EQUIP_TUNIC_GORON, QUAD_EQUIP_TUNIC_ZORA
        // QUAD_EQUIP_BOOTS_KOKIRI, QUAD_EQUIP_BOOTS_IRON, QUAD_EQUIP_BOOTS_HOVER

        for (k = 0, bit = rowStart, point = 4; k < 3; k++, point += 4, temp++, bit++) {

<<<<<<< HEAD
            if (((u32)i == EQUIP_TYPE_SWORD) && (k == EQUIP_INV_SWORD_BIGGORON) && gSaveContext.bgsFlag) {
                KaleidoScope_DrawQuadTextureRGBA32(play->state.gfxCtx, gItemIconSwordBiggoronTex, ITEM_ICON_WIDTH,
                                                   ITEM_ICON_HEIGHT, point);
            } else if ((i == EQUIP_TYPE_SWORD) && (k == EQUIP_INV_SWORD_BIGGORON) &&
                       (gBitFlags[bit + 1] & gSaveContext.inventory.equipment)) {
=======
            if (((u32)i == 0) && (k == 2) && (gSaveContext.save.info.playerData.bgsFlag != 0)) {
                KaleidoScope_DrawQuadTextureRGBA32(play->state.gfxCtx, gItemIconSwordBiggoronTex, ITEM_ICON_WIDTH,
                                                   ITEM_ICON_HEIGHT, point);
            } else if ((i == 0) && (k == 2) && (gBitFlags[bit + 1] & gSaveContext.save.info.inventory.equipment)) {
>>>>>>> 6e7a6d41
                KaleidoScope_DrawQuadTextureRGBA32(play->state.gfxCtx, gItemIconBrokenGiantsKnifeTex, ITEM_ICON_WIDTH,
                                                   ITEM_ICON_HEIGHT, point);
            } else if (gBitFlags[bit] & gSaveContext.save.info.inventory.equipment) {
                KaleidoScope_DrawQuadTextureRGBA32(play->state.gfxCtx, gItemIcons[ITEM_SWORD_KOKIRI + temp],
                                                   ITEM_ICON_WIDTH, ITEM_ICON_HEIGHT, point);
            }
        }
    }

    // Draw player to the player prerender buffer

    KaleidoScope_DrawPlayerWork(play);

    if ((pauseCtx->mainState == PAUSE_MAIN_STATE_EQUIP_CHANGED) && (sEquipTimer == 10)) {
        KaleidoScope_SetupPlayerPreRender(play);
    }

    if ((pauseCtx->mainState == PAUSE_MAIN_STATE_EQUIP_CHANGED) && (sEquipTimer == 9)) {
        //! @bug: This function shouldn't take any arguments
        KaleidoScope_ProcessPlayerPreRender(play);
    }

    gSPSegment(POLY_OPA_DISP++, 0x07, pauseCtx->playerSegment);
    gSPSegment(POLY_OPA_DISP++, 0x08, pauseCtx->iconItemSegment);
    gSPSegment(POLY_OPA_DISP++, 0x09, pauseCtx->iconItem24Segment);
    gSPSegment(POLY_OPA_DISP++, 0x0A, pauseCtx->nameSegment);
    gSPSegment(POLY_OPA_DISP++, 0x0B, play->interfaceCtx.mapSegment);
    gSPSegment(POLY_OPA_DISP++, 0x0C, pauseCtx->iconItemAltSegment);

    // Draw player prerender onto the equip page

    Gfx_SetupDL_42Opa(play->state.gfxCtx);
    KaleidoScope_DrawEquipmentImage(play, pauseCtx->playerSegment, PAUSE_EQUIP_PLAYER_WIDTH, PAUSE_EQUIP_PLAYER_HEIGHT);

    if (gUpgradeMasks[0]) {}

    CLOSE_DISPS(play->state.gfxCtx, "../z_kaleido_equipment.c", 609);
}<|MERGE_RESOLUTION|>--- conflicted
+++ resolved
@@ -326,15 +326,9 @@
                                 }
                             }
                         } else {
-                            if (gBitFlags[pauseCtx->cursorPoint[PAUSE_EQUIP] - 1] & gSaveContext.inventory.equipment) {
+                            if (gBitFlags[pauseCtx->cursorPoint[PAUSE_EQUIP] - 1] & gSaveContext.save.info.inventory.equipment) {
                                 cursorMoveResult = 2;
                             }
-<<<<<<< HEAD
-=======
-                        } else if (gBitFlags[pauseCtx->cursorPoint[PAUSE_EQUIP] - 1] &
-                                   gSaveContext.save.info.inventory.equipment) {
-                            cursorMoveResult = 2;
->>>>>>> 6e7a6d41
                         }
                     } else {
                         pauseCtx->cursorY[PAUSE_EQUIP] = cursorY;
@@ -350,16 +344,10 @@
                             if (CUR_UPG_VALUE(pauseCtx->cursorY[PAUSE_EQUIP]) != 0) {
                                 cursorMoveResult = 1;
                             }
-<<<<<<< HEAD
                         } else {
-                            if (gBitFlags[pauseCtx->cursorPoint[PAUSE_EQUIP] - 1] & gSaveContext.inventory.equipment) {
+                            if (gBitFlags[pauseCtx->cursorPoint[PAUSE_EQUIP] - 1] & gSaveContext.save.info.inventory.equipment) {
                                 cursorMoveResult = 2;
                             }
-=======
-                        } else if (gBitFlags[pauseCtx->cursorPoint[PAUSE_EQUIP] - 1] &
-                                   gSaveContext.save.info.inventory.equipment) {
-                            cursorMoveResult = 2;
->>>>>>> 6e7a6d41
                         }
                     } else {
                         pauseCtx->cursorY[PAUSE_EQUIP] = cursorY;
@@ -397,20 +385,12 @@
                             }
                         }
                     } else {
-                        if (gBitFlags[cursorPoint - 1] & gSaveContext.inventory.equipment) {
+                        if (gBitFlags[cursorPoint - 1] & gSaveContext.save.info.inventory.equipment) {
                             pauseCtx->cursorPoint[PAUSE_EQUIP] = cursorPoint;
                             pauseCtx->cursorX[PAUSE_EQUIP] = cursorX;
                             pauseCtx->cursorY[PAUSE_EQUIP] = cursorY;
                             break;
                         }
-<<<<<<< HEAD
-=======
-                    } else if (gBitFlags[cursorPoint - 1] & gSaveContext.save.info.inventory.equipment) {
-                        pauseCtx->cursorPoint[PAUSE_EQUIP] = cursorPoint;
-                        pauseCtx->cursorX[PAUSE_EQUIP] = cursorX;
-                        pauseCtx->cursorY[PAUSE_EQUIP] = cursorY;
-                        break;
->>>>>>> 6e7a6d41
                     }
 
                     cursorY = cursorY + 1;
@@ -447,21 +427,13 @@
                             pauseCtx->cursorY[PAUSE_EQUIP] = cursorY;
                             break;
                         }
-<<<<<<< HEAD
                     } else {
-                        if (gBitFlags[cursorPoint - 1] & gSaveContext.inventory.equipment) {
+                        if (gBitFlags[cursorPoint - 1] & gSaveContext.save.info.inventory.equipment) {
                             pauseCtx->cursorPoint[PAUSE_EQUIP] = cursorPoint;
                             pauseCtx->cursorX[PAUSE_EQUIP] = cursorX;
                             pauseCtx->cursorY[PAUSE_EQUIP] = cursorY;
                             break;
                         }
-=======
-                    } else if (gBitFlags[cursorPoint - 1] & gSaveContext.save.info.inventory.equipment) {
-                        pauseCtx->cursorPoint[PAUSE_EQUIP] = cursorPoint;
-                        pauseCtx->cursorX[PAUSE_EQUIP] = cursorX;
-                        pauseCtx->cursorY[PAUSE_EQUIP] = cursorY;
-                        break;
->>>>>>> 6e7a6d41
                     }
 
                     cursorY = cursorY + 1;
@@ -516,14 +488,9 @@
             }
         }
 
-<<<<<<< HEAD
         if ((pauseCtx->cursorY[PAUSE_EQUIP] == EQUIP_TYPE_SWORD) &&
             (pauseCtx->cursorX[PAUSE_EQUIP] == EQUIP_VALUE_SWORD_BIGGORON)) {
-            if (gSaveContext.bgsFlag) {
-=======
-        if ((pauseCtx->cursorY[PAUSE_EQUIP] == 0) && (pauseCtx->cursorX[PAUSE_EQUIP] == 3)) {
-            if (gSaveContext.save.info.playerData.bgsFlag != 0) {
->>>>>>> 6e7a6d41
+            if (gSaveContext.save.info.playerData.bgsFlag) {
                 cursorItem = ITEM_HEART_PIECE_2;
             } else if (CHECK_OWNED_EQUIP_ALT(EQUIP_TYPE_SWORD, EQUIP_INV_SWORD_BROKENGIANTKNIFE)) {
                 cursorItem = ITEM_GIANTS_KNIFE;
@@ -537,15 +504,9 @@
 
         osSyncPrintf("kscope->select_name[Display_Equipment] = %d\n", pauseCtx->cursorItem[PAUSE_EQUIP]);
 
-<<<<<<< HEAD
         // Handle age particularities
 
         if (!CHECK_AGE_REQ_EQUIP(pauseCtx->cursorY[PAUSE_EQUIP], pauseCtx->cursorX[PAUSE_EQUIP])) {
-=======
-        if (!((gEquipAgeReqs[pauseCtx->cursorY[PAUSE_EQUIP]][pauseCtx->cursorX[PAUSE_EQUIP]] == 9) ||
-              (gEquipAgeReqs[pauseCtx->cursorY[PAUSE_EQUIP]][pauseCtx->cursorX[PAUSE_EQUIP]] ==
-               ((void)0, gSaveContext.save.linkAge)))) {
->>>>>>> 6e7a6d41
             pauseCtx->nameColorSet = 1;
         }
 
@@ -576,7 +537,6 @@
 
         // Handle input for changing equipment
 
-<<<<<<< HEAD
         if ((pauseCtx->cursorSpecialPos == 0) && (cursorItem != PAUSE_ITEM_NONE) &&
             (pauseCtx->state == PAUSE_STATE_MAIN) && (pauseCtx->mainState == PAUSE_MAIN_STATE_IDLE) &&
             CHECK_BTN_ALL(input->press.button, BTN_A) && (pauseCtx->cursorX[PAUSE_EQUIP] != EQUIP_CURSOR_X_UPG)) {
@@ -585,37 +545,17 @@
                 Inventory_ChangeEquipment(pauseCtx->cursorY[PAUSE_EQUIP], pauseCtx->cursorX[PAUSE_EQUIP]);
 
                 if (pauseCtx->cursorY[PAUSE_EQUIP] == EQUIP_TYPE_SWORD) {
-                    gSaveContext.infTable[INFTABLE_1DX_INDEX] = 0;
-                    gSaveContext.equips.buttonItems[0] = cursorItem;
-
-                    if ((pauseCtx->cursorX[PAUSE_EQUIP] == EQUIP_VALUE_SWORD_BIGGORON) && gSaveContext.bgsFlag) {
-                        gSaveContext.equips.buttonItems[0] = ITEM_SWORD_BIGGORON;
-                        gSaveContext.swordHealth = 8;
-=======
-            if ((gEquipAgeReqs[pauseCtx->cursorY[PAUSE_EQUIP]][pauseCtx->cursorX[PAUSE_EQUIP]] == 9) ||
-                (gEquipAgeReqs[pauseCtx->cursorY[PAUSE_EQUIP]][pauseCtx->cursorX[PAUSE_EQUIP]] ==
-                 ((void)0, gSaveContext.save.linkAge))) {
-                Inventory_ChangeEquipment(pauseCtx->cursorY[PAUSE_EQUIP], pauseCtx->cursorX[PAUSE_EQUIP]);
-
-                if (pauseCtx->cursorY[PAUSE_EQUIP] == 0) {
                     gSaveContext.save.info.infTable[INFTABLE_1DX_INDEX] = 0;
                     gSaveContext.save.info.equips.buttonItems[0] = cursorItem;
 
-                    if ((pauseCtx->cursorX[PAUSE_EQUIP] == 3) && (gSaveContext.save.info.playerData.bgsFlag != 0)) {
+                    if ((pauseCtx->cursorX[PAUSE_EQUIP] == EQUIP_VALUE_SWORD_BIGGORON) && gSaveContext.save.info.playerData.bgsFlag) {
                         gSaveContext.save.info.equips.buttonItems[0] = ITEM_SWORD_BIGGORON;
                         gSaveContext.save.info.playerData.swordHealth = 8;
->>>>>>> 6e7a6d41
                     } else {
                         if (gSaveContext.save.info.equips.buttonItems[0] == ITEM_HEART_PIECE_2) {
                             gSaveContext.save.info.equips.buttonItems[0] = ITEM_SWORD_BIGGORON;
                         }
-<<<<<<< HEAD
-                        if ((gSaveContext.equips.buttonItems[0] == ITEM_SWORD_BIGGORON) && !gSaveContext.bgsFlag &&
-=======
-                        if ((gSaveContext.save.info.equips.buttonItems[0] == ITEM_SWORD_BIGGORON) &&
-
-                            (gSaveContext.save.info.playerData.bgsFlag == 0) &&
->>>>>>> 6e7a6d41
+                        if ((gSaveContext.save.info.equips.buttonItems[0] == ITEM_SWORD_BIGGORON) && !gSaveContext.save.info.playerData.bgsFlag &&
                             CHECK_OWNED_EQUIP_ALT(EQUIP_TYPE_SWORD, EQUIP_INV_SWORD_BROKENGIANTKNIFE)) {
                             gSaveContext.save.info.equips.buttonItems[0] = ITEM_GIANTS_KNIFE;
                         }
@@ -659,14 +599,8 @@
         // for each equip column
         for (k = 0, temp = rowStart + 1, bit = rowStart, j = point; k < 3; k++, bit++, j += 4, temp++) {
 
-<<<<<<< HEAD
-            if ((gBitFlags[bit] & gSaveContext.inventory.equipment) && (pauseCtx->cursorSpecialPos == 0)) {
+            if ((gBitFlags[bit] & gSaveContext.save.info.inventory.equipment) && (pauseCtx->cursorSpecialPos == 0)) {
                 if (CHECK_AGE_REQ_EQUIP(i, k + 1)) {
-=======
-            if ((gBitFlags[bit] & gSaveContext.save.info.inventory.equipment) && (pauseCtx->cursorSpecialPos == 0)) {
-                if ((gEquipAgeReqs[i][k + 1] == 9) ||
-                    (gEquipAgeReqs[i][k + 1] == ((void)0, gSaveContext.save.linkAge))) {
->>>>>>> 6e7a6d41
                     if (temp == cursorSlot) {
 
                         pauseCtx->equipVtx[j].v.ob[0] = pauseCtx->equipVtx[j + 2].v.ob[0] =
@@ -727,18 +661,11 @@
 
         for (k = 0, bit = rowStart, point = 4; k < 3; k++, point += 4, temp++, bit++) {
 
-<<<<<<< HEAD
-            if (((u32)i == EQUIP_TYPE_SWORD) && (k == EQUIP_INV_SWORD_BIGGORON) && gSaveContext.bgsFlag) {
+            if (((u32)i == EQUIP_TYPE_SWORD) && (k == EQUIP_INV_SWORD_BIGGORON) && gSaveContext.save.info.playerData.bgsFlag) {
                 KaleidoScope_DrawQuadTextureRGBA32(play->state.gfxCtx, gItemIconSwordBiggoronTex, ITEM_ICON_WIDTH,
                                                    ITEM_ICON_HEIGHT, point);
             } else if ((i == EQUIP_TYPE_SWORD) && (k == EQUIP_INV_SWORD_BIGGORON) &&
-                       (gBitFlags[bit + 1] & gSaveContext.inventory.equipment)) {
-=======
-            if (((u32)i == 0) && (k == 2) && (gSaveContext.save.info.playerData.bgsFlag != 0)) {
-                KaleidoScope_DrawQuadTextureRGBA32(play->state.gfxCtx, gItemIconSwordBiggoronTex, ITEM_ICON_WIDTH,
-                                                   ITEM_ICON_HEIGHT, point);
-            } else if ((i == 0) && (k == 2) && (gBitFlags[bit + 1] & gSaveContext.save.info.inventory.equipment)) {
->>>>>>> 6e7a6d41
+                       (gBitFlags[bit + 1] & gSaveContext.save.info.inventory.equipment)) {
                 KaleidoScope_DrawQuadTextureRGBA32(play->state.gfxCtx, gItemIconBrokenGiantsKnifeTex, ITEM_ICON_WIDTH,
                                                    ITEM_ICON_HEIGHT, point);
             } else if (gBitFlags[bit] & gSaveContext.save.info.inventory.equipment) {
