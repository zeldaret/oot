#include "z_kaleido_scope.h"

#include "controller.h"
#include "gfx.h"
#include "gfx_setupdl.h"
#include "printf.h"
#include "regs.h"
#include "sfx.h"
#include "z64play.h"
#include "z64player.h"
#include "z64save.h"

#include "assets/textures/icon_item_static/icon_item_static.h"
#include "assets/textures/parameter_static/parameter_static.h"

static u8 sChildUpgrades[] = {
    UPG_BULLET_BAG, // EQUIP_QUAD_UPG_BULLETBAG_QUIVER
    UPG_BOMB_BAG,   // EQUIP_QUAD_UPG_BOMB_BAG
    UPG_STRENGTH,   // EQUIP_QUAD_UPG_STRENGTH
    UPG_SCALE,      // EQUIP_QUAD_UPG_SCALE
};
static u8 sAdultUpgrades[] = {
    UPG_QUIVER,   // EQUIP_QUAD_UPG_BULLETBAG_QUIVER
    UPG_BOMB_BAG, // EQUIP_QUAD_UPG_BOMB_BAG
    UPG_STRENGTH, // EQUIP_QUAD_UPG_STRENGTH
    UPG_SCALE,    // EQUIP_QUAD_UPG_SCALE
};

static u8 sChildUpgradeItemBases[] = {
    ITEM_BULLET_BAG_30,            // EQUIP_QUAD_UPG_BULLETBAG_QUIVER
    ITEM_BOMB_BAG_20,              // EQUIP_QUAD_UPG_BOMB_BAG
    ITEM_STRENGTH_GORONS_BRACELET, // EQUIP_QUAD_UPG_STRENGTH
    ITEM_SCALE_SILVER,             // EQUIP_QUAD_UPG_SCALE
};
static u8 sAdultUpgradeItemBases[] = {
    ITEM_QUIVER_30,                // EQUIP_QUAD_UPG_BULLETBAG_QUIVER
    ITEM_BOMB_BAG_20,              // EQUIP_QUAD_UPG_BOMB_BAG
    ITEM_STRENGTH_GORONS_BRACELET, // EQUIP_QUAD_UPG_STRENGTH
    ITEM_SCALE_SILVER,             // EQUIP_QUAD_UPG_SCALE
};

static u8 sUpgradeItemOffsets[] = {
    0,                                              // unused
    ITEM_BOMB_BAG_20 - ITEM_QUIVER_30,              // UPG_BOMB_BAG
    ITEM_STRENGTH_GORONS_BRACELET - ITEM_QUIVER_30, // UPG_STRENGTH
    ITEM_SCALE_SILVER - ITEM_QUIVER_30,             // UPG_SCALE
};

static u8 sEquipmentItemOffsets[] = {
    // EQUIP_TYPE_SWORD
    0,                                       // unused
    ITEM_SWORD_KOKIRI - ITEM_SWORD_KOKIRI,   // EQUIP_VALUE_SWORD_KOKIRI
    ITEM_SWORD_MASTER - ITEM_SWORD_KOKIRI,   // EQUIP_VALUE_SWORD_MASTER
    ITEM_SWORD_BIGGORON - ITEM_SWORD_KOKIRI, // EQUIP_VALUE_SWORD_BIGGORON
    // EQUIP_TYPE_SHIELD
    0,                                      // unused
    ITEM_SHIELD_DEKU - ITEM_SWORD_KOKIRI,   // EQUIP_VALUE_SHIELD_DEKU
    ITEM_SHIELD_HYLIAN - ITEM_SWORD_KOKIRI, // EQUIP_VALUE_SHIELD_HYLIAN
    ITEM_SHIELD_MIRROR - ITEM_SWORD_KOKIRI, // EQUIP_VALUE_SHIELD_MIRROR
    // EQUIP_TYPE_TUNIC
    0,                                     // unused
    ITEM_TUNIC_KOKIRI - ITEM_SWORD_KOKIRI, // EQUIP_VALUE_TUNIC_KOKIRI
    ITEM_TUNIC_GORON - ITEM_SWORD_KOKIRI,  // EQUIP_VALUE_TUNIC_GORON
    ITEM_TUNIC_ZORA - ITEM_SWORD_KOKIRI,   // EQUIP_VALUE_TUNIC_ZORA
    // EQUIP_TYPE_BOOTS
    0,                                     // unused
    ITEM_BOOTS_KOKIRI - ITEM_SWORD_KOKIRI, // EQUIP_VALUE_BOOTS_KOKIRI
    ITEM_BOOTS_IRON - ITEM_SWORD_KOKIRI,   // EQUIP_VALUE_BOOTS_IRON
    ITEM_BOOTS_HOVER - ITEM_SWORD_KOKIRI,  // EQUIP_VALUE_BOOTS_HOVER
};

void KaleidoScope_DrawEquipmentImage(PlayState* play, void* source, u32 width, u32 height) {
    PauseContext* pauseCtx = &play->pauseCtx;
    u8* curTexture;
    s32 vtxIndex;
    s32 textureCount;
    s32 textureHeight;
    s32 remainingSize;
    s32 textureSize;
    s32 pad;
    s32 i;

    OPEN_DISPS(play->state.gfxCtx, "../z_kaleido_equipment.c", 68);

    gDPPipeSync(POLY_OPA_DISP++);
    gDPSetCombineMode(POLY_OPA_DISP++, G_CC_MODULATEIA_PRIM, G_CC_MODULATEIA_PRIM);
    gDPSetTextureFilter(POLY_OPA_DISP++, G_TF_POINT);
    gDPSetPrimColor(POLY_OPA_DISP++, 0, 0, 255, 255, 255, pauseCtx->alpha);

    curTexture = source;
    remainingSize = width * height * G_IM_SIZ_16b_BYTES;
    textureHeight = TMEM_SIZE / (width * G_IM_SIZ_16b_BYTES);
    textureSize = width * textureHeight * G_IM_SIZ_16b_BYTES;
    textureCount = remainingSize / textureSize;
    if ((remainingSize % textureSize) != 0) {
        textureCount += 1;
    }

    vtxIndex = EQUIP_QUAD_PLAYER_FIRST * 4;

    gDPSetTileCustom(POLY_OPA_DISP++, G_IM_FMT_RGBA, G_IM_SIZ_16b, 0, 0, width - 1, textureHeight - 1, 0,
                     G_TX_NOMIRROR | G_TX_CLAMP, G_TX_NOMIRROR | G_TX_CLAMP, G_TX_NOMASK, G_TX_NOMASK, G_TX_NOLOD,
                     G_TX_NOLOD);

    remainingSize -= textureSize;

    for (i = 0; i < textureCount; i++) {
        gSPVertex(POLY_OPA_DISP++, &pauseCtx->equipVtx[vtxIndex], 4, 0);

        gDPSetTextureImage(POLY_OPA_DISP++, G_IM_FMT_RGBA, G_IM_SIZ_16b, width, curTexture);

        gDPLoadSync(POLY_OPA_DISP++);
        gDPLoadTile(POLY_OPA_DISP++, G_TX_LOADTILE, 0, 0, (width - 1) << 2, (textureHeight - 1) << 2);

        gSP1Quadrangle(POLY_OPA_DISP++, 0, 2, 3, 1, 0);

        curTexture += textureSize;

        if ((remainingSize - textureSize) < 0) {
            if (remainingSize > 0) {
                textureHeight = remainingSize / (s32)(width * G_IM_SIZ_16b_BYTES);
                remainingSize -= textureSize;

                gDPSetTileCustom(POLY_OPA_DISP++, G_IM_FMT_RGBA, G_IM_SIZ_16b, 0, 0, width - 1, textureHeight - 1, 0,
                                 G_TX_NOMIRROR | G_TX_CLAMP, G_TX_NOMIRROR | G_TX_CLAMP, G_TX_NOMASK, G_TX_NOMASK,
                                 G_TX_NOLOD, G_TX_NOLOD);
            }
        } else {
            remainingSize -= textureSize;
        }

        vtxIndex += 4;
    }

    CLOSE_DISPS(play->state.gfxCtx, "../z_kaleido_equipment.c", 122);
}

void KaleidoScope_DrawPlayerWork(PlayState* play) {
    PauseContext* pauseCtx = &play->pauseCtx;
    Vec3f pos;
    Vec3s rot;
    f32 scale;

    if (LINK_AGE_IN_YEARS == YEARS_CHILD) {
        pos.x = 2.0f;
        pos.y = -130.0f;
        pos.z = -150.0f;
        scale = 0.046f;
    } else if (CUR_EQUIP_VALUE(EQUIP_TYPE_SWORD) != EQUIP_VALUE_SWORD_MASTER) {
        pos.x = 25.0f;
        pos.y = -228.0f;
        pos.z = 60.0f;
        scale = 0.056f;
    } else {
        pos.x = 20.0f;
        pos.y = -180.0f;
        pos.z = -40.0f;
        scale = 0.047f;
    }

    rot.y = 32300;
    rot.x = rot.z = 0;
    Player_DrawPause(play, pauseCtx->playerSegment, &pauseCtx->playerSkelAnime, &pos, &rot, scale,
                     SWORD_EQUIP_TO_PLAYER(CUR_EQUIP_VALUE(EQUIP_TYPE_SWORD)),
                     TUNIC_EQUIP_TO_PLAYER(CUR_EQUIP_VALUE(EQUIP_TYPE_TUNIC)),
                     SHIELD_EQUIP_TO_PLAYER(CUR_EQUIP_VALUE(EQUIP_TYPE_SHIELD)),
                     BOOTS_EQUIP_TO_PLAYER(CUR_EQUIP_VALUE(EQUIP_TYPE_BOOTS)));
}

#ifndef AVOID_UB
// Wrong prototype; this function is called with `play` even though it has no arguments
void KaleidoScope_ProcessPlayerPreRender(PlayState* play);
#endif

void KaleidoScope_DrawEquipment(PlayState* play) {
    static s16 sEquipTimer = 0;
    PauseContext* pauseCtx = &play->pauseCtx;
    InterfaceContext* interfaceCtx = &play->interfaceCtx;
    Input* input = &play->state.input[0];
    u16 i;
    u16 j;
    u16 k;
    u16 bit;
    u16 rowStart;
    u16 temp;
    u16 point;
    s16 cursorMoveResult;
    u16 cursorSlot;
    u16 cursorItem;
    s16 cursorX;
    s16 cursorY;
    s16 oldCursorPoint;
    s16 cursorPoint;

    OPEN_DISPS(play->state.gfxCtx, "../z_kaleido_equipment.c", 219);

    gDPPipeSync(POLY_OPA_DISP++);
    gDPSetPrimColor(POLY_OPA_DISP++, 0, 0, ZREG(39), ZREG(40), ZREG(41), pauseCtx->alpha);
    gDPSetEnvColor(POLY_OPA_DISP++, ZREG(43), ZREG(44), ZREG(45), 0);

    // Draw EQUIP_QUAD_SELECTED_SWORD, EQUIP_QUAD_SELECTED_SHIELD, EQUIP_QUAD_SELECTED_TUNIC, EQUIP_QUAD_SELECTED_BOOTS

    for (i = 0, j = EQUIP_QUAD_SELECTED_SWORD * 4; i < EQUIP_TYPE_MAX; i++, j += 4) {
        if (CUR_EQUIP_VALUE(i) != 0) {
            gDPPipeSync(POLY_OPA_DISP++);
            gSPVertex(POLY_OPA_DISP++, &pauseCtx->equipVtx[j], 4, 0);

            POLY_OPA_DISP = KaleidoScope_QuadTextureIA8(POLY_OPA_DISP, gEquippedItemOutlineTex, 32, 32, 0);
        }
    }

    if ((pauseCtx->state == PAUSE_STATE_MAIN) && (pauseCtx->mainState == PAUSE_MAIN_STATE_IDLE) &&
        (pauseCtx->pageIndex == PAUSE_EQUIP)) {
        oldCursorPoint = pauseCtx->cursorPoint[PAUSE_EQUIP];
        pauseCtx->cursorColorSet = 0;

        // Handle moving the cursor with stick input

        if (pauseCtx->cursorSpecialPos == 0) {
            pauseCtx->nameColorSet = 0;

            cursorItem = pauseCtx->cursorItem[PAUSE_EQUIP];
            if ((cursorItem >= ITEM_SWORD_KOKIRI) && (cursorItem <= ITEM_BOOTS_HOVER)) {
                pauseCtx->cursorColorSet = 8;
            }

            cursorPoint = pauseCtx->cursorPoint[PAUSE_EQUIP];
            cursorX = pauseCtx->cursorX[PAUSE_EQUIP];
            cursorY = pauseCtx->cursorY[PAUSE_EQUIP];

            cursorMoveResult = 0;
            do {
                if (pauseCtx->stickAdjX < -30) {
                    if (pauseCtx->cursorX[PAUSE_EQUIP] != EQUIP_CURSOR_X_UPG) {
                        pauseCtx->cursorX[PAUSE_EQUIP]--;
                        pauseCtx->cursorPoint[PAUSE_EQUIP] -= 1;

                        if (pauseCtx->cursorX[PAUSE_EQUIP] == EQUIP_CURSOR_X_UPG) {
                            if (pauseCtx->cursorY[PAUSE_EQUIP] == EQUIP_CURSOR_Y_BULLETBAG_QUIVER) {
                                //! @bug Assumes adult always has bullet bag (as adult this should rely on `UPG_QUIVER`)
                                if (CUR_UPG_VALUE(UPG_BULLET_BAG) != 0) {
                                    cursorMoveResult = 1;
                                }
                            } else {
                                if (CUR_UPG_VALUE(pauseCtx->cursorY[PAUSE_EQUIP]) != 0) {
                                    cursorMoveResult = 1;
                                }
                            }
                        } else {
                            if (gBitFlags[pauseCtx->cursorPoint[PAUSE_EQUIP] - 1] &
                                gSaveContext.save.info.inventory.equipment) {
                                cursorMoveResult = 2;
                            }
                        }
                    } else {
                        pauseCtx->cursorX[PAUSE_EQUIP] = cursorX;
                        pauseCtx->cursorY[PAUSE_EQUIP]++;

                        if (pauseCtx->cursorY[PAUSE_EQUIP] >= 4) {
                            pauseCtx->cursorY[PAUSE_EQUIP] = 0;
                        }

                        pauseCtx->cursorPoint[PAUSE_EQUIP] =
                            pauseCtx->cursorX[PAUSE_EQUIP] + (pauseCtx->cursorY[PAUSE_EQUIP] * 4);

                        if (pauseCtx->cursorPoint[PAUSE_EQUIP] >= 16) {
                            pauseCtx->cursorPoint[PAUSE_EQUIP] = pauseCtx->cursorX[PAUSE_EQUIP];
                        }

                        if (cursorY == pauseCtx->cursorY[PAUSE_EQUIP]) {
                            pauseCtx->cursorX[PAUSE_EQUIP] = cursorX;
                            pauseCtx->cursorPoint[PAUSE_EQUIP] = cursorPoint;
                            KaleidoScope_MoveCursorToSpecialPos(play, PAUSE_CURSOR_PAGE_LEFT);
                            cursorMoveResult = 3;
                        }
                    }
                } else if (pauseCtx->stickAdjX > 30) {
                    if (pauseCtx->cursorX[PAUSE_EQUIP] < 3) {
                        pauseCtx->cursorX[PAUSE_EQUIP]++;
                        pauseCtx->cursorPoint[PAUSE_EQUIP] += 1;

                        if (pauseCtx->cursorX[PAUSE_EQUIP] == EQUIP_CURSOR_X_UPG) {
                            if (CUR_UPG_VALUE(pauseCtx->cursorY[PAUSE_EQUIP]) != 0) {
                                cursorMoveResult = 1;
                            }
                        } else {
                            if (gBitFlags[pauseCtx->cursorPoint[PAUSE_EQUIP] - 1] &
                                gSaveContext.save.info.inventory.equipment) {
                                cursorMoveResult = 2;
                            }
                        }
                    } else {
                        pauseCtx->cursorX[PAUSE_EQUIP] = cursorX;
                        pauseCtx->cursorY[PAUSE_EQUIP]++;

                        if (pauseCtx->cursorY[PAUSE_EQUIP] >= 4) {
                            pauseCtx->cursorY[PAUSE_EQUIP] = 0;
                        }

                        pauseCtx->cursorPoint[PAUSE_EQUIP] =
                            pauseCtx->cursorX[PAUSE_EQUIP] + (pauseCtx->cursorY[PAUSE_EQUIP] * 4);

                        if (pauseCtx->cursorPoint[PAUSE_EQUIP] >= 16) {
                            pauseCtx->cursorPoint[PAUSE_EQUIP] = pauseCtx->cursorX[PAUSE_EQUIP];
                        }

                        if (cursorY == pauseCtx->cursorY[PAUSE_EQUIP]) {
                            pauseCtx->cursorX[PAUSE_EQUIP] = cursorX;
                            pauseCtx->cursorPoint[PAUSE_EQUIP] = cursorPoint;
                            KaleidoScope_MoveCursorToSpecialPos(play, PAUSE_CURSOR_PAGE_RIGHT);
                            cursorMoveResult = 3;
                        }
                    }
                } else {
                    cursorMoveResult = 4;
                }
            } while (cursorMoveResult == 0);

            cursorPoint = pauseCtx->cursorPoint[PAUSE_EQUIP];
            cursorY = pauseCtx->cursorY[PAUSE_EQUIP];

            cursorMoveResult = 0;
            do {
                if (pauseCtx->stickAdjY > 30) {
                    if (pauseCtx->cursorY[PAUSE_EQUIP] != 0) {
                        pauseCtx->cursorY[PAUSE_EQUIP]--;
                        pauseCtx->cursorPoint[PAUSE_EQUIP] -= 4;

                        if (pauseCtx->cursorX[PAUSE_EQUIP] == EQUIP_CURSOR_X_UPG) {
                            if (pauseCtx->cursorY[PAUSE_EQUIP] == EQUIP_CURSOR_Y_BULLETBAG_QUIVER) {
                                if (CUR_UPG_VALUE(UPG_BULLET_BAG) != 0) {
                                    cursorMoveResult = 1;
                                }
                            } else {
                                if (CUR_UPG_VALUE(pauseCtx->cursorY[PAUSE_EQUIP]) != 0) {
                                    cursorMoveResult = 1;
                                }
                            }
                        } else {
                            if (gBitFlags[pauseCtx->cursorPoint[PAUSE_EQUIP] - 1] &
                                gSaveContext.save.info.inventory.equipment) {
                                cursorMoveResult = 2;
                            }
                        }
                    } else {
                        pauseCtx->cursorY[PAUSE_EQUIP] = cursorY;
                        pauseCtx->cursorPoint[PAUSE_EQUIP] = cursorPoint;
                        cursorMoveResult = 3;
                    }
                } else if (pauseCtx->stickAdjY < -30) {
                    if (pauseCtx->cursorY[PAUSE_EQUIP] < 3) {
                        pauseCtx->cursorY[PAUSE_EQUIP]++;
                        pauseCtx->cursorPoint[PAUSE_EQUIP] += 4;

                        if (pauseCtx->cursorX[PAUSE_EQUIP] == EQUIP_CURSOR_X_UPG) {
                            if (CUR_UPG_VALUE(pauseCtx->cursorY[PAUSE_EQUIP]) != 0) {
                                cursorMoveResult = 1;
                            }
                        } else {
                            if (gBitFlags[pauseCtx->cursorPoint[PAUSE_EQUIP] - 1] &
                                gSaveContext.save.info.inventory.equipment) {
                                cursorMoveResult = 2;
                            }
                        }
                    } else {
                        pauseCtx->cursorY[PAUSE_EQUIP] = cursorY;
                        pauseCtx->cursorPoint[PAUSE_EQUIP] = cursorPoint;
                        cursorMoveResult = 3;
                    }
                } else {
                    cursorMoveResult = 4;
                }
            } while (cursorMoveResult == 0);
        } else if (pauseCtx->cursorSpecialPos == PAUSE_CURSOR_PAGE_LEFT) {
            if (pauseCtx->stickAdjX > 30) {
                pauseCtx->nameDisplayTimer = 0;
                pauseCtx->cursorSpecialPos = 0;

                Audio_PlaySfxGeneral(NA_SE_SY_CURSOR, &gSfxDefaultPos, 4, &gSfxDefaultFreqAndVolScale,
                                     &gSfxDefaultFreqAndVolScale, &gSfxDefaultReverb);

                cursorPoint = cursorX = cursorY = 0;
                while (true) {
                    if (cursorX == EQUIP_CURSOR_X_UPG) {
                        if (cursorY == EQUIP_CURSOR_Y_BULLETBAG_QUIVER) {
                            if (CUR_UPG_VALUE(UPG_BULLET_BAG) != 0) {
                                pauseCtx->cursorPoint[PAUSE_EQUIP] = cursorPoint;
                                pauseCtx->cursorX[PAUSE_EQUIP] = cursorX;
                                pauseCtx->cursorY[PAUSE_EQUIP] = cursorY;
                                break;
                            }
                        } else {
                            if (CUR_UPG_VALUE(cursorY) != 0) {
                                pauseCtx->cursorPoint[PAUSE_EQUIP] = cursorPoint;
                                pauseCtx->cursorX[PAUSE_EQUIP] = cursorX;
                                pauseCtx->cursorY[PAUSE_EQUIP] = cursorY;
                                break;
                            }
                        }
                    } else {
                        if (gBitFlags[cursorPoint - 1] & gSaveContext.save.info.inventory.equipment) {
                            pauseCtx->cursorPoint[PAUSE_EQUIP] = cursorPoint;
                            pauseCtx->cursorX[PAUSE_EQUIP] = cursorX;
                            pauseCtx->cursorY[PAUSE_EQUIP] = cursorY;
                            break;
                        }
                    }

                    cursorY = cursorY + 1;
                    cursorPoint = cursorPoint + 4;
                    if (cursorY >= 4) {
                        cursorY = 0;
                        cursorPoint = cursorX + 1;
                        cursorX = cursorPoint;
                        if (cursorX >= 4) {
                            KaleidoScope_MoveCursorToSpecialPos(play, PAUSE_CURSOR_PAGE_RIGHT);
                            break;
                        }
                    }
                }
            }
        } else { // cursorSpecialPos == PAUSE_CURSOR_PAGE_RIGHT
            if (pauseCtx->stickAdjX < -30) {
                pauseCtx->nameDisplayTimer = 0;
                pauseCtx->cursorSpecialPos = 0;
                Audio_PlaySfxGeneral(NA_SE_SY_CURSOR, &gSfxDefaultPos, 4, &gSfxDefaultFreqAndVolScale,
                                     &gSfxDefaultFreqAndVolScale, &gSfxDefaultReverb);

                cursorPoint = cursorX = 3;
                cursorY = 0;
                while (true) {
                    if (cursorX == EQUIP_CURSOR_X_UPG) {
                        if (CUR_UPG_VALUE(cursorY) != 0) {
                            pauseCtx->cursorPoint[PAUSE_EQUIP] = cursorPoint;
                            pauseCtx->cursorX[PAUSE_EQUIP] = cursorX;
                            pauseCtx->cursorY[PAUSE_EQUIP] = cursorY;
                            break;
                        }
                    } else {
                        if (gBitFlags[cursorPoint - 1] & gSaveContext.save.info.inventory.equipment) {
                            pauseCtx->cursorPoint[PAUSE_EQUIP] = cursorPoint;
                            pauseCtx->cursorX[PAUSE_EQUIP] = cursorX;
                            pauseCtx->cursorY[PAUSE_EQUIP] = cursorY;
                            break;
                        }
                    }

                    cursorY = cursorY + 1;
                    cursorPoint = cursorPoint + 4;
                    if (cursorY >= 4) {
                        cursorY = 0;
                        cursorPoint = cursorX - 1;
                        cursorX = cursorPoint;
                        if (cursorX < 0) {
                            KaleidoScope_MoveCursorToSpecialPos(play, PAUSE_CURSOR_PAGE_LEFT);
                            break;
                        }
                    }
                }
            }
        }

        // set cursorItem

        if (pauseCtx->cursorX[PAUSE_EQUIP] == EQUIP_CURSOR_X_UPG) {
            pauseCtx->cursorColorSet = 0;

            if (LINK_AGE_IN_YEARS == YEARS_CHILD) {
                if ((pauseCtx->cursorY[PAUSE_EQUIP] == EQUIP_CURSOR_Y_BULLETBAG_QUIVER) &&
                    (CUR_UPG_VALUE(UPG_BULLET_BAG) != 0)) {
                    cursorItem = ITEM_BULLET_BAG_30 + CUR_UPG_VALUE(UPG_BULLET_BAG) - 1;
                } else {
                    cursorItem = ITEM_QUIVER_30 + sUpgradeItemOffsets[pauseCtx->cursorY[PAUSE_EQUIP]] +
                                 CUR_UPG_VALUE(pauseCtx->cursorY[PAUSE_EQUIP]) - 1;
                    PRINTF("H_arrowcase_1 + non_equip_item_table = %d\n", cursorItem);
                }
            } else {
                if ((pauseCtx->cursorY[PAUSE_EQUIP] == EQUIP_CURSOR_Y_BULLETBAG_QUIVER) &&
                    (CUR_UPG_VALUE(UPG_QUIVER) == 0)) {
                    cursorItem = ITEM_BULLET_BAG_30 + CUR_UPG_VALUE(UPG_BULLET_BAG) - 1;
                } else {
                    cursorItem = ITEM_QUIVER_30 + sUpgradeItemOffsets[pauseCtx->cursorY[PAUSE_EQUIP]] +
                                 CUR_UPG_VALUE(pauseCtx->cursorY[PAUSE_EQUIP]) - 1;
                    PRINTF("大人 H_arrowcase_1 + non_equip_item_table = %d\n", cursorItem);
                }
            }
        } else {
            cursorItem = ITEM_SWORD_KOKIRI + sEquipmentItemOffsets[pauseCtx->cursorPoint[PAUSE_EQUIP]];
            PRINTF("ccc=%d\n", cursorItem);

            if (pauseCtx->cursorSpecialPos == 0) {
                pauseCtx->cursorColorSet = 8;
            }
        }

        if ((pauseCtx->cursorY[PAUSE_EQUIP] == EQUIP_TYPE_SWORD) &&
            (pauseCtx->cursorX[PAUSE_EQUIP] == EQUIP_VALUE_SWORD_BIGGORON)) {
            if (gSaveContext.save.info.playerData.bgsFlag) {
                cursorItem = ITEM_HEART_PIECE_2;
            } else if (CHECK_OWNED_EQUIP_ALT(EQUIP_TYPE_SWORD, EQUIP_INV_SWORD_BROKENGIANTKNIFE)) {
                cursorItem = ITEM_GIANTS_KNIFE;
            }
        }

        cursorSlot = pauseCtx->cursorPoint[PAUSE_EQUIP];

        pauseCtx->cursorSlot[PAUSE_EQUIP] = cursorSlot;
        pauseCtx->cursorItem[PAUSE_EQUIP] = cursorItem;

        PRINTF("kscope->select_name[Display_Equipment] = %d\n", pauseCtx->cursorItem[PAUSE_EQUIP]);

        // Handle age particularities

        if (!CHECK_AGE_REQ_EQUIP(pauseCtx->cursorY[PAUSE_EQUIP], pauseCtx->cursorX[PAUSE_EQUIP])) {
            pauseCtx->nameColorSet = 1;
        }

        if (pauseCtx->cursorItem[PAUSE_EQUIP] == ITEM_STRENGTH_GORONS_BRACELET) {
            if (LINK_AGE_IN_YEARS == YEARS_CHILD) {
                pauseCtx->nameColorSet = 0;
            } else {
                pauseCtx->nameColorSet = 1;
            }
        }

        if ((pauseCtx->cursorX[PAUSE_EQUIP] == EQUIP_CURSOR_X_UPG) &&
            (pauseCtx->cursorY[PAUSE_EQUIP] == EQUIP_CURSOR_Y_BULLETBAG_QUIVER)) {
            if (LINK_AGE_IN_YEARS != YEARS_CHILD) {
                if ((cursorItem >= ITEM_BULLET_BAG_30) && (cursorItem <= ITEM_BULLET_BAG_50)) {
                    pauseCtx->nameColorSet = 1;
                } else {
                    pauseCtx->nameColorSet = 0;
                }
            } else {
                pauseCtx->nameColorSet = 0;
            }
        }

        // Set cursor position

        KaleidoScope_SetCursorPos(pauseCtx, cursorSlot * 4, pauseCtx->equipVtx);

        // Handle input for changing equipment

        if ((pauseCtx->cursorSpecialPos == 0) && (cursorItem != PAUSE_ITEM_NONE) &&
            (pauseCtx->state == PAUSE_STATE_MAIN) && (pauseCtx->mainState == PAUSE_MAIN_STATE_IDLE) &&
            CHECK_BTN_ALL(input->press.button, BTN_A) && (pauseCtx->cursorX[PAUSE_EQUIP] != EQUIP_CURSOR_X_UPG)) {

            if (CHECK_AGE_REQ_EQUIP(pauseCtx->cursorY[PAUSE_EQUIP], pauseCtx->cursorX[PAUSE_EQUIP])) {
                Inventory_ChangeEquipment(pauseCtx->cursorY[PAUSE_EQUIP], pauseCtx->cursorX[PAUSE_EQUIP]);

                if (pauseCtx->cursorY[PAUSE_EQUIP] == EQUIP_TYPE_SWORD) {
                    gSaveContext.save.info.infTable[INFTABLE_INDEX_1DX] = 0;
                    gSaveContext.save.info.equips.buttonItems[0] = cursorItem;

                    if ((pauseCtx->cursorX[PAUSE_EQUIP] == EQUIP_VALUE_SWORD_BIGGORON) &&
                        gSaveContext.save.info.playerData.bgsFlag) {
                        gSaveContext.save.info.equips.buttonItems[0] = ITEM_SWORD_BIGGORON;
                        gSaveContext.save.info.playerData.swordHealth = 8;
                    } else {
                        if (gSaveContext.save.info.equips.buttonItems[0] == ITEM_HEART_PIECE_2) {
                            gSaveContext.save.info.equips.buttonItems[0] = ITEM_SWORD_BIGGORON;
                        }
                        if ((gSaveContext.save.info.equips.buttonItems[0] == ITEM_SWORD_BIGGORON) &&
                            !gSaveContext.save.info.playerData.bgsFlag &&
                            CHECK_OWNED_EQUIP_ALT(EQUIP_TYPE_SWORD, EQUIP_INV_SWORD_BROKENGIANTKNIFE)) {
                            gSaveContext.save.info.equips.buttonItems[0] = ITEM_GIANTS_KNIFE;
                        }
                    }

                    Interface_LoadItemIcon1(play, 0);
                }

                Audio_PlaySfxGeneral(NA_SE_SY_DECIDE, &gSfxDefaultPos, 4, &gSfxDefaultFreqAndVolScale,
                                     &gSfxDefaultFreqAndVolScale, &gSfxDefaultReverb);

                // Wait 10 frames before accepting input again
                pauseCtx->mainState = PAUSE_MAIN_STATE_EQUIP_CHANGED;
                sEquipTimer = 10;
            } else {
                Audio_PlaySfxGeneral(NA_SE_SY_ERROR, &gSfxDefaultPos, 4, &gSfxDefaultFreqAndVolScale,
                                     &gSfxDefaultFreqAndVolScale, &gSfxDefaultReverb);
            }
        }

        if (oldCursorPoint != pauseCtx->cursorPoint[PAUSE_EQUIP]) {
            Audio_PlaySfxGeneral(NA_SE_SY_CURSOR, &gSfxDefaultPos, 4, &gSfxDefaultFreqAndVolScale,
                                 &gSfxDefaultFreqAndVolScale, &gSfxDefaultReverb);
        }
    } else if ((pauseCtx->mainState == PAUSE_MAIN_STATE_EQUIP_CHANGED) && (pauseCtx->pageIndex == PAUSE_EQUIP)) {
        KaleidoScope_SetCursorPos(pauseCtx, pauseCtx->cursorSlot[PAUSE_EQUIP] * 4, pauseCtx->equipVtx);
        pauseCtx->cursorColorSet = 8;

        sEquipTimer--;
        if (sEquipTimer == 0) {
            pauseCtx->mainState = PAUSE_MAIN_STATE_IDLE;
        }
    }

    // Enlarge the equip item at the current cursor position, if it can be equipped

    // for each row (one row per equip type)
    for (rowStart = 0, i = 0, point = EQUIP_QUAD_SWORD_KOKIRI * 4; i < EQUIP_TYPE_MAX;
         i++, rowStart += 4, point += 4 * 4) {

        // for each equip column
        for (k = 0, temp = rowStart + 1, bit = rowStart, j = point; k < 3; k++, bit++, j += 4, temp++) {

            if ((gBitFlags[bit] & gSaveContext.save.info.inventory.equipment) && (pauseCtx->cursorSpecialPos == 0)) {
                if (CHECK_AGE_REQ_EQUIP(i, k + 1)) {
                    if (temp == cursorSlot) {

                        pauseCtx->equipVtx[j].v.ob[0] = pauseCtx->equipVtx[j + 2].v.ob[0] =
                            pauseCtx->equipVtx[j].v.ob[0] - 2;
                        pauseCtx->equipVtx[j + 1].v.ob[0] = pauseCtx->equipVtx[j + 3].v.ob[0] =
                            pauseCtx->equipVtx[j + 1].v.ob[0] + 4;
                        pauseCtx->equipVtx[j].v.ob[1] = pauseCtx->equipVtx[j + 1].v.ob[1] =
                            pauseCtx->equipVtx[j].v.ob[1] + 2;
                        pauseCtx->equipVtx[j + 2].v.ob[1] = pauseCtx->equipVtx[j + 3].v.ob[1] =
                            pauseCtx->equipVtx[j + 2].v.ob[1] - 4;
                    }
                }
            }
        }
    }

    // Draw upgrades and equips

    Gfx_SetupDL_42Opa(play->state.gfxCtx);

    gDPSetCombineMode(POLY_OPA_DISP++, G_CC_MODULATEIA_PRIM, G_CC_MODULATEIA_PRIM);
    gDPSetPrimColor(POLY_OPA_DISP++, 0, 0, 255, 255, 255, pauseCtx->alpha);

    // for each row
    for (rowStart = 0, j = 0, temp = 0, i = 0; i < 4; i++, rowStart += 4, j += 4 * 4) {
        gSPVertex(POLY_OPA_DISP++, &pauseCtx->equipVtx[j], 4 * 4, 0);

        // Draw upgrade `i`
        // EQUIP_QUAD_UPG_BULLETBAG_QUIVER, EQUIP_QUAD_UPG_BOMB_BAG, EQUIP_QUAD_UPG_STRENGTH, EQUIP_QUAD_UPG_SCALE

        if (LINK_AGE_IN_YEARS == YEARS_CHILD) {
            point = CUR_UPG_VALUE(sChildUpgrades[i]);
            if (((u32)point != 0) && (CUR_UPG_VALUE(sChildUpgrades[i]) != 0)) {
                KaleidoScope_DrawQuadTextureRGBA32(play->state.gfxCtx,
                                                   gItemIcons[sChildUpgradeItemBases[i] + point - 1], ITEM_ICON_WIDTH,
                                                   ITEM_ICON_HEIGHT, 0);
            }
        } else {
            if ((i == 0) && (CUR_UPG_VALUE(sAdultUpgrades[i]) == 0)) {
                // Show bullet bag instead of quiver if player has no quiver
                //! @bug This assumes adult always has bullet bag
                KaleidoScope_DrawQuadTextureRGBA32(
                    play->state.gfxCtx, gItemIcons[sChildUpgradeItemBases[i] + CUR_UPG_VALUE(sChildUpgrades[i]) - 1],
                    ITEM_ICON_WIDTH, ITEM_ICON_HEIGHT, 0);
            } else if (CUR_UPG_VALUE(sAdultUpgrades[i]) != 0) {
                KaleidoScope_DrawQuadTextureRGBA32(
                    play->state.gfxCtx, gItemIcons[sAdultUpgradeItemBases[i] + CUR_UPG_VALUE(sAdultUpgrades[i]) - 1],
                    ITEM_ICON_WIDTH, ITEM_ICON_HEIGHT, 0);
            }
        }

        // Draw owned equips of type `i`
        // EQUIP_QUAD_SWORD_KOKIRI, EQUIP_QUAD_SWORD_MASTER, EQUIP_QUAD_SWORD_BIGGORON
        // EQUIP_QUAD_SHIELD_DEKU, EQUIP_QUAD_SHIELD_HYLIAN, EQUIP_QUAD_SHIELD_MIRROR
        // EQUIP_QUAD_TUNIC_KOKIRI, EQUIP_QUAD_TUNIC_GORON, EQUIP_QUAD_TUNIC_ZORA
        // EQUIP_QUAD_BOOTS_KOKIRI, EQUIP_QUAD_BOOTS_IRON, EQUIP_QUAD_BOOTS_HOVER

        for (k = 0, bit = rowStart, point = 4; k < 3; k++, point += 4, temp++, bit++) {

            if (((u32)i == EQUIP_TYPE_SWORD) && (k == EQUIP_INV_SWORD_BIGGORON) &&
                gSaveContext.save.info.playerData.bgsFlag) {
                KaleidoScope_DrawQuadTextureRGBA32(play->state.gfxCtx, gItemIconSwordBiggoronTex, ITEM_ICON_WIDTH,
                                                   ITEM_ICON_HEIGHT, point);
            } else if ((i == EQUIP_TYPE_SWORD) && (k == EQUIP_INV_SWORD_BIGGORON) &&
                       (gBitFlags[bit + 1] & gSaveContext.save.info.inventory.equipment)) {
                KaleidoScope_DrawQuadTextureRGBA32(play->state.gfxCtx, gItemIconBrokenGiantsKnifeTex, ITEM_ICON_WIDTH,
                                                   ITEM_ICON_HEIGHT, point);
            } else if (gBitFlags[bit] & gSaveContext.save.info.inventory.equipment) {
                KaleidoScope_DrawQuadTextureRGBA32(play->state.gfxCtx, gItemIcons[ITEM_SWORD_KOKIRI + temp],
                                                   ITEM_ICON_WIDTH, ITEM_ICON_HEIGHT, point);
            }
        }
    }

    // Draw player to the player prerender buffer

    KaleidoScope_DrawPlayerWork(play);

    if ((pauseCtx->mainState == PAUSE_MAIN_STATE_EQUIP_CHANGED) && (sEquipTimer == 10)) {
        KaleidoScope_SetupPlayerPreRender(play);
    }

<<<<<<< HEAD
    if ((pauseCtx->mainState == PAUSE_MAIN_STATE_EQUIP_CHANGED) && (sEquipTimer == 9)) {
=======
    if ((pauseCtx->mainState == PAUSE_MAIN_STATE_7) && (sEquipTimer == 9)) {
#ifndef AVOID_UB
>>>>>>> f7073a78
        //! @bug: This function shouldn't take any arguments
        KaleidoScope_ProcessPlayerPreRender(play);
#else
        KaleidoScope_ProcessPlayerPreRender();
#endif
    }

    gSPSegment(POLY_OPA_DISP++, 0x07, pauseCtx->playerSegment);
    gSPSegment(POLY_OPA_DISP++, 0x08, pauseCtx->iconItemSegment);
    gSPSegment(POLY_OPA_DISP++, 0x09, pauseCtx->iconItem24Segment);
    gSPSegment(POLY_OPA_DISP++, 0x0A, pauseCtx->nameSegment);
    gSPSegment(POLY_OPA_DISP++, 0x0B, interfaceCtx->mapSegment);
    gSPSegment(POLY_OPA_DISP++, 0x0C, pauseCtx->iconItemAltSegment);

    // Draw player prerender onto the equip page

    Gfx_SetupDL_42Opa(play->state.gfxCtx);
    KaleidoScope_DrawEquipmentImage(play, pauseCtx->playerSegment, PAUSE_EQUIP_PLAYER_WIDTH, PAUSE_EQUIP_PLAYER_HEIGHT);

    CLOSE_DISPS(play->state.gfxCtx, "../z_kaleido_equipment.c", 609);
}<|MERGE_RESOLUTION|>--- conflicted
+++ resolved
@@ -690,12 +690,8 @@
         KaleidoScope_SetupPlayerPreRender(play);
     }
 
-<<<<<<< HEAD
     if ((pauseCtx->mainState == PAUSE_MAIN_STATE_EQUIP_CHANGED) && (sEquipTimer == 9)) {
-=======
-    if ((pauseCtx->mainState == PAUSE_MAIN_STATE_7) && (sEquipTimer == 9)) {
 #ifndef AVOID_UB
->>>>>>> f7073a78
         //! @bug: This function shouldn't take any arguments
         KaleidoScope_ProcessPlayerPreRender(play);
 #else
