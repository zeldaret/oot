#include "z_kaleido_scope.h"
#include "assets/textures/icon_item_static/icon_item_static.h"
#include "assets/textures/parameter_static/parameter_static.h"

static u8 sChildUpgrades[] = {
    UPG_BULLET_BAG, // QUAD_EQUIP_UPG_BULLETBAG_QUIVER
    UPG_BOMB_BAG,   // QUAD_EQUIP_UPG_BOMB_BAG
    UPG_STRENGTH,   // QUAD_EQUIP_UPG_STRENGTH
    UPG_SCALE,      // QUAD_EQUIP_UPG_SCALE
};
static u8 sAdultUpgrades[] = {
    UPG_QUIVER,   // QUAD_EQUIP_UPG_BULLETBAG_QUIVER
    UPG_BOMB_BAG, // QUAD_EQUIP_UPG_BOMB_BAG
    UPG_STRENGTH, // QUAD_EQUIP_UPG_STRENGTH
    UPG_SCALE,    // QUAD_EQUIP_UPG_SCALE
};

<<<<<<< HEAD
static u8 sChildUpgradeItemBases[] = {
    ITEM_BULLET_BAG_30, // QUAD_EQUIP_UPG_BULLETBAG_QUIVER
    ITEM_BOMB_BAG_20,   // QUAD_EQUIP_UPG_BOMB_BAG
    ITEM_BRACELET,      // QUAD_EQUIP_UPG_STRENGTH
    ITEM_SCALE_SILVER,  // QUAD_EQUIP_UPG_SCALE
};
static u8 sAdultUpgradeItemBases[] = {
    ITEM_QUIVER_30,    // QUAD_EQUIP_UPG_BULLETBAG_QUIVER
    ITEM_BOMB_BAG_20,  // QUAD_EQUIP_UPG_BOMB_BAG
    ITEM_BRACELET,     // QUAD_EQUIP_UPG_STRENGTH
    ITEM_SCALE_SILVER, // QUAD_EQUIP_UPG_SCALE
};
=======
static u8 sChildUpgradeItemBases[] = { ITEM_BULLET_BAG_30, ITEM_BOMB_BAG_20, ITEM_STRENGTH_GORONS_BRACELET,
                                       ITEM_SCALE_SILVER };
static u8 sAdultUpgradeItemBases[] = { ITEM_QUIVER_30, ITEM_BOMB_BAG_20, ITEM_STRENGTH_GORONS_BRACELET,
                                       ITEM_SCALE_SILVER };
>>>>>>> 40639e69

static u8 sUpgradeItemOffsets[] = {
    0,                                  // unused
    ITEM_BOMB_BAG_20 - ITEM_QUIVER_30,  // UPG_BOMB_BAG
    ITEM_BRACELET - ITEM_QUIVER_30,     // UPG_STRENGTH
    ITEM_SCALE_SILVER - ITEM_QUIVER_30, // UPG_SCALE
};

static u8 sEquipmentItemOffsets[] = {
    // EQUIP_TYPE_SWORD
    0,                                     // unused
    ITEM_SWORD_KOKIRI - ITEM_SWORD_KOKIRI, // EQUIP_VALUE_SWORD_KOKIRI
    ITEM_SWORD_MASTER - ITEM_SWORD_KOKIRI, // EQUIP_VALUE_SWORD_MASTER
    ITEM_SWORD_BGS - ITEM_SWORD_KOKIRI,    // EQUIP_VALUE_SWORD_BGS
    // EQUIP_TYPE_SHIELD
    0,                                      // unused
    ITEM_SHIELD_DEKU - ITEM_SWORD_KOKIRI,   // EQUIP_VALUE_SHIELD_DEKU
    ITEM_SHIELD_HYLIAN - ITEM_SWORD_KOKIRI, // EQUIP_VALUE_SHIELD_HYLIAN
    ITEM_SHIELD_MIRROR - ITEM_SWORD_KOKIRI, // EQUIP_VALUE_SHIELD_MIRROR
    // EQUIP_TYPE_TUNIC
    0,                                     // unused
    ITEM_TUNIC_KOKIRI - ITEM_SWORD_KOKIRI, // EQUIP_VALUE_TUNIC_KOKIRI
    ITEM_TUNIC_GORON - ITEM_SWORD_KOKIRI,  // EQUIP_VALUE_TUNIC_GORON
    ITEM_TUNIC_ZORA - ITEM_SWORD_KOKIRI,   // EQUIP_VALUE_TUNIC_ZORA
    // EQUIP_TYPE_BOOTS
    0,                                     // unused
    ITEM_BOOTS_KOKIRI - ITEM_SWORD_KOKIRI, // EQUIP_VALUE_BOOTS_KOKIRI
    ITEM_BOOTS_IRON - ITEM_SWORD_KOKIRI,   // EQUIP_VALUE_BOOTS_IRON
    ITEM_BOOTS_HOVER - ITEM_SWORD_KOKIRI,  // EQUIP_VALUE_BOOTS_HOVER
};

static s16 sEquipTimer = 0;

void KaleidoScope_DrawEquipmentImage(PlayState* play, void* source, u32 width, u32 height) {
    PauseContext* pauseCtx = &play->pauseCtx;
    u8* curTexture;
    s32 vtxIndex;
    s32 textureCount;
    s32 textureHeight;
    s32 remainingSize;
    s32 textureSize;
    s32 pad;
    s32 i;

    OPEN_DISPS(play->state.gfxCtx, "../z_kaleido_equipment.c", 68);

    gDPPipeSync(POLY_OPA_DISP++);
    gDPSetCombineMode(POLY_OPA_DISP++, G_CC_MODULATEIA_PRIM, G_CC_MODULATEIA_PRIM);
    gDPSetTextureFilter(POLY_OPA_DISP++, G_TF_POINT);
    gDPSetPrimColor(POLY_OPA_DISP++, 0, 0, 255, 255, 255, pauseCtx->alpha);

    curTexture = source;
    remainingSize = width * height * G_IM_SIZ_16b_BYTES;
    textureHeight = TMEM_SIZE / (width * G_IM_SIZ_16b_BYTES);
    textureSize = width * textureHeight * G_IM_SIZ_16b_BYTES;
    textureCount = remainingSize / textureSize;
    if ((remainingSize % textureSize) != 0) {
        textureCount += 1;
    }

    vtxIndex = QUAD_EQUIP_PLAYER_FIRST * 4;

    gDPSetTileCustom(POLY_OPA_DISP++, G_IM_FMT_RGBA, G_IM_SIZ_16b, width, textureHeight, 0, G_TX_NOMIRROR | G_TX_CLAMP,
                     G_TX_NOMIRROR | G_TX_CLAMP, G_TX_NOMASK, G_TX_NOMASK, G_TX_NOLOD, G_TX_NOLOD);

    remainingSize -= textureSize;

    for (i = 0; i < textureCount; i++) {
        gSPVertex(POLY_OPA_DISP++, &pauseCtx->equipVtx[vtxIndex], 4, 0);

        gDPSetTextureImage(POLY_OPA_DISP++, G_IM_FMT_RGBA, G_IM_SIZ_16b, width, curTexture);

        gDPLoadSync(POLY_OPA_DISP++);
        gDPLoadTile(POLY_OPA_DISP++, G_TX_LOADTILE, 0, 0, (width - 1) << 2, (textureHeight - 1) << 2);

        gSP1Quadrangle(POLY_OPA_DISP++, 0, 2, 3, 1, 0);

        curTexture += textureSize;

        if ((remainingSize - textureSize) < 0) {
            if (remainingSize > 0) {
                textureHeight = remainingSize / (s32)(width * G_IM_SIZ_16b_BYTES);
                remainingSize -= textureSize;

                gDPSetTileCustom(POLY_OPA_DISP++, G_IM_FMT_RGBA, G_IM_SIZ_16b, width, textureHeight, 0,
                                 G_TX_NOMIRROR | G_TX_CLAMP, G_TX_NOMIRROR | G_TX_CLAMP, G_TX_NOMASK, G_TX_NOMASK,
                                 G_TX_NOLOD, G_TX_NOLOD);
            }
        } else {
            remainingSize -= textureSize;
        }

        vtxIndex += 4;
    }

    CLOSE_DISPS(play->state.gfxCtx, "../z_kaleido_equipment.c", 122);
}

void KaleidoScope_DrawPlayerWork(PlayState* play) {
    PauseContext* pauseCtx = &play->pauseCtx;
    Vec3f pos;
    Vec3s rot;
    f32 scale;

    if (LINK_AGE_IN_YEARS == YEARS_CHILD) {
        pos.x = 2.0f;
        pos.y = -130.0f;
        pos.z = -150.0f;
        scale = 0.046f;
    } else if (CUR_EQUIP_VALUE(EQUIP_TYPE_SWORD) != EQUIP_VALUE_SWORD_MASTER) {
        pos.x = 25.0f;
        pos.y = -228.0f;
        pos.z = 60.0f;
        scale = 0.056f;
    } else {
        pos.x = 20.0f;
        pos.y = -180.0f;
        pos.z = -40.0f;
        scale = 0.047f;
    }

    rot.y = 32300;
    rot.x = rot.z = 0;
    Player_DrawPause(play, pauseCtx->playerSegment, &pauseCtx->playerSkelAnime, &pos, &rot, scale,
                     SWORD_EQUIP_TO_PLAYER(CUR_EQUIP_VALUE(EQUIP_TYPE_SWORD)),
                     TUNIC_EQUIP_TO_PLAYER(CUR_EQUIP_VALUE(EQUIP_TYPE_TUNIC)),
                     SHIELD_EQUIP_TO_PLAYER(CUR_EQUIP_VALUE(EQUIP_TYPE_SHIELD)),
                     BOOTS_EQUIP_TO_PLAYER(CUR_EQUIP_VALUE(EQUIP_TYPE_BOOTS)));
}

// Wrong prototype; this function is called with `play` even though it has no arguments
void KaleidoScope_ProcessPlayerPreRender(PlayState* play);

void KaleidoScope_DrawEquipment(PlayState* play) {
    PauseContext* pauseCtx = &play->pauseCtx;
    Input* input = &play->state.input[0];
    u16 i;
    u16 j;
    u16 k;
    u16 bit;
    u16 temp;
    u16 point;
    u16 rowStart;
    u16 pad;
    s16 cursorMoveResult;
    u16 cursorItem;
    u16 cursorSlot;
    s16 cursorPoint;
    s16 cursorX;
    s16 cursorY;
    volatile s16 oldCursorPoint;

    OPEN_DISPS(play->state.gfxCtx, "../z_kaleido_equipment.c", 219);

    gDPPipeSync(POLY_OPA_DISP++);
    gDPSetPrimColor(POLY_OPA_DISP++, 0, 0, ZREG(39), ZREG(40), ZREG(41), pauseCtx->alpha);
    gDPSetEnvColor(POLY_OPA_DISP++, ZREG(43), ZREG(44), ZREG(45), 0);

    // Draw QUAD_EQUIP_SELECTED_SWORD, QUAD_EQUIP_SELECTED_SHIELD, QUAD_EQUIP_SELECTED_TUNIC, QUAD_EQUIP_SELECTED_BOOTS

    for (i = 0, j = QUAD_EQUIP_SELECTED_SWORD * 4; i < EQUIP_TYPE_MAX; i++, j += 4) {
        if (CUR_EQUIP_VALUE(i) != 0) {
            gDPPipeSync(POLY_OPA_DISP++);
            gSPVertex(POLY_OPA_DISP++, &pauseCtx->equipVtx[j], 4, 0);

            POLY_OPA_DISP = KaleidoScope_QuadTextureIA8(POLY_OPA_DISP, gEquippedItemOutlineTex, 32, 32, 0);
        }
    }

    if ((pauseCtx->state == PAUSE_STATE_MAIN) && (pauseCtx->mainState == PAUSE_MAIN_STATE_IDLE) &&
        (pauseCtx->pageIndex == PAUSE_EQUIP)) {
        oldCursorPoint = pauseCtx->cursorPoint[PAUSE_EQUIP];
        pauseCtx->cursorColorSet = 0;

        // Handle moving the cursor with stick input

        if (pauseCtx->cursorSpecialPos == 0) {
            pauseCtx->nameColorSet = 0;

            cursorItem = pauseCtx->cursorItem[PAUSE_EQUIP];
            if ((cursorItem >= ITEM_SWORD_KOKIRI) && (cursorItem <= ITEM_BOOTS_HOVER)) {
                pauseCtx->cursorColorSet = 8;
            }

            cursorPoint = pauseCtx->cursorPoint[PAUSE_EQUIP];
            cursorX = pauseCtx->cursorX[PAUSE_EQUIP];
            cursorY = pauseCtx->cursorY[PAUSE_EQUIP];

            cursorMoveResult = 0;
            while (cursorMoveResult == 0) {
                if (pauseCtx->stickAdjX < -30) {
                    if (pauseCtx->cursorX[PAUSE_EQUIP] != EQUIP_CURSOR_X_UPG) {
                        pauseCtx->cursorX[PAUSE_EQUIP] -= 1;
                        pauseCtx->cursorPoint[PAUSE_EQUIP] -= 1;

                        if (pauseCtx->cursorX[PAUSE_EQUIP] == EQUIP_CURSOR_X_UPG) {
                            if (pauseCtx->cursorY[PAUSE_EQUIP] == EQUIP_CURSOR_Y_BULLETBAG_QUIVER) {
                                //! @bug Assumes adult always has bullet bag (as adult this should rely on `UPG_QUIVER`)
                                if (CUR_UPG_VALUE(UPG_BULLET_BAG) != 0) {
                                    cursorMoveResult = 1;
                                }
                            } else {
                                if (CUR_UPG_VALUE(pauseCtx->cursorY[PAUSE_EQUIP]) != 0) {
                                    cursorMoveResult = 1;
                                }
                            }
                        } else {
                            if (gBitFlags[pauseCtx->cursorPoint[PAUSE_EQUIP] - 1] & gSaveContext.inventory.equipment) {
                                cursorMoveResult = 2;
                            }
                        }
                    } else {
                        pauseCtx->cursorX[PAUSE_EQUIP] = cursorX;
                        pauseCtx->cursorY[PAUSE_EQUIP] += 1;

                        if (pauseCtx->cursorY[PAUSE_EQUIP] >= 4) {
                            pauseCtx->cursorY[PAUSE_EQUIP] = 0;
                        }

                        pauseCtx->cursorPoint[PAUSE_EQUIP] =
                            pauseCtx->cursorX[PAUSE_EQUIP] + (pauseCtx->cursorY[PAUSE_EQUIP] * 4);

                        if (pauseCtx->cursorPoint[PAUSE_EQUIP] >= 16) {
                            pauseCtx->cursorPoint[PAUSE_EQUIP] = pauseCtx->cursorX[PAUSE_EQUIP];
                        }

                        if (cursorY == pauseCtx->cursorY[PAUSE_EQUIP]) {
                            pauseCtx->cursorX[PAUSE_EQUIP] = cursorX;
                            pauseCtx->cursorPoint[PAUSE_EQUIP] = cursorPoint;
                            KaleidoScope_MoveCursorToSpecialPos(play, PAUSE_CURSOR_PAGE_LEFT);
                            cursorMoveResult = 3;
                        }
                    }
                } else if (pauseCtx->stickAdjX > 30) {
                    if (pauseCtx->cursorX[PAUSE_EQUIP] < 3) {
                        pauseCtx->cursorX[PAUSE_EQUIP] += 1;
                        pauseCtx->cursorPoint[PAUSE_EQUIP] += 1;

                        if (pauseCtx->cursorX[PAUSE_EQUIP] == EQUIP_CURSOR_X_UPG) {
                            if (CUR_UPG_VALUE(pauseCtx->cursorY[PAUSE_EQUIP]) != 0) {
                                cursorMoveResult = 1;
                            }
                        } else {
                            if (gBitFlags[pauseCtx->cursorPoint[PAUSE_EQUIP] - 1] & gSaveContext.inventory.equipment) {
                                cursorMoveResult = 2;
                            }
                        }
                    } else {
                        pauseCtx->cursorX[PAUSE_EQUIP] = cursorX;
                        pauseCtx->cursorY[PAUSE_EQUIP] += 1;

                        if (pauseCtx->cursorY[PAUSE_EQUIP] >= 4) {
                            pauseCtx->cursorY[PAUSE_EQUIP] = 0;
                        }

                        pauseCtx->cursorPoint[PAUSE_EQUIP] =
                            pauseCtx->cursorX[PAUSE_EQUIP] + (pauseCtx->cursorY[PAUSE_EQUIP] * 4);

                        if (pauseCtx->cursorPoint[PAUSE_EQUIP] >= 16) {
                            pauseCtx->cursorPoint[PAUSE_EQUIP] = pauseCtx->cursorX[PAUSE_EQUIP];
                        }

                        if (cursorY == pauseCtx->cursorY[PAUSE_EQUIP]) {
                            pauseCtx->cursorX[PAUSE_EQUIP] = cursorX;
                            pauseCtx->cursorPoint[PAUSE_EQUIP] = cursorPoint;
                            KaleidoScope_MoveCursorToSpecialPos(play, PAUSE_CURSOR_PAGE_RIGHT);
                            cursorMoveResult = 3;
                        }
                    }
                } else {
                    cursorMoveResult = 4;
                }
            }

            cursorPoint = pauseCtx->cursorPoint[PAUSE_EQUIP];
            cursorY = pauseCtx->cursorY[PAUSE_EQUIP];

            if (cursorMoveResult) {}

            cursorMoveResult = 0;
            while (cursorMoveResult == 0) {
                if (pauseCtx->stickAdjY > 30) {
                    if (pauseCtx->cursorY[PAUSE_EQUIP] != 0) {
                        pauseCtx->cursorY[PAUSE_EQUIP] -= 1;
                        pauseCtx->cursorPoint[PAUSE_EQUIP] -= 4;

                        if (pauseCtx->cursorX[PAUSE_EQUIP] == EQUIP_CURSOR_X_UPG) {
                            if (pauseCtx->cursorY[PAUSE_EQUIP] == EQUIP_CURSOR_Y_BULLETBAG_QUIVER) {
                                if (CUR_UPG_VALUE(UPG_BULLET_BAG) != 0) {
                                    cursorMoveResult = 1;
                                }
                            } else {
                                if (CUR_UPG_VALUE(pauseCtx->cursorY[PAUSE_EQUIP]) != 0) {
                                    cursorMoveResult = 1;
                                }
                            }
                        } else {
                            if (gBitFlags[pauseCtx->cursorPoint[PAUSE_EQUIP] - 1] & gSaveContext.inventory.equipment) {
                                cursorMoveResult = 2;
                            }
                        }
                    } else {
                        pauseCtx->cursorY[PAUSE_EQUIP] = cursorY;
                        pauseCtx->cursorPoint[PAUSE_EQUIP] = cursorPoint;
                        cursorMoveResult = 3;
                    }
                } else if (pauseCtx->stickAdjY < -30) {
                    if (pauseCtx->cursorY[PAUSE_EQUIP] < 3) {
                        pauseCtx->cursorY[PAUSE_EQUIP] += 1;
                        pauseCtx->cursorPoint[PAUSE_EQUIP] += 4;

                        if (pauseCtx->cursorX[PAUSE_EQUIP] == EQUIP_CURSOR_X_UPG) {
                            if (CUR_UPG_VALUE(pauseCtx->cursorY[PAUSE_EQUIP]) != 0) {
                                cursorMoveResult = 1;
                            }
                        } else {
                            if (gBitFlags[pauseCtx->cursorPoint[PAUSE_EQUIP] - 1] & gSaveContext.inventory.equipment) {
                                cursorMoveResult = 2;
                            }
                        }
                    } else {
                        pauseCtx->cursorY[PAUSE_EQUIP] = cursorY;
                        pauseCtx->cursorPoint[PAUSE_EQUIP] = cursorPoint;
                        cursorMoveResult = 3;
                    }
                } else {
                    cursorMoveResult = 4;
                }
            }
        } else if (pauseCtx->cursorSpecialPos == PAUSE_CURSOR_PAGE_LEFT) {
            if (pauseCtx->stickAdjX > 30) {
                pauseCtx->nameDisplayTimer = 0;
                pauseCtx->cursorSpecialPos = 0;

                Audio_PlaySfxGeneral(NA_SE_SY_CURSOR, &gSfxDefaultPos, 4, &gSfxDefaultFreqAndVolScale,
                                     &gSfxDefaultFreqAndVolScale, &gSfxDefaultReverb);

                cursorPoint = cursorX = cursorY = 0;
                while (true) {
                    if (cursorX == EQUIP_CURSOR_X_UPG) {
                        if (cursorY == EQUIP_CURSOR_Y_BULLETBAG_QUIVER) {
                            if (CUR_UPG_VALUE(UPG_BULLET_BAG) != 0) {
                                pauseCtx->cursorPoint[PAUSE_EQUIP] = cursorPoint;
                                pauseCtx->cursorX[PAUSE_EQUIP] = cursorX;
                                pauseCtx->cursorY[PAUSE_EQUIP] = cursorY;
                                break;
                            }
                        } else {
                            if (CUR_UPG_VALUE(cursorY) != 0) {
                                pauseCtx->cursorPoint[PAUSE_EQUIP] = cursorPoint;
                                pauseCtx->cursorX[PAUSE_EQUIP] = cursorX;
                                pauseCtx->cursorY[PAUSE_EQUIP] = cursorY;
                                break;
                            }
                        }
                    } else {
                        if (gBitFlags[cursorPoint - 1] & gSaveContext.inventory.equipment) {
                            pauseCtx->cursorPoint[PAUSE_EQUIP] = cursorPoint;
                            pauseCtx->cursorX[PAUSE_EQUIP] = cursorX;
                            pauseCtx->cursorY[PAUSE_EQUIP] = cursorY;
                            break;
                        }
                    }

                    cursorY = cursorY + 1;
                    cursorPoint = cursorPoint + 4;
                    if (cursorY < 4) {
                        continue;
                    }

                    cursorY = 0;
                    cursorPoint = cursorX + 1;
                    cursorX = cursorPoint;
                    if (cursorX < 4) {
                        continue;
                    }

                    KaleidoScope_MoveCursorToSpecialPos(play, PAUSE_CURSOR_PAGE_RIGHT);
                    break;
                }
            }
        } else { // cursorSpecialPos == PAUSE_CURSOR_PAGE_RIGHT
            if (pauseCtx->stickAdjX < -30) {
                pauseCtx->nameDisplayTimer = 0;
                pauseCtx->cursorSpecialPos = 0;
                Audio_PlaySfxGeneral(NA_SE_SY_CURSOR, &gSfxDefaultPos, 4, &gSfxDefaultFreqAndVolScale,
                                     &gSfxDefaultFreqAndVolScale, &gSfxDefaultReverb);

                cursorPoint = cursorX = 3;
                cursorY = 0;
                while (true) {
                    if (cursorX == EQUIP_CURSOR_X_UPG) {
                        if (CUR_UPG_VALUE(cursorY) != 0) {
                            pauseCtx->cursorPoint[PAUSE_EQUIP] = cursorPoint;
                            pauseCtx->cursorX[PAUSE_EQUIP] = cursorX;
                            pauseCtx->cursorY[PAUSE_EQUIP] = cursorY;
                            break;
                        }
                    } else {
                        if (gBitFlags[cursorPoint - 1] & gSaveContext.inventory.equipment) {
                            pauseCtx->cursorPoint[PAUSE_EQUIP] = cursorPoint;
                            pauseCtx->cursorX[PAUSE_EQUIP] = cursorX;
                            pauseCtx->cursorY[PAUSE_EQUIP] = cursorY;
                            break;
                        }
                    }

                    cursorY = cursorY + 1;
                    cursorPoint = cursorPoint + 4;
                    if (cursorY < 4) {
                        continue;
                    }

                    cursorY = 0;
                    cursorPoint = cursorX - 1;
                    cursorX = cursorPoint;
                    if (cursorX >= 0) {
                        continue;
                    }

                    KaleidoScope_MoveCursorToSpecialPos(play, PAUSE_CURSOR_PAGE_LEFT);
                    break;
                }
            }
        }

        // set cursorItem

        if (pauseCtx->cursorX[PAUSE_EQUIP] == EQUIP_CURSOR_X_UPG) {
            pauseCtx->cursorColorSet = 0;

            if (LINK_AGE_IN_YEARS == YEARS_CHILD) {
                if ((pauseCtx->cursorY[PAUSE_EQUIP] == EQUIP_CURSOR_Y_BULLETBAG_QUIVER) &&
                    (CUR_UPG_VALUE(UPG_BULLET_BAG) != 0)) {
                    cursorItem = ITEM_BULLET_BAG_30 + CUR_UPG_VALUE(UPG_BULLET_BAG) - 1;
                } else {
                    cursorItem = ITEM_QUIVER_30 + sUpgradeItemOffsets[pauseCtx->cursorY[PAUSE_EQUIP]] +
                                 CUR_UPG_VALUE(pauseCtx->cursorY[PAUSE_EQUIP]) - 1;
                    osSyncPrintf("H_arrowcase_1 + non_equip_item_table = %d\n", cursorItem);
                }
            } else {
                if ((pauseCtx->cursorY[PAUSE_EQUIP] == EQUIP_CURSOR_Y_BULLETBAG_QUIVER) &&
                    (CUR_UPG_VALUE(UPG_QUIVER) == 0)) {
                    cursorItem = ITEM_BULLET_BAG_30 + CUR_UPG_VALUE(UPG_BULLET_BAG) - 1;
                } else {
                    cursorItem = ITEM_QUIVER_30 + sUpgradeItemOffsets[pauseCtx->cursorY[PAUSE_EQUIP]] +
                                 CUR_UPG_VALUE(pauseCtx->cursorY[PAUSE_EQUIP]) - 1;
                    osSyncPrintf("大人 H_arrowcase_1 + non_equip_item_table = %d\n", cursorItem);
                }
            }
        } else {
            cursorItem = ITEM_SWORD_KOKIRI + sEquipmentItemOffsets[pauseCtx->cursorPoint[PAUSE_EQUIP]];
            osSyncPrintf("ccc=%d\n", cursorItem);

            if (pauseCtx->cursorSpecialPos == 0) {
                pauseCtx->cursorColorSet = 8;
            }
        }

        if ((pauseCtx->cursorY[PAUSE_EQUIP] == EQUIP_TYPE_SWORD) &&
            (pauseCtx->cursorX[PAUSE_EQUIP] == EQUIP_VALUE_SWORD_BGS)) {
            if (gSaveContext.bgsFlag) {
                cursorItem = ITEM_HEART_PIECE_2;
            } else if (CHECK_OWNED_EQUIP_ALT(EQUIP_TYPE_SWORD, EQUIP_INV_SWORD_BROKENGIANTKNIFE)) {
                cursorItem = ITEM_GIANTS_KNIFE;
            }
        }

        cursorSlot = pauseCtx->cursorPoint[PAUSE_EQUIP];

        pauseCtx->cursorItem[PAUSE_EQUIP] = cursorItem;
        pauseCtx->cursorSlot[PAUSE_EQUIP] = cursorSlot;

        osSyncPrintf("kscope->select_name[Display_Equipment] = %d\n", pauseCtx->cursorItem[PAUSE_EQUIP]);

        // Handle age particularities

        if (!CHECK_AGE_REQ_EQUIP(pauseCtx->cursorY[PAUSE_EQUIP], pauseCtx->cursorX[PAUSE_EQUIP])) {
            pauseCtx->nameColorSet = 1;
        }

        if (pauseCtx->cursorItem[PAUSE_EQUIP] == ITEM_STRENGTH_GORONS_BRACELET) {
            if (LINK_AGE_IN_YEARS == YEARS_CHILD) {
                pauseCtx->nameColorSet = 0;
            } else {
                pauseCtx->nameColorSet = 1;
            }
        }

        if ((pauseCtx->cursorX[PAUSE_EQUIP] == EQUIP_CURSOR_X_UPG) &&
            (pauseCtx->cursorY[PAUSE_EQUIP] == EQUIP_CURSOR_Y_BULLETBAG_QUIVER)) {
            if (LINK_AGE_IN_YEARS != YEARS_CHILD) {
                if ((cursorItem >= ITEM_BULLET_BAG_30) && (cursorItem <= ITEM_BULLET_BAG_50)) {
                    pauseCtx->nameColorSet = 1;
                } else {
                    pauseCtx->nameColorSet = 0;
                }
            } else {
                pauseCtx->nameColorSet = 0;
            }
        }

        // Set cursor position

        KaleidoScope_SetCursorPos(pauseCtx, cursorSlot * 4, pauseCtx->equipVtx);

        // Handle input for changing equipment

        if ((pauseCtx->cursorSpecialPos == 0) && (cursorItem != PAUSE_ITEM_NONE) &&
            (pauseCtx->state == PAUSE_STATE_MAIN) && (pauseCtx->mainState == PAUSE_MAIN_STATE_IDLE) &&
            CHECK_BTN_ALL(input->press.button, BTN_A) && (pauseCtx->cursorX[PAUSE_EQUIP] != EQUIP_CURSOR_X_UPG)) {

            if (CHECK_AGE_REQ_EQUIP(pauseCtx->cursorY[PAUSE_EQUIP], pauseCtx->cursorX[PAUSE_EQUIP])) {
                Inventory_ChangeEquipment(pauseCtx->cursorY[PAUSE_EQUIP], pauseCtx->cursorX[PAUSE_EQUIP]);

                if (pauseCtx->cursorY[PAUSE_EQUIP] == EQUIP_TYPE_SWORD) {
                    gSaveContext.infTable[INFTABLE_1DX_INDEX] = 0;
                    gSaveContext.equips.buttonItems[0] = cursorItem;

<<<<<<< HEAD
                    if ((pauseCtx->cursorX[PAUSE_EQUIP] == EQUIP_VALUE_SWORD_BGS) && gSaveContext.bgsFlag) {
                        gSaveContext.equips.buttonItems[0] = ITEM_SWORD_BGS;
=======
                    if ((pauseCtx->cursorX[PAUSE_EQUIP] == 3) && (gSaveContext.bgsFlag != 0)) {
                        gSaveContext.equips.buttonItems[0] = ITEM_SWORD_BIGGORON;
>>>>>>> 40639e69
                        gSaveContext.swordHealth = 8;
                    } else {
                        if (gSaveContext.equips.buttonItems[0] == ITEM_HEART_PIECE_2) {
                            gSaveContext.equips.buttonItems[0] = ITEM_SWORD_BIGGORON;
                        }
<<<<<<< HEAD
                        if ((gSaveContext.equips.buttonItems[0] == ITEM_SWORD_BGS) && !gSaveContext.bgsFlag &&
=======
                        if ((gSaveContext.equips.buttonItems[0] == ITEM_SWORD_BIGGORON) &&
                            (gSaveContext.bgsFlag == 0) &&
>>>>>>> 40639e69
                            CHECK_OWNED_EQUIP_ALT(EQUIP_TYPE_SWORD, EQUIP_INV_SWORD_BROKENGIANTKNIFE)) {
                            gSaveContext.equips.buttonItems[0] = ITEM_GIANTS_KNIFE;
                        }
                    }

                    Interface_LoadItemIcon1(play, 0);
                }

                Audio_PlaySfxGeneral(NA_SE_SY_DECIDE, &gSfxDefaultPos, 4, &gSfxDefaultFreqAndVolScale,
                                     &gSfxDefaultFreqAndVolScale, &gSfxDefaultReverb);

                // Wait 10 frames before accepting input again
                pauseCtx->mainState = PAUSE_MAIN_STATE_EQUIP_CHANGED;
                sEquipTimer = 10;
            } else {
                Audio_PlaySfxGeneral(NA_SE_SY_ERROR, &gSfxDefaultPos, 4, &gSfxDefaultFreqAndVolScale,
                                     &gSfxDefaultFreqAndVolScale, &gSfxDefaultReverb);
            }
        }

        if (oldCursorPoint != pauseCtx->cursorPoint[PAUSE_EQUIP]) {
            Audio_PlaySfxGeneral(NA_SE_SY_CURSOR, &gSfxDefaultPos, 4, &gSfxDefaultFreqAndVolScale,
                                 &gSfxDefaultFreqAndVolScale, &gSfxDefaultReverb);
        }
    } else if ((pauseCtx->mainState == PAUSE_MAIN_STATE_EQUIP_CHANGED) && (pauseCtx->pageIndex == PAUSE_EQUIP)) {
        KaleidoScope_SetCursorPos(pauseCtx, pauseCtx->cursorSlot[PAUSE_EQUIP] * 4, pauseCtx->equipVtx);
        pauseCtx->cursorColorSet = 8;

        sEquipTimer--;
        if (sEquipTimer == 0) {
            pauseCtx->mainState = PAUSE_MAIN_STATE_IDLE;
        }
    }

    // Enlarge the equip item at the current cursor position, if it can be equipped

    // for each row (one row per equip type)
    for (rowStart = 0, i = 0, point = QUAD_EQUIP_SWORD_KOKIRI * 4; i < EQUIP_TYPE_MAX;
         i++, rowStart += 4, point += 4 * 4) {

        // for each equip column
        for (k = 0, temp = rowStart + 1, bit = rowStart, j = point; k < 3; k++, bit++, j += 4, temp++) {

            if ((gBitFlags[bit] & gSaveContext.inventory.equipment) && (pauseCtx->cursorSpecialPos == 0)) {
                if (CHECK_AGE_REQ_EQUIP(i, k + 1)) {
                    if (temp == cursorSlot) {

                        pauseCtx->equipVtx[j].v.ob[0] = pauseCtx->equipVtx[j + 2].v.ob[0] =
                            pauseCtx->equipVtx[j].v.ob[0] - 2;
                        pauseCtx->equipVtx[j + 1].v.ob[0] = pauseCtx->equipVtx[j + 3].v.ob[0] =
                            pauseCtx->equipVtx[j + 1].v.ob[0] + 4;
                        pauseCtx->equipVtx[j].v.ob[1] = pauseCtx->equipVtx[j + 1].v.ob[1] =
                            pauseCtx->equipVtx[j].v.ob[1] + 2;
                        pauseCtx->equipVtx[j + 2].v.ob[1] = pauseCtx->equipVtx[j + 3].v.ob[1] =
                            pauseCtx->equipVtx[j + 2].v.ob[1] - 4;
                    }
                }
            }
        }
    }

    // Draw upgrades and equips

    Gfx_SetupDL_42Opa(play->state.gfxCtx);

    gDPSetCombineMode(POLY_OPA_DISP++, G_CC_MODULATEIA_PRIM, G_CC_MODULATEIA_PRIM);
    gDPSetPrimColor(POLY_OPA_DISP++, 0, 0, 255, 255, 255, pauseCtx->alpha);

    // for each row
    for (rowStart = 0, j = 0, temp = 0, i = 0; i < 4; i++, rowStart += 4, j += 4 * 4) {
        gSPVertex(POLY_OPA_DISP++, &pauseCtx->equipVtx[j], 4 * 4, 0);

        // Draw upgrade `i`
        // QUAD_EQUIP_UPG_BULLETBAG_QUIVER, QUAD_EQUIP_UPG_BOMB_BAG, QUAD_EQUIP_UPG_STRENGTH, QUAD_EQUIP_UPG_SCALE

        if (LINK_AGE_IN_YEARS == YEARS_CHILD) {
            point = CUR_UPG_VALUE(sChildUpgrades[i]);
            if (1) {}
            if ((point != 0) && (CUR_UPG_VALUE(sChildUpgrades[i]) != 0)) {
                KaleidoScope_DrawQuadTextureRGBA32(play->state.gfxCtx,
                                                   gItemIcons[sChildUpgradeItemBases[i] + point - 1], 32, 32, 0);
            }
        } else {
            if ((i == 0) && (CUR_UPG_VALUE(sAdultUpgrades[i]) == 0)) {
                // Show bullet bag instead of quiver if player has no quiver
                //! @bug This assumes adult always has bullet bag
                KaleidoScope_DrawQuadTextureRGBA32(
                    play->state.gfxCtx, gItemIcons[sChildUpgradeItemBases[i] + CUR_UPG_VALUE(sChildUpgrades[i]) - 1],
                    32, 32, 0);
            } else if (CUR_UPG_VALUE(sAdultUpgrades[i]) != 0) {
                KaleidoScope_DrawQuadTextureRGBA32(
                    play->state.gfxCtx, gItemIcons[sAdultUpgradeItemBases[i] + CUR_UPG_VALUE(sAdultUpgrades[i]) - 1],
                    32, 32, 0);
            }
        }

        // Draw owned equips of type `i`
        // QUAD_EQUIP_SWORD_KOKIRI, QUAD_EQUIP_SWORD_MASTER, QUAD_EQUIP_SWORD_BIGGORON
        // QUAD_EQUIP_SHIELD_DEKU, QUAD_EQUIP_SHIELD_HYLIAN, QUAD_EQUIP_SHIELD_MIRROR
        // QUAD_EQUIP_TUNIC_KOKIRI, QUAD_EQUIP_TUNIC_GORON, QUAD_EQUIP_TUNIC_ZORA
        // QUAD_EQUIP_BOOTS_KOKIRI, QUAD_EQUIP_BOOTS_IRON, QUAD_EQUIP_BOOTS_HOVER

        for (k = 0, bit = rowStart, point = 4; k < 3; k++, point += 4, temp++, bit++) {

            if (((u32)i == EQUIP_TYPE_SWORD) && (k == EQUIP_INV_SWORD_BGS) && gSaveContext.bgsFlag) {
                KaleidoScope_DrawQuadTextureRGBA32(play->state.gfxCtx, gBiggoronSwordIconTex, 32, 32, point);
            } else if ((i == EQUIP_TYPE_SWORD) && (k == EQUIP_INV_SWORD_BGS) &&
                       (gBitFlags[bit + 1] & gSaveContext.inventory.equipment)) {
                KaleidoScope_DrawQuadTextureRGBA32(play->state.gfxCtx, gBrokenGiantsKnifeIconTex, 32, 32, point);
            } else if (gBitFlags[bit] & gSaveContext.inventory.equipment) {
                KaleidoScope_DrawQuadTextureRGBA32(play->state.gfxCtx, gItemIcons[ITEM_SWORD_KOKIRI + temp], 32, 32,
                                                   point);
            }
        }
    }

    // Draw player to the player prerender buffer

    KaleidoScope_DrawPlayerWork(play);

    if ((pauseCtx->mainState == PAUSE_MAIN_STATE_EQUIP_CHANGED) && (sEquipTimer == 10)) {
        KaleidoScope_SetupPlayerPreRender(play);
    }

    if ((pauseCtx->mainState == PAUSE_MAIN_STATE_EQUIP_CHANGED) && (sEquipTimer == 9)) {
        //! @bug: This function shouldn't take any arguments
        KaleidoScope_ProcessPlayerPreRender(play);
    }

    gSPSegment(POLY_OPA_DISP++, 0x07, pauseCtx->playerSegment);
    gSPSegment(POLY_OPA_DISP++, 0x08, pauseCtx->iconItemSegment);
    gSPSegment(POLY_OPA_DISP++, 0x09, pauseCtx->iconItem24Segment);
    gSPSegment(POLY_OPA_DISP++, 0x0A, pauseCtx->nameSegment);
    gSPSegment(POLY_OPA_DISP++, 0x0B, play->interfaceCtx.mapSegment);
    gSPSegment(POLY_OPA_DISP++, 0x0C, pauseCtx->iconItemAltSegment);

    // Draw player prerender onto the equip page

    Gfx_SetupDL_42Opa(play->state.gfxCtx);
    KaleidoScope_DrawEquipmentImage(play, pauseCtx->playerSegment, PAUSE_EQUIP_PLAYER_WIDTH, PAUSE_EQUIP_PLAYER_HEIGHT);

    if (gUpgradeMasks[0]) {}

    CLOSE_DISPS(play->state.gfxCtx, "../z_kaleido_equipment.c", 609);
}<|MERGE_RESOLUTION|>--- conflicted
+++ resolved
@@ -15,39 +15,32 @@
     UPG_SCALE,    // QUAD_EQUIP_UPG_SCALE
 };
 
-<<<<<<< HEAD
 static u8 sChildUpgradeItemBases[] = {
-    ITEM_BULLET_BAG_30, // QUAD_EQUIP_UPG_BULLETBAG_QUIVER
-    ITEM_BOMB_BAG_20,   // QUAD_EQUIP_UPG_BOMB_BAG
-    ITEM_BRACELET,      // QUAD_EQUIP_UPG_STRENGTH
-    ITEM_SCALE_SILVER,  // QUAD_EQUIP_UPG_SCALE
+    ITEM_BULLET_BAG_30,            // QUAD_EQUIP_UPG_BULLETBAG_QUIVER
+    ITEM_BOMB_BAG_20,              // QUAD_EQUIP_UPG_BOMB_BAG
+    ITEM_STRENGTH_GORONS_BRACELET, // QUAD_EQUIP_UPG_STRENGTH
+    ITEM_SCALE_SILVER,             // QUAD_EQUIP_UPG_SCALE
 };
 static u8 sAdultUpgradeItemBases[] = {
-    ITEM_QUIVER_30,    // QUAD_EQUIP_UPG_BULLETBAG_QUIVER
-    ITEM_BOMB_BAG_20,  // QUAD_EQUIP_UPG_BOMB_BAG
-    ITEM_BRACELET,     // QUAD_EQUIP_UPG_STRENGTH
-    ITEM_SCALE_SILVER, // QUAD_EQUIP_UPG_SCALE
+    ITEM_QUIVER_30,                // QUAD_EQUIP_UPG_BULLETBAG_QUIVER
+    ITEM_BOMB_BAG_20,              // QUAD_EQUIP_UPG_BOMB_BAG
+    ITEM_STRENGTH_GORONS_BRACELET, // QUAD_EQUIP_UPG_STRENGTH
+    ITEM_SCALE_SILVER,             // QUAD_EQUIP_UPG_SCALE
 };
-=======
-static u8 sChildUpgradeItemBases[] = { ITEM_BULLET_BAG_30, ITEM_BOMB_BAG_20, ITEM_STRENGTH_GORONS_BRACELET,
-                                       ITEM_SCALE_SILVER };
-static u8 sAdultUpgradeItemBases[] = { ITEM_QUIVER_30, ITEM_BOMB_BAG_20, ITEM_STRENGTH_GORONS_BRACELET,
-                                       ITEM_SCALE_SILVER };
->>>>>>> 40639e69
 
 static u8 sUpgradeItemOffsets[] = {
-    0,                                  // unused
-    ITEM_BOMB_BAG_20 - ITEM_QUIVER_30,  // UPG_BOMB_BAG
-    ITEM_BRACELET - ITEM_QUIVER_30,     // UPG_STRENGTH
-    ITEM_SCALE_SILVER - ITEM_QUIVER_30, // UPG_SCALE
+    0,                                              // unused
+    ITEM_BOMB_BAG_20 - ITEM_QUIVER_30,              // UPG_BOMB_BAG
+    ITEM_STRENGTH_GORONS_BRACELET - ITEM_QUIVER_30, // UPG_STRENGTH
+    ITEM_SCALE_SILVER - ITEM_QUIVER_30,             // UPG_SCALE
 };
 
 static u8 sEquipmentItemOffsets[] = {
     // EQUIP_TYPE_SWORD
-    0,                                     // unused
-    ITEM_SWORD_KOKIRI - ITEM_SWORD_KOKIRI, // EQUIP_VALUE_SWORD_KOKIRI
-    ITEM_SWORD_MASTER - ITEM_SWORD_KOKIRI, // EQUIP_VALUE_SWORD_MASTER
-    ITEM_SWORD_BGS - ITEM_SWORD_KOKIRI,    // EQUIP_VALUE_SWORD_BGS
+    0,                                       // unused
+    ITEM_SWORD_KOKIRI - ITEM_SWORD_KOKIRI,   // EQUIP_VALUE_SWORD_KOKIRI
+    ITEM_SWORD_MASTER - ITEM_SWORD_KOKIRI,   // EQUIP_VALUE_SWORD_MASTER
+    ITEM_SWORD_BIGGORON - ITEM_SWORD_KOKIRI, // EQUIP_VALUE_SWORD_BGS
     // EQUIP_TYPE_SHIELD
     0,                                      // unused
     ITEM_SHIELD_DEKU - ITEM_SWORD_KOKIRI,   // EQUIP_VALUE_SHIELD_DEKU
@@ -553,24 +546,14 @@
                     gSaveContext.infTable[INFTABLE_1DX_INDEX] = 0;
                     gSaveContext.equips.buttonItems[0] = cursorItem;
 
-<<<<<<< HEAD
                     if ((pauseCtx->cursorX[PAUSE_EQUIP] == EQUIP_VALUE_SWORD_BGS) && gSaveContext.bgsFlag) {
-                        gSaveContext.equips.buttonItems[0] = ITEM_SWORD_BGS;
-=======
-                    if ((pauseCtx->cursorX[PAUSE_EQUIP] == 3) && (gSaveContext.bgsFlag != 0)) {
                         gSaveContext.equips.buttonItems[0] = ITEM_SWORD_BIGGORON;
->>>>>>> 40639e69
                         gSaveContext.swordHealth = 8;
                     } else {
                         if (gSaveContext.equips.buttonItems[0] == ITEM_HEART_PIECE_2) {
                             gSaveContext.equips.buttonItems[0] = ITEM_SWORD_BIGGORON;
                         }
-<<<<<<< HEAD
-                        if ((gSaveContext.equips.buttonItems[0] == ITEM_SWORD_BGS) && !gSaveContext.bgsFlag &&
-=======
-                        if ((gSaveContext.equips.buttonItems[0] == ITEM_SWORD_BIGGORON) &&
-                            (gSaveContext.bgsFlag == 0) &&
->>>>>>> 40639e69
+                        if ((gSaveContext.equips.buttonItems[0] == ITEM_SWORD_BIGGORON) && !gSaveContext.bgsFlag &&
                             CHECK_OWNED_EQUIP_ALT(EQUIP_TYPE_SWORD, EQUIP_INV_SWORD_BROKENGIANTKNIFE)) {
                             gSaveContext.equips.buttonItems[0] = ITEM_GIANTS_KNIFE;
                         }
