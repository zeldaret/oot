#include "z_kaleido_scope.h"
#include "assets/textures/icon_item_static/icon_item_static.h"
#include "assets/textures/icon_item_24_static/icon_item_24_static.h"
#include "assets/textures/icon_item_nes_static/icon_item_nes_static.h"
#include "assets/textures/icon_item_ger_static/icon_item_ger_static.h"
#include "assets/textures/icon_item_fra_static/icon_item_fra_static.h"
#include "assets/textures/icon_item_gameover_static/icon_item_gameover_static.h"
#include "terminal.h"

static void* sEquipmentFRATexs[] = {
    gPauseEquipment00FRATex, gPauseEquipment01Tex, gPauseEquipment02Tex, gPauseEquipment03Tex, gPauseEquipment04Tex,
    gPauseEquipment10FRATex, gPauseEquipment11Tex, gPauseEquipment12Tex, gPauseEquipment13Tex, gPauseEquipment14Tex,
    gPauseEquipment20FRATex, gPauseEquipment21Tex, gPauseEquipment22Tex, gPauseEquipment23Tex, gPauseEquipment24Tex,
};
static void* sSelectItemFRATexs[] = {
    gPauseSelectItem00FRATex, gPauseSelectItem01Tex,    gPauseSelectItem02Tex,    gPauseSelectItem03Tex,
    gPauseSelectItem04Tex,    gPauseSelectItem10FRATex, gPauseSelectItem11Tex,    gPauseSelectItem12Tex,
    gPauseSelectItem13Tex,    gPauseSelectItem14Tex,    gPauseSelectItem20FRATex, gPauseSelectItem21Tex,
    gPauseSelectItem22Tex,    gPauseSelectItem23Tex,    gPauseSelectItem24Tex,
};
static void* sMapFRATexs[] = {
    gPauseMap00Tex,    gPauseMap01Tex, gPauseMap02Tex, gPauseMap03Tex, gPauseMap04Tex,
    gPauseMap10FRATex, gPauseMap11Tex, gPauseMap12Tex, gPauseMap13Tex, gPauseMap14Tex,
    gPauseMap20Tex,    gPauseMap21Tex, gPauseMap22Tex, gPauseMap23Tex, gPauseMap24Tex,
};
static void* sQuestStatusFRATexs[] = {
    gPauseQuestStatus00Tex, gPauseQuestStatus01Tex,    gPauseQuestStatus02Tex, gPauseQuestStatus03Tex,
    gPauseQuestStatus04Tex, gPauseQuestStatus10FRATex, gPauseQuestStatus11Tex, gPauseQuestStatus12Tex,
    gPauseQuestStatus13Tex, gPauseQuestStatus14Tex,    gPauseQuestStatus20Tex, gPauseQuestStatus21Tex,
    gPauseQuestStatus22Tex, gPauseQuestStatus23Tex,    gPauseQuestStatus24Tex,
};
static void* sSaveFRATexs[] = {
    gPauseSave00FRATex, gPauseSave01Tex, gPauseSave02Tex, gPauseSave03Tex, gPauseSave04Tex,
    gPauseSave10FRATex, gPauseSave11Tex, gPauseSave12Tex, gPauseSave13Tex, gPauseSave14Tex,
    gPauseSave20FRATex, gPauseSave21Tex, gPauseSave22Tex, gPauseSave23Tex, gPauseSave24Tex,
};

static void* sEquipmentGERTexs[] = {
    gPauseEquipment00GERTex, gPauseEquipment01Tex, gPauseEquipment02Tex, gPauseEquipment03Tex, gPauseEquipment04Tex,
    gPauseEquipment10GERTex, gPauseEquipment11Tex, gPauseEquipment12Tex, gPauseEquipment13Tex, gPauseEquipment14Tex,
    gPauseEquipment20GERTex, gPauseEquipment21Tex, gPauseEquipment22Tex, gPauseEquipment23Tex, gPauseEquipment24Tex,
};
static void* sSelectItemGERTexs[] = {
    gPauseSelectItem00GERTex, gPauseSelectItem01Tex,    gPauseSelectItem02Tex,    gPauseSelectItem03Tex,
    gPauseSelectItem04Tex,    gPauseSelectItem10GERTex, gPauseSelectItem11Tex,    gPauseSelectItem12Tex,
    gPauseSelectItem13Tex,    gPauseSelectItem14Tex,    gPauseSelectItem20GERTex, gPauseSelectItem21Tex,
    gPauseSelectItem22Tex,    gPauseSelectItem23Tex,    gPauseSelectItem24Tex,
};
static void* sMapGERTexs[] = {
    gPauseMap00Tex,    gPauseMap01Tex, gPauseMap02Tex, gPauseMap03Tex, gPauseMap04Tex,
    gPauseMap10GERTex, gPauseMap11Tex, gPauseMap12Tex, gPauseMap13Tex, gPauseMap14Tex,
    gPauseMap20Tex,    gPauseMap21Tex, gPauseMap22Tex, gPauseMap23Tex, gPauseMap24Tex,
};
static void* sQuestStatusGERTexs[] = {
    gPauseQuestStatus00Tex, gPauseQuestStatus01Tex,    gPauseQuestStatus02Tex, gPauseQuestStatus03Tex,
    gPauseQuestStatus04Tex, gPauseQuestStatus10GERTex, gPauseQuestStatus11Tex, gPauseQuestStatus12Tex,
    gPauseQuestStatus13Tex, gPauseQuestStatus14Tex,    gPauseQuestStatus20Tex, gPauseQuestStatus21Tex,
    gPauseQuestStatus22Tex, gPauseQuestStatus23Tex,    gPauseQuestStatus24Tex,
};
static void* sSaveGERTexs[] = {
    gPauseSave00Tex,    gPauseSave01Tex, gPauseSave02Tex, gPauseSave03Tex, gPauseSave04Tex,
    gPauseSave10GERTex, gPauseSave11Tex, gPauseSave12Tex, gPauseSave13Tex, gPauseSave14Tex,
    gPauseSave20GERTex, gPauseSave21Tex, gPauseSave22Tex, gPauseSave23Tex, gPauseSave24Tex,
};

static void* sEquipmentENGTexs[] = {
    gPauseEquipment00Tex,    gPauseEquipment01Tex, gPauseEquipment02Tex, gPauseEquipment03Tex, gPauseEquipment04Tex,
    gPauseEquipment10ENGTex, gPauseEquipment11Tex, gPauseEquipment12Tex, gPauseEquipment13Tex, gPauseEquipment14Tex,
    gPauseEquipment20Tex,    gPauseEquipment21Tex, gPauseEquipment22Tex, gPauseEquipment23Tex, gPauseEquipment24Tex,
};
static void* sSelectItemENGTexs[] = {
    gPauseSelectItem00ENGTex, gPauseSelectItem01Tex,    gPauseSelectItem02Tex,    gPauseSelectItem03Tex,
    gPauseSelectItem04Tex,    gPauseSelectItem10ENGTex, gPauseSelectItem11Tex,    gPauseSelectItem12Tex,
    gPauseSelectItem13Tex,    gPauseSelectItem14Tex,    gPauseSelectItem20ENGTex, gPauseSelectItem21Tex,
    gPauseSelectItem22Tex,    gPauseSelectItem23Tex,    gPauseSelectItem24Tex,
};
static void* sMapENGTexs[] = {
    gPauseMap00Tex,    gPauseMap01Tex, gPauseMap02Tex, gPauseMap03Tex, gPauseMap04Tex,
    gPauseMap10ENGTex, gPauseMap11Tex, gPauseMap12Tex, gPauseMap13Tex, gPauseMap14Tex,
    gPauseMap20Tex,    gPauseMap21Tex, gPauseMap22Tex, gPauseMap23Tex, gPauseMap24Tex,
};
static void* sQuestStatusENGTexs[] = {
    gPauseQuestStatus00ENGTex, gPauseQuestStatus01Tex,    gPauseQuestStatus02Tex,    gPauseQuestStatus03Tex,
    gPauseQuestStatus04Tex,    gPauseQuestStatus10ENGTex, gPauseQuestStatus11Tex,    gPauseQuestStatus12Tex,
    gPauseQuestStatus13Tex,    gPauseQuestStatus14Tex,    gPauseQuestStatus20ENGTex, gPauseQuestStatus21Tex,
    gPauseQuestStatus22Tex,    gPauseQuestStatus23Tex,    gPauseQuestStatus24Tex,
};
static void* sSaveENGTexs[] = {
    gPauseSave00Tex,    gPauseSave01Tex, gPauseSave02Tex, gPauseSave03Tex, gPauseSave04Tex,
    gPauseSave10ENGTex, gPauseSave11Tex, gPauseSave12Tex, gPauseSave13Tex, gPauseSave14Tex,
    gPauseSave20Tex,    gPauseSave21Tex, gPauseSave22Tex, gPauseSave23Tex, gPauseSave24Tex,
};

static void* sGameOverTexs[] = {
    gPauseSave00Tex,     gPauseSave01Tex, gPauseSave02Tex, gPauseSave03Tex, gPauseSave04Tex,
    gPauseGameOver10Tex, gPauseSave11Tex, gPauseSave12Tex, gPauseSave13Tex, gPauseSave14Tex,
    gPauseSave20Tex,     gPauseSave21Tex, gPauseSave22Tex, gPauseSave23Tex, gPauseSave24Tex,
};

static void* sEquipmentTexs[] = {
    sEquipmentENGTexs,
    sEquipmentGERTexs,
    sEquipmentFRATexs,
};

static void* sSelectItemTexs[] = {
    sSelectItemENGTexs,
    sSelectItemGERTexs,
    sSelectItemFRATexs,
};

static void* sMapTexs[] = {
    sMapENGTexs,
    sMapGERTexs,
    sMapFRATexs,
};

static void* sQuestStatusTexs[] = {
    sQuestStatusENGTexs,
    sQuestStatusGERTexs,
    sQuestStatusFRATexs,
};

static void* sSaveTexs[] = {
    sSaveENGTexs,
    sSaveGERTexs,
    sSaveFRATexs,
};

s16 D_8082AAEC[] = {
    32, 112, 32, 48, 32, 32, 32, 48, 32, 64, 32, 48, 48, 48, 48, 64, 8, 8, 8, 8, 8, 8, 8, 8, 8, 8, 8, 8, 8, 8, 80, 64,
};

s16 D_8082AB2C[] = {
    24, 72, 13, 22, 19, 20, 19, 27, 14, 26, 22, 21, 49, 32, 45, 60, 8, 8, 8, 8, 8, 8, 8, 8, 8, 8, 8, 8, 8, 16, 32, 8,
};

static u8 D_8082AB6C[][5] = {
    { BTN_ENABLED, BTN_DISABLED, BTN_DISABLED, BTN_DISABLED, BTN_ENABLED },
    { BTN_ENABLED, BTN_ENABLED, BTN_ENABLED, BTN_ENABLED, BTN_DISABLED },
    { BTN_ENABLED, BTN_DISABLED, BTN_DISABLED, BTN_DISABLED, BTN_DISABLED },
    { BTN_ENABLED, BTN_DISABLED, BTN_DISABLED, BTN_DISABLED, BTN_ENABLED },
    { BTN_ENABLED, BTN_DISABLED, BTN_DISABLED, BTN_DISABLED, BTN_ENABLED },
    { BTN_ENABLED, BTN_ENABLED, BTN_ENABLED, BTN_ENABLED, BTN_DISABLED },
};

static s16 D_8082AB8C = 0;
static s16 D_8082AB90 = 0;
static s16 D_8082AB94 = 0;
static s16 D_8082AB98 = 255;

static s16 D_8082AB9C = 255;
static s16 D_8082ABA0 = 0;
static s16 D_8082ABA4 = 0;

static s16 sInDungeonScene = false;

static f32 D_8082ABAC[] = {
    -4.0f, 4.0f, 4.0f, 4.0f, 4.0f, -4.0f, -4.0f, -4.0f,
};

static f32 D_8082ABCC[] = {
    -4.0f, -4.0f, -4.0f, 4.0f, 4.0f, 4.0f, 4.0f, -4.0f,
};

static u16 D_8082ABEC[] = {
    PAUSE_MAP, PAUSE_EQUIP, PAUSE_QUEST, PAUSE_ITEM, PAUSE_EQUIP, PAUSE_MAP, PAUSE_ITEM, PAUSE_QUEST,
};

u8 gSlotAgeReqs[] = {
    1, 9, 9, 0, 0, 9, 1, 9, 9, 0, 0, 9, 1, 9, 1, 0, 0, 9, 9, 9, 9, 9, 0, 1,
};

u8 gEquipAgeReqs[EQUIP_TYPE_MAX][4] = {
    { 0, 1, 0, 0 },
    { 9, 1, 9, 0 },
    { 0, 9, 0, 0 },
    { 9, 9, 0, 0 },
};

u8 gItemAgeReqs[] = {
    1, 9, 9, 0, 0, 9, 1, 9, 9, 9, 0, 0, 0, 9, 1, 9, 1, 0, 0, 9, 9, 9, 9, 9, 9, 9, 9, 9, 9,
    9, 9, 9, 9, 1, 1, 1, 1, 1, 1, 1, 1, 1, 1, 1, 1, 0, 0, 0, 0, 0, 0, 0, 0, 0, 0, 0, 0, 0,
    0, 1, 0, 0, 1, 9, 0, 9, 0, 0, 9, 0, 0, 1, 1, 1, 0, 0, 0, 9, 9, 9, 1, 0, 0, 9, 9, 0,
};

u8 gAreaGsFlags[] = {
    0x0F, 0x1F, 0x0F, 0x1F, 0x1F, 0x1F, 0x1F, 0x1F, 0x07, 0x07, 0x03,
    0x0F, 0x07, 0x0F, 0x0F, 0xFF, 0xFF, 0xFF, 0x1F, 0x0F, 0x03, 0x0F,
};

static void* sCursorTexs[] = {
    gPauseMenuCursorTopLeftTex,
    gPauseMenuCursorTopRightTex,
    gPauseMenuCursorBottomLeftTex,
    gPauseMenuCursorBottomRightTex,
};

static s16 sCursorColors[][3] = {
    { 255, 255, 255 },
    { 255, 255, 0 },
    { 0, 255, 50 },
};

static void* sSavePromptTexs[] = {
    gPauseSavePromptENGTex,
    gPauseSavePromptGERTex,
    gPauseSavePromptFRATex,
};

static void* sSaveConfirmationTexs[] = {
    gPauseSaveConfirmationENGTex,
    gPauseSaveConfirmationGERTex,
    gPauseSaveConfirmationFRATex,
};

static void* sContinuePromptTexs[] = {
    gContinuePlayingENGTex,
    gContinuePlayingGERTex,
    gContinuePlayingFRATex,
};

static void* sPromptChoiceTexs[][2] = {
    { gPauseYesENGTex, gPauseNoENGTex },
    { gPauseYesGERTex, gPauseNoGERTex },
    { gPauseYesFRATex, gPauseNoFRATex },
};

static u8 D_808321A8[5];
static PreRender sPlayerPreRender;
static void* sPreRenderCvg;

void KaleidoScope_SetupPlayerPreRender(PlayState* play) {
    Gfx* gfx;
    Gfx* gfxRef;
    void* fbuf;

    fbuf = play->state.gfxCtx->curFrameBuffer;

    OPEN_DISPS(play->state.gfxCtx, "../z_kaleido_scope_PAL.c", 496);

    gfxRef = POLY_OPA_DISP;
    gfx = Graph_GfxPlusOne(gfxRef);
    gSPDisplayList(WORK_DISP++, gfx);

    PreRender_SetValues(&sPlayerPreRender, PAUSE_EQUIP_PLAYER_WIDTH, PAUSE_EQUIP_PLAYER_HEIGHT, fbuf, NULL);
    PreRender_SaveFramebuffer(&sPlayerPreRender, &gfx);
    PreRender_DrawCoverage(&sPlayerPreRender, &gfx);

    gSPEndDisplayList(gfx++);
    Graph_BranchDlist(gfxRef, gfx);
    POLY_OPA_DISP = gfx;

    R_GRAPH_TASKSET00_FLAGS |= 1;

    CLOSE_DISPS(play->state.gfxCtx, "../z_kaleido_scope_PAL.c", 509);
}

void KaleidoScope_ProcessPlayerPreRender(void) {
    Sleep_Msec(50);
    PreRender_ApplyFilters(&sPlayerPreRender);
    PreRender_Destroy(&sPlayerPreRender);
}

Gfx* KaleidoScope_QuadTextureIA4(Gfx* gfx, void* texture, s16 width, s16 height, u16 point) {
    gDPLoadTextureBlock_4b(gfx++, texture, G_IM_FMT_IA, width, height, 0, G_TX_NOMIRROR | G_TX_WRAP,
                           G_TX_NOMIRROR | G_TX_WRAP, G_TX_NOMASK, G_TX_NOMASK, G_TX_NOLOD, G_TX_NOLOD);
    gSP1Quadrangle(gfx++, point, point + 2, point + 3, point + 1, 0);

    return gfx;
}

Gfx* KaleidoScope_QuadTextureIA8(Gfx* gfx, void* texture, s16 width, s16 height, u16 point) {
    gDPLoadTextureBlock(gfx++, texture, G_IM_FMT_IA, G_IM_SIZ_8b, width, height, 0, G_TX_NOMIRROR | G_TX_WRAP,
                        G_TX_NOMIRROR | G_TX_WRAP, G_TX_NOMASK, G_TX_NOMASK, G_TX_NOLOD, G_TX_NOLOD);
    gSP1Quadrangle(gfx++, point, point + 2, point + 3, point + 1, 0);

    return gfx;
}

void KaleidoScope_OverridePalIndexCI4(u8* texture, s32 size, s32 targetIndex, s32 newIndex) {
    s32 i;

    targetIndex &= 0xF;
    newIndex &= 0xF;

    if ((size == 0) || (targetIndex == newIndex) || (texture == NULL)) {
        return;
    }

    for (i = 0; i < size; i++) {
        s32 index1;
        s32 index2;

        index1 = index2 = texture[i];

        index1 = (index1 >> 4) & 0xF;
        index2 = index2 & 0xF;

        if (index1 == targetIndex) {
            index1 = newIndex;
        }

        if (index2 == targetIndex) {
            index2 = newIndex;
        }

        texture[i] = (index1 << 4) | index2;
    }
}

void KaleidoScope_MoveCursorToSpecialPos(PlayState* play, u16 specialPos) {
    PauseContext* pauseCtx = &play->pauseCtx;

    pauseCtx->cursorSpecialPos = specialPos;
    pauseCtx->pageSwitchInputTimer = 0;

    Audio_PlaySfxGeneral(NA_SE_SY_DECIDE, &gSfxDefaultPos, 4, &gSfxDefaultFreqAndVolScale, &gSfxDefaultFreqAndVolScale,
                         &gSfxDefaultReverb);
}

void KaleidoScope_DrawQuadTextureRGBA32(GraphicsContext* gfxCtx, void* texture, u16 width, u16 height, u16 point) {
    OPEN_DISPS(gfxCtx, "../z_kaleido_scope_PAL.c", 748);

    gDPLoadTextureBlock(POLY_OPA_DISP++, texture, G_IM_FMT_RGBA, G_IM_SIZ_32b, width, height, 0,
                        G_TX_NOMIRROR | G_TX_WRAP, G_TX_NOMIRROR | G_TX_WRAP, G_TX_NOMASK, G_TX_NOMASK, G_TX_NOLOD,
                        G_TX_NOLOD);
    gSP1Quadrangle(POLY_OPA_DISP++, point, point + 2, point + 3, point + 1, 0);

    CLOSE_DISPS(gfxCtx, "../z_kaleido_scope_PAL.c", 758);
}

void KaleidoScope_SetDefaultCursor(PlayState* play) {
    PauseContext* pauseCtx = &play->pauseCtx;
    s16 s;
    s16 i;

    switch (pauseCtx->pageIndex) {
        case PAUSE_ITEM:
            s = pauseCtx->cursorSlot[PAUSE_ITEM];
            if (gSaveContext.save.info.inventory.items[s] == ITEM_NONE) {
                i = s + 1;
                while (true) {
                    if (gSaveContext.save.info.inventory.items[i] != ITEM_NONE) {
                        break;
                    }
                    i++;
                    if (i >= 24) {
                        i = 0;
                    }
                    if (i == s) {
                        pauseCtx->cursorItem[PAUSE_ITEM] = pauseCtx->namedItem = PAUSE_ITEM_NONE;
                        return;
                    }
                }
                pauseCtx->cursorItem[PAUSE_ITEM] = gSaveContext.save.info.inventory.items[i];
                pauseCtx->cursorSlot[PAUSE_ITEM] = i;
            }
            break;
        case PAUSE_MAP:
        case PAUSE_QUEST:
        case PAUSE_EQUIP:
            break;
    }
}

void KaleidoScope_SwitchPage(PauseContext* pauseCtx, u8 pt) {
    pauseCtx->unk_1E4 = 1;
    pauseCtx->unk_1EA = 0;

    if (!pt) {
        pauseCtx->mode = pauseCtx->pageIndex * 2 + 1;
        Audio_PlaySfxGeneral(NA_SE_SY_WIN_SCROLL_LEFT, &gSfxDefaultPos, 4, &gSfxDefaultFreqAndVolScale,
                             &gSfxDefaultFreqAndVolScale, &gSfxDefaultReverb);
        pauseCtx->cursorSpecialPos = PAUSE_CURSOR_PAGE_RIGHT;
    } else {
        pauseCtx->mode = pauseCtx->pageIndex * 2;
        Audio_PlaySfxGeneral(NA_SE_SY_WIN_SCROLL_RIGHT, &gSfxDefaultPos, 4, &gSfxDefaultFreqAndVolScale,
                             &gSfxDefaultFreqAndVolScale, &gSfxDefaultReverb);
        pauseCtx->cursorSpecialPos = PAUSE_CURSOR_PAGE_LEFT;
    }

    gSaveContext.buttonStatus[IBTN_BCA_C_LEFT] = D_8082AB6C[pauseCtx->pageIndex + pt][1];
    gSaveContext.buttonStatus[IBTN_BCA_C_DOWN] = D_8082AB6C[pauseCtx->pageIndex + pt][2];
    gSaveContext.buttonStatus[IBTN_BCA_C_RIGHT] = D_8082AB6C[pauseCtx->pageIndex + pt][3];
    gSaveContext.buttonStatus[IBTN_BCA_A] = D_8082AB6C[pauseCtx->pageIndex + pt][4];

    osSyncPrintf("kscope->kscp_pos+pt = %d\n", pauseCtx->pageIndex + pt);

    gSaveContext.hudVisibilityMode = HUD_VISIBILITY_NO_CHANGE;
    Interface_ChangeHudVisibilityMode(HUD_VISIBILITY_ALL);
}

void KaleidoScope_HandlePageToggles(PauseContext* pauseCtx, Input* input) {
    if ((pauseCtx->debugState == 0) && CHECK_BTN_ALL(input->press.button, BTN_L)) {
        pauseCtx->debugState = 1;
        return;
    }

    if (CHECK_BTN_ALL(input->press.button, BTN_R)) {
        KaleidoScope_SwitchPage(pauseCtx, 2);
        return;
    }

    if (CHECK_BTN_ALL(input->press.button, BTN_Z)) {
        KaleidoScope_SwitchPage(pauseCtx, 0);
        return;
    }

    if (pauseCtx->cursorSpecialPos == PAUSE_CURSOR_PAGE_LEFT) {
        if (pauseCtx->stickAdjX < -30) {
            pauseCtx->pageSwitchInputTimer++;
            if ((pauseCtx->pageSwitchInputTimer >= 10) || (pauseCtx->pageSwitchInputTimer == 0)) {
                KaleidoScope_SwitchPage(pauseCtx, 0);
            }
        } else {
            pauseCtx->pageSwitchInputTimer = -1;
        }
    } else if (pauseCtx->cursorSpecialPos == PAUSE_CURSOR_PAGE_RIGHT) {
        if (pauseCtx->stickAdjX > 30) {
            pauseCtx->pageSwitchInputTimer++;
            if ((pauseCtx->pageSwitchInputTimer >= 10) || (pauseCtx->pageSwitchInputTimer == 0)) {
                KaleidoScope_SwitchPage(pauseCtx, 2);
            }
        } else {
            pauseCtx->pageSwitchInputTimer = -1;
        }
    }
}

void KaleidoScope_DrawCursor(PlayState* play, u16 pageIndex) {
    PauseContext* pauseCtx = &play->pauseCtx;
    u16 temp;

    OPEN_DISPS(play->state.gfxCtx, "../z_kaleido_scope_PAL.c", 955);

    temp = pauseCtx->unk_1E4;

    if ((((pauseCtx->unk_1E4 == 0) || (temp == 8)) && (pauseCtx->state == PAUSE_STATE_6)) ||
        ((pauseCtx->pageIndex == PAUSE_QUEST) && ((temp < 3) || (temp == 5) || (temp == 8)))) {

        if (pauseCtx->pageIndex == pageIndex) {
            s16 i;
            s16 j;

            gDPPipeSync(POLY_OPA_DISP++);
            gDPSetCombineLERP(POLY_OPA_DISP++, PRIMITIVE, ENVIRONMENT, TEXEL0, ENVIRONMENT, TEXEL0, 0, PRIMITIVE, 0,
                              PRIMITIVE, ENVIRONMENT, TEXEL0, ENVIRONMENT, TEXEL0, 0, PRIMITIVE, 0);
            gDPSetPrimColor(POLY_OPA_DISP++, 0, 0, sCursorColors[pauseCtx->cursorColorSet >> 2][0],
                            sCursorColors[pauseCtx->cursorColorSet >> 2][1],
                            sCursorColors[pauseCtx->cursorColorSet >> 2][2], 255);
            gDPSetEnvColor(POLY_OPA_DISP++, D_8082AB8C, D_8082AB90, D_8082AB94, 255);
            gSPVertex(POLY_OPA_DISP++, pauseCtx->cursorVtx, 16, 0);

            for (i = j = 0; i < 4; i++, j += 4) {
                gDPLoadTextureBlock_4b(POLY_OPA_DISP++, sCursorTexs[i], G_IM_FMT_IA, 16, 16, 0,
                                       G_TX_NOMIRROR | G_TX_WRAP, G_TX_NOMIRROR | G_TX_WRAP, G_TX_NOMASK, G_TX_NOMASK,
                                       G_TX_NOLOD, G_TX_NOLOD);
                gSP1Quadrangle(POLY_OPA_DISP++, j, j + 2, j + 3, j + 1, 0);
            }
        }

        gDPPipeSync(POLY_OPA_DISP++);
        gDPSetEnvColor(POLY_OPA_DISP++, 0, 0, 0, 255);
    }

    CLOSE_DISPS(play->state.gfxCtx, "../z_kaleido_scope_PAL.c", 985);
}

Gfx* KaleidoScope_DrawPageSections(Gfx* gfx, Vtx* vertices, void** textures) {
    s32 i;
    s32 j;

    gSPVertex(gfx++, vertices, 32, 0);

    i = 0;
    j = 0;
    while (j < 32) {
        gDPPipeSync(gfx++);
        gDPLoadTextureBlock(gfx++, textures[i], G_IM_FMT_IA, G_IM_SIZ_8b, 80, 32, 0, G_TX_NOMIRROR | G_TX_WRAP,
                            G_TX_NOMIRROR | G_TX_WRAP, G_TX_NOMASK, G_TX_NOMASK, G_TX_NOLOD, G_TX_NOLOD);
        gSP1Quadrangle(gfx++, j, j + 2, j + 3, j + 1, 0);

        j += 4;
        i++;
    }

    gSPVertex(gfx++, vertices + 32, 28, 0);

    j = 0;
    while (j < 28) {
        gDPPipeSync(gfx++);
        gDPLoadTextureBlock(gfx++, textures[i], G_IM_FMT_IA, G_IM_SIZ_8b, 80, 32, 0, G_TX_NOMIRROR | G_TX_WRAP,
                            G_TX_NOMIRROR | G_TX_WRAP, G_TX_NOMASK, G_TX_NOMASK, G_TX_NOLOD, G_TX_NOLOD);
        gSP1Quadrangle(gfx++, j, j + 2, j + 3, j + 1, 0);

        j += 4;
        i++;
    }

    return gfx;
}

void KaleidoScope_DrawPages(PlayState* play, GraphicsContext* gfxCtx) {
    static s16 D_8082ACF4[][3] = {
        { 0, 0, 0 }, { 0, 0, 0 },     { 0, 0, 0 },    { 0, 0, 0 }, { 255, 255, 0 }, { 0, 0, 0 },
        { 0, 0, 0 }, { 255, 255, 0 }, { 0, 255, 50 }, { 0, 0, 0 }, { 0, 0, 0 },     { 0, 255, 50 },
    };
    static s16 D_8082AD3C = 20;
    static s16 D_8082AD40 = 0;
    static s16 sStickXRepeatTimer = 0;
    static s16 sStickYRepeatTimer = 0;
    static s16 sStickXRepeatState = 0;
    static s16 sStickYRepeatState = 0;
    PauseContext* pauseCtx = &play->pauseCtx;
    s16 stepR;
    s16 stepG;
    s16 stepB;

    OPEN_DISPS(gfxCtx, "../z_kaleido_scope_PAL.c", 1100);

    if (!IS_PAUSE_STATE_GAMEOVER(pauseCtx)) {
        if (pauseCtx->state != PAUSE_STATE_SAVE_PROMPT) {
            stepR = ABS(D_8082AB8C - D_8082ACF4[pauseCtx->cursorColorSet + D_8082AD40][0]) / D_8082AD3C;
            stepG = ABS(D_8082AB90 - D_8082ACF4[pauseCtx->cursorColorSet + D_8082AD40][1]) / D_8082AD3C;
            stepB = ABS(D_8082AB94 - D_8082ACF4[pauseCtx->cursorColorSet + D_8082AD40][2]) / D_8082AD3C;
            if (D_8082AB8C >= D_8082ACF4[pauseCtx->cursorColorSet + D_8082AD40][0]) {
                D_8082AB8C -= stepR;
            } else {
                D_8082AB8C += stepR;
            }
            if (D_8082AB90 >= D_8082ACF4[pauseCtx->cursorColorSet + D_8082AD40][1]) {
                D_8082AB90 -= stepG;
            } else {
                D_8082AB90 += stepG;
            }
            if (D_8082AB94 >= D_8082ACF4[pauseCtx->cursorColorSet + D_8082AD40][2]) {
                D_8082AB94 -= stepB;
            } else {
                D_8082AB94 += stepB;
            }

            D_8082AD3C--;
            if (D_8082AD3C == 0) {
                D_8082AB8C = D_8082ACF4[pauseCtx->cursorColorSet + D_8082AD40][0];
                D_8082AB90 = D_8082ACF4[pauseCtx->cursorColorSet + D_8082AD40][1];
                D_8082AB94 = D_8082ACF4[pauseCtx->cursorColorSet + D_8082AD40][2];
                D_8082AD3C = ZREG(28 + D_8082AD40);
                D_8082AD40++;
                if (D_8082AD40 >= 4) {
                    D_8082AD40 = 0;
                }
            }

            if (pauseCtx->stickAdjX < -30) {
                if (sStickXRepeatState == -1) {
                    sStickXRepeatTimer--;
                    if (sStickXRepeatTimer < 0) {
                        sStickXRepeatTimer = R_PAUSE_STICK_REPEAT_DELAY;
                    } else {
                        pauseCtx->stickAdjX = 0;
                    }
                } else {
                    sStickXRepeatTimer = R_PAUSE_STICK_REPEAT_DELAY_FIRST;
                    sStickXRepeatState = -1;
                }
            } else if (pauseCtx->stickAdjX > 30) {
                if (sStickXRepeatState == 1) {
                    sStickXRepeatTimer--;
                    if (sStickXRepeatTimer < 0) {
                        sStickXRepeatTimer = R_PAUSE_STICK_REPEAT_DELAY;
                    } else {
                        pauseCtx->stickAdjX = 0;
                    }
                } else {
                    sStickXRepeatTimer = R_PAUSE_STICK_REPEAT_DELAY_FIRST;
                    sStickXRepeatState = 1;
                }
            } else {
                sStickXRepeatState = 0;
            }

            if (pauseCtx->stickAdjY < -30) {
                if (sStickYRepeatState == -1) {
                    sStickYRepeatTimer--;
                    if (sStickYRepeatTimer < 0) {
                        sStickYRepeatTimer = R_PAUSE_STICK_REPEAT_DELAY;
                    } else {
                        pauseCtx->stickAdjY = 0;
                    }
                } else {
                    sStickYRepeatTimer = R_PAUSE_STICK_REPEAT_DELAY_FIRST;
                    sStickYRepeatState = -1;
                }
            } else if (pauseCtx->stickAdjY > 30) {
                if (sStickYRepeatState == 1) {
                    sStickYRepeatTimer--;
                    if (sStickYRepeatTimer < 0) {
                        sStickYRepeatTimer = R_PAUSE_STICK_REPEAT_DELAY;
                    } else {
                        pauseCtx->stickAdjY = 0;
                    }
                } else {
                    sStickYRepeatTimer = R_PAUSE_STICK_REPEAT_DELAY_FIRST;
                    sStickYRepeatState = 1;
                }
            } else {
                sStickYRepeatState = 0;
            }
        }

        if (pauseCtx->pageIndex) { // pageIndex != PAUSE_ITEM
            gDPPipeSync(POLY_OPA_DISP++);
            gDPSetCombineMode(POLY_OPA_DISP++, G_CC_MODULATEIA, G_CC_MODULATEIA);

            Matrix_Translate(0.0f, (f32)WREG(2) / 100.0f, -(f32)WREG(3) / 100.0f, MTXMODE_NEW);
            Matrix_Scale(0.78f, 0.78f, 0.78f, MTXMODE_APPLY);
            Matrix_RotateX(-pauseCtx->unk_1F4 / 100.0f, MTXMODE_APPLY);

            gSPMatrix(POLY_OPA_DISP++, Matrix_NewMtx(gfxCtx, "../z_kaleido_scope_PAL.c", 1173),
                      G_MTX_NOPUSH | G_MTX_LOAD | G_MTX_MODELVIEW);

            POLY_OPA_DISP = KaleidoScope_DrawPageSections(POLY_OPA_DISP, pauseCtx->itemPageVtx,
                                                          sSelectItemTexs[gSaveContext.language]);

            KaleidoScope_DrawItemSelect(play);
        }

        if (pauseCtx->pageIndex != PAUSE_EQUIP) {
            gDPPipeSync(POLY_OPA_DISP++);
            gDPSetCombineMode(POLY_OPA_DISP++, G_CC_MODULATEIA, G_CC_MODULATEIA);

            Matrix_Translate(-(f32)WREG(3) / 100.0f, (f32)WREG(2) / 100.0f, 0.0f, MTXMODE_NEW);
            Matrix_Scale(0.78f, 0.78f, 0.78f, MTXMODE_APPLY);
            Matrix_RotateZ(pauseCtx->unk_1F8 / 100.0f, MTXMODE_APPLY);
            Matrix_RotateY(1.57f, MTXMODE_APPLY);

            gSPMatrix(POLY_OPA_DISP++, Matrix_NewMtx(gfxCtx, "../z_kaleido_scope_PAL.c", 1196),
                      G_MTX_NOPUSH | G_MTX_LOAD | G_MTX_MODELVIEW);

            POLY_OPA_DISP = KaleidoScope_DrawPageSections(POLY_OPA_DISP, pauseCtx->equipPageVtx,
                                                          sEquipmentTexs[gSaveContext.language]);

            KaleidoScope_DrawEquipment(play);
        }

        if (pauseCtx->pageIndex != PAUSE_QUEST) {
            gDPPipeSync(POLY_OPA_DISP++);
            gDPSetTextureFilter(POLY_OPA_DISP++, G_TF_BILERP);
            gDPSetCombineMode(POLY_OPA_DISP++, G_CC_MODULATEIA, G_CC_MODULATEIA);

            Matrix_Translate(0.0f, (f32)WREG(2) / 100.0f, (f32)WREG(3) / 100.0f, MTXMODE_NEW);
            Matrix_Scale(0.78f, 0.78f, 0.78f, MTXMODE_APPLY);
            Matrix_RotateX(pauseCtx->unk_200 / 100.0f, MTXMODE_APPLY);
            Matrix_RotateY(3.14f, MTXMODE_APPLY);

            gSPMatrix(POLY_OPA_DISP++, Matrix_NewMtx(gfxCtx, "../z_kaleido_scope_PAL.c", 1220),
                      G_MTX_NOPUSH | G_MTX_LOAD | G_MTX_MODELVIEW);

            POLY_OPA_DISP = KaleidoScope_DrawPageSections(POLY_OPA_DISP, pauseCtx->questPageVtx,
                                                          sQuestStatusTexs[gSaveContext.language]);

            KaleidoScope_DrawQuestStatus(play, gfxCtx);
        }

        if (pauseCtx->pageIndex != PAUSE_MAP) {
            gDPPipeSync(POLY_OPA_DISP++);

            gDPSetCombineMode(POLY_OPA_DISP++, G_CC_MODULATEIA, G_CC_MODULATEIA);

            Matrix_Translate((f32)WREG(3) / 100.0f, (f32)WREG(2) / 100.0f, 0.0f, MTXMODE_NEW);
            Matrix_Scale(0.78f, 0.78f, 0.78f, MTXMODE_APPLY);
            Matrix_RotateZ(-pauseCtx->unk_1FC / 100.0f, MTXMODE_APPLY);
            Matrix_RotateY(-1.57f, MTXMODE_APPLY);

            gSPMatrix(POLY_OPA_DISP++, Matrix_NewMtx(gfxCtx, "../z_kaleido_scope_PAL.c", 1243),
                      G_MTX_NOPUSH | G_MTX_LOAD | G_MTX_MODELVIEW);

            POLY_OPA_DISP =
                KaleidoScope_DrawPageSections(POLY_OPA_DISP, pauseCtx->mapPageVtx, sMapTexs[gSaveContext.language]);

            if (sInDungeonScene) {
                KaleidoScope_DrawDungeonMap(play, gfxCtx);
                Gfx_SetupDL_42Opa(gfxCtx);

                gDPSetCombineMode(POLY_OPA_DISP++, G_CC_MODULATEIA_PRIM, G_CC_MODULATEIA_PRIM);

                if (CHECK_DUNGEON_ITEM(DUNGEON_COMPASS, gSaveContext.mapIndex)) {
                    PauseMapMark_Draw(play);
                }
            } else {
                KaleidoScope_DrawWorldMap(play, gfxCtx);
            }
        }

        gDPPipeSync(POLY_OPA_DISP++);
        gDPSetCombineMode(POLY_OPA_DISP++, G_CC_MODULATEIA, G_CC_MODULATEIA);

        switch (pauseCtx->pageIndex) {
            case PAUSE_ITEM:
                Matrix_Translate(0.0f, (f32)WREG(2) / 100.0f, -(f32)WREG(3) / 100.0f, MTXMODE_NEW);
                Matrix_Scale(0.78f, 0.78f, 0.78f, MTXMODE_APPLY);
                Matrix_RotateX(-pauseCtx->unk_1F4 / 100.0f, MTXMODE_APPLY);

                gSPMatrix(POLY_OPA_DISP++, Matrix_NewMtx(gfxCtx, "../z_kaleido_scope_PAL.c", 1281),
                          G_MTX_NOPUSH | G_MTX_LOAD | G_MTX_MODELVIEW);

                POLY_OPA_DISP = KaleidoScope_DrawPageSections(POLY_OPA_DISP, pauseCtx->itemPageVtx,
                                                              sSelectItemTexs[gSaveContext.language]);

                KaleidoScope_DrawItemSelect(play);
                break;

            case PAUSE_MAP:
                Matrix_Translate((f32)WREG(3) / 100.0f, (f32)WREG(2) / 100.0f, 0.0f, MTXMODE_NEW);
                Matrix_Scale(0.78f, 0.78f, 0.78f, MTXMODE_APPLY);
                Matrix_RotateZ(-pauseCtx->unk_1FC / 100.0f, MTXMODE_APPLY);
                Matrix_RotateY(-1.57f, MTXMODE_APPLY);

                gSPMatrix(POLY_OPA_DISP++, Matrix_NewMtx(gfxCtx, "../z_kaleido_scope_PAL.c", 1303),
                          G_MTX_NOPUSH | G_MTX_LOAD | G_MTX_MODELVIEW);

                POLY_OPA_DISP =
                    KaleidoScope_DrawPageSections(POLY_OPA_DISP, pauseCtx->mapPageVtx, sMapTexs[gSaveContext.language]);

                if (sInDungeonScene) {
                    KaleidoScope_DrawDungeonMap(play, gfxCtx);
                    Gfx_SetupDL_42Opa(gfxCtx);

                    gDPSetCombineMode(POLY_OPA_DISP++, G_CC_MODULATEIA_PRIM, G_CC_MODULATEIA_PRIM);

                    if (pauseCtx->cursorSpecialPos == 0) {
                        KaleidoScope_DrawCursor(play, PAUSE_MAP);
                    }

                    if (CHECK_DUNGEON_ITEM(DUNGEON_COMPASS, gSaveContext.mapIndex)) {
                        PauseMapMark_Draw(play);
                    }
                } else {
                    KaleidoScope_DrawWorldMap(play, gfxCtx);
                }
                break;

            case PAUSE_QUEST:
                gDPSetTextureFilter(POLY_OPA_DISP++, G_TF_BILERP);

                Matrix_Translate(0.0f, (f32)WREG(2) / 100.0f, (f32)WREG(3) / 100.0f, MTXMODE_NEW);
                Matrix_Scale(0.78f, 0.78f, 0.78f, MTXMODE_APPLY);
                Matrix_RotateX(pauseCtx->unk_200 / 100.0f, MTXMODE_APPLY);
                Matrix_RotateY(3.14f, MTXMODE_APPLY);

                gSPMatrix(POLY_OPA_DISP++, Matrix_NewMtx(gfxCtx, "../z_kaleido_scope_PAL.c", 1343),
                          G_MTX_NOPUSH | G_MTX_LOAD | G_MTX_MODELVIEW);

                POLY_OPA_DISP = KaleidoScope_DrawPageSections(POLY_OPA_DISP, pauseCtx->questPageVtx,
                                                              sQuestStatusTexs[gSaveContext.language]);

                KaleidoScope_DrawQuestStatus(play, gfxCtx);

                if (pauseCtx->cursorSpecialPos == 0) {
                    KaleidoScope_DrawCursor(play, PAUSE_QUEST);
                }
                break;

            case PAUSE_EQUIP:
                Matrix_Translate(-(f32)WREG(3) / 100.0f, (f32)WREG(2) / 100.0f, 0.0f, MTXMODE_NEW);
                Matrix_Scale(0.78f, 0.78f, 0.78f, MTXMODE_APPLY);
                Matrix_RotateZ(pauseCtx->unk_1F8 / 100.0f, MTXMODE_APPLY);
                Matrix_RotateY(1.57f, MTXMODE_APPLY);

                gSPMatrix(POLY_OPA_DISP++, Matrix_NewMtx(gfxCtx, "../z_kaleido_scope_PAL.c", 1367),
                          G_MTX_NOPUSH | G_MTX_LOAD | G_MTX_MODELVIEW);

                POLY_OPA_DISP = KaleidoScope_DrawPageSections(POLY_OPA_DISP, pauseCtx->equipPageVtx,
                                                              sEquipmentTexs[gSaveContext.language]);

                KaleidoScope_DrawEquipment(play);

                if (pauseCtx->cursorSpecialPos == 0) {
                    KaleidoScope_DrawCursor(play, PAUSE_EQUIP);
                }
                break;
        }
    }

    Gfx_SetupDL_42Opa(gfxCtx);

    if ((pauseCtx->state == PAUSE_STATE_SAVE_PROMPT) || IS_PAUSE_STATE_GAMEOVER(pauseCtx)) {
        KaleidoScope_UpdatePrompt(play);

        gDPSetCombineMode(POLY_OPA_DISP++, G_CC_MODULATEIA, G_CC_MODULATEIA);

        if ((u32)pauseCtx->pageIndex == PAUSE_ITEM) {
            pauseCtx->unk_1F4 = pauseCtx->unk_204 + 314.0f;

            Matrix_Translate(0.0f, (f32)WREG(2) / 100.0f, -pauseCtx->unk_1F0 / 10.0f, MTXMODE_NEW);
            Matrix_Scale(0.78f, 0.78f, 0.78f, MTXMODE_APPLY);
            Matrix_RotateX(-pauseCtx->unk_204 / 100.0f, MTXMODE_APPLY);
        } else if (pauseCtx->pageIndex == PAUSE_MAP) {
            pauseCtx->unk_1FC = pauseCtx->unk_204 + 314.0f;

            Matrix_Translate(pauseCtx->unk_1F0 / 10.0f, (f32)WREG(2) / 100.0f, 0.0f, MTXMODE_NEW);
            Matrix_Scale(0.78f, 0.78f, 0.78f, MTXMODE_APPLY);
            Matrix_RotateZ(-pauseCtx->unk_204 / 100.0f, MTXMODE_APPLY);
            Matrix_RotateY(-1.57f, MTXMODE_APPLY);
        } else if (pauseCtx->pageIndex == PAUSE_QUEST) {
            pauseCtx->unk_200 = pauseCtx->unk_204 + 314.0f;

            Matrix_Translate(0.0f, (f32)WREG(2) / 100.0f, pauseCtx->unk_1F0 / 10.0f, MTXMODE_NEW);
            Matrix_Scale(0.78f, 0.78f, 0.78f, MTXMODE_APPLY);
            Matrix_RotateX(pauseCtx->unk_204 / 100.0f, MTXMODE_APPLY);
            Matrix_RotateY(3.14f, MTXMODE_APPLY);
        } else {
            pauseCtx->unk_1F8 = pauseCtx->unk_204 + 314.0f;

            Matrix_Translate(-pauseCtx->unk_1F0 / 10.0f, (f32)WREG(2) / 100.0f, 0.0f, MTXMODE_NEW);
            Matrix_Scale(0.78f, 0.78f, 0.78f, MTXMODE_APPLY);
            Matrix_RotateZ(pauseCtx->unk_204 / 100.0f, MTXMODE_APPLY);
            Matrix_RotateY(1.57f, MTXMODE_APPLY);
        }

        gSPMatrix(POLY_OPA_DISP++, Matrix_NewMtx(gfxCtx, "../z_kaleido_scope_PAL.c", 1424),
                  G_MTX_NOPUSH | G_MTX_LOAD | G_MTX_MODELVIEW);

        if (IS_PAUSE_STATE_GAMEOVER(pauseCtx)) {
            POLY_OPA_DISP = KaleidoScope_DrawPageSections(POLY_OPA_DISP, pauseCtx->saveVtx, sGameOverTexs);
        } else { // PAUSE_STATE_SAVE_PROMPT
            POLY_OPA_DISP =
                KaleidoScope_DrawPageSections(POLY_OPA_DISP, pauseCtx->saveVtx, sSaveTexs[gSaveContext.language]);
        }

        gSPVertex(POLY_OPA_DISP++, &pauseCtx->saveVtx[60], 32, 0);

        if (((pauseCtx->state == PAUSE_STATE_SAVE_PROMPT) && (pauseCtx->unk_1EC < 4)) ||
            (pauseCtx->state == PAUSE_STATE_14)) {
            POLY_OPA_DISP =
                KaleidoScope_QuadTextureIA8(POLY_OPA_DISP, sSavePromptTexs[gSaveContext.language], 152, 16, 0);

            gDPSetCombineLERP(POLY_OPA_DISP++, 1, 0, PRIMITIVE, 0, TEXEL0, 0, PRIMITIVE, 0, 1, 0, PRIMITIVE, 0, TEXEL0,
                              0, PRIMITIVE, 0);
            gDPSetPrimColor(POLY_OPA_DISP++, 0, 0, 100, 255, 100, VREG(61));

            if (pauseCtx->promptChoice == 0) {
                gSPDisplayList(POLY_OPA_DISP++, gPromptCursorLeftDL);
            } else {
                gSPDisplayList(POLY_OPA_DISP++, gPromptCursorRightDL);
            }

            gDPPipeSync(POLY_OPA_DISP++);
            gDPSetCombineMode(POLY_OPA_DISP++, G_CC_MODULATEIA, G_CC_MODULATEIA);
            gDPSetPrimColor(POLY_OPA_DISP++, 0, 0, 255, 255, 255, pauseCtx->alpha);

            POLY_OPA_DISP =
                KaleidoScope_QuadTextureIA8(POLY_OPA_DISP, sPromptChoiceTexs[gSaveContext.language][0], 48, 16, 12);

            POLY_OPA_DISP =
                KaleidoScope_QuadTextureIA8(POLY_OPA_DISP, sPromptChoiceTexs[gSaveContext.language][1], 48, 16, 16);
        } else if ((pauseCtx->state != PAUSE_STATE_SAVE_PROMPT) || (pauseCtx->unk_1EC < 4)) {
            if ((pauseCtx->state != PAUSE_STATE_15) &&
                ((pauseCtx->state == PAUSE_STATE_16) || (pauseCtx->state == PAUSE_STATE_17))) {
                POLY_OPA_DISP =
                    KaleidoScope_QuadTextureIA8(POLY_OPA_DISP, sContinuePromptTexs[gSaveContext.language], 152, 16, 0);

                gDPSetCombineLERP(POLY_OPA_DISP++, 1, 0, PRIMITIVE, 0, TEXEL0, 0, PRIMITIVE, 0, 1, 0, PRIMITIVE, 0,
                                  TEXEL0, 0, PRIMITIVE, 0);
                gDPSetPrimColor(POLY_OPA_DISP++, 0, 0, 100, 255, 100, VREG(61));

                if (pauseCtx->promptChoice == 0) {
                    gSPDisplayList(POLY_OPA_DISP++, gPromptCursorLeftDL);
                } else {
                    gSPDisplayList(POLY_OPA_DISP++, gPromptCursorRightDL);
                }

                gDPPipeSync(POLY_OPA_DISP++);
                gDPSetCombineMode(POLY_OPA_DISP++, G_CC_MODULATEIA, G_CC_MODULATEIA);
                gDPSetPrimColor(POLY_OPA_DISP++, 0, 0, 255, 255, 255, pauseCtx->alpha);

                POLY_OPA_DISP =
                    KaleidoScope_QuadTextureIA8(POLY_OPA_DISP, sPromptChoiceTexs[gSaveContext.language][0], 48, 16, 12);

                POLY_OPA_DISP =
                    KaleidoScope_QuadTextureIA8(POLY_OPA_DISP, sPromptChoiceTexs[gSaveContext.language][1], 48, 16, 16);
            }
        }

        gDPPipeSync(POLY_OPA_DISP++);
        gDPSetCombineLERP(POLY_OPA_DISP++, PRIMITIVE, ENVIRONMENT, TEXEL0, ENVIRONMENT, TEXEL0, 0, PRIMITIVE, 0,
                          PRIMITIVE, ENVIRONMENT, TEXEL0, ENVIRONMENT, TEXEL0, 0, PRIMITIVE, 0);

        if ((pauseCtx->state != PAUSE_STATE_16) && (pauseCtx->state != PAUSE_STATE_17)) {
            gDPSetPrimColor(POLY_OPA_DISP++, 0, 0, 255, 255, 0, pauseCtx->alpha);
            gDPSetEnvColor(POLY_OPA_DISP++, 0, 0, 0, 0);
        }
    }

    CLOSE_DISPS(gfxCtx, "../z_kaleido_scope_PAL.c", 1577);
}

void KaleidoScope_DrawInfoPanel(PlayState* play) {
    static void* D_8082AD54[3] = {
        gPauseToEquipENGTex,
        gPauseToEquipGERTex,
        gPauseToEquipFRATex,
    };
    static void* D_8082AD60[3] = {
        gPauseToDecideENGTex,
        gPauseToDecideGERTex,
        gPauseToDecideFRATex,
    };
    static void* D_8082AD6C[3] = {
        gPauseToPlayMelodyENGTex,
        gPauseToPlayMelodyGERTex,
        gPauseToPlayMelodyFRATex,
    };
    static void* D_8082AD78[][3] = {
        { gPauseToEquipmentENGTex, gPauseToEquipmentGERTex, gPauseToEquipmentFRATex },
        { gPauseToSelectItemENGTex, gPauseToSelectItemGERTex, gPauseToSelectItemFRATex },
        { gPauseToMapENGTex, gPauseToMapGERTex, gPauseToMapFRATex },
        { gPauseToQuestStatusENGTex, gPauseToQuestStatusGERTex, gPauseToQuestStatusFRATex },
    };
    static void* D_8082ADA8[][3] = {
        { gPauseToMapENGTex, gPauseToMapGERTex, gPauseToMapFRATex },
        { gPauseToQuestStatusENGTex, gPauseToQuestStatusGERTex, gPauseToQuestStatusFRATex },
        { gPauseToEquipmentENGTex, gPauseToEquipmentGERTex, gPauseToEquipmentFRATex },
        { gPauseToSelectItemENGTex, gPauseToSelectItemGERTex, gPauseToSelectItemFRATex },
    };
    static u16 D_8082ADD8[3] = { 56, 88, 80 };
    static u16 D_8082ADE0[3] = { 64, 88, 72 };
    static u16 D_8082ADE8[3] = { 80, 104, 112 };
    static s16 D_8082ADF0[][4] = {
        { 180, 210, 255, 220 },
        { 100, 100, 150, 220 },
    };
    static s16 D_8082AE00 = 20;
    static s16 D_8082AE04 = 0;
    static s16 D_8082AE08[] = {
        10, 16, 16, 17, 12, 13, 18, 17, 17, 19, 13, 21, 20, 21, 14, 15, 15, 15, 11, 14,
    };
    static s16 D_8082AE30[] = {
        21, 20, 19, 18, 11, 14, 10, 15, 16, 13, 12, 17,
    };
    static s16 D_808321A0;
    static s16 D_808321A2;
    static s16 D_808321A4;
    static s16 D_808321A6;
    PauseContext* pauseCtx = &play->pauseCtx;
    s16 stepR;
    s16 stepG;
    s16 stepB;
    s16 stepA;
    s16 temp;
    s16 i;
    s16 j;

    OPEN_DISPS(play->state.gfxCtx, "../z_kaleido_scope_PAL.c", 1676);

    stepR = ABS(D_808321A0 - D_8082ADF0[D_8082AE04][0]) / D_8082AE00;
    stepG = ABS(D_808321A2 - D_8082ADF0[D_8082AE04][1]) / D_8082AE00;
    stepB = ABS(D_808321A4 - D_8082ADF0[D_8082AE04][2]) / D_8082AE00;
    stepA = ABS(D_808321A6 - D_8082ADF0[D_8082AE04][3]) / D_8082AE00;
    if (D_808321A0 >= D_8082ADF0[D_8082AE04][0]) {
        D_808321A0 -= stepR;
    } else {
        D_808321A0 += stepR;
    }
    if (D_808321A2 >= D_8082ADF0[D_8082AE04][1]) {
        D_808321A2 -= stepG;
    } else {
        D_808321A2 += stepG;
    }
    if (D_808321A4 >= D_8082ADF0[D_8082AE04][2]) {
        D_808321A4 -= stepB;
    } else {
        D_808321A4 += stepB;
    }
    if (D_808321A6 >= D_8082ADF0[D_8082AE04][3]) {
        D_808321A6 -= stepA;
    } else {
        D_808321A6 += stepA;
    }

    D_8082AE00--;
    if (D_8082AE00 == 0) {
        D_808321A0 = D_8082ADF0[D_8082AE04][0];
        D_808321A2 = D_8082ADF0[D_8082AE04][1];
        D_808321A4 = D_8082ADF0[D_8082AE04][2];
        D_808321A6 = D_8082ADF0[D_8082AE04][3];
        D_8082AE00 = ZREG(28);
        D_8082AE04 ^= 1;
    }

    temp = pauseCtx->infoPanelOffsetY - 76;
    for (j = 0, i = 0; i < 7; i++, j += 4) {
        pauseCtx->infoPanelVtx[j + 0].v.ob[0] = pauseCtx->infoPanelVtx[j + 2].v.ob[0] = -72;

        pauseCtx->infoPanelVtx[j + 1].v.ob[0] = pauseCtx->infoPanelVtx[j + 3].v.ob[0] = 0;

        pauseCtx->infoPanelVtx[j + 0].v.ob[1] = pauseCtx->infoPanelVtx[j + 1].v.ob[1] = temp;

        pauseCtx->infoPanelVtx[j + 2].v.ob[1] = pauseCtx->infoPanelVtx[j + 3].v.ob[1] = temp - 24;

        pauseCtx->infoPanelVtx[j + 0].v.ob[2] = pauseCtx->infoPanelVtx[j + 1].v.ob[2] =
            pauseCtx->infoPanelVtx[j + 2].v.ob[2] = pauseCtx->infoPanelVtx[j + 3].v.ob[2] = 0;

        pauseCtx->infoPanelVtx[j + 0].v.flag = pauseCtx->infoPanelVtx[j + 1].v.flag =
            pauseCtx->infoPanelVtx[j + 2].v.flag = pauseCtx->infoPanelVtx[j + 3].v.flag = 0;

        pauseCtx->infoPanelVtx[j + 0].v.tc[0] = pauseCtx->infoPanelVtx[j + 0].v.tc[1] =
            pauseCtx->infoPanelVtx[j + 1].v.tc[1] = pauseCtx->infoPanelVtx[j + 2].v.tc[0] = 0;

        pauseCtx->infoPanelVtx[j + 1].v.tc[0] = pauseCtx->infoPanelVtx[j + 3].v.tc[0] = 0x900;

        pauseCtx->infoPanelVtx[j + 2].v.tc[1] = pauseCtx->infoPanelVtx[j + 3].v.tc[1] = 0x300;

        pauseCtx->infoPanelVtx[j + 0].v.cn[0] = pauseCtx->infoPanelVtx[j + 2].v.cn[0] =
            pauseCtx->infoPanelVtx[j + 0].v.cn[1] = pauseCtx->infoPanelVtx[j + 2].v.cn[1] =
                pauseCtx->infoPanelVtx[j + 0].v.cn[2] = pauseCtx->infoPanelVtx[j + 2].v.cn[2] =
                    pauseCtx->infoPanelVtx[j + 1].v.cn[0] = pauseCtx->infoPanelVtx[j + 3].v.cn[0] =
                        pauseCtx->infoPanelVtx[j + 1].v.cn[1] = pauseCtx->infoPanelVtx[j + 3].v.cn[1] =
                            pauseCtx->infoPanelVtx[j + 1].v.cn[2] = pauseCtx->infoPanelVtx[j + 3].v.cn[2] = 200;

        pauseCtx->infoPanelVtx[j + 0].v.cn[3] = pauseCtx->infoPanelVtx[j + 2].v.cn[3] =
            pauseCtx->infoPanelVtx[j + 1].v.cn[3] = pauseCtx->infoPanelVtx[j + 3].v.cn[3] = pauseCtx->alpha;
    }

    pauseCtx->infoPanelVtx[4].v.ob[0] = pauseCtx->infoPanelVtx[6].v.ob[0] = pauseCtx->infoPanelVtx[0].v.ob[0] + 72;

    pauseCtx->infoPanelVtx[5].v.ob[0] = pauseCtx->infoPanelVtx[7].v.ob[0] = pauseCtx->infoPanelVtx[4].v.ob[0] + 72;

    if ((pauseCtx->cursorSpecialPos == PAUSE_CURSOR_PAGE_LEFT) && (pauseCtx->unk_1E4 == 0)) {
        pauseCtx->infoPanelVtx[8].v.ob[0] = pauseCtx->infoPanelVtx[10].v.ob[0] = WREG(16);

        pauseCtx->infoPanelVtx[9].v.ob[0] = pauseCtx->infoPanelVtx[11].v.ob[0] = pauseCtx->infoPanelVtx[8].v.ob[0] + 24;

        pauseCtx->infoPanelVtx[8].v.ob[1] = pauseCtx->infoPanelVtx[9].v.ob[1] = WREG(18);

        pauseCtx->infoPanelVtx[10].v.ob[1] = pauseCtx->infoPanelVtx[11].v.ob[1] =
            pauseCtx->infoPanelVtx[8].v.ob[1] - 32;
    } else {
        pauseCtx->infoPanelVtx[8].v.ob[0] = pauseCtx->infoPanelVtx[10].v.ob[0] = WREG(16) + 3;

        pauseCtx->infoPanelVtx[9].v.ob[0] = pauseCtx->infoPanelVtx[11].v.ob[0] = pauseCtx->infoPanelVtx[8].v.ob[0] + 18;

        pauseCtx->infoPanelVtx[8].v.ob[1] = pauseCtx->infoPanelVtx[9].v.ob[1] = WREG(18) - 3;

        pauseCtx->infoPanelVtx[10].v.ob[1] = pauseCtx->infoPanelVtx[11].v.ob[1] =
            pauseCtx->infoPanelVtx[8].v.ob[1] - 26;
    }

    if ((pauseCtx->cursorSpecialPos == PAUSE_CURSOR_PAGE_RIGHT) && (pauseCtx->unk_1E4 == 0)) {
        pauseCtx->infoPanelVtx[12].v.ob[0] = pauseCtx->infoPanelVtx[14].v.ob[0] = WREG(17);

        pauseCtx->infoPanelVtx[13].v.ob[0] = pauseCtx->infoPanelVtx[15].v.ob[0] =
            pauseCtx->infoPanelVtx[12].v.ob[0] + 24;

        pauseCtx->infoPanelVtx[12].v.ob[1] = pauseCtx->infoPanelVtx[13].v.ob[1] = WREG(18);

        pauseCtx->infoPanelVtx[14].v.ob[1] = pauseCtx->infoPanelVtx[15].v.ob[1] =
            pauseCtx->infoPanelVtx[12].v.ob[1] - 32;
    } else {
        pauseCtx->infoPanelVtx[12].v.ob[0] = pauseCtx->infoPanelVtx[14].v.ob[0] = WREG(17) + 3;

        pauseCtx->infoPanelVtx[13].v.ob[0] = pauseCtx->infoPanelVtx[15].v.ob[0] =
            pauseCtx->infoPanelVtx[12].v.ob[0] + 18;

        pauseCtx->infoPanelVtx[12].v.ob[1] = pauseCtx->infoPanelVtx[13].v.ob[1] = WREG(18) - 3;

        pauseCtx->infoPanelVtx[14].v.ob[1] = pauseCtx->infoPanelVtx[15].v.ob[1] =
            pauseCtx->infoPanelVtx[12].v.ob[1] - 26;
    }

    pauseCtx->infoPanelVtx[9].v.tc[0] = pauseCtx->infoPanelVtx[11].v.tc[0] = pauseCtx->infoPanelVtx[13].v.tc[0] =
        pauseCtx->infoPanelVtx[15].v.tc[0] = 0x300;

    pauseCtx->infoPanelVtx[10].v.tc[1] = pauseCtx->infoPanelVtx[11].v.tc[1] = pauseCtx->infoPanelVtx[14].v.tc[1] =
        pauseCtx->infoPanelVtx[15].v.tc[1] = 0x400;

    gDPSetCombineMode(POLY_OPA_DISP++, G_CC_MODULATEIA_PRIM, G_CC_MODULATEIA_PRIM);

    Matrix_Translate(0.0f, 0.0f, -144.0f, MTXMODE_NEW);
    Matrix_Scale(1.0f, 1.0f, 1.0f, MTXMODE_APPLY);

    gSPMatrix(POLY_OPA_DISP++, Matrix_NewMtx(play->state.gfxCtx, "../z_kaleido_scope_PAL.c", 1755),
              G_MTX_NOPUSH | G_MTX_LOAD | G_MTX_MODELVIEW);

    gDPSetPrimColor(POLY_OPA_DISP++, 0, 0, 90, 100, 130, 255);
    gSPVertex(POLY_OPA_DISP++, &pauseCtx->infoPanelVtx[0], 16, 0);

    gSPDisplayList(POLY_OPA_DISP++, gItemNamePanelDL);

    if ((pauseCtx->cursorSpecialPos == PAUSE_CURSOR_PAGE_LEFT) && (pauseCtx->unk_1E4 == 0)) {
        gDPSetPrimColor(POLY_OPA_DISP++, 0, 0, D_808321A0, D_808321A2, D_808321A4, D_808321A6);
    }

    gSPDisplayList(POLY_OPA_DISP++, gLButtonIconDL);

    gDPSetPrimColor(POLY_OPA_DISP++, 0, 0, 180, 210, 255, 220);

    if ((pauseCtx->cursorSpecialPos == PAUSE_CURSOR_PAGE_RIGHT) && (pauseCtx->unk_1E4 == 0)) {
        gDPSetPrimColor(POLY_OPA_DISP++, 0, 0, D_808321A0, D_808321A2, D_808321A4, D_808321A6);
    }

    gSPDisplayList(POLY_OPA_DISP++, gRButtonIconDL);

    if (pauseCtx->cursorSpecialPos != 0) {
        j = (pauseCtx->cursorSpecialPos * 4) - 32;
        pauseCtx->cursorVtx[0].v.ob[0] = pauseCtx->infoPanelVtx[j].v.ob[0];
        pauseCtx->cursorVtx[0].v.ob[1] = pauseCtx->infoPanelVtx[j].v.ob[1];
        KaleidoScope_DrawCursor(play, pauseCtx->pageIndex);
    }

    temp = pauseCtx->infoPanelOffsetY - 80;
    pauseCtx->infoPanelVtx[16].v.ob[1] = pauseCtx->infoPanelVtx[17].v.ob[1] = temp;

    pauseCtx->infoPanelVtx[18].v.ob[1] = pauseCtx->infoPanelVtx[19].v.ob[1] = pauseCtx->infoPanelVtx[16].v.ob[1] - 16;

    pauseCtx->infoPanelVtx[18].v.tc[1] = pauseCtx->infoPanelVtx[19].v.tc[1] = 0x200;

    gDPPipeSync(POLY_OPA_DISP++);
    gDPSetCombineLERP(POLY_OPA_DISP++, PRIMITIVE, ENVIRONMENT, TEXEL0, ENVIRONMENT, TEXEL0, 0, PRIMITIVE, 0, PRIMITIVE,
                      ENVIRONMENT, TEXEL0, ENVIRONMENT, TEXEL0, 0, PRIMITIVE, 0);
    gDPSetEnvColor(POLY_OPA_DISP++, 20, 30, 40, 0);

    if ((pauseCtx->state == PAUSE_STATE_6) && (pauseCtx->namedItem != PAUSE_ITEM_NONE) &&
        (pauseCtx->nameDisplayTimer < WREG(89)) &&
        (((u32)pauseCtx->unk_1E4 == 0) || (pauseCtx->unk_1E4 == 2) ||
         ((pauseCtx->unk_1E4 >= 4) && (pauseCtx->unk_1E4 <= 7)) || (pauseCtx->unk_1E4 == 8)) &&
        (pauseCtx->cursorSpecialPos == 0)) {
        if (((u32)pauseCtx->unk_1E4 == 0) || (pauseCtx->unk_1E4 == 2) ||
            ((pauseCtx->unk_1E4 >= 4) && (pauseCtx->unk_1E4 <= 7)) || (pauseCtx->unk_1E4 == 8)) {
            pauseCtx->infoPanelVtx[16].v.ob[0] = pauseCtx->infoPanelVtx[18].v.ob[0] = -63;

            pauseCtx->infoPanelVtx[17].v.ob[0] = pauseCtx->infoPanelVtx[19].v.ob[0] =
                pauseCtx->infoPanelVtx[16].v.ob[0] + 128;

            pauseCtx->infoPanelVtx[17].v.tc[0] = pauseCtx->infoPanelVtx[19].v.tc[0] = 0x1000;

            gSPVertex(POLY_OPA_DISP++, &pauseCtx->infoPanelVtx[16], 4, 0);

            if (pauseCtx->nameColorSet == 1) {
                gDPSetPrimColor(POLY_OPA_DISP++, 0, 0, 70, 70, 70, 255);
            } else {
                gDPSetPrimColor(POLY_OPA_DISP++, 0, 0, 255, 255, 255, 255);
            }

            // Note that this is used to draw both item name and map name textures, it expects that the dimensions and
            // format for both sets of textures are identical.
            POLY_OPA_DISP = KaleidoScope_QuadTextureIA4(POLY_OPA_DISP, pauseCtx->nameSegment, ITEM_NAME_TEX_WIDTH,
                                                        ITEM_NAME_TEX_HEIGHT, 0);
        }

        if (pauseCtx->pageIndex == PAUSE_MAP) {
            if (YREG(7) != 0) {
                osSyncPrintf(VT_FGCOL(YELLOW));
                osSyncPrintf("キンスタ数(%d) Get_KIN_STA=%x (%x)  (%x)\n", YREG(6), GET_GS_FLAGS(YREG(6)),
                             gAreaGsFlags[YREG(6)], gSaveContext.save.info.gsFlags[YREG(6) >> 2]);
                osSyncPrintf(VT_RST);

                YREG(7) = 0;
                SET_GS_FLAGS(D_8082AE30[pauseCtx->cursorPoint[PAUSE_WORLD_MAP]],
                             gAreaGsFlags[D_8082AE30[pauseCtx->cursorPoint[PAUSE_WORLD_MAP]]]);
            }
        }

        if ((pauseCtx->pageIndex == PAUSE_MAP) && !sInDungeonScene) {
            if (GET_GS_FLAGS(D_8082AE30[pauseCtx->cursorPoint[PAUSE_WORLD_MAP]]) ==
                gAreaGsFlags[D_8082AE30[pauseCtx->cursorPoint[PAUSE_WORLD_MAP]]]) {

                pauseCtx->infoPanelVtx[24].v.ob[0] = pauseCtx->infoPanelVtx[26].v.ob[0] = -74;

                pauseCtx->infoPanelVtx[25].v.ob[0] = pauseCtx->infoPanelVtx[27].v.ob[0] =
                    pauseCtx->infoPanelVtx[24].v.ob[0] + 19;

                pauseCtx->infoPanelVtx[24].v.ob[1] = pauseCtx->infoPanelVtx[25].v.ob[1] =
                    pauseCtx->infoPanelVtx[24].v.ob[1] - 2;

                pauseCtx->infoPanelVtx[26].v.ob[1] = pauseCtx->infoPanelVtx[27].v.ob[1] =
                    pauseCtx->infoPanelVtx[24].v.ob[1] - 19;

                pauseCtx->infoPanelVtx[25].v.tc[0] = pauseCtx->infoPanelVtx[27].v.tc[0] = 0x300;

                gDPPipeSync(POLY_OPA_DISP++);
                gSPVertex(POLY_OPA_DISP++, &pauseCtx->infoPanelVtx[24], 4, 0);

                gDPSetCombineLERP(POLY_OPA_DISP++, PRIMITIVE, ENVIRONMENT, TEXEL0, ENVIRONMENT, TEXEL0, 0, PRIMITIVE, 0,
                                  PRIMITIVE, ENVIRONMENT, TEXEL0, ENVIRONMENT, TEXEL0, 0, PRIMITIVE, 0);
                gDPSetPrimColor(POLY_OPA_DISP++, 0, 0, 255, 255, 255, pauseCtx->alpha);
                gDPSetEnvColor(POLY_OPA_DISP++, 0, 0, 0, 0);

                KaleidoScope_DrawQuadTextureRGBA32(play->state.gfxCtx, gQuestIconGoldSkulltulaTex, QUEST_ICON_WIDTH,
                                                   QUEST_ICON_HEIGHT, 0);
            }
        }
    } else if ((pauseCtx->unk_1E4 < 3) || (pauseCtx->unk_1E4 == 7) || (pauseCtx->unk_1E4 == 8)) {
        pauseCtx->infoPanelVtx[20].v.ob[1] = pauseCtx->infoPanelVtx[21].v.ob[1] = temp;

        pauseCtx->infoPanelVtx[22].v.ob[1] = pauseCtx->infoPanelVtx[23].v.ob[1] =
            pauseCtx->infoPanelVtx[20].v.ob[1] - 16;

        pauseCtx->infoPanelVtx[22].v.tc[1] = pauseCtx->infoPanelVtx[23].v.tc[1] = 0x200;

        gSPVertex(POLY_OPA_DISP++, &pauseCtx->infoPanelVtx[16], 8, 0);

        if (pauseCtx->state == PAUSE_STATE_SAVE_PROMPT) {
            pauseCtx->infoPanelVtx[16].v.ob[0] = pauseCtx->infoPanelVtx[18].v.ob[0] = WREG(61 + gSaveContext.language);

            pauseCtx->infoPanelVtx[17].v.ob[0] = pauseCtx->infoPanelVtx[19].v.ob[0] =
                pauseCtx->infoPanelVtx[16].v.ob[0] + 24;

            pauseCtx->infoPanelVtx[20].v.ob[0] = pauseCtx->infoPanelVtx[22].v.ob[0] =
                pauseCtx->infoPanelVtx[16].v.ob[0] + WREG(52 + gSaveContext.language);

            pauseCtx->infoPanelVtx[21].v.ob[0] = pauseCtx->infoPanelVtx[23].v.ob[0] =
                pauseCtx->infoPanelVtx[20].v.ob[0] + D_8082ADE0[gSaveContext.language];

            pauseCtx->infoPanelVtx[17].v.tc[0] = pauseCtx->infoPanelVtx[19].v.tc[0] = 0x300;

            pauseCtx->infoPanelVtx[21].v.tc[0] = pauseCtx->infoPanelVtx[23].v.tc[0] = D_8082ADE0[gSaveContext.language]
                                                                                      << 5;

            gSPDisplayList(POLY_OPA_DISP++, gAButtonIconDL);

            gDPPipeSync(POLY_OPA_DISP++);
            gDPSetPrimColor(POLY_OPA_DISP++, 0, 0, 255, 255, 255, 255);

            POLY_OPA_DISP = KaleidoScope_QuadTextureIA8(POLY_OPA_DISP, D_8082AD60[gSaveContext.language],
                                                        D_8082ADE0[gSaveContext.language], 16, 4);
        } else if (pauseCtx->cursorSpecialPos != 0) {
            if ((pauseCtx->state == PAUSE_STATE_6) && (pauseCtx->unk_1E4 == 0)) {
                pauseCtx->infoPanelVtx[16].v.ob[0] = pauseCtx->infoPanelVtx[18].v.ob[0] = -63;

                pauseCtx->infoPanelVtx[17].v.ob[0] = pauseCtx->infoPanelVtx[19].v.ob[0] =
                    pauseCtx->infoPanelVtx[16].v.ob[0] + 128;

                pauseCtx->infoPanelVtx[17].v.tc[0] = pauseCtx->infoPanelVtx[19].v.tc[0] = 0x1000;

                gDPPipeSync(POLY_OPA_DISP++);
                gDPSetPrimColor(POLY_OPA_DISP++, 0, 0, 255, 200, 0, 255);

                if (pauseCtx->cursorSpecialPos == PAUSE_CURSOR_PAGE_LEFT) {
                    POLY_OPA_DISP = KaleidoScope_QuadTextureIA8(
                        POLY_OPA_DISP, D_8082AD78[pauseCtx->pageIndex][gSaveContext.language], 128, 16, 0);
                } else {
                    POLY_OPA_DISP = KaleidoScope_QuadTextureIA8(
                        POLY_OPA_DISP, D_8082ADA8[pauseCtx->pageIndex][gSaveContext.language], 128, 16, 0);
                }
            }
        } else {
            if ((u32)pauseCtx->pageIndex == PAUSE_ITEM) {
                pauseCtx->infoPanelVtx[16].v.ob[0] = pauseCtx->infoPanelVtx[18].v.ob[0] =
                    WREG(49 + gSaveContext.language);

                pauseCtx->infoPanelVtx[17].v.ob[0] = pauseCtx->infoPanelVtx[19].v.ob[0] =
                    pauseCtx->infoPanelVtx[16].v.ob[0] + 48;

                pauseCtx->infoPanelVtx[20].v.ob[0] = pauseCtx->infoPanelVtx[22].v.ob[0] =
                    pauseCtx->infoPanelVtx[16].v.ob[0] + WREG(58 + gSaveContext.language);

                pauseCtx->infoPanelVtx[21].v.ob[0] = pauseCtx->infoPanelVtx[23].v.ob[0] =
                    pauseCtx->infoPanelVtx[20].v.ob[0] + D_8082ADD8[gSaveContext.language];

                pauseCtx->infoPanelVtx[17].v.tc[0] = pauseCtx->infoPanelVtx[19].v.tc[0] = 0x600;

                pauseCtx->infoPanelVtx[21].v.tc[0] = pauseCtx->infoPanelVtx[23].v.tc[0] =
                    D_8082ADD8[gSaveContext.language] << 5;

                gSPDisplayList(POLY_OPA_DISP++, gCButtonIconsDL);

                gDPPipeSync(POLY_OPA_DISP++);
                gDPSetPrimColor(POLY_OPA_DISP++, 0, 0, 255, 255, 255, 255);

                POLY_OPA_DISP = KaleidoScope_QuadTextureIA8(POLY_OPA_DISP, D_8082AD54[gSaveContext.language],
                                                            D_8082ADD8[gSaveContext.language], 16, 4);
            } else if ((pauseCtx->pageIndex == PAUSE_MAP) && sInDungeonScene) {

            } else if ((pauseCtx->pageIndex == PAUSE_QUEST) && (pauseCtx->cursorSlot[PAUSE_QUEST] >= 6) &&
                       (pauseCtx->cursorSlot[PAUSE_QUEST] <= 0x11)) {
                if (pauseCtx->namedItem != PAUSE_ITEM_NONE) {
                    pauseCtx->infoPanelVtx[16].v.ob[0] = pauseCtx->infoPanelVtx[18].v.ob[0] =
                        WREG(55 + gSaveContext.language);

                    pauseCtx->infoPanelVtx[17].v.ob[0] = pauseCtx->infoPanelVtx[19].v.ob[0] =
                        pauseCtx->infoPanelVtx[16].v.ob[0] + 24;

                    pauseCtx->infoPanelVtx[20].v.ob[0] = pauseCtx->infoPanelVtx[22].v.ob[0] =
                        pauseCtx->infoPanelVtx[16].v.ob[0] + WREG(52 + gSaveContext.language);

                    if (gSaveContext.language == LANGUAGE_GER) {
                        pauseCtx->infoPanelVtx[20].v.ob[0] = pauseCtx->infoPanelVtx[22].v.ob[0] =
                            pauseCtx->infoPanelVtx[16].v.ob[0] - 99;
                    }

                    pauseCtx->infoPanelVtx[21].v.ob[0] = pauseCtx->infoPanelVtx[23].v.ob[0] =
                        pauseCtx->infoPanelVtx[20].v.ob[0] + D_8082ADE8[gSaveContext.language];

                    pauseCtx->infoPanelVtx[17].v.tc[0] = pauseCtx->infoPanelVtx[19].v.tc[0] = 0x300;

                    pauseCtx->infoPanelVtx[21].v.tc[0] = pauseCtx->infoPanelVtx[23].v.tc[0] =
                        D_8082ADE8[gSaveContext.language] << 5;

                    gSPDisplayList(POLY_OPA_DISP++, gAButtonIconDL);

                    gDPPipeSync(POLY_OPA_DISP++);
                    gDPSetPrimColor(POLY_OPA_DISP++, 0, 0, 255, 255, 255, 255);

                    POLY_OPA_DISP = KaleidoScope_QuadTextureIA8(POLY_OPA_DISP, D_8082AD6C[gSaveContext.language],
                                                                D_8082ADE8[gSaveContext.language], 16, 4);
                }
            } else if (pauseCtx->pageIndex == PAUSE_EQUIP) {
                pauseCtx->infoPanelVtx[16].v.ob[0] = pauseCtx->infoPanelVtx[18].v.ob[0] =
                    WREG(64 + gSaveContext.language);

                pauseCtx->infoPanelVtx[17].v.ob[0] = pauseCtx->infoPanelVtx[19].v.ob[0] =
                    pauseCtx->infoPanelVtx[16].v.ob[0] + 24;

                pauseCtx->infoPanelVtx[20].v.ob[0] = pauseCtx->infoPanelVtx[22].v.ob[0] =
                    pauseCtx->infoPanelVtx[16].v.ob[0] + WREG(52 + gSaveContext.language);

                pauseCtx->infoPanelVtx[21].v.ob[0] = pauseCtx->infoPanelVtx[23].v.ob[0] =
                    pauseCtx->infoPanelVtx[20].v.ob[0] + D_8082ADD8[gSaveContext.language];

                pauseCtx->infoPanelVtx[17].v.tc[0] = pauseCtx->infoPanelVtx[19].v.tc[0] = 0x300;

                pauseCtx->infoPanelVtx[21].v.tc[0] = pauseCtx->infoPanelVtx[23].v.tc[0] =
                    D_8082ADD8[gSaveContext.language] << 5;

                gSPDisplayList(POLY_OPA_DISP++, gAButtonIconDL);

                gDPPipeSync(POLY_OPA_DISP++);
                gDPSetPrimColor(POLY_OPA_DISP++, 0, 0, 255, 255, 255, 255);

                POLY_OPA_DISP = KaleidoScope_QuadTextureIA8(POLY_OPA_DISP, D_8082AD54[gSaveContext.language],
                                                            D_8082ADD8[gSaveContext.language], 16, 4);
            }
        }
    }

    CLOSE_DISPS(play->state.gfxCtx, "../z_kaleido_scope_PAL.c", 2032);
}

void KaleidoScope_UpdateNamePanel(PlayState* play) {
    PauseContext* pauseCtx = &play->pauseCtx;
    u16 sp2A;

    if ((pauseCtx->namedItem != pauseCtx->cursorItem[pauseCtx->pageIndex]) ||
        ((pauseCtx->pageIndex == PAUSE_MAP) && (pauseCtx->cursorSpecialPos != 0))) {

        pauseCtx->namedItem = pauseCtx->cursorItem[pauseCtx->pageIndex];
        sp2A = pauseCtx->namedItem;

        osCreateMesgQueue(&pauseCtx->loadQueue, &pauseCtx->loadMsg, 1);

        if (pauseCtx->namedItem != PAUSE_ITEM_NONE) {
            if ((pauseCtx->pageIndex == PAUSE_MAP) && !sInDungeonScene) {
                if (gSaveContext.language) {
                    sp2A += 12;
                }
                if (gSaveContext.language == LANGUAGE_FRA) {
                    sp2A += 12;
                }

                DmaMgr_RequestSyncDebug(pauseCtx->nameSegment,
                                        (uintptr_t)_map_name_staticSegmentRomStart + (sp2A * MAP_NAME_TEX1_SIZE),
                                        MAP_NAME_TEX1_SIZE, "../z_kaleido_scope_PAL.c", 2093);
            } else {
                osSyncPrintf("zoom_name=%d\n", pauseCtx->namedItem);

                if (gSaveContext.language) { // != LANGUAGE_ENG
                    sp2A += 123;
                }
                if (gSaveContext.language == LANGUAGE_FRA) {
                    sp2A += 123;
                }

                osSyncPrintf("J_N=%d  point=%d\n", gSaveContext.language, sp2A);

                DmaMgr_RequestSyncDebug(pauseCtx->nameSegment,
                                        (uintptr_t)_item_name_staticSegmentRomStart + (sp2A * ITEM_NAME_TEX_SIZE),
                                        ITEM_NAME_TEX_SIZE, "../z_kaleido_scope_PAL.c", 2120);
            }

            pauseCtx->nameDisplayTimer = 0;
        }
    } else if (pauseCtx->nameColorSet == 0) {
        if (((pauseCtx->pageIndex == PAUSE_QUEST) && (pauseCtx->cursorSlot[PAUSE_QUEST] >= 6) &&
             (pauseCtx->cursorSlot[PAUSE_QUEST] <= 0x11) && (pauseCtx->unk_1E4 == 8)) ||
            (pauseCtx->pageIndex == PAUSE_ITEM) ||
            ((pauseCtx->pageIndex == PAUSE_EQUIP) && (pauseCtx->cursorX[PAUSE_EQUIP] != 0))) {
            if (pauseCtx->namedItem != ITEM_SOLD_OUT) {
                pauseCtx->nameDisplayTimer++;
                if (pauseCtx->nameDisplayTimer > WREG(88)) {
                    pauseCtx->nameDisplayTimer = 0;
                }
            }
        } else {
            pauseCtx->nameDisplayTimer = 0;
        }
    } else {
        pauseCtx->nameDisplayTimer = 0;
    }
}

void func_808237B4(PlayState* play, Input* input) {
    PauseContext* pauseCtx = &play->pauseCtx;
    s32 cond = false;
    s32 mode;

    if (ZREG(13) && !CHECK_BTN_ALL(input->press.button, BTN_L)) {
        cond = true;
    }

    if (!cond) {
        mode = pauseCtx->mode;
        pauseCtx->eye.x += D_8082ABAC[mode];
        pauseCtx->eye.z += D_8082ABCC[mode];

        if (pauseCtx->unk_1EA < 32) {
            WREG(16) -= WREG(25) / WREG(6);
            WREG(17) -= WREG(26) / WREG(6);
        } else {
            WREG(16) += WREG(25) / WREG(6);
            WREG(17) += WREG(26) / WREG(6);
        }

        pauseCtx->unk_1EA += 4;

        if (pauseCtx->unk_1EA == 64) {
            pauseCtx->unk_1EA = 0;
            pauseCtx->pageIndex = D_8082ABEC[pauseCtx->mode];
            pauseCtx->unk_1E4 = 0;
        }
    }
}

void KaleidoScope_SetView(PauseContext* pauseCtx, f32 x, f32 y, f32 z) {
    Vec3f eye;
    Vec3f lookAt;
    Vec3f up;

    eye.x = x;
    eye.y = y;
    eye.z = z;
    lookAt.x = lookAt.y = lookAt.z = 0.0f;
    up.x = up.z = 0.0f;
    up.y = 1.0f;

    View_LookAt(&pauseCtx->view, &eye, &lookAt, &up);
    View_Apply(&pauseCtx->view,
               VIEW_ALL | VIEW_FORCE_VIEWING | VIEW_FORCE_VIEWPORT | VIEW_FORCE_PROJECTION_PERSPECTIVE);
}

static u8 D_8082AE48[][4] = {
    { 10, 70, 70, 10 },   { 10, 90, 90, 10 },   { 80, 140, 140, 80 },
    { 80, 120, 120, 80 }, { 80, 140, 140, 80 }, { 50, 110, 110, 50 },
};
static u8 D_8082AE60[][4] = {
    { 50, 100, 100, 50 }, { 50, 100, 100, 50 }, { 40, 60, 60, 40 },
    { 80, 120, 120, 80 }, { 40, 60, 60, 40 },   { 50, 110, 110, 50 },
};
static u8 D_8082AE78[][4] = {
    { 80, 130, 130, 80 }, { 40, 60, 60, 40 }, { 30, 60, 60, 30 },
    { 50, 70, 70, 50 },   { 30, 60, 60, 30 }, { 50, 110, 110, 50 },
};

static s16 D_8082AE90[] = {
    0x0000,
    0x0000,
};
static s16 D_8082AE94[] = {
    0x0000,
    0x0000,
};
static s16 D_8082AE98[] = {
    0xFFDC, 0x000C, 0xFFEE, 0x0046, 0x0046, 0x0046, 0xFFA8, 0xFFA8, 0xFFA8,
    0xFFA8, 0xFFA8, 0xFFA8, 0xFFA8, 0xFFA8, 0xFF96, 0xFFC2, 0xFFD8, 0x0000,
};
static s16 D_8082AEBC[] = {
    0x0000,
    0x0000,
};
static s16 D_8082AEC0[] = {
    0x002F, 0xFFCF, 0xFFEF, 0xFFF1, 0xFFF7, 0x0018, 0x002B, 0x000E, 0x0009, 0x0026, 0x0052,
    0x0047, 0xFFB4, 0xFFA9, 0xFF94, 0xFFCA, 0xFFA3, 0xFFBD, 0xFFC8, 0xFFDF, 0xFFF6, 0x0001,
    0x000E, 0x0018, 0x0023, 0x003A, 0x004A, 0x0059, 0x0000, 0xFFC6, 0x0013, 0x001C,
};
static s16 D_8082AF00[] = {
    0xFFB4, 0xFFC6, 0x000A, 0xFFC6, 0x000A, 0x0000,
};
static s16 D_8082AF0C[] = {
    0x0000,
    0x0000,
};
static s16 D_8082AF10[] = {
    0x0000,
    0x0000,
};
static s16 D_8082AF14[] = {
    0x0030, 0x0030, 0x0060, 0x0018, 0x0018, 0x0018, 0x0018, 0x0018, 0x0018,
    0x0018, 0x0018, 0x0018, 0x0018, 0x0018, 0x0010, 0x0010, 0x0018, 0x0000,
};
static s16 D_8082AF38[] = {
    0x0000,
    0x0000,
};
static s16 D_8082AF3C[] = {
    0x0098, 0x0030, 0x0030, 0x0030, 0x0030, 0x0000,
};
static s16 D_8082AF48[] = {
    0x0000,
    0x0000,
};
static s16 D_8082AF4C[] = {
    0x0000,
    0x0000,
};
static s16 D_8082AF50[] = {
    0x001C, 0x001C, 0x002E, 0x001C, 0xFFFE, 0xFFE0, 0x0032, 0x0024, 0x0016,
    0x0008, 0xFFFA, 0xFFEC, 0xFFDE, 0xFFD0, 0x0012, 0x0012, 0x0032, 0x0000,
};
static s16 D_8082AF74[] = {
    0x0000,
    0x0000,
};
static s16 D_8082AF78[] = {
    0x000F, 0x0028, 0x000B, 0x002D, 0x0034, 0x0025, 0x0024, 0x0039, 0x0036, 0x0021, 0x001F,
    0x002D, 0x0020, 0x002A, 0x0031, 0xFFF6, 0x001F, 0x001B, 0x000F, 0xFFCF, 0x0008, 0x0026,
    0x0007, 0x002F, 0x001E, 0x0001, 0xFFF7, 0x0019, 0x0000, 0x0001, 0xFFE0, 0xFFE6,
};
static s16 D_8082AFB8[] = {
    0x0024, 0x000A, 0x000A, 0xFFFA, 0xFFFA, 0x0000,
};
static s16 D_8082AFC4[] = {
    0x0000,
    0x0000,
};
static s16 D_8082AFC8[] = {
    0x0000,
    0x0000,
};
static s16 D_8082AFCC[] = {
    0x0055, 0x0055, 0x0010, 0x0018, 0x0018, 0x0018, 0x0010, 0x0010, 0x0010,
    0x0010, 0x0010, 0x0010, 0x0010, 0x0010, 0x0010, 0x0010, 0x0018, 0x0000,
};
static s16 D_8082AFF0[] = {
    0x0000,
    0x0000,
};
static s16 D_8082AFF4[] = {
    0x0010, 0x0030, 0x0030, 0x0010, 0x0010, 0x0000,
};

static s16* D_8082B000[] = {
    D_8082AE90, D_8082AE94, D_8082AE98, D_8082AEBC, D_8082AEC0, D_8082AF00,
};

static s16* D_8082B018[] = {
    D_8082AF0C, D_8082AF10, D_8082AF14, D_8082AF38, D_8082AAEC, D_8082AF3C,
};

static s16* D_8082B030[] = {
    D_8082AF48, D_8082AF4C, D_8082AF50, D_8082AF74, D_8082AF78, D_8082AFB8,
};

static s16* D_8082B048[] = {
    D_8082AFC4, D_8082AFC8, D_8082AFCC, D_8082AFF0, D_8082AB2C, D_8082AFF4,
};

static s16 D_8082B060[] = {
    0xFFC6, 0x000B, 0x001E, 0x001E, 0x000F, 0x0026, 0xFFC2, 0x003C, 0x003D, 0xFFB2, 0xFED4,
    0xFFAA, 0xFFBF, 0xFED4, 0xFED4, 0xFFEB, 0x000E, 0x000D, 0x0014, 0xFFDE, 0xFED4, 0x0000,
};

static s16 D_8082B08C[] = {
    0x0059, 0x0014, 0x000E, 0x0023, 0x0020, 0x0011, 0x0032, 0x0010, 0x0015, 0x0014, 0xFFFF,
    0x0020, 0x0010, 0xFFFF, 0xFFFF, 0x0013, 0x0013, 0x0015, 0x0010, 0x0014, 0xFFFF, 0x0000,
};

static s16 D_8082B0B8[] = {
    0x0001, 0x000F, 0x0014, 0x0009, 0xFFE2, 0xFFEF, 0xFFDE, 0x000F, 0x001E, 0x0001, 0xFED4,
    0x002A, 0x0007, 0xFED4, 0xFED4, 0x0018, 0x0024, 0x0035, 0x0025, 0xFFF3, 0xFED4, 0x0000,
};

static s16 D_8082B0E4[] = {
    0x0024, 0x000F, 0x0010, 0x0017, 0x0017, 0x0010, 0x0018, 0x000D, 0x0011, 0x0012, 0x0001,
    0x0019, 0x000D, 0x0001, 0x0001, 0x000D, 0x0015, 0x000F, 0x000D, 0x000C, 0x0001, 0x0000,
};

s16 func_80823A0C(PlayState* play, Vtx* vtx, s16 arg2, s16 arg3) {
    static s16 D_8082B110 = 0;
    static s16 D_8082B114 = 1;
    static s16 D_8082B118 = 0;
    PauseContext* pauseCtx = &play->pauseCtx;
    s16* ptr1;
    s16* ptr2;
    s16* ptr3;
    s16* ptr4;
    s16 phi_s2;
    s16 phi_t0;
    s16 phi_a1;
    s16 phi_a2;
    s16 phi_t3;
    s16 phi_t1;

    phi_t0 = -200;

    for (phi_t1 = 0, phi_t3 = 0; phi_t3 < 3; phi_t3++) {
        phi_t0 += 80;

        for (phi_a1 = 80, phi_a2 = 0; phi_a2 < 5; phi_a2++, phi_t1 += 4, phi_a1 -= 32) {
            vtx[phi_t1 + 0].v.ob[0] = vtx[phi_t1 + 2].v.ob[0] = phi_t0;

            vtx[phi_t1 + 1].v.ob[0] = vtx[phi_t1 + 3].v.ob[0] = vtx[phi_t1 + 0].v.ob[0] + 80;

            vtx[phi_t1 + 0].v.ob[1] = vtx[phi_t1 + 1].v.ob[1] = phi_a1 + pauseCtx->offsetY;

            vtx[phi_t1 + 2].v.ob[1] = vtx[phi_t1 + 3].v.ob[1] = vtx[phi_t1 + 0].v.ob[1] - 32;

            vtx[phi_t1 + 0].v.ob[2] = vtx[phi_t1 + 1].v.ob[2] = vtx[phi_t1 + 2].v.ob[2] = vtx[phi_t1 + 3].v.ob[2] = 0;

            vtx[phi_t1 + 0].v.flag = 0;
            vtx[phi_t1 + 1].v.flag = 0;
            vtx[phi_t1 + 2].v.flag = 0;
            vtx[phi_t1 + 3].v.flag = 0;

            vtx[phi_t1 + 0].v.tc[0] = vtx[phi_t1 + 0].v.tc[1] = vtx[phi_t1 + 1].v.tc[1] = vtx[phi_t1 + 2].v.tc[0] = 0;

            vtx[phi_t1 + 1].v.tc[0] = vtx[phi_t1 + 3].v.tc[0] = 0xA00;

            vtx[phi_t1 + 2].v.tc[1] = vtx[phi_t1 + 3].v.tc[1] = 0x400;

            vtx[phi_t1 + 0].v.cn[0] = vtx[phi_t1 + 2].v.cn[0] = D_8082AE48[arg2][phi_t3 + 0];

            vtx[phi_t1 + 0].v.cn[1] = vtx[phi_t1 + 2].v.cn[1] = D_8082AE60[arg2][phi_t3 + 0];

            vtx[phi_t1 + 0].v.cn[2] = vtx[phi_t1 + 2].v.cn[2] = D_8082AE78[arg2][phi_t3 + 0];

            vtx[phi_t1 + 1].v.cn[0] = vtx[phi_t1 + 3].v.cn[0] = D_8082AE48[arg2][phi_t3 + 1];

            vtx[phi_t1 + 1].v.cn[1] = vtx[phi_t1 + 3].v.cn[1] = D_8082AE60[arg2][phi_t3 + 1];

            vtx[phi_t1 + 1].v.cn[2] = vtx[phi_t1 + 3].v.cn[2] = D_8082AE78[arg2][phi_t3 + 1];

            vtx[phi_t1 + 0].v.cn[3] = vtx[phi_t1 + 2].v.cn[3] = vtx[phi_t1 + 1].v.cn[3] = vtx[phi_t1 + 3].v.cn[3] =
                pauseCtx->alpha;
        }
    }

    phi_s2 = phi_t1;

    if (arg3 != 0) {
        ptr1 = D_8082B000[arg2];
        ptr2 = D_8082B018[arg2];
        ptr3 = D_8082B030[arg2];
        ptr4 = D_8082B048[arg2];

        for (phi_t3 = 0; phi_t3 < arg3; phi_t3++, phi_t1 += 4) {
            vtx[phi_t1 + 2].v.ob[0] = vtx[phi_t1 + 0].v.ob[0] = ptr1[phi_t3];

            vtx[phi_t1 + 1].v.ob[0] = vtx[phi_t1 + 3].v.ob[0] = vtx[phi_t1 + 0].v.ob[0] + ptr2[phi_t3];

            if (!IS_PAUSE_STATE_GAMEOVER(pauseCtx)) {
                vtx[phi_t1 + 0].v.ob[1] = vtx[phi_t1 + 1].v.ob[1] = ptr3[phi_t3] + pauseCtx->offsetY;
            } else {
                vtx[phi_t1 + 0].v.ob[1] = vtx[phi_t1 + 1].v.ob[1] = YREG(60 + phi_t3) + pauseCtx->offsetY;
            }

            vtx[phi_t1 + 2].v.ob[1] = vtx[phi_t1 + 3].v.ob[1] = vtx[phi_t1 + 0].v.ob[1] - ptr4[phi_t3];

            vtx[phi_t1 + 0].v.ob[2] = vtx[phi_t1 + 1].v.ob[2] = vtx[phi_t1 + 2].v.ob[2] = vtx[phi_t1 + 3].v.ob[2] = 0;

            vtx[phi_t1 + 0].v.flag = vtx[phi_t1 + 1].v.flag = vtx[phi_t1 + 2].v.flag = vtx[phi_t1 + 3].v.flag = 0;

            vtx[phi_t1 + 0].v.tc[0] = vtx[phi_t1 + 0].v.tc[1] = vtx[phi_t1 + 1].v.tc[1] = vtx[phi_t1 + 2].v.tc[0] = 0;

            vtx[phi_t1 + 1].v.tc[0] = vtx[phi_t1 + 3].v.tc[0] = ptr2[phi_t3] << 5;

            vtx[phi_t1 + 2].v.tc[1] = vtx[phi_t1 + 3].v.tc[1] = ptr4[phi_t3] << 5;

            vtx[phi_t1 + 0].v.cn[0] = vtx[phi_t1 + 2].v.cn[0] = vtx[phi_t1 + 0].v.cn[1] = vtx[phi_t1 + 2].v.cn[1] =
                vtx[phi_t1 + 0].v.cn[2] = vtx[phi_t1 + 2].v.cn[2] = vtx[phi_t1 + 1].v.cn[0] = vtx[phi_t1 + 3].v.cn[0] =
                    vtx[phi_t1 + 1].v.cn[1] = vtx[phi_t1 + 3].v.cn[1] = vtx[phi_t1 + 1].v.cn[2] =
                        vtx[phi_t1 + 3].v.cn[2] = 255;

            vtx[phi_t1 + 0].v.cn[3] = vtx[phi_t1 + 2].v.cn[3] = vtx[phi_t1 + 1].v.cn[3] = vtx[phi_t1 + 3].v.cn[3] =
                pauseCtx->alpha;
        }

        if (arg2 == 4) {
            phi_t1 -= 12;

            phi_t3 = gSaveContext.worldMapArea;

            vtx[phi_t1 + 0].v.ob[0] = vtx[phi_t1 + 2].v.ob[0] = D_8082B060[phi_t3];

            if (phi_t3) {}

            vtx[phi_t1 + 1].v.ob[0] = vtx[phi_t1 + 3].v.ob[0] = vtx[phi_t1 + 0].v.ob[0] + D_8082B08C[phi_t3];

            vtx[phi_t1 + 0].v.ob[1] = vtx[phi_t1 + 1].v.ob[1] = D_8082B0B8[phi_t3] + pauseCtx->offsetY;

            vtx[phi_t1 + 2].v.ob[1] = vtx[phi_t1 + 3].v.ob[1] = vtx[phi_t1 + 0].v.ob[1] - D_8082B0E4[phi_t3];

            phi_t1 += 12;

            if (pauseCtx->tradeQuestLocation != 0xFF) {
                if (D_8082B114 == 0) {
                    D_8082B118++;
                    switch (D_8082B118) {
                        case 1:
                            D_8082B110 = 3;
                            D_8082B114 = 8;
                            break;
                        case 2:
                            D_8082B110 = 0;
                            D_8082B114 = 6;
                            D_8082B118 = 0;
                            break;
                    }
                } else {
                    D_8082B114--;
                }

                phi_t3 = phi_s2 + (pauseCtx->tradeQuestLocation * 4) + 64;
                phi_a2 = phi_s2 + 116;

                vtx[phi_a2 + 0].v.ob[0] = vtx[phi_a2 + 2].v.ob[0] = vtx[phi_t3 + 0].v.ob[0];

                vtx[phi_a2 + 1].v.ob[0] = vtx[phi_a2 + 3].v.ob[0] = vtx[phi_a2 + 0].v.ob[0] + 8;

                vtx[phi_a2 + 0].v.ob[1] = vtx[phi_a2 + 1].v.ob[1] = vtx[phi_t3 + 0].v.ob[1] - D_8082B110 + 10;

                vtx[phi_a2 + 0].v.ob[2] = vtx[phi_a2 + 1].v.ob[2] = vtx[phi_a2 + 2].v.ob[2] = vtx[phi_a2 + 3].v.ob[2] =
                    0;

                vtx[phi_a2 + 2].v.ob[1] = vtx[phi_a2 + 3].v.ob[1] = vtx[phi_a2 + 0].v.ob[1] - 8;

                vtx[phi_a2 + 0].v.flag = vtx[phi_a2 + 1].v.flag = vtx[phi_a2 + 2].v.flag = vtx[phi_a2 + 3].v.flag = 0;

                vtx[phi_t1].v.tc[0] = vtx[phi_t1].v.tc[1] = vtx[phi_a2 + 1].v.tc[1] = vtx[phi_a2 + 2].v.tc[0] = 0;

                vtx[phi_a2 + 1].v.tc[0] = vtx[phi_a2 + 3].v.tc[0] = 0x100;

                vtx[phi_a2 + 2].v.tc[1] = vtx[phi_a2 + 3].v.tc[1] = 0x100;

                vtx[phi_a2 + 0].v.cn[0] = vtx[phi_a2 + 2].v.cn[0] = vtx[phi_a2 + 0].v.cn[1] = vtx[phi_a2 + 2].v.cn[1] =
                    vtx[phi_a2 + 0].v.cn[2] = vtx[phi_a2 + 2].v.cn[2] = vtx[phi_a2 + 1].v.cn[0] =
                        vtx[phi_a2 + 3].v.cn[0] = vtx[phi_a2 + 1].v.cn[1] = vtx[phi_a2 + 3].v.cn[1] =
                            vtx[phi_a2 + 1].v.cn[2] = vtx[phi_a2 + 3].v.cn[2] = 255;

                vtx[phi_a2 + 0].v.cn[3] = vtx[phi_a2 + 2].v.cn[3] = vtx[phi_a2 + 1].v.cn[3] = vtx[phi_a2 + 3].v.cn[3] =
                    pauseCtx->alpha;
            }
        }
    }

    return phi_t1;
}

static s16 D_8082B11C[] = { 0, 4, 8, 12, 24, 32, 56 };

static s16 D_8082B12C[] = { -114, 12, 44, 76 };

static u8 D_8082B134[] = { 1, 5, 9, 13 };

static s16 D_8082B138[] = {
    74,  74,  46,  18,  18,  46,   -108, -90,  -72, -54, -36, -18, -108, -90, -72, -54,
    -36, -18, 20,  46,  72,  -110, -86,  -110, -54, -98, -86, -74, -62,  -50, -38, -26,
    -14, -98, -86, -74, -62, -50,  -38,  -26,  -14, -88, -81, -72, -90,  -83, -74,
};

static s16 D_8082B198[] = {
    38, 6,   -12, 6,   38,  56,  -20, -20, -20, -20, -20, -20, 2,   2,   2,   2,   2,   2,  -46, -46, -46, 58, 58, 34,
    58, -52, -52, -52, -52, -52, -52, -52, -52, -52, -52, -52, -52, -52, -52, -52, -52, 34, 34,  34,  36,  36, 36,
};

static s16 D_8082B1F8[] = {
    24, 24, 24, 24, 24, 24, 24, 24, 24, 24, 24, 24, 24, 24, 24, 24, 24, 24, 24, 24, 24, 24, 24, 24,
    48, 16, 16, 16, 16, 16, 16, 16, 16, 16, 16, 16, 16, 16, 16, 16, 16, 16, 16, 16, 16, 16, 16,
};

void KaleidoScope_InitVertices(PlayState* play, GraphicsContext* gfxCtx) {
    PauseContext* pauseCtx = &play->pauseCtx;
    s16 phi_t1;
    s16 phi_t2;
    s16 phi_t2_2;
    s16 phi_t3;
    s16 phi_t4;
    s16 phi_t5;

    pauseCtx->offsetY = 0;

    if ((pauseCtx->state == PAUSE_STATE_OPENING_1) || (pauseCtx->state >= PAUSE_STATE_CLOSING) ||
        ((pauseCtx->state == PAUSE_STATE_SAVE_PROMPT) && ((pauseCtx->unk_1EC == 2) || (pauseCtx->unk_1EC == 5))) ||
        ((pauseCtx->state >= PAUSE_STATE_8) && (pauseCtx->state <= PAUSE_STATE_13))) {
        pauseCtx->offsetY = 80;
    }

    pauseCtx->itemPageVtx = Graph_Alloc(gfxCtx, 60 * sizeof(Vtx));
    func_80823A0C(play, pauseCtx->itemPageVtx, 0, 0);

    pauseCtx->equipPageVtx = Graph_Alloc(gfxCtx, 60 * sizeof(Vtx));
    func_80823A0C(play, pauseCtx->equipPageVtx, 1, 0);

    if (!sInDungeonScene) {
        pauseCtx->mapPageVtx = Graph_Alloc(gfxCtx, 248 * sizeof(Vtx));
        phi_t3 = func_80823A0C(play, pauseCtx->mapPageVtx, 4, 32);

        for (phi_t2 = 0, phi_t5 = 58; phi_t2 < 15; phi_t2++, phi_t3 += 4, phi_t5 -= 9) {
            pauseCtx->mapPageVtx[phi_t3 + 2].v.ob[0] = -108;
            pauseCtx->mapPageVtx[phi_t3 + 0].v.ob[0] = pauseCtx->mapPageVtx[phi_t3 + 2].v.ob[0];

            pauseCtx->mapPageVtx[phi_t3 + 1].v.ob[0] = pauseCtx->mapPageVtx[phi_t3 + 3].v.ob[0] =
                pauseCtx->mapPageVtx[phi_t3 + 0].v.ob[0] + 216;

            pauseCtx->mapPageVtx[phi_t3 + 0].v.ob[1] = pauseCtx->mapPageVtx[phi_t3 + 1].v.ob[1] =
                phi_t5 + pauseCtx->offsetY;

            pauseCtx->mapPageVtx[phi_t3 + 2].v.ob[1] = pauseCtx->mapPageVtx[phi_t3 + 3].v.ob[1] =
                pauseCtx->mapPageVtx[phi_t3 + 0].v.ob[1] - 9;

            pauseCtx->mapPageVtx[phi_t3 + 0].v.ob[2] = pauseCtx->mapPageVtx[phi_t3 + 1].v.ob[2] =
                pauseCtx->mapPageVtx[phi_t3 + 2].v.ob[2] = pauseCtx->mapPageVtx[phi_t3 + 3].v.ob[2] = 0;

            pauseCtx->mapPageVtx[phi_t3 + 0].v.flag = pauseCtx->mapPageVtx[phi_t3 + 1].v.flag =
                pauseCtx->mapPageVtx[phi_t3 + 2].v.flag = pauseCtx->mapPageVtx[phi_t3 + 3].v.flag = 0;

            pauseCtx->mapPageVtx[phi_t3 + 0].v.tc[0] = pauseCtx->mapPageVtx[phi_t3 + 0].v.tc[1] =
                pauseCtx->mapPageVtx[phi_t3 + 1].v.tc[1] = pauseCtx->mapPageVtx[phi_t3 + 2].v.tc[0] = 0;

            pauseCtx->mapPageVtx[phi_t3 + 1].v.tc[0] = pauseCtx->mapPageVtx[phi_t3 + 3].v.tc[0] = 0x1B00;

            pauseCtx->mapPageVtx[phi_t3 + 2].v.tc[1] = pauseCtx->mapPageVtx[phi_t3 + 3].v.tc[1] = 0x120;

            pauseCtx->mapPageVtx[phi_t3 + 0].v.cn[0] = pauseCtx->mapPageVtx[phi_t3 + 2].v.cn[0] =
                pauseCtx->mapPageVtx[phi_t3 + 0].v.cn[1] = pauseCtx->mapPageVtx[phi_t3 + 2].v.cn[1] =
                    pauseCtx->mapPageVtx[phi_t3 + 0].v.cn[2] = pauseCtx->mapPageVtx[phi_t3 + 2].v.cn[2] =
                        pauseCtx->mapPageVtx[phi_t3 + 1].v.cn[0] = pauseCtx->mapPageVtx[phi_t3 + 3].v.cn[0] =
                            pauseCtx->mapPageVtx[phi_t3 + 1].v.cn[1] = pauseCtx->mapPageVtx[phi_t3 + 3].v.cn[1] =
                                pauseCtx->mapPageVtx[phi_t3 + 1].v.cn[2] = pauseCtx->mapPageVtx[phi_t3 + 3].v.cn[2] =
                                    pauseCtx->mapPageVtx[phi_t3 + 0].v.cn[3] =
                                        pauseCtx->mapPageVtx[phi_t3 + 2].v.cn[3] =
                                            pauseCtx->mapPageVtx[phi_t3 + 1].v.cn[3] =
                                                pauseCtx->mapPageVtx[phi_t3 + 3].v.cn[3] = pauseCtx->alpha;
        }

        pauseCtx->mapPageVtx[phi_t3 - 2].v.ob[1] = pauseCtx->mapPageVtx[phi_t3 - 1].v.ob[1] =
            pauseCtx->mapPageVtx[phi_t3 - 4].v.ob[1] - 2;

        pauseCtx->mapPageVtx[phi_t3 - 2].v.tc[1] = pauseCtx->mapPageVtx[phi_t3 - 1].v.tc[1] = 0x40;
    } else {
        pauseCtx->mapPageVtx = Graph_Alloc(gfxCtx, 128 * sizeof(Vtx));
        func_80823A0C(play, pauseCtx->mapPageVtx, 2, 17);
    }

    pauseCtx->questPageVtx = Graph_Alloc(gfxCtx, 60 * sizeof(Vtx));
    func_80823A0C(play, pauseCtx->questPageVtx, 3, 0);

    pauseCtx->cursorVtx = Graph_Alloc(gfxCtx, 20 * sizeof(Vtx));

    for (phi_t2 = 0; phi_t2 < 20; phi_t2++) {
        pauseCtx->cursorVtx[phi_t2].v.ob[0] = pauseCtx->cursorVtx[phi_t2].v.ob[1] =
            pauseCtx->cursorVtx[phi_t2].v.ob[2] = 0;

        pauseCtx->cursorVtx[phi_t2].v.flag = 0;

        pauseCtx->cursorVtx[phi_t2].v.tc[0] = pauseCtx->cursorVtx[phi_t2].v.tc[1] = 0;

        pauseCtx->cursorVtx[phi_t2].v.cn[0] = pauseCtx->cursorVtx[phi_t2].v.cn[1] =
            pauseCtx->cursorVtx[phi_t2].v.cn[2] = pauseCtx->cursorVtx[phi_t2].v.cn[3] = 255;
    }

    pauseCtx->cursorVtx[1].v.tc[0] = pauseCtx->cursorVtx[2].v.tc[1] = pauseCtx->cursorVtx[3].v.tc[0] =
        pauseCtx->cursorVtx[3].v.tc[1] = pauseCtx->cursorVtx[5].v.tc[0] = pauseCtx->cursorVtx[6].v.tc[1] =
            pauseCtx->cursorVtx[7].v.tc[0] = pauseCtx->cursorVtx[7].v.tc[1] = pauseCtx->cursorVtx[9].v.tc[0] =
                pauseCtx->cursorVtx[10].v.tc[1] = pauseCtx->cursorVtx[11].v.tc[0] = pauseCtx->cursorVtx[11].v.tc[1] =
                    pauseCtx->cursorVtx[13].v.tc[0] = pauseCtx->cursorVtx[14].v.tc[1] =
                        pauseCtx->cursorVtx[15].v.tc[0] = pauseCtx->cursorVtx[15].v.tc[1] = 0x200;

    pauseCtx->cursorVtx[17].v.tc[0] = pauseCtx->cursorVtx[18].v.tc[1] = pauseCtx->cursorVtx[19].v.tc[0] =
        pauseCtx->cursorVtx[19].v.tc[1] = 0x400;

    pauseCtx->itemVtx = Graph_Alloc(gfxCtx, 164 * sizeof(Vtx));

    for (phi_t4 = 0, phi_t2 = 0, phi_t5 = 58; phi_t4 < 4; phi_t4++, phi_t5 -= 32) {
        for (phi_t1 = -96, phi_t3 = 0; phi_t3 < 6; phi_t3++, phi_t2 += 4, phi_t1 += 32) {
            pauseCtx->itemVtx[phi_t2 + 0].v.ob[0] = pauseCtx->itemVtx[phi_t2 + 2].v.ob[0] = phi_t1 + 2;

            pauseCtx->itemVtx[phi_t2 + 1].v.ob[0] = pauseCtx->itemVtx[phi_t2 + 3].v.ob[0] =
                pauseCtx->itemVtx[phi_t2 + 0].v.ob[0] + 0x1C;

            pauseCtx->itemVtx[phi_t2 + 0].v.ob[1] = pauseCtx->itemVtx[phi_t2 + 1].v.ob[1] =
                phi_t5 + pauseCtx->offsetY - 2;

            pauseCtx->itemVtx[phi_t2 + 2].v.ob[1] = pauseCtx->itemVtx[phi_t2 + 3].v.ob[1] =
                pauseCtx->itemVtx[phi_t2 + 0].v.ob[1] - 0x1C;

            pauseCtx->itemVtx[phi_t2 + 0].v.ob[2] = pauseCtx->itemVtx[phi_t2 + 1].v.ob[2] =
                pauseCtx->itemVtx[phi_t2 + 2].v.ob[2] = pauseCtx->itemVtx[phi_t2 + 3].v.ob[2] = 0;

            pauseCtx->itemVtx[phi_t2 + 0].v.flag = pauseCtx->itemVtx[phi_t2 + 1].v.flag =
                pauseCtx->itemVtx[phi_t2 + 2].v.flag = pauseCtx->itemVtx[phi_t2 + 3].v.flag = 0;

            pauseCtx->itemVtx[phi_t2 + 0].v.tc[0] = pauseCtx->itemVtx[phi_t2 + 0].v.tc[1] =
                pauseCtx->itemVtx[phi_t2 + 1].v.tc[1] = pauseCtx->itemVtx[phi_t2 + 2].v.tc[0] = 0;

            pauseCtx->itemVtx[phi_t2 + 1].v.tc[0] = pauseCtx->itemVtx[phi_t2 + 2].v.tc[1] =
                pauseCtx->itemVtx[phi_t2 + 3].v.tc[0] = pauseCtx->itemVtx[phi_t2 + 3].v.tc[1] = 0x400;

            pauseCtx->itemVtx[phi_t2 + 0].v.cn[0] = pauseCtx->itemVtx[phi_t2 + 1].v.cn[0] =
                pauseCtx->itemVtx[phi_t2 + 2].v.cn[0] = pauseCtx->itemVtx[phi_t2 + 3].v.cn[0] =
                    pauseCtx->itemVtx[phi_t2 + 0].v.cn[1] = pauseCtx->itemVtx[phi_t2 + 1].v.cn[1] =
                        pauseCtx->itemVtx[phi_t2 + 2].v.cn[1] = pauseCtx->itemVtx[phi_t2 + 3].v.cn[1] =
                            pauseCtx->itemVtx[phi_t2 + 0].v.cn[2] = pauseCtx->itemVtx[phi_t2 + 1].v.cn[2] =
                                pauseCtx->itemVtx[phi_t2 + 2].v.cn[2] = pauseCtx->itemVtx[phi_t2 + 3].v.cn[2] = 255;

            pauseCtx->itemVtx[phi_t2 + 0].v.cn[3] = pauseCtx->itemVtx[phi_t2 + 1].v.cn[3] =
                pauseCtx->itemVtx[phi_t2 + 2].v.cn[3] = pauseCtx->itemVtx[phi_t2 + 3].v.cn[3] = 255;
        }
    }

    for (phi_t3 = IBTN_BC_C_FIRST; phi_t3 <= IBTN_BC_C_LAST; phi_t3++, phi_t2 += 4) {
        if (gSaveContext.save.info.equips.cButtonSlots[IBTN_BC_TO_C(phi_t3)] != ITEM_NONE) {
            phi_t4 = gSaveContext.save.info.equips.cButtonSlots[IBTN_BC_TO_C(phi_t3)] * 4;

            pauseCtx->itemVtx[phi_t2 + 0].v.ob[0] = pauseCtx->itemVtx[phi_t2 + 2].v.ob[0] =
                pauseCtx->itemVtx[phi_t4].v.ob[0] - 2;

            pauseCtx->itemVtx[phi_t2 + 1].v.ob[0] = pauseCtx->itemVtx[phi_t2 + 3].v.ob[0] =
                pauseCtx->itemVtx[phi_t2 + 0].v.ob[0] + 32;

            pauseCtx->itemVtx[phi_t2 + 0].v.ob[1] = pauseCtx->itemVtx[phi_t2 + 1].v.ob[1] =
                pauseCtx->itemVtx[phi_t4].v.ob[1] + 2;

            pauseCtx->itemVtx[phi_t2 + 2].v.ob[1] = pauseCtx->itemVtx[phi_t2 + 3].v.ob[1] =
                pauseCtx->itemVtx[phi_t2 + 0].v.ob[1] - 32;

            pauseCtx->itemVtx[phi_t2 + 0].v.ob[2] = pauseCtx->itemVtx[phi_t2 + 1].v.ob[2] =
                pauseCtx->itemVtx[phi_t2 + 2].v.ob[2] = pauseCtx->itemVtx[phi_t2 + 3].v.ob[2] = 0;

            pauseCtx->itemVtx[phi_t2 + 0].v.flag = pauseCtx->itemVtx[phi_t2 + 1].v.flag =
                pauseCtx->itemVtx[phi_t2 + 2].v.flag = pauseCtx->itemVtx[phi_t2 + 3].v.flag = 0;

            pauseCtx->itemVtx[phi_t2 + 0].v.tc[0] = pauseCtx->itemVtx[phi_t2 + 0].v.tc[1] =
                pauseCtx->itemVtx[phi_t2 + 1].v.tc[1] = pauseCtx->itemVtx[phi_t2 + 2].v.tc[0] = 0;

            pauseCtx->itemVtx[phi_t2 + 1].v.tc[0] = pauseCtx->itemVtx[phi_t2 + 2].v.tc[1] =
                pauseCtx->itemVtx[phi_t2 + 3].v.tc[0] = pauseCtx->itemVtx[phi_t2 + 3].v.tc[1] = 0x400;

            pauseCtx->itemVtx[phi_t2 + 0].v.cn[0] = pauseCtx->itemVtx[phi_t2 + 1].v.cn[0] =
                pauseCtx->itemVtx[phi_t2 + 2].v.cn[0] = pauseCtx->itemVtx[phi_t2 + 3].v.cn[0] =
                    pauseCtx->itemVtx[phi_t2 + 0].v.cn[1] = pauseCtx->itemVtx[phi_t2 + 1].v.cn[1] =
                        pauseCtx->itemVtx[phi_t2 + 2].v.cn[1] = pauseCtx->itemVtx[phi_t2 + 3].v.cn[1] =
                            pauseCtx->itemVtx[phi_t2 + 0].v.cn[2] = pauseCtx->itemVtx[phi_t2 + 1].v.cn[2] =
                                pauseCtx->itemVtx[phi_t2 + 2].v.cn[2] = pauseCtx->itemVtx[phi_t2 + 3].v.cn[2] = 255;

            pauseCtx->itemVtx[phi_t2 + 0].v.cn[3] = pauseCtx->itemVtx[phi_t2 + 1].v.cn[3] =
                pauseCtx->itemVtx[phi_t2 + 2].v.cn[3] = pauseCtx->itemVtx[phi_t2 + 3].v.cn[3] = pauseCtx->alpha;
        } else {
            pauseCtx->itemVtx[phi_t2 + 0].v.ob[0] = pauseCtx->itemVtx[phi_t2 + 2].v.ob[0] = -300;

            pauseCtx->itemVtx[phi_t2 + 1].v.ob[0] = pauseCtx->itemVtx[phi_t2 + 3].v.ob[0] =
                pauseCtx->itemVtx[phi_t2 + 0].v.ob[0] + 32;

            pauseCtx->itemVtx[phi_t2 + 0].v.ob[1] = pauseCtx->itemVtx[phi_t2 + 1].v.ob[1] = 300;

            pauseCtx->itemVtx[phi_t2 + 2].v.ob[1] = pauseCtx->itemVtx[phi_t2 + 3].v.ob[1] =
                pauseCtx->itemVtx[phi_t2 + 0].v.ob[1] - 32;
        }
    }

    for (phi_t2 = 108, phi_t3 = 0; phi_t3 < 7; phi_t3++) {
        phi_t4 = D_8082B11C[phi_t3];

        pauseCtx->itemVtx[phi_t2 + 0].v.ob[0] = pauseCtx->itemVtx[phi_t2 + 2].v.ob[0] =
            pauseCtx->itemVtx[phi_t4].v.ob[0];

        pauseCtx->itemVtx[phi_t2 + 1].v.ob[0] = pauseCtx->itemVtx[phi_t2 + 3].v.ob[0] =
            pauseCtx->itemVtx[phi_t2 + 0].v.ob[0] + 8;

        pauseCtx->itemVtx[phi_t2 + 0].v.ob[1] = pauseCtx->itemVtx[phi_t2 + 1].v.ob[1] =
            pauseCtx->itemVtx[phi_t4].v.ob[1] - 22;

        pauseCtx->itemVtx[phi_t2 + 2].v.ob[1] = pauseCtx->itemVtx[phi_t2 + 3].v.ob[1] =
            pauseCtx->itemVtx[phi_t2 + 0].v.ob[1] - 8;

        pauseCtx->itemVtx[phi_t2 + 4].v.ob[0] = pauseCtx->itemVtx[phi_t2 + 6].v.ob[0] =
            pauseCtx->itemVtx[phi_t2 + 0].v.ob[0] + 6;

        pauseCtx->itemVtx[phi_t2 + 5].v.ob[0] = pauseCtx->itemVtx[phi_t2 + 7].v.ob[0] =
            pauseCtx->itemVtx[phi_t2 + 4].v.ob[0] + 8;

        pauseCtx->itemVtx[phi_t2 + 4].v.ob[1] = pauseCtx->itemVtx[phi_t2 + 5].v.ob[1] =
            pauseCtx->itemVtx[phi_t2 + 0].v.ob[1];

        pauseCtx->itemVtx[phi_t2 + 6].v.ob[1] = pauseCtx->itemVtx[phi_t2 + 7].v.ob[1] =
            pauseCtx->itemVtx[phi_t2 + 4].v.ob[1] - 8;

        for (phi_t4 = 0; phi_t4 < 2; phi_t4++, phi_t2 += 4) {
            pauseCtx->itemVtx[phi_t2 + 0].v.ob[2] = pauseCtx->itemVtx[phi_t2 + 1].v.ob[2] =
                pauseCtx->itemVtx[phi_t2 + 2].v.ob[2] = pauseCtx->itemVtx[phi_t2 + 3].v.ob[2] = 0;

            pauseCtx->itemVtx[phi_t2 + 0].v.flag = pauseCtx->itemVtx[phi_t2 + 1].v.flag =
                pauseCtx->itemVtx[phi_t2 + 2].v.flag = pauseCtx->itemVtx[phi_t2 + 3].v.flag = 0;

            pauseCtx->itemVtx[phi_t2 + 0].v.tc[0] = pauseCtx->itemVtx[phi_t2 + 0].v.tc[1] =
                pauseCtx->itemVtx[phi_t2 + 1].v.tc[1] = pauseCtx->itemVtx[phi_t2 + 2].v.tc[0] = 0;

            pauseCtx->itemVtx[phi_t2 + 1].v.tc[0] = pauseCtx->itemVtx[phi_t2 + 2].v.tc[1] =
                pauseCtx->itemVtx[phi_t2 + 3].v.tc[0] = pauseCtx->itemVtx[phi_t2 + 3].v.tc[1] = 0x100;

            pauseCtx->itemVtx[phi_t2 + 0].v.cn[0] = pauseCtx->itemVtx[phi_t2 + 1].v.cn[0] =
                pauseCtx->itemVtx[phi_t2 + 2].v.cn[0] = pauseCtx->itemVtx[phi_t2 + 3].v.cn[0] =
                    pauseCtx->itemVtx[phi_t2 + 0].v.cn[1] = pauseCtx->itemVtx[phi_t2 + 1].v.cn[1] =
                        pauseCtx->itemVtx[phi_t2 + 2].v.cn[1] = pauseCtx->itemVtx[phi_t2 + 3].v.cn[1] =
                            pauseCtx->itemVtx[phi_t2 + 0].v.cn[2] = pauseCtx->itemVtx[phi_t2 + 1].v.cn[2] =
                                pauseCtx->itemVtx[phi_t2 + 2].v.cn[2] = pauseCtx->itemVtx[phi_t2 + 3].v.cn[2] = 255;

            pauseCtx->itemVtx[phi_t2 + 0].v.cn[3] = pauseCtx->itemVtx[phi_t2 + 1].v.cn[3] =
                pauseCtx->itemVtx[phi_t2 + 2].v.cn[3] = pauseCtx->itemVtx[phi_t2 + 3].v.cn[3] = pauseCtx->alpha;
        }
    }

    pauseCtx->equipVtx = Graph_Alloc(gfxCtx, 112 * sizeof(Vtx));

    for (phi_t4 = 0, phi_t2 = 0, phi_t5 = 58; phi_t2 < 4; phi_t2++, phi_t5 -= 32) {
        for (phi_t3 = 0; phi_t3 < 4; phi_t3++, phi_t4 += 4) {
            pauseCtx->equipVtx[phi_t4 + 0].v.ob[0] = pauseCtx->equipVtx[phi_t4 + 2].v.ob[0] = D_8082B12C[phi_t3] + 2;

            pauseCtx->equipVtx[phi_t4 + 1].v.ob[0] = pauseCtx->equipVtx[phi_t4 + 3].v.ob[0] =
                pauseCtx->equipVtx[phi_t4 + 0].v.ob[0] + 28;

            pauseCtx->equipVtx[phi_t4 + 0].v.ob[1] = pauseCtx->equipVtx[phi_t4 + 1].v.ob[1] =
                phi_t5 + pauseCtx->offsetY - 2;

            pauseCtx->equipVtx[phi_t4 + 2].v.ob[1] = pauseCtx->equipVtx[phi_t4 + 3].v.ob[1] =
                pauseCtx->equipVtx[phi_t4 + 0].v.ob[1] - 28;

            pauseCtx->equipVtx[phi_t4 + 0].v.ob[2] = pauseCtx->equipVtx[phi_t4 + 1].v.ob[2] =
                pauseCtx->equipVtx[phi_t4 + 2].v.ob[2] = pauseCtx->equipVtx[phi_t4 + 3].v.ob[2] = 0;

            pauseCtx->equipVtx[phi_t4 + 0].v.flag = pauseCtx->equipVtx[phi_t4 + 1].v.flag =
                pauseCtx->equipVtx[phi_t4 + 2].v.flag = pauseCtx->equipVtx[phi_t4 + 3].v.flag = 0;

            pauseCtx->equipVtx[phi_t4 + 0].v.tc[0] = pauseCtx->equipVtx[phi_t4 + 0].v.tc[1] =
                pauseCtx->equipVtx[phi_t4 + 1].v.tc[1] = pauseCtx->equipVtx[phi_t4 + 2].v.tc[0] = 0;

            pauseCtx->equipVtx[phi_t4 + 1].v.tc[0] = pauseCtx->equipVtx[phi_t4 + 2].v.tc[1] =
                pauseCtx->equipVtx[phi_t4 + 3].v.tc[0] = pauseCtx->equipVtx[phi_t4 + 3].v.tc[1] = 0x400;

            pauseCtx->equipVtx[phi_t4 + 0].v.cn[0] = pauseCtx->equipVtx[phi_t4 + 1].v.cn[0] =
                pauseCtx->equipVtx[phi_t4 + 2].v.cn[0] = pauseCtx->equipVtx[phi_t4 + 3].v.cn[0] =
                    pauseCtx->equipVtx[phi_t4 + 0].v.cn[1] = pauseCtx->equipVtx[phi_t4 + 1].v.cn[1] =
                        pauseCtx->equipVtx[phi_t4 + 2].v.cn[1] = pauseCtx->equipVtx[phi_t4 + 3].v.cn[1] =
                            pauseCtx->equipVtx[phi_t4 + 0].v.cn[2] = pauseCtx->equipVtx[phi_t4 + 1].v.cn[2] =
                                pauseCtx->equipVtx[phi_t4 + 2].v.cn[2] = pauseCtx->equipVtx[phi_t4 + 3].v.cn[2] = 255;

            pauseCtx->equipVtx[phi_t4 + 0].v.cn[3] = pauseCtx->equipVtx[phi_t4 + 1].v.cn[3] =
                pauseCtx->equipVtx[phi_t4 + 2].v.cn[3] = pauseCtx->equipVtx[phi_t4 + 3].v.cn[3] = pauseCtx->alpha;
        }
    }

    for (phi_t3 = 0; phi_t3 < 4; phi_t3++, phi_t4 += 4) {
        if (CUR_EQUIP_VALUE(phi_t3) != 0) {
            phi_t2 = (CUR_EQUIP_VALUE(phi_t3) + D_8082B134[phi_t3] - 1) * 4;

            pauseCtx->equipVtx[phi_t4 + 0].v.ob[0] = pauseCtx->equipVtx[phi_t4 + 2].v.ob[0] =
                pauseCtx->equipVtx[phi_t2].v.ob[0] - 2;

            pauseCtx->equipVtx[phi_t4 + 1].v.ob[0] = pauseCtx->equipVtx[phi_t4 + 3].v.ob[0] =
                pauseCtx->equipVtx[phi_t4 + 0].v.ob[0] + 32;

            pauseCtx->equipVtx[phi_t4 + 0].v.ob[1] = pauseCtx->equipVtx[phi_t4 + 1].v.ob[1] =
                pauseCtx->equipVtx[phi_t2].v.ob[1] + 2;

            pauseCtx->equipVtx[phi_t4 + 2].v.ob[1] = pauseCtx->equipVtx[phi_t4 + 3].v.ob[1] =
                pauseCtx->equipVtx[phi_t4 + 0].v.ob[1] - 32;

            pauseCtx->equipVtx[phi_t4 + 0].v.ob[2] = pauseCtx->equipVtx[phi_t4 + 1].v.ob[2] =
                pauseCtx->equipVtx[phi_t4 + 2].v.ob[2] = pauseCtx->equipVtx[phi_t4 + 3].v.ob[2] = 0;

            pauseCtx->equipVtx[phi_t4 + 0].v.flag = pauseCtx->equipVtx[phi_t4 + 1].v.flag =
                pauseCtx->equipVtx[phi_t4 + 2].v.flag = pauseCtx->equipVtx[phi_t4 + 3].v.flag = 0;

            pauseCtx->equipVtx[phi_t4 + 0].v.tc[0] = pauseCtx->equipVtx[phi_t4 + 0].v.tc[1] =
                pauseCtx->equipVtx[phi_t4 + 1].v.tc[1] = pauseCtx->equipVtx[phi_t4 + 2].v.tc[0] = 0;

            pauseCtx->equipVtx[phi_t4 + 1].v.tc[0] = pauseCtx->equipVtx[phi_t4 + 2].v.tc[1] =
                pauseCtx->equipVtx[phi_t4 + 3].v.tc[0] = pauseCtx->equipVtx[phi_t4 + 3].v.tc[1] = 0x400;

            pauseCtx->equipVtx[phi_t4 + 0].v.cn[0] = pauseCtx->equipVtx[phi_t4 + 1].v.cn[0] =
                pauseCtx->equipVtx[phi_t4 + 2].v.cn[0] = pauseCtx->equipVtx[phi_t4 + 3].v.cn[0] =
                    pauseCtx->equipVtx[phi_t4 + 0].v.cn[1] = pauseCtx->equipVtx[phi_t4 + 1].v.cn[1] =
                        pauseCtx->equipVtx[phi_t4 + 2].v.cn[1] = pauseCtx->equipVtx[phi_t4 + 3].v.cn[1] =
                            pauseCtx->equipVtx[phi_t4 + 0].v.cn[2] = pauseCtx->equipVtx[phi_t4 + 1].v.cn[2] =
                                pauseCtx->equipVtx[phi_t4 + 2].v.cn[2] = pauseCtx->equipVtx[phi_t4 + 3].v.cn[2] = 255;

            pauseCtx->equipVtx[phi_t4 + 0].v.cn[3] = pauseCtx->equipVtx[phi_t4 + 1].v.cn[3] =
                pauseCtx->equipVtx[phi_t4 + 2].v.cn[3] = pauseCtx->equipVtx[phi_t4 + 3].v.cn[3] = pauseCtx->alpha;
        }
    }

    phi_t1 = 112;
    phi_t5 = 50;
    while (true) {
        pauseCtx->equipVtx[phi_t4 + 0].v.ob[0] = pauseCtx->equipVtx[phi_t4 + 2].v.ob[0] = -64;

        pauseCtx->equipVtx[phi_t4 + 1].v.ob[0] = pauseCtx->equipVtx[phi_t4 + 3].v.ob[0] =
            pauseCtx->equipVtx[phi_t4 + 0].v.ob[0] + 64;

        pauseCtx->equipVtx[phi_t4 + 0].v.ob[1] = pauseCtx->equipVtx[phi_t4 + 1].v.ob[1] = phi_t5 + pauseCtx->offsetY;

        pauseCtx->equipVtx[phi_t4 + 2].v.ob[1] = pauseCtx->equipVtx[phi_t4 + 3].v.ob[1] =
            pauseCtx->equipVtx[phi_t4 + 0].v.ob[1] - 32;

        pauseCtx->equipVtx[phi_t4 + 0].v.ob[2] = pauseCtx->equipVtx[phi_t4 + 1].v.ob[2] =
            pauseCtx->equipVtx[phi_t4 + 2].v.ob[2] = pauseCtx->equipVtx[phi_t4 + 3].v.ob[2] = 0;

        pauseCtx->equipVtx[phi_t4 + 0].v.flag = pauseCtx->equipVtx[phi_t4 + 1].v.flag =
            pauseCtx->equipVtx[phi_t4 + 2].v.flag = pauseCtx->equipVtx[phi_t4 + 3].v.flag = 0;

        pauseCtx->equipVtx[phi_t4 + 0].v.tc[0] = pauseCtx->equipVtx[phi_t4 + 0].v.tc[1] =
            pauseCtx->equipVtx[phi_t4 + 1].v.tc[1] = pauseCtx->equipVtx[phi_t4 + 2].v.tc[0] = 0;

        pauseCtx->equipVtx[phi_t4 + 1].v.tc[0] = pauseCtx->equipVtx[phi_t4 + 3].v.tc[0] = 0x800;

        pauseCtx->equipVtx[phi_t4 + 2].v.tc[1] = pauseCtx->equipVtx[phi_t4 + 3].v.tc[1] = 0x400;

        pauseCtx->equipVtx[phi_t4 + 0].v.cn[0] = pauseCtx->equipVtx[phi_t4 + 1].v.cn[0] =
            pauseCtx->equipVtx[phi_t4 + 2].v.cn[0] = pauseCtx->equipVtx[phi_t4 + 3].v.cn[0] =
                pauseCtx->equipVtx[phi_t4 + 0].v.cn[1] = pauseCtx->equipVtx[phi_t4 + 1].v.cn[1] =
                    pauseCtx->equipVtx[phi_t4 + 2].v.cn[1] = pauseCtx->equipVtx[phi_t4 + 3].v.cn[1] =
                        pauseCtx->equipVtx[phi_t4 + 0].v.cn[2] = pauseCtx->equipVtx[phi_t4 + 1].v.cn[2] =
                            pauseCtx->equipVtx[phi_t4 + 2].v.cn[2] = pauseCtx->equipVtx[phi_t4 + 3].v.cn[2] = 255;

        pauseCtx->equipVtx[phi_t4 + 0].v.cn[3] = pauseCtx->equipVtx[phi_t4 + 1].v.cn[3] =
            pauseCtx->equipVtx[phi_t4 + 2].v.cn[3] = pauseCtx->equipVtx[phi_t4 + 3].v.cn[3] = pauseCtx->alpha;

        phi_t1 -= 32;
        phi_t5 -= 32;
        if (phi_t1 < 0) {
            pauseCtx->equipVtx[phi_t4 + 2].v.ob[1] = pauseCtx->equipVtx[phi_t4 + 3].v.ob[1] =
                pauseCtx->equipVtx[phi_t4 + 0].v.ob[1] - 0x10;

            pauseCtx->equipVtx[phi_t4 + 2].v.tc[1] = pauseCtx->equipVtx[phi_t4 + 3].v.tc[1] = 0x200;
            break;
        }

        phi_t4 += 4;
    }

    pauseCtx->questVtx = Graph_Alloc(gfxCtx, 188 * sizeof(Vtx));

    for (phi_t4 = 0, phi_t3 = 0; phi_t3 < 47; phi_t3++, phi_t4 += 4) {
        phi_t2_2 = D_8082B1F8[phi_t3];

        if ((phi_t3 < 6) || (phi_t3 >= 41)) {
            pauseCtx->questVtx[phi_t4 + 0].v.ob[0] = pauseCtx->questVtx[phi_t4 + 2].v.ob[0] = D_8082B138[phi_t3];

            pauseCtx->questVtx[phi_t4 + 1].v.ob[0] = pauseCtx->questVtx[phi_t4 + 3].v.ob[0] =
                pauseCtx->questVtx[phi_t4 + 0].v.ob[0] + D_8082B1F8[phi_t3];

            pauseCtx->questVtx[phi_t4 + 0].v.ob[1] = pauseCtx->questVtx[phi_t4 + 1].v.ob[1] =
                D_8082B198[phi_t3] + pauseCtx->offsetY;

            pauseCtx->questVtx[phi_t4 + 2].v.ob[1] = pauseCtx->questVtx[phi_t4 + 3].v.ob[1] =
                pauseCtx->questVtx[phi_t4 + 0].v.ob[1] - D_8082B1F8[phi_t3];

            if (phi_t3 >= 41) {
                pauseCtx->questVtx[phi_t4 + 1].v.ob[0] = pauseCtx->questVtx[phi_t4 + 3].v.ob[0] =
                    pauseCtx->questVtx[phi_t4 + 0].v.ob[0] + 8;

                pauseCtx->questVtx[phi_t4 + 0].v.ob[1] = pauseCtx->questVtx[phi_t4 + 1].v.ob[1] =
                    D_8082B198[phi_t3] + pauseCtx->offsetY - 6;

                pauseCtx->questVtx[phi_t4 + 2].v.ob[1] = pauseCtx->questVtx[phi_t4 + 3].v.ob[1] =
                    pauseCtx->questVtx[phi_t4 + 0].v.ob[1] - 16;

                phi_t2_2 = 8;
            }
        } else {
            if ((phi_t3 >= 6) && (phi_t3 <= 17)) {
                phi_t2_2 = 16;
            }

            pauseCtx->questVtx[phi_t4 + 0].v.ob[0] = pauseCtx->questVtx[phi_t4 + 2].v.ob[0] = D_8082B138[phi_t3] + 2;

            pauseCtx->questVtx[phi_t4 + 1].v.ob[0] = pauseCtx->questVtx[phi_t4 + 3].v.ob[0] =
                pauseCtx->questVtx[phi_t4 + 0].v.ob[0] + phi_t2_2 - 4;

            pauseCtx->questVtx[phi_t4 + 0].v.ob[1] = pauseCtx->questVtx[phi_t4 + 1].v.ob[1] =
                D_8082B198[phi_t3] + pauseCtx->offsetY - 2;

            pauseCtx->questVtx[phi_t4 + 2].v.ob[1] = pauseCtx->questVtx[phi_t4 + 3].v.ob[1] =
                pauseCtx->questVtx[phi_t4 + 0].v.ob[1] - D_8082B1F8[phi_t3] + 4;
        }

        pauseCtx->questVtx[phi_t4 + 0].v.ob[2] = pauseCtx->questVtx[phi_t4 + 1].v.ob[2] =
            pauseCtx->questVtx[phi_t4 + 2].v.ob[2] = pauseCtx->questVtx[phi_t4 + 3].v.ob[2] = 0;

        pauseCtx->questVtx[phi_t4 + 0].v.flag = pauseCtx->questVtx[phi_t4 + 1].v.flag =
            pauseCtx->questVtx[phi_t4 + 2].v.flag = pauseCtx->questVtx[phi_t4 + 3].v.flag = 0;

        pauseCtx->questVtx[phi_t4 + 0].v.tc[0] = pauseCtx->questVtx[phi_t4 + 0].v.tc[1] =
            pauseCtx->questVtx[phi_t4 + 1].v.tc[1] = pauseCtx->questVtx[phi_t4 + 2].v.tc[0] = 0;

        pauseCtx->questVtx[phi_t4 + 1].v.tc[0] = pauseCtx->questVtx[phi_t4 + 3].v.tc[0] = phi_t2_2 << 5;
        pauseCtx->questVtx[phi_t4 + 2].v.tc[1] = pauseCtx->questVtx[phi_t4 + 3].v.tc[1] = D_8082B1F8[phi_t3] << 5;

        pauseCtx->questVtx[phi_t4 + 0].v.cn[0] = pauseCtx->questVtx[phi_t4 + 1].v.cn[0] =
            pauseCtx->questVtx[phi_t4 + 2].v.cn[0] = pauseCtx->questVtx[phi_t4 + 3].v.cn[0] =
                pauseCtx->questVtx[phi_t4 + 0].v.cn[1] = pauseCtx->questVtx[phi_t4 + 1].v.cn[1] =
                    pauseCtx->questVtx[phi_t4 + 2].v.cn[1] = pauseCtx->questVtx[phi_t4 + 3].v.cn[1] =
                        pauseCtx->questVtx[phi_t4 + 0].v.cn[2] = pauseCtx->questVtx[phi_t4 + 1].v.cn[2] =
                            pauseCtx->questVtx[phi_t4 + 2].v.cn[2] = pauseCtx->questVtx[phi_t4 + 3].v.cn[2] = 255;

        pauseCtx->questVtx[phi_t4 + 0].v.cn[3] = pauseCtx->questVtx[phi_t4 + 1].v.cn[3] =
            pauseCtx->questVtx[phi_t4 + 2].v.cn[3] = pauseCtx->questVtx[phi_t4 + 3].v.cn[3] = pauseCtx->alpha;
    }

    pauseCtx->infoPanelVtx = Graph_Alloc(gfxCtx, 28 * sizeof(Vtx));

    pauseCtx->saveVtx = Graph_Alloc(gfxCtx, 80 * sizeof(Vtx));
    func_80823A0C(play, pauseCtx->saveVtx, 5, 5);
}

void KaleidoScope_DrawGameOver(PlayState* play) {
    GraphicsContext* gfxCtx = play->state.gfxCtx;

    OPEN_DISPS(gfxCtx, "../z_kaleido_scope_PAL.c", 3122);

    Gfx_SetupDL_39Opa(gfxCtx);

    gDPSetCycleType(POLY_OPA_DISP++, G_CYC_2CYCLE);
    gDPSetRenderMode(POLY_OPA_DISP++, G_RM_PASS, G_RM_XLU_SURF2);
    gDPSetCombineLERP(POLY_OPA_DISP++, TEXEL1, TEXEL0, PRIM_LOD_FRAC, TEXEL0, 0, 0, 0, TEXEL0, PRIMITIVE, ENVIRONMENT,
                      COMBINED, ENVIRONMENT, COMBINED, 0, PRIMITIVE, 0);

    gDPSetPrimColor(POLY_OPA_DISP++, 0, 80, D_8082AB8C, D_8082AB90, D_8082AB94, D_8082AB98);
    gDPSetEnvColor(POLY_OPA_DISP++, D_8082AB9C, D_8082ABA0, D_8082ABA4, 255);

    VREG(89) -= 2;

    gDPLoadMultiBlock(POLY_OPA_DISP++, gGameOverP1Tex, 0x0000, G_TX_RENDERTILE, G_IM_FMT_IA, G_IM_SIZ_8b, 64, 32, 0,
                      G_TX_WRAP | G_TX_NOMIRROR, G_TX_WRAP | G_TX_NOMIRROR, G_TX_NOMASK, G_TX_NOMASK, G_TX_NOLOD,
                      G_TX_NOLOD);

    gDPLoadMultiBlock(POLY_OPA_DISP++, gGameOverMaskTex, 0x0100, 1, G_IM_FMT_IA, G_IM_SIZ_8b, 64, 32, 0,
                      G_TX_WRAP | G_TX_NOMIRROR, G_TX_WRAP | G_TX_NOMIRROR, G_TX_NOMASK, 5, G_TX_NOLOD, G_TX_NOLOD);

    gDPSetTileSize(POLY_OPA_DISP++, 1, 0, VREG(89) & 0x7F, 63 << 2, (31 << 2) + (VREG(89) & 0x7F));

    gSPTextureRectangle(POLY_OPA_DISP++, VREG(87) << 2, VREG(88) << 2, (VREG(87) + 64) << 2, (VREG(88) + 32) << 2,
                        G_TX_RENDERTILE, 0, 0, 1 << 10, 1 << 10);

    gDPLoadMultiBlock(POLY_OPA_DISP++, gGameOverP2Tex, 0x0000, G_TX_RENDERTILE, G_IM_FMT_IA, G_IM_SIZ_8b, 64, 32, 0,
                      G_TX_NOMIRROR | G_TX_CLAMP, G_TX_NOMIRROR | G_TX_CLAMP, G_TX_NOMASK, G_TX_NOMASK, G_TX_NOLOD,
                      G_TX_NOLOD);

    gSPTextureRectangle(POLY_OPA_DISP++, (VREG(87) + 64) << 2, VREG(88) << 2, (VREG(87) + 128) << 2,
                        (VREG(88) + 32) << 2, G_TX_RENDERTILE, 0, 0, 1 << 10, 1 << 10);

    gDPLoadMultiBlock(POLY_OPA_DISP++, gGameOverP3Tex, 0x0000, G_TX_RENDERTILE, G_IM_FMT_IA, G_IM_SIZ_8b, 64, 32, 0,
                      G_TX_NOMIRROR | G_TX_CLAMP, G_TX_NOMIRROR | G_TX_CLAMP, G_TX_NOMASK, G_TX_NOMASK, G_TX_NOLOD,
                      G_TX_NOLOD);
    gSPTextureRectangle(POLY_OPA_DISP++, (VREG(87) + 128) << 2, VREG(88) << 2, (VREG(87) + 192) << 2,
                        (VREG(88) + 32) << 2, G_TX_RENDERTILE, 0, 0, 1 << 10, 1 << 10);

    CLOSE_DISPS(gfxCtx, "../z_kaleido_scope_PAL.c", 3169);
}

void KaleidoScope_Draw(PlayState* play) {
    Input* input = &play->state.input[0];
    PauseContext* pauseCtx = &play->pauseCtx;
    InterfaceContext* interfaceCtx = &play->interfaceCtx;

    OPEN_DISPS(play->state.gfxCtx, "../z_kaleido_scope_PAL.c", 3188);

    pauseCtx->stickAdjX = input->rel.stick_x;
    pauseCtx->stickAdjY = input->rel.stick_y;

    gSPSegment(POLY_OPA_DISP++, 0x02, interfaceCtx->parameterSegment);
    gSPSegment(POLY_OPA_DISP++, 0x07, pauseCtx->playerSegment);
    gSPSegment(POLY_OPA_DISP++, 0x08, pauseCtx->iconItemSegment);
    gSPSegment(POLY_OPA_DISP++, 0x09, pauseCtx->iconItem24Segment);
    gSPSegment(POLY_OPA_DISP++, 0x0A, pauseCtx->nameSegment);
    gSPSegment(POLY_OPA_DISP++, 0x0C, pauseCtx->iconItemAltSegment);
    gSPSegment(POLY_OPA_DISP++, 0x0D, pauseCtx->iconItemLangSegment);

    if (pauseCtx->debugState == 0) {
        KaleidoScope_SetView(pauseCtx, pauseCtx->eye.x, pauseCtx->eye.y, pauseCtx->eye.z);

        Gfx_SetupDL_42Opa(play->state.gfxCtx);
        KaleidoScope_InitVertices(play, play->state.gfxCtx);
        KaleidoScope_DrawPages(play, play->state.gfxCtx);

        Gfx_SetupDL_42Opa(play->state.gfxCtx);
        gDPSetCombineLERP(POLY_OPA_DISP++, PRIMITIVE, ENVIRONMENT, TEXEL0, ENVIRONMENT, TEXEL0, 0, PRIMITIVE, 0,
                          PRIMITIVE, ENVIRONMENT, TEXEL0, ENVIRONMENT, TEXEL0, 0, PRIMITIVE, 0);

        KaleidoScope_SetView(pauseCtx, 0.0f, 0.0f, 64.0f);

        if (!IS_PAUSE_STATE_GAMEOVER(pauseCtx)) {
            KaleidoScope_DrawInfoPanel(play);
        }
    }

    if ((pauseCtx->state >= PAUSE_STATE_11) && (pauseCtx->state <= PAUSE_STATE_17)) {
        KaleidoScope_DrawGameOver(play);
    }

    if ((pauseCtx->debugState == 1) || (pauseCtx->debugState == 2)) {
        KaleidoScope_DrawDebugEditor(play);
    }

    CLOSE_DISPS(play->state.gfxCtx, "../z_kaleido_scope_PAL.c", 3254);
}

void KaleidoScope_GrayOutTextureRGBA32(u32* texture, u16 pixelCount) {
    u32 rgb;
    u16 gray;
    u16 i;

    for (i = 0; i < pixelCount; i++) {
        if ((texture[i] & 0xFFFFFF00) != 0) {
            rgb = texture[i] >> 8;
            gray = ((((rgb & 0xFF0000) >> 16) + ((rgb & 0xFF00) >> 7) + (rgb & 0xFF)) / 7) & 0xFF;

            rgb = gray;
            rgb <<= 8;
            rgb |= gray;
            rgb <<= 8;
            rgb |= gray;

            texture[i] = (rgb << 8) | (texture[i] & 0xFF);
        }
    }
}

void KaleidoScope_UpdateOpening(PlayState* play) {
    PauseContext* pauseCtx = &play->pauseCtx;

    pauseCtx->eye.x += D_8082ABAC[pauseCtx->mode] * ZREG(46);
    pauseCtx->eye.z += D_8082ABCC[pauseCtx->mode] * ZREG(46);
    pauseCtx->unk_1EA += 4 * ZREG(46);

    if (pauseCtx->unk_1EA == (64 * ZREG(47))) {
        // Finished opening

        func_80084BF4(play, 1);
        gSaveContext.buttonStatus[IBTN_BCA_B] = D_8082AB6C[pauseCtx->pageIndex][0];
        gSaveContext.buttonStatus[IBTN_BCA_C_LEFT] = D_8082AB6C[pauseCtx->pageIndex][1];
        gSaveContext.buttonStatus[IBTN_BCA_C_DOWN] = D_8082AB6C[pauseCtx->pageIndex][2];
        gSaveContext.buttonStatus[IBTN_BCA_C_RIGHT] = D_8082AB6C[pauseCtx->pageIndex][3];
        gSaveContext.buttonStatus[IBTN_BCA_A] = D_8082AB6C[pauseCtx->pageIndex][4];
        pauseCtx->pageIndex = D_8082ABEC[pauseCtx->mode];
        pauseCtx->unk_1E4 = 0;
        pauseCtx->state++; // PAUSE_STATE_6
        pauseCtx->alpha = 255;
        Interface_LoadActionLabelB(play, DO_ACTION_SAVE);
    } else if (pauseCtx->unk_1EA == 64) {
        // `ZREG(47)` is always 1 so this normally never happens
        pauseCtx->pageIndex = D_8082ABEC[pauseCtx->mode];
        pauseCtx->mode = (u16)(pauseCtx->pageIndex * 2) + 1;
    }
}

void KaleidoScope_UpdateCursorSize(PlayState* play) {
    PauseContext* pauseCtx = &play->pauseCtx;
    s32 temp1;
    s32 temp2;
    s32 temp3;
    s32 temp4;

    if (pauseCtx->cursorSpecialPos == 0) {
        temp1 = -1;
        temp2 = 1;
        temp3 = 14;
        temp4 = 14;
        if (pauseCtx->pageIndex == PAUSE_MAP) {
            if (!sInDungeonScene) {
                temp1 = -6;
                temp2 = 6;
                temp3 = 4;
                temp4 = 4;
            } else if (pauseCtx->cursorSlot[pauseCtx->pageIndex] >= 3) {
                temp1 = -6;
                temp2 = 5;
                temp4 = 7;
                temp3 = 19;
            } else {
                temp1 = -3;
                temp2 = 3;
                temp3 = 13;
                temp4 = 13;
            }
        } else if (pauseCtx->pageIndex == PAUSE_QUEST) {
            temp1 = -4;
            temp2 = 4;
            temp3 = 12;
            temp4 = 12;
            if (pauseCtx->cursorSlot[pauseCtx->pageIndex] == 0x18) {
                temp1 = -2;
                temp2 = 2;
                temp3 = 32;
                temp4 = 32;
            } else if (pauseCtx->cursorSlot[pauseCtx->pageIndex] == 0x17) {
                temp1 = -4;
                temp2 = 4;
                temp4 = 13;
                temp3 = 34;
            } else if (pauseCtx->cursorSlot[pauseCtx->pageIndex] < 6) {
                temp1 = -1;
                temp2 = 1;
                temp3 = 10;
                temp4 = 10;
            } else if ((pauseCtx->cursorSlot[pauseCtx->pageIndex] >= 6) &&
                       (pauseCtx->cursorSlot[pauseCtx->pageIndex] < 0x12)) {
                temp1 = -5;
                temp2 = 3;
                temp3 = 8;
                temp4 = 8;
            }
        }
    } else {
        temp1 = -4;
        temp2 = 4;
        temp3 = 16;
        temp4 = 16;
    }

    pauseCtx->cursorVtx[0].v.ob[0] = pauseCtx->cursorVtx[2].v.ob[0] = pauseCtx->cursorVtx[0].v.ob[0] + temp1;
    pauseCtx->cursorVtx[1].v.ob[0] = pauseCtx->cursorVtx[3].v.ob[0] = pauseCtx->cursorVtx[0].v.ob[0] + 16;
    pauseCtx->cursorVtx[0].v.ob[1] = pauseCtx->cursorVtx[1].v.ob[1] = pauseCtx->cursorVtx[0].v.ob[1] + temp2;
    pauseCtx->cursorVtx[2].v.ob[1] = pauseCtx->cursorVtx[3].v.ob[1] = pauseCtx->cursorVtx[0].v.ob[1] - 16;

    pauseCtx->cursorVtx[4].v.ob[0] = pauseCtx->cursorVtx[6].v.ob[0] = pauseCtx->cursorVtx[0].v.ob[0] + temp3;
    pauseCtx->cursorVtx[5].v.ob[0] = pauseCtx->cursorVtx[7].v.ob[0] = pauseCtx->cursorVtx[4].v.ob[0] + 16;
    pauseCtx->cursorVtx[4].v.ob[1] = pauseCtx->cursorVtx[5].v.ob[1] = pauseCtx->cursorVtx[0].v.ob[1];
    pauseCtx->cursorVtx[6].v.ob[1] = pauseCtx->cursorVtx[7].v.ob[1] = pauseCtx->cursorVtx[4].v.ob[1] - 16;

    pauseCtx->cursorVtx[8].v.ob[0] = pauseCtx->cursorVtx[10].v.ob[0] = pauseCtx->cursorVtx[0].v.ob[0];
    pauseCtx->cursorVtx[9].v.ob[0] = pauseCtx->cursorVtx[11].v.ob[0] = pauseCtx->cursorVtx[8].v.ob[0] + 16;
    pauseCtx->cursorVtx[8].v.ob[1] = pauseCtx->cursorVtx[9].v.ob[1] = pauseCtx->cursorVtx[0].v.ob[1] - temp4;
    pauseCtx->cursorVtx[10].v.ob[1] = pauseCtx->cursorVtx[11].v.ob[1] = pauseCtx->cursorVtx[8].v.ob[1] - 16;

    pauseCtx->cursorVtx[12].v.ob[0] = pauseCtx->cursorVtx[14].v.ob[0] = pauseCtx->cursorVtx[0].v.ob[0] + temp3;
    pauseCtx->cursorVtx[13].v.ob[0] = pauseCtx->cursorVtx[15].v.ob[0] = pauseCtx->cursorVtx[12].v.ob[0] + 16;
    pauseCtx->cursorVtx[12].v.ob[1] = pauseCtx->cursorVtx[13].v.ob[1] = pauseCtx->cursorVtx[0].v.ob[1] - temp4;
    pauseCtx->cursorVtx[14].v.ob[1] = pauseCtx->cursorVtx[15].v.ob[1] = pauseCtx->cursorVtx[12].v.ob[1] - 16;
}

void KaleidoScope_LoadDungeonMap(PlayState* play) {
    InterfaceContext* interfaceCtx = &play->interfaceCtx;
    s32 pad;

    DmaMgr_RequestSyncDebug(interfaceCtx->mapSegment,
                            (uintptr_t)_map_48x85_staticSegmentRomStart + ((R_MAP_TEX_INDEX + 0) * MAP_48x85_TEX_SIZE),
                            MAP_48x85_TEX_SIZE, "../z_kaleido_scope_PAL.c", 3467);

    DmaMgr_RequestSyncDebug(interfaceCtx->mapSegment + ALIGN16(MAP_48x85_TEX_SIZE),
                            (uintptr_t)_map_48x85_staticSegmentRomStart + ((R_MAP_TEX_INDEX + 1) * MAP_48x85_TEX_SIZE),
                            MAP_48x85_TEX_SIZE, "../z_kaleido_scope_PAL.c", 3471);
}

void KaleidoScope_UpdateDungeonMap(PlayState* play) {
    PauseContext* pauseCtx = &play->pauseCtx;
    InterfaceContext* interfaceCtx = &play->interfaceCtx;

    osSyncPrintf("ＭＡＰ ＤＭＡ = %d\n", play->interfaceCtx.mapPaletteIndex);

    KaleidoScope_LoadDungeonMap(play);
    Map_SetFloorPalettesData(play, pauseCtx->dungeonMapSlot - 3);

    if ((play->sceneId >= SCENE_DEKU_TREE) && (play->sceneId <= SCENE_TREASURE_BOX_SHOP)) {
        if ((VREG(30) + 3) == pauseCtx->cursorPoint[PAUSE_MAP]) {
            KaleidoScope_OverridePalIndexCI4(interfaceCtx->mapSegment, MAP_48x85_TEX_SIZE,
                                             interfaceCtx->mapPaletteIndex, 14);
        }
    }

    if ((play->sceneId >= SCENE_DEKU_TREE) && (play->sceneId <= SCENE_TREASURE_BOX_SHOP)) {
        if ((VREG(30) + 3) == pauseCtx->cursorPoint[PAUSE_MAP]) {
            KaleidoScope_OverridePalIndexCI4(interfaceCtx->mapSegment + ALIGN16(MAP_48x85_TEX_SIZE), MAP_48x85_TEX_SIZE,
                                             interfaceCtx->mapPaletteIndex, 14);
        }
    }
}

void KaleidoScope_Update(PlayState* play) {
    static s16 D_8082B258 = 0;
    static s16 D_8082B25C = 10;
    static s16 D_8082B260 = 0;
    PauseContext* pauseCtx = &play->pauseCtx;
    InterfaceContext* interfaceCtx = &play->interfaceCtx;
    GameOverContext* gameOverCtx = &play->gameOverCtx;
    Player* player = GET_PLAYER(play);
    Input* input = &play->state.input[0];
    u32 size;
    u32 size0;
    u32 size1;
    u32 size2;
    u16 i;
    s16 stepR;
    s16 stepG;
    s16 stepB;
    s16 stepA;
    s32 pad;

    if ((R_PAUSE_BG_PRERENDER_STATE >= PAUSE_BG_PRERENDER_READY) &&
        (((pauseCtx->state >= PAUSE_STATE_OPENING_1) && (pauseCtx->state <= PAUSE_STATE_SAVE_PROMPT)) ||
         ((pauseCtx->state >= PAUSE_STATE_10) && (pauseCtx->state <= PAUSE_STATE_CLOSING)))) {

        if ((((u32)pauseCtx->unk_1E4 == 0) || (pauseCtx->unk_1E4 == 8)) && (pauseCtx->state == PAUSE_STATE_6)) {
            pauseCtx->stickAdjX = input->rel.stick_x;
            pauseCtx->stickAdjY = input->rel.stick_y;
            KaleidoScope_UpdateCursorSize(play);
            KaleidoScope_HandlePageToggles(pauseCtx, input);
        } else if ((pauseCtx->pageIndex == PAUSE_QUEST) && ((pauseCtx->unk_1E4 < 3) || (pauseCtx->unk_1E4 == 5))) {
            KaleidoScope_UpdateCursorSize(play);
        }

        if (pauseCtx->state == PAUSE_STATE_6) {
            KaleidoScope_UpdateNamePanel(play);
        }
    }

    switch (pauseCtx->state) {
<<<<<<< HEAD
        case 3:
            D_808321A8[0] = gSaveContext.buttonStatus[IBTN_BCA_B];
            D_808321A8[1] = gSaveContext.buttonStatus[IBTN_BCA_C_LEFT];
            D_808321A8[2] = gSaveContext.buttonStatus[IBTN_BCA_C_DOWN];
            D_808321A8[3] = gSaveContext.buttonStatus[IBTN_BCA_C_RIGHT];
            D_808321A8[4] = gSaveContext.buttonStatus[IBTN_BCA_A];
=======
        case PAUSE_STATE_INIT:
            D_808321A8[0] = gSaveContext.buttonStatus[0];
            D_808321A8[1] = gSaveContext.buttonStatus[1];
            D_808321A8[2] = gSaveContext.buttonStatus[2];
            D_808321A8[3] = gSaveContext.buttonStatus[3];
            D_808321A8[4] = gSaveContext.buttonStatus[4];
>>>>>>> 57ce0cf8

            pauseCtx->cursorX[PAUSE_MAP] = 0;
            pauseCtx->cursorSlot[PAUSE_MAP] = pauseCtx->cursorPoint[PAUSE_MAP] = pauseCtx->dungeonMapSlot =
                VREG(30) + 3;

            WREG(16) = -175;
            WREG(17) = 155;

            pauseCtx->unk_204 = -314.0f;

            //! @bug messed up alignment, should match `ALIGN64`
            pauseCtx->playerSegment = (void*)(((uintptr_t)play->objectCtx.spaceStart + 0x30) & ~0x3F);

            size1 = Player_InitPauseDrawData(play, pauseCtx->playerSegment, &pauseCtx->playerSkelAnime);
            osSyncPrintf("プレイヤー size1＝%x\n", size1);

            pauseCtx->iconItemSegment = (void*)ALIGN16((uintptr_t)pauseCtx->playerSegment + size1);

            size0 = (uintptr_t)_icon_item_staticSegmentRomEnd - (uintptr_t)_icon_item_staticSegmentRomStart;
            osSyncPrintf("icon_item size0=%x\n", size0);
            DmaMgr_RequestSyncDebug(pauseCtx->iconItemSegment, (uintptr_t)_icon_item_staticSegmentRomStart, size0,
                                    "../z_kaleido_scope_PAL.c", 3662);

            gSegments[8] = VIRTUAL_TO_PHYSICAL(pauseCtx->iconItemSegment);

            for (i = 0; i < ARRAY_COUNTU(gItemAgeReqs); i++) {
                if ((gItemAgeReqs[i] != 9) && (gItemAgeReqs[i] != ((void)0, gSaveContext.save.linkAge))) {
                    KaleidoScope_GrayOutTextureRGBA32(SEGMENTED_TO_VIRTUAL(gItemIcons[i]),
                                                      ITEM_ICON_WIDTH * ITEM_ICON_HEIGHT);
                }
            }

            pauseCtx->iconItem24Segment = (void*)ALIGN16((uintptr_t)pauseCtx->iconItemSegment + size0);

            size = (uintptr_t)_icon_item_24_staticSegmentRomEnd - (uintptr_t)_icon_item_24_staticSegmentRomStart;
            osSyncPrintf("icon_item24 size=%x\n", size);
            DmaMgr_RequestSyncDebug(pauseCtx->iconItem24Segment, (uintptr_t)_icon_item_24_staticSegmentRomStart, size,
                                    "../z_kaleido_scope_PAL.c", 3675);

            pauseCtx->iconItemAltSegment = (void*)ALIGN16((uintptr_t)pauseCtx->iconItem24Segment + size);

            switch (play->sceneId) {
                case SCENE_DEKU_TREE:
                case SCENE_DODONGOS_CAVERN:
                case SCENE_JABU_JABU:
                case SCENE_FOREST_TEMPLE:
                case SCENE_FIRE_TEMPLE:
                case SCENE_WATER_TEMPLE:
                case SCENE_SPIRIT_TEMPLE:
                case SCENE_SHADOW_TEMPLE:
                case SCENE_BOTTOM_OF_THE_WELL:
                case SCENE_ICE_CAVERN:
                case SCENE_DEKU_TREE_BOSS:
                case SCENE_DODONGOS_CAVERN_BOSS:
                case SCENE_JABU_JABU_BOSS:
                case SCENE_FOREST_TEMPLE_BOSS:
                case SCENE_FIRE_TEMPLE_BOSS:
                case SCENE_WATER_TEMPLE_BOSS:
                case SCENE_SPIRIT_TEMPLE_BOSS:
                case SCENE_SHADOW_TEMPLE_BOSS:
                    sInDungeonScene = true;
                    size2 = (uintptr_t)_icon_item_dungeon_staticSegmentRomEnd -
                            (uintptr_t)_icon_item_dungeon_staticSegmentRomStart;
                    osSyncPrintf("icon_item_dungeon dungeon-size2=%x\n", size2);
                    DmaMgr_RequestSyncDebug(pauseCtx->iconItemAltSegment,
                                            (uintptr_t)_icon_item_dungeon_staticSegmentRomStart, size2,
                                            "../z_kaleido_scope_PAL.c", 3712);

                    interfaceCtx->mapPalette[28] = 6;
                    interfaceCtx->mapPalette[29] = 99;
                    KaleidoScope_UpdateDungeonMap(play);
                    break;

                default:
                    sInDungeonScene = false;
                    size2 = (uintptr_t)_icon_item_field_staticSegmentRomEnd -
                            (uintptr_t)_icon_item_field_staticSegmentRomStart;
                    osSyncPrintf("icon_item_field field-size2=%x\n", size2);
                    DmaMgr_RequestSyncDebug(pauseCtx->iconItemAltSegment,
                                            (uintptr_t)_icon_item_field_staticSegmentRomStart, size2,
                                            "../z_kaleido_scope_PAL.c", 3726);
                    break;
            }

            pauseCtx->iconItemLangSegment = (void*)ALIGN16((uintptr_t)pauseCtx->iconItemAltSegment + size2);

            if (gSaveContext.language == LANGUAGE_ENG) {
                size = (uintptr_t)_icon_item_nes_staticSegmentRomEnd - (uintptr_t)_icon_item_nes_staticSegmentRomStart;
                osSyncPrintf("icon_item_dungeon dungeon-size=%x\n", size);
                DmaMgr_RequestSyncDebug(pauseCtx->iconItemLangSegment, (uintptr_t)_icon_item_nes_staticSegmentRomStart,
                                        size, "../z_kaleido_scope_PAL.c", 3739);
            } else if (gSaveContext.language == LANGUAGE_GER) {
                size = (uintptr_t)_icon_item_ger_staticSegmentRomEnd - (uintptr_t)_icon_item_ger_staticSegmentRomStart;
                osSyncPrintf("icon_item_dungeon dungeon-size=%x\n", size);
                DmaMgr_RequestSyncDebug(pauseCtx->iconItemLangSegment, (uintptr_t)_icon_item_ger_staticSegmentRomStart,
                                        size, "../z_kaleido_scope_PAL.c", 3746);
            } else {
                size = (uintptr_t)_icon_item_fra_staticSegmentRomEnd - (uintptr_t)_icon_item_fra_staticSegmentRomStart;
                osSyncPrintf("icon_item_dungeon dungeon-size=%x\n", size);
                DmaMgr_RequestSyncDebug(pauseCtx->iconItemLangSegment, (uintptr_t)_icon_item_fra_staticSegmentRomStart,
                                        size, "../z_kaleido_scope_PAL.c", 3753);
            }

            pauseCtx->nameSegment = (void*)ALIGN16((uintptr_t)pauseCtx->iconItemLangSegment + size);

            osSyncPrintf("サイズ＝%x\n", size2 + size1 + size0 + size);
            osSyncPrintf("item_name I_N_PT=%x\n", 0x800);
            Interface_SetDoAction(play, DO_ACTION_DECIDE);
            osSyncPrintf("サイズ＝%x\n", size2 + size1 + size0 + size + 0x800);

            if (((void)0, gSaveContext.worldMapArea) < 22) {
                if (gSaveContext.language == LANGUAGE_ENG) {
                    DmaMgr_RequestSyncDebug(pauseCtx->nameSegment + MAX(MAP_NAME_TEX1_SIZE, ITEM_NAME_TEX_SIZE),
                                            (uintptr_t)_map_name_staticSegmentRomStart +
                                                (((void)0, gSaveContext.worldMapArea) * MAP_NAME_TEX2_SIZE) +
                                                36 * MAP_NAME_TEX1_SIZE + 22 * LANGUAGE_ENG * MAP_NAME_TEX2_SIZE,
                                            MAP_NAME_TEX2_SIZE, "../z_kaleido_scope_PAL.c", 3776);
                } else if (gSaveContext.language == LANGUAGE_GER) {
                    DmaMgr_RequestSyncDebug(pauseCtx->nameSegment + MAX(MAP_NAME_TEX1_SIZE, ITEM_NAME_TEX_SIZE),
                                            (uintptr_t)_map_name_staticSegmentRomStart +
                                                (((void)0, gSaveContext.worldMapArea) * MAP_NAME_TEX2_SIZE) +
                                                36 * MAP_NAME_TEX1_SIZE + 22 * LANGUAGE_GER * MAP_NAME_TEX2_SIZE,
                                            MAP_NAME_TEX2_SIZE, "../z_kaleido_scope_PAL.c", 3780);
                } else {
                    DmaMgr_RequestSyncDebug(pauseCtx->nameSegment + MAX(MAP_NAME_TEX1_SIZE, ITEM_NAME_TEX_SIZE),
                                            (uintptr_t)_map_name_staticSegmentRomStart +
                                                (((void)0, gSaveContext.worldMapArea) * MAP_NAME_TEX2_SIZE) +
                                                36 * MAP_NAME_TEX1_SIZE + 22 * LANGUAGE_FRA * MAP_NAME_TEX2_SIZE,
                                            MAP_NAME_TEX2_SIZE, "../z_kaleido_scope_PAL.c", 3784);
                }
            }

            sPreRenderCvg = (void*)ALIGN16((uintptr_t)pauseCtx->nameSegment +
                                           MAX(MAP_NAME_TEX1_SIZE, ITEM_NAME_TEX_SIZE) + MAP_NAME_TEX2_SIZE);

            PreRender_Init(&sPlayerPreRender);
            PreRender_SetValuesSave(&sPlayerPreRender, PAUSE_EQUIP_PLAYER_WIDTH, PAUSE_EQUIP_PLAYER_HEIGHT,
                                    pauseCtx->playerSegment, NULL, sPreRenderCvg);

            KaleidoScope_DrawPlayerWork(play);
            KaleidoScope_SetupPlayerPreRender(play);

            for (i = 0; i < ARRAY_COUNT(pauseCtx->worldMapPoints); i++) {
                pauseCtx->worldMapPoints[i] = 0;
            }

            if (CHECK_QUEST_ITEM(QUEST_GERUDOS_CARD)) {
                pauseCtx->worldMapPoints[0] = 2;
            }

            if (CHECK_QUEST_ITEM(QUEST_MEDALLION_SPIRIT)) {
                pauseCtx->worldMapPoints[0] = 1;
            }

            if (INV_CONTENT(ITEM_LONGSHOT) == ITEM_LONGSHOT) {
                pauseCtx->worldMapPoints[1] = 2;
            }

            if (CHECK_QUEST_ITEM(QUEST_GERUDOS_CARD)) {
                pauseCtx->worldMapPoints[1] = 1;
            }

            if (GET_EVENTCHKINF(EVENTCHKINF_B2)) {
                pauseCtx->worldMapPoints[2] = 1;
            }

            if (INV_CONTENT(ITEM_LONGSHOT) == ITEM_LONGSHOT) {
                pauseCtx->worldMapPoints[2] = 2;
            }

            if (CHECK_QUEST_ITEM(QUEST_GERUDOS_CARD)) {
                pauseCtx->worldMapPoints[2] = 1;
            }

            if (CUR_UPG_VALUE(UPG_SCALE)) {
                pauseCtx->worldMapPoints[3] = 1;
            }

            if (CHECK_OWNED_EQUIP(EQUIP_TYPE_BOOTS, EQUIP_INV_BOOTS_IRON)) {
                pauseCtx->worldMapPoints[3] = 2;
            }

            if (CHECK_QUEST_ITEM(QUEST_MEDALLION_WATER)) {
                pauseCtx->worldMapPoints[3] = 1;
            }

            if (GET_EVENTCHKINF(EVENTCHKINF_09)) {
                pauseCtx->worldMapPoints[4] = 1;
            }

            if (INV_CONTENT(ITEM_OCARINA_FAIRY) != ITEM_NONE) {
                pauseCtx->worldMapPoints[4] = 2;
            }

            if (CHECK_QUEST_ITEM(QUEST_SONG_EPONA)) {
                pauseCtx->worldMapPoints[4] = 1;
            }

            if (GET_EVENTCHKINF(EVENTCHKINF_TALON_WOKEN_IN_KAKARIKO)) {
                pauseCtx->worldMapPoints[4] = 2;
            }

            if (GET_EVENTCHKINF(EVENTCHKINF_EPONA_OBTAINED)) {
                pauseCtx->worldMapPoints[4] = 1;
            }

            if (GET_EVENTCHKINF(EVENTCHKINF_09)) {
                pauseCtx->worldMapPoints[5] = 2;
            }

            if (GET_EVENTCHKINF(EVENTCHKINF_40)) {
                pauseCtx->worldMapPoints[5] = 1;
            }

            if (INV_CONTENT(ITEM_OCARINA_OF_TIME) == ITEM_OCARINA_OF_TIME) {
                pauseCtx->worldMapPoints[5] = 2;
            }

            if (GET_EVENTCHKINF(EVENTCHKINF_45)) {
                pauseCtx->worldMapPoints[5] = 1;
            }

            if (INV_CONTENT(ITEM_ARROW_LIGHT) == ITEM_ARROW_LIGHT) {
                pauseCtx->worldMapPoints[5] = 2;
            }

            if (GET_EVENTCHKINF(EVENTCHKINF_09)) {
                pauseCtx->worldMapPoints[6] = 1;
            }

            if (GET_EVENTCHKINF(EVENTCHKINF_40)) {
                pauseCtx->worldMapPoints[7] = 2;
            }

            if (GET_EVENTCHKINF(EVENTCHKINF_25)) {
                pauseCtx->worldMapPoints[7] = 1;
            }

            if (INV_CONTENT(ITEM_HOOKSHOT) == ITEM_HOOKSHOT) {
                pauseCtx->worldMapPoints[7] = 2;
            }

            if (GET_EVENTCHKINF(EVENTCHKINF_49)) {
                pauseCtx->worldMapPoints[7] = 1;
            }

            if (gBitFlags[1] & gSaveContext.save.info.worldMapAreaData) {
                pauseCtx->worldMapPoints[8] = 1;
            }

            if (CHECK_QUEST_ITEM(QUEST_SONG_LULLABY)) {
                pauseCtx->worldMapPoints[8] = 2;
            }

            if (CHECK_QUEST_ITEM(QUEST_SONG_SUN)) {
                pauseCtx->worldMapPoints[8] = 1;
            }

            if (GET_EVENTCHKINF(EVENTCHKINF_45)) {
                pauseCtx->worldMapPoints[8] = 2;
            }

            if (INV_CONTENT(ITEM_HOOKSHOT) == ITEM_HOOKSHOT) {
                pauseCtx->worldMapPoints[8] = 1;
            }

            if (CHECK_QUEST_ITEM(QUEST_SONG_STORMS)) {
                pauseCtx->worldMapPoints[8] = 2;
            }

            if (GET_EVENTCHKINF(EVENTCHKINF_67)) {
                pauseCtx->worldMapPoints[8] = 1;
            }

            if (GET_EVENTCHKINF(EVENTCHKINF_AA)) {
                pauseCtx->worldMapPoints[8] = 2;
            }

            if (CHECK_QUEST_ITEM(QUEST_MEDALLION_SHADOW)) {
                pauseCtx->worldMapPoints[8] = 1;
            }

            if (gBitFlags[10] & gSaveContext.save.info.worldMapAreaData) {
                pauseCtx->worldMapPoints[9] = 1;
            }

            if (GET_EVENTCHKINF(EVENTCHKINF_0F)) {
                pauseCtx->worldMapPoints[9] = 2;
            }

            if (CHECK_QUEST_ITEM(QUEST_SONG_SARIA)) {
                pauseCtx->worldMapPoints[9] = 1;
            }

            if (INV_CONTENT(ITEM_HOOKSHOT) == ITEM_HOOKSHOT) {
                pauseCtx->worldMapPoints[9] = 2;
            }

            if (GET_EVENTCHKINF(EVENTCHKINF_48)) {
                pauseCtx->worldMapPoints[9] = 1;
            }

            pauseCtx->worldMapPoints[10] = 2;

            if (GET_EVENTCHKINF(EVENTCHKINF_09)) {
                pauseCtx->worldMapPoints[10] = 1;
            }

            if (GET_EVENTCHKINF(EVENTCHKINF_6E)) {
                pauseCtx->worldMapPoints[10] = 2;
            }

            if (GET_EVENTCHKINF(EVENTCHKINF_0F)) {
                pauseCtx->worldMapPoints[10] = 1;
            }

            if (CHECK_QUEST_ITEM(QUEST_SONG_LULLABY)) {
                pauseCtx->worldMapPoints[11] = 1;
            }

            if (GET_EVENTCHKINF(EVENTCHKINF_25)) {
                pauseCtx->worldMapPoints[11] = 2;
            }

            if (GET_EVENTCHKINF(EVENTCHKINF_37)) {
                pauseCtx->worldMapPoints[11] = 1;
            }

            if (INV_CONTENT(ITEM_HOOKSHOT) == ITEM_HOOKSHOT) {
                pauseCtx->worldMapPoints[11] = 2;
            }

            if (CHECK_OWNED_EQUIP(EQUIP_TYPE_BOOTS, EQUIP_INV_BOOTS_IRON)) {
                pauseCtx->worldMapPoints[11] = 1;
            }

            pauseCtx->tradeQuestLocation = 0xFF;

            i = INV_CONTENT(ITEM_TRADE_ADULT);
            if (LINK_AGE_IN_YEARS == YEARS_ADULT) {
                if ((i <= ITEM_POCKET_CUCCO) || (i == ITEM_ODD_MUSHROOM)) {
                    pauseCtx->tradeQuestLocation = 8;
                }
                if ((i == ITEM_COJIRO) || (i == ITEM_ODD_POTION)) {
                    pauseCtx->tradeQuestLocation = 9;
                }
                if (i == ITEM_POACHERS_SAW) {
                    pauseCtx->tradeQuestLocation = 2;
                }
                if ((i == ITEM_BROKEN_GORONS_SWORD) || (i == ITEM_EYE_DROPS)) {
                    pauseCtx->tradeQuestLocation = 7;
                }
                if (i == ITEM_PRESCRIPTION) {
                    pauseCtx->tradeQuestLocation = 11;
                }
                if (i == ITEM_EYEBALL_FROG) {
                    pauseCtx->tradeQuestLocation = 3;
                }
                if ((i == ITEM_CLAIM_CHECK) && (gSaveContext.save.info.playerData.bgsFlag == 0)) {
                    pauseCtx->tradeQuestLocation = 7;
                }
            }

            pauseCtx->state = PAUSE_STATE_OPENING_1;
            break;

        case PAUSE_STATE_OPENING_1:
            if (pauseCtx->unk_1F4 == 160.0f) {
                // First frame in this state

                KaleidoScope_SetDefaultCursor(play);
                KaleidoScope_ProcessPlayerPreRender();
            }

            pauseCtx->unk_1F4 = pauseCtx->unk_1F8 = pauseCtx->unk_1FC = pauseCtx->unk_200 -= 160.0f / WREG(6);
            pauseCtx->infoPanelOffsetY += 40 / WREG(6);
            interfaceCtx->startAlpha += 255 / WREG(6);
            WREG(16) += WREG(25) / WREG(6);
            WREG(17) += WREG(26) / WREG(6);
            XREG(5) += 150 / WREG(6);
            pauseCtx->alpha += (u16)(255 / (WREG(6) + WREG(4)));

            if (pauseCtx->unk_1F4 == 0) {
                interfaceCtx->startAlpha = 255;
                WREG(2) = 0;
                pauseCtx->state = PAUSE_STATE_OPENING_2;
            }

            KaleidoScope_UpdateOpening(play);
            break;

        case PAUSE_STATE_OPENING_2:
            pauseCtx->alpha += (u16)(255 / (WREG(6) + WREG(4)));
            KaleidoScope_UpdateOpening(play);

            if (pauseCtx->state == PAUSE_STATE_6) {
                KaleidoScope_UpdateNamePanel(play);
            }
            break;

        case PAUSE_STATE_6:
            switch (pauseCtx->unk_1E4) {
                case 0:
                    if (CHECK_BTN_ALL(input->press.button, BTN_START)) {
                        Interface_SetDoAction(play, DO_ACTION_NONE);
                        pauseCtx->state = PAUSE_STATE_CLOSING;
                        WREG(2) = -6240;
                        func_800F64E0(0);
                    } else if (CHECK_BTN_ALL(input->press.button, BTN_B)) {
                        pauseCtx->mode = 0;
                        pauseCtx->promptChoice = 0;
                        Audio_PlaySfxGeneral(NA_SE_SY_DECIDE, &gSfxDefaultPos, 4, &gSfxDefaultFreqAndVolScale,
                                             &gSfxDefaultFreqAndVolScale, &gSfxDefaultReverb);
                        gSaveContext.buttonStatus[IBTN_BCA_B] = gSaveContext.buttonStatus[IBTN_BCA_C_LEFT] =
                            gSaveContext.buttonStatus[IBTN_BCA_C_DOWN] = gSaveContext.buttonStatus[IBTN_BCA_C_RIGHT] =
                                BTN_DISABLED;
                        gSaveContext.buttonStatus[IBTN_BCA_A] = BTN_ENABLED;
                        gSaveContext.hudVisibilityMode = HUD_VISIBILITY_NO_CHANGE;
                        Interface_ChangeHudVisibilityMode(HUD_VISIBILITY_ALL);
                        pauseCtx->unk_1EC = 0;
                        pauseCtx->state = PAUSE_STATE_SAVE_PROMPT;
                    }
                    break;

                case 1:
                    func_808237B4(play, play->state.input);
                    break;

                case 2:
                    pauseCtx->ocarinaStaff = AudioOcarina_GetPlaybackStaff();
                    if (pauseCtx->ocarinaStaff->state == 0) {
                        pauseCtx->unk_1E4 = 4;
                        AudioOcarina_SetInstrument(OCARINA_INSTRUMENT_OFF);
                    }
                    break;

                case 3:
                    KaleidoScope_UpdateItemEquip(play);
                    break;

                case 4:
                    break;

                case 5:
                    pauseCtx->ocarinaStaff = AudioOcarina_GetPlayingStaff();

                    if (CHECK_BTN_ALL(input->press.button, BTN_START)) {
                        AudioOcarina_SetInstrument(OCARINA_INSTRUMENT_OFF);
                        Interface_SetDoAction(play, DO_ACTION_NONE);
                        pauseCtx->state = PAUSE_STATE_CLOSING;
                        WREG(2) = -6240;
                        func_800F64E0(0);
                        pauseCtx->unk_1E4 = 0;
                        break;
                    } else if (CHECK_BTN_ALL(input->press.button, BTN_B)) {
                        AudioOcarina_SetInstrument(OCARINA_INSTRUMENT_OFF);
                        pauseCtx->unk_1E4 = 0;
                        pauseCtx->mode = 0;
                        pauseCtx->promptChoice = 0;
                        Audio_PlaySfxGeneral(NA_SE_SY_DECIDE, &gSfxDefaultPos, 4, &gSfxDefaultFreqAndVolScale,
                                             &gSfxDefaultFreqAndVolScale, &gSfxDefaultReverb);
                        gSaveContext.buttonStatus[IBTN_BCA_B] = gSaveContext.buttonStatus[IBTN_BCA_C_LEFT] =
                            gSaveContext.buttonStatus[IBTN_BCA_C_DOWN] = gSaveContext.buttonStatus[IBTN_BCA_C_RIGHT] =
                                BTN_DISABLED;
                        gSaveContext.buttonStatus[IBTN_BCA_A] = BTN_ENABLED;
                        gSaveContext.hudVisibilityMode = HUD_VISIBILITY_NO_CHANGE;
                        Interface_ChangeHudVisibilityMode(HUD_VISIBILITY_ALL);
                        pauseCtx->unk_1EC = 0;
                        pauseCtx->state = PAUSE_STATE_SAVE_PROMPT;
                    } else if (pauseCtx->ocarinaStaff->state == pauseCtx->ocarinaSongIdx) {
                        Audio_PlaySfxGeneral(NA_SE_SY_TRE_BOX_APPEAR, &gSfxDefaultPos, 4, &gSfxDefaultFreqAndVolScale,
                                             &gSfxDefaultFreqAndVolScale, &gSfxDefaultReverb);
                        D_8082B258 = 0;
                        D_8082B25C = 30;
                        pauseCtx->unk_1E4 = 6;
                    } else if (pauseCtx->ocarinaStaff->state == 0xFF) {
                        Audio_PlaySfxGeneral(NA_SE_SY_OCARINA_ERROR, &gSfxDefaultPos, 4, &gSfxDefaultFreqAndVolScale,
                                             &gSfxDefaultFreqAndVolScale, &gSfxDefaultReverb);
                        D_8082B258 = 4;
                        D_8082B25C = 20;
                        pauseCtx->unk_1E4 = 6;
                    }
                    break;

                case 6:
                    D_8082B25C--;
                    if (D_8082B25C == 0) {
                        pauseCtx->unk_1E4 = D_8082B258;
                        if (pauseCtx->unk_1E4 == 0) {
                            AudioOcarina_SetInstrument(OCARINA_INSTRUMENT_OFF);
                        }
                    }
                    break;

                case 7:
                    break;

                case 8:
                    if (CHECK_BTN_ALL(input->press.button, BTN_START)) {
                        AudioOcarina_SetInstrument(OCARINA_INSTRUMENT_OFF);
                        Interface_SetDoAction(play, DO_ACTION_NONE);
                        pauseCtx->state = PAUSE_STATE_CLOSING;
                        WREG(2) = -6240;
                        func_800F64E0(0);
                        pauseCtx->unk_1E4 = 0;
                    } else if (CHECK_BTN_ALL(input->press.button, BTN_B)) {
                        AudioOcarina_SetInstrument(OCARINA_INSTRUMENT_OFF);
                        pauseCtx->unk_1E4 = 0;
                        pauseCtx->mode = 0;
                        pauseCtx->promptChoice = 0;
                        Audio_PlaySfxGeneral(NA_SE_SY_DECIDE, &gSfxDefaultPos, 4, &gSfxDefaultFreqAndVolScale,
                                             &gSfxDefaultFreqAndVolScale, &gSfxDefaultReverb);
                        gSaveContext.buttonStatus[IBTN_BCA_B] = gSaveContext.buttonStatus[IBTN_BCA_C_LEFT] =
                            gSaveContext.buttonStatus[IBTN_BCA_C_DOWN] = gSaveContext.buttonStatus[IBTN_BCA_C_RIGHT] =
                                BTN_DISABLED;
                        gSaveContext.buttonStatus[IBTN_BCA_A] = BTN_ENABLED;
                        gSaveContext.hudVisibilityMode = HUD_VISIBILITY_NO_CHANGE;
                        Interface_ChangeHudVisibilityMode(HUD_VISIBILITY_ALL);
                        pauseCtx->unk_1EC = 0;
                        pauseCtx->state = PAUSE_STATE_SAVE_PROMPT;
                    }
                    break;

                case 9:
                    break;

                default:
                    pauseCtx->unk_1E4 = 0;
                    break;
            }
            break;

        case PAUSE_STATE_SAVE_PROMPT:
            switch (pauseCtx->unk_1EC) {
                case 0:
                    pauseCtx->unk_204 -= 314.0f / WREG(6);
                    WREG(16) -= WREG(25) / WREG(6);
                    WREG(17) -= WREG(26) / WREG(6);
                    if (pauseCtx->unk_204 <= -628.0f) {
                        pauseCtx->unk_204 = -628.0f;
                        pauseCtx->unk_1EC = 1;
                    }
                    break;

                case 1:
                    if (CHECK_BTN_ALL(input->press.button, BTN_A)) {
                        if (pauseCtx->promptChoice != 0) {
                            Interface_SetDoAction(play, DO_ACTION_NONE);
                            gSaveContext.buttonStatus[IBTN_BCA_B] = gSaveContext.buttonStatus[IBTN_BCA_C_LEFT] =
                                gSaveContext.buttonStatus[IBTN_BCA_C_DOWN] =
                                    gSaveContext.buttonStatus[IBTN_BCA_C_RIGHT] = BTN_ENABLED;
                            gSaveContext.hudVisibilityMode = HUD_VISIBILITY_NO_CHANGE;
                            Interface_ChangeHudVisibilityMode(HUD_VISIBILITY_ALL);
                            pauseCtx->unk_1EC = 2;
                            WREG(2) = -6240;
                            YREG(8) = pauseCtx->unk_204;
                            func_800F64E0(0);
                        } else {
                            Audio_PlaySfxGeneral(NA_SE_SY_PIECE_OF_HEART, &gSfxDefaultPos, 4,
                                                 &gSfxDefaultFreqAndVolScale, &gSfxDefaultFreqAndVolScale,
                                                 &gSfxDefaultReverb);
                            Play_SaveSceneFlags(play);
                            gSaveContext.save.info.playerData.savedSceneId = play->sceneId;
                            Sram_WriteSave(&play->sramCtx);
                            pauseCtx->unk_1EC = 4;
                            D_8082B25C = 3;
                        }
                    } else if (CHECK_BTN_ALL(input->press.button, BTN_START) ||
                               CHECK_BTN_ALL(input->press.button, BTN_B)) {
                        Interface_SetDoAction(play, DO_ACTION_NONE);
                        pauseCtx->unk_1EC = 2;
                        WREG(2) = -6240;
                        YREG(8) = pauseCtx->unk_204;
                        func_800F64E0(0);
                        gSaveContext.buttonStatus[IBTN_BCA_B] = gSaveContext.buttonStatus[IBTN_BCA_C_LEFT] =
                            gSaveContext.buttonStatus[IBTN_BCA_C_DOWN] = gSaveContext.buttonStatus[IBTN_BCA_C_RIGHT] =
                                BTN_ENABLED;
                        gSaveContext.hudVisibilityMode = HUD_VISIBILITY_NO_CHANGE;
                        Interface_ChangeHudVisibilityMode(HUD_VISIBILITY_ALL);
                    }
                    break;

                case 4:
                    if (CHECK_BTN_ALL(input->press.button, BTN_B) || CHECK_BTN_ALL(input->press.button, BTN_A) ||
                        CHECK_BTN_ALL(input->press.button, BTN_START) || (--D_8082B25C == 0)) {
                        Interface_SetDoAction(play, DO_ACTION_NONE);
                        gSaveContext.buttonStatus[IBTN_BCA_B] = gSaveContext.buttonStatus[IBTN_BCA_C_LEFT] =
                            gSaveContext.buttonStatus[IBTN_BCA_C_DOWN] = gSaveContext.buttonStatus[IBTN_BCA_C_RIGHT] =
                                BTN_ENABLED;
                        gSaveContext.hudVisibilityMode = HUD_VISIBILITY_NO_CHANGE;
                        Interface_ChangeHudVisibilityMode(HUD_VISIBILITY_ALL);
                        pauseCtx->unk_1EC = 5;
                        WREG(2) = -6240;
                        YREG(8) = pauseCtx->unk_204;
                        func_800F64E0(0);
                    }
                    break;

                case 3:
                case 6:
                    pauseCtx->unk_204 += 314.0f / WREG(6);
                    WREG(16) += WREG(25) / WREG(6);
                    WREG(17) += WREG(26) / WREG(6);
                    if (pauseCtx->unk_204 >= -314.0f) {
                        pauseCtx->state = PAUSE_STATE_6;
                        pauseCtx->unk_1EC = 0;
                        pauseCtx->unk_1F4 = pauseCtx->unk_1F8 = pauseCtx->unk_1FC = pauseCtx->unk_200 = 0.0f;
                        pauseCtx->unk_204 = -314.0f;
                    }
                    break;

                case 2:
                case 5:
                    if (pauseCtx->unk_204 != (YREG(8) + 160.0f)) {
                        pauseCtx->unk_1F4 = pauseCtx->unk_1F8 = pauseCtx->unk_1FC = pauseCtx->unk_200 +=
                            160.0f / WREG(6);
                        pauseCtx->unk_204 += 160.0f / WREG(6);
                        pauseCtx->infoPanelOffsetY -= 40 / WREG(6);
                        WREG(16) -= WREG(25) / WREG(6);
                        WREG(17) -= WREG(26) / WREG(6);
                        XREG(5) -= 150 / WREG(6);
                        pauseCtx->alpha -= (u16)(255 / WREG(6));
                        if (pauseCtx->unk_204 == (YREG(8) + 160.0f)) {
                            pauseCtx->alpha = 0;
                        }
                    } else {
                        pauseCtx->debugState = 0;
                        pauseCtx->state = PAUSE_STATE_RESUME_GAMEPLAY;
                        pauseCtx->unk_1F4 = pauseCtx->unk_1F8 = pauseCtx->unk_1FC = pauseCtx->unk_200 = 160.0f;
                        pauseCtx->namedItem = PAUSE_ITEM_NONE;
                        pauseCtx->unk_1E4 = 0;
                        pauseCtx->unk_204 = -434.0f;
                    }
                    break;
            }
            break;

        case PAUSE_STATE_10:
            pauseCtx->cursorSlot[PAUSE_MAP] = pauseCtx->cursorPoint[PAUSE_MAP] = pauseCtx->dungeonMapSlot =
                VREG(30) + 3;
            WREG(16) = -175;
            WREG(17) = 155;
            pauseCtx->unk_204 = -434.0f;
            Interface_ChangeHudVisibilityMode(HUD_VISIBILITY_NOTHING);

            //! @bug messed up alignment, should match `ALIGN64`
            pauseCtx->iconItemSegment = (void*)(((uintptr_t)play->objectCtx.spaceStart + 0x30) & ~0x3F);
            size0 = (uintptr_t)_icon_item_staticSegmentRomEnd - (uintptr_t)_icon_item_staticSegmentRomStart;
            osSyncPrintf("icon_item size0=%x\n", size0);
            DmaMgr_RequestSyncDebug(pauseCtx->iconItemSegment, (uintptr_t)_icon_item_staticSegmentRomStart, size0,
                                    "../z_kaleido_scope_PAL.c", 4356);

            pauseCtx->iconItem24Segment = (void*)ALIGN16((uintptr_t)pauseCtx->iconItemSegment + size0);
            size = (uintptr_t)_icon_item_24_staticSegmentRomEnd - (uintptr_t)_icon_item_24_staticSegmentRomStart;
            osSyncPrintf("icon_item24 size=%x\n", size);
            DmaMgr_RequestSyncDebug(pauseCtx->iconItem24Segment, (uintptr_t)_icon_item_24_staticSegmentRomStart, size,
                                    "../z_kaleido_scope_PAL.c", 4363);

            pauseCtx->iconItemAltSegment = (void*)ALIGN16((uintptr_t)pauseCtx->iconItem24Segment + size);
            size2 = (uintptr_t)_icon_item_gameover_staticSegmentRomEnd -
                    (uintptr_t)_icon_item_gameover_staticSegmentRomStart;
            osSyncPrintf("icon_item_dungeon gameover-size2=%x\n", size2);
            DmaMgr_RequestSyncDebug(pauseCtx->iconItemAltSegment, (uintptr_t)_icon_item_gameover_staticSegmentRomStart,
                                    size2, "../z_kaleido_scope_PAL.c", 4370);

            pauseCtx->iconItemLangSegment = (void*)ALIGN16((uintptr_t)pauseCtx->iconItemAltSegment + size2);

            if (gSaveContext.language == LANGUAGE_ENG) {
                size = (uintptr_t)_icon_item_nes_staticSegmentRomEnd - (uintptr_t)_icon_item_nes_staticSegmentRomStart;
                osSyncPrintf("icon_item_dungeon dungeon-size=%x\n", size);
                DmaMgr_RequestSyncDebug(pauseCtx->iconItemLangSegment, (uintptr_t)_icon_item_nes_staticSegmentRomStart,
                                        size, "../z_kaleido_scope_PAL.c", 4379);
            } else if (gSaveContext.language == LANGUAGE_GER) {
                size = (uintptr_t)_icon_item_ger_staticSegmentRomEnd - (uintptr_t)_icon_item_ger_staticSegmentRomStart;
                osSyncPrintf("icon_item_dungeon dungeon-size=%x\n", size);
                DmaMgr_RequestSyncDebug(pauseCtx->iconItemLangSegment, (uintptr_t)_icon_item_ger_staticSegmentRomStart,
                                        size, "../z_kaleido_scope_PAL.c", 4386);
            } else {
                size = (uintptr_t)_icon_item_fra_staticSegmentRomEnd - (uintptr_t)_icon_item_fra_staticSegmentRomStart;
                osSyncPrintf("icon_item_dungeon dungeon-size=%x\n", size);
                DmaMgr_RequestSyncDebug(pauseCtx->iconItemLangSegment, (uintptr_t)_icon_item_fra_staticSegmentRomStart,
                                        size, "../z_kaleido_scope_PAL.c", 4393);
            }

            D_8082AB8C = 255;
            D_8082AB90 = 130;
            D_8082AB94 = 0;
            D_8082AB98 = 0;
            D_8082AB9C = 30;
            D_8082ABA0 = 0;
            D_8082ABA4 = 0;
            D_8082B260 = 30;
            VREG(88) = 98;
            pauseCtx->promptChoice = 0;
            pauseCtx->state++; // PAUSE_STATE_11
            break;

        case PAUSE_STATE_11:
            stepR = ABS(D_8082AB8C - 30) / D_8082B260;
            stepG = ABS(D_8082AB90) / D_8082B260;
            stepB = ABS(D_8082AB94) / D_8082B260;
            stepA = ABS(D_8082AB98 - 255) / D_8082B260;
            if (D_8082AB8C >= 30) {
                D_8082AB8C -= stepR;
            } else {
                D_8082AB8C += stepR;
            }
            if (D_8082AB90 >= 0) {
                D_8082AB90 -= stepG;
            } else {
                D_8082AB90 += stepG;
            }
            if (D_8082AB94 >= 0) {
                D_8082AB94 -= stepB;
            } else {
                D_8082AB94 += stepB;
            }
            if (D_8082AB98 >= 255) {
                D_8082AB98 -= stepA;
            } else {
                D_8082AB98 += stepA;
            }

            stepR = ABS(D_8082AB9C - 255) / D_8082B260;
            stepG = ABS(D_8082ABA0 - 130) / D_8082B260;
            stepB = ABS(D_8082ABA4) / D_8082B260;
            if (D_8082AB9C >= 255) {
                D_8082AB9C -= stepR;
            } else {
                D_8082AB9C += stepR;
            }
            if (D_8082ABA0 >= 130) {
                D_8082ABA0 -= stepG;
            } else {
                D_8082ABA0 += stepG;
            }
            if (D_8082ABA4 >= 0) {
                D_8082ABA4 -= stepB;
            } else {
                D_8082ABA4 += stepB;
            }

            D_8082B260--;
            if (D_8082B260 == 0) {
                D_8082AB8C = 30;
                D_8082AB90 = 0;
                D_8082AB94 = 0;
                D_8082AB98 = 255;

                D_8082AB9C = 255;
                D_8082ABA0 = 130;
                D_8082ABA4 = 0;

                pauseCtx->state++; // PAUSE_STATE_12
                D_8082B260 = 40;
            }
            break;

        case PAUSE_STATE_12:
            D_8082B260--;
            if (D_8082B260 == 0) {
                pauseCtx->state = PAUSE_STATE_13;
            }
            break;

        case PAUSE_STATE_13:
            pauseCtx->unk_1F4 = pauseCtx->unk_1F8 = pauseCtx->unk_1FC = pauseCtx->unk_200 = pauseCtx->unk_204 -=
                160.0f / WREG(6);
            pauseCtx->infoPanelOffsetY += 40 / WREG(6);
            interfaceCtx->startAlpha += 255 / WREG(6);
            VREG(88) -= 3;
            WREG(16) += WREG(25) / WREG(6);
            WREG(17) += WREG(26) / WREG(6);
            XREG(5) += 150 / WREG(6);
            pauseCtx->alpha += (u16)(255 / (WREG(6) + WREG(4)));
            if (pauseCtx->unk_204 < -628.0f) {
                pauseCtx->unk_204 = -628.0f;
                interfaceCtx->startAlpha = 255;
                VREG(88) = 66;
                WREG(2) = 0;
                pauseCtx->alpha = 255;
                pauseCtx->state = PAUSE_STATE_14;
                gSaveContext.save.info.playerData.deaths++;
                if (gSaveContext.save.info.playerData.deaths > 999) {
                    gSaveContext.save.info.playerData.deaths = 999;
                }
            }
            osSyncPrintf("kscope->angle_s = %f\n", pauseCtx->unk_204);
            break;

        case PAUSE_STATE_14:
            if (CHECK_BTN_ALL(input->press.button, BTN_A)) {
                if (pauseCtx->promptChoice != 0) {
                    pauseCtx->promptChoice = 0;
                    Audio_PlaySfxGeneral(NA_SE_SY_DECIDE, &gSfxDefaultPos, 4, &gSfxDefaultFreqAndVolScale,
                                         &gSfxDefaultFreqAndVolScale, &gSfxDefaultReverb);
                    pauseCtx->state = PAUSE_STATE_16;
                    gameOverCtx->state++;
                } else {
                    Audio_PlaySfxGeneral(NA_SE_SY_PIECE_OF_HEART, &gSfxDefaultPos, 4, &gSfxDefaultFreqAndVolScale,
                                         &gSfxDefaultFreqAndVolScale, &gSfxDefaultReverb);
                    pauseCtx->promptChoice = 0;
                    Play_SaveSceneFlags(play);
                    gSaveContext.save.info.playerData.savedSceneId = play->sceneId;
                    Sram_WriteSave(&play->sramCtx);
                    pauseCtx->state = PAUSE_STATE_15;
                    D_8082B25C = 3;
                }
            }
            break;

        case PAUSE_STATE_15:
            D_8082B25C--;
            if (D_8082B25C == 0) {
                pauseCtx->state = PAUSE_STATE_16;
                gameOverCtx->state++;
            } else if ((D_8082B25C <= 80) &&
                       (CHECK_BTN_ALL(input->press.button, BTN_A) || CHECK_BTN_ALL(input->press.button, BTN_START))) {
                pauseCtx->state = PAUSE_STATE_16;
                gameOverCtx->state++;
                func_800F64E0(0);
            }
            break;

        case PAUSE_STATE_16:
            if (CHECK_BTN_ALL(input->press.button, BTN_A) || CHECK_BTN_ALL(input->press.button, BTN_START)) {
                if (pauseCtx->promptChoice == 0) {
                    Audio_PlaySfxGeneral(NA_SE_SY_PIECE_OF_HEART, &gSfxDefaultPos, 4, &gSfxDefaultFreqAndVolScale,
                                         &gSfxDefaultFreqAndVolScale, &gSfxDefaultReverb);
                    Play_SaveSceneFlags(play);

                    switch (gSaveContext.save.entranceIndex) {
                        case ENTR_DEKU_TREE_0:
                        case ENTR_DODONGOS_CAVERN_0:
                        case ENTR_JABU_JABU_0:
                        case ENTR_FOREST_TEMPLE_0:
                        case ENTR_FIRE_TEMPLE_0:
                        case ENTR_WATER_TEMPLE_0:
                        case ENTR_SPIRIT_TEMPLE_0:
                        case ENTR_SHADOW_TEMPLE_0:
                        case ENTR_GANONS_TOWER_0:
                        case ENTR_GERUDO_TRAINING_GROUND_0:
                        case ENTR_ICE_CAVERN_0:
                        case ENTR_THIEVES_HIDEOUT_0:
                        case ENTR_BOTTOM_OF_THE_WELL_0:
                        case ENTR_INSIDE_GANONS_CASTLE_0:
                        case ENTR_GANONS_TOWER_COLLAPSE_INTERIOR_0:
                            break;

                        case ENTR_DEKU_TREE_BOSS_0:
                            gSaveContext.save.entranceIndex = ENTR_DEKU_TREE_0;
                            break;

                        case ENTR_DODONGOS_CAVERN_BOSS_0:
                            gSaveContext.save.entranceIndex = ENTR_DODONGOS_CAVERN_0;
                            break;

                        case ENTR_JABU_JABU_BOSS_0:
                            gSaveContext.save.entranceIndex = ENTR_JABU_JABU_0;
                            break;

                        case ENTR_FOREST_TEMPLE_BOSS_0:
                            gSaveContext.save.entranceIndex = ENTR_FOREST_TEMPLE_0;
                            break;

                        case ENTR_FIRE_TEMPLE_BOSS_0:
                            gSaveContext.save.entranceIndex = ENTR_FIRE_TEMPLE_0;
                            break;

                        case ENTR_WATER_TEMPLE_BOSS_0:
                            gSaveContext.save.entranceIndex = ENTR_WATER_TEMPLE_0;
                            break;

                        case ENTR_SPIRIT_TEMPLE_BOSS_0:
                            gSaveContext.save.entranceIndex = ENTR_SPIRIT_TEMPLE_0;
                            break;

                        case ENTR_SHADOW_TEMPLE_BOSS_0:
                            gSaveContext.save.entranceIndex = ENTR_SHADOW_TEMPLE_0;
                            break;

                        case ENTR_GANONDORF_BOSS_0:
                            gSaveContext.save.entranceIndex = ENTR_GANONS_TOWER_0;
                            break;
                    }
                } else {
                    Audio_PlaySfxGeneral(NA_SE_SY_DECIDE, &gSfxDefaultPos, 4, &gSfxDefaultFreqAndVolScale,
                                         &gSfxDefaultFreqAndVolScale, &gSfxDefaultReverb);
                }

                pauseCtx->state = PAUSE_STATE_17;
            }
            break;

        case PAUSE_STATE_17:
            if (interfaceCtx->unk_244 != 255) {
                interfaceCtx->unk_244 += 10;
                if (interfaceCtx->unk_244 >= 255) {
                    interfaceCtx->unk_244 = 255;
                    pauseCtx->state = PAUSE_STATE_OFF;
                    R_UPDATE_RATE = 3;
                    R_PAUSE_BG_PRERENDER_STATE = PAUSE_BG_PRERENDER_OFF;
                    func_800981B8(&play->objectCtx);
                    func_800418D0(&play->colCtx, play);
                    if (pauseCtx->promptChoice == 0) {
                        Play_TriggerRespawn(play);
                        gSaveContext.respawnFlag = -2;
                        gSaveContext.nextTransitionType = TRANS_TYPE_FADE_BLACK;
                        gSaveContext.save.info.playerData.health = 0x30;
                        SEQCMD_RESET_AUDIO_HEAP(0, 10);
                        gSaveContext.healthAccumulator = 0;
                        gSaveContext.magicState = MAGIC_STATE_IDLE;
                        gSaveContext.prevMagicState = MAGIC_STATE_IDLE;
                        osSyncPrintf(VT_FGCOL(YELLOW));
                        osSyncPrintf("MAGIC_NOW=%d ", gSaveContext.save.info.playerData.magic);
                        osSyncPrintf("Z_MAGIC_NOW_NOW=%d   →  ", gSaveContext.magicFillTarget);
                        gSaveContext.magicCapacity = 0;
                        // Set the fill target to be the magic amount before game over
                        gSaveContext.magicFillTarget = gSaveContext.save.info.playerData.magic;
                        // Set `magicLevel` and `magic` to 0 so `magicCapacity` then `magic` grows from nothing
                        // to respectively the full capacity and `magicFillTarget`
                        gSaveContext.save.info.playerData.magicLevel = gSaveContext.save.info.playerData.magic = 0;
                        osSyncPrintf("MAGIC_NOW=%d ", gSaveContext.save.info.playerData.magic);
                        osSyncPrintf("Z_MAGIC_NOW_NOW=%d\n", gSaveContext.magicFillTarget);
                        osSyncPrintf(VT_RST);
                    } else {
                        play->state.running = false;
                        SET_NEXT_GAMESTATE(&play->state, TitleSetup_Init, TitleSetupState);
                    }
                }
            }
            break;

        case PAUSE_STATE_CLOSING:
            if (pauseCtx->unk_1F4 != 160.0f) {
                pauseCtx->unk_1F4 = pauseCtx->unk_1F8 = pauseCtx->unk_1FC = pauseCtx->unk_200 += 160.0f / WREG(6);
                pauseCtx->infoPanelOffsetY -= 40 / WREG(6);
                interfaceCtx->startAlpha -= 255 / WREG(6);
                WREG(16) -= WREG(25) / WREG(6);
                WREG(17) -= WREG(26) / WREG(6);
                XREG(5) -= 150 / WREG(6);
                pauseCtx->alpha -= (u16)(255 / WREG(6));
                if (pauseCtx->unk_1F4 == 160.0f) {
                    pauseCtx->alpha = 0;
                }
            } else {
                pauseCtx->debugState = 0;
                pauseCtx->state = PAUSE_STATE_RESUME_GAMEPLAY;
                pauseCtx->unk_200 = 160.0f;
                pauseCtx->unk_1FC = 160.0f;
                pauseCtx->unk_1F8 = 160.0f;
                pauseCtx->unk_1F4 = 160.0f;
                pauseCtx->namedItem = PAUSE_ITEM_NONE;
                play->interfaceCtx.startAlpha = 0;
            }
            break;

        case PAUSE_STATE_RESUME_GAMEPLAY:
            pauseCtx->state = PAUSE_STATE_OFF;
            R_UPDATE_RATE = 3;
            R_PAUSE_BG_PRERENDER_STATE = PAUSE_BG_PRERENDER_OFF;

            func_800981B8(&play->objectCtx);
            func_800418D0(&play->colCtx, play);

            switch (play->sceneId) {
                case SCENE_DEKU_TREE:
                case SCENE_DODONGOS_CAVERN:
                case SCENE_JABU_JABU:
                case SCENE_FOREST_TEMPLE:
                case SCENE_FIRE_TEMPLE:
                case SCENE_WATER_TEMPLE:
                case SCENE_SPIRIT_TEMPLE:
                case SCENE_SHADOW_TEMPLE:
                case SCENE_BOTTOM_OF_THE_WELL:
                case SCENE_ICE_CAVERN:
                case SCENE_DEKU_TREE_BOSS:
                case SCENE_DODONGOS_CAVERN_BOSS:
                case SCENE_JABU_JABU_BOSS:
                case SCENE_FOREST_TEMPLE_BOSS:
                case SCENE_FIRE_TEMPLE_BOSS:
                case SCENE_WATER_TEMPLE_BOSS:
                case SCENE_SPIRIT_TEMPLE_BOSS:
                case SCENE_SHADOW_TEMPLE_BOSS:
                    Map_InitData(play, play->interfaceCtx.mapRoomNum);
                    break;
            }

            gSaveContext.buttonStatus[IBTN_BCA_B] = D_808321A8[0];
            gSaveContext.buttonStatus[IBTN_BCA_C_LEFT] = D_808321A8[1];
            gSaveContext.buttonStatus[IBTN_BCA_C_DOWN] = D_808321A8[2];
            gSaveContext.buttonStatus[IBTN_BCA_C_RIGHT] = D_808321A8[3];
            gSaveContext.buttonStatus[IBTN_BCA_A] = D_808321A8[4];
            interfaceCtx->unk_1FA = interfaceCtx->unk_1FC = 0;
            osSyncPrintf(VT_FGCOL(YELLOW));
            osSyncPrintf("i=%d  LAST_TIME_TYPE=%d\n", i, gSaveContext.prevHudVisibilityMode);
            gSaveContext.hudVisibilityMode = HUD_VISIBILITY_NO_CHANGE;
            Interface_ChangeHudVisibilityMode(gSaveContext.prevHudVisibilityMode);
            player->targetActor = NULL;
            Player_SetEquipmentData(play, player);
            osSyncPrintf(VT_RST);
            break;
    }
}<|MERGE_RESOLUTION|>--- conflicted
+++ resolved
@@ -2525,21 +2525,12 @@
     }
 
     switch (pauseCtx->state) {
-<<<<<<< HEAD
-        case 3:
+        case PAUSE_STATE_INIT:
             D_808321A8[0] = gSaveContext.buttonStatus[IBTN_BCA_B];
             D_808321A8[1] = gSaveContext.buttonStatus[IBTN_BCA_C_LEFT];
             D_808321A8[2] = gSaveContext.buttonStatus[IBTN_BCA_C_DOWN];
             D_808321A8[3] = gSaveContext.buttonStatus[IBTN_BCA_C_RIGHT];
             D_808321A8[4] = gSaveContext.buttonStatus[IBTN_BCA_A];
-=======
-        case PAUSE_STATE_INIT:
-            D_808321A8[0] = gSaveContext.buttonStatus[0];
-            D_808321A8[1] = gSaveContext.buttonStatus[1];
-            D_808321A8[2] = gSaveContext.buttonStatus[2];
-            D_808321A8[3] = gSaveContext.buttonStatus[3];
-            D_808321A8[4] = gSaveContext.buttonStatus[4];
->>>>>>> 57ce0cf8
 
             pauseCtx->cursorX[PAUSE_MAP] = 0;
             pauseCtx->cursorSlot[PAUSE_MAP] = pauseCtx->cursorPoint[PAUSE_MAP] = pauseCtx->dungeonMapSlot =
