#include "z_kaleido_scope.h"
#include "assets/textures/icon_item_static/icon_item_static.h"
#include "assets/textures/icon_item_24_static/icon_item_24_static.h"
#include "assets/textures/icon_item_nes_static/icon_item_nes_static.h"
#include "assets/textures/icon_item_ger_static/icon_item_ger_static.h"
#include "assets/textures/icon_item_fra_static/icon_item_fra_static.h"
#include "assets/textures/icon_item_gameover_static/icon_item_gameover_static.h"
#include "vt.h"

static void* sEquipmentFRATexs[] = {
    gPauseEquipment00FRATex, gPauseEquipment01Tex, gPauseEquipment02Tex, gPauseEquipment03Tex, gPauseEquipment04Tex,
    gPauseEquipment10FRATex, gPauseEquipment11Tex, gPauseEquipment12Tex, gPauseEquipment13Tex, gPauseEquipment14Tex,
    gPauseEquipment20FRATex, gPauseEquipment21Tex, gPauseEquipment22Tex, gPauseEquipment23Tex, gPauseEquipment24Tex,
};
static void* sSelectItemFRATexs[] = {
    gPauseSelectItem00FRATex, gPauseSelectItem01Tex,    gPauseSelectItem02Tex,    gPauseSelectItem03Tex,
    gPauseSelectItem04Tex,    gPauseSelectItem10FRATex, gPauseSelectItem11Tex,    gPauseSelectItem12Tex,
    gPauseSelectItem13Tex,    gPauseSelectItem14Tex,    gPauseSelectItem20FRATex, gPauseSelectItem21Tex,
    gPauseSelectItem22Tex,    gPauseSelectItem23Tex,    gPauseSelectItem24Tex,
};
static void* sMapFRATexs[] = {
    gPauseMap00Tex,    gPauseMap01Tex, gPauseMap02Tex, gPauseMap03Tex, gPauseMap04Tex,
    gPauseMap10FRATex, gPauseMap11Tex, gPauseMap12Tex, gPauseMap13Tex, gPauseMap14Tex,
    gPauseMap20Tex,    gPauseMap21Tex, gPauseMap22Tex, gPauseMap23Tex, gPauseMap24Tex,
};
static void* sQuestStatusFRATexs[] = {
    gPauseQuestStatus00Tex, gPauseQuestStatus01Tex,    gPauseQuestStatus02Tex, gPauseQuestStatus03Tex,
    gPauseQuestStatus04Tex, gPauseQuestStatus10FRATex, gPauseQuestStatus11Tex, gPauseQuestStatus12Tex,
    gPauseQuestStatus13Tex, gPauseQuestStatus14Tex,    gPauseQuestStatus20Tex, gPauseQuestStatus21Tex,
    gPauseQuestStatus22Tex, gPauseQuestStatus23Tex,    gPauseQuestStatus24Tex,
};
static void* sSaveFRATexs[] = {
    gPauseSave00FRATex, gPauseSave01Tex, gPauseSave02Tex, gPauseSave03Tex, gPauseSave04Tex,
    gPauseSave10FRATex, gPauseSave11Tex, gPauseSave12Tex, gPauseSave13Tex, gPauseSave14Tex,
    gPauseSave20FRATex, gPauseSave21Tex, gPauseSave22Tex, gPauseSave23Tex, gPauseSave24Tex,
};

static void* sEquipmentGERTexs[] = {
    gPauseEquipment00GERTex, gPauseEquipment01Tex, gPauseEquipment02Tex, gPauseEquipment03Tex, gPauseEquipment04Tex,
    gPauseEquipment10GERTex, gPauseEquipment11Tex, gPauseEquipment12Tex, gPauseEquipment13Tex, gPauseEquipment14Tex,
    gPauseEquipment20GERTex, gPauseEquipment21Tex, gPauseEquipment22Tex, gPauseEquipment23Tex, gPauseEquipment24Tex,
};
static void* sSelectItemGERTexs[] = {
    gPauseSelectItem00GERTex, gPauseSelectItem01Tex,    gPauseSelectItem02Tex,    gPauseSelectItem03Tex,
    gPauseSelectItem04Tex,    gPauseSelectItem10GERTex, gPauseSelectItem11Tex,    gPauseSelectItem12Tex,
    gPauseSelectItem13Tex,    gPauseSelectItem14Tex,    gPauseSelectItem20GERTex, gPauseSelectItem21Tex,
    gPauseSelectItem22Tex,    gPauseSelectItem23Tex,    gPauseSelectItem24Tex,
};
static void* sMapGERTexs[] = {
    gPauseMap00Tex,    gPauseMap01Tex, gPauseMap02Tex, gPauseMap03Tex, gPauseMap04Tex,
    gPauseMap10GERTex, gPauseMap11Tex, gPauseMap12Tex, gPauseMap13Tex, gPauseMap14Tex,
    gPauseMap20Tex,    gPauseMap21Tex, gPauseMap22Tex, gPauseMap23Tex, gPauseMap24Tex,
};
static void* sQuestStatusGERTexs[] = {
    gPauseQuestStatus00Tex, gPauseQuestStatus01Tex,    gPauseQuestStatus02Tex, gPauseQuestStatus03Tex,
    gPauseQuestStatus04Tex, gPauseQuestStatus10GERTex, gPauseQuestStatus11Tex, gPauseQuestStatus12Tex,
    gPauseQuestStatus13Tex, gPauseQuestStatus14Tex,    gPauseQuestStatus20Tex, gPauseQuestStatus21Tex,
    gPauseQuestStatus22Tex, gPauseQuestStatus23Tex,    gPauseQuestStatus24Tex,
};
static void* sSaveGERTexs[] = {
    gPauseSave00Tex,    gPauseSave01Tex, gPauseSave02Tex, gPauseSave03Tex, gPauseSave04Tex,
    gPauseSave10GERTex, gPauseSave11Tex, gPauseSave12Tex, gPauseSave13Tex, gPauseSave14Tex,
    gPauseSave20GERTex, gPauseSave21Tex, gPauseSave22Tex, gPauseSave23Tex, gPauseSave24Tex,
};

static void* sEquipmentENGTexs[] = {
    gPauseEquipment00Tex,    gPauseEquipment01Tex, gPauseEquipment02Tex, gPauseEquipment03Tex, gPauseEquipment04Tex,
    gPauseEquipment10ENGTex, gPauseEquipment11Tex, gPauseEquipment12Tex, gPauseEquipment13Tex, gPauseEquipment14Tex,
    gPauseEquipment20Tex,    gPauseEquipment21Tex, gPauseEquipment22Tex, gPauseEquipment23Tex, gPauseEquipment24Tex,
};
static void* sSelectItemENGTexs[] = {
    gPauseSelectItem00ENGTex, gPauseSelectItem01Tex,    gPauseSelectItem02Tex,    gPauseSelectItem03Tex,
    gPauseSelectItem04Tex,    gPauseSelectItem10ENGTex, gPauseSelectItem11Tex,    gPauseSelectItem12Tex,
    gPauseSelectItem13Tex,    gPauseSelectItem14Tex,    gPauseSelectItem20ENGTex, gPauseSelectItem21Tex,
    gPauseSelectItem22Tex,    gPauseSelectItem23Tex,    gPauseSelectItem24Tex,
};
static void* sMapENGTexs[] = {
    gPauseMap00Tex,    gPauseMap01Tex, gPauseMap02Tex, gPauseMap03Tex, gPauseMap04Tex,
    gPauseMap10ENGTex, gPauseMap11Tex, gPauseMap12Tex, gPauseMap13Tex, gPauseMap14Tex,
    gPauseMap20Tex,    gPauseMap21Tex, gPauseMap22Tex, gPauseMap23Tex, gPauseMap24Tex,
};
static void* sQuestStatusENGTexs[] = {
    gPauseQuestStatus00ENGTex, gPauseQuestStatus01Tex,    gPauseQuestStatus02Tex,    gPauseQuestStatus03Tex,
    gPauseQuestStatus04Tex,    gPauseQuestStatus10ENGTex, gPauseQuestStatus11Tex,    gPauseQuestStatus12Tex,
    gPauseQuestStatus13Tex,    gPauseQuestStatus14Tex,    gPauseQuestStatus20ENGTex, gPauseQuestStatus21Tex,
    gPauseQuestStatus22Tex,    gPauseQuestStatus23Tex,    gPauseQuestStatus24Tex,
};
static void* sSaveENGTexs[] = {
    gPauseSave00Tex,    gPauseSave01Tex, gPauseSave02Tex, gPauseSave03Tex, gPauseSave04Tex,
    gPauseSave10ENGTex, gPauseSave11Tex, gPauseSave12Tex, gPauseSave13Tex, gPauseSave14Tex,
    gPauseSave20Tex,    gPauseSave21Tex, gPauseSave22Tex, gPauseSave23Tex, gPauseSave24Tex,
};

static void* sGameOverTexs[] = {
    gPauseSave00Tex,     gPauseSave01Tex, gPauseSave02Tex, gPauseSave03Tex, gPauseSave04Tex,
    gPauseGameOver10Tex, gPauseSave11Tex, gPauseSave12Tex, gPauseSave13Tex, gPauseSave14Tex,
    gPauseSave20Tex,     gPauseSave21Tex, gPauseSave22Tex, gPauseSave23Tex, gPauseSave24Tex,
};

static void* sEquipmentTexs[] = {
    sEquipmentENGTexs,
    sEquipmentGERTexs,
    sEquipmentFRATexs,
};

static void* sSelectItemTexs[] = {
    sSelectItemENGTexs,
    sSelectItemGERTexs,
    sSelectItemFRATexs,
};

static void* sMapTexs[] = {
    sMapENGTexs,
    sMapGERTexs,
    sMapFRATexs,
};

static void* sQuestStatusTexs[] = {
    sQuestStatusENGTexs,
    sQuestStatusGERTexs,
    sQuestStatusFRATexs,
};

static void* sSaveTexs[] = {
    sSaveENGTexs,
    sSaveGERTexs,
    sSaveFRATexs,
};

s16 D_8082AAEC[] = {
    32, 112, 32, 48, 32, 32, 32, 48, 32, 64, 32, 48, 48, 48, 48, 64, 8, 8, 8, 8, 8, 8, 8, 8, 8, 8, 8, 8, 8, 8, 80, 64,
};

s16 D_8082AB2C[] = {
    24, 72, 13, 22, 19, 20, 19, 27, 14, 26, 22, 21, 49, 32, 45, 60, 8, 8, 8, 8, 8, 8, 8, 8, 8, 8, 8, 8, 8, 16, 32, 8,
};

static u8 D_8082AB6C[][5] = {
    { BTN_ENABLED, BTN_DISABLED, BTN_DISABLED, BTN_DISABLED, BTN_ENABLED },
    { BTN_ENABLED, BTN_ENABLED, BTN_ENABLED, BTN_ENABLED, BTN_DISABLED },
    { BTN_ENABLED, BTN_DISABLED, BTN_DISABLED, BTN_DISABLED, BTN_DISABLED },
    { BTN_ENABLED, BTN_DISABLED, BTN_DISABLED, BTN_DISABLED, BTN_ENABLED },
    { BTN_ENABLED, BTN_DISABLED, BTN_DISABLED, BTN_DISABLED, BTN_ENABLED },
    { BTN_ENABLED, BTN_ENABLED, BTN_ENABLED, BTN_ENABLED, BTN_DISABLED },
};

static s16 D_8082AB8C = 0;
static s16 D_8082AB90 = 0;
static s16 D_8082AB94 = 0;
static s16 D_8082AB98 = 255;

static s16 D_8082AB9C = 255;
static s16 D_8082ABA0 = 0;
static s16 D_8082ABA4 = 0;

static s16 sInDungeonScene = false;

static f32 D_8082ABAC[] = {
    -4.0f, 4.0f, 4.0f, 4.0f, 4.0f, -4.0f, -4.0f, -4.0f,
};

static f32 D_8082ABCC[] = {
    -4.0f, -4.0f, -4.0f, 4.0f, 4.0f, 4.0f, 4.0f, -4.0f,
};

static u16 D_8082ABEC[] = {
    PAUSE_MAP, PAUSE_EQUIP, PAUSE_QUEST, PAUSE_ITEM, PAUSE_EQUIP, PAUSE_MAP, PAUSE_ITEM, PAUSE_QUEST,
};

u8 gSlotAgeReqs[] = {
    1, 9, 9, 0, 0, 9, 1, 9, 9, 0, 0, 9, 1, 9, 1, 0, 0, 9, 9, 9, 9, 9, 0, 1,
};

u8 gEquipAgeReqs[EQUIP_TYPE_MAX][4] = {
    { 0, 1, 0, 0 },
    { 9, 1, 9, 0 },
    { 0, 9, 0, 0 },
    { 9, 9, 0, 0 },
};

u8 gItemAgeReqs[] = {
    1, 9, 9, 0, 0, 9, 1, 9, 9, 9, 0, 0, 0, 9, 1, 9, 1, 0, 0, 9, 9, 9, 9, 9, 9, 9, 9, 9, 9,
    9, 9, 9, 9, 1, 1, 1, 1, 1, 1, 1, 1, 1, 1, 1, 1, 0, 0, 0, 0, 0, 0, 0, 0, 0, 0, 0, 0, 0,
    0, 1, 0, 0, 1, 9, 0, 9, 0, 0, 9, 0, 0, 1, 1, 1, 0, 0, 0, 9, 9, 9, 1, 0, 0, 9, 9, 0,
};

u8 gAreaGsFlags[] = {
    0x0F, 0x1F, 0x0F, 0x1F, 0x1F, 0x1F, 0x1F, 0x1F, 0x07, 0x07, 0x03,
    0x0F, 0x07, 0x0F, 0x0F, 0xFF, 0xFF, 0xFF, 0x1F, 0x0F, 0x03, 0x0F,
};

static void* sCursorTexs[] = {
    gPauseMenuCursorTopLeftTex,
    gPauseMenuCursorTopRightTex,
    gPauseMenuCursorBottomLeftTex,
    gPauseMenuCursorBottomRightTex,
};

static s16 sCursorColors[][3] = {
    { 255, 255, 255 },
    { 255, 255, 0 },
    { 0, 255, 50 },
};

static void* sSavePromptTexs[] = {
    gPauseSavePromptENGTex,
    gPauseSavePromptGERTex,
    gPauseSavePromptFRATex,
};

static void* sSaveConfirmationTexs[] = {
    gPauseSaveConfirmationENGTex,
    gPauseSaveConfirmationGERTex,
    gPauseSaveConfirmationFRATex,
};

static void* sContinuePromptTexs[] = {
    gContinuePlayingENGTex,
    gContinuePlayingGERTex,
    gContinuePlayingFRATex,
};

static void* sPromptChoiceTexs[][2] = {
    { gPauseYesENGTex, gPauseNoENGTex },
    { gPauseYesGERTex, gPauseNoGERTex },
    { gPauseYesFRATex, gPauseNoFRATex },
};

static u8 D_808321A8[5];
static PreRender sPlayerPreRender;
static void* sPreRenderCvg;

void KaleidoScope_SetupPlayerPreRender(PlayState* play) {
    Gfx* gfx;
    Gfx* gfxRef;
    void* fbuf;

    fbuf = play->state.gfxCtx->curFrameBuffer;

    OPEN_DISPS(play->state.gfxCtx, "../z_kaleido_scope_PAL.c", 496);

    gfxRef = POLY_OPA_DISP;
    gfx = Graph_GfxPlusOne(gfxRef);
    gSPDisplayList(WORK_DISP++, gfx);

    PreRender_SetValues(&sPlayerPreRender, PAUSE_EQUIP_PLAYER_WIDTH, PAUSE_EQUIP_PLAYER_HEIGHT, fbuf, NULL);
    PreRender_SaveFramebuffer(&sPlayerPreRender, &gfx);
    PreRender_DrawCoverage(&sPlayerPreRender, &gfx);

    gSPEndDisplayList(gfx++);
    Graph_BranchDlist(gfxRef, gfx);
    POLY_OPA_DISP = gfx;

    SREG(33) |= 1;

    CLOSE_DISPS(play->state.gfxCtx, "../z_kaleido_scope_PAL.c", 509);
}

void KaleidoScope_ProcessPlayerPreRender(void) {
    Sleep_Msec(50);
    PreRender_ApplyFilters(&sPlayerPreRender);
    PreRender_Destroy(&sPlayerPreRender);
}

Gfx* KaleidoScope_QuadTextureIA4(Gfx* gfx, void* texture, s16 width, s16 height, u16 point) {
    gDPLoadTextureBlock_4b(gfx++, texture, G_IM_FMT_IA, width, height, 0, G_TX_NOMIRROR | G_TX_WRAP,
                           G_TX_NOMIRROR | G_TX_WRAP, G_TX_NOMASK, G_TX_NOMASK, G_TX_NOLOD, G_TX_NOLOD);
    gSP1Quadrangle(gfx++, point, point + 2, point + 3, point + 1, 0);

    return gfx;
}

Gfx* KaleidoScope_QuadTextureIA8(Gfx* gfx, void* texture, s16 width, s16 height, u16 point) {
    gDPLoadTextureBlock(gfx++, texture, G_IM_FMT_IA, G_IM_SIZ_8b, width, height, 0, G_TX_NOMIRROR | G_TX_WRAP,
                        G_TX_NOMIRROR | G_TX_WRAP, G_TX_NOMASK, G_TX_NOMASK, G_TX_NOLOD, G_TX_NOLOD);
    gSP1Quadrangle(gfx++, point, point + 2, point + 3, point + 1, 0);

    return gfx;
}

void KaleidoScope_OverridePalIndexCI4(u8* texture, s32 size, s32 targetIndex, s32 newIndex) {
    s32 i;

    targetIndex &= 0xF;
    newIndex &= 0xF;

    if ((size == 0) || (targetIndex == newIndex) || (texture == NULL)) {
        return;
    }

    for (i = 0; i < size; i++) {
        s32 index1;
        s32 index2;

        index1 = index2 = texture[i];

        index1 = (index1 >> 4) & 0xF;
        index2 = index2 & 0xF;

        if (index1 == targetIndex) {
            index1 = newIndex;
        }

        if (index2 == targetIndex) {
            index2 = newIndex;
        }

        texture[i] = (index1 << 4) | index2;
    }
}

void KaleidoScope_MoveCursorToSpecialPos(PlayState* play, u16 specialPos) {
    PauseContext* pauseCtx = &play->pauseCtx;

    pauseCtx->cursorSpecialPos = specialPos;
    pauseCtx->pageSwitchInputTimer = 0;

    Audio_PlaySfxGeneral(NA_SE_SY_DECIDE, &gSfxDefaultPos, 4, &gSfxDefaultFreqAndVolScale, &gSfxDefaultFreqAndVolScale,
                         &gSfxDefaultReverb);
}

void KaleidoScope_DrawQuadTextureRGBA32(GraphicsContext* gfxCtx, void* texture, u16 width, u16 height, u16 point) {
    OPEN_DISPS(gfxCtx, "../z_kaleido_scope_PAL.c", 748);

    gDPLoadTextureBlock(POLY_OPA_DISP++, texture, G_IM_FMT_RGBA, G_IM_SIZ_32b, width, height, 0,
                        G_TX_NOMIRROR | G_TX_WRAP, G_TX_NOMIRROR | G_TX_WRAP, G_TX_NOMASK, G_TX_NOMASK, G_TX_NOLOD,
                        G_TX_NOLOD);
    gSP1Quadrangle(POLY_OPA_DISP++, point, point + 2, point + 3, point + 1, 0);

    CLOSE_DISPS(gfxCtx, "../z_kaleido_scope_PAL.c", 758);
}

void KaleidoScope_SetDefaultCursor(PlayState* play) {
    PauseContext* pauseCtx = &play->pauseCtx;
    s16 s;
    s16 i;

    switch (pauseCtx->pageIndex) {
        case PAUSE_ITEM:
            s = pauseCtx->cursorSlot[PAUSE_ITEM];
            if (gSaveContext.save.info.inventory.items[s] == ITEM_NONE) {
                i = s + 1;
                while (true) {
                    if (gSaveContext.save.info.inventory.items[i] != ITEM_NONE) {
                        break;
                    }
                    i++;
                    if (i >= 24) {
                        i = 0;
                    }
                    if (i == s) {
                        pauseCtx->cursorItem[PAUSE_ITEM] = pauseCtx->namedItem = PAUSE_ITEM_NONE;
                        return;
                    }
                }
                pauseCtx->cursorItem[PAUSE_ITEM] = gSaveContext.save.info.inventory.items[i];
                pauseCtx->cursorSlot[PAUSE_ITEM] = i;
            }
            break;
        case PAUSE_MAP:
        case PAUSE_QUEST:
        case PAUSE_EQUIP:
            break;
    }
}

void KaleidoScope_SwitchPage(PauseContext* pauseCtx, u8 pt) {
    pauseCtx->unk_1E4 = 1;
    pauseCtx->unk_1EA = 0;

    if (!pt) {
        pauseCtx->mode = pauseCtx->pageIndex * 2 + 1;
        Audio_PlaySfxGeneral(NA_SE_SY_WIN_SCROLL_LEFT, &gSfxDefaultPos, 4, &gSfxDefaultFreqAndVolScale,
                             &gSfxDefaultFreqAndVolScale, &gSfxDefaultReverb);
        pauseCtx->cursorSpecialPos = PAUSE_CURSOR_PAGE_RIGHT;
    } else {
        pauseCtx->mode = pauseCtx->pageIndex * 2;
        Audio_PlaySfxGeneral(NA_SE_SY_WIN_SCROLL_RIGHT, &gSfxDefaultPos, 4, &gSfxDefaultFreqAndVolScale,
                             &gSfxDefaultFreqAndVolScale, &gSfxDefaultReverb);
        pauseCtx->cursorSpecialPos = PAUSE_CURSOR_PAGE_LEFT;
    }

    gSaveContext.buttonStatus[1] = D_8082AB6C[pauseCtx->pageIndex + pt][1];
    gSaveContext.buttonStatus[2] = D_8082AB6C[pauseCtx->pageIndex + pt][2];
    gSaveContext.buttonStatus[3] = D_8082AB6C[pauseCtx->pageIndex + pt][3];
    gSaveContext.buttonStatus[4] = D_8082AB6C[pauseCtx->pageIndex + pt][4];

    osSyncPrintf("kscope->kscp_pos+pt = %d\n", pauseCtx->pageIndex + pt);

    gSaveContext.unk_13EA = 0;
    Interface_ChangeAlpha(50);
}

void KaleidoScope_HandlePageToggles(PauseContext* pauseCtx, Input* input) {
    if ((pauseCtx->debugState == 0) && CHECK_BTN_ALL(input->press.button, BTN_L)) {
        pauseCtx->debugState = 1;
        return;
    }

    if (CHECK_BTN_ALL(input->press.button, BTN_R)) {
        KaleidoScope_SwitchPage(pauseCtx, 2);
        return;
    }

    if (CHECK_BTN_ALL(input->press.button, BTN_Z)) {
        KaleidoScope_SwitchPage(pauseCtx, 0);
        return;
    }

    if (pauseCtx->cursorSpecialPos == PAUSE_CURSOR_PAGE_LEFT) {
        if (pauseCtx->stickAdjX < -30) {
            pauseCtx->pageSwitchInputTimer++;
            if ((pauseCtx->pageSwitchInputTimer >= 10) || (pauseCtx->pageSwitchInputTimer == 0)) {
                KaleidoScope_SwitchPage(pauseCtx, 0);
            }
        } else {
            pauseCtx->pageSwitchInputTimer = -1;
        }
    } else if (pauseCtx->cursorSpecialPos == PAUSE_CURSOR_PAGE_RIGHT) {
        if (pauseCtx->stickAdjX > 30) {
            pauseCtx->pageSwitchInputTimer++;
            if ((pauseCtx->pageSwitchInputTimer >= 10) || (pauseCtx->pageSwitchInputTimer == 0)) {
                KaleidoScope_SwitchPage(pauseCtx, 2);
            }
        } else {
            pauseCtx->pageSwitchInputTimer = -1;
        }
    }
}

void KaleidoScope_DrawCursor(PlayState* play, u16 pageIndex) {
    PauseContext* pauseCtx = &play->pauseCtx;
    u16 temp;

    OPEN_DISPS(play->state.gfxCtx, "../z_kaleido_scope_PAL.c", 955);

    temp = pauseCtx->unk_1E4;

    if ((((pauseCtx->unk_1E4 == 0) || (temp == 8)) && (pauseCtx->state == 6)) ||
        ((pauseCtx->pageIndex == PAUSE_QUEST) && ((temp < 3) || (temp == 5) || (temp == 8)))) {

        if (pauseCtx->pageIndex == pageIndex) {
            s16 i;
            s16 j;

            gDPPipeSync(POLY_OPA_DISP++);
            gDPSetCombineLERP(POLY_OPA_DISP++, PRIMITIVE, ENVIRONMENT, TEXEL0, ENVIRONMENT, TEXEL0, 0, PRIMITIVE, 0,
                              PRIMITIVE, ENVIRONMENT, TEXEL0, ENVIRONMENT, TEXEL0, 0, PRIMITIVE, 0);
            gDPSetPrimColor(POLY_OPA_DISP++, 0, 0, sCursorColors[pauseCtx->cursorColorSet >> 2][0],
                            sCursorColors[pauseCtx->cursorColorSet >> 2][1],
                            sCursorColors[pauseCtx->cursorColorSet >> 2][2], 255);
            gDPSetEnvColor(POLY_OPA_DISP++, D_8082AB8C, D_8082AB90, D_8082AB94, 255);
            gSPVertex(POLY_OPA_DISP++, pauseCtx->cursorVtx, 16, 0);

            for (i = j = 0; i < 4; i++, j += 4) {
                gDPLoadTextureBlock_4b(POLY_OPA_DISP++, sCursorTexs[i], G_IM_FMT_IA, 16, 16, 0,
                                       G_TX_NOMIRROR | G_TX_WRAP, G_TX_NOMIRROR | G_TX_WRAP, G_TX_NOMASK, G_TX_NOMASK,
                                       G_TX_NOLOD, G_TX_NOLOD);
                gSP1Quadrangle(POLY_OPA_DISP++, j, j + 2, j + 3, j + 1, 0);
            }
        }

        gDPPipeSync(POLY_OPA_DISP++);
        gDPSetEnvColor(POLY_OPA_DISP++, 0, 0, 0, 255);
    }

    CLOSE_DISPS(play->state.gfxCtx, "../z_kaleido_scope_PAL.c", 985);
}

Gfx* KaleidoScope_DrawPageSections(Gfx* gfx, Vtx* vertices, void** textures) {
    s32 i;
    s32 j;

    gSPVertex(gfx++, vertices, 32, 0);

    i = 0;
    j = 0;
    while (j < 32) {
        gDPPipeSync(gfx++);
        gDPLoadTextureBlock(gfx++, textures[i], G_IM_FMT_IA, G_IM_SIZ_8b, 80, 32, 0, G_TX_NOMIRROR | G_TX_WRAP,
                            G_TX_NOMIRROR | G_TX_WRAP, G_TX_NOMASK, G_TX_NOMASK, G_TX_NOLOD, G_TX_NOLOD);
        gSP1Quadrangle(gfx++, j, j + 2, j + 3, j + 1, 0);

        j += 4;
        i++;
    }

    gSPVertex(gfx++, vertices + 32, 28, 0);

    j = 0;
    while (j < 28) {
        gDPPipeSync(gfx++);
        gDPLoadTextureBlock(gfx++, textures[i], G_IM_FMT_IA, G_IM_SIZ_8b, 80, 32, 0, G_TX_NOMIRROR | G_TX_WRAP,
                            G_TX_NOMIRROR | G_TX_WRAP, G_TX_NOMASK, G_TX_NOMASK, G_TX_NOLOD, G_TX_NOLOD);
        gSP1Quadrangle(gfx++, j, j + 2, j + 3, j + 1, 0);

        j += 4;
        i++;
    }

    return gfx;
}

void KaleidoScope_DrawPages(PlayState* play, GraphicsContext* gfxCtx) {
    static s16 D_8082ACF4[][3] = {
        { 0, 0, 0 }, { 0, 0, 0 },     { 0, 0, 0 },    { 0, 0, 0 }, { 255, 255, 0 }, { 0, 0, 0 },
        { 0, 0, 0 }, { 255, 255, 0 }, { 0, 255, 50 }, { 0, 0, 0 }, { 0, 0, 0 },     { 0, 255, 50 },
    };
    static s16 D_8082AD3C = 20;
    static s16 D_8082AD40 = 0;
    static s16 sStickXRepeatTimer = 0;
    static s16 sStickYRepeatTimer = 0;
    static s16 sStickXRepeatState = 0;
    static s16 sStickYRepeatState = 0;
    PauseContext* pauseCtx = &play->pauseCtx;
    s16 stepR;
    s16 stepG;
    s16 stepB;

    OPEN_DISPS(gfxCtx, "../z_kaleido_scope_PAL.c", 1100);

    if ((pauseCtx->state < 8) || (pauseCtx->state > 0x11)) {
        if (pauseCtx->state != 7) {
            stepR = ABS(D_8082AB8C - D_8082ACF4[pauseCtx->cursorColorSet + D_8082AD40][0]) / D_8082AD3C;
            stepG = ABS(D_8082AB90 - D_8082ACF4[pauseCtx->cursorColorSet + D_8082AD40][1]) / D_8082AD3C;
            stepB = ABS(D_8082AB94 - D_8082ACF4[pauseCtx->cursorColorSet + D_8082AD40][2]) / D_8082AD3C;
            if (D_8082AB8C >= D_8082ACF4[pauseCtx->cursorColorSet + D_8082AD40][0]) {
                D_8082AB8C -= stepR;
            } else {
                D_8082AB8C += stepR;
            }
            if (D_8082AB90 >= D_8082ACF4[pauseCtx->cursorColorSet + D_8082AD40][1]) {
                D_8082AB90 -= stepG;
            } else {
                D_8082AB90 += stepG;
            }
            if (D_8082AB94 >= D_8082ACF4[pauseCtx->cursorColorSet + D_8082AD40][2]) {
                D_8082AB94 -= stepB;
            } else {
                D_8082AB94 += stepB;
            }

            D_8082AD3C--;
            if (D_8082AD3C == 0) {
                D_8082AB8C = D_8082ACF4[pauseCtx->cursorColorSet + D_8082AD40][0];
                D_8082AB90 = D_8082ACF4[pauseCtx->cursorColorSet + D_8082AD40][1];
                D_8082AB94 = D_8082ACF4[pauseCtx->cursorColorSet + D_8082AD40][2];
                D_8082AD3C = ZREG(28 + D_8082AD40);
                D_8082AD40++;
                if (D_8082AD40 >= 4) {
                    D_8082AD40 = 0;
                }
            }

            if (pauseCtx->stickAdjX < -30) {
                if (sStickXRepeatState == -1) {
                    sStickXRepeatTimer--;
                    if (sStickXRepeatTimer < 0) {
                        sStickXRepeatTimer = R_PAUSE_STICK_REPEAT_DELAY;
                    } else {
                        pauseCtx->stickAdjX = 0;
                    }
                } else {
                    sStickXRepeatTimer = R_PAUSE_STICK_REPEAT_DELAY_FIRST;
                    sStickXRepeatState = -1;
                }
            } else if (pauseCtx->stickAdjX > 30) {
                if (sStickXRepeatState == 1) {
                    sStickXRepeatTimer--;
                    if (sStickXRepeatTimer < 0) {
                        sStickXRepeatTimer = R_PAUSE_STICK_REPEAT_DELAY;
                    } else {
                        pauseCtx->stickAdjX = 0;
                    }
                } else {
                    sStickXRepeatTimer = R_PAUSE_STICK_REPEAT_DELAY_FIRST;
                    sStickXRepeatState = 1;
                }
            } else {
                sStickXRepeatState = 0;
            }

            if (pauseCtx->stickAdjY < -30) {
                if (sStickYRepeatState == -1) {
                    sStickYRepeatTimer--;
                    if (sStickYRepeatTimer < 0) {
                        sStickYRepeatTimer = R_PAUSE_STICK_REPEAT_DELAY;
                    } else {
                        pauseCtx->stickAdjY = 0;
                    }
                } else {
                    sStickYRepeatTimer = R_PAUSE_STICK_REPEAT_DELAY_FIRST;
                    sStickYRepeatState = -1;
                }
            } else if (pauseCtx->stickAdjY > 30) {
                if (sStickYRepeatState == 1) {
                    sStickYRepeatTimer--;
                    if (sStickYRepeatTimer < 0) {
                        sStickYRepeatTimer = R_PAUSE_STICK_REPEAT_DELAY;
                    } else {
                        pauseCtx->stickAdjY = 0;
                    }
                } else {
                    sStickYRepeatTimer = R_PAUSE_STICK_REPEAT_DELAY_FIRST;
                    sStickYRepeatState = 1;
                }
            } else {
                sStickYRepeatState = 0;
            }
        }

        if (pauseCtx->pageIndex) { // pageIndex != PAUSE_ITEM
            gDPPipeSync(POLY_OPA_DISP++);
            gDPSetCombineMode(POLY_OPA_DISP++, G_CC_MODULATEIA, G_CC_MODULATEIA);

            Matrix_Translate(0.0f, (f32)WREG(2) / 100.0f, -(f32)WREG(3) / 100.0f, MTXMODE_NEW);
            Matrix_Scale(0.78f, 0.78f, 0.78f, MTXMODE_APPLY);
            Matrix_RotateX(-pauseCtx->unk_1F4 / 100.0f, MTXMODE_APPLY);

            gSPMatrix(POLY_OPA_DISP++, Matrix_NewMtx(gfxCtx, "../z_kaleido_scope_PAL.c", 1173),
                      G_MTX_NOPUSH | G_MTX_LOAD | G_MTX_MODELVIEW);

            POLY_OPA_DISP = KaleidoScope_DrawPageSections(POLY_OPA_DISP, pauseCtx->itemPageVtx,
                                                          sSelectItemTexs[gSaveContext.language]);

            KaleidoScope_DrawItemSelect(play);
        }

        if (pauseCtx->pageIndex != PAUSE_EQUIP) {
            gDPPipeSync(POLY_OPA_DISP++);
            gDPSetCombineMode(POLY_OPA_DISP++, G_CC_MODULATEIA, G_CC_MODULATEIA);

            Matrix_Translate(-(f32)WREG(3) / 100.0f, (f32)WREG(2) / 100.0f, 0.0f, MTXMODE_NEW);
            Matrix_Scale(0.78f, 0.78f, 0.78f, MTXMODE_APPLY);
            Matrix_RotateZ(pauseCtx->unk_1F8 / 100.0f, MTXMODE_APPLY);
            Matrix_RotateY(1.57f, MTXMODE_APPLY);

            gSPMatrix(POLY_OPA_DISP++, Matrix_NewMtx(gfxCtx, "../z_kaleido_scope_PAL.c", 1196),
                      G_MTX_NOPUSH | G_MTX_LOAD | G_MTX_MODELVIEW);

            POLY_OPA_DISP = KaleidoScope_DrawPageSections(POLY_OPA_DISP, pauseCtx->equipPageVtx,
                                                          sEquipmentTexs[gSaveContext.language]);

            KaleidoScope_DrawEquipment(play);
        }

        if (pauseCtx->pageIndex != PAUSE_QUEST) {
            gDPPipeSync(POLY_OPA_DISP++);
            gDPSetTextureFilter(POLY_OPA_DISP++, G_TF_BILERP);
            gDPSetCombineMode(POLY_OPA_DISP++, G_CC_MODULATEIA, G_CC_MODULATEIA);

            Matrix_Translate(0.0f, (f32)WREG(2) / 100.0f, (f32)WREG(3) / 100.0f, MTXMODE_NEW);
            Matrix_Scale(0.78f, 0.78f, 0.78f, MTXMODE_APPLY);
            Matrix_RotateX(pauseCtx->unk_200 / 100.0f, MTXMODE_APPLY);
            Matrix_RotateY(3.14f, MTXMODE_APPLY);

            gSPMatrix(POLY_OPA_DISP++, Matrix_NewMtx(gfxCtx, "../z_kaleido_scope_PAL.c", 1220),
                      G_MTX_NOPUSH | G_MTX_LOAD | G_MTX_MODELVIEW);

            POLY_OPA_DISP = KaleidoScope_DrawPageSections(POLY_OPA_DISP, pauseCtx->questPageVtx,
                                                          sQuestStatusTexs[gSaveContext.language]);

            KaleidoScope_DrawQuestStatus(play, gfxCtx);
        }

        if (pauseCtx->pageIndex != PAUSE_MAP) {
            gDPPipeSync(POLY_OPA_DISP++);

            gDPSetCombineMode(POLY_OPA_DISP++, G_CC_MODULATEIA, G_CC_MODULATEIA);

            Matrix_Translate((f32)WREG(3) / 100.0f, (f32)WREG(2) / 100.0f, 0.0f, MTXMODE_NEW);
            Matrix_Scale(0.78f, 0.78f, 0.78f, MTXMODE_APPLY);
            Matrix_RotateZ(-pauseCtx->unk_1FC / 100.0f, MTXMODE_APPLY);
            Matrix_RotateY(-1.57f, MTXMODE_APPLY);

            gSPMatrix(POLY_OPA_DISP++, Matrix_NewMtx(gfxCtx, "../z_kaleido_scope_PAL.c", 1243),
                      G_MTX_NOPUSH | G_MTX_LOAD | G_MTX_MODELVIEW);

            POLY_OPA_DISP =
                KaleidoScope_DrawPageSections(POLY_OPA_DISP, pauseCtx->mapPageVtx, sMapTexs[gSaveContext.language]);

            if (sInDungeonScene) {
                KaleidoScope_DrawDungeonMap(play, gfxCtx);
                Gfx_SetupDL_42Opa(gfxCtx);

                gDPSetCombineMode(POLY_OPA_DISP++, G_CC_MODULATEIA_PRIM, G_CC_MODULATEIA_PRIM);

                if (CHECK_DUNGEON_ITEM(DUNGEON_COMPASS, gSaveContext.mapIndex)) {
                    PauseMapMark_Draw(play);
                }
            } else {
                KaleidoScope_DrawWorldMap(play, gfxCtx);
            }
        }

        gDPPipeSync(POLY_OPA_DISP++);
        gDPSetCombineMode(POLY_OPA_DISP++, G_CC_MODULATEIA, G_CC_MODULATEIA);

        switch (pauseCtx->pageIndex) {
            case PAUSE_ITEM:
                Matrix_Translate(0.0f, (f32)WREG(2) / 100.0f, -(f32)WREG(3) / 100.0f, MTXMODE_NEW);
                Matrix_Scale(0.78f, 0.78f, 0.78f, MTXMODE_APPLY);
                Matrix_RotateX(-pauseCtx->unk_1F4 / 100.0f, MTXMODE_APPLY);

                gSPMatrix(POLY_OPA_DISP++, Matrix_NewMtx(gfxCtx, "../z_kaleido_scope_PAL.c", 1281),
                          G_MTX_NOPUSH | G_MTX_LOAD | G_MTX_MODELVIEW);

                POLY_OPA_DISP = KaleidoScope_DrawPageSections(POLY_OPA_DISP, pauseCtx->itemPageVtx,
                                                              sSelectItemTexs[gSaveContext.language]);

                KaleidoScope_DrawItemSelect(play);
                break;

            case PAUSE_MAP:
                Matrix_Translate((f32)WREG(3) / 100.0f, (f32)WREG(2) / 100.0f, 0.0f, MTXMODE_NEW);
                Matrix_Scale(0.78f, 0.78f, 0.78f, MTXMODE_APPLY);
                Matrix_RotateZ(-pauseCtx->unk_1FC / 100.0f, MTXMODE_APPLY);
                Matrix_RotateY(-1.57f, MTXMODE_APPLY);

                gSPMatrix(POLY_OPA_DISP++, Matrix_NewMtx(gfxCtx, "../z_kaleido_scope_PAL.c", 1303),
                          G_MTX_NOPUSH | G_MTX_LOAD | G_MTX_MODELVIEW);

                POLY_OPA_DISP =
                    KaleidoScope_DrawPageSections(POLY_OPA_DISP, pauseCtx->mapPageVtx, sMapTexs[gSaveContext.language]);

                if (sInDungeonScene) {
                    KaleidoScope_DrawDungeonMap(play, gfxCtx);
                    Gfx_SetupDL_42Opa(gfxCtx);

                    gDPSetCombineMode(POLY_OPA_DISP++, G_CC_MODULATEIA_PRIM, G_CC_MODULATEIA_PRIM);

                    if (pauseCtx->cursorSpecialPos == 0) {
                        KaleidoScope_DrawCursor(play, PAUSE_MAP);
                    }

                    if (CHECK_DUNGEON_ITEM(DUNGEON_COMPASS, gSaveContext.mapIndex)) {
                        PauseMapMark_Draw(play);
                    }
                } else {
                    KaleidoScope_DrawWorldMap(play, gfxCtx);
                }
                break;

            case PAUSE_QUEST:
                gDPSetTextureFilter(POLY_OPA_DISP++, G_TF_BILERP);

                Matrix_Translate(0.0f, (f32)WREG(2) / 100.0f, (f32)WREG(3) / 100.0f, MTXMODE_NEW);
                Matrix_Scale(0.78f, 0.78f, 0.78f, MTXMODE_APPLY);
                Matrix_RotateX(pauseCtx->unk_200 / 100.0f, MTXMODE_APPLY);
                Matrix_RotateY(3.14f, MTXMODE_APPLY);

                gSPMatrix(POLY_OPA_DISP++, Matrix_NewMtx(gfxCtx, "../z_kaleido_scope_PAL.c", 1343),
                          G_MTX_NOPUSH | G_MTX_LOAD | G_MTX_MODELVIEW);

                POLY_OPA_DISP = KaleidoScope_DrawPageSections(POLY_OPA_DISP, pauseCtx->questPageVtx,
                                                              sQuestStatusTexs[gSaveContext.language]);

                KaleidoScope_DrawQuestStatus(play, gfxCtx);

                if (pauseCtx->cursorSpecialPos == 0) {
                    KaleidoScope_DrawCursor(play, PAUSE_QUEST);
                }
                break;

            case PAUSE_EQUIP:
                Matrix_Translate(-(f32)WREG(3) / 100.0f, (f32)WREG(2) / 100.0f, 0.0f, MTXMODE_NEW);
                Matrix_Scale(0.78f, 0.78f, 0.78f, MTXMODE_APPLY);
                Matrix_RotateZ(pauseCtx->unk_1F8 / 100.0f, MTXMODE_APPLY);
                Matrix_RotateY(1.57f, MTXMODE_APPLY);

                gSPMatrix(POLY_OPA_DISP++, Matrix_NewMtx(gfxCtx, "../z_kaleido_scope_PAL.c", 1367),
                          G_MTX_NOPUSH | G_MTX_LOAD | G_MTX_MODELVIEW);

                POLY_OPA_DISP = KaleidoScope_DrawPageSections(POLY_OPA_DISP, pauseCtx->equipPageVtx,
                                                              sEquipmentTexs[gSaveContext.language]);

                KaleidoScope_DrawEquipment(play);

                if (pauseCtx->cursorSpecialPos == 0) {
                    KaleidoScope_DrawCursor(play, PAUSE_EQUIP);
                }
                break;
        }
    }

    Gfx_SetupDL_42Opa(gfxCtx);

    if ((pauseCtx->state == 7) || ((pauseCtx->state >= 8) && (pauseCtx->state < 0x12))) {
        KaleidoScope_UpdatePrompt(play);

        gDPSetCombineMode(POLY_OPA_DISP++, G_CC_MODULATEIA, G_CC_MODULATEIA);

        if (!pauseCtx->pageIndex) { // pageIndex == PAUSE_ITEM
            pauseCtx->unk_1F4 = pauseCtx->unk_204 + 314.0f;

            Matrix_Translate(0.0f, (f32)WREG(2) / 100.0f, -pauseCtx->unk_1F0 / 10.0f, MTXMODE_NEW);
            Matrix_Scale(0.78f, 0.78f, 0.78f, MTXMODE_APPLY);
            Matrix_RotateX(-pauseCtx->unk_204 / 100.0f, MTXMODE_APPLY);
        } else if (pauseCtx->pageIndex == PAUSE_MAP) {
            pauseCtx->unk_1FC = pauseCtx->unk_204 + 314.0f;

            Matrix_Translate(pauseCtx->unk_1F0 / 10.0f, (f32)WREG(2) / 100.0f, 0.0f, MTXMODE_NEW);
            Matrix_Scale(0.78f, 0.78f, 0.78f, MTXMODE_APPLY);
            Matrix_RotateZ(-pauseCtx->unk_204 / 100.0f, MTXMODE_APPLY);
            Matrix_RotateY(-1.57f, MTXMODE_APPLY);
        } else if (pauseCtx->pageIndex == PAUSE_QUEST) {
            pauseCtx->unk_200 = pauseCtx->unk_204 + 314.0f;

            Matrix_Translate(0.0f, (f32)WREG(2) / 100.0f, pauseCtx->unk_1F0 / 10.0f, MTXMODE_NEW);
            Matrix_Scale(0.78f, 0.78f, 0.78f, MTXMODE_APPLY);
            Matrix_RotateX(pauseCtx->unk_204 / 100.0f, MTXMODE_APPLY);
            Matrix_RotateY(3.14f, MTXMODE_APPLY);
        } else {
            pauseCtx->unk_1F8 = pauseCtx->unk_204 + 314.0f;

            Matrix_Translate(-pauseCtx->unk_1F0 / 10.0f, (f32)WREG(2) / 100.0f, 0.0f, MTXMODE_NEW);
            Matrix_Scale(0.78f, 0.78f, 0.78f, MTXMODE_APPLY);
            Matrix_RotateZ(pauseCtx->unk_204 / 100.0f, MTXMODE_APPLY);
            Matrix_RotateY(1.57f, MTXMODE_APPLY);
        }

        gSPMatrix(POLY_OPA_DISP++, Matrix_NewMtx(gfxCtx, "../z_kaleido_scope_PAL.c", 1424),
                  G_MTX_NOPUSH | G_MTX_LOAD | G_MTX_MODELVIEW);

        if ((pauseCtx->state >= 8) && (pauseCtx->state <= 0x11)) {
            POLY_OPA_DISP = KaleidoScope_DrawPageSections(POLY_OPA_DISP, pauseCtx->saveVtx, sGameOverTexs);
        } else {
            POLY_OPA_DISP =
                KaleidoScope_DrawPageSections(POLY_OPA_DISP, pauseCtx->saveVtx, sSaveTexs[gSaveContext.language]);
        }

        gSPVertex(POLY_OPA_DISP++, &pauseCtx->saveVtx[60], 32, 0);

        if (((pauseCtx->state == 7) && (pauseCtx->unk_1EC < 4)) || (pauseCtx->state == 0xE)) {
            POLY_OPA_DISP =
                KaleidoScope_QuadTextureIA8(POLY_OPA_DISP, sSavePromptTexs[gSaveContext.language], 152, 16, 0);

            gDPSetCombineLERP(POLY_OPA_DISP++, 1, 0, PRIMITIVE, 0, TEXEL0, 0, PRIMITIVE, 0, 1, 0, PRIMITIVE, 0, TEXEL0,
                              0, PRIMITIVE, 0);
            gDPSetPrimColor(POLY_OPA_DISP++, 0, 0, 100, 255, 100, VREG(61));

            if (pauseCtx->promptChoice == 0) {
                gSPDisplayList(POLY_OPA_DISP++, gPromptCursorLeftDL);
            } else {
                gSPDisplayList(POLY_OPA_DISP++, gPromptCursorRightDL);
            }

            gDPPipeSync(POLY_OPA_DISP++);
            gDPSetCombineMode(POLY_OPA_DISP++, G_CC_MODULATEIA, G_CC_MODULATEIA);
            gDPSetPrimColor(POLY_OPA_DISP++, 0, 0, 255, 255, 255, pauseCtx->alpha);

            POLY_OPA_DISP =
                KaleidoScope_QuadTextureIA8(POLY_OPA_DISP, sPromptChoiceTexs[gSaveContext.language][0], 48, 16, 12);

            POLY_OPA_DISP =
                KaleidoScope_QuadTextureIA8(POLY_OPA_DISP, sPromptChoiceTexs[gSaveContext.language][1], 48, 16, 16);
        } else if ((pauseCtx->state != 7) || (pauseCtx->unk_1EC < 4)) {
            if ((pauseCtx->state != 0xF) && ((pauseCtx->state == 0x10) || (pauseCtx->state == 0x11))) {
                POLY_OPA_DISP =
                    KaleidoScope_QuadTextureIA8(POLY_OPA_DISP, sContinuePromptTexs[gSaveContext.language], 152, 16, 0);

                gDPSetCombineLERP(POLY_OPA_DISP++, 1, 0, PRIMITIVE, 0, TEXEL0, 0, PRIMITIVE, 0, 1, 0, PRIMITIVE, 0,
                                  TEXEL0, 0, PRIMITIVE, 0);
                gDPSetPrimColor(POLY_OPA_DISP++, 0, 0, 100, 255, 100, VREG(61));

                if (pauseCtx->promptChoice == 0) {
                    gSPDisplayList(POLY_OPA_DISP++, gPromptCursorLeftDL);
                } else {
                    gSPDisplayList(POLY_OPA_DISP++, gPromptCursorRightDL);
                }

                gDPPipeSync(POLY_OPA_DISP++);
                gDPSetCombineMode(POLY_OPA_DISP++, G_CC_MODULATEIA, G_CC_MODULATEIA);
                gDPSetPrimColor(POLY_OPA_DISP++, 0, 0, 255, 255, 255, pauseCtx->alpha);

                POLY_OPA_DISP =
                    KaleidoScope_QuadTextureIA8(POLY_OPA_DISP, sPromptChoiceTexs[gSaveContext.language][0], 48, 16, 12);

                POLY_OPA_DISP =
                    KaleidoScope_QuadTextureIA8(POLY_OPA_DISP, sPromptChoiceTexs[gSaveContext.language][1], 48, 16, 16);
            }
        }

        gDPPipeSync(POLY_OPA_DISP++);
        gDPSetCombineLERP(POLY_OPA_DISP++, PRIMITIVE, ENVIRONMENT, TEXEL0, ENVIRONMENT, TEXEL0, 0, PRIMITIVE, 0,
                          PRIMITIVE, ENVIRONMENT, TEXEL0, ENVIRONMENT, TEXEL0, 0, PRIMITIVE, 0);

        if ((pauseCtx->state != 0x10) && (pauseCtx->state != 0x11)) {
            gDPSetPrimColor(POLY_OPA_DISP++, 0, 0, 255, 255, 0, pauseCtx->alpha);
            gDPSetEnvColor(POLY_OPA_DISP++, 0, 0, 0, 0);
        }
    }

    CLOSE_DISPS(gfxCtx, "../z_kaleido_scope_PAL.c", 1577);
}

void KaleidoScope_DrawInfoPanel(PlayState* play) {
    static void* D_8082AD54[3] = {
        gPauseToEquipENGTex,
        gPauseToEquipGERTex,
        gPauseToEquipFRATex,
    };
    static void* D_8082AD60[3] = {
        gPauseToDecideENGTex,
        gPauseToDecideGERTex,
        gPauseToDecideFRATex,
    };
    static void* D_8082AD6C[3] = {
        gPauseToPlayMelodyENGTex,
        gPauseToPlayMelodyGERTex,
        gPauseToPlayMelodyFRATex,
    };
    static void* D_8082AD78[][3] = {
        { gPauseToEquipmentENGTex, gPauseToEquipmentGERTex, gPauseToEquipmentFRATex },
        { gPauseToSelectItemENGTex, gPauseToSelectItemGERTex, gPauseToSelectItemFRATex },
        { gPauseToMapENGTex, gPauseToMapGERTex, gPauseToMapFRATex },
        { gPauseToQuestStatusENGTex, gPauseToQuestStatusGERTex, gPauseToQuestStatusFRATex },
    };
    static void* D_8082ADA8[][3] = {
        { gPauseToMapENGTex, gPauseToMapGERTex, gPauseToMapFRATex },
        { gPauseToQuestStatusENGTex, gPauseToQuestStatusGERTex, gPauseToQuestStatusFRATex },
        { gPauseToEquipmentENGTex, gPauseToEquipmentGERTex, gPauseToEquipmentFRATex },
        { gPauseToSelectItemENGTex, gPauseToSelectItemGERTex, gPauseToSelectItemFRATex },
    };
    static u16 D_8082ADD8[3] = { 56, 88, 80 };
    static u16 D_8082ADE0[3] = { 64, 88, 72 };
    static u16 D_8082ADE8[3] = { 80, 104, 112 };
    static s16 D_8082ADF0[][4] = {
        { 180, 210, 255, 220 },
        { 100, 100, 150, 220 },
    };
    static s16 D_8082AE00 = 20;
    static s16 D_8082AE04 = 0;
    static s16 D_8082AE08[] = {
        10, 16, 16, 17, 12, 13, 18, 17, 17, 19, 13, 21, 20, 21, 14, 15, 15, 15, 11, 14,
    };
    static s16 D_8082AE30[] = {
        21, 20, 19, 18, 11, 14, 10, 15, 16, 13, 12, 17,
    };
    static s16 D_808321A0;
    static s16 D_808321A2;
    static s16 D_808321A4;
    static s16 D_808321A6;
    PauseContext* pauseCtx = &play->pauseCtx;
    s16 stepR;
    s16 stepG;
    s16 stepB;
    s16 stepA;
    s16 temp;
    s16 i;
    s16 j;

    OPEN_DISPS(play->state.gfxCtx, "../z_kaleido_scope_PAL.c", 1676);

    stepR = ABS(D_808321A0 - D_8082ADF0[D_8082AE04][0]) / D_8082AE00;
    stepG = ABS(D_808321A2 - D_8082ADF0[D_8082AE04][1]) / D_8082AE00;
    stepB = ABS(D_808321A4 - D_8082ADF0[D_8082AE04][2]) / D_8082AE00;
    stepA = ABS(D_808321A6 - D_8082ADF0[D_8082AE04][3]) / D_8082AE00;
    if (D_808321A0 >= D_8082ADF0[D_8082AE04][0]) {
        D_808321A0 -= stepR;
    } else {
        D_808321A0 += stepR;
    }
    if (D_808321A2 >= D_8082ADF0[D_8082AE04][1]) {
        D_808321A2 -= stepG;
    } else {
        D_808321A2 += stepG;
    }
    if (D_808321A4 >= D_8082ADF0[D_8082AE04][2]) {
        D_808321A4 -= stepB;
    } else {
        D_808321A4 += stepB;
    }
    if (D_808321A6 >= D_8082ADF0[D_8082AE04][3]) {
        D_808321A6 -= stepA;
    } else {
        D_808321A6 += stepA;
    }

    D_8082AE00--;
    if (D_8082AE00 == 0) {
        D_808321A0 = D_8082ADF0[D_8082AE04][0];
        D_808321A2 = D_8082ADF0[D_8082AE04][1];
        D_808321A4 = D_8082ADF0[D_8082AE04][2];
        D_808321A6 = D_8082ADF0[D_8082AE04][3];
        D_8082AE00 = ZREG(28);
        D_8082AE04 ^= 1;
    }

    temp = pauseCtx->infoPanelOffsetY - 76;
    for (j = 0, i = 0; i < 7; i++, j += 4) {
        pauseCtx->infoPanelVtx[j + 0].v.ob[0] = pauseCtx->infoPanelVtx[j + 2].v.ob[0] = -72;

        pauseCtx->infoPanelVtx[j + 1].v.ob[0] = pauseCtx->infoPanelVtx[j + 3].v.ob[0] = 0;

        pauseCtx->infoPanelVtx[j + 0].v.ob[1] = pauseCtx->infoPanelVtx[j + 1].v.ob[1] = temp;

        pauseCtx->infoPanelVtx[j + 2].v.ob[1] = pauseCtx->infoPanelVtx[j + 3].v.ob[1] = temp - 24;

        pauseCtx->infoPanelVtx[j + 0].v.ob[2] = pauseCtx->infoPanelVtx[j + 1].v.ob[2] =
            pauseCtx->infoPanelVtx[j + 2].v.ob[2] = pauseCtx->infoPanelVtx[j + 3].v.ob[2] = 0;

        pauseCtx->infoPanelVtx[j + 0].v.flag = pauseCtx->infoPanelVtx[j + 1].v.flag =
            pauseCtx->infoPanelVtx[j + 2].v.flag = pauseCtx->infoPanelVtx[j + 3].v.flag = 0;

        pauseCtx->infoPanelVtx[j + 0].v.tc[0] = pauseCtx->infoPanelVtx[j + 0].v.tc[1] =
            pauseCtx->infoPanelVtx[j + 1].v.tc[1] = pauseCtx->infoPanelVtx[j + 2].v.tc[0] = 0;

        pauseCtx->infoPanelVtx[j + 1].v.tc[0] = pauseCtx->infoPanelVtx[j + 3].v.tc[0] = 0x900;

        pauseCtx->infoPanelVtx[j + 2].v.tc[1] = pauseCtx->infoPanelVtx[j + 3].v.tc[1] = 0x300;

        pauseCtx->infoPanelVtx[j + 0].v.cn[0] = pauseCtx->infoPanelVtx[j + 2].v.cn[0] =
            pauseCtx->infoPanelVtx[j + 0].v.cn[1] = pauseCtx->infoPanelVtx[j + 2].v.cn[1] =
                pauseCtx->infoPanelVtx[j + 0].v.cn[2] = pauseCtx->infoPanelVtx[j + 2].v.cn[2] =
                    pauseCtx->infoPanelVtx[j + 1].v.cn[0] = pauseCtx->infoPanelVtx[j + 3].v.cn[0] =
                        pauseCtx->infoPanelVtx[j + 1].v.cn[1] = pauseCtx->infoPanelVtx[j + 3].v.cn[1] =
                            pauseCtx->infoPanelVtx[j + 1].v.cn[2] = pauseCtx->infoPanelVtx[j + 3].v.cn[2] = 200;

        pauseCtx->infoPanelVtx[j + 0].v.cn[3] = pauseCtx->infoPanelVtx[j + 2].v.cn[3] =
            pauseCtx->infoPanelVtx[j + 1].v.cn[3] = pauseCtx->infoPanelVtx[j + 3].v.cn[3] = pauseCtx->alpha;
    }

    pauseCtx->infoPanelVtx[4].v.ob[0] = pauseCtx->infoPanelVtx[6].v.ob[0] = pauseCtx->infoPanelVtx[0].v.ob[0] + 72;

    pauseCtx->infoPanelVtx[5].v.ob[0] = pauseCtx->infoPanelVtx[7].v.ob[0] = pauseCtx->infoPanelVtx[4].v.ob[0] + 72;

    if ((pauseCtx->cursorSpecialPos == PAUSE_CURSOR_PAGE_LEFT) && (pauseCtx->unk_1E4 == 0)) {
        pauseCtx->infoPanelVtx[8].v.ob[0] = pauseCtx->infoPanelVtx[10].v.ob[0] = WREG(16);

        pauseCtx->infoPanelVtx[9].v.ob[0] = pauseCtx->infoPanelVtx[11].v.ob[0] = pauseCtx->infoPanelVtx[8].v.ob[0] + 24;

        pauseCtx->infoPanelVtx[8].v.ob[1] = pauseCtx->infoPanelVtx[9].v.ob[1] = WREG(18);

        pauseCtx->infoPanelVtx[10].v.ob[1] = pauseCtx->infoPanelVtx[11].v.ob[1] =
            pauseCtx->infoPanelVtx[8].v.ob[1] - 32;
    } else {
        pauseCtx->infoPanelVtx[8].v.ob[0] = pauseCtx->infoPanelVtx[10].v.ob[0] = WREG(16) + 3;

        pauseCtx->infoPanelVtx[9].v.ob[0] = pauseCtx->infoPanelVtx[11].v.ob[0] = pauseCtx->infoPanelVtx[8].v.ob[0] + 18;

        pauseCtx->infoPanelVtx[8].v.ob[1] = pauseCtx->infoPanelVtx[9].v.ob[1] = WREG(18) - 3;

        pauseCtx->infoPanelVtx[10].v.ob[1] = pauseCtx->infoPanelVtx[11].v.ob[1] =
            pauseCtx->infoPanelVtx[8].v.ob[1] - 26;
    }

    if ((pauseCtx->cursorSpecialPos == PAUSE_CURSOR_PAGE_RIGHT) && (pauseCtx->unk_1E4 == 0)) {
        pauseCtx->infoPanelVtx[12].v.ob[0] = pauseCtx->infoPanelVtx[14].v.ob[0] = WREG(17);

        pauseCtx->infoPanelVtx[13].v.ob[0] = pauseCtx->infoPanelVtx[15].v.ob[0] =
            pauseCtx->infoPanelVtx[12].v.ob[0] + 24;

        pauseCtx->infoPanelVtx[12].v.ob[1] = pauseCtx->infoPanelVtx[13].v.ob[1] = WREG(18);

        pauseCtx->infoPanelVtx[14].v.ob[1] = pauseCtx->infoPanelVtx[15].v.ob[1] =
            pauseCtx->infoPanelVtx[12].v.ob[1] - 32;
    } else {
        pauseCtx->infoPanelVtx[12].v.ob[0] = pauseCtx->infoPanelVtx[14].v.ob[0] = WREG(17) + 3;

        pauseCtx->infoPanelVtx[13].v.ob[0] = pauseCtx->infoPanelVtx[15].v.ob[0] =
            pauseCtx->infoPanelVtx[12].v.ob[0] + 18;

        pauseCtx->infoPanelVtx[12].v.ob[1] = pauseCtx->infoPanelVtx[13].v.ob[1] = WREG(18) - 3;

        pauseCtx->infoPanelVtx[14].v.ob[1] = pauseCtx->infoPanelVtx[15].v.ob[1] =
            pauseCtx->infoPanelVtx[12].v.ob[1] - 26;
    }

    pauseCtx->infoPanelVtx[9].v.tc[0] = pauseCtx->infoPanelVtx[11].v.tc[0] = pauseCtx->infoPanelVtx[13].v.tc[0] =
        pauseCtx->infoPanelVtx[15].v.tc[0] = 0x300;

    pauseCtx->infoPanelVtx[10].v.tc[1] = pauseCtx->infoPanelVtx[11].v.tc[1] = pauseCtx->infoPanelVtx[14].v.tc[1] =
        pauseCtx->infoPanelVtx[15].v.tc[1] = 0x400;

    gDPSetCombineMode(POLY_OPA_DISP++, G_CC_MODULATEIA_PRIM, G_CC_MODULATEIA_PRIM);

    Matrix_Translate(0.0f, 0.0f, -144.0f, MTXMODE_NEW);
    Matrix_Scale(1.0f, 1.0f, 1.0f, MTXMODE_APPLY);

    gSPMatrix(POLY_OPA_DISP++, Matrix_NewMtx(play->state.gfxCtx, "../z_kaleido_scope_PAL.c", 1755),
              G_MTX_NOPUSH | G_MTX_LOAD | G_MTX_MODELVIEW);

    gDPSetPrimColor(POLY_OPA_DISP++, 0, 0, 90, 100, 130, 255);
    gSPVertex(POLY_OPA_DISP++, &pauseCtx->infoPanelVtx[0], 16, 0);

    gSPDisplayList(POLY_OPA_DISP++, gItemNamePanelDL);

    if ((pauseCtx->cursorSpecialPos == PAUSE_CURSOR_PAGE_LEFT) && (pauseCtx->unk_1E4 == 0)) {
        gDPSetPrimColor(POLY_OPA_DISP++, 0, 0, D_808321A0, D_808321A2, D_808321A4, D_808321A6);
    }

    gSPDisplayList(POLY_OPA_DISP++, gLButtonIconDL);

    gDPSetPrimColor(POLY_OPA_DISP++, 0, 0, 180, 210, 255, 220);

    if ((pauseCtx->cursorSpecialPos == PAUSE_CURSOR_PAGE_RIGHT) && (pauseCtx->unk_1E4 == 0)) {
        gDPSetPrimColor(POLY_OPA_DISP++, 0, 0, D_808321A0, D_808321A2, D_808321A4, D_808321A6);
    }

    gSPDisplayList(POLY_OPA_DISP++, gRButtonIconDL);

    if (pauseCtx->cursorSpecialPos != 0) {
        j = (pauseCtx->cursorSpecialPos * 4) - 32;
        pauseCtx->cursorVtx[0].v.ob[0] = pauseCtx->infoPanelVtx[j].v.ob[0];
        pauseCtx->cursorVtx[0].v.ob[1] = pauseCtx->infoPanelVtx[j].v.ob[1];
        KaleidoScope_DrawCursor(play, pauseCtx->pageIndex);
    }

    temp = pauseCtx->infoPanelOffsetY - 80;
    pauseCtx->infoPanelVtx[16].v.ob[1] = pauseCtx->infoPanelVtx[17].v.ob[1] = temp;

    pauseCtx->infoPanelVtx[18].v.ob[1] = pauseCtx->infoPanelVtx[19].v.ob[1] = pauseCtx->infoPanelVtx[16].v.ob[1] - 16;

    pauseCtx->infoPanelVtx[18].v.tc[1] = pauseCtx->infoPanelVtx[19].v.tc[1] = 0x200;

    gDPPipeSync(POLY_OPA_DISP++);
    gDPSetCombineLERP(POLY_OPA_DISP++, PRIMITIVE, ENVIRONMENT, TEXEL0, ENVIRONMENT, TEXEL0, 0, PRIMITIVE, 0, PRIMITIVE,
                      ENVIRONMENT, TEXEL0, ENVIRONMENT, TEXEL0, 0, PRIMITIVE, 0);
    gDPSetEnvColor(POLY_OPA_DISP++, 20, 30, 40, 0);

    if ((pauseCtx->state == 6) && (pauseCtx->namedItem != PAUSE_ITEM_NONE) && (pauseCtx->nameDisplayTimer < WREG(89)) &&
        (!pauseCtx->unk_1E4 || (pauseCtx->unk_1E4 == 2) || ((pauseCtx->unk_1E4 >= 4) && (pauseCtx->unk_1E4 <= 7)) ||
         (pauseCtx->unk_1E4 == 8)) &&
        (pauseCtx->cursorSpecialPos == 0)) {
        if (!pauseCtx->unk_1E4 || (pauseCtx->unk_1E4 == 2) || ((pauseCtx->unk_1E4 >= 4) && (pauseCtx->unk_1E4 <= 7)) ||
            (pauseCtx->unk_1E4 == 8)) {
            pauseCtx->infoPanelVtx[16].v.ob[0] = pauseCtx->infoPanelVtx[18].v.ob[0] = -63;

            pauseCtx->infoPanelVtx[17].v.ob[0] = pauseCtx->infoPanelVtx[19].v.ob[0] =
                pauseCtx->infoPanelVtx[16].v.ob[0] + 128;

            pauseCtx->infoPanelVtx[17].v.tc[0] = pauseCtx->infoPanelVtx[19].v.tc[0] = 0x1000;

            gSPVertex(POLY_OPA_DISP++, &pauseCtx->infoPanelVtx[16], 4, 0);

            if (pauseCtx->nameColorSet == 1) {
                gDPSetPrimColor(POLY_OPA_DISP++, 0, 0, 70, 70, 70, 255);
            } else {
                gDPSetPrimColor(POLY_OPA_DISP++, 0, 0, 255, 255, 255, 255);
            }

            POLY_OPA_DISP = KaleidoScope_QuadTextureIA4(POLY_OPA_DISP, pauseCtx->nameSegment, 128, 16, 0);
        }

        if (pauseCtx->pageIndex == PAUSE_MAP) {
            if (YREG(7) != 0) {
                osSyncPrintf(VT_FGCOL(YELLOW));
                osSyncPrintf("キンスタ数(%d) Get_KIN_STA=%x (%x)  (%x)\n", YREG(6), GET_GS_FLAGS(YREG(6)),
                             gAreaGsFlags[YREG(6)], gSaveContext.save.info.gsFlags[YREG(6) >> 2]);
                osSyncPrintf(VT_RST);

                YREG(7) = 0;
                SET_GS_FLAGS(D_8082AE30[pauseCtx->cursorPoint[PAUSE_WORLD_MAP]],
                             gAreaGsFlags[D_8082AE30[pauseCtx->cursorPoint[PAUSE_WORLD_MAP]]]);
            }
        }

        if ((pauseCtx->pageIndex == PAUSE_MAP) && !sInDungeonScene) {
            if (GET_GS_FLAGS(D_8082AE30[pauseCtx->cursorPoint[PAUSE_WORLD_MAP]]) ==
                gAreaGsFlags[D_8082AE30[pauseCtx->cursorPoint[PAUSE_WORLD_MAP]]]) {

                pauseCtx->infoPanelVtx[24].v.ob[0] = pauseCtx->infoPanelVtx[26].v.ob[0] = -74;

                pauseCtx->infoPanelVtx[25].v.ob[0] = pauseCtx->infoPanelVtx[27].v.ob[0] =
                    pauseCtx->infoPanelVtx[24].v.ob[0] + 19;

                pauseCtx->infoPanelVtx[24].v.ob[1] = pauseCtx->infoPanelVtx[25].v.ob[1] =
                    pauseCtx->infoPanelVtx[24].v.ob[1] - 2;

                pauseCtx->infoPanelVtx[26].v.ob[1] = pauseCtx->infoPanelVtx[27].v.ob[1] =
                    pauseCtx->infoPanelVtx[24].v.ob[1] - 19;

                pauseCtx->infoPanelVtx[25].v.tc[0] = pauseCtx->infoPanelVtx[27].v.tc[0] = 0x300;

                gDPPipeSync(POLY_OPA_DISP++);
                gSPVertex(POLY_OPA_DISP++, &pauseCtx->infoPanelVtx[24], 4, 0);

                gDPSetCombineLERP(POLY_OPA_DISP++, PRIMITIVE, ENVIRONMENT, TEXEL0, ENVIRONMENT, TEXEL0, 0, PRIMITIVE, 0,
                                  PRIMITIVE, ENVIRONMENT, TEXEL0, ENVIRONMENT, TEXEL0, 0, PRIMITIVE, 0);
                gDPSetPrimColor(POLY_OPA_DISP++, 0, 0, 255, 255, 255, pauseCtx->alpha);
                gDPSetEnvColor(POLY_OPA_DISP++, 0, 0, 0, 0);

                KaleidoScope_DrawQuadTextureRGBA32(play->state.gfxCtx, gGoldSkulltulaIconTex, 24, 24, 0);
            }
        }
    } else if ((pauseCtx->unk_1E4 < 3) || (pauseCtx->unk_1E4 == 7) || (pauseCtx->unk_1E4 == 8)) {
        pauseCtx->infoPanelVtx[20].v.ob[1] = pauseCtx->infoPanelVtx[21].v.ob[1] = temp;

        pauseCtx->infoPanelVtx[22].v.ob[1] = pauseCtx->infoPanelVtx[23].v.ob[1] =
            pauseCtx->infoPanelVtx[20].v.ob[1] - 16;

        pauseCtx->infoPanelVtx[22].v.tc[1] = pauseCtx->infoPanelVtx[23].v.tc[1] = 0x200;

        gSPVertex(POLY_OPA_DISP++, &pauseCtx->infoPanelVtx[16], 8, 0);

        if (pauseCtx->state == 7) {
            pauseCtx->infoPanelVtx[16].v.ob[0] = pauseCtx->infoPanelVtx[18].v.ob[0] = WREG(61 + gSaveContext.language);

            pauseCtx->infoPanelVtx[17].v.ob[0] = pauseCtx->infoPanelVtx[19].v.ob[0] =
                pauseCtx->infoPanelVtx[16].v.ob[0] + 24;

            pauseCtx->infoPanelVtx[20].v.ob[0] = pauseCtx->infoPanelVtx[22].v.ob[0] =
                pauseCtx->infoPanelVtx[16].v.ob[0] + WREG(52 + gSaveContext.language);

            pauseCtx->infoPanelVtx[21].v.ob[0] = pauseCtx->infoPanelVtx[23].v.ob[0] =
                pauseCtx->infoPanelVtx[20].v.ob[0] + D_8082ADE0[gSaveContext.language];

            pauseCtx->infoPanelVtx[17].v.tc[0] = pauseCtx->infoPanelVtx[19].v.tc[0] = 0x300;

            pauseCtx->infoPanelVtx[21].v.tc[0] = pauseCtx->infoPanelVtx[23].v.tc[0] = D_8082ADE0[gSaveContext.language]
                                                                                      << 5;

            gSPDisplayList(POLY_OPA_DISP++, gAButtonIconDL);

            gDPPipeSync(POLY_OPA_DISP++);
            gDPSetPrimColor(POLY_OPA_DISP++, 0, 0, 255, 255, 255, 255);

            POLY_OPA_DISP = KaleidoScope_QuadTextureIA8(POLY_OPA_DISP, D_8082AD60[gSaveContext.language],
                                                        D_8082ADE0[gSaveContext.language], 16, 4);
        } else if (pauseCtx->cursorSpecialPos != 0) {
            if ((pauseCtx->state == 6) && (pauseCtx->unk_1E4 == 0)) {
                pauseCtx->infoPanelVtx[16].v.ob[0] = pauseCtx->infoPanelVtx[18].v.ob[0] = -63;

                pauseCtx->infoPanelVtx[17].v.ob[0] = pauseCtx->infoPanelVtx[19].v.ob[0] =
                    pauseCtx->infoPanelVtx[16].v.ob[0] + 128;

                pauseCtx->infoPanelVtx[17].v.tc[0] = pauseCtx->infoPanelVtx[19].v.tc[0] = 0x1000;

                gDPPipeSync(POLY_OPA_DISP++);
                gDPSetPrimColor(POLY_OPA_DISP++, 0, 0, 255, 200, 0, 255);

                if (pauseCtx->cursorSpecialPos == PAUSE_CURSOR_PAGE_LEFT) {
                    POLY_OPA_DISP = KaleidoScope_QuadTextureIA8(
                        POLY_OPA_DISP, D_8082AD78[pauseCtx->pageIndex][gSaveContext.language], 128, 16, 0);
                } else {
                    POLY_OPA_DISP = KaleidoScope_QuadTextureIA8(
                        POLY_OPA_DISP, D_8082ADA8[pauseCtx->pageIndex][gSaveContext.language], 128, 16, 0);
                }
            }
        } else {
            if (!pauseCtx->pageIndex) { // pageIndex == PAUSE_ITEM
                pauseCtx->infoPanelVtx[16].v.ob[0] = pauseCtx->infoPanelVtx[18].v.ob[0] =
                    WREG(49 + gSaveContext.language);

                pauseCtx->infoPanelVtx[17].v.ob[0] = pauseCtx->infoPanelVtx[19].v.ob[0] =
                    pauseCtx->infoPanelVtx[16].v.ob[0] + 48;

                pauseCtx->infoPanelVtx[20].v.ob[0] = pauseCtx->infoPanelVtx[22].v.ob[0] =
                    pauseCtx->infoPanelVtx[16].v.ob[0] + WREG(58 + gSaveContext.language);

                pauseCtx->infoPanelVtx[21].v.ob[0] = pauseCtx->infoPanelVtx[23].v.ob[0] =
                    pauseCtx->infoPanelVtx[20].v.ob[0] + D_8082ADD8[gSaveContext.language];

                pauseCtx->infoPanelVtx[17].v.tc[0] = pauseCtx->infoPanelVtx[19].v.tc[0] = 0x600;

                pauseCtx->infoPanelVtx[21].v.tc[0] = pauseCtx->infoPanelVtx[23].v.tc[0] =
                    D_8082ADD8[gSaveContext.language] << 5;

                gSPDisplayList(POLY_OPA_DISP++, gCButtonIconsDL);

                gDPPipeSync(POLY_OPA_DISP++);
                gDPSetPrimColor(POLY_OPA_DISP++, 0, 0, 255, 255, 255, 255);

                POLY_OPA_DISP = KaleidoScope_QuadTextureIA8(POLY_OPA_DISP, D_8082AD54[gSaveContext.language],
                                                            D_8082ADD8[gSaveContext.language], 16, 4);
            } else if ((pauseCtx->pageIndex == PAUSE_MAP) && sInDungeonScene) {

            } else if ((pauseCtx->pageIndex == PAUSE_QUEST) && (pauseCtx->cursorSlot[PAUSE_QUEST] >= 6) &&
                       (pauseCtx->cursorSlot[PAUSE_QUEST] <= 0x11)) {
                if (pauseCtx->namedItem != PAUSE_ITEM_NONE) {
                    pauseCtx->infoPanelVtx[16].v.ob[0] = pauseCtx->infoPanelVtx[18].v.ob[0] =
                        WREG(55 + gSaveContext.language);

                    pauseCtx->infoPanelVtx[17].v.ob[0] = pauseCtx->infoPanelVtx[19].v.ob[0] =
                        pauseCtx->infoPanelVtx[16].v.ob[0] + 24;

                    pauseCtx->infoPanelVtx[20].v.ob[0] = pauseCtx->infoPanelVtx[22].v.ob[0] =
                        pauseCtx->infoPanelVtx[16].v.ob[0] + WREG(52 + gSaveContext.language);

                    if (gSaveContext.language == LANGUAGE_GER) {
                        pauseCtx->infoPanelVtx[20].v.ob[0] = pauseCtx->infoPanelVtx[22].v.ob[0] =
                            pauseCtx->infoPanelVtx[16].v.ob[0] - 99;
                    }

                    pauseCtx->infoPanelVtx[21].v.ob[0] = pauseCtx->infoPanelVtx[23].v.ob[0] =
                        pauseCtx->infoPanelVtx[20].v.ob[0] + D_8082ADE8[gSaveContext.language];

                    pauseCtx->infoPanelVtx[17].v.tc[0] = pauseCtx->infoPanelVtx[19].v.tc[0] = 0x300;

                    pauseCtx->infoPanelVtx[21].v.tc[0] = pauseCtx->infoPanelVtx[23].v.tc[0] =
                        D_8082ADE8[gSaveContext.language] << 5;

                    gSPDisplayList(POLY_OPA_DISP++, gAButtonIconDL);

                    gDPPipeSync(POLY_OPA_DISP++);
                    gDPSetPrimColor(POLY_OPA_DISP++, 0, 0, 255, 255, 255, 255);

                    POLY_OPA_DISP = KaleidoScope_QuadTextureIA8(POLY_OPA_DISP, D_8082AD6C[gSaveContext.language],
                                                                D_8082ADE8[gSaveContext.language], 16, 4);
                }
            } else if (pauseCtx->pageIndex == PAUSE_EQUIP) {
                pauseCtx->infoPanelVtx[16].v.ob[0] = pauseCtx->infoPanelVtx[18].v.ob[0] =
                    WREG(64 + gSaveContext.language);

                pauseCtx->infoPanelVtx[17].v.ob[0] = pauseCtx->infoPanelVtx[19].v.ob[0] =
                    pauseCtx->infoPanelVtx[16].v.ob[0] + 24;

                pauseCtx->infoPanelVtx[20].v.ob[0] = pauseCtx->infoPanelVtx[22].v.ob[0] =
                    pauseCtx->infoPanelVtx[16].v.ob[0] + WREG(52 + gSaveContext.language);

                pauseCtx->infoPanelVtx[21].v.ob[0] = pauseCtx->infoPanelVtx[23].v.ob[0] =
                    pauseCtx->infoPanelVtx[20].v.ob[0] + D_8082ADD8[gSaveContext.language];

                pauseCtx->infoPanelVtx[17].v.tc[0] = pauseCtx->infoPanelVtx[19].v.tc[0] = 0x300;

                pauseCtx->infoPanelVtx[21].v.tc[0] = pauseCtx->infoPanelVtx[23].v.tc[0] =
                    D_8082ADD8[gSaveContext.language] << 5;

                gSPDisplayList(POLY_OPA_DISP++, gAButtonIconDL);

                gDPPipeSync(POLY_OPA_DISP++);
                gDPSetPrimColor(POLY_OPA_DISP++, 0, 0, 255, 255, 255, 255);

                POLY_OPA_DISP = KaleidoScope_QuadTextureIA8(POLY_OPA_DISP, D_8082AD54[gSaveContext.language],
                                                            D_8082ADD8[gSaveContext.language], 16, 4);
            }
        }
    }

    CLOSE_DISPS(play->state.gfxCtx, "../z_kaleido_scope_PAL.c", 2032);
}

void KaleidoScope_UpdateNamePanel(PlayState* play) {
    PauseContext* pauseCtx = &play->pauseCtx;
    u16 sp2A;

    if ((pauseCtx->namedItem != pauseCtx->cursorItem[pauseCtx->pageIndex]) ||
        ((pauseCtx->pageIndex == PAUSE_MAP) && (pauseCtx->cursorSpecialPos != 0))) {

        pauseCtx->namedItem = pauseCtx->cursorItem[pauseCtx->pageIndex];
        sp2A = pauseCtx->namedItem;

        osCreateMesgQueue(&pauseCtx->loadQueue, &pauseCtx->loadMsg, 1);

        if (pauseCtx->namedItem != PAUSE_ITEM_NONE) {
            if ((pauseCtx->pageIndex == PAUSE_MAP) && !sInDungeonScene) {
                if (gSaveContext.language) {
                    sp2A += 12;
                }
                if (gSaveContext.language == LANGUAGE_FRA) {
                    sp2A += 12;
                }

                DmaMgr_SendRequest1(pauseCtx->nameSegment, (uintptr_t)_map_name_staticSegmentRomStart + (sp2A * 0x400),
                                    0x400, "../z_kaleido_scope_PAL.c", 2093);
            } else {
                osSyncPrintf("zoom_name=%d\n", pauseCtx->namedItem);

                if (gSaveContext.language) {
                    sp2A += 123;
                }
                if (gSaveContext.language == LANGUAGE_FRA) {
                    sp2A += 123;
                }

                osSyncPrintf("J_N=%d  point=%d\n", gSaveContext.language, sp2A);

                DmaMgr_SendRequest1(pauseCtx->nameSegment, (uintptr_t)_item_name_staticSegmentRomStart + (sp2A * 0x400),
                                    0x400, "../z_kaleido_scope_PAL.c", 2120);
            }

            pauseCtx->nameDisplayTimer = 0;
        }
    } else if (pauseCtx->nameColorSet == 0) {
        if (((pauseCtx->pageIndex == PAUSE_QUEST) && (pauseCtx->cursorSlot[PAUSE_QUEST] >= 6) &&
             (pauseCtx->cursorSlot[PAUSE_QUEST] <= 0x11) && (pauseCtx->unk_1E4 == 8)) ||
            (pauseCtx->pageIndex == PAUSE_ITEM) ||
            ((pauseCtx->pageIndex == PAUSE_EQUIP) && (pauseCtx->cursorX[PAUSE_EQUIP] != 0))) {
            if (pauseCtx->namedItem != ITEM_SOLD_OUT) {
                pauseCtx->nameDisplayTimer++;
                if (pauseCtx->nameDisplayTimer > WREG(88)) {
                    pauseCtx->nameDisplayTimer = 0;
                }
            }
        } else {
            pauseCtx->nameDisplayTimer = 0;
        }
    } else {
        pauseCtx->nameDisplayTimer = 0;
    }
}

void func_808237B4(PlayState* play, Input* input) {
    PauseContext* pauseCtx = &play->pauseCtx;
    s32 cond = false;
    s32 mode;

    if (ZREG(13) && !CHECK_BTN_ALL(input->press.button, BTN_L)) {
        cond = true;
    }

    if (!cond) {
        mode = pauseCtx->mode;
        pauseCtx->eye.x += D_8082ABAC[mode];
        pauseCtx->eye.z += D_8082ABCC[mode];

        if (pauseCtx->unk_1EA < 32) {
            WREG(16) -= WREG(25) / WREG(6);
            WREG(17) -= WREG(26) / WREG(6);
        } else {
            WREG(16) += WREG(25) / WREG(6);
            WREG(17) += WREG(26) / WREG(6);
        }

        pauseCtx->unk_1EA += 4;

        if (pauseCtx->unk_1EA == 64) {
            pauseCtx->unk_1EA = 0;
            pauseCtx->pageIndex = D_8082ABEC[pauseCtx->mode];
            pauseCtx->unk_1E4 = 0;
        }
    }
}

void KaleidoScope_SetView(PauseContext* pauseCtx, f32 x, f32 y, f32 z) {
    Vec3f eye;
    Vec3f lookAt;
    Vec3f up;

    eye.x = x;
    eye.y = y;
    eye.z = z;
    lookAt.x = lookAt.y = lookAt.z = 0.0f;
    up.x = up.z = 0.0f;
    up.y = 1.0f;

    View_LookAt(&pauseCtx->view, &eye, &lookAt, &up);
    View_Apply(&pauseCtx->view,
               VIEW_ALL | VIEW_FORCE_VIEWING | VIEW_FORCE_VIEWPORT | VIEW_FORCE_PROJECTION_PERSPECTIVE);
}

static u8 D_8082AE48[][4] = {
    { 10, 70, 70, 10 },   { 10, 90, 90, 10 },   { 80, 140, 140, 80 },
    { 80, 120, 120, 80 }, { 80, 140, 140, 80 }, { 50, 110, 110, 50 },
};
static u8 D_8082AE60[][4] = {
    { 50, 100, 100, 50 }, { 50, 100, 100, 50 }, { 40, 60, 60, 40 },
    { 80, 120, 120, 80 }, { 40, 60, 60, 40 },   { 50, 110, 110, 50 },
};
static u8 D_8082AE78[][4] = {
    { 80, 130, 130, 80 }, { 40, 60, 60, 40 }, { 30, 60, 60, 30 },
    { 50, 70, 70, 50 },   { 30, 60, 60, 30 }, { 50, 110, 110, 50 },
};

static s16 D_8082AE90[] = {
    0x0000,
    0x0000,
};
static s16 D_8082AE94[] = {
    0x0000,
    0x0000,
};
static s16 D_8082AE98[] = {
    0xFFDC, 0x000C, 0xFFEE, 0x0046, 0x0046, 0x0046, 0xFFA8, 0xFFA8, 0xFFA8,
    0xFFA8, 0xFFA8, 0xFFA8, 0xFFA8, 0xFFA8, 0xFF96, 0xFFC2, 0xFFD8, 0x0000,
};
static s16 D_8082AEBC[] = {
    0x0000,
    0x0000,
};
static s16 D_8082AEC0[] = {
    0x002F, 0xFFCF, 0xFFEF, 0xFFF1, 0xFFF7, 0x0018, 0x002B, 0x000E, 0x0009, 0x0026, 0x0052,
    0x0047, 0xFFB4, 0xFFA9, 0xFF94, 0xFFCA, 0xFFA3, 0xFFBD, 0xFFC8, 0xFFDF, 0xFFF6, 0x0001,
    0x000E, 0x0018, 0x0023, 0x003A, 0x004A, 0x0059, 0x0000, 0xFFC6, 0x0013, 0x001C,
};
static s16 D_8082AF00[] = {
    0xFFB4, 0xFFC6, 0x000A, 0xFFC6, 0x000A, 0x0000,
};
static s16 D_8082AF0C[] = {
    0x0000,
    0x0000,
};
static s16 D_8082AF10[] = {
    0x0000,
    0x0000,
};
static s16 D_8082AF14[] = {
    0x0030, 0x0030, 0x0060, 0x0018, 0x0018, 0x0018, 0x0018, 0x0018, 0x0018,
    0x0018, 0x0018, 0x0018, 0x0018, 0x0018, 0x0010, 0x0010, 0x0018, 0x0000,
};
static s16 D_8082AF38[] = {
    0x0000,
    0x0000,
};
static s16 D_8082AF3C[] = {
    0x0098, 0x0030, 0x0030, 0x0030, 0x0030, 0x0000,
};
static s16 D_8082AF48[] = {
    0x0000,
    0x0000,
};
static s16 D_8082AF4C[] = {
    0x0000,
    0x0000,
};
static s16 D_8082AF50[] = {
    0x001C, 0x001C, 0x002E, 0x001C, 0xFFFE, 0xFFE0, 0x0032, 0x0024, 0x0016,
    0x0008, 0xFFFA, 0xFFEC, 0xFFDE, 0xFFD0, 0x0012, 0x0012, 0x0032, 0x0000,
};
static s16 D_8082AF74[] = {
    0x0000,
    0x0000,
};
static s16 D_8082AF78[] = {
    0x000F, 0x0028, 0x000B, 0x002D, 0x0034, 0x0025, 0x0024, 0x0039, 0x0036, 0x0021, 0x001F,
    0x002D, 0x0020, 0x002A, 0x0031, 0xFFF6, 0x001F, 0x001B, 0x000F, 0xFFCF, 0x0008, 0x0026,
    0x0007, 0x002F, 0x001E, 0x0001, 0xFFF7, 0x0019, 0x0000, 0x0001, 0xFFE0, 0xFFE6,
};
static s16 D_8082AFB8[] = {
    0x0024, 0x000A, 0x000A, 0xFFFA, 0xFFFA, 0x0000,
};
static s16 D_8082AFC4[] = {
    0x0000,
    0x0000,
};
static s16 D_8082AFC8[] = {
    0x0000,
    0x0000,
};
static s16 D_8082AFCC[] = {
    0x0055, 0x0055, 0x0010, 0x0018, 0x0018, 0x0018, 0x0010, 0x0010, 0x0010,
    0x0010, 0x0010, 0x0010, 0x0010, 0x0010, 0x0010, 0x0010, 0x0018, 0x0000,
};
static s16 D_8082AFF0[] = {
    0x0000,
    0x0000,
};
static s16 D_8082AFF4[] = {
    0x0010, 0x0030, 0x0030, 0x0010, 0x0010, 0x0000,
};

static s16* D_8082B000[] = {
    D_8082AE90, D_8082AE94, D_8082AE98, D_8082AEBC, D_8082AEC0, D_8082AF00,
};

static s16* D_8082B018[] = {
    D_8082AF0C, D_8082AF10, D_8082AF14, D_8082AF38, D_8082AAEC, D_8082AF3C,
};

static s16* D_8082B030[] = {
    D_8082AF48, D_8082AF4C, D_8082AF50, D_8082AF74, D_8082AF78, D_8082AFB8,
};

static s16* D_8082B048[] = {
    D_8082AFC4, D_8082AFC8, D_8082AFCC, D_8082AFF0, D_8082AB2C, D_8082AFF4,
};

static s16 D_8082B060[] = {
    0xFFC6, 0x000B, 0x001E, 0x001E, 0x000F, 0x0026, 0xFFC2, 0x003C, 0x003D, 0xFFB2, 0xFED4,
    0xFFAA, 0xFFBF, 0xFED4, 0xFED4, 0xFFEB, 0x000E, 0x000D, 0x0014, 0xFFDE, 0xFED4, 0x0000,
};

static s16 D_8082B08C[] = {
    0x0059, 0x0014, 0x000E, 0x0023, 0x0020, 0x0011, 0x0032, 0x0010, 0x0015, 0x0014, 0xFFFF,
    0x0020, 0x0010, 0xFFFF, 0xFFFF, 0x0013, 0x0013, 0x0015, 0x0010, 0x0014, 0xFFFF, 0x0000,
};

static s16 D_8082B0B8[] = {
    0x0001, 0x000F, 0x0014, 0x0009, 0xFFE2, 0xFFEF, 0xFFDE, 0x000F, 0x001E, 0x0001, 0xFED4,
    0x002A, 0x0007, 0xFED4, 0xFED4, 0x0018, 0x0024, 0x0035, 0x0025, 0xFFF3, 0xFED4, 0x0000,
};

static s16 D_8082B0E4[] = {
    0x0024, 0x000F, 0x0010, 0x0017, 0x0017, 0x0010, 0x0018, 0x000D, 0x0011, 0x0012, 0x0001,
    0x0019, 0x000D, 0x0001, 0x0001, 0x000D, 0x0015, 0x000F, 0x000D, 0x000C, 0x0001, 0x0000,
};

s16 func_80823A0C(PlayState* play, Vtx* vtx, s16 arg2, s16 arg3) {
    static s16 D_8082B110 = 0;
    static s16 D_8082B114 = 1;
    static s16 D_8082B118 = 0;
    PauseContext* pauseCtx = &play->pauseCtx;
    s16* ptr1;
    s16* ptr2;
    s16* ptr3;
    s16* ptr4;
    s16 phi_s2;
    s16 phi_t0;
    s16 phi_a1;
    s16 phi_a2;
    s16 phi_t3;
    s16 phi_t1;

    phi_t0 = -200;

    for (phi_t1 = 0, phi_t3 = 0; phi_t3 < 3; phi_t3++) {
        phi_t0 += 80;

        for (phi_a1 = 80, phi_a2 = 0; phi_a2 < 5; phi_a2++, phi_t1 += 4, phi_a1 -= 32) {
            vtx[phi_t1 + 0].v.ob[0] = vtx[phi_t1 + 2].v.ob[0] = phi_t0;

            vtx[phi_t1 + 1].v.ob[0] = vtx[phi_t1 + 3].v.ob[0] = vtx[phi_t1 + 0].v.ob[0] + 80;

            vtx[phi_t1 + 0].v.ob[1] = vtx[phi_t1 + 1].v.ob[1] = phi_a1 + pauseCtx->offsetY;

            vtx[phi_t1 + 2].v.ob[1] = vtx[phi_t1 + 3].v.ob[1] = vtx[phi_t1 + 0].v.ob[1] - 32;

            vtx[phi_t1 + 0].v.ob[2] = vtx[phi_t1 + 1].v.ob[2] = vtx[phi_t1 + 2].v.ob[2] = vtx[phi_t1 + 3].v.ob[2] = 0;

            vtx[phi_t1 + 0].v.flag = 0;
            vtx[phi_t1 + 1].v.flag = 0;
            vtx[phi_t1 + 2].v.flag = 0;
            vtx[phi_t1 + 3].v.flag = 0;

            vtx[phi_t1 + 0].v.tc[0] = vtx[phi_t1 + 0].v.tc[1] = vtx[phi_t1 + 1].v.tc[1] = vtx[phi_t1 + 2].v.tc[0] = 0;

            vtx[phi_t1 + 1].v.tc[0] = vtx[phi_t1 + 3].v.tc[0] = 0xA00;

            vtx[phi_t1 + 2].v.tc[1] = vtx[phi_t1 + 3].v.tc[1] = 0x400;

            vtx[phi_t1 + 0].v.cn[0] = vtx[phi_t1 + 2].v.cn[0] = D_8082AE48[arg2][phi_t3 + 0];

            vtx[phi_t1 + 0].v.cn[1] = vtx[phi_t1 + 2].v.cn[1] = D_8082AE60[arg2][phi_t3 + 0];

            vtx[phi_t1 + 0].v.cn[2] = vtx[phi_t1 + 2].v.cn[2] = D_8082AE78[arg2][phi_t3 + 0];

            vtx[phi_t1 + 1].v.cn[0] = vtx[phi_t1 + 3].v.cn[0] = D_8082AE48[arg2][phi_t3 + 1];

            vtx[phi_t1 + 1].v.cn[1] = vtx[phi_t1 + 3].v.cn[1] = D_8082AE60[arg2][phi_t3 + 1];

            vtx[phi_t1 + 1].v.cn[2] = vtx[phi_t1 + 3].v.cn[2] = D_8082AE78[arg2][phi_t3 + 1];

            vtx[phi_t1 + 0].v.cn[3] = vtx[phi_t1 + 2].v.cn[3] = vtx[phi_t1 + 1].v.cn[3] = vtx[phi_t1 + 3].v.cn[3] =
                pauseCtx->alpha;
        }
    }

    phi_s2 = phi_t1;

    if (arg3 != 0) {
        ptr1 = D_8082B000[arg2];
        ptr2 = D_8082B018[arg2];
        ptr3 = D_8082B030[arg2];
        ptr4 = D_8082B048[arg2];

        for (phi_t3 = 0; phi_t3 < arg3; phi_t3++, phi_t1 += 4) {
            vtx[phi_t1 + 2].v.ob[0] = vtx[phi_t1 + 0].v.ob[0] = ptr1[phi_t3];

            vtx[phi_t1 + 1].v.ob[0] = vtx[phi_t1 + 3].v.ob[0] = vtx[phi_t1 + 0].v.ob[0] + ptr2[phi_t3];

            if (!((pauseCtx->state >= 8) && (pauseCtx->state <= 0x11))) {
                vtx[phi_t1 + 0].v.ob[1] = vtx[phi_t1 + 1].v.ob[1] = ptr3[phi_t3] + pauseCtx->offsetY;
            } else {
                vtx[phi_t1 + 0].v.ob[1] = vtx[phi_t1 + 1].v.ob[1] = YREG(60 + phi_t3) + pauseCtx->offsetY;
            }

            vtx[phi_t1 + 2].v.ob[1] = vtx[phi_t1 + 3].v.ob[1] = vtx[phi_t1 + 0].v.ob[1] - ptr4[phi_t3];

            vtx[phi_t1 + 0].v.ob[2] = vtx[phi_t1 + 1].v.ob[2] = vtx[phi_t1 + 2].v.ob[2] = vtx[phi_t1 + 3].v.ob[2] = 0;

            vtx[phi_t1 + 0].v.flag = vtx[phi_t1 + 1].v.flag = vtx[phi_t1 + 2].v.flag = vtx[phi_t1 + 3].v.flag = 0;

            vtx[phi_t1 + 0].v.tc[0] = vtx[phi_t1 + 0].v.tc[1] = vtx[phi_t1 + 1].v.tc[1] = vtx[phi_t1 + 2].v.tc[0] = 0;

            vtx[phi_t1 + 1].v.tc[0] = vtx[phi_t1 + 3].v.tc[0] = ptr2[phi_t3] << 5;

            vtx[phi_t1 + 2].v.tc[1] = vtx[phi_t1 + 3].v.tc[1] = ptr4[phi_t3] << 5;

            vtx[phi_t1 + 0].v.cn[0] = vtx[phi_t1 + 2].v.cn[0] = vtx[phi_t1 + 0].v.cn[1] = vtx[phi_t1 + 2].v.cn[1] =
                vtx[phi_t1 + 0].v.cn[2] = vtx[phi_t1 + 2].v.cn[2] = vtx[phi_t1 + 1].v.cn[0] = vtx[phi_t1 + 3].v.cn[0] =
                    vtx[phi_t1 + 1].v.cn[1] = vtx[phi_t1 + 3].v.cn[1] = vtx[phi_t1 + 1].v.cn[2] =
                        vtx[phi_t1 + 3].v.cn[2] = 255;

            vtx[phi_t1 + 0].v.cn[3] = vtx[phi_t1 + 2].v.cn[3] = vtx[phi_t1 + 1].v.cn[3] = vtx[phi_t1 + 3].v.cn[3] =
                pauseCtx->alpha;
        }

        if (arg2 == 4) {
            phi_t1 -= 12;

            phi_t3 = gSaveContext.worldMapArea;

            vtx[phi_t1 + 0].v.ob[0] = vtx[phi_t1 + 2].v.ob[0] = D_8082B060[phi_t3];

            if (phi_t3) {}

            vtx[phi_t1 + 1].v.ob[0] = vtx[phi_t1 + 3].v.ob[0] = vtx[phi_t1 + 0].v.ob[0] + D_8082B08C[phi_t3];

            vtx[phi_t1 + 0].v.ob[1] = vtx[phi_t1 + 1].v.ob[1] = D_8082B0B8[phi_t3] + pauseCtx->offsetY;

            vtx[phi_t1 + 2].v.ob[1] = vtx[phi_t1 + 3].v.ob[1] = vtx[phi_t1 + 0].v.ob[1] - D_8082B0E4[phi_t3];

            phi_t1 += 12;

            if (pauseCtx->tradeQuestLocation != 0xFF) {
                if (D_8082B114 == 0) {
                    D_8082B118++;
                    switch (D_8082B118) {
                        case 1:
                            D_8082B110 = 3;
                            D_8082B114 = 8;
                            break;
                        case 2:
                            D_8082B110 = 0;
                            D_8082B114 = 6;
                            D_8082B118 = 0;
                            break;
                    }
                } else {
                    D_8082B114--;
                }

                phi_t3 = phi_s2 + (pauseCtx->tradeQuestLocation * 4) + 64;
                phi_a2 = phi_s2 + 116;

                vtx[phi_a2 + 0].v.ob[0] = vtx[phi_a2 + 2].v.ob[0] = vtx[phi_t3 + 0].v.ob[0];

                vtx[phi_a2 + 1].v.ob[0] = vtx[phi_a2 + 3].v.ob[0] = vtx[phi_a2 + 0].v.ob[0] + 8;

                vtx[phi_a2 + 0].v.ob[1] = vtx[phi_a2 + 1].v.ob[1] = vtx[phi_t3 + 0].v.ob[1] - D_8082B110 + 10;

                vtx[phi_a2 + 0].v.ob[2] = vtx[phi_a2 + 1].v.ob[2] = vtx[phi_a2 + 2].v.ob[2] = vtx[phi_a2 + 3].v.ob[2] =
                    0;

                vtx[phi_a2 + 2].v.ob[1] = vtx[phi_a2 + 3].v.ob[1] = vtx[phi_a2 + 0].v.ob[1] - 8;

                vtx[phi_a2 + 0].v.flag = vtx[phi_a2 + 1].v.flag = vtx[phi_a2 + 2].v.flag = vtx[phi_a2 + 3].v.flag = 0;

                vtx[phi_t1].v.tc[0] = vtx[phi_t1].v.tc[1] = vtx[phi_a2 + 1].v.tc[1] = vtx[phi_a2 + 2].v.tc[0] = 0;

                vtx[phi_a2 + 1].v.tc[0] = vtx[phi_a2 + 3].v.tc[0] = 0x100;

                vtx[phi_a2 + 2].v.tc[1] = vtx[phi_a2 + 3].v.tc[1] = 0x100;

                vtx[phi_a2 + 0].v.cn[0] = vtx[phi_a2 + 2].v.cn[0] = vtx[phi_a2 + 0].v.cn[1] = vtx[phi_a2 + 2].v.cn[1] =
                    vtx[phi_a2 + 0].v.cn[2] = vtx[phi_a2 + 2].v.cn[2] = vtx[phi_a2 + 1].v.cn[0] =
                        vtx[phi_a2 + 3].v.cn[0] = vtx[phi_a2 + 1].v.cn[1] = vtx[phi_a2 + 3].v.cn[1] =
                            vtx[phi_a2 + 1].v.cn[2] = vtx[phi_a2 + 3].v.cn[2] = 255;

                vtx[phi_a2 + 0].v.cn[3] = vtx[phi_a2 + 2].v.cn[3] = vtx[phi_a2 + 1].v.cn[3] = vtx[phi_a2 + 3].v.cn[3] =
                    pauseCtx->alpha;
            }
        }
    }

    return phi_t1;
}

static s16 D_8082B11C[] = { 0, 4, 8, 12, 24, 32, 56 };

static s16 D_8082B12C[] = { -114, 12, 44, 76 };

static u8 D_8082B134[] = { 1, 5, 9, 13 };

static s16 D_8082B138[] = {
    74,  74,  46,  18,  18,  46,   -108, -90,  -72, -54, -36, -18, -108, -90, -72, -54,
    -36, -18, 20,  46,  72,  -110, -86,  -110, -54, -98, -86, -74, -62,  -50, -38, -26,
    -14, -98, -86, -74, -62, -50,  -38,  -26,  -14, -88, -81, -72, -90,  -83, -74,
};

static s16 D_8082B198[] = {
    38, 6,   -12, 6,   38,  56,  -20, -20, -20, -20, -20, -20, 2,   2,   2,   2,   2,   2,  -46, -46, -46, 58, 58, 34,
    58, -52, -52, -52, -52, -52, -52, -52, -52, -52, -52, -52, -52, -52, -52, -52, -52, 34, 34,  34,  36,  36, 36,
};

static s16 D_8082B1F8[] = {
    24, 24, 24, 24, 24, 24, 24, 24, 24, 24, 24, 24, 24, 24, 24, 24, 24, 24, 24, 24, 24, 24, 24, 24,
    48, 16, 16, 16, 16, 16, 16, 16, 16, 16, 16, 16, 16, 16, 16, 16, 16, 16, 16, 16, 16, 16, 16,
};

void KaleidoScope_InitVertices(PlayState* play, GraphicsContext* gfxCtx) {
    PauseContext* pauseCtx = &play->pauseCtx;
    s16 phi_t1;
    s16 phi_t2;
    s16 phi_t2_2;
    s16 phi_t3;
    s16 phi_t4;
    s16 phi_t5;

    pauseCtx->offsetY = 0;

    if ((pauseCtx->state == 4) || (pauseCtx->state >= 0x12) ||
        ((pauseCtx->state == 7) && ((pauseCtx->unk_1EC == 2) || (pauseCtx->unk_1EC == 5))) ||
        ((pauseCtx->state >= 8) && (pauseCtx->state <= 0xD))) {
        pauseCtx->offsetY = 80;
    }

    pauseCtx->itemPageVtx = Graph_Alloc(gfxCtx, 60 * sizeof(Vtx));
    func_80823A0C(play, pauseCtx->itemPageVtx, 0, 0);

    pauseCtx->equipPageVtx = Graph_Alloc(gfxCtx, 60 * sizeof(Vtx));
    func_80823A0C(play, pauseCtx->equipPageVtx, 1, 0);

    if (!sInDungeonScene) {
        pauseCtx->mapPageVtx = Graph_Alloc(gfxCtx, 248 * sizeof(Vtx));
        phi_t3 = func_80823A0C(play, pauseCtx->mapPageVtx, 4, 32);

        for (phi_t2 = 0, phi_t5 = 58; phi_t2 < 15; phi_t2++, phi_t3 += 4, phi_t5 -= 9) {
            pauseCtx->mapPageVtx[phi_t3 + 2].v.ob[0] = -108;
            pauseCtx->mapPageVtx[phi_t3 + 0].v.ob[0] = pauseCtx->mapPageVtx[phi_t3 + 2].v.ob[0];

            pauseCtx->mapPageVtx[phi_t3 + 1].v.ob[0] = pauseCtx->mapPageVtx[phi_t3 + 3].v.ob[0] =
                pauseCtx->mapPageVtx[phi_t3 + 0].v.ob[0] + 216;

            pauseCtx->mapPageVtx[phi_t3 + 0].v.ob[1] = pauseCtx->mapPageVtx[phi_t3 + 1].v.ob[1] =
                phi_t5 + pauseCtx->offsetY;

            pauseCtx->mapPageVtx[phi_t3 + 2].v.ob[1] = pauseCtx->mapPageVtx[phi_t3 + 3].v.ob[1] =
                pauseCtx->mapPageVtx[phi_t3 + 0].v.ob[1] - 9;

            pauseCtx->mapPageVtx[phi_t3 + 0].v.ob[2] = pauseCtx->mapPageVtx[phi_t3 + 1].v.ob[2] =
                pauseCtx->mapPageVtx[phi_t3 + 2].v.ob[2] = pauseCtx->mapPageVtx[phi_t3 + 3].v.ob[2] = 0;

            pauseCtx->mapPageVtx[phi_t3 + 0].v.flag = pauseCtx->mapPageVtx[phi_t3 + 1].v.flag =
                pauseCtx->mapPageVtx[phi_t3 + 2].v.flag = pauseCtx->mapPageVtx[phi_t3 + 3].v.flag = 0;

            pauseCtx->mapPageVtx[phi_t3 + 0].v.tc[0] = pauseCtx->mapPageVtx[phi_t3 + 0].v.tc[1] =
                pauseCtx->mapPageVtx[phi_t3 + 1].v.tc[1] = pauseCtx->mapPageVtx[phi_t3 + 2].v.tc[0] = 0;

            pauseCtx->mapPageVtx[phi_t3 + 1].v.tc[0] = pauseCtx->mapPageVtx[phi_t3 + 3].v.tc[0] = 0x1B00;

            pauseCtx->mapPageVtx[phi_t3 + 2].v.tc[1] = pauseCtx->mapPageVtx[phi_t3 + 3].v.tc[1] = 0x120;

            pauseCtx->mapPageVtx[phi_t3 + 0].v.cn[0] = pauseCtx->mapPageVtx[phi_t3 + 2].v.cn[0] =
                pauseCtx->mapPageVtx[phi_t3 + 0].v.cn[1] = pauseCtx->mapPageVtx[phi_t3 + 2].v.cn[1] =
                    pauseCtx->mapPageVtx[phi_t3 + 0].v.cn[2] = pauseCtx->mapPageVtx[phi_t3 + 2].v.cn[2] =
                        pauseCtx->mapPageVtx[phi_t3 + 1].v.cn[0] = pauseCtx->mapPageVtx[phi_t3 + 3].v.cn[0] =
                            pauseCtx->mapPageVtx[phi_t3 + 1].v.cn[1] = pauseCtx->mapPageVtx[phi_t3 + 3].v.cn[1] =
                                pauseCtx->mapPageVtx[phi_t3 + 1].v.cn[2] = pauseCtx->mapPageVtx[phi_t3 + 3].v.cn[2] =
                                    pauseCtx->mapPageVtx[phi_t3 + 0].v.cn[3] =
                                        pauseCtx->mapPageVtx[phi_t3 + 2].v.cn[3] =
                                            pauseCtx->mapPageVtx[phi_t3 + 1].v.cn[3] =
                                                pauseCtx->mapPageVtx[phi_t3 + 3].v.cn[3] = pauseCtx->alpha;
        }

        pauseCtx->mapPageVtx[phi_t3 - 2].v.ob[1] = pauseCtx->mapPageVtx[phi_t3 - 1].v.ob[1] =
            pauseCtx->mapPageVtx[phi_t3 - 4].v.ob[1] - 2;

        pauseCtx->mapPageVtx[phi_t3 - 2].v.tc[1] = pauseCtx->mapPageVtx[phi_t3 - 1].v.tc[1] = 0x40;
    } else {
        pauseCtx->mapPageVtx = Graph_Alloc(gfxCtx, 128 * sizeof(Vtx));
        func_80823A0C(play, pauseCtx->mapPageVtx, 2, 17);
    }

    pauseCtx->questPageVtx = Graph_Alloc(gfxCtx, 60 * sizeof(Vtx));
    func_80823A0C(play, pauseCtx->questPageVtx, 3, 0);

    pauseCtx->cursorVtx = Graph_Alloc(gfxCtx, 20 * sizeof(Vtx));

    for (phi_t2 = 0; phi_t2 < 20; phi_t2++) {
        pauseCtx->cursorVtx[phi_t2].v.ob[0] = pauseCtx->cursorVtx[phi_t2].v.ob[1] =
            pauseCtx->cursorVtx[phi_t2].v.ob[2] = 0;

        pauseCtx->cursorVtx[phi_t2].v.flag = 0;

        pauseCtx->cursorVtx[phi_t2].v.tc[0] = pauseCtx->cursorVtx[phi_t2].v.tc[1] = 0;

        pauseCtx->cursorVtx[phi_t2].v.cn[0] = pauseCtx->cursorVtx[phi_t2].v.cn[1] =
            pauseCtx->cursorVtx[phi_t2].v.cn[2] = pauseCtx->cursorVtx[phi_t2].v.cn[3] = 255;
    }

    pauseCtx->cursorVtx[1].v.tc[0] = pauseCtx->cursorVtx[2].v.tc[1] = pauseCtx->cursorVtx[3].v.tc[0] =
        pauseCtx->cursorVtx[3].v.tc[1] = pauseCtx->cursorVtx[5].v.tc[0] = pauseCtx->cursorVtx[6].v.tc[1] =
            pauseCtx->cursorVtx[7].v.tc[0] = pauseCtx->cursorVtx[7].v.tc[1] = pauseCtx->cursorVtx[9].v.tc[0] =
                pauseCtx->cursorVtx[10].v.tc[1] = pauseCtx->cursorVtx[11].v.tc[0] = pauseCtx->cursorVtx[11].v.tc[1] =
                    pauseCtx->cursorVtx[13].v.tc[0] = pauseCtx->cursorVtx[14].v.tc[1] =
                        pauseCtx->cursorVtx[15].v.tc[0] = pauseCtx->cursorVtx[15].v.tc[1] = 0x200;

    pauseCtx->cursorVtx[17].v.tc[0] = pauseCtx->cursorVtx[18].v.tc[1] = pauseCtx->cursorVtx[19].v.tc[0] =
        pauseCtx->cursorVtx[19].v.tc[1] = 0x400;

    pauseCtx->itemVtx = Graph_Alloc(gfxCtx, 164 * sizeof(Vtx));

    for (phi_t4 = 0, phi_t2 = 0, phi_t5 = 58; phi_t4 < 4; phi_t4++, phi_t5 -= 32) {
        for (phi_t1 = -96, phi_t3 = 0; phi_t3 < 6; phi_t3++, phi_t2 += 4, phi_t1 += 32) {
            pauseCtx->itemVtx[phi_t2 + 0].v.ob[0] = pauseCtx->itemVtx[phi_t2 + 2].v.ob[0] = phi_t1 + 2;

            pauseCtx->itemVtx[phi_t2 + 1].v.ob[0] = pauseCtx->itemVtx[phi_t2 + 3].v.ob[0] =
                pauseCtx->itemVtx[phi_t2 + 0].v.ob[0] + 0x1C;

            pauseCtx->itemVtx[phi_t2 + 0].v.ob[1] = pauseCtx->itemVtx[phi_t2 + 1].v.ob[1] =
                phi_t5 + pauseCtx->offsetY - 2;

            pauseCtx->itemVtx[phi_t2 + 2].v.ob[1] = pauseCtx->itemVtx[phi_t2 + 3].v.ob[1] =
                pauseCtx->itemVtx[phi_t2 + 0].v.ob[1] - 0x1C;

            pauseCtx->itemVtx[phi_t2 + 0].v.ob[2] = pauseCtx->itemVtx[phi_t2 + 1].v.ob[2] =
                pauseCtx->itemVtx[phi_t2 + 2].v.ob[2] = pauseCtx->itemVtx[phi_t2 + 3].v.ob[2] = 0;

            pauseCtx->itemVtx[phi_t2 + 0].v.flag = pauseCtx->itemVtx[phi_t2 + 1].v.flag =
                pauseCtx->itemVtx[phi_t2 + 2].v.flag = pauseCtx->itemVtx[phi_t2 + 3].v.flag = 0;

            pauseCtx->itemVtx[phi_t2 + 0].v.tc[0] = pauseCtx->itemVtx[phi_t2 + 0].v.tc[1] =
                pauseCtx->itemVtx[phi_t2 + 1].v.tc[1] = pauseCtx->itemVtx[phi_t2 + 2].v.tc[0] = 0;

            pauseCtx->itemVtx[phi_t2 + 1].v.tc[0] = pauseCtx->itemVtx[phi_t2 + 2].v.tc[1] =
                pauseCtx->itemVtx[phi_t2 + 3].v.tc[0] = pauseCtx->itemVtx[phi_t2 + 3].v.tc[1] = 0x400;

            pauseCtx->itemVtx[phi_t2 + 0].v.cn[0] = pauseCtx->itemVtx[phi_t2 + 1].v.cn[0] =
                pauseCtx->itemVtx[phi_t2 + 2].v.cn[0] = pauseCtx->itemVtx[phi_t2 + 3].v.cn[0] =
                    pauseCtx->itemVtx[phi_t2 + 0].v.cn[1] = pauseCtx->itemVtx[phi_t2 + 1].v.cn[1] =
                        pauseCtx->itemVtx[phi_t2 + 2].v.cn[1] = pauseCtx->itemVtx[phi_t2 + 3].v.cn[1] =
                            pauseCtx->itemVtx[phi_t2 + 0].v.cn[2] = pauseCtx->itemVtx[phi_t2 + 1].v.cn[2] =
                                pauseCtx->itemVtx[phi_t2 + 2].v.cn[2] = pauseCtx->itemVtx[phi_t2 + 3].v.cn[2] = 255;

            pauseCtx->itemVtx[phi_t2 + 0].v.cn[3] = pauseCtx->itemVtx[phi_t2 + 1].v.cn[3] =
                pauseCtx->itemVtx[phi_t2 + 2].v.cn[3] = pauseCtx->itemVtx[phi_t2 + 3].v.cn[3] = 255;
        }
    }

    for (phi_t3 = 1; phi_t3 < 4; phi_t3++, phi_t2 += 4) {
        if (gSaveContext.save.info.equips.cButtonSlots[phi_t3 - 1] != ITEM_NONE) {
            phi_t4 = gSaveContext.save.info.equips.cButtonSlots[phi_t3 - 1] * 4;

            pauseCtx->itemVtx[phi_t2 + 0].v.ob[0] = pauseCtx->itemVtx[phi_t2 + 2].v.ob[0] =
                pauseCtx->itemVtx[phi_t4].v.ob[0] - 2;

            pauseCtx->itemVtx[phi_t2 + 1].v.ob[0] = pauseCtx->itemVtx[phi_t2 + 3].v.ob[0] =
                pauseCtx->itemVtx[phi_t2 + 0].v.ob[0] + 32;

            pauseCtx->itemVtx[phi_t2 + 0].v.ob[1] = pauseCtx->itemVtx[phi_t2 + 1].v.ob[1] =
                pauseCtx->itemVtx[phi_t4].v.ob[1] + 2;

            pauseCtx->itemVtx[phi_t2 + 2].v.ob[1] = pauseCtx->itemVtx[phi_t2 + 3].v.ob[1] =
                pauseCtx->itemVtx[phi_t2 + 0].v.ob[1] - 32;

            pauseCtx->itemVtx[phi_t2 + 0].v.ob[2] = pauseCtx->itemVtx[phi_t2 + 1].v.ob[2] =
                pauseCtx->itemVtx[phi_t2 + 2].v.ob[2] = pauseCtx->itemVtx[phi_t2 + 3].v.ob[2] = 0;

            pauseCtx->itemVtx[phi_t2 + 0].v.flag = pauseCtx->itemVtx[phi_t2 + 1].v.flag =
                pauseCtx->itemVtx[phi_t2 + 2].v.flag = pauseCtx->itemVtx[phi_t2 + 3].v.flag = 0;

            pauseCtx->itemVtx[phi_t2 + 0].v.tc[0] = pauseCtx->itemVtx[phi_t2 + 0].v.tc[1] =
                pauseCtx->itemVtx[phi_t2 + 1].v.tc[1] = pauseCtx->itemVtx[phi_t2 + 2].v.tc[0] = 0;

            pauseCtx->itemVtx[phi_t2 + 1].v.tc[0] = pauseCtx->itemVtx[phi_t2 + 2].v.tc[1] =
                pauseCtx->itemVtx[phi_t2 + 3].v.tc[0] = pauseCtx->itemVtx[phi_t2 + 3].v.tc[1] = 0x400;

            pauseCtx->itemVtx[phi_t2 + 0].v.cn[0] = pauseCtx->itemVtx[phi_t2 + 1].v.cn[0] =
                pauseCtx->itemVtx[phi_t2 + 2].v.cn[0] = pauseCtx->itemVtx[phi_t2 + 3].v.cn[0] =
                    pauseCtx->itemVtx[phi_t2 + 0].v.cn[1] = pauseCtx->itemVtx[phi_t2 + 1].v.cn[1] =
                        pauseCtx->itemVtx[phi_t2 + 2].v.cn[1] = pauseCtx->itemVtx[phi_t2 + 3].v.cn[1] =
                            pauseCtx->itemVtx[phi_t2 + 0].v.cn[2] = pauseCtx->itemVtx[phi_t2 + 1].v.cn[2] =
                                pauseCtx->itemVtx[phi_t2 + 2].v.cn[2] = pauseCtx->itemVtx[phi_t2 + 3].v.cn[2] = 255;

            pauseCtx->itemVtx[phi_t2 + 0].v.cn[3] = pauseCtx->itemVtx[phi_t2 + 1].v.cn[3] =
                pauseCtx->itemVtx[phi_t2 + 2].v.cn[3] = pauseCtx->itemVtx[phi_t2 + 3].v.cn[3] = pauseCtx->alpha;
        } else {
            pauseCtx->itemVtx[phi_t2 + 0].v.ob[0] = pauseCtx->itemVtx[phi_t2 + 2].v.ob[0] = -300;

            pauseCtx->itemVtx[phi_t2 + 1].v.ob[0] = pauseCtx->itemVtx[phi_t2 + 3].v.ob[0] =
                pauseCtx->itemVtx[phi_t2 + 0].v.ob[0] + 32;

            pauseCtx->itemVtx[phi_t2 + 0].v.ob[1] = pauseCtx->itemVtx[phi_t2 + 1].v.ob[1] = 300;

            pauseCtx->itemVtx[phi_t2 + 2].v.ob[1] = pauseCtx->itemVtx[phi_t2 + 3].v.ob[1] =
                pauseCtx->itemVtx[phi_t2 + 0].v.ob[1] - 32;
        }
    }

    for (phi_t2 = 108, phi_t3 = 0; phi_t3 < 7; phi_t3++) {
        phi_t4 = D_8082B11C[phi_t3];

        pauseCtx->itemVtx[phi_t2 + 0].v.ob[0] = pauseCtx->itemVtx[phi_t2 + 2].v.ob[0] =
            pauseCtx->itemVtx[phi_t4].v.ob[0];

        pauseCtx->itemVtx[phi_t2 + 1].v.ob[0] = pauseCtx->itemVtx[phi_t2 + 3].v.ob[0] =
            pauseCtx->itemVtx[phi_t2 + 0].v.ob[0] + 8;

        pauseCtx->itemVtx[phi_t2 + 0].v.ob[1] = pauseCtx->itemVtx[phi_t2 + 1].v.ob[1] =
            pauseCtx->itemVtx[phi_t4].v.ob[1] - 22;

        pauseCtx->itemVtx[phi_t2 + 2].v.ob[1] = pauseCtx->itemVtx[phi_t2 + 3].v.ob[1] =
            pauseCtx->itemVtx[phi_t2 + 0].v.ob[1] - 8;

        pauseCtx->itemVtx[phi_t2 + 4].v.ob[0] = pauseCtx->itemVtx[phi_t2 + 6].v.ob[0] =
            pauseCtx->itemVtx[phi_t2 + 0].v.ob[0] + 6;

        pauseCtx->itemVtx[phi_t2 + 5].v.ob[0] = pauseCtx->itemVtx[phi_t2 + 7].v.ob[0] =
            pauseCtx->itemVtx[phi_t2 + 4].v.ob[0] + 8;

        pauseCtx->itemVtx[phi_t2 + 4].v.ob[1] = pauseCtx->itemVtx[phi_t2 + 5].v.ob[1] =
            pauseCtx->itemVtx[phi_t2 + 0].v.ob[1];

        pauseCtx->itemVtx[phi_t2 + 6].v.ob[1] = pauseCtx->itemVtx[phi_t2 + 7].v.ob[1] =
            pauseCtx->itemVtx[phi_t2 + 4].v.ob[1] - 8;

        for (phi_t4 = 0; phi_t4 < 2; phi_t4++, phi_t2 += 4) {
            pauseCtx->itemVtx[phi_t2 + 0].v.ob[2] = pauseCtx->itemVtx[phi_t2 + 1].v.ob[2] =
                pauseCtx->itemVtx[phi_t2 + 2].v.ob[2] = pauseCtx->itemVtx[phi_t2 + 3].v.ob[2] = 0;

            pauseCtx->itemVtx[phi_t2 + 0].v.flag = pauseCtx->itemVtx[phi_t2 + 1].v.flag =
                pauseCtx->itemVtx[phi_t2 + 2].v.flag = pauseCtx->itemVtx[phi_t2 + 3].v.flag = 0;

            pauseCtx->itemVtx[phi_t2 + 0].v.tc[0] = pauseCtx->itemVtx[phi_t2 + 0].v.tc[1] =
                pauseCtx->itemVtx[phi_t2 + 1].v.tc[1] = pauseCtx->itemVtx[phi_t2 + 2].v.tc[0] = 0;

            pauseCtx->itemVtx[phi_t2 + 1].v.tc[0] = pauseCtx->itemVtx[phi_t2 + 2].v.tc[1] =
                pauseCtx->itemVtx[phi_t2 + 3].v.tc[0] = pauseCtx->itemVtx[phi_t2 + 3].v.tc[1] = 0x100;

            pauseCtx->itemVtx[phi_t2 + 0].v.cn[0] = pauseCtx->itemVtx[phi_t2 + 1].v.cn[0] =
                pauseCtx->itemVtx[phi_t2 + 2].v.cn[0] = pauseCtx->itemVtx[phi_t2 + 3].v.cn[0] =
                    pauseCtx->itemVtx[phi_t2 + 0].v.cn[1] = pauseCtx->itemVtx[phi_t2 + 1].v.cn[1] =
                        pauseCtx->itemVtx[phi_t2 + 2].v.cn[1] = pauseCtx->itemVtx[phi_t2 + 3].v.cn[1] =
                            pauseCtx->itemVtx[phi_t2 + 0].v.cn[2] = pauseCtx->itemVtx[phi_t2 + 1].v.cn[2] =
                                pauseCtx->itemVtx[phi_t2 + 2].v.cn[2] = pauseCtx->itemVtx[phi_t2 + 3].v.cn[2] = 255;

            pauseCtx->itemVtx[phi_t2 + 0].v.cn[3] = pauseCtx->itemVtx[phi_t2 + 1].v.cn[3] =
                pauseCtx->itemVtx[phi_t2 + 2].v.cn[3] = pauseCtx->itemVtx[phi_t2 + 3].v.cn[3] = pauseCtx->alpha;
        }
    }

    pauseCtx->equipVtx = Graph_Alloc(gfxCtx, 112 * sizeof(Vtx));

    for (phi_t4 = 0, phi_t2 = 0, phi_t5 = 58; phi_t2 < 4; phi_t2++, phi_t5 -= 32) {
        for (phi_t3 = 0; phi_t3 < 4; phi_t3++, phi_t4 += 4) {
            pauseCtx->equipVtx[phi_t4 + 0].v.ob[0] = pauseCtx->equipVtx[phi_t4 + 2].v.ob[0] = D_8082B12C[phi_t3] + 2;

            pauseCtx->equipVtx[phi_t4 + 1].v.ob[0] = pauseCtx->equipVtx[phi_t4 + 3].v.ob[0] =
                pauseCtx->equipVtx[phi_t4 + 0].v.ob[0] + 28;

            pauseCtx->equipVtx[phi_t4 + 0].v.ob[1] = pauseCtx->equipVtx[phi_t4 + 1].v.ob[1] =
                phi_t5 + pauseCtx->offsetY - 2;

            pauseCtx->equipVtx[phi_t4 + 2].v.ob[1] = pauseCtx->equipVtx[phi_t4 + 3].v.ob[1] =
                pauseCtx->equipVtx[phi_t4 + 0].v.ob[1] - 28;

            pauseCtx->equipVtx[phi_t4 + 0].v.ob[2] = pauseCtx->equipVtx[phi_t4 + 1].v.ob[2] =
                pauseCtx->equipVtx[phi_t4 + 2].v.ob[2] = pauseCtx->equipVtx[phi_t4 + 3].v.ob[2] = 0;

            pauseCtx->equipVtx[phi_t4 + 0].v.flag = pauseCtx->equipVtx[phi_t4 + 1].v.flag =
                pauseCtx->equipVtx[phi_t4 + 2].v.flag = pauseCtx->equipVtx[phi_t4 + 3].v.flag = 0;

            pauseCtx->equipVtx[phi_t4 + 0].v.tc[0] = pauseCtx->equipVtx[phi_t4 + 0].v.tc[1] =
                pauseCtx->equipVtx[phi_t4 + 1].v.tc[1] = pauseCtx->equipVtx[phi_t4 + 2].v.tc[0] = 0;

            pauseCtx->equipVtx[phi_t4 + 1].v.tc[0] = pauseCtx->equipVtx[phi_t4 + 2].v.tc[1] =
                pauseCtx->equipVtx[phi_t4 + 3].v.tc[0] = pauseCtx->equipVtx[phi_t4 + 3].v.tc[1] = 0x400;

            pauseCtx->equipVtx[phi_t4 + 0].v.cn[0] = pauseCtx->equipVtx[phi_t4 + 1].v.cn[0] =
                pauseCtx->equipVtx[phi_t4 + 2].v.cn[0] = pauseCtx->equipVtx[phi_t4 + 3].v.cn[0] =
                    pauseCtx->equipVtx[phi_t4 + 0].v.cn[1] = pauseCtx->equipVtx[phi_t4 + 1].v.cn[1] =
                        pauseCtx->equipVtx[phi_t4 + 2].v.cn[1] = pauseCtx->equipVtx[phi_t4 + 3].v.cn[1] =
                            pauseCtx->equipVtx[phi_t4 + 0].v.cn[2] = pauseCtx->equipVtx[phi_t4 + 1].v.cn[2] =
                                pauseCtx->equipVtx[phi_t4 + 2].v.cn[2] = pauseCtx->equipVtx[phi_t4 + 3].v.cn[2] = 255;

            pauseCtx->equipVtx[phi_t4 + 0].v.cn[3] = pauseCtx->equipVtx[phi_t4 + 1].v.cn[3] =
                pauseCtx->equipVtx[phi_t4 + 2].v.cn[3] = pauseCtx->equipVtx[phi_t4 + 3].v.cn[3] = pauseCtx->alpha;
        }
    }

    for (phi_t3 = 0; phi_t3 < 4; phi_t3++, phi_t4 += 4) {
        if (CUR_EQUIP_VALUE(phi_t3) != 0) {
            phi_t2 = (CUR_EQUIP_VALUE(phi_t3) + D_8082B134[phi_t3] - 1) * 4;

            pauseCtx->equipVtx[phi_t4 + 0].v.ob[0] = pauseCtx->equipVtx[phi_t4 + 2].v.ob[0] =
                pauseCtx->equipVtx[phi_t2].v.ob[0] - 2;

            pauseCtx->equipVtx[phi_t4 + 1].v.ob[0] = pauseCtx->equipVtx[phi_t4 + 3].v.ob[0] =
                pauseCtx->equipVtx[phi_t4 + 0].v.ob[0] + 32;

            pauseCtx->equipVtx[phi_t4 + 0].v.ob[1] = pauseCtx->equipVtx[phi_t4 + 1].v.ob[1] =
                pauseCtx->equipVtx[phi_t2].v.ob[1] + 2;

            pauseCtx->equipVtx[phi_t4 + 2].v.ob[1] = pauseCtx->equipVtx[phi_t4 + 3].v.ob[1] =
                pauseCtx->equipVtx[phi_t4 + 0].v.ob[1] - 32;

            pauseCtx->equipVtx[phi_t4 + 0].v.ob[2] = pauseCtx->equipVtx[phi_t4 + 1].v.ob[2] =
                pauseCtx->equipVtx[phi_t4 + 2].v.ob[2] = pauseCtx->equipVtx[phi_t4 + 3].v.ob[2] = 0;

            pauseCtx->equipVtx[phi_t4 + 0].v.flag = pauseCtx->equipVtx[phi_t4 + 1].v.flag =
                pauseCtx->equipVtx[phi_t4 + 2].v.flag = pauseCtx->equipVtx[phi_t4 + 3].v.flag = 0;

            pauseCtx->equipVtx[phi_t4 + 0].v.tc[0] = pauseCtx->equipVtx[phi_t4 + 0].v.tc[1] =
                pauseCtx->equipVtx[phi_t4 + 1].v.tc[1] = pauseCtx->equipVtx[phi_t4 + 2].v.tc[0] = 0;

            pauseCtx->equipVtx[phi_t4 + 1].v.tc[0] = pauseCtx->equipVtx[phi_t4 + 2].v.tc[1] =
                pauseCtx->equipVtx[phi_t4 + 3].v.tc[0] = pauseCtx->equipVtx[phi_t4 + 3].v.tc[1] = 0x400;

            pauseCtx->equipVtx[phi_t4 + 0].v.cn[0] = pauseCtx->equipVtx[phi_t4 + 1].v.cn[0] =
                pauseCtx->equipVtx[phi_t4 + 2].v.cn[0] = pauseCtx->equipVtx[phi_t4 + 3].v.cn[0] =
                    pauseCtx->equipVtx[phi_t4 + 0].v.cn[1] = pauseCtx->equipVtx[phi_t4 + 1].v.cn[1] =
                        pauseCtx->equipVtx[phi_t4 + 2].v.cn[1] = pauseCtx->equipVtx[phi_t4 + 3].v.cn[1] =
                            pauseCtx->equipVtx[phi_t4 + 0].v.cn[2] = pauseCtx->equipVtx[phi_t4 + 1].v.cn[2] =
                                pauseCtx->equipVtx[phi_t4 + 2].v.cn[2] = pauseCtx->equipVtx[phi_t4 + 3].v.cn[2] = 255;

            pauseCtx->equipVtx[phi_t4 + 0].v.cn[3] = pauseCtx->equipVtx[phi_t4 + 1].v.cn[3] =
                pauseCtx->equipVtx[phi_t4 + 2].v.cn[3] = pauseCtx->equipVtx[phi_t4 + 3].v.cn[3] = pauseCtx->alpha;
        }
    }

    phi_t1 = 112;
    phi_t5 = 50;
    while (true) {
        pauseCtx->equipVtx[phi_t4 + 0].v.ob[0] = pauseCtx->equipVtx[phi_t4 + 2].v.ob[0] = -64;

        pauseCtx->equipVtx[phi_t4 + 1].v.ob[0] = pauseCtx->equipVtx[phi_t4 + 3].v.ob[0] =
            pauseCtx->equipVtx[phi_t4 + 0].v.ob[0] + 64;

        pauseCtx->equipVtx[phi_t4 + 0].v.ob[1] = pauseCtx->equipVtx[phi_t4 + 1].v.ob[1] = phi_t5 + pauseCtx->offsetY;

        pauseCtx->equipVtx[phi_t4 + 2].v.ob[1] = pauseCtx->equipVtx[phi_t4 + 3].v.ob[1] =
            pauseCtx->equipVtx[phi_t4 + 0].v.ob[1] - 32;

        pauseCtx->equipVtx[phi_t4 + 0].v.ob[2] = pauseCtx->equipVtx[phi_t4 + 1].v.ob[2] =
            pauseCtx->equipVtx[phi_t4 + 2].v.ob[2] = pauseCtx->equipVtx[phi_t4 + 3].v.ob[2] = 0;

        pauseCtx->equipVtx[phi_t4 + 0].v.flag = pauseCtx->equipVtx[phi_t4 + 1].v.flag =
            pauseCtx->equipVtx[phi_t4 + 2].v.flag = pauseCtx->equipVtx[phi_t4 + 3].v.flag = 0;

        pauseCtx->equipVtx[phi_t4 + 0].v.tc[0] = pauseCtx->equipVtx[phi_t4 + 0].v.tc[1] =
            pauseCtx->equipVtx[phi_t4 + 1].v.tc[1] = pauseCtx->equipVtx[phi_t4 + 2].v.tc[0] = 0;

        pauseCtx->equipVtx[phi_t4 + 1].v.tc[0] = pauseCtx->equipVtx[phi_t4 + 3].v.tc[0] = 0x800;

        pauseCtx->equipVtx[phi_t4 + 2].v.tc[1] = pauseCtx->equipVtx[phi_t4 + 3].v.tc[1] = 0x400;

        pauseCtx->equipVtx[phi_t4 + 0].v.cn[0] = pauseCtx->equipVtx[phi_t4 + 1].v.cn[0] =
            pauseCtx->equipVtx[phi_t4 + 2].v.cn[0] = pauseCtx->equipVtx[phi_t4 + 3].v.cn[0] =
                pauseCtx->equipVtx[phi_t4 + 0].v.cn[1] = pauseCtx->equipVtx[phi_t4 + 1].v.cn[1] =
                    pauseCtx->equipVtx[phi_t4 + 2].v.cn[1] = pauseCtx->equipVtx[phi_t4 + 3].v.cn[1] =
                        pauseCtx->equipVtx[phi_t4 + 0].v.cn[2] = pauseCtx->equipVtx[phi_t4 + 1].v.cn[2] =
                            pauseCtx->equipVtx[phi_t4 + 2].v.cn[2] = pauseCtx->equipVtx[phi_t4 + 3].v.cn[2] = 255;

        pauseCtx->equipVtx[phi_t4 + 0].v.cn[3] = pauseCtx->equipVtx[phi_t4 + 1].v.cn[3] =
            pauseCtx->equipVtx[phi_t4 + 2].v.cn[3] = pauseCtx->equipVtx[phi_t4 + 3].v.cn[3] = pauseCtx->alpha;

        phi_t1 -= 32;
        phi_t5 -= 32;
        if (phi_t1 < 0) {
            pauseCtx->equipVtx[phi_t4 + 2].v.ob[1] = pauseCtx->equipVtx[phi_t4 + 3].v.ob[1] =
                pauseCtx->equipVtx[phi_t4 + 0].v.ob[1] - 0x10;

            pauseCtx->equipVtx[phi_t4 + 2].v.tc[1] = pauseCtx->equipVtx[phi_t4 + 3].v.tc[1] = 0x200;
            break;
        }

        phi_t4 += 4;
    }

    pauseCtx->questVtx = Graph_Alloc(gfxCtx, 188 * sizeof(Vtx));

    for (phi_t4 = 0, phi_t3 = 0; phi_t3 < 47; phi_t3++, phi_t4 += 4) {
        phi_t2_2 = D_8082B1F8[phi_t3];

        if ((phi_t3 < 6) || (phi_t3 >= 41)) {
            pauseCtx->questVtx[phi_t4 + 0].v.ob[0] = pauseCtx->questVtx[phi_t4 + 2].v.ob[0] = D_8082B138[phi_t3];

            pauseCtx->questVtx[phi_t4 + 1].v.ob[0] = pauseCtx->questVtx[phi_t4 + 3].v.ob[0] =
                pauseCtx->questVtx[phi_t4 + 0].v.ob[0] + D_8082B1F8[phi_t3];

            pauseCtx->questVtx[phi_t4 + 0].v.ob[1] = pauseCtx->questVtx[phi_t4 + 1].v.ob[1] =
                D_8082B198[phi_t3] + pauseCtx->offsetY;

            pauseCtx->questVtx[phi_t4 + 2].v.ob[1] = pauseCtx->questVtx[phi_t4 + 3].v.ob[1] =
                pauseCtx->questVtx[phi_t4 + 0].v.ob[1] - D_8082B1F8[phi_t3];

            if (phi_t3 >= 41) {
                pauseCtx->questVtx[phi_t4 + 1].v.ob[0] = pauseCtx->questVtx[phi_t4 + 3].v.ob[0] =
                    pauseCtx->questVtx[phi_t4 + 0].v.ob[0] + 8;

                pauseCtx->questVtx[phi_t4 + 0].v.ob[1] = pauseCtx->questVtx[phi_t4 + 1].v.ob[1] =
                    D_8082B198[phi_t3] + pauseCtx->offsetY - 6;

                pauseCtx->questVtx[phi_t4 + 2].v.ob[1] = pauseCtx->questVtx[phi_t4 + 3].v.ob[1] =
                    pauseCtx->questVtx[phi_t4 + 0].v.ob[1] - 16;

                phi_t2_2 = 8;
            }
        } else {
            if ((phi_t3 >= 6) && (phi_t3 <= 17)) {
                phi_t2_2 = 16;
            }

            pauseCtx->questVtx[phi_t4 + 0].v.ob[0] = pauseCtx->questVtx[phi_t4 + 2].v.ob[0] = D_8082B138[phi_t3] + 2;

            pauseCtx->questVtx[phi_t4 + 1].v.ob[0] = pauseCtx->questVtx[phi_t4 + 3].v.ob[0] =
                pauseCtx->questVtx[phi_t4 + 0].v.ob[0] + phi_t2_2 - 4;

            pauseCtx->questVtx[phi_t4 + 0].v.ob[1] = pauseCtx->questVtx[phi_t4 + 1].v.ob[1] =
                D_8082B198[phi_t3] + pauseCtx->offsetY - 2;

            pauseCtx->questVtx[phi_t4 + 2].v.ob[1] = pauseCtx->questVtx[phi_t4 + 3].v.ob[1] =
                pauseCtx->questVtx[phi_t4 + 0].v.ob[1] - D_8082B1F8[phi_t3] + 4;
        }

        pauseCtx->questVtx[phi_t4 + 0].v.ob[2] = pauseCtx->questVtx[phi_t4 + 1].v.ob[2] =
            pauseCtx->questVtx[phi_t4 + 2].v.ob[2] = pauseCtx->questVtx[phi_t4 + 3].v.ob[2] = 0;

        pauseCtx->questVtx[phi_t4 + 0].v.flag = pauseCtx->questVtx[phi_t4 + 1].v.flag =
            pauseCtx->questVtx[phi_t4 + 2].v.flag = pauseCtx->questVtx[phi_t4 + 3].v.flag = 0;

        pauseCtx->questVtx[phi_t4 + 0].v.tc[0] = pauseCtx->questVtx[phi_t4 + 0].v.tc[1] =
            pauseCtx->questVtx[phi_t4 + 1].v.tc[1] = pauseCtx->questVtx[phi_t4 + 2].v.tc[0] = 0;

        pauseCtx->questVtx[phi_t4 + 1].v.tc[0] = pauseCtx->questVtx[phi_t4 + 3].v.tc[0] = phi_t2_2 << 5;
        pauseCtx->questVtx[phi_t4 + 2].v.tc[1] = pauseCtx->questVtx[phi_t4 + 3].v.tc[1] = D_8082B1F8[phi_t3] << 5;

        pauseCtx->questVtx[phi_t4 + 0].v.cn[0] = pauseCtx->questVtx[phi_t4 + 1].v.cn[0] =
            pauseCtx->questVtx[phi_t4 + 2].v.cn[0] = pauseCtx->questVtx[phi_t4 + 3].v.cn[0] =
                pauseCtx->questVtx[phi_t4 + 0].v.cn[1] = pauseCtx->questVtx[phi_t4 + 1].v.cn[1] =
                    pauseCtx->questVtx[phi_t4 + 2].v.cn[1] = pauseCtx->questVtx[phi_t4 + 3].v.cn[1] =
                        pauseCtx->questVtx[phi_t4 + 0].v.cn[2] = pauseCtx->questVtx[phi_t4 + 1].v.cn[2] =
                            pauseCtx->questVtx[phi_t4 + 2].v.cn[2] = pauseCtx->questVtx[phi_t4 + 3].v.cn[2] = 255;

        pauseCtx->questVtx[phi_t4 + 0].v.cn[3] = pauseCtx->questVtx[phi_t4 + 1].v.cn[3] =
            pauseCtx->questVtx[phi_t4 + 2].v.cn[3] = pauseCtx->questVtx[phi_t4 + 3].v.cn[3] = pauseCtx->alpha;
    }

    pauseCtx->infoPanelVtx = Graph_Alloc(gfxCtx, 28 * sizeof(Vtx));

    pauseCtx->saveVtx = Graph_Alloc(gfxCtx, 80 * sizeof(Vtx));
    func_80823A0C(play, pauseCtx->saveVtx, 5, 5);
}

void KaleidoScope_DrawGameOver(PlayState* play) {
    GraphicsContext* gfxCtx = play->state.gfxCtx;

    OPEN_DISPS(gfxCtx, "../z_kaleido_scope_PAL.c", 3122);

    Gfx_SetupDL_39Opa(gfxCtx);

    gDPSetCycleType(POLY_OPA_DISP++, G_CYC_2CYCLE);
    gDPSetRenderMode(POLY_OPA_DISP++, G_RM_PASS, G_RM_XLU_SURF2);
    gDPSetCombineLERP(POLY_OPA_DISP++, TEXEL1, TEXEL0, PRIM_LOD_FRAC, TEXEL0, 0, 0, 0, TEXEL0, PRIMITIVE, ENVIRONMENT,
                      COMBINED, ENVIRONMENT, COMBINED, 0, PRIMITIVE, 0);

    gDPSetPrimColor(POLY_OPA_DISP++, 0, 80, D_8082AB8C, D_8082AB90, D_8082AB94, D_8082AB98);
    gDPSetEnvColor(POLY_OPA_DISP++, D_8082AB9C, D_8082ABA0, D_8082ABA4, 255);

    VREG(89) -= 2;

    gDPLoadMultiBlock(POLY_OPA_DISP++, gGameOverP1Tex, 0x0000, G_TX_RENDERTILE, G_IM_FMT_IA, G_IM_SIZ_8b, 64, 32, 0,
                      G_TX_WRAP | G_TX_NOMIRROR, G_TX_WRAP | G_TX_NOMIRROR, G_TX_NOMASK, G_TX_NOMASK, G_TX_NOLOD,
                      G_TX_NOLOD);

    gDPLoadMultiBlock(POLY_OPA_DISP++, gGameOverMaskTex, 0x0100, 1, G_IM_FMT_IA, G_IM_SIZ_8b, 64, 32, 0,
                      G_TX_WRAP | G_TX_NOMIRROR, G_TX_WRAP | G_TX_NOMIRROR, G_TX_NOMASK, 5, G_TX_NOLOD, G_TX_NOLOD);

    gDPSetTileSize(POLY_OPA_DISP++, 1, 0, VREG(89) & 0x7F, 63 << 2, (31 << 2) + (VREG(89) & 0x7F));

    gSPTextureRectangle(POLY_OPA_DISP++, VREG(87) << 2, VREG(88) << 2, (VREG(87) + 64) << 2, (VREG(88) + 32) << 2,
                        G_TX_RENDERTILE, 0, 0, 1 << 10, 1 << 10);

    gDPLoadMultiBlock(POLY_OPA_DISP++, gGameOverP2Tex, 0x0000, G_TX_RENDERTILE, G_IM_FMT_IA, G_IM_SIZ_8b, 64, 32, 0,
                      G_TX_NOMIRROR | G_TX_CLAMP, G_TX_NOMIRROR | G_TX_CLAMP, G_TX_NOMASK, G_TX_NOMASK, G_TX_NOLOD,
                      G_TX_NOLOD);

    gSPTextureRectangle(POLY_OPA_DISP++, (VREG(87) + 64) << 2, VREG(88) << 2, (VREG(87) + 128) << 2,
                        (VREG(88) + 32) << 2, G_TX_RENDERTILE, 0, 0, 1 << 10, 1 << 10);

    gDPLoadMultiBlock(POLY_OPA_DISP++, gGameOverP3Tex, 0x0000, G_TX_RENDERTILE, G_IM_FMT_IA, G_IM_SIZ_8b, 64, 32, 0,
                      G_TX_NOMIRROR | G_TX_CLAMP, G_TX_NOMIRROR | G_TX_CLAMP, G_TX_NOMASK, G_TX_NOMASK, G_TX_NOLOD,
                      G_TX_NOLOD);
    gSPTextureRectangle(POLY_OPA_DISP++, (VREG(87) + 128) << 2, VREG(88) << 2, (VREG(87) + 192) << 2,
                        (VREG(88) + 32) << 2, G_TX_RENDERTILE, 0, 0, 1 << 10, 1 << 10);

    CLOSE_DISPS(gfxCtx, "../z_kaleido_scope_PAL.c", 3169);
}

void KaleidoScope_Draw(PlayState* play) {
    Input* input = &play->state.input[0];
    PauseContext* pauseCtx = &play->pauseCtx;
    InterfaceContext* interfaceCtx = &play->interfaceCtx;

    OPEN_DISPS(play->state.gfxCtx, "../z_kaleido_scope_PAL.c", 3188);

    pauseCtx->stickAdjX = input->rel.stick_x;
    pauseCtx->stickAdjY = input->rel.stick_y;

    gSPSegment(POLY_OPA_DISP++, 0x02, interfaceCtx->parameterSegment);
    gSPSegment(POLY_OPA_DISP++, 0x07, pauseCtx->playerSegment);
    gSPSegment(POLY_OPA_DISP++, 0x08, pauseCtx->iconItemSegment);
    gSPSegment(POLY_OPA_DISP++, 0x09, pauseCtx->iconItem24Segment);
    gSPSegment(POLY_OPA_DISP++, 0x0A, pauseCtx->nameSegment);
    gSPSegment(POLY_OPA_DISP++, 0x0C, pauseCtx->iconItemAltSegment);
    gSPSegment(POLY_OPA_DISP++, 0x0D, pauseCtx->iconItemLangSegment);

    if (pauseCtx->debugState == 0) {
        KaleidoScope_SetView(pauseCtx, pauseCtx->eye.x, pauseCtx->eye.y, pauseCtx->eye.z);

        Gfx_SetupDL_42Opa(play->state.gfxCtx);
        KaleidoScope_InitVertices(play, play->state.gfxCtx);
        KaleidoScope_DrawPages(play, play->state.gfxCtx);

        Gfx_SetupDL_42Opa(play->state.gfxCtx);
        gDPSetCombineLERP(POLY_OPA_DISP++, PRIMITIVE, ENVIRONMENT, TEXEL0, ENVIRONMENT, TEXEL0, 0, PRIMITIVE, 0,
                          PRIMITIVE, ENVIRONMENT, TEXEL0, ENVIRONMENT, TEXEL0, 0, PRIMITIVE, 0);

        KaleidoScope_SetView(pauseCtx, 0.0f, 0.0f, 64.0f);

        if (!((pauseCtx->state >= 8) && (pauseCtx->state <= 0x11))) {
            KaleidoScope_DrawInfoPanel(play);
        }
    }

    if ((pauseCtx->state >= 0xB) && (pauseCtx->state <= 0x11)) {
        KaleidoScope_DrawGameOver(play);
    }

    if ((pauseCtx->debugState == 1) || (pauseCtx->debugState == 2)) {
        KaleidoScope_DrawDebugEditor(play);
    }

    CLOSE_DISPS(play->state.gfxCtx, "../z_kaleido_scope_PAL.c", 3254);
}

void KaleidoScope_GrayOutTextureRGBA32(u32* texture, u16 pixelCount) {
    u32 rgb;
    u16 gray;
    u16 i;

    for (i = 0; i < pixelCount; i++) {
        if ((texture[i] & 0xFFFFFF00) != 0) {
            rgb = texture[i] >> 8;
            gray = ((((rgb & 0xFF0000) >> 16) + ((rgb & 0xFF00) >> 7) + (rgb & 0xFF)) / 7) & 0xFF;

            rgb = gray;
            rgb <<= 8;
            rgb |= gray;
            rgb <<= 8;
            rgb |= gray;

            texture[i] = (rgb << 8) | (texture[i] & 0xFF);
        }
    }
}

void func_808265BC(PlayState* play) {
    PauseContext* pauseCtx = &play->pauseCtx;

    pauseCtx->eye.x += D_8082ABAC[pauseCtx->mode] * ZREG(46);
    pauseCtx->eye.z += D_8082ABCC[pauseCtx->mode] * ZREG(46);
    pauseCtx->unk_1EA += 4 * ZREG(46);

    if (pauseCtx->unk_1EA == (64 * ZREG(47))) {
        func_80084BF4(play, 1);
        gSaveContext.buttonStatus[0] = D_8082AB6C[pauseCtx->pageIndex][0];
        gSaveContext.buttonStatus[1] = D_8082AB6C[pauseCtx->pageIndex][1];
        gSaveContext.buttonStatus[2] = D_8082AB6C[pauseCtx->pageIndex][2];
        gSaveContext.buttonStatus[3] = D_8082AB6C[pauseCtx->pageIndex][3];
        gSaveContext.buttonStatus[4] = D_8082AB6C[pauseCtx->pageIndex][4];
        pauseCtx->pageIndex = D_8082ABEC[pauseCtx->mode];
        pauseCtx->unk_1E4 = 0;
        pauseCtx->state++;
        pauseCtx->alpha = 255;
        Interface_LoadActionLabelB(play, DO_ACTION_SAVE);
    } else if (pauseCtx->unk_1EA == 64) {
        pauseCtx->pageIndex = D_8082ABEC[pauseCtx->mode];
        pauseCtx->mode = (u16)(pauseCtx->pageIndex * 2) + 1;
    }
}

void KaleidoScope_UpdateCursorSize(PlayState* play) {
    PauseContext* pauseCtx = &play->pauseCtx;
    s32 temp1;
    s32 temp2;
    s32 temp3;
    s32 temp4;

    if (pauseCtx->cursorSpecialPos == 0) {
        temp1 = -1;
        temp2 = 1;
        temp3 = 14;
        temp4 = 14;
        if (pauseCtx->pageIndex == PAUSE_MAP) {
            if (!sInDungeonScene) {
                temp1 = -6;
                temp2 = 6;
                temp3 = 4;
                temp4 = 4;
            } else if (pauseCtx->cursorSlot[pauseCtx->pageIndex] >= 3) {
                temp1 = -6;
                temp2 = 5;
                temp4 = 7;
                temp3 = 19;
            } else {
                temp1 = -3;
                temp2 = 3;
                temp3 = 13;
                temp4 = 13;
            }
        } else if (pauseCtx->pageIndex == PAUSE_QUEST) {
            temp1 = -4;
            temp2 = 4;
            temp3 = 12;
            temp4 = 12;
            if (pauseCtx->cursorSlot[pauseCtx->pageIndex] == 0x18) {
                temp1 = -2;
                temp2 = 2;
                temp3 = 32;
                temp4 = 32;
            } else if (pauseCtx->cursorSlot[pauseCtx->pageIndex] == 0x17) {
                temp1 = -4;
                temp2 = 4;
                temp4 = 13;
                temp3 = 34;
            } else if (pauseCtx->cursorSlot[pauseCtx->pageIndex] < 6) {
                temp1 = -1;
                temp2 = 1;
                temp3 = 10;
                temp4 = 10;
            } else if ((pauseCtx->cursorSlot[pauseCtx->pageIndex] >= 6) &&
                       (pauseCtx->cursorSlot[pauseCtx->pageIndex] < 0x12)) {
                temp1 = -5;
                temp2 = 3;
                temp3 = 8;
                temp4 = 8;
            }
        }
    } else {
        temp1 = -4;
        temp2 = 4;
        temp3 = 16;
        temp4 = 16;
    }

    pauseCtx->cursorVtx[0].v.ob[0] = pauseCtx->cursorVtx[2].v.ob[0] = pauseCtx->cursorVtx[0].v.ob[0] + temp1;
    pauseCtx->cursorVtx[1].v.ob[0] = pauseCtx->cursorVtx[3].v.ob[0] = pauseCtx->cursorVtx[0].v.ob[0] + 16;
    pauseCtx->cursorVtx[0].v.ob[1] = pauseCtx->cursorVtx[1].v.ob[1] = pauseCtx->cursorVtx[0].v.ob[1] + temp2;
    pauseCtx->cursorVtx[2].v.ob[1] = pauseCtx->cursorVtx[3].v.ob[1] = pauseCtx->cursorVtx[0].v.ob[1] - 16;

    pauseCtx->cursorVtx[4].v.ob[0] = pauseCtx->cursorVtx[6].v.ob[0] = pauseCtx->cursorVtx[0].v.ob[0] + temp3;
    pauseCtx->cursorVtx[5].v.ob[0] = pauseCtx->cursorVtx[7].v.ob[0] = pauseCtx->cursorVtx[4].v.ob[0] + 16;
    pauseCtx->cursorVtx[4].v.ob[1] = pauseCtx->cursorVtx[5].v.ob[1] = pauseCtx->cursorVtx[0].v.ob[1];
    pauseCtx->cursorVtx[6].v.ob[1] = pauseCtx->cursorVtx[7].v.ob[1] = pauseCtx->cursorVtx[4].v.ob[1] - 16;

    pauseCtx->cursorVtx[8].v.ob[0] = pauseCtx->cursorVtx[10].v.ob[0] = pauseCtx->cursorVtx[0].v.ob[0];
    pauseCtx->cursorVtx[9].v.ob[0] = pauseCtx->cursorVtx[11].v.ob[0] = pauseCtx->cursorVtx[8].v.ob[0] + 16;
    pauseCtx->cursorVtx[8].v.ob[1] = pauseCtx->cursorVtx[9].v.ob[1] = pauseCtx->cursorVtx[0].v.ob[1] - temp4;
    pauseCtx->cursorVtx[10].v.ob[1] = pauseCtx->cursorVtx[11].v.ob[1] = pauseCtx->cursorVtx[8].v.ob[1] - 16;

    pauseCtx->cursorVtx[12].v.ob[0] = pauseCtx->cursorVtx[14].v.ob[0] = pauseCtx->cursorVtx[0].v.ob[0] + temp3;
    pauseCtx->cursorVtx[13].v.ob[0] = pauseCtx->cursorVtx[15].v.ob[0] = pauseCtx->cursorVtx[12].v.ob[0] + 16;
    pauseCtx->cursorVtx[12].v.ob[1] = pauseCtx->cursorVtx[13].v.ob[1] = pauseCtx->cursorVtx[0].v.ob[1] - temp4;
    pauseCtx->cursorVtx[14].v.ob[1] = pauseCtx->cursorVtx[15].v.ob[1] = pauseCtx->cursorVtx[12].v.ob[1] - 16;
}

void KaleidoScope_LoadDungeonMap(PlayState* play) {
    InterfaceContext* interfaceCtx = &play->interfaceCtx;
    s32 pad;

    DmaMgr_SendRequest1(interfaceCtx->mapSegment,
                        (uintptr_t)_map_48x85_staticSegmentRomStart + (R_MAP_TEX_INDEX * 2040), 2040,
                        "../z_kaleido_scope_PAL.c", 3467);

    DmaMgr_SendRequest1(interfaceCtx->mapSegment + 0x800,
                        (uintptr_t)_map_48x85_staticSegmentRomStart + ((R_MAP_TEX_INDEX + 1) * 2040), 2040,
                        "../z_kaleido_scope_PAL.c", 3471);
}

void KaleidoScope_UpdateDungeonMap(PlayState* play) {
    PauseContext* pauseCtx = &play->pauseCtx;
    InterfaceContext* interfaceCtx = &play->interfaceCtx;

    osSyncPrintf("ＭＡＰ ＤＭＡ = %d\n", play->interfaceCtx.mapPaletteIndex);

    KaleidoScope_LoadDungeonMap(play);
    Map_SetFloorPalettesData(play, pauseCtx->dungeonMapSlot - 3);

    if ((play->sceneId >= SCENE_YDAN) && (play->sceneId <= SCENE_TAKARAYA)) {
        if ((VREG(30) + 3) == pauseCtx->cursorPoint[PAUSE_MAP]) {
            KaleidoScope_OverridePalIndexCI4(interfaceCtx->mapSegment, 2040, interfaceCtx->mapPaletteIndex, 14);
        }
    }

    if ((play->sceneId >= SCENE_YDAN) && (play->sceneId <= SCENE_TAKARAYA)) {
        if ((VREG(30) + 3) == pauseCtx->cursorPoint[PAUSE_MAP]) {
            KaleidoScope_OverridePalIndexCI4(interfaceCtx->mapSegment + 0x800, 2040, interfaceCtx->mapPaletteIndex, 14);
        }
    }
}

void KaleidoScope_Update(PlayState* play) {
    static s16 D_8082B258 = 0;
    static s16 D_8082B25C = 10;
    static s16 D_8082B260 = 0;
    PauseContext* pauseCtx = &play->pauseCtx;
    InterfaceContext* interfaceCtx = &play->interfaceCtx;
    GameOverContext* gameOverCtx = &play->gameOverCtx;
    Player* player = GET_PLAYER(play);
    Input* input = &play->state.input[0];
    u32 size;
    u32 size0;
    u32 size1;
    u32 size2;
    u16 i;
    s16 stepR;
    s16 stepG;
    s16 stepB;
    s16 stepA;
    s32 pad;

    if ((R_PAUSE_MENU_MODE >= 3) && (((pauseCtx->state >= 4) && (pauseCtx->state <= 7)) ||
                                     ((pauseCtx->state >= 0xA) && (pauseCtx->state <= 0x12)))) {

        if ((!pauseCtx->unk_1E4 || (pauseCtx->unk_1E4 == 8)) && (pauseCtx->state == 6)) {
            pauseCtx->stickAdjX = input->rel.stick_x;
            pauseCtx->stickAdjY = input->rel.stick_y;
            KaleidoScope_UpdateCursorSize(play);
            KaleidoScope_HandlePageToggles(pauseCtx, input);
        } else if ((pauseCtx->pageIndex == PAUSE_QUEST) && ((pauseCtx->unk_1E4 < 3) || (pauseCtx->unk_1E4 == 5))) {
            KaleidoScope_UpdateCursorSize(play);
        }

        if (pauseCtx->state == 6) {
            KaleidoScope_UpdateNamePanel(play);
        }
    }

    switch (pauseCtx->state) {
        case 3:
            D_808321A8[0] = gSaveContext.buttonStatus[0];
            D_808321A8[1] = gSaveContext.buttonStatus[1];
            D_808321A8[2] = gSaveContext.buttonStatus[2];
            D_808321A8[3] = gSaveContext.buttonStatus[3];
            D_808321A8[4] = gSaveContext.buttonStatus[4];

            pauseCtx->cursorX[PAUSE_MAP] = 0;
            pauseCtx->cursorSlot[PAUSE_MAP] = pauseCtx->cursorPoint[PAUSE_MAP] = pauseCtx->dungeonMapSlot =
                VREG(30) + 3;

            WREG(16) = -175;
            WREG(17) = 155;

            pauseCtx->unk_204 = -314.0f;

            //! @bug messed up alignment, should match `ALIGN64`
            pauseCtx->playerSegment = (void*)(((uintptr_t)play->objectCtx.spaceStart + 0x30) & ~0x3F);

            size1 = func_80091738(play, pauseCtx->playerSegment, &pauseCtx->playerSkelAnime);
            osSyncPrintf("プレイヤー size1＝%x\n", size1);

            pauseCtx->iconItemSegment = (void*)ALIGN16((uintptr_t)pauseCtx->playerSegment + size1);

            size0 = (uintptr_t)_icon_item_staticSegmentRomEnd - (uintptr_t)_icon_item_staticSegmentRomStart;
            osSyncPrintf("icon_item size0=%x\n", size0);
            DmaMgr_SendRequest1(pauseCtx->iconItemSegment, (uintptr_t)_icon_item_staticSegmentRomStart, size0,
                                "../z_kaleido_scope_PAL.c", 3662);

            gSegments[8] = VIRTUAL_TO_PHYSICAL(pauseCtx->iconItemSegment);

            for (i = 0; i < ARRAY_COUNTU(gItemAgeReqs); i++) {
                if ((gItemAgeReqs[i] != 9) && (gItemAgeReqs[i] != ((void)0, gSaveContext.save.linkAge))) {
                    KaleidoScope_GrayOutTextureRGBA32(SEGMENTED_TO_VIRTUAL(gItemIcons[i]), 0x400);
                }
            }

            pauseCtx->iconItem24Segment = (void*)ALIGN16((uintptr_t)pauseCtx->iconItemSegment + size0);

            size = (uintptr_t)_icon_item_24_staticSegmentRomEnd - (uintptr_t)_icon_item_24_staticSegmentRomStart;
            osSyncPrintf("icon_item24 size=%x\n", size);
            DmaMgr_SendRequest1(pauseCtx->iconItem24Segment, (uintptr_t)_icon_item_24_staticSegmentRomStart, size,
                                "../z_kaleido_scope_PAL.c", 3675);

            pauseCtx->iconItemAltSegment = (void*)ALIGN16((uintptr_t)pauseCtx->iconItem24Segment + size);

            switch (play->sceneId) {
                case SCENE_YDAN:
                case SCENE_DDAN:
                case SCENE_BDAN:
                case SCENE_BMORI1:
                case SCENE_HIDAN:
                case SCENE_MIZUSIN:
                case SCENE_JYASINZOU:
                case SCENE_HAKADAN:
                case SCENE_HAKADANCH:
                case SCENE_ICE_DOUKUTO:
                case SCENE_YDAN_BOSS:
                case SCENE_DDAN_BOSS:
                case SCENE_BDAN_BOSS:
                case SCENE_MORIBOSSROOM:
                case SCENE_FIRE_BS:
                case SCENE_MIZUSIN_BS:
                case SCENE_JYASINBOSS:
                case SCENE_HAKADAN_BS:
                    sInDungeonScene = true;
                    size2 = (uintptr_t)_icon_item_dungeon_staticSegmentRomEnd -
                            (uintptr_t)_icon_item_dungeon_staticSegmentRomStart;
                    osSyncPrintf("icon_item_dungeon dungeon-size2=%x\n", size2);
                    DmaMgr_SendRequest1(pauseCtx->iconItemAltSegment,
                                        (uintptr_t)_icon_item_dungeon_staticSegmentRomStart, size2,
                                        "../z_kaleido_scope_PAL.c", 3712);

                    interfaceCtx->mapPalette[28] = 6;
                    interfaceCtx->mapPalette[29] = 99;
                    KaleidoScope_UpdateDungeonMap(play);
                    break;

                default:
                    sInDungeonScene = false;
                    size2 = (uintptr_t)_icon_item_field_staticSegmentRomEnd -
                            (uintptr_t)_icon_item_field_staticSegmentRomStart;
                    osSyncPrintf("icon_item_field field-size2=%x\n", size2);
                    DmaMgr_SendRequest1(pauseCtx->iconItemAltSegment, (uintptr_t)_icon_item_field_staticSegmentRomStart,
                                        size2, "../z_kaleido_scope_PAL.c", 3726);
                    break;
            }

            pauseCtx->iconItemLangSegment = (void*)ALIGN16((uintptr_t)pauseCtx->iconItemAltSegment + size2);

            if (gSaveContext.language == LANGUAGE_ENG) {
                size = (uintptr_t)_icon_item_nes_staticSegmentRomEnd - (uintptr_t)_icon_item_nes_staticSegmentRomStart;
                osSyncPrintf("icon_item_dungeon dungeon-size=%x\n", size);
                DmaMgr_SendRequest1(pauseCtx->iconItemLangSegment, (uintptr_t)_icon_item_nes_staticSegmentRomStart,
                                    size, "../z_kaleido_scope_PAL.c", 3739);
            } else if (gSaveContext.language == LANGUAGE_GER) {
                size = (uintptr_t)_icon_item_ger_staticSegmentRomEnd - (uintptr_t)_icon_item_ger_staticSegmentRomStart;
                osSyncPrintf("icon_item_dungeon dungeon-size=%x\n", size);
                DmaMgr_SendRequest1(pauseCtx->iconItemLangSegment, (uintptr_t)_icon_item_ger_staticSegmentRomStart,
                                    size, "../z_kaleido_scope_PAL.c", 3746);
            } else {
                size = (uintptr_t)_icon_item_fra_staticSegmentRomEnd - (uintptr_t)_icon_item_fra_staticSegmentRomStart;
                osSyncPrintf("icon_item_dungeon dungeon-size=%x\n", size);
                DmaMgr_SendRequest1(pauseCtx->iconItemLangSegment, (uintptr_t)_icon_item_fra_staticSegmentRomStart,
                                    size, "../z_kaleido_scope_PAL.c", 3753);
            }

            pauseCtx->nameSegment = (void*)ALIGN16((uintptr_t)pauseCtx->iconItemLangSegment + size);

            osSyncPrintf("サイズ＝%x\n", size2 + size1 + size0 + size);
            osSyncPrintf("item_name I_N_PT=%x\n", 0x800);
            Interface_SetDoAction(play, DO_ACTION_DECIDE);
            osSyncPrintf("サイズ＝%x\n", size2 + size1 + size0 + size + 0x800);

            if (((void)0, gSaveContext.worldMapArea) < 22) {
                if (gSaveContext.language == LANGUAGE_ENG) {
                    DmaMgr_SendRequest1(pauseCtx->nameSegment + 0x400,
                                        (uintptr_t)_map_name_staticSegmentRomStart +
                                            (((void)0, gSaveContext.worldMapArea) * 0xA00) + 0x9000,
                                        0xA00, "../z_kaleido_scope_PAL.c", 3776);
                } else if (gSaveContext.language == LANGUAGE_GER) {
                    DmaMgr_SendRequest1(pauseCtx->nameSegment + 0x400,
                                        (uintptr_t)_map_name_staticSegmentRomStart +
                                            (((void)0, gSaveContext.worldMapArea) * 0xA00) + 0x16C00,
                                        0xA00, "../z_kaleido_scope_PAL.c", 3780);
                } else {
                    DmaMgr_SendRequest1(pauseCtx->nameSegment + 0x400,
                                        (uintptr_t)_map_name_staticSegmentRomStart +
                                            (((void)0, gSaveContext.worldMapArea) * 0xA00) + 0x24800,
                                        0xA00, "../z_kaleido_scope_PAL.c", 3784);
                }
            }

            sPreRenderCvg = (void*)ALIGN16((uintptr_t)pauseCtx->nameSegment + 0x400 + 0xA00);

            PreRender_Init(&sPlayerPreRender);
            PreRender_SetValuesSave(&sPlayerPreRender, PAUSE_EQUIP_PLAYER_WIDTH, PAUSE_EQUIP_PLAYER_HEIGHT,
                                    pauseCtx->playerSegment, NULL, sPreRenderCvg);

            KaleidoScope_DrawPlayerWork(play);
            KaleidoScope_SetupPlayerPreRender(play);

            for (i = 0; i < ARRAY_COUNT(pauseCtx->worldMapPoints); i++) {
                pauseCtx->worldMapPoints[i] = 0;
            }

            if (CHECK_QUEST_ITEM(QUEST_GERUDO_CARD)) {
                pauseCtx->worldMapPoints[0] = 2;
            }

            if (CHECK_QUEST_ITEM(QUEST_MEDALLION_SPIRIT)) {
                pauseCtx->worldMapPoints[0] = 1;
            }

            if (INV_CONTENT(ITEM_LONGSHOT) == ITEM_LONGSHOT) {
                pauseCtx->worldMapPoints[1] = 2;
            }

            if (CHECK_QUEST_ITEM(QUEST_GERUDO_CARD)) {
                pauseCtx->worldMapPoints[1] = 1;
            }

            if (GET_EVENTCHKINF(EVENTCHKINF_B2)) {
                pauseCtx->worldMapPoints[2] = 1;
            }

            if (INV_CONTENT(ITEM_LONGSHOT) == ITEM_LONGSHOT) {
                pauseCtx->worldMapPoints[2] = 2;
            }

            if (CHECK_QUEST_ITEM(QUEST_GERUDO_CARD)) {
                pauseCtx->worldMapPoints[2] = 1;
            }

            if (CUR_UPG_VALUE(UPG_SCALE)) {
                pauseCtx->worldMapPoints[3] = 1;
            }

            if (CHECK_OWNED_EQUIP(EQUIP_TYPE_BOOTS, EQUIP_INV_BOOTS_IRON)) {
                pauseCtx->worldMapPoints[3] = 2;
            }

            if (CHECK_QUEST_ITEM(QUEST_MEDALLION_WATER)) {
                pauseCtx->worldMapPoints[3] = 1;
            }

            if (GET_EVENTCHKINF(EVENTCHKINF_09)) {
                pauseCtx->worldMapPoints[4] = 1;
            }

            if (INV_CONTENT(ITEM_OCARINA_FAIRY) != ITEM_NONE) {
                pauseCtx->worldMapPoints[4] = 2;
            }

            if (CHECK_QUEST_ITEM(QUEST_SONG_EPONA)) {
                pauseCtx->worldMapPoints[4] = 1;
            }

            if (GET_EVENTCHKINF(EVENTCHKINF_6A)) {
                pauseCtx->worldMapPoints[4] = 2;
            }

            if (GET_EVENTCHKINF(EVENTCHKINF_18)) {
                pauseCtx->worldMapPoints[4] = 1;
            }

            if (GET_EVENTCHKINF(EVENTCHKINF_09)) {
                pauseCtx->worldMapPoints[5] = 2;
            }

            if (GET_EVENTCHKINF(EVENTCHKINF_40)) {
                pauseCtx->worldMapPoints[5] = 1;
            }

            if (INV_CONTENT(ITEM_OCARINA_TIME) == ITEM_OCARINA_TIME) {
                pauseCtx->worldMapPoints[5] = 2;
            }

            if (GET_EVENTCHKINF(EVENTCHKINF_45)) {
                pauseCtx->worldMapPoints[5] = 1;
            }

            if (INV_CONTENT(ITEM_ARROW_LIGHT) == ITEM_ARROW_LIGHT) {
                pauseCtx->worldMapPoints[5] = 2;
            }

            if (GET_EVENTCHKINF(EVENTCHKINF_09)) {
                pauseCtx->worldMapPoints[6] = 1;
            }

            if (GET_EVENTCHKINF(EVENTCHKINF_40)) {
                pauseCtx->worldMapPoints[7] = 2;
            }

            if (GET_EVENTCHKINF(EVENTCHKINF_25)) {
                pauseCtx->worldMapPoints[7] = 1;
            }

            if (INV_CONTENT(ITEM_HOOKSHOT) == ITEM_HOOKSHOT) {
                pauseCtx->worldMapPoints[7] = 2;
            }

            if (GET_EVENTCHKINF(EVENTCHKINF_49)) {
                pauseCtx->worldMapPoints[7] = 1;
            }

            if (gBitFlags[1] & gSaveContext.save.info.worldMapAreaData) {
                pauseCtx->worldMapPoints[8] = 1;
            }

            if (CHECK_QUEST_ITEM(QUEST_SONG_LULLABY)) {
                pauseCtx->worldMapPoints[8] = 2;
            }

            if (CHECK_QUEST_ITEM(QUEST_SONG_SUN)) {
                pauseCtx->worldMapPoints[8] = 1;
            }

            if (GET_EVENTCHKINF(EVENTCHKINF_45)) {
                pauseCtx->worldMapPoints[8] = 2;
            }

            if (INV_CONTENT(ITEM_HOOKSHOT) == ITEM_HOOKSHOT) {
                pauseCtx->worldMapPoints[8] = 1;
            }

            if (CHECK_QUEST_ITEM(QUEST_SONG_STORMS)) {
                pauseCtx->worldMapPoints[8] = 2;
            }

            if (GET_EVENTCHKINF(EVENTCHKINF_67)) {
                pauseCtx->worldMapPoints[8] = 1;
            }

            if (GET_EVENTCHKINF(EVENTCHKINF_AA)) {
                pauseCtx->worldMapPoints[8] = 2;
            }

            if (CHECK_QUEST_ITEM(QUEST_MEDALLION_SHADOW)) {
                pauseCtx->worldMapPoints[8] = 1;
            }

            if (gBitFlags[10] & gSaveContext.save.info.worldMapAreaData) {
                pauseCtx->worldMapPoints[9] = 1;
            }

            if (GET_EVENTCHKINF(EVENTCHKINF_0F)) {
                pauseCtx->worldMapPoints[9] = 2;
            }

            if (CHECK_QUEST_ITEM(QUEST_SONG_SARIA)) {
                pauseCtx->worldMapPoints[9] = 1;
            }

            if (INV_CONTENT(ITEM_HOOKSHOT) == ITEM_HOOKSHOT) {
                pauseCtx->worldMapPoints[9] = 2;
            }

            if (GET_EVENTCHKINF(EVENTCHKINF_48)) {
                pauseCtx->worldMapPoints[9] = 1;
            }

            pauseCtx->worldMapPoints[10] = 2;

            if (GET_EVENTCHKINF(EVENTCHKINF_09)) {
                pauseCtx->worldMapPoints[10] = 1;
            }

            if (GET_EVENTCHKINF(EVENTCHKINF_6E)) {
                pauseCtx->worldMapPoints[10] = 2;
            }

            if (GET_EVENTCHKINF(EVENTCHKINF_0F)) {
                pauseCtx->worldMapPoints[10] = 1;
            }

            if (CHECK_QUEST_ITEM(QUEST_SONG_LULLABY)) {
                pauseCtx->worldMapPoints[11] = 1;
            }

            if (GET_EVENTCHKINF(EVENTCHKINF_25)) {
                pauseCtx->worldMapPoints[11] = 2;
            }

            if (GET_EVENTCHKINF(EVENTCHKINF_37)) {
                pauseCtx->worldMapPoints[11] = 1;
            }

            if (INV_CONTENT(ITEM_HOOKSHOT) == ITEM_HOOKSHOT) {
                pauseCtx->worldMapPoints[11] = 2;
            }

            if (CHECK_OWNED_EQUIP(EQUIP_TYPE_BOOTS, EQUIP_INV_BOOTS_IRON)) {
                pauseCtx->worldMapPoints[11] = 1;
            }

            pauseCtx->tradeQuestLocation = 0xFF;

            i = INV_CONTENT(ITEM_TRADE_ADULT);
            if (LINK_AGE_IN_YEARS == YEARS_ADULT) {
                if ((i <= ITEM_POCKET_CUCCO) || (i == ITEM_ODD_MUSHROOM)) {
                    pauseCtx->tradeQuestLocation = 8;
                }
                if ((i == ITEM_COJIRO) || (i == ITEM_ODD_POTION)) {
                    pauseCtx->tradeQuestLocation = 9;
                }
                if (i == ITEM_SAW) {
                    pauseCtx->tradeQuestLocation = 2;
                }
                if ((i == ITEM_SWORD_BROKEN) || (i == ITEM_EYEDROPS)) {
                    pauseCtx->tradeQuestLocation = 7;
                }
                if (i == ITEM_PRESCRIPTION) {
                    pauseCtx->tradeQuestLocation = 11;
                }
                if (i == ITEM_FROG) {
                    pauseCtx->tradeQuestLocation = 3;
                }
                if ((i == ITEM_CLAIM_CHECK) && (gSaveContext.save.info.playerData.bgsFlag == 0)) {
                    pauseCtx->tradeQuestLocation = 7;
                }
            }

            pauseCtx->state = 4;
            break;

        case 4:
            if (pauseCtx->unk_1F4 == 160.0f) {
                KaleidoScope_SetDefaultCursor(play);
                KaleidoScope_ProcessPlayerPreRender();
            }

            pauseCtx->unk_1F4 = pauseCtx->unk_1F8 = pauseCtx->unk_1FC = pauseCtx->unk_200 -= 160.0f / WREG(6);
            pauseCtx->infoPanelOffsetY += 40 / WREG(6);
            interfaceCtx->startAlpha += 255 / WREG(6);
            WREG(16) += WREG(25) / WREG(6);
            WREG(17) += WREG(26) / WREG(6);
            XREG(5) += 150 / WREG(6);
            pauseCtx->alpha += (u16)(255 / (WREG(6) + WREG(4)));

            if (pauseCtx->unk_1F4 == 0) {
                interfaceCtx->startAlpha = 255;
                WREG(2) = 0;
                pauseCtx->state = 5;
            }

            func_808265BC(play);
            break;

        case 5:
            pauseCtx->alpha += (u16)(255 / (WREG(6) + WREG(4)));
            func_808265BC(play);
            if (pauseCtx->state == 6) {
                KaleidoScope_UpdateNamePanel(play);
            }
            break;

        case 6:
            switch (pauseCtx->unk_1E4) {
                case 0:
                    if (CHECK_BTN_ALL(input->press.button, BTN_START)) {
                        Interface_SetDoAction(play, DO_ACTION_NONE);
                        pauseCtx->state = 0x12;
                        WREG(2) = -6240;
                        func_800F64E0(0);
                    } else if (CHECK_BTN_ALL(input->press.button, BTN_B)) {
                        pauseCtx->mode = 0;
                        pauseCtx->promptChoice = 0;
                        Audio_PlaySfxGeneral(NA_SE_SY_DECIDE, &gSfxDefaultPos, 4, &gSfxDefaultFreqAndVolScale,
                                             &gSfxDefaultFreqAndVolScale, &gSfxDefaultReverb);
                        gSaveContext.buttonStatus[0] = gSaveContext.buttonStatus[1] = gSaveContext.buttonStatus[2] =
                            gSaveContext.buttonStatus[3] = BTN_DISABLED;
                        gSaveContext.buttonStatus[4] = BTN_ENABLED;
                        gSaveContext.unk_13EA = 0;
                        Interface_ChangeAlpha(50);
                        pauseCtx->unk_1EC = 0;
                        pauseCtx->state = 7;
                    }
                    break;

                case 1:
                    func_808237B4(play, play->state.input);
                    break;

                case 2:
                    pauseCtx->ocarinaStaff = AudioOcarina_GetPlaybackStaff();
                    if (pauseCtx->ocarinaStaff->state == 0) {
                        pauseCtx->unk_1E4 = 4;
                        AudioOcarina_SetInstrument(OCARINA_INSTRUMENT_OFF);
                    }
                    break;

                case 3:
                    KaleidoScope_UpdateItemEquip(play);
                    break;

                case 4:
                    break;

                case 5:
                    pauseCtx->ocarinaStaff = AudioOcarina_GetPlayingStaff();

                    if (CHECK_BTN_ALL(input->press.button, BTN_START)) {
                        AudioOcarina_SetInstrument(OCARINA_INSTRUMENT_OFF);
                        Interface_SetDoAction(play, DO_ACTION_NONE);
                        pauseCtx->state = 0x12;
                        WREG(2) = -6240;
                        func_800F64E0(0);
                        pauseCtx->unk_1E4 = 0;
                        break;
                    } else if (CHECK_BTN_ALL(input->press.button, BTN_B)) {
                        AudioOcarina_SetInstrument(OCARINA_INSTRUMENT_OFF);
                        pauseCtx->unk_1E4 = 0;
                        pauseCtx->mode = 0;
                        pauseCtx->promptChoice = 0;
                        Audio_PlaySfxGeneral(NA_SE_SY_DECIDE, &gSfxDefaultPos, 4, &gSfxDefaultFreqAndVolScale,
                                             &gSfxDefaultFreqAndVolScale, &gSfxDefaultReverb);
                        gSaveContext.buttonStatus[0] = gSaveContext.buttonStatus[1] = gSaveContext.buttonStatus[2] =
                            gSaveContext.buttonStatus[3] = BTN_DISABLED;
                        gSaveContext.buttonStatus[4] = BTN_ENABLED;
                        gSaveContext.unk_13EA = 0;
                        Interface_ChangeAlpha(50);
                        pauseCtx->unk_1EC = 0;
                        pauseCtx->state = 7;
                    } else if (pauseCtx->ocarinaStaff->state == pauseCtx->ocarinaSongIdx) {
                        Audio_PlaySfxGeneral(NA_SE_SY_TRE_BOX_APPEAR, &gSfxDefaultPos, 4, &gSfxDefaultFreqAndVolScale,
                                             &gSfxDefaultFreqAndVolScale, &gSfxDefaultReverb);
                        D_8082B258 = 0;
                        D_8082B25C = 30;
                        pauseCtx->unk_1E4 = 6;
                    } else if (pauseCtx->ocarinaStaff->state == 0xFF) {
                        Audio_PlaySfxGeneral(NA_SE_SY_OCARINA_ERROR, &gSfxDefaultPos, 4, &gSfxDefaultFreqAndVolScale,
                                             &gSfxDefaultFreqAndVolScale, &gSfxDefaultReverb);
                        D_8082B258 = 4;
                        D_8082B25C = 20;
                        pauseCtx->unk_1E4 = 6;
                    }
                    break;

                case 6:
                    D_8082B25C--;
                    if (D_8082B25C == 0) {
                        pauseCtx->unk_1E4 = D_8082B258;
                        if (pauseCtx->unk_1E4 == 0) {
                            AudioOcarina_SetInstrument(OCARINA_INSTRUMENT_OFF);
                        }
                    }
                    break;

                case 7:
                    break;

                case 8:
                    if (CHECK_BTN_ALL(input->press.button, BTN_START)) {
                        AudioOcarina_SetInstrument(OCARINA_INSTRUMENT_OFF);
                        Interface_SetDoAction(play, DO_ACTION_NONE);
                        pauseCtx->state = 0x12;
                        WREG(2) = -6240;
                        func_800F64E0(0);
                        pauseCtx->unk_1E4 = 0;
                    } else if (CHECK_BTN_ALL(input->press.button, BTN_B)) {
                        AudioOcarina_SetInstrument(OCARINA_INSTRUMENT_OFF);
                        pauseCtx->unk_1E4 = 0;
                        pauseCtx->mode = 0;
                        pauseCtx->promptChoice = 0;
                        Audio_PlaySfxGeneral(NA_SE_SY_DECIDE, &gSfxDefaultPos, 4, &gSfxDefaultFreqAndVolScale,
                                             &gSfxDefaultFreqAndVolScale, &gSfxDefaultReverb);
                        gSaveContext.buttonStatus[0] = gSaveContext.buttonStatus[1] = gSaveContext.buttonStatus[2] =
                            gSaveContext.buttonStatus[3] = BTN_DISABLED;
                        gSaveContext.buttonStatus[4] = BTN_ENABLED;
                        gSaveContext.unk_13EA = 0;
                        Interface_ChangeAlpha(50);
                        pauseCtx->unk_1EC = 0;
                        pauseCtx->state = 7;
                    }
                    break;

                case 9:
                    break;

                default:
                    pauseCtx->unk_1E4 = 0;
                    break;
            }
            break;

        case 7:
            switch (pauseCtx->unk_1EC) {
                case 0:
                    pauseCtx->unk_204 -= 314.0f / WREG(6);
                    WREG(16) -= WREG(25) / WREG(6);
                    WREG(17) -= WREG(26) / WREG(6);
                    if (pauseCtx->unk_204 <= -628.0f) {
                        pauseCtx->unk_204 = -628.0f;
                        pauseCtx->unk_1EC = 1;
                    }
                    break;

                case 1:
                    if (CHECK_BTN_ALL(input->press.button, BTN_A)) {
                        if (pauseCtx->promptChoice != 0) {
                            Interface_SetDoAction(play, DO_ACTION_NONE);
                            gSaveContext.buttonStatus[0] = gSaveContext.buttonStatus[1] = gSaveContext.buttonStatus[2] =
                                gSaveContext.buttonStatus[3] = BTN_ENABLED;
                            gSaveContext.unk_13EA = 0;
                            Interface_ChangeAlpha(50);
                            pauseCtx->unk_1EC = 2;
                            WREG(2) = -6240;
                            YREG(8) = pauseCtx->unk_204;
                            func_800F64E0(0);
                        } else {
                            Audio_PlaySfxGeneral(NA_SE_SY_PIECE_OF_HEART, &gSfxDefaultPos, 4,
                                                 &gSfxDefaultFreqAndVolScale, &gSfxDefaultFreqAndVolScale,
                                                 &gSfxDefaultReverb);
                            Play_SaveSceneFlags(play);
                            gSaveContext.save.info.playerData.savedSceneId = play->sceneId;
                            Sram_WriteSave(&play->sramCtx);
                            pauseCtx->unk_1EC = 4;
                            D_8082B25C = 3;
                        }
                    } else if (CHECK_BTN_ALL(input->press.button, BTN_START) ||
                               CHECK_BTN_ALL(input->press.button, BTN_B)) {
                        Interface_SetDoAction(play, DO_ACTION_NONE);
                        pauseCtx->unk_1EC = 2;
                        WREG(2) = -6240;
                        YREG(8) = pauseCtx->unk_204;
                        func_800F64E0(0);
                        gSaveContext.buttonStatus[0] = gSaveContext.buttonStatus[1] = gSaveContext.buttonStatus[2] =
                            gSaveContext.buttonStatus[3] = BTN_ENABLED;
                        gSaveContext.unk_13EA = 0;
                        Interface_ChangeAlpha(50);
                    }
                    break;

                case 4:
                    if (CHECK_BTN_ALL(input->press.button, BTN_B) || CHECK_BTN_ALL(input->press.button, BTN_A) ||
                        CHECK_BTN_ALL(input->press.button, BTN_START) || (--D_8082B25C == 0)) {
                        Interface_SetDoAction(play, DO_ACTION_NONE);
                        gSaveContext.buttonStatus[0] = gSaveContext.buttonStatus[1] = gSaveContext.buttonStatus[2] =
                            gSaveContext.buttonStatus[3] = BTN_ENABLED;
                        gSaveContext.unk_13EA = 0;
                        Interface_ChangeAlpha(50);
                        pauseCtx->unk_1EC = 5;
                        WREG(2) = -6240;
                        YREG(8) = pauseCtx->unk_204;
                        func_800F64E0(0);
                    }
                    break;

                case 3:
                case 6:
                    pauseCtx->unk_204 += 314.0f / WREG(6);
                    WREG(16) += WREG(25) / WREG(6);
                    WREG(17) += WREG(26) / WREG(6);
                    if (pauseCtx->unk_204 >= -314.0f) {
                        pauseCtx->state = 6;
                        pauseCtx->unk_1EC = 0;
                        pauseCtx->unk_1F4 = pauseCtx->unk_1F8 = pauseCtx->unk_1FC = pauseCtx->unk_200 = 0.0f;
                        pauseCtx->unk_204 = -314.0f;
                    }
                    break;

                case 2:
                case 5:
                    if (pauseCtx->unk_204 != (YREG(8) + 160.0f)) {
                        pauseCtx->unk_1F4 = pauseCtx->unk_1F8 = pauseCtx->unk_1FC = pauseCtx->unk_200 +=
                            160.0f / WREG(6);
                        pauseCtx->unk_204 += 160.0f / WREG(6);
                        pauseCtx->infoPanelOffsetY -= 40 / WREG(6);
                        WREG(16) -= WREG(25) / WREG(6);
                        WREG(17) -= WREG(26) / WREG(6);
                        XREG(5) -= 150 / WREG(6);
                        pauseCtx->alpha -= (u16)(255 / WREG(6));
                        if (pauseCtx->unk_204 == (YREG(8) + 160.0f)) {
                            pauseCtx->alpha = 0;
                        }
                    } else {
                        pauseCtx->debugState = 0;
                        pauseCtx->state = 0x13;
                        pauseCtx->unk_1F4 = pauseCtx->unk_1F8 = pauseCtx->unk_1FC = pauseCtx->unk_200 = 160.0f;
                        pauseCtx->namedItem = PAUSE_ITEM_NONE;
                        pauseCtx->unk_1E4 = 0;
                        pauseCtx->unk_204 = -434.0f;
                    }
                    break;
            }
            break;

        case 0xA:
            pauseCtx->cursorSlot[PAUSE_MAP] = pauseCtx->cursorPoint[PAUSE_MAP] = pauseCtx->dungeonMapSlot =
                VREG(30) + 3;
            WREG(16) = -175;
            WREG(17) = 155;
            pauseCtx->unk_204 = -434.0f;
            Interface_ChangeAlpha(1);

            //! @bug messed up alignment, should match `ALIGN64`
            pauseCtx->iconItemSegment = (void*)(((uintptr_t)play->objectCtx.spaceStart + 0x30) & ~0x3F);
            size0 = (uintptr_t)_icon_item_staticSegmentRomEnd - (uintptr_t)_icon_item_staticSegmentRomStart;
            osSyncPrintf("icon_item size0=%x\n", size0);
            DmaMgr_SendRequest1(pauseCtx->iconItemSegment, (uintptr_t)_icon_item_staticSegmentRomStart, size0,
                                "../z_kaleido_scope_PAL.c", 4356);

            pauseCtx->iconItem24Segment = (void*)ALIGN16((uintptr_t)pauseCtx->iconItemSegment + size0);
            size = (uintptr_t)_icon_item_24_staticSegmentRomEnd - (uintptr_t)_icon_item_24_staticSegmentRomStart;
            osSyncPrintf("icon_item24 size=%x\n", size);
            DmaMgr_SendRequest1(pauseCtx->iconItem24Segment, (uintptr_t)_icon_item_24_staticSegmentRomStart, size,
                                "../z_kaleido_scope_PAL.c", 4363);

            pauseCtx->iconItemAltSegment = (void*)ALIGN16((uintptr_t)pauseCtx->iconItem24Segment + size);
            size2 = (uintptr_t)_icon_item_gameover_staticSegmentRomEnd -
                    (uintptr_t)_icon_item_gameover_staticSegmentRomStart;
            osSyncPrintf("icon_item_dungeon gameover-size2=%x\n", size2);
            DmaMgr_SendRequest1(pauseCtx->iconItemAltSegment, (uintptr_t)_icon_item_gameover_staticSegmentRomStart,
                                size2, "../z_kaleido_scope_PAL.c", 4370);

            pauseCtx->iconItemLangSegment = (void*)ALIGN16((uintptr_t)pauseCtx->iconItemAltSegment + size2);

            if (gSaveContext.language == LANGUAGE_ENG) {
                size = (uintptr_t)_icon_item_nes_staticSegmentRomEnd - (uintptr_t)_icon_item_nes_staticSegmentRomStart;
                osSyncPrintf("icon_item_dungeon dungeon-size=%x\n", size);
                DmaMgr_SendRequest1(pauseCtx->iconItemLangSegment, (uintptr_t)_icon_item_nes_staticSegmentRomStart,
                                    size, "../z_kaleido_scope_PAL.c", 4379);
            } else if (gSaveContext.language == LANGUAGE_GER) {
                size = (uintptr_t)_icon_item_ger_staticSegmentRomEnd - (uintptr_t)_icon_item_ger_staticSegmentRomStart;
                osSyncPrintf("icon_item_dungeon dungeon-size=%x\n", size);
                DmaMgr_SendRequest1(pauseCtx->iconItemLangSegment, (uintptr_t)_icon_item_ger_staticSegmentRomStart,
                                    size, "../z_kaleido_scope_PAL.c", 4386);
            } else {
                size = (uintptr_t)_icon_item_fra_staticSegmentRomEnd - (uintptr_t)_icon_item_fra_staticSegmentRomStart;
                osSyncPrintf("icon_item_dungeon dungeon-size=%x\n", size);
                DmaMgr_SendRequest1(pauseCtx->iconItemLangSegment, (uintptr_t)_icon_item_fra_staticSegmentRomStart,
                                    size, "../z_kaleido_scope_PAL.c", 4393);
            }

            D_8082AB8C = 255;
            D_8082AB90 = 130;
            D_8082AB94 = 0;
            D_8082AB98 = 0;
            D_8082AB9C = 30;
            D_8082ABA0 = 0;
            D_8082ABA4 = 0;
            D_8082B260 = 30;
            VREG(88) = 98;
            pauseCtx->promptChoice = 0;
            pauseCtx->state++;
            break;

        case 0xB:
            stepR = ABS(D_8082AB8C - 30) / D_8082B260;
            stepG = ABS(D_8082AB90) / D_8082B260;
            stepB = ABS(D_8082AB94) / D_8082B260;
            stepA = ABS(D_8082AB98 - 255) / D_8082B260;
            if (D_8082AB8C >= 30) {
                D_8082AB8C -= stepR;
            } else {
                D_8082AB8C += stepR;
            }
            if (D_8082AB90 >= 0) {
                D_8082AB90 -= stepG;
            } else {
                D_8082AB90 += stepG;
            }
            if (D_8082AB94 >= 0) {
                D_8082AB94 -= stepB;
            } else {
                D_8082AB94 += stepB;
            }
            if (D_8082AB98 >= 255) {
                D_8082AB98 -= stepA;
            } else {
                D_8082AB98 += stepA;
            }

            stepR = ABS(D_8082AB9C - 255) / D_8082B260;
            stepG = ABS(D_8082ABA0 - 130) / D_8082B260;
            stepB = ABS(D_8082ABA4) / D_8082B260;
            if (D_8082AB9C >= 255) {
                D_8082AB9C -= stepR;
            } else {
                D_8082AB9C += stepR;
            }
            if (D_8082ABA0 >= 130) {
                D_8082ABA0 -= stepG;
            } else {
                D_8082ABA0 += stepG;
            }
            if (D_8082ABA4 >= 0) {
                D_8082ABA4 -= stepB;
            } else {
                D_8082ABA4 += stepB;
            }

            D_8082B260--;
            if (D_8082B260 == 0) {
                D_8082AB8C = 30;
                D_8082AB90 = 0;
                D_8082AB94 = 0;
                D_8082AB98 = 255;

                D_8082AB9C = 255;
                D_8082ABA0 = 130;
                D_8082ABA4 = 0;

                pauseCtx->state++;
                D_8082B260 = 40;
            }
            break;

        case 0xC:
            D_8082B260--;
            if (D_8082B260 == 0) {
                pauseCtx->state = 0xD;
            }
            break;

        case 0xD:
            pauseCtx->unk_1F4 = pauseCtx->unk_1F8 = pauseCtx->unk_1FC = pauseCtx->unk_200 = pauseCtx->unk_204 -=
                160.0f / WREG(6);
            pauseCtx->infoPanelOffsetY += 40 / WREG(6);
            interfaceCtx->startAlpha += 255 / WREG(6);
            VREG(88) -= 3;
            WREG(16) += WREG(25) / WREG(6);
            WREG(17) += WREG(26) / WREG(6);
            XREG(5) += 150 / WREG(6);
            pauseCtx->alpha += (u16)(255 / (WREG(6) + WREG(4)));
            if (pauseCtx->unk_204 < -628.0f) {
                pauseCtx->unk_204 = -628.0f;
                interfaceCtx->startAlpha = 255;
                VREG(88) = 66;
                WREG(2) = 0;
                pauseCtx->alpha = 255;
                pauseCtx->state = 0xE;
                gSaveContext.save.info.playerData.deaths++;
                if (gSaveContext.save.info.playerData.deaths > 999) {
                    gSaveContext.save.info.playerData.deaths = 999;
                }
            }
            osSyncPrintf("kscope->angle_s = %f\n", pauseCtx->unk_204);
            break;

        case 0xE:
            if (CHECK_BTN_ALL(input->press.button, BTN_A)) {
                if (pauseCtx->promptChoice != 0) {
                    pauseCtx->promptChoice = 0;
                    Audio_PlaySfxGeneral(NA_SE_SY_DECIDE, &gSfxDefaultPos, 4, &gSfxDefaultFreqAndVolScale,
                                         &gSfxDefaultFreqAndVolScale, &gSfxDefaultReverb);
                    pauseCtx->state = 0x10;
                    gameOverCtx->state++;
                } else {
                    Audio_PlaySfxGeneral(NA_SE_SY_PIECE_OF_HEART, &gSfxDefaultPos, 4, &gSfxDefaultFreqAndVolScale,
                                         &gSfxDefaultFreqAndVolScale, &gSfxDefaultReverb);
                    pauseCtx->promptChoice = 0;
                    Play_SaveSceneFlags(play);
                    gSaveContext.save.info.playerData.savedSceneId = play->sceneId;
                    Sram_WriteSave(&play->sramCtx);
                    pauseCtx->state = 0xF;
                    D_8082B25C = 3;
                }
            }
            break;

        case 0xF:
            D_8082B25C--;
            if (D_8082B25C == 0) {
                pauseCtx->state = 0x10;
                gameOverCtx->state++;
            } else if ((D_8082B25C <= 80) &&
                       (CHECK_BTN_ALL(input->press.button, BTN_A) || CHECK_BTN_ALL(input->press.button, BTN_START))) {
                pauseCtx->state = 0x10;
                gameOverCtx->state++;
                func_800F64E0(0);
            }
            break;

        case 0x10:
            if (CHECK_BTN_ALL(input->press.button, BTN_A) || CHECK_BTN_ALL(input->press.button, BTN_START)) {
                if (pauseCtx->promptChoice == 0) {
                    Audio_PlaySfxGeneral(NA_SE_SY_PIECE_OF_HEART, &gSfxDefaultPos, 4, &gSfxDefaultFreqAndVolScale,
                                         &gSfxDefaultFreqAndVolScale, &gSfxDefaultReverb);
                    Play_SaveSceneFlags(play);

                    switch (gSaveContext.save.entranceIndex) {
                        case ENTR_YDAN_0:
                        case ENTR_DDAN_0:
                        case ENTR_BDAN_0:
                        case ENTR_BMORI1_0:
                        case ENTR_HIDAN_0:
                        case ENTR_MIZUSIN_0:
                        case ENTR_JYASINZOU_0:
                        case ENTR_HAKADAN_0:
                        case ENTR_GANON_0:
                        case ENTR_MEN_0:
                        case ENTR_ICE_DOUKUTO_0:
                        case ENTR_GERUDOWAY_0:
                        case ENTR_HAKADANCH_0:
                        case ENTR_GANONTIKA_0:
                        case ENTR_GANON_SONOGO_0:
                            break;

                        case ENTR_YDAN_BOSS_0:
                            gSaveContext.save.entranceIndex = ENTR_YDAN_0;
                            break;

                        case ENTR_DDAN_BOSS_0:
                            gSaveContext.save.entranceIndex = ENTR_DDAN_0;
                            break;

                        case ENTR_BDAN_BOSS_0:
                            gSaveContext.save.entranceIndex = ENTR_BDAN_0;
                            break;

                        case ENTR_MORIBOSSROOM_0:
                            gSaveContext.save.entranceIndex = ENTR_BMORI1_0;
                            break;

                        case ENTR_FIRE_BS_0:
                            gSaveContext.save.entranceIndex = ENTR_HIDAN_0;
                            break;

                        case ENTR_MIZUSIN_BS_0:
                            gSaveContext.save.entranceIndex = ENTR_MIZUSIN_0;
                            break;

                        case ENTR_JYASINBOSS_0:
                            gSaveContext.save.entranceIndex = ENTR_JYASINZOU_0;
                            break;

                        case ENTR_HAKADAN_BS_0:
                            gSaveContext.save.entranceIndex = ENTR_HAKADAN_0;
                            break;

                        case ENTR_GANON_BOSS_0:
                            gSaveContext.save.entranceIndex = ENTR_GANON_0;
                            break;
                    }
                } else {
                    Audio_PlaySfxGeneral(NA_SE_SY_DECIDE, &gSfxDefaultPos, 4, &gSfxDefaultFreqAndVolScale,
                                         &gSfxDefaultFreqAndVolScale, &gSfxDefaultReverb);
                }

                pauseCtx->state = 0x11;
            }
            break;

        case 0x11:
            if (interfaceCtx->unk_244 != 255) {
                interfaceCtx->unk_244 += 10;
                if (interfaceCtx->unk_244 >= 255) {
                    interfaceCtx->unk_244 = 255;
                    pauseCtx->state = 0;
                    R_UPDATE_RATE = 3;
                    R_PAUSE_MENU_MODE = 0;
                    func_800981B8(&play->objectCtx);
                    func_800418D0(&play->colCtx, play);
                    if (pauseCtx->promptChoice == 0) {
                        Play_TriggerRespawn(play);
                        gSaveContext.respawnFlag = -2;
                        gSaveContext.nextTransitionType = TRANS_TYPE_FADE_BLACK;
<<<<<<< HEAD
                        gSaveContext.save.info.playerData.health = 0x30;
                        Audio_QueueSeqCmd(0xF << 28 | SEQ_PLAYER_BGM_MAIN << 24 | 0xA);
=======
                        gSaveContext.health = 0x30;
                        SEQCMD_RESET_AUDIO_HEAP(0, 10);
>>>>>>> 062f4d8e
                        gSaveContext.healthAccumulator = 0;
                        gSaveContext.magicState = MAGIC_STATE_IDLE;
                        gSaveContext.prevMagicState = MAGIC_STATE_IDLE;
                        osSyncPrintf(VT_FGCOL(YELLOW));
                        osSyncPrintf("MAGIC_NOW=%d ", gSaveContext.save.info.playerData.magic);
                        osSyncPrintf("Z_MAGIC_NOW_NOW=%d   →  ", gSaveContext.magicFillTarget);
                        gSaveContext.magicCapacity = 0;
                        // Set the fill target to be the magic amount before game over
                        gSaveContext.magicFillTarget = gSaveContext.save.info.playerData.magic;
                        // Set `magicLevel` and `magic` to 0 so `magicCapacity` then `magic` grows from nothing
                        // to respectively the full capacity and `magicFillTarget`
                        gSaveContext.save.info.playerData.magicLevel = gSaveContext.save.info.playerData.magic = 0;
                        osSyncPrintf("MAGIC_NOW=%d ", gSaveContext.save.info.playerData.magic);
                        osSyncPrintf("Z_MAGIC_NOW_NOW=%d\n", gSaveContext.magicFillTarget);
                        osSyncPrintf(VT_RST);
                    } else {
                        play->state.running = false;
                        SET_NEXT_GAMESTATE(&play->state, TitleSetup_Init, TitleSetupState);
                    }
                }
            }
            break;

        case 0x12:
            if (pauseCtx->unk_1F4 != 160.0f) {
                pauseCtx->unk_1F4 = pauseCtx->unk_1F8 = pauseCtx->unk_1FC = pauseCtx->unk_200 += 160.0f / WREG(6);
                pauseCtx->infoPanelOffsetY -= 40 / WREG(6);
                interfaceCtx->startAlpha -= 255 / WREG(6);
                WREG(16) -= WREG(25) / WREG(6);
                WREG(17) -= WREG(26) / WREG(6);
                XREG(5) -= 150 / WREG(6);
                pauseCtx->alpha -= (u16)(255 / WREG(6));
                if (pauseCtx->unk_1F4 == 160.0f) {
                    pauseCtx->alpha = 0;
                }
            } else {
                pauseCtx->debugState = 0;
                pauseCtx->state = 0x13;
                pauseCtx->unk_200 = 160.0f;
                pauseCtx->unk_1FC = 160.0f;
                pauseCtx->unk_1F8 = 160.0f;
                pauseCtx->unk_1F4 = 160.0f;
                pauseCtx->namedItem = PAUSE_ITEM_NONE;
                play->interfaceCtx.startAlpha = 0;
            }
            break;

        case 0x13:
            pauseCtx->state = 0;
            R_UPDATE_RATE = 3;
            R_PAUSE_MENU_MODE = 0;
            func_800981B8(&play->objectCtx);
            func_800418D0(&play->colCtx, play);

            switch (play->sceneId) {
                case SCENE_YDAN:
                case SCENE_DDAN:
                case SCENE_BDAN:
                case SCENE_BMORI1:
                case SCENE_HIDAN:
                case SCENE_MIZUSIN:
                case SCENE_JYASINZOU:
                case SCENE_HAKADAN:
                case SCENE_HAKADANCH:
                case SCENE_ICE_DOUKUTO:
                case SCENE_YDAN_BOSS:
                case SCENE_DDAN_BOSS:
                case SCENE_BDAN_BOSS:
                case SCENE_MORIBOSSROOM:
                case SCENE_FIRE_BS:
                case SCENE_MIZUSIN_BS:
                case SCENE_JYASINBOSS:
                case SCENE_HAKADAN_BS:
                    Map_InitData(play, play->interfaceCtx.mapRoomNum);
                    break;
            }

            gSaveContext.buttonStatus[0] = D_808321A8[0];
            gSaveContext.buttonStatus[1] = D_808321A8[1];
            gSaveContext.buttonStatus[2] = D_808321A8[2];
            gSaveContext.buttonStatus[3] = D_808321A8[3];
            gSaveContext.buttonStatus[4] = D_808321A8[4];
            interfaceCtx->unk_1FA = interfaceCtx->unk_1FC = 0;
            osSyncPrintf(VT_FGCOL(YELLOW));
            osSyncPrintf("i=%d  LAST_TIME_TYPE=%d\n", i, gSaveContext.unk_13EE);
            gSaveContext.unk_13EA = 0;
            Interface_ChangeAlpha(gSaveContext.unk_13EE);
            player->targetActor = NULL;
            Player_SetEquipmentData(play, player);
            osSyncPrintf(VT_RST);
            break;
    }
}<|MERGE_RESOLUTION|>--- conflicted
+++ resolved
@@ -3409,13 +3409,8 @@
                         Play_TriggerRespawn(play);
                         gSaveContext.respawnFlag = -2;
                         gSaveContext.nextTransitionType = TRANS_TYPE_FADE_BLACK;
-<<<<<<< HEAD
                         gSaveContext.save.info.playerData.health = 0x30;
-                        Audio_QueueSeqCmd(0xF << 28 | SEQ_PLAYER_BGM_MAIN << 24 | 0xA);
-=======
-                        gSaveContext.health = 0x30;
                         SEQCMD_RESET_AUDIO_HEAP(0, 10);
->>>>>>> 062f4d8e
                         gSaveContext.healthAccumulator = 0;
                         gSaveContext.magicState = MAGIC_STATE_IDLE;
                         gSaveContext.prevMagicState = MAGIC_STATE_IDLE;
