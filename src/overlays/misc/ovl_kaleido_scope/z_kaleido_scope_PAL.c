--- conflicted
+++ resolved
@@ -1915,15 +1915,9 @@
         }
     }
 
-<<<<<<< HEAD
     for (phi_t3 = IBTN_BC_C_FIRST; phi_t3 <= IBTN_BC_C_LAST; phi_t3++, phi_t2 += 4) {
-        if (gSaveContext.equips.cButtonSlots[IBTN_BC_TO_C(phi_t3)] != ITEM_NONE) {
-            phi_t4 = gSaveContext.equips.cButtonSlots[IBTN_BC_TO_C(phi_t3)] * 4;
-=======
-    for (phi_t3 = 1; phi_t3 < 4; phi_t3++, phi_t2 += 4) {
-        if (gSaveContext.save.info.equips.cButtonSlots[phi_t3 - 1] != ITEM_NONE) {
-            phi_t4 = gSaveContext.save.info.equips.cButtonSlots[phi_t3 - 1] * 4;
->>>>>>> 6e7a6d41
+        if (gSaveContext.save.info.equips.cButtonSlots[IBTN_BC_TO_C(phi_t3)] != ITEM_NONE) {
+            phi_t4 = gSaveContext.save.info.equips.cButtonSlots[IBTN_BC_TO_C(phi_t3)] * 4;
 
             pauseCtx->itemVtx[phi_t2 + 0].v.ob[0] = pauseCtx->itemVtx[phi_t2 + 2].v.ob[0] =
                 pauseCtx->itemVtx[phi_t4].v.ob[0] - 2;
