#include "z_kaleido_scope.h"
#include "assets/textures/icon_item_static/icon_item_static.h"
#include "assets/textures/icon_item_24_static/icon_item_24_static.h"
#include "assets/textures/icon_item_nes_static/icon_item_nes_static.h"
#include "assets/textures/icon_item_ger_static/icon_item_ger_static.h"
#include "assets/textures/icon_item_fra_static/icon_item_fra_static.h"
#include "assets/textures/icon_item_gameover_static/icon_item_gameover_static.h"
#include "vt.h"

static void* sEquipmentFRATexs[] = {
    gPauseEquipment00FRATex, gPauseEquipment01Tex, gPauseEquipment02Tex, gPauseEquipment03Tex, gPauseEquipment04Tex,
    gPauseEquipment10FRATex, gPauseEquipment11Tex, gPauseEquipment12Tex, gPauseEquipment13Tex, gPauseEquipment14Tex,
    gPauseEquipment20FRATex, gPauseEquipment21Tex, gPauseEquipment22Tex, gPauseEquipment23Tex, gPauseEquipment24Tex,
};
static void* sSelectItemFRATexs[] = {
    gPauseSelectItem00FRATex, gPauseSelectItem01Tex,    gPauseSelectItem02Tex,    gPauseSelectItem03Tex,
    gPauseSelectItem04Tex,    gPauseSelectItem10FRATex, gPauseSelectItem11Tex,    gPauseSelectItem12Tex,
    gPauseSelectItem13Tex,    gPauseSelectItem14Tex,    gPauseSelectItem20FRATex, gPauseSelectItem21Tex,
    gPauseSelectItem22Tex,    gPauseSelectItem23Tex,    gPauseSelectItem24Tex,
};
static void* sMapFRATexs[] = {
    gPauseMap00Tex,    gPauseMap01Tex, gPauseMap02Tex, gPauseMap03Tex, gPauseMap04Tex,
    gPauseMap10FRATex, gPauseMap11Tex, gPauseMap12Tex, gPauseMap13Tex, gPauseMap14Tex,
    gPauseMap20Tex,    gPauseMap21Tex, gPauseMap22Tex, gPauseMap23Tex, gPauseMap24Tex,
};
static void* sQuestStatusFRATexs[] = {
    gPauseQuestStatus00Tex, gPauseQuestStatus01Tex,    gPauseQuestStatus02Tex, gPauseQuestStatus03Tex,
    gPauseQuestStatus04Tex, gPauseQuestStatus10FRATex, gPauseQuestStatus11Tex, gPauseQuestStatus12Tex,
    gPauseQuestStatus13Tex, gPauseQuestStatus14Tex,    gPauseQuestStatus20Tex, gPauseQuestStatus21Tex,
    gPauseQuestStatus22Tex, gPauseQuestStatus23Tex,    gPauseQuestStatus24Tex,
};
static void* sSaveFRATexs[] = {
    gPauseSave00FRATex, gPauseSave01Tex, gPauseSave02Tex, gPauseSave03Tex, gPauseSave04Tex,
    gPauseSave10FRATex, gPauseSave11Tex, gPauseSave12Tex, gPauseSave13Tex, gPauseSave14Tex,
    gPauseSave20FRATex, gPauseSave21Tex, gPauseSave22Tex, gPauseSave23Tex, gPauseSave24Tex,
};

static void* sEquipmentGERTexs[] = {
    gPauseEquipment00GERTex, gPauseEquipment01Tex, gPauseEquipment02Tex, gPauseEquipment03Tex, gPauseEquipment04Tex,
    gPauseEquipment10GERTex, gPauseEquipment11Tex, gPauseEquipment12Tex, gPauseEquipment13Tex, gPauseEquipment14Tex,
    gPauseEquipment20GERTex, gPauseEquipment21Tex, gPauseEquipment22Tex, gPauseEquipment23Tex, gPauseEquipment24Tex,
};
static void* sSelectItemGERTexs[] = {
    gPauseSelectItem00GERTex, gPauseSelectItem01Tex,    gPauseSelectItem02Tex,    gPauseSelectItem03Tex,
    gPauseSelectItem04Tex,    gPauseSelectItem10GERTex, gPauseSelectItem11Tex,    gPauseSelectItem12Tex,
    gPauseSelectItem13Tex,    gPauseSelectItem14Tex,    gPauseSelectItem20GERTex, gPauseSelectItem21Tex,
    gPauseSelectItem22Tex,    gPauseSelectItem23Tex,    gPauseSelectItem24Tex,
};
static void* sMapGERTexs[] = {
    gPauseMap00Tex,    gPauseMap01Tex, gPauseMap02Tex, gPauseMap03Tex, gPauseMap04Tex,
    gPauseMap10GERTex, gPauseMap11Tex, gPauseMap12Tex, gPauseMap13Tex, gPauseMap14Tex,
    gPauseMap20Tex,    gPauseMap21Tex, gPauseMap22Tex, gPauseMap23Tex, gPauseMap24Tex,
};
static void* sQuestStatusGERTexs[] = {
    gPauseQuestStatus00Tex, gPauseQuestStatus01Tex,    gPauseQuestStatus02Tex, gPauseQuestStatus03Tex,
    gPauseQuestStatus04Tex, gPauseQuestStatus10GERTex, gPauseQuestStatus11Tex, gPauseQuestStatus12Tex,
    gPauseQuestStatus13Tex, gPauseQuestStatus14Tex,    gPauseQuestStatus20Tex, gPauseQuestStatus21Tex,
    gPauseQuestStatus22Tex, gPauseQuestStatus23Tex,    gPauseQuestStatus24Tex,
};
static void* sSaveGERTexs[] = {
    gPauseSave00Tex,    gPauseSave01Tex, gPauseSave02Tex, gPauseSave03Tex, gPauseSave04Tex,
    gPauseSave10GERTex, gPauseSave11Tex, gPauseSave12Tex, gPauseSave13Tex, gPauseSave14Tex,
    gPauseSave20GERTex, gPauseSave21Tex, gPauseSave22Tex, gPauseSave23Tex, gPauseSave24Tex,
};

static void* sEquipmentENGTexs[] = {
    gPauseEquipment00Tex,    gPauseEquipment01Tex, gPauseEquipment02Tex, gPauseEquipment03Tex, gPauseEquipment04Tex,
    gPauseEquipment10ENGTex, gPauseEquipment11Tex, gPauseEquipment12Tex, gPauseEquipment13Tex, gPauseEquipment14Tex,
    gPauseEquipment20Tex,    gPauseEquipment21Tex, gPauseEquipment22Tex, gPauseEquipment23Tex, gPauseEquipment24Tex,
};
static void* sSelectItemENGTexs[] = {
    gPauseSelectItem00ENGTex, gPauseSelectItem01Tex,    gPauseSelectItem02Tex,    gPauseSelectItem03Tex,
    gPauseSelectItem04Tex,    gPauseSelectItem10ENGTex, gPauseSelectItem11Tex,    gPauseSelectItem12Tex,
    gPauseSelectItem13Tex,    gPauseSelectItem14Tex,    gPauseSelectItem20ENGTex, gPauseSelectItem21Tex,
    gPauseSelectItem22Tex,    gPauseSelectItem23Tex,    gPauseSelectItem24Tex,
};
static void* sMapENGTexs[] = {
    gPauseMap00Tex,    gPauseMap01Tex, gPauseMap02Tex, gPauseMap03Tex, gPauseMap04Tex,
    gPauseMap10ENGTex, gPauseMap11Tex, gPauseMap12Tex, gPauseMap13Tex, gPauseMap14Tex,
    gPauseMap20Tex,    gPauseMap21Tex, gPauseMap22Tex, gPauseMap23Tex, gPauseMap24Tex,
};
static void* sQuestStatusENGTexs[] = {
    gPauseQuestStatus00ENGTex, gPauseQuestStatus01Tex,    gPauseQuestStatus02Tex,    gPauseQuestStatus03Tex,
    gPauseQuestStatus04Tex,    gPauseQuestStatus10ENGTex, gPauseQuestStatus11Tex,    gPauseQuestStatus12Tex,
    gPauseQuestStatus13Tex,    gPauseQuestStatus14Tex,    gPauseQuestStatus20ENGTex, gPauseQuestStatus21Tex,
    gPauseQuestStatus22Tex,    gPauseQuestStatus23Tex,    gPauseQuestStatus24Tex,
};
static void* sSaveENGTexs[] = {
    gPauseSave00Tex,    gPauseSave01Tex, gPauseSave02Tex, gPauseSave03Tex, gPauseSave04Tex,
    gPauseSave10ENGTex, gPauseSave11Tex, gPauseSave12Tex, gPauseSave13Tex, gPauseSave14Tex,
    gPauseSave20Tex,    gPauseSave21Tex, gPauseSave22Tex, gPauseSave23Tex, gPauseSave24Tex,
};

static void* sGameOverTexs[] = {
    gPauseSave00Tex,     gPauseSave01Tex, gPauseSave02Tex, gPauseSave03Tex, gPauseSave04Tex,
    gPauseGameOver10Tex, gPauseSave11Tex, gPauseSave12Tex, gPauseSave13Tex, gPauseSave14Tex,
    gPauseSave20Tex,     gPauseSave21Tex, gPauseSave22Tex, gPauseSave23Tex, gPauseSave24Tex,
};

static void* sEquipmentTexs[] = {
    sEquipmentENGTexs,
    sEquipmentGERTexs,
    sEquipmentFRATexs,
};

static void* sSelectItemTexs[] = {
    sSelectItemENGTexs,
    sSelectItemGERTexs,
    sSelectItemFRATexs,
};

static void* sMapTexs[] = {
    sMapENGTexs,
    sMapGERTexs,
    sMapFRATexs,
};

static void* sQuestStatusTexs[] = {
    sQuestStatusENGTexs,
    sQuestStatusGERTexs,
    sQuestStatusFRATexs,
};

static void* sSaveTexs[] = {
    sSaveENGTexs,
    sSaveGERTexs,
    sSaveFRATexs,
};

s16 D_8082AAEC[] = {
    32, 112, 32, 48, 32, 32, 32, 48, 32, 64, 32, 48, 48, 48, 48, 64, 8, 8, 8, 8, 8, 8, 8, 8, 8, 8, 8, 8, 8, 8, 80, 64,
};

s16 D_8082AB2C[] = {
    24, 72, 13, 22, 19, 20, 19, 27, 14, 26, 22, 21, 49, 32, 45, 60, 8, 8, 8, 8, 8, 8, 8, 8, 8, 8, 8, 8, 8, 16, 32, 8,
};

static u8 D_8082AB6C[][5] = {
    { BTN_ENABLED, BTN_DISABLED, BTN_DISABLED, BTN_DISABLED, BTN_ENABLED },
    { BTN_ENABLED, BTN_ENABLED, BTN_ENABLED, BTN_ENABLED, BTN_DISABLED },
    { BTN_ENABLED, BTN_DISABLED, BTN_DISABLED, BTN_DISABLED, BTN_DISABLED },
    { BTN_ENABLED, BTN_DISABLED, BTN_DISABLED, BTN_DISABLED, BTN_ENABLED },
    { BTN_ENABLED, BTN_DISABLED, BTN_DISABLED, BTN_DISABLED, BTN_ENABLED },
    { BTN_ENABLED, BTN_ENABLED, BTN_ENABLED, BTN_ENABLED, BTN_DISABLED },
};

static s16 D_8082AB8C = 0;
static s16 D_8082AB90 = 0;
static s16 D_8082AB94 = 0;
static s16 D_8082AB98 = 255;

static s16 D_8082AB9C = 255;
static s16 D_8082ABA0 = 0;
static s16 D_8082ABA4 = 0;

static s16 sInDungeonScene = false;

static f32 D_8082ABAC[] = {
    -4.0f, 4.0f, 4.0f, 4.0f, 4.0f, -4.0f, -4.0f, -4.0f,
};

static f32 D_8082ABCC[] = {
    -4.0f, -4.0f, -4.0f, 4.0f, 4.0f, 4.0f, 4.0f, -4.0f,
};

static u16 D_8082ABEC[] = {
    PAUSE_MAP, PAUSE_EQUIP, PAUSE_QUEST, PAUSE_ITEM, PAUSE_EQUIP, PAUSE_MAP, PAUSE_ITEM, PAUSE_QUEST,
};

u8 gSlotAgeReqs[] = {
    1, 9, 9, 0, 0, 9, 1, 9, 9, 0, 0, 9, 1, 9, 1, 0, 0, 9, 9, 9, 9, 9, 0, 1,
};

u8 gEquipAgeReqs[EQUIP_TYPE_MAX][4] = {
    { 0, 1, 0, 0 },
    { 9, 1, 9, 0 },
    { 0, 9, 0, 0 },
    { 9, 9, 0, 0 },
};

u8 gItemAgeReqs[] = {
    1, 9, 9, 0, 0, 9, 1, 9, 9, 9, 0, 0, 0, 9, 1, 9, 1, 0, 0, 9, 9, 9, 9, 9, 9, 9, 9, 9, 9,
    9, 9, 9, 9, 1, 1, 1, 1, 1, 1, 1, 1, 1, 1, 1, 1, 0, 0, 0, 0, 0, 0, 0, 0, 0, 0, 0, 0, 0,
    0, 1, 0, 0, 1, 9, 0, 9, 0, 0, 9, 0, 0, 1, 1, 1, 0, 0, 0, 9, 9, 9, 1, 0, 0, 9, 9, 0,
};

u8 gAreaGsFlags[] = {
    0x0F, 0x1F, 0x0F, 0x1F, 0x1F, 0x1F, 0x1F, 0x1F, 0x07, 0x07, 0x03,
    0x0F, 0x07, 0x0F, 0x0F, 0xFF, 0xFF, 0xFF, 0x1F, 0x0F, 0x03, 0x0F,
};

static void* sCursorTexs[] = {
    gPauseMenuCursorTopLeftTex,
    gPauseMenuCursorTopRightTex,
    gPauseMenuCursorBottomLeftTex,
    gPauseMenuCursorBottomRightTex,
};

static s16 sCursorColors[][3] = {
    { 255, 255, 255 },
    { 255, 255, 0 },
    { 0, 255, 50 },
};

static void* sSavePromptTexs[] = {
    gPauseSavePromptENGTex,
    gPauseSavePromptGERTex,
    gPauseSavePromptFRATex,
};

static void* sSaveConfirmationTexs[] = {
    gPauseSaveConfirmationENGTex,
    gPauseSaveConfirmationGERTex,
    gPauseSaveConfirmationFRATex,
};

static void* sContinuePromptTexs[] = {
    gContinuePlayingENGTex,
    gContinuePlayingGERTex,
    gContinuePlayingFRATex,
};

static void* sPromptChoiceTexs[][2] = {
    { gPauseYesENGTex, gPauseNoENGTex },
    { gPauseYesGERTex, gPauseNoGERTex },
    { gPauseYesFRATex, gPauseNoFRATex },
};

static u8 D_808321A8[5];
static PreRender sPlayerPreRender;
static void* sPreRenderCvg;

void KaleidoScope_SetupPlayerPreRender(PlayState* play) {
    Gfx* gfx;
    Gfx* gfxRef;
    void* fbuf;

    fbuf = play->state.gfxCtx->curFrameBuffer;

    OPEN_DISPS(play->state.gfxCtx, "../z_kaleido_scope_PAL.c", 496);

    gfxRef = POLY_OPA_DISP;
    gfx = Graph_GfxPlusOne(gfxRef);
    gSPDisplayList(WORK_DISP++, gfx);

    PreRender_SetValues(&sPlayerPreRender, PAUSE_EQUIP_PLAYER_WIDTH, PAUSE_EQUIP_PLAYER_HEIGHT, fbuf, NULL);
    PreRender_SaveFramebuffer(&sPlayerPreRender, &gfx);
    PreRender_DrawCoverage(&sPlayerPreRender, &gfx);

    gSPEndDisplayList(gfx++);
    Graph_BranchDlist(gfxRef, gfx);
    POLY_OPA_DISP = gfx;

    SREG(33) |= 1;

    CLOSE_DISPS(play->state.gfxCtx, "../z_kaleido_scope_PAL.c", 509);
}

void KaleidoScope_ProcessPlayerPreRender(void) {
    Sleep_Msec(50);
    PreRender_ApplyFilters(&sPlayerPreRender);
    PreRender_Destroy(&sPlayerPreRender);
}

Gfx* KaleidoScope_QuadTextureIA4(Gfx* gfx, void* texture, s16 width, s16 height, u16 point) {
    gDPLoadTextureBlock_4b(gfx++, texture, G_IM_FMT_IA, width, height, 0, G_TX_NOMIRROR | G_TX_WRAP,
                           G_TX_NOMIRROR | G_TX_WRAP, G_TX_NOMASK, G_TX_NOMASK, G_TX_NOLOD, G_TX_NOLOD);
    gSP1Quadrangle(gfx++, point, point + 2, point + 3, point + 1, 0);

    return gfx;
}

Gfx* KaleidoScope_QuadTextureIA8(Gfx* gfx, void* texture, s16 width, s16 height, u16 point) {
    gDPLoadTextureBlock(gfx++, texture, G_IM_FMT_IA, G_IM_SIZ_8b, width, height, 0, G_TX_NOMIRROR | G_TX_WRAP,
                        G_TX_NOMIRROR | G_TX_WRAP, G_TX_NOMASK, G_TX_NOMASK, G_TX_NOLOD, G_TX_NOLOD);
    gSP1Quadrangle(gfx++, point, point + 2, point + 3, point + 1, 0);

    return gfx;
}

void KaleidoScope_OverridePalIndexCI4(u8* texture, s32 size, s32 targetIndex, s32 newIndex) {
    s32 i;

    targetIndex &= 0xF;
    newIndex &= 0xF;

    if ((size == 0) || (targetIndex == newIndex) || (texture == NULL)) {
        return;
    }

    for (i = 0; i < size; i++) {
        s32 index1;
        s32 index2;

        index1 = index2 = texture[i];

        index1 = (index1 >> 4) & 0xF;
        index2 = index2 & 0xF;

        if (index1 == targetIndex) {
            index1 = newIndex;
        }

        if (index2 == targetIndex) {
            index2 = newIndex;
        }

        texture[i] = (index1 << 4) | index2;
    }
}

void KaleidoScope_MoveCursorToSpecialPos(PlayState* play, u16 specialPos) {
    PauseContext* pauseCtx = &play->pauseCtx;

    pauseCtx->cursorSpecialPos = specialPos;
    pauseCtx->delaySwitchPageInputTimer = 0;

    Audio_PlaySfxGeneral(NA_SE_SY_DECIDE, &gSfxDefaultPos, 4, &gSfxDefaultFreqAndVolScale, &gSfxDefaultFreqAndVolScale,
                         &gSfxDefaultReverb);
}

void KaleidoScope_DrawQuadTextureRGBA32(GraphicsContext* gfxCtx, void* texture, u16 width, u16 height, u16 point) {
    OPEN_DISPS(gfxCtx, "../z_kaleido_scope_PAL.c", 748);

    gDPLoadTextureBlock(POLY_OPA_DISP++, texture, G_IM_FMT_RGBA, G_IM_SIZ_32b, width, height, 0,
                        G_TX_NOMIRROR | G_TX_WRAP, G_TX_NOMIRROR | G_TX_WRAP, G_TX_NOMASK, G_TX_NOMASK, G_TX_NOLOD,
                        G_TX_NOLOD);
    gSP1Quadrangle(POLY_OPA_DISP++, point, point + 2, point + 3, point + 1, 0);

    CLOSE_DISPS(gfxCtx, "../z_kaleido_scope_PAL.c", 758);
}

void KaleidoScope_SetDefaultCursor(PlayState* play) {
    PauseContext* pauseCtx = &play->pauseCtx;
    s16 s;
    s16 i;

    switch (pauseCtx->pageIndex) {
        case PAUSE_ITEM:
            s = pauseCtx->cursorSlot[PAUSE_ITEM];
            if (gSaveContext.inventory.items[s] == ITEM_NONE) {
                i = s + 1;
                while (true) {
                    if (gSaveContext.inventory.items[i] != ITEM_NONE) {
                        break;
                    }
                    i++;
                    if (i >= 24) {
                        i = 0;
                    }
                    if (i == s) {
                        pauseCtx->cursorItem[PAUSE_ITEM] = pauseCtx->namedItem = PAUSE_ITEM_NONE;
                        return;
                    }
                }
                pauseCtx->cursorItem[PAUSE_ITEM] = gSaveContext.inventory.items[i];
                pauseCtx->cursorSlot[PAUSE_ITEM] = i;
            }
            break;
        case PAUSE_MAP:
        case PAUSE_QUEST:
        case PAUSE_EQUIP:
            break;
    }
}

void KaleidoScope_SwitchPage(PauseContext* pauseCtx, u8 pt) {
    pauseCtx->unk_1E4 = 1;
    pauseCtx->unk_1EA = 0;

    if (!pt) {
        pauseCtx->mode = pauseCtx->pageIndex * 2 + 1;
        Audio_PlaySfxGeneral(NA_SE_SY_WIN_SCROLL_LEFT, &gSfxDefaultPos, 4, &gSfxDefaultFreqAndVolScale,
                             &gSfxDefaultFreqAndVolScale, &gSfxDefaultReverb);
        pauseCtx->cursorSpecialPos = PAUSE_CURSOR_PAGE_RIGHT;
    } else {
        pauseCtx->mode = pauseCtx->pageIndex * 2;
        Audio_PlaySfxGeneral(NA_SE_SY_WIN_SCROLL_RIGHT, &gSfxDefaultPos, 4, &gSfxDefaultFreqAndVolScale,
                             &gSfxDefaultFreqAndVolScale, &gSfxDefaultReverb);
        pauseCtx->cursorSpecialPos = PAUSE_CURSOR_PAGE_LEFT;
    }

    gSaveContext.buttonStatus[1] = D_8082AB6C[pauseCtx->pageIndex + pt][1];
    gSaveContext.buttonStatus[2] = D_8082AB6C[pauseCtx->pageIndex + pt][2];
    gSaveContext.buttonStatus[3] = D_8082AB6C[pauseCtx->pageIndex + pt][3];
    gSaveContext.buttonStatus[4] = D_8082AB6C[pauseCtx->pageIndex + pt][4];

    osSyncPrintf("kscope->kscp_pos+pt = %d\n", pauseCtx->pageIndex + pt);

    gSaveContext.unk_13EA = 0;
    Interface_ChangeAlpha(50);
}

void KaleidoScope_HandlePageToggles(PauseContext* pauseCtx, Input* input) {
    if ((pauseCtx->debugState == 0) && CHECK_BTN_ALL(input->press.button, BTN_L)) {
        pauseCtx->debugState = 1;
        return;
    }

    if (CHECK_BTN_ALL(input->press.button, BTN_R)) {
        KaleidoScope_SwitchPage(pauseCtx, 2);
        return;
    }

    if (CHECK_BTN_ALL(input->press.button, BTN_Z)) {
        KaleidoScope_SwitchPage(pauseCtx, 0);
        return;
    }

    if (pauseCtx->cursorSpecialPos == PAUSE_CURSOR_PAGE_LEFT) {
<<<<<<< HEAD
        if (pauseCtx->stickRelX < -30) {
            pauseCtx->delaySwitchPageInputTimer++;
            if ((pauseCtx->delaySwitchPageInputTimer >= 10) || (pauseCtx->delaySwitchPageInputTimer == 0)) {
=======
        if (pauseCtx->stickAdjX < -30) {
            pauseCtx->pageSwitchTimer++;
            if ((pauseCtx->pageSwitchTimer >= 10) || (pauseCtx->pageSwitchTimer == 0)) {
>>>>>>> 1ab4e6ee
                KaleidoScope_SwitchPage(pauseCtx, 0);
            }
        } else {
            pauseCtx->delaySwitchPageInputTimer = -1;
        }
    } else if (pauseCtx->cursorSpecialPos == PAUSE_CURSOR_PAGE_RIGHT) {
<<<<<<< HEAD
        if (pauseCtx->stickRelX > 30) {
            pauseCtx->delaySwitchPageInputTimer++;
            if ((pauseCtx->delaySwitchPageInputTimer >= 10) || (pauseCtx->delaySwitchPageInputTimer == 0)) {
=======
        if (pauseCtx->stickAdjX > 30) {
            pauseCtx->pageSwitchTimer++;
            if ((pauseCtx->pageSwitchTimer >= 10) || (pauseCtx->pageSwitchTimer == 0)) {
>>>>>>> 1ab4e6ee
                KaleidoScope_SwitchPage(pauseCtx, 2);
            }
        } else {
            pauseCtx->delaySwitchPageInputTimer = -1;
        }
    }
}

void KaleidoScope_DrawCursor(PlayState* play, u16 pageIndex) {
    PauseContext* pauseCtx = &play->pauseCtx;
    u16 temp;

    OPEN_DISPS(play->state.gfxCtx, "../z_kaleido_scope_PAL.c", 955);

    temp = pauseCtx->unk_1E4;

    if ((((pauseCtx->unk_1E4 == 0) || (temp == 8)) && (pauseCtx->state == 6)) ||
        ((pauseCtx->pageIndex == PAUSE_QUEST) && ((temp < 3) || (temp == 5) || (temp == 8)))) {

        if (pauseCtx->pageIndex == pageIndex) {
            s16 i;
            s16 j;

            gDPPipeSync(POLY_OPA_DISP++);
            gDPSetCombineLERP(POLY_OPA_DISP++, PRIMITIVE, ENVIRONMENT, TEXEL0, ENVIRONMENT, TEXEL0, 0, PRIMITIVE, 0,
                              PRIMITIVE, ENVIRONMENT, TEXEL0, ENVIRONMENT, TEXEL0, 0, PRIMITIVE, 0);
            gDPSetPrimColor(POLY_OPA_DISP++, 0, 0, sCursorColors[pauseCtx->cursorColorSet >> 2][0],
                            sCursorColors[pauseCtx->cursorColorSet >> 2][1],
                            sCursorColors[pauseCtx->cursorColorSet >> 2][2], 255);
            gDPSetEnvColor(POLY_OPA_DISP++, D_8082AB8C, D_8082AB90, D_8082AB94, 255);
            gSPVertex(POLY_OPA_DISP++, pauseCtx->cursorVtx, 16, 0);

            for (i = j = 0; i < 4; i++, j += 4) {
                gDPLoadTextureBlock_4b(POLY_OPA_DISP++, sCursorTexs[i], G_IM_FMT_IA, 16, 16, 0,
                                       G_TX_NOMIRROR | G_TX_WRAP, G_TX_NOMIRROR | G_TX_WRAP, G_TX_NOMASK, G_TX_NOMASK,
                                       G_TX_NOLOD, G_TX_NOLOD);
                gSP1Quadrangle(POLY_OPA_DISP++, j, j + 2, j + 3, j + 1, 0);
            }
        }

        gDPPipeSync(POLY_OPA_DISP++);
        gDPSetEnvColor(POLY_OPA_DISP++, 0, 0, 0, 255);
    }

    CLOSE_DISPS(play->state.gfxCtx, "../z_kaleido_scope_PAL.c", 985);
}

Gfx* KaleidoScope_DrawPageSections(Gfx* gfx, Vtx* vertices, void** textures) {
    s32 i;
    s32 j;

    gSPVertex(gfx++, vertices, 32, 0);

    i = 0;
    j = 0;
    while (j < 32) {
        gDPPipeSync(gfx++);
        gDPLoadTextureBlock(gfx++, textures[i], G_IM_FMT_IA, G_IM_SIZ_8b, 80, 32, 0, G_TX_NOMIRROR | G_TX_WRAP,
                            G_TX_NOMIRROR | G_TX_WRAP, G_TX_NOMASK, G_TX_NOMASK, G_TX_NOLOD, G_TX_NOLOD);
        gSP1Quadrangle(gfx++, j, j + 2, j + 3, j + 1, 0);

        j += 4;
        i++;
    }

    gSPVertex(gfx++, vertices + 32, 28, 0);

    j = 0;
    while (j < 28) {
        gDPPipeSync(gfx++);
        gDPLoadTextureBlock(gfx++, textures[i], G_IM_FMT_IA, G_IM_SIZ_8b, 80, 32, 0, G_TX_NOMIRROR | G_TX_WRAP,
                            G_TX_NOMIRROR | G_TX_WRAP, G_TX_NOMASK, G_TX_NOMASK, G_TX_NOLOD, G_TX_NOLOD);
        gSP1Quadrangle(gfx++, j, j + 2, j + 3, j + 1, 0);

        j += 4;
        i++;
    }

    return gfx;
}

void KaleidoScope_DrawPages(PlayState* play, GraphicsContext* gfxCtx) {
    static s16 D_8082ACF4[][3] = {
        { 0, 0, 0 }, { 0, 0, 0 },     { 0, 0, 0 },    { 0, 0, 0 }, { 255, 255, 0 }, { 0, 0, 0 },
        { 0, 0, 0 }, { 255, 255, 0 }, { 0, 255, 50 }, { 0, 0, 0 }, { 0, 0, 0 },     { 0, 255, 50 },
    };
    static s16 D_8082AD3C = 20;
    static s16 D_8082AD40 = 0;
    static s16 sStickXRepeatTimer = 0;
    static s16 sStickYRepeatTimer = 0;
    static s16 sStickXRepeatState = 0;
    static s16 sStickYRepeatState = 0;
    PauseContext* pauseCtx = &play->pauseCtx;
    s16 stepR;
    s16 stepG;
    s16 stepB;

    OPEN_DISPS(gfxCtx, "../z_kaleido_scope_PAL.c", 1100);

    if ((pauseCtx->state < 8) || (pauseCtx->state > 0x11)) {
        if (pauseCtx->state != 7) {
            stepR = ABS(D_8082AB8C - D_8082ACF4[pauseCtx->cursorColorSet + D_8082AD40][0]) / D_8082AD3C;
            stepG = ABS(D_8082AB90 - D_8082ACF4[pauseCtx->cursorColorSet + D_8082AD40][1]) / D_8082AD3C;
            stepB = ABS(D_8082AB94 - D_8082ACF4[pauseCtx->cursorColorSet + D_8082AD40][2]) / D_8082AD3C;
            if (D_8082AB8C >= D_8082ACF4[pauseCtx->cursorColorSet + D_8082AD40][0]) {
                D_8082AB8C -= stepR;
            } else {
                D_8082AB8C += stepR;
            }
            if (D_8082AB90 >= D_8082ACF4[pauseCtx->cursorColorSet + D_8082AD40][1]) {
                D_8082AB90 -= stepG;
            } else {
                D_8082AB90 += stepG;
            }
            if (D_8082AB94 >= D_8082ACF4[pauseCtx->cursorColorSet + D_8082AD40][2]) {
                D_8082AB94 -= stepB;
            } else {
                D_8082AB94 += stepB;
            }

            D_8082AD3C--;
            if (D_8082AD3C == 0) {
                D_8082AB8C = D_8082ACF4[pauseCtx->cursorColorSet + D_8082AD40][0];
                D_8082AB90 = D_8082ACF4[pauseCtx->cursorColorSet + D_8082AD40][1];
                D_8082AB94 = D_8082ACF4[pauseCtx->cursorColorSet + D_8082AD40][2];
                D_8082AD3C = ZREG(28 + D_8082AD40);
                D_8082AD40++;
                if (D_8082AD40 >= 4) {
                    D_8082AD40 = 0;
                }
            }

<<<<<<< HEAD
            if (pauseCtx->stickRelX < -30) {
                if (sStickXRepeatState == -1) {
                    if (--sStickXRepeatTimer < 0) {
                        sStickXRepeatTimer = R_PAUSE_STICK_REPEAT_DELAY_FIRST;
=======
            if (pauseCtx->stickAdjX < -30) {
                if (D_8082AD4C == -1) {
                    if (--D_8082AD44 < 0) {
                        D_8082AD44 = XREG(6);
>>>>>>> 1ab4e6ee
                    } else {
                        pauseCtx->stickAdjX = 0;
                    }
                } else {
                    sStickXRepeatTimer = R_PAUSE_STICK_REPEAT_DELAY;
                    sStickXRepeatState = -1;
                }
<<<<<<< HEAD
            } else if (pauseCtx->stickRelX > 30) {
                if (sStickXRepeatState == 1) {
                    if (--sStickXRepeatTimer < 0) {
                        sStickXRepeatTimer = R_PAUSE_STICK_REPEAT_DELAY_FIRST;
=======
            } else if (pauseCtx->stickAdjX > 30) {
                if (D_8082AD4C == 1) {
                    if (--D_8082AD44 < 0) {
                        D_8082AD44 = XREG(6);
>>>>>>> 1ab4e6ee
                    } else {
                        pauseCtx->stickAdjX = 0;
                    }
                } else {
                    sStickXRepeatTimer = R_PAUSE_STICK_REPEAT_DELAY;
                    sStickXRepeatState = 1;
                }
            } else {
                sStickXRepeatState = 0;
            }

<<<<<<< HEAD
            if (pauseCtx->stickRelY < -30) {
                if (sStickYRepeatState == -1) {
                    if (--sStickYRepeatTimer < 0) {
                        sStickYRepeatTimer = R_PAUSE_STICK_REPEAT_DELAY_FIRST;
=======
            if (pauseCtx->stickAdjY < -30) {
                if (D_8082AD50 == -1) {
                    if (--D_8082AD48 < 0) {
                        D_8082AD48 = XREG(6);
>>>>>>> 1ab4e6ee
                    } else {
                        pauseCtx->stickAdjY = 0;
                    }
                } else {
                    sStickYRepeatTimer = R_PAUSE_STICK_REPEAT_DELAY;
                    sStickYRepeatState = -1;
                }
<<<<<<< HEAD
            } else if (pauseCtx->stickRelY > 30) {
                if (sStickYRepeatState == 1) {
                    if (--sStickYRepeatTimer < 0) {
                        sStickYRepeatTimer = R_PAUSE_STICK_REPEAT_DELAY_FIRST;
=======
            } else if (pauseCtx->stickAdjY > 30) {
                if (D_8082AD50 == 1) {
                    if (--D_8082AD48 < 0) {
                        D_8082AD48 = XREG(6);
>>>>>>> 1ab4e6ee
                    } else {
                        pauseCtx->stickAdjY = 0;
                    }
                } else {
                    sStickYRepeatTimer = R_PAUSE_STICK_REPEAT_DELAY;
                    sStickYRepeatState = 1;
                }
            } else {
                sStickYRepeatState = 0;
            }
        }

        if (pauseCtx->pageIndex) { // pageIndex != PAUSE_ITEM
            gDPPipeSync(POLY_OPA_DISP++);
            gDPSetCombineMode(POLY_OPA_DISP++, G_CC_MODULATEIA, G_CC_MODULATEIA);

            Matrix_Translate(0.0f, (f32)WREG(2) / 100.0f, -(f32)WREG(3) / 100.0f, MTXMODE_NEW);
            Matrix_Scale(0.78f, 0.78f, 0.78f, MTXMODE_APPLY);
            Matrix_RotateX(-pauseCtx->unk_1F4 / 100.0f, MTXMODE_APPLY);

            gSPMatrix(POLY_OPA_DISP++, Matrix_NewMtx(gfxCtx, "../z_kaleido_scope_PAL.c", 1173),
                      G_MTX_NOPUSH | G_MTX_LOAD | G_MTX_MODELVIEW);

            POLY_OPA_DISP = KaleidoScope_DrawPageSections(POLY_OPA_DISP, pauseCtx->itemPageVtx,
                                                          sSelectItemTexs[gSaveContext.language]);

            KaleidoScope_DrawItemSelect(play);
        }

        if (pauseCtx->pageIndex != PAUSE_EQUIP) {
            gDPPipeSync(POLY_OPA_DISP++);
            gDPSetCombineMode(POLY_OPA_DISP++, G_CC_MODULATEIA, G_CC_MODULATEIA);

            Matrix_Translate(-(f32)WREG(3) / 100.0f, (f32)WREG(2) / 100.0f, 0.0f, MTXMODE_NEW);
            Matrix_Scale(0.78f, 0.78f, 0.78f, MTXMODE_APPLY);
            Matrix_RotateZ(pauseCtx->unk_1F8 / 100.0f, MTXMODE_APPLY);
            Matrix_RotateY(1.57f, MTXMODE_APPLY);

            gSPMatrix(POLY_OPA_DISP++, Matrix_NewMtx(gfxCtx, "../z_kaleido_scope_PAL.c", 1196),
                      G_MTX_NOPUSH | G_MTX_LOAD | G_MTX_MODELVIEW);

            POLY_OPA_DISP = KaleidoScope_DrawPageSections(POLY_OPA_DISP, pauseCtx->equipPageVtx,
                                                          sEquipmentTexs[gSaveContext.language]);

            KaleidoScope_DrawEquipment(play);
        }

        if (pauseCtx->pageIndex != PAUSE_QUEST) {
            gDPPipeSync(POLY_OPA_DISP++);
            gDPSetTextureFilter(POLY_OPA_DISP++, G_TF_BILERP);
            gDPSetCombineMode(POLY_OPA_DISP++, G_CC_MODULATEIA, G_CC_MODULATEIA);

            Matrix_Translate(0.0f, (f32)WREG(2) / 100.0f, (f32)WREG(3) / 100.0f, MTXMODE_NEW);
            Matrix_Scale(0.78f, 0.78f, 0.78f, MTXMODE_APPLY);
            Matrix_RotateX(pauseCtx->unk_200 / 100.0f, MTXMODE_APPLY);
            Matrix_RotateY(3.14f, MTXMODE_APPLY);

            gSPMatrix(POLY_OPA_DISP++, Matrix_NewMtx(gfxCtx, "../z_kaleido_scope_PAL.c", 1220),
                      G_MTX_NOPUSH | G_MTX_LOAD | G_MTX_MODELVIEW);

            POLY_OPA_DISP = KaleidoScope_DrawPageSections(POLY_OPA_DISP, pauseCtx->questPageVtx,
                                                          sQuestStatusTexs[gSaveContext.language]);

            KaleidoScope_DrawQuestStatus(play, gfxCtx);
        }

        if (pauseCtx->pageIndex != PAUSE_MAP) {
            gDPPipeSync(POLY_OPA_DISP++);

            gDPSetCombineMode(POLY_OPA_DISP++, G_CC_MODULATEIA, G_CC_MODULATEIA);

            Matrix_Translate((f32)WREG(3) / 100.0f, (f32)WREG(2) / 100.0f, 0.0f, MTXMODE_NEW);
            Matrix_Scale(0.78f, 0.78f, 0.78f, MTXMODE_APPLY);
            Matrix_RotateZ(-pauseCtx->unk_1FC / 100.0f, MTXMODE_APPLY);
            Matrix_RotateY(-1.57f, MTXMODE_APPLY);

            gSPMatrix(POLY_OPA_DISP++, Matrix_NewMtx(gfxCtx, "../z_kaleido_scope_PAL.c", 1243),
                      G_MTX_NOPUSH | G_MTX_LOAD | G_MTX_MODELVIEW);

            POLY_OPA_DISP =
                KaleidoScope_DrawPageSections(POLY_OPA_DISP, pauseCtx->mapPageVtx, sMapTexs[gSaveContext.language]);

            if (sInDungeonScene) {
                KaleidoScope_DrawDungeonMap(play, gfxCtx);
                Gfx_SetupDL_42Opa(gfxCtx);

                gDPSetCombineMode(POLY_OPA_DISP++, G_CC_MODULATEIA_PRIM, G_CC_MODULATEIA_PRIM);

                if (CHECK_DUNGEON_ITEM(DUNGEON_COMPASS, gSaveContext.mapIndex)) {
                    PauseMapMark_Draw(play);
                }
            } else {
                KaleidoScope_DrawWorldMap(play, gfxCtx);
            }
        }

        gDPPipeSync(POLY_OPA_DISP++);
        gDPSetCombineMode(POLY_OPA_DISP++, G_CC_MODULATEIA, G_CC_MODULATEIA);

        switch (pauseCtx->pageIndex) {
            case PAUSE_ITEM:
                Matrix_Translate(0.0f, (f32)WREG(2) / 100.0f, -(f32)WREG(3) / 100.0f, MTXMODE_NEW);
                Matrix_Scale(0.78f, 0.78f, 0.78f, MTXMODE_APPLY);
                Matrix_RotateX(-pauseCtx->unk_1F4 / 100.0f, MTXMODE_APPLY);

                gSPMatrix(POLY_OPA_DISP++, Matrix_NewMtx(gfxCtx, "../z_kaleido_scope_PAL.c", 1281),
                          G_MTX_NOPUSH | G_MTX_LOAD | G_MTX_MODELVIEW);

                POLY_OPA_DISP = KaleidoScope_DrawPageSections(POLY_OPA_DISP, pauseCtx->itemPageVtx,
                                                              sSelectItemTexs[gSaveContext.language]);

                KaleidoScope_DrawItemSelect(play);
                break;

            case PAUSE_MAP:
                Matrix_Translate((f32)WREG(3) / 100.0f, (f32)WREG(2) / 100.0f, 0.0f, MTXMODE_NEW);
                Matrix_Scale(0.78f, 0.78f, 0.78f, MTXMODE_APPLY);
                Matrix_RotateZ(-pauseCtx->unk_1FC / 100.0f, MTXMODE_APPLY);
                Matrix_RotateY(-1.57f, MTXMODE_APPLY);

                gSPMatrix(POLY_OPA_DISP++, Matrix_NewMtx(gfxCtx, "../z_kaleido_scope_PAL.c", 1303),
                          G_MTX_NOPUSH | G_MTX_LOAD | G_MTX_MODELVIEW);

                POLY_OPA_DISP =
                    KaleidoScope_DrawPageSections(POLY_OPA_DISP, pauseCtx->mapPageVtx, sMapTexs[gSaveContext.language]);

                if (sInDungeonScene) {
                    KaleidoScope_DrawDungeonMap(play, gfxCtx);
                    Gfx_SetupDL_42Opa(gfxCtx);

                    gDPSetCombineMode(POLY_OPA_DISP++, G_CC_MODULATEIA_PRIM, G_CC_MODULATEIA_PRIM);

                    if (pauseCtx->cursorSpecialPos == 0) {
                        KaleidoScope_DrawCursor(play, PAUSE_MAP);
                    }

                    if (CHECK_DUNGEON_ITEM(DUNGEON_COMPASS, gSaveContext.mapIndex)) {
                        PauseMapMark_Draw(play);
                    }
                } else {
                    KaleidoScope_DrawWorldMap(play, gfxCtx);
                }
                break;

            case PAUSE_QUEST:
                gDPSetTextureFilter(POLY_OPA_DISP++, G_TF_BILERP);

                Matrix_Translate(0.0f, (f32)WREG(2) / 100.0f, (f32)WREG(3) / 100.0f, MTXMODE_NEW);
                Matrix_Scale(0.78f, 0.78f, 0.78f, MTXMODE_APPLY);
                Matrix_RotateX(pauseCtx->unk_200 / 100.0f, MTXMODE_APPLY);
                Matrix_RotateY(3.14f, MTXMODE_APPLY);

                gSPMatrix(POLY_OPA_DISP++, Matrix_NewMtx(gfxCtx, "../z_kaleido_scope_PAL.c", 1343),
                          G_MTX_NOPUSH | G_MTX_LOAD | G_MTX_MODELVIEW);

                POLY_OPA_DISP = KaleidoScope_DrawPageSections(POLY_OPA_DISP, pauseCtx->questPageVtx,
                                                              sQuestStatusTexs[gSaveContext.language]);

                KaleidoScope_DrawQuestStatus(play, gfxCtx);

                if (pauseCtx->cursorSpecialPos == 0) {
                    KaleidoScope_DrawCursor(play, PAUSE_QUEST);
                }
                break;

            case PAUSE_EQUIP:
                Matrix_Translate(-(f32)WREG(3) / 100.0f, (f32)WREG(2) / 100.0f, 0.0f, MTXMODE_NEW);
                Matrix_Scale(0.78f, 0.78f, 0.78f, MTXMODE_APPLY);
                Matrix_RotateZ(pauseCtx->unk_1F8 / 100.0f, MTXMODE_APPLY);
                Matrix_RotateY(1.57f, MTXMODE_APPLY);

                gSPMatrix(POLY_OPA_DISP++, Matrix_NewMtx(gfxCtx, "../z_kaleido_scope_PAL.c", 1367),
                          G_MTX_NOPUSH | G_MTX_LOAD | G_MTX_MODELVIEW);

                POLY_OPA_DISP = KaleidoScope_DrawPageSections(POLY_OPA_DISP, pauseCtx->equipPageVtx,
                                                              sEquipmentTexs[gSaveContext.language]);

                KaleidoScope_DrawEquipment(play);

                if (pauseCtx->cursorSpecialPos == 0) {
                    KaleidoScope_DrawCursor(play, PAUSE_EQUIP);
                }
                break;
        }
    }

    Gfx_SetupDL_42Opa(gfxCtx);

    if ((pauseCtx->state == 7) || ((pauseCtx->state >= 8) && (pauseCtx->state < 0x12))) {
        KaleidoScope_UpdatePrompt(play);

        gDPSetCombineMode(POLY_OPA_DISP++, G_CC_MODULATEIA, G_CC_MODULATEIA);

        if (!pauseCtx->pageIndex) { // pageIndex == PAUSE_ITEM
            pauseCtx->unk_1F4 = pauseCtx->unk_204 + 314.0f;

            Matrix_Translate(0.0f, (f32)WREG(2) / 100.0f, -pauseCtx->unk_1F0 / 10.0f, MTXMODE_NEW);
            Matrix_Scale(0.78f, 0.78f, 0.78f, MTXMODE_APPLY);
            Matrix_RotateX(-pauseCtx->unk_204 / 100.0f, MTXMODE_APPLY);
        } else if (pauseCtx->pageIndex == PAUSE_MAP) {
            pauseCtx->unk_1FC = pauseCtx->unk_204 + 314.0f;

            Matrix_Translate(pauseCtx->unk_1F0 / 10.0f, (f32)WREG(2) / 100.0f, 0.0f, MTXMODE_NEW);
            Matrix_Scale(0.78f, 0.78f, 0.78f, MTXMODE_APPLY);
            Matrix_RotateZ(-pauseCtx->unk_204 / 100.0f, MTXMODE_APPLY);
            Matrix_RotateY(-1.57f, MTXMODE_APPLY);
        } else if (pauseCtx->pageIndex == PAUSE_QUEST) {
            pauseCtx->unk_200 = pauseCtx->unk_204 + 314.0f;

            Matrix_Translate(0.0f, (f32)WREG(2) / 100.0f, pauseCtx->unk_1F0 / 10.0f, MTXMODE_NEW);
            Matrix_Scale(0.78f, 0.78f, 0.78f, MTXMODE_APPLY);
            Matrix_RotateX(pauseCtx->unk_204 / 100.0f, MTXMODE_APPLY);
            Matrix_RotateY(3.14f, MTXMODE_APPLY);
        } else {
            pauseCtx->unk_1F8 = pauseCtx->unk_204 + 314.0f;

            Matrix_Translate(-pauseCtx->unk_1F0 / 10.0f, (f32)WREG(2) / 100.0f, 0.0f, MTXMODE_NEW);
            Matrix_Scale(0.78f, 0.78f, 0.78f, MTXMODE_APPLY);
            Matrix_RotateZ(pauseCtx->unk_204 / 100.0f, MTXMODE_APPLY);
            Matrix_RotateY(1.57f, MTXMODE_APPLY);
        }

        gSPMatrix(POLY_OPA_DISP++, Matrix_NewMtx(gfxCtx, "../z_kaleido_scope_PAL.c", 1424),
                  G_MTX_NOPUSH | G_MTX_LOAD | G_MTX_MODELVIEW);

        if ((pauseCtx->state >= 8) && (pauseCtx->state <= 0x11)) {
            POLY_OPA_DISP = KaleidoScope_DrawPageSections(POLY_OPA_DISP, pauseCtx->saveVtx, sGameOverTexs);
        } else {
            POLY_OPA_DISP =
                KaleidoScope_DrawPageSections(POLY_OPA_DISP, pauseCtx->saveVtx, sSaveTexs[gSaveContext.language]);
        }

        gSPVertex(POLY_OPA_DISP++, &pauseCtx->saveVtx[60], 32, 0);

        if (((pauseCtx->state == 7) && (pauseCtx->unk_1EC < 4)) || (pauseCtx->state == 0xE)) {
            POLY_OPA_DISP =
                KaleidoScope_QuadTextureIA8(POLY_OPA_DISP, sSavePromptTexs[gSaveContext.language], 152, 16, 0);

            gDPSetCombineLERP(POLY_OPA_DISP++, 1, 0, PRIMITIVE, 0, TEXEL0, 0, PRIMITIVE, 0, 1, 0, PRIMITIVE, 0, TEXEL0,
                              0, PRIMITIVE, 0);
            gDPSetPrimColor(POLY_OPA_DISP++, 0, 0, 100, 255, 100, VREG(61));

            if (pauseCtx->promptChoice == 0) {
                gSPDisplayList(POLY_OPA_DISP++, gPromptCursorLeftDL);
            } else {
                gSPDisplayList(POLY_OPA_DISP++, gPromptCursorRightDL);
            }

            gDPPipeSync(POLY_OPA_DISP++);
            gDPSetCombineMode(POLY_OPA_DISP++, G_CC_MODULATEIA, G_CC_MODULATEIA);
            gDPSetPrimColor(POLY_OPA_DISP++, 0, 0, 255, 255, 255, pauseCtx->alpha);

            POLY_OPA_DISP =
                KaleidoScope_QuadTextureIA8(POLY_OPA_DISP, sPromptChoiceTexs[gSaveContext.language][0], 48, 16, 12);

            POLY_OPA_DISP =
                KaleidoScope_QuadTextureIA8(POLY_OPA_DISP, sPromptChoiceTexs[gSaveContext.language][1], 48, 16, 16);
        } else if ((pauseCtx->state != 7) || (pauseCtx->unk_1EC < 4)) {
            if ((pauseCtx->state != 0xF) && ((pauseCtx->state == 0x10) || (pauseCtx->state == 0x11))) {
                POLY_OPA_DISP =
                    KaleidoScope_QuadTextureIA8(POLY_OPA_DISP, sContinuePromptTexs[gSaveContext.language], 152, 16, 0);

                gDPSetCombineLERP(POLY_OPA_DISP++, 1, 0, PRIMITIVE, 0, TEXEL0, 0, PRIMITIVE, 0, 1, 0, PRIMITIVE, 0,
                                  TEXEL0, 0, PRIMITIVE, 0);
                gDPSetPrimColor(POLY_OPA_DISP++, 0, 0, 100, 255, 100, VREG(61));

                if (pauseCtx->promptChoice == 0) {
                    gSPDisplayList(POLY_OPA_DISP++, gPromptCursorLeftDL);
                } else {
                    gSPDisplayList(POLY_OPA_DISP++, gPromptCursorRightDL);
                }

                gDPPipeSync(POLY_OPA_DISP++);
                gDPSetCombineMode(POLY_OPA_DISP++, G_CC_MODULATEIA, G_CC_MODULATEIA);
                gDPSetPrimColor(POLY_OPA_DISP++, 0, 0, 255, 255, 255, pauseCtx->alpha);

                POLY_OPA_DISP =
                    KaleidoScope_QuadTextureIA8(POLY_OPA_DISP, sPromptChoiceTexs[gSaveContext.language][0], 48, 16, 12);

                POLY_OPA_DISP =
                    KaleidoScope_QuadTextureIA8(POLY_OPA_DISP, sPromptChoiceTexs[gSaveContext.language][1], 48, 16, 16);
            }
        }

        gDPPipeSync(POLY_OPA_DISP++);
        gDPSetCombineLERP(POLY_OPA_DISP++, PRIMITIVE, ENVIRONMENT, TEXEL0, ENVIRONMENT, TEXEL0, 0, PRIMITIVE, 0,
                          PRIMITIVE, ENVIRONMENT, TEXEL0, ENVIRONMENT, TEXEL0, 0, PRIMITIVE, 0);

        if ((pauseCtx->state != 0x10) && (pauseCtx->state != 0x11)) {
            gDPSetPrimColor(POLY_OPA_DISP++, 0, 0, 255, 255, 0, pauseCtx->alpha);
            gDPSetEnvColor(POLY_OPA_DISP++, 0, 0, 0, 0);
        }
    }

    CLOSE_DISPS(gfxCtx, "../z_kaleido_scope_PAL.c", 1577);
}

void KaleidoScope_DrawInfoPanel(PlayState* play) {
    static void* D_8082AD54[3] = {
        gPauseToEquipENGTex,
        gPauseToEquipGERTex,
        gPauseToEquipFRATex,
    };
    static void* D_8082AD60[3] = {
        gPauseToDecideENGTex,
        gPauseToDecideGERTex,
        gPauseToDecideFRATex,
    };
    static void* D_8082AD6C[3] = {
        gPauseToPlayMelodyENGTex,
        gPauseToPlayMelodyGERTex,
        gPauseToPlayMelodyFRATex,
    };
    static void* D_8082AD78[][3] = {
        { gPauseToEquipmentENGTex, gPauseToEquipmentGERTex, gPauseToEquipmentFRATex },
        { gPauseToSelectItemENGTex, gPauseToSelectItemGERTex, gPauseToSelectItemFRATex },
        { gPauseToMapENGTex, gPauseToMapGERTex, gPauseToMapFRATex },
        { gPauseToQuestStatusENGTex, gPauseToQuestStatusGERTex, gPauseToQuestStatusFRATex },
    };
    static void* D_8082ADA8[][3] = {
        { gPauseToMapENGTex, gPauseToMapGERTex, gPauseToMapFRATex },
        { gPauseToQuestStatusENGTex, gPauseToQuestStatusGERTex, gPauseToQuestStatusFRATex },
        { gPauseToEquipmentENGTex, gPauseToEquipmentGERTex, gPauseToEquipmentFRATex },
        { gPauseToSelectItemENGTex, gPauseToSelectItemGERTex, gPauseToSelectItemFRATex },
    };
    static u16 D_8082ADD8[3] = { 56, 88, 80 };
    static u16 D_8082ADE0[3] = { 64, 88, 72 };
    static u16 D_8082ADE8[3] = { 80, 104, 112 };
    static s16 D_8082ADF0[][4] = {
        { 180, 210, 255, 220 },
        { 100, 100, 150, 220 },
    };
    static s16 D_8082AE00 = 20;
    static s16 D_8082AE04 = 0;
    static s16 D_8082AE08[] = {
        10, 16, 16, 17, 12, 13, 18, 17, 17, 19, 13, 21, 20, 21, 14, 15, 15, 15, 11, 14,
    };
    static s16 D_8082AE30[] = {
        21, 20, 19, 18, 11, 14, 10, 15, 16, 13, 12, 17,
    };
    static s16 D_808321A0;
    static s16 D_808321A2;
    static s16 D_808321A4;
    static s16 D_808321A6;
    PauseContext* pauseCtx = &play->pauseCtx;
    s16 stepR;
    s16 stepG;
    s16 stepB;
    s16 stepA;
    s16 temp;
    s16 i;
    s16 j;

    OPEN_DISPS(play->state.gfxCtx, "../z_kaleido_scope_PAL.c", 1676);

    stepR = ABS(D_808321A0 - D_8082ADF0[D_8082AE04][0]) / D_8082AE00;
    stepG = ABS(D_808321A2 - D_8082ADF0[D_8082AE04][1]) / D_8082AE00;
    stepB = ABS(D_808321A4 - D_8082ADF0[D_8082AE04][2]) / D_8082AE00;
    stepA = ABS(D_808321A6 - D_8082ADF0[D_8082AE04][3]) / D_8082AE00;
    if (D_808321A0 >= D_8082ADF0[D_8082AE04][0]) {
        D_808321A0 -= stepR;
    } else {
        D_808321A0 += stepR;
    }
    if (D_808321A2 >= D_8082ADF0[D_8082AE04][1]) {
        D_808321A2 -= stepG;
    } else {
        D_808321A2 += stepG;
    }
    if (D_808321A4 >= D_8082ADF0[D_8082AE04][2]) {
        D_808321A4 -= stepB;
    } else {
        D_808321A4 += stepB;
    }
    if (D_808321A6 >= D_8082ADF0[D_8082AE04][3]) {
        D_808321A6 -= stepA;
    } else {
        D_808321A6 += stepA;
    }

    D_8082AE00--;
    if (D_8082AE00 == 0) {
        D_808321A0 = D_8082ADF0[D_8082AE04][0];
        D_808321A2 = D_8082ADF0[D_8082AE04][1];
        D_808321A4 = D_8082ADF0[D_8082AE04][2];
        D_808321A6 = D_8082ADF0[D_8082AE04][3];
        D_8082AE00 = ZREG(28);
        D_8082AE04 ^= 1;
    }

    temp = pauseCtx->infoPanelOffsetY - 76;
    for (j = 0, i = 0; i < 7; i++, j += 4) {
        pauseCtx->infoPanelVtx[j + 0].v.ob[0] = pauseCtx->infoPanelVtx[j + 2].v.ob[0] = -72;

        pauseCtx->infoPanelVtx[j + 1].v.ob[0] = pauseCtx->infoPanelVtx[j + 3].v.ob[0] = 0;

        pauseCtx->infoPanelVtx[j + 0].v.ob[1] = pauseCtx->infoPanelVtx[j + 1].v.ob[1] = temp;

        pauseCtx->infoPanelVtx[j + 2].v.ob[1] = pauseCtx->infoPanelVtx[j + 3].v.ob[1] = temp - 24;

        pauseCtx->infoPanelVtx[j + 0].v.ob[2] = pauseCtx->infoPanelVtx[j + 1].v.ob[2] =
            pauseCtx->infoPanelVtx[j + 2].v.ob[2] = pauseCtx->infoPanelVtx[j + 3].v.ob[2] = 0;

        pauseCtx->infoPanelVtx[j + 0].v.flag = pauseCtx->infoPanelVtx[j + 1].v.flag =
            pauseCtx->infoPanelVtx[j + 2].v.flag = pauseCtx->infoPanelVtx[j + 3].v.flag = 0;

        pauseCtx->infoPanelVtx[j + 0].v.tc[0] = pauseCtx->infoPanelVtx[j + 0].v.tc[1] =
            pauseCtx->infoPanelVtx[j + 1].v.tc[1] = pauseCtx->infoPanelVtx[j + 2].v.tc[0] = 0;

        pauseCtx->infoPanelVtx[j + 1].v.tc[0] = pauseCtx->infoPanelVtx[j + 3].v.tc[0] = 0x900;

        pauseCtx->infoPanelVtx[j + 2].v.tc[1] = pauseCtx->infoPanelVtx[j + 3].v.tc[1] = 0x300;

        pauseCtx->infoPanelVtx[j + 0].v.cn[0] = pauseCtx->infoPanelVtx[j + 2].v.cn[0] =
            pauseCtx->infoPanelVtx[j + 0].v.cn[1] = pauseCtx->infoPanelVtx[j + 2].v.cn[1] =
                pauseCtx->infoPanelVtx[j + 0].v.cn[2] = pauseCtx->infoPanelVtx[j + 2].v.cn[2] =
                    pauseCtx->infoPanelVtx[j + 1].v.cn[0] = pauseCtx->infoPanelVtx[j + 3].v.cn[0] =
                        pauseCtx->infoPanelVtx[j + 1].v.cn[1] = pauseCtx->infoPanelVtx[j + 3].v.cn[1] =
                            pauseCtx->infoPanelVtx[j + 1].v.cn[2] = pauseCtx->infoPanelVtx[j + 3].v.cn[2] = 200;

        pauseCtx->infoPanelVtx[j + 0].v.cn[3] = pauseCtx->infoPanelVtx[j + 2].v.cn[3] =
            pauseCtx->infoPanelVtx[j + 1].v.cn[3] = pauseCtx->infoPanelVtx[j + 3].v.cn[3] = pauseCtx->alpha;
    }

    pauseCtx->infoPanelVtx[4].v.ob[0] = pauseCtx->infoPanelVtx[6].v.ob[0] = pauseCtx->infoPanelVtx[0].v.ob[0] + 72;

    pauseCtx->infoPanelVtx[5].v.ob[0] = pauseCtx->infoPanelVtx[7].v.ob[0] = pauseCtx->infoPanelVtx[4].v.ob[0] + 72;

    if ((pauseCtx->cursorSpecialPos == PAUSE_CURSOR_PAGE_LEFT) && (pauseCtx->unk_1E4 == 0)) {
        pauseCtx->infoPanelVtx[8].v.ob[0] = pauseCtx->infoPanelVtx[10].v.ob[0] = WREG(16);

        pauseCtx->infoPanelVtx[9].v.ob[0] = pauseCtx->infoPanelVtx[11].v.ob[0] = pauseCtx->infoPanelVtx[8].v.ob[0] + 24;

        pauseCtx->infoPanelVtx[8].v.ob[1] = pauseCtx->infoPanelVtx[9].v.ob[1] = WREG(18);

        pauseCtx->infoPanelVtx[10].v.ob[1] = pauseCtx->infoPanelVtx[11].v.ob[1] =
            pauseCtx->infoPanelVtx[8].v.ob[1] - 32;
    } else {
        pauseCtx->infoPanelVtx[8].v.ob[0] = pauseCtx->infoPanelVtx[10].v.ob[0] = WREG(16) + 3;

        pauseCtx->infoPanelVtx[9].v.ob[0] = pauseCtx->infoPanelVtx[11].v.ob[0] = pauseCtx->infoPanelVtx[8].v.ob[0] + 18;

        pauseCtx->infoPanelVtx[8].v.ob[1] = pauseCtx->infoPanelVtx[9].v.ob[1] = WREG(18) - 3;

        pauseCtx->infoPanelVtx[10].v.ob[1] = pauseCtx->infoPanelVtx[11].v.ob[1] =
            pauseCtx->infoPanelVtx[8].v.ob[1] - 26;
    }

    if ((pauseCtx->cursorSpecialPos == PAUSE_CURSOR_PAGE_RIGHT) && (pauseCtx->unk_1E4 == 0)) {
        pauseCtx->infoPanelVtx[12].v.ob[0] = pauseCtx->infoPanelVtx[14].v.ob[0] = WREG(17);

        pauseCtx->infoPanelVtx[13].v.ob[0] = pauseCtx->infoPanelVtx[15].v.ob[0] =
            pauseCtx->infoPanelVtx[12].v.ob[0] + 24;

        pauseCtx->infoPanelVtx[12].v.ob[1] = pauseCtx->infoPanelVtx[13].v.ob[1] = WREG(18);

        pauseCtx->infoPanelVtx[14].v.ob[1] = pauseCtx->infoPanelVtx[15].v.ob[1] =
            pauseCtx->infoPanelVtx[12].v.ob[1] - 32;
    } else {
        pauseCtx->infoPanelVtx[12].v.ob[0] = pauseCtx->infoPanelVtx[14].v.ob[0] = WREG(17) + 3;

        pauseCtx->infoPanelVtx[13].v.ob[0] = pauseCtx->infoPanelVtx[15].v.ob[0] =
            pauseCtx->infoPanelVtx[12].v.ob[0] + 18;

        pauseCtx->infoPanelVtx[12].v.ob[1] = pauseCtx->infoPanelVtx[13].v.ob[1] = WREG(18) - 3;

        pauseCtx->infoPanelVtx[14].v.ob[1] = pauseCtx->infoPanelVtx[15].v.ob[1] =
            pauseCtx->infoPanelVtx[12].v.ob[1] - 26;
    }

    pauseCtx->infoPanelVtx[9].v.tc[0] = pauseCtx->infoPanelVtx[11].v.tc[0] = pauseCtx->infoPanelVtx[13].v.tc[0] =
        pauseCtx->infoPanelVtx[15].v.tc[0] = 0x300;

    pauseCtx->infoPanelVtx[10].v.tc[1] = pauseCtx->infoPanelVtx[11].v.tc[1] = pauseCtx->infoPanelVtx[14].v.tc[1] =
        pauseCtx->infoPanelVtx[15].v.tc[1] = 0x400;

    gDPSetCombineMode(POLY_OPA_DISP++, G_CC_MODULATEIA_PRIM, G_CC_MODULATEIA_PRIM);

    Matrix_Translate(0.0f, 0.0f, -144.0f, MTXMODE_NEW);
    Matrix_Scale(1.0f, 1.0f, 1.0f, MTXMODE_APPLY);

    gSPMatrix(POLY_OPA_DISP++, Matrix_NewMtx(play->state.gfxCtx, "../z_kaleido_scope_PAL.c", 1755),
              G_MTX_NOPUSH | G_MTX_LOAD | G_MTX_MODELVIEW);

    gDPSetPrimColor(POLY_OPA_DISP++, 0, 0, 90, 100, 130, 255);
    gSPVertex(POLY_OPA_DISP++, &pauseCtx->infoPanelVtx[0], 16, 0);

    gSPDisplayList(POLY_OPA_DISP++, gItemNamePanelDL);

    if ((pauseCtx->cursorSpecialPos == PAUSE_CURSOR_PAGE_LEFT) && (pauseCtx->unk_1E4 == 0)) {
        gDPSetPrimColor(POLY_OPA_DISP++, 0, 0, D_808321A0, D_808321A2, D_808321A4, D_808321A6);
    }

    gSPDisplayList(POLY_OPA_DISP++, gLButtonIconDL);

    gDPSetPrimColor(POLY_OPA_DISP++, 0, 0, 180, 210, 255, 220);

    if ((pauseCtx->cursorSpecialPos == PAUSE_CURSOR_PAGE_RIGHT) && (pauseCtx->unk_1E4 == 0)) {
        gDPSetPrimColor(POLY_OPA_DISP++, 0, 0, D_808321A0, D_808321A2, D_808321A4, D_808321A6);
    }

    gSPDisplayList(POLY_OPA_DISP++, gRButtonIconDL);

    if (pauseCtx->cursorSpecialPos != 0) {
        j = (pauseCtx->cursorSpecialPos * 4) - 32;
        pauseCtx->cursorVtx[0].v.ob[0] = pauseCtx->infoPanelVtx[j].v.ob[0];
        pauseCtx->cursorVtx[0].v.ob[1] = pauseCtx->infoPanelVtx[j].v.ob[1];
        KaleidoScope_DrawCursor(play, pauseCtx->pageIndex);
    }

    temp = pauseCtx->infoPanelOffsetY - 80;
    pauseCtx->infoPanelVtx[16].v.ob[1] = pauseCtx->infoPanelVtx[17].v.ob[1] = temp;

    pauseCtx->infoPanelVtx[18].v.ob[1] = pauseCtx->infoPanelVtx[19].v.ob[1] = pauseCtx->infoPanelVtx[16].v.ob[1] - 16;

    pauseCtx->infoPanelVtx[18].v.tc[1] = pauseCtx->infoPanelVtx[19].v.tc[1] = 0x200;

    gDPPipeSync(POLY_OPA_DISP++);
    gDPSetCombineLERP(POLY_OPA_DISP++, PRIMITIVE, ENVIRONMENT, TEXEL0, ENVIRONMENT, TEXEL0, 0, PRIMITIVE, 0, PRIMITIVE,
                      ENVIRONMENT, TEXEL0, ENVIRONMENT, TEXEL0, 0, PRIMITIVE, 0);
    gDPSetEnvColor(POLY_OPA_DISP++, 20, 30, 40, 0);

    if ((pauseCtx->state == 6) && (pauseCtx->namedItem != PAUSE_ITEM_NONE) && (pauseCtx->nameDisplayTimer < WREG(89)) &&
        (!pauseCtx->unk_1E4 || (pauseCtx->unk_1E4 == 2) || ((pauseCtx->unk_1E4 >= 4) && (pauseCtx->unk_1E4 <= 7)) ||
         (pauseCtx->unk_1E4 == 8)) &&
        (pauseCtx->cursorSpecialPos == 0)) {
        if (!pauseCtx->unk_1E4 || (pauseCtx->unk_1E4 == 2) || ((pauseCtx->unk_1E4 >= 4) && (pauseCtx->unk_1E4 <= 7)) ||
            (pauseCtx->unk_1E4 == 8)) {
            pauseCtx->infoPanelVtx[16].v.ob[0] = pauseCtx->infoPanelVtx[18].v.ob[0] = -63;

            pauseCtx->infoPanelVtx[17].v.ob[0] = pauseCtx->infoPanelVtx[19].v.ob[0] =
                pauseCtx->infoPanelVtx[16].v.ob[0] + 128;

            pauseCtx->infoPanelVtx[17].v.tc[0] = pauseCtx->infoPanelVtx[19].v.tc[0] = 0x1000;

            gSPVertex(POLY_OPA_DISP++, &pauseCtx->infoPanelVtx[16], 4, 0);

            if (pauseCtx->nameColorSet == 1) {
                gDPSetPrimColor(POLY_OPA_DISP++, 0, 0, 70, 70, 70, 255);
            } else {
                gDPSetPrimColor(POLY_OPA_DISP++, 0, 0, 255, 255, 255, 255);
            }

            POLY_OPA_DISP = KaleidoScope_QuadTextureIA4(POLY_OPA_DISP, pauseCtx->nameSegment, 128, 16, 0);
        }

        if (pauseCtx->pageIndex == PAUSE_MAP) {
            if (YREG(7) != 0) {
                osSyncPrintf(VT_FGCOL(YELLOW));
                osSyncPrintf("キンスタ数(%d) Get_KIN_STA=%x (%x)  (%x)\n", YREG(6), GET_GS_FLAGS(YREG(6)),
                             gAreaGsFlags[YREG(6)], gSaveContext.gsFlags[YREG(6) >> 2]);
                osSyncPrintf(VT_RST);

                YREG(7) = 0;
                SET_GS_FLAGS(D_8082AE30[pauseCtx->cursorPoint[PAUSE_WORLD_MAP]],
                             gAreaGsFlags[D_8082AE30[pauseCtx->cursorPoint[PAUSE_WORLD_MAP]]]);
            }
        }

        if ((pauseCtx->pageIndex == PAUSE_MAP) && !sInDungeonScene) {
            if (GET_GS_FLAGS(D_8082AE30[pauseCtx->cursorPoint[PAUSE_WORLD_MAP]]) ==
                gAreaGsFlags[D_8082AE30[pauseCtx->cursorPoint[PAUSE_WORLD_MAP]]]) {

                pauseCtx->infoPanelVtx[24].v.ob[0] = pauseCtx->infoPanelVtx[26].v.ob[0] = -74;

                pauseCtx->infoPanelVtx[25].v.ob[0] = pauseCtx->infoPanelVtx[27].v.ob[0] =
                    pauseCtx->infoPanelVtx[24].v.ob[0] + 19;

                pauseCtx->infoPanelVtx[24].v.ob[1] = pauseCtx->infoPanelVtx[25].v.ob[1] =
                    pauseCtx->infoPanelVtx[24].v.ob[1] - 2;

                pauseCtx->infoPanelVtx[26].v.ob[1] = pauseCtx->infoPanelVtx[27].v.ob[1] =
                    pauseCtx->infoPanelVtx[24].v.ob[1] - 19;

                pauseCtx->infoPanelVtx[25].v.tc[0] = pauseCtx->infoPanelVtx[27].v.tc[0] = 0x300;

                gDPPipeSync(POLY_OPA_DISP++);
                gSPVertex(POLY_OPA_DISP++, &pauseCtx->infoPanelVtx[24], 4, 0);

                gDPSetCombineLERP(POLY_OPA_DISP++, PRIMITIVE, ENVIRONMENT, TEXEL0, ENVIRONMENT, TEXEL0, 0, PRIMITIVE, 0,
                                  PRIMITIVE, ENVIRONMENT, TEXEL0, ENVIRONMENT, TEXEL0, 0, PRIMITIVE, 0);
                gDPSetPrimColor(POLY_OPA_DISP++, 0, 0, 255, 255, 255, pauseCtx->alpha);
                gDPSetEnvColor(POLY_OPA_DISP++, 0, 0, 0, 0);

                KaleidoScope_DrawQuadTextureRGBA32(play->state.gfxCtx, gGoldSkulltulaIconTex, 24, 24, 0);
            }
        }
    } else if ((pauseCtx->unk_1E4 < 3) || (pauseCtx->unk_1E4 == 7) || (pauseCtx->unk_1E4 == 8)) {
        pauseCtx->infoPanelVtx[20].v.ob[1] = pauseCtx->infoPanelVtx[21].v.ob[1] = temp;

        pauseCtx->infoPanelVtx[22].v.ob[1] = pauseCtx->infoPanelVtx[23].v.ob[1] =
            pauseCtx->infoPanelVtx[20].v.ob[1] - 16;

        pauseCtx->infoPanelVtx[22].v.tc[1] = pauseCtx->infoPanelVtx[23].v.tc[1] = 0x200;

        gSPVertex(POLY_OPA_DISP++, &pauseCtx->infoPanelVtx[16], 8, 0);

        if (pauseCtx->state == 7) {
            pauseCtx->infoPanelVtx[16].v.ob[0] = pauseCtx->infoPanelVtx[18].v.ob[0] = WREG(61 + gSaveContext.language);

            pauseCtx->infoPanelVtx[17].v.ob[0] = pauseCtx->infoPanelVtx[19].v.ob[0] =
                pauseCtx->infoPanelVtx[16].v.ob[0] + 24;

            pauseCtx->infoPanelVtx[20].v.ob[0] = pauseCtx->infoPanelVtx[22].v.ob[0] =
                pauseCtx->infoPanelVtx[16].v.ob[0] + WREG(52 + gSaveContext.language);

            pauseCtx->infoPanelVtx[21].v.ob[0] = pauseCtx->infoPanelVtx[23].v.ob[0] =
                pauseCtx->infoPanelVtx[20].v.ob[0] + D_8082ADE0[gSaveContext.language];

            pauseCtx->infoPanelVtx[17].v.tc[0] = pauseCtx->infoPanelVtx[19].v.tc[0] = 0x300;

            pauseCtx->infoPanelVtx[21].v.tc[0] = pauseCtx->infoPanelVtx[23].v.tc[0] = D_8082ADE0[gSaveContext.language]
                                                                                      << 5;

            gSPDisplayList(POLY_OPA_DISP++, gAButtonIconDL);

            gDPPipeSync(POLY_OPA_DISP++);
            gDPSetPrimColor(POLY_OPA_DISP++, 0, 0, 255, 255, 255, 255);

            POLY_OPA_DISP = KaleidoScope_QuadTextureIA8(POLY_OPA_DISP, D_8082AD60[gSaveContext.language],
                                                        D_8082ADE0[gSaveContext.language], 16, 4);
        } else if (pauseCtx->cursorSpecialPos != 0) {
            if ((pauseCtx->state == 6) && (pauseCtx->unk_1E4 == 0)) {
                pauseCtx->infoPanelVtx[16].v.ob[0] = pauseCtx->infoPanelVtx[18].v.ob[0] = -63;

                pauseCtx->infoPanelVtx[17].v.ob[0] = pauseCtx->infoPanelVtx[19].v.ob[0] =
                    pauseCtx->infoPanelVtx[16].v.ob[0] + 128;

                pauseCtx->infoPanelVtx[17].v.tc[0] = pauseCtx->infoPanelVtx[19].v.tc[0] = 0x1000;

                gDPPipeSync(POLY_OPA_DISP++);
                gDPSetPrimColor(POLY_OPA_DISP++, 0, 0, 255, 200, 0, 255);

                if (pauseCtx->cursorSpecialPos == PAUSE_CURSOR_PAGE_LEFT) {
                    POLY_OPA_DISP = KaleidoScope_QuadTextureIA8(
                        POLY_OPA_DISP, D_8082AD78[pauseCtx->pageIndex][gSaveContext.language], 128, 16, 0);
                } else {
                    POLY_OPA_DISP = KaleidoScope_QuadTextureIA8(
                        POLY_OPA_DISP, D_8082ADA8[pauseCtx->pageIndex][gSaveContext.language], 128, 16, 0);
                }
            }
        } else {
            if (!pauseCtx->pageIndex) { // pageIndex == PAUSE_ITEM
                pauseCtx->infoPanelVtx[16].v.ob[0] = pauseCtx->infoPanelVtx[18].v.ob[0] =
                    WREG(49 + gSaveContext.language);

                pauseCtx->infoPanelVtx[17].v.ob[0] = pauseCtx->infoPanelVtx[19].v.ob[0] =
                    pauseCtx->infoPanelVtx[16].v.ob[0] + 48;

                pauseCtx->infoPanelVtx[20].v.ob[0] = pauseCtx->infoPanelVtx[22].v.ob[0] =
                    pauseCtx->infoPanelVtx[16].v.ob[0] + WREG(58 + gSaveContext.language);

                pauseCtx->infoPanelVtx[21].v.ob[0] = pauseCtx->infoPanelVtx[23].v.ob[0] =
                    pauseCtx->infoPanelVtx[20].v.ob[0] + D_8082ADD8[gSaveContext.language];

                pauseCtx->infoPanelVtx[17].v.tc[0] = pauseCtx->infoPanelVtx[19].v.tc[0] = 0x600;

                pauseCtx->infoPanelVtx[21].v.tc[0] = pauseCtx->infoPanelVtx[23].v.tc[0] =
                    D_8082ADD8[gSaveContext.language] << 5;

                gSPDisplayList(POLY_OPA_DISP++, gCButtonIconsDL);

                gDPPipeSync(POLY_OPA_DISP++);
                gDPSetPrimColor(POLY_OPA_DISP++, 0, 0, 255, 255, 255, 255);

                POLY_OPA_DISP = KaleidoScope_QuadTextureIA8(POLY_OPA_DISP, D_8082AD54[gSaveContext.language],
                                                            D_8082ADD8[gSaveContext.language], 16, 4);
            } else if ((pauseCtx->pageIndex == PAUSE_MAP) && sInDungeonScene) {

            } else if ((pauseCtx->pageIndex == PAUSE_QUEST) && (pauseCtx->cursorSlot[PAUSE_QUEST] >= 6) &&
                       (pauseCtx->cursorSlot[PAUSE_QUEST] <= 0x11)) {
                if (pauseCtx->namedItem != PAUSE_ITEM_NONE) {
                    pauseCtx->infoPanelVtx[16].v.ob[0] = pauseCtx->infoPanelVtx[18].v.ob[0] =
                        WREG(55 + gSaveContext.language);

                    pauseCtx->infoPanelVtx[17].v.ob[0] = pauseCtx->infoPanelVtx[19].v.ob[0] =
                        pauseCtx->infoPanelVtx[16].v.ob[0] + 24;

                    pauseCtx->infoPanelVtx[20].v.ob[0] = pauseCtx->infoPanelVtx[22].v.ob[0] =
                        pauseCtx->infoPanelVtx[16].v.ob[0] + WREG(52 + gSaveContext.language);

                    if (gSaveContext.language == LANGUAGE_GER) {
                        pauseCtx->infoPanelVtx[20].v.ob[0] = pauseCtx->infoPanelVtx[22].v.ob[0] =
                            pauseCtx->infoPanelVtx[16].v.ob[0] - 99;
                    }

                    pauseCtx->infoPanelVtx[21].v.ob[0] = pauseCtx->infoPanelVtx[23].v.ob[0] =
                        pauseCtx->infoPanelVtx[20].v.ob[0] + D_8082ADE8[gSaveContext.language];

                    pauseCtx->infoPanelVtx[17].v.tc[0] = pauseCtx->infoPanelVtx[19].v.tc[0] = 0x300;

                    pauseCtx->infoPanelVtx[21].v.tc[0] = pauseCtx->infoPanelVtx[23].v.tc[0] =
                        D_8082ADE8[gSaveContext.language] << 5;

                    gSPDisplayList(POLY_OPA_DISP++, gAButtonIconDL);

                    gDPPipeSync(POLY_OPA_DISP++);
                    gDPSetPrimColor(POLY_OPA_DISP++, 0, 0, 255, 255, 255, 255);

                    POLY_OPA_DISP = KaleidoScope_QuadTextureIA8(POLY_OPA_DISP, D_8082AD6C[gSaveContext.language],
                                                                D_8082ADE8[gSaveContext.language], 16, 4);
                }
            } else if (pauseCtx->pageIndex == PAUSE_EQUIP) {
                pauseCtx->infoPanelVtx[16].v.ob[0] = pauseCtx->infoPanelVtx[18].v.ob[0] =
                    WREG(64 + gSaveContext.language);

                pauseCtx->infoPanelVtx[17].v.ob[0] = pauseCtx->infoPanelVtx[19].v.ob[0] =
                    pauseCtx->infoPanelVtx[16].v.ob[0] + 24;

                pauseCtx->infoPanelVtx[20].v.ob[0] = pauseCtx->infoPanelVtx[22].v.ob[0] =
                    pauseCtx->infoPanelVtx[16].v.ob[0] + WREG(52 + gSaveContext.language);

                pauseCtx->infoPanelVtx[21].v.ob[0] = pauseCtx->infoPanelVtx[23].v.ob[0] =
                    pauseCtx->infoPanelVtx[20].v.ob[0] + D_8082ADD8[gSaveContext.language];

                pauseCtx->infoPanelVtx[17].v.tc[0] = pauseCtx->infoPanelVtx[19].v.tc[0] = 0x300;

                pauseCtx->infoPanelVtx[21].v.tc[0] = pauseCtx->infoPanelVtx[23].v.tc[0] =
                    D_8082ADD8[gSaveContext.language] << 5;

                gSPDisplayList(POLY_OPA_DISP++, gAButtonIconDL);

                gDPPipeSync(POLY_OPA_DISP++);
                gDPSetPrimColor(POLY_OPA_DISP++, 0, 0, 255, 255, 255, 255);

                POLY_OPA_DISP = KaleidoScope_QuadTextureIA8(POLY_OPA_DISP, D_8082AD54[gSaveContext.language],
                                                            D_8082ADD8[gSaveContext.language], 16, 4);
            }
        }
    }

    CLOSE_DISPS(play->state.gfxCtx, "../z_kaleido_scope_PAL.c", 2032);
}

void KaleidoScope_UpdateNamePanel(PlayState* play) {
    PauseContext* pauseCtx = &play->pauseCtx;
    u16 sp2A;

    if ((pauseCtx->namedItem != pauseCtx->cursorItem[pauseCtx->pageIndex]) ||
        ((pauseCtx->pageIndex == PAUSE_MAP) && (pauseCtx->cursorSpecialPos != 0))) {

        pauseCtx->namedItem = pauseCtx->cursorItem[pauseCtx->pageIndex];
        sp2A = pauseCtx->namedItem;

        osCreateMesgQueue(&pauseCtx->loadQueue, &pauseCtx->loadMsg, 1);

        if (pauseCtx->namedItem != PAUSE_ITEM_NONE) {
            if ((pauseCtx->pageIndex == PAUSE_MAP) && !sInDungeonScene) {
                if (gSaveContext.language) {
                    sp2A += 12;
                }
                if (gSaveContext.language == LANGUAGE_FRA) {
                    sp2A += 12;
                }

                DmaMgr_SendRequest1(pauseCtx->nameSegment, (uintptr_t)_map_name_staticSegmentRomStart + (sp2A * 0x400),
                                    0x400, "../z_kaleido_scope_PAL.c", 2093);
            } else {
                osSyncPrintf("zoom_name=%d\n", pauseCtx->namedItem);

                if (gSaveContext.language) {
                    sp2A += 123;
                }
                if (gSaveContext.language == LANGUAGE_FRA) {
                    sp2A += 123;
                }

                osSyncPrintf("J_N=%d  point=%d\n", gSaveContext.language, sp2A);

                DmaMgr_SendRequest1(pauseCtx->nameSegment, (uintptr_t)_item_name_staticSegmentRomStart + (sp2A * 0x400),
                                    0x400, "../z_kaleido_scope_PAL.c", 2120);
            }

            pauseCtx->nameDisplayTimer = 0;
        }
    } else if (pauseCtx->nameColorSet == 0) {
        if (((pauseCtx->pageIndex == PAUSE_QUEST) && (pauseCtx->cursorSlot[PAUSE_QUEST] >= 6) &&
             (pauseCtx->cursorSlot[PAUSE_QUEST] <= 0x11) && (pauseCtx->unk_1E4 == 8)) ||
            (pauseCtx->pageIndex == PAUSE_ITEM) ||
            ((pauseCtx->pageIndex == PAUSE_EQUIP) && (pauseCtx->cursorX[PAUSE_EQUIP] != 0))) {
            if (pauseCtx->namedItem != ITEM_SOLD_OUT) {
                pauseCtx->nameDisplayTimer++;
                if (pauseCtx->nameDisplayTimer > WREG(88)) {
                    pauseCtx->nameDisplayTimer = 0;
                }
            }
        } else {
            pauseCtx->nameDisplayTimer = 0;
        }
    } else {
        pauseCtx->nameDisplayTimer = 0;
    }
}

void func_808237B4(PlayState* play, Input* input) {
    PauseContext* pauseCtx = &play->pauseCtx;
    s32 cond = false;
    s32 mode;

    if (ZREG(13) && !CHECK_BTN_ALL(input->press.button, BTN_L)) {
        cond = true;
    }

    if (!cond) {
        mode = pauseCtx->mode;
        pauseCtx->eye.x += D_8082ABAC[mode];
        pauseCtx->eye.z += D_8082ABCC[mode];

        if (pauseCtx->unk_1EA < 32) {
            WREG(16) -= WREG(25) / WREG(6);
            WREG(17) -= WREG(26) / WREG(6);
        } else {
            WREG(16) += WREG(25) / WREG(6);
            WREG(17) += WREG(26) / WREG(6);
        }

        pauseCtx->unk_1EA += 4;

        if (pauseCtx->unk_1EA == 64) {
            pauseCtx->unk_1EA = 0;
            pauseCtx->pageIndex = D_8082ABEC[pauseCtx->mode];
            pauseCtx->unk_1E4 = 0;
        }
    }
}

void KaleidoScope_SetView(PauseContext* pauseCtx, f32 x, f32 y, f32 z) {
    Vec3f eye;
    Vec3f lookAt;
    Vec3f up;

    eye.x = x;
    eye.y = y;
    eye.z = z;
    lookAt.x = lookAt.y = lookAt.z = 0.0f;
    up.x = up.z = 0.0f;
    up.y = 1.0f;

    View_LookAt(&pauseCtx->view, &eye, &lookAt, &up);
    View_Apply(&pauseCtx->view,
               VIEW_ALL | VIEW_FORCE_VIEWING | VIEW_FORCE_VIEWPORT | VIEW_FORCE_PROJECTION_PERSPECTIVE);
}

static u8 D_8082AE48[][4] = {
    { 10, 70, 70, 10 },   { 10, 90, 90, 10 },   { 80, 140, 140, 80 },
    { 80, 120, 120, 80 }, { 80, 140, 140, 80 }, { 50, 110, 110, 50 },
};
static u8 D_8082AE60[][4] = {
    { 50, 100, 100, 50 }, { 50, 100, 100, 50 }, { 40, 60, 60, 40 },
    { 80, 120, 120, 80 }, { 40, 60, 60, 40 },   { 50, 110, 110, 50 },
};
static u8 D_8082AE78[][4] = {
    { 80, 130, 130, 80 }, { 40, 60, 60, 40 }, { 30, 60, 60, 30 },
    { 50, 70, 70, 50 },   { 30, 60, 60, 30 }, { 50, 110, 110, 50 },
};

static s16 D_8082AE90[] = {
    0x0000,
    0x0000,
};
static s16 D_8082AE94[] = {
    0x0000,
    0x0000,
};
static s16 D_8082AE98[] = {
    0xFFDC, 0x000C, 0xFFEE, 0x0046, 0x0046, 0x0046, 0xFFA8, 0xFFA8, 0xFFA8,
    0xFFA8, 0xFFA8, 0xFFA8, 0xFFA8, 0xFFA8, 0xFF96, 0xFFC2, 0xFFD8, 0x0000,
};
static s16 D_8082AEBC[] = {
    0x0000,
    0x0000,
};
static s16 D_8082AEC0[] = {
    0x002F, 0xFFCF, 0xFFEF, 0xFFF1, 0xFFF7, 0x0018, 0x002B, 0x000E, 0x0009, 0x0026, 0x0052,
    0x0047, 0xFFB4, 0xFFA9, 0xFF94, 0xFFCA, 0xFFA3, 0xFFBD, 0xFFC8, 0xFFDF, 0xFFF6, 0x0001,
    0x000E, 0x0018, 0x0023, 0x003A, 0x004A, 0x0059, 0x0000, 0xFFC6, 0x0013, 0x001C,
};
static s16 D_8082AF00[] = {
    0xFFB4, 0xFFC6, 0x000A, 0xFFC6, 0x000A, 0x0000,
};
static s16 D_8082AF0C[] = {
    0x0000,
    0x0000,
};
static s16 D_8082AF10[] = {
    0x0000,
    0x0000,
};
static s16 D_8082AF14[] = {
    0x0030, 0x0030, 0x0060, 0x0018, 0x0018, 0x0018, 0x0018, 0x0018, 0x0018,
    0x0018, 0x0018, 0x0018, 0x0018, 0x0018, 0x0010, 0x0010, 0x0018, 0x0000,
};
static s16 D_8082AF38[] = {
    0x0000,
    0x0000,
};
static s16 D_8082AF3C[] = {
    0x0098, 0x0030, 0x0030, 0x0030, 0x0030, 0x0000,
};
static s16 D_8082AF48[] = {
    0x0000,
    0x0000,
};
static s16 D_8082AF4C[] = {
    0x0000,
    0x0000,
};
static s16 D_8082AF50[] = {
    0x001C, 0x001C, 0x002E, 0x001C, 0xFFFE, 0xFFE0, 0x0032, 0x0024, 0x0016,
    0x0008, 0xFFFA, 0xFFEC, 0xFFDE, 0xFFD0, 0x0012, 0x0012, 0x0032, 0x0000,
};
static s16 D_8082AF74[] = {
    0x0000,
    0x0000,
};
static s16 D_8082AF78[] = {
    0x000F, 0x0028, 0x000B, 0x002D, 0x0034, 0x0025, 0x0024, 0x0039, 0x0036, 0x0021, 0x001F,
    0x002D, 0x0020, 0x002A, 0x0031, 0xFFF6, 0x001F, 0x001B, 0x000F, 0xFFCF, 0x0008, 0x0026,
    0x0007, 0x002F, 0x001E, 0x0001, 0xFFF7, 0x0019, 0x0000, 0x0001, 0xFFE0, 0xFFE6,
};
static s16 D_8082AFB8[] = {
    0x0024, 0x000A, 0x000A, 0xFFFA, 0xFFFA, 0x0000,
};
static s16 D_8082AFC4[] = {
    0x0000,
    0x0000,
};
static s16 D_8082AFC8[] = {
    0x0000,
    0x0000,
};
static s16 D_8082AFCC[] = {
    0x0055, 0x0055, 0x0010, 0x0018, 0x0018, 0x0018, 0x0010, 0x0010, 0x0010,
    0x0010, 0x0010, 0x0010, 0x0010, 0x0010, 0x0010, 0x0010, 0x0018, 0x0000,
};
static s16 D_8082AFF0[] = {
    0x0000,
    0x0000,
};
static s16 D_8082AFF4[] = {
    0x0010, 0x0030, 0x0030, 0x0010, 0x0010, 0x0000,
};

static s16* D_8082B000[] = {
    D_8082AE90, D_8082AE94, D_8082AE98, D_8082AEBC, D_8082AEC0, D_8082AF00,
};

static s16* D_8082B018[] = {
    D_8082AF0C, D_8082AF10, D_8082AF14, D_8082AF38, D_8082AAEC, D_8082AF3C,
};

static s16* D_8082B030[] = {
    D_8082AF48, D_8082AF4C, D_8082AF50, D_8082AF74, D_8082AF78, D_8082AFB8,
};

static s16* D_8082B048[] = {
    D_8082AFC4, D_8082AFC8, D_8082AFCC, D_8082AFF0, D_8082AB2C, D_8082AFF4,
};

static s16 D_8082B060[] = {
    0xFFC6, 0x000B, 0x001E, 0x001E, 0x000F, 0x0026, 0xFFC2, 0x003C, 0x003D, 0xFFB2, 0xFED4,
    0xFFAA, 0xFFBF, 0xFED4, 0xFED4, 0xFFEB, 0x000E, 0x000D, 0x0014, 0xFFDE, 0xFED4, 0x0000,
};

static s16 D_8082B08C[] = {
    0x0059, 0x0014, 0x000E, 0x0023, 0x0020, 0x0011, 0x0032, 0x0010, 0x0015, 0x0014, 0xFFFF,
    0x0020, 0x0010, 0xFFFF, 0xFFFF, 0x0013, 0x0013, 0x0015, 0x0010, 0x0014, 0xFFFF, 0x0000,
};

static s16 D_8082B0B8[] = {
    0x0001, 0x000F, 0x0014, 0x0009, 0xFFE2, 0xFFEF, 0xFFDE, 0x000F, 0x001E, 0x0001, 0xFED4,
    0x002A, 0x0007, 0xFED4, 0xFED4, 0x0018, 0x0024, 0x0035, 0x0025, 0xFFF3, 0xFED4, 0x0000,
};

static s16 D_8082B0E4[] = {
    0x0024, 0x000F, 0x0010, 0x0017, 0x0017, 0x0010, 0x0018, 0x000D, 0x0011, 0x0012, 0x0001,
    0x0019, 0x000D, 0x0001, 0x0001, 0x000D, 0x0015, 0x000F, 0x000D, 0x000C, 0x0001, 0x0000,
};

s16 func_80823A0C(PlayState* play, Vtx* vtx, s16 arg2, s16 arg3) {
    static s16 D_8082B110 = 0;
    static s16 D_8082B114 = 1;
    static s16 D_8082B118 = 0;
    PauseContext* pauseCtx = &play->pauseCtx;
    s16* ptr1;
    s16* ptr2;
    s16* ptr3;
    s16* ptr4;
    s16 phi_s2;
    s16 phi_t0;
    s16 phi_a1;
    s16 phi_a2;
    s16 phi_t3;
    s16 phi_t1;

    phi_t0 = -200;

    for (phi_t1 = 0, phi_t3 = 0; phi_t3 < 3; phi_t3++) {
        phi_t0 += 80;

        for (phi_a1 = 80, phi_a2 = 0; phi_a2 < 5; phi_a2++, phi_t1 += 4, phi_a1 -= 32) {
            vtx[phi_t1 + 0].v.ob[0] = vtx[phi_t1 + 2].v.ob[0] = phi_t0;

            vtx[phi_t1 + 1].v.ob[0] = vtx[phi_t1 + 3].v.ob[0] = vtx[phi_t1 + 0].v.ob[0] + 80;

            vtx[phi_t1 + 0].v.ob[1] = vtx[phi_t1 + 1].v.ob[1] = phi_a1 + pauseCtx->offsetY;

            vtx[phi_t1 + 2].v.ob[1] = vtx[phi_t1 + 3].v.ob[1] = vtx[phi_t1 + 0].v.ob[1] - 32;

            vtx[phi_t1 + 0].v.ob[2] = vtx[phi_t1 + 1].v.ob[2] = vtx[phi_t1 + 2].v.ob[2] = vtx[phi_t1 + 3].v.ob[2] = 0;

            vtx[phi_t1 + 0].v.flag = 0;
            vtx[phi_t1 + 1].v.flag = 0;
            vtx[phi_t1 + 2].v.flag = 0;
            vtx[phi_t1 + 3].v.flag = 0;

            vtx[phi_t1 + 0].v.tc[0] = vtx[phi_t1 + 0].v.tc[1] = vtx[phi_t1 + 1].v.tc[1] = vtx[phi_t1 + 2].v.tc[0] = 0;

            vtx[phi_t1 + 1].v.tc[0] = vtx[phi_t1 + 3].v.tc[0] = 0xA00;

            vtx[phi_t1 + 2].v.tc[1] = vtx[phi_t1 + 3].v.tc[1] = 0x400;

            vtx[phi_t1 + 0].v.cn[0] = vtx[phi_t1 + 2].v.cn[0] = D_8082AE48[arg2][phi_t3 + 0];

            vtx[phi_t1 + 0].v.cn[1] = vtx[phi_t1 + 2].v.cn[1] = D_8082AE60[arg2][phi_t3 + 0];

            vtx[phi_t1 + 0].v.cn[2] = vtx[phi_t1 + 2].v.cn[2] = D_8082AE78[arg2][phi_t3 + 0];

            vtx[phi_t1 + 1].v.cn[0] = vtx[phi_t1 + 3].v.cn[0] = D_8082AE48[arg2][phi_t3 + 1];

            vtx[phi_t1 + 1].v.cn[1] = vtx[phi_t1 + 3].v.cn[1] = D_8082AE60[arg2][phi_t3 + 1];

            vtx[phi_t1 + 1].v.cn[2] = vtx[phi_t1 + 3].v.cn[2] = D_8082AE78[arg2][phi_t3 + 1];

            vtx[phi_t1 + 0].v.cn[3] = vtx[phi_t1 + 2].v.cn[3] = vtx[phi_t1 + 1].v.cn[3] = vtx[phi_t1 + 3].v.cn[3] =
                pauseCtx->alpha;
        }
    }

    phi_s2 = phi_t1;

    if (arg3 != 0) {
        ptr1 = D_8082B000[arg2];
        ptr2 = D_8082B018[arg2];
        ptr3 = D_8082B030[arg2];
        ptr4 = D_8082B048[arg2];

        for (phi_t3 = 0; phi_t3 < arg3; phi_t3++, phi_t1 += 4) {
            vtx[phi_t1 + 2].v.ob[0] = vtx[phi_t1 + 0].v.ob[0] = ptr1[phi_t3];

            vtx[phi_t1 + 1].v.ob[0] = vtx[phi_t1 + 3].v.ob[0] = vtx[phi_t1 + 0].v.ob[0] + ptr2[phi_t3];

            if (!((pauseCtx->state >= 8) && (pauseCtx->state <= 0x11))) {
                vtx[phi_t1 + 0].v.ob[1] = vtx[phi_t1 + 1].v.ob[1] = ptr3[phi_t3] + pauseCtx->offsetY;
            } else {
                vtx[phi_t1 + 0].v.ob[1] = vtx[phi_t1 + 1].v.ob[1] = YREG(60 + phi_t3) + pauseCtx->offsetY;
            }

            vtx[phi_t1 + 2].v.ob[1] = vtx[phi_t1 + 3].v.ob[1] = vtx[phi_t1 + 0].v.ob[1] - ptr4[phi_t3];

            vtx[phi_t1 + 0].v.ob[2] = vtx[phi_t1 + 1].v.ob[2] = vtx[phi_t1 + 2].v.ob[2] = vtx[phi_t1 + 3].v.ob[2] = 0;

            vtx[phi_t1 + 0].v.flag = vtx[phi_t1 + 1].v.flag = vtx[phi_t1 + 2].v.flag = vtx[phi_t1 + 3].v.flag = 0;

            vtx[phi_t1 + 0].v.tc[0] = vtx[phi_t1 + 0].v.tc[1] = vtx[phi_t1 + 1].v.tc[1] = vtx[phi_t1 + 2].v.tc[0] = 0;

            vtx[phi_t1 + 1].v.tc[0] = vtx[phi_t1 + 3].v.tc[0] = ptr2[phi_t3] << 5;

            vtx[phi_t1 + 2].v.tc[1] = vtx[phi_t1 + 3].v.tc[1] = ptr4[phi_t3] << 5;

            vtx[phi_t1 + 0].v.cn[0] = vtx[phi_t1 + 2].v.cn[0] = vtx[phi_t1 + 0].v.cn[1] = vtx[phi_t1 + 2].v.cn[1] =
                vtx[phi_t1 + 0].v.cn[2] = vtx[phi_t1 + 2].v.cn[2] = vtx[phi_t1 + 1].v.cn[0] = vtx[phi_t1 + 3].v.cn[0] =
                    vtx[phi_t1 + 1].v.cn[1] = vtx[phi_t1 + 3].v.cn[1] = vtx[phi_t1 + 1].v.cn[2] =
                        vtx[phi_t1 + 3].v.cn[2] = 255;

            vtx[phi_t1 + 0].v.cn[3] = vtx[phi_t1 + 2].v.cn[3] = vtx[phi_t1 + 1].v.cn[3] = vtx[phi_t1 + 3].v.cn[3] =
                pauseCtx->alpha;
        }

        if (arg2 == 4) {
            phi_t1 -= 12;

            phi_t3 = gSaveContext.worldMapArea;

            vtx[phi_t1 + 0].v.ob[0] = vtx[phi_t1 + 2].v.ob[0] = D_8082B060[phi_t3];

            if (phi_t3) {}

            vtx[phi_t1 + 1].v.ob[0] = vtx[phi_t1 + 3].v.ob[0] = vtx[phi_t1 + 0].v.ob[0] + D_8082B08C[phi_t3];

            vtx[phi_t1 + 0].v.ob[1] = vtx[phi_t1 + 1].v.ob[1] = D_8082B0B8[phi_t3] + pauseCtx->offsetY;

            vtx[phi_t1 + 2].v.ob[1] = vtx[phi_t1 + 3].v.ob[1] = vtx[phi_t1 + 0].v.ob[1] - D_8082B0E4[phi_t3];

            phi_t1 += 12;

            if (pauseCtx->tradeQuestLocation != 0xFF) {
                if (D_8082B114 == 0) {
                    D_8082B118++;
                    switch (D_8082B118) {
                        case 1:
                            D_8082B110 = 3;
                            D_8082B114 = 8;
                            break;
                        case 2:
                            D_8082B110 = 0;
                            D_8082B114 = 6;
                            D_8082B118 = 0;
                            break;
                    }
                } else {
                    D_8082B114--;
                }

                phi_t3 = phi_s2 + (pauseCtx->tradeQuestLocation * 4) + 64;
                phi_a2 = phi_s2 + 116;

                vtx[phi_a2 + 0].v.ob[0] = vtx[phi_a2 + 2].v.ob[0] = vtx[phi_t3 + 0].v.ob[0];

                vtx[phi_a2 + 1].v.ob[0] = vtx[phi_a2 + 3].v.ob[0] = vtx[phi_a2 + 0].v.ob[0] + 8;

                vtx[phi_a2 + 0].v.ob[1] = vtx[phi_a2 + 1].v.ob[1] = vtx[phi_t3 + 0].v.ob[1] - D_8082B110 + 10;

                vtx[phi_a2 + 0].v.ob[2] = vtx[phi_a2 + 1].v.ob[2] = vtx[phi_a2 + 2].v.ob[2] = vtx[phi_a2 + 3].v.ob[2] =
                    0;

                vtx[phi_a2 + 2].v.ob[1] = vtx[phi_a2 + 3].v.ob[1] = vtx[phi_a2 + 0].v.ob[1] - 8;

                vtx[phi_a2 + 0].v.flag = vtx[phi_a2 + 1].v.flag = vtx[phi_a2 + 2].v.flag = vtx[phi_a2 + 3].v.flag = 0;

                vtx[phi_t1].v.tc[0] = vtx[phi_t1].v.tc[1] = vtx[phi_a2 + 1].v.tc[1] = vtx[phi_a2 + 2].v.tc[0] = 0;

                vtx[phi_a2 + 1].v.tc[0] = vtx[phi_a2 + 3].v.tc[0] = 0x100;

                vtx[phi_a2 + 2].v.tc[1] = vtx[phi_a2 + 3].v.tc[1] = 0x100;

                vtx[phi_a2 + 0].v.cn[0] = vtx[phi_a2 + 2].v.cn[0] = vtx[phi_a2 + 0].v.cn[1] = vtx[phi_a2 + 2].v.cn[1] =
                    vtx[phi_a2 + 0].v.cn[2] = vtx[phi_a2 + 2].v.cn[2] = vtx[phi_a2 + 1].v.cn[0] =
                        vtx[phi_a2 + 3].v.cn[0] = vtx[phi_a2 + 1].v.cn[1] = vtx[phi_a2 + 3].v.cn[1] =
                            vtx[phi_a2 + 1].v.cn[2] = vtx[phi_a2 + 3].v.cn[2] = 255;

                vtx[phi_a2 + 0].v.cn[3] = vtx[phi_a2 + 2].v.cn[3] = vtx[phi_a2 + 1].v.cn[3] = vtx[phi_a2 + 3].v.cn[3] =
                    pauseCtx->alpha;
            }
        }
    }

    return phi_t1;
}

static s16 D_8082B11C[] = { 0, 4, 8, 12, 24, 32, 56 };

static s16 D_8082B12C[] = { -114, 12, 44, 76 };

static u8 D_8082B134[] = { 1, 5, 9, 13 };

static s16 D_8082B138[] = {
    74,  74,  46,  18,  18,  46,   -108, -90,  -72, -54, -36, -18, -108, -90, -72, -54,
    -36, -18, 20,  46,  72,  -110, -86,  -110, -54, -98, -86, -74, -62,  -50, -38, -26,
    -14, -98, -86, -74, -62, -50,  -38,  -26,  -14, -88, -81, -72, -90,  -83, -74,
};

static s16 D_8082B198[] = {
    38, 6,   -12, 6,   38,  56,  -20, -20, -20, -20, -20, -20, 2,   2,   2,   2,   2,   2,  -46, -46, -46, 58, 58, 34,
    58, -52, -52, -52, -52, -52, -52, -52, -52, -52, -52, -52, -52, -52, -52, -52, -52, 34, 34,  34,  36,  36, 36,
};

static s16 D_8082B1F8[] = {
    24, 24, 24, 24, 24, 24, 24, 24, 24, 24, 24, 24, 24, 24, 24, 24, 24, 24, 24, 24, 24, 24, 24, 24,
    48, 16, 16, 16, 16, 16, 16, 16, 16, 16, 16, 16, 16, 16, 16, 16, 16, 16, 16, 16, 16, 16, 16,
};

void KaleidoScope_InitVertices(PlayState* play, GraphicsContext* gfxCtx) {
    PauseContext* pauseCtx = &play->pauseCtx;
    s16 phi_t1;
    s16 phi_t2;
    s16 phi_t2_2;
    s16 phi_t3;
    s16 phi_t4;
    s16 phi_t5;

    pauseCtx->offsetY = 0;

    if ((pauseCtx->state == 4) || (pauseCtx->state >= 0x12) ||
        ((pauseCtx->state == 7) && ((pauseCtx->unk_1EC == 2) || (pauseCtx->unk_1EC == 5))) ||
        ((pauseCtx->state >= 8) && (pauseCtx->state <= 0xD))) {
        pauseCtx->offsetY = 80;
    }

    pauseCtx->itemPageVtx = Graph_Alloc(gfxCtx, 60 * sizeof(Vtx));
    func_80823A0C(play, pauseCtx->itemPageVtx, 0, 0);

    pauseCtx->equipPageVtx = Graph_Alloc(gfxCtx, 60 * sizeof(Vtx));
    func_80823A0C(play, pauseCtx->equipPageVtx, 1, 0);

    if (!sInDungeonScene) {
        pauseCtx->mapPageVtx = Graph_Alloc(gfxCtx, 248 * sizeof(Vtx));
        phi_t3 = func_80823A0C(play, pauseCtx->mapPageVtx, 4, 32);

        for (phi_t2 = 0, phi_t5 = 58; phi_t2 < 15; phi_t2++, phi_t3 += 4, phi_t5 -= 9) {
            pauseCtx->mapPageVtx[phi_t3 + 2].v.ob[0] = -108;
            pauseCtx->mapPageVtx[phi_t3 + 0].v.ob[0] = pauseCtx->mapPageVtx[phi_t3 + 2].v.ob[0];

            pauseCtx->mapPageVtx[phi_t3 + 1].v.ob[0] = pauseCtx->mapPageVtx[phi_t3 + 3].v.ob[0] =
                pauseCtx->mapPageVtx[phi_t3 + 0].v.ob[0] + 216;

            pauseCtx->mapPageVtx[phi_t3 + 0].v.ob[1] = pauseCtx->mapPageVtx[phi_t3 + 1].v.ob[1] =
                phi_t5 + pauseCtx->offsetY;

            pauseCtx->mapPageVtx[phi_t3 + 2].v.ob[1] = pauseCtx->mapPageVtx[phi_t3 + 3].v.ob[1] =
                pauseCtx->mapPageVtx[phi_t3 + 0].v.ob[1] - 9;

            pauseCtx->mapPageVtx[phi_t3 + 0].v.ob[2] = pauseCtx->mapPageVtx[phi_t3 + 1].v.ob[2] =
                pauseCtx->mapPageVtx[phi_t3 + 2].v.ob[2] = pauseCtx->mapPageVtx[phi_t3 + 3].v.ob[2] = 0;

            pauseCtx->mapPageVtx[phi_t3 + 0].v.flag = pauseCtx->mapPageVtx[phi_t3 + 1].v.flag =
                pauseCtx->mapPageVtx[phi_t3 + 2].v.flag = pauseCtx->mapPageVtx[phi_t3 + 3].v.flag = 0;

            pauseCtx->mapPageVtx[phi_t3 + 0].v.tc[0] = pauseCtx->mapPageVtx[phi_t3 + 0].v.tc[1] =
                pauseCtx->mapPageVtx[phi_t3 + 1].v.tc[1] = pauseCtx->mapPageVtx[phi_t3 + 2].v.tc[0] = 0;

            pauseCtx->mapPageVtx[phi_t3 + 1].v.tc[0] = pauseCtx->mapPageVtx[phi_t3 + 3].v.tc[0] = 0x1B00;

            pauseCtx->mapPageVtx[phi_t3 + 2].v.tc[1] = pauseCtx->mapPageVtx[phi_t3 + 3].v.tc[1] = 0x120;

            pauseCtx->mapPageVtx[phi_t3 + 0].v.cn[0] = pauseCtx->mapPageVtx[phi_t3 + 2].v.cn[0] =
                pauseCtx->mapPageVtx[phi_t3 + 0].v.cn[1] = pauseCtx->mapPageVtx[phi_t3 + 2].v.cn[1] =
                    pauseCtx->mapPageVtx[phi_t3 + 0].v.cn[2] = pauseCtx->mapPageVtx[phi_t3 + 2].v.cn[2] =
                        pauseCtx->mapPageVtx[phi_t3 + 1].v.cn[0] = pauseCtx->mapPageVtx[phi_t3 + 3].v.cn[0] =
                            pauseCtx->mapPageVtx[phi_t3 + 1].v.cn[1] = pauseCtx->mapPageVtx[phi_t3 + 3].v.cn[1] =
                                pauseCtx->mapPageVtx[phi_t3 + 1].v.cn[2] = pauseCtx->mapPageVtx[phi_t3 + 3].v.cn[2] =
                                    pauseCtx->mapPageVtx[phi_t3 + 0].v.cn[3] =
                                        pauseCtx->mapPageVtx[phi_t3 + 2].v.cn[3] =
                                            pauseCtx->mapPageVtx[phi_t3 + 1].v.cn[3] =
                                                pauseCtx->mapPageVtx[phi_t3 + 3].v.cn[3] = pauseCtx->alpha;
        }

        pauseCtx->mapPageVtx[phi_t3 - 2].v.ob[1] = pauseCtx->mapPageVtx[phi_t3 - 1].v.ob[1] =
            pauseCtx->mapPageVtx[phi_t3 - 4].v.ob[1] - 2;

        pauseCtx->mapPageVtx[phi_t3 - 2].v.tc[1] = pauseCtx->mapPageVtx[phi_t3 - 1].v.tc[1] = 0x40;
    } else {
        pauseCtx->mapPageVtx = Graph_Alloc(gfxCtx, 128 * sizeof(Vtx));
        func_80823A0C(play, pauseCtx->mapPageVtx, 2, 17);
    }

    pauseCtx->questPageVtx = Graph_Alloc(gfxCtx, 60 * sizeof(Vtx));
    func_80823A0C(play, pauseCtx->questPageVtx, 3, 0);

    pauseCtx->cursorVtx = Graph_Alloc(gfxCtx, 20 * sizeof(Vtx));

    for (phi_t2 = 0; phi_t2 < 20; phi_t2++) {
        pauseCtx->cursorVtx[phi_t2].v.ob[0] = pauseCtx->cursorVtx[phi_t2].v.ob[1] =
            pauseCtx->cursorVtx[phi_t2].v.ob[2] = 0;

        pauseCtx->cursorVtx[phi_t2].v.flag = 0;

        pauseCtx->cursorVtx[phi_t2].v.tc[0] = pauseCtx->cursorVtx[phi_t2].v.tc[1] = 0;

        pauseCtx->cursorVtx[phi_t2].v.cn[0] = pauseCtx->cursorVtx[phi_t2].v.cn[1] =
            pauseCtx->cursorVtx[phi_t2].v.cn[2] = pauseCtx->cursorVtx[phi_t2].v.cn[3] = 255;
    }

    pauseCtx->cursorVtx[1].v.tc[0] = pauseCtx->cursorVtx[2].v.tc[1] = pauseCtx->cursorVtx[3].v.tc[0] =
        pauseCtx->cursorVtx[3].v.tc[1] = pauseCtx->cursorVtx[5].v.tc[0] = pauseCtx->cursorVtx[6].v.tc[1] =
            pauseCtx->cursorVtx[7].v.tc[0] = pauseCtx->cursorVtx[7].v.tc[1] = pauseCtx->cursorVtx[9].v.tc[0] =
                pauseCtx->cursorVtx[10].v.tc[1] = pauseCtx->cursorVtx[11].v.tc[0] = pauseCtx->cursorVtx[11].v.tc[1] =
                    pauseCtx->cursorVtx[13].v.tc[0] = pauseCtx->cursorVtx[14].v.tc[1] =
                        pauseCtx->cursorVtx[15].v.tc[0] = pauseCtx->cursorVtx[15].v.tc[1] = 0x200;

    pauseCtx->cursorVtx[17].v.tc[0] = pauseCtx->cursorVtx[18].v.tc[1] = pauseCtx->cursorVtx[19].v.tc[0] =
        pauseCtx->cursorVtx[19].v.tc[1] = 0x400;

    pauseCtx->itemVtx = Graph_Alloc(gfxCtx, 164 * sizeof(Vtx));

    for (phi_t4 = 0, phi_t2 = 0, phi_t5 = 58; phi_t4 < 4; phi_t4++, phi_t5 -= 32) {
        for (phi_t1 = -96, phi_t3 = 0; phi_t3 < 6; phi_t3++, phi_t2 += 4, phi_t1 += 32) {
            pauseCtx->itemVtx[phi_t2 + 0].v.ob[0] = pauseCtx->itemVtx[phi_t2 + 2].v.ob[0] = phi_t1 + 2;

            pauseCtx->itemVtx[phi_t2 + 1].v.ob[0] = pauseCtx->itemVtx[phi_t2 + 3].v.ob[0] =
                pauseCtx->itemVtx[phi_t2 + 0].v.ob[0] + 0x1C;

            pauseCtx->itemVtx[phi_t2 + 0].v.ob[1] = pauseCtx->itemVtx[phi_t2 + 1].v.ob[1] =
                phi_t5 + pauseCtx->offsetY - 2;

            pauseCtx->itemVtx[phi_t2 + 2].v.ob[1] = pauseCtx->itemVtx[phi_t2 + 3].v.ob[1] =
                pauseCtx->itemVtx[phi_t2 + 0].v.ob[1] - 0x1C;

            pauseCtx->itemVtx[phi_t2 + 0].v.ob[2] = pauseCtx->itemVtx[phi_t2 + 1].v.ob[2] =
                pauseCtx->itemVtx[phi_t2 + 2].v.ob[2] = pauseCtx->itemVtx[phi_t2 + 3].v.ob[2] = 0;

            pauseCtx->itemVtx[phi_t2 + 0].v.flag = pauseCtx->itemVtx[phi_t2 + 1].v.flag =
                pauseCtx->itemVtx[phi_t2 + 2].v.flag = pauseCtx->itemVtx[phi_t2 + 3].v.flag = 0;

            pauseCtx->itemVtx[phi_t2 + 0].v.tc[0] = pauseCtx->itemVtx[phi_t2 + 0].v.tc[1] =
                pauseCtx->itemVtx[phi_t2 + 1].v.tc[1] = pauseCtx->itemVtx[phi_t2 + 2].v.tc[0] = 0;

            pauseCtx->itemVtx[phi_t2 + 1].v.tc[0] = pauseCtx->itemVtx[phi_t2 + 2].v.tc[1] =
                pauseCtx->itemVtx[phi_t2 + 3].v.tc[0] = pauseCtx->itemVtx[phi_t2 + 3].v.tc[1] = 0x400;

            pauseCtx->itemVtx[phi_t2 + 0].v.cn[0] = pauseCtx->itemVtx[phi_t2 + 1].v.cn[0] =
                pauseCtx->itemVtx[phi_t2 + 2].v.cn[0] = pauseCtx->itemVtx[phi_t2 + 3].v.cn[0] =
                    pauseCtx->itemVtx[phi_t2 + 0].v.cn[1] = pauseCtx->itemVtx[phi_t2 + 1].v.cn[1] =
                        pauseCtx->itemVtx[phi_t2 + 2].v.cn[1] = pauseCtx->itemVtx[phi_t2 + 3].v.cn[1] =
                            pauseCtx->itemVtx[phi_t2 + 0].v.cn[2] = pauseCtx->itemVtx[phi_t2 + 1].v.cn[2] =
                                pauseCtx->itemVtx[phi_t2 + 2].v.cn[2] = pauseCtx->itemVtx[phi_t2 + 3].v.cn[2] = 255;

            pauseCtx->itemVtx[phi_t2 + 0].v.cn[3] = pauseCtx->itemVtx[phi_t2 + 1].v.cn[3] =
                pauseCtx->itemVtx[phi_t2 + 2].v.cn[3] = pauseCtx->itemVtx[phi_t2 + 3].v.cn[3] = 255;
        }
    }

    for (phi_t3 = 1; phi_t3 < 4; phi_t3++, phi_t2 += 4) {
        if (gSaveContext.equips.cButtonSlots[phi_t3 - 1] != ITEM_NONE) {
            phi_t4 = gSaveContext.equips.cButtonSlots[phi_t3 - 1] * 4;

            pauseCtx->itemVtx[phi_t2 + 0].v.ob[0] = pauseCtx->itemVtx[phi_t2 + 2].v.ob[0] =
                pauseCtx->itemVtx[phi_t4].v.ob[0] - 2;

            pauseCtx->itemVtx[phi_t2 + 1].v.ob[0] = pauseCtx->itemVtx[phi_t2 + 3].v.ob[0] =
                pauseCtx->itemVtx[phi_t2 + 0].v.ob[0] + 32;

            pauseCtx->itemVtx[phi_t2 + 0].v.ob[1] = pauseCtx->itemVtx[phi_t2 + 1].v.ob[1] =
                pauseCtx->itemVtx[phi_t4].v.ob[1] + 2;

            pauseCtx->itemVtx[phi_t2 + 2].v.ob[1] = pauseCtx->itemVtx[phi_t2 + 3].v.ob[1] =
                pauseCtx->itemVtx[phi_t2 + 0].v.ob[1] - 32;

            pauseCtx->itemVtx[phi_t2 + 0].v.ob[2] = pauseCtx->itemVtx[phi_t2 + 1].v.ob[2] =
                pauseCtx->itemVtx[phi_t2 + 2].v.ob[2] = pauseCtx->itemVtx[phi_t2 + 3].v.ob[2] = 0;

            pauseCtx->itemVtx[phi_t2 + 0].v.flag = pauseCtx->itemVtx[phi_t2 + 1].v.flag =
                pauseCtx->itemVtx[phi_t2 + 2].v.flag = pauseCtx->itemVtx[phi_t2 + 3].v.flag = 0;

            pauseCtx->itemVtx[phi_t2 + 0].v.tc[0] = pauseCtx->itemVtx[phi_t2 + 0].v.tc[1] =
                pauseCtx->itemVtx[phi_t2 + 1].v.tc[1] = pauseCtx->itemVtx[phi_t2 + 2].v.tc[0] = 0;

            pauseCtx->itemVtx[phi_t2 + 1].v.tc[0] = pauseCtx->itemVtx[phi_t2 + 2].v.tc[1] =
                pauseCtx->itemVtx[phi_t2 + 3].v.tc[0] = pauseCtx->itemVtx[phi_t2 + 3].v.tc[1] = 0x400;

            pauseCtx->itemVtx[phi_t2 + 0].v.cn[0] = pauseCtx->itemVtx[phi_t2 + 1].v.cn[0] =
                pauseCtx->itemVtx[phi_t2 + 2].v.cn[0] = pauseCtx->itemVtx[phi_t2 + 3].v.cn[0] =
                    pauseCtx->itemVtx[phi_t2 + 0].v.cn[1] = pauseCtx->itemVtx[phi_t2 + 1].v.cn[1] =
                        pauseCtx->itemVtx[phi_t2 + 2].v.cn[1] = pauseCtx->itemVtx[phi_t2 + 3].v.cn[1] =
                            pauseCtx->itemVtx[phi_t2 + 0].v.cn[2] = pauseCtx->itemVtx[phi_t2 + 1].v.cn[2] =
                                pauseCtx->itemVtx[phi_t2 + 2].v.cn[2] = pauseCtx->itemVtx[phi_t2 + 3].v.cn[2] = 255;

            pauseCtx->itemVtx[phi_t2 + 0].v.cn[3] = pauseCtx->itemVtx[phi_t2 + 1].v.cn[3] =
                pauseCtx->itemVtx[phi_t2 + 2].v.cn[3] = pauseCtx->itemVtx[phi_t2 + 3].v.cn[3] = pauseCtx->alpha;
        } else {
            pauseCtx->itemVtx[phi_t2 + 0].v.ob[0] = pauseCtx->itemVtx[phi_t2 + 2].v.ob[0] = -300;

            pauseCtx->itemVtx[phi_t2 + 1].v.ob[0] = pauseCtx->itemVtx[phi_t2 + 3].v.ob[0] =
                pauseCtx->itemVtx[phi_t2 + 0].v.ob[0] + 32;

            pauseCtx->itemVtx[phi_t2 + 0].v.ob[1] = pauseCtx->itemVtx[phi_t2 + 1].v.ob[1] = 300;

            pauseCtx->itemVtx[phi_t2 + 2].v.ob[1] = pauseCtx->itemVtx[phi_t2 + 3].v.ob[1] =
                pauseCtx->itemVtx[phi_t2 + 0].v.ob[1] - 32;
        }
    }

    for (phi_t2 = 108, phi_t3 = 0; phi_t3 < 7; phi_t3++) {
        phi_t4 = D_8082B11C[phi_t3];

        pauseCtx->itemVtx[phi_t2 + 0].v.ob[0] = pauseCtx->itemVtx[phi_t2 + 2].v.ob[0] =
            pauseCtx->itemVtx[phi_t4].v.ob[0];

        pauseCtx->itemVtx[phi_t2 + 1].v.ob[0] = pauseCtx->itemVtx[phi_t2 + 3].v.ob[0] =
            pauseCtx->itemVtx[phi_t2 + 0].v.ob[0] + 8;

        pauseCtx->itemVtx[phi_t2 + 0].v.ob[1] = pauseCtx->itemVtx[phi_t2 + 1].v.ob[1] =
            pauseCtx->itemVtx[phi_t4].v.ob[1] - 22;

        pauseCtx->itemVtx[phi_t2 + 2].v.ob[1] = pauseCtx->itemVtx[phi_t2 + 3].v.ob[1] =
            pauseCtx->itemVtx[phi_t2 + 0].v.ob[1] - 8;

        pauseCtx->itemVtx[phi_t2 + 4].v.ob[0] = pauseCtx->itemVtx[phi_t2 + 6].v.ob[0] =
            pauseCtx->itemVtx[phi_t2 + 0].v.ob[0] + 6;

        pauseCtx->itemVtx[phi_t2 + 5].v.ob[0] = pauseCtx->itemVtx[phi_t2 + 7].v.ob[0] =
            pauseCtx->itemVtx[phi_t2 + 4].v.ob[0] + 8;

        pauseCtx->itemVtx[phi_t2 + 4].v.ob[1] = pauseCtx->itemVtx[phi_t2 + 5].v.ob[1] =
            pauseCtx->itemVtx[phi_t2 + 0].v.ob[1];

        pauseCtx->itemVtx[phi_t2 + 6].v.ob[1] = pauseCtx->itemVtx[phi_t2 + 7].v.ob[1] =
            pauseCtx->itemVtx[phi_t2 + 4].v.ob[1] - 8;

        for (phi_t4 = 0; phi_t4 < 2; phi_t4++, phi_t2 += 4) {
            pauseCtx->itemVtx[phi_t2 + 0].v.ob[2] = pauseCtx->itemVtx[phi_t2 + 1].v.ob[2] =
                pauseCtx->itemVtx[phi_t2 + 2].v.ob[2] = pauseCtx->itemVtx[phi_t2 + 3].v.ob[2] = 0;

            pauseCtx->itemVtx[phi_t2 + 0].v.flag = pauseCtx->itemVtx[phi_t2 + 1].v.flag =
                pauseCtx->itemVtx[phi_t2 + 2].v.flag = pauseCtx->itemVtx[phi_t2 + 3].v.flag = 0;

            pauseCtx->itemVtx[phi_t2 + 0].v.tc[0] = pauseCtx->itemVtx[phi_t2 + 0].v.tc[1] =
                pauseCtx->itemVtx[phi_t2 + 1].v.tc[1] = pauseCtx->itemVtx[phi_t2 + 2].v.tc[0] = 0;

            pauseCtx->itemVtx[phi_t2 + 1].v.tc[0] = pauseCtx->itemVtx[phi_t2 + 2].v.tc[1] =
                pauseCtx->itemVtx[phi_t2 + 3].v.tc[0] = pauseCtx->itemVtx[phi_t2 + 3].v.tc[1] = 0x100;

            pauseCtx->itemVtx[phi_t2 + 0].v.cn[0] = pauseCtx->itemVtx[phi_t2 + 1].v.cn[0] =
                pauseCtx->itemVtx[phi_t2 + 2].v.cn[0] = pauseCtx->itemVtx[phi_t2 + 3].v.cn[0] =
                    pauseCtx->itemVtx[phi_t2 + 0].v.cn[1] = pauseCtx->itemVtx[phi_t2 + 1].v.cn[1] =
                        pauseCtx->itemVtx[phi_t2 + 2].v.cn[1] = pauseCtx->itemVtx[phi_t2 + 3].v.cn[1] =
                            pauseCtx->itemVtx[phi_t2 + 0].v.cn[2] = pauseCtx->itemVtx[phi_t2 + 1].v.cn[2] =
                                pauseCtx->itemVtx[phi_t2 + 2].v.cn[2] = pauseCtx->itemVtx[phi_t2 + 3].v.cn[2] = 255;

            pauseCtx->itemVtx[phi_t2 + 0].v.cn[3] = pauseCtx->itemVtx[phi_t2 + 1].v.cn[3] =
                pauseCtx->itemVtx[phi_t2 + 2].v.cn[3] = pauseCtx->itemVtx[phi_t2 + 3].v.cn[3] = pauseCtx->alpha;
        }
    }

    pauseCtx->equipVtx = Graph_Alloc(gfxCtx, 112 * sizeof(Vtx));

    for (phi_t4 = 0, phi_t2 = 0, phi_t5 = 58; phi_t2 < 4; phi_t2++, phi_t5 -= 32) {
        for (phi_t3 = 0; phi_t3 < 4; phi_t3++, phi_t4 += 4) {
            pauseCtx->equipVtx[phi_t4 + 0].v.ob[0] = pauseCtx->equipVtx[phi_t4 + 2].v.ob[0] = D_8082B12C[phi_t3] + 2;

            pauseCtx->equipVtx[phi_t4 + 1].v.ob[0] = pauseCtx->equipVtx[phi_t4 + 3].v.ob[0] =
                pauseCtx->equipVtx[phi_t4 + 0].v.ob[0] + 28;

            pauseCtx->equipVtx[phi_t4 + 0].v.ob[1] = pauseCtx->equipVtx[phi_t4 + 1].v.ob[1] =
                phi_t5 + pauseCtx->offsetY - 2;

            pauseCtx->equipVtx[phi_t4 + 2].v.ob[1] = pauseCtx->equipVtx[phi_t4 + 3].v.ob[1] =
                pauseCtx->equipVtx[phi_t4 + 0].v.ob[1] - 28;

            pauseCtx->equipVtx[phi_t4 + 0].v.ob[2] = pauseCtx->equipVtx[phi_t4 + 1].v.ob[2] =
                pauseCtx->equipVtx[phi_t4 + 2].v.ob[2] = pauseCtx->equipVtx[phi_t4 + 3].v.ob[2] = 0;

            pauseCtx->equipVtx[phi_t4 + 0].v.flag = pauseCtx->equipVtx[phi_t4 + 1].v.flag =
                pauseCtx->equipVtx[phi_t4 + 2].v.flag = pauseCtx->equipVtx[phi_t4 + 3].v.flag = 0;

            pauseCtx->equipVtx[phi_t4 + 0].v.tc[0] = pauseCtx->equipVtx[phi_t4 + 0].v.tc[1] =
                pauseCtx->equipVtx[phi_t4 + 1].v.tc[1] = pauseCtx->equipVtx[phi_t4 + 2].v.tc[0] = 0;

            pauseCtx->equipVtx[phi_t4 + 1].v.tc[0] = pauseCtx->equipVtx[phi_t4 + 2].v.tc[1] =
                pauseCtx->equipVtx[phi_t4 + 3].v.tc[0] = pauseCtx->equipVtx[phi_t4 + 3].v.tc[1] = 0x400;

            pauseCtx->equipVtx[phi_t4 + 0].v.cn[0] = pauseCtx->equipVtx[phi_t4 + 1].v.cn[0] =
                pauseCtx->equipVtx[phi_t4 + 2].v.cn[0] = pauseCtx->equipVtx[phi_t4 + 3].v.cn[0] =
                    pauseCtx->equipVtx[phi_t4 + 0].v.cn[1] = pauseCtx->equipVtx[phi_t4 + 1].v.cn[1] =
                        pauseCtx->equipVtx[phi_t4 + 2].v.cn[1] = pauseCtx->equipVtx[phi_t4 + 3].v.cn[1] =
                            pauseCtx->equipVtx[phi_t4 + 0].v.cn[2] = pauseCtx->equipVtx[phi_t4 + 1].v.cn[2] =
                                pauseCtx->equipVtx[phi_t4 + 2].v.cn[2] = pauseCtx->equipVtx[phi_t4 + 3].v.cn[2] = 255;

            pauseCtx->equipVtx[phi_t4 + 0].v.cn[3] = pauseCtx->equipVtx[phi_t4 + 1].v.cn[3] =
                pauseCtx->equipVtx[phi_t4 + 2].v.cn[3] = pauseCtx->equipVtx[phi_t4 + 3].v.cn[3] = pauseCtx->alpha;
        }
    }

    for (phi_t3 = 0; phi_t3 < 4; phi_t3++, phi_t4 += 4) {
        if (CUR_EQUIP_VALUE(phi_t3) != 0) {
            phi_t2 = (CUR_EQUIP_VALUE(phi_t3) + D_8082B134[phi_t3] - 1) * 4;

            pauseCtx->equipVtx[phi_t4 + 0].v.ob[0] = pauseCtx->equipVtx[phi_t4 + 2].v.ob[0] =
                pauseCtx->equipVtx[phi_t2].v.ob[0] - 2;

            pauseCtx->equipVtx[phi_t4 + 1].v.ob[0] = pauseCtx->equipVtx[phi_t4 + 3].v.ob[0] =
                pauseCtx->equipVtx[phi_t4 + 0].v.ob[0] + 32;

            pauseCtx->equipVtx[phi_t4 + 0].v.ob[1] = pauseCtx->equipVtx[phi_t4 + 1].v.ob[1] =
                pauseCtx->equipVtx[phi_t2].v.ob[1] + 2;

            pauseCtx->equipVtx[phi_t4 + 2].v.ob[1] = pauseCtx->equipVtx[phi_t4 + 3].v.ob[1] =
                pauseCtx->equipVtx[phi_t4 + 0].v.ob[1] - 32;

            pauseCtx->equipVtx[phi_t4 + 0].v.ob[2] = pauseCtx->equipVtx[phi_t4 + 1].v.ob[2] =
                pauseCtx->equipVtx[phi_t4 + 2].v.ob[2] = pauseCtx->equipVtx[phi_t4 + 3].v.ob[2] = 0;

            pauseCtx->equipVtx[phi_t4 + 0].v.flag = pauseCtx->equipVtx[phi_t4 + 1].v.flag =
                pauseCtx->equipVtx[phi_t4 + 2].v.flag = pauseCtx->equipVtx[phi_t4 + 3].v.flag = 0;

            pauseCtx->equipVtx[phi_t4 + 0].v.tc[0] = pauseCtx->equipVtx[phi_t4 + 0].v.tc[1] =
                pauseCtx->equipVtx[phi_t4 + 1].v.tc[1] = pauseCtx->equipVtx[phi_t4 + 2].v.tc[0] = 0;

            pauseCtx->equipVtx[phi_t4 + 1].v.tc[0] = pauseCtx->equipVtx[phi_t4 + 2].v.tc[1] =
                pauseCtx->equipVtx[phi_t4 + 3].v.tc[0] = pauseCtx->equipVtx[phi_t4 + 3].v.tc[1] = 0x400;

            pauseCtx->equipVtx[phi_t4 + 0].v.cn[0] = pauseCtx->equipVtx[phi_t4 + 1].v.cn[0] =
                pauseCtx->equipVtx[phi_t4 + 2].v.cn[0] = pauseCtx->equipVtx[phi_t4 + 3].v.cn[0] =
                    pauseCtx->equipVtx[phi_t4 + 0].v.cn[1] = pauseCtx->equipVtx[phi_t4 + 1].v.cn[1] =
                        pauseCtx->equipVtx[phi_t4 + 2].v.cn[1] = pauseCtx->equipVtx[phi_t4 + 3].v.cn[1] =
                            pauseCtx->equipVtx[phi_t4 + 0].v.cn[2] = pauseCtx->equipVtx[phi_t4 + 1].v.cn[2] =
                                pauseCtx->equipVtx[phi_t4 + 2].v.cn[2] = pauseCtx->equipVtx[phi_t4 + 3].v.cn[2] = 255;

            pauseCtx->equipVtx[phi_t4 + 0].v.cn[3] = pauseCtx->equipVtx[phi_t4 + 1].v.cn[3] =
                pauseCtx->equipVtx[phi_t4 + 2].v.cn[3] = pauseCtx->equipVtx[phi_t4 + 3].v.cn[3] = pauseCtx->alpha;
        }
    }

    phi_t1 = 112;
    phi_t5 = 50;
    while (true) {
        pauseCtx->equipVtx[phi_t4 + 0].v.ob[0] = pauseCtx->equipVtx[phi_t4 + 2].v.ob[0] = -64;

        pauseCtx->equipVtx[phi_t4 + 1].v.ob[0] = pauseCtx->equipVtx[phi_t4 + 3].v.ob[0] =
            pauseCtx->equipVtx[phi_t4 + 0].v.ob[0] + 64;

        pauseCtx->equipVtx[phi_t4 + 0].v.ob[1] = pauseCtx->equipVtx[phi_t4 + 1].v.ob[1] = phi_t5 + pauseCtx->offsetY;

        pauseCtx->equipVtx[phi_t4 + 2].v.ob[1] = pauseCtx->equipVtx[phi_t4 + 3].v.ob[1] =
            pauseCtx->equipVtx[phi_t4 + 0].v.ob[1] - 32;

        pauseCtx->equipVtx[phi_t4 + 0].v.ob[2] = pauseCtx->equipVtx[phi_t4 + 1].v.ob[2] =
            pauseCtx->equipVtx[phi_t4 + 2].v.ob[2] = pauseCtx->equipVtx[phi_t4 + 3].v.ob[2] = 0;

        pauseCtx->equipVtx[phi_t4 + 0].v.flag = pauseCtx->equipVtx[phi_t4 + 1].v.flag =
            pauseCtx->equipVtx[phi_t4 + 2].v.flag = pauseCtx->equipVtx[phi_t4 + 3].v.flag = 0;

        pauseCtx->equipVtx[phi_t4 + 0].v.tc[0] = pauseCtx->equipVtx[phi_t4 + 0].v.tc[1] =
            pauseCtx->equipVtx[phi_t4 + 1].v.tc[1] = pauseCtx->equipVtx[phi_t4 + 2].v.tc[0] = 0;

        pauseCtx->equipVtx[phi_t4 + 1].v.tc[0] = pauseCtx->equipVtx[phi_t4 + 3].v.tc[0] = 0x800;

        pauseCtx->equipVtx[phi_t4 + 2].v.tc[1] = pauseCtx->equipVtx[phi_t4 + 3].v.tc[1] = 0x400;

        pauseCtx->equipVtx[phi_t4 + 0].v.cn[0] = pauseCtx->equipVtx[phi_t4 + 1].v.cn[0] =
            pauseCtx->equipVtx[phi_t4 + 2].v.cn[0] = pauseCtx->equipVtx[phi_t4 + 3].v.cn[0] =
                pauseCtx->equipVtx[phi_t4 + 0].v.cn[1] = pauseCtx->equipVtx[phi_t4 + 1].v.cn[1] =
                    pauseCtx->equipVtx[phi_t4 + 2].v.cn[1] = pauseCtx->equipVtx[phi_t4 + 3].v.cn[1] =
                        pauseCtx->equipVtx[phi_t4 + 0].v.cn[2] = pauseCtx->equipVtx[phi_t4 + 1].v.cn[2] =
                            pauseCtx->equipVtx[phi_t4 + 2].v.cn[2] = pauseCtx->equipVtx[phi_t4 + 3].v.cn[2] = 255;

        pauseCtx->equipVtx[phi_t4 + 0].v.cn[3] = pauseCtx->equipVtx[phi_t4 + 1].v.cn[3] =
            pauseCtx->equipVtx[phi_t4 + 2].v.cn[3] = pauseCtx->equipVtx[phi_t4 + 3].v.cn[3] = pauseCtx->alpha;

        phi_t1 -= 32;
        phi_t5 -= 32;
        if (phi_t1 < 0) {
            pauseCtx->equipVtx[phi_t4 + 2].v.ob[1] = pauseCtx->equipVtx[phi_t4 + 3].v.ob[1] =
                pauseCtx->equipVtx[phi_t4 + 0].v.ob[1] - 0x10;

            pauseCtx->equipVtx[phi_t4 + 2].v.tc[1] = pauseCtx->equipVtx[phi_t4 + 3].v.tc[1] = 0x200;
            break;
        }

        phi_t4 += 4;
    }

    pauseCtx->questVtx = Graph_Alloc(gfxCtx, 188 * sizeof(Vtx));

    for (phi_t4 = 0, phi_t3 = 0; phi_t3 < 47; phi_t3++, phi_t4 += 4) {
        phi_t2_2 = D_8082B1F8[phi_t3];

        if ((phi_t3 < 6) || (phi_t3 >= 41)) {
            pauseCtx->questVtx[phi_t4 + 0].v.ob[0] = pauseCtx->questVtx[phi_t4 + 2].v.ob[0] = D_8082B138[phi_t3];

            pauseCtx->questVtx[phi_t4 + 1].v.ob[0] = pauseCtx->questVtx[phi_t4 + 3].v.ob[0] =
                pauseCtx->questVtx[phi_t4 + 0].v.ob[0] + D_8082B1F8[phi_t3];

            pauseCtx->questVtx[phi_t4 + 0].v.ob[1] = pauseCtx->questVtx[phi_t4 + 1].v.ob[1] =
                D_8082B198[phi_t3] + pauseCtx->offsetY;

            pauseCtx->questVtx[phi_t4 + 2].v.ob[1] = pauseCtx->questVtx[phi_t4 + 3].v.ob[1] =
                pauseCtx->questVtx[phi_t4 + 0].v.ob[1] - D_8082B1F8[phi_t3];

            if (phi_t3 >= 41) {
                pauseCtx->questVtx[phi_t4 + 1].v.ob[0] = pauseCtx->questVtx[phi_t4 + 3].v.ob[0] =
                    pauseCtx->questVtx[phi_t4 + 0].v.ob[0] + 8;

                pauseCtx->questVtx[phi_t4 + 0].v.ob[1] = pauseCtx->questVtx[phi_t4 + 1].v.ob[1] =
                    D_8082B198[phi_t3] + pauseCtx->offsetY - 6;

                pauseCtx->questVtx[phi_t4 + 2].v.ob[1] = pauseCtx->questVtx[phi_t4 + 3].v.ob[1] =
                    pauseCtx->questVtx[phi_t4 + 0].v.ob[1] - 16;

                phi_t2_2 = 8;
            }
        } else {
            if ((phi_t3 >= 6) && (phi_t3 <= 17)) {
                phi_t2_2 = 16;
            }

            pauseCtx->questVtx[phi_t4 + 0].v.ob[0] = pauseCtx->questVtx[phi_t4 + 2].v.ob[0] = D_8082B138[phi_t3] + 2;

            pauseCtx->questVtx[phi_t4 + 1].v.ob[0] = pauseCtx->questVtx[phi_t4 + 3].v.ob[0] =
                pauseCtx->questVtx[phi_t4 + 0].v.ob[0] + phi_t2_2 - 4;

            pauseCtx->questVtx[phi_t4 + 0].v.ob[1] = pauseCtx->questVtx[phi_t4 + 1].v.ob[1] =
                D_8082B198[phi_t3] + pauseCtx->offsetY - 2;

            pauseCtx->questVtx[phi_t4 + 2].v.ob[1] = pauseCtx->questVtx[phi_t4 + 3].v.ob[1] =
                pauseCtx->questVtx[phi_t4 + 0].v.ob[1] - D_8082B1F8[phi_t3] + 4;
        }

        pauseCtx->questVtx[phi_t4 + 0].v.ob[2] = pauseCtx->questVtx[phi_t4 + 1].v.ob[2] =
            pauseCtx->questVtx[phi_t4 + 2].v.ob[2] = pauseCtx->questVtx[phi_t4 + 3].v.ob[2] = 0;

        pauseCtx->questVtx[phi_t4 + 0].v.flag = pauseCtx->questVtx[phi_t4 + 1].v.flag =
            pauseCtx->questVtx[phi_t4 + 2].v.flag = pauseCtx->questVtx[phi_t4 + 3].v.flag = 0;

        pauseCtx->questVtx[phi_t4 + 0].v.tc[0] = pauseCtx->questVtx[phi_t4 + 0].v.tc[1] =
            pauseCtx->questVtx[phi_t4 + 1].v.tc[1] = pauseCtx->questVtx[phi_t4 + 2].v.tc[0] = 0;

        pauseCtx->questVtx[phi_t4 + 1].v.tc[0] = pauseCtx->questVtx[phi_t4 + 3].v.tc[0] = phi_t2_2 << 5;
        pauseCtx->questVtx[phi_t4 + 2].v.tc[1] = pauseCtx->questVtx[phi_t4 + 3].v.tc[1] = D_8082B1F8[phi_t3] << 5;

        pauseCtx->questVtx[phi_t4 + 0].v.cn[0] = pauseCtx->questVtx[phi_t4 + 1].v.cn[0] =
            pauseCtx->questVtx[phi_t4 + 2].v.cn[0] = pauseCtx->questVtx[phi_t4 + 3].v.cn[0] =
                pauseCtx->questVtx[phi_t4 + 0].v.cn[1] = pauseCtx->questVtx[phi_t4 + 1].v.cn[1] =
                    pauseCtx->questVtx[phi_t4 + 2].v.cn[1] = pauseCtx->questVtx[phi_t4 + 3].v.cn[1] =
                        pauseCtx->questVtx[phi_t4 + 0].v.cn[2] = pauseCtx->questVtx[phi_t4 + 1].v.cn[2] =
                            pauseCtx->questVtx[phi_t4 + 2].v.cn[2] = pauseCtx->questVtx[phi_t4 + 3].v.cn[2] = 255;

        pauseCtx->questVtx[phi_t4 + 0].v.cn[3] = pauseCtx->questVtx[phi_t4 + 1].v.cn[3] =
            pauseCtx->questVtx[phi_t4 + 2].v.cn[3] = pauseCtx->questVtx[phi_t4 + 3].v.cn[3] = pauseCtx->alpha;
    }

    pauseCtx->infoPanelVtx = Graph_Alloc(gfxCtx, 28 * sizeof(Vtx));

    pauseCtx->saveVtx = Graph_Alloc(gfxCtx, 80 * sizeof(Vtx));
    func_80823A0C(play, pauseCtx->saveVtx, 5, 5);
}

void KaleidoScope_DrawGameOver(PlayState* play) {
    GraphicsContext* gfxCtx = play->state.gfxCtx;

    OPEN_DISPS(gfxCtx, "../z_kaleido_scope_PAL.c", 3122);

    Gfx_SetupDL_39Opa(gfxCtx);

    gDPSetCycleType(POLY_OPA_DISP++, G_CYC_2CYCLE);
    gDPSetRenderMode(POLY_OPA_DISP++, G_RM_PASS, G_RM_XLU_SURF2);
    gDPSetCombineLERP(POLY_OPA_DISP++, TEXEL1, TEXEL0, PRIM_LOD_FRAC, TEXEL0, 0, 0, 0, TEXEL0, PRIMITIVE, ENVIRONMENT,
                      COMBINED, ENVIRONMENT, COMBINED, 0, PRIMITIVE, 0);

    gDPSetPrimColor(POLY_OPA_DISP++, 0, 80, D_8082AB8C, D_8082AB90, D_8082AB94, D_8082AB98);
    gDPSetEnvColor(POLY_OPA_DISP++, D_8082AB9C, D_8082ABA0, D_8082ABA4, 255);

    VREG(89) -= 2;

    gDPLoadMultiBlock(POLY_OPA_DISP++, gGameOverP1Tex, 0x0000, G_TX_RENDERTILE, G_IM_FMT_IA, G_IM_SIZ_8b, 64, 32, 0,
                      G_TX_WRAP | G_TX_NOMIRROR, G_TX_WRAP | G_TX_NOMIRROR, G_TX_NOMASK, G_TX_NOMASK, G_TX_NOLOD,
                      G_TX_NOLOD);

    gDPLoadMultiBlock(POLY_OPA_DISP++, gGameOverMaskTex, 0x0100, 1, G_IM_FMT_IA, G_IM_SIZ_8b, 64, 32, 0,
                      G_TX_WRAP | G_TX_NOMIRROR, G_TX_WRAP | G_TX_NOMIRROR, G_TX_NOMASK, 5, G_TX_NOLOD, G_TX_NOLOD);

    gDPSetTileSize(POLY_OPA_DISP++, 1, 0, VREG(89) & 0x7F, 63 << 2, (31 << 2) + (VREG(89) & 0x7F));

    gSPTextureRectangle(POLY_OPA_DISP++, VREG(87) << 2, VREG(88) << 2, (VREG(87) + 64) << 2, (VREG(88) + 32) << 2,
                        G_TX_RENDERTILE, 0, 0, 1 << 10, 1 << 10);

    gDPLoadMultiBlock(POLY_OPA_DISP++, gGameOverP2Tex, 0x0000, G_TX_RENDERTILE, G_IM_FMT_IA, G_IM_SIZ_8b, 64, 32, 0,
                      G_TX_NOMIRROR | G_TX_CLAMP, G_TX_NOMIRROR | G_TX_CLAMP, G_TX_NOMASK, G_TX_NOMASK, G_TX_NOLOD,
                      G_TX_NOLOD);

    gSPTextureRectangle(POLY_OPA_DISP++, (VREG(87) + 64) << 2, VREG(88) << 2, (VREG(87) + 128) << 2,
                        (VREG(88) + 32) << 2, G_TX_RENDERTILE, 0, 0, 1 << 10, 1 << 10);

    gDPLoadMultiBlock(POLY_OPA_DISP++, gGameOverP3Tex, 0x0000, G_TX_RENDERTILE, G_IM_FMT_IA, G_IM_SIZ_8b, 64, 32, 0,
                      G_TX_NOMIRROR | G_TX_CLAMP, G_TX_NOMIRROR | G_TX_CLAMP, G_TX_NOMASK, G_TX_NOMASK, G_TX_NOLOD,
                      G_TX_NOLOD);
    gSPTextureRectangle(POLY_OPA_DISP++, (VREG(87) + 128) << 2, VREG(88) << 2, (VREG(87) + 192) << 2,
                        (VREG(88) + 32) << 2, G_TX_RENDERTILE, 0, 0, 1 << 10, 1 << 10);

    CLOSE_DISPS(gfxCtx, "../z_kaleido_scope_PAL.c", 3169);
}

void KaleidoScope_Draw(PlayState* play) {
    Input* input = &play->state.input[0];
    PauseContext* pauseCtx = &play->pauseCtx;
    InterfaceContext* interfaceCtx = &play->interfaceCtx;

    OPEN_DISPS(play->state.gfxCtx, "../z_kaleido_scope_PAL.c", 3188);

    pauseCtx->stickAdjX = input->rel.stick_x;
    pauseCtx->stickAdjY = input->rel.stick_y;

    gSPSegment(POLY_OPA_DISP++, 0x02, interfaceCtx->parameterSegment);
    gSPSegment(POLY_OPA_DISP++, 0x07, pauseCtx->playerSegment);
    gSPSegment(POLY_OPA_DISP++, 0x08, pauseCtx->iconItemSegment);
    gSPSegment(POLY_OPA_DISP++, 0x09, pauseCtx->iconItem24Segment);
    gSPSegment(POLY_OPA_DISP++, 0x0A, pauseCtx->nameSegment);
    gSPSegment(POLY_OPA_DISP++, 0x0C, pauseCtx->iconItemAltSegment);
    gSPSegment(POLY_OPA_DISP++, 0x0D, pauseCtx->iconItemLangSegment);

    if (pauseCtx->debugState == 0) {
        KaleidoScope_SetView(pauseCtx, pauseCtx->eye.x, pauseCtx->eye.y, pauseCtx->eye.z);

        Gfx_SetupDL_42Opa(play->state.gfxCtx);
        KaleidoScope_InitVertices(play, play->state.gfxCtx);
        KaleidoScope_DrawPages(play, play->state.gfxCtx);

        Gfx_SetupDL_42Opa(play->state.gfxCtx);
        gDPSetCombineLERP(POLY_OPA_DISP++, PRIMITIVE, ENVIRONMENT, TEXEL0, ENVIRONMENT, TEXEL0, 0, PRIMITIVE, 0,
                          PRIMITIVE, ENVIRONMENT, TEXEL0, ENVIRONMENT, TEXEL0, 0, PRIMITIVE, 0);

        KaleidoScope_SetView(pauseCtx, 0.0f, 0.0f, 64.0f);

        if (!((pauseCtx->state >= 8) && (pauseCtx->state <= 0x11))) {
            KaleidoScope_DrawInfoPanel(play);
        }
    }

    if ((pauseCtx->state >= 0xB) && (pauseCtx->state <= 0x11)) {
        KaleidoScope_DrawGameOver(play);
    }

    if ((pauseCtx->debugState == 1) || (pauseCtx->debugState == 2)) {
        KaleidoScope_DrawDebugEditor(play);
    }

    CLOSE_DISPS(play->state.gfxCtx, "../z_kaleido_scope_PAL.c", 3254);
}

void KaleidoScope_GrayOutTextureRGBA32(u32* texture, u16 pixelCount) {
    u32 rgb;
    u16 gray;
    u16 i;

    for (i = 0; i < pixelCount; i++) {
        if ((texture[i] & 0xFFFFFF00) != 0) {
            rgb = texture[i] >> 8;
            gray = ((((rgb & 0xFF0000) >> 16) + ((rgb & 0xFF00) >> 7) + (rgb & 0xFF)) / 7) & 0xFF;

            rgb = gray;
            rgb <<= 8;
            rgb |= gray;
            rgb <<= 8;
            rgb |= gray;

            texture[i] = (rgb << 8) | (texture[i] & 0xFF);
        }
    }
}

void func_808265BC(PlayState* play) {
    PauseContext* pauseCtx = &play->pauseCtx;

    pauseCtx->eye.x += D_8082ABAC[pauseCtx->mode] * ZREG(46);
    pauseCtx->eye.z += D_8082ABCC[pauseCtx->mode] * ZREG(46);
    pauseCtx->unk_1EA += 4 * ZREG(46);

    if (pauseCtx->unk_1EA == (64 * ZREG(47))) {
        func_80084BF4(play, 1);
        gSaveContext.buttonStatus[0] = D_8082AB6C[pauseCtx->pageIndex][0];
        gSaveContext.buttonStatus[1] = D_8082AB6C[pauseCtx->pageIndex][1];
        gSaveContext.buttonStatus[2] = D_8082AB6C[pauseCtx->pageIndex][2];
        gSaveContext.buttonStatus[3] = D_8082AB6C[pauseCtx->pageIndex][3];
        gSaveContext.buttonStatus[4] = D_8082AB6C[pauseCtx->pageIndex][4];
        pauseCtx->pageIndex = D_8082ABEC[pauseCtx->mode];
        pauseCtx->unk_1E4 = 0;
        pauseCtx->state++;
        pauseCtx->alpha = 255;
        Interface_LoadActionLabelB(play, DO_ACTION_SAVE);
    } else if (pauseCtx->unk_1EA == 64) {
        pauseCtx->pageIndex = D_8082ABEC[pauseCtx->mode];
        pauseCtx->mode = (u16)(pauseCtx->pageIndex * 2) + 1;
    }
}

void KaleidoScope_UpdateCursorSize(PlayState* play) {
    PauseContext* pauseCtx = &play->pauseCtx;
    s32 temp1;
    s32 temp2;
    s32 temp3;
    s32 temp4;

    if (pauseCtx->cursorSpecialPos == 0) {
        temp1 = -1;
        temp2 = 1;
        temp3 = 14;
        temp4 = 14;
        if (pauseCtx->pageIndex == PAUSE_MAP) {
            if (!sInDungeonScene) {
                temp1 = -6;
                temp2 = 6;
                temp3 = 4;
                temp4 = 4;
            } else if (pauseCtx->cursorSlot[pauseCtx->pageIndex] >= 3) {
                temp1 = -6;
                temp2 = 5;
                temp4 = 7;
                temp3 = 19;
            } else {
                temp1 = -3;
                temp2 = 3;
                temp3 = 13;
                temp4 = 13;
            }
        } else if (pauseCtx->pageIndex == PAUSE_QUEST) {
            temp1 = -4;
            temp2 = 4;
            temp3 = 12;
            temp4 = 12;
            if (pauseCtx->cursorSlot[pauseCtx->pageIndex] == 0x18) {
                temp1 = -2;
                temp2 = 2;
                temp3 = 32;
                temp4 = 32;
            } else if (pauseCtx->cursorSlot[pauseCtx->pageIndex] == 0x17) {
                temp1 = -4;
                temp2 = 4;
                temp4 = 13;
                temp3 = 34;
            } else if (pauseCtx->cursorSlot[pauseCtx->pageIndex] < 6) {
                temp1 = -1;
                temp2 = 1;
                temp3 = 10;
                temp4 = 10;
            } else if ((pauseCtx->cursorSlot[pauseCtx->pageIndex] >= 6) &&
                       (pauseCtx->cursorSlot[pauseCtx->pageIndex] < 0x12)) {
                temp1 = -5;
                temp2 = 3;
                temp3 = 8;
                temp4 = 8;
            }
        }
    } else {
        temp1 = -4;
        temp2 = 4;
        temp3 = 16;
        temp4 = 16;
    }

    pauseCtx->cursorVtx[0].v.ob[0] = pauseCtx->cursorVtx[2].v.ob[0] = pauseCtx->cursorVtx[0].v.ob[0] + temp1;
    pauseCtx->cursorVtx[1].v.ob[0] = pauseCtx->cursorVtx[3].v.ob[0] = pauseCtx->cursorVtx[0].v.ob[0] + 16;
    pauseCtx->cursorVtx[0].v.ob[1] = pauseCtx->cursorVtx[1].v.ob[1] = pauseCtx->cursorVtx[0].v.ob[1] + temp2;
    pauseCtx->cursorVtx[2].v.ob[1] = pauseCtx->cursorVtx[3].v.ob[1] = pauseCtx->cursorVtx[0].v.ob[1] - 16;

    pauseCtx->cursorVtx[4].v.ob[0] = pauseCtx->cursorVtx[6].v.ob[0] = pauseCtx->cursorVtx[0].v.ob[0] + temp3;
    pauseCtx->cursorVtx[5].v.ob[0] = pauseCtx->cursorVtx[7].v.ob[0] = pauseCtx->cursorVtx[4].v.ob[0] + 16;
    pauseCtx->cursorVtx[4].v.ob[1] = pauseCtx->cursorVtx[5].v.ob[1] = pauseCtx->cursorVtx[0].v.ob[1];
    pauseCtx->cursorVtx[6].v.ob[1] = pauseCtx->cursorVtx[7].v.ob[1] = pauseCtx->cursorVtx[4].v.ob[1] - 16;

    pauseCtx->cursorVtx[8].v.ob[0] = pauseCtx->cursorVtx[10].v.ob[0] = pauseCtx->cursorVtx[0].v.ob[0];
    pauseCtx->cursorVtx[9].v.ob[0] = pauseCtx->cursorVtx[11].v.ob[0] = pauseCtx->cursorVtx[8].v.ob[0] + 16;
    pauseCtx->cursorVtx[8].v.ob[1] = pauseCtx->cursorVtx[9].v.ob[1] = pauseCtx->cursorVtx[0].v.ob[1] - temp4;
    pauseCtx->cursorVtx[10].v.ob[1] = pauseCtx->cursorVtx[11].v.ob[1] = pauseCtx->cursorVtx[8].v.ob[1] - 16;

    pauseCtx->cursorVtx[12].v.ob[0] = pauseCtx->cursorVtx[14].v.ob[0] = pauseCtx->cursorVtx[0].v.ob[0] + temp3;
    pauseCtx->cursorVtx[13].v.ob[0] = pauseCtx->cursorVtx[15].v.ob[0] = pauseCtx->cursorVtx[12].v.ob[0] + 16;
    pauseCtx->cursorVtx[12].v.ob[1] = pauseCtx->cursorVtx[13].v.ob[1] = pauseCtx->cursorVtx[0].v.ob[1] - temp4;
    pauseCtx->cursorVtx[14].v.ob[1] = pauseCtx->cursorVtx[15].v.ob[1] = pauseCtx->cursorVtx[12].v.ob[1] - 16;
}

void KaleidoScope_LoadDungeonMap(PlayState* play) {
    InterfaceContext* interfaceCtx = &play->interfaceCtx;
    s32 pad;

    DmaMgr_SendRequest1(interfaceCtx->mapSegment,
                        (uintptr_t)_map_48x85_staticSegmentRomStart + (R_MAP_TEX_INDEX * 2040), 2040,
                        "../z_kaleido_scope_PAL.c", 3467);

    DmaMgr_SendRequest1(interfaceCtx->mapSegment + 0x800,
                        (uintptr_t)_map_48x85_staticSegmentRomStart + ((R_MAP_TEX_INDEX + 1) * 2040), 2040,
                        "../z_kaleido_scope_PAL.c", 3471);
}

void KaleidoScope_UpdateDungeonMap(PlayState* play) {
    PauseContext* pauseCtx = &play->pauseCtx;
    InterfaceContext* interfaceCtx = &play->interfaceCtx;

    osSyncPrintf("ＭＡＰ ＤＭＡ = %d\n", play->interfaceCtx.mapPaletteIndex);

    KaleidoScope_LoadDungeonMap(play);
    Map_SetFloorPalettesData(play, pauseCtx->dungeonMapSlot - 3);

    if ((play->sceneId >= SCENE_YDAN) && (play->sceneId <= SCENE_TAKARAYA)) {
        if ((VREG(30) + 3) == pauseCtx->cursorPoint[PAUSE_MAP]) {
            KaleidoScope_OverridePalIndexCI4(interfaceCtx->mapSegment, 2040, interfaceCtx->mapPaletteIndex, 14);
        }
    }

    if ((play->sceneId >= SCENE_YDAN) && (play->sceneId <= SCENE_TAKARAYA)) {
        if ((VREG(30) + 3) == pauseCtx->cursorPoint[PAUSE_MAP]) {
            KaleidoScope_OverridePalIndexCI4(interfaceCtx->mapSegment + 0x800, 2040, interfaceCtx->mapPaletteIndex, 14);
        }
    }
}

void KaleidoScope_Update(PlayState* play) {
    static s16 D_8082B258 = 0;
    static s16 D_8082B25C = 10;
    static s16 D_8082B260 = 0;
    PauseContext* pauseCtx = &play->pauseCtx;
    InterfaceContext* interfaceCtx = &play->interfaceCtx;
    GameOverContext* gameOverCtx = &play->gameOverCtx;
    Player* player = GET_PLAYER(play);
    Input* input = &play->state.input[0];
    u32 size;
    u32 size0;
    u32 size1;
    u32 size2;
    u16 i;
    s16 stepR;
    s16 stepG;
    s16 stepB;
    s16 stepA;
    s32 pad;

    if ((R_PAUSE_MENU_MODE >= 3) && (((pauseCtx->state >= 4) && (pauseCtx->state <= 7)) ||
                                     ((pauseCtx->state >= 0xA) && (pauseCtx->state <= 0x12)))) {

        if ((!pauseCtx->unk_1E4 || (pauseCtx->unk_1E4 == 8)) && (pauseCtx->state == 6)) {
            pauseCtx->stickAdjX = input->rel.stick_x;
            pauseCtx->stickAdjY = input->rel.stick_y;
            KaleidoScope_UpdateCursorSize(play);
            KaleidoScope_HandlePageToggles(pauseCtx, input);
        } else if ((pauseCtx->pageIndex == PAUSE_QUEST) && ((pauseCtx->unk_1E4 < 3) || (pauseCtx->unk_1E4 == 5))) {
            KaleidoScope_UpdateCursorSize(play);
        }

        if (pauseCtx->state == 6) {
            KaleidoScope_UpdateNamePanel(play);
        }
    }

    switch (pauseCtx->state) {
        case 3:
            D_808321A8[0] = gSaveContext.buttonStatus[0];
            D_808321A8[1] = gSaveContext.buttonStatus[1];
            D_808321A8[2] = gSaveContext.buttonStatus[2];
            D_808321A8[3] = gSaveContext.buttonStatus[3];
            D_808321A8[4] = gSaveContext.buttonStatus[4];

            pauseCtx->cursorX[PAUSE_MAP] = 0;
            pauseCtx->cursorSlot[PAUSE_MAP] = pauseCtx->cursorPoint[PAUSE_MAP] = pauseCtx->dungeonMapSlot =
                VREG(30) + 3;

            WREG(16) = -175;
            WREG(17) = 155;

            pauseCtx->unk_204 = -314.0f;

            //! @bug messed up alignment, should match `ALIGN64`
            pauseCtx->playerSegment = (void*)(((uintptr_t)play->objectCtx.spaceStart + 0x30) & ~0x3F);

            size1 = func_80091738(play, pauseCtx->playerSegment, &pauseCtx->playerSkelAnime);
            osSyncPrintf("プレイヤー size1＝%x\n", size1);

            pauseCtx->iconItemSegment = (void*)ALIGN16((uintptr_t)pauseCtx->playerSegment + size1);

            size0 = (uintptr_t)_icon_item_staticSegmentRomEnd - (uintptr_t)_icon_item_staticSegmentRomStart;
            osSyncPrintf("icon_item size0=%x\n", size0);
            DmaMgr_SendRequest1(pauseCtx->iconItemSegment, (uintptr_t)_icon_item_staticSegmentRomStart, size0,
                                "../z_kaleido_scope_PAL.c", 3662);

            gSegments[8] = VIRTUAL_TO_PHYSICAL(pauseCtx->iconItemSegment);

            for (i = 0; i < ARRAY_COUNTU(gItemAgeReqs); i++) {
                if ((gItemAgeReqs[i] != 9) && (gItemAgeReqs[i] != ((void)0, gSaveContext.linkAge))) {
                    KaleidoScope_GrayOutTextureRGBA32(SEGMENTED_TO_VIRTUAL(gItemIcons[i]), 0x400);
                }
            }

            pauseCtx->iconItem24Segment = (void*)ALIGN16((uintptr_t)pauseCtx->iconItemSegment + size0);

            size = (uintptr_t)_icon_item_24_staticSegmentRomEnd - (uintptr_t)_icon_item_24_staticSegmentRomStart;
            osSyncPrintf("icon_item24 size=%x\n", size);
            DmaMgr_SendRequest1(pauseCtx->iconItem24Segment, (uintptr_t)_icon_item_24_staticSegmentRomStart, size,
                                "../z_kaleido_scope_PAL.c", 3675);

            pauseCtx->iconItemAltSegment = (void*)ALIGN16((uintptr_t)pauseCtx->iconItem24Segment + size);

            switch (play->sceneId) {
                case SCENE_YDAN:
                case SCENE_DDAN:
                case SCENE_BDAN:
                case SCENE_BMORI1:
                case SCENE_HIDAN:
                case SCENE_MIZUSIN:
                case SCENE_JYASINZOU:
                case SCENE_HAKADAN:
                case SCENE_HAKADANCH:
                case SCENE_ICE_DOUKUTO:
                case SCENE_YDAN_BOSS:
                case SCENE_DDAN_BOSS:
                case SCENE_BDAN_BOSS:
                case SCENE_MORIBOSSROOM:
                case SCENE_FIRE_BS:
                case SCENE_MIZUSIN_BS:
                case SCENE_JYASINBOSS:
                case SCENE_HAKADAN_BS:
                    sInDungeonScene = true;
                    size2 = (uintptr_t)_icon_item_dungeon_staticSegmentRomEnd -
                            (uintptr_t)_icon_item_dungeon_staticSegmentRomStart;
                    osSyncPrintf("icon_item_dungeon dungeon-size2=%x\n", size2);
                    DmaMgr_SendRequest1(pauseCtx->iconItemAltSegment,
                                        (uintptr_t)_icon_item_dungeon_staticSegmentRomStart, size2,
                                        "../z_kaleido_scope_PAL.c", 3712);

                    interfaceCtx->mapPalette[28] = 6;
                    interfaceCtx->mapPalette[29] = 99;
                    KaleidoScope_UpdateDungeonMap(play);
                    break;

                default:
                    sInDungeonScene = false;
                    size2 = (uintptr_t)_icon_item_field_staticSegmentRomEnd -
                            (uintptr_t)_icon_item_field_staticSegmentRomStart;
                    osSyncPrintf("icon_item_field field-size2=%x\n", size2);
                    DmaMgr_SendRequest1(pauseCtx->iconItemAltSegment, (uintptr_t)_icon_item_field_staticSegmentRomStart,
                                        size2, "../z_kaleido_scope_PAL.c", 3726);
                    break;
            }

            pauseCtx->iconItemLangSegment = (void*)ALIGN16((uintptr_t)pauseCtx->iconItemAltSegment + size2);

            if (gSaveContext.language == LANGUAGE_ENG) {
                size = (uintptr_t)_icon_item_nes_staticSegmentRomEnd - (uintptr_t)_icon_item_nes_staticSegmentRomStart;
                osSyncPrintf("icon_item_dungeon dungeon-size=%x\n", size);
                DmaMgr_SendRequest1(pauseCtx->iconItemLangSegment, (uintptr_t)_icon_item_nes_staticSegmentRomStart,
                                    size, "../z_kaleido_scope_PAL.c", 3739);
            } else if (gSaveContext.language == LANGUAGE_GER) {
                size = (uintptr_t)_icon_item_ger_staticSegmentRomEnd - (uintptr_t)_icon_item_ger_staticSegmentRomStart;
                osSyncPrintf("icon_item_dungeon dungeon-size=%x\n", size);
                DmaMgr_SendRequest1(pauseCtx->iconItemLangSegment, (uintptr_t)_icon_item_ger_staticSegmentRomStart,
                                    size, "../z_kaleido_scope_PAL.c", 3746);
            } else {
                size = (uintptr_t)_icon_item_fra_staticSegmentRomEnd - (uintptr_t)_icon_item_fra_staticSegmentRomStart;
                osSyncPrintf("icon_item_dungeon dungeon-size=%x\n", size);
                DmaMgr_SendRequest1(pauseCtx->iconItemLangSegment, (uintptr_t)_icon_item_fra_staticSegmentRomStart,
                                    size, "../z_kaleido_scope_PAL.c", 3753);
            }

            pauseCtx->nameSegment = (void*)ALIGN16((uintptr_t)pauseCtx->iconItemLangSegment + size);

            osSyncPrintf("サイズ＝%x\n", size2 + size1 + size0 + size);
            osSyncPrintf("item_name I_N_PT=%x\n", 0x800);
            Interface_SetDoAction(play, DO_ACTION_DECIDE);
            osSyncPrintf("サイズ＝%x\n", size2 + size1 + size0 + size + 0x800);

            if (((void)0, gSaveContext.worldMapArea) < 22) {
                if (gSaveContext.language == LANGUAGE_ENG) {
                    DmaMgr_SendRequest1(pauseCtx->nameSegment + 0x400,
                                        (uintptr_t)_map_name_staticSegmentRomStart +
                                            (((void)0, gSaveContext.worldMapArea) * 0xA00) + 0x9000,
                                        0xA00, "../z_kaleido_scope_PAL.c", 3776);
                } else if (gSaveContext.language == LANGUAGE_GER) {
                    DmaMgr_SendRequest1(pauseCtx->nameSegment + 0x400,
                                        (uintptr_t)_map_name_staticSegmentRomStart +
                                            (((void)0, gSaveContext.worldMapArea) * 0xA00) + 0x16C00,
                                        0xA00, "../z_kaleido_scope_PAL.c", 3780);
                } else {
                    DmaMgr_SendRequest1(pauseCtx->nameSegment + 0x400,
                                        (uintptr_t)_map_name_staticSegmentRomStart +
                                            (((void)0, gSaveContext.worldMapArea) * 0xA00) + 0x24800,
                                        0xA00, "../z_kaleido_scope_PAL.c", 3784);
                }
            }

            sPreRenderCvg = (void*)ALIGN16((uintptr_t)pauseCtx->nameSegment + 0x400 + 0xA00);

            PreRender_Init(&sPlayerPreRender);
            PreRender_SetValuesSave(&sPlayerPreRender, PAUSE_EQUIP_PLAYER_WIDTH, PAUSE_EQUIP_PLAYER_HEIGHT,
                                    pauseCtx->playerSegment, NULL, sPreRenderCvg);

            KaleidoScope_DrawPlayerWork(play);
            KaleidoScope_SetupPlayerPreRender(play);

            for (i = 0; i < ARRAY_COUNT(pauseCtx->worldMapPoints); i++) {
                pauseCtx->worldMapPoints[i] = 0;
            }

            if (CHECK_QUEST_ITEM(QUEST_GERUDO_CARD)) {
                pauseCtx->worldMapPoints[0] = 2;
            }

            if (CHECK_QUEST_ITEM(QUEST_MEDALLION_SPIRIT)) {
                pauseCtx->worldMapPoints[0] = 1;
            }

            if (INV_CONTENT(ITEM_LONGSHOT) == ITEM_LONGSHOT) {
                pauseCtx->worldMapPoints[1] = 2;
            }

            if (CHECK_QUEST_ITEM(QUEST_GERUDO_CARD)) {
                pauseCtx->worldMapPoints[1] = 1;
            }

            if (GET_EVENTCHKINF(EVENTCHKINF_B2)) {
                pauseCtx->worldMapPoints[2] = 1;
            }

            if (INV_CONTENT(ITEM_LONGSHOT) == ITEM_LONGSHOT) {
                pauseCtx->worldMapPoints[2] = 2;
            }

            if (CHECK_QUEST_ITEM(QUEST_GERUDO_CARD)) {
                pauseCtx->worldMapPoints[2] = 1;
            }

            if (CUR_UPG_VALUE(UPG_SCALE)) {
                pauseCtx->worldMapPoints[3] = 1;
            }

            if (CHECK_OWNED_EQUIP(EQUIP_TYPE_BOOTS, EQUIP_INV_BOOTS_IRON)) {
                pauseCtx->worldMapPoints[3] = 2;
            }

            if (CHECK_QUEST_ITEM(QUEST_MEDALLION_WATER)) {
                pauseCtx->worldMapPoints[3] = 1;
            }

            if (GET_EVENTCHKINF(EVENTCHKINF_09)) {
                pauseCtx->worldMapPoints[4] = 1;
            }

            if (INV_CONTENT(ITEM_OCARINA_FAIRY) != ITEM_NONE) {
                pauseCtx->worldMapPoints[4] = 2;
            }

            if (CHECK_QUEST_ITEM(QUEST_SONG_EPONA)) {
                pauseCtx->worldMapPoints[4] = 1;
            }

            if (GET_EVENTCHKINF(EVENTCHKINF_6A)) {
                pauseCtx->worldMapPoints[4] = 2;
            }

            if (GET_EVENTCHKINF(EVENTCHKINF_18)) {
                pauseCtx->worldMapPoints[4] = 1;
            }

            if (GET_EVENTCHKINF(EVENTCHKINF_09)) {
                pauseCtx->worldMapPoints[5] = 2;
            }

            if (GET_EVENTCHKINF(EVENTCHKINF_40)) {
                pauseCtx->worldMapPoints[5] = 1;
            }

            if (INV_CONTENT(ITEM_OCARINA_TIME) == ITEM_OCARINA_TIME) {
                pauseCtx->worldMapPoints[5] = 2;
            }

            if (GET_EVENTCHKINF(EVENTCHKINF_45)) {
                pauseCtx->worldMapPoints[5] = 1;
            }

            if (INV_CONTENT(ITEM_ARROW_LIGHT) == ITEM_ARROW_LIGHT) {
                pauseCtx->worldMapPoints[5] = 2;
            }

            if (GET_EVENTCHKINF(EVENTCHKINF_09)) {
                pauseCtx->worldMapPoints[6] = 1;
            }

            if (GET_EVENTCHKINF(EVENTCHKINF_40)) {
                pauseCtx->worldMapPoints[7] = 2;
            }

            if (GET_EVENTCHKINF(EVENTCHKINF_25)) {
                pauseCtx->worldMapPoints[7] = 1;
            }

            if (INV_CONTENT(ITEM_HOOKSHOT) == ITEM_HOOKSHOT) {
                pauseCtx->worldMapPoints[7] = 2;
            }

            if (GET_EVENTCHKINF(EVENTCHKINF_49)) {
                pauseCtx->worldMapPoints[7] = 1;
            }

            if (gBitFlags[1] & gSaveContext.worldMapAreaData) {
                pauseCtx->worldMapPoints[8] = 1;
            }

            if (CHECK_QUEST_ITEM(QUEST_SONG_LULLABY)) {
                pauseCtx->worldMapPoints[8] = 2;
            }

            if (CHECK_QUEST_ITEM(QUEST_SONG_SUN)) {
                pauseCtx->worldMapPoints[8] = 1;
            }

            if (GET_EVENTCHKINF(EVENTCHKINF_45)) {
                pauseCtx->worldMapPoints[8] = 2;
            }

            if (INV_CONTENT(ITEM_HOOKSHOT) == ITEM_HOOKSHOT) {
                pauseCtx->worldMapPoints[8] = 1;
            }

            if (CHECK_QUEST_ITEM(QUEST_SONG_STORMS)) {
                pauseCtx->worldMapPoints[8] = 2;
            }

            if (GET_EVENTCHKINF(EVENTCHKINF_67)) {
                pauseCtx->worldMapPoints[8] = 1;
            }

            if (GET_EVENTCHKINF(EVENTCHKINF_AA)) {
                pauseCtx->worldMapPoints[8] = 2;
            }

            if (CHECK_QUEST_ITEM(QUEST_MEDALLION_SHADOW)) {
                pauseCtx->worldMapPoints[8] = 1;
            }

            if (gBitFlags[10] & gSaveContext.worldMapAreaData) {
                pauseCtx->worldMapPoints[9] = 1;
            }

            if (GET_EVENTCHKINF(EVENTCHKINF_0F)) {
                pauseCtx->worldMapPoints[9] = 2;
            }

            if (CHECK_QUEST_ITEM(QUEST_SONG_SARIA)) {
                pauseCtx->worldMapPoints[9] = 1;
            }

            if (INV_CONTENT(ITEM_HOOKSHOT) == ITEM_HOOKSHOT) {
                pauseCtx->worldMapPoints[9] = 2;
            }

            if (GET_EVENTCHKINF(EVENTCHKINF_48)) {
                pauseCtx->worldMapPoints[9] = 1;
            }

            pauseCtx->worldMapPoints[10] = 2;

            if (GET_EVENTCHKINF(EVENTCHKINF_09)) {
                pauseCtx->worldMapPoints[10] = 1;
            }

            if (GET_EVENTCHKINF(EVENTCHKINF_6E)) {
                pauseCtx->worldMapPoints[10] = 2;
            }

            if (GET_EVENTCHKINF(EVENTCHKINF_0F)) {
                pauseCtx->worldMapPoints[10] = 1;
            }

            if (CHECK_QUEST_ITEM(QUEST_SONG_LULLABY)) {
                pauseCtx->worldMapPoints[11] = 1;
            }

            if (GET_EVENTCHKINF(EVENTCHKINF_25)) {
                pauseCtx->worldMapPoints[11] = 2;
            }

            if (GET_EVENTCHKINF(EVENTCHKINF_37)) {
                pauseCtx->worldMapPoints[11] = 1;
            }

            if (INV_CONTENT(ITEM_HOOKSHOT) == ITEM_HOOKSHOT) {
                pauseCtx->worldMapPoints[11] = 2;
            }

            if (CHECK_OWNED_EQUIP(EQUIP_TYPE_BOOTS, EQUIP_INV_BOOTS_IRON)) {
                pauseCtx->worldMapPoints[11] = 1;
            }

            pauseCtx->tradeQuestLocation = 0xFF;

            i = INV_CONTENT(ITEM_TRADE_ADULT);
            if (LINK_AGE_IN_YEARS == YEARS_ADULT) {
                if ((i <= ITEM_POCKET_CUCCO) || (i == ITEM_ODD_MUSHROOM)) {
                    pauseCtx->tradeQuestLocation = 8;
                }
                if ((i == ITEM_COJIRO) || (i == ITEM_ODD_POTION)) {
                    pauseCtx->tradeQuestLocation = 9;
                }
                if (i == ITEM_SAW) {
                    pauseCtx->tradeQuestLocation = 2;
                }
                if ((i == ITEM_SWORD_BROKEN) || (i == ITEM_EYEDROPS)) {
                    pauseCtx->tradeQuestLocation = 7;
                }
                if (i == ITEM_PRESCRIPTION) {
                    pauseCtx->tradeQuestLocation = 11;
                }
                if (i == ITEM_FROG) {
                    pauseCtx->tradeQuestLocation = 3;
                }
                if ((i == ITEM_CLAIM_CHECK) && (gSaveContext.bgsFlag == 0)) {
                    pauseCtx->tradeQuestLocation = 7;
                }
            }

            pauseCtx->state = 4;
            break;

        case 4:
            if (pauseCtx->unk_1F4 == 160.0f) {
                KaleidoScope_SetDefaultCursor(play);
                KaleidoScope_ProcessPlayerPreRender();
            }

            pauseCtx->unk_1F4 = pauseCtx->unk_1F8 = pauseCtx->unk_1FC = pauseCtx->unk_200 -= 160.0f / WREG(6);
            pauseCtx->infoPanelOffsetY += 40 / WREG(6);
            interfaceCtx->startAlpha += 255 / WREG(6);
            WREG(16) += WREG(25) / WREG(6);
            WREG(17) += WREG(26) / WREG(6);
            XREG(5) += 150 / WREG(6);
            pauseCtx->alpha += (u16)(255 / (WREG(6) + WREG(4)));

            if (pauseCtx->unk_1F4 == 0) {
                interfaceCtx->startAlpha = 255;
                WREG(2) = 0;
                pauseCtx->state = 5;
            }

            func_808265BC(play);
            break;

        case 5:
            pauseCtx->alpha += (u16)(255 / (WREG(6) + WREG(4)));
            func_808265BC(play);
            if (pauseCtx->state == 6) {
                KaleidoScope_UpdateNamePanel(play);
            }
            break;

        case 6:
            switch (pauseCtx->unk_1E4) {
                case 0:
                    if (CHECK_BTN_ALL(input->press.button, BTN_START)) {
                        Interface_SetDoAction(play, DO_ACTION_NONE);
                        pauseCtx->state = 0x12;
                        WREG(2) = -6240;
                        func_800F64E0(0);
                    } else if (CHECK_BTN_ALL(input->press.button, BTN_B)) {
                        pauseCtx->mode = 0;
                        pauseCtx->promptChoice = 0;
                        Audio_PlaySfxGeneral(NA_SE_SY_DECIDE, &gSfxDefaultPos, 4, &gSfxDefaultFreqAndVolScale,
                                             &gSfxDefaultFreqAndVolScale, &gSfxDefaultReverb);
                        gSaveContext.buttonStatus[0] = gSaveContext.buttonStatus[1] = gSaveContext.buttonStatus[2] =
                            gSaveContext.buttonStatus[3] = BTN_DISABLED;
                        gSaveContext.buttonStatus[4] = BTN_ENABLED;
                        gSaveContext.unk_13EA = 0;
                        Interface_ChangeAlpha(50);
                        pauseCtx->unk_1EC = 0;
                        pauseCtx->state = 7;
                    }
                    break;

                case 1:
                    func_808237B4(play, play->state.input);
                    break;

                case 2:
                    pauseCtx->ocarinaStaff = AudioOcarina_GetPlaybackStaff();
                    if (pauseCtx->ocarinaStaff->state == 0) {
                        pauseCtx->unk_1E4 = 4;
                        AudioOcarina_SetInstrument(OCARINA_INSTRUMENT_OFF);
                    }
                    break;

                case 3:
                    KaleidoScope_UpdateItemEquip(play);
                    break;

                case 4:
                    break;

                case 5:
                    pauseCtx->ocarinaStaff = AudioOcarina_GetPlayingStaff();

                    if (CHECK_BTN_ALL(input->press.button, BTN_START)) {
                        AudioOcarina_SetInstrument(OCARINA_INSTRUMENT_OFF);
                        Interface_SetDoAction(play, DO_ACTION_NONE);
                        pauseCtx->state = 0x12;
                        WREG(2) = -6240;
                        func_800F64E0(0);
                        pauseCtx->unk_1E4 = 0;
                        break;
                    } else if (CHECK_BTN_ALL(input->press.button, BTN_B)) {
                        AudioOcarina_SetInstrument(OCARINA_INSTRUMENT_OFF);
                        pauseCtx->unk_1E4 = 0;
                        pauseCtx->mode = 0;
                        pauseCtx->promptChoice = 0;
                        Audio_PlaySfxGeneral(NA_SE_SY_DECIDE, &gSfxDefaultPos, 4, &gSfxDefaultFreqAndVolScale,
                                             &gSfxDefaultFreqAndVolScale, &gSfxDefaultReverb);
                        gSaveContext.buttonStatus[0] = gSaveContext.buttonStatus[1] = gSaveContext.buttonStatus[2] =
                            gSaveContext.buttonStatus[3] = BTN_DISABLED;
                        gSaveContext.buttonStatus[4] = BTN_ENABLED;
                        gSaveContext.unk_13EA = 0;
                        Interface_ChangeAlpha(50);
                        pauseCtx->unk_1EC = 0;
                        pauseCtx->state = 7;
                    } else if (pauseCtx->ocarinaStaff->state == pauseCtx->ocarinaSongIdx) {
                        Audio_PlaySfxGeneral(NA_SE_SY_TRE_BOX_APPEAR, &gSfxDefaultPos, 4, &gSfxDefaultFreqAndVolScale,
                                             &gSfxDefaultFreqAndVolScale, &gSfxDefaultReverb);
                        D_8082B258 = 0;
                        D_8082B25C = 30;
                        pauseCtx->unk_1E4 = 6;
                    } else if (pauseCtx->ocarinaStaff->state == 0xFF) {
                        Audio_PlaySfxGeneral(NA_SE_SY_OCARINA_ERROR, &gSfxDefaultPos, 4, &gSfxDefaultFreqAndVolScale,
                                             &gSfxDefaultFreqAndVolScale, &gSfxDefaultReverb);
                        D_8082B258 = 4;
                        D_8082B25C = 20;
                        pauseCtx->unk_1E4 = 6;
                    }
                    break;

                case 6:
                    D_8082B25C--;
                    if (D_8082B25C == 0) {
                        pauseCtx->unk_1E4 = D_8082B258;
                        if (pauseCtx->unk_1E4 == 0) {
                            AudioOcarina_SetInstrument(OCARINA_INSTRUMENT_OFF);
                        }
                    }
                    break;

                case 7:
                    break;

                case 8:
                    if (CHECK_BTN_ALL(input->press.button, BTN_START)) {
                        AudioOcarina_SetInstrument(OCARINA_INSTRUMENT_OFF);
                        Interface_SetDoAction(play, DO_ACTION_NONE);
                        pauseCtx->state = 0x12;
                        WREG(2) = -6240;
                        func_800F64E0(0);
                        pauseCtx->unk_1E4 = 0;
                    } else if (CHECK_BTN_ALL(input->press.button, BTN_B)) {
                        AudioOcarina_SetInstrument(OCARINA_INSTRUMENT_OFF);
                        pauseCtx->unk_1E4 = 0;
                        pauseCtx->mode = 0;
                        pauseCtx->promptChoice = 0;
                        Audio_PlaySfxGeneral(NA_SE_SY_DECIDE, &gSfxDefaultPos, 4, &gSfxDefaultFreqAndVolScale,
                                             &gSfxDefaultFreqAndVolScale, &gSfxDefaultReverb);
                        gSaveContext.buttonStatus[0] = gSaveContext.buttonStatus[1] = gSaveContext.buttonStatus[2] =
                            gSaveContext.buttonStatus[3] = BTN_DISABLED;
                        gSaveContext.buttonStatus[4] = BTN_ENABLED;
                        gSaveContext.unk_13EA = 0;
                        Interface_ChangeAlpha(50);
                        pauseCtx->unk_1EC = 0;
                        pauseCtx->state = 7;
                    }
                    break;

                case 9:
                    break;

                default:
                    pauseCtx->unk_1E4 = 0;
                    break;
            }
            break;

        case 7:
            switch (pauseCtx->unk_1EC) {
                case 0:
                    pauseCtx->unk_204 -= 314.0f / WREG(6);
                    WREG(16) -= WREG(25) / WREG(6);
                    WREG(17) -= WREG(26) / WREG(6);
                    if (pauseCtx->unk_204 <= -628.0f) {
                        pauseCtx->unk_204 = -628.0f;
                        pauseCtx->unk_1EC = 1;
                    }
                    break;

                case 1:
                    if (CHECK_BTN_ALL(input->press.button, BTN_A)) {
                        if (pauseCtx->promptChoice != 0) {
                            Interface_SetDoAction(play, DO_ACTION_NONE);
                            gSaveContext.buttonStatus[0] = gSaveContext.buttonStatus[1] = gSaveContext.buttonStatus[2] =
                                gSaveContext.buttonStatus[3] = BTN_ENABLED;
                            gSaveContext.unk_13EA = 0;
                            Interface_ChangeAlpha(50);
                            pauseCtx->unk_1EC = 2;
                            WREG(2) = -6240;
                            YREG(8) = pauseCtx->unk_204;
                            func_800F64E0(0);
                        } else {
                            Audio_PlaySfxGeneral(NA_SE_SY_PIECE_OF_HEART, &gSfxDefaultPos, 4,
                                                 &gSfxDefaultFreqAndVolScale, &gSfxDefaultFreqAndVolScale,
                                                 &gSfxDefaultReverb);
                            Play_SaveSceneFlags(play);
                            gSaveContext.savedSceneId = play->sceneId;
                            Sram_WriteSave(&play->sramCtx);
                            pauseCtx->unk_1EC = 4;
                            D_8082B25C = 3;
                        }
                    } else if (CHECK_BTN_ALL(input->press.button, BTN_START) ||
                               CHECK_BTN_ALL(input->press.button, BTN_B)) {
                        Interface_SetDoAction(play, DO_ACTION_NONE);
                        pauseCtx->unk_1EC = 2;
                        WREG(2) = -6240;
                        YREG(8) = pauseCtx->unk_204;
                        func_800F64E0(0);
                        gSaveContext.buttonStatus[0] = gSaveContext.buttonStatus[1] = gSaveContext.buttonStatus[2] =
                            gSaveContext.buttonStatus[3] = BTN_ENABLED;
                        gSaveContext.unk_13EA = 0;
                        Interface_ChangeAlpha(50);
                    }
                    break;

                case 4:
                    if (CHECK_BTN_ALL(input->press.button, BTN_B) || CHECK_BTN_ALL(input->press.button, BTN_A) ||
                        CHECK_BTN_ALL(input->press.button, BTN_START) || (--D_8082B25C == 0)) {
                        Interface_SetDoAction(play, DO_ACTION_NONE);
                        gSaveContext.buttonStatus[0] = gSaveContext.buttonStatus[1] = gSaveContext.buttonStatus[2] =
                            gSaveContext.buttonStatus[3] = BTN_ENABLED;
                        gSaveContext.unk_13EA = 0;
                        Interface_ChangeAlpha(50);
                        pauseCtx->unk_1EC = 5;
                        WREG(2) = -6240;
                        YREG(8) = pauseCtx->unk_204;
                        func_800F64E0(0);
                    }
                    break;

                case 3:
                case 6:
                    pauseCtx->unk_204 += 314.0f / WREG(6);
                    WREG(16) += WREG(25) / WREG(6);
                    WREG(17) += WREG(26) / WREG(6);
                    if (pauseCtx->unk_204 >= -314.0f) {
                        pauseCtx->state = 6;
                        pauseCtx->unk_1EC = 0;
                        pauseCtx->unk_1F4 = pauseCtx->unk_1F8 = pauseCtx->unk_1FC = pauseCtx->unk_200 = 0.0f;
                        pauseCtx->unk_204 = -314.0f;
                    }
                    break;

                case 2:
                case 5:
                    if (pauseCtx->unk_204 != (YREG(8) + 160.0f)) {
                        pauseCtx->unk_1F4 = pauseCtx->unk_1F8 = pauseCtx->unk_1FC = pauseCtx->unk_200 +=
                            160.0f / WREG(6);
                        pauseCtx->unk_204 += 160.0f / WREG(6);
                        pauseCtx->infoPanelOffsetY -= 40 / WREG(6);
                        WREG(16) -= WREG(25) / WREG(6);
                        WREG(17) -= WREG(26) / WREG(6);
                        XREG(5) -= 150 / WREG(6);
                        pauseCtx->alpha -= (u16)(255 / WREG(6));
                        if (pauseCtx->unk_204 == (YREG(8) + 160.0f)) {
                            pauseCtx->alpha = 0;
                        }
                    } else {
                        pauseCtx->debugState = 0;
                        pauseCtx->state = 0x13;
                        pauseCtx->unk_1F4 = pauseCtx->unk_1F8 = pauseCtx->unk_1FC = pauseCtx->unk_200 = 160.0f;
                        pauseCtx->namedItem = PAUSE_ITEM_NONE;
                        pauseCtx->unk_1E4 = 0;
                        pauseCtx->unk_204 = -434.0f;
                    }
                    break;
            }
            break;

        case 0xA:
            pauseCtx->cursorSlot[PAUSE_MAP] = pauseCtx->cursorPoint[PAUSE_MAP] = pauseCtx->dungeonMapSlot =
                VREG(30) + 3;
            WREG(16) = -175;
            WREG(17) = 155;
            pauseCtx->unk_204 = -434.0f;
            Interface_ChangeAlpha(1);

            //! @bug messed up alignment, should match `ALIGN64`
            pauseCtx->iconItemSegment = (void*)(((uintptr_t)play->objectCtx.spaceStart + 0x30) & ~0x3F);
            size0 = (uintptr_t)_icon_item_staticSegmentRomEnd - (uintptr_t)_icon_item_staticSegmentRomStart;
            osSyncPrintf("icon_item size0=%x\n", size0);
            DmaMgr_SendRequest1(pauseCtx->iconItemSegment, (uintptr_t)_icon_item_staticSegmentRomStart, size0,
                                "../z_kaleido_scope_PAL.c", 4356);

            pauseCtx->iconItem24Segment = (void*)ALIGN16((uintptr_t)pauseCtx->iconItemSegment + size0);
            size = (uintptr_t)_icon_item_24_staticSegmentRomEnd - (uintptr_t)_icon_item_24_staticSegmentRomStart;
            osSyncPrintf("icon_item24 size=%x\n", size);
            DmaMgr_SendRequest1(pauseCtx->iconItem24Segment, (uintptr_t)_icon_item_24_staticSegmentRomStart, size,
                                "../z_kaleido_scope_PAL.c", 4363);

            pauseCtx->iconItemAltSegment = (void*)ALIGN16((uintptr_t)pauseCtx->iconItem24Segment + size);
            size2 = (uintptr_t)_icon_item_gameover_staticSegmentRomEnd -
                    (uintptr_t)_icon_item_gameover_staticSegmentRomStart;
            osSyncPrintf("icon_item_dungeon gameover-size2=%x\n", size2);
            DmaMgr_SendRequest1(pauseCtx->iconItemAltSegment, (uintptr_t)_icon_item_gameover_staticSegmentRomStart,
                                size2, "../z_kaleido_scope_PAL.c", 4370);

            pauseCtx->iconItemLangSegment = (void*)ALIGN16((uintptr_t)pauseCtx->iconItemAltSegment + size2);

            if (gSaveContext.language == LANGUAGE_ENG) {
                size = (uintptr_t)_icon_item_nes_staticSegmentRomEnd - (uintptr_t)_icon_item_nes_staticSegmentRomStart;
                osSyncPrintf("icon_item_dungeon dungeon-size=%x\n", size);
                DmaMgr_SendRequest1(pauseCtx->iconItemLangSegment, (uintptr_t)_icon_item_nes_staticSegmentRomStart,
                                    size, "../z_kaleido_scope_PAL.c", 4379);
            } else if (gSaveContext.language == LANGUAGE_GER) {
                size = (uintptr_t)_icon_item_ger_staticSegmentRomEnd - (uintptr_t)_icon_item_ger_staticSegmentRomStart;
                osSyncPrintf("icon_item_dungeon dungeon-size=%x\n", size);
                DmaMgr_SendRequest1(pauseCtx->iconItemLangSegment, (uintptr_t)_icon_item_ger_staticSegmentRomStart,
                                    size, "../z_kaleido_scope_PAL.c", 4386);
            } else {
                size = (uintptr_t)_icon_item_fra_staticSegmentRomEnd - (uintptr_t)_icon_item_fra_staticSegmentRomStart;
                osSyncPrintf("icon_item_dungeon dungeon-size=%x\n", size);
                DmaMgr_SendRequest1(pauseCtx->iconItemLangSegment, (uintptr_t)_icon_item_fra_staticSegmentRomStart,
                                    size, "../z_kaleido_scope_PAL.c", 4393);
            }

            D_8082AB8C = 255;
            D_8082AB90 = 130;
            D_8082AB94 = 0;
            D_8082AB98 = 0;
            D_8082AB9C = 30;
            D_8082ABA0 = 0;
            D_8082ABA4 = 0;
            D_8082B260 = 30;
            VREG(88) = 98;
            pauseCtx->promptChoice = 0;
            pauseCtx->state++;
            break;

        case 0xB:
            stepR = ABS(D_8082AB8C - 30) / D_8082B260;
            stepG = ABS(D_8082AB90) / D_8082B260;
            stepB = ABS(D_8082AB94) / D_8082B260;
            stepA = ABS(D_8082AB98 - 255) / D_8082B260;
            if (D_8082AB8C >= 30) {
                D_8082AB8C -= stepR;
            } else {
                D_8082AB8C += stepR;
            }
            if (D_8082AB90 >= 0) {
                D_8082AB90 -= stepG;
            } else {
                D_8082AB90 += stepG;
            }
            if (D_8082AB94 >= 0) {
                D_8082AB94 -= stepB;
            } else {
                D_8082AB94 += stepB;
            }
            if (D_8082AB98 >= 255) {
                D_8082AB98 -= stepA;
            } else {
                D_8082AB98 += stepA;
            }

            stepR = ABS(D_8082AB9C - 255) / D_8082B260;
            stepG = ABS(D_8082ABA0 - 130) / D_8082B260;
            stepB = ABS(D_8082ABA4) / D_8082B260;
            if (D_8082AB9C >= 255) {
                D_8082AB9C -= stepR;
            } else {
                D_8082AB9C += stepR;
            }
            if (D_8082ABA0 >= 130) {
                D_8082ABA0 -= stepG;
            } else {
                D_8082ABA0 += stepG;
            }
            if (D_8082ABA4 >= 0) {
                D_8082ABA4 -= stepB;
            } else {
                D_8082ABA4 += stepB;
            }

            D_8082B260--;
            if (D_8082B260 == 0) {
                D_8082AB8C = 30;
                D_8082AB90 = 0;
                D_8082AB94 = 0;
                D_8082AB98 = 255;

                D_8082AB9C = 255;
                D_8082ABA0 = 130;
                D_8082ABA4 = 0;

                pauseCtx->state++;
                D_8082B260 = 40;
            }
            break;

        case 0xC:
            D_8082B260--;
            if (D_8082B260 == 0) {
                pauseCtx->state = 0xD;
            }
            break;

        case 0xD:
            pauseCtx->unk_1F4 = pauseCtx->unk_1F8 = pauseCtx->unk_1FC = pauseCtx->unk_200 = pauseCtx->unk_204 -=
                160.0f / WREG(6);
            pauseCtx->infoPanelOffsetY += 40 / WREG(6);
            interfaceCtx->startAlpha += 255 / WREG(6);
            VREG(88) -= 3;
            WREG(16) += WREG(25) / WREG(6);
            WREG(17) += WREG(26) / WREG(6);
            XREG(5) += 150 / WREG(6);
            pauseCtx->alpha += (u16)(255 / (WREG(6) + WREG(4)));
            if (pauseCtx->unk_204 < -628.0f) {
                pauseCtx->unk_204 = -628.0f;
                interfaceCtx->startAlpha = 255;
                VREG(88) = 66;
                WREG(2) = 0;
                pauseCtx->alpha = 255;
                pauseCtx->state = 0xE;
                gSaveContext.deaths++;
                if (gSaveContext.deaths > 999) {
                    gSaveContext.deaths = 999;
                }
            }
            osSyncPrintf("kscope->angle_s = %f\n", pauseCtx->unk_204);
            break;

        case 0xE:
            if (CHECK_BTN_ALL(input->press.button, BTN_A)) {
                if (pauseCtx->promptChoice != 0) {
                    pauseCtx->promptChoice = 0;
                    Audio_PlaySfxGeneral(NA_SE_SY_DECIDE, &gSfxDefaultPos, 4, &gSfxDefaultFreqAndVolScale,
                                         &gSfxDefaultFreqAndVolScale, &gSfxDefaultReverb);
                    pauseCtx->state = 0x10;
                    gameOverCtx->state++;
                } else {
                    Audio_PlaySfxGeneral(NA_SE_SY_PIECE_OF_HEART, &gSfxDefaultPos, 4, &gSfxDefaultFreqAndVolScale,
                                         &gSfxDefaultFreqAndVolScale, &gSfxDefaultReverb);
                    pauseCtx->promptChoice = 0;
                    Play_SaveSceneFlags(play);
                    gSaveContext.savedSceneId = play->sceneId;
                    Sram_WriteSave(&play->sramCtx);
                    pauseCtx->state = 0xF;
                    D_8082B25C = 3;
                }
            }
            break;

        case 0xF:
            D_8082B25C--;
            if (D_8082B25C == 0) {
                pauseCtx->state = 0x10;
                gameOverCtx->state++;
            } else if ((D_8082B25C <= 80) &&
                       (CHECK_BTN_ALL(input->press.button, BTN_A) || CHECK_BTN_ALL(input->press.button, BTN_START))) {
                pauseCtx->state = 0x10;
                gameOverCtx->state++;
                func_800F64E0(0);
            }
            break;

        case 0x10:
            if (CHECK_BTN_ALL(input->press.button, BTN_A) || CHECK_BTN_ALL(input->press.button, BTN_START)) {
                if (pauseCtx->promptChoice == 0) {
                    Audio_PlaySfxGeneral(NA_SE_SY_PIECE_OF_HEART, &gSfxDefaultPos, 4, &gSfxDefaultFreqAndVolScale,
                                         &gSfxDefaultFreqAndVolScale, &gSfxDefaultReverb);
                    Play_SaveSceneFlags(play);

                    switch (gSaveContext.entranceIndex) {
                        case ENTR_YDAN_0:
                        case ENTR_DDAN_0:
                        case ENTR_BDAN_0:
                        case ENTR_BMORI1_0:
                        case ENTR_HIDAN_0:
                        case ENTR_MIZUSIN_0:
                        case ENTR_JYASINZOU_0:
                        case ENTR_HAKADAN_0:
                        case ENTR_GANON_0:
                        case ENTR_MEN_0:
                        case ENTR_ICE_DOUKUTO_0:
                        case ENTR_GERUDOWAY_0:
                        case ENTR_HAKADANCH_0:
                        case ENTR_GANONTIKA_0:
                        case ENTR_GANON_SONOGO_0:
                            break;

                        case ENTR_YDAN_BOSS_0:
                            gSaveContext.entranceIndex = ENTR_YDAN_0;
                            break;

                        case ENTR_DDAN_BOSS_0:
                            gSaveContext.entranceIndex = ENTR_DDAN_0;
                            break;

                        case ENTR_BDAN_BOSS_0:
                            gSaveContext.entranceIndex = ENTR_BDAN_0;
                            break;

                        case ENTR_MORIBOSSROOM_0:
                            gSaveContext.entranceIndex = ENTR_BMORI1_0;
                            break;

                        case ENTR_FIRE_BS_0:
                            gSaveContext.entranceIndex = ENTR_HIDAN_0;
                            break;

                        case ENTR_MIZUSIN_BS_0:
                            gSaveContext.entranceIndex = ENTR_MIZUSIN_0;
                            break;

                        case ENTR_JYASINBOSS_0:
                            gSaveContext.entranceIndex = ENTR_JYASINZOU_0;
                            break;

                        case ENTR_HAKADAN_BS_0:
                            gSaveContext.entranceIndex = ENTR_HAKADAN_0;
                            break;

                        case ENTR_GANON_BOSS_0:
                            gSaveContext.entranceIndex = ENTR_GANON_0;
                            break;
                    }
                } else {
                    Audio_PlaySfxGeneral(NA_SE_SY_DECIDE, &gSfxDefaultPos, 4, &gSfxDefaultFreqAndVolScale,
                                         &gSfxDefaultFreqAndVolScale, &gSfxDefaultReverb);
                }

                pauseCtx->state = 0x11;
            }
            break;

        case 0x11:
            if (interfaceCtx->unk_244 != 255) {
                interfaceCtx->unk_244 += 10;
                if (interfaceCtx->unk_244 >= 255) {
                    interfaceCtx->unk_244 = 255;
                    pauseCtx->state = 0;
                    R_UPDATE_RATE = 3;
                    R_PAUSE_MENU_MODE = 0;
                    func_800981B8(&play->objectCtx);
                    func_800418D0(&play->colCtx, play);
                    if (pauseCtx->promptChoice == 0) {
                        Play_TriggerRespawn(play);
                        gSaveContext.respawnFlag = -2;
                        gSaveContext.nextTransitionType = TRANS_TYPE_FADE_BLACK;
                        gSaveContext.health = 0x30;
                        Audio_QueueSeqCmd(0xF << 28 | SEQ_PLAYER_BGM_MAIN << 24 | 0xA);
                        gSaveContext.healthAccumulator = 0;
                        gSaveContext.magicState = MAGIC_STATE_IDLE;
                        gSaveContext.prevMagicState = MAGIC_STATE_IDLE;
                        osSyncPrintf(VT_FGCOL(YELLOW));
                        osSyncPrintf("MAGIC_NOW=%d ", gSaveContext.magic);
                        osSyncPrintf("Z_MAGIC_NOW_NOW=%d   →  ", gSaveContext.magicFillTarget);
                        gSaveContext.magicCapacity = 0;
                        // Set the fill target to be the magic amount before game over
                        gSaveContext.magicFillTarget = gSaveContext.magic;
                        // Set `magicLevel` and `magic` to 0 so `magicCapacity` then `magic` grows from nothing
                        // to respectively the full capacity and `magicFillTarget`
                        gSaveContext.magicLevel = gSaveContext.magic = 0;
                        osSyncPrintf("MAGIC_NOW=%d ", gSaveContext.magic);
                        osSyncPrintf("Z_MAGIC_NOW_NOW=%d\n", gSaveContext.magicFillTarget);
                        osSyncPrintf(VT_RST);
                    } else {
                        play->state.running = false;
                        SET_NEXT_GAMESTATE(&play->state, TitleSetup_Init, TitleSetupState);
                    }
                }
            }
            break;

        case 0x12:
            if (pauseCtx->unk_1F4 != 160.0f) {
                pauseCtx->unk_1F4 = pauseCtx->unk_1F8 = pauseCtx->unk_1FC = pauseCtx->unk_200 += 160.0f / WREG(6);
                pauseCtx->infoPanelOffsetY -= 40 / WREG(6);
                interfaceCtx->startAlpha -= 255 / WREG(6);
                WREG(16) -= WREG(25) / WREG(6);
                WREG(17) -= WREG(26) / WREG(6);
                XREG(5) -= 150 / WREG(6);
                pauseCtx->alpha -= (u16)(255 / WREG(6));
                if (pauseCtx->unk_1F4 == 160.0f) {
                    pauseCtx->alpha = 0;
                }
            } else {
                pauseCtx->debugState = 0;
                pauseCtx->state = 0x13;
                pauseCtx->unk_200 = 160.0f;
                pauseCtx->unk_1FC = 160.0f;
                pauseCtx->unk_1F8 = 160.0f;
                pauseCtx->unk_1F4 = 160.0f;
                pauseCtx->namedItem = PAUSE_ITEM_NONE;
                play->interfaceCtx.startAlpha = 0;
            }
            break;

        case 0x13:
            pauseCtx->state = 0;
            R_UPDATE_RATE = 3;
            R_PAUSE_MENU_MODE = 0;
            func_800981B8(&play->objectCtx);
            func_800418D0(&play->colCtx, play);

            switch (play->sceneId) {
                case SCENE_YDAN:
                case SCENE_DDAN:
                case SCENE_BDAN:
                case SCENE_BMORI1:
                case SCENE_HIDAN:
                case SCENE_MIZUSIN:
                case SCENE_JYASINZOU:
                case SCENE_HAKADAN:
                case SCENE_HAKADANCH:
                case SCENE_ICE_DOUKUTO:
                case SCENE_YDAN_BOSS:
                case SCENE_DDAN_BOSS:
                case SCENE_BDAN_BOSS:
                case SCENE_MORIBOSSROOM:
                case SCENE_FIRE_BS:
                case SCENE_MIZUSIN_BS:
                case SCENE_JYASINBOSS:
                case SCENE_HAKADAN_BS:
                    Map_InitData(play, play->interfaceCtx.mapRoomNum);
                    break;
            }

            gSaveContext.buttonStatus[0] = D_808321A8[0];
            gSaveContext.buttonStatus[1] = D_808321A8[1];
            gSaveContext.buttonStatus[2] = D_808321A8[2];
            gSaveContext.buttonStatus[3] = D_808321A8[3];
            gSaveContext.buttonStatus[4] = D_808321A8[4];
            interfaceCtx->unk_1FA = interfaceCtx->unk_1FC = 0;
            osSyncPrintf(VT_FGCOL(YELLOW));
            osSyncPrintf("i=%d  LAST_TIME_TYPE=%d\n", i, gSaveContext.unk_13EE);
            gSaveContext.unk_13EA = 0;
            Interface_ChangeAlpha(gSaveContext.unk_13EE);
            player->targetActor = NULL;
            Player_SetEquipmentData(play, player);
            osSyncPrintf(VT_RST);
            break;
    }
}<|MERGE_RESOLUTION|>--- conflicted
+++ resolved
@@ -408,30 +408,18 @@
     }
 
     if (pauseCtx->cursorSpecialPos == PAUSE_CURSOR_PAGE_LEFT) {
-<<<<<<< HEAD
-        if (pauseCtx->stickRelX < -30) {
+        if (pauseCtx->stickAdjX < -30) {
             pauseCtx->delaySwitchPageInputTimer++;
             if ((pauseCtx->delaySwitchPageInputTimer >= 10) || (pauseCtx->delaySwitchPageInputTimer == 0)) {
-=======
-        if (pauseCtx->stickAdjX < -30) {
-            pauseCtx->pageSwitchTimer++;
-            if ((pauseCtx->pageSwitchTimer >= 10) || (pauseCtx->pageSwitchTimer == 0)) {
->>>>>>> 1ab4e6ee
                 KaleidoScope_SwitchPage(pauseCtx, 0);
             }
         } else {
             pauseCtx->delaySwitchPageInputTimer = -1;
         }
     } else if (pauseCtx->cursorSpecialPos == PAUSE_CURSOR_PAGE_RIGHT) {
-<<<<<<< HEAD
-        if (pauseCtx->stickRelX > 30) {
+        if (pauseCtx->stickAdjX > 30) {
             pauseCtx->delaySwitchPageInputTimer++;
             if ((pauseCtx->delaySwitchPageInputTimer >= 10) || (pauseCtx->delaySwitchPageInputTimer == 0)) {
-=======
-        if (pauseCtx->stickAdjX > 30) {
-            pauseCtx->pageSwitchTimer++;
-            if ((pauseCtx->pageSwitchTimer >= 10) || (pauseCtx->pageSwitchTimer == 0)) {
->>>>>>> 1ab4e6ee
                 KaleidoScope_SwitchPage(pauseCtx, 2);
             }
         } else {
@@ -564,17 +552,10 @@
                 }
             }
 
-<<<<<<< HEAD
-            if (pauseCtx->stickRelX < -30) {
+            if (pauseCtx->stickAdjX < -30) {
                 if (sStickXRepeatState == -1) {
                     if (--sStickXRepeatTimer < 0) {
                         sStickXRepeatTimer = R_PAUSE_STICK_REPEAT_DELAY_FIRST;
-=======
-            if (pauseCtx->stickAdjX < -30) {
-                if (D_8082AD4C == -1) {
-                    if (--D_8082AD44 < 0) {
-                        D_8082AD44 = XREG(6);
->>>>>>> 1ab4e6ee
                     } else {
                         pauseCtx->stickAdjX = 0;
                     }
@@ -582,17 +563,10 @@
                     sStickXRepeatTimer = R_PAUSE_STICK_REPEAT_DELAY;
                     sStickXRepeatState = -1;
                 }
-<<<<<<< HEAD
-            } else if (pauseCtx->stickRelX > 30) {
+            } else if (pauseCtx->stickAdjX > 30) {
                 if (sStickXRepeatState == 1) {
                     if (--sStickXRepeatTimer < 0) {
                         sStickXRepeatTimer = R_PAUSE_STICK_REPEAT_DELAY_FIRST;
-=======
-            } else if (pauseCtx->stickAdjX > 30) {
-                if (D_8082AD4C == 1) {
-                    if (--D_8082AD44 < 0) {
-                        D_8082AD44 = XREG(6);
->>>>>>> 1ab4e6ee
                     } else {
                         pauseCtx->stickAdjX = 0;
                     }
@@ -604,17 +578,10 @@
                 sStickXRepeatState = 0;
             }
 
-<<<<<<< HEAD
-            if (pauseCtx->stickRelY < -30) {
+            if (pauseCtx->stickAdjY < -30) {
                 if (sStickYRepeatState == -1) {
                     if (--sStickYRepeatTimer < 0) {
                         sStickYRepeatTimer = R_PAUSE_STICK_REPEAT_DELAY_FIRST;
-=======
-            if (pauseCtx->stickAdjY < -30) {
-                if (D_8082AD50 == -1) {
-                    if (--D_8082AD48 < 0) {
-                        D_8082AD48 = XREG(6);
->>>>>>> 1ab4e6ee
                     } else {
                         pauseCtx->stickAdjY = 0;
                     }
@@ -622,17 +589,10 @@
                     sStickYRepeatTimer = R_PAUSE_STICK_REPEAT_DELAY;
                     sStickYRepeatState = -1;
                 }
-<<<<<<< HEAD
-            } else if (pauseCtx->stickRelY > 30) {
+            } else if (pauseCtx->stickAdjY > 30) {
                 if (sStickYRepeatState == 1) {
                     if (--sStickYRepeatTimer < 0) {
                         sStickYRepeatTimer = R_PAUSE_STICK_REPEAT_DELAY_FIRST;
-=======
-            } else if (pauseCtx->stickAdjY > 30) {
-                if (D_8082AD50 == 1) {
-                    if (--D_8082AD48 < 0) {
-                        D_8082AD48 = XREG(6);
->>>>>>> 1ab4e6ee
                     } else {
                         pauseCtx->stickAdjY = 0;
                     }
