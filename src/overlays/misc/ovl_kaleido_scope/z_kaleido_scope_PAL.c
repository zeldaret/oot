#include "z_kaleido_scope.h"
#include "assets/textures/icon_item_static/icon_item_static.h"
#include "assets/textures/icon_item_24_static/icon_item_24_static.h"
#include "assets/textures/icon_item_nes_static/icon_item_nes_static.h"
#include "assets/textures/icon_item_ger_static/icon_item_ger_static.h"
#include "assets/textures/icon_item_fra_static/icon_item_fra_static.h"
#include "assets/textures/icon_item_gameover_static/icon_item_gameover_static.h"
#include "terminal.h"

typedef enum {
    /* 0 */ VTX_PAGE_ITEM,
    /* 1 */ VTX_PAGE_EQUIP,
    /* 2 */ VTX_PAGE_MAP_DUNGEON,
    /* 3 */ VTX_PAGE_QUEST,
    /* 4 */ VTX_PAGE_MAP_WORLD,
    /* 5 */ VTX_PAGE_PROMPT
} VtxPageInit;

#define VTX_PAGE_ITEM_QUADS 0                 // VTX_PAGE_ITEM
#define VTX_PAGE_EQUIP_QUADS 0                // VTX_PAGE_EQUIP
#define VTX_PAGE_MAP_DUNGEON_QUADS 17         // VTX_PAGE_MAP_DUNGEON
#define VTX_PAGE_QUEST_QUADS 0                // VTX_PAGE_QUEST
#define VTX_PAGE_MAP_WORLD_QUADS 32           // VTX_PAGE_MAP_WORLD
#define VTX_PAGE_PROMPT_QUADS QUAD_PROMPT_MAX // VTX_PAGE_PROMPT

// French

static void* sEquipPageBgQuadsFRATexs[] = {
    // column 1
    gPauseEquipment00FRATex,
    gPauseEquipment01Tex,
    gPauseEquipment02Tex,
    gPauseEquipment03Tex,
    gPauseEquipment04Tex,
    // column 2
    gPauseEquipment10FRATex,
    gPauseEquipment11Tex,
    gPauseEquipment12Tex,
    gPauseEquipment13Tex,
    gPauseEquipment14Tex,
    // column 3
    gPauseEquipment20FRATex,
    gPauseEquipment21Tex,
    gPauseEquipment22Tex,
    gPauseEquipment23Tex,
    gPauseEquipment24Tex,
};
static void* sItemPageBgQuadsFRATexs[] = {
    // column 1
    gPauseSelectItem00FRATex,
    gPauseSelectItem01Tex,
    gPauseSelectItem02Tex,
    gPauseSelectItem03Tex,
    gPauseSelectItem04Tex,
    // column 2
    gPauseSelectItem10FRATex,
    gPauseSelectItem11Tex,
    gPauseSelectItem12Tex,
    gPauseSelectItem13Tex,
    gPauseSelectItem14Tex,
    // column 3
    gPauseSelectItem20FRATex,
    gPauseSelectItem21Tex,
    gPauseSelectItem22Tex,
    gPauseSelectItem23Tex,
    gPauseSelectItem24Tex,
};
static void* sMapPageBgQuadsFRATexs[] = {
    // column 1
    gPauseMap00Tex,
    gPauseMap01Tex,
    gPauseMap02Tex,
    gPauseMap03Tex,
    gPauseMap04Tex,
    // column 2
    gPauseMap10FRATex,
    gPauseMap11Tex,
    gPauseMap12Tex,
    gPauseMap13Tex,
    gPauseMap14Tex,
    // column 3
    gPauseMap20Tex,
    gPauseMap21Tex,
    gPauseMap22Tex,
    gPauseMap23Tex,
    gPauseMap24Tex,
};
static void* sQuestPageBgQuadsFRATexs[] = {
    // column 1
    gPauseQuestStatus00Tex,
    gPauseQuestStatus01Tex,
    gPauseQuestStatus02Tex,
    gPauseQuestStatus03Tex,
    gPauseQuestStatus04Tex,
    // column 2
    gPauseQuestStatus10FRATex,
    gPauseQuestStatus11Tex,
    gPauseQuestStatus12Tex,
    gPauseQuestStatus13Tex,
    gPauseQuestStatus14Tex,
    // column 3
    gPauseQuestStatus20Tex,
    gPauseQuestStatus21Tex,
    gPauseQuestStatus22Tex,
    gPauseQuestStatus23Tex,
    gPauseQuestStatus24Tex,
};
static void* sSavePromptBgQuadsFRATexs[] = {
    // column 1
    gPauseSave00FRATex,
    gPauseSave01Tex,
    gPauseSave02Tex,
    gPauseSave03Tex,
    gPauseSave04Tex,
    // column 2
    gPauseSave10FRATex,
    gPauseSave11Tex,
    gPauseSave12Tex,
    gPauseSave13Tex,
    gPauseSave14Tex,
    // column 3
    gPauseSave20FRATex,
    gPauseSave21Tex,
    gPauseSave22Tex,
    gPauseSave23Tex,
    gPauseSave24Tex,
};

// German

static void* sEquipPageBgQuadsGERTexs[] = {
    // column 1
    gPauseEquipment00GERTex,
    gPauseEquipment01Tex,
    gPauseEquipment02Tex,
    gPauseEquipment03Tex,
    gPauseEquipment04Tex,
    // column 2
    gPauseEquipment10GERTex,
    gPauseEquipment11Tex,
    gPauseEquipment12Tex,
    gPauseEquipment13Tex,
    gPauseEquipment14Tex,
    // column 3
    gPauseEquipment20GERTex,
    gPauseEquipment21Tex,
    gPauseEquipment22Tex,
    gPauseEquipment23Tex,
    gPauseEquipment24Tex,
};
static void* sItemPageBgQuadsGERTexs[] = {
    // column 1
    gPauseSelectItem00GERTex,
    gPauseSelectItem01Tex,
    gPauseSelectItem02Tex,
    gPauseSelectItem03Tex,
    gPauseSelectItem04Tex,
    // column 2
    gPauseSelectItem10GERTex,
    gPauseSelectItem11Tex,
    gPauseSelectItem12Tex,
    gPauseSelectItem13Tex,
    gPauseSelectItem14Tex,
    // column 3
    gPauseSelectItem20GERTex,
    gPauseSelectItem21Tex,
    gPauseSelectItem22Tex,
    gPauseSelectItem23Tex,
    gPauseSelectItem24Tex,
};
static void* sMapPageBgQuadsGERTexs[] = {
    // column 1
    gPauseMap00Tex,
    gPauseMap01Tex,
    gPauseMap02Tex,
    gPauseMap03Tex,
    gPauseMap04Tex,
    // column 2
    gPauseMap10GERTex,
    gPauseMap11Tex,
    gPauseMap12Tex,
    gPauseMap13Tex,
    gPauseMap14Tex,
    // column 3
    gPauseMap20Tex,
    gPauseMap21Tex,
    gPauseMap22Tex,
    gPauseMap23Tex,
    gPauseMap24Tex,
};
static void* sQuestPageBgQuadsGERTexs[] = {
    // column 1
    gPauseQuestStatus00Tex,
    gPauseQuestStatus01Tex,
    gPauseQuestStatus02Tex,
    gPauseQuestStatus03Tex,
    gPauseQuestStatus04Tex,
    // column 2
    gPauseQuestStatus10GERTex,
    gPauseQuestStatus11Tex,
    gPauseQuestStatus12Tex,
    gPauseQuestStatus13Tex,
    gPauseQuestStatus14Tex,
    // column 3
    gPauseQuestStatus20Tex,
    gPauseQuestStatus21Tex,
    gPauseQuestStatus22Tex,
    gPauseQuestStatus23Tex,
    gPauseQuestStatus24Tex,
};
static void* sSavePromptBgQuadsGERTexs[] = {
    // column 1
    gPauseSave00Tex,
    gPauseSave01Tex,
    gPauseSave02Tex,
    gPauseSave03Tex,
    gPauseSave04Tex,
    // column 2
    gPauseSave10GERTex,
    gPauseSave11Tex,
    gPauseSave12Tex,
    gPauseSave13Tex,
    gPauseSave14Tex,
    // column 3
    gPauseSave20GERTex,
    gPauseSave21Tex,
    gPauseSave22Tex,
    gPauseSave23Tex,
    gPauseSave24Tex,
};

// English

static void* sEquipPageBgQuadsENGTexs[] = {
    // column 1
    gPauseEquipment00Tex,
    gPauseEquipment01Tex,
    gPauseEquipment02Tex,
    gPauseEquipment03Tex,
    gPauseEquipment04Tex,
    // column 2
    gPauseEquipment10ENGTex,
    gPauseEquipment11Tex,
    gPauseEquipment12Tex,
    gPauseEquipment13Tex,
    gPauseEquipment14Tex,
    // column 3
    gPauseEquipment20Tex,
    gPauseEquipment21Tex,
    gPauseEquipment22Tex,
    gPauseEquipment23Tex,
    gPauseEquipment24Tex,
};
static void* sItemPageBgQuadsENGTexs[] = {
    // column 1
    gPauseSelectItem00ENGTex,
    gPauseSelectItem01Tex,
    gPauseSelectItem02Tex,
    gPauseSelectItem03Tex,
    gPauseSelectItem04Tex,
    // column 2
    gPauseSelectItem10ENGTex,
    gPauseSelectItem11Tex,
    gPauseSelectItem12Tex,
    gPauseSelectItem13Tex,
    gPauseSelectItem14Tex,
    // column 3
    gPauseSelectItem20ENGTex,
    gPauseSelectItem21Tex,
    gPauseSelectItem22Tex,
    gPauseSelectItem23Tex,
    gPauseSelectItem24Tex,
};
static void* sMapPageBgQuadsENGTexs[] = {
    // column 1
    gPauseMap00Tex,
    gPauseMap01Tex,
    gPauseMap02Tex,
    gPauseMap03Tex,
    gPauseMap04Tex,
    // column 2
    gPauseMap10ENGTex,
    gPauseMap11Tex,
    gPauseMap12Tex,
    gPauseMap13Tex,
    gPauseMap14Tex,
    // column 3
    gPauseMap20Tex,
    gPauseMap21Tex,
    gPauseMap22Tex,
    gPauseMap23Tex,
    gPauseMap24Tex,
};
static void* sQuestPageBgQuadsENGTexs[] = {
    // column 1
    gPauseQuestStatus00ENGTex,
    gPauseQuestStatus01Tex,
    gPauseQuestStatus02Tex,
    gPauseQuestStatus03Tex,
    gPauseQuestStatus04Tex,
    // column 2
    gPauseQuestStatus10ENGTex,
    gPauseQuestStatus11Tex,
    gPauseQuestStatus12Tex,
    gPauseQuestStatus13Tex,
    gPauseQuestStatus14Tex,
    // column 3
    gPauseQuestStatus20ENGTex,
    gPauseQuestStatus21Tex,
    gPauseQuestStatus22Tex,
    gPauseQuestStatus23Tex,
    gPauseQuestStatus24Tex,
};
static void* sSavePromptBgQuadsENGTexs[] = {
    // column 1
    gPauseSave00Tex,
    gPauseSave01Tex,
    gPauseSave02Tex,
    gPauseSave03Tex,
    gPauseSave04Tex,
    // column 2
    gPauseSave10ENGTex,
    gPauseSave11Tex,
    gPauseSave12Tex,
    gPauseSave13Tex,
    gPauseSave14Tex,
    // column 3
    gPauseSave20Tex,
    gPauseSave21Tex,
    gPauseSave22Tex,
    gPauseSave23Tex,
    gPauseSave24Tex,
};

static void* sGameOverTexs[] = {
    // column 1
    gPauseSave00Tex,
    gPauseSave01Tex,
    gPauseSave02Tex,
    gPauseSave03Tex,
    gPauseSave04Tex,
    // column 2
    gPauseGameOver10Tex,
    gPauseSave11Tex,
    gPauseSave12Tex,
    gPauseSave13Tex,
    gPauseSave14Tex,
    // column 3
    gPauseSave20Tex,
    gPauseSave21Tex,
    gPauseSave22Tex,
    gPauseSave23Tex,
    gPauseSave24Tex,
};

static void* sEquipPageBgQuadsTexs[] = {
    sEquipPageBgQuadsENGTexs,
    sEquipPageBgQuadsGERTexs,
    sEquipPageBgQuadsFRATexs,
};

static void* sItemPageBgQuadsTexs[] = {
    sItemPageBgQuadsENGTexs,
    sItemPageBgQuadsGERTexs,
    sItemPageBgQuadsFRATexs,
};

static void* sMapPageBgQuadsTexs[] = {
    sMapPageBgQuadsENGTexs,
    sMapPageBgQuadsGERTexs,
    sMapPageBgQuadsFRATexs,
};

static void* sQuestPageBgQuadsTexs[] = {
    sQuestPageBgQuadsENGTexs,
    sQuestPageBgQuadsGERTexs,
    sQuestPageBgQuadsFRATexs,
};

static void* sSavePromptBgQuadsTexs[] = {
    sSavePromptBgQuadsENGTexs,
    sSavePromptBgQuadsGERTexs,
    sSavePromptBgQuadsFRATexs,
};

s16 gVtxPageMapWorldQuadsWidth[VTX_PAGE_MAP_WORLD_QUADS] = {
    32,  // QUAD_MAP_WORLD_CLOUDS_SACRED_FOREST_MEADOW
    112, // QUAD_MAP_WORLD_CLOUDS_HYRULE_FIELD
    32,  // QUAD_MAP_WORLD_CLOUDS_LON_LON_RANCH
    48,  // QUAD_MAP_WORLD_CLOUDS_MARKET
    32,  // QUAD_MAP_WORLD_CLOUDS_HYRULE_CASTLE
    32,  // QUAD_MAP_WORLD_CLOUDS_KAKARIKO_VILLAGE
    32,  // QUAD_MAP_WORLD_CLOUDS_GRAVEYARD
    48,  // QUAD_MAP_WORLD_CLOUDS_DEATH_MOUNTAIN_TRAIL
    32,  // QUAD_MAP_WORLD_CLOUDS_GORON_CITY
    64,  // QUAD_MAP_WORLD_CLOUDS_ZORAS_RIVER
    32,  // QUAD_MAP_WORLD_CLOUDS_ZORAS_DOMAIN
    48,  // QUAD_MAP_WORLD_CLOUDS_ZORAS_FOUNTAIN
    48,  // QUAD_MAP_WORLD_CLOUDS_GERUDO_VALLEY
    48,  // QUAD_MAP_WORLD_CLOUDS_GERUDOS_FORTRESS
    48,  // QUAD_MAP_WORLD_CLOUDS_DESERT_COLOSSUS
    64,  // QUAD_MAP_WORLD_CLOUDS_LAKE_HYLIA
    8,   // WORLD_MAP_POINT_HAUNTED_WASTELAND
    8,   // WORLD_MAP_POINT_GERUDOS_FORTRESS
    8,   // WORLD_MAP_POINT_GERUDO_VALLEY
    8,   // WORLD_MAP_POINT_HYLIA_LAKESIDE
    8,   // WORLD_MAP_POINT_LON_LON_RANCH
    8,   // WORLD_MAP_POINT_MARKET
    8,   // WORLD_MAP_POINT_HYRULE_FIELD
    8,   // WORLD_MAP_POINT_DEATH_MOUNTAIN
    8,   // WORLD_MAP_POINT_KAKARIKO_VILLAGE
    8,   // WORLD_MAP_POINT_LOST_WOODS
    8,   // WORLD_MAP_POINT_KOKIRI_FOREST
    8,   // WORLD_MAP_POINT_ZORAS_DOMAIN
    8,   // QUAD_MAP_28
    8,   // QUAD_MAP_29
    80,  // QUAD_MAP_30
    64,  // QUAD_MAP_31
};

s16 gVtxPageMapWorldQuadsHeight[VTX_PAGE_MAP_WORLD_QUADS] = {
    24, // QUAD_MAP_WORLD_CLOUDS_SACRED_FOREST_MEADOW
    72, // QUAD_MAP_WORLD_CLOUDS_HYRULE_FIELD
    13, // QUAD_MAP_WORLD_CLOUDS_LON_LON_RANCH
    22, // QUAD_MAP_WORLD_CLOUDS_MARKET
    19, // QUAD_MAP_WORLD_CLOUDS_HYRULE_CASTLE
    20, // QUAD_MAP_WORLD_CLOUDS_KAKARIKO_VILLAGE
    19, // QUAD_MAP_WORLD_CLOUDS_GRAVEYARD
    27, // QUAD_MAP_WORLD_CLOUDS_DEATH_MOUNTAIN_TRAIL
    14, // QUAD_MAP_WORLD_CLOUDS_GORON_CITY
    26, // QUAD_MAP_WORLD_CLOUDS_ZORAS_RIVER
    22, // QUAD_MAP_WORLD_CLOUDS_ZORAS_DOMAIN
    21, // QUAD_MAP_WORLD_CLOUDS_ZORAS_FOUNTAIN
    49, // QUAD_MAP_WORLD_CLOUDS_GERUDO_VALLEY
    32, // QUAD_MAP_WORLD_CLOUDS_GERUDOS_FORTRESS
    45, // QUAD_MAP_WORLD_CLOUDS_DESERT_COLOSSUS
    60, // QUAD_MAP_WORLD_CLOUDS_LAKE_HYLIA
    8,  // WORLD_MAP_POINT_HAUNTED_WASTELAND
    8,  // WORLD_MAP_POINT_GERUDOS_FORTRESS
    8,  // WORLD_MAP_POINT_GERUDO_VALLEY
    8,  // WORLD_MAP_POINT_HYLIA_LAKESIDE
    8,  // WORLD_MAP_POINT_LON_LON_RANCH
    8,  // WORLD_MAP_POINT_MARKET
    8,  // WORLD_MAP_POINT_HYRULE_FIELD
    8,  // WORLD_MAP_POINT_DEATH_MOUNTAIN
    8,  // WORLD_MAP_POINT_KAKARIKO_VILLAGE
    8,  // WORLD_MAP_POINT_LOST_WOODS
    8,  // WORLD_MAP_POINT_KOKIRI_FOREST
    8,  // WORLD_MAP_POINT_ZORAS_DOMAIN
    8,  // QUAD_MAP_28
    16, // QUAD_MAP_29
    32, // QUAD_MAP_30
    8,  // QUAD_MAP_31
};

static u8 gPageSwitchNextButtonStatus[][5] = {
    // PAUSE_ITEM  + SWITCH_PAGE_LEFT_PT
    //
    //  -> PAUSE_EQUIP
    { BTN_ENABLED, BTN_DISABLED, BTN_DISABLED, BTN_DISABLED, BTN_ENABLED },
    // PAUSE_MAP   + SWITCH_PAGE_LEFT_PT
    //
    //  -> PAUSE_ITEM
    { BTN_ENABLED, BTN_ENABLED, BTN_ENABLED, BTN_ENABLED, BTN_DISABLED },
    // PAUSE_QUEST + SWITCH_PAGE_LEFT_PT
    // PAUSE_ITEM  + SWITCH_PAGE_RIGHT_PT
    //  -> PAUSE_MAP
    { BTN_ENABLED, BTN_DISABLED, BTN_DISABLED, BTN_DISABLED, BTN_DISABLED },
    // PAUSE_EQUIP + SWITCH_PAGE_LEFT_PT
    // PAUSE_MAP   + SWITCH_PAGE_RIGHT_PT
    //  -> PAUSE_QUEST
    { BTN_ENABLED, BTN_DISABLED, BTN_DISABLED, BTN_DISABLED, BTN_ENABLED },
    //
    // PAUSE_QUEST + SWITCH_PAGE_RIGHT_PT
    //  -> PAUSE_EQUIP
    { BTN_ENABLED, BTN_DISABLED, BTN_DISABLED, BTN_DISABLED, BTN_ENABLED },
    //
    // PAUSE_EQUIP + SWITCH_PAGE_RIGHT_PT
    //  -> PAUSE_ITEM
    { BTN_ENABLED, BTN_ENABLED, BTN_ENABLED, BTN_ENABLED, BTN_DISABLED },

};

static s16 sColor82ABRed_D_8082AB8C = 0;
static s16 sColor82ABGreen_D_8082AB90 = 0;
static s16 sColor82ABBlue_D_8082AB94 = 0;
static s16 sColor82ABGameOverPrimAlpha_D_8082AB98 = 255;

static s16 sDrawGameOverEnvColorRed_D_8082AB9C = 255;
static s16 sDrawGameOverEnvColorGreen_D_8082ABA0 = 0;
static s16 sDrawGameOverEnvColorBlue_D_8082ABA4 = 0;

static s16 sInDungeonScene = false;

static f32 sPageSwitchEyeDx[] = {
    -PAUSE_EYE_DIST * (PAUSE_MAP_X - PAUSE_ITEM_X) / 16,  // PAUSE_ITEM  right
    -PAUSE_EYE_DIST*(PAUSE_EQUIP_X - PAUSE_ITEM_X) / 16,  // PAUSE_ITEM  left
    -PAUSE_EYE_DIST*(PAUSE_QUEST_X - PAUSE_MAP_X) / 16,   // PAUSE_MAP   right
    -PAUSE_EYE_DIST*(PAUSE_ITEM_X - PAUSE_MAP_X) / 16,    // PAUSE_MAP   left
    -PAUSE_EYE_DIST*(PAUSE_EQUIP_X - PAUSE_QUEST_X) / 16, // PAUSE_QUEST right
    -PAUSE_EYE_DIST*(PAUSE_MAP_X - PAUSE_QUEST_X) / 16,   // PAUSE_QUEST left
    -PAUSE_EYE_DIST*(PAUSE_ITEM_X - PAUSE_EQUIP_X) / 16,  // PAUSE_EQUIP right
    -PAUSE_EYE_DIST*(PAUSE_QUEST_X - PAUSE_EQUIP_X) / 16, // PAUSE_EQUIP left
};

static f32 sPageSwitchEyeDz[] = {
    -PAUSE_EYE_DIST * (PAUSE_MAP_Z - PAUSE_ITEM_Z) / 16,  // PAUSE_ITEM  right
    -PAUSE_EYE_DIST*(PAUSE_EQUIP_Z - PAUSE_ITEM_Z) / 16,  // PAUSE_ITEM  left
    -PAUSE_EYE_DIST*(PAUSE_QUEST_Z - PAUSE_MAP_Z) / 16,   // PAUSE_MAP   right
    -PAUSE_EYE_DIST*(PAUSE_ITEM_Z - PAUSE_MAP_Z) / 16,    // PAUSE_MAP   left
    -PAUSE_EYE_DIST*(PAUSE_EQUIP_Z - PAUSE_QUEST_Z) / 16, // PAUSE_QUEST right
    -PAUSE_EYE_DIST*(PAUSE_MAP_Z - PAUSE_QUEST_Z) / 16,   // PAUSE_QUEST left
    -PAUSE_EYE_DIST*(PAUSE_ITEM_Z - PAUSE_EQUIP_Z) / 16,  // PAUSE_EQUIP right
    -PAUSE_EYE_DIST*(PAUSE_QUEST_Z - PAUSE_EQUIP_Z) / 16, // PAUSE_EQUIP left
};

static u16 sPageSwitchNextPageIndex[] = {
    PAUSE_MAP,   // PAUSE_ITEM  right
    PAUSE_EQUIP, // PAUSE_ITEM  left
    PAUSE_QUEST, // PAUSE_MAP   right
    PAUSE_ITEM,  // PAUSE_MAP   left
    PAUSE_EQUIP, // PAUSE_QUEST right
    PAUSE_MAP,   // PAUSE_QUEST left
    PAUSE_ITEM,  // PAUSE_EQUIP right
    PAUSE_QUEST, // PAUSE_EQUIP left
};

u8 gSlotAgeReqs[] = {
    AGE_REQ_CHILD, // SLOT_DEKU_STICK
    AGE_REQ_NONE,  // SLOT_DEKU_NUT
    AGE_REQ_NONE,  // SLOT_BOMB
    AGE_REQ_ADULT, // SLOT_BOW
    AGE_REQ_ADULT, // SLOT_ARROW_FIRE
    AGE_REQ_NONE,  // SLOT_DINS_FIRE
    AGE_REQ_CHILD, // SLOT_SLINGSHOT
    AGE_REQ_NONE,  // SLOT_OCARINA
    AGE_REQ_NONE,  // SLOT_BOMBCHU
    AGE_REQ_ADULT, // SLOT_HOOKSHOT
    AGE_REQ_ADULT, // SLOT_ARROW_ICE
    AGE_REQ_NONE,  // SLOT_FARORES_WIND
    AGE_REQ_CHILD, // SLOT_BOOMERANG
    AGE_REQ_NONE,  // SLOT_LENS_OF_TRUTH
    AGE_REQ_CHILD, // SLOT_MAGIC_BEAN
    AGE_REQ_ADULT, // SLOT_HAMMER
    AGE_REQ_ADULT, // SLOT_ARROW_LIGHT
    AGE_REQ_NONE,  // SLOT_NAYRUS_LOVE
    AGE_REQ_NONE,  // SLOT_BOTTLE_1
    AGE_REQ_NONE,  // SLOT_BOTTLE_2
    AGE_REQ_NONE,  // SLOT_BOTTLE_3
    AGE_REQ_NONE,  // SLOT_BOTTLE_4
    AGE_REQ_ADULT, // SLOT_TRADE_ADULT
    AGE_REQ_CHILD, // SLOT_TRADE_CHILD
};

u8 gEquipAgeReqs[4][4] = {
    {
        AGE_REQ_ADULT, // 0 UPG_QUIVER
        AGE_REQ_CHILD, // EQUIP_TYPE_SWORD EQUIP_VALUE_SWORD_KOKIRI
        AGE_REQ_ADULT, // EQUIP_TYPE_SWORD EQUIP_VALUE_SWORD_MASTER
        AGE_REQ_ADULT, // EQUIP_TYPE_SWORD EQUIP_VALUE_SWORD_BIGGORON
    },
    {
        AGE_REQ_NONE,  // 0 UPG_BOMB_BAG
        AGE_REQ_CHILD, // EQUIP_TYPE_SHIELD EQUIP_VALUE_SHIELD_DEKU
        AGE_REQ_NONE,  // EQUIP_TYPE_SHIELD EQUIP_VALUE_SHIELD_HYLIAN
        AGE_REQ_ADULT, // EQUIP_TYPE_SHIELD EQUIP_VALUE_SHIELD_MIRROR
    },
    {
        AGE_REQ_ADULT, // 0 UPG_STRENGTH
        AGE_REQ_NONE,  // EQUIP_TYPE_TUNIC EQUIP_VALUE_TUNIC_KOKIRI
        AGE_REQ_ADULT, // EQUIP_TYPE_TUNIC EQUIP_VALUE_TUNIC_GORON
        AGE_REQ_ADULT, // EQUIP_TYPE_TUNIC EQUIP_VALUE_TUNIC_ZORA
    },
    {
        AGE_REQ_NONE,  // 0 UPG_SCALE
        AGE_REQ_NONE,  // EQUIP_TYPE_BOOTS EQUIP_VALUE_BOOTS_KOKIRI
        AGE_REQ_ADULT, // EQUIP_TYPE_BOOTS EQUIP_VALUE_BOOTS_IRON
        AGE_REQ_ADULT, // EQUIP_TYPE_BOOTS EQUIP_VALUE_BOOTS_HOVER
    },
};

u8 gItemAgeReqs[] = {
    AGE_REQ_CHILD, // ITEM_DEKU_STICK
    AGE_REQ_NONE,  // ITEM_DEKU_NUT
    AGE_REQ_NONE,  // ITEM_BOMB
    AGE_REQ_ADULT, // ITEM_BOW
    AGE_REQ_ADULT, // ITEM_ARROW_FIRE
    AGE_REQ_NONE,  // ITEM_DINS_FIRE
    AGE_REQ_CHILD, // ITEM_SLINGSHOT
    AGE_REQ_NONE,  // ITEM_OCARINA_FAIRY
    AGE_REQ_NONE,  // ITEM_OCARINA_OF_TIME
    AGE_REQ_NONE,  // ITEM_BOMBCHU
    AGE_REQ_ADULT, // ITEM_HOOKSHOT
    AGE_REQ_ADULT, // ITEM_LONGSHOT
    AGE_REQ_ADULT, // ITEM_ARROW_ICE
    AGE_REQ_NONE,  // ITEM_FARORES_WIND
    AGE_REQ_CHILD, // ITEM_BOOMERANG
    AGE_REQ_NONE,  // ITEM_LENS
    AGE_REQ_CHILD, // ITEM_MAGIC_BEAN
    AGE_REQ_ADULT, // ITEM_HAMMER
    AGE_REQ_ADULT, // ITEM_ARROW_LIGHT
    AGE_REQ_NONE,  // ITEM_NAYRUS_LOVE
    AGE_REQ_NONE,  // ITEM_BOTTLE
    AGE_REQ_NONE,  // ITEM_POTION_RED
    AGE_REQ_NONE,  // ITEM_POTION_GREEN
    AGE_REQ_NONE,  // ITEM_POTION_BLUE
    AGE_REQ_NONE,  // ITEM_FAIRY
    AGE_REQ_NONE,  // ITEM_FISH
    AGE_REQ_NONE,  // ITEM_MILK_BOTTLE
    AGE_REQ_NONE,  // ITEM_LETTER_RUTO
    AGE_REQ_NONE,  // ITEM_BLUE_FIRE
    AGE_REQ_NONE,  // ITEM_BUG
    AGE_REQ_NONE,  // ITEM_BIG_POE
    AGE_REQ_NONE,  // ITEM_MILK_HALF
    AGE_REQ_NONE,  // ITEM_POE
    AGE_REQ_CHILD, // ITEM_WEIRD_EGG
    AGE_REQ_CHILD, // ITEM_CHICKEN
    AGE_REQ_CHILD, // ITEM_LETTER_ZELDA
    AGE_REQ_CHILD, // ITEM_MASK_KEATON
    AGE_REQ_CHILD, // ITEM_MASK_SKULL
    AGE_REQ_CHILD, // ITEM_MASK_SPOOKY
    AGE_REQ_CHILD, // ITEM_MASK_BUNNY
    AGE_REQ_CHILD, // ITEM_MASK_GORON
    AGE_REQ_CHILD, // ITEM_MASK_ZORA
    AGE_REQ_CHILD, // ITEM_MASK_GERUDO
    AGE_REQ_CHILD, // ITEM_MASK_TRUTH
    AGE_REQ_CHILD, // ITEM_SOLD_OUT
    AGE_REQ_ADULT, // ITEM_POCKET_EGG
    AGE_REQ_ADULT, // ITEM_POCKET_CUCCO
    AGE_REQ_ADULT, // ITEM_COJIRO
    AGE_REQ_ADULT, // ITEM_ODD_MUSHROOM
    AGE_REQ_ADULT, // ITEM_ODD_POTION
    AGE_REQ_ADULT, // ITEM_POACHERS_SAW
    AGE_REQ_ADULT, // ITEM_BROKEN_GORONS_SWORD
    AGE_REQ_ADULT, // ITEM_PRESCRIPTION
    AGE_REQ_ADULT, // ITEM_EYEBALL_FROG
    AGE_REQ_ADULT, // ITEM_EYE_DROPS
    AGE_REQ_ADULT, // ITEM_CLAIM_CHECK
    AGE_REQ_ADULT, // ITEM_BOW_FIRE
    AGE_REQ_ADULT, // ITEM_BOW_ARROW_ICE
    AGE_REQ_ADULT, // ITEM_BOW_ARROW_LIGHT
    AGE_REQ_CHILD, // ITEM_SWORD_KOKIRI
    AGE_REQ_ADULT, // ITEM_SWORD_MASTER
    AGE_REQ_ADULT, // ITEM_SWORD_BIGGORON
    AGE_REQ_CHILD, // ITEM_SHIELD_DEKU
    AGE_REQ_NONE,  // ITEM_SHIELD_HYLIAN
    AGE_REQ_ADULT, // ITEM_SHIELD_MIRROR
    AGE_REQ_NONE,  // ITEM_TUNIC_KOKIRI
    AGE_REQ_ADULT, // ITEM_TUNIC_GORON
    AGE_REQ_ADULT, // ITEM_TUNIC_ZORA
    AGE_REQ_NONE,  // ITEM_BOOTS_KOKIRI
    AGE_REQ_ADULT, // ITEM_BOOTS_IRON
    AGE_REQ_ADULT, // ITEM_BOOTS_HOVER
    AGE_REQ_CHILD, // ITEM_BULLET_BAG_30
    AGE_REQ_CHILD, // ITEM_BULLET_BAG_40
    AGE_REQ_CHILD, // ITEM_BULLET_BAG_50
    AGE_REQ_ADULT, // ITEM_QUIVER_30
    AGE_REQ_ADULT, // ITEM_QUIVER_40
    AGE_REQ_ADULT, // ITEM_QUIVER_50
    AGE_REQ_NONE,  // ITEM_BOMB_BAG_20
    AGE_REQ_NONE,  // ITEM_BOMB_BAG_30
    AGE_REQ_NONE,  // ITEM_BOMB_BAG_40
    AGE_REQ_CHILD, // ITEM_STRENGTH_GORONS_BRACELET
    AGE_REQ_ADULT, // ITEM_GAUNTLETS_SILVER
    AGE_REQ_ADULT, // ITEM_GAUNTLETS_GOLD
    AGE_REQ_NONE,  // ITEM_SCALE_SILVER
    AGE_REQ_NONE,  // ITEM_SCALE_GOLDEN
    AGE_REQ_ADULT, // ITEM_SWORD_KNIFE
};

u8 gAreaGsFlags[] = {
    0x0F, 0x1F, 0x0F, 0x1F, 0x1F, 0x1F, 0x1F, 0x1F, 0x07, 0x07, 0x03,
    0x0F, 0x07, 0x0F, 0x0F, 0xFF, 0xFF, 0xFF, 0x1F, 0x0F, 0x03, 0x0F,
};

static void* sCursorTexs[] = {
    gPauseMenuCursorTopLeftTex,     // PAUSE_QUAD_CURSOR_TL
    gPauseMenuCursorTopRightTex,    // PAUSE_QUAD_CURSOR_TR
    gPauseMenuCursorBottomLeftTex,  // PAUSE_QUAD_CURSOR_BL
    gPauseMenuCursorBottomRightTex, // PAUSE_QUAD_CURSOR_BR
};

static s16 sCursorColors[][3] = {
    { 255, 255, 255 },
    { 255, 255, 0 },
    { 0, 255, 50 },
};

static void* sSavePromptMessageTexs[] = {
    gPauseSavePromptENGTex,
    gPauseSavePromptGERTex,
    gPauseSavePromptFRATex,
};

static void* sSaveConfirmationTexs[] = {
    gPauseSaveConfirmationENGTex,
    gPauseSaveConfirmationGERTex,
    gPauseSaveConfirmationFRATex,
};

static void* sContinuePromptTexs[] = {
    gContinuePlayingENGTex,
    gContinuePlayingGERTex,
    gContinuePlayingFRATex,
};

static void* sPromptChoiceTexs[][2] = {
    { gPauseYesENGTex, gPauseNoENGTex },
    { gPauseYesGERTex, gPauseNoGERTex },
    { gPauseYesFRATex, gPauseNoFRATex },
};

static u8 D_808321A8_savedButtonStatus[5];
static PreRender sPlayerPreRender;
static void* sPreRenderCvg;

void KaleidoScope_SetupPlayerPreRender(PlayState* play) {
    Gfx* gfx;
    Gfx* gfxRef;
    void* fbuf;

    fbuf = play->state.gfxCtx->curFrameBuffer;

    OPEN_DISPS(play->state.gfxCtx, "../z_kaleido_scope_PAL.c", 496);

    gfxRef = POLY_OPA_DISP;
    gfx = Graph_GfxPlusOne(gfxRef);
    gSPDisplayList(WORK_DISP++, gfx);

    PreRender_SetValues(&sPlayerPreRender, PAUSE_EQUIP_PLAYER_WIDTH, PAUSE_EQUIP_PLAYER_HEIGHT, fbuf, NULL);
    PreRender_SaveFramebuffer(&sPlayerPreRender, &gfx);
    PreRender_DrawCoverage(&sPlayerPreRender, &gfx);

    gSPEndDisplayList(gfx++);
    Graph_BranchDlist(gfxRef, gfx);
    POLY_OPA_DISP = gfx;

    R_GRAPH_TASKSET00_FLAGS |= 1;

    CLOSE_DISPS(play->state.gfxCtx, "../z_kaleido_scope_PAL.c", 509);
}

void KaleidoScope_ProcessPlayerPreRender(void) {
    Sleep_Msec(50); // TODO investigate if this is required
    PreRender_ApplyFilters(&sPlayerPreRender);
    PreRender_Destroy(&sPlayerPreRender);
}

Gfx* KaleidoScope_QuadTextureIA4(Gfx* gfx, void* texture, s16 width, s16 height, u16 point) {
    gDPLoadTextureBlock_4b(gfx++, texture, G_IM_FMT_IA, width, height, 0, G_TX_NOMIRROR | G_TX_WRAP,
                           G_TX_NOMIRROR | G_TX_WRAP, G_TX_NOMASK, G_TX_NOMASK, G_TX_NOLOD, G_TX_NOLOD);
    gSP1Quadrangle(gfx++, point, point + 2, point + 3, point + 1, 0);

    return gfx;
}

Gfx* KaleidoScope_QuadTextureIA8(Gfx* gfx, void* texture, s16 width, s16 height, u16 point) {
    gDPLoadTextureBlock(gfx++, texture, G_IM_FMT_IA, G_IM_SIZ_8b, width, height, 0, G_TX_NOMIRROR | G_TX_WRAP,
                        G_TX_NOMIRROR | G_TX_WRAP, G_TX_NOMASK, G_TX_NOMASK, G_TX_NOLOD, G_TX_NOLOD);
    gSP1Quadrangle(gfx++, point, point + 2, point + 3, point + 1, 0);

    return gfx;
}

void KaleidoScope_OverridePalIndexCI4(u8* texture, s32 size, s32 targetIndex, s32 newIndex) {
    s32 i;

    targetIndex &= 0xF;
    newIndex &= 0xF;

    if ((size == 0) || (targetIndex == newIndex) || (texture == NULL)) {
        return;
    }

    for (i = 0; i < size; i++) {
        s32 index1;
        s32 index2;

        index1 = index2 = texture[i];

        index1 = (index1 >> 4) & 0xF;
        index2 = index2 & 0xF;

        if (index1 == targetIndex) {
            index1 = newIndex;
        }

        if (index2 == targetIndex) {
            index2 = newIndex;
        }

        texture[i] = (index1 << 4) | index2;
    }
}

void KaleidoScope_MoveCursorToSpecialPos(PlayState* play, u16 specialPos) {
    PauseContext* pauseCtx = &play->pauseCtx;

    pauseCtx->cursorSpecialPos = specialPos;
    pauseCtx->pageSwitchInputTimer = 0;

    Audio_PlaySfxGeneral(NA_SE_SY_DECIDE, &gSfxDefaultPos, 4, &gSfxDefaultFreqAndVolScale, &gSfxDefaultFreqAndVolScale,
                         &gSfxDefaultReverb);
}

void KaleidoScope_DrawQuadTextureRGBA32(GraphicsContext* gfxCtx, void* texture, u16 width, u16 height, u16 point) {
    OPEN_DISPS(gfxCtx, "../z_kaleido_scope_PAL.c", 748);

    gDPLoadTextureBlock(POLY_OPA_DISP++, texture, G_IM_FMT_RGBA, G_IM_SIZ_32b, width, height, 0,
                        G_TX_NOMIRROR | G_TX_WRAP, G_TX_NOMIRROR | G_TX_WRAP, G_TX_NOMASK, G_TX_NOMASK, G_TX_NOLOD,
                        G_TX_NOLOD);
    gSP1Quadrangle(POLY_OPA_DISP++, point, point + 2, point + 3, point + 1, 0);

    CLOSE_DISPS(gfxCtx, "../z_kaleido_scope_PAL.c", 758);
}

void KaleidoScope_SetDefaultCursor(PlayState* play) {
    PauseContext* pauseCtx = &play->pauseCtx;
    s16 s;
    s16 i;

    switch (pauseCtx->pageIndex) {
        case PAUSE_ITEM:
            s = pauseCtx->cursorSlot[PAUSE_ITEM];
            if (gSaveContext.inventory.items[s] == ITEM_NONE) {
                i = s + 1;
                while (true) {
                    if (gSaveContext.inventory.items[i] != ITEM_NONE) {
                        break;
                    }
                    i++;
                    if (i >= 24) {
                        i = 0;
                    }
                    if (i == s) {
                        pauseCtx->cursorItem[PAUSE_ITEM] = pauseCtx->namedItem = PAUSE_ITEM_NONE;
                        return;
                    }
                }
                pauseCtx->cursorItem[PAUSE_ITEM] = gSaveContext.inventory.items[i];
                pauseCtx->cursorSlot[PAUSE_ITEM] = i;
            }
            break;
        case PAUSE_MAP:
        case PAUSE_QUEST:
        case PAUSE_EQUIP:
            break;
    }
}

#define SWITCH_PAGE_LEFT_PT 0
#define SWITCH_PAGE_RIGHT_PT 2

void KaleidoScope_SwitchPage(PauseContext* pauseCtx, u8 pt) {
    pauseCtx->mainState = PAUSE_MAIN_STATE_SWITCHING_PAGE;
    pauseCtx->switchPageTimer = 0;

    if (!pt) { // SWITCH_PAGE_LEFT_PT
        pauseCtx->nextPageMode = (pauseCtx->pageIndex * 2) + 1;
        Audio_PlaySfxGeneral(NA_SE_SY_WIN_SCROLL_LEFT, &gSfxDefaultPos, 4, &gSfxDefaultFreqAndVolScale,
                             &gSfxDefaultFreqAndVolScale, &gSfxDefaultReverb);
        pauseCtx->cursorSpecialPos = PAUSE_CURSOR_PAGE_RIGHT;
    } else { // SWITCH_PAGE_RIGHT_PT
        pauseCtx->nextPageMode = pauseCtx->pageIndex * 2;
        Audio_PlaySfxGeneral(NA_SE_SY_WIN_SCROLL_RIGHT, &gSfxDefaultPos, 4, &gSfxDefaultFreqAndVolScale,
                             &gSfxDefaultFreqAndVolScale, &gSfxDefaultReverb);
        pauseCtx->cursorSpecialPos = PAUSE_CURSOR_PAGE_LEFT;
    }

    gSaveContext.buttonStatus[1] = gPageSwitchNextButtonStatus[pauseCtx->pageIndex + pt][1];
    gSaveContext.buttonStatus[2] = gPageSwitchNextButtonStatus[pauseCtx->pageIndex + pt][2];
    gSaveContext.buttonStatus[3] = gPageSwitchNextButtonStatus[pauseCtx->pageIndex + pt][3];
    gSaveContext.buttonStatus[4] = gPageSwitchNextButtonStatus[pauseCtx->pageIndex + pt][4];

    osSyncPrintf("kscope->kscp_pos+pt = %d\n", pauseCtx->pageIndex + pt);

    gSaveContext.hudVisibilityMode = HUD_VISIBILITY_NO_CHANGE;
    Interface_ChangeHudVisibilityMode(HUD_VISIBILITY_ALL);
}

void KaleidoScope_HandlePageToggles(PauseContext* pauseCtx, Input* input) {
    if ((pauseCtx->debugState == 0) && CHECK_BTN_ALL(input->press.button, BTN_L)) {
        pauseCtx->debugState = 1;
        return;
    }

    if (CHECK_BTN_ALL(input->press.button, BTN_R)) {
        KaleidoScope_SwitchPage(pauseCtx, SWITCH_PAGE_RIGHT_PT);
        return;
    }

    if (CHECK_BTN_ALL(input->press.button, BTN_Z)) {
        KaleidoScope_SwitchPage(pauseCtx, SWITCH_PAGE_LEFT_PT);
        return;
    }

    if (pauseCtx->cursorSpecialPos == PAUSE_CURSOR_PAGE_LEFT) {
        if (pauseCtx->stickAdjX < -30) {
            pauseCtx->pageSwitchInputTimer++;
            if ((pauseCtx->pageSwitchInputTimer >= 10) || (pauseCtx->pageSwitchInputTimer == 0)) {
                KaleidoScope_SwitchPage(pauseCtx, SWITCH_PAGE_LEFT_PT);
            }
        } else {
            pauseCtx->pageSwitchInputTimer = -1;
        }
    } else if (pauseCtx->cursorSpecialPos == PAUSE_CURSOR_PAGE_RIGHT) {
        if (pauseCtx->stickAdjX > 30) {
            pauseCtx->pageSwitchInputTimer++;
            if ((pauseCtx->pageSwitchInputTimer >= 10) || (pauseCtx->pageSwitchInputTimer == 0)) {
                KaleidoScope_SwitchPage(pauseCtx, SWITCH_PAGE_RIGHT_PT);
            }
        } else {
            pauseCtx->pageSwitchInputTimer = -1;
        }
    }
}

void KaleidoScope_DrawCursor(PlayState* play, u16 pageIndex) {
    PauseContext* pauseCtx = &play->pauseCtx;
    u16 temp;

    OPEN_DISPS(play->state.gfxCtx, "../z_kaleido_scope_PAL.c", 955);

    temp = pauseCtx->mainState; // fake?

    if ((((pauseCtx->mainState == PAUSE_MAIN_STATE_IDLE) || (temp == PAUSE_MAIN_STATE_IDLE_CURSOR_ON_SONG)) &&
         (pauseCtx->state == PAUSE_STATE_MAIN)) ||
        ((pauseCtx->pageIndex == PAUSE_QUEST) &&
         ((temp < PAUSE_MAIN_STATE_3) /* PAUSE_MAIN_STATE_IDLE, PAUSE_MAIN_STATE_SWITCHING_PAGE,
                                         PAUSE_MAIN_STATE_SONG_PLAYBACK */
          || (temp == PAUSE_MAIN_STATE_SONG_PROMPT) || (temp == PAUSE_MAIN_STATE_IDLE_CURSOR_ON_SONG)))) {

        if (pauseCtx->pageIndex == pageIndex) {
            s16 i;
            s16 j;

            // Draw PAUSE_QUAD_CURSOR_TL, PAUSE_QUAD_CURSOR_TR, PAUSE_QUAD_CURSOR_BL, PAUSE_QUAD_CURSOR_BR

            gDPPipeSync(POLY_OPA_DISP++);
            gDPSetCombineLERP(POLY_OPA_DISP++, PRIMITIVE, ENVIRONMENT, TEXEL0, ENVIRONMENT, TEXEL0, 0, PRIMITIVE, 0,
                              PRIMITIVE, ENVIRONMENT, TEXEL0, ENVIRONMENT, TEXEL0, 0, PRIMITIVE, 0);
            gDPSetPrimColor(POLY_OPA_DISP++, 0, 0, sCursorColors[pauseCtx->cursorColorSet >> 2][0],
                            sCursorColors[pauseCtx->cursorColorSet >> 2][1],
                            sCursorColors[pauseCtx->cursorColorSet >> 2][2], 255);
            gDPSetEnvColor(POLY_OPA_DISP++, sColor82ABRed_D_8082AB8C, sColor82ABGreen_D_8082AB90,
                           sColor82ABBlue_D_8082AB94, 255);
            gSPVertex(POLY_OPA_DISP++, pauseCtx->cursorVtx, 4 * 4, 0);

            for (i = j = 0; i < 4; i++, j += 4) {
                gDPLoadTextureBlock_4b(POLY_OPA_DISP++, sCursorTexs[i], G_IM_FMT_IA, 16, 16, 0,
                                       G_TX_NOMIRROR | G_TX_WRAP, G_TX_NOMIRROR | G_TX_WRAP, G_TX_NOMASK, G_TX_NOMASK,
                                       G_TX_NOLOD, G_TX_NOLOD);
                gSP1Quadrangle(POLY_OPA_DISP++, j, j + 2, j + 3, j + 1, 0);
            }
        }

        gDPPipeSync(POLY_OPA_DISP++);
        gDPSetEnvColor(POLY_OPA_DISP++, 0, 0, 0, 255);
    }

    CLOSE_DISPS(play->state.gfxCtx, "../z_kaleido_scope_PAL.c", 985);
}

// Draw 15 (PAGE_BG_QUADS) quads with IA8 80x32 textures
Gfx* KaleidoScope_DrawPageSections(Gfx* gfx, Vtx* vertices, void** textures) {
    s32 i;
    s32 j;

    gSPVertex(gfx++, vertices, 32, 0);

    i = 0;

    j = 0;
    while (j < 32) {
        gDPPipeSync(gfx++);
        gDPLoadTextureBlock(gfx++, textures[i], G_IM_FMT_IA, G_IM_SIZ_8b, PAGE_BG_QUAD_TEX_WIDTH,
                            PAGE_BG_QUAD_TEX_HEIGHT, 0, G_TX_NOMIRROR | G_TX_WRAP, G_TX_NOMIRROR | G_TX_WRAP,
                            G_TX_NOMASK, G_TX_NOMASK, G_TX_NOLOD, G_TX_NOLOD);
        gSP1Quadrangle(gfx++, j, j + 2, j + 3, j + 1, 0);

        j += 4;
        i++;
    }

    gSPVertex(gfx++, vertices + 32, 28, 0);

    j = 0;
    while (j < 28) {
        gDPPipeSync(gfx++);
        gDPLoadTextureBlock(gfx++, textures[i], G_IM_FMT_IA, G_IM_SIZ_8b, PAGE_BG_QUAD_TEX_WIDTH,
                            PAGE_BG_QUAD_TEX_HEIGHT, 0, G_TX_NOMIRROR | G_TX_WRAP, G_TX_NOMIRROR | G_TX_WRAP,
                            G_TX_NOMASK, G_TX_NOMASK, G_TX_NOLOD, G_TX_NOLOD);
        gSP1Quadrangle(gfx++, j, j + 2, j + 3, j + 1, 0);

        j += 4;
        i++;
    }

    return gfx;
}

void KaleidoScope_DrawPages(PlayState* play, GraphicsContext* gfxCtx) {
    static s16 sCursorColors_D_8082ACF4[][3] = {
        // "white" ?
        { 0, 0, 0 },
        { 0, 0, 0 },
        { 0, 0, 0 },
        { 0, 0, 0 },
        // yellow
        { 255, 255, 0 },
        { 0, 0, 0 },
        { 0, 0, 0 },
        { 255, 255, 0 },
        // green
        { 0, 255, 50 },
        { 0, 0, 0 },
        { 0, 0, 0 },
        { 0, 255, 50 },
    };
    static s16 sCursorColorBlinkTimer_D_8082AD3C = 20;
    static s16 sCursorColorBlinkOffset_D_8082AD40 = 0;

    static s16 sStickXRepeatTimer = 0;
    static s16 sStickYRepeatTimer = 0;
    static s16 sStickXRepeatState = 0;
    static s16 sStickYRepeatState = 0;

    PauseContext* pauseCtx = &play->pauseCtx;
    s16 stepR;
    s16 stepG;
    s16 stepB;

    OPEN_DISPS(gfxCtx, "../z_kaleido_scope_PAL.c", 1100);

    if (!IS_PAUSE_STATE_GAMEOVER(pauseCtx)) {
        if (pauseCtx->state != PAUSE_STATE_SAVE_PROMPT) {
            stepR = ABS(sColor82ABRed_D_8082AB8C -
                        sCursorColors_D_8082ACF4[pauseCtx->cursorColorSet + sCursorColorBlinkOffset_D_8082AD40][0]) /
                    sCursorColorBlinkTimer_D_8082AD3C;
            stepG = ABS(sColor82ABGreen_D_8082AB90 -
                        sCursorColors_D_8082ACF4[pauseCtx->cursorColorSet + sCursorColorBlinkOffset_D_8082AD40][1]) /
                    sCursorColorBlinkTimer_D_8082AD3C;
            stepB = ABS(sColor82ABBlue_D_8082AB94 -
                        sCursorColors_D_8082ACF4[pauseCtx->cursorColorSet + sCursorColorBlinkOffset_D_8082AD40][2]) /
                    sCursorColorBlinkTimer_D_8082AD3C;
            if (sColor82ABRed_D_8082AB8C >=
                sCursorColors_D_8082ACF4[pauseCtx->cursorColorSet + sCursorColorBlinkOffset_D_8082AD40][0]) {
                sColor82ABRed_D_8082AB8C -= stepR;
            } else {
                sColor82ABRed_D_8082AB8C += stepR;
            }
            if (sColor82ABGreen_D_8082AB90 >=
                sCursorColors_D_8082ACF4[pauseCtx->cursorColorSet + sCursorColorBlinkOffset_D_8082AD40][1]) {
                sColor82ABGreen_D_8082AB90 -= stepG;
            } else {
                sColor82ABGreen_D_8082AB90 += stepG;
            }
            if (sColor82ABBlue_D_8082AB94 >=
                sCursorColors_D_8082ACF4[pauseCtx->cursorColorSet + sCursorColorBlinkOffset_D_8082AD40][2]) {
                sColor82ABBlue_D_8082AB94 -= stepB;
            } else {
                sColor82ABBlue_D_8082AB94 += stepB;
            }

            sCursorColorBlinkTimer_D_8082AD3C--;
            if (sCursorColorBlinkTimer_D_8082AD3C == 0) {
                sColor82ABRed_D_8082AB8C =
                    sCursorColors_D_8082ACF4[pauseCtx->cursorColorSet + sCursorColorBlinkOffset_D_8082AD40][0];
                sColor82ABGreen_D_8082AB90 =
                    sCursorColors_D_8082ACF4[pauseCtx->cursorColorSet + sCursorColorBlinkOffset_D_8082AD40][1];
                sColor82ABBlue_D_8082AB94 =
                    sCursorColors_D_8082ACF4[pauseCtx->cursorColorSet + sCursorColorBlinkOffset_D_8082AD40][2];
                sCursorColorBlinkTimer_D_8082AD3C = ZREG(28 + sCursorColorBlinkOffset_D_8082AD40);
                sCursorColorBlinkOffset_D_8082AD40++;
                if (sCursorColorBlinkOffset_D_8082AD40 >= 4) {
                    sCursorColorBlinkOffset_D_8082AD40 = 0;
                }
            }

            if (pauseCtx->stickAdjX < -30) {
                if (sStickXRepeatState == -1) {
                    sStickXRepeatTimer--;
                    if (sStickXRepeatTimer < 0) {
                        sStickXRepeatTimer = R_PAUSE_STICK_REPEAT_DELAY;
                    } else {
                        pauseCtx->stickAdjX = 0;
                    }
                } else {
                    sStickXRepeatTimer = R_PAUSE_STICK_REPEAT_DELAY_FIRST;
                    sStickXRepeatState = -1;
                }
            } else if (pauseCtx->stickAdjX > 30) {
                if (sStickXRepeatState == 1) {
                    sStickXRepeatTimer--;
                    if (sStickXRepeatTimer < 0) {
                        sStickXRepeatTimer = R_PAUSE_STICK_REPEAT_DELAY;
                    } else {
                        pauseCtx->stickAdjX = 0;
                    }
                } else {
                    sStickXRepeatTimer = R_PAUSE_STICK_REPEAT_DELAY_FIRST;
                    sStickXRepeatState = 1;
                }
            } else {
                sStickXRepeatState = 0;
            }

            if (pauseCtx->stickAdjY < -30) {
                if (sStickYRepeatState == -1) {
                    sStickYRepeatTimer--;
                    if (sStickYRepeatTimer < 0) {
                        sStickYRepeatTimer = R_PAUSE_STICK_REPEAT_DELAY;
                    } else {
                        pauseCtx->stickAdjY = 0;
                    }
                } else {
                    sStickYRepeatTimer = R_PAUSE_STICK_REPEAT_DELAY_FIRST;
                    sStickYRepeatState = -1;
                }
            } else if (pauseCtx->stickAdjY > 30) {
                if (sStickYRepeatState == 1) {
                    sStickYRepeatTimer--;
                    if (sStickYRepeatTimer < 0) {
                        sStickYRepeatTimer = R_PAUSE_STICK_REPEAT_DELAY;
                    } else {
                        pauseCtx->stickAdjY = 0;
                    }
                } else {
                    sStickYRepeatTimer = R_PAUSE_STICK_REPEAT_DELAY_FIRST;
                    sStickYRepeatState = 1;
                }
            } else {
                sStickYRepeatState = 0;
            }
        }

        // Draw non-active pages (not the one being looked at)

        if (pauseCtx->pageIndex) { // pageIndex != PAUSE_ITEM
            gDPPipeSync(POLY_OPA_DISP++);
            gDPSetCombineMode(POLY_OPA_DISP++, G_CC_MODULATEIA, G_CC_MODULATEIA);

            Matrix_Translate(0.0f, (f32)R_PAUSE_OFFSET_VERTICAL / 100.0f, -(f32)R_PAUSE_OFFSET_DEPTH / 100.0f,
                             MTXMODE_NEW);
            Matrix_Scale(0.78f, 0.78f, 0.78f, MTXMODE_APPLY);
            Matrix_RotateX(-pauseCtx->itemPageRoll / 100.0f, MTXMODE_APPLY);

            gSPMatrix(POLY_OPA_DISP++, Matrix_NewMtx(gfxCtx, "../z_kaleido_scope_PAL.c", 1173),
                      G_MTX_NOPUSH | G_MTX_LOAD | G_MTX_MODELVIEW);

            POLY_OPA_DISP = KaleidoScope_DrawPageSections(POLY_OPA_DISP, pauseCtx->itemPageVtx,
                                                          sItemPageBgQuadsTexs[gSaveContext.language]);

            KaleidoScope_DrawItemSelect(play);
        }

        if (pauseCtx->pageIndex != PAUSE_EQUIP) {
            gDPPipeSync(POLY_OPA_DISP++);
            gDPSetCombineMode(POLY_OPA_DISP++, G_CC_MODULATEIA, G_CC_MODULATEIA);

            Matrix_Translate(-(f32)R_PAUSE_OFFSET_DEPTH / 100.0f, (f32)R_PAUSE_OFFSET_VERTICAL / 100.0f, 0.0f,
                             MTXMODE_NEW);
            Matrix_Scale(0.78f, 0.78f, 0.78f, MTXMODE_APPLY);
            Matrix_RotateZ(pauseCtx->equipPageRoll / 100.0f, MTXMODE_APPLY);
            Matrix_RotateY(1.57f, MTXMODE_APPLY);

            gSPMatrix(POLY_OPA_DISP++, Matrix_NewMtx(gfxCtx, "../z_kaleido_scope_PAL.c", 1196),
                      G_MTX_NOPUSH | G_MTX_LOAD | G_MTX_MODELVIEW);

            POLY_OPA_DISP = KaleidoScope_DrawPageSections(POLY_OPA_DISP, pauseCtx->equipPageVtx,
                                                          sEquipPageBgQuadsTexs[gSaveContext.language]);

            KaleidoScope_DrawEquipment(play);
        }

        if (pauseCtx->pageIndex != PAUSE_QUEST) {
            gDPPipeSync(POLY_OPA_DISP++);
            gDPSetTextureFilter(POLY_OPA_DISP++, G_TF_BILERP);
            gDPSetCombineMode(POLY_OPA_DISP++, G_CC_MODULATEIA, G_CC_MODULATEIA);

            Matrix_Translate(0.0f, (f32)R_PAUSE_OFFSET_VERTICAL / 100.0f, (f32)R_PAUSE_OFFSET_DEPTH / 100.0f,
                             MTXMODE_NEW);
            Matrix_Scale(0.78f, 0.78f, 0.78f, MTXMODE_APPLY);
            Matrix_RotateX(pauseCtx->questPageRoll / 100.0f, MTXMODE_APPLY);
            Matrix_RotateY(3.14f, MTXMODE_APPLY);

            gSPMatrix(POLY_OPA_DISP++, Matrix_NewMtx(gfxCtx, "../z_kaleido_scope_PAL.c", 1220),
                      G_MTX_NOPUSH | G_MTX_LOAD | G_MTX_MODELVIEW);

            POLY_OPA_DISP = KaleidoScope_DrawPageSections(POLY_OPA_DISP, pauseCtx->questPageVtx,
                                                          sQuestPageBgQuadsTexs[gSaveContext.language]);

            KaleidoScope_DrawQuestStatus(play, gfxCtx);
        }

        if (pauseCtx->pageIndex != PAUSE_MAP) {
            gDPPipeSync(POLY_OPA_DISP++);

            gDPSetCombineMode(POLY_OPA_DISP++, G_CC_MODULATEIA, G_CC_MODULATEIA);

            Matrix_Translate((f32)R_PAUSE_OFFSET_DEPTH / 100.0f, (f32)R_PAUSE_OFFSET_VERTICAL / 100.0f, 0.0f,
                             MTXMODE_NEW);
            Matrix_Scale(0.78f, 0.78f, 0.78f, MTXMODE_APPLY);
            Matrix_RotateZ(-pauseCtx->mapPageRoll / 100.0f, MTXMODE_APPLY);
            Matrix_RotateY(-1.57f, MTXMODE_APPLY);

            gSPMatrix(POLY_OPA_DISP++, Matrix_NewMtx(gfxCtx, "../z_kaleido_scope_PAL.c", 1243),
                      G_MTX_NOPUSH | G_MTX_LOAD | G_MTX_MODELVIEW);

            POLY_OPA_DISP = KaleidoScope_DrawPageSections(POLY_OPA_DISP, pauseCtx->mapPageVtx,
                                                          sMapPageBgQuadsTexs[gSaveContext.language]);

            if (sInDungeonScene) {
                KaleidoScope_DrawDungeonMap(play, gfxCtx);
                Gfx_SetupDL_42Opa(gfxCtx);

                gDPSetCombineMode(POLY_OPA_DISP++, G_CC_MODULATEIA_PRIM, G_CC_MODULATEIA_PRIM);

                if (CHECK_DUNGEON_ITEM(DUNGEON_COMPASS, gSaveContext.mapIndex)) {
                    PauseMapMark_Draw(play);
                }
            } else {
                KaleidoScope_DrawWorldMap(play, gfxCtx);
            }
        }

        // Update and draw the active page being looked at

        gDPPipeSync(POLY_OPA_DISP++);
        gDPSetCombineMode(POLY_OPA_DISP++, G_CC_MODULATEIA, G_CC_MODULATEIA);

        switch (pauseCtx->pageIndex) {
            case PAUSE_ITEM:
                Matrix_Translate(0.0f, (f32)R_PAUSE_OFFSET_VERTICAL / 100.0f, -(f32)R_PAUSE_OFFSET_DEPTH / 100.0f,
                                 MTXMODE_NEW);
                Matrix_Scale(0.78f, 0.78f, 0.78f, MTXMODE_APPLY);
                Matrix_RotateX(-pauseCtx->itemPageRoll / 100.0f, MTXMODE_APPLY);

                gSPMatrix(POLY_OPA_DISP++, Matrix_NewMtx(gfxCtx, "../z_kaleido_scope_PAL.c", 1281),
                          G_MTX_NOPUSH | G_MTX_LOAD | G_MTX_MODELVIEW);

                POLY_OPA_DISP = KaleidoScope_DrawPageSections(POLY_OPA_DISP, pauseCtx->itemPageVtx,
                                                              sItemPageBgQuadsTexs[gSaveContext.language]);

                KaleidoScope_DrawItemSelect(play);
                break;

            case PAUSE_MAP:
                Matrix_Translate((f32)R_PAUSE_OFFSET_DEPTH / 100.0f, (f32)R_PAUSE_OFFSET_VERTICAL / 100.0f, 0.0f,
                                 MTXMODE_NEW);
                Matrix_Scale(0.78f, 0.78f, 0.78f, MTXMODE_APPLY);
                Matrix_RotateZ(-pauseCtx->mapPageRoll / 100.0f, MTXMODE_APPLY);
                Matrix_RotateY(-1.57f, MTXMODE_APPLY);

                gSPMatrix(POLY_OPA_DISP++, Matrix_NewMtx(gfxCtx, "../z_kaleido_scope_PAL.c", 1303),
                          G_MTX_NOPUSH | G_MTX_LOAD | G_MTX_MODELVIEW);

                POLY_OPA_DISP = KaleidoScope_DrawPageSections(POLY_OPA_DISP, pauseCtx->mapPageVtx,
                                                              sMapPageBgQuadsTexs[gSaveContext.language]);

                if (sInDungeonScene) {
                    KaleidoScope_DrawDungeonMap(play, gfxCtx);
                    Gfx_SetupDL_42Opa(gfxCtx);

                    gDPSetCombineMode(POLY_OPA_DISP++, G_CC_MODULATEIA_PRIM, G_CC_MODULATEIA_PRIM);

                    if (pauseCtx->cursorSpecialPos == 0) {
                        KaleidoScope_DrawCursor(play, PAUSE_MAP);
                    }

                    if (CHECK_DUNGEON_ITEM(DUNGEON_COMPASS, gSaveContext.mapIndex)) {
                        PauseMapMark_Draw(play);
                    }
                } else {
                    KaleidoScope_DrawWorldMap(play, gfxCtx);
                }
                break;

            case PAUSE_QUEST:
                gDPSetTextureFilter(POLY_OPA_DISP++, G_TF_BILERP);

                Matrix_Translate(0.0f, (f32)R_PAUSE_OFFSET_VERTICAL / 100.0f, (f32)R_PAUSE_OFFSET_DEPTH / 100.0f,
                                 MTXMODE_NEW);
                Matrix_Scale(0.78f, 0.78f, 0.78f, MTXMODE_APPLY);
                Matrix_RotateX(pauseCtx->questPageRoll / 100.0f, MTXMODE_APPLY);
                Matrix_RotateY(3.14f, MTXMODE_APPLY);

                gSPMatrix(POLY_OPA_DISP++, Matrix_NewMtx(gfxCtx, "../z_kaleido_scope_PAL.c", 1343),
                          G_MTX_NOPUSH | G_MTX_LOAD | G_MTX_MODELVIEW);

                POLY_OPA_DISP = KaleidoScope_DrawPageSections(POLY_OPA_DISP, pauseCtx->questPageVtx,
                                                              sQuestPageBgQuadsTexs[gSaveContext.language]);

                KaleidoScope_DrawQuestStatus(play, gfxCtx);

                if (pauseCtx->cursorSpecialPos == 0) {
                    KaleidoScope_DrawCursor(play, PAUSE_QUEST);
                }
                break;

            case PAUSE_EQUIP:
                Matrix_Translate(-(f32)R_PAUSE_OFFSET_DEPTH / 100.0f, (f32)R_PAUSE_OFFSET_VERTICAL / 100.0f, 0.0f,
                                 MTXMODE_NEW);
                Matrix_Scale(0.78f, 0.78f, 0.78f, MTXMODE_APPLY);
                Matrix_RotateZ(pauseCtx->equipPageRoll / 100.0f, MTXMODE_APPLY);
                Matrix_RotateY(1.57f, MTXMODE_APPLY);

                gSPMatrix(POLY_OPA_DISP++, Matrix_NewMtx(gfxCtx, "../z_kaleido_scope_PAL.c", 1367),
                          G_MTX_NOPUSH | G_MTX_LOAD | G_MTX_MODELVIEW);

                POLY_OPA_DISP = KaleidoScope_DrawPageSections(POLY_OPA_DISP, pauseCtx->equipPageVtx,
                                                              sEquipPageBgQuadsTexs[gSaveContext.language]);

                KaleidoScope_DrawEquipment(play);

                if (pauseCtx->cursorSpecialPos == 0) {
                    KaleidoScope_DrawCursor(play, PAUSE_EQUIP);
                }
                break;
        }
    }

    // Uodate and draw save / game over prompt

    Gfx_SetupDL_42Opa(gfxCtx);

    if ((pauseCtx->state == PAUSE_STATE_SAVE_PROMPT) || IS_PAUSE_STATE_GAMEOVER(pauseCtx)) {
        KaleidoScope_UpdatePrompt(play);

        gDPSetCombineMode(POLY_OPA_DISP++, G_CC_MODULATEIA, G_CC_MODULATEIA);

<<<<<<< HEAD
        if (!pauseCtx->pageIndex) { // pageIndex == PAUSE_ITEM
            pauseCtx->itemPageRoll = pauseCtx->rollRotSavePrompt_ + 314.0f;
=======
        if ((u32)pauseCtx->pageIndex == PAUSE_ITEM) {
            pauseCtx->unk_1F4 = pauseCtx->unk_204 + 314.0f;
>>>>>>> e11c7d8e

            Matrix_Translate(0.0f, (f32)R_PAUSE_OFFSET_VERTICAL / 100.0f, -pauseCtx->savePromptOffsetDepth_ / 10.0f,
                             MTXMODE_NEW);
            Matrix_Scale(0.78f, 0.78f, 0.78f, MTXMODE_APPLY);
            Matrix_RotateX(-pauseCtx->rollRotSavePrompt_ / 100.0f, MTXMODE_APPLY);
        } else if (pauseCtx->pageIndex == PAUSE_MAP) {
            pauseCtx->mapPageRoll = pauseCtx->rollRotSavePrompt_ + 314.0f;

            Matrix_Translate(pauseCtx->savePromptOffsetDepth_ / 10.0f, (f32)R_PAUSE_OFFSET_VERTICAL / 100.0f, 0.0f,
                             MTXMODE_NEW);
            Matrix_Scale(0.78f, 0.78f, 0.78f, MTXMODE_APPLY);
            Matrix_RotateZ(-pauseCtx->rollRotSavePrompt_ / 100.0f, MTXMODE_APPLY);
            Matrix_RotateY(-1.57f, MTXMODE_APPLY);
        } else if (pauseCtx->pageIndex == PAUSE_QUEST) {
            pauseCtx->questPageRoll = pauseCtx->rollRotSavePrompt_ + 314.0f;

            Matrix_Translate(0.0f, (f32)R_PAUSE_OFFSET_VERTICAL / 100.0f, pauseCtx->savePromptOffsetDepth_ / 10.0f,
                             MTXMODE_NEW);
            Matrix_Scale(0.78f, 0.78f, 0.78f, MTXMODE_APPLY);
            Matrix_RotateX(pauseCtx->rollRotSavePrompt_ / 100.0f, MTXMODE_APPLY);
            Matrix_RotateY(3.14f, MTXMODE_APPLY);
        } else {
            pauseCtx->equipPageRoll = pauseCtx->rollRotSavePrompt_ + 314.0f;

            Matrix_Translate(-pauseCtx->savePromptOffsetDepth_ / 10.0f, (f32)R_PAUSE_OFFSET_VERTICAL / 100.0f, 0.0f,
                             MTXMODE_NEW);
            Matrix_Scale(0.78f, 0.78f, 0.78f, MTXMODE_APPLY);
            Matrix_RotateZ(pauseCtx->rollRotSavePrompt_ / 100.0f, MTXMODE_APPLY);
            Matrix_RotateY(1.57f, MTXMODE_APPLY);
        }

        gSPMatrix(POLY_OPA_DISP++, Matrix_NewMtx(gfxCtx, "../z_kaleido_scope_PAL.c", 1424),
                  G_MTX_NOPUSH | G_MTX_LOAD | G_MTX_MODELVIEW);

        if (IS_PAUSE_STATE_GAMEOVER(pauseCtx)) {
            POLY_OPA_DISP = KaleidoScope_DrawPageSections(POLY_OPA_DISP, pauseCtx->promptPageVtx, sGameOverTexs);
        } else { // PAUSE_STATE_SAVE_PROMPT
            POLY_OPA_DISP = KaleidoScope_DrawPageSections(POLY_OPA_DISP, pauseCtx->promptPageVtx,
                                                          sSavePromptBgQuadsTexs[gSaveContext.language]);
        }

        //! @bug Loads 32 vertices, but there are only 20 to load
        gSPVertex(POLY_OPA_DISP++, &pauseCtx->promptPageVtx[PAGE_BG_QUADS * 4], 32, 0);

        if (((pauseCtx->state == PAUSE_STATE_SAVE_PROMPT) && (pauseCtx->savePromptState < PAUSE_SAVE_PROMPT_STATE_SAVED)
             /* PAUSE_SAVE_PROMPT_STATE_APPEARING, PAUSE_SAVE_PROMPT_STATE_WAIT_CHOICE, PAUSE_SAVE_PROMPT_STATE_CLOSING,
                PAUSE_SAVE_PROMPT_STATE_RETURN_TO_MENU */
             ) ||
            (pauseCtx->state == PAUSE_STATE_14)) {

            POLY_OPA_DISP = KaleidoScope_QuadTextureIA8(POLY_OPA_DISP, sSavePromptMessageTexs[gSaveContext.language],
                                                        152, 16, QUAD_PROMPT_MESSAGE * 4);

            gDPSetCombineLERP(POLY_OPA_DISP++, 1, 0, PRIMITIVE, 0, TEXEL0, 0, PRIMITIVE, 0, 1, 0, PRIMITIVE, 0, TEXEL0,
                              0, PRIMITIVE, 0);
            gDPSetPrimColor(POLY_OPA_DISP++, 0, 0, 100, 255, 100, R_KALEIDO_PROMPT_CURSOR_ALPHA);

            if (pauseCtx->promptChoice == 0) {
                // QUAD_PROMPT_CURSOR_LEFT
                gSPDisplayList(POLY_OPA_DISP++, gPromptCursorLeftDL);
            } else {
                // QUAD_PROMPT_CURSOR_RIGHT
                gSPDisplayList(POLY_OPA_DISP++, gPromptCursorRightDL);
            }

            gDPPipeSync(POLY_OPA_DISP++);
            gDPSetCombineMode(POLY_OPA_DISP++, G_CC_MODULATEIA, G_CC_MODULATEIA);
            gDPSetPrimColor(POLY_OPA_DISP++, 0, 0, 255, 255, 255, pauseCtx->alpha);

            POLY_OPA_DISP = KaleidoScope_QuadTextureIA8(POLY_OPA_DISP, sPromptChoiceTexs[gSaveContext.language][0], 48,
                                                        16, QUAD_PROMPT_CHOICE_YES * 4);

            POLY_OPA_DISP = KaleidoScope_QuadTextureIA8(POLY_OPA_DISP, sPromptChoiceTexs[gSaveContext.language][1], 48,
                                                        16, QUAD_PROMPT_CHOICE_NO * 4);
        } else if ((pauseCtx->state != PAUSE_STATE_SAVE_PROMPT) ||
                   (pauseCtx->savePromptState < PAUSE_SAVE_PROMPT_STATE_SAVED
                    /* PAUSE_SAVE_PROMPT_STATE_APPEARING, PAUSE_SAVE_PROMPT_STATE_WAIT_CHOICE,
                       PAUSE_SAVE_PROMPT_STATE_CLOSING, PAUSE_SAVE_PROMPT_STATE_RETURN_TO_MENU */
                    )) {

            if ((pauseCtx->state != PAUSE_STATE_15) &&
                ((pauseCtx->state == PAUSE_STATE_16) || (pauseCtx->state == PAUSE_STATE_17))) {

                POLY_OPA_DISP = KaleidoScope_QuadTextureIA8(POLY_OPA_DISP, sContinuePromptTexs[gSaveContext.language],
                                                            152, 16, QUAD_PROMPT_MESSAGE * 4);

                gDPSetCombineLERP(POLY_OPA_DISP++, 1, 0, PRIMITIVE, 0, TEXEL0, 0, PRIMITIVE, 0, 1, 0, PRIMITIVE, 0,
                                  TEXEL0, 0, PRIMITIVE, 0);
                gDPSetPrimColor(POLY_OPA_DISP++, 0, 0, 100, 255, 100, R_KALEIDO_PROMPT_CURSOR_ALPHA);

                if (pauseCtx->promptChoice == 0) {
                    // QUAD_PROMPT_CURSOR_LEFT
                    gSPDisplayList(POLY_OPA_DISP++, gPromptCursorLeftDL);
                } else {
                    // QUAD_PROMPT_CURSOR_RIGHT
                    gSPDisplayList(POLY_OPA_DISP++, gPromptCursorRightDL);
                }

                gDPPipeSync(POLY_OPA_DISP++);
                gDPSetCombineMode(POLY_OPA_DISP++, G_CC_MODULATEIA, G_CC_MODULATEIA);
                gDPSetPrimColor(POLY_OPA_DISP++, 0, 0, 255, 255, 255, pauseCtx->alpha);

                POLY_OPA_DISP = KaleidoScope_QuadTextureIA8(POLY_OPA_DISP, sPromptChoiceTexs[gSaveContext.language][0],
                                                            48, 16, QUAD_PROMPT_CHOICE_YES * 4);

                POLY_OPA_DISP = KaleidoScope_QuadTextureIA8(POLY_OPA_DISP, sPromptChoiceTexs[gSaveContext.language][1],
                                                            48, 16, QUAD_PROMPT_CHOICE_NO * 4);
            }
        }

        gDPPipeSync(POLY_OPA_DISP++);
        gDPSetCombineLERP(POLY_OPA_DISP++, PRIMITIVE, ENVIRONMENT, TEXEL0, ENVIRONMENT, TEXEL0, 0, PRIMITIVE, 0,
                          PRIMITIVE, ENVIRONMENT, TEXEL0, ENVIRONMENT, TEXEL0, 0, PRIMITIVE, 0);

        if ((pauseCtx->state != PAUSE_STATE_16) && (pauseCtx->state != PAUSE_STATE_17)) {
            gDPSetPrimColor(POLY_OPA_DISP++, 0, 0, 255, 255, 0, pauseCtx->alpha);
            gDPSetEnvColor(POLY_OPA_DISP++, 0, 0, 0, 0);
        }
    }

    CLOSE_DISPS(gfxCtx, "../z_kaleido_scope_PAL.c", 1577);
}

void KaleidoScope_DrawInfoPanel(PlayState* play) {
    static void* D_8082AD54_toEquipTextTextures_[3] = {
        gPauseToEquipENGTex,
        gPauseToEquipGERTex,
        gPauseToEquipFRATex,
    };
    static void* D_8082AD60_toDecideTextTextures_[3] = {
        gPauseToDecideENGTex,
        gPauseToDecideGERTex,
        gPauseToDecideFRATex,
    };
    static void* D_8082AD6C_toPlayMelodyTextTextures_[3] = {
        gPauseToPlayMelodyENGTex,
        gPauseToPlayMelodyGERTex,
        gPauseToPlayMelodyFRATex,
    };
    static void* D_8082AD78_scrollLeftLabels_[][3] = {
        { gPauseToEquipmentENGTex, gPauseToEquipmentGERTex, gPauseToEquipmentFRATex },
        { gPauseToSelectItemENGTex, gPauseToSelectItemGERTex, gPauseToSelectItemFRATex },
        { gPauseToMapENGTex, gPauseToMapGERTex, gPauseToMapFRATex },
        { gPauseToQuestStatusENGTex, gPauseToQuestStatusGERTex, gPauseToQuestStatusFRATex },
    };
    static void* D_8082ADA8_scrollRightLabels_[][3] = {
        { gPauseToMapENGTex, gPauseToMapGERTex, gPauseToMapFRATex },
        { gPauseToQuestStatusENGTex, gPauseToQuestStatusGERTex, gPauseToQuestStatusFRATex },
        { gPauseToEquipmentENGTex, gPauseToEquipmentGERTex, gPauseToEquipmentFRATex },
        { gPauseToSelectItemENGTex, gPauseToSelectItemGERTex, gPauseToSelectItemFRATex },
    };
    static u16 D_8082ADD8_toEquipTextWidth_[3] = { 56, 88, 80 };
    static u16 D_8082ADE0_toDecideTextWidth_[3] = { 64, 88, 72 };
    static u16 D_8082ADE8_toPlayMelodyTextWidth_[3] = { 80, 104, 112 };
    static s16 sCursorLeftRightSelectedPrimColors[][4] = {
        { 180, 210, 255, 220 },
        { 100, 100, 150, 220 },
    };
    static s16 sCursorLeftRightSelectedPrimTimer = 20;
    static s16 sCursorLeftRightSelectedPrimState = 0;
    static s16 D_8082AE08[] = {
        10, 16, 16, 17, 12, 13, 18, 17, 17, 19, 13, 21, 20, 21, 14, 15, 15, 15, 11, 14,
    };
    static s16 D_8082AE30[WORLD_MAP_POINT_MAX] = {
        21, // WORLD_MAP_POINT_HAUNTED_WASTELAND
        20, // WORLD_MAP_POINT_GERUDOS_FORTRESS
        19, // WORLD_MAP_POINT_GERUDO_VALLEY
        18, // WORLD_MAP_POINT_HYLIA_LAKESIDE
        11, // WORLD_MAP_POINT_LON_LON_RANCH
        14, // WORLD_MAP_POINT_MARKET
        10, // WORLD_MAP_POINT_HYRULE_FIELD
        15, // WORLD_MAP_POINT_DEATH_MOUNTAIN
        16, // WORLD_MAP_POINT_KAKARIKO_VILLAGE
        13, // WORLD_MAP_POINT_LOST_WOODS
        12, // WORLD_MAP_POINT_KOKIRI_FOREST
        17, // WORLD_MAP_POINT_ZORAS_DOMAIN
    };
    static s16 sCursorLeftRightSelectedPrimRed;
    static s16 sCursorLeftRightSelectedPrimGreen;
    static s16 sCursorLeftRightSelectedPrimBlue;
    static s16 sCursorLeftRightSelectedPrimAlpha;

    PauseContext* pauseCtx = &play->pauseCtx;
    s16 stepR;
    s16 stepG;
    s16 stepB;
    s16 stepA;
    s16 y;
    s16 i;
    s16 j;

    OPEN_DISPS(play->state.gfxCtx, "../z_kaleido_scope_PAL.c", 1676);

    stepR = ABS(sCursorLeftRightSelectedPrimRed -
                sCursorLeftRightSelectedPrimColors[sCursorLeftRightSelectedPrimState][0]) /
            sCursorLeftRightSelectedPrimTimer;
    stepG = ABS(sCursorLeftRightSelectedPrimGreen -
                sCursorLeftRightSelectedPrimColors[sCursorLeftRightSelectedPrimState][1]) /
            sCursorLeftRightSelectedPrimTimer;
    stepB = ABS(sCursorLeftRightSelectedPrimBlue -
                sCursorLeftRightSelectedPrimColors[sCursorLeftRightSelectedPrimState][2]) /
            sCursorLeftRightSelectedPrimTimer;
    stepA = ABS(sCursorLeftRightSelectedPrimAlpha -
                sCursorLeftRightSelectedPrimColors[sCursorLeftRightSelectedPrimState][3]) /
            sCursorLeftRightSelectedPrimTimer;
    if (sCursorLeftRightSelectedPrimRed >= sCursorLeftRightSelectedPrimColors[sCursorLeftRightSelectedPrimState][0]) {
        sCursorLeftRightSelectedPrimRed -= stepR;
    } else {
        sCursorLeftRightSelectedPrimRed += stepR;
    }
    if (sCursorLeftRightSelectedPrimGreen >= sCursorLeftRightSelectedPrimColors[sCursorLeftRightSelectedPrimState][1]) {
        sCursorLeftRightSelectedPrimGreen -= stepG;
    } else {
        sCursorLeftRightSelectedPrimGreen += stepG;
    }
    if (sCursorLeftRightSelectedPrimBlue >= sCursorLeftRightSelectedPrimColors[sCursorLeftRightSelectedPrimState][2]) {
        sCursorLeftRightSelectedPrimBlue -= stepB;
    } else {
        sCursorLeftRightSelectedPrimBlue += stepB;
    }
    if (sCursorLeftRightSelectedPrimAlpha >= sCursorLeftRightSelectedPrimColors[sCursorLeftRightSelectedPrimState][3]) {
        sCursorLeftRightSelectedPrimAlpha -= stepA;
    } else {
        sCursorLeftRightSelectedPrimAlpha += stepA;
    }

    sCursorLeftRightSelectedPrimTimer--;
    if (sCursorLeftRightSelectedPrimTimer == 0) {
        sCursorLeftRightSelectedPrimRed = sCursorLeftRightSelectedPrimColors[sCursorLeftRightSelectedPrimState][0];
        sCursorLeftRightSelectedPrimGreen = sCursorLeftRightSelectedPrimColors[sCursorLeftRightSelectedPrimState][1];
        sCursorLeftRightSelectedPrimBlue = sCursorLeftRightSelectedPrimColors[sCursorLeftRightSelectedPrimState][2];
        sCursorLeftRightSelectedPrimAlpha = sCursorLeftRightSelectedPrimColors[sCursorLeftRightSelectedPrimState][3];
        sCursorLeftRightSelectedPrimTimer = R_PAUSE_CURSOR_L_R_SELECTED_PRIM_TIMER;
        sCursorLeftRightSelectedPrimState ^= 1;
    }

    y = pauseCtx->infoPanelOffsetY - 76;
    for (j = 0, i = 0; i < 7; i++, j += 4) {
        pauseCtx->infoPanelVtx[j + 0].v.ob[0] = pauseCtx->infoPanelVtx[j + 2].v.ob[0] = -72;

        pauseCtx->infoPanelVtx[j + 1].v.ob[0] = pauseCtx->infoPanelVtx[j + 3].v.ob[0] = 0;

        pauseCtx->infoPanelVtx[j + 0].v.ob[1] = pauseCtx->infoPanelVtx[j + 1].v.ob[1] = y;

        pauseCtx->infoPanelVtx[j + 2].v.ob[1] = pauseCtx->infoPanelVtx[j + 3].v.ob[1] = y - 24;

        pauseCtx->infoPanelVtx[j + 0].v.ob[2] = pauseCtx->infoPanelVtx[j + 1].v.ob[2] =
            pauseCtx->infoPanelVtx[j + 2].v.ob[2] = pauseCtx->infoPanelVtx[j + 3].v.ob[2] = 0;

        pauseCtx->infoPanelVtx[j + 0].v.flag = pauseCtx->infoPanelVtx[j + 1].v.flag =
            pauseCtx->infoPanelVtx[j + 2].v.flag = pauseCtx->infoPanelVtx[j + 3].v.flag = 0;

        pauseCtx->infoPanelVtx[j + 0].v.tc[0] = pauseCtx->infoPanelVtx[j + 0].v.tc[1] =
            pauseCtx->infoPanelVtx[j + 1].v.tc[1] = pauseCtx->infoPanelVtx[j + 2].v.tc[0] = 0;

        pauseCtx->infoPanelVtx[j + 1].v.tc[0] = pauseCtx->infoPanelVtx[j + 3].v.tc[0] = 72 * (1 << 5);

        pauseCtx->infoPanelVtx[j + 2].v.tc[1] = pauseCtx->infoPanelVtx[j + 3].v.tc[1] = 24 * (1 << 5);

        pauseCtx->infoPanelVtx[j + 0].v.cn[0] = pauseCtx->infoPanelVtx[j + 2].v.cn[0] =
            pauseCtx->infoPanelVtx[j + 0].v.cn[1] = pauseCtx->infoPanelVtx[j + 2].v.cn[1] =
                pauseCtx->infoPanelVtx[j + 0].v.cn[2] = pauseCtx->infoPanelVtx[j + 2].v.cn[2] =
                    pauseCtx->infoPanelVtx[j + 1].v.cn[0] = pauseCtx->infoPanelVtx[j + 3].v.cn[0] =
                        pauseCtx->infoPanelVtx[j + 1].v.cn[1] = pauseCtx->infoPanelVtx[j + 3].v.cn[1] =
                            pauseCtx->infoPanelVtx[j + 1].v.cn[2] = pauseCtx->infoPanelVtx[j + 3].v.cn[2] = 200;

        pauseCtx->infoPanelVtx[j + 0].v.cn[3] = pauseCtx->infoPanelVtx[j + 2].v.cn[3] =
            pauseCtx->infoPanelVtx[j + 1].v.cn[3] = pauseCtx->infoPanelVtx[j + 3].v.cn[3] = pauseCtx->alpha;
    }

    pauseCtx->infoPanelVtx[4].v.ob[0] = pauseCtx->infoPanelVtx[6].v.ob[0] = pauseCtx->infoPanelVtx[0].v.ob[0] + 72;

    pauseCtx->infoPanelVtx[5].v.ob[0] = pauseCtx->infoPanelVtx[7].v.ob[0] = pauseCtx->infoPanelVtx[4].v.ob[0] + 72;

    if ((pauseCtx->cursorSpecialPos == PAUSE_CURSOR_PAGE_LEFT) && (pauseCtx->mainState == PAUSE_MAIN_STATE_IDLE)) {
        pauseCtx->infoPanelVtx[8].v.ob[0] = pauseCtx->infoPanelVtx[10].v.ob[0] = R_PAUSE_CURSOR_LEFT_X;

        pauseCtx->infoPanelVtx[9].v.ob[0] = pauseCtx->infoPanelVtx[11].v.ob[0] = pauseCtx->infoPanelVtx[8].v.ob[0] + 24;

        pauseCtx->infoPanelVtx[8].v.ob[1] = pauseCtx->infoPanelVtx[9].v.ob[1] = R_PAUSE_CURSOR_LEFT_RIGHT_Y;

        pauseCtx->infoPanelVtx[10].v.ob[1] = pauseCtx->infoPanelVtx[11].v.ob[1] =
            pauseCtx->infoPanelVtx[8].v.ob[1] - 32;
    } else {
        pauseCtx->infoPanelVtx[8].v.ob[0] = pauseCtx->infoPanelVtx[10].v.ob[0] = R_PAUSE_CURSOR_LEFT_X + 3;

        pauseCtx->infoPanelVtx[9].v.ob[0] = pauseCtx->infoPanelVtx[11].v.ob[0] = pauseCtx->infoPanelVtx[8].v.ob[0] + 18;

        pauseCtx->infoPanelVtx[8].v.ob[1] = pauseCtx->infoPanelVtx[9].v.ob[1] = R_PAUSE_CURSOR_LEFT_RIGHT_Y - 3;

        pauseCtx->infoPanelVtx[10].v.ob[1] = pauseCtx->infoPanelVtx[11].v.ob[1] =
            pauseCtx->infoPanelVtx[8].v.ob[1] - 26;
    }

    if ((pauseCtx->cursorSpecialPos == PAUSE_CURSOR_PAGE_RIGHT) && (pauseCtx->mainState == PAUSE_MAIN_STATE_IDLE)) {
        pauseCtx->infoPanelVtx[12].v.ob[0] = pauseCtx->infoPanelVtx[14].v.ob[0] = R_PAUSE_CURSOR_RIGHT_X;

        pauseCtx->infoPanelVtx[13].v.ob[0] = pauseCtx->infoPanelVtx[15].v.ob[0] =
            pauseCtx->infoPanelVtx[12].v.ob[0] + 24;

        pauseCtx->infoPanelVtx[12].v.ob[1] = pauseCtx->infoPanelVtx[13].v.ob[1] = R_PAUSE_CURSOR_LEFT_RIGHT_Y;

        pauseCtx->infoPanelVtx[14].v.ob[1] = pauseCtx->infoPanelVtx[15].v.ob[1] =
            pauseCtx->infoPanelVtx[12].v.ob[1] - 32;
    } else {
        pauseCtx->infoPanelVtx[12].v.ob[0] = pauseCtx->infoPanelVtx[14].v.ob[0] = R_PAUSE_CURSOR_RIGHT_X + 3;

        pauseCtx->infoPanelVtx[13].v.ob[0] = pauseCtx->infoPanelVtx[15].v.ob[0] =
            pauseCtx->infoPanelVtx[12].v.ob[0] + 18;

        pauseCtx->infoPanelVtx[12].v.ob[1] = pauseCtx->infoPanelVtx[13].v.ob[1] = R_PAUSE_CURSOR_LEFT_RIGHT_Y - 3;

        pauseCtx->infoPanelVtx[14].v.ob[1] = pauseCtx->infoPanelVtx[15].v.ob[1] =
            pauseCtx->infoPanelVtx[12].v.ob[1] - 26;
    }

    pauseCtx->infoPanelVtx[9].v.tc[0] = pauseCtx->infoPanelVtx[11].v.tc[0] = pauseCtx->infoPanelVtx[13].v.tc[0] =
        pauseCtx->infoPanelVtx[15].v.tc[0] = 24 * (1 << 5);

    pauseCtx->infoPanelVtx[10].v.tc[1] = pauseCtx->infoPanelVtx[11].v.tc[1] = pauseCtx->infoPanelVtx[14].v.tc[1] =
        pauseCtx->infoPanelVtx[15].v.tc[1] = 32 * (1 << 5);

    gDPSetCombineMode(POLY_OPA_DISP++, G_CC_MODULATEIA_PRIM, G_CC_MODULATEIA_PRIM);

    Matrix_Translate(0.0f, 0.0f, -144.0f, MTXMODE_NEW);
    Matrix_Scale(1.0f, 1.0f, 1.0f, MTXMODE_APPLY);

    gSPMatrix(POLY_OPA_DISP++, Matrix_NewMtx(play->state.gfxCtx, "../z_kaleido_scope_PAL.c", 1755),
              G_MTX_NOPUSH | G_MTX_LOAD | G_MTX_MODELVIEW);

    gDPSetPrimColor(POLY_OPA_DISP++, 0, 0, 90, 100, 130, 255);
    gSPVertex(POLY_OPA_DISP++, &pauseCtx->infoPanelVtx[0], 16, 0);

    gSPDisplayList(POLY_OPA_DISP++, gItemNamePanelDL);

    if ((pauseCtx->cursorSpecialPos == PAUSE_CURSOR_PAGE_LEFT) && (pauseCtx->mainState == PAUSE_MAIN_STATE_IDLE)) {
        gDPSetPrimColor(POLY_OPA_DISP++, 0, 0, sCursorLeftRightSelectedPrimRed, sCursorLeftRightSelectedPrimGreen,
                        sCursorLeftRightSelectedPrimBlue, sCursorLeftRightSelectedPrimAlpha);
    }

    gSPDisplayList(POLY_OPA_DISP++, gLButtonIconDL);

    gDPSetPrimColor(POLY_OPA_DISP++, 0, 0, 180, 210, 255, 220);

    if ((pauseCtx->cursorSpecialPos == PAUSE_CURSOR_PAGE_RIGHT) && (pauseCtx->mainState == PAUSE_MAIN_STATE_IDLE)) {
        gDPSetPrimColor(POLY_OPA_DISP++, 0, 0, sCursorLeftRightSelectedPrimRed, sCursorLeftRightSelectedPrimGreen,
                        sCursorLeftRightSelectedPrimBlue, sCursorLeftRightSelectedPrimAlpha);
    }

    gSPDisplayList(POLY_OPA_DISP++, gRButtonIconDL);

    if (pauseCtx->cursorSpecialPos != 0) {
        j = (pauseCtx->cursorSpecialPos * 4) - 32;
        pauseCtx->cursorVtx[0].v.ob[0] = pauseCtx->infoPanelVtx[j].v.ob[0];
        pauseCtx->cursorVtx[0].v.ob[1] = pauseCtx->infoPanelVtx[j].v.ob[1];
        KaleidoScope_DrawCursor(play, pauseCtx->pageIndex);
    }

    y = pauseCtx->infoPanelOffsetY - 80;
    pauseCtx->infoPanelVtx[16].v.ob[1] = pauseCtx->infoPanelVtx[17].v.ob[1] = y;

    pauseCtx->infoPanelVtx[18].v.ob[1] = pauseCtx->infoPanelVtx[19].v.ob[1] = pauseCtx->infoPanelVtx[16].v.ob[1] - 16;

    pauseCtx->infoPanelVtx[18].v.tc[1] = pauseCtx->infoPanelVtx[19].v.tc[1] = 16 * (1 << 5);

    gDPPipeSync(POLY_OPA_DISP++);
    gDPSetCombineLERP(POLY_OPA_DISP++, PRIMITIVE, ENVIRONMENT, TEXEL0, ENVIRONMENT, TEXEL0, 0, PRIMITIVE, 0, PRIMITIVE,
                      ENVIRONMENT, TEXEL0, ENVIRONMENT, TEXEL0, 0, PRIMITIVE, 0);
    gDPSetEnvColor(POLY_OPA_DISP++, 20, 30, 40, 0);

<<<<<<< HEAD
    if ((pauseCtx->state == PAUSE_STATE_MAIN) && (pauseCtx->namedItem != PAUSE_ITEM_NONE) &&
        (pauseCtx->nameDisplayTimer < R_PAUSE_NAME_DISPLAY_TIMER_THRESHOLD_) &&
        (!pauseCtx->mainState /* PAUSE_MAIN_STATE_IDLE */ || (pauseCtx->mainState == PAUSE_MAIN_STATE_SONG_PLAYBACK) ||
         ((pauseCtx->mainState >= PAUSE_MAIN_STATE_SONG_PROMPT_INIT) &&
          (pauseCtx->mainState <= PAUSE_MAIN_STATE_EQUIP_CHANGED)
          /* PAUSE_MAIN_STATE_SONG_PROMPT_INIT, PAUSE_MAIN_STATE_SONG_PROMPT,
             PAUSE_MAIN_STATE_SONG_PROMPT_DONE, PAUSE_MAIN_STATE_EQUIP_CHANGED */
          ) ||
         (pauseCtx->mainState == PAUSE_MAIN_STATE_IDLE_CURSOR_ON_SONG)) &&
        (pauseCtx->cursorSpecialPos == 0)) {

        if (!pauseCtx->mainState /* PAUSE_MAIN_STATE_IDLE */ ||
            (pauseCtx->mainState == PAUSE_MAIN_STATE_SONG_PLAYBACK) ||
            ((pauseCtx->mainState >= PAUSE_MAIN_STATE_SONG_PROMPT_INIT) &&
             (pauseCtx->mainState <= PAUSE_MAIN_STATE_EQUIP_CHANGED)
             /* PAUSE_MAIN_STATE_SONG_PROMPT_INIT, PAUSE_MAIN_STATE_SONG_PROMPT,
                PAUSE_MAIN_STATE_SONG_PROMPT_DONE, PAUSE_MAIN_STATE_EQUIP_CHANGED */
             ) ||
            (pauseCtx->mainState == PAUSE_MAIN_STATE_IDLE_CURSOR_ON_SONG)) {

=======
    if ((pauseCtx->state == 6) && (pauseCtx->namedItem != PAUSE_ITEM_NONE) && (pauseCtx->nameDisplayTimer < WREG(89)) &&
        (((u32)pauseCtx->unk_1E4 == 0) || (pauseCtx->unk_1E4 == 2) ||
         ((pauseCtx->unk_1E4 >= 4) && (pauseCtx->unk_1E4 <= 7)) || (pauseCtx->unk_1E4 == 8)) &&
        (pauseCtx->cursorSpecialPos == 0)) {
        if (((u32)pauseCtx->unk_1E4 == 0) || (pauseCtx->unk_1E4 == 2) ||
            ((pauseCtx->unk_1E4 >= 4) && (pauseCtx->unk_1E4 <= 7)) || (pauseCtx->unk_1E4 == 8)) {
>>>>>>> e11c7d8e
            pauseCtx->infoPanelVtx[16].v.ob[0] = pauseCtx->infoPanelVtx[18].v.ob[0] = -63;

            pauseCtx->infoPanelVtx[17].v.ob[0] = pauseCtx->infoPanelVtx[19].v.ob[0] =
                pauseCtx->infoPanelVtx[16].v.ob[0] + 128;

            pauseCtx->infoPanelVtx[17].v.tc[0] = pauseCtx->infoPanelVtx[19].v.tc[0] = 128 * (1 << 5);

            gSPVertex(POLY_OPA_DISP++, &pauseCtx->infoPanelVtx[16], 4, 0);

            if (pauseCtx->nameColorSet == 1) {
                gDPSetPrimColor(POLY_OPA_DISP++, 0, 0, 70, 70, 70, 255);
            } else {
                gDPSetPrimColor(POLY_OPA_DISP++, 0, 0, 255, 255, 255, 255);
            }

            // Note that this is used to draw both item name and map name textures, it expects that the dimensions and
            // format for both sets of textures are identical.
            POLY_OPA_DISP = KaleidoScope_QuadTextureIA4(POLY_OPA_DISP, pauseCtx->nameSegment, ITEM_NAME_TEX_WIDTH,
                                                        ITEM_NAME_TEX_HEIGHT, 0);
        }

        if (pauseCtx->pageIndex == PAUSE_MAP) {
            if (YREG(7) != 0) {
                osSyncPrintf(VT_FGCOL(YELLOW));
                osSyncPrintf("キンスタ数(%d) Get_KIN_STA=%x (%x)  (%x)\n", YREG(6), GET_GS_FLAGS(YREG(6)),
                             gAreaGsFlags[YREG(6)], gSaveContext.gsFlags[YREG(6) >> 2]);
                osSyncPrintf(VT_RST);

                YREG(7) = 0;
                SET_GS_FLAGS(D_8082AE30[pauseCtx->cursorPoint[PAUSE_WORLD_MAP]],
                             gAreaGsFlags[D_8082AE30[pauseCtx->cursorPoint[PAUSE_WORLD_MAP]]]);
            }
        }

        if ((pauseCtx->pageIndex == PAUSE_MAP) && !sInDungeonScene) {
            if (GET_GS_FLAGS(D_8082AE30[pauseCtx->cursorPoint[PAUSE_WORLD_MAP]]) ==
                gAreaGsFlags[D_8082AE30[pauseCtx->cursorPoint[PAUSE_WORLD_MAP]]]) {

                pauseCtx->infoPanelVtx[24].v.ob[0] = pauseCtx->infoPanelVtx[26].v.ob[0] = -74;

                pauseCtx->infoPanelVtx[25].v.ob[0] = pauseCtx->infoPanelVtx[27].v.ob[0] =
                    pauseCtx->infoPanelVtx[24].v.ob[0] + 19;

                pauseCtx->infoPanelVtx[24].v.ob[1] = pauseCtx->infoPanelVtx[25].v.ob[1] =
                    pauseCtx->infoPanelVtx[24].v.ob[1] - 2;

                pauseCtx->infoPanelVtx[26].v.ob[1] = pauseCtx->infoPanelVtx[27].v.ob[1] =
                    pauseCtx->infoPanelVtx[24].v.ob[1] - 19;

                pauseCtx->infoPanelVtx[25].v.tc[0] = pauseCtx->infoPanelVtx[27].v.tc[0] = 24 * (1 << 5);

                gDPPipeSync(POLY_OPA_DISP++);
                gSPVertex(POLY_OPA_DISP++, &pauseCtx->infoPanelVtx[24], 4, 0);

                gDPSetCombineLERP(POLY_OPA_DISP++, PRIMITIVE, ENVIRONMENT, TEXEL0, ENVIRONMENT, TEXEL0, 0, PRIMITIVE, 0,
                                  PRIMITIVE, ENVIRONMENT, TEXEL0, ENVIRONMENT, TEXEL0, 0, PRIMITIVE, 0);
                gDPSetPrimColor(POLY_OPA_DISP++, 0, 0, 255, 255, 255, pauseCtx->alpha);
                gDPSetEnvColor(POLY_OPA_DISP++, 0, 0, 0, 0);

                KaleidoScope_DrawQuadTextureRGBA32(play->state.gfxCtx, gQuestIconGoldSkulltulaTex, QUEST_ICON_WIDTH,
                                                   QUEST_ICON_HEIGHT, 0);
            }
        }
    } else if ((pauseCtx->mainState < PAUSE_MAIN_STATE_3) /* PAUSE_MAIN_STATE_IDLE, PAUSE_MAIN_STATE_SWITCHING_PAGE,
                                                                PAUSE_MAIN_STATE_SONG_PLAYBACK */
               || (pauseCtx->mainState == PAUSE_MAIN_STATE_EQUIP_CHANGED) ||
               (pauseCtx->mainState == PAUSE_MAIN_STATE_IDLE_CURSOR_ON_SONG)) {
        pauseCtx->infoPanelVtx[20].v.ob[1] = pauseCtx->infoPanelVtx[21].v.ob[1] = y;

        pauseCtx->infoPanelVtx[22].v.ob[1] = pauseCtx->infoPanelVtx[23].v.ob[1] =
            pauseCtx->infoPanelVtx[20].v.ob[1] - 16;

        pauseCtx->infoPanelVtx[22].v.tc[1] = pauseCtx->infoPanelVtx[23].v.tc[1] = 16 * (1 << 5);

        gSPVertex(POLY_OPA_DISP++, &pauseCtx->infoPanelVtx[16], 8, 0);

        if (pauseCtx->state == PAUSE_STATE_SAVE_PROMPT) {
            pauseCtx->infoPanelVtx[16].v.ob[0] = pauseCtx->infoPanelVtx[18].v.ob[0] = WREG(61 + gSaveContext.language);

            pauseCtx->infoPanelVtx[17].v.ob[0] = pauseCtx->infoPanelVtx[19].v.ob[0] =
                pauseCtx->infoPanelVtx[16].v.ob[0] + 24;

            pauseCtx->infoPanelVtx[20].v.ob[0] = pauseCtx->infoPanelVtx[22].v.ob[0] =
                pauseCtx->infoPanelVtx[16].v.ob[0] + WREG(52 + gSaveContext.language);

            pauseCtx->infoPanelVtx[21].v.ob[0] = pauseCtx->infoPanelVtx[23].v.ob[0] =
                pauseCtx->infoPanelVtx[20].v.ob[0] + D_8082ADE0_toDecideTextWidth_[gSaveContext.language];

            pauseCtx->infoPanelVtx[17].v.tc[0] = pauseCtx->infoPanelVtx[19].v.tc[0] = 24 * (1 << 5);

            pauseCtx->infoPanelVtx[21].v.tc[0] = pauseCtx->infoPanelVtx[23].v.tc[0] =
                D_8082ADE0_toDecideTextWidth_[gSaveContext.language] << 5;

            gSPDisplayList(POLY_OPA_DISP++, gAButtonIconDL);

            gDPPipeSync(POLY_OPA_DISP++);
            gDPSetPrimColor(POLY_OPA_DISP++, 0, 0, 255, 255, 255, 255);

            POLY_OPA_DISP =
                KaleidoScope_QuadTextureIA8(POLY_OPA_DISP, D_8082AD60_toDecideTextTextures_[gSaveContext.language],
                                            D_8082ADE0_toDecideTextWidth_[gSaveContext.language], 16, 4);
        } else if (pauseCtx->cursorSpecialPos != 0) {
            if ((pauseCtx->state == PAUSE_STATE_MAIN) && (pauseCtx->mainState == PAUSE_MAIN_STATE_IDLE)) {
                pauseCtx->infoPanelVtx[16].v.ob[0] = pauseCtx->infoPanelVtx[18].v.ob[0] = -63;

                pauseCtx->infoPanelVtx[17].v.ob[0] = pauseCtx->infoPanelVtx[19].v.ob[0] =
                    pauseCtx->infoPanelVtx[16].v.ob[0] + 128;

                pauseCtx->infoPanelVtx[17].v.tc[0] = pauseCtx->infoPanelVtx[19].v.tc[0] = 128 * (1 << 5);

                gDPPipeSync(POLY_OPA_DISP++);
                gDPSetPrimColor(POLY_OPA_DISP++, 0, 0, 255, 200, 0, 255);

                if (pauseCtx->cursorSpecialPos == PAUSE_CURSOR_PAGE_LEFT) {
                    POLY_OPA_DISP = KaleidoScope_QuadTextureIA8(
                        POLY_OPA_DISP, D_8082AD78_scrollLeftLabels_[pauseCtx->pageIndex][gSaveContext.language], 128,
                        16, 0);
                } else {
                    POLY_OPA_DISP = KaleidoScope_QuadTextureIA8(
                        POLY_OPA_DISP, D_8082ADA8_scrollRightLabels_[pauseCtx->pageIndex][gSaveContext.language], 128,
                        16, 0);
                }
            }
        } else {
            if ((u32)pauseCtx->pageIndex == PAUSE_ITEM) {
                pauseCtx->infoPanelVtx[16].v.ob[0] = pauseCtx->infoPanelVtx[18].v.ob[0] =
                    WREG(49 + gSaveContext.language);

                pauseCtx->infoPanelVtx[17].v.ob[0] = pauseCtx->infoPanelVtx[19].v.ob[0] =
                    pauseCtx->infoPanelVtx[16].v.ob[0] + 48;

                pauseCtx->infoPanelVtx[20].v.ob[0] = pauseCtx->infoPanelVtx[22].v.ob[0] =
                    pauseCtx->infoPanelVtx[16].v.ob[0] + WREG(58 + gSaveContext.language);

                pauseCtx->infoPanelVtx[21].v.ob[0] = pauseCtx->infoPanelVtx[23].v.ob[0] =
                    pauseCtx->infoPanelVtx[20].v.ob[0] + D_8082ADD8_toEquipTextWidth_[gSaveContext.language];

                pauseCtx->infoPanelVtx[17].v.tc[0] = pauseCtx->infoPanelVtx[19].v.tc[0] = 48 * (1 << 5);

                pauseCtx->infoPanelVtx[21].v.tc[0] = pauseCtx->infoPanelVtx[23].v.tc[0] =
                    D_8082ADD8_toEquipTextWidth_[gSaveContext.language] << 5;

                gSPDisplayList(POLY_OPA_DISP++, gCButtonIconsDL);

                gDPPipeSync(POLY_OPA_DISP++);
                gDPSetPrimColor(POLY_OPA_DISP++, 0, 0, 255, 255, 255, 255);

                POLY_OPA_DISP =
                    KaleidoScope_QuadTextureIA8(POLY_OPA_DISP, D_8082AD54_toEquipTextTextures_[gSaveContext.language],
                                                D_8082ADD8_toEquipTextWidth_[gSaveContext.language], 16, 4);
            } else if ((pauseCtx->pageIndex == PAUSE_MAP) && sInDungeonScene) {

            } else if ((pauseCtx->pageIndex == PAUSE_QUEST) &&
                       (pauseCtx->cursorSlot[PAUSE_QUEST] >= QUEST_SONG_MINUET) &&
                       (pauseCtx->cursorSlot[PAUSE_QUEST] < QUEST_KOKIRI_EMERALD)) {
                if (pauseCtx->namedItem != PAUSE_ITEM_NONE) {
                    // The cursor is on a learned song

                    pauseCtx->infoPanelVtx[16].v.ob[0] = pauseCtx->infoPanelVtx[18].v.ob[0] =
                        WREG(55 + gSaveContext.language);

                    pauseCtx->infoPanelVtx[17].v.ob[0] = pauseCtx->infoPanelVtx[19].v.ob[0] =
                        pauseCtx->infoPanelVtx[16].v.ob[0] + 24;

                    pauseCtx->infoPanelVtx[20].v.ob[0] = pauseCtx->infoPanelVtx[22].v.ob[0] =
                        pauseCtx->infoPanelVtx[16].v.ob[0] + WREG(52 + gSaveContext.language);

                    if (gSaveContext.language == LANGUAGE_GER) {
                        pauseCtx->infoPanelVtx[20].v.ob[0] = pauseCtx->infoPanelVtx[22].v.ob[0] =
                            pauseCtx->infoPanelVtx[16].v.ob[0] - 99;
                    }

                    pauseCtx->infoPanelVtx[21].v.ob[0] = pauseCtx->infoPanelVtx[23].v.ob[0] =
                        pauseCtx->infoPanelVtx[20].v.ob[0] + D_8082ADE8_toPlayMelodyTextWidth_[gSaveContext.language];

                    pauseCtx->infoPanelVtx[17].v.tc[0] = pauseCtx->infoPanelVtx[19].v.tc[0] = 24 * (1 << 5);

                    pauseCtx->infoPanelVtx[21].v.tc[0] = pauseCtx->infoPanelVtx[23].v.tc[0] =
                        D_8082ADE8_toPlayMelodyTextWidth_[gSaveContext.language] << 5;

                    gSPDisplayList(POLY_OPA_DISP++, gAButtonIconDL);

                    gDPPipeSync(POLY_OPA_DISP++);
                    gDPSetPrimColor(POLY_OPA_DISP++, 0, 0, 255, 255, 255, 255);

                    POLY_OPA_DISP = KaleidoScope_QuadTextureIA8(
                        POLY_OPA_DISP, D_8082AD6C_toPlayMelodyTextTextures_[gSaveContext.language],
                        D_8082ADE8_toPlayMelodyTextWidth_[gSaveContext.language], 16, 4);
                }
            } else if (pauseCtx->pageIndex == PAUSE_EQUIP) {
                pauseCtx->infoPanelVtx[16].v.ob[0] = pauseCtx->infoPanelVtx[18].v.ob[0] =
                    WREG(64 + gSaveContext.language);

                pauseCtx->infoPanelVtx[17].v.ob[0] = pauseCtx->infoPanelVtx[19].v.ob[0] =
                    pauseCtx->infoPanelVtx[16].v.ob[0] + 24;

                pauseCtx->infoPanelVtx[20].v.ob[0] = pauseCtx->infoPanelVtx[22].v.ob[0] =
                    pauseCtx->infoPanelVtx[16].v.ob[0] + WREG(52 + gSaveContext.language);

                pauseCtx->infoPanelVtx[21].v.ob[0] = pauseCtx->infoPanelVtx[23].v.ob[0] =
                    pauseCtx->infoPanelVtx[20].v.ob[0] + D_8082ADD8_toEquipTextWidth_[gSaveContext.language];

                pauseCtx->infoPanelVtx[17].v.tc[0] = pauseCtx->infoPanelVtx[19].v.tc[0] = 24 * (1 << 5);

                pauseCtx->infoPanelVtx[21].v.tc[0] = pauseCtx->infoPanelVtx[23].v.tc[0] =
                    D_8082ADD8_toEquipTextWidth_[gSaveContext.language] << 5;

                gSPDisplayList(POLY_OPA_DISP++, gAButtonIconDL);

                gDPPipeSync(POLY_OPA_DISP++);
                gDPSetPrimColor(POLY_OPA_DISP++, 0, 0, 255, 255, 255, 255);

                POLY_OPA_DISP =
                    KaleidoScope_QuadTextureIA8(POLY_OPA_DISP, D_8082AD54_toEquipTextTextures_[gSaveContext.language],
                                                D_8082ADD8_toEquipTextWidth_[gSaveContext.language], 16, 4);
            }
        }
    }

    CLOSE_DISPS(play->state.gfxCtx, "../z_kaleido_scope_PAL.c", 2032);
}

void KaleidoScope_UpdateNamePanel(PlayState* play) {
    PauseContext* pauseCtx = &play->pauseCtx;
    u16 texIndex;

    if ((pauseCtx->namedItem != pauseCtx->cursorItem[pauseCtx->pageIndex]) ||
        ((pauseCtx->pageIndex == PAUSE_MAP) && (pauseCtx->cursorSpecialPos != 0))) {

        pauseCtx->namedItem = pauseCtx->cursorItem[pauseCtx->pageIndex];
        texIndex = pauseCtx->namedItem;

        osCreateMesgQueue(&pauseCtx->loadQueue, &pauseCtx->loadMsg, 1);

        if (pauseCtx->namedItem != PAUSE_ITEM_NONE) {
            if ((pauseCtx->pageIndex == PAUSE_MAP) && !sInDungeonScene) {
                // `texIndex` is a `WorldMapPoint` enum value

                if (gSaveContext.language) { // != LANGUAGE_ENG
                    texIndex += 12;
                }
                if (gSaveContext.language == LANGUAGE_FRA) {
                    texIndex += 12;
                }

                DmaMgr_RequestSyncDebug(pauseCtx->nameSegment,
                                        (uintptr_t)_map_name_staticSegmentRomStart + (texIndex * MAP_NAME_TEX1_SIZE),
                                        MAP_NAME_TEX1_SIZE, "../z_kaleido_scope_PAL.c", 2093);
            } else {
                osSyncPrintf("zoom_name=%d\n", pauseCtx->namedItem);

                if (gSaveContext.language) { // != LANGUAGE_ENG
                    texIndex += 123;
                }
                if (gSaveContext.language == LANGUAGE_FRA) {
                    texIndex += 123;
                }

                osSyncPrintf("J_N=%d  point=%d\n", gSaveContext.language, texIndex);

                DmaMgr_RequestSyncDebug(pauseCtx->nameSegment,
                                        (uintptr_t)_item_name_staticSegmentRomStart + (texIndex * ITEM_NAME_TEX_SIZE),
                                        ITEM_NAME_TEX_SIZE, "../z_kaleido_scope_PAL.c", 2120);
            }

            pauseCtx->nameDisplayTimer = 0;
        }
    } else if (pauseCtx->nameColorSet == 0) {
        if (((pauseCtx->pageIndex == PAUSE_QUEST) && (pauseCtx->cursorSlot[PAUSE_QUEST] >= QUEST_SONG_MINUET) &&
             (pauseCtx->cursorSlot[PAUSE_QUEST] < QUEST_KOKIRI_EMERALD) &&
             (pauseCtx->mainState == PAUSE_MAIN_STATE_IDLE_CURSOR_ON_SONG)) ||
            (pauseCtx->pageIndex == PAUSE_ITEM) ||
            ((pauseCtx->pageIndex == PAUSE_EQUIP) && (pauseCtx->cursorX[PAUSE_EQUIP] != EQUIP_CURSOR_X_UPG))) {
            if (pauseCtx->namedItem != ITEM_SOLD_OUT) {
                pauseCtx->nameDisplayTimer++;
                if (pauseCtx->nameDisplayTimer > R_PAUSE_NAME_DISPLAY_TIMER_MAX_) {
                    pauseCtx->nameDisplayTimer = 0;
                }
            }
        } else {
            pauseCtx->nameDisplayTimer = 0;
        }
    } else {
        pauseCtx->nameDisplayTimer = 0;
    }
}

void KaleidoScope_UpdateSwitchPage(PlayState* play, Input* input) {
    PauseContext* pauseCtx = &play->pauseCtx;
    s32 frameAdvanceFreeze = false;
    s32 nextPageMode;

    if (R_PAUSE_SWITCH_PAGE_FRAME_ADVANCE_ON && !CHECK_BTN_ALL(input->press.button, BTN_L)) {
        frameAdvanceFreeze = true;
    }

    if (!frameAdvanceFreeze) {
        nextPageMode = pauseCtx->nextPageMode;
        pauseCtx->eye.x += sPageSwitchEyeDx[nextPageMode];
        pauseCtx->eye.z += sPageSwitchEyeDz[nextPageMode];

        if (pauseCtx->switchPageTimer < ((4 * 16) / 2)) {
            R_PAUSE_CURSOR_LEFT_X -= R_PAUSE_CURSOR_LEFT_MOVE_OFFSET_X / R_PAUSE_UI_ANIMS_DURATION;
            R_PAUSE_CURSOR_RIGHT_X -= R_PAUSE_CURSOR_RIGHT_MOVE_OFFSET_X / R_PAUSE_UI_ANIMS_DURATION;
        } else {
            R_PAUSE_CURSOR_LEFT_X += R_PAUSE_CURSOR_LEFT_MOVE_OFFSET_X / R_PAUSE_UI_ANIMS_DURATION;
            R_PAUSE_CURSOR_RIGHT_X += R_PAUSE_CURSOR_RIGHT_MOVE_OFFSET_X / R_PAUSE_UI_ANIMS_DURATION;
        }

        pauseCtx->switchPageTimer += 4;

        if (pauseCtx->switchPageTimer == (4 * 16)) {
            pauseCtx->switchPageTimer = 0;
            pauseCtx->pageIndex = sPageSwitchNextPageIndex[pauseCtx->nextPageMode];
            pauseCtx->mainState = PAUSE_MAIN_STATE_IDLE;
        }
    }
}

void KaleidoScope_SetView(PauseContext* pauseCtx, f32 eyeX, f32 eyeY, f32 eyeZ) {
    Vec3f eye;
    Vec3f at;
    Vec3f up;

    eye.x = eyeX;
    eye.y = eyeY;
    eye.z = eyeZ;
    at.x = at.y = at.z = 0.0f;
    up.x = up.z = 0.0f;
    up.y = 1.0f;

    View_LookAt(&pauseCtx->view, &eye, &at, &up);
    View_Apply(&pauseCtx->view,
               VIEW_ALL | VIEW_FORCE_VIEWING | VIEW_FORCE_VIEWPORT | VIEW_FORCE_PROJECTION_PERSPECTIVE);
}

static u8 sPageBgColorRed_[][4] = {
    { 10, 70, 70, 10 },   // VTX_PAGE_ITEM
    { 10, 90, 90, 10 },   // VTX_PAGE_EQUIP
    { 80, 140, 140, 80 }, // VTX_PAGE_MAP_DUNGEON
    { 80, 120, 120, 80 }, // VTX_PAGE_QUEST
    { 80, 140, 140, 80 }, // VTX_PAGE_MAP_WORLD
    { 50, 110, 110, 50 }, // VTX_PAGE_PROMPT
};
static u8 sPageBgColorGreen_[][4] = {
    { 50, 100, 100, 50 }, // VTX_PAGE_ITEM
    { 50, 100, 100, 50 }, // VTX_PAGE_EQUIP
    { 40, 60, 60, 40 },   // VTX_PAGE_MAP_DUNGEON
    { 80, 120, 120, 80 }, // VTX_PAGE_QUEST
    { 40, 60, 60, 40 },   // VTX_PAGE_MAP_WORLD
    { 50, 110, 110, 50 }, // VTX_PAGE_PROMPT
};
static u8 sPageBgColorBlue_[][4] = {
    { 80, 130, 130, 80 }, // VTX_PAGE_ITEM
    { 40, 60, 60, 40 },   // VTX_PAGE_EQUIP
    { 30, 60, 60, 30 },   // VTX_PAGE_MAP_DUNGEON
    { 50, 70, 70, 50 },   // VTX_PAGE_QUEST
    { 30, 60, 60, 30 },   // VTX_PAGE_MAP_WORLD
    { 50, 110, 110, 50 }, // VTX_PAGE_PROMPT
};

// CLAMP_MIN(*, 1) because C arrays can't have 0 length
static s16 sVtxPageItemQuadsX[CLAMP_MIN(VTX_PAGE_ITEM_QUADS, 1)] = { 0 };
static s16 sVtxPageEquipQuadsX[CLAMP_MIN(VTX_PAGE_EQUIP_QUADS, 1)] = { 0 };
static s16 sVtxPageMapDungeonQuadsX[VTX_PAGE_MAP_DUNGEON_QUADS] = {
    -36, 12, -18, 70, 70, 70, -88, -88, -88, -88, -88, -88, -88, -88, -106, -62, -40,
};
static s16 sVtxPageQuestQuadsX[CLAMP_MIN(VTX_PAGE_QUEST_QUADS, 1)] = { 0 };
static s16 sVtxPageMapWorldQuadsX[VTX_PAGE_MAP_WORLD_QUADS] = {
    47,   // QUAD_MAP_WORLD_CLOUDS_SACRED_FOREST_MEADOW
    -49,  // QUAD_MAP_WORLD_CLOUDS_HYRULE_FIELD
    -17,  // QUAD_MAP_WORLD_CLOUDS_LON_LON_RANCH
    -15,  // QUAD_MAP_WORLD_CLOUDS_MARKET
    -9,   // QUAD_MAP_WORLD_CLOUDS_HYRULE_CASTLE
    24,   // QUAD_MAP_WORLD_CLOUDS_KAKARIKO_VILLAGE
    43,   // QUAD_MAP_WORLD_CLOUDS_GRAVEYARD
    14,   // QUAD_MAP_WORLD_CLOUDS_DEATH_MOUNTAIN_TRAIL
    9,    // QUAD_MAP_WORLD_CLOUDS_GORON_CITY
    38,   // QUAD_MAP_WORLD_CLOUDS_ZORAS_RIVER
    82,   // QUAD_MAP_WORLD_CLOUDS_ZORAS_DOMAIN
    71,   // QUAD_MAP_WORLD_CLOUDS_ZORAS_FOUNTAIN
    -76,  // QUAD_MAP_WORLD_CLOUDS_GERUDO_VALLEY
    -87,  // QUAD_MAP_WORLD_CLOUDS_GERUDOS_FORTRESS
    -108, // QUAD_MAP_WORLD_CLOUDS_DESERT_COLOSSUS
    -54,  // QUAD_MAP_WORLD_CLOUDS_LAKE_HYLIA
    -93,  // WORLD_MAP_POINT_HAUNTED_WASTELAND
    -67,  // WORLD_MAP_POINT_GERUDOS_FORTRESS
    -56,  // WORLD_MAP_POINT_GERUDO_VALLEY
    -33,  // WORLD_MAP_POINT_HYLIA_LAKESIDE
    -10,  // WORLD_MAP_POINT_LON_LON_RANCH
    1,    // WORLD_MAP_POINT_MARKET
    14,   // WORLD_MAP_POINT_HYRULE_FIELD
    24,   // WORLD_MAP_POINT_DEATH_MOUNTAIN
    35,   // WORLD_MAP_POINT_KAKARIKO_VILLAGE
    58,   // WORLD_MAP_POINT_LOST_WOODS
    74,   // WORLD_MAP_POINT_KOKIRI_FOREST
    89,   // WORLD_MAP_POINT_ZORAS_DOMAIN
    0,    // QUAD_MAP_28
    -58,  // QUAD_MAP_29
    19,   // QUAD_MAP_30
    28,   // QUAD_MAP_31
};
static s16 sVtxPagePromptQuadsX[VTX_PAGE_PROMPT_QUADS] = {
    -76, // QUAD_PROMPT_MESSAGE
    -58, // QUAD_PROMPT_CURSOR_LEFT
    10,  // QUAD_PROMPT_CURSOR_RIGHT
    -58, // QUAD_PROMPT_CHOICE_YES
    10,  // QUAD_PROMPT_CHOICE_NO
};

static s16 sVtxPageItemQuadsWidth[CLAMP_MIN(VTX_PAGE_ITEM_QUADS, 1)] = { 0 };
static s16 sVtxPageEquipQuadsWidth[CLAMP_MIN(VTX_PAGE_EQUIP_QUADS, 1)] = { 0 };
static s16 sVtxPageMapDungeonQuadsWidth[VTX_PAGE_MAP_DUNGEON_QUADS] = {
    48, 48, 96, 24, 24, 24, 24, 24, 24, 24, 24, 24, 24, 24, 16, 16, 24,
};
static s16 sVtxPageQuestQuadsWidth[CLAMP_MIN(VTX_PAGE_QUEST_QUADS, 1)] = { 0 };
static s16 sVtxPagePromptQuadsWidth[VTX_PAGE_PROMPT_QUADS] = {
    152, // QUAD_PROMPT_MESSAGE
    48,  // QUAD_PROMPT_CURSOR_LEFT
    48,  // QUAD_PROMPT_CURSOR_RIGHT
    48,  // QUAD_PROMPT_CHOICE_YES
    48,  // QUAD_PROMPT_CHOICE_NO
};

static s16 sVtxPageItemQuadsY[CLAMP_MIN(VTX_PAGE_ITEM_QUADS, 1)] = { 0 };
static s16 sVtxPageEquipQuadsY[CLAMP_MIN(VTX_PAGE_EQUIP_QUADS, 1)] = { 0 };
static s16 sVtxPageMapDungeonQuadsY[VTX_PAGE_MAP_DUNGEON_QUADS] = {
    28, 28, 46, 28, -2, -32, 50, 36, 22, 8, -6, -20, -34, -48, 18, 18, 50,
};
static s16 sVtxPageQuestQuadsY[CLAMP_MIN(VTX_PAGE_QUEST_QUADS, 1)] = { 0 };
static s16 sVtxPageMapWorldQuadsY[VTX_PAGE_MAP_WORLD_QUADS] = {
    15,  // QUAD_MAP_WORLD_CLOUDS_SACRED_FOREST_MEADOW
    40,  // QUAD_MAP_WORLD_CLOUDS_HYRULE_FIELD
    11,  // QUAD_MAP_WORLD_CLOUDS_LON_LON_RANCH
    45,  // QUAD_MAP_WORLD_CLOUDS_MARKET
    52,  // QUAD_MAP_WORLD_CLOUDS_HYRULE_CASTLE
    37,  // QUAD_MAP_WORLD_CLOUDS_KAKARIKO_VILLAGE
    36,  // QUAD_MAP_WORLD_CLOUDS_GRAVEYARD
    57,  // QUAD_MAP_WORLD_CLOUDS_DEATH_MOUNTAIN_TRAIL
    54,  // QUAD_MAP_WORLD_CLOUDS_GORON_CITY
    33,  // QUAD_MAP_WORLD_CLOUDS_ZORAS_RIVER
    31,  // QUAD_MAP_WORLD_CLOUDS_ZORAS_DOMAIN
    45,  // QUAD_MAP_WORLD_CLOUDS_ZORAS_FOUNTAIN
    32,  // QUAD_MAP_WORLD_CLOUDS_GERUDO_VALLEY
    42,  // QUAD_MAP_WORLD_CLOUDS_GERUDOS_FORTRESS
    49,  // QUAD_MAP_WORLD_CLOUDS_DESERT_COLOSSUS
    -10, // QUAD_MAP_WORLD_CLOUDS_LAKE_HYLIA
    31,  // WORLD_MAP_POINT_HAUNTED_WASTELAND
    27,  // WORLD_MAP_POINT_GERUDOS_FORTRESS
    15,  // WORLD_MAP_POINT_GERUDO_VALLEY
    -49, // WORLD_MAP_POINT_HYLIA_LAKESIDE
    8,   // WORLD_MAP_POINT_LON_LON_RANCH
    38,  // WORLD_MAP_POINT_MARKET
    7,   // WORLD_MAP_POINT_HYRULE_FIELD
    47,  // WORLD_MAP_POINT_DEATH_MOUNTAIN
    30,  // WORLD_MAP_POINT_KAKARIKO_VILLAGE
    1,   // WORLD_MAP_POINT_LOST_WOODS
    -9,  // WORLD_MAP_POINT_KOKIRI_FOREST
    25,  // WORLD_MAP_POINT_ZORAS_DOMAIN
    0,   // QUAD_MAP_28
    1,   // QUAD_MAP_29
    -32, // QUAD_MAP_30
    -26, // QUAD_MAP_31
};
static s16 sVtxPagePromptQuadsY[VTX_PAGE_PROMPT_QUADS] = {
    36, // QUAD_PROMPT_MESSAGE
    10, // QUAD_PROMPT_CURSOR_LEFT
    10, // QUAD_PROMPT_CURSOR_RIGHT
    -6, // QUAD_PROMPT_CHOICE_YES
    -6, // QUAD_PROMPT_CHOICE_NO
};

static s16 sVtxPageItemQuadsHeight[CLAMP_MIN(VTX_PAGE_ITEM_QUADS, 1)] = { 0 };
static s16 sVtxPageEquipQuadsHeight[CLAMP_MIN(VTX_PAGE_EQUIP_QUADS, 1)] = { 0 };
static s16 sVtxPageMapDungeonQuadsHeight[VTX_PAGE_MAP_DUNGEON_QUADS] = {
    85, 85, 16, 24, 24, 24, 16, 16, 16, 16, 16, 16, 16, 16, 16, 16, 24,
};
static s16 sVtxPageQuestQuadsHeight[CLAMP_MIN(VTX_PAGE_QUEST_QUADS, 1)] = { 0 };
static s16 sVtxPagePromptQuadsHeight[VTX_PAGE_PROMPT_QUADS] = {
    16, // QUAD_PROMPT_MESSAGE
    48, // QUAD_PROMPT_CURSOR_LEFT
    48, // QUAD_PROMPT_CURSOR_RIGHT
    16, // QUAD_PROMPT_CHOICE_YES
    16, // QUAD_PROMPT_CHOICE_NO
};

static s16* sVtxPageQuadsX[] = {
    sVtxPageItemQuadsX,       // VTX_PAGE_ITEM
    sVtxPageEquipQuadsX,      // VTX_PAGE_EQUIP
    sVtxPageMapDungeonQuadsX, // VTX_PAGE_MAP_DUNGEON
    sVtxPageQuestQuadsX,      // VTX_PAGE_QUEST
    sVtxPageMapWorldQuadsX,   // VTX_PAGE_MAP_WORLD
    sVtxPagePromptQuadsX,     // VTX_PAGE_PROMPT
};

static s16* sVtxPageQuadsWidth[] = {
    sVtxPageItemQuadsWidth,       // VTX_PAGE_ITEM
    sVtxPageEquipQuadsWidth,      // VTX_PAGE_EQUIP
    sVtxPageMapDungeonQuadsWidth, // VTX_PAGE_MAP_DUNGEON
    sVtxPageQuestQuadsWidth,      // VTX_PAGE_QUEST
    gVtxPageMapWorldQuadsWidth,   // VTX_PAGE_MAP_WORLD
    sVtxPagePromptQuadsWidth,     // VTX_PAGE_PROMPT
};

static s16* sVtxPageQuadsY[] = {
    sVtxPageItemQuadsY,       // VTX_PAGE_ITEM
    sVtxPageEquipQuadsY,      // VTX_PAGE_EQUIP
    sVtxPageMapDungeonQuadsY, // VTX_PAGE_MAP_DUNGEON
    sVtxPageQuestQuadsY,      // VTX_PAGE_QUEST
    sVtxPageMapWorldQuadsY,   // VTX_PAGE_MAP_WORLD
    sVtxPagePromptQuadsY,     // VTX_PAGE_PROMPT
};

static s16* sVtxPageQuadsHeight[] = {
    sVtxPageItemQuadsHeight,       // VTX_PAGE_ITEM
    sVtxPageEquipQuadsHeight,      // VTX_PAGE_EQUIP
    sVtxPageMapDungeonQuadsHeight, // VTX_PAGE_MAP_DUNGEON
    sVtxPageQuestQuadsHeight,      // VTX_PAGE_QUEST
    gVtxPageMapWorldQuadsHeight,   // VTX_PAGE_MAP_WORLD
    sVtxPagePromptQuadsHeight,     // VTX_PAGE_PROMPT
};

static s16 sVtxMapWorldAreaX[] = {
    -58,  // WORLD_MAP_AREA_HYRULE_FIELD
    11,   // WORLD_MAP_AREA_KAKARIKO_VILLAGE
    30,   // WORLD_MAP_AREA_GRAVEYARD
    30,   // WORLD_MAP_AREA_ZORAS_RIVER
    15,   // WORLD_MAP_AREA_KOKIRI_FOREST
    38,   // WORLD_MAP_AREA_SACRED_FOREST_MEADOW
    -62,  // WORLD_MAP_AREA_LAKE_HYLIA
    60,   // WORLD_MAP_AREA_ZORAS_DOMAIN
    61,   // WORLD_MAP_AREA_ZORAS_FOUNTAIN
    -78,  // WORLD_MAP_AREA_GERUDO_VALLEY
    -300, // WORLD_MAP_AREA_LOST_WOODS
    -86,  // WORLD_MAP_AREA_DESERT_COLOSSUS
    -65,  // WORLD_MAP_AREA_GERUDOS_FORTRESS
    -300, // WORLD_MAP_AREA_HAUNTED_WASTELAND
    -300, // WORLD_MAP_AREA_MARKET
    -21,  // WORLD_MAP_AREA_HYRULE_CASTLE
    14,   // WORLD_MAP_AREA_DEATH_MOUNTAIN_TRAIL
    13,   // WORLD_MAP_AREA_DEATH_MOUNTAIN_CRATER
    20,   // WORLD_MAP_AREA_GORON_CITY
    -34,  // WORLD_MAP_AREA_LON_LON_RANCH
    -300, // WORLD_MAP_AREA_20
    0,    // WORLD_MAP_AREA_GANONS_CASTLE
};

static s16 sVtxMapWorldAreaWidth[] = {
    89, // WORLD_MAP_AREA_HYRULE_FIELD
    20, // WORLD_MAP_AREA_KAKARIKO_VILLAGE
    14, // WORLD_MAP_AREA_GRAVEYARD
    35, // WORLD_MAP_AREA_ZORAS_RIVER
    32, // WORLD_MAP_AREA_KOKIRI_FOREST
    17, // WORLD_MAP_AREA_SACRED_FOREST_MEADOW
    50, // WORLD_MAP_AREA_LAKE_HYLIA
    16, // WORLD_MAP_AREA_ZORAS_DOMAIN
    21, // WORLD_MAP_AREA_ZORAS_FOUNTAIN
    20, // WORLD_MAP_AREA_GERUDO_VALLEY
    -1, // WORLD_MAP_AREA_LOST_WOODS
    32, // WORLD_MAP_AREA_DESERT_COLOSSUS
    16, // WORLD_MAP_AREA_GERUDOS_FORTRESS
    -1, // WORLD_MAP_AREA_HAUNTED_WASTELAND
    -1, // WORLD_MAP_AREA_MARKET
    19, // WORLD_MAP_AREA_HYRULE_CASTLE
    19, // WORLD_MAP_AREA_DEATH_MOUNTAIN_TRAIL
    21, // WORLD_MAP_AREA_DEATH_MOUNTAIN_CRATER
    16, // WORLD_MAP_AREA_GORON_CITY
    20, // WORLD_MAP_AREA_LON_LON_RANCH
    -1, // WORLD_MAP_AREA_20
    0,  // WORLD_MAP_AREA_GANONS_CASTLE
};

static s16 sVtxMapWorldAreaY[] = {
    1,    // WORLD_MAP_AREA_HYRULE_FIELD
    15,   // WORLD_MAP_AREA_KAKARIKO_VILLAGE
    20,   // WORLD_MAP_AREA_GRAVEYARD
    9,    // WORLD_MAP_AREA_ZORAS_RIVER
    -30,  // WORLD_MAP_AREA_KOKIRI_FOREST
    -17,  // WORLD_MAP_AREA_SACRED_FOREST_MEADOW
    -34,  // WORLD_MAP_AREA_LAKE_HYLIA
    15,   // WORLD_MAP_AREA_ZORAS_DOMAIN
    30,   // WORLD_MAP_AREA_ZORAS_FOUNTAIN
    1,    // WORLD_MAP_AREA_GERUDO_VALLEY
    -300, // WORLD_MAP_AREA_LOST_WOODS
    42,   // WORLD_MAP_AREA_DESERT_COLOSSUS
    7,    // WORLD_MAP_AREA_GERUDOS_FORTRESS
    -300, // WORLD_MAP_AREA_HAUNTED_WASTELAND
    -300, // WORLD_MAP_AREA_MARKET
    24,   // WORLD_MAP_AREA_HYRULE_CASTLE
    36,   // WORLD_MAP_AREA_DEATH_MOUNTAIN_TRAIL
    53,   // WORLD_MAP_AREA_DEATH_MOUNTAIN_CRATER
    37,   // WORLD_MAP_AREA_GORON_CITY
    -13,  // WORLD_MAP_AREA_LON_LON_RANCH
    -300, // WORLD_MAP_AREA_20
    0,    // WORLD_MAP_AREA_GANONS_CASTLE
};

static s16 sVtxMapWorldAreaHeight[] = {
    36, // WORLD_MAP_AREA_HYRULE_FIELD
    15, // WORLD_MAP_AREA_KAKARIKO_VILLAGE
    16, // WORLD_MAP_AREA_GRAVEYARD
    23, // WORLD_MAP_AREA_ZORAS_RIVER
    23, // WORLD_MAP_AREA_KOKIRI_FOREST
    16, // WORLD_MAP_AREA_SACRED_FOREST_MEADOW
    24, // WORLD_MAP_AREA_LAKE_HYLIA
    13, // WORLD_MAP_AREA_ZORAS_DOMAIN
    17, // WORLD_MAP_AREA_ZORAS_FOUNTAIN
    18, // WORLD_MAP_AREA_GERUDO_VALLEY
    1,  // WORLD_MAP_AREA_LOST_WOODS
    25, // WORLD_MAP_AREA_DESERT_COLOSSUS
    13, // WORLD_MAP_AREA_GERUDOS_FORTRESS
    1,  // WORLD_MAP_AREA_HAUNTED_WASTELAND
    1,  // WORLD_MAP_AREA_MARKET
    13, // WORLD_MAP_AREA_HYRULE_CASTLE
    21, // WORLD_MAP_AREA_DEATH_MOUNTAIN_TRAIL
    15, // WORLD_MAP_AREA_DEATH_MOUNTAIN_CRATER
    13, // WORLD_MAP_AREA_GORON_CITY
    12, // WORLD_MAP_AREA_LON_LON_RANCH
    1,  // WORLD_MAP_AREA_20
    0,  // WORLD_MAP_AREA_GANONS_CASTLE
};

s16 KaleidoScope_SetPageVertices(PlayState* play, Vtx* vtx, s16 vtxPage, s16 numQuads) {
    static s16 sTradeQuestVtxOffsetY__ = 0;
    static s16 sTradeQuestVtxOffsetTimer__ = 1;
    static s16 sTradeQuestVtxOffsetState__ = 0;
    PauseContext* pauseCtx = &play->pauseCtx;
    s16* quadsX;
    s16* quadsWidth;
    s16* quadsY;
    s16* quadsHeight;
    s16 bufIAfterPageSections;
    s16 pageBgQuadX;
    s16 pageBgQuadY;
    s16 i;
    s16 j;
    s16 bufI;

    // Vertices for KaleidoScope_DrawPageSections

    pageBgQuadX = 0 - (PAGE_BG_COLS * PAGE_BG_QUAD_WIDTH) / 2 - PAGE_BG_QUAD_WIDTH;

    // For each column
    for (bufI = 0, j = 0; j < PAGE_BG_COLS; j++) {
        pageBgQuadX += PAGE_BG_QUAD_WIDTH;

        // For each row
        for (pageBgQuadY = (PAGE_BG_ROWS * PAGE_BG_QUAD_HEIGHT) / 2, i = 0; i < PAGE_BG_ROWS;
             i++, bufI += 4, pageBgQuadY -= PAGE_BG_QUAD_HEIGHT) {
            vtx[bufI + 0].v.ob[0] = vtx[bufI + 2].v.ob[0] = pageBgQuadX;

            vtx[bufI + 1].v.ob[0] = vtx[bufI + 3].v.ob[0] = vtx[bufI + 0].v.ob[0] + PAGE_BG_QUAD_WIDTH;

            vtx[bufI + 0].v.ob[1] = vtx[bufI + 1].v.ob[1] = pageBgQuadY + pauseCtx->offsetY;

            vtx[bufI + 2].v.ob[1] = vtx[bufI + 3].v.ob[1] = vtx[bufI + 0].v.ob[1] - PAGE_BG_QUAD_HEIGHT;

            vtx[bufI + 0].v.ob[2] = vtx[bufI + 1].v.ob[2] = vtx[bufI + 2].v.ob[2] = vtx[bufI + 3].v.ob[2] = 0;

            vtx[bufI + 0].v.flag = 0;
            vtx[bufI + 1].v.flag = 0;
            vtx[bufI + 2].v.flag = 0;
            vtx[bufI + 3].v.flag = 0;

            vtx[bufI + 0].v.tc[0] = vtx[bufI + 0].v.tc[1] = vtx[bufI + 1].v.tc[1] = vtx[bufI + 2].v.tc[0] = 0;

            vtx[bufI + 1].v.tc[0] = vtx[bufI + 3].v.tc[0] = PAGE_BG_QUAD_TEX_WIDTH * (1 << 5);

            vtx[bufI + 2].v.tc[1] = vtx[bufI + 3].v.tc[1] = PAGE_BG_QUAD_TEX_HEIGHT * (1 << 5);

            vtx[bufI + 0].v.cn[0] = vtx[bufI + 2].v.cn[0] = sPageBgColorRed_[vtxPage][j + 0];

            vtx[bufI + 0].v.cn[1] = vtx[bufI + 2].v.cn[1] = sPageBgColorGreen_[vtxPage][j + 0];

            vtx[bufI + 0].v.cn[2] = vtx[bufI + 2].v.cn[2] = sPageBgColorBlue_[vtxPage][j + 0];

            vtx[bufI + 1].v.cn[0] = vtx[bufI + 3].v.cn[0] = sPageBgColorRed_[vtxPage][j + 1];

            vtx[bufI + 1].v.cn[1] = vtx[bufI + 3].v.cn[1] = sPageBgColorGreen_[vtxPage][j + 1];

            vtx[bufI + 1].v.cn[2] = vtx[bufI + 3].v.cn[2] = sPageBgColorBlue_[vtxPage][j + 1];

            vtx[bufI + 0].v.cn[3] = vtx[bufI + 2].v.cn[3] = vtx[bufI + 1].v.cn[3] = vtx[bufI + 3].v.cn[3] =
                pauseCtx->alpha;
        }
    }

    bufIAfterPageSections = bufI;

    //

    if (numQuads != 0) {
        quadsX = sVtxPageQuadsX[vtxPage];
        quadsWidth = sVtxPageQuadsWidth[vtxPage];
        quadsY = sVtxPageQuadsY[vtxPage];
        quadsHeight = sVtxPageQuadsHeight[vtxPage];

        for (j = 0; j < numQuads; j++, bufI += 4) {
            vtx[bufI + 2].v.ob[0] = vtx[bufI + 0].v.ob[0] = quadsX[j];

            vtx[bufI + 1].v.ob[0] = vtx[bufI + 3].v.ob[0] = vtx[bufI + 0].v.ob[0] + quadsWidth[j];

            if (!IS_PAUSE_STATE_GAMEOVER(pauseCtx)) {
                vtx[bufI + 0].v.ob[1] = vtx[bufI + 1].v.ob[1] = quadsY[j] + pauseCtx->offsetY;
            } else {
                vtx[bufI + 0].v.ob[1] = vtx[bufI + 1].v.ob[1] = YREG(60 + j) + pauseCtx->offsetY;
            }

            vtx[bufI + 2].v.ob[1] = vtx[bufI + 3].v.ob[1] = vtx[bufI + 0].v.ob[1] - quadsHeight[j];

            vtx[bufI + 0].v.ob[2] = vtx[bufI + 1].v.ob[2] = vtx[bufI + 2].v.ob[2] = vtx[bufI + 3].v.ob[2] = 0;

            vtx[bufI + 0].v.flag = vtx[bufI + 1].v.flag = vtx[bufI + 2].v.flag = vtx[bufI + 3].v.flag = 0;

            vtx[bufI + 0].v.tc[0] = vtx[bufI + 0].v.tc[1] = vtx[bufI + 1].v.tc[1] = vtx[bufI + 2].v.tc[0] = 0;

            vtx[bufI + 1].v.tc[0] = vtx[bufI + 3].v.tc[0] = quadsWidth[j] << 5;

            vtx[bufI + 2].v.tc[1] = vtx[bufI + 3].v.tc[1] = quadsHeight[j] << 5;

            vtx[bufI + 0].v.cn[0] = vtx[bufI + 2].v.cn[0] = vtx[bufI + 0].v.cn[1] = vtx[bufI + 2].v.cn[1] =
                vtx[bufI + 0].v.cn[2] = vtx[bufI + 2].v.cn[2] = vtx[bufI + 1].v.cn[0] = vtx[bufI + 3].v.cn[0] =
                    vtx[bufI + 1].v.cn[1] = vtx[bufI + 3].v.cn[1] = vtx[bufI + 1].v.cn[2] = vtx[bufI + 3].v.cn[2] = 255;

            vtx[bufI + 0].v.cn[3] = vtx[bufI + 2].v.cn[3] = vtx[bufI + 1].v.cn[3] = vtx[bufI + 3].v.cn[3] =
                pauseCtx->alpha;
        }

        if (vtxPage == VTX_PAGE_MAP_WORLD) {
            // For world map page, initialize vtx beyond VTX_PAGE_MAP_WORLD_QUADS

            bufI -= ((VTX_PAGE_MAP_WORLD_QUADS - QUAD_MAP_29) * 4);

            j = gSaveContext.worldMapArea;

            vtx[bufI + 0].v.ob[0] = vtx[bufI + 2].v.ob[0] = sVtxMapWorldAreaX[j];

            if (j) {}

            vtx[bufI + 1].v.ob[0] = vtx[bufI + 3].v.ob[0] = vtx[bufI + 0].v.ob[0] + sVtxMapWorldAreaWidth[j];

            vtx[bufI + 0].v.ob[1] = vtx[bufI + 1].v.ob[1] = sVtxMapWorldAreaY[j] + pauseCtx->offsetY;

            vtx[bufI + 2].v.ob[1] = vtx[bufI + 3].v.ob[1] = vtx[bufI + 0].v.ob[1] - sVtxMapWorldAreaHeight[j];

            bufI += (3 * 4);

            if (pauseCtx->tradeQuestLocation != TRADE_QUEST_LOCATION_NONE) {
                if (sTradeQuestVtxOffsetTimer__ == 0) {
                    sTradeQuestVtxOffsetState__++;
                    switch (sTradeQuestVtxOffsetState__) {
                        case 1:
                            sTradeQuestVtxOffsetY__ = 3;
                            sTradeQuestVtxOffsetTimer__ = 8;
                            break;
                        case 2:
                            sTradeQuestVtxOffsetY__ = 0;
                            sTradeQuestVtxOffsetTimer__ = 6;
                            sTradeQuestVtxOffsetState__ = 0;
                            break;
                    }
                } else {
                    sTradeQuestVtxOffsetTimer__--;
                }

                j = bufIAfterPageSections + ((QUAD_MAP_WORLD_POINT_FIRST + pauseCtx->tradeQuestLocation) * 4);
                i = bufIAfterPageSections + (QUAD_MAP_29 * 4);

                vtx[i + 0].v.ob[0] = vtx[i + 2].v.ob[0] = vtx[j + 0].v.ob[0];

                vtx[i + 1].v.ob[0] = vtx[i + 3].v.ob[0] = vtx[i + 0].v.ob[0] + 8;

                vtx[i + 0].v.ob[1] = vtx[i + 1].v.ob[1] = vtx[j + 0].v.ob[1] - sTradeQuestVtxOffsetY__ + 10;

                vtx[i + 0].v.ob[2] = vtx[i + 1].v.ob[2] = vtx[i + 2].v.ob[2] = vtx[i + 3].v.ob[2] = 0;

                vtx[i + 2].v.ob[1] = vtx[i + 3].v.ob[1] = vtx[i + 0].v.ob[1] - 8;

                vtx[i + 0].v.flag = vtx[i + 1].v.flag = vtx[i + 2].v.flag = vtx[i + 3].v.flag = 0;

                vtx[bufI].v.tc[0] = vtx[bufI].v.tc[1] = vtx[i + 1].v.tc[1] = vtx[i + 2].v.tc[0] = 0;

                vtx[i + 1].v.tc[0] = vtx[i + 3].v.tc[0] = 8 * (1 << 5);

                vtx[i + 2].v.tc[1] = vtx[i + 3].v.tc[1] = 8 * (1 << 5);

                vtx[i + 0].v.cn[0] = vtx[i + 2].v.cn[0] = vtx[i + 0].v.cn[1] = vtx[i + 2].v.cn[1] = vtx[i + 0].v.cn[2] =
                    vtx[i + 2].v.cn[2] = vtx[i + 1].v.cn[0] = vtx[i + 3].v.cn[0] = vtx[i + 1].v.cn[1] =
                        vtx[i + 3].v.cn[1] = vtx[i + 1].v.cn[2] = vtx[i + 3].v.cn[2] = 255;

                vtx[i + 0].v.cn[3] = vtx[i + 2].v.cn[3] = vtx[i + 1].v.cn[3] = vtx[i + 3].v.cn[3] = pauseCtx->alpha;
            }
        }
    }

    return bufI;
}

static s16 sItemVtxQuadsWithAmmo[] = {
    SLOT_DEKU_STICK * 4, // QUAD_ITEM_AMMO_STICK_
    SLOT_DEKU_NUT * 4,   // QUAD_ITEM_AMMO_NUT_
    SLOT_BOMB * 4,       // QUAD_ITEM_AMMO_BOMB_
    SLOT_BOW * 4,        // QUAD_ITEM_AMMO_BOW_
    SLOT_SLINGSHOT * 4,  // QUAD_ITEM_AMMO_SLINGSHOT_
    SLOT_BOMBCHU * 4,    // QUAD_ITEM_AMMO_BOMBCHU_
    SLOT_MAGIC_BEAN * 4, // QUAD_ITEM_AMMO_BEAN_
};

static s16 sEquipColumnsX[] = { -114, 12, 44, 76 };

static u8 sEquipQuadsFirstByEquipType_[EQUIP_TYPE_MAX] = {
    QUAD_EQUIP_SWORD_KOKIRI, // EQUIP_TYPE_SWORD
    QUAD_EQUIP_SHIELD_DEKU,  // EQUIP_TYPE_SHIELD
    QUAD_EQUIP_TUNIC_KOKIRI, // EQUIP_TYPE_TUNIC
    QUAD_EQUIP_BOOTS_KOKIRI, // EQUIP_TYPE_BOOTS
};

static s16 sQuestQuadsX[] = {
    74,   // QUEST_MEDALLION_FOREST
    74,   // QUEST_MEDALLION_FIRE
    46,   // QUEST_MEDALLION_WATER
    18,   // QUEST_MEDALLION_SPIRIT
    18,   // QUEST_MEDALLION_SHADOW
    46,   // QUEST_MEDALLION_LIGHT
    -108, // QUEST_SONG_MINUET
    -90,  // QUEST_SONG_BOLERO
    -72,  // QUEST_SONG_SERENADE
    -54,  // QUEST_SONG_REQUIEM
    -36,  // QUEST_SONG_NOCTURNE
    -18,  // QUEST_SONG_PRELUDE
    -108, // QUEST_SONG_LULLABY
    -90,  // QUEST_SONG_EPONA
    -72,  // QUEST_SONG_SARIA
    -54,  // QUEST_SONG_SUN
    -36,  // QUEST_SONG_TIME
    -18,  // QUEST_SONG_STORMS
    20,   // QUEST_KOKIRI_EMERALD
    46,   // QUEST_GORON_RUBY
    72,   // QUEST_ZORA_SAPPHIRE
    -110, // QUEST_STONE_OF_AGONY
    -86,  // QUEST_GERUDOS_CARD
    -110, // QUEST_SKULL_TOKEN
    -54,  // QUEST_HEART_PIECE
    -98,  // QUAD_QUEST_SONG_NOTE_A1
    -86,  // QUAD_QUEST_SONG_NOTE_A2
    -74,  // QUAD_QUEST_SONG_NOTE_A3
    -62,  // QUAD_QUEST_SONG_NOTE_A4
    -50,  // QUAD_QUEST_SONG_NOTE_A5
    -38,  // QUAD_QUEST_SONG_NOTE_A6
    -26,  // QUAD_QUEST_SONG_NOTE_A7
    -14,  // QUAD_QUEST_SONG_NOTE_A8
    -98,  // QUAD_QUEST_SONG_NOTE_B1
    -86,  // QUAD_QUEST_SONG_NOTE_B2
    -74,  // QUAD_QUEST_SONG_NOTE_B3
    -62,  // QUAD_QUEST_SONG_NOTE_B4
    -50,  // QUAD_QUEST_SONG_NOTE_B5
    -38,  // QUAD_QUEST_SONG_NOTE_B6
    -26,  // QUAD_QUEST_SONG_NOTE_B7
    -14,  // QUAD_QUEST_SONG_NOTE_B8
    -88,  // QUAD_QUEST_SKULL_TOKENS_DIGIT1_SHADOW
    -81,  // QUAD_QUEST_SKULL_TOKENS_DIGIT2_SHADOW
    -72,  // QUAD_QUEST_SKULL_TOKENS_DIGIT3_SHADOW
    -90,  // QUAD_QUEST_SKULL_TOKENS_DIGIT1
    -83,  // QUAD_QUEST_SKULL_TOKENS_DIGIT2
    -74,  // QUAD_QUEST_SKULL_TOKENS_DIGIT3
};

static s16 sQuestQuadsY[] = {
    38,  // QUEST_MEDALLION_FOREST
    6,   // QUEST_MEDALLION_FIRE
    -12, // QUEST_MEDALLION_WATER
    6,   // QUEST_MEDALLION_SPIRIT
    38,  // QUEST_MEDALLION_SHADOW
    56,  // QUEST_MEDALLION_LIGHT
    -20, // QUEST_SONG_MINUET
    -20, // QUEST_SONG_BOLERO
    -20, // QUEST_SONG_SERENADE
    -20, // QUEST_SONG_REQUIEM
    -20, // QUEST_SONG_NOCTURNE
    -20, // QUEST_SONG_PRELUDE
    2,   // QUEST_SONG_LULLABY
    2,   // QUEST_SONG_EPONA
    2,   // QUEST_SONG_SARIA
    2,   // QUEST_SONG_SUN
    2,   // QUEST_SONG_TIME
    2,   // QUEST_SONG_STORMS
    -46, // QUEST_KOKIRI_EMERALD
    -46, // QUEST_GORON_RUBY
    -46, // QUEST_ZORA_SAPPHIRE
    58,  // QUEST_STONE_OF_AGONY
    58,  // QUEST_GERUDOS_CARD
    34,  // QUEST_SKULL_TOKEN
    58,  // QUEST_HEART_PIECE
    -52, // QUAD_QUEST_SONG_NOTE_A1
    -52, // QUAD_QUEST_SONG_NOTE_A2
    -52, // QUAD_QUEST_SONG_NOTE_A3
    -52, // QUAD_QUEST_SONG_NOTE_A4
    -52, // QUAD_QUEST_SONG_NOTE_A5
    -52, // QUAD_QUEST_SONG_NOTE_A6
    -52, // QUAD_QUEST_SONG_NOTE_A7
    -52, // QUAD_QUEST_SONG_NOTE_A8
    -52, // QUAD_QUEST_SONG_NOTE_B1
    -52, // QUAD_QUEST_SONG_NOTE_B2
    -52, // QUAD_QUEST_SONG_NOTE_B3
    -52, // QUAD_QUEST_SONG_NOTE_B4
    -52, // QUAD_QUEST_SONG_NOTE_B5
    -52, // QUAD_QUEST_SONG_NOTE_B6
    -52, // QUAD_QUEST_SONG_NOTE_B7
    -52, // QUAD_QUEST_SONG_NOTE_B8
    34,  // QUAD_QUEST_SKULL_TOKENS_DIGIT1_SHADOW
    34,  // QUAD_QUEST_SKULL_TOKENS_DIGIT2_SHADOW
    34,  // QUAD_QUEST_SKULL_TOKENS_DIGIT3_SHADOW
    36,  // QUAD_QUEST_SKULL_TOKENS_DIGIT1
    36,  // QUAD_QUEST_SKULL_TOKENS_DIGIT2
    36,  // QUAD_QUEST_SKULL_TOKENS_DIGIT3
};

static s16 sQuestQuadsSize[] = {
    24, // QUEST_MEDALLION_FOREST
    24, // QUEST_MEDALLION_FIRE
    24, // QUEST_MEDALLION_WATER
    24, // QUEST_MEDALLION_SPIRIT
    24, // QUEST_MEDALLION_SHADOW
    24, // QUEST_MEDALLION_LIGHT
    24, // QUEST_SONG_MINUET
    24, // QUEST_SONG_BOLERO
    24, // QUEST_SONG_SERENADE
    24, // QUEST_SONG_REQUIEM
    24, // QUEST_SONG_NOCTURNE
    24, // QUEST_SONG_PRELUDE
    24, // QUEST_SONG_LULLABY
    24, // QUEST_SONG_EPONA
    24, // QUEST_SONG_SARIA
    24, // QUEST_SONG_SUN
    24, // QUEST_SONG_TIME
    24, // QUEST_SONG_STORMS
    24, // QUEST_KOKIRI_EMERALD
    24, // QUEST_GORON_RUBY
    24, // QUEST_ZORA_SAPPHIRE
    24, // QUEST_STONE_OF_AGONY
    24, // QUEST_GERUDOS_CARD
    24, // QUEST_SKULL_TOKEN
    48, // QUEST_HEART_PIECE
    16, // QUAD_QUEST_SONG_NOTE_A1
    16, // QUAD_QUEST_SONG_NOTE_A2
    16, // QUAD_QUEST_SONG_NOTE_A3
    16, // QUAD_QUEST_SONG_NOTE_A4
    16, // QUAD_QUEST_SONG_NOTE_A5
    16, // QUAD_QUEST_SONG_NOTE_A6
    16, // QUAD_QUEST_SONG_NOTE_A7
    16, // QUAD_QUEST_SONG_NOTE_A8
    16, // QUAD_QUEST_SONG_NOTE_B1
    16, // QUAD_QUEST_SONG_NOTE_B2
    16, // QUAD_QUEST_SONG_NOTE_B3
    16, // QUAD_QUEST_SONG_NOTE_B4
    16, // QUAD_QUEST_SONG_NOTE_B5
    16, // QUAD_QUEST_SONG_NOTE_B6
    16, // QUAD_QUEST_SONG_NOTE_B7
    16, // QUAD_QUEST_SONG_NOTE_B8
    16, // QUAD_QUEST_SKULL_TOKENS_DIGIT1_SHADOW
    16, // QUAD_QUEST_SKULL_TOKENS_DIGIT2_SHADOW
    16, // QUAD_QUEST_SKULL_TOKENS_DIGIT3_SHADOW
    16, // QUAD_QUEST_SKULL_TOKENS_DIGIT1
    16, // QUAD_QUEST_SKULL_TOKENS_DIGIT2
    16, // QUAD_QUEST_SKULL_TOKENS_DIGIT3
};

void KaleidoScope_SetVertices(PlayState* play, GraphicsContext* gfxCtx) {
    PauseContext* pauseCtx = &play->pauseCtx;
    s16 vtx_x_;
    s16 i;
    s16 quadWidth;
    s16 j;
    s16 k;
    s16 vtx_y;

    pauseCtx->offsetY = 0;

    if ((pauseCtx->state == PAUSE_STATE_OPENING_1) ||
        (pauseCtx->state >= PAUSE_STATE_CLOSING
         /* PAUSE_STATE_CLOSING, PAUSE_STATE_UNPAUSE */) ||
        ((pauseCtx->state == PAUSE_STATE_SAVE_PROMPT) &&
         ((pauseCtx->savePromptState == PAUSE_SAVE_PROMPT_STATE_CLOSING) ||
          (pauseCtx->savePromptState == PAUSE_SAVE_PROMPT_STATE_CLOSING_AFTER_SAVED))) ||
        ((pauseCtx->state >= PAUSE_STATE_8) && (pauseCtx->state <= PAUSE_STATE_13)
         /* PAUSE_STATE_8, PAUSE_STATE_9, PAUSE_STATE_10, PAUSE_STATE_11, PAUSE_STATE_12, PAUSE_STATE_13 */)) {
        pauseCtx->offsetY = 80;
    }

    pauseCtx->itemPageVtx = Graph_Alloc(gfxCtx, ((PAGE_BG_QUADS + VTX_PAGE_ITEM_QUADS) * 4) * sizeof(Vtx));
    KaleidoScope_SetPageVertices(play, pauseCtx->itemPageVtx, VTX_PAGE_ITEM, VTX_PAGE_ITEM_QUADS);

    pauseCtx->equipPageVtx = Graph_Alloc(gfxCtx, ((PAGE_BG_QUADS + VTX_PAGE_EQUIP_QUADS) * 4) * sizeof(Vtx));
    KaleidoScope_SetPageVertices(play, pauseCtx->equipPageVtx, VTX_PAGE_EQUIP, VTX_PAGE_EQUIP_QUADS);

    if (!sInDungeonScene) {
        pauseCtx->mapPageVtx = Graph_Alloc(
            gfxCtx, ((PAGE_BG_QUADS + VTX_PAGE_MAP_WORLD_QUADS + WORLD_MAP_IMAGE_FRAG_NUM) * 4) * sizeof(Vtx));
        j = KaleidoScope_SetPageVertices(play, pauseCtx->mapPageVtx, VTX_PAGE_MAP_WORLD, VTX_PAGE_MAP_WORLD_QUADS);

        for (i = 0, vtx_y = 58; i < WORLD_MAP_IMAGE_FRAG_NUM; i++, j += 4, vtx_y -= WORLD_MAP_IMAGE_FRAG_HEIGHT) {
            pauseCtx->mapPageVtx[j + 0].v.ob[0] = pauseCtx->mapPageVtx[j + 2].v.ob[0] = 0 - (WORLD_MAP_IMAGE_WIDTH / 2);

            pauseCtx->mapPageVtx[j + 1].v.ob[0] = pauseCtx->mapPageVtx[j + 3].v.ob[0] =
                pauseCtx->mapPageVtx[j + 0].v.ob[0] + WORLD_MAP_IMAGE_WIDTH;

            pauseCtx->mapPageVtx[j + 0].v.ob[1] = pauseCtx->mapPageVtx[j + 1].v.ob[1] = vtx_y + pauseCtx->offsetY;

            pauseCtx->mapPageVtx[j + 2].v.ob[1] = pauseCtx->mapPageVtx[j + 3].v.ob[1] =
                pauseCtx->mapPageVtx[j + 0].v.ob[1] - WORLD_MAP_IMAGE_FRAG_HEIGHT;

            pauseCtx->mapPageVtx[j + 0].v.ob[2] = pauseCtx->mapPageVtx[j + 1].v.ob[2] =
                pauseCtx->mapPageVtx[j + 2].v.ob[2] = pauseCtx->mapPageVtx[j + 3].v.ob[2] = 0;

            pauseCtx->mapPageVtx[j + 0].v.flag = pauseCtx->mapPageVtx[j + 1].v.flag =
                pauseCtx->mapPageVtx[j + 2].v.flag = pauseCtx->mapPageVtx[j + 3].v.flag = 0;

            pauseCtx->mapPageVtx[j + 0].v.tc[0] = pauseCtx->mapPageVtx[j + 0].v.tc[1] =
                pauseCtx->mapPageVtx[j + 1].v.tc[1] = pauseCtx->mapPageVtx[j + 2].v.tc[0] = 0;

            pauseCtx->mapPageVtx[j + 1].v.tc[0] = pauseCtx->mapPageVtx[j + 3].v.tc[0] =
                WORLD_MAP_IMAGE_WIDTH * (1 << 5);

            pauseCtx->mapPageVtx[j + 2].v.tc[1] = pauseCtx->mapPageVtx[j + 3].v.tc[1] =
                WORLD_MAP_IMAGE_FRAG_HEIGHT * (1 << 5);

            pauseCtx->mapPageVtx[j + 0].v.cn[0] = pauseCtx->mapPageVtx[j + 2].v.cn[0] =
                pauseCtx->mapPageVtx[j + 0].v.cn[1] = pauseCtx->mapPageVtx[j + 2].v.cn[1] =
                    pauseCtx->mapPageVtx[j + 0].v.cn[2] = pauseCtx->mapPageVtx[j + 2].v.cn[2] =
                        pauseCtx->mapPageVtx[j + 1].v.cn[0] = pauseCtx->mapPageVtx[j + 3].v.cn[0] =
                            pauseCtx->mapPageVtx[j + 1].v.cn[1] = pauseCtx->mapPageVtx[j + 3].v.cn[1] =
                                pauseCtx->mapPageVtx[j + 1].v.cn[2] = pauseCtx->mapPageVtx[j + 3].v.cn[2] =
                                    pauseCtx->mapPageVtx[j + 0].v.cn[3] = pauseCtx->mapPageVtx[j + 2].v.cn[3] =
                                        pauseCtx->mapPageVtx[j + 1].v.cn[3] = pauseCtx->mapPageVtx[j + 3].v.cn[3] =
                                            pauseCtx->alpha;
        }

        pauseCtx->mapPageVtx[j - 2].v.ob[1] = pauseCtx->mapPageVtx[j - 1].v.ob[1] =
            pauseCtx->mapPageVtx[j - 4].v.ob[1] - (WORLD_MAP_IMAGE_HEIGHT % WORLD_MAP_IMAGE_FRAG_HEIGHT);

        pauseCtx->mapPageVtx[j - 2].v.tc[1] = pauseCtx->mapPageVtx[j - 1].v.tc[1] =
            (WORLD_MAP_IMAGE_HEIGHT % WORLD_MAP_IMAGE_FRAG_HEIGHT) * (1 << 5);
    } else {
        pauseCtx->mapPageVtx = Graph_Alloc(gfxCtx, ((PAGE_BG_QUADS + VTX_PAGE_MAP_DUNGEON_QUADS) * 4) * sizeof(Vtx));
        KaleidoScope_SetPageVertices(play, pauseCtx->mapPageVtx, VTX_PAGE_MAP_DUNGEON, VTX_PAGE_MAP_DUNGEON_QUADS);
    }

    pauseCtx->questPageVtx = Graph_Alloc(gfxCtx, ((PAGE_BG_QUADS + VTX_PAGE_QUEST_QUADS) * 4) * sizeof(Vtx));
    KaleidoScope_SetPageVertices(play, pauseCtx->questPageVtx, VTX_PAGE_QUEST, VTX_PAGE_QUEST_QUADS);

    pauseCtx->cursorVtx = Graph_Alloc(gfxCtx, (PAUSE_QUAD_CURSOR_MAX * 4) * sizeof(Vtx));

    for (i = 0; i < (PAUSE_QUAD_CURSOR_MAX * 4); i++) {
        pauseCtx->cursorVtx[i].v.ob[0] = pauseCtx->cursorVtx[i].v.ob[1] = pauseCtx->cursorVtx[i].v.ob[2] = 0;

        pauseCtx->cursorVtx[i].v.flag = 0;

        pauseCtx->cursorVtx[i].v.tc[0] = pauseCtx->cursorVtx[i].v.tc[1] = 0;

        pauseCtx->cursorVtx[i].v.cn[0] = pauseCtx->cursorVtx[i].v.cn[1] = pauseCtx->cursorVtx[i].v.cn[2] =
            pauseCtx->cursorVtx[i].v.cn[3] = 255;
    }

    // PAUSE_QUAD_CURSOR_TL
    pauseCtx->cursorVtx[1].v.tc[0] = pauseCtx->cursorVtx[2].v.tc[1] = pauseCtx->cursorVtx[3].v.tc[0] =
        pauseCtx->cursorVtx[3].v.tc[1]
        // PAUSE_QUAD_CURSOR_TR
        = pauseCtx->cursorVtx[5].v.tc[0] = pauseCtx->cursorVtx[6].v.tc[1] = pauseCtx->cursorVtx[7].v.tc[0] =
            pauseCtx->cursorVtx[7].v.tc[1]
        // PAUSE_QUAD_CURSOR_BL
        = pauseCtx->cursorVtx[9].v.tc[0] = pauseCtx->cursorVtx[10].v.tc[1] = pauseCtx->cursorVtx[11].v.tc[0] =
            pauseCtx->cursorVtx[11].v.tc[1]
        // PAUSE_QUAD_CURSOR_BR
        = pauseCtx->cursorVtx[13].v.tc[0] = pauseCtx->cursorVtx[14].v.tc[1] = pauseCtx->cursorVtx[15].v.tc[0] =
            pauseCtx->cursorVtx[15].v.tc[1] = 16 * (1 << 5);
    // PAUSE_QUAD_CURSOR_4
    pauseCtx->cursorVtx[17].v.tc[0] = pauseCtx->cursorVtx[18].v.tc[1] = pauseCtx->cursorVtx[19].v.tc[0] =
        pauseCtx->cursorVtx[19].v.tc[1] = 32 * (1 << 5);

    pauseCtx->itemVtx = Graph_Alloc(gfxCtx, (QUAD_ITEM_MAX * 4) * sizeof(Vtx));

    // QUAD_ITEM_GRID_FIRST..QUAD_ITEM_GRID_LAST

    for (k = 0, i = 0, vtx_y = (ITEM_GRID_ROWS * ITEM_GRID_CELL_HEIGHT) / 2 - 6; k < ITEM_GRID_ROWS;
         k++, vtx_y -= ITEM_GRID_CELL_HEIGHT) {
        for (vtx_x_ = 0 - (ITEM_GRID_COLS * ITEM_GRID_CELL_WIDTH) / 2, j = 0; j < ITEM_GRID_COLS;
             j++, i += 4, vtx_x_ += ITEM_GRID_CELL_WIDTH) {
            pauseCtx->itemVtx[i + 0].v.ob[0] = pauseCtx->itemVtx[i + 2].v.ob[0] = vtx_x_ + ITEM_GRID_QUAD_MARGIN;

            pauseCtx->itemVtx[i + 1].v.ob[0] = pauseCtx->itemVtx[i + 3].v.ob[0] =
                pauseCtx->itemVtx[i + 0].v.ob[0] + ITEM_GRID_QUAD_WIDTH;

            pauseCtx->itemVtx[i + 0].v.ob[1] = pauseCtx->itemVtx[i + 1].v.ob[1] =
                vtx_y + pauseCtx->offsetY - ITEM_GRID_QUAD_MARGIN;

            pauseCtx->itemVtx[i + 2].v.ob[1] = pauseCtx->itemVtx[i + 3].v.ob[1] =
                pauseCtx->itemVtx[i + 0].v.ob[1] - ITEM_GRID_QUAD_HEIGHT;

            pauseCtx->itemVtx[i + 0].v.ob[2] = pauseCtx->itemVtx[i + 1].v.ob[2] = pauseCtx->itemVtx[i + 2].v.ob[2] =
                pauseCtx->itemVtx[i + 3].v.ob[2] = 0;

            pauseCtx->itemVtx[i + 0].v.flag = pauseCtx->itemVtx[i + 1].v.flag = pauseCtx->itemVtx[i + 2].v.flag =
                pauseCtx->itemVtx[i + 3].v.flag = 0;

            pauseCtx->itemVtx[i + 0].v.tc[0] = pauseCtx->itemVtx[i + 0].v.tc[1] = pauseCtx->itemVtx[i + 1].v.tc[1] =
                pauseCtx->itemVtx[i + 2].v.tc[0] = 0;

            pauseCtx->itemVtx[i + 1].v.tc[0] = pauseCtx->itemVtx[i + 2].v.tc[1] = pauseCtx->itemVtx[i + 3].v.tc[0] =
                pauseCtx->itemVtx[i + 3].v.tc[1] = ITEM_GRID_QUAD_TEX_SIZE * (1 << 5);

            pauseCtx->itemVtx[i + 0].v.cn[0] = pauseCtx->itemVtx[i + 1].v.cn[0] = pauseCtx->itemVtx[i + 2].v.cn[0] =
                pauseCtx->itemVtx[i + 3].v.cn[0] = pauseCtx->itemVtx[i + 0].v.cn[1] = pauseCtx->itemVtx[i + 1].v.cn[1] =
                    pauseCtx->itemVtx[i + 2].v.cn[1] = pauseCtx->itemVtx[i + 3].v.cn[1] =
                        pauseCtx->itemVtx[i + 0].v.cn[2] = pauseCtx->itemVtx[i + 1].v.cn[2] =
                            pauseCtx->itemVtx[i + 2].v.cn[2] = pauseCtx->itemVtx[i + 3].v.cn[2] = 255;

            pauseCtx->itemVtx[i + 0].v.cn[3] = pauseCtx->itemVtx[i + 1].v.cn[3] = pauseCtx->itemVtx[i + 2].v.cn[3] =
                pauseCtx->itemVtx[i + 3].v.cn[3] = 255;
        }
    }

    // QUAD_ITEM_GRID_SELECTED_C_LEFT, QUAD_ITEM_GRID_SELECTED_C_DOWN, QUAD_ITEM_GRID_SELECTED_C_RIGHT

    for (j = 1; j < 4; j++, i += 4) {
        if (gSaveContext.equips.cButtonSlots[j - 1] != ITEM_NONE) {
            k = gSaveContext.equips.cButtonSlots[j - 1] * 4;

            pauseCtx->itemVtx[i + 0].v.ob[0] = pauseCtx->itemVtx[i + 2].v.ob[0] =
                pauseCtx->itemVtx[k].v.ob[0] + ITEM_GRID_SELECTED_QUAD_MARGIN;

            pauseCtx->itemVtx[i + 1].v.ob[0] = pauseCtx->itemVtx[i + 3].v.ob[0] =
                pauseCtx->itemVtx[i + 0].v.ob[0] + ITEM_GRID_SELECTED_QUAD_WIDTH;

            pauseCtx->itemVtx[i + 0].v.ob[1] = pauseCtx->itemVtx[i + 1].v.ob[1] =
                pauseCtx->itemVtx[k].v.ob[1] - ITEM_GRID_SELECTED_QUAD_MARGIN;

            pauseCtx->itemVtx[i + 2].v.ob[1] = pauseCtx->itemVtx[i + 3].v.ob[1] =
                pauseCtx->itemVtx[i + 0].v.ob[1] - ITEM_GRID_SELECTED_QUAD_HEIGHT;

            pauseCtx->itemVtx[i + 0].v.ob[2] = pauseCtx->itemVtx[i + 1].v.ob[2] = pauseCtx->itemVtx[i + 2].v.ob[2] =
                pauseCtx->itemVtx[i + 3].v.ob[2] = 0;

            pauseCtx->itemVtx[i + 0].v.flag = pauseCtx->itemVtx[i + 1].v.flag = pauseCtx->itemVtx[i + 2].v.flag =
                pauseCtx->itemVtx[i + 3].v.flag = 0;

            pauseCtx->itemVtx[i + 0].v.tc[0] = pauseCtx->itemVtx[i + 0].v.tc[1] = pauseCtx->itemVtx[i + 1].v.tc[1] =
                pauseCtx->itemVtx[i + 2].v.tc[0] = 0;

            pauseCtx->itemVtx[i + 1].v.tc[0] = pauseCtx->itemVtx[i + 2].v.tc[1] = pauseCtx->itemVtx[i + 3].v.tc[0] =
                pauseCtx->itemVtx[i + 3].v.tc[1] = ITEM_GRID_SELECTED_QUAD_TEX_SIZE * (1 << 5);

            pauseCtx->itemVtx[i + 0].v.cn[0] = pauseCtx->itemVtx[i + 1].v.cn[0] = pauseCtx->itemVtx[i + 2].v.cn[0] =
                pauseCtx->itemVtx[i + 3].v.cn[0] = pauseCtx->itemVtx[i + 0].v.cn[1] = pauseCtx->itemVtx[i + 1].v.cn[1] =
                    pauseCtx->itemVtx[i + 2].v.cn[1] = pauseCtx->itemVtx[i + 3].v.cn[1] =
                        pauseCtx->itemVtx[i + 0].v.cn[2] = pauseCtx->itemVtx[i + 1].v.cn[2] =
                            pauseCtx->itemVtx[i + 2].v.cn[2] = pauseCtx->itemVtx[i + 3].v.cn[2] = 255;

            pauseCtx->itemVtx[i + 0].v.cn[3] = pauseCtx->itemVtx[i + 1].v.cn[3] = pauseCtx->itemVtx[i + 2].v.cn[3] =
                pauseCtx->itemVtx[i + 3].v.cn[3] = pauseCtx->alpha;
        } else {
            // No item equipped on the C button, put the quad out of view

            pauseCtx->itemVtx[i + 0].v.ob[0] = pauseCtx->itemVtx[i + 2].v.ob[0] = -300;

            pauseCtx->itemVtx[i + 1].v.ob[0] = pauseCtx->itemVtx[i + 3].v.ob[0] =
                pauseCtx->itemVtx[i + 0].v.ob[0] + ITEM_GRID_SELECTED_QUAD_WIDTH;

            pauseCtx->itemVtx[i + 0].v.ob[1] = pauseCtx->itemVtx[i + 1].v.ob[1] = 300;

            pauseCtx->itemVtx[i + 2].v.ob[1] = pauseCtx->itemVtx[i + 3].v.ob[1] =
                pauseCtx->itemVtx[i + 0].v.ob[1] - ITEM_GRID_SELECTED_QUAD_HEIGHT;
        }
    }

    // QUAD_ITEM_AMMO_*

    for (i = QUAD_ITEM_AMMO_FIRST * 4, j = 0; j < 7; j++) {
        k = sItemVtxQuadsWithAmmo[j];

        // tens

        pauseCtx->itemVtx[i + 0].v.ob[0] = pauseCtx->itemVtx[i + 2].v.ob[0] =
            pauseCtx->itemVtx[k].v.ob[0] + ITEM_AMMO_TENS_QUAD_OFFSET_X;

        pauseCtx->itemVtx[i + 1].v.ob[0] = pauseCtx->itemVtx[i + 3].v.ob[0] =
            pauseCtx->itemVtx[i + 0].v.ob[0] + ITEM_AMMO_DIGIT_QUAD_WIDTH;

        pauseCtx->itemVtx[i + 0].v.ob[1] = pauseCtx->itemVtx[i + 1].v.ob[1] =
            pauseCtx->itemVtx[k].v.ob[1] - ITEM_AMMO_TENS_QUAD_OFFSET_Y;

        pauseCtx->itemVtx[i + 2].v.ob[1] = pauseCtx->itemVtx[i + 3].v.ob[1] =
            pauseCtx->itemVtx[i + 0].v.ob[1] - ITEM_AMMO_DIGIT_QUAD_HEIGHT;

        // units

        pauseCtx->itemVtx[i + 4].v.ob[0] = pauseCtx->itemVtx[i + 6].v.ob[0] =
            pauseCtx->itemVtx[i + 0].v.ob[0] + ITEM_AMMO_UNITS_QUAD_OFFSET_X;

        pauseCtx->itemVtx[i + 5].v.ob[0] = pauseCtx->itemVtx[i + 7].v.ob[0] =
            pauseCtx->itemVtx[i + 4].v.ob[0] + ITEM_AMMO_DIGIT_QUAD_WIDTH;

        pauseCtx->itemVtx[i + 4].v.ob[1] = pauseCtx->itemVtx[i + 5].v.ob[1] =
            pauseCtx->itemVtx[i + 0].v.ob[1] - ITEM_AMMO_UNITS_QUAD_OFFSET_Y;

        pauseCtx->itemVtx[i + 6].v.ob[1] = pauseCtx->itemVtx[i + 7].v.ob[1] =
            pauseCtx->itemVtx[i + 4].v.ob[1] - ITEM_AMMO_DIGIT_QUAD_HEIGHT;

        // tens, units

        for (k = 0; k < 2; k++, i += 4) {
            pauseCtx->itemVtx[i + 0].v.ob[2] = pauseCtx->itemVtx[i + 1].v.ob[2] = pauseCtx->itemVtx[i + 2].v.ob[2] =
                pauseCtx->itemVtx[i + 3].v.ob[2] = 0;

            pauseCtx->itemVtx[i + 0].v.flag = pauseCtx->itemVtx[i + 1].v.flag = pauseCtx->itemVtx[i + 2].v.flag =
                pauseCtx->itemVtx[i + 3].v.flag = 0;

            pauseCtx->itemVtx[i + 0].v.tc[0] = pauseCtx->itemVtx[i + 0].v.tc[1] = pauseCtx->itemVtx[i + 1].v.tc[1] =
                pauseCtx->itemVtx[i + 2].v.tc[0] = 0;

            pauseCtx->itemVtx[i + 1].v.tc[0] = pauseCtx->itemVtx[i + 2].v.tc[1] = pauseCtx->itemVtx[i + 3].v.tc[0] =
                pauseCtx->itemVtx[i + 3].v.tc[1] = ITEM_AMMO_DIGIT_QUAD_TEX_SIZE * (1 << 5);

            pauseCtx->itemVtx[i + 0].v.cn[0] = pauseCtx->itemVtx[i + 1].v.cn[0] = pauseCtx->itemVtx[i + 2].v.cn[0] =
                pauseCtx->itemVtx[i + 3].v.cn[0] = pauseCtx->itemVtx[i + 0].v.cn[1] = pauseCtx->itemVtx[i + 1].v.cn[1] =
                    pauseCtx->itemVtx[i + 2].v.cn[1] = pauseCtx->itemVtx[i + 3].v.cn[1] =
                        pauseCtx->itemVtx[i + 0].v.cn[2] = pauseCtx->itemVtx[i + 1].v.cn[2] =
                            pauseCtx->itemVtx[i + 2].v.cn[2] = pauseCtx->itemVtx[i + 3].v.cn[2] = 255;

            pauseCtx->itemVtx[i + 0].v.cn[3] = pauseCtx->itemVtx[i + 1].v.cn[3] = pauseCtx->itemVtx[i + 2].v.cn[3] =
                pauseCtx->itemVtx[i + 3].v.cn[3] = pauseCtx->alpha;
        }
    }

    pauseCtx->equipVtx = Graph_Alloc(gfxCtx, (QUAD_EQUIP_MAX * 4) * sizeof(Vtx));

    // QUAD_EQUIP_UPG_BULLETBAG_QUIVER, QUAD_EQUIP_SWORD_KOKIRI, QUAD_EQUIP_SWORD_MASTER, QUAD_EQUIP_SWORD_BIGGORON,
    // QUAD_EQUIP_UPG_BOMB_BAG, QUAD_EQUIP_SHIELD_DEKU, QUAD_EQUIP_SHIELD_HYLIAN, QUAD_EQUIP_SHIELD_MIRROR,
    // QUAD_EQUIP_UPG_STRENGTH, QUAD_EQUIP_TUNIC_KOKIRI, QUAD_EQUIP_TUNIC_GORON, QUAD_EQUIP_TUNIC_ZORA,
    // QUAD_EQUIP_UPG_SCALE, QUAD_EQUIP_BOOTS_KOKIRI, QUAD_EQUIP_BOOTS_IRON, QUAD_EQUIP_BOOTS_HOVER

    // for each row
    for (k = 0, i = 0, vtx_y = (EQUIP_TYPE_MAX * EQUIP_GRID_CELL_HEIGHT) / 2 - 6; i < EQUIP_TYPE_MAX;
         i++, vtx_y -= EQUIP_GRID_CELL_HEIGHT) {
        // for each column
        for (j = 0; j < 4; j++, k += 4) {
            pauseCtx->equipVtx[k + 0].v.ob[0] = pauseCtx->equipVtx[k + 2].v.ob[0] =
                sEquipColumnsX[j] + EQUIP_GRID_QUAD_MARGIN;

            pauseCtx->equipVtx[k + 1].v.ob[0] = pauseCtx->equipVtx[k + 3].v.ob[0] =
                pauseCtx->equipVtx[k + 0].v.ob[0] + EQUIP_GRID_QUAD_WIDTH;

            pauseCtx->equipVtx[k + 0].v.ob[1] = pauseCtx->equipVtx[k + 1].v.ob[1] =
                vtx_y + pauseCtx->offsetY - EQUIP_GRID_QUAD_MARGIN;

            pauseCtx->equipVtx[k + 2].v.ob[1] = pauseCtx->equipVtx[k + 3].v.ob[1] =
                pauseCtx->equipVtx[k + 0].v.ob[1] - EQUIP_GRID_QUAD_HEIGHT;

            pauseCtx->equipVtx[k + 0].v.ob[2] = pauseCtx->equipVtx[k + 1].v.ob[2] = pauseCtx->equipVtx[k + 2].v.ob[2] =
                pauseCtx->equipVtx[k + 3].v.ob[2] = 0;

            pauseCtx->equipVtx[k + 0].v.flag = pauseCtx->equipVtx[k + 1].v.flag = pauseCtx->equipVtx[k + 2].v.flag =
                pauseCtx->equipVtx[k + 3].v.flag = 0;

            pauseCtx->equipVtx[k + 0].v.tc[0] = pauseCtx->equipVtx[k + 0].v.tc[1] = pauseCtx->equipVtx[k + 1].v.tc[1] =
                pauseCtx->equipVtx[k + 2].v.tc[0] = 0;

            pauseCtx->equipVtx[k + 1].v.tc[0] = pauseCtx->equipVtx[k + 2].v.tc[1] = pauseCtx->equipVtx[k + 3].v.tc[0] =
                pauseCtx->equipVtx[k + 3].v.tc[1] = EQUIP_GRID_QUAD_TEX_SIZE * (1 << 5);

            pauseCtx->equipVtx[k + 0].v.cn[0] = pauseCtx->equipVtx[k + 1].v.cn[0] = pauseCtx->equipVtx[k + 2].v.cn[0] =
                pauseCtx->equipVtx[k + 3].v.cn[0] = pauseCtx->equipVtx[k + 0].v.cn[1] =
                    pauseCtx->equipVtx[k + 1].v.cn[1] = pauseCtx->equipVtx[k + 2].v.cn[1] =
                        pauseCtx->equipVtx[k + 3].v.cn[1] = pauseCtx->equipVtx[k + 0].v.cn[2] =
                            pauseCtx->equipVtx[k + 1].v.cn[2] = pauseCtx->equipVtx[k + 2].v.cn[2] =
                                pauseCtx->equipVtx[k + 3].v.cn[2] = 255;

            pauseCtx->equipVtx[k + 0].v.cn[3] = pauseCtx->equipVtx[k + 1].v.cn[3] = pauseCtx->equipVtx[k + 2].v.cn[3] =
                pauseCtx->equipVtx[k + 3].v.cn[3] = pauseCtx->alpha;
        }
    }

    // QUAD_EQUIP_SELECTED_SWORD, QUAD_EQUIP_SELECTED_SHIELD, QUAD_EQUIP_SELECTED_TUNIC, QUAD_EQUIP_SELECTED_BOOTS

    for (j = 0; j < EQUIP_TYPE_MAX; j++, k += 4) {
        if (CUR_EQUIP_VALUE(j) != 0) {
            i = (CUR_EQUIP_VALUE(j) - 1 + sEquipQuadsFirstByEquipType_[j]) * 4;

            pauseCtx->equipVtx[k + 0].v.ob[0] = pauseCtx->equipVtx[k + 2].v.ob[0] =
                pauseCtx->equipVtx[i].v.ob[0] + EQUIP_GRID_SELECTED_QUAD_MARGIN;

            pauseCtx->equipVtx[k + 1].v.ob[0] = pauseCtx->equipVtx[k + 3].v.ob[0] =
                pauseCtx->equipVtx[k + 0].v.ob[0] + EQUIP_GRID_SELECTED_QUAD_WIDTH;

            pauseCtx->equipVtx[k + 0].v.ob[1] = pauseCtx->equipVtx[k + 1].v.ob[1] =
                pauseCtx->equipVtx[i].v.ob[1] - EQUIP_GRID_SELECTED_QUAD_MARGIN;

            pauseCtx->equipVtx[k + 2].v.ob[1] = pauseCtx->equipVtx[k + 3].v.ob[1] =
                pauseCtx->equipVtx[k + 0].v.ob[1] - EQUIP_GRID_SELECTED_QUAD_HEIGHT;

            pauseCtx->equipVtx[k + 0].v.ob[2] = pauseCtx->equipVtx[k + 1].v.ob[2] = pauseCtx->equipVtx[k + 2].v.ob[2] =
                pauseCtx->equipVtx[k + 3].v.ob[2] = 0;

            pauseCtx->equipVtx[k + 0].v.flag = pauseCtx->equipVtx[k + 1].v.flag = pauseCtx->equipVtx[k + 2].v.flag =
                pauseCtx->equipVtx[k + 3].v.flag = 0;

            pauseCtx->equipVtx[k + 0].v.tc[0] = pauseCtx->equipVtx[k + 0].v.tc[1] = pauseCtx->equipVtx[k + 1].v.tc[1] =
                pauseCtx->equipVtx[k + 2].v.tc[0] = 0;

            pauseCtx->equipVtx[k + 1].v.tc[0] = pauseCtx->equipVtx[k + 2].v.tc[1] = pauseCtx->equipVtx[k + 3].v.tc[0] =
                pauseCtx->equipVtx[k + 3].v.tc[1] = EQUIP_GRID_SELECTED_QUAD_TEX_SIZE * (1 << 5);

            pauseCtx->equipVtx[k + 0].v.cn[0] = pauseCtx->equipVtx[k + 1].v.cn[0] = pauseCtx->equipVtx[k + 2].v.cn[0] =
                pauseCtx->equipVtx[k + 3].v.cn[0] = pauseCtx->equipVtx[k + 0].v.cn[1] =
                    pauseCtx->equipVtx[k + 1].v.cn[1] = pauseCtx->equipVtx[k + 2].v.cn[1] =
                        pauseCtx->equipVtx[k + 3].v.cn[1] = pauseCtx->equipVtx[k + 0].v.cn[2] =
                            pauseCtx->equipVtx[k + 1].v.cn[2] = pauseCtx->equipVtx[k + 2].v.cn[2] =
                                pauseCtx->equipVtx[k + 3].v.cn[2] = 255;

            pauseCtx->equipVtx[k + 0].v.cn[3] = pauseCtx->equipVtx[k + 1].v.cn[3] = pauseCtx->equipVtx[k + 2].v.cn[3] =
                pauseCtx->equipVtx[k + 3].v.cn[3] = pauseCtx->alpha;
        }
    }

    // QUAD_EQUIP_PLAYER_FIRST..QUAD_EQUIP_PLAYER_LAST

    vtx_x_ = PAUSE_EQUIP_PLAYER_HEIGHT;
    vtx_y = 50;
    while (true) {
        pauseCtx->equipVtx[k + 0].v.ob[0] = pauseCtx->equipVtx[k + 2].v.ob[0] = -64;

        pauseCtx->equipVtx[k + 1].v.ob[0] = pauseCtx->equipVtx[k + 3].v.ob[0] =
            pauseCtx->equipVtx[k + 0].v.ob[0] + PAUSE_EQUIP_PLAYER_WIDTH;

        pauseCtx->equipVtx[k + 0].v.ob[1] = pauseCtx->equipVtx[k + 1].v.ob[1] = vtx_y + pauseCtx->offsetY;

        pauseCtx->equipVtx[k + 2].v.ob[1] = pauseCtx->equipVtx[k + 3].v.ob[1] =
            pauseCtx->equipVtx[k + 0].v.ob[1] - PAUSE_EQUIP_PLAYER_FRAG_HEIGHT;

        pauseCtx->equipVtx[k + 0].v.ob[2] = pauseCtx->equipVtx[k + 1].v.ob[2] = pauseCtx->equipVtx[k + 2].v.ob[2] =
            pauseCtx->equipVtx[k + 3].v.ob[2] = 0;

        pauseCtx->equipVtx[k + 0].v.flag = pauseCtx->equipVtx[k + 1].v.flag = pauseCtx->equipVtx[k + 2].v.flag =
            pauseCtx->equipVtx[k + 3].v.flag = 0;

        pauseCtx->equipVtx[k + 0].v.tc[0] = pauseCtx->equipVtx[k + 0].v.tc[1] = pauseCtx->equipVtx[k + 1].v.tc[1] =
            pauseCtx->equipVtx[k + 2].v.tc[0] = 0;

        pauseCtx->equipVtx[k + 1].v.tc[0] = pauseCtx->equipVtx[k + 3].v.tc[0] = PAUSE_EQUIP_PLAYER_WIDTH * (1 << 5);

        pauseCtx->equipVtx[k + 2].v.tc[1] = pauseCtx->equipVtx[k + 3].v.tc[1] =
            PAUSE_EQUIP_PLAYER_FRAG_HEIGHT * (1 << 5);

        pauseCtx->equipVtx[k + 0].v.cn[0] = pauseCtx->equipVtx[k + 1].v.cn[0] = pauseCtx->equipVtx[k + 2].v.cn[0] =
            pauseCtx->equipVtx[k + 3].v.cn[0] = pauseCtx->equipVtx[k + 0].v.cn[1] = pauseCtx->equipVtx[k + 1].v.cn[1] =
                pauseCtx->equipVtx[k + 2].v.cn[1] = pauseCtx->equipVtx[k + 3].v.cn[1] =
                    pauseCtx->equipVtx[k + 0].v.cn[2] = pauseCtx->equipVtx[k + 1].v.cn[2] =
                        pauseCtx->equipVtx[k + 2].v.cn[2] = pauseCtx->equipVtx[k + 3].v.cn[2] = 255;

        pauseCtx->equipVtx[k + 0].v.cn[3] = pauseCtx->equipVtx[k + 1].v.cn[3] = pauseCtx->equipVtx[k + 2].v.cn[3] =
            pauseCtx->equipVtx[k + 3].v.cn[3] = pauseCtx->alpha;

        vtx_x_ -= PAUSE_EQUIP_PLAYER_FRAG_HEIGHT;
        vtx_y -= PAUSE_EQUIP_PLAYER_FRAG_HEIGHT;

        if (vtx_x_ < 0) {
            pauseCtx->equipVtx[k + 2].v.ob[1] = pauseCtx->equipVtx[k + 3].v.ob[1] =
                pauseCtx->equipVtx[k + 0].v.ob[1] - (PAUSE_EQUIP_PLAYER_HEIGHT % PAUSE_EQUIP_PLAYER_FRAG_HEIGHT);

            pauseCtx->equipVtx[k + 2].v.tc[1] = pauseCtx->equipVtx[k + 3].v.tc[1] =
                (PAUSE_EQUIP_PLAYER_HEIGHT % PAUSE_EQUIP_PLAYER_FRAG_HEIGHT) * (1 << 5);

            break;
        }

        k += 4;
    }

    pauseCtx->questVtx = Graph_Alloc(gfxCtx, QUAD_QUEST_MAX * 4 * sizeof(Vtx));

    for (k = 0, j = 0; j < QUAD_QUEST_MAX; j++, k += 4) {
        quadWidth = sQuestQuadsSize[j];

        if ((j < QUEST_SONG_MINUET) || (j >= QUAD_QUEST_SKULL_TOKENS_DIGIT1_SHADOW)) {
            pauseCtx->questVtx[k + 0].v.ob[0] = pauseCtx->questVtx[k + 2].v.ob[0] = sQuestQuadsX[j];

            pauseCtx->questVtx[k + 1].v.ob[0] = pauseCtx->questVtx[k + 3].v.ob[0] =
                pauseCtx->questVtx[k + 0].v.ob[0] + sQuestQuadsSize[j];

            pauseCtx->questVtx[k + 0].v.ob[1] = pauseCtx->questVtx[k + 1].v.ob[1] = sQuestQuadsY[j] + pauseCtx->offsetY;

            pauseCtx->questVtx[k + 2].v.ob[1] = pauseCtx->questVtx[k + 3].v.ob[1] =
                pauseCtx->questVtx[k + 0].v.ob[1] - sQuestQuadsSize[j];

            if (j >= QUAD_QUEST_SKULL_TOKENS_DIGIT1_SHADOW) {
                pauseCtx->questVtx[k + 1].v.ob[0] = pauseCtx->questVtx[k + 3].v.ob[0] =
                    pauseCtx->questVtx[k + 0].v.ob[0] + 8;

                pauseCtx->questVtx[k + 0].v.ob[1] = pauseCtx->questVtx[k + 1].v.ob[1] =
                    sQuestQuadsY[j] + pauseCtx->offsetY - 6;

                pauseCtx->questVtx[k + 2].v.ob[1] = pauseCtx->questVtx[k + 3].v.ob[1] =
                    pauseCtx->questVtx[k + 0].v.ob[1] - 16;

                quadWidth = 8;
            }
        } else {
            if ((j >= QUEST_SONG_MINUET) && (j < QUEST_KOKIRI_EMERALD)) {
                quadWidth = 16;
            }

            pauseCtx->questVtx[k + 0].v.ob[0] = pauseCtx->questVtx[k + 2].v.ob[0] = sQuestQuadsX[j] + 2;

            pauseCtx->questVtx[k + 1].v.ob[0] = pauseCtx->questVtx[k + 3].v.ob[0] =
                pauseCtx->questVtx[k + 0].v.ob[0] + quadWidth - 4;

            pauseCtx->questVtx[k + 0].v.ob[1] = pauseCtx->questVtx[k + 1].v.ob[1] =
                sQuestQuadsY[j] + pauseCtx->offsetY - 2;

            pauseCtx->questVtx[k + 2].v.ob[1] = pauseCtx->questVtx[k + 3].v.ob[1] =
                pauseCtx->questVtx[k + 0].v.ob[1] - sQuestQuadsSize[j] + 4;
        }

        pauseCtx->questVtx[k + 0].v.ob[2] = pauseCtx->questVtx[k + 1].v.ob[2] = pauseCtx->questVtx[k + 2].v.ob[2] =
            pauseCtx->questVtx[k + 3].v.ob[2] = 0;

        pauseCtx->questVtx[k + 0].v.flag = pauseCtx->questVtx[k + 1].v.flag = pauseCtx->questVtx[k + 2].v.flag =
            pauseCtx->questVtx[k + 3].v.flag = 0;

        pauseCtx->questVtx[k + 0].v.tc[0] = pauseCtx->questVtx[k + 0].v.tc[1] = pauseCtx->questVtx[k + 1].v.tc[1] =
            pauseCtx->questVtx[k + 2].v.tc[0] = 0;

        pauseCtx->questVtx[k + 1].v.tc[0] = pauseCtx->questVtx[k + 3].v.tc[0] = quadWidth << 5;
        pauseCtx->questVtx[k + 2].v.tc[1] = pauseCtx->questVtx[k + 3].v.tc[1] = sQuestQuadsSize[j] << 5;

        pauseCtx->questVtx[k + 0].v.cn[0] = pauseCtx->questVtx[k + 1].v.cn[0] = pauseCtx->questVtx[k + 2].v.cn[0] =
            pauseCtx->questVtx[k + 3].v.cn[0] = pauseCtx->questVtx[k + 0].v.cn[1] = pauseCtx->questVtx[k + 1].v.cn[1] =
                pauseCtx->questVtx[k + 2].v.cn[1] = pauseCtx->questVtx[k + 3].v.cn[1] =
                    pauseCtx->questVtx[k + 0].v.cn[2] = pauseCtx->questVtx[k + 1].v.cn[2] =
                        pauseCtx->questVtx[k + 2].v.cn[2] = pauseCtx->questVtx[k + 3].v.cn[2] = 255;

        pauseCtx->questVtx[k + 0].v.cn[3] = pauseCtx->questVtx[k + 1].v.cn[3] = pauseCtx->questVtx[k + 2].v.cn[3] =
            pauseCtx->questVtx[k + 3].v.cn[3] = pauseCtx->alpha;
    }

    pauseCtx->infoPanelVtx = Graph_Alloc(gfxCtx, 28 * sizeof(Vtx));

    pauseCtx->promptPageVtx = Graph_Alloc(gfxCtx, ((PAGE_BG_QUADS + VTX_PAGE_PROMPT_QUADS) * 4) * sizeof(Vtx));
    KaleidoScope_SetPageVertices(play, pauseCtx->promptPageVtx, VTX_PAGE_PROMPT, VTX_PAGE_PROMPT_QUADS);
}

void KaleidoScope_DrawGameOver(PlayState* play) {
    GraphicsContext* gfxCtx = play->state.gfxCtx;

    OPEN_DISPS(gfxCtx, "../z_kaleido_scope_PAL.c", 3122);

    Gfx_SetupDL_39Opa(gfxCtx);

    gDPSetCycleType(POLY_OPA_DISP++, G_CYC_2CYCLE);
    gDPSetRenderMode(POLY_OPA_DISP++, G_RM_PASS, G_RM_XLU_SURF2);
    gDPSetCombineLERP(POLY_OPA_DISP++, TEXEL1, TEXEL0, PRIM_LOD_FRAC, TEXEL0, 0, 0, 0, TEXEL0, PRIMITIVE, ENVIRONMENT,
                      COMBINED, ENVIRONMENT, COMBINED, 0, PRIMITIVE, 0);

    gDPSetPrimColor(POLY_OPA_DISP++, 0, 80, sColor82ABRed_D_8082AB8C, sColor82ABGreen_D_8082AB90,
                    sColor82ABBlue_D_8082AB94, sColor82ABGameOverPrimAlpha_D_8082AB98);
    gDPSetEnvColor(POLY_OPA_DISP++, sDrawGameOverEnvColorRed_D_8082AB9C, sDrawGameOverEnvColorGreen_D_8082ABA0,
                   sDrawGameOverEnvColorBlue_D_8082ABA4, 255);

    VREG(89) -= 2;

    gDPLoadMultiBlock(POLY_OPA_DISP++, gGameOverP1Tex, 0x0000, G_TX_RENDERTILE, G_IM_FMT_IA, G_IM_SIZ_8b, 64, 32, 0,
                      G_TX_WRAP | G_TX_NOMIRROR, G_TX_WRAP | G_TX_NOMIRROR, G_TX_NOMASK, G_TX_NOMASK, G_TX_NOLOD,
                      G_TX_NOLOD);

    gDPLoadMultiBlock(POLY_OPA_DISP++, gGameOverMaskTex, 0x0100, 1, G_IM_FMT_IA, G_IM_SIZ_8b, 64, 32, 0,
                      G_TX_WRAP | G_TX_NOMIRROR, G_TX_WRAP | G_TX_NOMIRROR, G_TX_NOMASK, 5, G_TX_NOLOD, G_TX_NOLOD);

    gDPSetTileSize(POLY_OPA_DISP++, 1, 0, VREG(89) & 0x7F, 63 << 2, (31 << 2) + (VREG(89) & 0x7F));

    gSPTextureRectangle(POLY_OPA_DISP++, VREG(87) << 2, VREG(88) << 2, (VREG(87) + 64) << 2, (VREG(88) + 32) << 2,
                        G_TX_RENDERTILE, 0, 0, 1 << 10, 1 << 10);

    gDPLoadMultiBlock(POLY_OPA_DISP++, gGameOverP2Tex, 0x0000, G_TX_RENDERTILE, G_IM_FMT_IA, G_IM_SIZ_8b, 64, 32, 0,
                      G_TX_NOMIRROR | G_TX_CLAMP, G_TX_NOMIRROR | G_TX_CLAMP, G_TX_NOMASK, G_TX_NOMASK, G_TX_NOLOD,
                      G_TX_NOLOD);

    gSPTextureRectangle(POLY_OPA_DISP++, (VREG(87) + 64) << 2, VREG(88) << 2, (VREG(87) + 128) << 2,
                        (VREG(88) + 32) << 2, G_TX_RENDERTILE, 0, 0, 1 << 10, 1 << 10);

    gDPLoadMultiBlock(POLY_OPA_DISP++, gGameOverP3Tex, 0x0000, G_TX_RENDERTILE, G_IM_FMT_IA, G_IM_SIZ_8b, 64, 32, 0,
                      G_TX_NOMIRROR | G_TX_CLAMP, G_TX_NOMIRROR | G_TX_CLAMP, G_TX_NOMASK, G_TX_NOMASK, G_TX_NOLOD,
                      G_TX_NOLOD);
    gSPTextureRectangle(POLY_OPA_DISP++, (VREG(87) + 128) << 2, VREG(88) << 2, (VREG(87) + 192) << 2,
                        (VREG(88) + 32) << 2, G_TX_RENDERTILE, 0, 0, 1 << 10, 1 << 10);

    CLOSE_DISPS(gfxCtx, "../z_kaleido_scope_PAL.c", 3169);
}

void KaleidoScope_Draw(PlayState* play) {
    Input* input = &play->state.input[0];
    PauseContext* pauseCtx = &play->pauseCtx;
    InterfaceContext* interfaceCtx = &play->interfaceCtx;

    OPEN_DISPS(play->state.gfxCtx, "../z_kaleido_scope_PAL.c", 3188);

    pauseCtx->stickAdjX = input->rel.stick_x;
    pauseCtx->stickAdjY = input->rel.stick_y;

    gSPSegment(POLY_OPA_DISP++, 0x02, interfaceCtx->parameterSegment);
    gSPSegment(POLY_OPA_DISP++, 0x07, pauseCtx->playerSegment);
    gSPSegment(POLY_OPA_DISP++, 0x08, pauseCtx->iconItemSegment);
    gSPSegment(POLY_OPA_DISP++, 0x09, pauseCtx->iconItem24Segment);
    gSPSegment(POLY_OPA_DISP++, 0x0A, pauseCtx->nameSegment);
    gSPSegment(POLY_OPA_DISP++, 0x0C, pauseCtx->iconItemAltSegment);
    gSPSegment(POLY_OPA_DISP++, 0x0D, pauseCtx->iconItemLangSegment);

    if (pauseCtx->debugState == 0) {
        KaleidoScope_SetView(pauseCtx, pauseCtx->eye.x, pauseCtx->eye.y, pauseCtx->eye.z);

        Gfx_SetupDL_42Opa(play->state.gfxCtx);
        KaleidoScope_SetVertices(play, play->state.gfxCtx);
        KaleidoScope_DrawPages(play, play->state.gfxCtx);

        Gfx_SetupDL_42Opa(play->state.gfxCtx);
        gDPSetCombineLERP(POLY_OPA_DISP++, PRIMITIVE, ENVIRONMENT, TEXEL0, ENVIRONMENT, TEXEL0, 0, PRIMITIVE, 0,
                          PRIMITIVE, ENVIRONMENT, TEXEL0, ENVIRONMENT, TEXEL0, 0, PRIMITIVE, 0);

        KaleidoScope_SetView(pauseCtx, 0.0f, 0.0f, 64.0f);

        if (!IS_PAUSE_STATE_GAMEOVER(pauseCtx)) {
            KaleidoScope_DrawInfoPanel(play);
        }
    }

    if ((pauseCtx->state >= PAUSE_STATE_11) && (pauseCtx->state <= PAUSE_STATE_17)
        /* PAUSE_STATE_11, PAUSE_STATE_12, PAUSE_STATE_13, PAUSE_STATE_14, PAUSE_STATE_15, PAUSE_STATE_16,
           PAUSE_STATE_17 */
    ) {
        KaleidoScope_DrawGameOver(play);
    }

    if ((pauseCtx->debugState == 1) || (pauseCtx->debugState == 2)) {
        KaleidoScope_DrawDebugEditor(play);
    }

    CLOSE_DISPS(play->state.gfxCtx, "../z_kaleido_scope_PAL.c", 3254);
}

void KaleidoScope_GrayOutTextureRGBA32(u32* texture, u16 pixelCount) {
    u32 rgb;
    u16 gray;
    u16 i;

    for (i = 0; i < pixelCount; i++) {
        if ((texture[i] & 0xFFFFFF00) != 0) {
            rgb = texture[i] >> 8;
            gray = ((((rgb & 0xFF0000) >> 16) + ((rgb & 0xFF00) >> 7) + (rgb & 0xFF)) / 7) & 0xFF;

            rgb = gray;
            rgb <<= 8;
            rgb |= gray;
            rgb <<= 8;
            rgb |= gray;

            texture[i] = (rgb << 8) | (texture[i] & 0xFF);
        }
    }
}

void KaleidoScope_UpdateOpening(PlayState* play) {
    PauseContext* pauseCtx = &play->pauseCtx;

    pauseCtx->eye.x += sPageSwitchEyeDx[pauseCtx->nextPageMode] * ZREG(46);
    pauseCtx->eye.z += sPageSwitchEyeDz[pauseCtx->nextPageMode] * ZREG(46);
    pauseCtx->switchPageTimer += 4 * ZREG(46);

    if (pauseCtx->switchPageTimer == (4 * 16 * ZREG(47))) {
        // Finished opening

        func_80084BF4(play, 1);

        gSaveContext.buttonStatus[0] = gPageSwitchNextButtonStatus[pauseCtx->pageIndex + SWITCH_PAGE_LEFT_PT][0];
        gSaveContext.buttonStatus[1] = gPageSwitchNextButtonStatus[pauseCtx->pageIndex + SWITCH_PAGE_LEFT_PT][1];
        gSaveContext.buttonStatus[2] = gPageSwitchNextButtonStatus[pauseCtx->pageIndex + SWITCH_PAGE_LEFT_PT][2];
        gSaveContext.buttonStatus[3] = gPageSwitchNextButtonStatus[pauseCtx->pageIndex + SWITCH_PAGE_LEFT_PT][3];
        gSaveContext.buttonStatus[4] = gPageSwitchNextButtonStatus[pauseCtx->pageIndex + SWITCH_PAGE_LEFT_PT][4];

        pauseCtx->pageIndex = sPageSwitchNextPageIndex[pauseCtx->nextPageMode];

        pauseCtx->mainState = PAUSE_MAIN_STATE_IDLE;
        pauseCtx->state++; // PAUSE_STATE_MAIN

        pauseCtx->alpha = 255;
        Interface_LoadActionLabelB(play, DO_ACTION_SAVE);
    } else if (pauseCtx->switchPageTimer == (4 * 16 * 1)) {
        // `ZREG(47)` is always 1 so this normally never happens
        pauseCtx->pageIndex = sPageSwitchNextPageIndex[pauseCtx->nextPageMode];
        pauseCtx->nextPageMode = (u16)(pauseCtx->pageIndex * 2) + 1;
    }
}

void KaleidoScope_UpdateCursorVtx(PlayState* play) {
    PauseContext* pauseCtx = &play->pauseCtx;
    s32 tlOffsetX;
    s32 tlOffsetY;
    s32 rightOffsetX;
    s32 bottomOffsetY;

    if (pauseCtx->cursorSpecialPos == 0) {
        tlOffsetX = -1;
        tlOffsetY = 1;
        rightOffsetX = 14;
        bottomOffsetY = 14;
        if (pauseCtx->pageIndex == PAUSE_MAP) {
            if (!sInDungeonScene) {
                tlOffsetX = -6;
                tlOffsetY = 6;
                rightOffsetX = 4;
                bottomOffsetY = 4;
            } else if (pauseCtx->cursorSlot[pauseCtx->pageIndex] >= 3) {
                tlOffsetX = -6;
                tlOffsetY = 5;
                bottomOffsetY = 7;
                rightOffsetX = 19;
            } else {
                tlOffsetX = -3;
                tlOffsetY = 3;
                rightOffsetX = 13;
                bottomOffsetY = 13;
            }
        } else if (pauseCtx->pageIndex == PAUSE_QUEST) {
            tlOffsetX = -4;
            tlOffsetY = 4;
            rightOffsetX = 12;
            bottomOffsetY = 12;
            if (pauseCtx->cursorSlot[pauseCtx->pageIndex] == QUEST_HEART_PIECE) {
                tlOffsetX = -2;
                tlOffsetY = 2;
                rightOffsetX = 32;
                bottomOffsetY = 32;
            } else if (pauseCtx->cursorSlot[pauseCtx->pageIndex] == QUEST_SKULL_TOKEN) {
                tlOffsetX = -4;
                tlOffsetY = 4;
                bottomOffsetY = 13;
                rightOffsetX = 34;
            } else if (pauseCtx->cursorSlot[pauseCtx->pageIndex] < QUEST_SONG_MINUET) {
                tlOffsetX = -1;
                tlOffsetY = 1;
                rightOffsetX = 10;
                bottomOffsetY = 10;
            } else if ((pauseCtx->cursorSlot[pauseCtx->pageIndex] >= QUEST_SONG_MINUET) &&
                       (pauseCtx->cursorSlot[pauseCtx->pageIndex] < QUEST_KOKIRI_EMERALD)) {
                tlOffsetX = -5;
                tlOffsetY = 3;
                rightOffsetX = 8;
                bottomOffsetY = 8;
            }
        }
    } else {
        tlOffsetX = -4;
        tlOffsetY = 4;
        rightOffsetX = 16;
        bottomOffsetY = 16;
    }

    // Move the quads according to the offsets set above,
    // and the position of the cursor in `pauseCtx->cursorVtx[0].v.ob`
    // (see `KaleidoScope_SetCursorPos` and other `PAUSE_QUAD_CURSOR_TL` uses)

    // PAUSE_QUAD_CURSOR_TL
    pauseCtx->cursorVtx[0].v.ob[0] = pauseCtx->cursorVtx[2].v.ob[0] = pauseCtx->cursorVtx[0].v.ob[0] + tlOffsetX;
    pauseCtx->cursorVtx[1].v.ob[0] = pauseCtx->cursorVtx[3].v.ob[0] = pauseCtx->cursorVtx[0].v.ob[0] + 16;
    pauseCtx->cursorVtx[0].v.ob[1] = pauseCtx->cursorVtx[1].v.ob[1] = pauseCtx->cursorVtx[0].v.ob[1] + tlOffsetY;
    pauseCtx->cursorVtx[2].v.ob[1] = pauseCtx->cursorVtx[3].v.ob[1] = pauseCtx->cursorVtx[0].v.ob[1] - 16;

    // PAUSE_QUAD_CURSOR_TR
    pauseCtx->cursorVtx[4].v.ob[0] = pauseCtx->cursorVtx[6].v.ob[0] = pauseCtx->cursorVtx[0].v.ob[0] + rightOffsetX;
    pauseCtx->cursorVtx[5].v.ob[0] = pauseCtx->cursorVtx[7].v.ob[0] = pauseCtx->cursorVtx[4].v.ob[0] + 16;
    pauseCtx->cursorVtx[4].v.ob[1] = pauseCtx->cursorVtx[5].v.ob[1] = pauseCtx->cursorVtx[0].v.ob[1];
    pauseCtx->cursorVtx[6].v.ob[1] = pauseCtx->cursorVtx[7].v.ob[1] = pauseCtx->cursorVtx[4].v.ob[1] - 16;

    // PAUSE_QUAD_CURSOR_BL
    pauseCtx->cursorVtx[8].v.ob[0] = pauseCtx->cursorVtx[10].v.ob[0] = pauseCtx->cursorVtx[0].v.ob[0];
    pauseCtx->cursorVtx[9].v.ob[0] = pauseCtx->cursorVtx[11].v.ob[0] = pauseCtx->cursorVtx[8].v.ob[0] + 16;
    pauseCtx->cursorVtx[8].v.ob[1] = pauseCtx->cursorVtx[9].v.ob[1] = pauseCtx->cursorVtx[0].v.ob[1] - bottomOffsetY;
    pauseCtx->cursorVtx[10].v.ob[1] = pauseCtx->cursorVtx[11].v.ob[1] = pauseCtx->cursorVtx[8].v.ob[1] - 16;

    // PAUSE_QUAD_CURSOR_BR
    pauseCtx->cursorVtx[12].v.ob[0] = pauseCtx->cursorVtx[14].v.ob[0] = pauseCtx->cursorVtx[0].v.ob[0] + rightOffsetX;
    pauseCtx->cursorVtx[13].v.ob[0] = pauseCtx->cursorVtx[15].v.ob[0] = pauseCtx->cursorVtx[12].v.ob[0] + 16;
    pauseCtx->cursorVtx[12].v.ob[1] = pauseCtx->cursorVtx[13].v.ob[1] = pauseCtx->cursorVtx[0].v.ob[1] - bottomOffsetY;
    pauseCtx->cursorVtx[14].v.ob[1] = pauseCtx->cursorVtx[15].v.ob[1] = pauseCtx->cursorVtx[12].v.ob[1] - 16;
}

void KaleidoScope_LoadDungeonMap(PlayState* play) {
    InterfaceContext* interfaceCtx = &play->interfaceCtx;
    s32 pad;

    DmaMgr_RequestSyncDebug(interfaceCtx->mapSegment,
                            (uintptr_t)_map_48x85_staticSegmentRomStart + ((R_MAP_TEX_INDEX + 0) * MAP_48x85_TEX_SIZE),
                            MAP_48x85_TEX_SIZE, "../z_kaleido_scope_PAL.c", 3467);

    DmaMgr_RequestSyncDebug(interfaceCtx->mapSegment + ALIGN16(MAP_48x85_TEX_SIZE),
                            (uintptr_t)_map_48x85_staticSegmentRomStart + ((R_MAP_TEX_INDEX + 1) * MAP_48x85_TEX_SIZE),
                            MAP_48x85_TEX_SIZE, "../z_kaleido_scope_PAL.c", 3471);
}

void KaleidoScope_UpdateDungeonMap(PlayState* play) {
    PauseContext* pauseCtx = &play->pauseCtx;
    InterfaceContext* interfaceCtx = &play->interfaceCtx;

    osSyncPrintf("ＭＡＰ ＤＭＡ = %d\n", play->interfaceCtx.mapPaletteIndex);

    KaleidoScope_LoadDungeonMap(play);
    Map_SetFloorPalettesData(play, pauseCtx->dungeonMapSlot - 3);

    if ((play->sceneId >= SCENE_DEKU_TREE) && (play->sceneId <= SCENE_TREASURE_BOX_SHOP)) {
        if ((VREG(30) + 3) == pauseCtx->cursorPoint[PAUSE_MAP]) {
            KaleidoScope_OverridePalIndexCI4(interfaceCtx->mapSegment, MAP_48x85_TEX_SIZE,
                                             interfaceCtx->mapPaletteIndex, 14);
        }
    }

    if ((play->sceneId >= SCENE_DEKU_TREE) && (play->sceneId <= SCENE_TREASURE_BOX_SHOP)) {
        if ((VREG(30) + 3) == pauseCtx->cursorPoint[PAUSE_MAP]) {
            KaleidoScope_OverridePalIndexCI4(interfaceCtx->mapSegment + ALIGN16(MAP_48x85_TEX_SIZE), MAP_48x85_TEX_SIZE,
                                             interfaceCtx->mapPaletteIndex, 14);
        }
    }
}

void KaleidoScope_Update(PlayState* play) {
    static s16 sMainStateAfterSongPlayerPlayingDone = PAUSE_MAIN_STATE_IDLE;
    static s16 sDelayTimer = 10;
    static s16 sTimer_ = 0;
    PauseContext* pauseCtx = &play->pauseCtx;
    InterfaceContext* interfaceCtx = &play->interfaceCtx;
    GameOverContext* gameOverCtx = &play->gameOverCtx;
    Player* player = GET_PLAYER(play);
    Input* input = &play->state.input[0];
    u32 size;
    u32 iconItemStaticSize;
    u32 playerSegmentDrawPauseSize;
    u32 size2;
    u16 i;
    s16 stepR;
    s16 stepG;
    s16 stepB;
    s16 stepA;
    s32 pad;

    if ((R_PAUSE_BG_PRERENDER_STATE >= PAUSE_BG_PRERENDER_READY) &&
        (((pauseCtx->state >= PAUSE_STATE_OPENING_1) && (pauseCtx->state <= PAUSE_STATE_SAVE_PROMPT)
          /* PAUSE_STATE_OPENING_1, PAUSE_STATE_OPENING_2, PAUSE_STATE_MAIN, PAUSE_STATE_SAVE_PROMPT */
          ) ||
         ((pauseCtx->state >= PAUSE_STATE_10) && (pauseCtx->state <= PAUSE_STATE_CLOSING)
          /* PAUSE_STATE_10, PAUSE_STATE_11, PAUSE_STATE_12, PAUSE_STATE_13, PAUSE_STATE_14,
             PAUSE_STATE_15, PAUSE_STATE_16, PAUSE_STATE_17, PAUSE_STATE_CLOSING */
          ))) {

        if ((!pauseCtx->mainState /* PAUSE_MAIN_STATE_IDLE */ ||
             (pauseCtx->mainState == PAUSE_MAIN_STATE_IDLE_CURSOR_ON_SONG)) &&
            (pauseCtx->state == PAUSE_STATE_MAIN)) {

<<<<<<< HEAD
=======
        if ((((u32)pauseCtx->unk_1E4 == 0) || (pauseCtx->unk_1E4 == 8)) && (pauseCtx->state == 6)) {
>>>>>>> e11c7d8e
            pauseCtx->stickAdjX = input->rel.stick_x;
            pauseCtx->stickAdjY = input->rel.stick_y;

            KaleidoScope_UpdateCursorVtx(play);
            KaleidoScope_HandlePageToggles(pauseCtx, input);
        } else if ((pauseCtx->pageIndex == PAUSE_QUEST) &&
                   ((pauseCtx->mainState < PAUSE_MAIN_STATE_3
                     /* PAUSE_MAIN_STATE_IDLE, PAUSE_MAIN_STATE_SWITCHING_PAGE, PAUSE_MAIN_STATE_SONG_PLAYBACK */
                     ) ||
                    (pauseCtx->mainState == PAUSE_MAIN_STATE_SONG_PROMPT))) {

            KaleidoScope_UpdateCursorVtx(play);
        }

        if (pauseCtx->state == PAUSE_STATE_MAIN) {
            KaleidoScope_UpdateNamePanel(play);
        }
    }

    switch (pauseCtx->state) {
        case PAUSE_STATE_INIT:
            D_808321A8_savedButtonStatus[0] = gSaveContext.buttonStatus[0];
            D_808321A8_savedButtonStatus[1] = gSaveContext.buttonStatus[1];
            D_808321A8_savedButtonStatus[2] = gSaveContext.buttonStatus[2];
            D_808321A8_savedButtonStatus[3] = gSaveContext.buttonStatus[3];
            D_808321A8_savedButtonStatus[4] = gSaveContext.buttonStatus[4];

            pauseCtx->cursorX[PAUSE_MAP] = 0;
            pauseCtx->cursorSlot[PAUSE_MAP] = pauseCtx->cursorPoint[PAUSE_MAP] = pauseCtx->dungeonMapSlot =
                VREG(30) + 3;

            R_PAUSE_CURSOR_LEFT_X = -175;
            R_PAUSE_CURSOR_RIGHT_X = 155;

            pauseCtx->rollRotSavePrompt_ = -314.0f;

            //! @bug messed up alignment, should match `ALIGN64`
            pauseCtx->playerSegment = (void*)(((uintptr_t)play->objectCtx.spaceStart + 0x30) & ~0x3F);

            playerSegmentDrawPauseSize =
                Player_InitDrawPause(play, pauseCtx->playerSegment, &pauseCtx->playerSkelAnime);
            osSyncPrintf("プレイヤー size1＝%x\n", playerSegmentDrawPauseSize);

            pauseCtx->iconItemSegment = (void*)ALIGN16((uintptr_t)pauseCtx->playerSegment + playerSegmentDrawPauseSize);

            iconItemStaticSize =
                (uintptr_t)_icon_item_staticSegmentRomEnd - (uintptr_t)_icon_item_staticSegmentRomStart;
            osSyncPrintf("icon_item size0=%x\n", iconItemStaticSize);
            DmaMgr_RequestSyncDebug(pauseCtx->iconItemSegment, (uintptr_t)_icon_item_staticSegmentRomStart,
                                    iconItemStaticSize, "../z_kaleido_scope_PAL.c", 3662);

            gSegments[8] = VIRTUAL_TO_PHYSICAL(pauseCtx->iconItemSegment);

            for (i = 0; i < ARRAY_COUNTU(gItemAgeReqs); i++) {
                if (!CHECK_AGE_REQ_ITEM(i)) {
                    KaleidoScope_GrayOutTextureRGBA32(SEGMENTED_TO_VIRTUAL(gItemIcons[i]),
                                                      ITEM_ICON_WIDTH * ITEM_ICON_HEIGHT);
                }
            }

            pauseCtx->iconItem24Segment = (void*)ALIGN16((uintptr_t)pauseCtx->iconItemSegment + iconItemStaticSize);

            size = (uintptr_t)_icon_item_24_staticSegmentRomEnd - (uintptr_t)_icon_item_24_staticSegmentRomStart;
            osSyncPrintf("icon_item24 size=%x\n", size);
            DmaMgr_RequestSyncDebug(pauseCtx->iconItem24Segment, (uintptr_t)_icon_item_24_staticSegmentRomStart, size,
                                    "../z_kaleido_scope_PAL.c", 3675);

            pauseCtx->iconItemAltSegment = (void*)ALIGN16((uintptr_t)pauseCtx->iconItem24Segment + size);

            switch (play->sceneId) {
                case SCENE_DEKU_TREE:
                case SCENE_DODONGOS_CAVERN:
                case SCENE_JABU_JABU:
                case SCENE_FOREST_TEMPLE:
                case SCENE_FIRE_TEMPLE:
                case SCENE_WATER_TEMPLE:
                case SCENE_SPIRIT_TEMPLE:
                case SCENE_SHADOW_TEMPLE:
                case SCENE_BOTTOM_OF_THE_WELL:
                case SCENE_ICE_CAVERN:
                case SCENE_DEKU_TREE_BOSS:
                case SCENE_DODONGOS_CAVERN_BOSS:
                case SCENE_JABU_JABU_BOSS:
                case SCENE_FOREST_TEMPLE_BOSS:
                case SCENE_FIRE_TEMPLE_BOSS:
                case SCENE_WATER_TEMPLE_BOSS:
                case SCENE_SPIRIT_TEMPLE_BOSS:
                case SCENE_SHADOW_TEMPLE_BOSS:
                    sInDungeonScene = true;

                    size2 = (uintptr_t)_icon_item_dungeon_staticSegmentRomEnd -
                            (uintptr_t)_icon_item_dungeon_staticSegmentRomStart;
                    osSyncPrintf("icon_item_dungeon dungeon-size2=%x\n", size2);
                    DmaMgr_RequestSyncDebug(pauseCtx->iconItemAltSegment,
                                            (uintptr_t)_icon_item_dungeon_staticSegmentRomStart, size2,
                                            "../z_kaleido_scope_PAL.c", 3712);

                    interfaceCtx->mapPalette[28] = 6;
                    interfaceCtx->mapPalette[29] = 99;
                    KaleidoScope_UpdateDungeonMap(play);
                    break;

                default:
                    sInDungeonScene = false;

                    size2 = (uintptr_t)_icon_item_field_staticSegmentRomEnd -
                            (uintptr_t)_icon_item_field_staticSegmentRomStart;
                    osSyncPrintf("icon_item_field field-size2=%x\n", size2);
                    DmaMgr_RequestSyncDebug(pauseCtx->iconItemAltSegment,
                                            (uintptr_t)_icon_item_field_staticSegmentRomStart, size2,
                                            "../z_kaleido_scope_PAL.c", 3726);
                    break;
            }

            pauseCtx->iconItemLangSegment = (void*)ALIGN16((uintptr_t)pauseCtx->iconItemAltSegment + size2);

            if (gSaveContext.language == LANGUAGE_ENG) {
                size = (uintptr_t)_icon_item_nes_staticSegmentRomEnd - (uintptr_t)_icon_item_nes_staticSegmentRomStart;
                osSyncPrintf("icon_item_dungeon dungeon-size=%x\n", size);
                DmaMgr_RequestSyncDebug(pauseCtx->iconItemLangSegment, (uintptr_t)_icon_item_nes_staticSegmentRomStart,
                                        size, "../z_kaleido_scope_PAL.c", 3739);
            } else if (gSaveContext.language == LANGUAGE_GER) {
                size = (uintptr_t)_icon_item_ger_staticSegmentRomEnd - (uintptr_t)_icon_item_ger_staticSegmentRomStart;
                osSyncPrintf("icon_item_dungeon dungeon-size=%x\n", size);
                DmaMgr_RequestSyncDebug(pauseCtx->iconItemLangSegment, (uintptr_t)_icon_item_ger_staticSegmentRomStart,
                                        size, "../z_kaleido_scope_PAL.c", 3746);
            } else {
                size = (uintptr_t)_icon_item_fra_staticSegmentRomEnd - (uintptr_t)_icon_item_fra_staticSegmentRomStart;
                osSyncPrintf("icon_item_dungeon dungeon-size=%x\n", size);
                DmaMgr_RequestSyncDebug(pauseCtx->iconItemLangSegment, (uintptr_t)_icon_item_fra_staticSegmentRomStart,
                                        size, "../z_kaleido_scope_PAL.c", 3753);
            }

            pauseCtx->nameSegment = (void*)ALIGN16((uintptr_t)pauseCtx->iconItemLangSegment + size);

            // This printf may have been used to compute the size used on playerSegment at one point,
            // but is missing the size of icon_item_24_static
            osSyncPrintf("サイズ＝%x\n", size2 + playerSegmentDrawPauseSize + iconItemStaticSize + size);
            osSyncPrintf("item_name I_N_PT=%x\n", 0x800);
            Interface_SetDoAction(play, DO_ACTION_DECIDE);
            osSyncPrintf("サイズ＝%x\n", size2 + playerSegmentDrawPauseSize + iconItemStaticSize + size + 0x800);

            if (((void)0, gSaveContext.worldMapArea) < WORLD_MAP_AREA_MAX) {
                if (gSaveContext.language == LANGUAGE_ENG) {
                    DmaMgr_RequestSyncDebug(pauseCtx->nameSegment + MAX(MAP_NAME_TEX1_SIZE, ITEM_NAME_TEX_SIZE),
                                            (uintptr_t)_map_name_staticSegmentRomStart +
                                                (((void)0, gSaveContext.worldMapArea) * MAP_NAME_TEX2_SIZE) +
                                                36 * MAP_NAME_TEX1_SIZE + 22 * LANGUAGE_ENG * MAP_NAME_TEX2_SIZE,
                                            MAP_NAME_TEX2_SIZE, "../z_kaleido_scope_PAL.c", 3776);
                } else if (gSaveContext.language == LANGUAGE_GER) {
                    DmaMgr_RequestSyncDebug(pauseCtx->nameSegment + MAX(MAP_NAME_TEX1_SIZE, ITEM_NAME_TEX_SIZE),
                                            (uintptr_t)_map_name_staticSegmentRomStart +
                                                (((void)0, gSaveContext.worldMapArea) * MAP_NAME_TEX2_SIZE) +
                                                36 * MAP_NAME_TEX1_SIZE + 22 * LANGUAGE_GER * MAP_NAME_TEX2_SIZE,
                                            MAP_NAME_TEX2_SIZE, "../z_kaleido_scope_PAL.c", 3780);
                } else {
                    DmaMgr_RequestSyncDebug(pauseCtx->nameSegment + MAX(MAP_NAME_TEX1_SIZE, ITEM_NAME_TEX_SIZE),
                                            (uintptr_t)_map_name_staticSegmentRomStart +
                                                (((void)0, gSaveContext.worldMapArea) * MAP_NAME_TEX2_SIZE) +
                                                36 * MAP_NAME_TEX1_SIZE + 22 * LANGUAGE_FRA * MAP_NAME_TEX2_SIZE,
                                            MAP_NAME_TEX2_SIZE, "../z_kaleido_scope_PAL.c", 3784);
                }
            }

            sPreRenderCvg = (void*)ALIGN16((uintptr_t)pauseCtx->nameSegment +
                                           MAX(MAP_NAME_TEX1_SIZE, ITEM_NAME_TEX_SIZE) + MAP_NAME_TEX2_SIZE);

            PreRender_Init(&sPlayerPreRender);
            PreRender_SetValuesSave(&sPlayerPreRender, PAUSE_EQUIP_PLAYER_WIDTH, PAUSE_EQUIP_PLAYER_HEIGHT,
                                    pauseCtx->playerSegment, NULL, sPreRenderCvg);

            KaleidoScope_DrawPlayerWork(play);
            KaleidoScope_SetupPlayerPreRender(play);

            // World map points

            for (i = 0; i < ARRAY_COUNT(pauseCtx->worldMapPoints); i++) {
                pauseCtx->worldMapPoints[i] = WORLD_MAP_POINT_STATE_HIDE;
            }

            if (CHECK_QUEST_ITEM(QUEST_GERUDOS_CARD)) {
                pauseCtx->worldMapPoints[WORLD_MAP_POINT_HAUNTED_WASTELAND] = WORLD_MAP_POINT_STATE_HIGHLIGHT;
            }
            if (CHECK_QUEST_ITEM(QUEST_MEDALLION_SPIRIT)) {
                pauseCtx->worldMapPoints[WORLD_MAP_POINT_HAUNTED_WASTELAND] = WORLD_MAP_POINT_STATE_SHOW;
            }

            if (INV_CONTENT(ITEM_LONGSHOT) == ITEM_LONGSHOT) {
                pauseCtx->worldMapPoints[WORLD_MAP_POINT_GERUDOS_FORTRESS] = WORLD_MAP_POINT_STATE_HIGHLIGHT;
            }
            if (CHECK_QUEST_ITEM(QUEST_GERUDOS_CARD)) {
                pauseCtx->worldMapPoints[WORLD_MAP_POINT_GERUDOS_FORTRESS] = WORLD_MAP_POINT_STATE_SHOW;
            }

            if (GET_EVENTCHKINF(EVENTCHKINF_B2)) {
                pauseCtx->worldMapPoints[WORLD_MAP_POINT_GERUDO_VALLEY] = WORLD_MAP_POINT_STATE_SHOW;
            }
            if (INV_CONTENT(ITEM_LONGSHOT) == ITEM_LONGSHOT) {
                pauseCtx->worldMapPoints[WORLD_MAP_POINT_GERUDO_VALLEY] = WORLD_MAP_POINT_STATE_HIGHLIGHT;
            }
            if (CHECK_QUEST_ITEM(QUEST_GERUDOS_CARD)) {
                pauseCtx->worldMapPoints[WORLD_MAP_POINT_GERUDO_VALLEY] = WORLD_MAP_POINT_STATE_SHOW;
            }

            if (CUR_UPG_VALUE(UPG_SCALE)) {
                pauseCtx->worldMapPoints[WORLD_MAP_POINT_HYLIA_LAKESIDE] = WORLD_MAP_POINT_STATE_SHOW;
            }
            if (CHECK_OWNED_EQUIP(EQUIP_TYPE_BOOTS, EQUIP_INV_BOOTS_IRON)) {
                pauseCtx->worldMapPoints[WORLD_MAP_POINT_HYLIA_LAKESIDE] = WORLD_MAP_POINT_STATE_HIGHLIGHT;
            }
            if (CHECK_QUEST_ITEM(QUEST_MEDALLION_WATER)) {
                pauseCtx->worldMapPoints[WORLD_MAP_POINT_HYLIA_LAKESIDE] = WORLD_MAP_POINT_STATE_SHOW;
            }

            if (GET_EVENTCHKINF(EVENTCHKINF_09)) {
                pauseCtx->worldMapPoints[WORLD_MAP_POINT_LON_LON_RANCH] = WORLD_MAP_POINT_STATE_SHOW;
            }
            if (INV_CONTENT(ITEM_OCARINA_FAIRY) != ITEM_NONE) {
                pauseCtx->worldMapPoints[WORLD_MAP_POINT_LON_LON_RANCH] = WORLD_MAP_POINT_STATE_HIGHLIGHT;
            }
            if (CHECK_QUEST_ITEM(QUEST_SONG_EPONA)) {
                pauseCtx->worldMapPoints[WORLD_MAP_POINT_LON_LON_RANCH] = WORLD_MAP_POINT_STATE_SHOW;
            }
            if (GET_EVENTCHKINF(EVENTCHKINF_TALON_WOKEN_IN_KAKARIKO)) {
                pauseCtx->worldMapPoints[WORLD_MAP_POINT_LON_LON_RANCH] = WORLD_MAP_POINT_STATE_HIGHLIGHT;
            }
            if (GET_EVENTCHKINF(EVENTCHKINF_EPONA_OBTAINED)) {
                pauseCtx->worldMapPoints[WORLD_MAP_POINT_LON_LON_RANCH] = WORLD_MAP_POINT_STATE_SHOW;
            }

            if (GET_EVENTCHKINF(EVENTCHKINF_09)) {
                pauseCtx->worldMapPoints[WORLD_MAP_POINT_MARKET] = WORLD_MAP_POINT_STATE_HIGHLIGHT;
            }
            if (GET_EVENTCHKINF(EVENTCHKINF_40)) {
                pauseCtx->worldMapPoints[WORLD_MAP_POINT_MARKET] = WORLD_MAP_POINT_STATE_SHOW;
            }
            if (INV_CONTENT(ITEM_OCARINA_OF_TIME) == ITEM_OCARINA_OF_TIME) {
                pauseCtx->worldMapPoints[WORLD_MAP_POINT_MARKET] = WORLD_MAP_POINT_STATE_HIGHLIGHT;
            }
            if (GET_EVENTCHKINF(EVENTCHKINF_45)) {
                pauseCtx->worldMapPoints[WORLD_MAP_POINT_MARKET] = WORLD_MAP_POINT_STATE_SHOW;
            }
            if (INV_CONTENT(ITEM_ARROW_LIGHT) == ITEM_ARROW_LIGHT) {
                pauseCtx->worldMapPoints[WORLD_MAP_POINT_MARKET] = WORLD_MAP_POINT_STATE_HIGHLIGHT;
            }

            if (GET_EVENTCHKINF(EVENTCHKINF_09)) {
                pauseCtx->worldMapPoints[WORLD_MAP_POINT_HYRULE_FIELD] = WORLD_MAP_POINT_STATE_SHOW;
            }

            if (GET_EVENTCHKINF(EVENTCHKINF_40)) {
                pauseCtx->worldMapPoints[WORLD_MAP_POINT_DEATH_MOUNTAIN] = WORLD_MAP_POINT_STATE_HIGHLIGHT;
            }
            if (GET_EVENTCHKINF(EVENTCHKINF_25)) {
                pauseCtx->worldMapPoints[WORLD_MAP_POINT_DEATH_MOUNTAIN] = WORLD_MAP_POINT_STATE_SHOW;
            }
            if (INV_CONTENT(ITEM_HOOKSHOT) == ITEM_HOOKSHOT) {
                pauseCtx->worldMapPoints[WORLD_MAP_POINT_DEATH_MOUNTAIN] = WORLD_MAP_POINT_STATE_HIGHLIGHT;
            }
            if (GET_EVENTCHKINF(EVENTCHKINF_49)) {
                pauseCtx->worldMapPoints[WORLD_MAP_POINT_DEATH_MOUNTAIN] = WORLD_MAP_POINT_STATE_SHOW;
            }

            if (gBitFlags[WORLD_MAP_AREA_KAKARIKO_VILLAGE] & gSaveContext.worldMapAreaData) {
                pauseCtx->worldMapPoints[WORLD_MAP_POINT_KAKARIKO_VILLAGE] = WORLD_MAP_POINT_STATE_SHOW;
            }
            if (CHECK_QUEST_ITEM(QUEST_SONG_LULLABY)) {
                pauseCtx->worldMapPoints[WORLD_MAP_POINT_KAKARIKO_VILLAGE] = WORLD_MAP_POINT_STATE_HIGHLIGHT;
            }
            if (CHECK_QUEST_ITEM(QUEST_SONG_SUN)) {
                pauseCtx->worldMapPoints[WORLD_MAP_POINT_KAKARIKO_VILLAGE] = WORLD_MAP_POINT_STATE_SHOW;
            }
            if (GET_EVENTCHKINF(EVENTCHKINF_45)) {
                pauseCtx->worldMapPoints[WORLD_MAP_POINT_KAKARIKO_VILLAGE] = WORLD_MAP_POINT_STATE_HIGHLIGHT;
            }
            if (INV_CONTENT(ITEM_HOOKSHOT) == ITEM_HOOKSHOT) {
                pauseCtx->worldMapPoints[WORLD_MAP_POINT_KAKARIKO_VILLAGE] = WORLD_MAP_POINT_STATE_SHOW;
            }
            if (CHECK_QUEST_ITEM(QUEST_SONG_STORMS)) {
                pauseCtx->worldMapPoints[WORLD_MAP_POINT_KAKARIKO_VILLAGE] = WORLD_MAP_POINT_STATE_HIGHLIGHT;
            }
            if (GET_EVENTCHKINF(EVENTCHKINF_67)) {
                pauseCtx->worldMapPoints[WORLD_MAP_POINT_KAKARIKO_VILLAGE] = WORLD_MAP_POINT_STATE_SHOW;
            }
            if (GET_EVENTCHKINF(EVENTCHKINF_AA)) {
                pauseCtx->worldMapPoints[WORLD_MAP_POINT_KAKARIKO_VILLAGE] = WORLD_MAP_POINT_STATE_HIGHLIGHT;
            }
            if (CHECK_QUEST_ITEM(QUEST_MEDALLION_SHADOW)) {
                pauseCtx->worldMapPoints[WORLD_MAP_POINT_KAKARIKO_VILLAGE] = WORLD_MAP_POINT_STATE_SHOW;
            }

            if (gBitFlags[WORLD_MAP_AREA_LOST_WOODS] & gSaveContext.worldMapAreaData) {
                pauseCtx->worldMapPoints[WORLD_MAP_POINT_LOST_WOODS] = WORLD_MAP_POINT_STATE_SHOW;
            }
            if (GET_EVENTCHKINF(EVENTCHKINF_0F)) {
                pauseCtx->worldMapPoints[WORLD_MAP_POINT_LOST_WOODS] = WORLD_MAP_POINT_STATE_HIGHLIGHT;
            }
            if (CHECK_QUEST_ITEM(QUEST_SONG_SARIA)) {
                pauseCtx->worldMapPoints[WORLD_MAP_POINT_LOST_WOODS] = WORLD_MAP_POINT_STATE_SHOW;
            }
            if (INV_CONTENT(ITEM_HOOKSHOT) == ITEM_HOOKSHOT) {
                pauseCtx->worldMapPoints[WORLD_MAP_POINT_LOST_WOODS] = WORLD_MAP_POINT_STATE_HIGHLIGHT;
            }
            if (GET_EVENTCHKINF(EVENTCHKINF_48)) {
                pauseCtx->worldMapPoints[WORLD_MAP_POINT_LOST_WOODS] = WORLD_MAP_POINT_STATE_SHOW;
            }

            pauseCtx->worldMapPoints[WORLD_MAP_POINT_KOKIRI_FOREST] = WORLD_MAP_POINT_STATE_HIGHLIGHT;
            if (GET_EVENTCHKINF(EVENTCHKINF_09)) {
                pauseCtx->worldMapPoints[WORLD_MAP_POINT_KOKIRI_FOREST] = WORLD_MAP_POINT_STATE_SHOW;
            }
            if (GET_EVENTCHKINF(EVENTCHKINF_6E)) {
                pauseCtx->worldMapPoints[WORLD_MAP_POINT_KOKIRI_FOREST] = WORLD_MAP_POINT_STATE_HIGHLIGHT;
            }
            if (GET_EVENTCHKINF(EVENTCHKINF_0F)) {
                pauseCtx->worldMapPoints[WORLD_MAP_POINT_KOKIRI_FOREST] = WORLD_MAP_POINT_STATE_SHOW;
            }

            if (CHECK_QUEST_ITEM(QUEST_SONG_LULLABY)) {
                pauseCtx->worldMapPoints[WORLD_MAP_POINT_ZORAS_DOMAIN] = WORLD_MAP_POINT_STATE_SHOW;
            }
            if (GET_EVENTCHKINF(EVENTCHKINF_25)) {
                pauseCtx->worldMapPoints[WORLD_MAP_POINT_ZORAS_DOMAIN] = WORLD_MAP_POINT_STATE_HIGHLIGHT;
            }
            if (GET_EVENTCHKINF(EVENTCHKINF_37)) {
                pauseCtx->worldMapPoints[WORLD_MAP_POINT_ZORAS_DOMAIN] = WORLD_MAP_POINT_STATE_SHOW;
            }
            if (INV_CONTENT(ITEM_HOOKSHOT) == ITEM_HOOKSHOT) {
                pauseCtx->worldMapPoints[WORLD_MAP_POINT_ZORAS_DOMAIN] = WORLD_MAP_POINT_STATE_HIGHLIGHT;
            }
            if (CHECK_OWNED_EQUIP(EQUIP_TYPE_BOOTS, EQUIP_INV_BOOTS_IRON)) {
                pauseCtx->worldMapPoints[WORLD_MAP_POINT_ZORAS_DOMAIN] = WORLD_MAP_POINT_STATE_SHOW;
            }

            // Trade quest location

            pauseCtx->tradeQuestLocation = TRADE_QUEST_LOCATION_NONE;

            i = INV_CONTENT(ITEM_TRADE_ADULT);
            if (LINK_AGE_IN_YEARS == YEARS_ADULT) {
                if ((i <= ITEM_POCKET_CUCCO) || (i == ITEM_ODD_MUSHROOM)) {
                    pauseCtx->tradeQuestLocation = WORLD_MAP_POINT_KAKARIKO_VILLAGE;
                }
                if ((i == ITEM_COJIRO) || (i == ITEM_ODD_POTION)) {
                    pauseCtx->tradeQuestLocation = WORLD_MAP_POINT_LOST_WOODS;
                }
                if (i == ITEM_POACHERS_SAW) {
                    pauseCtx->tradeQuestLocation = WORLD_MAP_POINT_GERUDO_VALLEY;
                }
                if ((i == ITEM_BROKEN_GORONS_SWORD) || (i == ITEM_EYE_DROPS)) {
                    pauseCtx->tradeQuestLocation = WORLD_MAP_POINT_DEATH_MOUNTAIN;
                }
                if (i == ITEM_PRESCRIPTION) {
                    pauseCtx->tradeQuestLocation = WORLD_MAP_POINT_ZORAS_DOMAIN;
                }
                if (i == ITEM_EYEBALL_FROG) {
                    pauseCtx->tradeQuestLocation = WORLD_MAP_POINT_HYLIA_LAKESIDE;
                }
                if ((i == ITEM_CLAIM_CHECK) && !gSaveContext.bgsFlag) {
                    pauseCtx->tradeQuestLocation = WORLD_MAP_POINT_DEATH_MOUNTAIN;
                }
            }

            // Next state

            pauseCtx->state = PAUSE_STATE_OPENING_1;
            break;

        case PAUSE_STATE_OPENING_1:
            if (pauseCtx->itemPageRoll == 160.0f) {
                // First frame in this state

                KaleidoScope_SetDefaultCursor(play);
                KaleidoScope_ProcessPlayerPreRender();
            }

            pauseCtx->itemPageRoll = pauseCtx->equipPageRoll = pauseCtx->mapPageRoll = pauseCtx->questPageRoll -=
                160.0f / R_PAUSE_UI_ANIMS_DURATION;
            pauseCtx->infoPanelOffsetY += 40 / R_PAUSE_UI_ANIMS_DURATION;
            interfaceCtx->startAlpha += 255 / R_PAUSE_UI_ANIMS_DURATION;
            R_PAUSE_CURSOR_LEFT_X += R_PAUSE_CURSOR_LEFT_MOVE_OFFSET_X / R_PAUSE_UI_ANIMS_DURATION;
            R_PAUSE_CURSOR_RIGHT_X += R_PAUSE_CURSOR_RIGHT_MOVE_OFFSET_X / R_PAUSE_UI_ANIMS_DURATION;
            XREG(5) += 150 / R_PAUSE_UI_ANIMS_DURATION;
            pauseCtx->alpha += (u16)(255 / (R_PAUSE_UI_ANIMS_DURATION + R_PAUSE_UI_ANIM_ALPHA_ADD_DURATION));

            if (pauseCtx->itemPageRoll == 0) {
                interfaceCtx->startAlpha = 255;
                R_PAUSE_OFFSET_VERTICAL = 0;
                pauseCtx->state = PAUSE_STATE_OPENING_2;
            }

            KaleidoScope_UpdateOpening(play);
            break;

        case PAUSE_STATE_OPENING_2:
            pauseCtx->alpha += (u16)(255 / (R_PAUSE_UI_ANIMS_DURATION + R_PAUSE_UI_ANIM_ALPHA_ADD_DURATION));
            KaleidoScope_UpdateOpening(play);

            if (pauseCtx->state == PAUSE_STATE_MAIN) {
                KaleidoScope_UpdateNamePanel(play);
            }
            break;

        case PAUSE_STATE_MAIN:
            switch (pauseCtx->mainState) {
                case PAUSE_MAIN_STATE_IDLE:
                    if (CHECK_BTN_ALL(input->press.button, BTN_START)) {
                        Interface_SetDoAction(play, DO_ACTION_NONE);
                        pauseCtx->state = PAUSE_STATE_CLOSING;
                        R_PAUSE_OFFSET_VERTICAL = -6240;
                        func_800F64E0(0);
                    } else if (CHECK_BTN_ALL(input->press.button, BTN_B)) {
                        pauseCtx->nextPageMode = 0;
                        pauseCtx->promptChoice = 0;
                        Audio_PlaySfxGeneral(NA_SE_SY_DECIDE, &gSfxDefaultPos, 4, &gSfxDefaultFreqAndVolScale,
                                             &gSfxDefaultFreqAndVolScale, &gSfxDefaultReverb);
                        gSaveContext.buttonStatus[0] = gSaveContext.buttonStatus[1] = gSaveContext.buttonStatus[2] =
                            gSaveContext.buttonStatus[3] = BTN_DISABLED;
                        gSaveContext.buttonStatus[4] = BTN_ENABLED;
                        gSaveContext.hudVisibilityMode = HUD_VISIBILITY_NO_CHANGE;
                        Interface_ChangeHudVisibilityMode(HUD_VISIBILITY_ALL);
                        pauseCtx->savePromptState = PAUSE_SAVE_PROMPT_STATE_APPEARING;
                        pauseCtx->state = PAUSE_STATE_SAVE_PROMPT;
                    }
                    break;

                case PAUSE_MAIN_STATE_SWITCHING_PAGE:
                    KaleidoScope_UpdateSwitchPage(play, &play->state.input[0]);
                    break;

                case PAUSE_MAIN_STATE_SONG_PLAYBACK:
                    pauseCtx->ocarinaStaff = AudioOcarina_GetPlaybackStaff();
                    if (pauseCtx->ocarinaStaff->state == 0) {
                        // Song playback is finished
                        pauseCtx->mainState = PAUSE_MAIN_STATE_SONG_PROMPT_INIT;
                        AudioOcarina_SetInstrument(OCARINA_INSTRUMENT_OFF);
                    }
                    break;

                case PAUSE_MAIN_STATE_3:
                    KaleidoScope_UpdateItemEquip(play);
                    break;

                case PAUSE_MAIN_STATE_SONG_PROMPT_INIT:
                    break;

                case PAUSE_MAIN_STATE_SONG_PROMPT:
                    pauseCtx->ocarinaStaff = AudioOcarina_GetPlayingStaff();

                    if (CHECK_BTN_ALL(input->press.button, BTN_START)) {
                        AudioOcarina_SetInstrument(OCARINA_INSTRUMENT_OFF);
                        Interface_SetDoAction(play, DO_ACTION_NONE);
                        pauseCtx->state = PAUSE_STATE_CLOSING;
                        R_PAUSE_OFFSET_VERTICAL = -6240;
                        func_800F64E0(0);
                        pauseCtx->mainState = PAUSE_MAIN_STATE_IDLE;
                        break;
                    } else if (CHECK_BTN_ALL(input->press.button, BTN_B)) {
                        AudioOcarina_SetInstrument(OCARINA_INSTRUMENT_OFF);
                        pauseCtx->mainState = PAUSE_MAIN_STATE_IDLE;
                        pauseCtx->nextPageMode = 0;
                        pauseCtx->promptChoice = 0;
                        Audio_PlaySfxGeneral(NA_SE_SY_DECIDE, &gSfxDefaultPos, 4, &gSfxDefaultFreqAndVolScale,
                                             &gSfxDefaultFreqAndVolScale, &gSfxDefaultReverb);
                        gSaveContext.buttonStatus[0] = gSaveContext.buttonStatus[1] = gSaveContext.buttonStatus[2] =
                            gSaveContext.buttonStatus[3] = BTN_DISABLED;
                        gSaveContext.buttonStatus[4] = BTN_ENABLED;
                        gSaveContext.hudVisibilityMode = HUD_VISIBILITY_NO_CHANGE;
                        Interface_ChangeHudVisibilityMode(HUD_VISIBILITY_ALL);
                        pauseCtx->savePromptState = PAUSE_SAVE_PROMPT_STATE_APPEARING;
                        pauseCtx->state = PAUSE_STATE_SAVE_PROMPT;
                    } else if (pauseCtx->ocarinaStaff->state == pauseCtx->ocarinaSongIdx) {
                        // The player successfully played the song

                        Audio_PlaySfxGeneral(NA_SE_SY_TRE_BOX_APPEAR, &gSfxDefaultPos, 4, &gSfxDefaultFreqAndVolScale,
                                             &gSfxDefaultFreqAndVolScale, &gSfxDefaultReverb);

                        sMainStateAfterSongPlayerPlayingDone = PAUSE_MAIN_STATE_IDLE;
                        sDelayTimer = 30;
                        pauseCtx->mainState = PAUSE_MAIN_STATE_SONG_PROMPT_DONE;
                    } else if (pauseCtx->ocarinaStaff->state == 0xFF) {
                        // The player failed to play the song

                        Audio_PlaySfxGeneral(NA_SE_SY_OCARINA_ERROR, &gSfxDefaultPos, 4, &gSfxDefaultFreqAndVolScale,
                                             &gSfxDefaultFreqAndVolScale, &gSfxDefaultReverb);

                        sMainStateAfterSongPlayerPlayingDone = PAUSE_MAIN_STATE_SONG_PROMPT_INIT;
                        sDelayTimer = 20;
                        pauseCtx->mainState = PAUSE_MAIN_STATE_SONG_PROMPT_DONE;
                    }
                    break;

                case PAUSE_MAIN_STATE_SONG_PROMPT_DONE:
                    sDelayTimer--;
                    if (sDelayTimer == 0) {
                        pauseCtx->mainState = sMainStateAfterSongPlayerPlayingDone;
                        if (pauseCtx->mainState == PAUSE_MAIN_STATE_IDLE) {
                            AudioOcarina_SetInstrument(OCARINA_INSTRUMENT_OFF);
                        }
                    }
                    break;

                case PAUSE_MAIN_STATE_EQUIP_CHANGED:
                    break;

                case PAUSE_MAIN_STATE_IDLE_CURSOR_ON_SONG:
                    if (CHECK_BTN_ALL(input->press.button, BTN_START)) {
                        AudioOcarina_SetInstrument(OCARINA_INSTRUMENT_OFF);
                        Interface_SetDoAction(play, DO_ACTION_NONE);
                        pauseCtx->state = PAUSE_STATE_CLOSING;
                        R_PAUSE_OFFSET_VERTICAL = -6240;
                        func_800F64E0(0);
                        pauseCtx->mainState = PAUSE_MAIN_STATE_IDLE;
                    } else if (CHECK_BTN_ALL(input->press.button, BTN_B)) {
                        AudioOcarina_SetInstrument(OCARINA_INSTRUMENT_OFF);
                        pauseCtx->mainState = PAUSE_MAIN_STATE_IDLE;
                        pauseCtx->nextPageMode = 0;
                        pauseCtx->promptChoice = 0;
                        Audio_PlaySfxGeneral(NA_SE_SY_DECIDE, &gSfxDefaultPos, 4, &gSfxDefaultFreqAndVolScale,
                                             &gSfxDefaultFreqAndVolScale, &gSfxDefaultReverb);
                        gSaveContext.buttonStatus[0] = gSaveContext.buttonStatus[1] = gSaveContext.buttonStatus[2] =
                            gSaveContext.buttonStatus[3] = BTN_DISABLED;
                        gSaveContext.buttonStatus[4] = BTN_ENABLED;
                        gSaveContext.hudVisibilityMode = HUD_VISIBILITY_NO_CHANGE;
                        Interface_ChangeHudVisibilityMode(HUD_VISIBILITY_ALL);
                        pauseCtx->savePromptState = PAUSE_SAVE_PROMPT_STATE_APPEARING;
                        pauseCtx->state = PAUSE_STATE_SAVE_PROMPT;
                    }
                    break;

                case PAUSE_MAIN_STATE_SONG_PLAYBACK_START:
                    break;

                default:
                    pauseCtx->mainState = PAUSE_MAIN_STATE_IDLE;
                    break;
            }
            break;

        case PAUSE_STATE_SAVE_PROMPT:
            switch (pauseCtx->savePromptState) {
                case PAUSE_SAVE_PROMPT_STATE_APPEARING:
                    pauseCtx->rollRotSavePrompt_ -= 314.0f / R_PAUSE_UI_ANIMS_DURATION;
                    R_PAUSE_CURSOR_LEFT_X -= R_PAUSE_CURSOR_LEFT_MOVE_OFFSET_X / R_PAUSE_UI_ANIMS_DURATION;
                    R_PAUSE_CURSOR_RIGHT_X -= R_PAUSE_CURSOR_RIGHT_MOVE_OFFSET_X / R_PAUSE_UI_ANIMS_DURATION;

                    if (pauseCtx->rollRotSavePrompt_ <= -628.0f) {
                        pauseCtx->rollRotSavePrompt_ = -628.0f;
                        pauseCtx->savePromptState = PAUSE_SAVE_PROMPT_STATE_WAIT_CHOICE;
                    }
                    break;

                case PAUSE_SAVE_PROMPT_STATE_WAIT_CHOICE:
                    if (CHECK_BTN_ALL(input->press.button, BTN_A)) {
                        if (pauseCtx->promptChoice != 0) {
                            Interface_SetDoAction(play, DO_ACTION_NONE);

                            gSaveContext.buttonStatus[0] = gSaveContext.buttonStatus[1] = gSaveContext.buttonStatus[2] =
                                gSaveContext.buttonStatus[3] = BTN_ENABLED;
                            gSaveContext.hudVisibilityMode = HUD_VISIBILITY_NO_CHANGE;
                            Interface_ChangeHudVisibilityMode(HUD_VISIBILITY_ALL);

                            pauseCtx->savePromptState = PAUSE_SAVE_PROMPT_STATE_CLOSING;
                            R_PAUSE_OFFSET_VERTICAL = -6240;
                            YREG(8) = pauseCtx->rollRotSavePrompt_;
                            func_800F64E0(0);
                        } else {
                            Audio_PlaySfxGeneral(NA_SE_SY_PIECE_OF_HEART, &gSfxDefaultPos, 4,
                                                 &gSfxDefaultFreqAndVolScale, &gSfxDefaultFreqAndVolScale,
                                                 &gSfxDefaultReverb);

                            Play_SaveSceneFlags(play);
                            gSaveContext.savedSceneId = play->sceneId;
                            Sram_WriteSave(&play->sramCtx);

                            pauseCtx->savePromptState = PAUSE_SAVE_PROMPT_STATE_SAVED;
                            sDelayTimer = 3;
                        }
                    } else if (CHECK_BTN_ALL(input->press.button, BTN_START) ||
                               CHECK_BTN_ALL(input->press.button, BTN_B)) {

                        Interface_SetDoAction(play, DO_ACTION_NONE);

                        pauseCtx->savePromptState = PAUSE_SAVE_PROMPT_STATE_CLOSING;
                        R_PAUSE_OFFSET_VERTICAL = -6240;
                        YREG(8) = pauseCtx->rollRotSavePrompt_;
                        func_800F64E0(0);

                        gSaveContext.buttonStatus[0] = gSaveContext.buttonStatus[1] = gSaveContext.buttonStatus[2] =
                            gSaveContext.buttonStatus[3] = BTN_ENABLED;
                        gSaveContext.hudVisibilityMode = HUD_VISIBILITY_NO_CHANGE;
                        Interface_ChangeHudVisibilityMode(HUD_VISIBILITY_ALL);
                    }
                    break;

                case PAUSE_SAVE_PROMPT_STATE_SAVED:
                    if (CHECK_BTN_ALL(input->press.button, BTN_B) || CHECK_BTN_ALL(input->press.button, BTN_A) ||
                        CHECK_BTN_ALL(input->press.button, BTN_START) || (--sDelayTimer == 0)) {

                        Interface_SetDoAction(play, DO_ACTION_NONE);

                        gSaveContext.buttonStatus[0] = gSaveContext.buttonStatus[1] = gSaveContext.buttonStatus[2] =
                            gSaveContext.buttonStatus[3] = BTN_ENABLED;
                        gSaveContext.hudVisibilityMode = HUD_VISIBILITY_NO_CHANGE;
                        Interface_ChangeHudVisibilityMode(HUD_VISIBILITY_ALL);

                        pauseCtx->savePromptState = PAUSE_SAVE_PROMPT_STATE_CLOSING_AFTER_SAVED;
                        R_PAUSE_OFFSET_VERTICAL = -6240;
                        YREG(8) = pauseCtx->rollRotSavePrompt_;
                        func_800F64E0(0);
                    }
                    break;

                case PAUSE_SAVE_PROMPT_STATE_RETURN_TO_MENU:
                case PAUSE_SAVE_PROMPT_STATE_RETURN_TO_MENU_ALT:
                    pauseCtx->rollRotSavePrompt_ += 314.0f / R_PAUSE_UI_ANIMS_DURATION;
                    R_PAUSE_CURSOR_LEFT_X += R_PAUSE_CURSOR_LEFT_MOVE_OFFSET_X / R_PAUSE_UI_ANIMS_DURATION;
                    R_PAUSE_CURSOR_RIGHT_X += R_PAUSE_CURSOR_RIGHT_MOVE_OFFSET_X / R_PAUSE_UI_ANIMS_DURATION;

                    if (pauseCtx->rollRotSavePrompt_ >= -314.0f) {
                        pauseCtx->state = PAUSE_STATE_MAIN;
                        pauseCtx->savePromptState = PAUSE_SAVE_PROMPT_STATE_APPEARING;
                        pauseCtx->itemPageRoll = pauseCtx->equipPageRoll = pauseCtx->mapPageRoll =
                            pauseCtx->questPageRoll = 0.0f;
                        pauseCtx->rollRotSavePrompt_ = -314.0f;
                    }
                    break;

                case PAUSE_SAVE_PROMPT_STATE_CLOSING:
                case PAUSE_SAVE_PROMPT_STATE_CLOSING_AFTER_SAVED:
                    if (pauseCtx->rollRotSavePrompt_ != (YREG(8) + 160.0f)) {
                        pauseCtx->itemPageRoll = pauseCtx->equipPageRoll = pauseCtx->mapPageRoll =
                            pauseCtx->questPageRoll += 160.0f / R_PAUSE_UI_ANIMS_DURATION;
                        pauseCtx->rollRotSavePrompt_ += 160.0f / R_PAUSE_UI_ANIMS_DURATION;
                        pauseCtx->infoPanelOffsetY -= 40 / R_PAUSE_UI_ANIMS_DURATION;
                        R_PAUSE_CURSOR_LEFT_X -= R_PAUSE_CURSOR_LEFT_MOVE_OFFSET_X / R_PAUSE_UI_ANIMS_DURATION;
                        R_PAUSE_CURSOR_RIGHT_X -= R_PAUSE_CURSOR_RIGHT_MOVE_OFFSET_X / R_PAUSE_UI_ANIMS_DURATION;
                        XREG(5) -= 150 / R_PAUSE_UI_ANIMS_DURATION;
                        pauseCtx->alpha -= (u16)(255 / R_PAUSE_UI_ANIMS_DURATION);
                        if (pauseCtx->rollRotSavePrompt_ == (YREG(8) + 160.0f)) {
                            pauseCtx->alpha = 0;
                        }
                    } else {
                        pauseCtx->debugState = 0;
                        pauseCtx->state = PAUSE_STATE_UNPAUSE;
                        pauseCtx->itemPageRoll = pauseCtx->equipPageRoll = pauseCtx->mapPageRoll =
                            pauseCtx->questPageRoll = 160.0f;
                        pauseCtx->namedItem = PAUSE_ITEM_NONE;
                        pauseCtx->mainState = PAUSE_MAIN_STATE_IDLE;
                        pauseCtx->rollRotSavePrompt_ = -434.0f;
                    }
                    break;
            }
            break;

        case PAUSE_STATE_10:
            pauseCtx->cursorSlot[PAUSE_MAP] = pauseCtx->cursorPoint[PAUSE_MAP] = pauseCtx->dungeonMapSlot =
                VREG(30) + 3;
            R_PAUSE_CURSOR_LEFT_X = -175;
            R_PAUSE_CURSOR_RIGHT_X = 155;
            pauseCtx->rollRotSavePrompt_ = -434.0f;
            Interface_ChangeHudVisibilityMode(HUD_VISIBILITY_NOTHING);

            //! @bug messed up alignment, should match `ALIGN64`
            pauseCtx->iconItemSegment = (void*)(((uintptr_t)play->objectCtx.spaceStart + 0x30) & ~0x3F);
            iconItemStaticSize =
                (uintptr_t)_icon_item_staticSegmentRomEnd - (uintptr_t)_icon_item_staticSegmentRomStart;
            osSyncPrintf("icon_item size0=%x\n", iconItemStaticSize);
            DmaMgr_RequestSyncDebug(pauseCtx->iconItemSegment, (uintptr_t)_icon_item_staticSegmentRomStart,
                                    iconItemStaticSize, "../z_kaleido_scope_PAL.c", 4356);

            pauseCtx->iconItem24Segment = (void*)ALIGN16((uintptr_t)pauseCtx->iconItemSegment + iconItemStaticSize);
            size = (uintptr_t)_icon_item_24_staticSegmentRomEnd - (uintptr_t)_icon_item_24_staticSegmentRomStart;
            osSyncPrintf("icon_item24 size=%x\n", size);
            DmaMgr_RequestSyncDebug(pauseCtx->iconItem24Segment, (uintptr_t)_icon_item_24_staticSegmentRomStart, size,
                                    "../z_kaleido_scope_PAL.c", 4363);

            pauseCtx->iconItemAltSegment = (void*)ALIGN16((uintptr_t)pauseCtx->iconItem24Segment + size);
            size2 = (uintptr_t)_icon_item_gameover_staticSegmentRomEnd -
                    (uintptr_t)_icon_item_gameover_staticSegmentRomStart;
            osSyncPrintf("icon_item_dungeon gameover-size2=%x\n", size2);
            DmaMgr_RequestSyncDebug(pauseCtx->iconItemAltSegment, (uintptr_t)_icon_item_gameover_staticSegmentRomStart,
                                    size2, "../z_kaleido_scope_PAL.c", 4370);

            pauseCtx->iconItemLangSegment = (void*)ALIGN16((uintptr_t)pauseCtx->iconItemAltSegment + size2);

            if (gSaveContext.language == LANGUAGE_ENG) {
                size = (uintptr_t)_icon_item_nes_staticSegmentRomEnd - (uintptr_t)_icon_item_nes_staticSegmentRomStart;
                osSyncPrintf("icon_item_dungeon dungeon-size=%x\n", size);
                DmaMgr_RequestSyncDebug(pauseCtx->iconItemLangSegment, (uintptr_t)_icon_item_nes_staticSegmentRomStart,
                                        size, "../z_kaleido_scope_PAL.c", 4379);
            } else if (gSaveContext.language == LANGUAGE_GER) {
                size = (uintptr_t)_icon_item_ger_staticSegmentRomEnd - (uintptr_t)_icon_item_ger_staticSegmentRomStart;
                osSyncPrintf("icon_item_dungeon dungeon-size=%x\n", size);
                DmaMgr_RequestSyncDebug(pauseCtx->iconItemLangSegment, (uintptr_t)_icon_item_ger_staticSegmentRomStart,
                                        size, "../z_kaleido_scope_PAL.c", 4386);
            } else {
                size = (uintptr_t)_icon_item_fra_staticSegmentRomEnd - (uintptr_t)_icon_item_fra_staticSegmentRomStart;
                osSyncPrintf("icon_item_dungeon dungeon-size=%x\n", size);
                DmaMgr_RequestSyncDebug(pauseCtx->iconItemLangSegment, (uintptr_t)_icon_item_fra_staticSegmentRomStart,
                                        size, "../z_kaleido_scope_PAL.c", 4393);
            }

            sColor82ABRed_D_8082AB8C = 255;
            sColor82ABGreen_D_8082AB90 = 130;
            sColor82ABBlue_D_8082AB94 = 0;
            sColor82ABGameOverPrimAlpha_D_8082AB98 = 0;
            sDrawGameOverEnvColorRed_D_8082AB9C = 30;
            sDrawGameOverEnvColorGreen_D_8082ABA0 = 0;
            sDrawGameOverEnvColorBlue_D_8082ABA4 = 0;
            sTimer_ = 30;
            VREG(88) = 98;
            pauseCtx->promptChoice = 0;
            pauseCtx->state++; // PAUSE_STATE_11
            break;

        case PAUSE_STATE_11:
            stepR = ABS(sColor82ABRed_D_8082AB8C - 30) / sTimer_;
            stepG = ABS(sColor82ABGreen_D_8082AB90) / sTimer_;
            stepB = ABS(sColor82ABBlue_D_8082AB94) / sTimer_;
            stepA = ABS(sColor82ABGameOverPrimAlpha_D_8082AB98 - 255) / sTimer_;
            if (sColor82ABRed_D_8082AB8C >= 30) {
                sColor82ABRed_D_8082AB8C -= stepR;
            } else {
                sColor82ABRed_D_8082AB8C += stepR;
            }
            if (sColor82ABGreen_D_8082AB90 >= 0) {
                sColor82ABGreen_D_8082AB90 -= stepG;
            } else {
                sColor82ABGreen_D_8082AB90 += stepG;
            }
            if (sColor82ABBlue_D_8082AB94 >= 0) {
                sColor82ABBlue_D_8082AB94 -= stepB;
            } else {
                sColor82ABBlue_D_8082AB94 += stepB;
            }
            if (sColor82ABGameOverPrimAlpha_D_8082AB98 >= 255) {
                sColor82ABGameOverPrimAlpha_D_8082AB98 -= stepA;
            } else {
                sColor82ABGameOverPrimAlpha_D_8082AB98 += stepA;
            }

            stepR = ABS(sDrawGameOverEnvColorRed_D_8082AB9C - 255) / sTimer_;
            stepG = ABS(sDrawGameOverEnvColorGreen_D_8082ABA0 - 130) / sTimer_;
            stepB = ABS(sDrawGameOverEnvColorBlue_D_8082ABA4) / sTimer_;
            if (sDrawGameOverEnvColorRed_D_8082AB9C >= 255) {
                sDrawGameOverEnvColorRed_D_8082AB9C -= stepR;
            } else {
                sDrawGameOverEnvColorRed_D_8082AB9C += stepR;
            }
            if (sDrawGameOverEnvColorGreen_D_8082ABA0 >= 130) {
                sDrawGameOverEnvColorGreen_D_8082ABA0 -= stepG;
            } else {
                sDrawGameOverEnvColorGreen_D_8082ABA0 += stepG;
            }
            if (sDrawGameOverEnvColorBlue_D_8082ABA4 >= 0) {
                sDrawGameOverEnvColorBlue_D_8082ABA4 -= stepB;
            } else {
                sDrawGameOverEnvColorBlue_D_8082ABA4 += stepB;
            }

            sTimer_--;
            if (sTimer_ == 0) {
                sColor82ABRed_D_8082AB8C = 30;
                sColor82ABGreen_D_8082AB90 = 0;
                sColor82ABBlue_D_8082AB94 = 0;
                sColor82ABGameOverPrimAlpha_D_8082AB98 = 255;

                sDrawGameOverEnvColorRed_D_8082AB9C = 255;
                sDrawGameOverEnvColorGreen_D_8082ABA0 = 130;
                sDrawGameOverEnvColorBlue_D_8082ABA4 = 0;

                pauseCtx->state++; // PAUSE_STATE_12
                sTimer_ = 40;
            }
            break;

        case PAUSE_STATE_12:
            sTimer_--;
            if (sTimer_ == 0) {
                pauseCtx->state = PAUSE_STATE_13;
            }
            break;

        case PAUSE_STATE_13:
            pauseCtx->itemPageRoll = pauseCtx->equipPageRoll = pauseCtx->mapPageRoll = pauseCtx->questPageRoll =
                pauseCtx->rollRotSavePrompt_ -= 160.0f / R_PAUSE_UI_ANIMS_DURATION;
            pauseCtx->infoPanelOffsetY += 40 / R_PAUSE_UI_ANIMS_DURATION;
            interfaceCtx->startAlpha += 255 / R_PAUSE_UI_ANIMS_DURATION;
            VREG(88) -= 3;
            R_PAUSE_CURSOR_LEFT_X += R_PAUSE_CURSOR_LEFT_MOVE_OFFSET_X / R_PAUSE_UI_ANIMS_DURATION;
            R_PAUSE_CURSOR_RIGHT_X += R_PAUSE_CURSOR_RIGHT_MOVE_OFFSET_X / R_PAUSE_UI_ANIMS_DURATION;
            XREG(5) += 150 / R_PAUSE_UI_ANIMS_DURATION;
            pauseCtx->alpha += (u16)(255 / (R_PAUSE_UI_ANIMS_DURATION + R_PAUSE_UI_ANIM_ALPHA_ADD_DURATION));
            if (pauseCtx->rollRotSavePrompt_ < -628.0f) {
                pauseCtx->rollRotSavePrompt_ = -628.0f;
                interfaceCtx->startAlpha = 255;
                VREG(88) = 66;
                R_PAUSE_OFFSET_VERTICAL = 0;
                pauseCtx->alpha = 255;
                pauseCtx->state = PAUSE_STATE_14;
                gSaveContext.deaths++;
                if (gSaveContext.deaths > 999) {
                    gSaveContext.deaths = 999;
                }
            }
            osSyncPrintf("kscope->angle_s = %f\n", pauseCtx->rollRotSavePrompt_);
            break;

        case PAUSE_STATE_14:
            if (CHECK_BTN_ALL(input->press.button, BTN_A)) {
                if (pauseCtx->promptChoice != 0) {
                    pauseCtx->promptChoice = 0;
                    Audio_PlaySfxGeneral(NA_SE_SY_DECIDE, &gSfxDefaultPos, 4, &gSfxDefaultFreqAndVolScale,
                                         &gSfxDefaultFreqAndVolScale, &gSfxDefaultReverb);
                    pauseCtx->state = PAUSE_STATE_16;
                    gameOverCtx->state++;
                } else {
                    Audio_PlaySfxGeneral(NA_SE_SY_PIECE_OF_HEART, &gSfxDefaultPos, 4, &gSfxDefaultFreqAndVolScale,
                                         &gSfxDefaultFreqAndVolScale, &gSfxDefaultReverb);
                    pauseCtx->promptChoice = 0;
                    Play_SaveSceneFlags(play);
                    gSaveContext.savedSceneId = play->sceneId;
                    Sram_WriteSave(&play->sramCtx);
                    pauseCtx->state = PAUSE_STATE_15;
                    sDelayTimer = 3;
                }
            }
            break;

        case PAUSE_STATE_15:
            sDelayTimer--;
            if (sDelayTimer == 0) {
                pauseCtx->state = PAUSE_STATE_16;
                gameOverCtx->state++;
            } else if ((sDelayTimer <= 80) &&
                       (CHECK_BTN_ALL(input->press.button, BTN_A) || CHECK_BTN_ALL(input->press.button, BTN_START))) {
                pauseCtx->state = PAUSE_STATE_16;
                gameOverCtx->state++;
                func_800F64E0(0);
            }
            break;

        case PAUSE_STATE_16:
            if (CHECK_BTN_ALL(input->press.button, BTN_A) || CHECK_BTN_ALL(input->press.button, BTN_START)) {
                if (pauseCtx->promptChoice == 0) {
                    Audio_PlaySfxGeneral(NA_SE_SY_PIECE_OF_HEART, &gSfxDefaultPos, 4, &gSfxDefaultFreqAndVolScale,
                                         &gSfxDefaultFreqAndVolScale, &gSfxDefaultReverb);
                    Play_SaveSceneFlags(play);

                    switch (gSaveContext.entranceIndex) {
                        case ENTR_DEKU_TREE_0:
                        case ENTR_DODONGOS_CAVERN_0:
                        case ENTR_JABU_JABU_0:
                        case ENTR_FOREST_TEMPLE_0:
                        case ENTR_FIRE_TEMPLE_0:
                        case ENTR_WATER_TEMPLE_0:
                        case ENTR_SPIRIT_TEMPLE_0:
                        case ENTR_SHADOW_TEMPLE_0:
                        case ENTR_GANONS_TOWER_0:
                        case ENTR_GERUDO_TRAINING_GROUND_0:
                        case ENTR_ICE_CAVERN_0:
                        case ENTR_THIEVES_HIDEOUT_0:
                        case ENTR_BOTTOM_OF_THE_WELL_0:
                        case ENTR_INSIDE_GANONS_CASTLE_0:
                        case ENTR_GANONS_TOWER_COLLAPSE_INTERIOR_0:
                            break;

                        case ENTR_DEKU_TREE_BOSS_0:
                            gSaveContext.entranceIndex = ENTR_DEKU_TREE_0;
                            break;

                        case ENTR_DODONGOS_CAVERN_BOSS_0:
                            gSaveContext.entranceIndex = ENTR_DODONGOS_CAVERN_0;
                            break;

                        case ENTR_JABU_JABU_BOSS_0:
                            gSaveContext.entranceIndex = ENTR_JABU_JABU_0;
                            break;

                        case ENTR_FOREST_TEMPLE_BOSS_0:
                            gSaveContext.entranceIndex = ENTR_FOREST_TEMPLE_0;
                            break;

                        case ENTR_FIRE_TEMPLE_BOSS_0:
                            gSaveContext.entranceIndex = ENTR_FIRE_TEMPLE_0;
                            break;

                        case ENTR_WATER_TEMPLE_BOSS_0:
                            gSaveContext.entranceIndex = ENTR_WATER_TEMPLE_0;
                            break;

                        case ENTR_SPIRIT_TEMPLE_BOSS_0:
                            gSaveContext.entranceIndex = ENTR_SPIRIT_TEMPLE_0;
                            break;

                        case ENTR_SHADOW_TEMPLE_BOSS_0:
                            gSaveContext.entranceIndex = ENTR_SHADOW_TEMPLE_0;
                            break;

                        case ENTR_GANONDORF_BOSS_0:
                            gSaveContext.entranceIndex = ENTR_GANONS_TOWER_0;
                            break;
                    }
                } else {
                    Audio_PlaySfxGeneral(NA_SE_SY_DECIDE, &gSfxDefaultPos, 4, &gSfxDefaultFreqAndVolScale,
                                         &gSfxDefaultFreqAndVolScale, &gSfxDefaultReverb);
                }

                pauseCtx->state = PAUSE_STATE_17;
            }
            break;

        case PAUSE_STATE_17:
            if (interfaceCtx->unk_244 != 255) {
                interfaceCtx->unk_244 += 10;
                if (interfaceCtx->unk_244 >= 255) {
                    interfaceCtx->unk_244 = 255;
                    pauseCtx->state = PAUSE_STATE_OFF;
                    R_UPDATE_RATE = 3;
                    R_PAUSE_BG_PRERENDER_STATE = PAUSE_BG_PRERENDER_OFF;
                    func_800981B8(&play->objectCtx);
                    func_800418D0(&play->colCtx, play);
                    if (pauseCtx->promptChoice == 0) {
                        Play_TriggerRespawn(play);
                        gSaveContext.respawnFlag = -2;
                        gSaveContext.nextTransitionType = TRANS_TYPE_FADE_BLACK;
                        gSaveContext.health = 0x30;
                        SEQCMD_RESET_AUDIO_HEAP(0, 10);
                        gSaveContext.healthAccumulator = 0;
                        gSaveContext.magicState = MAGIC_STATE_IDLE;
                        gSaveContext.prevMagicState = MAGIC_STATE_IDLE;
                        osSyncPrintf(VT_FGCOL(YELLOW));
                        osSyncPrintf("MAGIC_NOW=%d ", gSaveContext.magic);
                        osSyncPrintf("Z_MAGIC_NOW_NOW=%d   →  ", gSaveContext.magicFillTarget);
                        gSaveContext.magicCapacity = 0;
                        // Set the fill target to be the magic amount before game over
                        gSaveContext.magicFillTarget = gSaveContext.magic;
                        // Set `magicLevel` and `magic` to 0 so `magicCapacity` then `magic` grows from nothing
                        // to respectively the full capacity and `magicFillTarget`
                        gSaveContext.magicLevel = gSaveContext.magic = 0;
                        osSyncPrintf("MAGIC_NOW=%d ", gSaveContext.magic);
                        osSyncPrintf("Z_MAGIC_NOW_NOW=%d\n", gSaveContext.magicFillTarget);
                        osSyncPrintf(VT_RST);
                    } else {
                        play->state.running = false;
                        SET_NEXT_GAMESTATE(&play->state, TitleSetup_Init, TitleSetupState);
                    }
                }
            }
            break;

        case PAUSE_STATE_CLOSING:
            if (pauseCtx->itemPageRoll != 160.0f) {
                pauseCtx->itemPageRoll = pauseCtx->equipPageRoll = pauseCtx->mapPageRoll = pauseCtx->questPageRoll +=
                    160.0f / R_PAUSE_UI_ANIMS_DURATION;
                pauseCtx->infoPanelOffsetY -= 40 / R_PAUSE_UI_ANIMS_DURATION;
                interfaceCtx->startAlpha -= 255 / R_PAUSE_UI_ANIMS_DURATION;
                R_PAUSE_CURSOR_LEFT_X -= R_PAUSE_CURSOR_LEFT_MOVE_OFFSET_X / R_PAUSE_UI_ANIMS_DURATION;
                R_PAUSE_CURSOR_RIGHT_X -= R_PAUSE_CURSOR_RIGHT_MOVE_OFFSET_X / R_PAUSE_UI_ANIMS_DURATION;
                XREG(5) -= 150 / R_PAUSE_UI_ANIMS_DURATION;
                pauseCtx->alpha -= (u16)(255 / R_PAUSE_UI_ANIMS_DURATION);
                if (pauseCtx->itemPageRoll == 160.0f) {
                    pauseCtx->alpha = 0;
                }
            } else {
                pauseCtx->debugState = 0;
                pauseCtx->state = PAUSE_STATE_UNPAUSE;
                pauseCtx->itemPageRoll = pauseCtx->equipPageRoll = pauseCtx->mapPageRoll = pauseCtx->questPageRoll =
                    160.0f;
                pauseCtx->namedItem = PAUSE_ITEM_NONE;
                play->interfaceCtx.startAlpha = 0;
            }
            break;

        case PAUSE_STATE_UNPAUSE:
            pauseCtx->state = PAUSE_STATE_OFF;
            R_UPDATE_RATE = 3;
            R_PAUSE_BG_PRERENDER_STATE = PAUSE_BG_PRERENDER_OFF;

            func_800981B8(&play->objectCtx);
            func_800418D0(&play->colCtx, play);

            switch (play->sceneId) {
                case SCENE_DEKU_TREE:
                case SCENE_DODONGOS_CAVERN:
                case SCENE_JABU_JABU:
                case SCENE_FOREST_TEMPLE:
                case SCENE_FIRE_TEMPLE:
                case SCENE_WATER_TEMPLE:
                case SCENE_SPIRIT_TEMPLE:
                case SCENE_SHADOW_TEMPLE:
                case SCENE_BOTTOM_OF_THE_WELL:
                case SCENE_ICE_CAVERN:
                case SCENE_DEKU_TREE_BOSS:
                case SCENE_DODONGOS_CAVERN_BOSS:
                case SCENE_JABU_JABU_BOSS:
                case SCENE_FOREST_TEMPLE_BOSS:
                case SCENE_FIRE_TEMPLE_BOSS:
                case SCENE_WATER_TEMPLE_BOSS:
                case SCENE_SPIRIT_TEMPLE_BOSS:
                case SCENE_SHADOW_TEMPLE_BOSS:
                    Map_InitData(play, play->interfaceCtx.mapRoomNum);
                    break;
            }

            gSaveContext.buttonStatus[0] = D_808321A8_savedButtonStatus[0];
            gSaveContext.buttonStatus[1] = D_808321A8_savedButtonStatus[1];
            gSaveContext.buttonStatus[2] = D_808321A8_savedButtonStatus[2];
            gSaveContext.buttonStatus[3] = D_808321A8_savedButtonStatus[3];
            gSaveContext.buttonStatus[4] = D_808321A8_savedButtonStatus[4];

            interfaceCtx->unk_1FA = interfaceCtx->unk_1FC = 0;

            osSyncPrintf(VT_FGCOL(YELLOW));
            osSyncPrintf("i=%d  LAST_TIME_TYPE=%d\n", i, gSaveContext.prevHudVisibilityMode);
            gSaveContext.hudVisibilityMode = HUD_VISIBILITY_NO_CHANGE;
            Interface_ChangeHudVisibilityMode(gSaveContext.prevHudVisibilityMode);

            player->targetActor = NULL;
            Player_SetEquipmentData(play, player);

            osSyncPrintf(VT_RST);
            break;
    }
}<|MERGE_RESOLUTION|>--- conflicted
+++ resolved
@@ -1329,13 +1329,8 @@
 
         gDPSetCombineMode(POLY_OPA_DISP++, G_CC_MODULATEIA, G_CC_MODULATEIA);
 
-<<<<<<< HEAD
-        if (!pauseCtx->pageIndex) { // pageIndex == PAUSE_ITEM
+        if ((u32)pauseCtx->pageIndex == PAUSE_ITEM) {
             pauseCtx->itemPageRoll = pauseCtx->rollRotSavePrompt_ + 314.0f;
-=======
-        if ((u32)pauseCtx->pageIndex == PAUSE_ITEM) {
-            pauseCtx->unk_1F4 = pauseCtx->unk_204 + 314.0f;
->>>>>>> e11c7d8e
 
             Matrix_Translate(0.0f, (f32)R_PAUSE_OFFSET_VERTICAL / 100.0f, -pauseCtx->savePromptOffsetDepth_ / 10.0f,
                              MTXMODE_NEW);
@@ -1706,10 +1701,10 @@
                       ENVIRONMENT, TEXEL0, ENVIRONMENT, TEXEL0, 0, PRIMITIVE, 0);
     gDPSetEnvColor(POLY_OPA_DISP++, 20, 30, 40, 0);
 
-<<<<<<< HEAD
     if ((pauseCtx->state == PAUSE_STATE_MAIN) && (pauseCtx->namedItem != PAUSE_ITEM_NONE) &&
         (pauseCtx->nameDisplayTimer < R_PAUSE_NAME_DISPLAY_TIMER_THRESHOLD_) &&
-        (!pauseCtx->mainState /* PAUSE_MAIN_STATE_IDLE */ || (pauseCtx->mainState == PAUSE_MAIN_STATE_SONG_PLAYBACK) ||
+        (((u32)pauseCtx->mainState == PAUSE_MAIN_STATE_IDLE) ||
+         (pauseCtx->mainState == PAUSE_MAIN_STATE_SONG_PLAYBACK) ||
          ((pauseCtx->mainState >= PAUSE_MAIN_STATE_SONG_PROMPT_INIT) &&
           (pauseCtx->mainState <= PAUSE_MAIN_STATE_EQUIP_CHANGED)
           /* PAUSE_MAIN_STATE_SONG_PROMPT_INIT, PAUSE_MAIN_STATE_SONG_PROMPT,
@@ -1718,7 +1713,7 @@
          (pauseCtx->mainState == PAUSE_MAIN_STATE_IDLE_CURSOR_ON_SONG)) &&
         (pauseCtx->cursorSpecialPos == 0)) {
 
-        if (!pauseCtx->mainState /* PAUSE_MAIN_STATE_IDLE */ ||
+        if (((u32)pauseCtx->mainState == PAUSE_MAIN_STATE_IDLE) ||
             (pauseCtx->mainState == PAUSE_MAIN_STATE_SONG_PLAYBACK) ||
             ((pauseCtx->mainState >= PAUSE_MAIN_STATE_SONG_PROMPT_INIT) &&
              (pauseCtx->mainState <= PAUSE_MAIN_STATE_EQUIP_CHANGED)
@@ -1727,14 +1722,6 @@
              ) ||
             (pauseCtx->mainState == PAUSE_MAIN_STATE_IDLE_CURSOR_ON_SONG)) {
 
-=======
-    if ((pauseCtx->state == 6) && (pauseCtx->namedItem != PAUSE_ITEM_NONE) && (pauseCtx->nameDisplayTimer < WREG(89)) &&
-        (((u32)pauseCtx->unk_1E4 == 0) || (pauseCtx->unk_1E4 == 2) ||
-         ((pauseCtx->unk_1E4 >= 4) && (pauseCtx->unk_1E4 <= 7)) || (pauseCtx->unk_1E4 == 8)) &&
-        (pauseCtx->cursorSpecialPos == 0)) {
-        if (((u32)pauseCtx->unk_1E4 == 0) || (pauseCtx->unk_1E4 == 2) ||
-            ((pauseCtx->unk_1E4 >= 4) && (pauseCtx->unk_1E4 <= 7)) || (pauseCtx->unk_1E4 == 8)) {
->>>>>>> e11c7d8e
             pauseCtx->infoPanelVtx[16].v.ob[0] = pauseCtx->infoPanelVtx[18].v.ob[0] = -63;
 
             pauseCtx->infoPanelVtx[17].v.ob[0] = pauseCtx->infoPanelVtx[19].v.ob[0] =
@@ -3494,14 +3481,10 @@
              PAUSE_STATE_15, PAUSE_STATE_16, PAUSE_STATE_17, PAUSE_STATE_CLOSING */
           ))) {
 
-        if ((!pauseCtx->mainState /* PAUSE_MAIN_STATE_IDLE */ ||
+        if ((((u32)pauseCtx->mainState == PAUSE_MAIN_STATE_IDLE) ||
              (pauseCtx->mainState == PAUSE_MAIN_STATE_IDLE_CURSOR_ON_SONG)) &&
             (pauseCtx->state == PAUSE_STATE_MAIN)) {
 
-<<<<<<< HEAD
-=======
-        if ((((u32)pauseCtx->unk_1E4 == 0) || (pauseCtx->unk_1E4 == 8)) && (pauseCtx->state == 6)) {
->>>>>>> e11c7d8e
             pauseCtx->stickAdjX = input->rel.stick_x;
             pauseCtx->stickAdjY = input->rel.stick_y;
 
