--- conflicted
+++ resolved
@@ -3344,61 +3344,7 @@
                                          &gSfxDefaultFreqAndVolScale, &gSfxDefaultReverb);
                     Play_SaveSceneFlags(play);
 
-<<<<<<< HEAD
                     switch (gSaveContext.save.entranceIndex) {
-                        case ENTR_YDAN_0:
-                        case ENTR_DDAN_0:
-                        case ENTR_BDAN_0:
-                        case ENTR_BMORI1_0:
-                        case ENTR_HIDAN_0:
-                        case ENTR_MIZUSIN_0:
-                        case ENTR_JYASINZOU_0:
-                        case ENTR_HAKADAN_0:
-                        case ENTR_GANON_0:
-                        case ENTR_MEN_0:
-                        case ENTR_ICE_DOUKUTO_0:
-                        case ENTR_GERUDOWAY_0:
-                        case ENTR_HAKADANCH_0:
-                        case ENTR_GANONTIKA_0:
-                        case ENTR_GANON_SONOGO_0:
-                            break;
-
-                        case ENTR_YDAN_BOSS_0:
-                            gSaveContext.save.entranceIndex = ENTR_YDAN_0;
-                            break;
-
-                        case ENTR_DDAN_BOSS_0:
-                            gSaveContext.save.entranceIndex = ENTR_DDAN_0;
-                            break;
-
-                        case ENTR_BDAN_BOSS_0:
-                            gSaveContext.save.entranceIndex = ENTR_BDAN_0;
-                            break;
-
-                        case ENTR_MORIBOSSROOM_0:
-                            gSaveContext.save.entranceIndex = ENTR_BMORI1_0;
-                            break;
-
-                        case ENTR_FIRE_BS_0:
-                            gSaveContext.save.entranceIndex = ENTR_HIDAN_0;
-                            break;
-
-                        case ENTR_MIZUSIN_BS_0:
-                            gSaveContext.save.entranceIndex = ENTR_MIZUSIN_0;
-                            break;
-
-                        case ENTR_JYASINBOSS_0:
-                            gSaveContext.save.entranceIndex = ENTR_JYASINZOU_0;
-                            break;
-
-                        case ENTR_HAKADAN_BS_0:
-                            gSaveContext.save.entranceIndex = ENTR_HAKADAN_0;
-                            break;
-
-                        case ENTR_GANON_BOSS_0:
-                            gSaveContext.save.entranceIndex = ENTR_GANON_0;
-=======
-                    switch (gSaveContext.entranceIndex) {
                         case ENTR_DEKU_TREE_0:
                         case ENTR_DODONGOS_CAVERN_0:
                         case ENTR_JABU_JABU_0:
@@ -3417,40 +3363,39 @@
                             break;
 
                         case ENTR_DEKU_TREE_BOSS_0:
-                            gSaveContext.entranceIndex = ENTR_DEKU_TREE_0;
+                            gSaveContext.save.entranceIndex = ENTR_DEKU_TREE_0;
                             break;
 
                         case ENTR_DODONGOS_CAVERN_BOSS_0:
-                            gSaveContext.entranceIndex = ENTR_DODONGOS_CAVERN_0;
+                            gSaveContext.save.entranceIndex = ENTR_DODONGOS_CAVERN_0;
                             break;
 
                         case ENTR_JABU_JABU_BOSS_0:
-                            gSaveContext.entranceIndex = ENTR_JABU_JABU_0;
+                            gSaveContext.save.entranceIndex = ENTR_JABU_JABU_0;
                             break;
 
                         case ENTR_FOREST_TEMPLE_BOSS_0:
-                            gSaveContext.entranceIndex = ENTR_FOREST_TEMPLE_0;
+                            gSaveContext.save.entranceIndex = ENTR_FOREST_TEMPLE_0;
                             break;
 
                         case ENTR_FIRE_TEMPLE_BOSS_0:
-                            gSaveContext.entranceIndex = ENTR_FIRE_TEMPLE_0;
+                            gSaveContext.save.entranceIndex = ENTR_FIRE_TEMPLE_0;
                             break;
 
                         case ENTR_WATER_TEMPLE_BOSS_0:
-                            gSaveContext.entranceIndex = ENTR_WATER_TEMPLE_0;
+                            gSaveContext.save.entranceIndex = ENTR_WATER_TEMPLE_0;
                             break;
 
                         case ENTR_SPIRIT_TEMPLE_BOSS_0:
-                            gSaveContext.entranceIndex = ENTR_SPIRIT_TEMPLE_0;
+                            gSaveContext.save.entranceIndex = ENTR_SPIRIT_TEMPLE_0;
                             break;
 
                         case ENTR_SHADOW_TEMPLE_BOSS_0:
-                            gSaveContext.entranceIndex = ENTR_SHADOW_TEMPLE_0;
+                            gSaveContext.save.entranceIndex = ENTR_SHADOW_TEMPLE_0;
                             break;
 
                         case ENTR_GANONDORF_BOSS_0:
-                            gSaveContext.entranceIndex = ENTR_GANONS_TOWER_0;
->>>>>>> 186ecc72
+                            gSaveContext.save.entranceIndex = ENTR_GANONS_TOWER_0;
                             break;
                     }
                 } else {
