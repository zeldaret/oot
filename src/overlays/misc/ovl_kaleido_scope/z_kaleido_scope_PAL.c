--- conflicted
+++ resolved
@@ -1967,15 +1967,9 @@
                     texIndex += 12;
                 }
 
-<<<<<<< HEAD
-                DmaMgr_RequestSyncDebug(pauseCtx->nameSegment,
-                                        (uintptr_t)_map_name_staticSegmentRomStart + (texIndex * MAP_NAME_TEX1_SIZE),
-                                        MAP_NAME_TEX1_SIZE, "../z_kaleido_scope_PAL.c", 2093);
-=======
                 DMA_REQUEST_SYNC(pauseCtx->nameSegment,
-                                 (uintptr_t)_map_name_staticSegmentRomStart + (sp2A * MAP_NAME_TEX1_SIZE),
+                                 (uintptr_t)_map_name_staticSegmentRomStart + (texIndex * MAP_NAME_TEX1_SIZE),
                                  MAP_NAME_TEX1_SIZE, "../z_kaleido_scope_PAL.c", 2093);
->>>>>>> 6eb3bf40
             } else {
                 osSyncPrintf("zoom_name=%d\n", pauseCtx->namedItem);
 
@@ -1988,15 +1982,9 @@
 
                 osSyncPrintf("J_N=%d  point=%d\n", gSaveContext.language, texIndex);
 
-<<<<<<< HEAD
-                DmaMgr_RequestSyncDebug(pauseCtx->nameSegment,
-                                        (uintptr_t)_item_name_staticSegmentRomStart + (texIndex * ITEM_NAME_TEX_SIZE),
-                                        ITEM_NAME_TEX_SIZE, "../z_kaleido_scope_PAL.c", 2120);
-=======
                 DMA_REQUEST_SYNC(pauseCtx->nameSegment,
-                                 (uintptr_t)_item_name_staticSegmentRomStart + (sp2A * ITEM_NAME_TEX_SIZE),
+                                 (uintptr_t)_item_name_staticSegmentRomStart + (texIndex * ITEM_NAME_TEX_SIZE),
                                  ITEM_NAME_TEX_SIZE, "../z_kaleido_scope_PAL.c", 2120);
->>>>>>> 6eb3bf40
             }
 
             pauseCtx->nameDisplayTimer = 0;
@@ -2723,28 +2711,16 @@
         pauseCtx->offsetY = 80;
     }
 
-<<<<<<< HEAD
-    pauseCtx->itemPageVtx = Graph_Alloc(gfxCtx, ((PAGE_BG_QUADS + VTX_PAGE_ITEM_QUADS) * 4) * sizeof(Vtx));
+    pauseCtx->itemPageVtx = GRAPH_ALLOC(gfxCtx, ((PAGE_BG_QUADS + VTX_PAGE_ITEM_QUADS) * 4) * sizeof(Vtx));
     KaleidoScope_SetPageVertices(play, pauseCtx->itemPageVtx, VTX_PAGE_ITEM, VTX_PAGE_ITEM_QUADS);
 
-    pauseCtx->equipPageVtx = Graph_Alloc(gfxCtx, ((PAGE_BG_QUADS + VTX_PAGE_EQUIP_QUADS) * 4) * sizeof(Vtx));
+    pauseCtx->equipPageVtx = GRAPH_ALLOC(gfxCtx, ((PAGE_BG_QUADS + VTX_PAGE_EQUIP_QUADS) * 4) * sizeof(Vtx));
     KaleidoScope_SetPageVertices(play, pauseCtx->equipPageVtx, VTX_PAGE_EQUIP, VTX_PAGE_EQUIP_QUADS);
 
     if (!sInDungeonScene) {
-        pauseCtx->mapPageVtx = Graph_Alloc(
+        pauseCtx->mapPageVtx = GRAPH_ALLOC(
             gfxCtx, ((PAGE_BG_QUADS + VTX_PAGE_MAP_WORLD_QUADS + WORLD_MAP_IMAGE_FRAG_NUM) * 4) * sizeof(Vtx));
         j = KaleidoScope_SetPageVertices(play, pauseCtx->mapPageVtx, VTX_PAGE_MAP_WORLD, VTX_PAGE_MAP_WORLD_QUADS);
-=======
-    pauseCtx->itemPageVtx = GRAPH_ALLOC(gfxCtx, 60 * sizeof(Vtx));
-    func_80823A0C(play, pauseCtx->itemPageVtx, 0, 0);
-
-    pauseCtx->equipPageVtx = GRAPH_ALLOC(gfxCtx, 60 * sizeof(Vtx));
-    func_80823A0C(play, pauseCtx->equipPageVtx, 1, 0);
-
-    if (!sInDungeonScene) {
-        pauseCtx->mapPageVtx = GRAPH_ALLOC(gfxCtx, 248 * sizeof(Vtx));
-        phi_t3 = func_80823A0C(play, pauseCtx->mapPageVtx, 4, 32);
->>>>>>> 6eb3bf40
 
         for (i = 0, vtx_y = 58; i < WORLD_MAP_IMAGE_FRAG_NUM; i++, j += 4, vtx_y -= WORLD_MAP_IMAGE_FRAG_HEIGHT) {
             pauseCtx->mapPageVtx[j + 0].v.ob[0] = pauseCtx->mapPageVtx[j + 2].v.ob[0] = 0 - (WORLD_MAP_IMAGE_WIDTH / 2);
@@ -2789,25 +2765,14 @@
         pauseCtx->mapPageVtx[j - 2].v.tc[1] = pauseCtx->mapPageVtx[j - 1].v.tc[1] =
             (WORLD_MAP_IMAGE_HEIGHT % WORLD_MAP_IMAGE_FRAG_HEIGHT) * (1 << 5);
     } else {
-<<<<<<< HEAD
-        pauseCtx->mapPageVtx = Graph_Alloc(gfxCtx, ((PAGE_BG_QUADS + VTX_PAGE_MAP_DUNGEON_QUADS) * 4) * sizeof(Vtx));
+        pauseCtx->mapPageVtx = GRAPH_ALLOC(gfxCtx, ((PAGE_BG_QUADS + VTX_PAGE_MAP_DUNGEON_QUADS) * 4) * sizeof(Vtx));
         KaleidoScope_SetPageVertices(play, pauseCtx->mapPageVtx, VTX_PAGE_MAP_DUNGEON, VTX_PAGE_MAP_DUNGEON_QUADS);
     }
 
-    pauseCtx->questPageVtx = Graph_Alloc(gfxCtx, ((PAGE_BG_QUADS + VTX_PAGE_QUEST_QUADS) * 4) * sizeof(Vtx));
+    pauseCtx->questPageVtx = GRAPH_ALLOC(gfxCtx, ((PAGE_BG_QUADS + VTX_PAGE_QUEST_QUADS) * 4) * sizeof(Vtx));
     KaleidoScope_SetPageVertices(play, pauseCtx->questPageVtx, VTX_PAGE_QUEST, VTX_PAGE_QUEST_QUADS);
 
-    pauseCtx->cursorVtx = Graph_Alloc(gfxCtx, (PAUSE_QUAD_CURSOR_MAX * 4) * sizeof(Vtx));
-=======
-        pauseCtx->mapPageVtx = GRAPH_ALLOC(gfxCtx, 128 * sizeof(Vtx));
-        func_80823A0C(play, pauseCtx->mapPageVtx, 2, 17);
-    }
-
-    pauseCtx->questPageVtx = GRAPH_ALLOC(gfxCtx, 60 * sizeof(Vtx));
-    func_80823A0C(play, pauseCtx->questPageVtx, 3, 0);
-
-    pauseCtx->cursorVtx = GRAPH_ALLOC(gfxCtx, 20 * sizeof(Vtx));
->>>>>>> 6eb3bf40
+    pauseCtx->cursorVtx = GRAPH_ALLOC(gfxCtx, (PAUSE_QUAD_CURSOR_MAX * 4) * sizeof(Vtx));
 
     for (i = 0; i < (PAUSE_QUAD_CURSOR_MAX * 4); i++) {
         pauseCtx->cursorVtx[i].v.ob[0] = pauseCtx->cursorVtx[i].v.ob[1] = pauseCtx->cursorVtx[i].v.ob[2] = 0;
@@ -2836,13 +2801,9 @@
     pauseCtx->cursorVtx[17].v.tc[0] = pauseCtx->cursorVtx[18].v.tc[1] = pauseCtx->cursorVtx[19].v.tc[0] =
         pauseCtx->cursorVtx[19].v.tc[1] = 32 * (1 << 5);
 
-    pauseCtx->itemVtx = Graph_Alloc(gfxCtx, (QUAD_ITEM_MAX * 4) * sizeof(Vtx));
-
-<<<<<<< HEAD
+    pauseCtx->itemVtx = GRAPH_ALLOC(gfxCtx, (QUAD_ITEM_MAX * 4) * sizeof(Vtx));
+
     // QUAD_ITEM_GRID_FIRST..QUAD_ITEM_GRID_LAST
-=======
-    pauseCtx->itemVtx = GRAPH_ALLOC(gfxCtx, 164 * sizeof(Vtx));
->>>>>>> 6eb3bf40
 
     for (k = 0, i = 0, vtx_y = (ITEM_GRID_ROWS * ITEM_GRID_CELL_HEIGHT) / 2 - 6; k < ITEM_GRID_ROWS;
          k++, vtx_y -= ITEM_GRID_CELL_HEIGHT) {
@@ -2994,11 +2955,7 @@
         }
     }
 
-<<<<<<< HEAD
-    pauseCtx->equipVtx = Graph_Alloc(gfxCtx, (QUAD_EQUIP_MAX * 4) * sizeof(Vtx));
-=======
-    pauseCtx->equipVtx = GRAPH_ALLOC(gfxCtx, 112 * sizeof(Vtx));
->>>>>>> 6eb3bf40
+    pauseCtx->equipVtx = GRAPH_ALLOC(gfxCtx, (QUAD_EQUIP_MAX * 4) * sizeof(Vtx));
 
     // QUAD_EQUIP_UPG_BULLETBAG_QUIVER, QUAD_EQUIP_SWORD_KOKIRI, QUAD_EQUIP_SWORD_MASTER, QUAD_EQUIP_SWORD_BIGGORON,
     // QUAD_EQUIP_UPG_BOMB_BAG, QUAD_EQUIP_SHIELD_DEKU, QUAD_EQUIP_SHIELD_HYLIAN, QUAD_EQUIP_SHIELD_MIRROR,
@@ -3142,11 +3099,7 @@
         k += 4;
     }
 
-<<<<<<< HEAD
-    pauseCtx->questVtx = Graph_Alloc(gfxCtx, QUAD_QUEST_MAX * 4 * sizeof(Vtx));
-=======
-    pauseCtx->questVtx = GRAPH_ALLOC(gfxCtx, 188 * sizeof(Vtx));
->>>>>>> 6eb3bf40
+    pauseCtx->questVtx = GRAPH_ALLOC(gfxCtx, QUAD_QUEST_MAX * 4 * sizeof(Vtx));
 
     for (k = 0, j = 0; j < QUAD_QUEST_MAX; j++, k += 4) {
         quadWidth = sQuestQuadsSize[j];
@@ -3215,13 +3168,8 @@
 
     pauseCtx->infoPanelVtx = GRAPH_ALLOC(gfxCtx, 28 * sizeof(Vtx));
 
-<<<<<<< HEAD
-    pauseCtx->promptPageVtx = Graph_Alloc(gfxCtx, ((PAGE_BG_QUADS + VTX_PAGE_PROMPT_QUADS) * 4) * sizeof(Vtx));
+    pauseCtx->promptPageVtx = GRAPH_ALLOC(gfxCtx, ((PAGE_BG_QUADS + VTX_PAGE_PROMPT_QUADS) * 4) * sizeof(Vtx));
     KaleidoScope_SetPageVertices(play, pauseCtx->promptPageVtx, VTX_PAGE_PROMPT, VTX_PAGE_PROMPT_QUADS);
-=======
-    pauseCtx->saveVtx = GRAPH_ALLOC(gfxCtx, 80 * sizeof(Vtx));
-    func_80823A0C(play, pauseCtx->saveVtx, 5, 5);
->>>>>>> 6eb3bf40
 }
 
 void KaleidoScope_DrawGameOver(PlayState* play) {
@@ -3582,18 +3530,11 @@
 
             pauseCtx->iconItemSegment = (void*)ALIGN16((uintptr_t)pauseCtx->playerSegment + playerSegmentDrawPauseSize);
 
-<<<<<<< HEAD
             iconItemStaticSize =
                 (uintptr_t)_icon_item_staticSegmentRomEnd - (uintptr_t)_icon_item_staticSegmentRomStart;
             osSyncPrintf("icon_item size0=%x\n", iconItemStaticSize);
-            DmaMgr_RequestSyncDebug(pauseCtx->iconItemSegment, (uintptr_t)_icon_item_staticSegmentRomStart,
-                                    iconItemStaticSize, "../z_kaleido_scope_PAL.c", 3662);
-=======
-            size0 = (uintptr_t)_icon_item_staticSegmentRomEnd - (uintptr_t)_icon_item_staticSegmentRomStart;
-            osSyncPrintf("icon_item size0=%x\n", size0);
-            DMA_REQUEST_SYNC(pauseCtx->iconItemSegment, (uintptr_t)_icon_item_staticSegmentRomStart, size0,
+            DMA_REQUEST_SYNC(pauseCtx->iconItemSegment, (uintptr_t)_icon_item_staticSegmentRomStart, iconItemStaticSize,
                              "../z_kaleido_scope_PAL.c", 3662);
->>>>>>> 6eb3bf40
 
             gSegments[8] = VIRTUAL_TO_PHYSICAL(pauseCtx->iconItemSegment);
 
@@ -4207,18 +4148,11 @@
 
             //! @bug messed up alignment, should match `ALIGN64`
             pauseCtx->iconItemSegment = (void*)(((uintptr_t)play->objectCtx.spaceStart + 0x30) & ~0x3F);
-<<<<<<< HEAD
             iconItemStaticSize =
                 (uintptr_t)_icon_item_staticSegmentRomEnd - (uintptr_t)_icon_item_staticSegmentRomStart;
             osSyncPrintf("icon_item size0=%x\n", iconItemStaticSize);
-            DmaMgr_RequestSyncDebug(pauseCtx->iconItemSegment, (uintptr_t)_icon_item_staticSegmentRomStart,
-                                    iconItemStaticSize, "../z_kaleido_scope_PAL.c", 4356);
-=======
-            size0 = (uintptr_t)_icon_item_staticSegmentRomEnd - (uintptr_t)_icon_item_staticSegmentRomStart;
-            osSyncPrintf("icon_item size0=%x\n", size0);
-            DMA_REQUEST_SYNC(pauseCtx->iconItemSegment, (uintptr_t)_icon_item_staticSegmentRomStart, size0,
+            DMA_REQUEST_SYNC(pauseCtx->iconItemSegment, (uintptr_t)_icon_item_staticSegmentRomStart, iconItemStaticSize,
                              "../z_kaleido_scope_PAL.c", 4356);
->>>>>>> 6eb3bf40
 
             pauseCtx->iconItem24Segment = (void*)ALIGN16((uintptr_t)pauseCtx->iconItemSegment + iconItemStaticSize);
             size = (uintptr_t)_icon_item_24_staticSegmentRomEnd - (uintptr_t)_icon_item_24_staticSegmentRomStart;
