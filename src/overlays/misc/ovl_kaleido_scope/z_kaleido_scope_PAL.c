--- conflicted
+++ resolved
@@ -3407,14 +3407,6 @@
                         gSaveContext.prevMagicState = MAGIC_STATE_IDLE;
                         osSyncPrintf(VT_FGCOL(YELLOW));
                         osSyncPrintf("MAGIC_NOW=%d ", gSaveContext.magic);
-<<<<<<< HEAD
-                        osSyncPrintf("Z_MAGIC_NOW_NOW=%d   →  ", gSaveContext.magicCapacityTarget);
-                        gSaveContext.magicCapacity = 0;
-                        gSaveContext.magicCapacityTarget = gSaveContext.magic;
-                        gSaveContext.magicLevel = gSaveContext.magic = 0;
-                        osSyncPrintf("MAGIC_NOW=%d ", gSaveContext.magic);
-                        osSyncPrintf("Z_MAGIC_NOW_NOW=%d\n", gSaveContext.magicCapacityTarget);
-=======
                         osSyncPrintf("Z_MAGIC_NOW_NOW=%d   →  ", gSaveContext.magicFillTarget);
                         gSaveContext.magicCapacity = 0;
                         // Set the fill target to be the magic amount before game over
@@ -3424,7 +3416,6 @@
                         gSaveContext.magicLevel = gSaveContext.magic = 0;
                         osSyncPrintf("MAGIC_NOW=%d ", gSaveContext.magic);
                         osSyncPrintf("Z_MAGIC_NOW_NOW=%d\n", gSaveContext.magicFillTarget);
->>>>>>> e68f3217
                         osSyncPrintf(VT_RST);
                     } else {
                         play->state.running = false;
