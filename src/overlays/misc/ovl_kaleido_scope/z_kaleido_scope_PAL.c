--- conflicted
+++ resolved
@@ -3901,17 +3901,10 @@
                         gSaveContext.buttonStatus[0] = gSaveContext.buttonStatus[1] = gSaveContext.buttonStatus[2] =
                             gSaveContext.buttonStatus[3] = BTN_DISABLED;
                         gSaveContext.buttonStatus[4] = BTN_ENABLED;
-<<<<<<< HEAD
-                        gSaveContext.unk_13EA = 0;
-                        Interface_ChangeAlpha(50);
+                        gSaveContext.hudVisibilityMode = HUD_VISIBILITY_NO_CHANGE;
+                        Interface_ChangeHudVisibilityMode(HUD_VISIBILITY_ALL);
                         pauseCtx->savePromptState = PAUSE_SAVE_PROMPT_STATE_APPEARING;
                         pauseCtx->state = PAUSE_STATE_SAVE_PROMPT;
-=======
-                        gSaveContext.hudVisibilityMode = HUD_VISIBILITY_NO_CHANGE;
-                        Interface_ChangeHudVisibilityMode(HUD_VISIBILITY_ALL);
-                        pauseCtx->unk_1EC = 0;
-                        pauseCtx->state = 7;
->>>>>>> 27474373
                     }
                     break;
 
@@ -3956,17 +3949,10 @@
                         gSaveContext.buttonStatus[0] = gSaveContext.buttonStatus[1] = gSaveContext.buttonStatus[2] =
                             gSaveContext.buttonStatus[3] = BTN_DISABLED;
                         gSaveContext.buttonStatus[4] = BTN_ENABLED;
-<<<<<<< HEAD
-                        gSaveContext.unk_13EA = 0;
-                        Interface_ChangeAlpha(50);
+                        gSaveContext.hudVisibilityMode = HUD_VISIBILITY_NO_CHANGE;
+                        Interface_ChangeHudVisibilityMode(HUD_VISIBILITY_ALL);
                         pauseCtx->savePromptState = PAUSE_SAVE_PROMPT_STATE_APPEARING;
                         pauseCtx->state = PAUSE_STATE_SAVE_PROMPT;
-=======
-                        gSaveContext.hudVisibilityMode = HUD_VISIBILITY_NO_CHANGE;
-                        Interface_ChangeHudVisibilityMode(HUD_VISIBILITY_ALL);
-                        pauseCtx->unk_1EC = 0;
-                        pauseCtx->state = 7;
->>>>>>> 27474373
                     } else if (pauseCtx->ocarinaStaff->state == pauseCtx->ocarinaSongIdx) {
                         // The player successfully played the song
 
@@ -4019,17 +4005,10 @@
                         gSaveContext.buttonStatus[0] = gSaveContext.buttonStatus[1] = gSaveContext.buttonStatus[2] =
                             gSaveContext.buttonStatus[3] = BTN_DISABLED;
                         gSaveContext.buttonStatus[4] = BTN_ENABLED;
-<<<<<<< HEAD
-                        gSaveContext.unk_13EA = 0;
-                        Interface_ChangeAlpha(50);
+                        gSaveContext.hudVisibilityMode = HUD_VISIBILITY_NO_CHANGE;
+                        Interface_ChangeHudVisibilityMode(HUD_VISIBILITY_ALL);
                         pauseCtx->savePromptState = PAUSE_SAVE_PROMPT_STATE_APPEARING;
                         pauseCtx->state = PAUSE_STATE_SAVE_PROMPT;
-=======
-                        gSaveContext.hudVisibilityMode = HUD_VISIBILITY_NO_CHANGE;
-                        Interface_ChangeHudVisibilityMode(HUD_VISIBILITY_ALL);
-                        pauseCtx->unk_1EC = 0;
-                        pauseCtx->state = 7;
->>>>>>> 27474373
                     }
                     break;
 
@@ -4062,20 +4041,12 @@
 
                             gSaveContext.buttonStatus[0] = gSaveContext.buttonStatus[1] = gSaveContext.buttonStatus[2] =
                                 gSaveContext.buttonStatus[3] = BTN_ENABLED;
-<<<<<<< HEAD
-                            gSaveContext.unk_13EA = 0;
-                            Interface_ChangeAlpha(50);
+                            gSaveContext.hudVisibilityMode = HUD_VISIBILITY_NO_CHANGE;
+                            Interface_ChangeHudVisibilityMode(HUD_VISIBILITY_ALL);
 
                             pauseCtx->savePromptState = PAUSE_SAVE_PROMPT_STATE_CLOSING;
                             R_PAUSE_OFFSET_VERTICAL = -6240;
                             YREG(8) = pauseCtx->rollRotSavePrompt_;
-=======
-                            gSaveContext.hudVisibilityMode = HUD_VISIBILITY_NO_CHANGE;
-                            Interface_ChangeHudVisibilityMode(HUD_VISIBILITY_ALL);
-                            pauseCtx->unk_1EC = 2;
-                            WREG(2) = -6240;
-                            YREG(8) = pauseCtx->unk_204;
->>>>>>> 27474373
                             func_800F64E0(0);
                         } else {
                             Audio_PlaySfxGeneral(NA_SE_SY_PIECE_OF_HEART, &gSfxDefaultPos, 4,
@@ -4114,20 +4085,12 @@
 
                         gSaveContext.buttonStatus[0] = gSaveContext.buttonStatus[1] = gSaveContext.buttonStatus[2] =
                             gSaveContext.buttonStatus[3] = BTN_ENABLED;
-<<<<<<< HEAD
-                        gSaveContext.unk_13EA = 0;
-                        Interface_ChangeAlpha(50);
+                        gSaveContext.hudVisibilityMode = HUD_VISIBILITY_NO_CHANGE;
+                        Interface_ChangeHudVisibilityMode(HUD_VISIBILITY_ALL);
 
                         pauseCtx->savePromptState = PAUSE_SAVE_PROMPT_STATE_CLOSING_AFTER_SAVED;
                         R_PAUSE_OFFSET_VERTICAL = -6240;
                         YREG(8) = pauseCtx->rollRotSavePrompt_;
-=======
-                        gSaveContext.hudVisibilityMode = HUD_VISIBILITY_NO_CHANGE;
-                        Interface_ChangeHudVisibilityMode(HUD_VISIBILITY_ALL);
-                        pauseCtx->unk_1EC = 5;
-                        WREG(2) = -6240;
-                        YREG(8) = pauseCtx->unk_204;
->>>>>>> 27474373
                         func_800F64E0(0);
                     }
                     break;
@@ -4177,17 +4140,10 @@
         case PAUSE_STATE_10:
             pauseCtx->cursorSlot[PAUSE_MAP] = pauseCtx->cursorPoint[PAUSE_MAP] = pauseCtx->dungeonMapSlot =
                 VREG(30) + 3;
-<<<<<<< HEAD
             R_PAUSE_CURSOR_LEFT_X = -175;
             R_PAUSE_CURSOR_RIGHT_X = 155;
             pauseCtx->rollRotSavePrompt_ = -434.0f;
-            Interface_ChangeAlpha(1);
-=======
-            WREG(16) = -175;
-            WREG(17) = 155;
-            pauseCtx->unk_204 = -434.0f;
             Interface_ChangeHudVisibilityMode(HUD_VISIBILITY_NOTHING);
->>>>>>> 27474373
 
             //! @bug messed up alignment, should match `ALIGN64`
             pauseCtx->iconItemSegment = (void*)(((uintptr_t)play->objectCtx.spaceStart + 0x30) & ~0x3F);
@@ -4541,17 +4497,10 @@
             interfaceCtx->unk_1FA = interfaceCtx->unk_1FC = 0;
 
             osSyncPrintf(VT_FGCOL(YELLOW));
-<<<<<<< HEAD
-            osSyncPrintf("i=%d  LAST_TIME_TYPE=%d\n", i, gSaveContext.unk_13EE);
-
-            gSaveContext.unk_13EA = 0;
-            Interface_ChangeAlpha(gSaveContext.unk_13EE);
-
-=======
             osSyncPrintf("i=%d  LAST_TIME_TYPE=%d\n", i, gSaveContext.prevHudVisibilityMode);
             gSaveContext.hudVisibilityMode = HUD_VISIBILITY_NO_CHANGE;
             Interface_ChangeHudVisibilityMode(gSaveContext.prevHudVisibilityMode);
->>>>>>> 27474373
+
             player->targetActor = NULL;
             Player_SetEquipmentData(play, player);
 
