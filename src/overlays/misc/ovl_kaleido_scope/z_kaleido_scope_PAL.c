--- conflicted
+++ resolved
@@ -3538,14 +3538,9 @@
             gSegments[8] = VIRTUAL_TO_PHYSICAL(pauseCtx->iconItemSegment);
 
             for (i = 0; i < ARRAY_COUNTU(gItemAgeReqs); i++) {
-<<<<<<< HEAD
                 if (!CHECK_AGE_REQ_ITEM(i)) {
-                    KaleidoScope_GrayOutTextureRGBA32(SEGMENTED_TO_VIRTUAL(gItemIcons[i]), 0x400);
-=======
-                if ((gItemAgeReqs[i] != 9) && (gItemAgeReqs[i] != ((void)0, gSaveContext.linkAge))) {
                     KaleidoScope_GrayOutTextureRGBA32(SEGMENTED_TO_VIRTUAL(gItemIcons[i]),
                                                       ITEM_ICON_WIDTH * ITEM_ICON_HEIGHT);
->>>>>>> aa48c66e
                 }
             }
 
