#include "z_kaleido_scope.h"
#include "assets/textures/icon_item_static/icon_item_static.h"
#include "assets/textures/icon_item_24_static/icon_item_24_static.h"
#include "assets/textures/icon_item_nes_static/icon_item_nes_static.h"
#include "assets/textures/icon_item_ger_static/icon_item_ger_static.h"
#include "assets/textures/icon_item_fra_static/icon_item_fra_static.h"
#include "assets/textures/icon_item_gameover_static/icon_item_gameover_static.h"
#include "terminal.h"

typedef enum {
    /* 0 */ VTX_PAGE_ITEM,
    /* 1 */ VTX_PAGE_EQUIP,
    /* 2 */ VTX_PAGE_MAP_DUNGEON,
    /* 3 */ VTX_PAGE_QUEST,
    /* 4 */ VTX_PAGE_MAP_WORLD,
    /* 5 */ VTX_PAGE_PROMPT
} VtxPageInit;

#define VTX_PAGE_ITEM_QUADS 0                 // VTX_PAGE_ITEM
#define VTX_PAGE_EQUIP_QUADS 0                // VTX_PAGE_EQUIP
#define VTX_PAGE_MAP_DUNGEON_QUADS 17         // VTX_PAGE_MAP_DUNGEON
#define VTX_PAGE_QUEST_QUADS 0                // VTX_PAGE_QUEST
#define VTX_PAGE_MAP_WORLD_QUADS 32           // VTX_PAGE_MAP_WORLD
#define VTX_PAGE_PROMPT_QUADS QUAD_PROMPT_MAX // VTX_PAGE_PROMPT

// French

static void* sEquipPageBgQuadsFRATexs[] = {
    // column 1
    gPauseEquipment00FRATex,
    gPauseEquipment01Tex,
    gPauseEquipment02Tex,
    gPauseEquipment03Tex,
    gPauseEquipment04Tex,
    // column 2
    gPauseEquipment10FRATex,
    gPauseEquipment11Tex,
    gPauseEquipment12Tex,
    gPauseEquipment13Tex,
    gPauseEquipment14Tex,
    // column 3
    gPauseEquipment20FRATex,
    gPauseEquipment21Tex,
    gPauseEquipment22Tex,
    gPauseEquipment23Tex,
    gPauseEquipment24Tex,
};
static void* sItemPageBgQuadsFRATexs[] = {
    // column 1
    gPauseSelectItem00FRATex,
    gPauseSelectItem01Tex,
    gPauseSelectItem02Tex,
    gPauseSelectItem03Tex,
    gPauseSelectItem04Tex,
    // column 2
    gPauseSelectItem10FRATex,
    gPauseSelectItem11Tex,
    gPauseSelectItem12Tex,
    gPauseSelectItem13Tex,
    gPauseSelectItem14Tex,
    // column 3
    gPauseSelectItem20FRATex,
    gPauseSelectItem21Tex,
    gPauseSelectItem22Tex,
    gPauseSelectItem23Tex,
    gPauseSelectItem24Tex,
};
static void* sMapPageBgQuadsFRATexs[] = {
    // column 1
    gPauseMap00Tex,
    gPauseMap01Tex,
    gPauseMap02Tex,
    gPauseMap03Tex,
    gPauseMap04Tex,
    // column 2
    gPauseMap10FRATex,
    gPauseMap11Tex,
    gPauseMap12Tex,
    gPauseMap13Tex,
    gPauseMap14Tex,
    // column 3
    gPauseMap20Tex,
    gPauseMap21Tex,
    gPauseMap22Tex,
    gPauseMap23Tex,
    gPauseMap24Tex,
};
static void* sQuestPageBgQuadsFRATexs[] = {
    // column 1
    gPauseQuestStatus00Tex,
    gPauseQuestStatus01Tex,
    gPauseQuestStatus02Tex,
    gPauseQuestStatus03Tex,
    gPauseQuestStatus04Tex,
    // column 2
    gPauseQuestStatus10FRATex,
    gPauseQuestStatus11Tex,
    gPauseQuestStatus12Tex,
    gPauseQuestStatus13Tex,
    gPauseQuestStatus14Tex,
    // column 3
    gPauseQuestStatus20Tex,
    gPauseQuestStatus21Tex,
    gPauseQuestStatus22Tex,
    gPauseQuestStatus23Tex,
    gPauseQuestStatus24Tex,
};
static void* sSavePromptBgQuadsFRATexs[] = {
    // column 1
    gPauseSave00FRATex,
    gPauseSave01Tex,
    gPauseSave02Tex,
    gPauseSave03Tex,
    gPauseSave04Tex,
    // column 2
    gPauseSave10FRATex,
    gPauseSave11Tex,
    gPauseSave12Tex,
    gPauseSave13Tex,
    gPauseSave14Tex,
    // column 3
    gPauseSave20FRATex,
    gPauseSave21Tex,
    gPauseSave22Tex,
    gPauseSave23Tex,
    gPauseSave24Tex,
};

// German

static void* sEquipPageBgQuadsGERTexs[] = {
    // column 1
    gPauseEquipment00GERTex,
    gPauseEquipment01Tex,
    gPauseEquipment02Tex,
    gPauseEquipment03Tex,
    gPauseEquipment04Tex,
    // column 2
    gPauseEquipment10GERTex,
    gPauseEquipment11Tex,
    gPauseEquipment12Tex,
    gPauseEquipment13Tex,
    gPauseEquipment14Tex,
    // column 3
    gPauseEquipment20GERTex,
    gPauseEquipment21Tex,
    gPauseEquipment22Tex,
    gPauseEquipment23Tex,
    gPauseEquipment24Tex,
};
static void* sItemPageBgQuadsGERTexs[] = {
    // column 1
    gPauseSelectItem00GERTex,
    gPauseSelectItem01Tex,
    gPauseSelectItem02Tex,
    gPauseSelectItem03Tex,
    gPauseSelectItem04Tex,
    // column 2
    gPauseSelectItem10GERTex,
    gPauseSelectItem11Tex,
    gPauseSelectItem12Tex,
    gPauseSelectItem13Tex,
    gPauseSelectItem14Tex,
    // column 3
    gPauseSelectItem20GERTex,
    gPauseSelectItem21Tex,
    gPauseSelectItem22Tex,
    gPauseSelectItem23Tex,
    gPauseSelectItem24Tex,
};
static void* sMapPageBgQuadsGERTexs[] = {
    // column 1
    gPauseMap00Tex,
    gPauseMap01Tex,
    gPauseMap02Tex,
    gPauseMap03Tex,
    gPauseMap04Tex,
    // column 2
    gPauseMap10GERTex,
    gPauseMap11Tex,
    gPauseMap12Tex,
    gPauseMap13Tex,
    gPauseMap14Tex,
    // column 3
    gPauseMap20Tex,
    gPauseMap21Tex,
    gPauseMap22Tex,
    gPauseMap23Tex,
    gPauseMap24Tex,
};
static void* sQuestPageBgQuadsGERTexs[] = {
    // column 1
    gPauseQuestStatus00Tex,
    gPauseQuestStatus01Tex,
    gPauseQuestStatus02Tex,
    gPauseQuestStatus03Tex,
    gPauseQuestStatus04Tex,
    // column 2
    gPauseQuestStatus10GERTex,
    gPauseQuestStatus11Tex,
    gPauseQuestStatus12Tex,
    gPauseQuestStatus13Tex,
    gPauseQuestStatus14Tex,
    // column 3
    gPauseQuestStatus20Tex,
    gPauseQuestStatus21Tex,
    gPauseQuestStatus22Tex,
    gPauseQuestStatus23Tex,
    gPauseQuestStatus24Tex,
};
static void* sSavePromptBgQuadsGERTexs[] = {
    // column 1
    gPauseSave00Tex,
    gPauseSave01Tex,
    gPauseSave02Tex,
    gPauseSave03Tex,
    gPauseSave04Tex,
    // column 2
    gPauseSave10GERTex,
    gPauseSave11Tex,
    gPauseSave12Tex,
    gPauseSave13Tex,
    gPauseSave14Tex,
    // column 3
    gPauseSave20GERTex,
    gPauseSave21Tex,
    gPauseSave22Tex,
    gPauseSave23Tex,
    gPauseSave24Tex,
};

// English

static void* sEquipPageBgQuadsENGTexs[] = {
    // column 1
    gPauseEquipment00Tex,
    gPauseEquipment01Tex,
    gPauseEquipment02Tex,
    gPauseEquipment03Tex,
    gPauseEquipment04Tex,
    // column 2
    gPauseEquipment10ENGTex,
    gPauseEquipment11Tex,
    gPauseEquipment12Tex,
    gPauseEquipment13Tex,
    gPauseEquipment14Tex,
    // column 3
    gPauseEquipment20Tex,
    gPauseEquipment21Tex,
    gPauseEquipment22Tex,
    gPauseEquipment23Tex,
    gPauseEquipment24Tex,
};
static void* sItemPageBgQuadsENGTexs[] = {
    // column 1
    gPauseSelectItem00ENGTex,
    gPauseSelectItem01Tex,
    gPauseSelectItem02Tex,
    gPauseSelectItem03Tex,
    gPauseSelectItem04Tex,
    // column 2
    gPauseSelectItem10ENGTex,
    gPauseSelectItem11Tex,
    gPauseSelectItem12Tex,
    gPauseSelectItem13Tex,
    gPauseSelectItem14Tex,
    // column 3
    gPauseSelectItem20ENGTex,
    gPauseSelectItem21Tex,
    gPauseSelectItem22Tex,
    gPauseSelectItem23Tex,
    gPauseSelectItem24Tex,
};
static void* sMapPageBgQuadsENGTexs[] = {
    // column 1
    gPauseMap00Tex,
    gPauseMap01Tex,
    gPauseMap02Tex,
    gPauseMap03Tex,
    gPauseMap04Tex,
    // column 2
    gPauseMap10ENGTex,
    gPauseMap11Tex,
    gPauseMap12Tex,
    gPauseMap13Tex,
    gPauseMap14Tex,
    // column 3
    gPauseMap20Tex,
    gPauseMap21Tex,
    gPauseMap22Tex,
    gPauseMap23Tex,
    gPauseMap24Tex,
};
static void* sQuestPageBgQuadsENGTexs[] = {
    // column 1
    gPauseQuestStatus00ENGTex,
    gPauseQuestStatus01Tex,
    gPauseQuestStatus02Tex,
    gPauseQuestStatus03Tex,
    gPauseQuestStatus04Tex,
    // column 2
    gPauseQuestStatus10ENGTex,
    gPauseQuestStatus11Tex,
    gPauseQuestStatus12Tex,
    gPauseQuestStatus13Tex,
    gPauseQuestStatus14Tex,
    // column 3
    gPauseQuestStatus20ENGTex,
    gPauseQuestStatus21Tex,
    gPauseQuestStatus22Tex,
    gPauseQuestStatus23Tex,
    gPauseQuestStatus24Tex,
};
static void* sSavePromptBgQuadsENGTexs[] = {
    // column 1
    gPauseSave00Tex,
    gPauseSave01Tex,
    gPauseSave02Tex,
    gPauseSave03Tex,
    gPauseSave04Tex,
    // column 2
    gPauseSave10ENGTex,
    gPauseSave11Tex,
    gPauseSave12Tex,
    gPauseSave13Tex,
    gPauseSave14Tex,
    // column 3
    gPauseSave20Tex,
    gPauseSave21Tex,
    gPauseSave22Tex,
    gPauseSave23Tex,
    gPauseSave24Tex,
};

static void* sGameOverTexs[] = {
    // column 1
    gPauseSave00Tex,
    gPauseSave01Tex,
    gPauseSave02Tex,
    gPauseSave03Tex,
    gPauseSave04Tex,
    // column 2
    gPauseGameOver10Tex,
    gPauseSave11Tex,
    gPauseSave12Tex,
    gPauseSave13Tex,
    gPauseSave14Tex,
    // column 3
    gPauseSave20Tex,
    gPauseSave21Tex,
    gPauseSave22Tex,
    gPauseSave23Tex,
    gPauseSave24Tex,
};

static void* sEquipPageBgQuadsTexs[] = {
    sEquipPageBgQuadsENGTexs,
    sEquipPageBgQuadsGERTexs,
    sEquipPageBgQuadsFRATexs,
};

static void* sItemPageBgQuadsTexs[] = {
    sItemPageBgQuadsENGTexs,
    sItemPageBgQuadsGERTexs,
    sItemPageBgQuadsFRATexs,
};

static void* sMapPageBgQuadsTexs[] = {
    sMapPageBgQuadsENGTexs,
    sMapPageBgQuadsGERTexs,
    sMapPageBgQuadsFRATexs,
};

static void* sQuestPageBgQuadsTexs[] = {
    sQuestPageBgQuadsENGTexs,
    sQuestPageBgQuadsGERTexs,
    sQuestPageBgQuadsFRATexs,
};

static void* sSavePromptBgQuadsTexs[] = {
    sSavePromptBgQuadsENGTexs,
    sSavePromptBgQuadsGERTexs,
    sSavePromptBgQuadsFRATexs,
};

s16 gVtxPageMapWorldQuadsWidth[VTX_PAGE_MAP_WORLD_QUADS] = {
    32,  // QUAD_MAP_WORLD_CLOUDS_SACRED_FOREST_MEADOW
    112, // QUAD_MAP_WORLD_CLOUDS_HYRULE_FIELD
    32,  // QUAD_MAP_WORLD_CLOUDS_LON_LON_RANCH
    48,  // QUAD_MAP_WORLD_CLOUDS_MARKET
    32,  // QUAD_MAP_WORLD_CLOUDS_HYRULE_CASTLE
    32,  // QUAD_MAP_WORLD_CLOUDS_KAKARIKO_VILLAGE
    32,  // QUAD_MAP_WORLD_CLOUDS_GRAVEYARD
    48,  // QUAD_MAP_WORLD_CLOUDS_DEATH_MOUNTAIN_TRAIL
    32,  // QUAD_MAP_WORLD_CLOUDS_GORON_CITY
    64,  // QUAD_MAP_WORLD_CLOUDS_ZORAS_RIVER
    32,  // QUAD_MAP_WORLD_CLOUDS_ZORAS_DOMAIN
    48,  // QUAD_MAP_WORLD_CLOUDS_ZORAS_FOUNTAIN
    48,  // QUAD_MAP_WORLD_CLOUDS_GERUDO_VALLEY
    48,  // QUAD_MAP_WORLD_CLOUDS_GERUDOS_FORTRESS
    48,  // QUAD_MAP_WORLD_CLOUDS_DESERT_COLOSSUS
    64,  // QUAD_MAP_WORLD_CLOUDS_LAKE_HYLIA
    8,   // WORLD_MAP_POINT_HAUNTED_WASTELAND
    8,   // WORLD_MAP_POINT_GERUDOS_FORTRESS
    8,   // WORLD_MAP_POINT_GERUDO_VALLEY
    8,   // WORLD_MAP_POINT_HYLIA_LAKESIDE
    8,   // WORLD_MAP_POINT_LON_LON_RANCH
    8,   // WORLD_MAP_POINT_MARKET
    8,   // WORLD_MAP_POINT_HYRULE_FIELD
    8,   // WORLD_MAP_POINT_DEATH_MOUNTAIN
    8,   // WORLD_MAP_POINT_KAKARIKO_VILLAGE
    8,   // WORLD_MAP_POINT_LOST_WOODS
    8,   // WORLD_MAP_POINT_KOKIRI_FOREST
    8,   // WORLD_MAP_POINT_ZORAS_DOMAIN
    8,   // QUAD_MAP_28
    8,   // QUAD_MAP_29
    80,  // QUAD_MAP_30
    64,  // QUAD_MAP_31
};

s16 gVtxPageMapWorldQuadsHeight[VTX_PAGE_MAP_WORLD_QUADS] = {
    24, // QUAD_MAP_WORLD_CLOUDS_SACRED_FOREST_MEADOW
    72, // QUAD_MAP_WORLD_CLOUDS_HYRULE_FIELD
    13, // QUAD_MAP_WORLD_CLOUDS_LON_LON_RANCH
    22, // QUAD_MAP_WORLD_CLOUDS_MARKET
    19, // QUAD_MAP_WORLD_CLOUDS_HYRULE_CASTLE
    20, // QUAD_MAP_WORLD_CLOUDS_KAKARIKO_VILLAGE
    19, // QUAD_MAP_WORLD_CLOUDS_GRAVEYARD
    27, // QUAD_MAP_WORLD_CLOUDS_DEATH_MOUNTAIN_TRAIL
    14, // QUAD_MAP_WORLD_CLOUDS_GORON_CITY
    26, // QUAD_MAP_WORLD_CLOUDS_ZORAS_RIVER
    22, // QUAD_MAP_WORLD_CLOUDS_ZORAS_DOMAIN
    21, // QUAD_MAP_WORLD_CLOUDS_ZORAS_FOUNTAIN
    49, // QUAD_MAP_WORLD_CLOUDS_GERUDO_VALLEY
    32, // QUAD_MAP_WORLD_CLOUDS_GERUDOS_FORTRESS
    45, // QUAD_MAP_WORLD_CLOUDS_DESERT_COLOSSUS
    60, // QUAD_MAP_WORLD_CLOUDS_LAKE_HYLIA
    8,  // WORLD_MAP_POINT_HAUNTED_WASTELAND
    8,  // WORLD_MAP_POINT_GERUDOS_FORTRESS
    8,  // WORLD_MAP_POINT_GERUDO_VALLEY
    8,  // WORLD_MAP_POINT_HYLIA_LAKESIDE
    8,  // WORLD_MAP_POINT_LON_LON_RANCH
    8,  // WORLD_MAP_POINT_MARKET
    8,  // WORLD_MAP_POINT_HYRULE_FIELD
    8,  // WORLD_MAP_POINT_DEATH_MOUNTAIN
    8,  // WORLD_MAP_POINT_KAKARIKO_VILLAGE
    8,  // WORLD_MAP_POINT_LOST_WOODS
    8,  // WORLD_MAP_POINT_KOKIRI_FOREST
    8,  // WORLD_MAP_POINT_ZORAS_DOMAIN
    8,  // QUAD_MAP_28
    16, // QUAD_MAP_29
    32, // QUAD_MAP_30
    8,  // QUAD_MAP_31
};

<<<<<<< HEAD
static u8 gPageSwitchNextButtonStatus[][5] = {
    // PAUSE_ITEM  + SWITCH_PAGE_LEFT_PT
    //
    //  -> PAUSE_EQUIP
    { BTN_ENABLED, BTN_DISABLED, BTN_DISABLED, BTN_DISABLED, BTN_ENABLED },
    // PAUSE_MAP   + SWITCH_PAGE_LEFT_PT
    //
    //  -> PAUSE_ITEM
    { BTN_ENABLED, BTN_ENABLED, BTN_ENABLED, BTN_ENABLED, BTN_DISABLED },
    // PAUSE_QUEST + SWITCH_PAGE_LEFT_PT
    // PAUSE_ITEM  + SWITCH_PAGE_RIGHT_PT
    //  -> PAUSE_MAP
    { BTN_ENABLED, BTN_DISABLED, BTN_DISABLED, BTN_DISABLED, BTN_DISABLED },
    // PAUSE_EQUIP + SWITCH_PAGE_LEFT_PT
    // PAUSE_MAP   + SWITCH_PAGE_RIGHT_PT
    //  -> PAUSE_QUEST
    { BTN_ENABLED, BTN_DISABLED, BTN_DISABLED, BTN_DISABLED, BTN_ENABLED },
    //
    // PAUSE_QUEST + SWITCH_PAGE_RIGHT_PT
    //  -> PAUSE_EQUIP
    { BTN_ENABLED, BTN_DISABLED, BTN_DISABLED, BTN_DISABLED, BTN_ENABLED },
    //
    // PAUSE_EQUIP + SWITCH_PAGE_RIGHT_PT
=======
/**
 * Contains the status of buttons for each page.
 *
 * Indexed by `pageIndex + pt` values,
 * where pageIndex is from the `PauseMenuPage` enum
 * and pt is 0 or 2 (respectively `PAGE_SWITCH_PT_LEFT` and `PAGE_SWITCH_PT_RIGHT`).
 *
 * `PauseMenuPage` enum values are ordered clockwise, starting at PAUSE_ITEM. That means adding 1 to a page index
 * produces (modulo 4) the index of the page to the right, and similar with subtracting 1 for the left page.
 * The indexing of this array relies on this property, but without modulo operations. Instead, the data for the first
 * and last pages (PAUSE_ITEM, PAUSE_EQUIP) is duplicated.
 *
 * For example when scrolling left from the quest page PAUSE_QUEST (so, to PAUSE_MAP),
 * the index is `PAUSE_QUEST + PAGE_SWITCH_PT_LEFT` and the data is button status for the map page.
 */
static u8 gPageSwitchNextButtonStatus[][5] = {
    // PAUSE_ITEM  + PAGE_SWITCH_PT_LEFT
    //
    //  -> PAUSE_EQUIP
    { BTN_ENABLED, BTN_DISABLED, BTN_DISABLED, BTN_DISABLED, BTN_ENABLED },
    // PAUSE_MAP   + PAGE_SWITCH_PT_LEFT
    //
    //  -> PAUSE_ITEM
    { BTN_ENABLED, BTN_ENABLED, BTN_ENABLED, BTN_ENABLED, BTN_DISABLED },
    // PAUSE_QUEST + PAGE_SWITCH_PT_LEFT
    // PAUSE_ITEM  + PAGE_SWITCH_PT_RIGHT
    //  -> PAUSE_MAP
    { BTN_ENABLED, BTN_DISABLED, BTN_DISABLED, BTN_DISABLED, BTN_DISABLED },
    // PAUSE_EQUIP + PAGE_SWITCH_PT_LEFT
    // PAUSE_MAP   + PAGE_SWITCH_PT_RIGHT
    //  -> PAUSE_QUEST
    { BTN_ENABLED, BTN_DISABLED, BTN_DISABLED, BTN_DISABLED, BTN_ENABLED },
    //
    // PAUSE_QUEST + PAGE_SWITCH_PT_RIGHT
    //  -> PAUSE_EQUIP
    { BTN_ENABLED, BTN_DISABLED, BTN_DISABLED, BTN_DISABLED, BTN_ENABLED },
    //
    // PAUSE_EQUIP + PAGE_SWITCH_PT_RIGHT
>>>>>>> 05c87518
    //  -> PAUSE_ITEM
    { BTN_ENABLED, BTN_ENABLED, BTN_ENABLED, BTN_ENABLED, BTN_DISABLED },

};

static s16 sColor82ABRed_D_8082AB8C = 0;
static s16 sColor82ABGreen_D_8082AB90 = 0;
static s16 sColor82ABBlue_D_8082AB94 = 0;
static s16 sColor82ABGameOverPrimAlpha_D_8082AB98 = 255;

static s16 sDrawGameOverEnvColorRed_D_8082AB9C = 255;
static s16 sDrawGameOverEnvColorGreen_D_8082ABA0 = 0;
static s16 sDrawGameOverEnvColorBlue_D_8082ABA4 = 0;

static s16 sInDungeonScene = false;

<<<<<<< HEAD
static f32 sPageSwitchEyeDx[] = {
    -PAUSE_EYE_DIST * (PAUSE_MAP_X - PAUSE_ITEM_X) / 16,  // PAUSE_ITEM  right
    -PAUSE_EYE_DIST*(PAUSE_EQUIP_X - PAUSE_ITEM_X) / 16,  // PAUSE_ITEM  left
    -PAUSE_EYE_DIST*(PAUSE_QUEST_X - PAUSE_MAP_X) / 16,   // PAUSE_MAP   right
    -PAUSE_EYE_DIST*(PAUSE_ITEM_X - PAUSE_MAP_X) / 16,    // PAUSE_MAP   left
    -PAUSE_EYE_DIST*(PAUSE_EQUIP_X - PAUSE_QUEST_X) / 16, // PAUSE_QUEST right
    -PAUSE_EYE_DIST*(PAUSE_MAP_X - PAUSE_QUEST_X) / 16,   // PAUSE_QUEST left
    -PAUSE_EYE_DIST*(PAUSE_ITEM_X - PAUSE_EQUIP_X) / 16,  // PAUSE_EQUIP right
    -PAUSE_EYE_DIST*(PAUSE_QUEST_X - PAUSE_EQUIP_X) / 16, // PAUSE_EQUIP left
};

static f32 sPageSwitchEyeDz[] = {
    -PAUSE_EYE_DIST * (PAUSE_MAP_Z - PAUSE_ITEM_Z) / 16,  // PAUSE_ITEM  right
    -PAUSE_EYE_DIST*(PAUSE_EQUIP_Z - PAUSE_ITEM_Z) / 16,  // PAUSE_ITEM  left
    -PAUSE_EYE_DIST*(PAUSE_QUEST_Z - PAUSE_MAP_Z) / 16,   // PAUSE_MAP   right
    -PAUSE_EYE_DIST*(PAUSE_ITEM_Z - PAUSE_MAP_Z) / 16,    // PAUSE_MAP   left
    -PAUSE_EYE_DIST*(PAUSE_EQUIP_Z - PAUSE_QUEST_Z) / 16, // PAUSE_QUEST right
    -PAUSE_EYE_DIST*(PAUSE_MAP_Z - PAUSE_QUEST_Z) / 16,   // PAUSE_QUEST left
    -PAUSE_EYE_DIST*(PAUSE_ITEM_Z - PAUSE_EQUIP_Z) / 16,  // PAUSE_EQUIP right
    -PAUSE_EYE_DIST*(PAUSE_QUEST_Z - PAUSE_EQUIP_Z) / 16, // PAUSE_EQUIP left
=======
/*
 * The following three `sPageSwitch*` arrays are indexed by nextPageMode values,
 * which encode the page to switch from and the scroll direction.
 *
 * sPageSwitchEyeDx/Dz describe how to move the camera eye so that the pages appear scrolling and the next active page
 * is switched into view.
 *
 * sPageSwitchNextPageIndex contains the page a nextPageMode leads to once scrolling is done.
 */

#define PAGE_SWITCH_NSTEPS 16

static f32 sPageSwitchEyeDx[] = {
    -PAUSE_EYE_DIST * (PAUSE_MAP_X - PAUSE_ITEM_X) / PAGE_SWITCH_NSTEPS,  // PAUSE_ITEM  right
    -PAUSE_EYE_DIST*(PAUSE_EQUIP_X - PAUSE_ITEM_X) / PAGE_SWITCH_NSTEPS,  // PAUSE_ITEM  left
    -PAUSE_EYE_DIST*(PAUSE_QUEST_X - PAUSE_MAP_X) / PAGE_SWITCH_NSTEPS,   // PAUSE_MAP   right
    -PAUSE_EYE_DIST*(PAUSE_ITEM_X - PAUSE_MAP_X) / PAGE_SWITCH_NSTEPS,    // PAUSE_MAP   left
    -PAUSE_EYE_DIST*(PAUSE_EQUIP_X - PAUSE_QUEST_X) / PAGE_SWITCH_NSTEPS, // PAUSE_QUEST right
    -PAUSE_EYE_DIST*(PAUSE_MAP_X - PAUSE_QUEST_X) / PAGE_SWITCH_NSTEPS,   // PAUSE_QUEST left
    -PAUSE_EYE_DIST*(PAUSE_ITEM_X - PAUSE_EQUIP_X) / PAGE_SWITCH_NSTEPS,  // PAUSE_EQUIP right
    -PAUSE_EYE_DIST*(PAUSE_QUEST_X - PAUSE_EQUIP_X) / PAGE_SWITCH_NSTEPS, // PAUSE_EQUIP left
};

static f32 sPageSwitchEyeDz[] = {
    -PAUSE_EYE_DIST * (PAUSE_MAP_Z - PAUSE_ITEM_Z) / PAGE_SWITCH_NSTEPS,  // PAUSE_ITEM  right
    -PAUSE_EYE_DIST*(PAUSE_EQUIP_Z - PAUSE_ITEM_Z) / PAGE_SWITCH_NSTEPS,  // PAUSE_ITEM  left
    -PAUSE_EYE_DIST*(PAUSE_QUEST_Z - PAUSE_MAP_Z) / PAGE_SWITCH_NSTEPS,   // PAUSE_MAP   right
    -PAUSE_EYE_DIST*(PAUSE_ITEM_Z - PAUSE_MAP_Z) / PAGE_SWITCH_NSTEPS,    // PAUSE_MAP   left
    -PAUSE_EYE_DIST*(PAUSE_EQUIP_Z - PAUSE_QUEST_Z) / PAGE_SWITCH_NSTEPS, // PAUSE_QUEST right
    -PAUSE_EYE_DIST*(PAUSE_MAP_Z - PAUSE_QUEST_Z) / PAGE_SWITCH_NSTEPS,   // PAUSE_QUEST left
    -PAUSE_EYE_DIST*(PAUSE_ITEM_Z - PAUSE_EQUIP_Z) / PAGE_SWITCH_NSTEPS,  // PAUSE_EQUIP right
    -PAUSE_EYE_DIST*(PAUSE_QUEST_Z - PAUSE_EQUIP_Z) / PAGE_SWITCH_NSTEPS, // PAUSE_EQUIP left
>>>>>>> 05c87518
};

static u16 sPageSwitchNextPageIndex[] = {
    PAUSE_MAP,   // PAUSE_ITEM  right
    PAUSE_EQUIP, // PAUSE_ITEM  left
    PAUSE_QUEST, // PAUSE_MAP   right
    PAUSE_ITEM,  // PAUSE_MAP   left
    PAUSE_EQUIP, // PAUSE_QUEST right
    PAUSE_MAP,   // PAUSE_QUEST left
    PAUSE_ITEM,  // PAUSE_EQUIP right
    PAUSE_QUEST, // PAUSE_EQUIP left
};

u8 gSlotAgeReqs[] = {
    AGE_REQ_CHILD, // SLOT_DEKU_STICK
    AGE_REQ_NONE,  // SLOT_DEKU_NUT
    AGE_REQ_NONE,  // SLOT_BOMB
    AGE_REQ_ADULT, // SLOT_BOW
    AGE_REQ_ADULT, // SLOT_ARROW_FIRE
    AGE_REQ_NONE,  // SLOT_DINS_FIRE
    AGE_REQ_CHILD, // SLOT_SLINGSHOT
    AGE_REQ_NONE,  // SLOT_OCARINA
    AGE_REQ_NONE,  // SLOT_BOMBCHU
    AGE_REQ_ADULT, // SLOT_HOOKSHOT
    AGE_REQ_ADULT, // SLOT_ARROW_ICE
    AGE_REQ_NONE,  // SLOT_FARORES_WIND
    AGE_REQ_CHILD, // SLOT_BOOMERANG
    AGE_REQ_NONE,  // SLOT_LENS_OF_TRUTH
    AGE_REQ_CHILD, // SLOT_MAGIC_BEAN
    AGE_REQ_ADULT, // SLOT_HAMMER
    AGE_REQ_ADULT, // SLOT_ARROW_LIGHT
    AGE_REQ_NONE,  // SLOT_NAYRUS_LOVE
    AGE_REQ_NONE,  // SLOT_BOTTLE_1
    AGE_REQ_NONE,  // SLOT_BOTTLE_2
    AGE_REQ_NONE,  // SLOT_BOTTLE_3
    AGE_REQ_NONE,  // SLOT_BOTTLE_4
    AGE_REQ_ADULT, // SLOT_TRADE_ADULT
    AGE_REQ_CHILD, // SLOT_TRADE_CHILD
};

u8 gEquipAgeReqs[4][4] = {
    {
        AGE_REQ_ADULT, // 0 UPG_QUIVER
        AGE_REQ_CHILD, // EQUIP_TYPE_SWORD EQUIP_VALUE_SWORD_KOKIRI
        AGE_REQ_ADULT, // EQUIP_TYPE_SWORD EQUIP_VALUE_SWORD_MASTER
        AGE_REQ_ADULT, // EQUIP_TYPE_SWORD EQUIP_VALUE_SWORD_BIGGORON
    },
    {
        AGE_REQ_NONE,  // 0 UPG_BOMB_BAG
        AGE_REQ_CHILD, // EQUIP_TYPE_SHIELD EQUIP_VALUE_SHIELD_DEKU
        AGE_REQ_NONE,  // EQUIP_TYPE_SHIELD EQUIP_VALUE_SHIELD_HYLIAN
        AGE_REQ_ADULT, // EQUIP_TYPE_SHIELD EQUIP_VALUE_SHIELD_MIRROR
    },
    {
        AGE_REQ_ADULT, // 0 UPG_STRENGTH
        AGE_REQ_NONE,  // EQUIP_TYPE_TUNIC EQUIP_VALUE_TUNIC_KOKIRI
        AGE_REQ_ADULT, // EQUIP_TYPE_TUNIC EQUIP_VALUE_TUNIC_GORON
        AGE_REQ_ADULT, // EQUIP_TYPE_TUNIC EQUIP_VALUE_TUNIC_ZORA
    },
    {
        AGE_REQ_NONE,  // 0 UPG_SCALE
        AGE_REQ_NONE,  // EQUIP_TYPE_BOOTS EQUIP_VALUE_BOOTS_KOKIRI
        AGE_REQ_ADULT, // EQUIP_TYPE_BOOTS EQUIP_VALUE_BOOTS_IRON
        AGE_REQ_ADULT, // EQUIP_TYPE_BOOTS EQUIP_VALUE_BOOTS_HOVER
    },
};

u8 gItemAgeReqs[] = {
    AGE_REQ_CHILD, // ITEM_DEKU_STICK
    AGE_REQ_NONE,  // ITEM_DEKU_NUT
    AGE_REQ_NONE,  // ITEM_BOMB
    AGE_REQ_ADULT, // ITEM_BOW
    AGE_REQ_ADULT, // ITEM_ARROW_FIRE
    AGE_REQ_NONE,  // ITEM_DINS_FIRE
    AGE_REQ_CHILD, // ITEM_SLINGSHOT
    AGE_REQ_NONE,  // ITEM_OCARINA_FAIRY
    AGE_REQ_NONE,  // ITEM_OCARINA_OF_TIME
    AGE_REQ_NONE,  // ITEM_BOMBCHU
    AGE_REQ_ADULT, // ITEM_HOOKSHOT
    AGE_REQ_ADULT, // ITEM_LONGSHOT
    AGE_REQ_ADULT, // ITEM_ARROW_ICE
    AGE_REQ_NONE,  // ITEM_FARORES_WIND
    AGE_REQ_CHILD, // ITEM_BOOMERANG
    AGE_REQ_NONE,  // ITEM_LENS_OF_TRUTH
    AGE_REQ_CHILD, // ITEM_MAGIC_BEAN
    AGE_REQ_ADULT, // ITEM_HAMMER
    AGE_REQ_ADULT, // ITEM_ARROW_LIGHT
    AGE_REQ_NONE,  // ITEM_NAYRUS_LOVE
    AGE_REQ_NONE,  // ITEM_BOTTLE_EMPTY
    AGE_REQ_NONE,  // ITEM_BOTTLE_POTION_RED
    AGE_REQ_NONE,  // ITEM_BOTTLE_POTION_GREEN
    AGE_REQ_NONE,  // ITEM_BOTTLE_POTION_BLUE
    AGE_REQ_NONE,  // ITEM_BOTTLE_FAIRY
    AGE_REQ_NONE,  // ITEM_BOTTLE_FISH
    AGE_REQ_NONE,  // ITEM_BOTTLE_MILK_FULL
    AGE_REQ_NONE,  // ITEM_BOTTLE_RUTOS_LETTER
    AGE_REQ_NONE,  // ITEM_BOTTLE_BLUE_FIRE
    AGE_REQ_NONE,  // ITEM_BOTTLE_BUG
    AGE_REQ_NONE,  // ITEM_BOTTLE_BIG_POE
    AGE_REQ_NONE,  // ITEM_BOTTLE_MILK_HALF
    AGE_REQ_NONE,  // ITEM_BOTTLE_POE
    AGE_REQ_CHILD, // ITEM_WEIRD_EGG
    AGE_REQ_CHILD, // ITEM_CHICKEN
    AGE_REQ_CHILD, // ITEM_ZELDAS_LETTER
    AGE_REQ_CHILD, // ITEM_MASK_KEATON
    AGE_REQ_CHILD, // ITEM_MASK_SKULL
    AGE_REQ_CHILD, // ITEM_MASK_SPOOKY
    AGE_REQ_CHILD, // ITEM_MASK_BUNNY_HOOD
    AGE_REQ_CHILD, // ITEM_MASK_GORON
    AGE_REQ_CHILD, // ITEM_MASK_ZORA
    AGE_REQ_CHILD, // ITEM_MASK_GERUDO
    AGE_REQ_CHILD, // ITEM_MASK_TRUTH
    AGE_REQ_CHILD, // ITEM_SOLD_OUT
    AGE_REQ_ADULT, // ITEM_POCKET_EGG
    AGE_REQ_ADULT, // ITEM_POCKET_CUCCO
    AGE_REQ_ADULT, // ITEM_COJIRO
    AGE_REQ_ADULT, // ITEM_ODD_MUSHROOM
    AGE_REQ_ADULT, // ITEM_ODD_POTION
    AGE_REQ_ADULT, // ITEM_POACHERS_SAW
    AGE_REQ_ADULT, // ITEM_BROKEN_GORONS_SWORD
    AGE_REQ_ADULT, // ITEM_PRESCRIPTION
    AGE_REQ_ADULT, // ITEM_EYEBALL_FROG
    AGE_REQ_ADULT, // ITEM_EYE_DROPS
    AGE_REQ_ADULT, // ITEM_CLAIM_CHECK
    AGE_REQ_ADULT, // ITEM_BOW_FIRE
    AGE_REQ_ADULT, // ITEM_BOW_ICE
    AGE_REQ_ADULT, // ITEM_BOW_LIGHT
    AGE_REQ_CHILD, // ITEM_SWORD_KOKIRI
    AGE_REQ_ADULT, // ITEM_SWORD_MASTER
    AGE_REQ_ADULT, // ITEM_SWORD_BIGGORON
    AGE_REQ_CHILD, // ITEM_SHIELD_DEKU
    AGE_REQ_NONE,  // ITEM_SHIELD_HYLIAN
    AGE_REQ_ADULT, // ITEM_SHIELD_MIRROR
    AGE_REQ_NONE,  // ITEM_TUNIC_KOKIRI
    AGE_REQ_ADULT, // ITEM_TUNIC_GORON
    AGE_REQ_ADULT, // ITEM_TUNIC_ZORA
    AGE_REQ_NONE,  // ITEM_BOOTS_KOKIRI
    AGE_REQ_ADULT, // ITEM_BOOTS_IRON
    AGE_REQ_ADULT, // ITEM_BOOTS_HOVER
    AGE_REQ_CHILD, // ITEM_BULLET_BAG_30
    AGE_REQ_CHILD, // ITEM_BULLET_BAG_40
    AGE_REQ_CHILD, // ITEM_BULLET_BAG_50
    AGE_REQ_ADULT, // ITEM_QUIVER_30
    AGE_REQ_ADULT, // ITEM_QUIVER_40
    AGE_REQ_ADULT, // ITEM_QUIVER_50
    AGE_REQ_NONE,  // ITEM_BOMB_BAG_20
    AGE_REQ_NONE,  // ITEM_BOMB_BAG_30
    AGE_REQ_NONE,  // ITEM_BOMB_BAG_40
    AGE_REQ_CHILD, // ITEM_STRENGTH_GORONS_BRACELET
    AGE_REQ_ADULT, // ITEM_STRENGTH_SILVER_GAUNTLETS
    AGE_REQ_ADULT, // ITEM_STRENGTH_GOLD_GAUNTLETS
    AGE_REQ_NONE,  // ITEM_SCALE_SILVER
    AGE_REQ_NONE,  // ITEM_SCALE_GOLDEN
    AGE_REQ_ADULT, // ITEM_GIANTS_KNIFE
};

u8 gAreaGsFlags[] = {
    0x0F, 0x1F, 0x0F, 0x1F, 0x1F, 0x1F, 0x1F, 0x1F, 0x07, 0x07, 0x03,
    0x0F, 0x07, 0x0F, 0x0F, 0xFF, 0xFF, 0xFF, 0x1F, 0x0F, 0x03, 0x0F,
};

static void* sCursorTexs[] = {
    gPauseMenuCursorTopLeftTex,     // PAUSE_QUAD_CURSOR_TL
    gPauseMenuCursorTopRightTex,    // PAUSE_QUAD_CURSOR_TR
    gPauseMenuCursorBottomLeftTex,  // PAUSE_QUAD_CURSOR_BL
    gPauseMenuCursorBottomRightTex, // PAUSE_QUAD_CURSOR_BR
};

static s16 sCursorColors[][3] = {
    { 255, 255, 255 },
    { 255, 255, 0 },
    { 0, 255, 50 },
};

static void* sSavePromptMessageTexs[] = {
    gPauseSavePromptENGTex,
    gPauseSavePromptGERTex,
    gPauseSavePromptFRATex,
};

static void* sSaveConfirmationTexs[] = {
    gPauseSaveConfirmationENGTex,
    gPauseSaveConfirmationGERTex,
    gPauseSaveConfirmationFRATex,
};

static void* sContinuePromptTexs[] = {
    gContinuePlayingENGTex,
    gContinuePlayingGERTex,
    gContinuePlayingFRATex,
};

static void* sPromptChoiceTexs[][2] = {
    { gPauseYesENGTex, gPauseNoENGTex },
    { gPauseYesGERTex, gPauseNoGERTex },
    { gPauseYesFRATex, gPauseNoFRATex },
};

static u8 D_808321A8_savedButtonStatus[5];
static PreRender sPlayerPreRender;
static void* sPreRenderCvg;

void KaleidoScope_SetupPlayerPreRender(PlayState* play) {
    Gfx* gfx;
    Gfx* gfxRef;
    void* fbuf;

    fbuf = play->state.gfxCtx->curFrameBuffer;

    OPEN_DISPS(play->state.gfxCtx, "../z_kaleido_scope_PAL.c", 496);

    gfxRef = POLY_OPA_DISP;
    gfx = Gfx_Open(gfxRef);
    gSPDisplayList(WORK_DISP++, gfx);

    PreRender_SetValues(&sPlayerPreRender, PAUSE_EQUIP_PLAYER_WIDTH, PAUSE_EQUIP_PLAYER_HEIGHT, fbuf, NULL);
    PreRender_SaveFramebuffer(&sPlayerPreRender, &gfx);
    PreRender_DrawCoverage(&sPlayerPreRender, &gfx);

    gSPEndDisplayList(gfx++);
    Gfx_Close(gfxRef, gfx);
    POLY_OPA_DISP = gfx;

    R_GRAPH_TASKSET00_FLAGS |= 1;

    CLOSE_DISPS(play->state.gfxCtx, "../z_kaleido_scope_PAL.c", 509);
}

void KaleidoScope_ProcessPlayerPreRender(void) {
    Sleep_Msec(50); // TODO investigate if this is required
    PreRender_ApplyFilters(&sPlayerPreRender);
    PreRender_Destroy(&sPlayerPreRender);
}

Gfx* KaleidoScope_QuadTextureIA4(Gfx* gfx, void* texture, s16 width, s16 height, u16 point) {
    gDPLoadTextureBlock_4b(gfx++, texture, G_IM_FMT_IA, width, height, 0, G_TX_NOMIRROR | G_TX_WRAP,
                           G_TX_NOMIRROR | G_TX_WRAP, G_TX_NOMASK, G_TX_NOMASK, G_TX_NOLOD, G_TX_NOLOD);
    gSP1Quadrangle(gfx++, point, point + 2, point + 3, point + 1, 0);

    return gfx;
}

Gfx* KaleidoScope_QuadTextureIA8(Gfx* gfx, void* texture, s16 width, s16 height, u16 point) {
    gDPLoadTextureBlock(gfx++, texture, G_IM_FMT_IA, G_IM_SIZ_8b, width, height, 0, G_TX_NOMIRROR | G_TX_WRAP,
                        G_TX_NOMIRROR | G_TX_WRAP, G_TX_NOMASK, G_TX_NOMASK, G_TX_NOLOD, G_TX_NOLOD);
    gSP1Quadrangle(gfx++, point, point + 2, point + 3, point + 1, 0);

    return gfx;
}

void KaleidoScope_OverridePalIndexCI4(u8* texture, s32 size, s32 targetIndex, s32 newIndex) {
    s32 i;
    s32 index1;
    s32 index2;

    targetIndex &= 0xF;
    newIndex &= 0xF;

    if ((size == 0) || (targetIndex == newIndex) || (texture == NULL)) {
        return;
    }

    for (i = 0; i < size; i++) {
        index1 = index2 = texture[i];

        index1 = (index1 >> 4) & 0xF;
        index2 = index2 & 0xF;

        if (index1 == targetIndex) {
            index1 = newIndex;
        }

        if (index2 == targetIndex) {
            index2 = newIndex;
        }

        texture[i] = (index1 << 4) | index2;
    }
}

void KaleidoScope_MoveCursorToSpecialPos(PlayState* play, u16 specialPos) {
    PauseContext* pauseCtx = &play->pauseCtx;

    pauseCtx->cursorSpecialPos = specialPos;
    pauseCtx->pageSwitchInputTimer = 0;

    Audio_PlaySfxGeneral(NA_SE_SY_DECIDE, &gSfxDefaultPos, 4, &gSfxDefaultFreqAndVolScale, &gSfxDefaultFreqAndVolScale,
                         &gSfxDefaultReverb);
}

void KaleidoScope_DrawQuadTextureRGBA32(GraphicsContext* gfxCtx, void* texture, u16 width, u16 height, u16 point) {
    OPEN_DISPS(gfxCtx, "../z_kaleido_scope_PAL.c", 748);

    gDPLoadTextureBlock(POLY_OPA_DISP++, texture, G_IM_FMT_RGBA, G_IM_SIZ_32b, width, height, 0,
                        G_TX_NOMIRROR | G_TX_WRAP, G_TX_NOMIRROR | G_TX_WRAP, G_TX_NOMASK, G_TX_NOMASK, G_TX_NOLOD,
                        G_TX_NOLOD);
    gSP1Quadrangle(POLY_OPA_DISP++, point, point + 2, point + 3, point + 1, 0);

    CLOSE_DISPS(gfxCtx, "../z_kaleido_scope_PAL.c", 758);
}

void KaleidoScope_SetDefaultCursor(PlayState* play) {
    PauseContext* pauseCtx = &play->pauseCtx;
    s16 s;
    s16 i;

    switch (pauseCtx->pageIndex) {
        case PAUSE_ITEM:
            s = pauseCtx->cursorSlot[PAUSE_ITEM];
            if (gSaveContext.save.info.inventory.items[s] == ITEM_NONE) {
                i = s + 1;
                while (true) {
                    if (gSaveContext.save.info.inventory.items[i] != ITEM_NONE) {
                        break;
                    }
                    i++;
                    if (i >= 24) {
                        i = 0;
                    }
                    if (i == s) {
                        pauseCtx->cursorItem[PAUSE_ITEM] = pauseCtx->namedItem = PAUSE_ITEM_NONE;
                        return;
                    }
                }
                pauseCtx->cursorItem[PAUSE_ITEM] = gSaveContext.save.info.inventory.items[i];
                pauseCtx->cursorSlot[PAUSE_ITEM] = i;
            }
            break;
        case PAUSE_MAP:
        case PAUSE_QUEST:
        case PAUSE_EQUIP:
            break;
    }
}

<<<<<<< HEAD
#define SWITCH_PAGE_LEFT_PT 0
#define SWITCH_PAGE_RIGHT_PT 2

void KaleidoScope_SwitchPage(PauseContext* pauseCtx, u8 pt) {
    pauseCtx->mainState = PAUSE_MAIN_STATE_SWITCHING_PAGE;
    pauseCtx->switchPageTimer = 0;

    if (!pt) { // SWITCH_PAGE_LEFT_PT
        pauseCtx->nextPageMode = (pauseCtx->pageIndex * 2) + 1;
        Audio_PlaySfxGeneral(NA_SE_SY_WIN_SCROLL_LEFT, &gSfxDefaultPos, 4, &gSfxDefaultFreqAndVolScale,
                             &gSfxDefaultFreqAndVolScale, &gSfxDefaultReverb);
        pauseCtx->cursorSpecialPos = PAUSE_CURSOR_PAGE_RIGHT;
    } else { // SWITCH_PAGE_RIGHT_PT
=======
#define PAGE_SWITCH_PT_LEFT 0
#define PAGE_SWITCH_PT_RIGHT 2

void KaleidoScope_SetupPageSwitch(PauseContext* pauseCtx, u8 pt) {
    pauseCtx->mainState = PAUSE_MAIN_STATE_SWITCHING_PAGE;
    pauseCtx->pageSwitchTimer = 0;

    if (!pt) { // PAGE_SWITCH_PT_LEFT
        pauseCtx->nextPageMode = pauseCtx->pageIndex * 2 + 1;
        Audio_PlaySfxGeneral(NA_SE_SY_WIN_SCROLL_LEFT, &gSfxDefaultPos, 4, &gSfxDefaultFreqAndVolScale,
                             &gSfxDefaultFreqAndVolScale, &gSfxDefaultReverb);
        pauseCtx->cursorSpecialPos = PAUSE_CURSOR_PAGE_RIGHT;
    } else { // PAGE_SWITCH_PT_RIGHT
>>>>>>> 05c87518
        pauseCtx->nextPageMode = pauseCtx->pageIndex * 2;
        Audio_PlaySfxGeneral(NA_SE_SY_WIN_SCROLL_RIGHT, &gSfxDefaultPos, 4, &gSfxDefaultFreqAndVolScale,
                             &gSfxDefaultFreqAndVolScale, &gSfxDefaultReverb);
        pauseCtx->cursorSpecialPos = PAUSE_CURSOR_PAGE_LEFT;
    }

    gSaveContext.buttonStatus[1] = gPageSwitchNextButtonStatus[pauseCtx->pageIndex + pt][1];
    gSaveContext.buttonStatus[2] = gPageSwitchNextButtonStatus[pauseCtx->pageIndex + pt][2];
    gSaveContext.buttonStatus[3] = gPageSwitchNextButtonStatus[pauseCtx->pageIndex + pt][3];
    gSaveContext.buttonStatus[4] = gPageSwitchNextButtonStatus[pauseCtx->pageIndex + pt][4];

    PRINTF("kscope->kscp_pos+pt = %d\n", pauseCtx->pageIndex + pt);

    gSaveContext.hudVisibilityMode = HUD_VISIBILITY_NO_CHANGE;
    Interface_ChangeHudVisibilityMode(HUD_VISIBILITY_ALL);
}

void KaleidoScope_HandlePageToggles(PauseContext* pauseCtx, Input* input) {
    if ((pauseCtx->debugState == 0) && CHECK_BTN_ALL(input->press.button, BTN_L)) {
#if OOT_DEBUG
        pauseCtx->debugState = 1;
#endif
        return;
    }

    if (CHECK_BTN_ALL(input->press.button, BTN_R)) {
<<<<<<< HEAD
        KaleidoScope_SwitchPage(pauseCtx, SWITCH_PAGE_RIGHT_PT);
=======
        KaleidoScope_SetupPageSwitch(pauseCtx, PAGE_SWITCH_PT_RIGHT);
>>>>>>> 05c87518
        return;
    }

    if (CHECK_BTN_ALL(input->press.button, BTN_Z)) {
<<<<<<< HEAD
        KaleidoScope_SwitchPage(pauseCtx, SWITCH_PAGE_LEFT_PT);
=======
        KaleidoScope_SetupPageSwitch(pauseCtx, PAGE_SWITCH_PT_LEFT);
>>>>>>> 05c87518
        return;
    }

    if (pauseCtx->cursorSpecialPos == PAUSE_CURSOR_PAGE_LEFT) {
        if (pauseCtx->stickAdjX < -30) {
            pauseCtx->pageSwitchInputTimer++;
            if ((pauseCtx->pageSwitchInputTimer >= 10) || (pauseCtx->pageSwitchInputTimer == 0)) {
<<<<<<< HEAD
                KaleidoScope_SwitchPage(pauseCtx, SWITCH_PAGE_LEFT_PT);
=======
                KaleidoScope_SetupPageSwitch(pauseCtx, PAGE_SWITCH_PT_LEFT);
>>>>>>> 05c87518
            }
        } else {
            pauseCtx->pageSwitchInputTimer = -1;
        }
    } else if (pauseCtx->cursorSpecialPos == PAUSE_CURSOR_PAGE_RIGHT) {
        if (pauseCtx->stickAdjX > 30) {
            pauseCtx->pageSwitchInputTimer++;
            if ((pauseCtx->pageSwitchInputTimer >= 10) || (pauseCtx->pageSwitchInputTimer == 0)) {
<<<<<<< HEAD
                KaleidoScope_SwitchPage(pauseCtx, SWITCH_PAGE_RIGHT_PT);
=======
                KaleidoScope_SetupPageSwitch(pauseCtx, PAGE_SWITCH_PT_RIGHT);
>>>>>>> 05c87518
            }
        } else {
            pauseCtx->pageSwitchInputTimer = -1;
        }
    }
}

void KaleidoScope_DrawCursor(PlayState* play, u16 pageIndex) {
    PauseContext* pauseCtx = &play->pauseCtx;
    s32 pad;

    OPEN_DISPS(play->state.gfxCtx, "../z_kaleido_scope_PAL.c", 955);

    if (((((u32)pauseCtx->mainState == PAUSE_MAIN_STATE_IDLE) ||
          (pauseCtx->mainState == PAUSE_MAIN_STATE_IDLE_CURSOR_ON_SONG)) &&
         (pauseCtx->state == PAUSE_STATE_MAIN)) ||
        ((pauseCtx->pageIndex == PAUSE_QUEST) &&
         ((pauseCtx->mainState < PAUSE_MAIN_STATE_3) /* PAUSE_MAIN_STATE_IDLE, PAUSE_MAIN_STATE_SWITCHING_PAGE,
                                                        PAUSE_MAIN_STATE_SONG_PLAYBACK */
          || (pauseCtx->mainState == PAUSE_MAIN_STATE_SONG_PROMPT) ||
          (pauseCtx->mainState == PAUSE_MAIN_STATE_IDLE_CURSOR_ON_SONG)))) {
        s16 i;
        s16 j;

        if (pauseCtx->pageIndex == pageIndex) {

            // Draw PAUSE_QUAD_CURSOR_TL, PAUSE_QUAD_CURSOR_TR, PAUSE_QUAD_CURSOR_BL, PAUSE_QUAD_CURSOR_BR

            gDPPipeSync(POLY_OPA_DISP++);
            gDPSetCombineLERP(POLY_OPA_DISP++, PRIMITIVE, ENVIRONMENT, TEXEL0, ENVIRONMENT, TEXEL0, 0, PRIMITIVE, 0,
                              PRIMITIVE, ENVIRONMENT, TEXEL0, ENVIRONMENT, TEXEL0, 0, PRIMITIVE, 0);
            gDPSetPrimColor(POLY_OPA_DISP++, 0, 0, sCursorColors[pauseCtx->cursorColorSet >> 2][0],
                            sCursorColors[pauseCtx->cursorColorSet >> 2][1],
                            sCursorColors[pauseCtx->cursorColorSet >> 2][2], 255);
            gDPSetEnvColor(POLY_OPA_DISP++, sColor82ABRed_D_8082AB8C, sColor82ABGreen_D_8082AB90,
                           sColor82ABBlue_D_8082AB94, 255);
            gSPVertex(POLY_OPA_DISP++, pauseCtx->cursorVtx, 4 * 4, 0);

            for (i = j = 0; i < 4; i++, j += 4) {
                gDPLoadTextureBlock_4b(POLY_OPA_DISP++, sCursorTexs[i], G_IM_FMT_IA, 16, 16, 0,
                                       G_TX_NOMIRROR | G_TX_WRAP, G_TX_NOMIRROR | G_TX_WRAP, G_TX_NOMASK, G_TX_NOMASK,
                                       G_TX_NOLOD, G_TX_NOLOD);
                gSP1Quadrangle(POLY_OPA_DISP++, j, j + 2, j + 3, j + 1, 0);
            }
        }

        gDPPipeSync(POLY_OPA_DISP++);
        gDPSetEnvColor(POLY_OPA_DISP++, 0, 0, 0, 255);
    }

    CLOSE_DISPS(play->state.gfxCtx, "../z_kaleido_scope_PAL.c", 985);
}

// Draw 15 (PAGE_BG_QUADS) quads with IA8 80x32 textures
Gfx* KaleidoScope_DrawPageSections(Gfx* gfx, Vtx* vertices, void** textures) {
    s32 i;
    s32 j;

    gSPVertex(gfx++, vertices, 32, 0);

    i = 0;

    j = 0;
    while (j < 32) {
        gDPPipeSync(gfx++);
        gDPLoadTextureBlock(gfx++, textures[i], G_IM_FMT_IA, G_IM_SIZ_8b, PAGE_BG_QUAD_TEX_WIDTH,
                            PAGE_BG_QUAD_TEX_HEIGHT, 0, G_TX_NOMIRROR | G_TX_WRAP, G_TX_NOMIRROR | G_TX_WRAP,
                            G_TX_NOMASK, G_TX_NOMASK, G_TX_NOLOD, G_TX_NOLOD);
        gSP1Quadrangle(gfx++, j, j + 2, j + 3, j + 1, 0);

        j += 4;
        i++;
    }

    gSPVertex(gfx++, vertices + 32, 28, 0);

    j = 0;
    while (j < 28) {
        gDPPipeSync(gfx++);
        gDPLoadTextureBlock(gfx++, textures[i], G_IM_FMT_IA, G_IM_SIZ_8b, PAGE_BG_QUAD_TEX_WIDTH,
                            PAGE_BG_QUAD_TEX_HEIGHT, 0, G_TX_NOMIRROR | G_TX_WRAP, G_TX_NOMIRROR | G_TX_WRAP,
                            G_TX_NOMASK, G_TX_NOMASK, G_TX_NOLOD, G_TX_NOLOD);
        gSP1Quadrangle(gfx++, j, j + 2, j + 3, j + 1, 0);

        j += 4;
        i++;
    }

    return gfx;
}

void KaleidoScope_DrawPages(PlayState* play, GraphicsContext* gfxCtx) {
    static s16 sCursorColors_D_8082ACF4[][3] = {
        // "white" ?
        { 0, 0, 0 },
        { 0, 0, 0 },
        { 0, 0, 0 },
        { 0, 0, 0 },
        // yellow
        { 255, 255, 0 },
        { 0, 0, 0 },
        { 0, 0, 0 },
        { 255, 255, 0 },
        // green
        { 0, 255, 50 },
        { 0, 0, 0 },
        { 0, 0, 0 },
        { 0, 255, 50 },
    };
    static s16 sCursorColorBlinkTimer_D_8082AD3C = 20;
    static s16 sCursorColorBlinkOffset_D_8082AD40 = 0;

    static s16 sStickXRepeatTimer = 0;
    static s16 sStickYRepeatTimer = 0;
    static s16 sStickXRepeatState = 0;
    static s16 sStickYRepeatState = 0;

    PauseContext* pauseCtx = &play->pauseCtx;
    s16 stepR;
    s16 stepG;
    s16 stepB;

    OPEN_DISPS(gfxCtx, "../z_kaleido_scope_PAL.c", 1100);

    if (!IS_PAUSE_STATE_GAMEOVER(pauseCtx)) {
        if (pauseCtx->state != PAUSE_STATE_SAVE_PROMPT) {
            stepR = ABS(sColor82ABRed_D_8082AB8C -
                        sCursorColors_D_8082ACF4[pauseCtx->cursorColorSet + sCursorColorBlinkOffset_D_8082AD40][0]) /
                    sCursorColorBlinkTimer_D_8082AD3C;
            stepG = ABS(sColor82ABGreen_D_8082AB90 -
                        sCursorColors_D_8082ACF4[pauseCtx->cursorColorSet + sCursorColorBlinkOffset_D_8082AD40][1]) /
                    sCursorColorBlinkTimer_D_8082AD3C;
            stepB = ABS(sColor82ABBlue_D_8082AB94 -
                        sCursorColors_D_8082ACF4[pauseCtx->cursorColorSet + sCursorColorBlinkOffset_D_8082AD40][2]) /
                    sCursorColorBlinkTimer_D_8082AD3C;
            if (sColor82ABRed_D_8082AB8C >=
                sCursorColors_D_8082ACF4[pauseCtx->cursorColorSet + sCursorColorBlinkOffset_D_8082AD40][0]) {
                sColor82ABRed_D_8082AB8C -= stepR;
            } else {
                sColor82ABRed_D_8082AB8C += stepR;
            }
            if (sColor82ABGreen_D_8082AB90 >=
                sCursorColors_D_8082ACF4[pauseCtx->cursorColorSet + sCursorColorBlinkOffset_D_8082AD40][1]) {
                sColor82ABGreen_D_8082AB90 -= stepG;
            } else {
                sColor82ABGreen_D_8082AB90 += stepG;
            }
            if (sColor82ABBlue_D_8082AB94 >=
                sCursorColors_D_8082ACF4[pauseCtx->cursorColorSet + sCursorColorBlinkOffset_D_8082AD40][2]) {
                sColor82ABBlue_D_8082AB94 -= stepB;
            } else {
                sColor82ABBlue_D_8082AB94 += stepB;
            }

            sCursorColorBlinkTimer_D_8082AD3C--;
            if (sCursorColorBlinkTimer_D_8082AD3C == 0) {
                sColor82ABRed_D_8082AB8C =
                    sCursorColors_D_8082ACF4[pauseCtx->cursorColorSet + sCursorColorBlinkOffset_D_8082AD40][0];
                sColor82ABGreen_D_8082AB90 =
                    sCursorColors_D_8082ACF4[pauseCtx->cursorColorSet + sCursorColorBlinkOffset_D_8082AD40][1];
                sColor82ABBlue_D_8082AB94 =
                    sCursorColors_D_8082ACF4[pauseCtx->cursorColorSet + sCursorColorBlinkOffset_D_8082AD40][2];
                sCursorColorBlinkTimer_D_8082AD3C = ZREG(28 + sCursorColorBlinkOffset_D_8082AD40);
                sCursorColorBlinkOffset_D_8082AD40++;
                if (sCursorColorBlinkOffset_D_8082AD40 >= 4) {
                    sCursorColorBlinkOffset_D_8082AD40 = 0;
                }
            }

            if (pauseCtx->stickAdjX < -30) {
                if (sStickXRepeatState == -1) {
                    sStickXRepeatTimer--;
                    if (sStickXRepeatTimer < 0) {
                        sStickXRepeatTimer = R_PAUSE_STICK_REPEAT_DELAY;
                    } else {
                        pauseCtx->stickAdjX = 0;
                    }
                } else {
                    sStickXRepeatTimer = R_PAUSE_STICK_REPEAT_DELAY_FIRST;
                    sStickXRepeatState = -1;
                }
            } else if (pauseCtx->stickAdjX > 30) {
                if (sStickXRepeatState == 1) {
                    sStickXRepeatTimer--;
                    if (sStickXRepeatTimer < 0) {
                        sStickXRepeatTimer = R_PAUSE_STICK_REPEAT_DELAY;
                    } else {
                        pauseCtx->stickAdjX = 0;
                    }
                } else {
                    sStickXRepeatTimer = R_PAUSE_STICK_REPEAT_DELAY_FIRST;
                    sStickXRepeatState = 1;
                }
            } else {
                sStickXRepeatState = 0;
            }

            if (pauseCtx->stickAdjY < -30) {
                if (sStickYRepeatState == -1) {
                    sStickYRepeatTimer--;
                    if (sStickYRepeatTimer < 0) {
                        sStickYRepeatTimer = R_PAUSE_STICK_REPEAT_DELAY;
                    } else {
                        pauseCtx->stickAdjY = 0;
                    }
                } else {
                    sStickYRepeatTimer = R_PAUSE_STICK_REPEAT_DELAY_FIRST;
                    sStickYRepeatState = -1;
                }
            } else if (pauseCtx->stickAdjY > 30) {
                if (sStickYRepeatState == 1) {
                    sStickYRepeatTimer--;
                    if (sStickYRepeatTimer < 0) {
                        sStickYRepeatTimer = R_PAUSE_STICK_REPEAT_DELAY;
                    } else {
                        pauseCtx->stickAdjY = 0;
                    }
                } else {
                    sStickYRepeatTimer = R_PAUSE_STICK_REPEAT_DELAY_FIRST;
                    sStickYRepeatState = 1;
                }
            } else {
                sStickYRepeatState = 0;
            }
        }

        // Draw non-active pages (not the one being looked at)

        if (pauseCtx->pageIndex) { // pageIndex != PAUSE_ITEM
            gDPPipeSync(POLY_OPA_DISP++);
            gDPSetCombineMode(POLY_OPA_DISP++, G_CC_MODULATEIA, G_CC_MODULATEIA);

            Matrix_Translate(0.0f, (f32)R_PAUSE_OFFSET_VERTICAL / 100.0f, -(f32)R_PAUSE_OFFSET_DEPTH / 100.0f,
                             MTXMODE_NEW);
            Matrix_Scale(0.78f, 0.78f, 0.78f, MTXMODE_APPLY);
            Matrix_RotateX(-pauseCtx->itemPageRoll / 100.0f, MTXMODE_APPLY);

            gSPMatrix(POLY_OPA_DISP++, MATRIX_NEW(gfxCtx, "../z_kaleido_scope_PAL.c", 1173),
                      G_MTX_NOPUSH | G_MTX_LOAD | G_MTX_MODELVIEW);

            POLY_OPA_DISP = KaleidoScope_DrawPageSections(POLY_OPA_DISP, pauseCtx->itemPageVtx,
                                                          sItemPageBgQuadsTexs[gSaveContext.language]);

            KaleidoScope_DrawItemSelect(play);
        }

        if (pauseCtx->pageIndex != PAUSE_EQUIP) {
            gDPPipeSync(POLY_OPA_DISP++);
            gDPSetCombineMode(POLY_OPA_DISP++, G_CC_MODULATEIA, G_CC_MODULATEIA);

            Matrix_Translate(-(f32)R_PAUSE_OFFSET_DEPTH / 100.0f, (f32)R_PAUSE_OFFSET_VERTICAL / 100.0f, 0.0f,
                             MTXMODE_NEW);
            Matrix_Scale(0.78f, 0.78f, 0.78f, MTXMODE_APPLY);
            Matrix_RotateZ(pauseCtx->equipPageRoll / 100.0f, MTXMODE_APPLY);
            Matrix_RotateY(1.57f, MTXMODE_APPLY);

            gSPMatrix(POLY_OPA_DISP++, MATRIX_NEW(gfxCtx, "../z_kaleido_scope_PAL.c", 1196),
                      G_MTX_NOPUSH | G_MTX_LOAD | G_MTX_MODELVIEW);

            POLY_OPA_DISP = KaleidoScope_DrawPageSections(POLY_OPA_DISP, pauseCtx->equipPageVtx,
                                                          sEquipPageBgQuadsTexs[gSaveContext.language]);

            KaleidoScope_DrawEquipment(play);
        }

        if (pauseCtx->pageIndex != PAUSE_QUEST) {
            gDPPipeSync(POLY_OPA_DISP++);
            gDPSetTextureFilter(POLY_OPA_DISP++, G_TF_BILERP);
            gDPSetCombineMode(POLY_OPA_DISP++, G_CC_MODULATEIA, G_CC_MODULATEIA);

            Matrix_Translate(0.0f, (f32)R_PAUSE_OFFSET_VERTICAL / 100.0f, (f32)R_PAUSE_OFFSET_DEPTH / 100.0f,
                             MTXMODE_NEW);
            Matrix_Scale(0.78f, 0.78f, 0.78f, MTXMODE_APPLY);
            Matrix_RotateX(pauseCtx->questPageRoll / 100.0f, MTXMODE_APPLY);
            Matrix_RotateY(3.14f, MTXMODE_APPLY);

            gSPMatrix(POLY_OPA_DISP++, MATRIX_NEW(gfxCtx, "../z_kaleido_scope_PAL.c", 1220),
                      G_MTX_NOPUSH | G_MTX_LOAD | G_MTX_MODELVIEW);

            POLY_OPA_DISP = KaleidoScope_DrawPageSections(POLY_OPA_DISP, pauseCtx->questPageVtx,
                                                          sQuestPageBgQuadsTexs[gSaveContext.language]);

            KaleidoScope_DrawQuestStatus(play, gfxCtx);
        }

        if (pauseCtx->pageIndex != PAUSE_MAP) {
            gDPPipeSync(POLY_OPA_DISP++);

            gDPSetCombineMode(POLY_OPA_DISP++, G_CC_MODULATEIA, G_CC_MODULATEIA);

            Matrix_Translate((f32)R_PAUSE_OFFSET_DEPTH / 100.0f, (f32)R_PAUSE_OFFSET_VERTICAL / 100.0f, 0.0f,
                             MTXMODE_NEW);
            Matrix_Scale(0.78f, 0.78f, 0.78f, MTXMODE_APPLY);
            Matrix_RotateZ(-pauseCtx->mapPageRoll / 100.0f, MTXMODE_APPLY);
            Matrix_RotateY(-1.57f, MTXMODE_APPLY);

            gSPMatrix(POLY_OPA_DISP++, MATRIX_NEW(gfxCtx, "../z_kaleido_scope_PAL.c", 1243),
                      G_MTX_NOPUSH | G_MTX_LOAD | G_MTX_MODELVIEW);

            POLY_OPA_DISP = KaleidoScope_DrawPageSections(POLY_OPA_DISP, pauseCtx->mapPageVtx,
                                                          sMapPageBgQuadsTexs[gSaveContext.language]);

            if (sInDungeonScene) {
                KaleidoScope_DrawDungeonMap(play, gfxCtx);
                Gfx_SetupDL_42Opa(gfxCtx);

                gDPSetCombineMode(POLY_OPA_DISP++, G_CC_MODULATEIA_PRIM, G_CC_MODULATEIA_PRIM);

                if (CHECK_DUNGEON_ITEM(DUNGEON_COMPASS, gSaveContext.mapIndex)) {
                    PauseMapMark_Draw(play);
                }
            } else {
                KaleidoScope_DrawWorldMap(play, gfxCtx);
            }
        }

        // Update and draw the active page being looked at

        gDPPipeSync(POLY_OPA_DISP++);
        gDPSetCombineMode(POLY_OPA_DISP++, G_CC_MODULATEIA, G_CC_MODULATEIA);

        switch (pauseCtx->pageIndex) {
            case PAUSE_ITEM:
                Matrix_Translate(0.0f, (f32)R_PAUSE_OFFSET_VERTICAL / 100.0f, -(f32)R_PAUSE_OFFSET_DEPTH / 100.0f,
                                 MTXMODE_NEW);
                Matrix_Scale(0.78f, 0.78f, 0.78f, MTXMODE_APPLY);
                Matrix_RotateX(-pauseCtx->itemPageRoll / 100.0f, MTXMODE_APPLY);

                gSPMatrix(POLY_OPA_DISP++, MATRIX_NEW(gfxCtx, "../z_kaleido_scope_PAL.c", 1281),
                          G_MTX_NOPUSH | G_MTX_LOAD | G_MTX_MODELVIEW);

                POLY_OPA_DISP = KaleidoScope_DrawPageSections(POLY_OPA_DISP, pauseCtx->itemPageVtx,
                                                              sItemPageBgQuadsTexs[gSaveContext.language]);

                KaleidoScope_DrawItemSelect(play);
                break;

            case PAUSE_MAP:
                Matrix_Translate((f32)R_PAUSE_OFFSET_DEPTH / 100.0f, (f32)R_PAUSE_OFFSET_VERTICAL / 100.0f, 0.0f,
                                 MTXMODE_NEW);
                Matrix_Scale(0.78f, 0.78f, 0.78f, MTXMODE_APPLY);
                Matrix_RotateZ(-pauseCtx->mapPageRoll / 100.0f, MTXMODE_APPLY);
                Matrix_RotateY(-1.57f, MTXMODE_APPLY);

                gSPMatrix(POLY_OPA_DISP++, MATRIX_NEW(gfxCtx, "../z_kaleido_scope_PAL.c", 1303),
                          G_MTX_NOPUSH | G_MTX_LOAD | G_MTX_MODELVIEW);

                POLY_OPA_DISP = KaleidoScope_DrawPageSections(POLY_OPA_DISP, pauseCtx->mapPageVtx,
                                                              sMapPageBgQuadsTexs[gSaveContext.language]);

                if (sInDungeonScene) {
                    KaleidoScope_DrawDungeonMap(play, gfxCtx);
                    Gfx_SetupDL_42Opa(gfxCtx);

                    gDPSetCombineMode(POLY_OPA_DISP++, G_CC_MODULATEIA_PRIM, G_CC_MODULATEIA_PRIM);

                    if (pauseCtx->cursorSpecialPos == 0) {
                        KaleidoScope_DrawCursor(play, PAUSE_MAP);
                    }

                    if (CHECK_DUNGEON_ITEM(DUNGEON_COMPASS, gSaveContext.mapIndex)) {
                        PauseMapMark_Draw(play);
                    }
                } else {
                    KaleidoScope_DrawWorldMap(play, gfxCtx);
                }
                break;

            case PAUSE_QUEST:
                gDPSetTextureFilter(POLY_OPA_DISP++, G_TF_BILERP);

                Matrix_Translate(0.0f, (f32)R_PAUSE_OFFSET_VERTICAL / 100.0f, (f32)R_PAUSE_OFFSET_DEPTH / 100.0f,
                                 MTXMODE_NEW);
                Matrix_Scale(0.78f, 0.78f, 0.78f, MTXMODE_APPLY);
                Matrix_RotateX(pauseCtx->questPageRoll / 100.0f, MTXMODE_APPLY);
                Matrix_RotateY(3.14f, MTXMODE_APPLY);

                gSPMatrix(POLY_OPA_DISP++, MATRIX_NEW(gfxCtx, "../z_kaleido_scope_PAL.c", 1343),
                          G_MTX_NOPUSH | G_MTX_LOAD | G_MTX_MODELVIEW);

                POLY_OPA_DISP = KaleidoScope_DrawPageSections(POLY_OPA_DISP, pauseCtx->questPageVtx,
                                                              sQuestPageBgQuadsTexs[gSaveContext.language]);

                KaleidoScope_DrawQuestStatus(play, gfxCtx);

                if (pauseCtx->cursorSpecialPos == 0) {
                    KaleidoScope_DrawCursor(play, PAUSE_QUEST);
                }
                break;

            case PAUSE_EQUIP:
                Matrix_Translate(-(f32)R_PAUSE_OFFSET_DEPTH / 100.0f, (f32)R_PAUSE_OFFSET_VERTICAL / 100.0f, 0.0f,
                                 MTXMODE_NEW);
                Matrix_Scale(0.78f, 0.78f, 0.78f, MTXMODE_APPLY);
                Matrix_RotateZ(pauseCtx->equipPageRoll / 100.0f, MTXMODE_APPLY);
                Matrix_RotateY(1.57f, MTXMODE_APPLY);

                gSPMatrix(POLY_OPA_DISP++, MATRIX_NEW(gfxCtx, "../z_kaleido_scope_PAL.c", 1367),
                          G_MTX_NOPUSH | G_MTX_LOAD | G_MTX_MODELVIEW);

                POLY_OPA_DISP = KaleidoScope_DrawPageSections(POLY_OPA_DISP, pauseCtx->equipPageVtx,
                                                              sEquipPageBgQuadsTexs[gSaveContext.language]);

                KaleidoScope_DrawEquipment(play);

                if (pauseCtx->cursorSpecialPos == 0) {
                    KaleidoScope_DrawCursor(play, PAUSE_EQUIP);
                }
                break;
        }
    }

    // Update and draw save / game over prompt

    Gfx_SetupDL_42Opa(gfxCtx);

    if ((pauseCtx->state == PAUSE_STATE_SAVE_PROMPT) || IS_PAUSE_STATE_GAMEOVER(pauseCtx)) {
        KaleidoScope_UpdatePrompt(play);

        gDPSetCombineMode(POLY_OPA_DISP++, G_CC_MODULATEIA, G_CC_MODULATEIA);

        if ((u32)pauseCtx->pageIndex == PAUSE_ITEM) {
            pauseCtx->itemPageRoll = pauseCtx->rollRotSavePrompt_ + 314.0f;

            Matrix_Translate(0.0f, (f32)R_PAUSE_OFFSET_VERTICAL / 100.0f, -pauseCtx->savePromptOffsetDepth_ / 10.0f,
                             MTXMODE_NEW);
            Matrix_Scale(0.78f, 0.78f, 0.78f, MTXMODE_APPLY);
            Matrix_RotateX(-pauseCtx->rollRotSavePrompt_ / 100.0f, MTXMODE_APPLY);
        } else if (pauseCtx->pageIndex == PAUSE_MAP) {
            pauseCtx->mapPageRoll = pauseCtx->rollRotSavePrompt_ + 314.0f;

            Matrix_Translate(pauseCtx->savePromptOffsetDepth_ / 10.0f, (f32)R_PAUSE_OFFSET_VERTICAL / 100.0f, 0.0f,
                             MTXMODE_NEW);
            Matrix_Scale(0.78f, 0.78f, 0.78f, MTXMODE_APPLY);
            Matrix_RotateZ(-pauseCtx->rollRotSavePrompt_ / 100.0f, MTXMODE_APPLY);
            Matrix_RotateY(-1.57f, MTXMODE_APPLY);
        } else if (pauseCtx->pageIndex == PAUSE_QUEST) {
            pauseCtx->questPageRoll = pauseCtx->rollRotSavePrompt_ + 314.0f;

            Matrix_Translate(0.0f, (f32)R_PAUSE_OFFSET_VERTICAL / 100.0f, pauseCtx->savePromptOffsetDepth_ / 10.0f,
                             MTXMODE_NEW);
            Matrix_Scale(0.78f, 0.78f, 0.78f, MTXMODE_APPLY);
            Matrix_RotateX(pauseCtx->rollRotSavePrompt_ / 100.0f, MTXMODE_APPLY);
            Matrix_RotateY(3.14f, MTXMODE_APPLY);
        } else {
            pauseCtx->equipPageRoll = pauseCtx->rollRotSavePrompt_ + 314.0f;

            Matrix_Translate(-pauseCtx->savePromptOffsetDepth_ / 10.0f, (f32)R_PAUSE_OFFSET_VERTICAL / 100.0f, 0.0f,
                             MTXMODE_NEW);
            Matrix_Scale(0.78f, 0.78f, 0.78f, MTXMODE_APPLY);
            Matrix_RotateZ(pauseCtx->rollRotSavePrompt_ / 100.0f, MTXMODE_APPLY);
            Matrix_RotateY(1.57f, MTXMODE_APPLY);
        }

        gSPMatrix(POLY_OPA_DISP++, MATRIX_NEW(gfxCtx, "../z_kaleido_scope_PAL.c", 1424),
                  G_MTX_NOPUSH | G_MTX_LOAD | G_MTX_MODELVIEW);

        if (IS_PAUSE_STATE_GAMEOVER(pauseCtx)) {
            POLY_OPA_DISP = KaleidoScope_DrawPageSections(POLY_OPA_DISP, pauseCtx->promptPageVtx, sGameOverTexs);
        } else { // PAUSE_STATE_SAVE_PROMPT
            POLY_OPA_DISP = KaleidoScope_DrawPageSections(POLY_OPA_DISP, pauseCtx->promptPageVtx,
                                                          sSavePromptBgQuadsTexs[gSaveContext.language]);
        }

        //! @bug Loads 32 vertices, but there are only 20 to load
        gSPVertex(POLY_OPA_DISP++, &pauseCtx->promptPageVtx[PAGE_BG_QUADS * 4], 32, 0);

        if (((pauseCtx->state == PAUSE_STATE_SAVE_PROMPT) && (pauseCtx->savePromptState < PAUSE_SAVE_PROMPT_STATE_SAVED)
             /* PAUSE_SAVE_PROMPT_STATE_APPEARING, PAUSE_SAVE_PROMPT_STATE_WAIT_CHOICE, PAUSE_SAVE_PROMPT_STATE_CLOSING,
                PAUSE_SAVE_PROMPT_STATE_RETURN_TO_MENU */
             ) ||
            (pauseCtx->state == PAUSE_STATE_14)) {

            POLY_OPA_DISP = KaleidoScope_QuadTextureIA8(POLY_OPA_DISP, sSavePromptMessageTexs[gSaveContext.language],
                                                        152, 16, QUAD_PROMPT_MESSAGE * 4);

            gDPSetCombineLERP(POLY_OPA_DISP++, 1, 0, PRIMITIVE, 0, TEXEL0, 0, PRIMITIVE, 0, 1, 0, PRIMITIVE, 0, TEXEL0,
                              0, PRIMITIVE, 0);
            gDPSetPrimColor(POLY_OPA_DISP++, 0, 0, 100, 255, 100, R_KALEIDO_PROMPT_CURSOR_ALPHA);

            if (pauseCtx->promptChoice == 0) {
                // QUAD_PROMPT_CURSOR_LEFT
                gSPDisplayList(POLY_OPA_DISP++, gPromptCursorLeftDL);
            } else {
                // QUAD_PROMPT_CURSOR_RIGHT
                gSPDisplayList(POLY_OPA_DISP++, gPromptCursorRightDL);
            }

            gDPPipeSync(POLY_OPA_DISP++);
            gDPSetCombineMode(POLY_OPA_DISP++, G_CC_MODULATEIA, G_CC_MODULATEIA);
            gDPSetPrimColor(POLY_OPA_DISP++, 0, 0, 255, 255, 255, pauseCtx->alpha);

            POLY_OPA_DISP = KaleidoScope_QuadTextureIA8(POLY_OPA_DISP, sPromptChoiceTexs[gSaveContext.language][0], 48,
                                                        16, QUAD_PROMPT_CHOICE_YES * 4);

            POLY_OPA_DISP = KaleidoScope_QuadTextureIA8(POLY_OPA_DISP, sPromptChoiceTexs[gSaveContext.language][1], 48,
                                                        16, QUAD_PROMPT_CHOICE_NO * 4);
        } else if ((pauseCtx->state != PAUSE_STATE_SAVE_PROMPT) ||
                   (pauseCtx->savePromptState < PAUSE_SAVE_PROMPT_STATE_SAVED
                    /* PAUSE_SAVE_PROMPT_STATE_APPEARING, PAUSE_SAVE_PROMPT_STATE_WAIT_CHOICE,
                       PAUSE_SAVE_PROMPT_STATE_CLOSING, PAUSE_SAVE_PROMPT_STATE_RETURN_TO_MENU */
                    )) {

            if ((pauseCtx->state != PAUSE_STATE_15) &&
                ((pauseCtx->state == PAUSE_STATE_16) || (pauseCtx->state == PAUSE_STATE_17))) {

                POLY_OPA_DISP = KaleidoScope_QuadTextureIA8(POLY_OPA_DISP, sContinuePromptTexs[gSaveContext.language],
                                                            152, 16, QUAD_PROMPT_MESSAGE * 4);

                gDPSetCombineLERP(POLY_OPA_DISP++, 1, 0, PRIMITIVE, 0, TEXEL0, 0, PRIMITIVE, 0, 1, 0, PRIMITIVE, 0,
                                  TEXEL0, 0, PRIMITIVE, 0);
                gDPSetPrimColor(POLY_OPA_DISP++, 0, 0, 100, 255, 100, R_KALEIDO_PROMPT_CURSOR_ALPHA);

                if (pauseCtx->promptChoice == 0) {
                    // QUAD_PROMPT_CURSOR_LEFT
                    gSPDisplayList(POLY_OPA_DISP++, gPromptCursorLeftDL);
                } else {
                    // QUAD_PROMPT_CURSOR_RIGHT
                    gSPDisplayList(POLY_OPA_DISP++, gPromptCursorRightDL);
                }

                gDPPipeSync(POLY_OPA_DISP++);
                gDPSetCombineMode(POLY_OPA_DISP++, G_CC_MODULATEIA, G_CC_MODULATEIA);
                gDPSetPrimColor(POLY_OPA_DISP++, 0, 0, 255, 255, 255, pauseCtx->alpha);

                POLY_OPA_DISP = KaleidoScope_QuadTextureIA8(POLY_OPA_DISP, sPromptChoiceTexs[gSaveContext.language][0],
                                                            48, 16, QUAD_PROMPT_CHOICE_YES * 4);

                POLY_OPA_DISP = KaleidoScope_QuadTextureIA8(POLY_OPA_DISP, sPromptChoiceTexs[gSaveContext.language][1],
                                                            48, 16, QUAD_PROMPT_CHOICE_NO * 4);
            }
        }

        gDPPipeSync(POLY_OPA_DISP++);
        gDPSetCombineLERP(POLY_OPA_DISP++, PRIMITIVE, ENVIRONMENT, TEXEL0, ENVIRONMENT, TEXEL0, 0, PRIMITIVE, 0,
                          PRIMITIVE, ENVIRONMENT, TEXEL0, ENVIRONMENT, TEXEL0, 0, PRIMITIVE, 0);

        if ((pauseCtx->state != PAUSE_STATE_16) && (pauseCtx->state != PAUSE_STATE_17)) {
            gDPSetPrimColor(POLY_OPA_DISP++, 0, 0, 255, 255, 0, pauseCtx->alpha);
            gDPSetEnvColor(POLY_OPA_DISP++, 0, 0, 0, 0);
        }
    }

    CLOSE_DISPS(gfxCtx, "../z_kaleido_scope_PAL.c", 1577);
}

void KaleidoScope_DrawInfoPanel(PlayState* play) {
    static void* D_8082AD54_toEquipTextTextures_[3] = {
        gPauseToEquipENGTex,
        gPauseToEquipGERTex,
        gPauseToEquipFRATex,
    };
    static void* D_8082AD60_toDecideTextTextures_[3] = {
        gPauseToDecideENGTex,
        gPauseToDecideGERTex,
        gPauseToDecideFRATex,
    };
    static void* D_8082AD6C_toPlayMelodyTextTextures_[3] = {
        gPauseToPlayMelodyENGTex,
        gPauseToPlayMelodyGERTex,
        gPauseToPlayMelodyFRATex,
    };
    static void* D_8082AD78_scrollLeftLabels_[][3] = {
        { gPauseToEquipmentENGTex, gPauseToEquipmentGERTex, gPauseToEquipmentFRATex },
        { gPauseToSelectItemENGTex, gPauseToSelectItemGERTex, gPauseToSelectItemFRATex },
        { gPauseToMapENGTex, gPauseToMapGERTex, gPauseToMapFRATex },
        { gPauseToQuestStatusENGTex, gPauseToQuestStatusGERTex, gPauseToQuestStatusFRATex },
    };
    static void* D_8082ADA8_scrollRightLabels_[][3] = {
        { gPauseToMapENGTex, gPauseToMapGERTex, gPauseToMapFRATex },
        { gPauseToQuestStatusENGTex, gPauseToQuestStatusGERTex, gPauseToQuestStatusFRATex },
        { gPauseToEquipmentENGTex, gPauseToEquipmentGERTex, gPauseToEquipmentFRATex },
        { gPauseToSelectItemENGTex, gPauseToSelectItemGERTex, gPauseToSelectItemFRATex },
    };
    static u16 D_8082ADD8_toEquipTextWidth_[3] = { 56, 88, 80 };
    static u16 D_8082ADE0_toDecideTextWidth_[3] = { 64, 88, 72 };
    static u16 D_8082ADE8_toPlayMelodyTextWidth_[3] = { 80, 104, 112 };
    static s16 sCursorLeftRightSelectedPrimColors[][4] = {
        { 180, 210, 255, 220 },
        { 100, 100, 150, 220 },
    };
    static s16 sCursorLeftRightSelectedPrimTimer = 20;
    static s16 sCursorLeftRightSelectedPrimState = 0;
    static s16 D_8082AE08[] = {
        10, 16, 16, 17, 12, 13, 18, 17, 17, 19, 13, 21, 20, 21, 14, 15, 15, 15, 11, 14,
    };
    static s16 D_8082AE30[WORLD_MAP_POINT_MAX] = {
        21, // WORLD_MAP_POINT_HAUNTED_WASTELAND
        20, // WORLD_MAP_POINT_GERUDOS_FORTRESS
        19, // WORLD_MAP_POINT_GERUDO_VALLEY
        18, // WORLD_MAP_POINT_HYLIA_LAKESIDE
        11, // WORLD_MAP_POINT_LON_LON_RANCH
        14, // WORLD_MAP_POINT_MARKET
        10, // WORLD_MAP_POINT_HYRULE_FIELD
        15, // WORLD_MAP_POINT_DEATH_MOUNTAIN
        16, // WORLD_MAP_POINT_KAKARIKO_VILLAGE
        13, // WORLD_MAP_POINT_LOST_WOODS
        12, // WORLD_MAP_POINT_KOKIRI_FOREST
        17, // WORLD_MAP_POINT_ZORAS_DOMAIN
    };
    static s16 sCursorLeftRightSelectedPrimRed;
    static s16 sCursorLeftRightSelectedPrimGreen;
    static s16 sCursorLeftRightSelectedPrimBlue;
    static s16 sCursorLeftRightSelectedPrimAlpha;

    PauseContext* pauseCtx = &play->pauseCtx;
    s16 stepR;
    s16 stepG;
    s16 stepB;
    s16 stepA;
    s16 y;
    s16 i;
    s16 j;

    OPEN_DISPS(play->state.gfxCtx, "../z_kaleido_scope_PAL.c", 1676);

    stepR = ABS(sCursorLeftRightSelectedPrimRed -
                sCursorLeftRightSelectedPrimColors[sCursorLeftRightSelectedPrimState][0]) /
            sCursorLeftRightSelectedPrimTimer;
    stepG = ABS(sCursorLeftRightSelectedPrimGreen -
                sCursorLeftRightSelectedPrimColors[sCursorLeftRightSelectedPrimState][1]) /
            sCursorLeftRightSelectedPrimTimer;
    stepB = ABS(sCursorLeftRightSelectedPrimBlue -
                sCursorLeftRightSelectedPrimColors[sCursorLeftRightSelectedPrimState][2]) /
            sCursorLeftRightSelectedPrimTimer;
    stepA = ABS(sCursorLeftRightSelectedPrimAlpha -
                sCursorLeftRightSelectedPrimColors[sCursorLeftRightSelectedPrimState][3]) /
            sCursorLeftRightSelectedPrimTimer;
    if (sCursorLeftRightSelectedPrimRed >= sCursorLeftRightSelectedPrimColors[sCursorLeftRightSelectedPrimState][0]) {
        sCursorLeftRightSelectedPrimRed -= stepR;
    } else {
        sCursorLeftRightSelectedPrimRed += stepR;
    }
    if (sCursorLeftRightSelectedPrimGreen >= sCursorLeftRightSelectedPrimColors[sCursorLeftRightSelectedPrimState][1]) {
        sCursorLeftRightSelectedPrimGreen -= stepG;
    } else {
        sCursorLeftRightSelectedPrimGreen += stepG;
    }
    if (sCursorLeftRightSelectedPrimBlue >= sCursorLeftRightSelectedPrimColors[sCursorLeftRightSelectedPrimState][2]) {
        sCursorLeftRightSelectedPrimBlue -= stepB;
    } else {
        sCursorLeftRightSelectedPrimBlue += stepB;
    }
    if (sCursorLeftRightSelectedPrimAlpha >= sCursorLeftRightSelectedPrimColors[sCursorLeftRightSelectedPrimState][3]) {
        sCursorLeftRightSelectedPrimAlpha -= stepA;
    } else {
        sCursorLeftRightSelectedPrimAlpha += stepA;
    }

    sCursorLeftRightSelectedPrimTimer--;
    if (sCursorLeftRightSelectedPrimTimer == 0) {
        sCursorLeftRightSelectedPrimRed = sCursorLeftRightSelectedPrimColors[sCursorLeftRightSelectedPrimState][0];
        sCursorLeftRightSelectedPrimGreen = sCursorLeftRightSelectedPrimColors[sCursorLeftRightSelectedPrimState][1];
        sCursorLeftRightSelectedPrimBlue = sCursorLeftRightSelectedPrimColors[sCursorLeftRightSelectedPrimState][2];
        sCursorLeftRightSelectedPrimAlpha = sCursorLeftRightSelectedPrimColors[sCursorLeftRightSelectedPrimState][3];
        sCursorLeftRightSelectedPrimTimer = R_PAUSE_CURSOR_L_R_SELECTED_PRIM_TIMER;
        sCursorLeftRightSelectedPrimState ^= 1;
    }

    y = pauseCtx->infoPanelOffsetY - 76;
    for (j = 0, i = 0; i < 7; i++, j += 4) {
        pauseCtx->infoPanelVtx[j + 0].v.ob[0] = pauseCtx->infoPanelVtx[j + 2].v.ob[0] = -72;

        pauseCtx->infoPanelVtx[j + 1].v.ob[0] = pauseCtx->infoPanelVtx[j + 3].v.ob[0] = 0;

        pauseCtx->infoPanelVtx[j + 0].v.ob[1] = pauseCtx->infoPanelVtx[j + 1].v.ob[1] = y;

        pauseCtx->infoPanelVtx[j + 2].v.ob[1] = pauseCtx->infoPanelVtx[j + 3].v.ob[1] = y - 24;

        pauseCtx->infoPanelVtx[j + 0].v.ob[2] = pauseCtx->infoPanelVtx[j + 1].v.ob[2] =
            pauseCtx->infoPanelVtx[j + 2].v.ob[2] = pauseCtx->infoPanelVtx[j + 3].v.ob[2] = 0;

        pauseCtx->infoPanelVtx[j + 0].v.flag = pauseCtx->infoPanelVtx[j + 1].v.flag =
            pauseCtx->infoPanelVtx[j + 2].v.flag = pauseCtx->infoPanelVtx[j + 3].v.flag = 0;

        pauseCtx->infoPanelVtx[j + 0].v.tc[0] = pauseCtx->infoPanelVtx[j + 0].v.tc[1] =
            pauseCtx->infoPanelVtx[j + 1].v.tc[1] = pauseCtx->infoPanelVtx[j + 2].v.tc[0] = 0;

        pauseCtx->infoPanelVtx[j + 1].v.tc[0] = pauseCtx->infoPanelVtx[j + 3].v.tc[0] = 72 * (1 << 5);

        pauseCtx->infoPanelVtx[j + 2].v.tc[1] = pauseCtx->infoPanelVtx[j + 3].v.tc[1] = 24 * (1 << 5);

        pauseCtx->infoPanelVtx[j + 0].v.cn[0] = pauseCtx->infoPanelVtx[j + 2].v.cn[0] =
            pauseCtx->infoPanelVtx[j + 0].v.cn[1] = pauseCtx->infoPanelVtx[j + 2].v.cn[1] =
                pauseCtx->infoPanelVtx[j + 0].v.cn[2] = pauseCtx->infoPanelVtx[j + 2].v.cn[2] =
                    pauseCtx->infoPanelVtx[j + 1].v.cn[0] = pauseCtx->infoPanelVtx[j + 3].v.cn[0] =
                        pauseCtx->infoPanelVtx[j + 1].v.cn[1] = pauseCtx->infoPanelVtx[j + 3].v.cn[1] =
                            pauseCtx->infoPanelVtx[j + 1].v.cn[2] = pauseCtx->infoPanelVtx[j + 3].v.cn[2] = 200;

        pauseCtx->infoPanelVtx[j + 0].v.cn[3] = pauseCtx->infoPanelVtx[j + 2].v.cn[3] =
            pauseCtx->infoPanelVtx[j + 1].v.cn[3] = pauseCtx->infoPanelVtx[j + 3].v.cn[3] = pauseCtx->alpha;
    }

    pauseCtx->infoPanelVtx[4].v.ob[0] = pauseCtx->infoPanelVtx[6].v.ob[0] = pauseCtx->infoPanelVtx[0].v.ob[0] + 72;

    pauseCtx->infoPanelVtx[5].v.ob[0] = pauseCtx->infoPanelVtx[7].v.ob[0] = pauseCtx->infoPanelVtx[4].v.ob[0] + 72;

    if ((pauseCtx->cursorSpecialPos == PAUSE_CURSOR_PAGE_LEFT) && (pauseCtx->mainState == PAUSE_MAIN_STATE_IDLE)) {
        pauseCtx->infoPanelVtx[8].v.ob[0] = pauseCtx->infoPanelVtx[10].v.ob[0] = R_PAUSE_CURSOR_LEFT_X;

        pauseCtx->infoPanelVtx[9].v.ob[0] = pauseCtx->infoPanelVtx[11].v.ob[0] = pauseCtx->infoPanelVtx[8].v.ob[0] + 24;

        pauseCtx->infoPanelVtx[8].v.ob[1] = pauseCtx->infoPanelVtx[9].v.ob[1] = R_PAUSE_CURSOR_LEFT_RIGHT_Y;

        pauseCtx->infoPanelVtx[10].v.ob[1] = pauseCtx->infoPanelVtx[11].v.ob[1] =
            pauseCtx->infoPanelVtx[8].v.ob[1] - 32;
    } else {
        pauseCtx->infoPanelVtx[8].v.ob[0] = pauseCtx->infoPanelVtx[10].v.ob[0] = R_PAUSE_CURSOR_LEFT_X + 3;

        pauseCtx->infoPanelVtx[9].v.ob[0] = pauseCtx->infoPanelVtx[11].v.ob[0] = pauseCtx->infoPanelVtx[8].v.ob[0] + 18;

        pauseCtx->infoPanelVtx[8].v.ob[1] = pauseCtx->infoPanelVtx[9].v.ob[1] = R_PAUSE_CURSOR_LEFT_RIGHT_Y - 3;

        pauseCtx->infoPanelVtx[10].v.ob[1] = pauseCtx->infoPanelVtx[11].v.ob[1] =
            pauseCtx->infoPanelVtx[8].v.ob[1] - 26;
    }

    if ((pauseCtx->cursorSpecialPos == PAUSE_CURSOR_PAGE_RIGHT) && (pauseCtx->mainState == PAUSE_MAIN_STATE_IDLE)) {
        pauseCtx->infoPanelVtx[12].v.ob[0] = pauseCtx->infoPanelVtx[14].v.ob[0] = R_PAUSE_CURSOR_RIGHT_X;

        pauseCtx->infoPanelVtx[13].v.ob[0] = pauseCtx->infoPanelVtx[15].v.ob[0] =
            pauseCtx->infoPanelVtx[12].v.ob[0] + 24;

        pauseCtx->infoPanelVtx[12].v.ob[1] = pauseCtx->infoPanelVtx[13].v.ob[1] = R_PAUSE_CURSOR_LEFT_RIGHT_Y;

        pauseCtx->infoPanelVtx[14].v.ob[1] = pauseCtx->infoPanelVtx[15].v.ob[1] =
            pauseCtx->infoPanelVtx[12].v.ob[1] - 32;
    } else {
        pauseCtx->infoPanelVtx[12].v.ob[0] = pauseCtx->infoPanelVtx[14].v.ob[0] = R_PAUSE_CURSOR_RIGHT_X + 3;

        pauseCtx->infoPanelVtx[13].v.ob[0] = pauseCtx->infoPanelVtx[15].v.ob[0] =
            pauseCtx->infoPanelVtx[12].v.ob[0] + 18;

        pauseCtx->infoPanelVtx[12].v.ob[1] = pauseCtx->infoPanelVtx[13].v.ob[1] = R_PAUSE_CURSOR_LEFT_RIGHT_Y - 3;

        pauseCtx->infoPanelVtx[14].v.ob[1] = pauseCtx->infoPanelVtx[15].v.ob[1] =
            pauseCtx->infoPanelVtx[12].v.ob[1] - 26;
    }

    pauseCtx->infoPanelVtx[9].v.tc[0] = pauseCtx->infoPanelVtx[11].v.tc[0] = pauseCtx->infoPanelVtx[13].v.tc[0] =
        pauseCtx->infoPanelVtx[15].v.tc[0] = 24 * (1 << 5);

    pauseCtx->infoPanelVtx[10].v.tc[1] = pauseCtx->infoPanelVtx[11].v.tc[1] = pauseCtx->infoPanelVtx[14].v.tc[1] =
        pauseCtx->infoPanelVtx[15].v.tc[1] = 32 * (1 << 5);

    gDPSetCombineMode(POLY_OPA_DISP++, G_CC_MODULATEIA_PRIM, G_CC_MODULATEIA_PRIM);

    Matrix_Translate(0.0f, 0.0f, -144.0f, MTXMODE_NEW);
    Matrix_Scale(1.0f, 1.0f, 1.0f, MTXMODE_APPLY);

    gSPMatrix(POLY_OPA_DISP++, MATRIX_NEW(play->state.gfxCtx, "../z_kaleido_scope_PAL.c", 1755),
              G_MTX_NOPUSH | G_MTX_LOAD | G_MTX_MODELVIEW);

    gDPSetPrimColor(POLY_OPA_DISP++, 0, 0, 90, 100, 130, 255);
    gSPVertex(POLY_OPA_DISP++, &pauseCtx->infoPanelVtx[0], 16, 0);

    gSPDisplayList(POLY_OPA_DISP++, gItemNamePanelDL);

    if ((pauseCtx->cursorSpecialPos == PAUSE_CURSOR_PAGE_LEFT) && (pauseCtx->mainState == PAUSE_MAIN_STATE_IDLE)) {
        gDPSetPrimColor(POLY_OPA_DISP++, 0, 0, sCursorLeftRightSelectedPrimRed, sCursorLeftRightSelectedPrimGreen,
                        sCursorLeftRightSelectedPrimBlue, sCursorLeftRightSelectedPrimAlpha);
    }

    gSPDisplayList(POLY_OPA_DISP++, gLButtonIconDL);

    gDPSetPrimColor(POLY_OPA_DISP++, 0, 0, 180, 210, 255, 220);

    if ((pauseCtx->cursorSpecialPos == PAUSE_CURSOR_PAGE_RIGHT) && (pauseCtx->mainState == PAUSE_MAIN_STATE_IDLE)) {
        gDPSetPrimColor(POLY_OPA_DISP++, 0, 0, sCursorLeftRightSelectedPrimRed, sCursorLeftRightSelectedPrimGreen,
                        sCursorLeftRightSelectedPrimBlue, sCursorLeftRightSelectedPrimAlpha);
    }

    gSPDisplayList(POLY_OPA_DISP++, gRButtonIconDL);

    if (pauseCtx->cursorSpecialPos != 0) {
        j = (pauseCtx->cursorSpecialPos * 4) - 32;
        pauseCtx->cursorVtx[0].v.ob[0] = pauseCtx->infoPanelVtx[j].v.ob[0];
        pauseCtx->cursorVtx[0].v.ob[1] = pauseCtx->infoPanelVtx[j].v.ob[1];
        KaleidoScope_DrawCursor(play, pauseCtx->pageIndex);
    }

    y = pauseCtx->infoPanelOffsetY - 80;
    pauseCtx->infoPanelVtx[16].v.ob[1] = pauseCtx->infoPanelVtx[17].v.ob[1] = y;

    pauseCtx->infoPanelVtx[18].v.ob[1] = pauseCtx->infoPanelVtx[19].v.ob[1] = pauseCtx->infoPanelVtx[16].v.ob[1] - 16;

    pauseCtx->infoPanelVtx[18].v.tc[1] = pauseCtx->infoPanelVtx[19].v.tc[1] = 16 * (1 << 5);

    gDPPipeSync(POLY_OPA_DISP++);
    gDPSetCombineLERP(POLY_OPA_DISP++, PRIMITIVE, ENVIRONMENT, TEXEL0, ENVIRONMENT, TEXEL0, 0, PRIMITIVE, 0, PRIMITIVE,
                      ENVIRONMENT, TEXEL0, ENVIRONMENT, TEXEL0, 0, PRIMITIVE, 0);
    gDPSetEnvColor(POLY_OPA_DISP++, 20, 30, 40, 0);

    if ((pauseCtx->state == PAUSE_STATE_MAIN) && (pauseCtx->namedItem != PAUSE_ITEM_NONE) &&
        (pauseCtx->nameDisplayTimer < R_PAUSE_NAME_DISPLAY_TIMER_THRESHOLD_) &&
        (((u32)pauseCtx->mainState == PAUSE_MAIN_STATE_IDLE) ||
         (pauseCtx->mainState == PAUSE_MAIN_STATE_SONG_PLAYBACK) ||
         ((pauseCtx->mainState >= PAUSE_MAIN_STATE_SONG_PROMPT_INIT) &&
          (pauseCtx->mainState <= PAUSE_MAIN_STATE_EQUIP_CHANGED)
          /* PAUSE_MAIN_STATE_SONG_PROMPT_INIT, PAUSE_MAIN_STATE_SONG_PROMPT,
             PAUSE_MAIN_STATE_SONG_PROMPT_DONE, PAUSE_MAIN_STATE_EQUIP_CHANGED */
          ) ||
         (pauseCtx->mainState == PAUSE_MAIN_STATE_IDLE_CURSOR_ON_SONG)) &&
        (pauseCtx->cursorSpecialPos == 0)) {

        if (((u32)pauseCtx->mainState == PAUSE_MAIN_STATE_IDLE) ||
            (pauseCtx->mainState == PAUSE_MAIN_STATE_SONG_PLAYBACK) ||
            ((pauseCtx->mainState >= PAUSE_MAIN_STATE_SONG_PROMPT_INIT) &&
             (pauseCtx->mainState <= PAUSE_MAIN_STATE_EQUIP_CHANGED)
             /* PAUSE_MAIN_STATE_SONG_PROMPT_INIT, PAUSE_MAIN_STATE_SONG_PROMPT,
                PAUSE_MAIN_STATE_SONG_PROMPT_DONE, PAUSE_MAIN_STATE_EQUIP_CHANGED */
             ) ||
            (pauseCtx->mainState == PAUSE_MAIN_STATE_IDLE_CURSOR_ON_SONG)) {

            pauseCtx->infoPanelVtx[16].v.ob[0] = pauseCtx->infoPanelVtx[18].v.ob[0] = -63;

            pauseCtx->infoPanelVtx[17].v.ob[0] = pauseCtx->infoPanelVtx[19].v.ob[0] =
                pauseCtx->infoPanelVtx[16].v.ob[0] + 128;

            pauseCtx->infoPanelVtx[17].v.tc[0] = pauseCtx->infoPanelVtx[19].v.tc[0] = 128 * (1 << 5);

            gSPVertex(POLY_OPA_DISP++, &pauseCtx->infoPanelVtx[16], 4, 0);

            if (pauseCtx->nameColorSet == 1) {
                gDPSetPrimColor(POLY_OPA_DISP++, 0, 0, 70, 70, 70, 255);
            } else {
                gDPSetPrimColor(POLY_OPA_DISP++, 0, 0, 255, 255, 255, 255);
            }

            // Note that this is used to draw both item name and map name textures, it expects that the dimensions and
            // format for both sets of textures are identical.
            POLY_OPA_DISP = KaleidoScope_QuadTextureIA4(POLY_OPA_DISP, pauseCtx->nameSegment, ITEM_NAME_TEX_WIDTH,
                                                        ITEM_NAME_TEX_HEIGHT, 0);
        }

#if OOT_DEBUG
        if (pauseCtx->pageIndex == PAUSE_MAP) {
            if (YREG(7) != 0) {
                PRINTF(VT_FGCOL(YELLOW));
                PRINTF("キンスタ数(%d) Get_KIN_STA=%x (%x)  (%x)\n", YREG(6), GET_GS_FLAGS(YREG(6)),
                       gAreaGsFlags[YREG(6)], gSaveContext.save.info.gsFlags[YREG(6) >> 2]);
                PRINTF(VT_RST);

                YREG(7) = 0;
                SET_GS_FLAGS(D_8082AE30[pauseCtx->cursorPoint[PAUSE_WORLD_MAP]],
                             gAreaGsFlags[D_8082AE30[pauseCtx->cursorPoint[PAUSE_WORLD_MAP]]]);
            }
        }
#endif

        if ((pauseCtx->pageIndex == PAUSE_MAP) && !sInDungeonScene) {
            if (GET_GS_FLAGS(D_8082AE30[pauseCtx->cursorPoint[PAUSE_WORLD_MAP]]) ==
                gAreaGsFlags[D_8082AE30[pauseCtx->cursorPoint[PAUSE_WORLD_MAP]]]) {

                pauseCtx->infoPanelVtx[24].v.ob[0] = pauseCtx->infoPanelVtx[26].v.ob[0] = -74;

                pauseCtx->infoPanelVtx[25].v.ob[0] = pauseCtx->infoPanelVtx[27].v.ob[0] =
                    pauseCtx->infoPanelVtx[24].v.ob[0] + 19;

                pauseCtx->infoPanelVtx[24].v.ob[1] = pauseCtx->infoPanelVtx[25].v.ob[1] =
                    pauseCtx->infoPanelVtx[24].v.ob[1] - 2;

                pauseCtx->infoPanelVtx[26].v.ob[1] = pauseCtx->infoPanelVtx[27].v.ob[1] =
                    pauseCtx->infoPanelVtx[24].v.ob[1] - 19;

                pauseCtx->infoPanelVtx[25].v.tc[0] = pauseCtx->infoPanelVtx[27].v.tc[0] = 24 * (1 << 5);

                gDPPipeSync(POLY_OPA_DISP++);
                gSPVertex(POLY_OPA_DISP++, &pauseCtx->infoPanelVtx[24], 4, 0);

                gDPSetCombineLERP(POLY_OPA_DISP++, PRIMITIVE, ENVIRONMENT, TEXEL0, ENVIRONMENT, TEXEL0, 0, PRIMITIVE, 0,
                                  PRIMITIVE, ENVIRONMENT, TEXEL0, ENVIRONMENT, TEXEL0, 0, PRIMITIVE, 0);
                gDPSetPrimColor(POLY_OPA_DISP++, 0, 0, 255, 255, 255, pauseCtx->alpha);
                gDPSetEnvColor(POLY_OPA_DISP++, 0, 0, 0, 0);

                KaleidoScope_DrawQuadTextureRGBA32(play->state.gfxCtx, gQuestIconGoldSkulltulaTex, QUEST_ICON_WIDTH,
                                                   QUEST_ICON_HEIGHT, 0);
            }
        }
    } else if ((pauseCtx->mainState < PAUSE_MAIN_STATE_3) /* PAUSE_MAIN_STATE_IDLE, PAUSE_MAIN_STATE_SWITCHING_PAGE,
                                                                PAUSE_MAIN_STATE_SONG_PLAYBACK */
               || (pauseCtx->mainState == PAUSE_MAIN_STATE_EQUIP_CHANGED) ||
               (pauseCtx->mainState == PAUSE_MAIN_STATE_IDLE_CURSOR_ON_SONG)) {
        pauseCtx->infoPanelVtx[20].v.ob[1] = pauseCtx->infoPanelVtx[21].v.ob[1] = y;

        pauseCtx->infoPanelVtx[22].v.ob[1] = pauseCtx->infoPanelVtx[23].v.ob[1] =
            pauseCtx->infoPanelVtx[20].v.ob[1] - 16;

        pauseCtx->infoPanelVtx[22].v.tc[1] = pauseCtx->infoPanelVtx[23].v.tc[1] = 16 * (1 << 5);

        gSPVertex(POLY_OPA_DISP++, &pauseCtx->infoPanelVtx[16], 8, 0);

        if (pauseCtx->state == PAUSE_STATE_SAVE_PROMPT) {
            pauseCtx->infoPanelVtx[16].v.ob[0] = pauseCtx->infoPanelVtx[18].v.ob[0] = WREG(61 + gSaveContext.language);

            pauseCtx->infoPanelVtx[17].v.ob[0] = pauseCtx->infoPanelVtx[19].v.ob[0] =
                pauseCtx->infoPanelVtx[16].v.ob[0] + 24;

            pauseCtx->infoPanelVtx[20].v.ob[0] = pauseCtx->infoPanelVtx[22].v.ob[0] =
                pauseCtx->infoPanelVtx[16].v.ob[0] + WREG(52 + gSaveContext.language);

            pauseCtx->infoPanelVtx[21].v.ob[0] = pauseCtx->infoPanelVtx[23].v.ob[0] =
                pauseCtx->infoPanelVtx[20].v.ob[0] + D_8082ADE0_toDecideTextWidth_[gSaveContext.language];

            pauseCtx->infoPanelVtx[17].v.tc[0] = pauseCtx->infoPanelVtx[19].v.tc[0] = 24 * (1 << 5);

            pauseCtx->infoPanelVtx[21].v.tc[0] = pauseCtx->infoPanelVtx[23].v.tc[0] =
                D_8082ADE0_toDecideTextWidth_[gSaveContext.language] << 5;

            gSPDisplayList(POLY_OPA_DISP++, gAButtonIconDL);

            gDPPipeSync(POLY_OPA_DISP++);
            gDPSetPrimColor(POLY_OPA_DISP++, 0, 0, 255, 255, 255, 255);

            POLY_OPA_DISP =
                KaleidoScope_QuadTextureIA8(POLY_OPA_DISP, D_8082AD60_toDecideTextTextures_[gSaveContext.language],
                                            D_8082ADE0_toDecideTextWidth_[gSaveContext.language], 16, 4);
        } else if (pauseCtx->cursorSpecialPos != 0) {
            if ((pauseCtx->state == PAUSE_STATE_MAIN) && (pauseCtx->mainState == PAUSE_MAIN_STATE_IDLE)) {
                pauseCtx->infoPanelVtx[16].v.ob[0] = pauseCtx->infoPanelVtx[18].v.ob[0] = -63;

                pauseCtx->infoPanelVtx[17].v.ob[0] = pauseCtx->infoPanelVtx[19].v.ob[0] =
                    pauseCtx->infoPanelVtx[16].v.ob[0] + 128;

                pauseCtx->infoPanelVtx[17].v.tc[0] = pauseCtx->infoPanelVtx[19].v.tc[0] = 128 * (1 << 5);

                gDPPipeSync(POLY_OPA_DISP++);
                gDPSetPrimColor(POLY_OPA_DISP++, 0, 0, 255, 200, 0, 255);

                if (pauseCtx->cursorSpecialPos == PAUSE_CURSOR_PAGE_LEFT) {
                    POLY_OPA_DISP = KaleidoScope_QuadTextureIA8(
                        POLY_OPA_DISP, D_8082AD78_scrollLeftLabels_[pauseCtx->pageIndex][gSaveContext.language], 128,
                        16, 0);
                } else {
                    POLY_OPA_DISP = KaleidoScope_QuadTextureIA8(
                        POLY_OPA_DISP, D_8082ADA8_scrollRightLabels_[pauseCtx->pageIndex][gSaveContext.language], 128,
                        16, 0);
                }
            }
        } else {
            if ((u32)pauseCtx->pageIndex == PAUSE_ITEM) {
                pauseCtx->infoPanelVtx[16].v.ob[0] = pauseCtx->infoPanelVtx[18].v.ob[0] =
                    WREG(49 + gSaveContext.language);

                pauseCtx->infoPanelVtx[17].v.ob[0] = pauseCtx->infoPanelVtx[19].v.ob[0] =
                    pauseCtx->infoPanelVtx[16].v.ob[0] + 48;

                pauseCtx->infoPanelVtx[20].v.ob[0] = pauseCtx->infoPanelVtx[22].v.ob[0] =
                    pauseCtx->infoPanelVtx[16].v.ob[0] + WREG(58 + gSaveContext.language);

                pauseCtx->infoPanelVtx[21].v.ob[0] = pauseCtx->infoPanelVtx[23].v.ob[0] =
                    pauseCtx->infoPanelVtx[20].v.ob[0] + D_8082ADD8_toEquipTextWidth_[gSaveContext.language];

                pauseCtx->infoPanelVtx[17].v.tc[0] = pauseCtx->infoPanelVtx[19].v.tc[0] = 48 * (1 << 5);

                pauseCtx->infoPanelVtx[21].v.tc[0] = pauseCtx->infoPanelVtx[23].v.tc[0] =
                    D_8082ADD8_toEquipTextWidth_[gSaveContext.language] << 5;

                gSPDisplayList(POLY_OPA_DISP++, gCButtonIconsDL);

                gDPPipeSync(POLY_OPA_DISP++);
                gDPSetPrimColor(POLY_OPA_DISP++, 0, 0, 255, 255, 255, 255);

                POLY_OPA_DISP =
                    KaleidoScope_QuadTextureIA8(POLY_OPA_DISP, D_8082AD54_toEquipTextTextures_[gSaveContext.language],
                                                D_8082ADD8_toEquipTextWidth_[gSaveContext.language], 16, 4);
            } else if ((pauseCtx->pageIndex == PAUSE_MAP) && sInDungeonScene) {

            } else if ((pauseCtx->pageIndex == PAUSE_QUEST) &&
                       (pauseCtx->cursorSlot[PAUSE_QUEST] >= QUEST_SONG_MINUET) &&
                       (pauseCtx->cursorSlot[PAUSE_QUEST] < QUEST_KOKIRI_EMERALD)) {
                if (pauseCtx->namedItem != PAUSE_ITEM_NONE) {
                    // The cursor is on a learned song

                    pauseCtx->infoPanelVtx[16].v.ob[0] = pauseCtx->infoPanelVtx[18].v.ob[0] =
                        WREG(55 + gSaveContext.language);

                    pauseCtx->infoPanelVtx[17].v.ob[0] = pauseCtx->infoPanelVtx[19].v.ob[0] =
                        pauseCtx->infoPanelVtx[16].v.ob[0] + 24;

                    pauseCtx->infoPanelVtx[20].v.ob[0] = pauseCtx->infoPanelVtx[22].v.ob[0] =
                        pauseCtx->infoPanelVtx[16].v.ob[0] + WREG(52 + gSaveContext.language);

                    if (gSaveContext.language == LANGUAGE_GER) {
                        pauseCtx->infoPanelVtx[20].v.ob[0] = pauseCtx->infoPanelVtx[22].v.ob[0] =
                            pauseCtx->infoPanelVtx[16].v.ob[0] - 99;
                    }

                    pauseCtx->infoPanelVtx[21].v.ob[0] = pauseCtx->infoPanelVtx[23].v.ob[0] =
                        pauseCtx->infoPanelVtx[20].v.ob[0] + D_8082ADE8_toPlayMelodyTextWidth_[gSaveContext.language];

                    pauseCtx->infoPanelVtx[17].v.tc[0] = pauseCtx->infoPanelVtx[19].v.tc[0] = 24 * (1 << 5);

                    pauseCtx->infoPanelVtx[21].v.tc[0] = pauseCtx->infoPanelVtx[23].v.tc[0] =
                        D_8082ADE8_toPlayMelodyTextWidth_[gSaveContext.language] << 5;

                    gSPDisplayList(POLY_OPA_DISP++, gAButtonIconDL);

                    gDPPipeSync(POLY_OPA_DISP++);
                    gDPSetPrimColor(POLY_OPA_DISP++, 0, 0, 255, 255, 255, 255);

                    POLY_OPA_DISP = KaleidoScope_QuadTextureIA8(
                        POLY_OPA_DISP, D_8082AD6C_toPlayMelodyTextTextures_[gSaveContext.language],
                        D_8082ADE8_toPlayMelodyTextWidth_[gSaveContext.language], 16, 4);
                }
            } else if (pauseCtx->pageIndex == PAUSE_EQUIP) {
                pauseCtx->infoPanelVtx[16].v.ob[0] = pauseCtx->infoPanelVtx[18].v.ob[0] =
                    WREG(64 + gSaveContext.language);

                pauseCtx->infoPanelVtx[17].v.ob[0] = pauseCtx->infoPanelVtx[19].v.ob[0] =
                    pauseCtx->infoPanelVtx[16].v.ob[0] + 24;

                pauseCtx->infoPanelVtx[20].v.ob[0] = pauseCtx->infoPanelVtx[22].v.ob[0] =
                    pauseCtx->infoPanelVtx[16].v.ob[0] + WREG(52 + gSaveContext.language);

                pauseCtx->infoPanelVtx[21].v.ob[0] = pauseCtx->infoPanelVtx[23].v.ob[0] =
                    pauseCtx->infoPanelVtx[20].v.ob[0] + D_8082ADD8_toEquipTextWidth_[gSaveContext.language];

                pauseCtx->infoPanelVtx[17].v.tc[0] = pauseCtx->infoPanelVtx[19].v.tc[0] = 24 * (1 << 5);

                pauseCtx->infoPanelVtx[21].v.tc[0] = pauseCtx->infoPanelVtx[23].v.tc[0] =
                    D_8082ADD8_toEquipTextWidth_[gSaveContext.language] << 5;

                gSPDisplayList(POLY_OPA_DISP++, gAButtonIconDL);

                gDPPipeSync(POLY_OPA_DISP++);
                gDPSetPrimColor(POLY_OPA_DISP++, 0, 0, 255, 255, 255, 255);

                POLY_OPA_DISP =
                    KaleidoScope_QuadTextureIA8(POLY_OPA_DISP, D_8082AD54_toEquipTextTextures_[gSaveContext.language],
                                                D_8082ADD8_toEquipTextWidth_[gSaveContext.language], 16, 4);
            }
        }
    }

    CLOSE_DISPS(play->state.gfxCtx, "../z_kaleido_scope_PAL.c", 2032);
}

void KaleidoScope_UpdateNamePanel(PlayState* play) {
    PauseContext* pauseCtx = &play->pauseCtx;
    u16 texIndex;

    if ((pauseCtx->namedItem != pauseCtx->cursorItem[pauseCtx->pageIndex]) ||
        ((pauseCtx->pageIndex == PAUSE_MAP) && (pauseCtx->cursorSpecialPos != 0))) {

        pauseCtx->namedItem = pauseCtx->cursorItem[pauseCtx->pageIndex];
        texIndex = pauseCtx->namedItem;

        osCreateMesgQueue(&pauseCtx->loadQueue, &pauseCtx->loadMsg, 1);

        if (pauseCtx->namedItem != PAUSE_ITEM_NONE) {
            if ((pauseCtx->pageIndex == PAUSE_MAP) && !sInDungeonScene) {
                // `texIndex` is a `WorldMapPoint` enum value

                if (gSaveContext.language) { // != LANGUAGE_ENG
                    texIndex += 12;
                }
                if (gSaveContext.language == LANGUAGE_FRA) {
                    texIndex += 12;
                }

                DMA_REQUEST_SYNC(pauseCtx->nameSegment,
                                 (uintptr_t)_map_name_staticSegmentRomStart + (texIndex * MAP_NAME_TEX1_SIZE),
                                 MAP_NAME_TEX1_SIZE, "../z_kaleido_scope_PAL.c", 2093);
            } else {
                PRINTF("zoom_name=%d\n", pauseCtx->namedItem);

                if (gSaveContext.language) { // != LANGUAGE_ENG
                    texIndex += 123;
                }
                if (gSaveContext.language == LANGUAGE_FRA) {
                    texIndex += 123;
                }

                PRINTF("J_N=%d  point=%d\n", gSaveContext.language, texIndex);

                DMA_REQUEST_SYNC(pauseCtx->nameSegment,
                                 (uintptr_t)_item_name_staticSegmentRomStart + (texIndex * ITEM_NAME_TEX_SIZE),
                                 ITEM_NAME_TEX_SIZE, "../z_kaleido_scope_PAL.c", 2120);
            }

            pauseCtx->nameDisplayTimer = 0;
        }
    } else if (pauseCtx->nameColorSet == 0) {
        if (((pauseCtx->pageIndex == PAUSE_QUEST) && (pauseCtx->cursorSlot[PAUSE_QUEST] >= QUEST_SONG_MINUET) &&
             (pauseCtx->cursorSlot[PAUSE_QUEST] < QUEST_KOKIRI_EMERALD) &&
             (pauseCtx->mainState == PAUSE_MAIN_STATE_IDLE_CURSOR_ON_SONG)) ||
            (pauseCtx->pageIndex == PAUSE_ITEM) ||
            ((pauseCtx->pageIndex == PAUSE_EQUIP) && (pauseCtx->cursorX[PAUSE_EQUIP] != EQUIP_CURSOR_X_UPG))) {
            if (pauseCtx->namedItem != ITEM_SOLD_OUT) {
                pauseCtx->nameDisplayTimer++;
                if (pauseCtx->nameDisplayTimer > R_PAUSE_NAME_DISPLAY_TIMER_MAX_) {
                    pauseCtx->nameDisplayTimer = 0;
                }
            }
        } else {
            pauseCtx->nameDisplayTimer = 0;
        }
    } else {
        pauseCtx->nameDisplayTimer = 0;
    }
}

<<<<<<< HEAD
void KaleidoScope_UpdateSwitchPage(PlayState* play, Input* input) {
=======
void KaleidoScope_UpdatePageSwitch(PlayState* play, Input* input) {
>>>>>>> 05c87518
    PauseContext* pauseCtx = &play->pauseCtx;
    s32 frameAdvanceFreeze = false;
    s32 nextPageMode;

<<<<<<< HEAD
    if (R_PAUSE_SWITCH_PAGE_FRAME_ADVANCE_ON && !CHECK_BTN_ALL(input->press.button, BTN_L)) {
=======
    if (R_PAUSE_PAGE_SWITCH_FRAME_ADVANCE_ON && !CHECK_BTN_ALL(input->press.button, BTN_L)) {
>>>>>>> 05c87518
        frameAdvanceFreeze = true;
    }

    if (!frameAdvanceFreeze) {
        nextPageMode = pauseCtx->nextPageMode;
        pauseCtx->eye.x += sPageSwitchEyeDx[nextPageMode];
        pauseCtx->eye.z += sPageSwitchEyeDz[nextPageMode];

<<<<<<< HEAD
        if (pauseCtx->switchPageTimer < ((4 * 16) / 2)) {
            R_PAUSE_CURSOR_LEFT_X -= R_PAUSE_CURSOR_LEFT_MOVE_OFFSET_X / R_PAUSE_UI_ANIMS_DURATION;
            R_PAUSE_CURSOR_RIGHT_X -= R_PAUSE_CURSOR_RIGHT_MOVE_OFFSET_X / R_PAUSE_UI_ANIMS_DURATION;
=======
        if (pauseCtx->pageSwitchTimer < ((4 * PAGE_SWITCH_NSTEPS) / 2)) {
            WREG(16) -= WREG(25) / WREG(6);
            WREG(17) -= WREG(26) / WREG(6);
>>>>>>> 05c87518
        } else {
            R_PAUSE_CURSOR_LEFT_X += R_PAUSE_CURSOR_LEFT_MOVE_OFFSET_X / R_PAUSE_UI_ANIMS_DURATION;
            R_PAUSE_CURSOR_RIGHT_X += R_PAUSE_CURSOR_RIGHT_MOVE_OFFSET_X / R_PAUSE_UI_ANIMS_DURATION;
        }

<<<<<<< HEAD
        pauseCtx->switchPageTimer += 4;

        if (pauseCtx->switchPageTimer == (4 * 16)) {
            pauseCtx->switchPageTimer = 0;
=======
        pauseCtx->pageSwitchTimer += 4;

        if (pauseCtx->pageSwitchTimer == (4 * PAGE_SWITCH_NSTEPS)) {
            pauseCtx->pageSwitchTimer = 0;
>>>>>>> 05c87518
            pauseCtx->pageIndex = sPageSwitchNextPageIndex[pauseCtx->nextPageMode];
            pauseCtx->mainState = PAUSE_MAIN_STATE_IDLE;
        }
    }
}

void KaleidoScope_SetView(PauseContext* pauseCtx, f32 eyeX, f32 eyeY, f32 eyeZ) {
    Vec3f eye;
    Vec3f at;
    Vec3f up;

    eye.x = eyeX;
    eye.y = eyeY;
    eye.z = eyeZ;
    at.x = at.y = at.z = 0.0f;
    up.x = up.z = 0.0f;
    up.y = 1.0f;

    View_LookAt(&pauseCtx->view, &eye, &at, &up);
    View_Apply(&pauseCtx->view,
               VIEW_ALL | VIEW_FORCE_VIEWING | VIEW_FORCE_VIEWPORT | VIEW_FORCE_PROJECTION_PERSPECTIVE);
}

static u8 sPageBgColorRed_[][4] = {
    { 10, 70, 70, 10 },   // VTX_PAGE_ITEM
    { 10, 90, 90, 10 },   // VTX_PAGE_EQUIP
    { 80, 140, 140, 80 }, // VTX_PAGE_MAP_DUNGEON
    { 80, 120, 120, 80 }, // VTX_PAGE_QUEST
    { 80, 140, 140, 80 }, // VTX_PAGE_MAP_WORLD
    { 50, 110, 110, 50 }, // VTX_PAGE_PROMPT
};
static u8 sPageBgColorGreen_[][4] = {
    { 50, 100, 100, 50 }, // VTX_PAGE_ITEM
    { 50, 100, 100, 50 }, // VTX_PAGE_EQUIP
    { 40, 60, 60, 40 },   // VTX_PAGE_MAP_DUNGEON
    { 80, 120, 120, 80 }, // VTX_PAGE_QUEST
    { 40, 60, 60, 40 },   // VTX_PAGE_MAP_WORLD
    { 50, 110, 110, 50 }, // VTX_PAGE_PROMPT
};
static u8 sPageBgColorBlue_[][4] = {
    { 80, 130, 130, 80 }, // VTX_PAGE_ITEM
    { 40, 60, 60, 40 },   // VTX_PAGE_EQUIP
    { 30, 60, 60, 30 },   // VTX_PAGE_MAP_DUNGEON
    { 50, 70, 70, 50 },   // VTX_PAGE_QUEST
    { 30, 60, 60, 30 },   // VTX_PAGE_MAP_WORLD
    { 50, 110, 110, 50 }, // VTX_PAGE_PROMPT
};

// CLAMP_MIN(*, 1) because C arrays can't have 0 length
static s16 sVtxPageItemQuadsX[CLAMP_MIN(VTX_PAGE_ITEM_QUADS, 1)] = { 0 };
static s16 sVtxPageEquipQuadsX[CLAMP_MIN(VTX_PAGE_EQUIP_QUADS, 1)] = { 0 };
static s16 sVtxPageMapDungeonQuadsX[VTX_PAGE_MAP_DUNGEON_QUADS] = {
    -36, 12, -18, 70, 70, 70, -88, -88, -88, -88, -88, -88, -88, -88, -106, -62, -40,
};
static s16 sVtxPageQuestQuadsX[CLAMP_MIN(VTX_PAGE_QUEST_QUADS, 1)] = { 0 };
static s16 sVtxPageMapWorldQuadsX[VTX_PAGE_MAP_WORLD_QUADS] = {
    47,   // QUAD_MAP_WORLD_CLOUDS_SACRED_FOREST_MEADOW
    -49,  // QUAD_MAP_WORLD_CLOUDS_HYRULE_FIELD
    -17,  // QUAD_MAP_WORLD_CLOUDS_LON_LON_RANCH
    -15,  // QUAD_MAP_WORLD_CLOUDS_MARKET
    -9,   // QUAD_MAP_WORLD_CLOUDS_HYRULE_CASTLE
    24,   // QUAD_MAP_WORLD_CLOUDS_KAKARIKO_VILLAGE
    43,   // QUAD_MAP_WORLD_CLOUDS_GRAVEYARD
    14,   // QUAD_MAP_WORLD_CLOUDS_DEATH_MOUNTAIN_TRAIL
    9,    // QUAD_MAP_WORLD_CLOUDS_GORON_CITY
    38,   // QUAD_MAP_WORLD_CLOUDS_ZORAS_RIVER
    82,   // QUAD_MAP_WORLD_CLOUDS_ZORAS_DOMAIN
    71,   // QUAD_MAP_WORLD_CLOUDS_ZORAS_FOUNTAIN
    -76,  // QUAD_MAP_WORLD_CLOUDS_GERUDO_VALLEY
    -87,  // QUAD_MAP_WORLD_CLOUDS_GERUDOS_FORTRESS
    -108, // QUAD_MAP_WORLD_CLOUDS_DESERT_COLOSSUS
    -54,  // QUAD_MAP_WORLD_CLOUDS_LAKE_HYLIA
    -93,  // WORLD_MAP_POINT_HAUNTED_WASTELAND
    -67,  // WORLD_MAP_POINT_GERUDOS_FORTRESS
    -56,  // WORLD_MAP_POINT_GERUDO_VALLEY
    -33,  // WORLD_MAP_POINT_HYLIA_LAKESIDE
    -10,  // WORLD_MAP_POINT_LON_LON_RANCH
    1,    // WORLD_MAP_POINT_MARKET
    14,   // WORLD_MAP_POINT_HYRULE_FIELD
    24,   // WORLD_MAP_POINT_DEATH_MOUNTAIN
    35,   // WORLD_MAP_POINT_KAKARIKO_VILLAGE
    58,   // WORLD_MAP_POINT_LOST_WOODS
    74,   // WORLD_MAP_POINT_KOKIRI_FOREST
    89,   // WORLD_MAP_POINT_ZORAS_DOMAIN
    0,    // QUAD_MAP_28
    -58,  // QUAD_MAP_29
    19,   // QUAD_MAP_30
    28,   // QUAD_MAP_31
};
static s16 sVtxPagePromptQuadsX[VTX_PAGE_PROMPT_QUADS] = {
    -76, // QUAD_PROMPT_MESSAGE
    -58, // QUAD_PROMPT_CURSOR_LEFT
    10,  // QUAD_PROMPT_CURSOR_RIGHT
    -58, // QUAD_PROMPT_CHOICE_YES
    10,  // QUAD_PROMPT_CHOICE_NO
};

static s16 sVtxPageItemQuadsWidth[CLAMP_MIN(VTX_PAGE_ITEM_QUADS, 1)] = { 0 };
static s16 sVtxPageEquipQuadsWidth[CLAMP_MIN(VTX_PAGE_EQUIP_QUADS, 1)] = { 0 };
static s16 sVtxPageMapDungeonQuadsWidth[VTX_PAGE_MAP_DUNGEON_QUADS] = {
    48, 48, 96, 24, 24, 24, 24, 24, 24, 24, 24, 24, 24, 24, 16, 16, 24,
};
static s16 sVtxPageQuestQuadsWidth[CLAMP_MIN(VTX_PAGE_QUEST_QUADS, 1)] = { 0 };
static s16 sVtxPagePromptQuadsWidth[VTX_PAGE_PROMPT_QUADS] = {
    152, // QUAD_PROMPT_MESSAGE
    48,  // QUAD_PROMPT_CURSOR_LEFT
    48,  // QUAD_PROMPT_CURSOR_RIGHT
    48,  // QUAD_PROMPT_CHOICE_YES
    48,  // QUAD_PROMPT_CHOICE_NO
};

static s16 sVtxPageItemQuadsY[CLAMP_MIN(VTX_PAGE_ITEM_QUADS, 1)] = { 0 };
static s16 sVtxPageEquipQuadsY[CLAMP_MIN(VTX_PAGE_EQUIP_QUADS, 1)] = { 0 };
static s16 sVtxPageMapDungeonQuadsY[VTX_PAGE_MAP_DUNGEON_QUADS] = {
    28, 28, 46, 28, -2, -32, 50, 36, 22, 8, -6, -20, -34, -48, 18, 18, 50,
};
static s16 sVtxPageQuestQuadsY[CLAMP_MIN(VTX_PAGE_QUEST_QUADS, 1)] = { 0 };
static s16 sVtxPageMapWorldQuadsY[VTX_PAGE_MAP_WORLD_QUADS] = {
    15,  // QUAD_MAP_WORLD_CLOUDS_SACRED_FOREST_MEADOW
    40,  // QUAD_MAP_WORLD_CLOUDS_HYRULE_FIELD
    11,  // QUAD_MAP_WORLD_CLOUDS_LON_LON_RANCH
    45,  // QUAD_MAP_WORLD_CLOUDS_MARKET
    52,  // QUAD_MAP_WORLD_CLOUDS_HYRULE_CASTLE
    37,  // QUAD_MAP_WORLD_CLOUDS_KAKARIKO_VILLAGE
    36,  // QUAD_MAP_WORLD_CLOUDS_GRAVEYARD
    57,  // QUAD_MAP_WORLD_CLOUDS_DEATH_MOUNTAIN_TRAIL
    54,  // QUAD_MAP_WORLD_CLOUDS_GORON_CITY
    33,  // QUAD_MAP_WORLD_CLOUDS_ZORAS_RIVER
    31,  // QUAD_MAP_WORLD_CLOUDS_ZORAS_DOMAIN
    45,  // QUAD_MAP_WORLD_CLOUDS_ZORAS_FOUNTAIN
    32,  // QUAD_MAP_WORLD_CLOUDS_GERUDO_VALLEY
    42,  // QUAD_MAP_WORLD_CLOUDS_GERUDOS_FORTRESS
    49,  // QUAD_MAP_WORLD_CLOUDS_DESERT_COLOSSUS
    -10, // QUAD_MAP_WORLD_CLOUDS_LAKE_HYLIA
    31,  // WORLD_MAP_POINT_HAUNTED_WASTELAND
    27,  // WORLD_MAP_POINT_GERUDOS_FORTRESS
    15,  // WORLD_MAP_POINT_GERUDO_VALLEY
    -49, // WORLD_MAP_POINT_HYLIA_LAKESIDE
    8,   // WORLD_MAP_POINT_LON_LON_RANCH
    38,  // WORLD_MAP_POINT_MARKET
    7,   // WORLD_MAP_POINT_HYRULE_FIELD
    47,  // WORLD_MAP_POINT_DEATH_MOUNTAIN
    30,  // WORLD_MAP_POINT_KAKARIKO_VILLAGE
    1,   // WORLD_MAP_POINT_LOST_WOODS
    -9,  // WORLD_MAP_POINT_KOKIRI_FOREST
    25,  // WORLD_MAP_POINT_ZORAS_DOMAIN
    0,   // QUAD_MAP_28
    1,   // QUAD_MAP_29
    -32, // QUAD_MAP_30
    -26, // QUAD_MAP_31
};
static s16 sVtxPagePromptQuadsY[VTX_PAGE_PROMPT_QUADS] = {
    36, // QUAD_PROMPT_MESSAGE
    10, // QUAD_PROMPT_CURSOR_LEFT
    10, // QUAD_PROMPT_CURSOR_RIGHT
    -6, // QUAD_PROMPT_CHOICE_YES
    -6, // QUAD_PROMPT_CHOICE_NO
};

static s16 sVtxPageItemQuadsHeight[CLAMP_MIN(VTX_PAGE_ITEM_QUADS, 1)] = { 0 };
static s16 sVtxPageEquipQuadsHeight[CLAMP_MIN(VTX_PAGE_EQUIP_QUADS, 1)] = { 0 };
static s16 sVtxPageMapDungeonQuadsHeight[VTX_PAGE_MAP_DUNGEON_QUADS] = {
    85, 85, 16, 24, 24, 24, 16, 16, 16, 16, 16, 16, 16, 16, 16, 16, 24,
};
static s16 sVtxPageQuestQuadsHeight[CLAMP_MIN(VTX_PAGE_QUEST_QUADS, 1)] = { 0 };
static s16 sVtxPagePromptQuadsHeight[VTX_PAGE_PROMPT_QUADS] = {
    16, // QUAD_PROMPT_MESSAGE
    48, // QUAD_PROMPT_CURSOR_LEFT
    48, // QUAD_PROMPT_CURSOR_RIGHT
    16, // QUAD_PROMPT_CHOICE_YES
    16, // QUAD_PROMPT_CHOICE_NO
};

static s16* sVtxPageQuadsX[] = {
    sVtxPageItemQuadsX,       // VTX_PAGE_ITEM
    sVtxPageEquipQuadsX,      // VTX_PAGE_EQUIP
    sVtxPageMapDungeonQuadsX, // VTX_PAGE_MAP_DUNGEON
    sVtxPageQuestQuadsX,      // VTX_PAGE_QUEST
    sVtxPageMapWorldQuadsX,   // VTX_PAGE_MAP_WORLD
    sVtxPagePromptQuadsX,     // VTX_PAGE_PROMPT
};

static s16* sVtxPageQuadsWidth[] = {
    sVtxPageItemQuadsWidth,       // VTX_PAGE_ITEM
    sVtxPageEquipQuadsWidth,      // VTX_PAGE_EQUIP
    sVtxPageMapDungeonQuadsWidth, // VTX_PAGE_MAP_DUNGEON
    sVtxPageQuestQuadsWidth,      // VTX_PAGE_QUEST
    gVtxPageMapWorldQuadsWidth,   // VTX_PAGE_MAP_WORLD
    sVtxPagePromptQuadsWidth,     // VTX_PAGE_PROMPT
};

static s16* sVtxPageQuadsY[] = {
    sVtxPageItemQuadsY,       // VTX_PAGE_ITEM
    sVtxPageEquipQuadsY,      // VTX_PAGE_EQUIP
    sVtxPageMapDungeonQuadsY, // VTX_PAGE_MAP_DUNGEON
    sVtxPageQuestQuadsY,      // VTX_PAGE_QUEST
    sVtxPageMapWorldQuadsY,   // VTX_PAGE_MAP_WORLD
    sVtxPagePromptQuadsY,     // VTX_PAGE_PROMPT
};

static s16* sVtxPageQuadsHeight[] = {
    sVtxPageItemQuadsHeight,       // VTX_PAGE_ITEM
    sVtxPageEquipQuadsHeight,      // VTX_PAGE_EQUIP
    sVtxPageMapDungeonQuadsHeight, // VTX_PAGE_MAP_DUNGEON
    sVtxPageQuestQuadsHeight,      // VTX_PAGE_QUEST
    gVtxPageMapWorldQuadsHeight,   // VTX_PAGE_MAP_WORLD
    sVtxPagePromptQuadsHeight,     // VTX_PAGE_PROMPT
};

static s16 sVtxMapWorldAreaX[] = {
    -58,  // WORLD_MAP_AREA_HYRULE_FIELD
    11,   // WORLD_MAP_AREA_KAKARIKO_VILLAGE
    30,   // WORLD_MAP_AREA_GRAVEYARD
    30,   // WORLD_MAP_AREA_ZORAS_RIVER
    15,   // WORLD_MAP_AREA_KOKIRI_FOREST
    38,   // WORLD_MAP_AREA_SACRED_FOREST_MEADOW
    -62,  // WORLD_MAP_AREA_LAKE_HYLIA
    60,   // WORLD_MAP_AREA_ZORAS_DOMAIN
    61,   // WORLD_MAP_AREA_ZORAS_FOUNTAIN
    -78,  // WORLD_MAP_AREA_GERUDO_VALLEY
    -300, // WORLD_MAP_AREA_LOST_WOODS
    -86,  // WORLD_MAP_AREA_DESERT_COLOSSUS
    -65,  // WORLD_MAP_AREA_GERUDOS_FORTRESS
    -300, // WORLD_MAP_AREA_HAUNTED_WASTELAND
    -300, // WORLD_MAP_AREA_MARKET
    -21,  // WORLD_MAP_AREA_HYRULE_CASTLE
    14,   // WORLD_MAP_AREA_DEATH_MOUNTAIN_TRAIL
    13,   // WORLD_MAP_AREA_DEATH_MOUNTAIN_CRATER
    20,   // WORLD_MAP_AREA_GORON_CITY
    -34,  // WORLD_MAP_AREA_LON_LON_RANCH
    -300, // WORLD_MAP_AREA_20
    0,    // WORLD_MAP_AREA_GANONS_CASTLE
};

static s16 sVtxMapWorldAreaWidth[] = {
    89, // WORLD_MAP_AREA_HYRULE_FIELD
    20, // WORLD_MAP_AREA_KAKARIKO_VILLAGE
    14, // WORLD_MAP_AREA_GRAVEYARD
    35, // WORLD_MAP_AREA_ZORAS_RIVER
    32, // WORLD_MAP_AREA_KOKIRI_FOREST
    17, // WORLD_MAP_AREA_SACRED_FOREST_MEADOW
    50, // WORLD_MAP_AREA_LAKE_HYLIA
    16, // WORLD_MAP_AREA_ZORAS_DOMAIN
    21, // WORLD_MAP_AREA_ZORAS_FOUNTAIN
    20, // WORLD_MAP_AREA_GERUDO_VALLEY
    -1, // WORLD_MAP_AREA_LOST_WOODS
    32, // WORLD_MAP_AREA_DESERT_COLOSSUS
    16, // WORLD_MAP_AREA_GERUDOS_FORTRESS
    -1, // WORLD_MAP_AREA_HAUNTED_WASTELAND
    -1, // WORLD_MAP_AREA_MARKET
    19, // WORLD_MAP_AREA_HYRULE_CASTLE
    19, // WORLD_MAP_AREA_DEATH_MOUNTAIN_TRAIL
    21, // WORLD_MAP_AREA_DEATH_MOUNTAIN_CRATER
    16, // WORLD_MAP_AREA_GORON_CITY
    20, // WORLD_MAP_AREA_LON_LON_RANCH
    -1, // WORLD_MAP_AREA_20
    0,  // WORLD_MAP_AREA_GANONS_CASTLE
};

static s16 sVtxMapWorldAreaY[] = {
    1,    // WORLD_MAP_AREA_HYRULE_FIELD
    15,   // WORLD_MAP_AREA_KAKARIKO_VILLAGE
    20,   // WORLD_MAP_AREA_GRAVEYARD
    9,    // WORLD_MAP_AREA_ZORAS_RIVER
    -30,  // WORLD_MAP_AREA_KOKIRI_FOREST
    -17,  // WORLD_MAP_AREA_SACRED_FOREST_MEADOW
    -34,  // WORLD_MAP_AREA_LAKE_HYLIA
    15,   // WORLD_MAP_AREA_ZORAS_DOMAIN
    30,   // WORLD_MAP_AREA_ZORAS_FOUNTAIN
    1,    // WORLD_MAP_AREA_GERUDO_VALLEY
    -300, // WORLD_MAP_AREA_LOST_WOODS
    42,   // WORLD_MAP_AREA_DESERT_COLOSSUS
    7,    // WORLD_MAP_AREA_GERUDOS_FORTRESS
    -300, // WORLD_MAP_AREA_HAUNTED_WASTELAND
    -300, // WORLD_MAP_AREA_MARKET
    24,   // WORLD_MAP_AREA_HYRULE_CASTLE
    36,   // WORLD_MAP_AREA_DEATH_MOUNTAIN_TRAIL
    53,   // WORLD_MAP_AREA_DEATH_MOUNTAIN_CRATER
    37,   // WORLD_MAP_AREA_GORON_CITY
    -13,  // WORLD_MAP_AREA_LON_LON_RANCH
    -300, // WORLD_MAP_AREA_20
    0,    // WORLD_MAP_AREA_GANONS_CASTLE
};

static s16 sVtxMapWorldAreaHeight[] = {
    36, // WORLD_MAP_AREA_HYRULE_FIELD
    15, // WORLD_MAP_AREA_KAKARIKO_VILLAGE
    16, // WORLD_MAP_AREA_GRAVEYARD
    23, // WORLD_MAP_AREA_ZORAS_RIVER
    23, // WORLD_MAP_AREA_KOKIRI_FOREST
    16, // WORLD_MAP_AREA_SACRED_FOREST_MEADOW
    24, // WORLD_MAP_AREA_LAKE_HYLIA
    13, // WORLD_MAP_AREA_ZORAS_DOMAIN
    17, // WORLD_MAP_AREA_ZORAS_FOUNTAIN
    18, // WORLD_MAP_AREA_GERUDO_VALLEY
    1,  // WORLD_MAP_AREA_LOST_WOODS
    25, // WORLD_MAP_AREA_DESERT_COLOSSUS
    13, // WORLD_MAP_AREA_GERUDOS_FORTRESS
    1,  // WORLD_MAP_AREA_HAUNTED_WASTELAND
    1,  // WORLD_MAP_AREA_MARKET
    13, // WORLD_MAP_AREA_HYRULE_CASTLE
    21, // WORLD_MAP_AREA_DEATH_MOUNTAIN_TRAIL
    15, // WORLD_MAP_AREA_DEATH_MOUNTAIN_CRATER
    13, // WORLD_MAP_AREA_GORON_CITY
    12, // WORLD_MAP_AREA_LON_LON_RANCH
    1,  // WORLD_MAP_AREA_20
    0,  // WORLD_MAP_AREA_GANONS_CASTLE
};

s16 KaleidoScope_SetPageVertices(PlayState* play, Vtx* vtx, s16 vtxPage, s16 numQuads) {
    static s16 sTradeQuestVtxOffsetY__ = 0;
    static s16 sTradeQuestVtxOffsetTimer__ = 1;
    static s16 sTradeQuestVtxOffsetState__ = 0;
    PauseContext* pauseCtx = &play->pauseCtx;
    s16* quadsX;
    s16* quadsWidth;
    s16* quadsY;
    s16* quadsHeight;
    s16 bufIAfterPageSections;
    s16 pageBgQuadX;
    s16 pageBgQuadY;
    s16 i;
    s16 j;
    s16 bufI;

    // Vertices for KaleidoScope_DrawPageSections

    pageBgQuadX = 0 - (PAGE_BG_COLS * PAGE_BG_QUAD_WIDTH) / 2 - PAGE_BG_QUAD_WIDTH;

    // For each column
    for (bufI = 0, j = 0; j < PAGE_BG_COLS; j++) {
        pageBgQuadX += PAGE_BG_QUAD_WIDTH;

        // For each row
        for (pageBgQuadY = (PAGE_BG_ROWS * PAGE_BG_QUAD_HEIGHT) / 2, i = 0; i < PAGE_BG_ROWS;
             i++, bufI += 4, pageBgQuadY -= PAGE_BG_QUAD_HEIGHT) {
            vtx[bufI + 0].v.ob[0] = vtx[bufI + 2].v.ob[0] = pageBgQuadX;

            vtx[bufI + 1].v.ob[0] = vtx[bufI + 3].v.ob[0] = vtx[bufI + 0].v.ob[0] + PAGE_BG_QUAD_WIDTH;

            vtx[bufI + 0].v.ob[1] = vtx[bufI + 1].v.ob[1] = pageBgQuadY + pauseCtx->offsetY;

            vtx[bufI + 2].v.ob[1] = vtx[bufI + 3].v.ob[1] = vtx[bufI + 0].v.ob[1] - PAGE_BG_QUAD_HEIGHT;

            vtx[bufI + 0].v.ob[2] = vtx[bufI + 1].v.ob[2] = vtx[bufI + 2].v.ob[2] = vtx[bufI + 3].v.ob[2] = 0;

            vtx[bufI + 0].v.flag = 0;
            vtx[bufI + 1].v.flag = 0;
            vtx[bufI + 2].v.flag = 0;
            vtx[bufI + 3].v.flag = 0;

            vtx[bufI + 0].v.tc[0] = vtx[bufI + 0].v.tc[1] = vtx[bufI + 1].v.tc[1] = vtx[bufI + 2].v.tc[0] = 0;

            vtx[bufI + 1].v.tc[0] = vtx[bufI + 3].v.tc[0] = PAGE_BG_QUAD_TEX_WIDTH * (1 << 5);

            vtx[bufI + 2].v.tc[1] = vtx[bufI + 3].v.tc[1] = PAGE_BG_QUAD_TEX_HEIGHT * (1 << 5);

            vtx[bufI + 0].v.cn[0] = vtx[bufI + 2].v.cn[0] = sPageBgColorRed_[vtxPage][j + 0];

            vtx[bufI + 0].v.cn[1] = vtx[bufI + 2].v.cn[1] = sPageBgColorGreen_[vtxPage][j + 0];

            vtx[bufI + 0].v.cn[2] = vtx[bufI + 2].v.cn[2] = sPageBgColorBlue_[vtxPage][j + 0];

            vtx[bufI + 1].v.cn[0] = vtx[bufI + 3].v.cn[0] = sPageBgColorRed_[vtxPage][j + 1];

            vtx[bufI + 1].v.cn[1] = vtx[bufI + 3].v.cn[1] = sPageBgColorGreen_[vtxPage][j + 1];

            vtx[bufI + 1].v.cn[2] = vtx[bufI + 3].v.cn[2] = sPageBgColorBlue_[vtxPage][j + 1];

            vtx[bufI + 0].v.cn[3] = vtx[bufI + 2].v.cn[3] = vtx[bufI + 1].v.cn[3] = vtx[bufI + 3].v.cn[3] =
                pauseCtx->alpha;
        }
    }

    bufIAfterPageSections = bufI;

    //

    if (numQuads != 0) {
        quadsX = sVtxPageQuadsX[vtxPage];
        quadsWidth = sVtxPageQuadsWidth[vtxPage];
        quadsY = sVtxPageQuadsY[vtxPage];
        quadsHeight = sVtxPageQuadsHeight[vtxPage];

        for (j = 0; j < numQuads; j++, bufI += 4) {
            vtx[bufI + 2].v.ob[0] = vtx[bufI + 0].v.ob[0] = quadsX[j];

            vtx[bufI + 1].v.ob[0] = vtx[bufI + 3].v.ob[0] = vtx[bufI + 0].v.ob[0] + quadsWidth[j];

            if (!IS_PAUSE_STATE_GAMEOVER(pauseCtx)) {
                vtx[bufI + 0].v.ob[1] = vtx[bufI + 1].v.ob[1] = quadsY[j] + pauseCtx->offsetY;
            } else {
                vtx[bufI + 0].v.ob[1] = vtx[bufI + 1].v.ob[1] = YREG(60 + j) + pauseCtx->offsetY;
            }

            vtx[bufI + 2].v.ob[1] = vtx[bufI + 3].v.ob[1] = vtx[bufI + 0].v.ob[1] - quadsHeight[j];

            vtx[bufI + 0].v.ob[2] = vtx[bufI + 1].v.ob[2] = vtx[bufI + 2].v.ob[2] = vtx[bufI + 3].v.ob[2] = 0;

            vtx[bufI + 0].v.flag = vtx[bufI + 1].v.flag = vtx[bufI + 2].v.flag = vtx[bufI + 3].v.flag = 0;

            vtx[bufI + 0].v.tc[0] = vtx[bufI + 0].v.tc[1] = vtx[bufI + 1].v.tc[1] = vtx[bufI + 2].v.tc[0] = 0;

            vtx[bufI + 1].v.tc[0] = vtx[bufI + 3].v.tc[0] = quadsWidth[j] << 5;

            vtx[bufI + 2].v.tc[1] = vtx[bufI + 3].v.tc[1] = quadsHeight[j] << 5;

            vtx[bufI + 0].v.cn[0] = vtx[bufI + 2].v.cn[0] = vtx[bufI + 0].v.cn[1] = vtx[bufI + 2].v.cn[1] =
                vtx[bufI + 0].v.cn[2] = vtx[bufI + 2].v.cn[2] = vtx[bufI + 1].v.cn[0] = vtx[bufI + 3].v.cn[0] =
                    vtx[bufI + 1].v.cn[1] = vtx[bufI + 3].v.cn[1] = vtx[bufI + 1].v.cn[2] = vtx[bufI + 3].v.cn[2] = 255;

            vtx[bufI + 0].v.cn[3] = vtx[bufI + 2].v.cn[3] = vtx[bufI + 1].v.cn[3] = vtx[bufI + 3].v.cn[3] =
                pauseCtx->alpha;
        }

        if (vtxPage == VTX_PAGE_MAP_WORLD) {
            // For world map page, initialize vtx beyond VTX_PAGE_MAP_WORLD_QUADS

            bufI -= ((VTX_PAGE_MAP_WORLD_QUADS - QUAD_MAP_29) * 4);

            j = gSaveContext.worldMapArea;

            vtx[bufI + 0].v.ob[0] = vtx[bufI + 2].v.ob[0] = sVtxMapWorldAreaX[j];

            if (j) {}

            vtx[bufI + 1].v.ob[0] = vtx[bufI + 3].v.ob[0] = vtx[bufI + 0].v.ob[0] + sVtxMapWorldAreaWidth[j];

            vtx[bufI + 0].v.ob[1] = vtx[bufI + 1].v.ob[1] = sVtxMapWorldAreaY[j] + pauseCtx->offsetY;

            vtx[bufI + 2].v.ob[1] = vtx[bufI + 3].v.ob[1] = vtx[bufI + 0].v.ob[1] - sVtxMapWorldAreaHeight[j];

            bufI += (3 * 4);

            if (pauseCtx->tradeQuestLocation != TRADE_QUEST_LOCATION_NONE) {
                if (sTradeQuestVtxOffsetTimer__ == 0) {
                    sTradeQuestVtxOffsetState__++;
                    switch (sTradeQuestVtxOffsetState__) {
                        case 1:
                            sTradeQuestVtxOffsetY__ = 3;
                            sTradeQuestVtxOffsetTimer__ = 8;
                            break;
                        case 2:
                            sTradeQuestVtxOffsetY__ = 0;
                            sTradeQuestVtxOffsetTimer__ = 6;
                            sTradeQuestVtxOffsetState__ = 0;
                            break;
                    }
                } else {
                    sTradeQuestVtxOffsetTimer__--;
                }

                j = bufIAfterPageSections + ((QUAD_MAP_WORLD_POINT_FIRST + pauseCtx->tradeQuestLocation) * 4);
                i = bufIAfterPageSections + (QUAD_MAP_29 * 4);

                vtx[i + 0].v.ob[0] = vtx[i + 2].v.ob[0] = vtx[j + 0].v.ob[0];

                vtx[i + 1].v.ob[0] = vtx[i + 3].v.ob[0] = vtx[i + 0].v.ob[0] + 8;

                vtx[i + 0].v.ob[1] = vtx[i + 1].v.ob[1] = vtx[j + 0].v.ob[1] - sTradeQuestVtxOffsetY__ + 10;

                vtx[i + 0].v.ob[2] = vtx[i + 1].v.ob[2] = vtx[i + 2].v.ob[2] = vtx[i + 3].v.ob[2] = 0;

                vtx[i + 2].v.ob[1] = vtx[i + 3].v.ob[1] = vtx[i + 0].v.ob[1] - 8;

                vtx[i + 0].v.flag = vtx[i + 1].v.flag = vtx[i + 2].v.flag = vtx[i + 3].v.flag = 0;

                vtx[bufI].v.tc[0] = vtx[bufI].v.tc[1] = vtx[i + 1].v.tc[1] = vtx[i + 2].v.tc[0] = 0;

                vtx[i + 1].v.tc[0] = vtx[i + 3].v.tc[0] = 8 * (1 << 5);

                vtx[i + 2].v.tc[1] = vtx[i + 3].v.tc[1] = 8 * (1 << 5);

                vtx[i + 0].v.cn[0] = vtx[i + 2].v.cn[0] = vtx[i + 0].v.cn[1] = vtx[i + 2].v.cn[1] = vtx[i + 0].v.cn[2] =
                    vtx[i + 2].v.cn[2] = vtx[i + 1].v.cn[0] = vtx[i + 3].v.cn[0] = vtx[i + 1].v.cn[1] =
                        vtx[i + 3].v.cn[1] = vtx[i + 1].v.cn[2] = vtx[i + 3].v.cn[2] = 255;

                vtx[i + 0].v.cn[3] = vtx[i + 2].v.cn[3] = vtx[i + 1].v.cn[3] = vtx[i + 3].v.cn[3] = pauseCtx->alpha;
            }
        }
    }

    return bufI;
}

static s16 sItemVtxQuadsWithAmmo[] = {
    SLOT_DEKU_STICK * 4, // QUAD_ITEM_AMMO_STICK_
    SLOT_DEKU_NUT * 4,   // QUAD_ITEM_AMMO_NUT_
    SLOT_BOMB * 4,       // QUAD_ITEM_AMMO_BOMB_
    SLOT_BOW * 4,        // QUAD_ITEM_AMMO_BOW_
    SLOT_SLINGSHOT * 4,  // QUAD_ITEM_AMMO_SLINGSHOT_
    SLOT_BOMBCHU * 4,    // QUAD_ITEM_AMMO_BOMBCHU_
    SLOT_MAGIC_BEAN * 4, // QUAD_ITEM_AMMO_BEAN_
};

static s16 sEquipColumnsX[] = { -114, 12, 44, 76 };

static u8 sEquipQuadsFirstByEquipType_[EQUIP_TYPE_MAX] = {
    QUAD_EQUIP_SWORD_KOKIRI, // EQUIP_TYPE_SWORD
    QUAD_EQUIP_SHIELD_DEKU,  // EQUIP_TYPE_SHIELD
    QUAD_EQUIP_TUNIC_KOKIRI, // EQUIP_TYPE_TUNIC
    QUAD_EQUIP_BOOTS_KOKIRI, // EQUIP_TYPE_BOOTS
};

static s16 sQuestQuadsX[] = {
    74,   // QUEST_MEDALLION_FOREST
    74,   // QUEST_MEDALLION_FIRE
    46,   // QUEST_MEDALLION_WATER
    18,   // QUEST_MEDALLION_SPIRIT
    18,   // QUEST_MEDALLION_SHADOW
    46,   // QUEST_MEDALLION_LIGHT
    -108, // QUEST_SONG_MINUET
    -90,  // QUEST_SONG_BOLERO
    -72,  // QUEST_SONG_SERENADE
    -54,  // QUEST_SONG_REQUIEM
    -36,  // QUEST_SONG_NOCTURNE
    -18,  // QUEST_SONG_PRELUDE
    -108, // QUEST_SONG_LULLABY
    -90,  // QUEST_SONG_EPONA
    -72,  // QUEST_SONG_SARIA
    -54,  // QUEST_SONG_SUN
    -36,  // QUEST_SONG_TIME
    -18,  // QUEST_SONG_STORMS
    20,   // QUEST_KOKIRI_EMERALD
    46,   // QUEST_GORON_RUBY
    72,   // QUEST_ZORA_SAPPHIRE
    -110, // QUEST_STONE_OF_AGONY
    -86,  // QUEST_GERUDOS_CARD
    -110, // QUEST_SKULL_TOKEN
    -54,  // QUEST_HEART_PIECE
    -98,  // QUAD_QUEST_SONG_NOTE_A1
    -86,  // QUAD_QUEST_SONG_NOTE_A2
    -74,  // QUAD_QUEST_SONG_NOTE_A3
    -62,  // QUAD_QUEST_SONG_NOTE_A4
    -50,  // QUAD_QUEST_SONG_NOTE_A5
    -38,  // QUAD_QUEST_SONG_NOTE_A6
    -26,  // QUAD_QUEST_SONG_NOTE_A7
    -14,  // QUAD_QUEST_SONG_NOTE_A8
    -98,  // QUAD_QUEST_SONG_NOTE_B1
    -86,  // QUAD_QUEST_SONG_NOTE_B2
    -74,  // QUAD_QUEST_SONG_NOTE_B3
    -62,  // QUAD_QUEST_SONG_NOTE_B4
    -50,  // QUAD_QUEST_SONG_NOTE_B5
    -38,  // QUAD_QUEST_SONG_NOTE_B6
    -26,  // QUAD_QUEST_SONG_NOTE_B7
    -14,  // QUAD_QUEST_SONG_NOTE_B8
    -88,  // QUAD_QUEST_SKULL_TOKENS_DIGIT1_SHADOW
    -81,  // QUAD_QUEST_SKULL_TOKENS_DIGIT2_SHADOW
    -72,  // QUAD_QUEST_SKULL_TOKENS_DIGIT3_SHADOW
    -90,  // QUAD_QUEST_SKULL_TOKENS_DIGIT1
    -83,  // QUAD_QUEST_SKULL_TOKENS_DIGIT2
    -74,  // QUAD_QUEST_SKULL_TOKENS_DIGIT3
};

static s16 sQuestQuadsY[] = {
    38,  // QUEST_MEDALLION_FOREST
    6,   // QUEST_MEDALLION_FIRE
    -12, // QUEST_MEDALLION_WATER
    6,   // QUEST_MEDALLION_SPIRIT
    38,  // QUEST_MEDALLION_SHADOW
    56,  // QUEST_MEDALLION_LIGHT
    -20, // QUEST_SONG_MINUET
    -20, // QUEST_SONG_BOLERO
    -20, // QUEST_SONG_SERENADE
    -20, // QUEST_SONG_REQUIEM
    -20, // QUEST_SONG_NOCTURNE
    -20, // QUEST_SONG_PRELUDE
    2,   // QUEST_SONG_LULLABY
    2,   // QUEST_SONG_EPONA
    2,   // QUEST_SONG_SARIA
    2,   // QUEST_SONG_SUN
    2,   // QUEST_SONG_TIME
    2,   // QUEST_SONG_STORMS
    -46, // QUEST_KOKIRI_EMERALD
    -46, // QUEST_GORON_RUBY
    -46, // QUEST_ZORA_SAPPHIRE
    58,  // QUEST_STONE_OF_AGONY
    58,  // QUEST_GERUDOS_CARD
    34,  // QUEST_SKULL_TOKEN
    58,  // QUEST_HEART_PIECE
    -52, // QUAD_QUEST_SONG_NOTE_A1
    -52, // QUAD_QUEST_SONG_NOTE_A2
    -52, // QUAD_QUEST_SONG_NOTE_A3
    -52, // QUAD_QUEST_SONG_NOTE_A4
    -52, // QUAD_QUEST_SONG_NOTE_A5
    -52, // QUAD_QUEST_SONG_NOTE_A6
    -52, // QUAD_QUEST_SONG_NOTE_A7
    -52, // QUAD_QUEST_SONG_NOTE_A8
    -52, // QUAD_QUEST_SONG_NOTE_B1
    -52, // QUAD_QUEST_SONG_NOTE_B2
    -52, // QUAD_QUEST_SONG_NOTE_B3
    -52, // QUAD_QUEST_SONG_NOTE_B4
    -52, // QUAD_QUEST_SONG_NOTE_B5
    -52, // QUAD_QUEST_SONG_NOTE_B6
    -52, // QUAD_QUEST_SONG_NOTE_B7
    -52, // QUAD_QUEST_SONG_NOTE_B8
    34,  // QUAD_QUEST_SKULL_TOKENS_DIGIT1_SHADOW
    34,  // QUAD_QUEST_SKULL_TOKENS_DIGIT2_SHADOW
    34,  // QUAD_QUEST_SKULL_TOKENS_DIGIT3_SHADOW
    36,  // QUAD_QUEST_SKULL_TOKENS_DIGIT1
    36,  // QUAD_QUEST_SKULL_TOKENS_DIGIT2
    36,  // QUAD_QUEST_SKULL_TOKENS_DIGIT3
};

static s16 sQuestQuadsSize[] = {
    24, // QUEST_MEDALLION_FOREST
    24, // QUEST_MEDALLION_FIRE
    24, // QUEST_MEDALLION_WATER
    24, // QUEST_MEDALLION_SPIRIT
    24, // QUEST_MEDALLION_SHADOW
    24, // QUEST_MEDALLION_LIGHT
    24, // QUEST_SONG_MINUET
    24, // QUEST_SONG_BOLERO
    24, // QUEST_SONG_SERENADE
    24, // QUEST_SONG_REQUIEM
    24, // QUEST_SONG_NOCTURNE
    24, // QUEST_SONG_PRELUDE
    24, // QUEST_SONG_LULLABY
    24, // QUEST_SONG_EPONA
    24, // QUEST_SONG_SARIA
    24, // QUEST_SONG_SUN
    24, // QUEST_SONG_TIME
    24, // QUEST_SONG_STORMS
    24, // QUEST_KOKIRI_EMERALD
    24, // QUEST_GORON_RUBY
    24, // QUEST_ZORA_SAPPHIRE
    24, // QUEST_STONE_OF_AGONY
    24, // QUEST_GERUDOS_CARD
    24, // QUEST_SKULL_TOKEN
    48, // QUEST_HEART_PIECE
    16, // QUAD_QUEST_SONG_NOTE_A1
    16, // QUAD_QUEST_SONG_NOTE_A2
    16, // QUAD_QUEST_SONG_NOTE_A3
    16, // QUAD_QUEST_SONG_NOTE_A4
    16, // QUAD_QUEST_SONG_NOTE_A5
    16, // QUAD_QUEST_SONG_NOTE_A6
    16, // QUAD_QUEST_SONG_NOTE_A7
    16, // QUAD_QUEST_SONG_NOTE_A8
    16, // QUAD_QUEST_SONG_NOTE_B1
    16, // QUAD_QUEST_SONG_NOTE_B2
    16, // QUAD_QUEST_SONG_NOTE_B3
    16, // QUAD_QUEST_SONG_NOTE_B4
    16, // QUAD_QUEST_SONG_NOTE_B5
    16, // QUAD_QUEST_SONG_NOTE_B6
    16, // QUAD_QUEST_SONG_NOTE_B7
    16, // QUAD_QUEST_SONG_NOTE_B8
    16, // QUAD_QUEST_SKULL_TOKENS_DIGIT1_SHADOW
    16, // QUAD_QUEST_SKULL_TOKENS_DIGIT2_SHADOW
    16, // QUAD_QUEST_SKULL_TOKENS_DIGIT3_SHADOW
    16, // QUAD_QUEST_SKULL_TOKENS_DIGIT1
    16, // QUAD_QUEST_SKULL_TOKENS_DIGIT2
    16, // QUAD_QUEST_SKULL_TOKENS_DIGIT3
};

void KaleidoScope_SetVertices(PlayState* play, GraphicsContext* gfxCtx) {
    PauseContext* pauseCtx = &play->pauseCtx;
    s16 vtx_x_;
    s16 i;
    s16 j;
    s16 k;
    s16 vtx_y;

    pauseCtx->offsetY = 0;

    if ((pauseCtx->state == PAUSE_STATE_OPENING_1) ||
        (pauseCtx->state >= PAUSE_STATE_CLOSING
         /* PAUSE_STATE_CLOSING, PAUSE_STATE_RESUME_GAMEPLAY */) ||
        ((pauseCtx->state == PAUSE_STATE_SAVE_PROMPT) &&
         ((pauseCtx->savePromptState == PAUSE_SAVE_PROMPT_STATE_CLOSING) ||
          (pauseCtx->savePromptState == PAUSE_SAVE_PROMPT_STATE_CLOSING_AFTER_SAVED))) ||
        ((pauseCtx->state >= PAUSE_STATE_8) && (pauseCtx->state <= PAUSE_STATE_13)
         /* PAUSE_STATE_8, PAUSE_STATE_9, PAUSE_STATE_10, PAUSE_STATE_11, PAUSE_STATE_12, PAUSE_STATE_13 */)) {
        pauseCtx->offsetY = 80;
    }

    pauseCtx->itemPageVtx = GRAPH_ALLOC(gfxCtx, ((PAGE_BG_QUADS + VTX_PAGE_ITEM_QUADS) * 4) * sizeof(Vtx));
    KaleidoScope_SetPageVertices(play, pauseCtx->itemPageVtx, VTX_PAGE_ITEM, VTX_PAGE_ITEM_QUADS);

    pauseCtx->equipPageVtx = GRAPH_ALLOC(gfxCtx, ((PAGE_BG_QUADS + VTX_PAGE_EQUIP_QUADS) * 4) * sizeof(Vtx));
    KaleidoScope_SetPageVertices(play, pauseCtx->equipPageVtx, VTX_PAGE_EQUIP, VTX_PAGE_EQUIP_QUADS);

    if (!sInDungeonScene) {
        pauseCtx->mapPageVtx = GRAPH_ALLOC(
            gfxCtx, ((PAGE_BG_QUADS + VTX_PAGE_MAP_WORLD_QUADS + WORLD_MAP_IMAGE_FRAG_NUM) * 4) * sizeof(Vtx));
        j = KaleidoScope_SetPageVertices(play, pauseCtx->mapPageVtx, VTX_PAGE_MAP_WORLD, VTX_PAGE_MAP_WORLD_QUADS);

        for (i = 0, vtx_y = 58; i < WORLD_MAP_IMAGE_FRAG_NUM; i++, j += 4, vtx_y -= WORLD_MAP_IMAGE_FRAG_HEIGHT) {
            pauseCtx->mapPageVtx[j + 0].v.ob[0] = pauseCtx->mapPageVtx[j + 2].v.ob[0] = 0 - (WORLD_MAP_IMAGE_WIDTH / 2);

            pauseCtx->mapPageVtx[j + 1].v.ob[0] = pauseCtx->mapPageVtx[j + 3].v.ob[0] =
                pauseCtx->mapPageVtx[j + 0].v.ob[0] + WORLD_MAP_IMAGE_WIDTH;

            pauseCtx->mapPageVtx[j + 0].v.ob[1] = pauseCtx->mapPageVtx[j + 1].v.ob[1] = vtx_y + pauseCtx->offsetY;

            pauseCtx->mapPageVtx[j + 2].v.ob[1] = pauseCtx->mapPageVtx[j + 3].v.ob[1] =
                pauseCtx->mapPageVtx[j + 0].v.ob[1] - WORLD_MAP_IMAGE_FRAG_HEIGHT;

            pauseCtx->mapPageVtx[j + 0].v.ob[2] = pauseCtx->mapPageVtx[j + 1].v.ob[2] =
                pauseCtx->mapPageVtx[j + 2].v.ob[2] = pauseCtx->mapPageVtx[j + 3].v.ob[2] = 0;

            pauseCtx->mapPageVtx[j + 0].v.flag = pauseCtx->mapPageVtx[j + 1].v.flag =
                pauseCtx->mapPageVtx[j + 2].v.flag = pauseCtx->mapPageVtx[j + 3].v.flag = 0;

            pauseCtx->mapPageVtx[j + 0].v.tc[0] = pauseCtx->mapPageVtx[j + 0].v.tc[1] =
                pauseCtx->mapPageVtx[j + 1].v.tc[1] = pauseCtx->mapPageVtx[j + 2].v.tc[0] = 0;

            pauseCtx->mapPageVtx[j + 1].v.tc[0] = pauseCtx->mapPageVtx[j + 3].v.tc[0] =
                WORLD_MAP_IMAGE_WIDTH * (1 << 5);

            pauseCtx->mapPageVtx[j + 2].v.tc[1] = pauseCtx->mapPageVtx[j + 3].v.tc[1] =
                WORLD_MAP_IMAGE_FRAG_HEIGHT * (1 << 5);

            pauseCtx->mapPageVtx[j + 0].v.cn[0] = pauseCtx->mapPageVtx[j + 2].v.cn[0] =
                pauseCtx->mapPageVtx[j + 0].v.cn[1] = pauseCtx->mapPageVtx[j + 2].v.cn[1] =
                    pauseCtx->mapPageVtx[j + 0].v.cn[2] = pauseCtx->mapPageVtx[j + 2].v.cn[2] =
                        pauseCtx->mapPageVtx[j + 1].v.cn[0] = pauseCtx->mapPageVtx[j + 3].v.cn[0] =
                            pauseCtx->mapPageVtx[j + 1].v.cn[1] = pauseCtx->mapPageVtx[j + 3].v.cn[1] =
                                pauseCtx->mapPageVtx[j + 1].v.cn[2] = pauseCtx->mapPageVtx[j + 3].v.cn[2] =
                                    pauseCtx->mapPageVtx[j + 0].v.cn[3] = pauseCtx->mapPageVtx[j + 2].v.cn[3] =
                                        pauseCtx->mapPageVtx[j + 1].v.cn[3] = pauseCtx->mapPageVtx[j + 3].v.cn[3] =
                                            pauseCtx->alpha;
        }

        pauseCtx->mapPageVtx[j - 2].v.ob[1] = pauseCtx->mapPageVtx[j - 1].v.ob[1] =
            pauseCtx->mapPageVtx[j - 4].v.ob[1] - (WORLD_MAP_IMAGE_HEIGHT % WORLD_MAP_IMAGE_FRAG_HEIGHT);

        pauseCtx->mapPageVtx[j - 2].v.tc[1] = pauseCtx->mapPageVtx[j - 1].v.tc[1] =
            (WORLD_MAP_IMAGE_HEIGHT % WORLD_MAP_IMAGE_FRAG_HEIGHT) * (1 << 5);
    } else {
        pauseCtx->mapPageVtx = GRAPH_ALLOC(gfxCtx, ((PAGE_BG_QUADS + VTX_PAGE_MAP_DUNGEON_QUADS) * 4) * sizeof(Vtx));
        KaleidoScope_SetPageVertices(play, pauseCtx->mapPageVtx, VTX_PAGE_MAP_DUNGEON, VTX_PAGE_MAP_DUNGEON_QUADS);
    }

    pauseCtx->questPageVtx = GRAPH_ALLOC(gfxCtx, ((PAGE_BG_QUADS + VTX_PAGE_QUEST_QUADS) * 4) * sizeof(Vtx));
    KaleidoScope_SetPageVertices(play, pauseCtx->questPageVtx, VTX_PAGE_QUEST, VTX_PAGE_QUEST_QUADS);

    pauseCtx->cursorVtx = GRAPH_ALLOC(gfxCtx, (PAUSE_QUAD_CURSOR_MAX * 4) * sizeof(Vtx));

    for (i = 0; i < (PAUSE_QUAD_CURSOR_MAX * 4); i++) {
        pauseCtx->cursorVtx[i].v.ob[0] = pauseCtx->cursorVtx[i].v.ob[1] = pauseCtx->cursorVtx[i].v.ob[2] = 0;

        pauseCtx->cursorVtx[i].v.flag = 0;

        pauseCtx->cursorVtx[i].v.tc[0] = pauseCtx->cursorVtx[i].v.tc[1] = 0;

        pauseCtx->cursorVtx[i].v.cn[0] = pauseCtx->cursorVtx[i].v.cn[1] = pauseCtx->cursorVtx[i].v.cn[2] =
            pauseCtx->cursorVtx[i].v.cn[3] = 255;
    }

    // PAUSE_QUAD_CURSOR_TL
    pauseCtx->cursorVtx[1].v.tc[0] = pauseCtx->cursorVtx[2].v.tc[1] = pauseCtx->cursorVtx[3].v.tc[0] =
        pauseCtx->cursorVtx[3].v.tc[1]
        // PAUSE_QUAD_CURSOR_TR
        = pauseCtx->cursorVtx[5].v.tc[0] = pauseCtx->cursorVtx[6].v.tc[1] = pauseCtx->cursorVtx[7].v.tc[0] =
            pauseCtx->cursorVtx[7].v.tc[1]
        // PAUSE_QUAD_CURSOR_BL
        = pauseCtx->cursorVtx[9].v.tc[0] = pauseCtx->cursorVtx[10].v.tc[1] = pauseCtx->cursorVtx[11].v.tc[0] =
            pauseCtx->cursorVtx[11].v.tc[1]
        // PAUSE_QUAD_CURSOR_BR
        = pauseCtx->cursorVtx[13].v.tc[0] = pauseCtx->cursorVtx[14].v.tc[1] = pauseCtx->cursorVtx[15].v.tc[0] =
            pauseCtx->cursorVtx[15].v.tc[1] = 16 * (1 << 5);
    // PAUSE_QUAD_CURSOR_4
    pauseCtx->cursorVtx[17].v.tc[0] = pauseCtx->cursorVtx[18].v.tc[1] = pauseCtx->cursorVtx[19].v.tc[0] =
        pauseCtx->cursorVtx[19].v.tc[1] = 32 * (1 << 5);

    pauseCtx->itemVtx = GRAPH_ALLOC(gfxCtx, (QUAD_ITEM_MAX * 4) * sizeof(Vtx));

    // QUAD_ITEM_GRID_FIRST..QUAD_ITEM_GRID_LAST

    for (k = 0, i = 0, vtx_y = (ITEM_GRID_ROWS * ITEM_GRID_CELL_HEIGHT) / 2 - 6; k < ITEM_GRID_ROWS;
         k++, vtx_y -= ITEM_GRID_CELL_HEIGHT) {
        for (vtx_x_ = 0 - (ITEM_GRID_COLS * ITEM_GRID_CELL_WIDTH) / 2, j = 0; j < ITEM_GRID_COLS;
             j++, i += 4, vtx_x_ += ITEM_GRID_CELL_WIDTH) {
            pauseCtx->itemVtx[i + 0].v.ob[0] = pauseCtx->itemVtx[i + 2].v.ob[0] = vtx_x_ + ITEM_GRID_QUAD_MARGIN;

            pauseCtx->itemVtx[i + 1].v.ob[0] = pauseCtx->itemVtx[i + 3].v.ob[0] =
                pauseCtx->itemVtx[i + 0].v.ob[0] + ITEM_GRID_QUAD_WIDTH;

            pauseCtx->itemVtx[i + 0].v.ob[1] = pauseCtx->itemVtx[i + 1].v.ob[1] =
                vtx_y + pauseCtx->offsetY - ITEM_GRID_QUAD_MARGIN;

            pauseCtx->itemVtx[i + 2].v.ob[1] = pauseCtx->itemVtx[i + 3].v.ob[1] =
                pauseCtx->itemVtx[i + 0].v.ob[1] - ITEM_GRID_QUAD_HEIGHT;

            pauseCtx->itemVtx[i + 0].v.ob[2] = pauseCtx->itemVtx[i + 1].v.ob[2] = pauseCtx->itemVtx[i + 2].v.ob[2] =
                pauseCtx->itemVtx[i + 3].v.ob[2] = 0;

            pauseCtx->itemVtx[i + 0].v.flag = pauseCtx->itemVtx[i + 1].v.flag = pauseCtx->itemVtx[i + 2].v.flag =
                pauseCtx->itemVtx[i + 3].v.flag = 0;

            pauseCtx->itemVtx[i + 0].v.tc[0] = pauseCtx->itemVtx[i + 0].v.tc[1] = pauseCtx->itemVtx[i + 1].v.tc[1] =
                pauseCtx->itemVtx[i + 2].v.tc[0] = 0;

            pauseCtx->itemVtx[i + 1].v.tc[0] = pauseCtx->itemVtx[i + 2].v.tc[1] = pauseCtx->itemVtx[i + 3].v.tc[0] =
                pauseCtx->itemVtx[i + 3].v.tc[1] = ITEM_GRID_QUAD_TEX_SIZE * (1 << 5);

            pauseCtx->itemVtx[i + 0].v.cn[0] = pauseCtx->itemVtx[i + 1].v.cn[0] = pauseCtx->itemVtx[i + 2].v.cn[0] =
                pauseCtx->itemVtx[i + 3].v.cn[0] = pauseCtx->itemVtx[i + 0].v.cn[1] = pauseCtx->itemVtx[i + 1].v.cn[1] =
                    pauseCtx->itemVtx[i + 2].v.cn[1] = pauseCtx->itemVtx[i + 3].v.cn[1] =
                        pauseCtx->itemVtx[i + 0].v.cn[2] = pauseCtx->itemVtx[i + 1].v.cn[2] =
                            pauseCtx->itemVtx[i + 2].v.cn[2] = pauseCtx->itemVtx[i + 3].v.cn[2] = 255;

            pauseCtx->itemVtx[i + 0].v.cn[3] = pauseCtx->itemVtx[i + 1].v.cn[3] = pauseCtx->itemVtx[i + 2].v.cn[3] =
                pauseCtx->itemVtx[i + 3].v.cn[3] = 255;
        }
    }

    // QUAD_ITEM_GRID_SELECTED_C_LEFT, QUAD_ITEM_GRID_SELECTED_C_DOWN, QUAD_ITEM_GRID_SELECTED_C_RIGHT

    for (j = 1; j < 4; j++, i += 4) {
        if (gSaveContext.save.info.equips.cButtonSlots[j - 1] != ITEM_NONE) {
            k = gSaveContext.save.info.equips.cButtonSlots[j - 1] * 4;

            pauseCtx->itemVtx[i + 0].v.ob[0] = pauseCtx->itemVtx[i + 2].v.ob[0] =
                pauseCtx->itemVtx[k].v.ob[0] + ITEM_GRID_SELECTED_QUAD_MARGIN;

            pauseCtx->itemVtx[i + 1].v.ob[0] = pauseCtx->itemVtx[i + 3].v.ob[0] =
                pauseCtx->itemVtx[i + 0].v.ob[0] + ITEM_GRID_SELECTED_QUAD_WIDTH;

            pauseCtx->itemVtx[i + 0].v.ob[1] = pauseCtx->itemVtx[i + 1].v.ob[1] =
                pauseCtx->itemVtx[k].v.ob[1] - ITEM_GRID_SELECTED_QUAD_MARGIN;

            pauseCtx->itemVtx[i + 2].v.ob[1] = pauseCtx->itemVtx[i + 3].v.ob[1] =
                pauseCtx->itemVtx[i + 0].v.ob[1] - ITEM_GRID_SELECTED_QUAD_HEIGHT;

            pauseCtx->itemVtx[i + 0].v.ob[2] = pauseCtx->itemVtx[i + 1].v.ob[2] = pauseCtx->itemVtx[i + 2].v.ob[2] =
                pauseCtx->itemVtx[i + 3].v.ob[2] = 0;

            pauseCtx->itemVtx[i + 0].v.flag = pauseCtx->itemVtx[i + 1].v.flag = pauseCtx->itemVtx[i + 2].v.flag =
                pauseCtx->itemVtx[i + 3].v.flag = 0;

            pauseCtx->itemVtx[i + 0].v.tc[0] = pauseCtx->itemVtx[i + 0].v.tc[1] = pauseCtx->itemVtx[i + 1].v.tc[1] =
                pauseCtx->itemVtx[i + 2].v.tc[0] = 0;

            pauseCtx->itemVtx[i + 1].v.tc[0] = pauseCtx->itemVtx[i + 2].v.tc[1] = pauseCtx->itemVtx[i + 3].v.tc[0] =
                pauseCtx->itemVtx[i + 3].v.tc[1] = ITEM_GRID_SELECTED_QUAD_TEX_SIZE * (1 << 5);

            pauseCtx->itemVtx[i + 0].v.cn[0] = pauseCtx->itemVtx[i + 1].v.cn[0] = pauseCtx->itemVtx[i + 2].v.cn[0] =
                pauseCtx->itemVtx[i + 3].v.cn[0] = pauseCtx->itemVtx[i + 0].v.cn[1] = pauseCtx->itemVtx[i + 1].v.cn[1] =
                    pauseCtx->itemVtx[i + 2].v.cn[1] = pauseCtx->itemVtx[i + 3].v.cn[1] =
                        pauseCtx->itemVtx[i + 0].v.cn[2] = pauseCtx->itemVtx[i + 1].v.cn[2] =
                            pauseCtx->itemVtx[i + 2].v.cn[2] = pauseCtx->itemVtx[i + 3].v.cn[2] = 255;

            pauseCtx->itemVtx[i + 0].v.cn[3] = pauseCtx->itemVtx[i + 1].v.cn[3] = pauseCtx->itemVtx[i + 2].v.cn[3] =
                pauseCtx->itemVtx[i + 3].v.cn[3] = pauseCtx->alpha;
        } else {
            // No item equipped on the C button, put the quad out of view

            pauseCtx->itemVtx[i + 0].v.ob[0] = pauseCtx->itemVtx[i + 2].v.ob[0] = -300;

            pauseCtx->itemVtx[i + 1].v.ob[0] = pauseCtx->itemVtx[i + 3].v.ob[0] =
                pauseCtx->itemVtx[i + 0].v.ob[0] + ITEM_GRID_SELECTED_QUAD_WIDTH;

            pauseCtx->itemVtx[i + 0].v.ob[1] = pauseCtx->itemVtx[i + 1].v.ob[1] = 300;

            pauseCtx->itemVtx[i + 2].v.ob[1] = pauseCtx->itemVtx[i + 3].v.ob[1] =
                pauseCtx->itemVtx[i + 0].v.ob[1] - ITEM_GRID_SELECTED_QUAD_HEIGHT;
        }
    }

    // QUAD_ITEM_AMMO_*

    for (i = QUAD_ITEM_AMMO_FIRST * 4, j = 0; j < 7; j++) {
        k = sItemVtxQuadsWithAmmo[j];

        // tens

        pauseCtx->itemVtx[i + 0].v.ob[0] = pauseCtx->itemVtx[i + 2].v.ob[0] =
            pauseCtx->itemVtx[k].v.ob[0] + ITEM_AMMO_TENS_QUAD_OFFSET_X;

        pauseCtx->itemVtx[i + 1].v.ob[0] = pauseCtx->itemVtx[i + 3].v.ob[0] =
            pauseCtx->itemVtx[i + 0].v.ob[0] + ITEM_AMMO_DIGIT_QUAD_WIDTH;

        pauseCtx->itemVtx[i + 0].v.ob[1] = pauseCtx->itemVtx[i + 1].v.ob[1] =
            pauseCtx->itemVtx[k].v.ob[1] - ITEM_AMMO_TENS_QUAD_OFFSET_Y;

        pauseCtx->itemVtx[i + 2].v.ob[1] = pauseCtx->itemVtx[i + 3].v.ob[1] =
            pauseCtx->itemVtx[i + 0].v.ob[1] - ITEM_AMMO_DIGIT_QUAD_HEIGHT;

        // units

        pauseCtx->itemVtx[i + 4].v.ob[0] = pauseCtx->itemVtx[i + 6].v.ob[0] =
            pauseCtx->itemVtx[i + 0].v.ob[0] + ITEM_AMMO_UNITS_QUAD_OFFSET_X;

        pauseCtx->itemVtx[i + 5].v.ob[0] = pauseCtx->itemVtx[i + 7].v.ob[0] =
            pauseCtx->itemVtx[i + 4].v.ob[0] + ITEM_AMMO_DIGIT_QUAD_WIDTH;

        pauseCtx->itemVtx[i + 4].v.ob[1] = pauseCtx->itemVtx[i + 5].v.ob[1] =
            pauseCtx->itemVtx[i + 0].v.ob[1] - ITEM_AMMO_UNITS_QUAD_OFFSET_Y;

        pauseCtx->itemVtx[i + 6].v.ob[1] = pauseCtx->itemVtx[i + 7].v.ob[1] =
            pauseCtx->itemVtx[i + 4].v.ob[1] - ITEM_AMMO_DIGIT_QUAD_HEIGHT;

        // tens, units

        for (k = 0; k < 2; k++, i += 4) {
            pauseCtx->itemVtx[i + 0].v.ob[2] = pauseCtx->itemVtx[i + 1].v.ob[2] = pauseCtx->itemVtx[i + 2].v.ob[2] =
                pauseCtx->itemVtx[i + 3].v.ob[2] = 0;

            pauseCtx->itemVtx[i + 0].v.flag = pauseCtx->itemVtx[i + 1].v.flag = pauseCtx->itemVtx[i + 2].v.flag =
                pauseCtx->itemVtx[i + 3].v.flag = 0;

            pauseCtx->itemVtx[i + 0].v.tc[0] = pauseCtx->itemVtx[i + 0].v.tc[1] = pauseCtx->itemVtx[i + 1].v.tc[1] =
                pauseCtx->itemVtx[i + 2].v.tc[0] = 0;

            pauseCtx->itemVtx[i + 1].v.tc[0] = pauseCtx->itemVtx[i + 2].v.tc[1] = pauseCtx->itemVtx[i + 3].v.tc[0] =
                pauseCtx->itemVtx[i + 3].v.tc[1] = ITEM_AMMO_DIGIT_QUAD_TEX_SIZE * (1 << 5);

            pauseCtx->itemVtx[i + 0].v.cn[0] = pauseCtx->itemVtx[i + 1].v.cn[0] = pauseCtx->itemVtx[i + 2].v.cn[0] =
                pauseCtx->itemVtx[i + 3].v.cn[0] = pauseCtx->itemVtx[i + 0].v.cn[1] = pauseCtx->itemVtx[i + 1].v.cn[1] =
                    pauseCtx->itemVtx[i + 2].v.cn[1] = pauseCtx->itemVtx[i + 3].v.cn[1] =
                        pauseCtx->itemVtx[i + 0].v.cn[2] = pauseCtx->itemVtx[i + 1].v.cn[2] =
                            pauseCtx->itemVtx[i + 2].v.cn[2] = pauseCtx->itemVtx[i + 3].v.cn[2] = 255;

            pauseCtx->itemVtx[i + 0].v.cn[3] = pauseCtx->itemVtx[i + 1].v.cn[3] = pauseCtx->itemVtx[i + 2].v.cn[3] =
                pauseCtx->itemVtx[i + 3].v.cn[3] = pauseCtx->alpha;
        }
    }

    pauseCtx->equipVtx = GRAPH_ALLOC(gfxCtx, (QUAD_EQUIP_MAX * 4) * sizeof(Vtx));

    // QUAD_EQUIP_UPG_BULLETBAG_QUIVER, QUAD_EQUIP_SWORD_KOKIRI, QUAD_EQUIP_SWORD_MASTER, QUAD_EQUIP_SWORD_BIGGORON,
    // QUAD_EQUIP_UPG_BOMB_BAG, QUAD_EQUIP_SHIELD_DEKU, QUAD_EQUIP_SHIELD_HYLIAN, QUAD_EQUIP_SHIELD_MIRROR,
    // QUAD_EQUIP_UPG_STRENGTH, QUAD_EQUIP_TUNIC_KOKIRI, QUAD_EQUIP_TUNIC_GORON, QUAD_EQUIP_TUNIC_ZORA,
    // QUAD_EQUIP_UPG_SCALE, QUAD_EQUIP_BOOTS_KOKIRI, QUAD_EQUIP_BOOTS_IRON, QUAD_EQUIP_BOOTS_HOVER

    // for each row
    for (k = 0, i = 0, vtx_y = (EQUIP_TYPE_MAX * EQUIP_GRID_CELL_HEIGHT) / 2 - 6; i < EQUIP_TYPE_MAX;
         i++, vtx_y -= EQUIP_GRID_CELL_HEIGHT) {
        // for each column
        for (j = 0; j < 4; j++, k += 4) {
            pauseCtx->equipVtx[k + 0].v.ob[0] = pauseCtx->equipVtx[k + 2].v.ob[0] =
                sEquipColumnsX[j] + EQUIP_GRID_QUAD_MARGIN;

            pauseCtx->equipVtx[k + 1].v.ob[0] = pauseCtx->equipVtx[k + 3].v.ob[0] =
                pauseCtx->equipVtx[k + 0].v.ob[0] + EQUIP_GRID_QUAD_WIDTH;

            pauseCtx->equipVtx[k + 0].v.ob[1] = pauseCtx->equipVtx[k + 1].v.ob[1] =
                vtx_y + pauseCtx->offsetY - EQUIP_GRID_QUAD_MARGIN;

            pauseCtx->equipVtx[k + 2].v.ob[1] = pauseCtx->equipVtx[k + 3].v.ob[1] =
                pauseCtx->equipVtx[k + 0].v.ob[1] - EQUIP_GRID_QUAD_HEIGHT;

            pauseCtx->equipVtx[k + 0].v.ob[2] = pauseCtx->equipVtx[k + 1].v.ob[2] = pauseCtx->equipVtx[k + 2].v.ob[2] =
                pauseCtx->equipVtx[k + 3].v.ob[2] = 0;

            pauseCtx->equipVtx[k + 0].v.flag = pauseCtx->equipVtx[k + 1].v.flag = pauseCtx->equipVtx[k + 2].v.flag =
                pauseCtx->equipVtx[k + 3].v.flag = 0;

            pauseCtx->equipVtx[k + 0].v.tc[0] = pauseCtx->equipVtx[k + 0].v.tc[1] = pauseCtx->equipVtx[k + 1].v.tc[1] =
                pauseCtx->equipVtx[k + 2].v.tc[0] = 0;

            pauseCtx->equipVtx[k + 1].v.tc[0] = pauseCtx->equipVtx[k + 2].v.tc[1] = pauseCtx->equipVtx[k + 3].v.tc[0] =
                pauseCtx->equipVtx[k + 3].v.tc[1] = EQUIP_GRID_QUAD_TEX_SIZE * (1 << 5);

            pauseCtx->equipVtx[k + 0].v.cn[0] = pauseCtx->equipVtx[k + 1].v.cn[0] = pauseCtx->equipVtx[k + 2].v.cn[0] =
                pauseCtx->equipVtx[k + 3].v.cn[0] = pauseCtx->equipVtx[k + 0].v.cn[1] =
                    pauseCtx->equipVtx[k + 1].v.cn[1] = pauseCtx->equipVtx[k + 2].v.cn[1] =
                        pauseCtx->equipVtx[k + 3].v.cn[1] = pauseCtx->equipVtx[k + 0].v.cn[2] =
                            pauseCtx->equipVtx[k + 1].v.cn[2] = pauseCtx->equipVtx[k + 2].v.cn[2] =
                                pauseCtx->equipVtx[k + 3].v.cn[2] = 255;

            pauseCtx->equipVtx[k + 0].v.cn[3] = pauseCtx->equipVtx[k + 1].v.cn[3] = pauseCtx->equipVtx[k + 2].v.cn[3] =
                pauseCtx->equipVtx[k + 3].v.cn[3] = pauseCtx->alpha;
        }
    }

    // QUAD_EQUIP_SELECTED_SWORD, QUAD_EQUIP_SELECTED_SHIELD, QUAD_EQUIP_SELECTED_TUNIC, QUAD_EQUIP_SELECTED_BOOTS

    for (j = 0; j < EQUIP_TYPE_MAX; j++, k += 4) {
        if (CUR_EQUIP_VALUE(j) != 0) {
            i = (CUR_EQUIP_VALUE(j) - 1 + sEquipQuadsFirstByEquipType_[j]) * 4;

            pauseCtx->equipVtx[k + 0].v.ob[0] = pauseCtx->equipVtx[k + 2].v.ob[0] =
                pauseCtx->equipVtx[i].v.ob[0] + EQUIP_GRID_SELECTED_QUAD_MARGIN;

            pauseCtx->equipVtx[k + 1].v.ob[0] = pauseCtx->equipVtx[k + 3].v.ob[0] =
                pauseCtx->equipVtx[k + 0].v.ob[0] + EQUIP_GRID_SELECTED_QUAD_WIDTH;

            pauseCtx->equipVtx[k + 0].v.ob[1] = pauseCtx->equipVtx[k + 1].v.ob[1] =
                pauseCtx->equipVtx[i].v.ob[1] - EQUIP_GRID_SELECTED_QUAD_MARGIN;

            pauseCtx->equipVtx[k + 2].v.ob[1] = pauseCtx->equipVtx[k + 3].v.ob[1] =
                pauseCtx->equipVtx[k + 0].v.ob[1] - EQUIP_GRID_SELECTED_QUAD_HEIGHT;

            pauseCtx->equipVtx[k + 0].v.ob[2] = pauseCtx->equipVtx[k + 1].v.ob[2] = pauseCtx->equipVtx[k + 2].v.ob[2] =
                pauseCtx->equipVtx[k + 3].v.ob[2] = 0;

            pauseCtx->equipVtx[k + 0].v.flag = pauseCtx->equipVtx[k + 1].v.flag = pauseCtx->equipVtx[k + 2].v.flag =
                pauseCtx->equipVtx[k + 3].v.flag = 0;

            pauseCtx->equipVtx[k + 0].v.tc[0] = pauseCtx->equipVtx[k + 0].v.tc[1] = pauseCtx->equipVtx[k + 1].v.tc[1] =
                pauseCtx->equipVtx[k + 2].v.tc[0] = 0;

            pauseCtx->equipVtx[k + 1].v.tc[0] = pauseCtx->equipVtx[k + 2].v.tc[1] = pauseCtx->equipVtx[k + 3].v.tc[0] =
                pauseCtx->equipVtx[k + 3].v.tc[1] = EQUIP_GRID_SELECTED_QUAD_TEX_SIZE * (1 << 5);

            pauseCtx->equipVtx[k + 0].v.cn[0] = pauseCtx->equipVtx[k + 1].v.cn[0] = pauseCtx->equipVtx[k + 2].v.cn[0] =
                pauseCtx->equipVtx[k + 3].v.cn[0] = pauseCtx->equipVtx[k + 0].v.cn[1] =
                    pauseCtx->equipVtx[k + 1].v.cn[1] = pauseCtx->equipVtx[k + 2].v.cn[1] =
                        pauseCtx->equipVtx[k + 3].v.cn[1] = pauseCtx->equipVtx[k + 0].v.cn[2] =
                            pauseCtx->equipVtx[k + 1].v.cn[2] = pauseCtx->equipVtx[k + 2].v.cn[2] =
                                pauseCtx->equipVtx[k + 3].v.cn[2] = 255;

            pauseCtx->equipVtx[k + 0].v.cn[3] = pauseCtx->equipVtx[k + 1].v.cn[3] = pauseCtx->equipVtx[k + 2].v.cn[3] =
                pauseCtx->equipVtx[k + 3].v.cn[3] = pauseCtx->alpha;
        }
    }

    // QUAD_EQUIP_PLAYER_FIRST..QUAD_EQUIP_PLAYER_LAST

    vtx_x_ = PAUSE_EQUIP_PLAYER_HEIGHT;
    vtx_y = 50;
    while (true) {
        pauseCtx->equipVtx[k + 0].v.ob[0] = pauseCtx->equipVtx[k + 2].v.ob[0] = -64;

        pauseCtx->equipVtx[k + 1].v.ob[0] = pauseCtx->equipVtx[k + 3].v.ob[0] =
            pauseCtx->equipVtx[k + 0].v.ob[0] + PAUSE_EQUIP_PLAYER_WIDTH;

        pauseCtx->equipVtx[k + 0].v.ob[1] = pauseCtx->equipVtx[k + 1].v.ob[1] = vtx_y + pauseCtx->offsetY;

        pauseCtx->equipVtx[k + 2].v.ob[1] = pauseCtx->equipVtx[k + 3].v.ob[1] =
            pauseCtx->equipVtx[k + 0].v.ob[1] - PAUSE_EQUIP_PLAYER_FRAG_HEIGHT;

        pauseCtx->equipVtx[k + 0].v.ob[2] = pauseCtx->equipVtx[k + 1].v.ob[2] = pauseCtx->equipVtx[k + 2].v.ob[2] =
            pauseCtx->equipVtx[k + 3].v.ob[2] = 0;

        pauseCtx->equipVtx[k + 0].v.flag = pauseCtx->equipVtx[k + 1].v.flag = pauseCtx->equipVtx[k + 2].v.flag =
            pauseCtx->equipVtx[k + 3].v.flag = 0;

        pauseCtx->equipVtx[k + 0].v.tc[0] = pauseCtx->equipVtx[k + 0].v.tc[1] = pauseCtx->equipVtx[k + 1].v.tc[1] =
            pauseCtx->equipVtx[k + 2].v.tc[0] = 0;

        pauseCtx->equipVtx[k + 1].v.tc[0] = pauseCtx->equipVtx[k + 3].v.tc[0] = PAUSE_EQUIP_PLAYER_WIDTH * (1 << 5);

        pauseCtx->equipVtx[k + 2].v.tc[1] = pauseCtx->equipVtx[k + 3].v.tc[1] =
            PAUSE_EQUIP_PLAYER_FRAG_HEIGHT * (1 << 5);

        pauseCtx->equipVtx[k + 0].v.cn[0] = pauseCtx->equipVtx[k + 1].v.cn[0] = pauseCtx->equipVtx[k + 2].v.cn[0] =
            pauseCtx->equipVtx[k + 3].v.cn[0] = pauseCtx->equipVtx[k + 0].v.cn[1] = pauseCtx->equipVtx[k + 1].v.cn[1] =
                pauseCtx->equipVtx[k + 2].v.cn[1] = pauseCtx->equipVtx[k + 3].v.cn[1] =
                    pauseCtx->equipVtx[k + 0].v.cn[2] = pauseCtx->equipVtx[k + 1].v.cn[2] =
                        pauseCtx->equipVtx[k + 2].v.cn[2] = pauseCtx->equipVtx[k + 3].v.cn[2] = 255;

        pauseCtx->equipVtx[k + 0].v.cn[3] = pauseCtx->equipVtx[k + 1].v.cn[3] = pauseCtx->equipVtx[k + 2].v.cn[3] =
            pauseCtx->equipVtx[k + 3].v.cn[3] = pauseCtx->alpha;

        vtx_x_ -= PAUSE_EQUIP_PLAYER_FRAG_HEIGHT;
        vtx_y -= PAUSE_EQUIP_PLAYER_FRAG_HEIGHT;

        if (vtx_x_ < 0) {
            pauseCtx->equipVtx[k + 2].v.ob[1] = pauseCtx->equipVtx[k + 3].v.ob[1] =
                pauseCtx->equipVtx[k + 0].v.ob[1] - (PAUSE_EQUIP_PLAYER_HEIGHT % PAUSE_EQUIP_PLAYER_FRAG_HEIGHT);

            pauseCtx->equipVtx[k + 2].v.tc[1] = pauseCtx->equipVtx[k + 3].v.tc[1] =
                (PAUSE_EQUIP_PLAYER_HEIGHT % PAUSE_EQUIP_PLAYER_FRAG_HEIGHT) * (1 << 5);

            break;
        }

        k += 4;
    }

    pauseCtx->questVtx = GRAPH_ALLOC(gfxCtx, QUAD_QUEST_MAX * 4 * sizeof(Vtx));

    for (k = 0, j = 0; j < QUAD_QUEST_MAX; j++, k += 4) {
        s16 quadWidth = sQuestQuadsSize[j];

        if ((j < QUEST_SONG_MINUET) || (j >= QUAD_QUEST_SKULL_TOKENS_DIGIT1_SHADOW)) {
            pauseCtx->questVtx[k + 0].v.ob[0] = pauseCtx->questVtx[k + 2].v.ob[0] = sQuestQuadsX[j];

            pauseCtx->questVtx[k + 1].v.ob[0] = pauseCtx->questVtx[k + 3].v.ob[0] =
                pauseCtx->questVtx[k + 0].v.ob[0] + sQuestQuadsSize[j];

            pauseCtx->questVtx[k + 0].v.ob[1] = pauseCtx->questVtx[k + 1].v.ob[1] = sQuestQuadsY[j] + pauseCtx->offsetY;

            pauseCtx->questVtx[k + 2].v.ob[1] = pauseCtx->questVtx[k + 3].v.ob[1] =
                pauseCtx->questVtx[k + 0].v.ob[1] - sQuestQuadsSize[j];

            if (j >= QUAD_QUEST_SKULL_TOKENS_DIGIT1_SHADOW) {
                pauseCtx->questVtx[k + 1].v.ob[0] = pauseCtx->questVtx[k + 3].v.ob[0] =
                    pauseCtx->questVtx[k + 0].v.ob[0] + 8;

                pauseCtx->questVtx[k + 0].v.ob[1] = pauseCtx->questVtx[k + 1].v.ob[1] =
                    sQuestQuadsY[j] + pauseCtx->offsetY - 6;

                pauseCtx->questVtx[k + 2].v.ob[1] = pauseCtx->questVtx[k + 3].v.ob[1] =
                    pauseCtx->questVtx[k + 0].v.ob[1] - 16;

                quadWidth = 8;
            }
        } else {
            if ((j >= QUEST_SONG_MINUET) && (j < QUEST_KOKIRI_EMERALD)) {
                quadWidth = 16;
            }

            pauseCtx->questVtx[k + 0].v.ob[0] = pauseCtx->questVtx[k + 2].v.ob[0] = sQuestQuadsX[j] + 2;

            pauseCtx->questVtx[k + 1].v.ob[0] = pauseCtx->questVtx[k + 3].v.ob[0] =
                pauseCtx->questVtx[k + 0].v.ob[0] + quadWidth - 4;

            pauseCtx->questVtx[k + 0].v.ob[1] = pauseCtx->questVtx[k + 1].v.ob[1] =
                sQuestQuadsY[j] + pauseCtx->offsetY - 2;

            pauseCtx->questVtx[k + 2].v.ob[1] = pauseCtx->questVtx[k + 3].v.ob[1] =
                pauseCtx->questVtx[k + 0].v.ob[1] - sQuestQuadsSize[j] + 4;
        }

        pauseCtx->questVtx[k + 0].v.ob[2] = pauseCtx->questVtx[k + 1].v.ob[2] = pauseCtx->questVtx[k + 2].v.ob[2] =
            pauseCtx->questVtx[k + 3].v.ob[2] = 0;

        pauseCtx->questVtx[k + 0].v.flag = pauseCtx->questVtx[k + 1].v.flag = pauseCtx->questVtx[k + 2].v.flag =
            pauseCtx->questVtx[k + 3].v.flag = 0;

        pauseCtx->questVtx[k + 0].v.tc[0] = pauseCtx->questVtx[k + 0].v.tc[1] = pauseCtx->questVtx[k + 1].v.tc[1] =
            pauseCtx->questVtx[k + 2].v.tc[0] = 0;

        pauseCtx->questVtx[k + 1].v.tc[0] = pauseCtx->questVtx[k + 3].v.tc[0] = quadWidth << 5;
        pauseCtx->questVtx[k + 2].v.tc[1] = pauseCtx->questVtx[k + 3].v.tc[1] = sQuestQuadsSize[j] << 5;

        pauseCtx->questVtx[k + 0].v.cn[0] = pauseCtx->questVtx[k + 1].v.cn[0] = pauseCtx->questVtx[k + 2].v.cn[0] =
            pauseCtx->questVtx[k + 3].v.cn[0] = pauseCtx->questVtx[k + 0].v.cn[1] = pauseCtx->questVtx[k + 1].v.cn[1] =
                pauseCtx->questVtx[k + 2].v.cn[1] = pauseCtx->questVtx[k + 3].v.cn[1] =
                    pauseCtx->questVtx[k + 0].v.cn[2] = pauseCtx->questVtx[k + 1].v.cn[2] =
                        pauseCtx->questVtx[k + 2].v.cn[2] = pauseCtx->questVtx[k + 3].v.cn[2] = 255;

        pauseCtx->questVtx[k + 0].v.cn[3] = pauseCtx->questVtx[k + 1].v.cn[3] = pauseCtx->questVtx[k + 2].v.cn[3] =
            pauseCtx->questVtx[k + 3].v.cn[3] = pauseCtx->alpha;
    }

    pauseCtx->infoPanelVtx = GRAPH_ALLOC(gfxCtx, 28 * sizeof(Vtx));

    pauseCtx->promptPageVtx = GRAPH_ALLOC(gfxCtx, ((PAGE_BG_QUADS + VTX_PAGE_PROMPT_QUADS) * 4) * sizeof(Vtx));
    KaleidoScope_SetPageVertices(play, pauseCtx->promptPageVtx, VTX_PAGE_PROMPT, VTX_PAGE_PROMPT_QUADS);
}

void KaleidoScope_DrawGameOver(PlayState* play) {
    GraphicsContext* gfxCtx = play->state.gfxCtx;

    OPEN_DISPS(gfxCtx, "../z_kaleido_scope_PAL.c", 3122);

    Gfx_SetupDL_39Opa(gfxCtx);

    gDPSetCycleType(POLY_OPA_DISP++, G_CYC_2CYCLE);
    gDPSetRenderMode(POLY_OPA_DISP++, G_RM_PASS, G_RM_XLU_SURF2);
    gDPSetCombineLERP(POLY_OPA_DISP++, TEXEL1, TEXEL0, PRIM_LOD_FRAC, TEXEL0, 0, 0, 0, TEXEL0, PRIMITIVE, ENVIRONMENT,
                      COMBINED, ENVIRONMENT, COMBINED, 0, PRIMITIVE, 0);

    gDPSetPrimColor(POLY_OPA_DISP++, 0, 80, sColor82ABRed_D_8082AB8C, sColor82ABGreen_D_8082AB90,
                    sColor82ABBlue_D_8082AB94, sColor82ABGameOverPrimAlpha_D_8082AB98);
    gDPSetEnvColor(POLY_OPA_DISP++, sDrawGameOverEnvColorRed_D_8082AB9C, sDrawGameOverEnvColorGreen_D_8082ABA0,
                   sDrawGameOverEnvColorBlue_D_8082ABA4, 255);

    VREG(89) -= 2;

    gDPLoadMultiBlock(POLY_OPA_DISP++, gGameOverP1Tex, 0x0000, G_TX_RENDERTILE, G_IM_FMT_IA, G_IM_SIZ_8b, 64, 32, 0,
                      G_TX_WRAP | G_TX_NOMIRROR, G_TX_WRAP | G_TX_NOMIRROR, G_TX_NOMASK, G_TX_NOMASK, G_TX_NOLOD,
                      G_TX_NOLOD);

    gDPLoadMultiBlock(POLY_OPA_DISP++, gGameOverMaskTex, 0x0100, 1, G_IM_FMT_IA, G_IM_SIZ_8b, 64, 32, 0,
                      G_TX_WRAP | G_TX_NOMIRROR, G_TX_WRAP | G_TX_NOMIRROR, G_TX_NOMASK, 5, G_TX_NOLOD, G_TX_NOLOD);

    gDPSetTileSize(POLY_OPA_DISP++, 1, 0, VREG(89) & 0x7F, 63 << 2, (31 << 2) + (VREG(89) & 0x7F));

    gSPTextureRectangle(POLY_OPA_DISP++, VREG(87) << 2, VREG(88) << 2, (VREG(87) + 64) << 2, (VREG(88) + 32) << 2,
                        G_TX_RENDERTILE, 0, 0, 1 << 10, 1 << 10);

    gDPLoadMultiBlock(POLY_OPA_DISP++, gGameOverP2Tex, 0x0000, G_TX_RENDERTILE, G_IM_FMT_IA, G_IM_SIZ_8b, 64, 32, 0,
                      G_TX_NOMIRROR | G_TX_CLAMP, G_TX_NOMIRROR | G_TX_CLAMP, G_TX_NOMASK, G_TX_NOMASK, G_TX_NOLOD,
                      G_TX_NOLOD);

    gSPTextureRectangle(POLY_OPA_DISP++, (VREG(87) + 64) << 2, VREG(88) << 2, (VREG(87) + 128) << 2,
                        (VREG(88) + 32) << 2, G_TX_RENDERTILE, 0, 0, 1 << 10, 1 << 10);

    gDPLoadMultiBlock(POLY_OPA_DISP++, gGameOverP3Tex, 0x0000, G_TX_RENDERTILE, G_IM_FMT_IA, G_IM_SIZ_8b, 64, 32, 0,
                      G_TX_NOMIRROR | G_TX_CLAMP, G_TX_NOMIRROR | G_TX_CLAMP, G_TX_NOMASK, G_TX_NOMASK, G_TX_NOLOD,
                      G_TX_NOLOD);
    gSPTextureRectangle(POLY_OPA_DISP++, (VREG(87) + 128) << 2, VREG(88) << 2, (VREG(87) + 192) << 2,
                        (VREG(88) + 32) << 2, G_TX_RENDERTILE, 0, 0, 1 << 10, 1 << 10);

    CLOSE_DISPS(gfxCtx, "../z_kaleido_scope_PAL.c", 3169);
}

void KaleidoScope_Draw(PlayState* play) {
    Input* input = &play->state.input[0];
    PauseContext* pauseCtx = &play->pauseCtx;
    InterfaceContext* interfaceCtx = &play->interfaceCtx;

    OPEN_DISPS(play->state.gfxCtx, "../z_kaleido_scope_PAL.c", 3188);

    pauseCtx->stickAdjX = input->rel.stick_x;
    pauseCtx->stickAdjY = input->rel.stick_y;

    gSPSegment(POLY_OPA_DISP++, 0x02, interfaceCtx->parameterSegment);
    gSPSegment(POLY_OPA_DISP++, 0x07, pauseCtx->playerSegment);
    gSPSegment(POLY_OPA_DISP++, 0x08, pauseCtx->iconItemSegment);
    gSPSegment(POLY_OPA_DISP++, 0x09, pauseCtx->iconItem24Segment);
    gSPSegment(POLY_OPA_DISP++, 0x0A, pauseCtx->nameSegment);
    gSPSegment(POLY_OPA_DISP++, 0x0C, pauseCtx->iconItemAltSegment);
    gSPSegment(POLY_OPA_DISP++, 0x0D, pauseCtx->iconItemLangSegment);

    if (pauseCtx->debugState == 0) {
        KaleidoScope_SetView(pauseCtx, pauseCtx->eye.x, pauseCtx->eye.y, pauseCtx->eye.z);

        Gfx_SetupDL_42Opa(play->state.gfxCtx);
        KaleidoScope_SetVertices(play, play->state.gfxCtx);
        KaleidoScope_DrawPages(play, play->state.gfxCtx);

        Gfx_SetupDL_42Opa(play->state.gfxCtx);
        gDPSetCombineLERP(POLY_OPA_DISP++, PRIMITIVE, ENVIRONMENT, TEXEL0, ENVIRONMENT, TEXEL0, 0, PRIMITIVE, 0,
                          PRIMITIVE, ENVIRONMENT, TEXEL0, ENVIRONMENT, TEXEL0, 0, PRIMITIVE, 0);

        KaleidoScope_SetView(pauseCtx, 0.0f, 0.0f, 64.0f);

        if (!IS_PAUSE_STATE_GAMEOVER(pauseCtx)) {
            KaleidoScope_DrawInfoPanel(play);
        }
    }

    if ((pauseCtx->state >= PAUSE_STATE_11) && (pauseCtx->state <= PAUSE_STATE_17)
        /* PAUSE_STATE_11, PAUSE_STATE_12, PAUSE_STATE_13, PAUSE_STATE_14, PAUSE_STATE_15, PAUSE_STATE_16,
           PAUSE_STATE_17 */
    ) {
        KaleidoScope_DrawGameOver(play);
    }

    if ((pauseCtx->debugState == 1) || (pauseCtx->debugState == 2)) {
        KaleidoScope_DrawDebugEditor(play);
    }

    CLOSE_DISPS(play->state.gfxCtx, "../z_kaleido_scope_PAL.c", 3254);
}

void KaleidoScope_GrayOutTextureRGBA32(u32* texture, u16 pixelCount) {
    u32 rgb;
    u16 gray;
    u16 i;

    for (i = 0; i < pixelCount; i++) {
        if ((texture[i] & 0xFFFFFF00) != 0) {
            rgb = texture[i] >> 8;
            gray = ((((rgb & 0xFF0000) >> 16) + ((rgb & 0xFF00) >> 7) + (rgb & 0xFF)) / 7) & 0xFF;

            rgb = gray;
            rgb <<= 8;
            rgb |= gray;
            rgb <<= 8;
            rgb |= gray;

            texture[i] = (rgb << 8) | (texture[i] & 0xFF);
        }
    }
}

void KaleidoScope_UpdateOpening(PlayState* play) {
    PauseContext* pauseCtx = &play->pauseCtx;

    pauseCtx->eye.x += sPageSwitchEyeDx[pauseCtx->nextPageMode] * ZREG(46);
    pauseCtx->eye.z += sPageSwitchEyeDz[pauseCtx->nextPageMode] * ZREG(46);
<<<<<<< HEAD
    pauseCtx->switchPageTimer += 4 * ZREG(46);

    if (pauseCtx->switchPageTimer == (4 * 16 * ZREG(47))) {
=======
    pauseCtx->pageSwitchTimer += 4 * ZREG(46);

    if (pauseCtx->pageSwitchTimer == (4 * PAGE_SWITCH_NSTEPS * ZREG(47))) {
>>>>>>> 05c87518
        // Finished opening

        func_80084BF4(play, 1);

<<<<<<< HEAD
        gSaveContext.buttonStatus[0] = gPageSwitchNextButtonStatus[pauseCtx->pageIndex + SWITCH_PAGE_LEFT_PT][0];
        gSaveContext.buttonStatus[1] = gPageSwitchNextButtonStatus[pauseCtx->pageIndex + SWITCH_PAGE_LEFT_PT][1];
        gSaveContext.buttonStatus[2] = gPageSwitchNextButtonStatus[pauseCtx->pageIndex + SWITCH_PAGE_LEFT_PT][2];
        gSaveContext.buttonStatus[3] = gPageSwitchNextButtonStatus[pauseCtx->pageIndex + SWITCH_PAGE_LEFT_PT][3];
        gSaveContext.buttonStatus[4] = gPageSwitchNextButtonStatus[pauseCtx->pageIndex + SWITCH_PAGE_LEFT_PT][4];
=======
        gSaveContext.buttonStatus[0] = gPageSwitchNextButtonStatus[pauseCtx->pageIndex][0];
        gSaveContext.buttonStatus[1] = gPageSwitchNextButtonStatus[pauseCtx->pageIndex][1];
        gSaveContext.buttonStatus[2] = gPageSwitchNextButtonStatus[pauseCtx->pageIndex][2];
        gSaveContext.buttonStatus[3] = gPageSwitchNextButtonStatus[pauseCtx->pageIndex][3];
        gSaveContext.buttonStatus[4] = gPageSwitchNextButtonStatus[pauseCtx->pageIndex][4];
>>>>>>> 05c87518

        pauseCtx->pageIndex = sPageSwitchNextPageIndex[pauseCtx->nextPageMode];

        pauseCtx->mainState = PAUSE_MAIN_STATE_IDLE;
        pauseCtx->state++; // PAUSE_STATE_MAIN

        pauseCtx->alpha = 255;
        Interface_LoadActionLabelB(play, DO_ACTION_SAVE);
<<<<<<< HEAD
    } else if (pauseCtx->switchPageTimer == (4 * 16 * 1)) {
=======
    } else if (pauseCtx->pageSwitchTimer == (4 * PAGE_SWITCH_NSTEPS * 1)) {
>>>>>>> 05c87518
        // `ZREG(47)` is always 1 so this normally never happens
        pauseCtx->pageIndex = sPageSwitchNextPageIndex[pauseCtx->nextPageMode];
        pauseCtx->nextPageMode = (u16)(pauseCtx->pageIndex * 2) + 1;
    }
}

void KaleidoScope_UpdateCursorVtx(PlayState* play) {
    PauseContext* pauseCtx = &play->pauseCtx;
    s32 tlOffsetX;
    s32 tlOffsetY;
    s32 rightOffsetX;
    s32 bottomOffsetY;

    if (pauseCtx->cursorSpecialPos == 0) {
        tlOffsetX = -1;
        tlOffsetY = 1;
        rightOffsetX = 14;
        bottomOffsetY = 14;
        if (pauseCtx->pageIndex == PAUSE_MAP) {
            if (!sInDungeonScene) {
                tlOffsetX = -6;
                tlOffsetY = 6;
                rightOffsetX = 4;
                bottomOffsetY = 4;
            } else if (pauseCtx->cursorSlot[pauseCtx->pageIndex] >= 3) {
                tlOffsetX = -6;
                tlOffsetY = 5;
                bottomOffsetY = 7;
                rightOffsetX = 19;
            } else {
                tlOffsetX = -3;
                tlOffsetY = 3;
                rightOffsetX = 13;
                bottomOffsetY = 13;
            }
        } else if (pauseCtx->pageIndex == PAUSE_QUEST) {
            tlOffsetX = -4;
            tlOffsetY = 4;
            rightOffsetX = 12;
            bottomOffsetY = 12;
            if (pauseCtx->cursorSlot[pauseCtx->pageIndex] == QUEST_HEART_PIECE) {
                tlOffsetX = -2;
                tlOffsetY = 2;
                rightOffsetX = 32;
                bottomOffsetY = 32;
            } else if (pauseCtx->cursorSlot[pauseCtx->pageIndex] == QUEST_SKULL_TOKEN) {
                tlOffsetX = -4;
                tlOffsetY = 4;
                bottomOffsetY = 13;
                rightOffsetX = 34;
            } else if (pauseCtx->cursorSlot[pauseCtx->pageIndex] < QUEST_SONG_MINUET) {
                tlOffsetX = -1;
                tlOffsetY = 1;
                rightOffsetX = 10;
                bottomOffsetY = 10;
            } else if ((pauseCtx->cursorSlot[pauseCtx->pageIndex] >= QUEST_SONG_MINUET) &&
                       (pauseCtx->cursorSlot[pauseCtx->pageIndex] < QUEST_KOKIRI_EMERALD)) {
                tlOffsetX = -5;
                tlOffsetY = 3;
                rightOffsetX = 8;
                bottomOffsetY = 8;
            }
        }
    } else {
        tlOffsetX = -4;
        tlOffsetY = 4;
        rightOffsetX = 16;
        bottomOffsetY = 16;
    }

    // Move the quads according to the offsets set above,
    // and the position of the cursor in `pauseCtx->cursorVtx[0].v.ob`
    // (see `KaleidoScope_SetCursorPos` and other `PAUSE_QUAD_CURSOR_TL` uses)

    // PAUSE_QUAD_CURSOR_TL
    pauseCtx->cursorVtx[0].v.ob[0] = pauseCtx->cursorVtx[2].v.ob[0] = pauseCtx->cursorVtx[0].v.ob[0] + tlOffsetX;
    pauseCtx->cursorVtx[1].v.ob[0] = pauseCtx->cursorVtx[3].v.ob[0] = pauseCtx->cursorVtx[0].v.ob[0] + 16;
    pauseCtx->cursorVtx[0].v.ob[1] = pauseCtx->cursorVtx[1].v.ob[1] = pauseCtx->cursorVtx[0].v.ob[1] + tlOffsetY;
    pauseCtx->cursorVtx[2].v.ob[1] = pauseCtx->cursorVtx[3].v.ob[1] = pauseCtx->cursorVtx[0].v.ob[1] - 16;

    // PAUSE_QUAD_CURSOR_TR
    pauseCtx->cursorVtx[4].v.ob[0] = pauseCtx->cursorVtx[6].v.ob[0] = pauseCtx->cursorVtx[0].v.ob[0] + rightOffsetX;
    pauseCtx->cursorVtx[5].v.ob[0] = pauseCtx->cursorVtx[7].v.ob[0] = pauseCtx->cursorVtx[4].v.ob[0] + 16;
    pauseCtx->cursorVtx[4].v.ob[1] = pauseCtx->cursorVtx[5].v.ob[1] = pauseCtx->cursorVtx[0].v.ob[1];
    pauseCtx->cursorVtx[6].v.ob[1] = pauseCtx->cursorVtx[7].v.ob[1] = pauseCtx->cursorVtx[4].v.ob[1] - 16;

    // PAUSE_QUAD_CURSOR_BL
    pauseCtx->cursorVtx[8].v.ob[0] = pauseCtx->cursorVtx[10].v.ob[0] = pauseCtx->cursorVtx[0].v.ob[0];
    pauseCtx->cursorVtx[9].v.ob[0] = pauseCtx->cursorVtx[11].v.ob[0] = pauseCtx->cursorVtx[8].v.ob[0] + 16;
    pauseCtx->cursorVtx[8].v.ob[1] = pauseCtx->cursorVtx[9].v.ob[1] = pauseCtx->cursorVtx[0].v.ob[1] - bottomOffsetY;
    pauseCtx->cursorVtx[10].v.ob[1] = pauseCtx->cursorVtx[11].v.ob[1] = pauseCtx->cursorVtx[8].v.ob[1] - 16;

    // PAUSE_QUAD_CURSOR_BR
    pauseCtx->cursorVtx[12].v.ob[0] = pauseCtx->cursorVtx[14].v.ob[0] = pauseCtx->cursorVtx[0].v.ob[0] + rightOffsetX;
    pauseCtx->cursorVtx[13].v.ob[0] = pauseCtx->cursorVtx[15].v.ob[0] = pauseCtx->cursorVtx[12].v.ob[0] + 16;
    pauseCtx->cursorVtx[12].v.ob[1] = pauseCtx->cursorVtx[13].v.ob[1] = pauseCtx->cursorVtx[0].v.ob[1] - bottomOffsetY;
    pauseCtx->cursorVtx[14].v.ob[1] = pauseCtx->cursorVtx[15].v.ob[1] = pauseCtx->cursorVtx[12].v.ob[1] - 16;
}

void KaleidoScope_LoadDungeonMap(PlayState* play) {
    InterfaceContext* interfaceCtx = &play->interfaceCtx;
    s32 pad;

    DMA_REQUEST_SYNC(interfaceCtx->mapSegment,
                     (uintptr_t)_map_48x85_staticSegmentRomStart + ((R_MAP_TEX_INDEX + 0) * MAP_48x85_TEX_SIZE),
                     MAP_48x85_TEX_SIZE, "../z_kaleido_scope_PAL.c", 3467);

    DMA_REQUEST_SYNC(interfaceCtx->mapSegment + ALIGN16(MAP_48x85_TEX_SIZE),
                     (uintptr_t)_map_48x85_staticSegmentRomStart + ((R_MAP_TEX_INDEX + 1) * MAP_48x85_TEX_SIZE),
                     MAP_48x85_TEX_SIZE, "../z_kaleido_scope_PAL.c", 3471);
}

void KaleidoScope_UpdateDungeonMap(PlayState* play) {
    PauseContext* pauseCtx = &play->pauseCtx;
    InterfaceContext* interfaceCtx = &play->interfaceCtx;

    PRINTF("ＭＡＰ ＤＭＡ = %d\n", play->interfaceCtx.mapPaletteIndex);

    KaleidoScope_LoadDungeonMap(play);
    Map_SetFloorPalettesData(play, pauseCtx->dungeonMapSlot - 3);

    if ((play->sceneId >= SCENE_DEKU_TREE) && (play->sceneId <= SCENE_TREASURE_BOX_SHOP)) {
        if ((VREG(30) + 3) == pauseCtx->cursorPoint[PAUSE_MAP]) {
            KaleidoScope_OverridePalIndexCI4(interfaceCtx->mapSegment, MAP_48x85_TEX_SIZE,
                                             interfaceCtx->mapPaletteIndex, 14);
        }
    }

    if ((play->sceneId >= SCENE_DEKU_TREE) && (play->sceneId <= SCENE_TREASURE_BOX_SHOP)) {
        if ((VREG(30) + 3) == pauseCtx->cursorPoint[PAUSE_MAP]) {
            KaleidoScope_OverridePalIndexCI4(interfaceCtx->mapSegment + ALIGN16(MAP_48x85_TEX_SIZE), MAP_48x85_TEX_SIZE,
                                             interfaceCtx->mapPaletteIndex, 14);
        }
    }
}

void KaleidoScope_Update(PlayState* play) {
    static s16 sMainStateAfterSongPlayerPlayingDone = PAUSE_MAIN_STATE_IDLE;
    static s16 sDelayTimer = 10;
    static s16 sTimer_ = 0;
    PauseContext* pauseCtx = &play->pauseCtx;
    InterfaceContext* interfaceCtx = &play->interfaceCtx;
    GameOverContext* gameOverCtx = &play->gameOverCtx;
    Player* player = GET_PLAYER(play);
    Input* input = &play->state.input[0];
    u32 size;
    u32 iconItemStaticSize;
    u32 playerSegmentDrawPauseSize;
    u32 size2;
    u16 i;
    s16 stepR;
    s16 stepG;
    s16 stepB;
    s16 stepA;

    if ((R_PAUSE_BG_PRERENDER_STATE >= PAUSE_BG_PRERENDER_READY) &&
        (((pauseCtx->state >= PAUSE_STATE_OPENING_1) && (pauseCtx->state <= PAUSE_STATE_SAVE_PROMPT)
          /* PAUSE_STATE_OPENING_1, PAUSE_STATE_OPENING_2, PAUSE_STATE_MAIN, PAUSE_STATE_SAVE_PROMPT */
          ) ||
         ((pauseCtx->state >= PAUSE_STATE_10) && (pauseCtx->state <= PAUSE_STATE_CLOSING)
          /* PAUSE_STATE_10, PAUSE_STATE_11, PAUSE_STATE_12, PAUSE_STATE_13, PAUSE_STATE_14,
             PAUSE_STATE_15, PAUSE_STATE_16, PAUSE_STATE_17, PAUSE_STATE_CLOSING */
          ))) {

        if ((((u32)pauseCtx->mainState == PAUSE_MAIN_STATE_IDLE) ||
             (pauseCtx->mainState == PAUSE_MAIN_STATE_IDLE_CURSOR_ON_SONG)) &&
            (pauseCtx->state == PAUSE_STATE_MAIN)) {

            pauseCtx->stickAdjX = input->rel.stick_x;
            pauseCtx->stickAdjY = input->rel.stick_y;

            KaleidoScope_UpdateCursorVtx(play);
            KaleidoScope_HandlePageToggles(pauseCtx, input);
        } else if ((pauseCtx->pageIndex == PAUSE_QUEST) &&
                   ((pauseCtx->mainState < PAUSE_MAIN_STATE_3
                     /* PAUSE_MAIN_STATE_IDLE, PAUSE_MAIN_STATE_SWITCHING_PAGE, PAUSE_MAIN_STATE_SONG_PLAYBACK */
                     ) ||
                    (pauseCtx->mainState == PAUSE_MAIN_STATE_SONG_PROMPT))) {

            KaleidoScope_UpdateCursorVtx(play);
        }

        if (pauseCtx->state == PAUSE_STATE_MAIN) {
            KaleidoScope_UpdateNamePanel(play);
        }
    }

    switch (pauseCtx->state) {
        case PAUSE_STATE_INIT:
            D_808321A8_savedButtonStatus[0] = gSaveContext.buttonStatus[0];
            D_808321A8_savedButtonStatus[1] = gSaveContext.buttonStatus[1];
            D_808321A8_savedButtonStatus[2] = gSaveContext.buttonStatus[2];
            D_808321A8_savedButtonStatus[3] = gSaveContext.buttonStatus[3];
            D_808321A8_savedButtonStatus[4] = gSaveContext.buttonStatus[4];

            pauseCtx->cursorX[PAUSE_MAP] = 0;
            pauseCtx->cursorSlot[PAUSE_MAP] = pauseCtx->cursorPoint[PAUSE_MAP] = pauseCtx->dungeonMapSlot =
                VREG(30) + 3;

            R_PAUSE_CURSOR_LEFT_X = -175;
            R_PAUSE_CURSOR_RIGHT_X = 155;

            pauseCtx->rollRotSavePrompt_ = -314.0f;

            //! @bug messed up alignment, should match `ALIGN64`
            pauseCtx->playerSegment = (void*)(((uintptr_t)play->objectCtx.spaceStart + 0x30) & ~0x3F);

            playerSegmentDrawPauseSize =
                Player_InitPauseDrawData(play, pauseCtx->playerSegment, &pauseCtx->playerSkelAnime);
            PRINTF("プレイヤー size1＝%x\n", playerSegmentDrawPauseSize);

            pauseCtx->iconItemSegment = (void*)ALIGN16((uintptr_t)pauseCtx->playerSegment + playerSegmentDrawPauseSize);

            iconItemStaticSize =
                (uintptr_t)_icon_item_staticSegmentRomEnd - (uintptr_t)_icon_item_staticSegmentRomStart;
            PRINTF("icon_item size0=%x\n", iconItemStaticSize);
            DMA_REQUEST_SYNC(pauseCtx->iconItemSegment, (uintptr_t)_icon_item_staticSegmentRomStart, iconItemStaticSize,
                             "../z_kaleido_scope_PAL.c", 3662);

            gSegments[8] = VIRTUAL_TO_PHYSICAL(pauseCtx->iconItemSegment);

            for (i = 0; i < ARRAY_COUNTU(gItemAgeReqs); i++) {
                if (!CHECK_AGE_REQ_ITEM(i)) {
                    KaleidoScope_GrayOutTextureRGBA32(SEGMENTED_TO_VIRTUAL(gItemIcons[i]),
                                                      ITEM_ICON_WIDTH * ITEM_ICON_HEIGHT);
                }
            }

            pauseCtx->iconItem24Segment = (void*)ALIGN16((uintptr_t)pauseCtx->iconItemSegment + iconItemStaticSize);

            size = (uintptr_t)_icon_item_24_staticSegmentRomEnd - (uintptr_t)_icon_item_24_staticSegmentRomStart;
            PRINTF("icon_item24 size=%x\n", size);
            DMA_REQUEST_SYNC(pauseCtx->iconItem24Segment, (uintptr_t)_icon_item_24_staticSegmentRomStart, size,
                             "../z_kaleido_scope_PAL.c", 3675);

            pauseCtx->iconItemAltSegment = (void*)ALIGN16((uintptr_t)pauseCtx->iconItem24Segment + size);

            switch (play->sceneId) {
                case SCENE_DEKU_TREE:
                case SCENE_DODONGOS_CAVERN:
                case SCENE_JABU_JABU:
                case SCENE_FOREST_TEMPLE:
                case SCENE_FIRE_TEMPLE:
                case SCENE_WATER_TEMPLE:
                case SCENE_SPIRIT_TEMPLE:
                case SCENE_SHADOW_TEMPLE:
                case SCENE_BOTTOM_OF_THE_WELL:
                case SCENE_ICE_CAVERN:
                case SCENE_DEKU_TREE_BOSS:
                case SCENE_DODONGOS_CAVERN_BOSS:
                case SCENE_JABU_JABU_BOSS:
                case SCENE_FOREST_TEMPLE_BOSS:
                case SCENE_FIRE_TEMPLE_BOSS:
                case SCENE_WATER_TEMPLE_BOSS:
                case SCENE_SPIRIT_TEMPLE_BOSS:
                case SCENE_SHADOW_TEMPLE_BOSS:
                    sInDungeonScene = true;

                    size2 = (uintptr_t)_icon_item_dungeon_staticSegmentRomEnd -
                            (uintptr_t)_icon_item_dungeon_staticSegmentRomStart;
                    PRINTF("icon_item_dungeon dungeon-size2=%x\n", size2);
                    DMA_REQUEST_SYNC(pauseCtx->iconItemAltSegment, (uintptr_t)_icon_item_dungeon_staticSegmentRomStart,
                                     size2, "../z_kaleido_scope_PAL.c", 3712);

                    interfaceCtx->mapPalette[28] = 6;
                    interfaceCtx->mapPalette[29] = 99;
                    KaleidoScope_UpdateDungeonMap(play);
                    break;

                default:
                    sInDungeonScene = false;

                    size2 = (uintptr_t)_icon_item_field_staticSegmentRomEnd -
                            (uintptr_t)_icon_item_field_staticSegmentRomStart;
                    PRINTF("icon_item_field field-size2=%x\n", size2);
                    DMA_REQUEST_SYNC(pauseCtx->iconItemAltSegment, (uintptr_t)_icon_item_field_staticSegmentRomStart,
                                     size2, "../z_kaleido_scope_PAL.c", 3726);
                    break;
            }

            pauseCtx->iconItemLangSegment = (void*)ALIGN16((uintptr_t)pauseCtx->iconItemAltSegment + size2);

            if (gSaveContext.language == LANGUAGE_ENG) {
                size = (uintptr_t)_icon_item_nes_staticSegmentRomEnd - (uintptr_t)_icon_item_nes_staticSegmentRomStart;
                PRINTF("icon_item_dungeon dungeon-size=%x\n", size);
                DMA_REQUEST_SYNC(pauseCtx->iconItemLangSegment, (uintptr_t)_icon_item_nes_staticSegmentRomStart, size,
                                 "../z_kaleido_scope_PAL.c", 3739);
            } else if (gSaveContext.language == LANGUAGE_GER) {
                size = (uintptr_t)_icon_item_ger_staticSegmentRomEnd - (uintptr_t)_icon_item_ger_staticSegmentRomStart;
                PRINTF("icon_item_dungeon dungeon-size=%x\n", size);
                DMA_REQUEST_SYNC(pauseCtx->iconItemLangSegment, (uintptr_t)_icon_item_ger_staticSegmentRomStart, size,
                                 "../z_kaleido_scope_PAL.c", 3746);
            } else {
                size = (uintptr_t)_icon_item_fra_staticSegmentRomEnd - (uintptr_t)_icon_item_fra_staticSegmentRomStart;
                PRINTF("icon_item_dungeon dungeon-size=%x\n", size);
                DMA_REQUEST_SYNC(pauseCtx->iconItemLangSegment, (uintptr_t)_icon_item_fra_staticSegmentRomStart, size,
                                 "../z_kaleido_scope_PAL.c", 3753);
            }

            pauseCtx->nameSegment = (void*)ALIGN16((uintptr_t)pauseCtx->iconItemLangSegment + size);

            // This printf may have been used to compute the size used on playerSegment at one point,
            // but is missing the size of icon_item_24_static
            PRINTF("サイズ＝%x\n", size2 + playerSegmentDrawPauseSize + iconItemStaticSize + size);
            PRINTF("item_name I_N_PT=%x\n", 0x800);
            Interface_SetDoAction(play, DO_ACTION_DECIDE);
            PRINTF("サイズ＝%x\n", size2 + playerSegmentDrawPauseSize + iconItemStaticSize + size + 0x800);

            if (((void)0, gSaveContext.worldMapArea) < WORLD_MAP_AREA_MAX) {
                if (gSaveContext.language == LANGUAGE_ENG) {
                    DMA_REQUEST_SYNC(pauseCtx->nameSegment + MAX(MAP_NAME_TEX1_SIZE, ITEM_NAME_TEX_SIZE),
                                     (uintptr_t)_map_name_staticSegmentRomStart +
                                         (((void)0, gSaveContext.worldMapArea) * MAP_NAME_TEX2_SIZE) +
                                         36 * MAP_NAME_TEX1_SIZE + 22 * LANGUAGE_ENG * MAP_NAME_TEX2_SIZE,
                                     MAP_NAME_TEX2_SIZE, "../z_kaleido_scope_PAL.c", 3776);
                } else if (gSaveContext.language == LANGUAGE_GER) {
                    DMA_REQUEST_SYNC(pauseCtx->nameSegment + MAX(MAP_NAME_TEX1_SIZE, ITEM_NAME_TEX_SIZE),
                                     (uintptr_t)_map_name_staticSegmentRomStart +
                                         (((void)0, gSaveContext.worldMapArea) * MAP_NAME_TEX2_SIZE) +
                                         36 * MAP_NAME_TEX1_SIZE + 22 * LANGUAGE_GER * MAP_NAME_TEX2_SIZE,
                                     MAP_NAME_TEX2_SIZE, "../z_kaleido_scope_PAL.c", 3780);
                } else {
                    DMA_REQUEST_SYNC(pauseCtx->nameSegment + MAX(MAP_NAME_TEX1_SIZE, ITEM_NAME_TEX_SIZE),
                                     (uintptr_t)_map_name_staticSegmentRomStart +
                                         (((void)0, gSaveContext.worldMapArea) * MAP_NAME_TEX2_SIZE) +
                                         36 * MAP_NAME_TEX1_SIZE + 22 * LANGUAGE_FRA * MAP_NAME_TEX2_SIZE,
                                     MAP_NAME_TEX2_SIZE, "../z_kaleido_scope_PAL.c", 3784);
                }
            }

            sPreRenderCvg = (void*)ALIGN16((uintptr_t)pauseCtx->nameSegment +
                                           MAX(MAP_NAME_TEX1_SIZE, ITEM_NAME_TEX_SIZE) + MAP_NAME_TEX2_SIZE);

            PreRender_Init(&sPlayerPreRender);
            PreRender_SetValuesSave(&sPlayerPreRender, PAUSE_EQUIP_PLAYER_WIDTH, PAUSE_EQUIP_PLAYER_HEIGHT,
                                    pauseCtx->playerSegment, NULL, sPreRenderCvg);

            KaleidoScope_DrawPlayerWork(play);
            KaleidoScope_SetupPlayerPreRender(play);

            // World map points

            for (i = 0; i < ARRAY_COUNT(pauseCtx->worldMapPoints); i++) {
                pauseCtx->worldMapPoints[i] = WORLD_MAP_POINT_STATE_HIDE;
            }

            if (CHECK_QUEST_ITEM(QUEST_GERUDOS_CARD)) {
                pauseCtx->worldMapPoints[WORLD_MAP_POINT_HAUNTED_WASTELAND] = WORLD_MAP_POINT_STATE_HIGHLIGHT;
            }
            if (CHECK_QUEST_ITEM(QUEST_MEDALLION_SPIRIT)) {
                pauseCtx->worldMapPoints[WORLD_MAP_POINT_HAUNTED_WASTELAND] = WORLD_MAP_POINT_STATE_SHOW;
            }

            if (INV_CONTENT(ITEM_LONGSHOT) == ITEM_LONGSHOT) {
                pauseCtx->worldMapPoints[WORLD_MAP_POINT_GERUDOS_FORTRESS] = WORLD_MAP_POINT_STATE_HIGHLIGHT;
            }
            if (CHECK_QUEST_ITEM(QUEST_GERUDOS_CARD)) {
                pauseCtx->worldMapPoints[WORLD_MAP_POINT_GERUDOS_FORTRESS] = WORLD_MAP_POINT_STATE_SHOW;
            }

            if (GET_EVENTCHKINF(EVENTCHKINF_B2)) {
                pauseCtx->worldMapPoints[WORLD_MAP_POINT_GERUDO_VALLEY] = WORLD_MAP_POINT_STATE_SHOW;
            }
            if (INV_CONTENT(ITEM_LONGSHOT) == ITEM_LONGSHOT) {
                pauseCtx->worldMapPoints[WORLD_MAP_POINT_GERUDO_VALLEY] = WORLD_MAP_POINT_STATE_HIGHLIGHT;
            }
            if (CHECK_QUEST_ITEM(QUEST_GERUDOS_CARD)) {
                pauseCtx->worldMapPoints[WORLD_MAP_POINT_GERUDO_VALLEY] = WORLD_MAP_POINT_STATE_SHOW;
            }

            if (CUR_UPG_VALUE(UPG_SCALE)) {
                pauseCtx->worldMapPoints[WORLD_MAP_POINT_HYLIA_LAKESIDE] = WORLD_MAP_POINT_STATE_SHOW;
            }
            if (CHECK_OWNED_EQUIP(EQUIP_TYPE_BOOTS, EQUIP_INV_BOOTS_IRON)) {
                pauseCtx->worldMapPoints[WORLD_MAP_POINT_HYLIA_LAKESIDE] = WORLD_MAP_POINT_STATE_HIGHLIGHT;
            }
            if (CHECK_QUEST_ITEM(QUEST_MEDALLION_WATER)) {
                pauseCtx->worldMapPoints[WORLD_MAP_POINT_HYLIA_LAKESIDE] = WORLD_MAP_POINT_STATE_SHOW;
            }

            if (GET_EVENTCHKINF(EVENTCHKINF_09)) {
                pauseCtx->worldMapPoints[WORLD_MAP_POINT_LON_LON_RANCH] = WORLD_MAP_POINT_STATE_SHOW;
            }
            if (INV_CONTENT(ITEM_OCARINA_FAIRY) != ITEM_NONE) {
                pauseCtx->worldMapPoints[WORLD_MAP_POINT_LON_LON_RANCH] = WORLD_MAP_POINT_STATE_HIGHLIGHT;
            }
            if (CHECK_QUEST_ITEM(QUEST_SONG_EPONA)) {
                pauseCtx->worldMapPoints[WORLD_MAP_POINT_LON_LON_RANCH] = WORLD_MAP_POINT_STATE_SHOW;
            }
            if (GET_EVENTCHKINF(EVENTCHKINF_TALON_WOKEN_IN_KAKARIKO)) {
                pauseCtx->worldMapPoints[WORLD_MAP_POINT_LON_LON_RANCH] = WORLD_MAP_POINT_STATE_HIGHLIGHT;
            }
            if (GET_EVENTCHKINF(EVENTCHKINF_EPONA_OBTAINED)) {
                pauseCtx->worldMapPoints[WORLD_MAP_POINT_LON_LON_RANCH] = WORLD_MAP_POINT_STATE_SHOW;
            }

            if (GET_EVENTCHKINF(EVENTCHKINF_09)) {
                pauseCtx->worldMapPoints[WORLD_MAP_POINT_MARKET] = WORLD_MAP_POINT_STATE_HIGHLIGHT;
            }
            if (GET_EVENTCHKINF(EVENTCHKINF_40)) {
                pauseCtx->worldMapPoints[WORLD_MAP_POINT_MARKET] = WORLD_MAP_POINT_STATE_SHOW;
            }
            if (INV_CONTENT(ITEM_OCARINA_OF_TIME) == ITEM_OCARINA_OF_TIME) {
                pauseCtx->worldMapPoints[WORLD_MAP_POINT_MARKET] = WORLD_MAP_POINT_STATE_HIGHLIGHT;
            }
            if (GET_EVENTCHKINF(EVENTCHKINF_45)) {
                pauseCtx->worldMapPoints[WORLD_MAP_POINT_MARKET] = WORLD_MAP_POINT_STATE_SHOW;
            }
            if (INV_CONTENT(ITEM_ARROW_LIGHT) == ITEM_ARROW_LIGHT) {
                pauseCtx->worldMapPoints[WORLD_MAP_POINT_MARKET] = WORLD_MAP_POINT_STATE_HIGHLIGHT;
            }

            if (GET_EVENTCHKINF(EVENTCHKINF_09)) {
                pauseCtx->worldMapPoints[WORLD_MAP_POINT_HYRULE_FIELD] = WORLD_MAP_POINT_STATE_SHOW;
            }

            if (GET_EVENTCHKINF(EVENTCHKINF_40)) {
                pauseCtx->worldMapPoints[WORLD_MAP_POINT_DEATH_MOUNTAIN] = WORLD_MAP_POINT_STATE_HIGHLIGHT;
            }
            if (GET_EVENTCHKINF(EVENTCHKINF_25)) {
                pauseCtx->worldMapPoints[WORLD_MAP_POINT_DEATH_MOUNTAIN] = WORLD_MAP_POINT_STATE_SHOW;
            }
            if (INV_CONTENT(ITEM_HOOKSHOT) == ITEM_HOOKSHOT) {
                pauseCtx->worldMapPoints[WORLD_MAP_POINT_DEATH_MOUNTAIN] = WORLD_MAP_POINT_STATE_HIGHLIGHT;
            }
            if (GET_EVENTCHKINF(EVENTCHKINF_49)) {
                pauseCtx->worldMapPoints[WORLD_MAP_POINT_DEATH_MOUNTAIN] = WORLD_MAP_POINT_STATE_SHOW;
            }

            if (gBitFlags[WORLD_MAP_AREA_KAKARIKO_VILLAGE] & gSaveContext.save.info.worldMapAreaData) {
                pauseCtx->worldMapPoints[WORLD_MAP_POINT_KAKARIKO_VILLAGE] = WORLD_MAP_POINT_STATE_SHOW;
            }
            if (CHECK_QUEST_ITEM(QUEST_SONG_LULLABY)) {
                pauseCtx->worldMapPoints[WORLD_MAP_POINT_KAKARIKO_VILLAGE] = WORLD_MAP_POINT_STATE_HIGHLIGHT;
            }
            if (CHECK_QUEST_ITEM(QUEST_SONG_SUN)) {
                pauseCtx->worldMapPoints[WORLD_MAP_POINT_KAKARIKO_VILLAGE] = WORLD_MAP_POINT_STATE_SHOW;
            }
            if (GET_EVENTCHKINF(EVENTCHKINF_45)) {
                pauseCtx->worldMapPoints[WORLD_MAP_POINT_KAKARIKO_VILLAGE] = WORLD_MAP_POINT_STATE_HIGHLIGHT;
            }
            if (INV_CONTENT(ITEM_HOOKSHOT) == ITEM_HOOKSHOT) {
                pauseCtx->worldMapPoints[WORLD_MAP_POINT_KAKARIKO_VILLAGE] = WORLD_MAP_POINT_STATE_SHOW;
            }
            if (CHECK_QUEST_ITEM(QUEST_SONG_STORMS)) {
                pauseCtx->worldMapPoints[WORLD_MAP_POINT_KAKARIKO_VILLAGE] = WORLD_MAP_POINT_STATE_HIGHLIGHT;
            }
            if (GET_EVENTCHKINF(EVENTCHKINF_67)) {
                pauseCtx->worldMapPoints[WORLD_MAP_POINT_KAKARIKO_VILLAGE] = WORLD_MAP_POINT_STATE_SHOW;
            }
            if (GET_EVENTCHKINF(EVENTCHKINF_AA)) {
                pauseCtx->worldMapPoints[WORLD_MAP_POINT_KAKARIKO_VILLAGE] = WORLD_MAP_POINT_STATE_HIGHLIGHT;
            }
            if (CHECK_QUEST_ITEM(QUEST_MEDALLION_SHADOW)) {
                pauseCtx->worldMapPoints[WORLD_MAP_POINT_KAKARIKO_VILLAGE] = WORLD_MAP_POINT_STATE_SHOW;
            }

            if (gBitFlags[WORLD_MAP_AREA_LOST_WOODS] & gSaveContext.save.info.worldMapAreaData) {
                pauseCtx->worldMapPoints[WORLD_MAP_POINT_LOST_WOODS] = WORLD_MAP_POINT_STATE_SHOW;
            }
            if (GET_EVENTCHKINF(EVENTCHKINF_0F)) {
                pauseCtx->worldMapPoints[WORLD_MAP_POINT_LOST_WOODS] = WORLD_MAP_POINT_STATE_HIGHLIGHT;
            }
            if (CHECK_QUEST_ITEM(QUEST_SONG_SARIA)) {
                pauseCtx->worldMapPoints[WORLD_MAP_POINT_LOST_WOODS] = WORLD_MAP_POINT_STATE_SHOW;
            }
            if (INV_CONTENT(ITEM_HOOKSHOT) == ITEM_HOOKSHOT) {
                pauseCtx->worldMapPoints[WORLD_MAP_POINT_LOST_WOODS] = WORLD_MAP_POINT_STATE_HIGHLIGHT;
            }
            if (GET_EVENTCHKINF(EVENTCHKINF_48)) {
                pauseCtx->worldMapPoints[WORLD_MAP_POINT_LOST_WOODS] = WORLD_MAP_POINT_STATE_SHOW;
            }

            pauseCtx->worldMapPoints[WORLD_MAP_POINT_KOKIRI_FOREST] = WORLD_MAP_POINT_STATE_HIGHLIGHT;
            if (GET_EVENTCHKINF(EVENTCHKINF_09)) {
                pauseCtx->worldMapPoints[WORLD_MAP_POINT_KOKIRI_FOREST] = WORLD_MAP_POINT_STATE_SHOW;
            }
            if (GET_EVENTCHKINF(EVENTCHKINF_6E)) {
                pauseCtx->worldMapPoints[WORLD_MAP_POINT_KOKIRI_FOREST] = WORLD_MAP_POINT_STATE_HIGHLIGHT;
            }
            if (GET_EVENTCHKINF(EVENTCHKINF_0F)) {
                pauseCtx->worldMapPoints[WORLD_MAP_POINT_KOKIRI_FOREST] = WORLD_MAP_POINT_STATE_SHOW;
            }

            if (CHECK_QUEST_ITEM(QUEST_SONG_LULLABY)) {
                pauseCtx->worldMapPoints[WORLD_MAP_POINT_ZORAS_DOMAIN] = WORLD_MAP_POINT_STATE_SHOW;
            }
            if (GET_EVENTCHKINF(EVENTCHKINF_25)) {
                pauseCtx->worldMapPoints[WORLD_MAP_POINT_ZORAS_DOMAIN] = WORLD_MAP_POINT_STATE_HIGHLIGHT;
            }
            if (GET_EVENTCHKINF(EVENTCHKINF_37)) {
                pauseCtx->worldMapPoints[WORLD_MAP_POINT_ZORAS_DOMAIN] = WORLD_MAP_POINT_STATE_SHOW;
            }
            if (INV_CONTENT(ITEM_HOOKSHOT) == ITEM_HOOKSHOT) {
                pauseCtx->worldMapPoints[WORLD_MAP_POINT_ZORAS_DOMAIN] = WORLD_MAP_POINT_STATE_HIGHLIGHT;
            }
            if (CHECK_OWNED_EQUIP(EQUIP_TYPE_BOOTS, EQUIP_INV_BOOTS_IRON)) {
                pauseCtx->worldMapPoints[WORLD_MAP_POINT_ZORAS_DOMAIN] = WORLD_MAP_POINT_STATE_SHOW;
            }

            // Trade quest location

            pauseCtx->tradeQuestLocation = TRADE_QUEST_LOCATION_NONE;

            i = INV_CONTENT(ITEM_TRADE_ADULT);
            if (LINK_AGE_IN_YEARS == YEARS_ADULT) {
                if ((i <= ITEM_POCKET_CUCCO) || (i == ITEM_ODD_MUSHROOM)) {
                    pauseCtx->tradeQuestLocation = WORLD_MAP_POINT_KAKARIKO_VILLAGE;
                }
                if ((i == ITEM_COJIRO) || (i == ITEM_ODD_POTION)) {
                    pauseCtx->tradeQuestLocation = WORLD_MAP_POINT_LOST_WOODS;
                }
                if (i == ITEM_POACHERS_SAW) {
                    pauseCtx->tradeQuestLocation = WORLD_MAP_POINT_GERUDO_VALLEY;
                }
                if ((i == ITEM_BROKEN_GORONS_SWORD) || (i == ITEM_EYE_DROPS)) {
                    pauseCtx->tradeQuestLocation = WORLD_MAP_POINT_DEATH_MOUNTAIN;
                }
                if (i == ITEM_PRESCRIPTION) {
                    pauseCtx->tradeQuestLocation = WORLD_MAP_POINT_ZORAS_DOMAIN;
                }
                if (i == ITEM_EYEBALL_FROG) {
                    pauseCtx->tradeQuestLocation = WORLD_MAP_POINT_HYLIA_LAKESIDE;
                }
                if ((i == ITEM_CLAIM_CHECK) && !gSaveContext.save.info.playerData.bgsFlag) {
                    pauseCtx->tradeQuestLocation = WORLD_MAP_POINT_DEATH_MOUNTAIN;
                }
            }

            // Next state

            pauseCtx->state = PAUSE_STATE_OPENING_1;
            break;

        case PAUSE_STATE_OPENING_1:
            if (pauseCtx->itemPageRoll == 160.0f) {
                // First frame in this state

                KaleidoScope_SetDefaultCursor(play);
                KaleidoScope_ProcessPlayerPreRender();
            }

            pauseCtx->itemPageRoll = pauseCtx->equipPageRoll = pauseCtx->mapPageRoll = pauseCtx->questPageRoll -=
                160.0f / R_PAUSE_UI_ANIMS_DURATION;
            pauseCtx->infoPanelOffsetY += 40 / R_PAUSE_UI_ANIMS_DURATION;
            interfaceCtx->startAlpha += 255 / R_PAUSE_UI_ANIMS_DURATION;
            R_PAUSE_CURSOR_LEFT_X += R_PAUSE_CURSOR_LEFT_MOVE_OFFSET_X / R_PAUSE_UI_ANIMS_DURATION;
            R_PAUSE_CURSOR_RIGHT_X += R_PAUSE_CURSOR_RIGHT_MOVE_OFFSET_X / R_PAUSE_UI_ANIMS_DURATION;
            XREG(5) += 150 / R_PAUSE_UI_ANIMS_DURATION;
            pauseCtx->alpha += (u16)(255 / (R_PAUSE_UI_ANIMS_DURATION + R_PAUSE_UI_ANIM_ALPHA_ADD_DURATION));

            if (pauseCtx->itemPageRoll == 0) {
                interfaceCtx->startAlpha = 255;
                R_PAUSE_OFFSET_VERTICAL = 0;
                pauseCtx->state = PAUSE_STATE_OPENING_2;
            }

            KaleidoScope_UpdateOpening(play);
            break;

        case PAUSE_STATE_OPENING_2:
            pauseCtx->alpha += (u16)(255 / (R_PAUSE_UI_ANIMS_DURATION + R_PAUSE_UI_ANIM_ALPHA_ADD_DURATION));
            KaleidoScope_UpdateOpening(play);

            if (pauseCtx->state == PAUSE_STATE_MAIN) {
                KaleidoScope_UpdateNamePanel(play);
            }
            break;

        case PAUSE_STATE_MAIN:
            switch (pauseCtx->mainState) {
                case PAUSE_MAIN_STATE_IDLE:
                    if (CHECK_BTN_ALL(input->press.button, BTN_START)) {
                        Interface_SetDoAction(play, DO_ACTION_NONE);
                        pauseCtx->state = PAUSE_STATE_CLOSING;
                        R_PAUSE_OFFSET_VERTICAL = -6240;
                        func_800F64E0(0);
                    } else if (CHECK_BTN_ALL(input->press.button, BTN_B)) {
                        pauseCtx->nextPageMode = 0;
                        pauseCtx->promptChoice = 0;
                        Audio_PlaySfxGeneral(NA_SE_SY_DECIDE, &gSfxDefaultPos, 4, &gSfxDefaultFreqAndVolScale,
                                             &gSfxDefaultFreqAndVolScale, &gSfxDefaultReverb);
                        gSaveContext.buttonStatus[0] = gSaveContext.buttonStatus[1] = gSaveContext.buttonStatus[2] =
                            gSaveContext.buttonStatus[3] = BTN_DISABLED;
                        gSaveContext.buttonStatus[4] = BTN_ENABLED;
                        gSaveContext.hudVisibilityMode = HUD_VISIBILITY_NO_CHANGE;
                        Interface_ChangeHudVisibilityMode(HUD_VISIBILITY_ALL);
                        pauseCtx->savePromptState = PAUSE_SAVE_PROMPT_STATE_APPEARING;
                        pauseCtx->state = PAUSE_STATE_SAVE_PROMPT;
                    }
                    break;

                case PAUSE_MAIN_STATE_SWITCHING_PAGE:
<<<<<<< HEAD
                    KaleidoScope_UpdateSwitchPage(play, &play->state.input[0]);
=======
                    KaleidoScope_UpdatePageSwitch(play, play->state.input);
>>>>>>> 05c87518
                    break;

                case PAUSE_MAIN_STATE_SONG_PLAYBACK:
                    pauseCtx->ocarinaStaff = AudioOcarina_GetPlaybackStaff();
                    if (pauseCtx->ocarinaStaff->state == 0) {
                        // Song playback is finished
                        pauseCtx->mainState = PAUSE_MAIN_STATE_SONG_PROMPT_INIT;
                        AudioOcarina_SetInstrument(OCARINA_INSTRUMENT_OFF);
                    }
                    break;

                case PAUSE_MAIN_STATE_3:
                    KaleidoScope_UpdateItemEquip(play);
                    break;

                case PAUSE_MAIN_STATE_SONG_PROMPT_INIT:
                    break;

                case PAUSE_MAIN_STATE_SONG_PROMPT:
                    pauseCtx->ocarinaStaff = AudioOcarina_GetPlayingStaff();

                    if (CHECK_BTN_ALL(input->press.button, BTN_START)) {
                        AudioOcarina_SetInstrument(OCARINA_INSTRUMENT_OFF);
                        Interface_SetDoAction(play, DO_ACTION_NONE);
                        pauseCtx->state = PAUSE_STATE_CLOSING;
                        R_PAUSE_OFFSET_VERTICAL = -6240;
                        func_800F64E0(0);
                        pauseCtx->mainState = PAUSE_MAIN_STATE_IDLE;
                        break;
                    } else if (CHECK_BTN_ALL(input->press.button, BTN_B)) {
                        AudioOcarina_SetInstrument(OCARINA_INSTRUMENT_OFF);
                        pauseCtx->mainState = PAUSE_MAIN_STATE_IDLE;
                        pauseCtx->nextPageMode = 0;
                        pauseCtx->promptChoice = 0;
                        Audio_PlaySfxGeneral(NA_SE_SY_DECIDE, &gSfxDefaultPos, 4, &gSfxDefaultFreqAndVolScale,
                                             &gSfxDefaultFreqAndVolScale, &gSfxDefaultReverb);
                        gSaveContext.buttonStatus[0] = gSaveContext.buttonStatus[1] = gSaveContext.buttonStatus[2] =
                            gSaveContext.buttonStatus[3] = BTN_DISABLED;
                        gSaveContext.buttonStatus[4] = BTN_ENABLED;
                        gSaveContext.hudVisibilityMode = HUD_VISIBILITY_NO_CHANGE;
                        Interface_ChangeHudVisibilityMode(HUD_VISIBILITY_ALL);
                        pauseCtx->savePromptState = PAUSE_SAVE_PROMPT_STATE_APPEARING;
                        pauseCtx->state = PAUSE_STATE_SAVE_PROMPT;
                    } else if (pauseCtx->ocarinaStaff->state == pauseCtx->ocarinaSongIdx) {
                        // The player successfully played the song

                        Audio_PlaySfxGeneral(NA_SE_SY_TRE_BOX_APPEAR, &gSfxDefaultPos, 4, &gSfxDefaultFreqAndVolScale,
                                             &gSfxDefaultFreqAndVolScale, &gSfxDefaultReverb);

                        sMainStateAfterSongPlayerPlayingDone = PAUSE_MAIN_STATE_IDLE;
                        sDelayTimer = 30;
                        pauseCtx->mainState = PAUSE_MAIN_STATE_SONG_PROMPT_DONE;
                    } else if (pauseCtx->ocarinaStaff->state == 0xFF) {
                        // The player failed to play the song

                        Audio_PlaySfxGeneral(NA_SE_SY_OCARINA_ERROR, &gSfxDefaultPos, 4, &gSfxDefaultFreqAndVolScale,
                                             &gSfxDefaultFreqAndVolScale, &gSfxDefaultReverb);

                        sMainStateAfterSongPlayerPlayingDone = PAUSE_MAIN_STATE_SONG_PROMPT_INIT;
                        sDelayTimer = 20;
                        pauseCtx->mainState = PAUSE_MAIN_STATE_SONG_PROMPT_DONE;
                    }
                    break;

                case PAUSE_MAIN_STATE_SONG_PROMPT_DONE:
                    sDelayTimer--;
                    if (sDelayTimer == 0) {
                        pauseCtx->mainState = sMainStateAfterSongPlayerPlayingDone;
                        if (pauseCtx->mainState == PAUSE_MAIN_STATE_IDLE) {
                            AudioOcarina_SetInstrument(OCARINA_INSTRUMENT_OFF);
                        }
                    }
                    break;

                case PAUSE_MAIN_STATE_EQUIP_CHANGED:
                    break;

                case PAUSE_MAIN_STATE_IDLE_CURSOR_ON_SONG:
                    if (CHECK_BTN_ALL(input->press.button, BTN_START)) {
                        AudioOcarina_SetInstrument(OCARINA_INSTRUMENT_OFF);
                        Interface_SetDoAction(play, DO_ACTION_NONE);
                        pauseCtx->state = PAUSE_STATE_CLOSING;
                        R_PAUSE_OFFSET_VERTICAL = -6240;
                        func_800F64E0(0);
                        pauseCtx->mainState = PAUSE_MAIN_STATE_IDLE;
                    } else if (CHECK_BTN_ALL(input->press.button, BTN_B)) {
                        AudioOcarina_SetInstrument(OCARINA_INSTRUMENT_OFF);
                        pauseCtx->mainState = PAUSE_MAIN_STATE_IDLE;
                        pauseCtx->nextPageMode = 0;
                        pauseCtx->promptChoice = 0;
                        Audio_PlaySfxGeneral(NA_SE_SY_DECIDE, &gSfxDefaultPos, 4, &gSfxDefaultFreqAndVolScale,
                                             &gSfxDefaultFreqAndVolScale, &gSfxDefaultReverb);
                        gSaveContext.buttonStatus[0] = gSaveContext.buttonStatus[1] = gSaveContext.buttonStatus[2] =
                            gSaveContext.buttonStatus[3] = BTN_DISABLED;
                        gSaveContext.buttonStatus[4] = BTN_ENABLED;
                        gSaveContext.hudVisibilityMode = HUD_VISIBILITY_NO_CHANGE;
                        Interface_ChangeHudVisibilityMode(HUD_VISIBILITY_ALL);
                        pauseCtx->savePromptState = PAUSE_SAVE_PROMPT_STATE_APPEARING;
                        pauseCtx->state = PAUSE_STATE_SAVE_PROMPT;
                    }
                    break;

                case PAUSE_MAIN_STATE_SONG_PLAYBACK_START:
                    break;

                default:
                    pauseCtx->mainState = PAUSE_MAIN_STATE_IDLE;
                    break;
            }
            break;

        case PAUSE_STATE_SAVE_PROMPT:
            switch (pauseCtx->savePromptState) {
                case PAUSE_SAVE_PROMPT_STATE_APPEARING:
                    pauseCtx->rollRotSavePrompt_ -= 314.0f / R_PAUSE_UI_ANIMS_DURATION;
                    R_PAUSE_CURSOR_LEFT_X -= R_PAUSE_CURSOR_LEFT_MOVE_OFFSET_X / R_PAUSE_UI_ANIMS_DURATION;
                    R_PAUSE_CURSOR_RIGHT_X -= R_PAUSE_CURSOR_RIGHT_MOVE_OFFSET_X / R_PAUSE_UI_ANIMS_DURATION;

                    if (pauseCtx->rollRotSavePrompt_ <= -628.0f) {
                        pauseCtx->rollRotSavePrompt_ = -628.0f;
                        pauseCtx->savePromptState = PAUSE_SAVE_PROMPT_STATE_WAIT_CHOICE;
                    }
                    break;

                case PAUSE_SAVE_PROMPT_STATE_WAIT_CHOICE:
                    if (CHECK_BTN_ALL(input->press.button, BTN_A)) {
                        if (pauseCtx->promptChoice != 0) {
                            Interface_SetDoAction(play, DO_ACTION_NONE);

                            gSaveContext.buttonStatus[0] = gSaveContext.buttonStatus[1] = gSaveContext.buttonStatus[2] =
                                gSaveContext.buttonStatus[3] = BTN_ENABLED;
                            gSaveContext.hudVisibilityMode = HUD_VISIBILITY_NO_CHANGE;
                            Interface_ChangeHudVisibilityMode(HUD_VISIBILITY_ALL);

                            pauseCtx->savePromptState = PAUSE_SAVE_PROMPT_STATE_CLOSING;
                            R_PAUSE_OFFSET_VERTICAL = -6240;
                            YREG(8) = pauseCtx->rollRotSavePrompt_;
                            func_800F64E0(0);
                        } else {
                            Audio_PlaySfxGeneral(NA_SE_SY_PIECE_OF_HEART, &gSfxDefaultPos, 4,
                                                 &gSfxDefaultFreqAndVolScale, &gSfxDefaultFreqAndVolScale,
                                                 &gSfxDefaultReverb);

                            Play_SaveSceneFlags(play);
                            gSaveContext.save.info.playerData.savedSceneId = play->sceneId;
                            Sram_WriteSave(&play->sramCtx);

                            pauseCtx->savePromptState = PAUSE_SAVE_PROMPT_STATE_SAVED;
                            sDelayTimer = 3;
                        }
                    } else if (CHECK_BTN_ALL(input->press.button, BTN_START) ||
                               CHECK_BTN_ALL(input->press.button, BTN_B)) {

                        Interface_SetDoAction(play, DO_ACTION_NONE);

                        pauseCtx->savePromptState = PAUSE_SAVE_PROMPT_STATE_CLOSING;
                        R_PAUSE_OFFSET_VERTICAL = -6240;
                        YREG(8) = pauseCtx->rollRotSavePrompt_;
                        func_800F64E0(0);

                        gSaveContext.buttonStatus[0] = gSaveContext.buttonStatus[1] = gSaveContext.buttonStatus[2] =
                            gSaveContext.buttonStatus[3] = BTN_ENABLED;
                        gSaveContext.hudVisibilityMode = HUD_VISIBILITY_NO_CHANGE;
                        Interface_ChangeHudVisibilityMode(HUD_VISIBILITY_ALL);
                    }
                    break;

                case PAUSE_SAVE_PROMPT_STATE_SAVED:
                    if (CHECK_BTN_ALL(input->press.button, BTN_B) || CHECK_BTN_ALL(input->press.button, BTN_A) ||
                        CHECK_BTN_ALL(input->press.button, BTN_START) || (--sDelayTimer == 0)) {

                        Interface_SetDoAction(play, DO_ACTION_NONE);

                        gSaveContext.buttonStatus[0] = gSaveContext.buttonStatus[1] = gSaveContext.buttonStatus[2] =
                            gSaveContext.buttonStatus[3] = BTN_ENABLED;
                        gSaveContext.hudVisibilityMode = HUD_VISIBILITY_NO_CHANGE;
                        Interface_ChangeHudVisibilityMode(HUD_VISIBILITY_ALL);

                        pauseCtx->savePromptState = PAUSE_SAVE_PROMPT_STATE_CLOSING_AFTER_SAVED;
                        R_PAUSE_OFFSET_VERTICAL = -6240;
                        YREG(8) = pauseCtx->rollRotSavePrompt_;
                        func_800F64E0(0);
                    }
                    break;

                case PAUSE_SAVE_PROMPT_STATE_RETURN_TO_MENU:
                case PAUSE_SAVE_PROMPT_STATE_RETURN_TO_MENU_ALT:
                    pauseCtx->rollRotSavePrompt_ += 314.0f / R_PAUSE_UI_ANIMS_DURATION;
                    R_PAUSE_CURSOR_LEFT_X += R_PAUSE_CURSOR_LEFT_MOVE_OFFSET_X / R_PAUSE_UI_ANIMS_DURATION;
                    R_PAUSE_CURSOR_RIGHT_X += R_PAUSE_CURSOR_RIGHT_MOVE_OFFSET_X / R_PAUSE_UI_ANIMS_DURATION;

                    if (pauseCtx->rollRotSavePrompt_ >= -314.0f) {
                        pauseCtx->state = PAUSE_STATE_MAIN;
                        pauseCtx->savePromptState = PAUSE_SAVE_PROMPT_STATE_APPEARING;
                        pauseCtx->itemPageRoll = pauseCtx->equipPageRoll = pauseCtx->mapPageRoll =
                            pauseCtx->questPageRoll = 0.0f;
                        pauseCtx->rollRotSavePrompt_ = -314.0f;
                    }
                    break;

                case PAUSE_SAVE_PROMPT_STATE_CLOSING:
                case PAUSE_SAVE_PROMPT_STATE_CLOSING_AFTER_SAVED:
                    if (pauseCtx->rollRotSavePrompt_ != (YREG(8) + 160.0f)) {
                        pauseCtx->itemPageRoll = pauseCtx->equipPageRoll = pauseCtx->mapPageRoll =
                            pauseCtx->questPageRoll += 160.0f / R_PAUSE_UI_ANIMS_DURATION;
                        pauseCtx->rollRotSavePrompt_ += 160.0f / R_PAUSE_UI_ANIMS_DURATION;
                        pauseCtx->infoPanelOffsetY -= 40 / R_PAUSE_UI_ANIMS_DURATION;
                        R_PAUSE_CURSOR_LEFT_X -= R_PAUSE_CURSOR_LEFT_MOVE_OFFSET_X / R_PAUSE_UI_ANIMS_DURATION;
                        R_PAUSE_CURSOR_RIGHT_X -= R_PAUSE_CURSOR_RIGHT_MOVE_OFFSET_X / R_PAUSE_UI_ANIMS_DURATION;
                        XREG(5) -= 150 / R_PAUSE_UI_ANIMS_DURATION;
                        pauseCtx->alpha -= (u16)(255 / R_PAUSE_UI_ANIMS_DURATION);
                        if (pauseCtx->rollRotSavePrompt_ == (YREG(8) + 160.0f)) {
                            pauseCtx->alpha = 0;
                        }
                    } else {
                        pauseCtx->debugState = 0;
                        pauseCtx->state = PAUSE_STATE_RESUME_GAMEPLAY;
                        pauseCtx->itemPageRoll = pauseCtx->equipPageRoll = pauseCtx->mapPageRoll =
                            pauseCtx->questPageRoll = 160.0f;
                        pauseCtx->namedItem = PAUSE_ITEM_NONE;
                        pauseCtx->mainState = PAUSE_MAIN_STATE_IDLE;
                        pauseCtx->rollRotSavePrompt_ = -434.0f;
                    }
                    break;

                default:
                    break;
            }
            break;

        case PAUSE_STATE_10:
            pauseCtx->cursorSlot[PAUSE_MAP] = pauseCtx->cursorPoint[PAUSE_MAP] = pauseCtx->dungeonMapSlot =
                VREG(30) + 3;
            R_PAUSE_CURSOR_LEFT_X = -175;
            R_PAUSE_CURSOR_RIGHT_X = 155;
            pauseCtx->rollRotSavePrompt_ = -434.0f;
            Interface_ChangeHudVisibilityMode(HUD_VISIBILITY_NOTHING);

            //! @bug messed up alignment, should match `ALIGN64`
            pauseCtx->iconItemSegment = (void*)(((uintptr_t)play->objectCtx.spaceStart + 0x30) & ~0x3F);
            iconItemStaticSize =
                (uintptr_t)_icon_item_staticSegmentRomEnd - (uintptr_t)_icon_item_staticSegmentRomStart;
            PRINTF("icon_item size0=%x\n", iconItemStaticSize);
            DMA_REQUEST_SYNC(pauseCtx->iconItemSegment, (uintptr_t)_icon_item_staticSegmentRomStart, iconItemStaticSize,
                             "../z_kaleido_scope_PAL.c", 4356);

            pauseCtx->iconItem24Segment = (void*)ALIGN16((uintptr_t)pauseCtx->iconItemSegment + iconItemStaticSize);
            size = (uintptr_t)_icon_item_24_staticSegmentRomEnd - (uintptr_t)_icon_item_24_staticSegmentRomStart;
            PRINTF("icon_item24 size=%x\n", size);
            DMA_REQUEST_SYNC(pauseCtx->iconItem24Segment, (uintptr_t)_icon_item_24_staticSegmentRomStart, size,
                             "../z_kaleido_scope_PAL.c", 4363);

            pauseCtx->iconItemAltSegment = (void*)ALIGN16((uintptr_t)pauseCtx->iconItem24Segment + size);
            size2 = (uintptr_t)_icon_item_gameover_staticSegmentRomEnd -
                    (uintptr_t)_icon_item_gameover_staticSegmentRomStart;
            PRINTF("icon_item_dungeon gameover-size2=%x\n", size2);
            DMA_REQUEST_SYNC(pauseCtx->iconItemAltSegment, (uintptr_t)_icon_item_gameover_staticSegmentRomStart, size2,
                             "../z_kaleido_scope_PAL.c", 4370);

            pauseCtx->iconItemLangSegment = (void*)ALIGN16((uintptr_t)pauseCtx->iconItemAltSegment + size2);

            if (gSaveContext.language == LANGUAGE_ENG) {
                size = (uintptr_t)_icon_item_nes_staticSegmentRomEnd - (uintptr_t)_icon_item_nes_staticSegmentRomStart;
                PRINTF("icon_item_dungeon dungeon-size=%x\n", size);
                DMA_REQUEST_SYNC(pauseCtx->iconItemLangSegment, (uintptr_t)_icon_item_nes_staticSegmentRomStart, size,
                                 "../z_kaleido_scope_PAL.c", 4379);
            } else if (gSaveContext.language == LANGUAGE_GER) {
                size = (uintptr_t)_icon_item_ger_staticSegmentRomEnd - (uintptr_t)_icon_item_ger_staticSegmentRomStart;
                PRINTF("icon_item_dungeon dungeon-size=%x\n", size);
                DMA_REQUEST_SYNC(pauseCtx->iconItemLangSegment, (uintptr_t)_icon_item_ger_staticSegmentRomStart, size,
                                 "../z_kaleido_scope_PAL.c", 4386);
            } else {
                size = (uintptr_t)_icon_item_fra_staticSegmentRomEnd - (uintptr_t)_icon_item_fra_staticSegmentRomStart;
                PRINTF("icon_item_dungeon dungeon-size=%x\n", size);
                DMA_REQUEST_SYNC(pauseCtx->iconItemLangSegment, (uintptr_t)_icon_item_fra_staticSegmentRomStart, size,
                                 "../z_kaleido_scope_PAL.c", 4393);
            }

            sColor82ABRed_D_8082AB8C = 255;
            sColor82ABGreen_D_8082AB90 = 130;
            sColor82ABBlue_D_8082AB94 = 0;
            sColor82ABGameOverPrimAlpha_D_8082AB98 = 0;
            sDrawGameOverEnvColorRed_D_8082AB9C = 30;
            sDrawGameOverEnvColorGreen_D_8082ABA0 = 0;
            sDrawGameOverEnvColorBlue_D_8082ABA4 = 0;
            sTimer_ = 30;
            VREG(88) = 98;
            pauseCtx->promptChoice = 0;
            pauseCtx->state++; // PAUSE_STATE_11
            break;

        case PAUSE_STATE_11:
            stepR = ABS(sColor82ABRed_D_8082AB8C - 30) / sTimer_;
            stepG = ABS(sColor82ABGreen_D_8082AB90) / sTimer_;
            stepB = ABS(sColor82ABBlue_D_8082AB94) / sTimer_;
            stepA = ABS(sColor82ABGameOverPrimAlpha_D_8082AB98 - 255) / sTimer_;
            if (sColor82ABRed_D_8082AB8C >= 30) {
                sColor82ABRed_D_8082AB8C -= stepR;
            } else {
                sColor82ABRed_D_8082AB8C += stepR;
            }
            if (sColor82ABGreen_D_8082AB90 >= 0) {
                sColor82ABGreen_D_8082AB90 -= stepG;
            } else {
                sColor82ABGreen_D_8082AB90 += stepG;
            }
            if (sColor82ABBlue_D_8082AB94 >= 0) {
                sColor82ABBlue_D_8082AB94 -= stepB;
            } else {
                sColor82ABBlue_D_8082AB94 += stepB;
            }
            if (sColor82ABGameOverPrimAlpha_D_8082AB98 >= 255) {
                sColor82ABGameOverPrimAlpha_D_8082AB98 -= stepA;
            } else {
                sColor82ABGameOverPrimAlpha_D_8082AB98 += stepA;
            }

            stepR = ABS(sDrawGameOverEnvColorRed_D_8082AB9C - 255) / sTimer_;
            stepG = ABS(sDrawGameOverEnvColorGreen_D_8082ABA0 - 130) / sTimer_;
            stepB = ABS(sDrawGameOverEnvColorBlue_D_8082ABA4) / sTimer_;
            if (sDrawGameOverEnvColorRed_D_8082AB9C >= 255) {
                sDrawGameOverEnvColorRed_D_8082AB9C -= stepR;
            } else {
                sDrawGameOverEnvColorRed_D_8082AB9C += stepR;
            }
            if (sDrawGameOverEnvColorGreen_D_8082ABA0 >= 130) {
                sDrawGameOverEnvColorGreen_D_8082ABA0 -= stepG;
            } else {
                sDrawGameOverEnvColorGreen_D_8082ABA0 += stepG;
            }
            if (sDrawGameOverEnvColorBlue_D_8082ABA4 >= 0) {
                sDrawGameOverEnvColorBlue_D_8082ABA4 -= stepB;
            } else {
                sDrawGameOverEnvColorBlue_D_8082ABA4 += stepB;
            }

            sTimer_--;
            if (sTimer_ == 0) {
                sColor82ABRed_D_8082AB8C = 30;
                sColor82ABGreen_D_8082AB90 = 0;
                sColor82ABBlue_D_8082AB94 = 0;
                sColor82ABGameOverPrimAlpha_D_8082AB98 = 255;

                sDrawGameOverEnvColorRed_D_8082AB9C = 255;
                sDrawGameOverEnvColorGreen_D_8082ABA0 = 130;
                sDrawGameOverEnvColorBlue_D_8082ABA4 = 0;

                pauseCtx->state++; // PAUSE_STATE_12
                sTimer_ = 40;
            }
            break;

        case PAUSE_STATE_12:
            sTimer_--;
            if (sTimer_ == 0) {
                pauseCtx->state = PAUSE_STATE_13;
            }
            break;

        case PAUSE_STATE_13:
            pauseCtx->itemPageRoll = pauseCtx->equipPageRoll = pauseCtx->mapPageRoll = pauseCtx->questPageRoll =
                pauseCtx->rollRotSavePrompt_ -= 160.0f / R_PAUSE_UI_ANIMS_DURATION;
            pauseCtx->infoPanelOffsetY += 40 / R_PAUSE_UI_ANIMS_DURATION;
            interfaceCtx->startAlpha += 255 / R_PAUSE_UI_ANIMS_DURATION;
            VREG(88) -= 3;
            R_PAUSE_CURSOR_LEFT_X += R_PAUSE_CURSOR_LEFT_MOVE_OFFSET_X / R_PAUSE_UI_ANIMS_DURATION;
            R_PAUSE_CURSOR_RIGHT_X += R_PAUSE_CURSOR_RIGHT_MOVE_OFFSET_X / R_PAUSE_UI_ANIMS_DURATION;
            XREG(5) += 150 / R_PAUSE_UI_ANIMS_DURATION;
            pauseCtx->alpha += (u16)(255 / (R_PAUSE_UI_ANIMS_DURATION + R_PAUSE_UI_ANIM_ALPHA_ADD_DURATION));
            if (pauseCtx->rollRotSavePrompt_ < -628.0f) {
                pauseCtx->rollRotSavePrompt_ = -628.0f;
                interfaceCtx->startAlpha = 255;
                VREG(88) = 66;
                R_PAUSE_OFFSET_VERTICAL = 0;
                pauseCtx->alpha = 255;
                pauseCtx->state = PAUSE_STATE_14;
                gSaveContext.save.info.playerData.deaths++;
                if (gSaveContext.save.info.playerData.deaths > 999) {
                    gSaveContext.save.info.playerData.deaths = 999;
                }
            }
            PRINTF("kscope->angle_s = %f\n", pauseCtx->rollRotSavePrompt_);
            break;

        case PAUSE_STATE_14:
            if (CHECK_BTN_ALL(input->press.button, BTN_A)) {
                if (pauseCtx->promptChoice != 0) {
                    pauseCtx->promptChoice = 0;
                    Audio_PlaySfxGeneral(NA_SE_SY_DECIDE, &gSfxDefaultPos, 4, &gSfxDefaultFreqAndVolScale,
                                         &gSfxDefaultFreqAndVolScale, &gSfxDefaultReverb);
                    pauseCtx->state = PAUSE_STATE_16;
                    gameOverCtx->state++;
                } else {
                    Audio_PlaySfxGeneral(NA_SE_SY_PIECE_OF_HEART, &gSfxDefaultPos, 4, &gSfxDefaultFreqAndVolScale,
                                         &gSfxDefaultFreqAndVolScale, &gSfxDefaultReverb);
                    pauseCtx->promptChoice = 0;
                    Play_SaveSceneFlags(play);
                    gSaveContext.save.info.playerData.savedSceneId = play->sceneId;
                    Sram_WriteSave(&play->sramCtx);
                    pauseCtx->state = PAUSE_STATE_15;
                    sDelayTimer = 3;
                }
            }
            break;

        case PAUSE_STATE_15:
            sDelayTimer--;
            if (sDelayTimer == 0) {
                pauseCtx->state = PAUSE_STATE_16;
                gameOverCtx->state++;
            } else if ((sDelayTimer <= 80) &&
                       (CHECK_BTN_ALL(input->press.button, BTN_A) || CHECK_BTN_ALL(input->press.button, BTN_START))) {
                pauseCtx->state = PAUSE_STATE_16;
                gameOverCtx->state++;
                func_800F64E0(0);
            }
            break;

        case PAUSE_STATE_16:
            if (CHECK_BTN_ALL(input->press.button, BTN_A) || CHECK_BTN_ALL(input->press.button, BTN_START)) {
                if (pauseCtx->promptChoice == 0) {
                    Audio_PlaySfxGeneral(NA_SE_SY_PIECE_OF_HEART, &gSfxDefaultPos, 4, &gSfxDefaultFreqAndVolScale,
                                         &gSfxDefaultFreqAndVolScale, &gSfxDefaultReverb);
                    Play_SaveSceneFlags(play);

                    switch (gSaveContext.save.entranceIndex) {
                        case ENTR_DEKU_TREE_0:
                        case ENTR_DODONGOS_CAVERN_0:
                        case ENTR_JABU_JABU_0:
                        case ENTR_FOREST_TEMPLE_0:
                        case ENTR_FIRE_TEMPLE_0:
                        case ENTR_WATER_TEMPLE_0:
                        case ENTR_SPIRIT_TEMPLE_0:
                        case ENTR_SHADOW_TEMPLE_0:
                        case ENTR_GANONS_TOWER_0:
                        case ENTR_GERUDO_TRAINING_GROUND_0:
                        case ENTR_ICE_CAVERN_0:
                        case ENTR_THIEVES_HIDEOUT_0:
                        case ENTR_BOTTOM_OF_THE_WELL_0:
                        case ENTR_INSIDE_GANONS_CASTLE_0:
                        case ENTR_GANONS_TOWER_COLLAPSE_INTERIOR_0:
                            break;

                        case ENTR_DEKU_TREE_BOSS_0:
                            gSaveContext.save.entranceIndex = ENTR_DEKU_TREE_0;
                            break;

                        case ENTR_DODONGOS_CAVERN_BOSS_0:
                            gSaveContext.save.entranceIndex = ENTR_DODONGOS_CAVERN_0;
                            break;

                        case ENTR_JABU_JABU_BOSS_0:
                            gSaveContext.save.entranceIndex = ENTR_JABU_JABU_0;
                            break;

                        case ENTR_FOREST_TEMPLE_BOSS_0:
                            gSaveContext.save.entranceIndex = ENTR_FOREST_TEMPLE_0;
                            break;

                        case ENTR_FIRE_TEMPLE_BOSS_0:
                            gSaveContext.save.entranceIndex = ENTR_FIRE_TEMPLE_0;
                            break;

                        case ENTR_WATER_TEMPLE_BOSS_0:
                            gSaveContext.save.entranceIndex = ENTR_WATER_TEMPLE_0;
                            break;

                        case ENTR_SPIRIT_TEMPLE_BOSS_0:
                            gSaveContext.save.entranceIndex = ENTR_SPIRIT_TEMPLE_0;
                            break;

                        case ENTR_SHADOW_TEMPLE_BOSS_0:
                            gSaveContext.save.entranceIndex = ENTR_SHADOW_TEMPLE_0;
                            break;

                        case ENTR_GANONDORF_BOSS_0:
                            gSaveContext.save.entranceIndex = ENTR_GANONS_TOWER_0;
                            break;
                    }
                } else {
                    Audio_PlaySfxGeneral(NA_SE_SY_DECIDE, &gSfxDefaultPos, 4, &gSfxDefaultFreqAndVolScale,
                                         &gSfxDefaultFreqAndVolScale, &gSfxDefaultReverb);
                }

                pauseCtx->state = PAUSE_STATE_17;
            }
            break;

        case PAUSE_STATE_17:
            if (interfaceCtx->unk_244 != 255) {
                interfaceCtx->unk_244 += 10;
                if (interfaceCtx->unk_244 >= 255) {
                    interfaceCtx->unk_244 = 255;
                    pauseCtx->state = PAUSE_STATE_OFF;
                    R_UPDATE_RATE = 3;
                    R_PAUSE_BG_PRERENDER_STATE = PAUSE_BG_PRERENDER_OFF;
                    func_800981B8(&play->objectCtx);
                    func_800418D0(&play->colCtx, play);
                    if (pauseCtx->promptChoice == 0) {
                        Play_TriggerRespawn(play);
                        gSaveContext.respawnFlag = -2;
                        gSaveContext.nextTransitionType = TRANS_TYPE_FADE_BLACK;
                        gSaveContext.save.info.playerData.health = 0x30;
                        SEQCMD_RESET_AUDIO_HEAP(0, 10);
                        gSaveContext.healthAccumulator = 0;
                        gSaveContext.magicState = MAGIC_STATE_IDLE;
                        gSaveContext.prevMagicState = MAGIC_STATE_IDLE;
                        PRINTF(VT_FGCOL(YELLOW));
                        PRINTF("MAGIC_NOW=%d ", gSaveContext.save.info.playerData.magic);
                        PRINTF("Z_MAGIC_NOW_NOW=%d   →  ", gSaveContext.magicFillTarget);
                        gSaveContext.magicCapacity = 0;
                        // Set the fill target to be the magic amount before game over
                        gSaveContext.magicFillTarget = gSaveContext.save.info.playerData.magic;
                        // Set `magicLevel` and `magic` to 0 so `magicCapacity` then `magic` grows from nothing
                        // to respectively the full capacity and `magicFillTarget`
                        gSaveContext.save.info.playerData.magicLevel = gSaveContext.save.info.playerData.magic = 0;
                        PRINTF("MAGIC_NOW=%d ", gSaveContext.save.info.playerData.magic);
                        PRINTF("Z_MAGIC_NOW_NOW=%d\n", gSaveContext.magicFillTarget);
                        PRINTF(VT_RST);
                    } else {
                        play->state.running = false;
                        SET_NEXT_GAMESTATE(&play->state, TitleSetup_Init, TitleSetupState);
                    }
                }
            }
            break;

        case PAUSE_STATE_CLOSING:
            if (pauseCtx->itemPageRoll != 160.0f) {
                pauseCtx->itemPageRoll = pauseCtx->equipPageRoll = pauseCtx->mapPageRoll = pauseCtx->questPageRoll +=
                    160.0f / R_PAUSE_UI_ANIMS_DURATION;
                pauseCtx->infoPanelOffsetY -= 40 / R_PAUSE_UI_ANIMS_DURATION;
                interfaceCtx->startAlpha -= 255 / R_PAUSE_UI_ANIMS_DURATION;
                R_PAUSE_CURSOR_LEFT_X -= R_PAUSE_CURSOR_LEFT_MOVE_OFFSET_X / R_PAUSE_UI_ANIMS_DURATION;
                R_PAUSE_CURSOR_RIGHT_X -= R_PAUSE_CURSOR_RIGHT_MOVE_OFFSET_X / R_PAUSE_UI_ANIMS_DURATION;
                XREG(5) -= 150 / R_PAUSE_UI_ANIMS_DURATION;
                pauseCtx->alpha -= (u16)(255 / R_PAUSE_UI_ANIMS_DURATION);
                if (pauseCtx->itemPageRoll == 160.0f) {
                    pauseCtx->alpha = 0;
                }
            } else {
                pauseCtx->debugState = 0;
                pauseCtx->state = PAUSE_STATE_RESUME_GAMEPLAY;
                pauseCtx->itemPageRoll = pauseCtx->equipPageRoll = pauseCtx->mapPageRoll = pauseCtx->questPageRoll =
                    160.0f;
                pauseCtx->namedItem = PAUSE_ITEM_NONE;
                play->interfaceCtx.startAlpha = 0;
            }
            break;

        case PAUSE_STATE_RESUME_GAMEPLAY:
            pauseCtx->state = PAUSE_STATE_OFF;
            R_UPDATE_RATE = 3;
            R_PAUSE_BG_PRERENDER_STATE = PAUSE_BG_PRERENDER_OFF;

            func_800981B8(&play->objectCtx);
            func_800418D0(&play->colCtx, play);

            switch (play->sceneId) {
                case SCENE_DEKU_TREE:
                case SCENE_DODONGOS_CAVERN:
                case SCENE_JABU_JABU:
                case SCENE_FOREST_TEMPLE:
                case SCENE_FIRE_TEMPLE:
                case SCENE_WATER_TEMPLE:
                case SCENE_SPIRIT_TEMPLE:
                case SCENE_SHADOW_TEMPLE:
                case SCENE_BOTTOM_OF_THE_WELL:
                case SCENE_ICE_CAVERN:
                case SCENE_DEKU_TREE_BOSS:
                case SCENE_DODONGOS_CAVERN_BOSS:
                case SCENE_JABU_JABU_BOSS:
                case SCENE_FOREST_TEMPLE_BOSS:
                case SCENE_FIRE_TEMPLE_BOSS:
                case SCENE_WATER_TEMPLE_BOSS:
                case SCENE_SPIRIT_TEMPLE_BOSS:
                case SCENE_SHADOW_TEMPLE_BOSS:
                    Map_InitData(play, play->interfaceCtx.mapRoomNum);
                    break;
            }

            gSaveContext.buttonStatus[0] = D_808321A8_savedButtonStatus[0];
            gSaveContext.buttonStatus[1] = D_808321A8_savedButtonStatus[1];
            gSaveContext.buttonStatus[2] = D_808321A8_savedButtonStatus[2];
            gSaveContext.buttonStatus[3] = D_808321A8_savedButtonStatus[3];
            gSaveContext.buttonStatus[4] = D_808321A8_savedButtonStatus[4];

            interfaceCtx->unk_1FA = interfaceCtx->unk_1FC = 0;

            PRINTF(VT_FGCOL(YELLOW));
            PRINTF("i=%d  LAST_TIME_TYPE=%d\n", i, gSaveContext.prevHudVisibilityMode);
            gSaveContext.hudVisibilityMode = HUD_VISIBILITY_NO_CHANGE;
            Interface_ChangeHudVisibilityMode(gSaveContext.prevHudVisibilityMode);

            player->talkActor = NULL;
            Player_SetEquipmentData(play, player);

            PRINTF(VT_RST);
            break;
    }
}<|MERGE_RESOLUTION|>--- conflicted
+++ resolved
@@ -453,31 +453,6 @@
     8,  // QUAD_MAP_31
 };
 
-<<<<<<< HEAD
-static u8 gPageSwitchNextButtonStatus[][5] = {
-    // PAUSE_ITEM  + SWITCH_PAGE_LEFT_PT
-    //
-    //  -> PAUSE_EQUIP
-    { BTN_ENABLED, BTN_DISABLED, BTN_DISABLED, BTN_DISABLED, BTN_ENABLED },
-    // PAUSE_MAP   + SWITCH_PAGE_LEFT_PT
-    //
-    //  -> PAUSE_ITEM
-    { BTN_ENABLED, BTN_ENABLED, BTN_ENABLED, BTN_ENABLED, BTN_DISABLED },
-    // PAUSE_QUEST + SWITCH_PAGE_LEFT_PT
-    // PAUSE_ITEM  + SWITCH_PAGE_RIGHT_PT
-    //  -> PAUSE_MAP
-    { BTN_ENABLED, BTN_DISABLED, BTN_DISABLED, BTN_DISABLED, BTN_DISABLED },
-    // PAUSE_EQUIP + SWITCH_PAGE_LEFT_PT
-    // PAUSE_MAP   + SWITCH_PAGE_RIGHT_PT
-    //  -> PAUSE_QUEST
-    { BTN_ENABLED, BTN_DISABLED, BTN_DISABLED, BTN_DISABLED, BTN_ENABLED },
-    //
-    // PAUSE_QUEST + SWITCH_PAGE_RIGHT_PT
-    //  -> PAUSE_EQUIP
-    { BTN_ENABLED, BTN_DISABLED, BTN_DISABLED, BTN_DISABLED, BTN_ENABLED },
-    //
-    // PAUSE_EQUIP + SWITCH_PAGE_RIGHT_PT
-=======
 /**
  * Contains the status of buttons for each page.
  *
@@ -516,7 +491,6 @@
     { BTN_ENABLED, BTN_DISABLED, BTN_DISABLED, BTN_DISABLED, BTN_ENABLED },
     //
     // PAUSE_EQUIP + PAGE_SWITCH_PT_RIGHT
->>>>>>> 05c87518
     //  -> PAUSE_ITEM
     { BTN_ENABLED, BTN_ENABLED, BTN_ENABLED, BTN_ENABLED, BTN_DISABLED },
 
@@ -533,28 +507,6 @@
 
 static s16 sInDungeonScene = false;
 
-<<<<<<< HEAD
-static f32 sPageSwitchEyeDx[] = {
-    -PAUSE_EYE_DIST * (PAUSE_MAP_X - PAUSE_ITEM_X) / 16,  // PAUSE_ITEM  right
-    -PAUSE_EYE_DIST*(PAUSE_EQUIP_X - PAUSE_ITEM_X) / 16,  // PAUSE_ITEM  left
-    -PAUSE_EYE_DIST*(PAUSE_QUEST_X - PAUSE_MAP_X) / 16,   // PAUSE_MAP   right
-    -PAUSE_EYE_DIST*(PAUSE_ITEM_X - PAUSE_MAP_X) / 16,    // PAUSE_MAP   left
-    -PAUSE_EYE_DIST*(PAUSE_EQUIP_X - PAUSE_QUEST_X) / 16, // PAUSE_QUEST right
-    -PAUSE_EYE_DIST*(PAUSE_MAP_X - PAUSE_QUEST_X) / 16,   // PAUSE_QUEST left
-    -PAUSE_EYE_DIST*(PAUSE_ITEM_X - PAUSE_EQUIP_X) / 16,  // PAUSE_EQUIP right
-    -PAUSE_EYE_DIST*(PAUSE_QUEST_X - PAUSE_EQUIP_X) / 16, // PAUSE_EQUIP left
-};
-
-static f32 sPageSwitchEyeDz[] = {
-    -PAUSE_EYE_DIST * (PAUSE_MAP_Z - PAUSE_ITEM_Z) / 16,  // PAUSE_ITEM  right
-    -PAUSE_EYE_DIST*(PAUSE_EQUIP_Z - PAUSE_ITEM_Z) / 16,  // PAUSE_ITEM  left
-    -PAUSE_EYE_DIST*(PAUSE_QUEST_Z - PAUSE_MAP_Z) / 16,   // PAUSE_MAP   right
-    -PAUSE_EYE_DIST*(PAUSE_ITEM_Z - PAUSE_MAP_Z) / 16,    // PAUSE_MAP   left
-    -PAUSE_EYE_DIST*(PAUSE_EQUIP_Z - PAUSE_QUEST_Z) / 16, // PAUSE_QUEST right
-    -PAUSE_EYE_DIST*(PAUSE_MAP_Z - PAUSE_QUEST_Z) / 16,   // PAUSE_QUEST left
-    -PAUSE_EYE_DIST*(PAUSE_ITEM_Z - PAUSE_EQUIP_Z) / 16,  // PAUSE_EQUIP right
-    -PAUSE_EYE_DIST*(PAUSE_QUEST_Z - PAUSE_EQUIP_Z) / 16, // PAUSE_EQUIP left
-=======
 /*
  * The following three `sPageSwitch*` arrays are indexed by nextPageMode values,
  * which encode the page to switch from and the scroll direction.
@@ -587,7 +539,6 @@
     -PAUSE_EYE_DIST*(PAUSE_MAP_Z - PAUSE_QUEST_Z) / PAGE_SWITCH_NSTEPS,   // PAUSE_QUEST left
     -PAUSE_EYE_DIST*(PAUSE_ITEM_Z - PAUSE_EQUIP_Z) / PAGE_SWITCH_NSTEPS,  // PAUSE_EQUIP right
     -PAUSE_EYE_DIST*(PAUSE_QUEST_Z - PAUSE_EQUIP_Z) / PAGE_SWITCH_NSTEPS, // PAUSE_EQUIP left
->>>>>>> 05c87518
 };
 
 static u16 sPageSwitchNextPageIndex[] = {
@@ -923,21 +874,6 @@
     }
 }
 
-<<<<<<< HEAD
-#define SWITCH_PAGE_LEFT_PT 0
-#define SWITCH_PAGE_RIGHT_PT 2
-
-void KaleidoScope_SwitchPage(PauseContext* pauseCtx, u8 pt) {
-    pauseCtx->mainState = PAUSE_MAIN_STATE_SWITCHING_PAGE;
-    pauseCtx->switchPageTimer = 0;
-
-    if (!pt) { // SWITCH_PAGE_LEFT_PT
-        pauseCtx->nextPageMode = (pauseCtx->pageIndex * 2) + 1;
-        Audio_PlaySfxGeneral(NA_SE_SY_WIN_SCROLL_LEFT, &gSfxDefaultPos, 4, &gSfxDefaultFreqAndVolScale,
-                             &gSfxDefaultFreqAndVolScale, &gSfxDefaultReverb);
-        pauseCtx->cursorSpecialPos = PAUSE_CURSOR_PAGE_RIGHT;
-    } else { // SWITCH_PAGE_RIGHT_PT
-=======
 #define PAGE_SWITCH_PT_LEFT 0
 #define PAGE_SWITCH_PT_RIGHT 2
 
@@ -951,7 +887,6 @@
                              &gSfxDefaultFreqAndVolScale, &gSfxDefaultReverb);
         pauseCtx->cursorSpecialPos = PAUSE_CURSOR_PAGE_RIGHT;
     } else { // PAGE_SWITCH_PT_RIGHT
->>>>>>> 05c87518
         pauseCtx->nextPageMode = pauseCtx->pageIndex * 2;
         Audio_PlaySfxGeneral(NA_SE_SY_WIN_SCROLL_RIGHT, &gSfxDefaultPos, 4, &gSfxDefaultFreqAndVolScale,
                              &gSfxDefaultFreqAndVolScale, &gSfxDefaultReverb);
@@ -978,20 +913,12 @@
     }
 
     if (CHECK_BTN_ALL(input->press.button, BTN_R)) {
-<<<<<<< HEAD
-        KaleidoScope_SwitchPage(pauseCtx, SWITCH_PAGE_RIGHT_PT);
-=======
         KaleidoScope_SetupPageSwitch(pauseCtx, PAGE_SWITCH_PT_RIGHT);
->>>>>>> 05c87518
         return;
     }
 
     if (CHECK_BTN_ALL(input->press.button, BTN_Z)) {
-<<<<<<< HEAD
-        KaleidoScope_SwitchPage(pauseCtx, SWITCH_PAGE_LEFT_PT);
-=======
         KaleidoScope_SetupPageSwitch(pauseCtx, PAGE_SWITCH_PT_LEFT);
->>>>>>> 05c87518
         return;
     }
 
@@ -999,11 +926,7 @@
         if (pauseCtx->stickAdjX < -30) {
             pauseCtx->pageSwitchInputTimer++;
             if ((pauseCtx->pageSwitchInputTimer >= 10) || (pauseCtx->pageSwitchInputTimer == 0)) {
-<<<<<<< HEAD
-                KaleidoScope_SwitchPage(pauseCtx, SWITCH_PAGE_LEFT_PT);
-=======
                 KaleidoScope_SetupPageSwitch(pauseCtx, PAGE_SWITCH_PT_LEFT);
->>>>>>> 05c87518
             }
         } else {
             pauseCtx->pageSwitchInputTimer = -1;
@@ -1012,11 +935,7 @@
         if (pauseCtx->stickAdjX > 30) {
             pauseCtx->pageSwitchInputTimer++;
             if ((pauseCtx->pageSwitchInputTimer >= 10) || (pauseCtx->pageSwitchInputTimer == 0)) {
-<<<<<<< HEAD
-                KaleidoScope_SwitchPage(pauseCtx, SWITCH_PAGE_RIGHT_PT);
-=======
                 KaleidoScope_SetupPageSwitch(pauseCtx, PAGE_SWITCH_PT_RIGHT);
->>>>>>> 05c87518
             }
         } else {
             pauseCtx->pageSwitchInputTimer = -1;
@@ -2120,20 +2039,12 @@
     }
 }
 
-<<<<<<< HEAD
-void KaleidoScope_UpdateSwitchPage(PlayState* play, Input* input) {
-=======
 void KaleidoScope_UpdatePageSwitch(PlayState* play, Input* input) {
->>>>>>> 05c87518
     PauseContext* pauseCtx = &play->pauseCtx;
     s32 frameAdvanceFreeze = false;
     s32 nextPageMode;
 
-<<<<<<< HEAD
-    if (R_PAUSE_SWITCH_PAGE_FRAME_ADVANCE_ON && !CHECK_BTN_ALL(input->press.button, BTN_L)) {
-=======
     if (R_PAUSE_PAGE_SWITCH_FRAME_ADVANCE_ON && !CHECK_BTN_ALL(input->press.button, BTN_L)) {
->>>>>>> 05c87518
         frameAdvanceFreeze = true;
     }
 
@@ -2142,31 +2053,18 @@
         pauseCtx->eye.x += sPageSwitchEyeDx[nextPageMode];
         pauseCtx->eye.z += sPageSwitchEyeDz[nextPageMode];
 
-<<<<<<< HEAD
-        if (pauseCtx->switchPageTimer < ((4 * 16) / 2)) {
+        if (pauseCtx->pageSwitchTimer < ((4 * PAGE_SWITCH_NSTEPS) / 2)) {
             R_PAUSE_CURSOR_LEFT_X -= R_PAUSE_CURSOR_LEFT_MOVE_OFFSET_X / R_PAUSE_UI_ANIMS_DURATION;
             R_PAUSE_CURSOR_RIGHT_X -= R_PAUSE_CURSOR_RIGHT_MOVE_OFFSET_X / R_PAUSE_UI_ANIMS_DURATION;
-=======
-        if (pauseCtx->pageSwitchTimer < ((4 * PAGE_SWITCH_NSTEPS) / 2)) {
-            WREG(16) -= WREG(25) / WREG(6);
-            WREG(17) -= WREG(26) / WREG(6);
->>>>>>> 05c87518
         } else {
             R_PAUSE_CURSOR_LEFT_X += R_PAUSE_CURSOR_LEFT_MOVE_OFFSET_X / R_PAUSE_UI_ANIMS_DURATION;
             R_PAUSE_CURSOR_RIGHT_X += R_PAUSE_CURSOR_RIGHT_MOVE_OFFSET_X / R_PAUSE_UI_ANIMS_DURATION;
         }
 
-<<<<<<< HEAD
-        pauseCtx->switchPageTimer += 4;
-
-        if (pauseCtx->switchPageTimer == (4 * 16)) {
-            pauseCtx->switchPageTimer = 0;
-=======
         pauseCtx->pageSwitchTimer += 4;
 
         if (pauseCtx->pageSwitchTimer == (4 * PAGE_SWITCH_NSTEPS)) {
             pauseCtx->pageSwitchTimer = 0;
->>>>>>> 05c87518
             pauseCtx->pageIndex = sPageSwitchNextPageIndex[pauseCtx->nextPageMode];
             pauseCtx->mainState = PAUSE_MAIN_STATE_IDLE;
         }
@@ -3426,32 +3324,18 @@
 
     pauseCtx->eye.x += sPageSwitchEyeDx[pauseCtx->nextPageMode] * ZREG(46);
     pauseCtx->eye.z += sPageSwitchEyeDz[pauseCtx->nextPageMode] * ZREG(46);
-<<<<<<< HEAD
-    pauseCtx->switchPageTimer += 4 * ZREG(46);
-
-    if (pauseCtx->switchPageTimer == (4 * 16 * ZREG(47))) {
-=======
     pauseCtx->pageSwitchTimer += 4 * ZREG(46);
 
     if (pauseCtx->pageSwitchTimer == (4 * PAGE_SWITCH_NSTEPS * ZREG(47))) {
->>>>>>> 05c87518
         // Finished opening
 
         func_80084BF4(play, 1);
 
-<<<<<<< HEAD
         gSaveContext.buttonStatus[0] = gPageSwitchNextButtonStatus[pauseCtx->pageIndex + SWITCH_PAGE_LEFT_PT][0];
         gSaveContext.buttonStatus[1] = gPageSwitchNextButtonStatus[pauseCtx->pageIndex + SWITCH_PAGE_LEFT_PT][1];
         gSaveContext.buttonStatus[2] = gPageSwitchNextButtonStatus[pauseCtx->pageIndex + SWITCH_PAGE_LEFT_PT][2];
         gSaveContext.buttonStatus[3] = gPageSwitchNextButtonStatus[pauseCtx->pageIndex + SWITCH_PAGE_LEFT_PT][3];
         gSaveContext.buttonStatus[4] = gPageSwitchNextButtonStatus[pauseCtx->pageIndex + SWITCH_PAGE_LEFT_PT][4];
-=======
-        gSaveContext.buttonStatus[0] = gPageSwitchNextButtonStatus[pauseCtx->pageIndex][0];
-        gSaveContext.buttonStatus[1] = gPageSwitchNextButtonStatus[pauseCtx->pageIndex][1];
-        gSaveContext.buttonStatus[2] = gPageSwitchNextButtonStatus[pauseCtx->pageIndex][2];
-        gSaveContext.buttonStatus[3] = gPageSwitchNextButtonStatus[pauseCtx->pageIndex][3];
-        gSaveContext.buttonStatus[4] = gPageSwitchNextButtonStatus[pauseCtx->pageIndex][4];
->>>>>>> 05c87518
 
         pauseCtx->pageIndex = sPageSwitchNextPageIndex[pauseCtx->nextPageMode];
 
@@ -3460,11 +3344,7 @@
 
         pauseCtx->alpha = 255;
         Interface_LoadActionLabelB(play, DO_ACTION_SAVE);
-<<<<<<< HEAD
-    } else if (pauseCtx->switchPageTimer == (4 * 16 * 1)) {
-=======
     } else if (pauseCtx->pageSwitchTimer == (4 * PAGE_SWITCH_NSTEPS * 1)) {
->>>>>>> 05c87518
         // `ZREG(47)` is always 1 so this normally never happens
         pauseCtx->pageIndex = sPageSwitchNextPageIndex[pauseCtx->nextPageMode];
         pauseCtx->nextPageMode = (u16)(pauseCtx->pageIndex * 2) + 1;
@@ -4058,11 +3938,7 @@
                     break;
 
                 case PAUSE_MAIN_STATE_SWITCHING_PAGE:
-<<<<<<< HEAD
-                    KaleidoScope_UpdateSwitchPage(play, &play->state.input[0]);
-=======
-                    KaleidoScope_UpdatePageSwitch(play, play->state.input);
->>>>>>> 05c87518
+                    KaleidoScope_UpdatePageSwitch(play, &play->state.input[0]);
                     break;
 
                 case PAUSE_MAIN_STATE_SONG_PLAYBACK:
