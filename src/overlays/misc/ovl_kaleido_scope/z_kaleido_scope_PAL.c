#include "z_kaleido_scope.h"
#include "assets/textures/icon_item_static/icon_item_static.h"
#include "assets/textures/icon_item_24_static/icon_item_24_static.h"
#include "assets/textures/icon_item_nes_static/icon_item_nes_static.h"
#include "assets/textures/icon_item_ger_static/icon_item_ger_static.h"
#include "assets/textures/icon_item_fra_static/icon_item_fra_static.h"
#include "assets/textures/icon_item_gameover_static/icon_item_gameover_static.h"
#include "terminal.h"

typedef enum {
    /* 0 */ VTX_PAGE_ITEM,
    /* 1 */ VTX_PAGE_EQUIP,
    /* 2 */ VTX_PAGE_MAP_DUNGEON,
    /* 3 */ VTX_PAGE_QUEST,
    /* 4 */ VTX_PAGE_MAP_WORLD,
    /* 5 */ VTX_PAGE_PROMPT
} VtxPageInit;

#define VTX_PAGE_ITEM_QUADS 0                 // VTX_PAGE_ITEM
#define VTX_PAGE_EQUIP_QUADS 0                // VTX_PAGE_EQUIP
#define VTX_PAGE_MAP_DUNGEON_QUADS 17         // VTX_PAGE_MAP_DUNGEON
#define VTX_PAGE_QUEST_QUADS 0                // VTX_PAGE_QUEST
#define VTX_PAGE_MAP_WORLD_QUADS 32           // VTX_PAGE_MAP_WORLD
#define VTX_PAGE_PROMPT_QUADS QUAD_PROMPT_MAX // VTX_PAGE_PROMPT

// French

static void* sEquipPageBgQuadsFRATexs[] = {
    // column 1
    gPauseEquipment00FRATex,
    gPauseEquipment01Tex,
    gPauseEquipment02Tex,
    gPauseEquipment03Tex,
    gPauseEquipment04Tex,
    // column 2
    gPauseEquipment10FRATex,
    gPauseEquipment11Tex,
    gPauseEquipment12Tex,
    gPauseEquipment13Tex,
    gPauseEquipment14Tex,
    // column 3
    gPauseEquipment20FRATex,
    gPauseEquipment21Tex,
    gPauseEquipment22Tex,
    gPauseEquipment23Tex,
    gPauseEquipment24Tex,
};
static void* sItemPageBgQuadsFRATexs[] = {
    // column 1
    gPauseSelectItem00FRATex,
    gPauseSelectItem01Tex,
    gPauseSelectItem02Tex,
    gPauseSelectItem03Tex,
    gPauseSelectItem04Tex,
    // column 2
    gPauseSelectItem10FRATex,
    gPauseSelectItem11Tex,
    gPauseSelectItem12Tex,
    gPauseSelectItem13Tex,
    gPauseSelectItem14Tex,
    // column 3
    gPauseSelectItem20FRATex,
    gPauseSelectItem21Tex,
    gPauseSelectItem22Tex,
    gPauseSelectItem23Tex,
    gPauseSelectItem24Tex,
};
static void* sMapPageBgQuadsFRATexs[] = {
    // column 1
    gPauseMap00Tex,
    gPauseMap01Tex,
    gPauseMap02Tex,
    gPauseMap03Tex,
    gPauseMap04Tex,
    // column 2
    gPauseMap10FRATex,
    gPauseMap11Tex,
    gPauseMap12Tex,
    gPauseMap13Tex,
    gPauseMap14Tex,
    // column 3
    gPauseMap20Tex,
    gPauseMap21Tex,
    gPauseMap22Tex,
    gPauseMap23Tex,
    gPauseMap24Tex,
};
static void* sQuestPageBgQuadsFRATexs[] = {
    // column 1
    gPauseQuestStatus00Tex,
    gPauseQuestStatus01Tex,
    gPauseQuestStatus02Tex,
    gPauseQuestStatus03Tex,
    gPauseQuestStatus04Tex,
    // column 2
    gPauseQuestStatus10FRATex,
    gPauseQuestStatus11Tex,
    gPauseQuestStatus12Tex,
    gPauseQuestStatus13Tex,
    gPauseQuestStatus14Tex,
    // column 3
    gPauseQuestStatus20Tex,
    gPauseQuestStatus21Tex,
    gPauseQuestStatus22Tex,
    gPauseQuestStatus23Tex,
    gPauseQuestStatus24Tex,
};
static void* sSavePromptBgQuadsFRATexs[] = {
    // column 1
    gPauseSave00FRATex,
    gPauseSave01Tex,
    gPauseSave02Tex,
    gPauseSave03Tex,
    gPauseSave04Tex,
    // column 2
    gPauseSave10FRATex,
    gPauseSave11Tex,
    gPauseSave12Tex,
    gPauseSave13Tex,
    gPauseSave14Tex,
    // column 3
    gPauseSave20FRATex,
    gPauseSave21Tex,
    gPauseSave22Tex,
    gPauseSave23Tex,
    gPauseSave24Tex,
};

// German

static void* sEquipPageBgQuadsGERTexs[] = {
    // column 1
    gPauseEquipment00GERTex,
    gPauseEquipment01Tex,
    gPauseEquipment02Tex,
    gPauseEquipment03Tex,
    gPauseEquipment04Tex,
    // column 2
    gPauseEquipment10GERTex,
    gPauseEquipment11Tex,
    gPauseEquipment12Tex,
    gPauseEquipment13Tex,
    gPauseEquipment14Tex,
    // column 3
    gPauseEquipment20GERTex,
    gPauseEquipment21Tex,
    gPauseEquipment22Tex,
    gPauseEquipment23Tex,
    gPauseEquipment24Tex,
};
static void* sItemPageBgQuadsGERTexs[] = {
    // column 1
    gPauseSelectItem00GERTex,
    gPauseSelectItem01Tex,
    gPauseSelectItem02Tex,
    gPauseSelectItem03Tex,
    gPauseSelectItem04Tex,
    // column 2
    gPauseSelectItem10GERTex,
    gPauseSelectItem11Tex,
    gPauseSelectItem12Tex,
    gPauseSelectItem13Tex,
    gPauseSelectItem14Tex,
    // column 3
    gPauseSelectItem20GERTex,
    gPauseSelectItem21Tex,
    gPauseSelectItem22Tex,
    gPauseSelectItem23Tex,
    gPauseSelectItem24Tex,
};
static void* sMapPageBgQuadsGERTexs[] = {
    // column 1
    gPauseMap00Tex,
    gPauseMap01Tex,
    gPauseMap02Tex,
    gPauseMap03Tex,
    gPauseMap04Tex,
    // column 2
    gPauseMap10GERTex,
    gPauseMap11Tex,
    gPauseMap12Tex,
    gPauseMap13Tex,
    gPauseMap14Tex,
    // column 3
    gPauseMap20Tex,
    gPauseMap21Tex,
    gPauseMap22Tex,
    gPauseMap23Tex,
    gPauseMap24Tex,
};
static void* sQuestPageBgQuadsGERTexs[] = {
    // column 1
    gPauseQuestStatus00Tex,
    gPauseQuestStatus01Tex,
    gPauseQuestStatus02Tex,
    gPauseQuestStatus03Tex,
    gPauseQuestStatus04Tex,
    // column 2
    gPauseQuestStatus10GERTex,
    gPauseQuestStatus11Tex,
    gPauseQuestStatus12Tex,
    gPauseQuestStatus13Tex,
    gPauseQuestStatus14Tex,
    // column 3
    gPauseQuestStatus20Tex,
    gPauseQuestStatus21Tex,
    gPauseQuestStatus22Tex,
    gPauseQuestStatus23Tex,
    gPauseQuestStatus24Tex,
};
static void* sSavePromptBgQuadsGERTexs[] = {
    // column 1
    gPauseSave00Tex,
    gPauseSave01Tex,
    gPauseSave02Tex,
    gPauseSave03Tex,
    gPauseSave04Tex,
    // column 2
    gPauseSave10GERTex,
    gPauseSave11Tex,
    gPauseSave12Tex,
    gPauseSave13Tex,
    gPauseSave14Tex,
    // column 3
    gPauseSave20GERTex,
    gPauseSave21Tex,
    gPauseSave22Tex,
    gPauseSave23Tex,
    gPauseSave24Tex,
};

// English

static void* sEquipPageBgQuadsENGTexs[] = {
    // column 1
    gPauseEquipment00Tex,
    gPauseEquipment01Tex,
    gPauseEquipment02Tex,
    gPauseEquipment03Tex,
    gPauseEquipment04Tex,
    // column 2
    gPauseEquipment10ENGTex,
    gPauseEquipment11Tex,
    gPauseEquipment12Tex,
    gPauseEquipment13Tex,
    gPauseEquipment14Tex,
    // column 3
    gPauseEquipment20Tex,
    gPauseEquipment21Tex,
    gPauseEquipment22Tex,
    gPauseEquipment23Tex,
    gPauseEquipment24Tex,
};
static void* sItemPageBgQuadsENGTexs[] = {
    // column 1
    gPauseSelectItem00ENGTex,
    gPauseSelectItem01Tex,
    gPauseSelectItem02Tex,
    gPauseSelectItem03Tex,
    gPauseSelectItem04Tex,
    // column 2
    gPauseSelectItem10ENGTex,
    gPauseSelectItem11Tex,
    gPauseSelectItem12Tex,
    gPauseSelectItem13Tex,
    gPauseSelectItem14Tex,
    // column 3
    gPauseSelectItem20ENGTex,
    gPauseSelectItem21Tex,
    gPauseSelectItem22Tex,
    gPauseSelectItem23Tex,
    gPauseSelectItem24Tex,
};
static void* sMapPageBgQuadsENGTexs[] = {
    // column 1
    gPauseMap00Tex,
    gPauseMap01Tex,
    gPauseMap02Tex,
    gPauseMap03Tex,
    gPauseMap04Tex,
    // column 2
    gPauseMap10ENGTex,
    gPauseMap11Tex,
    gPauseMap12Tex,
    gPauseMap13Tex,
    gPauseMap14Tex,
    // column 3
    gPauseMap20Tex,
    gPauseMap21Tex,
    gPauseMap22Tex,
    gPauseMap23Tex,
    gPauseMap24Tex,
};
static void* sQuestPageBgQuadsENGTexs[] = {
    // column 1
    gPauseQuestStatus00ENGTex,
    gPauseQuestStatus01Tex,
    gPauseQuestStatus02Tex,
    gPauseQuestStatus03Tex,
    gPauseQuestStatus04Tex,
    // column 2
    gPauseQuestStatus10ENGTex,
    gPauseQuestStatus11Tex,
    gPauseQuestStatus12Tex,
    gPauseQuestStatus13Tex,
    gPauseQuestStatus14Tex,
    // column 3
    gPauseQuestStatus20ENGTex,
    gPauseQuestStatus21Tex,
    gPauseQuestStatus22Tex,
    gPauseQuestStatus23Tex,
    gPauseQuestStatus24Tex,
};
static void* sSavePromptBgQuadsENGTexs[] = {
    // column 1
    gPauseSave00Tex,
    gPauseSave01Tex,
    gPauseSave02Tex,
    gPauseSave03Tex,
    gPauseSave04Tex,
    // column 2
    gPauseSave10ENGTex,
    gPauseSave11Tex,
    gPauseSave12Tex,
    gPauseSave13Tex,
    gPauseSave14Tex,
    // column 3
    gPauseSave20Tex,
    gPauseSave21Tex,
    gPauseSave22Tex,
    gPauseSave23Tex,
    gPauseSave24Tex,
};

static void* sGameOverTexs[] = {
    // column 1
    gPauseSave00Tex,
    gPauseSave01Tex,
    gPauseSave02Tex,
    gPauseSave03Tex,
    gPauseSave04Tex,
    // column 2
    gPauseGameOver10Tex,
    gPauseSave11Tex,
    gPauseSave12Tex,
    gPauseSave13Tex,
    gPauseSave14Tex,
    // column 3
    gPauseSave20Tex,
    gPauseSave21Tex,
    gPauseSave22Tex,
    gPauseSave23Tex,
    gPauseSave24Tex,
};

static void* sEquipPageBgQuadsTexs[] = {
    sEquipPageBgQuadsENGTexs,
    sEquipPageBgQuadsGERTexs,
    sEquipPageBgQuadsFRATexs,
};

static void* sItemPageBgQuadsTexs[] = {
    sItemPageBgQuadsENGTexs,
    sItemPageBgQuadsGERTexs,
    sItemPageBgQuadsFRATexs,
};

static void* sMapPageBgQuadsTexs[] = {
    sMapPageBgQuadsENGTexs,
    sMapPageBgQuadsGERTexs,
    sMapPageBgQuadsFRATexs,
};

static void* sQuestPageBgQuadsTexs[] = {
    sQuestPageBgQuadsENGTexs,
    sQuestPageBgQuadsGERTexs,
    sQuestPageBgQuadsFRATexs,
};

static void* sSavePromptBgQuadsTexs[] = {
    sSavePromptBgQuadsENGTexs,
    sSavePromptBgQuadsGERTexs,
    sSavePromptBgQuadsFRATexs,
};

s16 gVtxPageMapWorldQuadsWidth[VTX_PAGE_MAP_WORLD_QUADS] = {
    32,  // QUAD_MAP_WORLD_CLOUDS_SACRED_FOREST_MEADOW
    112, // QUAD_MAP_WORLD_CLOUDS_HYRULE_FIELD
    32,  // QUAD_MAP_WORLD_CLOUDS_LON_LON_RANCH
    48,  // QUAD_MAP_WORLD_CLOUDS_MARKET
    32,  // QUAD_MAP_WORLD_CLOUDS_HYRULE_CASTLE
    32,  // QUAD_MAP_WORLD_CLOUDS_KAKARIKO_VILLAGE
    32,  // QUAD_MAP_WORLD_CLOUDS_GRAVEYARD
    48,  // QUAD_MAP_WORLD_CLOUDS_DEATH_MOUNTAIN_TRAIL
    32,  // QUAD_MAP_WORLD_CLOUDS_GORON_CITY
    64,  // QUAD_MAP_WORLD_CLOUDS_ZORAS_RIVER
    32,  // QUAD_MAP_WORLD_CLOUDS_ZORAS_DOMAIN
    48,  // QUAD_MAP_WORLD_CLOUDS_ZORAS_FOUNTAIN
    48,  // QUAD_MAP_WORLD_CLOUDS_GERUDO_VALLEY
    48,  // QUAD_MAP_WORLD_CLOUDS_GERUDOS_FORTRESS
    48,  // QUAD_MAP_WORLD_CLOUDS_DESERT_COLOSSUS
    64,  // QUAD_MAP_WORLD_CLOUDS_LAKE_HYLIA
    8,   // WORLD_MAP_POINT_HAUNTED_WASTELAND
    8,   // WORLD_MAP_POINT_GERUDOS_FORTRESS
    8,   // WORLD_MAP_POINT_GERUDO_VALLEY
    8,   // WORLD_MAP_POINT_HYLIA_LAKESIDE
    8,   // WORLD_MAP_POINT_LON_LON_RANCH
    8,   // WORLD_MAP_POINT_MARKET
    8,   // WORLD_MAP_POINT_HYRULE_FIELD
    8,   // WORLD_MAP_POINT_DEATH_MOUNTAIN
    8,   // WORLD_MAP_POINT_KAKARIKO_VILLAGE
    8,   // WORLD_MAP_POINT_LOST_WOODS
    8,   // WORLD_MAP_POINT_KOKIRI_FOREST
    8,   // WORLD_MAP_POINT_ZORAS_DOMAIN
    8,   // QUAD_MAP_28
    8,   // QUAD_MAP_29
    80,  // QUAD_MAP_30
    64,  // QUAD_MAP_31
};

s16 gVtxPageMapWorldQuadsHeight[VTX_PAGE_MAP_WORLD_QUADS] = {
    24, // QUAD_MAP_WORLD_CLOUDS_SACRED_FOREST_MEADOW
    72, // QUAD_MAP_WORLD_CLOUDS_HYRULE_FIELD
    13, // QUAD_MAP_WORLD_CLOUDS_LON_LON_RANCH
    22, // QUAD_MAP_WORLD_CLOUDS_MARKET
    19, // QUAD_MAP_WORLD_CLOUDS_HYRULE_CASTLE
    20, // QUAD_MAP_WORLD_CLOUDS_KAKARIKO_VILLAGE
    19, // QUAD_MAP_WORLD_CLOUDS_GRAVEYARD
    27, // QUAD_MAP_WORLD_CLOUDS_DEATH_MOUNTAIN_TRAIL
    14, // QUAD_MAP_WORLD_CLOUDS_GORON_CITY
    26, // QUAD_MAP_WORLD_CLOUDS_ZORAS_RIVER
    22, // QUAD_MAP_WORLD_CLOUDS_ZORAS_DOMAIN
    21, // QUAD_MAP_WORLD_CLOUDS_ZORAS_FOUNTAIN
    49, // QUAD_MAP_WORLD_CLOUDS_GERUDO_VALLEY
    32, // QUAD_MAP_WORLD_CLOUDS_GERUDOS_FORTRESS
    45, // QUAD_MAP_WORLD_CLOUDS_DESERT_COLOSSUS
    60, // QUAD_MAP_WORLD_CLOUDS_LAKE_HYLIA
    8,  // WORLD_MAP_POINT_HAUNTED_WASTELAND
    8,  // WORLD_MAP_POINT_GERUDOS_FORTRESS
    8,  // WORLD_MAP_POINT_GERUDO_VALLEY
    8,  // WORLD_MAP_POINT_HYLIA_LAKESIDE
    8,  // WORLD_MAP_POINT_LON_LON_RANCH
    8,  // WORLD_MAP_POINT_MARKET
    8,  // WORLD_MAP_POINT_HYRULE_FIELD
    8,  // WORLD_MAP_POINT_DEATH_MOUNTAIN
    8,  // WORLD_MAP_POINT_KAKARIKO_VILLAGE
    8,  // WORLD_MAP_POINT_LOST_WOODS
    8,  // WORLD_MAP_POINT_KOKIRI_FOREST
    8,  // WORLD_MAP_POINT_ZORAS_DOMAIN
    8,  // QUAD_MAP_28
    16, // QUAD_MAP_29
    32, // QUAD_MAP_30
    8,  // QUAD_MAP_31
};

static u8 gPageSwitchNextButtonStatus[][5] = {
    // PAUSE_ITEM  + SWITCH_PAGE_LEFT_PT
    //
    //  -> PAUSE_EQUIP
    { BTN_ENABLED, BTN_DISABLED, BTN_DISABLED, BTN_DISABLED, BTN_ENABLED },
    // PAUSE_MAP   + SWITCH_PAGE_LEFT_PT
    //
    //  -> PAUSE_ITEM
    { BTN_ENABLED, BTN_ENABLED, BTN_ENABLED, BTN_ENABLED, BTN_DISABLED },
    // PAUSE_QUEST + SWITCH_PAGE_LEFT_PT
    // PAUSE_ITEM  + SWITCH_PAGE_RIGHT_PT
    //  -> PAUSE_MAP
    { BTN_ENABLED, BTN_DISABLED, BTN_DISABLED, BTN_DISABLED, BTN_DISABLED },
    // PAUSE_EQUIP + SWITCH_PAGE_LEFT_PT
    // PAUSE_MAP   + SWITCH_PAGE_RIGHT_PT
    //  -> PAUSE_QUEST
    { BTN_ENABLED, BTN_DISABLED, BTN_DISABLED, BTN_DISABLED, BTN_ENABLED },
    //
    // PAUSE_QUEST + SWITCH_PAGE_RIGHT_PT
    //  -> PAUSE_EQUIP
    { BTN_ENABLED, BTN_DISABLED, BTN_DISABLED, BTN_DISABLED, BTN_ENABLED },
    //
    // PAUSE_EQUIP + SWITCH_PAGE_RIGHT_PT
    //  -> PAUSE_ITEM
    { BTN_ENABLED, BTN_ENABLED, BTN_ENABLED, BTN_ENABLED, BTN_DISABLED },

};

static s16 sColor82ABRed_D_8082AB8C = 0;
static s16 sColor82ABGreen_D_8082AB90 = 0;
static s16 sColor82ABBlue_D_8082AB94 = 0;
static s16 sColor82ABGameOverPrimAlpha_D_8082AB98 = 255;

static s16 sDrawGameOverEnvColorRed_D_8082AB9C = 255;
static s16 sDrawGameOverEnvColorGreen_D_8082ABA0 = 0;
static s16 sDrawGameOverEnvColorBlue_D_8082ABA4 = 0;

static s16 sInDungeonScene = false;

static f32 sPageSwitchEyeDx[] = {
    -PAUSE_EYE_DIST * (PAUSE_MAP_X - PAUSE_ITEM_X) / 16,  // PAUSE_ITEM  right
    -PAUSE_EYE_DIST*(PAUSE_EQUIP_X - PAUSE_ITEM_X) / 16,  // PAUSE_ITEM  left
    -PAUSE_EYE_DIST*(PAUSE_QUEST_X - PAUSE_MAP_X) / 16,   // PAUSE_MAP   right
    -PAUSE_EYE_DIST*(PAUSE_ITEM_X - PAUSE_MAP_X) / 16,    // PAUSE_MAP   left
    -PAUSE_EYE_DIST*(PAUSE_EQUIP_X - PAUSE_QUEST_X) / 16, // PAUSE_QUEST right
    -PAUSE_EYE_DIST*(PAUSE_MAP_X - PAUSE_QUEST_X) / 16,   // PAUSE_QUEST left
    -PAUSE_EYE_DIST*(PAUSE_ITEM_X - PAUSE_EQUIP_X) / 16,  // PAUSE_EQUIP right
    -PAUSE_EYE_DIST*(PAUSE_QUEST_X - PAUSE_EQUIP_X) / 16, // PAUSE_EQUIP left
};

static f32 sPageSwitchEyeDz[] = {
    -PAUSE_EYE_DIST * (PAUSE_MAP_Z - PAUSE_ITEM_Z) / 16,  // PAUSE_ITEM  right
    -PAUSE_EYE_DIST*(PAUSE_EQUIP_Z - PAUSE_ITEM_Z) / 16,  // PAUSE_ITEM  left
    -PAUSE_EYE_DIST*(PAUSE_QUEST_Z - PAUSE_MAP_Z) / 16,   // PAUSE_MAP   right
    -PAUSE_EYE_DIST*(PAUSE_ITEM_Z - PAUSE_MAP_Z) / 16,    // PAUSE_MAP   left
    -PAUSE_EYE_DIST*(PAUSE_EQUIP_Z - PAUSE_QUEST_Z) / 16, // PAUSE_QUEST right
    -PAUSE_EYE_DIST*(PAUSE_MAP_Z - PAUSE_QUEST_Z) / 16,   // PAUSE_QUEST left
    -PAUSE_EYE_DIST*(PAUSE_ITEM_Z - PAUSE_EQUIP_Z) / 16,  // PAUSE_EQUIP right
    -PAUSE_EYE_DIST*(PAUSE_QUEST_Z - PAUSE_EQUIP_Z) / 16, // PAUSE_EQUIP left
};

static u16 sPageSwitchNextPageIndex[] = {
    PAUSE_MAP,   // PAUSE_ITEM  right
    PAUSE_EQUIP, // PAUSE_ITEM  left
    PAUSE_QUEST, // PAUSE_MAP   right
    PAUSE_ITEM,  // PAUSE_MAP   left
    PAUSE_EQUIP, // PAUSE_QUEST right
    PAUSE_MAP,   // PAUSE_QUEST left
    PAUSE_ITEM,  // PAUSE_EQUIP right
    PAUSE_QUEST, // PAUSE_EQUIP left
};

u8 gSlotAgeReqs[] = {
    AGE_REQ_CHILD, // SLOT_DEKU_STICK
    AGE_REQ_NONE,  // SLOT_DEKU_NUT
    AGE_REQ_NONE,  // SLOT_BOMB
    AGE_REQ_ADULT, // SLOT_BOW
    AGE_REQ_ADULT, // SLOT_ARROW_FIRE
    AGE_REQ_NONE,  // SLOT_DINS_FIRE
    AGE_REQ_CHILD, // SLOT_SLINGSHOT
    AGE_REQ_NONE,  // SLOT_OCARINA
    AGE_REQ_NONE,  // SLOT_BOMBCHU
    AGE_REQ_ADULT, // SLOT_HOOKSHOT
    AGE_REQ_ADULT, // SLOT_ARROW_ICE
    AGE_REQ_NONE,  // SLOT_FARORES_WIND
    AGE_REQ_CHILD, // SLOT_BOOMERANG
    AGE_REQ_NONE,  // SLOT_LENS_OF_TRUTH
    AGE_REQ_CHILD, // SLOT_MAGIC_BEAN
    AGE_REQ_ADULT, // SLOT_HAMMER
    AGE_REQ_ADULT, // SLOT_ARROW_LIGHT
    AGE_REQ_NONE,  // SLOT_NAYRUS_LOVE
    AGE_REQ_NONE,  // SLOT_BOTTLE_1
    AGE_REQ_NONE,  // SLOT_BOTTLE_2
    AGE_REQ_NONE,  // SLOT_BOTTLE_3
    AGE_REQ_NONE,  // SLOT_BOTTLE_4
    AGE_REQ_ADULT, // SLOT_TRADE_ADULT
    AGE_REQ_CHILD, // SLOT_TRADE_CHILD
};

u8 gEquipAgeReqs[4][4] = {
    {
        AGE_REQ_ADULT, // 0 UPG_QUIVER
        AGE_REQ_CHILD, // EQUIP_TYPE_SWORD EQUIP_VALUE_SWORD_KOKIRI
        AGE_REQ_ADULT, // EQUIP_TYPE_SWORD EQUIP_VALUE_SWORD_MASTER
        AGE_REQ_ADULT, // EQUIP_TYPE_SWORD EQUIP_VALUE_SWORD_BGS
    },
    {
        AGE_REQ_NONE,  // 0 UPG_BOMB_BAG
        AGE_REQ_CHILD, // EQUIP_TYPE_SHIELD EQUIP_VALUE_SHIELD_DEKU
        AGE_REQ_NONE,  // EQUIP_TYPE_SHIELD EQUIP_VALUE_SHIELD_HYLIAN
        AGE_REQ_ADULT, // EQUIP_TYPE_SHIELD EQUIP_VALUE_SHIELD_MIRROR
    },
    {
        AGE_REQ_ADULT, // 0 UPG_STRENGTH
        AGE_REQ_NONE,  // EQUIP_TYPE_TUNIC EQUIP_VALUE_TUNIC_KOKIRI
        AGE_REQ_ADULT, // EQUIP_TYPE_TUNIC EQUIP_VALUE_TUNIC_GORON
        AGE_REQ_ADULT, // EQUIP_TYPE_TUNIC EQUIP_VALUE_TUNIC_ZORA
    },
    {
        AGE_REQ_NONE,  // 0 UPG_SCALE
        AGE_REQ_NONE,  // EQUIP_TYPE_BOOTS EQUIP_VALUE_BOOTS_KOKIRI
        AGE_REQ_ADULT, // EQUIP_TYPE_BOOTS EQUIP_VALUE_BOOTS_IRON
        AGE_REQ_ADULT, // EQUIP_TYPE_BOOTS EQUIP_VALUE_BOOTS_HOVER
    },
};

u8 gItemAgeReqs[] = {
    AGE_REQ_CHILD, // ITEM_DEKU_STICK
    AGE_REQ_NONE,  // ITEM_DEKU_NUT
    AGE_REQ_NONE,  // ITEM_BOMB
    AGE_REQ_ADULT, // ITEM_BOW
    AGE_REQ_ADULT, // ITEM_ARROW_FIRE
    AGE_REQ_NONE,  // ITEM_DINS_FIRE
    AGE_REQ_CHILD, // ITEM_SLINGSHOT
    AGE_REQ_NONE,  // ITEM_OCARINA_FAIRY
    AGE_REQ_NONE,  // ITEM_OCARINA_OF_TIME
    AGE_REQ_NONE,  // ITEM_BOMBCHU
    AGE_REQ_ADULT, // ITEM_HOOKSHOT
    AGE_REQ_ADULT, // ITEM_LONGSHOT
    AGE_REQ_ADULT, // ITEM_ARROW_ICE
    AGE_REQ_NONE,  // ITEM_FARORES_WIND
    AGE_REQ_CHILD, // ITEM_BOOMERANG
    AGE_REQ_NONE,  // ITEM_LENS
    AGE_REQ_CHILD, // ITEM_MAGIC_BEAN
    AGE_REQ_ADULT, // ITEM_HAMMER
    AGE_REQ_ADULT, // ITEM_ARROW_LIGHT
    AGE_REQ_NONE,  // ITEM_NAYRUS_LOVE
    AGE_REQ_NONE,  // ITEM_BOTTLE
    AGE_REQ_NONE,  // ITEM_POTION_RED
    AGE_REQ_NONE,  // ITEM_POTION_GREEN
    AGE_REQ_NONE,  // ITEM_POTION_BLUE
    AGE_REQ_NONE,  // ITEM_FAIRY
    AGE_REQ_NONE,  // ITEM_FISH
    AGE_REQ_NONE,  // ITEM_MILK_BOTTLE
    AGE_REQ_NONE,  // ITEM_LETTER_RUTO
    AGE_REQ_NONE,  // ITEM_BLUE_FIRE
    AGE_REQ_NONE,  // ITEM_BUG
    AGE_REQ_NONE,  // ITEM_BIG_POE
    AGE_REQ_NONE,  // ITEM_MILK_HALF
    AGE_REQ_NONE,  // ITEM_POE
    AGE_REQ_CHILD, // ITEM_WEIRD_EGG
    AGE_REQ_CHILD, // ITEM_CHICKEN
    AGE_REQ_CHILD, // ITEM_LETTER_ZELDA
    AGE_REQ_CHILD, // ITEM_MASK_KEATON
    AGE_REQ_CHILD, // ITEM_MASK_SKULL
    AGE_REQ_CHILD, // ITEM_MASK_SPOOKY
    AGE_REQ_CHILD, // ITEM_MASK_BUNNY
    AGE_REQ_CHILD, // ITEM_MASK_GORON
    AGE_REQ_CHILD, // ITEM_MASK_ZORA
    AGE_REQ_CHILD, // ITEM_MASK_GERUDO
    AGE_REQ_CHILD, // ITEM_MASK_TRUTH
    AGE_REQ_CHILD, // ITEM_SOLD_OUT
    AGE_REQ_ADULT, // ITEM_POCKET_EGG
    AGE_REQ_ADULT, // ITEM_POCKET_CUCCO
    AGE_REQ_ADULT, // ITEM_COJIRO
    AGE_REQ_ADULT, // ITEM_ODD_MUSHROOM
    AGE_REQ_ADULT, // ITEM_ODD_POTION
    AGE_REQ_ADULT, // ITEM_POACHERS_SAW
    AGE_REQ_ADULT, // ITEM_BROKEN_GORONS_SWORD
    AGE_REQ_ADULT, // ITEM_PRESCRIPTION
    AGE_REQ_ADULT, // ITEM_EYEBALL_FROG
    AGE_REQ_ADULT, // ITEM_EYE_DROPS
    AGE_REQ_ADULT, // ITEM_CLAIM_CHECK
    AGE_REQ_ADULT, // ITEM_BOW_FIRE
    AGE_REQ_ADULT, // ITEM_BOW_ARROW_ICE
    AGE_REQ_ADULT, // ITEM_BOW_ARROW_LIGHT
    AGE_REQ_CHILD, // ITEM_SWORD_KOKIRI
    AGE_REQ_ADULT, // ITEM_SWORD_MASTER
    AGE_REQ_ADULT, // ITEM_SWORD_BIGGORON
    AGE_REQ_CHILD, // ITEM_SHIELD_DEKU
    AGE_REQ_NONE,  // ITEM_SHIELD_HYLIAN
    AGE_REQ_ADULT, // ITEM_SHIELD_MIRROR
    AGE_REQ_NONE,  // ITEM_TUNIC_KOKIRI
    AGE_REQ_ADULT, // ITEM_TUNIC_GORON
    AGE_REQ_ADULT, // ITEM_TUNIC_ZORA
    AGE_REQ_NONE,  // ITEM_BOOTS_KOKIRI
    AGE_REQ_ADULT, // ITEM_BOOTS_IRON
    AGE_REQ_ADULT, // ITEM_BOOTS_HOVER
    AGE_REQ_CHILD, // ITEM_BULLET_BAG_30
    AGE_REQ_CHILD, // ITEM_BULLET_BAG_40
    AGE_REQ_CHILD, // ITEM_BULLET_BAG_50
    AGE_REQ_ADULT, // ITEM_QUIVER_30
    AGE_REQ_ADULT, // ITEM_QUIVER_40
    AGE_REQ_ADULT, // ITEM_QUIVER_50
    AGE_REQ_NONE,  // ITEM_BOMB_BAG_20
    AGE_REQ_NONE,  // ITEM_BOMB_BAG_30
    AGE_REQ_NONE,  // ITEM_BOMB_BAG_40
    AGE_REQ_CHILD, // ITEM_STRENGTH_GORONS_BRACELET
    AGE_REQ_ADULT, // ITEM_GAUNTLETS_SILVER
    AGE_REQ_ADULT, // ITEM_GAUNTLETS_GOLD
    AGE_REQ_NONE,  // ITEM_SCALE_SILVER
    AGE_REQ_NONE,  // ITEM_SCALE_GOLDEN
    AGE_REQ_ADULT, // ITEM_SWORD_KNIFE
};

u8 gAreaGsFlags[] = {
    0x0F, 0x1F, 0x0F, 0x1F, 0x1F, 0x1F, 0x1F, 0x1F, 0x07, 0x07, 0x03,
    0x0F, 0x07, 0x0F, 0x0F, 0xFF, 0xFF, 0xFF, 0x1F, 0x0F, 0x03, 0x0F,
};

static void* sCursorTexs[] = {
    gPauseMenuCursorTopLeftTex,     // PAUSE_QUAD_CURSOR_TL
    gPauseMenuCursorTopRightTex,    // PAUSE_QUAD_CURSOR_TR
    gPauseMenuCursorBottomLeftTex,  // PAUSE_QUAD_CURSOR_BL
    gPauseMenuCursorBottomRightTex, // PAUSE_QUAD_CURSOR_BR
};

static s16 sCursorColors[][3] = {
    { 255, 255, 255 },
    { 255, 255, 0 },
    { 0, 255, 50 },
};

static void* sSavePromptMessageTexs[] = {
    gPauseSavePromptENGTex,
    gPauseSavePromptGERTex,
    gPauseSavePromptFRATex,
};

static void* sSaveConfirmationTexs[] = {
    gPauseSaveConfirmationENGTex,
    gPauseSaveConfirmationGERTex,
    gPauseSaveConfirmationFRATex,
};

static void* sContinuePromptTexs[] = {
    gContinuePlayingENGTex,
    gContinuePlayingGERTex,
    gContinuePlayingFRATex,
};

static void* sPromptChoiceTexs[][2] = {
    { gPauseYesENGTex, gPauseNoENGTex },
    { gPauseYesGERTex, gPauseNoGERTex },
    { gPauseYesFRATex, gPauseNoFRATex },
};

static u8 D_808321A8_savedButtonStatus[5];
static PreRender sPlayerPreRender;
static void* sPreRenderCvg;

void KaleidoScope_SetupPlayerPreRender(PlayState* play) {
    Gfx* gfx;
    Gfx* gfxRef;
    void* fbuf;

    fbuf = play->state.gfxCtx->curFrameBuffer;

    OPEN_DISPS(play->state.gfxCtx, "../z_kaleido_scope_PAL.c", 496);

    gfxRef = POLY_OPA_DISP;
    gfx = Graph_GfxPlusOne(gfxRef);
    gSPDisplayList(WORK_DISP++, gfx);

    PreRender_SetValues(&sPlayerPreRender, PAUSE_EQUIP_PLAYER_WIDTH, PAUSE_EQUIP_PLAYER_HEIGHT, fbuf, NULL);
    PreRender_SaveFramebuffer(&sPlayerPreRender, &gfx);
    PreRender_DrawCoverage(&sPlayerPreRender, &gfx);

    gSPEndDisplayList(gfx++);
    Graph_BranchDlist(gfxRef, gfx);
    POLY_OPA_DISP = gfx;

    R_GRAPH_TASKSET00_FLAGS |= 1;

    CLOSE_DISPS(play->state.gfxCtx, "../z_kaleido_scope_PAL.c", 509);
}

void KaleidoScope_ProcessPlayerPreRender(void) {
    Sleep_Msec(50); // TODO investigate if this is required
    PreRender_ApplyFilters(&sPlayerPreRender);
    PreRender_Destroy(&sPlayerPreRender);
}

Gfx* KaleidoScope_QuadTextureIA4(Gfx* gfx, void* texture, s16 width, s16 height, u16 point) {
    gDPLoadTextureBlock_4b(gfx++, texture, G_IM_FMT_IA, width, height, 0, G_TX_NOMIRROR | G_TX_WRAP,
                           G_TX_NOMIRROR | G_TX_WRAP, G_TX_NOMASK, G_TX_NOMASK, G_TX_NOLOD, G_TX_NOLOD);
    gSP1Quadrangle(gfx++, point, point + 2, point + 3, point + 1, 0);

    return gfx;
}

Gfx* KaleidoScope_QuadTextureIA8(Gfx* gfx, void* texture, s16 width, s16 height, u16 point) {
    gDPLoadTextureBlock(gfx++, texture, G_IM_FMT_IA, G_IM_SIZ_8b, width, height, 0, G_TX_NOMIRROR | G_TX_WRAP,
                        G_TX_NOMIRROR | G_TX_WRAP, G_TX_NOMASK, G_TX_NOMASK, G_TX_NOLOD, G_TX_NOLOD);
    gSP1Quadrangle(gfx++, point, point + 2, point + 3, point + 1, 0);

    return gfx;
}

void KaleidoScope_OverridePalIndexCI4(u8* texture, s32 size, s32 targetIndex, s32 newIndex) {
    s32 i;

    targetIndex &= 0xF;
    newIndex &= 0xF;

    if ((size == 0) || (targetIndex == newIndex) || (texture == NULL)) {
        return;
    }

    for (i = 0; i < size; i++) {
        s32 index1;
        s32 index2;

        index1 = index2 = texture[i];

        index1 = (index1 >> 4) & 0xF;
        index2 = index2 & 0xF;

        if (index1 == targetIndex) {
            index1 = newIndex;
        }

        if (index2 == targetIndex) {
            index2 = newIndex;
        }

        texture[i] = (index1 << 4) | index2;
    }
}

void KaleidoScope_MoveCursorToSpecialPos(PlayState* play, u16 specialPos) {
    PauseContext* pauseCtx = &play->pauseCtx;

    pauseCtx->cursorSpecialPos = specialPos;
    pauseCtx->pageSwitchInputTimer = 0;

    Audio_PlaySfxGeneral(NA_SE_SY_DECIDE, &gSfxDefaultPos, 4, &gSfxDefaultFreqAndVolScale, &gSfxDefaultFreqAndVolScale,
                         &gSfxDefaultReverb);
}

void KaleidoScope_DrawQuadTextureRGBA32(GraphicsContext* gfxCtx, void* texture, u16 width, u16 height, u16 point) {
    OPEN_DISPS(gfxCtx, "../z_kaleido_scope_PAL.c", 748);

    gDPLoadTextureBlock(POLY_OPA_DISP++, texture, G_IM_FMT_RGBA, G_IM_SIZ_32b, width, height, 0,
                        G_TX_NOMIRROR | G_TX_WRAP, G_TX_NOMIRROR | G_TX_WRAP, G_TX_NOMASK, G_TX_NOMASK, G_TX_NOLOD,
                        G_TX_NOLOD);
    gSP1Quadrangle(POLY_OPA_DISP++, point, point + 2, point + 3, point + 1, 0);

    CLOSE_DISPS(gfxCtx, "../z_kaleido_scope_PAL.c", 758);
}

void KaleidoScope_SetDefaultCursor(PlayState* play) {
    PauseContext* pauseCtx = &play->pauseCtx;
    s16 s;
    s16 i;

    switch (pauseCtx->pageIndex) {
        case PAUSE_ITEM:
            s = pauseCtx->cursorSlot[PAUSE_ITEM];
            if (gSaveContext.inventory.items[s] == ITEM_NONE) {
                i = s + 1;
                while (true) {
                    if (gSaveContext.inventory.items[i] != ITEM_NONE) {
                        break;
                    }
                    i++;
                    if (i >= 24) {
                        i = 0;
                    }
                    if (i == s) {
                        pauseCtx->cursorItem[PAUSE_ITEM] = pauseCtx->namedItem = PAUSE_ITEM_NONE;
                        return;
                    }
                }
                pauseCtx->cursorItem[PAUSE_ITEM] = gSaveContext.inventory.items[i];
                pauseCtx->cursorSlot[PAUSE_ITEM] = i;
            }
            break;
        case PAUSE_MAP:
        case PAUSE_QUEST:
        case PAUSE_EQUIP:
            break;
    }
}

#define SWITCH_PAGE_LEFT_PT 0
#define SWITCH_PAGE_RIGHT_PT 2

void KaleidoScope_SwitchPage(PauseContext* pauseCtx, u8 pt) {
    pauseCtx->mainState = PAUSE_MAIN_STATE_SWITCHING_PAGE;
    pauseCtx->switchPageTimer = 0;

    if (!pt) { // SWITCH_PAGE_LEFT_PT
        pauseCtx->nextPageMode = (pauseCtx->pageIndex * 2) + 1;
        Audio_PlaySfxGeneral(NA_SE_SY_WIN_SCROLL_LEFT, &gSfxDefaultPos, 4, &gSfxDefaultFreqAndVolScale,
                             &gSfxDefaultFreqAndVolScale, &gSfxDefaultReverb);
        pauseCtx->cursorSpecialPos = PAUSE_CURSOR_PAGE_RIGHT;
    } else { // SWITCH_PAGE_RIGHT_PT
        pauseCtx->nextPageMode = pauseCtx->pageIndex * 2;
        Audio_PlaySfxGeneral(NA_SE_SY_WIN_SCROLL_RIGHT, &gSfxDefaultPos, 4, &gSfxDefaultFreqAndVolScale,
                             &gSfxDefaultFreqAndVolScale, &gSfxDefaultReverb);
        pauseCtx->cursorSpecialPos = PAUSE_CURSOR_PAGE_LEFT;
    }

    gSaveContext.buttonStatus[1] = gPageSwitchNextButtonStatus[pauseCtx->pageIndex + pt][1];
    gSaveContext.buttonStatus[2] = gPageSwitchNextButtonStatus[pauseCtx->pageIndex + pt][2];
    gSaveContext.buttonStatus[3] = gPageSwitchNextButtonStatus[pauseCtx->pageIndex + pt][3];
    gSaveContext.buttonStatus[4] = gPageSwitchNextButtonStatus[pauseCtx->pageIndex + pt][4];

    osSyncPrintf("kscope->kscp_pos+pt = %d\n", pauseCtx->pageIndex + pt);

    gSaveContext.unk_13EA = 0;
    Interface_ChangeAlpha(50);
}

void KaleidoScope_HandlePageToggles(PauseContext* pauseCtx, Input* input) {
    if ((pauseCtx->debugState == 0) && CHECK_BTN_ALL(input->press.button, BTN_L)) {
        pauseCtx->debugState = 1;
        return;
    }

    if (CHECK_BTN_ALL(input->press.button, BTN_R)) {
        KaleidoScope_SwitchPage(pauseCtx, SWITCH_PAGE_RIGHT_PT);
        return;
    }

    if (CHECK_BTN_ALL(input->press.button, BTN_Z)) {
        KaleidoScope_SwitchPage(pauseCtx, SWITCH_PAGE_LEFT_PT);
        return;
    }

    if (pauseCtx->cursorSpecialPos == PAUSE_CURSOR_PAGE_LEFT) {
        if (pauseCtx->stickAdjX < -30) {
            pauseCtx->pageSwitchInputTimer++;
            if ((pauseCtx->pageSwitchInputTimer >= 10) || (pauseCtx->pageSwitchInputTimer == 0)) {
                KaleidoScope_SwitchPage(pauseCtx, SWITCH_PAGE_LEFT_PT);
            }
        } else {
            pauseCtx->pageSwitchInputTimer = -1;
        }
    } else if (pauseCtx->cursorSpecialPos == PAUSE_CURSOR_PAGE_RIGHT) {
        if (pauseCtx->stickAdjX > 30) {
            pauseCtx->pageSwitchInputTimer++;
            if ((pauseCtx->pageSwitchInputTimer >= 10) || (pauseCtx->pageSwitchInputTimer == 0)) {
                KaleidoScope_SwitchPage(pauseCtx, SWITCH_PAGE_RIGHT_PT);
            }
        } else {
            pauseCtx->pageSwitchInputTimer = -1;
        }
    }
}

void KaleidoScope_DrawCursor(PlayState* play, u16 pageIndex) {
    PauseContext* pauseCtx = &play->pauseCtx;
    u16 temp;

    OPEN_DISPS(play->state.gfxCtx, "../z_kaleido_scope_PAL.c", 955);

    temp = pauseCtx->mainState; // fake?

    if ((((pauseCtx->mainState == PAUSE_MAIN_STATE_IDLE) || (temp == PAUSE_MAIN_STATE_IDLE_CURSOR_ON_SONG)) &&
         (pauseCtx->state == PAUSE_STATE_MAIN)) ||
        ((pauseCtx->pageIndex == PAUSE_QUEST) &&
         ((temp < PAUSE_MAIN_STATE_3) /* PAUSE_MAIN_STATE_IDLE, PAUSE_MAIN_STATE_SWITCHING_PAGE,
                                         PAUSE_MAIN_STATE_SONG_PLAYBACK */
          || (temp == PAUSE_MAIN_STATE_SONG_PROMPT) || (temp == PAUSE_MAIN_STATE_IDLE_CURSOR_ON_SONG)))) {

        if (pauseCtx->pageIndex == pageIndex) {
            s16 i;
            s16 j;

            // Draw PAUSE_QUAD_CURSOR_TL, PAUSE_QUAD_CURSOR_TR, PAUSE_QUAD_CURSOR_BL, PAUSE_QUAD_CURSOR_BR

            gDPPipeSync(POLY_OPA_DISP++);
            gDPSetCombineLERP(POLY_OPA_DISP++, PRIMITIVE, ENVIRONMENT, TEXEL0, ENVIRONMENT, TEXEL0, 0, PRIMITIVE, 0,
                              PRIMITIVE, ENVIRONMENT, TEXEL0, ENVIRONMENT, TEXEL0, 0, PRIMITIVE, 0);
            gDPSetPrimColor(POLY_OPA_DISP++, 0, 0, sCursorColors[pauseCtx->cursorColorSet >> 2][0],
                            sCursorColors[pauseCtx->cursorColorSet >> 2][1],
                            sCursorColors[pauseCtx->cursorColorSet >> 2][2], 255);
            gDPSetEnvColor(POLY_OPA_DISP++, sColor82ABRed_D_8082AB8C, sColor82ABGreen_D_8082AB90,
                           sColor82ABBlue_D_8082AB94, 255);
            gSPVertex(POLY_OPA_DISP++, pauseCtx->cursorVtx, 4 * 4, 0);

            for (i = j = 0; i < 4; i++, j += 4) {
                gDPLoadTextureBlock_4b(POLY_OPA_DISP++, sCursorTexs[i], G_IM_FMT_IA, 16, 16, 0,
                                       G_TX_NOMIRROR | G_TX_WRAP, G_TX_NOMIRROR | G_TX_WRAP, G_TX_NOMASK, G_TX_NOMASK,
                                       G_TX_NOLOD, G_TX_NOLOD);
                gSP1Quadrangle(POLY_OPA_DISP++, j, j + 2, j + 3, j + 1, 0);
            }
        }

        gDPPipeSync(POLY_OPA_DISP++);
        gDPSetEnvColor(POLY_OPA_DISP++, 0, 0, 0, 255);
    }

    CLOSE_DISPS(play->state.gfxCtx, "../z_kaleido_scope_PAL.c", 985);
}

// Draw 15 (PAGE_BG_QUADS) quads with IA8 80x32 textures
Gfx* KaleidoScope_DrawPageSections(Gfx* gfx, Vtx* vertices, void** textures) {
    s32 i;
    s32 j;

    gSPVertex(gfx++, vertices, 32, 0);

    i = 0;

    j = 0;
    while (j < 32) {
        gDPPipeSync(gfx++);
        gDPLoadTextureBlock(gfx++, textures[i], G_IM_FMT_IA, G_IM_SIZ_8b, PAGE_BG_QUAD_TEX_WIDTH,
                            PAGE_BG_QUAD_TEX_HEIGHT, 0, G_TX_NOMIRROR | G_TX_WRAP, G_TX_NOMIRROR | G_TX_WRAP,
                            G_TX_NOMASK, G_TX_NOMASK, G_TX_NOLOD, G_TX_NOLOD);
        gSP1Quadrangle(gfx++, j, j + 2, j + 3, j + 1, 0);

        j += 4;
        i++;
    }

    gSPVertex(gfx++, vertices + 32, 28, 0);

    j = 0;
    while (j < 28) {
        gDPPipeSync(gfx++);
        gDPLoadTextureBlock(gfx++, textures[i], G_IM_FMT_IA, G_IM_SIZ_8b, PAGE_BG_QUAD_TEX_WIDTH,
                            PAGE_BG_QUAD_TEX_HEIGHT, 0, G_TX_NOMIRROR | G_TX_WRAP, G_TX_NOMIRROR | G_TX_WRAP,
                            G_TX_NOMASK, G_TX_NOMASK, G_TX_NOLOD, G_TX_NOLOD);
        gSP1Quadrangle(gfx++, j, j + 2, j + 3, j + 1, 0);

        j += 4;
        i++;
    }

    return gfx;
}

void KaleidoScope_DrawPages(PlayState* play, GraphicsContext* gfxCtx) {
    static s16 sCursorColors_D_8082ACF4[][3] = {
        // "white" ?
        { 0, 0, 0 },
        { 0, 0, 0 },
        { 0, 0, 0 },
        { 0, 0, 0 },
        // yellow
        { 255, 255, 0 },
        { 0, 0, 0 },
        { 0, 0, 0 },
        { 255, 255, 0 },
        // green
        { 0, 255, 50 },
        { 0, 0, 0 },
        { 0, 0, 0 },
        { 0, 255, 50 },
    };
    static s16 sCursorColorBlinkTimer_D_8082AD3C = 20;
    static s16 sCursorColorBlinkOffset_D_8082AD40 = 0;

    static s16 sStickXRepeatTimer = 0;
    static s16 sStickYRepeatTimer = 0;
    static s16 sStickXRepeatState = 0;
    static s16 sStickYRepeatState = 0;

    PauseContext* pauseCtx = &play->pauseCtx;
    s16 stepR;
    s16 stepG;
    s16 stepB;

    OPEN_DISPS(gfxCtx, "../z_kaleido_scope_PAL.c", 1100);

    if (!IS_PAUSE_STATE_GAMEOVER(pauseCtx)) {
        if (pauseCtx->state != PAUSE_STATE_SAVE_PROMPT) {
            stepR = ABS(sColor82ABRed_D_8082AB8C -
                        sCursorColors_D_8082ACF4[pauseCtx->cursorColorSet + sCursorColorBlinkOffset_D_8082AD40][0]) /
                    sCursorColorBlinkTimer_D_8082AD3C;
            stepG = ABS(sColor82ABGreen_D_8082AB90 -
                        sCursorColors_D_8082ACF4[pauseCtx->cursorColorSet + sCursorColorBlinkOffset_D_8082AD40][1]) /
                    sCursorColorBlinkTimer_D_8082AD3C;
            stepB = ABS(sColor82ABBlue_D_8082AB94 -
                        sCursorColors_D_8082ACF4[pauseCtx->cursorColorSet + sCursorColorBlinkOffset_D_8082AD40][2]) /
                    sCursorColorBlinkTimer_D_8082AD3C;
            if (sColor82ABRed_D_8082AB8C >=
                sCursorColors_D_8082ACF4[pauseCtx->cursorColorSet + sCursorColorBlinkOffset_D_8082AD40][0]) {
                sColor82ABRed_D_8082AB8C -= stepR;
            } else {
                sColor82ABRed_D_8082AB8C += stepR;
            }
            if (sColor82ABGreen_D_8082AB90 >=
                sCursorColors_D_8082ACF4[pauseCtx->cursorColorSet + sCursorColorBlinkOffset_D_8082AD40][1]) {
                sColor82ABGreen_D_8082AB90 -= stepG;
            } else {
                sColor82ABGreen_D_8082AB90 += stepG;
            }
            if (sColor82ABBlue_D_8082AB94 >=
                sCursorColors_D_8082ACF4[pauseCtx->cursorColorSet + sCursorColorBlinkOffset_D_8082AD40][2]) {
                sColor82ABBlue_D_8082AB94 -= stepB;
            } else {
                sColor82ABBlue_D_8082AB94 += stepB;
            }

            sCursorColorBlinkTimer_D_8082AD3C--;
            if (sCursorColorBlinkTimer_D_8082AD3C == 0) {
                sColor82ABRed_D_8082AB8C =
                    sCursorColors_D_8082ACF4[pauseCtx->cursorColorSet + sCursorColorBlinkOffset_D_8082AD40][0];
                sColor82ABGreen_D_8082AB90 =
                    sCursorColors_D_8082ACF4[pauseCtx->cursorColorSet + sCursorColorBlinkOffset_D_8082AD40][1];
                sColor82ABBlue_D_8082AB94 =
                    sCursorColors_D_8082ACF4[pauseCtx->cursorColorSet + sCursorColorBlinkOffset_D_8082AD40][2];
                sCursorColorBlinkTimer_D_8082AD3C = ZREG(28 + sCursorColorBlinkOffset_D_8082AD40);
                sCursorColorBlinkOffset_D_8082AD40++;
                if (sCursorColorBlinkOffset_D_8082AD40 >= 4) {
                    sCursorColorBlinkOffset_D_8082AD40 = 0;
                }
            }

            if (pauseCtx->stickAdjX < -30) {
                if (sStickXRepeatState == -1) {
                    sStickXRepeatTimer--;
                    if (sStickXRepeatTimer < 0) {
                        sStickXRepeatTimer = R_PAUSE_STICK_REPEAT_DELAY;
                    } else {
                        pauseCtx->stickAdjX = 0;
                    }
                } else {
                    sStickXRepeatTimer = R_PAUSE_STICK_REPEAT_DELAY_FIRST;
                    sStickXRepeatState = -1;
                }
            } else if (pauseCtx->stickAdjX > 30) {
                if (sStickXRepeatState == 1) {
                    sStickXRepeatTimer--;
                    if (sStickXRepeatTimer < 0) {
                        sStickXRepeatTimer = R_PAUSE_STICK_REPEAT_DELAY;
                    } else {
                        pauseCtx->stickAdjX = 0;
                    }
                } else {
                    sStickXRepeatTimer = R_PAUSE_STICK_REPEAT_DELAY_FIRST;
                    sStickXRepeatState = 1;
                }
            } else {
                sStickXRepeatState = 0;
            }

            if (pauseCtx->stickAdjY < -30) {
                if (sStickYRepeatState == -1) {
                    sStickYRepeatTimer--;
                    if (sStickYRepeatTimer < 0) {
                        sStickYRepeatTimer = R_PAUSE_STICK_REPEAT_DELAY;
                    } else {
                        pauseCtx->stickAdjY = 0;
                    }
                } else {
                    sStickYRepeatTimer = R_PAUSE_STICK_REPEAT_DELAY_FIRST;
                    sStickYRepeatState = -1;
                }
            } else if (pauseCtx->stickAdjY > 30) {
                if (sStickYRepeatState == 1) {
                    sStickYRepeatTimer--;
                    if (sStickYRepeatTimer < 0) {
                        sStickYRepeatTimer = R_PAUSE_STICK_REPEAT_DELAY;
                    } else {
                        pauseCtx->stickAdjY = 0;
                    }
                } else {
                    sStickYRepeatTimer = R_PAUSE_STICK_REPEAT_DELAY_FIRST;
                    sStickYRepeatState = 1;
                }
            } else {
                sStickYRepeatState = 0;
            }
        }

        // Draw non-active pages (not the one being looked at)

        if (pauseCtx->pageIndex) { // pageIndex != PAUSE_ITEM
            gDPPipeSync(POLY_OPA_DISP++);
            gDPSetCombineMode(POLY_OPA_DISP++, G_CC_MODULATEIA, G_CC_MODULATEIA);

            Matrix_Translate(0.0f, (f32)R_PAUSE_OFFSET_VERTICAL / 100.0f, -(f32)R_PAUSE_OFFSET_DEPTH / 100.0f,
                             MTXMODE_NEW);
            Matrix_Scale(0.78f, 0.78f, 0.78f, MTXMODE_APPLY);
            Matrix_RotateX(-pauseCtx->itemPageRoll / 100.0f, MTXMODE_APPLY);

            gSPMatrix(POLY_OPA_DISP++, Matrix_NewMtx(gfxCtx, "../z_kaleido_scope_PAL.c", 1173),
                      G_MTX_NOPUSH | G_MTX_LOAD | G_MTX_MODELVIEW);

            POLY_OPA_DISP = KaleidoScope_DrawPageSections(POLY_OPA_DISP, pauseCtx->itemPageVtx,
                                                          sItemPageBgQuadsTexs[gSaveContext.language]);

            KaleidoScope_DrawItemSelect(play);
        }

        if (pauseCtx->pageIndex != PAUSE_EQUIP) {
            gDPPipeSync(POLY_OPA_DISP++);
            gDPSetCombineMode(POLY_OPA_DISP++, G_CC_MODULATEIA, G_CC_MODULATEIA);

            Matrix_Translate(-(f32)R_PAUSE_OFFSET_DEPTH / 100.0f, (f32)R_PAUSE_OFFSET_VERTICAL / 100.0f, 0.0f,
                             MTXMODE_NEW);
            Matrix_Scale(0.78f, 0.78f, 0.78f, MTXMODE_APPLY);
            Matrix_RotateZ(pauseCtx->equipPageRoll / 100.0f, MTXMODE_APPLY);
            Matrix_RotateY(1.57f, MTXMODE_APPLY);

            gSPMatrix(POLY_OPA_DISP++, Matrix_NewMtx(gfxCtx, "../z_kaleido_scope_PAL.c", 1196),
                      G_MTX_NOPUSH | G_MTX_LOAD | G_MTX_MODELVIEW);

            POLY_OPA_DISP = KaleidoScope_DrawPageSections(POLY_OPA_DISP, pauseCtx->equipPageVtx,
                                                          sEquipPageBgQuadsTexs[gSaveContext.language]);

            KaleidoScope_DrawEquipment(play);
        }

        if (pauseCtx->pageIndex != PAUSE_QUEST) {
            gDPPipeSync(POLY_OPA_DISP++);
            gDPSetTextureFilter(POLY_OPA_DISP++, G_TF_BILERP);
            gDPSetCombineMode(POLY_OPA_DISP++, G_CC_MODULATEIA, G_CC_MODULATEIA);

            Matrix_Translate(0.0f, (f32)R_PAUSE_OFFSET_VERTICAL / 100.0f, (f32)R_PAUSE_OFFSET_DEPTH / 100.0f,
                             MTXMODE_NEW);
            Matrix_Scale(0.78f, 0.78f, 0.78f, MTXMODE_APPLY);
            Matrix_RotateX(pauseCtx->questPageRoll / 100.0f, MTXMODE_APPLY);
            Matrix_RotateY(3.14f, MTXMODE_APPLY);

            gSPMatrix(POLY_OPA_DISP++, Matrix_NewMtx(gfxCtx, "../z_kaleido_scope_PAL.c", 1220),
                      G_MTX_NOPUSH | G_MTX_LOAD | G_MTX_MODELVIEW);

            POLY_OPA_DISP = KaleidoScope_DrawPageSections(POLY_OPA_DISP, pauseCtx->questPageVtx,
                                                          sQuestPageBgQuadsTexs[gSaveContext.language]);

            KaleidoScope_DrawQuestStatus(play, gfxCtx);
        }

        if (pauseCtx->pageIndex != PAUSE_MAP) {
            gDPPipeSync(POLY_OPA_DISP++);

            gDPSetCombineMode(POLY_OPA_DISP++, G_CC_MODULATEIA, G_CC_MODULATEIA);

            Matrix_Translate((f32)R_PAUSE_OFFSET_DEPTH / 100.0f, (f32)R_PAUSE_OFFSET_VERTICAL / 100.0f, 0.0f,
                             MTXMODE_NEW);
            Matrix_Scale(0.78f, 0.78f, 0.78f, MTXMODE_APPLY);
            Matrix_RotateZ(-pauseCtx->mapPageRoll / 100.0f, MTXMODE_APPLY);
            Matrix_RotateY(-1.57f, MTXMODE_APPLY);

            gSPMatrix(POLY_OPA_DISP++, Matrix_NewMtx(gfxCtx, "../z_kaleido_scope_PAL.c", 1243),
                      G_MTX_NOPUSH | G_MTX_LOAD | G_MTX_MODELVIEW);

            POLY_OPA_DISP = KaleidoScope_DrawPageSections(POLY_OPA_DISP, pauseCtx->mapPageVtx,
                                                          sMapPageBgQuadsTexs[gSaveContext.language]);

            if (sInDungeonScene) {
                KaleidoScope_DrawDungeonMap(play, gfxCtx);
                Gfx_SetupDL_42Opa(gfxCtx);

                gDPSetCombineMode(POLY_OPA_DISP++, G_CC_MODULATEIA_PRIM, G_CC_MODULATEIA_PRIM);

                if (CHECK_DUNGEON_ITEM(DUNGEON_COMPASS, gSaveContext.mapIndex)) {
                    PauseMapMark_Draw(play);
                }
            } else {
                KaleidoScope_DrawWorldMap(play, gfxCtx);
            }
        }

        // Update and draw the active page being looked at

        gDPPipeSync(POLY_OPA_DISP++);
        gDPSetCombineMode(POLY_OPA_DISP++, G_CC_MODULATEIA, G_CC_MODULATEIA);

        switch (pauseCtx->pageIndex) {
            case PAUSE_ITEM:
                Matrix_Translate(0.0f, (f32)R_PAUSE_OFFSET_VERTICAL / 100.0f, -(f32)R_PAUSE_OFFSET_DEPTH / 100.0f,
                                 MTXMODE_NEW);
                Matrix_Scale(0.78f, 0.78f, 0.78f, MTXMODE_APPLY);
                Matrix_RotateX(-pauseCtx->itemPageRoll / 100.0f, MTXMODE_APPLY);

                gSPMatrix(POLY_OPA_DISP++, Matrix_NewMtx(gfxCtx, "../z_kaleido_scope_PAL.c", 1281),
                          G_MTX_NOPUSH | G_MTX_LOAD | G_MTX_MODELVIEW);

                POLY_OPA_DISP = KaleidoScope_DrawPageSections(POLY_OPA_DISP, pauseCtx->itemPageVtx,
                                                              sItemPageBgQuadsTexs[gSaveContext.language]);

                KaleidoScope_DrawItemSelect(play);
                break;

            case PAUSE_MAP:
                Matrix_Translate((f32)R_PAUSE_OFFSET_DEPTH / 100.0f, (f32)R_PAUSE_OFFSET_VERTICAL / 100.0f, 0.0f,
                                 MTXMODE_NEW);
                Matrix_Scale(0.78f, 0.78f, 0.78f, MTXMODE_APPLY);
                Matrix_RotateZ(-pauseCtx->mapPageRoll / 100.0f, MTXMODE_APPLY);
                Matrix_RotateY(-1.57f, MTXMODE_APPLY);

                gSPMatrix(POLY_OPA_DISP++, Matrix_NewMtx(gfxCtx, "../z_kaleido_scope_PAL.c", 1303),
                          G_MTX_NOPUSH | G_MTX_LOAD | G_MTX_MODELVIEW);

                POLY_OPA_DISP = KaleidoScope_DrawPageSections(POLY_OPA_DISP, pauseCtx->mapPageVtx,
                                                              sMapPageBgQuadsTexs[gSaveContext.language]);

                if (sInDungeonScene) {
                    KaleidoScope_DrawDungeonMap(play, gfxCtx);
                    Gfx_SetupDL_42Opa(gfxCtx);

                    gDPSetCombineMode(POLY_OPA_DISP++, G_CC_MODULATEIA_PRIM, G_CC_MODULATEIA_PRIM);

                    if (pauseCtx->cursorSpecialPos == 0) {
                        KaleidoScope_DrawCursor(play, PAUSE_MAP);
                    }

                    if (CHECK_DUNGEON_ITEM(DUNGEON_COMPASS, gSaveContext.mapIndex)) {
                        PauseMapMark_Draw(play);
                    }
                } else {
                    KaleidoScope_DrawWorldMap(play, gfxCtx);
                }
                break;

            case PAUSE_QUEST:
                gDPSetTextureFilter(POLY_OPA_DISP++, G_TF_BILERP);

                Matrix_Translate(0.0f, (f32)R_PAUSE_OFFSET_VERTICAL / 100.0f, (f32)R_PAUSE_OFFSET_DEPTH / 100.0f,
                                 MTXMODE_NEW);
                Matrix_Scale(0.78f, 0.78f, 0.78f, MTXMODE_APPLY);
                Matrix_RotateX(pauseCtx->questPageRoll / 100.0f, MTXMODE_APPLY);
                Matrix_RotateY(3.14f, MTXMODE_APPLY);

                gSPMatrix(POLY_OPA_DISP++, Matrix_NewMtx(gfxCtx, "../z_kaleido_scope_PAL.c", 1343),
                          G_MTX_NOPUSH | G_MTX_LOAD | G_MTX_MODELVIEW);

                POLY_OPA_DISP = KaleidoScope_DrawPageSections(POLY_OPA_DISP, pauseCtx->questPageVtx,
                                                              sQuestPageBgQuadsTexs[gSaveContext.language]);

                KaleidoScope_DrawQuestStatus(play, gfxCtx);

                if (pauseCtx->cursorSpecialPos == 0) {
                    KaleidoScope_DrawCursor(play, PAUSE_QUEST);
                }
                break;

            case PAUSE_EQUIP:
                Matrix_Translate(-(f32)R_PAUSE_OFFSET_DEPTH / 100.0f, (f32)R_PAUSE_OFFSET_VERTICAL / 100.0f, 0.0f,
                                 MTXMODE_NEW);
                Matrix_Scale(0.78f, 0.78f, 0.78f, MTXMODE_APPLY);
                Matrix_RotateZ(pauseCtx->equipPageRoll / 100.0f, MTXMODE_APPLY);
                Matrix_RotateY(1.57f, MTXMODE_APPLY);

                gSPMatrix(POLY_OPA_DISP++, Matrix_NewMtx(gfxCtx, "../z_kaleido_scope_PAL.c", 1367),
                          G_MTX_NOPUSH | G_MTX_LOAD | G_MTX_MODELVIEW);

                POLY_OPA_DISP = KaleidoScope_DrawPageSections(POLY_OPA_DISP, pauseCtx->equipPageVtx,
                                                              sEquipPageBgQuadsTexs[gSaveContext.language]);

                KaleidoScope_DrawEquipment(play);

                if (pauseCtx->cursorSpecialPos == 0) {
                    KaleidoScope_DrawCursor(play, PAUSE_EQUIP);
                }
                break;
        }
    }

    // Uodate and draw save / game over prompt

    Gfx_SetupDL_42Opa(gfxCtx);

    if ((pauseCtx->state == PAUSE_STATE_SAVE_PROMPT) || IS_PAUSE_STATE_GAMEOVER(pauseCtx)) {
        KaleidoScope_UpdatePrompt(play);

        gDPSetCombineMode(POLY_OPA_DISP++, G_CC_MODULATEIA, G_CC_MODULATEIA);

        if (!pauseCtx->pageIndex) { // pageIndex == PAUSE_ITEM
            pauseCtx->itemPageRoll = pauseCtx->rollRotSavePrompt_ + 314.0f;

            Matrix_Translate(0.0f, (f32)R_PAUSE_OFFSET_VERTICAL / 100.0f, -pauseCtx->savePromptOffsetDepth_ / 10.0f,
                             MTXMODE_NEW);
            Matrix_Scale(0.78f, 0.78f, 0.78f, MTXMODE_APPLY);
            Matrix_RotateX(-pauseCtx->rollRotSavePrompt_ / 100.0f, MTXMODE_APPLY);
        } else if (pauseCtx->pageIndex == PAUSE_MAP) {
            pauseCtx->mapPageRoll = pauseCtx->rollRotSavePrompt_ + 314.0f;

            Matrix_Translate(pauseCtx->savePromptOffsetDepth_ / 10.0f, (f32)R_PAUSE_OFFSET_VERTICAL / 100.0f, 0.0f,
                             MTXMODE_NEW);
            Matrix_Scale(0.78f, 0.78f, 0.78f, MTXMODE_APPLY);
            Matrix_RotateZ(-pauseCtx->rollRotSavePrompt_ / 100.0f, MTXMODE_APPLY);
            Matrix_RotateY(-1.57f, MTXMODE_APPLY);
        } else if (pauseCtx->pageIndex == PAUSE_QUEST) {
            pauseCtx->questPageRoll = pauseCtx->rollRotSavePrompt_ + 314.0f;

            Matrix_Translate(0.0f, (f32)R_PAUSE_OFFSET_VERTICAL / 100.0f, pauseCtx->savePromptOffsetDepth_ / 10.0f,
                             MTXMODE_NEW);
            Matrix_Scale(0.78f, 0.78f, 0.78f, MTXMODE_APPLY);
            Matrix_RotateX(pauseCtx->rollRotSavePrompt_ / 100.0f, MTXMODE_APPLY);
            Matrix_RotateY(3.14f, MTXMODE_APPLY);
        } else {
            pauseCtx->equipPageRoll = pauseCtx->rollRotSavePrompt_ + 314.0f;

            Matrix_Translate(-pauseCtx->savePromptOffsetDepth_ / 10.0f, (f32)R_PAUSE_OFFSET_VERTICAL / 100.0f, 0.0f,
                             MTXMODE_NEW);
            Matrix_Scale(0.78f, 0.78f, 0.78f, MTXMODE_APPLY);
            Matrix_RotateZ(pauseCtx->rollRotSavePrompt_ / 100.0f, MTXMODE_APPLY);
            Matrix_RotateY(1.57f, MTXMODE_APPLY);
        }

        gSPMatrix(POLY_OPA_DISP++, Matrix_NewMtx(gfxCtx, "../z_kaleido_scope_PAL.c", 1424),
                  G_MTX_NOPUSH | G_MTX_LOAD | G_MTX_MODELVIEW);

        if (IS_PAUSE_STATE_GAMEOVER(pauseCtx)) {
            POLY_OPA_DISP = KaleidoScope_DrawPageSections(POLY_OPA_DISP, pauseCtx->promptPageVtx, sGameOverTexs);
        } else { // PAUSE_STATE_SAVE_PROMPT
            POLY_OPA_DISP = KaleidoScope_DrawPageSections(POLY_OPA_DISP, pauseCtx->promptPageVtx,
                                                          sSavePromptBgQuadsTexs[gSaveContext.language]);
        }

        //! @bug Loads 32 vertices, but there are only 20 to load
        gSPVertex(POLY_OPA_DISP++, &pauseCtx->promptPageVtx[PAGE_BG_QUADS * 4], 32, 0);

        if (((pauseCtx->state == PAUSE_STATE_SAVE_PROMPT) && (pauseCtx->savePromptState < PAUSE_SAVE_PROMPT_STATE_SAVED)
             /* PAUSE_SAVE_PROMPT_STATE_APPEARING, PAUSE_SAVE_PROMPT_STATE_WAIT_CHOICE, PAUSE_SAVE_PROMPT_STATE_CLOSING,
                PAUSE_SAVE_PROMPT_STATE_RETURN_TO_MENU */
             ) ||
            (pauseCtx->state == PAUSE_STATE_14)) {

            POLY_OPA_DISP = KaleidoScope_QuadTextureIA8(POLY_OPA_DISP, sSavePromptMessageTexs[gSaveContext.language],
                                                        152, 16, QUAD_PROMPT_MESSAGE * 4);

            gDPSetCombineLERP(POLY_OPA_DISP++, 1, 0, PRIMITIVE, 0, TEXEL0, 0, PRIMITIVE, 0, 1, 0, PRIMITIVE, 0, TEXEL0,
                              0, PRIMITIVE, 0);
            gDPSetPrimColor(POLY_OPA_DISP++, 0, 0, 100, 255, 100, R_KALEIDO_PROMPT_CURSOR_ALPHA);

            if (pauseCtx->promptChoice == 0) {
                // QUAD_PROMPT_CURSOR_LEFT
                gSPDisplayList(POLY_OPA_DISP++, gPromptCursorLeftDL);
            } else {
                // QUAD_PROMPT_CURSOR_RIGHT
                gSPDisplayList(POLY_OPA_DISP++, gPromptCursorRightDL);
            }

            gDPPipeSync(POLY_OPA_DISP++);
            gDPSetCombineMode(POLY_OPA_DISP++, G_CC_MODULATEIA, G_CC_MODULATEIA);
            gDPSetPrimColor(POLY_OPA_DISP++, 0, 0, 255, 255, 255, pauseCtx->alpha);

            POLY_OPA_DISP = KaleidoScope_QuadTextureIA8(POLY_OPA_DISP, sPromptChoiceTexs[gSaveContext.language][0], 48,
                                                        16, QUAD_PROMPT_CHOICE_YES * 4);

            POLY_OPA_DISP = KaleidoScope_QuadTextureIA8(POLY_OPA_DISP, sPromptChoiceTexs[gSaveContext.language][1], 48,
                                                        16, QUAD_PROMPT_CHOICE_NO * 4);
        } else if ((pauseCtx->state != PAUSE_STATE_SAVE_PROMPT) ||
                   (pauseCtx->savePromptState < PAUSE_SAVE_PROMPT_STATE_SAVED
                    /* PAUSE_SAVE_PROMPT_STATE_APPEARING, PAUSE_SAVE_PROMPT_STATE_WAIT_CHOICE,
                       PAUSE_SAVE_PROMPT_STATE_CLOSING, PAUSE_SAVE_PROMPT_STATE_RETURN_TO_MENU */
                    )) {

            if ((pauseCtx->state != PAUSE_STATE_15) &&
                ((pauseCtx->state == PAUSE_STATE_16) || (pauseCtx->state == PAUSE_STATE_17))) {

                POLY_OPA_DISP = KaleidoScope_QuadTextureIA8(POLY_OPA_DISP, sContinuePromptTexs[gSaveContext.language],
                                                            152, 16, QUAD_PROMPT_MESSAGE * 4);

                gDPSetCombineLERP(POLY_OPA_DISP++, 1, 0, PRIMITIVE, 0, TEXEL0, 0, PRIMITIVE, 0, 1, 0, PRIMITIVE, 0,
                                  TEXEL0, 0, PRIMITIVE, 0);
                gDPSetPrimColor(POLY_OPA_DISP++, 0, 0, 100, 255, 100, R_KALEIDO_PROMPT_CURSOR_ALPHA);

                if (pauseCtx->promptChoice == 0) {
                    // QUAD_PROMPT_CURSOR_LEFT
                    gSPDisplayList(POLY_OPA_DISP++, gPromptCursorLeftDL);
                } else {
                    // QUAD_PROMPT_CURSOR_RIGHT
                    gSPDisplayList(POLY_OPA_DISP++, gPromptCursorRightDL);
                }

                gDPPipeSync(POLY_OPA_DISP++);
                gDPSetCombineMode(POLY_OPA_DISP++, G_CC_MODULATEIA, G_CC_MODULATEIA);
                gDPSetPrimColor(POLY_OPA_DISP++, 0, 0, 255, 255, 255, pauseCtx->alpha);

                POLY_OPA_DISP = KaleidoScope_QuadTextureIA8(POLY_OPA_DISP, sPromptChoiceTexs[gSaveContext.language][0],
                                                            48, 16, QUAD_PROMPT_CHOICE_YES * 4);

                POLY_OPA_DISP = KaleidoScope_QuadTextureIA8(POLY_OPA_DISP, sPromptChoiceTexs[gSaveContext.language][1],
                                                            48, 16, QUAD_PROMPT_CHOICE_NO * 4);
            }
        }

        gDPPipeSync(POLY_OPA_DISP++);
        gDPSetCombineLERP(POLY_OPA_DISP++, PRIMITIVE, ENVIRONMENT, TEXEL0, ENVIRONMENT, TEXEL0, 0, PRIMITIVE, 0,
                          PRIMITIVE, ENVIRONMENT, TEXEL0, ENVIRONMENT, TEXEL0, 0, PRIMITIVE, 0);

        if ((pauseCtx->state != PAUSE_STATE_16) && (pauseCtx->state != PAUSE_STATE_17)) {
            gDPSetPrimColor(POLY_OPA_DISP++, 0, 0, 255, 255, 0, pauseCtx->alpha);
            gDPSetEnvColor(POLY_OPA_DISP++, 0, 0, 0, 0);
        }
    }

    CLOSE_DISPS(gfxCtx, "../z_kaleido_scope_PAL.c", 1577);
}

void KaleidoScope_DrawInfoPanel(PlayState* play) {
    static void* D_8082AD54_toEquipTextTextures_[3] = {
        gPauseToEquipENGTex,
        gPauseToEquipGERTex,
        gPauseToEquipFRATex,
    };
    static void* D_8082AD60_toDecideTextTextures_[3] = {
        gPauseToDecideENGTex,
        gPauseToDecideGERTex,
        gPauseToDecideFRATex,
    };
    static void* D_8082AD6C_toPlayMelodyTextTextures_[3] = {
        gPauseToPlayMelodyENGTex,
        gPauseToPlayMelodyGERTex,
        gPauseToPlayMelodyFRATex,
    };
    static void* D_8082AD78_scrollLeftLabels_[][3] = {
        { gPauseToEquipmentENGTex, gPauseToEquipmentGERTex, gPauseToEquipmentFRATex },
        { gPauseToSelectItemENGTex, gPauseToSelectItemGERTex, gPauseToSelectItemFRATex },
        { gPauseToMapENGTex, gPauseToMapGERTex, gPauseToMapFRATex },
        { gPauseToQuestStatusENGTex, gPauseToQuestStatusGERTex, gPauseToQuestStatusFRATex },
    };
    static void* D_8082ADA8_scrollRightLabels_[][3] = {
        { gPauseToMapENGTex, gPauseToMapGERTex, gPauseToMapFRATex },
        { gPauseToQuestStatusENGTex, gPauseToQuestStatusGERTex, gPauseToQuestStatusFRATex },
        { gPauseToEquipmentENGTex, gPauseToEquipmentGERTex, gPauseToEquipmentFRATex },
        { gPauseToSelectItemENGTex, gPauseToSelectItemGERTex, gPauseToSelectItemFRATex },
    };
    static u16 D_8082ADD8_toEquipTextWidth_[3] = { 56, 88, 80 };
    static u16 D_8082ADE0_toDecideTextWidth_[3] = { 64, 88, 72 };
    static u16 D_8082ADE8_toPlayMelodyTextWidth_[3] = { 80, 104, 112 };
    static s16 sCursorLeftRightSelectedPrimColors[][4] = {
        { 180, 210, 255, 220 },
        { 100, 100, 150, 220 },
    };
    static s16 sCursorLeftRightSelectedPrimTimer = 20;
    static s16 sCursorLeftRightSelectedPrimState = 0;
    static s16 D_8082AE08[] = {
        10, 16, 16, 17, 12, 13, 18, 17, 17, 19, 13, 21, 20, 21, 14, 15, 15, 15, 11, 14,
    };
    static s16 D_8082AE30[WORLD_MAP_POINT_MAX] = {
        21, // WORLD_MAP_POINT_HAUNTED_WASTELAND
        20, // WORLD_MAP_POINT_GERUDOS_FORTRESS
        19, // WORLD_MAP_POINT_GERUDO_VALLEY
        18, // WORLD_MAP_POINT_HYLIA_LAKESIDE
        11, // WORLD_MAP_POINT_LON_LON_RANCH
        14, // WORLD_MAP_POINT_MARKET
        10, // WORLD_MAP_POINT_HYRULE_FIELD
        15, // WORLD_MAP_POINT_DEATH_MOUNTAIN
        16, // WORLD_MAP_POINT_KAKARIKO_VILLAGE
        13, // WORLD_MAP_POINT_LOST_WOODS
        12, // WORLD_MAP_POINT_KOKIRI_FOREST
        17, // WORLD_MAP_POINT_ZORAS_DOMAIN
    };
    static s16 sCursorLeftRightSelectedPrimRed;
    static s16 sCursorLeftRightSelectedPrimGreen;
    static s16 sCursorLeftRightSelectedPrimBlue;
    static s16 sCursorLeftRightSelectedPrimAlpha;

    PauseContext* pauseCtx = &play->pauseCtx;
    s16 stepR;
    s16 stepG;
    s16 stepB;
    s16 stepA;
    s16 y;
    s16 i;
    s16 j;

    OPEN_DISPS(play->state.gfxCtx, "../z_kaleido_scope_PAL.c", 1676);

    stepR = ABS(sCursorLeftRightSelectedPrimRed -
                sCursorLeftRightSelectedPrimColors[sCursorLeftRightSelectedPrimState][0]) /
            sCursorLeftRightSelectedPrimTimer;
    stepG = ABS(sCursorLeftRightSelectedPrimGreen -
                sCursorLeftRightSelectedPrimColors[sCursorLeftRightSelectedPrimState][1]) /
            sCursorLeftRightSelectedPrimTimer;
    stepB = ABS(sCursorLeftRightSelectedPrimBlue -
                sCursorLeftRightSelectedPrimColors[sCursorLeftRightSelectedPrimState][2]) /
            sCursorLeftRightSelectedPrimTimer;
    stepA = ABS(sCursorLeftRightSelectedPrimAlpha -
                sCursorLeftRightSelectedPrimColors[sCursorLeftRightSelectedPrimState][3]) /
            sCursorLeftRightSelectedPrimTimer;
    if (sCursorLeftRightSelectedPrimRed >= sCursorLeftRightSelectedPrimColors[sCursorLeftRightSelectedPrimState][0]) {
        sCursorLeftRightSelectedPrimRed -= stepR;
    } else {
        sCursorLeftRightSelectedPrimRed += stepR;
    }
    if (sCursorLeftRightSelectedPrimGreen >= sCursorLeftRightSelectedPrimColors[sCursorLeftRightSelectedPrimState][1]) {
        sCursorLeftRightSelectedPrimGreen -= stepG;
    } else {
        sCursorLeftRightSelectedPrimGreen += stepG;
    }
    if (sCursorLeftRightSelectedPrimBlue >= sCursorLeftRightSelectedPrimColors[sCursorLeftRightSelectedPrimState][2]) {
        sCursorLeftRightSelectedPrimBlue -= stepB;
    } else {
        sCursorLeftRightSelectedPrimBlue += stepB;
    }
    if (sCursorLeftRightSelectedPrimAlpha >= sCursorLeftRightSelectedPrimColors[sCursorLeftRightSelectedPrimState][3]) {
        sCursorLeftRightSelectedPrimAlpha -= stepA;
    } else {
        sCursorLeftRightSelectedPrimAlpha += stepA;
    }

    sCursorLeftRightSelectedPrimTimer--;
    if (sCursorLeftRightSelectedPrimTimer == 0) {
        sCursorLeftRightSelectedPrimRed = sCursorLeftRightSelectedPrimColors[sCursorLeftRightSelectedPrimState][0];
        sCursorLeftRightSelectedPrimGreen = sCursorLeftRightSelectedPrimColors[sCursorLeftRightSelectedPrimState][1];
        sCursorLeftRightSelectedPrimBlue = sCursorLeftRightSelectedPrimColors[sCursorLeftRightSelectedPrimState][2];
        sCursorLeftRightSelectedPrimAlpha = sCursorLeftRightSelectedPrimColors[sCursorLeftRightSelectedPrimState][3];
        sCursorLeftRightSelectedPrimTimer = R_PAUSE_CURSOR_L_R_SELECTED_PRIM_TIMER;
        sCursorLeftRightSelectedPrimState ^= 1;
    }

    y = pauseCtx->infoPanelOffsetY - 76;
    for (j = 0, i = 0; i < 7; i++, j += 4) {
        pauseCtx->infoPanelVtx[j + 0].v.ob[0] = pauseCtx->infoPanelVtx[j + 2].v.ob[0] = -72;

        pauseCtx->infoPanelVtx[j + 1].v.ob[0] = pauseCtx->infoPanelVtx[j + 3].v.ob[0] = 0;

        pauseCtx->infoPanelVtx[j + 0].v.ob[1] = pauseCtx->infoPanelVtx[j + 1].v.ob[1] = y;

        pauseCtx->infoPanelVtx[j + 2].v.ob[1] = pauseCtx->infoPanelVtx[j + 3].v.ob[1] = y - 24;

        pauseCtx->infoPanelVtx[j + 0].v.ob[2] = pauseCtx->infoPanelVtx[j + 1].v.ob[2] =
            pauseCtx->infoPanelVtx[j + 2].v.ob[2] = pauseCtx->infoPanelVtx[j + 3].v.ob[2] = 0;

        pauseCtx->infoPanelVtx[j + 0].v.flag = pauseCtx->infoPanelVtx[j + 1].v.flag =
            pauseCtx->infoPanelVtx[j + 2].v.flag = pauseCtx->infoPanelVtx[j + 3].v.flag = 0;

        pauseCtx->infoPanelVtx[j + 0].v.tc[0] = pauseCtx->infoPanelVtx[j + 0].v.tc[1] =
            pauseCtx->infoPanelVtx[j + 1].v.tc[1] = pauseCtx->infoPanelVtx[j + 2].v.tc[0] = 0;

        pauseCtx->infoPanelVtx[j + 1].v.tc[0] = pauseCtx->infoPanelVtx[j + 3].v.tc[0] = 72 * (1 << 5);

        pauseCtx->infoPanelVtx[j + 2].v.tc[1] = pauseCtx->infoPanelVtx[j + 3].v.tc[1] = 24 * (1 << 5);

        pauseCtx->infoPanelVtx[j + 0].v.cn[0] = pauseCtx->infoPanelVtx[j + 2].v.cn[0] =
            pauseCtx->infoPanelVtx[j + 0].v.cn[1] = pauseCtx->infoPanelVtx[j + 2].v.cn[1] =
                pauseCtx->infoPanelVtx[j + 0].v.cn[2] = pauseCtx->infoPanelVtx[j + 2].v.cn[2] =
                    pauseCtx->infoPanelVtx[j + 1].v.cn[0] = pauseCtx->infoPanelVtx[j + 3].v.cn[0] =
                        pauseCtx->infoPanelVtx[j + 1].v.cn[1] = pauseCtx->infoPanelVtx[j + 3].v.cn[1] =
                            pauseCtx->infoPanelVtx[j + 1].v.cn[2] = pauseCtx->infoPanelVtx[j + 3].v.cn[2] = 200;

        pauseCtx->infoPanelVtx[j + 0].v.cn[3] = pauseCtx->infoPanelVtx[j + 2].v.cn[3] =
            pauseCtx->infoPanelVtx[j + 1].v.cn[3] = pauseCtx->infoPanelVtx[j + 3].v.cn[3] = pauseCtx->alpha;
    }

    pauseCtx->infoPanelVtx[4].v.ob[0] = pauseCtx->infoPanelVtx[6].v.ob[0] = pauseCtx->infoPanelVtx[0].v.ob[0] + 72;

    pauseCtx->infoPanelVtx[5].v.ob[0] = pauseCtx->infoPanelVtx[7].v.ob[0] = pauseCtx->infoPanelVtx[4].v.ob[0] + 72;

    if ((pauseCtx->cursorSpecialPos == PAUSE_CURSOR_PAGE_LEFT) && (pauseCtx->mainState == PAUSE_MAIN_STATE_IDLE)) {
        pauseCtx->infoPanelVtx[8].v.ob[0] = pauseCtx->infoPanelVtx[10].v.ob[0] = R_PAUSE_CURSOR_LEFT_X;

        pauseCtx->infoPanelVtx[9].v.ob[0] = pauseCtx->infoPanelVtx[11].v.ob[0] = pauseCtx->infoPanelVtx[8].v.ob[0] + 24;

        pauseCtx->infoPanelVtx[8].v.ob[1] = pauseCtx->infoPanelVtx[9].v.ob[1] = R_PAUSE_CURSOR_LEFT_RIGHT_Y;

        pauseCtx->infoPanelVtx[10].v.ob[1] = pauseCtx->infoPanelVtx[11].v.ob[1] =
            pauseCtx->infoPanelVtx[8].v.ob[1] - 32;
    } else {
        pauseCtx->infoPanelVtx[8].v.ob[0] = pauseCtx->infoPanelVtx[10].v.ob[0] = R_PAUSE_CURSOR_LEFT_X + 3;

        pauseCtx->infoPanelVtx[9].v.ob[0] = pauseCtx->infoPanelVtx[11].v.ob[0] = pauseCtx->infoPanelVtx[8].v.ob[0] + 18;

        pauseCtx->infoPanelVtx[8].v.ob[1] = pauseCtx->infoPanelVtx[9].v.ob[1] = R_PAUSE_CURSOR_LEFT_RIGHT_Y - 3;

        pauseCtx->infoPanelVtx[10].v.ob[1] = pauseCtx->infoPanelVtx[11].v.ob[1] =
            pauseCtx->infoPanelVtx[8].v.ob[1] - 26;
    }

    if ((pauseCtx->cursorSpecialPos == PAUSE_CURSOR_PAGE_RIGHT) && (pauseCtx->mainState == PAUSE_MAIN_STATE_IDLE)) {
        pauseCtx->infoPanelVtx[12].v.ob[0] = pauseCtx->infoPanelVtx[14].v.ob[0] = R_PAUSE_CURSOR_RIGHT_X;

        pauseCtx->infoPanelVtx[13].v.ob[0] = pauseCtx->infoPanelVtx[15].v.ob[0] =
            pauseCtx->infoPanelVtx[12].v.ob[0] + 24;

        pauseCtx->infoPanelVtx[12].v.ob[1] = pauseCtx->infoPanelVtx[13].v.ob[1] = R_PAUSE_CURSOR_LEFT_RIGHT_Y;

        pauseCtx->infoPanelVtx[14].v.ob[1] = pauseCtx->infoPanelVtx[15].v.ob[1] =
            pauseCtx->infoPanelVtx[12].v.ob[1] - 32;
    } else {
        pauseCtx->infoPanelVtx[12].v.ob[0] = pauseCtx->infoPanelVtx[14].v.ob[0] = R_PAUSE_CURSOR_RIGHT_X + 3;

        pauseCtx->infoPanelVtx[13].v.ob[0] = pauseCtx->infoPanelVtx[15].v.ob[0] =
            pauseCtx->infoPanelVtx[12].v.ob[0] + 18;

        pauseCtx->infoPanelVtx[12].v.ob[1] = pauseCtx->infoPanelVtx[13].v.ob[1] = R_PAUSE_CURSOR_LEFT_RIGHT_Y - 3;

        pauseCtx->infoPanelVtx[14].v.ob[1] = pauseCtx->infoPanelVtx[15].v.ob[1] =
            pauseCtx->infoPanelVtx[12].v.ob[1] - 26;
    }

    pauseCtx->infoPanelVtx[9].v.tc[0] = pauseCtx->infoPanelVtx[11].v.tc[0] = pauseCtx->infoPanelVtx[13].v.tc[0] =
        pauseCtx->infoPanelVtx[15].v.tc[0] = 24 * (1 << 5);

    pauseCtx->infoPanelVtx[10].v.tc[1] = pauseCtx->infoPanelVtx[11].v.tc[1] = pauseCtx->infoPanelVtx[14].v.tc[1] =
        pauseCtx->infoPanelVtx[15].v.tc[1] = 32 * (1 << 5);

    gDPSetCombineMode(POLY_OPA_DISP++, G_CC_MODULATEIA_PRIM, G_CC_MODULATEIA_PRIM);

    Matrix_Translate(0.0f, 0.0f, -144.0f, MTXMODE_NEW);
    Matrix_Scale(1.0f, 1.0f, 1.0f, MTXMODE_APPLY);

    gSPMatrix(POLY_OPA_DISP++, Matrix_NewMtx(play->state.gfxCtx, "../z_kaleido_scope_PAL.c", 1755),
              G_MTX_NOPUSH | G_MTX_LOAD | G_MTX_MODELVIEW);

    gDPSetPrimColor(POLY_OPA_DISP++, 0, 0, 90, 100, 130, 255);
    gSPVertex(POLY_OPA_DISP++, &pauseCtx->infoPanelVtx[0], 16, 0);

    gSPDisplayList(POLY_OPA_DISP++, gItemNamePanelDL);

    if ((pauseCtx->cursorSpecialPos == PAUSE_CURSOR_PAGE_LEFT) && (pauseCtx->mainState == PAUSE_MAIN_STATE_IDLE)) {
        gDPSetPrimColor(POLY_OPA_DISP++, 0, 0, sCursorLeftRightSelectedPrimRed, sCursorLeftRightSelectedPrimGreen,
                        sCursorLeftRightSelectedPrimBlue, sCursorLeftRightSelectedPrimAlpha);
    }

    gSPDisplayList(POLY_OPA_DISP++, gLButtonIconDL);

    gDPSetPrimColor(POLY_OPA_DISP++, 0, 0, 180, 210, 255, 220);

    if ((pauseCtx->cursorSpecialPos == PAUSE_CURSOR_PAGE_RIGHT) && (pauseCtx->mainState == PAUSE_MAIN_STATE_IDLE)) {
        gDPSetPrimColor(POLY_OPA_DISP++, 0, 0, sCursorLeftRightSelectedPrimRed, sCursorLeftRightSelectedPrimGreen,
                        sCursorLeftRightSelectedPrimBlue, sCursorLeftRightSelectedPrimAlpha);
    }

    gSPDisplayList(POLY_OPA_DISP++, gRButtonIconDL);

    if (pauseCtx->cursorSpecialPos != 0) {
        j = (pauseCtx->cursorSpecialPos * 4) - 32;
        pauseCtx->cursorVtx[0].v.ob[0] = pauseCtx->infoPanelVtx[j].v.ob[0];
        pauseCtx->cursorVtx[0].v.ob[1] = pauseCtx->infoPanelVtx[j].v.ob[1];
        KaleidoScope_DrawCursor(play, pauseCtx->pageIndex);
    }

    y = pauseCtx->infoPanelOffsetY - 80;
    pauseCtx->infoPanelVtx[16].v.ob[1] = pauseCtx->infoPanelVtx[17].v.ob[1] = y;

    pauseCtx->infoPanelVtx[18].v.ob[1] = pauseCtx->infoPanelVtx[19].v.ob[1] = pauseCtx->infoPanelVtx[16].v.ob[1] - 16;

    pauseCtx->infoPanelVtx[18].v.tc[1] = pauseCtx->infoPanelVtx[19].v.tc[1] = 16 * (1 << 5);

    gDPPipeSync(POLY_OPA_DISP++);
    gDPSetCombineLERP(POLY_OPA_DISP++, PRIMITIVE, ENVIRONMENT, TEXEL0, ENVIRONMENT, TEXEL0, 0, PRIMITIVE, 0, PRIMITIVE,
                      ENVIRONMENT, TEXEL0, ENVIRONMENT, TEXEL0, 0, PRIMITIVE, 0);
    gDPSetEnvColor(POLY_OPA_DISP++, 20, 30, 40, 0);

    if ((pauseCtx->state == PAUSE_STATE_MAIN) && (pauseCtx->namedItem != PAUSE_ITEM_NONE) &&
        (pauseCtx->nameDisplayTimer < R_PAUSE_NAME_DISPLAY_TIMER_THRESHOLD_) &&
        (!pauseCtx->mainState /* PAUSE_MAIN_STATE_IDLE */ || (pauseCtx->mainState == PAUSE_MAIN_STATE_SONG_PLAYBACK) ||
         ((pauseCtx->mainState >= PAUSE_MAIN_STATE_SONG_PROMPT_INIT) &&
          (pauseCtx->mainState <= PAUSE_MAIN_STATE_EQUIP_CHANGED)
          /* PAUSE_MAIN_STATE_SONG_PROMPT_INIT, PAUSE_MAIN_STATE_SONG_PROMPT,
             PAUSE_MAIN_STATE_SONG_PROMPT_DONE, PAUSE_MAIN_STATE_EQUIP_CHANGED */
          ) ||
         (pauseCtx->mainState == PAUSE_MAIN_STATE_IDLE_CURSOR_ON_SONG)) &&
        (pauseCtx->cursorSpecialPos == 0)) {

        if (!pauseCtx->mainState /* PAUSE_MAIN_STATE_IDLE */ ||
            (pauseCtx->mainState == PAUSE_MAIN_STATE_SONG_PLAYBACK) ||
            ((pauseCtx->mainState >= PAUSE_MAIN_STATE_SONG_PROMPT_INIT) &&
             (pauseCtx->mainState <= PAUSE_MAIN_STATE_EQUIP_CHANGED)
             /* PAUSE_MAIN_STATE_SONG_PROMPT_INIT, PAUSE_MAIN_STATE_SONG_PROMPT,
                PAUSE_MAIN_STATE_SONG_PROMPT_DONE, PAUSE_MAIN_STATE_EQUIP_CHANGED */
             ) ||
            (pauseCtx->mainState == PAUSE_MAIN_STATE_IDLE_CURSOR_ON_SONG)) {

            pauseCtx->infoPanelVtx[16].v.ob[0] = pauseCtx->infoPanelVtx[18].v.ob[0] = -63;

            pauseCtx->infoPanelVtx[17].v.ob[0] = pauseCtx->infoPanelVtx[19].v.ob[0] =
                pauseCtx->infoPanelVtx[16].v.ob[0] + 128;

            pauseCtx->infoPanelVtx[17].v.tc[0] = pauseCtx->infoPanelVtx[19].v.tc[0] = 128 * (1 << 5);

            gSPVertex(POLY_OPA_DISP++, &pauseCtx->infoPanelVtx[16], 4, 0);

            if (pauseCtx->nameColorSet == 1) {
                gDPSetPrimColor(POLY_OPA_DISP++, 0, 0, 70, 70, 70, 255);
            } else {
                gDPSetPrimColor(POLY_OPA_DISP++, 0, 0, 255, 255, 255, 255);
            }

            // Note that this is used to draw both item name and map name textures, it expects that the dimensions and
            // format for both sets of textures are identical.
            POLY_OPA_DISP = KaleidoScope_QuadTextureIA4(POLY_OPA_DISP, pauseCtx->nameSegment, ITEM_NAME_TEX_WIDTH,
                                                        ITEM_NAME_TEX_HEIGHT, 0);
        }

        if (pauseCtx->pageIndex == PAUSE_MAP) {
            if (YREG(7) != 0) {
                osSyncPrintf(VT_FGCOL(YELLOW));
                osSyncPrintf("キンスタ数(%d) Get_KIN_STA=%x (%x)  (%x)\n", YREG(6), GET_GS_FLAGS(YREG(6)),
                             gAreaGsFlags[YREG(6)], gSaveContext.gsFlags[YREG(6) >> 2]);
                osSyncPrintf(VT_RST);

                YREG(7) = 0;
                SET_GS_FLAGS(D_8082AE30[pauseCtx->cursorPoint[PAUSE_WORLD_MAP]],
                             gAreaGsFlags[D_8082AE30[pauseCtx->cursorPoint[PAUSE_WORLD_MAP]]]);
            }
        }

        if ((pauseCtx->pageIndex == PAUSE_MAP) && !sInDungeonScene) {
            if (GET_GS_FLAGS(D_8082AE30[pauseCtx->cursorPoint[PAUSE_WORLD_MAP]]) ==
                gAreaGsFlags[D_8082AE30[pauseCtx->cursorPoint[PAUSE_WORLD_MAP]]]) {

                pauseCtx->infoPanelVtx[24].v.ob[0] = pauseCtx->infoPanelVtx[26].v.ob[0] = -74;

                pauseCtx->infoPanelVtx[25].v.ob[0] = pauseCtx->infoPanelVtx[27].v.ob[0] =
                    pauseCtx->infoPanelVtx[24].v.ob[0] + 19;

                pauseCtx->infoPanelVtx[24].v.ob[1] = pauseCtx->infoPanelVtx[25].v.ob[1] =
                    pauseCtx->infoPanelVtx[24].v.ob[1] - 2;

                pauseCtx->infoPanelVtx[26].v.ob[1] = pauseCtx->infoPanelVtx[27].v.ob[1] =
                    pauseCtx->infoPanelVtx[24].v.ob[1] - 19;

                pauseCtx->infoPanelVtx[25].v.tc[0] = pauseCtx->infoPanelVtx[27].v.tc[0] = 24 * (1 << 5);

                gDPPipeSync(POLY_OPA_DISP++);
                gSPVertex(POLY_OPA_DISP++, &pauseCtx->infoPanelVtx[24], 4, 0);

                gDPSetCombineLERP(POLY_OPA_DISP++, PRIMITIVE, ENVIRONMENT, TEXEL0, ENVIRONMENT, TEXEL0, 0, PRIMITIVE, 0,
                                  PRIMITIVE, ENVIRONMENT, TEXEL0, ENVIRONMENT, TEXEL0, 0, PRIMITIVE, 0);
                gDPSetPrimColor(POLY_OPA_DISP++, 0, 0, 255, 255, 255, pauseCtx->alpha);
                gDPSetEnvColor(POLY_OPA_DISP++, 0, 0, 0, 0);

                KaleidoScope_DrawQuadTextureRGBA32(play->state.gfxCtx, gGoldSkulltulaIconTex, 24, 24, 0);
            }
        }
    } else if ((pauseCtx->mainState < PAUSE_MAIN_STATE_3) /* PAUSE_MAIN_STATE_IDLE, PAUSE_MAIN_STATE_SWITCHING_PAGE,
                                                                PAUSE_MAIN_STATE_SONG_PLAYBACK */
               || (pauseCtx->mainState == PAUSE_MAIN_STATE_EQUIP_CHANGED) ||
               (pauseCtx->mainState == PAUSE_MAIN_STATE_IDLE_CURSOR_ON_SONG)) {
        pauseCtx->infoPanelVtx[20].v.ob[1] = pauseCtx->infoPanelVtx[21].v.ob[1] = y;

        pauseCtx->infoPanelVtx[22].v.ob[1] = pauseCtx->infoPanelVtx[23].v.ob[1] =
            pauseCtx->infoPanelVtx[20].v.ob[1] - 16;

        pauseCtx->infoPanelVtx[22].v.tc[1] = pauseCtx->infoPanelVtx[23].v.tc[1] = 16 * (1 << 5);

        gSPVertex(POLY_OPA_DISP++, &pauseCtx->infoPanelVtx[16], 8, 0);

        if (pauseCtx->state == PAUSE_STATE_SAVE_PROMPT) {
            pauseCtx->infoPanelVtx[16].v.ob[0] = pauseCtx->infoPanelVtx[18].v.ob[0] = WREG(61 + gSaveContext.language);

            pauseCtx->infoPanelVtx[17].v.ob[0] = pauseCtx->infoPanelVtx[19].v.ob[0] =
                pauseCtx->infoPanelVtx[16].v.ob[0] + 24;

            pauseCtx->infoPanelVtx[20].v.ob[0] = pauseCtx->infoPanelVtx[22].v.ob[0] =
                pauseCtx->infoPanelVtx[16].v.ob[0] + WREG(52 + gSaveContext.language);

            pauseCtx->infoPanelVtx[21].v.ob[0] = pauseCtx->infoPanelVtx[23].v.ob[0] =
                pauseCtx->infoPanelVtx[20].v.ob[0] + D_8082ADE0_toDecideTextWidth_[gSaveContext.language];

            pauseCtx->infoPanelVtx[17].v.tc[0] = pauseCtx->infoPanelVtx[19].v.tc[0] = 24 * (1 << 5);

            pauseCtx->infoPanelVtx[21].v.tc[0] = pauseCtx->infoPanelVtx[23].v.tc[0] =
                D_8082ADE0_toDecideTextWidth_[gSaveContext.language] << 5;

            gSPDisplayList(POLY_OPA_DISP++, gAButtonIconDL);

            gDPPipeSync(POLY_OPA_DISP++);
            gDPSetPrimColor(POLY_OPA_DISP++, 0, 0, 255, 255, 255, 255);

            POLY_OPA_DISP =
                KaleidoScope_QuadTextureIA8(POLY_OPA_DISP, D_8082AD60_toDecideTextTextures_[gSaveContext.language],
                                            D_8082ADE0_toDecideTextWidth_[gSaveContext.language], 16, 4);
        } else if (pauseCtx->cursorSpecialPos != 0) {
            if ((pauseCtx->state == PAUSE_STATE_MAIN) && (pauseCtx->mainState == PAUSE_MAIN_STATE_IDLE)) {
                pauseCtx->infoPanelVtx[16].v.ob[0] = pauseCtx->infoPanelVtx[18].v.ob[0] = -63;

                pauseCtx->infoPanelVtx[17].v.ob[0] = pauseCtx->infoPanelVtx[19].v.ob[0] =
                    pauseCtx->infoPanelVtx[16].v.ob[0] + 128;

                pauseCtx->infoPanelVtx[17].v.tc[0] = pauseCtx->infoPanelVtx[19].v.tc[0] = 128 * (1 << 5);

                gDPPipeSync(POLY_OPA_DISP++);
                gDPSetPrimColor(POLY_OPA_DISP++, 0, 0, 255, 200, 0, 255);

                if (pauseCtx->cursorSpecialPos == PAUSE_CURSOR_PAGE_LEFT) {
                    POLY_OPA_DISP = KaleidoScope_QuadTextureIA8(
                        POLY_OPA_DISP, D_8082AD78_scrollLeftLabels_[pauseCtx->pageIndex][gSaveContext.language], 128,
                        16, 0);
                } else {
                    POLY_OPA_DISP = KaleidoScope_QuadTextureIA8(
                        POLY_OPA_DISP, D_8082ADA8_scrollRightLabels_[pauseCtx->pageIndex][gSaveContext.language], 128,
                        16, 0);
                }
            }
        } else {
            if (!pauseCtx->pageIndex) { // pageIndex == PAUSE_ITEM
                pauseCtx->infoPanelVtx[16].v.ob[0] = pauseCtx->infoPanelVtx[18].v.ob[0] =
                    WREG(49 + gSaveContext.language);

                pauseCtx->infoPanelVtx[17].v.ob[0] = pauseCtx->infoPanelVtx[19].v.ob[0] =
                    pauseCtx->infoPanelVtx[16].v.ob[0] + 48;

                pauseCtx->infoPanelVtx[20].v.ob[0] = pauseCtx->infoPanelVtx[22].v.ob[0] =
                    pauseCtx->infoPanelVtx[16].v.ob[0] + WREG(58 + gSaveContext.language);

                pauseCtx->infoPanelVtx[21].v.ob[0] = pauseCtx->infoPanelVtx[23].v.ob[0] =
                    pauseCtx->infoPanelVtx[20].v.ob[0] + D_8082ADD8_toEquipTextWidth_[gSaveContext.language];

                pauseCtx->infoPanelVtx[17].v.tc[0] = pauseCtx->infoPanelVtx[19].v.tc[0] = 48 * (1 << 5);

                pauseCtx->infoPanelVtx[21].v.tc[0] = pauseCtx->infoPanelVtx[23].v.tc[0] =
                    D_8082ADD8_toEquipTextWidth_[gSaveContext.language] << 5;

                gSPDisplayList(POLY_OPA_DISP++, gCButtonIconsDL);

                gDPPipeSync(POLY_OPA_DISP++);
                gDPSetPrimColor(POLY_OPA_DISP++, 0, 0, 255, 255, 255, 255);

                POLY_OPA_DISP =
                    KaleidoScope_QuadTextureIA8(POLY_OPA_DISP, D_8082AD54_toEquipTextTextures_[gSaveContext.language],
                                                D_8082ADD8_toEquipTextWidth_[gSaveContext.language], 16, 4);
            } else if ((pauseCtx->pageIndex == PAUSE_MAP) && sInDungeonScene) {

            } else if ((pauseCtx->pageIndex == PAUSE_QUEST) &&
                       (pauseCtx->cursorSlot[PAUSE_QUEST] >= QUEST_SONG_MINUET) &&
                       (pauseCtx->cursorSlot[PAUSE_QUEST] < QUEST_KOKIRI_EMERALD)) {
                if (pauseCtx->namedItem != PAUSE_ITEM_NONE) {
                    // The cursor is on a learned song

                    pauseCtx->infoPanelVtx[16].v.ob[0] = pauseCtx->infoPanelVtx[18].v.ob[0] =
                        WREG(55 + gSaveContext.language);

                    pauseCtx->infoPanelVtx[17].v.ob[0] = pauseCtx->infoPanelVtx[19].v.ob[0] =
                        pauseCtx->infoPanelVtx[16].v.ob[0] + 24;

                    pauseCtx->infoPanelVtx[20].v.ob[0] = pauseCtx->infoPanelVtx[22].v.ob[0] =
                        pauseCtx->infoPanelVtx[16].v.ob[0] + WREG(52 + gSaveContext.language);

                    if (gSaveContext.language == LANGUAGE_GER) {
                        pauseCtx->infoPanelVtx[20].v.ob[0] = pauseCtx->infoPanelVtx[22].v.ob[0] =
                            pauseCtx->infoPanelVtx[16].v.ob[0] - 99;
                    }

                    pauseCtx->infoPanelVtx[21].v.ob[0] = pauseCtx->infoPanelVtx[23].v.ob[0] =
                        pauseCtx->infoPanelVtx[20].v.ob[0] + D_8082ADE8_toPlayMelodyTextWidth_[gSaveContext.language];

                    pauseCtx->infoPanelVtx[17].v.tc[0] = pauseCtx->infoPanelVtx[19].v.tc[0] = 24 * (1 << 5);

                    pauseCtx->infoPanelVtx[21].v.tc[0] = pauseCtx->infoPanelVtx[23].v.tc[0] =
                        D_8082ADE8_toPlayMelodyTextWidth_[gSaveContext.language] << 5;

                    gSPDisplayList(POLY_OPA_DISP++, gAButtonIconDL);

                    gDPPipeSync(POLY_OPA_DISP++);
                    gDPSetPrimColor(POLY_OPA_DISP++, 0, 0, 255, 255, 255, 255);

                    POLY_OPA_DISP = KaleidoScope_QuadTextureIA8(
                        POLY_OPA_DISP, D_8082AD6C_toPlayMelodyTextTextures_[gSaveContext.language],
                        D_8082ADE8_toPlayMelodyTextWidth_[gSaveContext.language], 16, 4);
                }
            } else if (pauseCtx->pageIndex == PAUSE_EQUIP) {
                pauseCtx->infoPanelVtx[16].v.ob[0] = pauseCtx->infoPanelVtx[18].v.ob[0] =
                    WREG(64 + gSaveContext.language);

                pauseCtx->infoPanelVtx[17].v.ob[0] = pauseCtx->infoPanelVtx[19].v.ob[0] =
                    pauseCtx->infoPanelVtx[16].v.ob[0] + 24;

                pauseCtx->infoPanelVtx[20].v.ob[0] = pauseCtx->infoPanelVtx[22].v.ob[0] =
                    pauseCtx->infoPanelVtx[16].v.ob[0] + WREG(52 + gSaveContext.language);

                pauseCtx->infoPanelVtx[21].v.ob[0] = pauseCtx->infoPanelVtx[23].v.ob[0] =
                    pauseCtx->infoPanelVtx[20].v.ob[0] + D_8082ADD8_toEquipTextWidth_[gSaveContext.language];

                pauseCtx->infoPanelVtx[17].v.tc[0] = pauseCtx->infoPanelVtx[19].v.tc[0] = 24 * (1 << 5);

                pauseCtx->infoPanelVtx[21].v.tc[0] = pauseCtx->infoPanelVtx[23].v.tc[0] =
                    D_8082ADD8_toEquipTextWidth_[gSaveContext.language] << 5;

                gSPDisplayList(POLY_OPA_DISP++, gAButtonIconDL);

                gDPPipeSync(POLY_OPA_DISP++);
                gDPSetPrimColor(POLY_OPA_DISP++, 0, 0, 255, 255, 255, 255);

                POLY_OPA_DISP =
                    KaleidoScope_QuadTextureIA8(POLY_OPA_DISP, D_8082AD54_toEquipTextTextures_[gSaveContext.language],
                                                D_8082ADD8_toEquipTextWidth_[gSaveContext.language], 16, 4);
            }
        }
    }

    CLOSE_DISPS(play->state.gfxCtx, "../z_kaleido_scope_PAL.c", 2032);
}

void KaleidoScope_UpdateNamePanel(PlayState* play) {
    PauseContext* pauseCtx = &play->pauseCtx;
    u16 texIndex;

    if ((pauseCtx->namedItem != pauseCtx->cursorItem[pauseCtx->pageIndex]) ||
        ((pauseCtx->pageIndex == PAUSE_MAP) && (pauseCtx->cursorSpecialPos != 0))) {

        pauseCtx->namedItem = pauseCtx->cursorItem[pauseCtx->pageIndex];
        texIndex = pauseCtx->namedItem;

        osCreateMesgQueue(&pauseCtx->loadQueue, &pauseCtx->loadMsg, 1);

        if (pauseCtx->namedItem != PAUSE_ITEM_NONE) {
            if ((pauseCtx->pageIndex == PAUSE_MAP) && !sInDungeonScene) {
                // `texIndex` is a `WorldMapPoint` enum value

                if (gSaveContext.language) { // != LANGUAGE_ENG
                    texIndex += 12;
                }
                if (gSaveContext.language == LANGUAGE_FRA) {
                    texIndex += 12;
                }

<<<<<<< HEAD
                DmaMgr_SendRequest1(pauseCtx->nameSegment,
                                    (uintptr_t)_map_name_staticSegmentRomStart + (texIndex * 0x400), 0x400,
                                    "../z_kaleido_scope_PAL.c", 2093);
=======
                DmaMgr_RequestSyncDebug(pauseCtx->nameSegment,
                                        (uintptr_t)_map_name_staticSegmentRomStart + (sp2A * MAP_NAME_TEX1_SIZE),
                                        MAP_NAME_TEX1_SIZE, "../z_kaleido_scope_PAL.c", 2093);
>>>>>>> 7ecafcfe
            } else {
                osSyncPrintf("zoom_name=%d\n", pauseCtx->namedItem);

                if (gSaveContext.language) { // != LANGUAGE_ENG
<<<<<<< HEAD
                    texIndex += 123;
=======
                    sp2A += 123;
>>>>>>> 7ecafcfe
                }
                if (gSaveContext.language == LANGUAGE_FRA) {
                    texIndex += 123;
                }

                osSyncPrintf("J_N=%d  point=%d\n", gSaveContext.language, texIndex);

<<<<<<< HEAD
                DmaMgr_SendRequest1(pauseCtx->nameSegment,
                                    (uintptr_t)_item_name_staticSegmentRomStart + (texIndex * 0x400), 0x400,
                                    "../z_kaleido_scope_PAL.c", 2120);
=======
                DmaMgr_RequestSyncDebug(pauseCtx->nameSegment,
                                        (uintptr_t)_item_name_staticSegmentRomStart + (sp2A * ITEM_NAME_TEX_SIZE),
                                        ITEM_NAME_TEX_SIZE, "../z_kaleido_scope_PAL.c", 2120);
>>>>>>> 7ecafcfe
            }

            pauseCtx->nameDisplayTimer = 0;
        }
    } else if (pauseCtx->nameColorSet == 0) {
        if (((pauseCtx->pageIndex == PAUSE_QUEST) && (pauseCtx->cursorSlot[PAUSE_QUEST] >= QUEST_SONG_MINUET) &&
             (pauseCtx->cursorSlot[PAUSE_QUEST] < QUEST_KOKIRI_EMERALD) &&
             (pauseCtx->mainState == PAUSE_MAIN_STATE_IDLE_CURSOR_ON_SONG)) ||
            (pauseCtx->pageIndex == PAUSE_ITEM) ||
            ((pauseCtx->pageIndex == PAUSE_EQUIP) && (pauseCtx->cursorX[PAUSE_EQUIP] != EQUIP_CURSOR_X_UPG))) {
            if (pauseCtx->namedItem != ITEM_SOLD_OUT) {
                pauseCtx->nameDisplayTimer++;
                if (pauseCtx->nameDisplayTimer > R_PAUSE_NAME_DISPLAY_TIMER_MAX_) {
                    pauseCtx->nameDisplayTimer = 0;
                }
            }
        } else {
            pauseCtx->nameDisplayTimer = 0;
        }
    } else {
        pauseCtx->nameDisplayTimer = 0;
    }
}

void KaleidoScope_UpdateSwitchPage(PlayState* play, Input* input) {
    PauseContext* pauseCtx = &play->pauseCtx;
    s32 frameAdvanceFreeze = false;
    s32 nextPageMode;

    if (R_PAUSE_SWITCH_PAGE_FRAME_ADVANCE_ON && !CHECK_BTN_ALL(input->press.button, BTN_L)) {
        frameAdvanceFreeze = true;
    }

    if (!frameAdvanceFreeze) {
        nextPageMode = pauseCtx->nextPageMode;
        pauseCtx->eye.x += sPageSwitchEyeDx[nextPageMode];
        pauseCtx->eye.z += sPageSwitchEyeDz[nextPageMode];

        if (pauseCtx->switchPageTimer < ((4 * 16) / 2)) {
            R_PAUSE_CURSOR_LEFT_X -= R_PAUSE_CURSOR_LEFT_MOVE_OFFSET_X / R_PAUSE_UI_ANIMS_DURATION;
            R_PAUSE_CURSOR_RIGHT_X -= R_PAUSE_CURSOR_RIGHT_MOVE_OFFSET_X / R_PAUSE_UI_ANIMS_DURATION;
        } else {
            R_PAUSE_CURSOR_LEFT_X += R_PAUSE_CURSOR_LEFT_MOVE_OFFSET_X / R_PAUSE_UI_ANIMS_DURATION;
            R_PAUSE_CURSOR_RIGHT_X += R_PAUSE_CURSOR_RIGHT_MOVE_OFFSET_X / R_PAUSE_UI_ANIMS_DURATION;
        }

        pauseCtx->switchPageTimer += 4;

        if (pauseCtx->switchPageTimer == (4 * 16)) {
            pauseCtx->switchPageTimer = 0;
            pauseCtx->pageIndex = sPageSwitchNextPageIndex[pauseCtx->nextPageMode];
            pauseCtx->mainState = PAUSE_MAIN_STATE_IDLE;
        }
    }
}

void KaleidoScope_SetView(PauseContext* pauseCtx, f32 eyeX, f32 eyeY, f32 eyeZ) {
    Vec3f eye;
    Vec3f at;
    Vec3f up;

    eye.x = eyeX;
    eye.y = eyeY;
    eye.z = eyeZ;
    at.x = at.y = at.z = 0.0f;
    up.x = up.z = 0.0f;
    up.y = 1.0f;

    View_LookAt(&pauseCtx->view, &eye, &at, &up);
    View_Apply(&pauseCtx->view,
               VIEW_ALL | VIEW_FORCE_VIEWING | VIEW_FORCE_VIEWPORT | VIEW_FORCE_PROJECTION_PERSPECTIVE);
}

static u8 sPageBgColorRed_[][4] = {
    { 10, 70, 70, 10 },   // VTX_PAGE_ITEM
    { 10, 90, 90, 10 },   // VTX_PAGE_EQUIP
    { 80, 140, 140, 80 }, // VTX_PAGE_MAP_DUNGEON
    { 80, 120, 120, 80 }, // VTX_PAGE_QUEST
    { 80, 140, 140, 80 }, // VTX_PAGE_MAP_WORLD
    { 50, 110, 110, 50 }, // VTX_PAGE_PROMPT
};
static u8 sPageBgColorGreen_[][4] = {
    { 50, 100, 100, 50 }, // VTX_PAGE_ITEM
    { 50, 100, 100, 50 }, // VTX_PAGE_EQUIP
    { 40, 60, 60, 40 },   // VTX_PAGE_MAP_DUNGEON
    { 80, 120, 120, 80 }, // VTX_PAGE_QUEST
    { 40, 60, 60, 40 },   // VTX_PAGE_MAP_WORLD
    { 50, 110, 110, 50 }, // VTX_PAGE_PROMPT
};
static u8 sPageBgColorBlue_[][4] = {
    { 80, 130, 130, 80 }, // VTX_PAGE_ITEM
    { 40, 60, 60, 40 },   // VTX_PAGE_EQUIP
    { 30, 60, 60, 30 },   // VTX_PAGE_MAP_DUNGEON
    { 50, 70, 70, 50 },   // VTX_PAGE_QUEST
    { 30, 60, 60, 30 },   // VTX_PAGE_MAP_WORLD
    { 50, 110, 110, 50 }, // VTX_PAGE_PROMPT
};

// CLAMP_MIN(*, 1) because C arrays can't have 0 length
static s16 sVtxPageItemQuadsX[CLAMP_MIN(VTX_PAGE_ITEM_QUADS, 1)] = { 0 };
static s16 sVtxPageEquipQuadsX[CLAMP_MIN(VTX_PAGE_EQUIP_QUADS, 1)] = { 0 };
static s16 sVtxPageMapDungeonQuadsX[VTX_PAGE_MAP_DUNGEON_QUADS] = {
    -36, 12, -18, 70, 70, 70, -88, -88, -88, -88, -88, -88, -88, -88, -106, -62, -40,
};
static s16 sVtxPageQuestQuadsX[CLAMP_MIN(VTX_PAGE_QUEST_QUADS, 1)] = { 0 };
static s16 sVtxPageMapWorldQuadsX[VTX_PAGE_MAP_WORLD_QUADS] = {
    47,   // QUAD_MAP_WORLD_CLOUDS_SACRED_FOREST_MEADOW
    -49,  // QUAD_MAP_WORLD_CLOUDS_HYRULE_FIELD
    -17,  // QUAD_MAP_WORLD_CLOUDS_LON_LON_RANCH
    -15,  // QUAD_MAP_WORLD_CLOUDS_MARKET
    -9,   // QUAD_MAP_WORLD_CLOUDS_HYRULE_CASTLE
    24,   // QUAD_MAP_WORLD_CLOUDS_KAKARIKO_VILLAGE
    43,   // QUAD_MAP_WORLD_CLOUDS_GRAVEYARD
    14,   // QUAD_MAP_WORLD_CLOUDS_DEATH_MOUNTAIN_TRAIL
    9,    // QUAD_MAP_WORLD_CLOUDS_GORON_CITY
    38,   // QUAD_MAP_WORLD_CLOUDS_ZORAS_RIVER
    82,   // QUAD_MAP_WORLD_CLOUDS_ZORAS_DOMAIN
    71,   // QUAD_MAP_WORLD_CLOUDS_ZORAS_FOUNTAIN
    -76,  // QUAD_MAP_WORLD_CLOUDS_GERUDO_VALLEY
    -87,  // QUAD_MAP_WORLD_CLOUDS_GERUDOS_FORTRESS
    -108, // QUAD_MAP_WORLD_CLOUDS_DESERT_COLOSSUS
    -54,  // QUAD_MAP_WORLD_CLOUDS_LAKE_HYLIA
    -93,  // WORLD_MAP_POINT_HAUNTED_WASTELAND
    -67,  // WORLD_MAP_POINT_GERUDOS_FORTRESS
    -56,  // WORLD_MAP_POINT_GERUDO_VALLEY
    -33,  // WORLD_MAP_POINT_HYLIA_LAKESIDE
    -10,  // WORLD_MAP_POINT_LON_LON_RANCH
    1,    // WORLD_MAP_POINT_MARKET
    14,   // WORLD_MAP_POINT_HYRULE_FIELD
    24,   // WORLD_MAP_POINT_DEATH_MOUNTAIN
    35,   // WORLD_MAP_POINT_KAKARIKO_VILLAGE
    58,   // WORLD_MAP_POINT_LOST_WOODS
    74,   // WORLD_MAP_POINT_KOKIRI_FOREST
    89,   // WORLD_MAP_POINT_ZORAS_DOMAIN
    0,    // QUAD_MAP_28
    -58,  // QUAD_MAP_29
    19,   // QUAD_MAP_30
    28,   // QUAD_MAP_31
};
static s16 sVtxPagePromptQuadsX[VTX_PAGE_PROMPT_QUADS] = {
    -76, // QUAD_PROMPT_MESSAGE
    -58, // QUAD_PROMPT_CURSOR_LEFT
    10,  // QUAD_PROMPT_CURSOR_RIGHT
    -58, // QUAD_PROMPT_CHOICE_YES
    10,  // QUAD_PROMPT_CHOICE_NO
};

static s16 sVtxPageItemQuadsWidth[CLAMP_MIN(VTX_PAGE_ITEM_QUADS, 1)] = { 0 };
static s16 sVtxPageEquipQuadsWidth[CLAMP_MIN(VTX_PAGE_EQUIP_QUADS, 1)] = { 0 };
static s16 sVtxPageMapDungeonQuadsWidth[VTX_PAGE_MAP_DUNGEON_QUADS] = {
    48, 48, 96, 24, 24, 24, 24, 24, 24, 24, 24, 24, 24, 24, 16, 16, 24,
};
static s16 sVtxPageQuestQuadsWidth[CLAMP_MIN(VTX_PAGE_QUEST_QUADS, 1)] = { 0 };
static s16 sVtxPagePromptQuadsWidth[VTX_PAGE_PROMPT_QUADS] = {
    152, // QUAD_PROMPT_MESSAGE
    48,  // QUAD_PROMPT_CURSOR_LEFT
    48,  // QUAD_PROMPT_CURSOR_RIGHT
    48,  // QUAD_PROMPT_CHOICE_YES
    48,  // QUAD_PROMPT_CHOICE_NO
};

static s16 sVtxPageItemQuadsY[CLAMP_MIN(VTX_PAGE_ITEM_QUADS, 1)] = { 0 };
static s16 sVtxPageEquipQuadsY[CLAMP_MIN(VTX_PAGE_EQUIP_QUADS, 1)] = { 0 };
static s16 sVtxPageMapDungeonQuadsY[VTX_PAGE_MAP_DUNGEON_QUADS] = {
    28, 28, 46, 28, -2, -32, 50, 36, 22, 8, -6, -20, -34, -48, 18, 18, 50,
};
static s16 sVtxPageQuestQuadsY[CLAMP_MIN(VTX_PAGE_QUEST_QUADS, 1)] = { 0 };
static s16 sVtxPageMapWorldQuadsY[VTX_PAGE_MAP_WORLD_QUADS] = {
    15,  // QUAD_MAP_WORLD_CLOUDS_SACRED_FOREST_MEADOW
    40,  // QUAD_MAP_WORLD_CLOUDS_HYRULE_FIELD
    11,  // QUAD_MAP_WORLD_CLOUDS_LON_LON_RANCH
    45,  // QUAD_MAP_WORLD_CLOUDS_MARKET
    52,  // QUAD_MAP_WORLD_CLOUDS_HYRULE_CASTLE
    37,  // QUAD_MAP_WORLD_CLOUDS_KAKARIKO_VILLAGE
    36,  // QUAD_MAP_WORLD_CLOUDS_GRAVEYARD
    57,  // QUAD_MAP_WORLD_CLOUDS_DEATH_MOUNTAIN_TRAIL
    54,  // QUAD_MAP_WORLD_CLOUDS_GORON_CITY
    33,  // QUAD_MAP_WORLD_CLOUDS_ZORAS_RIVER
    31,  // QUAD_MAP_WORLD_CLOUDS_ZORAS_DOMAIN
    45,  // QUAD_MAP_WORLD_CLOUDS_ZORAS_FOUNTAIN
    32,  // QUAD_MAP_WORLD_CLOUDS_GERUDO_VALLEY
    42,  // QUAD_MAP_WORLD_CLOUDS_GERUDOS_FORTRESS
    49,  // QUAD_MAP_WORLD_CLOUDS_DESERT_COLOSSUS
    -10, // QUAD_MAP_WORLD_CLOUDS_LAKE_HYLIA
    31,  // WORLD_MAP_POINT_HAUNTED_WASTELAND
    27,  // WORLD_MAP_POINT_GERUDOS_FORTRESS
    15,  // WORLD_MAP_POINT_GERUDO_VALLEY
    -49, // WORLD_MAP_POINT_HYLIA_LAKESIDE
    8,   // WORLD_MAP_POINT_LON_LON_RANCH
    38,  // WORLD_MAP_POINT_MARKET
    7,   // WORLD_MAP_POINT_HYRULE_FIELD
    47,  // WORLD_MAP_POINT_DEATH_MOUNTAIN
    30,  // WORLD_MAP_POINT_KAKARIKO_VILLAGE
    1,   // WORLD_MAP_POINT_LOST_WOODS
    -9,  // WORLD_MAP_POINT_KOKIRI_FOREST
    25,  // WORLD_MAP_POINT_ZORAS_DOMAIN
    0,   // QUAD_MAP_28
    1,   // QUAD_MAP_29
    -32, // QUAD_MAP_30
    -26, // QUAD_MAP_31
};
static s16 sVtxPagePromptQuadsY[VTX_PAGE_PROMPT_QUADS] = {
    36, // QUAD_PROMPT_MESSAGE
    10, // QUAD_PROMPT_CURSOR_LEFT
    10, // QUAD_PROMPT_CURSOR_RIGHT
    -6, // QUAD_PROMPT_CHOICE_YES
    -6, // QUAD_PROMPT_CHOICE_NO
};

static s16 sVtxPageItemQuadsHeight[CLAMP_MIN(VTX_PAGE_ITEM_QUADS, 1)] = { 0 };
static s16 sVtxPageEquipQuadsHeight[CLAMP_MIN(VTX_PAGE_EQUIP_QUADS, 1)] = { 0 };
static s16 sVtxPageMapDungeonQuadsHeight[VTX_PAGE_MAP_DUNGEON_QUADS] = {
    85, 85, 16, 24, 24, 24, 16, 16, 16, 16, 16, 16, 16, 16, 16, 16, 24,
};
static s16 sVtxPageQuestQuadsHeight[CLAMP_MIN(VTX_PAGE_QUEST_QUADS, 1)] = { 0 };
static s16 sVtxPagePromptQuadsHeight[VTX_PAGE_PROMPT_QUADS] = {
    16, // QUAD_PROMPT_MESSAGE
    48, // QUAD_PROMPT_CURSOR_LEFT
    48, // QUAD_PROMPT_CURSOR_RIGHT
    16, // QUAD_PROMPT_CHOICE_YES
    16, // QUAD_PROMPT_CHOICE_NO
};

static s16* sVtxPageQuadsX[] = {
    sVtxPageItemQuadsX,       // VTX_PAGE_ITEM
    sVtxPageEquipQuadsX,      // VTX_PAGE_EQUIP
    sVtxPageMapDungeonQuadsX, // VTX_PAGE_MAP_DUNGEON
    sVtxPageQuestQuadsX,      // VTX_PAGE_QUEST
    sVtxPageMapWorldQuadsX,   // VTX_PAGE_MAP_WORLD
    sVtxPagePromptQuadsX,     // VTX_PAGE_PROMPT
};

static s16* sVtxPageQuadsWidth[] = {
    sVtxPageItemQuadsWidth,       // VTX_PAGE_ITEM
    sVtxPageEquipQuadsWidth,      // VTX_PAGE_EQUIP
    sVtxPageMapDungeonQuadsWidth, // VTX_PAGE_MAP_DUNGEON
    sVtxPageQuestQuadsWidth,      // VTX_PAGE_QUEST
    gVtxPageMapWorldQuadsWidth,   // VTX_PAGE_MAP_WORLD
    sVtxPagePromptQuadsWidth,     // VTX_PAGE_PROMPT
};

static s16* sVtxPageQuadsY[] = {
    sVtxPageItemQuadsY,       // VTX_PAGE_ITEM
    sVtxPageEquipQuadsY,      // VTX_PAGE_EQUIP
    sVtxPageMapDungeonQuadsY, // VTX_PAGE_MAP_DUNGEON
    sVtxPageQuestQuadsY,      // VTX_PAGE_QUEST
    sVtxPageMapWorldQuadsY,   // VTX_PAGE_MAP_WORLD
    sVtxPagePromptQuadsY,     // VTX_PAGE_PROMPT
};

static s16* sVtxPageQuadsHeight[] = {
    sVtxPageItemQuadsHeight,       // VTX_PAGE_ITEM
    sVtxPageEquipQuadsHeight,      // VTX_PAGE_EQUIP
    sVtxPageMapDungeonQuadsHeight, // VTX_PAGE_MAP_DUNGEON
    sVtxPageQuestQuadsHeight,      // VTX_PAGE_QUEST
    gVtxPageMapWorldQuadsHeight,   // VTX_PAGE_MAP_WORLD
    sVtxPagePromptQuadsHeight,     // VTX_PAGE_PROMPT
};

static s16 sVtxMapWorldAreaX[] = {
    -58,  // WORLD_MAP_AREA_HYRULE_FIELD
    11,   // WORLD_MAP_AREA_KAKARIKO_VILLAGE
    30,   // WORLD_MAP_AREA_GRAVEYARD
    30,   // WORLD_MAP_AREA_ZORAS_RIVER
    15,   // WORLD_MAP_AREA_KOKIRI_FOREST
    38,   // WORLD_MAP_AREA_SACRED_FOREST_MEADOW
    -62,  // WORLD_MAP_AREA_LAKE_HYLIA
    60,   // WORLD_MAP_AREA_ZORAS_DOMAIN
    61,   // WORLD_MAP_AREA_ZORAS_FOUNTAIN
    -78,  // WORLD_MAP_AREA_GERUDO_VALLEY
    -300, // WORLD_MAP_AREA_LOST_WOODS
    -86,  // WORLD_MAP_AREA_DESERT_COLOSSUS
    -65,  // WORLD_MAP_AREA_GERUDOS_FORTRESS
    -300, // WORLD_MAP_AREA_HAUNTED_WASTELAND
    -300, // WORLD_MAP_AREA_MARKET
    -21,  // WORLD_MAP_AREA_HYRULE_CASTLE
    14,   // WORLD_MAP_AREA_DEATH_MOUNTAIN_TRAIL
    13,   // WORLD_MAP_AREA_DEATH_MOUNTAIN_CRATER
    20,   // WORLD_MAP_AREA_GORON_CITY
    -34,  // WORLD_MAP_AREA_LON_LON_RANCH
    -300, // WORLD_MAP_AREA_20
    0,    // WORLD_MAP_AREA_GANONS_CASTLE
};

static s16 sVtxMapWorldAreaWidth[] = {
    89, // WORLD_MAP_AREA_HYRULE_FIELD
    20, // WORLD_MAP_AREA_KAKARIKO_VILLAGE
    14, // WORLD_MAP_AREA_GRAVEYARD
    35, // WORLD_MAP_AREA_ZORAS_RIVER
    32, // WORLD_MAP_AREA_KOKIRI_FOREST
    17, // WORLD_MAP_AREA_SACRED_FOREST_MEADOW
    50, // WORLD_MAP_AREA_LAKE_HYLIA
    16, // WORLD_MAP_AREA_ZORAS_DOMAIN
    21, // WORLD_MAP_AREA_ZORAS_FOUNTAIN
    20, // WORLD_MAP_AREA_GERUDO_VALLEY
    -1, // WORLD_MAP_AREA_LOST_WOODS
    32, // WORLD_MAP_AREA_DESERT_COLOSSUS
    16, // WORLD_MAP_AREA_GERUDOS_FORTRESS
    -1, // WORLD_MAP_AREA_HAUNTED_WASTELAND
    -1, // WORLD_MAP_AREA_MARKET
    19, // WORLD_MAP_AREA_HYRULE_CASTLE
    19, // WORLD_MAP_AREA_DEATH_MOUNTAIN_TRAIL
    21, // WORLD_MAP_AREA_DEATH_MOUNTAIN_CRATER
    16, // WORLD_MAP_AREA_GORON_CITY
    20, // WORLD_MAP_AREA_LON_LON_RANCH
    -1, // WORLD_MAP_AREA_20
    0,  // WORLD_MAP_AREA_GANONS_CASTLE
};

static s16 sVtxMapWorldAreaY[] = {
    1,    // WORLD_MAP_AREA_HYRULE_FIELD
    15,   // WORLD_MAP_AREA_KAKARIKO_VILLAGE
    20,   // WORLD_MAP_AREA_GRAVEYARD
    9,    // WORLD_MAP_AREA_ZORAS_RIVER
    -30,  // WORLD_MAP_AREA_KOKIRI_FOREST
    -17,  // WORLD_MAP_AREA_SACRED_FOREST_MEADOW
    -34,  // WORLD_MAP_AREA_LAKE_HYLIA
    15,   // WORLD_MAP_AREA_ZORAS_DOMAIN
    30,   // WORLD_MAP_AREA_ZORAS_FOUNTAIN
    1,    // WORLD_MAP_AREA_GERUDO_VALLEY
    -300, // WORLD_MAP_AREA_LOST_WOODS
    42,   // WORLD_MAP_AREA_DESERT_COLOSSUS
    7,    // WORLD_MAP_AREA_GERUDOS_FORTRESS
    -300, // WORLD_MAP_AREA_HAUNTED_WASTELAND
    -300, // WORLD_MAP_AREA_MARKET
    24,   // WORLD_MAP_AREA_HYRULE_CASTLE
    36,   // WORLD_MAP_AREA_DEATH_MOUNTAIN_TRAIL
    53,   // WORLD_MAP_AREA_DEATH_MOUNTAIN_CRATER
    37,   // WORLD_MAP_AREA_GORON_CITY
    -13,  // WORLD_MAP_AREA_LON_LON_RANCH
    -300, // WORLD_MAP_AREA_20
    0,    // WORLD_MAP_AREA_GANONS_CASTLE
};

static s16 sVtxMapWorldAreaHeight[] = {
    36, // WORLD_MAP_AREA_HYRULE_FIELD
    15, // WORLD_MAP_AREA_KAKARIKO_VILLAGE
    16, // WORLD_MAP_AREA_GRAVEYARD
    23, // WORLD_MAP_AREA_ZORAS_RIVER
    23, // WORLD_MAP_AREA_KOKIRI_FOREST
    16, // WORLD_MAP_AREA_SACRED_FOREST_MEADOW
    24, // WORLD_MAP_AREA_LAKE_HYLIA
    13, // WORLD_MAP_AREA_ZORAS_DOMAIN
    17, // WORLD_MAP_AREA_ZORAS_FOUNTAIN
    18, // WORLD_MAP_AREA_GERUDO_VALLEY
    1,  // WORLD_MAP_AREA_LOST_WOODS
    25, // WORLD_MAP_AREA_DESERT_COLOSSUS
    13, // WORLD_MAP_AREA_GERUDOS_FORTRESS
    1,  // WORLD_MAP_AREA_HAUNTED_WASTELAND
    1,  // WORLD_MAP_AREA_MARKET
    13, // WORLD_MAP_AREA_HYRULE_CASTLE
    21, // WORLD_MAP_AREA_DEATH_MOUNTAIN_TRAIL
    15, // WORLD_MAP_AREA_DEATH_MOUNTAIN_CRATER
    13, // WORLD_MAP_AREA_GORON_CITY
    12, // WORLD_MAP_AREA_LON_LON_RANCH
    1,  // WORLD_MAP_AREA_20
    0,  // WORLD_MAP_AREA_GANONS_CASTLE
};

s16 KaleidoScope_SetPageVertices(PlayState* play, Vtx* vtx, s16 vtxPage, s16 numQuads) {
    static s16 sTradeQuestVtxOffsetY__ = 0;
    static s16 sTradeQuestVtxOffsetTimer__ = 1;
    static s16 sTradeQuestVtxOffsetState__ = 0;
    PauseContext* pauseCtx = &play->pauseCtx;
    s16* quadsX;
    s16* quadsWidth;
    s16* quadsY;
    s16* quadsHeight;
    s16 bufIAfterPageSections;
    s16 pageBgQuadX;
    s16 pageBgQuadY;
    s16 i;
    s16 j;
    s16 bufI;

    // Vertices for KaleidoScope_DrawPageSections

    pageBgQuadX = 0 - (PAGE_BG_COLS * PAGE_BG_QUAD_WIDTH) / 2 - PAGE_BG_QUAD_WIDTH;

    // For each column
    for (bufI = 0, j = 0; j < PAGE_BG_COLS; j++) {
        pageBgQuadX += PAGE_BG_QUAD_WIDTH;

        // For each row
        for (pageBgQuadY = (PAGE_BG_ROWS * PAGE_BG_QUAD_HEIGHT) / 2, i = 0; i < PAGE_BG_ROWS;
             i++, bufI += 4, pageBgQuadY -= PAGE_BG_QUAD_HEIGHT) {
            vtx[bufI + 0].v.ob[0] = vtx[bufI + 2].v.ob[0] = pageBgQuadX;

            vtx[bufI + 1].v.ob[0] = vtx[bufI + 3].v.ob[0] = vtx[bufI + 0].v.ob[0] + PAGE_BG_QUAD_WIDTH;

            vtx[bufI + 0].v.ob[1] = vtx[bufI + 1].v.ob[1] = pageBgQuadY + pauseCtx->offsetY;

            vtx[bufI + 2].v.ob[1] = vtx[bufI + 3].v.ob[1] = vtx[bufI + 0].v.ob[1] - PAGE_BG_QUAD_HEIGHT;

            vtx[bufI + 0].v.ob[2] = vtx[bufI + 1].v.ob[2] = vtx[bufI + 2].v.ob[2] = vtx[bufI + 3].v.ob[2] = 0;

            vtx[bufI + 0].v.flag = 0;
            vtx[bufI + 1].v.flag = 0;
            vtx[bufI + 2].v.flag = 0;
            vtx[bufI + 3].v.flag = 0;

            vtx[bufI + 0].v.tc[0] = vtx[bufI + 0].v.tc[1] = vtx[bufI + 1].v.tc[1] = vtx[bufI + 2].v.tc[0] = 0;

            vtx[bufI + 1].v.tc[0] = vtx[bufI + 3].v.tc[0] = PAGE_BG_QUAD_TEX_WIDTH * (1 << 5);

            vtx[bufI + 2].v.tc[1] = vtx[bufI + 3].v.tc[1] = PAGE_BG_QUAD_TEX_HEIGHT * (1 << 5);

            vtx[bufI + 0].v.cn[0] = vtx[bufI + 2].v.cn[0] = sPageBgColorRed_[vtxPage][j + 0];

            vtx[bufI + 0].v.cn[1] = vtx[bufI + 2].v.cn[1] = sPageBgColorGreen_[vtxPage][j + 0];

            vtx[bufI + 0].v.cn[2] = vtx[bufI + 2].v.cn[2] = sPageBgColorBlue_[vtxPage][j + 0];

            vtx[bufI + 1].v.cn[0] = vtx[bufI + 3].v.cn[0] = sPageBgColorRed_[vtxPage][j + 1];

            vtx[bufI + 1].v.cn[1] = vtx[bufI + 3].v.cn[1] = sPageBgColorGreen_[vtxPage][j + 1];

            vtx[bufI + 1].v.cn[2] = vtx[bufI + 3].v.cn[2] = sPageBgColorBlue_[vtxPage][j + 1];

            vtx[bufI + 0].v.cn[3] = vtx[bufI + 2].v.cn[3] = vtx[bufI + 1].v.cn[3] = vtx[bufI + 3].v.cn[3] =
                pauseCtx->alpha;
        }
    }

    bufIAfterPageSections = bufI;

    //

    if (numQuads != 0) {
        quadsX = sVtxPageQuadsX[vtxPage];
        quadsWidth = sVtxPageQuadsWidth[vtxPage];
        quadsY = sVtxPageQuadsY[vtxPage];
        quadsHeight = sVtxPageQuadsHeight[vtxPage];

        for (j = 0; j < numQuads; j++, bufI += 4) {
            vtx[bufI + 2].v.ob[0] = vtx[bufI + 0].v.ob[0] = quadsX[j];

            vtx[bufI + 1].v.ob[0] = vtx[bufI + 3].v.ob[0] = vtx[bufI + 0].v.ob[0] + quadsWidth[j];

            if (!IS_PAUSE_STATE_GAMEOVER(pauseCtx)) {
                vtx[bufI + 0].v.ob[1] = vtx[bufI + 1].v.ob[1] = quadsY[j] + pauseCtx->offsetY;
            } else {
                vtx[bufI + 0].v.ob[1] = vtx[bufI + 1].v.ob[1] = YREG(60 + j) + pauseCtx->offsetY;
            }

            vtx[bufI + 2].v.ob[1] = vtx[bufI + 3].v.ob[1] = vtx[bufI + 0].v.ob[1] - quadsHeight[j];

            vtx[bufI + 0].v.ob[2] = vtx[bufI + 1].v.ob[2] = vtx[bufI + 2].v.ob[2] = vtx[bufI + 3].v.ob[2] = 0;

            vtx[bufI + 0].v.flag = vtx[bufI + 1].v.flag = vtx[bufI + 2].v.flag = vtx[bufI + 3].v.flag = 0;

            vtx[bufI + 0].v.tc[0] = vtx[bufI + 0].v.tc[1] = vtx[bufI + 1].v.tc[1] = vtx[bufI + 2].v.tc[0] = 0;

            vtx[bufI + 1].v.tc[0] = vtx[bufI + 3].v.tc[0] = quadsWidth[j] << 5;

            vtx[bufI + 2].v.tc[1] = vtx[bufI + 3].v.tc[1] = quadsHeight[j] << 5;

            vtx[bufI + 0].v.cn[0] = vtx[bufI + 2].v.cn[0] = vtx[bufI + 0].v.cn[1] = vtx[bufI + 2].v.cn[1] =
                vtx[bufI + 0].v.cn[2] = vtx[bufI + 2].v.cn[2] = vtx[bufI + 1].v.cn[0] = vtx[bufI + 3].v.cn[0] =
                    vtx[bufI + 1].v.cn[1] = vtx[bufI + 3].v.cn[1] = vtx[bufI + 1].v.cn[2] = vtx[bufI + 3].v.cn[2] = 255;

            vtx[bufI + 0].v.cn[3] = vtx[bufI + 2].v.cn[3] = vtx[bufI + 1].v.cn[3] = vtx[bufI + 3].v.cn[3] =
                pauseCtx->alpha;
        }

        if (vtxPage == VTX_PAGE_MAP_WORLD) {
            // For world map page, initialize vtx beyond VTX_PAGE_MAP_WORLD_QUADS

            bufI -= ((VTX_PAGE_MAP_WORLD_QUADS - QUAD_MAP_29) * 4);

            j = gSaveContext.worldMapArea;

            vtx[bufI + 0].v.ob[0] = vtx[bufI + 2].v.ob[0] = sVtxMapWorldAreaX[j];

            if (j) {}

            vtx[bufI + 1].v.ob[0] = vtx[bufI + 3].v.ob[0] = vtx[bufI + 0].v.ob[0] + sVtxMapWorldAreaWidth[j];

            vtx[bufI + 0].v.ob[1] = vtx[bufI + 1].v.ob[1] = sVtxMapWorldAreaY[j] + pauseCtx->offsetY;

            vtx[bufI + 2].v.ob[1] = vtx[bufI + 3].v.ob[1] = vtx[bufI + 0].v.ob[1] - sVtxMapWorldAreaHeight[j];

            bufI += (3 * 4);

            if (pauseCtx->tradeQuestLocation != TRADE_QUEST_LOCATION_NONE) {
                if (sTradeQuestVtxOffsetTimer__ == 0) {
                    sTradeQuestVtxOffsetState__++;
                    switch (sTradeQuestVtxOffsetState__) {
                        case 1:
                            sTradeQuestVtxOffsetY__ = 3;
                            sTradeQuestVtxOffsetTimer__ = 8;
                            break;
                        case 2:
                            sTradeQuestVtxOffsetY__ = 0;
                            sTradeQuestVtxOffsetTimer__ = 6;
                            sTradeQuestVtxOffsetState__ = 0;
                            break;
                    }
                } else {
                    sTradeQuestVtxOffsetTimer__--;
                }

                j = bufIAfterPageSections + ((QUAD_MAP_WORLD_POINT_FIRST + pauseCtx->tradeQuestLocation) * 4);
                i = bufIAfterPageSections + (QUAD_MAP_29 * 4);

                vtx[i + 0].v.ob[0] = vtx[i + 2].v.ob[0] = vtx[j + 0].v.ob[0];

                vtx[i + 1].v.ob[0] = vtx[i + 3].v.ob[0] = vtx[i + 0].v.ob[0] + 8;

                vtx[i + 0].v.ob[1] = vtx[i + 1].v.ob[1] = vtx[j + 0].v.ob[1] - sTradeQuestVtxOffsetY__ + 10;

                vtx[i + 0].v.ob[2] = vtx[i + 1].v.ob[2] = vtx[i + 2].v.ob[2] = vtx[i + 3].v.ob[2] = 0;

                vtx[i + 2].v.ob[1] = vtx[i + 3].v.ob[1] = vtx[i + 0].v.ob[1] - 8;

                vtx[i + 0].v.flag = vtx[i + 1].v.flag = vtx[i + 2].v.flag = vtx[i + 3].v.flag = 0;

                vtx[bufI].v.tc[0] = vtx[bufI].v.tc[1] = vtx[i + 1].v.tc[1] = vtx[i + 2].v.tc[0] = 0;

                vtx[i + 1].v.tc[0] = vtx[i + 3].v.tc[0] = 8 * (1 << 5);

                vtx[i + 2].v.tc[1] = vtx[i + 3].v.tc[1] = 8 * (1 << 5);

                vtx[i + 0].v.cn[0] = vtx[i + 2].v.cn[0] = vtx[i + 0].v.cn[1] = vtx[i + 2].v.cn[1] = vtx[i + 0].v.cn[2] =
                    vtx[i + 2].v.cn[2] = vtx[i + 1].v.cn[0] = vtx[i + 3].v.cn[0] = vtx[i + 1].v.cn[1] =
                        vtx[i + 3].v.cn[1] = vtx[i + 1].v.cn[2] = vtx[i + 3].v.cn[2] = 255;

                vtx[i + 0].v.cn[3] = vtx[i + 2].v.cn[3] = vtx[i + 1].v.cn[3] = vtx[i + 3].v.cn[3] = pauseCtx->alpha;
            }
        }
    }

    return bufI;
}

static s16 sItemVtxQuadsWithAmmo[] = {
    SLOT_DEKU_STICK * 4, // QUAD_ITEM_AMMO_STICK_
    SLOT_DEKU_NUT * 4,   // QUAD_ITEM_AMMO_NUT_
    SLOT_BOMB * 4,       // QUAD_ITEM_AMMO_BOMB_
    SLOT_BOW * 4,        // QUAD_ITEM_AMMO_BOW_
    SLOT_SLINGSHOT * 4,  // QUAD_ITEM_AMMO_SLINGSHOT_
    SLOT_BOMBCHU * 4,    // QUAD_ITEM_AMMO_BOMBCHU_
    SLOT_MAGIC_BEAN * 4, // QUAD_ITEM_AMMO_BEAN_
};

static s16 sEquipColumnsX[] = { -114, 12, 44, 76 };

static u8 sEquipQuadsFirstByEquipType_[EQUIP_TYPE_MAX] = {
    QUAD_EQUIP_SWORD_KOKIRI, // EQUIP_TYPE_SWORD
    QUAD_EQUIP_SHIELD_DEKU,  // EQUIP_TYPE_SHIELD
    QUAD_EQUIP_TUNIC_KOKIRI, // EQUIP_TYPE_TUNIC
    QUAD_EQUIP_BOOTS_KOKIRI, // EQUIP_TYPE_BOOTS
};

static s16 sQuestQuadsX[] = {
    74,   // QUEST_MEDALLION_FOREST
    74,   // QUEST_MEDALLION_FIRE
    46,   // QUEST_MEDALLION_WATER
    18,   // QUEST_MEDALLION_SPIRIT
    18,   // QUEST_MEDALLION_SHADOW
    46,   // QUEST_MEDALLION_LIGHT
    -108, // QUEST_SONG_MINUET
    -90,  // QUEST_SONG_BOLERO
    -72,  // QUEST_SONG_SERENADE
    -54,  // QUEST_SONG_REQUIEM
    -36,  // QUEST_SONG_NOCTURNE
    -18,  // QUEST_SONG_PRELUDE
    -108, // QUEST_SONG_LULLABY
    -90,  // QUEST_SONG_EPONA
    -72,  // QUEST_SONG_SARIA
    -54,  // QUEST_SONG_SUN
    -36,  // QUEST_SONG_TIME
    -18,  // QUEST_SONG_STORMS
    20,   // QUEST_KOKIRI_EMERALD
    46,   // QUEST_GORON_RUBY
    72,   // QUEST_ZORA_SAPPHIRE
    -110, // QUEST_STONE_OF_AGONY
    -86,  // QUEST_GERUDOS_CARD
    -110, // QUEST_SKULL_TOKEN
    -54,  // QUEST_HEART_PIECE
    -98,  // QUAD_QUEST_SONG_NOTE_A1
    -86,  // QUAD_QUEST_SONG_NOTE_A2
    -74,  // QUAD_QUEST_SONG_NOTE_A3
    -62,  // QUAD_QUEST_SONG_NOTE_A4
    -50,  // QUAD_QUEST_SONG_NOTE_A5
    -38,  // QUAD_QUEST_SONG_NOTE_A6
    -26,  // QUAD_QUEST_SONG_NOTE_A7
    -14,  // QUAD_QUEST_SONG_NOTE_A8
    -98,  // QUAD_QUEST_SONG_NOTE_B1
    -86,  // QUAD_QUEST_SONG_NOTE_B2
    -74,  // QUAD_QUEST_SONG_NOTE_B3
    -62,  // QUAD_QUEST_SONG_NOTE_B4
    -50,  // QUAD_QUEST_SONG_NOTE_B5
    -38,  // QUAD_QUEST_SONG_NOTE_B6
    -26,  // QUAD_QUEST_SONG_NOTE_B7
    -14,  // QUAD_QUEST_SONG_NOTE_B8
    -88,  // QUAD_QUEST_SKULL_TOKENS_DIGIT1_SHADOW
    -81,  // QUAD_QUEST_SKULL_TOKENS_DIGIT2_SHADOW
    -72,  // QUAD_QUEST_SKULL_TOKENS_DIGIT3_SHADOW
    -90,  // QUAD_QUEST_SKULL_TOKENS_DIGIT1
    -83,  // QUAD_QUEST_SKULL_TOKENS_DIGIT2
    -74,  // QUAD_QUEST_SKULL_TOKENS_DIGIT3
};

static s16 sQuestQuadsY[] = {
    38,  // QUEST_MEDALLION_FOREST
    6,   // QUEST_MEDALLION_FIRE
    -12, // QUEST_MEDALLION_WATER
    6,   // QUEST_MEDALLION_SPIRIT
    38,  // QUEST_MEDALLION_SHADOW
    56,  // QUEST_MEDALLION_LIGHT
    -20, // QUEST_SONG_MINUET
    -20, // QUEST_SONG_BOLERO
    -20, // QUEST_SONG_SERENADE
    -20, // QUEST_SONG_REQUIEM
    -20, // QUEST_SONG_NOCTURNE
    -20, // QUEST_SONG_PRELUDE
    2,   // QUEST_SONG_LULLABY
    2,   // QUEST_SONG_EPONA
    2,   // QUEST_SONG_SARIA
    2,   // QUEST_SONG_SUN
    2,   // QUEST_SONG_TIME
    2,   // QUEST_SONG_STORMS
    -46, // QUEST_KOKIRI_EMERALD
    -46, // QUEST_GORON_RUBY
    -46, // QUEST_ZORA_SAPPHIRE
    58,  // QUEST_STONE_OF_AGONY
    58,  // QUEST_GERUDOS_CARD
    34,  // QUEST_SKULL_TOKEN
    58,  // QUEST_HEART_PIECE
    -52, // QUAD_QUEST_SONG_NOTE_A1
    -52, // QUAD_QUEST_SONG_NOTE_A2
    -52, // QUAD_QUEST_SONG_NOTE_A3
    -52, // QUAD_QUEST_SONG_NOTE_A4
    -52, // QUAD_QUEST_SONG_NOTE_A5
    -52, // QUAD_QUEST_SONG_NOTE_A6
    -52, // QUAD_QUEST_SONG_NOTE_A7
    -52, // QUAD_QUEST_SONG_NOTE_A8
    -52, // QUAD_QUEST_SONG_NOTE_B1
    -52, // QUAD_QUEST_SONG_NOTE_B2
    -52, // QUAD_QUEST_SONG_NOTE_B3
    -52, // QUAD_QUEST_SONG_NOTE_B4
    -52, // QUAD_QUEST_SONG_NOTE_B5
    -52, // QUAD_QUEST_SONG_NOTE_B6
    -52, // QUAD_QUEST_SONG_NOTE_B7
    -52, // QUAD_QUEST_SONG_NOTE_B8
    34,  // QUAD_QUEST_SKULL_TOKENS_DIGIT1_SHADOW
    34,  // QUAD_QUEST_SKULL_TOKENS_DIGIT2_SHADOW
    34,  // QUAD_QUEST_SKULL_TOKENS_DIGIT3_SHADOW
    36,  // QUAD_QUEST_SKULL_TOKENS_DIGIT1
    36,  // QUAD_QUEST_SKULL_TOKENS_DIGIT2
    36,  // QUAD_QUEST_SKULL_TOKENS_DIGIT3
};

static s16 sQuestQuadsSize[] = {
    24, // QUEST_MEDALLION_FOREST
    24, // QUEST_MEDALLION_FIRE
    24, // QUEST_MEDALLION_WATER
    24, // QUEST_MEDALLION_SPIRIT
    24, // QUEST_MEDALLION_SHADOW
    24, // QUEST_MEDALLION_LIGHT
    24, // QUEST_SONG_MINUET
    24, // QUEST_SONG_BOLERO
    24, // QUEST_SONG_SERENADE
    24, // QUEST_SONG_REQUIEM
    24, // QUEST_SONG_NOCTURNE
    24, // QUEST_SONG_PRELUDE
    24, // QUEST_SONG_LULLABY
    24, // QUEST_SONG_EPONA
    24, // QUEST_SONG_SARIA
    24, // QUEST_SONG_SUN
    24, // QUEST_SONG_TIME
    24, // QUEST_SONG_STORMS
    24, // QUEST_KOKIRI_EMERALD
    24, // QUEST_GORON_RUBY
    24, // QUEST_ZORA_SAPPHIRE
    24, // QUEST_STONE_OF_AGONY
    24, // QUEST_GERUDOS_CARD
    24, // QUEST_SKULL_TOKEN
    48, // QUEST_HEART_PIECE
    16, // QUAD_QUEST_SONG_NOTE_A1
    16, // QUAD_QUEST_SONG_NOTE_A2
    16, // QUAD_QUEST_SONG_NOTE_A3
    16, // QUAD_QUEST_SONG_NOTE_A4
    16, // QUAD_QUEST_SONG_NOTE_A5
    16, // QUAD_QUEST_SONG_NOTE_A6
    16, // QUAD_QUEST_SONG_NOTE_A7
    16, // QUAD_QUEST_SONG_NOTE_A8
    16, // QUAD_QUEST_SONG_NOTE_B1
    16, // QUAD_QUEST_SONG_NOTE_B2
    16, // QUAD_QUEST_SONG_NOTE_B3
    16, // QUAD_QUEST_SONG_NOTE_B4
    16, // QUAD_QUEST_SONG_NOTE_B5
    16, // QUAD_QUEST_SONG_NOTE_B6
    16, // QUAD_QUEST_SONG_NOTE_B7
    16, // QUAD_QUEST_SONG_NOTE_B8
    16, // QUAD_QUEST_SKULL_TOKENS_DIGIT1_SHADOW
    16, // QUAD_QUEST_SKULL_TOKENS_DIGIT2_SHADOW
    16, // QUAD_QUEST_SKULL_TOKENS_DIGIT3_SHADOW
    16, // QUAD_QUEST_SKULL_TOKENS_DIGIT1
    16, // QUAD_QUEST_SKULL_TOKENS_DIGIT2
    16, // QUAD_QUEST_SKULL_TOKENS_DIGIT3
};

void KaleidoScope_SetVertices(PlayState* play, GraphicsContext* gfxCtx) {
    PauseContext* pauseCtx = &play->pauseCtx;
    s16 vtx_x_;
    s16 i;
    s16 quadWidth;
    s16 j;
    s16 k;
    s16 vtx_y;

    pauseCtx->offsetY = 0;

    if ((pauseCtx->state == PAUSE_STATE_OPENING_1) ||
        (pauseCtx->state >= PAUSE_STATE_CLOSING
         /* PAUSE_STATE_CLOSING, PAUSE_STATE_UNPAUSE */) ||
        ((pauseCtx->state == PAUSE_STATE_SAVE_PROMPT) &&
         ((pauseCtx->savePromptState == PAUSE_SAVE_PROMPT_STATE_CLOSING) ||
          (pauseCtx->savePromptState == PAUSE_SAVE_PROMPT_STATE_CLOSING_AFTER_SAVED))) ||
        ((pauseCtx->state >= PAUSE_STATE_8) && (pauseCtx->state <= PAUSE_STATE_13)
         /* PAUSE_STATE_8, PAUSE_STATE_9, PAUSE_STATE_10, PAUSE_STATE_11, PAUSE_STATE_12, PAUSE_STATE_13 */)) {
        pauseCtx->offsetY = 80;
    }

    pauseCtx->itemPageVtx = Graph_Alloc(gfxCtx, ((PAGE_BG_QUADS + VTX_PAGE_ITEM_QUADS) * 4) * sizeof(Vtx));
    KaleidoScope_SetPageVertices(play, pauseCtx->itemPageVtx, VTX_PAGE_ITEM, VTX_PAGE_ITEM_QUADS);

    pauseCtx->equipPageVtx = Graph_Alloc(gfxCtx, ((PAGE_BG_QUADS + VTX_PAGE_EQUIP_QUADS) * 4) * sizeof(Vtx));
    KaleidoScope_SetPageVertices(play, pauseCtx->equipPageVtx, VTX_PAGE_EQUIP, VTX_PAGE_EQUIP_QUADS);

    if (!sInDungeonScene) {
        pauseCtx->mapPageVtx = Graph_Alloc(
            gfxCtx, ((PAGE_BG_QUADS + VTX_PAGE_MAP_WORLD_QUADS + WORLD_MAP_IMAGE_FRAG_NUM) * 4) * sizeof(Vtx));
        j = KaleidoScope_SetPageVertices(play, pauseCtx->mapPageVtx, VTX_PAGE_MAP_WORLD, VTX_PAGE_MAP_WORLD_QUADS);

        for (i = 0, vtx_y = 58; i < WORLD_MAP_IMAGE_FRAG_NUM; i++, j += 4, vtx_y -= WORLD_MAP_IMAGE_FRAG_HEIGHT) {
            pauseCtx->mapPageVtx[j + 0].v.ob[0] = pauseCtx->mapPageVtx[j + 2].v.ob[0] = 0 - (WORLD_MAP_IMAGE_WIDTH / 2);

            pauseCtx->mapPageVtx[j + 1].v.ob[0] = pauseCtx->mapPageVtx[j + 3].v.ob[0] =
                pauseCtx->mapPageVtx[j + 0].v.ob[0] + WORLD_MAP_IMAGE_WIDTH;

            pauseCtx->mapPageVtx[j + 0].v.ob[1] = pauseCtx->mapPageVtx[j + 1].v.ob[1] = vtx_y + pauseCtx->offsetY;

            pauseCtx->mapPageVtx[j + 2].v.ob[1] = pauseCtx->mapPageVtx[j + 3].v.ob[1] =
                pauseCtx->mapPageVtx[j + 0].v.ob[1] - WORLD_MAP_IMAGE_FRAG_HEIGHT;

            pauseCtx->mapPageVtx[j + 0].v.ob[2] = pauseCtx->mapPageVtx[j + 1].v.ob[2] =
                pauseCtx->mapPageVtx[j + 2].v.ob[2] = pauseCtx->mapPageVtx[j + 3].v.ob[2] = 0;

            pauseCtx->mapPageVtx[j + 0].v.flag = pauseCtx->mapPageVtx[j + 1].v.flag =
                pauseCtx->mapPageVtx[j + 2].v.flag = pauseCtx->mapPageVtx[j + 3].v.flag = 0;

            pauseCtx->mapPageVtx[j + 0].v.tc[0] = pauseCtx->mapPageVtx[j + 0].v.tc[1] =
                pauseCtx->mapPageVtx[j + 1].v.tc[1] = pauseCtx->mapPageVtx[j + 2].v.tc[0] = 0;

            pauseCtx->mapPageVtx[j + 1].v.tc[0] = pauseCtx->mapPageVtx[j + 3].v.tc[0] =
                WORLD_MAP_IMAGE_WIDTH * (1 << 5);

            pauseCtx->mapPageVtx[j + 2].v.tc[1] = pauseCtx->mapPageVtx[j + 3].v.tc[1] =
                WORLD_MAP_IMAGE_FRAG_HEIGHT * (1 << 5);

            pauseCtx->mapPageVtx[j + 0].v.cn[0] = pauseCtx->mapPageVtx[j + 2].v.cn[0] =
                pauseCtx->mapPageVtx[j + 0].v.cn[1] = pauseCtx->mapPageVtx[j + 2].v.cn[1] =
                    pauseCtx->mapPageVtx[j + 0].v.cn[2] = pauseCtx->mapPageVtx[j + 2].v.cn[2] =
                        pauseCtx->mapPageVtx[j + 1].v.cn[0] = pauseCtx->mapPageVtx[j + 3].v.cn[0] =
                            pauseCtx->mapPageVtx[j + 1].v.cn[1] = pauseCtx->mapPageVtx[j + 3].v.cn[1] =
                                pauseCtx->mapPageVtx[j + 1].v.cn[2] = pauseCtx->mapPageVtx[j + 3].v.cn[2] =
                                    pauseCtx->mapPageVtx[j + 0].v.cn[3] = pauseCtx->mapPageVtx[j + 2].v.cn[3] =
                                        pauseCtx->mapPageVtx[j + 1].v.cn[3] = pauseCtx->mapPageVtx[j + 3].v.cn[3] =
                                            pauseCtx->alpha;
        }

        pauseCtx->mapPageVtx[j - 2].v.ob[1] = pauseCtx->mapPageVtx[j - 1].v.ob[1] =
            pauseCtx->mapPageVtx[j - 4].v.ob[1] - (WORLD_MAP_IMAGE_HEIGHT % WORLD_MAP_IMAGE_FRAG_HEIGHT);

        pauseCtx->mapPageVtx[j - 2].v.tc[1] = pauseCtx->mapPageVtx[j - 1].v.tc[1] =
            (WORLD_MAP_IMAGE_HEIGHT % WORLD_MAP_IMAGE_FRAG_HEIGHT) * (1 << 5);
    } else {
        pauseCtx->mapPageVtx = Graph_Alloc(gfxCtx, ((PAGE_BG_QUADS + VTX_PAGE_MAP_DUNGEON_QUADS) * 4) * sizeof(Vtx));
        KaleidoScope_SetPageVertices(play, pauseCtx->mapPageVtx, VTX_PAGE_MAP_DUNGEON, VTX_PAGE_MAP_DUNGEON_QUADS);
    }

    pauseCtx->questPageVtx = Graph_Alloc(gfxCtx, ((PAGE_BG_QUADS + VTX_PAGE_QUEST_QUADS) * 4) * sizeof(Vtx));
    KaleidoScope_SetPageVertices(play, pauseCtx->questPageVtx, VTX_PAGE_QUEST, VTX_PAGE_QUEST_QUADS);

    pauseCtx->cursorVtx = Graph_Alloc(gfxCtx, (PAUSE_QUAD_CURSOR_MAX * 4) * sizeof(Vtx));

    for (i = 0; i < (PAUSE_QUAD_CURSOR_MAX * 4); i++) {
        pauseCtx->cursorVtx[i].v.ob[0] = pauseCtx->cursorVtx[i].v.ob[1] = pauseCtx->cursorVtx[i].v.ob[2] = 0;

        pauseCtx->cursorVtx[i].v.flag = 0;

        pauseCtx->cursorVtx[i].v.tc[0] = pauseCtx->cursorVtx[i].v.tc[1] = 0;

        pauseCtx->cursorVtx[i].v.cn[0] = pauseCtx->cursorVtx[i].v.cn[1] = pauseCtx->cursorVtx[i].v.cn[2] =
            pauseCtx->cursorVtx[i].v.cn[3] = 255;
    }

    // PAUSE_QUAD_CURSOR_TL
    pauseCtx->cursorVtx[1].v.tc[0] = pauseCtx->cursorVtx[2].v.tc[1] = pauseCtx->cursorVtx[3].v.tc[0] =
        pauseCtx->cursorVtx[3].v.tc[1]
        // PAUSE_QUAD_CURSOR_TR
        = pauseCtx->cursorVtx[5].v.tc[0] = pauseCtx->cursorVtx[6].v.tc[1] = pauseCtx->cursorVtx[7].v.tc[0] =
            pauseCtx->cursorVtx[7].v.tc[1]
        // PAUSE_QUAD_CURSOR_BL
        = pauseCtx->cursorVtx[9].v.tc[0] = pauseCtx->cursorVtx[10].v.tc[1] = pauseCtx->cursorVtx[11].v.tc[0] =
            pauseCtx->cursorVtx[11].v.tc[1]
        // PAUSE_QUAD_CURSOR_BR
        = pauseCtx->cursorVtx[13].v.tc[0] = pauseCtx->cursorVtx[14].v.tc[1] = pauseCtx->cursorVtx[15].v.tc[0] =
            pauseCtx->cursorVtx[15].v.tc[1] = 16 * (1 << 5);
    // PAUSE_QUAD_CURSOR_4
    pauseCtx->cursorVtx[17].v.tc[0] = pauseCtx->cursorVtx[18].v.tc[1] = pauseCtx->cursorVtx[19].v.tc[0] =
        pauseCtx->cursorVtx[19].v.tc[1] = 32 * (1 << 5);

    pauseCtx->itemVtx = Graph_Alloc(gfxCtx, (QUAD_ITEM_MAX * 4) * sizeof(Vtx));

    // QUAD_ITEM_GRID_FIRST..QUAD_ITEM_GRID_LAST

    for (k = 0, i = 0, vtx_y = (ITEM_GRID_ROWS * ITEM_GRID_CELL_HEIGHT) / 2 - 6; k < ITEM_GRID_ROWS;
         k++, vtx_y -= ITEM_GRID_CELL_HEIGHT) {
        for (vtx_x_ = 0 - (ITEM_GRID_COLS * ITEM_GRID_CELL_WIDTH) / 2, j = 0; j < ITEM_GRID_COLS;
             j++, i += 4, vtx_x_ += ITEM_GRID_CELL_WIDTH) {
            pauseCtx->itemVtx[i + 0].v.ob[0] = pauseCtx->itemVtx[i + 2].v.ob[0] = vtx_x_ + ITEM_GRID_QUAD_MARGIN;

            pauseCtx->itemVtx[i + 1].v.ob[0] = pauseCtx->itemVtx[i + 3].v.ob[0] =
                pauseCtx->itemVtx[i + 0].v.ob[0] + ITEM_GRID_QUAD_WIDTH;

            pauseCtx->itemVtx[i + 0].v.ob[1] = pauseCtx->itemVtx[i + 1].v.ob[1] =
                vtx_y + pauseCtx->offsetY - ITEM_GRID_QUAD_MARGIN;

            pauseCtx->itemVtx[i + 2].v.ob[1] = pauseCtx->itemVtx[i + 3].v.ob[1] =
                pauseCtx->itemVtx[i + 0].v.ob[1] - ITEM_GRID_QUAD_HEIGHT;

            pauseCtx->itemVtx[i + 0].v.ob[2] = pauseCtx->itemVtx[i + 1].v.ob[2] = pauseCtx->itemVtx[i + 2].v.ob[2] =
                pauseCtx->itemVtx[i + 3].v.ob[2] = 0;

            pauseCtx->itemVtx[i + 0].v.flag = pauseCtx->itemVtx[i + 1].v.flag = pauseCtx->itemVtx[i + 2].v.flag =
                pauseCtx->itemVtx[i + 3].v.flag = 0;

            pauseCtx->itemVtx[i + 0].v.tc[0] = pauseCtx->itemVtx[i + 0].v.tc[1] = pauseCtx->itemVtx[i + 1].v.tc[1] =
                pauseCtx->itemVtx[i + 2].v.tc[0] = 0;

            pauseCtx->itemVtx[i + 1].v.tc[0] = pauseCtx->itemVtx[i + 2].v.tc[1] = pauseCtx->itemVtx[i + 3].v.tc[0] =
                pauseCtx->itemVtx[i + 3].v.tc[1] = ITEM_GRID_QUAD_TEX_SIZE * (1 << 5);

            pauseCtx->itemVtx[i + 0].v.cn[0] = pauseCtx->itemVtx[i + 1].v.cn[0] = pauseCtx->itemVtx[i + 2].v.cn[0] =
                pauseCtx->itemVtx[i + 3].v.cn[0] = pauseCtx->itemVtx[i + 0].v.cn[1] = pauseCtx->itemVtx[i + 1].v.cn[1] =
                    pauseCtx->itemVtx[i + 2].v.cn[1] = pauseCtx->itemVtx[i + 3].v.cn[1] =
                        pauseCtx->itemVtx[i + 0].v.cn[2] = pauseCtx->itemVtx[i + 1].v.cn[2] =
                            pauseCtx->itemVtx[i + 2].v.cn[2] = pauseCtx->itemVtx[i + 3].v.cn[2] = 255;

            pauseCtx->itemVtx[i + 0].v.cn[3] = pauseCtx->itemVtx[i + 1].v.cn[3] = pauseCtx->itemVtx[i + 2].v.cn[3] =
                pauseCtx->itemVtx[i + 3].v.cn[3] = 255;
        }
    }

    // QUAD_ITEM_GRID_SELECTED_C_LEFT, QUAD_ITEM_GRID_SELECTED_C_DOWN, QUAD_ITEM_GRID_SELECTED_C_RIGHT

    for (j = 1; j < 4; j++, i += 4) {
        if (gSaveContext.equips.cButtonSlots[j - 1] != ITEM_NONE) {
            k = gSaveContext.equips.cButtonSlots[j - 1] * 4;

            pauseCtx->itemVtx[i + 0].v.ob[0] = pauseCtx->itemVtx[i + 2].v.ob[0] =
                pauseCtx->itemVtx[k].v.ob[0] + ITEM_GRID_SELECTED_QUAD_MARGIN;

            pauseCtx->itemVtx[i + 1].v.ob[0] = pauseCtx->itemVtx[i + 3].v.ob[0] =
                pauseCtx->itemVtx[i + 0].v.ob[0] + ITEM_GRID_SELECTED_QUAD_WIDTH;

            pauseCtx->itemVtx[i + 0].v.ob[1] = pauseCtx->itemVtx[i + 1].v.ob[1] =
                pauseCtx->itemVtx[k].v.ob[1] - ITEM_GRID_SELECTED_QUAD_MARGIN;

            pauseCtx->itemVtx[i + 2].v.ob[1] = pauseCtx->itemVtx[i + 3].v.ob[1] =
                pauseCtx->itemVtx[i + 0].v.ob[1] - ITEM_GRID_SELECTED_QUAD_HEIGHT;

            pauseCtx->itemVtx[i + 0].v.ob[2] = pauseCtx->itemVtx[i + 1].v.ob[2] = pauseCtx->itemVtx[i + 2].v.ob[2] =
                pauseCtx->itemVtx[i + 3].v.ob[2] = 0;

            pauseCtx->itemVtx[i + 0].v.flag = pauseCtx->itemVtx[i + 1].v.flag = pauseCtx->itemVtx[i + 2].v.flag =
                pauseCtx->itemVtx[i + 3].v.flag = 0;

            pauseCtx->itemVtx[i + 0].v.tc[0] = pauseCtx->itemVtx[i + 0].v.tc[1] = pauseCtx->itemVtx[i + 1].v.tc[1] =
                pauseCtx->itemVtx[i + 2].v.tc[0] = 0;

            pauseCtx->itemVtx[i + 1].v.tc[0] = pauseCtx->itemVtx[i + 2].v.tc[1] = pauseCtx->itemVtx[i + 3].v.tc[0] =
                pauseCtx->itemVtx[i + 3].v.tc[1] = ITEM_GRID_SELECTED_QUAD_TEX_SIZE * (1 << 5);

            pauseCtx->itemVtx[i + 0].v.cn[0] = pauseCtx->itemVtx[i + 1].v.cn[0] = pauseCtx->itemVtx[i + 2].v.cn[0] =
                pauseCtx->itemVtx[i + 3].v.cn[0] = pauseCtx->itemVtx[i + 0].v.cn[1] = pauseCtx->itemVtx[i + 1].v.cn[1] =
                    pauseCtx->itemVtx[i + 2].v.cn[1] = pauseCtx->itemVtx[i + 3].v.cn[1] =
                        pauseCtx->itemVtx[i + 0].v.cn[2] = pauseCtx->itemVtx[i + 1].v.cn[2] =
                            pauseCtx->itemVtx[i + 2].v.cn[2] = pauseCtx->itemVtx[i + 3].v.cn[2] = 255;

            pauseCtx->itemVtx[i + 0].v.cn[3] = pauseCtx->itemVtx[i + 1].v.cn[3] = pauseCtx->itemVtx[i + 2].v.cn[3] =
                pauseCtx->itemVtx[i + 3].v.cn[3] = pauseCtx->alpha;
        } else {
            // No item equipped on the C button, put the quad out of view

            pauseCtx->itemVtx[i + 0].v.ob[0] = pauseCtx->itemVtx[i + 2].v.ob[0] = -300;

            pauseCtx->itemVtx[i + 1].v.ob[0] = pauseCtx->itemVtx[i + 3].v.ob[0] =
                pauseCtx->itemVtx[i + 0].v.ob[0] + ITEM_GRID_SELECTED_QUAD_WIDTH;

            pauseCtx->itemVtx[i + 0].v.ob[1] = pauseCtx->itemVtx[i + 1].v.ob[1] = 300;

            pauseCtx->itemVtx[i + 2].v.ob[1] = pauseCtx->itemVtx[i + 3].v.ob[1] =
                pauseCtx->itemVtx[i + 0].v.ob[1] - ITEM_GRID_SELECTED_QUAD_HEIGHT;
        }
    }

    // QUAD_ITEM_AMMO_*

    for (i = QUAD_ITEM_AMMO_FIRST * 4, j = 0; j < 7; j++) {
        k = sItemVtxQuadsWithAmmo[j];

        // tens

        pauseCtx->itemVtx[i + 0].v.ob[0] = pauseCtx->itemVtx[i + 2].v.ob[0] =
            pauseCtx->itemVtx[k].v.ob[0] + ITEM_AMMO_TENS_QUAD_OFFSET_X;

        pauseCtx->itemVtx[i + 1].v.ob[0] = pauseCtx->itemVtx[i + 3].v.ob[0] =
            pauseCtx->itemVtx[i + 0].v.ob[0] + ITEM_AMMO_DIGIT_QUAD_WIDTH;

        pauseCtx->itemVtx[i + 0].v.ob[1] = pauseCtx->itemVtx[i + 1].v.ob[1] =
            pauseCtx->itemVtx[k].v.ob[1] - ITEM_AMMO_TENS_QUAD_OFFSET_Y;

        pauseCtx->itemVtx[i + 2].v.ob[1] = pauseCtx->itemVtx[i + 3].v.ob[1] =
            pauseCtx->itemVtx[i + 0].v.ob[1] - ITEM_AMMO_DIGIT_QUAD_HEIGHT;

        // units

        pauseCtx->itemVtx[i + 4].v.ob[0] = pauseCtx->itemVtx[i + 6].v.ob[0] =
            pauseCtx->itemVtx[i + 0].v.ob[0] + ITEM_AMMO_UNITS_QUAD_OFFSET_X;

        pauseCtx->itemVtx[i + 5].v.ob[0] = pauseCtx->itemVtx[i + 7].v.ob[0] =
            pauseCtx->itemVtx[i + 4].v.ob[0] + ITEM_AMMO_DIGIT_QUAD_WIDTH;

        pauseCtx->itemVtx[i + 4].v.ob[1] = pauseCtx->itemVtx[i + 5].v.ob[1] =
            pauseCtx->itemVtx[i + 0].v.ob[1] - ITEM_AMMO_UNITS_QUAD_OFFSET_Y;

        pauseCtx->itemVtx[i + 6].v.ob[1] = pauseCtx->itemVtx[i + 7].v.ob[1] =
            pauseCtx->itemVtx[i + 4].v.ob[1] - ITEM_AMMO_DIGIT_QUAD_HEIGHT;

        // tens, units

        for (k = 0; k < 2; k++, i += 4) {
            pauseCtx->itemVtx[i + 0].v.ob[2] = pauseCtx->itemVtx[i + 1].v.ob[2] = pauseCtx->itemVtx[i + 2].v.ob[2] =
                pauseCtx->itemVtx[i + 3].v.ob[2] = 0;

            pauseCtx->itemVtx[i + 0].v.flag = pauseCtx->itemVtx[i + 1].v.flag = pauseCtx->itemVtx[i + 2].v.flag =
                pauseCtx->itemVtx[i + 3].v.flag = 0;

            pauseCtx->itemVtx[i + 0].v.tc[0] = pauseCtx->itemVtx[i + 0].v.tc[1] = pauseCtx->itemVtx[i + 1].v.tc[1] =
                pauseCtx->itemVtx[i + 2].v.tc[0] = 0;

            pauseCtx->itemVtx[i + 1].v.tc[0] = pauseCtx->itemVtx[i + 2].v.tc[1] = pauseCtx->itemVtx[i + 3].v.tc[0] =
                pauseCtx->itemVtx[i + 3].v.tc[1] = ITEM_AMMO_DIGIT_QUAD_TEX_SIZE * (1 << 5);

            pauseCtx->itemVtx[i + 0].v.cn[0] = pauseCtx->itemVtx[i + 1].v.cn[0] = pauseCtx->itemVtx[i + 2].v.cn[0] =
                pauseCtx->itemVtx[i + 3].v.cn[0] = pauseCtx->itemVtx[i + 0].v.cn[1] = pauseCtx->itemVtx[i + 1].v.cn[1] =
                    pauseCtx->itemVtx[i + 2].v.cn[1] = pauseCtx->itemVtx[i + 3].v.cn[1] =
                        pauseCtx->itemVtx[i + 0].v.cn[2] = pauseCtx->itemVtx[i + 1].v.cn[2] =
                            pauseCtx->itemVtx[i + 2].v.cn[2] = pauseCtx->itemVtx[i + 3].v.cn[2] = 255;

            pauseCtx->itemVtx[i + 0].v.cn[3] = pauseCtx->itemVtx[i + 1].v.cn[3] = pauseCtx->itemVtx[i + 2].v.cn[3] =
                pauseCtx->itemVtx[i + 3].v.cn[3] = pauseCtx->alpha;
        }
    }

    pauseCtx->equipVtx = Graph_Alloc(gfxCtx, (QUAD_EQUIP_MAX * 4) * sizeof(Vtx));

    // QUAD_EQUIP_UPG_BULLETBAG_QUIVER, QUAD_EQUIP_SWORD_KOKIRI, QUAD_EQUIP_SWORD_MASTER, QUAD_EQUIP_SWORD_BIGGORON,
    // QUAD_EQUIP_UPG_BOMB_BAG, QUAD_EQUIP_SHIELD_DEKU, QUAD_EQUIP_SHIELD_HYLIAN, QUAD_EQUIP_SHIELD_MIRROR,
    // QUAD_EQUIP_UPG_STRENGTH, QUAD_EQUIP_TUNIC_KOKIRI, QUAD_EQUIP_TUNIC_GORON, QUAD_EQUIP_TUNIC_ZORA,
    // QUAD_EQUIP_UPG_SCALE, QUAD_EQUIP_BOOTS_KOKIRI, QUAD_EQUIP_BOOTS_IRON, QUAD_EQUIP_BOOTS_HOVER

    // for each row
    for (k = 0, i = 0, vtx_y = (EQUIP_TYPE_MAX * EQUIP_GRID_CELL_HEIGHT) / 2 - 6; i < EQUIP_TYPE_MAX;
         i++, vtx_y -= EQUIP_GRID_CELL_HEIGHT) {
        // for each column
        for (j = 0; j < 4; j++, k += 4) {
            pauseCtx->equipVtx[k + 0].v.ob[0] = pauseCtx->equipVtx[k + 2].v.ob[0] =
                sEquipColumnsX[j] + EQUIP_GRID_QUAD_MARGIN;

            pauseCtx->equipVtx[k + 1].v.ob[0] = pauseCtx->equipVtx[k + 3].v.ob[0] =
                pauseCtx->equipVtx[k + 0].v.ob[0] + EQUIP_GRID_QUAD_WIDTH;

            pauseCtx->equipVtx[k + 0].v.ob[1] = pauseCtx->equipVtx[k + 1].v.ob[1] =
                vtx_y + pauseCtx->offsetY - EQUIP_GRID_QUAD_MARGIN;

            pauseCtx->equipVtx[k + 2].v.ob[1] = pauseCtx->equipVtx[k + 3].v.ob[1] =
                pauseCtx->equipVtx[k + 0].v.ob[1] - EQUIP_GRID_QUAD_HEIGHT;

            pauseCtx->equipVtx[k + 0].v.ob[2] = pauseCtx->equipVtx[k + 1].v.ob[2] = pauseCtx->equipVtx[k + 2].v.ob[2] =
                pauseCtx->equipVtx[k + 3].v.ob[2] = 0;

            pauseCtx->equipVtx[k + 0].v.flag = pauseCtx->equipVtx[k + 1].v.flag = pauseCtx->equipVtx[k + 2].v.flag =
                pauseCtx->equipVtx[k + 3].v.flag = 0;

            pauseCtx->equipVtx[k + 0].v.tc[0] = pauseCtx->equipVtx[k + 0].v.tc[1] = pauseCtx->equipVtx[k + 1].v.tc[1] =
                pauseCtx->equipVtx[k + 2].v.tc[0] = 0;

            pauseCtx->equipVtx[k + 1].v.tc[0] = pauseCtx->equipVtx[k + 2].v.tc[1] = pauseCtx->equipVtx[k + 3].v.tc[0] =
                pauseCtx->equipVtx[k + 3].v.tc[1] = EQUIP_GRID_QUAD_TEX_SIZE * (1 << 5);

            pauseCtx->equipVtx[k + 0].v.cn[0] = pauseCtx->equipVtx[k + 1].v.cn[0] = pauseCtx->equipVtx[k + 2].v.cn[0] =
                pauseCtx->equipVtx[k + 3].v.cn[0] = pauseCtx->equipVtx[k + 0].v.cn[1] =
                    pauseCtx->equipVtx[k + 1].v.cn[1] = pauseCtx->equipVtx[k + 2].v.cn[1] =
                        pauseCtx->equipVtx[k + 3].v.cn[1] = pauseCtx->equipVtx[k + 0].v.cn[2] =
                            pauseCtx->equipVtx[k + 1].v.cn[2] = pauseCtx->equipVtx[k + 2].v.cn[2] =
                                pauseCtx->equipVtx[k + 3].v.cn[2] = 255;

            pauseCtx->equipVtx[k + 0].v.cn[3] = pauseCtx->equipVtx[k + 1].v.cn[3] = pauseCtx->equipVtx[k + 2].v.cn[3] =
                pauseCtx->equipVtx[k + 3].v.cn[3] = pauseCtx->alpha;
        }
    }

    // QUAD_EQUIP_SELECTED_SWORD, QUAD_EQUIP_SELECTED_SHIELD, QUAD_EQUIP_SELECTED_TUNIC, QUAD_EQUIP_SELECTED_BOOTS

    for (j = 0; j < EQUIP_TYPE_MAX; j++, k += 4) {
        if (CUR_EQUIP_VALUE(j) != 0) {
            i = (CUR_EQUIP_VALUE(j) - 1 + sEquipQuadsFirstByEquipType_[j]) * 4;

            pauseCtx->equipVtx[k + 0].v.ob[0] = pauseCtx->equipVtx[k + 2].v.ob[0] =
                pauseCtx->equipVtx[i].v.ob[0] + EQUIP_GRID_SELECTED_QUAD_MARGIN;

            pauseCtx->equipVtx[k + 1].v.ob[0] = pauseCtx->equipVtx[k + 3].v.ob[0] =
                pauseCtx->equipVtx[k + 0].v.ob[0] + EQUIP_GRID_SELECTED_QUAD_WIDTH;

            pauseCtx->equipVtx[k + 0].v.ob[1] = pauseCtx->equipVtx[k + 1].v.ob[1] =
                pauseCtx->equipVtx[i].v.ob[1] - EQUIP_GRID_SELECTED_QUAD_MARGIN;

            pauseCtx->equipVtx[k + 2].v.ob[1] = pauseCtx->equipVtx[k + 3].v.ob[1] =
                pauseCtx->equipVtx[k + 0].v.ob[1] - EQUIP_GRID_SELECTED_QUAD_HEIGHT;

            pauseCtx->equipVtx[k + 0].v.ob[2] = pauseCtx->equipVtx[k + 1].v.ob[2] = pauseCtx->equipVtx[k + 2].v.ob[2] =
                pauseCtx->equipVtx[k + 3].v.ob[2] = 0;

            pauseCtx->equipVtx[k + 0].v.flag = pauseCtx->equipVtx[k + 1].v.flag = pauseCtx->equipVtx[k + 2].v.flag =
                pauseCtx->equipVtx[k + 3].v.flag = 0;

            pauseCtx->equipVtx[k + 0].v.tc[0] = pauseCtx->equipVtx[k + 0].v.tc[1] = pauseCtx->equipVtx[k + 1].v.tc[1] =
                pauseCtx->equipVtx[k + 2].v.tc[0] = 0;

            pauseCtx->equipVtx[k + 1].v.tc[0] = pauseCtx->equipVtx[k + 2].v.tc[1] = pauseCtx->equipVtx[k + 3].v.tc[0] =
                pauseCtx->equipVtx[k + 3].v.tc[1] = EQUIP_GRID_SELECTED_QUAD_TEX_SIZE * (1 << 5);

            pauseCtx->equipVtx[k + 0].v.cn[0] = pauseCtx->equipVtx[k + 1].v.cn[0] = pauseCtx->equipVtx[k + 2].v.cn[0] =
                pauseCtx->equipVtx[k + 3].v.cn[0] = pauseCtx->equipVtx[k + 0].v.cn[1] =
                    pauseCtx->equipVtx[k + 1].v.cn[1] = pauseCtx->equipVtx[k + 2].v.cn[1] =
                        pauseCtx->equipVtx[k + 3].v.cn[1] = pauseCtx->equipVtx[k + 0].v.cn[2] =
                            pauseCtx->equipVtx[k + 1].v.cn[2] = pauseCtx->equipVtx[k + 2].v.cn[2] =
                                pauseCtx->equipVtx[k + 3].v.cn[2] = 255;

            pauseCtx->equipVtx[k + 0].v.cn[3] = pauseCtx->equipVtx[k + 1].v.cn[3] = pauseCtx->equipVtx[k + 2].v.cn[3] =
                pauseCtx->equipVtx[k + 3].v.cn[3] = pauseCtx->alpha;
        }
    }

    // QUAD_EQUIP_PLAYER_FIRST..QUAD_EQUIP_PLAYER_LAST

    vtx_x_ = PAUSE_EQUIP_PLAYER_HEIGHT;
    vtx_y = 50;
    while (true) {
        pauseCtx->equipVtx[k + 0].v.ob[0] = pauseCtx->equipVtx[k + 2].v.ob[0] = -64;

        pauseCtx->equipVtx[k + 1].v.ob[0] = pauseCtx->equipVtx[k + 3].v.ob[0] =
            pauseCtx->equipVtx[k + 0].v.ob[0] + PAUSE_EQUIP_PLAYER_WIDTH;

        pauseCtx->equipVtx[k + 0].v.ob[1] = pauseCtx->equipVtx[k + 1].v.ob[1] = vtx_y + pauseCtx->offsetY;

        pauseCtx->equipVtx[k + 2].v.ob[1] = pauseCtx->equipVtx[k + 3].v.ob[1] =
            pauseCtx->equipVtx[k + 0].v.ob[1] - PAUSE_EQUIP_PLAYER_FRAG_HEIGHT;

        pauseCtx->equipVtx[k + 0].v.ob[2] = pauseCtx->equipVtx[k + 1].v.ob[2] = pauseCtx->equipVtx[k + 2].v.ob[2] =
            pauseCtx->equipVtx[k + 3].v.ob[2] = 0;

        pauseCtx->equipVtx[k + 0].v.flag = pauseCtx->equipVtx[k + 1].v.flag = pauseCtx->equipVtx[k + 2].v.flag =
            pauseCtx->equipVtx[k + 3].v.flag = 0;

        pauseCtx->equipVtx[k + 0].v.tc[0] = pauseCtx->equipVtx[k + 0].v.tc[1] = pauseCtx->equipVtx[k + 1].v.tc[1] =
            pauseCtx->equipVtx[k + 2].v.tc[0] = 0;

        pauseCtx->equipVtx[k + 1].v.tc[0] = pauseCtx->equipVtx[k + 3].v.tc[0] = PAUSE_EQUIP_PLAYER_WIDTH * (1 << 5);

        pauseCtx->equipVtx[k + 2].v.tc[1] = pauseCtx->equipVtx[k + 3].v.tc[1] =
            PAUSE_EQUIP_PLAYER_FRAG_HEIGHT * (1 << 5);

        pauseCtx->equipVtx[k + 0].v.cn[0] = pauseCtx->equipVtx[k + 1].v.cn[0] = pauseCtx->equipVtx[k + 2].v.cn[0] =
            pauseCtx->equipVtx[k + 3].v.cn[0] = pauseCtx->equipVtx[k + 0].v.cn[1] = pauseCtx->equipVtx[k + 1].v.cn[1] =
                pauseCtx->equipVtx[k + 2].v.cn[1] = pauseCtx->equipVtx[k + 3].v.cn[1] =
                    pauseCtx->equipVtx[k + 0].v.cn[2] = pauseCtx->equipVtx[k + 1].v.cn[2] =
                        pauseCtx->equipVtx[k + 2].v.cn[2] = pauseCtx->equipVtx[k + 3].v.cn[2] = 255;

        pauseCtx->equipVtx[k + 0].v.cn[3] = pauseCtx->equipVtx[k + 1].v.cn[3] = pauseCtx->equipVtx[k + 2].v.cn[3] =
            pauseCtx->equipVtx[k + 3].v.cn[3] = pauseCtx->alpha;

        vtx_x_ -= PAUSE_EQUIP_PLAYER_FRAG_HEIGHT;
        vtx_y -= PAUSE_EQUIP_PLAYER_FRAG_HEIGHT;

        if (vtx_x_ < 0) {
            pauseCtx->equipVtx[k + 2].v.ob[1] = pauseCtx->equipVtx[k + 3].v.ob[1] =
                pauseCtx->equipVtx[k + 0].v.ob[1] - (PAUSE_EQUIP_PLAYER_HEIGHT % PAUSE_EQUIP_PLAYER_FRAG_HEIGHT);

            pauseCtx->equipVtx[k + 2].v.tc[1] = pauseCtx->equipVtx[k + 3].v.tc[1] =
                (PAUSE_EQUIP_PLAYER_HEIGHT % PAUSE_EQUIP_PLAYER_FRAG_HEIGHT) * (1 << 5);

            break;
        }

        k += 4;
    }

    pauseCtx->questVtx = Graph_Alloc(gfxCtx, QUAD_QUEST_MAX * 4 * sizeof(Vtx));

    for (k = 0, j = 0; j < QUAD_QUEST_MAX; j++, k += 4) {
        quadWidth = sQuestQuadsSize[j];

        if ((j < QUEST_SONG_MINUET) || (j >= QUAD_QUEST_SKULL_TOKENS_DIGIT1_SHADOW)) {
            pauseCtx->questVtx[k + 0].v.ob[0] = pauseCtx->questVtx[k + 2].v.ob[0] = sQuestQuadsX[j];

            pauseCtx->questVtx[k + 1].v.ob[0] = pauseCtx->questVtx[k + 3].v.ob[0] =
                pauseCtx->questVtx[k + 0].v.ob[0] + sQuestQuadsSize[j];

            pauseCtx->questVtx[k + 0].v.ob[1] = pauseCtx->questVtx[k + 1].v.ob[1] = sQuestQuadsY[j] + pauseCtx->offsetY;

            pauseCtx->questVtx[k + 2].v.ob[1] = pauseCtx->questVtx[k + 3].v.ob[1] =
                pauseCtx->questVtx[k + 0].v.ob[1] - sQuestQuadsSize[j];

            if (j >= QUAD_QUEST_SKULL_TOKENS_DIGIT1_SHADOW) {
                pauseCtx->questVtx[k + 1].v.ob[0] = pauseCtx->questVtx[k + 3].v.ob[0] =
                    pauseCtx->questVtx[k + 0].v.ob[0] + 8;

                pauseCtx->questVtx[k + 0].v.ob[1] = pauseCtx->questVtx[k + 1].v.ob[1] =
                    sQuestQuadsY[j] + pauseCtx->offsetY - 6;

                pauseCtx->questVtx[k + 2].v.ob[1] = pauseCtx->questVtx[k + 3].v.ob[1] =
                    pauseCtx->questVtx[k + 0].v.ob[1] - 16;

                quadWidth = 8;
            }
        } else {
            if ((j >= QUEST_SONG_MINUET) && (j < QUEST_KOKIRI_EMERALD)) {
                quadWidth = 16;
            }

            pauseCtx->questVtx[k + 0].v.ob[0] = pauseCtx->questVtx[k + 2].v.ob[0] = sQuestQuadsX[j] + 2;

            pauseCtx->questVtx[k + 1].v.ob[0] = pauseCtx->questVtx[k + 3].v.ob[0] =
                pauseCtx->questVtx[k + 0].v.ob[0] + quadWidth - 4;

            pauseCtx->questVtx[k + 0].v.ob[1] = pauseCtx->questVtx[k + 1].v.ob[1] =
                sQuestQuadsY[j] + pauseCtx->offsetY - 2;

            pauseCtx->questVtx[k + 2].v.ob[1] = pauseCtx->questVtx[k + 3].v.ob[1] =
                pauseCtx->questVtx[k + 0].v.ob[1] - sQuestQuadsSize[j] + 4;
        }

        pauseCtx->questVtx[k + 0].v.ob[2] = pauseCtx->questVtx[k + 1].v.ob[2] = pauseCtx->questVtx[k + 2].v.ob[2] =
            pauseCtx->questVtx[k + 3].v.ob[2] = 0;

        pauseCtx->questVtx[k + 0].v.flag = pauseCtx->questVtx[k + 1].v.flag = pauseCtx->questVtx[k + 2].v.flag =
            pauseCtx->questVtx[k + 3].v.flag = 0;

        pauseCtx->questVtx[k + 0].v.tc[0] = pauseCtx->questVtx[k + 0].v.tc[1] = pauseCtx->questVtx[k + 1].v.tc[1] =
            pauseCtx->questVtx[k + 2].v.tc[0] = 0;

        pauseCtx->questVtx[k + 1].v.tc[0] = pauseCtx->questVtx[k + 3].v.tc[0] = quadWidth << 5;
        pauseCtx->questVtx[k + 2].v.tc[1] = pauseCtx->questVtx[k + 3].v.tc[1] = sQuestQuadsSize[j] << 5;

        pauseCtx->questVtx[k + 0].v.cn[0] = pauseCtx->questVtx[k + 1].v.cn[0] = pauseCtx->questVtx[k + 2].v.cn[0] =
            pauseCtx->questVtx[k + 3].v.cn[0] = pauseCtx->questVtx[k + 0].v.cn[1] = pauseCtx->questVtx[k + 1].v.cn[1] =
                pauseCtx->questVtx[k + 2].v.cn[1] = pauseCtx->questVtx[k + 3].v.cn[1] =
                    pauseCtx->questVtx[k + 0].v.cn[2] = pauseCtx->questVtx[k + 1].v.cn[2] =
                        pauseCtx->questVtx[k + 2].v.cn[2] = pauseCtx->questVtx[k + 3].v.cn[2] = 255;

        pauseCtx->questVtx[k + 0].v.cn[3] = pauseCtx->questVtx[k + 1].v.cn[3] = pauseCtx->questVtx[k + 2].v.cn[3] =
            pauseCtx->questVtx[k + 3].v.cn[3] = pauseCtx->alpha;
    }

    pauseCtx->infoPanelVtx = Graph_Alloc(gfxCtx, 28 * sizeof(Vtx));

    pauseCtx->promptPageVtx = Graph_Alloc(gfxCtx, ((PAGE_BG_QUADS + VTX_PAGE_PROMPT_QUADS) * 4) * sizeof(Vtx));
    KaleidoScope_SetPageVertices(play, pauseCtx->promptPageVtx, VTX_PAGE_PROMPT, VTX_PAGE_PROMPT_QUADS);
}

void KaleidoScope_DrawGameOver(PlayState* play) {
    GraphicsContext* gfxCtx = play->state.gfxCtx;

    OPEN_DISPS(gfxCtx, "../z_kaleido_scope_PAL.c", 3122);

    Gfx_SetupDL_39Opa(gfxCtx);

    gDPSetCycleType(POLY_OPA_DISP++, G_CYC_2CYCLE);
    gDPSetRenderMode(POLY_OPA_DISP++, G_RM_PASS, G_RM_XLU_SURF2);
    gDPSetCombineLERP(POLY_OPA_DISP++, TEXEL1, TEXEL0, PRIM_LOD_FRAC, TEXEL0, 0, 0, 0, TEXEL0, PRIMITIVE, ENVIRONMENT,
                      COMBINED, ENVIRONMENT, COMBINED, 0, PRIMITIVE, 0);

    gDPSetPrimColor(POLY_OPA_DISP++, 0, 80, sColor82ABRed_D_8082AB8C, sColor82ABGreen_D_8082AB90,
                    sColor82ABBlue_D_8082AB94, sColor82ABGameOverPrimAlpha_D_8082AB98);
    gDPSetEnvColor(POLY_OPA_DISP++, sDrawGameOverEnvColorRed_D_8082AB9C, sDrawGameOverEnvColorGreen_D_8082ABA0,
                   sDrawGameOverEnvColorBlue_D_8082ABA4, 255);

    VREG(89) -= 2;

    gDPLoadMultiBlock(POLY_OPA_DISP++, gGameOverP1Tex, 0x0000, G_TX_RENDERTILE, G_IM_FMT_IA, G_IM_SIZ_8b, 64, 32, 0,
                      G_TX_WRAP | G_TX_NOMIRROR, G_TX_WRAP | G_TX_NOMIRROR, G_TX_NOMASK, G_TX_NOMASK, G_TX_NOLOD,
                      G_TX_NOLOD);

    gDPLoadMultiBlock(POLY_OPA_DISP++, gGameOverMaskTex, 0x0100, 1, G_IM_FMT_IA, G_IM_SIZ_8b, 64, 32, 0,
                      G_TX_WRAP | G_TX_NOMIRROR, G_TX_WRAP | G_TX_NOMIRROR, G_TX_NOMASK, 5, G_TX_NOLOD, G_TX_NOLOD);

    gDPSetTileSize(POLY_OPA_DISP++, 1, 0, VREG(89) & 0x7F, 63 << 2, (31 << 2) + (VREG(89) & 0x7F));

    gSPTextureRectangle(POLY_OPA_DISP++, VREG(87) << 2, VREG(88) << 2, (VREG(87) + 64) << 2, (VREG(88) + 32) << 2,
                        G_TX_RENDERTILE, 0, 0, 1 << 10, 1 << 10);

    gDPLoadMultiBlock(POLY_OPA_DISP++, gGameOverP2Tex, 0x0000, G_TX_RENDERTILE, G_IM_FMT_IA, G_IM_SIZ_8b, 64, 32, 0,
                      G_TX_NOMIRROR | G_TX_CLAMP, G_TX_NOMIRROR | G_TX_CLAMP, G_TX_NOMASK, G_TX_NOMASK, G_TX_NOLOD,
                      G_TX_NOLOD);

    gSPTextureRectangle(POLY_OPA_DISP++, (VREG(87) + 64) << 2, VREG(88) << 2, (VREG(87) + 128) << 2,
                        (VREG(88) + 32) << 2, G_TX_RENDERTILE, 0, 0, 1 << 10, 1 << 10);

    gDPLoadMultiBlock(POLY_OPA_DISP++, gGameOverP3Tex, 0x0000, G_TX_RENDERTILE, G_IM_FMT_IA, G_IM_SIZ_8b, 64, 32, 0,
                      G_TX_NOMIRROR | G_TX_CLAMP, G_TX_NOMIRROR | G_TX_CLAMP, G_TX_NOMASK, G_TX_NOMASK, G_TX_NOLOD,
                      G_TX_NOLOD);
    gSPTextureRectangle(POLY_OPA_DISP++, (VREG(87) + 128) << 2, VREG(88) << 2, (VREG(87) + 192) << 2,
                        (VREG(88) + 32) << 2, G_TX_RENDERTILE, 0, 0, 1 << 10, 1 << 10);

    CLOSE_DISPS(gfxCtx, "../z_kaleido_scope_PAL.c", 3169);
}

void KaleidoScope_Draw(PlayState* play) {
    Input* input = &play->state.input[0];
    PauseContext* pauseCtx = &play->pauseCtx;
    InterfaceContext* interfaceCtx = &play->interfaceCtx;

    OPEN_DISPS(play->state.gfxCtx, "../z_kaleido_scope_PAL.c", 3188);

    pauseCtx->stickAdjX = input->rel.stick_x;
    pauseCtx->stickAdjY = input->rel.stick_y;

    gSPSegment(POLY_OPA_DISP++, 0x02, interfaceCtx->parameterSegment);
    gSPSegment(POLY_OPA_DISP++, 0x07, pauseCtx->playerSegment);
    gSPSegment(POLY_OPA_DISP++, 0x08, pauseCtx->iconItemSegment);
    gSPSegment(POLY_OPA_DISP++, 0x09, pauseCtx->iconItem24Segment);
    gSPSegment(POLY_OPA_DISP++, 0x0A, pauseCtx->nameSegment);
    gSPSegment(POLY_OPA_DISP++, 0x0C, pauseCtx->iconItemAltSegment);
    gSPSegment(POLY_OPA_DISP++, 0x0D, pauseCtx->iconItemLangSegment);

    if (pauseCtx->debugState == 0) {
        KaleidoScope_SetView(pauseCtx, pauseCtx->eye.x, pauseCtx->eye.y, pauseCtx->eye.z);

        Gfx_SetupDL_42Opa(play->state.gfxCtx);
        KaleidoScope_SetVertices(play, play->state.gfxCtx);
        KaleidoScope_DrawPages(play, play->state.gfxCtx);

        Gfx_SetupDL_42Opa(play->state.gfxCtx);
        gDPSetCombineLERP(POLY_OPA_DISP++, PRIMITIVE, ENVIRONMENT, TEXEL0, ENVIRONMENT, TEXEL0, 0, PRIMITIVE, 0,
                          PRIMITIVE, ENVIRONMENT, TEXEL0, ENVIRONMENT, TEXEL0, 0, PRIMITIVE, 0);

        KaleidoScope_SetView(pauseCtx, 0.0f, 0.0f, 64.0f);

        if (!IS_PAUSE_STATE_GAMEOVER(pauseCtx)) {
            KaleidoScope_DrawInfoPanel(play);
        }
    }

    if ((pauseCtx->state >= PAUSE_STATE_11) && (pauseCtx->state <= PAUSE_STATE_17)
        /* PAUSE_STATE_11, PAUSE_STATE_12, PAUSE_STATE_13, PAUSE_STATE_14, PAUSE_STATE_15, PAUSE_STATE_16,
           PAUSE_STATE_17 */
    ) {
        KaleidoScope_DrawGameOver(play);
    }

    if ((pauseCtx->debugState == 1) || (pauseCtx->debugState == 2)) {
        KaleidoScope_DrawDebugEditor(play);
    }

    CLOSE_DISPS(play->state.gfxCtx, "../z_kaleido_scope_PAL.c", 3254);
}

void KaleidoScope_GrayOutTextureRGBA32(u32* texture, u16 pixelCount) {
    u32 rgb;
    u16 gray;
    u16 i;

    for (i = 0; i < pixelCount; i++) {
        if ((texture[i] & 0xFFFFFF00) != 0) {
            rgb = texture[i] >> 8;
            gray = ((((rgb & 0xFF0000) >> 16) + ((rgb & 0xFF00) >> 7) + (rgb & 0xFF)) / 7) & 0xFF;

            rgb = gray;
            rgb <<= 8;
            rgb |= gray;
            rgb <<= 8;
            rgb |= gray;

            texture[i] = (rgb << 8) | (texture[i] & 0xFF);
        }
    }
}

void KaleidoScope_UpdateOpening(PlayState* play) {
    PauseContext* pauseCtx = &play->pauseCtx;

    pauseCtx->eye.x += sPageSwitchEyeDx[pauseCtx->nextPageMode] * ZREG(46);
    pauseCtx->eye.z += sPageSwitchEyeDz[pauseCtx->nextPageMode] * ZREG(46);
    pauseCtx->switchPageTimer += 4 * ZREG(46);

    if (pauseCtx->switchPageTimer == (4 * 16 * ZREG(47))) {
        // Finished opening

        func_80084BF4(play, 1);

        gSaveContext.buttonStatus[0] = gPageSwitchNextButtonStatus[pauseCtx->pageIndex + SWITCH_PAGE_LEFT_PT][0];
        gSaveContext.buttonStatus[1] = gPageSwitchNextButtonStatus[pauseCtx->pageIndex + SWITCH_PAGE_LEFT_PT][1];
        gSaveContext.buttonStatus[2] = gPageSwitchNextButtonStatus[pauseCtx->pageIndex + SWITCH_PAGE_LEFT_PT][2];
        gSaveContext.buttonStatus[3] = gPageSwitchNextButtonStatus[pauseCtx->pageIndex + SWITCH_PAGE_LEFT_PT][3];
        gSaveContext.buttonStatus[4] = gPageSwitchNextButtonStatus[pauseCtx->pageIndex + SWITCH_PAGE_LEFT_PT][4];

        pauseCtx->pageIndex = sPageSwitchNextPageIndex[pauseCtx->nextPageMode];

        pauseCtx->mainState = PAUSE_MAIN_STATE_IDLE;
        pauseCtx->state++; // PAUSE_STATE_MAIN

        pauseCtx->alpha = 255;
        Interface_LoadActionLabelB(play, DO_ACTION_SAVE);
    } else if (pauseCtx->switchPageTimer == (4 * 16 * 1)) {
        // `ZREG(47)` is always 1 so this normally never happens
        pauseCtx->pageIndex = sPageSwitchNextPageIndex[pauseCtx->nextPageMode];
        pauseCtx->nextPageMode = (u16)(pauseCtx->pageIndex * 2) + 1;
    }
}

void KaleidoScope_UpdateCursorVtx(PlayState* play) {
    PauseContext* pauseCtx = &play->pauseCtx;
    s32 tlOffsetX;
    s32 tlOffsetY;
    s32 rightOffsetX;
    s32 bottomOffsetY;

    if (pauseCtx->cursorSpecialPos == 0) {
        tlOffsetX = -1;
        tlOffsetY = 1;
        rightOffsetX = 14;
        bottomOffsetY = 14;
        if (pauseCtx->pageIndex == PAUSE_MAP) {
            if (!sInDungeonScene) {
                tlOffsetX = -6;
                tlOffsetY = 6;
                rightOffsetX = 4;
                bottomOffsetY = 4;
            } else if (pauseCtx->cursorSlot[pauseCtx->pageIndex] >= 3) {
                tlOffsetX = -6;
                tlOffsetY = 5;
                bottomOffsetY = 7;
                rightOffsetX = 19;
            } else {
                tlOffsetX = -3;
                tlOffsetY = 3;
                rightOffsetX = 13;
                bottomOffsetY = 13;
            }
        } else if (pauseCtx->pageIndex == PAUSE_QUEST) {
            tlOffsetX = -4;
            tlOffsetY = 4;
            rightOffsetX = 12;
            bottomOffsetY = 12;
            if (pauseCtx->cursorSlot[pauseCtx->pageIndex] == QUEST_HEART_PIECE) {
                tlOffsetX = -2;
                tlOffsetY = 2;
                rightOffsetX = 32;
                bottomOffsetY = 32;
            } else if (pauseCtx->cursorSlot[pauseCtx->pageIndex] == QUEST_SKULL_TOKEN) {
                tlOffsetX = -4;
                tlOffsetY = 4;
                bottomOffsetY = 13;
                rightOffsetX = 34;
            } else if (pauseCtx->cursorSlot[pauseCtx->pageIndex] < QUEST_SONG_MINUET) {
                tlOffsetX = -1;
                tlOffsetY = 1;
                rightOffsetX = 10;
                bottomOffsetY = 10;
            } else if ((pauseCtx->cursorSlot[pauseCtx->pageIndex] >= QUEST_SONG_MINUET) &&
                       (pauseCtx->cursorSlot[pauseCtx->pageIndex] < QUEST_KOKIRI_EMERALD)) {
                tlOffsetX = -5;
                tlOffsetY = 3;
                rightOffsetX = 8;
                bottomOffsetY = 8;
            }
        }
    } else {
        tlOffsetX = -4;
        tlOffsetY = 4;
        rightOffsetX = 16;
        bottomOffsetY = 16;
    }

    // Move the quads according to the offsets set above,
    // and the position of the cursor in `pauseCtx->cursorVtx[0].v.ob`
    // (see `KaleidoScope_SetCursorPos` and other `PAUSE_QUAD_CURSOR_TL` uses)

    // PAUSE_QUAD_CURSOR_TL
    pauseCtx->cursorVtx[0].v.ob[0] = pauseCtx->cursorVtx[2].v.ob[0] = pauseCtx->cursorVtx[0].v.ob[0] + tlOffsetX;
    pauseCtx->cursorVtx[1].v.ob[0] = pauseCtx->cursorVtx[3].v.ob[0] = pauseCtx->cursorVtx[0].v.ob[0] + 16;
    pauseCtx->cursorVtx[0].v.ob[1] = pauseCtx->cursorVtx[1].v.ob[1] = pauseCtx->cursorVtx[0].v.ob[1] + tlOffsetY;
    pauseCtx->cursorVtx[2].v.ob[1] = pauseCtx->cursorVtx[3].v.ob[1] = pauseCtx->cursorVtx[0].v.ob[1] - 16;

    // PAUSE_QUAD_CURSOR_TR
    pauseCtx->cursorVtx[4].v.ob[0] = pauseCtx->cursorVtx[6].v.ob[0] = pauseCtx->cursorVtx[0].v.ob[0] + rightOffsetX;
    pauseCtx->cursorVtx[5].v.ob[0] = pauseCtx->cursorVtx[7].v.ob[0] = pauseCtx->cursorVtx[4].v.ob[0] + 16;
    pauseCtx->cursorVtx[4].v.ob[1] = pauseCtx->cursorVtx[5].v.ob[1] = pauseCtx->cursorVtx[0].v.ob[1];
    pauseCtx->cursorVtx[6].v.ob[1] = pauseCtx->cursorVtx[7].v.ob[1] = pauseCtx->cursorVtx[4].v.ob[1] - 16;

    // PAUSE_QUAD_CURSOR_BL
    pauseCtx->cursorVtx[8].v.ob[0] = pauseCtx->cursorVtx[10].v.ob[0] = pauseCtx->cursorVtx[0].v.ob[0];
    pauseCtx->cursorVtx[9].v.ob[0] = pauseCtx->cursorVtx[11].v.ob[0] = pauseCtx->cursorVtx[8].v.ob[0] + 16;
    pauseCtx->cursorVtx[8].v.ob[1] = pauseCtx->cursorVtx[9].v.ob[1] = pauseCtx->cursorVtx[0].v.ob[1] - bottomOffsetY;
    pauseCtx->cursorVtx[10].v.ob[1] = pauseCtx->cursorVtx[11].v.ob[1] = pauseCtx->cursorVtx[8].v.ob[1] - 16;

    // PAUSE_QUAD_CURSOR_BR
    pauseCtx->cursorVtx[12].v.ob[0] = pauseCtx->cursorVtx[14].v.ob[0] = pauseCtx->cursorVtx[0].v.ob[0] + rightOffsetX;
    pauseCtx->cursorVtx[13].v.ob[0] = pauseCtx->cursorVtx[15].v.ob[0] = pauseCtx->cursorVtx[12].v.ob[0] + 16;
    pauseCtx->cursorVtx[12].v.ob[1] = pauseCtx->cursorVtx[13].v.ob[1] = pauseCtx->cursorVtx[0].v.ob[1] - bottomOffsetY;
    pauseCtx->cursorVtx[14].v.ob[1] = pauseCtx->cursorVtx[15].v.ob[1] = pauseCtx->cursorVtx[12].v.ob[1] - 16;
}

void KaleidoScope_LoadDungeonMap(PlayState* play) {
    InterfaceContext* interfaceCtx = &play->interfaceCtx;
    s32 pad;

    DmaMgr_RequestSyncDebug(interfaceCtx->mapSegment,
                            (uintptr_t)_map_48x85_staticSegmentRomStart + ((R_MAP_TEX_INDEX + 0) * MAP_48x85_TEX_SIZE),
                            MAP_48x85_TEX_SIZE, "../z_kaleido_scope_PAL.c", 3467);

    DmaMgr_RequestSyncDebug(interfaceCtx->mapSegment + ALIGN16(MAP_48x85_TEX_SIZE),
                            (uintptr_t)_map_48x85_staticSegmentRomStart + ((R_MAP_TEX_INDEX + 1) * MAP_48x85_TEX_SIZE),
                            MAP_48x85_TEX_SIZE, "../z_kaleido_scope_PAL.c", 3471);
}

void KaleidoScope_UpdateDungeonMap(PlayState* play) {
    PauseContext* pauseCtx = &play->pauseCtx;
    InterfaceContext* interfaceCtx = &play->interfaceCtx;

    osSyncPrintf("ＭＡＰ ＤＭＡ = %d\n", play->interfaceCtx.mapPaletteIndex);

    KaleidoScope_LoadDungeonMap(play);
    Map_SetFloorPalettesData(play, pauseCtx->dungeonMapSlot - 3);

    if ((play->sceneId >= SCENE_YDAN) && (play->sceneId <= SCENE_TAKARAYA)) {
        if ((VREG(30) + 3) == pauseCtx->cursorPoint[PAUSE_MAP]) {
            KaleidoScope_OverridePalIndexCI4(interfaceCtx->mapSegment, MAP_48x85_TEX_SIZE,
                                             interfaceCtx->mapPaletteIndex, 14);
        }
    }

    if ((play->sceneId >= SCENE_YDAN) && (play->sceneId <= SCENE_TAKARAYA)) {
        if ((VREG(30) + 3) == pauseCtx->cursorPoint[PAUSE_MAP]) {
            KaleidoScope_OverridePalIndexCI4(interfaceCtx->mapSegment + ALIGN16(MAP_48x85_TEX_SIZE), MAP_48x85_TEX_SIZE,
                                             interfaceCtx->mapPaletteIndex, 14);
        }
    }
}

void KaleidoScope_Update(PlayState* play) {
    static s16 sMainStateAfterSongPlayerPlayingDone = PAUSE_MAIN_STATE_IDLE;
    static s16 sDelayTimer = 10;
    static s16 sTimer_ = 0;
    PauseContext* pauseCtx = &play->pauseCtx;
    InterfaceContext* interfaceCtx = &play->interfaceCtx;
    GameOverContext* gameOverCtx = &play->gameOverCtx;
    Player* player = GET_PLAYER(play);
    Input* input = &play->state.input[0];
    u32 size;
    u32 iconItemStaticSize;
    u32 playerSegmentDrawPauseSize;
    u32 size2;
    u16 i;
    s16 stepR;
    s16 stepG;
    s16 stepB;
    s16 stepA;
    s32 pad;

    if ((R_PAUSE_BG_PRERENDER_STATE >= PAUSE_BG_PRERENDER_DONE) &&
        (((pauseCtx->state >= PAUSE_STATE_OPENING_1) && (pauseCtx->state <= PAUSE_STATE_SAVE_PROMPT)
          /* PAUSE_STATE_OPENING_1, PAUSE_STATE_OPENING_2, PAUSE_STATE_MAIN, PAUSE_STATE_SAVE_PROMPT */
          ) ||
         ((pauseCtx->state >= PAUSE_STATE_10) && (pauseCtx->state <= PAUSE_STATE_CLOSING)
          /* PAUSE_STATE_10, PAUSE_STATE_11, PAUSE_STATE_12, PAUSE_STATE_13, PAUSE_STATE_14,
             PAUSE_STATE_15, PAUSE_STATE_16, PAUSE_STATE_17, PAUSE_STATE_CLOSING */
          ))) {

        if ((!pauseCtx->mainState /* PAUSE_MAIN_STATE_IDLE */ ||
             (pauseCtx->mainState == PAUSE_MAIN_STATE_IDLE_CURSOR_ON_SONG)) &&
            (pauseCtx->state == PAUSE_STATE_MAIN)) {

            pauseCtx->stickAdjX = input->rel.stick_x;
            pauseCtx->stickAdjY = input->rel.stick_y;

            KaleidoScope_UpdateCursorVtx(play);
            KaleidoScope_HandlePageToggles(pauseCtx, input);
        } else if ((pauseCtx->pageIndex == PAUSE_QUEST) &&
                   ((pauseCtx->mainState < PAUSE_MAIN_STATE_3
                     /* PAUSE_MAIN_STATE_IDLE, PAUSE_MAIN_STATE_SWITCHING_PAGE, PAUSE_MAIN_STATE_SONG_PLAYBACK */
                     ) ||
                    (pauseCtx->mainState == PAUSE_MAIN_STATE_SONG_PROMPT))) {

            KaleidoScope_UpdateCursorVtx(play);
        }

        if (pauseCtx->state == PAUSE_STATE_MAIN) {
            KaleidoScope_UpdateNamePanel(play);
        }
    }

    switch (pauseCtx->state) {
        case PAUSE_STATE_INIT:
            D_808321A8_savedButtonStatus[0] = gSaveContext.buttonStatus[0];
            D_808321A8_savedButtonStatus[1] = gSaveContext.buttonStatus[1];
            D_808321A8_savedButtonStatus[2] = gSaveContext.buttonStatus[2];
            D_808321A8_savedButtonStatus[3] = gSaveContext.buttonStatus[3];
            D_808321A8_savedButtonStatus[4] = gSaveContext.buttonStatus[4];

            pauseCtx->cursorX[PAUSE_MAP] = 0;
            pauseCtx->cursorSlot[PAUSE_MAP] = pauseCtx->cursorPoint[PAUSE_MAP] = pauseCtx->dungeonMapSlot =
                VREG(30) + 3;

            R_PAUSE_CURSOR_LEFT_X = -175;
            R_PAUSE_CURSOR_RIGHT_X = 155;

            pauseCtx->rollRotSavePrompt_ = -314.0f;

            //! @bug messed up alignment, should match `ALIGN64`
            pauseCtx->playerSegment = (void*)(((uintptr_t)play->objectCtx.spaceStart + 0x30) & ~0x3F);

            playerSegmentDrawPauseSize =
                Player_InitDrawPause(play, pauseCtx->playerSegment, &pauseCtx->playerSkelAnime);
            osSyncPrintf("プレイヤー size1＝%x\n", playerSegmentDrawPauseSize);

            pauseCtx->iconItemSegment = (void*)ALIGN16((uintptr_t)pauseCtx->playerSegment + playerSegmentDrawPauseSize);

<<<<<<< HEAD
            iconItemStaticSize =
                (uintptr_t)_icon_item_staticSegmentRomEnd - (uintptr_t)_icon_item_staticSegmentRomStart;
            osSyncPrintf("icon_item size0=%x\n", iconItemStaticSize);
            DmaMgr_SendRequest1(pauseCtx->iconItemSegment, (uintptr_t)_icon_item_staticSegmentRomStart,
                                iconItemStaticSize, "../z_kaleido_scope_PAL.c", 3662);
=======
            size0 = (uintptr_t)_icon_item_staticSegmentRomEnd - (uintptr_t)_icon_item_staticSegmentRomStart;
            osSyncPrintf("icon_item size0=%x\n", size0);
            DmaMgr_RequestSyncDebug(pauseCtx->iconItemSegment, (uintptr_t)_icon_item_staticSegmentRomStart, size0,
                                    "../z_kaleido_scope_PAL.c", 3662);
>>>>>>> 7ecafcfe

            gSegments[8] = VIRTUAL_TO_PHYSICAL(pauseCtx->iconItemSegment);

            for (i = 0; i < ARRAY_COUNTU(gItemAgeReqs); i++) {
                if (!CHECK_AGE_REQ_ITEM(i)) {
                    KaleidoScope_GrayOutTextureRGBA32(SEGMENTED_TO_VIRTUAL(gItemIcons[i]), 0x400);
                }
            }

            pauseCtx->iconItem24Segment = (void*)ALIGN16((uintptr_t)pauseCtx->iconItemSegment + iconItemStaticSize);

            size = (uintptr_t)_icon_item_24_staticSegmentRomEnd - (uintptr_t)_icon_item_24_staticSegmentRomStart;
            osSyncPrintf("icon_item24 size=%x\n", size);
            DmaMgr_RequestSyncDebug(pauseCtx->iconItem24Segment, (uintptr_t)_icon_item_24_staticSegmentRomStart, size,
                                    "../z_kaleido_scope_PAL.c", 3675);

            pauseCtx->iconItemAltSegment = (void*)ALIGN16((uintptr_t)pauseCtx->iconItem24Segment + size);

            switch (play->sceneId) {
                case SCENE_YDAN:
                case SCENE_DDAN:
                case SCENE_BDAN:
                case SCENE_BMORI1:
                case SCENE_HIDAN:
                case SCENE_MIZUSIN:
                case SCENE_JYASINZOU:
                case SCENE_HAKADAN:
                case SCENE_HAKADANCH:
                case SCENE_ICE_DOUKUTO:
                case SCENE_YDAN_BOSS:
                case SCENE_DDAN_BOSS:
                case SCENE_BDAN_BOSS:
                case SCENE_MORIBOSSROOM:
                case SCENE_FIRE_BS:
                case SCENE_MIZUSIN_BS:
                case SCENE_JYASINBOSS:
                case SCENE_HAKADAN_BS:
                    sInDungeonScene = true;

                    size2 = (uintptr_t)_icon_item_dungeon_staticSegmentRomEnd -
                            (uintptr_t)_icon_item_dungeon_staticSegmentRomStart;
                    osSyncPrintf("icon_item_dungeon dungeon-size2=%x\n", size2);
                    DmaMgr_RequestSyncDebug(pauseCtx->iconItemAltSegment,
                                            (uintptr_t)_icon_item_dungeon_staticSegmentRomStart, size2,
                                            "../z_kaleido_scope_PAL.c", 3712);

                    interfaceCtx->mapPalette[28] = 6;
                    interfaceCtx->mapPalette[29] = 99;
                    KaleidoScope_UpdateDungeonMap(play);
                    break;

                default:
                    sInDungeonScene = false;

                    size2 = (uintptr_t)_icon_item_field_staticSegmentRomEnd -
                            (uintptr_t)_icon_item_field_staticSegmentRomStart;
                    osSyncPrintf("icon_item_field field-size2=%x\n", size2);
                    DmaMgr_RequestSyncDebug(pauseCtx->iconItemAltSegment,
                                            (uintptr_t)_icon_item_field_staticSegmentRomStart, size2,
                                            "../z_kaleido_scope_PAL.c", 3726);
                    break;
            }

            pauseCtx->iconItemLangSegment = (void*)ALIGN16((uintptr_t)pauseCtx->iconItemAltSegment + size2);

            if (gSaveContext.language == LANGUAGE_ENG) {
                size = (uintptr_t)_icon_item_nes_staticSegmentRomEnd - (uintptr_t)_icon_item_nes_staticSegmentRomStart;
                osSyncPrintf("icon_item_dungeon dungeon-size=%x\n", size);
                DmaMgr_RequestSyncDebug(pauseCtx->iconItemLangSegment, (uintptr_t)_icon_item_nes_staticSegmentRomStart,
                                        size, "../z_kaleido_scope_PAL.c", 3739);
            } else if (gSaveContext.language == LANGUAGE_GER) {
                size = (uintptr_t)_icon_item_ger_staticSegmentRomEnd - (uintptr_t)_icon_item_ger_staticSegmentRomStart;
                osSyncPrintf("icon_item_dungeon dungeon-size=%x\n", size);
                DmaMgr_RequestSyncDebug(pauseCtx->iconItemLangSegment, (uintptr_t)_icon_item_ger_staticSegmentRomStart,
                                        size, "../z_kaleido_scope_PAL.c", 3746);
            } else {
                size = (uintptr_t)_icon_item_fra_staticSegmentRomEnd - (uintptr_t)_icon_item_fra_staticSegmentRomStart;
                osSyncPrintf("icon_item_dungeon dungeon-size=%x\n", size);
                DmaMgr_RequestSyncDebug(pauseCtx->iconItemLangSegment, (uintptr_t)_icon_item_fra_staticSegmentRomStart,
                                        size, "../z_kaleido_scope_PAL.c", 3753);
            }

            pauseCtx->nameSegment = (void*)ALIGN16((uintptr_t)pauseCtx->iconItemLangSegment + size);

            // This printf may have been used to compute the size used on playerSegment at one point,
            // but is missing the size of icon_item_24_static
            osSyncPrintf("サイズ＝%x\n", size2 + playerSegmentDrawPauseSize + iconItemStaticSize + size);
            osSyncPrintf("item_name I_N_PT=%x\n", 0x800);
            Interface_SetDoAction(play, DO_ACTION_DECIDE);
            osSyncPrintf("サイズ＝%x\n", size2 + playerSegmentDrawPauseSize + iconItemStaticSize + size + 0x800);

            if (((void)0, gSaveContext.worldMapArea) < WORLD_MAP_AREA_MAX) {
                if (gSaveContext.language == LANGUAGE_ENG) {
                    DmaMgr_RequestSyncDebug(pauseCtx->nameSegment + MAX(MAP_NAME_TEX1_SIZE, ITEM_NAME_TEX_SIZE),
                                            (uintptr_t)_map_name_staticSegmentRomStart +
                                                (((void)0, gSaveContext.worldMapArea) * MAP_NAME_TEX2_SIZE) +
                                                36 * MAP_NAME_TEX1_SIZE + 22 * LANGUAGE_ENG * MAP_NAME_TEX2_SIZE,
                                            MAP_NAME_TEX2_SIZE, "../z_kaleido_scope_PAL.c", 3776);
                } else if (gSaveContext.language == LANGUAGE_GER) {
                    DmaMgr_RequestSyncDebug(pauseCtx->nameSegment + MAX(MAP_NAME_TEX1_SIZE, ITEM_NAME_TEX_SIZE),
                                            (uintptr_t)_map_name_staticSegmentRomStart +
                                                (((void)0, gSaveContext.worldMapArea) * MAP_NAME_TEX2_SIZE) +
                                                36 * MAP_NAME_TEX1_SIZE + 22 * LANGUAGE_GER * MAP_NAME_TEX2_SIZE,
                                            MAP_NAME_TEX2_SIZE, "../z_kaleido_scope_PAL.c", 3780);
                } else {
                    DmaMgr_RequestSyncDebug(pauseCtx->nameSegment + MAX(MAP_NAME_TEX1_SIZE, ITEM_NAME_TEX_SIZE),
                                            (uintptr_t)_map_name_staticSegmentRomStart +
                                                (((void)0, gSaveContext.worldMapArea) * MAP_NAME_TEX2_SIZE) +
                                                36 * MAP_NAME_TEX1_SIZE + 22 * LANGUAGE_FRA * MAP_NAME_TEX2_SIZE,
                                            MAP_NAME_TEX2_SIZE, "../z_kaleido_scope_PAL.c", 3784);
                }
            }

            sPreRenderCvg = (void*)ALIGN16((uintptr_t)pauseCtx->nameSegment +
                                           MAX(MAP_NAME_TEX1_SIZE, ITEM_NAME_TEX_SIZE) + MAP_NAME_TEX2_SIZE);

            PreRender_Init(&sPlayerPreRender);
            PreRender_SetValuesSave(&sPlayerPreRender, PAUSE_EQUIP_PLAYER_WIDTH, PAUSE_EQUIP_PLAYER_HEIGHT,
                                    pauseCtx->playerSegment, NULL, sPreRenderCvg);

            KaleidoScope_DrawPlayerWork(play);
            KaleidoScope_SetupPlayerPreRender(play);

            // World map points

            for (i = 0; i < ARRAY_COUNT(pauseCtx->worldMapPoints); i++) {
                pauseCtx->worldMapPoints[i] = WORLD_MAP_POINT_STATE_HIDE;
            }

            if (CHECK_QUEST_ITEM(QUEST_GERUDOS_CARD)) {
                pauseCtx->worldMapPoints[WORLD_MAP_POINT_HAUNTED_WASTELAND] = WORLD_MAP_POINT_STATE_HIGHLIGHT;
            }
            if (CHECK_QUEST_ITEM(QUEST_MEDALLION_SPIRIT)) {
                pauseCtx->worldMapPoints[WORLD_MAP_POINT_HAUNTED_WASTELAND] = WORLD_MAP_POINT_STATE_SHOW;
            }

            if (INV_CONTENT(ITEM_LONGSHOT) == ITEM_LONGSHOT) {
                pauseCtx->worldMapPoints[WORLD_MAP_POINT_GERUDOS_FORTRESS] = WORLD_MAP_POINT_STATE_HIGHLIGHT;
            }
            if (CHECK_QUEST_ITEM(QUEST_GERUDOS_CARD)) {
                pauseCtx->worldMapPoints[WORLD_MAP_POINT_GERUDOS_FORTRESS] = WORLD_MAP_POINT_STATE_SHOW;
            }

            if (GET_EVENTCHKINF(EVENTCHKINF_B2)) {
                pauseCtx->worldMapPoints[WORLD_MAP_POINT_GERUDO_VALLEY] = WORLD_MAP_POINT_STATE_SHOW;
            }
            if (INV_CONTENT(ITEM_LONGSHOT) == ITEM_LONGSHOT) {
                pauseCtx->worldMapPoints[WORLD_MAP_POINT_GERUDO_VALLEY] = WORLD_MAP_POINT_STATE_HIGHLIGHT;
            }
            if (CHECK_QUEST_ITEM(QUEST_GERUDOS_CARD)) {
                pauseCtx->worldMapPoints[WORLD_MAP_POINT_GERUDO_VALLEY] = WORLD_MAP_POINT_STATE_SHOW;
            }

            if (CUR_UPG_VALUE(UPG_SCALE)) {
                pauseCtx->worldMapPoints[WORLD_MAP_POINT_HYLIA_LAKESIDE] = WORLD_MAP_POINT_STATE_SHOW;
            }
            if (CHECK_OWNED_EQUIP(EQUIP_TYPE_BOOTS, EQUIP_INV_BOOTS_IRON)) {
                pauseCtx->worldMapPoints[WORLD_MAP_POINT_HYLIA_LAKESIDE] = WORLD_MAP_POINT_STATE_HIGHLIGHT;
            }
            if (CHECK_QUEST_ITEM(QUEST_MEDALLION_WATER)) {
                pauseCtx->worldMapPoints[WORLD_MAP_POINT_HYLIA_LAKESIDE] = WORLD_MAP_POINT_STATE_SHOW;
            }

            if (GET_EVENTCHKINF(EVENTCHKINF_09)) {
                pauseCtx->worldMapPoints[WORLD_MAP_POINT_LON_LON_RANCH] = WORLD_MAP_POINT_STATE_SHOW;
            }
            if (INV_CONTENT(ITEM_OCARINA_FAIRY) != ITEM_NONE) {
                pauseCtx->worldMapPoints[WORLD_MAP_POINT_LON_LON_RANCH] = WORLD_MAP_POINT_STATE_HIGHLIGHT;
            }
            if (CHECK_QUEST_ITEM(QUEST_SONG_EPONA)) {
                pauseCtx->worldMapPoints[WORLD_MAP_POINT_LON_LON_RANCH] = WORLD_MAP_POINT_STATE_SHOW;
            }
            if (GET_EVENTCHKINF(EVENTCHKINF_TALON_WOKEN_IN_KAKARIKO)) {
                pauseCtx->worldMapPoints[WORLD_MAP_POINT_LON_LON_RANCH] = WORLD_MAP_POINT_STATE_HIGHLIGHT;
            }
            if (GET_EVENTCHKINF(EVENTCHKINF_EPONA_OBTAINED)) {
                pauseCtx->worldMapPoints[WORLD_MAP_POINT_LON_LON_RANCH] = WORLD_MAP_POINT_STATE_SHOW;
            }

            if (GET_EVENTCHKINF(EVENTCHKINF_09)) {
                pauseCtx->worldMapPoints[WORLD_MAP_POINT_MARKET] = WORLD_MAP_POINT_STATE_HIGHLIGHT;
            }
            if (GET_EVENTCHKINF(EVENTCHKINF_40)) {
                pauseCtx->worldMapPoints[WORLD_MAP_POINT_MARKET] = WORLD_MAP_POINT_STATE_SHOW;
            }
            if (INV_CONTENT(ITEM_OCARINA_OF_TIME) == ITEM_OCARINA_OF_TIME) {
                pauseCtx->worldMapPoints[WORLD_MAP_POINT_MARKET] = WORLD_MAP_POINT_STATE_HIGHLIGHT;
            }
            if (GET_EVENTCHKINF(EVENTCHKINF_45)) {
                pauseCtx->worldMapPoints[WORLD_MAP_POINT_MARKET] = WORLD_MAP_POINT_STATE_SHOW;
            }
            if (INV_CONTENT(ITEM_ARROW_LIGHT) == ITEM_ARROW_LIGHT) {
                pauseCtx->worldMapPoints[WORLD_MAP_POINT_MARKET] = WORLD_MAP_POINT_STATE_HIGHLIGHT;
            }

            if (GET_EVENTCHKINF(EVENTCHKINF_09)) {
                pauseCtx->worldMapPoints[WORLD_MAP_POINT_HYRULE_FIELD] = WORLD_MAP_POINT_STATE_SHOW;
            }

            if (GET_EVENTCHKINF(EVENTCHKINF_40)) {
                pauseCtx->worldMapPoints[WORLD_MAP_POINT_DEATH_MOUNTAIN] = WORLD_MAP_POINT_STATE_HIGHLIGHT;
            }
            if (GET_EVENTCHKINF(EVENTCHKINF_25)) {
                pauseCtx->worldMapPoints[WORLD_MAP_POINT_DEATH_MOUNTAIN] = WORLD_MAP_POINT_STATE_SHOW;
            }
            if (INV_CONTENT(ITEM_HOOKSHOT) == ITEM_HOOKSHOT) {
                pauseCtx->worldMapPoints[WORLD_MAP_POINT_DEATH_MOUNTAIN] = WORLD_MAP_POINT_STATE_HIGHLIGHT;
            }
            if (GET_EVENTCHKINF(EVENTCHKINF_49)) {
                pauseCtx->worldMapPoints[WORLD_MAP_POINT_DEATH_MOUNTAIN] = WORLD_MAP_POINT_STATE_SHOW;
            }

            if (gBitFlags[WORLD_MAP_AREA_KAKARIKO_VILLAGE] & gSaveContext.worldMapAreaData) {
                pauseCtx->worldMapPoints[WORLD_MAP_POINT_KAKARIKO_VILLAGE] = WORLD_MAP_POINT_STATE_SHOW;
            }
            if (CHECK_QUEST_ITEM(QUEST_SONG_LULLABY)) {
                pauseCtx->worldMapPoints[WORLD_MAP_POINT_KAKARIKO_VILLAGE] = WORLD_MAP_POINT_STATE_HIGHLIGHT;
            }
            if (CHECK_QUEST_ITEM(QUEST_SONG_SUN)) {
                pauseCtx->worldMapPoints[WORLD_MAP_POINT_KAKARIKO_VILLAGE] = WORLD_MAP_POINT_STATE_SHOW;
            }
            if (GET_EVENTCHKINF(EVENTCHKINF_45)) {
                pauseCtx->worldMapPoints[WORLD_MAP_POINT_KAKARIKO_VILLAGE] = WORLD_MAP_POINT_STATE_HIGHLIGHT;
            }
            if (INV_CONTENT(ITEM_HOOKSHOT) == ITEM_HOOKSHOT) {
                pauseCtx->worldMapPoints[WORLD_MAP_POINT_KAKARIKO_VILLAGE] = WORLD_MAP_POINT_STATE_SHOW;
            }
            if (CHECK_QUEST_ITEM(QUEST_SONG_STORMS)) {
                pauseCtx->worldMapPoints[WORLD_MAP_POINT_KAKARIKO_VILLAGE] = WORLD_MAP_POINT_STATE_HIGHLIGHT;
            }
            if (GET_EVENTCHKINF(EVENTCHKINF_67)) {
                pauseCtx->worldMapPoints[WORLD_MAP_POINT_KAKARIKO_VILLAGE] = WORLD_MAP_POINT_STATE_SHOW;
            }
            if (GET_EVENTCHKINF(EVENTCHKINF_AA)) {
                pauseCtx->worldMapPoints[WORLD_MAP_POINT_KAKARIKO_VILLAGE] = WORLD_MAP_POINT_STATE_HIGHLIGHT;
            }
            if (CHECK_QUEST_ITEM(QUEST_MEDALLION_SHADOW)) {
                pauseCtx->worldMapPoints[WORLD_MAP_POINT_KAKARIKO_VILLAGE] = WORLD_MAP_POINT_STATE_SHOW;
            }

            if (gBitFlags[WORLD_MAP_AREA_LOST_WOODS] & gSaveContext.worldMapAreaData) {
                pauseCtx->worldMapPoints[WORLD_MAP_POINT_LOST_WOODS] = WORLD_MAP_POINT_STATE_SHOW;
            }
            if (GET_EVENTCHKINF(EVENTCHKINF_0F)) {
                pauseCtx->worldMapPoints[WORLD_MAP_POINT_LOST_WOODS] = WORLD_MAP_POINT_STATE_HIGHLIGHT;
            }
            if (CHECK_QUEST_ITEM(QUEST_SONG_SARIA)) {
                pauseCtx->worldMapPoints[WORLD_MAP_POINT_LOST_WOODS] = WORLD_MAP_POINT_STATE_SHOW;
            }
            if (INV_CONTENT(ITEM_HOOKSHOT) == ITEM_HOOKSHOT) {
                pauseCtx->worldMapPoints[WORLD_MAP_POINT_LOST_WOODS] = WORLD_MAP_POINT_STATE_HIGHLIGHT;
            }
            if (GET_EVENTCHKINF(EVENTCHKINF_48)) {
                pauseCtx->worldMapPoints[WORLD_MAP_POINT_LOST_WOODS] = WORLD_MAP_POINT_STATE_SHOW;
            }

            pauseCtx->worldMapPoints[WORLD_MAP_POINT_KOKIRI_FOREST] = WORLD_MAP_POINT_STATE_HIGHLIGHT;
            if (GET_EVENTCHKINF(EVENTCHKINF_09)) {
                pauseCtx->worldMapPoints[WORLD_MAP_POINT_KOKIRI_FOREST] = WORLD_MAP_POINT_STATE_SHOW;
            }
            if (GET_EVENTCHKINF(EVENTCHKINF_6E)) {
                pauseCtx->worldMapPoints[WORLD_MAP_POINT_KOKIRI_FOREST] = WORLD_MAP_POINT_STATE_HIGHLIGHT;
            }
            if (GET_EVENTCHKINF(EVENTCHKINF_0F)) {
                pauseCtx->worldMapPoints[WORLD_MAP_POINT_KOKIRI_FOREST] = WORLD_MAP_POINT_STATE_SHOW;
            }

            if (CHECK_QUEST_ITEM(QUEST_SONG_LULLABY)) {
                pauseCtx->worldMapPoints[WORLD_MAP_POINT_ZORAS_DOMAIN] = WORLD_MAP_POINT_STATE_SHOW;
            }
            if (GET_EVENTCHKINF(EVENTCHKINF_25)) {
                pauseCtx->worldMapPoints[WORLD_MAP_POINT_ZORAS_DOMAIN] = WORLD_MAP_POINT_STATE_HIGHLIGHT;
            }
            if (GET_EVENTCHKINF(EVENTCHKINF_37)) {
                pauseCtx->worldMapPoints[WORLD_MAP_POINT_ZORAS_DOMAIN] = WORLD_MAP_POINT_STATE_SHOW;
            }
            if (INV_CONTENT(ITEM_HOOKSHOT) == ITEM_HOOKSHOT) {
                pauseCtx->worldMapPoints[WORLD_MAP_POINT_ZORAS_DOMAIN] = WORLD_MAP_POINT_STATE_HIGHLIGHT;
            }
            if (CHECK_OWNED_EQUIP(EQUIP_TYPE_BOOTS, EQUIP_INV_BOOTS_IRON)) {
                pauseCtx->worldMapPoints[WORLD_MAP_POINT_ZORAS_DOMAIN] = WORLD_MAP_POINT_STATE_SHOW;
            }

            // Trade quest location

            pauseCtx->tradeQuestLocation = TRADE_QUEST_LOCATION_NONE;

            i = INV_CONTENT(ITEM_TRADE_ADULT);
            if (LINK_AGE_IN_YEARS == YEARS_ADULT) {
                if ((i <= ITEM_POCKET_CUCCO) || (i == ITEM_ODD_MUSHROOM)) {
                    pauseCtx->tradeQuestLocation = WORLD_MAP_POINT_KAKARIKO_VILLAGE;
                }
                if ((i == ITEM_COJIRO) || (i == ITEM_ODD_POTION)) {
                    pauseCtx->tradeQuestLocation = WORLD_MAP_POINT_LOST_WOODS;
                }
                if (i == ITEM_POACHERS_SAW) {
                    pauseCtx->tradeQuestLocation = WORLD_MAP_POINT_GERUDO_VALLEY;
                }
                if ((i == ITEM_BROKEN_GORONS_SWORD) || (i == ITEM_EYE_DROPS)) {
                    pauseCtx->tradeQuestLocation = WORLD_MAP_POINT_DEATH_MOUNTAIN;
                }
                if (i == ITEM_PRESCRIPTION) {
                    pauseCtx->tradeQuestLocation = WORLD_MAP_POINT_ZORAS_DOMAIN;
                }
                if (i == ITEM_EYEBALL_FROG) {
                    pauseCtx->tradeQuestLocation = WORLD_MAP_POINT_HYLIA_LAKESIDE;
                }
                if ((i == ITEM_CLAIM_CHECK) && !gSaveContext.bgsFlag) {
                    pauseCtx->tradeQuestLocation = WORLD_MAP_POINT_DEATH_MOUNTAIN;
                }
            }

            // Next state

            pauseCtx->state = PAUSE_STATE_OPENING_1;
            break;

        case PAUSE_STATE_OPENING_1:
            if (pauseCtx->itemPageRoll == 160.0f) {
                // First frame in this state

                KaleidoScope_SetDefaultCursor(play);
                KaleidoScope_ProcessPlayerPreRender();
            }

            pauseCtx->itemPageRoll = pauseCtx->equipPageRoll = pauseCtx->mapPageRoll = pauseCtx->questPageRoll -=
                160.0f / R_PAUSE_UI_ANIMS_DURATION;
            pauseCtx->infoPanelOffsetY += 40 / R_PAUSE_UI_ANIMS_DURATION;
            interfaceCtx->startAlpha += 255 / R_PAUSE_UI_ANIMS_DURATION;
            R_PAUSE_CURSOR_LEFT_X += R_PAUSE_CURSOR_LEFT_MOVE_OFFSET_X / R_PAUSE_UI_ANIMS_DURATION;
            R_PAUSE_CURSOR_RIGHT_X += R_PAUSE_CURSOR_RIGHT_MOVE_OFFSET_X / R_PAUSE_UI_ANIMS_DURATION;
            XREG(5) += 150 / R_PAUSE_UI_ANIMS_DURATION;
            pauseCtx->alpha += (u16)(255 / (R_PAUSE_UI_ANIMS_DURATION + R_PAUSE_UI_ANIM_ALPHA_ADD_DURATION));

            if (pauseCtx->itemPageRoll == 0) {
                interfaceCtx->startAlpha = 255;
                R_PAUSE_OFFSET_VERTICAL = 0;
                pauseCtx->state = PAUSE_STATE_OPENING_2;
            }

            KaleidoScope_UpdateOpening(play);
            break;

        case PAUSE_STATE_OPENING_2:
            pauseCtx->alpha += (u16)(255 / (R_PAUSE_UI_ANIMS_DURATION + R_PAUSE_UI_ANIM_ALPHA_ADD_DURATION));
            KaleidoScope_UpdateOpening(play);

            if (pauseCtx->state == PAUSE_STATE_MAIN) {
                KaleidoScope_UpdateNamePanel(play);
            }
            break;

        case PAUSE_STATE_MAIN:
            switch (pauseCtx->mainState) {
                case PAUSE_MAIN_STATE_IDLE:
                    if (CHECK_BTN_ALL(input->press.button, BTN_START)) {
                        Interface_SetDoAction(play, DO_ACTION_NONE);
                        pauseCtx->state = PAUSE_STATE_CLOSING;
                        R_PAUSE_OFFSET_VERTICAL = -6240;
                        func_800F64E0(0);
                    } else if (CHECK_BTN_ALL(input->press.button, BTN_B)) {
                        pauseCtx->nextPageMode = 0;
                        pauseCtx->promptChoice = 0;
                        Audio_PlaySfxGeneral(NA_SE_SY_DECIDE, &gSfxDefaultPos, 4, &gSfxDefaultFreqAndVolScale,
                                             &gSfxDefaultFreqAndVolScale, &gSfxDefaultReverb);
                        gSaveContext.buttonStatus[0] = gSaveContext.buttonStatus[1] = gSaveContext.buttonStatus[2] =
                            gSaveContext.buttonStatus[3] = BTN_DISABLED;
                        gSaveContext.buttonStatus[4] = BTN_ENABLED;
                        gSaveContext.unk_13EA = 0;
                        Interface_ChangeAlpha(50);
                        pauseCtx->savePromptState = PAUSE_SAVE_PROMPT_STATE_APPEARING;
                        pauseCtx->state = PAUSE_STATE_SAVE_PROMPT;
                    }
                    break;

                case PAUSE_MAIN_STATE_SWITCHING_PAGE:
                    KaleidoScope_UpdateSwitchPage(play, &play->state.input[0]);
                    break;

                case PAUSE_MAIN_STATE_SONG_PLAYBACK:
                    pauseCtx->ocarinaStaff = AudioOcarina_GetPlaybackStaff();
                    if (pauseCtx->ocarinaStaff->state == 0) {
                        // Song playback is finished
                        pauseCtx->mainState = PAUSE_MAIN_STATE_SONG_PROMPT_INIT;
                        AudioOcarina_SetInstrument(OCARINA_INSTRUMENT_OFF);
                    }
                    break;

                case PAUSE_MAIN_STATE_3:
                    KaleidoScope_UpdateItemEquip(play);
                    break;

                case PAUSE_MAIN_STATE_SONG_PROMPT_INIT:
                    break;

                case PAUSE_MAIN_STATE_SONG_PROMPT:
                    pauseCtx->ocarinaStaff = AudioOcarina_GetPlayingStaff();

                    if (CHECK_BTN_ALL(input->press.button, BTN_START)) {
                        AudioOcarina_SetInstrument(OCARINA_INSTRUMENT_OFF);
                        Interface_SetDoAction(play, DO_ACTION_NONE);
                        pauseCtx->state = PAUSE_STATE_CLOSING;
                        R_PAUSE_OFFSET_VERTICAL = -6240;
                        func_800F64E0(0);
                        pauseCtx->mainState = PAUSE_MAIN_STATE_IDLE;
                        break;
                    } else if (CHECK_BTN_ALL(input->press.button, BTN_B)) {
                        AudioOcarina_SetInstrument(OCARINA_INSTRUMENT_OFF);
                        pauseCtx->mainState = PAUSE_MAIN_STATE_IDLE;
                        pauseCtx->nextPageMode = 0;
                        pauseCtx->promptChoice = 0;
                        Audio_PlaySfxGeneral(NA_SE_SY_DECIDE, &gSfxDefaultPos, 4, &gSfxDefaultFreqAndVolScale,
                                             &gSfxDefaultFreqAndVolScale, &gSfxDefaultReverb);
                        gSaveContext.buttonStatus[0] = gSaveContext.buttonStatus[1] = gSaveContext.buttonStatus[2] =
                            gSaveContext.buttonStatus[3] = BTN_DISABLED;
                        gSaveContext.buttonStatus[4] = BTN_ENABLED;
                        gSaveContext.unk_13EA = 0;
                        Interface_ChangeAlpha(50);
                        pauseCtx->savePromptState = PAUSE_SAVE_PROMPT_STATE_APPEARING;
                        pauseCtx->state = PAUSE_STATE_SAVE_PROMPT;
                    } else if (pauseCtx->ocarinaStaff->state == pauseCtx->ocarinaSongIdx) {
                        // The player successfully played the song

                        Audio_PlaySfxGeneral(NA_SE_SY_TRE_BOX_APPEAR, &gSfxDefaultPos, 4, &gSfxDefaultFreqAndVolScale,
                                             &gSfxDefaultFreqAndVolScale, &gSfxDefaultReverb);

                        sMainStateAfterSongPlayerPlayingDone = PAUSE_MAIN_STATE_IDLE;
                        sDelayTimer = 30;
                        pauseCtx->mainState = PAUSE_MAIN_STATE_SONG_PROMPT_DONE;
                    } else if (pauseCtx->ocarinaStaff->state == 0xFF) {
                        // The player failed to play the song

                        Audio_PlaySfxGeneral(NA_SE_SY_OCARINA_ERROR, &gSfxDefaultPos, 4, &gSfxDefaultFreqAndVolScale,
                                             &gSfxDefaultFreqAndVolScale, &gSfxDefaultReverb);

                        sMainStateAfterSongPlayerPlayingDone = PAUSE_MAIN_STATE_SONG_PROMPT_INIT;
                        sDelayTimer = 20;
                        pauseCtx->mainState = PAUSE_MAIN_STATE_SONG_PROMPT_DONE;
                    }
                    break;

                case PAUSE_MAIN_STATE_SONG_PROMPT_DONE:
                    sDelayTimer--;
                    if (sDelayTimer == 0) {
                        pauseCtx->mainState = sMainStateAfterSongPlayerPlayingDone;
                        if (pauseCtx->mainState == PAUSE_MAIN_STATE_IDLE) {
                            AudioOcarina_SetInstrument(OCARINA_INSTRUMENT_OFF);
                        }
                    }
                    break;

                case PAUSE_MAIN_STATE_EQUIP_CHANGED:
                    break;

                case PAUSE_MAIN_STATE_IDLE_CURSOR_ON_SONG:
                    if (CHECK_BTN_ALL(input->press.button, BTN_START)) {
                        AudioOcarina_SetInstrument(OCARINA_INSTRUMENT_OFF);
                        Interface_SetDoAction(play, DO_ACTION_NONE);
                        pauseCtx->state = PAUSE_STATE_CLOSING;
                        R_PAUSE_OFFSET_VERTICAL = -6240;
                        func_800F64E0(0);
                        pauseCtx->mainState = PAUSE_MAIN_STATE_IDLE;
                    } else if (CHECK_BTN_ALL(input->press.button, BTN_B)) {
                        AudioOcarina_SetInstrument(OCARINA_INSTRUMENT_OFF);
                        pauseCtx->mainState = PAUSE_MAIN_STATE_IDLE;
                        pauseCtx->nextPageMode = 0;
                        pauseCtx->promptChoice = 0;
                        Audio_PlaySfxGeneral(NA_SE_SY_DECIDE, &gSfxDefaultPos, 4, &gSfxDefaultFreqAndVolScale,
                                             &gSfxDefaultFreqAndVolScale, &gSfxDefaultReverb);
                        gSaveContext.buttonStatus[0] = gSaveContext.buttonStatus[1] = gSaveContext.buttonStatus[2] =
                            gSaveContext.buttonStatus[3] = BTN_DISABLED;
                        gSaveContext.buttonStatus[4] = BTN_ENABLED;
                        gSaveContext.unk_13EA = 0;
                        Interface_ChangeAlpha(50);
                        pauseCtx->savePromptState = PAUSE_SAVE_PROMPT_STATE_APPEARING;
                        pauseCtx->state = PAUSE_STATE_SAVE_PROMPT;
                    }
                    break;

                case PAUSE_MAIN_STATE_SONG_PLAYBACK_START:
                    break;

                default:
                    pauseCtx->mainState = PAUSE_MAIN_STATE_IDLE;
                    break;
            }
            break;

        case PAUSE_STATE_SAVE_PROMPT:
            switch (pauseCtx->savePromptState) {
                case PAUSE_SAVE_PROMPT_STATE_APPEARING:
                    pauseCtx->rollRotSavePrompt_ -= 314.0f / R_PAUSE_UI_ANIMS_DURATION;
                    R_PAUSE_CURSOR_LEFT_X -= R_PAUSE_CURSOR_LEFT_MOVE_OFFSET_X / R_PAUSE_UI_ANIMS_DURATION;
                    R_PAUSE_CURSOR_RIGHT_X -= R_PAUSE_CURSOR_RIGHT_MOVE_OFFSET_X / R_PAUSE_UI_ANIMS_DURATION;

                    if (pauseCtx->rollRotSavePrompt_ <= -628.0f) {
                        pauseCtx->rollRotSavePrompt_ = -628.0f;
                        pauseCtx->savePromptState = PAUSE_SAVE_PROMPT_STATE_WAIT_CHOICE;
                    }
                    break;

                case PAUSE_SAVE_PROMPT_STATE_WAIT_CHOICE:
                    if (CHECK_BTN_ALL(input->press.button, BTN_A)) {
                        if (pauseCtx->promptChoice != 0) {
                            Interface_SetDoAction(play, DO_ACTION_NONE);

                            gSaveContext.buttonStatus[0] = gSaveContext.buttonStatus[1] = gSaveContext.buttonStatus[2] =
                                gSaveContext.buttonStatus[3] = BTN_ENABLED;
                            gSaveContext.unk_13EA = 0;
                            Interface_ChangeAlpha(50);

                            pauseCtx->savePromptState = PAUSE_SAVE_PROMPT_STATE_CLOSING;
                            R_PAUSE_OFFSET_VERTICAL = -6240;
                            YREG(8) = pauseCtx->rollRotSavePrompt_;
                            func_800F64E0(0);
                        } else {
                            Audio_PlaySfxGeneral(NA_SE_SY_PIECE_OF_HEART, &gSfxDefaultPos, 4,
                                                 &gSfxDefaultFreqAndVolScale, &gSfxDefaultFreqAndVolScale,
                                                 &gSfxDefaultReverb);

                            Play_SaveSceneFlags(play);
                            gSaveContext.savedSceneId = play->sceneId;
                            Sram_WriteSave(&play->sramCtx);

                            pauseCtx->savePromptState = PAUSE_SAVE_PROMPT_STATE_SAVED;
                            sDelayTimer = 3;
                        }
                    } else if (CHECK_BTN_ALL(input->press.button, BTN_START) ||
                               CHECK_BTN_ALL(input->press.button, BTN_B)) {

                        Interface_SetDoAction(play, DO_ACTION_NONE);

                        pauseCtx->savePromptState = PAUSE_SAVE_PROMPT_STATE_CLOSING;
                        R_PAUSE_OFFSET_VERTICAL = -6240;
                        YREG(8) = pauseCtx->rollRotSavePrompt_;
                        func_800F64E0(0);

                        gSaveContext.buttonStatus[0] = gSaveContext.buttonStatus[1] = gSaveContext.buttonStatus[2] =
                            gSaveContext.buttonStatus[3] = BTN_ENABLED;
                        gSaveContext.unk_13EA = 0;
                        Interface_ChangeAlpha(50);
                    }
                    break;

                case PAUSE_SAVE_PROMPT_STATE_SAVED:
                    if (CHECK_BTN_ALL(input->press.button, BTN_B) || CHECK_BTN_ALL(input->press.button, BTN_A) ||
                        CHECK_BTN_ALL(input->press.button, BTN_START) || (--sDelayTimer == 0)) {

                        Interface_SetDoAction(play, DO_ACTION_NONE);

                        gSaveContext.buttonStatus[0] = gSaveContext.buttonStatus[1] = gSaveContext.buttonStatus[2] =
                            gSaveContext.buttonStatus[3] = BTN_ENABLED;
                        gSaveContext.unk_13EA = 0;
                        Interface_ChangeAlpha(50);

                        pauseCtx->savePromptState = PAUSE_SAVE_PROMPT_STATE_CLOSING_AFTER_SAVED;
                        R_PAUSE_OFFSET_VERTICAL = -6240;
                        YREG(8) = pauseCtx->rollRotSavePrompt_;
                        func_800F64E0(0);
                    }
                    break;

                case PAUSE_SAVE_PROMPT_STATE_RETURN_TO_MENU:
                case PAUSE_SAVE_PROMPT_STATE_RETURN_TO_MENU_ALT:
                    pauseCtx->rollRotSavePrompt_ += 314.0f / R_PAUSE_UI_ANIMS_DURATION;
                    R_PAUSE_CURSOR_LEFT_X += R_PAUSE_CURSOR_LEFT_MOVE_OFFSET_X / R_PAUSE_UI_ANIMS_DURATION;
                    R_PAUSE_CURSOR_RIGHT_X += R_PAUSE_CURSOR_RIGHT_MOVE_OFFSET_X / R_PAUSE_UI_ANIMS_DURATION;

                    if (pauseCtx->rollRotSavePrompt_ >= -314.0f) {
                        pauseCtx->state = PAUSE_STATE_MAIN;
                        pauseCtx->savePromptState = PAUSE_SAVE_PROMPT_STATE_APPEARING;
                        pauseCtx->itemPageRoll = pauseCtx->equipPageRoll = pauseCtx->mapPageRoll =
                            pauseCtx->questPageRoll = 0.0f;
                        pauseCtx->rollRotSavePrompt_ = -314.0f;
                    }
                    break;

                case PAUSE_SAVE_PROMPT_STATE_CLOSING:
                case PAUSE_SAVE_PROMPT_STATE_CLOSING_AFTER_SAVED:
                    if (pauseCtx->rollRotSavePrompt_ != (YREG(8) + 160.0f)) {
                        pauseCtx->itemPageRoll = pauseCtx->equipPageRoll = pauseCtx->mapPageRoll =
                            pauseCtx->questPageRoll += 160.0f / R_PAUSE_UI_ANIMS_DURATION;
                        pauseCtx->rollRotSavePrompt_ += 160.0f / R_PAUSE_UI_ANIMS_DURATION;
                        pauseCtx->infoPanelOffsetY -= 40 / R_PAUSE_UI_ANIMS_DURATION;
                        R_PAUSE_CURSOR_LEFT_X -= R_PAUSE_CURSOR_LEFT_MOVE_OFFSET_X / R_PAUSE_UI_ANIMS_DURATION;
                        R_PAUSE_CURSOR_RIGHT_X -= R_PAUSE_CURSOR_RIGHT_MOVE_OFFSET_X / R_PAUSE_UI_ANIMS_DURATION;
                        XREG(5) -= 150 / R_PAUSE_UI_ANIMS_DURATION;
                        pauseCtx->alpha -= (u16)(255 / R_PAUSE_UI_ANIMS_DURATION);
                        if (pauseCtx->rollRotSavePrompt_ == (YREG(8) + 160.0f)) {
                            pauseCtx->alpha = 0;
                        }
                    } else {
                        pauseCtx->debugState = 0;
                        pauseCtx->state = PAUSE_STATE_UNPAUSE;
                        pauseCtx->itemPageRoll = pauseCtx->equipPageRoll = pauseCtx->mapPageRoll =
                            pauseCtx->questPageRoll = 160.0f;
                        pauseCtx->namedItem = PAUSE_ITEM_NONE;
                        pauseCtx->mainState = PAUSE_MAIN_STATE_IDLE;
                        pauseCtx->rollRotSavePrompt_ = -434.0f;
                    }
                    break;
            }
            break;

        case PAUSE_STATE_10:
            pauseCtx->cursorSlot[PAUSE_MAP] = pauseCtx->cursorPoint[PAUSE_MAP] = pauseCtx->dungeonMapSlot =
                VREG(30) + 3;
            R_PAUSE_CURSOR_LEFT_X = -175;
            R_PAUSE_CURSOR_RIGHT_X = 155;
            pauseCtx->rollRotSavePrompt_ = -434.0f;
            Interface_ChangeAlpha(1);

            //! @bug messed up alignment, should match `ALIGN64`
            pauseCtx->iconItemSegment = (void*)(((uintptr_t)play->objectCtx.spaceStart + 0x30) & ~0x3F);
<<<<<<< HEAD
            iconItemStaticSize =
                (uintptr_t)_icon_item_staticSegmentRomEnd - (uintptr_t)_icon_item_staticSegmentRomStart;
            osSyncPrintf("icon_item size0=%x\n", iconItemStaticSize);
            DmaMgr_SendRequest1(pauseCtx->iconItemSegment, (uintptr_t)_icon_item_staticSegmentRomStart,
                                iconItemStaticSize, "../z_kaleido_scope_PAL.c", 4356);
=======
            size0 = (uintptr_t)_icon_item_staticSegmentRomEnd - (uintptr_t)_icon_item_staticSegmentRomStart;
            osSyncPrintf("icon_item size0=%x\n", size0);
            DmaMgr_RequestSyncDebug(pauseCtx->iconItemSegment, (uintptr_t)_icon_item_staticSegmentRomStart, size0,
                                    "../z_kaleido_scope_PAL.c", 4356);
>>>>>>> 7ecafcfe

            pauseCtx->iconItem24Segment = (void*)ALIGN16((uintptr_t)pauseCtx->iconItemSegment + iconItemStaticSize);
            size = (uintptr_t)_icon_item_24_staticSegmentRomEnd - (uintptr_t)_icon_item_24_staticSegmentRomStart;
            osSyncPrintf("icon_item24 size=%x\n", size);
            DmaMgr_RequestSyncDebug(pauseCtx->iconItem24Segment, (uintptr_t)_icon_item_24_staticSegmentRomStart, size,
                                    "../z_kaleido_scope_PAL.c", 4363);

            pauseCtx->iconItemAltSegment = (void*)ALIGN16((uintptr_t)pauseCtx->iconItem24Segment + size);
            size2 = (uintptr_t)_icon_item_gameover_staticSegmentRomEnd -
                    (uintptr_t)_icon_item_gameover_staticSegmentRomStart;
            osSyncPrintf("icon_item_dungeon gameover-size2=%x\n", size2);
            DmaMgr_RequestSyncDebug(pauseCtx->iconItemAltSegment, (uintptr_t)_icon_item_gameover_staticSegmentRomStart,
                                    size2, "../z_kaleido_scope_PAL.c", 4370);

            pauseCtx->iconItemLangSegment = (void*)ALIGN16((uintptr_t)pauseCtx->iconItemAltSegment + size2);

            if (gSaveContext.language == LANGUAGE_ENG) {
                size = (uintptr_t)_icon_item_nes_staticSegmentRomEnd - (uintptr_t)_icon_item_nes_staticSegmentRomStart;
                osSyncPrintf("icon_item_dungeon dungeon-size=%x\n", size);
                DmaMgr_RequestSyncDebug(pauseCtx->iconItemLangSegment, (uintptr_t)_icon_item_nes_staticSegmentRomStart,
                                        size, "../z_kaleido_scope_PAL.c", 4379);
            } else if (gSaveContext.language == LANGUAGE_GER) {
                size = (uintptr_t)_icon_item_ger_staticSegmentRomEnd - (uintptr_t)_icon_item_ger_staticSegmentRomStart;
                osSyncPrintf("icon_item_dungeon dungeon-size=%x\n", size);
                DmaMgr_RequestSyncDebug(pauseCtx->iconItemLangSegment, (uintptr_t)_icon_item_ger_staticSegmentRomStart,
                                        size, "../z_kaleido_scope_PAL.c", 4386);
            } else {
                size = (uintptr_t)_icon_item_fra_staticSegmentRomEnd - (uintptr_t)_icon_item_fra_staticSegmentRomStart;
                osSyncPrintf("icon_item_dungeon dungeon-size=%x\n", size);
                DmaMgr_RequestSyncDebug(pauseCtx->iconItemLangSegment, (uintptr_t)_icon_item_fra_staticSegmentRomStart,
                                        size, "../z_kaleido_scope_PAL.c", 4393);
            }

            sColor82ABRed_D_8082AB8C = 255;
            sColor82ABGreen_D_8082AB90 = 130;
            sColor82ABBlue_D_8082AB94 = 0;
            sColor82ABGameOverPrimAlpha_D_8082AB98 = 0;
            sDrawGameOverEnvColorRed_D_8082AB9C = 30;
            sDrawGameOverEnvColorGreen_D_8082ABA0 = 0;
            sDrawGameOverEnvColorBlue_D_8082ABA4 = 0;
            sTimer_ = 30;
            VREG(88) = 98;
            pauseCtx->promptChoice = 0;
            pauseCtx->state++; // PAUSE_STATE_11
            break;

        case PAUSE_STATE_11:
            stepR = ABS(sColor82ABRed_D_8082AB8C - 30) / sTimer_;
            stepG = ABS(sColor82ABGreen_D_8082AB90) / sTimer_;
            stepB = ABS(sColor82ABBlue_D_8082AB94) / sTimer_;
            stepA = ABS(sColor82ABGameOverPrimAlpha_D_8082AB98 - 255) / sTimer_;
            if (sColor82ABRed_D_8082AB8C >= 30) {
                sColor82ABRed_D_8082AB8C -= stepR;
            } else {
                sColor82ABRed_D_8082AB8C += stepR;
            }
            if (sColor82ABGreen_D_8082AB90 >= 0) {
                sColor82ABGreen_D_8082AB90 -= stepG;
            } else {
                sColor82ABGreen_D_8082AB90 += stepG;
            }
            if (sColor82ABBlue_D_8082AB94 >= 0) {
                sColor82ABBlue_D_8082AB94 -= stepB;
            } else {
                sColor82ABBlue_D_8082AB94 += stepB;
            }
            if (sColor82ABGameOverPrimAlpha_D_8082AB98 >= 255) {
                sColor82ABGameOverPrimAlpha_D_8082AB98 -= stepA;
            } else {
                sColor82ABGameOverPrimAlpha_D_8082AB98 += stepA;
            }

            stepR = ABS(sDrawGameOverEnvColorRed_D_8082AB9C - 255) / sTimer_;
            stepG = ABS(sDrawGameOverEnvColorGreen_D_8082ABA0 - 130) / sTimer_;
            stepB = ABS(sDrawGameOverEnvColorBlue_D_8082ABA4) / sTimer_;
            if (sDrawGameOverEnvColorRed_D_8082AB9C >= 255) {
                sDrawGameOverEnvColorRed_D_8082AB9C -= stepR;
            } else {
                sDrawGameOverEnvColorRed_D_8082AB9C += stepR;
            }
            if (sDrawGameOverEnvColorGreen_D_8082ABA0 >= 130) {
                sDrawGameOverEnvColorGreen_D_8082ABA0 -= stepG;
            } else {
                sDrawGameOverEnvColorGreen_D_8082ABA0 += stepG;
            }
            if (sDrawGameOverEnvColorBlue_D_8082ABA4 >= 0) {
                sDrawGameOverEnvColorBlue_D_8082ABA4 -= stepB;
            } else {
                sDrawGameOverEnvColorBlue_D_8082ABA4 += stepB;
            }

            sTimer_--;
            if (sTimer_ == 0) {
                sColor82ABRed_D_8082AB8C = 30;
                sColor82ABGreen_D_8082AB90 = 0;
                sColor82ABBlue_D_8082AB94 = 0;
                sColor82ABGameOverPrimAlpha_D_8082AB98 = 255;

                sDrawGameOverEnvColorRed_D_8082AB9C = 255;
                sDrawGameOverEnvColorGreen_D_8082ABA0 = 130;
                sDrawGameOverEnvColorBlue_D_8082ABA4 = 0;

                pauseCtx->state++; // PAUSE_STATE_12
                sTimer_ = 40;
            }
            break;

        case PAUSE_STATE_12:
            sTimer_--;
            if (sTimer_ == 0) {
                pauseCtx->state = PAUSE_STATE_13;
            }
            break;

        case PAUSE_STATE_13:
            pauseCtx->itemPageRoll = pauseCtx->equipPageRoll = pauseCtx->mapPageRoll = pauseCtx->questPageRoll =
                pauseCtx->rollRotSavePrompt_ -= 160.0f / R_PAUSE_UI_ANIMS_DURATION;
            pauseCtx->infoPanelOffsetY += 40 / R_PAUSE_UI_ANIMS_DURATION;
            interfaceCtx->startAlpha += 255 / R_PAUSE_UI_ANIMS_DURATION;
            VREG(88) -= 3;
            R_PAUSE_CURSOR_LEFT_X += R_PAUSE_CURSOR_LEFT_MOVE_OFFSET_X / R_PAUSE_UI_ANIMS_DURATION;
            R_PAUSE_CURSOR_RIGHT_X += R_PAUSE_CURSOR_RIGHT_MOVE_OFFSET_X / R_PAUSE_UI_ANIMS_DURATION;
            XREG(5) += 150 / R_PAUSE_UI_ANIMS_DURATION;
            pauseCtx->alpha += (u16)(255 / (R_PAUSE_UI_ANIMS_DURATION + R_PAUSE_UI_ANIM_ALPHA_ADD_DURATION));
            if (pauseCtx->rollRotSavePrompt_ < -628.0f) {
                pauseCtx->rollRotSavePrompt_ = -628.0f;
                interfaceCtx->startAlpha = 255;
                VREG(88) = 66;
                R_PAUSE_OFFSET_VERTICAL = 0;
                pauseCtx->alpha = 255;
                pauseCtx->state = PAUSE_STATE_14;
                gSaveContext.deaths++;
                if (gSaveContext.deaths > 999) {
                    gSaveContext.deaths = 999;
                }
            }
            osSyncPrintf("kscope->angle_s = %f\n", pauseCtx->rollRotSavePrompt_);
            break;

        case PAUSE_STATE_14:
            if (CHECK_BTN_ALL(input->press.button, BTN_A)) {
                if (pauseCtx->promptChoice != 0) {
                    pauseCtx->promptChoice = 0;
                    Audio_PlaySfxGeneral(NA_SE_SY_DECIDE, &gSfxDefaultPos, 4, &gSfxDefaultFreqAndVolScale,
                                         &gSfxDefaultFreqAndVolScale, &gSfxDefaultReverb);
                    pauseCtx->state = PAUSE_STATE_16;
                    gameOverCtx->state++;
                } else {
                    Audio_PlaySfxGeneral(NA_SE_SY_PIECE_OF_HEART, &gSfxDefaultPos, 4, &gSfxDefaultFreqAndVolScale,
                                         &gSfxDefaultFreqAndVolScale, &gSfxDefaultReverb);
                    pauseCtx->promptChoice = 0;
                    Play_SaveSceneFlags(play);
                    gSaveContext.savedSceneId = play->sceneId;
                    Sram_WriteSave(&play->sramCtx);
                    pauseCtx->state = PAUSE_STATE_15;
                    sDelayTimer = 3;
                }
            }
            break;

        case PAUSE_STATE_15:
            sDelayTimer--;
            if (sDelayTimer == 0) {
                pauseCtx->state = PAUSE_STATE_16;
                gameOverCtx->state++;
            } else if ((sDelayTimer <= 80) &&
                       (CHECK_BTN_ALL(input->press.button, BTN_A) || CHECK_BTN_ALL(input->press.button, BTN_START))) {
                pauseCtx->state = PAUSE_STATE_16;
                gameOverCtx->state++;
                func_800F64E0(0);
            }
            break;

        case PAUSE_STATE_16:
            if (CHECK_BTN_ALL(input->press.button, BTN_A) || CHECK_BTN_ALL(input->press.button, BTN_START)) {
                if (pauseCtx->promptChoice == 0) {
                    Audio_PlaySfxGeneral(NA_SE_SY_PIECE_OF_HEART, &gSfxDefaultPos, 4, &gSfxDefaultFreqAndVolScale,
                                         &gSfxDefaultFreqAndVolScale, &gSfxDefaultReverb);
                    Play_SaveSceneFlags(play);

                    switch (gSaveContext.entranceIndex) {
                        case ENTR_YDAN_0:
                        case ENTR_DDAN_0:
                        case ENTR_BDAN_0:
                        case ENTR_BMORI1_0:
                        case ENTR_HIDAN_0:
                        case ENTR_MIZUSIN_0:
                        case ENTR_JYASINZOU_0:
                        case ENTR_HAKADAN_0:
                        case ENTR_GANON_0:
                        case ENTR_MEN_0:
                        case ENTR_ICE_DOUKUTO_0:
                        case ENTR_GERUDOWAY_0:
                        case ENTR_HAKADANCH_0:
                        case ENTR_GANONTIKA_0:
                        case ENTR_GANON_SONOGO_0:
                            break;

                        case ENTR_YDAN_BOSS_0:
                            gSaveContext.entranceIndex = ENTR_YDAN_0;
                            break;

                        case ENTR_DDAN_BOSS_0:
                            gSaveContext.entranceIndex = ENTR_DDAN_0;
                            break;

                        case ENTR_BDAN_BOSS_0:
                            gSaveContext.entranceIndex = ENTR_BDAN_0;
                            break;

                        case ENTR_MORIBOSSROOM_0:
                            gSaveContext.entranceIndex = ENTR_BMORI1_0;
                            break;

                        case ENTR_FIRE_BS_0:
                            gSaveContext.entranceIndex = ENTR_HIDAN_0;
                            break;

                        case ENTR_MIZUSIN_BS_0:
                            gSaveContext.entranceIndex = ENTR_MIZUSIN_0;
                            break;

                        case ENTR_JYASINBOSS_0:
                            gSaveContext.entranceIndex = ENTR_JYASINZOU_0;
                            break;

                        case ENTR_HAKADAN_BS_0:
                            gSaveContext.entranceIndex = ENTR_HAKADAN_0;
                            break;

                        case ENTR_GANON_BOSS_0:
                            gSaveContext.entranceIndex = ENTR_GANON_0;
                            break;
                    }
                } else {
                    Audio_PlaySfxGeneral(NA_SE_SY_DECIDE, &gSfxDefaultPos, 4, &gSfxDefaultFreqAndVolScale,
                                         &gSfxDefaultFreqAndVolScale, &gSfxDefaultReverb);
                }

                pauseCtx->state = PAUSE_STATE_17;
            }
            break;

        case PAUSE_STATE_17:
            if (interfaceCtx->unk_244 != 255) {
                interfaceCtx->unk_244 += 10;
                if (interfaceCtx->unk_244 >= 255) {
                    interfaceCtx->unk_244 = 255;
                    pauseCtx->state = PAUSE_STATE_OFF;
                    R_UPDATE_RATE = 3;
                    R_PAUSE_BG_PRERENDER_STATE = PAUSE_BG_PRERENDER_OFF;
                    func_800981B8(&play->objectCtx);
                    func_800418D0(&play->colCtx, play);
                    if (pauseCtx->promptChoice == 0) {
                        Play_TriggerRespawn(play);
                        gSaveContext.respawnFlag = -2;
                        gSaveContext.nextTransitionType = TRANS_TYPE_FADE_BLACK;
                        gSaveContext.health = 0x30;
                        SEQCMD_RESET_AUDIO_HEAP(0, 10);
                        gSaveContext.healthAccumulator = 0;
                        gSaveContext.magicState = MAGIC_STATE_IDLE;
                        gSaveContext.prevMagicState = MAGIC_STATE_IDLE;
                        osSyncPrintf(VT_FGCOL(YELLOW));
                        osSyncPrintf("MAGIC_NOW=%d ", gSaveContext.magic);
                        osSyncPrintf("Z_MAGIC_NOW_NOW=%d   →  ", gSaveContext.magicFillTarget);
                        gSaveContext.magicCapacity = 0;
                        // Set the fill target to be the magic amount before game over
                        gSaveContext.magicFillTarget = gSaveContext.magic;
                        // Set `magicLevel` and `magic` to 0 so `magicCapacity` then `magic` grows from nothing
                        // to respectively the full capacity and `magicFillTarget`
                        gSaveContext.magicLevel = gSaveContext.magic = 0;
                        osSyncPrintf("MAGIC_NOW=%d ", gSaveContext.magic);
                        osSyncPrintf("Z_MAGIC_NOW_NOW=%d\n", gSaveContext.magicFillTarget);
                        osSyncPrintf(VT_RST);
                    } else {
                        play->state.running = false;
                        SET_NEXT_GAMESTATE(&play->state, TitleSetup_Init, TitleSetupState);
                    }
                }
            }
            break;

        case PAUSE_STATE_CLOSING:
            if (pauseCtx->itemPageRoll != 160.0f) {
                pauseCtx->itemPageRoll = pauseCtx->equipPageRoll = pauseCtx->mapPageRoll = pauseCtx->questPageRoll +=
                    160.0f / R_PAUSE_UI_ANIMS_DURATION;
                pauseCtx->infoPanelOffsetY -= 40 / R_PAUSE_UI_ANIMS_DURATION;
                interfaceCtx->startAlpha -= 255 / R_PAUSE_UI_ANIMS_DURATION;
                R_PAUSE_CURSOR_LEFT_X -= R_PAUSE_CURSOR_LEFT_MOVE_OFFSET_X / R_PAUSE_UI_ANIMS_DURATION;
                R_PAUSE_CURSOR_RIGHT_X -= R_PAUSE_CURSOR_RIGHT_MOVE_OFFSET_X / R_PAUSE_UI_ANIMS_DURATION;
                XREG(5) -= 150 / R_PAUSE_UI_ANIMS_DURATION;
                pauseCtx->alpha -= (u16)(255 / R_PAUSE_UI_ANIMS_DURATION);
                if (pauseCtx->itemPageRoll == 160.0f) {
                    pauseCtx->alpha = 0;
                }
            } else {
                pauseCtx->debugState = 0;
                pauseCtx->state = PAUSE_STATE_UNPAUSE;
                pauseCtx->itemPageRoll = pauseCtx->equipPageRoll = pauseCtx->mapPageRoll = pauseCtx->questPageRoll =
                    160.0f;
                pauseCtx->namedItem = PAUSE_ITEM_NONE;
                play->interfaceCtx.startAlpha = 0;
            }
            break;

        case PAUSE_STATE_UNPAUSE:
            pauseCtx->state = PAUSE_STATE_OFF;
            R_UPDATE_RATE = 3;
            R_PAUSE_BG_PRERENDER_STATE = PAUSE_BG_PRERENDER_OFF;

            func_800981B8(&play->objectCtx);
            func_800418D0(&play->colCtx, play);

            switch (play->sceneId) {
                case SCENE_YDAN:
                case SCENE_DDAN:
                case SCENE_BDAN:
                case SCENE_BMORI1:
                case SCENE_HIDAN:
                case SCENE_MIZUSIN:
                case SCENE_JYASINZOU:
                case SCENE_HAKADAN:
                case SCENE_HAKADANCH:
                case SCENE_ICE_DOUKUTO:
                case SCENE_YDAN_BOSS:
                case SCENE_DDAN_BOSS:
                case SCENE_BDAN_BOSS:
                case SCENE_MORIBOSSROOM:
                case SCENE_FIRE_BS:
                case SCENE_MIZUSIN_BS:
                case SCENE_JYASINBOSS:
                case SCENE_HAKADAN_BS:
                    Map_InitData(play, play->interfaceCtx.mapRoomNum);
                    break;
            }

            gSaveContext.buttonStatus[0] = D_808321A8_savedButtonStatus[0];
            gSaveContext.buttonStatus[1] = D_808321A8_savedButtonStatus[1];
            gSaveContext.buttonStatus[2] = D_808321A8_savedButtonStatus[2];
            gSaveContext.buttonStatus[3] = D_808321A8_savedButtonStatus[3];
            gSaveContext.buttonStatus[4] = D_808321A8_savedButtonStatus[4];

            interfaceCtx->unk_1FA = interfaceCtx->unk_1FC = 0;

            osSyncPrintf(VT_FGCOL(YELLOW));
            osSyncPrintf("i=%d  LAST_TIME_TYPE=%d\n", i, gSaveContext.unk_13EE);

            gSaveContext.unk_13EA = 0;
            Interface_ChangeAlpha(gSaveContext.unk_13EE);

            player->targetActor = NULL;
            Player_SetEquipmentData(play, player);

            osSyncPrintf(VT_RST);
            break;
    }
}<|MERGE_RESOLUTION|>--- conflicted
+++ resolved
@@ -1965,24 +1965,14 @@
                     texIndex += 12;
                 }
 
-<<<<<<< HEAD
-                DmaMgr_SendRequest1(pauseCtx->nameSegment,
-                                    (uintptr_t)_map_name_staticSegmentRomStart + (texIndex * 0x400), 0x400,
-                                    "../z_kaleido_scope_PAL.c", 2093);
-=======
                 DmaMgr_RequestSyncDebug(pauseCtx->nameSegment,
-                                        (uintptr_t)_map_name_staticSegmentRomStart + (sp2A * MAP_NAME_TEX1_SIZE),
+                                        (uintptr_t)_map_name_staticSegmentRomStart + (texIndex * MAP_NAME_TEX1_SIZE),
                                         MAP_NAME_TEX1_SIZE, "../z_kaleido_scope_PAL.c", 2093);
->>>>>>> 7ecafcfe
             } else {
                 osSyncPrintf("zoom_name=%d\n", pauseCtx->namedItem);
 
                 if (gSaveContext.language) { // != LANGUAGE_ENG
-<<<<<<< HEAD
                     texIndex += 123;
-=======
-                    sp2A += 123;
->>>>>>> 7ecafcfe
                 }
                 if (gSaveContext.language == LANGUAGE_FRA) {
                     texIndex += 123;
@@ -1990,15 +1980,9 @@
 
                 osSyncPrintf("J_N=%d  point=%d\n", gSaveContext.language, texIndex);
 
-<<<<<<< HEAD
-                DmaMgr_SendRequest1(pauseCtx->nameSegment,
-                                    (uintptr_t)_item_name_staticSegmentRomStart + (texIndex * 0x400), 0x400,
-                                    "../z_kaleido_scope_PAL.c", 2120);
-=======
                 DmaMgr_RequestSyncDebug(pauseCtx->nameSegment,
-                                        (uintptr_t)_item_name_staticSegmentRomStart + (sp2A * ITEM_NAME_TEX_SIZE),
+                                        (uintptr_t)_item_name_staticSegmentRomStart + (texIndex * ITEM_NAME_TEX_SIZE),
                                         ITEM_NAME_TEX_SIZE, "../z_kaleido_scope_PAL.c", 2120);
->>>>>>> 7ecafcfe
             }
 
             pauseCtx->nameDisplayTimer = 0;
@@ -3544,18 +3528,11 @@
 
             pauseCtx->iconItemSegment = (void*)ALIGN16((uintptr_t)pauseCtx->playerSegment + playerSegmentDrawPauseSize);
 
-<<<<<<< HEAD
             iconItemStaticSize =
                 (uintptr_t)_icon_item_staticSegmentRomEnd - (uintptr_t)_icon_item_staticSegmentRomStart;
             osSyncPrintf("icon_item size0=%x\n", iconItemStaticSize);
-            DmaMgr_SendRequest1(pauseCtx->iconItemSegment, (uintptr_t)_icon_item_staticSegmentRomStart,
-                                iconItemStaticSize, "../z_kaleido_scope_PAL.c", 3662);
-=======
-            size0 = (uintptr_t)_icon_item_staticSegmentRomEnd - (uintptr_t)_icon_item_staticSegmentRomStart;
-            osSyncPrintf("icon_item size0=%x\n", size0);
-            DmaMgr_RequestSyncDebug(pauseCtx->iconItemSegment, (uintptr_t)_icon_item_staticSegmentRomStart, size0,
-                                    "../z_kaleido_scope_PAL.c", 3662);
->>>>>>> 7ecafcfe
+            DmaMgr_RequestSyncDebug(pauseCtx->iconItemSegment, (uintptr_t)_icon_item_staticSegmentRomStart,
+                                    iconItemStaticSize, "../z_kaleido_scope_PAL.c", 3662);
 
             gSegments[8] = VIRTUAL_TO_PHYSICAL(pauseCtx->iconItemSegment);
 
@@ -4170,18 +4147,11 @@
 
             //! @bug messed up alignment, should match `ALIGN64`
             pauseCtx->iconItemSegment = (void*)(((uintptr_t)play->objectCtx.spaceStart + 0x30) & ~0x3F);
-<<<<<<< HEAD
             iconItemStaticSize =
                 (uintptr_t)_icon_item_staticSegmentRomEnd - (uintptr_t)_icon_item_staticSegmentRomStart;
             osSyncPrintf("icon_item size0=%x\n", iconItemStaticSize);
-            DmaMgr_SendRequest1(pauseCtx->iconItemSegment, (uintptr_t)_icon_item_staticSegmentRomStart,
-                                iconItemStaticSize, "../z_kaleido_scope_PAL.c", 4356);
-=======
-            size0 = (uintptr_t)_icon_item_staticSegmentRomEnd - (uintptr_t)_icon_item_staticSegmentRomStart;
-            osSyncPrintf("icon_item size0=%x\n", size0);
-            DmaMgr_RequestSyncDebug(pauseCtx->iconItemSegment, (uintptr_t)_icon_item_staticSegmentRomStart, size0,
-                                    "../z_kaleido_scope_PAL.c", 4356);
->>>>>>> 7ecafcfe
+            DmaMgr_RequestSyncDebug(pauseCtx->iconItemSegment, (uintptr_t)_icon_item_staticSegmentRomStart,
+                                    iconItemStaticSize, "../z_kaleido_scope_PAL.c", 4356);
 
             pauseCtx->iconItem24Segment = (void*)ALIGN16((uintptr_t)pauseCtx->iconItemSegment + iconItemStaticSize);
             size = (uintptr_t)_icon_item_24_staticSegmentRomEnd - (uintptr_t)_icon_item_24_staticSegmentRomStart;
