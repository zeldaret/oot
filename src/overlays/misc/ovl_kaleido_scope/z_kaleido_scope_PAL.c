#include "z_kaleido_scope.h"
#include "assets/textures/icon_item_static/icon_item_static.h"
#include "assets/textures/icon_item_24_static/icon_item_24_static.h"
#include "assets/textures/icon_item_nes_static/icon_item_nes_static.h"
#include "assets/textures/icon_item_ger_static/icon_item_ger_static.h"
#include "assets/textures/icon_item_fra_static/icon_item_fra_static.h"
#include "assets/textures/icon_item_gameover_static/icon_item_gameover_static.h"
#include "terminal.h"

typedef enum {
    /* 0 */ VTX_PAGE_ITEM,
    /* 1 */ VTX_PAGE_EQUIP,
    /* 2 */ VTX_PAGE_MAP_DUNGEON,
    /* 3 */ VTX_PAGE_QUEST,
    /* 4 */ VTX_PAGE_MAP_WORLD,
    /* 5 */ VTX_PAGE_PROMPT
} VtxPageInit;

#define VTX_PAGE_ITEM_QUADS 0                 // VTX_PAGE_ITEM
#define VTX_PAGE_EQUIP_QUADS 0                // VTX_PAGE_EQUIP
#define VTX_PAGE_MAP_DUNGEON_QUADS 17         // VTX_PAGE_MAP_DUNGEON
#define VTX_PAGE_QUEST_QUADS 0                // VTX_PAGE_QUEST
#define VTX_PAGE_MAP_WORLD_QUADS 32           // VTX_PAGE_MAP_WORLD
#define VTX_PAGE_PROMPT_QUADS QUAD_PROMPT_MAX // VTX_PAGE_PROMPT

// French

static void* sEquipPageBgQuadsFRATexs[] = {
    // column 1
    gPauseEquipment00FRATex,
    gPauseEquipment01Tex,
    gPauseEquipment02Tex,
    gPauseEquipment03Tex,
    gPauseEquipment04Tex,
    // column 2
    gPauseEquipment10FRATex,
    gPauseEquipment11Tex,
    gPauseEquipment12Tex,
    gPauseEquipment13Tex,
    gPauseEquipment14Tex,
    // column 3
    gPauseEquipment20FRATex,
    gPauseEquipment21Tex,
    gPauseEquipment22Tex,
    gPauseEquipment23Tex,
    gPauseEquipment24Tex,
};
static void* sItemPageBgQuadsFRATexs[] = {
    // column 1
    gPauseSelectItem00FRATex,
    gPauseSelectItem01Tex,
    gPauseSelectItem02Tex,
    gPauseSelectItem03Tex,
    gPauseSelectItem04Tex,
    // column 2
    gPauseSelectItem10FRATex,
    gPauseSelectItem11Tex,
    gPauseSelectItem12Tex,
    gPauseSelectItem13Tex,
    gPauseSelectItem14Tex,
    // column 3
    gPauseSelectItem20FRATex,
    gPauseSelectItem21Tex,
    gPauseSelectItem22Tex,
    gPauseSelectItem23Tex,
    gPauseSelectItem24Tex,
};
static void* sMapPageBgQuadsFRATexs[] = {
    // column 1
    gPauseMap00Tex,
    gPauseMap01Tex,
    gPauseMap02Tex,
    gPauseMap03Tex,
    gPauseMap04Tex,
    // column 2
    gPauseMap10FRATex,
    gPauseMap11Tex,
    gPauseMap12Tex,
    gPauseMap13Tex,
    gPauseMap14Tex,
    // column 3
    gPauseMap20Tex,
    gPauseMap21Tex,
    gPauseMap22Tex,
    gPauseMap23Tex,
    gPauseMap24Tex,
};
static void* sQuestPageBgQuadsFRATexs[] = {
    // column 1
    gPauseQuestStatus00Tex,
    gPauseQuestStatus01Tex,
    gPauseQuestStatus02Tex,
    gPauseQuestStatus03Tex,
    gPauseQuestStatus04Tex,
    // column 2
    gPauseQuestStatus10FRATex,
    gPauseQuestStatus11Tex,
    gPauseQuestStatus12Tex,
    gPauseQuestStatus13Tex,
    gPauseQuestStatus14Tex,
    // column 3
    gPauseQuestStatus20Tex,
    gPauseQuestStatus21Tex,
    gPauseQuestStatus22Tex,
    gPauseQuestStatus23Tex,
    gPauseQuestStatus24Tex,
};
static void* sSavePromptBgQuadsFRATexs[] = {
    // column 1
    gPauseSave00FRATex,
    gPauseSave01Tex,
    gPauseSave02Tex,
    gPauseSave03Tex,
    gPauseSave04Tex,
    // column 2
    gPauseSave10FRATex,
    gPauseSave11Tex,
    gPauseSave12Tex,
    gPauseSave13Tex,
    gPauseSave14Tex,
    // column 3
    gPauseSave20FRATex,
    gPauseSave21Tex,
    gPauseSave22Tex,
    gPauseSave23Tex,
    gPauseSave24Tex,
};

// German

static void* sEquipPageBgQuadsGERTexs[] = {
    // column 1
    gPauseEquipment00GERTex,
    gPauseEquipment01Tex,
    gPauseEquipment02Tex,
    gPauseEquipment03Tex,
    gPauseEquipment04Tex,
    // column 2
    gPauseEquipment10GERTex,
    gPauseEquipment11Tex,
    gPauseEquipment12Tex,
    gPauseEquipment13Tex,
    gPauseEquipment14Tex,
    // column 3
    gPauseEquipment20GERTex,
    gPauseEquipment21Tex,
    gPauseEquipment22Tex,
    gPauseEquipment23Tex,
    gPauseEquipment24Tex,
};
static void* sItemPageBgQuadsGERTexs[] = {
    // column 1
    gPauseSelectItem00GERTex,
    gPauseSelectItem01Tex,
    gPauseSelectItem02Tex,
    gPauseSelectItem03Tex,
    gPauseSelectItem04Tex,
    // column 2
    gPauseSelectItem10GERTex,
    gPauseSelectItem11Tex,
    gPauseSelectItem12Tex,
    gPauseSelectItem13Tex,
    gPauseSelectItem14Tex,
    // column 3
    gPauseSelectItem20GERTex,
    gPauseSelectItem21Tex,
    gPauseSelectItem22Tex,
    gPauseSelectItem23Tex,
    gPauseSelectItem24Tex,
};
static void* sMapPageBgQuadsGERTexs[] = {
    // column 1
    gPauseMap00Tex,
    gPauseMap01Tex,
    gPauseMap02Tex,
    gPauseMap03Tex,
    gPauseMap04Tex,
    // column 2
    gPauseMap10GERTex,
    gPauseMap11Tex,
    gPauseMap12Tex,
    gPauseMap13Tex,
    gPauseMap14Tex,
    // column 3
    gPauseMap20Tex,
    gPauseMap21Tex,
    gPauseMap22Tex,
    gPauseMap23Tex,
    gPauseMap24Tex,
};
static void* sQuestPageBgQuadsGERTexs[] = {
    // column 1
    gPauseQuestStatus00Tex,
    gPauseQuestStatus01Tex,
    gPauseQuestStatus02Tex,
    gPauseQuestStatus03Tex,
    gPauseQuestStatus04Tex,
    // column 2
    gPauseQuestStatus10GERTex,
    gPauseQuestStatus11Tex,
    gPauseQuestStatus12Tex,
    gPauseQuestStatus13Tex,
    gPauseQuestStatus14Tex,
    // column 3
    gPauseQuestStatus20Tex,
    gPauseQuestStatus21Tex,
    gPauseQuestStatus22Tex,
    gPauseQuestStatus23Tex,
    gPauseQuestStatus24Tex,
};
static void* sSavePromptBgQuadsGERTexs[] = {
    // column 1
    gPauseSave00Tex,
    gPauseSave01Tex,
    gPauseSave02Tex,
    gPauseSave03Tex,
    gPauseSave04Tex,
    // column 2
    gPauseSave10GERTex,
    gPauseSave11Tex,
    gPauseSave12Tex,
    gPauseSave13Tex,
    gPauseSave14Tex,
    // column 3
    gPauseSave20GERTex,
    gPauseSave21Tex,
    gPauseSave22Tex,
    gPauseSave23Tex,
    gPauseSave24Tex,
};

// English

static void* sEquipPageBgQuadsENGTexs[] = {
    // column 1
    gPauseEquipment00Tex,
    gPauseEquipment01Tex,
    gPauseEquipment02Tex,
    gPauseEquipment03Tex,
    gPauseEquipment04Tex,
    // column 2
    gPauseEquipment10ENGTex,
    gPauseEquipment11Tex,
    gPauseEquipment12Tex,
    gPauseEquipment13Tex,
    gPauseEquipment14Tex,
    // column 3
    gPauseEquipment20Tex,
    gPauseEquipment21Tex,
    gPauseEquipment22Tex,
    gPauseEquipment23Tex,
    gPauseEquipment24Tex,
};
static void* sItemPageBgQuadsENGTexs[] = {
    // column 1
    gPauseSelectItem00ENGTex,
    gPauseSelectItem01Tex,
    gPauseSelectItem02Tex,
    gPauseSelectItem03Tex,
    gPauseSelectItem04Tex,
    // column 2
    gPauseSelectItem10ENGTex,
    gPauseSelectItem11Tex,
    gPauseSelectItem12Tex,
    gPauseSelectItem13Tex,
    gPauseSelectItem14Tex,
    // column 3
    gPauseSelectItem20ENGTex,
    gPauseSelectItem21Tex,
    gPauseSelectItem22Tex,
    gPauseSelectItem23Tex,
    gPauseSelectItem24Tex,
};
static void* sMapPageBgQuadsENGTexs[] = {
    // column 1
    gPauseMap00Tex,
    gPauseMap01Tex,
    gPauseMap02Tex,
    gPauseMap03Tex,
    gPauseMap04Tex,
    // column 2
    gPauseMap10ENGTex,
    gPauseMap11Tex,
    gPauseMap12Tex,
    gPauseMap13Tex,
    gPauseMap14Tex,
    // column 3
    gPauseMap20Tex,
    gPauseMap21Tex,
    gPauseMap22Tex,
    gPauseMap23Tex,
    gPauseMap24Tex,
};
static void* sQuestPageBgQuadsENGTexs[] = {
    // column 1
    gPauseQuestStatus00ENGTex,
    gPauseQuestStatus01Tex,
    gPauseQuestStatus02Tex,
    gPauseQuestStatus03Tex,
    gPauseQuestStatus04Tex,
    // column 2
    gPauseQuestStatus10ENGTex,
    gPauseQuestStatus11Tex,
    gPauseQuestStatus12Tex,
    gPauseQuestStatus13Tex,
    gPauseQuestStatus14Tex,
    // column 3
    gPauseQuestStatus20ENGTex,
    gPauseQuestStatus21Tex,
    gPauseQuestStatus22Tex,
    gPauseQuestStatus23Tex,
    gPauseQuestStatus24Tex,
};
static void* sSavePromptBgQuadsENGTexs[] = {
    // column 1
    gPauseSave00Tex,
    gPauseSave01Tex,
    gPauseSave02Tex,
    gPauseSave03Tex,
    gPauseSave04Tex,
    // column 2
    gPauseSave10ENGTex,
    gPauseSave11Tex,
    gPauseSave12Tex,
    gPauseSave13Tex,
    gPauseSave14Tex,
    // column 3
    gPauseSave20Tex,
    gPauseSave21Tex,
    gPauseSave22Tex,
    gPauseSave23Tex,
    gPauseSave24Tex,
};

static void* sGameOverTexs[] = {
    // column 1
    gPauseSave00Tex,
    gPauseSave01Tex,
    gPauseSave02Tex,
    gPauseSave03Tex,
    gPauseSave04Tex,
    // column 2
    gPauseGameOver10Tex,
    gPauseSave11Tex,
    gPauseSave12Tex,
    gPauseSave13Tex,
    gPauseSave14Tex,
    // column 3
    gPauseSave20Tex,
    gPauseSave21Tex,
    gPauseSave22Tex,
    gPauseSave23Tex,
    gPauseSave24Tex,
};

static void* sEquipPageBgQuadsTexs[] = {
    sEquipPageBgQuadsENGTexs,
    sEquipPageBgQuadsGERTexs,
    sEquipPageBgQuadsFRATexs,
};

static void* sItemPageBgQuadsTexs[] = {
    sItemPageBgQuadsENGTexs,
    sItemPageBgQuadsGERTexs,
    sItemPageBgQuadsFRATexs,
};

static void* sMapPageBgQuadsTexs[] = {
    sMapPageBgQuadsENGTexs,
    sMapPageBgQuadsGERTexs,
    sMapPageBgQuadsFRATexs,
};

static void* sQuestPageBgQuadsTexs[] = {
    sQuestPageBgQuadsENGTexs,
    sQuestPageBgQuadsGERTexs,
    sQuestPageBgQuadsFRATexs,
};

static void* sSavePromptBgQuadsTexs[] = {
    sSavePromptBgQuadsENGTexs,
    sSavePromptBgQuadsGERTexs,
    sSavePromptBgQuadsFRATexs,
};

s16 gVtxPageMapWorldQuadsWidth[VTX_PAGE_MAP_WORLD_QUADS] = {
    32,  // QUAD_MAP_WORLD_CLOUDS_SACRED_FOREST_MEADOW
    112, // QUAD_MAP_WORLD_CLOUDS_HYRULE_FIELD
    32,  // QUAD_MAP_WORLD_CLOUDS_LON_LON_RANCH
    48,  // QUAD_MAP_WORLD_CLOUDS_MARKET
    32,  // QUAD_MAP_WORLD_CLOUDS_HYRULE_CASTLE
    32,  // QUAD_MAP_WORLD_CLOUDS_KAKARIKO_VILLAGE
    32,  // QUAD_MAP_WORLD_CLOUDS_GRAVEYARD
    48,  // QUAD_MAP_WORLD_CLOUDS_DEATH_MOUNTAIN_TRAIL
    32,  // QUAD_MAP_WORLD_CLOUDS_GORON_CITY
    64,  // QUAD_MAP_WORLD_CLOUDS_ZORAS_RIVER
    32,  // QUAD_MAP_WORLD_CLOUDS_ZORAS_DOMAIN
    48,  // QUAD_MAP_WORLD_CLOUDS_ZORAS_FOUNTAIN
    48,  // QUAD_MAP_WORLD_CLOUDS_GERUDO_VALLEY
    48,  // QUAD_MAP_WORLD_CLOUDS_GERUDOS_FORTRESS
    48,  // QUAD_MAP_WORLD_CLOUDS_DESERT_COLOSSUS
    64,  // QUAD_MAP_WORLD_CLOUDS_LAKE_HYLIA
    8,   // WORLD_MAP_POINT_HAUNTED_WASTELAND
    8,   // WORLD_MAP_POINT_GERUDOS_FORTRESS
    8,   // WORLD_MAP_POINT_GERUDO_VALLEY
    8,   // WORLD_MAP_POINT_HYLIA_LAKESIDE
    8,   // WORLD_MAP_POINT_LON_LON_RANCH
    8,   // WORLD_MAP_POINT_MARKET
    8,   // WORLD_MAP_POINT_HYRULE_FIELD
    8,   // WORLD_MAP_POINT_DEATH_MOUNTAIN
    8,   // WORLD_MAP_POINT_KAKARIKO_VILLAGE
    8,   // WORLD_MAP_POINT_LOST_WOODS
    8,   // WORLD_MAP_POINT_KOKIRI_FOREST
    8,   // WORLD_MAP_POINT_ZORAS_DOMAIN
    8,   // QUAD_MAP_28
    8,   // QUAD_MAP_29
    80,  // QUAD_MAP_30
    64,  // QUAD_MAP_31
};

s16 gVtxPageMapWorldQuadsHeight[VTX_PAGE_MAP_WORLD_QUADS] = {
    24, // QUAD_MAP_WORLD_CLOUDS_SACRED_FOREST_MEADOW
    72, // QUAD_MAP_WORLD_CLOUDS_HYRULE_FIELD
    13, // QUAD_MAP_WORLD_CLOUDS_LON_LON_RANCH
    22, // QUAD_MAP_WORLD_CLOUDS_MARKET
    19, // QUAD_MAP_WORLD_CLOUDS_HYRULE_CASTLE
    20, // QUAD_MAP_WORLD_CLOUDS_KAKARIKO_VILLAGE
    19, // QUAD_MAP_WORLD_CLOUDS_GRAVEYARD
    27, // QUAD_MAP_WORLD_CLOUDS_DEATH_MOUNTAIN_TRAIL
    14, // QUAD_MAP_WORLD_CLOUDS_GORON_CITY
    26, // QUAD_MAP_WORLD_CLOUDS_ZORAS_RIVER
    22, // QUAD_MAP_WORLD_CLOUDS_ZORAS_DOMAIN
    21, // QUAD_MAP_WORLD_CLOUDS_ZORAS_FOUNTAIN
    49, // QUAD_MAP_WORLD_CLOUDS_GERUDO_VALLEY
    32, // QUAD_MAP_WORLD_CLOUDS_GERUDOS_FORTRESS
    45, // QUAD_MAP_WORLD_CLOUDS_DESERT_COLOSSUS
    60, // QUAD_MAP_WORLD_CLOUDS_LAKE_HYLIA
    8,  // WORLD_MAP_POINT_HAUNTED_WASTELAND
    8,  // WORLD_MAP_POINT_GERUDOS_FORTRESS
    8,  // WORLD_MAP_POINT_GERUDO_VALLEY
    8,  // WORLD_MAP_POINT_HYLIA_LAKESIDE
    8,  // WORLD_MAP_POINT_LON_LON_RANCH
    8,  // WORLD_MAP_POINT_MARKET
    8,  // WORLD_MAP_POINT_HYRULE_FIELD
    8,  // WORLD_MAP_POINT_DEATH_MOUNTAIN
    8,  // WORLD_MAP_POINT_KAKARIKO_VILLAGE
    8,  // WORLD_MAP_POINT_LOST_WOODS
    8,  // WORLD_MAP_POINT_KOKIRI_FOREST
    8,  // WORLD_MAP_POINT_ZORAS_DOMAIN
    8,  // QUAD_MAP_28
    16, // QUAD_MAP_29
    32, // QUAD_MAP_30
    8,  // QUAD_MAP_31
};

static u8 gPageSwitchNextButtonStatus[][5] = {
    // PAUSE_ITEM  + SWITCH_PAGE_LEFT_PT
    //
    //  -> PAUSE_EQUIP
    { BTN_ENABLED, BTN_DISABLED, BTN_DISABLED, BTN_DISABLED, BTN_ENABLED },
    // PAUSE_MAP   + SWITCH_PAGE_LEFT_PT
    //
    //  -> PAUSE_ITEM
    { BTN_ENABLED, BTN_ENABLED, BTN_ENABLED, BTN_ENABLED, BTN_DISABLED },
    // PAUSE_QUEST + SWITCH_PAGE_LEFT_PT
    // PAUSE_ITEM  + SWITCH_PAGE_RIGHT_PT
    //  -> PAUSE_MAP
    { BTN_ENABLED, BTN_DISABLED, BTN_DISABLED, BTN_DISABLED, BTN_DISABLED },
    // PAUSE_EQUIP + SWITCH_PAGE_LEFT_PT
    // PAUSE_MAP   + SWITCH_PAGE_RIGHT_PT
    //  -> PAUSE_QUEST
    { BTN_ENABLED, BTN_DISABLED, BTN_DISABLED, BTN_DISABLED, BTN_ENABLED },
    //
    // PAUSE_QUEST + SWITCH_PAGE_RIGHT_PT
    //  -> PAUSE_EQUIP
    { BTN_ENABLED, BTN_DISABLED, BTN_DISABLED, BTN_DISABLED, BTN_ENABLED },
    //
    // PAUSE_EQUIP + SWITCH_PAGE_RIGHT_PT
    //  -> PAUSE_ITEM
    { BTN_ENABLED, BTN_ENABLED, BTN_ENABLED, BTN_ENABLED, BTN_DISABLED },

};

static s16 sColor82ABRed_D_8082AB8C = 0;
static s16 sColor82ABGreen_D_8082AB90 = 0;
static s16 sColor82ABBlue_D_8082AB94 = 0;
static s16 sColor82ABGameOverPrimAlpha_D_8082AB98 = 255;

static s16 sDrawGameOverEnvColorRed_D_8082AB9C = 255;
static s16 sDrawGameOverEnvColorGreen_D_8082ABA0 = 0;
static s16 sDrawGameOverEnvColorBlue_D_8082ABA4 = 0;

static s16 sInDungeonScene = false;

static f32 sPageSwitchEyeDx[] = {
    -PAUSE_EYE_DIST * (PAUSE_MAP_X - PAUSE_ITEM_X) / 16,  // PAUSE_ITEM  right
    -PAUSE_EYE_DIST*(PAUSE_EQUIP_X - PAUSE_ITEM_X) / 16,  // PAUSE_ITEM  left
    -PAUSE_EYE_DIST*(PAUSE_QUEST_X - PAUSE_MAP_X) / 16,   // PAUSE_MAP   right
    -PAUSE_EYE_DIST*(PAUSE_ITEM_X - PAUSE_MAP_X) / 16,    // PAUSE_MAP   left
    -PAUSE_EYE_DIST*(PAUSE_EQUIP_X - PAUSE_QUEST_X) / 16, // PAUSE_QUEST right
    -PAUSE_EYE_DIST*(PAUSE_MAP_X - PAUSE_QUEST_X) / 16,   // PAUSE_QUEST left
    -PAUSE_EYE_DIST*(PAUSE_ITEM_X - PAUSE_EQUIP_X) / 16,  // PAUSE_EQUIP right
    -PAUSE_EYE_DIST*(PAUSE_QUEST_X - PAUSE_EQUIP_X) / 16, // PAUSE_EQUIP left
};

static f32 sPageSwitchEyeDz[] = {
    -PAUSE_EYE_DIST * (PAUSE_MAP_Z - PAUSE_ITEM_Z) / 16,  // PAUSE_ITEM  right
    -PAUSE_EYE_DIST*(PAUSE_EQUIP_Z - PAUSE_ITEM_Z) / 16,  // PAUSE_ITEM  left
    -PAUSE_EYE_DIST*(PAUSE_QUEST_Z - PAUSE_MAP_Z) / 16,   // PAUSE_MAP   right
    -PAUSE_EYE_DIST*(PAUSE_ITEM_Z - PAUSE_MAP_Z) / 16,    // PAUSE_MAP   left
    -PAUSE_EYE_DIST*(PAUSE_EQUIP_Z - PAUSE_QUEST_Z) / 16, // PAUSE_QUEST right
    -PAUSE_EYE_DIST*(PAUSE_MAP_Z - PAUSE_QUEST_Z) / 16,   // PAUSE_QUEST left
    -PAUSE_EYE_DIST*(PAUSE_ITEM_Z - PAUSE_EQUIP_Z) / 16,  // PAUSE_EQUIP right
    -PAUSE_EYE_DIST*(PAUSE_QUEST_Z - PAUSE_EQUIP_Z) / 16, // PAUSE_EQUIP left
};

static u16 sPageSwitchNextPageIndex[] = {
    PAUSE_MAP,   // PAUSE_ITEM  right
    PAUSE_EQUIP, // PAUSE_ITEM  left
    PAUSE_QUEST, // PAUSE_MAP   right
    PAUSE_ITEM,  // PAUSE_MAP   left
    PAUSE_EQUIP, // PAUSE_QUEST right
    PAUSE_MAP,   // PAUSE_QUEST left
    PAUSE_ITEM,  // PAUSE_EQUIP right
    PAUSE_QUEST, // PAUSE_EQUIP left
};

u8 gSlotAgeReqs[] = {
    AGE_REQ_CHILD, // SLOT_DEKU_STICK
    AGE_REQ_NONE,  // SLOT_DEKU_NUT
    AGE_REQ_NONE,  // SLOT_BOMB
    AGE_REQ_ADULT, // SLOT_BOW
    AGE_REQ_ADULT, // SLOT_ARROW_FIRE
    AGE_REQ_NONE,  // SLOT_DINS_FIRE
    AGE_REQ_CHILD, // SLOT_SLINGSHOT
    AGE_REQ_NONE,  // SLOT_OCARINA
    AGE_REQ_NONE,  // SLOT_BOMBCHU
    AGE_REQ_ADULT, // SLOT_HOOKSHOT
    AGE_REQ_ADULT, // SLOT_ARROW_ICE
    AGE_REQ_NONE,  // SLOT_FARORES_WIND
    AGE_REQ_CHILD, // SLOT_BOOMERANG
    AGE_REQ_NONE,  // SLOT_LENS_OF_TRUTH
    AGE_REQ_CHILD, // SLOT_MAGIC_BEAN
    AGE_REQ_ADULT, // SLOT_HAMMER
    AGE_REQ_ADULT, // SLOT_ARROW_LIGHT
    AGE_REQ_NONE,  // SLOT_NAYRUS_LOVE
    AGE_REQ_NONE,  // SLOT_BOTTLE_1
    AGE_REQ_NONE,  // SLOT_BOTTLE_2
    AGE_REQ_NONE,  // SLOT_BOTTLE_3
    AGE_REQ_NONE,  // SLOT_BOTTLE_4
    AGE_REQ_ADULT, // SLOT_TRADE_ADULT
    AGE_REQ_CHILD, // SLOT_TRADE_CHILD
};

u8 gEquipAgeReqs[4][4] = {
    {
        AGE_REQ_ADULT, // 0 UPG_QUIVER
        AGE_REQ_CHILD, // EQUIP_TYPE_SWORD EQUIP_VALUE_SWORD_KOKIRI
        AGE_REQ_ADULT, // EQUIP_TYPE_SWORD EQUIP_VALUE_SWORD_MASTER
        AGE_REQ_ADULT, // EQUIP_TYPE_SWORD EQUIP_VALUE_SWORD_BIGGORON
    },
    {
        AGE_REQ_NONE,  // 0 UPG_BOMB_BAG
        AGE_REQ_CHILD, // EQUIP_TYPE_SHIELD EQUIP_VALUE_SHIELD_DEKU
        AGE_REQ_NONE,  // EQUIP_TYPE_SHIELD EQUIP_VALUE_SHIELD_HYLIAN
        AGE_REQ_ADULT, // EQUIP_TYPE_SHIELD EQUIP_VALUE_SHIELD_MIRROR
    },
    {
        AGE_REQ_ADULT, // 0 UPG_STRENGTH
        AGE_REQ_NONE,  // EQUIP_TYPE_TUNIC EQUIP_VALUE_TUNIC_KOKIRI
        AGE_REQ_ADULT, // EQUIP_TYPE_TUNIC EQUIP_VALUE_TUNIC_GORON
        AGE_REQ_ADULT, // EQUIP_TYPE_TUNIC EQUIP_VALUE_TUNIC_ZORA
    },
    {
        AGE_REQ_NONE,  // 0 UPG_SCALE
        AGE_REQ_NONE,  // EQUIP_TYPE_BOOTS EQUIP_VALUE_BOOTS_KOKIRI
        AGE_REQ_ADULT, // EQUIP_TYPE_BOOTS EQUIP_VALUE_BOOTS_IRON
        AGE_REQ_ADULT, // EQUIP_TYPE_BOOTS EQUIP_VALUE_BOOTS_HOVER
    },
};

u8 gItemAgeReqs[] = {
    AGE_REQ_CHILD, // ITEM_DEKU_STICK
    AGE_REQ_NONE,  // ITEM_DEKU_NUT
    AGE_REQ_NONE,  // ITEM_BOMB
    AGE_REQ_ADULT, // ITEM_BOW
    AGE_REQ_ADULT, // ITEM_ARROW_FIRE
    AGE_REQ_NONE,  // ITEM_DINS_FIRE
    AGE_REQ_CHILD, // ITEM_SLINGSHOT
    AGE_REQ_NONE,  // ITEM_OCARINA_FAIRY
    AGE_REQ_NONE,  // ITEM_OCARINA_OF_TIME
    AGE_REQ_NONE,  // ITEM_BOMBCHU
    AGE_REQ_ADULT, // ITEM_HOOKSHOT
    AGE_REQ_ADULT, // ITEM_LONGSHOT
    AGE_REQ_ADULT, // ITEM_ARROW_ICE
    AGE_REQ_NONE,  // ITEM_FARORES_WIND
    AGE_REQ_CHILD, // ITEM_BOOMERANG
    AGE_REQ_NONE,  // ITEM_LENS_OF_TRUTH
    AGE_REQ_CHILD, // ITEM_MAGIC_BEAN
    AGE_REQ_ADULT, // ITEM_HAMMER
    AGE_REQ_ADULT, // ITEM_ARROW_LIGHT
    AGE_REQ_NONE,  // ITEM_NAYRUS_LOVE
    AGE_REQ_NONE,  // ITEM_BOTTLE_EMPTY
    AGE_REQ_NONE,  // ITEM_BOTTLE_POTION_RED
    AGE_REQ_NONE,  // ITEM_BOTTLE_POTION_GREEN
    AGE_REQ_NONE,  // ITEM_BOTTLE_POTION_BLUE
    AGE_REQ_NONE,  // ITEM_BOTTLE_FAIRY
    AGE_REQ_NONE,  // ITEM_BOTTLE_FISH
    AGE_REQ_NONE,  // ITEM_BOTTLE_MILK_FULL
    AGE_REQ_NONE,  // ITEM_BOTTLE_RUTOS_LETTER
    AGE_REQ_NONE,  // ITEM_BOTTLE_BLUE_FIRE
    AGE_REQ_NONE,  // ITEM_BOTTLE_BUG
    AGE_REQ_NONE,  // ITEM_BOTTLE_BIG_POE
    AGE_REQ_NONE,  // ITEM_BOTTLE_MILK_HALF
    AGE_REQ_NONE,  // ITEM_BOTTLE_POE
    AGE_REQ_CHILD, // ITEM_WEIRD_EGG
    AGE_REQ_CHILD, // ITEM_CHICKEN
    AGE_REQ_CHILD, // ITEM_ZELDAS_LETTER
    AGE_REQ_CHILD, // ITEM_MASK_KEATON
    AGE_REQ_CHILD, // ITEM_MASK_SKULL
    AGE_REQ_CHILD, // ITEM_MASK_SPOOKY
    AGE_REQ_CHILD, // ITEM_MASK_BUNNY_HOOD
    AGE_REQ_CHILD, // ITEM_MASK_GORON
    AGE_REQ_CHILD, // ITEM_MASK_ZORA
    AGE_REQ_CHILD, // ITEM_MASK_GERUDO
    AGE_REQ_CHILD, // ITEM_MASK_TRUTH
    AGE_REQ_CHILD, // ITEM_SOLD_OUT
    AGE_REQ_ADULT, // ITEM_POCKET_EGG
    AGE_REQ_ADULT, // ITEM_POCKET_CUCCO
    AGE_REQ_ADULT, // ITEM_COJIRO
    AGE_REQ_ADULT, // ITEM_ODD_MUSHROOM
    AGE_REQ_ADULT, // ITEM_ODD_POTION
    AGE_REQ_ADULT, // ITEM_POACHERS_SAW
    AGE_REQ_ADULT, // ITEM_BROKEN_GORONS_SWORD
    AGE_REQ_ADULT, // ITEM_PRESCRIPTION
    AGE_REQ_ADULT, // ITEM_EYEBALL_FROG
    AGE_REQ_ADULT, // ITEM_EYE_DROPS
    AGE_REQ_ADULT, // ITEM_CLAIM_CHECK
    AGE_REQ_ADULT, // ITEM_BOW_FIRE
    AGE_REQ_ADULT, // ITEM_BOW_ICE
    AGE_REQ_ADULT, // ITEM_BOW_LIGHT
    AGE_REQ_CHILD, // ITEM_SWORD_KOKIRI
    AGE_REQ_ADULT, // ITEM_SWORD_MASTER
    AGE_REQ_ADULT, // ITEM_SWORD_BIGGORON
    AGE_REQ_CHILD, // ITEM_SHIELD_DEKU
    AGE_REQ_NONE,  // ITEM_SHIELD_HYLIAN
    AGE_REQ_ADULT, // ITEM_SHIELD_MIRROR
    AGE_REQ_NONE,  // ITEM_TUNIC_KOKIRI
    AGE_REQ_ADULT, // ITEM_TUNIC_GORON
    AGE_REQ_ADULT, // ITEM_TUNIC_ZORA
    AGE_REQ_NONE,  // ITEM_BOOTS_KOKIRI
    AGE_REQ_ADULT, // ITEM_BOOTS_IRON
    AGE_REQ_ADULT, // ITEM_BOOTS_HOVER
    AGE_REQ_CHILD, // ITEM_BULLET_BAG_30
    AGE_REQ_CHILD, // ITEM_BULLET_BAG_40
    AGE_REQ_CHILD, // ITEM_BULLET_BAG_50
    AGE_REQ_ADULT, // ITEM_QUIVER_30
    AGE_REQ_ADULT, // ITEM_QUIVER_40
    AGE_REQ_ADULT, // ITEM_QUIVER_50
    AGE_REQ_NONE,  // ITEM_BOMB_BAG_20
    AGE_REQ_NONE,  // ITEM_BOMB_BAG_30
    AGE_REQ_NONE,  // ITEM_BOMB_BAG_40
    AGE_REQ_CHILD, // ITEM_STRENGTH_GORONS_BRACELET
    AGE_REQ_ADULT, // ITEM_STRENGTH_SILVER_GAUNTLETS
    AGE_REQ_ADULT, // ITEM_STRENGTH_GOLD_GAUNTLETS
    AGE_REQ_NONE,  // ITEM_SCALE_SILVER
    AGE_REQ_NONE,  // ITEM_SCALE_GOLDEN
    AGE_REQ_ADULT, // ITEM_GIANTS_KNIFE
};

u8 gAreaGsFlags[] = {
    0x0F, 0x1F, 0x0F, 0x1F, 0x1F, 0x1F, 0x1F, 0x1F, 0x07, 0x07, 0x03,
    0x0F, 0x07, 0x0F, 0x0F, 0xFF, 0xFF, 0xFF, 0x1F, 0x0F, 0x03, 0x0F,
};

static void* sCursorTexs[] = {
    gPauseMenuCursorTopLeftTex,     // PAUSE_QUAD_CURSOR_TL
    gPauseMenuCursorTopRightTex,    // PAUSE_QUAD_CURSOR_TR
    gPauseMenuCursorBottomLeftTex,  // PAUSE_QUAD_CURSOR_BL
    gPauseMenuCursorBottomRightTex, // PAUSE_QUAD_CURSOR_BR
};

static s16 sCursorColors[][3] = {
    { 255, 255, 255 },
    { 255, 255, 0 },
    { 0, 255, 50 },
};

static void* sSavePromptMessageTexs[] = {
    gPauseSavePromptENGTex,
    gPauseSavePromptGERTex,
    gPauseSavePromptFRATex,
};

static void* sSaveConfirmationTexs[] = {
    gPauseSaveConfirmationENGTex,
    gPauseSaveConfirmationGERTex,
    gPauseSaveConfirmationFRATex,
};

static void* sContinuePromptTexs[] = {
    gContinuePlayingENGTex,
    gContinuePlayingGERTex,
    gContinuePlayingFRATex,
};

static void* sPromptChoiceTexs[][2] = {
    { gPauseYesENGTex, gPauseNoENGTex },
    { gPauseYesGERTex, gPauseNoGERTex },
    { gPauseYesFRATex, gPauseNoFRATex },
};

static u8 D_808321A8_savedButtonStatus[5];
static PreRender sPlayerPreRender;
static void* sPreRenderCvg;

void KaleidoScope_SetupPlayerPreRender(PlayState* play) {
    Gfx* gfx;
    Gfx* gfxRef;
    void* fbuf;

    fbuf = play->state.gfxCtx->curFrameBuffer;

    OPEN_DISPS(play->state.gfxCtx, "../z_kaleido_scope_PAL.c", 496);

    gfxRef = POLY_OPA_DISP;
    gfx = Graph_GfxPlusOne(gfxRef);
    gSPDisplayList(WORK_DISP++, gfx);

    PreRender_SetValues(&sPlayerPreRender, PAUSE_EQUIP_PLAYER_WIDTH, PAUSE_EQUIP_PLAYER_HEIGHT, fbuf, NULL);
    PreRender_SaveFramebuffer(&sPlayerPreRender, &gfx);
    PreRender_DrawCoverage(&sPlayerPreRender, &gfx);

    gSPEndDisplayList(gfx++);
    Graph_BranchDlist(gfxRef, gfx);
    POLY_OPA_DISP = gfx;

    R_GRAPH_TASKSET00_FLAGS |= 1;

    CLOSE_DISPS(play->state.gfxCtx, "../z_kaleido_scope_PAL.c", 509);
}

void KaleidoScope_ProcessPlayerPreRender(void) {
    Sleep_Msec(50); // TODO investigate if this is required
    PreRender_ApplyFilters(&sPlayerPreRender);
    PreRender_Destroy(&sPlayerPreRender);
}

Gfx* KaleidoScope_QuadTextureIA4(Gfx* gfx, void* texture, s16 width, s16 height, u16 point) {
    gDPLoadTextureBlock_4b(gfx++, texture, G_IM_FMT_IA, width, height, 0, G_TX_NOMIRROR | G_TX_WRAP,
                           G_TX_NOMIRROR | G_TX_WRAP, G_TX_NOMASK, G_TX_NOMASK, G_TX_NOLOD, G_TX_NOLOD);
    gSP1Quadrangle(gfx++, point, point + 2, point + 3, point + 1, 0);

    return gfx;
}

Gfx* KaleidoScope_QuadTextureIA8(Gfx* gfx, void* texture, s16 width, s16 height, u16 point) {
    gDPLoadTextureBlock(gfx++, texture, G_IM_FMT_IA, G_IM_SIZ_8b, width, height, 0, G_TX_NOMIRROR | G_TX_WRAP,
                        G_TX_NOMIRROR | G_TX_WRAP, G_TX_NOMASK, G_TX_NOMASK, G_TX_NOLOD, G_TX_NOLOD);
    gSP1Quadrangle(gfx++, point, point + 2, point + 3, point + 1, 0);

    return gfx;
}

void KaleidoScope_OverridePalIndexCI4(u8* texture, s32 size, s32 targetIndex, s32 newIndex) {
    s32 i;

    targetIndex &= 0xF;
    newIndex &= 0xF;

    if ((size == 0) || (targetIndex == newIndex) || (texture == NULL)) {
        return;
    }

    for (i = 0; i < size; i++) {
        s32 index1;
        s32 index2;

        index1 = index2 = texture[i];

        index1 = (index1 >> 4) & 0xF;
        index2 = index2 & 0xF;

        if (index1 == targetIndex) {
            index1 = newIndex;
        }

        if (index2 == targetIndex) {
            index2 = newIndex;
        }

        texture[i] = (index1 << 4) | index2;
    }
}

void KaleidoScope_MoveCursorToSpecialPos(PlayState* play, u16 specialPos) {
    PauseContext* pauseCtx = &play->pauseCtx;

    pauseCtx->cursorSpecialPos = specialPos;
    pauseCtx->pageSwitchInputTimer = 0;

    Audio_PlaySfxGeneral(NA_SE_SY_DECIDE, &gSfxDefaultPos, 4, &gSfxDefaultFreqAndVolScale, &gSfxDefaultFreqAndVolScale,
                         &gSfxDefaultReverb);
}

void KaleidoScope_DrawQuadTextureRGBA32(GraphicsContext* gfxCtx, void* texture, u16 width, u16 height, u16 point) {
    OPEN_DISPS(gfxCtx, "../z_kaleido_scope_PAL.c", 748);

    gDPLoadTextureBlock(POLY_OPA_DISP++, texture, G_IM_FMT_RGBA, G_IM_SIZ_32b, width, height, 0,
                        G_TX_NOMIRROR | G_TX_WRAP, G_TX_NOMIRROR | G_TX_WRAP, G_TX_NOMASK, G_TX_NOMASK, G_TX_NOLOD,
                        G_TX_NOLOD);
    gSP1Quadrangle(POLY_OPA_DISP++, point, point + 2, point + 3, point + 1, 0);

    CLOSE_DISPS(gfxCtx, "../z_kaleido_scope_PAL.c", 758);
}

void KaleidoScope_SetDefaultCursor(PlayState* play) {
    PauseContext* pauseCtx = &play->pauseCtx;
    s16 s;
    s16 i;

    switch (pauseCtx->pageIndex) {
        case PAUSE_ITEM:
            s = pauseCtx->cursorSlot[PAUSE_ITEM];
            if (gSaveContext.save.info.inventory.items[s] == ITEM_NONE) {
                i = s + 1;
                while (true) {
                    if (gSaveContext.save.info.inventory.items[i] != ITEM_NONE) {
                        break;
                    }
                    i++;
                    if (i >= 24) {
                        i = 0;
                    }
                    if (i == s) {
                        pauseCtx->cursorItem[PAUSE_ITEM] = pauseCtx->namedItem = PAUSE_ITEM_NONE;
                        return;
                    }
                }
                pauseCtx->cursorItem[PAUSE_ITEM] = gSaveContext.save.info.inventory.items[i];
                pauseCtx->cursorSlot[PAUSE_ITEM] = i;
            }
            break;
        case PAUSE_MAP:
        case PAUSE_QUEST:
        case PAUSE_EQUIP:
            break;
    }
}

#define SWITCH_PAGE_LEFT_PT 0
#define SWITCH_PAGE_RIGHT_PT 2

void KaleidoScope_SwitchPage(PauseContext* pauseCtx, u8 pt) {
    pauseCtx->mainState = PAUSE_MAIN_STATE_SWITCHING_PAGE;
    pauseCtx->switchPageTimer = 0;

    if (!pt) { // SWITCH_PAGE_LEFT_PT
        pauseCtx->nextPageMode = (pauseCtx->pageIndex * 2) + 1;
        Audio_PlaySfxGeneral(NA_SE_SY_WIN_SCROLL_LEFT, &gSfxDefaultPos, 4, &gSfxDefaultFreqAndVolScale,
                             &gSfxDefaultFreqAndVolScale, &gSfxDefaultReverb);
        pauseCtx->cursorSpecialPos = PAUSE_CURSOR_PAGE_RIGHT;
    } else { // SWITCH_PAGE_RIGHT_PT
        pauseCtx->nextPageMode = pauseCtx->pageIndex * 2;
        Audio_PlaySfxGeneral(NA_SE_SY_WIN_SCROLL_RIGHT, &gSfxDefaultPos, 4, &gSfxDefaultFreqAndVolScale,
                             &gSfxDefaultFreqAndVolScale, &gSfxDefaultReverb);
        pauseCtx->cursorSpecialPos = PAUSE_CURSOR_PAGE_LEFT;
    }

    gSaveContext.buttonStatus[1] = gPageSwitchNextButtonStatus[pauseCtx->pageIndex + pt][1];
    gSaveContext.buttonStatus[2] = gPageSwitchNextButtonStatus[pauseCtx->pageIndex + pt][2];
    gSaveContext.buttonStatus[3] = gPageSwitchNextButtonStatus[pauseCtx->pageIndex + pt][3];
    gSaveContext.buttonStatus[4] = gPageSwitchNextButtonStatus[pauseCtx->pageIndex + pt][4];

    osSyncPrintf("kscope->kscp_pos+pt = %d\n", pauseCtx->pageIndex + pt);

    gSaveContext.hudVisibilityMode = HUD_VISIBILITY_NO_CHANGE;
    Interface_ChangeHudVisibilityMode(HUD_VISIBILITY_ALL);
}

void KaleidoScope_HandlePageToggles(PauseContext* pauseCtx, Input* input) {
    if ((pauseCtx->debugState == 0) && CHECK_BTN_ALL(input->press.button, BTN_L)) {
        pauseCtx->debugState = 1;
        return;
    }

    if (CHECK_BTN_ALL(input->press.button, BTN_R)) {
        KaleidoScope_SwitchPage(pauseCtx, SWITCH_PAGE_RIGHT_PT);
        return;
    }

    if (CHECK_BTN_ALL(input->press.button, BTN_Z)) {
        KaleidoScope_SwitchPage(pauseCtx, SWITCH_PAGE_LEFT_PT);
        return;
    }

    if (pauseCtx->cursorSpecialPos == PAUSE_CURSOR_PAGE_LEFT) {
        if (pauseCtx->stickAdjX < -30) {
            pauseCtx->pageSwitchInputTimer++;
            if ((pauseCtx->pageSwitchInputTimer >= 10) || (pauseCtx->pageSwitchInputTimer == 0)) {
                KaleidoScope_SwitchPage(pauseCtx, SWITCH_PAGE_LEFT_PT);
            }
        } else {
            pauseCtx->pageSwitchInputTimer = -1;
        }
    } else if (pauseCtx->cursorSpecialPos == PAUSE_CURSOR_PAGE_RIGHT) {
        if (pauseCtx->stickAdjX > 30) {
            pauseCtx->pageSwitchInputTimer++;
            if ((pauseCtx->pageSwitchInputTimer >= 10) || (pauseCtx->pageSwitchInputTimer == 0)) {
                KaleidoScope_SwitchPage(pauseCtx, SWITCH_PAGE_RIGHT_PT);
            }
        } else {
            pauseCtx->pageSwitchInputTimer = -1;
        }
    }
}

void KaleidoScope_DrawCursor(PlayState* play, u16 pageIndex) {
    PauseContext* pauseCtx = &play->pauseCtx;
    u16 temp;

    OPEN_DISPS(play->state.gfxCtx, "../z_kaleido_scope_PAL.c", 955);

    temp = pauseCtx->mainState; // fake?

    if ((((pauseCtx->mainState == PAUSE_MAIN_STATE_IDLE) || (temp == PAUSE_MAIN_STATE_IDLE_CURSOR_ON_SONG)) &&
         (pauseCtx->state == PAUSE_STATE_MAIN)) ||
        ((pauseCtx->pageIndex == PAUSE_QUEST) &&
         ((temp < PAUSE_MAIN_STATE_3) /* PAUSE_MAIN_STATE_IDLE, PAUSE_MAIN_STATE_SWITCHING_PAGE,
                                         PAUSE_MAIN_STATE_SONG_PLAYBACK */
          || (temp == PAUSE_MAIN_STATE_SONG_PROMPT) || (temp == PAUSE_MAIN_STATE_IDLE_CURSOR_ON_SONG)))) {

        if (pauseCtx->pageIndex == pageIndex) {
            s16 i;
            s16 j;

            // Draw PAUSE_QUAD_CURSOR_TL, PAUSE_QUAD_CURSOR_TR, PAUSE_QUAD_CURSOR_BL, PAUSE_QUAD_CURSOR_BR

            gDPPipeSync(POLY_OPA_DISP++);
            gDPSetCombineLERP(POLY_OPA_DISP++, PRIMITIVE, ENVIRONMENT, TEXEL0, ENVIRONMENT, TEXEL0, 0, PRIMITIVE, 0,
                              PRIMITIVE, ENVIRONMENT, TEXEL0, ENVIRONMENT, TEXEL0, 0, PRIMITIVE, 0);
            gDPSetPrimColor(POLY_OPA_DISP++, 0, 0, sCursorColors[pauseCtx->cursorColorSet >> 2][0],
                            sCursorColors[pauseCtx->cursorColorSet >> 2][1],
                            sCursorColors[pauseCtx->cursorColorSet >> 2][2], 255);
            gDPSetEnvColor(POLY_OPA_DISP++, sColor82ABRed_D_8082AB8C, sColor82ABGreen_D_8082AB90,
                           sColor82ABBlue_D_8082AB94, 255);
            gSPVertex(POLY_OPA_DISP++, pauseCtx->cursorVtx, 4 * 4, 0);

            for (i = j = 0; i < 4; i++, j += 4) {
                gDPLoadTextureBlock_4b(POLY_OPA_DISP++, sCursorTexs[i], G_IM_FMT_IA, 16, 16, 0,
                                       G_TX_NOMIRROR | G_TX_WRAP, G_TX_NOMIRROR | G_TX_WRAP, G_TX_NOMASK, G_TX_NOMASK,
                                       G_TX_NOLOD, G_TX_NOLOD);
                gSP1Quadrangle(POLY_OPA_DISP++, j, j + 2, j + 3, j + 1, 0);
            }
        }

        gDPPipeSync(POLY_OPA_DISP++);
        gDPSetEnvColor(POLY_OPA_DISP++, 0, 0, 0, 255);
    }

    CLOSE_DISPS(play->state.gfxCtx, "../z_kaleido_scope_PAL.c", 985);
}

// Draw 15 (PAGE_BG_QUADS) quads with IA8 80x32 textures
Gfx* KaleidoScope_DrawPageSections(Gfx* gfx, Vtx* vertices, void** textures) {
    s32 i;
    s32 j;

    gSPVertex(gfx++, vertices, 32, 0);

    i = 0;

    j = 0;
    while (j < 32) {
        gDPPipeSync(gfx++);
        gDPLoadTextureBlock(gfx++, textures[i], G_IM_FMT_IA, G_IM_SIZ_8b, PAGE_BG_QUAD_TEX_WIDTH,
                            PAGE_BG_QUAD_TEX_HEIGHT, 0, G_TX_NOMIRROR | G_TX_WRAP, G_TX_NOMIRROR | G_TX_WRAP,
                            G_TX_NOMASK, G_TX_NOMASK, G_TX_NOLOD, G_TX_NOLOD);
        gSP1Quadrangle(gfx++, j, j + 2, j + 3, j + 1, 0);

        j += 4;
        i++;
    }

    gSPVertex(gfx++, vertices + 32, 28, 0);

    j = 0;
    while (j < 28) {
        gDPPipeSync(gfx++);
        gDPLoadTextureBlock(gfx++, textures[i], G_IM_FMT_IA, G_IM_SIZ_8b, PAGE_BG_QUAD_TEX_WIDTH,
                            PAGE_BG_QUAD_TEX_HEIGHT, 0, G_TX_NOMIRROR | G_TX_WRAP, G_TX_NOMIRROR | G_TX_WRAP,
                            G_TX_NOMASK, G_TX_NOMASK, G_TX_NOLOD, G_TX_NOLOD);
        gSP1Quadrangle(gfx++, j, j + 2, j + 3, j + 1, 0);

        j += 4;
        i++;
    }

    return gfx;
}

void KaleidoScope_DrawPages(PlayState* play, GraphicsContext* gfxCtx) {
    static s16 sCursorColors_D_8082ACF4[][3] = {
        // "white" ?
        { 0, 0, 0 },
        { 0, 0, 0 },
        { 0, 0, 0 },
        { 0, 0, 0 },
        // yellow
        { 255, 255, 0 },
        { 0, 0, 0 },
        { 0, 0, 0 },
        { 255, 255, 0 },
        // green
        { 0, 255, 50 },
        { 0, 0, 0 },
        { 0, 0, 0 },
        { 0, 255, 50 },
    };
    static s16 sCursorColorBlinkTimer_D_8082AD3C = 20;
    static s16 sCursorColorBlinkOffset_D_8082AD40 = 0;

    static s16 sStickXRepeatTimer = 0;
    static s16 sStickYRepeatTimer = 0;
    static s16 sStickXRepeatState = 0;
    static s16 sStickYRepeatState = 0;

    PauseContext* pauseCtx = &play->pauseCtx;
    s16 stepR;
    s16 stepG;
    s16 stepB;

    OPEN_DISPS(gfxCtx, "../z_kaleido_scope_PAL.c", 1100);

    if (!IS_PAUSE_STATE_GAMEOVER(pauseCtx)) {
        if (pauseCtx->state != PAUSE_STATE_SAVE_PROMPT) {
            stepR = ABS(sColor82ABRed_D_8082AB8C -
                        sCursorColors_D_8082ACF4[pauseCtx->cursorColorSet + sCursorColorBlinkOffset_D_8082AD40][0]) /
                    sCursorColorBlinkTimer_D_8082AD3C;
            stepG = ABS(sColor82ABGreen_D_8082AB90 -
                        sCursorColors_D_8082ACF4[pauseCtx->cursorColorSet + sCursorColorBlinkOffset_D_8082AD40][1]) /
                    sCursorColorBlinkTimer_D_8082AD3C;
            stepB = ABS(sColor82ABBlue_D_8082AB94 -
                        sCursorColors_D_8082ACF4[pauseCtx->cursorColorSet + sCursorColorBlinkOffset_D_8082AD40][2]) /
                    sCursorColorBlinkTimer_D_8082AD3C;
            if (sColor82ABRed_D_8082AB8C >=
                sCursorColors_D_8082ACF4[pauseCtx->cursorColorSet + sCursorColorBlinkOffset_D_8082AD40][0]) {
                sColor82ABRed_D_8082AB8C -= stepR;
            } else {
                sColor82ABRed_D_8082AB8C += stepR;
            }
            if (sColor82ABGreen_D_8082AB90 >=
                sCursorColors_D_8082ACF4[pauseCtx->cursorColorSet + sCursorColorBlinkOffset_D_8082AD40][1]) {
                sColor82ABGreen_D_8082AB90 -= stepG;
            } else {
                sColor82ABGreen_D_8082AB90 += stepG;
            }
            if (sColor82ABBlue_D_8082AB94 >=
                sCursorColors_D_8082ACF4[pauseCtx->cursorColorSet + sCursorColorBlinkOffset_D_8082AD40][2]) {
                sColor82ABBlue_D_8082AB94 -= stepB;
            } else {
                sColor82ABBlue_D_8082AB94 += stepB;
            }

            sCursorColorBlinkTimer_D_8082AD3C--;
            if (sCursorColorBlinkTimer_D_8082AD3C == 0) {
                sColor82ABRed_D_8082AB8C =
                    sCursorColors_D_8082ACF4[pauseCtx->cursorColorSet + sCursorColorBlinkOffset_D_8082AD40][0];
                sColor82ABGreen_D_8082AB90 =
                    sCursorColors_D_8082ACF4[pauseCtx->cursorColorSet + sCursorColorBlinkOffset_D_8082AD40][1];
                sColor82ABBlue_D_8082AB94 =
                    sCursorColors_D_8082ACF4[pauseCtx->cursorColorSet + sCursorColorBlinkOffset_D_8082AD40][2];
                sCursorColorBlinkTimer_D_8082AD3C = ZREG(28 + sCursorColorBlinkOffset_D_8082AD40);
                sCursorColorBlinkOffset_D_8082AD40++;
                if (sCursorColorBlinkOffset_D_8082AD40 >= 4) {
                    sCursorColorBlinkOffset_D_8082AD40 = 0;
                }
            }

            if (pauseCtx->stickAdjX < -30) {
                if (sStickXRepeatState == -1) {
                    sStickXRepeatTimer--;
                    if (sStickXRepeatTimer < 0) {
                        sStickXRepeatTimer = R_PAUSE_STICK_REPEAT_DELAY;
                    } else {
                        pauseCtx->stickAdjX = 0;
                    }
                } else {
                    sStickXRepeatTimer = R_PAUSE_STICK_REPEAT_DELAY_FIRST;
                    sStickXRepeatState = -1;
                }
            } else if (pauseCtx->stickAdjX > 30) {
                if (sStickXRepeatState == 1) {
                    sStickXRepeatTimer--;
                    if (sStickXRepeatTimer < 0) {
                        sStickXRepeatTimer = R_PAUSE_STICK_REPEAT_DELAY;
                    } else {
                        pauseCtx->stickAdjX = 0;
                    }
                } else {
                    sStickXRepeatTimer = R_PAUSE_STICK_REPEAT_DELAY_FIRST;
                    sStickXRepeatState = 1;
                }
            } else {
                sStickXRepeatState = 0;
            }

            if (pauseCtx->stickAdjY < -30) {
                if (sStickYRepeatState == -1) {
                    sStickYRepeatTimer--;
                    if (sStickYRepeatTimer < 0) {
                        sStickYRepeatTimer = R_PAUSE_STICK_REPEAT_DELAY;
                    } else {
                        pauseCtx->stickAdjY = 0;
                    }
                } else {
                    sStickYRepeatTimer = R_PAUSE_STICK_REPEAT_DELAY_FIRST;
                    sStickYRepeatState = -1;
                }
            } else if (pauseCtx->stickAdjY > 30) {
                if (sStickYRepeatState == 1) {
                    sStickYRepeatTimer--;
                    if (sStickYRepeatTimer < 0) {
                        sStickYRepeatTimer = R_PAUSE_STICK_REPEAT_DELAY;
                    } else {
                        pauseCtx->stickAdjY = 0;
                    }
                } else {
                    sStickYRepeatTimer = R_PAUSE_STICK_REPEAT_DELAY_FIRST;
                    sStickYRepeatState = 1;
                }
            } else {
                sStickYRepeatState = 0;
            }
        }

        // Draw non-active pages (not the one being looked at)

        if (pauseCtx->pageIndex) { // pageIndex != PAUSE_ITEM
            gDPPipeSync(POLY_OPA_DISP++);
            gDPSetCombineMode(POLY_OPA_DISP++, G_CC_MODULATEIA, G_CC_MODULATEIA);

            Matrix_Translate(0.0f, (f32)R_PAUSE_OFFSET_VERTICAL / 100.0f, -(f32)R_PAUSE_OFFSET_DEPTH / 100.0f,
                             MTXMODE_NEW);
            Matrix_Scale(0.78f, 0.78f, 0.78f, MTXMODE_APPLY);
            Matrix_RotateX(-pauseCtx->itemPageRoll / 100.0f, MTXMODE_APPLY);

            gSPMatrix(POLY_OPA_DISP++, Matrix_NewMtx(gfxCtx, "../z_kaleido_scope_PAL.c", 1173),
                      G_MTX_NOPUSH | G_MTX_LOAD | G_MTX_MODELVIEW);

            POLY_OPA_DISP = KaleidoScope_DrawPageSections(POLY_OPA_DISP, pauseCtx->itemPageVtx,
                                                          sItemPageBgQuadsTexs[gSaveContext.language]);

            KaleidoScope_DrawItemSelect(play);
        }

        if (pauseCtx->pageIndex != PAUSE_EQUIP) {
            gDPPipeSync(POLY_OPA_DISP++);
            gDPSetCombineMode(POLY_OPA_DISP++, G_CC_MODULATEIA, G_CC_MODULATEIA);

            Matrix_Translate(-(f32)R_PAUSE_OFFSET_DEPTH / 100.0f, (f32)R_PAUSE_OFFSET_VERTICAL / 100.0f, 0.0f,
                             MTXMODE_NEW);
            Matrix_Scale(0.78f, 0.78f, 0.78f, MTXMODE_APPLY);
            Matrix_RotateZ(pauseCtx->equipPageRoll / 100.0f, MTXMODE_APPLY);
            Matrix_RotateY(1.57f, MTXMODE_APPLY);

            gSPMatrix(POLY_OPA_DISP++, Matrix_NewMtx(gfxCtx, "../z_kaleido_scope_PAL.c", 1196),
                      G_MTX_NOPUSH | G_MTX_LOAD | G_MTX_MODELVIEW);

            POLY_OPA_DISP = KaleidoScope_DrawPageSections(POLY_OPA_DISP, pauseCtx->equipPageVtx,
                                                          sEquipPageBgQuadsTexs[gSaveContext.language]);

            KaleidoScope_DrawEquipment(play);
        }

        if (pauseCtx->pageIndex != PAUSE_QUEST) {
            gDPPipeSync(POLY_OPA_DISP++);
            gDPSetTextureFilter(POLY_OPA_DISP++, G_TF_BILERP);
            gDPSetCombineMode(POLY_OPA_DISP++, G_CC_MODULATEIA, G_CC_MODULATEIA);

            Matrix_Translate(0.0f, (f32)R_PAUSE_OFFSET_VERTICAL / 100.0f, (f32)R_PAUSE_OFFSET_DEPTH / 100.0f,
                             MTXMODE_NEW);
            Matrix_Scale(0.78f, 0.78f, 0.78f, MTXMODE_APPLY);
            Matrix_RotateX(pauseCtx->questPageRoll / 100.0f, MTXMODE_APPLY);
            Matrix_RotateY(3.14f, MTXMODE_APPLY);

            gSPMatrix(POLY_OPA_DISP++, Matrix_NewMtx(gfxCtx, "../z_kaleido_scope_PAL.c", 1220),
                      G_MTX_NOPUSH | G_MTX_LOAD | G_MTX_MODELVIEW);

            POLY_OPA_DISP = KaleidoScope_DrawPageSections(POLY_OPA_DISP, pauseCtx->questPageVtx,
                                                          sQuestPageBgQuadsTexs[gSaveContext.language]);

            KaleidoScope_DrawQuestStatus(play, gfxCtx);
        }

        if (pauseCtx->pageIndex != PAUSE_MAP) {
            gDPPipeSync(POLY_OPA_DISP++);

            gDPSetCombineMode(POLY_OPA_DISP++, G_CC_MODULATEIA, G_CC_MODULATEIA);

            Matrix_Translate((f32)R_PAUSE_OFFSET_DEPTH / 100.0f, (f32)R_PAUSE_OFFSET_VERTICAL / 100.0f, 0.0f,
                             MTXMODE_NEW);
            Matrix_Scale(0.78f, 0.78f, 0.78f, MTXMODE_APPLY);
            Matrix_RotateZ(-pauseCtx->mapPageRoll / 100.0f, MTXMODE_APPLY);
            Matrix_RotateY(-1.57f, MTXMODE_APPLY);

            gSPMatrix(POLY_OPA_DISP++, Matrix_NewMtx(gfxCtx, "../z_kaleido_scope_PAL.c", 1243),
                      G_MTX_NOPUSH | G_MTX_LOAD | G_MTX_MODELVIEW);

            POLY_OPA_DISP = KaleidoScope_DrawPageSections(POLY_OPA_DISP, pauseCtx->mapPageVtx,
                                                          sMapPageBgQuadsTexs[gSaveContext.language]);

            if (sInDungeonScene) {
                KaleidoScope_DrawDungeonMap(play, gfxCtx);
                Gfx_SetupDL_42Opa(gfxCtx);

                gDPSetCombineMode(POLY_OPA_DISP++, G_CC_MODULATEIA_PRIM, G_CC_MODULATEIA_PRIM);

                if (CHECK_DUNGEON_ITEM(DUNGEON_COMPASS, gSaveContext.mapIndex)) {
                    PauseMapMark_Draw(play);
                }
            } else {
                KaleidoScope_DrawWorldMap(play, gfxCtx);
            }
        }

        // Update and draw the active page being looked at

        gDPPipeSync(POLY_OPA_DISP++);
        gDPSetCombineMode(POLY_OPA_DISP++, G_CC_MODULATEIA, G_CC_MODULATEIA);

        switch (pauseCtx->pageIndex) {
            case PAUSE_ITEM:
                Matrix_Translate(0.0f, (f32)R_PAUSE_OFFSET_VERTICAL / 100.0f, -(f32)R_PAUSE_OFFSET_DEPTH / 100.0f,
                                 MTXMODE_NEW);
                Matrix_Scale(0.78f, 0.78f, 0.78f, MTXMODE_APPLY);
                Matrix_RotateX(-pauseCtx->itemPageRoll / 100.0f, MTXMODE_APPLY);

                gSPMatrix(POLY_OPA_DISP++, Matrix_NewMtx(gfxCtx, "../z_kaleido_scope_PAL.c", 1281),
                          G_MTX_NOPUSH | G_MTX_LOAD | G_MTX_MODELVIEW);

                POLY_OPA_DISP = KaleidoScope_DrawPageSections(POLY_OPA_DISP, pauseCtx->itemPageVtx,
                                                              sItemPageBgQuadsTexs[gSaveContext.language]);

                KaleidoScope_DrawItemSelect(play);
                break;

            case PAUSE_MAP:
                Matrix_Translate((f32)R_PAUSE_OFFSET_DEPTH / 100.0f, (f32)R_PAUSE_OFFSET_VERTICAL / 100.0f, 0.0f,
                                 MTXMODE_NEW);
                Matrix_Scale(0.78f, 0.78f, 0.78f, MTXMODE_APPLY);
                Matrix_RotateZ(-pauseCtx->mapPageRoll / 100.0f, MTXMODE_APPLY);
                Matrix_RotateY(-1.57f, MTXMODE_APPLY);

                gSPMatrix(POLY_OPA_DISP++, Matrix_NewMtx(gfxCtx, "../z_kaleido_scope_PAL.c", 1303),
                          G_MTX_NOPUSH | G_MTX_LOAD | G_MTX_MODELVIEW);

                POLY_OPA_DISP = KaleidoScope_DrawPageSections(POLY_OPA_DISP, pauseCtx->mapPageVtx,
                                                              sMapPageBgQuadsTexs[gSaveContext.language]);

                if (sInDungeonScene) {
                    KaleidoScope_DrawDungeonMap(play, gfxCtx);
                    Gfx_SetupDL_42Opa(gfxCtx);

                    gDPSetCombineMode(POLY_OPA_DISP++, G_CC_MODULATEIA_PRIM, G_CC_MODULATEIA_PRIM);

                    if (pauseCtx->cursorSpecialPos == 0) {
                        KaleidoScope_DrawCursor(play, PAUSE_MAP);
                    }

                    if (CHECK_DUNGEON_ITEM(DUNGEON_COMPASS, gSaveContext.mapIndex)) {
                        PauseMapMark_Draw(play);
                    }
                } else {
                    KaleidoScope_DrawWorldMap(play, gfxCtx);
                }
                break;

            case PAUSE_QUEST:
                gDPSetTextureFilter(POLY_OPA_DISP++, G_TF_BILERP);

                Matrix_Translate(0.0f, (f32)R_PAUSE_OFFSET_VERTICAL / 100.0f, (f32)R_PAUSE_OFFSET_DEPTH / 100.0f,
                                 MTXMODE_NEW);
                Matrix_Scale(0.78f, 0.78f, 0.78f, MTXMODE_APPLY);
                Matrix_RotateX(pauseCtx->questPageRoll / 100.0f, MTXMODE_APPLY);
                Matrix_RotateY(3.14f, MTXMODE_APPLY);

                gSPMatrix(POLY_OPA_DISP++, Matrix_NewMtx(gfxCtx, "../z_kaleido_scope_PAL.c", 1343),
                          G_MTX_NOPUSH | G_MTX_LOAD | G_MTX_MODELVIEW);

                POLY_OPA_DISP = KaleidoScope_DrawPageSections(POLY_OPA_DISP, pauseCtx->questPageVtx,
                                                              sQuestPageBgQuadsTexs[gSaveContext.language]);

                KaleidoScope_DrawQuestStatus(play, gfxCtx);

                if (pauseCtx->cursorSpecialPos == 0) {
                    KaleidoScope_DrawCursor(play, PAUSE_QUEST);
                }
                break;

            case PAUSE_EQUIP:
                Matrix_Translate(-(f32)R_PAUSE_OFFSET_DEPTH / 100.0f, (f32)R_PAUSE_OFFSET_VERTICAL / 100.0f, 0.0f,
                                 MTXMODE_NEW);
                Matrix_Scale(0.78f, 0.78f, 0.78f, MTXMODE_APPLY);
                Matrix_RotateZ(pauseCtx->equipPageRoll / 100.0f, MTXMODE_APPLY);
                Matrix_RotateY(1.57f, MTXMODE_APPLY);

                gSPMatrix(POLY_OPA_DISP++, Matrix_NewMtx(gfxCtx, "../z_kaleido_scope_PAL.c", 1367),
                          G_MTX_NOPUSH | G_MTX_LOAD | G_MTX_MODELVIEW);

                POLY_OPA_DISP = KaleidoScope_DrawPageSections(POLY_OPA_DISP, pauseCtx->equipPageVtx,
                                                              sEquipPageBgQuadsTexs[gSaveContext.language]);

                KaleidoScope_DrawEquipment(play);

                if (pauseCtx->cursorSpecialPos == 0) {
                    KaleidoScope_DrawCursor(play, PAUSE_EQUIP);
                }
                break;
        }
    }

<<<<<<< HEAD
    // Uodate and draw save / game over prompt
=======
    // Update and draw save / game over prompt
>>>>>>> 16dabb19

    Gfx_SetupDL_42Opa(gfxCtx);

    if ((pauseCtx->state == PAUSE_STATE_SAVE_PROMPT) || IS_PAUSE_STATE_GAMEOVER(pauseCtx)) {
        KaleidoScope_UpdatePrompt(play);

        gDPSetCombineMode(POLY_OPA_DISP++, G_CC_MODULATEIA, G_CC_MODULATEIA);

        if ((u32)pauseCtx->pageIndex == PAUSE_ITEM) {
            pauseCtx->itemPageRoll = pauseCtx->rollRotSavePrompt_ + 314.0f;

            Matrix_Translate(0.0f, (f32)R_PAUSE_OFFSET_VERTICAL / 100.0f, -pauseCtx->savePromptOffsetDepth_ / 10.0f,
                             MTXMODE_NEW);
            Matrix_Scale(0.78f, 0.78f, 0.78f, MTXMODE_APPLY);
            Matrix_RotateX(-pauseCtx->rollRotSavePrompt_ / 100.0f, MTXMODE_APPLY);
        } else if (pauseCtx->pageIndex == PAUSE_MAP) {
            pauseCtx->mapPageRoll = pauseCtx->rollRotSavePrompt_ + 314.0f;

            Matrix_Translate(pauseCtx->savePromptOffsetDepth_ / 10.0f, (f32)R_PAUSE_OFFSET_VERTICAL / 100.0f, 0.0f,
                             MTXMODE_NEW);
            Matrix_Scale(0.78f, 0.78f, 0.78f, MTXMODE_APPLY);
            Matrix_RotateZ(-pauseCtx->rollRotSavePrompt_ / 100.0f, MTXMODE_APPLY);
            Matrix_RotateY(-1.57f, MTXMODE_APPLY);
        } else if (pauseCtx->pageIndex == PAUSE_QUEST) {
            pauseCtx->questPageRoll = pauseCtx->rollRotSavePrompt_ + 314.0f;

            Matrix_Translate(0.0f, (f32)R_PAUSE_OFFSET_VERTICAL / 100.0f, pauseCtx->savePromptOffsetDepth_ / 10.0f,
                             MTXMODE_NEW);
            Matrix_Scale(0.78f, 0.78f, 0.78f, MTXMODE_APPLY);
            Matrix_RotateX(pauseCtx->rollRotSavePrompt_ / 100.0f, MTXMODE_APPLY);
            Matrix_RotateY(3.14f, MTXMODE_APPLY);
        } else {
            pauseCtx->equipPageRoll = pauseCtx->rollRotSavePrompt_ + 314.0f;

            Matrix_Translate(-pauseCtx->savePromptOffsetDepth_ / 10.0f, (f32)R_PAUSE_OFFSET_VERTICAL / 100.0f, 0.0f,
                             MTXMODE_NEW);
            Matrix_Scale(0.78f, 0.78f, 0.78f, MTXMODE_APPLY);
            Matrix_RotateZ(pauseCtx->rollRotSavePrompt_ / 100.0f, MTXMODE_APPLY);
            Matrix_RotateY(1.57f, MTXMODE_APPLY);
        }

        gSPMatrix(POLY_OPA_DISP++, Matrix_NewMtx(gfxCtx, "../z_kaleido_scope_PAL.c", 1424),
                  G_MTX_NOPUSH | G_MTX_LOAD | G_MTX_MODELVIEW);

        if (IS_PAUSE_STATE_GAMEOVER(pauseCtx)) {
            POLY_OPA_DISP = KaleidoScope_DrawPageSections(POLY_OPA_DISP, pauseCtx->promptPageVtx, sGameOverTexs);
        } else { // PAUSE_STATE_SAVE_PROMPT
            POLY_OPA_DISP = KaleidoScope_DrawPageSections(POLY_OPA_DISP, pauseCtx->promptPageVtx,
                                                          sSavePromptBgQuadsTexs[gSaveContext.language]);
        }

        //! @bug Loads 32 vertices, but there are only 20 to load
        gSPVertex(POLY_OPA_DISP++, &pauseCtx->promptPageVtx[PAGE_BG_QUADS * 4], 32, 0);

        if (((pauseCtx->state == PAUSE_STATE_SAVE_PROMPT) && (pauseCtx->savePromptState < PAUSE_SAVE_PROMPT_STATE_SAVED)
             /* PAUSE_SAVE_PROMPT_STATE_APPEARING, PAUSE_SAVE_PROMPT_STATE_WAIT_CHOICE, PAUSE_SAVE_PROMPT_STATE_CLOSING,
                PAUSE_SAVE_PROMPT_STATE_RETURN_TO_MENU */
             ) ||
            (pauseCtx->state == PAUSE_STATE_14)) {

            POLY_OPA_DISP = KaleidoScope_QuadTextureIA8(POLY_OPA_DISP, sSavePromptMessageTexs[gSaveContext.language],
                                                        152, 16, QUAD_PROMPT_MESSAGE * 4);

            gDPSetCombineLERP(POLY_OPA_DISP++, 1, 0, PRIMITIVE, 0, TEXEL0, 0, PRIMITIVE, 0, 1, 0, PRIMITIVE, 0, TEXEL0,
                              0, PRIMITIVE, 0);
            gDPSetPrimColor(POLY_OPA_DISP++, 0, 0, 100, 255, 100, R_KALEIDO_PROMPT_CURSOR_ALPHA);

            if (pauseCtx->promptChoice == 0) {
                // QUAD_PROMPT_CURSOR_LEFT
                gSPDisplayList(POLY_OPA_DISP++, gPromptCursorLeftDL);
            } else {
                // QUAD_PROMPT_CURSOR_RIGHT
                gSPDisplayList(POLY_OPA_DISP++, gPromptCursorRightDL);
            }

            gDPPipeSync(POLY_OPA_DISP++);
            gDPSetCombineMode(POLY_OPA_DISP++, G_CC_MODULATEIA, G_CC_MODULATEIA);
            gDPSetPrimColor(POLY_OPA_DISP++, 0, 0, 255, 255, 255, pauseCtx->alpha);

            POLY_OPA_DISP = KaleidoScope_QuadTextureIA8(POLY_OPA_DISP, sPromptChoiceTexs[gSaveContext.language][0], 48,
                                                        16, QUAD_PROMPT_CHOICE_YES * 4);

            POLY_OPA_DISP = KaleidoScope_QuadTextureIA8(POLY_OPA_DISP, sPromptChoiceTexs[gSaveContext.language][1], 48,
                                                        16, QUAD_PROMPT_CHOICE_NO * 4);
        } else if ((pauseCtx->state != PAUSE_STATE_SAVE_PROMPT) ||
                   (pauseCtx->savePromptState < PAUSE_SAVE_PROMPT_STATE_SAVED
                    /* PAUSE_SAVE_PROMPT_STATE_APPEARING, PAUSE_SAVE_PROMPT_STATE_WAIT_CHOICE,
                       PAUSE_SAVE_PROMPT_STATE_CLOSING, PAUSE_SAVE_PROMPT_STATE_RETURN_TO_MENU */
                    )) {

            if ((pauseCtx->state != PAUSE_STATE_15) &&
                ((pauseCtx->state == PAUSE_STATE_16) || (pauseCtx->state == PAUSE_STATE_17))) {

                POLY_OPA_DISP = KaleidoScope_QuadTextureIA8(POLY_OPA_DISP, sContinuePromptTexs[gSaveContext.language],
                                                            152, 16, QUAD_PROMPT_MESSAGE * 4);

                gDPSetCombineLERP(POLY_OPA_DISP++, 1, 0, PRIMITIVE, 0, TEXEL0, 0, PRIMITIVE, 0, 1, 0, PRIMITIVE, 0,
                                  TEXEL0, 0, PRIMITIVE, 0);
                gDPSetPrimColor(POLY_OPA_DISP++, 0, 0, 100, 255, 100, R_KALEIDO_PROMPT_CURSOR_ALPHA);

                if (pauseCtx->promptChoice == 0) {
                    // QUAD_PROMPT_CURSOR_LEFT
                    gSPDisplayList(POLY_OPA_DISP++, gPromptCursorLeftDL);
                } else {
                    // QUAD_PROMPT_CURSOR_RIGHT
                    gSPDisplayList(POLY_OPA_DISP++, gPromptCursorRightDL);
                }

                gDPPipeSync(POLY_OPA_DISP++);
                gDPSetCombineMode(POLY_OPA_DISP++, G_CC_MODULATEIA, G_CC_MODULATEIA);
                gDPSetPrimColor(POLY_OPA_DISP++, 0, 0, 255, 255, 255, pauseCtx->alpha);

                POLY_OPA_DISP = KaleidoScope_QuadTextureIA8(POLY_OPA_DISP, sPromptChoiceTexs[gSaveContext.language][0],
                                                            48, 16, QUAD_PROMPT_CHOICE_YES * 4);

                POLY_OPA_DISP = KaleidoScope_QuadTextureIA8(POLY_OPA_DISP, sPromptChoiceTexs[gSaveContext.language][1],
                                                            48, 16, QUAD_PROMPT_CHOICE_NO * 4);
            }
        }

        gDPPipeSync(POLY_OPA_DISP++);
        gDPSetCombineLERP(POLY_OPA_DISP++, PRIMITIVE, ENVIRONMENT, TEXEL0, ENVIRONMENT, TEXEL0, 0, PRIMITIVE, 0,
                          PRIMITIVE, ENVIRONMENT, TEXEL0, ENVIRONMENT, TEXEL0, 0, PRIMITIVE, 0);

        if ((pauseCtx->state != PAUSE_STATE_16) && (pauseCtx->state != PAUSE_STATE_17)) {
            gDPSetPrimColor(POLY_OPA_DISP++, 0, 0, 255, 255, 0, pauseCtx->alpha);
            gDPSetEnvColor(POLY_OPA_DISP++, 0, 0, 0, 0);
        }
    }

    CLOSE_DISPS(gfxCtx, "../z_kaleido_scope_PAL.c", 1577);
}

void KaleidoScope_DrawInfoPanel(PlayState* play) {
    static void* D_8082AD54_toEquipTextTextures_[3] = {
        gPauseToEquipENGTex,
        gPauseToEquipGERTex,
        gPauseToEquipFRATex,
    };
    static void* D_8082AD60_toDecideTextTextures_[3] = {
        gPauseToDecideENGTex,
        gPauseToDecideGERTex,
        gPauseToDecideFRATex,
    };
    static void* D_8082AD6C_toPlayMelodyTextTextures_[3] = {
        gPauseToPlayMelodyENGTex,
        gPauseToPlayMelodyGERTex,
        gPauseToPlayMelodyFRATex,
    };
    static void* D_8082AD78_scrollLeftLabels_[][3] = {
        { gPauseToEquipmentENGTex, gPauseToEquipmentGERTex, gPauseToEquipmentFRATex },
        { gPauseToSelectItemENGTex, gPauseToSelectItemGERTex, gPauseToSelectItemFRATex },
        { gPauseToMapENGTex, gPauseToMapGERTex, gPauseToMapFRATex },
        { gPauseToQuestStatusENGTex, gPauseToQuestStatusGERTex, gPauseToQuestStatusFRATex },
    };
    static void* D_8082ADA8_scrollRightLabels_[][3] = {
        { gPauseToMapENGTex, gPauseToMapGERTex, gPauseToMapFRATex },
        { gPauseToQuestStatusENGTex, gPauseToQuestStatusGERTex, gPauseToQuestStatusFRATex },
        { gPauseToEquipmentENGTex, gPauseToEquipmentGERTex, gPauseToEquipmentFRATex },
        { gPauseToSelectItemENGTex, gPauseToSelectItemGERTex, gPauseToSelectItemFRATex },
    };
    static u16 D_8082ADD8_toEquipTextWidth_[3] = { 56, 88, 80 };
    static u16 D_8082ADE0_toDecideTextWidth_[3] = { 64, 88, 72 };
    static u16 D_8082ADE8_toPlayMelodyTextWidth_[3] = { 80, 104, 112 };
    static s16 sCursorLeftRightSelectedPrimColors[][4] = {
        { 180, 210, 255, 220 },
        { 100, 100, 150, 220 },
    };
    static s16 sCursorLeftRightSelectedPrimTimer = 20;
    static s16 sCursorLeftRightSelectedPrimState = 0;
    static s16 D_8082AE08[] = {
        10, 16, 16, 17, 12, 13, 18, 17, 17, 19, 13, 21, 20, 21, 14, 15, 15, 15, 11, 14,
    };
    static s16 D_8082AE30[WORLD_MAP_POINT_MAX] = {
        21, // WORLD_MAP_POINT_HAUNTED_WASTELAND
        20, // WORLD_MAP_POINT_GERUDOS_FORTRESS
        19, // WORLD_MAP_POINT_GERUDO_VALLEY
        18, // WORLD_MAP_POINT_HYLIA_LAKESIDE
        11, // WORLD_MAP_POINT_LON_LON_RANCH
        14, // WORLD_MAP_POINT_MARKET
        10, // WORLD_MAP_POINT_HYRULE_FIELD
        15, // WORLD_MAP_POINT_DEATH_MOUNTAIN
        16, // WORLD_MAP_POINT_KAKARIKO_VILLAGE
        13, // WORLD_MAP_POINT_LOST_WOODS
        12, // WORLD_MAP_POINT_KOKIRI_FOREST
        17, // WORLD_MAP_POINT_ZORAS_DOMAIN
    };
    static s16 sCursorLeftRightSelectedPrimRed;
    static s16 sCursorLeftRightSelectedPrimGreen;
    static s16 sCursorLeftRightSelectedPrimBlue;
    static s16 sCursorLeftRightSelectedPrimAlpha;

    PauseContext* pauseCtx = &play->pauseCtx;
    s16 stepR;
    s16 stepG;
    s16 stepB;
    s16 stepA;
    s16 y;
    s16 i;
    s16 j;

    OPEN_DISPS(play->state.gfxCtx, "../z_kaleido_scope_PAL.c", 1676);

    stepR = ABS(sCursorLeftRightSelectedPrimRed -
                sCursorLeftRightSelectedPrimColors[sCursorLeftRightSelectedPrimState][0]) /
            sCursorLeftRightSelectedPrimTimer;
    stepG = ABS(sCursorLeftRightSelectedPrimGreen -
                sCursorLeftRightSelectedPrimColors[sCursorLeftRightSelectedPrimState][1]) /
            sCursorLeftRightSelectedPrimTimer;
    stepB = ABS(sCursorLeftRightSelectedPrimBlue -
                sCursorLeftRightSelectedPrimColors[sCursorLeftRightSelectedPrimState][2]) /
            sCursorLeftRightSelectedPrimTimer;
    stepA = ABS(sCursorLeftRightSelectedPrimAlpha -
                sCursorLeftRightSelectedPrimColors[sCursorLeftRightSelectedPrimState][3]) /
            sCursorLeftRightSelectedPrimTimer;
    if (sCursorLeftRightSelectedPrimRed >= sCursorLeftRightSelectedPrimColors[sCursorLeftRightSelectedPrimState][0]) {
        sCursorLeftRightSelectedPrimRed -= stepR;
    } else {
        sCursorLeftRightSelectedPrimRed += stepR;
    }
    if (sCursorLeftRightSelectedPrimGreen >= sCursorLeftRightSelectedPrimColors[sCursorLeftRightSelectedPrimState][1]) {
        sCursorLeftRightSelectedPrimGreen -= stepG;
    } else {
        sCursorLeftRightSelectedPrimGreen += stepG;
    }
    if (sCursorLeftRightSelectedPrimBlue >= sCursorLeftRightSelectedPrimColors[sCursorLeftRightSelectedPrimState][2]) {
        sCursorLeftRightSelectedPrimBlue -= stepB;
    } else {
        sCursorLeftRightSelectedPrimBlue += stepB;
    }
    if (sCursorLeftRightSelectedPrimAlpha >= sCursorLeftRightSelectedPrimColors[sCursorLeftRightSelectedPrimState][3]) {
        sCursorLeftRightSelectedPrimAlpha -= stepA;
    } else {
        sCursorLeftRightSelectedPrimAlpha += stepA;
    }

    sCursorLeftRightSelectedPrimTimer--;
    if (sCursorLeftRightSelectedPrimTimer == 0) {
        sCursorLeftRightSelectedPrimRed = sCursorLeftRightSelectedPrimColors[sCursorLeftRightSelectedPrimState][0];
        sCursorLeftRightSelectedPrimGreen = sCursorLeftRightSelectedPrimColors[sCursorLeftRightSelectedPrimState][1];
        sCursorLeftRightSelectedPrimBlue = sCursorLeftRightSelectedPrimColors[sCursorLeftRightSelectedPrimState][2];
        sCursorLeftRightSelectedPrimAlpha = sCursorLeftRightSelectedPrimColors[sCursorLeftRightSelectedPrimState][3];
        sCursorLeftRightSelectedPrimTimer = R_PAUSE_CURSOR_L_R_SELECTED_PRIM_TIMER;
        sCursorLeftRightSelectedPrimState ^= 1;
    }

    y = pauseCtx->infoPanelOffsetY - 76;
    for (j = 0, i = 0; i < 7; i++, j += 4) {
        pauseCtx->infoPanelVtx[j + 0].v.ob[0] = pauseCtx->infoPanelVtx[j + 2].v.ob[0] = -72;

        pauseCtx->infoPanelVtx[j + 1].v.ob[0] = pauseCtx->infoPanelVtx[j + 3].v.ob[0] = 0;

        pauseCtx->infoPanelVtx[j + 0].v.ob[1] = pauseCtx->infoPanelVtx[j + 1].v.ob[1] = y;

        pauseCtx->infoPanelVtx[j + 2].v.ob[1] = pauseCtx->infoPanelVtx[j + 3].v.ob[1] = y - 24;

        pauseCtx->infoPanelVtx[j + 0].v.ob[2] = pauseCtx->infoPanelVtx[j + 1].v.ob[2] =
            pauseCtx->infoPanelVtx[j + 2].v.ob[2] = pauseCtx->infoPanelVtx[j + 3].v.ob[2] = 0;

        pauseCtx->infoPanelVtx[j + 0].v.flag = pauseCtx->infoPanelVtx[j + 1].v.flag =
            pauseCtx->infoPanelVtx[j + 2].v.flag = pauseCtx->infoPanelVtx[j + 3].v.flag = 0;

        pauseCtx->infoPanelVtx[j + 0].v.tc[0] = pauseCtx->infoPanelVtx[j + 0].v.tc[1] =
            pauseCtx->infoPanelVtx[j + 1].v.tc[1] = pauseCtx->infoPanelVtx[j + 2].v.tc[0] = 0;

        pauseCtx->infoPanelVtx[j + 1].v.tc[0] = pauseCtx->infoPanelVtx[j + 3].v.tc[0] = 72 * (1 << 5);

        pauseCtx->infoPanelVtx[j + 2].v.tc[1] = pauseCtx->infoPanelVtx[j + 3].v.tc[1] = 24 * (1 << 5);

        pauseCtx->infoPanelVtx[j + 0].v.cn[0] = pauseCtx->infoPanelVtx[j + 2].v.cn[0] =
            pauseCtx->infoPanelVtx[j + 0].v.cn[1] = pauseCtx->infoPanelVtx[j + 2].v.cn[1] =
                pauseCtx->infoPanelVtx[j + 0].v.cn[2] = pauseCtx->infoPanelVtx[j + 2].v.cn[2] =
                    pauseCtx->infoPanelVtx[j + 1].v.cn[0] = pauseCtx->infoPanelVtx[j + 3].v.cn[0] =
                        pauseCtx->infoPanelVtx[j + 1].v.cn[1] = pauseCtx->infoPanelVtx[j + 3].v.cn[1] =
                            pauseCtx->infoPanelVtx[j + 1].v.cn[2] = pauseCtx->infoPanelVtx[j + 3].v.cn[2] = 200;

        pauseCtx->infoPanelVtx[j + 0].v.cn[3] = pauseCtx->infoPanelVtx[j + 2].v.cn[3] =
            pauseCtx->infoPanelVtx[j + 1].v.cn[3] = pauseCtx->infoPanelVtx[j + 3].v.cn[3] = pauseCtx->alpha;
    }

    pauseCtx->infoPanelVtx[4].v.ob[0] = pauseCtx->infoPanelVtx[6].v.ob[0] = pauseCtx->infoPanelVtx[0].v.ob[0] + 72;

    pauseCtx->infoPanelVtx[5].v.ob[0] = pauseCtx->infoPanelVtx[7].v.ob[0] = pauseCtx->infoPanelVtx[4].v.ob[0] + 72;

    if ((pauseCtx->cursorSpecialPos == PAUSE_CURSOR_PAGE_LEFT) && (pauseCtx->mainState == PAUSE_MAIN_STATE_IDLE)) {
        pauseCtx->infoPanelVtx[8].v.ob[0] = pauseCtx->infoPanelVtx[10].v.ob[0] = R_PAUSE_CURSOR_LEFT_X;

        pauseCtx->infoPanelVtx[9].v.ob[0] = pauseCtx->infoPanelVtx[11].v.ob[0] = pauseCtx->infoPanelVtx[8].v.ob[0] + 24;

        pauseCtx->infoPanelVtx[8].v.ob[1] = pauseCtx->infoPanelVtx[9].v.ob[1] = R_PAUSE_CURSOR_LEFT_RIGHT_Y;

        pauseCtx->infoPanelVtx[10].v.ob[1] = pauseCtx->infoPanelVtx[11].v.ob[1] =
            pauseCtx->infoPanelVtx[8].v.ob[1] - 32;
    } else {
        pauseCtx->infoPanelVtx[8].v.ob[0] = pauseCtx->infoPanelVtx[10].v.ob[0] = R_PAUSE_CURSOR_LEFT_X + 3;

        pauseCtx->infoPanelVtx[9].v.ob[0] = pauseCtx->infoPanelVtx[11].v.ob[0] = pauseCtx->infoPanelVtx[8].v.ob[0] + 18;

        pauseCtx->infoPanelVtx[8].v.ob[1] = pauseCtx->infoPanelVtx[9].v.ob[1] = R_PAUSE_CURSOR_LEFT_RIGHT_Y - 3;

        pauseCtx->infoPanelVtx[10].v.ob[1] = pauseCtx->infoPanelVtx[11].v.ob[1] =
            pauseCtx->infoPanelVtx[8].v.ob[1] - 26;
    }

    if ((pauseCtx->cursorSpecialPos == PAUSE_CURSOR_PAGE_RIGHT) && (pauseCtx->mainState == PAUSE_MAIN_STATE_IDLE)) {
        pauseCtx->infoPanelVtx[12].v.ob[0] = pauseCtx->infoPanelVtx[14].v.ob[0] = R_PAUSE_CURSOR_RIGHT_X;

        pauseCtx->infoPanelVtx[13].v.ob[0] = pauseCtx->infoPanelVtx[15].v.ob[0] =
            pauseCtx->infoPanelVtx[12].v.ob[0] + 24;

        pauseCtx->infoPanelVtx[12].v.ob[1] = pauseCtx->infoPanelVtx[13].v.ob[1] = R_PAUSE_CURSOR_LEFT_RIGHT_Y;

        pauseCtx->infoPanelVtx[14].v.ob[1] = pauseCtx->infoPanelVtx[15].v.ob[1] =
            pauseCtx->infoPanelVtx[12].v.ob[1] - 32;
    } else {
        pauseCtx->infoPanelVtx[12].v.ob[0] = pauseCtx->infoPanelVtx[14].v.ob[0] = R_PAUSE_CURSOR_RIGHT_X + 3;

        pauseCtx->infoPanelVtx[13].v.ob[0] = pauseCtx->infoPanelVtx[15].v.ob[0] =
            pauseCtx->infoPanelVtx[12].v.ob[0] + 18;

        pauseCtx->infoPanelVtx[12].v.ob[1] = pauseCtx->infoPanelVtx[13].v.ob[1] = R_PAUSE_CURSOR_LEFT_RIGHT_Y - 3;

        pauseCtx->infoPanelVtx[14].v.ob[1] = pauseCtx->infoPanelVtx[15].v.ob[1] =
            pauseCtx->infoPanelVtx[12].v.ob[1] - 26;
    }

    pauseCtx->infoPanelVtx[9].v.tc[0] = pauseCtx->infoPanelVtx[11].v.tc[0] = pauseCtx->infoPanelVtx[13].v.tc[0] =
        pauseCtx->infoPanelVtx[15].v.tc[0] = 24 * (1 << 5);

    pauseCtx->infoPanelVtx[10].v.tc[1] = pauseCtx->infoPanelVtx[11].v.tc[1] = pauseCtx->infoPanelVtx[14].v.tc[1] =
        pauseCtx->infoPanelVtx[15].v.tc[1] = 32 * (1 << 5);

    gDPSetCombineMode(POLY_OPA_DISP++, G_CC_MODULATEIA_PRIM, G_CC_MODULATEIA_PRIM);

    Matrix_Translate(0.0f, 0.0f, -144.0f, MTXMODE_NEW);
    Matrix_Scale(1.0f, 1.0f, 1.0f, MTXMODE_APPLY);

    gSPMatrix(POLY_OPA_DISP++, Matrix_NewMtx(play->state.gfxCtx, "../z_kaleido_scope_PAL.c", 1755),
              G_MTX_NOPUSH | G_MTX_LOAD | G_MTX_MODELVIEW);

    gDPSetPrimColor(POLY_OPA_DISP++, 0, 0, 90, 100, 130, 255);
    gSPVertex(POLY_OPA_DISP++, &pauseCtx->infoPanelVtx[0], 16, 0);

    gSPDisplayList(POLY_OPA_DISP++, gItemNamePanelDL);

    if ((pauseCtx->cursorSpecialPos == PAUSE_CURSOR_PAGE_LEFT) && (pauseCtx->mainState == PAUSE_MAIN_STATE_IDLE)) {
        gDPSetPrimColor(POLY_OPA_DISP++, 0, 0, sCursorLeftRightSelectedPrimRed, sCursorLeftRightSelectedPrimGreen,
                        sCursorLeftRightSelectedPrimBlue, sCursorLeftRightSelectedPrimAlpha);
    }

    gSPDisplayList(POLY_OPA_DISP++, gLButtonIconDL);

    gDPSetPrimColor(POLY_OPA_DISP++, 0, 0, 180, 210, 255, 220);

    if ((pauseCtx->cursorSpecialPos == PAUSE_CURSOR_PAGE_RIGHT) && (pauseCtx->mainState == PAUSE_MAIN_STATE_IDLE)) {
        gDPSetPrimColor(POLY_OPA_DISP++, 0, 0, sCursorLeftRightSelectedPrimRed, sCursorLeftRightSelectedPrimGreen,
                        sCursorLeftRightSelectedPrimBlue, sCursorLeftRightSelectedPrimAlpha);
    }

    gSPDisplayList(POLY_OPA_DISP++, gRButtonIconDL);

    if (pauseCtx->cursorSpecialPos != 0) {
        j = (pauseCtx->cursorSpecialPos * 4) - 32;
        pauseCtx->cursorVtx[0].v.ob[0] = pauseCtx->infoPanelVtx[j].v.ob[0];
        pauseCtx->cursorVtx[0].v.ob[1] = pauseCtx->infoPanelVtx[j].v.ob[1];
        KaleidoScope_DrawCursor(play, pauseCtx->pageIndex);
    }

    y = pauseCtx->infoPanelOffsetY - 80;
    pauseCtx->infoPanelVtx[16].v.ob[1] = pauseCtx->infoPanelVtx[17].v.ob[1] = y;

    pauseCtx->infoPanelVtx[18].v.ob[1] = pauseCtx->infoPanelVtx[19].v.ob[1] = pauseCtx->infoPanelVtx[16].v.ob[1] - 16;

    pauseCtx->infoPanelVtx[18].v.tc[1] = pauseCtx->infoPanelVtx[19].v.tc[1] = 16 * (1 << 5);

    gDPPipeSync(POLY_OPA_DISP++);
    gDPSetCombineLERP(POLY_OPA_DISP++, PRIMITIVE, ENVIRONMENT, TEXEL0, ENVIRONMENT, TEXEL0, 0, PRIMITIVE, 0, PRIMITIVE,
                      ENVIRONMENT, TEXEL0, ENVIRONMENT, TEXEL0, 0, PRIMITIVE, 0);
    gDPSetEnvColor(POLY_OPA_DISP++, 20, 30, 40, 0);

    if ((pauseCtx->state == PAUSE_STATE_MAIN) && (pauseCtx->namedItem != PAUSE_ITEM_NONE) &&
        (pauseCtx->nameDisplayTimer < R_PAUSE_NAME_DISPLAY_TIMER_THRESHOLD_) &&
        (((u32)pauseCtx->mainState == PAUSE_MAIN_STATE_IDLE) ||
         (pauseCtx->mainState == PAUSE_MAIN_STATE_SONG_PLAYBACK) ||
         ((pauseCtx->mainState >= PAUSE_MAIN_STATE_SONG_PROMPT_INIT) &&
          (pauseCtx->mainState <= PAUSE_MAIN_STATE_EQUIP_CHANGED)
          /* PAUSE_MAIN_STATE_SONG_PROMPT_INIT, PAUSE_MAIN_STATE_SONG_PROMPT,
             PAUSE_MAIN_STATE_SONG_PROMPT_DONE, PAUSE_MAIN_STATE_EQUIP_CHANGED */
          ) ||
         (pauseCtx->mainState == PAUSE_MAIN_STATE_IDLE_CURSOR_ON_SONG)) &&
        (pauseCtx->cursorSpecialPos == 0)) {

        if (((u32)pauseCtx->mainState == PAUSE_MAIN_STATE_IDLE) ||
            (pauseCtx->mainState == PAUSE_MAIN_STATE_SONG_PLAYBACK) ||
            ((pauseCtx->mainState >= PAUSE_MAIN_STATE_SONG_PROMPT_INIT) &&
             (pauseCtx->mainState <= PAUSE_MAIN_STATE_EQUIP_CHANGED)
             /* PAUSE_MAIN_STATE_SONG_PROMPT_INIT, PAUSE_MAIN_STATE_SONG_PROMPT,
                PAUSE_MAIN_STATE_SONG_PROMPT_DONE, PAUSE_MAIN_STATE_EQUIP_CHANGED */
             ) ||
            (pauseCtx->mainState == PAUSE_MAIN_STATE_IDLE_CURSOR_ON_SONG)) {

            pauseCtx->infoPanelVtx[16].v.ob[0] = pauseCtx->infoPanelVtx[18].v.ob[0] = -63;

            pauseCtx->infoPanelVtx[17].v.ob[0] = pauseCtx->infoPanelVtx[19].v.ob[0] =
                pauseCtx->infoPanelVtx[16].v.ob[0] + 128;

            pauseCtx->infoPanelVtx[17].v.tc[0] = pauseCtx->infoPanelVtx[19].v.tc[0] = 128 * (1 << 5);

            gSPVertex(POLY_OPA_DISP++, &pauseCtx->infoPanelVtx[16], 4, 0);

            if (pauseCtx->nameColorSet == 1) {
                gDPSetPrimColor(POLY_OPA_DISP++, 0, 0, 70, 70, 70, 255);
            } else {
                gDPSetPrimColor(POLY_OPA_DISP++, 0, 0, 255, 255, 255, 255);
            }

            // Note that this is used to draw both item name and map name textures, it expects that the dimensions and
            // format for both sets of textures are identical.
            POLY_OPA_DISP = KaleidoScope_QuadTextureIA4(POLY_OPA_DISP, pauseCtx->nameSegment, ITEM_NAME_TEX_WIDTH,
                                                        ITEM_NAME_TEX_HEIGHT, 0);
        }

        if (pauseCtx->pageIndex == PAUSE_MAP) {
            if (YREG(7) != 0) {
                osSyncPrintf(VT_FGCOL(YELLOW));
                osSyncPrintf("キンスタ数(%d) Get_KIN_STA=%x (%x)  (%x)\n", YREG(6), GET_GS_FLAGS(YREG(6)),
                             gAreaGsFlags[YREG(6)], gSaveContext.save.info.gsFlags[YREG(6) >> 2]);
                osSyncPrintf(VT_RST);

                YREG(7) = 0;
                SET_GS_FLAGS(D_8082AE30[pauseCtx->cursorPoint[PAUSE_WORLD_MAP]],
                             gAreaGsFlags[D_8082AE30[pauseCtx->cursorPoint[PAUSE_WORLD_MAP]]]);
            }
        }

        if ((pauseCtx->pageIndex == PAUSE_MAP) && !sInDungeonScene) {
            if (GET_GS_FLAGS(D_8082AE30[pauseCtx->cursorPoint[PAUSE_WORLD_MAP]]) ==
                gAreaGsFlags[D_8082AE30[pauseCtx->cursorPoint[PAUSE_WORLD_MAP]]]) {

                pauseCtx->infoPanelVtx[24].v.ob[0] = pauseCtx->infoPanelVtx[26].v.ob[0] = -74;

                pauseCtx->infoPanelVtx[25].v.ob[0] = pauseCtx->infoPanelVtx[27].v.ob[0] =
                    pauseCtx->infoPanelVtx[24].v.ob[0] + 19;

                pauseCtx->infoPanelVtx[24].v.ob[1] = pauseCtx->infoPanelVtx[25].v.ob[1] =
                    pauseCtx->infoPanelVtx[24].v.ob[1] - 2;

                pauseCtx->infoPanelVtx[26].v.ob[1] = pauseCtx->infoPanelVtx[27].v.ob[1] =
                    pauseCtx->infoPanelVtx[24].v.ob[1] - 19;

                pauseCtx->infoPanelVtx[25].v.tc[0] = pauseCtx->infoPanelVtx[27].v.tc[0] = 24 * (1 << 5);

                gDPPipeSync(POLY_OPA_DISP++);
                gSPVertex(POLY_OPA_DISP++, &pauseCtx->infoPanelVtx[24], 4, 0);

                gDPSetCombineLERP(POLY_OPA_DISP++, PRIMITIVE, ENVIRONMENT, TEXEL0, ENVIRONMENT, TEXEL0, 0, PRIMITIVE, 0,
                                  PRIMITIVE, ENVIRONMENT, TEXEL0, ENVIRONMENT, TEXEL0, 0, PRIMITIVE, 0);
                gDPSetPrimColor(POLY_OPA_DISP++, 0, 0, 255, 255, 255, pauseCtx->alpha);
                gDPSetEnvColor(POLY_OPA_DISP++, 0, 0, 0, 0);

                KaleidoScope_DrawQuadTextureRGBA32(play->state.gfxCtx, gQuestIconGoldSkulltulaTex, QUEST_ICON_WIDTH,
                                                   QUEST_ICON_HEIGHT, 0);
            }
        }
    } else if ((pauseCtx->mainState < PAUSE_MAIN_STATE_3) /* PAUSE_MAIN_STATE_IDLE, PAUSE_MAIN_STATE_SWITCHING_PAGE,
                                                                PAUSE_MAIN_STATE_SONG_PLAYBACK */
               || (pauseCtx->mainState == PAUSE_MAIN_STATE_EQUIP_CHANGED) ||
               (pauseCtx->mainState == PAUSE_MAIN_STATE_IDLE_CURSOR_ON_SONG)) {
        pauseCtx->infoPanelVtx[20].v.ob[1] = pauseCtx->infoPanelVtx[21].v.ob[1] = y;

        pauseCtx->infoPanelVtx[22].v.ob[1] = pauseCtx->infoPanelVtx[23].v.ob[1] =
            pauseCtx->infoPanelVtx[20].v.ob[1] - 16;

        pauseCtx->infoPanelVtx[22].v.tc[1] = pauseCtx->infoPanelVtx[23].v.tc[1] = 16 * (1 << 5);

        gSPVertex(POLY_OPA_DISP++, &pauseCtx->infoPanelVtx[16], 8, 0);

        if (pauseCtx->state == PAUSE_STATE_SAVE_PROMPT) {
            pauseCtx->infoPanelVtx[16].v.ob[0] = pauseCtx->infoPanelVtx[18].v.ob[0] = WREG(61 + gSaveContext.language);

            pauseCtx->infoPanelVtx[17].v.ob[0] = pauseCtx->infoPanelVtx[19].v.ob[0] =
                pauseCtx->infoPanelVtx[16].v.ob[0] + 24;

            pauseCtx->infoPanelVtx[20].v.ob[0] = pauseCtx->infoPanelVtx[22].v.ob[0] =
                pauseCtx->infoPanelVtx[16].v.ob[0] + WREG(52 + gSaveContext.language);

            pauseCtx->infoPanelVtx[21].v.ob[0] = pauseCtx->infoPanelVtx[23].v.ob[0] =
                pauseCtx->infoPanelVtx[20].v.ob[0] + D_8082ADE0_toDecideTextWidth_[gSaveContext.language];

            pauseCtx->infoPanelVtx[17].v.tc[0] = pauseCtx->infoPanelVtx[19].v.tc[0] = 24 * (1 << 5);

            pauseCtx->infoPanelVtx[21].v.tc[0] = pauseCtx->infoPanelVtx[23].v.tc[0] =
                D_8082ADE0_toDecideTextWidth_[gSaveContext.language] << 5;

            gSPDisplayList(POLY_OPA_DISP++, gAButtonIconDL);

            gDPPipeSync(POLY_OPA_DISP++);
            gDPSetPrimColor(POLY_OPA_DISP++, 0, 0, 255, 255, 255, 255);

            POLY_OPA_DISP =
                KaleidoScope_QuadTextureIA8(POLY_OPA_DISP, D_8082AD60_toDecideTextTextures_[gSaveContext.language],
                                            D_8082ADE0_toDecideTextWidth_[gSaveContext.language], 16, 4);
        } else if (pauseCtx->cursorSpecialPos != 0) {
            if ((pauseCtx->state == PAUSE_STATE_MAIN) && (pauseCtx->mainState == PAUSE_MAIN_STATE_IDLE)) {
                pauseCtx->infoPanelVtx[16].v.ob[0] = pauseCtx->infoPanelVtx[18].v.ob[0] = -63;

                pauseCtx->infoPanelVtx[17].v.ob[0] = pauseCtx->infoPanelVtx[19].v.ob[0] =
                    pauseCtx->infoPanelVtx[16].v.ob[0] + 128;

                pauseCtx->infoPanelVtx[17].v.tc[0] = pauseCtx->infoPanelVtx[19].v.tc[0] = 128 * (1 << 5);

                gDPPipeSync(POLY_OPA_DISP++);
                gDPSetPrimColor(POLY_OPA_DISP++, 0, 0, 255, 200, 0, 255);

                if (pauseCtx->cursorSpecialPos == PAUSE_CURSOR_PAGE_LEFT) {
                    POLY_OPA_DISP = KaleidoScope_QuadTextureIA8(
                        POLY_OPA_DISP, D_8082AD78_scrollLeftLabels_[pauseCtx->pageIndex][gSaveContext.language], 128,
                        16, 0);
                } else {
                    POLY_OPA_DISP = KaleidoScope_QuadTextureIA8(
                        POLY_OPA_DISP, D_8082ADA8_scrollRightLabels_[pauseCtx->pageIndex][gSaveContext.language], 128,
                        16, 0);
                }
            }
        } else {
            if ((u32)pauseCtx->pageIndex == PAUSE_ITEM) {
                pauseCtx->infoPanelVtx[16].v.ob[0] = pauseCtx->infoPanelVtx[18].v.ob[0] =
                    WREG(49 + gSaveContext.language);

                pauseCtx->infoPanelVtx[17].v.ob[0] = pauseCtx->infoPanelVtx[19].v.ob[0] =
                    pauseCtx->infoPanelVtx[16].v.ob[0] + 48;

                pauseCtx->infoPanelVtx[20].v.ob[0] = pauseCtx->infoPanelVtx[22].v.ob[0] =
                    pauseCtx->infoPanelVtx[16].v.ob[0] + WREG(58 + gSaveContext.language);

                pauseCtx->infoPanelVtx[21].v.ob[0] = pauseCtx->infoPanelVtx[23].v.ob[0] =
                    pauseCtx->infoPanelVtx[20].v.ob[0] + D_8082ADD8_toEquipTextWidth_[gSaveContext.language];

                pauseCtx->infoPanelVtx[17].v.tc[0] = pauseCtx->infoPanelVtx[19].v.tc[0] = 48 * (1 << 5);

                pauseCtx->infoPanelVtx[21].v.tc[0] = pauseCtx->infoPanelVtx[23].v.tc[0] =
                    D_8082ADD8_toEquipTextWidth_[gSaveContext.language] << 5;

                gSPDisplayList(POLY_OPA_DISP++, gCButtonIconsDL);

                gDPPipeSync(POLY_OPA_DISP++);
                gDPSetPrimColor(POLY_OPA_DISP++, 0, 0, 255, 255, 255, 255);

                POLY_OPA_DISP =
                    KaleidoScope_QuadTextureIA8(POLY_OPA_DISP, D_8082AD54_toEquipTextTextures_[gSaveContext.language],
                                                D_8082ADD8_toEquipTextWidth_[gSaveContext.language], 16, 4);
            } else if ((pauseCtx->pageIndex == PAUSE_MAP) && sInDungeonScene) {

            } else if ((pauseCtx->pageIndex == PAUSE_QUEST) &&
                       (pauseCtx->cursorSlot[PAUSE_QUEST] >= QUEST_SONG_MINUET) &&
                       (pauseCtx->cursorSlot[PAUSE_QUEST] < QUEST_KOKIRI_EMERALD)) {
                if (pauseCtx->namedItem != PAUSE_ITEM_NONE) {
                    // The cursor is on a learned song

                    pauseCtx->infoPanelVtx[16].v.ob[0] = pauseCtx->infoPanelVtx[18].v.ob[0] =
                        WREG(55 + gSaveContext.language);

                    pauseCtx->infoPanelVtx[17].v.ob[0] = pauseCtx->infoPanelVtx[19].v.ob[0] =
                        pauseCtx->infoPanelVtx[16].v.ob[0] + 24;

                    pauseCtx->infoPanelVtx[20].v.ob[0] = pauseCtx->infoPanelVtx[22].v.ob[0] =
                        pauseCtx->infoPanelVtx[16].v.ob[0] + WREG(52 + gSaveContext.language);

                    if (gSaveContext.language == LANGUAGE_GER) {
                        pauseCtx->infoPanelVtx[20].v.ob[0] = pauseCtx->infoPanelVtx[22].v.ob[0] =
                            pauseCtx->infoPanelVtx[16].v.ob[0] - 99;
                    }

                    pauseCtx->infoPanelVtx[21].v.ob[0] = pauseCtx->infoPanelVtx[23].v.ob[0] =
                        pauseCtx->infoPanelVtx[20].v.ob[0] + D_8082ADE8_toPlayMelodyTextWidth_[gSaveContext.language];

                    pauseCtx->infoPanelVtx[17].v.tc[0] = pauseCtx->infoPanelVtx[19].v.tc[0] = 24 * (1 << 5);

                    pauseCtx->infoPanelVtx[21].v.tc[0] = pauseCtx->infoPanelVtx[23].v.tc[0] =
                        D_8082ADE8_toPlayMelodyTextWidth_[gSaveContext.language] << 5;

                    gSPDisplayList(POLY_OPA_DISP++, gAButtonIconDL);

                    gDPPipeSync(POLY_OPA_DISP++);
                    gDPSetPrimColor(POLY_OPA_DISP++, 0, 0, 255, 255, 255, 255);

                    POLY_OPA_DISP = KaleidoScope_QuadTextureIA8(
                        POLY_OPA_DISP, D_8082AD6C_toPlayMelodyTextTextures_[gSaveContext.language],
                        D_8082ADE8_toPlayMelodyTextWidth_[gSaveContext.language], 16, 4);
                }
            } else if (pauseCtx->pageIndex == PAUSE_EQUIP) {
                pauseCtx->infoPanelVtx[16].v.ob[0] = pauseCtx->infoPanelVtx[18].v.ob[0] =
                    WREG(64 + gSaveContext.language);

                pauseCtx->infoPanelVtx[17].v.ob[0] = pauseCtx->infoPanelVtx[19].v.ob[0] =
                    pauseCtx->infoPanelVtx[16].v.ob[0] + 24;

                pauseCtx->infoPanelVtx[20].v.ob[0] = pauseCtx->infoPanelVtx[22].v.ob[0] =
                    pauseCtx->infoPanelVtx[16].v.ob[0] + WREG(52 + gSaveContext.language);

                pauseCtx->infoPanelVtx[21].v.ob[0] = pauseCtx->infoPanelVtx[23].v.ob[0] =
                    pauseCtx->infoPanelVtx[20].v.ob[0] + D_8082ADD8_toEquipTextWidth_[gSaveContext.language];

                pauseCtx->infoPanelVtx[17].v.tc[0] = pauseCtx->infoPanelVtx[19].v.tc[0] = 24 * (1 << 5);

                pauseCtx->infoPanelVtx[21].v.tc[0] = pauseCtx->infoPanelVtx[23].v.tc[0] =
                    D_8082ADD8_toEquipTextWidth_[gSaveContext.language] << 5;

                gSPDisplayList(POLY_OPA_DISP++, gAButtonIconDL);

                gDPPipeSync(POLY_OPA_DISP++);
                gDPSetPrimColor(POLY_OPA_DISP++, 0, 0, 255, 255, 255, 255);

                POLY_OPA_DISP =
                    KaleidoScope_QuadTextureIA8(POLY_OPA_DISP, D_8082AD54_toEquipTextTextures_[gSaveContext.language],
                                                D_8082ADD8_toEquipTextWidth_[gSaveContext.language], 16, 4);
            }
        }
    }

    CLOSE_DISPS(play->state.gfxCtx, "../z_kaleido_scope_PAL.c", 2032);
}

void KaleidoScope_UpdateNamePanel(PlayState* play) {
    PauseContext* pauseCtx = &play->pauseCtx;
    u16 texIndex;

    if ((pauseCtx->namedItem != pauseCtx->cursorItem[pauseCtx->pageIndex]) ||
        ((pauseCtx->pageIndex == PAUSE_MAP) && (pauseCtx->cursorSpecialPos != 0))) {

        pauseCtx->namedItem = pauseCtx->cursorItem[pauseCtx->pageIndex];
        texIndex = pauseCtx->namedItem;

        osCreateMesgQueue(&pauseCtx->loadQueue, &pauseCtx->loadMsg, 1);

        if (pauseCtx->namedItem != PAUSE_ITEM_NONE) {
            if ((pauseCtx->pageIndex == PAUSE_MAP) && !sInDungeonScene) {
                // `texIndex` is a `WorldMapPoint` enum value

                if (gSaveContext.language) { // != LANGUAGE_ENG
                    texIndex += 12;
                }
                if (gSaveContext.language == LANGUAGE_FRA) {
                    texIndex += 12;
                }

                DmaMgr_RequestSyncDebug(pauseCtx->nameSegment,
                                        (uintptr_t)_map_name_staticSegmentRomStart + (texIndex * MAP_NAME_TEX1_SIZE),
                                        MAP_NAME_TEX1_SIZE, "../z_kaleido_scope_PAL.c", 2093);
            } else {
                osSyncPrintf("zoom_name=%d\n", pauseCtx->namedItem);

                if (gSaveContext.language) { // != LANGUAGE_ENG
                    texIndex += 123;
                }
                if (gSaveContext.language == LANGUAGE_FRA) {
                    texIndex += 123;
                }

                osSyncPrintf("J_N=%d  point=%d\n", gSaveContext.language, texIndex);

                DmaMgr_RequestSyncDebug(pauseCtx->nameSegment,
                                        (uintptr_t)_item_name_staticSegmentRomStart + (texIndex * ITEM_NAME_TEX_SIZE),
                                        ITEM_NAME_TEX_SIZE, "../z_kaleido_scope_PAL.c", 2120);
            }

            pauseCtx->nameDisplayTimer = 0;
        }
    } else if (pauseCtx->nameColorSet == 0) {
        if (((pauseCtx->pageIndex == PAUSE_QUEST) && (pauseCtx->cursorSlot[PAUSE_QUEST] >= QUEST_SONG_MINUET) &&
             (pauseCtx->cursorSlot[PAUSE_QUEST] < QUEST_KOKIRI_EMERALD) &&
             (pauseCtx->mainState == PAUSE_MAIN_STATE_IDLE_CURSOR_ON_SONG)) ||
            (pauseCtx->pageIndex == PAUSE_ITEM) ||
            ((pauseCtx->pageIndex == PAUSE_EQUIP) && (pauseCtx->cursorX[PAUSE_EQUIP] != EQUIP_CURSOR_X_UPG))) {
            if (pauseCtx->namedItem != ITEM_SOLD_OUT) {
                pauseCtx->nameDisplayTimer++;
                if (pauseCtx->nameDisplayTimer > R_PAUSE_NAME_DISPLAY_TIMER_MAX_) {
                    pauseCtx->nameDisplayTimer = 0;
                }
            }
        } else {
            pauseCtx->nameDisplayTimer = 0;
        }
    } else {
        pauseCtx->nameDisplayTimer = 0;
    }
}

void KaleidoScope_UpdateSwitchPage(PlayState* play, Input* input) {
    PauseContext* pauseCtx = &play->pauseCtx;
    s32 frameAdvanceFreeze = false;
    s32 nextPageMode;

    if (R_PAUSE_SWITCH_PAGE_FRAME_ADVANCE_ON && !CHECK_BTN_ALL(input->press.button, BTN_L)) {
        frameAdvanceFreeze = true;
    }

    if (!frameAdvanceFreeze) {
        nextPageMode = pauseCtx->nextPageMode;
        pauseCtx->eye.x += sPageSwitchEyeDx[nextPageMode];
        pauseCtx->eye.z += sPageSwitchEyeDz[nextPageMode];

        if (pauseCtx->switchPageTimer < ((4 * 16) / 2)) {
            R_PAUSE_CURSOR_LEFT_X -= R_PAUSE_CURSOR_LEFT_MOVE_OFFSET_X / R_PAUSE_UI_ANIMS_DURATION;
            R_PAUSE_CURSOR_RIGHT_X -= R_PAUSE_CURSOR_RIGHT_MOVE_OFFSET_X / R_PAUSE_UI_ANIMS_DURATION;
        } else {
            R_PAUSE_CURSOR_LEFT_X += R_PAUSE_CURSOR_LEFT_MOVE_OFFSET_X / R_PAUSE_UI_ANIMS_DURATION;
            R_PAUSE_CURSOR_RIGHT_X += R_PAUSE_CURSOR_RIGHT_MOVE_OFFSET_X / R_PAUSE_UI_ANIMS_DURATION;
        }

        pauseCtx->switchPageTimer += 4;

        if (pauseCtx->switchPageTimer == (4 * 16)) {
            pauseCtx->switchPageTimer = 0;
            pauseCtx->pageIndex = sPageSwitchNextPageIndex[pauseCtx->nextPageMode];
            pauseCtx->mainState = PAUSE_MAIN_STATE_IDLE;
        }
    }
}

void KaleidoScope_SetView(PauseContext* pauseCtx, f32 eyeX, f32 eyeY, f32 eyeZ) {
    Vec3f eye;
    Vec3f at;
    Vec3f up;

    eye.x = eyeX;
    eye.y = eyeY;
    eye.z = eyeZ;
    at.x = at.y = at.z = 0.0f;
    up.x = up.z = 0.0f;
    up.y = 1.0f;

    View_LookAt(&pauseCtx->view, &eye, &at, &up);
    View_Apply(&pauseCtx->view,
               VIEW_ALL | VIEW_FORCE_VIEWING | VIEW_FORCE_VIEWPORT | VIEW_FORCE_PROJECTION_PERSPECTIVE);
}

static u8 sPageBgColorRed_[][4] = {
    { 10, 70, 70, 10 },   // VTX_PAGE_ITEM
    { 10, 90, 90, 10 },   // VTX_PAGE_EQUIP
    { 80, 140, 140, 80 }, // VTX_PAGE_MAP_DUNGEON
    { 80, 120, 120, 80 }, // VTX_PAGE_QUEST
    { 80, 140, 140, 80 }, // VTX_PAGE_MAP_WORLD
    { 50, 110, 110, 50 }, // VTX_PAGE_PROMPT
};
static u8 sPageBgColorGreen_[][4] = {
    { 50, 100, 100, 50 }, // VTX_PAGE_ITEM
    { 50, 100, 100, 50 }, // VTX_PAGE_EQUIP
    { 40, 60, 60, 40 },   // VTX_PAGE_MAP_DUNGEON
    { 80, 120, 120, 80 }, // VTX_PAGE_QUEST
    { 40, 60, 60, 40 },   // VTX_PAGE_MAP_WORLD
    { 50, 110, 110, 50 }, // VTX_PAGE_PROMPT
};
static u8 sPageBgColorBlue_[][4] = {
    { 80, 130, 130, 80 }, // VTX_PAGE_ITEM
    { 40, 60, 60, 40 },   // VTX_PAGE_EQUIP
    { 30, 60, 60, 30 },   // VTX_PAGE_MAP_DUNGEON
    { 50, 70, 70, 50 },   // VTX_PAGE_QUEST
    { 30, 60, 60, 30 },   // VTX_PAGE_MAP_WORLD
    { 50, 110, 110, 50 }, // VTX_PAGE_PROMPT
};

// CLAMP_MIN(*, 1) because C arrays can't have 0 length
static s16 sVtxPageItemQuadsX[CLAMP_MIN(VTX_PAGE_ITEM_QUADS, 1)] = { 0 };
static s16 sVtxPageEquipQuadsX[CLAMP_MIN(VTX_PAGE_EQUIP_QUADS, 1)] = { 0 };
static s16 sVtxPageMapDungeonQuadsX[VTX_PAGE_MAP_DUNGEON_QUADS] = {
    -36, 12, -18, 70, 70, 70, -88, -88, -88, -88, -88, -88, -88, -88, -106, -62, -40,
};
static s16 sVtxPageQuestQuadsX[CLAMP_MIN(VTX_PAGE_QUEST_QUADS, 1)] = { 0 };
static s16 sVtxPageMapWorldQuadsX[VTX_PAGE_MAP_WORLD_QUADS] = {
    47,   // QUAD_MAP_WORLD_CLOUDS_SACRED_FOREST_MEADOW
    -49,  // QUAD_MAP_WORLD_CLOUDS_HYRULE_FIELD
    -17,  // QUAD_MAP_WORLD_CLOUDS_LON_LON_RANCH
    -15,  // QUAD_MAP_WORLD_CLOUDS_MARKET
    -9,   // QUAD_MAP_WORLD_CLOUDS_HYRULE_CASTLE
    24,   // QUAD_MAP_WORLD_CLOUDS_KAKARIKO_VILLAGE
    43,   // QUAD_MAP_WORLD_CLOUDS_GRAVEYARD
    14,   // QUAD_MAP_WORLD_CLOUDS_DEATH_MOUNTAIN_TRAIL
    9,    // QUAD_MAP_WORLD_CLOUDS_GORON_CITY
    38,   // QUAD_MAP_WORLD_CLOUDS_ZORAS_RIVER
    82,   // QUAD_MAP_WORLD_CLOUDS_ZORAS_DOMAIN
    71,   // QUAD_MAP_WORLD_CLOUDS_ZORAS_FOUNTAIN
    -76,  // QUAD_MAP_WORLD_CLOUDS_GERUDO_VALLEY
    -87,  // QUAD_MAP_WORLD_CLOUDS_GERUDOS_FORTRESS
    -108, // QUAD_MAP_WORLD_CLOUDS_DESERT_COLOSSUS
    -54,  // QUAD_MAP_WORLD_CLOUDS_LAKE_HYLIA
    -93,  // WORLD_MAP_POINT_HAUNTED_WASTELAND
    -67,  // WORLD_MAP_POINT_GERUDOS_FORTRESS
    -56,  // WORLD_MAP_POINT_GERUDO_VALLEY
    -33,  // WORLD_MAP_POINT_HYLIA_LAKESIDE
    -10,  // WORLD_MAP_POINT_LON_LON_RANCH
    1,    // WORLD_MAP_POINT_MARKET
    14,   // WORLD_MAP_POINT_HYRULE_FIELD
    24,   // WORLD_MAP_POINT_DEATH_MOUNTAIN
    35,   // WORLD_MAP_POINT_KAKARIKO_VILLAGE
    58,   // WORLD_MAP_POINT_LOST_WOODS
    74,   // WORLD_MAP_POINT_KOKIRI_FOREST
    89,   // WORLD_MAP_POINT_ZORAS_DOMAIN
    0,    // QUAD_MAP_28
    -58,  // QUAD_MAP_29
    19,   // QUAD_MAP_30
    28,   // QUAD_MAP_31
};
static s16 sVtxPagePromptQuadsX[VTX_PAGE_PROMPT_QUADS] = {
    -76, // QUAD_PROMPT_MESSAGE
    -58, // QUAD_PROMPT_CURSOR_LEFT
    10,  // QUAD_PROMPT_CURSOR_RIGHT
    -58, // QUAD_PROMPT_CHOICE_YES
    10,  // QUAD_PROMPT_CHOICE_NO
};

static s16 sVtxPageItemQuadsWidth[CLAMP_MIN(VTX_PAGE_ITEM_QUADS, 1)] = { 0 };
static s16 sVtxPageEquipQuadsWidth[CLAMP_MIN(VTX_PAGE_EQUIP_QUADS, 1)] = { 0 };
static s16 sVtxPageMapDungeonQuadsWidth[VTX_PAGE_MAP_DUNGEON_QUADS] = {
    48, 48, 96, 24, 24, 24, 24, 24, 24, 24, 24, 24, 24, 24, 16, 16, 24,
};
static s16 sVtxPageQuestQuadsWidth[CLAMP_MIN(VTX_PAGE_QUEST_QUADS, 1)] = { 0 };
static s16 sVtxPagePromptQuadsWidth[VTX_PAGE_PROMPT_QUADS] = {
    152, // QUAD_PROMPT_MESSAGE
    48,  // QUAD_PROMPT_CURSOR_LEFT
    48,  // QUAD_PROMPT_CURSOR_RIGHT
    48,  // QUAD_PROMPT_CHOICE_YES
    48,  // QUAD_PROMPT_CHOICE_NO
};

static s16 sVtxPageItemQuadsY[CLAMP_MIN(VTX_PAGE_ITEM_QUADS, 1)] = { 0 };
static s16 sVtxPageEquipQuadsY[CLAMP_MIN(VTX_PAGE_EQUIP_QUADS, 1)] = { 0 };
static s16 sVtxPageMapDungeonQuadsY[VTX_PAGE_MAP_DUNGEON_QUADS] = {
    28, 28, 46, 28, -2, -32, 50, 36, 22, 8, -6, -20, -34, -48, 18, 18, 50,
};
static s16 sVtxPageQuestQuadsY[CLAMP_MIN(VTX_PAGE_QUEST_QUADS, 1)] = { 0 };
static s16 sVtxPageMapWorldQuadsY[VTX_PAGE_MAP_WORLD_QUADS] = {
    15,  // QUAD_MAP_WORLD_CLOUDS_SACRED_FOREST_MEADOW
    40,  // QUAD_MAP_WORLD_CLOUDS_HYRULE_FIELD
    11,  // QUAD_MAP_WORLD_CLOUDS_LON_LON_RANCH
    45,  // QUAD_MAP_WORLD_CLOUDS_MARKET
    52,  // QUAD_MAP_WORLD_CLOUDS_HYRULE_CASTLE
    37,  // QUAD_MAP_WORLD_CLOUDS_KAKARIKO_VILLAGE
    36,  // QUAD_MAP_WORLD_CLOUDS_GRAVEYARD
    57,  // QUAD_MAP_WORLD_CLOUDS_DEATH_MOUNTAIN_TRAIL
    54,  // QUAD_MAP_WORLD_CLOUDS_GORON_CITY
    33,  // QUAD_MAP_WORLD_CLOUDS_ZORAS_RIVER
    31,  // QUAD_MAP_WORLD_CLOUDS_ZORAS_DOMAIN
    45,  // QUAD_MAP_WORLD_CLOUDS_ZORAS_FOUNTAIN
    32,  // QUAD_MAP_WORLD_CLOUDS_GERUDO_VALLEY
    42,  // QUAD_MAP_WORLD_CLOUDS_GERUDOS_FORTRESS
    49,  // QUAD_MAP_WORLD_CLOUDS_DESERT_COLOSSUS
    -10, // QUAD_MAP_WORLD_CLOUDS_LAKE_HYLIA
    31,  // WORLD_MAP_POINT_HAUNTED_WASTELAND
    27,  // WORLD_MAP_POINT_GERUDOS_FORTRESS
    15,  // WORLD_MAP_POINT_GERUDO_VALLEY
    -49, // WORLD_MAP_POINT_HYLIA_LAKESIDE
    8,   // WORLD_MAP_POINT_LON_LON_RANCH
    38,  // WORLD_MAP_POINT_MARKET
    7,   // WORLD_MAP_POINT_HYRULE_FIELD
    47,  // WORLD_MAP_POINT_DEATH_MOUNTAIN
    30,  // WORLD_MAP_POINT_KAKARIKO_VILLAGE
    1,   // WORLD_MAP_POINT_LOST_WOODS
    -9,  // WORLD_MAP_POINT_KOKIRI_FOREST
    25,  // WORLD_MAP_POINT_ZORAS_DOMAIN
    0,   // QUAD_MAP_28
    1,   // QUAD_MAP_29
    -32, // QUAD_MAP_30
    -26, // QUAD_MAP_31
};
static s16 sVtxPagePromptQuadsY[VTX_PAGE_PROMPT_QUADS] = {
    36, // QUAD_PROMPT_MESSAGE
    10, // QUAD_PROMPT_CURSOR_LEFT
    10, // QUAD_PROMPT_CURSOR_RIGHT
    -6, // QUAD_PROMPT_CHOICE_YES
    -6, // QUAD_PROMPT_CHOICE_NO
};

static s16 sVtxPageItemQuadsHeight[CLAMP_MIN(VTX_PAGE_ITEM_QUADS, 1)] = { 0 };
static s16 sVtxPageEquipQuadsHeight[CLAMP_MIN(VTX_PAGE_EQUIP_QUADS, 1)] = { 0 };
static s16 sVtxPageMapDungeonQuadsHeight[VTX_PAGE_MAP_DUNGEON_QUADS] = {
    85, 85, 16, 24, 24, 24, 16, 16, 16, 16, 16, 16, 16, 16, 16, 16, 24,
};
static s16 sVtxPageQuestQuadsHeight[CLAMP_MIN(VTX_PAGE_QUEST_QUADS, 1)] = { 0 };
static s16 sVtxPagePromptQuadsHeight[VTX_PAGE_PROMPT_QUADS] = {
    16, // QUAD_PROMPT_MESSAGE
    48, // QUAD_PROMPT_CURSOR_LEFT
    48, // QUAD_PROMPT_CURSOR_RIGHT
    16, // QUAD_PROMPT_CHOICE_YES
    16, // QUAD_PROMPT_CHOICE_NO
};

static s16* sVtxPageQuadsX[] = {
    sVtxPageItemQuadsX,       // VTX_PAGE_ITEM
    sVtxPageEquipQuadsX,      // VTX_PAGE_EQUIP
    sVtxPageMapDungeonQuadsX, // VTX_PAGE_MAP_DUNGEON
    sVtxPageQuestQuadsX,      // VTX_PAGE_QUEST
    sVtxPageMapWorldQuadsX,   // VTX_PAGE_MAP_WORLD
    sVtxPagePromptQuadsX,     // VTX_PAGE_PROMPT
};

static s16* sVtxPageQuadsWidth[] = {
    sVtxPageItemQuadsWidth,       // VTX_PAGE_ITEM
    sVtxPageEquipQuadsWidth,      // VTX_PAGE_EQUIP
    sVtxPageMapDungeonQuadsWidth, // VTX_PAGE_MAP_DUNGEON
    sVtxPageQuestQuadsWidth,      // VTX_PAGE_QUEST
    gVtxPageMapWorldQuadsWidth,   // VTX_PAGE_MAP_WORLD
    sVtxPagePromptQuadsWidth,     // VTX_PAGE_PROMPT
};

static s16* sVtxPageQuadsY[] = {
    sVtxPageItemQuadsY,       // VTX_PAGE_ITEM
    sVtxPageEquipQuadsY,      // VTX_PAGE_EQUIP
    sVtxPageMapDungeonQuadsY, // VTX_PAGE_MAP_DUNGEON
    sVtxPageQuestQuadsY,      // VTX_PAGE_QUEST
    sVtxPageMapWorldQuadsY,   // VTX_PAGE_MAP_WORLD
    sVtxPagePromptQuadsY,     // VTX_PAGE_PROMPT
};

static s16* sVtxPageQuadsHeight[] = {
    sVtxPageItemQuadsHeight,       // VTX_PAGE_ITEM
    sVtxPageEquipQuadsHeight,      // VTX_PAGE_EQUIP
    sVtxPageMapDungeonQuadsHeight, // VTX_PAGE_MAP_DUNGEON
    sVtxPageQuestQuadsHeight,      // VTX_PAGE_QUEST
    gVtxPageMapWorldQuadsHeight,   // VTX_PAGE_MAP_WORLD
    sVtxPagePromptQuadsHeight,     // VTX_PAGE_PROMPT
};

static s16 sVtxMapWorldAreaX[] = {
    -58,  // WORLD_MAP_AREA_HYRULE_FIELD
    11,   // WORLD_MAP_AREA_KAKARIKO_VILLAGE
    30,   // WORLD_MAP_AREA_GRAVEYARD
    30,   // WORLD_MAP_AREA_ZORAS_RIVER
    15,   // WORLD_MAP_AREA_KOKIRI_FOREST
    38,   // WORLD_MAP_AREA_SACRED_FOREST_MEADOW
    -62,  // WORLD_MAP_AREA_LAKE_HYLIA
    60,   // WORLD_MAP_AREA_ZORAS_DOMAIN
    61,   // WORLD_MAP_AREA_ZORAS_FOUNTAIN
    -78,  // WORLD_MAP_AREA_GERUDO_VALLEY
    -300, // WORLD_MAP_AREA_LOST_WOODS
    -86,  // WORLD_MAP_AREA_DESERT_COLOSSUS
    -65,  // WORLD_MAP_AREA_GERUDOS_FORTRESS
    -300, // WORLD_MAP_AREA_HAUNTED_WASTELAND
    -300, // WORLD_MAP_AREA_MARKET
    -21,  // WORLD_MAP_AREA_HYRULE_CASTLE
    14,   // WORLD_MAP_AREA_DEATH_MOUNTAIN_TRAIL
    13,   // WORLD_MAP_AREA_DEATH_MOUNTAIN_CRATER
    20,   // WORLD_MAP_AREA_GORON_CITY
    -34,  // WORLD_MAP_AREA_LON_LON_RANCH
    -300, // WORLD_MAP_AREA_20
    0,    // WORLD_MAP_AREA_GANONS_CASTLE
};

static s16 sVtxMapWorldAreaWidth[] = {
    89, // WORLD_MAP_AREA_HYRULE_FIELD
    20, // WORLD_MAP_AREA_KAKARIKO_VILLAGE
    14, // WORLD_MAP_AREA_GRAVEYARD
    35, // WORLD_MAP_AREA_ZORAS_RIVER
    32, // WORLD_MAP_AREA_KOKIRI_FOREST
    17, // WORLD_MAP_AREA_SACRED_FOREST_MEADOW
    50, // WORLD_MAP_AREA_LAKE_HYLIA
    16, // WORLD_MAP_AREA_ZORAS_DOMAIN
    21, // WORLD_MAP_AREA_ZORAS_FOUNTAIN
    20, // WORLD_MAP_AREA_GERUDO_VALLEY
    -1, // WORLD_MAP_AREA_LOST_WOODS
    32, // WORLD_MAP_AREA_DESERT_COLOSSUS
    16, // WORLD_MAP_AREA_GERUDOS_FORTRESS
    -1, // WORLD_MAP_AREA_HAUNTED_WASTELAND
    -1, // WORLD_MAP_AREA_MARKET
    19, // WORLD_MAP_AREA_HYRULE_CASTLE
    19, // WORLD_MAP_AREA_DEATH_MOUNTAIN_TRAIL
    21, // WORLD_MAP_AREA_DEATH_MOUNTAIN_CRATER
    16, // WORLD_MAP_AREA_GORON_CITY
    20, // WORLD_MAP_AREA_LON_LON_RANCH
    -1, // WORLD_MAP_AREA_20
    0,  // WORLD_MAP_AREA_GANONS_CASTLE
};

static s16 sVtxMapWorldAreaY[] = {
    1,    // WORLD_MAP_AREA_HYRULE_FIELD
    15,   // WORLD_MAP_AREA_KAKARIKO_VILLAGE
    20,   // WORLD_MAP_AREA_GRAVEYARD
    9,    // WORLD_MAP_AREA_ZORAS_RIVER
    -30,  // WORLD_MAP_AREA_KOKIRI_FOREST
    -17,  // WORLD_MAP_AREA_SACRED_FOREST_MEADOW
    -34,  // WORLD_MAP_AREA_LAKE_HYLIA
    15,   // WORLD_MAP_AREA_ZORAS_DOMAIN
    30,   // WORLD_MAP_AREA_ZORAS_FOUNTAIN
    1,    // WORLD_MAP_AREA_GERUDO_VALLEY
    -300, // WORLD_MAP_AREA_LOST_WOODS
    42,   // WORLD_MAP_AREA_DESERT_COLOSSUS
    7,    // WORLD_MAP_AREA_GERUDOS_FORTRESS
    -300, // WORLD_MAP_AREA_HAUNTED_WASTELAND
    -300, // WORLD_MAP_AREA_MARKET
    24,   // WORLD_MAP_AREA_HYRULE_CASTLE
    36,   // WORLD_MAP_AREA_DEATH_MOUNTAIN_TRAIL
    53,   // WORLD_MAP_AREA_DEATH_MOUNTAIN_CRATER
    37,   // WORLD_MAP_AREA_GORON_CITY
    -13,  // WORLD_MAP_AREA_LON_LON_RANCH
    -300, // WORLD_MAP_AREA_20
    0,    // WORLD_MAP_AREA_GANONS_CASTLE
};

static s16 sVtxMapWorldAreaHeight[] = {
    36, // WORLD_MAP_AREA_HYRULE_FIELD
    15, // WORLD_MAP_AREA_KAKARIKO_VILLAGE
    16, // WORLD_MAP_AREA_GRAVEYARD
    23, // WORLD_MAP_AREA_ZORAS_RIVER
    23, // WORLD_MAP_AREA_KOKIRI_FOREST
    16, // WORLD_MAP_AREA_SACRED_FOREST_MEADOW
    24, // WORLD_MAP_AREA_LAKE_HYLIA
    13, // WORLD_MAP_AREA_ZORAS_DOMAIN
    17, // WORLD_MAP_AREA_ZORAS_FOUNTAIN
    18, // WORLD_MAP_AREA_GERUDO_VALLEY
    1,  // WORLD_MAP_AREA_LOST_WOODS
    25, // WORLD_MAP_AREA_DESERT_COLOSSUS
    13, // WORLD_MAP_AREA_GERUDOS_FORTRESS
    1,  // WORLD_MAP_AREA_HAUNTED_WASTELAND
    1,  // WORLD_MAP_AREA_MARKET
    13, // WORLD_MAP_AREA_HYRULE_CASTLE
    21, // WORLD_MAP_AREA_DEATH_MOUNTAIN_TRAIL
    15, // WORLD_MAP_AREA_DEATH_MOUNTAIN_CRATER
    13, // WORLD_MAP_AREA_GORON_CITY
    12, // WORLD_MAP_AREA_LON_LON_RANCH
    1,  // WORLD_MAP_AREA_20
    0,  // WORLD_MAP_AREA_GANONS_CASTLE
};

s16 KaleidoScope_SetPageVertices(PlayState* play, Vtx* vtx, s16 vtxPage, s16 numQuads) {
    static s16 sTradeQuestVtxOffsetY__ = 0;
    static s16 sTradeQuestVtxOffsetTimer__ = 1;
    static s16 sTradeQuestVtxOffsetState__ = 0;
    PauseContext* pauseCtx = &play->pauseCtx;
    s16* quadsX;
    s16* quadsWidth;
    s16* quadsY;
    s16* quadsHeight;
    s16 bufIAfterPageSections;
    s16 pageBgQuadX;
    s16 pageBgQuadY;
    s16 i;
    s16 j;
    s16 bufI;

    // Vertices for KaleidoScope_DrawPageSections

    pageBgQuadX = 0 - (PAGE_BG_COLS * PAGE_BG_QUAD_WIDTH) / 2 - PAGE_BG_QUAD_WIDTH;

    // For each column
    for (bufI = 0, j = 0; j < PAGE_BG_COLS; j++) {
        pageBgQuadX += PAGE_BG_QUAD_WIDTH;

        // For each row
        for (pageBgQuadY = (PAGE_BG_ROWS * PAGE_BG_QUAD_HEIGHT) / 2, i = 0; i < PAGE_BG_ROWS;
             i++, bufI += 4, pageBgQuadY -= PAGE_BG_QUAD_HEIGHT) {
            vtx[bufI + 0].v.ob[0] = vtx[bufI + 2].v.ob[0] = pageBgQuadX;

            vtx[bufI + 1].v.ob[0] = vtx[bufI + 3].v.ob[0] = vtx[bufI + 0].v.ob[0] + PAGE_BG_QUAD_WIDTH;

            vtx[bufI + 0].v.ob[1] = vtx[bufI + 1].v.ob[1] = pageBgQuadY + pauseCtx->offsetY;

            vtx[bufI + 2].v.ob[1] = vtx[bufI + 3].v.ob[1] = vtx[bufI + 0].v.ob[1] - PAGE_BG_QUAD_HEIGHT;

            vtx[bufI + 0].v.ob[2] = vtx[bufI + 1].v.ob[2] = vtx[bufI + 2].v.ob[2] = vtx[bufI + 3].v.ob[2] = 0;

            vtx[bufI + 0].v.flag = 0;
            vtx[bufI + 1].v.flag = 0;
            vtx[bufI + 2].v.flag = 0;
            vtx[bufI + 3].v.flag = 0;

            vtx[bufI + 0].v.tc[0] = vtx[bufI + 0].v.tc[1] = vtx[bufI + 1].v.tc[1] = vtx[bufI + 2].v.tc[0] = 0;

            vtx[bufI + 1].v.tc[0] = vtx[bufI + 3].v.tc[0] = PAGE_BG_QUAD_TEX_WIDTH * (1 << 5);

            vtx[bufI + 2].v.tc[1] = vtx[bufI + 3].v.tc[1] = PAGE_BG_QUAD_TEX_HEIGHT * (1 << 5);

            vtx[bufI + 0].v.cn[0] = vtx[bufI + 2].v.cn[0] = sPageBgColorRed_[vtxPage][j + 0];

            vtx[bufI + 0].v.cn[1] = vtx[bufI + 2].v.cn[1] = sPageBgColorGreen_[vtxPage][j + 0];

            vtx[bufI + 0].v.cn[2] = vtx[bufI + 2].v.cn[2] = sPageBgColorBlue_[vtxPage][j + 0];

            vtx[bufI + 1].v.cn[0] = vtx[bufI + 3].v.cn[0] = sPageBgColorRed_[vtxPage][j + 1];

            vtx[bufI + 1].v.cn[1] = vtx[bufI + 3].v.cn[1] = sPageBgColorGreen_[vtxPage][j + 1];

            vtx[bufI + 1].v.cn[2] = vtx[bufI + 3].v.cn[2] = sPageBgColorBlue_[vtxPage][j + 1];

            vtx[bufI + 0].v.cn[3] = vtx[bufI + 2].v.cn[3] = vtx[bufI + 1].v.cn[3] = vtx[bufI + 3].v.cn[3] =
                pauseCtx->alpha;
        }
    }

    bufIAfterPageSections = bufI;

    //

    if (numQuads != 0) {
        quadsX = sVtxPageQuadsX[vtxPage];
        quadsWidth = sVtxPageQuadsWidth[vtxPage];
        quadsY = sVtxPageQuadsY[vtxPage];
        quadsHeight = sVtxPageQuadsHeight[vtxPage];

        for (j = 0; j < numQuads; j++, bufI += 4) {
            vtx[bufI + 2].v.ob[0] = vtx[bufI + 0].v.ob[0] = quadsX[j];

            vtx[bufI + 1].v.ob[0] = vtx[bufI + 3].v.ob[0] = vtx[bufI + 0].v.ob[0] + quadsWidth[j];

            if (!IS_PAUSE_STATE_GAMEOVER(pauseCtx)) {
                vtx[bufI + 0].v.ob[1] = vtx[bufI + 1].v.ob[1] = quadsY[j] + pauseCtx->offsetY;
            } else {
                vtx[bufI + 0].v.ob[1] = vtx[bufI + 1].v.ob[1] = YREG(60 + j) + pauseCtx->offsetY;
            }

            vtx[bufI + 2].v.ob[1] = vtx[bufI + 3].v.ob[1] = vtx[bufI + 0].v.ob[1] - quadsHeight[j];

            vtx[bufI + 0].v.ob[2] = vtx[bufI + 1].v.ob[2] = vtx[bufI + 2].v.ob[2] = vtx[bufI + 3].v.ob[2] = 0;

            vtx[bufI + 0].v.flag = vtx[bufI + 1].v.flag = vtx[bufI + 2].v.flag = vtx[bufI + 3].v.flag = 0;

            vtx[bufI + 0].v.tc[0] = vtx[bufI + 0].v.tc[1] = vtx[bufI + 1].v.tc[1] = vtx[bufI + 2].v.tc[0] = 0;

            vtx[bufI + 1].v.tc[0] = vtx[bufI + 3].v.tc[0] = quadsWidth[j] << 5;

            vtx[bufI + 2].v.tc[1] = vtx[bufI + 3].v.tc[1] = quadsHeight[j] << 5;

            vtx[bufI + 0].v.cn[0] = vtx[bufI + 2].v.cn[0] = vtx[bufI + 0].v.cn[1] = vtx[bufI + 2].v.cn[1] =
                vtx[bufI + 0].v.cn[2] = vtx[bufI + 2].v.cn[2] = vtx[bufI + 1].v.cn[0] = vtx[bufI + 3].v.cn[0] =
                    vtx[bufI + 1].v.cn[1] = vtx[bufI + 3].v.cn[1] = vtx[bufI + 1].v.cn[2] = vtx[bufI + 3].v.cn[2] = 255;

            vtx[bufI + 0].v.cn[3] = vtx[bufI + 2].v.cn[3] = vtx[bufI + 1].v.cn[3] = vtx[bufI + 3].v.cn[3] =
                pauseCtx->alpha;
        }

        if (vtxPage == VTX_PAGE_MAP_WORLD) {
            // For world map page, initialize vtx beyond VTX_PAGE_MAP_WORLD_QUADS

            bufI -= ((VTX_PAGE_MAP_WORLD_QUADS - QUAD_MAP_29) * 4);

            j = gSaveContext.worldMapArea;

            vtx[bufI + 0].v.ob[0] = vtx[bufI + 2].v.ob[0] = sVtxMapWorldAreaX[j];

            if (j) {}

            vtx[bufI + 1].v.ob[0] = vtx[bufI + 3].v.ob[0] = vtx[bufI + 0].v.ob[0] + sVtxMapWorldAreaWidth[j];

            vtx[bufI + 0].v.ob[1] = vtx[bufI + 1].v.ob[1] = sVtxMapWorldAreaY[j] + pauseCtx->offsetY;

            vtx[bufI + 2].v.ob[1] = vtx[bufI + 3].v.ob[1] = vtx[bufI + 0].v.ob[1] - sVtxMapWorldAreaHeight[j];

            bufI += (3 * 4);

            if (pauseCtx->tradeQuestLocation != TRADE_QUEST_LOCATION_NONE) {
                if (sTradeQuestVtxOffsetTimer__ == 0) {
                    sTradeQuestVtxOffsetState__++;
                    switch (sTradeQuestVtxOffsetState__) {
                        case 1:
                            sTradeQuestVtxOffsetY__ = 3;
                            sTradeQuestVtxOffsetTimer__ = 8;
                            break;
                        case 2:
                            sTradeQuestVtxOffsetY__ = 0;
                            sTradeQuestVtxOffsetTimer__ = 6;
                            sTradeQuestVtxOffsetState__ = 0;
                            break;
                    }
                } else {
                    sTradeQuestVtxOffsetTimer__--;
                }

                j = bufIAfterPageSections + ((QUAD_MAP_WORLD_POINT_FIRST + pauseCtx->tradeQuestLocation) * 4);
                i = bufIAfterPageSections + (QUAD_MAP_29 * 4);

                vtx[i + 0].v.ob[0] = vtx[i + 2].v.ob[0] = vtx[j + 0].v.ob[0];

                vtx[i + 1].v.ob[0] = vtx[i + 3].v.ob[0] = vtx[i + 0].v.ob[0] + 8;

                vtx[i + 0].v.ob[1] = vtx[i + 1].v.ob[1] = vtx[j + 0].v.ob[1] - sTradeQuestVtxOffsetY__ + 10;

                vtx[i + 0].v.ob[2] = vtx[i + 1].v.ob[2] = vtx[i + 2].v.ob[2] = vtx[i + 3].v.ob[2] = 0;

                vtx[i + 2].v.ob[1] = vtx[i + 3].v.ob[1] = vtx[i + 0].v.ob[1] - 8;

                vtx[i + 0].v.flag = vtx[i + 1].v.flag = vtx[i + 2].v.flag = vtx[i + 3].v.flag = 0;

                vtx[bufI].v.tc[0] = vtx[bufI].v.tc[1] = vtx[i + 1].v.tc[1] = vtx[i + 2].v.tc[0] = 0;

                vtx[i + 1].v.tc[0] = vtx[i + 3].v.tc[0] = 8 * (1 << 5);

                vtx[i + 2].v.tc[1] = vtx[i + 3].v.tc[1] = 8 * (1 << 5);

                vtx[i + 0].v.cn[0] = vtx[i + 2].v.cn[0] = vtx[i + 0].v.cn[1] = vtx[i + 2].v.cn[1] = vtx[i + 0].v.cn[2] =
                    vtx[i + 2].v.cn[2] = vtx[i + 1].v.cn[0] = vtx[i + 3].v.cn[0] = vtx[i + 1].v.cn[1] =
                        vtx[i + 3].v.cn[1] = vtx[i + 1].v.cn[2] = vtx[i + 3].v.cn[2] = 255;

                vtx[i + 0].v.cn[3] = vtx[i + 2].v.cn[3] = vtx[i + 1].v.cn[3] = vtx[i + 3].v.cn[3] = pauseCtx->alpha;
            }
        }
    }

    return bufI;
}

static s16 sItemVtxQuadsWithAmmo[] = {
    SLOT_DEKU_STICK * 4, // QUAD_ITEM_AMMO_STICK_
    SLOT_DEKU_NUT * 4,   // QUAD_ITEM_AMMO_NUT_
    SLOT_BOMB * 4,       // QUAD_ITEM_AMMO_BOMB_
    SLOT_BOW * 4,        // QUAD_ITEM_AMMO_BOW_
    SLOT_SLINGSHOT * 4,  // QUAD_ITEM_AMMO_SLINGSHOT_
    SLOT_BOMBCHU * 4,    // QUAD_ITEM_AMMO_BOMBCHU_
    SLOT_MAGIC_BEAN * 4, // QUAD_ITEM_AMMO_BEAN_
};

static s16 sEquipColumnsX[] = { -114, 12, 44, 76 };

static u8 sEquipQuadsFirstByEquipType_[EQUIP_TYPE_MAX] = {
    QUAD_EQUIP_SWORD_KOKIRI, // EQUIP_TYPE_SWORD
    QUAD_EQUIP_SHIELD_DEKU,  // EQUIP_TYPE_SHIELD
    QUAD_EQUIP_TUNIC_KOKIRI, // EQUIP_TYPE_TUNIC
    QUAD_EQUIP_BOOTS_KOKIRI, // EQUIP_TYPE_BOOTS
};

static s16 sQuestQuadsX[] = {
    74,   // QUEST_MEDALLION_FOREST
    74,   // QUEST_MEDALLION_FIRE
    46,   // QUEST_MEDALLION_WATER
    18,   // QUEST_MEDALLION_SPIRIT
    18,   // QUEST_MEDALLION_SHADOW
    46,   // QUEST_MEDALLION_LIGHT
    -108, // QUEST_SONG_MINUET
    -90,  // QUEST_SONG_BOLERO
    -72,  // QUEST_SONG_SERENADE
    -54,  // QUEST_SONG_REQUIEM
    -36,  // QUEST_SONG_NOCTURNE
    -18,  // QUEST_SONG_PRELUDE
    -108, // QUEST_SONG_LULLABY
    -90,  // QUEST_SONG_EPONA
    -72,  // QUEST_SONG_SARIA
    -54,  // QUEST_SONG_SUN
    -36,  // QUEST_SONG_TIME
    -18,  // QUEST_SONG_STORMS
    20,   // QUEST_KOKIRI_EMERALD
    46,   // QUEST_GORON_RUBY
    72,   // QUEST_ZORA_SAPPHIRE
    -110, // QUEST_STONE_OF_AGONY
    -86,  // QUEST_GERUDOS_CARD
    -110, // QUEST_SKULL_TOKEN
    -54,  // QUEST_HEART_PIECE
    -98,  // QUAD_QUEST_SONG_NOTE_A1
    -86,  // QUAD_QUEST_SONG_NOTE_A2
    -74,  // QUAD_QUEST_SONG_NOTE_A3
    -62,  // QUAD_QUEST_SONG_NOTE_A4
    -50,  // QUAD_QUEST_SONG_NOTE_A5
    -38,  // QUAD_QUEST_SONG_NOTE_A6
    -26,  // QUAD_QUEST_SONG_NOTE_A7
    -14,  // QUAD_QUEST_SONG_NOTE_A8
    -98,  // QUAD_QUEST_SONG_NOTE_B1
    -86,  // QUAD_QUEST_SONG_NOTE_B2
    -74,  // QUAD_QUEST_SONG_NOTE_B3
    -62,  // QUAD_QUEST_SONG_NOTE_B4
    -50,  // QUAD_QUEST_SONG_NOTE_B5
    -38,  // QUAD_QUEST_SONG_NOTE_B6
    -26,  // QUAD_QUEST_SONG_NOTE_B7
    -14,  // QUAD_QUEST_SONG_NOTE_B8
    -88,  // QUAD_QUEST_SKULL_TOKENS_DIGIT1_SHADOW
    -81,  // QUAD_QUEST_SKULL_TOKENS_DIGIT2_SHADOW
    -72,  // QUAD_QUEST_SKULL_TOKENS_DIGIT3_SHADOW
    -90,  // QUAD_QUEST_SKULL_TOKENS_DIGIT1
    -83,  // QUAD_QUEST_SKULL_TOKENS_DIGIT2
    -74,  // QUAD_QUEST_SKULL_TOKENS_DIGIT3
};

static s16 sQuestQuadsY[] = {
    38,  // QUEST_MEDALLION_FOREST
    6,   // QUEST_MEDALLION_FIRE
    -12, // QUEST_MEDALLION_WATER
    6,   // QUEST_MEDALLION_SPIRIT
    38,  // QUEST_MEDALLION_SHADOW
    56,  // QUEST_MEDALLION_LIGHT
    -20, // QUEST_SONG_MINUET
    -20, // QUEST_SONG_BOLERO
    -20, // QUEST_SONG_SERENADE
    -20, // QUEST_SONG_REQUIEM
    -20, // QUEST_SONG_NOCTURNE
    -20, // QUEST_SONG_PRELUDE
    2,   // QUEST_SONG_LULLABY
    2,   // QUEST_SONG_EPONA
    2,   // QUEST_SONG_SARIA
    2,   // QUEST_SONG_SUN
    2,   // QUEST_SONG_TIME
    2,   // QUEST_SONG_STORMS
    -46, // QUEST_KOKIRI_EMERALD
    -46, // QUEST_GORON_RUBY
    -46, // QUEST_ZORA_SAPPHIRE
    58,  // QUEST_STONE_OF_AGONY
    58,  // QUEST_GERUDOS_CARD
    34,  // QUEST_SKULL_TOKEN
    58,  // QUEST_HEART_PIECE
    -52, // QUAD_QUEST_SONG_NOTE_A1
    -52, // QUAD_QUEST_SONG_NOTE_A2
    -52, // QUAD_QUEST_SONG_NOTE_A3
    -52, // QUAD_QUEST_SONG_NOTE_A4
    -52, // QUAD_QUEST_SONG_NOTE_A5
    -52, // QUAD_QUEST_SONG_NOTE_A6
    -52, // QUAD_QUEST_SONG_NOTE_A7
    -52, // QUAD_QUEST_SONG_NOTE_A8
    -52, // QUAD_QUEST_SONG_NOTE_B1
    -52, // QUAD_QUEST_SONG_NOTE_B2
    -52, // QUAD_QUEST_SONG_NOTE_B3
    -52, // QUAD_QUEST_SONG_NOTE_B4
    -52, // QUAD_QUEST_SONG_NOTE_B5
    -52, // QUAD_QUEST_SONG_NOTE_B6
    -52, // QUAD_QUEST_SONG_NOTE_B7
    -52, // QUAD_QUEST_SONG_NOTE_B8
    34,  // QUAD_QUEST_SKULL_TOKENS_DIGIT1_SHADOW
    34,  // QUAD_QUEST_SKULL_TOKENS_DIGIT2_SHADOW
    34,  // QUAD_QUEST_SKULL_TOKENS_DIGIT3_SHADOW
    36,  // QUAD_QUEST_SKULL_TOKENS_DIGIT1
    36,  // QUAD_QUEST_SKULL_TOKENS_DIGIT2
    36,  // QUAD_QUEST_SKULL_TOKENS_DIGIT3
};

static s16 sQuestQuadsSize[] = {
    24, // QUEST_MEDALLION_FOREST
    24, // QUEST_MEDALLION_FIRE
    24, // QUEST_MEDALLION_WATER
    24, // QUEST_MEDALLION_SPIRIT
    24, // QUEST_MEDALLION_SHADOW
    24, // QUEST_MEDALLION_LIGHT
    24, // QUEST_SONG_MINUET
    24, // QUEST_SONG_BOLERO
    24, // QUEST_SONG_SERENADE
    24, // QUEST_SONG_REQUIEM
    24, // QUEST_SONG_NOCTURNE
    24, // QUEST_SONG_PRELUDE
    24, // QUEST_SONG_LULLABY
    24, // QUEST_SONG_EPONA
    24, // QUEST_SONG_SARIA
    24, // QUEST_SONG_SUN
    24, // QUEST_SONG_TIME
    24, // QUEST_SONG_STORMS
    24, // QUEST_KOKIRI_EMERALD
    24, // QUEST_GORON_RUBY
    24, // QUEST_ZORA_SAPPHIRE
    24, // QUEST_STONE_OF_AGONY
    24, // QUEST_GERUDOS_CARD
    24, // QUEST_SKULL_TOKEN
    48, // QUEST_HEART_PIECE
    16, // QUAD_QUEST_SONG_NOTE_A1
    16, // QUAD_QUEST_SONG_NOTE_A2
    16, // QUAD_QUEST_SONG_NOTE_A3
    16, // QUAD_QUEST_SONG_NOTE_A4
    16, // QUAD_QUEST_SONG_NOTE_A5
    16, // QUAD_QUEST_SONG_NOTE_A6
    16, // QUAD_QUEST_SONG_NOTE_A7
    16, // QUAD_QUEST_SONG_NOTE_A8
    16, // QUAD_QUEST_SONG_NOTE_B1
    16, // QUAD_QUEST_SONG_NOTE_B2
    16, // QUAD_QUEST_SONG_NOTE_B3
    16, // QUAD_QUEST_SONG_NOTE_B4
    16, // QUAD_QUEST_SONG_NOTE_B5
    16, // QUAD_QUEST_SONG_NOTE_B6
    16, // QUAD_QUEST_SONG_NOTE_B7
    16, // QUAD_QUEST_SONG_NOTE_B8
    16, // QUAD_QUEST_SKULL_TOKENS_DIGIT1_SHADOW
    16, // QUAD_QUEST_SKULL_TOKENS_DIGIT2_SHADOW
    16, // QUAD_QUEST_SKULL_TOKENS_DIGIT3_SHADOW
    16, // QUAD_QUEST_SKULL_TOKENS_DIGIT1
    16, // QUAD_QUEST_SKULL_TOKENS_DIGIT2
    16, // QUAD_QUEST_SKULL_TOKENS_DIGIT3
};

void KaleidoScope_SetVertices(PlayState* play, GraphicsContext* gfxCtx) {
    PauseContext* pauseCtx = &play->pauseCtx;
    s16 vtx_x_;
    s16 i;
    s16 quadWidth;
    s16 j;
    s16 k;
    s16 vtx_y;

    pauseCtx->offsetY = 0;

    if ((pauseCtx->state == PAUSE_STATE_OPENING_1) ||
        (pauseCtx->state >= PAUSE_STATE_CLOSING
         /* PAUSE_STATE_CLOSING, PAUSE_STATE_RESUME_GAMEPLAY */) ||
        ((pauseCtx->state == PAUSE_STATE_SAVE_PROMPT) &&
         ((pauseCtx->savePromptState == PAUSE_SAVE_PROMPT_STATE_CLOSING) ||
          (pauseCtx->savePromptState == PAUSE_SAVE_PROMPT_STATE_CLOSING_AFTER_SAVED))) ||
        ((pauseCtx->state >= PAUSE_STATE_8) && (pauseCtx->state <= PAUSE_STATE_13)
         /* PAUSE_STATE_8, PAUSE_STATE_9, PAUSE_STATE_10, PAUSE_STATE_11, PAUSE_STATE_12, PAUSE_STATE_13 */)) {
        pauseCtx->offsetY = 80;
    }

    pauseCtx->itemPageVtx = Graph_Alloc(gfxCtx, ((PAGE_BG_QUADS + VTX_PAGE_ITEM_QUADS) * 4) * sizeof(Vtx));
    KaleidoScope_SetPageVertices(play, pauseCtx->itemPageVtx, VTX_PAGE_ITEM, VTX_PAGE_ITEM_QUADS);

    pauseCtx->equipPageVtx = Graph_Alloc(gfxCtx, ((PAGE_BG_QUADS + VTX_PAGE_EQUIP_QUADS) * 4) * sizeof(Vtx));
    KaleidoScope_SetPageVertices(play, pauseCtx->equipPageVtx, VTX_PAGE_EQUIP, VTX_PAGE_EQUIP_QUADS);

    if (!sInDungeonScene) {
        pauseCtx->mapPageVtx = Graph_Alloc(
            gfxCtx, ((PAGE_BG_QUADS + VTX_PAGE_MAP_WORLD_QUADS + WORLD_MAP_IMAGE_FRAG_NUM) * 4) * sizeof(Vtx));
        j = KaleidoScope_SetPageVertices(play, pauseCtx->mapPageVtx, VTX_PAGE_MAP_WORLD, VTX_PAGE_MAP_WORLD_QUADS);

        for (i = 0, vtx_y = 58; i < WORLD_MAP_IMAGE_FRAG_NUM; i++, j += 4, vtx_y -= WORLD_MAP_IMAGE_FRAG_HEIGHT) {
            pauseCtx->mapPageVtx[j + 0].v.ob[0] = pauseCtx->mapPageVtx[j + 2].v.ob[0] = 0 - (WORLD_MAP_IMAGE_WIDTH / 2);

            pauseCtx->mapPageVtx[j + 1].v.ob[0] = pauseCtx->mapPageVtx[j + 3].v.ob[0] =
                pauseCtx->mapPageVtx[j + 0].v.ob[0] + WORLD_MAP_IMAGE_WIDTH;

            pauseCtx->mapPageVtx[j + 0].v.ob[1] = pauseCtx->mapPageVtx[j + 1].v.ob[1] = vtx_y + pauseCtx->offsetY;

            pauseCtx->mapPageVtx[j + 2].v.ob[1] = pauseCtx->mapPageVtx[j + 3].v.ob[1] =
                pauseCtx->mapPageVtx[j + 0].v.ob[1] - WORLD_MAP_IMAGE_FRAG_HEIGHT;

            pauseCtx->mapPageVtx[j + 0].v.ob[2] = pauseCtx->mapPageVtx[j + 1].v.ob[2] =
                pauseCtx->mapPageVtx[j + 2].v.ob[2] = pauseCtx->mapPageVtx[j + 3].v.ob[2] = 0;

            pauseCtx->mapPageVtx[j + 0].v.flag = pauseCtx->mapPageVtx[j + 1].v.flag =
                pauseCtx->mapPageVtx[j + 2].v.flag = pauseCtx->mapPageVtx[j + 3].v.flag = 0;

            pauseCtx->mapPageVtx[j + 0].v.tc[0] = pauseCtx->mapPageVtx[j + 0].v.tc[1] =
                pauseCtx->mapPageVtx[j + 1].v.tc[1] = pauseCtx->mapPageVtx[j + 2].v.tc[0] = 0;

            pauseCtx->mapPageVtx[j + 1].v.tc[0] = pauseCtx->mapPageVtx[j + 3].v.tc[0] =
                WORLD_MAP_IMAGE_WIDTH * (1 << 5);

            pauseCtx->mapPageVtx[j + 2].v.tc[1] = pauseCtx->mapPageVtx[j + 3].v.tc[1] =
                WORLD_MAP_IMAGE_FRAG_HEIGHT * (1 << 5);

            pauseCtx->mapPageVtx[j + 0].v.cn[0] = pauseCtx->mapPageVtx[j + 2].v.cn[0] =
                pauseCtx->mapPageVtx[j + 0].v.cn[1] = pauseCtx->mapPageVtx[j + 2].v.cn[1] =
                    pauseCtx->mapPageVtx[j + 0].v.cn[2] = pauseCtx->mapPageVtx[j + 2].v.cn[2] =
                        pauseCtx->mapPageVtx[j + 1].v.cn[0] = pauseCtx->mapPageVtx[j + 3].v.cn[0] =
                            pauseCtx->mapPageVtx[j + 1].v.cn[1] = pauseCtx->mapPageVtx[j + 3].v.cn[1] =
                                pauseCtx->mapPageVtx[j + 1].v.cn[2] = pauseCtx->mapPageVtx[j + 3].v.cn[2] =
                                    pauseCtx->mapPageVtx[j + 0].v.cn[3] = pauseCtx->mapPageVtx[j + 2].v.cn[3] =
                                        pauseCtx->mapPageVtx[j + 1].v.cn[3] = pauseCtx->mapPageVtx[j + 3].v.cn[3] =
                                            pauseCtx->alpha;
        }

        pauseCtx->mapPageVtx[j - 2].v.ob[1] = pauseCtx->mapPageVtx[j - 1].v.ob[1] =
            pauseCtx->mapPageVtx[j - 4].v.ob[1] - (WORLD_MAP_IMAGE_HEIGHT % WORLD_MAP_IMAGE_FRAG_HEIGHT);

        pauseCtx->mapPageVtx[j - 2].v.tc[1] = pauseCtx->mapPageVtx[j - 1].v.tc[1] =
            (WORLD_MAP_IMAGE_HEIGHT % WORLD_MAP_IMAGE_FRAG_HEIGHT) * (1 << 5);
    } else {
        pauseCtx->mapPageVtx = Graph_Alloc(gfxCtx, ((PAGE_BG_QUADS + VTX_PAGE_MAP_DUNGEON_QUADS) * 4) * sizeof(Vtx));
        KaleidoScope_SetPageVertices(play, pauseCtx->mapPageVtx, VTX_PAGE_MAP_DUNGEON, VTX_PAGE_MAP_DUNGEON_QUADS);
    }

    pauseCtx->questPageVtx = Graph_Alloc(gfxCtx, ((PAGE_BG_QUADS + VTX_PAGE_QUEST_QUADS) * 4) * sizeof(Vtx));
    KaleidoScope_SetPageVertices(play, pauseCtx->questPageVtx, VTX_PAGE_QUEST, VTX_PAGE_QUEST_QUADS);

    pauseCtx->cursorVtx = Graph_Alloc(gfxCtx, (PAUSE_QUAD_CURSOR_MAX * 4) * sizeof(Vtx));

    for (i = 0; i < (PAUSE_QUAD_CURSOR_MAX * 4); i++) {
        pauseCtx->cursorVtx[i].v.ob[0] = pauseCtx->cursorVtx[i].v.ob[1] = pauseCtx->cursorVtx[i].v.ob[2] = 0;

        pauseCtx->cursorVtx[i].v.flag = 0;

        pauseCtx->cursorVtx[i].v.tc[0] = pauseCtx->cursorVtx[i].v.tc[1] = 0;

        pauseCtx->cursorVtx[i].v.cn[0] = pauseCtx->cursorVtx[i].v.cn[1] = pauseCtx->cursorVtx[i].v.cn[2] =
            pauseCtx->cursorVtx[i].v.cn[3] = 255;
    }

    // PAUSE_QUAD_CURSOR_TL
    pauseCtx->cursorVtx[1].v.tc[0] = pauseCtx->cursorVtx[2].v.tc[1] = pauseCtx->cursorVtx[3].v.tc[0] =
        pauseCtx->cursorVtx[3].v.tc[1]
        // PAUSE_QUAD_CURSOR_TR
        = pauseCtx->cursorVtx[5].v.tc[0] = pauseCtx->cursorVtx[6].v.tc[1] = pauseCtx->cursorVtx[7].v.tc[0] =
            pauseCtx->cursorVtx[7].v.tc[1]
        // PAUSE_QUAD_CURSOR_BL
        = pauseCtx->cursorVtx[9].v.tc[0] = pauseCtx->cursorVtx[10].v.tc[1] = pauseCtx->cursorVtx[11].v.tc[0] =
            pauseCtx->cursorVtx[11].v.tc[1]
        // PAUSE_QUAD_CURSOR_BR
        = pauseCtx->cursorVtx[13].v.tc[0] = pauseCtx->cursorVtx[14].v.tc[1] = pauseCtx->cursorVtx[15].v.tc[0] =
            pauseCtx->cursorVtx[15].v.tc[1] = 16 * (1 << 5);
    // PAUSE_QUAD_CURSOR_4
    pauseCtx->cursorVtx[17].v.tc[0] = pauseCtx->cursorVtx[18].v.tc[1] = pauseCtx->cursorVtx[19].v.tc[0] =
        pauseCtx->cursorVtx[19].v.tc[1] = 32 * (1 << 5);

    pauseCtx->itemVtx = Graph_Alloc(gfxCtx, (QUAD_ITEM_MAX * 4) * sizeof(Vtx));

    // QUAD_ITEM_GRID_FIRST..QUAD_ITEM_GRID_LAST

    for (k = 0, i = 0, vtx_y = (ITEM_GRID_ROWS * ITEM_GRID_CELL_HEIGHT) / 2 - 6; k < ITEM_GRID_ROWS;
         k++, vtx_y -= ITEM_GRID_CELL_HEIGHT) {
        for (vtx_x_ = 0 - (ITEM_GRID_COLS * ITEM_GRID_CELL_WIDTH) / 2, j = 0; j < ITEM_GRID_COLS;
             j++, i += 4, vtx_x_ += ITEM_GRID_CELL_WIDTH) {
            pauseCtx->itemVtx[i + 0].v.ob[0] = pauseCtx->itemVtx[i + 2].v.ob[0] = vtx_x_ + ITEM_GRID_QUAD_MARGIN;

            pauseCtx->itemVtx[i + 1].v.ob[0] = pauseCtx->itemVtx[i + 3].v.ob[0] =
                pauseCtx->itemVtx[i + 0].v.ob[0] + ITEM_GRID_QUAD_WIDTH;

            pauseCtx->itemVtx[i + 0].v.ob[1] = pauseCtx->itemVtx[i + 1].v.ob[1] =
                vtx_y + pauseCtx->offsetY - ITEM_GRID_QUAD_MARGIN;

            pauseCtx->itemVtx[i + 2].v.ob[1] = pauseCtx->itemVtx[i + 3].v.ob[1] =
                pauseCtx->itemVtx[i + 0].v.ob[1] - ITEM_GRID_QUAD_HEIGHT;

            pauseCtx->itemVtx[i + 0].v.ob[2] = pauseCtx->itemVtx[i + 1].v.ob[2] = pauseCtx->itemVtx[i + 2].v.ob[2] =
                pauseCtx->itemVtx[i + 3].v.ob[2] = 0;

            pauseCtx->itemVtx[i + 0].v.flag = pauseCtx->itemVtx[i + 1].v.flag = pauseCtx->itemVtx[i + 2].v.flag =
                pauseCtx->itemVtx[i + 3].v.flag = 0;

            pauseCtx->itemVtx[i + 0].v.tc[0] = pauseCtx->itemVtx[i + 0].v.tc[1] = pauseCtx->itemVtx[i + 1].v.tc[1] =
                pauseCtx->itemVtx[i + 2].v.tc[0] = 0;

            pauseCtx->itemVtx[i + 1].v.tc[0] = pauseCtx->itemVtx[i + 2].v.tc[1] = pauseCtx->itemVtx[i + 3].v.tc[0] =
                pauseCtx->itemVtx[i + 3].v.tc[1] = ITEM_GRID_QUAD_TEX_SIZE * (1 << 5);

            pauseCtx->itemVtx[i + 0].v.cn[0] = pauseCtx->itemVtx[i + 1].v.cn[0] = pauseCtx->itemVtx[i + 2].v.cn[0] =
                pauseCtx->itemVtx[i + 3].v.cn[0] = pauseCtx->itemVtx[i + 0].v.cn[1] = pauseCtx->itemVtx[i + 1].v.cn[1] =
                    pauseCtx->itemVtx[i + 2].v.cn[1] = pauseCtx->itemVtx[i + 3].v.cn[1] =
                        pauseCtx->itemVtx[i + 0].v.cn[2] = pauseCtx->itemVtx[i + 1].v.cn[2] =
                            pauseCtx->itemVtx[i + 2].v.cn[2] = pauseCtx->itemVtx[i + 3].v.cn[2] = 255;

            pauseCtx->itemVtx[i + 0].v.cn[3] = pauseCtx->itemVtx[i + 1].v.cn[3] = pauseCtx->itemVtx[i + 2].v.cn[3] =
                pauseCtx->itemVtx[i + 3].v.cn[3] = 255;
        }
    }

    // QUAD_ITEM_GRID_SELECTED_C_LEFT, QUAD_ITEM_GRID_SELECTED_C_DOWN, QUAD_ITEM_GRID_SELECTED_C_RIGHT

    for (j = 1; j < 4; j++, i += 4) {
        if (gSaveContext.save.info.equips.cButtonSlots[j - 1] != ITEM_NONE) {
            k = gSaveContext.save.info.equips.cButtonSlots[j - 1] * 4;

            pauseCtx->itemVtx[i + 0].v.ob[0] = pauseCtx->itemVtx[i + 2].v.ob[0] =
                pauseCtx->itemVtx[k].v.ob[0] + ITEM_GRID_SELECTED_QUAD_MARGIN;

            pauseCtx->itemVtx[i + 1].v.ob[0] = pauseCtx->itemVtx[i + 3].v.ob[0] =
                pauseCtx->itemVtx[i + 0].v.ob[0] + ITEM_GRID_SELECTED_QUAD_WIDTH;

            pauseCtx->itemVtx[i + 0].v.ob[1] = pauseCtx->itemVtx[i + 1].v.ob[1] =
                pauseCtx->itemVtx[k].v.ob[1] - ITEM_GRID_SELECTED_QUAD_MARGIN;

            pauseCtx->itemVtx[i + 2].v.ob[1] = pauseCtx->itemVtx[i + 3].v.ob[1] =
                pauseCtx->itemVtx[i + 0].v.ob[1] - ITEM_GRID_SELECTED_QUAD_HEIGHT;

            pauseCtx->itemVtx[i + 0].v.ob[2] = pauseCtx->itemVtx[i + 1].v.ob[2] = pauseCtx->itemVtx[i + 2].v.ob[2] =
                pauseCtx->itemVtx[i + 3].v.ob[2] = 0;

            pauseCtx->itemVtx[i + 0].v.flag = pauseCtx->itemVtx[i + 1].v.flag = pauseCtx->itemVtx[i + 2].v.flag =
                pauseCtx->itemVtx[i + 3].v.flag = 0;

            pauseCtx->itemVtx[i + 0].v.tc[0] = pauseCtx->itemVtx[i + 0].v.tc[1] = pauseCtx->itemVtx[i + 1].v.tc[1] =
                pauseCtx->itemVtx[i + 2].v.tc[0] = 0;

            pauseCtx->itemVtx[i + 1].v.tc[0] = pauseCtx->itemVtx[i + 2].v.tc[1] = pauseCtx->itemVtx[i + 3].v.tc[0] =
                pauseCtx->itemVtx[i + 3].v.tc[1] = ITEM_GRID_SELECTED_QUAD_TEX_SIZE * (1 << 5);

            pauseCtx->itemVtx[i + 0].v.cn[0] = pauseCtx->itemVtx[i + 1].v.cn[0] = pauseCtx->itemVtx[i + 2].v.cn[0] =
                pauseCtx->itemVtx[i + 3].v.cn[0] = pauseCtx->itemVtx[i + 0].v.cn[1] = pauseCtx->itemVtx[i + 1].v.cn[1] =
                    pauseCtx->itemVtx[i + 2].v.cn[1] = pauseCtx->itemVtx[i + 3].v.cn[1] =
                        pauseCtx->itemVtx[i + 0].v.cn[2] = pauseCtx->itemVtx[i + 1].v.cn[2] =
                            pauseCtx->itemVtx[i + 2].v.cn[2] = pauseCtx->itemVtx[i + 3].v.cn[2] = 255;

            pauseCtx->itemVtx[i + 0].v.cn[3] = pauseCtx->itemVtx[i + 1].v.cn[3] = pauseCtx->itemVtx[i + 2].v.cn[3] =
                pauseCtx->itemVtx[i + 3].v.cn[3] = pauseCtx->alpha;
        } else {
            // No item equipped on the C button, put the quad out of view

            pauseCtx->itemVtx[i + 0].v.ob[0] = pauseCtx->itemVtx[i + 2].v.ob[0] = -300;

            pauseCtx->itemVtx[i + 1].v.ob[0] = pauseCtx->itemVtx[i + 3].v.ob[0] =
                pauseCtx->itemVtx[i + 0].v.ob[0] + ITEM_GRID_SELECTED_QUAD_WIDTH;

            pauseCtx->itemVtx[i + 0].v.ob[1] = pauseCtx->itemVtx[i + 1].v.ob[1] = 300;

            pauseCtx->itemVtx[i + 2].v.ob[1] = pauseCtx->itemVtx[i + 3].v.ob[1] =
                pauseCtx->itemVtx[i + 0].v.ob[1] - ITEM_GRID_SELECTED_QUAD_HEIGHT;
        }
    }

    // QUAD_ITEM_AMMO_*

    for (i = QUAD_ITEM_AMMO_FIRST * 4, j = 0; j < 7; j++) {
        k = sItemVtxQuadsWithAmmo[j];

        // tens

        pauseCtx->itemVtx[i + 0].v.ob[0] = pauseCtx->itemVtx[i + 2].v.ob[0] =
            pauseCtx->itemVtx[k].v.ob[0] + ITEM_AMMO_TENS_QUAD_OFFSET_X;

        pauseCtx->itemVtx[i + 1].v.ob[0] = pauseCtx->itemVtx[i + 3].v.ob[0] =
            pauseCtx->itemVtx[i + 0].v.ob[0] + ITEM_AMMO_DIGIT_QUAD_WIDTH;

        pauseCtx->itemVtx[i + 0].v.ob[1] = pauseCtx->itemVtx[i + 1].v.ob[1] =
            pauseCtx->itemVtx[k].v.ob[1] - ITEM_AMMO_TENS_QUAD_OFFSET_Y;

        pauseCtx->itemVtx[i + 2].v.ob[1] = pauseCtx->itemVtx[i + 3].v.ob[1] =
            pauseCtx->itemVtx[i + 0].v.ob[1] - ITEM_AMMO_DIGIT_QUAD_HEIGHT;

        // units

        pauseCtx->itemVtx[i + 4].v.ob[0] = pauseCtx->itemVtx[i + 6].v.ob[0] =
            pauseCtx->itemVtx[i + 0].v.ob[0] + ITEM_AMMO_UNITS_QUAD_OFFSET_X;

        pauseCtx->itemVtx[i + 5].v.ob[0] = pauseCtx->itemVtx[i + 7].v.ob[0] =
            pauseCtx->itemVtx[i + 4].v.ob[0] + ITEM_AMMO_DIGIT_QUAD_WIDTH;

        pauseCtx->itemVtx[i + 4].v.ob[1] = pauseCtx->itemVtx[i + 5].v.ob[1] =
            pauseCtx->itemVtx[i + 0].v.ob[1] - ITEM_AMMO_UNITS_QUAD_OFFSET_Y;

        pauseCtx->itemVtx[i + 6].v.ob[1] = pauseCtx->itemVtx[i + 7].v.ob[1] =
            pauseCtx->itemVtx[i + 4].v.ob[1] - ITEM_AMMO_DIGIT_QUAD_HEIGHT;

        // tens, units

        for (k = 0; k < 2; k++, i += 4) {
            pauseCtx->itemVtx[i + 0].v.ob[2] = pauseCtx->itemVtx[i + 1].v.ob[2] = pauseCtx->itemVtx[i + 2].v.ob[2] =
                pauseCtx->itemVtx[i + 3].v.ob[2] = 0;

            pauseCtx->itemVtx[i + 0].v.flag = pauseCtx->itemVtx[i + 1].v.flag = pauseCtx->itemVtx[i + 2].v.flag =
                pauseCtx->itemVtx[i + 3].v.flag = 0;

            pauseCtx->itemVtx[i + 0].v.tc[0] = pauseCtx->itemVtx[i + 0].v.tc[1] = pauseCtx->itemVtx[i + 1].v.tc[1] =
                pauseCtx->itemVtx[i + 2].v.tc[0] = 0;

            pauseCtx->itemVtx[i + 1].v.tc[0] = pauseCtx->itemVtx[i + 2].v.tc[1] = pauseCtx->itemVtx[i + 3].v.tc[0] =
                pauseCtx->itemVtx[i + 3].v.tc[1] = ITEM_AMMO_DIGIT_QUAD_TEX_SIZE * (1 << 5);

            pauseCtx->itemVtx[i + 0].v.cn[0] = pauseCtx->itemVtx[i + 1].v.cn[0] = pauseCtx->itemVtx[i + 2].v.cn[0] =
                pauseCtx->itemVtx[i + 3].v.cn[0] = pauseCtx->itemVtx[i + 0].v.cn[1] = pauseCtx->itemVtx[i + 1].v.cn[1] =
                    pauseCtx->itemVtx[i + 2].v.cn[1] = pauseCtx->itemVtx[i + 3].v.cn[1] =
                        pauseCtx->itemVtx[i + 0].v.cn[2] = pauseCtx->itemVtx[i + 1].v.cn[2] =
                            pauseCtx->itemVtx[i + 2].v.cn[2] = pauseCtx->itemVtx[i + 3].v.cn[2] = 255;

            pauseCtx->itemVtx[i + 0].v.cn[3] = pauseCtx->itemVtx[i + 1].v.cn[3] = pauseCtx->itemVtx[i + 2].v.cn[3] =
                pauseCtx->itemVtx[i + 3].v.cn[3] = pauseCtx->alpha;
        }
    }

    pauseCtx->equipVtx = Graph_Alloc(gfxCtx, (QUAD_EQUIP_MAX * 4) * sizeof(Vtx));

    // QUAD_EQUIP_UPG_BULLETBAG_QUIVER, QUAD_EQUIP_SWORD_KOKIRI, QUAD_EQUIP_SWORD_MASTER, QUAD_EQUIP_SWORD_BIGGORON,
    // QUAD_EQUIP_UPG_BOMB_BAG, QUAD_EQUIP_SHIELD_DEKU, QUAD_EQUIP_SHIELD_HYLIAN, QUAD_EQUIP_SHIELD_MIRROR,
    // QUAD_EQUIP_UPG_STRENGTH, QUAD_EQUIP_TUNIC_KOKIRI, QUAD_EQUIP_TUNIC_GORON, QUAD_EQUIP_TUNIC_ZORA,
    // QUAD_EQUIP_UPG_SCALE, QUAD_EQUIP_BOOTS_KOKIRI, QUAD_EQUIP_BOOTS_IRON, QUAD_EQUIP_BOOTS_HOVER

    // for each row
    for (k = 0, i = 0, vtx_y = (EQUIP_TYPE_MAX * EQUIP_GRID_CELL_HEIGHT) / 2 - 6; i < EQUIP_TYPE_MAX;
         i++, vtx_y -= EQUIP_GRID_CELL_HEIGHT) {
        // for each column
        for (j = 0; j < 4; j++, k += 4) {
            pauseCtx->equipVtx[k + 0].v.ob[0] = pauseCtx->equipVtx[k + 2].v.ob[0] =
                sEquipColumnsX[j] + EQUIP_GRID_QUAD_MARGIN;

            pauseCtx->equipVtx[k + 1].v.ob[0] = pauseCtx->equipVtx[k + 3].v.ob[0] =
                pauseCtx->equipVtx[k + 0].v.ob[0] + EQUIP_GRID_QUAD_WIDTH;

            pauseCtx->equipVtx[k + 0].v.ob[1] = pauseCtx->equipVtx[k + 1].v.ob[1] =
                vtx_y + pauseCtx->offsetY - EQUIP_GRID_QUAD_MARGIN;

            pauseCtx->equipVtx[k + 2].v.ob[1] = pauseCtx->equipVtx[k + 3].v.ob[1] =
                pauseCtx->equipVtx[k + 0].v.ob[1] - EQUIP_GRID_QUAD_HEIGHT;

            pauseCtx->equipVtx[k + 0].v.ob[2] = pauseCtx->equipVtx[k + 1].v.ob[2] = pauseCtx->equipVtx[k + 2].v.ob[2] =
                pauseCtx->equipVtx[k + 3].v.ob[2] = 0;

            pauseCtx->equipVtx[k + 0].v.flag = pauseCtx->equipVtx[k + 1].v.flag = pauseCtx->equipVtx[k + 2].v.flag =
                pauseCtx->equipVtx[k + 3].v.flag = 0;

            pauseCtx->equipVtx[k + 0].v.tc[0] = pauseCtx->equipVtx[k + 0].v.tc[1] = pauseCtx->equipVtx[k + 1].v.tc[1] =
                pauseCtx->equipVtx[k + 2].v.tc[0] = 0;

            pauseCtx->equipVtx[k + 1].v.tc[0] = pauseCtx->equipVtx[k + 2].v.tc[1] = pauseCtx->equipVtx[k + 3].v.tc[0] =
                pauseCtx->equipVtx[k + 3].v.tc[1] = EQUIP_GRID_QUAD_TEX_SIZE * (1 << 5);

            pauseCtx->equipVtx[k + 0].v.cn[0] = pauseCtx->equipVtx[k + 1].v.cn[0] = pauseCtx->equipVtx[k + 2].v.cn[0] =
                pauseCtx->equipVtx[k + 3].v.cn[0] = pauseCtx->equipVtx[k + 0].v.cn[1] =
                    pauseCtx->equipVtx[k + 1].v.cn[1] = pauseCtx->equipVtx[k + 2].v.cn[1] =
                        pauseCtx->equipVtx[k + 3].v.cn[1] = pauseCtx->equipVtx[k + 0].v.cn[2] =
                            pauseCtx->equipVtx[k + 1].v.cn[2] = pauseCtx->equipVtx[k + 2].v.cn[2] =
                                pauseCtx->equipVtx[k + 3].v.cn[2] = 255;

            pauseCtx->equipVtx[k + 0].v.cn[3] = pauseCtx->equipVtx[k + 1].v.cn[3] = pauseCtx->equipVtx[k + 2].v.cn[3] =
                pauseCtx->equipVtx[k + 3].v.cn[3] = pauseCtx->alpha;
        }
    }

    // QUAD_EQUIP_SELECTED_SWORD, QUAD_EQUIP_SELECTED_SHIELD, QUAD_EQUIP_SELECTED_TUNIC, QUAD_EQUIP_SELECTED_BOOTS

    for (j = 0; j < EQUIP_TYPE_MAX; j++, k += 4) {
        if (CUR_EQUIP_VALUE(j) != 0) {
            i = (CUR_EQUIP_VALUE(j) - 1 + sEquipQuadsFirstByEquipType_[j]) * 4;

            pauseCtx->equipVtx[k + 0].v.ob[0] = pauseCtx->equipVtx[k + 2].v.ob[0] =
                pauseCtx->equipVtx[i].v.ob[0] + EQUIP_GRID_SELECTED_QUAD_MARGIN;

            pauseCtx->equipVtx[k + 1].v.ob[0] = pauseCtx->equipVtx[k + 3].v.ob[0] =
                pauseCtx->equipVtx[k + 0].v.ob[0] + EQUIP_GRID_SELECTED_QUAD_WIDTH;

            pauseCtx->equipVtx[k + 0].v.ob[1] = pauseCtx->equipVtx[k + 1].v.ob[1] =
                pauseCtx->equipVtx[i].v.ob[1] - EQUIP_GRID_SELECTED_QUAD_MARGIN;

            pauseCtx->equipVtx[k + 2].v.ob[1] = pauseCtx->equipVtx[k + 3].v.ob[1] =
                pauseCtx->equipVtx[k + 0].v.ob[1] - EQUIP_GRID_SELECTED_QUAD_HEIGHT;

            pauseCtx->equipVtx[k + 0].v.ob[2] = pauseCtx->equipVtx[k + 1].v.ob[2] = pauseCtx->equipVtx[k + 2].v.ob[2] =
                pauseCtx->equipVtx[k + 3].v.ob[2] = 0;

            pauseCtx->equipVtx[k + 0].v.flag = pauseCtx->equipVtx[k + 1].v.flag = pauseCtx->equipVtx[k + 2].v.flag =
                pauseCtx->equipVtx[k + 3].v.flag = 0;

            pauseCtx->equipVtx[k + 0].v.tc[0] = pauseCtx->equipVtx[k + 0].v.tc[1] = pauseCtx->equipVtx[k + 1].v.tc[1] =
                pauseCtx->equipVtx[k + 2].v.tc[0] = 0;

            pauseCtx->equipVtx[k + 1].v.tc[0] = pauseCtx->equipVtx[k + 2].v.tc[1] = pauseCtx->equipVtx[k + 3].v.tc[0] =
                pauseCtx->equipVtx[k + 3].v.tc[1] = EQUIP_GRID_SELECTED_QUAD_TEX_SIZE * (1 << 5);

            pauseCtx->equipVtx[k + 0].v.cn[0] = pauseCtx->equipVtx[k + 1].v.cn[0] = pauseCtx->equipVtx[k + 2].v.cn[0] =
                pauseCtx->equipVtx[k + 3].v.cn[0] = pauseCtx->equipVtx[k + 0].v.cn[1] =
                    pauseCtx->equipVtx[k + 1].v.cn[1] = pauseCtx->equipVtx[k + 2].v.cn[1] =
                        pauseCtx->equipVtx[k + 3].v.cn[1] = pauseCtx->equipVtx[k + 0].v.cn[2] =
                            pauseCtx->equipVtx[k + 1].v.cn[2] = pauseCtx->equipVtx[k + 2].v.cn[2] =
                                pauseCtx->equipVtx[k + 3].v.cn[2] = 255;

            pauseCtx->equipVtx[k + 0].v.cn[3] = pauseCtx->equipVtx[k + 1].v.cn[3] = pauseCtx->equipVtx[k + 2].v.cn[3] =
                pauseCtx->equipVtx[k + 3].v.cn[3] = pauseCtx->alpha;
        }
    }

    // QUAD_EQUIP_PLAYER_FIRST..QUAD_EQUIP_PLAYER_LAST

    vtx_x_ = PAUSE_EQUIP_PLAYER_HEIGHT;
    vtx_y = 50;
    while (true) {
        pauseCtx->equipVtx[k + 0].v.ob[0] = pauseCtx->equipVtx[k + 2].v.ob[0] = -64;

        pauseCtx->equipVtx[k + 1].v.ob[0] = pauseCtx->equipVtx[k + 3].v.ob[0] =
            pauseCtx->equipVtx[k + 0].v.ob[0] + PAUSE_EQUIP_PLAYER_WIDTH;

        pauseCtx->equipVtx[k + 0].v.ob[1] = pauseCtx->equipVtx[k + 1].v.ob[1] = vtx_y + pauseCtx->offsetY;

        pauseCtx->equipVtx[k + 2].v.ob[1] = pauseCtx->equipVtx[k + 3].v.ob[1] =
            pauseCtx->equipVtx[k + 0].v.ob[1] - PAUSE_EQUIP_PLAYER_FRAG_HEIGHT;

        pauseCtx->equipVtx[k + 0].v.ob[2] = pauseCtx->equipVtx[k + 1].v.ob[2] = pauseCtx->equipVtx[k + 2].v.ob[2] =
            pauseCtx->equipVtx[k + 3].v.ob[2] = 0;

        pauseCtx->equipVtx[k + 0].v.flag = pauseCtx->equipVtx[k + 1].v.flag = pauseCtx->equipVtx[k + 2].v.flag =
            pauseCtx->equipVtx[k + 3].v.flag = 0;

        pauseCtx->equipVtx[k + 0].v.tc[0] = pauseCtx->equipVtx[k + 0].v.tc[1] = pauseCtx->equipVtx[k + 1].v.tc[1] =
            pauseCtx->equipVtx[k + 2].v.tc[0] = 0;

        pauseCtx->equipVtx[k + 1].v.tc[0] = pauseCtx->equipVtx[k + 3].v.tc[0] = PAUSE_EQUIP_PLAYER_WIDTH * (1 << 5);

        pauseCtx->equipVtx[k + 2].v.tc[1] = pauseCtx->equipVtx[k + 3].v.tc[1] =
            PAUSE_EQUIP_PLAYER_FRAG_HEIGHT * (1 << 5);

        pauseCtx->equipVtx[k + 0].v.cn[0] = pauseCtx->equipVtx[k + 1].v.cn[0] = pauseCtx->equipVtx[k + 2].v.cn[0] =
            pauseCtx->equipVtx[k + 3].v.cn[0] = pauseCtx->equipVtx[k + 0].v.cn[1] = pauseCtx->equipVtx[k + 1].v.cn[1] =
                pauseCtx->equipVtx[k + 2].v.cn[1] = pauseCtx->equipVtx[k + 3].v.cn[1] =
                    pauseCtx->equipVtx[k + 0].v.cn[2] = pauseCtx->equipVtx[k + 1].v.cn[2] =
                        pauseCtx->equipVtx[k + 2].v.cn[2] = pauseCtx->equipVtx[k + 3].v.cn[2] = 255;

        pauseCtx->equipVtx[k + 0].v.cn[3] = pauseCtx->equipVtx[k + 1].v.cn[3] = pauseCtx->equipVtx[k + 2].v.cn[3] =
            pauseCtx->equipVtx[k + 3].v.cn[3] = pauseCtx->alpha;

        vtx_x_ -= PAUSE_EQUIP_PLAYER_FRAG_HEIGHT;
        vtx_y -= PAUSE_EQUIP_PLAYER_FRAG_HEIGHT;

        if (vtx_x_ < 0) {
            pauseCtx->equipVtx[k + 2].v.ob[1] = pauseCtx->equipVtx[k + 3].v.ob[1] =
                pauseCtx->equipVtx[k + 0].v.ob[1] - (PAUSE_EQUIP_PLAYER_HEIGHT % PAUSE_EQUIP_PLAYER_FRAG_HEIGHT);

            pauseCtx->equipVtx[k + 2].v.tc[1] = pauseCtx->equipVtx[k + 3].v.tc[1] =
                (PAUSE_EQUIP_PLAYER_HEIGHT % PAUSE_EQUIP_PLAYER_FRAG_HEIGHT) * (1 << 5);

            break;
        }

        k += 4;
    }

    pauseCtx->questVtx = Graph_Alloc(gfxCtx, QUAD_QUEST_MAX * 4 * sizeof(Vtx));

    for (k = 0, j = 0; j < QUAD_QUEST_MAX; j++, k += 4) {
        quadWidth = sQuestQuadsSize[j];

        if ((j < QUEST_SONG_MINUET) || (j >= QUAD_QUEST_SKULL_TOKENS_DIGIT1_SHADOW)) {
            pauseCtx->questVtx[k + 0].v.ob[0] = pauseCtx->questVtx[k + 2].v.ob[0] = sQuestQuadsX[j];

            pauseCtx->questVtx[k + 1].v.ob[0] = pauseCtx->questVtx[k + 3].v.ob[0] =
                pauseCtx->questVtx[k + 0].v.ob[0] + sQuestQuadsSize[j];

            pauseCtx->questVtx[k + 0].v.ob[1] = pauseCtx->questVtx[k + 1].v.ob[1] = sQuestQuadsY[j] + pauseCtx->offsetY;

            pauseCtx->questVtx[k + 2].v.ob[1] = pauseCtx->questVtx[k + 3].v.ob[1] =
                pauseCtx->questVtx[k + 0].v.ob[1] - sQuestQuadsSize[j];

            if (j >= QUAD_QUEST_SKULL_TOKENS_DIGIT1_SHADOW) {
                pauseCtx->questVtx[k + 1].v.ob[0] = pauseCtx->questVtx[k + 3].v.ob[0] =
                    pauseCtx->questVtx[k + 0].v.ob[0] + 8;

                pauseCtx->questVtx[k + 0].v.ob[1] = pauseCtx->questVtx[k + 1].v.ob[1] =
                    sQuestQuadsY[j] + pauseCtx->offsetY - 6;

                pauseCtx->questVtx[k + 2].v.ob[1] = pauseCtx->questVtx[k + 3].v.ob[1] =
                    pauseCtx->questVtx[k + 0].v.ob[1] - 16;

                quadWidth = 8;
            }
        } else {
            if ((j >= QUEST_SONG_MINUET) && (j < QUEST_KOKIRI_EMERALD)) {
                quadWidth = 16;
            }

            pauseCtx->questVtx[k + 0].v.ob[0] = pauseCtx->questVtx[k + 2].v.ob[0] = sQuestQuadsX[j] + 2;

            pauseCtx->questVtx[k + 1].v.ob[0] = pauseCtx->questVtx[k + 3].v.ob[0] =
                pauseCtx->questVtx[k + 0].v.ob[0] + quadWidth - 4;

            pauseCtx->questVtx[k + 0].v.ob[1] = pauseCtx->questVtx[k + 1].v.ob[1] =
                sQuestQuadsY[j] + pauseCtx->offsetY - 2;

            pauseCtx->questVtx[k + 2].v.ob[1] = pauseCtx->questVtx[k + 3].v.ob[1] =
                pauseCtx->questVtx[k + 0].v.ob[1] - sQuestQuadsSize[j] + 4;
        }

        pauseCtx->questVtx[k + 0].v.ob[2] = pauseCtx->questVtx[k + 1].v.ob[2] = pauseCtx->questVtx[k + 2].v.ob[2] =
            pauseCtx->questVtx[k + 3].v.ob[2] = 0;

        pauseCtx->questVtx[k + 0].v.flag = pauseCtx->questVtx[k + 1].v.flag = pauseCtx->questVtx[k + 2].v.flag =
            pauseCtx->questVtx[k + 3].v.flag = 0;

        pauseCtx->questVtx[k + 0].v.tc[0] = pauseCtx->questVtx[k + 0].v.tc[1] = pauseCtx->questVtx[k + 1].v.tc[1] =
            pauseCtx->questVtx[k + 2].v.tc[0] = 0;

        pauseCtx->questVtx[k + 1].v.tc[0] = pauseCtx->questVtx[k + 3].v.tc[0] = quadWidth << 5;
        pauseCtx->questVtx[k + 2].v.tc[1] = pauseCtx->questVtx[k + 3].v.tc[1] = sQuestQuadsSize[j] << 5;

        pauseCtx->questVtx[k + 0].v.cn[0] = pauseCtx->questVtx[k + 1].v.cn[0] = pauseCtx->questVtx[k + 2].v.cn[0] =
            pauseCtx->questVtx[k + 3].v.cn[0] = pauseCtx->questVtx[k + 0].v.cn[1] = pauseCtx->questVtx[k + 1].v.cn[1] =
                pauseCtx->questVtx[k + 2].v.cn[1] = pauseCtx->questVtx[k + 3].v.cn[1] =
                    pauseCtx->questVtx[k + 0].v.cn[2] = pauseCtx->questVtx[k + 1].v.cn[2] =
                        pauseCtx->questVtx[k + 2].v.cn[2] = pauseCtx->questVtx[k + 3].v.cn[2] = 255;

        pauseCtx->questVtx[k + 0].v.cn[3] = pauseCtx->questVtx[k + 1].v.cn[3] = pauseCtx->questVtx[k + 2].v.cn[3] =
            pauseCtx->questVtx[k + 3].v.cn[3] = pauseCtx->alpha;
    }

    pauseCtx->infoPanelVtx = Graph_Alloc(gfxCtx, 28 * sizeof(Vtx));

    pauseCtx->promptPageVtx = Graph_Alloc(gfxCtx, ((PAGE_BG_QUADS + VTX_PAGE_PROMPT_QUADS) * 4) * sizeof(Vtx));
    KaleidoScope_SetPageVertices(play, pauseCtx->promptPageVtx, VTX_PAGE_PROMPT, VTX_PAGE_PROMPT_QUADS);
}

void KaleidoScope_DrawGameOver(PlayState* play) {
    GraphicsContext* gfxCtx = play->state.gfxCtx;

    OPEN_DISPS(gfxCtx, "../z_kaleido_scope_PAL.c", 3122);

    Gfx_SetupDL_39Opa(gfxCtx);

    gDPSetCycleType(POLY_OPA_DISP++, G_CYC_2CYCLE);
    gDPSetRenderMode(POLY_OPA_DISP++, G_RM_PASS, G_RM_XLU_SURF2);
    gDPSetCombineLERP(POLY_OPA_DISP++, TEXEL1, TEXEL0, PRIM_LOD_FRAC, TEXEL0, 0, 0, 0, TEXEL0, PRIMITIVE, ENVIRONMENT,
                      COMBINED, ENVIRONMENT, COMBINED, 0, PRIMITIVE, 0);

    gDPSetPrimColor(POLY_OPA_DISP++, 0, 80, sColor82ABRed_D_8082AB8C, sColor82ABGreen_D_8082AB90,
                    sColor82ABBlue_D_8082AB94, sColor82ABGameOverPrimAlpha_D_8082AB98);
    gDPSetEnvColor(POLY_OPA_DISP++, sDrawGameOverEnvColorRed_D_8082AB9C, sDrawGameOverEnvColorGreen_D_8082ABA0,
                   sDrawGameOverEnvColorBlue_D_8082ABA4, 255);

    VREG(89) -= 2;

    gDPLoadMultiBlock(POLY_OPA_DISP++, gGameOverP1Tex, 0x0000, G_TX_RENDERTILE, G_IM_FMT_IA, G_IM_SIZ_8b, 64, 32, 0,
                      G_TX_WRAP | G_TX_NOMIRROR, G_TX_WRAP | G_TX_NOMIRROR, G_TX_NOMASK, G_TX_NOMASK, G_TX_NOLOD,
                      G_TX_NOLOD);

    gDPLoadMultiBlock(POLY_OPA_DISP++, gGameOverMaskTex, 0x0100, 1, G_IM_FMT_IA, G_IM_SIZ_8b, 64, 32, 0,
                      G_TX_WRAP | G_TX_NOMIRROR, G_TX_WRAP | G_TX_NOMIRROR, G_TX_NOMASK, 5, G_TX_NOLOD, G_TX_NOLOD);

    gDPSetTileSize(POLY_OPA_DISP++, 1, 0, VREG(89) & 0x7F, 63 << 2, (31 << 2) + (VREG(89) & 0x7F));

    gSPTextureRectangle(POLY_OPA_DISP++, VREG(87) << 2, VREG(88) << 2, (VREG(87) + 64) << 2, (VREG(88) + 32) << 2,
                        G_TX_RENDERTILE, 0, 0, 1 << 10, 1 << 10);

    gDPLoadMultiBlock(POLY_OPA_DISP++, gGameOverP2Tex, 0x0000, G_TX_RENDERTILE, G_IM_FMT_IA, G_IM_SIZ_8b, 64, 32, 0,
                      G_TX_NOMIRROR | G_TX_CLAMP, G_TX_NOMIRROR | G_TX_CLAMP, G_TX_NOMASK, G_TX_NOMASK, G_TX_NOLOD,
                      G_TX_NOLOD);

    gSPTextureRectangle(POLY_OPA_DISP++, (VREG(87) + 64) << 2, VREG(88) << 2, (VREG(87) + 128) << 2,
                        (VREG(88) + 32) << 2, G_TX_RENDERTILE, 0, 0, 1 << 10, 1 << 10);

    gDPLoadMultiBlock(POLY_OPA_DISP++, gGameOverP3Tex, 0x0000, G_TX_RENDERTILE, G_IM_FMT_IA, G_IM_SIZ_8b, 64, 32, 0,
                      G_TX_NOMIRROR | G_TX_CLAMP, G_TX_NOMIRROR | G_TX_CLAMP, G_TX_NOMASK, G_TX_NOMASK, G_TX_NOLOD,
                      G_TX_NOLOD);
    gSPTextureRectangle(POLY_OPA_DISP++, (VREG(87) + 128) << 2, VREG(88) << 2, (VREG(87) + 192) << 2,
                        (VREG(88) + 32) << 2, G_TX_RENDERTILE, 0, 0, 1 << 10, 1 << 10);

    CLOSE_DISPS(gfxCtx, "../z_kaleido_scope_PAL.c", 3169);
}

void KaleidoScope_Draw(PlayState* play) {
    Input* input = &play->state.input[0];
    PauseContext* pauseCtx = &play->pauseCtx;
    InterfaceContext* interfaceCtx = &play->interfaceCtx;

    OPEN_DISPS(play->state.gfxCtx, "../z_kaleido_scope_PAL.c", 3188);

    pauseCtx->stickAdjX = input->rel.stick_x;
    pauseCtx->stickAdjY = input->rel.stick_y;

    gSPSegment(POLY_OPA_DISP++, 0x02, interfaceCtx->parameterSegment);
    gSPSegment(POLY_OPA_DISP++, 0x07, pauseCtx->playerSegment);
    gSPSegment(POLY_OPA_DISP++, 0x08, pauseCtx->iconItemSegment);
    gSPSegment(POLY_OPA_DISP++, 0x09, pauseCtx->iconItem24Segment);
    gSPSegment(POLY_OPA_DISP++, 0x0A, pauseCtx->nameSegment);
    gSPSegment(POLY_OPA_DISP++, 0x0C, pauseCtx->iconItemAltSegment);
    gSPSegment(POLY_OPA_DISP++, 0x0D, pauseCtx->iconItemLangSegment);

    if (pauseCtx->debugState == 0) {
        KaleidoScope_SetView(pauseCtx, pauseCtx->eye.x, pauseCtx->eye.y, pauseCtx->eye.z);

        Gfx_SetupDL_42Opa(play->state.gfxCtx);
        KaleidoScope_SetVertices(play, play->state.gfxCtx);
        KaleidoScope_DrawPages(play, play->state.gfxCtx);

        Gfx_SetupDL_42Opa(play->state.gfxCtx);
        gDPSetCombineLERP(POLY_OPA_DISP++, PRIMITIVE, ENVIRONMENT, TEXEL0, ENVIRONMENT, TEXEL0, 0, PRIMITIVE, 0,
                          PRIMITIVE, ENVIRONMENT, TEXEL0, ENVIRONMENT, TEXEL0, 0, PRIMITIVE, 0);

        KaleidoScope_SetView(pauseCtx, 0.0f, 0.0f, 64.0f);

        if (!IS_PAUSE_STATE_GAMEOVER(pauseCtx)) {
            KaleidoScope_DrawInfoPanel(play);
        }
    }

    if ((pauseCtx->state >= PAUSE_STATE_11) && (pauseCtx->state <= PAUSE_STATE_17)
        /* PAUSE_STATE_11, PAUSE_STATE_12, PAUSE_STATE_13, PAUSE_STATE_14, PAUSE_STATE_15, PAUSE_STATE_16,
           PAUSE_STATE_17 */
    ) {
        KaleidoScope_DrawGameOver(play);
    }

    if ((pauseCtx->debugState == 1) || (pauseCtx->debugState == 2)) {
        KaleidoScope_DrawDebugEditor(play);
    }

    CLOSE_DISPS(play->state.gfxCtx, "../z_kaleido_scope_PAL.c", 3254);
}

void KaleidoScope_GrayOutTextureRGBA32(u32* texture, u16 pixelCount) {
    u32 rgb;
    u16 gray;
    u16 i;

    for (i = 0; i < pixelCount; i++) {
        if ((texture[i] & 0xFFFFFF00) != 0) {
            rgb = texture[i] >> 8;
            gray = ((((rgb & 0xFF0000) >> 16) + ((rgb & 0xFF00) >> 7) + (rgb & 0xFF)) / 7) & 0xFF;

            rgb = gray;
            rgb <<= 8;
            rgb |= gray;
            rgb <<= 8;
            rgb |= gray;

            texture[i] = (rgb << 8) | (texture[i] & 0xFF);
        }
    }
}

void KaleidoScope_UpdateOpening(PlayState* play) {
    PauseContext* pauseCtx = &play->pauseCtx;

    pauseCtx->eye.x += sPageSwitchEyeDx[pauseCtx->nextPageMode] * ZREG(46);
    pauseCtx->eye.z += sPageSwitchEyeDz[pauseCtx->nextPageMode] * ZREG(46);
    pauseCtx->switchPageTimer += 4 * ZREG(46);

    if (pauseCtx->switchPageTimer == (4 * 16 * ZREG(47))) {
        // Finished opening

        func_80084BF4(play, 1);

        gSaveContext.buttonStatus[0] = gPageSwitchNextButtonStatus[pauseCtx->pageIndex + SWITCH_PAGE_LEFT_PT][0];
        gSaveContext.buttonStatus[1] = gPageSwitchNextButtonStatus[pauseCtx->pageIndex + SWITCH_PAGE_LEFT_PT][1];
        gSaveContext.buttonStatus[2] = gPageSwitchNextButtonStatus[pauseCtx->pageIndex + SWITCH_PAGE_LEFT_PT][2];
        gSaveContext.buttonStatus[3] = gPageSwitchNextButtonStatus[pauseCtx->pageIndex + SWITCH_PAGE_LEFT_PT][3];
        gSaveContext.buttonStatus[4] = gPageSwitchNextButtonStatus[pauseCtx->pageIndex + SWITCH_PAGE_LEFT_PT][4];

        pauseCtx->pageIndex = sPageSwitchNextPageIndex[pauseCtx->nextPageMode];

        pauseCtx->mainState = PAUSE_MAIN_STATE_IDLE;
        pauseCtx->state++; // PAUSE_STATE_MAIN

        pauseCtx->alpha = 255;
        Interface_LoadActionLabelB(play, DO_ACTION_SAVE);
    } else if (pauseCtx->switchPageTimer == (4 * 16 * 1)) {
        // `ZREG(47)` is always 1 so this normally never happens
        pauseCtx->pageIndex = sPageSwitchNextPageIndex[pauseCtx->nextPageMode];
        pauseCtx->nextPageMode = (u16)(pauseCtx->pageIndex * 2) + 1;
    }
}

void KaleidoScope_UpdateCursorVtx(PlayState* play) {
    PauseContext* pauseCtx = &play->pauseCtx;
    s32 tlOffsetX;
    s32 tlOffsetY;
    s32 rightOffsetX;
    s32 bottomOffsetY;

    if (pauseCtx->cursorSpecialPos == 0) {
        tlOffsetX = -1;
        tlOffsetY = 1;
        rightOffsetX = 14;
        bottomOffsetY = 14;
        if (pauseCtx->pageIndex == PAUSE_MAP) {
            if (!sInDungeonScene) {
                tlOffsetX = -6;
                tlOffsetY = 6;
                rightOffsetX = 4;
                bottomOffsetY = 4;
            } else if (pauseCtx->cursorSlot[pauseCtx->pageIndex] >= 3) {
                tlOffsetX = -6;
                tlOffsetY = 5;
                bottomOffsetY = 7;
                rightOffsetX = 19;
            } else {
                tlOffsetX = -3;
                tlOffsetY = 3;
                rightOffsetX = 13;
                bottomOffsetY = 13;
            }
        } else if (pauseCtx->pageIndex == PAUSE_QUEST) {
            tlOffsetX = -4;
            tlOffsetY = 4;
            rightOffsetX = 12;
            bottomOffsetY = 12;
            if (pauseCtx->cursorSlot[pauseCtx->pageIndex] == QUEST_HEART_PIECE) {
                tlOffsetX = -2;
                tlOffsetY = 2;
                rightOffsetX = 32;
                bottomOffsetY = 32;
            } else if (pauseCtx->cursorSlot[pauseCtx->pageIndex] == QUEST_SKULL_TOKEN) {
                tlOffsetX = -4;
                tlOffsetY = 4;
                bottomOffsetY = 13;
                rightOffsetX = 34;
            } else if (pauseCtx->cursorSlot[pauseCtx->pageIndex] < QUEST_SONG_MINUET) {
                tlOffsetX = -1;
                tlOffsetY = 1;
                rightOffsetX = 10;
                bottomOffsetY = 10;
            } else if ((pauseCtx->cursorSlot[pauseCtx->pageIndex] >= QUEST_SONG_MINUET) &&
                       (pauseCtx->cursorSlot[pauseCtx->pageIndex] < QUEST_KOKIRI_EMERALD)) {
                tlOffsetX = -5;
                tlOffsetY = 3;
                rightOffsetX = 8;
                bottomOffsetY = 8;
            }
        }
    } else {
        tlOffsetX = -4;
        tlOffsetY = 4;
        rightOffsetX = 16;
        bottomOffsetY = 16;
    }

    // Move the quads according to the offsets set above,
    // and the position of the cursor in `pauseCtx->cursorVtx[0].v.ob`
    // (see `KaleidoScope_SetCursorPos` and other `PAUSE_QUAD_CURSOR_TL` uses)

    // PAUSE_QUAD_CURSOR_TL
    pauseCtx->cursorVtx[0].v.ob[0] = pauseCtx->cursorVtx[2].v.ob[0] = pauseCtx->cursorVtx[0].v.ob[0] + tlOffsetX;
    pauseCtx->cursorVtx[1].v.ob[0] = pauseCtx->cursorVtx[3].v.ob[0] = pauseCtx->cursorVtx[0].v.ob[0] + 16;
    pauseCtx->cursorVtx[0].v.ob[1] = pauseCtx->cursorVtx[1].v.ob[1] = pauseCtx->cursorVtx[0].v.ob[1] + tlOffsetY;
    pauseCtx->cursorVtx[2].v.ob[1] = pauseCtx->cursorVtx[3].v.ob[1] = pauseCtx->cursorVtx[0].v.ob[1] - 16;

    // PAUSE_QUAD_CURSOR_TR
    pauseCtx->cursorVtx[4].v.ob[0] = pauseCtx->cursorVtx[6].v.ob[0] = pauseCtx->cursorVtx[0].v.ob[0] + rightOffsetX;
    pauseCtx->cursorVtx[5].v.ob[0] = pauseCtx->cursorVtx[7].v.ob[0] = pauseCtx->cursorVtx[4].v.ob[0] + 16;
    pauseCtx->cursorVtx[4].v.ob[1] = pauseCtx->cursorVtx[5].v.ob[1] = pauseCtx->cursorVtx[0].v.ob[1];
    pauseCtx->cursorVtx[6].v.ob[1] = pauseCtx->cursorVtx[7].v.ob[1] = pauseCtx->cursorVtx[4].v.ob[1] - 16;

    // PAUSE_QUAD_CURSOR_BL
    pauseCtx->cursorVtx[8].v.ob[0] = pauseCtx->cursorVtx[10].v.ob[0] = pauseCtx->cursorVtx[0].v.ob[0];
    pauseCtx->cursorVtx[9].v.ob[0] = pauseCtx->cursorVtx[11].v.ob[0] = pauseCtx->cursorVtx[8].v.ob[0] + 16;
    pauseCtx->cursorVtx[8].v.ob[1] = pauseCtx->cursorVtx[9].v.ob[1] = pauseCtx->cursorVtx[0].v.ob[1] - bottomOffsetY;
    pauseCtx->cursorVtx[10].v.ob[1] = pauseCtx->cursorVtx[11].v.ob[1] = pauseCtx->cursorVtx[8].v.ob[1] - 16;

    // PAUSE_QUAD_CURSOR_BR
    pauseCtx->cursorVtx[12].v.ob[0] = pauseCtx->cursorVtx[14].v.ob[0] = pauseCtx->cursorVtx[0].v.ob[0] + rightOffsetX;
    pauseCtx->cursorVtx[13].v.ob[0] = pauseCtx->cursorVtx[15].v.ob[0] = pauseCtx->cursorVtx[12].v.ob[0] + 16;
    pauseCtx->cursorVtx[12].v.ob[1] = pauseCtx->cursorVtx[13].v.ob[1] = pauseCtx->cursorVtx[0].v.ob[1] - bottomOffsetY;
    pauseCtx->cursorVtx[14].v.ob[1] = pauseCtx->cursorVtx[15].v.ob[1] = pauseCtx->cursorVtx[12].v.ob[1] - 16;
}

void KaleidoScope_LoadDungeonMap(PlayState* play) {
    InterfaceContext* interfaceCtx = &play->interfaceCtx;
    s32 pad;

    DmaMgr_RequestSyncDebug(interfaceCtx->mapSegment,
                            (uintptr_t)_map_48x85_staticSegmentRomStart + ((R_MAP_TEX_INDEX + 0) * MAP_48x85_TEX_SIZE),
                            MAP_48x85_TEX_SIZE, "../z_kaleido_scope_PAL.c", 3467);

    DmaMgr_RequestSyncDebug(interfaceCtx->mapSegment + ALIGN16(MAP_48x85_TEX_SIZE),
                            (uintptr_t)_map_48x85_staticSegmentRomStart + ((R_MAP_TEX_INDEX + 1) * MAP_48x85_TEX_SIZE),
                            MAP_48x85_TEX_SIZE, "../z_kaleido_scope_PAL.c", 3471);
}

void KaleidoScope_UpdateDungeonMap(PlayState* play) {
    PauseContext* pauseCtx = &play->pauseCtx;
    InterfaceContext* interfaceCtx = &play->interfaceCtx;

    osSyncPrintf("ＭＡＰ ＤＭＡ = %d\n", play->interfaceCtx.mapPaletteIndex);

    KaleidoScope_LoadDungeonMap(play);
    Map_SetFloorPalettesData(play, pauseCtx->dungeonMapSlot - 3);

    if ((play->sceneId >= SCENE_DEKU_TREE) && (play->sceneId <= SCENE_TREASURE_BOX_SHOP)) {
        if ((VREG(30) + 3) == pauseCtx->cursorPoint[PAUSE_MAP]) {
            KaleidoScope_OverridePalIndexCI4(interfaceCtx->mapSegment, MAP_48x85_TEX_SIZE,
                                             interfaceCtx->mapPaletteIndex, 14);
        }
    }

    if ((play->sceneId >= SCENE_DEKU_TREE) && (play->sceneId <= SCENE_TREASURE_BOX_SHOP)) {
        if ((VREG(30) + 3) == pauseCtx->cursorPoint[PAUSE_MAP]) {
            KaleidoScope_OverridePalIndexCI4(interfaceCtx->mapSegment + ALIGN16(MAP_48x85_TEX_SIZE), MAP_48x85_TEX_SIZE,
                                             interfaceCtx->mapPaletteIndex, 14);
        }
    }
}

void KaleidoScope_Update(PlayState* play) {
    static s16 sMainStateAfterSongPlayerPlayingDone = PAUSE_MAIN_STATE_IDLE;
    static s16 sDelayTimer = 10;
    static s16 sTimer_ = 0;
    PauseContext* pauseCtx = &play->pauseCtx;
    InterfaceContext* interfaceCtx = &play->interfaceCtx;
    GameOverContext* gameOverCtx = &play->gameOverCtx;
    Player* player = GET_PLAYER(play);
    Input* input = &play->state.input[0];
    u32 size;
    u32 iconItemStaticSize;
    u32 playerSegmentDrawPauseSize;
    u32 size2;
    u16 i;
    s16 stepR;
    s16 stepG;
    s16 stepB;
    s16 stepA;
    s32 pad;

    if ((R_PAUSE_BG_PRERENDER_STATE >= PAUSE_BG_PRERENDER_READY) &&
        (((pauseCtx->state >= PAUSE_STATE_OPENING_1) && (pauseCtx->state <= PAUSE_STATE_SAVE_PROMPT)
          /* PAUSE_STATE_OPENING_1, PAUSE_STATE_OPENING_2, PAUSE_STATE_MAIN, PAUSE_STATE_SAVE_PROMPT */
          ) ||
         ((pauseCtx->state >= PAUSE_STATE_10) && (pauseCtx->state <= PAUSE_STATE_CLOSING)
          /* PAUSE_STATE_10, PAUSE_STATE_11, PAUSE_STATE_12, PAUSE_STATE_13, PAUSE_STATE_14,
             PAUSE_STATE_15, PAUSE_STATE_16, PAUSE_STATE_17, PAUSE_STATE_CLOSING */
          ))) {

        if ((((u32)pauseCtx->mainState == PAUSE_MAIN_STATE_IDLE) ||
             (pauseCtx->mainState == PAUSE_MAIN_STATE_IDLE_CURSOR_ON_SONG)) &&
            (pauseCtx->state == PAUSE_STATE_MAIN)) {

            pauseCtx->stickAdjX = input->rel.stick_x;
            pauseCtx->stickAdjY = input->rel.stick_y;

            KaleidoScope_UpdateCursorVtx(play);
            KaleidoScope_HandlePageToggles(pauseCtx, input);
        } else if ((pauseCtx->pageIndex == PAUSE_QUEST) &&
                   ((pauseCtx->mainState < PAUSE_MAIN_STATE_3
                     /* PAUSE_MAIN_STATE_IDLE, PAUSE_MAIN_STATE_SWITCHING_PAGE, PAUSE_MAIN_STATE_SONG_PLAYBACK */
                     ) ||
                    (pauseCtx->mainState == PAUSE_MAIN_STATE_SONG_PROMPT))) {

            KaleidoScope_UpdateCursorVtx(play);
        }

        if (pauseCtx->state == PAUSE_STATE_MAIN) {
            KaleidoScope_UpdateNamePanel(play);
        }
    }

    switch (pauseCtx->state) {
        case PAUSE_STATE_INIT:
            D_808321A8_savedButtonStatus[0] = gSaveContext.buttonStatus[0];
            D_808321A8_savedButtonStatus[1] = gSaveContext.buttonStatus[1];
            D_808321A8_savedButtonStatus[2] = gSaveContext.buttonStatus[2];
            D_808321A8_savedButtonStatus[3] = gSaveContext.buttonStatus[3];
            D_808321A8_savedButtonStatus[4] = gSaveContext.buttonStatus[4];

            pauseCtx->cursorX[PAUSE_MAP] = 0;
            pauseCtx->cursorSlot[PAUSE_MAP] = pauseCtx->cursorPoint[PAUSE_MAP] = pauseCtx->dungeonMapSlot =
                VREG(30) + 3;

            R_PAUSE_CURSOR_LEFT_X = -175;
            R_PAUSE_CURSOR_RIGHT_X = 155;

            pauseCtx->rollRotSavePrompt_ = -314.0f;

            //! @bug messed up alignment, should match `ALIGN64`
            pauseCtx->playerSegment = (void*)(((uintptr_t)play->objectCtx.spaceStart + 0x30) & ~0x3F);

            playerSegmentDrawPauseSize =
                Player_InitPauseDrawData(play, pauseCtx->playerSegment, &pauseCtx->playerSkelAnime);
            osSyncPrintf("プレイヤー size1＝%x\n", playerSegmentDrawPauseSize);

            pauseCtx->iconItemSegment = (void*)ALIGN16((uintptr_t)pauseCtx->playerSegment + playerSegmentDrawPauseSize);

            iconItemStaticSize =
                (uintptr_t)_icon_item_staticSegmentRomEnd - (uintptr_t)_icon_item_staticSegmentRomStart;
            osSyncPrintf("icon_item size0=%x\n", iconItemStaticSize);
            DmaMgr_RequestSyncDebug(pauseCtx->iconItemSegment, (uintptr_t)_icon_item_staticSegmentRomStart,
                                    iconItemStaticSize, "../z_kaleido_scope_PAL.c", 3662);

            gSegments[8] = VIRTUAL_TO_PHYSICAL(pauseCtx->iconItemSegment);

            for (i = 0; i < ARRAY_COUNTU(gItemAgeReqs); i++) {
                if (!CHECK_AGE_REQ_ITEM(i)) {
                    KaleidoScope_GrayOutTextureRGBA32(SEGMENTED_TO_VIRTUAL(gItemIcons[i]),
                                                      ITEM_ICON_WIDTH * ITEM_ICON_HEIGHT);
                }
            }

            pauseCtx->iconItem24Segment = (void*)ALIGN16((uintptr_t)pauseCtx->iconItemSegment + iconItemStaticSize);

            size = (uintptr_t)_icon_item_24_staticSegmentRomEnd - (uintptr_t)_icon_item_24_staticSegmentRomStart;
            osSyncPrintf("icon_item24 size=%x\n", size);
            DmaMgr_RequestSyncDebug(pauseCtx->iconItem24Segment, (uintptr_t)_icon_item_24_staticSegmentRomStart, size,
                                    "../z_kaleido_scope_PAL.c", 3675);

            pauseCtx->iconItemAltSegment = (void*)ALIGN16((uintptr_t)pauseCtx->iconItem24Segment + size);

            switch (play->sceneId) {
                case SCENE_DEKU_TREE:
                case SCENE_DODONGOS_CAVERN:
                case SCENE_JABU_JABU:
                case SCENE_FOREST_TEMPLE:
                case SCENE_FIRE_TEMPLE:
                case SCENE_WATER_TEMPLE:
                case SCENE_SPIRIT_TEMPLE:
                case SCENE_SHADOW_TEMPLE:
                case SCENE_BOTTOM_OF_THE_WELL:
                case SCENE_ICE_CAVERN:
                case SCENE_DEKU_TREE_BOSS:
                case SCENE_DODONGOS_CAVERN_BOSS:
                case SCENE_JABU_JABU_BOSS:
                case SCENE_FOREST_TEMPLE_BOSS:
                case SCENE_FIRE_TEMPLE_BOSS:
                case SCENE_WATER_TEMPLE_BOSS:
                case SCENE_SPIRIT_TEMPLE_BOSS:
                case SCENE_SHADOW_TEMPLE_BOSS:
                    sInDungeonScene = true;

                    size2 = (uintptr_t)_icon_item_dungeon_staticSegmentRomEnd -
                            (uintptr_t)_icon_item_dungeon_staticSegmentRomStart;
                    osSyncPrintf("icon_item_dungeon dungeon-size2=%x\n", size2);
                    DmaMgr_RequestSyncDebug(pauseCtx->iconItemAltSegment,
                                            (uintptr_t)_icon_item_dungeon_staticSegmentRomStart, size2,
                                            "../z_kaleido_scope_PAL.c", 3712);

                    interfaceCtx->mapPalette[28] = 6;
                    interfaceCtx->mapPalette[29] = 99;
                    KaleidoScope_UpdateDungeonMap(play);
                    break;

                default:
                    sInDungeonScene = false;

                    size2 = (uintptr_t)_icon_item_field_staticSegmentRomEnd -
                            (uintptr_t)_icon_item_field_staticSegmentRomStart;
                    osSyncPrintf("icon_item_field field-size2=%x\n", size2);
                    DmaMgr_RequestSyncDebug(pauseCtx->iconItemAltSegment,
                                            (uintptr_t)_icon_item_field_staticSegmentRomStart, size2,
                                            "../z_kaleido_scope_PAL.c", 3726);
                    break;
            }

            pauseCtx->iconItemLangSegment = (void*)ALIGN16((uintptr_t)pauseCtx->iconItemAltSegment + size2);

            if (gSaveContext.language == LANGUAGE_ENG) {
                size = (uintptr_t)_icon_item_nes_staticSegmentRomEnd - (uintptr_t)_icon_item_nes_staticSegmentRomStart;
                osSyncPrintf("icon_item_dungeon dungeon-size=%x\n", size);
                DmaMgr_RequestSyncDebug(pauseCtx->iconItemLangSegment, (uintptr_t)_icon_item_nes_staticSegmentRomStart,
                                        size, "../z_kaleido_scope_PAL.c", 3739);
            } else if (gSaveContext.language == LANGUAGE_GER) {
                size = (uintptr_t)_icon_item_ger_staticSegmentRomEnd - (uintptr_t)_icon_item_ger_staticSegmentRomStart;
                osSyncPrintf("icon_item_dungeon dungeon-size=%x\n", size);
                DmaMgr_RequestSyncDebug(pauseCtx->iconItemLangSegment, (uintptr_t)_icon_item_ger_staticSegmentRomStart,
                                        size, "../z_kaleido_scope_PAL.c", 3746);
            } else {
                size = (uintptr_t)_icon_item_fra_staticSegmentRomEnd - (uintptr_t)_icon_item_fra_staticSegmentRomStart;
                osSyncPrintf("icon_item_dungeon dungeon-size=%x\n", size);
                DmaMgr_RequestSyncDebug(pauseCtx->iconItemLangSegment, (uintptr_t)_icon_item_fra_staticSegmentRomStart,
                                        size, "../z_kaleido_scope_PAL.c", 3753);
            }

            pauseCtx->nameSegment = (void*)ALIGN16((uintptr_t)pauseCtx->iconItemLangSegment + size);

            // This printf may have been used to compute the size used on playerSegment at one point,
            // but is missing the size of icon_item_24_static
            osSyncPrintf("サイズ＝%x\n", size2 + playerSegmentDrawPauseSize + iconItemStaticSize + size);
            osSyncPrintf("item_name I_N_PT=%x\n", 0x800);
            Interface_SetDoAction(play, DO_ACTION_DECIDE);
            osSyncPrintf("サイズ＝%x\n", size2 + playerSegmentDrawPauseSize + iconItemStaticSize + size + 0x800);

            if (((void)0, gSaveContext.worldMapArea) < WORLD_MAP_AREA_MAX) {
                if (gSaveContext.language == LANGUAGE_ENG) {
                    DmaMgr_RequestSyncDebug(pauseCtx->nameSegment + MAX(MAP_NAME_TEX1_SIZE, ITEM_NAME_TEX_SIZE),
                                            (uintptr_t)_map_name_staticSegmentRomStart +
                                                (((void)0, gSaveContext.worldMapArea) * MAP_NAME_TEX2_SIZE) +
                                                36 * MAP_NAME_TEX1_SIZE + 22 * LANGUAGE_ENG * MAP_NAME_TEX2_SIZE,
                                            MAP_NAME_TEX2_SIZE, "../z_kaleido_scope_PAL.c", 3776);
                } else if (gSaveContext.language == LANGUAGE_GER) {
                    DmaMgr_RequestSyncDebug(pauseCtx->nameSegment + MAX(MAP_NAME_TEX1_SIZE, ITEM_NAME_TEX_SIZE),
                                            (uintptr_t)_map_name_staticSegmentRomStart +
                                                (((void)0, gSaveContext.worldMapArea) * MAP_NAME_TEX2_SIZE) +
                                                36 * MAP_NAME_TEX1_SIZE + 22 * LANGUAGE_GER * MAP_NAME_TEX2_SIZE,
                                            MAP_NAME_TEX2_SIZE, "../z_kaleido_scope_PAL.c", 3780);
                } else {
                    DmaMgr_RequestSyncDebug(pauseCtx->nameSegment + MAX(MAP_NAME_TEX1_SIZE, ITEM_NAME_TEX_SIZE),
                                            (uintptr_t)_map_name_staticSegmentRomStart +
                                                (((void)0, gSaveContext.worldMapArea) * MAP_NAME_TEX2_SIZE) +
                                                36 * MAP_NAME_TEX1_SIZE + 22 * LANGUAGE_FRA * MAP_NAME_TEX2_SIZE,
                                            MAP_NAME_TEX2_SIZE, "../z_kaleido_scope_PAL.c", 3784);
                }
            }

            sPreRenderCvg = (void*)ALIGN16((uintptr_t)pauseCtx->nameSegment +
                                           MAX(MAP_NAME_TEX1_SIZE, ITEM_NAME_TEX_SIZE) + MAP_NAME_TEX2_SIZE);

            PreRender_Init(&sPlayerPreRender);
            PreRender_SetValuesSave(&sPlayerPreRender, PAUSE_EQUIP_PLAYER_WIDTH, PAUSE_EQUIP_PLAYER_HEIGHT,
                                    pauseCtx->playerSegment, NULL, sPreRenderCvg);

            KaleidoScope_DrawPlayerWork(play);
            KaleidoScope_SetupPlayerPreRender(play);

            // World map points

            for (i = 0; i < ARRAY_COUNT(pauseCtx->worldMapPoints); i++) {
                pauseCtx->worldMapPoints[i] = WORLD_MAP_POINT_STATE_HIDE;
            }

            if (CHECK_QUEST_ITEM(QUEST_GERUDOS_CARD)) {
                pauseCtx->worldMapPoints[WORLD_MAP_POINT_HAUNTED_WASTELAND] = WORLD_MAP_POINT_STATE_HIGHLIGHT;
            }
            if (CHECK_QUEST_ITEM(QUEST_MEDALLION_SPIRIT)) {
                pauseCtx->worldMapPoints[WORLD_MAP_POINT_HAUNTED_WASTELAND] = WORLD_MAP_POINT_STATE_SHOW;
            }

            if (INV_CONTENT(ITEM_LONGSHOT) == ITEM_LONGSHOT) {
                pauseCtx->worldMapPoints[WORLD_MAP_POINT_GERUDOS_FORTRESS] = WORLD_MAP_POINT_STATE_HIGHLIGHT;
            }
            if (CHECK_QUEST_ITEM(QUEST_GERUDOS_CARD)) {
                pauseCtx->worldMapPoints[WORLD_MAP_POINT_GERUDOS_FORTRESS] = WORLD_MAP_POINT_STATE_SHOW;
            }

            if (GET_EVENTCHKINF(EVENTCHKINF_B2)) {
                pauseCtx->worldMapPoints[WORLD_MAP_POINT_GERUDO_VALLEY] = WORLD_MAP_POINT_STATE_SHOW;
            }
            if (INV_CONTENT(ITEM_LONGSHOT) == ITEM_LONGSHOT) {
                pauseCtx->worldMapPoints[WORLD_MAP_POINT_GERUDO_VALLEY] = WORLD_MAP_POINT_STATE_HIGHLIGHT;
            }
            if (CHECK_QUEST_ITEM(QUEST_GERUDOS_CARD)) {
                pauseCtx->worldMapPoints[WORLD_MAP_POINT_GERUDO_VALLEY] = WORLD_MAP_POINT_STATE_SHOW;
            }

            if (CUR_UPG_VALUE(UPG_SCALE)) {
                pauseCtx->worldMapPoints[WORLD_MAP_POINT_HYLIA_LAKESIDE] = WORLD_MAP_POINT_STATE_SHOW;
            }
            if (CHECK_OWNED_EQUIP(EQUIP_TYPE_BOOTS, EQUIP_INV_BOOTS_IRON)) {
                pauseCtx->worldMapPoints[WORLD_MAP_POINT_HYLIA_LAKESIDE] = WORLD_MAP_POINT_STATE_HIGHLIGHT;
            }
            if (CHECK_QUEST_ITEM(QUEST_MEDALLION_WATER)) {
                pauseCtx->worldMapPoints[WORLD_MAP_POINT_HYLIA_LAKESIDE] = WORLD_MAP_POINT_STATE_SHOW;
            }

            if (GET_EVENTCHKINF(EVENTCHKINF_09)) {
                pauseCtx->worldMapPoints[WORLD_MAP_POINT_LON_LON_RANCH] = WORLD_MAP_POINT_STATE_SHOW;
            }
            if (INV_CONTENT(ITEM_OCARINA_FAIRY) != ITEM_NONE) {
                pauseCtx->worldMapPoints[WORLD_MAP_POINT_LON_LON_RANCH] = WORLD_MAP_POINT_STATE_HIGHLIGHT;
            }
            if (CHECK_QUEST_ITEM(QUEST_SONG_EPONA)) {
                pauseCtx->worldMapPoints[WORLD_MAP_POINT_LON_LON_RANCH] = WORLD_MAP_POINT_STATE_SHOW;
            }
            if (GET_EVENTCHKINF(EVENTCHKINF_TALON_WOKEN_IN_KAKARIKO)) {
                pauseCtx->worldMapPoints[WORLD_MAP_POINT_LON_LON_RANCH] = WORLD_MAP_POINT_STATE_HIGHLIGHT;
            }
            if (GET_EVENTCHKINF(EVENTCHKINF_EPONA_OBTAINED)) {
                pauseCtx->worldMapPoints[WORLD_MAP_POINT_LON_LON_RANCH] = WORLD_MAP_POINT_STATE_SHOW;
            }

            if (GET_EVENTCHKINF(EVENTCHKINF_09)) {
                pauseCtx->worldMapPoints[WORLD_MAP_POINT_MARKET] = WORLD_MAP_POINT_STATE_HIGHLIGHT;
            }
            if (GET_EVENTCHKINF(EVENTCHKINF_40)) {
                pauseCtx->worldMapPoints[WORLD_MAP_POINT_MARKET] = WORLD_MAP_POINT_STATE_SHOW;
            }
            if (INV_CONTENT(ITEM_OCARINA_OF_TIME) == ITEM_OCARINA_OF_TIME) {
                pauseCtx->worldMapPoints[WORLD_MAP_POINT_MARKET] = WORLD_MAP_POINT_STATE_HIGHLIGHT;
            }
            if (GET_EVENTCHKINF(EVENTCHKINF_45)) {
                pauseCtx->worldMapPoints[WORLD_MAP_POINT_MARKET] = WORLD_MAP_POINT_STATE_SHOW;
            }
            if (INV_CONTENT(ITEM_ARROW_LIGHT) == ITEM_ARROW_LIGHT) {
                pauseCtx->worldMapPoints[WORLD_MAP_POINT_MARKET] = WORLD_MAP_POINT_STATE_HIGHLIGHT;
            }

            if (GET_EVENTCHKINF(EVENTCHKINF_09)) {
                pauseCtx->worldMapPoints[WORLD_MAP_POINT_HYRULE_FIELD] = WORLD_MAP_POINT_STATE_SHOW;
            }

            if (GET_EVENTCHKINF(EVENTCHKINF_40)) {
                pauseCtx->worldMapPoints[WORLD_MAP_POINT_DEATH_MOUNTAIN] = WORLD_MAP_POINT_STATE_HIGHLIGHT;
            }
            if (GET_EVENTCHKINF(EVENTCHKINF_25)) {
                pauseCtx->worldMapPoints[WORLD_MAP_POINT_DEATH_MOUNTAIN] = WORLD_MAP_POINT_STATE_SHOW;
            }
            if (INV_CONTENT(ITEM_HOOKSHOT) == ITEM_HOOKSHOT) {
                pauseCtx->worldMapPoints[WORLD_MAP_POINT_DEATH_MOUNTAIN] = WORLD_MAP_POINT_STATE_HIGHLIGHT;
            }
            if (GET_EVENTCHKINF(EVENTCHKINF_49)) {
                pauseCtx->worldMapPoints[WORLD_MAP_POINT_DEATH_MOUNTAIN] = WORLD_MAP_POINT_STATE_SHOW;
            }

            if (gBitFlags[WORLD_MAP_AREA_KAKARIKO_VILLAGE] & gSaveContext.save.info.worldMapAreaData) {
                pauseCtx->worldMapPoints[WORLD_MAP_POINT_KAKARIKO_VILLAGE] = WORLD_MAP_POINT_STATE_SHOW;
            }
            if (CHECK_QUEST_ITEM(QUEST_SONG_LULLABY)) {
                pauseCtx->worldMapPoints[WORLD_MAP_POINT_KAKARIKO_VILLAGE] = WORLD_MAP_POINT_STATE_HIGHLIGHT;
            }
            if (CHECK_QUEST_ITEM(QUEST_SONG_SUN)) {
                pauseCtx->worldMapPoints[WORLD_MAP_POINT_KAKARIKO_VILLAGE] = WORLD_MAP_POINT_STATE_SHOW;
            }
            if (GET_EVENTCHKINF(EVENTCHKINF_45)) {
                pauseCtx->worldMapPoints[WORLD_MAP_POINT_KAKARIKO_VILLAGE] = WORLD_MAP_POINT_STATE_HIGHLIGHT;
            }
            if (INV_CONTENT(ITEM_HOOKSHOT) == ITEM_HOOKSHOT) {
                pauseCtx->worldMapPoints[WORLD_MAP_POINT_KAKARIKO_VILLAGE] = WORLD_MAP_POINT_STATE_SHOW;
            }
            if (CHECK_QUEST_ITEM(QUEST_SONG_STORMS)) {
                pauseCtx->worldMapPoints[WORLD_MAP_POINT_KAKARIKO_VILLAGE] = WORLD_MAP_POINT_STATE_HIGHLIGHT;
            }
            if (GET_EVENTCHKINF(EVENTCHKINF_67)) {
                pauseCtx->worldMapPoints[WORLD_MAP_POINT_KAKARIKO_VILLAGE] = WORLD_MAP_POINT_STATE_SHOW;
            }
            if (GET_EVENTCHKINF(EVENTCHKINF_AA)) {
                pauseCtx->worldMapPoints[WORLD_MAP_POINT_KAKARIKO_VILLAGE] = WORLD_MAP_POINT_STATE_HIGHLIGHT;
            }
            if (CHECK_QUEST_ITEM(QUEST_MEDALLION_SHADOW)) {
                pauseCtx->worldMapPoints[WORLD_MAP_POINT_KAKARIKO_VILLAGE] = WORLD_MAP_POINT_STATE_SHOW;
            }

            if (gBitFlags[WORLD_MAP_AREA_LOST_WOODS] & gSaveContext.save.info.worldMapAreaData) {
                pauseCtx->worldMapPoints[WORLD_MAP_POINT_LOST_WOODS] = WORLD_MAP_POINT_STATE_SHOW;
            }
            if (GET_EVENTCHKINF(EVENTCHKINF_0F)) {
                pauseCtx->worldMapPoints[WORLD_MAP_POINT_LOST_WOODS] = WORLD_MAP_POINT_STATE_HIGHLIGHT;
            }
            if (CHECK_QUEST_ITEM(QUEST_SONG_SARIA)) {
                pauseCtx->worldMapPoints[WORLD_MAP_POINT_LOST_WOODS] = WORLD_MAP_POINT_STATE_SHOW;
            }
            if (INV_CONTENT(ITEM_HOOKSHOT) == ITEM_HOOKSHOT) {
                pauseCtx->worldMapPoints[WORLD_MAP_POINT_LOST_WOODS] = WORLD_MAP_POINT_STATE_HIGHLIGHT;
            }
            if (GET_EVENTCHKINF(EVENTCHKINF_48)) {
                pauseCtx->worldMapPoints[WORLD_MAP_POINT_LOST_WOODS] = WORLD_MAP_POINT_STATE_SHOW;
            }

            pauseCtx->worldMapPoints[WORLD_MAP_POINT_KOKIRI_FOREST] = WORLD_MAP_POINT_STATE_HIGHLIGHT;
            if (GET_EVENTCHKINF(EVENTCHKINF_09)) {
                pauseCtx->worldMapPoints[WORLD_MAP_POINT_KOKIRI_FOREST] = WORLD_MAP_POINT_STATE_SHOW;
            }
            if (GET_EVENTCHKINF(EVENTCHKINF_6E)) {
                pauseCtx->worldMapPoints[WORLD_MAP_POINT_KOKIRI_FOREST] = WORLD_MAP_POINT_STATE_HIGHLIGHT;
            }
            if (GET_EVENTCHKINF(EVENTCHKINF_0F)) {
                pauseCtx->worldMapPoints[WORLD_MAP_POINT_KOKIRI_FOREST] = WORLD_MAP_POINT_STATE_SHOW;
            }

            if (CHECK_QUEST_ITEM(QUEST_SONG_LULLABY)) {
                pauseCtx->worldMapPoints[WORLD_MAP_POINT_ZORAS_DOMAIN] = WORLD_MAP_POINT_STATE_SHOW;
            }
            if (GET_EVENTCHKINF(EVENTCHKINF_25)) {
                pauseCtx->worldMapPoints[WORLD_MAP_POINT_ZORAS_DOMAIN] = WORLD_MAP_POINT_STATE_HIGHLIGHT;
            }
            if (GET_EVENTCHKINF(EVENTCHKINF_37)) {
                pauseCtx->worldMapPoints[WORLD_MAP_POINT_ZORAS_DOMAIN] = WORLD_MAP_POINT_STATE_SHOW;
            }
            if (INV_CONTENT(ITEM_HOOKSHOT) == ITEM_HOOKSHOT) {
                pauseCtx->worldMapPoints[WORLD_MAP_POINT_ZORAS_DOMAIN] = WORLD_MAP_POINT_STATE_HIGHLIGHT;
            }
            if (CHECK_OWNED_EQUIP(EQUIP_TYPE_BOOTS, EQUIP_INV_BOOTS_IRON)) {
                pauseCtx->worldMapPoints[WORLD_MAP_POINT_ZORAS_DOMAIN] = WORLD_MAP_POINT_STATE_SHOW;
            }

            // Trade quest location

            pauseCtx->tradeQuestLocation = TRADE_QUEST_LOCATION_NONE;

            i = INV_CONTENT(ITEM_TRADE_ADULT);
            if (LINK_AGE_IN_YEARS == YEARS_ADULT) {
                if ((i <= ITEM_POCKET_CUCCO) || (i == ITEM_ODD_MUSHROOM)) {
                    pauseCtx->tradeQuestLocation = WORLD_MAP_POINT_KAKARIKO_VILLAGE;
                }
                if ((i == ITEM_COJIRO) || (i == ITEM_ODD_POTION)) {
                    pauseCtx->tradeQuestLocation = WORLD_MAP_POINT_LOST_WOODS;
                }
                if (i == ITEM_POACHERS_SAW) {
                    pauseCtx->tradeQuestLocation = WORLD_MAP_POINT_GERUDO_VALLEY;
                }
                if ((i == ITEM_BROKEN_GORONS_SWORD) || (i == ITEM_EYE_DROPS)) {
                    pauseCtx->tradeQuestLocation = WORLD_MAP_POINT_DEATH_MOUNTAIN;
                }
                if (i == ITEM_PRESCRIPTION) {
                    pauseCtx->tradeQuestLocation = WORLD_MAP_POINT_ZORAS_DOMAIN;
                }
                if (i == ITEM_EYEBALL_FROG) {
                    pauseCtx->tradeQuestLocation = WORLD_MAP_POINT_HYLIA_LAKESIDE;
                }
                if ((i == ITEM_CLAIM_CHECK) && !gSaveContext.save.info.playerData.bgsFlag) {
                    pauseCtx->tradeQuestLocation = WORLD_MAP_POINT_DEATH_MOUNTAIN;
                }
            }

            // Next state

            pauseCtx->state = PAUSE_STATE_OPENING_1;
            break;

        case PAUSE_STATE_OPENING_1:
            if (pauseCtx->itemPageRoll == 160.0f) {
                // First frame in this state

                KaleidoScope_SetDefaultCursor(play);
                KaleidoScope_ProcessPlayerPreRender();
            }

            pauseCtx->itemPageRoll = pauseCtx->equipPageRoll = pauseCtx->mapPageRoll = pauseCtx->questPageRoll -=
                160.0f / R_PAUSE_UI_ANIMS_DURATION;
            pauseCtx->infoPanelOffsetY += 40 / R_PAUSE_UI_ANIMS_DURATION;
            interfaceCtx->startAlpha += 255 / R_PAUSE_UI_ANIMS_DURATION;
            R_PAUSE_CURSOR_LEFT_X += R_PAUSE_CURSOR_LEFT_MOVE_OFFSET_X / R_PAUSE_UI_ANIMS_DURATION;
            R_PAUSE_CURSOR_RIGHT_X += R_PAUSE_CURSOR_RIGHT_MOVE_OFFSET_X / R_PAUSE_UI_ANIMS_DURATION;
            XREG(5) += 150 / R_PAUSE_UI_ANIMS_DURATION;
            pauseCtx->alpha += (u16)(255 / (R_PAUSE_UI_ANIMS_DURATION + R_PAUSE_UI_ANIM_ALPHA_ADD_DURATION));

            if (pauseCtx->itemPageRoll == 0) {
                interfaceCtx->startAlpha = 255;
                R_PAUSE_OFFSET_VERTICAL = 0;
                pauseCtx->state = PAUSE_STATE_OPENING_2;
            }

            KaleidoScope_UpdateOpening(play);
            break;

        case PAUSE_STATE_OPENING_2:
            pauseCtx->alpha += (u16)(255 / (R_PAUSE_UI_ANIMS_DURATION + R_PAUSE_UI_ANIM_ALPHA_ADD_DURATION));
            KaleidoScope_UpdateOpening(play);

            if (pauseCtx->state == PAUSE_STATE_MAIN) {
                KaleidoScope_UpdateNamePanel(play);
            }
            break;

        case PAUSE_STATE_MAIN:
            switch (pauseCtx->mainState) {
                case PAUSE_MAIN_STATE_IDLE:
                    if (CHECK_BTN_ALL(input->press.button, BTN_START)) {
                        Interface_SetDoAction(play, DO_ACTION_NONE);
                        pauseCtx->state = PAUSE_STATE_CLOSING;
                        R_PAUSE_OFFSET_VERTICAL = -6240;
                        func_800F64E0(0);
                    } else if (CHECK_BTN_ALL(input->press.button, BTN_B)) {
                        pauseCtx->nextPageMode = 0;
                        pauseCtx->promptChoice = 0;
                        Audio_PlaySfxGeneral(NA_SE_SY_DECIDE, &gSfxDefaultPos, 4, &gSfxDefaultFreqAndVolScale,
                                             &gSfxDefaultFreqAndVolScale, &gSfxDefaultReverb);
                        gSaveContext.buttonStatus[0] = gSaveContext.buttonStatus[1] = gSaveContext.buttonStatus[2] =
                            gSaveContext.buttonStatus[3] = BTN_DISABLED;
                        gSaveContext.buttonStatus[4] = BTN_ENABLED;
                        gSaveContext.hudVisibilityMode = HUD_VISIBILITY_NO_CHANGE;
                        Interface_ChangeHudVisibilityMode(HUD_VISIBILITY_ALL);
                        pauseCtx->savePromptState = PAUSE_SAVE_PROMPT_STATE_APPEARING;
                        pauseCtx->state = PAUSE_STATE_SAVE_PROMPT;
                    }
                    break;

                case PAUSE_MAIN_STATE_SWITCHING_PAGE:
                    KaleidoScope_UpdateSwitchPage(play, &play->state.input[0]);
                    break;

                case PAUSE_MAIN_STATE_SONG_PLAYBACK:
                    pauseCtx->ocarinaStaff = AudioOcarina_GetPlaybackStaff();
                    if (pauseCtx->ocarinaStaff->state == 0) {
                        // Song playback is finished
                        pauseCtx->mainState = PAUSE_MAIN_STATE_SONG_PROMPT_INIT;
                        AudioOcarina_SetInstrument(OCARINA_INSTRUMENT_OFF);
                    }
                    break;

                case PAUSE_MAIN_STATE_3:
                    KaleidoScope_UpdateItemEquip(play);
                    break;

                case PAUSE_MAIN_STATE_SONG_PROMPT_INIT:
                    break;

                case PAUSE_MAIN_STATE_SONG_PROMPT:
                    pauseCtx->ocarinaStaff = AudioOcarina_GetPlayingStaff();

                    if (CHECK_BTN_ALL(input->press.button, BTN_START)) {
                        AudioOcarina_SetInstrument(OCARINA_INSTRUMENT_OFF);
                        Interface_SetDoAction(play, DO_ACTION_NONE);
                        pauseCtx->state = PAUSE_STATE_CLOSING;
                        R_PAUSE_OFFSET_VERTICAL = -6240;
                        func_800F64E0(0);
                        pauseCtx->mainState = PAUSE_MAIN_STATE_IDLE;
                        break;
                    } else if (CHECK_BTN_ALL(input->press.button, BTN_B)) {
                        AudioOcarina_SetInstrument(OCARINA_INSTRUMENT_OFF);
                        pauseCtx->mainState = PAUSE_MAIN_STATE_IDLE;
                        pauseCtx->nextPageMode = 0;
                        pauseCtx->promptChoice = 0;
                        Audio_PlaySfxGeneral(NA_SE_SY_DECIDE, &gSfxDefaultPos, 4, &gSfxDefaultFreqAndVolScale,
                                             &gSfxDefaultFreqAndVolScale, &gSfxDefaultReverb);
                        gSaveContext.buttonStatus[0] = gSaveContext.buttonStatus[1] = gSaveContext.buttonStatus[2] =
                            gSaveContext.buttonStatus[3] = BTN_DISABLED;
                        gSaveContext.buttonStatus[4] = BTN_ENABLED;
                        gSaveContext.hudVisibilityMode = HUD_VISIBILITY_NO_CHANGE;
                        Interface_ChangeHudVisibilityMode(HUD_VISIBILITY_ALL);
                        pauseCtx->savePromptState = PAUSE_SAVE_PROMPT_STATE_APPEARING;
                        pauseCtx->state = PAUSE_STATE_SAVE_PROMPT;
                    } else if (pauseCtx->ocarinaStaff->state == pauseCtx->ocarinaSongIdx) {
                        // The player successfully played the song

                        Audio_PlaySfxGeneral(NA_SE_SY_TRE_BOX_APPEAR, &gSfxDefaultPos, 4, &gSfxDefaultFreqAndVolScale,
                                             &gSfxDefaultFreqAndVolScale, &gSfxDefaultReverb);

                        sMainStateAfterSongPlayerPlayingDone = PAUSE_MAIN_STATE_IDLE;
                        sDelayTimer = 30;
                        pauseCtx->mainState = PAUSE_MAIN_STATE_SONG_PROMPT_DONE;
                    } else if (pauseCtx->ocarinaStaff->state == 0xFF) {
                        // The player failed to play the song

                        Audio_PlaySfxGeneral(NA_SE_SY_OCARINA_ERROR, &gSfxDefaultPos, 4, &gSfxDefaultFreqAndVolScale,
                                             &gSfxDefaultFreqAndVolScale, &gSfxDefaultReverb);

                        sMainStateAfterSongPlayerPlayingDone = PAUSE_MAIN_STATE_SONG_PROMPT_INIT;
                        sDelayTimer = 20;
                        pauseCtx->mainState = PAUSE_MAIN_STATE_SONG_PROMPT_DONE;
                    }
                    break;

                case PAUSE_MAIN_STATE_SONG_PROMPT_DONE:
                    sDelayTimer--;
                    if (sDelayTimer == 0) {
                        pauseCtx->mainState = sMainStateAfterSongPlayerPlayingDone;
                        if (pauseCtx->mainState == PAUSE_MAIN_STATE_IDLE) {
                            AudioOcarina_SetInstrument(OCARINA_INSTRUMENT_OFF);
                        }
                    }
                    break;

                case PAUSE_MAIN_STATE_EQUIP_CHANGED:
                    break;

                case PAUSE_MAIN_STATE_IDLE_CURSOR_ON_SONG:
                    if (CHECK_BTN_ALL(input->press.button, BTN_START)) {
                        AudioOcarina_SetInstrument(OCARINA_INSTRUMENT_OFF);
                        Interface_SetDoAction(play, DO_ACTION_NONE);
                        pauseCtx->state = PAUSE_STATE_CLOSING;
                        R_PAUSE_OFFSET_VERTICAL = -6240;
                        func_800F64E0(0);
                        pauseCtx->mainState = PAUSE_MAIN_STATE_IDLE;
                    } else if (CHECK_BTN_ALL(input->press.button, BTN_B)) {
                        AudioOcarina_SetInstrument(OCARINA_INSTRUMENT_OFF);
                        pauseCtx->mainState = PAUSE_MAIN_STATE_IDLE;
                        pauseCtx->nextPageMode = 0;
                        pauseCtx->promptChoice = 0;
                        Audio_PlaySfxGeneral(NA_SE_SY_DECIDE, &gSfxDefaultPos, 4, &gSfxDefaultFreqAndVolScale,
                                             &gSfxDefaultFreqAndVolScale, &gSfxDefaultReverb);
                        gSaveContext.buttonStatus[0] = gSaveContext.buttonStatus[1] = gSaveContext.buttonStatus[2] =
                            gSaveContext.buttonStatus[3] = BTN_DISABLED;
                        gSaveContext.buttonStatus[4] = BTN_ENABLED;
                        gSaveContext.hudVisibilityMode = HUD_VISIBILITY_NO_CHANGE;
                        Interface_ChangeHudVisibilityMode(HUD_VISIBILITY_ALL);
                        pauseCtx->savePromptState = PAUSE_SAVE_PROMPT_STATE_APPEARING;
                        pauseCtx->state = PAUSE_STATE_SAVE_PROMPT;
                    }
                    break;

                case PAUSE_MAIN_STATE_SONG_PLAYBACK_START:
                    break;

                default:
                    pauseCtx->mainState = PAUSE_MAIN_STATE_IDLE;
                    break;
            }
            break;

        case PAUSE_STATE_SAVE_PROMPT:
            switch (pauseCtx->savePromptState) {
                case PAUSE_SAVE_PROMPT_STATE_APPEARING:
                    pauseCtx->rollRotSavePrompt_ -= 314.0f / R_PAUSE_UI_ANIMS_DURATION;
                    R_PAUSE_CURSOR_LEFT_X -= R_PAUSE_CURSOR_LEFT_MOVE_OFFSET_X / R_PAUSE_UI_ANIMS_DURATION;
                    R_PAUSE_CURSOR_RIGHT_X -= R_PAUSE_CURSOR_RIGHT_MOVE_OFFSET_X / R_PAUSE_UI_ANIMS_DURATION;

                    if (pauseCtx->rollRotSavePrompt_ <= -628.0f) {
                        pauseCtx->rollRotSavePrompt_ = -628.0f;
                        pauseCtx->savePromptState = PAUSE_SAVE_PROMPT_STATE_WAIT_CHOICE;
                    }
                    break;

                case PAUSE_SAVE_PROMPT_STATE_WAIT_CHOICE:
                    if (CHECK_BTN_ALL(input->press.button, BTN_A)) {
                        if (pauseCtx->promptChoice != 0) {
                            Interface_SetDoAction(play, DO_ACTION_NONE);

                            gSaveContext.buttonStatus[0] = gSaveContext.buttonStatus[1] = gSaveContext.buttonStatus[2] =
                                gSaveContext.buttonStatus[3] = BTN_ENABLED;
                            gSaveContext.hudVisibilityMode = HUD_VISIBILITY_NO_CHANGE;
                            Interface_ChangeHudVisibilityMode(HUD_VISIBILITY_ALL);

                            pauseCtx->savePromptState = PAUSE_SAVE_PROMPT_STATE_CLOSING;
                            R_PAUSE_OFFSET_VERTICAL = -6240;
                            YREG(8) = pauseCtx->rollRotSavePrompt_;
                            func_800F64E0(0);
                        } else {
                            Audio_PlaySfxGeneral(NA_SE_SY_PIECE_OF_HEART, &gSfxDefaultPos, 4,
                                                 &gSfxDefaultFreqAndVolScale, &gSfxDefaultFreqAndVolScale,
                                                 &gSfxDefaultReverb);

                            Play_SaveSceneFlags(play);
                            gSaveContext.save.info.playerData.savedSceneId = play->sceneId;
                            Sram_WriteSave(&play->sramCtx);

                            pauseCtx->savePromptState = PAUSE_SAVE_PROMPT_STATE_SAVED;
                            sDelayTimer = 3;
                        }
                    } else if (CHECK_BTN_ALL(input->press.button, BTN_START) ||
                               CHECK_BTN_ALL(input->press.button, BTN_B)) {

                        Interface_SetDoAction(play, DO_ACTION_NONE);

                        pauseCtx->savePromptState = PAUSE_SAVE_PROMPT_STATE_CLOSING;
                        R_PAUSE_OFFSET_VERTICAL = -6240;
                        YREG(8) = pauseCtx->rollRotSavePrompt_;
                        func_800F64E0(0);

                        gSaveContext.buttonStatus[0] = gSaveContext.buttonStatus[1] = gSaveContext.buttonStatus[2] =
                            gSaveContext.buttonStatus[3] = BTN_ENABLED;
                        gSaveContext.hudVisibilityMode = HUD_VISIBILITY_NO_CHANGE;
                        Interface_ChangeHudVisibilityMode(HUD_VISIBILITY_ALL);
                    }
                    break;

                case PAUSE_SAVE_PROMPT_STATE_SAVED:
                    if (CHECK_BTN_ALL(input->press.button, BTN_B) || CHECK_BTN_ALL(input->press.button, BTN_A) ||
                        CHECK_BTN_ALL(input->press.button, BTN_START) || (--sDelayTimer == 0)) {

                        Interface_SetDoAction(play, DO_ACTION_NONE);

                        gSaveContext.buttonStatus[0] = gSaveContext.buttonStatus[1] = gSaveContext.buttonStatus[2] =
                            gSaveContext.buttonStatus[3] = BTN_ENABLED;
                        gSaveContext.hudVisibilityMode = HUD_VISIBILITY_NO_CHANGE;
                        Interface_ChangeHudVisibilityMode(HUD_VISIBILITY_ALL);

                        pauseCtx->savePromptState = PAUSE_SAVE_PROMPT_STATE_CLOSING_AFTER_SAVED;
                        R_PAUSE_OFFSET_VERTICAL = -6240;
                        YREG(8) = pauseCtx->rollRotSavePrompt_;
                        func_800F64E0(0);
                    }
                    break;

                case PAUSE_SAVE_PROMPT_STATE_RETURN_TO_MENU:
                case PAUSE_SAVE_PROMPT_STATE_RETURN_TO_MENU_ALT:
                    pauseCtx->rollRotSavePrompt_ += 314.0f / R_PAUSE_UI_ANIMS_DURATION;
                    R_PAUSE_CURSOR_LEFT_X += R_PAUSE_CURSOR_LEFT_MOVE_OFFSET_X / R_PAUSE_UI_ANIMS_DURATION;
                    R_PAUSE_CURSOR_RIGHT_X += R_PAUSE_CURSOR_RIGHT_MOVE_OFFSET_X / R_PAUSE_UI_ANIMS_DURATION;

                    if (pauseCtx->rollRotSavePrompt_ >= -314.0f) {
                        pauseCtx->state = PAUSE_STATE_MAIN;
                        pauseCtx->savePromptState = PAUSE_SAVE_PROMPT_STATE_APPEARING;
                        pauseCtx->itemPageRoll = pauseCtx->equipPageRoll = pauseCtx->mapPageRoll =
                            pauseCtx->questPageRoll = 0.0f;
                        pauseCtx->rollRotSavePrompt_ = -314.0f;
                    }
                    break;

                case PAUSE_SAVE_PROMPT_STATE_CLOSING:
                case PAUSE_SAVE_PROMPT_STATE_CLOSING_AFTER_SAVED:
                    if (pauseCtx->rollRotSavePrompt_ != (YREG(8) + 160.0f)) {
                        pauseCtx->itemPageRoll = pauseCtx->equipPageRoll = pauseCtx->mapPageRoll =
                            pauseCtx->questPageRoll += 160.0f / R_PAUSE_UI_ANIMS_DURATION;
                        pauseCtx->rollRotSavePrompt_ += 160.0f / R_PAUSE_UI_ANIMS_DURATION;
                        pauseCtx->infoPanelOffsetY -= 40 / R_PAUSE_UI_ANIMS_DURATION;
                        R_PAUSE_CURSOR_LEFT_X -= R_PAUSE_CURSOR_LEFT_MOVE_OFFSET_X / R_PAUSE_UI_ANIMS_DURATION;
                        R_PAUSE_CURSOR_RIGHT_X -= R_PAUSE_CURSOR_RIGHT_MOVE_OFFSET_X / R_PAUSE_UI_ANIMS_DURATION;
                        XREG(5) -= 150 / R_PAUSE_UI_ANIMS_DURATION;
                        pauseCtx->alpha -= (u16)(255 / R_PAUSE_UI_ANIMS_DURATION);
                        if (pauseCtx->rollRotSavePrompt_ == (YREG(8) + 160.0f)) {
                            pauseCtx->alpha = 0;
                        }
                    } else {
                        pauseCtx->debugState = 0;
                        pauseCtx->state = PAUSE_STATE_RESUME_GAMEPLAY;
                        pauseCtx->itemPageRoll = pauseCtx->equipPageRoll = pauseCtx->mapPageRoll =
                            pauseCtx->questPageRoll = 160.0f;
                        pauseCtx->namedItem = PAUSE_ITEM_NONE;
                        pauseCtx->mainState = PAUSE_MAIN_STATE_IDLE;
                        pauseCtx->rollRotSavePrompt_ = -434.0f;
                    }
                    break;
            }
            break;

        case PAUSE_STATE_10:
            pauseCtx->cursorSlot[PAUSE_MAP] = pauseCtx->cursorPoint[PAUSE_MAP] = pauseCtx->dungeonMapSlot =
                VREG(30) + 3;
            R_PAUSE_CURSOR_LEFT_X = -175;
            R_PAUSE_CURSOR_RIGHT_X = 155;
            pauseCtx->rollRotSavePrompt_ = -434.0f;
            Interface_ChangeHudVisibilityMode(HUD_VISIBILITY_NOTHING);

            //! @bug messed up alignment, should match `ALIGN64`
            pauseCtx->iconItemSegment = (void*)(((uintptr_t)play->objectCtx.spaceStart + 0x30) & ~0x3F);
            iconItemStaticSize =
                (uintptr_t)_icon_item_staticSegmentRomEnd - (uintptr_t)_icon_item_staticSegmentRomStart;
            osSyncPrintf("icon_item size0=%x\n", iconItemStaticSize);
            DmaMgr_RequestSyncDebug(pauseCtx->iconItemSegment, (uintptr_t)_icon_item_staticSegmentRomStart,
                                    iconItemStaticSize, "../z_kaleido_scope_PAL.c", 4356);

            pauseCtx->iconItem24Segment = (void*)ALIGN16((uintptr_t)pauseCtx->iconItemSegment + iconItemStaticSize);
            size = (uintptr_t)_icon_item_24_staticSegmentRomEnd - (uintptr_t)_icon_item_24_staticSegmentRomStart;
            osSyncPrintf("icon_item24 size=%x\n", size);
            DmaMgr_RequestSyncDebug(pauseCtx->iconItem24Segment, (uintptr_t)_icon_item_24_staticSegmentRomStart, size,
                                    "../z_kaleido_scope_PAL.c", 4363);

            pauseCtx->iconItemAltSegment = (void*)ALIGN16((uintptr_t)pauseCtx->iconItem24Segment + size);
            size2 = (uintptr_t)_icon_item_gameover_staticSegmentRomEnd -
                    (uintptr_t)_icon_item_gameover_staticSegmentRomStart;
            osSyncPrintf("icon_item_dungeon gameover-size2=%x\n", size2);
            DmaMgr_RequestSyncDebug(pauseCtx->iconItemAltSegment, (uintptr_t)_icon_item_gameover_staticSegmentRomStart,
                                    size2, "../z_kaleido_scope_PAL.c", 4370);

            pauseCtx->iconItemLangSegment = (void*)ALIGN16((uintptr_t)pauseCtx->iconItemAltSegment + size2);

            if (gSaveContext.language == LANGUAGE_ENG) {
                size = (uintptr_t)_icon_item_nes_staticSegmentRomEnd - (uintptr_t)_icon_item_nes_staticSegmentRomStart;
                osSyncPrintf("icon_item_dungeon dungeon-size=%x\n", size);
                DmaMgr_RequestSyncDebug(pauseCtx->iconItemLangSegment, (uintptr_t)_icon_item_nes_staticSegmentRomStart,
                                        size, "../z_kaleido_scope_PAL.c", 4379);
            } else if (gSaveContext.language == LANGUAGE_GER) {
                size = (uintptr_t)_icon_item_ger_staticSegmentRomEnd - (uintptr_t)_icon_item_ger_staticSegmentRomStart;
                osSyncPrintf("icon_item_dungeon dungeon-size=%x\n", size);
                DmaMgr_RequestSyncDebug(pauseCtx->iconItemLangSegment, (uintptr_t)_icon_item_ger_staticSegmentRomStart,
                                        size, "../z_kaleido_scope_PAL.c", 4386);
            } else {
                size = (uintptr_t)_icon_item_fra_staticSegmentRomEnd - (uintptr_t)_icon_item_fra_staticSegmentRomStart;
                osSyncPrintf("icon_item_dungeon dungeon-size=%x\n", size);
                DmaMgr_RequestSyncDebug(pauseCtx->iconItemLangSegment, (uintptr_t)_icon_item_fra_staticSegmentRomStart,
                                        size, "../z_kaleido_scope_PAL.c", 4393);
            }

            sColor82ABRed_D_8082AB8C = 255;
            sColor82ABGreen_D_8082AB90 = 130;
            sColor82ABBlue_D_8082AB94 = 0;
            sColor82ABGameOverPrimAlpha_D_8082AB98 = 0;
            sDrawGameOverEnvColorRed_D_8082AB9C = 30;
            sDrawGameOverEnvColorGreen_D_8082ABA0 = 0;
            sDrawGameOverEnvColorBlue_D_8082ABA4 = 0;
            sTimer_ = 30;
            VREG(88) = 98;
            pauseCtx->promptChoice = 0;
            pauseCtx->state++; // PAUSE_STATE_11
            break;

        case PAUSE_STATE_11:
            stepR = ABS(sColor82ABRed_D_8082AB8C - 30) / sTimer_;
            stepG = ABS(sColor82ABGreen_D_8082AB90) / sTimer_;
            stepB = ABS(sColor82ABBlue_D_8082AB94) / sTimer_;
            stepA = ABS(sColor82ABGameOverPrimAlpha_D_8082AB98 - 255) / sTimer_;
            if (sColor82ABRed_D_8082AB8C >= 30) {
                sColor82ABRed_D_8082AB8C -= stepR;
            } else {
                sColor82ABRed_D_8082AB8C += stepR;
            }
            if (sColor82ABGreen_D_8082AB90 >= 0) {
                sColor82ABGreen_D_8082AB90 -= stepG;
            } else {
                sColor82ABGreen_D_8082AB90 += stepG;
            }
            if (sColor82ABBlue_D_8082AB94 >= 0) {
                sColor82ABBlue_D_8082AB94 -= stepB;
            } else {
                sColor82ABBlue_D_8082AB94 += stepB;
            }
            if (sColor82ABGameOverPrimAlpha_D_8082AB98 >= 255) {
                sColor82ABGameOverPrimAlpha_D_8082AB98 -= stepA;
            } else {
                sColor82ABGameOverPrimAlpha_D_8082AB98 += stepA;
            }

            stepR = ABS(sDrawGameOverEnvColorRed_D_8082AB9C - 255) / sTimer_;
            stepG = ABS(sDrawGameOverEnvColorGreen_D_8082ABA0 - 130) / sTimer_;
            stepB = ABS(sDrawGameOverEnvColorBlue_D_8082ABA4) / sTimer_;
            if (sDrawGameOverEnvColorRed_D_8082AB9C >= 255) {
                sDrawGameOverEnvColorRed_D_8082AB9C -= stepR;
            } else {
                sDrawGameOverEnvColorRed_D_8082AB9C += stepR;
            }
            if (sDrawGameOverEnvColorGreen_D_8082ABA0 >= 130) {
                sDrawGameOverEnvColorGreen_D_8082ABA0 -= stepG;
            } else {
                sDrawGameOverEnvColorGreen_D_8082ABA0 += stepG;
            }
            if (sDrawGameOverEnvColorBlue_D_8082ABA4 >= 0) {
                sDrawGameOverEnvColorBlue_D_8082ABA4 -= stepB;
            } else {
                sDrawGameOverEnvColorBlue_D_8082ABA4 += stepB;
            }

            sTimer_--;
            if (sTimer_ == 0) {
                sColor82ABRed_D_8082AB8C = 30;
                sColor82ABGreen_D_8082AB90 = 0;
                sColor82ABBlue_D_8082AB94 = 0;
                sColor82ABGameOverPrimAlpha_D_8082AB98 = 255;

                sDrawGameOverEnvColorRed_D_8082AB9C = 255;
                sDrawGameOverEnvColorGreen_D_8082ABA0 = 130;
                sDrawGameOverEnvColorBlue_D_8082ABA4 = 0;

                pauseCtx->state++; // PAUSE_STATE_12
                sTimer_ = 40;
            }
            break;

        case PAUSE_STATE_12:
            sTimer_--;
            if (sTimer_ == 0) {
                pauseCtx->state = PAUSE_STATE_13;
            }
            break;

        case PAUSE_STATE_13:
            pauseCtx->itemPageRoll = pauseCtx->equipPageRoll = pauseCtx->mapPageRoll = pauseCtx->questPageRoll =
                pauseCtx->rollRotSavePrompt_ -= 160.0f / R_PAUSE_UI_ANIMS_DURATION;
            pauseCtx->infoPanelOffsetY += 40 / R_PAUSE_UI_ANIMS_DURATION;
            interfaceCtx->startAlpha += 255 / R_PAUSE_UI_ANIMS_DURATION;
            VREG(88) -= 3;
            R_PAUSE_CURSOR_LEFT_X += R_PAUSE_CURSOR_LEFT_MOVE_OFFSET_X / R_PAUSE_UI_ANIMS_DURATION;
            R_PAUSE_CURSOR_RIGHT_X += R_PAUSE_CURSOR_RIGHT_MOVE_OFFSET_X / R_PAUSE_UI_ANIMS_DURATION;
            XREG(5) += 150 / R_PAUSE_UI_ANIMS_DURATION;
            pauseCtx->alpha += (u16)(255 / (R_PAUSE_UI_ANIMS_DURATION + R_PAUSE_UI_ANIM_ALPHA_ADD_DURATION));
            if (pauseCtx->rollRotSavePrompt_ < -628.0f) {
                pauseCtx->rollRotSavePrompt_ = -628.0f;
                interfaceCtx->startAlpha = 255;
                VREG(88) = 66;
                R_PAUSE_OFFSET_VERTICAL = 0;
                pauseCtx->alpha = 255;
                pauseCtx->state = PAUSE_STATE_14;
                gSaveContext.save.info.playerData.deaths++;
                if (gSaveContext.save.info.playerData.deaths > 999) {
                    gSaveContext.save.info.playerData.deaths = 999;
                }
            }
            osSyncPrintf("kscope->angle_s = %f\n", pauseCtx->rollRotSavePrompt_);
            break;

        case PAUSE_STATE_14:
            if (CHECK_BTN_ALL(input->press.button, BTN_A)) {
                if (pauseCtx->promptChoice != 0) {
                    pauseCtx->promptChoice = 0;
                    Audio_PlaySfxGeneral(NA_SE_SY_DECIDE, &gSfxDefaultPos, 4, &gSfxDefaultFreqAndVolScale,
                                         &gSfxDefaultFreqAndVolScale, &gSfxDefaultReverb);
                    pauseCtx->state = PAUSE_STATE_16;
                    gameOverCtx->state++;
                } else {
                    Audio_PlaySfxGeneral(NA_SE_SY_PIECE_OF_HEART, &gSfxDefaultPos, 4, &gSfxDefaultFreqAndVolScale,
                                         &gSfxDefaultFreqAndVolScale, &gSfxDefaultReverb);
                    pauseCtx->promptChoice = 0;
                    Play_SaveSceneFlags(play);
                    gSaveContext.save.info.playerData.savedSceneId = play->sceneId;
                    Sram_WriteSave(&play->sramCtx);
                    pauseCtx->state = PAUSE_STATE_15;
                    sDelayTimer = 3;
                }
            }
            break;

        case PAUSE_STATE_15:
            sDelayTimer--;
            if (sDelayTimer == 0) {
                pauseCtx->state = PAUSE_STATE_16;
                gameOverCtx->state++;
            } else if ((sDelayTimer <= 80) &&
                       (CHECK_BTN_ALL(input->press.button, BTN_A) || CHECK_BTN_ALL(input->press.button, BTN_START))) {
                pauseCtx->state = PAUSE_STATE_16;
                gameOverCtx->state++;
                func_800F64E0(0);
            }
            break;

        case PAUSE_STATE_16:
            if (CHECK_BTN_ALL(input->press.button, BTN_A) || CHECK_BTN_ALL(input->press.button, BTN_START)) {
                if (pauseCtx->promptChoice == 0) {
                    Audio_PlaySfxGeneral(NA_SE_SY_PIECE_OF_HEART, &gSfxDefaultPos, 4, &gSfxDefaultFreqAndVolScale,
                                         &gSfxDefaultFreqAndVolScale, &gSfxDefaultReverb);
                    Play_SaveSceneFlags(play);

                    switch (gSaveContext.save.entranceIndex) {
                        case ENTR_DEKU_TREE_0:
                        case ENTR_DODONGOS_CAVERN_0:
                        case ENTR_JABU_JABU_0:
                        case ENTR_FOREST_TEMPLE_0:
                        case ENTR_FIRE_TEMPLE_0:
                        case ENTR_WATER_TEMPLE_0:
                        case ENTR_SPIRIT_TEMPLE_0:
                        case ENTR_SHADOW_TEMPLE_0:
                        case ENTR_GANONS_TOWER_0:
                        case ENTR_GERUDO_TRAINING_GROUND_0:
                        case ENTR_ICE_CAVERN_0:
                        case ENTR_THIEVES_HIDEOUT_0:
                        case ENTR_BOTTOM_OF_THE_WELL_0:
                        case ENTR_INSIDE_GANONS_CASTLE_0:
                        case ENTR_GANONS_TOWER_COLLAPSE_INTERIOR_0:
                            break;

                        case ENTR_DEKU_TREE_BOSS_0:
                            gSaveContext.save.entranceIndex = ENTR_DEKU_TREE_0;
                            break;

                        case ENTR_DODONGOS_CAVERN_BOSS_0:
                            gSaveContext.save.entranceIndex = ENTR_DODONGOS_CAVERN_0;
                            break;

                        case ENTR_JABU_JABU_BOSS_0:
                            gSaveContext.save.entranceIndex = ENTR_JABU_JABU_0;
                            break;

                        case ENTR_FOREST_TEMPLE_BOSS_0:
                            gSaveContext.save.entranceIndex = ENTR_FOREST_TEMPLE_0;
                            break;

                        case ENTR_FIRE_TEMPLE_BOSS_0:
                            gSaveContext.save.entranceIndex = ENTR_FIRE_TEMPLE_0;
                            break;

                        case ENTR_WATER_TEMPLE_BOSS_0:
                            gSaveContext.save.entranceIndex = ENTR_WATER_TEMPLE_0;
                            break;

                        case ENTR_SPIRIT_TEMPLE_BOSS_0:
                            gSaveContext.save.entranceIndex = ENTR_SPIRIT_TEMPLE_0;
                            break;

                        case ENTR_SHADOW_TEMPLE_BOSS_0:
                            gSaveContext.save.entranceIndex = ENTR_SHADOW_TEMPLE_0;
                            break;

                        case ENTR_GANONDORF_BOSS_0:
                            gSaveContext.save.entranceIndex = ENTR_GANONS_TOWER_0;
                            break;
                    }
                } else {
                    Audio_PlaySfxGeneral(NA_SE_SY_DECIDE, &gSfxDefaultPos, 4, &gSfxDefaultFreqAndVolScale,
                                         &gSfxDefaultFreqAndVolScale, &gSfxDefaultReverb);
                }

                pauseCtx->state = PAUSE_STATE_17;
            }
            break;

        case PAUSE_STATE_17:
            if (interfaceCtx->unk_244 != 255) {
                interfaceCtx->unk_244 += 10;
                if (interfaceCtx->unk_244 >= 255) {
                    interfaceCtx->unk_244 = 255;
                    pauseCtx->state = PAUSE_STATE_OFF;
                    R_UPDATE_RATE = 3;
                    R_PAUSE_BG_PRERENDER_STATE = PAUSE_BG_PRERENDER_OFF;
                    func_800981B8(&play->objectCtx);
                    func_800418D0(&play->colCtx, play);
                    if (pauseCtx->promptChoice == 0) {
                        Play_TriggerRespawn(play);
                        gSaveContext.respawnFlag = -2;
                        gSaveContext.nextTransitionType = TRANS_TYPE_FADE_BLACK;
                        gSaveContext.save.info.playerData.health = 0x30;
                        SEQCMD_RESET_AUDIO_HEAP(0, 10);
                        gSaveContext.healthAccumulator = 0;
                        gSaveContext.magicState = MAGIC_STATE_IDLE;
                        gSaveContext.prevMagicState = MAGIC_STATE_IDLE;
                        osSyncPrintf(VT_FGCOL(YELLOW));
                        osSyncPrintf("MAGIC_NOW=%d ", gSaveContext.save.info.playerData.magic);
                        osSyncPrintf("Z_MAGIC_NOW_NOW=%d   →  ", gSaveContext.magicFillTarget);
                        gSaveContext.magicCapacity = 0;
                        // Set the fill target to be the magic amount before game over
                        gSaveContext.magicFillTarget = gSaveContext.save.info.playerData.magic;
                        // Set `magicLevel` and `magic` to 0 so `magicCapacity` then `magic` grows from nothing
                        // to respectively the full capacity and `magicFillTarget`
                        gSaveContext.save.info.playerData.magicLevel = gSaveContext.save.info.playerData.magic = 0;
                        osSyncPrintf("MAGIC_NOW=%d ", gSaveContext.save.info.playerData.magic);
                        osSyncPrintf("Z_MAGIC_NOW_NOW=%d\n", gSaveContext.magicFillTarget);
                        osSyncPrintf(VT_RST);
                    } else {
                        play->state.running = false;
                        SET_NEXT_GAMESTATE(&play->state, TitleSetup_Init, TitleSetupState);
                    }
                }
            }
            break;

        case PAUSE_STATE_CLOSING:
            if (pauseCtx->itemPageRoll != 160.0f) {
                pauseCtx->itemPageRoll = pauseCtx->equipPageRoll = pauseCtx->mapPageRoll = pauseCtx->questPageRoll +=
                    160.0f / R_PAUSE_UI_ANIMS_DURATION;
                pauseCtx->infoPanelOffsetY -= 40 / R_PAUSE_UI_ANIMS_DURATION;
                interfaceCtx->startAlpha -= 255 / R_PAUSE_UI_ANIMS_DURATION;
                R_PAUSE_CURSOR_LEFT_X -= R_PAUSE_CURSOR_LEFT_MOVE_OFFSET_X / R_PAUSE_UI_ANIMS_DURATION;
                R_PAUSE_CURSOR_RIGHT_X -= R_PAUSE_CURSOR_RIGHT_MOVE_OFFSET_X / R_PAUSE_UI_ANIMS_DURATION;
                XREG(5) -= 150 / R_PAUSE_UI_ANIMS_DURATION;
                pauseCtx->alpha -= (u16)(255 / R_PAUSE_UI_ANIMS_DURATION);
                if (pauseCtx->itemPageRoll == 160.0f) {
                    pauseCtx->alpha = 0;
                }
            } else {
                pauseCtx->debugState = 0;
                pauseCtx->state = PAUSE_STATE_RESUME_GAMEPLAY;
                pauseCtx->itemPageRoll = pauseCtx->equipPageRoll = pauseCtx->mapPageRoll = pauseCtx->questPageRoll =
                    160.0f;
                pauseCtx->namedItem = PAUSE_ITEM_NONE;
                play->interfaceCtx.startAlpha = 0;
            }
            break;

        case PAUSE_STATE_RESUME_GAMEPLAY:
            pauseCtx->state = PAUSE_STATE_OFF;
            R_UPDATE_RATE = 3;
            R_PAUSE_BG_PRERENDER_STATE = PAUSE_BG_PRERENDER_OFF;

            func_800981B8(&play->objectCtx);
            func_800418D0(&play->colCtx, play);

            switch (play->sceneId) {
                case SCENE_DEKU_TREE:
                case SCENE_DODONGOS_CAVERN:
                case SCENE_JABU_JABU:
                case SCENE_FOREST_TEMPLE:
                case SCENE_FIRE_TEMPLE:
                case SCENE_WATER_TEMPLE:
                case SCENE_SPIRIT_TEMPLE:
                case SCENE_SHADOW_TEMPLE:
                case SCENE_BOTTOM_OF_THE_WELL:
                case SCENE_ICE_CAVERN:
                case SCENE_DEKU_TREE_BOSS:
                case SCENE_DODONGOS_CAVERN_BOSS:
                case SCENE_JABU_JABU_BOSS:
                case SCENE_FOREST_TEMPLE_BOSS:
                case SCENE_FIRE_TEMPLE_BOSS:
                case SCENE_WATER_TEMPLE_BOSS:
                case SCENE_SPIRIT_TEMPLE_BOSS:
                case SCENE_SHADOW_TEMPLE_BOSS:
                    Map_InitData(play, play->interfaceCtx.mapRoomNum);
                    break;
            }

            gSaveContext.buttonStatus[0] = D_808321A8_savedButtonStatus[0];
            gSaveContext.buttonStatus[1] = D_808321A8_savedButtonStatus[1];
            gSaveContext.buttonStatus[2] = D_808321A8_savedButtonStatus[2];
            gSaveContext.buttonStatus[3] = D_808321A8_savedButtonStatus[3];
            gSaveContext.buttonStatus[4] = D_808321A8_savedButtonStatus[4];

            interfaceCtx->unk_1FA = interfaceCtx->unk_1FC = 0;

            osSyncPrintf(VT_FGCOL(YELLOW));
            osSyncPrintf("i=%d  LAST_TIME_TYPE=%d\n", i, gSaveContext.prevHudVisibilityMode);
            gSaveContext.hudVisibilityMode = HUD_VISIBILITY_NO_CHANGE;
            Interface_ChangeHudVisibilityMode(gSaveContext.prevHudVisibilityMode);

            player->targetActor = NULL;
            Player_SetEquipmentData(play, player);

            osSyncPrintf(VT_RST);
            break;
    }
}<|MERGE_RESOLUTION|>--- conflicted
+++ resolved
@@ -1320,11 +1320,7 @@
         }
     }
 
-<<<<<<< HEAD
-    // Uodate and draw save / game over prompt
-=======
     // Update and draw save / game over prompt
->>>>>>> 16dabb19
 
     Gfx_SetupDL_42Opa(gfxCtx);
 
