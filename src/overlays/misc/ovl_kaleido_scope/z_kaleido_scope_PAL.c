#include "z_kaleido_scope.h"
#include "assets/textures/icon_item_static/icon_item_static.h"
#include "assets/textures/icon_item_24_static/icon_item_24_static.h"
#include "assets/textures/icon_item_nes_static/icon_item_nes_static.h"
#include "assets/textures/icon_item_ger_static/icon_item_ger_static.h"
#include "assets/textures/icon_item_fra_static/icon_item_fra_static.h"
#include "assets/textures/icon_item_gameover_static/icon_item_gameover_static.h"
#include "terminal.h"

static void* sEquipmentFRATexs[] = {
    gPauseEquipment00FRATex, gPauseEquipment01Tex, gPauseEquipment02Tex, gPauseEquipment03Tex, gPauseEquipment04Tex,
    gPauseEquipment10FRATex, gPauseEquipment11Tex, gPauseEquipment12Tex, gPauseEquipment13Tex, gPauseEquipment14Tex,
    gPauseEquipment20FRATex, gPauseEquipment21Tex, gPauseEquipment22Tex, gPauseEquipment23Tex, gPauseEquipment24Tex,
};
static void* sSelectItemFRATexs[] = {
    gPauseSelectItem00FRATex, gPauseSelectItem01Tex,    gPauseSelectItem02Tex,    gPauseSelectItem03Tex,
    gPauseSelectItem04Tex,    gPauseSelectItem10FRATex, gPauseSelectItem11Tex,    gPauseSelectItem12Tex,
    gPauseSelectItem13Tex,    gPauseSelectItem14Tex,    gPauseSelectItem20FRATex, gPauseSelectItem21Tex,
    gPauseSelectItem22Tex,    gPauseSelectItem23Tex,    gPauseSelectItem24Tex,
};
static void* sMapFRATexs[] = {
    gPauseMap00Tex,    gPauseMap01Tex, gPauseMap02Tex, gPauseMap03Tex, gPauseMap04Tex,
    gPauseMap10FRATex, gPauseMap11Tex, gPauseMap12Tex, gPauseMap13Tex, gPauseMap14Tex,
    gPauseMap20Tex,    gPauseMap21Tex, gPauseMap22Tex, gPauseMap23Tex, gPauseMap24Tex,
};
static void* sQuestStatusFRATexs[] = {
    gPauseQuestStatus00Tex, gPauseQuestStatus01Tex,    gPauseQuestStatus02Tex, gPauseQuestStatus03Tex,
    gPauseQuestStatus04Tex, gPauseQuestStatus10FRATex, gPauseQuestStatus11Tex, gPauseQuestStatus12Tex,
    gPauseQuestStatus13Tex, gPauseQuestStatus14Tex,    gPauseQuestStatus20Tex, gPauseQuestStatus21Tex,
    gPauseQuestStatus22Tex, gPauseQuestStatus23Tex,    gPauseQuestStatus24Tex,
};
static void* sSaveFRATexs[] = {
    gPauseSave00FRATex, gPauseSave01Tex, gPauseSave02Tex, gPauseSave03Tex, gPauseSave04Tex,
    gPauseSave10FRATex, gPauseSave11Tex, gPauseSave12Tex, gPauseSave13Tex, gPauseSave14Tex,
    gPauseSave20FRATex, gPauseSave21Tex, gPauseSave22Tex, gPauseSave23Tex, gPauseSave24Tex,
};

static void* sEquipmentGERTexs[] = {
    gPauseEquipment00GERTex, gPauseEquipment01Tex, gPauseEquipment02Tex, gPauseEquipment03Tex, gPauseEquipment04Tex,
    gPauseEquipment10GERTex, gPauseEquipment11Tex, gPauseEquipment12Tex, gPauseEquipment13Tex, gPauseEquipment14Tex,
    gPauseEquipment20GERTex, gPauseEquipment21Tex, gPauseEquipment22Tex, gPauseEquipment23Tex, gPauseEquipment24Tex,
};
static void* sSelectItemGERTexs[] = {
    gPauseSelectItem00GERTex, gPauseSelectItem01Tex,    gPauseSelectItem02Tex,    gPauseSelectItem03Tex,
    gPauseSelectItem04Tex,    gPauseSelectItem10GERTex, gPauseSelectItem11Tex,    gPauseSelectItem12Tex,
    gPauseSelectItem13Tex,    gPauseSelectItem14Tex,    gPauseSelectItem20GERTex, gPauseSelectItem21Tex,
    gPauseSelectItem22Tex,    gPauseSelectItem23Tex,    gPauseSelectItem24Tex,
};
static void* sMapGERTexs[] = {
    gPauseMap00Tex,    gPauseMap01Tex, gPauseMap02Tex, gPauseMap03Tex, gPauseMap04Tex,
    gPauseMap10GERTex, gPauseMap11Tex, gPauseMap12Tex, gPauseMap13Tex, gPauseMap14Tex,
    gPauseMap20Tex,    gPauseMap21Tex, gPauseMap22Tex, gPauseMap23Tex, gPauseMap24Tex,
};
static void* sQuestStatusGERTexs[] = {
    gPauseQuestStatus00Tex, gPauseQuestStatus01Tex,    gPauseQuestStatus02Tex, gPauseQuestStatus03Tex,
    gPauseQuestStatus04Tex, gPauseQuestStatus10GERTex, gPauseQuestStatus11Tex, gPauseQuestStatus12Tex,
    gPauseQuestStatus13Tex, gPauseQuestStatus14Tex,    gPauseQuestStatus20Tex, gPauseQuestStatus21Tex,
    gPauseQuestStatus22Tex, gPauseQuestStatus23Tex,    gPauseQuestStatus24Tex,
};
static void* sSaveGERTexs[] = {
    gPauseSave00Tex,    gPauseSave01Tex, gPauseSave02Tex, gPauseSave03Tex, gPauseSave04Tex,
    gPauseSave10GERTex, gPauseSave11Tex, gPauseSave12Tex, gPauseSave13Tex, gPauseSave14Tex,
    gPauseSave20GERTex, gPauseSave21Tex, gPauseSave22Tex, gPauseSave23Tex, gPauseSave24Tex,
};

static void* sEquipmentENGTexs[] = {
    gPauseEquipment00Tex,    gPauseEquipment01Tex, gPauseEquipment02Tex, gPauseEquipment03Tex, gPauseEquipment04Tex,
    gPauseEquipment10ENGTex, gPauseEquipment11Tex, gPauseEquipment12Tex, gPauseEquipment13Tex, gPauseEquipment14Tex,
    gPauseEquipment20Tex,    gPauseEquipment21Tex, gPauseEquipment22Tex, gPauseEquipment23Tex, gPauseEquipment24Tex,
};
static void* sSelectItemENGTexs[] = {
    gPauseSelectItem00ENGTex, gPauseSelectItem01Tex,    gPauseSelectItem02Tex,    gPauseSelectItem03Tex,
    gPauseSelectItem04Tex,    gPauseSelectItem10ENGTex, gPauseSelectItem11Tex,    gPauseSelectItem12Tex,
    gPauseSelectItem13Tex,    gPauseSelectItem14Tex,    gPauseSelectItem20ENGTex, gPauseSelectItem21Tex,
    gPauseSelectItem22Tex,    gPauseSelectItem23Tex,    gPauseSelectItem24Tex,
};
static void* sMapENGTexs[] = {
    gPauseMap00Tex,    gPauseMap01Tex, gPauseMap02Tex, gPauseMap03Tex, gPauseMap04Tex,
    gPauseMap10ENGTex, gPauseMap11Tex, gPauseMap12Tex, gPauseMap13Tex, gPauseMap14Tex,
    gPauseMap20Tex,    gPauseMap21Tex, gPauseMap22Tex, gPauseMap23Tex, gPauseMap24Tex,
};
static void* sQuestStatusENGTexs[] = {
    gPauseQuestStatus00ENGTex, gPauseQuestStatus01Tex,    gPauseQuestStatus02Tex,    gPauseQuestStatus03Tex,
    gPauseQuestStatus04Tex,    gPauseQuestStatus10ENGTex, gPauseQuestStatus11Tex,    gPauseQuestStatus12Tex,
    gPauseQuestStatus13Tex,    gPauseQuestStatus14Tex,    gPauseQuestStatus20ENGTex, gPauseQuestStatus21Tex,
    gPauseQuestStatus22Tex,    gPauseQuestStatus23Tex,    gPauseQuestStatus24Tex,
};
static void* sSaveENGTexs[] = {
    gPauseSave00Tex,    gPauseSave01Tex, gPauseSave02Tex, gPauseSave03Tex, gPauseSave04Tex,
    gPauseSave10ENGTex, gPauseSave11Tex, gPauseSave12Tex, gPauseSave13Tex, gPauseSave14Tex,
    gPauseSave20Tex,    gPauseSave21Tex, gPauseSave22Tex, gPauseSave23Tex, gPauseSave24Tex,
};

static void* sGameOverTexs[] = {
    gPauseSave00Tex,     gPauseSave01Tex, gPauseSave02Tex, gPauseSave03Tex, gPauseSave04Tex,
    gPauseGameOver10Tex, gPauseSave11Tex, gPauseSave12Tex, gPauseSave13Tex, gPauseSave14Tex,
    gPauseSave20Tex,     gPauseSave21Tex, gPauseSave22Tex, gPauseSave23Tex, gPauseSave24Tex,
};

static void* sEquipmentTexs[] = {
    sEquipmentENGTexs,
    sEquipmentGERTexs,
    sEquipmentFRATexs,
};

static void* sSelectItemTexs[] = {
    sSelectItemENGTexs,
    sSelectItemGERTexs,
    sSelectItemFRATexs,
};

static void* sMapTexs[] = {
    sMapENGTexs,
    sMapGERTexs,
    sMapFRATexs,
};

static void* sQuestStatusTexs[] = {
    sQuestStatusENGTexs,
    sQuestStatusGERTexs,
    sQuestStatusFRATexs,
};

static void* sSaveTexs[] = {
    sSaveENGTexs,
    sSaveGERTexs,
    sSaveFRATexs,
};

s16 D_8082AAEC[] = {
    32, 112, 32, 48, 32, 32, 32, 48, 32, 64, 32, 48, 48, 48, 48, 64, 8, 8, 8, 8, 8, 8, 8, 8, 8, 8, 8, 8, 8, 8, 80, 64,
};

s16 D_8082AB2C[] = {
    24, 72, 13, 22, 19, 20, 19, 27, 14, 26, 22, 21, 49, 32, 45, 60, 8, 8, 8, 8, 8, 8, 8, 8, 8, 8, 8, 8, 8, 16, 32, 8,
};

static u8 D_8082AB6C[][5] = {
    { BTN_ENABLED, BTN_DISABLED, BTN_DISABLED, BTN_DISABLED, BTN_ENABLED },
    { BTN_ENABLED, BTN_ENABLED, BTN_ENABLED, BTN_ENABLED, BTN_DISABLED },
    { BTN_ENABLED, BTN_DISABLED, BTN_DISABLED, BTN_DISABLED, BTN_DISABLED },
    { BTN_ENABLED, BTN_DISABLED, BTN_DISABLED, BTN_DISABLED, BTN_ENABLED },
    { BTN_ENABLED, BTN_DISABLED, BTN_DISABLED, BTN_DISABLED, BTN_ENABLED },
    { BTN_ENABLED, BTN_ENABLED, BTN_ENABLED, BTN_ENABLED, BTN_DISABLED },
};

static s16 D_8082AB8C = 0;
static s16 D_8082AB90 = 0;
static s16 D_8082AB94 = 0;
static s16 D_8082AB98 = 255;

static s16 D_8082AB9C = 255;
static s16 D_8082ABA0 = 0;
static s16 D_8082ABA4 = 0;

static s16 sInDungeonScene = false;

static f32 D_8082ABAC[] = {
    -4.0f, 4.0f, 4.0f, 4.0f, 4.0f, -4.0f, -4.0f, -4.0f,
};

static f32 D_8082ABCC[] = {
    -4.0f, -4.0f, -4.0f, 4.0f, 4.0f, 4.0f, 4.0f, -4.0f,
};

static u16 D_8082ABEC[] = {
    PAUSE_MAP, PAUSE_EQUIP, PAUSE_QUEST, PAUSE_ITEM, PAUSE_EQUIP, PAUSE_MAP, PAUSE_ITEM, PAUSE_QUEST,
};

u8 gSlotAgeReqs[] = {
    1, 9, 9, 0, 0, 9, 1, 9, 9, 0, 0, 9, 1, 9, 1, 0, 0, 9, 9, 9, 9, 9, 0, 1,
};

u8 gEquipAgeReqs[EQUIP_TYPE_MAX][4] = {
    { 0, 1, 0, 0 },
    { 9, 1, 9, 0 },
    { 0, 9, 0, 0 },
    { 9, 9, 0, 0 },
};

u8 gItemAgeReqs[] = {
    1, 9, 9, 0, 0, 9, 1, 9, 9, 9, 0, 0, 0, 9, 1, 9, 1, 0, 0, 9, 9, 9, 9, 9, 9, 9, 9, 9, 9,
    9, 9, 9, 9, 1, 1, 1, 1, 1, 1, 1, 1, 1, 1, 1, 1, 0, 0, 0, 0, 0, 0, 0, 0, 0, 0, 0, 0, 0,
    0, 1, 0, 0, 1, 9, 0, 9, 0, 0, 9, 0, 0, 1, 1, 1, 0, 0, 0, 9, 9, 9, 1, 0, 0, 9, 9, 0,
};

u8 gAreaGsFlags[] = {
    0x0F, 0x1F, 0x0F, 0x1F, 0x1F, 0x1F, 0x1F, 0x1F, 0x07, 0x07, 0x03,
    0x0F, 0x07, 0x0F, 0x0F, 0xFF, 0xFF, 0xFF, 0x1F, 0x0F, 0x03, 0x0F,
};

static void* sCursorTexs[] = {
    gPauseMenuCursorTopLeftTex,
    gPauseMenuCursorTopRightTex,
    gPauseMenuCursorBottomLeftTex,
    gPauseMenuCursorBottomRightTex,
};

static s16 sCursorColors[][3] = {
    { 255, 255, 255 },
    { 255, 255, 0 },
    { 0, 255, 50 },
};

static void* sSavePromptTexs[] = {
    gPauseSavePromptENGTex,
    gPauseSavePromptGERTex,
    gPauseSavePromptFRATex,
};

static void* sSaveConfirmationTexs[] = {
    gPauseSaveConfirmationENGTex,
    gPauseSaveConfirmationGERTex,
    gPauseSaveConfirmationFRATex,
};

static void* sContinuePromptTexs[] = {
    gContinuePlayingENGTex,
    gContinuePlayingGERTex,
    gContinuePlayingFRATex,
};

static void* sPromptChoiceTexs[][2] = {
    { gPauseYesENGTex, gPauseNoENGTex },
    { gPauseYesGERTex, gPauseNoGERTex },
    { gPauseYesFRATex, gPauseNoFRATex },
};

static u8 D_808321A8[5];
static PreRender sPlayerPreRender;
static void* sPreRenderCvg;

void KaleidoScope_SetupPlayerPreRender(PlayState* play) {
    Gfx* gfx;
    Gfx* gfxRef;
    void* fbuf;

    fbuf = play->state.gfxCtx->curFrameBuffer;

    OPEN_DISPS(play->state.gfxCtx, "../z_kaleido_scope_PAL.c", 496);

    gfxRef = POLY_OPA_DISP;
    gfx = Graph_GfxPlusOne(gfxRef);
    gSPDisplayList(WORK_DISP++, gfx);

    PreRender_SetValues(&sPlayerPreRender, PAUSE_EQUIP_PLAYER_WIDTH, PAUSE_EQUIP_PLAYER_HEIGHT, fbuf, NULL);
    PreRender_SaveFramebuffer(&sPlayerPreRender, &gfx);
    PreRender_DrawCoverage(&sPlayerPreRender, &gfx);

    gSPEndDisplayList(gfx++);
    Graph_BranchDlist(gfxRef, gfx);
    POLY_OPA_DISP = gfx;

    R_GRAPH_TASKSET00_FLAGS |= 1;

    CLOSE_DISPS(play->state.gfxCtx, "../z_kaleido_scope_PAL.c", 509);
}

void KaleidoScope_ProcessPlayerPreRender(void) {
    Sleep_Msec(50);
    PreRender_ApplyFilters(&sPlayerPreRender);
    PreRender_Destroy(&sPlayerPreRender);
}

Gfx* KaleidoScope_QuadTextureIA4(Gfx* gfx, void* texture, s16 width, s16 height, u16 point) {
    gDPLoadTextureBlock_4b(gfx++, texture, G_IM_FMT_IA, width, height, 0, G_TX_NOMIRROR | G_TX_WRAP,
                           G_TX_NOMIRROR | G_TX_WRAP, G_TX_NOMASK, G_TX_NOMASK, G_TX_NOLOD, G_TX_NOLOD);
    gSP1Quadrangle(gfx++, point, point + 2, point + 3, point + 1, 0);

    return gfx;
}

Gfx* KaleidoScope_QuadTextureIA8(Gfx* gfx, void* texture, s16 width, s16 height, u16 point) {
    gDPLoadTextureBlock(gfx++, texture, G_IM_FMT_IA, G_IM_SIZ_8b, width, height, 0, G_TX_NOMIRROR | G_TX_WRAP,
                        G_TX_NOMIRROR | G_TX_WRAP, G_TX_NOMASK, G_TX_NOMASK, G_TX_NOLOD, G_TX_NOLOD);
    gSP1Quadrangle(gfx++, point, point + 2, point + 3, point + 1, 0);

    return gfx;
}

void KaleidoScope_OverridePalIndexCI4(u8* texture, s32 size, s32 targetIndex, s32 newIndex) {
    s32 i;

    targetIndex &= 0xF;
    newIndex &= 0xF;

    if ((size == 0) || (targetIndex == newIndex) || (texture == NULL)) {
        return;
    }

    for (i = 0; i < size; i++) {
        s32 index1;
        s32 index2;

        index1 = index2 = texture[i];

        index1 = (index1 >> 4) & 0xF;
        index2 = index2 & 0xF;

        if (index1 == targetIndex) {
            index1 = newIndex;
        }

        if (index2 == targetIndex) {
            index2 = newIndex;
        }

        texture[i] = (index1 << 4) | index2;
    }
}

void KaleidoScope_MoveCursorToSpecialPos(PlayState* play, u16 specialPos) {
    PauseContext* pauseCtx = &play->pauseCtx;

    pauseCtx->cursorSpecialPos = specialPos;
    pauseCtx->pageSwitchInputTimer = 0;

    Audio_PlaySfxGeneral(NA_SE_SY_DECIDE, &gSfxDefaultPos, 4, &gSfxDefaultFreqAndVolScale, &gSfxDefaultFreqAndVolScale,
                         &gSfxDefaultReverb);
}

void KaleidoScope_DrawQuadTextureRGBA32(GraphicsContext* gfxCtx, void* texture, u16 width, u16 height, u16 point) {
    OPEN_DISPS(gfxCtx, "../z_kaleido_scope_PAL.c", 748);

    gDPLoadTextureBlock(POLY_OPA_DISP++, texture, G_IM_FMT_RGBA, G_IM_SIZ_32b, width, height, 0,
                        G_TX_NOMIRROR | G_TX_WRAP, G_TX_NOMIRROR | G_TX_WRAP, G_TX_NOMASK, G_TX_NOMASK, G_TX_NOLOD,
                        G_TX_NOLOD);
    gSP1Quadrangle(POLY_OPA_DISP++, point, point + 2, point + 3, point + 1, 0);

    CLOSE_DISPS(gfxCtx, "../z_kaleido_scope_PAL.c", 758);
}

void KaleidoScope_SetDefaultCursor(PlayState* play) {
    PauseContext* pauseCtx = &play->pauseCtx;
    s16 s;
    s16 i;

    switch (pauseCtx->pageIndex) {
        case PAUSE_ITEM:
            s = pauseCtx->cursorSlot[PAUSE_ITEM];
            if (gSaveContext.save.info.inventory.items[s] == ITEM_NONE) {
                i = s + 1;
                while (true) {
                    if (gSaveContext.save.info.inventory.items[i] != ITEM_NONE) {
                        break;
                    }
                    i++;
                    if (i >= 24) {
                        i = 0;
                    }
                    if (i == s) {
                        pauseCtx->cursorItem[PAUSE_ITEM] = pauseCtx->namedItem = PAUSE_ITEM_NONE;
                        return;
                    }
                }
                pauseCtx->cursorItem[PAUSE_ITEM] = gSaveContext.save.info.inventory.items[i];
                pauseCtx->cursorSlot[PAUSE_ITEM] = i;
            }
            break;
        case PAUSE_MAP:
        case PAUSE_QUEST:
        case PAUSE_EQUIP:
            break;
    }
}

void KaleidoScope_SwitchPage(PauseContext* pauseCtx, u8 pt) {
    pauseCtx->unk_1E4 = 1;
    pauseCtx->unk_1EA = 0;

    if (!pt) {
        pauseCtx->mode = pauseCtx->pageIndex * 2 + 1;
        Audio_PlaySfxGeneral(NA_SE_SY_WIN_SCROLL_LEFT, &gSfxDefaultPos, 4, &gSfxDefaultFreqAndVolScale,
                             &gSfxDefaultFreqAndVolScale, &gSfxDefaultReverb);
        pauseCtx->cursorSpecialPos = PAUSE_CURSOR_PAGE_RIGHT;
    } else {
        pauseCtx->mode = pauseCtx->pageIndex * 2;
        Audio_PlaySfxGeneral(NA_SE_SY_WIN_SCROLL_RIGHT, &gSfxDefaultPos, 4, &gSfxDefaultFreqAndVolScale,
                             &gSfxDefaultFreqAndVolScale, &gSfxDefaultReverb);
        pauseCtx->cursorSpecialPos = PAUSE_CURSOR_PAGE_LEFT;
    }

    gSaveContext.buttonStatus[1] = D_8082AB6C[pauseCtx->pageIndex + pt][1];
    gSaveContext.buttonStatus[2] = D_8082AB6C[pauseCtx->pageIndex + pt][2];
    gSaveContext.buttonStatus[3] = D_8082AB6C[pauseCtx->pageIndex + pt][3];
    gSaveContext.buttonStatus[4] = D_8082AB6C[pauseCtx->pageIndex + pt][4];

    osSyncPrintf("kscope->kscp_pos+pt = %d\n", pauseCtx->pageIndex + pt);

    gSaveContext.hudVisibilityMode = HUD_VISIBILITY_NO_CHANGE;
    Interface_ChangeHudVisibilityMode(HUD_VISIBILITY_ALL);
}

void KaleidoScope_HandlePageToggles(PauseContext* pauseCtx, Input* input) {
    if ((pauseCtx->debugState == 0) && CHECK_BTN_ALL(input->press.button, BTN_L)) {
        pauseCtx->debugState = 1;
        return;
    }

    if (CHECK_BTN_ALL(input->press.button, BTN_R)) {
        KaleidoScope_SwitchPage(pauseCtx, 2);
        return;
    }

    if (CHECK_BTN_ALL(input->press.button, BTN_Z)) {
        KaleidoScope_SwitchPage(pauseCtx, 0);
        return;
    }

    if (pauseCtx->cursorSpecialPos == PAUSE_CURSOR_PAGE_LEFT) {
        if (pauseCtx->stickAdjX < -30) {
            pauseCtx->pageSwitchInputTimer++;
            if ((pauseCtx->pageSwitchInputTimer >= 10) || (pauseCtx->pageSwitchInputTimer == 0)) {
                KaleidoScope_SwitchPage(pauseCtx, 0);
            }
        } else {
            pauseCtx->pageSwitchInputTimer = -1;
        }
    } else if (pauseCtx->cursorSpecialPos == PAUSE_CURSOR_PAGE_RIGHT) {
        if (pauseCtx->stickAdjX > 30) {
            pauseCtx->pageSwitchInputTimer++;
            if ((pauseCtx->pageSwitchInputTimer >= 10) || (pauseCtx->pageSwitchInputTimer == 0)) {
                KaleidoScope_SwitchPage(pauseCtx, 2);
            }
        } else {
            pauseCtx->pageSwitchInputTimer = -1;
        }
    }
}

void KaleidoScope_DrawCursor(PlayState* play, u16 pageIndex) {
    PauseContext* pauseCtx = &play->pauseCtx;
    u16 temp;

    OPEN_DISPS(play->state.gfxCtx, "../z_kaleido_scope_PAL.c", 955);

    temp = pauseCtx->unk_1E4;

    if ((((pauseCtx->unk_1E4 == 0) || (temp == 8)) && (pauseCtx->state == 6)) ||
        ((pauseCtx->pageIndex == PAUSE_QUEST) && ((temp < 3) || (temp == 5) || (temp == 8)))) {

        if (pauseCtx->pageIndex == pageIndex) {
            s16 i;
            s16 j;

            gDPPipeSync(POLY_OPA_DISP++);
            gDPSetCombineLERP(POLY_OPA_DISP++, PRIMITIVE, ENVIRONMENT, TEXEL0, ENVIRONMENT, TEXEL0, 0, PRIMITIVE, 0,
                              PRIMITIVE, ENVIRONMENT, TEXEL0, ENVIRONMENT, TEXEL0, 0, PRIMITIVE, 0);
            gDPSetPrimColor(POLY_OPA_DISP++, 0, 0, sCursorColors[pauseCtx->cursorColorSet >> 2][0],
                            sCursorColors[pauseCtx->cursorColorSet >> 2][1],
                            sCursorColors[pauseCtx->cursorColorSet >> 2][2], 255);
            gDPSetEnvColor(POLY_OPA_DISP++, D_8082AB8C, D_8082AB90, D_8082AB94, 255);
            gSPVertex(POLY_OPA_DISP++, pauseCtx->cursorVtx, 16, 0);

            for (i = j = 0; i < 4; i++, j += 4) {
                gDPLoadTextureBlock_4b(POLY_OPA_DISP++, sCursorTexs[i], G_IM_FMT_IA, 16, 16, 0,
                                       G_TX_NOMIRROR | G_TX_WRAP, G_TX_NOMIRROR | G_TX_WRAP, G_TX_NOMASK, G_TX_NOMASK,
                                       G_TX_NOLOD, G_TX_NOLOD);
                gSP1Quadrangle(POLY_OPA_DISP++, j, j + 2, j + 3, j + 1, 0);
            }
        }

        gDPPipeSync(POLY_OPA_DISP++);
        gDPSetEnvColor(POLY_OPA_DISP++, 0, 0, 0, 255);
    }

    CLOSE_DISPS(play->state.gfxCtx, "../z_kaleido_scope_PAL.c", 985);
}

Gfx* KaleidoScope_DrawPageSections(Gfx* gfx, Vtx* vertices, void** textures) {
    s32 i;
    s32 j;

    gSPVertex(gfx++, vertices, 32, 0);

    i = 0;
    j = 0;
    while (j < 32) {
        gDPPipeSync(gfx++);
        gDPLoadTextureBlock(gfx++, textures[i], G_IM_FMT_IA, G_IM_SIZ_8b, 80, 32, 0, G_TX_NOMIRROR | G_TX_WRAP,
                            G_TX_NOMIRROR | G_TX_WRAP, G_TX_NOMASK, G_TX_NOMASK, G_TX_NOLOD, G_TX_NOLOD);
        gSP1Quadrangle(gfx++, j, j + 2, j + 3, j + 1, 0);

        j += 4;
        i++;
    }

    gSPVertex(gfx++, vertices + 32, 28, 0);

    j = 0;
    while (j < 28) {
        gDPPipeSync(gfx++);
        gDPLoadTextureBlock(gfx++, textures[i], G_IM_FMT_IA, G_IM_SIZ_8b, 80, 32, 0, G_TX_NOMIRROR | G_TX_WRAP,
                            G_TX_NOMIRROR | G_TX_WRAP, G_TX_NOMASK, G_TX_NOMASK, G_TX_NOLOD, G_TX_NOLOD);
        gSP1Quadrangle(gfx++, j, j + 2, j + 3, j + 1, 0);

        j += 4;
        i++;
    }

    return gfx;
}

void KaleidoScope_DrawPages(PlayState* play, GraphicsContext* gfxCtx) {
    static s16 D_8082ACF4[][3] = {
        { 0, 0, 0 }, { 0, 0, 0 },     { 0, 0, 0 },    { 0, 0, 0 }, { 255, 255, 0 }, { 0, 0, 0 },
        { 0, 0, 0 }, { 255, 255, 0 }, { 0, 255, 50 }, { 0, 0, 0 }, { 0, 0, 0 },     { 0, 255, 50 },
    };
    static s16 D_8082AD3C = 20;
    static s16 D_8082AD40 = 0;
    static s16 sStickXRepeatTimer = 0;
    static s16 sStickYRepeatTimer = 0;
    static s16 sStickXRepeatState = 0;
    static s16 sStickYRepeatState = 0;
    PauseContext* pauseCtx = &play->pauseCtx;
    s16 stepR;
    s16 stepG;
    s16 stepB;

    OPEN_DISPS(gfxCtx, "../z_kaleido_scope_PAL.c", 1100);

    if ((pauseCtx->state < 8) || (pauseCtx->state > 0x11)) {
        if (pauseCtx->state != 7) {
            stepR = ABS(D_8082AB8C - D_8082ACF4[pauseCtx->cursorColorSet + D_8082AD40][0]) / D_8082AD3C;
            stepG = ABS(D_8082AB90 - D_8082ACF4[pauseCtx->cursorColorSet + D_8082AD40][1]) / D_8082AD3C;
            stepB = ABS(D_8082AB94 - D_8082ACF4[pauseCtx->cursorColorSet + D_8082AD40][2]) / D_8082AD3C;
            if (D_8082AB8C >= D_8082ACF4[pauseCtx->cursorColorSet + D_8082AD40][0]) {
                D_8082AB8C -= stepR;
            } else {
                D_8082AB8C += stepR;
            }
            if (D_8082AB90 >= D_8082ACF4[pauseCtx->cursorColorSet + D_8082AD40][1]) {
                D_8082AB90 -= stepG;
            } else {
                D_8082AB90 += stepG;
            }
            if (D_8082AB94 >= D_8082ACF4[pauseCtx->cursorColorSet + D_8082AD40][2]) {
                D_8082AB94 -= stepB;
            } else {
                D_8082AB94 += stepB;
            }

            D_8082AD3C--;
            if (D_8082AD3C == 0) {
                D_8082AB8C = D_8082ACF4[pauseCtx->cursorColorSet + D_8082AD40][0];
                D_8082AB90 = D_8082ACF4[pauseCtx->cursorColorSet + D_8082AD40][1];
                D_8082AB94 = D_8082ACF4[pauseCtx->cursorColorSet + D_8082AD40][2];
                D_8082AD3C = ZREG(28 + D_8082AD40);
                D_8082AD40++;
                if (D_8082AD40 >= 4) {
                    D_8082AD40 = 0;
                }
            }

            if (pauseCtx->stickAdjX < -30) {
                if (sStickXRepeatState == -1) {
                    sStickXRepeatTimer--;
                    if (sStickXRepeatTimer < 0) {
                        sStickXRepeatTimer = R_PAUSE_STICK_REPEAT_DELAY;
                    } else {
                        pauseCtx->stickAdjX = 0;
                    }
                } else {
                    sStickXRepeatTimer = R_PAUSE_STICK_REPEAT_DELAY_FIRST;
                    sStickXRepeatState = -1;
                }
            } else if (pauseCtx->stickAdjX > 30) {
                if (sStickXRepeatState == 1) {
                    sStickXRepeatTimer--;
                    if (sStickXRepeatTimer < 0) {
                        sStickXRepeatTimer = R_PAUSE_STICK_REPEAT_DELAY;
                    } else {
                        pauseCtx->stickAdjX = 0;
                    }
                } else {
                    sStickXRepeatTimer = R_PAUSE_STICK_REPEAT_DELAY_FIRST;
                    sStickXRepeatState = 1;
                }
            } else {
                sStickXRepeatState = 0;
            }

            if (pauseCtx->stickAdjY < -30) {
                if (sStickYRepeatState == -1) {
                    sStickYRepeatTimer--;
                    if (sStickYRepeatTimer < 0) {
                        sStickYRepeatTimer = R_PAUSE_STICK_REPEAT_DELAY;
                    } else {
                        pauseCtx->stickAdjY = 0;
                    }
                } else {
                    sStickYRepeatTimer = R_PAUSE_STICK_REPEAT_DELAY_FIRST;
                    sStickYRepeatState = -1;
                }
            } else if (pauseCtx->stickAdjY > 30) {
                if (sStickYRepeatState == 1) {
                    sStickYRepeatTimer--;
                    if (sStickYRepeatTimer < 0) {
                        sStickYRepeatTimer = R_PAUSE_STICK_REPEAT_DELAY;
                    } else {
                        pauseCtx->stickAdjY = 0;
                    }
                } else {
                    sStickYRepeatTimer = R_PAUSE_STICK_REPEAT_DELAY_FIRST;
                    sStickYRepeatState = 1;
                }
            } else {
                sStickYRepeatState = 0;
            }
        }

        if (pauseCtx->pageIndex) { // pageIndex != PAUSE_ITEM
            gDPPipeSync(POLY_OPA_DISP++);
            gDPSetCombineMode(POLY_OPA_DISP++, G_CC_MODULATEIA, G_CC_MODULATEIA);

            Matrix_Translate(0.0f, (f32)WREG(2) / 100.0f, -(f32)WREG(3) / 100.0f, MTXMODE_NEW);
            Matrix_Scale(0.78f, 0.78f, 0.78f, MTXMODE_APPLY);
            Matrix_RotateX(-pauseCtx->unk_1F4 / 100.0f, MTXMODE_APPLY);

            gSPMatrix(POLY_OPA_DISP++, Matrix_NewMtx(gfxCtx, "../z_kaleido_scope_PAL.c", 1173),
                      G_MTX_NOPUSH | G_MTX_LOAD | G_MTX_MODELVIEW);

            POLY_OPA_DISP = KaleidoScope_DrawPageSections(POLY_OPA_DISP, pauseCtx->itemPageVtx,
                                                          sSelectItemTexs[gSaveContext.language]);

            KaleidoScope_DrawItemSelect(play);
        }

        if (pauseCtx->pageIndex != PAUSE_EQUIP) {
            gDPPipeSync(POLY_OPA_DISP++);
            gDPSetCombineMode(POLY_OPA_DISP++, G_CC_MODULATEIA, G_CC_MODULATEIA);

            Matrix_Translate(-(f32)WREG(3) / 100.0f, (f32)WREG(2) / 100.0f, 0.0f, MTXMODE_NEW);
            Matrix_Scale(0.78f, 0.78f, 0.78f, MTXMODE_APPLY);
            Matrix_RotateZ(pauseCtx->unk_1F8 / 100.0f, MTXMODE_APPLY);
            Matrix_RotateY(1.57f, MTXMODE_APPLY);

            gSPMatrix(POLY_OPA_DISP++, Matrix_NewMtx(gfxCtx, "../z_kaleido_scope_PAL.c", 1196),
                      G_MTX_NOPUSH | G_MTX_LOAD | G_MTX_MODELVIEW);

            POLY_OPA_DISP = KaleidoScope_DrawPageSections(POLY_OPA_DISP, pauseCtx->equipPageVtx,
                                                          sEquipmentTexs[gSaveContext.language]);

            KaleidoScope_DrawEquipment(play);
        }

        if (pauseCtx->pageIndex != PAUSE_QUEST) {
            gDPPipeSync(POLY_OPA_DISP++);
            gDPSetTextureFilter(POLY_OPA_DISP++, G_TF_BILERP);
            gDPSetCombineMode(POLY_OPA_DISP++, G_CC_MODULATEIA, G_CC_MODULATEIA);

            Matrix_Translate(0.0f, (f32)WREG(2) / 100.0f, (f32)WREG(3) / 100.0f, MTXMODE_NEW);
            Matrix_Scale(0.78f, 0.78f, 0.78f, MTXMODE_APPLY);
            Matrix_RotateX(pauseCtx->unk_200 / 100.0f, MTXMODE_APPLY);
            Matrix_RotateY(3.14f, MTXMODE_APPLY);

            gSPMatrix(POLY_OPA_DISP++, Matrix_NewMtx(gfxCtx, "../z_kaleido_scope_PAL.c", 1220),
                      G_MTX_NOPUSH | G_MTX_LOAD | G_MTX_MODELVIEW);

            POLY_OPA_DISP = KaleidoScope_DrawPageSections(POLY_OPA_DISP, pauseCtx->questPageVtx,
                                                          sQuestStatusTexs[gSaveContext.language]);

            KaleidoScope_DrawQuestStatus(play, gfxCtx);
        }

        if (pauseCtx->pageIndex != PAUSE_MAP) {
            gDPPipeSync(POLY_OPA_DISP++);

            gDPSetCombineMode(POLY_OPA_DISP++, G_CC_MODULATEIA, G_CC_MODULATEIA);

            Matrix_Translate((f32)WREG(3) / 100.0f, (f32)WREG(2) / 100.0f, 0.0f, MTXMODE_NEW);
            Matrix_Scale(0.78f, 0.78f, 0.78f, MTXMODE_APPLY);
            Matrix_RotateZ(-pauseCtx->unk_1FC / 100.0f, MTXMODE_APPLY);
            Matrix_RotateY(-1.57f, MTXMODE_APPLY);

            gSPMatrix(POLY_OPA_DISP++, Matrix_NewMtx(gfxCtx, "../z_kaleido_scope_PAL.c", 1243),
                      G_MTX_NOPUSH | G_MTX_LOAD | G_MTX_MODELVIEW);

            POLY_OPA_DISP =
                KaleidoScope_DrawPageSections(POLY_OPA_DISP, pauseCtx->mapPageVtx, sMapTexs[gSaveContext.language]);

            if (sInDungeonScene) {
                KaleidoScope_DrawDungeonMap(play, gfxCtx);
                Gfx_SetupDL_42Opa(gfxCtx);

                gDPSetCombineMode(POLY_OPA_DISP++, G_CC_MODULATEIA_PRIM, G_CC_MODULATEIA_PRIM);

                if (CHECK_DUNGEON_ITEM(DUNGEON_COMPASS, gSaveContext.mapIndex)) {
                    PauseMapMark_Draw(play);
                }
            } else {
                KaleidoScope_DrawWorldMap(play, gfxCtx);
            }
        }

        gDPPipeSync(POLY_OPA_DISP++);
        gDPSetCombineMode(POLY_OPA_DISP++, G_CC_MODULATEIA, G_CC_MODULATEIA);

        switch (pauseCtx->pageIndex) {
            case PAUSE_ITEM:
                Matrix_Translate(0.0f, (f32)WREG(2) / 100.0f, -(f32)WREG(3) / 100.0f, MTXMODE_NEW);
                Matrix_Scale(0.78f, 0.78f, 0.78f, MTXMODE_APPLY);
                Matrix_RotateX(-pauseCtx->unk_1F4 / 100.0f, MTXMODE_APPLY);

                gSPMatrix(POLY_OPA_DISP++, Matrix_NewMtx(gfxCtx, "../z_kaleido_scope_PAL.c", 1281),
                          G_MTX_NOPUSH | G_MTX_LOAD | G_MTX_MODELVIEW);

                POLY_OPA_DISP = KaleidoScope_DrawPageSections(POLY_OPA_DISP, pauseCtx->itemPageVtx,
                                                              sSelectItemTexs[gSaveContext.language]);

                KaleidoScope_DrawItemSelect(play);
                break;

            case PAUSE_MAP:
                Matrix_Translate((f32)WREG(3) / 100.0f, (f32)WREG(2) / 100.0f, 0.0f, MTXMODE_NEW);
                Matrix_Scale(0.78f, 0.78f, 0.78f, MTXMODE_APPLY);
                Matrix_RotateZ(-pauseCtx->unk_1FC / 100.0f, MTXMODE_APPLY);
                Matrix_RotateY(-1.57f, MTXMODE_APPLY);

                gSPMatrix(POLY_OPA_DISP++, Matrix_NewMtx(gfxCtx, "../z_kaleido_scope_PAL.c", 1303),
                          G_MTX_NOPUSH | G_MTX_LOAD | G_MTX_MODELVIEW);

                POLY_OPA_DISP =
                    KaleidoScope_DrawPageSections(POLY_OPA_DISP, pauseCtx->mapPageVtx, sMapTexs[gSaveContext.language]);

                if (sInDungeonScene) {
                    KaleidoScope_DrawDungeonMap(play, gfxCtx);
                    Gfx_SetupDL_42Opa(gfxCtx);

                    gDPSetCombineMode(POLY_OPA_DISP++, G_CC_MODULATEIA_PRIM, G_CC_MODULATEIA_PRIM);

                    if (pauseCtx->cursorSpecialPos == 0) {
                        KaleidoScope_DrawCursor(play, PAUSE_MAP);
                    }

                    if (CHECK_DUNGEON_ITEM(DUNGEON_COMPASS, gSaveContext.mapIndex)) {
                        PauseMapMark_Draw(play);
                    }
                } else {
                    KaleidoScope_DrawWorldMap(play, gfxCtx);
                }
                break;

            case PAUSE_QUEST:
                gDPSetTextureFilter(POLY_OPA_DISP++, G_TF_BILERP);

                Matrix_Translate(0.0f, (f32)WREG(2) / 100.0f, (f32)WREG(3) / 100.0f, MTXMODE_NEW);
                Matrix_Scale(0.78f, 0.78f, 0.78f, MTXMODE_APPLY);
                Matrix_RotateX(pauseCtx->unk_200 / 100.0f, MTXMODE_APPLY);
                Matrix_RotateY(3.14f, MTXMODE_APPLY);

                gSPMatrix(POLY_OPA_DISP++, Matrix_NewMtx(gfxCtx, "../z_kaleido_scope_PAL.c", 1343),
                          G_MTX_NOPUSH | G_MTX_LOAD | G_MTX_MODELVIEW);

                POLY_OPA_DISP = KaleidoScope_DrawPageSections(POLY_OPA_DISP, pauseCtx->questPageVtx,
                                                              sQuestStatusTexs[gSaveContext.language]);

                KaleidoScope_DrawQuestStatus(play, gfxCtx);

                if (pauseCtx->cursorSpecialPos == 0) {
                    KaleidoScope_DrawCursor(play, PAUSE_QUEST);
                }
                break;

            case PAUSE_EQUIP:
                Matrix_Translate(-(f32)WREG(3) / 100.0f, (f32)WREG(2) / 100.0f, 0.0f, MTXMODE_NEW);
                Matrix_Scale(0.78f, 0.78f, 0.78f, MTXMODE_APPLY);
                Matrix_RotateZ(pauseCtx->unk_1F8 / 100.0f, MTXMODE_APPLY);
                Matrix_RotateY(1.57f, MTXMODE_APPLY);

                gSPMatrix(POLY_OPA_DISP++, Matrix_NewMtx(gfxCtx, "../z_kaleido_scope_PAL.c", 1367),
                          G_MTX_NOPUSH | G_MTX_LOAD | G_MTX_MODELVIEW);

                POLY_OPA_DISP = KaleidoScope_DrawPageSections(POLY_OPA_DISP, pauseCtx->equipPageVtx,
                                                              sEquipmentTexs[gSaveContext.language]);

                KaleidoScope_DrawEquipment(play);

                if (pauseCtx->cursorSpecialPos == 0) {
                    KaleidoScope_DrawCursor(play, PAUSE_EQUIP);
                }
                break;
        }
    }

    Gfx_SetupDL_42Opa(gfxCtx);

    if ((pauseCtx->state == 7) || ((pauseCtx->state >= 8) && (pauseCtx->state < 0x12))) {
        KaleidoScope_UpdatePrompt(play);

        gDPSetCombineMode(POLY_OPA_DISP++, G_CC_MODULATEIA, G_CC_MODULATEIA);

        if ((u32)pauseCtx->pageIndex == PAUSE_ITEM) {
            pauseCtx->unk_1F4 = pauseCtx->unk_204 + 314.0f;

            Matrix_Translate(0.0f, (f32)WREG(2) / 100.0f, -pauseCtx->unk_1F0 / 10.0f, MTXMODE_NEW);
            Matrix_Scale(0.78f, 0.78f, 0.78f, MTXMODE_APPLY);
            Matrix_RotateX(-pauseCtx->unk_204 / 100.0f, MTXMODE_APPLY);
        } else if (pauseCtx->pageIndex == PAUSE_MAP) {
            pauseCtx->unk_1FC = pauseCtx->unk_204 + 314.0f;

            Matrix_Translate(pauseCtx->unk_1F0 / 10.0f, (f32)WREG(2) / 100.0f, 0.0f, MTXMODE_NEW);
            Matrix_Scale(0.78f, 0.78f, 0.78f, MTXMODE_APPLY);
            Matrix_RotateZ(-pauseCtx->unk_204 / 100.0f, MTXMODE_APPLY);
            Matrix_RotateY(-1.57f, MTXMODE_APPLY);
        } else if (pauseCtx->pageIndex == PAUSE_QUEST) {
            pauseCtx->unk_200 = pauseCtx->unk_204 + 314.0f;

            Matrix_Translate(0.0f, (f32)WREG(2) / 100.0f, pauseCtx->unk_1F0 / 10.0f, MTXMODE_NEW);
            Matrix_Scale(0.78f, 0.78f, 0.78f, MTXMODE_APPLY);
            Matrix_RotateX(pauseCtx->unk_204 / 100.0f, MTXMODE_APPLY);
            Matrix_RotateY(3.14f, MTXMODE_APPLY);
        } else {
            pauseCtx->unk_1F8 = pauseCtx->unk_204 + 314.0f;

            Matrix_Translate(-pauseCtx->unk_1F0 / 10.0f, (f32)WREG(2) / 100.0f, 0.0f, MTXMODE_NEW);
            Matrix_Scale(0.78f, 0.78f, 0.78f, MTXMODE_APPLY);
            Matrix_RotateZ(pauseCtx->unk_204 / 100.0f, MTXMODE_APPLY);
            Matrix_RotateY(1.57f, MTXMODE_APPLY);
        }

        gSPMatrix(POLY_OPA_DISP++, Matrix_NewMtx(gfxCtx, "../z_kaleido_scope_PAL.c", 1424),
                  G_MTX_NOPUSH | G_MTX_LOAD | G_MTX_MODELVIEW);

        if ((pauseCtx->state >= 8) && (pauseCtx->state <= 0x11)) {
            POLY_OPA_DISP = KaleidoScope_DrawPageSections(POLY_OPA_DISP, pauseCtx->saveVtx, sGameOverTexs);
        } else {
            POLY_OPA_DISP =
                KaleidoScope_DrawPageSections(POLY_OPA_DISP, pauseCtx->saveVtx, sSaveTexs[gSaveContext.language]);
        }

        gSPVertex(POLY_OPA_DISP++, &pauseCtx->saveVtx[60], 32, 0);

        if (((pauseCtx->state == 7) && (pauseCtx->unk_1EC < 4)) || (pauseCtx->state == 0xE)) {
            POLY_OPA_DISP =
                KaleidoScope_QuadTextureIA8(POLY_OPA_DISP, sSavePromptTexs[gSaveContext.language], 152, 16, 0);

            gDPSetCombineLERP(POLY_OPA_DISP++, 1, 0, PRIMITIVE, 0, TEXEL0, 0, PRIMITIVE, 0, 1, 0, PRIMITIVE, 0, TEXEL0,
                              0, PRIMITIVE, 0);
            gDPSetPrimColor(POLY_OPA_DISP++, 0, 0, 100, 255, 100, VREG(61));

            if (pauseCtx->promptChoice == 0) {
                gSPDisplayList(POLY_OPA_DISP++, gPromptCursorLeftDL);
            } else {
                gSPDisplayList(POLY_OPA_DISP++, gPromptCursorRightDL);
            }

            gDPPipeSync(POLY_OPA_DISP++);
            gDPSetCombineMode(POLY_OPA_DISP++, G_CC_MODULATEIA, G_CC_MODULATEIA);
            gDPSetPrimColor(POLY_OPA_DISP++, 0, 0, 255, 255, 255, pauseCtx->alpha);

            POLY_OPA_DISP =
                KaleidoScope_QuadTextureIA8(POLY_OPA_DISP, sPromptChoiceTexs[gSaveContext.language][0], 48, 16, 12);

            POLY_OPA_DISP =
                KaleidoScope_QuadTextureIA8(POLY_OPA_DISP, sPromptChoiceTexs[gSaveContext.language][1], 48, 16, 16);
        } else if ((pauseCtx->state != 7) || (pauseCtx->unk_1EC < 4)) {
            if ((pauseCtx->state != 0xF) && ((pauseCtx->state == 0x10) || (pauseCtx->state == 0x11))) {
                POLY_OPA_DISP =
                    KaleidoScope_QuadTextureIA8(POLY_OPA_DISP, sContinuePromptTexs[gSaveContext.language], 152, 16, 0);

                gDPSetCombineLERP(POLY_OPA_DISP++, 1, 0, PRIMITIVE, 0, TEXEL0, 0, PRIMITIVE, 0, 1, 0, PRIMITIVE, 0,
                                  TEXEL0, 0, PRIMITIVE, 0);
                gDPSetPrimColor(POLY_OPA_DISP++, 0, 0, 100, 255, 100, VREG(61));

                if (pauseCtx->promptChoice == 0) {
                    gSPDisplayList(POLY_OPA_DISP++, gPromptCursorLeftDL);
                } else {
                    gSPDisplayList(POLY_OPA_DISP++, gPromptCursorRightDL);
                }

                gDPPipeSync(POLY_OPA_DISP++);
                gDPSetCombineMode(POLY_OPA_DISP++, G_CC_MODULATEIA, G_CC_MODULATEIA);
                gDPSetPrimColor(POLY_OPA_DISP++, 0, 0, 255, 255, 255, pauseCtx->alpha);

                POLY_OPA_DISP =
                    KaleidoScope_QuadTextureIA8(POLY_OPA_DISP, sPromptChoiceTexs[gSaveContext.language][0], 48, 16, 12);

                POLY_OPA_DISP =
                    KaleidoScope_QuadTextureIA8(POLY_OPA_DISP, sPromptChoiceTexs[gSaveContext.language][1], 48, 16, 16);
            }
        }

        gDPPipeSync(POLY_OPA_DISP++);
        gDPSetCombineLERP(POLY_OPA_DISP++, PRIMITIVE, ENVIRONMENT, TEXEL0, ENVIRONMENT, TEXEL0, 0, PRIMITIVE, 0,
                          PRIMITIVE, ENVIRONMENT, TEXEL0, ENVIRONMENT, TEXEL0, 0, PRIMITIVE, 0);

        if ((pauseCtx->state != 0x10) && (pauseCtx->state != 0x11)) {
            gDPSetPrimColor(POLY_OPA_DISP++, 0, 0, 255, 255, 0, pauseCtx->alpha);
            gDPSetEnvColor(POLY_OPA_DISP++, 0, 0, 0, 0);
        }
    }

    CLOSE_DISPS(gfxCtx, "../z_kaleido_scope_PAL.c", 1577);
}

void KaleidoScope_DrawInfoPanel(PlayState* play) {
    static void* D_8082AD54[3] = {
        gPauseToEquipENGTex,
        gPauseToEquipGERTex,
        gPauseToEquipFRATex,
    };
    static void* D_8082AD60[3] = {
        gPauseToDecideENGTex,
        gPauseToDecideGERTex,
        gPauseToDecideFRATex,
    };
    static void* D_8082AD6C[3] = {
        gPauseToPlayMelodyENGTex,
        gPauseToPlayMelodyGERTex,
        gPauseToPlayMelodyFRATex,
    };
    static void* D_8082AD78[][3] = {
        { gPauseToEquipmentENGTex, gPauseToEquipmentGERTex, gPauseToEquipmentFRATex },
        { gPauseToSelectItemENGTex, gPauseToSelectItemGERTex, gPauseToSelectItemFRATex },
        { gPauseToMapENGTex, gPauseToMapGERTex, gPauseToMapFRATex },
        { gPauseToQuestStatusENGTex, gPauseToQuestStatusGERTex, gPauseToQuestStatusFRATex },
    };
    static void* D_8082ADA8[][3] = {
        { gPauseToMapENGTex, gPauseToMapGERTex, gPauseToMapFRATex },
        { gPauseToQuestStatusENGTex, gPauseToQuestStatusGERTex, gPauseToQuestStatusFRATex },
        { gPauseToEquipmentENGTex, gPauseToEquipmentGERTex, gPauseToEquipmentFRATex },
        { gPauseToSelectItemENGTex, gPauseToSelectItemGERTex, gPauseToSelectItemFRATex },
    };
    static u16 D_8082ADD8[3] = { 56, 88, 80 };
    static u16 D_8082ADE0[3] = { 64, 88, 72 };
    static u16 D_8082ADE8[3] = { 80, 104, 112 };
    static s16 D_8082ADF0[][4] = {
        { 180, 210, 255, 220 },
        { 100, 100, 150, 220 },
    };
    static s16 D_8082AE00 = 20;
    static s16 D_8082AE04 = 0;
    static s16 D_8082AE08[] = {
        10, 16, 16, 17, 12, 13, 18, 17, 17, 19, 13, 21, 20, 21, 14, 15, 15, 15, 11, 14,
    };
    static s16 D_8082AE30[] = {
        21, 20, 19, 18, 11, 14, 10, 15, 16, 13, 12, 17,
    };
    static s16 D_808321A0;
    static s16 D_808321A2;
    static s16 D_808321A4;
    static s16 D_808321A6;
    PauseContext* pauseCtx = &play->pauseCtx;
    s16 stepR;
    s16 stepG;
    s16 stepB;
    s16 stepA;
    s16 temp;
    s16 i;
    s16 j;

    OPEN_DISPS(play->state.gfxCtx, "../z_kaleido_scope_PAL.c", 1676);

    stepR = ABS(D_808321A0 - D_8082ADF0[D_8082AE04][0]) / D_8082AE00;
    stepG = ABS(D_808321A2 - D_8082ADF0[D_8082AE04][1]) / D_8082AE00;
    stepB = ABS(D_808321A4 - D_8082ADF0[D_8082AE04][2]) / D_8082AE00;
    stepA = ABS(D_808321A6 - D_8082ADF0[D_8082AE04][3]) / D_8082AE00;
    if (D_808321A0 >= D_8082ADF0[D_8082AE04][0]) {
        D_808321A0 -= stepR;
    } else {
        D_808321A0 += stepR;
    }
    if (D_808321A2 >= D_8082ADF0[D_8082AE04][1]) {
        D_808321A2 -= stepG;
    } else {
        D_808321A2 += stepG;
    }
    if (D_808321A4 >= D_8082ADF0[D_8082AE04][2]) {
        D_808321A4 -= stepB;
    } else {
        D_808321A4 += stepB;
    }
    if (D_808321A6 >= D_8082ADF0[D_8082AE04][3]) {
        D_808321A6 -= stepA;
    } else {
        D_808321A6 += stepA;
    }

    D_8082AE00--;
    if (D_8082AE00 == 0) {
        D_808321A0 = D_8082ADF0[D_8082AE04][0];
        D_808321A2 = D_8082ADF0[D_8082AE04][1];
        D_808321A4 = D_8082ADF0[D_8082AE04][2];
        D_808321A6 = D_8082ADF0[D_8082AE04][3];
        D_8082AE00 = ZREG(28);
        D_8082AE04 ^= 1;
    }

    temp = pauseCtx->infoPanelOffsetY - 76;
    for (j = 0, i = 0; i < 7; i++, j += 4) {
        pauseCtx->infoPanelVtx[j + 0].v.ob[0] = pauseCtx->infoPanelVtx[j + 2].v.ob[0] = -72;

        pauseCtx->infoPanelVtx[j + 1].v.ob[0] = pauseCtx->infoPanelVtx[j + 3].v.ob[0] = 0;

        pauseCtx->infoPanelVtx[j + 0].v.ob[1] = pauseCtx->infoPanelVtx[j + 1].v.ob[1] = temp;

        pauseCtx->infoPanelVtx[j + 2].v.ob[1] = pauseCtx->infoPanelVtx[j + 3].v.ob[1] = temp - 24;

        pauseCtx->infoPanelVtx[j + 0].v.ob[2] = pauseCtx->infoPanelVtx[j + 1].v.ob[2] =
            pauseCtx->infoPanelVtx[j + 2].v.ob[2] = pauseCtx->infoPanelVtx[j + 3].v.ob[2] = 0;

        pauseCtx->infoPanelVtx[j + 0].v.flag = pauseCtx->infoPanelVtx[j + 1].v.flag =
            pauseCtx->infoPanelVtx[j + 2].v.flag = pauseCtx->infoPanelVtx[j + 3].v.flag = 0;

        pauseCtx->infoPanelVtx[j + 0].v.tc[0] = pauseCtx->infoPanelVtx[j + 0].v.tc[1] =
            pauseCtx->infoPanelVtx[j + 1].v.tc[1] = pauseCtx->infoPanelVtx[j + 2].v.tc[0] = 0;

        pauseCtx->infoPanelVtx[j + 1].v.tc[0] = pauseCtx->infoPanelVtx[j + 3].v.tc[0] = 0x900;

        pauseCtx->infoPanelVtx[j + 2].v.tc[1] = pauseCtx->infoPanelVtx[j + 3].v.tc[1] = 0x300;

        pauseCtx->infoPanelVtx[j + 0].v.cn[0] = pauseCtx->infoPanelVtx[j + 2].v.cn[0] =
            pauseCtx->infoPanelVtx[j + 0].v.cn[1] = pauseCtx->infoPanelVtx[j + 2].v.cn[1] =
                pauseCtx->infoPanelVtx[j + 0].v.cn[2] = pauseCtx->infoPanelVtx[j + 2].v.cn[2] =
                    pauseCtx->infoPanelVtx[j + 1].v.cn[0] = pauseCtx->infoPanelVtx[j + 3].v.cn[0] =
                        pauseCtx->infoPanelVtx[j + 1].v.cn[1] = pauseCtx->infoPanelVtx[j + 3].v.cn[1] =
                            pauseCtx->infoPanelVtx[j + 1].v.cn[2] = pauseCtx->infoPanelVtx[j + 3].v.cn[2] = 200;

        pauseCtx->infoPanelVtx[j + 0].v.cn[3] = pauseCtx->infoPanelVtx[j + 2].v.cn[3] =
            pauseCtx->infoPanelVtx[j + 1].v.cn[3] = pauseCtx->infoPanelVtx[j + 3].v.cn[3] = pauseCtx->alpha;
    }

    pauseCtx->infoPanelVtx[4].v.ob[0] = pauseCtx->infoPanelVtx[6].v.ob[0] = pauseCtx->infoPanelVtx[0].v.ob[0] + 72;

    pauseCtx->infoPanelVtx[5].v.ob[0] = pauseCtx->infoPanelVtx[7].v.ob[0] = pauseCtx->infoPanelVtx[4].v.ob[0] + 72;

    if ((pauseCtx->cursorSpecialPos == PAUSE_CURSOR_PAGE_LEFT) && (pauseCtx->unk_1E4 == 0)) {
        pauseCtx->infoPanelVtx[8].v.ob[0] = pauseCtx->infoPanelVtx[10].v.ob[0] = WREG(16);

        pauseCtx->infoPanelVtx[9].v.ob[0] = pauseCtx->infoPanelVtx[11].v.ob[0] = pauseCtx->infoPanelVtx[8].v.ob[0] + 24;

        pauseCtx->infoPanelVtx[8].v.ob[1] = pauseCtx->infoPanelVtx[9].v.ob[1] = WREG(18);

        pauseCtx->infoPanelVtx[10].v.ob[1] = pauseCtx->infoPanelVtx[11].v.ob[1] =
            pauseCtx->infoPanelVtx[8].v.ob[1] - 32;
    } else {
        pauseCtx->infoPanelVtx[8].v.ob[0] = pauseCtx->infoPanelVtx[10].v.ob[0] = WREG(16) + 3;

        pauseCtx->infoPanelVtx[9].v.ob[0] = pauseCtx->infoPanelVtx[11].v.ob[0] = pauseCtx->infoPanelVtx[8].v.ob[0] + 18;

        pauseCtx->infoPanelVtx[8].v.ob[1] = pauseCtx->infoPanelVtx[9].v.ob[1] = WREG(18) - 3;

        pauseCtx->infoPanelVtx[10].v.ob[1] = pauseCtx->infoPanelVtx[11].v.ob[1] =
            pauseCtx->infoPanelVtx[8].v.ob[1] - 26;
    }

    if ((pauseCtx->cursorSpecialPos == PAUSE_CURSOR_PAGE_RIGHT) && (pauseCtx->unk_1E4 == 0)) {
        pauseCtx->infoPanelVtx[12].v.ob[0] = pauseCtx->infoPanelVtx[14].v.ob[0] = WREG(17);

        pauseCtx->infoPanelVtx[13].v.ob[0] = pauseCtx->infoPanelVtx[15].v.ob[0] =
            pauseCtx->infoPanelVtx[12].v.ob[0] + 24;

        pauseCtx->infoPanelVtx[12].v.ob[1] = pauseCtx->infoPanelVtx[13].v.ob[1] = WREG(18);

        pauseCtx->infoPanelVtx[14].v.ob[1] = pauseCtx->infoPanelVtx[15].v.ob[1] =
            pauseCtx->infoPanelVtx[12].v.ob[1] - 32;
    } else {
        pauseCtx->infoPanelVtx[12].v.ob[0] = pauseCtx->infoPanelVtx[14].v.ob[0] = WREG(17) + 3;

        pauseCtx->infoPanelVtx[13].v.ob[0] = pauseCtx->infoPanelVtx[15].v.ob[0] =
            pauseCtx->infoPanelVtx[12].v.ob[0] + 18;

        pauseCtx->infoPanelVtx[12].v.ob[1] = pauseCtx->infoPanelVtx[13].v.ob[1] = WREG(18) - 3;

        pauseCtx->infoPanelVtx[14].v.ob[1] = pauseCtx->infoPanelVtx[15].v.ob[1] =
            pauseCtx->infoPanelVtx[12].v.ob[1] - 26;
    }

    pauseCtx->infoPanelVtx[9].v.tc[0] = pauseCtx->infoPanelVtx[11].v.tc[0] = pauseCtx->infoPanelVtx[13].v.tc[0] =
        pauseCtx->infoPanelVtx[15].v.tc[0] = 0x300;

    pauseCtx->infoPanelVtx[10].v.tc[1] = pauseCtx->infoPanelVtx[11].v.tc[1] = pauseCtx->infoPanelVtx[14].v.tc[1] =
        pauseCtx->infoPanelVtx[15].v.tc[1] = 0x400;

    gDPSetCombineMode(POLY_OPA_DISP++, G_CC_MODULATEIA_PRIM, G_CC_MODULATEIA_PRIM);

    Matrix_Translate(0.0f, 0.0f, -144.0f, MTXMODE_NEW);
    Matrix_Scale(1.0f, 1.0f, 1.0f, MTXMODE_APPLY);

    gSPMatrix(POLY_OPA_DISP++, Matrix_NewMtx(play->state.gfxCtx, "../z_kaleido_scope_PAL.c", 1755),
              G_MTX_NOPUSH | G_MTX_LOAD | G_MTX_MODELVIEW);

    gDPSetPrimColor(POLY_OPA_DISP++, 0, 0, 90, 100, 130, 255);
    gSPVertex(POLY_OPA_DISP++, &pauseCtx->infoPanelVtx[0], 16, 0);

    gSPDisplayList(POLY_OPA_DISP++, gItemNamePanelDL);

    if ((pauseCtx->cursorSpecialPos == PAUSE_CURSOR_PAGE_LEFT) && (pauseCtx->unk_1E4 == 0)) {
        gDPSetPrimColor(POLY_OPA_DISP++, 0, 0, D_808321A0, D_808321A2, D_808321A4, D_808321A6);
    }

    gSPDisplayList(POLY_OPA_DISP++, gLButtonIconDL);

    gDPSetPrimColor(POLY_OPA_DISP++, 0, 0, 180, 210, 255, 220);

    if ((pauseCtx->cursorSpecialPos == PAUSE_CURSOR_PAGE_RIGHT) && (pauseCtx->unk_1E4 == 0)) {
        gDPSetPrimColor(POLY_OPA_DISP++, 0, 0, D_808321A0, D_808321A2, D_808321A4, D_808321A6);
    }

    gSPDisplayList(POLY_OPA_DISP++, gRButtonIconDL);

    if (pauseCtx->cursorSpecialPos != 0) {
        j = (pauseCtx->cursorSpecialPos * 4) - 32;
        pauseCtx->cursorVtx[0].v.ob[0] = pauseCtx->infoPanelVtx[j].v.ob[0];
        pauseCtx->cursorVtx[0].v.ob[1] = pauseCtx->infoPanelVtx[j].v.ob[1];
        KaleidoScope_DrawCursor(play, pauseCtx->pageIndex);
    }

    temp = pauseCtx->infoPanelOffsetY - 80;
    pauseCtx->infoPanelVtx[16].v.ob[1] = pauseCtx->infoPanelVtx[17].v.ob[1] = temp;

    pauseCtx->infoPanelVtx[18].v.ob[1] = pauseCtx->infoPanelVtx[19].v.ob[1] = pauseCtx->infoPanelVtx[16].v.ob[1] - 16;

    pauseCtx->infoPanelVtx[18].v.tc[1] = pauseCtx->infoPanelVtx[19].v.tc[1] = 0x200;

    gDPPipeSync(POLY_OPA_DISP++);
    gDPSetCombineLERP(POLY_OPA_DISP++, PRIMITIVE, ENVIRONMENT, TEXEL0, ENVIRONMENT, TEXEL0, 0, PRIMITIVE, 0, PRIMITIVE,
                      ENVIRONMENT, TEXEL0, ENVIRONMENT, TEXEL0, 0, PRIMITIVE, 0);
    gDPSetEnvColor(POLY_OPA_DISP++, 20, 30, 40, 0);

    if ((pauseCtx->state == 6) && (pauseCtx->namedItem != PAUSE_ITEM_NONE) && (pauseCtx->nameDisplayTimer < WREG(89)) &&
        (((u32)pauseCtx->unk_1E4 == 0) || (pauseCtx->unk_1E4 == 2) ||
         ((pauseCtx->unk_1E4 >= 4) && (pauseCtx->unk_1E4 <= 7)) || (pauseCtx->unk_1E4 == 8)) &&
        (pauseCtx->cursorSpecialPos == 0)) {
        if (((u32)pauseCtx->unk_1E4 == 0) || (pauseCtx->unk_1E4 == 2) ||
            ((pauseCtx->unk_1E4 >= 4) && (pauseCtx->unk_1E4 <= 7)) || (pauseCtx->unk_1E4 == 8)) {
            pauseCtx->infoPanelVtx[16].v.ob[0] = pauseCtx->infoPanelVtx[18].v.ob[0] = -63;

            pauseCtx->infoPanelVtx[17].v.ob[0] = pauseCtx->infoPanelVtx[19].v.ob[0] =
                pauseCtx->infoPanelVtx[16].v.ob[0] + 128;

            pauseCtx->infoPanelVtx[17].v.tc[0] = pauseCtx->infoPanelVtx[19].v.tc[0] = 0x1000;

            gSPVertex(POLY_OPA_DISP++, &pauseCtx->infoPanelVtx[16], 4, 0);

            if (pauseCtx->nameColorSet == 1) {
                gDPSetPrimColor(POLY_OPA_DISP++, 0, 0, 70, 70, 70, 255);
            } else {
                gDPSetPrimColor(POLY_OPA_DISP++, 0, 0, 255, 255, 255, 255);
            }

            // Note that this is used to draw both item name and map name textures, it expects that the dimensions and
            // format for both sets of textures are identical.
            POLY_OPA_DISP = KaleidoScope_QuadTextureIA4(POLY_OPA_DISP, pauseCtx->nameSegment, ITEM_NAME_TEX_WIDTH,
                                                        ITEM_NAME_TEX_HEIGHT, 0);
        }

        if (pauseCtx->pageIndex == PAUSE_MAP) {
            if (YREG(7) != 0) {
                osSyncPrintf(VT_FGCOL(YELLOW));
                osSyncPrintf("キンスタ数(%d) Get_KIN_STA=%x (%x)  (%x)\n", YREG(6), GET_GS_FLAGS(YREG(6)),
                             gAreaGsFlags[YREG(6)], gSaveContext.save.info.gsFlags[YREG(6) >> 2]);
                osSyncPrintf(VT_RST);

                YREG(7) = 0;
                SET_GS_FLAGS(D_8082AE30[pauseCtx->cursorPoint[PAUSE_WORLD_MAP]],
                             gAreaGsFlags[D_8082AE30[pauseCtx->cursorPoint[PAUSE_WORLD_MAP]]]);
            }
        }

        if ((pauseCtx->pageIndex == PAUSE_MAP) && !sInDungeonScene) {
            if (GET_GS_FLAGS(D_8082AE30[pauseCtx->cursorPoint[PAUSE_WORLD_MAP]]) ==
                gAreaGsFlags[D_8082AE30[pauseCtx->cursorPoint[PAUSE_WORLD_MAP]]]) {

                pauseCtx->infoPanelVtx[24].v.ob[0] = pauseCtx->infoPanelVtx[26].v.ob[0] = -74;

                pauseCtx->infoPanelVtx[25].v.ob[0] = pauseCtx->infoPanelVtx[27].v.ob[0] =
                    pauseCtx->infoPanelVtx[24].v.ob[0] + 19;

                pauseCtx->infoPanelVtx[24].v.ob[1] = pauseCtx->infoPanelVtx[25].v.ob[1] =
                    pauseCtx->infoPanelVtx[24].v.ob[1] - 2;

                pauseCtx->infoPanelVtx[26].v.ob[1] = pauseCtx->infoPanelVtx[27].v.ob[1] =
                    pauseCtx->infoPanelVtx[24].v.ob[1] - 19;

                pauseCtx->infoPanelVtx[25].v.tc[0] = pauseCtx->infoPanelVtx[27].v.tc[0] = 0x300;

                gDPPipeSync(POLY_OPA_DISP++);
                gSPVertex(POLY_OPA_DISP++, &pauseCtx->infoPanelVtx[24], 4, 0);

                gDPSetCombineLERP(POLY_OPA_DISP++, PRIMITIVE, ENVIRONMENT, TEXEL0, ENVIRONMENT, TEXEL0, 0, PRIMITIVE, 0,
                                  PRIMITIVE, ENVIRONMENT, TEXEL0, ENVIRONMENT, TEXEL0, 0, PRIMITIVE, 0);
                gDPSetPrimColor(POLY_OPA_DISP++, 0, 0, 255, 255, 255, pauseCtx->alpha);
                gDPSetEnvColor(POLY_OPA_DISP++, 0, 0, 0, 0);

                KaleidoScope_DrawQuadTextureRGBA32(play->state.gfxCtx, gQuestIconGoldSkulltulaTex, QUEST_ICON_WIDTH,
                                                   QUEST_ICON_HEIGHT, 0);
            }
        }
    } else if ((pauseCtx->unk_1E4 < 3) || (pauseCtx->unk_1E4 == 7) || (pauseCtx->unk_1E4 == 8)) {
        pauseCtx->infoPanelVtx[20].v.ob[1] = pauseCtx->infoPanelVtx[21].v.ob[1] = temp;

        pauseCtx->infoPanelVtx[22].v.ob[1] = pauseCtx->infoPanelVtx[23].v.ob[1] =
            pauseCtx->infoPanelVtx[20].v.ob[1] - 16;

        pauseCtx->infoPanelVtx[22].v.tc[1] = pauseCtx->infoPanelVtx[23].v.tc[1] = 0x200;

        gSPVertex(POLY_OPA_DISP++, &pauseCtx->infoPanelVtx[16], 8, 0);

        if (pauseCtx->state == 7) {
            pauseCtx->infoPanelVtx[16].v.ob[0] = pauseCtx->infoPanelVtx[18].v.ob[0] = WREG(61 + gSaveContext.language);

            pauseCtx->infoPanelVtx[17].v.ob[0] = pauseCtx->infoPanelVtx[19].v.ob[0] =
                pauseCtx->infoPanelVtx[16].v.ob[0] + 24;

            pauseCtx->infoPanelVtx[20].v.ob[0] = pauseCtx->infoPanelVtx[22].v.ob[0] =
                pauseCtx->infoPanelVtx[16].v.ob[0] + WREG(52 + gSaveContext.language);

            pauseCtx->infoPanelVtx[21].v.ob[0] = pauseCtx->infoPanelVtx[23].v.ob[0] =
                pauseCtx->infoPanelVtx[20].v.ob[0] + D_8082ADE0[gSaveContext.language];

            pauseCtx->infoPanelVtx[17].v.tc[0] = pauseCtx->infoPanelVtx[19].v.tc[0] = 0x300;

            pauseCtx->infoPanelVtx[21].v.tc[0] = pauseCtx->infoPanelVtx[23].v.tc[0] = D_8082ADE0[gSaveContext.language]
                                                                                      << 5;

            gSPDisplayList(POLY_OPA_DISP++, gAButtonIconDL);

            gDPPipeSync(POLY_OPA_DISP++);
            gDPSetPrimColor(POLY_OPA_DISP++, 0, 0, 255, 255, 255, 255);

            POLY_OPA_DISP = KaleidoScope_QuadTextureIA8(POLY_OPA_DISP, D_8082AD60[gSaveContext.language],
                                                        D_8082ADE0[gSaveContext.language], 16, 4);
        } else if (pauseCtx->cursorSpecialPos != 0) {
            if ((pauseCtx->state == 6) && (pauseCtx->unk_1E4 == 0)) {
                pauseCtx->infoPanelVtx[16].v.ob[0] = pauseCtx->infoPanelVtx[18].v.ob[0] = -63;

                pauseCtx->infoPanelVtx[17].v.ob[0] = pauseCtx->infoPanelVtx[19].v.ob[0] =
                    pauseCtx->infoPanelVtx[16].v.ob[0] + 128;

                pauseCtx->infoPanelVtx[17].v.tc[0] = pauseCtx->infoPanelVtx[19].v.tc[0] = 0x1000;

                gDPPipeSync(POLY_OPA_DISP++);
                gDPSetPrimColor(POLY_OPA_DISP++, 0, 0, 255, 200, 0, 255);

                if (pauseCtx->cursorSpecialPos == PAUSE_CURSOR_PAGE_LEFT) {
                    POLY_OPA_DISP = KaleidoScope_QuadTextureIA8(
                        POLY_OPA_DISP, D_8082AD78[pauseCtx->pageIndex][gSaveContext.language], 128, 16, 0);
                } else {
                    POLY_OPA_DISP = KaleidoScope_QuadTextureIA8(
                        POLY_OPA_DISP, D_8082ADA8[pauseCtx->pageIndex][gSaveContext.language], 128, 16, 0);
                }
            }
        } else {
            if ((u32)pauseCtx->pageIndex == PAUSE_ITEM) {
                pauseCtx->infoPanelVtx[16].v.ob[0] = pauseCtx->infoPanelVtx[18].v.ob[0] =
                    WREG(49 + gSaveContext.language);

                pauseCtx->infoPanelVtx[17].v.ob[0] = pauseCtx->infoPanelVtx[19].v.ob[0] =
                    pauseCtx->infoPanelVtx[16].v.ob[0] + 48;

                pauseCtx->infoPanelVtx[20].v.ob[0] = pauseCtx->infoPanelVtx[22].v.ob[0] =
                    pauseCtx->infoPanelVtx[16].v.ob[0] + WREG(58 + gSaveContext.language);

                pauseCtx->infoPanelVtx[21].v.ob[0] = pauseCtx->infoPanelVtx[23].v.ob[0] =
                    pauseCtx->infoPanelVtx[20].v.ob[0] + D_8082ADD8[gSaveContext.language];

                pauseCtx->infoPanelVtx[17].v.tc[0] = pauseCtx->infoPanelVtx[19].v.tc[0] = 0x600;

                pauseCtx->infoPanelVtx[21].v.tc[0] = pauseCtx->infoPanelVtx[23].v.tc[0] =
                    D_8082ADD8[gSaveContext.language] << 5;

                gSPDisplayList(POLY_OPA_DISP++, gCButtonIconsDL);

                gDPPipeSync(POLY_OPA_DISP++);
                gDPSetPrimColor(POLY_OPA_DISP++, 0, 0, 255, 255, 255, 255);

                POLY_OPA_DISP = KaleidoScope_QuadTextureIA8(POLY_OPA_DISP, D_8082AD54[gSaveContext.language],
                                                            D_8082ADD8[gSaveContext.language], 16, 4);
            } else if ((pauseCtx->pageIndex == PAUSE_MAP) && sInDungeonScene) {

            } else if ((pauseCtx->pageIndex == PAUSE_QUEST) && (pauseCtx->cursorSlot[PAUSE_QUEST] >= 6) &&
                       (pauseCtx->cursorSlot[PAUSE_QUEST] <= 0x11)) {
                if (pauseCtx->namedItem != PAUSE_ITEM_NONE) {
                    pauseCtx->infoPanelVtx[16].v.ob[0] = pauseCtx->infoPanelVtx[18].v.ob[0] =
                        WREG(55 + gSaveContext.language);

                    pauseCtx->infoPanelVtx[17].v.ob[0] = pauseCtx->infoPanelVtx[19].v.ob[0] =
                        pauseCtx->infoPanelVtx[16].v.ob[0] + 24;

                    pauseCtx->infoPanelVtx[20].v.ob[0] = pauseCtx->infoPanelVtx[22].v.ob[0] =
                        pauseCtx->infoPanelVtx[16].v.ob[0] + WREG(52 + gSaveContext.language);

                    if (gSaveContext.language == LANGUAGE_GER) {
                        pauseCtx->infoPanelVtx[20].v.ob[0] = pauseCtx->infoPanelVtx[22].v.ob[0] =
                            pauseCtx->infoPanelVtx[16].v.ob[0] - 99;
                    }

                    pauseCtx->infoPanelVtx[21].v.ob[0] = pauseCtx->infoPanelVtx[23].v.ob[0] =
                        pauseCtx->infoPanelVtx[20].v.ob[0] + D_8082ADE8[gSaveContext.language];

                    pauseCtx->infoPanelVtx[17].v.tc[0] = pauseCtx->infoPanelVtx[19].v.tc[0] = 0x300;

                    pauseCtx->infoPanelVtx[21].v.tc[0] = pauseCtx->infoPanelVtx[23].v.tc[0] =
                        D_8082ADE8[gSaveContext.language] << 5;

                    gSPDisplayList(POLY_OPA_DISP++, gAButtonIconDL);

                    gDPPipeSync(POLY_OPA_DISP++);
                    gDPSetPrimColor(POLY_OPA_DISP++, 0, 0, 255, 255, 255, 255);

                    POLY_OPA_DISP = KaleidoScope_QuadTextureIA8(POLY_OPA_DISP, D_8082AD6C[gSaveContext.language],
                                                                D_8082ADE8[gSaveContext.language], 16, 4);
                }
            } else if (pauseCtx->pageIndex == PAUSE_EQUIP) {
                pauseCtx->infoPanelVtx[16].v.ob[0] = pauseCtx->infoPanelVtx[18].v.ob[0] =
                    WREG(64 + gSaveContext.language);

                pauseCtx->infoPanelVtx[17].v.ob[0] = pauseCtx->infoPanelVtx[19].v.ob[0] =
                    pauseCtx->infoPanelVtx[16].v.ob[0] + 24;

                pauseCtx->infoPanelVtx[20].v.ob[0] = pauseCtx->infoPanelVtx[22].v.ob[0] =
                    pauseCtx->infoPanelVtx[16].v.ob[0] + WREG(52 + gSaveContext.language);

                pauseCtx->infoPanelVtx[21].v.ob[0] = pauseCtx->infoPanelVtx[23].v.ob[0] =
                    pauseCtx->infoPanelVtx[20].v.ob[0] + D_8082ADD8[gSaveContext.language];

                pauseCtx->infoPanelVtx[17].v.tc[0] = pauseCtx->infoPanelVtx[19].v.tc[0] = 0x300;

                pauseCtx->infoPanelVtx[21].v.tc[0] = pauseCtx->infoPanelVtx[23].v.tc[0] =
                    D_8082ADD8[gSaveContext.language] << 5;

                gSPDisplayList(POLY_OPA_DISP++, gAButtonIconDL);

                gDPPipeSync(POLY_OPA_DISP++);
                gDPSetPrimColor(POLY_OPA_DISP++, 0, 0, 255, 255, 255, 255);

                POLY_OPA_DISP = KaleidoScope_QuadTextureIA8(POLY_OPA_DISP, D_8082AD54[gSaveContext.language],
                                                            D_8082ADD8[gSaveContext.language], 16, 4);
            }
        }
    }

    CLOSE_DISPS(play->state.gfxCtx, "../z_kaleido_scope_PAL.c", 2032);
}

void KaleidoScope_UpdateNamePanel(PlayState* play) {
    PauseContext* pauseCtx = &play->pauseCtx;
    u16 sp2A;

    if ((pauseCtx->namedItem != pauseCtx->cursorItem[pauseCtx->pageIndex]) ||
        ((pauseCtx->pageIndex == PAUSE_MAP) && (pauseCtx->cursorSpecialPos != 0))) {

        pauseCtx->namedItem = pauseCtx->cursorItem[pauseCtx->pageIndex];
        sp2A = pauseCtx->namedItem;

        osCreateMesgQueue(&pauseCtx->loadQueue, &pauseCtx->loadMsg, 1);

        if (pauseCtx->namedItem != PAUSE_ITEM_NONE) {
            if ((pauseCtx->pageIndex == PAUSE_MAP) && !sInDungeonScene) {
                if (gSaveContext.language) {
                    sp2A += 12;
                }
                if (gSaveContext.language == LANGUAGE_FRA) {
                    sp2A += 12;
                }

                DmaMgr_RequestSyncDebug(pauseCtx->nameSegment,
                                        (uintptr_t)_map_name_staticSegmentRomStart + (sp2A * MAP_NAME_TEX1_SIZE),
                                        MAP_NAME_TEX1_SIZE, "../z_kaleido_scope_PAL.c", 2093);
            } else {
                osSyncPrintf("zoom_name=%d\n", pauseCtx->namedItem);

                if (gSaveContext.language) { // != LANGUAGE_ENG
                    sp2A += 123;
                }
                if (gSaveContext.language == LANGUAGE_FRA) {
                    sp2A += 123;
                }

                osSyncPrintf("J_N=%d  point=%d\n", gSaveContext.language, sp2A);

                DmaMgr_RequestSyncDebug(pauseCtx->nameSegment,
                                        (uintptr_t)_item_name_staticSegmentRomStart + (sp2A * ITEM_NAME_TEX_SIZE),
                                        ITEM_NAME_TEX_SIZE, "../z_kaleido_scope_PAL.c", 2120);
            }

            pauseCtx->nameDisplayTimer = 0;
        }
    } else if (pauseCtx->nameColorSet == 0) {
        if (((pauseCtx->pageIndex == PAUSE_QUEST) && (pauseCtx->cursorSlot[PAUSE_QUEST] >= 6) &&
             (pauseCtx->cursorSlot[PAUSE_QUEST] <= 0x11) && (pauseCtx->unk_1E4 == 8)) ||
            (pauseCtx->pageIndex == PAUSE_ITEM) ||
            ((pauseCtx->pageIndex == PAUSE_EQUIP) && (pauseCtx->cursorX[PAUSE_EQUIP] != 0))) {
            if (pauseCtx->namedItem != ITEM_SOLD_OUT) {
                pauseCtx->nameDisplayTimer++;
                if (pauseCtx->nameDisplayTimer > WREG(88)) {
                    pauseCtx->nameDisplayTimer = 0;
                }
            }
        } else {
            pauseCtx->nameDisplayTimer = 0;
        }
    } else {
        pauseCtx->nameDisplayTimer = 0;
    }
}

void func_808237B4(PlayState* play, Input* input) {
    PauseContext* pauseCtx = &play->pauseCtx;
    s32 cond = false;
    s32 mode;

    if (ZREG(13) && !CHECK_BTN_ALL(input->press.button, BTN_L)) {
        cond = true;
    }

    if (!cond) {
        mode = pauseCtx->mode;
        pauseCtx->eye.x += D_8082ABAC[mode];
        pauseCtx->eye.z += D_8082ABCC[mode];

        if (pauseCtx->unk_1EA < 32) {
            WREG(16) -= WREG(25) / WREG(6);
            WREG(17) -= WREG(26) / WREG(6);
        } else {
            WREG(16) += WREG(25) / WREG(6);
            WREG(17) += WREG(26) / WREG(6);
        }

        pauseCtx->unk_1EA += 4;

        if (pauseCtx->unk_1EA == 64) {
            pauseCtx->unk_1EA = 0;
            pauseCtx->pageIndex = D_8082ABEC[pauseCtx->mode];
            pauseCtx->unk_1E4 = 0;
        }
    }
}

void KaleidoScope_SetView(PauseContext* pauseCtx, f32 x, f32 y, f32 z) {
    Vec3f eye;
    Vec3f lookAt;
    Vec3f up;

    eye.x = x;
    eye.y = y;
    eye.z = z;
    lookAt.x = lookAt.y = lookAt.z = 0.0f;
    up.x = up.z = 0.0f;
    up.y = 1.0f;

    View_LookAt(&pauseCtx->view, &eye, &lookAt, &up);
    View_Apply(&pauseCtx->view,
               VIEW_ALL | VIEW_FORCE_VIEWING | VIEW_FORCE_VIEWPORT | VIEW_FORCE_PROJECTION_PERSPECTIVE);
}

static u8 D_8082AE48[][4] = {
    { 10, 70, 70, 10 },   { 10, 90, 90, 10 },   { 80, 140, 140, 80 },
    { 80, 120, 120, 80 }, { 80, 140, 140, 80 }, { 50, 110, 110, 50 },
};
static u8 D_8082AE60[][4] = {
    { 50, 100, 100, 50 }, { 50, 100, 100, 50 }, { 40, 60, 60, 40 },
    { 80, 120, 120, 80 }, { 40, 60, 60, 40 },   { 50, 110, 110, 50 },
};
static u8 D_8082AE78[][4] = {
    { 80, 130, 130, 80 }, { 40, 60, 60, 40 }, { 30, 60, 60, 30 },
    { 50, 70, 70, 50 },   { 30, 60, 60, 30 }, { 50, 110, 110, 50 },
};

static s16 D_8082AE90[] = {
    0x0000,
    0x0000,
};
static s16 D_8082AE94[] = {
    0x0000,
    0x0000,
};
static s16 D_8082AE98[] = {
    0xFFDC, 0x000C, 0xFFEE, 0x0046, 0x0046, 0x0046, 0xFFA8, 0xFFA8, 0xFFA8,
    0xFFA8, 0xFFA8, 0xFFA8, 0xFFA8, 0xFFA8, 0xFF96, 0xFFC2, 0xFFD8, 0x0000,
};
static s16 D_8082AEBC[] = {
    0x0000,
    0x0000,
};
static s16 D_8082AEC0[] = {
    0x002F, 0xFFCF, 0xFFEF, 0xFFF1, 0xFFF7, 0x0018, 0x002B, 0x000E, 0x0009, 0x0026, 0x0052,
    0x0047, 0xFFB4, 0xFFA9, 0xFF94, 0xFFCA, 0xFFA3, 0xFFBD, 0xFFC8, 0xFFDF, 0xFFF6, 0x0001,
    0x000E, 0x0018, 0x0023, 0x003A, 0x004A, 0x0059, 0x0000, 0xFFC6, 0x0013, 0x001C,
};
static s16 D_8082AF00[] = {
    0xFFB4, 0xFFC6, 0x000A, 0xFFC6, 0x000A, 0x0000,
};
static s16 D_8082AF0C[] = {
    0x0000,
    0x0000,
};
static s16 D_8082AF10[] = {
    0x0000,
    0x0000,
};
static s16 D_8082AF14[] = {
    0x0030, 0x0030, 0x0060, 0x0018, 0x0018, 0x0018, 0x0018, 0x0018, 0x0018,
    0x0018, 0x0018, 0x0018, 0x0018, 0x0018, 0x0010, 0x0010, 0x0018, 0x0000,
};
static s16 D_8082AF38[] = {
    0x0000,
    0x0000,
};
static s16 D_8082AF3C[] = {
    0x0098, 0x0030, 0x0030, 0x0030, 0x0030, 0x0000,
};
static s16 D_8082AF48[] = {
    0x0000,
    0x0000,
};
static s16 D_8082AF4C[] = {
    0x0000,
    0x0000,
};
static s16 D_8082AF50[] = {
    0x001C, 0x001C, 0x002E, 0x001C, 0xFFFE, 0xFFE0, 0x0032, 0x0024, 0x0016,
    0x0008, 0xFFFA, 0xFFEC, 0xFFDE, 0xFFD0, 0x0012, 0x0012, 0x0032, 0x0000,
};
static s16 D_8082AF74[] = {
    0x0000,
    0x0000,
};
static s16 D_8082AF78[] = {
    0x000F, 0x0028, 0x000B, 0x002D, 0x0034, 0x0025, 0x0024, 0x0039, 0x0036, 0x0021, 0x001F,
    0x002D, 0x0020, 0x002A, 0x0031, 0xFFF6, 0x001F, 0x001B, 0x000F, 0xFFCF, 0x0008, 0x0026,
    0x0007, 0x002F, 0x001E, 0x0001, 0xFFF7, 0x0019, 0x0000, 0x0001, 0xFFE0, 0xFFE6,
};
static s16 D_8082AFB8[] = {
    0x0024, 0x000A, 0x000A, 0xFFFA, 0xFFFA, 0x0000,
};
static s16 D_8082AFC4[] = {
    0x0000,
    0x0000,
};
static s16 D_8082AFC8[] = {
    0x0000,
    0x0000,
};
static s16 D_8082AFCC[] = {
    0x0055, 0x0055, 0x0010, 0x0018, 0x0018, 0x0018, 0x0010, 0x0010, 0x0010,
    0x0010, 0x0010, 0x0010, 0x0010, 0x0010, 0x0010, 0x0010, 0x0018, 0x0000,
};
static s16 D_8082AFF0[] = {
    0x0000,
    0x0000,
};
static s16 D_8082AFF4[] = {
    0x0010, 0x0030, 0x0030, 0x0010, 0x0010, 0x0000,
};

static s16* D_8082B000[] = {
    D_8082AE90, D_8082AE94, D_8082AE98, D_8082AEBC, D_8082AEC0, D_8082AF00,
};

static s16* D_8082B018[] = {
    D_8082AF0C, D_8082AF10, D_8082AF14, D_8082AF38, D_8082AAEC, D_8082AF3C,
};

static s16* D_8082B030[] = {
    D_8082AF48, D_8082AF4C, D_8082AF50, D_8082AF74, D_8082AF78, D_8082AFB8,
};

static s16* D_8082B048[] = {
    D_8082AFC4, D_8082AFC8, D_8082AFCC, D_8082AFF0, D_8082AB2C, D_8082AFF4,
};

static s16 D_8082B060[] = {
    0xFFC6, 0x000B, 0x001E, 0x001E, 0x000F, 0x0026, 0xFFC2, 0x003C, 0x003D, 0xFFB2, 0xFED4,
    0xFFAA, 0xFFBF, 0xFED4, 0xFED4, 0xFFEB, 0x000E, 0x000D, 0x0014, 0xFFDE, 0xFED4, 0x0000,
};

static s16 D_8082B08C[] = {
    0x0059, 0x0014, 0x000E, 0x0023, 0x0020, 0x0011, 0x0032, 0x0010, 0x0015, 0x0014, 0xFFFF,
    0x0020, 0x0010, 0xFFFF, 0xFFFF, 0x0013, 0x0013, 0x0015, 0x0010, 0x0014, 0xFFFF, 0x0000,
};

static s16 D_8082B0B8[] = {
    0x0001, 0x000F, 0x0014, 0x0009, 0xFFE2, 0xFFEF, 0xFFDE, 0x000F, 0x001E, 0x0001, 0xFED4,
    0x002A, 0x0007, 0xFED4, 0xFED4, 0x0018, 0x0024, 0x0035, 0x0025, 0xFFF3, 0xFED4, 0x0000,
};

static s16 D_8082B0E4[] = {
    0x0024, 0x000F, 0x0010, 0x0017, 0x0017, 0x0010, 0x0018, 0x000D, 0x0011, 0x0012, 0x0001,
    0x0019, 0x000D, 0x0001, 0x0001, 0x000D, 0x0015, 0x000F, 0x000D, 0x000C, 0x0001, 0x0000,
};

s16 func_80823A0C(PlayState* play, Vtx* vtx, s16 arg2, s16 arg3) {
    static s16 D_8082B110 = 0;
    static s16 D_8082B114 = 1;
    static s16 D_8082B118 = 0;
    PauseContext* pauseCtx = &play->pauseCtx;
    s16* ptr1;
    s16* ptr2;
    s16* ptr3;
    s16* ptr4;
    s16 phi_s2;
    s16 phi_t0;
    s16 phi_a1;
    s16 phi_a2;
    s16 phi_t3;
    s16 phi_t1;

    phi_t0 = -200;

    for (phi_t1 = 0, phi_t3 = 0; phi_t3 < 3; phi_t3++) {
        phi_t0 += 80;

        for (phi_a1 = 80, phi_a2 = 0; phi_a2 < 5; phi_a2++, phi_t1 += 4, phi_a1 -= 32) {
            vtx[phi_t1 + 0].v.ob[0] = vtx[phi_t1 + 2].v.ob[0] = phi_t0;

            vtx[phi_t1 + 1].v.ob[0] = vtx[phi_t1 + 3].v.ob[0] = vtx[phi_t1 + 0].v.ob[0] + 80;

            vtx[phi_t1 + 0].v.ob[1] = vtx[phi_t1 + 1].v.ob[1] = phi_a1 + pauseCtx->offsetY;

            vtx[phi_t1 + 2].v.ob[1] = vtx[phi_t1 + 3].v.ob[1] = vtx[phi_t1 + 0].v.ob[1] - 32;

            vtx[phi_t1 + 0].v.ob[2] = vtx[phi_t1 + 1].v.ob[2] = vtx[phi_t1 + 2].v.ob[2] = vtx[phi_t1 + 3].v.ob[2] = 0;

            vtx[phi_t1 + 0].v.flag = 0;
            vtx[phi_t1 + 1].v.flag = 0;
            vtx[phi_t1 + 2].v.flag = 0;
            vtx[phi_t1 + 3].v.flag = 0;

            vtx[phi_t1 + 0].v.tc[0] = vtx[phi_t1 + 0].v.tc[1] = vtx[phi_t1 + 1].v.tc[1] = vtx[phi_t1 + 2].v.tc[0] = 0;

            vtx[phi_t1 + 1].v.tc[0] = vtx[phi_t1 + 3].v.tc[0] = 0xA00;

            vtx[phi_t1 + 2].v.tc[1] = vtx[phi_t1 + 3].v.tc[1] = 0x400;

            vtx[phi_t1 + 0].v.cn[0] = vtx[phi_t1 + 2].v.cn[0] = D_8082AE48[arg2][phi_t3 + 0];

            vtx[phi_t1 + 0].v.cn[1] = vtx[phi_t1 + 2].v.cn[1] = D_8082AE60[arg2][phi_t3 + 0];

            vtx[phi_t1 + 0].v.cn[2] = vtx[phi_t1 + 2].v.cn[2] = D_8082AE78[arg2][phi_t3 + 0];

            vtx[phi_t1 + 1].v.cn[0] = vtx[phi_t1 + 3].v.cn[0] = D_8082AE48[arg2][phi_t3 + 1];

            vtx[phi_t1 + 1].v.cn[1] = vtx[phi_t1 + 3].v.cn[1] = D_8082AE60[arg2][phi_t3 + 1];

            vtx[phi_t1 + 1].v.cn[2] = vtx[phi_t1 + 3].v.cn[2] = D_8082AE78[arg2][phi_t3 + 1];

            vtx[phi_t1 + 0].v.cn[3] = vtx[phi_t1 + 2].v.cn[3] = vtx[phi_t1 + 1].v.cn[3] = vtx[phi_t1 + 3].v.cn[3] =
                pauseCtx->alpha;
        }
    }

    phi_s2 = phi_t1;

    if (arg3 != 0) {
        ptr1 = D_8082B000[arg2];
        ptr2 = D_8082B018[arg2];
        ptr3 = D_8082B030[arg2];
        ptr4 = D_8082B048[arg2];

        for (phi_t3 = 0; phi_t3 < arg3; phi_t3++, phi_t1 += 4) {
            vtx[phi_t1 + 2].v.ob[0] = vtx[phi_t1 + 0].v.ob[0] = ptr1[phi_t3];

            vtx[phi_t1 + 1].v.ob[0] = vtx[phi_t1 + 3].v.ob[0] = vtx[phi_t1 + 0].v.ob[0] + ptr2[phi_t3];

            if (!((pauseCtx->state >= 8) && (pauseCtx->state <= 0x11))) {
                vtx[phi_t1 + 0].v.ob[1] = vtx[phi_t1 + 1].v.ob[1] = ptr3[phi_t3] + pauseCtx->offsetY;
            } else {
                vtx[phi_t1 + 0].v.ob[1] = vtx[phi_t1 + 1].v.ob[1] = YREG(60 + phi_t3) + pauseCtx->offsetY;
            }

            vtx[phi_t1 + 2].v.ob[1] = vtx[phi_t1 + 3].v.ob[1] = vtx[phi_t1 + 0].v.ob[1] - ptr4[phi_t3];

            vtx[phi_t1 + 0].v.ob[2] = vtx[phi_t1 + 1].v.ob[2] = vtx[phi_t1 + 2].v.ob[2] = vtx[phi_t1 + 3].v.ob[2] = 0;

            vtx[phi_t1 + 0].v.flag = vtx[phi_t1 + 1].v.flag = vtx[phi_t1 + 2].v.flag = vtx[phi_t1 + 3].v.flag = 0;

            vtx[phi_t1 + 0].v.tc[0] = vtx[phi_t1 + 0].v.tc[1] = vtx[phi_t1 + 1].v.tc[1] = vtx[phi_t1 + 2].v.tc[0] = 0;

            vtx[phi_t1 + 1].v.tc[0] = vtx[phi_t1 + 3].v.tc[0] = ptr2[phi_t3] << 5;

            vtx[phi_t1 + 2].v.tc[1] = vtx[phi_t1 + 3].v.tc[1] = ptr4[phi_t3] << 5;

            vtx[phi_t1 + 0].v.cn[0] = vtx[phi_t1 + 2].v.cn[0] = vtx[phi_t1 + 0].v.cn[1] = vtx[phi_t1 + 2].v.cn[1] =
                vtx[phi_t1 + 0].v.cn[2] = vtx[phi_t1 + 2].v.cn[2] = vtx[phi_t1 + 1].v.cn[0] = vtx[phi_t1 + 3].v.cn[0] =
                    vtx[phi_t1 + 1].v.cn[1] = vtx[phi_t1 + 3].v.cn[1] = vtx[phi_t1 + 1].v.cn[2] =
                        vtx[phi_t1 + 3].v.cn[2] = 255;

            vtx[phi_t1 + 0].v.cn[3] = vtx[phi_t1 + 2].v.cn[3] = vtx[phi_t1 + 1].v.cn[3] = vtx[phi_t1 + 3].v.cn[3] =
                pauseCtx->alpha;
        }

        if (arg2 == 4) {
            phi_t1 -= 12;

            phi_t3 = gSaveContext.worldMapArea;

            vtx[phi_t1 + 0].v.ob[0] = vtx[phi_t1 + 2].v.ob[0] = D_8082B060[phi_t3];

            if (phi_t3) {}

            vtx[phi_t1 + 1].v.ob[0] = vtx[phi_t1 + 3].v.ob[0] = vtx[phi_t1 + 0].v.ob[0] + D_8082B08C[phi_t3];

            vtx[phi_t1 + 0].v.ob[1] = vtx[phi_t1 + 1].v.ob[1] = D_8082B0B8[phi_t3] + pauseCtx->offsetY;

            vtx[phi_t1 + 2].v.ob[1] = vtx[phi_t1 + 3].v.ob[1] = vtx[phi_t1 + 0].v.ob[1] - D_8082B0E4[phi_t3];

            phi_t1 += 12;

            if (pauseCtx->tradeQuestLocation != 0xFF) {
                if (D_8082B114 == 0) {
                    D_8082B118++;
                    switch (D_8082B118) {
                        case 1:
                            D_8082B110 = 3;
                            D_8082B114 = 8;
                            break;
                        case 2:
                            D_8082B110 = 0;
                            D_8082B114 = 6;
                            D_8082B118 = 0;
                            break;
                    }
                } else {
                    D_8082B114--;
                }

                phi_t3 = phi_s2 + (pauseCtx->tradeQuestLocation * 4) + 64;
                phi_a2 = phi_s2 + 116;

                vtx[phi_a2 + 0].v.ob[0] = vtx[phi_a2 + 2].v.ob[0] = vtx[phi_t3 + 0].v.ob[0];

                vtx[phi_a2 + 1].v.ob[0] = vtx[phi_a2 + 3].v.ob[0] = vtx[phi_a2 + 0].v.ob[0] + 8;

                vtx[phi_a2 + 0].v.ob[1] = vtx[phi_a2 + 1].v.ob[1] = vtx[phi_t3 + 0].v.ob[1] - D_8082B110 + 10;

                vtx[phi_a2 + 0].v.ob[2] = vtx[phi_a2 + 1].v.ob[2] = vtx[phi_a2 + 2].v.ob[2] = vtx[phi_a2 + 3].v.ob[2] =
                    0;

                vtx[phi_a2 + 2].v.ob[1] = vtx[phi_a2 + 3].v.ob[1] = vtx[phi_a2 + 0].v.ob[1] - 8;

                vtx[phi_a2 + 0].v.flag = vtx[phi_a2 + 1].v.flag = vtx[phi_a2 + 2].v.flag = vtx[phi_a2 + 3].v.flag = 0;

                vtx[phi_t1].v.tc[0] = vtx[phi_t1].v.tc[1] = vtx[phi_a2 + 1].v.tc[1] = vtx[phi_a2 + 2].v.tc[0] = 0;

                vtx[phi_a2 + 1].v.tc[0] = vtx[phi_a2 + 3].v.tc[0] = 0x100;

                vtx[phi_a2 + 2].v.tc[1] = vtx[phi_a2 + 3].v.tc[1] = 0x100;

                vtx[phi_a2 + 0].v.cn[0] = vtx[phi_a2 + 2].v.cn[0] = vtx[phi_a2 + 0].v.cn[1] = vtx[phi_a2 + 2].v.cn[1] =
                    vtx[phi_a2 + 0].v.cn[2] = vtx[phi_a2 + 2].v.cn[2] = vtx[phi_a2 + 1].v.cn[0] =
                        vtx[phi_a2 + 3].v.cn[0] = vtx[phi_a2 + 1].v.cn[1] = vtx[phi_a2 + 3].v.cn[1] =
                            vtx[phi_a2 + 1].v.cn[2] = vtx[phi_a2 + 3].v.cn[2] = 255;

                vtx[phi_a2 + 0].v.cn[3] = vtx[phi_a2 + 2].v.cn[3] = vtx[phi_a2 + 1].v.cn[3] = vtx[phi_a2 + 3].v.cn[3] =
                    pauseCtx->alpha;
            }
        }
    }

    return phi_t1;
}

static s16 D_8082B11C[] = { 0, 4, 8, 12, 24, 32, 56 };

static s16 D_8082B12C[] = { -114, 12, 44, 76 };

static u8 D_8082B134[] = { 1, 5, 9, 13 };

static s16 D_8082B138[] = {
    74,  74,  46,  18,  18,  46,   -108, -90,  -72, -54, -36, -18, -108, -90, -72, -54,
    -36, -18, 20,  46,  72,  -110, -86,  -110, -54, -98, -86, -74, -62,  -50, -38, -26,
    -14, -98, -86, -74, -62, -50,  -38,  -26,  -14, -88, -81, -72, -90,  -83, -74,
};

static s16 D_8082B198[] = {
    38, 6,   -12, 6,   38,  56,  -20, -20, -20, -20, -20, -20, 2,   2,   2,   2,   2,   2,  -46, -46, -46, 58, 58, 34,
    58, -52, -52, -52, -52, -52, -52, -52, -52, -52, -52, -52, -52, -52, -52, -52, -52, 34, 34,  34,  36,  36, 36,
};

static s16 D_8082B1F8[] = {
    24, 24, 24, 24, 24, 24, 24, 24, 24, 24, 24, 24, 24, 24, 24, 24, 24, 24, 24, 24, 24, 24, 24, 24,
    48, 16, 16, 16, 16, 16, 16, 16, 16, 16, 16, 16, 16, 16, 16, 16, 16, 16, 16, 16, 16, 16, 16,
};

void KaleidoScope_InitVertices(PlayState* play, GraphicsContext* gfxCtx) {
    PauseContext* pauseCtx = &play->pauseCtx;
    s16 phi_t1;
    s16 phi_t2;
    s16 phi_t2_2;
    s16 phi_t3;
    s16 phi_t4;
    s16 phi_t5;

    pauseCtx->offsetY = 0;

    if ((pauseCtx->state == 4) || (pauseCtx->state >= 0x12) ||
        ((pauseCtx->state == 7) && ((pauseCtx->unk_1EC == 2) || (pauseCtx->unk_1EC == 5))) ||
        ((pauseCtx->state >= 8) && (pauseCtx->state <= 0xD))) {
        pauseCtx->offsetY = 80;
    }

    pauseCtx->itemPageVtx = Graph_Alloc(gfxCtx, 60 * sizeof(Vtx));
    func_80823A0C(play, pauseCtx->itemPageVtx, 0, 0);

    pauseCtx->equipPageVtx = Graph_Alloc(gfxCtx, 60 * sizeof(Vtx));
    func_80823A0C(play, pauseCtx->equipPageVtx, 1, 0);

    if (!sInDungeonScene) {
        pauseCtx->mapPageVtx = Graph_Alloc(gfxCtx, 248 * sizeof(Vtx));
        phi_t3 = func_80823A0C(play, pauseCtx->mapPageVtx, 4, 32);

        for (phi_t2 = 0, phi_t5 = 58; phi_t2 < 15; phi_t2++, phi_t3 += 4, phi_t5 -= 9) {
            pauseCtx->mapPageVtx[phi_t3 + 2].v.ob[0] = -108;
            pauseCtx->mapPageVtx[phi_t3 + 0].v.ob[0] = pauseCtx->mapPageVtx[phi_t3 + 2].v.ob[0];

            pauseCtx->mapPageVtx[phi_t3 + 1].v.ob[0] = pauseCtx->mapPageVtx[phi_t3 + 3].v.ob[0] =
                pauseCtx->mapPageVtx[phi_t3 + 0].v.ob[0] + 216;

            pauseCtx->mapPageVtx[phi_t3 + 0].v.ob[1] = pauseCtx->mapPageVtx[phi_t3 + 1].v.ob[1] =
                phi_t5 + pauseCtx->offsetY;

            pauseCtx->mapPageVtx[phi_t3 + 2].v.ob[1] = pauseCtx->mapPageVtx[phi_t3 + 3].v.ob[1] =
                pauseCtx->mapPageVtx[phi_t3 + 0].v.ob[1] - 9;

            pauseCtx->mapPageVtx[phi_t3 + 0].v.ob[2] = pauseCtx->mapPageVtx[phi_t3 + 1].v.ob[2] =
                pauseCtx->mapPageVtx[phi_t3 + 2].v.ob[2] = pauseCtx->mapPageVtx[phi_t3 + 3].v.ob[2] = 0;

            pauseCtx->mapPageVtx[phi_t3 + 0].v.flag = pauseCtx->mapPageVtx[phi_t3 + 1].v.flag =
                pauseCtx->mapPageVtx[phi_t3 + 2].v.flag = pauseCtx->mapPageVtx[phi_t3 + 3].v.flag = 0;

            pauseCtx->mapPageVtx[phi_t3 + 0].v.tc[0] = pauseCtx->mapPageVtx[phi_t3 + 0].v.tc[1] =
                pauseCtx->mapPageVtx[phi_t3 + 1].v.tc[1] = pauseCtx->mapPageVtx[phi_t3 + 2].v.tc[0] = 0;

            pauseCtx->mapPageVtx[phi_t3 + 1].v.tc[0] = pauseCtx->mapPageVtx[phi_t3 + 3].v.tc[0] = 0x1B00;

            pauseCtx->mapPageVtx[phi_t3 + 2].v.tc[1] = pauseCtx->mapPageVtx[phi_t3 + 3].v.tc[1] = 0x120;

            pauseCtx->mapPageVtx[phi_t3 + 0].v.cn[0] = pauseCtx->mapPageVtx[phi_t3 + 2].v.cn[0] =
                pauseCtx->mapPageVtx[phi_t3 + 0].v.cn[1] = pauseCtx->mapPageVtx[phi_t3 + 2].v.cn[1] =
                    pauseCtx->mapPageVtx[phi_t3 + 0].v.cn[2] = pauseCtx->mapPageVtx[phi_t3 + 2].v.cn[2] =
                        pauseCtx->mapPageVtx[phi_t3 + 1].v.cn[0] = pauseCtx->mapPageVtx[phi_t3 + 3].v.cn[0] =
                            pauseCtx->mapPageVtx[phi_t3 + 1].v.cn[1] = pauseCtx->mapPageVtx[phi_t3 + 3].v.cn[1] =
                                pauseCtx->mapPageVtx[phi_t3 + 1].v.cn[2] = pauseCtx->mapPageVtx[phi_t3 + 3].v.cn[2] =
                                    pauseCtx->mapPageVtx[phi_t3 + 0].v.cn[3] =
                                        pauseCtx->mapPageVtx[phi_t3 + 2].v.cn[3] =
                                            pauseCtx->mapPageVtx[phi_t3 + 1].v.cn[3] =
                                                pauseCtx->mapPageVtx[phi_t3 + 3].v.cn[3] = pauseCtx->alpha;
        }

        pauseCtx->mapPageVtx[phi_t3 - 2].v.ob[1] = pauseCtx->mapPageVtx[phi_t3 - 1].v.ob[1] =
            pauseCtx->mapPageVtx[phi_t3 - 4].v.ob[1] - 2;

        pauseCtx->mapPageVtx[phi_t3 - 2].v.tc[1] = pauseCtx->mapPageVtx[phi_t3 - 1].v.tc[1] = 0x40;
    } else {
        pauseCtx->mapPageVtx = Graph_Alloc(gfxCtx, 128 * sizeof(Vtx));
        func_80823A0C(play, pauseCtx->mapPageVtx, 2, 17);
    }

    pauseCtx->questPageVtx = Graph_Alloc(gfxCtx, 60 * sizeof(Vtx));
    func_80823A0C(play, pauseCtx->questPageVtx, 3, 0);

    pauseCtx->cursorVtx = Graph_Alloc(gfxCtx, 20 * sizeof(Vtx));

    for (phi_t2 = 0; phi_t2 < 20; phi_t2++) {
        pauseCtx->cursorVtx[phi_t2].v.ob[0] = pauseCtx->cursorVtx[phi_t2].v.ob[1] =
            pauseCtx->cursorVtx[phi_t2].v.ob[2] = 0;

        pauseCtx->cursorVtx[phi_t2].v.flag = 0;

        pauseCtx->cursorVtx[phi_t2].v.tc[0] = pauseCtx->cursorVtx[phi_t2].v.tc[1] = 0;

        pauseCtx->cursorVtx[phi_t2].v.cn[0] = pauseCtx->cursorVtx[phi_t2].v.cn[1] =
            pauseCtx->cursorVtx[phi_t2].v.cn[2] = pauseCtx->cursorVtx[phi_t2].v.cn[3] = 255;
    }

    pauseCtx->cursorVtx[1].v.tc[0] = pauseCtx->cursorVtx[2].v.tc[1] = pauseCtx->cursorVtx[3].v.tc[0] =
        pauseCtx->cursorVtx[3].v.tc[1] = pauseCtx->cursorVtx[5].v.tc[0] = pauseCtx->cursorVtx[6].v.tc[1] =
            pauseCtx->cursorVtx[7].v.tc[0] = pauseCtx->cursorVtx[7].v.tc[1] = pauseCtx->cursorVtx[9].v.tc[0] =
                pauseCtx->cursorVtx[10].v.tc[1] = pauseCtx->cursorVtx[11].v.tc[0] = pauseCtx->cursorVtx[11].v.tc[1] =
                    pauseCtx->cursorVtx[13].v.tc[0] = pauseCtx->cursorVtx[14].v.tc[1] =
                        pauseCtx->cursorVtx[15].v.tc[0] = pauseCtx->cursorVtx[15].v.tc[1] = 0x200;

    pauseCtx->cursorVtx[17].v.tc[0] = pauseCtx->cursorVtx[18].v.tc[1] = pauseCtx->cursorVtx[19].v.tc[0] =
        pauseCtx->cursorVtx[19].v.tc[1] = 0x400;

    pauseCtx->itemVtx = Graph_Alloc(gfxCtx, 164 * sizeof(Vtx));

    for (phi_t4 = 0, phi_t2 = 0, phi_t5 = 58; phi_t4 < 4; phi_t4++, phi_t5 -= 32) {
        for (phi_t1 = -96, phi_t3 = 0; phi_t3 < 6; phi_t3++, phi_t2 += 4, phi_t1 += 32) {
            pauseCtx->itemVtx[phi_t2 + 0].v.ob[0] = pauseCtx->itemVtx[phi_t2 + 2].v.ob[0] = phi_t1 + 2;

            pauseCtx->itemVtx[phi_t2 + 1].v.ob[0] = pauseCtx->itemVtx[phi_t2 + 3].v.ob[0] =
                pauseCtx->itemVtx[phi_t2 + 0].v.ob[0] + 0x1C;

            pauseCtx->itemVtx[phi_t2 + 0].v.ob[1] = pauseCtx->itemVtx[phi_t2 + 1].v.ob[1] =
                phi_t5 + pauseCtx->offsetY - 2;

            pauseCtx->itemVtx[phi_t2 + 2].v.ob[1] = pauseCtx->itemVtx[phi_t2 + 3].v.ob[1] =
                pauseCtx->itemVtx[phi_t2 + 0].v.ob[1] - 0x1C;

            pauseCtx->itemVtx[phi_t2 + 0].v.ob[2] = pauseCtx->itemVtx[phi_t2 + 1].v.ob[2] =
                pauseCtx->itemVtx[phi_t2 + 2].v.ob[2] = pauseCtx->itemVtx[phi_t2 + 3].v.ob[2] = 0;

            pauseCtx->itemVtx[phi_t2 + 0].v.flag = pauseCtx->itemVtx[phi_t2 + 1].v.flag =
                pauseCtx->itemVtx[phi_t2 + 2].v.flag = pauseCtx->itemVtx[phi_t2 + 3].v.flag = 0;

            pauseCtx->itemVtx[phi_t2 + 0].v.tc[0] = pauseCtx->itemVtx[phi_t2 + 0].v.tc[1] =
                pauseCtx->itemVtx[phi_t2 + 1].v.tc[1] = pauseCtx->itemVtx[phi_t2 + 2].v.tc[0] = 0;

            pauseCtx->itemVtx[phi_t2 + 1].v.tc[0] = pauseCtx->itemVtx[phi_t2 + 2].v.tc[1] =
                pauseCtx->itemVtx[phi_t2 + 3].v.tc[0] = pauseCtx->itemVtx[phi_t2 + 3].v.tc[1] = 0x400;

            pauseCtx->itemVtx[phi_t2 + 0].v.cn[0] = pauseCtx->itemVtx[phi_t2 + 1].v.cn[0] =
                pauseCtx->itemVtx[phi_t2 + 2].v.cn[0] = pauseCtx->itemVtx[phi_t2 + 3].v.cn[0] =
                    pauseCtx->itemVtx[phi_t2 + 0].v.cn[1] = pauseCtx->itemVtx[phi_t2 + 1].v.cn[1] =
                        pauseCtx->itemVtx[phi_t2 + 2].v.cn[1] = pauseCtx->itemVtx[phi_t2 + 3].v.cn[1] =
                            pauseCtx->itemVtx[phi_t2 + 0].v.cn[2] = pauseCtx->itemVtx[phi_t2 + 1].v.cn[2] =
                                pauseCtx->itemVtx[phi_t2 + 2].v.cn[2] = pauseCtx->itemVtx[phi_t2 + 3].v.cn[2] = 255;

            pauseCtx->itemVtx[phi_t2 + 0].v.cn[3] = pauseCtx->itemVtx[phi_t2 + 1].v.cn[3] =
                pauseCtx->itemVtx[phi_t2 + 2].v.cn[3] = pauseCtx->itemVtx[phi_t2 + 3].v.cn[3] = 255;
        }
    }

    for (phi_t3 = 1; phi_t3 < 4; phi_t3++, phi_t2 += 4) {
        if (gSaveContext.save.info.equips.cButtonSlots[phi_t3 - 1] != ITEM_NONE) {
            phi_t4 = gSaveContext.save.info.equips.cButtonSlots[phi_t3 - 1] * 4;

            pauseCtx->itemVtx[phi_t2 + 0].v.ob[0] = pauseCtx->itemVtx[phi_t2 + 2].v.ob[0] =
                pauseCtx->itemVtx[phi_t4].v.ob[0] - 2;

            pauseCtx->itemVtx[phi_t2 + 1].v.ob[0] = pauseCtx->itemVtx[phi_t2 + 3].v.ob[0] =
                pauseCtx->itemVtx[phi_t2 + 0].v.ob[0] + 32;

            pauseCtx->itemVtx[phi_t2 + 0].v.ob[1] = pauseCtx->itemVtx[phi_t2 + 1].v.ob[1] =
                pauseCtx->itemVtx[phi_t4].v.ob[1] + 2;

            pauseCtx->itemVtx[phi_t2 + 2].v.ob[1] = pauseCtx->itemVtx[phi_t2 + 3].v.ob[1] =
                pauseCtx->itemVtx[phi_t2 + 0].v.ob[1] - 32;

            pauseCtx->itemVtx[phi_t2 + 0].v.ob[2] = pauseCtx->itemVtx[phi_t2 + 1].v.ob[2] =
                pauseCtx->itemVtx[phi_t2 + 2].v.ob[2] = pauseCtx->itemVtx[phi_t2 + 3].v.ob[2] = 0;

            pauseCtx->itemVtx[phi_t2 + 0].v.flag = pauseCtx->itemVtx[phi_t2 + 1].v.flag =
                pauseCtx->itemVtx[phi_t2 + 2].v.flag = pauseCtx->itemVtx[phi_t2 + 3].v.flag = 0;

            pauseCtx->itemVtx[phi_t2 + 0].v.tc[0] = pauseCtx->itemVtx[phi_t2 + 0].v.tc[1] =
                pauseCtx->itemVtx[phi_t2 + 1].v.tc[1] = pauseCtx->itemVtx[phi_t2 + 2].v.tc[0] = 0;

            pauseCtx->itemVtx[phi_t2 + 1].v.tc[0] = pauseCtx->itemVtx[phi_t2 + 2].v.tc[1] =
                pauseCtx->itemVtx[phi_t2 + 3].v.tc[0] = pauseCtx->itemVtx[phi_t2 + 3].v.tc[1] = 0x400;

            pauseCtx->itemVtx[phi_t2 + 0].v.cn[0] = pauseCtx->itemVtx[phi_t2 + 1].v.cn[0] =
                pauseCtx->itemVtx[phi_t2 + 2].v.cn[0] = pauseCtx->itemVtx[phi_t2 + 3].v.cn[0] =
                    pauseCtx->itemVtx[phi_t2 + 0].v.cn[1] = pauseCtx->itemVtx[phi_t2 + 1].v.cn[1] =
                        pauseCtx->itemVtx[phi_t2 + 2].v.cn[1] = pauseCtx->itemVtx[phi_t2 + 3].v.cn[1] =
                            pauseCtx->itemVtx[phi_t2 + 0].v.cn[2] = pauseCtx->itemVtx[phi_t2 + 1].v.cn[2] =
                                pauseCtx->itemVtx[phi_t2 + 2].v.cn[2] = pauseCtx->itemVtx[phi_t2 + 3].v.cn[2] = 255;

            pauseCtx->itemVtx[phi_t2 + 0].v.cn[3] = pauseCtx->itemVtx[phi_t2 + 1].v.cn[3] =
                pauseCtx->itemVtx[phi_t2 + 2].v.cn[3] = pauseCtx->itemVtx[phi_t2 + 3].v.cn[3] = pauseCtx->alpha;
        } else {
            pauseCtx->itemVtx[phi_t2 + 0].v.ob[0] = pauseCtx->itemVtx[phi_t2 + 2].v.ob[0] = -300;

            pauseCtx->itemVtx[phi_t2 + 1].v.ob[0] = pauseCtx->itemVtx[phi_t2 + 3].v.ob[0] =
                pauseCtx->itemVtx[phi_t2 + 0].v.ob[0] + 32;

            pauseCtx->itemVtx[phi_t2 + 0].v.ob[1] = pauseCtx->itemVtx[phi_t2 + 1].v.ob[1] = 300;

            pauseCtx->itemVtx[phi_t2 + 2].v.ob[1] = pauseCtx->itemVtx[phi_t2 + 3].v.ob[1] =
                pauseCtx->itemVtx[phi_t2 + 0].v.ob[1] - 32;
        }
    }

    for (phi_t2 = 108, phi_t3 = 0; phi_t3 < 7; phi_t3++) {
        phi_t4 = D_8082B11C[phi_t3];

        pauseCtx->itemVtx[phi_t2 + 0].v.ob[0] = pauseCtx->itemVtx[phi_t2 + 2].v.ob[0] =
            pauseCtx->itemVtx[phi_t4].v.ob[0];

        pauseCtx->itemVtx[phi_t2 + 1].v.ob[0] = pauseCtx->itemVtx[phi_t2 + 3].v.ob[0] =
            pauseCtx->itemVtx[phi_t2 + 0].v.ob[0] + 8;

        pauseCtx->itemVtx[phi_t2 + 0].v.ob[1] = pauseCtx->itemVtx[phi_t2 + 1].v.ob[1] =
            pauseCtx->itemVtx[phi_t4].v.ob[1] - 22;

        pauseCtx->itemVtx[phi_t2 + 2].v.ob[1] = pauseCtx->itemVtx[phi_t2 + 3].v.ob[1] =
            pauseCtx->itemVtx[phi_t2 + 0].v.ob[1] - 8;

        pauseCtx->itemVtx[phi_t2 + 4].v.ob[0] = pauseCtx->itemVtx[phi_t2 + 6].v.ob[0] =
            pauseCtx->itemVtx[phi_t2 + 0].v.ob[0] + 6;

        pauseCtx->itemVtx[phi_t2 + 5].v.ob[0] = pauseCtx->itemVtx[phi_t2 + 7].v.ob[0] =
            pauseCtx->itemVtx[phi_t2 + 4].v.ob[0] + 8;

        pauseCtx->itemVtx[phi_t2 + 4].v.ob[1] = pauseCtx->itemVtx[phi_t2 + 5].v.ob[1] =
            pauseCtx->itemVtx[phi_t2 + 0].v.ob[1];

        pauseCtx->itemVtx[phi_t2 + 6].v.ob[1] = pauseCtx->itemVtx[phi_t2 + 7].v.ob[1] =
            pauseCtx->itemVtx[phi_t2 + 4].v.ob[1] - 8;

        for (phi_t4 = 0; phi_t4 < 2; phi_t4++, phi_t2 += 4) {
            pauseCtx->itemVtx[phi_t2 + 0].v.ob[2] = pauseCtx->itemVtx[phi_t2 + 1].v.ob[2] =
                pauseCtx->itemVtx[phi_t2 + 2].v.ob[2] = pauseCtx->itemVtx[phi_t2 + 3].v.ob[2] = 0;

            pauseCtx->itemVtx[phi_t2 + 0].v.flag = pauseCtx->itemVtx[phi_t2 + 1].v.flag =
                pauseCtx->itemVtx[phi_t2 + 2].v.flag = pauseCtx->itemVtx[phi_t2 + 3].v.flag = 0;

            pauseCtx->itemVtx[phi_t2 + 0].v.tc[0] = pauseCtx->itemVtx[phi_t2 + 0].v.tc[1] =
                pauseCtx->itemVtx[phi_t2 + 1].v.tc[1] = pauseCtx->itemVtx[phi_t2 + 2].v.tc[0] = 0;

            pauseCtx->itemVtx[phi_t2 + 1].v.tc[0] = pauseCtx->itemVtx[phi_t2 + 2].v.tc[1] =
                pauseCtx->itemVtx[phi_t2 + 3].v.tc[0] = pauseCtx->itemVtx[phi_t2 + 3].v.tc[1] = 0x100;

            pauseCtx->itemVtx[phi_t2 + 0].v.cn[0] = pauseCtx->itemVtx[phi_t2 + 1].v.cn[0] =
                pauseCtx->itemVtx[phi_t2 + 2].v.cn[0] = pauseCtx->itemVtx[phi_t2 + 3].v.cn[0] =
                    pauseCtx->itemVtx[phi_t2 + 0].v.cn[1] = pauseCtx->itemVtx[phi_t2 + 1].v.cn[1] =
                        pauseCtx->itemVtx[phi_t2 + 2].v.cn[1] = pauseCtx->itemVtx[phi_t2 + 3].v.cn[1] =
                            pauseCtx->itemVtx[phi_t2 + 0].v.cn[2] = pauseCtx->itemVtx[phi_t2 + 1].v.cn[2] =
                                pauseCtx->itemVtx[phi_t2 + 2].v.cn[2] = pauseCtx->itemVtx[phi_t2 + 3].v.cn[2] = 255;

            pauseCtx->itemVtx[phi_t2 + 0].v.cn[3] = pauseCtx->itemVtx[phi_t2 + 1].v.cn[3] =
                pauseCtx->itemVtx[phi_t2 + 2].v.cn[3] = pauseCtx->itemVtx[phi_t2 + 3].v.cn[3] = pauseCtx->alpha;
        }
    }

    pauseCtx->equipVtx = Graph_Alloc(gfxCtx, 112 * sizeof(Vtx));

    for (phi_t4 = 0, phi_t2 = 0, phi_t5 = 58; phi_t2 < 4; phi_t2++, phi_t5 -= 32) {
        for (phi_t3 = 0; phi_t3 < 4; phi_t3++, phi_t4 += 4) {
            pauseCtx->equipVtx[phi_t4 + 0].v.ob[0] = pauseCtx->equipVtx[phi_t4 + 2].v.ob[0] = D_8082B12C[phi_t3] + 2;

            pauseCtx->equipVtx[phi_t4 + 1].v.ob[0] = pauseCtx->equipVtx[phi_t4 + 3].v.ob[0] =
                pauseCtx->equipVtx[phi_t4 + 0].v.ob[0] + 28;

            pauseCtx->equipVtx[phi_t4 + 0].v.ob[1] = pauseCtx->equipVtx[phi_t4 + 1].v.ob[1] =
                phi_t5 + pauseCtx->offsetY - 2;

            pauseCtx->equipVtx[phi_t4 + 2].v.ob[1] = pauseCtx->equipVtx[phi_t4 + 3].v.ob[1] =
                pauseCtx->equipVtx[phi_t4 + 0].v.ob[1] - 28;

            pauseCtx->equipVtx[phi_t4 + 0].v.ob[2] = pauseCtx->equipVtx[phi_t4 + 1].v.ob[2] =
                pauseCtx->equipVtx[phi_t4 + 2].v.ob[2] = pauseCtx->equipVtx[phi_t4 + 3].v.ob[2] = 0;

            pauseCtx->equipVtx[phi_t4 + 0].v.flag = pauseCtx->equipVtx[phi_t4 + 1].v.flag =
                pauseCtx->equipVtx[phi_t4 + 2].v.flag = pauseCtx->equipVtx[phi_t4 + 3].v.flag = 0;

            pauseCtx->equipVtx[phi_t4 + 0].v.tc[0] = pauseCtx->equipVtx[phi_t4 + 0].v.tc[1] =
                pauseCtx->equipVtx[phi_t4 + 1].v.tc[1] = pauseCtx->equipVtx[phi_t4 + 2].v.tc[0] = 0;

            pauseCtx->equipVtx[phi_t4 + 1].v.tc[0] = pauseCtx->equipVtx[phi_t4 + 2].v.tc[1] =
                pauseCtx->equipVtx[phi_t4 + 3].v.tc[0] = pauseCtx->equipVtx[phi_t4 + 3].v.tc[1] = 0x400;

            pauseCtx->equipVtx[phi_t4 + 0].v.cn[0] = pauseCtx->equipVtx[phi_t4 + 1].v.cn[0] =
                pauseCtx->equipVtx[phi_t4 + 2].v.cn[0] = pauseCtx->equipVtx[phi_t4 + 3].v.cn[0] =
                    pauseCtx->equipVtx[phi_t4 + 0].v.cn[1] = pauseCtx->equipVtx[phi_t4 + 1].v.cn[1] =
                        pauseCtx->equipVtx[phi_t4 + 2].v.cn[1] = pauseCtx->equipVtx[phi_t4 + 3].v.cn[1] =
                            pauseCtx->equipVtx[phi_t4 + 0].v.cn[2] = pauseCtx->equipVtx[phi_t4 + 1].v.cn[2] =
                                pauseCtx->equipVtx[phi_t4 + 2].v.cn[2] = pauseCtx->equipVtx[phi_t4 + 3].v.cn[2] = 255;

            pauseCtx->equipVtx[phi_t4 + 0].v.cn[3] = pauseCtx->equipVtx[phi_t4 + 1].v.cn[3] =
                pauseCtx->equipVtx[phi_t4 + 2].v.cn[3] = pauseCtx->equipVtx[phi_t4 + 3].v.cn[3] = pauseCtx->alpha;
        }
    }

    for (phi_t3 = 0; phi_t3 < 4; phi_t3++, phi_t4 += 4) {
        if (CUR_EQUIP_VALUE(phi_t3) != 0) {
            phi_t2 = (CUR_EQUIP_VALUE(phi_t3) + D_8082B134[phi_t3] - 1) * 4;

            pauseCtx->equipVtx[phi_t4 + 0].v.ob[0] = pauseCtx->equipVtx[phi_t4 + 2].v.ob[0] =
                pauseCtx->equipVtx[phi_t2].v.ob[0] - 2;

            pauseCtx->equipVtx[phi_t4 + 1].v.ob[0] = pauseCtx->equipVtx[phi_t4 + 3].v.ob[0] =
                pauseCtx->equipVtx[phi_t4 + 0].v.ob[0] + 32;

            pauseCtx->equipVtx[phi_t4 + 0].v.ob[1] = pauseCtx->equipVtx[phi_t4 + 1].v.ob[1] =
                pauseCtx->equipVtx[phi_t2].v.ob[1] + 2;

            pauseCtx->equipVtx[phi_t4 + 2].v.ob[1] = pauseCtx->equipVtx[phi_t4 + 3].v.ob[1] =
                pauseCtx->equipVtx[phi_t4 + 0].v.ob[1] - 32;

            pauseCtx->equipVtx[phi_t4 + 0].v.ob[2] = pauseCtx->equipVtx[phi_t4 + 1].v.ob[2] =
                pauseCtx->equipVtx[phi_t4 + 2].v.ob[2] = pauseCtx->equipVtx[phi_t4 + 3].v.ob[2] = 0;

            pauseCtx->equipVtx[phi_t4 + 0].v.flag = pauseCtx->equipVtx[phi_t4 + 1].v.flag =
                pauseCtx->equipVtx[phi_t4 + 2].v.flag = pauseCtx->equipVtx[phi_t4 + 3].v.flag = 0;

            pauseCtx->equipVtx[phi_t4 + 0].v.tc[0] = pauseCtx->equipVtx[phi_t4 + 0].v.tc[1] =
                pauseCtx->equipVtx[phi_t4 + 1].v.tc[1] = pauseCtx->equipVtx[phi_t4 + 2].v.tc[0] = 0;

            pauseCtx->equipVtx[phi_t4 + 1].v.tc[0] = pauseCtx->equipVtx[phi_t4 + 2].v.tc[1] =
                pauseCtx->equipVtx[phi_t4 + 3].v.tc[0] = pauseCtx->equipVtx[phi_t4 + 3].v.tc[1] = 0x400;

            pauseCtx->equipVtx[phi_t4 + 0].v.cn[0] = pauseCtx->equipVtx[phi_t4 + 1].v.cn[0] =
                pauseCtx->equipVtx[phi_t4 + 2].v.cn[0] = pauseCtx->equipVtx[phi_t4 + 3].v.cn[0] =
                    pauseCtx->equipVtx[phi_t4 + 0].v.cn[1] = pauseCtx->equipVtx[phi_t4 + 1].v.cn[1] =
                        pauseCtx->equipVtx[phi_t4 + 2].v.cn[1] = pauseCtx->equipVtx[phi_t4 + 3].v.cn[1] =
                            pauseCtx->equipVtx[phi_t4 + 0].v.cn[2] = pauseCtx->equipVtx[phi_t4 + 1].v.cn[2] =
                                pauseCtx->equipVtx[phi_t4 + 2].v.cn[2] = pauseCtx->equipVtx[phi_t4 + 3].v.cn[2] = 255;

            pauseCtx->equipVtx[phi_t4 + 0].v.cn[3] = pauseCtx->equipVtx[phi_t4 + 1].v.cn[3] =
                pauseCtx->equipVtx[phi_t4 + 2].v.cn[3] = pauseCtx->equipVtx[phi_t4 + 3].v.cn[3] = pauseCtx->alpha;
        }
    }

    phi_t1 = 112;
    phi_t5 = 50;
    while (true) {
        pauseCtx->equipVtx[phi_t4 + 0].v.ob[0] = pauseCtx->equipVtx[phi_t4 + 2].v.ob[0] = -64;

        pauseCtx->equipVtx[phi_t4 + 1].v.ob[0] = pauseCtx->equipVtx[phi_t4 + 3].v.ob[0] =
            pauseCtx->equipVtx[phi_t4 + 0].v.ob[0] + 64;

        pauseCtx->equipVtx[phi_t4 + 0].v.ob[1] = pauseCtx->equipVtx[phi_t4 + 1].v.ob[1] = phi_t5 + pauseCtx->offsetY;

        pauseCtx->equipVtx[phi_t4 + 2].v.ob[1] = pauseCtx->equipVtx[phi_t4 + 3].v.ob[1] =
            pauseCtx->equipVtx[phi_t4 + 0].v.ob[1] - 32;

        pauseCtx->equipVtx[phi_t4 + 0].v.ob[2] = pauseCtx->equipVtx[phi_t4 + 1].v.ob[2] =
            pauseCtx->equipVtx[phi_t4 + 2].v.ob[2] = pauseCtx->equipVtx[phi_t4 + 3].v.ob[2] = 0;

        pauseCtx->equipVtx[phi_t4 + 0].v.flag = pauseCtx->equipVtx[phi_t4 + 1].v.flag =
            pauseCtx->equipVtx[phi_t4 + 2].v.flag = pauseCtx->equipVtx[phi_t4 + 3].v.flag = 0;

        pauseCtx->equipVtx[phi_t4 + 0].v.tc[0] = pauseCtx->equipVtx[phi_t4 + 0].v.tc[1] =
            pauseCtx->equipVtx[phi_t4 + 1].v.tc[1] = pauseCtx->equipVtx[phi_t4 + 2].v.tc[0] = 0;

        pauseCtx->equipVtx[phi_t4 + 1].v.tc[0] = pauseCtx->equipVtx[phi_t4 + 3].v.tc[0] = 0x800;

        pauseCtx->equipVtx[phi_t4 + 2].v.tc[1] = pauseCtx->equipVtx[phi_t4 + 3].v.tc[1] = 0x400;

        pauseCtx->equipVtx[phi_t4 + 0].v.cn[0] = pauseCtx->equipVtx[phi_t4 + 1].v.cn[0] =
            pauseCtx->equipVtx[phi_t4 + 2].v.cn[0] = pauseCtx->equipVtx[phi_t4 + 3].v.cn[0] =
                pauseCtx->equipVtx[phi_t4 + 0].v.cn[1] = pauseCtx->equipVtx[phi_t4 + 1].v.cn[1] =
                    pauseCtx->equipVtx[phi_t4 + 2].v.cn[1] = pauseCtx->equipVtx[phi_t4 + 3].v.cn[1] =
                        pauseCtx->equipVtx[phi_t4 + 0].v.cn[2] = pauseCtx->equipVtx[phi_t4 + 1].v.cn[2] =
                            pauseCtx->equipVtx[phi_t4 + 2].v.cn[2] = pauseCtx->equipVtx[phi_t4 + 3].v.cn[2] = 255;

        pauseCtx->equipVtx[phi_t4 + 0].v.cn[3] = pauseCtx->equipVtx[phi_t4 + 1].v.cn[3] =
            pauseCtx->equipVtx[phi_t4 + 2].v.cn[3] = pauseCtx->equipVtx[phi_t4 + 3].v.cn[3] = pauseCtx->alpha;

        phi_t1 -= 32;
        phi_t5 -= 32;
        if (phi_t1 < 0) {
            pauseCtx->equipVtx[phi_t4 + 2].v.ob[1] = pauseCtx->equipVtx[phi_t4 + 3].v.ob[1] =
                pauseCtx->equipVtx[phi_t4 + 0].v.ob[1] - 0x10;

            pauseCtx->equipVtx[phi_t4 + 2].v.tc[1] = pauseCtx->equipVtx[phi_t4 + 3].v.tc[1] = 0x200;
            break;
        }

        phi_t4 += 4;
    }

    pauseCtx->questVtx = Graph_Alloc(gfxCtx, 188 * sizeof(Vtx));

    for (phi_t4 = 0, phi_t3 = 0; phi_t3 < 47; phi_t3++, phi_t4 += 4) {
        phi_t2_2 = D_8082B1F8[phi_t3];

        if ((phi_t3 < 6) || (phi_t3 >= 41)) {
            pauseCtx->questVtx[phi_t4 + 0].v.ob[0] = pauseCtx->questVtx[phi_t4 + 2].v.ob[0] = D_8082B138[phi_t3];

            pauseCtx->questVtx[phi_t4 + 1].v.ob[0] = pauseCtx->questVtx[phi_t4 + 3].v.ob[0] =
                pauseCtx->questVtx[phi_t4 + 0].v.ob[0] + D_8082B1F8[phi_t3];

            pauseCtx->questVtx[phi_t4 + 0].v.ob[1] = pauseCtx->questVtx[phi_t4 + 1].v.ob[1] =
                D_8082B198[phi_t3] + pauseCtx->offsetY;

            pauseCtx->questVtx[phi_t4 + 2].v.ob[1] = pauseCtx->questVtx[phi_t4 + 3].v.ob[1] =
                pauseCtx->questVtx[phi_t4 + 0].v.ob[1] - D_8082B1F8[phi_t3];

            if (phi_t3 >= 41) {
                pauseCtx->questVtx[phi_t4 + 1].v.ob[0] = pauseCtx->questVtx[phi_t4 + 3].v.ob[0] =
                    pauseCtx->questVtx[phi_t4 + 0].v.ob[0] + 8;

                pauseCtx->questVtx[phi_t4 + 0].v.ob[1] = pauseCtx->questVtx[phi_t4 + 1].v.ob[1] =
                    D_8082B198[phi_t3] + pauseCtx->offsetY - 6;

                pauseCtx->questVtx[phi_t4 + 2].v.ob[1] = pauseCtx->questVtx[phi_t4 + 3].v.ob[1] =
                    pauseCtx->questVtx[phi_t4 + 0].v.ob[1] - 16;

                phi_t2_2 = 8;
            }
        } else {
            if ((phi_t3 >= 6) && (phi_t3 <= 17)) {
                phi_t2_2 = 16;
            }

            pauseCtx->questVtx[phi_t4 + 0].v.ob[0] = pauseCtx->questVtx[phi_t4 + 2].v.ob[0] = D_8082B138[phi_t3] + 2;

            pauseCtx->questVtx[phi_t4 + 1].v.ob[0] = pauseCtx->questVtx[phi_t4 + 3].v.ob[0] =
                pauseCtx->questVtx[phi_t4 + 0].v.ob[0] + phi_t2_2 - 4;

            pauseCtx->questVtx[phi_t4 + 0].v.ob[1] = pauseCtx->questVtx[phi_t4 + 1].v.ob[1] =
                D_8082B198[phi_t3] + pauseCtx->offsetY - 2;

            pauseCtx->questVtx[phi_t4 + 2].v.ob[1] = pauseCtx->questVtx[phi_t4 + 3].v.ob[1] =
                pauseCtx->questVtx[phi_t4 + 0].v.ob[1] - D_8082B1F8[phi_t3] + 4;
        }

        pauseCtx->questVtx[phi_t4 + 0].v.ob[2] = pauseCtx->questVtx[phi_t4 + 1].v.ob[2] =
            pauseCtx->questVtx[phi_t4 + 2].v.ob[2] = pauseCtx->questVtx[phi_t4 + 3].v.ob[2] = 0;

        pauseCtx->questVtx[phi_t4 + 0].v.flag = pauseCtx->questVtx[phi_t4 + 1].v.flag =
            pauseCtx->questVtx[phi_t4 + 2].v.flag = pauseCtx->questVtx[phi_t4 + 3].v.flag = 0;

        pauseCtx->questVtx[phi_t4 + 0].v.tc[0] = pauseCtx->questVtx[phi_t4 + 0].v.tc[1] =
            pauseCtx->questVtx[phi_t4 + 1].v.tc[1] = pauseCtx->questVtx[phi_t4 + 2].v.tc[0] = 0;

        pauseCtx->questVtx[phi_t4 + 1].v.tc[0] = pauseCtx->questVtx[phi_t4 + 3].v.tc[0] = phi_t2_2 << 5;
        pauseCtx->questVtx[phi_t4 + 2].v.tc[1] = pauseCtx->questVtx[phi_t4 + 3].v.tc[1] = D_8082B1F8[phi_t3] << 5;

        pauseCtx->questVtx[phi_t4 + 0].v.cn[0] = pauseCtx->questVtx[phi_t4 + 1].v.cn[0] =
            pauseCtx->questVtx[phi_t4 + 2].v.cn[0] = pauseCtx->questVtx[phi_t4 + 3].v.cn[0] =
                pauseCtx->questVtx[phi_t4 + 0].v.cn[1] = pauseCtx->questVtx[phi_t4 + 1].v.cn[1] =
                    pauseCtx->questVtx[phi_t4 + 2].v.cn[1] = pauseCtx->questVtx[phi_t4 + 3].v.cn[1] =
                        pauseCtx->questVtx[phi_t4 + 0].v.cn[2] = pauseCtx->questVtx[phi_t4 + 1].v.cn[2] =
                            pauseCtx->questVtx[phi_t4 + 2].v.cn[2] = pauseCtx->questVtx[phi_t4 + 3].v.cn[2] = 255;

        pauseCtx->questVtx[phi_t4 + 0].v.cn[3] = pauseCtx->questVtx[phi_t4 + 1].v.cn[3] =
            pauseCtx->questVtx[phi_t4 + 2].v.cn[3] = pauseCtx->questVtx[phi_t4 + 3].v.cn[3] = pauseCtx->alpha;
    }

    pauseCtx->infoPanelVtx = Graph_Alloc(gfxCtx, 28 * sizeof(Vtx));

    pauseCtx->saveVtx = Graph_Alloc(gfxCtx, 80 * sizeof(Vtx));
    func_80823A0C(play, pauseCtx->saveVtx, 5, 5);
}

void KaleidoScope_DrawGameOver(PlayState* play) {
    GraphicsContext* gfxCtx = play->state.gfxCtx;

    OPEN_DISPS(gfxCtx, "../z_kaleido_scope_PAL.c", 3122);

    Gfx_SetupDL_39Opa(gfxCtx);

    gDPSetCycleType(POLY_OPA_DISP++, G_CYC_2CYCLE);
    gDPSetRenderMode(POLY_OPA_DISP++, G_RM_PASS, G_RM_XLU_SURF2);
    gDPSetCombineLERP(POLY_OPA_DISP++, TEXEL1, TEXEL0, PRIM_LOD_FRAC, TEXEL0, 0, 0, 0, TEXEL0, PRIMITIVE, ENVIRONMENT,
                      COMBINED, ENVIRONMENT, COMBINED, 0, PRIMITIVE, 0);

    gDPSetPrimColor(POLY_OPA_DISP++, 0, 80, D_8082AB8C, D_8082AB90, D_8082AB94, D_8082AB98);
    gDPSetEnvColor(POLY_OPA_DISP++, D_8082AB9C, D_8082ABA0, D_8082ABA4, 255);

    VREG(89) -= 2;

    gDPLoadMultiBlock(POLY_OPA_DISP++, gGameOverP1Tex, 0x0000, G_TX_RENDERTILE, G_IM_FMT_IA, G_IM_SIZ_8b, 64, 32, 0,
                      G_TX_WRAP | G_TX_NOMIRROR, G_TX_WRAP | G_TX_NOMIRROR, G_TX_NOMASK, G_TX_NOMASK, G_TX_NOLOD,
                      G_TX_NOLOD);

    gDPLoadMultiBlock(POLY_OPA_DISP++, gGameOverMaskTex, 0x0100, 1, G_IM_FMT_IA, G_IM_SIZ_8b, 64, 32, 0,
                      G_TX_WRAP | G_TX_NOMIRROR, G_TX_WRAP | G_TX_NOMIRROR, G_TX_NOMASK, 5, G_TX_NOLOD, G_TX_NOLOD);

    gDPSetTileSize(POLY_OPA_DISP++, 1, 0, VREG(89) & 0x7F, 63 << 2, (31 << 2) + (VREG(89) & 0x7F));

    gSPTextureRectangle(POLY_OPA_DISP++, VREG(87) << 2, VREG(88) << 2, (VREG(87) + 64) << 2, (VREG(88) + 32) << 2,
                        G_TX_RENDERTILE, 0, 0, 1 << 10, 1 << 10);

    gDPLoadMultiBlock(POLY_OPA_DISP++, gGameOverP2Tex, 0x0000, G_TX_RENDERTILE, G_IM_FMT_IA, G_IM_SIZ_8b, 64, 32, 0,
                      G_TX_NOMIRROR | G_TX_CLAMP, G_TX_NOMIRROR | G_TX_CLAMP, G_TX_NOMASK, G_TX_NOMASK, G_TX_NOLOD,
                      G_TX_NOLOD);

    gSPTextureRectangle(POLY_OPA_DISP++, (VREG(87) + 64) << 2, VREG(88) << 2, (VREG(87) + 128) << 2,
                        (VREG(88) + 32) << 2, G_TX_RENDERTILE, 0, 0, 1 << 10, 1 << 10);

    gDPLoadMultiBlock(POLY_OPA_DISP++, gGameOverP3Tex, 0x0000, G_TX_RENDERTILE, G_IM_FMT_IA, G_IM_SIZ_8b, 64, 32, 0,
                      G_TX_NOMIRROR | G_TX_CLAMP, G_TX_NOMIRROR | G_TX_CLAMP, G_TX_NOMASK, G_TX_NOMASK, G_TX_NOLOD,
                      G_TX_NOLOD);
    gSPTextureRectangle(POLY_OPA_DISP++, (VREG(87) + 128) << 2, VREG(88) << 2, (VREG(87) + 192) << 2,
                        (VREG(88) + 32) << 2, G_TX_RENDERTILE, 0, 0, 1 << 10, 1 << 10);

    CLOSE_DISPS(gfxCtx, "../z_kaleido_scope_PAL.c", 3169);
}

void KaleidoScope_Draw(PlayState* play) {
    Input* input = &play->state.input[0];
    PauseContext* pauseCtx = &play->pauseCtx;
    InterfaceContext* interfaceCtx = &play->interfaceCtx;

    OPEN_DISPS(play->state.gfxCtx, "../z_kaleido_scope_PAL.c", 3188);

    pauseCtx->stickAdjX = input->rel.stick_x;
    pauseCtx->stickAdjY = input->rel.stick_y;

    gSPSegment(POLY_OPA_DISP++, 0x02, interfaceCtx->parameterSegment);
    gSPSegment(POLY_OPA_DISP++, 0x07, pauseCtx->playerSegment);
    gSPSegment(POLY_OPA_DISP++, 0x08, pauseCtx->iconItemSegment);
    gSPSegment(POLY_OPA_DISP++, 0x09, pauseCtx->iconItem24Segment);
    gSPSegment(POLY_OPA_DISP++, 0x0A, pauseCtx->nameSegment);
    gSPSegment(POLY_OPA_DISP++, 0x0C, pauseCtx->iconItemAltSegment);
    gSPSegment(POLY_OPA_DISP++, 0x0D, pauseCtx->iconItemLangSegment);

    if (pauseCtx->debugState == 0) {
        KaleidoScope_SetView(pauseCtx, pauseCtx->eye.x, pauseCtx->eye.y, pauseCtx->eye.z);

        Gfx_SetupDL_42Opa(play->state.gfxCtx);
        KaleidoScope_InitVertices(play, play->state.gfxCtx);
        KaleidoScope_DrawPages(play, play->state.gfxCtx);

        Gfx_SetupDL_42Opa(play->state.gfxCtx);
        gDPSetCombineLERP(POLY_OPA_DISP++, PRIMITIVE, ENVIRONMENT, TEXEL0, ENVIRONMENT, TEXEL0, 0, PRIMITIVE, 0,
                          PRIMITIVE, ENVIRONMENT, TEXEL0, ENVIRONMENT, TEXEL0, 0, PRIMITIVE, 0);

        KaleidoScope_SetView(pauseCtx, 0.0f, 0.0f, 64.0f);

        if (!((pauseCtx->state >= 8) && (pauseCtx->state <= 0x11))) {
            KaleidoScope_DrawInfoPanel(play);
        }
    }

    if ((pauseCtx->state >= 0xB) && (pauseCtx->state <= 0x11)) {
        KaleidoScope_DrawGameOver(play);
    }

    if ((pauseCtx->debugState == 1) || (pauseCtx->debugState == 2)) {
        KaleidoScope_DrawDebugEditor(play);
    }

    CLOSE_DISPS(play->state.gfxCtx, "../z_kaleido_scope_PAL.c", 3254);
}

void KaleidoScope_GrayOutTextureRGBA32(u32* texture, u16 pixelCount) {
    u32 rgb;
    u16 gray;
    u16 i;

    for (i = 0; i < pixelCount; i++) {
        if ((texture[i] & 0xFFFFFF00) != 0) {
            rgb = texture[i] >> 8;
            gray = ((((rgb & 0xFF0000) >> 16) + ((rgb & 0xFF00) >> 7) + (rgb & 0xFF)) / 7) & 0xFF;

            rgb = gray;
            rgb <<= 8;
            rgb |= gray;
            rgb <<= 8;
            rgb |= gray;

            texture[i] = (rgb << 8) | (texture[i] & 0xFF);
        }
    }
}

void func_808265BC(PlayState* play) {
    PauseContext* pauseCtx = &play->pauseCtx;

    pauseCtx->eye.x += D_8082ABAC[pauseCtx->mode] * ZREG(46);
    pauseCtx->eye.z += D_8082ABCC[pauseCtx->mode] * ZREG(46);
    pauseCtx->unk_1EA += 4 * ZREG(46);

    if (pauseCtx->unk_1EA == (64 * ZREG(47))) {
        func_80084BF4(play, 1);
        gSaveContext.buttonStatus[0] = D_8082AB6C[pauseCtx->pageIndex][0];
        gSaveContext.buttonStatus[1] = D_8082AB6C[pauseCtx->pageIndex][1];
        gSaveContext.buttonStatus[2] = D_8082AB6C[pauseCtx->pageIndex][2];
        gSaveContext.buttonStatus[3] = D_8082AB6C[pauseCtx->pageIndex][3];
        gSaveContext.buttonStatus[4] = D_8082AB6C[pauseCtx->pageIndex][4];
        pauseCtx->pageIndex = D_8082ABEC[pauseCtx->mode];
        pauseCtx->unk_1E4 = 0;
        pauseCtx->state++;
        pauseCtx->alpha = 255;
        Interface_LoadActionLabelB(play, DO_ACTION_SAVE);
    } else if (pauseCtx->unk_1EA == 64) {
        pauseCtx->pageIndex = D_8082ABEC[pauseCtx->mode];
        pauseCtx->mode = (u16)(pauseCtx->pageIndex * 2) + 1;
    }
}

void KaleidoScope_UpdateCursorSize(PlayState* play) {
    PauseContext* pauseCtx = &play->pauseCtx;
    s32 temp1;
    s32 temp2;
    s32 temp3;
    s32 temp4;

    if (pauseCtx->cursorSpecialPos == 0) {
        temp1 = -1;
        temp2 = 1;
        temp3 = 14;
        temp4 = 14;
        if (pauseCtx->pageIndex == PAUSE_MAP) {
            if (!sInDungeonScene) {
                temp1 = -6;
                temp2 = 6;
                temp3 = 4;
                temp4 = 4;
            } else if (pauseCtx->cursorSlot[pauseCtx->pageIndex] >= 3) {
                temp1 = -6;
                temp2 = 5;
                temp4 = 7;
                temp3 = 19;
            } else {
                temp1 = -3;
                temp2 = 3;
                temp3 = 13;
                temp4 = 13;
            }
        } else if (pauseCtx->pageIndex == PAUSE_QUEST) {
            temp1 = -4;
            temp2 = 4;
            temp3 = 12;
            temp4 = 12;
            if (pauseCtx->cursorSlot[pauseCtx->pageIndex] == 0x18) {
                temp1 = -2;
                temp2 = 2;
                temp3 = 32;
                temp4 = 32;
            } else if (pauseCtx->cursorSlot[pauseCtx->pageIndex] == 0x17) {
                temp1 = -4;
                temp2 = 4;
                temp4 = 13;
                temp3 = 34;
            } else if (pauseCtx->cursorSlot[pauseCtx->pageIndex] < 6) {
                temp1 = -1;
                temp2 = 1;
                temp3 = 10;
                temp4 = 10;
            } else if ((pauseCtx->cursorSlot[pauseCtx->pageIndex] >= 6) &&
                       (pauseCtx->cursorSlot[pauseCtx->pageIndex] < 0x12)) {
                temp1 = -5;
                temp2 = 3;
                temp3 = 8;
                temp4 = 8;
            }
        }
    } else {
        temp1 = -4;
        temp2 = 4;
        temp3 = 16;
        temp4 = 16;
    }

    pauseCtx->cursorVtx[0].v.ob[0] = pauseCtx->cursorVtx[2].v.ob[0] = pauseCtx->cursorVtx[0].v.ob[0] + temp1;
    pauseCtx->cursorVtx[1].v.ob[0] = pauseCtx->cursorVtx[3].v.ob[0] = pauseCtx->cursorVtx[0].v.ob[0] + 16;
    pauseCtx->cursorVtx[0].v.ob[1] = pauseCtx->cursorVtx[1].v.ob[1] = pauseCtx->cursorVtx[0].v.ob[1] + temp2;
    pauseCtx->cursorVtx[2].v.ob[1] = pauseCtx->cursorVtx[3].v.ob[1] = pauseCtx->cursorVtx[0].v.ob[1] - 16;

    pauseCtx->cursorVtx[4].v.ob[0] = pauseCtx->cursorVtx[6].v.ob[0] = pauseCtx->cursorVtx[0].v.ob[0] + temp3;
    pauseCtx->cursorVtx[5].v.ob[0] = pauseCtx->cursorVtx[7].v.ob[0] = pauseCtx->cursorVtx[4].v.ob[0] + 16;
    pauseCtx->cursorVtx[4].v.ob[1] = pauseCtx->cursorVtx[5].v.ob[1] = pauseCtx->cursorVtx[0].v.ob[1];
    pauseCtx->cursorVtx[6].v.ob[1] = pauseCtx->cursorVtx[7].v.ob[1] = pauseCtx->cursorVtx[4].v.ob[1] - 16;

    pauseCtx->cursorVtx[8].v.ob[0] = pauseCtx->cursorVtx[10].v.ob[0] = pauseCtx->cursorVtx[0].v.ob[0];
    pauseCtx->cursorVtx[9].v.ob[0] = pauseCtx->cursorVtx[11].v.ob[0] = pauseCtx->cursorVtx[8].v.ob[0] + 16;
    pauseCtx->cursorVtx[8].v.ob[1] = pauseCtx->cursorVtx[9].v.ob[1] = pauseCtx->cursorVtx[0].v.ob[1] - temp4;
    pauseCtx->cursorVtx[10].v.ob[1] = pauseCtx->cursorVtx[11].v.ob[1] = pauseCtx->cursorVtx[8].v.ob[1] - 16;

    pauseCtx->cursorVtx[12].v.ob[0] = pauseCtx->cursorVtx[14].v.ob[0] = pauseCtx->cursorVtx[0].v.ob[0] + temp3;
    pauseCtx->cursorVtx[13].v.ob[0] = pauseCtx->cursorVtx[15].v.ob[0] = pauseCtx->cursorVtx[12].v.ob[0] + 16;
    pauseCtx->cursorVtx[12].v.ob[1] = pauseCtx->cursorVtx[13].v.ob[1] = pauseCtx->cursorVtx[0].v.ob[1] - temp4;
    pauseCtx->cursorVtx[14].v.ob[1] = pauseCtx->cursorVtx[15].v.ob[1] = pauseCtx->cursorVtx[12].v.ob[1] - 16;
}

void KaleidoScope_LoadDungeonMap(PlayState* play) {
    InterfaceContext* interfaceCtx = &play->interfaceCtx;
    s32 pad;

    DmaMgr_RequestSyncDebug(interfaceCtx->mapSegment,
                            (uintptr_t)_map_48x85_staticSegmentRomStart + ((R_MAP_TEX_INDEX + 0) * MAP_48x85_TEX_SIZE),
                            MAP_48x85_TEX_SIZE, "../z_kaleido_scope_PAL.c", 3467);

    DmaMgr_RequestSyncDebug(interfaceCtx->mapSegment + ALIGN16(MAP_48x85_TEX_SIZE),
                            (uintptr_t)_map_48x85_staticSegmentRomStart + ((R_MAP_TEX_INDEX + 1) * MAP_48x85_TEX_SIZE),
                            MAP_48x85_TEX_SIZE, "../z_kaleido_scope_PAL.c", 3471);
}

void KaleidoScope_UpdateDungeonMap(PlayState* play) {
    PauseContext* pauseCtx = &play->pauseCtx;
    InterfaceContext* interfaceCtx = &play->interfaceCtx;

    osSyncPrintf("ＭＡＰ ＤＭＡ = %d\n", play->interfaceCtx.mapPaletteIndex);

    KaleidoScope_LoadDungeonMap(play);
    Map_SetFloorPalettesData(play, pauseCtx->dungeonMapSlot - 3);

    if ((play->sceneId >= SCENE_DEKU_TREE) && (play->sceneId <= SCENE_TREASURE_BOX_SHOP)) {
        if ((VREG(30) + 3) == pauseCtx->cursorPoint[PAUSE_MAP]) {
            KaleidoScope_OverridePalIndexCI4(interfaceCtx->mapSegment, MAP_48x85_TEX_SIZE,
                                             interfaceCtx->mapPaletteIndex, 14);
        }
    }

    if ((play->sceneId >= SCENE_DEKU_TREE) && (play->sceneId <= SCENE_TREASURE_BOX_SHOP)) {
        if ((VREG(30) + 3) == pauseCtx->cursorPoint[PAUSE_MAP]) {
            KaleidoScope_OverridePalIndexCI4(interfaceCtx->mapSegment + ALIGN16(MAP_48x85_TEX_SIZE), MAP_48x85_TEX_SIZE,
                                             interfaceCtx->mapPaletteIndex, 14);
        }
    }
}

void KaleidoScope_Update(PlayState* play) {
    static s16 D_8082B258 = 0;
    static s16 D_8082B25C = 10;
    static s16 D_8082B260 = 0;
    PauseContext* pauseCtx = &play->pauseCtx;
    InterfaceContext* interfaceCtx = &play->interfaceCtx;
    GameOverContext* gameOverCtx = &play->gameOverCtx;
    Player* player = GET_PLAYER(play);
    Input* input = &play->state.input[0];
    u32 size;
    u32 size0;
    u32 size1;
    u32 size2;
    u16 i;
    s16 stepR;
    s16 stepG;
    s16 stepB;
    s16 stepA;
    s32 pad;

    if ((R_PAUSE_BG_PRERENDER_STATE >= PAUSE_BG_PRERENDER_READY) &&
        (((pauseCtx->state >= 4) && (pauseCtx->state <= 7)) ||
         ((pauseCtx->state >= 0xA) && (pauseCtx->state <= 0x12)))) {

        if ((((u32)pauseCtx->unk_1E4 == 0) || (pauseCtx->unk_1E4 == 8)) && (pauseCtx->state == 6)) {
            pauseCtx->stickAdjX = input->rel.stick_x;
            pauseCtx->stickAdjY = input->rel.stick_y;
            KaleidoScope_UpdateCursorSize(play);
            KaleidoScope_HandlePageToggles(pauseCtx, input);
        } else if ((pauseCtx->pageIndex == PAUSE_QUEST) && ((pauseCtx->unk_1E4 < 3) || (pauseCtx->unk_1E4 == 5))) {
            KaleidoScope_UpdateCursorSize(play);
        }

        if (pauseCtx->state == 6) {
            KaleidoScope_UpdateNamePanel(play);
        }
    }

    switch (pauseCtx->state) {
        case 3:
            D_808321A8[0] = gSaveContext.buttonStatus[0];
            D_808321A8[1] = gSaveContext.buttonStatus[1];
            D_808321A8[2] = gSaveContext.buttonStatus[2];
            D_808321A8[3] = gSaveContext.buttonStatus[3];
            D_808321A8[4] = gSaveContext.buttonStatus[4];

            pauseCtx->cursorX[PAUSE_MAP] = 0;
            pauseCtx->cursorSlot[PAUSE_MAP] = pauseCtx->cursorPoint[PAUSE_MAP] = pauseCtx->dungeonMapSlot =
                VREG(30) + 3;

            WREG(16) = -175;
            WREG(17) = 155;

            pauseCtx->unk_204 = -314.0f;

            //! @bug messed up alignment, should match `ALIGN64`
            pauseCtx->playerSegment = (void*)(((uintptr_t)play->objectCtx.spaceStart + 0x30) & ~0x3F);

            size1 = func_80091738(play, pauseCtx->playerSegment, &pauseCtx->playerSkelAnime);
            osSyncPrintf("プレイヤー size1＝%x\n", size1);

            pauseCtx->iconItemSegment = (void*)ALIGN16((uintptr_t)pauseCtx->playerSegment + size1);

            size0 = (uintptr_t)_icon_item_staticSegmentRomEnd - (uintptr_t)_icon_item_staticSegmentRomStart;
            osSyncPrintf("icon_item size0=%x\n", size0);
            DmaMgr_RequestSyncDebug(pauseCtx->iconItemSegment, (uintptr_t)_icon_item_staticSegmentRomStart, size0,
                                    "../z_kaleido_scope_PAL.c", 3662);

            gSegments[8] = VIRTUAL_TO_PHYSICAL(pauseCtx->iconItemSegment);

            for (i = 0; i < ARRAY_COUNTU(gItemAgeReqs); i++) {
<<<<<<< HEAD
                if ((gItemAgeReqs[i] != 9) && (gItemAgeReqs[i] != ((void)0, gSaveContext.save.linkAge))) {
                    KaleidoScope_GrayOutTextureRGBA32(SEGMENTED_TO_VIRTUAL(gItemIcons[i]), 0x400);
=======
                if ((gItemAgeReqs[i] != 9) && (gItemAgeReqs[i] != ((void)0, gSaveContext.linkAge))) {
                    KaleidoScope_GrayOutTextureRGBA32(SEGMENTED_TO_VIRTUAL(gItemIcons[i]),
                                                      ITEM_ICON_WIDTH * ITEM_ICON_HEIGHT);
>>>>>>> 63606af1
                }
            }

            pauseCtx->iconItem24Segment = (void*)ALIGN16((uintptr_t)pauseCtx->iconItemSegment + size0);

            size = (uintptr_t)_icon_item_24_staticSegmentRomEnd - (uintptr_t)_icon_item_24_staticSegmentRomStart;
            osSyncPrintf("icon_item24 size=%x\n", size);
            DmaMgr_RequestSyncDebug(pauseCtx->iconItem24Segment, (uintptr_t)_icon_item_24_staticSegmentRomStart, size,
                                    "../z_kaleido_scope_PAL.c", 3675);

            pauseCtx->iconItemAltSegment = (void*)ALIGN16((uintptr_t)pauseCtx->iconItem24Segment + size);

            switch (play->sceneId) {
                case SCENE_DEKU_TREE:
                case SCENE_DODONGOS_CAVERN:
                case SCENE_JABU_JABU:
                case SCENE_FOREST_TEMPLE:
                case SCENE_FIRE_TEMPLE:
                case SCENE_WATER_TEMPLE:
                case SCENE_SPIRIT_TEMPLE:
                case SCENE_SHADOW_TEMPLE:
                case SCENE_BOTTOM_OF_THE_WELL:
                case SCENE_ICE_CAVERN:
                case SCENE_DEKU_TREE_BOSS:
                case SCENE_DODONGOS_CAVERN_BOSS:
                case SCENE_JABU_JABU_BOSS:
                case SCENE_FOREST_TEMPLE_BOSS:
                case SCENE_FIRE_TEMPLE_BOSS:
                case SCENE_WATER_TEMPLE_BOSS:
                case SCENE_SPIRIT_TEMPLE_BOSS:
                case SCENE_SHADOW_TEMPLE_BOSS:
                    sInDungeonScene = true;
                    size2 = (uintptr_t)_icon_item_dungeon_staticSegmentRomEnd -
                            (uintptr_t)_icon_item_dungeon_staticSegmentRomStart;
                    osSyncPrintf("icon_item_dungeon dungeon-size2=%x\n", size2);
                    DmaMgr_RequestSyncDebug(pauseCtx->iconItemAltSegment,
                                            (uintptr_t)_icon_item_dungeon_staticSegmentRomStart, size2,
                                            "../z_kaleido_scope_PAL.c", 3712);

                    interfaceCtx->mapPalette[28] = 6;
                    interfaceCtx->mapPalette[29] = 99;
                    KaleidoScope_UpdateDungeonMap(play);
                    break;

                default:
                    sInDungeonScene = false;
                    size2 = (uintptr_t)_icon_item_field_staticSegmentRomEnd -
                            (uintptr_t)_icon_item_field_staticSegmentRomStart;
                    osSyncPrintf("icon_item_field field-size2=%x\n", size2);
                    DmaMgr_RequestSyncDebug(pauseCtx->iconItemAltSegment,
                                            (uintptr_t)_icon_item_field_staticSegmentRomStart, size2,
                                            "../z_kaleido_scope_PAL.c", 3726);
                    break;
            }

            pauseCtx->iconItemLangSegment = (void*)ALIGN16((uintptr_t)pauseCtx->iconItemAltSegment + size2);

            if (gSaveContext.language == LANGUAGE_ENG) {
                size = (uintptr_t)_icon_item_nes_staticSegmentRomEnd - (uintptr_t)_icon_item_nes_staticSegmentRomStart;
                osSyncPrintf("icon_item_dungeon dungeon-size=%x\n", size);
                DmaMgr_RequestSyncDebug(pauseCtx->iconItemLangSegment, (uintptr_t)_icon_item_nes_staticSegmentRomStart,
                                        size, "../z_kaleido_scope_PAL.c", 3739);
            } else if (gSaveContext.language == LANGUAGE_GER) {
                size = (uintptr_t)_icon_item_ger_staticSegmentRomEnd - (uintptr_t)_icon_item_ger_staticSegmentRomStart;
                osSyncPrintf("icon_item_dungeon dungeon-size=%x\n", size);
                DmaMgr_RequestSyncDebug(pauseCtx->iconItemLangSegment, (uintptr_t)_icon_item_ger_staticSegmentRomStart,
                                        size, "../z_kaleido_scope_PAL.c", 3746);
            } else {
                size = (uintptr_t)_icon_item_fra_staticSegmentRomEnd - (uintptr_t)_icon_item_fra_staticSegmentRomStart;
                osSyncPrintf("icon_item_dungeon dungeon-size=%x\n", size);
                DmaMgr_RequestSyncDebug(pauseCtx->iconItemLangSegment, (uintptr_t)_icon_item_fra_staticSegmentRomStart,
                                        size, "../z_kaleido_scope_PAL.c", 3753);
            }

            pauseCtx->nameSegment = (void*)ALIGN16((uintptr_t)pauseCtx->iconItemLangSegment + size);

            osSyncPrintf("サイズ＝%x\n", size2 + size1 + size0 + size);
            osSyncPrintf("item_name I_N_PT=%x\n", 0x800);
            Interface_SetDoAction(play, DO_ACTION_DECIDE);
            osSyncPrintf("サイズ＝%x\n", size2 + size1 + size0 + size + 0x800);

            if (((void)0, gSaveContext.worldMapArea) < 22) {
                if (gSaveContext.language == LANGUAGE_ENG) {
                    DmaMgr_RequestSyncDebug(pauseCtx->nameSegment + MAX(MAP_NAME_TEX1_SIZE, ITEM_NAME_TEX_SIZE),
                                            (uintptr_t)_map_name_staticSegmentRomStart +
                                                (((void)0, gSaveContext.worldMapArea) * MAP_NAME_TEX2_SIZE) +
                                                36 * MAP_NAME_TEX1_SIZE + 22 * LANGUAGE_ENG * MAP_NAME_TEX2_SIZE,
                                            MAP_NAME_TEX2_SIZE, "../z_kaleido_scope_PAL.c", 3776);
                } else if (gSaveContext.language == LANGUAGE_GER) {
                    DmaMgr_RequestSyncDebug(pauseCtx->nameSegment + MAX(MAP_NAME_TEX1_SIZE, ITEM_NAME_TEX_SIZE),
                                            (uintptr_t)_map_name_staticSegmentRomStart +
                                                (((void)0, gSaveContext.worldMapArea) * MAP_NAME_TEX2_SIZE) +
                                                36 * MAP_NAME_TEX1_SIZE + 22 * LANGUAGE_GER * MAP_NAME_TEX2_SIZE,
                                            MAP_NAME_TEX2_SIZE, "../z_kaleido_scope_PAL.c", 3780);
                } else {
                    DmaMgr_RequestSyncDebug(pauseCtx->nameSegment + MAX(MAP_NAME_TEX1_SIZE, ITEM_NAME_TEX_SIZE),
                                            (uintptr_t)_map_name_staticSegmentRomStart +
                                                (((void)0, gSaveContext.worldMapArea) * MAP_NAME_TEX2_SIZE) +
                                                36 * MAP_NAME_TEX1_SIZE + 22 * LANGUAGE_FRA * MAP_NAME_TEX2_SIZE,
                                            MAP_NAME_TEX2_SIZE, "../z_kaleido_scope_PAL.c", 3784);
                }
            }

            sPreRenderCvg = (void*)ALIGN16((uintptr_t)pauseCtx->nameSegment +
                                           MAX(MAP_NAME_TEX1_SIZE, ITEM_NAME_TEX_SIZE) + MAP_NAME_TEX2_SIZE);

            PreRender_Init(&sPlayerPreRender);
            PreRender_SetValuesSave(&sPlayerPreRender, PAUSE_EQUIP_PLAYER_WIDTH, PAUSE_EQUIP_PLAYER_HEIGHT,
                                    pauseCtx->playerSegment, NULL, sPreRenderCvg);

            KaleidoScope_DrawPlayerWork(play);
            KaleidoScope_SetupPlayerPreRender(play);

            for (i = 0; i < ARRAY_COUNT(pauseCtx->worldMapPoints); i++) {
                pauseCtx->worldMapPoints[i] = 0;
            }

            if (CHECK_QUEST_ITEM(QUEST_GERUDOS_CARD)) {
                pauseCtx->worldMapPoints[0] = 2;
            }

            if (CHECK_QUEST_ITEM(QUEST_MEDALLION_SPIRIT)) {
                pauseCtx->worldMapPoints[0] = 1;
            }

            if (INV_CONTENT(ITEM_LONGSHOT) == ITEM_LONGSHOT) {
                pauseCtx->worldMapPoints[1] = 2;
            }

            if (CHECK_QUEST_ITEM(QUEST_GERUDOS_CARD)) {
                pauseCtx->worldMapPoints[1] = 1;
            }

            if (GET_EVENTCHKINF(EVENTCHKINF_B2)) {
                pauseCtx->worldMapPoints[2] = 1;
            }

            if (INV_CONTENT(ITEM_LONGSHOT) == ITEM_LONGSHOT) {
                pauseCtx->worldMapPoints[2] = 2;
            }

            if (CHECK_QUEST_ITEM(QUEST_GERUDOS_CARD)) {
                pauseCtx->worldMapPoints[2] = 1;
            }

            if (CUR_UPG_VALUE(UPG_SCALE)) {
                pauseCtx->worldMapPoints[3] = 1;
            }

            if (CHECK_OWNED_EQUIP(EQUIP_TYPE_BOOTS, EQUIP_INV_BOOTS_IRON)) {
                pauseCtx->worldMapPoints[3] = 2;
            }

            if (CHECK_QUEST_ITEM(QUEST_MEDALLION_WATER)) {
                pauseCtx->worldMapPoints[3] = 1;
            }

            if (GET_EVENTCHKINF(EVENTCHKINF_09)) {
                pauseCtx->worldMapPoints[4] = 1;
            }

            if (INV_CONTENT(ITEM_OCARINA_FAIRY) != ITEM_NONE) {
                pauseCtx->worldMapPoints[4] = 2;
            }

            if (CHECK_QUEST_ITEM(QUEST_SONG_EPONA)) {
                pauseCtx->worldMapPoints[4] = 1;
            }

            if (GET_EVENTCHKINF(EVENTCHKINF_TALON_WOKEN_IN_KAKARIKO)) {
                pauseCtx->worldMapPoints[4] = 2;
            }

            if (GET_EVENTCHKINF(EVENTCHKINF_EPONA_OBTAINED)) {
                pauseCtx->worldMapPoints[4] = 1;
            }

            if (GET_EVENTCHKINF(EVENTCHKINF_09)) {
                pauseCtx->worldMapPoints[5] = 2;
            }

            if (GET_EVENTCHKINF(EVENTCHKINF_40)) {
                pauseCtx->worldMapPoints[5] = 1;
            }

            if (INV_CONTENT(ITEM_OCARINA_OF_TIME) == ITEM_OCARINA_OF_TIME) {
                pauseCtx->worldMapPoints[5] = 2;
            }

            if (GET_EVENTCHKINF(EVENTCHKINF_45)) {
                pauseCtx->worldMapPoints[5] = 1;
            }

            if (INV_CONTENT(ITEM_ARROW_LIGHT) == ITEM_ARROW_LIGHT) {
                pauseCtx->worldMapPoints[5] = 2;
            }

            if (GET_EVENTCHKINF(EVENTCHKINF_09)) {
                pauseCtx->worldMapPoints[6] = 1;
            }

            if (GET_EVENTCHKINF(EVENTCHKINF_40)) {
                pauseCtx->worldMapPoints[7] = 2;
            }

            if (GET_EVENTCHKINF(EVENTCHKINF_25)) {
                pauseCtx->worldMapPoints[7] = 1;
            }

            if (INV_CONTENT(ITEM_HOOKSHOT) == ITEM_HOOKSHOT) {
                pauseCtx->worldMapPoints[7] = 2;
            }

            if (GET_EVENTCHKINF(EVENTCHKINF_49)) {
                pauseCtx->worldMapPoints[7] = 1;
            }

            if (gBitFlags[1] & gSaveContext.save.info.worldMapAreaData) {
                pauseCtx->worldMapPoints[8] = 1;
            }

            if (CHECK_QUEST_ITEM(QUEST_SONG_LULLABY)) {
                pauseCtx->worldMapPoints[8] = 2;
            }

            if (CHECK_QUEST_ITEM(QUEST_SONG_SUN)) {
                pauseCtx->worldMapPoints[8] = 1;
            }

            if (GET_EVENTCHKINF(EVENTCHKINF_45)) {
                pauseCtx->worldMapPoints[8] = 2;
            }

            if (INV_CONTENT(ITEM_HOOKSHOT) == ITEM_HOOKSHOT) {
                pauseCtx->worldMapPoints[8] = 1;
            }

            if (CHECK_QUEST_ITEM(QUEST_SONG_STORMS)) {
                pauseCtx->worldMapPoints[8] = 2;
            }

            if (GET_EVENTCHKINF(EVENTCHKINF_67)) {
                pauseCtx->worldMapPoints[8] = 1;
            }

            if (GET_EVENTCHKINF(EVENTCHKINF_AA)) {
                pauseCtx->worldMapPoints[8] = 2;
            }

            if (CHECK_QUEST_ITEM(QUEST_MEDALLION_SHADOW)) {
                pauseCtx->worldMapPoints[8] = 1;
            }

            if (gBitFlags[10] & gSaveContext.save.info.worldMapAreaData) {
                pauseCtx->worldMapPoints[9] = 1;
            }

            if (GET_EVENTCHKINF(EVENTCHKINF_0F)) {
                pauseCtx->worldMapPoints[9] = 2;
            }

            if (CHECK_QUEST_ITEM(QUEST_SONG_SARIA)) {
                pauseCtx->worldMapPoints[9] = 1;
            }

            if (INV_CONTENT(ITEM_HOOKSHOT) == ITEM_HOOKSHOT) {
                pauseCtx->worldMapPoints[9] = 2;
            }

            if (GET_EVENTCHKINF(EVENTCHKINF_48)) {
                pauseCtx->worldMapPoints[9] = 1;
            }

            pauseCtx->worldMapPoints[10] = 2;

            if (GET_EVENTCHKINF(EVENTCHKINF_09)) {
                pauseCtx->worldMapPoints[10] = 1;
            }

            if (GET_EVENTCHKINF(EVENTCHKINF_6E)) {
                pauseCtx->worldMapPoints[10] = 2;
            }

            if (GET_EVENTCHKINF(EVENTCHKINF_0F)) {
                pauseCtx->worldMapPoints[10] = 1;
            }

            if (CHECK_QUEST_ITEM(QUEST_SONG_LULLABY)) {
                pauseCtx->worldMapPoints[11] = 1;
            }

            if (GET_EVENTCHKINF(EVENTCHKINF_25)) {
                pauseCtx->worldMapPoints[11] = 2;
            }

            if (GET_EVENTCHKINF(EVENTCHKINF_37)) {
                pauseCtx->worldMapPoints[11] = 1;
            }

            if (INV_CONTENT(ITEM_HOOKSHOT) == ITEM_HOOKSHOT) {
                pauseCtx->worldMapPoints[11] = 2;
            }

            if (CHECK_OWNED_EQUIP(EQUIP_TYPE_BOOTS, EQUIP_INV_BOOTS_IRON)) {
                pauseCtx->worldMapPoints[11] = 1;
            }

            pauseCtx->tradeQuestLocation = 0xFF;

            i = INV_CONTENT(ITEM_TRADE_ADULT);
            if (LINK_AGE_IN_YEARS == YEARS_ADULT) {
                if ((i <= ITEM_POCKET_CUCCO) || (i == ITEM_ODD_MUSHROOM)) {
                    pauseCtx->tradeQuestLocation = 8;
                }
                if ((i == ITEM_COJIRO) || (i == ITEM_ODD_POTION)) {
                    pauseCtx->tradeQuestLocation = 9;
                }
                if (i == ITEM_POACHERS_SAW) {
                    pauseCtx->tradeQuestLocation = 2;
                }
                if ((i == ITEM_BROKEN_GORONS_SWORD) || (i == ITEM_EYE_DROPS)) {
                    pauseCtx->tradeQuestLocation = 7;
                }
                if (i == ITEM_PRESCRIPTION) {
                    pauseCtx->tradeQuestLocation = 11;
                }
                if (i == ITEM_EYEBALL_FROG) {
                    pauseCtx->tradeQuestLocation = 3;
                }
                if ((i == ITEM_CLAIM_CHECK) && (gSaveContext.save.info.playerData.bgsFlag == 0)) {
                    pauseCtx->tradeQuestLocation = 7;
                }
            }

            pauseCtx->state = 4;
            break;

        case 4:
            if (pauseCtx->unk_1F4 == 160.0f) {
                KaleidoScope_SetDefaultCursor(play);
                KaleidoScope_ProcessPlayerPreRender();
            }

            pauseCtx->unk_1F4 = pauseCtx->unk_1F8 = pauseCtx->unk_1FC = pauseCtx->unk_200 -= 160.0f / WREG(6);
            pauseCtx->infoPanelOffsetY += 40 / WREG(6);
            interfaceCtx->startAlpha += 255 / WREG(6);
            WREG(16) += WREG(25) / WREG(6);
            WREG(17) += WREG(26) / WREG(6);
            XREG(5) += 150 / WREG(6);
            pauseCtx->alpha += (u16)(255 / (WREG(6) + WREG(4)));

            if (pauseCtx->unk_1F4 == 0) {
                interfaceCtx->startAlpha = 255;
                WREG(2) = 0;
                pauseCtx->state = 5;
            }

            func_808265BC(play);
            break;

        case 5:
            pauseCtx->alpha += (u16)(255 / (WREG(6) + WREG(4)));
            func_808265BC(play);
            if (pauseCtx->state == 6) {
                KaleidoScope_UpdateNamePanel(play);
            }
            break;

        case 6:
            switch (pauseCtx->unk_1E4) {
                case 0:
                    if (CHECK_BTN_ALL(input->press.button, BTN_START)) {
                        Interface_SetDoAction(play, DO_ACTION_NONE);
                        pauseCtx->state = 0x12;
                        WREG(2) = -6240;
                        func_800F64E0(0);
                    } else if (CHECK_BTN_ALL(input->press.button, BTN_B)) {
                        pauseCtx->mode = 0;
                        pauseCtx->promptChoice = 0;
                        Audio_PlaySfxGeneral(NA_SE_SY_DECIDE, &gSfxDefaultPos, 4, &gSfxDefaultFreqAndVolScale,
                                             &gSfxDefaultFreqAndVolScale, &gSfxDefaultReverb);
                        gSaveContext.buttonStatus[0] = gSaveContext.buttonStatus[1] = gSaveContext.buttonStatus[2] =
                            gSaveContext.buttonStatus[3] = BTN_DISABLED;
                        gSaveContext.buttonStatus[4] = BTN_ENABLED;
                        gSaveContext.hudVisibilityMode = HUD_VISIBILITY_NO_CHANGE;
                        Interface_ChangeHudVisibilityMode(HUD_VISIBILITY_ALL);
                        pauseCtx->unk_1EC = 0;
                        pauseCtx->state = 7;
                    }
                    break;

                case 1:
                    func_808237B4(play, play->state.input);
                    break;

                case 2:
                    pauseCtx->ocarinaStaff = AudioOcarina_GetPlaybackStaff();
                    if (pauseCtx->ocarinaStaff->state == 0) {
                        pauseCtx->unk_1E4 = 4;
                        AudioOcarina_SetInstrument(OCARINA_INSTRUMENT_OFF);
                    }
                    break;

                case 3:
                    KaleidoScope_UpdateItemEquip(play);
                    break;

                case 4:
                    break;

                case 5:
                    pauseCtx->ocarinaStaff = AudioOcarina_GetPlayingStaff();

                    if (CHECK_BTN_ALL(input->press.button, BTN_START)) {
                        AudioOcarina_SetInstrument(OCARINA_INSTRUMENT_OFF);
                        Interface_SetDoAction(play, DO_ACTION_NONE);
                        pauseCtx->state = 0x12;
                        WREG(2) = -6240;
                        func_800F64E0(0);
                        pauseCtx->unk_1E4 = 0;
                        break;
                    } else if (CHECK_BTN_ALL(input->press.button, BTN_B)) {
                        AudioOcarina_SetInstrument(OCARINA_INSTRUMENT_OFF);
                        pauseCtx->unk_1E4 = 0;
                        pauseCtx->mode = 0;
                        pauseCtx->promptChoice = 0;
                        Audio_PlaySfxGeneral(NA_SE_SY_DECIDE, &gSfxDefaultPos, 4, &gSfxDefaultFreqAndVolScale,
                                             &gSfxDefaultFreqAndVolScale, &gSfxDefaultReverb);
                        gSaveContext.buttonStatus[0] = gSaveContext.buttonStatus[1] = gSaveContext.buttonStatus[2] =
                            gSaveContext.buttonStatus[3] = BTN_DISABLED;
                        gSaveContext.buttonStatus[4] = BTN_ENABLED;
                        gSaveContext.hudVisibilityMode = HUD_VISIBILITY_NO_CHANGE;
                        Interface_ChangeHudVisibilityMode(HUD_VISIBILITY_ALL);
                        pauseCtx->unk_1EC = 0;
                        pauseCtx->state = 7;
                    } else if (pauseCtx->ocarinaStaff->state == pauseCtx->ocarinaSongIdx) {
                        Audio_PlaySfxGeneral(NA_SE_SY_TRE_BOX_APPEAR, &gSfxDefaultPos, 4, &gSfxDefaultFreqAndVolScale,
                                             &gSfxDefaultFreqAndVolScale, &gSfxDefaultReverb);
                        D_8082B258 = 0;
                        D_8082B25C = 30;
                        pauseCtx->unk_1E4 = 6;
                    } else if (pauseCtx->ocarinaStaff->state == 0xFF) {
                        Audio_PlaySfxGeneral(NA_SE_SY_OCARINA_ERROR, &gSfxDefaultPos, 4, &gSfxDefaultFreqAndVolScale,
                                             &gSfxDefaultFreqAndVolScale, &gSfxDefaultReverb);
                        D_8082B258 = 4;
                        D_8082B25C = 20;
                        pauseCtx->unk_1E4 = 6;
                    }
                    break;

                case 6:
                    D_8082B25C--;
                    if (D_8082B25C == 0) {
                        pauseCtx->unk_1E4 = D_8082B258;
                        if (pauseCtx->unk_1E4 == 0) {
                            AudioOcarina_SetInstrument(OCARINA_INSTRUMENT_OFF);
                        }
                    }
                    break;

                case 7:
                    break;

                case 8:
                    if (CHECK_BTN_ALL(input->press.button, BTN_START)) {
                        AudioOcarina_SetInstrument(OCARINA_INSTRUMENT_OFF);
                        Interface_SetDoAction(play, DO_ACTION_NONE);
                        pauseCtx->state = 0x12;
                        WREG(2) = -6240;
                        func_800F64E0(0);
                        pauseCtx->unk_1E4 = 0;
                    } else if (CHECK_BTN_ALL(input->press.button, BTN_B)) {
                        AudioOcarina_SetInstrument(OCARINA_INSTRUMENT_OFF);
                        pauseCtx->unk_1E4 = 0;
                        pauseCtx->mode = 0;
                        pauseCtx->promptChoice = 0;
                        Audio_PlaySfxGeneral(NA_SE_SY_DECIDE, &gSfxDefaultPos, 4, &gSfxDefaultFreqAndVolScale,
                                             &gSfxDefaultFreqAndVolScale, &gSfxDefaultReverb);
                        gSaveContext.buttonStatus[0] = gSaveContext.buttonStatus[1] = gSaveContext.buttonStatus[2] =
                            gSaveContext.buttonStatus[3] = BTN_DISABLED;
                        gSaveContext.buttonStatus[4] = BTN_ENABLED;
                        gSaveContext.hudVisibilityMode = HUD_VISIBILITY_NO_CHANGE;
                        Interface_ChangeHudVisibilityMode(HUD_VISIBILITY_ALL);
                        pauseCtx->unk_1EC = 0;
                        pauseCtx->state = 7;
                    }
                    break;

                case 9:
                    break;

                default:
                    pauseCtx->unk_1E4 = 0;
                    break;
            }
            break;

        case 7:
            switch (pauseCtx->unk_1EC) {
                case 0:
                    pauseCtx->unk_204 -= 314.0f / WREG(6);
                    WREG(16) -= WREG(25) / WREG(6);
                    WREG(17) -= WREG(26) / WREG(6);
                    if (pauseCtx->unk_204 <= -628.0f) {
                        pauseCtx->unk_204 = -628.0f;
                        pauseCtx->unk_1EC = 1;
                    }
                    break;

                case 1:
                    if (CHECK_BTN_ALL(input->press.button, BTN_A)) {
                        if (pauseCtx->promptChoice != 0) {
                            Interface_SetDoAction(play, DO_ACTION_NONE);
                            gSaveContext.buttonStatus[0] = gSaveContext.buttonStatus[1] = gSaveContext.buttonStatus[2] =
                                gSaveContext.buttonStatus[3] = BTN_ENABLED;
                            gSaveContext.hudVisibilityMode = HUD_VISIBILITY_NO_CHANGE;
                            Interface_ChangeHudVisibilityMode(HUD_VISIBILITY_ALL);
                            pauseCtx->unk_1EC = 2;
                            WREG(2) = -6240;
                            YREG(8) = pauseCtx->unk_204;
                            func_800F64E0(0);
                        } else {
                            Audio_PlaySfxGeneral(NA_SE_SY_PIECE_OF_HEART, &gSfxDefaultPos, 4,
                                                 &gSfxDefaultFreqAndVolScale, &gSfxDefaultFreqAndVolScale,
                                                 &gSfxDefaultReverb);
                            Play_SaveSceneFlags(play);
                            gSaveContext.save.info.playerData.savedSceneId = play->sceneId;
                            Sram_WriteSave(&play->sramCtx);
                            pauseCtx->unk_1EC = 4;
                            D_8082B25C = 3;
                        }
                    } else if (CHECK_BTN_ALL(input->press.button, BTN_START) ||
                               CHECK_BTN_ALL(input->press.button, BTN_B)) {
                        Interface_SetDoAction(play, DO_ACTION_NONE);
                        pauseCtx->unk_1EC = 2;
                        WREG(2) = -6240;
                        YREG(8) = pauseCtx->unk_204;
                        func_800F64E0(0);
                        gSaveContext.buttonStatus[0] = gSaveContext.buttonStatus[1] = gSaveContext.buttonStatus[2] =
                            gSaveContext.buttonStatus[3] = BTN_ENABLED;
                        gSaveContext.hudVisibilityMode = HUD_VISIBILITY_NO_CHANGE;
                        Interface_ChangeHudVisibilityMode(HUD_VISIBILITY_ALL);
                    }
                    break;

                case 4:
                    if (CHECK_BTN_ALL(input->press.button, BTN_B) || CHECK_BTN_ALL(input->press.button, BTN_A) ||
                        CHECK_BTN_ALL(input->press.button, BTN_START) || (--D_8082B25C == 0)) {
                        Interface_SetDoAction(play, DO_ACTION_NONE);
                        gSaveContext.buttonStatus[0] = gSaveContext.buttonStatus[1] = gSaveContext.buttonStatus[2] =
                            gSaveContext.buttonStatus[3] = BTN_ENABLED;
                        gSaveContext.hudVisibilityMode = HUD_VISIBILITY_NO_CHANGE;
                        Interface_ChangeHudVisibilityMode(HUD_VISIBILITY_ALL);
                        pauseCtx->unk_1EC = 5;
                        WREG(2) = -6240;
                        YREG(8) = pauseCtx->unk_204;
                        func_800F64E0(0);
                    }
                    break;

                case 3:
                case 6:
                    pauseCtx->unk_204 += 314.0f / WREG(6);
                    WREG(16) += WREG(25) / WREG(6);
                    WREG(17) += WREG(26) / WREG(6);
                    if (pauseCtx->unk_204 >= -314.0f) {
                        pauseCtx->state = 6;
                        pauseCtx->unk_1EC = 0;
                        pauseCtx->unk_1F4 = pauseCtx->unk_1F8 = pauseCtx->unk_1FC = pauseCtx->unk_200 = 0.0f;
                        pauseCtx->unk_204 = -314.0f;
                    }
                    break;

                case 2:
                case 5:
                    if (pauseCtx->unk_204 != (YREG(8) + 160.0f)) {
                        pauseCtx->unk_1F4 = pauseCtx->unk_1F8 = pauseCtx->unk_1FC = pauseCtx->unk_200 +=
                            160.0f / WREG(6);
                        pauseCtx->unk_204 += 160.0f / WREG(6);
                        pauseCtx->infoPanelOffsetY -= 40 / WREG(6);
                        WREG(16) -= WREG(25) / WREG(6);
                        WREG(17) -= WREG(26) / WREG(6);
                        XREG(5) -= 150 / WREG(6);
                        pauseCtx->alpha -= (u16)(255 / WREG(6));
                        if (pauseCtx->unk_204 == (YREG(8) + 160.0f)) {
                            pauseCtx->alpha = 0;
                        }
                    } else {
                        pauseCtx->debugState = 0;
                        pauseCtx->state = 0x13;
                        pauseCtx->unk_1F4 = pauseCtx->unk_1F8 = pauseCtx->unk_1FC = pauseCtx->unk_200 = 160.0f;
                        pauseCtx->namedItem = PAUSE_ITEM_NONE;
                        pauseCtx->unk_1E4 = 0;
                        pauseCtx->unk_204 = -434.0f;
                    }
                    break;
            }
            break;

        case 0xA:
            pauseCtx->cursorSlot[PAUSE_MAP] = pauseCtx->cursorPoint[PAUSE_MAP] = pauseCtx->dungeonMapSlot =
                VREG(30) + 3;
            WREG(16) = -175;
            WREG(17) = 155;
            pauseCtx->unk_204 = -434.0f;
            Interface_ChangeHudVisibilityMode(HUD_VISIBILITY_NOTHING);

            //! @bug messed up alignment, should match `ALIGN64`
            pauseCtx->iconItemSegment = (void*)(((uintptr_t)play->objectCtx.spaceStart + 0x30) & ~0x3F);
            size0 = (uintptr_t)_icon_item_staticSegmentRomEnd - (uintptr_t)_icon_item_staticSegmentRomStart;
            osSyncPrintf("icon_item size0=%x\n", size0);
            DmaMgr_RequestSyncDebug(pauseCtx->iconItemSegment, (uintptr_t)_icon_item_staticSegmentRomStart, size0,
                                    "../z_kaleido_scope_PAL.c", 4356);

            pauseCtx->iconItem24Segment = (void*)ALIGN16((uintptr_t)pauseCtx->iconItemSegment + size0);
            size = (uintptr_t)_icon_item_24_staticSegmentRomEnd - (uintptr_t)_icon_item_24_staticSegmentRomStart;
            osSyncPrintf("icon_item24 size=%x\n", size);
            DmaMgr_RequestSyncDebug(pauseCtx->iconItem24Segment, (uintptr_t)_icon_item_24_staticSegmentRomStart, size,
                                    "../z_kaleido_scope_PAL.c", 4363);

            pauseCtx->iconItemAltSegment = (void*)ALIGN16((uintptr_t)pauseCtx->iconItem24Segment + size);
            size2 = (uintptr_t)_icon_item_gameover_staticSegmentRomEnd -
                    (uintptr_t)_icon_item_gameover_staticSegmentRomStart;
            osSyncPrintf("icon_item_dungeon gameover-size2=%x\n", size2);
            DmaMgr_RequestSyncDebug(pauseCtx->iconItemAltSegment, (uintptr_t)_icon_item_gameover_staticSegmentRomStart,
                                    size2, "../z_kaleido_scope_PAL.c", 4370);

            pauseCtx->iconItemLangSegment = (void*)ALIGN16((uintptr_t)pauseCtx->iconItemAltSegment + size2);

            if (gSaveContext.language == LANGUAGE_ENG) {
                size = (uintptr_t)_icon_item_nes_staticSegmentRomEnd - (uintptr_t)_icon_item_nes_staticSegmentRomStart;
                osSyncPrintf("icon_item_dungeon dungeon-size=%x\n", size);
                DmaMgr_RequestSyncDebug(pauseCtx->iconItemLangSegment, (uintptr_t)_icon_item_nes_staticSegmentRomStart,
                                        size, "../z_kaleido_scope_PAL.c", 4379);
            } else if (gSaveContext.language == LANGUAGE_GER) {
                size = (uintptr_t)_icon_item_ger_staticSegmentRomEnd - (uintptr_t)_icon_item_ger_staticSegmentRomStart;
                osSyncPrintf("icon_item_dungeon dungeon-size=%x\n", size);
                DmaMgr_RequestSyncDebug(pauseCtx->iconItemLangSegment, (uintptr_t)_icon_item_ger_staticSegmentRomStart,
                                        size, "../z_kaleido_scope_PAL.c", 4386);
            } else {
                size = (uintptr_t)_icon_item_fra_staticSegmentRomEnd - (uintptr_t)_icon_item_fra_staticSegmentRomStart;
                osSyncPrintf("icon_item_dungeon dungeon-size=%x\n", size);
                DmaMgr_RequestSyncDebug(pauseCtx->iconItemLangSegment, (uintptr_t)_icon_item_fra_staticSegmentRomStart,
                                        size, "../z_kaleido_scope_PAL.c", 4393);
            }

            D_8082AB8C = 255;
            D_8082AB90 = 130;
            D_8082AB94 = 0;
            D_8082AB98 = 0;
            D_8082AB9C = 30;
            D_8082ABA0 = 0;
            D_8082ABA4 = 0;
            D_8082B260 = 30;
            VREG(88) = 98;
            pauseCtx->promptChoice = 0;
            pauseCtx->state++;
            break;

        case 0xB:
            stepR = ABS(D_8082AB8C - 30) / D_8082B260;
            stepG = ABS(D_8082AB90) / D_8082B260;
            stepB = ABS(D_8082AB94) / D_8082B260;
            stepA = ABS(D_8082AB98 - 255) / D_8082B260;
            if (D_8082AB8C >= 30) {
                D_8082AB8C -= stepR;
            } else {
                D_8082AB8C += stepR;
            }
            if (D_8082AB90 >= 0) {
                D_8082AB90 -= stepG;
            } else {
                D_8082AB90 += stepG;
            }
            if (D_8082AB94 >= 0) {
                D_8082AB94 -= stepB;
            } else {
                D_8082AB94 += stepB;
            }
            if (D_8082AB98 >= 255) {
                D_8082AB98 -= stepA;
            } else {
                D_8082AB98 += stepA;
            }

            stepR = ABS(D_8082AB9C - 255) / D_8082B260;
            stepG = ABS(D_8082ABA0 - 130) / D_8082B260;
            stepB = ABS(D_8082ABA4) / D_8082B260;
            if (D_8082AB9C >= 255) {
                D_8082AB9C -= stepR;
            } else {
                D_8082AB9C += stepR;
            }
            if (D_8082ABA0 >= 130) {
                D_8082ABA0 -= stepG;
            } else {
                D_8082ABA0 += stepG;
            }
            if (D_8082ABA4 >= 0) {
                D_8082ABA4 -= stepB;
            } else {
                D_8082ABA4 += stepB;
            }

            D_8082B260--;
            if (D_8082B260 == 0) {
                D_8082AB8C = 30;
                D_8082AB90 = 0;
                D_8082AB94 = 0;
                D_8082AB98 = 255;

                D_8082AB9C = 255;
                D_8082ABA0 = 130;
                D_8082ABA4 = 0;

                pauseCtx->state++;
                D_8082B260 = 40;
            }
            break;

        case 0xC:
            D_8082B260--;
            if (D_8082B260 == 0) {
                pauseCtx->state = 0xD;
            }
            break;

        case 0xD:
            pauseCtx->unk_1F4 = pauseCtx->unk_1F8 = pauseCtx->unk_1FC = pauseCtx->unk_200 = pauseCtx->unk_204 -=
                160.0f / WREG(6);
            pauseCtx->infoPanelOffsetY += 40 / WREG(6);
            interfaceCtx->startAlpha += 255 / WREG(6);
            VREG(88) -= 3;
            WREG(16) += WREG(25) / WREG(6);
            WREG(17) += WREG(26) / WREG(6);
            XREG(5) += 150 / WREG(6);
            pauseCtx->alpha += (u16)(255 / (WREG(6) + WREG(4)));
            if (pauseCtx->unk_204 < -628.0f) {
                pauseCtx->unk_204 = -628.0f;
                interfaceCtx->startAlpha = 255;
                VREG(88) = 66;
                WREG(2) = 0;
                pauseCtx->alpha = 255;
                pauseCtx->state = 0xE;
                gSaveContext.save.info.playerData.deaths++;
                if (gSaveContext.save.info.playerData.deaths > 999) {
                    gSaveContext.save.info.playerData.deaths = 999;
                }
            }
            osSyncPrintf("kscope->angle_s = %f\n", pauseCtx->unk_204);
            break;

        case 0xE:
            if (CHECK_BTN_ALL(input->press.button, BTN_A)) {
                if (pauseCtx->promptChoice != 0) {
                    pauseCtx->promptChoice = 0;
                    Audio_PlaySfxGeneral(NA_SE_SY_DECIDE, &gSfxDefaultPos, 4, &gSfxDefaultFreqAndVolScale,
                                         &gSfxDefaultFreqAndVolScale, &gSfxDefaultReverb);
                    pauseCtx->state = 0x10;
                    gameOverCtx->state++;
                } else {
                    Audio_PlaySfxGeneral(NA_SE_SY_PIECE_OF_HEART, &gSfxDefaultPos, 4, &gSfxDefaultFreqAndVolScale,
                                         &gSfxDefaultFreqAndVolScale, &gSfxDefaultReverb);
                    pauseCtx->promptChoice = 0;
                    Play_SaveSceneFlags(play);
                    gSaveContext.save.info.playerData.savedSceneId = play->sceneId;
                    Sram_WriteSave(&play->sramCtx);
                    pauseCtx->state = 0xF;
                    D_8082B25C = 3;
                }
            }
            break;

        case 0xF:
            D_8082B25C--;
            if (D_8082B25C == 0) {
                pauseCtx->state = 0x10;
                gameOverCtx->state++;
            } else if ((D_8082B25C <= 80) &&
                       (CHECK_BTN_ALL(input->press.button, BTN_A) || CHECK_BTN_ALL(input->press.button, BTN_START))) {
                pauseCtx->state = 0x10;
                gameOverCtx->state++;
                func_800F64E0(0);
            }
            break;

        case 0x10:
            if (CHECK_BTN_ALL(input->press.button, BTN_A) || CHECK_BTN_ALL(input->press.button, BTN_START)) {
                if (pauseCtx->promptChoice == 0) {
                    Audio_PlaySfxGeneral(NA_SE_SY_PIECE_OF_HEART, &gSfxDefaultPos, 4, &gSfxDefaultFreqAndVolScale,
                                         &gSfxDefaultFreqAndVolScale, &gSfxDefaultReverb);
                    Play_SaveSceneFlags(play);

                    switch (gSaveContext.save.entranceIndex) {
                        case ENTR_DEKU_TREE_0:
                        case ENTR_DODONGOS_CAVERN_0:
                        case ENTR_JABU_JABU_0:
                        case ENTR_FOREST_TEMPLE_0:
                        case ENTR_FIRE_TEMPLE_0:
                        case ENTR_WATER_TEMPLE_0:
                        case ENTR_SPIRIT_TEMPLE_0:
                        case ENTR_SHADOW_TEMPLE_0:
                        case ENTR_GANONS_TOWER_0:
                        case ENTR_GERUDO_TRAINING_GROUND_0:
                        case ENTR_ICE_CAVERN_0:
                        case ENTR_THIEVES_HIDEOUT_0:
                        case ENTR_BOTTOM_OF_THE_WELL_0:
                        case ENTR_INSIDE_GANONS_CASTLE_0:
                        case ENTR_GANONS_TOWER_COLLAPSE_INTERIOR_0:
                            break;

                        case ENTR_DEKU_TREE_BOSS_0:
                            gSaveContext.save.entranceIndex = ENTR_DEKU_TREE_0;
                            break;

                        case ENTR_DODONGOS_CAVERN_BOSS_0:
                            gSaveContext.save.entranceIndex = ENTR_DODONGOS_CAVERN_0;
                            break;

                        case ENTR_JABU_JABU_BOSS_0:
                            gSaveContext.save.entranceIndex = ENTR_JABU_JABU_0;
                            break;

                        case ENTR_FOREST_TEMPLE_BOSS_0:
                            gSaveContext.save.entranceIndex = ENTR_FOREST_TEMPLE_0;
                            break;

                        case ENTR_FIRE_TEMPLE_BOSS_0:
                            gSaveContext.save.entranceIndex = ENTR_FIRE_TEMPLE_0;
                            break;

                        case ENTR_WATER_TEMPLE_BOSS_0:
                            gSaveContext.save.entranceIndex = ENTR_WATER_TEMPLE_0;
                            break;

                        case ENTR_SPIRIT_TEMPLE_BOSS_0:
                            gSaveContext.save.entranceIndex = ENTR_SPIRIT_TEMPLE_0;
                            break;

                        case ENTR_SHADOW_TEMPLE_BOSS_0:
                            gSaveContext.save.entranceIndex = ENTR_SHADOW_TEMPLE_0;
                            break;

                        case ENTR_GANONDORF_BOSS_0:
                            gSaveContext.save.entranceIndex = ENTR_GANONS_TOWER_0;
                            break;
                    }
                } else {
                    Audio_PlaySfxGeneral(NA_SE_SY_DECIDE, &gSfxDefaultPos, 4, &gSfxDefaultFreqAndVolScale,
                                         &gSfxDefaultFreqAndVolScale, &gSfxDefaultReverb);
                }

                pauseCtx->state = 0x11;
            }
            break;

        case 0x11:
            if (interfaceCtx->unk_244 != 255) {
                interfaceCtx->unk_244 += 10;
                if (interfaceCtx->unk_244 >= 255) {
                    interfaceCtx->unk_244 = 255;
                    pauseCtx->state = 0;
                    R_UPDATE_RATE = 3;
                    R_PAUSE_BG_PRERENDER_STATE = PAUSE_BG_PRERENDER_OFF;
                    func_800981B8(&play->objectCtx);
                    func_800418D0(&play->colCtx, play);
                    if (pauseCtx->promptChoice == 0) {
                        Play_TriggerRespawn(play);
                        gSaveContext.respawnFlag = -2;
                        gSaveContext.nextTransitionType = TRANS_TYPE_FADE_BLACK;
                        gSaveContext.save.info.playerData.health = 0x30;
                        SEQCMD_RESET_AUDIO_HEAP(0, 10);
                        gSaveContext.healthAccumulator = 0;
                        gSaveContext.magicState = MAGIC_STATE_IDLE;
                        gSaveContext.prevMagicState = MAGIC_STATE_IDLE;
                        osSyncPrintf(VT_FGCOL(YELLOW));
                        osSyncPrintf("MAGIC_NOW=%d ", gSaveContext.save.info.playerData.magic);
                        osSyncPrintf("Z_MAGIC_NOW_NOW=%d   →  ", gSaveContext.magicFillTarget);
                        gSaveContext.magicCapacity = 0;
                        // Set the fill target to be the magic amount before game over
                        gSaveContext.magicFillTarget = gSaveContext.save.info.playerData.magic;
                        // Set `magicLevel` and `magic` to 0 so `magicCapacity` then `magic` grows from nothing
                        // to respectively the full capacity and `magicFillTarget`
                        gSaveContext.save.info.playerData.magicLevel = gSaveContext.save.info.playerData.magic = 0;
                        osSyncPrintf("MAGIC_NOW=%d ", gSaveContext.save.info.playerData.magic);
                        osSyncPrintf("Z_MAGIC_NOW_NOW=%d\n", gSaveContext.magicFillTarget);
                        osSyncPrintf(VT_RST);
                    } else {
                        play->state.running = false;
                        SET_NEXT_GAMESTATE(&play->state, TitleSetup_Init, TitleSetupState);
                    }
                }
            }
            break;

        case 0x12:
            if (pauseCtx->unk_1F4 != 160.0f) {
                pauseCtx->unk_1F4 = pauseCtx->unk_1F8 = pauseCtx->unk_1FC = pauseCtx->unk_200 += 160.0f / WREG(6);
                pauseCtx->infoPanelOffsetY -= 40 / WREG(6);
                interfaceCtx->startAlpha -= 255 / WREG(6);
                WREG(16) -= WREG(25) / WREG(6);
                WREG(17) -= WREG(26) / WREG(6);
                XREG(5) -= 150 / WREG(6);
                pauseCtx->alpha -= (u16)(255 / WREG(6));
                if (pauseCtx->unk_1F4 == 160.0f) {
                    pauseCtx->alpha = 0;
                }
            } else {
                pauseCtx->debugState = 0;
                pauseCtx->state = 0x13;
                pauseCtx->unk_200 = 160.0f;
                pauseCtx->unk_1FC = 160.0f;
                pauseCtx->unk_1F8 = 160.0f;
                pauseCtx->unk_1F4 = 160.0f;
                pauseCtx->namedItem = PAUSE_ITEM_NONE;
                play->interfaceCtx.startAlpha = 0;
            }
            break;

        case 0x13:
            pauseCtx->state = 0;
            R_UPDATE_RATE = 3;
            R_PAUSE_BG_PRERENDER_STATE = PAUSE_BG_PRERENDER_OFF;
            func_800981B8(&play->objectCtx);
            func_800418D0(&play->colCtx, play);

            switch (play->sceneId) {
                case SCENE_DEKU_TREE:
                case SCENE_DODONGOS_CAVERN:
                case SCENE_JABU_JABU:
                case SCENE_FOREST_TEMPLE:
                case SCENE_FIRE_TEMPLE:
                case SCENE_WATER_TEMPLE:
                case SCENE_SPIRIT_TEMPLE:
                case SCENE_SHADOW_TEMPLE:
                case SCENE_BOTTOM_OF_THE_WELL:
                case SCENE_ICE_CAVERN:
                case SCENE_DEKU_TREE_BOSS:
                case SCENE_DODONGOS_CAVERN_BOSS:
                case SCENE_JABU_JABU_BOSS:
                case SCENE_FOREST_TEMPLE_BOSS:
                case SCENE_FIRE_TEMPLE_BOSS:
                case SCENE_WATER_TEMPLE_BOSS:
                case SCENE_SPIRIT_TEMPLE_BOSS:
                case SCENE_SHADOW_TEMPLE_BOSS:
                    Map_InitData(play, play->interfaceCtx.mapRoomNum);
                    break;
            }

            gSaveContext.buttonStatus[0] = D_808321A8[0];
            gSaveContext.buttonStatus[1] = D_808321A8[1];
            gSaveContext.buttonStatus[2] = D_808321A8[2];
            gSaveContext.buttonStatus[3] = D_808321A8[3];
            gSaveContext.buttonStatus[4] = D_808321A8[4];
            interfaceCtx->unk_1FA = interfaceCtx->unk_1FC = 0;
            osSyncPrintf(VT_FGCOL(YELLOW));
            osSyncPrintf("i=%d  LAST_TIME_TYPE=%d\n", i, gSaveContext.prevHudVisibilityMode);
            gSaveContext.hudVisibilityMode = HUD_VISIBILITY_NO_CHANGE;
            Interface_ChangeHudVisibilityMode(gSaveContext.prevHudVisibilityMode);
            player->targetActor = NULL;
            Player_SetEquipmentData(play, player);
            osSyncPrintf(VT_RST);
            break;
    }
}<|MERGE_RESOLUTION|>--- conflicted
+++ resolved
@@ -2551,14 +2551,9 @@
             gSegments[8] = VIRTUAL_TO_PHYSICAL(pauseCtx->iconItemSegment);
 
             for (i = 0; i < ARRAY_COUNTU(gItemAgeReqs); i++) {
-<<<<<<< HEAD
                 if ((gItemAgeReqs[i] != 9) && (gItemAgeReqs[i] != ((void)0, gSaveContext.save.linkAge))) {
-                    KaleidoScope_GrayOutTextureRGBA32(SEGMENTED_TO_VIRTUAL(gItemIcons[i]), 0x400);
-=======
-                if ((gItemAgeReqs[i] != 9) && (gItemAgeReqs[i] != ((void)0, gSaveContext.linkAge))) {
                     KaleidoScope_GrayOutTextureRGBA32(SEGMENTED_TO_VIRTUAL(gItemIcons[i]),
                                                       ITEM_ICON_WIDTH * ITEM_ICON_HEIGHT);
->>>>>>> 63606af1
                 }
             }
 
