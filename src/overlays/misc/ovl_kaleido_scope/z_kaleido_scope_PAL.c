--- conflicted
+++ resolved
@@ -923,17 +923,12 @@
 
     temp = pauseCtx->mainState; // fake?
 
-<<<<<<< HEAD
     if ((((pauseCtx->mainState == PAUSE_MAIN_STATE_IDLE) || (temp == PAUSE_MAIN_STATE_IDLE_CURSOR_ON_SONG)) &&
          (pauseCtx->state == PAUSE_STATE_MAIN)) ||
         ((pauseCtx->pageIndex == PAUSE_QUEST) &&
          ((temp < PAUSE_MAIN_STATE_3) /* PAUSE_MAIN_STATE_IDLE, PAUSE_MAIN_STATE_SWITCHING_PAGE,
                                          PAUSE_MAIN_STATE_SONG_PLAYBACK */
           || (temp == PAUSE_MAIN_STATE_SONG_PROMPT) || (temp == PAUSE_MAIN_STATE_IDLE_CURSOR_ON_SONG)))) {
-=======
-    if ((((pauseCtx->unk_1E4 == 0) || (temp == 8)) && (pauseCtx->state == PAUSE_STATE_6)) ||
-        ((pauseCtx->pageIndex == PAUSE_QUEST) && ((temp < 3) || (temp == 5) || (temp == 8)))) {
->>>>>>> d314cfe9
 
         if (pauseCtx->pageIndex == pageIndex) {
             s16 i;
@@ -1039,7 +1034,6 @@
 
     if (!IS_PAUSE_STATE_GAMEOVER(pauseCtx)) {
         if (pauseCtx->state != PAUSE_STATE_SAVE_PROMPT) {
-<<<<<<< HEAD
             stepR = ABS(sColor82ABRed_D_8082AB8C -
                         sCursorColors_D_8082ACF4[pauseCtx->cursorColorSet + sCursorColorBlinkOffset_D_8082AD40][0]) /
                     sCursorColorBlinkTimer_D_8082AD3C;
@@ -1052,13 +1046,6 @@
             if (sColor82ABRed_D_8082AB8C >=
                 sCursorColors_D_8082ACF4[pauseCtx->cursorColorSet + sCursorColorBlinkOffset_D_8082AD40][0]) {
                 sColor82ABRed_D_8082AB8C -= stepR;
-=======
-            stepR = ABS(D_8082AB8C - D_8082ACF4[pauseCtx->cursorColorSet + D_8082AD40][0]) / D_8082AD3C;
-            stepG = ABS(D_8082AB90 - D_8082ACF4[pauseCtx->cursorColorSet + D_8082AD40][1]) / D_8082AD3C;
-            stepB = ABS(D_8082AB94 - D_8082ACF4[pauseCtx->cursorColorSet + D_8082AD40][2]) / D_8082AD3C;
-            if (D_8082AB8C >= D_8082ACF4[pauseCtx->cursorColorSet + D_8082AD40][0]) {
-                D_8082AB8C -= stepR;
->>>>>>> d314cfe9
             } else {
                 sColor82ABRed_D_8082AB8C += stepR;
             }
@@ -1379,23 +1366,15 @@
                   G_MTX_NOPUSH | G_MTX_LOAD | G_MTX_MODELVIEW);
 
         if (IS_PAUSE_STATE_GAMEOVER(pauseCtx)) {
-<<<<<<< HEAD
             POLY_OPA_DISP = KaleidoScope_DrawPageSections(POLY_OPA_DISP, pauseCtx->promptPageVtx, sGameOverTexs);
         } else { // PAUSE_STATE_SAVE_PROMPT
             POLY_OPA_DISP = KaleidoScope_DrawPageSections(POLY_OPA_DISP, pauseCtx->promptPageVtx,
                                                           sSavePromptBgQuadsTexs[gSaveContext.language]);
-=======
-            POLY_OPA_DISP = KaleidoScope_DrawPageSections(POLY_OPA_DISP, pauseCtx->saveVtx, sGameOverTexs);
-        } else { // PAUSE_STATE_SAVE_PROMPT
-            POLY_OPA_DISP =
-                KaleidoScope_DrawPageSections(POLY_OPA_DISP, pauseCtx->saveVtx, sSaveTexs[gSaveContext.language]);
->>>>>>> d314cfe9
         }
 
         //! @bug Loads 32 vertices, but there are only 20 to load
         gSPVertex(POLY_OPA_DISP++, &pauseCtx->promptPageVtx[PAGE_BG_QUADS * 4], 32, 0);
 
-<<<<<<< HEAD
         if (((pauseCtx->state == PAUSE_STATE_SAVE_PROMPT) && (pauseCtx->savePromptState < PAUSE_SAVE_PROMPT_STATE_SAVED)
              /* PAUSE_SAVE_PROMPT_STATE_APPEARING, PAUSE_SAVE_PROMPT_STATE_WAIT_CHOICE, PAUSE_SAVE_PROMPT_STATE_CLOSING,
                 PAUSE_SAVE_PROMPT_STATE_RETURN_TO_MENU */
@@ -1404,12 +1383,6 @@
 
             POLY_OPA_DISP = KaleidoScope_QuadTextureIA8(POLY_OPA_DISP, sSavePromptMessageTexs[gSaveContext.language],
                                                         152, 16, QUAD_PROMPT_MESSAGE * 4);
-=======
-        if (((pauseCtx->state == PAUSE_STATE_SAVE_PROMPT) && (pauseCtx->unk_1EC < 4)) ||
-            (pauseCtx->state == PAUSE_STATE_14)) {
-            POLY_OPA_DISP =
-                KaleidoScope_QuadTextureIA8(POLY_OPA_DISP, sSavePromptTexs[gSaveContext.language], 152, 16, 0);
->>>>>>> d314cfe9
 
             gDPSetCombineLERP(POLY_OPA_DISP++, 1, 0, PRIMITIVE, 0, TEXEL0, 0, PRIMITIVE, 0, 1, 0, PRIMITIVE, 0, TEXEL0,
                               0, PRIMITIVE, 0);
@@ -1430,7 +1403,6 @@
             POLY_OPA_DISP = KaleidoScope_QuadTextureIA8(POLY_OPA_DISP, sPromptChoiceTexs[gSaveContext.language][0], 48,
                                                         16, QUAD_PROMPT_CHOICE_YES * 4);
 
-<<<<<<< HEAD
             POLY_OPA_DISP = KaleidoScope_QuadTextureIA8(POLY_OPA_DISP, sPromptChoiceTexs[gSaveContext.language][1], 48,
                                                         16, QUAD_PROMPT_CHOICE_NO * 4);
         } else if ((pauseCtx->state != PAUSE_STATE_SAVE_PROMPT) ||
@@ -1444,15 +1416,6 @@
 
                 POLY_OPA_DISP = KaleidoScope_QuadTextureIA8(POLY_OPA_DISP, sContinuePromptTexs[gSaveContext.language],
                                                             152, 16, QUAD_PROMPT_MESSAGE * 4);
-=======
-            POLY_OPA_DISP =
-                KaleidoScope_QuadTextureIA8(POLY_OPA_DISP, sPromptChoiceTexs[gSaveContext.language][1], 48, 16, 16);
-        } else if ((pauseCtx->state != PAUSE_STATE_SAVE_PROMPT) || (pauseCtx->unk_1EC < 4)) {
-            if ((pauseCtx->state != PAUSE_STATE_15) &&
-                ((pauseCtx->state == PAUSE_STATE_16) || (pauseCtx->state == PAUSE_STATE_17))) {
-                POLY_OPA_DISP =
-                    KaleidoScope_QuadTextureIA8(POLY_OPA_DISP, sContinuePromptTexs[gSaveContext.language], 152, 16, 0);
->>>>>>> d314cfe9
 
                 gDPSetCombineLERP(POLY_OPA_DISP++, 1, 0, PRIMITIVE, 0, TEXEL0, 0, PRIMITIVE, 0, 1, 0, PRIMITIVE, 0,
                                   TEXEL0, 0, PRIMITIVE, 0);
@@ -1738,7 +1701,6 @@
                       ENVIRONMENT, TEXEL0, ENVIRONMENT, TEXEL0, 0, PRIMITIVE, 0);
     gDPSetEnvColor(POLY_OPA_DISP++, 20, 30, 40, 0);
 
-<<<<<<< HEAD
     if ((pauseCtx->state == PAUSE_STATE_MAIN) && (pauseCtx->namedItem != PAUSE_ITEM_NONE) &&
         (pauseCtx->nameDisplayTimer < R_PAUSE_NAME_DISPLAY_TIMER_THRESHOLD_) &&
         (((u32)pauseCtx->mainState == PAUSE_MAIN_STATE_IDLE) ||
@@ -1749,12 +1711,6 @@
              PAUSE_MAIN_STATE_SONG_PROMPT_DONE, PAUSE_MAIN_STATE_EQUIP_CHANGED */
           ) ||
          (pauseCtx->mainState == PAUSE_MAIN_STATE_IDLE_CURSOR_ON_SONG)) &&
-=======
-    if ((pauseCtx->state == PAUSE_STATE_6) && (pauseCtx->namedItem != PAUSE_ITEM_NONE) &&
-        (pauseCtx->nameDisplayTimer < WREG(89)) &&
-        (((u32)pauseCtx->unk_1E4 == 0) || (pauseCtx->unk_1E4 == 2) ||
-         ((pauseCtx->unk_1E4 >= 4) && (pauseCtx->unk_1E4 <= 7)) || (pauseCtx->unk_1E4 == 8)) &&
->>>>>>> d314cfe9
         (pauseCtx->cursorSpecialPos == 0)) {
 
         if (((u32)pauseCtx->mainState == PAUSE_MAIN_STATE_IDLE) ||
@@ -1868,11 +1824,7 @@
                 KaleidoScope_QuadTextureIA8(POLY_OPA_DISP, D_8082AD60_toDecideTextTextures_[gSaveContext.language],
                                             D_8082ADE0_toDecideTextWidth_[gSaveContext.language], 16, 4);
         } else if (pauseCtx->cursorSpecialPos != 0) {
-<<<<<<< HEAD
             if ((pauseCtx->state == PAUSE_STATE_MAIN) && (pauseCtx->mainState == PAUSE_MAIN_STATE_IDLE)) {
-=======
-            if ((pauseCtx->state == PAUSE_STATE_6) && (pauseCtx->unk_1E4 == 0)) {
->>>>>>> d314cfe9
                 pauseCtx->infoPanelVtx[16].v.ob[0] = pauseCtx->infoPanelVtx[18].v.ob[0] = -63;
 
                 pauseCtx->infoPanelVtx[17].v.ob[0] = pauseCtx->infoPanelVtx[19].v.ob[0] =
@@ -2473,11 +2425,7 @@
             vtx[bufI + 1].v.ob[0] = vtx[bufI + 3].v.ob[0] = vtx[bufI + 0].v.ob[0] + quadsWidth[j];
 
             if (!IS_PAUSE_STATE_GAMEOVER(pauseCtx)) {
-<<<<<<< HEAD
                 vtx[bufI + 0].v.ob[1] = vtx[bufI + 1].v.ob[1] = quadsY[j] + pauseCtx->offsetY;
-=======
-                vtx[phi_t1 + 0].v.ob[1] = vtx[phi_t1 + 1].v.ob[1] = ptr3[phi_t3] + pauseCtx->offsetY;
->>>>>>> d314cfe9
             } else {
                 vtx[bufI + 0].v.ob[1] = vtx[bufI + 1].v.ob[1] = YREG(60 + j) + pauseCtx->offsetY;
             }
@@ -2752,20 +2700,14 @@
 
     pauseCtx->offsetY = 0;
 
-<<<<<<< HEAD
     if ((pauseCtx->state == PAUSE_STATE_OPENING_1) ||
         (pauseCtx->state >= PAUSE_STATE_CLOSING
-         /* PAUSE_STATE_CLOSING, PAUSE_STATE_UNPAUSE */) ||
+         /* PAUSE_STATE_CLOSING, PAUSE_STATE_RESUME_GAMEPLAY */) ||
         ((pauseCtx->state == PAUSE_STATE_SAVE_PROMPT) &&
          ((pauseCtx->savePromptState == PAUSE_SAVE_PROMPT_STATE_CLOSING) ||
           (pauseCtx->savePromptState == PAUSE_SAVE_PROMPT_STATE_CLOSING_AFTER_SAVED))) ||
         ((pauseCtx->state >= PAUSE_STATE_8) && (pauseCtx->state <= PAUSE_STATE_13)
          /* PAUSE_STATE_8, PAUSE_STATE_9, PAUSE_STATE_10, PAUSE_STATE_11, PAUSE_STATE_12, PAUSE_STATE_13 */)) {
-=======
-    if ((pauseCtx->state == PAUSE_STATE_OPENING_1) || (pauseCtx->state >= PAUSE_STATE_CLOSING) ||
-        ((pauseCtx->state == PAUSE_STATE_SAVE_PROMPT) && ((pauseCtx->unk_1EC == 2) || (pauseCtx->unk_1EC == 5))) ||
-        ((pauseCtx->state >= PAUSE_STATE_8) && (pauseCtx->state <= PAUSE_STATE_13))) {
->>>>>>> d314cfe9
         pauseCtx->offsetY = 80;
     }
 
@@ -3313,14 +3255,10 @@
         }
     }
 
-<<<<<<< HEAD
     if ((pauseCtx->state >= PAUSE_STATE_11) && (pauseCtx->state <= PAUSE_STATE_17)
         /* PAUSE_STATE_11, PAUSE_STATE_12, PAUSE_STATE_13, PAUSE_STATE_14, PAUSE_STATE_15, PAUSE_STATE_16,
            PAUSE_STATE_17 */
     ) {
-=======
-    if ((pauseCtx->state >= PAUSE_STATE_11) && (pauseCtx->state <= PAUSE_STATE_17)) {
->>>>>>> d314cfe9
         KaleidoScope_DrawGameOver(play);
     }
 
@@ -3362,7 +3300,6 @@
     if (pauseCtx->switchPageTimer == (4 * 16 * ZREG(47))) {
         // Finished opening
 
-<<<<<<< HEAD
         func_80084BF4(play, 1);
 
         gSaveContext.buttonStatus[0] = gPageSwitchNextButtonStatus[pauseCtx->pageIndex + SWITCH_PAGE_LEFT_PT][0];
@@ -3382,26 +3319,6 @@
         // `ZREG(47)` is always 1 so this normally never happens
         pauseCtx->pageIndex = sPageSwitchNextPageIndex[pauseCtx->nextPageMode];
         pauseCtx->nextPageMode = (u16)(pauseCtx->pageIndex * 2) + 1;
-=======
-    if (pauseCtx->unk_1EA == (64 * ZREG(47))) {
-        // Finished opening
-
-        func_80084BF4(play, 1);
-        gSaveContext.buttonStatus[0] = D_8082AB6C[pauseCtx->pageIndex][0];
-        gSaveContext.buttonStatus[1] = D_8082AB6C[pauseCtx->pageIndex][1];
-        gSaveContext.buttonStatus[2] = D_8082AB6C[pauseCtx->pageIndex][2];
-        gSaveContext.buttonStatus[3] = D_8082AB6C[pauseCtx->pageIndex][3];
-        gSaveContext.buttonStatus[4] = D_8082AB6C[pauseCtx->pageIndex][4];
-        pauseCtx->pageIndex = D_8082ABEC[pauseCtx->mode];
-        pauseCtx->unk_1E4 = 0;
-        pauseCtx->state++; // PAUSE_STATE_6
-        pauseCtx->alpha = 255;
-        Interface_LoadActionLabelB(play, DO_ACTION_SAVE);
-    } else if (pauseCtx->unk_1EA == 64) {
-        // `ZREG(47)` is always 1 so this normally never happens
-        pauseCtx->pageIndex = D_8082ABEC[pauseCtx->mode];
-        pauseCtx->mode = (u16)(pauseCtx->pageIndex * 2) + 1;
->>>>>>> d314cfe9
     }
 }
 
@@ -3556,7 +3473,6 @@
     s32 pad;
 
     if ((R_PAUSE_BG_PRERENDER_STATE >= PAUSE_BG_PRERENDER_READY) &&
-<<<<<<< HEAD
         (((pauseCtx->state >= PAUSE_STATE_OPENING_1) && (pauseCtx->state <= PAUSE_STATE_SAVE_PROMPT)
           /* PAUSE_STATE_OPENING_1, PAUSE_STATE_OPENING_2, PAUSE_STATE_MAIN, PAUSE_STATE_SAVE_PROMPT */
           ) ||
@@ -3569,12 +3485,6 @@
              (pauseCtx->mainState == PAUSE_MAIN_STATE_IDLE_CURSOR_ON_SONG)) &&
             (pauseCtx->state == PAUSE_STATE_MAIN)) {
 
-=======
-        (((pauseCtx->state >= PAUSE_STATE_OPENING_1) && (pauseCtx->state <= PAUSE_STATE_SAVE_PROMPT)) ||
-         ((pauseCtx->state >= PAUSE_STATE_10) && (pauseCtx->state <= PAUSE_STATE_CLOSING)))) {
-
-        if ((((u32)pauseCtx->unk_1E4 == 0) || (pauseCtx->unk_1E4 == 8)) && (pauseCtx->state == PAUSE_STATE_6)) {
->>>>>>> d314cfe9
             pauseCtx->stickAdjX = input->rel.stick_x;
             pauseCtx->stickAdjY = input->rel.stick_y;
 
@@ -3589,30 +3499,18 @@
             KaleidoScope_UpdateCursorVtx(play);
         }
 
-<<<<<<< HEAD
         if (pauseCtx->state == PAUSE_STATE_MAIN) {
-=======
-        if (pauseCtx->state == PAUSE_STATE_6) {
->>>>>>> d314cfe9
             KaleidoScope_UpdateNamePanel(play);
         }
     }
 
     switch (pauseCtx->state) {
         case PAUSE_STATE_INIT:
-<<<<<<< HEAD
             D_808321A8_savedButtonStatus[0] = gSaveContext.buttonStatus[0];
             D_808321A8_savedButtonStatus[1] = gSaveContext.buttonStatus[1];
             D_808321A8_savedButtonStatus[2] = gSaveContext.buttonStatus[2];
             D_808321A8_savedButtonStatus[3] = gSaveContext.buttonStatus[3];
             D_808321A8_savedButtonStatus[4] = gSaveContext.buttonStatus[4];
-=======
-            D_808321A8[0] = gSaveContext.buttonStatus[0];
-            D_808321A8[1] = gSaveContext.buttonStatus[1];
-            D_808321A8[2] = gSaveContext.buttonStatus[2];
-            D_808321A8[3] = gSaveContext.buttonStatus[3];
-            D_808321A8[4] = gSaveContext.buttonStatus[4];
->>>>>>> d314cfe9
 
             pauseCtx->cursorX[PAUSE_MAP] = 0;
             pauseCtx->cursorSlot[PAUSE_MAP] = pauseCtx->cursorPoint[PAUSE_MAP] = pauseCtx->dungeonMapSlot =
@@ -3626,14 +3524,9 @@
             //! @bug messed up alignment, should match `ALIGN64`
             pauseCtx->playerSegment = (void*)(((uintptr_t)play->objectCtx.spaceStart + 0x30) & ~0x3F);
 
-<<<<<<< HEAD
             playerSegmentDrawPauseSize =
-                Player_InitDrawPause(play, pauseCtx->playerSegment, &pauseCtx->playerSkelAnime);
+                Player_InitPauseDrawData(play, pauseCtx->playerSegment, &pauseCtx->playerSkelAnime);
             osSyncPrintf("プレイヤー size1＝%x\n", playerSegmentDrawPauseSize);
-=======
-            size1 = Player_InitPauseDrawData(play, pauseCtx->playerSegment, &pauseCtx->playerSkelAnime);
-            osSyncPrintf("プレイヤー size1＝%x\n", size1);
->>>>>>> d314cfe9
 
             pauseCtx->iconItemSegment = (void*)ALIGN16((uintptr_t)pauseCtx->playerSegment + playerSegmentDrawPauseSize);
 
@@ -3955,20 +3848,13 @@
                 }
             }
 
-<<<<<<< HEAD
             // Next state
 
-=======
->>>>>>> d314cfe9
             pauseCtx->state = PAUSE_STATE_OPENING_1;
             break;
 
         case PAUSE_STATE_OPENING_1:
-<<<<<<< HEAD
             if (pauseCtx->itemPageRoll == 160.0f) {
-=======
-            if (pauseCtx->unk_1F4 == 160.0f) {
->>>>>>> d314cfe9
                 // First frame in this state
 
                 KaleidoScope_SetDefaultCursor(play);
@@ -3986,11 +3872,7 @@
 
             if (pauseCtx->itemPageRoll == 0) {
                 interfaceCtx->startAlpha = 255;
-<<<<<<< HEAD
                 R_PAUSE_OFFSET_VERTICAL = 0;
-=======
-                WREG(2) = 0;
->>>>>>> d314cfe9
                 pauseCtx->state = PAUSE_STATE_OPENING_2;
             }
 
@@ -3998,22 +3880,14 @@
             break;
 
         case PAUSE_STATE_OPENING_2:
-<<<<<<< HEAD
             pauseCtx->alpha += (u16)(255 / (R_PAUSE_UI_ANIMS_DURATION + R_PAUSE_UI_ANIM_ALPHA_ADD_DURATION));
             KaleidoScope_UpdateOpening(play);
 
             if (pauseCtx->state == PAUSE_STATE_MAIN) {
-=======
-            pauseCtx->alpha += (u16)(255 / (WREG(6) + WREG(4)));
-            KaleidoScope_UpdateOpening(play);
-
-            if (pauseCtx->state == PAUSE_STATE_6) {
->>>>>>> d314cfe9
                 KaleidoScope_UpdateNamePanel(play);
             }
             break;
 
-<<<<<<< HEAD
         case PAUSE_STATE_MAIN:
             switch (pauseCtx->mainState) {
                 case PAUSE_MAIN_STATE_IDLE:
@@ -4021,15 +3895,6 @@
                         Interface_SetDoAction(play, DO_ACTION_NONE);
                         pauseCtx->state = PAUSE_STATE_CLOSING;
                         R_PAUSE_OFFSET_VERTICAL = -6240;
-=======
-        case PAUSE_STATE_6:
-            switch (pauseCtx->unk_1E4) {
-                case 0:
-                    if (CHECK_BTN_ALL(input->press.button, BTN_START)) {
-                        Interface_SetDoAction(play, DO_ACTION_NONE);
-                        pauseCtx->state = PAUSE_STATE_CLOSING;
-                        WREG(2) = -6240;
->>>>>>> d314cfe9
                         func_800F64E0(0);
                     } else if (CHECK_BTN_ALL(input->press.button, BTN_B)) {
                         pauseCtx->nextPageMode = 0;
@@ -4041,11 +3906,7 @@
                         gSaveContext.buttonStatus[4] = BTN_ENABLED;
                         gSaveContext.hudVisibilityMode = HUD_VISIBILITY_NO_CHANGE;
                         Interface_ChangeHudVisibilityMode(HUD_VISIBILITY_ALL);
-<<<<<<< HEAD
                         pauseCtx->savePromptState = PAUSE_SAVE_PROMPT_STATE_APPEARING;
-=======
-                        pauseCtx->unk_1EC = 0;
->>>>>>> d314cfe9
                         pauseCtx->state = PAUSE_STATE_SAVE_PROMPT;
                     }
                     break;
@@ -4077,11 +3938,7 @@
                         AudioOcarina_SetInstrument(OCARINA_INSTRUMENT_OFF);
                         Interface_SetDoAction(play, DO_ACTION_NONE);
                         pauseCtx->state = PAUSE_STATE_CLOSING;
-<<<<<<< HEAD
                         R_PAUSE_OFFSET_VERTICAL = -6240;
-=======
-                        WREG(2) = -6240;
->>>>>>> d314cfe9
                         func_800F64E0(0);
                         pauseCtx->mainState = PAUSE_MAIN_STATE_IDLE;
                         break;
@@ -4097,11 +3954,7 @@
                         gSaveContext.buttonStatus[4] = BTN_ENABLED;
                         gSaveContext.hudVisibilityMode = HUD_VISIBILITY_NO_CHANGE;
                         Interface_ChangeHudVisibilityMode(HUD_VISIBILITY_ALL);
-<<<<<<< HEAD
                         pauseCtx->savePromptState = PAUSE_SAVE_PROMPT_STATE_APPEARING;
-=======
-                        pauseCtx->unk_1EC = 0;
->>>>>>> d314cfe9
                         pauseCtx->state = PAUSE_STATE_SAVE_PROMPT;
                     } else if (pauseCtx->ocarinaStaff->state == pauseCtx->ocarinaSongIdx) {
                         // The player successfully played the song
@@ -4142,11 +3995,7 @@
                         AudioOcarina_SetInstrument(OCARINA_INSTRUMENT_OFF);
                         Interface_SetDoAction(play, DO_ACTION_NONE);
                         pauseCtx->state = PAUSE_STATE_CLOSING;
-<<<<<<< HEAD
                         R_PAUSE_OFFSET_VERTICAL = -6240;
-=======
-                        WREG(2) = -6240;
->>>>>>> d314cfe9
                         func_800F64E0(0);
                         pauseCtx->mainState = PAUSE_MAIN_STATE_IDLE;
                     } else if (CHECK_BTN_ALL(input->press.button, BTN_B)) {
@@ -4161,11 +4010,7 @@
                         gSaveContext.buttonStatus[4] = BTN_ENABLED;
                         gSaveContext.hudVisibilityMode = HUD_VISIBILITY_NO_CHANGE;
                         Interface_ChangeHudVisibilityMode(HUD_VISIBILITY_ALL);
-<<<<<<< HEAD
                         pauseCtx->savePromptState = PAUSE_SAVE_PROMPT_STATE_APPEARING;
-=======
-                        pauseCtx->unk_1EC = 0;
->>>>>>> d314cfe9
                         pauseCtx->state = PAUSE_STATE_SAVE_PROMPT;
                     }
                     break;
@@ -4180,7 +4025,6 @@
             break;
 
         case PAUSE_STATE_SAVE_PROMPT:
-<<<<<<< HEAD
             switch (pauseCtx->savePromptState) {
                 case PAUSE_SAVE_PROMPT_STATE_APPEARING:
                     pauseCtx->rollRotSavePrompt_ -= 314.0f / R_PAUSE_UI_ANIMS_DURATION;
@@ -4190,16 +4034,6 @@
                     if (pauseCtx->rollRotSavePrompt_ <= -628.0f) {
                         pauseCtx->rollRotSavePrompt_ = -628.0f;
                         pauseCtx->savePromptState = PAUSE_SAVE_PROMPT_STATE_WAIT_CHOICE;
-=======
-            switch (pauseCtx->unk_1EC) {
-                case 0:
-                    pauseCtx->unk_204 -= 314.0f / WREG(6);
-                    WREG(16) -= WREG(25) / WREG(6);
-                    WREG(17) -= WREG(26) / WREG(6);
-                    if (pauseCtx->unk_204 <= -628.0f) {
-                        pauseCtx->unk_204 = -628.0f;
-                        pauseCtx->unk_1EC = 1;
->>>>>>> d314cfe9
                     }
                     break;
 
@@ -4264,7 +4098,6 @@
                     }
                     break;
 
-<<<<<<< HEAD
                 case PAUSE_SAVE_PROMPT_STATE_RETURN_TO_MENU:
                 case PAUSE_SAVE_PROMPT_STATE_RETURN_TO_MENU_ALT:
                     pauseCtx->rollRotSavePrompt_ += 314.0f / R_PAUSE_UI_ANIMS_DURATION;
@@ -4277,18 +4110,6 @@
                         pauseCtx->itemPageRoll = pauseCtx->equipPageRoll = pauseCtx->mapPageRoll =
                             pauseCtx->questPageRoll = 0.0f;
                         pauseCtx->rollRotSavePrompt_ = -314.0f;
-=======
-                case 3:
-                case 6:
-                    pauseCtx->unk_204 += 314.0f / WREG(6);
-                    WREG(16) += WREG(25) / WREG(6);
-                    WREG(17) += WREG(26) / WREG(6);
-                    if (pauseCtx->unk_204 >= -314.0f) {
-                        pauseCtx->state = PAUSE_STATE_6;
-                        pauseCtx->unk_1EC = 0;
-                        pauseCtx->unk_1F4 = pauseCtx->unk_1F8 = pauseCtx->unk_1FC = pauseCtx->unk_200 = 0.0f;
-                        pauseCtx->unk_204 = -314.0f;
->>>>>>> d314cfe9
                     }
                     break;
 
@@ -4308,14 +4129,9 @@
                         }
                     } else {
                         pauseCtx->debugState = 0;
-<<<<<<< HEAD
-                        pauseCtx->state = PAUSE_STATE_UNPAUSE;
+                        pauseCtx->state = PAUSE_STATE_RESUME_GAMEPLAY;
                         pauseCtx->itemPageRoll = pauseCtx->equipPageRoll = pauseCtx->mapPageRoll =
                             pauseCtx->questPageRoll = 160.0f;
-=======
-                        pauseCtx->state = PAUSE_STATE_RESUME_GAMEPLAY;
-                        pauseCtx->unk_1F4 = pauseCtx->unk_1F8 = pauseCtx->unk_1FC = pauseCtx->unk_200 = 160.0f;
->>>>>>> d314cfe9
                         pauseCtx->namedItem = PAUSE_ITEM_NONE;
                         pauseCtx->mainState = PAUSE_MAIN_STATE_IDLE;
                         pauseCtx->rollRotSavePrompt_ = -434.0f;
@@ -4386,21 +4202,12 @@
             break;
 
         case PAUSE_STATE_11:
-<<<<<<< HEAD
             stepR = ABS(sColor82ABRed_D_8082AB8C - 30) / sTimer_;
             stepG = ABS(sColor82ABGreen_D_8082AB90) / sTimer_;
             stepB = ABS(sColor82ABBlue_D_8082AB94) / sTimer_;
             stepA = ABS(sColor82ABGameOverPrimAlpha_D_8082AB98 - 255) / sTimer_;
             if (sColor82ABRed_D_8082AB8C >= 30) {
                 sColor82ABRed_D_8082AB8C -= stepR;
-=======
-            stepR = ABS(D_8082AB8C - 30) / D_8082B260;
-            stepG = ABS(D_8082AB90) / D_8082B260;
-            stepB = ABS(D_8082AB94) / D_8082B260;
-            stepA = ABS(D_8082AB98 - 255) / D_8082B260;
-            if (D_8082AB8C >= 30) {
-                D_8082AB8C -= stepR;
->>>>>>> d314cfe9
             } else {
                 sColor82ABRed_D_8082AB8C += stepR;
             }
@@ -4451,38 +4258,22 @@
                 sDrawGameOverEnvColorBlue_D_8082ABA4 = 0;
 
                 pauseCtx->state++; // PAUSE_STATE_12
-<<<<<<< HEAD
                 sTimer_ = 40;
-=======
-                D_8082B260 = 40;
->>>>>>> d314cfe9
             }
             break;
 
         case PAUSE_STATE_12:
-<<<<<<< HEAD
             sTimer_--;
             if (sTimer_ == 0) {
-=======
-            D_8082B260--;
-            if (D_8082B260 == 0) {
->>>>>>> d314cfe9
                 pauseCtx->state = PAUSE_STATE_13;
             }
             break;
 
         case PAUSE_STATE_13:
-<<<<<<< HEAD
             pauseCtx->itemPageRoll = pauseCtx->equipPageRoll = pauseCtx->mapPageRoll = pauseCtx->questPageRoll =
                 pauseCtx->rollRotSavePrompt_ -= 160.0f / R_PAUSE_UI_ANIMS_DURATION;
             pauseCtx->infoPanelOffsetY += 40 / R_PAUSE_UI_ANIMS_DURATION;
             interfaceCtx->startAlpha += 255 / R_PAUSE_UI_ANIMS_DURATION;
-=======
-            pauseCtx->unk_1F4 = pauseCtx->unk_1F8 = pauseCtx->unk_1FC = pauseCtx->unk_200 = pauseCtx->unk_204 -=
-                160.0f / WREG(6);
-            pauseCtx->infoPanelOffsetY += 40 / WREG(6);
-            interfaceCtx->startAlpha += 255 / WREG(6);
->>>>>>> d314cfe9
             VREG(88) -= 3;
             R_PAUSE_CURSOR_LEFT_X += R_PAUSE_CURSOR_LEFT_MOVE_OFFSET_X / R_PAUSE_UI_ANIMS_DURATION;
             R_PAUSE_CURSOR_RIGHT_X += R_PAUSE_CURSOR_RIGHT_MOVE_OFFSET_X / R_PAUSE_UI_ANIMS_DURATION;
@@ -4519,23 +4310,14 @@
                     gSaveContext.save.info.playerData.savedSceneId = play->sceneId;
                     Sram_WriteSave(&play->sramCtx);
                     pauseCtx->state = PAUSE_STATE_15;
-<<<<<<< HEAD
                     sDelayTimer = 3;
-=======
-                    D_8082B25C = 3;
->>>>>>> d314cfe9
                 }
             }
             break;
 
         case PAUSE_STATE_15:
-<<<<<<< HEAD
             sDelayTimer--;
             if (sDelayTimer == 0) {
-=======
-            D_8082B25C--;
-            if (D_8082B25C == 0) {
->>>>>>> d314cfe9
                 pauseCtx->state = PAUSE_STATE_16;
                 gameOverCtx->state++;
             } else if ((sDelayTimer <= 80) &&
@@ -4656,7 +4438,6 @@
             break;
 
         case PAUSE_STATE_CLOSING:
-<<<<<<< HEAD
             if (pauseCtx->itemPageRoll != 160.0f) {
                 pauseCtx->itemPageRoll = pauseCtx->equipPageRoll = pauseCtx->mapPageRoll = pauseCtx->questPageRoll +=
                     160.0f / R_PAUSE_UI_ANIMS_DURATION;
@@ -4667,42 +4448,19 @@
                 XREG(5) -= 150 / R_PAUSE_UI_ANIMS_DURATION;
                 pauseCtx->alpha -= (u16)(255 / R_PAUSE_UI_ANIMS_DURATION);
                 if (pauseCtx->itemPageRoll == 160.0f) {
-=======
-            if (pauseCtx->unk_1F4 != 160.0f) {
-                pauseCtx->unk_1F4 = pauseCtx->unk_1F8 = pauseCtx->unk_1FC = pauseCtx->unk_200 += 160.0f / WREG(6);
-                pauseCtx->infoPanelOffsetY -= 40 / WREG(6);
-                interfaceCtx->startAlpha -= 255 / WREG(6);
-                WREG(16) -= WREG(25) / WREG(6);
-                WREG(17) -= WREG(26) / WREG(6);
-                XREG(5) -= 150 / WREG(6);
-                pauseCtx->alpha -= (u16)(255 / WREG(6));
-                if (pauseCtx->unk_1F4 == 160.0f) {
->>>>>>> d314cfe9
                     pauseCtx->alpha = 0;
                 }
             } else {
                 pauseCtx->debugState = 0;
-<<<<<<< HEAD
-                pauseCtx->state = PAUSE_STATE_UNPAUSE;
+                pauseCtx->state = PAUSE_STATE_RESUME_GAMEPLAY;
                 pauseCtx->itemPageRoll = pauseCtx->equipPageRoll = pauseCtx->mapPageRoll = pauseCtx->questPageRoll =
                     160.0f;
-=======
-                pauseCtx->state = PAUSE_STATE_RESUME_GAMEPLAY;
-                pauseCtx->unk_200 = 160.0f;
-                pauseCtx->unk_1FC = 160.0f;
-                pauseCtx->unk_1F8 = 160.0f;
-                pauseCtx->unk_1F4 = 160.0f;
->>>>>>> d314cfe9
                 pauseCtx->namedItem = PAUSE_ITEM_NONE;
                 play->interfaceCtx.startAlpha = 0;
             }
             break;
 
-<<<<<<< HEAD
-        case PAUSE_STATE_UNPAUSE:
-=======
         case PAUSE_STATE_RESUME_GAMEPLAY:
->>>>>>> d314cfe9
             pauseCtx->state = PAUSE_STATE_OFF;
             R_UPDATE_RATE = 3;
             R_PAUSE_BG_PRERENDER_STATE = PAUSE_BG_PRERENDER_OFF;
