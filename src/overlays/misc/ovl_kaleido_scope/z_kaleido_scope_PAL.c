#include "z_kaleido_scope.h"
#include "assets/textures/icon_item_static/icon_item_static.h"
#include "assets/textures/icon_item_24_static/icon_item_24_static.h"
#include "assets/textures/icon_item_nes_static/icon_item_nes_static.h"
#include "assets/textures/icon_item_ger_static/icon_item_ger_static.h"
#include "assets/textures/icon_item_fra_static/icon_item_fra_static.h"
#include "assets/textures/icon_item_gameover_static/icon_item_gameover_static.h"
#include "terminal.h"

typedef enum {
    /* 0 */ VTX_PAGE_ITEM,
    /* 1 */ VTX_PAGE_EQUIP,
    /* 2 */ VTX_PAGE_MAP_DUNGEON,
    /* 3 */ VTX_PAGE_QUEST,
    /* 4 */ VTX_PAGE_MAP_WORLD,
    /* 5 */ VTX_PAGE_PROMPT
} VtxPageInit;

#define VTX_PAGE_ITEM_QUADS 0                 // VTX_PAGE_ITEM
#define VTX_PAGE_EQUIP_QUADS 0                // VTX_PAGE_EQUIP
#define VTX_PAGE_MAP_DUNGEON_QUADS 17         // VTX_PAGE_MAP_DUNGEON
#define VTX_PAGE_QUEST_QUADS 0                // VTX_PAGE_QUEST
#define VTX_PAGE_MAP_WORLD_QUADS 32           // VTX_PAGE_MAP_WORLD
#define VTX_PAGE_PROMPT_QUADS QUAD_PROMPT_MAX // VTX_PAGE_PROMPT

// French

static void* sEquipPageBgQuadsFRATexs[] = {
    // column 1
    gPauseEquipment00FRATex,
    gPauseEquipment01Tex,
    gPauseEquipment02Tex,
    gPauseEquipment03Tex,
    gPauseEquipment04Tex,
    // column 2
    gPauseEquipment10FRATex,
    gPauseEquipment11Tex,
    gPauseEquipment12Tex,
    gPauseEquipment13Tex,
    gPauseEquipment14Tex,
    // column 3
    gPauseEquipment20FRATex,
    gPauseEquipment21Tex,
    gPauseEquipment22Tex,
    gPauseEquipment23Tex,
    gPauseEquipment24Tex,
};
static void* sItemPageBgQuadsFRATexs[] = {
    // column 1
    gPauseSelectItem00FRATex,
    gPauseSelectItem01Tex,
    gPauseSelectItem02Tex,
    gPauseSelectItem03Tex,
    gPauseSelectItem04Tex,
    // column 2
    gPauseSelectItem10FRATex,
    gPauseSelectItem11Tex,
    gPauseSelectItem12Tex,
    gPauseSelectItem13Tex,
    gPauseSelectItem14Tex,
    // column 3
    gPauseSelectItem20FRATex,
    gPauseSelectItem21Tex,
    gPauseSelectItem22Tex,
    gPauseSelectItem23Tex,
    gPauseSelectItem24Tex,
};
static void* sMapPageBgQuadsFRATexs[] = {
    // column 1
    gPauseMap00Tex,
    gPauseMap01Tex,
    gPauseMap02Tex,
    gPauseMap03Tex,
    gPauseMap04Tex,
    // column 2
    gPauseMap10FRATex,
    gPauseMap11Tex,
    gPauseMap12Tex,
    gPauseMap13Tex,
    gPauseMap14Tex,
    // column 3
    gPauseMap20Tex,
    gPauseMap21Tex,
    gPauseMap22Tex,
    gPauseMap23Tex,
    gPauseMap24Tex,
};
static void* sQuestPageBgQuadsFRATexs[] = {
    // column 1
    gPauseQuestStatus00Tex,
    gPauseQuestStatus01Tex,
    gPauseQuestStatus02Tex,
    gPauseQuestStatus03Tex,
    gPauseQuestStatus04Tex,
    // column 2
    gPauseQuestStatus10FRATex,
    gPauseQuestStatus11Tex,
    gPauseQuestStatus12Tex,
    gPauseQuestStatus13Tex,
    gPauseQuestStatus14Tex,
    // column 3
    gPauseQuestStatus20Tex,
    gPauseQuestStatus21Tex,
    gPauseQuestStatus22Tex,
    gPauseQuestStatus23Tex,
    gPauseQuestStatus24Tex,
};
static void* sSavePromptBgQuadsFRATexs[] = {
    // column 1
    gPauseSave00FRATex,
    gPauseSave01Tex,
    gPauseSave02Tex,
    gPauseSave03Tex,
    gPauseSave04Tex,
    // column 2
    gPauseSave10FRATex,
    gPauseSave11Tex,
    gPauseSave12Tex,
    gPauseSave13Tex,
    gPauseSave14Tex,
    // column 3
    gPauseSave20FRATex,
    gPauseSave21Tex,
    gPauseSave22Tex,
    gPauseSave23Tex,
    gPauseSave24Tex,
};

// German

static void* sEquipPageBgQuadsGERTexs[] = {
    // column 1
    gPauseEquipment00GERTex,
    gPauseEquipment01Tex,
    gPauseEquipment02Tex,
    gPauseEquipment03Tex,
    gPauseEquipment04Tex,
    // column 2
    gPauseEquipment10GERTex,
    gPauseEquipment11Tex,
    gPauseEquipment12Tex,
    gPauseEquipment13Tex,
    gPauseEquipment14Tex,
    // column 3
    gPauseEquipment20GERTex,
    gPauseEquipment21Tex,
    gPauseEquipment22Tex,
    gPauseEquipment23Tex,
    gPauseEquipment24Tex,
};
static void* sItemPageBgQuadsGERTexs[] = {
    // column 1
    gPauseSelectItem00GERTex,
    gPauseSelectItem01Tex,
    gPauseSelectItem02Tex,
    gPauseSelectItem03Tex,
    gPauseSelectItem04Tex,
    // column 2
    gPauseSelectItem10GERTex,
    gPauseSelectItem11Tex,
    gPauseSelectItem12Tex,
    gPauseSelectItem13Tex,
    gPauseSelectItem14Tex,
    // column 3
    gPauseSelectItem20GERTex,
    gPauseSelectItem21Tex,
    gPauseSelectItem22Tex,
    gPauseSelectItem23Tex,
    gPauseSelectItem24Tex,
};
static void* sMapPageBgQuadsGERTexs[] = {
    // column 1
    gPauseMap00Tex,
    gPauseMap01Tex,
    gPauseMap02Tex,
    gPauseMap03Tex,
    gPauseMap04Tex,
    // column 2
    gPauseMap10GERTex,
    gPauseMap11Tex,
    gPauseMap12Tex,
    gPauseMap13Tex,
    gPauseMap14Tex,
    // column 3
    gPauseMap20Tex,
    gPauseMap21Tex,
    gPauseMap22Tex,
    gPauseMap23Tex,
    gPauseMap24Tex,
};
static void* sQuestPageBgQuadsGERTexs[] = {
    // column 1
    gPauseQuestStatus00Tex,
    gPauseQuestStatus01Tex,
    gPauseQuestStatus02Tex,
    gPauseQuestStatus03Tex,
    gPauseQuestStatus04Tex,
    // column 2
    gPauseQuestStatus10GERTex,
    gPauseQuestStatus11Tex,
    gPauseQuestStatus12Tex,
    gPauseQuestStatus13Tex,
    gPauseQuestStatus14Tex,
    // column 3
    gPauseQuestStatus20Tex,
    gPauseQuestStatus21Tex,
    gPauseQuestStatus22Tex,
    gPauseQuestStatus23Tex,
    gPauseQuestStatus24Tex,
};
static void* sSavePromptBgQuadsGERTexs[] = {
    // column 1
    gPauseSave00Tex,
    gPauseSave01Tex,
    gPauseSave02Tex,
    gPauseSave03Tex,
    gPauseSave04Tex,
    // column 2
    gPauseSave10GERTex,
    gPauseSave11Tex,
    gPauseSave12Tex,
    gPauseSave13Tex,
    gPauseSave14Tex,
    // column 3
    gPauseSave20GERTex,
    gPauseSave21Tex,
    gPauseSave22Tex,
    gPauseSave23Tex,
    gPauseSave24Tex,
};

// English

static void* sEquipPageBgQuadsENGTexs[] = {
    // column 1
    gPauseEquipment00Tex,
    gPauseEquipment01Tex,
    gPauseEquipment02Tex,
    gPauseEquipment03Tex,
    gPauseEquipment04Tex,
    // column 2
    gPauseEquipment10ENGTex,
    gPauseEquipment11Tex,
    gPauseEquipment12Tex,
    gPauseEquipment13Tex,
    gPauseEquipment14Tex,
    // column 3
    gPauseEquipment20Tex,
    gPauseEquipment21Tex,
    gPauseEquipment22Tex,
    gPauseEquipment23Tex,
    gPauseEquipment24Tex,
};
static void* sItemPageBgQuadsENGTexs[] = {
    // column 1
    gPauseSelectItem00ENGTex,
    gPauseSelectItem01Tex,
    gPauseSelectItem02Tex,
    gPauseSelectItem03Tex,
    gPauseSelectItem04Tex,
    // column 2
    gPauseSelectItem10ENGTex,
    gPauseSelectItem11Tex,
    gPauseSelectItem12Tex,
    gPauseSelectItem13Tex,
    gPauseSelectItem14Tex,
    // column 3
    gPauseSelectItem20ENGTex,
    gPauseSelectItem21Tex,
    gPauseSelectItem22Tex,
    gPauseSelectItem23Tex,
    gPauseSelectItem24Tex,
};
static void* sMapPageBgQuadsENGTexs[] = {
    // column 1
    gPauseMap00Tex,
    gPauseMap01Tex,
    gPauseMap02Tex,
    gPauseMap03Tex,
    gPauseMap04Tex,
    // column 2
    gPauseMap10ENGTex,
    gPauseMap11Tex,
    gPauseMap12Tex,
    gPauseMap13Tex,
    gPauseMap14Tex,
    // column 3
    gPauseMap20Tex,
    gPauseMap21Tex,
    gPauseMap22Tex,
    gPauseMap23Tex,
    gPauseMap24Tex,
};
static void* sQuestPageBgQuadsENGTexs[] = {
    // column 1
    gPauseQuestStatus00ENGTex,
    gPauseQuestStatus01Tex,
    gPauseQuestStatus02Tex,
    gPauseQuestStatus03Tex,
    gPauseQuestStatus04Tex,
    // column 2
    gPauseQuestStatus10ENGTex,
    gPauseQuestStatus11Tex,
    gPauseQuestStatus12Tex,
    gPauseQuestStatus13Tex,
    gPauseQuestStatus14Tex,
    // column 3
    gPauseQuestStatus20ENGTex,
    gPauseQuestStatus21Tex,
    gPauseQuestStatus22Tex,
    gPauseQuestStatus23Tex,
    gPauseQuestStatus24Tex,
};
static void* sSavePromptBgQuadsENGTexs[] = {
    // column 1
    gPauseSave00Tex,
    gPauseSave01Tex,
    gPauseSave02Tex,
    gPauseSave03Tex,
    gPauseSave04Tex,
    // column 2
    gPauseSave10ENGTex,
    gPauseSave11Tex,
    gPauseSave12Tex,
    gPauseSave13Tex,
    gPauseSave14Tex,
    // column 3
    gPauseSave20Tex,
    gPauseSave21Tex,
    gPauseSave22Tex,
    gPauseSave23Tex,
    gPauseSave24Tex,
};

static void* sGameOverTexs[] = {
    // column 1
    gPauseSave00Tex,
    gPauseSave01Tex,
    gPauseSave02Tex,
    gPauseSave03Tex,
    gPauseSave04Tex,
    // column 2
    gPauseGameOver10Tex,
    gPauseSave11Tex,
    gPauseSave12Tex,
    gPauseSave13Tex,
    gPauseSave14Tex,
    // column 3
    gPauseSave20Tex,
    gPauseSave21Tex,
    gPauseSave22Tex,
    gPauseSave23Tex,
    gPauseSave24Tex,
};

static void* sEquipPageBgQuadsTexs[] = {
    sEquipPageBgQuadsENGTexs,
    sEquipPageBgQuadsGERTexs,
    sEquipPageBgQuadsFRATexs,
};

static void* sItemPageBgQuadsTexs[] = {
    sItemPageBgQuadsENGTexs,
    sItemPageBgQuadsGERTexs,
    sItemPageBgQuadsFRATexs,
};

static void* sMapPageBgQuadsTexs[] = {
    sMapPageBgQuadsENGTexs,
    sMapPageBgQuadsGERTexs,
    sMapPageBgQuadsFRATexs,
};

static void* sQuestPageBgQuadsTexs[] = {
    sQuestPageBgQuadsENGTexs,
    sQuestPageBgQuadsGERTexs,
    sQuestPageBgQuadsFRATexs,
};

static void* sSavePromptBgQuadsTexs[] = {
    sSavePromptBgQuadsENGTexs,
    sSavePromptBgQuadsGERTexs,
    sSavePromptBgQuadsFRATexs,
};

s16 gVtxPageMapWorldQuadsWidth[VTX_PAGE_MAP_WORLD_QUADS] = {
    32,  // QUAD_MAP_WORLD_CLOUDS_SACRED_FOREST_MEADOW
    112, // QUAD_MAP_WORLD_CLOUDS_HYRULE_FIELD
    32,  // QUAD_MAP_WORLD_CLOUDS_LON_LON_RANCH
    48,  // QUAD_MAP_WORLD_CLOUDS_MARKET
    32,  // QUAD_MAP_WORLD_CLOUDS_HYRULE_CASTLE
    32,  // QUAD_MAP_WORLD_CLOUDS_KAKARIKO_VILLAGE
    32,  // QUAD_MAP_WORLD_CLOUDS_GRAVEYARD
    48,  // QUAD_MAP_WORLD_CLOUDS_DEATH_MOUNTAIN_TRAIL
    32,  // QUAD_MAP_WORLD_CLOUDS_GORON_CITY
    64,  // QUAD_MAP_WORLD_CLOUDS_ZORAS_RIVER
    32,  // QUAD_MAP_WORLD_CLOUDS_ZORAS_DOMAIN
    48,  // QUAD_MAP_WORLD_CLOUDS_ZORAS_FOUNTAIN
    48,  // QUAD_MAP_WORLD_CLOUDS_GERUDO_VALLEY
    48,  // QUAD_MAP_WORLD_CLOUDS_GERUDOS_FORTRESS
    48,  // QUAD_MAP_WORLD_CLOUDS_DESERT_COLOSSUS
    64,  // QUAD_MAP_WORLD_CLOUDS_LAKE_HYLIA
    8,   // WORLD_MAP_POINT_HAUNTED_WASTELAND
    8,   // WORLD_MAP_POINT_GERUDOS_FORTRESS
    8,   // WORLD_MAP_POINT_GERUDO_VALLEY
    8,   // WORLD_MAP_POINT_HYLIA_LAKESIDE
    8,   // WORLD_MAP_POINT_LON_LON_RANCH
    8,   // WORLD_MAP_POINT_MARKET
    8,   // WORLD_MAP_POINT_HYRULE_FIELD
    8,   // WORLD_MAP_POINT_DEATH_MOUNTAIN
    8,   // WORLD_MAP_POINT_KAKARIKO_VILLAGE
    8,   // WORLD_MAP_POINT_LOST_WOODS
    8,   // WORLD_MAP_POINT_KOKIRI_FOREST
    8,   // WORLD_MAP_POINT_ZORAS_DOMAIN
    8,   // QUAD_MAP_28
    8,   // QUAD_MAP_29
    80,  // QUAD_MAP_30
    64,  // QUAD_MAP_31
};

s16 gVtxPageMapWorldQuadsHeight[VTX_PAGE_MAP_WORLD_QUADS] = {
    24, // QUAD_MAP_WORLD_CLOUDS_SACRED_FOREST_MEADOW
    72, // QUAD_MAP_WORLD_CLOUDS_HYRULE_FIELD
    13, // QUAD_MAP_WORLD_CLOUDS_LON_LON_RANCH
    22, // QUAD_MAP_WORLD_CLOUDS_MARKET
    19, // QUAD_MAP_WORLD_CLOUDS_HYRULE_CASTLE
    20, // QUAD_MAP_WORLD_CLOUDS_KAKARIKO_VILLAGE
    19, // QUAD_MAP_WORLD_CLOUDS_GRAVEYARD
    27, // QUAD_MAP_WORLD_CLOUDS_DEATH_MOUNTAIN_TRAIL
    14, // QUAD_MAP_WORLD_CLOUDS_GORON_CITY
    26, // QUAD_MAP_WORLD_CLOUDS_ZORAS_RIVER
    22, // QUAD_MAP_WORLD_CLOUDS_ZORAS_DOMAIN
    21, // QUAD_MAP_WORLD_CLOUDS_ZORAS_FOUNTAIN
    49, // QUAD_MAP_WORLD_CLOUDS_GERUDO_VALLEY
    32, // QUAD_MAP_WORLD_CLOUDS_GERUDOS_FORTRESS
    45, // QUAD_MAP_WORLD_CLOUDS_DESERT_COLOSSUS
    60, // QUAD_MAP_WORLD_CLOUDS_LAKE_HYLIA
    8,  // WORLD_MAP_POINT_HAUNTED_WASTELAND
    8,  // WORLD_MAP_POINT_GERUDOS_FORTRESS
    8,  // WORLD_MAP_POINT_GERUDO_VALLEY
    8,  // WORLD_MAP_POINT_HYLIA_LAKESIDE
    8,  // WORLD_MAP_POINT_LON_LON_RANCH
    8,  // WORLD_MAP_POINT_MARKET
    8,  // WORLD_MAP_POINT_HYRULE_FIELD
    8,  // WORLD_MAP_POINT_DEATH_MOUNTAIN
    8,  // WORLD_MAP_POINT_KAKARIKO_VILLAGE
    8,  // WORLD_MAP_POINT_LOST_WOODS
    8,  // WORLD_MAP_POINT_KOKIRI_FOREST
    8,  // WORLD_MAP_POINT_ZORAS_DOMAIN
    8,  // QUAD_MAP_28
    16, // QUAD_MAP_29
    32, // QUAD_MAP_30
    8,  // QUAD_MAP_31
};

static u8 gPageSwitchNextButtonStatus[][5] = {
    // PAUSE_ITEM  + SWITCH_PAGE_LEFT_PT
    //
    //  -> PAUSE_EQUIP
    { BTN_ENABLED, BTN_DISABLED, BTN_DISABLED, BTN_DISABLED, BTN_ENABLED },
    // PAUSE_MAP   + SWITCH_PAGE_LEFT_PT
    //
    //  -> PAUSE_ITEM
    { BTN_ENABLED, BTN_ENABLED, BTN_ENABLED, BTN_ENABLED, BTN_DISABLED },
    // PAUSE_QUEST + SWITCH_PAGE_LEFT_PT
    // PAUSE_ITEM  + SWITCH_PAGE_RIGHT_PT
    //  -> PAUSE_MAP
    { BTN_ENABLED, BTN_DISABLED, BTN_DISABLED, BTN_DISABLED, BTN_DISABLED },
    // PAUSE_EQUIP + SWITCH_PAGE_LEFT_PT
    // PAUSE_MAP   + SWITCH_PAGE_RIGHT_PT
    //  -> PAUSE_QUEST
    { BTN_ENABLED, BTN_DISABLED, BTN_DISABLED, BTN_DISABLED, BTN_ENABLED },
    //
    // PAUSE_QUEST + SWITCH_PAGE_RIGHT_PT
    //  -> PAUSE_EQUIP
    { BTN_ENABLED, BTN_DISABLED, BTN_DISABLED, BTN_DISABLED, BTN_ENABLED },
    //
    // PAUSE_EQUIP + SWITCH_PAGE_RIGHT_PT
    //  -> PAUSE_ITEM
    { BTN_ENABLED, BTN_ENABLED, BTN_ENABLED, BTN_ENABLED, BTN_DISABLED },

};

static s16 sColor82ABRed_D_8082AB8C = 0;
static s16 sColor82ABGreen_D_8082AB90 = 0;
static s16 sColor82ABBlue_D_8082AB94 = 0;
static s16 sColor82ABGameOverPrimAlpha_D_8082AB98 = 255;

static s16 sDrawGameOverEnvColorRed_D_8082AB9C = 255;
static s16 sDrawGameOverEnvColorGreen_D_8082ABA0 = 0;
static s16 sDrawGameOverEnvColorBlue_D_8082ABA4 = 0;

static s16 sInDungeonScene = false;

static f32 sPageSwitchEyeDx[] = {
    -PAUSE_EYE_DIST * (PAUSE_MAP_X - PAUSE_ITEM_X) / 16,  // PAUSE_ITEM  right
    -PAUSE_EYE_DIST*(PAUSE_EQUIP_X - PAUSE_ITEM_X) / 16,  // PAUSE_ITEM  left
    -PAUSE_EYE_DIST*(PAUSE_QUEST_X - PAUSE_MAP_X) / 16,   // PAUSE_MAP   right
    -PAUSE_EYE_DIST*(PAUSE_ITEM_X - PAUSE_MAP_X) / 16,    // PAUSE_MAP   left
    -PAUSE_EYE_DIST*(PAUSE_EQUIP_X - PAUSE_QUEST_X) / 16, // PAUSE_QUEST right
    -PAUSE_EYE_DIST*(PAUSE_MAP_X - PAUSE_QUEST_X) / 16,   // PAUSE_QUEST left
    -PAUSE_EYE_DIST*(PAUSE_ITEM_X - PAUSE_EQUIP_X) / 16,  // PAUSE_EQUIP right
    -PAUSE_EYE_DIST*(PAUSE_QUEST_X - PAUSE_EQUIP_X) / 16, // PAUSE_EQUIP left
};

static f32 sPageSwitchEyeDz[] = {
    -PAUSE_EYE_DIST * (PAUSE_MAP_Z - PAUSE_ITEM_Z) / 16,  // PAUSE_ITEM  right
    -PAUSE_EYE_DIST*(PAUSE_EQUIP_Z - PAUSE_ITEM_Z) / 16,  // PAUSE_ITEM  left
    -PAUSE_EYE_DIST*(PAUSE_QUEST_Z - PAUSE_MAP_Z) / 16,   // PAUSE_MAP   right
    -PAUSE_EYE_DIST*(PAUSE_ITEM_Z - PAUSE_MAP_Z) / 16,    // PAUSE_MAP   left
    -PAUSE_EYE_DIST*(PAUSE_EQUIP_Z - PAUSE_QUEST_Z) / 16, // PAUSE_QUEST right
    -PAUSE_EYE_DIST*(PAUSE_MAP_Z - PAUSE_QUEST_Z) / 16,   // PAUSE_QUEST left
    -PAUSE_EYE_DIST*(PAUSE_ITEM_Z - PAUSE_EQUIP_Z) / 16,  // PAUSE_EQUIP right
    -PAUSE_EYE_DIST*(PAUSE_QUEST_Z - PAUSE_EQUIP_Z) / 16, // PAUSE_EQUIP left
};

static u16 sPageSwitchNextPageIndex[] = {
    PAUSE_MAP,   // PAUSE_ITEM  right
    PAUSE_EQUIP, // PAUSE_ITEM  left
    PAUSE_QUEST, // PAUSE_MAP   right
    PAUSE_ITEM,  // PAUSE_MAP   left
    PAUSE_EQUIP, // PAUSE_QUEST right
    PAUSE_MAP,   // PAUSE_QUEST left
    PAUSE_ITEM,  // PAUSE_EQUIP right
    PAUSE_QUEST, // PAUSE_EQUIP left
};

u8 gSlotAgeReqs[] = {
    AGE_REQ_CHILD, // SLOT_DEKU_STICK
    AGE_REQ_NONE,  // SLOT_DEKU_NUT
    AGE_REQ_NONE,  // SLOT_BOMB
    AGE_REQ_ADULT, // SLOT_BOW
    AGE_REQ_ADULT, // SLOT_ARROW_FIRE
    AGE_REQ_NONE,  // SLOT_DINS_FIRE
    AGE_REQ_CHILD, // SLOT_SLINGSHOT
    AGE_REQ_NONE,  // SLOT_OCARINA
    AGE_REQ_NONE,  // SLOT_BOMBCHU
    AGE_REQ_ADULT, // SLOT_HOOKSHOT
    AGE_REQ_ADULT, // SLOT_ARROW_ICE
    AGE_REQ_NONE,  // SLOT_FARORES_WIND
    AGE_REQ_CHILD, // SLOT_BOOMERANG
    AGE_REQ_NONE,  // SLOT_LENS_OF_TRUTH
    AGE_REQ_CHILD, // SLOT_MAGIC_BEAN
    AGE_REQ_ADULT, // SLOT_HAMMER
    AGE_REQ_ADULT, // SLOT_ARROW_LIGHT
    AGE_REQ_NONE,  // SLOT_NAYRUS_LOVE
    AGE_REQ_NONE,  // SLOT_BOTTLE_1
    AGE_REQ_NONE,  // SLOT_BOTTLE_2
    AGE_REQ_NONE,  // SLOT_BOTTLE_3
    AGE_REQ_NONE,  // SLOT_BOTTLE_4
    AGE_REQ_ADULT, // SLOT_TRADE_ADULT
    AGE_REQ_CHILD, // SLOT_TRADE_CHILD
};

u8 gEquipAgeReqs[4][4] = {
    {
        AGE_REQ_ADULT, // 0 UPG_QUIVER
        AGE_REQ_CHILD, // EQUIP_TYPE_SWORD EQUIP_VALUE_SWORD_KOKIRI
        AGE_REQ_ADULT, // EQUIP_TYPE_SWORD EQUIP_VALUE_SWORD_MASTER
        AGE_REQ_ADULT, // EQUIP_TYPE_SWORD EQUIP_VALUE_SWORD_BIGGORON
    },
    {
        AGE_REQ_NONE,  // 0 UPG_BOMB_BAG
        AGE_REQ_CHILD, // EQUIP_TYPE_SHIELD EQUIP_VALUE_SHIELD_DEKU
        AGE_REQ_NONE,  // EQUIP_TYPE_SHIELD EQUIP_VALUE_SHIELD_HYLIAN
        AGE_REQ_ADULT, // EQUIP_TYPE_SHIELD EQUIP_VALUE_SHIELD_MIRROR
    },
    {
        AGE_REQ_ADULT, // 0 UPG_STRENGTH
        AGE_REQ_NONE,  // EQUIP_TYPE_TUNIC EQUIP_VALUE_TUNIC_KOKIRI
        AGE_REQ_ADULT, // EQUIP_TYPE_TUNIC EQUIP_VALUE_TUNIC_GORON
        AGE_REQ_ADULT, // EQUIP_TYPE_TUNIC EQUIP_VALUE_TUNIC_ZORA
    },
    {
        AGE_REQ_NONE,  // 0 UPG_SCALE
        AGE_REQ_NONE,  // EQUIP_TYPE_BOOTS EQUIP_VALUE_BOOTS_KOKIRI
        AGE_REQ_ADULT, // EQUIP_TYPE_BOOTS EQUIP_VALUE_BOOTS_IRON
        AGE_REQ_ADULT, // EQUIP_TYPE_BOOTS EQUIP_VALUE_BOOTS_HOVER
    },
};

u8 gItemAgeReqs[] = {
    AGE_REQ_CHILD, // ITEM_DEKU_STICK
    AGE_REQ_NONE,  // ITEM_DEKU_NUT
    AGE_REQ_NONE,  // ITEM_BOMB
    AGE_REQ_ADULT, // ITEM_BOW
    AGE_REQ_ADULT, // ITEM_ARROW_FIRE
    AGE_REQ_NONE,  // ITEM_DINS_FIRE
    AGE_REQ_CHILD, // ITEM_SLINGSHOT
    AGE_REQ_NONE,  // ITEM_OCARINA_FAIRY
    AGE_REQ_NONE,  // ITEM_OCARINA_OF_TIME
    AGE_REQ_NONE,  // ITEM_BOMBCHU
    AGE_REQ_ADULT, // ITEM_HOOKSHOT
    AGE_REQ_ADULT, // ITEM_LONGSHOT
    AGE_REQ_ADULT, // ITEM_ARROW_ICE
    AGE_REQ_NONE,  // ITEM_FARORES_WIND
    AGE_REQ_CHILD, // ITEM_BOOMERANG
    AGE_REQ_NONE,  // ITEM_LENS_OF_TRUTH
    AGE_REQ_CHILD, // ITEM_MAGIC_BEAN
    AGE_REQ_ADULT, // ITEM_HAMMER
    AGE_REQ_ADULT, // ITEM_ARROW_LIGHT
    AGE_REQ_NONE,  // ITEM_NAYRUS_LOVE
    AGE_REQ_NONE,  // ITEM_BOTTLE_EMPTY
    AGE_REQ_NONE,  // ITEM_BOTTLE_POTION_RED
    AGE_REQ_NONE,  // ITEM_BOTTLE_POTION_GREEN
    AGE_REQ_NONE,  // ITEM_BOTTLE_POTION_BLUE
    AGE_REQ_NONE,  // ITEM_BOTTLE_FAIRY
    AGE_REQ_NONE,  // ITEM_BOTTLE_FISH
    AGE_REQ_NONE,  // ITEM_BOTTLE_MILK_FULL
    AGE_REQ_NONE,  // ITEM_BOTTLE_RUTOS_LETTER
    AGE_REQ_NONE,  // ITEM_BOTTLE_BLUE_FIRE
    AGE_REQ_NONE,  // ITEM_BOTTLE_BUG
    AGE_REQ_NONE,  // ITEM_BOTTLE_BIG_POE
    AGE_REQ_NONE,  // ITEM_BOTTLE_MILK_HALF
    AGE_REQ_NONE,  // ITEM_BOTTLE_POE
    AGE_REQ_CHILD, // ITEM_WEIRD_EGG
    AGE_REQ_CHILD, // ITEM_CHICKEN
    AGE_REQ_CHILD, // ITEM_ZELDAS_LETTER
    AGE_REQ_CHILD, // ITEM_MASK_KEATON
    AGE_REQ_CHILD, // ITEM_MASK_SKULL
    AGE_REQ_CHILD, // ITEM_MASK_SPOOKY
    AGE_REQ_CHILD, // ITEM_MASK_BUNNY_HOOD
    AGE_REQ_CHILD, // ITEM_MASK_GORON
    AGE_REQ_CHILD, // ITEM_MASK_ZORA
    AGE_REQ_CHILD, // ITEM_MASK_GERUDO
    AGE_REQ_CHILD, // ITEM_MASK_TRUTH
    AGE_REQ_CHILD, // ITEM_SOLD_OUT
    AGE_REQ_ADULT, // ITEM_POCKET_EGG
    AGE_REQ_ADULT, // ITEM_POCKET_CUCCO
    AGE_REQ_ADULT, // ITEM_COJIRO
    AGE_REQ_ADULT, // ITEM_ODD_MUSHROOM
    AGE_REQ_ADULT, // ITEM_ODD_POTION
    AGE_REQ_ADULT, // ITEM_POACHERS_SAW
    AGE_REQ_ADULT, // ITEM_BROKEN_GORONS_SWORD
    AGE_REQ_ADULT, // ITEM_PRESCRIPTION
    AGE_REQ_ADULT, // ITEM_EYEBALL_FROG
    AGE_REQ_ADULT, // ITEM_EYE_DROPS
    AGE_REQ_ADULT, // ITEM_CLAIM_CHECK
    AGE_REQ_ADULT, // ITEM_BOW_FIRE
    AGE_REQ_ADULT, // ITEM_BOW_ICE
    AGE_REQ_ADULT, // ITEM_BOW_LIGHT
    AGE_REQ_CHILD, // ITEM_SWORD_KOKIRI
    AGE_REQ_ADULT, // ITEM_SWORD_MASTER
    AGE_REQ_ADULT, // ITEM_SWORD_BIGGORON
    AGE_REQ_CHILD, // ITEM_SHIELD_DEKU
    AGE_REQ_NONE,  // ITEM_SHIELD_HYLIAN
    AGE_REQ_ADULT, // ITEM_SHIELD_MIRROR
    AGE_REQ_NONE,  // ITEM_TUNIC_KOKIRI
    AGE_REQ_ADULT, // ITEM_TUNIC_GORON
    AGE_REQ_ADULT, // ITEM_TUNIC_ZORA
    AGE_REQ_NONE,  // ITEM_BOOTS_KOKIRI
    AGE_REQ_ADULT, // ITEM_BOOTS_IRON
    AGE_REQ_ADULT, // ITEM_BOOTS_HOVER
    AGE_REQ_CHILD, // ITEM_BULLET_BAG_30
    AGE_REQ_CHILD, // ITEM_BULLET_BAG_40
    AGE_REQ_CHILD, // ITEM_BULLET_BAG_50
    AGE_REQ_ADULT, // ITEM_QUIVER_30
    AGE_REQ_ADULT, // ITEM_QUIVER_40
    AGE_REQ_ADULT, // ITEM_QUIVER_50
    AGE_REQ_NONE,  // ITEM_BOMB_BAG_20
    AGE_REQ_NONE,  // ITEM_BOMB_BAG_30
    AGE_REQ_NONE,  // ITEM_BOMB_BAG_40
    AGE_REQ_CHILD, // ITEM_STRENGTH_GORONS_BRACELET
    AGE_REQ_ADULT, // ITEM_STRENGTH_SILVER_GAUNTLETS
    AGE_REQ_ADULT, // ITEM_STRENGTH_GOLD_GAUNTLETS
    AGE_REQ_NONE,  // ITEM_SCALE_SILVER
    AGE_REQ_NONE,  // ITEM_SCALE_GOLDEN
    AGE_REQ_ADULT, // ITEM_GIANTS_KNIFE
};

u8 gAreaGsFlags[] = {
    0x0F, 0x1F, 0x0F, 0x1F, 0x1F, 0x1F, 0x1F, 0x1F, 0x07, 0x07, 0x03,
    0x0F, 0x07, 0x0F, 0x0F, 0xFF, 0xFF, 0xFF, 0x1F, 0x0F, 0x03, 0x0F,
};

static void* sCursorTexs[] = {
    gPauseMenuCursorTopLeftTex,     // PAUSE_QUAD_CURSOR_TL
    gPauseMenuCursorTopRightTex,    // PAUSE_QUAD_CURSOR_TR
    gPauseMenuCursorBottomLeftTex,  // PAUSE_QUAD_CURSOR_BL
    gPauseMenuCursorBottomRightTex, // PAUSE_QUAD_CURSOR_BR
};

static s16 sCursorColors[][3] = {
    { 255, 255, 255 },
    { 255, 255, 0 },
    { 0, 255, 50 },
};

static void* sSavePromptMessageTexs[] = {
    gPauseSavePromptENGTex,
    gPauseSavePromptGERTex,
    gPauseSavePromptFRATex,
};

static void* sSaveConfirmationTexs[] = {
    gPauseSaveConfirmationENGTex,
    gPauseSaveConfirmationGERTex,
    gPauseSaveConfirmationFRATex,
};

static void* sContinuePromptTexs[] = {
    gContinuePlayingENGTex,
    gContinuePlayingGERTex,
    gContinuePlayingFRATex,
};

static void* sPromptChoiceTexs[][2] = {
    { gPauseYesENGTex, gPauseNoENGTex },
    { gPauseYesGERTex, gPauseNoGERTex },
    { gPauseYesFRATex, gPauseNoFRATex },
};

static u8 D_808321A8_savedButtonStatus[5];
static PreRender sPlayerPreRender;
static void* sPreRenderCvg;

void KaleidoScope_SetupPlayerPreRender(PlayState* play) {
    Gfx* gfx;
    Gfx* gfxRef;
    void* fbuf;

    fbuf = play->state.gfxCtx->curFrameBuffer;

    OPEN_DISPS(play->state.gfxCtx, "../z_kaleido_scope_PAL.c", 496);

    gfxRef = POLY_OPA_DISP;
    gfx = Gfx_Open(gfxRef);
    gSPDisplayList(WORK_DISP++, gfx);

    PreRender_SetValues(&sPlayerPreRender, PAUSE_EQUIP_PLAYER_WIDTH, PAUSE_EQUIP_PLAYER_HEIGHT, fbuf, NULL);
    PreRender_SaveFramebuffer(&sPlayerPreRender, &gfx);
    PreRender_DrawCoverage(&sPlayerPreRender, &gfx);

    gSPEndDisplayList(gfx++);
    Gfx_Close(gfxRef, gfx);
    POLY_OPA_DISP = gfx;

    R_GRAPH_TASKSET00_FLAGS |= 1;

    CLOSE_DISPS(play->state.gfxCtx, "../z_kaleido_scope_PAL.c", 509);
}

void KaleidoScope_ProcessPlayerPreRender(void) {
    Sleep_Msec(50); // TODO investigate if this is required
    PreRender_ApplyFilters(&sPlayerPreRender);
    PreRender_Destroy(&sPlayerPreRender);
}

Gfx* KaleidoScope_QuadTextureIA4(Gfx* gfx, void* texture, s16 width, s16 height, u16 point) {
    gDPLoadTextureBlock_4b(gfx++, texture, G_IM_FMT_IA, width, height, 0, G_TX_NOMIRROR | G_TX_WRAP,
                           G_TX_NOMIRROR | G_TX_WRAP, G_TX_NOMASK, G_TX_NOMASK, G_TX_NOLOD, G_TX_NOLOD);
    gSP1Quadrangle(gfx++, point, point + 2, point + 3, point + 1, 0);

    return gfx;
}

Gfx* KaleidoScope_QuadTextureIA8(Gfx* gfx, void* texture, s16 width, s16 height, u16 point) {
    gDPLoadTextureBlock(gfx++, texture, G_IM_FMT_IA, G_IM_SIZ_8b, width, height, 0, G_TX_NOMIRROR | G_TX_WRAP,
                        G_TX_NOMIRROR | G_TX_WRAP, G_TX_NOMASK, G_TX_NOMASK, G_TX_NOLOD, G_TX_NOLOD);
    gSP1Quadrangle(gfx++, point, point + 2, point + 3, point + 1, 0);

    return gfx;
}

void KaleidoScope_OverridePalIndexCI4(u8* texture, s32 size, s32 targetIndex, s32 newIndex) {
    s32 i;
    s32 index1;
    s32 index2;

    targetIndex &= 0xF;
    newIndex &= 0xF;

    if ((size == 0) || (targetIndex == newIndex) || (texture == NULL)) {
        return;
    }

    for (i = 0; i < size; i++) {
        index1 = index2 = texture[i];

        index1 = (index1 >> 4) & 0xF;
        index2 = index2 & 0xF;

        if (index1 == targetIndex) {
            index1 = newIndex;
        }

        if (index2 == targetIndex) {
            index2 = newIndex;
        }

        texture[i] = (index1 << 4) | index2;
    }
}

void KaleidoScope_MoveCursorToSpecialPos(PlayState* play, u16 specialPos) {
    PauseContext* pauseCtx = &play->pauseCtx;

    pauseCtx->cursorSpecialPos = specialPos;
    pauseCtx->pageSwitchInputTimer = 0;

    Audio_PlaySfxGeneral(NA_SE_SY_DECIDE, &gSfxDefaultPos, 4, &gSfxDefaultFreqAndVolScale, &gSfxDefaultFreqAndVolScale,
                         &gSfxDefaultReverb);
}

void KaleidoScope_DrawQuadTextureRGBA32(GraphicsContext* gfxCtx, void* texture, u16 width, u16 height, u16 point) {
    OPEN_DISPS(gfxCtx, "../z_kaleido_scope_PAL.c", 748);

    gDPLoadTextureBlock(POLY_OPA_DISP++, texture, G_IM_FMT_RGBA, G_IM_SIZ_32b, width, height, 0,
                        G_TX_NOMIRROR | G_TX_WRAP, G_TX_NOMIRROR | G_TX_WRAP, G_TX_NOMASK, G_TX_NOMASK, G_TX_NOLOD,
                        G_TX_NOLOD);
    gSP1Quadrangle(POLY_OPA_DISP++, point, point + 2, point + 3, point + 1, 0);

    CLOSE_DISPS(gfxCtx, "../z_kaleido_scope_PAL.c", 758);
}

void KaleidoScope_SetDefaultCursor(PlayState* play) {
    PauseContext* pauseCtx = &play->pauseCtx;
    s16 s;
    s16 i;

    switch (pauseCtx->pageIndex) {
        case PAUSE_ITEM:
            s = pauseCtx->cursorSlot[PAUSE_ITEM];
            if (gSaveContext.save.info.inventory.items[s] == ITEM_NONE) {
                i = s + 1;
                while (true) {
                    if (gSaveContext.save.info.inventory.items[i] != ITEM_NONE) {
                        break;
                    }
                    i++;
                    if (i >= 24) {
                        i = 0;
                    }
                    if (i == s) {
                        pauseCtx->cursorItem[PAUSE_ITEM] = pauseCtx->namedItem = PAUSE_ITEM_NONE;
                        return;
                    }
                }
                pauseCtx->cursorItem[PAUSE_ITEM] = gSaveContext.save.info.inventory.items[i];
                pauseCtx->cursorSlot[PAUSE_ITEM] = i;
            }
            break;
        case PAUSE_MAP:
        case PAUSE_QUEST:
        case PAUSE_EQUIP:
            break;
    }
}

#define SWITCH_PAGE_LEFT_PT 0
#define SWITCH_PAGE_RIGHT_PT 2

void KaleidoScope_SwitchPage(PauseContext* pauseCtx, u8 pt) {
    pauseCtx->mainState = PAUSE_MAIN_STATE_SWITCHING_PAGE;
    pauseCtx->switchPageTimer = 0;

    if (!pt) { // SWITCH_PAGE_LEFT_PT
        pauseCtx->nextPageMode = (pauseCtx->pageIndex * 2) + 1;
        Audio_PlaySfxGeneral(NA_SE_SY_WIN_SCROLL_LEFT, &gSfxDefaultPos, 4, &gSfxDefaultFreqAndVolScale,
                             &gSfxDefaultFreqAndVolScale, &gSfxDefaultReverb);
        pauseCtx->cursorSpecialPos = PAUSE_CURSOR_PAGE_RIGHT;
    } else { // SWITCH_PAGE_RIGHT_PT
        pauseCtx->nextPageMode = pauseCtx->pageIndex * 2;
        Audio_PlaySfxGeneral(NA_SE_SY_WIN_SCROLL_RIGHT, &gSfxDefaultPos, 4, &gSfxDefaultFreqAndVolScale,
                             &gSfxDefaultFreqAndVolScale, &gSfxDefaultReverb);
        pauseCtx->cursorSpecialPos = PAUSE_CURSOR_PAGE_LEFT;
    }

    gSaveContext.buttonStatus[1] = gPageSwitchNextButtonStatus[pauseCtx->pageIndex + pt][1];
    gSaveContext.buttonStatus[2] = gPageSwitchNextButtonStatus[pauseCtx->pageIndex + pt][2];
    gSaveContext.buttonStatus[3] = gPageSwitchNextButtonStatus[pauseCtx->pageIndex + pt][3];
    gSaveContext.buttonStatus[4] = gPageSwitchNextButtonStatus[pauseCtx->pageIndex + pt][4];

    PRINTF("kscope->kscp_pos+pt = %d\n", pauseCtx->pageIndex + pt);

    gSaveContext.hudVisibilityMode = HUD_VISIBILITY_NO_CHANGE;
    Interface_ChangeHudVisibilityMode(HUD_VISIBILITY_ALL);
}

void KaleidoScope_HandlePageToggles(PauseContext* pauseCtx, Input* input) {
    if ((pauseCtx->debugState == 0) && CHECK_BTN_ALL(input->press.button, BTN_L)) {
#if OOT_DEBUG
        pauseCtx->debugState = 1;
#endif
        return;
    }

    if (CHECK_BTN_ALL(input->press.button, BTN_R)) {
        KaleidoScope_SwitchPage(pauseCtx, SWITCH_PAGE_RIGHT_PT);
        return;
    }

    if (CHECK_BTN_ALL(input->press.button, BTN_Z)) {
        KaleidoScope_SwitchPage(pauseCtx, SWITCH_PAGE_LEFT_PT);
        return;
    }

    if (pauseCtx->cursorSpecialPos == PAUSE_CURSOR_PAGE_LEFT) {
        if (pauseCtx->stickAdjX < -30) {
            pauseCtx->pageSwitchInputTimer++;
            if ((pauseCtx->pageSwitchInputTimer >= 10) || (pauseCtx->pageSwitchInputTimer == 0)) {
                KaleidoScope_SwitchPage(pauseCtx, SWITCH_PAGE_LEFT_PT);
            }
        } else {
            pauseCtx->pageSwitchInputTimer = -1;
        }
    } else if (pauseCtx->cursorSpecialPos == PAUSE_CURSOR_PAGE_RIGHT) {
        if (pauseCtx->stickAdjX > 30) {
            pauseCtx->pageSwitchInputTimer++;
            if ((pauseCtx->pageSwitchInputTimer >= 10) || (pauseCtx->pageSwitchInputTimer == 0)) {
                KaleidoScope_SwitchPage(pauseCtx, SWITCH_PAGE_RIGHT_PT);
            }
        } else {
            pauseCtx->pageSwitchInputTimer = -1;
        }
    }
}

void KaleidoScope_DrawCursor(PlayState* play, u16 pageIndex) {
    PauseContext* pauseCtx = &play->pauseCtx;
    s32 pad;

    OPEN_DISPS(play->state.gfxCtx, "../z_kaleido_scope_PAL.c", 955);

    if (((((u32)pauseCtx->mainState == PAUSE_MAIN_STATE_IDLE) ||
          (pauseCtx->mainState == PAUSE_MAIN_STATE_IDLE_CURSOR_ON_SONG)) &&
         (pauseCtx->state == PAUSE_STATE_MAIN)) ||
        ((pauseCtx->pageIndex == PAUSE_QUEST) &&
         ((pauseCtx->mainState < PAUSE_MAIN_STATE_3) /* PAUSE_MAIN_STATE_IDLE, PAUSE_MAIN_STATE_SWITCHING_PAGE,
                                                        PAUSE_MAIN_STATE_SONG_PLAYBACK */
          || (pauseCtx->mainState == PAUSE_MAIN_STATE_SONG_PROMPT) ||
          (pauseCtx->mainState == PAUSE_MAIN_STATE_IDLE_CURSOR_ON_SONG)))) {
        s16 i;
        s16 j;

        if (pauseCtx->pageIndex == pageIndex) {

            // Draw PAUSE_QUAD_CURSOR_TL, PAUSE_QUAD_CURSOR_TR, PAUSE_QUAD_CURSOR_BL, PAUSE_QUAD_CURSOR_BR

            gDPPipeSync(POLY_OPA_DISP++);
            gDPSetCombineLERP(POLY_OPA_DISP++, PRIMITIVE, ENVIRONMENT, TEXEL0, ENVIRONMENT, TEXEL0, 0, PRIMITIVE, 0,
                              PRIMITIVE, ENVIRONMENT, TEXEL0, ENVIRONMENT, TEXEL0, 0, PRIMITIVE, 0);
            gDPSetPrimColor(POLY_OPA_DISP++, 0, 0, sCursorColors[pauseCtx->cursorColorSet >> 2][0],
                            sCursorColors[pauseCtx->cursorColorSet >> 2][1],
                            sCursorColors[pauseCtx->cursorColorSet >> 2][2], 255);
            gDPSetEnvColor(POLY_OPA_DISP++, sColor82ABRed_D_8082AB8C, sColor82ABGreen_D_8082AB90,
                           sColor82ABBlue_D_8082AB94, 255);
            gSPVertex(POLY_OPA_DISP++, pauseCtx->cursorVtx, 4 * 4, 0);

            for (i = j = 0; i < 4; i++, j += 4) {
                gDPLoadTextureBlock_4b(POLY_OPA_DISP++, sCursorTexs[i], G_IM_FMT_IA, 16, 16, 0,
                                       G_TX_NOMIRROR | G_TX_WRAP, G_TX_NOMIRROR | G_TX_WRAP, G_TX_NOMASK, G_TX_NOMASK,
                                       G_TX_NOLOD, G_TX_NOLOD);
                gSP1Quadrangle(POLY_OPA_DISP++, j, j + 2, j + 3, j + 1, 0);
            }
        }

        gDPPipeSync(POLY_OPA_DISP++);
        gDPSetEnvColor(POLY_OPA_DISP++, 0, 0, 0, 255);
    }

    CLOSE_DISPS(play->state.gfxCtx, "../z_kaleido_scope_PAL.c", 985);
}

// Draw 15 (PAGE_BG_QUADS) quads with IA8 80x32 textures
Gfx* KaleidoScope_DrawPageSections(Gfx* gfx, Vtx* vertices, void** textures) {
    s32 i;
    s32 j;

    gSPVertex(gfx++, vertices, 32, 0);

    i = 0;

    j = 0;
    while (j < 32) {
        gDPPipeSync(gfx++);
        gDPLoadTextureBlock(gfx++, textures[i], G_IM_FMT_IA, G_IM_SIZ_8b, PAGE_BG_QUAD_TEX_WIDTH,
                            PAGE_BG_QUAD_TEX_HEIGHT, 0, G_TX_NOMIRROR | G_TX_WRAP, G_TX_NOMIRROR | G_TX_WRAP,
                            G_TX_NOMASK, G_TX_NOMASK, G_TX_NOLOD, G_TX_NOLOD);
        gSP1Quadrangle(gfx++, j, j + 2, j + 3, j + 1, 0);

        j += 4;
        i++;
    }

    gSPVertex(gfx++, vertices + 32, 28, 0);

    j = 0;
    while (j < 28) {
        gDPPipeSync(gfx++);
        gDPLoadTextureBlock(gfx++, textures[i], G_IM_FMT_IA, G_IM_SIZ_8b, PAGE_BG_QUAD_TEX_WIDTH,
                            PAGE_BG_QUAD_TEX_HEIGHT, 0, G_TX_NOMIRROR | G_TX_WRAP, G_TX_NOMIRROR | G_TX_WRAP,
                            G_TX_NOMASK, G_TX_NOMASK, G_TX_NOLOD, G_TX_NOLOD);
        gSP1Quadrangle(gfx++, j, j + 2, j + 3, j + 1, 0);

        j += 4;
        i++;
    }

    return gfx;
}

void KaleidoScope_DrawPages(PlayState* play, GraphicsContext* gfxCtx) {
    static s16 sCursorColors_D_8082ACF4[][3] = {
        // "white" ?
        { 0, 0, 0 },
        { 0, 0, 0 },
        { 0, 0, 0 },
        { 0, 0, 0 },
        // yellow
        { 255, 255, 0 },
        { 0, 0, 0 },
        { 0, 0, 0 },
        { 255, 255, 0 },
        // green
        { 0, 255, 50 },
        { 0, 0, 0 },
        { 0, 0, 0 },
        { 0, 255, 50 },
    };
    static s16 sCursorColorBlinkTimer_D_8082AD3C = 20;
    static s16 sCursorColorBlinkOffset_D_8082AD40 = 0;

    static s16 sStickXRepeatTimer = 0;
    static s16 sStickYRepeatTimer = 0;
    static s16 sStickXRepeatState = 0;
    static s16 sStickYRepeatState = 0;

    PauseContext* pauseCtx = &play->pauseCtx;
    s16 stepR;
    s16 stepG;
    s16 stepB;

    OPEN_DISPS(gfxCtx, "../z_kaleido_scope_PAL.c", 1100);

    if (!IS_PAUSE_STATE_GAMEOVER(pauseCtx)) {
        if (pauseCtx->state != PAUSE_STATE_SAVE_PROMPT) {
            stepR = ABS(sColor82ABRed_D_8082AB8C -
                        sCursorColors_D_8082ACF4[pauseCtx->cursorColorSet + sCursorColorBlinkOffset_D_8082AD40][0]) /
                    sCursorColorBlinkTimer_D_8082AD3C;
            stepG = ABS(sColor82ABGreen_D_8082AB90 -
                        sCursorColors_D_8082ACF4[pauseCtx->cursorColorSet + sCursorColorBlinkOffset_D_8082AD40][1]) /
                    sCursorColorBlinkTimer_D_8082AD3C;
            stepB = ABS(sColor82ABBlue_D_8082AB94 -
                        sCursorColors_D_8082ACF4[pauseCtx->cursorColorSet + sCursorColorBlinkOffset_D_8082AD40][2]) /
                    sCursorColorBlinkTimer_D_8082AD3C;
            if (sColor82ABRed_D_8082AB8C >=
                sCursorColors_D_8082ACF4[pauseCtx->cursorColorSet + sCursorColorBlinkOffset_D_8082AD40][0]) {
                sColor82ABRed_D_8082AB8C -= stepR;
            } else {
                sColor82ABRed_D_8082AB8C += stepR;
            }
            if (sColor82ABGreen_D_8082AB90 >=
                sCursorColors_D_8082ACF4[pauseCtx->cursorColorSet + sCursorColorBlinkOffset_D_8082AD40][1]) {
                sColor82ABGreen_D_8082AB90 -= stepG;
            } else {
                sColor82ABGreen_D_8082AB90 += stepG;
            }
            if (sColor82ABBlue_D_8082AB94 >=
                sCursorColors_D_8082ACF4[pauseCtx->cursorColorSet + sCursorColorBlinkOffset_D_8082AD40][2]) {
                sColor82ABBlue_D_8082AB94 -= stepB;
            } else {
                sColor82ABBlue_D_8082AB94 += stepB;
            }

            sCursorColorBlinkTimer_D_8082AD3C--;
            if (sCursorColorBlinkTimer_D_8082AD3C == 0) {
                sColor82ABRed_D_8082AB8C =
                    sCursorColors_D_8082ACF4[pauseCtx->cursorColorSet + sCursorColorBlinkOffset_D_8082AD40][0];
                sColor82ABGreen_D_8082AB90 =
                    sCursorColors_D_8082ACF4[pauseCtx->cursorColorSet + sCursorColorBlinkOffset_D_8082AD40][1];
                sColor82ABBlue_D_8082AB94 =
                    sCursorColors_D_8082ACF4[pauseCtx->cursorColorSet + sCursorColorBlinkOffset_D_8082AD40][2];
                sCursorColorBlinkTimer_D_8082AD3C = ZREG(28 + sCursorColorBlinkOffset_D_8082AD40);
                sCursorColorBlinkOffset_D_8082AD40++;
                if (sCursorColorBlinkOffset_D_8082AD40 >= 4) {
                    sCursorColorBlinkOffset_D_8082AD40 = 0;
                }
            }

            if (pauseCtx->stickAdjX < -30) {
                if (sStickXRepeatState == -1) {
                    sStickXRepeatTimer--;
                    if (sStickXRepeatTimer < 0) {
                        sStickXRepeatTimer = R_PAUSE_STICK_REPEAT_DELAY;
                    } else {
                        pauseCtx->stickAdjX = 0;
                    }
                } else {
                    sStickXRepeatTimer = R_PAUSE_STICK_REPEAT_DELAY_FIRST;
                    sStickXRepeatState = -1;
                }
            } else if (pauseCtx->stickAdjX > 30) {
                if (sStickXRepeatState == 1) {
                    sStickXRepeatTimer--;
                    if (sStickXRepeatTimer < 0) {
                        sStickXRepeatTimer = R_PAUSE_STICK_REPEAT_DELAY;
                    } else {
                        pauseCtx->stickAdjX = 0;
                    }
                } else {
                    sStickXRepeatTimer = R_PAUSE_STICK_REPEAT_DELAY_FIRST;
                    sStickXRepeatState = 1;
                }
            } else {
                sStickXRepeatState = 0;
            }

            if (pauseCtx->stickAdjY < -30) {
                if (sStickYRepeatState == -1) {
                    sStickYRepeatTimer--;
                    if (sStickYRepeatTimer < 0) {
                        sStickYRepeatTimer = R_PAUSE_STICK_REPEAT_DELAY;
                    } else {
                        pauseCtx->stickAdjY = 0;
                    }
                } else {
                    sStickYRepeatTimer = R_PAUSE_STICK_REPEAT_DELAY_FIRST;
                    sStickYRepeatState = -1;
                }
            } else if (pauseCtx->stickAdjY > 30) {
                if (sStickYRepeatState == 1) {
                    sStickYRepeatTimer--;
                    if (sStickYRepeatTimer < 0) {
                        sStickYRepeatTimer = R_PAUSE_STICK_REPEAT_DELAY;
                    } else {
                        pauseCtx->stickAdjY = 0;
                    }
                } else {
                    sStickYRepeatTimer = R_PAUSE_STICK_REPEAT_DELAY_FIRST;
                    sStickYRepeatState = 1;
                }
            } else {
                sStickYRepeatState = 0;
            }
        }

        // Draw non-active pages (not the one being looked at)

        if (pauseCtx->pageIndex) { // pageIndex != PAUSE_ITEM
            gDPPipeSync(POLY_OPA_DISP++);
            gDPSetCombineMode(POLY_OPA_DISP++, G_CC_MODULATEIA, G_CC_MODULATEIA);

            Matrix_Translate(0.0f, (f32)R_PAUSE_OFFSET_VERTICAL / 100.0f, -(f32)R_PAUSE_OFFSET_DEPTH / 100.0f,
                             MTXMODE_NEW);
            Matrix_Scale(0.78f, 0.78f, 0.78f, MTXMODE_APPLY);
            Matrix_RotateX(-pauseCtx->itemPageRoll / 100.0f, MTXMODE_APPLY);

            gSPMatrix(POLY_OPA_DISP++, MATRIX_NEW(gfxCtx, "../z_kaleido_scope_PAL.c", 1173),
                      G_MTX_NOPUSH | G_MTX_LOAD | G_MTX_MODELVIEW);

            POLY_OPA_DISP = KaleidoScope_DrawPageSections(POLY_OPA_DISP, pauseCtx->itemPageVtx,
                                                          sItemPageBgQuadsTexs[gSaveContext.language]);

            KaleidoScope_DrawItemSelect(play);
        }

        if (pauseCtx->pageIndex != PAUSE_EQUIP) {
            gDPPipeSync(POLY_OPA_DISP++);
            gDPSetCombineMode(POLY_OPA_DISP++, G_CC_MODULATEIA, G_CC_MODULATEIA);

            Matrix_Translate(-(f32)R_PAUSE_OFFSET_DEPTH / 100.0f, (f32)R_PAUSE_OFFSET_VERTICAL / 100.0f, 0.0f,
                             MTXMODE_NEW);
            Matrix_Scale(0.78f, 0.78f, 0.78f, MTXMODE_APPLY);
            Matrix_RotateZ(pauseCtx->equipPageRoll / 100.0f, MTXMODE_APPLY);
            Matrix_RotateY(1.57f, MTXMODE_APPLY);

            gSPMatrix(POLY_OPA_DISP++, MATRIX_NEW(gfxCtx, "../z_kaleido_scope_PAL.c", 1196),
                      G_MTX_NOPUSH | G_MTX_LOAD | G_MTX_MODELVIEW);

            POLY_OPA_DISP = KaleidoScope_DrawPageSections(POLY_OPA_DISP, pauseCtx->equipPageVtx,
                                                          sEquipPageBgQuadsTexs[gSaveContext.language]);

            KaleidoScope_DrawEquipment(play);
        }

        if (pauseCtx->pageIndex != PAUSE_QUEST) {
            gDPPipeSync(POLY_OPA_DISP++);
            gDPSetTextureFilter(POLY_OPA_DISP++, G_TF_BILERP);
            gDPSetCombineMode(POLY_OPA_DISP++, G_CC_MODULATEIA, G_CC_MODULATEIA);

            Matrix_Translate(0.0f, (f32)R_PAUSE_OFFSET_VERTICAL / 100.0f, (f32)R_PAUSE_OFFSET_DEPTH / 100.0f,
                             MTXMODE_NEW);
            Matrix_Scale(0.78f, 0.78f, 0.78f, MTXMODE_APPLY);
            Matrix_RotateX(pauseCtx->questPageRoll / 100.0f, MTXMODE_APPLY);
            Matrix_RotateY(3.14f, MTXMODE_APPLY);

            gSPMatrix(POLY_OPA_DISP++, MATRIX_NEW(gfxCtx, "../z_kaleido_scope_PAL.c", 1220),
                      G_MTX_NOPUSH | G_MTX_LOAD | G_MTX_MODELVIEW);

            POLY_OPA_DISP = KaleidoScope_DrawPageSections(POLY_OPA_DISP, pauseCtx->questPageVtx,
                                                          sQuestPageBgQuadsTexs[gSaveContext.language]);

            KaleidoScope_DrawQuestStatus(play, gfxCtx);
        }

        if (pauseCtx->pageIndex != PAUSE_MAP) {
            gDPPipeSync(POLY_OPA_DISP++);

            gDPSetCombineMode(POLY_OPA_DISP++, G_CC_MODULATEIA, G_CC_MODULATEIA);

            Matrix_Translate((f32)R_PAUSE_OFFSET_DEPTH / 100.0f, (f32)R_PAUSE_OFFSET_VERTICAL / 100.0f, 0.0f,
                             MTXMODE_NEW);
            Matrix_Scale(0.78f, 0.78f, 0.78f, MTXMODE_APPLY);
            Matrix_RotateZ(-pauseCtx->mapPageRoll / 100.0f, MTXMODE_APPLY);
            Matrix_RotateY(-1.57f, MTXMODE_APPLY);

            gSPMatrix(POLY_OPA_DISP++, MATRIX_NEW(gfxCtx, "../z_kaleido_scope_PAL.c", 1243),
                      G_MTX_NOPUSH | G_MTX_LOAD | G_MTX_MODELVIEW);

            POLY_OPA_DISP = KaleidoScope_DrawPageSections(POLY_OPA_DISP, pauseCtx->mapPageVtx,
                                                          sMapPageBgQuadsTexs[gSaveContext.language]);

            if (sInDungeonScene) {
                KaleidoScope_DrawDungeonMap(play, gfxCtx);
                Gfx_SetupDL_42Opa(gfxCtx);

                gDPSetCombineMode(POLY_OPA_DISP++, G_CC_MODULATEIA_PRIM, G_CC_MODULATEIA_PRIM);

                if (CHECK_DUNGEON_ITEM(DUNGEON_COMPASS, gSaveContext.mapIndex)) {
                    PauseMapMark_Draw(play);
                }
            } else {
                KaleidoScope_DrawWorldMap(play, gfxCtx);
            }
        }

        // Update and draw the active page being looked at

        gDPPipeSync(POLY_OPA_DISP++);
        gDPSetCombineMode(POLY_OPA_DISP++, G_CC_MODULATEIA, G_CC_MODULATEIA);

        switch (pauseCtx->pageIndex) {
            case PAUSE_ITEM:
                Matrix_Translate(0.0f, (f32)R_PAUSE_OFFSET_VERTICAL / 100.0f, -(f32)R_PAUSE_OFFSET_DEPTH / 100.0f,
                                 MTXMODE_NEW);
                Matrix_Scale(0.78f, 0.78f, 0.78f, MTXMODE_APPLY);
                Matrix_RotateX(-pauseCtx->itemPageRoll / 100.0f, MTXMODE_APPLY);

                gSPMatrix(POLY_OPA_DISP++, MATRIX_NEW(gfxCtx, "../z_kaleido_scope_PAL.c", 1281),
                          G_MTX_NOPUSH | G_MTX_LOAD | G_MTX_MODELVIEW);

                POLY_OPA_DISP = KaleidoScope_DrawPageSections(POLY_OPA_DISP, pauseCtx->itemPageVtx,
                                                              sItemPageBgQuadsTexs[gSaveContext.language]);

                KaleidoScope_DrawItemSelect(play);
                break;

            case PAUSE_MAP:
                Matrix_Translate((f32)R_PAUSE_OFFSET_DEPTH / 100.0f, (f32)R_PAUSE_OFFSET_VERTICAL / 100.0f, 0.0f,
                                 MTXMODE_NEW);
                Matrix_Scale(0.78f, 0.78f, 0.78f, MTXMODE_APPLY);
                Matrix_RotateZ(-pauseCtx->mapPageRoll / 100.0f, MTXMODE_APPLY);
                Matrix_RotateY(-1.57f, MTXMODE_APPLY);

                gSPMatrix(POLY_OPA_DISP++, MATRIX_NEW(gfxCtx, "../z_kaleido_scope_PAL.c", 1303),
                          G_MTX_NOPUSH | G_MTX_LOAD | G_MTX_MODELVIEW);

                POLY_OPA_DISP = KaleidoScope_DrawPageSections(POLY_OPA_DISP, pauseCtx->mapPageVtx,
                                                              sMapPageBgQuadsTexs[gSaveContext.language]);

                if (sInDungeonScene) {
                    KaleidoScope_DrawDungeonMap(play, gfxCtx);
                    Gfx_SetupDL_42Opa(gfxCtx);

                    gDPSetCombineMode(POLY_OPA_DISP++, G_CC_MODULATEIA_PRIM, G_CC_MODULATEIA_PRIM);

                    if (pauseCtx->cursorSpecialPos == 0) {
                        KaleidoScope_DrawCursor(play, PAUSE_MAP);
                    }

                    if (CHECK_DUNGEON_ITEM(DUNGEON_COMPASS, gSaveContext.mapIndex)) {
                        PauseMapMark_Draw(play);
                    }
                } else {
                    KaleidoScope_DrawWorldMap(play, gfxCtx);
                }
                break;

            case PAUSE_QUEST:
                gDPSetTextureFilter(POLY_OPA_DISP++, G_TF_BILERP);

                Matrix_Translate(0.0f, (f32)R_PAUSE_OFFSET_VERTICAL / 100.0f, (f32)R_PAUSE_OFFSET_DEPTH / 100.0f,
                                 MTXMODE_NEW);
                Matrix_Scale(0.78f, 0.78f, 0.78f, MTXMODE_APPLY);
                Matrix_RotateX(pauseCtx->questPageRoll / 100.0f, MTXMODE_APPLY);
                Matrix_RotateY(3.14f, MTXMODE_APPLY);

                gSPMatrix(POLY_OPA_DISP++, MATRIX_NEW(gfxCtx, "../z_kaleido_scope_PAL.c", 1343),
                          G_MTX_NOPUSH | G_MTX_LOAD | G_MTX_MODELVIEW);

                POLY_OPA_DISP = KaleidoScope_DrawPageSections(POLY_OPA_DISP, pauseCtx->questPageVtx,
                                                              sQuestPageBgQuadsTexs[gSaveContext.language]);

                KaleidoScope_DrawQuestStatus(play, gfxCtx);

                if (pauseCtx->cursorSpecialPos == 0) {
                    KaleidoScope_DrawCursor(play, PAUSE_QUEST);
                }
                break;

            case PAUSE_EQUIP:
                Matrix_Translate(-(f32)R_PAUSE_OFFSET_DEPTH / 100.0f, (f32)R_PAUSE_OFFSET_VERTICAL / 100.0f, 0.0f,
                                 MTXMODE_NEW);
                Matrix_Scale(0.78f, 0.78f, 0.78f, MTXMODE_APPLY);
                Matrix_RotateZ(pauseCtx->equipPageRoll / 100.0f, MTXMODE_APPLY);
                Matrix_RotateY(1.57f, MTXMODE_APPLY);

                gSPMatrix(POLY_OPA_DISP++, MATRIX_NEW(gfxCtx, "../z_kaleido_scope_PAL.c", 1367),
                          G_MTX_NOPUSH | G_MTX_LOAD | G_MTX_MODELVIEW);

                POLY_OPA_DISP = KaleidoScope_DrawPageSections(POLY_OPA_DISP, pauseCtx->equipPageVtx,
                                                              sEquipPageBgQuadsTexs[gSaveContext.language]);

                KaleidoScope_DrawEquipment(play);

                if (pauseCtx->cursorSpecialPos == 0) {
                    KaleidoScope_DrawCursor(play, PAUSE_EQUIP);
                }
                break;
        }
    }

    // Update and draw save / game over prompt

    Gfx_SetupDL_42Opa(gfxCtx);

    if ((pauseCtx->state == PAUSE_STATE_SAVE_PROMPT) || IS_PAUSE_STATE_GAMEOVER(pauseCtx)) {
        KaleidoScope_UpdatePrompt(play);

        gDPSetCombineMode(POLY_OPA_DISP++, G_CC_MODULATEIA, G_CC_MODULATEIA);

        if ((u32)pauseCtx->pageIndex == PAUSE_ITEM) {
            pauseCtx->itemPageRoll = pauseCtx->rollRotSavePrompt_ + 314.0f;

            Matrix_Translate(0.0f, (f32)R_PAUSE_OFFSET_VERTICAL / 100.0f, -pauseCtx->savePromptOffsetDepth_ / 10.0f,
                             MTXMODE_NEW);
            Matrix_Scale(0.78f, 0.78f, 0.78f, MTXMODE_APPLY);
            Matrix_RotateX(-pauseCtx->rollRotSavePrompt_ / 100.0f, MTXMODE_APPLY);
        } else if (pauseCtx->pageIndex == PAUSE_MAP) {
            pauseCtx->mapPageRoll = pauseCtx->rollRotSavePrompt_ + 314.0f;

            Matrix_Translate(pauseCtx->savePromptOffsetDepth_ / 10.0f, (f32)R_PAUSE_OFFSET_VERTICAL / 100.0f, 0.0f,
                             MTXMODE_NEW);
            Matrix_Scale(0.78f, 0.78f, 0.78f, MTXMODE_APPLY);
            Matrix_RotateZ(-pauseCtx->rollRotSavePrompt_ / 100.0f, MTXMODE_APPLY);
            Matrix_RotateY(-1.57f, MTXMODE_APPLY);
        } else if (pauseCtx->pageIndex == PAUSE_QUEST) {
            pauseCtx->questPageRoll = pauseCtx->rollRotSavePrompt_ + 314.0f;

            Matrix_Translate(0.0f, (f32)R_PAUSE_OFFSET_VERTICAL / 100.0f, pauseCtx->savePromptOffsetDepth_ / 10.0f,
                             MTXMODE_NEW);
            Matrix_Scale(0.78f, 0.78f, 0.78f, MTXMODE_APPLY);
            Matrix_RotateX(pauseCtx->rollRotSavePrompt_ / 100.0f, MTXMODE_APPLY);
            Matrix_RotateY(3.14f, MTXMODE_APPLY);
        } else {
            pauseCtx->equipPageRoll = pauseCtx->rollRotSavePrompt_ + 314.0f;

            Matrix_Translate(-pauseCtx->savePromptOffsetDepth_ / 10.0f, (f32)R_PAUSE_OFFSET_VERTICAL / 100.0f, 0.0f,
                             MTXMODE_NEW);
            Matrix_Scale(0.78f, 0.78f, 0.78f, MTXMODE_APPLY);
            Matrix_RotateZ(pauseCtx->rollRotSavePrompt_ / 100.0f, MTXMODE_APPLY);
            Matrix_RotateY(1.57f, MTXMODE_APPLY);
        }

        gSPMatrix(POLY_OPA_DISP++, MATRIX_NEW(gfxCtx, "../z_kaleido_scope_PAL.c", 1424),
                  G_MTX_NOPUSH | G_MTX_LOAD | G_MTX_MODELVIEW);

        if (IS_PAUSE_STATE_GAMEOVER(pauseCtx)) {
            POLY_OPA_DISP = KaleidoScope_DrawPageSections(POLY_OPA_DISP, pauseCtx->promptPageVtx, sGameOverTexs);
        } else { // PAUSE_STATE_SAVE_PROMPT
            POLY_OPA_DISP = KaleidoScope_DrawPageSections(POLY_OPA_DISP, pauseCtx->promptPageVtx,
                                                          sSavePromptBgQuadsTexs[gSaveContext.language]);
        }

        //! @bug Loads 32 vertices, but there are only 20 to load
        gSPVertex(POLY_OPA_DISP++, &pauseCtx->promptPageVtx[PAGE_BG_QUADS * 4], 32, 0);

        if (((pauseCtx->state == PAUSE_STATE_SAVE_PROMPT) && (pauseCtx->savePromptState < PAUSE_SAVE_PROMPT_STATE_SAVED)
             /* PAUSE_SAVE_PROMPT_STATE_APPEARING, PAUSE_SAVE_PROMPT_STATE_WAIT_CHOICE, PAUSE_SAVE_PROMPT_STATE_CLOSING,
                PAUSE_SAVE_PROMPT_STATE_RETURN_TO_MENU */
             ) ||
            (pauseCtx->state == PAUSE_STATE_14)) {

            POLY_OPA_DISP = KaleidoScope_QuadTextureIA8(POLY_OPA_DISP, sSavePromptMessageTexs[gSaveContext.language],
                                                        152, 16, QUAD_PROMPT_MESSAGE * 4);

            gDPSetCombineLERP(POLY_OPA_DISP++, 1, 0, PRIMITIVE, 0, TEXEL0, 0, PRIMITIVE, 0, 1, 0, PRIMITIVE, 0, TEXEL0,
                              0, PRIMITIVE, 0);
            gDPSetPrimColor(POLY_OPA_DISP++, 0, 0, 100, 255, 100, R_KALEIDO_PROMPT_CURSOR_ALPHA);

            if (pauseCtx->promptChoice == 0) {
                // QUAD_PROMPT_CURSOR_LEFT
                gSPDisplayList(POLY_OPA_DISP++, gPromptCursorLeftDL);
            } else {
                // QUAD_PROMPT_CURSOR_RIGHT
                gSPDisplayList(POLY_OPA_DISP++, gPromptCursorRightDL);
            }

            gDPPipeSync(POLY_OPA_DISP++);
            gDPSetCombineMode(POLY_OPA_DISP++, G_CC_MODULATEIA, G_CC_MODULATEIA);
            gDPSetPrimColor(POLY_OPA_DISP++, 0, 0, 255, 255, 255, pauseCtx->alpha);

            POLY_OPA_DISP = KaleidoScope_QuadTextureIA8(POLY_OPA_DISP, sPromptChoiceTexs[gSaveContext.language][0], 48,
                                                        16, QUAD_PROMPT_CHOICE_YES * 4);

            POLY_OPA_DISP = KaleidoScope_QuadTextureIA8(POLY_OPA_DISP, sPromptChoiceTexs[gSaveContext.language][1], 48,
                                                        16, QUAD_PROMPT_CHOICE_NO * 4);
        } else if ((pauseCtx->state != PAUSE_STATE_SAVE_PROMPT) ||
                   (pauseCtx->savePromptState < PAUSE_SAVE_PROMPT_STATE_SAVED
                    /* PAUSE_SAVE_PROMPT_STATE_APPEARING, PAUSE_SAVE_PROMPT_STATE_WAIT_CHOICE,
                       PAUSE_SAVE_PROMPT_STATE_CLOSING, PAUSE_SAVE_PROMPT_STATE_RETURN_TO_MENU */
                    )) {

            if ((pauseCtx->state != PAUSE_STATE_15) &&
                ((pauseCtx->state == PAUSE_STATE_16) || (pauseCtx->state == PAUSE_STATE_17))) {

                POLY_OPA_DISP = KaleidoScope_QuadTextureIA8(POLY_OPA_DISP, sContinuePromptTexs[gSaveContext.language],
                                                            152, 16, QUAD_PROMPT_MESSAGE * 4);

                gDPSetCombineLERP(POLY_OPA_DISP++, 1, 0, PRIMITIVE, 0, TEXEL0, 0, PRIMITIVE, 0, 1, 0, PRIMITIVE, 0,
                                  TEXEL0, 0, PRIMITIVE, 0);
                gDPSetPrimColor(POLY_OPA_DISP++, 0, 0, 100, 255, 100, R_KALEIDO_PROMPT_CURSOR_ALPHA);

                if (pauseCtx->promptChoice == 0) {
                    // QUAD_PROMPT_CURSOR_LEFT
                    gSPDisplayList(POLY_OPA_DISP++, gPromptCursorLeftDL);
                } else {
                    // QUAD_PROMPT_CURSOR_RIGHT
                    gSPDisplayList(POLY_OPA_DISP++, gPromptCursorRightDL);
                }

                gDPPipeSync(POLY_OPA_DISP++);
                gDPSetCombineMode(POLY_OPA_DISP++, G_CC_MODULATEIA, G_CC_MODULATEIA);
                gDPSetPrimColor(POLY_OPA_DISP++, 0, 0, 255, 255, 255, pauseCtx->alpha);

                POLY_OPA_DISP = KaleidoScope_QuadTextureIA8(POLY_OPA_DISP, sPromptChoiceTexs[gSaveContext.language][0],
                                                            48, 16, QUAD_PROMPT_CHOICE_YES * 4);

                POLY_OPA_DISP = KaleidoScope_QuadTextureIA8(POLY_OPA_DISP, sPromptChoiceTexs[gSaveContext.language][1],
                                                            48, 16, QUAD_PROMPT_CHOICE_NO * 4);
            }
        }

        gDPPipeSync(POLY_OPA_DISP++);
        gDPSetCombineLERP(POLY_OPA_DISP++, PRIMITIVE, ENVIRONMENT, TEXEL0, ENVIRONMENT, TEXEL0, 0, PRIMITIVE, 0,
                          PRIMITIVE, ENVIRONMENT, TEXEL0, ENVIRONMENT, TEXEL0, 0, PRIMITIVE, 0);

        if ((pauseCtx->state != PAUSE_STATE_16) && (pauseCtx->state != PAUSE_STATE_17)) {
            gDPSetPrimColor(POLY_OPA_DISP++, 0, 0, 255, 255, 0, pauseCtx->alpha);
            gDPSetEnvColor(POLY_OPA_DISP++, 0, 0, 0, 0);
        }
    }

    CLOSE_DISPS(gfxCtx, "../z_kaleido_scope_PAL.c", 1577);
}

void KaleidoScope_DrawInfoPanel(PlayState* play) {
    static void* D_8082AD54_toEquipTextTextures_[3] = {
        gPauseToEquipENGTex,
        gPauseToEquipGERTex,
        gPauseToEquipFRATex,
    };
    static void* D_8082AD60_toDecideTextTextures_[3] = {
        gPauseToDecideENGTex,
        gPauseToDecideGERTex,
        gPauseToDecideFRATex,
    };
    static void* D_8082AD6C_toPlayMelodyTextTextures_[3] = {
        gPauseToPlayMelodyENGTex,
        gPauseToPlayMelodyGERTex,
        gPauseToPlayMelodyFRATex,
    };
    static void* D_8082AD78_scrollLeftLabels_[][3] = {
        { gPauseToEquipmentENGTex, gPauseToEquipmentGERTex, gPauseToEquipmentFRATex },
        { gPauseToSelectItemENGTex, gPauseToSelectItemGERTex, gPauseToSelectItemFRATex },
        { gPauseToMapENGTex, gPauseToMapGERTex, gPauseToMapFRATex },
        { gPauseToQuestStatusENGTex, gPauseToQuestStatusGERTex, gPauseToQuestStatusFRATex },
    };
    static void* D_8082ADA8_scrollRightLabels_[][3] = {
        { gPauseToMapENGTex, gPauseToMapGERTex, gPauseToMapFRATex },
        { gPauseToQuestStatusENGTex, gPauseToQuestStatusGERTex, gPauseToQuestStatusFRATex },
        { gPauseToEquipmentENGTex, gPauseToEquipmentGERTex, gPauseToEquipmentFRATex },
        { gPauseToSelectItemENGTex, gPauseToSelectItemGERTex, gPauseToSelectItemFRATex },
    };
    static u16 D_8082ADD8_toEquipTextWidth_[3] = { 56, 88, 80 };
    static u16 D_8082ADE0_toDecideTextWidth_[3] = { 64, 88, 72 };
    static u16 D_8082ADE8_toPlayMelodyTextWidth_[3] = { 80, 104, 112 };
    static s16 sCursorLeftRightSelectedPrimColors[][4] = {
        { 180, 210, 255, 220 },
        { 100, 100, 150, 220 },
    };
    static s16 sCursorLeftRightSelectedPrimTimer = 20;
    static s16 sCursorLeftRightSelectedPrimState = 0;
    static s16 D_8082AE08[] = {
        10, 16, 16, 17, 12, 13, 18, 17, 17, 19, 13, 21, 20, 21, 14, 15, 15, 15, 11, 14,
    };
    static s16 D_8082AE30[WORLD_MAP_POINT_MAX] = {
        21, // WORLD_MAP_POINT_HAUNTED_WASTELAND
        20, // WORLD_MAP_POINT_GERUDOS_FORTRESS
        19, // WORLD_MAP_POINT_GERUDO_VALLEY
        18, // WORLD_MAP_POINT_HYLIA_LAKESIDE
        11, // WORLD_MAP_POINT_LON_LON_RANCH
        14, // WORLD_MAP_POINT_MARKET
        10, // WORLD_MAP_POINT_HYRULE_FIELD
        15, // WORLD_MAP_POINT_DEATH_MOUNTAIN
        16, // WORLD_MAP_POINT_KAKARIKO_VILLAGE
        13, // WORLD_MAP_POINT_LOST_WOODS
        12, // WORLD_MAP_POINT_KOKIRI_FOREST
        17, // WORLD_MAP_POINT_ZORAS_DOMAIN
    };
    static s16 sCursorLeftRightSelectedPrimRed;
    static s16 sCursorLeftRightSelectedPrimGreen;
    static s16 sCursorLeftRightSelectedPrimBlue;
    static s16 sCursorLeftRightSelectedPrimAlpha;

    PauseContext* pauseCtx = &play->pauseCtx;
    s16 stepR;
    s16 stepG;
    s16 stepB;
    s16 stepA;
    s16 y;
    s16 i;
    s16 j;

    OPEN_DISPS(play->state.gfxCtx, "../z_kaleido_scope_PAL.c", 1676);

    stepR = ABS(sCursorLeftRightSelectedPrimRed -
                sCursorLeftRightSelectedPrimColors[sCursorLeftRightSelectedPrimState][0]) /
            sCursorLeftRightSelectedPrimTimer;
    stepG = ABS(sCursorLeftRightSelectedPrimGreen -
                sCursorLeftRightSelectedPrimColors[sCursorLeftRightSelectedPrimState][1]) /
            sCursorLeftRightSelectedPrimTimer;
    stepB = ABS(sCursorLeftRightSelectedPrimBlue -
                sCursorLeftRightSelectedPrimColors[sCursorLeftRightSelectedPrimState][2]) /
            sCursorLeftRightSelectedPrimTimer;
    stepA = ABS(sCursorLeftRightSelectedPrimAlpha -
                sCursorLeftRightSelectedPrimColors[sCursorLeftRightSelectedPrimState][3]) /
            sCursorLeftRightSelectedPrimTimer;
    if (sCursorLeftRightSelectedPrimRed >= sCursorLeftRightSelectedPrimColors[sCursorLeftRightSelectedPrimState][0]) {
        sCursorLeftRightSelectedPrimRed -= stepR;
    } else {
        sCursorLeftRightSelectedPrimRed += stepR;
    }
    if (sCursorLeftRightSelectedPrimGreen >= sCursorLeftRightSelectedPrimColors[sCursorLeftRightSelectedPrimState][1]) {
        sCursorLeftRightSelectedPrimGreen -= stepG;
    } else {
        sCursorLeftRightSelectedPrimGreen += stepG;
    }
    if (sCursorLeftRightSelectedPrimBlue >= sCursorLeftRightSelectedPrimColors[sCursorLeftRightSelectedPrimState][2]) {
        sCursorLeftRightSelectedPrimBlue -= stepB;
    } else {
        sCursorLeftRightSelectedPrimBlue += stepB;
    }
    if (sCursorLeftRightSelectedPrimAlpha >= sCursorLeftRightSelectedPrimColors[sCursorLeftRightSelectedPrimState][3]) {
        sCursorLeftRightSelectedPrimAlpha -= stepA;
    } else {
        sCursorLeftRightSelectedPrimAlpha += stepA;
    }

    sCursorLeftRightSelectedPrimTimer--;
    if (sCursorLeftRightSelectedPrimTimer == 0) {
        sCursorLeftRightSelectedPrimRed = sCursorLeftRightSelectedPrimColors[sCursorLeftRightSelectedPrimState][0];
        sCursorLeftRightSelectedPrimGreen = sCursorLeftRightSelectedPrimColors[sCursorLeftRightSelectedPrimState][1];
        sCursorLeftRightSelectedPrimBlue = sCursorLeftRightSelectedPrimColors[sCursorLeftRightSelectedPrimState][2];
        sCursorLeftRightSelectedPrimAlpha = sCursorLeftRightSelectedPrimColors[sCursorLeftRightSelectedPrimState][3];
        sCursorLeftRightSelectedPrimTimer = R_PAUSE_CURSOR_L_R_SELECTED_PRIM_TIMER;
        sCursorLeftRightSelectedPrimState ^= 1;
    }

    y = pauseCtx->infoPanelOffsetY - 76;
    for (j = 0, i = 0; i < 7; i++, j += 4) {
        pauseCtx->infoPanelVtx[j + 0].v.ob[0] = pauseCtx->infoPanelVtx[j + 2].v.ob[0] = -72;

        pauseCtx->infoPanelVtx[j + 1].v.ob[0] = pauseCtx->infoPanelVtx[j + 3].v.ob[0] = 0;

        pauseCtx->infoPanelVtx[j + 0].v.ob[1] = pauseCtx->infoPanelVtx[j + 1].v.ob[1] = y;

        pauseCtx->infoPanelVtx[j + 2].v.ob[1] = pauseCtx->infoPanelVtx[j + 3].v.ob[1] = y - 24;

        pauseCtx->infoPanelVtx[j + 0].v.ob[2] = pauseCtx->infoPanelVtx[j + 1].v.ob[2] =
            pauseCtx->infoPanelVtx[j + 2].v.ob[2] = pauseCtx->infoPanelVtx[j + 3].v.ob[2] = 0;

        pauseCtx->infoPanelVtx[j + 0].v.flag = pauseCtx->infoPanelVtx[j + 1].v.flag =
            pauseCtx->infoPanelVtx[j + 2].v.flag = pauseCtx->infoPanelVtx[j + 3].v.flag = 0;

        pauseCtx->infoPanelVtx[j + 0].v.tc[0] = pauseCtx->infoPanelVtx[j + 0].v.tc[1] =
            pauseCtx->infoPanelVtx[j + 1].v.tc[1] = pauseCtx->infoPanelVtx[j + 2].v.tc[0] = 0;

        pauseCtx->infoPanelVtx[j + 1].v.tc[0] = pauseCtx->infoPanelVtx[j + 3].v.tc[0] = 72 * (1 << 5);

        pauseCtx->infoPanelVtx[j + 2].v.tc[1] = pauseCtx->infoPanelVtx[j + 3].v.tc[1] = 24 * (1 << 5);

        pauseCtx->infoPanelVtx[j + 0].v.cn[0] = pauseCtx->infoPanelVtx[j + 2].v.cn[0] =
            pauseCtx->infoPanelVtx[j + 0].v.cn[1] = pauseCtx->infoPanelVtx[j + 2].v.cn[1] =
                pauseCtx->infoPanelVtx[j + 0].v.cn[2] = pauseCtx->infoPanelVtx[j + 2].v.cn[2] =
                    pauseCtx->infoPanelVtx[j + 1].v.cn[0] = pauseCtx->infoPanelVtx[j + 3].v.cn[0] =
                        pauseCtx->infoPanelVtx[j + 1].v.cn[1] = pauseCtx->infoPanelVtx[j + 3].v.cn[1] =
                            pauseCtx->infoPanelVtx[j + 1].v.cn[2] = pauseCtx->infoPanelVtx[j + 3].v.cn[2] = 200;

        pauseCtx->infoPanelVtx[j + 0].v.cn[3] = pauseCtx->infoPanelVtx[j + 2].v.cn[3] =
            pauseCtx->infoPanelVtx[j + 1].v.cn[3] = pauseCtx->infoPanelVtx[j + 3].v.cn[3] = pauseCtx->alpha;
    }

    pauseCtx->infoPanelVtx[4].v.ob[0] = pauseCtx->infoPanelVtx[6].v.ob[0] = pauseCtx->infoPanelVtx[0].v.ob[0] + 72;

    pauseCtx->infoPanelVtx[5].v.ob[0] = pauseCtx->infoPanelVtx[7].v.ob[0] = pauseCtx->infoPanelVtx[4].v.ob[0] + 72;

    if ((pauseCtx->cursorSpecialPos == PAUSE_CURSOR_PAGE_LEFT) && (pauseCtx->mainState == PAUSE_MAIN_STATE_IDLE)) {
        pauseCtx->infoPanelVtx[8].v.ob[0] = pauseCtx->infoPanelVtx[10].v.ob[0] = R_PAUSE_CURSOR_LEFT_X;

        pauseCtx->infoPanelVtx[9].v.ob[0] = pauseCtx->infoPanelVtx[11].v.ob[0] = pauseCtx->infoPanelVtx[8].v.ob[0] + 24;

        pauseCtx->infoPanelVtx[8].v.ob[1] = pauseCtx->infoPanelVtx[9].v.ob[1] = R_PAUSE_CURSOR_LEFT_RIGHT_Y;

        pauseCtx->infoPanelVtx[10].v.ob[1] = pauseCtx->infoPanelVtx[11].v.ob[1] =
            pauseCtx->infoPanelVtx[8].v.ob[1] - 32;
    } else {
        pauseCtx->infoPanelVtx[8].v.ob[0] = pauseCtx->infoPanelVtx[10].v.ob[0] = R_PAUSE_CURSOR_LEFT_X + 3;

        pauseCtx->infoPanelVtx[9].v.ob[0] = pauseCtx->infoPanelVtx[11].v.ob[0] = pauseCtx->infoPanelVtx[8].v.ob[0] + 18;

        pauseCtx->infoPanelVtx[8].v.ob[1] = pauseCtx->infoPanelVtx[9].v.ob[1] = R_PAUSE_CURSOR_LEFT_RIGHT_Y - 3;

        pauseCtx->infoPanelVtx[10].v.ob[1] = pauseCtx->infoPanelVtx[11].v.ob[1] =
            pauseCtx->infoPanelVtx[8].v.ob[1] - 26;
    }

    if ((pauseCtx->cursorSpecialPos == PAUSE_CURSOR_PAGE_RIGHT) && (pauseCtx->mainState == PAUSE_MAIN_STATE_IDLE)) {
        pauseCtx->infoPanelVtx[12].v.ob[0] = pauseCtx->infoPanelVtx[14].v.ob[0] = R_PAUSE_CURSOR_RIGHT_X;

        pauseCtx->infoPanelVtx[13].v.ob[0] = pauseCtx->infoPanelVtx[15].v.ob[0] =
            pauseCtx->infoPanelVtx[12].v.ob[0] + 24;

        pauseCtx->infoPanelVtx[12].v.ob[1] = pauseCtx->infoPanelVtx[13].v.ob[1] = R_PAUSE_CURSOR_LEFT_RIGHT_Y;

        pauseCtx->infoPanelVtx[14].v.ob[1] = pauseCtx->infoPanelVtx[15].v.ob[1] =
            pauseCtx->infoPanelVtx[12].v.ob[1] - 32;
    } else {
        pauseCtx->infoPanelVtx[12].v.ob[0] = pauseCtx->infoPanelVtx[14].v.ob[0] = R_PAUSE_CURSOR_RIGHT_X + 3;

        pauseCtx->infoPanelVtx[13].v.ob[0] = pauseCtx->infoPanelVtx[15].v.ob[0] =
            pauseCtx->infoPanelVtx[12].v.ob[0] + 18;

        pauseCtx->infoPanelVtx[12].v.ob[1] = pauseCtx->infoPanelVtx[13].v.ob[1] = R_PAUSE_CURSOR_LEFT_RIGHT_Y - 3;

        pauseCtx->infoPanelVtx[14].v.ob[1] = pauseCtx->infoPanelVtx[15].v.ob[1] =
            pauseCtx->infoPanelVtx[12].v.ob[1] - 26;
    }

    pauseCtx->infoPanelVtx[9].v.tc[0] = pauseCtx->infoPanelVtx[11].v.tc[0] = pauseCtx->infoPanelVtx[13].v.tc[0] =
        pauseCtx->infoPanelVtx[15].v.tc[0] = 24 * (1 << 5);

    pauseCtx->infoPanelVtx[10].v.tc[1] = pauseCtx->infoPanelVtx[11].v.tc[1] = pauseCtx->infoPanelVtx[14].v.tc[1] =
        pauseCtx->infoPanelVtx[15].v.tc[1] = 32 * (1 << 5);

    gDPSetCombineMode(POLY_OPA_DISP++, G_CC_MODULATEIA_PRIM, G_CC_MODULATEIA_PRIM);

    Matrix_Translate(0.0f, 0.0f, -144.0f, MTXMODE_NEW);
    Matrix_Scale(1.0f, 1.0f, 1.0f, MTXMODE_APPLY);

    gSPMatrix(POLY_OPA_DISP++, MATRIX_NEW(play->state.gfxCtx, "../z_kaleido_scope_PAL.c", 1755),
              G_MTX_NOPUSH | G_MTX_LOAD | G_MTX_MODELVIEW);

    gDPSetPrimColor(POLY_OPA_DISP++, 0, 0, 90, 100, 130, 255);
    gSPVertex(POLY_OPA_DISP++, &pauseCtx->infoPanelVtx[0], 16, 0);

    gSPDisplayList(POLY_OPA_DISP++, gItemNamePanelDL);

    if ((pauseCtx->cursorSpecialPos == PAUSE_CURSOR_PAGE_LEFT) && (pauseCtx->mainState == PAUSE_MAIN_STATE_IDLE)) {
        gDPSetPrimColor(POLY_OPA_DISP++, 0, 0, sCursorLeftRightSelectedPrimRed, sCursorLeftRightSelectedPrimGreen,
                        sCursorLeftRightSelectedPrimBlue, sCursorLeftRightSelectedPrimAlpha);
    }

    gSPDisplayList(POLY_OPA_DISP++, gLButtonIconDL);

    gDPSetPrimColor(POLY_OPA_DISP++, 0, 0, 180, 210, 255, 220);

    if ((pauseCtx->cursorSpecialPos == PAUSE_CURSOR_PAGE_RIGHT) && (pauseCtx->mainState == PAUSE_MAIN_STATE_IDLE)) {
        gDPSetPrimColor(POLY_OPA_DISP++, 0, 0, sCursorLeftRightSelectedPrimRed, sCursorLeftRightSelectedPrimGreen,
                        sCursorLeftRightSelectedPrimBlue, sCursorLeftRightSelectedPrimAlpha);
    }

    gSPDisplayList(POLY_OPA_DISP++, gRButtonIconDL);

    if (pauseCtx->cursorSpecialPos != 0) {
        j = (pauseCtx->cursorSpecialPos * 4) - 32;
        pauseCtx->cursorVtx[0].v.ob[0] = pauseCtx->infoPanelVtx[j].v.ob[0];
        pauseCtx->cursorVtx[0].v.ob[1] = pauseCtx->infoPanelVtx[j].v.ob[1];
        KaleidoScope_DrawCursor(play, pauseCtx->pageIndex);
    }

    y = pauseCtx->infoPanelOffsetY - 80;
    pauseCtx->infoPanelVtx[16].v.ob[1] = pauseCtx->infoPanelVtx[17].v.ob[1] = y;

    pauseCtx->infoPanelVtx[18].v.ob[1] = pauseCtx->infoPanelVtx[19].v.ob[1] = pauseCtx->infoPanelVtx[16].v.ob[1] - 16;

    pauseCtx->infoPanelVtx[18].v.tc[1] = pauseCtx->infoPanelVtx[19].v.tc[1] = 16 * (1 << 5);

    gDPPipeSync(POLY_OPA_DISP++);
    gDPSetCombineLERP(POLY_OPA_DISP++, PRIMITIVE, ENVIRONMENT, TEXEL0, ENVIRONMENT, TEXEL0, 0, PRIMITIVE, 0, PRIMITIVE,
                      ENVIRONMENT, TEXEL0, ENVIRONMENT, TEXEL0, 0, PRIMITIVE, 0);
    gDPSetEnvColor(POLY_OPA_DISP++, 20, 30, 40, 0);

    if ((pauseCtx->state == PAUSE_STATE_MAIN) && (pauseCtx->namedItem != PAUSE_ITEM_NONE) &&
        (pauseCtx->nameDisplayTimer < R_PAUSE_NAME_DISPLAY_TIMER_THRESHOLD_) &&
        (((u32)pauseCtx->mainState == PAUSE_MAIN_STATE_IDLE) ||
         (pauseCtx->mainState == PAUSE_MAIN_STATE_SONG_PLAYBACK) ||
         ((pauseCtx->mainState >= PAUSE_MAIN_STATE_SONG_PROMPT_INIT) &&
          (pauseCtx->mainState <= PAUSE_MAIN_STATE_EQUIP_CHANGED)
          /* PAUSE_MAIN_STATE_SONG_PROMPT_INIT, PAUSE_MAIN_STATE_SONG_PROMPT,
             PAUSE_MAIN_STATE_SONG_PROMPT_DONE, PAUSE_MAIN_STATE_EQUIP_CHANGED */
          ) ||
         (pauseCtx->mainState == PAUSE_MAIN_STATE_IDLE_CURSOR_ON_SONG)) &&
        (pauseCtx->cursorSpecialPos == 0)) {

        if (((u32)pauseCtx->mainState == PAUSE_MAIN_STATE_IDLE) ||
            (pauseCtx->mainState == PAUSE_MAIN_STATE_SONG_PLAYBACK) ||
            ((pauseCtx->mainState >= PAUSE_MAIN_STATE_SONG_PROMPT_INIT) &&
             (pauseCtx->mainState <= PAUSE_MAIN_STATE_EQUIP_CHANGED)
             /* PAUSE_MAIN_STATE_SONG_PROMPT_INIT, PAUSE_MAIN_STATE_SONG_PROMPT,
                PAUSE_MAIN_STATE_SONG_PROMPT_DONE, PAUSE_MAIN_STATE_EQUIP_CHANGED */
             ) ||
            (pauseCtx->mainState == PAUSE_MAIN_STATE_IDLE_CURSOR_ON_SONG)) {

            pauseCtx->infoPanelVtx[16].v.ob[0] = pauseCtx->infoPanelVtx[18].v.ob[0] = -63;

            pauseCtx->infoPanelVtx[17].v.ob[0] = pauseCtx->infoPanelVtx[19].v.ob[0] =
                pauseCtx->infoPanelVtx[16].v.ob[0] + 128;

            pauseCtx->infoPanelVtx[17].v.tc[0] = pauseCtx->infoPanelVtx[19].v.tc[0] = 128 * (1 << 5);

            gSPVertex(POLY_OPA_DISP++, &pauseCtx->infoPanelVtx[16], 4, 0);

            if (pauseCtx->nameColorSet == 1) {
                gDPSetPrimColor(POLY_OPA_DISP++, 0, 0, 70, 70, 70, 255);
            } else {
                gDPSetPrimColor(POLY_OPA_DISP++, 0, 0, 255, 255, 255, 255);
            }

            // Note that this is used to draw both item name and map name textures, it expects that the dimensions and
            // format for both sets of textures are identical.
            POLY_OPA_DISP = KaleidoScope_QuadTextureIA4(POLY_OPA_DISP, pauseCtx->nameSegment, ITEM_NAME_TEX_WIDTH,
                                                        ITEM_NAME_TEX_HEIGHT, 0);
        }

#if OOT_DEBUG
        if (pauseCtx->pageIndex == PAUSE_MAP) {
            if (YREG(7) != 0) {
                PRINTF(VT_FGCOL(YELLOW));
                PRINTF("キンスタ数(%d) Get_KIN_STA=%x (%x)  (%x)\n", YREG(6), GET_GS_FLAGS(YREG(6)),
                       gAreaGsFlags[YREG(6)], gSaveContext.save.info.gsFlags[YREG(6) >> 2]);
                PRINTF(VT_RST);

                YREG(7) = 0;
                SET_GS_FLAGS(D_8082AE30[pauseCtx->cursorPoint[PAUSE_WORLD_MAP]],
                             gAreaGsFlags[D_8082AE30[pauseCtx->cursorPoint[PAUSE_WORLD_MAP]]]);
            }
        }
#endif

        if ((pauseCtx->pageIndex == PAUSE_MAP) && !sInDungeonScene) {
            if (GET_GS_FLAGS(D_8082AE30[pauseCtx->cursorPoint[PAUSE_WORLD_MAP]]) ==
                gAreaGsFlags[D_8082AE30[pauseCtx->cursorPoint[PAUSE_WORLD_MAP]]]) {

                pauseCtx->infoPanelVtx[24].v.ob[0] = pauseCtx->infoPanelVtx[26].v.ob[0] = -74;

                pauseCtx->infoPanelVtx[25].v.ob[0] = pauseCtx->infoPanelVtx[27].v.ob[0] =
                    pauseCtx->infoPanelVtx[24].v.ob[0] + 19;

                pauseCtx->infoPanelVtx[24].v.ob[1] = pauseCtx->infoPanelVtx[25].v.ob[1] =
                    pauseCtx->infoPanelVtx[24].v.ob[1] - 2;

                pauseCtx->infoPanelVtx[26].v.ob[1] = pauseCtx->infoPanelVtx[27].v.ob[1] =
                    pauseCtx->infoPanelVtx[24].v.ob[1] - 19;

                pauseCtx->infoPanelVtx[25].v.tc[0] = pauseCtx->infoPanelVtx[27].v.tc[0] = 24 * (1 << 5);

                gDPPipeSync(POLY_OPA_DISP++);
                gSPVertex(POLY_OPA_DISP++, &pauseCtx->infoPanelVtx[24], 4, 0);

                gDPSetCombineLERP(POLY_OPA_DISP++, PRIMITIVE, ENVIRONMENT, TEXEL0, ENVIRONMENT, TEXEL0, 0, PRIMITIVE, 0,
                                  PRIMITIVE, ENVIRONMENT, TEXEL0, ENVIRONMENT, TEXEL0, 0, PRIMITIVE, 0);
                gDPSetPrimColor(POLY_OPA_DISP++, 0, 0, 255, 255, 255, pauseCtx->alpha);
                gDPSetEnvColor(POLY_OPA_DISP++, 0, 0, 0, 0);

                KaleidoScope_DrawQuadTextureRGBA32(play->state.gfxCtx, gQuestIconGoldSkulltulaTex, QUEST_ICON_WIDTH,
                                                   QUEST_ICON_HEIGHT, 0);
            }
        }
    } else if ((pauseCtx->mainState < PAUSE_MAIN_STATE_3) /* PAUSE_MAIN_STATE_IDLE, PAUSE_MAIN_STATE_SWITCHING_PAGE,
                                                                PAUSE_MAIN_STATE_SONG_PLAYBACK */
               || (pauseCtx->mainState == PAUSE_MAIN_STATE_EQUIP_CHANGED) ||
               (pauseCtx->mainState == PAUSE_MAIN_STATE_IDLE_CURSOR_ON_SONG)) {
        pauseCtx->infoPanelVtx[20].v.ob[1] = pauseCtx->infoPanelVtx[21].v.ob[1] = y;

        pauseCtx->infoPanelVtx[22].v.ob[1] = pauseCtx->infoPanelVtx[23].v.ob[1] =
            pauseCtx->infoPanelVtx[20].v.ob[1] - 16;

        pauseCtx->infoPanelVtx[22].v.tc[1] = pauseCtx->infoPanelVtx[23].v.tc[1] = 16 * (1 << 5);

        gSPVertex(POLY_OPA_DISP++, &pauseCtx->infoPanelVtx[16], 8, 0);

        if (pauseCtx->state == PAUSE_STATE_SAVE_PROMPT) {
            pauseCtx->infoPanelVtx[16].v.ob[0] = pauseCtx->infoPanelVtx[18].v.ob[0] = WREG(61 + gSaveContext.language);

            pauseCtx->infoPanelVtx[17].v.ob[0] = pauseCtx->infoPanelVtx[19].v.ob[0] =
                pauseCtx->infoPanelVtx[16].v.ob[0] + 24;

            pauseCtx->infoPanelVtx[20].v.ob[0] = pauseCtx->infoPanelVtx[22].v.ob[0] =
                pauseCtx->infoPanelVtx[16].v.ob[0] + WREG(52 + gSaveContext.language);

            pauseCtx->infoPanelVtx[21].v.ob[0] = pauseCtx->infoPanelVtx[23].v.ob[0] =
                pauseCtx->infoPanelVtx[20].v.ob[0] + D_8082ADE0_toDecideTextWidth_[gSaveContext.language];

            pauseCtx->infoPanelVtx[17].v.tc[0] = pauseCtx->infoPanelVtx[19].v.tc[0] = 24 * (1 << 5);

            pauseCtx->infoPanelVtx[21].v.tc[0] = pauseCtx->infoPanelVtx[23].v.tc[0] =
                D_8082ADE0_toDecideTextWidth_[gSaveContext.language] << 5;

            gSPDisplayList(POLY_OPA_DISP++, gAButtonIconDL);

            gDPPipeSync(POLY_OPA_DISP++);
            gDPSetPrimColor(POLY_OPA_DISP++, 0, 0, 255, 255, 255, 255);

            POLY_OPA_DISP =
                KaleidoScope_QuadTextureIA8(POLY_OPA_DISP, D_8082AD60_toDecideTextTextures_[gSaveContext.language],
                                            D_8082ADE0_toDecideTextWidth_[gSaveContext.language], 16, 4);
        } else if (pauseCtx->cursorSpecialPos != 0) {
            if ((pauseCtx->state == PAUSE_STATE_MAIN) && (pauseCtx->mainState == PAUSE_MAIN_STATE_IDLE)) {
                pauseCtx->infoPanelVtx[16].v.ob[0] = pauseCtx->infoPanelVtx[18].v.ob[0] = -63;

                pauseCtx->infoPanelVtx[17].v.ob[0] = pauseCtx->infoPanelVtx[19].v.ob[0] =
                    pauseCtx->infoPanelVtx[16].v.ob[0] + 128;

                pauseCtx->infoPanelVtx[17].v.tc[0] = pauseCtx->infoPanelVtx[19].v.tc[0] = 128 * (1 << 5);

                gDPPipeSync(POLY_OPA_DISP++);
                gDPSetPrimColor(POLY_OPA_DISP++, 0, 0, 255, 200, 0, 255);

                if (pauseCtx->cursorSpecialPos == PAUSE_CURSOR_PAGE_LEFT) {
                    POLY_OPA_DISP = KaleidoScope_QuadTextureIA8(
                        POLY_OPA_DISP, D_8082AD78_scrollLeftLabels_[pauseCtx->pageIndex][gSaveContext.language], 128,
                        16, 0);
                } else {
                    POLY_OPA_DISP = KaleidoScope_QuadTextureIA8(
                        POLY_OPA_DISP, D_8082ADA8_scrollRightLabels_[pauseCtx->pageIndex][gSaveContext.language], 128,
                        16, 0);
                }
            }
        } else {
            if ((u32)pauseCtx->pageIndex == PAUSE_ITEM) {
                pauseCtx->infoPanelVtx[16].v.ob[0] = pauseCtx->infoPanelVtx[18].v.ob[0] =
                    WREG(49 + gSaveContext.language);

                pauseCtx->infoPanelVtx[17].v.ob[0] = pauseCtx->infoPanelVtx[19].v.ob[0] =
                    pauseCtx->infoPanelVtx[16].v.ob[0] + 48;

                pauseCtx->infoPanelVtx[20].v.ob[0] = pauseCtx->infoPanelVtx[22].v.ob[0] =
                    pauseCtx->infoPanelVtx[16].v.ob[0] + WREG(58 + gSaveContext.language);

                pauseCtx->infoPanelVtx[21].v.ob[0] = pauseCtx->infoPanelVtx[23].v.ob[0] =
                    pauseCtx->infoPanelVtx[20].v.ob[0] + D_8082ADD8_toEquipTextWidth_[gSaveContext.language];

                pauseCtx->infoPanelVtx[17].v.tc[0] = pauseCtx->infoPanelVtx[19].v.tc[0] = 48 * (1 << 5);

                pauseCtx->infoPanelVtx[21].v.tc[0] = pauseCtx->infoPanelVtx[23].v.tc[0] =
                    D_8082ADD8_toEquipTextWidth_[gSaveContext.language] << 5;

                gSPDisplayList(POLY_OPA_DISP++, gCButtonIconsDL);

                gDPPipeSync(POLY_OPA_DISP++);
                gDPSetPrimColor(POLY_OPA_DISP++, 0, 0, 255, 255, 255, 255);

                POLY_OPA_DISP =
                    KaleidoScope_QuadTextureIA8(POLY_OPA_DISP, D_8082AD54_toEquipTextTextures_[gSaveContext.language],
                                                D_8082ADD8_toEquipTextWidth_[gSaveContext.language], 16, 4);
            } else if ((pauseCtx->pageIndex == PAUSE_MAP) && sInDungeonScene) {

            } else if ((pauseCtx->pageIndex == PAUSE_QUEST) &&
                       (pauseCtx->cursorSlot[PAUSE_QUEST] >= QUEST_SONG_MINUET) &&
                       (pauseCtx->cursorSlot[PAUSE_QUEST] < QUEST_KOKIRI_EMERALD)) {
                if (pauseCtx->namedItem != PAUSE_ITEM_NONE) {
                    // The cursor is on a learned song

                    pauseCtx->infoPanelVtx[16].v.ob[0] = pauseCtx->infoPanelVtx[18].v.ob[0] =
                        WREG(55 + gSaveContext.language);

                    pauseCtx->infoPanelVtx[17].v.ob[0] = pauseCtx->infoPanelVtx[19].v.ob[0] =
                        pauseCtx->infoPanelVtx[16].v.ob[0] + 24;

                    pauseCtx->infoPanelVtx[20].v.ob[0] = pauseCtx->infoPanelVtx[22].v.ob[0] =
                        pauseCtx->infoPanelVtx[16].v.ob[0] + WREG(52 + gSaveContext.language);

                    if (gSaveContext.language == LANGUAGE_GER) {
                        pauseCtx->infoPanelVtx[20].v.ob[0] = pauseCtx->infoPanelVtx[22].v.ob[0] =
                            pauseCtx->infoPanelVtx[16].v.ob[0] - 99;
                    }

                    pauseCtx->infoPanelVtx[21].v.ob[0] = pauseCtx->infoPanelVtx[23].v.ob[0] =
                        pauseCtx->infoPanelVtx[20].v.ob[0] + D_8082ADE8_toPlayMelodyTextWidth_[gSaveContext.language];

                    pauseCtx->infoPanelVtx[17].v.tc[0] = pauseCtx->infoPanelVtx[19].v.tc[0] = 24 * (1 << 5);

                    pauseCtx->infoPanelVtx[21].v.tc[0] = pauseCtx->infoPanelVtx[23].v.tc[0] =
                        D_8082ADE8_toPlayMelodyTextWidth_[gSaveContext.language] << 5;

                    gSPDisplayList(POLY_OPA_DISP++, gAButtonIconDL);

                    gDPPipeSync(POLY_OPA_DISP++);
                    gDPSetPrimColor(POLY_OPA_DISP++, 0, 0, 255, 255, 255, 255);

                    POLY_OPA_DISP = KaleidoScope_QuadTextureIA8(
                        POLY_OPA_DISP, D_8082AD6C_toPlayMelodyTextTextures_[gSaveContext.language],
                        D_8082ADE8_toPlayMelodyTextWidth_[gSaveContext.language], 16, 4);
                }
            } else if (pauseCtx->pageIndex == PAUSE_EQUIP) {
                pauseCtx->infoPanelVtx[16].v.ob[0] = pauseCtx->infoPanelVtx[18].v.ob[0] =
                    WREG(64 + gSaveContext.language);

                pauseCtx->infoPanelVtx[17].v.ob[0] = pauseCtx->infoPanelVtx[19].v.ob[0] =
                    pauseCtx->infoPanelVtx[16].v.ob[0] + 24;

                pauseCtx->infoPanelVtx[20].v.ob[0] = pauseCtx->infoPanelVtx[22].v.ob[0] =
                    pauseCtx->infoPanelVtx[16].v.ob[0] + WREG(52 + gSaveContext.language);

                pauseCtx->infoPanelVtx[21].v.ob[0] = pauseCtx->infoPanelVtx[23].v.ob[0] =
                    pauseCtx->infoPanelVtx[20].v.ob[0] + D_8082ADD8_toEquipTextWidth_[gSaveContext.language];

                pauseCtx->infoPanelVtx[17].v.tc[0] = pauseCtx->infoPanelVtx[19].v.tc[0] = 24 * (1 << 5);

                pauseCtx->infoPanelVtx[21].v.tc[0] = pauseCtx->infoPanelVtx[23].v.tc[0] =
                    D_8082ADD8_toEquipTextWidth_[gSaveContext.language] << 5;

                gSPDisplayList(POLY_OPA_DISP++, gAButtonIconDL);

                gDPPipeSync(POLY_OPA_DISP++);
                gDPSetPrimColor(POLY_OPA_DISP++, 0, 0, 255, 255, 255, 255);

                POLY_OPA_DISP =
                    KaleidoScope_QuadTextureIA8(POLY_OPA_DISP, D_8082AD54_toEquipTextTextures_[gSaveContext.language],
                                                D_8082ADD8_toEquipTextWidth_[gSaveContext.language], 16, 4);
            }
        }
    }

    CLOSE_DISPS(play->state.gfxCtx, "../z_kaleido_scope_PAL.c", 2032);
}

void KaleidoScope_UpdateNamePanel(PlayState* play) {
    PauseContext* pauseCtx = &play->pauseCtx;
    u16 texIndex;

    if ((pauseCtx->namedItem != pauseCtx->cursorItem[pauseCtx->pageIndex]) ||
        ((pauseCtx->pageIndex == PAUSE_MAP) && (pauseCtx->cursorSpecialPos != 0))) {

        pauseCtx->namedItem = pauseCtx->cursorItem[pauseCtx->pageIndex];
        texIndex = pauseCtx->namedItem;

        osCreateMesgQueue(&pauseCtx->loadQueue, &pauseCtx->loadMsg, 1);

        if (pauseCtx->namedItem != PAUSE_ITEM_NONE) {
            if ((pauseCtx->pageIndex == PAUSE_MAP) && !sInDungeonScene) {
                // `texIndex` is a `WorldMapPoint` enum value

                if (gSaveContext.language) { // != LANGUAGE_ENG
                    texIndex += 12;
                }
                if (gSaveContext.language == LANGUAGE_FRA) {
                    texIndex += 12;
                }

                DMA_REQUEST_SYNC(pauseCtx->nameSegment,
                                 (uintptr_t)_map_name_staticSegmentRomStart + (texIndex * MAP_NAME_TEX1_SIZE),
                                 MAP_NAME_TEX1_SIZE, "../z_kaleido_scope_PAL.c", 2093);
            } else {
                PRINTF("zoom_name=%d\n", pauseCtx->namedItem);

                if (gSaveContext.language) { // != LANGUAGE_ENG
                    texIndex += 123;
                }
                if (gSaveContext.language == LANGUAGE_FRA) {
                    texIndex += 123;
                }

                PRINTF("J_N=%d  point=%d\n", gSaveContext.language, texIndex);

                DMA_REQUEST_SYNC(pauseCtx->nameSegment,
                                 (uintptr_t)_item_name_staticSegmentRomStart + (texIndex * ITEM_NAME_TEX_SIZE),
                                 ITEM_NAME_TEX_SIZE, "../z_kaleido_scope_PAL.c", 2120);
            }

            pauseCtx->nameDisplayTimer = 0;
        }
    } else if (pauseCtx->nameColorSet == 0) {
        if (((pauseCtx->pageIndex == PAUSE_QUEST) && (pauseCtx->cursorSlot[PAUSE_QUEST] >= QUEST_SONG_MINUET) &&
             (pauseCtx->cursorSlot[PAUSE_QUEST] < QUEST_KOKIRI_EMERALD) &&
             (pauseCtx->mainState == PAUSE_MAIN_STATE_IDLE_CURSOR_ON_SONG)) ||
            (pauseCtx->pageIndex == PAUSE_ITEM) ||
            ((pauseCtx->pageIndex == PAUSE_EQUIP) && (pauseCtx->cursorX[PAUSE_EQUIP] != EQUIP_CURSOR_X_UPG))) {
            if (pauseCtx->namedItem != ITEM_SOLD_OUT) {
                pauseCtx->nameDisplayTimer++;
                if (pauseCtx->nameDisplayTimer > R_PAUSE_NAME_DISPLAY_TIMER_MAX_) {
                    pauseCtx->nameDisplayTimer = 0;
                }
            }
        } else {
            pauseCtx->nameDisplayTimer = 0;
        }
    } else {
        pauseCtx->nameDisplayTimer = 0;
    }
}

void KaleidoScope_UpdateSwitchPage(PlayState* play, Input* input) {
    PauseContext* pauseCtx = &play->pauseCtx;
    s32 frameAdvanceFreeze = false;
    s32 nextPageMode;

    if (R_PAUSE_SWITCH_PAGE_FRAME_ADVANCE_ON && !CHECK_BTN_ALL(input->press.button, BTN_L)) {
        frameAdvanceFreeze = true;
    }

    if (!frameAdvanceFreeze) {
        nextPageMode = pauseCtx->nextPageMode;
        pauseCtx->eye.x += sPageSwitchEyeDx[nextPageMode];
        pauseCtx->eye.z += sPageSwitchEyeDz[nextPageMode];

        if (pauseCtx->switchPageTimer < ((4 * 16) / 2)) {
            R_PAUSE_CURSOR_LEFT_X -= R_PAUSE_CURSOR_LEFT_MOVE_OFFSET_X / R_PAUSE_UI_ANIMS_DURATION;
            R_PAUSE_CURSOR_RIGHT_X -= R_PAUSE_CURSOR_RIGHT_MOVE_OFFSET_X / R_PAUSE_UI_ANIMS_DURATION;
        } else {
            R_PAUSE_CURSOR_LEFT_X += R_PAUSE_CURSOR_LEFT_MOVE_OFFSET_X / R_PAUSE_UI_ANIMS_DURATION;
            R_PAUSE_CURSOR_RIGHT_X += R_PAUSE_CURSOR_RIGHT_MOVE_OFFSET_X / R_PAUSE_UI_ANIMS_DURATION;
        }

        pauseCtx->switchPageTimer += 4;

        if (pauseCtx->switchPageTimer == (4 * 16)) {
            pauseCtx->switchPageTimer = 0;
            pauseCtx->pageIndex = sPageSwitchNextPageIndex[pauseCtx->nextPageMode];
            pauseCtx->mainState = PAUSE_MAIN_STATE_IDLE;
        }
    }
}

void KaleidoScope_SetView(PauseContext* pauseCtx, f32 eyeX, f32 eyeY, f32 eyeZ) {
    Vec3f eye;
    Vec3f at;
    Vec3f up;

    eye.x = eyeX;
    eye.y = eyeY;
    eye.z = eyeZ;
    at.x = at.y = at.z = 0.0f;
    up.x = up.z = 0.0f;
    up.y = 1.0f;

    View_LookAt(&pauseCtx->view, &eye, &at, &up);
    View_Apply(&pauseCtx->view,
               VIEW_ALL | VIEW_FORCE_VIEWING | VIEW_FORCE_VIEWPORT | VIEW_FORCE_PROJECTION_PERSPECTIVE);
}

static u8 sPageBgColorRed_[][4] = {
    { 10, 70, 70, 10 },   // VTX_PAGE_ITEM
    { 10, 90, 90, 10 },   // VTX_PAGE_EQUIP
    { 80, 140, 140, 80 }, // VTX_PAGE_MAP_DUNGEON
    { 80, 120, 120, 80 }, // VTX_PAGE_QUEST
    { 80, 140, 140, 80 }, // VTX_PAGE_MAP_WORLD
    { 50, 110, 110, 50 }, // VTX_PAGE_PROMPT
};
static u8 sPageBgColorGreen_[][4] = {
    { 50, 100, 100, 50 }, // VTX_PAGE_ITEM
    { 50, 100, 100, 50 }, // VTX_PAGE_EQUIP
    { 40, 60, 60, 40 },   // VTX_PAGE_MAP_DUNGEON
    { 80, 120, 120, 80 }, // VTX_PAGE_QUEST
    { 40, 60, 60, 40 },   // VTX_PAGE_MAP_WORLD
    { 50, 110, 110, 50 }, // VTX_PAGE_PROMPT
};
static u8 sPageBgColorBlue_[][4] = {
    { 80, 130, 130, 80 }, // VTX_PAGE_ITEM
    { 40, 60, 60, 40 },   // VTX_PAGE_EQUIP
    { 30, 60, 60, 30 },   // VTX_PAGE_MAP_DUNGEON
    { 50, 70, 70, 50 },   // VTX_PAGE_QUEST
    { 30, 60, 60, 30 },   // VTX_PAGE_MAP_WORLD
    { 50, 110, 110, 50 }, // VTX_PAGE_PROMPT
};

// CLAMP_MIN(*, 1) because C arrays can't have 0 length
static s16 sVtxPageItemQuadsX[CLAMP_MIN(VTX_PAGE_ITEM_QUADS, 1)] = { 0 };
static s16 sVtxPageEquipQuadsX[CLAMP_MIN(VTX_PAGE_EQUIP_QUADS, 1)] = { 0 };
static s16 sVtxPageMapDungeonQuadsX[VTX_PAGE_MAP_DUNGEON_QUADS] = {
    -36, 12, -18, 70, 70, 70, -88, -88, -88, -88, -88, -88, -88, -88, -106, -62, -40,
};
static s16 sVtxPageQuestQuadsX[CLAMP_MIN(VTX_PAGE_QUEST_QUADS, 1)] = { 0 };
static s16 sVtxPageMapWorldQuadsX[VTX_PAGE_MAP_WORLD_QUADS] = {
    47,   // QUAD_MAP_WORLD_CLOUDS_SACRED_FOREST_MEADOW
    -49,  // QUAD_MAP_WORLD_CLOUDS_HYRULE_FIELD
    -17,  // QUAD_MAP_WORLD_CLOUDS_LON_LON_RANCH
    -15,  // QUAD_MAP_WORLD_CLOUDS_MARKET
    -9,   // QUAD_MAP_WORLD_CLOUDS_HYRULE_CASTLE
    24,   // QUAD_MAP_WORLD_CLOUDS_KAKARIKO_VILLAGE
    43,   // QUAD_MAP_WORLD_CLOUDS_GRAVEYARD
    14,   // QUAD_MAP_WORLD_CLOUDS_DEATH_MOUNTAIN_TRAIL
    9,    // QUAD_MAP_WORLD_CLOUDS_GORON_CITY
    38,   // QUAD_MAP_WORLD_CLOUDS_ZORAS_RIVER
    82,   // QUAD_MAP_WORLD_CLOUDS_ZORAS_DOMAIN
    71,   // QUAD_MAP_WORLD_CLOUDS_ZORAS_FOUNTAIN
    -76,  // QUAD_MAP_WORLD_CLOUDS_GERUDO_VALLEY
    -87,  // QUAD_MAP_WORLD_CLOUDS_GERUDOS_FORTRESS
    -108, // QUAD_MAP_WORLD_CLOUDS_DESERT_COLOSSUS
    -54,  // QUAD_MAP_WORLD_CLOUDS_LAKE_HYLIA
    -93,  // WORLD_MAP_POINT_HAUNTED_WASTELAND
    -67,  // WORLD_MAP_POINT_GERUDOS_FORTRESS
    -56,  // WORLD_MAP_POINT_GERUDO_VALLEY
    -33,  // WORLD_MAP_POINT_HYLIA_LAKESIDE
    -10,  // WORLD_MAP_POINT_LON_LON_RANCH
    1,    // WORLD_MAP_POINT_MARKET
    14,   // WORLD_MAP_POINT_HYRULE_FIELD
    24,   // WORLD_MAP_POINT_DEATH_MOUNTAIN
    35,   // WORLD_MAP_POINT_KAKARIKO_VILLAGE
    58,   // WORLD_MAP_POINT_LOST_WOODS
    74,   // WORLD_MAP_POINT_KOKIRI_FOREST
    89,   // WORLD_MAP_POINT_ZORAS_DOMAIN
    0,    // QUAD_MAP_28
    -58,  // QUAD_MAP_29
    19,   // QUAD_MAP_30
    28,   // QUAD_MAP_31
};
static s16 sVtxPagePromptQuadsX[VTX_PAGE_PROMPT_QUADS] = {
    -76, // QUAD_PROMPT_MESSAGE
    -58, // QUAD_PROMPT_CURSOR_LEFT
    10,  // QUAD_PROMPT_CURSOR_RIGHT
    -58, // QUAD_PROMPT_CHOICE_YES
    10,  // QUAD_PROMPT_CHOICE_NO
};

static s16 sVtxPageItemQuadsWidth[CLAMP_MIN(VTX_PAGE_ITEM_QUADS, 1)] = { 0 };
static s16 sVtxPageEquipQuadsWidth[CLAMP_MIN(VTX_PAGE_EQUIP_QUADS, 1)] = { 0 };
static s16 sVtxPageMapDungeonQuadsWidth[VTX_PAGE_MAP_DUNGEON_QUADS] = {
    48, 48, 96, 24, 24, 24, 24, 24, 24, 24, 24, 24, 24, 24, 16, 16, 24,
};
static s16 sVtxPageQuestQuadsWidth[CLAMP_MIN(VTX_PAGE_QUEST_QUADS, 1)] = { 0 };
static s16 sVtxPagePromptQuadsWidth[VTX_PAGE_PROMPT_QUADS] = {
    152, // QUAD_PROMPT_MESSAGE
    48,  // QUAD_PROMPT_CURSOR_LEFT
    48,  // QUAD_PROMPT_CURSOR_RIGHT
    48,  // QUAD_PROMPT_CHOICE_YES
    48,  // QUAD_PROMPT_CHOICE_NO
};

static s16 sVtxPageItemQuadsY[CLAMP_MIN(VTX_PAGE_ITEM_QUADS, 1)] = { 0 };
static s16 sVtxPageEquipQuadsY[CLAMP_MIN(VTX_PAGE_EQUIP_QUADS, 1)] = { 0 };
static s16 sVtxPageMapDungeonQuadsY[VTX_PAGE_MAP_DUNGEON_QUADS] = {
    28, 28, 46, 28, -2, -32, 50, 36, 22, 8, -6, -20, -34, -48, 18, 18, 50,
};
static s16 sVtxPageQuestQuadsY[CLAMP_MIN(VTX_PAGE_QUEST_QUADS, 1)] = { 0 };
static s16 sVtxPageMapWorldQuadsY[VTX_PAGE_MAP_WORLD_QUADS] = {
    15,  // QUAD_MAP_WORLD_CLOUDS_SACRED_FOREST_MEADOW
    40,  // QUAD_MAP_WORLD_CLOUDS_HYRULE_FIELD
    11,  // QUAD_MAP_WORLD_CLOUDS_LON_LON_RANCH
    45,  // QUAD_MAP_WORLD_CLOUDS_MARKET
    52,  // QUAD_MAP_WORLD_CLOUDS_HYRULE_CASTLE
    37,  // QUAD_MAP_WORLD_CLOUDS_KAKARIKO_VILLAGE
    36,  // QUAD_MAP_WORLD_CLOUDS_GRAVEYARD
    57,  // QUAD_MAP_WORLD_CLOUDS_DEATH_MOUNTAIN_TRAIL
    54,  // QUAD_MAP_WORLD_CLOUDS_GORON_CITY
    33,  // QUAD_MAP_WORLD_CLOUDS_ZORAS_RIVER
    31,  // QUAD_MAP_WORLD_CLOUDS_ZORAS_DOMAIN
    45,  // QUAD_MAP_WORLD_CLOUDS_ZORAS_FOUNTAIN
    32,  // QUAD_MAP_WORLD_CLOUDS_GERUDO_VALLEY
    42,  // QUAD_MAP_WORLD_CLOUDS_GERUDOS_FORTRESS
    49,  // QUAD_MAP_WORLD_CLOUDS_DESERT_COLOSSUS
    -10, // QUAD_MAP_WORLD_CLOUDS_LAKE_HYLIA
    31,  // WORLD_MAP_POINT_HAUNTED_WASTELAND
    27,  // WORLD_MAP_POINT_GERUDOS_FORTRESS
    15,  // WORLD_MAP_POINT_GERUDO_VALLEY
    -49, // WORLD_MAP_POINT_HYLIA_LAKESIDE
    8,   // WORLD_MAP_POINT_LON_LON_RANCH
    38,  // WORLD_MAP_POINT_MARKET
    7,   // WORLD_MAP_POINT_HYRULE_FIELD
    47,  // WORLD_MAP_POINT_DEATH_MOUNTAIN
    30,  // WORLD_MAP_POINT_KAKARIKO_VILLAGE
    1,   // WORLD_MAP_POINT_LOST_WOODS
    -9,  // WORLD_MAP_POINT_KOKIRI_FOREST
    25,  // WORLD_MAP_POINT_ZORAS_DOMAIN
    0,   // QUAD_MAP_28
    1,   // QUAD_MAP_29
    -32, // QUAD_MAP_30
    -26, // QUAD_MAP_31
};
static s16 sVtxPagePromptQuadsY[VTX_PAGE_PROMPT_QUADS] = {
    36, // QUAD_PROMPT_MESSAGE
    10, // QUAD_PROMPT_CURSOR_LEFT
    10, // QUAD_PROMPT_CURSOR_RIGHT
    -6, // QUAD_PROMPT_CHOICE_YES
    -6, // QUAD_PROMPT_CHOICE_NO
};

static s16 sVtxPageItemQuadsHeight[CLAMP_MIN(VTX_PAGE_ITEM_QUADS, 1)] = { 0 };
static s16 sVtxPageEquipQuadsHeight[CLAMP_MIN(VTX_PAGE_EQUIP_QUADS, 1)] = { 0 };
static s16 sVtxPageMapDungeonQuadsHeight[VTX_PAGE_MAP_DUNGEON_QUADS] = {
    85, 85, 16, 24, 24, 24, 16, 16, 16, 16, 16, 16, 16, 16, 16, 16, 24,
};
static s16 sVtxPageQuestQuadsHeight[CLAMP_MIN(VTX_PAGE_QUEST_QUADS, 1)] = { 0 };
static s16 sVtxPagePromptQuadsHeight[VTX_PAGE_PROMPT_QUADS] = {
    16, // QUAD_PROMPT_MESSAGE
    48, // QUAD_PROMPT_CURSOR_LEFT
    48, // QUAD_PROMPT_CURSOR_RIGHT
    16, // QUAD_PROMPT_CHOICE_YES
    16, // QUAD_PROMPT_CHOICE_NO
};

static s16* sVtxPageQuadsX[] = {
    sVtxPageItemQuadsX,       // VTX_PAGE_ITEM
    sVtxPageEquipQuadsX,      // VTX_PAGE_EQUIP
    sVtxPageMapDungeonQuadsX, // VTX_PAGE_MAP_DUNGEON
    sVtxPageQuestQuadsX,      // VTX_PAGE_QUEST
    sVtxPageMapWorldQuadsX,   // VTX_PAGE_MAP_WORLD
    sVtxPagePromptQuadsX,     // VTX_PAGE_PROMPT
};

static s16* sVtxPageQuadsWidth[] = {
    sVtxPageItemQuadsWidth,       // VTX_PAGE_ITEM
    sVtxPageEquipQuadsWidth,      // VTX_PAGE_EQUIP
    sVtxPageMapDungeonQuadsWidth, // VTX_PAGE_MAP_DUNGEON
    sVtxPageQuestQuadsWidth,      // VTX_PAGE_QUEST
    gVtxPageMapWorldQuadsWidth,   // VTX_PAGE_MAP_WORLD
    sVtxPagePromptQuadsWidth,     // VTX_PAGE_PROMPT
};

static s16* sVtxPageQuadsY[] = {
    sVtxPageItemQuadsY,       // VTX_PAGE_ITEM
    sVtxPageEquipQuadsY,      // VTX_PAGE_EQUIP
    sVtxPageMapDungeonQuadsY, // VTX_PAGE_MAP_DUNGEON
    sVtxPageQuestQuadsY,      // VTX_PAGE_QUEST
    sVtxPageMapWorldQuadsY,   // VTX_PAGE_MAP_WORLD
    sVtxPagePromptQuadsY,     // VTX_PAGE_PROMPT
};

static s16* sVtxPageQuadsHeight[] = {
    sVtxPageItemQuadsHeight,       // VTX_PAGE_ITEM
    sVtxPageEquipQuadsHeight,      // VTX_PAGE_EQUIP
    sVtxPageMapDungeonQuadsHeight, // VTX_PAGE_MAP_DUNGEON
    sVtxPageQuestQuadsHeight,      // VTX_PAGE_QUEST
    gVtxPageMapWorldQuadsHeight,   // VTX_PAGE_MAP_WORLD
    sVtxPagePromptQuadsHeight,     // VTX_PAGE_PROMPT
};

static s16 sVtxMapWorldAreaX[] = {
    -58,  // WORLD_MAP_AREA_HYRULE_FIELD
    11,   // WORLD_MAP_AREA_KAKARIKO_VILLAGE
    30,   // WORLD_MAP_AREA_GRAVEYARD
    30,   // WORLD_MAP_AREA_ZORAS_RIVER
    15,   // WORLD_MAP_AREA_KOKIRI_FOREST
    38,   // WORLD_MAP_AREA_SACRED_FOREST_MEADOW
    -62,  // WORLD_MAP_AREA_LAKE_HYLIA
    60,   // WORLD_MAP_AREA_ZORAS_DOMAIN
    61,   // WORLD_MAP_AREA_ZORAS_FOUNTAIN
    -78,  // WORLD_MAP_AREA_GERUDO_VALLEY
    -300, // WORLD_MAP_AREA_LOST_WOODS
    -86,  // WORLD_MAP_AREA_DESERT_COLOSSUS
    -65,  // WORLD_MAP_AREA_GERUDOS_FORTRESS
    -300, // WORLD_MAP_AREA_HAUNTED_WASTELAND
    -300, // WORLD_MAP_AREA_MARKET
    -21,  // WORLD_MAP_AREA_HYRULE_CASTLE
    14,   // WORLD_MAP_AREA_DEATH_MOUNTAIN_TRAIL
    13,   // WORLD_MAP_AREA_DEATH_MOUNTAIN_CRATER
    20,   // WORLD_MAP_AREA_GORON_CITY
    -34,  // WORLD_MAP_AREA_LON_LON_RANCH
    -300, // WORLD_MAP_AREA_20
    0,    // WORLD_MAP_AREA_GANONS_CASTLE
};

static s16 sVtxMapWorldAreaWidth[] = {
    89, // WORLD_MAP_AREA_HYRULE_FIELD
    20, // WORLD_MAP_AREA_KAKARIKO_VILLAGE
    14, // WORLD_MAP_AREA_GRAVEYARD
    35, // WORLD_MAP_AREA_ZORAS_RIVER
    32, // WORLD_MAP_AREA_KOKIRI_FOREST
    17, // WORLD_MAP_AREA_SACRED_FOREST_MEADOW
    50, // WORLD_MAP_AREA_LAKE_HYLIA
    16, // WORLD_MAP_AREA_ZORAS_DOMAIN
    21, // WORLD_MAP_AREA_ZORAS_FOUNTAIN
    20, // WORLD_MAP_AREA_GERUDO_VALLEY
    -1, // WORLD_MAP_AREA_LOST_WOODS
    32, // WORLD_MAP_AREA_DESERT_COLOSSUS
    16, // WORLD_MAP_AREA_GERUDOS_FORTRESS
    -1, // WORLD_MAP_AREA_HAUNTED_WASTELAND
    -1, // WORLD_MAP_AREA_MARKET
    19, // WORLD_MAP_AREA_HYRULE_CASTLE
    19, // WORLD_MAP_AREA_DEATH_MOUNTAIN_TRAIL
    21, // WORLD_MAP_AREA_DEATH_MOUNTAIN_CRATER
    16, // WORLD_MAP_AREA_GORON_CITY
    20, // WORLD_MAP_AREA_LON_LON_RANCH
    -1, // WORLD_MAP_AREA_20
    0,  // WORLD_MAP_AREA_GANONS_CASTLE
};

static s16 sVtxMapWorldAreaY[] = {
    1,    // WORLD_MAP_AREA_HYRULE_FIELD
    15,   // WORLD_MAP_AREA_KAKARIKO_VILLAGE
    20,   // WORLD_MAP_AREA_GRAVEYARD
    9,    // WORLD_MAP_AREA_ZORAS_RIVER
    -30,  // WORLD_MAP_AREA_KOKIRI_FOREST
    -17,  // WORLD_MAP_AREA_SACRED_FOREST_MEADOW
    -34,  // WORLD_MAP_AREA_LAKE_HYLIA
    15,   // WORLD_MAP_AREA_ZORAS_DOMAIN
    30,   // WORLD_MAP_AREA_ZORAS_FOUNTAIN
    1,    // WORLD_MAP_AREA_GERUDO_VALLEY
    -300, // WORLD_MAP_AREA_LOST_WOODS
    42,   // WORLD_MAP_AREA_DESERT_COLOSSUS
    7,    // WORLD_MAP_AREA_GERUDOS_FORTRESS
    -300, // WORLD_MAP_AREA_HAUNTED_WASTELAND
    -300, // WORLD_MAP_AREA_MARKET
    24,   // WORLD_MAP_AREA_HYRULE_CASTLE
    36,   // WORLD_MAP_AREA_DEATH_MOUNTAIN_TRAIL
    53,   // WORLD_MAP_AREA_DEATH_MOUNTAIN_CRATER
    37,   // WORLD_MAP_AREA_GORON_CITY
    -13,  // WORLD_MAP_AREA_LON_LON_RANCH
    -300, // WORLD_MAP_AREA_20
    0,    // WORLD_MAP_AREA_GANONS_CASTLE
};

static s16 sVtxMapWorldAreaHeight[] = {
    36, // WORLD_MAP_AREA_HYRULE_FIELD
    15, // WORLD_MAP_AREA_KAKARIKO_VILLAGE
    16, // WORLD_MAP_AREA_GRAVEYARD
    23, // WORLD_MAP_AREA_ZORAS_RIVER
    23, // WORLD_MAP_AREA_KOKIRI_FOREST
    16, // WORLD_MAP_AREA_SACRED_FOREST_MEADOW
    24, // WORLD_MAP_AREA_LAKE_HYLIA
    13, // WORLD_MAP_AREA_ZORAS_DOMAIN
    17, // WORLD_MAP_AREA_ZORAS_FOUNTAIN
    18, // WORLD_MAP_AREA_GERUDO_VALLEY
    1,  // WORLD_MAP_AREA_LOST_WOODS
    25, // WORLD_MAP_AREA_DESERT_COLOSSUS
    13, // WORLD_MAP_AREA_GERUDOS_FORTRESS
    1,  // WORLD_MAP_AREA_HAUNTED_WASTELAND
    1,  // WORLD_MAP_AREA_MARKET
    13, // WORLD_MAP_AREA_HYRULE_CASTLE
    21, // WORLD_MAP_AREA_DEATH_MOUNTAIN_TRAIL
    15, // WORLD_MAP_AREA_DEATH_MOUNTAIN_CRATER
    13, // WORLD_MAP_AREA_GORON_CITY
    12, // WORLD_MAP_AREA_LON_LON_RANCH
    1,  // WORLD_MAP_AREA_20
    0,  // WORLD_MAP_AREA_GANONS_CASTLE
};

s16 KaleidoScope_SetPageVertices(PlayState* play, Vtx* vtx, s16 vtxPage, s16 numQuads) {
    static s16 sTradeQuestVtxOffsetY__ = 0;
    static s16 sTradeQuestVtxOffsetTimer__ = 1;
    static s16 sTradeQuestVtxOffsetState__ = 0;
    PauseContext* pauseCtx = &play->pauseCtx;
    s16* quadsX;
    s16* quadsWidth;
    s16* quadsY;
    s16* quadsHeight;
    s16 bufIAfterPageSections;
    s16 pageBgQuadX;
    s16 pageBgQuadY;
    s16 i;
    s16 j;
    s16 bufI;

    // Vertices for KaleidoScope_DrawPageSections

    pageBgQuadX = 0 - (PAGE_BG_COLS * PAGE_BG_QUAD_WIDTH) / 2 - PAGE_BG_QUAD_WIDTH;

    // For each column
    for (bufI = 0, j = 0; j < PAGE_BG_COLS; j++) {
        pageBgQuadX += PAGE_BG_QUAD_WIDTH;

        // For each row
        for (pageBgQuadY = (PAGE_BG_ROWS * PAGE_BG_QUAD_HEIGHT) / 2, i = 0; i < PAGE_BG_ROWS;
             i++, bufI += 4, pageBgQuadY -= PAGE_BG_QUAD_HEIGHT) {
            vtx[bufI + 0].v.ob[0] = vtx[bufI + 2].v.ob[0] = pageBgQuadX;

            vtx[bufI + 1].v.ob[0] = vtx[bufI + 3].v.ob[0] = vtx[bufI + 0].v.ob[0] + PAGE_BG_QUAD_WIDTH;

            vtx[bufI + 0].v.ob[1] = vtx[bufI + 1].v.ob[1] = pageBgQuadY + pauseCtx->offsetY;

            vtx[bufI + 2].v.ob[1] = vtx[bufI + 3].v.ob[1] = vtx[bufI + 0].v.ob[1] - PAGE_BG_QUAD_HEIGHT;

            vtx[bufI + 0].v.ob[2] = vtx[bufI + 1].v.ob[2] = vtx[bufI + 2].v.ob[2] = vtx[bufI + 3].v.ob[2] = 0;

            vtx[bufI + 0].v.flag = 0;
            vtx[bufI + 1].v.flag = 0;
            vtx[bufI + 2].v.flag = 0;
            vtx[bufI + 3].v.flag = 0;

            vtx[bufI + 0].v.tc[0] = vtx[bufI + 0].v.tc[1] = vtx[bufI + 1].v.tc[1] = vtx[bufI + 2].v.tc[0] = 0;

            vtx[bufI + 1].v.tc[0] = vtx[bufI + 3].v.tc[0] = PAGE_BG_QUAD_TEX_WIDTH * (1 << 5);

            vtx[bufI + 2].v.tc[1] = vtx[bufI + 3].v.tc[1] = PAGE_BG_QUAD_TEX_HEIGHT * (1 << 5);

            vtx[bufI + 0].v.cn[0] = vtx[bufI + 2].v.cn[0] = sPageBgColorRed_[vtxPage][j + 0];

            vtx[bufI + 0].v.cn[1] = vtx[bufI + 2].v.cn[1] = sPageBgColorGreen_[vtxPage][j + 0];

            vtx[bufI + 0].v.cn[2] = vtx[bufI + 2].v.cn[2] = sPageBgColorBlue_[vtxPage][j + 0];

            vtx[bufI + 1].v.cn[0] = vtx[bufI + 3].v.cn[0] = sPageBgColorRed_[vtxPage][j + 1];

            vtx[bufI + 1].v.cn[1] = vtx[bufI + 3].v.cn[1] = sPageBgColorGreen_[vtxPage][j + 1];

            vtx[bufI + 1].v.cn[2] = vtx[bufI + 3].v.cn[2] = sPageBgColorBlue_[vtxPage][j + 1];

            vtx[bufI + 0].v.cn[3] = vtx[bufI + 2].v.cn[3] = vtx[bufI + 1].v.cn[3] = vtx[bufI + 3].v.cn[3] =
                pauseCtx->alpha;
        }
    }

    bufIAfterPageSections = bufI;

    //

    if (numQuads != 0) {
        quadsX = sVtxPageQuadsX[vtxPage];
        quadsWidth = sVtxPageQuadsWidth[vtxPage];
        quadsY = sVtxPageQuadsY[vtxPage];
        quadsHeight = sVtxPageQuadsHeight[vtxPage];

        for (j = 0; j < numQuads; j++, bufI += 4) {
            vtx[bufI + 2].v.ob[0] = vtx[bufI + 0].v.ob[0] = quadsX[j];

            vtx[bufI + 1].v.ob[0] = vtx[bufI + 3].v.ob[0] = vtx[bufI + 0].v.ob[0] + quadsWidth[j];

            if (!IS_PAUSE_STATE_GAMEOVER(pauseCtx)) {
                vtx[bufI + 0].v.ob[1] = vtx[bufI + 1].v.ob[1] = quadsY[j] + pauseCtx->offsetY;
            } else {
                vtx[bufI + 0].v.ob[1] = vtx[bufI + 1].v.ob[1] = YREG(60 + j) + pauseCtx->offsetY;
            }

            vtx[bufI + 2].v.ob[1] = vtx[bufI + 3].v.ob[1] = vtx[bufI + 0].v.ob[1] - quadsHeight[j];

            vtx[bufI + 0].v.ob[2] = vtx[bufI + 1].v.ob[2] = vtx[bufI + 2].v.ob[2] = vtx[bufI + 3].v.ob[2] = 0;

            vtx[bufI + 0].v.flag = vtx[bufI + 1].v.flag = vtx[bufI + 2].v.flag = vtx[bufI + 3].v.flag = 0;

            vtx[bufI + 0].v.tc[0] = vtx[bufI + 0].v.tc[1] = vtx[bufI + 1].v.tc[1] = vtx[bufI + 2].v.tc[0] = 0;

            vtx[bufI + 1].v.tc[0] = vtx[bufI + 3].v.tc[0] = quadsWidth[j] << 5;

            vtx[bufI + 2].v.tc[1] = vtx[bufI + 3].v.tc[1] = quadsHeight[j] << 5;

            vtx[bufI + 0].v.cn[0] = vtx[bufI + 2].v.cn[0] = vtx[bufI + 0].v.cn[1] = vtx[bufI + 2].v.cn[1] =
                vtx[bufI + 0].v.cn[2] = vtx[bufI + 2].v.cn[2] = vtx[bufI + 1].v.cn[0] = vtx[bufI + 3].v.cn[0] =
                    vtx[bufI + 1].v.cn[1] = vtx[bufI + 3].v.cn[1] = vtx[bufI + 1].v.cn[2] = vtx[bufI + 3].v.cn[2] = 255;

            vtx[bufI + 0].v.cn[3] = vtx[bufI + 2].v.cn[3] = vtx[bufI + 1].v.cn[3] = vtx[bufI + 3].v.cn[3] =
                pauseCtx->alpha;
        }

        if (vtxPage == VTX_PAGE_MAP_WORLD) {
            // For world map page, initialize vtx beyond VTX_PAGE_MAP_WORLD_QUADS

            bufI -= ((VTX_PAGE_MAP_WORLD_QUADS - QUAD_MAP_29) * 4);

            j = gSaveContext.worldMapArea;

            vtx[bufI + 0].v.ob[0] = vtx[bufI + 2].v.ob[0] = sVtxMapWorldAreaX[j];

            if (j) {}

            vtx[bufI + 1].v.ob[0] = vtx[bufI + 3].v.ob[0] = vtx[bufI + 0].v.ob[0] + sVtxMapWorldAreaWidth[j];

            vtx[bufI + 0].v.ob[1] = vtx[bufI + 1].v.ob[1] = sVtxMapWorldAreaY[j] + pauseCtx->offsetY;

            vtx[bufI + 2].v.ob[1] = vtx[bufI + 3].v.ob[1] = vtx[bufI + 0].v.ob[1] - sVtxMapWorldAreaHeight[j];

            bufI += (3 * 4);

            if (pauseCtx->tradeQuestLocation != TRADE_QUEST_LOCATION_NONE) {
                if (sTradeQuestVtxOffsetTimer__ == 0) {
                    sTradeQuestVtxOffsetState__++;
                    switch (sTradeQuestVtxOffsetState__) {
                        case 1:
                            sTradeQuestVtxOffsetY__ = 3;
                            sTradeQuestVtxOffsetTimer__ = 8;
                            break;
                        case 2:
                            sTradeQuestVtxOffsetY__ = 0;
                            sTradeQuestVtxOffsetTimer__ = 6;
                            sTradeQuestVtxOffsetState__ = 0;
                            break;
                    }
                } else {
                    sTradeQuestVtxOffsetTimer__--;
                }

                j = bufIAfterPageSections + ((QUAD_MAP_WORLD_POINT_FIRST + pauseCtx->tradeQuestLocation) * 4);
                i = bufIAfterPageSections + (QUAD_MAP_29 * 4);

                vtx[i + 0].v.ob[0] = vtx[i + 2].v.ob[0] = vtx[j + 0].v.ob[0];

                vtx[i + 1].v.ob[0] = vtx[i + 3].v.ob[0] = vtx[i + 0].v.ob[0] + 8;

                vtx[i + 0].v.ob[1] = vtx[i + 1].v.ob[1] = vtx[j + 0].v.ob[1] - sTradeQuestVtxOffsetY__ + 10;

                vtx[i + 0].v.ob[2] = vtx[i + 1].v.ob[2] = vtx[i + 2].v.ob[2] = vtx[i + 3].v.ob[2] = 0;

                vtx[i + 2].v.ob[1] = vtx[i + 3].v.ob[1] = vtx[i + 0].v.ob[1] - 8;

                vtx[i + 0].v.flag = vtx[i + 1].v.flag = vtx[i + 2].v.flag = vtx[i + 3].v.flag = 0;

                vtx[bufI].v.tc[0] = vtx[bufI].v.tc[1] = vtx[i + 1].v.tc[1] = vtx[i + 2].v.tc[0] = 0;

                vtx[i + 1].v.tc[0] = vtx[i + 3].v.tc[0] = 8 * (1 << 5);

                vtx[i + 2].v.tc[1] = vtx[i + 3].v.tc[1] = 8 * (1 << 5);

                vtx[i + 0].v.cn[0] = vtx[i + 2].v.cn[0] = vtx[i + 0].v.cn[1] = vtx[i + 2].v.cn[1] = vtx[i + 0].v.cn[2] =
                    vtx[i + 2].v.cn[2] = vtx[i + 1].v.cn[0] = vtx[i + 3].v.cn[0] = vtx[i + 1].v.cn[1] =
                        vtx[i + 3].v.cn[1] = vtx[i + 1].v.cn[2] = vtx[i + 3].v.cn[2] = 255;

                vtx[i + 0].v.cn[3] = vtx[i + 2].v.cn[3] = vtx[i + 1].v.cn[3] = vtx[i + 3].v.cn[3] = pauseCtx->alpha;
            }
        }
    }

    return bufI;
}

static s16 sItemVtxQuadsWithAmmo[] = {
    SLOT_DEKU_STICK * 4, // QUAD_ITEM_AMMO_STICK_
    SLOT_DEKU_NUT * 4,   // QUAD_ITEM_AMMO_NUT_
    SLOT_BOMB * 4,       // QUAD_ITEM_AMMO_BOMB_
    SLOT_BOW * 4,        // QUAD_ITEM_AMMO_BOW_
    SLOT_SLINGSHOT * 4,  // QUAD_ITEM_AMMO_SLINGSHOT_
    SLOT_BOMBCHU * 4,    // QUAD_ITEM_AMMO_BOMBCHU_
    SLOT_MAGIC_BEAN * 4, // QUAD_ITEM_AMMO_BEAN_
};

static s16 sEquipColumnsX[] = { -114, 12, 44, 76 };

static u8 sEquipQuadsFirstByEquipType_[EQUIP_TYPE_MAX] = {
    QUAD_EQUIP_SWORD_KOKIRI, // EQUIP_TYPE_SWORD
    QUAD_EQUIP_SHIELD_DEKU,  // EQUIP_TYPE_SHIELD
    QUAD_EQUIP_TUNIC_KOKIRI, // EQUIP_TYPE_TUNIC
    QUAD_EQUIP_BOOTS_KOKIRI, // EQUIP_TYPE_BOOTS
};

static s16 sQuestQuadsX[] = {
    74,   // QUEST_MEDALLION_FOREST
    74,   // QUEST_MEDALLION_FIRE
    46,   // QUEST_MEDALLION_WATER
    18,   // QUEST_MEDALLION_SPIRIT
    18,   // QUEST_MEDALLION_SHADOW
    46,   // QUEST_MEDALLION_LIGHT
    -108, // QUEST_SONG_MINUET
    -90,  // QUEST_SONG_BOLERO
    -72,  // QUEST_SONG_SERENADE
    -54,  // QUEST_SONG_REQUIEM
    -36,  // QUEST_SONG_NOCTURNE
    -18,  // QUEST_SONG_PRELUDE
    -108, // QUEST_SONG_LULLABY
    -90,  // QUEST_SONG_EPONA
    -72,  // QUEST_SONG_SARIA
    -54,  // QUEST_SONG_SUN
    -36,  // QUEST_SONG_TIME
    -18,  // QUEST_SONG_STORMS
    20,   // QUEST_KOKIRI_EMERALD
    46,   // QUEST_GORON_RUBY
    72,   // QUEST_ZORA_SAPPHIRE
    -110, // QUEST_STONE_OF_AGONY
    -86,  // QUEST_GERUDOS_CARD
    -110, // QUEST_SKULL_TOKEN
    -54,  // QUEST_HEART_PIECE
    -98,  // QUAD_QUEST_SONG_NOTE_A1
    -86,  // QUAD_QUEST_SONG_NOTE_A2
    -74,  // QUAD_QUEST_SONG_NOTE_A3
    -62,  // QUAD_QUEST_SONG_NOTE_A4
    -50,  // QUAD_QUEST_SONG_NOTE_A5
    -38,  // QUAD_QUEST_SONG_NOTE_A6
    -26,  // QUAD_QUEST_SONG_NOTE_A7
    -14,  // QUAD_QUEST_SONG_NOTE_A8
    -98,  // QUAD_QUEST_SONG_NOTE_B1
    -86,  // QUAD_QUEST_SONG_NOTE_B2
    -74,  // QUAD_QUEST_SONG_NOTE_B3
    -62,  // QUAD_QUEST_SONG_NOTE_B4
    -50,  // QUAD_QUEST_SONG_NOTE_B5
    -38,  // QUAD_QUEST_SONG_NOTE_B6
    -26,  // QUAD_QUEST_SONG_NOTE_B7
    -14,  // QUAD_QUEST_SONG_NOTE_B8
    -88,  // QUAD_QUEST_SKULL_TOKENS_DIGIT1_SHADOW
    -81,  // QUAD_QUEST_SKULL_TOKENS_DIGIT2_SHADOW
    -72,  // QUAD_QUEST_SKULL_TOKENS_DIGIT3_SHADOW
    -90,  // QUAD_QUEST_SKULL_TOKENS_DIGIT1
    -83,  // QUAD_QUEST_SKULL_TOKENS_DIGIT2
    -74,  // QUAD_QUEST_SKULL_TOKENS_DIGIT3
};

static s16 sQuestQuadsY[] = {
    38,  // QUEST_MEDALLION_FOREST
    6,   // QUEST_MEDALLION_FIRE
    -12, // QUEST_MEDALLION_WATER
    6,   // QUEST_MEDALLION_SPIRIT
    38,  // QUEST_MEDALLION_SHADOW
    56,  // QUEST_MEDALLION_LIGHT
    -20, // QUEST_SONG_MINUET
    -20, // QUEST_SONG_BOLERO
    -20, // QUEST_SONG_SERENADE
    -20, // QUEST_SONG_REQUIEM
    -20, // QUEST_SONG_NOCTURNE
    -20, // QUEST_SONG_PRELUDE
    2,   // QUEST_SONG_LULLABY
    2,   // QUEST_SONG_EPONA
    2,   // QUEST_SONG_SARIA
    2,   // QUEST_SONG_SUN
    2,   // QUEST_SONG_TIME
    2,   // QUEST_SONG_STORMS
    -46, // QUEST_KOKIRI_EMERALD
    -46, // QUEST_GORON_RUBY
    -46, // QUEST_ZORA_SAPPHIRE
    58,  // QUEST_STONE_OF_AGONY
    58,  // QUEST_GERUDOS_CARD
    34,  // QUEST_SKULL_TOKEN
    58,  // QUEST_HEART_PIECE
    -52, // QUAD_QUEST_SONG_NOTE_A1
    -52, // QUAD_QUEST_SONG_NOTE_A2
    -52, // QUAD_QUEST_SONG_NOTE_A3
    -52, // QUAD_QUEST_SONG_NOTE_A4
    -52, // QUAD_QUEST_SONG_NOTE_A5
    -52, // QUAD_QUEST_SONG_NOTE_A6
    -52, // QUAD_QUEST_SONG_NOTE_A7
    -52, // QUAD_QUEST_SONG_NOTE_A8
    -52, // QUAD_QUEST_SONG_NOTE_B1
    -52, // QUAD_QUEST_SONG_NOTE_B2
    -52, // QUAD_QUEST_SONG_NOTE_B3
    -52, // QUAD_QUEST_SONG_NOTE_B4
    -52, // QUAD_QUEST_SONG_NOTE_B5
    -52, // QUAD_QUEST_SONG_NOTE_B6
    -52, // QUAD_QUEST_SONG_NOTE_B7
    -52, // QUAD_QUEST_SONG_NOTE_B8
    34,  // QUAD_QUEST_SKULL_TOKENS_DIGIT1_SHADOW
    34,  // QUAD_QUEST_SKULL_TOKENS_DIGIT2_SHADOW
    34,  // QUAD_QUEST_SKULL_TOKENS_DIGIT3_SHADOW
    36,  // QUAD_QUEST_SKULL_TOKENS_DIGIT1
    36,  // QUAD_QUEST_SKULL_TOKENS_DIGIT2
    36,  // QUAD_QUEST_SKULL_TOKENS_DIGIT3
};

static s16 sQuestQuadsSize[] = {
    24, // QUEST_MEDALLION_FOREST
    24, // QUEST_MEDALLION_FIRE
    24, // QUEST_MEDALLION_WATER
    24, // QUEST_MEDALLION_SPIRIT
    24, // QUEST_MEDALLION_SHADOW
    24, // QUEST_MEDALLION_LIGHT
    24, // QUEST_SONG_MINUET
    24, // QUEST_SONG_BOLERO
    24, // QUEST_SONG_SERENADE
    24, // QUEST_SONG_REQUIEM
    24, // QUEST_SONG_NOCTURNE
    24, // QUEST_SONG_PRELUDE
    24, // QUEST_SONG_LULLABY
    24, // QUEST_SONG_EPONA
    24, // QUEST_SONG_SARIA
    24, // QUEST_SONG_SUN
    24, // QUEST_SONG_TIME
    24, // QUEST_SONG_STORMS
    24, // QUEST_KOKIRI_EMERALD
    24, // QUEST_GORON_RUBY
    24, // QUEST_ZORA_SAPPHIRE
    24, // QUEST_STONE_OF_AGONY
    24, // QUEST_GERUDOS_CARD
    24, // QUEST_SKULL_TOKEN
    48, // QUEST_HEART_PIECE
    16, // QUAD_QUEST_SONG_NOTE_A1
    16, // QUAD_QUEST_SONG_NOTE_A2
    16, // QUAD_QUEST_SONG_NOTE_A3
    16, // QUAD_QUEST_SONG_NOTE_A4
    16, // QUAD_QUEST_SONG_NOTE_A5
    16, // QUAD_QUEST_SONG_NOTE_A6
    16, // QUAD_QUEST_SONG_NOTE_A7
    16, // QUAD_QUEST_SONG_NOTE_A8
    16, // QUAD_QUEST_SONG_NOTE_B1
    16, // QUAD_QUEST_SONG_NOTE_B2
    16, // QUAD_QUEST_SONG_NOTE_B3
    16, // QUAD_QUEST_SONG_NOTE_B4
    16, // QUAD_QUEST_SONG_NOTE_B5
    16, // QUAD_QUEST_SONG_NOTE_B6
    16, // QUAD_QUEST_SONG_NOTE_B7
    16, // QUAD_QUEST_SONG_NOTE_B8
    16, // QUAD_QUEST_SKULL_TOKENS_DIGIT1_SHADOW
    16, // QUAD_QUEST_SKULL_TOKENS_DIGIT2_SHADOW
    16, // QUAD_QUEST_SKULL_TOKENS_DIGIT3_SHADOW
    16, // QUAD_QUEST_SKULL_TOKENS_DIGIT1
    16, // QUAD_QUEST_SKULL_TOKENS_DIGIT2
    16, // QUAD_QUEST_SKULL_TOKENS_DIGIT3
};

void KaleidoScope_SetVertices(PlayState* play, GraphicsContext* gfxCtx) {
    PauseContext* pauseCtx = &play->pauseCtx;
    s16 vtx_x_;
    s16 i;
    s16 j;
    s16 k;
    s16 vtx_y;

    pauseCtx->offsetY = 0;

    if ((pauseCtx->state == PAUSE_STATE_OPENING_1) ||
        (pauseCtx->state >= PAUSE_STATE_CLOSING
         /* PAUSE_STATE_CLOSING, PAUSE_STATE_RESUME_GAMEPLAY */) ||
        ((pauseCtx->state == PAUSE_STATE_SAVE_PROMPT) &&
         ((pauseCtx->savePromptState == PAUSE_SAVE_PROMPT_STATE_CLOSING) ||
          (pauseCtx->savePromptState == PAUSE_SAVE_PROMPT_STATE_CLOSING_AFTER_SAVED))) ||
        ((pauseCtx->state >= PAUSE_STATE_8) && (pauseCtx->state <= PAUSE_STATE_13)
         /* PAUSE_STATE_8, PAUSE_STATE_9, PAUSE_STATE_10, PAUSE_STATE_11, PAUSE_STATE_12, PAUSE_STATE_13 */)) {
        pauseCtx->offsetY = 80;
    }

    pauseCtx->itemPageVtx = GRAPH_ALLOC(gfxCtx, ((PAGE_BG_QUADS + VTX_PAGE_ITEM_QUADS) * 4) * sizeof(Vtx));
    KaleidoScope_SetPageVertices(play, pauseCtx->itemPageVtx, VTX_PAGE_ITEM, VTX_PAGE_ITEM_QUADS);

    pauseCtx->equipPageVtx = GRAPH_ALLOC(gfxCtx, ((PAGE_BG_QUADS + VTX_PAGE_EQUIP_QUADS) * 4) * sizeof(Vtx));
    KaleidoScope_SetPageVertices(play, pauseCtx->equipPageVtx, VTX_PAGE_EQUIP, VTX_PAGE_EQUIP_QUADS);

    if (!sInDungeonScene) {
        pauseCtx->mapPageVtx = GRAPH_ALLOC(
            gfxCtx, ((PAGE_BG_QUADS + VTX_PAGE_MAP_WORLD_QUADS + WORLD_MAP_IMAGE_FRAG_NUM) * 4) * sizeof(Vtx));
        j = KaleidoScope_SetPageVertices(play, pauseCtx->mapPageVtx, VTX_PAGE_MAP_WORLD, VTX_PAGE_MAP_WORLD_QUADS);

        for (i = 0, vtx_y = 58; i < WORLD_MAP_IMAGE_FRAG_NUM; i++, j += 4, vtx_y -= WORLD_MAP_IMAGE_FRAG_HEIGHT) {
            pauseCtx->mapPageVtx[j + 0].v.ob[0] = pauseCtx->mapPageVtx[j + 2].v.ob[0] = 0 - (WORLD_MAP_IMAGE_WIDTH / 2);

            pauseCtx->mapPageVtx[j + 1].v.ob[0] = pauseCtx->mapPageVtx[j + 3].v.ob[0] =
                pauseCtx->mapPageVtx[j + 0].v.ob[0] + WORLD_MAP_IMAGE_WIDTH;

            pauseCtx->mapPageVtx[j + 0].v.ob[1] = pauseCtx->mapPageVtx[j + 1].v.ob[1] = vtx_y + pauseCtx->offsetY;

            pauseCtx->mapPageVtx[j + 2].v.ob[1] = pauseCtx->mapPageVtx[j + 3].v.ob[1] =
                pauseCtx->mapPageVtx[j + 0].v.ob[1] - WORLD_MAP_IMAGE_FRAG_HEIGHT;

            pauseCtx->mapPageVtx[j + 0].v.ob[2] = pauseCtx->mapPageVtx[j + 1].v.ob[2] =
                pauseCtx->mapPageVtx[j + 2].v.ob[2] = pauseCtx->mapPageVtx[j + 3].v.ob[2] = 0;

            pauseCtx->mapPageVtx[j + 0].v.flag = pauseCtx->mapPageVtx[j + 1].v.flag =
                pauseCtx->mapPageVtx[j + 2].v.flag = pauseCtx->mapPageVtx[j + 3].v.flag = 0;

            pauseCtx->mapPageVtx[j + 0].v.tc[0] = pauseCtx->mapPageVtx[j + 0].v.tc[1] =
                pauseCtx->mapPageVtx[j + 1].v.tc[1] = pauseCtx->mapPageVtx[j + 2].v.tc[0] = 0;

            pauseCtx->mapPageVtx[j + 1].v.tc[0] = pauseCtx->mapPageVtx[j + 3].v.tc[0] =
                WORLD_MAP_IMAGE_WIDTH * (1 << 5);

            pauseCtx->mapPageVtx[j + 2].v.tc[1] = pauseCtx->mapPageVtx[j + 3].v.tc[1] =
                WORLD_MAP_IMAGE_FRAG_HEIGHT * (1 << 5);

            pauseCtx->mapPageVtx[j + 0].v.cn[0] = pauseCtx->mapPageVtx[j + 2].v.cn[0] =
                pauseCtx->mapPageVtx[j + 0].v.cn[1] = pauseCtx->mapPageVtx[j + 2].v.cn[1] =
                    pauseCtx->mapPageVtx[j + 0].v.cn[2] = pauseCtx->mapPageVtx[j + 2].v.cn[2] =
                        pauseCtx->mapPageVtx[j + 1].v.cn[0] = pauseCtx->mapPageVtx[j + 3].v.cn[0] =
                            pauseCtx->mapPageVtx[j + 1].v.cn[1] = pauseCtx->mapPageVtx[j + 3].v.cn[1] =
                                pauseCtx->mapPageVtx[j + 1].v.cn[2] = pauseCtx->mapPageVtx[j + 3].v.cn[2] =
                                    pauseCtx->mapPageVtx[j + 0].v.cn[3] = pauseCtx->mapPageVtx[j + 2].v.cn[3] =
                                        pauseCtx->mapPageVtx[j + 1].v.cn[3] = pauseCtx->mapPageVtx[j + 3].v.cn[3] =
                                            pauseCtx->alpha;
        }

        pauseCtx->mapPageVtx[j - 2].v.ob[1] = pauseCtx->mapPageVtx[j - 1].v.ob[1] =
            pauseCtx->mapPageVtx[j - 4].v.ob[1] - (WORLD_MAP_IMAGE_HEIGHT % WORLD_MAP_IMAGE_FRAG_HEIGHT);

        pauseCtx->mapPageVtx[j - 2].v.tc[1] = pauseCtx->mapPageVtx[j - 1].v.tc[1] =
            (WORLD_MAP_IMAGE_HEIGHT % WORLD_MAP_IMAGE_FRAG_HEIGHT) * (1 << 5);
    } else {
        pauseCtx->mapPageVtx = GRAPH_ALLOC(gfxCtx, ((PAGE_BG_QUADS + VTX_PAGE_MAP_DUNGEON_QUADS) * 4) * sizeof(Vtx));
        KaleidoScope_SetPageVertices(play, pauseCtx->mapPageVtx, VTX_PAGE_MAP_DUNGEON, VTX_PAGE_MAP_DUNGEON_QUADS);
    }

    pauseCtx->questPageVtx = GRAPH_ALLOC(gfxCtx, ((PAGE_BG_QUADS + VTX_PAGE_QUEST_QUADS) * 4) * sizeof(Vtx));
    KaleidoScope_SetPageVertices(play, pauseCtx->questPageVtx, VTX_PAGE_QUEST, VTX_PAGE_QUEST_QUADS);

    pauseCtx->cursorVtx = GRAPH_ALLOC(gfxCtx, (PAUSE_QUAD_CURSOR_MAX * 4) * sizeof(Vtx));

    for (i = 0; i < (PAUSE_QUAD_CURSOR_MAX * 4); i++) {
        pauseCtx->cursorVtx[i].v.ob[0] = pauseCtx->cursorVtx[i].v.ob[1] = pauseCtx->cursorVtx[i].v.ob[2] = 0;

        pauseCtx->cursorVtx[i].v.flag = 0;

        pauseCtx->cursorVtx[i].v.tc[0] = pauseCtx->cursorVtx[i].v.tc[1] = 0;

        pauseCtx->cursorVtx[i].v.cn[0] = pauseCtx->cursorVtx[i].v.cn[1] = pauseCtx->cursorVtx[i].v.cn[2] =
            pauseCtx->cursorVtx[i].v.cn[3] = 255;
    }

    // PAUSE_QUAD_CURSOR_TL
    pauseCtx->cursorVtx[1].v.tc[0] = pauseCtx->cursorVtx[2].v.tc[1] = pauseCtx->cursorVtx[3].v.tc[0] =
        pauseCtx->cursorVtx[3].v.tc[1]
        // PAUSE_QUAD_CURSOR_TR
        = pauseCtx->cursorVtx[5].v.tc[0] = pauseCtx->cursorVtx[6].v.tc[1] = pauseCtx->cursorVtx[7].v.tc[0] =
            pauseCtx->cursorVtx[7].v.tc[1]
        // PAUSE_QUAD_CURSOR_BL
        = pauseCtx->cursorVtx[9].v.tc[0] = pauseCtx->cursorVtx[10].v.tc[1] = pauseCtx->cursorVtx[11].v.tc[0] =
            pauseCtx->cursorVtx[11].v.tc[1]
        // PAUSE_QUAD_CURSOR_BR
        = pauseCtx->cursorVtx[13].v.tc[0] = pauseCtx->cursorVtx[14].v.tc[1] = pauseCtx->cursorVtx[15].v.tc[0] =
            pauseCtx->cursorVtx[15].v.tc[1] = 16 * (1 << 5);
    // PAUSE_QUAD_CURSOR_4
    pauseCtx->cursorVtx[17].v.tc[0] = pauseCtx->cursorVtx[18].v.tc[1] = pauseCtx->cursorVtx[19].v.tc[0] =
        pauseCtx->cursorVtx[19].v.tc[1] = 32 * (1 << 5);

    pauseCtx->itemVtx = GRAPH_ALLOC(gfxCtx, (QUAD_ITEM_MAX * 4) * sizeof(Vtx));

    // QUAD_ITEM_GRID_FIRST..QUAD_ITEM_GRID_LAST

    for (k = 0, i = 0, vtx_y = (ITEM_GRID_ROWS * ITEM_GRID_CELL_HEIGHT) / 2 - 6; k < ITEM_GRID_ROWS;
         k++, vtx_y -= ITEM_GRID_CELL_HEIGHT) {
        for (vtx_x_ = 0 - (ITEM_GRID_COLS * ITEM_GRID_CELL_WIDTH) / 2, j = 0; j < ITEM_GRID_COLS;
             j++, i += 4, vtx_x_ += ITEM_GRID_CELL_WIDTH) {
            pauseCtx->itemVtx[i + 0].v.ob[0] = pauseCtx->itemVtx[i + 2].v.ob[0] = vtx_x_ + ITEM_GRID_QUAD_MARGIN;

            pauseCtx->itemVtx[i + 1].v.ob[0] = pauseCtx->itemVtx[i + 3].v.ob[0] =
                pauseCtx->itemVtx[i + 0].v.ob[0] + ITEM_GRID_QUAD_WIDTH;

            pauseCtx->itemVtx[i + 0].v.ob[1] = pauseCtx->itemVtx[i + 1].v.ob[1] =
                vtx_y + pauseCtx->offsetY - ITEM_GRID_QUAD_MARGIN;

            pauseCtx->itemVtx[i + 2].v.ob[1] = pauseCtx->itemVtx[i + 3].v.ob[1] =
                pauseCtx->itemVtx[i + 0].v.ob[1] - ITEM_GRID_QUAD_HEIGHT;

            pauseCtx->itemVtx[i + 0].v.ob[2] = pauseCtx->itemVtx[i + 1].v.ob[2] = pauseCtx->itemVtx[i + 2].v.ob[2] =
                pauseCtx->itemVtx[i + 3].v.ob[2] = 0;

            pauseCtx->itemVtx[i + 0].v.flag = pauseCtx->itemVtx[i + 1].v.flag = pauseCtx->itemVtx[i + 2].v.flag =
                pauseCtx->itemVtx[i + 3].v.flag = 0;

            pauseCtx->itemVtx[i + 0].v.tc[0] = pauseCtx->itemVtx[i + 0].v.tc[1] = pauseCtx->itemVtx[i + 1].v.tc[1] =
                pauseCtx->itemVtx[i + 2].v.tc[0] = 0;

            pauseCtx->itemVtx[i + 1].v.tc[0] = pauseCtx->itemVtx[i + 2].v.tc[1] = pauseCtx->itemVtx[i + 3].v.tc[0] =
                pauseCtx->itemVtx[i + 3].v.tc[1] = ITEM_GRID_QUAD_TEX_SIZE * (1 << 5);

            pauseCtx->itemVtx[i + 0].v.cn[0] = pauseCtx->itemVtx[i + 1].v.cn[0] = pauseCtx->itemVtx[i + 2].v.cn[0] =
                pauseCtx->itemVtx[i + 3].v.cn[0] = pauseCtx->itemVtx[i + 0].v.cn[1] = pauseCtx->itemVtx[i + 1].v.cn[1] =
                    pauseCtx->itemVtx[i + 2].v.cn[1] = pauseCtx->itemVtx[i + 3].v.cn[1] =
                        pauseCtx->itemVtx[i + 0].v.cn[2] = pauseCtx->itemVtx[i + 1].v.cn[2] =
                            pauseCtx->itemVtx[i + 2].v.cn[2] = pauseCtx->itemVtx[i + 3].v.cn[2] = 255;

            pauseCtx->itemVtx[i + 0].v.cn[3] = pauseCtx->itemVtx[i + 1].v.cn[3] = pauseCtx->itemVtx[i + 2].v.cn[3] =
                pauseCtx->itemVtx[i + 3].v.cn[3] = 255;
        }
    }

    // QUAD_ITEM_GRID_SELECTED_C_LEFT, QUAD_ITEM_GRID_SELECTED_C_DOWN, QUAD_ITEM_GRID_SELECTED_C_RIGHT

    for (j = 1; j < 4; j++, i += 4) {
        if (gSaveContext.save.info.equips.cButtonSlots[j - 1] != ITEM_NONE) {
            k = gSaveContext.save.info.equips.cButtonSlots[j - 1] * 4;

            pauseCtx->itemVtx[i + 0].v.ob[0] = pauseCtx->itemVtx[i + 2].v.ob[0] =
                pauseCtx->itemVtx[k].v.ob[0] + ITEM_GRID_SELECTED_QUAD_MARGIN;

            pauseCtx->itemVtx[i + 1].v.ob[0] = pauseCtx->itemVtx[i + 3].v.ob[0] =
                pauseCtx->itemVtx[i + 0].v.ob[0] + ITEM_GRID_SELECTED_QUAD_WIDTH;

            pauseCtx->itemVtx[i + 0].v.ob[1] = pauseCtx->itemVtx[i + 1].v.ob[1] =
                pauseCtx->itemVtx[k].v.ob[1] - ITEM_GRID_SELECTED_QUAD_MARGIN;

            pauseCtx->itemVtx[i + 2].v.ob[1] = pauseCtx->itemVtx[i + 3].v.ob[1] =
                pauseCtx->itemVtx[i + 0].v.ob[1] - ITEM_GRID_SELECTED_QUAD_HEIGHT;

            pauseCtx->itemVtx[i + 0].v.ob[2] = pauseCtx->itemVtx[i + 1].v.ob[2] = pauseCtx->itemVtx[i + 2].v.ob[2] =
                pauseCtx->itemVtx[i + 3].v.ob[2] = 0;

            pauseCtx->itemVtx[i + 0].v.flag = pauseCtx->itemVtx[i + 1].v.flag = pauseCtx->itemVtx[i + 2].v.flag =
                pauseCtx->itemVtx[i + 3].v.flag = 0;

            pauseCtx->itemVtx[i + 0].v.tc[0] = pauseCtx->itemVtx[i + 0].v.tc[1] = pauseCtx->itemVtx[i + 1].v.tc[1] =
                pauseCtx->itemVtx[i + 2].v.tc[0] = 0;

            pauseCtx->itemVtx[i + 1].v.tc[0] = pauseCtx->itemVtx[i + 2].v.tc[1] = pauseCtx->itemVtx[i + 3].v.tc[0] =
                pauseCtx->itemVtx[i + 3].v.tc[1] = ITEM_GRID_SELECTED_QUAD_TEX_SIZE * (1 << 5);

            pauseCtx->itemVtx[i + 0].v.cn[0] = pauseCtx->itemVtx[i + 1].v.cn[0] = pauseCtx->itemVtx[i + 2].v.cn[0] =
                pauseCtx->itemVtx[i + 3].v.cn[0] = pauseCtx->itemVtx[i + 0].v.cn[1] = pauseCtx->itemVtx[i + 1].v.cn[1] =
                    pauseCtx->itemVtx[i + 2].v.cn[1] = pauseCtx->itemVtx[i + 3].v.cn[1] =
                        pauseCtx->itemVtx[i + 0].v.cn[2] = pauseCtx->itemVtx[i + 1].v.cn[2] =
                            pauseCtx->itemVtx[i + 2].v.cn[2] = pauseCtx->itemVtx[i + 3].v.cn[2] = 255;

            pauseCtx->itemVtx[i + 0].v.cn[3] = pauseCtx->itemVtx[i + 1].v.cn[3] = pauseCtx->itemVtx[i + 2].v.cn[3] =
                pauseCtx->itemVtx[i + 3].v.cn[3] = pauseCtx->alpha;
        } else {
            // No item equipped on the C button, put the quad out of view

            pauseCtx->itemVtx[i + 0].v.ob[0] = pauseCtx->itemVtx[i + 2].v.ob[0] = -300;

            pauseCtx->itemVtx[i + 1].v.ob[0] = pauseCtx->itemVtx[i + 3].v.ob[0] =
                pauseCtx->itemVtx[i + 0].v.ob[0] + ITEM_GRID_SELECTED_QUAD_WIDTH;

            pauseCtx->itemVtx[i + 0].v.ob[1] = pauseCtx->itemVtx[i + 1].v.ob[1] = 300;

            pauseCtx->itemVtx[i + 2].v.ob[1] = pauseCtx->itemVtx[i + 3].v.ob[1] =
                pauseCtx->itemVtx[i + 0].v.ob[1] - ITEM_GRID_SELECTED_QUAD_HEIGHT;
        }
    }

    // QUAD_ITEM_AMMO_*

    for (i = QUAD_ITEM_AMMO_FIRST * 4, j = 0; j < 7; j++) {
        k = sItemVtxQuadsWithAmmo[j];

        // tens

        pauseCtx->itemVtx[i + 0].v.ob[0] = pauseCtx->itemVtx[i + 2].v.ob[0] =
            pauseCtx->itemVtx[k].v.ob[0] + ITEM_AMMO_TENS_QUAD_OFFSET_X;

        pauseCtx->itemVtx[i + 1].v.ob[0] = pauseCtx->itemVtx[i + 3].v.ob[0] =
            pauseCtx->itemVtx[i + 0].v.ob[0] + ITEM_AMMO_DIGIT_QUAD_WIDTH;

        pauseCtx->itemVtx[i + 0].v.ob[1] = pauseCtx->itemVtx[i + 1].v.ob[1] =
            pauseCtx->itemVtx[k].v.ob[1] - ITEM_AMMO_TENS_QUAD_OFFSET_Y;

        pauseCtx->itemVtx[i + 2].v.ob[1] = pauseCtx->itemVtx[i + 3].v.ob[1] =
            pauseCtx->itemVtx[i + 0].v.ob[1] - ITEM_AMMO_DIGIT_QUAD_HEIGHT;

        // units

        pauseCtx->itemVtx[i + 4].v.ob[0] = pauseCtx->itemVtx[i + 6].v.ob[0] =
            pauseCtx->itemVtx[i + 0].v.ob[0] + ITEM_AMMO_UNITS_QUAD_OFFSET_X;

        pauseCtx->itemVtx[i + 5].v.ob[0] = pauseCtx->itemVtx[i + 7].v.ob[0] =
            pauseCtx->itemVtx[i + 4].v.ob[0] + ITEM_AMMO_DIGIT_QUAD_WIDTH;

        pauseCtx->itemVtx[i + 4].v.ob[1] = pauseCtx->itemVtx[i + 5].v.ob[1] =
            pauseCtx->itemVtx[i + 0].v.ob[1] - ITEM_AMMO_UNITS_QUAD_OFFSET_Y;

        pauseCtx->itemVtx[i + 6].v.ob[1] = pauseCtx->itemVtx[i + 7].v.ob[1] =
            pauseCtx->itemVtx[i + 4].v.ob[1] - ITEM_AMMO_DIGIT_QUAD_HEIGHT;

        // tens, units

        for (k = 0; k < 2; k++, i += 4) {
            pauseCtx->itemVtx[i + 0].v.ob[2] = pauseCtx->itemVtx[i + 1].v.ob[2] = pauseCtx->itemVtx[i + 2].v.ob[2] =
                pauseCtx->itemVtx[i + 3].v.ob[2] = 0;

            pauseCtx->itemVtx[i + 0].v.flag = pauseCtx->itemVtx[i + 1].v.flag = pauseCtx->itemVtx[i + 2].v.flag =
                pauseCtx->itemVtx[i + 3].v.flag = 0;

            pauseCtx->itemVtx[i + 0].v.tc[0] = pauseCtx->itemVtx[i + 0].v.tc[1] = pauseCtx->itemVtx[i + 1].v.tc[1] =
                pauseCtx->itemVtx[i + 2].v.tc[0] = 0;

            pauseCtx->itemVtx[i + 1].v.tc[0] = pauseCtx->itemVtx[i + 2].v.tc[1] = pauseCtx->itemVtx[i + 3].v.tc[0] =
                pauseCtx->itemVtx[i + 3].v.tc[1] = ITEM_AMMO_DIGIT_QUAD_TEX_SIZE * (1 << 5);

            pauseCtx->itemVtx[i + 0].v.cn[0] = pauseCtx->itemVtx[i + 1].v.cn[0] = pauseCtx->itemVtx[i + 2].v.cn[0] =
                pauseCtx->itemVtx[i + 3].v.cn[0] = pauseCtx->itemVtx[i + 0].v.cn[1] = pauseCtx->itemVtx[i + 1].v.cn[1] =
                    pauseCtx->itemVtx[i + 2].v.cn[1] = pauseCtx->itemVtx[i + 3].v.cn[1] =
                        pauseCtx->itemVtx[i + 0].v.cn[2] = pauseCtx->itemVtx[i + 1].v.cn[2] =
                            pauseCtx->itemVtx[i + 2].v.cn[2] = pauseCtx->itemVtx[i + 3].v.cn[2] = 255;

            pauseCtx->itemVtx[i + 0].v.cn[3] = pauseCtx->itemVtx[i + 1].v.cn[3] = pauseCtx->itemVtx[i + 2].v.cn[3] =
                pauseCtx->itemVtx[i + 3].v.cn[3] = pauseCtx->alpha;
        }
    }

    pauseCtx->equipVtx = GRAPH_ALLOC(gfxCtx, (QUAD_EQUIP_MAX * 4) * sizeof(Vtx));

    // QUAD_EQUIP_UPG_BULLETBAG_QUIVER, QUAD_EQUIP_SWORD_KOKIRI, QUAD_EQUIP_SWORD_MASTER, QUAD_EQUIP_SWORD_BIGGORON,
    // QUAD_EQUIP_UPG_BOMB_BAG, QUAD_EQUIP_SHIELD_DEKU, QUAD_EQUIP_SHIELD_HYLIAN, QUAD_EQUIP_SHIELD_MIRROR,
    // QUAD_EQUIP_UPG_STRENGTH, QUAD_EQUIP_TUNIC_KOKIRI, QUAD_EQUIP_TUNIC_GORON, QUAD_EQUIP_TUNIC_ZORA,
    // QUAD_EQUIP_UPG_SCALE, QUAD_EQUIP_BOOTS_KOKIRI, QUAD_EQUIP_BOOTS_IRON, QUAD_EQUIP_BOOTS_HOVER

    // for each row
    for (k = 0, i = 0, vtx_y = (EQUIP_TYPE_MAX * EQUIP_GRID_CELL_HEIGHT) / 2 - 6; i < EQUIP_TYPE_MAX;
         i++, vtx_y -= EQUIP_GRID_CELL_HEIGHT) {
        // for each column
        for (j = 0; j < 4; j++, k += 4) {
            pauseCtx->equipVtx[k + 0].v.ob[0] = pauseCtx->equipVtx[k + 2].v.ob[0] =
                sEquipColumnsX[j] + EQUIP_GRID_QUAD_MARGIN;

            pauseCtx->equipVtx[k + 1].v.ob[0] = pauseCtx->equipVtx[k + 3].v.ob[0] =
                pauseCtx->equipVtx[k + 0].v.ob[0] + EQUIP_GRID_QUAD_WIDTH;

            pauseCtx->equipVtx[k + 0].v.ob[1] = pauseCtx->equipVtx[k + 1].v.ob[1] =
                vtx_y + pauseCtx->offsetY - EQUIP_GRID_QUAD_MARGIN;

            pauseCtx->equipVtx[k + 2].v.ob[1] = pauseCtx->equipVtx[k + 3].v.ob[1] =
                pauseCtx->equipVtx[k + 0].v.ob[1] - EQUIP_GRID_QUAD_HEIGHT;

            pauseCtx->equipVtx[k + 0].v.ob[2] = pauseCtx->equipVtx[k + 1].v.ob[2] = pauseCtx->equipVtx[k + 2].v.ob[2] =
                pauseCtx->equipVtx[k + 3].v.ob[2] = 0;

            pauseCtx->equipVtx[k + 0].v.flag = pauseCtx->equipVtx[k + 1].v.flag = pauseCtx->equipVtx[k + 2].v.flag =
                pauseCtx->equipVtx[k + 3].v.flag = 0;

            pauseCtx->equipVtx[k + 0].v.tc[0] = pauseCtx->equipVtx[k + 0].v.tc[1] = pauseCtx->equipVtx[k + 1].v.tc[1] =
                pauseCtx->equipVtx[k + 2].v.tc[0] = 0;

            pauseCtx->equipVtx[k + 1].v.tc[0] = pauseCtx->equipVtx[k + 2].v.tc[1] = pauseCtx->equipVtx[k + 3].v.tc[0] =
                pauseCtx->equipVtx[k + 3].v.tc[1] = EQUIP_GRID_QUAD_TEX_SIZE * (1 << 5);

            pauseCtx->equipVtx[k + 0].v.cn[0] = pauseCtx->equipVtx[k + 1].v.cn[0] = pauseCtx->equipVtx[k + 2].v.cn[0] =
                pauseCtx->equipVtx[k + 3].v.cn[0] = pauseCtx->equipVtx[k + 0].v.cn[1] =
                    pauseCtx->equipVtx[k + 1].v.cn[1] = pauseCtx->equipVtx[k + 2].v.cn[1] =
                        pauseCtx->equipVtx[k + 3].v.cn[1] = pauseCtx->equipVtx[k + 0].v.cn[2] =
                            pauseCtx->equipVtx[k + 1].v.cn[2] = pauseCtx->equipVtx[k + 2].v.cn[2] =
                                pauseCtx->equipVtx[k + 3].v.cn[2] = 255;

            pauseCtx->equipVtx[k + 0].v.cn[3] = pauseCtx->equipVtx[k + 1].v.cn[3] = pauseCtx->equipVtx[k + 2].v.cn[3] =
                pauseCtx->equipVtx[k + 3].v.cn[3] = pauseCtx->alpha;
        }
    }

    // QUAD_EQUIP_SELECTED_SWORD, QUAD_EQUIP_SELECTED_SHIELD, QUAD_EQUIP_SELECTED_TUNIC, QUAD_EQUIP_SELECTED_BOOTS

    for (j = 0; j < EQUIP_TYPE_MAX; j++, k += 4) {
        if (CUR_EQUIP_VALUE(j) != 0) {
            i = (CUR_EQUIP_VALUE(j) - 1 + sEquipQuadsFirstByEquipType_[j]) * 4;

            pauseCtx->equipVtx[k + 0].v.ob[0] = pauseCtx->equipVtx[k + 2].v.ob[0] =
                pauseCtx->equipVtx[i].v.ob[0] + EQUIP_GRID_SELECTED_QUAD_MARGIN;

            pauseCtx->equipVtx[k + 1].v.ob[0] = pauseCtx->equipVtx[k + 3].v.ob[0] =
                pauseCtx->equipVtx[k + 0].v.ob[0] + EQUIP_GRID_SELECTED_QUAD_WIDTH;

            pauseCtx->equipVtx[k + 0].v.ob[1] = pauseCtx->equipVtx[k + 1].v.ob[1] =
                pauseCtx->equipVtx[i].v.ob[1] - EQUIP_GRID_SELECTED_QUAD_MARGIN;

            pauseCtx->equipVtx[k + 2].v.ob[1] = pauseCtx->equipVtx[k + 3].v.ob[1] =
                pauseCtx->equipVtx[k + 0].v.ob[1] - EQUIP_GRID_SELECTED_QUAD_HEIGHT;

            pauseCtx->equipVtx[k + 0].v.ob[2] = pauseCtx->equipVtx[k + 1].v.ob[2] = pauseCtx->equipVtx[k + 2].v.ob[2] =
                pauseCtx->equipVtx[k + 3].v.ob[2] = 0;

            pauseCtx->equipVtx[k + 0].v.flag = pauseCtx->equipVtx[k + 1].v.flag = pauseCtx->equipVtx[k + 2].v.flag =
                pauseCtx->equipVtx[k + 3].v.flag = 0;

            pauseCtx->equipVtx[k + 0].v.tc[0] = pauseCtx->equipVtx[k + 0].v.tc[1] = pauseCtx->equipVtx[k + 1].v.tc[1] =
                pauseCtx->equipVtx[k + 2].v.tc[0] = 0;

            pauseCtx->equipVtx[k + 1].v.tc[0] = pauseCtx->equipVtx[k + 2].v.tc[1] = pauseCtx->equipVtx[k + 3].v.tc[0] =
                pauseCtx->equipVtx[k + 3].v.tc[1] = EQUIP_GRID_SELECTED_QUAD_TEX_SIZE * (1 << 5);

            pauseCtx->equipVtx[k + 0].v.cn[0] = pauseCtx->equipVtx[k + 1].v.cn[0] = pauseCtx->equipVtx[k + 2].v.cn[0] =
                pauseCtx->equipVtx[k + 3].v.cn[0] = pauseCtx->equipVtx[k + 0].v.cn[1] =
                    pauseCtx->equipVtx[k + 1].v.cn[1] = pauseCtx->equipVtx[k + 2].v.cn[1] =
                        pauseCtx->equipVtx[k + 3].v.cn[1] = pauseCtx->equipVtx[k + 0].v.cn[2] =
                            pauseCtx->equipVtx[k + 1].v.cn[2] = pauseCtx->equipVtx[k + 2].v.cn[2] =
                                pauseCtx->equipVtx[k + 3].v.cn[2] = 255;

            pauseCtx->equipVtx[k + 0].v.cn[3] = pauseCtx->equipVtx[k + 1].v.cn[3] = pauseCtx->equipVtx[k + 2].v.cn[3] =
                pauseCtx->equipVtx[k + 3].v.cn[3] = pauseCtx->alpha;
        }
    }

    // QUAD_EQUIP_PLAYER_FIRST..QUAD_EQUIP_PLAYER_LAST

    vtx_x_ = PAUSE_EQUIP_PLAYER_HEIGHT;
    vtx_y = 50;
    while (true) {
        pauseCtx->equipVtx[k + 0].v.ob[0] = pauseCtx->equipVtx[k + 2].v.ob[0] = -64;

        pauseCtx->equipVtx[k + 1].v.ob[0] = pauseCtx->equipVtx[k + 3].v.ob[0] =
            pauseCtx->equipVtx[k + 0].v.ob[0] + PAUSE_EQUIP_PLAYER_WIDTH;

        pauseCtx->equipVtx[k + 0].v.ob[1] = pauseCtx->equipVtx[k + 1].v.ob[1] = vtx_y + pauseCtx->offsetY;

        pauseCtx->equipVtx[k + 2].v.ob[1] = pauseCtx->equipVtx[k + 3].v.ob[1] =
            pauseCtx->equipVtx[k + 0].v.ob[1] - PAUSE_EQUIP_PLAYER_FRAG_HEIGHT;

        pauseCtx->equipVtx[k + 0].v.ob[2] = pauseCtx->equipVtx[k + 1].v.ob[2] = pauseCtx->equipVtx[k + 2].v.ob[2] =
            pauseCtx->equipVtx[k + 3].v.ob[2] = 0;

        pauseCtx->equipVtx[k + 0].v.flag = pauseCtx->equipVtx[k + 1].v.flag = pauseCtx->equipVtx[k + 2].v.flag =
            pauseCtx->equipVtx[k + 3].v.flag = 0;

        pauseCtx->equipVtx[k + 0].v.tc[0] = pauseCtx->equipVtx[k + 0].v.tc[1] = pauseCtx->equipVtx[k + 1].v.tc[1] =
            pauseCtx->equipVtx[k + 2].v.tc[0] = 0;

        pauseCtx->equipVtx[k + 1].v.tc[0] = pauseCtx->equipVtx[k + 3].v.tc[0] = PAUSE_EQUIP_PLAYER_WIDTH * (1 << 5);

        pauseCtx->equipVtx[k + 2].v.tc[1] = pauseCtx->equipVtx[k + 3].v.tc[1] =
            PAUSE_EQUIP_PLAYER_FRAG_HEIGHT * (1 << 5);

        pauseCtx->equipVtx[k + 0].v.cn[0] = pauseCtx->equipVtx[k + 1].v.cn[0] = pauseCtx->equipVtx[k + 2].v.cn[0] =
            pauseCtx->equipVtx[k + 3].v.cn[0] = pauseCtx->equipVtx[k + 0].v.cn[1] = pauseCtx->equipVtx[k + 1].v.cn[1] =
                pauseCtx->equipVtx[k + 2].v.cn[1] = pauseCtx->equipVtx[k + 3].v.cn[1] =
                    pauseCtx->equipVtx[k + 0].v.cn[2] = pauseCtx->equipVtx[k + 1].v.cn[2] =
                        pauseCtx->equipVtx[k + 2].v.cn[2] = pauseCtx->equipVtx[k + 3].v.cn[2] = 255;

        pauseCtx->equipVtx[k + 0].v.cn[3] = pauseCtx->equipVtx[k + 1].v.cn[3] = pauseCtx->equipVtx[k + 2].v.cn[3] =
            pauseCtx->equipVtx[k + 3].v.cn[3] = pauseCtx->alpha;

        vtx_x_ -= PAUSE_EQUIP_PLAYER_FRAG_HEIGHT;
        vtx_y -= PAUSE_EQUIP_PLAYER_FRAG_HEIGHT;

        if (vtx_x_ < 0) {
            pauseCtx->equipVtx[k + 2].v.ob[1] = pauseCtx->equipVtx[k + 3].v.ob[1] =
                pauseCtx->equipVtx[k + 0].v.ob[1] - (PAUSE_EQUIP_PLAYER_HEIGHT % PAUSE_EQUIP_PLAYER_FRAG_HEIGHT);

            pauseCtx->equipVtx[k + 2].v.tc[1] = pauseCtx->equipVtx[k + 3].v.tc[1] =
                (PAUSE_EQUIP_PLAYER_HEIGHT % PAUSE_EQUIP_PLAYER_FRAG_HEIGHT) * (1 << 5);

            break;
        }

        k += 4;
    }

    pauseCtx->questVtx = GRAPH_ALLOC(gfxCtx, QUAD_QUEST_MAX * 4 * sizeof(Vtx));

    for (k = 0, j = 0; j < QUAD_QUEST_MAX; j++, k += 4) {
        s16 quadWidth = sQuestQuadsSize[j];

        if ((j < QUEST_SONG_MINUET) || (j >= QUAD_QUEST_SKULL_TOKENS_DIGIT1_SHADOW)) {
            pauseCtx->questVtx[k + 0].v.ob[0] = pauseCtx->questVtx[k + 2].v.ob[0] = sQuestQuadsX[j];

            pauseCtx->questVtx[k + 1].v.ob[0] = pauseCtx->questVtx[k + 3].v.ob[0] =
                pauseCtx->questVtx[k + 0].v.ob[0] + sQuestQuadsSize[j];

            pauseCtx->questVtx[k + 0].v.ob[1] = pauseCtx->questVtx[k + 1].v.ob[1] = sQuestQuadsY[j] + pauseCtx->offsetY;

            pauseCtx->questVtx[k + 2].v.ob[1] = pauseCtx->questVtx[k + 3].v.ob[1] =
                pauseCtx->questVtx[k + 0].v.ob[1] - sQuestQuadsSize[j];

            if (j >= QUAD_QUEST_SKULL_TOKENS_DIGIT1_SHADOW) {
                pauseCtx->questVtx[k + 1].v.ob[0] = pauseCtx->questVtx[k + 3].v.ob[0] =
                    pauseCtx->questVtx[k + 0].v.ob[0] + 8;

                pauseCtx->questVtx[k + 0].v.ob[1] = pauseCtx->questVtx[k + 1].v.ob[1] =
                    sQuestQuadsY[j] + pauseCtx->offsetY - 6;

                pauseCtx->questVtx[k + 2].v.ob[1] = pauseCtx->questVtx[k + 3].v.ob[1] =
                    pauseCtx->questVtx[k + 0].v.ob[1] - 16;

                quadWidth = 8;
            }
        } else {
            if ((j >= QUEST_SONG_MINUET) && (j < QUEST_KOKIRI_EMERALD)) {
                quadWidth = 16;
            }

            pauseCtx->questVtx[k + 0].v.ob[0] = pauseCtx->questVtx[k + 2].v.ob[0] = sQuestQuadsX[j] + 2;

            pauseCtx->questVtx[k + 1].v.ob[0] = pauseCtx->questVtx[k + 3].v.ob[0] =
                pauseCtx->questVtx[k + 0].v.ob[0] + quadWidth - 4;

            pauseCtx->questVtx[k + 0].v.ob[1] = pauseCtx->questVtx[k + 1].v.ob[1] =
                sQuestQuadsY[j] + pauseCtx->offsetY - 2;

            pauseCtx->questVtx[k + 2].v.ob[1] = pauseCtx->questVtx[k + 3].v.ob[1] =
                pauseCtx->questVtx[k + 0].v.ob[1] - sQuestQuadsSize[j] + 4;
        }

        pauseCtx->questVtx[k + 0].v.ob[2] = pauseCtx->questVtx[k + 1].v.ob[2] = pauseCtx->questVtx[k + 2].v.ob[2] =
            pauseCtx->questVtx[k + 3].v.ob[2] = 0;

        pauseCtx->questVtx[k + 0].v.flag = pauseCtx->questVtx[k + 1].v.flag = pauseCtx->questVtx[k + 2].v.flag =
            pauseCtx->questVtx[k + 3].v.flag = 0;

        pauseCtx->questVtx[k + 0].v.tc[0] = pauseCtx->questVtx[k + 0].v.tc[1] = pauseCtx->questVtx[k + 1].v.tc[1] =
            pauseCtx->questVtx[k + 2].v.tc[0] = 0;

        pauseCtx->questVtx[k + 1].v.tc[0] = pauseCtx->questVtx[k + 3].v.tc[0] = quadWidth << 5;
        pauseCtx->questVtx[k + 2].v.tc[1] = pauseCtx->questVtx[k + 3].v.tc[1] = sQuestQuadsSize[j] << 5;

        pauseCtx->questVtx[k + 0].v.cn[0] = pauseCtx->questVtx[k + 1].v.cn[0] = pauseCtx->questVtx[k + 2].v.cn[0] =
            pauseCtx->questVtx[k + 3].v.cn[0] = pauseCtx->questVtx[k + 0].v.cn[1] = pauseCtx->questVtx[k + 1].v.cn[1] =
                pauseCtx->questVtx[k + 2].v.cn[1] = pauseCtx->questVtx[k + 3].v.cn[1] =
                    pauseCtx->questVtx[k + 0].v.cn[2] = pauseCtx->questVtx[k + 1].v.cn[2] =
                        pauseCtx->questVtx[k + 2].v.cn[2] = pauseCtx->questVtx[k + 3].v.cn[2] = 255;

        pauseCtx->questVtx[k + 0].v.cn[3] = pauseCtx->questVtx[k + 1].v.cn[3] = pauseCtx->questVtx[k + 2].v.cn[3] =
            pauseCtx->questVtx[k + 3].v.cn[3] = pauseCtx->alpha;
    }

    pauseCtx->infoPanelVtx = GRAPH_ALLOC(gfxCtx, 28 * sizeof(Vtx));

    pauseCtx->promptPageVtx = GRAPH_ALLOC(gfxCtx, ((PAGE_BG_QUADS + VTX_PAGE_PROMPT_QUADS) * 4) * sizeof(Vtx));
    KaleidoScope_SetPageVertices(play, pauseCtx->promptPageVtx, VTX_PAGE_PROMPT, VTX_PAGE_PROMPT_QUADS);
}

void KaleidoScope_DrawGameOver(PlayState* play) {
    GraphicsContext* gfxCtx = play->state.gfxCtx;

    OPEN_DISPS(gfxCtx, "../z_kaleido_scope_PAL.c", 3122);

    Gfx_SetupDL_39Opa(gfxCtx);

    gDPSetCycleType(POLY_OPA_DISP++, G_CYC_2CYCLE);
    gDPSetRenderMode(POLY_OPA_DISP++, G_RM_PASS, G_RM_XLU_SURF2);
    gDPSetCombineLERP(POLY_OPA_DISP++, TEXEL1, TEXEL0, PRIM_LOD_FRAC, TEXEL0, 0, 0, 0, TEXEL0, PRIMITIVE, ENVIRONMENT,
                      COMBINED, ENVIRONMENT, COMBINED, 0, PRIMITIVE, 0);

    gDPSetPrimColor(POLY_OPA_DISP++, 0, 80, sColor82ABRed_D_8082AB8C, sColor82ABGreen_D_8082AB90,
                    sColor82ABBlue_D_8082AB94, sColor82ABGameOverPrimAlpha_D_8082AB98);
    gDPSetEnvColor(POLY_OPA_DISP++, sDrawGameOverEnvColorRed_D_8082AB9C, sDrawGameOverEnvColorGreen_D_8082ABA0,
                   sDrawGameOverEnvColorBlue_D_8082ABA4, 255);

    VREG(89) -= 2;

    gDPLoadMultiBlock(POLY_OPA_DISP++, gGameOverP1Tex, 0x0000, G_TX_RENDERTILE, G_IM_FMT_IA, G_IM_SIZ_8b, 64, 32, 0,
                      G_TX_WRAP | G_TX_NOMIRROR, G_TX_WRAP | G_TX_NOMIRROR, G_TX_NOMASK, G_TX_NOMASK, G_TX_NOLOD,
                      G_TX_NOLOD);

    gDPLoadMultiBlock(POLY_OPA_DISP++, gGameOverMaskTex, 0x0100, 1, G_IM_FMT_IA, G_IM_SIZ_8b, 64, 32, 0,
                      G_TX_WRAP | G_TX_NOMIRROR, G_TX_WRAP | G_TX_NOMIRROR, G_TX_NOMASK, 5, G_TX_NOLOD, G_TX_NOLOD);

    gDPSetTileSize(POLY_OPA_DISP++, 1, 0, VREG(89) & 0x7F, 63 << 2, (31 << 2) + (VREG(89) & 0x7F));

    gSPTextureRectangle(POLY_OPA_DISP++, VREG(87) << 2, VREG(88) << 2, (VREG(87) + 64) << 2, (VREG(88) + 32) << 2,
                        G_TX_RENDERTILE, 0, 0, 1 << 10, 1 << 10);

    gDPLoadMultiBlock(POLY_OPA_DISP++, gGameOverP2Tex, 0x0000, G_TX_RENDERTILE, G_IM_FMT_IA, G_IM_SIZ_8b, 64, 32, 0,
                      G_TX_NOMIRROR | G_TX_CLAMP, G_TX_NOMIRROR | G_TX_CLAMP, G_TX_NOMASK, G_TX_NOMASK, G_TX_NOLOD,
                      G_TX_NOLOD);

    gSPTextureRectangle(POLY_OPA_DISP++, (VREG(87) + 64) << 2, VREG(88) << 2, (VREG(87) + 128) << 2,
                        (VREG(88) + 32) << 2, G_TX_RENDERTILE, 0, 0, 1 << 10, 1 << 10);

    gDPLoadMultiBlock(POLY_OPA_DISP++, gGameOverP3Tex, 0x0000, G_TX_RENDERTILE, G_IM_FMT_IA, G_IM_SIZ_8b, 64, 32, 0,
                      G_TX_NOMIRROR | G_TX_CLAMP, G_TX_NOMIRROR | G_TX_CLAMP, G_TX_NOMASK, G_TX_NOMASK, G_TX_NOLOD,
                      G_TX_NOLOD);
    gSPTextureRectangle(POLY_OPA_DISP++, (VREG(87) + 128) << 2, VREG(88) << 2, (VREG(87) + 192) << 2,
                        (VREG(88) + 32) << 2, G_TX_RENDERTILE, 0, 0, 1 << 10, 1 << 10);

    CLOSE_DISPS(gfxCtx, "../z_kaleido_scope_PAL.c", 3169);
}

void KaleidoScope_Draw(PlayState* play) {
    Input* input = &play->state.input[0];
    PauseContext* pauseCtx = &play->pauseCtx;
    InterfaceContext* interfaceCtx = &play->interfaceCtx;

    OPEN_DISPS(play->state.gfxCtx, "../z_kaleido_scope_PAL.c", 3188);

    pauseCtx->stickAdjX = input->rel.stick_x;
    pauseCtx->stickAdjY = input->rel.stick_y;

    gSPSegment(POLY_OPA_DISP++, 0x02, interfaceCtx->parameterSegment);
    gSPSegment(POLY_OPA_DISP++, 0x07, pauseCtx->playerSegment);
    gSPSegment(POLY_OPA_DISP++, 0x08, pauseCtx->iconItemSegment);
    gSPSegment(POLY_OPA_DISP++, 0x09, pauseCtx->iconItem24Segment);
    gSPSegment(POLY_OPA_DISP++, 0x0A, pauseCtx->nameSegment);
    gSPSegment(POLY_OPA_DISP++, 0x0C, pauseCtx->iconItemAltSegment);
    gSPSegment(POLY_OPA_DISP++, 0x0D, pauseCtx->iconItemLangSegment);

    if (pauseCtx->debugState == 0) {
        KaleidoScope_SetView(pauseCtx, pauseCtx->eye.x, pauseCtx->eye.y, pauseCtx->eye.z);

        Gfx_SetupDL_42Opa(play->state.gfxCtx);
        KaleidoScope_SetVertices(play, play->state.gfxCtx);
        KaleidoScope_DrawPages(play, play->state.gfxCtx);

        Gfx_SetupDL_42Opa(play->state.gfxCtx);
        gDPSetCombineLERP(POLY_OPA_DISP++, PRIMITIVE, ENVIRONMENT, TEXEL0, ENVIRONMENT, TEXEL0, 0, PRIMITIVE, 0,
                          PRIMITIVE, ENVIRONMENT, TEXEL0, ENVIRONMENT, TEXEL0, 0, PRIMITIVE, 0);

        KaleidoScope_SetView(pauseCtx, 0.0f, 0.0f, 64.0f);

        if (!IS_PAUSE_STATE_GAMEOVER(pauseCtx)) {
            KaleidoScope_DrawInfoPanel(play);
        }
    }

    if ((pauseCtx->state >= PAUSE_STATE_11) && (pauseCtx->state <= PAUSE_STATE_17)
        /* PAUSE_STATE_11, PAUSE_STATE_12, PAUSE_STATE_13, PAUSE_STATE_14, PAUSE_STATE_15, PAUSE_STATE_16,
           PAUSE_STATE_17 */
    ) {
        KaleidoScope_DrawGameOver(play);
    }

    if ((pauseCtx->debugState == 1) || (pauseCtx->debugState == 2)) {
        KaleidoScope_DrawDebugEditor(play);
    }

    CLOSE_DISPS(play->state.gfxCtx, "../z_kaleido_scope_PAL.c", 3254);
}

void KaleidoScope_GrayOutTextureRGBA32(u32* texture, u16 pixelCount) {
    u32 rgb;
    u16 gray;
    u16 i;

    for (i = 0; i < pixelCount; i++) {
        if ((texture[i] & 0xFFFFFF00) != 0) {
            rgb = texture[i] >> 8;
            gray = ((((rgb & 0xFF0000) >> 16) + ((rgb & 0xFF00) >> 7) + (rgb & 0xFF)) / 7) & 0xFF;

            rgb = gray;
            rgb <<= 8;
            rgb |= gray;
            rgb <<= 8;
            rgb |= gray;

            texture[i] = (rgb << 8) | (texture[i] & 0xFF);
        }
    }
}

void KaleidoScope_UpdateOpening(PlayState* play) {
    PauseContext* pauseCtx = &play->pauseCtx;

    pauseCtx->eye.x += sPageSwitchEyeDx[pauseCtx->nextPageMode] * ZREG(46);
    pauseCtx->eye.z += sPageSwitchEyeDz[pauseCtx->nextPageMode] * ZREG(46);
    pauseCtx->switchPageTimer += 4 * ZREG(46);

    if (pauseCtx->switchPageTimer == (4 * 16 * ZREG(47))) {
        // Finished opening

        func_80084BF4(play, 1);

        gSaveContext.buttonStatus[0] = gPageSwitchNextButtonStatus[pauseCtx->pageIndex + SWITCH_PAGE_LEFT_PT][0];
        gSaveContext.buttonStatus[1] = gPageSwitchNextButtonStatus[pauseCtx->pageIndex + SWITCH_PAGE_LEFT_PT][1];
        gSaveContext.buttonStatus[2] = gPageSwitchNextButtonStatus[pauseCtx->pageIndex + SWITCH_PAGE_LEFT_PT][2];
        gSaveContext.buttonStatus[3] = gPageSwitchNextButtonStatus[pauseCtx->pageIndex + SWITCH_PAGE_LEFT_PT][3];
        gSaveContext.buttonStatus[4] = gPageSwitchNextButtonStatus[pauseCtx->pageIndex + SWITCH_PAGE_LEFT_PT][4];

        pauseCtx->pageIndex = sPageSwitchNextPageIndex[pauseCtx->nextPageMode];

        pauseCtx->mainState = PAUSE_MAIN_STATE_IDLE;
        pauseCtx->state++; // PAUSE_STATE_MAIN

        pauseCtx->alpha = 255;
        Interface_LoadActionLabelB(play, DO_ACTION_SAVE);
    } else if (pauseCtx->switchPageTimer == (4 * 16 * 1)) {
        // `ZREG(47)` is always 1 so this normally never happens
        pauseCtx->pageIndex = sPageSwitchNextPageIndex[pauseCtx->nextPageMode];
        pauseCtx->nextPageMode = (u16)(pauseCtx->pageIndex * 2) + 1;
    }
}

void KaleidoScope_UpdateCursorVtx(PlayState* play) {
    PauseContext* pauseCtx = &play->pauseCtx;
    s32 tlOffsetX;
    s32 tlOffsetY;
    s32 rightOffsetX;
    s32 bottomOffsetY;

    if (pauseCtx->cursorSpecialPos == 0) {
        tlOffsetX = -1;
        tlOffsetY = 1;
        rightOffsetX = 14;
        bottomOffsetY = 14;
        if (pauseCtx->pageIndex == PAUSE_MAP) {
            if (!sInDungeonScene) {
                tlOffsetX = -6;
                tlOffsetY = 6;
                rightOffsetX = 4;
                bottomOffsetY = 4;
            } else if (pauseCtx->cursorSlot[pauseCtx->pageIndex] >= 3) {
                tlOffsetX = -6;
                tlOffsetY = 5;
                bottomOffsetY = 7;
                rightOffsetX = 19;
            } else {
                tlOffsetX = -3;
                tlOffsetY = 3;
                rightOffsetX = 13;
                bottomOffsetY = 13;
            }
        } else if (pauseCtx->pageIndex == PAUSE_QUEST) {
            tlOffsetX = -4;
            tlOffsetY = 4;
            rightOffsetX = 12;
            bottomOffsetY = 12;
            if (pauseCtx->cursorSlot[pauseCtx->pageIndex] == QUEST_HEART_PIECE) {
                tlOffsetX = -2;
                tlOffsetY = 2;
                rightOffsetX = 32;
                bottomOffsetY = 32;
            } else if (pauseCtx->cursorSlot[pauseCtx->pageIndex] == QUEST_SKULL_TOKEN) {
                tlOffsetX = -4;
                tlOffsetY = 4;
                bottomOffsetY = 13;
                rightOffsetX = 34;
            } else if (pauseCtx->cursorSlot[pauseCtx->pageIndex] < QUEST_SONG_MINUET) {
                tlOffsetX = -1;
                tlOffsetY = 1;
                rightOffsetX = 10;
                bottomOffsetY = 10;
            } else if ((pauseCtx->cursorSlot[pauseCtx->pageIndex] >= QUEST_SONG_MINUET) &&
                       (pauseCtx->cursorSlot[pauseCtx->pageIndex] < QUEST_KOKIRI_EMERALD)) {
                tlOffsetX = -5;
                tlOffsetY = 3;
                rightOffsetX = 8;
                bottomOffsetY = 8;
            }
        }
    } else {
        tlOffsetX = -4;
        tlOffsetY = 4;
        rightOffsetX = 16;
        bottomOffsetY = 16;
    }

    // Move the quads according to the offsets set above,
    // and the position of the cursor in `pauseCtx->cursorVtx[0].v.ob`
    // (see `KaleidoScope_SetCursorPos` and other `PAUSE_QUAD_CURSOR_TL` uses)

    // PAUSE_QUAD_CURSOR_TL
    pauseCtx->cursorVtx[0].v.ob[0] = pauseCtx->cursorVtx[2].v.ob[0] = pauseCtx->cursorVtx[0].v.ob[0] + tlOffsetX;
    pauseCtx->cursorVtx[1].v.ob[0] = pauseCtx->cursorVtx[3].v.ob[0] = pauseCtx->cursorVtx[0].v.ob[0] + 16;
    pauseCtx->cursorVtx[0].v.ob[1] = pauseCtx->cursorVtx[1].v.ob[1] = pauseCtx->cursorVtx[0].v.ob[1] + tlOffsetY;
    pauseCtx->cursorVtx[2].v.ob[1] = pauseCtx->cursorVtx[3].v.ob[1] = pauseCtx->cursorVtx[0].v.ob[1] - 16;

    // PAUSE_QUAD_CURSOR_TR
    pauseCtx->cursorVtx[4].v.ob[0] = pauseCtx->cursorVtx[6].v.ob[0] = pauseCtx->cursorVtx[0].v.ob[0] + rightOffsetX;
    pauseCtx->cursorVtx[5].v.ob[0] = pauseCtx->cursorVtx[7].v.ob[0] = pauseCtx->cursorVtx[4].v.ob[0] + 16;
    pauseCtx->cursorVtx[4].v.ob[1] = pauseCtx->cursorVtx[5].v.ob[1] = pauseCtx->cursorVtx[0].v.ob[1];
    pauseCtx->cursorVtx[6].v.ob[1] = pauseCtx->cursorVtx[7].v.ob[1] = pauseCtx->cursorVtx[4].v.ob[1] - 16;

    // PAUSE_QUAD_CURSOR_BL
    pauseCtx->cursorVtx[8].v.ob[0] = pauseCtx->cursorVtx[10].v.ob[0] = pauseCtx->cursorVtx[0].v.ob[0];
    pauseCtx->cursorVtx[9].v.ob[0] = pauseCtx->cursorVtx[11].v.ob[0] = pauseCtx->cursorVtx[8].v.ob[0] + 16;
    pauseCtx->cursorVtx[8].v.ob[1] = pauseCtx->cursorVtx[9].v.ob[1] = pauseCtx->cursorVtx[0].v.ob[1] - bottomOffsetY;
    pauseCtx->cursorVtx[10].v.ob[1] = pauseCtx->cursorVtx[11].v.ob[1] = pauseCtx->cursorVtx[8].v.ob[1] - 16;

    // PAUSE_QUAD_CURSOR_BR
    pauseCtx->cursorVtx[12].v.ob[0] = pauseCtx->cursorVtx[14].v.ob[0] = pauseCtx->cursorVtx[0].v.ob[0] + rightOffsetX;
    pauseCtx->cursorVtx[13].v.ob[0] = pauseCtx->cursorVtx[15].v.ob[0] = pauseCtx->cursorVtx[12].v.ob[0] + 16;
    pauseCtx->cursorVtx[12].v.ob[1] = pauseCtx->cursorVtx[13].v.ob[1] = pauseCtx->cursorVtx[0].v.ob[1] - bottomOffsetY;
    pauseCtx->cursorVtx[14].v.ob[1] = pauseCtx->cursorVtx[15].v.ob[1] = pauseCtx->cursorVtx[12].v.ob[1] - 16;
}

void KaleidoScope_LoadDungeonMap(PlayState* play) {
    InterfaceContext* interfaceCtx = &play->interfaceCtx;
    s32 pad;

    DMA_REQUEST_SYNC(interfaceCtx->mapSegment,
                     (uintptr_t)_map_48x85_staticSegmentRomStart + ((R_MAP_TEX_INDEX + 0) * MAP_48x85_TEX_SIZE),
                     MAP_48x85_TEX_SIZE, "../z_kaleido_scope_PAL.c", 3467);

    DMA_REQUEST_SYNC(interfaceCtx->mapSegment + ALIGN16(MAP_48x85_TEX_SIZE),
                     (uintptr_t)_map_48x85_staticSegmentRomStart + ((R_MAP_TEX_INDEX + 1) * MAP_48x85_TEX_SIZE),
                     MAP_48x85_TEX_SIZE, "../z_kaleido_scope_PAL.c", 3471);
}

void KaleidoScope_UpdateDungeonMap(PlayState* play) {
    PauseContext* pauseCtx = &play->pauseCtx;
    InterfaceContext* interfaceCtx = &play->interfaceCtx;

    PRINTF("ＭＡＰ ＤＭＡ = %d\n", play->interfaceCtx.mapPaletteIndex);

    KaleidoScope_LoadDungeonMap(play);
    Map_SetFloorPalettesData(play, pauseCtx->dungeonMapSlot - 3);

    if ((play->sceneId >= SCENE_DEKU_TREE) && (play->sceneId <= SCENE_TREASURE_BOX_SHOP)) {
        if ((VREG(30) + 3) == pauseCtx->cursorPoint[PAUSE_MAP]) {
            KaleidoScope_OverridePalIndexCI4(interfaceCtx->mapSegment, MAP_48x85_TEX_SIZE,
                                             interfaceCtx->mapPaletteIndex, 14);
        }
    }

    if ((play->sceneId >= SCENE_DEKU_TREE) && (play->sceneId <= SCENE_TREASURE_BOX_SHOP)) {
        if ((VREG(30) + 3) == pauseCtx->cursorPoint[PAUSE_MAP]) {
            KaleidoScope_OverridePalIndexCI4(interfaceCtx->mapSegment + ALIGN16(MAP_48x85_TEX_SIZE), MAP_48x85_TEX_SIZE,
                                             interfaceCtx->mapPaletteIndex, 14);
        }
    }
}

void KaleidoScope_Update(PlayState* play) {
    static s16 sMainStateAfterSongPlayerPlayingDone = PAUSE_MAIN_STATE_IDLE;
    static s16 sDelayTimer = 10;
    static s16 sTimer_ = 0;
    PauseContext* pauseCtx = &play->pauseCtx;
    InterfaceContext* interfaceCtx = &play->interfaceCtx;
    GameOverContext* gameOverCtx = &play->gameOverCtx;
    Player* player = GET_PLAYER(play);
    Input* input = &play->state.input[0];
    u32 size;
    u32 iconItemStaticSize;
    u32 playerSegmentDrawPauseSize;
    u32 size2;
    u16 i;
    s16 stepR;
    s16 stepG;
    s16 stepB;
    s16 stepA;

    if ((R_PAUSE_BG_PRERENDER_STATE >= PAUSE_BG_PRERENDER_READY) &&
        (((pauseCtx->state >= PAUSE_STATE_OPENING_1) && (pauseCtx->state <= PAUSE_STATE_SAVE_PROMPT)
          /* PAUSE_STATE_OPENING_1, PAUSE_STATE_OPENING_2, PAUSE_STATE_MAIN, PAUSE_STATE_SAVE_PROMPT */
          ) ||
         ((pauseCtx->state >= PAUSE_STATE_10) && (pauseCtx->state <= PAUSE_STATE_CLOSING)
          /* PAUSE_STATE_10, PAUSE_STATE_11, PAUSE_STATE_12, PAUSE_STATE_13, PAUSE_STATE_14,
             PAUSE_STATE_15, PAUSE_STATE_16, PAUSE_STATE_17, PAUSE_STATE_CLOSING */
          ))) {

        if ((((u32)pauseCtx->mainState == PAUSE_MAIN_STATE_IDLE) ||
             (pauseCtx->mainState == PAUSE_MAIN_STATE_IDLE_CURSOR_ON_SONG)) &&
            (pauseCtx->state == PAUSE_STATE_MAIN)) {

            pauseCtx->stickAdjX = input->rel.stick_x;
            pauseCtx->stickAdjY = input->rel.stick_y;

            KaleidoScope_UpdateCursorVtx(play);
            KaleidoScope_HandlePageToggles(pauseCtx, input);
        } else if ((pauseCtx->pageIndex == PAUSE_QUEST) &&
                   ((pauseCtx->mainState < PAUSE_MAIN_STATE_3
                     /* PAUSE_MAIN_STATE_IDLE, PAUSE_MAIN_STATE_SWITCHING_PAGE, PAUSE_MAIN_STATE_SONG_PLAYBACK */
                     ) ||
                    (pauseCtx->mainState == PAUSE_MAIN_STATE_SONG_PROMPT))) {

            KaleidoScope_UpdateCursorVtx(play);
        }

        if (pauseCtx->state == PAUSE_STATE_MAIN) {
            KaleidoScope_UpdateNamePanel(play);
        }
    }

    switch (pauseCtx->state) {
        case PAUSE_STATE_INIT:
            D_808321A8_savedButtonStatus[0] = gSaveContext.buttonStatus[0];
            D_808321A8_savedButtonStatus[1] = gSaveContext.buttonStatus[1];
            D_808321A8_savedButtonStatus[2] = gSaveContext.buttonStatus[2];
            D_808321A8_savedButtonStatus[3] = gSaveContext.buttonStatus[3];
            D_808321A8_savedButtonStatus[4] = gSaveContext.buttonStatus[4];

            pauseCtx->cursorX[PAUSE_MAP] = 0;
            pauseCtx->cursorSlot[PAUSE_MAP] = pauseCtx->cursorPoint[PAUSE_MAP] = pauseCtx->dungeonMapSlot =
                VREG(30) + 3;

            R_PAUSE_CURSOR_LEFT_X = -175;
            R_PAUSE_CURSOR_RIGHT_X = 155;

            pauseCtx->rollRotSavePrompt_ = -314.0f;

            //! @bug messed up alignment, should match `ALIGN64`
            pauseCtx->playerSegment = (void*)(((uintptr_t)play->objectCtx.spaceStart + 0x30) & ~0x3F);

            playerSegmentDrawPauseSize =
                Player_InitPauseDrawData(play, pauseCtx->playerSegment, &pauseCtx->playerSkelAnime);
            PRINTF("プレイヤー size1＝%x\n", playerSegmentDrawPauseSize);

            pauseCtx->iconItemSegment = (void*)ALIGN16((uintptr_t)pauseCtx->playerSegment + playerSegmentDrawPauseSize);

            iconItemStaticSize =
                (uintptr_t)_icon_item_staticSegmentRomEnd - (uintptr_t)_icon_item_staticSegmentRomStart;
            PRINTF("icon_item size0=%x\n", iconItemStaticSize);
            DMA_REQUEST_SYNC(pauseCtx->iconItemSegment, (uintptr_t)_icon_item_staticSegmentRomStart, iconItemStaticSize,
                             "../z_kaleido_scope_PAL.c", 3662);

            gSegments[8] = VIRTUAL_TO_PHYSICAL(pauseCtx->iconItemSegment);

            for (i = 0; i < ARRAY_COUNTU(gItemAgeReqs); i++) {
                if (!CHECK_AGE_REQ_ITEM(i)) {
                    KaleidoScope_GrayOutTextureRGBA32(SEGMENTED_TO_VIRTUAL(gItemIcons[i]),
                                                      ITEM_ICON_WIDTH * ITEM_ICON_HEIGHT);
                }
            }

            pauseCtx->iconItem24Segment = (void*)ALIGN16((uintptr_t)pauseCtx->iconItemSegment + iconItemStaticSize);

            size = (uintptr_t)_icon_item_24_staticSegmentRomEnd - (uintptr_t)_icon_item_24_staticSegmentRomStart;
            PRINTF("icon_item24 size=%x\n", size);
            DMA_REQUEST_SYNC(pauseCtx->iconItem24Segment, (uintptr_t)_icon_item_24_staticSegmentRomStart, size,
                             "../z_kaleido_scope_PAL.c", 3675);

            pauseCtx->iconItemAltSegment = (void*)ALIGN16((uintptr_t)pauseCtx->iconItem24Segment + size);

            switch (play->sceneId) {
                case SCENE_DEKU_TREE:
                case SCENE_DODONGOS_CAVERN:
                case SCENE_JABU_JABU:
                case SCENE_FOREST_TEMPLE:
                case SCENE_FIRE_TEMPLE:
                case SCENE_WATER_TEMPLE:
                case SCENE_SPIRIT_TEMPLE:
                case SCENE_SHADOW_TEMPLE:
                case SCENE_BOTTOM_OF_THE_WELL:
                case SCENE_ICE_CAVERN:
                case SCENE_DEKU_TREE_BOSS:
                case SCENE_DODONGOS_CAVERN_BOSS:
                case SCENE_JABU_JABU_BOSS:
                case SCENE_FOREST_TEMPLE_BOSS:
                case SCENE_FIRE_TEMPLE_BOSS:
                case SCENE_WATER_TEMPLE_BOSS:
                case SCENE_SPIRIT_TEMPLE_BOSS:
                case SCENE_SHADOW_TEMPLE_BOSS:
                    sInDungeonScene = true;

                    size2 = (uintptr_t)_icon_item_dungeon_staticSegmentRomEnd -
                            (uintptr_t)_icon_item_dungeon_staticSegmentRomStart;
                    PRINTF("icon_item_dungeon dungeon-size2=%x\n", size2);
                    DMA_REQUEST_SYNC(pauseCtx->iconItemAltSegment, (uintptr_t)_icon_item_dungeon_staticSegmentRomStart,
                                     size2, "../z_kaleido_scope_PAL.c", 3712);

                    interfaceCtx->mapPalette[28] = 6;
                    interfaceCtx->mapPalette[29] = 99;
                    KaleidoScope_UpdateDungeonMap(play);
                    break;

                default:
                    sInDungeonScene = false;

                    size2 = (uintptr_t)_icon_item_field_staticSegmentRomEnd -
                            (uintptr_t)_icon_item_field_staticSegmentRomStart;
                    PRINTF("icon_item_field field-size2=%x\n", size2);
                    DMA_REQUEST_SYNC(pauseCtx->iconItemAltSegment, (uintptr_t)_icon_item_field_staticSegmentRomStart,
                                     size2, "../z_kaleido_scope_PAL.c", 3726);
                    break;
            }

            pauseCtx->iconItemLangSegment = (void*)ALIGN16((uintptr_t)pauseCtx->iconItemAltSegment + size2);

            if (gSaveContext.language == LANGUAGE_ENG) {
                size = (uintptr_t)_icon_item_nes_staticSegmentRomEnd - (uintptr_t)_icon_item_nes_staticSegmentRomStart;
                PRINTF("icon_item_dungeon dungeon-size=%x\n", size);
                DMA_REQUEST_SYNC(pauseCtx->iconItemLangSegment, (uintptr_t)_icon_item_nes_staticSegmentRomStart, size,
                                 "../z_kaleido_scope_PAL.c", 3739);
            } else if (gSaveContext.language == LANGUAGE_GER) {
                size = (uintptr_t)_icon_item_ger_staticSegmentRomEnd - (uintptr_t)_icon_item_ger_staticSegmentRomStart;
                PRINTF("icon_item_dungeon dungeon-size=%x\n", size);
                DMA_REQUEST_SYNC(pauseCtx->iconItemLangSegment, (uintptr_t)_icon_item_ger_staticSegmentRomStart, size,
                                 "../z_kaleido_scope_PAL.c", 3746);
            } else {
                size = (uintptr_t)_icon_item_fra_staticSegmentRomEnd - (uintptr_t)_icon_item_fra_staticSegmentRomStart;
                PRINTF("icon_item_dungeon dungeon-size=%x\n", size);
                DMA_REQUEST_SYNC(pauseCtx->iconItemLangSegment, (uintptr_t)_icon_item_fra_staticSegmentRomStart, size,
                                 "../z_kaleido_scope_PAL.c", 3753);
            }

            pauseCtx->nameSegment = (void*)ALIGN16((uintptr_t)pauseCtx->iconItemLangSegment + size);

            // This printf may have been used to compute the size used on playerSegment at one point,
            // but is missing the size of icon_item_24_static
            PRINTF("サイズ＝%x\n", size2 + playerSegmentDrawPauseSize + iconItemStaticSize + size);
            PRINTF("item_name I_N_PT=%x\n", 0x800);
            Interface_SetDoAction(play, DO_ACTION_DECIDE);
            PRINTF("サイズ＝%x\n", size2 + playerSegmentDrawPauseSize + iconItemStaticSize + size + 0x800);

            if (((void)0, gSaveContext.worldMapArea) < WORLD_MAP_AREA_MAX) {
                if (gSaveContext.language == LANGUAGE_ENG) {
                    DMA_REQUEST_SYNC(pauseCtx->nameSegment + MAX(MAP_NAME_TEX1_SIZE, ITEM_NAME_TEX_SIZE),
                                     (uintptr_t)_map_name_staticSegmentRomStart +
                                         (((void)0, gSaveContext.worldMapArea) * MAP_NAME_TEX2_SIZE) +
                                         36 * MAP_NAME_TEX1_SIZE + 22 * LANGUAGE_ENG * MAP_NAME_TEX2_SIZE,
                                     MAP_NAME_TEX2_SIZE, "../z_kaleido_scope_PAL.c", 3776);
                } else if (gSaveContext.language == LANGUAGE_GER) {
                    DMA_REQUEST_SYNC(pauseCtx->nameSegment + MAX(MAP_NAME_TEX1_SIZE, ITEM_NAME_TEX_SIZE),
                                     (uintptr_t)_map_name_staticSegmentRomStart +
                                         (((void)0, gSaveContext.worldMapArea) * MAP_NAME_TEX2_SIZE) +
                                         36 * MAP_NAME_TEX1_SIZE + 22 * LANGUAGE_GER * MAP_NAME_TEX2_SIZE,
                                     MAP_NAME_TEX2_SIZE, "../z_kaleido_scope_PAL.c", 3780);
                } else {
                    DMA_REQUEST_SYNC(pauseCtx->nameSegment + MAX(MAP_NAME_TEX1_SIZE, ITEM_NAME_TEX_SIZE),
                                     (uintptr_t)_map_name_staticSegmentRomStart +
                                         (((void)0, gSaveContext.worldMapArea) * MAP_NAME_TEX2_SIZE) +
                                         36 * MAP_NAME_TEX1_SIZE + 22 * LANGUAGE_FRA * MAP_NAME_TEX2_SIZE,
                                     MAP_NAME_TEX2_SIZE, "../z_kaleido_scope_PAL.c", 3784);
                }
            }

            sPreRenderCvg = (void*)ALIGN16((uintptr_t)pauseCtx->nameSegment +
                                           MAX(MAP_NAME_TEX1_SIZE, ITEM_NAME_TEX_SIZE) + MAP_NAME_TEX2_SIZE);

            PreRender_Init(&sPlayerPreRender);
            PreRender_SetValuesSave(&sPlayerPreRender, PAUSE_EQUIP_PLAYER_WIDTH, PAUSE_EQUIP_PLAYER_HEIGHT,
                                    pauseCtx->playerSegment, NULL, sPreRenderCvg);

            KaleidoScope_DrawPlayerWork(play);
            KaleidoScope_SetupPlayerPreRender(play);

            // World map points

            for (i = 0; i < ARRAY_COUNT(pauseCtx->worldMapPoints); i++) {
                pauseCtx->worldMapPoints[i] = WORLD_MAP_POINT_STATE_HIDE;
            }

            if (CHECK_QUEST_ITEM(QUEST_GERUDOS_CARD)) {
                pauseCtx->worldMapPoints[WORLD_MAP_POINT_HAUNTED_WASTELAND] = WORLD_MAP_POINT_STATE_HIGHLIGHT;
            }
            if (CHECK_QUEST_ITEM(QUEST_MEDALLION_SPIRIT)) {
                pauseCtx->worldMapPoints[WORLD_MAP_POINT_HAUNTED_WASTELAND] = WORLD_MAP_POINT_STATE_SHOW;
            }

            if (INV_CONTENT(ITEM_LONGSHOT) == ITEM_LONGSHOT) {
                pauseCtx->worldMapPoints[WORLD_MAP_POINT_GERUDOS_FORTRESS] = WORLD_MAP_POINT_STATE_HIGHLIGHT;
            }
            if (CHECK_QUEST_ITEM(QUEST_GERUDOS_CARD)) {
                pauseCtx->worldMapPoints[WORLD_MAP_POINT_GERUDOS_FORTRESS] = WORLD_MAP_POINT_STATE_SHOW;
            }

            if (GET_EVENTCHKINF(EVENTCHKINF_B2)) {
                pauseCtx->worldMapPoints[WORLD_MAP_POINT_GERUDO_VALLEY] = WORLD_MAP_POINT_STATE_SHOW;
            }
            if (INV_CONTENT(ITEM_LONGSHOT) == ITEM_LONGSHOT) {
                pauseCtx->worldMapPoints[WORLD_MAP_POINT_GERUDO_VALLEY] = WORLD_MAP_POINT_STATE_HIGHLIGHT;
            }
            if (CHECK_QUEST_ITEM(QUEST_GERUDOS_CARD)) {
                pauseCtx->worldMapPoints[WORLD_MAP_POINT_GERUDO_VALLEY] = WORLD_MAP_POINT_STATE_SHOW;
            }

            if (CUR_UPG_VALUE(UPG_SCALE)) {
                pauseCtx->worldMapPoints[WORLD_MAP_POINT_HYLIA_LAKESIDE] = WORLD_MAP_POINT_STATE_SHOW;
            }
            if (CHECK_OWNED_EQUIP(EQUIP_TYPE_BOOTS, EQUIP_INV_BOOTS_IRON)) {
                pauseCtx->worldMapPoints[WORLD_MAP_POINT_HYLIA_LAKESIDE] = WORLD_MAP_POINT_STATE_HIGHLIGHT;
            }
            if (CHECK_QUEST_ITEM(QUEST_MEDALLION_WATER)) {
                pauseCtx->worldMapPoints[WORLD_MAP_POINT_HYLIA_LAKESIDE] = WORLD_MAP_POINT_STATE_SHOW;
            }

            if (GET_EVENTCHKINF(EVENTCHKINF_09)) {
                pauseCtx->worldMapPoints[WORLD_MAP_POINT_LON_LON_RANCH] = WORLD_MAP_POINT_STATE_SHOW;
            }
            if (INV_CONTENT(ITEM_OCARINA_FAIRY) != ITEM_NONE) {
                pauseCtx->worldMapPoints[WORLD_MAP_POINT_LON_LON_RANCH] = WORLD_MAP_POINT_STATE_HIGHLIGHT;
            }
            if (CHECK_QUEST_ITEM(QUEST_SONG_EPONA)) {
                pauseCtx->worldMapPoints[WORLD_MAP_POINT_LON_LON_RANCH] = WORLD_MAP_POINT_STATE_SHOW;
            }
            if (GET_EVENTCHKINF(EVENTCHKINF_TALON_WOKEN_IN_KAKARIKO)) {
                pauseCtx->worldMapPoints[WORLD_MAP_POINT_LON_LON_RANCH] = WORLD_MAP_POINT_STATE_HIGHLIGHT;
            }
            if (GET_EVENTCHKINF(EVENTCHKINF_EPONA_OBTAINED)) {
                pauseCtx->worldMapPoints[WORLD_MAP_POINT_LON_LON_RANCH] = WORLD_MAP_POINT_STATE_SHOW;
            }

            if (GET_EVENTCHKINF(EVENTCHKINF_09)) {
                pauseCtx->worldMapPoints[WORLD_MAP_POINT_MARKET] = WORLD_MAP_POINT_STATE_HIGHLIGHT;
            }
            if (GET_EVENTCHKINF(EVENTCHKINF_40)) {
                pauseCtx->worldMapPoints[WORLD_MAP_POINT_MARKET] = WORLD_MAP_POINT_STATE_SHOW;
            }
            if (INV_CONTENT(ITEM_OCARINA_OF_TIME) == ITEM_OCARINA_OF_TIME) {
                pauseCtx->worldMapPoints[WORLD_MAP_POINT_MARKET] = WORLD_MAP_POINT_STATE_HIGHLIGHT;
            }
            if (GET_EVENTCHKINF(EVENTCHKINF_45)) {
                pauseCtx->worldMapPoints[WORLD_MAP_POINT_MARKET] = WORLD_MAP_POINT_STATE_SHOW;
            }
            if (INV_CONTENT(ITEM_ARROW_LIGHT) == ITEM_ARROW_LIGHT) {
                pauseCtx->worldMapPoints[WORLD_MAP_POINT_MARKET] = WORLD_MAP_POINT_STATE_HIGHLIGHT;
            }

            if (GET_EVENTCHKINF(EVENTCHKINF_09)) {
                pauseCtx->worldMapPoints[WORLD_MAP_POINT_HYRULE_FIELD] = WORLD_MAP_POINT_STATE_SHOW;
            }

            if (GET_EVENTCHKINF(EVENTCHKINF_40)) {
                pauseCtx->worldMapPoints[WORLD_MAP_POINT_DEATH_MOUNTAIN] = WORLD_MAP_POINT_STATE_HIGHLIGHT;
            }
            if (GET_EVENTCHKINF(EVENTCHKINF_25)) {
                pauseCtx->worldMapPoints[WORLD_MAP_POINT_DEATH_MOUNTAIN] = WORLD_MAP_POINT_STATE_SHOW;
            }
            if (INV_CONTENT(ITEM_HOOKSHOT) == ITEM_HOOKSHOT) {
                pauseCtx->worldMapPoints[WORLD_MAP_POINT_DEATH_MOUNTAIN] = WORLD_MAP_POINT_STATE_HIGHLIGHT;
            }
            if (GET_EVENTCHKINF(EVENTCHKINF_49)) {
                pauseCtx->worldMapPoints[WORLD_MAP_POINT_DEATH_MOUNTAIN] = WORLD_MAP_POINT_STATE_SHOW;
            }

            if (gBitFlags[WORLD_MAP_AREA_KAKARIKO_VILLAGE] & gSaveContext.save.info.worldMapAreaData) {
                pauseCtx->worldMapPoints[WORLD_MAP_POINT_KAKARIKO_VILLAGE] = WORLD_MAP_POINT_STATE_SHOW;
            }
            if (CHECK_QUEST_ITEM(QUEST_SONG_LULLABY)) {
                pauseCtx->worldMapPoints[WORLD_MAP_POINT_KAKARIKO_VILLAGE] = WORLD_MAP_POINT_STATE_HIGHLIGHT;
            }
            if (CHECK_QUEST_ITEM(QUEST_SONG_SUN)) {
                pauseCtx->worldMapPoints[WORLD_MAP_POINT_KAKARIKO_VILLAGE] = WORLD_MAP_POINT_STATE_SHOW;
            }
            if (GET_EVENTCHKINF(EVENTCHKINF_45)) {
                pauseCtx->worldMapPoints[WORLD_MAP_POINT_KAKARIKO_VILLAGE] = WORLD_MAP_POINT_STATE_HIGHLIGHT;
            }
            if (INV_CONTENT(ITEM_HOOKSHOT) == ITEM_HOOKSHOT) {
                pauseCtx->worldMapPoints[WORLD_MAP_POINT_KAKARIKO_VILLAGE] = WORLD_MAP_POINT_STATE_SHOW;
            }
            if (CHECK_QUEST_ITEM(QUEST_SONG_STORMS)) {
                pauseCtx->worldMapPoints[WORLD_MAP_POINT_KAKARIKO_VILLAGE] = WORLD_MAP_POINT_STATE_HIGHLIGHT;
            }
            if (GET_EVENTCHKINF(EVENTCHKINF_67)) {
                pauseCtx->worldMapPoints[WORLD_MAP_POINT_KAKARIKO_VILLAGE] = WORLD_MAP_POINT_STATE_SHOW;
            }
            if (GET_EVENTCHKINF(EVENTCHKINF_AA)) {
                pauseCtx->worldMapPoints[WORLD_MAP_POINT_KAKARIKO_VILLAGE] = WORLD_MAP_POINT_STATE_HIGHLIGHT;
            }
            if (CHECK_QUEST_ITEM(QUEST_MEDALLION_SHADOW)) {
                pauseCtx->worldMapPoints[WORLD_MAP_POINT_KAKARIKO_VILLAGE] = WORLD_MAP_POINT_STATE_SHOW;
            }

            if (gBitFlags[WORLD_MAP_AREA_LOST_WOODS] & gSaveContext.save.info.worldMapAreaData) {
                pauseCtx->worldMapPoints[WORLD_MAP_POINT_LOST_WOODS] = WORLD_MAP_POINT_STATE_SHOW;
            }
            if (GET_EVENTCHKINF(EVENTCHKINF_0F)) {
                pauseCtx->worldMapPoints[WORLD_MAP_POINT_LOST_WOODS] = WORLD_MAP_POINT_STATE_HIGHLIGHT;
            }
            if (CHECK_QUEST_ITEM(QUEST_SONG_SARIA)) {
                pauseCtx->worldMapPoints[WORLD_MAP_POINT_LOST_WOODS] = WORLD_MAP_POINT_STATE_SHOW;
            }
            if (INV_CONTENT(ITEM_HOOKSHOT) == ITEM_HOOKSHOT) {
                pauseCtx->worldMapPoints[WORLD_MAP_POINT_LOST_WOODS] = WORLD_MAP_POINT_STATE_HIGHLIGHT;
            }
            if (GET_EVENTCHKINF(EVENTCHKINF_48)) {
                pauseCtx->worldMapPoints[WORLD_MAP_POINT_LOST_WOODS] = WORLD_MAP_POINT_STATE_SHOW;
            }

            pauseCtx->worldMapPoints[WORLD_MAP_POINT_KOKIRI_FOREST] = WORLD_MAP_POINT_STATE_HIGHLIGHT;
            if (GET_EVENTCHKINF(EVENTCHKINF_09)) {
                pauseCtx->worldMapPoints[WORLD_MAP_POINT_KOKIRI_FOREST] = WORLD_MAP_POINT_STATE_SHOW;
            }
            if (GET_EVENTCHKINF(EVENTCHKINF_6E)) {
                pauseCtx->worldMapPoints[WORLD_MAP_POINT_KOKIRI_FOREST] = WORLD_MAP_POINT_STATE_HIGHLIGHT;
            }
            if (GET_EVENTCHKINF(EVENTCHKINF_0F)) {
                pauseCtx->worldMapPoints[WORLD_MAP_POINT_KOKIRI_FOREST] = WORLD_MAP_POINT_STATE_SHOW;
            }

            if (CHECK_QUEST_ITEM(QUEST_SONG_LULLABY)) {
                pauseCtx->worldMapPoints[WORLD_MAP_POINT_ZORAS_DOMAIN] = WORLD_MAP_POINT_STATE_SHOW;
            }
            if (GET_EVENTCHKINF(EVENTCHKINF_25)) {
                pauseCtx->worldMapPoints[WORLD_MAP_POINT_ZORAS_DOMAIN] = WORLD_MAP_POINT_STATE_HIGHLIGHT;
            }
            if (GET_EVENTCHKINF(EVENTCHKINF_37)) {
                pauseCtx->worldMapPoints[WORLD_MAP_POINT_ZORAS_DOMAIN] = WORLD_MAP_POINT_STATE_SHOW;
            }
            if (INV_CONTENT(ITEM_HOOKSHOT) == ITEM_HOOKSHOT) {
                pauseCtx->worldMapPoints[WORLD_MAP_POINT_ZORAS_DOMAIN] = WORLD_MAP_POINT_STATE_HIGHLIGHT;
            }
            if (CHECK_OWNED_EQUIP(EQUIP_TYPE_BOOTS, EQUIP_INV_BOOTS_IRON)) {
                pauseCtx->worldMapPoints[WORLD_MAP_POINT_ZORAS_DOMAIN] = WORLD_MAP_POINT_STATE_SHOW;
            }

            // Trade quest location

            pauseCtx->tradeQuestLocation = TRADE_QUEST_LOCATION_NONE;

            i = INV_CONTENT(ITEM_TRADE_ADULT);
            if (LINK_AGE_IN_YEARS == YEARS_ADULT) {
                if ((i <= ITEM_POCKET_CUCCO) || (i == ITEM_ODD_MUSHROOM)) {
                    pauseCtx->tradeQuestLocation = WORLD_MAP_POINT_KAKARIKO_VILLAGE;
                }
                if ((i == ITEM_COJIRO) || (i == ITEM_ODD_POTION)) {
                    pauseCtx->tradeQuestLocation = WORLD_MAP_POINT_LOST_WOODS;
                }
                if (i == ITEM_POACHERS_SAW) {
                    pauseCtx->tradeQuestLocation = WORLD_MAP_POINT_GERUDO_VALLEY;
                }
                if ((i == ITEM_BROKEN_GORONS_SWORD) || (i == ITEM_EYE_DROPS)) {
                    pauseCtx->tradeQuestLocation = WORLD_MAP_POINT_DEATH_MOUNTAIN;
                }
                if (i == ITEM_PRESCRIPTION) {
                    pauseCtx->tradeQuestLocation = WORLD_MAP_POINT_ZORAS_DOMAIN;
                }
                if (i == ITEM_EYEBALL_FROG) {
                    pauseCtx->tradeQuestLocation = WORLD_MAP_POINT_HYLIA_LAKESIDE;
                }
                if ((i == ITEM_CLAIM_CHECK) && !gSaveContext.save.info.playerData.bgsFlag) {
                    pauseCtx->tradeQuestLocation = WORLD_MAP_POINT_DEATH_MOUNTAIN;
                }
            }

            // Next state

            pauseCtx->state = PAUSE_STATE_OPENING_1;
            break;

        case PAUSE_STATE_OPENING_1:
            if (pauseCtx->itemPageRoll == 160.0f) {
                // First frame in this state

                KaleidoScope_SetDefaultCursor(play);
                KaleidoScope_ProcessPlayerPreRender();
            }

            pauseCtx->itemPageRoll = pauseCtx->equipPageRoll = pauseCtx->mapPageRoll = pauseCtx->questPageRoll -=
                160.0f / R_PAUSE_UI_ANIMS_DURATION;
            pauseCtx->infoPanelOffsetY += 40 / R_PAUSE_UI_ANIMS_DURATION;
            interfaceCtx->startAlpha += 255 / R_PAUSE_UI_ANIMS_DURATION;
            R_PAUSE_CURSOR_LEFT_X += R_PAUSE_CURSOR_LEFT_MOVE_OFFSET_X / R_PAUSE_UI_ANIMS_DURATION;
            R_PAUSE_CURSOR_RIGHT_X += R_PAUSE_CURSOR_RIGHT_MOVE_OFFSET_X / R_PAUSE_UI_ANIMS_DURATION;
            XREG(5) += 150 / R_PAUSE_UI_ANIMS_DURATION;
            pauseCtx->alpha += (u16)(255 / (R_PAUSE_UI_ANIMS_DURATION + R_PAUSE_UI_ANIM_ALPHA_ADD_DURATION));

            if (pauseCtx->itemPageRoll == 0) {
                interfaceCtx->startAlpha = 255;
                R_PAUSE_OFFSET_VERTICAL = 0;
                pauseCtx->state = PAUSE_STATE_OPENING_2;
            }

            KaleidoScope_UpdateOpening(play);
            break;

        case PAUSE_STATE_OPENING_2:
            pauseCtx->alpha += (u16)(255 / (R_PAUSE_UI_ANIMS_DURATION + R_PAUSE_UI_ANIM_ALPHA_ADD_DURATION));
            KaleidoScope_UpdateOpening(play);

            if (pauseCtx->state == PAUSE_STATE_MAIN) {
                KaleidoScope_UpdateNamePanel(play);
            }
            break;

        case PAUSE_STATE_MAIN:
            switch (pauseCtx->mainState) {
                case PAUSE_MAIN_STATE_IDLE:
                    if (CHECK_BTN_ALL(input->press.button, BTN_START)) {
                        Interface_SetDoAction(play, DO_ACTION_NONE);
                        pauseCtx->state = PAUSE_STATE_CLOSING;
                        R_PAUSE_OFFSET_VERTICAL = -6240;
                        func_800F64E0(0);
                    } else if (CHECK_BTN_ALL(input->press.button, BTN_B)) {
                        pauseCtx->nextPageMode = 0;
                        pauseCtx->promptChoice = 0;
                        Audio_PlaySfxGeneral(NA_SE_SY_DECIDE, &gSfxDefaultPos, 4, &gSfxDefaultFreqAndVolScale,
                                             &gSfxDefaultFreqAndVolScale, &gSfxDefaultReverb);
                        gSaveContext.buttonStatus[0] = gSaveContext.buttonStatus[1] = gSaveContext.buttonStatus[2] =
                            gSaveContext.buttonStatus[3] = BTN_DISABLED;
                        gSaveContext.buttonStatus[4] = BTN_ENABLED;
                        gSaveContext.hudVisibilityMode = HUD_VISIBILITY_NO_CHANGE;
                        Interface_ChangeHudVisibilityMode(HUD_VISIBILITY_ALL);
                        pauseCtx->savePromptState = PAUSE_SAVE_PROMPT_STATE_APPEARING;
                        pauseCtx->state = PAUSE_STATE_SAVE_PROMPT;
                    }
                    break;

                case PAUSE_MAIN_STATE_SWITCHING_PAGE:
                    KaleidoScope_UpdateSwitchPage(play, &play->state.input[0]);
                    break;

                case PAUSE_MAIN_STATE_SONG_PLAYBACK:
                    pauseCtx->ocarinaStaff = AudioOcarina_GetPlaybackStaff();
                    if (pauseCtx->ocarinaStaff->state == 0) {
                        // Song playback is finished
                        pauseCtx->mainState = PAUSE_MAIN_STATE_SONG_PROMPT_INIT;
                        AudioOcarina_SetInstrument(OCARINA_INSTRUMENT_OFF);
                    }
                    break;

                case PAUSE_MAIN_STATE_3:
                    KaleidoScope_UpdateItemEquip(play);
                    break;

                case PAUSE_MAIN_STATE_SONG_PROMPT_INIT:
                    break;

                case PAUSE_MAIN_STATE_SONG_PROMPT:
                    pauseCtx->ocarinaStaff = AudioOcarina_GetPlayingStaff();

                    if (CHECK_BTN_ALL(input->press.button, BTN_START)) {
                        AudioOcarina_SetInstrument(OCARINA_INSTRUMENT_OFF);
                        Interface_SetDoAction(play, DO_ACTION_NONE);
                        pauseCtx->state = PAUSE_STATE_CLOSING;
                        R_PAUSE_OFFSET_VERTICAL = -6240;
                        func_800F64E0(0);
                        pauseCtx->mainState = PAUSE_MAIN_STATE_IDLE;
                        break;
                    } else if (CHECK_BTN_ALL(input->press.button, BTN_B)) {
                        AudioOcarina_SetInstrument(OCARINA_INSTRUMENT_OFF);
                        pauseCtx->mainState = PAUSE_MAIN_STATE_IDLE;
                        pauseCtx->nextPageMode = 0;
                        pauseCtx->promptChoice = 0;
                        Audio_PlaySfxGeneral(NA_SE_SY_DECIDE, &gSfxDefaultPos, 4, &gSfxDefaultFreqAndVolScale,
                                             &gSfxDefaultFreqAndVolScale, &gSfxDefaultReverb);
                        gSaveContext.buttonStatus[0] = gSaveContext.buttonStatus[1] = gSaveContext.buttonStatus[2] =
                            gSaveContext.buttonStatus[3] = BTN_DISABLED;
                        gSaveContext.buttonStatus[4] = BTN_ENABLED;
                        gSaveContext.hudVisibilityMode = HUD_VISIBILITY_NO_CHANGE;
                        Interface_ChangeHudVisibilityMode(HUD_VISIBILITY_ALL);
                        pauseCtx->savePromptState = PAUSE_SAVE_PROMPT_STATE_APPEARING;
                        pauseCtx->state = PAUSE_STATE_SAVE_PROMPT;
                    } else if (pauseCtx->ocarinaStaff->state == pauseCtx->ocarinaSongIdx) {
                        // The player successfully played the song

                        Audio_PlaySfxGeneral(NA_SE_SY_TRE_BOX_APPEAR, &gSfxDefaultPos, 4, &gSfxDefaultFreqAndVolScale,
                                             &gSfxDefaultFreqAndVolScale, &gSfxDefaultReverb);

                        sMainStateAfterSongPlayerPlayingDone = PAUSE_MAIN_STATE_IDLE;
                        sDelayTimer = 30;
                        pauseCtx->mainState = PAUSE_MAIN_STATE_SONG_PROMPT_DONE;
                    } else if (pauseCtx->ocarinaStaff->state == 0xFF) {
                        // The player failed to play the song

                        Audio_PlaySfxGeneral(NA_SE_SY_OCARINA_ERROR, &gSfxDefaultPos, 4, &gSfxDefaultFreqAndVolScale,
                                             &gSfxDefaultFreqAndVolScale, &gSfxDefaultReverb);

                        sMainStateAfterSongPlayerPlayingDone = PAUSE_MAIN_STATE_SONG_PROMPT_INIT;
                        sDelayTimer = 20;
                        pauseCtx->mainState = PAUSE_MAIN_STATE_SONG_PROMPT_DONE;
                    }
                    break;

                case PAUSE_MAIN_STATE_SONG_PROMPT_DONE:
                    sDelayTimer--;
                    if (sDelayTimer == 0) {
                        pauseCtx->mainState = sMainStateAfterSongPlayerPlayingDone;
                        if (pauseCtx->mainState == PAUSE_MAIN_STATE_IDLE) {
                            AudioOcarina_SetInstrument(OCARINA_INSTRUMENT_OFF);
                        }
                    }
                    break;

                case PAUSE_MAIN_STATE_EQUIP_CHANGED:
                    break;

                case PAUSE_MAIN_STATE_IDLE_CURSOR_ON_SONG:
                    if (CHECK_BTN_ALL(input->press.button, BTN_START)) {
                        AudioOcarina_SetInstrument(OCARINA_INSTRUMENT_OFF);
                        Interface_SetDoAction(play, DO_ACTION_NONE);
                        pauseCtx->state = PAUSE_STATE_CLOSING;
                        R_PAUSE_OFFSET_VERTICAL = -6240;
                        func_800F64E0(0);
                        pauseCtx->mainState = PAUSE_MAIN_STATE_IDLE;
                    } else if (CHECK_BTN_ALL(input->press.button, BTN_B)) {
                        AudioOcarina_SetInstrument(OCARINA_INSTRUMENT_OFF);
                        pauseCtx->mainState = PAUSE_MAIN_STATE_IDLE;
                        pauseCtx->nextPageMode = 0;
                        pauseCtx->promptChoice = 0;
                        Audio_PlaySfxGeneral(NA_SE_SY_DECIDE, &gSfxDefaultPos, 4, &gSfxDefaultFreqAndVolScale,
                                             &gSfxDefaultFreqAndVolScale, &gSfxDefaultReverb);
                        gSaveContext.buttonStatus[0] = gSaveContext.buttonStatus[1] = gSaveContext.buttonStatus[2] =
                            gSaveContext.buttonStatus[3] = BTN_DISABLED;
                        gSaveContext.buttonStatus[4] = BTN_ENABLED;
                        gSaveContext.hudVisibilityMode = HUD_VISIBILITY_NO_CHANGE;
                        Interface_ChangeHudVisibilityMode(HUD_VISIBILITY_ALL);
                        pauseCtx->savePromptState = PAUSE_SAVE_PROMPT_STATE_APPEARING;
                        pauseCtx->state = PAUSE_STATE_SAVE_PROMPT;
                    }
                    break;

                case PAUSE_MAIN_STATE_SONG_PLAYBACK_START:
                    break;

                default:
                    pauseCtx->mainState = PAUSE_MAIN_STATE_IDLE;
                    break;
            }
            break;

        case PAUSE_STATE_SAVE_PROMPT:
            switch (pauseCtx->savePromptState) {
                case PAUSE_SAVE_PROMPT_STATE_APPEARING:
                    pauseCtx->rollRotSavePrompt_ -= 314.0f / R_PAUSE_UI_ANIMS_DURATION;
                    R_PAUSE_CURSOR_LEFT_X -= R_PAUSE_CURSOR_LEFT_MOVE_OFFSET_X / R_PAUSE_UI_ANIMS_DURATION;
                    R_PAUSE_CURSOR_RIGHT_X -= R_PAUSE_CURSOR_RIGHT_MOVE_OFFSET_X / R_PAUSE_UI_ANIMS_DURATION;

                    if (pauseCtx->rollRotSavePrompt_ <= -628.0f) {
                        pauseCtx->rollRotSavePrompt_ = -628.0f;
                        pauseCtx->savePromptState = PAUSE_SAVE_PROMPT_STATE_WAIT_CHOICE;
                    }
                    break;

                case PAUSE_SAVE_PROMPT_STATE_WAIT_CHOICE:
                    if (CHECK_BTN_ALL(input->press.button, BTN_A)) {
                        if (pauseCtx->promptChoice != 0) {
                            Interface_SetDoAction(play, DO_ACTION_NONE);

                            gSaveContext.buttonStatus[0] = gSaveContext.buttonStatus[1] = gSaveContext.buttonStatus[2] =
                                gSaveContext.buttonStatus[3] = BTN_ENABLED;
                            gSaveContext.hudVisibilityMode = HUD_VISIBILITY_NO_CHANGE;
                            Interface_ChangeHudVisibilityMode(HUD_VISIBILITY_ALL);

                            pauseCtx->savePromptState = PAUSE_SAVE_PROMPT_STATE_CLOSING;
                            R_PAUSE_OFFSET_VERTICAL = -6240;
                            YREG(8) = pauseCtx->rollRotSavePrompt_;
                            func_800F64E0(0);
                        } else {
                            Audio_PlaySfxGeneral(NA_SE_SY_PIECE_OF_HEART, &gSfxDefaultPos, 4,
                                                 &gSfxDefaultFreqAndVolScale, &gSfxDefaultFreqAndVolScale,
                                                 &gSfxDefaultReverb);

                            Play_SaveSceneFlags(play);
                            gSaveContext.save.info.playerData.savedSceneId = play->sceneId;
                            Sram_WriteSave(&play->sramCtx);

                            pauseCtx->savePromptState = PAUSE_SAVE_PROMPT_STATE_SAVED;
                            sDelayTimer = 3;
                        }
                    } else if (CHECK_BTN_ALL(input->press.button, BTN_START) ||
                               CHECK_BTN_ALL(input->press.button, BTN_B)) {

                        Interface_SetDoAction(play, DO_ACTION_NONE);

                        pauseCtx->savePromptState = PAUSE_SAVE_PROMPT_STATE_CLOSING;
                        R_PAUSE_OFFSET_VERTICAL = -6240;
                        YREG(8) = pauseCtx->rollRotSavePrompt_;
                        func_800F64E0(0);

                        gSaveContext.buttonStatus[0] = gSaveContext.buttonStatus[1] = gSaveContext.buttonStatus[2] =
                            gSaveContext.buttonStatus[3] = BTN_ENABLED;
                        gSaveContext.hudVisibilityMode = HUD_VISIBILITY_NO_CHANGE;
                        Interface_ChangeHudVisibilityMode(HUD_VISIBILITY_ALL);
                    }
                    break;

                case PAUSE_SAVE_PROMPT_STATE_SAVED:
                    if (CHECK_BTN_ALL(input->press.button, BTN_B) || CHECK_BTN_ALL(input->press.button, BTN_A) ||
                        CHECK_BTN_ALL(input->press.button, BTN_START) || (--sDelayTimer == 0)) {

                        Interface_SetDoAction(play, DO_ACTION_NONE);

                        gSaveContext.buttonStatus[0] = gSaveContext.buttonStatus[1] = gSaveContext.buttonStatus[2] =
                            gSaveContext.buttonStatus[3] = BTN_ENABLED;
                        gSaveContext.hudVisibilityMode = HUD_VISIBILITY_NO_CHANGE;
                        Interface_ChangeHudVisibilityMode(HUD_VISIBILITY_ALL);

                        pauseCtx->savePromptState = PAUSE_SAVE_PROMPT_STATE_CLOSING_AFTER_SAVED;
                        R_PAUSE_OFFSET_VERTICAL = -6240;
                        YREG(8) = pauseCtx->rollRotSavePrompt_;
                        func_800F64E0(0);
                    }
                    break;

                case PAUSE_SAVE_PROMPT_STATE_RETURN_TO_MENU:
                case PAUSE_SAVE_PROMPT_STATE_RETURN_TO_MENU_ALT:
                    pauseCtx->rollRotSavePrompt_ += 314.0f / R_PAUSE_UI_ANIMS_DURATION;
                    R_PAUSE_CURSOR_LEFT_X += R_PAUSE_CURSOR_LEFT_MOVE_OFFSET_X / R_PAUSE_UI_ANIMS_DURATION;
                    R_PAUSE_CURSOR_RIGHT_X += R_PAUSE_CURSOR_RIGHT_MOVE_OFFSET_X / R_PAUSE_UI_ANIMS_DURATION;

                    if (pauseCtx->rollRotSavePrompt_ >= -314.0f) {
                        pauseCtx->state = PAUSE_STATE_MAIN;
                        pauseCtx->savePromptState = PAUSE_SAVE_PROMPT_STATE_APPEARING;
                        pauseCtx->itemPageRoll = pauseCtx->equipPageRoll = pauseCtx->mapPageRoll =
                            pauseCtx->questPageRoll = 0.0f;
                        pauseCtx->rollRotSavePrompt_ = -314.0f;
                    }
                    break;

                case PAUSE_SAVE_PROMPT_STATE_CLOSING:
                case PAUSE_SAVE_PROMPT_STATE_CLOSING_AFTER_SAVED:
                    if (pauseCtx->rollRotSavePrompt_ != (YREG(8) + 160.0f)) {
                        pauseCtx->itemPageRoll = pauseCtx->equipPageRoll = pauseCtx->mapPageRoll =
                            pauseCtx->questPageRoll += 160.0f / R_PAUSE_UI_ANIMS_DURATION;
                        pauseCtx->rollRotSavePrompt_ += 160.0f / R_PAUSE_UI_ANIMS_DURATION;
                        pauseCtx->infoPanelOffsetY -= 40 / R_PAUSE_UI_ANIMS_DURATION;
                        R_PAUSE_CURSOR_LEFT_X -= R_PAUSE_CURSOR_LEFT_MOVE_OFFSET_X / R_PAUSE_UI_ANIMS_DURATION;
                        R_PAUSE_CURSOR_RIGHT_X -= R_PAUSE_CURSOR_RIGHT_MOVE_OFFSET_X / R_PAUSE_UI_ANIMS_DURATION;
                        XREG(5) -= 150 / R_PAUSE_UI_ANIMS_DURATION;
                        pauseCtx->alpha -= (u16)(255 / R_PAUSE_UI_ANIMS_DURATION);
                        if (pauseCtx->rollRotSavePrompt_ == (YREG(8) + 160.0f)) {
                            pauseCtx->alpha = 0;
                        }
                    } else {
                        pauseCtx->debugState = 0;
                        pauseCtx->state = PAUSE_STATE_RESUME_GAMEPLAY;
                        pauseCtx->itemPageRoll = pauseCtx->equipPageRoll = pauseCtx->mapPageRoll =
                            pauseCtx->questPageRoll = 160.0f;
                        pauseCtx->namedItem = PAUSE_ITEM_NONE;
                        pauseCtx->mainState = PAUSE_MAIN_STATE_IDLE;
                        pauseCtx->rollRotSavePrompt_ = -434.0f;
                    }
                    break;

                default:
                    break;
            }
            break;

        case PAUSE_STATE_10:
            pauseCtx->cursorSlot[PAUSE_MAP] = pauseCtx->cursorPoint[PAUSE_MAP] = pauseCtx->dungeonMapSlot =
                VREG(30) + 3;
            R_PAUSE_CURSOR_LEFT_X = -175;
            R_PAUSE_CURSOR_RIGHT_X = 155;
            pauseCtx->rollRotSavePrompt_ = -434.0f;
            Interface_ChangeHudVisibilityMode(HUD_VISIBILITY_NOTHING);

            //! @bug messed up alignment, should match `ALIGN64`
            pauseCtx->iconItemSegment = (void*)(((uintptr_t)play->objectCtx.spaceStart + 0x30) & ~0x3F);
            iconItemStaticSize =
                (uintptr_t)_icon_item_staticSegmentRomEnd - (uintptr_t)_icon_item_staticSegmentRomStart;
            PRINTF("icon_item size0=%x\n", iconItemStaticSize);
            DMA_REQUEST_SYNC(pauseCtx->iconItemSegment, (uintptr_t)_icon_item_staticSegmentRomStart, iconItemStaticSize,
                             "../z_kaleido_scope_PAL.c", 4356);

            pauseCtx->iconItem24Segment = (void*)ALIGN16((uintptr_t)pauseCtx->iconItemSegment + iconItemStaticSize);
            size = (uintptr_t)_icon_item_24_staticSegmentRomEnd - (uintptr_t)_icon_item_24_staticSegmentRomStart;
            PRINTF("icon_item24 size=%x\n", size);
            DMA_REQUEST_SYNC(pauseCtx->iconItem24Segment, (uintptr_t)_icon_item_24_staticSegmentRomStart, size,
                             "../z_kaleido_scope_PAL.c", 4363);

            pauseCtx->iconItemAltSegment = (void*)ALIGN16((uintptr_t)pauseCtx->iconItem24Segment + size);
            size2 = (uintptr_t)_icon_item_gameover_staticSegmentRomEnd -
                    (uintptr_t)_icon_item_gameover_staticSegmentRomStart;
            PRINTF("icon_item_dungeon gameover-size2=%x\n", size2);
            DMA_REQUEST_SYNC(pauseCtx->iconItemAltSegment, (uintptr_t)_icon_item_gameover_staticSegmentRomStart, size2,
                             "../z_kaleido_scope_PAL.c", 4370);

            pauseCtx->iconItemLangSegment = (void*)ALIGN16((uintptr_t)pauseCtx->iconItemAltSegment + size2);

            if (gSaveContext.language == LANGUAGE_ENG) {
                size = (uintptr_t)_icon_item_nes_staticSegmentRomEnd - (uintptr_t)_icon_item_nes_staticSegmentRomStart;
                PRINTF("icon_item_dungeon dungeon-size=%x\n", size);
                DMA_REQUEST_SYNC(pauseCtx->iconItemLangSegment, (uintptr_t)_icon_item_nes_staticSegmentRomStart, size,
                                 "../z_kaleido_scope_PAL.c", 4379);
            } else if (gSaveContext.language == LANGUAGE_GER) {
                size = (uintptr_t)_icon_item_ger_staticSegmentRomEnd - (uintptr_t)_icon_item_ger_staticSegmentRomStart;
                PRINTF("icon_item_dungeon dungeon-size=%x\n", size);
                DMA_REQUEST_SYNC(pauseCtx->iconItemLangSegment, (uintptr_t)_icon_item_ger_staticSegmentRomStart, size,
                                 "../z_kaleido_scope_PAL.c", 4386);
            } else {
                size = (uintptr_t)_icon_item_fra_staticSegmentRomEnd - (uintptr_t)_icon_item_fra_staticSegmentRomStart;
                PRINTF("icon_item_dungeon dungeon-size=%x\n", size);
                DMA_REQUEST_SYNC(pauseCtx->iconItemLangSegment, (uintptr_t)_icon_item_fra_staticSegmentRomStart, size,
                                 "../z_kaleido_scope_PAL.c", 4393);
            }

            sColor82ABRed_D_8082AB8C = 255;
            sColor82ABGreen_D_8082AB90 = 130;
            sColor82ABBlue_D_8082AB94 = 0;
            sColor82ABGameOverPrimAlpha_D_8082AB98 = 0;
            sDrawGameOverEnvColorRed_D_8082AB9C = 30;
            sDrawGameOverEnvColorGreen_D_8082ABA0 = 0;
            sDrawGameOverEnvColorBlue_D_8082ABA4 = 0;
            sTimer_ = 30;
            VREG(88) = 98;
            pauseCtx->promptChoice = 0;
            pauseCtx->state++; // PAUSE_STATE_11
            break;

        case PAUSE_STATE_11:
            stepR = ABS(sColor82ABRed_D_8082AB8C - 30) / sTimer_;
            stepG = ABS(sColor82ABGreen_D_8082AB90) / sTimer_;
            stepB = ABS(sColor82ABBlue_D_8082AB94) / sTimer_;
            stepA = ABS(sColor82ABGameOverPrimAlpha_D_8082AB98 - 255) / sTimer_;
            if (sColor82ABRed_D_8082AB8C >= 30) {
                sColor82ABRed_D_8082AB8C -= stepR;
            } else {
                sColor82ABRed_D_8082AB8C += stepR;
            }
            if (sColor82ABGreen_D_8082AB90 >= 0) {
                sColor82ABGreen_D_8082AB90 -= stepG;
            } else {
                sColor82ABGreen_D_8082AB90 += stepG;
            }
            if (sColor82ABBlue_D_8082AB94 >= 0) {
                sColor82ABBlue_D_8082AB94 -= stepB;
            } else {
                sColor82ABBlue_D_8082AB94 += stepB;
            }
            if (sColor82ABGameOverPrimAlpha_D_8082AB98 >= 255) {
                sColor82ABGameOverPrimAlpha_D_8082AB98 -= stepA;
            } else {
                sColor82ABGameOverPrimAlpha_D_8082AB98 += stepA;
            }

            stepR = ABS(sDrawGameOverEnvColorRed_D_8082AB9C - 255) / sTimer_;
            stepG = ABS(sDrawGameOverEnvColorGreen_D_8082ABA0 - 130) / sTimer_;
            stepB = ABS(sDrawGameOverEnvColorBlue_D_8082ABA4) / sTimer_;
            if (sDrawGameOverEnvColorRed_D_8082AB9C >= 255) {
                sDrawGameOverEnvColorRed_D_8082AB9C -= stepR;
            } else {
                sDrawGameOverEnvColorRed_D_8082AB9C += stepR;
            }
            if (sDrawGameOverEnvColorGreen_D_8082ABA0 >= 130) {
                sDrawGameOverEnvColorGreen_D_8082ABA0 -= stepG;
            } else {
                sDrawGameOverEnvColorGreen_D_8082ABA0 += stepG;
            }
            if (sDrawGameOverEnvColorBlue_D_8082ABA4 >= 0) {
                sDrawGameOverEnvColorBlue_D_8082ABA4 -= stepB;
            } else {
                sDrawGameOverEnvColorBlue_D_8082ABA4 += stepB;
            }

            sTimer_--;
            if (sTimer_ == 0) {
                sColor82ABRed_D_8082AB8C = 30;
                sColor82ABGreen_D_8082AB90 = 0;
                sColor82ABBlue_D_8082AB94 = 0;
                sColor82ABGameOverPrimAlpha_D_8082AB98 = 255;

                sDrawGameOverEnvColorRed_D_8082AB9C = 255;
                sDrawGameOverEnvColorGreen_D_8082ABA0 = 130;
                sDrawGameOverEnvColorBlue_D_8082ABA4 = 0;

                pauseCtx->state++; // PAUSE_STATE_12
                sTimer_ = 40;
            }
            break;

        case PAUSE_STATE_12:
            sTimer_--;
            if (sTimer_ == 0) {
                pauseCtx->state = PAUSE_STATE_13;
            }
            break;

        case PAUSE_STATE_13:
            pauseCtx->itemPageRoll = pauseCtx->equipPageRoll = pauseCtx->mapPageRoll = pauseCtx->questPageRoll =
                pauseCtx->rollRotSavePrompt_ -= 160.0f / R_PAUSE_UI_ANIMS_DURATION;
            pauseCtx->infoPanelOffsetY += 40 / R_PAUSE_UI_ANIMS_DURATION;
            interfaceCtx->startAlpha += 255 / R_PAUSE_UI_ANIMS_DURATION;
            VREG(88) -= 3;
            R_PAUSE_CURSOR_LEFT_X += R_PAUSE_CURSOR_LEFT_MOVE_OFFSET_X / R_PAUSE_UI_ANIMS_DURATION;
            R_PAUSE_CURSOR_RIGHT_X += R_PAUSE_CURSOR_RIGHT_MOVE_OFFSET_X / R_PAUSE_UI_ANIMS_DURATION;
            XREG(5) += 150 / R_PAUSE_UI_ANIMS_DURATION;
            pauseCtx->alpha += (u16)(255 / (R_PAUSE_UI_ANIMS_DURATION + R_PAUSE_UI_ANIM_ALPHA_ADD_DURATION));
            if (pauseCtx->rollRotSavePrompt_ < -628.0f) {
                pauseCtx->rollRotSavePrompt_ = -628.0f;
                interfaceCtx->startAlpha = 255;
                VREG(88) = 66;
                R_PAUSE_OFFSET_VERTICAL = 0;
                pauseCtx->alpha = 255;
                pauseCtx->state = PAUSE_STATE_14;
                gSaveContext.save.info.playerData.deaths++;
                if (gSaveContext.save.info.playerData.deaths > 999) {
                    gSaveContext.save.info.playerData.deaths = 999;
                }
            }
            PRINTF("kscope->angle_s = %f\n", pauseCtx->rollRotSavePrompt_);
            break;

        case PAUSE_STATE_14:
            if (CHECK_BTN_ALL(input->press.button, BTN_A)) {
                if (pauseCtx->promptChoice != 0) {
                    pauseCtx->promptChoice = 0;
                    Audio_PlaySfxGeneral(NA_SE_SY_DECIDE, &gSfxDefaultPos, 4, &gSfxDefaultFreqAndVolScale,
                                         &gSfxDefaultFreqAndVolScale, &gSfxDefaultReverb);
                    pauseCtx->state = PAUSE_STATE_16;
                    gameOverCtx->state++;
                } else {
                    Audio_PlaySfxGeneral(NA_SE_SY_PIECE_OF_HEART, &gSfxDefaultPos, 4, &gSfxDefaultFreqAndVolScale,
                                         &gSfxDefaultFreqAndVolScale, &gSfxDefaultReverb);
                    pauseCtx->promptChoice = 0;
                    Play_SaveSceneFlags(play);
                    gSaveContext.save.info.playerData.savedSceneId = play->sceneId;
                    Sram_WriteSave(&play->sramCtx);
                    pauseCtx->state = PAUSE_STATE_15;
                    sDelayTimer = 3;
                }
            }
            break;

        case PAUSE_STATE_15:
            sDelayTimer--;
            if (sDelayTimer == 0) {
                pauseCtx->state = PAUSE_STATE_16;
                gameOverCtx->state++;
            } else if ((sDelayTimer <= 80) &&
                       (CHECK_BTN_ALL(input->press.button, BTN_A) || CHECK_BTN_ALL(input->press.button, BTN_START))) {
                pauseCtx->state = PAUSE_STATE_16;
                gameOverCtx->state++;
                func_800F64E0(0);
            }
            break;

        case PAUSE_STATE_16:
            if (CHECK_BTN_ALL(input->press.button, BTN_A) || CHECK_BTN_ALL(input->press.button, BTN_START)) {
                if (pauseCtx->promptChoice == 0) {
                    Audio_PlaySfxGeneral(NA_SE_SY_PIECE_OF_HEART, &gSfxDefaultPos, 4, &gSfxDefaultFreqAndVolScale,
                                         &gSfxDefaultFreqAndVolScale, &gSfxDefaultReverb);
                    Play_SaveSceneFlags(play);

                    switch (gSaveContext.save.entranceIndex) {
                        case ENTR_DEKU_TREE_0:
                        case ENTR_DODONGOS_CAVERN_0:
                        case ENTR_JABU_JABU_0:
                        case ENTR_FOREST_TEMPLE_0:
                        case ENTR_FIRE_TEMPLE_0:
                        case ENTR_WATER_TEMPLE_0:
                        case ENTR_SPIRIT_TEMPLE_0:
                        case ENTR_SHADOW_TEMPLE_0:
                        case ENTR_GANONS_TOWER_0:
                        case ENTR_GERUDO_TRAINING_GROUND_0:
                        case ENTR_ICE_CAVERN_0:
                        case ENTR_THIEVES_HIDEOUT_0:
                        case ENTR_BOTTOM_OF_THE_WELL_0:
                        case ENTR_INSIDE_GANONS_CASTLE_0:
                        case ENTR_GANONS_TOWER_COLLAPSE_INTERIOR_0:
                            break;

                        case ENTR_DEKU_TREE_BOSS_0:
                            gSaveContext.save.entranceIndex = ENTR_DEKU_TREE_0;
                            break;

                        case ENTR_DODONGOS_CAVERN_BOSS_0:
                            gSaveContext.save.entranceIndex = ENTR_DODONGOS_CAVERN_0;
                            break;

                        case ENTR_JABU_JABU_BOSS_0:
                            gSaveContext.save.entranceIndex = ENTR_JABU_JABU_0;
                            break;

                        case ENTR_FOREST_TEMPLE_BOSS_0:
                            gSaveContext.save.entranceIndex = ENTR_FOREST_TEMPLE_0;
                            break;

                        case ENTR_FIRE_TEMPLE_BOSS_0:
                            gSaveContext.save.entranceIndex = ENTR_FIRE_TEMPLE_0;
                            break;

                        case ENTR_WATER_TEMPLE_BOSS_0:
                            gSaveContext.save.entranceIndex = ENTR_WATER_TEMPLE_0;
                            break;

                        case ENTR_SPIRIT_TEMPLE_BOSS_0:
                            gSaveContext.save.entranceIndex = ENTR_SPIRIT_TEMPLE_0;
                            break;

                        case ENTR_SHADOW_TEMPLE_BOSS_0:
                            gSaveContext.save.entranceIndex = ENTR_SHADOW_TEMPLE_0;
                            break;

                        case ENTR_GANONDORF_BOSS_0:
                            gSaveContext.save.entranceIndex = ENTR_GANONS_TOWER_0;
                            break;
                    }
                } else {
                    Audio_PlaySfxGeneral(NA_SE_SY_DECIDE, &gSfxDefaultPos, 4, &gSfxDefaultFreqAndVolScale,
                                         &gSfxDefaultFreqAndVolScale, &gSfxDefaultReverb);
                }

                pauseCtx->state = PAUSE_STATE_17;
            }
            break;

        case PAUSE_STATE_17:
            if (interfaceCtx->unk_244 != 255) {
                interfaceCtx->unk_244 += 10;
                if (interfaceCtx->unk_244 >= 255) {
                    interfaceCtx->unk_244 = 255;
                    pauseCtx->state = PAUSE_STATE_OFF;
                    R_UPDATE_RATE = 3;
                    R_PAUSE_BG_PRERENDER_STATE = PAUSE_BG_PRERENDER_OFF;
                    func_800981B8(&play->objectCtx);
                    func_800418D0(&play->colCtx, play);
                    if (pauseCtx->promptChoice == 0) {
                        Play_TriggerRespawn(play);
                        gSaveContext.respawnFlag = -2;
                        gSaveContext.nextTransitionType = TRANS_TYPE_FADE_BLACK;
                        gSaveContext.save.info.playerData.health = 0x30;
                        SEQCMD_RESET_AUDIO_HEAP(0, 10);
                        gSaveContext.healthAccumulator = 0;
                        gSaveContext.magicState = MAGIC_STATE_IDLE;
                        gSaveContext.prevMagicState = MAGIC_STATE_IDLE;
                        PRINTF(VT_FGCOL(YELLOW));
                        PRINTF("MAGIC_NOW=%d ", gSaveContext.save.info.playerData.magic);
                        PRINTF("Z_MAGIC_NOW_NOW=%d   →  ", gSaveContext.magicFillTarget);
                        gSaveContext.magicCapacity = 0;
                        // Set the fill target to be the magic amount before game over
                        gSaveContext.magicFillTarget = gSaveContext.save.info.playerData.magic;
                        // Set `magicLevel` and `magic` to 0 so `magicCapacity` then `magic` grows from nothing
                        // to respectively the full capacity and `magicFillTarget`
                        gSaveContext.save.info.playerData.magicLevel = gSaveContext.save.info.playerData.magic = 0;
                        PRINTF("MAGIC_NOW=%d ", gSaveContext.save.info.playerData.magic);
                        PRINTF("Z_MAGIC_NOW_NOW=%d\n", gSaveContext.magicFillTarget);
                        PRINTF(VT_RST);
                    } else {
                        play->state.running = false;
                        SET_NEXT_GAMESTATE(&play->state, TitleSetup_Init, TitleSetupState);
                    }
                }
            }
            break;

        case PAUSE_STATE_CLOSING:
            if (pauseCtx->itemPageRoll != 160.0f) {
                pauseCtx->itemPageRoll = pauseCtx->equipPageRoll = pauseCtx->mapPageRoll = pauseCtx->questPageRoll +=
                    160.0f / R_PAUSE_UI_ANIMS_DURATION;
                pauseCtx->infoPanelOffsetY -= 40 / R_PAUSE_UI_ANIMS_DURATION;
                interfaceCtx->startAlpha -= 255 / R_PAUSE_UI_ANIMS_DURATION;
                R_PAUSE_CURSOR_LEFT_X -= R_PAUSE_CURSOR_LEFT_MOVE_OFFSET_X / R_PAUSE_UI_ANIMS_DURATION;
                R_PAUSE_CURSOR_RIGHT_X -= R_PAUSE_CURSOR_RIGHT_MOVE_OFFSET_X / R_PAUSE_UI_ANIMS_DURATION;
                XREG(5) -= 150 / R_PAUSE_UI_ANIMS_DURATION;
                pauseCtx->alpha -= (u16)(255 / R_PAUSE_UI_ANIMS_DURATION);
                if (pauseCtx->itemPageRoll == 160.0f) {
                    pauseCtx->alpha = 0;
                }
            } else {
                pauseCtx->debugState = 0;
                pauseCtx->state = PAUSE_STATE_RESUME_GAMEPLAY;
                pauseCtx->itemPageRoll = pauseCtx->equipPageRoll = pauseCtx->mapPageRoll = pauseCtx->questPageRoll =
                    160.0f;
                pauseCtx->namedItem = PAUSE_ITEM_NONE;
                play->interfaceCtx.startAlpha = 0;
            }
            break;

        case PAUSE_STATE_RESUME_GAMEPLAY:
            pauseCtx->state = PAUSE_STATE_OFF;
            R_UPDATE_RATE = 3;
            R_PAUSE_BG_PRERENDER_STATE = PAUSE_BG_PRERENDER_OFF;

            func_800981B8(&play->objectCtx);
            func_800418D0(&play->colCtx, play);

            switch (play->sceneId) {
                case SCENE_DEKU_TREE:
                case SCENE_DODONGOS_CAVERN:
                case SCENE_JABU_JABU:
                case SCENE_FOREST_TEMPLE:
                case SCENE_FIRE_TEMPLE:
                case SCENE_WATER_TEMPLE:
                case SCENE_SPIRIT_TEMPLE:
                case SCENE_SHADOW_TEMPLE:
                case SCENE_BOTTOM_OF_THE_WELL:
                case SCENE_ICE_CAVERN:
                case SCENE_DEKU_TREE_BOSS:
                case SCENE_DODONGOS_CAVERN_BOSS:
                case SCENE_JABU_JABU_BOSS:
                case SCENE_FOREST_TEMPLE_BOSS:
                case SCENE_FIRE_TEMPLE_BOSS:
                case SCENE_WATER_TEMPLE_BOSS:
                case SCENE_SPIRIT_TEMPLE_BOSS:
                case SCENE_SHADOW_TEMPLE_BOSS:
                    Map_InitData(play, play->interfaceCtx.mapRoomNum);
                    break;
            }

            gSaveContext.buttonStatus[0] = D_808321A8_savedButtonStatus[0];
            gSaveContext.buttonStatus[1] = D_808321A8_savedButtonStatus[1];
            gSaveContext.buttonStatus[2] = D_808321A8_savedButtonStatus[2];
            gSaveContext.buttonStatus[3] = D_808321A8_savedButtonStatus[3];
            gSaveContext.buttonStatus[4] = D_808321A8_savedButtonStatus[4];

            interfaceCtx->unk_1FA = interfaceCtx->unk_1FC = 0;

            PRINTF(VT_FGCOL(YELLOW));
            PRINTF("i=%d  LAST_TIME_TYPE=%d\n", i, gSaveContext.prevHudVisibilityMode);
            gSaveContext.hudVisibilityMode = HUD_VISIBILITY_NO_CHANGE;
            Interface_ChangeHudVisibilityMode(gSaveContext.prevHudVisibilityMode);
<<<<<<< HEAD

            player->targetActor = NULL;
=======
            player->talkActor = NULL;
>>>>>>> f6434994
            Player_SetEquipmentData(play, player);

            PRINTF(VT_RST);
            break;
    }
}<|MERGE_RESOLUTION|>--- conflicted
+++ resolved
@@ -4505,12 +4505,8 @@
             PRINTF("i=%d  LAST_TIME_TYPE=%d\n", i, gSaveContext.prevHudVisibilityMode);
             gSaveContext.hudVisibilityMode = HUD_VISIBILITY_NO_CHANGE;
             Interface_ChangeHudVisibilityMode(gSaveContext.prevHudVisibilityMode);
-<<<<<<< HEAD
-
-            player->targetActor = NULL;
-=======
+
             player->talkActor = NULL;
->>>>>>> f6434994
             Player_SetEquipmentData(play, player);
 
             PRINTF(VT_RST);
