--- conflicted
+++ resolved
@@ -595,37 +595,11 @@
     AGE_REQ_ADULT, // ITEM_ARROW_ICE
     AGE_REQ_NONE,  // ITEM_FARORES_WIND
     AGE_REQ_CHILD, // ITEM_BOOMERANG
-<<<<<<< HEAD
-    AGE_REQ_NONE,  // ITEM_LENS
-=======
     AGE_REQ_NONE,  // ITEM_LENS_OF_TRUTH
->>>>>>> c73e2ab7
     AGE_REQ_CHILD, // ITEM_MAGIC_BEAN
     AGE_REQ_ADULT, // ITEM_HAMMER
     AGE_REQ_ADULT, // ITEM_ARROW_LIGHT
     AGE_REQ_NONE,  // ITEM_NAYRUS_LOVE
-<<<<<<< HEAD
-    AGE_REQ_NONE,  // ITEM_BOTTLE
-    AGE_REQ_NONE,  // ITEM_POTION_RED
-    AGE_REQ_NONE,  // ITEM_POTION_GREEN
-    AGE_REQ_NONE,  // ITEM_POTION_BLUE
-    AGE_REQ_NONE,  // ITEM_FAIRY
-    AGE_REQ_NONE,  // ITEM_FISH
-    AGE_REQ_NONE,  // ITEM_MILK_BOTTLE
-    AGE_REQ_NONE,  // ITEM_LETTER_RUTO
-    AGE_REQ_NONE,  // ITEM_BLUE_FIRE
-    AGE_REQ_NONE,  // ITEM_BUG
-    AGE_REQ_NONE,  // ITEM_BIG_POE
-    AGE_REQ_NONE,  // ITEM_MILK_HALF
-    AGE_REQ_NONE,  // ITEM_POE
-    AGE_REQ_CHILD, // ITEM_WEIRD_EGG
-    AGE_REQ_CHILD, // ITEM_CHICKEN
-    AGE_REQ_CHILD, // ITEM_LETTER_ZELDA
-    AGE_REQ_CHILD, // ITEM_MASK_KEATON
-    AGE_REQ_CHILD, // ITEM_MASK_SKULL
-    AGE_REQ_CHILD, // ITEM_MASK_SPOOKY
-    AGE_REQ_CHILD, // ITEM_MASK_BUNNY
-=======
     AGE_REQ_NONE,  // ITEM_BOTTLE_EMPTY
     AGE_REQ_NONE,  // ITEM_BOTTLE_POTION_RED
     AGE_REQ_NONE,  // ITEM_BOTTLE_POTION_GREEN
@@ -646,7 +620,6 @@
     AGE_REQ_CHILD, // ITEM_MASK_SKULL
     AGE_REQ_CHILD, // ITEM_MASK_SPOOKY
     AGE_REQ_CHILD, // ITEM_MASK_BUNNY_HOOD
->>>>>>> c73e2ab7
     AGE_REQ_CHILD, // ITEM_MASK_GORON
     AGE_REQ_CHILD, // ITEM_MASK_ZORA
     AGE_REQ_CHILD, // ITEM_MASK_GERUDO
@@ -664,13 +637,8 @@
     AGE_REQ_ADULT, // ITEM_EYE_DROPS
     AGE_REQ_ADULT, // ITEM_CLAIM_CHECK
     AGE_REQ_ADULT, // ITEM_BOW_FIRE
-<<<<<<< HEAD
-    AGE_REQ_ADULT, // ITEM_BOW_ARROW_ICE
-    AGE_REQ_ADULT, // ITEM_BOW_ARROW_LIGHT
-=======
     AGE_REQ_ADULT, // ITEM_BOW_ICE
     AGE_REQ_ADULT, // ITEM_BOW_LIGHT
->>>>>>> c73e2ab7
     AGE_REQ_CHILD, // ITEM_SWORD_KOKIRI
     AGE_REQ_ADULT, // ITEM_SWORD_MASTER
     AGE_REQ_ADULT, // ITEM_SWORD_BIGGORON
@@ -693,19 +661,11 @@
     AGE_REQ_NONE,  // ITEM_BOMB_BAG_30
     AGE_REQ_NONE,  // ITEM_BOMB_BAG_40
     AGE_REQ_CHILD, // ITEM_STRENGTH_GORONS_BRACELET
-<<<<<<< HEAD
-    AGE_REQ_ADULT, // ITEM_GAUNTLETS_SILVER
-    AGE_REQ_ADULT, // ITEM_GAUNTLETS_GOLD
-    AGE_REQ_NONE,  // ITEM_SCALE_SILVER
-    AGE_REQ_NONE,  // ITEM_SCALE_GOLDEN
-    AGE_REQ_ADULT, // ITEM_SWORD_KNIFE
-=======
     AGE_REQ_ADULT, // ITEM_STRENGTH_SILVER_GAUNTLETS
     AGE_REQ_ADULT, // ITEM_STRENGTH_GOLD_GAUNTLETS
     AGE_REQ_NONE,  // ITEM_SCALE_SILVER
     AGE_REQ_NONE,  // ITEM_SCALE_GOLDEN
     AGE_REQ_ADULT, // ITEM_GIANTS_KNIFE
->>>>>>> c73e2ab7
 };
 
 u8 gAreaGsFlags[] = {
