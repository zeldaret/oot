#include "z_kaleido_scope.h"
#include "assets/textures/icon_item_static/icon_item_static.h"
#include "assets/textures/icon_item_24_static/icon_item_24_static.h"
#include "assets/textures/icon_item_nes_static/icon_item_nes_static.h"
#include "assets/textures/icon_item_ger_static/icon_item_ger_static.h"
#include "assets/textures/icon_item_fra_static/icon_item_fra_static.h"
#include "assets/textures/icon_item_gameover_static/icon_item_gameover_static.h"
#include "terminal.h"

typedef enum {
    /* 0 */ VTX_PAGE_ITEM,
    /* 1 */ VTX_PAGE_EQUIP,
    /* 2 */ VTX_PAGE_MAP_DUNGEON,
    /* 3 */ VTX_PAGE_QUEST,
    /* 4 */ VTX_PAGE_MAP_WORLD,
    /* 5 */ VTX_PAGE_PROMPT
} VtxPageInit;

#define VTX_PAGE_ITEM_QUADS 0                 // VTX_PAGE_ITEM
#define VTX_PAGE_EQUIP_QUADS 0                // VTX_PAGE_EQUIP
#define VTX_PAGE_MAP_DUNGEON_QUADS 17         // VTX_PAGE_MAP_DUNGEON
#define VTX_PAGE_QUEST_QUADS 0                // VTX_PAGE_QUEST
#define VTX_PAGE_MAP_WORLD_QUADS 32           // VTX_PAGE_MAP_WORLD
#define VTX_PAGE_PROMPT_QUADS QUAD_PROMPT_MAX // VTX_PAGE_PROMPT

// French

static void* sEquipPageBgQuadsFRATexs[] = {
    // column 1
    gPauseEquipment00FRATex,
    gPauseEquipment01Tex,
    gPauseEquipment02Tex,
    gPauseEquipment03Tex,
    gPauseEquipment04Tex,
    // column 2
    gPauseEquipment10FRATex,
    gPauseEquipment11Tex,
    gPauseEquipment12Tex,
    gPauseEquipment13Tex,
    gPauseEquipment14Tex,
    // column 3
    gPauseEquipment20FRATex,
    gPauseEquipment21Tex,
    gPauseEquipment22Tex,
    gPauseEquipment23Tex,
    gPauseEquipment24Tex,
};
static void* sItemPageBgQuadsFRATexs[] = {
    // column 1
    gPauseSelectItem00FRATex,
    gPauseSelectItem01Tex,
    gPauseSelectItem02Tex,
    gPauseSelectItem03Tex,
    gPauseSelectItem04Tex,
    // column 2
    gPauseSelectItem10FRATex,
    gPauseSelectItem11Tex,
    gPauseSelectItem12Tex,
    gPauseSelectItem13Tex,
    gPauseSelectItem14Tex,
    // column 3
    gPauseSelectItem20FRATex,
    gPauseSelectItem21Tex,
    gPauseSelectItem22Tex,
    gPauseSelectItem23Tex,
    gPauseSelectItem24Tex,
};
static void* sMapPageBgQuadsFRATexs[] = {
    // column 1
    gPauseMap00Tex,
    gPauseMap01Tex,
    gPauseMap02Tex,
    gPauseMap03Tex,
    gPauseMap04Tex,
    // column 2
    gPauseMap10FRATex,
    gPauseMap11Tex,
    gPauseMap12Tex,
    gPauseMap13Tex,
    gPauseMap14Tex,
    // column 3
    gPauseMap20Tex,
    gPauseMap21Tex,
    gPauseMap22Tex,
    gPauseMap23Tex,
    gPauseMap24Tex,
};
static void* sQuestPageBgQuadsFRATexs[] = {
    // column 1
    gPauseQuestStatus00Tex,
    gPauseQuestStatus01Tex,
    gPauseQuestStatus02Tex,
    gPauseQuestStatus03Tex,
    gPauseQuestStatus04Tex,
    // column 2
    gPauseQuestStatus10FRATex,
    gPauseQuestStatus11Tex,
    gPauseQuestStatus12Tex,
    gPauseQuestStatus13Tex,
    gPauseQuestStatus14Tex,
    // column 3
    gPauseQuestStatus20Tex,
    gPauseQuestStatus21Tex,
    gPauseQuestStatus22Tex,
    gPauseQuestStatus23Tex,
    gPauseQuestStatus24Tex,
};
static void* sSavePromptBgQuadsFRATexs[] = {
    // column 1
    gPauseSave00FRATex,
    gPauseSave01Tex,
    gPauseSave02Tex,
    gPauseSave03Tex,
    gPauseSave04Tex,
    // column 2
    gPauseSave10FRATex,
    gPauseSave11Tex,
    gPauseSave12Tex,
    gPauseSave13Tex,
    gPauseSave14Tex,
    // column 3
    gPauseSave20FRATex,
    gPauseSave21Tex,
    gPauseSave22Tex,
    gPauseSave23Tex,
    gPauseSave24Tex,
};

// German

static void* sEquipPageBgQuadsGERTexs[] = {
    // column 1
    gPauseEquipment00GERTex,
    gPauseEquipment01Tex,
    gPauseEquipment02Tex,
    gPauseEquipment03Tex,
    gPauseEquipment04Tex,
    // column 2
    gPauseEquipment10GERTex,
    gPauseEquipment11Tex,
    gPauseEquipment12Tex,
    gPauseEquipment13Tex,
    gPauseEquipment14Tex,
    // column 3
    gPauseEquipment20GERTex,
    gPauseEquipment21Tex,
    gPauseEquipment22Tex,
    gPauseEquipment23Tex,
    gPauseEquipment24Tex,
};
static void* sItemPageBgQuadsGERTexs[] = {
    // column 1
    gPauseSelectItem00GERTex,
    gPauseSelectItem01Tex,
    gPauseSelectItem02Tex,
    gPauseSelectItem03Tex,
    gPauseSelectItem04Tex,
    // column 2
    gPauseSelectItem10GERTex,
    gPauseSelectItem11Tex,
    gPauseSelectItem12Tex,
    gPauseSelectItem13Tex,
    gPauseSelectItem14Tex,
    // column 3
    gPauseSelectItem20GERTex,
    gPauseSelectItem21Tex,
    gPauseSelectItem22Tex,
    gPauseSelectItem23Tex,
    gPauseSelectItem24Tex,
};
static void* sMapPageBgQuadsGERTexs[] = {
    // column 1
    gPauseMap00Tex,
    gPauseMap01Tex,
    gPauseMap02Tex,
    gPauseMap03Tex,
    gPauseMap04Tex,
    // column 2
    gPauseMap10GERTex,
    gPauseMap11Tex,
    gPauseMap12Tex,
    gPauseMap13Tex,
    gPauseMap14Tex,
    // column 3
    gPauseMap20Tex,
    gPauseMap21Tex,
    gPauseMap22Tex,
    gPauseMap23Tex,
    gPauseMap24Tex,
};
static void* sQuestPageBgQuadsGERTexs[] = {
    // column 1
    gPauseQuestStatus00Tex,
    gPauseQuestStatus01Tex,
    gPauseQuestStatus02Tex,
    gPauseQuestStatus03Tex,
    gPauseQuestStatus04Tex,
    // column 2
    gPauseQuestStatus10GERTex,
    gPauseQuestStatus11Tex,
    gPauseQuestStatus12Tex,
    gPauseQuestStatus13Tex,
    gPauseQuestStatus14Tex,
    // column 3
    gPauseQuestStatus20Tex,
    gPauseQuestStatus21Tex,
    gPauseQuestStatus22Tex,
    gPauseQuestStatus23Tex,
    gPauseQuestStatus24Tex,
};
static void* sSavePromptBgQuadsGERTexs[] = {
    // column 1
    gPauseSave00Tex,
    gPauseSave01Tex,
    gPauseSave02Tex,
    gPauseSave03Tex,
    gPauseSave04Tex,
    // column 2
    gPauseSave10GERTex,
    gPauseSave11Tex,
    gPauseSave12Tex,
    gPauseSave13Tex,
    gPauseSave14Tex,
    // column 3
    gPauseSave20GERTex,
    gPauseSave21Tex,
    gPauseSave22Tex,
    gPauseSave23Tex,
    gPauseSave24Tex,
};

// English

static void* sEquipPageBgQuadsENGTexs[] = {
    // column 1
    gPauseEquipment00Tex,
    gPauseEquipment01Tex,
    gPauseEquipment02Tex,
    gPauseEquipment03Tex,
    gPauseEquipment04Tex,
    // column 2
    gPauseEquipment10ENGTex,
    gPauseEquipment11Tex,
    gPauseEquipment12Tex,
    gPauseEquipment13Tex,
    gPauseEquipment14Tex,
    // column 3
    gPauseEquipment20Tex,
    gPauseEquipment21Tex,
    gPauseEquipment22Tex,
    gPauseEquipment23Tex,
    gPauseEquipment24Tex,
};
static void* sItemPageBgQuadsENGTexs[] = {
    // column 1
    gPauseSelectItem00ENGTex,
    gPauseSelectItem01Tex,
    gPauseSelectItem02Tex,
    gPauseSelectItem03Tex,
    gPauseSelectItem04Tex,
    // column 2
    gPauseSelectItem10ENGTex,
    gPauseSelectItem11Tex,
    gPauseSelectItem12Tex,
    gPauseSelectItem13Tex,
    gPauseSelectItem14Tex,
    // column 3
    gPauseSelectItem20ENGTex,
    gPauseSelectItem21Tex,
    gPauseSelectItem22Tex,
    gPauseSelectItem23Tex,
    gPauseSelectItem24Tex,
};
static void* sMapPageBgQuadsENGTexs[] = {
    // column 1
    gPauseMap00Tex,
    gPauseMap01Tex,
    gPauseMap02Tex,
    gPauseMap03Tex,
    gPauseMap04Tex,
    // column 2
    gPauseMap10ENGTex,
    gPauseMap11Tex,
    gPauseMap12Tex,
    gPauseMap13Tex,
    gPauseMap14Tex,
    // column 3
    gPauseMap20Tex,
    gPauseMap21Tex,
    gPauseMap22Tex,
    gPauseMap23Tex,
    gPauseMap24Tex,
};
static void* sQuestPageBgQuadsENGTexs[] = {
    // column 1
    gPauseQuestStatus00ENGTex,
    gPauseQuestStatus01Tex,
    gPauseQuestStatus02Tex,
    gPauseQuestStatus03Tex,
    gPauseQuestStatus04Tex,
    // column 2
    gPauseQuestStatus10ENGTex,
    gPauseQuestStatus11Tex,
    gPauseQuestStatus12Tex,
    gPauseQuestStatus13Tex,
    gPauseQuestStatus14Tex,
    // column 3
    gPauseQuestStatus20ENGTex,
    gPauseQuestStatus21Tex,
    gPauseQuestStatus22Tex,
    gPauseQuestStatus23Tex,
    gPauseQuestStatus24Tex,
};
static void* sSavePromptBgQuadsENGTexs[] = {
    // column 1
    gPauseSave00Tex,
    gPauseSave01Tex,
    gPauseSave02Tex,
    gPauseSave03Tex,
    gPauseSave04Tex,
    // column 2
    gPauseSave10ENGTex,
    gPauseSave11Tex,
    gPauseSave12Tex,
    gPauseSave13Tex,
    gPauseSave14Tex,
    // column 3
    gPauseSave20Tex,
    gPauseSave21Tex,
    gPauseSave22Tex,
    gPauseSave23Tex,
    gPauseSave24Tex,
};

static void* sGameOverTexs[] = {
    // column 1
    gPauseSave00Tex,
    gPauseSave01Tex,
    gPauseSave02Tex,
    gPauseSave03Tex,
    gPauseSave04Tex,
    // column 2
    gPauseGameOver10Tex,
    gPauseSave11Tex,
    gPauseSave12Tex,
    gPauseSave13Tex,
    gPauseSave14Tex,
    // column 3
    gPauseSave20Tex,
    gPauseSave21Tex,
    gPauseSave22Tex,
    gPauseSave23Tex,
    gPauseSave24Tex,
};

static void* sEquipPageBgQuadsTexs[] = {
    sEquipPageBgQuadsENGTexs,
    sEquipPageBgQuadsGERTexs,
    sEquipPageBgQuadsFRATexs,
};

static void* sItemPageBgQuadsTexs[] = {
    sItemPageBgQuadsENGTexs,
    sItemPageBgQuadsGERTexs,
    sItemPageBgQuadsFRATexs,
};

static void* sMapPageBgQuadsTexs[] = {
    sMapPageBgQuadsENGTexs,
    sMapPageBgQuadsGERTexs,
    sMapPageBgQuadsFRATexs,
};

static void* sQuestPageBgQuadsTexs[] = {
    sQuestPageBgQuadsENGTexs,
    sQuestPageBgQuadsGERTexs,
    sQuestPageBgQuadsFRATexs,
};

static void* sSavePromptBgQuadsTexs[] = {
    sSavePromptBgQuadsENGTexs,
    sSavePromptBgQuadsGERTexs,
    sSavePromptBgQuadsFRATexs,
};

s16 gVtxPageMapWorldQuadsWidth[VTX_PAGE_MAP_WORLD_QUADS] = {
    32,  // QUAD_MAP_WORLD_CLOUDS_SACRED_FOREST_MEADOW
    112, // QUAD_MAP_WORLD_CLOUDS_HYRULE_FIELD
    32,  // QUAD_MAP_WORLD_CLOUDS_LON_LON_RANCH
    48,  // QUAD_MAP_WORLD_CLOUDS_MARKET
    32,  // QUAD_MAP_WORLD_CLOUDS_HYRULE_CASTLE
    32,  // QUAD_MAP_WORLD_CLOUDS_KAKARIKO_VILLAGE
    32,  // QUAD_MAP_WORLD_CLOUDS_GRAVEYARD
    48,  // QUAD_MAP_WORLD_CLOUDS_DEATH_MOUNTAIN_TRAIL
    32,  // QUAD_MAP_WORLD_CLOUDS_GORON_CITY
    64,  // QUAD_MAP_WORLD_CLOUDS_ZORAS_RIVER
    32,  // QUAD_MAP_WORLD_CLOUDS_ZORAS_DOMAIN
    48,  // QUAD_MAP_WORLD_CLOUDS_ZORAS_FOUNTAIN
    48,  // QUAD_MAP_WORLD_CLOUDS_GERUDO_VALLEY
    48,  // QUAD_MAP_WORLD_CLOUDS_GERUDOS_FORTRESS
    48,  // QUAD_MAP_WORLD_CLOUDS_DESERT_COLOSSUS
    64,  // QUAD_MAP_WORLD_CLOUDS_LAKE_HYLIA
    8,   // WORLD_MAP_POINT_HAUNTED_WASTELAND
    8,   // WORLD_MAP_POINT_GERUDOS_FORTRESS
    8,   // WORLD_MAP_POINT_GERUDO_VALLEY
    8,   // WORLD_MAP_POINT_HYLIA_LAKESIDE
    8,   // WORLD_MAP_POINT_LON_LON_RANCH
    8,   // WORLD_MAP_POINT_MARKET
    8,   // WORLD_MAP_POINT_HYRULE_FIELD
    8,   // WORLD_MAP_POINT_DEATH_MOUNTAIN
    8,   // WORLD_MAP_POINT_KAKARIKO_VILLAGE
    8,   // WORLD_MAP_POINT_LOST_WOODS
    8,   // WORLD_MAP_POINT_KOKIRI_FOREST
    8,   // WORLD_MAP_POINT_ZORAS_DOMAIN
    8,   // QUAD_MAP_28
    8,   // QUAD_MAP_29
    80,  // QUAD_MAP_30
    64,  // QUAD_MAP_31
};

s16 gVtxPageMapWorldQuadsHeight[VTX_PAGE_MAP_WORLD_QUADS] = {
    24, // QUAD_MAP_WORLD_CLOUDS_SACRED_FOREST_MEADOW
    72, // QUAD_MAP_WORLD_CLOUDS_HYRULE_FIELD
    13, // QUAD_MAP_WORLD_CLOUDS_LON_LON_RANCH
    22, // QUAD_MAP_WORLD_CLOUDS_MARKET
    19, // QUAD_MAP_WORLD_CLOUDS_HYRULE_CASTLE
    20, // QUAD_MAP_WORLD_CLOUDS_KAKARIKO_VILLAGE
    19, // QUAD_MAP_WORLD_CLOUDS_GRAVEYARD
    27, // QUAD_MAP_WORLD_CLOUDS_DEATH_MOUNTAIN_TRAIL
    14, // QUAD_MAP_WORLD_CLOUDS_GORON_CITY
    26, // QUAD_MAP_WORLD_CLOUDS_ZORAS_RIVER
    22, // QUAD_MAP_WORLD_CLOUDS_ZORAS_DOMAIN
    21, // QUAD_MAP_WORLD_CLOUDS_ZORAS_FOUNTAIN
    49, // QUAD_MAP_WORLD_CLOUDS_GERUDO_VALLEY
    32, // QUAD_MAP_WORLD_CLOUDS_GERUDOS_FORTRESS
    45, // QUAD_MAP_WORLD_CLOUDS_DESERT_COLOSSUS
    60, // QUAD_MAP_WORLD_CLOUDS_LAKE_HYLIA
    8,  // WORLD_MAP_POINT_HAUNTED_WASTELAND
    8,  // WORLD_MAP_POINT_GERUDOS_FORTRESS
    8,  // WORLD_MAP_POINT_GERUDO_VALLEY
    8,  // WORLD_MAP_POINT_HYLIA_LAKESIDE
    8,  // WORLD_MAP_POINT_LON_LON_RANCH
    8,  // WORLD_MAP_POINT_MARKET
    8,  // WORLD_MAP_POINT_HYRULE_FIELD
    8,  // WORLD_MAP_POINT_DEATH_MOUNTAIN
    8,  // WORLD_MAP_POINT_KAKARIKO_VILLAGE
    8,  // WORLD_MAP_POINT_LOST_WOODS
    8,  // WORLD_MAP_POINT_KOKIRI_FOREST
    8,  // WORLD_MAP_POINT_ZORAS_DOMAIN
    8,  // QUAD_MAP_28
    16, // QUAD_MAP_29
    32, // QUAD_MAP_30
    8,  // QUAD_MAP_31
};

static u8 gPageSwitchNextButtonStatus[][5] = {
    // PAUSE_ITEM  + SWITCH_PAGE_LEFT_PT
    //
    //  -> PAUSE_EQUIP
    { BTN_ENABLED, BTN_DISABLED, BTN_DISABLED, BTN_DISABLED, BTN_ENABLED },
    // PAUSE_MAP   + SWITCH_PAGE_LEFT_PT
    //
    //  -> PAUSE_ITEM
    { BTN_ENABLED, BTN_ENABLED, BTN_ENABLED, BTN_ENABLED, BTN_DISABLED },
    // PAUSE_QUEST + SWITCH_PAGE_LEFT_PT
    // PAUSE_ITEM  + SWITCH_PAGE_RIGHT_PT
    //  -> PAUSE_MAP
    { BTN_ENABLED, BTN_DISABLED, BTN_DISABLED, BTN_DISABLED, BTN_DISABLED },
    // PAUSE_EQUIP + SWITCH_PAGE_LEFT_PT
    // PAUSE_MAP   + SWITCH_PAGE_RIGHT_PT
    //  -> PAUSE_QUEST
    { BTN_ENABLED, BTN_DISABLED, BTN_DISABLED, BTN_DISABLED, BTN_ENABLED },
    //
    // PAUSE_QUEST + SWITCH_PAGE_RIGHT_PT
    //  -> PAUSE_EQUIP
    { BTN_ENABLED, BTN_DISABLED, BTN_DISABLED, BTN_DISABLED, BTN_ENABLED },
    //
    // PAUSE_EQUIP + SWITCH_PAGE_RIGHT_PT
    //  -> PAUSE_ITEM
    { BTN_ENABLED, BTN_ENABLED, BTN_ENABLED, BTN_ENABLED, BTN_DISABLED },

};

static s16 sColor82ABRed_D_8082AB8C = 0;
static s16 sColor82ABGreen_D_8082AB90 = 0;
static s16 sColor82ABBlue_D_8082AB94 = 0;
static s16 sColor82ABGameOverPrimAlpha_D_8082AB98 = 255;

static s16 sDrawGameOverEnvColorRed_D_8082AB9C = 255;
static s16 sDrawGameOverEnvColorGreen_D_8082ABA0 = 0;
static s16 sDrawGameOverEnvColorBlue_D_8082ABA4 = 0;

static s16 sInDungeonScene = false;

static f32 sPageSwitchEyeDx[] = {
    -PAUSE_EYE_DIST * (PAUSE_MAP_X - PAUSE_ITEM_X) / 16,  // PAUSE_ITEM  right
    -PAUSE_EYE_DIST*(PAUSE_EQUIP_X - PAUSE_ITEM_X) / 16,  // PAUSE_ITEM  left
    -PAUSE_EYE_DIST*(PAUSE_QUEST_X - PAUSE_MAP_X) / 16,   // PAUSE_MAP   right
    -PAUSE_EYE_DIST*(PAUSE_ITEM_X - PAUSE_MAP_X) / 16,    // PAUSE_MAP   left
    -PAUSE_EYE_DIST*(PAUSE_EQUIP_X - PAUSE_QUEST_X) / 16, // PAUSE_QUEST right
    -PAUSE_EYE_DIST*(PAUSE_MAP_X - PAUSE_QUEST_X) / 16,   // PAUSE_QUEST left
    -PAUSE_EYE_DIST*(PAUSE_ITEM_X - PAUSE_EQUIP_X) / 16,  // PAUSE_EQUIP right
    -PAUSE_EYE_DIST*(PAUSE_QUEST_X - PAUSE_EQUIP_X) / 16, // PAUSE_EQUIP left
};

static f32 sPageSwitchEyeDz[] = {
    -PAUSE_EYE_DIST * (PAUSE_MAP_Z - PAUSE_ITEM_Z) / 16,  // PAUSE_ITEM  right
    -PAUSE_EYE_DIST*(PAUSE_EQUIP_Z - PAUSE_ITEM_Z) / 16,  // PAUSE_ITEM  left
    -PAUSE_EYE_DIST*(PAUSE_QUEST_Z - PAUSE_MAP_Z) / 16,   // PAUSE_MAP   right
    -PAUSE_EYE_DIST*(PAUSE_ITEM_Z - PAUSE_MAP_Z) / 16,    // PAUSE_MAP   left
    -PAUSE_EYE_DIST*(PAUSE_EQUIP_Z - PAUSE_QUEST_Z) / 16, // PAUSE_QUEST right
    -PAUSE_EYE_DIST*(PAUSE_MAP_Z - PAUSE_QUEST_Z) / 16,   // PAUSE_QUEST left
    -PAUSE_EYE_DIST*(PAUSE_ITEM_Z - PAUSE_EQUIP_Z) / 16,  // PAUSE_EQUIP right
    -PAUSE_EYE_DIST*(PAUSE_QUEST_Z - PAUSE_EQUIP_Z) / 16, // PAUSE_EQUIP left
};

static u16 sPageSwitchNextPageIndex[] = {
    PAUSE_MAP,   // PAUSE_ITEM  right
    PAUSE_EQUIP, // PAUSE_ITEM  left
    PAUSE_QUEST, // PAUSE_MAP   right
    PAUSE_ITEM,  // PAUSE_MAP   left
    PAUSE_EQUIP, // PAUSE_QUEST right
    PAUSE_MAP,   // PAUSE_QUEST left
    PAUSE_ITEM,  // PAUSE_EQUIP right
    PAUSE_QUEST, // PAUSE_EQUIP left
};

u8 gSlotAgeReqs[] = {
    AGE_REQ_CHILD, // SLOT_DEKU_STICK
    AGE_REQ_NONE,  // SLOT_DEKU_NUT
    AGE_REQ_NONE,  // SLOT_BOMB
    AGE_REQ_ADULT, // SLOT_BOW
    AGE_REQ_ADULT, // SLOT_ARROW_FIRE
    AGE_REQ_NONE,  // SLOT_DINS_FIRE
    AGE_REQ_CHILD, // SLOT_SLINGSHOT
    AGE_REQ_NONE,  // SLOT_OCARINA
    AGE_REQ_NONE,  // SLOT_BOMBCHU
    AGE_REQ_ADULT, // SLOT_HOOKSHOT
    AGE_REQ_ADULT, // SLOT_ARROW_ICE
    AGE_REQ_NONE,  // SLOT_FARORES_WIND
    AGE_REQ_CHILD, // SLOT_BOOMERANG
    AGE_REQ_NONE,  // SLOT_LENS_OF_TRUTH
    AGE_REQ_CHILD, // SLOT_MAGIC_BEAN
    AGE_REQ_ADULT, // SLOT_HAMMER
    AGE_REQ_ADULT, // SLOT_ARROW_LIGHT
    AGE_REQ_NONE,  // SLOT_NAYRUS_LOVE
    AGE_REQ_NONE,  // SLOT_BOTTLE_1
    AGE_REQ_NONE,  // SLOT_BOTTLE_2
    AGE_REQ_NONE,  // SLOT_BOTTLE_3
    AGE_REQ_NONE,  // SLOT_BOTTLE_4
    AGE_REQ_ADULT, // SLOT_TRADE_ADULT
    AGE_REQ_CHILD, // SLOT_TRADE_CHILD
};

u8 gEquipAgeReqs[4][4] = {
    {
        AGE_REQ_ADULT, // 0 UPG_QUIVER
        AGE_REQ_CHILD, // EQUIP_TYPE_SWORD EQUIP_VALUE_SWORD_KOKIRI
        AGE_REQ_ADULT, // EQUIP_TYPE_SWORD EQUIP_VALUE_SWORD_MASTER
        AGE_REQ_ADULT, // EQUIP_TYPE_SWORD EQUIP_VALUE_SWORD_BGS
    },
    {
        AGE_REQ_NONE,  // 0 UPG_BOMB_BAG
        AGE_REQ_CHILD, // EQUIP_TYPE_SHIELD EQUIP_VALUE_SHIELD_DEKU
        AGE_REQ_NONE,  // EQUIP_TYPE_SHIELD EQUIP_VALUE_SHIELD_HYLIAN
        AGE_REQ_ADULT, // EQUIP_TYPE_SHIELD EQUIP_VALUE_SHIELD_MIRROR
    },
    {
        AGE_REQ_ADULT, // 0 UPG_STRENGTH
        AGE_REQ_NONE,  // EQUIP_TYPE_TUNIC EQUIP_VALUE_TUNIC_KOKIRI
        AGE_REQ_ADULT, // EQUIP_TYPE_TUNIC EQUIP_VALUE_TUNIC_GORON
        AGE_REQ_ADULT, // EQUIP_TYPE_TUNIC EQUIP_VALUE_TUNIC_ZORA
    },
    {
        AGE_REQ_NONE,  // 0 UPG_SCALE
        AGE_REQ_NONE,  // EQUIP_TYPE_BOOTS EQUIP_VALUE_BOOTS_KOKIRI
        AGE_REQ_ADULT, // EQUIP_TYPE_BOOTS EQUIP_VALUE_BOOTS_IRON
        AGE_REQ_ADULT, // EQUIP_TYPE_BOOTS EQUIP_VALUE_BOOTS_HOVER
    },
};

u8 gItemAgeReqs[] = {
    AGE_REQ_CHILD, // ITEM_DEKU_STICK
    AGE_REQ_NONE,  // ITEM_DEKU_NUT
    AGE_REQ_NONE,  // ITEM_BOMB
    AGE_REQ_ADULT, // ITEM_BOW
    AGE_REQ_ADULT, // ITEM_ARROW_FIRE
    AGE_REQ_NONE,  // ITEM_DINS_FIRE
    AGE_REQ_CHILD, // ITEM_SLINGSHOT
    AGE_REQ_NONE,  // ITEM_OCARINA_FAIRY
    AGE_REQ_NONE,  // ITEM_OCARINA_OF_TIME
    AGE_REQ_NONE,  // ITEM_BOMBCHU
    AGE_REQ_ADULT, // ITEM_HOOKSHOT
    AGE_REQ_ADULT, // ITEM_LONGSHOT
    AGE_REQ_ADULT, // ITEM_ARROW_ICE
    AGE_REQ_NONE,  // ITEM_FARORES_WIND
    AGE_REQ_CHILD, // ITEM_BOOMERANG
    AGE_REQ_NONE,  // ITEM_LENS
    AGE_REQ_CHILD, // ITEM_MAGIC_BEAN
    AGE_REQ_ADULT, // ITEM_HAMMER
    AGE_REQ_ADULT, // ITEM_ARROW_LIGHT
    AGE_REQ_NONE,  // ITEM_NAYRUS_LOVE
    AGE_REQ_NONE,  // ITEM_BOTTLE
    AGE_REQ_NONE,  // ITEM_POTION_RED
    AGE_REQ_NONE,  // ITEM_POTION_GREEN
    AGE_REQ_NONE,  // ITEM_POTION_BLUE
    AGE_REQ_NONE,  // ITEM_FAIRY
    AGE_REQ_NONE,  // ITEM_FISH
    AGE_REQ_NONE,  // ITEM_MILK_BOTTLE
    AGE_REQ_NONE,  // ITEM_LETTER_RUTO
    AGE_REQ_NONE,  // ITEM_BLUE_FIRE
    AGE_REQ_NONE,  // ITEM_BUG
    AGE_REQ_NONE,  // ITEM_BIG_POE
    AGE_REQ_NONE,  // ITEM_MILK_HALF
    AGE_REQ_NONE,  // ITEM_POE
    AGE_REQ_CHILD, // ITEM_WEIRD_EGG
    AGE_REQ_CHILD, // ITEM_CHICKEN
    AGE_REQ_CHILD, // ITEM_LETTER_ZELDA
    AGE_REQ_CHILD, // ITEM_MASK_KEATON
    AGE_REQ_CHILD, // ITEM_MASK_SKULL
    AGE_REQ_CHILD, // ITEM_MASK_SPOOKY
    AGE_REQ_CHILD, // ITEM_MASK_BUNNY
    AGE_REQ_CHILD, // ITEM_MASK_GORON
    AGE_REQ_CHILD, // ITEM_MASK_ZORA
    AGE_REQ_CHILD, // ITEM_MASK_GERUDO
    AGE_REQ_CHILD, // ITEM_MASK_TRUTH
    AGE_REQ_CHILD, // ITEM_SOLD_OUT
    AGE_REQ_ADULT, // ITEM_POCKET_EGG
    AGE_REQ_ADULT, // ITEM_POCKET_CUCCO
    AGE_REQ_ADULT, // ITEM_COJIRO
    AGE_REQ_ADULT, // ITEM_ODD_MUSHROOM
    AGE_REQ_ADULT, // ITEM_ODD_POTION
    AGE_REQ_ADULT, // ITEM_POACHERS_SAW
    AGE_REQ_ADULT, // ITEM_BROKEN_GORONS_SWORD
    AGE_REQ_ADULT, // ITEM_PRESCRIPTION
    AGE_REQ_ADULT, // ITEM_EYEBALL_FROG
    AGE_REQ_ADULT, // ITEM_EYE_DROPS
    AGE_REQ_ADULT, // ITEM_CLAIM_CHECK
    AGE_REQ_ADULT, // ITEM_BOW_FIRE
    AGE_REQ_ADULT, // ITEM_BOW_ARROW_ICE
    AGE_REQ_ADULT, // ITEM_BOW_ARROW_LIGHT
    AGE_REQ_CHILD, // ITEM_SWORD_KOKIRI
    AGE_REQ_ADULT, // ITEM_SWORD_MASTER
    AGE_REQ_ADULT, // ITEM_SWORD_BIGGORON
    AGE_REQ_CHILD, // ITEM_SHIELD_DEKU
    AGE_REQ_NONE,  // ITEM_SHIELD_HYLIAN
    AGE_REQ_ADULT, // ITEM_SHIELD_MIRROR
    AGE_REQ_NONE,  // ITEM_TUNIC_KOKIRI
    AGE_REQ_ADULT, // ITEM_TUNIC_GORON
    AGE_REQ_ADULT, // ITEM_TUNIC_ZORA
    AGE_REQ_NONE,  // ITEM_BOOTS_KOKIRI
    AGE_REQ_ADULT, // ITEM_BOOTS_IRON
    AGE_REQ_ADULT, // ITEM_BOOTS_HOVER
    AGE_REQ_CHILD, // ITEM_BULLET_BAG_30
    AGE_REQ_CHILD, // ITEM_BULLET_BAG_40
    AGE_REQ_CHILD, // ITEM_BULLET_BAG_50
    AGE_REQ_ADULT, // ITEM_QUIVER_30
    AGE_REQ_ADULT, // ITEM_QUIVER_40
    AGE_REQ_ADULT, // ITEM_QUIVER_50
    AGE_REQ_NONE,  // ITEM_BOMB_BAG_20
    AGE_REQ_NONE,  // ITEM_BOMB_BAG_30
    AGE_REQ_NONE,  // ITEM_BOMB_BAG_40
    AGE_REQ_CHILD, // ITEM_STRENGTH_GORONS_BRACELET
    AGE_REQ_ADULT, // ITEM_GAUNTLETS_SILVER
    AGE_REQ_ADULT, // ITEM_GAUNTLETS_GOLD
    AGE_REQ_NONE,  // ITEM_SCALE_SILVER
    AGE_REQ_NONE,  // ITEM_SCALE_GOLDEN
    AGE_REQ_ADULT, // ITEM_SWORD_KNIFE
};

u8 gAreaGsFlags[] = {
    0x0F, 0x1F, 0x0F, 0x1F, 0x1F, 0x1F, 0x1F, 0x1F, 0x07, 0x07, 0x03,
    0x0F, 0x07, 0x0F, 0x0F, 0xFF, 0xFF, 0xFF, 0x1F, 0x0F, 0x03, 0x0F,
};

static void* sCursorTexs[] = {
    gPauseMenuCursorTopLeftTex,     // PAUSE_QUAD_CURSOR_TL
    gPauseMenuCursorTopRightTex,    // PAUSE_QUAD_CURSOR_TR
    gPauseMenuCursorBottomLeftTex,  // PAUSE_QUAD_CURSOR_BL
    gPauseMenuCursorBottomRightTex, // PAUSE_QUAD_CURSOR_BR
};

static s16 sCursorColors[][3] = {
    { 255, 255, 255 },
    { 255, 255, 0 },
    { 0, 255, 50 },
};

static void* sSavePromptMessageTexs[] = {
    gPauseSavePromptENGTex,
    gPauseSavePromptGERTex,
    gPauseSavePromptFRATex,
};

static void* sSaveConfirmationTexs[] = {
    gPauseSaveConfirmationENGTex,
    gPauseSaveConfirmationGERTex,
    gPauseSaveConfirmationFRATex,
};

static void* sContinuePromptTexs[] = {
    gContinuePlayingENGTex,
    gContinuePlayingGERTex,
    gContinuePlayingFRATex,
};

static void* sPromptChoiceTexs[][2] = {
    { gPauseYesENGTex, gPauseNoENGTex },
    { gPauseYesGERTex, gPauseNoGERTex },
    { gPauseYesFRATex, gPauseNoFRATex },
};

static u8 D_808321A8_savedButtonStatus[5];
static PreRender sPlayerPreRender;
static void* sPreRenderCvg;

void KaleidoScope_SetupPlayerPreRender(PlayState* play) {
    Gfx* gfx;
    Gfx* gfxRef;
    void* fbuf;

    fbuf = play->state.gfxCtx->curFrameBuffer;

    OPEN_DISPS(play->state.gfxCtx, "../z_kaleido_scope_PAL.c", 496);

    gfxRef = POLY_OPA_DISP;
    gfx = Graph_GfxPlusOne(gfxRef);
    gSPDisplayList(WORK_DISP++, gfx);

    PreRender_SetValues(&sPlayerPreRender, PAUSE_EQUIP_PLAYER_WIDTH, PAUSE_EQUIP_PLAYER_HEIGHT, fbuf, NULL);
    PreRender_SaveFramebuffer(&sPlayerPreRender, &gfx);
    PreRender_DrawCoverage(&sPlayerPreRender, &gfx);

    gSPEndDisplayList(gfx++);
    Graph_BranchDlist(gfxRef, gfx);
    POLY_OPA_DISP = gfx;

    R_GRAPH_TASKSET00_FLAGS |= 1;

    CLOSE_DISPS(play->state.gfxCtx, "../z_kaleido_scope_PAL.c", 509);
}

void KaleidoScope_ProcessPlayerPreRender(void) {
    Sleep_Msec(50); // TODO investigate if this is required
    PreRender_ApplyFilters(&sPlayerPreRender);
    PreRender_Destroy(&sPlayerPreRender);
}

Gfx* KaleidoScope_QuadTextureIA4(Gfx* gfx, void* texture, s16 width, s16 height, u16 point) {
    gDPLoadTextureBlock_4b(gfx++, texture, G_IM_FMT_IA, width, height, 0, G_TX_NOMIRROR | G_TX_WRAP,
                           G_TX_NOMIRROR | G_TX_WRAP, G_TX_NOMASK, G_TX_NOMASK, G_TX_NOLOD, G_TX_NOLOD);
    gSP1Quadrangle(gfx++, point, point + 2, point + 3, point + 1, 0);

    return gfx;
}

Gfx* KaleidoScope_QuadTextureIA8(Gfx* gfx, void* texture, s16 width, s16 height, u16 point) {
    gDPLoadTextureBlock(gfx++, texture, G_IM_FMT_IA, G_IM_SIZ_8b, width, height, 0, G_TX_NOMIRROR | G_TX_WRAP,
                        G_TX_NOMIRROR | G_TX_WRAP, G_TX_NOMASK, G_TX_NOMASK, G_TX_NOLOD, G_TX_NOLOD);
    gSP1Quadrangle(gfx++, point, point + 2, point + 3, point + 1, 0);

    return gfx;
}

void KaleidoScope_OverridePalIndexCI4(u8* texture, s32 size, s32 targetIndex, s32 newIndex) {
    s32 i;

    targetIndex &= 0xF;
    newIndex &= 0xF;

    if ((size == 0) || (targetIndex == newIndex) || (texture == NULL)) {
        return;
    }

    for (i = 0; i < size; i++) {
        s32 index1;
        s32 index2;

        index1 = index2 = texture[i];

        index1 = (index1 >> 4) & 0xF;
        index2 = index2 & 0xF;

        if (index1 == targetIndex) {
            index1 = newIndex;
        }

        if (index2 == targetIndex) {
            index2 = newIndex;
        }

        texture[i] = (index1 << 4) | index2;
    }
}

void KaleidoScope_MoveCursorToSpecialPos(PlayState* play, u16 specialPos) {
    PauseContext* pauseCtx = &play->pauseCtx;

    pauseCtx->cursorSpecialPos = specialPos;
    pauseCtx->pageSwitchInputTimer = 0;

    Audio_PlaySfxGeneral(NA_SE_SY_DECIDE, &gSfxDefaultPos, 4, &gSfxDefaultFreqAndVolScale, &gSfxDefaultFreqAndVolScale,
                         &gSfxDefaultReverb);
}

void KaleidoScope_DrawQuadTextureRGBA32(GraphicsContext* gfxCtx, void* texture, u16 width, u16 height, u16 point) {
    OPEN_DISPS(gfxCtx, "../z_kaleido_scope_PAL.c", 748);

    gDPLoadTextureBlock(POLY_OPA_DISP++, texture, G_IM_FMT_RGBA, G_IM_SIZ_32b, width, height, 0,
                        G_TX_NOMIRROR | G_TX_WRAP, G_TX_NOMIRROR | G_TX_WRAP, G_TX_NOMASK, G_TX_NOMASK, G_TX_NOLOD,
                        G_TX_NOLOD);
    gSP1Quadrangle(POLY_OPA_DISP++, point, point + 2, point + 3, point + 1, 0);

    CLOSE_DISPS(gfxCtx, "../z_kaleido_scope_PAL.c", 758);
}

void KaleidoScope_SetDefaultCursor(PlayState* play) {
    PauseContext* pauseCtx = &play->pauseCtx;
    s16 s;
    s16 i;

    switch (pauseCtx->pageIndex) {
        case PAUSE_ITEM:
            s = pauseCtx->cursorSlot[PAUSE_ITEM];
            if (gSaveContext.inventory.items[s] == ITEM_NONE) {
                i = s + 1;
                while (true) {
                    if (gSaveContext.inventory.items[i] != ITEM_NONE) {
                        break;
                    }
                    i++;
                    if (i >= 24) {
                        i = 0;
                    }
                    if (i == s) {
                        pauseCtx->cursorItem[PAUSE_ITEM] = pauseCtx->namedItem = PAUSE_ITEM_NONE;
                        return;
                    }
                }
                pauseCtx->cursorItem[PAUSE_ITEM] = gSaveContext.inventory.items[i];
                pauseCtx->cursorSlot[PAUSE_ITEM] = i;
            }
            break;
        case PAUSE_MAP:
        case PAUSE_QUEST:
        case PAUSE_EQUIP:
            break;
    }
}

#define SWITCH_PAGE_LEFT_PT 0
#define SWITCH_PAGE_RIGHT_PT 2

void KaleidoScope_SwitchPage(PauseContext* pauseCtx, u8 pt) {
    pauseCtx->mainState = PAUSE_MAIN_STATE_SWITCHING_PAGE;
    pauseCtx->switchPageTimer = 0;

    if (!pt) { // SWITCH_PAGE_LEFT_PT
        pauseCtx->nextPageMode = (pauseCtx->pageIndex * 2) + 1;
        Audio_PlaySfxGeneral(NA_SE_SY_WIN_SCROLL_LEFT, &gSfxDefaultPos, 4, &gSfxDefaultFreqAndVolScale,
                             &gSfxDefaultFreqAndVolScale, &gSfxDefaultReverb);
        pauseCtx->cursorSpecialPos = PAUSE_CURSOR_PAGE_RIGHT;
    } else { // SWITCH_PAGE_RIGHT_PT
        pauseCtx->nextPageMode = pauseCtx->pageIndex * 2;
        Audio_PlaySfxGeneral(NA_SE_SY_WIN_SCROLL_RIGHT, &gSfxDefaultPos, 4, &gSfxDefaultFreqAndVolScale,
                             &gSfxDefaultFreqAndVolScale, &gSfxDefaultReverb);
        pauseCtx->cursorSpecialPos = PAUSE_CURSOR_PAGE_LEFT;
    }

    gSaveContext.buttonStatus[1] = gPageSwitchNextButtonStatus[pauseCtx->pageIndex + pt][1];
    gSaveContext.buttonStatus[2] = gPageSwitchNextButtonStatus[pauseCtx->pageIndex + pt][2];
    gSaveContext.buttonStatus[3] = gPageSwitchNextButtonStatus[pauseCtx->pageIndex + pt][3];
    gSaveContext.buttonStatus[4] = gPageSwitchNextButtonStatus[pauseCtx->pageIndex + pt][4];

    osSyncPrintf("kscope->kscp_pos+pt = %d\n", pauseCtx->pageIndex + pt);

    gSaveContext.hudVisibilityMode = HUD_VISIBILITY_NO_CHANGE;
    Interface_ChangeHudVisibilityMode(HUD_VISIBILITY_ALL);
}

void KaleidoScope_HandlePageToggles(PauseContext* pauseCtx, Input* input) {
    if ((pauseCtx->debugState == 0) && CHECK_BTN_ALL(input->press.button, BTN_L)) {
        pauseCtx->debugState = 1;
        return;
    }

    if (CHECK_BTN_ALL(input->press.button, BTN_R)) {
        KaleidoScope_SwitchPage(pauseCtx, SWITCH_PAGE_RIGHT_PT);
        return;
    }

    if (CHECK_BTN_ALL(input->press.button, BTN_Z)) {
        KaleidoScope_SwitchPage(pauseCtx, SWITCH_PAGE_LEFT_PT);
        return;
    }

    if (pauseCtx->cursorSpecialPos == PAUSE_CURSOR_PAGE_LEFT) {
        if (pauseCtx->stickAdjX < -30) {
            pauseCtx->pageSwitchInputTimer++;
            if ((pauseCtx->pageSwitchInputTimer >= 10) || (pauseCtx->pageSwitchInputTimer == 0)) {
                KaleidoScope_SwitchPage(pauseCtx, SWITCH_PAGE_LEFT_PT);
            }
        } else {
            pauseCtx->pageSwitchInputTimer = -1;
        }
    } else if (pauseCtx->cursorSpecialPos == PAUSE_CURSOR_PAGE_RIGHT) {
        if (pauseCtx->stickAdjX > 30) {
            pauseCtx->pageSwitchInputTimer++;
            if ((pauseCtx->pageSwitchInputTimer >= 10) || (pauseCtx->pageSwitchInputTimer == 0)) {
                KaleidoScope_SwitchPage(pauseCtx, SWITCH_PAGE_RIGHT_PT);
            }
        } else {
            pauseCtx->pageSwitchInputTimer = -1;
        }
    }
}

void KaleidoScope_DrawCursor(PlayState* play, u16 pageIndex) {
    PauseContext* pauseCtx = &play->pauseCtx;
    u16 temp;

    OPEN_DISPS(play->state.gfxCtx, "../z_kaleido_scope_PAL.c", 955);

    temp = pauseCtx->mainState; // fake?

    if ((((pauseCtx->mainState == PAUSE_MAIN_STATE_IDLE) || (temp == PAUSE_MAIN_STATE_IDLE_CURSOR_ON_SONG)) &&
         (pauseCtx->state == PAUSE_STATE_MAIN)) ||
        ((pauseCtx->pageIndex == PAUSE_QUEST) &&
         ((temp < PAUSE_MAIN_STATE_3) /* PAUSE_MAIN_STATE_IDLE, PAUSE_MAIN_STATE_SWITCHING_PAGE,
                                         PAUSE_MAIN_STATE_SONG_PLAYBACK */
          || (temp == PAUSE_MAIN_STATE_SONG_PROMPT) || (temp == PAUSE_MAIN_STATE_IDLE_CURSOR_ON_SONG)))) {

        if (pauseCtx->pageIndex == pageIndex) {
            s16 i;
            s16 j;

            // Draw PAUSE_QUAD_CURSOR_TL, PAUSE_QUAD_CURSOR_TR, PAUSE_QUAD_CURSOR_BL, PAUSE_QUAD_CURSOR_BR

            gDPPipeSync(POLY_OPA_DISP++);
            gDPSetCombineLERP(POLY_OPA_DISP++, PRIMITIVE, ENVIRONMENT, TEXEL0, ENVIRONMENT, TEXEL0, 0, PRIMITIVE, 0,
                              PRIMITIVE, ENVIRONMENT, TEXEL0, ENVIRONMENT, TEXEL0, 0, PRIMITIVE, 0);
            gDPSetPrimColor(POLY_OPA_DISP++, 0, 0, sCursorColors[pauseCtx->cursorColorSet >> 2][0],
                            sCursorColors[pauseCtx->cursorColorSet >> 2][1],
                            sCursorColors[pauseCtx->cursorColorSet >> 2][2], 255);
            gDPSetEnvColor(POLY_OPA_DISP++, sColor82ABRed_D_8082AB8C, sColor82ABGreen_D_8082AB90,
                           sColor82ABBlue_D_8082AB94, 255);
            gSPVertex(POLY_OPA_DISP++, pauseCtx->cursorVtx, 4 * 4, 0);

            for (i = j = 0; i < 4; i++, j += 4) {
                gDPLoadTextureBlock_4b(POLY_OPA_DISP++, sCursorTexs[i], G_IM_FMT_IA, 16, 16, 0,
                                       G_TX_NOMIRROR | G_TX_WRAP, G_TX_NOMIRROR | G_TX_WRAP, G_TX_NOMASK, G_TX_NOMASK,
                                       G_TX_NOLOD, G_TX_NOLOD);
                gSP1Quadrangle(POLY_OPA_DISP++, j, j + 2, j + 3, j + 1, 0);
            }
        }

        gDPPipeSync(POLY_OPA_DISP++);
        gDPSetEnvColor(POLY_OPA_DISP++, 0, 0, 0, 255);
    }

    CLOSE_DISPS(play->state.gfxCtx, "../z_kaleido_scope_PAL.c", 985);
}

// Draw 15 (PAGE_BG_QUADS) quads with IA8 80x32 textures
Gfx* KaleidoScope_DrawPageSections(Gfx* gfx, Vtx* vertices, void** textures) {
    s32 i;
    s32 j;

    gSPVertex(gfx++, vertices, 32, 0);

    i = 0;

    j = 0;
    while (j < 32) {
        gDPPipeSync(gfx++);
        gDPLoadTextureBlock(gfx++, textures[i], G_IM_FMT_IA, G_IM_SIZ_8b, PAGE_BG_QUAD_TEX_WIDTH,
                            PAGE_BG_QUAD_TEX_HEIGHT, 0, G_TX_NOMIRROR | G_TX_WRAP, G_TX_NOMIRROR | G_TX_WRAP,
                            G_TX_NOMASK, G_TX_NOMASK, G_TX_NOLOD, G_TX_NOLOD);
        gSP1Quadrangle(gfx++, j, j + 2, j + 3, j + 1, 0);

        j += 4;
        i++;
    }

    gSPVertex(gfx++, vertices + 32, 28, 0);

    j = 0;
    while (j < 28) {
        gDPPipeSync(gfx++);
        gDPLoadTextureBlock(gfx++, textures[i], G_IM_FMT_IA, G_IM_SIZ_8b, PAGE_BG_QUAD_TEX_WIDTH,
                            PAGE_BG_QUAD_TEX_HEIGHT, 0, G_TX_NOMIRROR | G_TX_WRAP, G_TX_NOMIRROR | G_TX_WRAP,
                            G_TX_NOMASK, G_TX_NOMASK, G_TX_NOLOD, G_TX_NOLOD);
        gSP1Quadrangle(gfx++, j, j + 2, j + 3, j + 1, 0);

        j += 4;
        i++;
    }

    return gfx;
}

void KaleidoScope_DrawPages(PlayState* play, GraphicsContext* gfxCtx) {
    static s16 sCursorColors_D_8082ACF4[][3] = {
        // "white" ?
        { 0, 0, 0 },
        { 0, 0, 0 },
        { 0, 0, 0 },
        { 0, 0, 0 },
        // yellow
        { 255, 255, 0 },
        { 0, 0, 0 },
        { 0, 0, 0 },
        { 255, 255, 0 },
        // green
        { 0, 255, 50 },
        { 0, 0, 0 },
        { 0, 0, 0 },
        { 0, 255, 50 },
    };
    static s16 sCursorColorBlinkTimer_D_8082AD3C = 20;
    static s16 sCursorColorBlinkOffset_D_8082AD40 = 0;

    static s16 sStickXRepeatTimer = 0;
    static s16 sStickYRepeatTimer = 0;
    static s16 sStickXRepeatState = 0;
    static s16 sStickYRepeatState = 0;

    PauseContext* pauseCtx = &play->pauseCtx;
    s16 stepR;
    s16 stepG;
    s16 stepB;

    OPEN_DISPS(gfxCtx, "../z_kaleido_scope_PAL.c", 1100);

    if (!IS_PAUSE_STATE_GAMEOVER(pauseCtx)) {
        if (pauseCtx->state != PAUSE_STATE_SAVE_PROMPT) {
            stepR = ABS(sColor82ABRed_D_8082AB8C -
                        sCursorColors_D_8082ACF4[pauseCtx->cursorColorSet + sCursorColorBlinkOffset_D_8082AD40][0]) /
                    sCursorColorBlinkTimer_D_8082AD3C;
            stepG = ABS(sColor82ABGreen_D_8082AB90 -
                        sCursorColors_D_8082ACF4[pauseCtx->cursorColorSet + sCursorColorBlinkOffset_D_8082AD40][1]) /
                    sCursorColorBlinkTimer_D_8082AD3C;
            stepB = ABS(sColor82ABBlue_D_8082AB94 -
                        sCursorColors_D_8082ACF4[pauseCtx->cursorColorSet + sCursorColorBlinkOffset_D_8082AD40][2]) /
                    sCursorColorBlinkTimer_D_8082AD3C;
            if (sColor82ABRed_D_8082AB8C >=
                sCursorColors_D_8082ACF4[pauseCtx->cursorColorSet + sCursorColorBlinkOffset_D_8082AD40][0]) {
                sColor82ABRed_D_8082AB8C -= stepR;
            } else {
                sColor82ABRed_D_8082AB8C += stepR;
            }
            if (sColor82ABGreen_D_8082AB90 >=
                sCursorColors_D_8082ACF4[pauseCtx->cursorColorSet + sCursorColorBlinkOffset_D_8082AD40][1]) {
                sColor82ABGreen_D_8082AB90 -= stepG;
            } else {
                sColor82ABGreen_D_8082AB90 += stepG;
            }
            if (sColor82ABBlue_D_8082AB94 >=
                sCursorColors_D_8082ACF4[pauseCtx->cursorColorSet + sCursorColorBlinkOffset_D_8082AD40][2]) {
                sColor82ABBlue_D_8082AB94 -= stepB;
            } else {
                sColor82ABBlue_D_8082AB94 += stepB;
            }

            sCursorColorBlinkTimer_D_8082AD3C--;
            if (sCursorColorBlinkTimer_D_8082AD3C == 0) {
                sColor82ABRed_D_8082AB8C =
                    sCursorColors_D_8082ACF4[pauseCtx->cursorColorSet + sCursorColorBlinkOffset_D_8082AD40][0];
                sColor82ABGreen_D_8082AB90 =
                    sCursorColors_D_8082ACF4[pauseCtx->cursorColorSet + sCursorColorBlinkOffset_D_8082AD40][1];
                sColor82ABBlue_D_8082AB94 =
                    sCursorColors_D_8082ACF4[pauseCtx->cursorColorSet + sCursorColorBlinkOffset_D_8082AD40][2];
                sCursorColorBlinkTimer_D_8082AD3C = ZREG(28 + sCursorColorBlinkOffset_D_8082AD40);
                sCursorColorBlinkOffset_D_8082AD40++;
                if (sCursorColorBlinkOffset_D_8082AD40 >= 4) {
                    sCursorColorBlinkOffset_D_8082AD40 = 0;
                }
            }

            if (pauseCtx->stickAdjX < -30) {
                if (sStickXRepeatState == -1) {
                    sStickXRepeatTimer--;
                    if (sStickXRepeatTimer < 0) {
                        sStickXRepeatTimer = R_PAUSE_STICK_REPEAT_DELAY;
                    } else {
                        pauseCtx->stickAdjX = 0;
                    }
                } else {
                    sStickXRepeatTimer = R_PAUSE_STICK_REPEAT_DELAY_FIRST;
                    sStickXRepeatState = -1;
                }
            } else if (pauseCtx->stickAdjX > 30) {
                if (sStickXRepeatState == 1) {
                    sStickXRepeatTimer--;
                    if (sStickXRepeatTimer < 0) {
                        sStickXRepeatTimer = R_PAUSE_STICK_REPEAT_DELAY;
                    } else {
                        pauseCtx->stickAdjX = 0;
                    }
                } else {
                    sStickXRepeatTimer = R_PAUSE_STICK_REPEAT_DELAY_FIRST;
                    sStickXRepeatState = 1;
                }
            } else {
                sStickXRepeatState = 0;
            }

            if (pauseCtx->stickAdjY < -30) {
                if (sStickYRepeatState == -1) {
                    sStickYRepeatTimer--;
                    if (sStickYRepeatTimer < 0) {
                        sStickYRepeatTimer = R_PAUSE_STICK_REPEAT_DELAY;
                    } else {
                        pauseCtx->stickAdjY = 0;
                    }
                } else {
                    sStickYRepeatTimer = R_PAUSE_STICK_REPEAT_DELAY_FIRST;
                    sStickYRepeatState = -1;
                }
            } else if (pauseCtx->stickAdjY > 30) {
                if (sStickYRepeatState == 1) {
                    sStickYRepeatTimer--;
                    if (sStickYRepeatTimer < 0) {
                        sStickYRepeatTimer = R_PAUSE_STICK_REPEAT_DELAY;
                    } else {
                        pauseCtx->stickAdjY = 0;
                    }
                } else {
                    sStickYRepeatTimer = R_PAUSE_STICK_REPEAT_DELAY_FIRST;
                    sStickYRepeatState = 1;
                }
            } else {
                sStickYRepeatState = 0;
            }
        }

        // Draw non-active pages (not the one being looked at)

        if (pauseCtx->pageIndex) { // pageIndex != PAUSE_ITEM
            gDPPipeSync(POLY_OPA_DISP++);
            gDPSetCombineMode(POLY_OPA_DISP++, G_CC_MODULATEIA, G_CC_MODULATEIA);

            Matrix_Translate(0.0f, (f32)R_PAUSE_OFFSET_VERTICAL / 100.0f, -(f32)R_PAUSE_OFFSET_DEPTH / 100.0f,
                             MTXMODE_NEW);
            Matrix_Scale(0.78f, 0.78f, 0.78f, MTXMODE_APPLY);
            Matrix_RotateX(-pauseCtx->itemPageRoll / 100.0f, MTXMODE_APPLY);

            gSPMatrix(POLY_OPA_DISP++, Matrix_NewMtx(gfxCtx, "../z_kaleido_scope_PAL.c", 1173),
                      G_MTX_NOPUSH | G_MTX_LOAD | G_MTX_MODELVIEW);

            POLY_OPA_DISP = KaleidoScope_DrawPageSections(POLY_OPA_DISP, pauseCtx->itemPageVtx,
                                                          sItemPageBgQuadsTexs[gSaveContext.language]);

            KaleidoScope_DrawItemSelect(play);
        }

        if (pauseCtx->pageIndex != PAUSE_EQUIP) {
            gDPPipeSync(POLY_OPA_DISP++);
            gDPSetCombineMode(POLY_OPA_DISP++, G_CC_MODULATEIA, G_CC_MODULATEIA);

            Matrix_Translate(-(f32)R_PAUSE_OFFSET_DEPTH / 100.0f, (f32)R_PAUSE_OFFSET_VERTICAL / 100.0f, 0.0f,
                             MTXMODE_NEW);
            Matrix_Scale(0.78f, 0.78f, 0.78f, MTXMODE_APPLY);
            Matrix_RotateZ(pauseCtx->equipPageRoll / 100.0f, MTXMODE_APPLY);
            Matrix_RotateY(1.57f, MTXMODE_APPLY);

            gSPMatrix(POLY_OPA_DISP++, Matrix_NewMtx(gfxCtx, "../z_kaleido_scope_PAL.c", 1196),
                      G_MTX_NOPUSH | G_MTX_LOAD | G_MTX_MODELVIEW);

            POLY_OPA_DISP = KaleidoScope_DrawPageSections(POLY_OPA_DISP, pauseCtx->equipPageVtx,
                                                          sEquipPageBgQuadsTexs[gSaveContext.language]);

            KaleidoScope_DrawEquipment(play);
        }

        if (pauseCtx->pageIndex != PAUSE_QUEST) {
            gDPPipeSync(POLY_OPA_DISP++);
            gDPSetTextureFilter(POLY_OPA_DISP++, G_TF_BILERP);
            gDPSetCombineMode(POLY_OPA_DISP++, G_CC_MODULATEIA, G_CC_MODULATEIA);

            Matrix_Translate(0.0f, (f32)R_PAUSE_OFFSET_VERTICAL / 100.0f, (f32)R_PAUSE_OFFSET_DEPTH / 100.0f,
                             MTXMODE_NEW);
            Matrix_Scale(0.78f, 0.78f, 0.78f, MTXMODE_APPLY);
            Matrix_RotateX(pauseCtx->questPageRoll / 100.0f, MTXMODE_APPLY);
            Matrix_RotateY(3.14f, MTXMODE_APPLY);

            gSPMatrix(POLY_OPA_DISP++, Matrix_NewMtx(gfxCtx, "../z_kaleido_scope_PAL.c", 1220),
                      G_MTX_NOPUSH | G_MTX_LOAD | G_MTX_MODELVIEW);

            POLY_OPA_DISP = KaleidoScope_DrawPageSections(POLY_OPA_DISP, pauseCtx->questPageVtx,
                                                          sQuestPageBgQuadsTexs[gSaveContext.language]);

            KaleidoScope_DrawQuestStatus(play, gfxCtx);
        }

        if (pauseCtx->pageIndex != PAUSE_MAP) {
            gDPPipeSync(POLY_OPA_DISP++);

            gDPSetCombineMode(POLY_OPA_DISP++, G_CC_MODULATEIA, G_CC_MODULATEIA);

            Matrix_Translate((f32)R_PAUSE_OFFSET_DEPTH / 100.0f, (f32)R_PAUSE_OFFSET_VERTICAL / 100.0f, 0.0f,
                             MTXMODE_NEW);
            Matrix_Scale(0.78f, 0.78f, 0.78f, MTXMODE_APPLY);
            Matrix_RotateZ(-pauseCtx->mapPageRoll / 100.0f, MTXMODE_APPLY);
            Matrix_RotateY(-1.57f, MTXMODE_APPLY);

            gSPMatrix(POLY_OPA_DISP++, Matrix_NewMtx(gfxCtx, "../z_kaleido_scope_PAL.c", 1243),
                      G_MTX_NOPUSH | G_MTX_LOAD | G_MTX_MODELVIEW);

            POLY_OPA_DISP = KaleidoScope_DrawPageSections(POLY_OPA_DISP, pauseCtx->mapPageVtx,
                                                          sMapPageBgQuadsTexs[gSaveContext.language]);

            if (sInDungeonScene) {
                KaleidoScope_DrawDungeonMap(play, gfxCtx);
                Gfx_SetupDL_42Opa(gfxCtx);

                gDPSetCombineMode(POLY_OPA_DISP++, G_CC_MODULATEIA_PRIM, G_CC_MODULATEIA_PRIM);

                if (CHECK_DUNGEON_ITEM(DUNGEON_COMPASS, gSaveContext.mapIndex)) {
                    PauseMapMark_Draw(play);
                }
            } else {
                KaleidoScope_DrawWorldMap(play, gfxCtx);
            }
        }

        // Update and draw the active page being looked at

        gDPPipeSync(POLY_OPA_DISP++);
        gDPSetCombineMode(POLY_OPA_DISP++, G_CC_MODULATEIA, G_CC_MODULATEIA);

        switch (pauseCtx->pageIndex) {
            case PAUSE_ITEM:
                Matrix_Translate(0.0f, (f32)R_PAUSE_OFFSET_VERTICAL / 100.0f, -(f32)R_PAUSE_OFFSET_DEPTH / 100.0f,
                                 MTXMODE_NEW);
                Matrix_Scale(0.78f, 0.78f, 0.78f, MTXMODE_APPLY);
                Matrix_RotateX(-pauseCtx->itemPageRoll / 100.0f, MTXMODE_APPLY);

                gSPMatrix(POLY_OPA_DISP++, Matrix_NewMtx(gfxCtx, "../z_kaleido_scope_PAL.c", 1281),
                          G_MTX_NOPUSH | G_MTX_LOAD | G_MTX_MODELVIEW);

                POLY_OPA_DISP = KaleidoScope_DrawPageSections(POLY_OPA_DISP, pauseCtx->itemPageVtx,
                                                              sItemPageBgQuadsTexs[gSaveContext.language]);

                KaleidoScope_DrawItemSelect(play);
                break;

            case PAUSE_MAP:
                Matrix_Translate((f32)R_PAUSE_OFFSET_DEPTH / 100.0f, (f32)R_PAUSE_OFFSET_VERTICAL / 100.0f, 0.0f,
                                 MTXMODE_NEW);
                Matrix_Scale(0.78f, 0.78f, 0.78f, MTXMODE_APPLY);
                Matrix_RotateZ(-pauseCtx->mapPageRoll / 100.0f, MTXMODE_APPLY);
                Matrix_RotateY(-1.57f, MTXMODE_APPLY);

                gSPMatrix(POLY_OPA_DISP++, Matrix_NewMtx(gfxCtx, "../z_kaleido_scope_PAL.c", 1303),
                          G_MTX_NOPUSH | G_MTX_LOAD | G_MTX_MODELVIEW);

                POLY_OPA_DISP = KaleidoScope_DrawPageSections(POLY_OPA_DISP, pauseCtx->mapPageVtx,
                                                              sMapPageBgQuadsTexs[gSaveContext.language]);

                if (sInDungeonScene) {
                    KaleidoScope_DrawDungeonMap(play, gfxCtx);
                    Gfx_SetupDL_42Opa(gfxCtx);

                    gDPSetCombineMode(POLY_OPA_DISP++, G_CC_MODULATEIA_PRIM, G_CC_MODULATEIA_PRIM);

                    if (pauseCtx->cursorSpecialPos == 0) {
                        KaleidoScope_DrawCursor(play, PAUSE_MAP);
                    }

                    if (CHECK_DUNGEON_ITEM(DUNGEON_COMPASS, gSaveContext.mapIndex)) {
                        PauseMapMark_Draw(play);
                    }
                } else {
                    KaleidoScope_DrawWorldMap(play, gfxCtx);
                }
                break;

            case PAUSE_QUEST:
                gDPSetTextureFilter(POLY_OPA_DISP++, G_TF_BILERP);

                Matrix_Translate(0.0f, (f32)R_PAUSE_OFFSET_VERTICAL / 100.0f, (f32)R_PAUSE_OFFSET_DEPTH / 100.0f,
                                 MTXMODE_NEW);
                Matrix_Scale(0.78f, 0.78f, 0.78f, MTXMODE_APPLY);
                Matrix_RotateX(pauseCtx->questPageRoll / 100.0f, MTXMODE_APPLY);
                Matrix_RotateY(3.14f, MTXMODE_APPLY);

                gSPMatrix(POLY_OPA_DISP++, Matrix_NewMtx(gfxCtx, "../z_kaleido_scope_PAL.c", 1343),
                          G_MTX_NOPUSH | G_MTX_LOAD | G_MTX_MODELVIEW);

                POLY_OPA_DISP = KaleidoScope_DrawPageSections(POLY_OPA_DISP, pauseCtx->questPageVtx,
                                                              sQuestPageBgQuadsTexs[gSaveContext.language]);

                KaleidoScope_DrawQuestStatus(play, gfxCtx);

                if (pauseCtx->cursorSpecialPos == 0) {
                    KaleidoScope_DrawCursor(play, PAUSE_QUEST);
                }
                break;

            case PAUSE_EQUIP:
                Matrix_Translate(-(f32)R_PAUSE_OFFSET_DEPTH / 100.0f, (f32)R_PAUSE_OFFSET_VERTICAL / 100.0f, 0.0f,
                                 MTXMODE_NEW);
                Matrix_Scale(0.78f, 0.78f, 0.78f, MTXMODE_APPLY);
                Matrix_RotateZ(pauseCtx->equipPageRoll / 100.0f, MTXMODE_APPLY);
                Matrix_RotateY(1.57f, MTXMODE_APPLY);

                gSPMatrix(POLY_OPA_DISP++, Matrix_NewMtx(gfxCtx, "../z_kaleido_scope_PAL.c", 1367),
                          G_MTX_NOPUSH | G_MTX_LOAD | G_MTX_MODELVIEW);

                POLY_OPA_DISP = KaleidoScope_DrawPageSections(POLY_OPA_DISP, pauseCtx->equipPageVtx,
                                                              sEquipPageBgQuadsTexs[gSaveContext.language]);

                KaleidoScope_DrawEquipment(play);

                if (pauseCtx->cursorSpecialPos == 0) {
                    KaleidoScope_DrawCursor(play, PAUSE_EQUIP);
                }
                break;
        }
    }

    // Uodate and draw save / game over prompt

    Gfx_SetupDL_42Opa(gfxCtx);

    if ((pauseCtx->state == PAUSE_STATE_SAVE_PROMPT) || IS_PAUSE_STATE_GAMEOVER(pauseCtx)) {
        KaleidoScope_UpdatePrompt(play);

        gDPSetCombineMode(POLY_OPA_DISP++, G_CC_MODULATEIA, G_CC_MODULATEIA);

        if (!pauseCtx->pageIndex) { // pageIndex == PAUSE_ITEM
            pauseCtx->itemPageRoll = pauseCtx->rollRotSavePrompt_ + 314.0f;

            Matrix_Translate(0.0f, (f32)R_PAUSE_OFFSET_VERTICAL / 100.0f, -pauseCtx->savePromptOffsetDepth_ / 10.0f,
                             MTXMODE_NEW);
            Matrix_Scale(0.78f, 0.78f, 0.78f, MTXMODE_APPLY);
            Matrix_RotateX(-pauseCtx->rollRotSavePrompt_ / 100.0f, MTXMODE_APPLY);
        } else if (pauseCtx->pageIndex == PAUSE_MAP) {
            pauseCtx->mapPageRoll = pauseCtx->rollRotSavePrompt_ + 314.0f;

            Matrix_Translate(pauseCtx->savePromptOffsetDepth_ / 10.0f, (f32)R_PAUSE_OFFSET_VERTICAL / 100.0f, 0.0f,
                             MTXMODE_NEW);
            Matrix_Scale(0.78f, 0.78f, 0.78f, MTXMODE_APPLY);
            Matrix_RotateZ(-pauseCtx->rollRotSavePrompt_ / 100.0f, MTXMODE_APPLY);
            Matrix_RotateY(-1.57f, MTXMODE_APPLY);
        } else if (pauseCtx->pageIndex == PAUSE_QUEST) {
            pauseCtx->questPageRoll = pauseCtx->rollRotSavePrompt_ + 314.0f;

            Matrix_Translate(0.0f, (f32)R_PAUSE_OFFSET_VERTICAL / 100.0f, pauseCtx->savePromptOffsetDepth_ / 10.0f,
                             MTXMODE_NEW);
            Matrix_Scale(0.78f, 0.78f, 0.78f, MTXMODE_APPLY);
            Matrix_RotateX(pauseCtx->rollRotSavePrompt_ / 100.0f, MTXMODE_APPLY);
            Matrix_RotateY(3.14f, MTXMODE_APPLY);
        } else {
            pauseCtx->equipPageRoll = pauseCtx->rollRotSavePrompt_ + 314.0f;

            Matrix_Translate(-pauseCtx->savePromptOffsetDepth_ / 10.0f, (f32)R_PAUSE_OFFSET_VERTICAL / 100.0f, 0.0f,
                             MTXMODE_NEW);
            Matrix_Scale(0.78f, 0.78f, 0.78f, MTXMODE_APPLY);
            Matrix_RotateZ(pauseCtx->rollRotSavePrompt_ / 100.0f, MTXMODE_APPLY);
            Matrix_RotateY(1.57f, MTXMODE_APPLY);
        }

        gSPMatrix(POLY_OPA_DISP++, Matrix_NewMtx(gfxCtx, "../z_kaleido_scope_PAL.c", 1424),
                  G_MTX_NOPUSH | G_MTX_LOAD | G_MTX_MODELVIEW);

        if (IS_PAUSE_STATE_GAMEOVER(pauseCtx)) {
            POLY_OPA_DISP = KaleidoScope_DrawPageSections(POLY_OPA_DISP, pauseCtx->promptPageVtx, sGameOverTexs);
        } else { // PAUSE_STATE_SAVE_PROMPT
            POLY_OPA_DISP = KaleidoScope_DrawPageSections(POLY_OPA_DISP, pauseCtx->promptPageVtx,
                                                          sSavePromptBgQuadsTexs[gSaveContext.language]);
        }

        //! @bug Loads 32 vertices, but there are only 20 to load
        gSPVertex(POLY_OPA_DISP++, &pauseCtx->promptPageVtx[PAGE_BG_QUADS * 4], 32, 0);

        if (((pauseCtx->state == PAUSE_STATE_SAVE_PROMPT) && (pauseCtx->savePromptState < PAUSE_SAVE_PROMPT_STATE_SAVED)
             /* PAUSE_SAVE_PROMPT_STATE_APPEARING, PAUSE_SAVE_PROMPT_STATE_WAIT_CHOICE, PAUSE_SAVE_PROMPT_STATE_CLOSING,
                PAUSE_SAVE_PROMPT_STATE_RETURN_TO_MENU */
             ) ||
            (pauseCtx->state == PAUSE_STATE_14)) {

            POLY_OPA_DISP = KaleidoScope_QuadTextureIA8(POLY_OPA_DISP, sSavePromptMessageTexs[gSaveContext.language],
                                                        152, 16, QUAD_PROMPT_MESSAGE * 4);

            gDPSetCombineLERP(POLY_OPA_DISP++, 1, 0, PRIMITIVE, 0, TEXEL0, 0, PRIMITIVE, 0, 1, 0, PRIMITIVE, 0, TEXEL0,
                              0, PRIMITIVE, 0);
            gDPSetPrimColor(POLY_OPA_DISP++, 0, 0, 100, 255, 100, R_KALEIDO_PROMPT_CURSOR_ALPHA);

            if (pauseCtx->promptChoice == 0) {
                // QUAD_PROMPT_CURSOR_LEFT
                gSPDisplayList(POLY_OPA_DISP++, gPromptCursorLeftDL);
            } else {
                // QUAD_PROMPT_CURSOR_RIGHT
                gSPDisplayList(POLY_OPA_DISP++, gPromptCursorRightDL);
            }

            gDPPipeSync(POLY_OPA_DISP++);
            gDPSetCombineMode(POLY_OPA_DISP++, G_CC_MODULATEIA, G_CC_MODULATEIA);
            gDPSetPrimColor(POLY_OPA_DISP++, 0, 0, 255, 255, 255, pauseCtx->alpha);

            POLY_OPA_DISP = KaleidoScope_QuadTextureIA8(POLY_OPA_DISP, sPromptChoiceTexs[gSaveContext.language][0], 48,
                                                        16, QUAD_PROMPT_CHOICE_YES * 4);

            POLY_OPA_DISP = KaleidoScope_QuadTextureIA8(POLY_OPA_DISP, sPromptChoiceTexs[gSaveContext.language][1], 48,
                                                        16, QUAD_PROMPT_CHOICE_NO * 4);
        } else if ((pauseCtx->state != PAUSE_STATE_SAVE_PROMPT) ||
                   (pauseCtx->savePromptState < PAUSE_SAVE_PROMPT_STATE_SAVED
                    /* PAUSE_SAVE_PROMPT_STATE_APPEARING, PAUSE_SAVE_PROMPT_STATE_WAIT_CHOICE,
                       PAUSE_SAVE_PROMPT_STATE_CLOSING, PAUSE_SAVE_PROMPT_STATE_RETURN_TO_MENU */
                    )) {

            if ((pauseCtx->state != PAUSE_STATE_15) &&
                ((pauseCtx->state == PAUSE_STATE_16) || (pauseCtx->state == PAUSE_STATE_17))) {

                POLY_OPA_DISP = KaleidoScope_QuadTextureIA8(POLY_OPA_DISP, sContinuePromptTexs[gSaveContext.language],
                                                            152, 16, QUAD_PROMPT_MESSAGE * 4);

                gDPSetCombineLERP(POLY_OPA_DISP++, 1, 0, PRIMITIVE, 0, TEXEL0, 0, PRIMITIVE, 0, 1, 0, PRIMITIVE, 0,
                                  TEXEL0, 0, PRIMITIVE, 0);
                gDPSetPrimColor(POLY_OPA_DISP++, 0, 0, 100, 255, 100, R_KALEIDO_PROMPT_CURSOR_ALPHA);

                if (pauseCtx->promptChoice == 0) {
                    // QUAD_PROMPT_CURSOR_LEFT
                    gSPDisplayList(POLY_OPA_DISP++, gPromptCursorLeftDL);
                } else {
                    // QUAD_PROMPT_CURSOR_RIGHT
                    gSPDisplayList(POLY_OPA_DISP++, gPromptCursorRightDL);
                }

                gDPPipeSync(POLY_OPA_DISP++);
                gDPSetCombineMode(POLY_OPA_DISP++, G_CC_MODULATEIA, G_CC_MODULATEIA);
                gDPSetPrimColor(POLY_OPA_DISP++, 0, 0, 255, 255, 255, pauseCtx->alpha);

                POLY_OPA_DISP = KaleidoScope_QuadTextureIA8(POLY_OPA_DISP, sPromptChoiceTexs[gSaveContext.language][0],
                                                            48, 16, QUAD_PROMPT_CHOICE_YES * 4);

                POLY_OPA_DISP = KaleidoScope_QuadTextureIA8(POLY_OPA_DISP, sPromptChoiceTexs[gSaveContext.language][1],
                                                            48, 16, QUAD_PROMPT_CHOICE_NO * 4);
            }
        }

        gDPPipeSync(POLY_OPA_DISP++);
        gDPSetCombineLERP(POLY_OPA_DISP++, PRIMITIVE, ENVIRONMENT, TEXEL0, ENVIRONMENT, TEXEL0, 0, PRIMITIVE, 0,
                          PRIMITIVE, ENVIRONMENT, TEXEL0, ENVIRONMENT, TEXEL0, 0, PRIMITIVE, 0);

        if ((pauseCtx->state != PAUSE_STATE_16) && (pauseCtx->state != PAUSE_STATE_17)) {
            gDPSetPrimColor(POLY_OPA_DISP++, 0, 0, 255, 255, 0, pauseCtx->alpha);
            gDPSetEnvColor(POLY_OPA_DISP++, 0, 0, 0, 0);
        }
    }

    CLOSE_DISPS(gfxCtx, "../z_kaleido_scope_PAL.c", 1577);
}

void KaleidoScope_DrawInfoPanel(PlayState* play) {
    static void* D_8082AD54_toEquipTextTextures_[3] = {
        gPauseToEquipENGTex,
        gPauseToEquipGERTex,
        gPauseToEquipFRATex,
    };
    static void* D_8082AD60_toDecideTextTextures_[3] = {
        gPauseToDecideENGTex,
        gPauseToDecideGERTex,
        gPauseToDecideFRATex,
    };
    static void* D_8082AD6C_toPlayMelodyTextTextures_[3] = {
        gPauseToPlayMelodyENGTex,
        gPauseToPlayMelodyGERTex,
        gPauseToPlayMelodyFRATex,
    };
    static void* D_8082AD78_scrollLeftLabels_[][3] = {
        { gPauseToEquipmentENGTex, gPauseToEquipmentGERTex, gPauseToEquipmentFRATex },
        { gPauseToSelectItemENGTex, gPauseToSelectItemGERTex, gPauseToSelectItemFRATex },
        { gPauseToMapENGTex, gPauseToMapGERTex, gPauseToMapFRATex },
        { gPauseToQuestStatusENGTex, gPauseToQuestStatusGERTex, gPauseToQuestStatusFRATex },
    };
    static void* D_8082ADA8_scrollRightLabels_[][3] = {
        { gPauseToMapENGTex, gPauseToMapGERTex, gPauseToMapFRATex },
        { gPauseToQuestStatusENGTex, gPauseToQuestStatusGERTex, gPauseToQuestStatusFRATex },
        { gPauseToEquipmentENGTex, gPauseToEquipmentGERTex, gPauseToEquipmentFRATex },
        { gPauseToSelectItemENGTex, gPauseToSelectItemGERTex, gPauseToSelectItemFRATex },
    };
    static u16 D_8082ADD8_toEquipTextWidth_[3] = { 56, 88, 80 };
    static u16 D_8082ADE0_toDecideTextWidth_[3] = { 64, 88, 72 };
    static u16 D_8082ADE8_toPlayMelodyTextWidth_[3] = { 80, 104, 112 };
    static s16 sCursorLeftRightSelectedPrimColors[][4] = {
        { 180, 210, 255, 220 },
        { 100, 100, 150, 220 },
    };
    static s16 sCursorLeftRightSelectedPrimTimer = 20;
    static s16 sCursorLeftRightSelectedPrimState = 0;
    static s16 D_8082AE08[] = {
        10, 16, 16, 17, 12, 13, 18, 17, 17, 19, 13, 21, 20, 21, 14, 15, 15, 15, 11, 14,
    };
    static s16 D_8082AE30[WORLD_MAP_POINT_MAX] = {
        21, // WORLD_MAP_POINT_HAUNTED_WASTELAND
        20, // WORLD_MAP_POINT_GERUDOS_FORTRESS
        19, // WORLD_MAP_POINT_GERUDO_VALLEY
        18, // WORLD_MAP_POINT_HYLIA_LAKESIDE
        11, // WORLD_MAP_POINT_LON_LON_RANCH
        14, // WORLD_MAP_POINT_MARKET
        10, // WORLD_MAP_POINT_HYRULE_FIELD
        15, // WORLD_MAP_POINT_DEATH_MOUNTAIN
        16, // WORLD_MAP_POINT_KAKARIKO_VILLAGE
        13, // WORLD_MAP_POINT_LOST_WOODS
        12, // WORLD_MAP_POINT_KOKIRI_FOREST
        17, // WORLD_MAP_POINT_ZORAS_DOMAIN
    };
    static s16 sCursorLeftRightSelectedPrimRed;
    static s16 sCursorLeftRightSelectedPrimGreen;
    static s16 sCursorLeftRightSelectedPrimBlue;
    static s16 sCursorLeftRightSelectedPrimAlpha;

    PauseContext* pauseCtx = &play->pauseCtx;
    s16 stepR;
    s16 stepG;
    s16 stepB;
    s16 stepA;
    s16 y;
    s16 i;
    s16 j;

    OPEN_DISPS(play->state.gfxCtx, "../z_kaleido_scope_PAL.c", 1676);

    stepR = ABS(sCursorLeftRightSelectedPrimRed -
                sCursorLeftRightSelectedPrimColors[sCursorLeftRightSelectedPrimState][0]) /
            sCursorLeftRightSelectedPrimTimer;
    stepG = ABS(sCursorLeftRightSelectedPrimGreen -
                sCursorLeftRightSelectedPrimColors[sCursorLeftRightSelectedPrimState][1]) /
            sCursorLeftRightSelectedPrimTimer;
    stepB = ABS(sCursorLeftRightSelectedPrimBlue -
                sCursorLeftRightSelectedPrimColors[sCursorLeftRightSelectedPrimState][2]) /
            sCursorLeftRightSelectedPrimTimer;
    stepA = ABS(sCursorLeftRightSelectedPrimAlpha -
                sCursorLeftRightSelectedPrimColors[sCursorLeftRightSelectedPrimState][3]) /
            sCursorLeftRightSelectedPrimTimer;
    if (sCursorLeftRightSelectedPrimRed >= sCursorLeftRightSelectedPrimColors[sCursorLeftRightSelectedPrimState][0]) {
        sCursorLeftRightSelectedPrimRed -= stepR;
    } else {
        sCursorLeftRightSelectedPrimRed += stepR;
    }
    if (sCursorLeftRightSelectedPrimGreen >= sCursorLeftRightSelectedPrimColors[sCursorLeftRightSelectedPrimState][1]) {
        sCursorLeftRightSelectedPrimGreen -= stepG;
    } else {
        sCursorLeftRightSelectedPrimGreen += stepG;
    }
    if (sCursorLeftRightSelectedPrimBlue >= sCursorLeftRightSelectedPrimColors[sCursorLeftRightSelectedPrimState][2]) {
        sCursorLeftRightSelectedPrimBlue -= stepB;
    } else {
        sCursorLeftRightSelectedPrimBlue += stepB;
    }
    if (sCursorLeftRightSelectedPrimAlpha >= sCursorLeftRightSelectedPrimColors[sCursorLeftRightSelectedPrimState][3]) {
        sCursorLeftRightSelectedPrimAlpha -= stepA;
    } else {
        sCursorLeftRightSelectedPrimAlpha += stepA;
    }

    sCursorLeftRightSelectedPrimTimer--;
    if (sCursorLeftRightSelectedPrimTimer == 0) {
        sCursorLeftRightSelectedPrimRed = sCursorLeftRightSelectedPrimColors[sCursorLeftRightSelectedPrimState][0];
        sCursorLeftRightSelectedPrimGreen = sCursorLeftRightSelectedPrimColors[sCursorLeftRightSelectedPrimState][1];
        sCursorLeftRightSelectedPrimBlue = sCursorLeftRightSelectedPrimColors[sCursorLeftRightSelectedPrimState][2];
        sCursorLeftRightSelectedPrimAlpha = sCursorLeftRightSelectedPrimColors[sCursorLeftRightSelectedPrimState][3];
        sCursorLeftRightSelectedPrimTimer = R_PAUSE_CURSOR_L_R_SELECTED_PRIM_TIMER;
        sCursorLeftRightSelectedPrimState ^= 1;
    }

    y = pauseCtx->infoPanelOffsetY - 76;
    for (j = 0, i = 0; i < 7; i++, j += 4) {
        pauseCtx->infoPanelVtx[j + 0].v.ob[0] = pauseCtx->infoPanelVtx[j + 2].v.ob[0] = -72;

        pauseCtx->infoPanelVtx[j + 1].v.ob[0] = pauseCtx->infoPanelVtx[j + 3].v.ob[0] = 0;

        pauseCtx->infoPanelVtx[j + 0].v.ob[1] = pauseCtx->infoPanelVtx[j + 1].v.ob[1] = y;

        pauseCtx->infoPanelVtx[j + 2].v.ob[1] = pauseCtx->infoPanelVtx[j + 3].v.ob[1] = y - 24;

        pauseCtx->infoPanelVtx[j + 0].v.ob[2] = pauseCtx->infoPanelVtx[j + 1].v.ob[2] =
            pauseCtx->infoPanelVtx[j + 2].v.ob[2] = pauseCtx->infoPanelVtx[j + 3].v.ob[2] = 0;

        pauseCtx->infoPanelVtx[j + 0].v.flag = pauseCtx->infoPanelVtx[j + 1].v.flag =
            pauseCtx->infoPanelVtx[j + 2].v.flag = pauseCtx->infoPanelVtx[j + 3].v.flag = 0;

        pauseCtx->infoPanelVtx[j + 0].v.tc[0] = pauseCtx->infoPanelVtx[j + 0].v.tc[1] =
            pauseCtx->infoPanelVtx[j + 1].v.tc[1] = pauseCtx->infoPanelVtx[j + 2].v.tc[0] = 0;

        pauseCtx->infoPanelVtx[j + 1].v.tc[0] = pauseCtx->infoPanelVtx[j + 3].v.tc[0] = 72 * (1 << 5);

        pauseCtx->infoPanelVtx[j + 2].v.tc[1] = pauseCtx->infoPanelVtx[j + 3].v.tc[1] = 24 * (1 << 5);

        pauseCtx->infoPanelVtx[j + 0].v.cn[0] = pauseCtx->infoPanelVtx[j + 2].v.cn[0] =
            pauseCtx->infoPanelVtx[j + 0].v.cn[1] = pauseCtx->infoPanelVtx[j + 2].v.cn[1] =
                pauseCtx->infoPanelVtx[j + 0].v.cn[2] = pauseCtx->infoPanelVtx[j + 2].v.cn[2] =
                    pauseCtx->infoPanelVtx[j + 1].v.cn[0] = pauseCtx->infoPanelVtx[j + 3].v.cn[0] =
                        pauseCtx->infoPanelVtx[j + 1].v.cn[1] = pauseCtx->infoPanelVtx[j + 3].v.cn[1] =
                            pauseCtx->infoPanelVtx[j + 1].v.cn[2] = pauseCtx->infoPanelVtx[j + 3].v.cn[2] = 200;

        pauseCtx->infoPanelVtx[j + 0].v.cn[3] = pauseCtx->infoPanelVtx[j + 2].v.cn[3] =
            pauseCtx->infoPanelVtx[j + 1].v.cn[3] = pauseCtx->infoPanelVtx[j + 3].v.cn[3] = pauseCtx->alpha;
    }

    pauseCtx->infoPanelVtx[4].v.ob[0] = pauseCtx->infoPanelVtx[6].v.ob[0] = pauseCtx->infoPanelVtx[0].v.ob[0] + 72;

    pauseCtx->infoPanelVtx[5].v.ob[0] = pauseCtx->infoPanelVtx[7].v.ob[0] = pauseCtx->infoPanelVtx[4].v.ob[0] + 72;

    if ((pauseCtx->cursorSpecialPos == PAUSE_CURSOR_PAGE_LEFT) && (pauseCtx->mainState == PAUSE_MAIN_STATE_IDLE)) {
        pauseCtx->infoPanelVtx[8].v.ob[0] = pauseCtx->infoPanelVtx[10].v.ob[0] = R_PAUSE_CURSOR_LEFT_X;

        pauseCtx->infoPanelVtx[9].v.ob[0] = pauseCtx->infoPanelVtx[11].v.ob[0] = pauseCtx->infoPanelVtx[8].v.ob[0] + 24;

        pauseCtx->infoPanelVtx[8].v.ob[1] = pauseCtx->infoPanelVtx[9].v.ob[1] = R_PAUSE_CURSOR_LEFT_RIGHT_Y;

        pauseCtx->infoPanelVtx[10].v.ob[1] = pauseCtx->infoPanelVtx[11].v.ob[1] =
            pauseCtx->infoPanelVtx[8].v.ob[1] - 32;
    } else {
        pauseCtx->infoPanelVtx[8].v.ob[0] = pauseCtx->infoPanelVtx[10].v.ob[0] = R_PAUSE_CURSOR_LEFT_X + 3;

        pauseCtx->infoPanelVtx[9].v.ob[0] = pauseCtx->infoPanelVtx[11].v.ob[0] = pauseCtx->infoPanelVtx[8].v.ob[0] + 18;

        pauseCtx->infoPanelVtx[8].v.ob[1] = pauseCtx->infoPanelVtx[9].v.ob[1] = R_PAUSE_CURSOR_LEFT_RIGHT_Y - 3;

        pauseCtx->infoPanelVtx[10].v.ob[1] = pauseCtx->infoPanelVtx[11].v.ob[1] =
            pauseCtx->infoPanelVtx[8].v.ob[1] - 26;
    }

    if ((pauseCtx->cursorSpecialPos == PAUSE_CURSOR_PAGE_RIGHT) && (pauseCtx->mainState == PAUSE_MAIN_STATE_IDLE)) {
        pauseCtx->infoPanelVtx[12].v.ob[0] = pauseCtx->infoPanelVtx[14].v.ob[0] = R_PAUSE_CURSOR_RIGHT_X;

        pauseCtx->infoPanelVtx[13].v.ob[0] = pauseCtx->infoPanelVtx[15].v.ob[0] =
            pauseCtx->infoPanelVtx[12].v.ob[0] + 24;

        pauseCtx->infoPanelVtx[12].v.ob[1] = pauseCtx->infoPanelVtx[13].v.ob[1] = R_PAUSE_CURSOR_LEFT_RIGHT_Y;

        pauseCtx->infoPanelVtx[14].v.ob[1] = pauseCtx->infoPanelVtx[15].v.ob[1] =
            pauseCtx->infoPanelVtx[12].v.ob[1] - 32;
    } else {
        pauseCtx->infoPanelVtx[12].v.ob[0] = pauseCtx->infoPanelVtx[14].v.ob[0] = R_PAUSE_CURSOR_RIGHT_X + 3;

        pauseCtx->infoPanelVtx[13].v.ob[0] = pauseCtx->infoPanelVtx[15].v.ob[0] =
            pauseCtx->infoPanelVtx[12].v.ob[0] + 18;

        pauseCtx->infoPanelVtx[12].v.ob[1] = pauseCtx->infoPanelVtx[13].v.ob[1] = R_PAUSE_CURSOR_LEFT_RIGHT_Y - 3;

        pauseCtx->infoPanelVtx[14].v.ob[1] = pauseCtx->infoPanelVtx[15].v.ob[1] =
            pauseCtx->infoPanelVtx[12].v.ob[1] - 26;
    }

    pauseCtx->infoPanelVtx[9].v.tc[0] = pauseCtx->infoPanelVtx[11].v.tc[0] = pauseCtx->infoPanelVtx[13].v.tc[0] =
        pauseCtx->infoPanelVtx[15].v.tc[0] = 24 * (1 << 5);

    pauseCtx->infoPanelVtx[10].v.tc[1] = pauseCtx->infoPanelVtx[11].v.tc[1] = pauseCtx->infoPanelVtx[14].v.tc[1] =
        pauseCtx->infoPanelVtx[15].v.tc[1] = 32 * (1 << 5);

    gDPSetCombineMode(POLY_OPA_DISP++, G_CC_MODULATEIA_PRIM, G_CC_MODULATEIA_PRIM);

    Matrix_Translate(0.0f, 0.0f, -144.0f, MTXMODE_NEW);
    Matrix_Scale(1.0f, 1.0f, 1.0f, MTXMODE_APPLY);

    gSPMatrix(POLY_OPA_DISP++, Matrix_NewMtx(play->state.gfxCtx, "../z_kaleido_scope_PAL.c", 1755),
              G_MTX_NOPUSH | G_MTX_LOAD | G_MTX_MODELVIEW);

    gDPSetPrimColor(POLY_OPA_DISP++, 0, 0, 90, 100, 130, 255);
    gSPVertex(POLY_OPA_DISP++, &pauseCtx->infoPanelVtx[0], 16, 0);

    gSPDisplayList(POLY_OPA_DISP++, gItemNamePanelDL);

    if ((pauseCtx->cursorSpecialPos == PAUSE_CURSOR_PAGE_LEFT) && (pauseCtx->mainState == PAUSE_MAIN_STATE_IDLE)) {
        gDPSetPrimColor(POLY_OPA_DISP++, 0, 0, sCursorLeftRightSelectedPrimRed, sCursorLeftRightSelectedPrimGreen,
                        sCursorLeftRightSelectedPrimBlue, sCursorLeftRightSelectedPrimAlpha);
    }

    gSPDisplayList(POLY_OPA_DISP++, gLButtonIconDL);

    gDPSetPrimColor(POLY_OPA_DISP++, 0, 0, 180, 210, 255, 220);

    if ((pauseCtx->cursorSpecialPos == PAUSE_CURSOR_PAGE_RIGHT) && (pauseCtx->mainState == PAUSE_MAIN_STATE_IDLE)) {
        gDPSetPrimColor(POLY_OPA_DISP++, 0, 0, sCursorLeftRightSelectedPrimRed, sCursorLeftRightSelectedPrimGreen,
                        sCursorLeftRightSelectedPrimBlue, sCursorLeftRightSelectedPrimAlpha);
    }

    gSPDisplayList(POLY_OPA_DISP++, gRButtonIconDL);

    if (pauseCtx->cursorSpecialPos != 0) {
        j = (pauseCtx->cursorSpecialPos * 4) - 32;
        pauseCtx->cursorVtx[0].v.ob[0] = pauseCtx->infoPanelVtx[j].v.ob[0];
        pauseCtx->cursorVtx[0].v.ob[1] = pauseCtx->infoPanelVtx[j].v.ob[1];
        KaleidoScope_DrawCursor(play, pauseCtx->pageIndex);
    }

    y = pauseCtx->infoPanelOffsetY - 80;
    pauseCtx->infoPanelVtx[16].v.ob[1] = pauseCtx->infoPanelVtx[17].v.ob[1] = y;

    pauseCtx->infoPanelVtx[18].v.ob[1] = pauseCtx->infoPanelVtx[19].v.ob[1] = pauseCtx->infoPanelVtx[16].v.ob[1] - 16;

    pauseCtx->infoPanelVtx[18].v.tc[1] = pauseCtx->infoPanelVtx[19].v.tc[1] = 16 * (1 << 5);

    gDPPipeSync(POLY_OPA_DISP++);
    gDPSetCombineLERP(POLY_OPA_DISP++, PRIMITIVE, ENVIRONMENT, TEXEL0, ENVIRONMENT, TEXEL0, 0, PRIMITIVE, 0, PRIMITIVE,
                      ENVIRONMENT, TEXEL0, ENVIRONMENT, TEXEL0, 0, PRIMITIVE, 0);
    gDPSetEnvColor(POLY_OPA_DISP++, 20, 30, 40, 0);

    if ((pauseCtx->state == PAUSE_STATE_MAIN) && (pauseCtx->namedItem != PAUSE_ITEM_NONE) &&
        (pauseCtx->nameDisplayTimer < R_PAUSE_NAME_DISPLAY_TIMER_THRESHOLD_) &&
        (!pauseCtx->mainState /* PAUSE_MAIN_STATE_IDLE */ || (pauseCtx->mainState == PAUSE_MAIN_STATE_SONG_PLAYBACK) ||
         ((pauseCtx->mainState >= PAUSE_MAIN_STATE_SONG_PROMPT_INIT) &&
          (pauseCtx->mainState <= PAUSE_MAIN_STATE_EQUIP_CHANGED)
          /* PAUSE_MAIN_STATE_SONG_PROMPT_INIT, PAUSE_MAIN_STATE_SONG_PROMPT,
             PAUSE_MAIN_STATE_SONG_PROMPT_DONE, PAUSE_MAIN_STATE_EQUIP_CHANGED */
          ) ||
         (pauseCtx->mainState == PAUSE_MAIN_STATE_IDLE_CURSOR_ON_SONG)) &&
        (pauseCtx->cursorSpecialPos == 0)) {

        if (!pauseCtx->mainState /* PAUSE_MAIN_STATE_IDLE */ ||
            (pauseCtx->mainState == PAUSE_MAIN_STATE_SONG_PLAYBACK) ||
            ((pauseCtx->mainState >= PAUSE_MAIN_STATE_SONG_PROMPT_INIT) &&
             (pauseCtx->mainState <= PAUSE_MAIN_STATE_EQUIP_CHANGED)
             /* PAUSE_MAIN_STATE_SONG_PROMPT_INIT, PAUSE_MAIN_STATE_SONG_PROMPT,
                PAUSE_MAIN_STATE_SONG_PROMPT_DONE, PAUSE_MAIN_STATE_EQUIP_CHANGED */
             ) ||
            (pauseCtx->mainState == PAUSE_MAIN_STATE_IDLE_CURSOR_ON_SONG)) {

            pauseCtx->infoPanelVtx[16].v.ob[0] = pauseCtx->infoPanelVtx[18].v.ob[0] = -63;

            pauseCtx->infoPanelVtx[17].v.ob[0] = pauseCtx->infoPanelVtx[19].v.ob[0] =
                pauseCtx->infoPanelVtx[16].v.ob[0] + 128;

            pauseCtx->infoPanelVtx[17].v.tc[0] = pauseCtx->infoPanelVtx[19].v.tc[0] = 128 * (1 << 5);

            gSPVertex(POLY_OPA_DISP++, &pauseCtx->infoPanelVtx[16], 4, 0);

            if (pauseCtx->nameColorSet == 1) {
                gDPSetPrimColor(POLY_OPA_DISP++, 0, 0, 70, 70, 70, 255);
            } else {
                gDPSetPrimColor(POLY_OPA_DISP++, 0, 0, 255, 255, 255, 255);
            }

            // Note that this is used to draw both item name and map name textures, it expects that the dimensions and
            // format for both sets of textures are identical.
            POLY_OPA_DISP = KaleidoScope_QuadTextureIA4(POLY_OPA_DISP, pauseCtx->nameSegment, ITEM_NAME_TEX_WIDTH,
                                                        ITEM_NAME_TEX_HEIGHT, 0);
        }

        if (pauseCtx->pageIndex == PAUSE_MAP) {
            if (YREG(7) != 0) {
                osSyncPrintf(VT_FGCOL(YELLOW));
                osSyncPrintf("キンスタ数(%d) Get_KIN_STA=%x (%x)  (%x)\n", YREG(6), GET_GS_FLAGS(YREG(6)),
                             gAreaGsFlags[YREG(6)], gSaveContext.gsFlags[YREG(6) >> 2]);
                osSyncPrintf(VT_RST);

                YREG(7) = 0;
                SET_GS_FLAGS(D_8082AE30[pauseCtx->cursorPoint[PAUSE_WORLD_MAP]],
                             gAreaGsFlags[D_8082AE30[pauseCtx->cursorPoint[PAUSE_WORLD_MAP]]]);
            }
        }

        if ((pauseCtx->pageIndex == PAUSE_MAP) && !sInDungeonScene) {
            if (GET_GS_FLAGS(D_8082AE30[pauseCtx->cursorPoint[PAUSE_WORLD_MAP]]) ==
                gAreaGsFlags[D_8082AE30[pauseCtx->cursorPoint[PAUSE_WORLD_MAP]]]) {

                pauseCtx->infoPanelVtx[24].v.ob[0] = pauseCtx->infoPanelVtx[26].v.ob[0] = -74;

                pauseCtx->infoPanelVtx[25].v.ob[0] = pauseCtx->infoPanelVtx[27].v.ob[0] =
                    pauseCtx->infoPanelVtx[24].v.ob[0] + 19;

                pauseCtx->infoPanelVtx[24].v.ob[1] = pauseCtx->infoPanelVtx[25].v.ob[1] =
                    pauseCtx->infoPanelVtx[24].v.ob[1] - 2;

                pauseCtx->infoPanelVtx[26].v.ob[1] = pauseCtx->infoPanelVtx[27].v.ob[1] =
                    pauseCtx->infoPanelVtx[24].v.ob[1] - 19;

                pauseCtx->infoPanelVtx[25].v.tc[0] = pauseCtx->infoPanelVtx[27].v.tc[0] = 24 * (1 << 5);

                gDPPipeSync(POLY_OPA_DISP++);
                gSPVertex(POLY_OPA_DISP++, &pauseCtx->infoPanelVtx[24], 4, 0);

                gDPSetCombineLERP(POLY_OPA_DISP++, PRIMITIVE, ENVIRONMENT, TEXEL0, ENVIRONMENT, TEXEL0, 0, PRIMITIVE, 0,
                                  PRIMITIVE, ENVIRONMENT, TEXEL0, ENVIRONMENT, TEXEL0, 0, PRIMITIVE, 0);
                gDPSetPrimColor(POLY_OPA_DISP++, 0, 0, 255, 255, 255, pauseCtx->alpha);
                gDPSetEnvColor(POLY_OPA_DISP++, 0, 0, 0, 0);

                KaleidoScope_DrawQuadTextureRGBA32(play->state.gfxCtx, gQuestIconGoldSkulltulaTex, QUEST_ICON_WIDTH,
                                                   QUEST_ICON_HEIGHT, 0);
            }
        }
    } else if ((pauseCtx->mainState < PAUSE_MAIN_STATE_3) /* PAUSE_MAIN_STATE_IDLE, PAUSE_MAIN_STATE_SWITCHING_PAGE,
                                                                PAUSE_MAIN_STATE_SONG_PLAYBACK */
               || (pauseCtx->mainState == PAUSE_MAIN_STATE_EQUIP_CHANGED) ||
               (pauseCtx->mainState == PAUSE_MAIN_STATE_IDLE_CURSOR_ON_SONG)) {
        pauseCtx->infoPanelVtx[20].v.ob[1] = pauseCtx->infoPanelVtx[21].v.ob[1] = y;

        pauseCtx->infoPanelVtx[22].v.ob[1] = pauseCtx->infoPanelVtx[23].v.ob[1] =
            pauseCtx->infoPanelVtx[20].v.ob[1] - 16;

        pauseCtx->infoPanelVtx[22].v.tc[1] = pauseCtx->infoPanelVtx[23].v.tc[1] = 16 * (1 << 5);

        gSPVertex(POLY_OPA_DISP++, &pauseCtx->infoPanelVtx[16], 8, 0);

        if (pauseCtx->state == PAUSE_STATE_SAVE_PROMPT) {
            pauseCtx->infoPanelVtx[16].v.ob[0] = pauseCtx->infoPanelVtx[18].v.ob[0] = WREG(61 + gSaveContext.language);

            pauseCtx->infoPanelVtx[17].v.ob[0] = pauseCtx->infoPanelVtx[19].v.ob[0] =
                pauseCtx->infoPanelVtx[16].v.ob[0] + 24;

            pauseCtx->infoPanelVtx[20].v.ob[0] = pauseCtx->infoPanelVtx[22].v.ob[0] =
                pauseCtx->infoPanelVtx[16].v.ob[0] + WREG(52 + gSaveContext.language);

            pauseCtx->infoPanelVtx[21].v.ob[0] = pauseCtx->infoPanelVtx[23].v.ob[0] =
                pauseCtx->infoPanelVtx[20].v.ob[0] + D_8082ADE0_toDecideTextWidth_[gSaveContext.language];

            pauseCtx->infoPanelVtx[17].v.tc[0] = pauseCtx->infoPanelVtx[19].v.tc[0] = 24 * (1 << 5);

            pauseCtx->infoPanelVtx[21].v.tc[0] = pauseCtx->infoPanelVtx[23].v.tc[0] =
                D_8082ADE0_toDecideTextWidth_[gSaveContext.language] << 5;

            gSPDisplayList(POLY_OPA_DISP++, gAButtonIconDL);

            gDPPipeSync(POLY_OPA_DISP++);
            gDPSetPrimColor(POLY_OPA_DISP++, 0, 0, 255, 255, 255, 255);

            POLY_OPA_DISP =
                KaleidoScope_QuadTextureIA8(POLY_OPA_DISP, D_8082AD60_toDecideTextTextures_[gSaveContext.language],
                                            D_8082ADE0_toDecideTextWidth_[gSaveContext.language], 16, 4);
        } else if (pauseCtx->cursorSpecialPos != 0) {
            if ((pauseCtx->state == PAUSE_STATE_MAIN) && (pauseCtx->mainState == PAUSE_MAIN_STATE_IDLE)) {
                pauseCtx->infoPanelVtx[16].v.ob[0] = pauseCtx->infoPanelVtx[18].v.ob[0] = -63;

                pauseCtx->infoPanelVtx[17].v.ob[0] = pauseCtx->infoPanelVtx[19].v.ob[0] =
                    pauseCtx->infoPanelVtx[16].v.ob[0] + 128;

                pauseCtx->infoPanelVtx[17].v.tc[0] = pauseCtx->infoPanelVtx[19].v.tc[0] = 128 * (1 << 5);

                gDPPipeSync(POLY_OPA_DISP++);
                gDPSetPrimColor(POLY_OPA_DISP++, 0, 0, 255, 200, 0, 255);

                if (pauseCtx->cursorSpecialPos == PAUSE_CURSOR_PAGE_LEFT) {
                    POLY_OPA_DISP = KaleidoScope_QuadTextureIA8(
                        POLY_OPA_DISP, D_8082AD78_scrollLeftLabels_[pauseCtx->pageIndex][gSaveContext.language], 128,
                        16, 0);
                } else {
                    POLY_OPA_DISP = KaleidoScope_QuadTextureIA8(
                        POLY_OPA_DISP, D_8082ADA8_scrollRightLabels_[pauseCtx->pageIndex][gSaveContext.language], 128,
                        16, 0);
                }
            }
        } else {
            if (!pauseCtx->pageIndex) { // pageIndex == PAUSE_ITEM
                pauseCtx->infoPanelVtx[16].v.ob[0] = pauseCtx->infoPanelVtx[18].v.ob[0] =
                    WREG(49 + gSaveContext.language);

                pauseCtx->infoPanelVtx[17].v.ob[0] = pauseCtx->infoPanelVtx[19].v.ob[0] =
                    pauseCtx->infoPanelVtx[16].v.ob[0] + 48;

                pauseCtx->infoPanelVtx[20].v.ob[0] = pauseCtx->infoPanelVtx[22].v.ob[0] =
                    pauseCtx->infoPanelVtx[16].v.ob[0] + WREG(58 + gSaveContext.language);

                pauseCtx->infoPanelVtx[21].v.ob[0] = pauseCtx->infoPanelVtx[23].v.ob[0] =
                    pauseCtx->infoPanelVtx[20].v.ob[0] + D_8082ADD8_toEquipTextWidth_[gSaveContext.language];

                pauseCtx->infoPanelVtx[17].v.tc[0] = pauseCtx->infoPanelVtx[19].v.tc[0] = 48 * (1 << 5);

                pauseCtx->infoPanelVtx[21].v.tc[0] = pauseCtx->infoPanelVtx[23].v.tc[0] =
                    D_8082ADD8_toEquipTextWidth_[gSaveContext.language] << 5;

                gSPDisplayList(POLY_OPA_DISP++, gCButtonIconsDL);

                gDPPipeSync(POLY_OPA_DISP++);
                gDPSetPrimColor(POLY_OPA_DISP++, 0, 0, 255, 255, 255, 255);

                POLY_OPA_DISP =
                    KaleidoScope_QuadTextureIA8(POLY_OPA_DISP, D_8082AD54_toEquipTextTextures_[gSaveContext.language],
                                                D_8082ADD8_toEquipTextWidth_[gSaveContext.language], 16, 4);
            } else if ((pauseCtx->pageIndex == PAUSE_MAP) && sInDungeonScene) {

            } else if ((pauseCtx->pageIndex == PAUSE_QUEST) &&
                       (pauseCtx->cursorSlot[PAUSE_QUEST] >= QUEST_SONG_MINUET) &&
                       (pauseCtx->cursorSlot[PAUSE_QUEST] < QUEST_KOKIRI_EMERALD)) {
                if (pauseCtx->namedItem != PAUSE_ITEM_NONE) {
                    // The cursor is on a learned song

                    pauseCtx->infoPanelVtx[16].v.ob[0] = pauseCtx->infoPanelVtx[18].v.ob[0] =
                        WREG(55 + gSaveContext.language);

                    pauseCtx->infoPanelVtx[17].v.ob[0] = pauseCtx->infoPanelVtx[19].v.ob[0] =
                        pauseCtx->infoPanelVtx[16].v.ob[0] + 24;

                    pauseCtx->infoPanelVtx[20].v.ob[0] = pauseCtx->infoPanelVtx[22].v.ob[0] =
                        pauseCtx->infoPanelVtx[16].v.ob[0] + WREG(52 + gSaveContext.language);

                    if (gSaveContext.language == LANGUAGE_GER) {
                        pauseCtx->infoPanelVtx[20].v.ob[0] = pauseCtx->infoPanelVtx[22].v.ob[0] =
                            pauseCtx->infoPanelVtx[16].v.ob[0] - 99;
                    }

                    pauseCtx->infoPanelVtx[21].v.ob[0] = pauseCtx->infoPanelVtx[23].v.ob[0] =
                        pauseCtx->infoPanelVtx[20].v.ob[0] + D_8082ADE8_toPlayMelodyTextWidth_[gSaveContext.language];

                    pauseCtx->infoPanelVtx[17].v.tc[0] = pauseCtx->infoPanelVtx[19].v.tc[0] = 24 * (1 << 5);

                    pauseCtx->infoPanelVtx[21].v.tc[0] = pauseCtx->infoPanelVtx[23].v.tc[0] =
                        D_8082ADE8_toPlayMelodyTextWidth_[gSaveContext.language] << 5;

                    gSPDisplayList(POLY_OPA_DISP++, gAButtonIconDL);

                    gDPPipeSync(POLY_OPA_DISP++);
                    gDPSetPrimColor(POLY_OPA_DISP++, 0, 0, 255, 255, 255, 255);

                    POLY_OPA_DISP = KaleidoScope_QuadTextureIA8(
                        POLY_OPA_DISP, D_8082AD6C_toPlayMelodyTextTextures_[gSaveContext.language],
                        D_8082ADE8_toPlayMelodyTextWidth_[gSaveContext.language], 16, 4);
                }
            } else if (pauseCtx->pageIndex == PAUSE_EQUIP) {
                pauseCtx->infoPanelVtx[16].v.ob[0] = pauseCtx->infoPanelVtx[18].v.ob[0] =
                    WREG(64 + gSaveContext.language);

                pauseCtx->infoPanelVtx[17].v.ob[0] = pauseCtx->infoPanelVtx[19].v.ob[0] =
                    pauseCtx->infoPanelVtx[16].v.ob[0] + 24;

                pauseCtx->infoPanelVtx[20].v.ob[0] = pauseCtx->infoPanelVtx[22].v.ob[0] =
                    pauseCtx->infoPanelVtx[16].v.ob[0] + WREG(52 + gSaveContext.language);

                pauseCtx->infoPanelVtx[21].v.ob[0] = pauseCtx->infoPanelVtx[23].v.ob[0] =
                    pauseCtx->infoPanelVtx[20].v.ob[0] + D_8082ADD8_toEquipTextWidth_[gSaveContext.language];

                pauseCtx->infoPanelVtx[17].v.tc[0] = pauseCtx->infoPanelVtx[19].v.tc[0] = 24 * (1 << 5);

                pauseCtx->infoPanelVtx[21].v.tc[0] = pauseCtx->infoPanelVtx[23].v.tc[0] =
                    D_8082ADD8_toEquipTextWidth_[gSaveContext.language] << 5;

                gSPDisplayList(POLY_OPA_DISP++, gAButtonIconDL);

                gDPPipeSync(POLY_OPA_DISP++);
                gDPSetPrimColor(POLY_OPA_DISP++, 0, 0, 255, 255, 255, 255);

                POLY_OPA_DISP =
                    KaleidoScope_QuadTextureIA8(POLY_OPA_DISP, D_8082AD54_toEquipTextTextures_[gSaveContext.language],
                                                D_8082ADD8_toEquipTextWidth_[gSaveContext.language], 16, 4);
            }
        }
    }

    CLOSE_DISPS(play->state.gfxCtx, "../z_kaleido_scope_PAL.c", 2032);
}

void KaleidoScope_UpdateNamePanel(PlayState* play) {
    PauseContext* pauseCtx = &play->pauseCtx;
    u16 texIndex;

    if ((pauseCtx->namedItem != pauseCtx->cursorItem[pauseCtx->pageIndex]) ||
        ((pauseCtx->pageIndex == PAUSE_MAP) && (pauseCtx->cursorSpecialPos != 0))) {

        pauseCtx->namedItem = pauseCtx->cursorItem[pauseCtx->pageIndex];
        texIndex = pauseCtx->namedItem;

        osCreateMesgQueue(&pauseCtx->loadQueue, &pauseCtx->loadMsg, 1);

        if (pauseCtx->namedItem != PAUSE_ITEM_NONE) {
            if ((pauseCtx->pageIndex == PAUSE_MAP) && !sInDungeonScene) {
                // `texIndex` is a `WorldMapPoint` enum value

                if (gSaveContext.language) { // != LANGUAGE_ENG
                    texIndex += 12;
                }
                if (gSaveContext.language == LANGUAGE_FRA) {
                    texIndex += 12;
                }

                DmaMgr_RequestSyncDebug(pauseCtx->nameSegment,
                                        (uintptr_t)_map_name_staticSegmentRomStart + (texIndex * MAP_NAME_TEX1_SIZE),
                                        MAP_NAME_TEX1_SIZE, "../z_kaleido_scope_PAL.c", 2093);
            } else {
                osSyncPrintf("zoom_name=%d\n", pauseCtx->namedItem);

                if (gSaveContext.language) { // != LANGUAGE_ENG
                    texIndex += 123;
                }
                if (gSaveContext.language == LANGUAGE_FRA) {
                    texIndex += 123;
                }

                osSyncPrintf("J_N=%d  point=%d\n", gSaveContext.language, texIndex);

                DmaMgr_RequestSyncDebug(pauseCtx->nameSegment,
                                        (uintptr_t)_item_name_staticSegmentRomStart + (texIndex * ITEM_NAME_TEX_SIZE),
                                        ITEM_NAME_TEX_SIZE, "../z_kaleido_scope_PAL.c", 2120);
            }

            pauseCtx->nameDisplayTimer = 0;
        }
    } else if (pauseCtx->nameColorSet == 0) {
        if (((pauseCtx->pageIndex == PAUSE_QUEST) && (pauseCtx->cursorSlot[PAUSE_QUEST] >= QUEST_SONG_MINUET) &&
             (pauseCtx->cursorSlot[PAUSE_QUEST] < QUEST_KOKIRI_EMERALD) &&
             (pauseCtx->mainState == PAUSE_MAIN_STATE_IDLE_CURSOR_ON_SONG)) ||
            (pauseCtx->pageIndex == PAUSE_ITEM) ||
            ((pauseCtx->pageIndex == PAUSE_EQUIP) && (pauseCtx->cursorX[PAUSE_EQUIP] != EQUIP_CURSOR_X_UPG))) {
            if (pauseCtx->namedItem != ITEM_SOLD_OUT) {
                pauseCtx->nameDisplayTimer++;
                if (pauseCtx->nameDisplayTimer > R_PAUSE_NAME_DISPLAY_TIMER_MAX_) {
                    pauseCtx->nameDisplayTimer = 0;
                }
            }
        } else {
            pauseCtx->nameDisplayTimer = 0;
        }
    } else {
        pauseCtx->nameDisplayTimer = 0;
    }
}

void KaleidoScope_UpdateSwitchPage(PlayState* play, Input* input) {
    PauseContext* pauseCtx = &play->pauseCtx;
    s32 frameAdvanceFreeze = false;
    s32 nextPageMode;

    if (R_PAUSE_SWITCH_PAGE_FRAME_ADVANCE_ON && !CHECK_BTN_ALL(input->press.button, BTN_L)) {
        frameAdvanceFreeze = true;
    }

    if (!frameAdvanceFreeze) {
        nextPageMode = pauseCtx->nextPageMode;
        pauseCtx->eye.x += sPageSwitchEyeDx[nextPageMode];
        pauseCtx->eye.z += sPageSwitchEyeDz[nextPageMode];

        if (pauseCtx->switchPageTimer < ((4 * 16) / 2)) {
            R_PAUSE_CURSOR_LEFT_X -= R_PAUSE_CURSOR_LEFT_MOVE_OFFSET_X / R_PAUSE_UI_ANIMS_DURATION;
            R_PAUSE_CURSOR_RIGHT_X -= R_PAUSE_CURSOR_RIGHT_MOVE_OFFSET_X / R_PAUSE_UI_ANIMS_DURATION;
        } else {
            R_PAUSE_CURSOR_LEFT_X += R_PAUSE_CURSOR_LEFT_MOVE_OFFSET_X / R_PAUSE_UI_ANIMS_DURATION;
            R_PAUSE_CURSOR_RIGHT_X += R_PAUSE_CURSOR_RIGHT_MOVE_OFFSET_X / R_PAUSE_UI_ANIMS_DURATION;
        }

        pauseCtx->switchPageTimer += 4;

        if (pauseCtx->switchPageTimer == (4 * 16)) {
            pauseCtx->switchPageTimer = 0;
            pauseCtx->pageIndex = sPageSwitchNextPageIndex[pauseCtx->nextPageMode];
            pauseCtx->mainState = PAUSE_MAIN_STATE_IDLE;
        }
    }
}

void KaleidoScope_SetView(PauseContext* pauseCtx, f32 eyeX, f32 eyeY, f32 eyeZ) {
    Vec3f eye;
    Vec3f at;
    Vec3f up;

    eye.x = eyeX;
    eye.y = eyeY;
    eye.z = eyeZ;
    at.x = at.y = at.z = 0.0f;
    up.x = up.z = 0.0f;
    up.y = 1.0f;

    View_LookAt(&pauseCtx->view, &eye, &at, &up);
    View_Apply(&pauseCtx->view,
               VIEW_ALL | VIEW_FORCE_VIEWING | VIEW_FORCE_VIEWPORT | VIEW_FORCE_PROJECTION_PERSPECTIVE);
}

static u8 sPageBgColorRed_[][4] = {
    { 10, 70, 70, 10 },   // VTX_PAGE_ITEM
    { 10, 90, 90, 10 },   // VTX_PAGE_EQUIP
    { 80, 140, 140, 80 }, // VTX_PAGE_MAP_DUNGEON
    { 80, 120, 120, 80 }, // VTX_PAGE_QUEST
    { 80, 140, 140, 80 }, // VTX_PAGE_MAP_WORLD
    { 50, 110, 110, 50 }, // VTX_PAGE_PROMPT
};
static u8 sPageBgColorGreen_[][4] = {
    { 50, 100, 100, 50 }, // VTX_PAGE_ITEM
    { 50, 100, 100, 50 }, // VTX_PAGE_EQUIP
    { 40, 60, 60, 40 },   // VTX_PAGE_MAP_DUNGEON
    { 80, 120, 120, 80 }, // VTX_PAGE_QUEST
    { 40, 60, 60, 40 },   // VTX_PAGE_MAP_WORLD
    { 50, 110, 110, 50 }, // VTX_PAGE_PROMPT
};
static u8 sPageBgColorBlue_[][4] = {
    { 80, 130, 130, 80 }, // VTX_PAGE_ITEM
    { 40, 60, 60, 40 },   // VTX_PAGE_EQUIP
    { 30, 60, 60, 30 },   // VTX_PAGE_MAP_DUNGEON
    { 50, 70, 70, 50 },   // VTX_PAGE_QUEST
    { 30, 60, 60, 30 },   // VTX_PAGE_MAP_WORLD
    { 50, 110, 110, 50 }, // VTX_PAGE_PROMPT
};

// CLAMP_MIN(*, 1) because C arrays can't have 0 length
static s16 sVtxPageItemQuadsX[CLAMP_MIN(VTX_PAGE_ITEM_QUADS, 1)] = { 0 };
static s16 sVtxPageEquipQuadsX[CLAMP_MIN(VTX_PAGE_EQUIP_QUADS, 1)] = { 0 };
static s16 sVtxPageMapDungeonQuadsX[VTX_PAGE_MAP_DUNGEON_QUADS] = {
    -36, 12, -18, 70, 70, 70, -88, -88, -88, -88, -88, -88, -88, -88, -106, -62, -40,
};
static s16 sVtxPageQuestQuadsX[CLAMP_MIN(VTX_PAGE_QUEST_QUADS, 1)] = { 0 };
static s16 sVtxPageMapWorldQuadsX[VTX_PAGE_MAP_WORLD_QUADS] = {
    47,   // QUAD_MAP_WORLD_CLOUDS_SACRED_FOREST_MEADOW
    -49,  // QUAD_MAP_WORLD_CLOUDS_HYRULE_FIELD
    -17,  // QUAD_MAP_WORLD_CLOUDS_LON_LON_RANCH
    -15,  // QUAD_MAP_WORLD_CLOUDS_MARKET
    -9,   // QUAD_MAP_WORLD_CLOUDS_HYRULE_CASTLE
    24,   // QUAD_MAP_WORLD_CLOUDS_KAKARIKO_VILLAGE
    43,   // QUAD_MAP_WORLD_CLOUDS_GRAVEYARD
    14,   // QUAD_MAP_WORLD_CLOUDS_DEATH_MOUNTAIN_TRAIL
    9,    // QUAD_MAP_WORLD_CLOUDS_GORON_CITY
    38,   // QUAD_MAP_WORLD_CLOUDS_ZORAS_RIVER
    82,   // QUAD_MAP_WORLD_CLOUDS_ZORAS_DOMAIN
    71,   // QUAD_MAP_WORLD_CLOUDS_ZORAS_FOUNTAIN
    -76,  // QUAD_MAP_WORLD_CLOUDS_GERUDO_VALLEY
    -87,  // QUAD_MAP_WORLD_CLOUDS_GERUDOS_FORTRESS
    -108, // QUAD_MAP_WORLD_CLOUDS_DESERT_COLOSSUS
    -54,  // QUAD_MAP_WORLD_CLOUDS_LAKE_HYLIA
    -93,  // WORLD_MAP_POINT_HAUNTED_WASTELAND
    -67,  // WORLD_MAP_POINT_GERUDOS_FORTRESS
    -56,  // WORLD_MAP_POINT_GERUDO_VALLEY
    -33,  // WORLD_MAP_POINT_HYLIA_LAKESIDE
    -10,  // WORLD_MAP_POINT_LON_LON_RANCH
    1,    // WORLD_MAP_POINT_MARKET
    14,   // WORLD_MAP_POINT_HYRULE_FIELD
    24,   // WORLD_MAP_POINT_DEATH_MOUNTAIN
    35,   // WORLD_MAP_POINT_KAKARIKO_VILLAGE
    58,   // WORLD_MAP_POINT_LOST_WOODS
    74,   // WORLD_MAP_POINT_KOKIRI_FOREST
    89,   // WORLD_MAP_POINT_ZORAS_DOMAIN
    0,    // QUAD_MAP_28
    -58,  // QUAD_MAP_29
    19,   // QUAD_MAP_30
    28,   // QUAD_MAP_31
};
static s16 sVtxPagePromptQuadsX[VTX_PAGE_PROMPT_QUADS] = {
    -76, // QUAD_PROMPT_MESSAGE
    -58, // QUAD_PROMPT_CURSOR_LEFT
    10,  // QUAD_PROMPT_CURSOR_RIGHT
    -58, // QUAD_PROMPT_CHOICE_YES
    10,  // QUAD_PROMPT_CHOICE_NO
};

static s16 sVtxPageItemQuadsWidth[CLAMP_MIN(VTX_PAGE_ITEM_QUADS, 1)] = { 0 };
static s16 sVtxPageEquipQuadsWidth[CLAMP_MIN(VTX_PAGE_EQUIP_QUADS, 1)] = { 0 };
static s16 sVtxPageMapDungeonQuadsWidth[VTX_PAGE_MAP_DUNGEON_QUADS] = {
    48, 48, 96, 24, 24, 24, 24, 24, 24, 24, 24, 24, 24, 24, 16, 16, 24,
};
static s16 sVtxPageQuestQuadsWidth[CLAMP_MIN(VTX_PAGE_QUEST_QUADS, 1)] = { 0 };
static s16 sVtxPagePromptQuadsWidth[VTX_PAGE_PROMPT_QUADS] = {
    152, // QUAD_PROMPT_MESSAGE
    48,  // QUAD_PROMPT_CURSOR_LEFT
    48,  // QUAD_PROMPT_CURSOR_RIGHT
    48,  // QUAD_PROMPT_CHOICE_YES
    48,  // QUAD_PROMPT_CHOICE_NO
};

static s16 sVtxPageItemQuadsY[CLAMP_MIN(VTX_PAGE_ITEM_QUADS, 1)] = { 0 };
static s16 sVtxPageEquipQuadsY[CLAMP_MIN(VTX_PAGE_EQUIP_QUADS, 1)] = { 0 };
static s16 sVtxPageMapDungeonQuadsY[VTX_PAGE_MAP_DUNGEON_QUADS] = {
    28, 28, 46, 28, -2, -32, 50, 36, 22, 8, -6, -20, -34, -48, 18, 18, 50,
};
static s16 sVtxPageQuestQuadsY[CLAMP_MIN(VTX_PAGE_QUEST_QUADS, 1)] = { 0 };
static s16 sVtxPageMapWorldQuadsY[VTX_PAGE_MAP_WORLD_QUADS] = {
    15,  // QUAD_MAP_WORLD_CLOUDS_SACRED_FOREST_MEADOW
    40,  // QUAD_MAP_WORLD_CLOUDS_HYRULE_FIELD
    11,  // QUAD_MAP_WORLD_CLOUDS_LON_LON_RANCH
    45,  // QUAD_MAP_WORLD_CLOUDS_MARKET
    52,  // QUAD_MAP_WORLD_CLOUDS_HYRULE_CASTLE
    37,  // QUAD_MAP_WORLD_CLOUDS_KAKARIKO_VILLAGE
    36,  // QUAD_MAP_WORLD_CLOUDS_GRAVEYARD
    57,  // QUAD_MAP_WORLD_CLOUDS_DEATH_MOUNTAIN_TRAIL
    54,  // QUAD_MAP_WORLD_CLOUDS_GORON_CITY
    33,  // QUAD_MAP_WORLD_CLOUDS_ZORAS_RIVER
    31,  // QUAD_MAP_WORLD_CLOUDS_ZORAS_DOMAIN
    45,  // QUAD_MAP_WORLD_CLOUDS_ZORAS_FOUNTAIN
    32,  // QUAD_MAP_WORLD_CLOUDS_GERUDO_VALLEY
    42,  // QUAD_MAP_WORLD_CLOUDS_GERUDOS_FORTRESS
    49,  // QUAD_MAP_WORLD_CLOUDS_DESERT_COLOSSUS
    -10, // QUAD_MAP_WORLD_CLOUDS_LAKE_HYLIA
    31,  // WORLD_MAP_POINT_HAUNTED_WASTELAND
    27,  // WORLD_MAP_POINT_GERUDOS_FORTRESS
    15,  // WORLD_MAP_POINT_GERUDO_VALLEY
    -49, // WORLD_MAP_POINT_HYLIA_LAKESIDE
    8,   // WORLD_MAP_POINT_LON_LON_RANCH
    38,  // WORLD_MAP_POINT_MARKET
    7,   // WORLD_MAP_POINT_HYRULE_FIELD
    47,  // WORLD_MAP_POINT_DEATH_MOUNTAIN
    30,  // WORLD_MAP_POINT_KAKARIKO_VILLAGE
    1,   // WORLD_MAP_POINT_LOST_WOODS
    -9,  // WORLD_MAP_POINT_KOKIRI_FOREST
    25,  // WORLD_MAP_POINT_ZORAS_DOMAIN
    0,   // QUAD_MAP_28
    1,   // QUAD_MAP_29
    -32, // QUAD_MAP_30
    -26, // QUAD_MAP_31
};
static s16 sVtxPagePromptQuadsY[VTX_PAGE_PROMPT_QUADS] = {
    36, // QUAD_PROMPT_MESSAGE
    10, // QUAD_PROMPT_CURSOR_LEFT
    10, // QUAD_PROMPT_CURSOR_RIGHT
    -6, // QUAD_PROMPT_CHOICE_YES
    -6, // QUAD_PROMPT_CHOICE_NO
};

static s16 sVtxPageItemQuadsHeight[CLAMP_MIN(VTX_PAGE_ITEM_QUADS, 1)] = { 0 };
static s16 sVtxPageEquipQuadsHeight[CLAMP_MIN(VTX_PAGE_EQUIP_QUADS, 1)] = { 0 };
static s16 sVtxPageMapDungeonQuadsHeight[VTX_PAGE_MAP_DUNGEON_QUADS] = {
    85, 85, 16, 24, 24, 24, 16, 16, 16, 16, 16, 16, 16, 16, 16, 16, 24,
};
static s16 sVtxPageQuestQuadsHeight[CLAMP_MIN(VTX_PAGE_QUEST_QUADS, 1)] = { 0 };
static s16 sVtxPagePromptQuadsHeight[VTX_PAGE_PROMPT_QUADS] = {
    16, // QUAD_PROMPT_MESSAGE
    48, // QUAD_PROMPT_CURSOR_LEFT
    48, // QUAD_PROMPT_CURSOR_RIGHT
    16, // QUAD_PROMPT_CHOICE_YES
    16, // QUAD_PROMPT_CHOICE_NO
};

static s16* sVtxPageQuadsX[] = {
    sVtxPageItemQuadsX,       // VTX_PAGE_ITEM
    sVtxPageEquipQuadsX,      // VTX_PAGE_EQUIP
    sVtxPageMapDungeonQuadsX, // VTX_PAGE_MAP_DUNGEON
    sVtxPageQuestQuadsX,      // VTX_PAGE_QUEST
    sVtxPageMapWorldQuadsX,   // VTX_PAGE_MAP_WORLD
    sVtxPagePromptQuadsX,     // VTX_PAGE_PROMPT
};

static s16* sVtxPageQuadsWidth[] = {
    sVtxPageItemQuadsWidth,       // VTX_PAGE_ITEM
    sVtxPageEquipQuadsWidth,      // VTX_PAGE_EQUIP
    sVtxPageMapDungeonQuadsWidth, // VTX_PAGE_MAP_DUNGEON
    sVtxPageQuestQuadsWidth,      // VTX_PAGE_QUEST
    gVtxPageMapWorldQuadsWidth,   // VTX_PAGE_MAP_WORLD
    sVtxPagePromptQuadsWidth,     // VTX_PAGE_PROMPT
};

static s16* sVtxPageQuadsY[] = {
    sVtxPageItemQuadsY,       // VTX_PAGE_ITEM
    sVtxPageEquipQuadsY,      // VTX_PAGE_EQUIP
    sVtxPageMapDungeonQuadsY, // VTX_PAGE_MAP_DUNGEON
    sVtxPageQuestQuadsY,      // VTX_PAGE_QUEST
    sVtxPageMapWorldQuadsY,   // VTX_PAGE_MAP_WORLD
    sVtxPagePromptQuadsY,     // VTX_PAGE_PROMPT
};

static s16* sVtxPageQuadsHeight[] = {
    sVtxPageItemQuadsHeight,       // VTX_PAGE_ITEM
    sVtxPageEquipQuadsHeight,      // VTX_PAGE_EQUIP
    sVtxPageMapDungeonQuadsHeight, // VTX_PAGE_MAP_DUNGEON
    sVtxPageQuestQuadsHeight,      // VTX_PAGE_QUEST
    gVtxPageMapWorldQuadsHeight,   // VTX_PAGE_MAP_WORLD
    sVtxPagePromptQuadsHeight,     // VTX_PAGE_PROMPT
};

static s16 sVtxMapWorldAreaX[] = {
    -58,  // WORLD_MAP_AREA_HYRULE_FIELD
    11,   // WORLD_MAP_AREA_KAKARIKO_VILLAGE
    30,   // WORLD_MAP_AREA_GRAVEYARD
    30,   // WORLD_MAP_AREA_ZORAS_RIVER
    15,   // WORLD_MAP_AREA_KOKIRI_FOREST
    38,   // WORLD_MAP_AREA_SACRED_FOREST_MEADOW
    -62,  // WORLD_MAP_AREA_LAKE_HYLIA
    60,   // WORLD_MAP_AREA_ZORAS_DOMAIN
    61,   // WORLD_MAP_AREA_ZORAS_FOUNTAIN
    -78,  // WORLD_MAP_AREA_GERUDO_VALLEY
    -300, // WORLD_MAP_AREA_LOST_WOODS
    -86,  // WORLD_MAP_AREA_DESERT_COLOSSUS
    -65,  // WORLD_MAP_AREA_GERUDOS_FORTRESS
    -300, // WORLD_MAP_AREA_HAUNTED_WASTELAND
    -300, // WORLD_MAP_AREA_MARKET
    -21,  // WORLD_MAP_AREA_HYRULE_CASTLE
    14,   // WORLD_MAP_AREA_DEATH_MOUNTAIN_TRAIL
    13,   // WORLD_MAP_AREA_DEATH_MOUNTAIN_CRATER
    20,   // WORLD_MAP_AREA_GORON_CITY
    -34,  // WORLD_MAP_AREA_LON_LON_RANCH
    -300, // WORLD_MAP_AREA_20
    0,    // WORLD_MAP_AREA_GANONS_CASTLE
};

static s16 sVtxMapWorldAreaWidth[] = {
    89, // WORLD_MAP_AREA_HYRULE_FIELD
    20, // WORLD_MAP_AREA_KAKARIKO_VILLAGE
    14, // WORLD_MAP_AREA_GRAVEYARD
    35, // WORLD_MAP_AREA_ZORAS_RIVER
    32, // WORLD_MAP_AREA_KOKIRI_FOREST
    17, // WORLD_MAP_AREA_SACRED_FOREST_MEADOW
    50, // WORLD_MAP_AREA_LAKE_HYLIA
    16, // WORLD_MAP_AREA_ZORAS_DOMAIN
    21, // WORLD_MAP_AREA_ZORAS_FOUNTAIN
    20, // WORLD_MAP_AREA_GERUDO_VALLEY
    -1, // WORLD_MAP_AREA_LOST_WOODS
    32, // WORLD_MAP_AREA_DESERT_COLOSSUS
    16, // WORLD_MAP_AREA_GERUDOS_FORTRESS
    -1, // WORLD_MAP_AREA_HAUNTED_WASTELAND
    -1, // WORLD_MAP_AREA_MARKET
    19, // WORLD_MAP_AREA_HYRULE_CASTLE
    19, // WORLD_MAP_AREA_DEATH_MOUNTAIN_TRAIL
    21, // WORLD_MAP_AREA_DEATH_MOUNTAIN_CRATER
    16, // WORLD_MAP_AREA_GORON_CITY
    20, // WORLD_MAP_AREA_LON_LON_RANCH
    -1, // WORLD_MAP_AREA_20
    0,  // WORLD_MAP_AREA_GANONS_CASTLE
};

static s16 sVtxMapWorldAreaY[] = {
    1,    // WORLD_MAP_AREA_HYRULE_FIELD
    15,   // WORLD_MAP_AREA_KAKARIKO_VILLAGE
    20,   // WORLD_MAP_AREA_GRAVEYARD
    9,    // WORLD_MAP_AREA_ZORAS_RIVER
    -30,  // WORLD_MAP_AREA_KOKIRI_FOREST
    -17,  // WORLD_MAP_AREA_SACRED_FOREST_MEADOW
    -34,  // WORLD_MAP_AREA_LAKE_HYLIA
    15,   // WORLD_MAP_AREA_ZORAS_DOMAIN
    30,   // WORLD_MAP_AREA_ZORAS_FOUNTAIN
    1,    // WORLD_MAP_AREA_GERUDO_VALLEY
    -300, // WORLD_MAP_AREA_LOST_WOODS
    42,   // WORLD_MAP_AREA_DESERT_COLOSSUS
    7,    // WORLD_MAP_AREA_GERUDOS_FORTRESS
    -300, // WORLD_MAP_AREA_HAUNTED_WASTELAND
    -300, // WORLD_MAP_AREA_MARKET
    24,   // WORLD_MAP_AREA_HYRULE_CASTLE
    36,   // WORLD_MAP_AREA_DEATH_MOUNTAIN_TRAIL
    53,   // WORLD_MAP_AREA_DEATH_MOUNTAIN_CRATER
    37,   // WORLD_MAP_AREA_GORON_CITY
    -13,  // WORLD_MAP_AREA_LON_LON_RANCH
    -300, // WORLD_MAP_AREA_20
    0,    // WORLD_MAP_AREA_GANONS_CASTLE
};

static s16 sVtxMapWorldAreaHeight[] = {
    36, // WORLD_MAP_AREA_HYRULE_FIELD
    15, // WORLD_MAP_AREA_KAKARIKO_VILLAGE
    16, // WORLD_MAP_AREA_GRAVEYARD
    23, // WORLD_MAP_AREA_ZORAS_RIVER
    23, // WORLD_MAP_AREA_KOKIRI_FOREST
    16, // WORLD_MAP_AREA_SACRED_FOREST_MEADOW
    24, // WORLD_MAP_AREA_LAKE_HYLIA
    13, // WORLD_MAP_AREA_ZORAS_DOMAIN
    17, // WORLD_MAP_AREA_ZORAS_FOUNTAIN
    18, // WORLD_MAP_AREA_GERUDO_VALLEY
    1,  // WORLD_MAP_AREA_LOST_WOODS
    25, // WORLD_MAP_AREA_DESERT_COLOSSUS
    13, // WORLD_MAP_AREA_GERUDOS_FORTRESS
    1,  // WORLD_MAP_AREA_HAUNTED_WASTELAND
    1,  // WORLD_MAP_AREA_MARKET
    13, // WORLD_MAP_AREA_HYRULE_CASTLE
    21, // WORLD_MAP_AREA_DEATH_MOUNTAIN_TRAIL
    15, // WORLD_MAP_AREA_DEATH_MOUNTAIN_CRATER
    13, // WORLD_MAP_AREA_GORON_CITY
    12, // WORLD_MAP_AREA_LON_LON_RANCH
    1,  // WORLD_MAP_AREA_20
    0,  // WORLD_MAP_AREA_GANONS_CASTLE
};

s16 KaleidoScope_SetPageVertices(PlayState* play, Vtx* vtx, s16 vtxPage, s16 numQuads) {
    static s16 sTradeQuestVtxOffsetY__ = 0;
    static s16 sTradeQuestVtxOffsetTimer__ = 1;
    static s16 sTradeQuestVtxOffsetState__ = 0;
    PauseContext* pauseCtx = &play->pauseCtx;
    s16* quadsX;
    s16* quadsWidth;
    s16* quadsY;
    s16* quadsHeight;
    s16 bufIAfterPageSections;
    s16 pageBgQuadX;
    s16 pageBgQuadY;
    s16 i;
    s16 j;
    s16 bufI;

    // Vertices for KaleidoScope_DrawPageSections

    pageBgQuadX = 0 - (PAGE_BG_COLS * PAGE_BG_QUAD_WIDTH) / 2 - PAGE_BG_QUAD_WIDTH;

    // For each column
    for (bufI = 0, j = 0; j < PAGE_BG_COLS; j++) {
        pageBgQuadX += PAGE_BG_QUAD_WIDTH;

        // For each row
        for (pageBgQuadY = (PAGE_BG_ROWS * PAGE_BG_QUAD_HEIGHT) / 2, i = 0; i < PAGE_BG_ROWS;
             i++, bufI += 4, pageBgQuadY -= PAGE_BG_QUAD_HEIGHT) {
            vtx[bufI + 0].v.ob[0] = vtx[bufI + 2].v.ob[0] = pageBgQuadX;

            vtx[bufI + 1].v.ob[0] = vtx[bufI + 3].v.ob[0] = vtx[bufI + 0].v.ob[0] + PAGE_BG_QUAD_WIDTH;

            vtx[bufI + 0].v.ob[1] = vtx[bufI + 1].v.ob[1] = pageBgQuadY + pauseCtx->offsetY;

            vtx[bufI + 2].v.ob[1] = vtx[bufI + 3].v.ob[1] = vtx[bufI + 0].v.ob[1] - PAGE_BG_QUAD_HEIGHT;

            vtx[bufI + 0].v.ob[2] = vtx[bufI + 1].v.ob[2] = vtx[bufI + 2].v.ob[2] = vtx[bufI + 3].v.ob[2] = 0;

            vtx[bufI + 0].v.flag = 0;
            vtx[bufI + 1].v.flag = 0;
            vtx[bufI + 2].v.flag = 0;
            vtx[bufI + 3].v.flag = 0;

            vtx[bufI + 0].v.tc[0] = vtx[bufI + 0].v.tc[1] = vtx[bufI + 1].v.tc[1] = vtx[bufI + 2].v.tc[0] = 0;

            vtx[bufI + 1].v.tc[0] = vtx[bufI + 3].v.tc[0] = PAGE_BG_QUAD_TEX_WIDTH * (1 << 5);

            vtx[bufI + 2].v.tc[1] = vtx[bufI + 3].v.tc[1] = PAGE_BG_QUAD_TEX_HEIGHT * (1 << 5);

            vtx[bufI + 0].v.cn[0] = vtx[bufI + 2].v.cn[0] = sPageBgColorRed_[vtxPage][j + 0];

            vtx[bufI + 0].v.cn[1] = vtx[bufI + 2].v.cn[1] = sPageBgColorGreen_[vtxPage][j + 0];

            vtx[bufI + 0].v.cn[2] = vtx[bufI + 2].v.cn[2] = sPageBgColorBlue_[vtxPage][j + 0];

            vtx[bufI + 1].v.cn[0] = vtx[bufI + 3].v.cn[0] = sPageBgColorRed_[vtxPage][j + 1];

            vtx[bufI + 1].v.cn[1] = vtx[bufI + 3].v.cn[1] = sPageBgColorGreen_[vtxPage][j + 1];

            vtx[bufI + 1].v.cn[2] = vtx[bufI + 3].v.cn[2] = sPageBgColorBlue_[vtxPage][j + 1];

            vtx[bufI + 0].v.cn[3] = vtx[bufI + 2].v.cn[3] = vtx[bufI + 1].v.cn[3] = vtx[bufI + 3].v.cn[3] =
                pauseCtx->alpha;
        }
    }

    bufIAfterPageSections = bufI;

    //

    if (numQuads != 0) {
        quadsX = sVtxPageQuadsX[vtxPage];
        quadsWidth = sVtxPageQuadsWidth[vtxPage];
        quadsY = sVtxPageQuadsY[vtxPage];
        quadsHeight = sVtxPageQuadsHeight[vtxPage];

        for (j = 0; j < numQuads; j++, bufI += 4) {
            vtx[bufI + 2].v.ob[0] = vtx[bufI + 0].v.ob[0] = quadsX[j];

            vtx[bufI + 1].v.ob[0] = vtx[bufI + 3].v.ob[0] = vtx[bufI + 0].v.ob[0] + quadsWidth[j];

            if (!IS_PAUSE_STATE_GAMEOVER(pauseCtx)) {
                vtx[bufI + 0].v.ob[1] = vtx[bufI + 1].v.ob[1] = quadsY[j] + pauseCtx->offsetY;
            } else {
                vtx[bufI + 0].v.ob[1] = vtx[bufI + 1].v.ob[1] = YREG(60 + j) + pauseCtx->offsetY;
            }

            vtx[bufI + 2].v.ob[1] = vtx[bufI + 3].v.ob[1] = vtx[bufI + 0].v.ob[1] - quadsHeight[j];

            vtx[bufI + 0].v.ob[2] = vtx[bufI + 1].v.ob[2] = vtx[bufI + 2].v.ob[2] = vtx[bufI + 3].v.ob[2] = 0;

            vtx[bufI + 0].v.flag = vtx[bufI + 1].v.flag = vtx[bufI + 2].v.flag = vtx[bufI + 3].v.flag = 0;

            vtx[bufI + 0].v.tc[0] = vtx[bufI + 0].v.tc[1] = vtx[bufI + 1].v.tc[1] = vtx[bufI + 2].v.tc[0] = 0;

            vtx[bufI + 1].v.tc[0] = vtx[bufI + 3].v.tc[0] = quadsWidth[j] << 5;

            vtx[bufI + 2].v.tc[1] = vtx[bufI + 3].v.tc[1] = quadsHeight[j] << 5;

            vtx[bufI + 0].v.cn[0] = vtx[bufI + 2].v.cn[0] = vtx[bufI + 0].v.cn[1] = vtx[bufI + 2].v.cn[1] =
                vtx[bufI + 0].v.cn[2] = vtx[bufI + 2].v.cn[2] = vtx[bufI + 1].v.cn[0] = vtx[bufI + 3].v.cn[0] =
                    vtx[bufI + 1].v.cn[1] = vtx[bufI + 3].v.cn[1] = vtx[bufI + 1].v.cn[2] = vtx[bufI + 3].v.cn[2] = 255;

            vtx[bufI + 0].v.cn[3] = vtx[bufI + 2].v.cn[3] = vtx[bufI + 1].v.cn[3] = vtx[bufI + 3].v.cn[3] =
                pauseCtx->alpha;
        }

        if (vtxPage == VTX_PAGE_MAP_WORLD) {
            // For world map page, initialize vtx beyond VTX_PAGE_MAP_WORLD_QUADS

            bufI -= ((VTX_PAGE_MAP_WORLD_QUADS - QUAD_MAP_29) * 4);

            j = gSaveContext.worldMapArea;

            vtx[bufI + 0].v.ob[0] = vtx[bufI + 2].v.ob[0] = sVtxMapWorldAreaX[j];

            if (j) {}

            vtx[bufI + 1].v.ob[0] = vtx[bufI + 3].v.ob[0] = vtx[bufI + 0].v.ob[0] + sVtxMapWorldAreaWidth[j];

            vtx[bufI + 0].v.ob[1] = vtx[bufI + 1].v.ob[1] = sVtxMapWorldAreaY[j] + pauseCtx->offsetY;

            vtx[bufI + 2].v.ob[1] = vtx[bufI + 3].v.ob[1] = vtx[bufI + 0].v.ob[1] - sVtxMapWorldAreaHeight[j];

            bufI += (3 * 4);

            if (pauseCtx->tradeQuestLocation != TRADE_QUEST_LOCATION_NONE) {
                if (sTradeQuestVtxOffsetTimer__ == 0) {
                    sTradeQuestVtxOffsetState__++;
                    switch (sTradeQuestVtxOffsetState__) {
                        case 1:
                            sTradeQuestVtxOffsetY__ = 3;
                            sTradeQuestVtxOffsetTimer__ = 8;
                            break;
                        case 2:
                            sTradeQuestVtxOffsetY__ = 0;
                            sTradeQuestVtxOffsetTimer__ = 6;
                            sTradeQuestVtxOffsetState__ = 0;
                            break;
                    }
                } else {
                    sTradeQuestVtxOffsetTimer__--;
                }

                j = bufIAfterPageSections + ((QUAD_MAP_WORLD_POINT_FIRST + pauseCtx->tradeQuestLocation) * 4);
                i = bufIAfterPageSections + (QUAD_MAP_29 * 4);

                vtx[i + 0].v.ob[0] = vtx[i + 2].v.ob[0] = vtx[j + 0].v.ob[0];

                vtx[i + 1].v.ob[0] = vtx[i + 3].v.ob[0] = vtx[i + 0].v.ob[0] + 8;

                vtx[i + 0].v.ob[1] = vtx[i + 1].v.ob[1] = vtx[j + 0].v.ob[1] - sTradeQuestVtxOffsetY__ + 10;

                vtx[i + 0].v.ob[2] = vtx[i + 1].v.ob[2] = vtx[i + 2].v.ob[2] = vtx[i + 3].v.ob[2] = 0;

                vtx[i + 2].v.ob[1] = vtx[i + 3].v.ob[1] = vtx[i + 0].v.ob[1] - 8;

                vtx[i + 0].v.flag = vtx[i + 1].v.flag = vtx[i + 2].v.flag = vtx[i + 3].v.flag = 0;

                vtx[bufI].v.tc[0] = vtx[bufI].v.tc[1] = vtx[i + 1].v.tc[1] = vtx[i + 2].v.tc[0] = 0;

                vtx[i + 1].v.tc[0] = vtx[i + 3].v.tc[0] = 8 * (1 << 5);

                vtx[i + 2].v.tc[1] = vtx[i + 3].v.tc[1] = 8 * (1 << 5);

                vtx[i + 0].v.cn[0] = vtx[i + 2].v.cn[0] = vtx[i + 0].v.cn[1] = vtx[i + 2].v.cn[1] = vtx[i + 0].v.cn[2] =
                    vtx[i + 2].v.cn[2] = vtx[i + 1].v.cn[0] = vtx[i + 3].v.cn[0] = vtx[i + 1].v.cn[1] =
                        vtx[i + 3].v.cn[1] = vtx[i + 1].v.cn[2] = vtx[i + 3].v.cn[2] = 255;

                vtx[i + 0].v.cn[3] = vtx[i + 2].v.cn[3] = vtx[i + 1].v.cn[3] = vtx[i + 3].v.cn[3] = pauseCtx->alpha;
            }
        }
    }

    return bufI;
}

static s16 sItemVtxQuadsWithAmmo[] = {
    SLOT_DEKU_STICK * 4, // QUAD_ITEM_AMMO_STICK_
    SLOT_DEKU_NUT * 4,   // QUAD_ITEM_AMMO_NUT_
    SLOT_BOMB * 4,       // QUAD_ITEM_AMMO_BOMB_
    SLOT_BOW * 4,        // QUAD_ITEM_AMMO_BOW_
    SLOT_SLINGSHOT * 4,  // QUAD_ITEM_AMMO_SLINGSHOT_
    SLOT_BOMBCHU * 4,    // QUAD_ITEM_AMMO_BOMBCHU_
    SLOT_MAGIC_BEAN * 4, // QUAD_ITEM_AMMO_BEAN_
};

static s16 sEquipColumnsX[] = { -114, 12, 44, 76 };

static u8 sEquipQuadsFirstByEquipType_[EQUIP_TYPE_MAX] = {
    QUAD_EQUIP_SWORD_KOKIRI, // EQUIP_TYPE_SWORD
    QUAD_EQUIP_SHIELD_DEKU,  // EQUIP_TYPE_SHIELD
    QUAD_EQUIP_TUNIC_KOKIRI, // EQUIP_TYPE_TUNIC
    QUAD_EQUIP_BOOTS_KOKIRI, // EQUIP_TYPE_BOOTS
};

static s16 sQuestQuadsX[] = {
    74,   // QUEST_MEDALLION_FOREST
    74,   // QUEST_MEDALLION_FIRE
    46,   // QUEST_MEDALLION_WATER
    18,   // QUEST_MEDALLION_SPIRIT
    18,   // QUEST_MEDALLION_SHADOW
    46,   // QUEST_MEDALLION_LIGHT
    -108, // QUEST_SONG_MINUET
    -90,  // QUEST_SONG_BOLERO
    -72,  // QUEST_SONG_SERENADE
    -54,  // QUEST_SONG_REQUIEM
    -36,  // QUEST_SONG_NOCTURNE
    -18,  // QUEST_SONG_PRELUDE
    -108, // QUEST_SONG_LULLABY
    -90,  // QUEST_SONG_EPONA
    -72,  // QUEST_SONG_SARIA
    -54,  // QUEST_SONG_SUN
    -36,  // QUEST_SONG_TIME
    -18,  // QUEST_SONG_STORMS
    20,   // QUEST_KOKIRI_EMERALD
    46,   // QUEST_GORON_RUBY
    72,   // QUEST_ZORA_SAPPHIRE
    -110, // QUEST_STONE_OF_AGONY
    -86,  // QUEST_GERUDOS_CARD
    -110, // QUEST_SKULL_TOKEN
    -54,  // QUEST_HEART_PIECE
    -98,  // QUAD_QUEST_SONG_NOTE_A1
    -86,  // QUAD_QUEST_SONG_NOTE_A2
    -74,  // QUAD_QUEST_SONG_NOTE_A3
    -62,  // QUAD_QUEST_SONG_NOTE_A4
    -50,  // QUAD_QUEST_SONG_NOTE_A5
    -38,  // QUAD_QUEST_SONG_NOTE_A6
    -26,  // QUAD_QUEST_SONG_NOTE_A7
    -14,  // QUAD_QUEST_SONG_NOTE_A8
    -98,  // QUAD_QUEST_SONG_NOTE_B1
    -86,  // QUAD_QUEST_SONG_NOTE_B2
    -74,  // QUAD_QUEST_SONG_NOTE_B3
    -62,  // QUAD_QUEST_SONG_NOTE_B4
    -50,  // QUAD_QUEST_SONG_NOTE_B5
    -38,  // QUAD_QUEST_SONG_NOTE_B6
    -26,  // QUAD_QUEST_SONG_NOTE_B7
    -14,  // QUAD_QUEST_SONG_NOTE_B8
    -88,  // QUAD_QUEST_SKULL_TOKENS_DIGIT1_SHADOW
    -81,  // QUAD_QUEST_SKULL_TOKENS_DIGIT2_SHADOW
    -72,  // QUAD_QUEST_SKULL_TOKENS_DIGIT3_SHADOW
    -90,  // QUAD_QUEST_SKULL_TOKENS_DIGIT1
    -83,  // QUAD_QUEST_SKULL_TOKENS_DIGIT2
    -74,  // QUAD_QUEST_SKULL_TOKENS_DIGIT3
};

static s16 sQuestQuadsY[] = {
    38,  // QUEST_MEDALLION_FOREST
    6,   // QUEST_MEDALLION_FIRE
    -12, // QUEST_MEDALLION_WATER
    6,   // QUEST_MEDALLION_SPIRIT
    38,  // QUEST_MEDALLION_SHADOW
    56,  // QUEST_MEDALLION_LIGHT
    -20, // QUEST_SONG_MINUET
    -20, // QUEST_SONG_BOLERO
    -20, // QUEST_SONG_SERENADE
    -20, // QUEST_SONG_REQUIEM
    -20, // QUEST_SONG_NOCTURNE
    -20, // QUEST_SONG_PRELUDE
    2,   // QUEST_SONG_LULLABY
    2,   // QUEST_SONG_EPONA
    2,   // QUEST_SONG_SARIA
    2,   // QUEST_SONG_SUN
    2,   // QUEST_SONG_TIME
    2,   // QUEST_SONG_STORMS
    -46, // QUEST_KOKIRI_EMERALD
    -46, // QUEST_GORON_RUBY
    -46, // QUEST_ZORA_SAPPHIRE
    58,  // QUEST_STONE_OF_AGONY
    58,  // QUEST_GERUDOS_CARD
    34,  // QUEST_SKULL_TOKEN
    58,  // QUEST_HEART_PIECE
    -52, // QUAD_QUEST_SONG_NOTE_A1
    -52, // QUAD_QUEST_SONG_NOTE_A2
    -52, // QUAD_QUEST_SONG_NOTE_A3
    -52, // QUAD_QUEST_SONG_NOTE_A4
    -52, // QUAD_QUEST_SONG_NOTE_A5
    -52, // QUAD_QUEST_SONG_NOTE_A6
    -52, // QUAD_QUEST_SONG_NOTE_A7
    -52, // QUAD_QUEST_SONG_NOTE_A8
    -52, // QUAD_QUEST_SONG_NOTE_B1
    -52, // QUAD_QUEST_SONG_NOTE_B2
    -52, // QUAD_QUEST_SONG_NOTE_B3
    -52, // QUAD_QUEST_SONG_NOTE_B4
    -52, // QUAD_QUEST_SONG_NOTE_B5
    -52, // QUAD_QUEST_SONG_NOTE_B6
    -52, // QUAD_QUEST_SONG_NOTE_B7
    -52, // QUAD_QUEST_SONG_NOTE_B8
    34,  // QUAD_QUEST_SKULL_TOKENS_DIGIT1_SHADOW
    34,  // QUAD_QUEST_SKULL_TOKENS_DIGIT2_SHADOW
    34,  // QUAD_QUEST_SKULL_TOKENS_DIGIT3_SHADOW
    36,  // QUAD_QUEST_SKULL_TOKENS_DIGIT1
    36,  // QUAD_QUEST_SKULL_TOKENS_DIGIT2
    36,  // QUAD_QUEST_SKULL_TOKENS_DIGIT3
};

static s16 sQuestQuadsSize[] = {
    24, // QUEST_MEDALLION_FOREST
    24, // QUEST_MEDALLION_FIRE
    24, // QUEST_MEDALLION_WATER
    24, // QUEST_MEDALLION_SPIRIT
    24, // QUEST_MEDALLION_SHADOW
    24, // QUEST_MEDALLION_LIGHT
    24, // QUEST_SONG_MINUET
    24, // QUEST_SONG_BOLERO
    24, // QUEST_SONG_SERENADE
    24, // QUEST_SONG_REQUIEM
    24, // QUEST_SONG_NOCTURNE
    24, // QUEST_SONG_PRELUDE
    24, // QUEST_SONG_LULLABY
    24, // QUEST_SONG_EPONA
    24, // QUEST_SONG_SARIA
    24, // QUEST_SONG_SUN
    24, // QUEST_SONG_TIME
    24, // QUEST_SONG_STORMS
    24, // QUEST_KOKIRI_EMERALD
    24, // QUEST_GORON_RUBY
    24, // QUEST_ZORA_SAPPHIRE
    24, // QUEST_STONE_OF_AGONY
    24, // QUEST_GERUDOS_CARD
    24, // QUEST_SKULL_TOKEN
    48, // QUEST_HEART_PIECE
    16, // QUAD_QUEST_SONG_NOTE_A1
    16, // QUAD_QUEST_SONG_NOTE_A2
    16, // QUAD_QUEST_SONG_NOTE_A3
    16, // QUAD_QUEST_SONG_NOTE_A4
    16, // QUAD_QUEST_SONG_NOTE_A5
    16, // QUAD_QUEST_SONG_NOTE_A6
    16, // QUAD_QUEST_SONG_NOTE_A7
    16, // QUAD_QUEST_SONG_NOTE_A8
    16, // QUAD_QUEST_SONG_NOTE_B1
    16, // QUAD_QUEST_SONG_NOTE_B2
    16, // QUAD_QUEST_SONG_NOTE_B3
    16, // QUAD_QUEST_SONG_NOTE_B4
    16, // QUAD_QUEST_SONG_NOTE_B5
    16, // QUAD_QUEST_SONG_NOTE_B6
    16, // QUAD_QUEST_SONG_NOTE_B7
    16, // QUAD_QUEST_SONG_NOTE_B8
    16, // QUAD_QUEST_SKULL_TOKENS_DIGIT1_SHADOW
    16, // QUAD_QUEST_SKULL_TOKENS_DIGIT2_SHADOW
    16, // QUAD_QUEST_SKULL_TOKENS_DIGIT3_SHADOW
    16, // QUAD_QUEST_SKULL_TOKENS_DIGIT1
    16, // QUAD_QUEST_SKULL_TOKENS_DIGIT2
    16, // QUAD_QUEST_SKULL_TOKENS_DIGIT3
};

void KaleidoScope_SetVertices(PlayState* play, GraphicsContext* gfxCtx) {
    PauseContext* pauseCtx = &play->pauseCtx;
    s16 vtx_x_;
    s16 i;
    s16 quadWidth;
    s16 j;
    s16 k;
    s16 vtx_y;

    pauseCtx->offsetY = 0;

    if ((pauseCtx->state == PAUSE_STATE_OPENING_1) ||
        (pauseCtx->state >= PAUSE_STATE_CLOSING
         /* PAUSE_STATE_CLOSING, PAUSE_STATE_UNPAUSE */) ||
        ((pauseCtx->state == PAUSE_STATE_SAVE_PROMPT) &&
         ((pauseCtx->savePromptState == PAUSE_SAVE_PROMPT_STATE_CLOSING) ||
          (pauseCtx->savePromptState == PAUSE_SAVE_PROMPT_STATE_CLOSING_AFTER_SAVED))) ||
        ((pauseCtx->state >= PAUSE_STATE_8) && (pauseCtx->state <= PAUSE_STATE_13)
         /* PAUSE_STATE_8, PAUSE_STATE_9, PAUSE_STATE_10, PAUSE_STATE_11, PAUSE_STATE_12, PAUSE_STATE_13 */)) {
        pauseCtx->offsetY = 80;
    }

    pauseCtx->itemPageVtx = Graph_Alloc(gfxCtx, ((PAGE_BG_QUADS + VTX_PAGE_ITEM_QUADS) * 4) * sizeof(Vtx));
    KaleidoScope_SetPageVertices(play, pauseCtx->itemPageVtx, VTX_PAGE_ITEM, VTX_PAGE_ITEM_QUADS);

    pauseCtx->equipPageVtx = Graph_Alloc(gfxCtx, ((PAGE_BG_QUADS + VTX_PAGE_EQUIP_QUADS) * 4) * sizeof(Vtx));
    KaleidoScope_SetPageVertices(play, pauseCtx->equipPageVtx, VTX_PAGE_EQUIP, VTX_PAGE_EQUIP_QUADS);

    if (!sInDungeonScene) {
        pauseCtx->mapPageVtx = Graph_Alloc(
            gfxCtx, ((PAGE_BG_QUADS + VTX_PAGE_MAP_WORLD_QUADS + WORLD_MAP_IMAGE_FRAG_NUM) * 4) * sizeof(Vtx));
        j = KaleidoScope_SetPageVertices(play, pauseCtx->mapPageVtx, VTX_PAGE_MAP_WORLD, VTX_PAGE_MAP_WORLD_QUADS);

        for (i = 0, vtx_y = 58; i < WORLD_MAP_IMAGE_FRAG_NUM; i++, j += 4, vtx_y -= WORLD_MAP_IMAGE_FRAG_HEIGHT) {
            pauseCtx->mapPageVtx[j + 0].v.ob[0] = pauseCtx->mapPageVtx[j + 2].v.ob[0] = 0 - (WORLD_MAP_IMAGE_WIDTH / 2);

            pauseCtx->mapPageVtx[j + 1].v.ob[0] = pauseCtx->mapPageVtx[j + 3].v.ob[0] =
                pauseCtx->mapPageVtx[j + 0].v.ob[0] + WORLD_MAP_IMAGE_WIDTH;

            pauseCtx->mapPageVtx[j + 0].v.ob[1] = pauseCtx->mapPageVtx[j + 1].v.ob[1] = vtx_y + pauseCtx->offsetY;

            pauseCtx->mapPageVtx[j + 2].v.ob[1] = pauseCtx->mapPageVtx[j + 3].v.ob[1] =
                pauseCtx->mapPageVtx[j + 0].v.ob[1] - WORLD_MAP_IMAGE_FRAG_HEIGHT;

            pauseCtx->mapPageVtx[j + 0].v.ob[2] = pauseCtx->mapPageVtx[j + 1].v.ob[2] =
                pauseCtx->mapPageVtx[j + 2].v.ob[2] = pauseCtx->mapPageVtx[j + 3].v.ob[2] = 0;

            pauseCtx->mapPageVtx[j + 0].v.flag = pauseCtx->mapPageVtx[j + 1].v.flag =
                pauseCtx->mapPageVtx[j + 2].v.flag = pauseCtx->mapPageVtx[j + 3].v.flag = 0;

            pauseCtx->mapPageVtx[j + 0].v.tc[0] = pauseCtx->mapPageVtx[j + 0].v.tc[1] =
                pauseCtx->mapPageVtx[j + 1].v.tc[1] = pauseCtx->mapPageVtx[j + 2].v.tc[0] = 0;

            pauseCtx->mapPageVtx[j + 1].v.tc[0] = pauseCtx->mapPageVtx[j + 3].v.tc[0] =
                WORLD_MAP_IMAGE_WIDTH * (1 << 5);

            pauseCtx->mapPageVtx[j + 2].v.tc[1] = pauseCtx->mapPageVtx[j + 3].v.tc[1] =
                WORLD_MAP_IMAGE_FRAG_HEIGHT * (1 << 5);

            pauseCtx->mapPageVtx[j + 0].v.cn[0] = pauseCtx->mapPageVtx[j + 2].v.cn[0] =
                pauseCtx->mapPageVtx[j + 0].v.cn[1] = pauseCtx->mapPageVtx[j + 2].v.cn[1] =
                    pauseCtx->mapPageVtx[j + 0].v.cn[2] = pauseCtx->mapPageVtx[j + 2].v.cn[2] =
                        pauseCtx->mapPageVtx[j + 1].v.cn[0] = pauseCtx->mapPageVtx[j + 3].v.cn[0] =
                            pauseCtx->mapPageVtx[j + 1].v.cn[1] = pauseCtx->mapPageVtx[j + 3].v.cn[1] =
                                pauseCtx->mapPageVtx[j + 1].v.cn[2] = pauseCtx->mapPageVtx[j + 3].v.cn[2] =
                                    pauseCtx->mapPageVtx[j + 0].v.cn[3] = pauseCtx->mapPageVtx[j + 2].v.cn[3] =
                                        pauseCtx->mapPageVtx[j + 1].v.cn[3] = pauseCtx->mapPageVtx[j + 3].v.cn[3] =
                                            pauseCtx->alpha;
        }

        pauseCtx->mapPageVtx[j - 2].v.ob[1] = pauseCtx->mapPageVtx[j - 1].v.ob[1] =
            pauseCtx->mapPageVtx[j - 4].v.ob[1] - (WORLD_MAP_IMAGE_HEIGHT % WORLD_MAP_IMAGE_FRAG_HEIGHT);

        pauseCtx->mapPageVtx[j - 2].v.tc[1] = pauseCtx->mapPageVtx[j - 1].v.tc[1] =
            (WORLD_MAP_IMAGE_HEIGHT % WORLD_MAP_IMAGE_FRAG_HEIGHT) * (1 << 5);
    } else {
        pauseCtx->mapPageVtx = Graph_Alloc(gfxCtx, ((PAGE_BG_QUADS + VTX_PAGE_MAP_DUNGEON_QUADS) * 4) * sizeof(Vtx));
        KaleidoScope_SetPageVertices(play, pauseCtx->mapPageVtx, VTX_PAGE_MAP_DUNGEON, VTX_PAGE_MAP_DUNGEON_QUADS);
    }

    pauseCtx->questPageVtx = Graph_Alloc(gfxCtx, ((PAGE_BG_QUADS + VTX_PAGE_QUEST_QUADS) * 4) * sizeof(Vtx));
    KaleidoScope_SetPageVertices(play, pauseCtx->questPageVtx, VTX_PAGE_QUEST, VTX_PAGE_QUEST_QUADS);

    pauseCtx->cursorVtx = Graph_Alloc(gfxCtx, (PAUSE_QUAD_CURSOR_MAX * 4) * sizeof(Vtx));

    for (i = 0; i < (PAUSE_QUAD_CURSOR_MAX * 4); i++) {
        pauseCtx->cursorVtx[i].v.ob[0] = pauseCtx->cursorVtx[i].v.ob[1] = pauseCtx->cursorVtx[i].v.ob[2] = 0;

        pauseCtx->cursorVtx[i].v.flag = 0;

        pauseCtx->cursorVtx[i].v.tc[0] = pauseCtx->cursorVtx[i].v.tc[1] = 0;

        pauseCtx->cursorVtx[i].v.cn[0] = pauseCtx->cursorVtx[i].v.cn[1] = pauseCtx->cursorVtx[i].v.cn[2] =
            pauseCtx->cursorVtx[i].v.cn[3] = 255;
    }

    // PAUSE_QUAD_CURSOR_TL
    pauseCtx->cursorVtx[1].v.tc[0] = pauseCtx->cursorVtx[2].v.tc[1] = pauseCtx->cursorVtx[3].v.tc[0] =
        pauseCtx->cursorVtx[3].v.tc[1]
        // PAUSE_QUAD_CURSOR_TR
        = pauseCtx->cursorVtx[5].v.tc[0] = pauseCtx->cursorVtx[6].v.tc[1] = pauseCtx->cursorVtx[7].v.tc[0] =
            pauseCtx->cursorVtx[7].v.tc[1]
        // PAUSE_QUAD_CURSOR_BL
        = pauseCtx->cursorVtx[9].v.tc[0] = pauseCtx->cursorVtx[10].v.tc[1] = pauseCtx->cursorVtx[11].v.tc[0] =
            pauseCtx->cursorVtx[11].v.tc[1]
        // PAUSE_QUAD_CURSOR_BR
        = pauseCtx->cursorVtx[13].v.tc[0] = pauseCtx->cursorVtx[14].v.tc[1] = pauseCtx->cursorVtx[15].v.tc[0] =
            pauseCtx->cursorVtx[15].v.tc[1] = 16 * (1 << 5);
    // PAUSE_QUAD_CURSOR_4
    pauseCtx->cursorVtx[17].v.tc[0] = pauseCtx->cursorVtx[18].v.tc[1] = pauseCtx->cursorVtx[19].v.tc[0] =
        pauseCtx->cursorVtx[19].v.tc[1] = 32 * (1 << 5);

    pauseCtx->itemVtx = Graph_Alloc(gfxCtx, (QUAD_ITEM_MAX * 4) * sizeof(Vtx));

    // QUAD_ITEM_GRID_FIRST..QUAD_ITEM_GRID_LAST

    for (k = 0, i = 0, vtx_y = (ITEM_GRID_ROWS * ITEM_GRID_CELL_HEIGHT) / 2 - 6; k < ITEM_GRID_ROWS;
         k++, vtx_y -= ITEM_GRID_CELL_HEIGHT) {
        for (vtx_x_ = 0 - (ITEM_GRID_COLS * ITEM_GRID_CELL_WIDTH) / 2, j = 0; j < ITEM_GRID_COLS;
             j++, i += 4, vtx_x_ += ITEM_GRID_CELL_WIDTH) {
            pauseCtx->itemVtx[i + 0].v.ob[0] = pauseCtx->itemVtx[i + 2].v.ob[0] = vtx_x_ + ITEM_GRID_QUAD_MARGIN;

            pauseCtx->itemVtx[i + 1].v.ob[0] = pauseCtx->itemVtx[i + 3].v.ob[0] =
                pauseCtx->itemVtx[i + 0].v.ob[0] + ITEM_GRID_QUAD_WIDTH;

            pauseCtx->itemVtx[i + 0].v.ob[1] = pauseCtx->itemVtx[i + 1].v.ob[1] =
                vtx_y + pauseCtx->offsetY - ITEM_GRID_QUAD_MARGIN;

            pauseCtx->itemVtx[i + 2].v.ob[1] = pauseCtx->itemVtx[i + 3].v.ob[1] =
                pauseCtx->itemVtx[i + 0].v.ob[1] - ITEM_GRID_QUAD_HEIGHT;

            pauseCtx->itemVtx[i + 0].v.ob[2] = pauseCtx->itemVtx[i + 1].v.ob[2] = pauseCtx->itemVtx[i + 2].v.ob[2] =
                pauseCtx->itemVtx[i + 3].v.ob[2] = 0;

            pauseCtx->itemVtx[i + 0].v.flag = pauseCtx->itemVtx[i + 1].v.flag = pauseCtx->itemVtx[i + 2].v.flag =
                pauseCtx->itemVtx[i + 3].v.flag = 0;

            pauseCtx->itemVtx[i + 0].v.tc[0] = pauseCtx->itemVtx[i + 0].v.tc[1] = pauseCtx->itemVtx[i + 1].v.tc[1] =
                pauseCtx->itemVtx[i + 2].v.tc[0] = 0;

            pauseCtx->itemVtx[i + 1].v.tc[0] = pauseCtx->itemVtx[i + 2].v.tc[1] = pauseCtx->itemVtx[i + 3].v.tc[0] =
                pauseCtx->itemVtx[i + 3].v.tc[1] = ITEM_GRID_QUAD_TEX_SIZE * (1 << 5);

            pauseCtx->itemVtx[i + 0].v.cn[0] = pauseCtx->itemVtx[i + 1].v.cn[0] = pauseCtx->itemVtx[i + 2].v.cn[0] =
                pauseCtx->itemVtx[i + 3].v.cn[0] = pauseCtx->itemVtx[i + 0].v.cn[1] = pauseCtx->itemVtx[i + 1].v.cn[1] =
                    pauseCtx->itemVtx[i + 2].v.cn[1] = pauseCtx->itemVtx[i + 3].v.cn[1] =
                        pauseCtx->itemVtx[i + 0].v.cn[2] = pauseCtx->itemVtx[i + 1].v.cn[2] =
                            pauseCtx->itemVtx[i + 2].v.cn[2] = pauseCtx->itemVtx[i + 3].v.cn[2] = 255;

            pauseCtx->itemVtx[i + 0].v.cn[3] = pauseCtx->itemVtx[i + 1].v.cn[3] = pauseCtx->itemVtx[i + 2].v.cn[3] =
                pauseCtx->itemVtx[i + 3].v.cn[3] = 255;
        }
    }

    // QUAD_ITEM_GRID_SELECTED_C_LEFT, QUAD_ITEM_GRID_SELECTED_C_DOWN, QUAD_ITEM_GRID_SELECTED_C_RIGHT

    for (j = 1; j < 4; j++, i += 4) {
        if (gSaveContext.equips.cButtonSlots[j - 1] != ITEM_NONE) {
            k = gSaveContext.equips.cButtonSlots[j - 1] * 4;

            pauseCtx->itemVtx[i + 0].v.ob[0] = pauseCtx->itemVtx[i + 2].v.ob[0] =
                pauseCtx->itemVtx[k].v.ob[0] + ITEM_GRID_SELECTED_QUAD_MARGIN;

            pauseCtx->itemVtx[i + 1].v.ob[0] = pauseCtx->itemVtx[i + 3].v.ob[0] =
                pauseCtx->itemVtx[i + 0].v.ob[0] + ITEM_GRID_SELECTED_QUAD_WIDTH;

            pauseCtx->itemVtx[i + 0].v.ob[1] = pauseCtx->itemVtx[i + 1].v.ob[1] =
                pauseCtx->itemVtx[k].v.ob[1] - ITEM_GRID_SELECTED_QUAD_MARGIN;

            pauseCtx->itemVtx[i + 2].v.ob[1] = pauseCtx->itemVtx[i + 3].v.ob[1] =
                pauseCtx->itemVtx[i + 0].v.ob[1] - ITEM_GRID_SELECTED_QUAD_HEIGHT;

            pauseCtx->itemVtx[i + 0].v.ob[2] = pauseCtx->itemVtx[i + 1].v.ob[2] = pauseCtx->itemVtx[i + 2].v.ob[2] =
                pauseCtx->itemVtx[i + 3].v.ob[2] = 0;

            pauseCtx->itemVtx[i + 0].v.flag = pauseCtx->itemVtx[i + 1].v.flag = pauseCtx->itemVtx[i + 2].v.flag =
                pauseCtx->itemVtx[i + 3].v.flag = 0;

            pauseCtx->itemVtx[i + 0].v.tc[0] = pauseCtx->itemVtx[i + 0].v.tc[1] = pauseCtx->itemVtx[i + 1].v.tc[1] =
                pauseCtx->itemVtx[i + 2].v.tc[0] = 0;

            pauseCtx->itemVtx[i + 1].v.tc[0] = pauseCtx->itemVtx[i + 2].v.tc[1] = pauseCtx->itemVtx[i + 3].v.tc[0] =
                pauseCtx->itemVtx[i + 3].v.tc[1] = ITEM_GRID_SELECTED_QUAD_TEX_SIZE * (1 << 5);

            pauseCtx->itemVtx[i + 0].v.cn[0] = pauseCtx->itemVtx[i + 1].v.cn[0] = pauseCtx->itemVtx[i + 2].v.cn[0] =
                pauseCtx->itemVtx[i + 3].v.cn[0] = pauseCtx->itemVtx[i + 0].v.cn[1] = pauseCtx->itemVtx[i + 1].v.cn[1] =
                    pauseCtx->itemVtx[i + 2].v.cn[1] = pauseCtx->itemVtx[i + 3].v.cn[1] =
                        pauseCtx->itemVtx[i + 0].v.cn[2] = pauseCtx->itemVtx[i + 1].v.cn[2] =
                            pauseCtx->itemVtx[i + 2].v.cn[2] = pauseCtx->itemVtx[i + 3].v.cn[2] = 255;

            pauseCtx->itemVtx[i + 0].v.cn[3] = pauseCtx->itemVtx[i + 1].v.cn[3] = pauseCtx->itemVtx[i + 2].v.cn[3] =
                pauseCtx->itemVtx[i + 3].v.cn[3] = pauseCtx->alpha;
        } else {
            // No item equipped on the C button, put the quad out of view

            pauseCtx->itemVtx[i + 0].v.ob[0] = pauseCtx->itemVtx[i + 2].v.ob[0] = -300;

            pauseCtx->itemVtx[i + 1].v.ob[0] = pauseCtx->itemVtx[i + 3].v.ob[0] =
                pauseCtx->itemVtx[i + 0].v.ob[0] + ITEM_GRID_SELECTED_QUAD_WIDTH;

            pauseCtx->itemVtx[i + 0].v.ob[1] = pauseCtx->itemVtx[i + 1].v.ob[1] = 300;

            pauseCtx->itemVtx[i + 2].v.ob[1] = pauseCtx->itemVtx[i + 3].v.ob[1] =
                pauseCtx->itemVtx[i + 0].v.ob[1] - ITEM_GRID_SELECTED_QUAD_HEIGHT;
        }
    }

    // QUAD_ITEM_AMMO_*

    for (i = QUAD_ITEM_AMMO_FIRST * 4, j = 0; j < 7; j++) {
        k = sItemVtxQuadsWithAmmo[j];

        // tens

        pauseCtx->itemVtx[i + 0].v.ob[0] = pauseCtx->itemVtx[i + 2].v.ob[0] =
            pauseCtx->itemVtx[k].v.ob[0] + ITEM_AMMO_TENS_QUAD_OFFSET_X;

        pauseCtx->itemVtx[i + 1].v.ob[0] = pauseCtx->itemVtx[i + 3].v.ob[0] =
            pauseCtx->itemVtx[i + 0].v.ob[0] + ITEM_AMMO_DIGIT_QUAD_WIDTH;

        pauseCtx->itemVtx[i + 0].v.ob[1] = pauseCtx->itemVtx[i + 1].v.ob[1] =
            pauseCtx->itemVtx[k].v.ob[1] - ITEM_AMMO_TENS_QUAD_OFFSET_Y;

        pauseCtx->itemVtx[i + 2].v.ob[1] = pauseCtx->itemVtx[i + 3].v.ob[1] =
            pauseCtx->itemVtx[i + 0].v.ob[1] - ITEM_AMMO_DIGIT_QUAD_HEIGHT;

        // units

        pauseCtx->itemVtx[i + 4].v.ob[0] = pauseCtx->itemVtx[i + 6].v.ob[0] =
            pauseCtx->itemVtx[i + 0].v.ob[0] + ITEM_AMMO_UNITS_QUAD_OFFSET_X;

        pauseCtx->itemVtx[i + 5].v.ob[0] = pauseCtx->itemVtx[i + 7].v.ob[0] =
            pauseCtx->itemVtx[i + 4].v.ob[0] + ITEM_AMMO_DIGIT_QUAD_WIDTH;

        pauseCtx->itemVtx[i + 4].v.ob[1] = pauseCtx->itemVtx[i + 5].v.ob[1] =
            pauseCtx->itemVtx[i + 0].v.ob[1] - ITEM_AMMO_UNITS_QUAD_OFFSET_Y;

        pauseCtx->itemVtx[i + 6].v.ob[1] = pauseCtx->itemVtx[i + 7].v.ob[1] =
            pauseCtx->itemVtx[i + 4].v.ob[1] - ITEM_AMMO_DIGIT_QUAD_HEIGHT;

        // tens, units

        for (k = 0; k < 2; k++, i += 4) {
            pauseCtx->itemVtx[i + 0].v.ob[2] = pauseCtx->itemVtx[i + 1].v.ob[2] = pauseCtx->itemVtx[i + 2].v.ob[2] =
                pauseCtx->itemVtx[i + 3].v.ob[2] = 0;

            pauseCtx->itemVtx[i + 0].v.flag = pauseCtx->itemVtx[i + 1].v.flag = pauseCtx->itemVtx[i + 2].v.flag =
                pauseCtx->itemVtx[i + 3].v.flag = 0;

            pauseCtx->itemVtx[i + 0].v.tc[0] = pauseCtx->itemVtx[i + 0].v.tc[1] = pauseCtx->itemVtx[i + 1].v.tc[1] =
                pauseCtx->itemVtx[i + 2].v.tc[0] = 0;

            pauseCtx->itemVtx[i + 1].v.tc[0] = pauseCtx->itemVtx[i + 2].v.tc[1] = pauseCtx->itemVtx[i + 3].v.tc[0] =
                pauseCtx->itemVtx[i + 3].v.tc[1] = ITEM_AMMO_DIGIT_QUAD_TEX_SIZE * (1 << 5);

            pauseCtx->itemVtx[i + 0].v.cn[0] = pauseCtx->itemVtx[i + 1].v.cn[0] = pauseCtx->itemVtx[i + 2].v.cn[0] =
                pauseCtx->itemVtx[i + 3].v.cn[0] = pauseCtx->itemVtx[i + 0].v.cn[1] = pauseCtx->itemVtx[i + 1].v.cn[1] =
                    pauseCtx->itemVtx[i + 2].v.cn[1] = pauseCtx->itemVtx[i + 3].v.cn[1] =
                        pauseCtx->itemVtx[i + 0].v.cn[2] = pauseCtx->itemVtx[i + 1].v.cn[2] =
                            pauseCtx->itemVtx[i + 2].v.cn[2] = pauseCtx->itemVtx[i + 3].v.cn[2] = 255;

            pauseCtx->itemVtx[i + 0].v.cn[3] = pauseCtx->itemVtx[i + 1].v.cn[3] = pauseCtx->itemVtx[i + 2].v.cn[3] =
                pauseCtx->itemVtx[i + 3].v.cn[3] = pauseCtx->alpha;
        }
    }

    pauseCtx->equipVtx = Graph_Alloc(gfxCtx, (QUAD_EQUIP_MAX * 4) * sizeof(Vtx));

    // QUAD_EQUIP_UPG_BULLETBAG_QUIVER, QUAD_EQUIP_SWORD_KOKIRI, QUAD_EQUIP_SWORD_MASTER, QUAD_EQUIP_SWORD_BIGGORON,
    // QUAD_EQUIP_UPG_BOMB_BAG, QUAD_EQUIP_SHIELD_DEKU, QUAD_EQUIP_SHIELD_HYLIAN, QUAD_EQUIP_SHIELD_MIRROR,
    // QUAD_EQUIP_UPG_STRENGTH, QUAD_EQUIP_TUNIC_KOKIRI, QUAD_EQUIP_TUNIC_GORON, QUAD_EQUIP_TUNIC_ZORA,
    // QUAD_EQUIP_UPG_SCALE, QUAD_EQUIP_BOOTS_KOKIRI, QUAD_EQUIP_BOOTS_IRON, QUAD_EQUIP_BOOTS_HOVER

    // for each row
    for (k = 0, i = 0, vtx_y = (EQUIP_TYPE_MAX * EQUIP_GRID_CELL_HEIGHT) / 2 - 6; i < EQUIP_TYPE_MAX;
         i++, vtx_y -= EQUIP_GRID_CELL_HEIGHT) {
        // for each column
        for (j = 0; j < 4; j++, k += 4) {
            pauseCtx->equipVtx[k + 0].v.ob[0] = pauseCtx->equipVtx[k + 2].v.ob[0] =
                sEquipColumnsX[j] + EQUIP_GRID_QUAD_MARGIN;

            pauseCtx->equipVtx[k + 1].v.ob[0] = pauseCtx->equipVtx[k + 3].v.ob[0] =
                pauseCtx->equipVtx[k + 0].v.ob[0] + EQUIP_GRID_QUAD_WIDTH;

            pauseCtx->equipVtx[k + 0].v.ob[1] = pauseCtx->equipVtx[k + 1].v.ob[1] =
                vtx_y + pauseCtx->offsetY - EQUIP_GRID_QUAD_MARGIN;

            pauseCtx->equipVtx[k + 2].v.ob[1] = pauseCtx->equipVtx[k + 3].v.ob[1] =
                pauseCtx->equipVtx[k + 0].v.ob[1] - EQUIP_GRID_QUAD_HEIGHT;

            pauseCtx->equipVtx[k + 0].v.ob[2] = pauseCtx->equipVtx[k + 1].v.ob[2] = pauseCtx->equipVtx[k + 2].v.ob[2] =
                pauseCtx->equipVtx[k + 3].v.ob[2] = 0;

            pauseCtx->equipVtx[k + 0].v.flag = pauseCtx->equipVtx[k + 1].v.flag = pauseCtx->equipVtx[k + 2].v.flag =
                pauseCtx->equipVtx[k + 3].v.flag = 0;

            pauseCtx->equipVtx[k + 0].v.tc[0] = pauseCtx->equipVtx[k + 0].v.tc[1] = pauseCtx->equipVtx[k + 1].v.tc[1] =
                pauseCtx->equipVtx[k + 2].v.tc[0] = 0;

            pauseCtx->equipVtx[k + 1].v.tc[0] = pauseCtx->equipVtx[k + 2].v.tc[1] = pauseCtx->equipVtx[k + 3].v.tc[0] =
                pauseCtx->equipVtx[k + 3].v.tc[1] = EQUIP_GRID_QUAD_TEX_SIZE * (1 << 5);

            pauseCtx->equipVtx[k + 0].v.cn[0] = pauseCtx->equipVtx[k + 1].v.cn[0] = pauseCtx->equipVtx[k + 2].v.cn[0] =
                pauseCtx->equipVtx[k + 3].v.cn[0] = pauseCtx->equipVtx[k + 0].v.cn[1] =
                    pauseCtx->equipVtx[k + 1].v.cn[1] = pauseCtx->equipVtx[k + 2].v.cn[1] =
                        pauseCtx->equipVtx[k + 3].v.cn[1] = pauseCtx->equipVtx[k + 0].v.cn[2] =
                            pauseCtx->equipVtx[k + 1].v.cn[2] = pauseCtx->equipVtx[k + 2].v.cn[2] =
                                pauseCtx->equipVtx[k + 3].v.cn[2] = 255;

            pauseCtx->equipVtx[k + 0].v.cn[3] = pauseCtx->equipVtx[k + 1].v.cn[3] = pauseCtx->equipVtx[k + 2].v.cn[3] =
                pauseCtx->equipVtx[k + 3].v.cn[3] = pauseCtx->alpha;
        }
    }

    // QUAD_EQUIP_SELECTED_SWORD, QUAD_EQUIP_SELECTED_SHIELD, QUAD_EQUIP_SELECTED_TUNIC, QUAD_EQUIP_SELECTED_BOOTS

    for (j = 0; j < EQUIP_TYPE_MAX; j++, k += 4) {
        if (CUR_EQUIP_VALUE(j) != 0) {
            i = (CUR_EQUIP_VALUE(j) - 1 + sEquipQuadsFirstByEquipType_[j]) * 4;

            pauseCtx->equipVtx[k + 0].v.ob[0] = pauseCtx->equipVtx[k + 2].v.ob[0] =
                pauseCtx->equipVtx[i].v.ob[0] + EQUIP_GRID_SELECTED_QUAD_MARGIN;

            pauseCtx->equipVtx[k + 1].v.ob[0] = pauseCtx->equipVtx[k + 3].v.ob[0] =
                pauseCtx->equipVtx[k + 0].v.ob[0] + EQUIP_GRID_SELECTED_QUAD_WIDTH;

            pauseCtx->equipVtx[k + 0].v.ob[1] = pauseCtx->equipVtx[k + 1].v.ob[1] =
                pauseCtx->equipVtx[i].v.ob[1] - EQUIP_GRID_SELECTED_QUAD_MARGIN;

            pauseCtx->equipVtx[k + 2].v.ob[1] = pauseCtx->equipVtx[k + 3].v.ob[1] =
                pauseCtx->equipVtx[k + 0].v.ob[1] - EQUIP_GRID_SELECTED_QUAD_HEIGHT;

            pauseCtx->equipVtx[k + 0].v.ob[2] = pauseCtx->equipVtx[k + 1].v.ob[2] = pauseCtx->equipVtx[k + 2].v.ob[2] =
                pauseCtx->equipVtx[k + 3].v.ob[2] = 0;

            pauseCtx->equipVtx[k + 0].v.flag = pauseCtx->equipVtx[k + 1].v.flag = pauseCtx->equipVtx[k + 2].v.flag =
                pauseCtx->equipVtx[k + 3].v.flag = 0;

            pauseCtx->equipVtx[k + 0].v.tc[0] = pauseCtx->equipVtx[k + 0].v.tc[1] = pauseCtx->equipVtx[k + 1].v.tc[1] =
                pauseCtx->equipVtx[k + 2].v.tc[0] = 0;

            pauseCtx->equipVtx[k + 1].v.tc[0] = pauseCtx->equipVtx[k + 2].v.tc[1] = pauseCtx->equipVtx[k + 3].v.tc[0] =
                pauseCtx->equipVtx[k + 3].v.tc[1] = EQUIP_GRID_SELECTED_QUAD_TEX_SIZE * (1 << 5);

            pauseCtx->equipVtx[k + 0].v.cn[0] = pauseCtx->equipVtx[k + 1].v.cn[0] = pauseCtx->equipVtx[k + 2].v.cn[0] =
                pauseCtx->equipVtx[k + 3].v.cn[0] = pauseCtx->equipVtx[k + 0].v.cn[1] =
                    pauseCtx->equipVtx[k + 1].v.cn[1] = pauseCtx->equipVtx[k + 2].v.cn[1] =
                        pauseCtx->equipVtx[k + 3].v.cn[1] = pauseCtx->equipVtx[k + 0].v.cn[2] =
                            pauseCtx->equipVtx[k + 1].v.cn[2] = pauseCtx->equipVtx[k + 2].v.cn[2] =
                                pauseCtx->equipVtx[k + 3].v.cn[2] = 255;

            pauseCtx->equipVtx[k + 0].v.cn[3] = pauseCtx->equipVtx[k + 1].v.cn[3] = pauseCtx->equipVtx[k + 2].v.cn[3] =
                pauseCtx->equipVtx[k + 3].v.cn[3] = pauseCtx->alpha;
        }
    }

    // QUAD_EQUIP_PLAYER_FIRST..QUAD_EQUIP_PLAYER_LAST

    vtx_x_ = PAUSE_EQUIP_PLAYER_HEIGHT;
    vtx_y = 50;
    while (true) {
        pauseCtx->equipVtx[k + 0].v.ob[0] = pauseCtx->equipVtx[k + 2].v.ob[0] = -64;

        pauseCtx->equipVtx[k + 1].v.ob[0] = pauseCtx->equipVtx[k + 3].v.ob[0] =
            pauseCtx->equipVtx[k + 0].v.ob[0] + PAUSE_EQUIP_PLAYER_WIDTH;

        pauseCtx->equipVtx[k + 0].v.ob[1] = pauseCtx->equipVtx[k + 1].v.ob[1] = vtx_y + pauseCtx->offsetY;

        pauseCtx->equipVtx[k + 2].v.ob[1] = pauseCtx->equipVtx[k + 3].v.ob[1] =
            pauseCtx->equipVtx[k + 0].v.ob[1] - PAUSE_EQUIP_PLAYER_FRAG_HEIGHT;

        pauseCtx->equipVtx[k + 0].v.ob[2] = pauseCtx->equipVtx[k + 1].v.ob[2] = pauseCtx->equipVtx[k + 2].v.ob[2] =
            pauseCtx->equipVtx[k + 3].v.ob[2] = 0;

        pauseCtx->equipVtx[k + 0].v.flag = pauseCtx->equipVtx[k + 1].v.flag = pauseCtx->equipVtx[k + 2].v.flag =
            pauseCtx->equipVtx[k + 3].v.flag = 0;

        pauseCtx->equipVtx[k + 0].v.tc[0] = pauseCtx->equipVtx[k + 0].v.tc[1] = pauseCtx->equipVtx[k + 1].v.tc[1] =
            pauseCtx->equipVtx[k + 2].v.tc[0] = 0;

        pauseCtx->equipVtx[k + 1].v.tc[0] = pauseCtx->equipVtx[k + 3].v.tc[0] = PAUSE_EQUIP_PLAYER_WIDTH * (1 << 5);

        pauseCtx->equipVtx[k + 2].v.tc[1] = pauseCtx->equipVtx[k + 3].v.tc[1] =
            PAUSE_EQUIP_PLAYER_FRAG_HEIGHT * (1 << 5);

        pauseCtx->equipVtx[k + 0].v.cn[0] = pauseCtx->equipVtx[k + 1].v.cn[0] = pauseCtx->equipVtx[k + 2].v.cn[0] =
            pauseCtx->equipVtx[k + 3].v.cn[0] = pauseCtx->equipVtx[k + 0].v.cn[1] = pauseCtx->equipVtx[k + 1].v.cn[1] =
                pauseCtx->equipVtx[k + 2].v.cn[1] = pauseCtx->equipVtx[k + 3].v.cn[1] =
                    pauseCtx->equipVtx[k + 0].v.cn[2] = pauseCtx->equipVtx[k + 1].v.cn[2] =
                        pauseCtx->equipVtx[k + 2].v.cn[2] = pauseCtx->equipVtx[k + 3].v.cn[2] = 255;

        pauseCtx->equipVtx[k + 0].v.cn[3] = pauseCtx->equipVtx[k + 1].v.cn[3] = pauseCtx->equipVtx[k + 2].v.cn[3] =
            pauseCtx->equipVtx[k + 3].v.cn[3] = pauseCtx->alpha;

        vtx_x_ -= PAUSE_EQUIP_PLAYER_FRAG_HEIGHT;
        vtx_y -= PAUSE_EQUIP_PLAYER_FRAG_HEIGHT;

        if (vtx_x_ < 0) {
            pauseCtx->equipVtx[k + 2].v.ob[1] = pauseCtx->equipVtx[k + 3].v.ob[1] =
                pauseCtx->equipVtx[k + 0].v.ob[1] - (PAUSE_EQUIP_PLAYER_HEIGHT % PAUSE_EQUIP_PLAYER_FRAG_HEIGHT);

            pauseCtx->equipVtx[k + 2].v.tc[1] = pauseCtx->equipVtx[k + 3].v.tc[1] =
                (PAUSE_EQUIP_PLAYER_HEIGHT % PAUSE_EQUIP_PLAYER_FRAG_HEIGHT) * (1 << 5);

            break;
        }

        k += 4;
    }

    pauseCtx->questVtx = Graph_Alloc(gfxCtx, QUAD_QUEST_MAX * 4 * sizeof(Vtx));

    for (k = 0, j = 0; j < QUAD_QUEST_MAX; j++, k += 4) {
        quadWidth = sQuestQuadsSize[j];

        if ((j < QUEST_SONG_MINUET) || (j >= QUAD_QUEST_SKULL_TOKENS_DIGIT1_SHADOW)) {
            pauseCtx->questVtx[k + 0].v.ob[0] = pauseCtx->questVtx[k + 2].v.ob[0] = sQuestQuadsX[j];

            pauseCtx->questVtx[k + 1].v.ob[0] = pauseCtx->questVtx[k + 3].v.ob[0] =
                pauseCtx->questVtx[k + 0].v.ob[0] + sQuestQuadsSize[j];

            pauseCtx->questVtx[k + 0].v.ob[1] = pauseCtx->questVtx[k + 1].v.ob[1] = sQuestQuadsY[j] + pauseCtx->offsetY;

            pauseCtx->questVtx[k + 2].v.ob[1] = pauseCtx->questVtx[k + 3].v.ob[1] =
                pauseCtx->questVtx[k + 0].v.ob[1] - sQuestQuadsSize[j];

            if (j >= QUAD_QUEST_SKULL_TOKENS_DIGIT1_SHADOW) {
                pauseCtx->questVtx[k + 1].v.ob[0] = pauseCtx->questVtx[k + 3].v.ob[0] =
                    pauseCtx->questVtx[k + 0].v.ob[0] + 8;

                pauseCtx->questVtx[k + 0].v.ob[1] = pauseCtx->questVtx[k + 1].v.ob[1] =
                    sQuestQuadsY[j] + pauseCtx->offsetY - 6;

                pauseCtx->questVtx[k + 2].v.ob[1] = pauseCtx->questVtx[k + 3].v.ob[1] =
                    pauseCtx->questVtx[k + 0].v.ob[1] - 16;

                quadWidth = 8;
            }
        } else {
            if ((j >= QUEST_SONG_MINUET) && (j < QUEST_KOKIRI_EMERALD)) {
                quadWidth = 16;
            }

            pauseCtx->questVtx[k + 0].v.ob[0] = pauseCtx->questVtx[k + 2].v.ob[0] = sQuestQuadsX[j] + 2;

            pauseCtx->questVtx[k + 1].v.ob[0] = pauseCtx->questVtx[k + 3].v.ob[0] =
                pauseCtx->questVtx[k + 0].v.ob[0] + quadWidth - 4;

            pauseCtx->questVtx[k + 0].v.ob[1] = pauseCtx->questVtx[k + 1].v.ob[1] =
                sQuestQuadsY[j] + pauseCtx->offsetY - 2;

            pauseCtx->questVtx[k + 2].v.ob[1] = pauseCtx->questVtx[k + 3].v.ob[1] =
                pauseCtx->questVtx[k + 0].v.ob[1] - sQuestQuadsSize[j] + 4;
        }

        pauseCtx->questVtx[k + 0].v.ob[2] = pauseCtx->questVtx[k + 1].v.ob[2] = pauseCtx->questVtx[k + 2].v.ob[2] =
            pauseCtx->questVtx[k + 3].v.ob[2] = 0;

        pauseCtx->questVtx[k + 0].v.flag = pauseCtx->questVtx[k + 1].v.flag = pauseCtx->questVtx[k + 2].v.flag =
            pauseCtx->questVtx[k + 3].v.flag = 0;

        pauseCtx->questVtx[k + 0].v.tc[0] = pauseCtx->questVtx[k + 0].v.tc[1] = pauseCtx->questVtx[k + 1].v.tc[1] =
            pauseCtx->questVtx[k + 2].v.tc[0] = 0;

        pauseCtx->questVtx[k + 1].v.tc[0] = pauseCtx->questVtx[k + 3].v.tc[0] = quadWidth << 5;
        pauseCtx->questVtx[k + 2].v.tc[1] = pauseCtx->questVtx[k + 3].v.tc[1] = sQuestQuadsSize[j] << 5;

        pauseCtx->questVtx[k + 0].v.cn[0] = pauseCtx->questVtx[k + 1].v.cn[0] = pauseCtx->questVtx[k + 2].v.cn[0] =
            pauseCtx->questVtx[k + 3].v.cn[0] = pauseCtx->questVtx[k + 0].v.cn[1] = pauseCtx->questVtx[k + 1].v.cn[1] =
                pauseCtx->questVtx[k + 2].v.cn[1] = pauseCtx->questVtx[k + 3].v.cn[1] =
                    pauseCtx->questVtx[k + 0].v.cn[2] = pauseCtx->questVtx[k + 1].v.cn[2] =
                        pauseCtx->questVtx[k + 2].v.cn[2] = pauseCtx->questVtx[k + 3].v.cn[2] = 255;

        pauseCtx->questVtx[k + 0].v.cn[3] = pauseCtx->questVtx[k + 1].v.cn[3] = pauseCtx->questVtx[k + 2].v.cn[3] =
            pauseCtx->questVtx[k + 3].v.cn[3] = pauseCtx->alpha;
    }

    pauseCtx->infoPanelVtx = Graph_Alloc(gfxCtx, 28 * sizeof(Vtx));

    pauseCtx->promptPageVtx = Graph_Alloc(gfxCtx, ((PAGE_BG_QUADS + VTX_PAGE_PROMPT_QUADS) * 4) * sizeof(Vtx));
    KaleidoScope_SetPageVertices(play, pauseCtx->promptPageVtx, VTX_PAGE_PROMPT, VTX_PAGE_PROMPT_QUADS);
}

void KaleidoScope_DrawGameOver(PlayState* play) {
    GraphicsContext* gfxCtx = play->state.gfxCtx;

    OPEN_DISPS(gfxCtx, "../z_kaleido_scope_PAL.c", 3122);

    Gfx_SetupDL_39Opa(gfxCtx);

    gDPSetCycleType(POLY_OPA_DISP++, G_CYC_2CYCLE);
    gDPSetRenderMode(POLY_OPA_DISP++, G_RM_PASS, G_RM_XLU_SURF2);
    gDPSetCombineLERP(POLY_OPA_DISP++, TEXEL1, TEXEL0, PRIM_LOD_FRAC, TEXEL0, 0, 0, 0, TEXEL0, PRIMITIVE, ENVIRONMENT,
                      COMBINED, ENVIRONMENT, COMBINED, 0, PRIMITIVE, 0);

    gDPSetPrimColor(POLY_OPA_DISP++, 0, 80, sColor82ABRed_D_8082AB8C, sColor82ABGreen_D_8082AB90,
                    sColor82ABBlue_D_8082AB94, sColor82ABGameOverPrimAlpha_D_8082AB98);
    gDPSetEnvColor(POLY_OPA_DISP++, sDrawGameOverEnvColorRed_D_8082AB9C, sDrawGameOverEnvColorGreen_D_8082ABA0,
                   sDrawGameOverEnvColorBlue_D_8082ABA4, 255);

    VREG(89) -= 2;

    gDPLoadMultiBlock(POLY_OPA_DISP++, gGameOverP1Tex, 0x0000, G_TX_RENDERTILE, G_IM_FMT_IA, G_IM_SIZ_8b, 64, 32, 0,
                      G_TX_WRAP | G_TX_NOMIRROR, G_TX_WRAP | G_TX_NOMIRROR, G_TX_NOMASK, G_TX_NOMASK, G_TX_NOLOD,
                      G_TX_NOLOD);

    gDPLoadMultiBlock(POLY_OPA_DISP++, gGameOverMaskTex, 0x0100, 1, G_IM_FMT_IA, G_IM_SIZ_8b, 64, 32, 0,
                      G_TX_WRAP | G_TX_NOMIRROR, G_TX_WRAP | G_TX_NOMIRROR, G_TX_NOMASK, 5, G_TX_NOLOD, G_TX_NOLOD);

    gDPSetTileSize(POLY_OPA_DISP++, 1, 0, VREG(89) & 0x7F, 63 << 2, (31 << 2) + (VREG(89) & 0x7F));

    gSPTextureRectangle(POLY_OPA_DISP++, VREG(87) << 2, VREG(88) << 2, (VREG(87) + 64) << 2, (VREG(88) + 32) << 2,
                        G_TX_RENDERTILE, 0, 0, 1 << 10, 1 << 10);

    gDPLoadMultiBlock(POLY_OPA_DISP++, gGameOverP2Tex, 0x0000, G_TX_RENDERTILE, G_IM_FMT_IA, G_IM_SIZ_8b, 64, 32, 0,
                      G_TX_NOMIRROR | G_TX_CLAMP, G_TX_NOMIRROR | G_TX_CLAMP, G_TX_NOMASK, G_TX_NOMASK, G_TX_NOLOD,
                      G_TX_NOLOD);

    gSPTextureRectangle(POLY_OPA_DISP++, (VREG(87) + 64) << 2, VREG(88) << 2, (VREG(87) + 128) << 2,
                        (VREG(88) + 32) << 2, G_TX_RENDERTILE, 0, 0, 1 << 10, 1 << 10);

    gDPLoadMultiBlock(POLY_OPA_DISP++, gGameOverP3Tex, 0x0000, G_TX_RENDERTILE, G_IM_FMT_IA, G_IM_SIZ_8b, 64, 32, 0,
                      G_TX_NOMIRROR | G_TX_CLAMP, G_TX_NOMIRROR | G_TX_CLAMP, G_TX_NOMASK, G_TX_NOMASK, G_TX_NOLOD,
                      G_TX_NOLOD);
    gSPTextureRectangle(POLY_OPA_DISP++, (VREG(87) + 128) << 2, VREG(88) << 2, (VREG(87) + 192) << 2,
                        (VREG(88) + 32) << 2, G_TX_RENDERTILE, 0, 0, 1 << 10, 1 << 10);

    CLOSE_DISPS(gfxCtx, "../z_kaleido_scope_PAL.c", 3169);
}

void KaleidoScope_Draw(PlayState* play) {
    Input* input = &play->state.input[0];
    PauseContext* pauseCtx = &play->pauseCtx;
    InterfaceContext* interfaceCtx = &play->interfaceCtx;

    OPEN_DISPS(play->state.gfxCtx, "../z_kaleido_scope_PAL.c", 3188);

    pauseCtx->stickAdjX = input->rel.stick_x;
    pauseCtx->stickAdjY = input->rel.stick_y;

    gSPSegment(POLY_OPA_DISP++, 0x02, interfaceCtx->parameterSegment);
    gSPSegment(POLY_OPA_DISP++, 0x07, pauseCtx->playerSegment);
    gSPSegment(POLY_OPA_DISP++, 0x08, pauseCtx->iconItemSegment);
    gSPSegment(POLY_OPA_DISP++, 0x09, pauseCtx->iconItem24Segment);
    gSPSegment(POLY_OPA_DISP++, 0x0A, pauseCtx->nameSegment);
    gSPSegment(POLY_OPA_DISP++, 0x0C, pauseCtx->iconItemAltSegment);
    gSPSegment(POLY_OPA_DISP++, 0x0D, pauseCtx->iconItemLangSegment);

    if (pauseCtx->debugState == 0) {
        KaleidoScope_SetView(pauseCtx, pauseCtx->eye.x, pauseCtx->eye.y, pauseCtx->eye.z);

        Gfx_SetupDL_42Opa(play->state.gfxCtx);
        KaleidoScope_SetVertices(play, play->state.gfxCtx);
        KaleidoScope_DrawPages(play, play->state.gfxCtx);

        Gfx_SetupDL_42Opa(play->state.gfxCtx);
        gDPSetCombineLERP(POLY_OPA_DISP++, PRIMITIVE, ENVIRONMENT, TEXEL0, ENVIRONMENT, TEXEL0, 0, PRIMITIVE, 0,
                          PRIMITIVE, ENVIRONMENT, TEXEL0, ENVIRONMENT, TEXEL0, 0, PRIMITIVE, 0);

        KaleidoScope_SetView(pauseCtx, 0.0f, 0.0f, 64.0f);

        if (!IS_PAUSE_STATE_GAMEOVER(pauseCtx)) {
            KaleidoScope_DrawInfoPanel(play);
        }
    }

    if ((pauseCtx->state >= PAUSE_STATE_11) && (pauseCtx->state <= PAUSE_STATE_17)
        /* PAUSE_STATE_11, PAUSE_STATE_12, PAUSE_STATE_13, PAUSE_STATE_14, PAUSE_STATE_15, PAUSE_STATE_16,
           PAUSE_STATE_17 */
    ) {
        KaleidoScope_DrawGameOver(play);
    }

    if ((pauseCtx->debugState == 1) || (pauseCtx->debugState == 2)) {
        KaleidoScope_DrawDebugEditor(play);
    }

    CLOSE_DISPS(play->state.gfxCtx, "../z_kaleido_scope_PAL.c", 3254);
}

void KaleidoScope_GrayOutTextureRGBA32(u32* texture, u16 pixelCount) {
    u32 rgb;
    u16 gray;
    u16 i;

    for (i = 0; i < pixelCount; i++) {
        if ((texture[i] & 0xFFFFFF00) != 0) {
            rgb = texture[i] >> 8;
            gray = ((((rgb & 0xFF0000) >> 16) + ((rgb & 0xFF00) >> 7) + (rgb & 0xFF)) / 7) & 0xFF;

            rgb = gray;
            rgb <<= 8;
            rgb |= gray;
            rgb <<= 8;
            rgb |= gray;

            texture[i] = (rgb << 8) | (texture[i] & 0xFF);
        }
    }
}

void KaleidoScope_UpdateOpening(PlayState* play) {
    PauseContext* pauseCtx = &play->pauseCtx;

    pauseCtx->eye.x += sPageSwitchEyeDx[pauseCtx->nextPageMode] * ZREG(46);
    pauseCtx->eye.z += sPageSwitchEyeDz[pauseCtx->nextPageMode] * ZREG(46);
    pauseCtx->switchPageTimer += 4 * ZREG(46);

    if (pauseCtx->switchPageTimer == (4 * 16 * ZREG(47))) {
        // Finished opening

        func_80084BF4(play, 1);

        gSaveContext.buttonStatus[0] = gPageSwitchNextButtonStatus[pauseCtx->pageIndex + SWITCH_PAGE_LEFT_PT][0];
        gSaveContext.buttonStatus[1] = gPageSwitchNextButtonStatus[pauseCtx->pageIndex + SWITCH_PAGE_LEFT_PT][1];
        gSaveContext.buttonStatus[2] = gPageSwitchNextButtonStatus[pauseCtx->pageIndex + SWITCH_PAGE_LEFT_PT][2];
        gSaveContext.buttonStatus[3] = gPageSwitchNextButtonStatus[pauseCtx->pageIndex + SWITCH_PAGE_LEFT_PT][3];
        gSaveContext.buttonStatus[4] = gPageSwitchNextButtonStatus[pauseCtx->pageIndex + SWITCH_PAGE_LEFT_PT][4];

        pauseCtx->pageIndex = sPageSwitchNextPageIndex[pauseCtx->nextPageMode];

        pauseCtx->mainState = PAUSE_MAIN_STATE_IDLE;
        pauseCtx->state++; // PAUSE_STATE_MAIN

        pauseCtx->alpha = 255;
        Interface_LoadActionLabelB(play, DO_ACTION_SAVE);
    } else if (pauseCtx->switchPageTimer == (4 * 16 * 1)) {
        // `ZREG(47)` is always 1 so this normally never happens
        pauseCtx->pageIndex = sPageSwitchNextPageIndex[pauseCtx->nextPageMode];
        pauseCtx->nextPageMode = (u16)(pauseCtx->pageIndex * 2) + 1;
    }
}

void KaleidoScope_UpdateCursorVtx(PlayState* play) {
    PauseContext* pauseCtx = &play->pauseCtx;
    s32 tlOffsetX;
    s32 tlOffsetY;
    s32 rightOffsetX;
    s32 bottomOffsetY;

    if (pauseCtx->cursorSpecialPos == 0) {
        tlOffsetX = -1;
        tlOffsetY = 1;
        rightOffsetX = 14;
        bottomOffsetY = 14;
        if (pauseCtx->pageIndex == PAUSE_MAP) {
            if (!sInDungeonScene) {
                tlOffsetX = -6;
                tlOffsetY = 6;
                rightOffsetX = 4;
                bottomOffsetY = 4;
            } else if (pauseCtx->cursorSlot[pauseCtx->pageIndex] >= 3) {
                tlOffsetX = -6;
                tlOffsetY = 5;
                bottomOffsetY = 7;
                rightOffsetX = 19;
            } else {
                tlOffsetX = -3;
                tlOffsetY = 3;
                rightOffsetX = 13;
                bottomOffsetY = 13;
            }
        } else if (pauseCtx->pageIndex == PAUSE_QUEST) {
            tlOffsetX = -4;
            tlOffsetY = 4;
            rightOffsetX = 12;
            bottomOffsetY = 12;
            if (pauseCtx->cursorSlot[pauseCtx->pageIndex] == QUEST_HEART_PIECE) {
                tlOffsetX = -2;
                tlOffsetY = 2;
                rightOffsetX = 32;
                bottomOffsetY = 32;
            } else if (pauseCtx->cursorSlot[pauseCtx->pageIndex] == QUEST_SKULL_TOKEN) {
                tlOffsetX = -4;
                tlOffsetY = 4;
                bottomOffsetY = 13;
                rightOffsetX = 34;
            } else if (pauseCtx->cursorSlot[pauseCtx->pageIndex] < QUEST_SONG_MINUET) {
                tlOffsetX = -1;
                tlOffsetY = 1;
                rightOffsetX = 10;
                bottomOffsetY = 10;
            } else if ((pauseCtx->cursorSlot[pauseCtx->pageIndex] >= QUEST_SONG_MINUET) &&
                       (pauseCtx->cursorSlot[pauseCtx->pageIndex] < QUEST_KOKIRI_EMERALD)) {
                tlOffsetX = -5;
                tlOffsetY = 3;
                rightOffsetX = 8;
                bottomOffsetY = 8;
            }
        }
    } else {
        tlOffsetX = -4;
        tlOffsetY = 4;
        rightOffsetX = 16;
        bottomOffsetY = 16;
    }

    // Move the quads according to the offsets set above,
    // and the position of the cursor in `pauseCtx->cursorVtx[0].v.ob`
    // (see `KaleidoScope_SetCursorPos` and other `PAUSE_QUAD_CURSOR_TL` uses)

    // PAUSE_QUAD_CURSOR_TL
    pauseCtx->cursorVtx[0].v.ob[0] = pauseCtx->cursorVtx[2].v.ob[0] = pauseCtx->cursorVtx[0].v.ob[0] + tlOffsetX;
    pauseCtx->cursorVtx[1].v.ob[0] = pauseCtx->cursorVtx[3].v.ob[0] = pauseCtx->cursorVtx[0].v.ob[0] + 16;
    pauseCtx->cursorVtx[0].v.ob[1] = pauseCtx->cursorVtx[1].v.ob[1] = pauseCtx->cursorVtx[0].v.ob[1] + tlOffsetY;
    pauseCtx->cursorVtx[2].v.ob[1] = pauseCtx->cursorVtx[3].v.ob[1] = pauseCtx->cursorVtx[0].v.ob[1] - 16;

    // PAUSE_QUAD_CURSOR_TR
    pauseCtx->cursorVtx[4].v.ob[0] = pauseCtx->cursorVtx[6].v.ob[0] = pauseCtx->cursorVtx[0].v.ob[0] + rightOffsetX;
    pauseCtx->cursorVtx[5].v.ob[0] = pauseCtx->cursorVtx[7].v.ob[0] = pauseCtx->cursorVtx[4].v.ob[0] + 16;
    pauseCtx->cursorVtx[4].v.ob[1] = pauseCtx->cursorVtx[5].v.ob[1] = pauseCtx->cursorVtx[0].v.ob[1];
    pauseCtx->cursorVtx[6].v.ob[1] = pauseCtx->cursorVtx[7].v.ob[1] = pauseCtx->cursorVtx[4].v.ob[1] - 16;

    // PAUSE_QUAD_CURSOR_BL
    pauseCtx->cursorVtx[8].v.ob[0] = pauseCtx->cursorVtx[10].v.ob[0] = pauseCtx->cursorVtx[0].v.ob[0];
    pauseCtx->cursorVtx[9].v.ob[0] = pauseCtx->cursorVtx[11].v.ob[0] = pauseCtx->cursorVtx[8].v.ob[0] + 16;
    pauseCtx->cursorVtx[8].v.ob[1] = pauseCtx->cursorVtx[9].v.ob[1] = pauseCtx->cursorVtx[0].v.ob[1] - bottomOffsetY;
    pauseCtx->cursorVtx[10].v.ob[1] = pauseCtx->cursorVtx[11].v.ob[1] = pauseCtx->cursorVtx[8].v.ob[1] - 16;

    // PAUSE_QUAD_CURSOR_BR
    pauseCtx->cursorVtx[12].v.ob[0] = pauseCtx->cursorVtx[14].v.ob[0] = pauseCtx->cursorVtx[0].v.ob[0] + rightOffsetX;
    pauseCtx->cursorVtx[13].v.ob[0] = pauseCtx->cursorVtx[15].v.ob[0] = pauseCtx->cursorVtx[12].v.ob[0] + 16;
    pauseCtx->cursorVtx[12].v.ob[1] = pauseCtx->cursorVtx[13].v.ob[1] = pauseCtx->cursorVtx[0].v.ob[1] - bottomOffsetY;
    pauseCtx->cursorVtx[14].v.ob[1] = pauseCtx->cursorVtx[15].v.ob[1] = pauseCtx->cursorVtx[12].v.ob[1] - 16;
}

void KaleidoScope_LoadDungeonMap(PlayState* play) {
    InterfaceContext* interfaceCtx = &play->interfaceCtx;
    s32 pad;

    DmaMgr_RequestSyncDebug(interfaceCtx->mapSegment,
                            (uintptr_t)_map_48x85_staticSegmentRomStart + ((R_MAP_TEX_INDEX + 0) * MAP_48x85_TEX_SIZE),
                            MAP_48x85_TEX_SIZE, "../z_kaleido_scope_PAL.c", 3467);

    DmaMgr_RequestSyncDebug(interfaceCtx->mapSegment + ALIGN16(MAP_48x85_TEX_SIZE),
                            (uintptr_t)_map_48x85_staticSegmentRomStart + ((R_MAP_TEX_INDEX + 1) * MAP_48x85_TEX_SIZE),
                            MAP_48x85_TEX_SIZE, "../z_kaleido_scope_PAL.c", 3471);
}

void KaleidoScope_UpdateDungeonMap(PlayState* play) {
    PauseContext* pauseCtx = &play->pauseCtx;
    InterfaceContext* interfaceCtx = &play->interfaceCtx;

    osSyncPrintf("ＭＡＰ ＤＭＡ = %d\n", play->interfaceCtx.mapPaletteIndex);

    KaleidoScope_LoadDungeonMap(play);
    Map_SetFloorPalettesData(play, pauseCtx->dungeonMapSlot - 3);

    if ((play->sceneId >= SCENE_DEKU_TREE) && (play->sceneId <= SCENE_TREASURE_BOX_SHOP)) {
        if ((VREG(30) + 3) == pauseCtx->cursorPoint[PAUSE_MAP]) {
            KaleidoScope_OverridePalIndexCI4(interfaceCtx->mapSegment, MAP_48x85_TEX_SIZE,
                                             interfaceCtx->mapPaletteIndex, 14);
        }
    }

    if ((play->sceneId >= SCENE_DEKU_TREE) && (play->sceneId <= SCENE_TREASURE_BOX_SHOP)) {
        if ((VREG(30) + 3) == pauseCtx->cursorPoint[PAUSE_MAP]) {
            KaleidoScope_OverridePalIndexCI4(interfaceCtx->mapSegment + ALIGN16(MAP_48x85_TEX_SIZE), MAP_48x85_TEX_SIZE,
                                             interfaceCtx->mapPaletteIndex, 14);
        }
    }
}

void KaleidoScope_Update(PlayState* play) {
    static s16 sMainStateAfterSongPlayerPlayingDone = PAUSE_MAIN_STATE_IDLE;
    static s16 sDelayTimer = 10;
    static s16 sTimer_ = 0;
    PauseContext* pauseCtx = &play->pauseCtx;
    InterfaceContext* interfaceCtx = &play->interfaceCtx;
    GameOverContext* gameOverCtx = &play->gameOverCtx;
    Player* player = GET_PLAYER(play);
    Input* input = &play->state.input[0];
    u32 size;
    u32 iconItemStaticSize;
    u32 playerSegmentDrawPauseSize;
    u32 size2;
    u16 i;
    s16 stepR;
    s16 stepG;
    s16 stepB;
    s16 stepA;
    s32 pad;

<<<<<<< HEAD
    if ((R_PAUSE_BG_PRERENDER_STATE >= PAUSE_BG_PRERENDER_DONE) &&
        (((pauseCtx->state >= PAUSE_STATE_OPENING_1) && (pauseCtx->state <= PAUSE_STATE_SAVE_PROMPT)
          /* PAUSE_STATE_OPENING_1, PAUSE_STATE_OPENING_2, PAUSE_STATE_MAIN, PAUSE_STATE_SAVE_PROMPT */
          ) ||
         ((pauseCtx->state >= PAUSE_STATE_10) && (pauseCtx->state <= PAUSE_STATE_CLOSING)
          /* PAUSE_STATE_10, PAUSE_STATE_11, PAUSE_STATE_12, PAUSE_STATE_13, PAUSE_STATE_14,
             PAUSE_STATE_15, PAUSE_STATE_16, PAUSE_STATE_17, PAUSE_STATE_CLOSING */
          ))) {

        if ((!pauseCtx->mainState /* PAUSE_MAIN_STATE_IDLE */ ||
             (pauseCtx->mainState == PAUSE_MAIN_STATE_IDLE_CURSOR_ON_SONG)) &&
            (pauseCtx->state == PAUSE_STATE_MAIN)) {
=======
    if ((R_PAUSE_BG_PRERENDER_STATE >= PAUSE_BG_PRERENDER_READY) &&
        (((pauseCtx->state >= 4) && (pauseCtx->state <= 7)) ||
         ((pauseCtx->state >= 0xA) && (pauseCtx->state <= 0x12)))) {
>>>>>>> 3f4e4f25

            pauseCtx->stickAdjX = input->rel.stick_x;
            pauseCtx->stickAdjY = input->rel.stick_y;

            KaleidoScope_UpdateCursorVtx(play);
            KaleidoScope_HandlePageToggles(pauseCtx, input);
        } else if ((pauseCtx->pageIndex == PAUSE_QUEST) &&
                   ((pauseCtx->mainState < PAUSE_MAIN_STATE_3
                     /* PAUSE_MAIN_STATE_IDLE, PAUSE_MAIN_STATE_SWITCHING_PAGE, PAUSE_MAIN_STATE_SONG_PLAYBACK */
                     ) ||
                    (pauseCtx->mainState == PAUSE_MAIN_STATE_SONG_PROMPT))) {

            KaleidoScope_UpdateCursorVtx(play);
        }

        if (pauseCtx->state == PAUSE_STATE_MAIN) {
            KaleidoScope_UpdateNamePanel(play);
        }
    }

    switch (pauseCtx->state) {
        case PAUSE_STATE_INIT:
            D_808321A8_savedButtonStatus[0] = gSaveContext.buttonStatus[0];
            D_808321A8_savedButtonStatus[1] = gSaveContext.buttonStatus[1];
            D_808321A8_savedButtonStatus[2] = gSaveContext.buttonStatus[2];
            D_808321A8_savedButtonStatus[3] = gSaveContext.buttonStatus[3];
            D_808321A8_savedButtonStatus[4] = gSaveContext.buttonStatus[4];

            pauseCtx->cursorX[PAUSE_MAP] = 0;
            pauseCtx->cursorSlot[PAUSE_MAP] = pauseCtx->cursorPoint[PAUSE_MAP] = pauseCtx->dungeonMapSlot =
                VREG(30) + 3;

            R_PAUSE_CURSOR_LEFT_X = -175;
            R_PAUSE_CURSOR_RIGHT_X = 155;

            pauseCtx->rollRotSavePrompt_ = -314.0f;

            //! @bug messed up alignment, should match `ALIGN64`
            pauseCtx->playerSegment = (void*)(((uintptr_t)play->objectCtx.spaceStart + 0x30) & ~0x3F);

            playerSegmentDrawPauseSize =
                Player_InitDrawPause(play, pauseCtx->playerSegment, &pauseCtx->playerSkelAnime);
            osSyncPrintf("プレイヤー size1＝%x\n", playerSegmentDrawPauseSize);

            pauseCtx->iconItemSegment = (void*)ALIGN16((uintptr_t)pauseCtx->playerSegment + playerSegmentDrawPauseSize);

            iconItemStaticSize =
                (uintptr_t)_icon_item_staticSegmentRomEnd - (uintptr_t)_icon_item_staticSegmentRomStart;
            osSyncPrintf("icon_item size0=%x\n", iconItemStaticSize);
            DmaMgr_RequestSyncDebug(pauseCtx->iconItemSegment, (uintptr_t)_icon_item_staticSegmentRomStart,
                                    iconItemStaticSize, "../z_kaleido_scope_PAL.c", 3662);

            gSegments[8] = VIRTUAL_TO_PHYSICAL(pauseCtx->iconItemSegment);

            for (i = 0; i < ARRAY_COUNTU(gItemAgeReqs); i++) {
                if (!CHECK_AGE_REQ_ITEM(i)) {
                    KaleidoScope_GrayOutTextureRGBA32(SEGMENTED_TO_VIRTUAL(gItemIcons[i]),
                                                      ITEM_ICON_WIDTH * ITEM_ICON_HEIGHT);
                }
            }

            pauseCtx->iconItem24Segment = (void*)ALIGN16((uintptr_t)pauseCtx->iconItemSegment + iconItemStaticSize);

            size = (uintptr_t)_icon_item_24_staticSegmentRomEnd - (uintptr_t)_icon_item_24_staticSegmentRomStart;
            osSyncPrintf("icon_item24 size=%x\n", size);
            DmaMgr_RequestSyncDebug(pauseCtx->iconItem24Segment, (uintptr_t)_icon_item_24_staticSegmentRomStart, size,
                                    "../z_kaleido_scope_PAL.c", 3675);

            pauseCtx->iconItemAltSegment = (void*)ALIGN16((uintptr_t)pauseCtx->iconItem24Segment + size);

            switch (play->sceneId) {
                case SCENE_DEKU_TREE:
                case SCENE_DODONGOS_CAVERN:
                case SCENE_JABU_JABU:
                case SCENE_FOREST_TEMPLE:
                case SCENE_FIRE_TEMPLE:
                case SCENE_WATER_TEMPLE:
                case SCENE_SPIRIT_TEMPLE:
                case SCENE_SHADOW_TEMPLE:
                case SCENE_BOTTOM_OF_THE_WELL:
                case SCENE_ICE_CAVERN:
                case SCENE_DEKU_TREE_BOSS:
                case SCENE_DODONGOS_CAVERN_BOSS:
                case SCENE_JABU_JABU_BOSS:
                case SCENE_FOREST_TEMPLE_BOSS:
                case SCENE_FIRE_TEMPLE_BOSS:
                case SCENE_WATER_TEMPLE_BOSS:
                case SCENE_SPIRIT_TEMPLE_BOSS:
                case SCENE_SHADOW_TEMPLE_BOSS:
                    sInDungeonScene = true;

                    size2 = (uintptr_t)_icon_item_dungeon_staticSegmentRomEnd -
                            (uintptr_t)_icon_item_dungeon_staticSegmentRomStart;
                    osSyncPrintf("icon_item_dungeon dungeon-size2=%x\n", size2);
                    DmaMgr_RequestSyncDebug(pauseCtx->iconItemAltSegment,
                                            (uintptr_t)_icon_item_dungeon_staticSegmentRomStart, size2,
                                            "../z_kaleido_scope_PAL.c", 3712);

                    interfaceCtx->mapPalette[28] = 6;
                    interfaceCtx->mapPalette[29] = 99;
                    KaleidoScope_UpdateDungeonMap(play);
                    break;

                default:
                    sInDungeonScene = false;

                    size2 = (uintptr_t)_icon_item_field_staticSegmentRomEnd -
                            (uintptr_t)_icon_item_field_staticSegmentRomStart;
                    osSyncPrintf("icon_item_field field-size2=%x\n", size2);
                    DmaMgr_RequestSyncDebug(pauseCtx->iconItemAltSegment,
                                            (uintptr_t)_icon_item_field_staticSegmentRomStart, size2,
                                            "../z_kaleido_scope_PAL.c", 3726);
                    break;
            }

            pauseCtx->iconItemLangSegment = (void*)ALIGN16((uintptr_t)pauseCtx->iconItemAltSegment + size2);

            if (gSaveContext.language == LANGUAGE_ENG) {
                size = (uintptr_t)_icon_item_nes_staticSegmentRomEnd - (uintptr_t)_icon_item_nes_staticSegmentRomStart;
                osSyncPrintf("icon_item_dungeon dungeon-size=%x\n", size);
                DmaMgr_RequestSyncDebug(pauseCtx->iconItemLangSegment, (uintptr_t)_icon_item_nes_staticSegmentRomStart,
                                        size, "../z_kaleido_scope_PAL.c", 3739);
            } else if (gSaveContext.language == LANGUAGE_GER) {
                size = (uintptr_t)_icon_item_ger_staticSegmentRomEnd - (uintptr_t)_icon_item_ger_staticSegmentRomStart;
                osSyncPrintf("icon_item_dungeon dungeon-size=%x\n", size);
                DmaMgr_RequestSyncDebug(pauseCtx->iconItemLangSegment, (uintptr_t)_icon_item_ger_staticSegmentRomStart,
                                        size, "../z_kaleido_scope_PAL.c", 3746);
            } else {
                size = (uintptr_t)_icon_item_fra_staticSegmentRomEnd - (uintptr_t)_icon_item_fra_staticSegmentRomStart;
                osSyncPrintf("icon_item_dungeon dungeon-size=%x\n", size);
                DmaMgr_RequestSyncDebug(pauseCtx->iconItemLangSegment, (uintptr_t)_icon_item_fra_staticSegmentRomStart,
                                        size, "../z_kaleido_scope_PAL.c", 3753);
            }

            pauseCtx->nameSegment = (void*)ALIGN16((uintptr_t)pauseCtx->iconItemLangSegment + size);

            // This printf may have been used to compute the size used on playerSegment at one point,
            // but is missing the size of icon_item_24_static
            osSyncPrintf("サイズ＝%x\n", size2 + playerSegmentDrawPauseSize + iconItemStaticSize + size);
            osSyncPrintf("item_name I_N_PT=%x\n", 0x800);
            Interface_SetDoAction(play, DO_ACTION_DECIDE);
            osSyncPrintf("サイズ＝%x\n", size2 + playerSegmentDrawPauseSize + iconItemStaticSize + size + 0x800);

            if (((void)0, gSaveContext.worldMapArea) < WORLD_MAP_AREA_MAX) {
                if (gSaveContext.language == LANGUAGE_ENG) {
                    DmaMgr_RequestSyncDebug(pauseCtx->nameSegment + MAX(MAP_NAME_TEX1_SIZE, ITEM_NAME_TEX_SIZE),
                                            (uintptr_t)_map_name_staticSegmentRomStart +
                                                (((void)0, gSaveContext.worldMapArea) * MAP_NAME_TEX2_SIZE) +
                                                36 * MAP_NAME_TEX1_SIZE + 22 * LANGUAGE_ENG * MAP_NAME_TEX2_SIZE,
                                            MAP_NAME_TEX2_SIZE, "../z_kaleido_scope_PAL.c", 3776);
                } else if (gSaveContext.language == LANGUAGE_GER) {
                    DmaMgr_RequestSyncDebug(pauseCtx->nameSegment + MAX(MAP_NAME_TEX1_SIZE, ITEM_NAME_TEX_SIZE),
                                            (uintptr_t)_map_name_staticSegmentRomStart +
                                                (((void)0, gSaveContext.worldMapArea) * MAP_NAME_TEX2_SIZE) +
                                                36 * MAP_NAME_TEX1_SIZE + 22 * LANGUAGE_GER * MAP_NAME_TEX2_SIZE,
                                            MAP_NAME_TEX2_SIZE, "../z_kaleido_scope_PAL.c", 3780);
                } else {
                    DmaMgr_RequestSyncDebug(pauseCtx->nameSegment + MAX(MAP_NAME_TEX1_SIZE, ITEM_NAME_TEX_SIZE),
                                            (uintptr_t)_map_name_staticSegmentRomStart +
                                                (((void)0, gSaveContext.worldMapArea) * MAP_NAME_TEX2_SIZE) +
                                                36 * MAP_NAME_TEX1_SIZE + 22 * LANGUAGE_FRA * MAP_NAME_TEX2_SIZE,
                                            MAP_NAME_TEX2_SIZE, "../z_kaleido_scope_PAL.c", 3784);
                }
            }

            sPreRenderCvg = (void*)ALIGN16((uintptr_t)pauseCtx->nameSegment +
                                           MAX(MAP_NAME_TEX1_SIZE, ITEM_NAME_TEX_SIZE) + MAP_NAME_TEX2_SIZE);

            PreRender_Init(&sPlayerPreRender);
            PreRender_SetValuesSave(&sPlayerPreRender, PAUSE_EQUIP_PLAYER_WIDTH, PAUSE_EQUIP_PLAYER_HEIGHT,
                                    pauseCtx->playerSegment, NULL, sPreRenderCvg);

            KaleidoScope_DrawPlayerWork(play);
            KaleidoScope_SetupPlayerPreRender(play);

            // World map points

            for (i = 0; i < ARRAY_COUNT(pauseCtx->worldMapPoints); i++) {
                pauseCtx->worldMapPoints[i] = WORLD_MAP_POINT_STATE_HIDE;
            }

            if (CHECK_QUEST_ITEM(QUEST_GERUDOS_CARD)) {
                pauseCtx->worldMapPoints[WORLD_MAP_POINT_HAUNTED_WASTELAND] = WORLD_MAP_POINT_STATE_HIGHLIGHT;
            }
            if (CHECK_QUEST_ITEM(QUEST_MEDALLION_SPIRIT)) {
                pauseCtx->worldMapPoints[WORLD_MAP_POINT_HAUNTED_WASTELAND] = WORLD_MAP_POINT_STATE_SHOW;
            }

            if (INV_CONTENT(ITEM_LONGSHOT) == ITEM_LONGSHOT) {
                pauseCtx->worldMapPoints[WORLD_MAP_POINT_GERUDOS_FORTRESS] = WORLD_MAP_POINT_STATE_HIGHLIGHT;
            }
            if (CHECK_QUEST_ITEM(QUEST_GERUDOS_CARD)) {
                pauseCtx->worldMapPoints[WORLD_MAP_POINT_GERUDOS_FORTRESS] = WORLD_MAP_POINT_STATE_SHOW;
            }

            if (GET_EVENTCHKINF(EVENTCHKINF_B2)) {
                pauseCtx->worldMapPoints[WORLD_MAP_POINT_GERUDO_VALLEY] = WORLD_MAP_POINT_STATE_SHOW;
            }
            if (INV_CONTENT(ITEM_LONGSHOT) == ITEM_LONGSHOT) {
                pauseCtx->worldMapPoints[WORLD_MAP_POINT_GERUDO_VALLEY] = WORLD_MAP_POINT_STATE_HIGHLIGHT;
            }
            if (CHECK_QUEST_ITEM(QUEST_GERUDOS_CARD)) {
                pauseCtx->worldMapPoints[WORLD_MAP_POINT_GERUDO_VALLEY] = WORLD_MAP_POINT_STATE_SHOW;
            }

            if (CUR_UPG_VALUE(UPG_SCALE)) {
                pauseCtx->worldMapPoints[WORLD_MAP_POINT_HYLIA_LAKESIDE] = WORLD_MAP_POINT_STATE_SHOW;
            }
            if (CHECK_OWNED_EQUIP(EQUIP_TYPE_BOOTS, EQUIP_INV_BOOTS_IRON)) {
                pauseCtx->worldMapPoints[WORLD_MAP_POINT_HYLIA_LAKESIDE] = WORLD_MAP_POINT_STATE_HIGHLIGHT;
            }
            if (CHECK_QUEST_ITEM(QUEST_MEDALLION_WATER)) {
                pauseCtx->worldMapPoints[WORLD_MAP_POINT_HYLIA_LAKESIDE] = WORLD_MAP_POINT_STATE_SHOW;
            }

            if (GET_EVENTCHKINF(EVENTCHKINF_09)) {
                pauseCtx->worldMapPoints[WORLD_MAP_POINT_LON_LON_RANCH] = WORLD_MAP_POINT_STATE_SHOW;
            }
            if (INV_CONTENT(ITEM_OCARINA_FAIRY) != ITEM_NONE) {
                pauseCtx->worldMapPoints[WORLD_MAP_POINT_LON_LON_RANCH] = WORLD_MAP_POINT_STATE_HIGHLIGHT;
            }
            if (CHECK_QUEST_ITEM(QUEST_SONG_EPONA)) {
                pauseCtx->worldMapPoints[WORLD_MAP_POINT_LON_LON_RANCH] = WORLD_MAP_POINT_STATE_SHOW;
            }
            if (GET_EVENTCHKINF(EVENTCHKINF_TALON_WOKEN_IN_KAKARIKO)) {
                pauseCtx->worldMapPoints[WORLD_MAP_POINT_LON_LON_RANCH] = WORLD_MAP_POINT_STATE_HIGHLIGHT;
            }
            if (GET_EVENTCHKINF(EVENTCHKINF_EPONA_OBTAINED)) {
                pauseCtx->worldMapPoints[WORLD_MAP_POINT_LON_LON_RANCH] = WORLD_MAP_POINT_STATE_SHOW;
            }

            if (GET_EVENTCHKINF(EVENTCHKINF_09)) {
                pauseCtx->worldMapPoints[WORLD_MAP_POINT_MARKET] = WORLD_MAP_POINT_STATE_HIGHLIGHT;
            }
            if (GET_EVENTCHKINF(EVENTCHKINF_40)) {
                pauseCtx->worldMapPoints[WORLD_MAP_POINT_MARKET] = WORLD_MAP_POINT_STATE_SHOW;
            }
            if (INV_CONTENT(ITEM_OCARINA_OF_TIME) == ITEM_OCARINA_OF_TIME) {
                pauseCtx->worldMapPoints[WORLD_MAP_POINT_MARKET] = WORLD_MAP_POINT_STATE_HIGHLIGHT;
            }
            if (GET_EVENTCHKINF(EVENTCHKINF_45)) {
                pauseCtx->worldMapPoints[WORLD_MAP_POINT_MARKET] = WORLD_MAP_POINT_STATE_SHOW;
            }
            if (INV_CONTENT(ITEM_ARROW_LIGHT) == ITEM_ARROW_LIGHT) {
                pauseCtx->worldMapPoints[WORLD_MAP_POINT_MARKET] = WORLD_MAP_POINT_STATE_HIGHLIGHT;
            }

            if (GET_EVENTCHKINF(EVENTCHKINF_09)) {
                pauseCtx->worldMapPoints[WORLD_MAP_POINT_HYRULE_FIELD] = WORLD_MAP_POINT_STATE_SHOW;
            }

            if (GET_EVENTCHKINF(EVENTCHKINF_40)) {
                pauseCtx->worldMapPoints[WORLD_MAP_POINT_DEATH_MOUNTAIN] = WORLD_MAP_POINT_STATE_HIGHLIGHT;
            }
            if (GET_EVENTCHKINF(EVENTCHKINF_25)) {
                pauseCtx->worldMapPoints[WORLD_MAP_POINT_DEATH_MOUNTAIN] = WORLD_MAP_POINT_STATE_SHOW;
            }
            if (INV_CONTENT(ITEM_HOOKSHOT) == ITEM_HOOKSHOT) {
                pauseCtx->worldMapPoints[WORLD_MAP_POINT_DEATH_MOUNTAIN] = WORLD_MAP_POINT_STATE_HIGHLIGHT;
            }
            if (GET_EVENTCHKINF(EVENTCHKINF_49)) {
                pauseCtx->worldMapPoints[WORLD_MAP_POINT_DEATH_MOUNTAIN] = WORLD_MAP_POINT_STATE_SHOW;
            }

            if (gBitFlags[WORLD_MAP_AREA_KAKARIKO_VILLAGE] & gSaveContext.worldMapAreaData) {
                pauseCtx->worldMapPoints[WORLD_MAP_POINT_KAKARIKO_VILLAGE] = WORLD_MAP_POINT_STATE_SHOW;
            }
            if (CHECK_QUEST_ITEM(QUEST_SONG_LULLABY)) {
                pauseCtx->worldMapPoints[WORLD_MAP_POINT_KAKARIKO_VILLAGE] = WORLD_MAP_POINT_STATE_HIGHLIGHT;
            }
            if (CHECK_QUEST_ITEM(QUEST_SONG_SUN)) {
                pauseCtx->worldMapPoints[WORLD_MAP_POINT_KAKARIKO_VILLAGE] = WORLD_MAP_POINT_STATE_SHOW;
            }
            if (GET_EVENTCHKINF(EVENTCHKINF_45)) {
                pauseCtx->worldMapPoints[WORLD_MAP_POINT_KAKARIKO_VILLAGE] = WORLD_MAP_POINT_STATE_HIGHLIGHT;
            }
            if (INV_CONTENT(ITEM_HOOKSHOT) == ITEM_HOOKSHOT) {
                pauseCtx->worldMapPoints[WORLD_MAP_POINT_KAKARIKO_VILLAGE] = WORLD_MAP_POINT_STATE_SHOW;
            }
            if (CHECK_QUEST_ITEM(QUEST_SONG_STORMS)) {
                pauseCtx->worldMapPoints[WORLD_MAP_POINT_KAKARIKO_VILLAGE] = WORLD_MAP_POINT_STATE_HIGHLIGHT;
            }
            if (GET_EVENTCHKINF(EVENTCHKINF_67)) {
                pauseCtx->worldMapPoints[WORLD_MAP_POINT_KAKARIKO_VILLAGE] = WORLD_MAP_POINT_STATE_SHOW;
            }
            if (GET_EVENTCHKINF(EVENTCHKINF_AA)) {
                pauseCtx->worldMapPoints[WORLD_MAP_POINT_KAKARIKO_VILLAGE] = WORLD_MAP_POINT_STATE_HIGHLIGHT;
            }
            if (CHECK_QUEST_ITEM(QUEST_MEDALLION_SHADOW)) {
                pauseCtx->worldMapPoints[WORLD_MAP_POINT_KAKARIKO_VILLAGE] = WORLD_MAP_POINT_STATE_SHOW;
            }

            if (gBitFlags[WORLD_MAP_AREA_LOST_WOODS] & gSaveContext.worldMapAreaData) {
                pauseCtx->worldMapPoints[WORLD_MAP_POINT_LOST_WOODS] = WORLD_MAP_POINT_STATE_SHOW;
            }
            if (GET_EVENTCHKINF(EVENTCHKINF_0F)) {
                pauseCtx->worldMapPoints[WORLD_MAP_POINT_LOST_WOODS] = WORLD_MAP_POINT_STATE_HIGHLIGHT;
            }
            if (CHECK_QUEST_ITEM(QUEST_SONG_SARIA)) {
                pauseCtx->worldMapPoints[WORLD_MAP_POINT_LOST_WOODS] = WORLD_MAP_POINT_STATE_SHOW;
            }
            if (INV_CONTENT(ITEM_HOOKSHOT) == ITEM_HOOKSHOT) {
                pauseCtx->worldMapPoints[WORLD_MAP_POINT_LOST_WOODS] = WORLD_MAP_POINT_STATE_HIGHLIGHT;
            }
            if (GET_EVENTCHKINF(EVENTCHKINF_48)) {
                pauseCtx->worldMapPoints[WORLD_MAP_POINT_LOST_WOODS] = WORLD_MAP_POINT_STATE_SHOW;
            }

            pauseCtx->worldMapPoints[WORLD_MAP_POINT_KOKIRI_FOREST] = WORLD_MAP_POINT_STATE_HIGHLIGHT;
            if (GET_EVENTCHKINF(EVENTCHKINF_09)) {
                pauseCtx->worldMapPoints[WORLD_MAP_POINT_KOKIRI_FOREST] = WORLD_MAP_POINT_STATE_SHOW;
            }
            if (GET_EVENTCHKINF(EVENTCHKINF_6E)) {
                pauseCtx->worldMapPoints[WORLD_MAP_POINT_KOKIRI_FOREST] = WORLD_MAP_POINT_STATE_HIGHLIGHT;
            }
            if (GET_EVENTCHKINF(EVENTCHKINF_0F)) {
                pauseCtx->worldMapPoints[WORLD_MAP_POINT_KOKIRI_FOREST] = WORLD_MAP_POINT_STATE_SHOW;
            }

            if (CHECK_QUEST_ITEM(QUEST_SONG_LULLABY)) {
                pauseCtx->worldMapPoints[WORLD_MAP_POINT_ZORAS_DOMAIN] = WORLD_MAP_POINT_STATE_SHOW;
            }
            if (GET_EVENTCHKINF(EVENTCHKINF_25)) {
                pauseCtx->worldMapPoints[WORLD_MAP_POINT_ZORAS_DOMAIN] = WORLD_MAP_POINT_STATE_HIGHLIGHT;
            }
            if (GET_EVENTCHKINF(EVENTCHKINF_37)) {
                pauseCtx->worldMapPoints[WORLD_MAP_POINT_ZORAS_DOMAIN] = WORLD_MAP_POINT_STATE_SHOW;
            }
            if (INV_CONTENT(ITEM_HOOKSHOT) == ITEM_HOOKSHOT) {
                pauseCtx->worldMapPoints[WORLD_MAP_POINT_ZORAS_DOMAIN] = WORLD_MAP_POINT_STATE_HIGHLIGHT;
            }
            if (CHECK_OWNED_EQUIP(EQUIP_TYPE_BOOTS, EQUIP_INV_BOOTS_IRON)) {
                pauseCtx->worldMapPoints[WORLD_MAP_POINT_ZORAS_DOMAIN] = WORLD_MAP_POINT_STATE_SHOW;
            }

            // Trade quest location

            pauseCtx->tradeQuestLocation = TRADE_QUEST_LOCATION_NONE;

            i = INV_CONTENT(ITEM_TRADE_ADULT);
            if (LINK_AGE_IN_YEARS == YEARS_ADULT) {
                if ((i <= ITEM_POCKET_CUCCO) || (i == ITEM_ODD_MUSHROOM)) {
                    pauseCtx->tradeQuestLocation = WORLD_MAP_POINT_KAKARIKO_VILLAGE;
                }
                if ((i == ITEM_COJIRO) || (i == ITEM_ODD_POTION)) {
                    pauseCtx->tradeQuestLocation = WORLD_MAP_POINT_LOST_WOODS;
                }
                if (i == ITEM_POACHERS_SAW) {
                    pauseCtx->tradeQuestLocation = WORLD_MAP_POINT_GERUDO_VALLEY;
                }
                if ((i == ITEM_BROKEN_GORONS_SWORD) || (i == ITEM_EYE_DROPS)) {
                    pauseCtx->tradeQuestLocation = WORLD_MAP_POINT_DEATH_MOUNTAIN;
                }
                if (i == ITEM_PRESCRIPTION) {
                    pauseCtx->tradeQuestLocation = WORLD_MAP_POINT_ZORAS_DOMAIN;
                }
                if (i == ITEM_EYEBALL_FROG) {
                    pauseCtx->tradeQuestLocation = WORLD_MAP_POINT_HYLIA_LAKESIDE;
                }
                if ((i == ITEM_CLAIM_CHECK) && !gSaveContext.bgsFlag) {
                    pauseCtx->tradeQuestLocation = WORLD_MAP_POINT_DEATH_MOUNTAIN;
                }
            }

            // Next state

            pauseCtx->state = PAUSE_STATE_OPENING_1;
            break;

        case PAUSE_STATE_OPENING_1:
            if (pauseCtx->itemPageRoll == 160.0f) {
                // First frame in this state

                KaleidoScope_SetDefaultCursor(play);
                KaleidoScope_ProcessPlayerPreRender();
            }

            pauseCtx->itemPageRoll = pauseCtx->equipPageRoll = pauseCtx->mapPageRoll = pauseCtx->questPageRoll -=
                160.0f / R_PAUSE_UI_ANIMS_DURATION;
            pauseCtx->infoPanelOffsetY += 40 / R_PAUSE_UI_ANIMS_DURATION;
            interfaceCtx->startAlpha += 255 / R_PAUSE_UI_ANIMS_DURATION;
            R_PAUSE_CURSOR_LEFT_X += R_PAUSE_CURSOR_LEFT_MOVE_OFFSET_X / R_PAUSE_UI_ANIMS_DURATION;
            R_PAUSE_CURSOR_RIGHT_X += R_PAUSE_CURSOR_RIGHT_MOVE_OFFSET_X / R_PAUSE_UI_ANIMS_DURATION;
            XREG(5) += 150 / R_PAUSE_UI_ANIMS_DURATION;
            pauseCtx->alpha += (u16)(255 / (R_PAUSE_UI_ANIMS_DURATION + R_PAUSE_UI_ANIM_ALPHA_ADD_DURATION));

            if (pauseCtx->itemPageRoll == 0) {
                interfaceCtx->startAlpha = 255;
                R_PAUSE_OFFSET_VERTICAL = 0;
                pauseCtx->state = PAUSE_STATE_OPENING_2;
            }

            KaleidoScope_UpdateOpening(play);
            break;

        case PAUSE_STATE_OPENING_2:
            pauseCtx->alpha += (u16)(255 / (R_PAUSE_UI_ANIMS_DURATION + R_PAUSE_UI_ANIM_ALPHA_ADD_DURATION));
            KaleidoScope_UpdateOpening(play);

            if (pauseCtx->state == PAUSE_STATE_MAIN) {
                KaleidoScope_UpdateNamePanel(play);
            }
            break;

        case PAUSE_STATE_MAIN:
            switch (pauseCtx->mainState) {
                case PAUSE_MAIN_STATE_IDLE:
                    if (CHECK_BTN_ALL(input->press.button, BTN_START)) {
                        Interface_SetDoAction(play, DO_ACTION_NONE);
                        pauseCtx->state = PAUSE_STATE_CLOSING;
                        R_PAUSE_OFFSET_VERTICAL = -6240;
                        func_800F64E0(0);
                    } else if (CHECK_BTN_ALL(input->press.button, BTN_B)) {
                        pauseCtx->nextPageMode = 0;
                        pauseCtx->promptChoice = 0;
                        Audio_PlaySfxGeneral(NA_SE_SY_DECIDE, &gSfxDefaultPos, 4, &gSfxDefaultFreqAndVolScale,
                                             &gSfxDefaultFreqAndVolScale, &gSfxDefaultReverb);
                        gSaveContext.buttonStatus[0] = gSaveContext.buttonStatus[1] = gSaveContext.buttonStatus[2] =
                            gSaveContext.buttonStatus[3] = BTN_DISABLED;
                        gSaveContext.buttonStatus[4] = BTN_ENABLED;
                        gSaveContext.hudVisibilityMode = HUD_VISIBILITY_NO_CHANGE;
                        Interface_ChangeHudVisibilityMode(HUD_VISIBILITY_ALL);
                        pauseCtx->savePromptState = PAUSE_SAVE_PROMPT_STATE_APPEARING;
                        pauseCtx->state = PAUSE_STATE_SAVE_PROMPT;
                    }
                    break;

                case PAUSE_MAIN_STATE_SWITCHING_PAGE:
                    KaleidoScope_UpdateSwitchPage(play, &play->state.input[0]);
                    break;

                case PAUSE_MAIN_STATE_SONG_PLAYBACK:
                    pauseCtx->ocarinaStaff = AudioOcarina_GetPlaybackStaff();
                    if (pauseCtx->ocarinaStaff->state == 0) {
                        // Song playback is finished
                        pauseCtx->mainState = PAUSE_MAIN_STATE_SONG_PROMPT_INIT;
                        AudioOcarina_SetInstrument(OCARINA_INSTRUMENT_OFF);
                    }
                    break;

                case PAUSE_MAIN_STATE_3:
                    KaleidoScope_UpdateItemEquip(play);
                    break;

                case PAUSE_MAIN_STATE_SONG_PROMPT_INIT:
                    break;

                case PAUSE_MAIN_STATE_SONG_PROMPT:
                    pauseCtx->ocarinaStaff = AudioOcarina_GetPlayingStaff();

                    if (CHECK_BTN_ALL(input->press.button, BTN_START)) {
                        AudioOcarina_SetInstrument(OCARINA_INSTRUMENT_OFF);
                        Interface_SetDoAction(play, DO_ACTION_NONE);
                        pauseCtx->state = PAUSE_STATE_CLOSING;
                        R_PAUSE_OFFSET_VERTICAL = -6240;
                        func_800F64E0(0);
                        pauseCtx->mainState = PAUSE_MAIN_STATE_IDLE;
                        break;
                    } else if (CHECK_BTN_ALL(input->press.button, BTN_B)) {
                        AudioOcarina_SetInstrument(OCARINA_INSTRUMENT_OFF);
                        pauseCtx->mainState = PAUSE_MAIN_STATE_IDLE;
                        pauseCtx->nextPageMode = 0;
                        pauseCtx->promptChoice = 0;
                        Audio_PlaySfxGeneral(NA_SE_SY_DECIDE, &gSfxDefaultPos, 4, &gSfxDefaultFreqAndVolScale,
                                             &gSfxDefaultFreqAndVolScale, &gSfxDefaultReverb);
                        gSaveContext.buttonStatus[0] = gSaveContext.buttonStatus[1] = gSaveContext.buttonStatus[2] =
                            gSaveContext.buttonStatus[3] = BTN_DISABLED;
                        gSaveContext.buttonStatus[4] = BTN_ENABLED;
                        gSaveContext.hudVisibilityMode = HUD_VISIBILITY_NO_CHANGE;
                        Interface_ChangeHudVisibilityMode(HUD_VISIBILITY_ALL);
                        pauseCtx->savePromptState = PAUSE_SAVE_PROMPT_STATE_APPEARING;
                        pauseCtx->state = PAUSE_STATE_SAVE_PROMPT;
                    } else if (pauseCtx->ocarinaStaff->state == pauseCtx->ocarinaSongIdx) {
                        // The player successfully played the song

                        Audio_PlaySfxGeneral(NA_SE_SY_TRE_BOX_APPEAR, &gSfxDefaultPos, 4, &gSfxDefaultFreqAndVolScale,
                                             &gSfxDefaultFreqAndVolScale, &gSfxDefaultReverb);

                        sMainStateAfterSongPlayerPlayingDone = PAUSE_MAIN_STATE_IDLE;
                        sDelayTimer = 30;
                        pauseCtx->mainState = PAUSE_MAIN_STATE_SONG_PROMPT_DONE;
                    } else if (pauseCtx->ocarinaStaff->state == 0xFF) {
                        // The player failed to play the song

                        Audio_PlaySfxGeneral(NA_SE_SY_OCARINA_ERROR, &gSfxDefaultPos, 4, &gSfxDefaultFreqAndVolScale,
                                             &gSfxDefaultFreqAndVolScale, &gSfxDefaultReverb);

                        sMainStateAfterSongPlayerPlayingDone = PAUSE_MAIN_STATE_SONG_PROMPT_INIT;
                        sDelayTimer = 20;
                        pauseCtx->mainState = PAUSE_MAIN_STATE_SONG_PROMPT_DONE;
                    }
                    break;

                case PAUSE_MAIN_STATE_SONG_PROMPT_DONE:
                    sDelayTimer--;
                    if (sDelayTimer == 0) {
                        pauseCtx->mainState = sMainStateAfterSongPlayerPlayingDone;
                        if (pauseCtx->mainState == PAUSE_MAIN_STATE_IDLE) {
                            AudioOcarina_SetInstrument(OCARINA_INSTRUMENT_OFF);
                        }
                    }
                    break;

                case PAUSE_MAIN_STATE_EQUIP_CHANGED:
                    break;

                case PAUSE_MAIN_STATE_IDLE_CURSOR_ON_SONG:
                    if (CHECK_BTN_ALL(input->press.button, BTN_START)) {
                        AudioOcarina_SetInstrument(OCARINA_INSTRUMENT_OFF);
                        Interface_SetDoAction(play, DO_ACTION_NONE);
                        pauseCtx->state = PAUSE_STATE_CLOSING;
                        R_PAUSE_OFFSET_VERTICAL = -6240;
                        func_800F64E0(0);
                        pauseCtx->mainState = PAUSE_MAIN_STATE_IDLE;
                    } else if (CHECK_BTN_ALL(input->press.button, BTN_B)) {
                        AudioOcarina_SetInstrument(OCARINA_INSTRUMENT_OFF);
                        pauseCtx->mainState = PAUSE_MAIN_STATE_IDLE;
                        pauseCtx->nextPageMode = 0;
                        pauseCtx->promptChoice = 0;
                        Audio_PlaySfxGeneral(NA_SE_SY_DECIDE, &gSfxDefaultPos, 4, &gSfxDefaultFreqAndVolScale,
                                             &gSfxDefaultFreqAndVolScale, &gSfxDefaultReverb);
                        gSaveContext.buttonStatus[0] = gSaveContext.buttonStatus[1] = gSaveContext.buttonStatus[2] =
                            gSaveContext.buttonStatus[3] = BTN_DISABLED;
                        gSaveContext.buttonStatus[4] = BTN_ENABLED;
                        gSaveContext.hudVisibilityMode = HUD_VISIBILITY_NO_CHANGE;
                        Interface_ChangeHudVisibilityMode(HUD_VISIBILITY_ALL);
                        pauseCtx->savePromptState = PAUSE_SAVE_PROMPT_STATE_APPEARING;
                        pauseCtx->state = PAUSE_STATE_SAVE_PROMPT;
                    }
                    break;

                case PAUSE_MAIN_STATE_SONG_PLAYBACK_START:
                    break;

                default:
                    pauseCtx->mainState = PAUSE_MAIN_STATE_IDLE;
                    break;
            }
            break;

        case PAUSE_STATE_SAVE_PROMPT:
            switch (pauseCtx->savePromptState) {
                case PAUSE_SAVE_PROMPT_STATE_APPEARING:
                    pauseCtx->rollRotSavePrompt_ -= 314.0f / R_PAUSE_UI_ANIMS_DURATION;
                    R_PAUSE_CURSOR_LEFT_X -= R_PAUSE_CURSOR_LEFT_MOVE_OFFSET_X / R_PAUSE_UI_ANIMS_DURATION;
                    R_PAUSE_CURSOR_RIGHT_X -= R_PAUSE_CURSOR_RIGHT_MOVE_OFFSET_X / R_PAUSE_UI_ANIMS_DURATION;

                    if (pauseCtx->rollRotSavePrompt_ <= -628.0f) {
                        pauseCtx->rollRotSavePrompt_ = -628.0f;
                        pauseCtx->savePromptState = PAUSE_SAVE_PROMPT_STATE_WAIT_CHOICE;
                    }
                    break;

                case PAUSE_SAVE_PROMPT_STATE_WAIT_CHOICE:
                    if (CHECK_BTN_ALL(input->press.button, BTN_A)) {
                        if (pauseCtx->promptChoice != 0) {
                            Interface_SetDoAction(play, DO_ACTION_NONE);

                            gSaveContext.buttonStatus[0] = gSaveContext.buttonStatus[1] = gSaveContext.buttonStatus[2] =
                                gSaveContext.buttonStatus[3] = BTN_ENABLED;
                            gSaveContext.hudVisibilityMode = HUD_VISIBILITY_NO_CHANGE;
                            Interface_ChangeHudVisibilityMode(HUD_VISIBILITY_ALL);

                            pauseCtx->savePromptState = PAUSE_SAVE_PROMPT_STATE_CLOSING;
                            R_PAUSE_OFFSET_VERTICAL = -6240;
                            YREG(8) = pauseCtx->rollRotSavePrompt_;
                            func_800F64E0(0);
                        } else {
                            Audio_PlaySfxGeneral(NA_SE_SY_PIECE_OF_HEART, &gSfxDefaultPos, 4,
                                                 &gSfxDefaultFreqAndVolScale, &gSfxDefaultFreqAndVolScale,
                                                 &gSfxDefaultReverb);

                            Play_SaveSceneFlags(play);
                            gSaveContext.savedSceneId = play->sceneId;
                            Sram_WriteSave(&play->sramCtx);

                            pauseCtx->savePromptState = PAUSE_SAVE_PROMPT_STATE_SAVED;
                            sDelayTimer = 3;
                        }
                    } else if (CHECK_BTN_ALL(input->press.button, BTN_START) ||
                               CHECK_BTN_ALL(input->press.button, BTN_B)) {

                        Interface_SetDoAction(play, DO_ACTION_NONE);

                        pauseCtx->savePromptState = PAUSE_SAVE_PROMPT_STATE_CLOSING;
                        R_PAUSE_OFFSET_VERTICAL = -6240;
                        YREG(8) = pauseCtx->rollRotSavePrompt_;
                        func_800F64E0(0);

                        gSaveContext.buttonStatus[0] = gSaveContext.buttonStatus[1] = gSaveContext.buttonStatus[2] =
                            gSaveContext.buttonStatus[3] = BTN_ENABLED;
                        gSaveContext.hudVisibilityMode = HUD_VISIBILITY_NO_CHANGE;
                        Interface_ChangeHudVisibilityMode(HUD_VISIBILITY_ALL);
                    }
                    break;

                case PAUSE_SAVE_PROMPT_STATE_SAVED:
                    if (CHECK_BTN_ALL(input->press.button, BTN_B) || CHECK_BTN_ALL(input->press.button, BTN_A) ||
                        CHECK_BTN_ALL(input->press.button, BTN_START) || (--sDelayTimer == 0)) {

                        Interface_SetDoAction(play, DO_ACTION_NONE);

                        gSaveContext.buttonStatus[0] = gSaveContext.buttonStatus[1] = gSaveContext.buttonStatus[2] =
                            gSaveContext.buttonStatus[3] = BTN_ENABLED;
                        gSaveContext.hudVisibilityMode = HUD_VISIBILITY_NO_CHANGE;
                        Interface_ChangeHudVisibilityMode(HUD_VISIBILITY_ALL);

                        pauseCtx->savePromptState = PAUSE_SAVE_PROMPT_STATE_CLOSING_AFTER_SAVED;
                        R_PAUSE_OFFSET_VERTICAL = -6240;
                        YREG(8) = pauseCtx->rollRotSavePrompt_;
                        func_800F64E0(0);
                    }
                    break;

                case PAUSE_SAVE_PROMPT_STATE_RETURN_TO_MENU:
                case PAUSE_SAVE_PROMPT_STATE_RETURN_TO_MENU_ALT:
                    pauseCtx->rollRotSavePrompt_ += 314.0f / R_PAUSE_UI_ANIMS_DURATION;
                    R_PAUSE_CURSOR_LEFT_X += R_PAUSE_CURSOR_LEFT_MOVE_OFFSET_X / R_PAUSE_UI_ANIMS_DURATION;
                    R_PAUSE_CURSOR_RIGHT_X += R_PAUSE_CURSOR_RIGHT_MOVE_OFFSET_X / R_PAUSE_UI_ANIMS_DURATION;

                    if (pauseCtx->rollRotSavePrompt_ >= -314.0f) {
                        pauseCtx->state = PAUSE_STATE_MAIN;
                        pauseCtx->savePromptState = PAUSE_SAVE_PROMPT_STATE_APPEARING;
                        pauseCtx->itemPageRoll = pauseCtx->equipPageRoll = pauseCtx->mapPageRoll =
                            pauseCtx->questPageRoll = 0.0f;
                        pauseCtx->rollRotSavePrompt_ = -314.0f;
                    }
                    break;

                case PAUSE_SAVE_PROMPT_STATE_CLOSING:
                case PAUSE_SAVE_PROMPT_STATE_CLOSING_AFTER_SAVED:
                    if (pauseCtx->rollRotSavePrompt_ != (YREG(8) + 160.0f)) {
                        pauseCtx->itemPageRoll = pauseCtx->equipPageRoll = pauseCtx->mapPageRoll =
                            pauseCtx->questPageRoll += 160.0f / R_PAUSE_UI_ANIMS_DURATION;
                        pauseCtx->rollRotSavePrompt_ += 160.0f / R_PAUSE_UI_ANIMS_DURATION;
                        pauseCtx->infoPanelOffsetY -= 40 / R_PAUSE_UI_ANIMS_DURATION;
                        R_PAUSE_CURSOR_LEFT_X -= R_PAUSE_CURSOR_LEFT_MOVE_OFFSET_X / R_PAUSE_UI_ANIMS_DURATION;
                        R_PAUSE_CURSOR_RIGHT_X -= R_PAUSE_CURSOR_RIGHT_MOVE_OFFSET_X / R_PAUSE_UI_ANIMS_DURATION;
                        XREG(5) -= 150 / R_PAUSE_UI_ANIMS_DURATION;
                        pauseCtx->alpha -= (u16)(255 / R_PAUSE_UI_ANIMS_DURATION);
                        if (pauseCtx->rollRotSavePrompt_ == (YREG(8) + 160.0f)) {
                            pauseCtx->alpha = 0;
                        }
                    } else {
                        pauseCtx->debugState = 0;
                        pauseCtx->state = PAUSE_STATE_UNPAUSE;
                        pauseCtx->itemPageRoll = pauseCtx->equipPageRoll = pauseCtx->mapPageRoll =
                            pauseCtx->questPageRoll = 160.0f;
                        pauseCtx->namedItem = PAUSE_ITEM_NONE;
                        pauseCtx->mainState = PAUSE_MAIN_STATE_IDLE;
                        pauseCtx->rollRotSavePrompt_ = -434.0f;
                    }
                    break;
            }
            break;

        case PAUSE_STATE_10:
            pauseCtx->cursorSlot[PAUSE_MAP] = pauseCtx->cursorPoint[PAUSE_MAP] = pauseCtx->dungeonMapSlot =
                VREG(30) + 3;
            R_PAUSE_CURSOR_LEFT_X = -175;
            R_PAUSE_CURSOR_RIGHT_X = 155;
            pauseCtx->rollRotSavePrompt_ = -434.0f;
            Interface_ChangeHudVisibilityMode(HUD_VISIBILITY_NOTHING);

            //! @bug messed up alignment, should match `ALIGN64`
            pauseCtx->iconItemSegment = (void*)(((uintptr_t)play->objectCtx.spaceStart + 0x30) & ~0x3F);
            iconItemStaticSize =
                (uintptr_t)_icon_item_staticSegmentRomEnd - (uintptr_t)_icon_item_staticSegmentRomStart;
            osSyncPrintf("icon_item size0=%x\n", iconItemStaticSize);
            DmaMgr_RequestSyncDebug(pauseCtx->iconItemSegment, (uintptr_t)_icon_item_staticSegmentRomStart,
                                    iconItemStaticSize, "../z_kaleido_scope_PAL.c", 4356);

            pauseCtx->iconItem24Segment = (void*)ALIGN16((uintptr_t)pauseCtx->iconItemSegment + iconItemStaticSize);
            size = (uintptr_t)_icon_item_24_staticSegmentRomEnd - (uintptr_t)_icon_item_24_staticSegmentRomStart;
            osSyncPrintf("icon_item24 size=%x\n", size);
            DmaMgr_RequestSyncDebug(pauseCtx->iconItem24Segment, (uintptr_t)_icon_item_24_staticSegmentRomStart, size,
                                    "../z_kaleido_scope_PAL.c", 4363);

            pauseCtx->iconItemAltSegment = (void*)ALIGN16((uintptr_t)pauseCtx->iconItem24Segment + size);
            size2 = (uintptr_t)_icon_item_gameover_staticSegmentRomEnd -
                    (uintptr_t)_icon_item_gameover_staticSegmentRomStart;
            osSyncPrintf("icon_item_dungeon gameover-size2=%x\n", size2);
            DmaMgr_RequestSyncDebug(pauseCtx->iconItemAltSegment, (uintptr_t)_icon_item_gameover_staticSegmentRomStart,
                                    size2, "../z_kaleido_scope_PAL.c", 4370);

            pauseCtx->iconItemLangSegment = (void*)ALIGN16((uintptr_t)pauseCtx->iconItemAltSegment + size2);

            if (gSaveContext.language == LANGUAGE_ENG) {
                size = (uintptr_t)_icon_item_nes_staticSegmentRomEnd - (uintptr_t)_icon_item_nes_staticSegmentRomStart;
                osSyncPrintf("icon_item_dungeon dungeon-size=%x\n", size);
                DmaMgr_RequestSyncDebug(pauseCtx->iconItemLangSegment, (uintptr_t)_icon_item_nes_staticSegmentRomStart,
                                        size, "../z_kaleido_scope_PAL.c", 4379);
            } else if (gSaveContext.language == LANGUAGE_GER) {
                size = (uintptr_t)_icon_item_ger_staticSegmentRomEnd - (uintptr_t)_icon_item_ger_staticSegmentRomStart;
                osSyncPrintf("icon_item_dungeon dungeon-size=%x\n", size);
                DmaMgr_RequestSyncDebug(pauseCtx->iconItemLangSegment, (uintptr_t)_icon_item_ger_staticSegmentRomStart,
                                        size, "../z_kaleido_scope_PAL.c", 4386);
            } else {
                size = (uintptr_t)_icon_item_fra_staticSegmentRomEnd - (uintptr_t)_icon_item_fra_staticSegmentRomStart;
                osSyncPrintf("icon_item_dungeon dungeon-size=%x\n", size);
                DmaMgr_RequestSyncDebug(pauseCtx->iconItemLangSegment, (uintptr_t)_icon_item_fra_staticSegmentRomStart,
                                        size, "../z_kaleido_scope_PAL.c", 4393);
            }

            sColor82ABRed_D_8082AB8C = 255;
            sColor82ABGreen_D_8082AB90 = 130;
            sColor82ABBlue_D_8082AB94 = 0;
            sColor82ABGameOverPrimAlpha_D_8082AB98 = 0;
            sDrawGameOverEnvColorRed_D_8082AB9C = 30;
            sDrawGameOverEnvColorGreen_D_8082ABA0 = 0;
            sDrawGameOverEnvColorBlue_D_8082ABA4 = 0;
            sTimer_ = 30;
            VREG(88) = 98;
            pauseCtx->promptChoice = 0;
            pauseCtx->state++; // PAUSE_STATE_11
            break;

        case PAUSE_STATE_11:
            stepR = ABS(sColor82ABRed_D_8082AB8C - 30) / sTimer_;
            stepG = ABS(sColor82ABGreen_D_8082AB90) / sTimer_;
            stepB = ABS(sColor82ABBlue_D_8082AB94) / sTimer_;
            stepA = ABS(sColor82ABGameOverPrimAlpha_D_8082AB98 - 255) / sTimer_;
            if (sColor82ABRed_D_8082AB8C >= 30) {
                sColor82ABRed_D_8082AB8C -= stepR;
            } else {
                sColor82ABRed_D_8082AB8C += stepR;
            }
            if (sColor82ABGreen_D_8082AB90 >= 0) {
                sColor82ABGreen_D_8082AB90 -= stepG;
            } else {
                sColor82ABGreen_D_8082AB90 += stepG;
            }
            if (sColor82ABBlue_D_8082AB94 >= 0) {
                sColor82ABBlue_D_8082AB94 -= stepB;
            } else {
                sColor82ABBlue_D_8082AB94 += stepB;
            }
            if (sColor82ABGameOverPrimAlpha_D_8082AB98 >= 255) {
                sColor82ABGameOverPrimAlpha_D_8082AB98 -= stepA;
            } else {
                sColor82ABGameOverPrimAlpha_D_8082AB98 += stepA;
            }

            stepR = ABS(sDrawGameOverEnvColorRed_D_8082AB9C - 255) / sTimer_;
            stepG = ABS(sDrawGameOverEnvColorGreen_D_8082ABA0 - 130) / sTimer_;
            stepB = ABS(sDrawGameOverEnvColorBlue_D_8082ABA4) / sTimer_;
            if (sDrawGameOverEnvColorRed_D_8082AB9C >= 255) {
                sDrawGameOverEnvColorRed_D_8082AB9C -= stepR;
            } else {
                sDrawGameOverEnvColorRed_D_8082AB9C += stepR;
            }
            if (sDrawGameOverEnvColorGreen_D_8082ABA0 >= 130) {
                sDrawGameOverEnvColorGreen_D_8082ABA0 -= stepG;
            } else {
                sDrawGameOverEnvColorGreen_D_8082ABA0 += stepG;
            }
            if (sDrawGameOverEnvColorBlue_D_8082ABA4 >= 0) {
                sDrawGameOverEnvColorBlue_D_8082ABA4 -= stepB;
            } else {
                sDrawGameOverEnvColorBlue_D_8082ABA4 += stepB;
            }

            sTimer_--;
            if (sTimer_ == 0) {
                sColor82ABRed_D_8082AB8C = 30;
                sColor82ABGreen_D_8082AB90 = 0;
                sColor82ABBlue_D_8082AB94 = 0;
                sColor82ABGameOverPrimAlpha_D_8082AB98 = 255;

                sDrawGameOverEnvColorRed_D_8082AB9C = 255;
                sDrawGameOverEnvColorGreen_D_8082ABA0 = 130;
                sDrawGameOverEnvColorBlue_D_8082ABA4 = 0;

                pauseCtx->state++; // PAUSE_STATE_12
                sTimer_ = 40;
            }
            break;

        case PAUSE_STATE_12:
            sTimer_--;
            if (sTimer_ == 0) {
                pauseCtx->state = PAUSE_STATE_13;
            }
            break;

        case PAUSE_STATE_13:
            pauseCtx->itemPageRoll = pauseCtx->equipPageRoll = pauseCtx->mapPageRoll = pauseCtx->questPageRoll =
                pauseCtx->rollRotSavePrompt_ -= 160.0f / R_PAUSE_UI_ANIMS_DURATION;
            pauseCtx->infoPanelOffsetY += 40 / R_PAUSE_UI_ANIMS_DURATION;
            interfaceCtx->startAlpha += 255 / R_PAUSE_UI_ANIMS_DURATION;
            VREG(88) -= 3;
            R_PAUSE_CURSOR_LEFT_X += R_PAUSE_CURSOR_LEFT_MOVE_OFFSET_X / R_PAUSE_UI_ANIMS_DURATION;
            R_PAUSE_CURSOR_RIGHT_X += R_PAUSE_CURSOR_RIGHT_MOVE_OFFSET_X / R_PAUSE_UI_ANIMS_DURATION;
            XREG(5) += 150 / R_PAUSE_UI_ANIMS_DURATION;
            pauseCtx->alpha += (u16)(255 / (R_PAUSE_UI_ANIMS_DURATION + R_PAUSE_UI_ANIM_ALPHA_ADD_DURATION));
            if (pauseCtx->rollRotSavePrompt_ < -628.0f) {
                pauseCtx->rollRotSavePrompt_ = -628.0f;
                interfaceCtx->startAlpha = 255;
                VREG(88) = 66;
                R_PAUSE_OFFSET_VERTICAL = 0;
                pauseCtx->alpha = 255;
                pauseCtx->state = PAUSE_STATE_14;
                gSaveContext.deaths++;
                if (gSaveContext.deaths > 999) {
                    gSaveContext.deaths = 999;
                }
            }
            osSyncPrintf("kscope->angle_s = %f\n", pauseCtx->rollRotSavePrompt_);
            break;

        case PAUSE_STATE_14:
            if (CHECK_BTN_ALL(input->press.button, BTN_A)) {
                if (pauseCtx->promptChoice != 0) {
                    pauseCtx->promptChoice = 0;
                    Audio_PlaySfxGeneral(NA_SE_SY_DECIDE, &gSfxDefaultPos, 4, &gSfxDefaultFreqAndVolScale,
                                         &gSfxDefaultFreqAndVolScale, &gSfxDefaultReverb);
                    pauseCtx->state = PAUSE_STATE_16;
                    gameOverCtx->state++;
                } else {
                    Audio_PlaySfxGeneral(NA_SE_SY_PIECE_OF_HEART, &gSfxDefaultPos, 4, &gSfxDefaultFreqAndVolScale,
                                         &gSfxDefaultFreqAndVolScale, &gSfxDefaultReverb);
                    pauseCtx->promptChoice = 0;
                    Play_SaveSceneFlags(play);
                    gSaveContext.savedSceneId = play->sceneId;
                    Sram_WriteSave(&play->sramCtx);
                    pauseCtx->state = PAUSE_STATE_15;
                    sDelayTimer = 3;
                }
            }
            break;

        case PAUSE_STATE_15:
            sDelayTimer--;
            if (sDelayTimer == 0) {
                pauseCtx->state = PAUSE_STATE_16;
                gameOverCtx->state++;
            } else if ((sDelayTimer <= 80) &&
                       (CHECK_BTN_ALL(input->press.button, BTN_A) || CHECK_BTN_ALL(input->press.button, BTN_START))) {
                pauseCtx->state = PAUSE_STATE_16;
                gameOverCtx->state++;
                func_800F64E0(0);
            }
            break;

        case PAUSE_STATE_16:
            if (CHECK_BTN_ALL(input->press.button, BTN_A) || CHECK_BTN_ALL(input->press.button, BTN_START)) {
                if (pauseCtx->promptChoice == 0) {
                    Audio_PlaySfxGeneral(NA_SE_SY_PIECE_OF_HEART, &gSfxDefaultPos, 4, &gSfxDefaultFreqAndVolScale,
                                         &gSfxDefaultFreqAndVolScale, &gSfxDefaultReverb);
                    Play_SaveSceneFlags(play);

                    switch (gSaveContext.entranceIndex) {
                        case ENTR_DEKU_TREE_0:
                        case ENTR_DODONGOS_CAVERN_0:
                        case ENTR_JABU_JABU_0:
                        case ENTR_FOREST_TEMPLE_0:
                        case ENTR_FIRE_TEMPLE_0:
                        case ENTR_WATER_TEMPLE_0:
                        case ENTR_SPIRIT_TEMPLE_0:
                        case ENTR_SHADOW_TEMPLE_0:
                        case ENTR_GANONS_TOWER_0:
                        case ENTR_GERUDO_TRAINING_GROUND_0:
                        case ENTR_ICE_CAVERN_0:
                        case ENTR_THIEVES_HIDEOUT_0:
                        case ENTR_BOTTOM_OF_THE_WELL_0:
                        case ENTR_INSIDE_GANONS_CASTLE_0:
                        case ENTR_GANONS_TOWER_COLLAPSE_INTERIOR_0:
                            break;

                        case ENTR_DEKU_TREE_BOSS_0:
                            gSaveContext.entranceIndex = ENTR_DEKU_TREE_0;
                            break;

                        case ENTR_DODONGOS_CAVERN_BOSS_0:
                            gSaveContext.entranceIndex = ENTR_DODONGOS_CAVERN_0;
                            break;

                        case ENTR_JABU_JABU_BOSS_0:
                            gSaveContext.entranceIndex = ENTR_JABU_JABU_0;
                            break;

                        case ENTR_FOREST_TEMPLE_BOSS_0:
                            gSaveContext.entranceIndex = ENTR_FOREST_TEMPLE_0;
                            break;

                        case ENTR_FIRE_TEMPLE_BOSS_0:
                            gSaveContext.entranceIndex = ENTR_FIRE_TEMPLE_0;
                            break;

                        case ENTR_WATER_TEMPLE_BOSS_0:
                            gSaveContext.entranceIndex = ENTR_WATER_TEMPLE_0;
                            break;

                        case ENTR_SPIRIT_TEMPLE_BOSS_0:
                            gSaveContext.entranceIndex = ENTR_SPIRIT_TEMPLE_0;
                            break;

                        case ENTR_SHADOW_TEMPLE_BOSS_0:
                            gSaveContext.entranceIndex = ENTR_SHADOW_TEMPLE_0;
                            break;

                        case ENTR_GANONDORF_BOSS_0:
                            gSaveContext.entranceIndex = ENTR_GANONS_TOWER_0;
                            break;
                    }
                } else {
                    Audio_PlaySfxGeneral(NA_SE_SY_DECIDE, &gSfxDefaultPos, 4, &gSfxDefaultFreqAndVolScale,
                                         &gSfxDefaultFreqAndVolScale, &gSfxDefaultReverb);
                }

                pauseCtx->state = PAUSE_STATE_17;
            }
            break;

        case PAUSE_STATE_17:
            if (interfaceCtx->unk_244 != 255) {
                interfaceCtx->unk_244 += 10;
                if (interfaceCtx->unk_244 >= 255) {
                    interfaceCtx->unk_244 = 255;
                    pauseCtx->state = PAUSE_STATE_OFF;
                    R_UPDATE_RATE = 3;
                    R_PAUSE_BG_PRERENDER_STATE = PAUSE_BG_PRERENDER_OFF;
                    func_800981B8(&play->objectCtx);
                    func_800418D0(&play->colCtx, play);
                    if (pauseCtx->promptChoice == 0) {
                        Play_TriggerRespawn(play);
                        gSaveContext.respawnFlag = -2;
                        gSaveContext.nextTransitionType = TRANS_TYPE_FADE_BLACK;
                        gSaveContext.health = 0x30;
                        SEQCMD_RESET_AUDIO_HEAP(0, 10);
                        gSaveContext.healthAccumulator = 0;
                        gSaveContext.magicState = MAGIC_STATE_IDLE;
                        gSaveContext.prevMagicState = MAGIC_STATE_IDLE;
                        osSyncPrintf(VT_FGCOL(YELLOW));
                        osSyncPrintf("MAGIC_NOW=%d ", gSaveContext.magic);
                        osSyncPrintf("Z_MAGIC_NOW_NOW=%d   →  ", gSaveContext.magicFillTarget);
                        gSaveContext.magicCapacity = 0;
                        // Set the fill target to be the magic amount before game over
                        gSaveContext.magicFillTarget = gSaveContext.magic;
                        // Set `magicLevel` and `magic` to 0 so `magicCapacity` then `magic` grows from nothing
                        // to respectively the full capacity and `magicFillTarget`
                        gSaveContext.magicLevel = gSaveContext.magic = 0;
                        osSyncPrintf("MAGIC_NOW=%d ", gSaveContext.magic);
                        osSyncPrintf("Z_MAGIC_NOW_NOW=%d\n", gSaveContext.magicFillTarget);
                        osSyncPrintf(VT_RST);
                    } else {
                        play->state.running = false;
                        SET_NEXT_GAMESTATE(&play->state, TitleSetup_Init, TitleSetupState);
                    }
                }
            }
            break;

        case PAUSE_STATE_CLOSING:
            if (pauseCtx->itemPageRoll != 160.0f) {
                pauseCtx->itemPageRoll = pauseCtx->equipPageRoll = pauseCtx->mapPageRoll = pauseCtx->questPageRoll +=
                    160.0f / R_PAUSE_UI_ANIMS_DURATION;
                pauseCtx->infoPanelOffsetY -= 40 / R_PAUSE_UI_ANIMS_DURATION;
                interfaceCtx->startAlpha -= 255 / R_PAUSE_UI_ANIMS_DURATION;
                R_PAUSE_CURSOR_LEFT_X -= R_PAUSE_CURSOR_LEFT_MOVE_OFFSET_X / R_PAUSE_UI_ANIMS_DURATION;
                R_PAUSE_CURSOR_RIGHT_X -= R_PAUSE_CURSOR_RIGHT_MOVE_OFFSET_X / R_PAUSE_UI_ANIMS_DURATION;
                XREG(5) -= 150 / R_PAUSE_UI_ANIMS_DURATION;
                pauseCtx->alpha -= (u16)(255 / R_PAUSE_UI_ANIMS_DURATION);
                if (pauseCtx->itemPageRoll == 160.0f) {
                    pauseCtx->alpha = 0;
                }
            } else {
                pauseCtx->debugState = 0;
                pauseCtx->state = PAUSE_STATE_UNPAUSE;
                pauseCtx->itemPageRoll = pauseCtx->equipPageRoll = pauseCtx->mapPageRoll = pauseCtx->questPageRoll =
                    160.0f;
                pauseCtx->namedItem = PAUSE_ITEM_NONE;
                play->interfaceCtx.startAlpha = 0;
            }
            break;

        case PAUSE_STATE_UNPAUSE:
            pauseCtx->state = PAUSE_STATE_OFF;
            R_UPDATE_RATE = 3;
            R_PAUSE_BG_PRERENDER_STATE = PAUSE_BG_PRERENDER_OFF;

            func_800981B8(&play->objectCtx);
            func_800418D0(&play->colCtx, play);

            switch (play->sceneId) {
                case SCENE_DEKU_TREE:
                case SCENE_DODONGOS_CAVERN:
                case SCENE_JABU_JABU:
                case SCENE_FOREST_TEMPLE:
                case SCENE_FIRE_TEMPLE:
                case SCENE_WATER_TEMPLE:
                case SCENE_SPIRIT_TEMPLE:
                case SCENE_SHADOW_TEMPLE:
                case SCENE_BOTTOM_OF_THE_WELL:
                case SCENE_ICE_CAVERN:
                case SCENE_DEKU_TREE_BOSS:
                case SCENE_DODONGOS_CAVERN_BOSS:
                case SCENE_JABU_JABU_BOSS:
                case SCENE_FOREST_TEMPLE_BOSS:
                case SCENE_FIRE_TEMPLE_BOSS:
                case SCENE_WATER_TEMPLE_BOSS:
                case SCENE_SPIRIT_TEMPLE_BOSS:
                case SCENE_SHADOW_TEMPLE_BOSS:
                    Map_InitData(play, play->interfaceCtx.mapRoomNum);
                    break;
            }

            gSaveContext.buttonStatus[0] = D_808321A8_savedButtonStatus[0];
            gSaveContext.buttonStatus[1] = D_808321A8_savedButtonStatus[1];
            gSaveContext.buttonStatus[2] = D_808321A8_savedButtonStatus[2];
            gSaveContext.buttonStatus[3] = D_808321A8_savedButtonStatus[3];
            gSaveContext.buttonStatus[4] = D_808321A8_savedButtonStatus[4];

            interfaceCtx->unk_1FA = interfaceCtx->unk_1FC = 0;

            osSyncPrintf(VT_FGCOL(YELLOW));
            osSyncPrintf("i=%d  LAST_TIME_TYPE=%d\n", i, gSaveContext.prevHudVisibilityMode);
            gSaveContext.hudVisibilityMode = HUD_VISIBILITY_NO_CHANGE;
            Interface_ChangeHudVisibilityMode(gSaveContext.prevHudVisibilityMode);

            player->targetActor = NULL;
            Player_SetEquipmentData(play, player);

            osSyncPrintf(VT_RST);
            break;
    }
}<|MERGE_RESOLUTION|>--- conflicted
+++ resolved
@@ -3471,8 +3471,7 @@
     s16 stepA;
     s32 pad;
 
-<<<<<<< HEAD
-    if ((R_PAUSE_BG_PRERENDER_STATE >= PAUSE_BG_PRERENDER_DONE) &&
+    if ((R_PAUSE_BG_PRERENDER_STATE >= PAUSE_BG_PRERENDER_READY) &&
         (((pauseCtx->state >= PAUSE_STATE_OPENING_1) && (pauseCtx->state <= PAUSE_STATE_SAVE_PROMPT)
           /* PAUSE_STATE_OPENING_1, PAUSE_STATE_OPENING_2, PAUSE_STATE_MAIN, PAUSE_STATE_SAVE_PROMPT */
           ) ||
@@ -3484,11 +3483,6 @@
         if ((!pauseCtx->mainState /* PAUSE_MAIN_STATE_IDLE */ ||
              (pauseCtx->mainState == PAUSE_MAIN_STATE_IDLE_CURSOR_ON_SONG)) &&
             (pauseCtx->state == PAUSE_STATE_MAIN)) {
-=======
-    if ((R_PAUSE_BG_PRERENDER_STATE >= PAUSE_BG_PRERENDER_READY) &&
-        (((pauseCtx->state >= 4) && (pauseCtx->state <= 7)) ||
-         ((pauseCtx->state >= 0xA) && (pauseCtx->state <= 0x12)))) {
->>>>>>> 3f4e4f25
 
             pauseCtx->stickAdjX = input->rel.stick_x;
             pauseCtx->stickAdjY = input->rel.stick_y;
