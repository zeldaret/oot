--- conflicted
+++ resolved
@@ -25,14 +25,8 @@
 
 u32 EffectSsExtra_Init(PlayState* play, u32 index, EffectSs* this, void* initParamsx) {
     EffectSsExtraInitParams* initParams = (EffectSsExtraInitParams*)initParamsx;
-<<<<<<< HEAD
     STACK_PAD(s32);
-    s32 objBankIndex;
-    uintptr_t oldSeg6;
-=======
-    s32 pad;
     s32 objectSlot = Object_GetSlot(&play->objectCtx, OBJECT_YABUSAME_POINT);
->>>>>>> bf3339a1
 
     if ((objectSlot >= 0) && Object_IsLoaded(&play->objectCtx, objectSlot)) {
         uintptr_t oldSeg6 = gSegments[6];
