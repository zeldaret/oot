/*
 * File: z_eff_ss_extra.c
 * Overlay: ovl_Effect_Ss_Extra
 * Description: Minigame Score Points
 */

#include "z_eff_ss_extra.h"
#include "assets/objects/object_yabusame_point/object_yabusame_point.h"

#define rObjectSlot regs[0]
#define rTimer regs[1]
#define rScoreIdx regs[2]
#define rScale regs[3]

u32 EffectSsExtra_Init(PlayState* play, u32 index, EffectSs* this, void* initParamsx);
void EffectSsExtra_Draw(PlayState* play, u32 index, EffectSs* this);
void EffectSsExtra_Update(PlayState* play, u32 index, EffectSs* this);

static s16 sScores[] = { 30, 60, 100 };

EffectSsInit Effect_Ss_Extra_InitVars = {
    EFFECT_SS_EXTRA,
    EffectSsExtra_Init,
};

u32 EffectSsExtra_Init(PlayState* play, u32 index, EffectSs* this, void* initParamsx) {
    EffectSsExtraInitParams* initParams = (EffectSsExtraInitParams*)initParamsx;
    s32 pad;
<<<<<<< HEAD
    s32 objectSlot;
    u32 oldSeg6;
=======
    s32 objBankIndex;
    uintptr_t oldSeg6;
>>>>>>> 1cb00350

    objectSlot = Object_GetSlot(&play->objectCtx, OBJECT_YABUSAME_POINT);

    if ((objectSlot >= 0) && Object_IsLoaded(&play->objectCtx, objectSlot)) {
        oldSeg6 = gSegments[6];
        gSegments[6] = VIRTUAL_TO_PHYSICAL(play->objectCtx.slots[objectSlot].segment);
        this->pos = initParams->pos;
        this->velocity = initParams->velocity;
        this->accel = initParams->accel;
        this->draw = EffectSsExtra_Draw;
        this->update = EffectSsExtra_Update;
        this->life = 50;
        this->rScoreIdx = initParams->scoreIdx;
        this->rScale = initParams->scale;
        this->rTimer = 5;
        this->rObjectSlot = objectSlot;
        gSegments[6] = oldSeg6;

        return 1;
    }

    return 0;
}

static void* sTextures[] = {
    object_yabusame_point_Tex_000000,
    object_yabusame_point_Tex_000480,
    object_yabusame_point_Tex_000900,
};

void EffectSsExtra_Draw(PlayState* play, u32 index, EffectSs* this) {
    s32 pad;
    f32 scale = this->rScale / 100.0f;
    void* objectPtr = play->objectCtx.slots[this->rObjectSlot].segment;

    OPEN_DISPS(play->state.gfxCtx, "../z_eff_ss_extra.c", 168);

    gSegments[6] = VIRTUAL_TO_PHYSICAL(objectPtr);
    gSPSegment(POLY_XLU_DISP++, 0x06, objectPtr);
    Matrix_Translate(this->pos.x, this->pos.y, this->pos.z, MTXMODE_NEW);
    Matrix_Scale(scale, scale, scale, MTXMODE_APPLY);
    Gfx_SetupDL_25Xlu(play->state.gfxCtx);
    Matrix_ReplaceRotation(&play->billboardMtxF);
    gSPMatrix(POLY_XLU_DISP++, Matrix_NewMtx(play->state.gfxCtx, "../z_eff_ss_extra.c", 186),
              G_MTX_NOPUSH | G_MTX_LOAD | G_MTX_MODELVIEW);
    gSPSegment(POLY_XLU_DISP++, 0x08, SEGMENTED_TO_VIRTUAL(sTextures[this->rScoreIdx]));
    gSPDisplayList(POLY_XLU_DISP++, SEGMENTED_TO_VIRTUAL(object_yabusame_point_DL_000DC0));

    CLOSE_DISPS(play->state.gfxCtx, "../z_eff_ss_extra.c", 194);
}

void EffectSsExtra_Update(PlayState* play, u32 index, EffectSs* this) {
    if (this->rTimer != 0) {
        this->rTimer -= 1;
    } else {
        this->velocity.y = 0.0f;
    }

    if (this->rTimer == 1) {
        play->interfaceCtx.unk_23C = sScores[this->rScoreIdx];
    }
}<|MERGE_RESOLUTION|>--- conflicted
+++ resolved
@@ -26,13 +26,8 @@
 u32 EffectSsExtra_Init(PlayState* play, u32 index, EffectSs* this, void* initParamsx) {
     EffectSsExtraInitParams* initParams = (EffectSsExtraInitParams*)initParamsx;
     s32 pad;
-<<<<<<< HEAD
     s32 objectSlot;
-    u32 oldSeg6;
-=======
-    s32 objBankIndex;
     uintptr_t oldSeg6;
->>>>>>> 1cb00350
 
     objectSlot = Object_GetSlot(&play->objectCtx, OBJECT_YABUSAME_POINT);
 
