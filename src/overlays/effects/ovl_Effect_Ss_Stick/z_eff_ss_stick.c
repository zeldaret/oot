--- conflicted
+++ resolved
@@ -66,13 +66,8 @@
 
     gSPMatrix(POLY_OPA_DISP++, Matrix_NewMtx(gfxCtx, "../z_eff_ss_stick.c", 176),
               G_MTX_NOPUSH | G_MTX_LOAD | G_MTX_MODELVIEW);
-<<<<<<< HEAD
-    func_80093D18(gfxCtx);
+    Gfx_SetupDL_25Opa(gfxCtx);
     gSPSegment(POLY_OPA_DISP++, 0x06, play->objectCtx.loadEntries[this->rObjectLoadEntryIndex].segment);
-=======
-    Gfx_SetupDL_25Opa(gfxCtx);
-    gSPSegment(POLY_OPA_DISP++, 0x06, play->objectCtx.status[this->rObjBankIdx].segment);
->>>>>>> 3ff19c25
     gSPSegment(POLY_OPA_DISP++, 0x0C, gCullBackDList);
     gSPDisplayList(POLY_OPA_DISP++, this->gfx);
 
