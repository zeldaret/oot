--- conflicted
+++ resolved
@@ -97,15 +97,9 @@
 
     Matrix_Translate(this->pos.x, this->pos.y, this->pos.z, MTXMODE_NEW);
     Matrix_Scale(scale, scale, scale, MTXMODE_APPLY);
-<<<<<<< HEAD
     gSegments[6] = VIRTUAL_TO_PHYSICAL(objectPtr);
     gSPSegment(POLY_XLU_DISP++, 0x06, objectPtr);
-    func_80093D84(play->state.gfxCtx);
-=======
-    gSegments[6] = VIRTUAL_TO_PHYSICAL(object);
-    gSPSegment(POLY_XLU_DISP++, 0x06, object);
     Gfx_SetupDL_25Xlu(play->state.gfxCtx);
->>>>>>> 3ff19c25
     gDPSetPrimColor(POLY_XLU_DISP++, 0, 0, 255, 255, 255, this->rAlpha);
     gDPSetEnvColor(POLY_XLU_DISP++, sColors[this->rParam].r, sColors[this->rParam].g, sColors[this->rParam].b, 0);
     gDPPipeSync(POLY_XLU_DISP++);
