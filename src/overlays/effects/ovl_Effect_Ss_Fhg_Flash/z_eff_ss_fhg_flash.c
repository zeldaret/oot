/*
 * File: z_eff_ss_fhg_flash.c
 * Overlay: ovl_Effect_Ss_Fhg_Flash
 * Description: Shock and Light Ball Effect
 */

#include "z_eff_ss_fhg_flash.h"
#include "overlays/actors/ovl_Boss_Ganondrof/z_boss_ganondrof.h"
#include "assets/objects/object_fhg/object_fhg.h"

#define rAlpha regs[0]
#define rObjectSlot regs[2]
#define rXZRot regs[3]
#define rParam regs[4]
#define rScale regs[8]

u32 EffectSsFhgFlash_Init(PlayState* play, u32 index, EffectSs* this, void* initParamsx);
void EffectSsFhgFlash_DrawLightBall(PlayState* play, u32 index, EffectSs* this);
void EffectSsFhgFlash_UpdateLightBall(PlayState* play, u32 index, EffectSs* this);
void EffectSsFhgFlash_DrawShock(PlayState* play, u32 index, EffectSs* this);
void EffectSsFhgFlash_UpdateShock(PlayState* play, u32 index, EffectSs* this);

EffectSsInit Effect_Ss_Fhg_Flash_InitVars = {
    EFFECT_SS_FHG_FLASH,
    EffectSsFhgFlash_Init,
};

// Should eventually come from assets/overlays/ovl_Effect_Ss_Fhg_Flash/ovl_Effect_Ss_Fhg_Flash.h
//! TODO: investigate having ZAPD forward declare static variables
static Gfx sShockDL[15];

u32 EffectSsFhgFlash_Init(PlayState* play, u32 index, EffectSs* this, void* initParamsx) {
    EffectSsFhgFlashInitParams* initParams = (EffectSsFhgFlashInitParams*)initParamsx;
<<<<<<< HEAD
    STACK_PAD(s32);
    s32 objBankIdx;
=======
    s32 pad;
    s32 objectSlot;
>>>>>>> bf3339a1
    Vec3f zeroVec = { 0.0f, 0.0f, 0.0f };
    Vec3f farAwayVec = { 0.0f, -1000.0f, 0.0f };
    uintptr_t prevSeg6;

    if (initParams->type == FHGFLASH_LIGHTBALL) {
        objectSlot = Object_GetSlot(&play->objectCtx, OBJECT_FHG);

        if ((objectSlot >= 0) && Object_IsLoaded(&play->objectCtx, objectSlot)) {
            prevSeg6 = gSegments[6];
            gSegments[6] = VIRTUAL_TO_PHYSICAL(play->objectCtx.slots[objectSlot].segment);
            this->rObjectSlot = objectSlot;
            this->pos = initParams->pos;
            this->velocity = initParams->velocity;
            this->accel = initParams->accel;
            this->rParam = initParams->param;
            this->life = 100;
            this->rScale = initParams->scale;
            this->rAlpha = 255;
            this->draw = EffectSsFhgFlash_DrawLightBall;
            this->update = EffectSsFhgFlash_UpdateLightBall;
            this->gfx = SEGMENTED_TO_VIRTUAL(gPhantomEnergyBallDL);
            gSegments[6] = prevSeg6;
        } else {
            PRINTF("Effect_Ss_Fhg_Flash_ct():pffd->modeエラー\n");
            return 0;
        }
    } else {
        this->actor = initParams->actor;
        this->velocity = this->accel = zeroVec;
        this->life = (s16)(Rand_ZeroOne() * 10.0f) + 111;
        this->rScale = (s16)Rand_ZeroFloat(initParams->scale) + initParams->scale;
        this->rAlpha = 255;
        this->draw = EffectSsFhgFlash_DrawShock;
        this->update = EffectSsFhgFlash_UpdateShock;
        this->rParam = initParams->param;

        if (initParams->param != FHGFLASH_SHOCK_NO_ACTOR) {
            this->pos = farAwayVec; // Set the initial position to where the effect cannot be seen
            this->gfx = SEGMENTED_TO_VIRTUAL(sShockDL);
        } else {
            this->pos = initParams->pos;
            this->gfx = SEGMENTED_TO_VIRTUAL(sShockDL);
        }
    }
    return 1;
}

static Color_RGB8 sLightBallColors[] = {
    { 165, 255, 61 }, { 0, 255, 255 }, { 255, 40, 0 }, { 255, 255, 0 }, { 0, 0, 255 },
    { 255, 0, 255 },  { 255, 150, 0 }, { 0, 0, 0 },    { 0, 0, 0 },
};

void EffectSsFhgFlash_DrawLightBall(PlayState* play, u32 index, EffectSs* this) {
    GraphicsContext* gfxCtx = play->state.gfxCtx;
    STACK_PAD(s32);
    f32 scale;
    void* objectPtr;

    scale = this->rScale / 100.0f;
    objectPtr = play->objectCtx.slots[this->rObjectSlot].segment;

    OPEN_DISPS(gfxCtx, "../z_eff_fhg_flash.c", 268);

    Matrix_Translate(this->pos.x, this->pos.y, this->pos.z, MTXMODE_NEW);
    Matrix_Scale(scale, scale, scale, MTXMODE_APPLY);
    gSegments[6] = VIRTUAL_TO_PHYSICAL(objectPtr);
    gSPSegment(POLY_XLU_DISP++, 0x06, objectPtr);
    Gfx_SetupDL_25Xlu(play->state.gfxCtx);
    gDPSetPrimColor(POLY_XLU_DISP++, 0, 0, 255, 255, 255, this->rAlpha);
    gDPSetEnvColor(POLY_XLU_DISP++, sLightBallColors[this->rParam].r, sLightBallColors[this->rParam].g,
                   sLightBallColors[this->rParam].b, 0);
    gDPPipeSync(POLY_XLU_DISP++);
    Matrix_ReplaceRotation(&play->billboardMtxF);
    Matrix_RotateZ((this->rXZRot / (f32)0x8000) * 3.1416f, MTXMODE_APPLY);
    gSPMatrix(POLY_XLU_DISP++, MATRIX_NEW(gfxCtx, "../z_eff_fhg_flash.c", 326),
              G_MTX_NOPUSH | G_MTX_LOAD | G_MTX_MODELVIEW);
    gSPDisplayList(POLY_XLU_DISP++, this->gfx);

    CLOSE_DISPS(gfxCtx, "../z_eff_fhg_flash.c", 330);
}

void EffectSsFhgFlash_DrawShock(PlayState* play, u32 index, EffectSs* this) {
    GraphicsContext* gfxCtx = play->state.gfxCtx;
    STACK_PAD(s32);
    f32 scale;

    scale = this->rScale / 100.0f;

    OPEN_DISPS(gfxCtx, "../z_eff_fhg_flash.c", 346);

    Matrix_Translate(this->pos.x, this->pos.y, this->pos.z, MTXMODE_NEW);
    Matrix_Scale(scale, scale, scale, MTXMODE_APPLY);

    if (this->rParam != FHGFLASH_SHOCK_NO_ACTOR) {
        Gfx_SetupDL_44Xlu(play->state.gfxCtx);
        Matrix_RotateX((this->rXZRot / (f32)0x8000) * 1.1416f, MTXMODE_APPLY);
        gDPSetRenderMode(POLY_XLU_DISP++, G_RM_PASS, G_RM_AA_ZB_XLU_DECAL2);
    } else {
        Gfx_SetupDL_25Xlu(play->state.gfxCtx);
        Matrix_ReplaceRotation(&play->billboardMtxF);
        gDPSetRenderMode(POLY_XLU_DISP++, G_RM_PASS, G_RM_AA_ZB_XLU_SURF2);
    }

    gDPPipeSync(POLY_XLU_DISP++);
    gDPSetPrimColor(POLY_XLU_DISP++, 0, 0, 255, 255, 255, this->rAlpha);
    gDPSetEnvColor(POLY_XLU_DISP++, 0, 255, 155, 0);
    Matrix_RotateZ((this->rXZRot / (f32)0x8000) * 3.1416f, MTXMODE_APPLY);
    gSPMatrix(POLY_XLU_DISP++, MATRIX_NEW(gfxCtx, "../z_eff_fhg_flash.c", 395),
              G_MTX_NOPUSH | G_MTX_LOAD | G_MTX_MODELVIEW);
    gSPDisplayList(POLY_XLU_DISP++, this->gfx);

    CLOSE_DISPS(gfxCtx, "../z_eff_fhg_flash.c", 399);
}

void EffectSsFhgFlash_UpdateLightBall(PlayState* play, u32 index, EffectSs* this) {
    s16 rand = (Rand_ZeroOne() * 20000.0f);

    this->rXZRot = (this->rXZRot + rand) + 0x4000;

    if (this->rScale > 0) {
        this->rScale -= 10;

        if (this->rScale <= 0) {
            this->rScale = 0;
            this->life = 0;
        }
    }

    if (this->rAlpha > 0) {
        this->rAlpha -= 10;

        if (this->rAlpha <= 0) {
            this->rAlpha = 0;
        }
    }
}

void EffectSsFhgFlash_UpdateShock(PlayState* play, u32 index, EffectSs* this) {
    s16 randBodyPart;
    s16 rotStep = Rand_ZeroOne() * 20000.0f;

    this->rXZRot += rotStep + 0x4000;

    if (this->rParam == FHGFLASH_SHOCK_PLAYER) {
        Player* player = GET_PLAYER(play);

        randBodyPart = Rand_ZeroFloat(PLAYER_BODYPART_MAX - 0.1f);
        this->pos.x = player->bodyPartsPos[randBodyPart].x + Rand_CenteredFloat(10.0f);
        this->pos.y = player->bodyPartsPos[randBodyPart].y + Rand_CenteredFloat(15.0f);
        this->pos.z = player->bodyPartsPos[randBodyPart].z + Rand_CenteredFloat(10.0f);
    } else if (this->rParam == FHGFLASH_SHOCK_PG) {
        BossGanondrof* phantomGanon = (BossGanondrof*)this->actor;

        randBodyPart = Rand_ZeroFloat(23.9f);
        this->pos.x = phantomGanon->bodyPartsPos[randBodyPart].x + Rand_CenteredFloat(15.0f);
        this->pos.y = phantomGanon->bodyPartsPos[randBodyPart].y + Rand_CenteredFloat(20.0f);
        this->pos.z = phantomGanon->bodyPartsPos[randBodyPart].z + Rand_CenteredFloat(15.0f);
    }

    if (this->life < 100) {
        s32 pad;

        this->rAlpha -= 50;

        if (this->rAlpha < 0) {
            this->rAlpha = 0;
            this->life = 0;
        }
    }
}

#include "assets/overlays/ovl_Effect_Ss_Fhg_Flash/ovl_Effect_Ss_Fhg_Flash.c"<|MERGE_RESOLUTION|>--- conflicted
+++ resolved
@@ -31,13 +31,8 @@
 
 u32 EffectSsFhgFlash_Init(PlayState* play, u32 index, EffectSs* this, void* initParamsx) {
     EffectSsFhgFlashInitParams* initParams = (EffectSsFhgFlashInitParams*)initParamsx;
-<<<<<<< HEAD
     STACK_PAD(s32);
-    s32 objBankIdx;
-=======
-    s32 pad;
     s32 objectSlot;
->>>>>>> bf3339a1
     Vec3f zeroVec = { 0.0f, 0.0f, 0.0f };
     Vec3f farAwayVec = { 0.0f, -1000.0f, 0.0f };
     uintptr_t prevSeg6;
@@ -198,7 +193,7 @@
     }
 
     if (this->life < 100) {
-        s32 pad;
+        STACK_PAD(s32);
 
         this->rAlpha -= 50;
 
