--- conflicted
+++ resolved
@@ -38,13 +38,8 @@
 };
 
 u32 EffectSsGMagma2_Init(PlayState* play, u32 index, EffectSs* this, void* initParamsx) {
-<<<<<<< HEAD
-    s32 objBankIndex = Object_GetIndex(&play->objectCtx, OBJECT_KINGDODONGO);
+    s32 objectSlot = Object_GetSlot(&play->objectCtx, OBJECT_KINGDODONGO);
     STACK_PAD(s32);
-=======
-    s32 objectSlot = Object_GetSlot(&play->objectCtx, OBJECT_KINGDODONGO);
-    s32 pad;
->>>>>>> bf3339a1
 
     if ((objectSlot >= 0) && Object_IsLoaded(&play->objectCtx, objectSlot)) {
         Vec3f zeroVec = { 0.0f, 0.0f, 0.0f };
