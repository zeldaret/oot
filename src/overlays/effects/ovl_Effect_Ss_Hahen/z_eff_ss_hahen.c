<<<<<<< HEAD
#include <global.h>
=======
/*
 * File: z_eff_ss_hahen.c
 * Overlay: ovl_Effect_Ss_Hahen
 * Description:
 */

#include "z_eff_ss_hahen.h"

typedef enum {
    /* 0x00 */ SS_HAHEN_0,
    /* 0x01 */ SS_HAHEN_1,
    /* 0x02 */ SS_HAHEN_2,
    /* 0x03 */ SS_HAHEN_3,
    /* 0x04 */ SS_HAHEN_4,
    /* 0x05 */ SS_HAHEN_5,
    /* 0x06 */ SS_HAHEN_6,
    /* 0x07 */ SS_HAHEN_7,
    /* 0x08 */ SS_HAHEN_8,
    /* 0x09 */ SS_HAHEN_9,
    /* 0x0A */ SS_HAHEN_A,
    /* 0x0B */ SS_HAHEN_B,
    /* 0x0C */ SS_HAHEN_C,
} EffectSsHahenRegs;

u32 EffectSsHahen_Init(GlobalContext* globalCtx, u32 index, EffectSs* this, void* initParamsx);
void EffectSsHahen_Draw(GlobalContext* globalCtx, u32 index, EffectSs* this);
void EffectSsHahen_Update(GlobalContext* globalCtx, u32 index, EffectSs* this);

/*
EffectSsInit Effect_Ss_Hahen_InitVars = {
    EFFECT_SS_HAHEN,
    EffectSsHahen_Init,
};
*/
>>>>>>> 2826421c

#pragma GLOBAL_ASM("asm/non_matchings/overlays/effects/ovl_Effect_Ss_Hahen/func_809A79F0.s")

#pragma GLOBAL_ASM("asm/non_matchings/overlays/effects/ovl_Effect_Ss_Hahen/EffectSsHahen_Init.s")

#pragma GLOBAL_ASM("asm/non_matchings/overlays/effects/ovl_Effect_Ss_Hahen/func_809A7BFC.s")

#pragma GLOBAL_ASM("asm/non_matchings/overlays/effects/ovl_Effect_Ss_Hahen/func_809A7D9C.s")

#pragma GLOBAL_ASM("asm/non_matchings/overlays/effects/ovl_Effect_Ss_Hahen/func_809A7F84.s")<|MERGE_RESOLUTION|>--- conflicted
+++ resolved
@@ -1,6 +1,3 @@
-<<<<<<< HEAD
-#include <global.h>
-=======
 /*
  * File: z_eff_ss_hahen.c
  * Overlay: ovl_Effect_Ss_Hahen
@@ -35,7 +32,6 @@
     EffectSsHahen_Init,
 };
 */
->>>>>>> 2826421c
 
 #pragma GLOBAL_ASM("asm/non_matchings/overlays/effects/ovl_Effect_Ss_Hahen/func_809A79F0.s")
 
