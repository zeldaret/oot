/*
 * File: z_eff_ss_g_ripple.c
 * Overlay: ovl_Effect_Ss_G_Ripple
 * Description: Water Ripple
 */

#include "z_eff_ss_g_ripple.h"
#include "assets/objects/gameplay_keep/gameplay_keep.h"

#define rWaterBoxNum regs[0]
#define rRadius regs[1]
#define rRadiusMax regs[2]
#define rPrimColorR regs[3]
#define rPrimColorG regs[4]
#define rPrimColorB regs[5]
#define rPrimColorA regs[6]
#define rEnvColorR regs[7]
#define rEnvColorG regs[8]
#define rEnvColorB regs[9]
#define rEnvColorA regs[10]
#define rLifespan regs[11]

u32 EffectSsGRipple_Init(PlayState* play, u32 index, EffectSs* this, void* initParamsx);
void EffectSsGRipple_Draw(PlayState* play, u32 index, EffectSs* this);
void EffectSsGRipple_Update(PlayState* play, u32 index, EffectSs* this);

EffectSsInit Effect_Ss_G_Ripple_InitVars = {
    EFFECT_SS_G_RIPPLE,
    EffectSsGRipple_Init,
};

u32 EffectSsGRipple_Init(PlayState* play, u32 index, EffectSs* this, void* initParamsx) {
    STACK_PAD(s32);
    Vec3f zeroVec = { 0.0f, 0.0f, 0.0f };
    WaterBox* waterBox;
    EffectSsGRippleInitParams* initParams = (EffectSsGRippleInitParams*)initParamsx;

    waterBox = NULL;
    this->velocity = this->accel = zeroVec;
    this->pos = initParams->pos;
    this->gfx = SEGMENTED_TO_VIRTUAL(gEffWaterRippleDL);
    this->life = initParams->life + 20;
    this->flags = 0;
    this->draw = EffectSsGRipple_Draw;
    this->update = EffectSsGRipple_Update;
    this->rRadius = initParams->radius;
    this->rRadiusMax = initParams->radiusMax;
    this->rLifespan = initParams->life;
    this->rPrimColorR = 255;
    this->rPrimColorG = 255;
    this->rPrimColorB = 255;
    this->rPrimColorA = 255;
    this->rEnvColorR = 255;
    this->rEnvColorG = 255;
    this->rEnvColorB = 255;
    this->rEnvColorA = 255;
    this->rWaterBoxNum = WaterBox_GetSurface2(play, &play->colCtx, &initParams->pos, 3.0f, &waterBox);

    return 1;
}

void EffectSsGRipple_DrawRipple(PlayState* play2, EffectSs* this, void* segment) {
    PlayState* play = play2;
    f32 radius;
<<<<<<< HEAD
    STACK_PAD(s32);
=======
    GraphicsContext* gfxCtx = play->state.gfxCtx;
>>>>>>> bf3339a1
    MtxF mfTrans;
    MtxF mfScale;
    MtxF mfResult;
    Mtx* mtx;
    f32 yPos;

    OPEN_DISPS(gfxCtx, "../z_eff_ss_g_ripple.c", 199);

    radius = this->rRadius * 0.0025f;

    if ((this->rWaterBoxNum != -1) && (this->rWaterBoxNum < play->colCtx.colHeader->numWaterBoxes)) {
        yPos = (this->rWaterBoxNum + play->colCtx.colHeader->waterBoxes)->ySurface;
    } else {
        yPos = this->pos.y;
    }

    SkinMatrix_SetTranslate(&mfTrans, this->pos.x, yPos, this->pos.z);
    SkinMatrix_SetScale(&mfScale, radius, radius, radius);
    SkinMatrix_MtxFMtxFMult(&mfTrans, &mfScale, &mfResult);

    mtx = SkinMatrix_MtxFToNewMtx(gfxCtx, &mfResult);

    if (mtx != NULL) {
        gSPMatrix(POLY_XLU_DISP++, mtx, G_MTX_NOPUSH | G_MTX_LOAD | G_MTX_MODELVIEW);
        Gfx_SetupDL_60NoCDXlu(gfxCtx);
        gDPSetPrimColor(POLY_XLU_DISP++, 0, 0, this->rPrimColorR, this->rPrimColorG, this->rPrimColorB,
                        this->rPrimColorA);
        gDPSetEnvColor(POLY_XLU_DISP++, this->rEnvColorR, this->rEnvColorG, this->rEnvColorB, this->rEnvColorA);
        gDPSetAlphaDither(POLY_XLU_DISP++, G_AD_NOISE);
        gDPSetColorDither(POLY_XLU_DISP++, G_CD_NOISE);
        gSPDisplayList(POLY_XLU_DISP++, this->gfx);
    }

    CLOSE_DISPS(gfxCtx, "../z_eff_ss_g_ripple.c", 247);
}

void EffectSsGRipple_Draw(PlayState* play, u32 index, EffectSs* this) {
    if (this->rLifespan == 0) {
        EffectSsGRipple_DrawRipple(play, this, gEffWaterRippleTex);
    }
}

void EffectSsGRipple_Update(PlayState* play, u32 index, EffectSs* this) {
    f32 radius;
    f32 primAlpha;
    f32 envAlpha;

    if (DECR(this->rLifespan) == 0) {
        radius = this->rRadius;
        Math_SmoothStepToF(&radius, this->rRadiusMax, 0.2f, 30.0f, 1.0f);
        this->rRadius = radius;

        primAlpha = this->rPrimColorA;
        envAlpha = this->rEnvColorA;

        Math_SmoothStepToF(&primAlpha, 0.0f, 0.2f, 15.0f, 7.0f);
        Math_SmoothStepToF(&envAlpha, 0.0f, 0.2f, 15.0f, 7.0f);

        this->rPrimColorA = primAlpha;
        this->rEnvColorA = envAlpha;
    }
}<|MERGE_RESOLUTION|>--- conflicted
+++ resolved
@@ -62,11 +62,7 @@
 void EffectSsGRipple_DrawRipple(PlayState* play2, EffectSs* this, void* segment) {
     PlayState* play = play2;
     f32 radius;
-<<<<<<< HEAD
-    STACK_PAD(s32);
-=======
     GraphicsContext* gfxCtx = play->state.gfxCtx;
->>>>>>> bf3339a1
     MtxF mfTrans;
     MtxF mfScale;
     MtxF mfResult;
