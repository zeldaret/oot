--- conflicted
+++ resolved
@@ -75,11 +75,7 @@
             POLY_XLU_DISP++, 0x08,
             Gfx_TwoTexScroll(globalCtx->state.gfxCtx, 0, this->life * 3, this->life * 15, 32, 64, 1, 0, 0, 32, 32));
         Matrix_Translate(this->pos.x, this->pos.y, this->pos.z, MTXMODE_NEW);
-<<<<<<< HEAD
-        Matrix_ReplaceRotation(&globalCtx->mf_11DA0);
-=======
-        func_800D1FD4(&globalCtx->billboardMtxF);
->>>>>>> 1cf11907
+        Matrix_ReplaceRotation(&globalCtx->billboardMtxF);
         scale = this->rScale * 0.0001f;
         Matrix_Scale(scale, scale, 1.0f, MTXMODE_APPLY);
 
