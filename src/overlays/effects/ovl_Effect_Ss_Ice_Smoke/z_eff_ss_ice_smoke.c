--- conflicted
+++ resolved
@@ -22,14 +22,8 @@
 
 u32 EffectSsIceSmoke_Init(PlayState* play, u32 index, EffectSs* this, void* initParamsx) {
     EffectSsIceSmokeInitParams* initParams = (EffectSsIceSmokeInitParams*)initParamsx;
-<<<<<<< HEAD
     STACK_PAD(s32);
-    s32 objBankIdx;
-    uintptr_t oldSeg6;
-=======
-    s32 pad;
     s32 objectSlot;
->>>>>>> bf3339a1
 
     objectSlot = Object_GetSlot(&play->objectCtx, OBJECT_FZ);
 
@@ -57,13 +51,8 @@
 }
 
 void EffectSsIceSmoke_Draw(PlayState* play, u32 index, EffectSs* this) {
-<<<<<<< HEAD
     STACK_PAD(s32);
-    void* object;
-=======
-    s32 pad;
     void* objectPtr;
->>>>>>> bf3339a1
     Mtx* mtx;
     f32 scale;
     s32 objectSlot;
