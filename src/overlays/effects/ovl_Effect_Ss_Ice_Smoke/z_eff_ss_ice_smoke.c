--- conflicted
+++ resolved
@@ -10,6 +10,7 @@
 #include "gfx_setupdl.h"
 #include "printf.h"
 #include "segmented_address.h"
+#include "stack_pad.h"
 #include "sys_matrix.h"
 #include "translation.h"
 #include "z_lib.h"
@@ -63,11 +64,7 @@
 }
 
 void EffectSsIceSmoke_Draw(PlayState* play, u32 index, EffectSs* this) {
-<<<<<<< HEAD
-    STACK_PAD(s32);
-=======
     PlayState* play2 = (PlayState*)play;
->>>>>>> ed02a9db
     void* objectPtr;
     Mtx* mtx;
     f32 scale;
