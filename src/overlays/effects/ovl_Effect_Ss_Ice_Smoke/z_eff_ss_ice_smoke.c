--- conflicted
+++ resolved
@@ -23,13 +23,8 @@
 u32 EffectSsIceSmoke_Init(PlayState* play, u32 index, EffectSs* this, void* initParamsx) {
     EffectSsIceSmokeInitParams* initParams = (EffectSsIceSmokeInitParams*)initParamsx;
     s32 pad;
-<<<<<<< HEAD
     s32 objectSlot;
-    void* prevSeg6;
-=======
-    s32 objBankIdx;
-    u32 oldSeg6;
->>>>>>> 08c8126b
+    u32 prevSeg6;
 
     objectSlot = Object_GetSlot(&play->objectCtx, OBJECT_FZ);
 
