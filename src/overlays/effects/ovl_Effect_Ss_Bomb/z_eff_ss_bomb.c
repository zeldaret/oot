--- conflicted
+++ resolved
@@ -1,12 +1,8 @@
-<<<<<<< HEAD
-#include <global.h>
-=======
 /*
  * File: z_eff_ss_bomb.c
  * Overlay: ovl_Effect_Ss_Bomb
  * Description: Bomb Blast. Unused in the orignal game.
  */
->>>>>>> 2826421c
 
 #include "z_eff_ss_bomb.h"
 
