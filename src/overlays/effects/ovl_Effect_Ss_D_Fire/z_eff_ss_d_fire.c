/*
 * File: z_eff_ss_d_fire.c
 * Overlay: ovl_Effect_Ss_D_Fire
 * Description: Dodongo Fire
 */

#include "z_eff_ss_d_fire.h"
#include "assets/objects/object_dodongo/object_dodongo.h"

#define rScale regs[0]
#define rTexIndex regs[1]
#define rPrimColorR regs[2]
#define rPrimColorG regs[3]
#define rPrimColorB regs[4]
#define rPrimColorA regs[5]
#define rFadeDelay regs[6]
#define rScaleStep regs[9]
#define rObjectSlot regs[10]
#define rYAccelStep regs[11] // has no effect due to how it's implemented

u32 EffectSsDFire_Init(PlayState* play, u32 index, EffectSs* this, void* initParamsx);
void EffectSsDFire_Draw(PlayState* play, u32 index, EffectSs* this);
void EffectSsDFire_Update(PlayState* play, u32 index, EffectSs* this);

EffectSsInit Effect_Ss_D_Fire_InitVars = {
    EFFECT_SS_D_FIRE,
    EffectSsDFire_Init,
};

u32 EffectSsDFire_Init(PlayState* play, u32 index, EffectSs* this, void* initParamsx) {
    EffectSsDFireInitParams* initParams = (EffectSsDFireInitParams*)initParamsx;
    s32 objectSlot = Object_GetSlot(&play->objectCtx, OBJECT_DODONGO);

    if (objectSlot >= 0) {
        this->pos = initParams->pos;
        this->velocity = initParams->velocity;
        this->accel = initParams->accel;

        //! @bug Segment 6 is not set to the required object before setting this display list.
        //! It works out in practice because this effect is spawned from an actor who uses the same object
        //! and previously already set it to segment 6.
        this->gfx = SEGMENTED_TO_VIRTUAL(gDodongoFireDL);

        this->life = initParams->life;
        this->rScale = initParams->scale;
        this->rScaleStep = initParams->scaleStep;
        this->rYAccelStep = 0;
        this->rObjectSlot = objectSlot;
        this->draw = EffectSsDFire_Draw;
        this->update = EffectSsDFire_Update;
        this->rTexIndex = ((s16)(play->state.frames % 4) ^ 3);
        this->rPrimColorR = 255;
        this->rPrimColorG = 255;
        this->rPrimColorB = 50;
        this->rPrimColorA = initParams->alpha;
        this->rFadeDelay = initParams->fadeDelay;

        return 1;
    }

    return 0;
}

static void* sTextures[] = { gDodongoFire0Tex, gDodongoFire1Tex, gDodongoFire2Tex, gDodongoFire3Tex };

void EffectSsDFire_Draw(PlayState* play, u32 index, EffectSs* this) {
    GraphicsContext* gfxCtx = play->state.gfxCtx;
    MtxF mfTrans;
    MtxF mfScale;
    MtxF mfResult;
    MtxF mfTransBillboard;
    s32 pad;
    void* objectPtr;
    Mtx* mtx;
    f32 scale;

    objectPtr = play->objectCtx.slots[this->rObjectSlot].segment;

    OPEN_DISPS(gfxCtx, "../z_eff_ss_d_fire.c", 276);

    if (Object_GetSlot(&play->objectCtx, OBJECT_DODONGO) >= 0) {
        gSegments[6] = VIRTUAL_TO_PHYSICAL(objectPtr);
        gSPSegment(POLY_XLU_DISP++, 0x06, objectPtr);
        scale = this->rScale / 100.0f;
        SkinMatrix_SetTranslate(&mfTrans, this->pos.x, this->pos.y, this->pos.z);
        SkinMatrix_SetScale(&mfScale, scale, scale, 1.0f);
        SkinMatrix_MtxFMtxFMult(&mfTrans, &play->billboardMtxF, &mfTransBillboard);
        SkinMatrix_MtxFMtxFMult(&mfTransBillboard, &mfScale, &mfResult);

        mtx = SkinMatrix_MtxFToNewMtx(gfxCtx, &mfResult);

        if (mtx != NULL) {
            gSPMatrix(POLY_XLU_DISP++, mtx, G_MTX_NOPUSH | G_MTX_LOAD | G_MTX_MODELVIEW);
            Gfx_SetupDL_60NoCDXlu(gfxCtx);
            gDPSetEnvColor(POLY_XLU_DISP++, 255, 0, 0, 0);
            gDPSetPrimColor(POLY_XLU_DISP++, 0, 0, this->rPrimColorR, this->rPrimColorG, this->rPrimColorB,
                            this->rPrimColorA);
<<<<<<< HEAD
            gSegments[6] = VIRTUAL_TO_PHYSICAL(objectPtr);
            gSPSegment(POLY_XLU_DISP++, 0x08, SEGMENTED_TO_VIRTUAL(sTextures[this->rTexIdx]));
=======
            gSegments[6] = VIRTUAL_TO_PHYSICAL(object);
            gSPSegment(POLY_XLU_DISP++, 0x08, SEGMENTED_TO_VIRTUAL(sTextures[this->rTexIndex]));
>>>>>>> 83a13a64
            gSPDisplayList(POLY_XLU_DISP++, this->gfx);
        }
    }

    CLOSE_DISPS(gfxCtx, "../z_eff_ss_d_fire.c", 330);
}

void EffectSsDFire_Update(PlayState* play, u32 index, EffectSs* this) {
    this->rTexIndex++;
    this->rTexIndex &= 3;
    this->rScale += this->rScaleStep;

    if (this->rFadeDelay >= this->life) {
        this->rPrimColorA -= 5;
        if (this->rPrimColorA < 0) {
            this->rPrimColorA = 0;
        }
    } else {
        this->rPrimColorA += 15;
        if (this->rPrimColorA > 255) {
            this->rPrimColorA = 255;
        }
    }

    if (this->accel.y < 0.0f) {
        this->accel.y += this->rYAccelStep * 0.01f;
    }

    if (this->life <= 0) {
        this->rYAccelStep += 0;
    }
}<|MERGE_RESOLUTION|>--- conflicted
+++ resolved
@@ -95,13 +95,8 @@
             gDPSetEnvColor(POLY_XLU_DISP++, 255, 0, 0, 0);
             gDPSetPrimColor(POLY_XLU_DISP++, 0, 0, this->rPrimColorR, this->rPrimColorG, this->rPrimColorB,
                             this->rPrimColorA);
-<<<<<<< HEAD
             gSegments[6] = VIRTUAL_TO_PHYSICAL(objectPtr);
-            gSPSegment(POLY_XLU_DISP++, 0x08, SEGMENTED_TO_VIRTUAL(sTextures[this->rTexIdx]));
-=======
-            gSegments[6] = VIRTUAL_TO_PHYSICAL(object);
             gSPSegment(POLY_XLU_DISP++, 0x08, SEGMENTED_TO_VIRTUAL(sTextures[this->rTexIndex]));
->>>>>>> 83a13a64
             gSPDisplayList(POLY_XLU_DISP++, this->gfx);
         }
     }
