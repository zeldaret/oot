--- conflicted
+++ resolved
@@ -114,11 +114,7 @@
         gSPMatrix(POLY_XLU_DISP++, &D_01000000, G_MTX_NOPUSH | G_MTX_MUL | G_MTX_MODELVIEW);
         gDPSetCombineLERP(POLY_XLU_DISP++, 0, 0, 0, PRIMITIVE, TEXEL0, 0, PRIMITIVE, 0, 0, 0, 0, PRIMITIVE, TEXEL0, 0,
                           PRIMITIVE, 0);
-<<<<<<< HEAD
-        gSPDisplayList(POLY_XLU_DISP++, gEffSsDead1DL);
-=======
         gSPDisplayList(POLY_XLU_DISP++, gLensFlareCircleDL);
->>>>>>> 1fcb1634
     }
 
     CLOSE_DISPS(gfxCtx, "../z_eff_ss_dead_dd.c", 259);
