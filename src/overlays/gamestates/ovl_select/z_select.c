/*
 * File: z_select.c
 * Overlay: ovl_select
 * Description: Debug Scene Select Menu
 */

#include "ultra64.h"
#include "global.h"
#include "vt.h"
#include "alloca.h"

void MapSelect_LoadTitle(MapSelectState* this) {
    this->state.running = false;
    SET_NEXT_GAMESTATE(&this->state, ConsoleLogo_Init, ConsoleLogoState);
}

void MapSelect_LoadGame(MapSelectState* this, s32 entranceIndex) {
    osSyncPrintf(VT_FGCOL(BLUE));
    osSyncPrintf("\n\n\nＦＩＬＥ＿ＮＯ＝%x\n\n\n", gSaveContext.fileNum);
    osSyncPrintf(VT_RST);
    if (gSaveContext.fileNum == 0xFF) {
        Sram_InitDebugSave();
        // Set the fill target to be the saved magic amount
        gSaveContext.magicFillTarget = gSaveContext.save.info.playerData.magic;
        // Set `magicLevel` and `magic` to 0 so `magicCapacity` then `magic` grows from nothing
        // to respectively the full capacity and `magicFillTarget`
        gSaveContext.magicCapacity = 0;
        gSaveContext.save.info.playerData.magicLevel = gSaveContext.save.info.playerData.magic = 0;
    }
    gSaveContext.buttonStatus[0] = gSaveContext.buttonStatus[1] = gSaveContext.buttonStatus[2] =
        gSaveContext.buttonStatus[3] = gSaveContext.buttonStatus[4] = BTN_ENABLED;
    gSaveContext.unk_13E7 = gSaveContext.unk_13E8 = gSaveContext.unk_13EA = gSaveContext.unk_13EC = 0;
<<<<<<< HEAD
    Audio_QueueSeqCmd(SEQ_PLAYER_BGM_MAIN << 24 | NA_BGM_STOP);
    gSaveContext.save.entranceIndex = entranceIndex;
=======
    SEQCMD_STOP_SEQUENCE(SEQ_PLAYER_BGM_MAIN, 0);
    gSaveContext.entranceIndex = entranceIndex;
>>>>>>> 062f4d8e
    gSaveContext.respawnFlag = 0;
    gSaveContext.respawn[RESPAWN_MODE_DOWN].entranceIndex = ENTR_LOAD_OPENING;
    gSaveContext.seqId = (u8)NA_BGM_DISABLED;
    gSaveContext.natureAmbienceId = 0xFF;
    gSaveContext.showTitleCard = true;
    gWeatherMode = WEATHER_MODE_CLEAR;
    this->state.running = false;
    SET_NEXT_GAMESTATE(&this->state, Play_Init, PlayState);
}

// "Translation" (Actual name)
static SceneSelectEntry sScenes[] = {
    // "1: SPOT00" (Hyrule Field)
    { " 1:SPOT00", MapSelect_LoadGame, ENTR_SPOT00_0 },
    // "2: SPOT01" (Kakariko Village)
    { " 2:SPOT01", MapSelect_LoadGame, ENTR_SPOT01_0 },
    // "3: SPOT02" (Graveyard)
    { " 3:SPOT02", MapSelect_LoadGame, ENTR_SPOT02_0 },
    // "4: SPOT03" (Zora's River)
    { " 4:SPOT03", MapSelect_LoadGame, ENTR_SPOT03_0 },
    // "5: SPOT04" (Kokiri Forest)
    { " 5:SPOT04", MapSelect_LoadGame, ENTR_SPOT04_0 },
    // "6: SPOT05" (Sacred Forest Meadow)
    { " 6:SPOT05", MapSelect_LoadGame, ENTR_SPOT05_0 },
    // "7: SPOT06" (Lake Hylia)
    { " 7:SPOT06", MapSelect_LoadGame, ENTR_SPOT06_0 },
    // "8: SPOT07" (Zora's Domain)
    { " 8:SPOT07", MapSelect_LoadGame, ENTR_SPOT07_0 },
    // "9: SPOT08" (Zora's Fountain)
    { " 9:SPOT08", MapSelect_LoadGame, ENTR_SPOT08_0 },
    // "10: SPOT09" (Gerudo Valley)
    { "10:SPOT09", MapSelect_LoadGame, ENTR_SPOT09_0 },
    // "11: SPOT10" (Lost Woods)
    { "11:SPOT10", MapSelect_LoadGame, ENTR_SPOT10_0 },
    // "12: SPOT11" (Desert Colossus)
    { "12:SPOT11", MapSelect_LoadGame, ENTR_SPOT11_0 },
    // "13: SPOT12" (Gerudo's Fortress)
    { "13:SPOT12", MapSelect_LoadGame, ENTR_SPOT12_0 },
    // "14: SPOT13" (Haunted Wasteland)
    { "14:SPOT13", MapSelect_LoadGame, ENTR_SPOT13_0 },
    // "15: SPOT15" (Hyrule Castle)
    { "15:SPOT15", MapSelect_LoadGame, ENTR_SPOT15_0 },
    // "16: SPOT16" (Death Mountain Trail)
    { "16:SPOT16", MapSelect_LoadGame, ENTR_SPOT16_0 },
    // "17: SPOT17" (Death Mountain Crater)
    { "17:SPOT17", MapSelect_LoadGame, ENTR_SPOT17_0 },
    // "18: SPOT18" (Goron City)
    { "18:SPOT18", MapSelect_LoadGame, ENTR_SPOT18_0 },
    // "19: SPOT20" (Lon Lon Ranch)
    { "19:SPOT20", MapSelect_LoadGame, ENTR_SPOT20_0 },
    // "20: Chamber of Time" (Temple Of Time)
    { "20:" GFXP_HIRAGANA "ﾄｷﾉﾏ", MapSelect_LoadGame, ENTR_TOKINOMA_0 },
    // "21: Chamber of the Sages" (Chamber of the Sages)
    { "21:" GFXP_HIRAGANA "ｹﾝｼﾞｬﾉﾏ", MapSelect_LoadGame, ENTR_KENJYANOMA_0 },
    // "22: Target Range" (Shooting Gallery)
    { "22:" GFXP_HIRAGANA "ｼｬﾃｷｼﾞｮｳ", MapSelect_LoadGame, ENTR_SYATEKIJYOU_0 },
    // "23: Hyrule Garden Game" (Hyrule Garden Minigame)
    { "23:" GFXP_KATAKANA "ﾊｲﾗﾙ" GFXP_HIRAGANA "ﾆﾜ" GFXP_KATAKANA "ｹﾞｰﾑ", MapSelect_LoadGame, ENTR_HAIRAL_NIWA_0 },
    // "24: Grave Dive Hole" (Grave (Redead))
    { "24:" GFXP_HIRAGANA "ﾊｶｼﾀﾄﾋﾞｺﾐｱﾅ", MapSelect_LoadGame, ENTR_HAKAANA_0 },
    // "25: Grave Dive Hole 2" (Grave (Fairy's Fountain))
    { "25:" GFXP_HIRAGANA "ﾊｶｼﾀﾄﾋﾞｺﾐｱﾅ 2", MapSelect_LoadGame, ENTR_HAKAANA2_0 },
    // "26: Royal Family's Grave" (Royal Family's Tomb)
    { "26:" GFXP_HIRAGANA "ｵｳｹ ﾉ ﾊｶｱﾅ", MapSelect_LoadGame, ENTR_HAKAANA_OUKE_0 },
    // "27: Great Fairy's Fountain" (Great Fairy's Fountain (Upgrades))
    { "27:" GFXP_HIRAGANA "ﾀﾞｲﾖｳｾｲﾉｲｽﾞﾐ", MapSelect_LoadGame, ENTR_DAIYOUSEI_IZUMI_0 },
    // "28: Fairy Dive Hole" (Fairy's Fountain (Healing Fairies))
    { "28:" GFXP_HIRAGANA "ﾄﾋﾞｺﾐ ﾖｳｾｲ ｱﾅ", MapSelect_LoadGame, ENTR_YOUSEI_IZUMI_TATE_0 },
    // "29: Magic Stone Fairy's Fountain" (Great Fairy's Fountain (Spells))
    { "29:" GFXP_HIRAGANA "ﾏﾎｳｾｷ ﾖｳｾｲﾉｲｽﾞﾐ", MapSelect_LoadGame, ENTR_YOUSEI_IZUMI_YOKO_0 },
    // "30: Final Battle With Ganon" (Battle With Ganon)
    { "30:" GFXP_KATAKANA "ｶﾞﾉﾝ" GFXP_HIRAGANA "ｻｲｼｭｳｾﾝ", MapSelect_LoadGame, ENTR_GANON_FINAL_0 },
    // "31: Hyrule Inner Garden" (Castle Courtyard)
    { "31:" GFXP_KATAKANA "ﾊｲﾗﾙ" GFXP_HIRAGANA "ﾅｶﾆﾜ", MapSelect_LoadGame, ENTR_NAKANIWA_0 },
    // "32: Fishing" (Fishing Pond)
    { "32:" GFXP_HIRAGANA "ﾂﾘﾎﾞﾘ", MapSelect_LoadGame, ENTR_TURIBORI_0 },
    // "33: Bombchu Bowling" (Bombchu Bowling Alley)
    { "33:" GFXP_KATAKANA "ﾎﾞﾑﾁｭｳﾎﾞｰﾘﾝｸﾞ", MapSelect_LoadGame, ENTR_BOWLING_0 },
    // "34: Lon Lon Ranch - Storehouse 1" (Talon's House)
    { "34:" GFXP_KATAKANA "ﾛﾝﾛﾝ" GFXP_HIRAGANA "ﾎﾞｸｼﾞｮｳ ｿｳｺ 1", MapSelect_LoadGame, ENTR_SOUKO_0 },
    // "35: Lon Lon Ranch - Storehouse 2" (Ranch Silo)
    { "35:" GFXP_KATAKANA "ﾛﾝﾛﾝ" GFXP_HIRAGANA "ﾎﾞｸｼﾞｮｳ ｿｳｺ 2", MapSelect_LoadGame, ENTR_SOUKO_1 },
    // "36: Lookout Hut" (Guard House)
    { "36:" GFXP_HIRAGANA "ﾐﾊﾘ ｺﾞﾔ", MapSelect_LoadGame, ENTR_MIHARIGOYA_0 },
    // "37: Magic Potion Shop" (Granny's Potion Shop)
    { "37:" GFXP_HIRAGANA "ﾏﾎｳ ﾉ ｸｽﾘﾔ", MapSelect_LoadGame, ENTR_MAHOUYA_0 },
    // "38: Treasure Chest Shop" (Treasure Chest Game)
    { "38:" GFXP_HIRAGANA "ﾀｶﾗﾊﾞｺﾔ", MapSelect_LoadGame, ENTR_TAKARAYA_0 },
    // "39: Gold Skulltula House" (House of Skulltula)
    { "39:" GFXP_HIRAGANA "ｷﾝ " GFXP_KATAKANA "ｽﾀﾙﾁｭﾗ ﾊｳｽ", MapSelect_LoadGame, ENTR_KINSUTA_0 },
    // "40: Castle Town - Entrance" (Market Entrance)
    { "40:" GFXP_HIRAGANA "ｼﾞｮｳｶﾏﾁ ｲﾘｸﾞﾁ", MapSelect_LoadGame, ENTR_ENTRA_0 },
    // "41: Castle Town" (Market)
    { "41:" GFXP_HIRAGANA "ｼﾞｮｳｶﾏﾁ", MapSelect_LoadGame, ENTR_MARKET_DAY_0 },
    // "42: Back Alley" (Back Alley)
    { "42:" GFXP_HIRAGANA "ｳﾗﾛｼﾞ", MapSelect_LoadGame, ENTR_MARKET_ALLEY_0 },
    // "43: In Front of the Temple of Time" (Temple of Time Exterior)
    { "43:" GFXP_HIRAGANA "ﾄｷﾉｼﾝﾃﾞﾝ ﾏｴ", MapSelect_LoadGame, ENTR_SHRINE_0 },
    // "44: Link's House" (Link's House)
    { "44:" GFXP_HIRAGANA "ﾘﾝｸﾉｲｴ", MapSelect_LoadGame, ENTR_LINK_HOME_0 },
    // "45: Kakariko Village Row House" (Carpenter Boss's House)
    { "45:" GFXP_KATAKANA "ｶｶﾘｺ" GFXP_HIRAGANA "ﾑﾗﾉﾅｶﾞﾔ", MapSelect_LoadGame, ENTR_KAKARIKO_0 },
    // "46: Back Alley House" (Back Alley House (Man in Green))
    { "46:" GFXP_HIRAGANA "ｳﾗﾛｼﾞﾉ ｲｴ", MapSelect_LoadGame, ENTR_KAKARIKO3_0 },
    // "47: Kokiri Village - Know-It-All Brothers' House" (Know-It-All Brothers' House)
    { "47:" GFXP_HIRAGANA "ｺｷﾘﾉﾑﾗ ﾓﾉｼﾘｷｮｳﾀﾞｲﾉｲｴ", MapSelect_LoadGame, ENTR_KOKIRI_HOME_0 },
    // "48: Kokiri Village - Twins' House" (Twins' House)
    { "48:" GFXP_HIRAGANA "ｺｷﾘﾉﾑﾗ ﾌﾀｺﾞﾉｲｴ", MapSelect_LoadGame, ENTR_KOKIRI_HOME3_0 },
    // "49: Kokiri Village - Mido's House" (Mido's House)
    { "49:" GFXP_HIRAGANA "ｺｷﾘﾉﾑﾗ " GFXP_KATAKANA "ﾐﾄﾞ" GFXP_HIRAGANA "ﾉｲｴ", MapSelect_LoadGame, ENTR_KOKIRI_HOME4_0 },
    // "50: Kokiri Village - Saria's House" (Saria's House)
    { "50:" GFXP_HIRAGANA "ｺｷﾘﾉﾑﾗ " GFXP_KATAKANA "ｻﾘｱ" GFXP_HIRAGANA "ﾉｲｴ", MapSelect_LoadGame, ENTR_KOKIRI_HOME5_0 },
    // "51: Stable" (Stable)
    { "51:" GFXP_HIRAGANA "ｳﾏｺﾞﾔ", MapSelect_LoadGame, ENTR_MALON_STABLE_0 },
    // "52: Grave Keeper's House" (Gravekeeper's Hut)
    { "52:" GFXP_HIRAGANA "ﾊｶﾓﾘﾉｲｴ", MapSelect_LoadGame, ENTR_HUT_0 },
    // "53: Back Alley - Dog Lady's House" (Back Alley House)
    { "53:" GFXP_HIRAGANA "ｳﾗﾛｼﾞ ｲﾇｵﾊﾞｻﾝﾉｲｴ", MapSelect_LoadGame, ENTR_IMPA_0 },
    // "54: Kakariko Village - Impa's House" (Impa's House)
    { "54:" GFXP_HIRAGANA "ｶｶﾘｺﾑﾗ " GFXP_KATAKANA "ｲﾝﾊﾟ" GFXP_HIRAGANA "ﾉｲｴ", MapSelect_LoadGame, ENTR_LABO_0 },
    // "55: Hylia Laboratory" (Lakeside Laboratory)
    { "55:" GFXP_KATAKANA "ﾊｲﾘｱ" GFXP_HIRAGANA " ｹﾝｷｭｳｼﾞｮ", MapSelect_LoadGame, ENTR_HYLIA_LABO_0 },
    // "56: Tent" (Carpenters' Tent)
    { "56:" GFXP_KATAKANA "ﾃﾝﾄ", MapSelect_LoadGame, ENTR_TENT_0 },
    // "57: Shield Shop" (Bazaar)
    { "57:" GFXP_HIRAGANA "ﾀﾃﾉﾐｾ", MapSelect_LoadGame, ENTR_SHOP1_0 },
    // "58: Kokiri Shop" (Kokiri Shop)
    { "58:" GFXP_HIRAGANA "ｺｷﾘｿﾞｸﾉﾐｾ", MapSelect_LoadGame, ENTR_KOKIRI_SHOP_0 },
    // "59: Goron Shop" (Goron Shop)
    { "59:" GFXP_KATAKANA "ｺﾞﾛﾝ" GFXP_HIRAGANA "ﾉﾐｾ", MapSelect_LoadGame, ENTR_GOLON_0 },
    // "60: Zora Shop" (Zora Shop)
    { "60:" GFXP_KATAKANA "ｿﾞｰﾗ" GFXP_HIRAGANA "ﾉﾐｾ", MapSelect_LoadGame, ENTR_ZOORA_0 },
    // "61: Kakariko Village - Potion Shop" (Kakariko Potion Shop)
    { "61:" GFXP_KATAKANA "ｶｶﾘｺ" GFXP_HIRAGANA "ﾑﾗ  ｸｽﾘﾔ", MapSelect_LoadGame, ENTR_DRAG_0 },
    // "62: Castle Town - Potion Shop" (Market Potion Shop)
    { "62:" GFXP_HIRAGANA "ｼﾞｮｳｶﾏﾁ ｸｽﾘﾔ", MapSelect_LoadGame, ENTR_ALLEY_SHOP_0 },
    // "63: Back Alley - Night Shop" (Bombchu Shop)
    { "63:" GFXP_HIRAGANA "ｳﾗﾛｼﾞ ﾖﾙﾉﾐｾ", MapSelect_LoadGame, ENTR_NIGHT_SHOP_0 },
    // "64: Mask Shop" (Happy Mask Shop)
    { "64:" GFXP_HIRAGANA "ｵﾒﾝﾔ", MapSelect_LoadGame, ENTR_FACE_SHOP_0 },
    // "65: Gerudo Training Area" (Gerudo Training Ground)
    { "65:" GFXP_KATAKANA "ｹﾞﾙﾄﾞ" GFXP_HIRAGANA "ﾉｼｭｳﾚﾝｼﾞｮｳ", MapSelect_LoadGame, ENTR_MEN_0 },
    // "66: Fairy Tree Dungeon" (Inside the Deku Tree)
    { "66:" GFXP_HIRAGANA "ﾖｳｾｲﾉｷﾉ " GFXP_KATAKANA "ﾀﾞﾝｼﾞｮﾝ", MapSelect_LoadGame, ENTR_YDAN_0 },
    // "67: Fairy Tree Dungeon - Boss" (Gohma's Lair)
    { "67:" GFXP_HIRAGANA "ﾖｳｾｲﾉｷﾉ " GFXP_KATAKANA "ﾀﾞﾝｼﾞｮﾝ ﾎﾞｽ", MapSelect_LoadGame, ENTR_YDAN_BOSS_0 },
    // "68: Dondogo Dungeon" (Dodongo's Cavern)
    { "68:" GFXP_KATAKANA "ﾄﾞﾄﾞﾝｺﾞ ﾀﾞﾝｼﾞｮﾝ", MapSelect_LoadGame, ENTR_DDAN_0 },
    // "69: Dondogo Dungeon - Boss" (King Dodongo's Lair)
    { "69:" GFXP_KATAKANA "ﾄﾞﾄﾞﾝｺﾞ ﾀﾞﾝｼﾞｮﾝ ﾎﾞｽ", MapSelect_LoadGame, ENTR_DDAN_BOSS_0 },
    // "70: Giant Fish Dungeon" (Inside Jabu-Jabu's Belly)
    { "70:" GFXP_HIRAGANA "ｷｮﾀﾞｲｷﾞｮ " GFXP_KATAKANA "ﾀﾞﾝｼﾞｮﾝ", MapSelect_LoadGame, ENTR_BDAN_0 },
    // "71: Giant Fish Dungeon - Boss" (Barinade's Lair)
    { "71:" GFXP_HIRAGANA "ｷｮﾀﾞｲｷﾞｮ " GFXP_KATAKANA "ﾀﾞﾝｼﾞｮﾝ ﾎﾞｽ", MapSelect_LoadGame, ENTR_BDAN_BOSS_0 },
    // "72: Forest Temple" (Forest Temple)
    { "72:" GFXP_HIRAGANA "ﾓﾘﾉｼﾝﾃﾞﾝ", MapSelect_LoadGame, ENTR_BMORI1_0 },
    // "73: Forest Temple - Boss" (Phantom Ganon's Lair)
    { "73:" GFXP_HIRAGANA "ﾓﾘﾉｼﾝﾃﾞﾝ " GFXP_KATAKANA "ﾎﾞｽ", MapSelect_LoadGame, ENTR_MORIBOSSROOM_0 },
    // "74: Dungeon Below the Well" (Bottom of the Well)
    { "74:" GFXP_HIRAGANA "ｲﾄﾞｼﾀ " GFXP_KATAKANA "ﾀﾞﾝｼﾞｮﾝ", MapSelect_LoadGame, ENTR_HAKADANCH_0 },
    // "75: Dungeon Beneath the Graves" (Shadow Temple)
    { "75:" GFXP_HIRAGANA "ﾊｶｼﾀ " GFXP_KATAKANA "ﾀﾞﾝｼﾞｮﾝ", MapSelect_LoadGame, ENTR_HAKADAN_0 },
    // "76: Dungeon Beneath the Graves - Boss" (Bongo Bongo's Lair)
    { "76:" GFXP_HIRAGANA "ﾊｶｼﾀ " GFXP_KATAKANA "ﾀﾞﾝｼﾞｮﾝ ﾎﾞｽ", MapSelect_LoadGame, ENTR_HAKADAN_BS_0 },
    // "77: Fire Temple" (Fire Temple)
    { "77:" GFXP_HIRAGANA "ﾋﾉｼﾝﾃﾞﾝ", MapSelect_LoadGame, ENTR_HIDAN_0 },
    // "78: Fire Temple - Boss" (Volvagia's Lair)
    { "78:" GFXP_HIRAGANA "ﾋﾉｼﾝﾃﾞﾝ " GFXP_KATAKANA "ﾎﾞｽ", MapSelect_LoadGame, ENTR_FIRE_BS_0 },
    // "79: Water Temple" (Water Temple)
    { "79:" GFXP_HIRAGANA "ﾐｽﾞﾉｼﾝﾃﾞﾝ", MapSelect_LoadGame, ENTR_MIZUSIN_0 },
    // "80: Water Temple - Boss" (Morpha's Lair)
    { "80:" GFXP_HIRAGANA "ﾐｽﾞﾉｼﾝﾃﾞﾝ " GFXP_KATAKANA "ﾎﾞｽ", MapSelect_LoadGame, ENTR_MIZUSIN_BS_0 },
    // "81: Evil Goddess Statue Dungeon" (Spirit Temple)
    { "81:" GFXP_HIRAGANA "ｼﾞｬｼﾝｿﾞｳ " GFXP_KATAKANA "ﾀﾞﾝｼﾞｮﾝ", MapSelect_LoadGame, ENTR_JYASINZOU_0 },
    // "82: Evil Goddess Statue Dungeon - Iron Knuckle" (Iron Knuckle's Lair)
    { "82:" GFXP_HIRAGANA "ｼﾞｬｼﾝｿﾞｳ " GFXP_KATAKANA "ﾀﾞﾝｼﾞｮﾝ ｱｲｱﾝﾅｯｸ", MapSelect_LoadGame, ENTR_JYASINBOSS_0 },
    // "83: Evil Goddess Statue Dungeon - Boss" (Twinrova's Lair)
    { "83:" GFXP_HIRAGANA "ｼﾞｬｼﾝｿﾞｳ " GFXP_KATAKANA "ﾀﾞﾝｼﾞｮﾝ ﾎﾞｽ", MapSelect_LoadGame, ENTR_JYASINBOSS_2 },
    // "84: Ganon's Tower" (Ganon's Tower)
    { "84:" GFXP_KATAKANA "ｶﾞﾉﾝ" GFXP_HIRAGANA "ﾉﾄｳ", MapSelect_LoadGame, ENTR_GANON_0 },
    // "85: Ganon's Tower - Boss" (Ganondorf's Lair)
    { "85:" GFXP_KATAKANA "ｶﾞﾉﾝ" GFXP_HIRAGANA "ﾉﾄｳ" GFXP_KATAKANA "ﾎﾞｽ", MapSelect_LoadGame, ENTR_GANON_BOSS_0 },
    // "86: Ice Cavern" (Ice Cavern)
    { "86:" GFXP_HIRAGANA "ｺｵﾘﾉﾄﾞｳｸﾂ", MapSelect_LoadGame, ENTR_ICE_DOUKUTO_0 },
    // "87: Relay Beneath the Graves" (Dampé's Grave)
    { "87:" GFXP_HIRAGANA "ﾊｶｼﾀ" GFXP_KATAKANA "ﾘﾚｰ", MapSelect_LoadGame, ENTR_HAKASITARELAY_0 },
    // "88: Ganon's Basement Dungeon" (Inside Ganon's Castle)
    { "88:" GFXP_KATAKANA "ｶﾞﾉﾝ" GFXP_HIRAGANA "ﾁｶ " GFXP_KATAKANA "ﾀﾞﾝｼﾞｮﾝ", MapSelect_LoadGame, ENTR_GANONTIKA_0 },
    // "89: Final Battle With Ganon - Cutscene & Battle" (Ganondorf's Death Scene & Tower Escape Exterior)
    { "89:" GFXP_KATAKANA "ｶﾞﾉﾝ" GFXP_HIRAGANA "ｻｲｼｭｳｾﾝ " GFXP_KATAKANA "ﾃﾞﾓ & ﾊﾞﾄﾙ", MapSelect_LoadGame,
      ENTR_GANON_DEMO_0 },
    // "90: Ganon's Tower Aftermath 1" (Escaping Ganon's Tower 1)
    { "90:" GFXP_KATAKANA "ｶﾞﾉﾝ" GFXP_HIRAGANA "ﾉﾄｳ ｿﾉｺﾞ 1", MapSelect_LoadGame, ENTR_GANON_SONOGO_0 },
    // "91: Ganon's Tower Aftermath 2" (Escaping Ganon's Tower 2)
    { "91:" GFXP_KATAKANA "ｶﾞﾉﾝ" GFXP_HIRAGANA "ﾉﾄｳ ｿﾉｺﾞ 2", MapSelect_LoadGame, ENTR_GANON_SONOGO_2 },
    // "92: Ganon's Tower Aftermath 3" (Escaping Ganon's Tower 3)
    { "92:" GFXP_KATAKANA "ｶﾞﾉﾝ" GFXP_HIRAGANA "ﾉﾄｳ ｿﾉｺﾞ 3", MapSelect_LoadGame, ENTR_GANON_SONOGO_4 },
    // "93: Ganon's Tower Aftermath 4" (Escaping Ganon's Tower 4)
    { "93:" GFXP_KATAKANA "ｶﾞﾉﾝ" GFXP_HIRAGANA "ﾉﾄｳ ｿﾉｺﾞ 4", MapSelect_LoadGame, ENTR_GANON_SONOGO_6 },
    // "94: Ganon's Basement Aftermath" (Escaping Ganon's Castle)
    { "94:" GFXP_KATAKANA "ｶﾞﾉﾝ" GFXP_HIRAGANA "ﾁｶ ｿﾉｺﾞ", MapSelect_LoadGame, ENTR_GANONTIKA_SONOGO_0 },
    // "95: Gerudo Passage 1-2" (Thieves' Hideout 1)
    { "95:" GFXP_KATAKANA "ｹﾞﾙﾄﾞ" GFXP_HIRAGANA "ﾂｳﾛ 1-2", MapSelect_LoadGame, ENTR_GERUDOWAY_0 },
    // "96: Gerudo Passage 3-4 9-10" (Thieves' Hideout 2)
    { "96:" GFXP_KATAKANA "ｹﾞﾙﾄﾞ" GFXP_HIRAGANA "ﾂｳﾛ 3-4 9-10", MapSelect_LoadGame, ENTR_GERUDOWAY_2 },
    // "97: Gerudo Passage 5-6" (Thieves' Hideout 3)
    { "97:" GFXP_KATAKANA "ｹﾞﾙﾄﾞ" GFXP_HIRAGANA "ﾂｳﾛ 5-6", MapSelect_LoadGame, ENTR_GERUDOWAY_4 },
    // "98: Gerudo Passage 7-8" (Thieves' Hideout 4)
    { "98:" GFXP_KATAKANA "ｹﾞﾙﾄﾞ" GFXP_HIRAGANA "ﾂｳﾛ 7-8", MapSelect_LoadGame, ENTR_GERUDOWAY_6 },
    // "99: Gerudo Passage 11-12" (Thieves' Hideout 5)
    { "99:" GFXP_KATAKANA "ｹﾞﾙﾄﾞ" GFXP_HIRAGANA "ﾂｳﾛ 11-12", MapSelect_LoadGame, ENTR_GERUDOWAY_10 },
    // "100: Gerudo Passage 13" (Thieves' Hideout 6)
    { "100:" GFXP_KATAKANA "ｹﾞﾙﾄﾞ" GFXP_HIRAGANA "ﾂｳﾛ 13", MapSelect_LoadGame, ENTR_GERUDOWAY_12 },
    // "101: Hidden Dive Hole 0" (Grotto 0 - Gossip Stone & Chest)
    { "101:" GFXP_HIRAGANA "ｶｸｼﾄﾋﾞｺﾐｱﾅ 0", MapSelect_LoadGame, ENTR_KAKUSIANA_0 },
    // "102: Hidden Dive Hole 1" (Grotto 1 - Skulltula & Gold Skulltula)
    { "102:" GFXP_HIRAGANA "ｶｸｼﾄﾋﾞｺﾐｱﾅ 1", MapSelect_LoadGame, ENTR_KAKUSIANA_1 },
    // "103: Hidden Dive Hole 2" (Grotto 2 - Business Scrub & Heart Piece)
    { "103:" GFXP_HIRAGANA "ｶｸｼﾄﾋﾞｺﾐｱﾅ 2", MapSelect_LoadGame, ENTR_KAKUSIANA_2 },
    // "104: Hidden Dive Hole 3" (Grotto 3 - Redeads)
    { "104:" GFXP_HIRAGANA "ｶｸｼﾄﾋﾞｺﾐｱﾅ 3", MapSelect_LoadGame, ENTR_KAKUSIANA_3 },
    // "105: Hidden Dive Hole 4" (Grotto 4 - 3 Business Scrubs)
    { "105:" GFXP_HIRAGANA "ｶｸｼﾄﾋﾞｺﾐｱﾅ 4", MapSelect_LoadGame, ENTR_KAKUSIANA_4 },
    // "106: Hidden Dive Hole 5" (Grotto 5 - Gossip Stone, Skulltula, Cow)
    { "106:" GFXP_HIRAGANA "ｶｸｼﾄﾋﾞｺﾐｱﾅ 5", MapSelect_LoadGame, ENTR_KAKUSIANA_5 },
    // "107: Hidden Dive Hole 6" (Grotto 6 - Octorok)
    { "107:" GFXP_HIRAGANA "ｶｸｼﾄﾋﾞｺﾐｱﾅ 6", MapSelect_LoadGame, ENTR_KAKUSIANA_6 },
    // "108: Hidden Dive Hole 7" (Grotto 7 - Business Scrub & Deku Nut Upgrade)
    { "108:" GFXP_HIRAGANA "ｶｸｼﾄﾋﾞｺﾐｱﾅ 7", MapSelect_LoadGame, ENTR_KAKUSIANA_7 },
    // "109: Hidden Dive Hole 8" (Grotto 8 - 2 Wolfos)
    { "109:" GFXP_HIRAGANA "ｶｸｼﾄﾋﾞｺﾐｱﾅ 8", MapSelect_LoadGame, ENTR_KAKUSIANA_8 },
    // "110: Hidden Dive Hole 9" (Grotto 9 - Bombable Walls)
    { "110:" GFXP_HIRAGANA "ｶｸｼﾄﾋﾞｺﾐｱﾅ 9", MapSelect_LoadGame, ENTR_KAKUSIANA_9 },
    // "111: Hidden Dive Hole 10" (Grotto 10 - 2 Business Scrubs)
    { "111:" GFXP_HIRAGANA "ｶｸｼﾄﾋﾞｺﾐｱﾅ 10", MapSelect_LoadGame, ENTR_KAKUSIANA_10 },
    // "112: Hidden Dive Hole 11" (Grotto 11 - Tektite & Heart Piece)
    { "112:" GFXP_HIRAGANA "ｶｸｼﾄﾋﾞｺﾐｱﾅ 11", MapSelect_LoadGame, ENTR_KAKUSIANA_11 },
    // "113: Hidden Dive Hole 12" (Grotto 12 - Deku Stage)
    { "113:" GFXP_HIRAGANA "ｶｸｼﾄﾋﾞｺﾐｱﾅ 12", MapSelect_LoadGame, ENTR_KAKUSIANA_12 },
    // "114: Hidden Dive Hole 13" (Grotto 13 - Rupees & Cow)
    { "114:" GFXP_HIRAGANA "ｶｸｼﾄﾋﾞｺﾐｱﾅ 13", MapSelect_LoadGame, ENTR_KAKUSIANA_13 },
    // "115: Hyrule Cutscenes" (Cutscene Map)
    { "115:" GFXP_KATAKANA "ﾊｲﾗﾙ ﾃﾞﾓ", MapSelect_LoadGame, ENTR_HIRAL_DEMO_0 },
    // "116: Special Room (Treasure Chest Warp)" (Ganondorf Test Room)
    { "116:" GFXP_HIRAGANA "ﾍﾞｯｼﾂ (ﾀｶﾗﾊﾞｺ" GFXP_KATAKANA "ﾜｰﾌﾟ)", MapSelect_LoadGame, ENTR_BESITU_0 },
    // "117: Sasaki Test" (Sasa Test)
    { "117:" GFXP_HIRAGANA "ｻｻ" GFXP_KATAKANA "ﾃｽﾄ", MapSelect_LoadGame, ENTR_SASATEST_0 },
    // "118: Test Map" (Jungle Gym)
    { "118:" GFXP_KATAKANA "ﾃｽﾄﾏｯﾌﾟ", MapSelect_LoadGame, ENTR_TEST01_0 },
    // "119: Test Room" (Treasure Chest Room)
    { "119:" GFXP_KATAKANA "ﾃｽﾄﾙｰﾑ", MapSelect_LoadGame, ENTR_TESTROOM_0 },
    // "120: Stalfos Miniboss Room" (Stalfos Miniboss Room)
    { "120:" GFXP_HIRAGANA "ﾁｭｳ" GFXP_KATAKANA "ｽﾀﾛﾌｫｽ" GFXP_HIRAGANA "ﾍﾞﾔ", MapSelect_LoadGame, ENTR_SYOTES_0 },
    // "121: Boss Stalfos Room" (Stalfos Boss Room)
    { "121:" GFXP_KATAKANA "ﾎﾞｽｽﾀﾛﾌｫｽ" GFXP_HIRAGANA "ﾍﾞﾔ", MapSelect_LoadGame, ENTR_SYOTES2_0 },
    // "122: Stal" (Sutaru)
    { "122:Sutaru", MapSelect_LoadGame, ENTR_SUTARU_0 },
    // "123: Test Area" (Shooting Gallery)
    { "123:jikkenjyou", MapSelect_LoadGame, ENTR_TEST_SYATEKIJYOU_0 },
    // "124: Depth Test" (Depth Test)
    { "124:depth" GFXP_KATAKANA "ﾃｽﾄ", MapSelect_LoadGame, ENTR_DEPTH_TEST_0 },
    // "125: Hyrule Garden Game 2" (Early Hyrule Garden Game)
    { "125:" GFXP_KATAKANA "ﾊｲﾗﾙ" GFXP_HIRAGANA "ﾆﾜ" GFXP_KATAKANA "ｹﾞｰﾑ2", MapSelect_LoadGame, ENTR_HAIRAL_NIWA2_0 },
    // "title" (Title Screen)
    { "title", (void*)MapSelect_LoadTitle, 0 },
};

void MapSelect_UpdateMenu(MapSelectState* this) {
    Input* input = &this->state.input[0];
    s32 pad;
    SceneSelectEntry* selectedScene;

    if (this->verticalInputAccumulator == 0) {
        if (CHECK_BTN_ALL(input->press.button, BTN_A) || CHECK_BTN_ALL(input->press.button, BTN_START)) {
            selectedScene = &this->scenes[this->currentScene];
            if (selectedScene->loadFunc != NULL) {
                selectedScene->loadFunc(this, selectedScene->entranceIndex);
            }
        }

        if (CHECK_BTN_ALL(input->press.button, BTN_B)) {
            if (LINK_AGE_IN_YEARS == YEARS_ADULT) {
                gSaveContext.save.linkAge = LINK_AGE_CHILD;
            } else {
                gSaveContext.save.linkAge = LINK_AGE_ADULT;
            }
        }

        if (CHECK_BTN_ALL(input->press.button, BTN_Z)) {
            if (gSaveContext.save.cutsceneIndex == 0x8000) {
                gSaveContext.save.cutsceneIndex = 0;
            } else if (gSaveContext.save.cutsceneIndex == 0) {
                gSaveContext.save.cutsceneIndex = 0xFFF0;
            } else if (gSaveContext.save.cutsceneIndex == 0xFFF0) {
                gSaveContext.save.cutsceneIndex = 0xFFF1;
            } else if (gSaveContext.save.cutsceneIndex == 0xFFF1) {
                gSaveContext.save.cutsceneIndex = 0xFFF2;
            } else if (gSaveContext.save.cutsceneIndex == 0xFFF2) {
                gSaveContext.save.cutsceneIndex = 0xFFF3;
            } else if (gSaveContext.save.cutsceneIndex == 0xFFF3) {
                gSaveContext.save.cutsceneIndex = 0xFFF4;
            } else if (gSaveContext.save.cutsceneIndex == 0xFFF4) {
                gSaveContext.save.cutsceneIndex = 0xFFF5;
            } else if (gSaveContext.save.cutsceneIndex == 0xFFF5) {
                gSaveContext.save.cutsceneIndex = 0xFFF6;
            } else if (gSaveContext.save.cutsceneIndex == 0xFFF6) {
                gSaveContext.save.cutsceneIndex = 0xFFF7;
            } else if (gSaveContext.save.cutsceneIndex == 0xFFF7) {
                gSaveContext.save.cutsceneIndex = 0xFFF8;
            } else if (gSaveContext.save.cutsceneIndex == 0xFFF8) {
                gSaveContext.save.cutsceneIndex = 0xFFF9;
            } else if (gSaveContext.save.cutsceneIndex == 0xFFF9) {
                gSaveContext.save.cutsceneIndex = 0xFFFA;
            } else if (gSaveContext.save.cutsceneIndex == 0xFFFA) {
                gSaveContext.save.cutsceneIndex = 0x8000;
            }
        } else if (CHECK_BTN_ALL(input->press.button, BTN_R)) {
            if (gSaveContext.save.cutsceneIndex == 0x8000) {
                gSaveContext.save.cutsceneIndex = 0xFFFA;
            } else if (gSaveContext.save.cutsceneIndex == 0) {
                gSaveContext.save.cutsceneIndex = 0x8000;
            } else if (gSaveContext.save.cutsceneIndex == 0xFFF0) {
                gSaveContext.save.cutsceneIndex = 0;
            } else if (gSaveContext.save.cutsceneIndex == 0xFFF1) {
                gSaveContext.save.cutsceneIndex = 0xFFF0;
            } else if (gSaveContext.save.cutsceneIndex == 0xFFF2) {
                gSaveContext.save.cutsceneIndex = 0xFFF1;
            } else if (gSaveContext.save.cutsceneIndex == 0xFFF3) {
                gSaveContext.save.cutsceneIndex = 0xFFF2;
            } else if (gSaveContext.save.cutsceneIndex == 0xFFF4) {
                gSaveContext.save.cutsceneIndex = 0xFFF3;
            } else if (gSaveContext.save.cutsceneIndex == 0xFFF5) {
                gSaveContext.save.cutsceneIndex = 0xFFF4;
            } else if (gSaveContext.save.cutsceneIndex == 0xFFF6) {
                gSaveContext.save.cutsceneIndex = 0xFFF5;
            } else if (gSaveContext.save.cutsceneIndex == 0xFFF7) {
                gSaveContext.save.cutsceneIndex = 0xFFF6;
            } else if (gSaveContext.save.cutsceneIndex == 0xFFF8) {
                gSaveContext.save.cutsceneIndex = 0xFFF7;
            } else if (gSaveContext.save.cutsceneIndex == 0xFFF9) {
                gSaveContext.save.cutsceneIndex = 0xFFF8;
            } else if (gSaveContext.save.cutsceneIndex == 0xFFFA) {
                gSaveContext.save.cutsceneIndex = 0xFFF9;
            }
        }

        gSaveContext.save.nightFlag = 0;
        if (gSaveContext.save.cutsceneIndex == 0) {
            gSaveContext.save.nightFlag = 1;
        }

        // user can change "opt", but it doesn't do anything
        if (CHECK_BTN_ALL(input->press.button, BTN_CUP)) {
            this->opt--;
        }
        if (CHECK_BTN_ALL(input->press.button, BTN_CDOWN)) {
            this->opt++;
        }

        if (CHECK_BTN_ALL(input->press.button, BTN_DUP)) {
            if (this->lockUp == true) {
                this->timerUp = 0;
            }
            if (this->timerUp == 0) {
                this->timerUp = 20;
                this->lockUp = true;
                Audio_PlaySfxGeneral(NA_SE_IT_SWORD_IMPACT, &gSfxDefaultPos, 4, &gSfxDefaultFreqAndVolScale,
                                     &gSfxDefaultFreqAndVolScale, &gSfxDefaultReverb);
                this->verticalInput = R_UPDATE_RATE;
            }
        }

        if (CHECK_BTN_ALL(input->cur.button, BTN_DUP) && this->timerUp == 0) {
            Audio_PlaySfxGeneral(NA_SE_IT_SWORD_IMPACT, &gSfxDefaultPos, 4, &gSfxDefaultFreqAndVolScale,
                                 &gSfxDefaultFreqAndVolScale, &gSfxDefaultReverb);
            this->verticalInput = R_UPDATE_RATE * 3;
        }

        if (CHECK_BTN_ALL(input->press.button, BTN_DDOWN)) {
            if (this->lockDown == true) {
                this->timerDown = 0;
            }
            if (this->timerDown == 0) {
                this->timerDown = 20;
                this->lockDown = true;
                Audio_PlaySfxGeneral(NA_SE_IT_SWORD_IMPACT, &gSfxDefaultPos, 4, &gSfxDefaultFreqAndVolScale,
                                     &gSfxDefaultFreqAndVolScale, &gSfxDefaultReverb);
                this->verticalInput = -R_UPDATE_RATE;
            }
        }

        if (CHECK_BTN_ALL(input->cur.button, BTN_DDOWN) && (this->timerDown == 0)) {
            Audio_PlaySfxGeneral(NA_SE_IT_SWORD_IMPACT, &gSfxDefaultPos, 4, &gSfxDefaultFreqAndVolScale,
                                 &gSfxDefaultFreqAndVolScale, &gSfxDefaultReverb);
            this->verticalInput = -R_UPDATE_RATE * 3;
        }

        if (CHECK_BTN_ALL(input->press.button, BTN_DLEFT) || CHECK_BTN_ALL(input->cur.button, BTN_DLEFT)) {
            Audio_PlaySfxGeneral(NA_SE_IT_SWORD_IMPACT, &gSfxDefaultPos, 4, &gSfxDefaultFreqAndVolScale,
                                 &gSfxDefaultFreqAndVolScale, &gSfxDefaultReverb);
            this->verticalInput = R_UPDATE_RATE;
        }

        if (CHECK_BTN_ALL(input->press.button, BTN_DRIGHT) || CHECK_BTN_ALL(input->cur.button, BTN_DRIGHT)) {
            Audio_PlaySfxGeneral(NA_SE_IT_SWORD_IMPACT, &gSfxDefaultPos, 4, &gSfxDefaultFreqAndVolScale,
                                 &gSfxDefaultFreqAndVolScale, &gSfxDefaultReverb);
            this->verticalInput = -R_UPDATE_RATE;
        }
    }

    if (CHECK_BTN_ALL(input->press.button, BTN_L)) {
        this->pageDownIndex++;
        this->pageDownIndex =
            (this->pageDownIndex + ARRAY_COUNT(this->pageDownStops)) % ARRAY_COUNT(this->pageDownStops);
        this->currentScene = this->topDisplayedScene = this->pageDownStops[this->pageDownIndex];
    }

    this->verticalInputAccumulator += this->verticalInput;

    if (this->verticalInputAccumulator < -7) {
        this->verticalInput = 0;
        this->verticalInputAccumulator = 0;

        this->currentScene++;
        this->currentScene = (this->currentScene + this->count) % this->count;

        if (this->currentScene == ((this->topDisplayedScene + this->count + 19) % this->count)) {
            this->topDisplayedScene++;
            this->topDisplayedScene = (this->topDisplayedScene + this->count) % this->count;
        }
    }

    if (this->verticalInputAccumulator > 7) {
        this->verticalInput = 0;
        this->verticalInputAccumulator = 0;

        if (this->currentScene == this->topDisplayedScene) {
            this->topDisplayedScene -= 2;
            this->topDisplayedScene = (this->topDisplayedScene + this->count) % this->count;
        }

        this->currentScene--;
        this->currentScene = (this->currentScene + this->count) % this->count;

        if (this->currentScene == ((this->topDisplayedScene + this->count) % this->count)) {
            this->topDisplayedScene--;
            this->topDisplayedScene = (this->topDisplayedScene + this->count) % this->count;
        }
    }

    this->currentScene = (this->currentScene + this->count) % this->count;
    this->topDisplayedScene = (this->topDisplayedScene + this->count) % this->count;

    dREG(80) = this->currentScene;
    dREG(81) = this->topDisplayedScene;
    dREG(82) = this->pageDownIndex;

    if (this->timerUp != 0) {
        this->timerUp--;
    }

    if (this->timerUp == 0) {
        this->lockUp = false;
    }

    if (this->timerDown != 0) {
        this->timerDown--;
    }

    if (this->timerDown == 0) {
        this->lockDown = false;
    }
}

void MapSelect_PrintMenu(MapSelectState* this, GfxPrint* printer) {
    s32 scene;
    s32 i;
    char* name;

    GfxPrint_SetColor(printer, 255, 155, 150, 255);
    GfxPrint_SetPos(printer, 12, 2);
    GfxPrint_Printf(printer, "ZELDA MAP SELECT");
    GfxPrint_SetColor(printer, 255, 255, 255, 255);

    for (i = 0; i < 20; i++) {
        GfxPrint_SetPos(printer, 9, i + 4);

        scene = (this->topDisplayedScene + i + this->count) % this->count;
        if (scene == this->currentScene) {
            GfxPrint_SetColor(printer, 255, 20, 20, 255);
        } else {
            GfxPrint_SetColor(printer, 200, 200, 55, 255);
        }

        name = this->scenes[scene].name;
        if (name == NULL) {
            name = "**Null**";
        }

        GfxPrint_Printf(printer, "%s", name);
    };

    GfxPrint_SetColor(printer, 155, 55, 150, 255);
    GfxPrint_SetPos(printer, 20, 26);
    GfxPrint_Printf(printer, "OPT=%d", this->opt);
}

static const char* sLoadingMessages[] = {
    // "Please wait a minute"
    GFXP_HIRAGANA "ｼﾊﾞﾗｸｵﾏﾁｸﾀﾞｻｲ",
    // "Hold on a sec"
    GFXP_HIRAGANA "ﾁｮｯﾄ ﾏｯﾃﾈ",
    // "Wait a moment"
    GFXP_KATAKANA "ｳｪｲﾄ ｱ ﾓｰﾒﾝﾄ",
    // "Loading"
    GFXP_KATAKANA "ﾛｰﾄﾞ" GFXP_HIRAGANA "ﾁｭｳ",
    // "Now working"
    GFXP_HIRAGANA "ﾅｳ ﾜｰｷﾝｸﾞ",
    // "Now creating"
    GFXP_HIRAGANA "ｲﾏ ﾂｸｯﾃﾏｽ",
    // "It's not broken"
    GFXP_HIRAGANA "ｺｼｮｳｼﾞｬﾅｲﾖ",
    // "Coffee Break"
    GFXP_KATAKANA "ｺｰﾋｰ ﾌﾞﾚｲｸ",
    // "Please set B side"
    GFXP_KATAKANA "Bﾒﾝｦｾｯﾄｼﾃｸﾀﾞｻｲ",
    // "Be patient, now"
    GFXP_HIRAGANA "ｼﾞｯﾄ" GFXP_KATAKANA "ｶﾞﾏﾝ" GFXP_HIRAGANA "ﾉ" GFXP_KATAKANA "ｺ" GFXP_HIRAGANA "ﾃﾞｱｯﾀ",
    // "Please wait just a minute"
    GFXP_HIRAGANA "ｲﾏｼﾊﾞﾗｸｵﾏﾁｸﾀﾞｻｲ",
    // "Don't worry, don't worry. Take a break, take a break."
    GFXP_HIRAGANA "ｱﾜﾃﾅｲｱﾜﾃﾅｲ｡ﾋﾄﾔｽﾐﾋﾄﾔｽﾐ｡",
};

void MapSelect_PrintLoadingMessage(MapSelectState* this, GfxPrint* printer) {
    s32 randomMsg;

    GfxPrint_SetPos(printer, 10, 15);
    GfxPrint_SetColor(printer, 255, 255, 255, 255);
    randomMsg = Rand_ZeroOne() * ARRAY_COUNT(sLoadingMessages);
    GfxPrint_Printf(printer, "%s", sLoadingMessages[randomMsg]);
}

static const char* sAgeLabels[] = {
    GFXP_HIRAGANA "17(ﾜｶﾓﾉ)", // "17(young)"
    GFXP_HIRAGANA "5(ﾜｶｽｷﾞ)", // "5(very young)"
};

void MapSelect_PrintAgeSetting(MapSelectState* this, GfxPrint* printer, s32 age) {
    GfxPrint_SetPos(printer, 4, 26);
    GfxPrint_SetColor(printer, 255, 255, 55, 255);
    GfxPrint_Printf(printer, "Age:%s", sAgeLabels[age]);
}

void MapSelect_PrintCutsceneSetting(MapSelectState* this, GfxPrint* printer, u16 csIndex) {
    char* label;

    GfxPrint_SetPos(printer, 4, 25);
    GfxPrint_SetColor(printer, 255, 255, 55, 255);

    switch (csIndex) {
        case 0:
            label = GFXP_HIRAGANA " ﾖﾙ " GFXP_KATAKANA "ｺﾞﾛﾝ";
            gSaveContext.save.dayTime = CLOCK_TIME(0, 0);
            break;
        case 0x8000:
            // clang-format off
            gSaveContext.save.dayTime = CLOCK_TIME(12, 0); label = GFXP_HIRAGANA "ｵﾋﾙ " GFXP_KATAKANA "ｼﾞｬﾗ";
            // clang-format on
            break;
        case 0xFFF0:
            // clang-format off
            gSaveContext.save.dayTime = CLOCK_TIME(12, 0); label = "ﾃﾞﾓ00";
            // clang-format on
            break;
        case 0xFFF1:
            label = "ﾃﾞﾓ01";
            break;
        case 0xFFF2:
            label = "ﾃﾞﾓ02";
            break;
        case 0xFFF3:
            label = "ﾃﾞﾓ03";
            break;
        case 0xFFF4:
            label = "ﾃﾞﾓ04";
            break;
        case 0xFFF5:
            label = "ﾃﾞﾓ05";
            break;
        case 0xFFF6:
            label = "ﾃﾞﾓ06";
            break;
        case 0xFFF7:
            label = "ﾃﾞﾓ07";
            break;
        case 0xFFF8:
            label = "ﾃﾞﾓ08";
            break;
        case 0xFFF9:
            label = "ﾃﾞﾓ09";
            break;
        case 0xFFFA:
            label = "ﾃﾞﾓ0A";
            break;
    };

    gSaveContext.skyboxTime = gSaveContext.save.dayTime;
    GfxPrint_Printf(printer, "Stage:" GFXP_KATAKANA "%s", label);
}

void MapSelect_DrawMenu(MapSelectState* this) {
    GraphicsContext* gfxCtx = this->state.gfxCtx;
    GfxPrint* printer;

    OPEN_DISPS(gfxCtx, "../z_select.c", 930);

    gSPSegment(POLY_OPA_DISP++, 0x00, NULL);
    Gfx_SetupFrame(gfxCtx, 0, 0, 0);
    SET_FULLSCREEN_VIEWPORT(&this->view);
    View_Apply(&this->view, VIEW_ALL);
    Gfx_SetupDL_28Opa(gfxCtx);

    printer = alloca(sizeof(GfxPrint));
    GfxPrint_Init(printer);
    GfxPrint_Open(printer, POLY_OPA_DISP);
    MapSelect_PrintMenu(this, printer);
    MapSelect_PrintAgeSetting(this, printer, ((void)0, gSaveContext.save.linkAge));
    MapSelect_PrintCutsceneSetting(this, printer, ((void)0, gSaveContext.save.cutsceneIndex));
    POLY_OPA_DISP = GfxPrint_Close(printer);
    GfxPrint_Destroy(printer);

    CLOSE_DISPS(gfxCtx, "../z_select.c", 966);
}

void MapSelect_DrawLoadingScreen(MapSelectState* this) {
    GraphicsContext* gfxCtx = this->state.gfxCtx;
    GfxPrint* printer;

    OPEN_DISPS(gfxCtx, "../z_select.c", 977);

    gSPSegment(POLY_OPA_DISP++, 0x00, NULL);
    Gfx_SetupFrame(gfxCtx, 0, 0, 0);
    SET_FULLSCREEN_VIEWPORT(&this->view);
    View_Apply(&this->view, VIEW_ALL);
    Gfx_SetupDL_28Opa(gfxCtx);

    printer = alloca(sizeof(GfxPrint));
    GfxPrint_Init(printer);
    GfxPrint_Open(printer, POLY_OPA_DISP);
    MapSelect_PrintLoadingMessage(this, printer);
    POLY_OPA_DISP = GfxPrint_Close(printer);
    GfxPrint_Destroy(printer);

    CLOSE_DISPS(gfxCtx, "../z_select.c", 1006);
}

void MapSelect_Draw(MapSelectState* this) {
    GraphicsContext* gfxCtx = this->state.gfxCtx;

    OPEN_DISPS(gfxCtx, "../z_select.c", 1013);

    gSPSegment(POLY_OPA_DISP++, 0x00, NULL);
    Gfx_SetupFrame(gfxCtx, 0, 0, 0);
    SET_FULLSCREEN_VIEWPORT(&this->view);
    View_Apply(&this->view, VIEW_ALL);

    if (!this->state.running) {
        MapSelect_DrawLoadingScreen(this);
    } else {
        MapSelect_DrawMenu(this);
    }

    CLOSE_DISPS(gfxCtx, "../z_select.c", 1037);
}

void MapSelect_Main(GameState* thisx) {
    MapSelectState* this = (MapSelectState*)thisx;

    MapSelect_UpdateMenu(this);
    MapSelect_Draw(this);
}

void MapSelect_Destroy(GameState* thisx) {
    osSyncPrintf("%c", BEL);
    // "view_cleanup will hang, so it won't be called"
    osSyncPrintf("*** view_cleanupはハングアップするので、呼ばない ***\n");
}

void MapSelect_Init(GameState* thisx) {
    MapSelectState* this = (MapSelectState*)thisx;
    u32 size;
    s32 pad;

    this->state.main = MapSelect_Main;
    this->state.destroy = MapSelect_Destroy;
    this->scenes = sScenes;
    this->topDisplayedScene = 0;
    this->currentScene = 0;
    this->pageDownStops[0] = 0;  // Hyrule Field
    this->pageDownStops[1] = 19; // Temple Of Time
    this->pageDownStops[2] = 37; // Treasure Chest Game
    this->pageDownStops[3] = 51; // Gravekeeper's Hut
    this->pageDownStops[4] = 59; // Zora Shop
    this->pageDownStops[5] = 73; // Bottom of the Well
    this->pageDownStops[6] = 91; // Escaping Ganon's Tower 3
    this->pageDownIndex = 0;
    this->opt = 0;
    this->count = ARRAY_COUNT(sScenes);
    View_Init(&this->view, this->state.gfxCtx);
    this->view.flags = (VIEW_PROJECTION_ORTHO | VIEW_VIEWPORT);
    this->verticalInputAccumulator = 0;
    this->verticalInput = 0;
    this->timerUp = 0;
    this->timerDown = 0;
    this->lockUp = 0;
    this->lockDown = 0;
    this->unk_234 = 0;

    size = (uintptr_t)_z_select_staticSegmentRomEnd - (uintptr_t)_z_select_staticSegmentRomStart;

    if ((dREG(80) >= 0) && (dREG(80) < this->count)) {
        this->currentScene = dREG(80);
        this->topDisplayedScene = dREG(81);
        this->pageDownIndex = dREG(82);
    }
    R_UPDATE_RATE = 1;

    this->staticSegment = GameState_Alloc(&this->state, size, "../z_select.c", 1114);
    DmaMgr_SendRequest1(this->staticSegment, (uintptr_t)_z_select_staticSegmentRomStart, size, "../z_select.c", 1115);
    gSaveContext.save.cutsceneIndex = 0x8000;
    gSaveContext.save.linkAge = LINK_AGE_CHILD;
}<|MERGE_RESOLUTION|>--- conflicted
+++ resolved
@@ -30,13 +30,8 @@
     gSaveContext.buttonStatus[0] = gSaveContext.buttonStatus[1] = gSaveContext.buttonStatus[2] =
         gSaveContext.buttonStatus[3] = gSaveContext.buttonStatus[4] = BTN_ENABLED;
     gSaveContext.unk_13E7 = gSaveContext.unk_13E8 = gSaveContext.unk_13EA = gSaveContext.unk_13EC = 0;
-<<<<<<< HEAD
-    Audio_QueueSeqCmd(SEQ_PLAYER_BGM_MAIN << 24 | NA_BGM_STOP);
+    SEQCMD_STOP_SEQUENCE(SEQ_PLAYER_BGM_MAIN, 0);
     gSaveContext.save.entranceIndex = entranceIndex;
-=======
-    SEQCMD_STOP_SEQUENCE(SEQ_PLAYER_BGM_MAIN, 0);
-    gSaveContext.entranceIndex = entranceIndex;
->>>>>>> 062f4d8e
     gSaveContext.respawnFlag = 0;
     gSaveContext.respawn[RESPAWN_MODE_DOWN].entranceIndex = ENTR_LOAD_OPENING;
     gSaveContext.seqId = (u8)NA_BGM_DISABLED;
