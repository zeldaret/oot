/*
 * File: z_select.c
 * Overlay: ovl_select
 * Description: Debug Scene Select Menu
 */

<<<<<<< HEAD
#include "libc64/qrand.h"
#include "libu64/gfxprint.h"
#include "ultra64.h"
#include "alloca.h"
#include "console_logo_state.h"
#include "controller.h"
#include "gfx.h"
#include "gfx_setupdl.h"
#include "map_select_state.h"
=======
#include "map_select_state.h"

#include "ultra64.h"
#include "alloca.h"
#include "console_logo_state.h"
>>>>>>> 2e4d7a11
#if PLATFORM_N64
#include "n64dd.h"
#endif
#include "regs.h"
#include "segment_symbols.h"
#include "seqcmd.h"
#include "sequence.h"
#include "sfx.h"
#include "terminal.h"
#include "z64play.h"
#include "z64save.h"
#include "z64sram.h"

#include "macros.h"

void MapSelect_LoadTitle(MapSelectState* this) {
    this->state.running = false;
    SET_NEXT_GAMESTATE(&this->state, ConsoleLogo_Init, ConsoleLogoState);
}

void MapSelect_LoadGame(MapSelectState* this, s32 entranceIndex) {
    PRINTF_COLOR_BLUE();
    PRINTF("\n\n\nＦＩＬＥ＿ＮＯ＝%x\n\n\n", gSaveContext.fileNum);
    PRINTF_RST();
    if (gSaveContext.fileNum == 0xFF) {
        Sram_InitDebugSave();
        // Set the fill target to be the saved magic amount
        gSaveContext.magicFillTarget = gSaveContext.save.info.playerData.magic;
        // Set `magicLevel` and `magic` to 0 so `magicCapacity` then `magic` grows from nothing
        // to respectively the full capacity and `magicFillTarget`
        gSaveContext.magicCapacity = 0;
        gSaveContext.save.info.playerData.magicLevel = gSaveContext.save.info.playerData.magic = 0;
    }
    gSaveContext.buttonStatus[0] = gSaveContext.buttonStatus[1] = gSaveContext.buttonStatus[2] =
        gSaveContext.buttonStatus[3] = gSaveContext.buttonStatus[4] = BTN_ENABLED;
    gSaveContext.forceRisingButtonAlphas = gSaveContext.nextHudVisibilityMode = gSaveContext.hudVisibilityMode =
        gSaveContext.hudVisibilityModeTimer = 0; // false, HUD_VISIBILITY_NO_CHANGE
    SEQCMD_STOP_SEQUENCE(SEQ_PLAYER_BGM_MAIN, 0);
    gSaveContext.save.entranceIndex = entranceIndex;
    gSaveContext.respawnFlag = 0;
    gSaveContext.respawn[RESPAWN_MODE_DOWN].entranceIndex = ENTR_LOAD_OPENING;
    gSaveContext.seqId = (u8)NA_BGM_DISABLED;
    gSaveContext.natureAmbienceId = 0xFF;
    gSaveContext.showTitleCard = true;
    gWeatherMode = WEATHER_MODE_CLEAR;

    this->state.running = false;
    SET_NEXT_GAMESTATE(&this->state, Play_Init, PlayState);
}

#if PLATFORM_N64
void func_80800AD0_unknown(MapSelectState* this, s32 arg1) {
    if (D_80121212 != 0) {
        n64dd_SetDiskVersion(1);
    }
}

void func_80800B08_unknown(MapSelectState* this, s32 arg1) {
    if (D_80121212 != 0) {
        n64dd_SetDiskVersion(0);
    }
}
#endif

static MapSelectEntry sMapSelectEntries[] = {
    { " 1:SPOT00", MapSelect_LoadGame, ENTR_HYRULE_FIELD_0 },
    { " 2:SPOT01", MapSelect_LoadGame, ENTR_KAKARIKO_VILLAGE_0 },
    { " 3:SPOT02", MapSelect_LoadGame, ENTR_GRAVEYARD_0 },
    { " 4:SPOT03", MapSelect_LoadGame, ENTR_ZORAS_RIVER_0 },
    { " 5:SPOT04", MapSelect_LoadGame, ENTR_KOKIRI_FOREST_0 },
    { " 6:SPOT05", MapSelect_LoadGame, ENTR_SACRED_FOREST_MEADOW_0 },
    { " 7:SPOT06", MapSelect_LoadGame, ENTR_LAKE_HYLIA_0 },
    { " 8:SPOT07", MapSelect_LoadGame, ENTR_ZORAS_DOMAIN_0 },
    { " 9:SPOT08", MapSelect_LoadGame, ENTR_ZORAS_FOUNTAIN_0 },
    { "10:SPOT09", MapSelect_LoadGame, ENTR_GERUDO_VALLEY_0 },
    { "11:SPOT10", MapSelect_LoadGame, ENTR_LOST_WOODS_0 },
    { "12:SPOT11", MapSelect_LoadGame, ENTR_DESERT_COLOSSUS_0 },
    { "13:SPOT12", MapSelect_LoadGame, ENTR_GERUDOS_FORTRESS_0 },
    { "14:SPOT13", MapSelect_LoadGame, ENTR_HAUNTED_WASTELAND_0 },
    { "15:SPOT15", MapSelect_LoadGame, ENTR_HYRULE_CASTLE_0 },
    { "16:SPOT16", MapSelect_LoadGame, ENTR_DEATH_MOUNTAIN_TRAIL_0 },
    { "17:SPOT17", MapSelect_LoadGame, ENTR_DEATH_MOUNTAIN_CRATER_0 },
    { "18:SPOT18", MapSelect_LoadGame, ENTR_GORON_CITY_0 },
    { "19:SPOT20", MapSelect_LoadGame, ENTR_LON_LON_RANCH_0 },
    { "20:" T(GFXP_HIRAGANA "ﾄｷﾉﾏ", "Chamber of Time"), MapSelect_LoadGame, ENTR_TEMPLE_OF_TIME_0 },
    { "21:" T(GFXP_HIRAGANA "ｹﾝｼﾞｬﾉﾏ", "Chamber of the Sages"), MapSelect_LoadGame, ENTR_CHAMBER_OF_THE_SAGES_0 },
    { "22:" T(GFXP_HIRAGANA "ｼｬﾃｷｼﾞｮｳ", "Target Range"), MapSelect_LoadGame, ENTR_SHOOTING_GALLERY_0 },
    { "23:" T(GFXP_KATAKANA "ﾊｲﾗﾙ" GFXP_HIRAGANA "ﾆﾜ" GFXP_KATAKANA "ｹﾞｰﾑ", "Hyrule Garden Game"), MapSelect_LoadGame,
      ENTR_CASTLE_COURTYARD_GUARDS_DAY_0 },
    { "24:" T(GFXP_HIRAGANA "ﾊｶｼﾀﾄﾋﾞｺﾐｱﾅ", "Grave Dive Hole"), MapSelect_LoadGame, ENTR_REDEAD_GRAVE_0 },
    { "25:" T(GFXP_HIRAGANA "ﾊｶｼﾀﾄﾋﾞｺﾐｱﾅ 2", "Grave Dive Hole 2"), MapSelect_LoadGame,
      ENTR_GRAVE_WITH_FAIRYS_FOUNTAIN_0 },
    { "26:" T(GFXP_HIRAGANA "ｵｳｹ ﾉ ﾊｶｱﾅ", "Royal Family's Grave"), MapSelect_LoadGame, ENTR_ROYAL_FAMILYS_TOMB_0 },
    { "27:" T(GFXP_HIRAGANA "ﾀﾞｲﾖｳｾｲﾉｲｽﾞﾐ", "Great Fairy's Fountain"), MapSelect_LoadGame,
      ENTR_GREAT_FAIRYS_FOUNTAIN_MAGIC_0 },
    { "28:" T(GFXP_HIRAGANA "ﾄﾋﾞｺﾐ ﾖｳｾｲ ｱﾅ", "Fairy Dive Hole"), MapSelect_LoadGame, ENTR_FAIRYS_FOUNTAIN_0 },
    { "29:" T(GFXP_HIRAGANA "ﾏﾎｳｾｷ ﾖｳｾｲﾉｲｽﾞﾐ", "Magic Stone Fairy's Fountain"), MapSelect_LoadGame,
      ENTR_GREAT_FAIRYS_FOUNTAIN_SPELLS_0 },
    { "30:" T(GFXP_KATAKANA "ｶﾞﾉﾝ" GFXP_HIRAGANA "ｻｲｼｭｳｾﾝ", "Final Battle With Ganon"), MapSelect_LoadGame,
      ENTR_GANONS_TOWER_COLLAPSE_EXTERIOR_0 },
    { "31:" T(GFXP_KATAKANA "ﾊｲﾗﾙ" GFXP_HIRAGANA "ﾅｶﾆﾜ", "Hyrule Inner Garden"), MapSelect_LoadGame,
      ENTR_CASTLE_COURTYARD_ZELDA_0 },
    { "32:" T(GFXP_HIRAGANA "ﾂﾘﾎﾞﾘ", "Fishing"), MapSelect_LoadGame, ENTR_FISHING_POND_0 },
    { "33:" T(GFXP_KATAKANA "ﾎﾞﾑﾁｭｳﾎﾞｰﾘﾝｸﾞ", "Bombchu Bowling"), MapSelect_LoadGame, ENTR_BOMBCHU_BOWLING_ALLEY_0 },
    // Talon's House
    { "34:" T(GFXP_KATAKANA "ﾛﾝﾛﾝ" GFXP_HIRAGANA "ﾎﾞｸｼﾞｮｳ ｿｳｺ 1", "Lon Lon Ranch - Storehouse 1"), MapSelect_LoadGame,
      ENTR_LON_LON_BUILDINGS_0 },
    // Ranch Silo
    { "35:" T(GFXP_KATAKANA "ﾛﾝﾛﾝ" GFXP_HIRAGANA "ﾎﾞｸｼﾞｮｳ ｿｳｺ 2", "Lon Lon Ranch - Storehouse 2"), MapSelect_LoadGame,
      ENTR_LON_LON_BUILDINGS_1 },
    { "36:" T(GFXP_HIRAGANA "ﾐﾊﾘ ｺﾞﾔ", "Lookout Hut"), MapSelect_LoadGame, ENTR_MARKET_GUARD_HOUSE_0 },
    { "37:" T(GFXP_HIRAGANA "ﾏﾎｳ ﾉ ｸｽﾘﾔ", "Magic Potion Shop"), MapSelect_LoadGame, ENTR_POTION_SHOP_GRANNY_0 },
    { "38:" T(GFXP_HIRAGANA "ﾀｶﾗﾊﾞｺﾔ", "Treasure Chest Shop"), MapSelect_LoadGame, ENTR_TREASURE_BOX_SHOP_0 },
    { "39:" T(GFXP_HIRAGANA "ｷﾝ " GFXP_KATAKANA "ｽﾀﾙﾁｭﾗ ﾊｳｽ", "Gold Skulltula House"), MapSelect_LoadGame,
      ENTR_HOUSE_OF_SKULLTULA_0 },
    { "40:" T(GFXP_HIRAGANA "ｼﾞｮｳｶﾏﾁ ｲﾘｸﾞﾁ", "Castle Town - Entrance"), MapSelect_LoadGame,
      ENTR_MARKET_ENTRANCE_DAY_0 },
    { "41:" T(GFXP_HIRAGANA "ｼﾞｮｳｶﾏﾁ", "Castle Town"), MapSelect_LoadGame, ENTR_MARKET_DAY_0 },
    { "42:" T(GFXP_HIRAGANA "ｳﾗﾛｼﾞ", "Back Alley"), MapSelect_LoadGame, ENTR_BACK_ALLEY_DAY_0 },
    { "43:" T(GFXP_HIRAGANA "ﾄｷﾉｼﾝﾃﾞﾝ ﾏｴ", "In Front of the Temple of Time"), MapSelect_LoadGame,
      ENTR_TEMPLE_OF_TIME_EXTERIOR_DAY_0 },
    { "44:" T(GFXP_HIRAGANA "ﾘﾝｸﾉｲｴ", "Link's House"), MapSelect_LoadGame, ENTR_LINKS_HOUSE_0 },
    { "45:" T(GFXP_KATAKANA "ｶｶﾘｺ" GFXP_HIRAGANA "ﾑﾗﾉﾅｶﾞﾔ", "Kakariko Village Row House"), MapSelect_LoadGame,
      ENTR_KAKARIKO_CENTER_GUEST_HOUSE_0 },
    { "46:" T(GFXP_HIRAGANA "ｳﾗﾛｼﾞﾉ ｲｴ", "Back Alley House"), MapSelect_LoadGame, ENTR_BACK_ALLEY_HOUSE_0 },
    { "47:" T(GFXP_HIRAGANA "ｺｷﾘﾉﾑﾗ ﾓﾉｼﾘｷｮｳﾀﾞｲﾉｲｴ", "Kokiri Village - Know-It-All Brothers' House"), MapSelect_LoadGame,
      ENTR_KNOW_IT_ALL_BROS_HOUSE_0 },
    { "48:" T(GFXP_HIRAGANA "ｺｷﾘﾉﾑﾗ ﾌﾀｺﾞﾉｲｴ", "Kokiri Village - Twins' House"), MapSelect_LoadGame,
      ENTR_TWINS_HOUSE_0 },
    { "49:" T(GFXP_HIRAGANA "ｺｷﾘﾉﾑﾗ " GFXP_KATAKANA "ﾐﾄﾞ" GFXP_HIRAGANA "ﾉｲｴ", "Kokiri Village - Mido's House"),
      MapSelect_LoadGame, ENTR_MIDOS_HOUSE_0 },
    { "50:" T(GFXP_HIRAGANA "ｺｷﾘﾉﾑﾗ " GFXP_KATAKANA "ｻﾘｱ" GFXP_HIRAGANA "ﾉｲｴ", "Kokiri Village - Saria's House"),
      MapSelect_LoadGame, ENTR_SARIAS_HOUSE_0 },
    { "51:" T(GFXP_HIRAGANA "ｳﾏｺﾞﾔ", "Stable"), MapSelect_LoadGame, ENTR_STABLE_0 },
    { "52:" T(GFXP_HIRAGANA "ﾊｶﾓﾘﾉｲｴ", "Grave Keeper's House"), MapSelect_LoadGame, ENTR_GRAVEKEEPERS_HUT_0 },
    { "53:" T(GFXP_HIRAGANA "ｳﾗﾛｼﾞ ｲﾇｵﾊﾞｻﾝﾉｲｴ", "Back Alley - Dog Lady's House"), MapSelect_LoadGame,
      ENTR_DOG_LADY_HOUSE_0 },
    { "54:" T(GFXP_HIRAGANA "ｶｶﾘｺﾑﾗ " GFXP_KATAKANA "ｲﾝﾊﾟ" GFXP_HIRAGANA "ﾉｲｴ", "Kakariko Village - Impa's House"),
      MapSelect_LoadGame, ENTR_IMPAS_HOUSE_0 },
    { "55:" T(GFXP_KATAKANA "ﾊｲﾘｱ" GFXP_HIRAGANA " ｹﾝｷｭｳｼﾞｮ", "Hylia Laboratory"), MapSelect_LoadGame,
      ENTR_LAKESIDE_LABORATORY_0 },
    { "56:" T(GFXP_KATAKANA "ﾃﾝﾄ", "Tent"), MapSelect_LoadGame, ENTR_CARPENTERS_TENT_0 },
    { "57:" T(GFXP_HIRAGANA "ﾀﾃﾉﾐｾ", "Shield Shop"), MapSelect_LoadGame, ENTR_BAZAAR_0 },
    { "58:" T(GFXP_HIRAGANA "ｺｷﾘｿﾞｸﾉﾐｾ", "Kokiri Shop"), MapSelect_LoadGame, ENTR_KOKIRI_SHOP_0 },
    { "59:" T(GFXP_KATAKANA "ｺﾞﾛﾝ" GFXP_HIRAGANA "ﾉﾐｾ", "Goron Shop"), MapSelect_LoadGame, ENTR_GORON_SHOP_0 },
    { "60:" T(GFXP_KATAKANA "ｿﾞｰﾗ" GFXP_HIRAGANA "ﾉﾐｾ", "Zora Shop"), MapSelect_LoadGame, ENTR_ZORA_SHOP_0 },
    { "61:" T(GFXP_KATAKANA "ｶｶﾘｺ" GFXP_HIRAGANA "ﾑﾗ  ｸｽﾘﾔ", "Kakariko Village - Potion Shop"), MapSelect_LoadGame,
      ENTR_POTION_SHOP_KAKARIKO_0 },
    { "62:" T(GFXP_HIRAGANA "ｼﾞｮｳｶﾏﾁ ｸｽﾘﾔ", "Castle Town - Potion Shop"), MapSelect_LoadGame,
      ENTR_POTION_SHOP_MARKET_0 },
    { "63:" T(GFXP_HIRAGANA "ｳﾗﾛｼﾞ ﾖﾙﾉﾐｾ", "Back Alley - Night Shop"), MapSelect_LoadGame, ENTR_BOMBCHU_SHOP_0 },
    { "64:" T(GFXP_HIRAGANA "ｵﾒﾝﾔ", "Mask Shop"), MapSelect_LoadGame, ENTR_HAPPY_MASK_SHOP_0 },
    { "65:" T(GFXP_KATAKANA "ｹﾞﾙﾄﾞ" GFXP_HIRAGANA "ﾉｼｭｳﾚﾝｼﾞｮｳ", "Gerudo Training Area"), MapSelect_LoadGame,
      ENTR_GERUDO_TRAINING_GROUND_0 },
    { "66:" T(GFXP_HIRAGANA "ﾖｳｾｲﾉｷﾉ " GFXP_KATAKANA "ﾀﾞﾝｼﾞｮﾝ", "Fairy Tree Dungeon"), MapSelect_LoadGame,
      ENTR_DEKU_TREE_0 },
    { "67:" T(GFXP_HIRAGANA "ﾖｳｾｲﾉｷﾉ " GFXP_KATAKANA "ﾀﾞﾝｼﾞｮﾝ ﾎﾞｽ", "Fairy Tree Dungeon - Boss"), MapSelect_LoadGame,
      ENTR_DEKU_TREE_BOSS_0 },
    { "68:" T(GFXP_KATAKANA "ﾄﾞﾄﾞﾝｺﾞ ﾀﾞﾝｼﾞｮﾝ", "Dondogo Dungeon"), MapSelect_LoadGame, ENTR_DODONGOS_CAVERN_0 },
    { "69:" T(GFXP_KATAKANA "ﾄﾞﾄﾞﾝｺﾞ ﾀﾞﾝｼﾞｮﾝ ﾎﾞｽ", "Dondogo Dungeon - Boss"), MapSelect_LoadGame,
      ENTR_DODONGOS_CAVERN_BOSS_0 },
    { "70:" T(GFXP_HIRAGANA "ｷｮﾀﾞｲｷﾞｮ " GFXP_KATAKANA "ﾀﾞﾝｼﾞｮﾝ", "Giant Fish Dungeon"), MapSelect_LoadGame,
      ENTR_JABU_JABU_0 },
    { "71:" T(GFXP_HIRAGANA "ｷｮﾀﾞｲｷﾞｮ " GFXP_KATAKANA "ﾀﾞﾝｼﾞｮﾝ ﾎﾞｽ", "Giant Fish Dungeon - Boss"), MapSelect_LoadGame,
      ENTR_JABU_JABU_BOSS_0 },
    { "72:" T(GFXP_HIRAGANA "ﾓﾘﾉｼﾝﾃﾞﾝ", "Forest Temple"), MapSelect_LoadGame, ENTR_FOREST_TEMPLE_0 },
    { "73:" T(GFXP_HIRAGANA "ﾓﾘﾉｼﾝﾃﾞﾝ " GFXP_KATAKANA "ﾎﾞｽ", "Forest Temple - Boss"), MapSelect_LoadGame,
      ENTR_FOREST_TEMPLE_BOSS_0 },
    { "74:" T(GFXP_HIRAGANA "ｲﾄﾞｼﾀ " GFXP_KATAKANA "ﾀﾞﾝｼﾞｮﾝ", "Dungeon Below the Well"), MapSelect_LoadGame,
      ENTR_BOTTOM_OF_THE_WELL_0 },
    { "75:" T(GFXP_HIRAGANA "ﾊｶｼﾀ " GFXP_KATAKANA "ﾀﾞﾝｼﾞｮﾝ", "Dungeon Beneath the Graves"), MapSelect_LoadGame,
      ENTR_SHADOW_TEMPLE_0 },
    { "76:" T(GFXP_HIRAGANA "ﾊｶｼﾀ " GFXP_KATAKANA "ﾀﾞﾝｼﾞｮﾝ ﾎﾞｽ", "Dungeon Beneath the Graves - Boss"),
      MapSelect_LoadGame, ENTR_SHADOW_TEMPLE_BOSS_0 },
    { "77:" T(GFXP_HIRAGANA "ﾋﾉｼﾝﾃﾞﾝ", "Fire Temple"), MapSelect_LoadGame, ENTR_FIRE_TEMPLE_0 },
    { "78:" T(GFXP_HIRAGANA "ﾋﾉｼﾝﾃﾞﾝ " GFXP_KATAKANA "ﾎﾞｽ", "Fire Temple - Boss"), MapSelect_LoadGame,
      ENTR_FIRE_TEMPLE_BOSS_0 },
    { "79:" T(GFXP_HIRAGANA "ﾐｽﾞﾉｼﾝﾃﾞﾝ", "Water Temple"), MapSelect_LoadGame, ENTR_WATER_TEMPLE_0 },
    { "80:" T(GFXP_HIRAGANA "ﾐｽﾞﾉｼﾝﾃﾞﾝ " GFXP_KATAKANA "ﾎﾞｽ", "Water Temple - Boss"), MapSelect_LoadGame,
      ENTR_WATER_TEMPLE_BOSS_0 },
    { "81:" T(GFXP_HIRAGANA "ｼﾞｬｼﾝｿﾞｳ " GFXP_KATAKANA "ﾀﾞﾝｼﾞｮﾝ", "Evil Goddess Statue Dungeon"), MapSelect_LoadGame,
      ENTR_SPIRIT_TEMPLE_0 },
    // Iron Knuckle's Lair
    { "82:" T(GFXP_HIRAGANA "ｼﾞｬｼﾝｿﾞｳ " GFXP_KATAKANA "ﾀﾞﾝｼﾞｮﾝ ｱｲｱﾝﾅｯｸ", "Evil Goddess Statue Dungeon - Iron Knuckle"),
      MapSelect_LoadGame, ENTR_SPIRIT_TEMPLE_BOSS_0 },
    // Twinrova's Lair
    { "83:" T(GFXP_HIRAGANA "ｼﾞｬｼﾝｿﾞｳ " GFXP_KATAKANA "ﾀﾞﾝｼﾞｮﾝ ﾎﾞｽ", "Evil Goddess Statue Dungeon - Boss"),
      MapSelect_LoadGame, ENTR_SPIRIT_TEMPLE_BOSS_2 },
    { "84:" T(GFXP_KATAKANA "ｶﾞﾉﾝ" GFXP_HIRAGANA "ﾉﾄｳ", "Ganon's Tower"), MapSelect_LoadGame, ENTR_GANONS_TOWER_0 },
    { "85:" T(GFXP_KATAKANA "ｶﾞﾉﾝ" GFXP_HIRAGANA "ﾉﾄｳ" GFXP_KATAKANA "ﾎﾞｽ", "Ganon's Tower - Boss"), MapSelect_LoadGame,
      ENTR_GANONDORF_BOSS_0 },
    { "86:" T(GFXP_HIRAGANA "ｺｵﾘﾉﾄﾞｳｸﾂ", "Ice Cavern"), MapSelect_LoadGame, ENTR_ICE_CAVERN_0 },
    // Dampé's Grave
    { "87:" T(GFXP_HIRAGANA "ﾊｶｼﾀ" GFXP_KATAKANA "ﾘﾚｰ", "Relay Beneath the Graves"), MapSelect_LoadGame,
      ENTR_WINDMILL_AND_DAMPES_GRAVE_0 },
    { "88:" T(GFXP_KATAKANA "ｶﾞﾉﾝ" GFXP_HIRAGANA "ﾁｶ " GFXP_KATAKANA "ﾀﾞﾝｼﾞｮﾝ", "Ganon's Basement Dungeon"),
      MapSelect_LoadGame, ENTR_INSIDE_GANONS_CASTLE_0 },
    { "89:" T(GFXP_KATAKANA "ｶﾞﾉﾝ" GFXP_HIRAGANA "ｻｲｼｭｳｾﾝ " GFXP_KATAKANA "ﾃﾞﾓ & ﾊﾞﾄﾙ",
              "Final Battle With Ganon - Cutscene & Battle"),
      MapSelect_LoadGame, ENTR_GANON_BOSS_0 },
    { "90:" T(GFXP_KATAKANA "ｶﾞﾉﾝ" GFXP_HIRAGANA "ﾉﾄｳ ｿﾉｺﾞ 1", "Ganon's Tower Aftermath 1"), MapSelect_LoadGame,
      ENTR_GANONS_TOWER_COLLAPSE_INTERIOR_0 },
    { "91:" T(GFXP_KATAKANA "ｶﾞﾉﾝ" GFXP_HIRAGANA "ﾉﾄｳ ｿﾉｺﾞ 2", "Ganon's Tower Aftermath 2"), MapSelect_LoadGame,
      ENTR_GANONS_TOWER_COLLAPSE_INTERIOR_2 },
    { "92:" T(GFXP_KATAKANA "ｶﾞﾉﾝ" GFXP_HIRAGANA "ﾉﾄｳ ｿﾉｺﾞ 3", "Ganon's Tower Aftermath 3"), MapSelect_LoadGame,
      ENTR_GANONS_TOWER_COLLAPSE_INTERIOR_4 },
    { "93:" T(GFXP_KATAKANA "ｶﾞﾉﾝ" GFXP_HIRAGANA "ﾉﾄｳ ｿﾉｺﾞ 4", "Ganon's Tower Aftermath 4"), MapSelect_LoadGame,
      ENTR_GANONS_TOWER_COLLAPSE_INTERIOR_6 },
    { "94:" T(GFXP_KATAKANA "ｶﾞﾉﾝ" GFXP_HIRAGANA "ﾁｶ ｿﾉｺﾞ", "Ganon's Basement Aftermath"), MapSelect_LoadGame,
      ENTR_INSIDE_GANONS_CASTLE_COLLAPSE_0 },
    { "95:" T(GFXP_KATAKANA "ｹﾞﾙﾄﾞ" GFXP_HIRAGANA "ﾂｳﾛ 1-2", "Gerudo Passage 1-2"), MapSelect_LoadGame,
      ENTR_THIEVES_HIDEOUT_0 },
    { "96:" T(GFXP_KATAKANA "ｹﾞﾙﾄﾞ" GFXP_HIRAGANA "ﾂｳﾛ 3-4 9-10", "Gerudo Passage 3-4 9-10"), MapSelect_LoadGame,
      ENTR_THIEVES_HIDEOUT_2 },
    { "97:" T(GFXP_KATAKANA "ｹﾞﾙﾄﾞ" GFXP_HIRAGANA "ﾂｳﾛ 5-6", "Gerudo Passage 5-6"), MapSelect_LoadGame,
      ENTR_THIEVES_HIDEOUT_4 },
    { "98:" T(GFXP_KATAKANA "ｹﾞﾙﾄﾞ" GFXP_HIRAGANA "ﾂｳﾛ 7-8", "Gerudo Passage 7-8"), MapSelect_LoadGame,
      ENTR_THIEVES_HIDEOUT_6 },
    { "99:" T(GFXP_KATAKANA "ｹﾞﾙﾄﾞ" GFXP_HIRAGANA "ﾂｳﾛ 11-12", "Gerudo Passage 11-12"), MapSelect_LoadGame,
      ENTR_THIEVES_HIDEOUT_10 },
    { "100:" T(GFXP_KATAKANA "ｹﾞﾙﾄﾞ" GFXP_HIRAGANA "ﾂｳﾛ 13", "Gerudo Passage 13"), MapSelect_LoadGame,
      ENTR_THIEVES_HIDEOUT_12 },
    // Gossip Stone & Chest Grotto
    { "101:" T(GFXP_HIRAGANA "ｶｸｼﾄﾋﾞｺﾐｱﾅ 0", "Hidden Dive Hole 0"), MapSelect_LoadGame, ENTR_GROTTOS_0 },
    // Skulltula & Gold Skulltula Grotto
    { "102:" T(GFXP_HIRAGANA "ｶｸｼﾄﾋﾞｺﾐｱﾅ 1", "Hidden Dive Hole 1"), MapSelect_LoadGame, ENTR_GROTTOS_1 },
    // Business Scrub & Heart Piece Grotto
    { "103:" T(GFXP_HIRAGANA "ｶｸｼﾄﾋﾞｺﾐｱﾅ 2", "Hidden Dive Hole 2"), MapSelect_LoadGame, ENTR_GROTTOS_2 },
    // Redeads Grotto
    { "104:" T(GFXP_HIRAGANA "ｶｸｼﾄﾋﾞｺﾐｱﾅ 3", "Hidden Dive Hole 3"), MapSelect_LoadGame, ENTR_GROTTOS_3 },
    // 3 Business Scrubs Grotto
    { "105:" T(GFXP_HIRAGANA "ｶｸｼﾄﾋﾞｺﾐｱﾅ 4", "Hidden Dive Hole 4"), MapSelect_LoadGame, ENTR_GROTTOS_4 },
    // Gossip Stone, Skulltula & Cow Grotto
    { "106:" T(GFXP_HIRAGANA "ｶｸｼﾄﾋﾞｺﾐｱﾅ 5", "Hidden Dive Hole 5"), MapSelect_LoadGame, ENTR_GROTTOS_5 },
    // Octorok Grotto
    { "107:" T(GFXP_HIRAGANA "ｶｸｼﾄﾋﾞｺﾐｱﾅ 6", "Hidden Dive Hole 6"), MapSelect_LoadGame, ENTR_GROTTOS_6 },
    // Business Scrub & Deku Nut Upgrade Grotto
    { "108:" T(GFXP_HIRAGANA "ｶｸｼﾄﾋﾞｺﾐｱﾅ 7", "Hidden Dive Hole 7"), MapSelect_LoadGame, ENTR_GROTTOS_7 },
    // 2 Wolfos Grotto
    { "109:" T(GFXP_HIRAGANA "ｶｸｼﾄﾋﾞｺﾐｱﾅ 8", "Hidden Dive Hole 8"), MapSelect_LoadGame, ENTR_GROTTOS_8 },
    // Bombable Walls Grotto
    { "110:" T(GFXP_HIRAGANA "ｶｸｼﾄﾋﾞｺﾐｱﾅ 9", "Hidden Dive Hole 9"), MapSelect_LoadGame, ENTR_GROTTOS_9 },
    // 2 Business Scrubs Grotto
    { "111:" T(GFXP_HIRAGANA "ｶｸｼﾄﾋﾞｺﾐｱﾅ 10", "Hidden Dive Hole 10"), MapSelect_LoadGame, ENTR_GROTTOS_10 },
    // Tektite & Heart Piece Grotto
    { "112:" T(GFXP_HIRAGANA "ｶｸｼﾄﾋﾞｺﾐｱﾅ 11", "Hidden Dive Hole 11"), MapSelect_LoadGame, ENTR_GROTTOS_11 },
    // Deku Stage Grotto
    { "113:" T(GFXP_HIRAGANA "ｶｸｼﾄﾋﾞｺﾐｱﾅ 12", "Hidden Dive Hole 12"), MapSelect_LoadGame, ENTR_GROTTOS_12 },
    // Rupees & Cow Grotto
    { "114:" T(GFXP_HIRAGANA "ｶｸｼﾄﾋﾞｺﾐｱﾅ 13", "Hidden Dive Hole 13"), MapSelect_LoadGame, ENTR_GROTTOS_13 },
    { "115:" T(GFXP_KATAKANA "ﾊｲﾗﾙ ﾃﾞﾓ", "Hyrule Cutscenes"), MapSelect_LoadGame, ENTR_CUTSCENE_MAP_0 },
#if DEBUG_FEATURES
    { "116:" T(GFXP_HIRAGANA "ﾍﾞｯｼﾂ (ﾀｶﾗﾊﾞｺ" GFXP_KATAKANA "ﾜｰﾌﾟ)", "Special Room (Treasure Chest Warp)"),
      MapSelect_LoadGame, ENTR_BESITU_0 },
    { "117:" T(GFXP_HIRAGANA "ｻｻ" GFXP_KATAKANA "ﾃｽﾄ", "Sasaki Test"), MapSelect_LoadGame, ENTR_SASATEST_0 },
    { "118:" T(GFXP_KATAKANA "ﾃｽﾄﾏｯﾌﾟ", "Test Map"), MapSelect_LoadGame, ENTR_TEST01_0 },
    { "119:" T(GFXP_KATAKANA "ﾃｽﾄﾙｰﾑ", "Test Room"), MapSelect_LoadGame, ENTR_TESTROOM_0 },
    { "120:" T(GFXP_HIRAGANA "ﾁｭｳ" GFXP_KATAKANA "ｽﾀﾛﾌｫｽ" GFXP_HIRAGANA "ﾍﾞﾔ", "Stalfos Miniboss Room"),
      MapSelect_LoadGame, ENTR_SYOTES_0 },
    { "121:" T(GFXP_KATAKANA "ﾎﾞｽｽﾀﾛﾌｫｽ" GFXP_HIRAGANA "ﾍﾞﾔ", "Boss Stalfos Room"), MapSelect_LoadGame,
      ENTR_SYOTES2_0 },
    { "122:" T("Sutaru", "Stal"), MapSelect_LoadGame, ENTR_SUTARU_0 },
    { "123:" T("jikkenjyou", "Test Area"), MapSelect_LoadGame, ENTR_TEST_SHOOTING_GALLERY_0 },
    { "124:depth" T(GFXP_KATAKANA "ﾃｽﾄ", "Test"), MapSelect_LoadGame, ENTR_DEPTH_TEST_0 },
    { "125:" T(GFXP_KATAKANA "ﾊｲﾗﾙ" GFXP_HIRAGANA "ﾆﾜ" GFXP_KATAKANA "ｹﾞｰﾑ2", "Hyrule Garden Game 2"),
      MapSelect_LoadGame, ENTR_HAIRAL_NIWA2_0 },
#endif
    { "title", (void*)MapSelect_LoadTitle, 0 },
#if PLATFORM_N64
    { "64DD TEST  n64dd_SetDiskVersion(1)", (void*)func_80800AD0_unknown, 0 },
    { "64DD TEST2 n64dd_SetDiskVersion(0)", (void*)func_80800B08_unknown, 0 },
#endif
};

void MapSelect_UpdateMenu(MapSelectState* this) {
    Input* input = &this->state.input[0];
    s32 pad;
    MapSelectEntry* selectedEntry;

    if (this->verticalInputAccumulator == 0) {
        if (CHECK_BTN_ALL(input->press.button, BTN_A) || CHECK_BTN_ALL(input->press.button, BTN_START)) {
            selectedEntry = &this->entries[this->currentEntry];
            if (selectedEntry->loadFunc != NULL) {
                selectedEntry->loadFunc(this, selectedEntry->entranceIndex);
            }
        }

        if (CHECK_BTN_ALL(input->press.button, BTN_B)) {
            if (LINK_AGE_IN_YEARS == YEARS_ADULT) {
                gSaveContext.save.linkAge = LINK_AGE_CHILD;
            } else {
                gSaveContext.save.linkAge = LINK_AGE_ADULT;
            }
        }

        if (CHECK_BTN_ALL(input->press.button, BTN_Z)) {
            if (gSaveContext.save.cutsceneIndex == 0x8000) {
                gSaveContext.save.cutsceneIndex = 0;
            } else if (gSaveContext.save.cutsceneIndex == 0) {
                gSaveContext.save.cutsceneIndex = 0xFFF0;
            } else if (gSaveContext.save.cutsceneIndex == 0xFFF0) {
                gSaveContext.save.cutsceneIndex = 0xFFF1;
            } else if (gSaveContext.save.cutsceneIndex == 0xFFF1) {
                gSaveContext.save.cutsceneIndex = 0xFFF2;
            } else if (gSaveContext.save.cutsceneIndex == 0xFFF2) {
                gSaveContext.save.cutsceneIndex = 0xFFF3;
            } else if (gSaveContext.save.cutsceneIndex == 0xFFF3) {
                gSaveContext.save.cutsceneIndex = 0xFFF4;
            } else if (gSaveContext.save.cutsceneIndex == 0xFFF4) {
                gSaveContext.save.cutsceneIndex = 0xFFF5;
            } else if (gSaveContext.save.cutsceneIndex == 0xFFF5) {
                gSaveContext.save.cutsceneIndex = 0xFFF6;
            } else if (gSaveContext.save.cutsceneIndex == 0xFFF6) {
                gSaveContext.save.cutsceneIndex = 0xFFF7;
            } else if (gSaveContext.save.cutsceneIndex == 0xFFF7) {
                gSaveContext.save.cutsceneIndex = 0xFFF8;
            } else if (gSaveContext.save.cutsceneIndex == 0xFFF8) {
                gSaveContext.save.cutsceneIndex = 0xFFF9;
            } else if (gSaveContext.save.cutsceneIndex == 0xFFF9) {
                gSaveContext.save.cutsceneIndex = 0xFFFA;
            } else if (gSaveContext.save.cutsceneIndex == 0xFFFA) {
                gSaveContext.save.cutsceneIndex = 0x8000;
            }
        } else if (CHECK_BTN_ALL(input->press.button, BTN_R)) {
            if (gSaveContext.save.cutsceneIndex == 0x8000) {
                gSaveContext.save.cutsceneIndex = 0xFFFA;
            } else if (gSaveContext.save.cutsceneIndex == 0) {
                gSaveContext.save.cutsceneIndex = 0x8000;
            } else if (gSaveContext.save.cutsceneIndex == 0xFFF0) {
                gSaveContext.save.cutsceneIndex = 0;
            } else if (gSaveContext.save.cutsceneIndex == 0xFFF1) {
                gSaveContext.save.cutsceneIndex = 0xFFF0;
            } else if (gSaveContext.save.cutsceneIndex == 0xFFF2) {
                gSaveContext.save.cutsceneIndex = 0xFFF1;
            } else if (gSaveContext.save.cutsceneIndex == 0xFFF3) {
                gSaveContext.save.cutsceneIndex = 0xFFF2;
            } else if (gSaveContext.save.cutsceneIndex == 0xFFF4) {
                gSaveContext.save.cutsceneIndex = 0xFFF3;
            } else if (gSaveContext.save.cutsceneIndex == 0xFFF5) {
                gSaveContext.save.cutsceneIndex = 0xFFF4;
            } else if (gSaveContext.save.cutsceneIndex == 0xFFF6) {
                gSaveContext.save.cutsceneIndex = 0xFFF5;
            } else if (gSaveContext.save.cutsceneIndex == 0xFFF7) {
                gSaveContext.save.cutsceneIndex = 0xFFF6;
            } else if (gSaveContext.save.cutsceneIndex == 0xFFF8) {
                gSaveContext.save.cutsceneIndex = 0xFFF7;
            } else if (gSaveContext.save.cutsceneIndex == 0xFFF9) {
                gSaveContext.save.cutsceneIndex = 0xFFF8;
            } else if (gSaveContext.save.cutsceneIndex == 0xFFFA) {
                gSaveContext.save.cutsceneIndex = 0xFFF9;
            }
        }

        gSaveContext.save.nightFlag = 0;
        if (gSaveContext.save.cutsceneIndex == 0) {
            gSaveContext.save.nightFlag = 1;
        }

        // user can change "opt", but it doesn't do anything
        if (CHECK_BTN_ALL(input->press.button, BTN_CUP)) {
            this->opt--;
        }
        if (CHECK_BTN_ALL(input->press.button, BTN_CDOWN)) {
            this->opt++;
        }

        if (CHECK_BTN_ALL(input->press.button, BTN_DUP)) {
            if (this->lockUp == true) {
                this->timerUp = 0;
            }
            if (this->timerUp == 0) {
                this->timerUp = 20;
                this->lockUp = true;
                Audio_PlaySfxGeneral(NA_SE_IT_SWORD_IMPACT, &gSfxDefaultPos, 4, &gSfxDefaultFreqAndVolScale,
                                     &gSfxDefaultFreqAndVolScale, &gSfxDefaultReverb);
                this->verticalInput = R_UPDATE_RATE;
            }
        }

        if (CHECK_BTN_ALL(input->cur.button, BTN_DUP) && this->timerUp == 0) {
            Audio_PlaySfxGeneral(NA_SE_IT_SWORD_IMPACT, &gSfxDefaultPos, 4, &gSfxDefaultFreqAndVolScale,
                                 &gSfxDefaultFreqAndVolScale, &gSfxDefaultReverb);
            this->verticalInput = R_UPDATE_RATE * 3;
        }

        if (CHECK_BTN_ALL(input->press.button, BTN_DDOWN)) {
            if (this->lockDown == true) {
                this->timerDown = 0;
            }
            if (this->timerDown == 0) {
                this->timerDown = 20;
                this->lockDown = true;
                Audio_PlaySfxGeneral(NA_SE_IT_SWORD_IMPACT, &gSfxDefaultPos, 4, &gSfxDefaultFreqAndVolScale,
                                     &gSfxDefaultFreqAndVolScale, &gSfxDefaultReverb);
                this->verticalInput = -R_UPDATE_RATE;
            }
        }

        if (CHECK_BTN_ALL(input->cur.button, BTN_DDOWN) && (this->timerDown == 0)) {
            Audio_PlaySfxGeneral(NA_SE_IT_SWORD_IMPACT, &gSfxDefaultPos, 4, &gSfxDefaultFreqAndVolScale,
                                 &gSfxDefaultFreqAndVolScale, &gSfxDefaultReverb);
            this->verticalInput = -R_UPDATE_RATE * 3;
        }

        if (CHECK_BTN_ALL(input->press.button, BTN_DLEFT) || CHECK_BTN_ALL(input->cur.button, BTN_DLEFT)) {
            Audio_PlaySfxGeneral(NA_SE_IT_SWORD_IMPACT, &gSfxDefaultPos, 4, &gSfxDefaultFreqAndVolScale,
                                 &gSfxDefaultFreqAndVolScale, &gSfxDefaultReverb);
            this->verticalInput = R_UPDATE_RATE;
        }

        if (CHECK_BTN_ALL(input->press.button, BTN_DRIGHT) || CHECK_BTN_ALL(input->cur.button, BTN_DRIGHT)) {
            Audio_PlaySfxGeneral(NA_SE_IT_SWORD_IMPACT, &gSfxDefaultPos, 4, &gSfxDefaultFreqAndVolScale,
                                 &gSfxDefaultFreqAndVolScale, &gSfxDefaultReverb);
            this->verticalInput = -R_UPDATE_RATE;
        }
    }

    if (CHECK_BTN_ALL(input->press.button, BTN_L)) {
        this->pageDownIndex++;
        this->pageDownIndex =
            (this->pageDownIndex + ARRAY_COUNT(this->pageDownStops)) % ARRAY_COUNT(this->pageDownStops);
        this->currentEntry = this->topDisplayedEntry = this->pageDownStops[this->pageDownIndex];
    }

    this->verticalInputAccumulator += this->verticalInput;

    if (this->verticalInputAccumulator < -7) {
        this->verticalInput = 0;
        this->verticalInputAccumulator = 0;

        this->currentEntry++;
        this->currentEntry = (this->currentEntry + this->count) % this->count;

        if (this->currentEntry == ((this->topDisplayedEntry + this->count + 19) % this->count)) {
            this->topDisplayedEntry++;
            this->topDisplayedEntry = (this->topDisplayedEntry + this->count) % this->count;
        }
    }

    if (this->verticalInputAccumulator > 7) {
        this->verticalInput = 0;
        this->verticalInputAccumulator = 0;

        if (this->currentEntry == this->topDisplayedEntry) {
            this->topDisplayedEntry -= 2;
            this->topDisplayedEntry = (this->topDisplayedEntry + this->count) % this->count;
        }

        this->currentEntry--;
        this->currentEntry = (this->currentEntry + this->count) % this->count;

        if (this->currentEntry == ((this->topDisplayedEntry + this->count) % this->count)) {
            this->topDisplayedEntry--;
            this->topDisplayedEntry = (this->topDisplayedEntry + this->count) % this->count;
        }
    }

    this->currentEntry = (this->currentEntry + this->count) % this->count;
    this->topDisplayedEntry = (this->topDisplayedEntry + this->count) % this->count;

    dREG(80) = this->currentEntry;
    dREG(81) = this->topDisplayedEntry;
    dREG(82) = this->pageDownIndex;

    if (this->timerUp != 0) {
        this->timerUp--;
    }

    if (this->timerUp == 0) {
        this->lockUp = false;
    }

    if (this->timerDown != 0) {
        this->timerDown--;
    }

    if (this->timerDown == 0) {
        this->lockDown = false;
    }
}

void MapSelect_PrintMenu(MapSelectState* this, GfxPrint* printer) {
    s32 scene;
    s32 i;
    char* name;

    GfxPrint_SetColor(printer, 255, 155, 150, 255);
    GfxPrint_SetPos(printer, 12, 2);
    GfxPrint_Printf(printer, "ZELDA MAP SELECT");
    GfxPrint_SetColor(printer, 255, 255, 255, 255);

    for (i = 0; i < 20; i++) {
        GfxPrint_SetPos(printer, 9, i + 4);

        scene = (this->topDisplayedEntry + i + this->count) % this->count;
        if (scene == this->currentEntry) {
            GfxPrint_SetColor(printer, 255, 20, 20, 255);
        } else {
            GfxPrint_SetColor(printer, 200, 200, 55, 255);
        }

        name = this->entries[scene].name;
        if (name == NULL) {
            name = "**Null**";
        }

        GfxPrint_Printf(printer, "%s", name);
    };

    GfxPrint_SetColor(printer, 155, 55, 150, 255);
    GfxPrint_SetPos(printer, 20, 26);
    GfxPrint_Printf(printer, "OPT=%d", this->opt);
}

static const char* sLoadingMessages[] = {
    T(GFXP_HIRAGANA "ｼﾊﾞﾗｸｵﾏﾁｸﾀﾞｻｲ", "Please wait a minute"),
    T(GFXP_HIRAGANA "ﾁｮｯﾄ ﾏｯﾃﾈ", "Hold on a sec"),
    T(GFXP_KATAKANA "ｳｪｲﾄ ｱ ﾓｰﾒﾝﾄ", "Wait a moment"),
    T(GFXP_KATAKANA "ﾛｰﾄﾞ" GFXP_HIRAGANA "ﾁｭｳ", "Loading"),
    T(GFXP_HIRAGANA "ﾅｳ ﾜｰｷﾝｸﾞ", "Now working"),
    T(GFXP_HIRAGANA "ｲﾏ ﾂｸｯﾃﾏｽ", "Now creating"),
    T(GFXP_HIRAGANA "ｺｼｮｳｼﾞｬﾅｲﾖ", "It's not broken"),
    T(GFXP_KATAKANA "ｺｰﾋｰ ﾌﾞﾚｲｸ", "Coffee Break"),
    T(GFXP_KATAKANA "Bﾒﾝｦｾｯﾄｼﾃｸﾀﾞｻｲ", "Please set B side"),
    T(GFXP_HIRAGANA "ｼﾞｯﾄ" GFXP_KATAKANA "ｶﾞﾏﾝ" GFXP_HIRAGANA "ﾉ" GFXP_KATAKANA "ｺ" GFXP_HIRAGANA "ﾃﾞｱｯﾀ",
      "Be patient, now"),
    T(GFXP_HIRAGANA "ｲﾏｼﾊﾞﾗｸｵﾏﾁｸﾀﾞｻｲ", "Please wait just a minute"),
    T(GFXP_HIRAGANA "ｱﾜﾃﾅｲｱﾜﾃﾅｲ｡ﾋﾄﾔｽﾐﾋﾄﾔｽﾐ｡", "Don't worry, don't worry. Take a break, take a break."),
};

void MapSelect_PrintLoadingMessage(MapSelectState* this, GfxPrint* printer) {
    s32 randomMsg;

    GfxPrint_SetPos(printer, 10, 15);
    GfxPrint_SetColor(printer, 255, 255, 255, 255);
    randomMsg = Rand_ZeroOne() * ARRAY_COUNT(sLoadingMessages);
    GfxPrint_Printf(printer, "%s", sLoadingMessages[randomMsg]);
}

static const char* sAgeLabels[] = {
    T(GFXP_HIRAGANA "17(ﾜｶﾓﾉ)", "17(young)"),
    T(GFXP_HIRAGANA "5(ﾜｶｽｷﾞ)", "5(very young)"),
};

void MapSelect_PrintAgeSetting(MapSelectState* this, GfxPrint* printer, s32 age) {
    GfxPrint_SetPos(printer, 4, 26);
    GfxPrint_SetColor(printer, 255, 255, 55, 255);
    GfxPrint_Printf(printer, "Age:%s", sAgeLabels[age]);
}

void MapSelect_PrintCutsceneSetting(MapSelectState* this, GfxPrint* printer, u16 csIndex) {
    char* label;

    GfxPrint_SetPos(printer, 4, 25);
    GfxPrint_SetColor(printer, 255, 255, 55, 255);

    switch (csIndex) {
        case 0:
            label = T(GFXP_HIRAGANA " ﾖﾙ " GFXP_KATAKANA "ｺﾞﾛﾝ", "Night");
            gSaveContext.save.dayTime = CLOCK_TIME(0, 0);
            break;
        case 0x8000:
            // clang-format off
            gSaveContext.save.dayTime = CLOCK_TIME(12, 0); label = T(GFXP_HIRAGANA "ｵﾋﾙ " GFXP_KATAKANA "ｼﾞｬﾗ", "Day");
            // clang-format on
            break;
        case 0xFFF0:
            // clang-format off
            gSaveContext.save.dayTime = CLOCK_TIME(12, 0); label = T("ﾃﾞﾓ00", "Demo 00");
            // clang-format on
            break;
        case 0xFFF1:
            label = T("ﾃﾞﾓ01", "Demo 01");
            break;
        case 0xFFF2:
            label = T("ﾃﾞﾓ02", "Demo 02");
            break;
        case 0xFFF3:
            label = T("ﾃﾞﾓ03", "Demo 03");
            break;
        case 0xFFF4:
            label = T("ﾃﾞﾓ04", "Demo 04");
            break;
        case 0xFFF5:
            label = T("ﾃﾞﾓ05", "Demo 05");
            break;
        case 0xFFF6:
            label = T("ﾃﾞﾓ06", "Demo 06");
            break;
        case 0xFFF7:
            label = T("ﾃﾞﾓ07", "Demo 07");
            break;
        case 0xFFF8:
            label = T("ﾃﾞﾓ08", "Demo 08");
            break;
        case 0xFFF9:
            label = T("ﾃﾞﾓ09", "Demo 09");
            break;
        case 0xFFFA:
            label = T("ﾃﾞﾓ0A", "Demo 0A");
            break;
    };

    gSaveContext.skyboxTime = gSaveContext.save.dayTime;
    GfxPrint_Printf(printer, "Stage:" GFXP_KATAKANA "%s", label);
}

void MapSelect_DrawMenu(MapSelectState* this) {
    GraphicsContext* gfxCtx = this->state.gfxCtx;
    GfxPrint* printer;

    OPEN_DISPS(gfxCtx, "../z_select.c", 930);

    gSPSegment(POLY_OPA_DISP++, 0x00, NULL);
    Gfx_SetupFrame(gfxCtx, 0, 0, 0);
    SET_FULLSCREEN_VIEWPORT(&this->view);
    View_Apply(&this->view, VIEW_ALL);
    Gfx_SetupDL_28Opa(gfxCtx);

    printer = alloca(sizeof(GfxPrint));
    GfxPrint_Init(printer);
    GfxPrint_Open(printer, POLY_OPA_DISP);
    MapSelect_PrintMenu(this, printer);
    MapSelect_PrintAgeSetting(this, printer, ((void)0, gSaveContext.save.linkAge));
    MapSelect_PrintCutsceneSetting(this, printer, ((void)0, gSaveContext.save.cutsceneIndex));
    POLY_OPA_DISP = GfxPrint_Close(printer);
    GfxPrint_Destroy(printer);

    CLOSE_DISPS(gfxCtx, "../z_select.c", 966);
}

void MapSelect_DrawLoadingScreen(MapSelectState* this) {
    GraphicsContext* gfxCtx = this->state.gfxCtx;
    GfxPrint* printer;

    OPEN_DISPS(gfxCtx, "../z_select.c", 977);

    gSPSegment(POLY_OPA_DISP++, 0x00, NULL);
    Gfx_SetupFrame(gfxCtx, 0, 0, 0);
    SET_FULLSCREEN_VIEWPORT(&this->view);
    View_Apply(&this->view, VIEW_ALL);
    Gfx_SetupDL_28Opa(gfxCtx);

    printer = alloca(sizeof(GfxPrint));
    GfxPrint_Init(printer);
    GfxPrint_Open(printer, POLY_OPA_DISP);
    MapSelect_PrintLoadingMessage(this, printer);
    POLY_OPA_DISP = GfxPrint_Close(printer);
    GfxPrint_Destroy(printer);

    CLOSE_DISPS(gfxCtx, "../z_select.c", 1006);
}

void MapSelect_Draw(MapSelectState* this) {
    GraphicsContext* gfxCtx = this->state.gfxCtx;

    OPEN_DISPS(gfxCtx, "../z_select.c", 1013);

    gSPSegment(POLY_OPA_DISP++, 0x00, NULL);
    Gfx_SetupFrame(gfxCtx, 0, 0, 0);
    SET_FULLSCREEN_VIEWPORT(&this->view);
    View_Apply(&this->view, VIEW_ALL);

    if (!this->state.running) {
        MapSelect_DrawLoadingScreen(this);
    } else {
        MapSelect_DrawMenu(this);
    }

    CLOSE_DISPS(gfxCtx, "../z_select.c", 1037);
}

void MapSelect_Main(GameState* thisx) {
    MapSelectState* this = (MapSelectState*)thisx;

    MapSelect_UpdateMenu(this);
    MapSelect_Draw(this);
}

void MapSelect_Destroy(GameState* thisx) {
    PRINTF("%c", BEL);
    PRINTF(T("*** view_cleanupはハングアップするので、呼ばない ***\n",
             "*** view_cleanup will hang, so it won't be called ***\n"));
}

void MapSelect_Init(GameState* thisx) {
    MapSelectState* this = (MapSelectState*)thisx;

    this->state.main = MapSelect_Main;
    this->state.destroy = MapSelect_Destroy;
    this->entries = sMapSelectEntries;
    this->topDisplayedEntry = 0;
    this->currentEntry = 0;
    this->pageDownStops[0] = 0;  // Hyrule Field
    this->pageDownStops[1] = 19; // Temple Of Time
    this->pageDownStops[2] = 37; // Treasure Chest Game
    this->pageDownStops[3] = 51; // Gravekeeper's Hut
    this->pageDownStops[4] = 59; // Zora Shop
    this->pageDownStops[5] = 73; // Bottom of the Well
    this->pageDownStops[6] = 91; // Escaping Ganon's Tower 3
    this->pageDownIndex = 0;
    this->opt = 0;
    this->count = ARRAY_COUNT(sMapSelectEntries);
    View_Init(&this->view, this->state.gfxCtx);
    this->view.flags = (VIEW_PROJECTION_ORTHO | VIEW_VIEWPORT);
    this->verticalInputAccumulator = 0;
    this->verticalInput = 0;
    this->timerUp = 0;
    this->timerDown = 0;
    this->lockUp = 0;
    this->lockDown = 0;
    this->unk_234 = 0;

    if ((dREG(80) >= 0) && (dREG(80) < this->count)) {
        this->currentEntry = dREG(80);
        this->topDisplayedEntry = dREG(81);
        this->pageDownIndex = dREG(82);
    }

    R_UPDATE_RATE = 1;

    {
        u32 size = (uintptr_t)_z_select_staticSegmentRomEnd - (uintptr_t)_z_select_staticSegmentRomStart;

        this->staticSegment = GAME_STATE_ALLOC(&this->state, size, "../z_select.c", 1114);
        DMA_REQUEST_SYNC(this->staticSegment, (uintptr_t)_z_select_staticSegmentRomStart, size, "../z_select.c", 1115);
    }

    gSaveContext.save.cutsceneIndex = 0x8000;
    gSaveContext.save.linkAge = LINK_AGE_CHILD;
}<|MERGE_RESOLUTION|>--- conflicted
+++ resolved
@@ -4,7 +4,6 @@
  * Description: Debug Scene Select Menu
  */
 
-<<<<<<< HEAD
 #include "libc64/qrand.h"
 #include "libu64/gfxprint.h"
 #include "ultra64.h"
@@ -14,13 +13,6 @@
 #include "gfx.h"
 #include "gfx_setupdl.h"
 #include "map_select_state.h"
-=======
-#include "map_select_state.h"
-
-#include "ultra64.h"
-#include "alloca.h"
-#include "console_logo_state.h"
->>>>>>> 2e4d7a11
 #if PLATFORM_N64
 #include "n64dd.h"
 #endif
