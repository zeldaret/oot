/*
 * File: z_select.c
 * Overlay: ovl_select
 * Description: Debug Scene Select Menu
 */

#include "ultra64.h"
#include "global.h"
#include "terminal.h"
#include "alloca.h"
#include "z64.h"

#if PLATFORM_N64
#include "n64dd.h"
#endif

void MapSelect_LoadTitle(MapSelectState* this) {
    this->state.running = false;
    SET_NEXT_GAMESTATE(&this->state, ConsoleLogo_Init, ConsoleLogoState);
}

void MapSelect_LoadGame(MapSelectState* this, s32 entranceIndex) {
    PRINTF(VT_FGCOL(BLUE));
    PRINTF("\n\n\nＦＩＬＥ＿ＮＯ＝%x\n\n\n", gSaveContext.fileNum);
    PRINTF(VT_RST);
    if (gSaveContext.fileNum == 0xFF) {
        Sram_InitDebugSave();
        // Set the fill target to be the saved magic amount
        gSaveContext.magicFillTarget = gSaveContext.save.info.playerData.magic;
        // Set `magicLevel` and `magic` to 0 so `magicCapacity` then `magic` grows from nothing
        // to respectively the full capacity and `magicFillTarget`
        gSaveContext.magicCapacity = 0;
        gSaveContext.save.info.playerData.magicLevel = gSaveContext.save.info.playerData.magic = 0;
    }
    gSaveContext.buttonStatus[0] = gSaveContext.buttonStatus[1] = gSaveContext.buttonStatus[2] =
        gSaveContext.buttonStatus[3] = gSaveContext.buttonStatus[4] = BTN_ENABLED;
    gSaveContext.forceRisingButtonAlphas = gSaveContext.nextHudVisibilityMode = gSaveContext.hudVisibilityMode =
        gSaveContext.hudVisibilityModeTimer = 0; // false, HUD_VISIBILITY_NO_CHANGE
    SEQCMD_STOP_SEQUENCE(SEQ_PLAYER_BGM_MAIN, 0);
    gSaveContext.save.entranceIndex = entranceIndex;
    gSaveContext.respawnFlag = 0;
    gSaveContext.respawn[RESPAWN_MODE_DOWN].entranceIndex = ENTR_LOAD_OPENING;
    gSaveContext.seqId = (u8)NA_BGM_DISABLED;
    gSaveContext.natureAmbienceId = 0xFF;
    gSaveContext.showTitleCard = true;
    gWeatherMode = WEATHER_MODE_CLEAR;

    this->state.running = false;
    SET_NEXT_GAMESTATE(&this->state, Play_Init, PlayState);
}

#if PLATFORM_N64
void func_80800AD0_unknown(MapSelectState* this, s32 arg1) {
    if (D_80121212 != 0) {
        n64dd_SetDiskVersion(1);
    }
}

void func_80800B08_unknown(MapSelectState* this, s32 arg1) {
    if (D_80121212 != 0) {
        n64dd_SetDiskVersion(0);
    }
}
#endif

static SceneSelectEntry sScenes[] = {
    { " 1:SPOT00", MapSelect_LoadGame, ENTR_HYRULE_FIELD_0 },
    { " 2:SPOT01", MapSelect_LoadGame, ENTR_KAKARIKO_VILLAGE_0 },
    { " 3:SPOT02", MapSelect_LoadGame, ENTR_GRAVEYARD_0 },
    { " 4:SPOT03", MapSelect_LoadGame, ENTR_ZORAS_RIVER_0 },
    { " 5:SPOT04", MapSelect_LoadGame, ENTR_KOKIRI_FOREST_0 },
    { " 6:SPOT05", MapSelect_LoadGame, ENTR_SACRED_FOREST_MEADOW_0 },
    { " 7:SPOT06", MapSelect_LoadGame, ENTR_LAKE_HYLIA_0 },
    { " 8:SPOT07", MapSelect_LoadGame, ENTR_ZORAS_DOMAIN_0 },
    { " 9:SPOT08", MapSelect_LoadGame, ENTR_ZORAS_FOUNTAIN_0 },
    { "10:SPOT09", MapSelect_LoadGame, ENTR_GERUDO_VALLEY_0 },
    { "11:SPOT10", MapSelect_LoadGame, ENTR_LOST_WOODS_0 },
    { "12:SPOT11", MapSelect_LoadGame, ENTR_DESERT_COLOSSUS_0 },
    { "13:SPOT12", MapSelect_LoadGame, ENTR_GERUDOS_FORTRESS_0 },
    { "14:SPOT13", MapSelect_LoadGame, ENTR_HAUNTED_WASTELAND_0 },
    { "15:SPOT15", MapSelect_LoadGame, ENTR_HYRULE_CASTLE_0 },
    { "16:SPOT16", MapSelect_LoadGame, ENTR_DEATH_MOUNTAIN_TRAIL_0 },
    { "17:SPOT17", MapSelect_LoadGame, ENTR_DEATH_MOUNTAIN_CRATER_0 },
    { "18:SPOT18", MapSelect_LoadGame, ENTR_GORON_CITY_0 },
    { "19:SPOT20", MapSelect_LoadGame, ENTR_LON_LON_RANCH_0 },
    { "20:" T(GFXP_HIRAGANA "ﾄｷﾉﾏ", "Chamber of Time"), MapSelect_LoadGame, ENTR_TEMPLE_OF_TIME_0 },
    { "21:" T(GFXP_HIRAGANA "ｹﾝｼﾞｬﾉﾏ", "Chamber of the Sages"), MapSelect_LoadGame, ENTR_CHAMBER_OF_THE_SAGES_0 },
    { "22:" T(GFXP_HIRAGANA "ｼｬﾃｷｼﾞｮｳ", "Target Range"), MapSelect_LoadGame, ENTR_SHOOTING_GALLERY_0 },
    { "23:" T(GFXP_KATAKANA "ﾊｲﾗﾙ" GFXP_HIRAGANA "ﾆﾜ" GFXP_KATAKANA "ｹﾞｰﾑ", "Hyrule Garden Game"), MapSelect_LoadGame,
      ENTR_CASTLE_COURTYARD_GUARDS_DAY_0 },
    { "24:" T(GFXP_HIRAGANA "ﾊｶｼﾀﾄﾋﾞｺﾐｱﾅ", "Grave Dive Hole"), MapSelect_LoadGame, ENTR_REDEAD_GRAVE_0 },
    { "25:" T(GFXP_HIRAGANA "ﾊｶｼﾀﾄﾋﾞｺﾐｱﾅ 2", "Grave Dive Hole 2"), MapSelect_LoadGame,
      ENTR_GRAVE_WITH_FAIRYS_FOUNTAIN_0 },
    { "26:" T(GFXP_HIRAGANA "ｵｳｹ ﾉ ﾊｶｱﾅ", "Royal Family's Grave"), MapSelect_LoadGame, ENTR_ROYAL_FAMILYS_TOMB_0 },
    { "27:" T(GFXP_HIRAGANA "ﾀﾞｲﾖｳｾｲﾉｲｽﾞﾐ", "Great Fairy's Fountain"), MapSelect_LoadGame,
      ENTR_GREAT_FAIRYS_FOUNTAIN_MAGIC_0 },
    { "28:" T(GFXP_HIRAGANA "ﾄﾋﾞｺﾐ ﾖｳｾｲ ｱﾅ", "Fairy Dive Hole"), MapSelect_LoadGame, ENTR_FAIRYS_FOUNTAIN_0 },
    { "29:" T(GFXP_HIRAGANA "ﾏﾎｳｾｷ ﾖｳｾｲﾉｲｽﾞﾐ", "Magic Stone Fairy's Fountain"), MapSelect_LoadGame,
      ENTR_GREAT_FAIRYS_FOUNTAIN_SPELLS_0 },
    { "30:" T(GFXP_KATAKANA "ｶﾞﾉﾝ" GFXP_HIRAGANA "ｻｲｼｭｳｾﾝ", "Final Battle With Ganon"), MapSelect_LoadGame,
      ENTR_GANONS_TOWER_COLLAPSE_EXTERIOR_0 },
    { "31:" T(GFXP_KATAKANA "ﾊｲﾗﾙ" GFXP_HIRAGANA "ﾅｶﾆﾜ", "Hyrule Inner Garden"), MapSelect_LoadGame,
      ENTR_CASTLE_COURTYARD_ZELDA_0 },
    { "32:" T(GFXP_HIRAGANA "ﾂﾘﾎﾞﾘ", "Fishing"), MapSelect_LoadGame, ENTR_FISHING_POND_0 },
    { "33:" T(GFXP_KATAKANA "ﾎﾞﾑﾁｭｳﾎﾞｰﾘﾝｸﾞ", "Bombchu Bowling"), MapSelect_LoadGame, ENTR_BOMBCHU_BOWLING_ALLEY_0 },
    // Talon's House
    { "34:" T(GFXP_KATAKANA "ﾛﾝﾛﾝ" GFXP_HIRAGANA "ﾎﾞｸｼﾞｮｳ ｿｳｺ 1", "Lon Lon Ranch - Storehouse 1"), MapSelect_LoadGame,
      ENTR_LON_LON_BUILDINGS_0 },
    // Ranch Silo
    { "35:" T(GFXP_KATAKANA "ﾛﾝﾛﾝ" GFXP_HIRAGANA "ﾎﾞｸｼﾞｮｳ ｿｳｺ 2", "Lon Lon Ranch - Storehouse 2"), MapSelect_LoadGame,
      ENTR_LON_LON_BUILDINGS_1 },
    { "36:" T(GFXP_HIRAGANA "ﾐﾊﾘ ｺﾞﾔ", "Lookout Hut"), MapSelect_LoadGame, ENTR_MARKET_GUARD_HOUSE_0 },
    { "37:" T(GFXP_HIRAGANA "ﾏﾎｳ ﾉ ｸｽﾘﾔ", "Magic Potion Shop"), MapSelect_LoadGame, ENTR_POTION_SHOP_GRANNY_0 },
    { "38:" T(GFXP_HIRAGANA "ﾀｶﾗﾊﾞｺﾔ", "Treasure Chest Shop"), MapSelect_LoadGame, ENTR_TREASURE_BOX_SHOP_0 },
    { "39:" T(GFXP_HIRAGANA "ｷﾝ " GFXP_KATAKANA "ｽﾀﾙﾁｭﾗ ﾊｳｽ", "Gold Skulltula House"), MapSelect_LoadGame,
      ENTR_HOUSE_OF_SKULLTULA_0 },
    { "40:" T(GFXP_HIRAGANA "ｼﾞｮｳｶﾏﾁ ｲﾘｸﾞﾁ", "Castle Town - Entrance"), MapSelect_LoadGame,
      ENTR_MARKET_ENTRANCE_DAY_0 },
    { "41:" T(GFXP_HIRAGANA "ｼﾞｮｳｶﾏﾁ", "Castle Town"), MapSelect_LoadGame, ENTR_MARKET_DAY_0 },
    { "42:" T(GFXP_HIRAGANA "ｳﾗﾛｼﾞ", "Back Alley"), MapSelect_LoadGame, ENTR_BACK_ALLEY_DAY_0 },
    { "43:" T(GFXP_HIRAGANA "ﾄｷﾉｼﾝﾃﾞﾝ ﾏｴ", "In Front of the Temple of Time"), MapSelect_LoadGame,
      ENTR_TEMPLE_OF_TIME_EXTERIOR_DAY_0 },
    { "44:" T(GFXP_HIRAGANA "ﾘﾝｸﾉｲｴ", "Link's House"), MapSelect_LoadGame, ENTR_LINKS_HOUSE_0 },
    { "45:" T(GFXP_KATAKANA "ｶｶﾘｺ" GFXP_HIRAGANA "ﾑﾗﾉﾅｶﾞﾔ", "Kakariko Village Row House"), MapSelect_LoadGame,
      ENTR_KAKARIKO_CENTER_GUEST_HOUSE_0 },
    { "46:" T(GFXP_HIRAGANA "ｳﾗﾛｼﾞﾉ ｲｴ", "Back Alley House"), MapSelect_LoadGame, ENTR_BACK_ALLEY_HOUSE_0 },
    { "47:" T(GFXP_HIRAGANA "ｺｷﾘﾉﾑﾗ ﾓﾉｼﾘｷｮｳﾀﾞｲﾉｲｴ", "Kokiri Village - Know-It-All Brothers' House"), MapSelect_LoadGame,
      ENTR_KNOW_IT_ALL_BROS_HOUSE_0 },
    { "48:" T(GFXP_HIRAGANA "ｺｷﾘﾉﾑﾗ ﾌﾀｺﾞﾉｲｴ", "Kokiri Village - Twins' House"), MapSelect_LoadGame,
      ENTR_TWINS_HOUSE_0 },
    { "49:" T(GFXP_HIRAGANA "ｺｷﾘﾉﾑﾗ " GFXP_KATAKANA "ﾐﾄﾞ" GFXP_HIRAGANA "ﾉｲｴ", "Kokiri Village - Mido's House"),
      MapSelect_LoadGame, ENTR_MIDOS_HOUSE_0 },
    { "50:" T(GFXP_HIRAGANA "ｺｷﾘﾉﾑﾗ " GFXP_KATAKANA "ｻﾘｱ" GFXP_HIRAGANA "ﾉｲｴ", "Kokiri Village - Saria's House"),
      MapSelect_LoadGame, ENTR_SARIAS_HOUSE_0 },
    { "51:" T(GFXP_HIRAGANA "ｳﾏｺﾞﾔ", "Stable"), MapSelect_LoadGame, ENTR_STABLE_0 },
    { "52:" T(GFXP_HIRAGANA "ﾊｶﾓﾘﾉｲｴ", "Grave Keeper's House"), MapSelect_LoadGame, ENTR_GRAVEKEEPERS_HUT_0 },
    { "53:" T(GFXP_HIRAGANA "ｳﾗﾛｼﾞ ｲﾇｵﾊﾞｻﾝﾉｲｴ", "Back Alley - Dog Lady's House"), MapSelect_LoadGame,
      ENTR_DOG_LADY_HOUSE_0 },
    { "54:" T(GFXP_HIRAGANA "ｶｶﾘｺﾑﾗ " GFXP_KATAKANA "ｲﾝﾊﾟ" GFXP_HIRAGANA "ﾉｲｴ", "Kakariko Village - Impa's House"),
      MapSelect_LoadGame, ENTR_IMPAS_HOUSE_0 },
    { "55:" T(GFXP_KATAKANA "ﾊｲﾘｱ" GFXP_HIRAGANA " ｹﾝｷｭｳｼﾞｮ", "Hylia Laboratory"), MapSelect_LoadGame,
      ENTR_LAKESIDE_LABORATORY_0 },
    { "56:" T(GFXP_KATAKANA "ﾃﾝﾄ", "Tent"), MapSelect_LoadGame, ENTR_CARPENTERS_TENT_0 },
    { "57:" T(GFXP_HIRAGANA "ﾀﾃﾉﾐｾ", "Shield Shop"), MapSelect_LoadGame, ENTR_BAZAAR_0 },
    { "58:" T(GFXP_HIRAGANA "ｺｷﾘｿﾞｸﾉﾐｾ", "Kokiri Shop"), MapSelect_LoadGame, ENTR_KOKIRI_SHOP_0 },
    { "59:" T(GFXP_KATAKANA "ｺﾞﾛﾝ" GFXP_HIRAGANA "ﾉﾐｾ", "Goron Shop"), MapSelect_LoadGame, ENTR_GORON_SHOP_0 },
    { "60:" T(GFXP_KATAKANA "ｿﾞｰﾗ" GFXP_HIRAGANA "ﾉﾐｾ", "Zora Shop"), MapSelect_LoadGame, ENTR_ZORA_SHOP_0 },
    { "61:" T(GFXP_KATAKANA "ｶｶﾘｺ" GFXP_HIRAGANA "ﾑﾗ  ｸｽﾘﾔ", "Kakariko Village - Potion Shop"), MapSelect_LoadGame,
      ENTR_POTION_SHOP_KAKARIKO_0 },
    { "62:" T(GFXP_HIRAGANA "ｼﾞｮｳｶﾏﾁ ｸｽﾘﾔ", "Castle Town - Potion Shop"), MapSelect_LoadGame,
      ENTR_POTION_SHOP_MARKET_0 },
    { "63:" T(GFXP_HIRAGANA "ｳﾗﾛｼﾞ ﾖﾙﾉﾐｾ", "Back Alley - Night Shop"), MapSelect_LoadGame, ENTR_BOMBCHU_SHOP_0 },
    { "64:" T(GFXP_HIRAGANA "ｵﾒﾝﾔ", "Mask Shop"), MapSelect_LoadGame, ENTR_HAPPY_MASK_SHOP_0 },
    { "65:" T(GFXP_KATAKANA "ｹﾞﾙﾄﾞ" GFXP_HIRAGANA "ﾉｼｭｳﾚﾝｼﾞｮｳ", "Gerudo Training Area"), MapSelect_LoadGame,
      ENTR_GERUDO_TRAINING_GROUND_0 },
    { "66:" T(GFXP_HIRAGANA "ﾖｳｾｲﾉｷﾉ " GFXP_KATAKANA "ﾀﾞﾝｼﾞｮﾝ", "Fairy Tree Dungeon"), MapSelect_LoadGame,
      ENTR_DEKU_TREE_0 },
    { "67:" T(GFXP_HIRAGANA "ﾖｳｾｲﾉｷﾉ " GFXP_KATAKANA "ﾀﾞﾝｼﾞｮﾝ ﾎﾞｽ", "Fairy Tree Dungeon - Boss"), MapSelect_LoadGame,
      ENTR_DEKU_TREE_BOSS_0 },
    { "68:" T(GFXP_KATAKANA "ﾄﾞﾄﾞﾝｺﾞ ﾀﾞﾝｼﾞｮﾝ", "Dondogo Dungeon"), MapSelect_LoadGame, ENTR_DODONGOS_CAVERN_0 },
    { "69:" T(GFXP_KATAKANA "ﾄﾞﾄﾞﾝｺﾞ ﾀﾞﾝｼﾞｮﾝ ﾎﾞｽ", "Dondogo Dungeon - Boss"), MapSelect_LoadGame,
      ENTR_DODONGOS_CAVERN_BOSS_0 },
    { "70:" T(GFXP_HIRAGANA "ｷｮﾀﾞｲｷﾞｮ " GFXP_KATAKANA "ﾀﾞﾝｼﾞｮﾝ", "Giant Fish Dungeon"), MapSelect_LoadGame,
      ENTR_JABU_JABU_0 },
    { "71:" T(GFXP_HIRAGANA "ｷｮﾀﾞｲｷﾞｮ " GFXP_KATAKANA "ﾀﾞﾝｼﾞｮﾝ ﾎﾞｽ", "Giant Fish Dungeon - Boss"), MapSelect_LoadGame,
      ENTR_JABU_JABU_BOSS_0 },
    { "72:" T(GFXP_HIRAGANA "ﾓﾘﾉｼﾝﾃﾞﾝ", "Forest Temple"), MapSelect_LoadGame, ENTR_FOREST_TEMPLE_0 },
    { "73:" T(GFXP_HIRAGANA "ﾓﾘﾉｼﾝﾃﾞﾝ " GFXP_KATAKANA "ﾎﾞｽ", "Forest Temple - Boss"), MapSelect_LoadGame,
      ENTR_FOREST_TEMPLE_BOSS_0 },
    { "74:" T(GFXP_HIRAGANA "ｲﾄﾞｼﾀ " GFXP_KATAKANA "ﾀﾞﾝｼﾞｮﾝ", "Dungeon Below the Well"), MapSelect_LoadGame,
      ENTR_BOTTOM_OF_THE_WELL_0 },
    { "75:" T(GFXP_HIRAGANA "ﾊｶｼﾀ " GFXP_KATAKANA "ﾀﾞﾝｼﾞｮﾝ", "Dungeon Beneath the Graves"), MapSelect_LoadGame,
      ENTR_SHADOW_TEMPLE_0 },
    { "76:" T(GFXP_HIRAGANA "ﾊｶｼﾀ " GFXP_KATAKANA "ﾀﾞﾝｼﾞｮﾝ ﾎﾞｽ", "Dungeon Beneath the Graves - Boss"),
      MapSelect_LoadGame, ENTR_SHADOW_TEMPLE_BOSS_0 },
    { "77:" T(GFXP_HIRAGANA "ﾋﾉｼﾝﾃﾞﾝ", "Fire Temple"), MapSelect_LoadGame, ENTR_FIRE_TEMPLE_0 },
    { "78:" T(GFXP_HIRAGANA "ﾋﾉｼﾝﾃﾞﾝ " GFXP_KATAKANA "ﾎﾞｽ", "Fire Temple - Boss"), MapSelect_LoadGame,
      ENTR_FIRE_TEMPLE_BOSS_0 },
    { "79:" T(GFXP_HIRAGANA "ﾐｽﾞﾉｼﾝﾃﾞﾝ", "Water Temple"), MapSelect_LoadGame, ENTR_WATER_TEMPLE_0 },
    { "80:" T(GFXP_HIRAGANA "ﾐｽﾞﾉｼﾝﾃﾞﾝ " GFXP_KATAKANA "ﾎﾞｽ", "Water Temple - Boss"), MapSelect_LoadGame,
      ENTR_WATER_TEMPLE_BOSS_0 },
    { "81:" T(GFXP_HIRAGANA "ｼﾞｬｼﾝｿﾞｳ " GFXP_KATAKANA "ﾀﾞﾝｼﾞｮﾝ", "Evil Goddess Statue Dungeon"), MapSelect_LoadGame,
      ENTR_SPIRIT_TEMPLE_0 },
    // Iron Knuckle's Lair
    { "82:" T(GFXP_HIRAGANA "ｼﾞｬｼﾝｿﾞｳ " GFXP_KATAKANA "ﾀﾞﾝｼﾞｮﾝ ｱｲｱﾝﾅｯｸ", "Evil Goddess Statue Dungeon - Iron Knuckle"),
      MapSelect_LoadGame, ENTR_SPIRIT_TEMPLE_BOSS_0 },
    // Twinrova's Lair
    { "83:" T(GFXP_HIRAGANA "ｼﾞｬｼﾝｿﾞｳ " GFXP_KATAKANA "ﾀﾞﾝｼﾞｮﾝ ﾎﾞｽ", "Evil Goddess Statue Dungeon - Boss"),
      MapSelect_LoadGame, ENTR_SPIRIT_TEMPLE_BOSS_2 },
    { "84:" T(GFXP_KATAKANA "ｶﾞﾉﾝ" GFXP_HIRAGANA "ﾉﾄｳ", "Ganon's Tower"), MapSelect_LoadGame, ENTR_GANONS_TOWER_0 },
    { "85:" T(GFXP_KATAKANA "ｶﾞﾉﾝ" GFXP_HIRAGANA "ﾉﾄｳ" GFXP_KATAKANA "ﾎﾞｽ", "Ganon's Tower - Boss"), MapSelect_LoadGame,
      ENTR_GANONDORF_BOSS_0 },
    { "86:" T(GFXP_HIRAGANA "ｺｵﾘﾉﾄﾞｳｸﾂ", "Ice Cavern"), MapSelect_LoadGame, ENTR_ICE_CAVERN_0 },
    // Dampé's Grave
    { "87:" T(GFXP_HIRAGANA "ﾊｶｼﾀ" GFXP_KATAKANA "ﾘﾚｰ", "Relay Beneath the Graves"), MapSelect_LoadGame,
      ENTR_WINDMILL_AND_DAMPES_GRAVE_0 },
    { "88:" T(GFXP_KATAKANA "ｶﾞﾉﾝ" GFXP_HIRAGANA "ﾁｶ " GFXP_KATAKANA "ﾀﾞﾝｼﾞｮﾝ", "Ganon's Basement Dungeon"),
      MapSelect_LoadGame, ENTR_INSIDE_GANONS_CASTLE_0 },
    { "89:" T(GFXP_KATAKANA "ｶﾞﾉﾝ" GFXP_HIRAGANA "ｻｲｼｭｳｾﾝ " GFXP_KATAKANA "ﾃﾞﾓ & ﾊﾞﾄﾙ",
              "Final Battle With Ganon - Cutscene & Battle"),
      MapSelect_LoadGame, ENTR_GANON_BOSS_0 },
    { "90:" T(GFXP_KATAKANA "ｶﾞﾉﾝ" GFXP_HIRAGANA "ﾉﾄｳ ｿﾉｺﾞ 1", "Ganon's Tower Aftermath 1"), MapSelect_LoadGame,
      ENTR_GANONS_TOWER_COLLAPSE_INTERIOR_0 },
    { "91:" T(GFXP_KATAKANA "ｶﾞﾉﾝ" GFXP_HIRAGANA "ﾉﾄｳ ｿﾉｺﾞ 2", "Ganon's Tower Aftermath 2"), MapSelect_LoadGame,
      ENTR_GANONS_TOWER_COLLAPSE_INTERIOR_2 },
    { "92:" T(GFXP_KATAKANA "ｶﾞﾉﾝ" GFXP_HIRAGANA "ﾉﾄｳ ｿﾉｺﾞ 3", "Ganon's Tower Aftermath 3"), MapSelect_LoadGame,
      ENTR_GANONS_TOWER_COLLAPSE_INTERIOR_4 },
    { "93:" T(GFXP_KATAKANA "ｶﾞﾉﾝ" GFXP_HIRAGANA "ﾉﾄｳ ｿﾉｺﾞ 4", "Ganon's Tower Aftermath 4"), MapSelect_LoadGame,
      ENTR_GANONS_TOWER_COLLAPSE_INTERIOR_6 },
    { "94:" T(GFXP_KATAKANA "ｶﾞﾉﾝ" GFXP_HIRAGANA "ﾁｶ ｿﾉｺﾞ", "Ganon's Basement Aftermath"), MapSelect_LoadGame,
      ENTR_INSIDE_GANONS_CASTLE_COLLAPSE_0 },
    { "95:" T(GFXP_KATAKANA "ｹﾞﾙﾄﾞ" GFXP_HIRAGANA "ﾂｳﾛ 1-2", "Gerudo Passage 1-2"), MapSelect_LoadGame,
      ENTR_THIEVES_HIDEOUT_0 },
    { "96:" T(GFXP_KATAKANA "ｹﾞﾙﾄﾞ" GFXP_HIRAGANA "ﾂｳﾛ 3-4 9-10", "Gerudo Passage 3-4 9-10"), MapSelect_LoadGame,
      ENTR_THIEVES_HIDEOUT_2 },
    { "97:" T(GFXP_KATAKANA "ｹﾞﾙﾄﾞ" GFXP_HIRAGANA "ﾂｳﾛ 5-6", "Gerudo Passage 5-6"), MapSelect_LoadGame,
      ENTR_THIEVES_HIDEOUT_4 },
    { "98:" T(GFXP_KATAKANA "ｹﾞﾙﾄﾞ" GFXP_HIRAGANA "ﾂｳﾛ 7-8", "Gerudo Passage 7-8"), MapSelect_LoadGame,
      ENTR_THIEVES_HIDEOUT_6 },
    { "99:" T(GFXP_KATAKANA "ｹﾞﾙﾄﾞ" GFXP_HIRAGANA "ﾂｳﾛ 11-12", "Gerudo Passage 11-12"), MapSelect_LoadGame,
      ENTR_THIEVES_HIDEOUT_10 },
    { "100:" T(GFXP_KATAKANA "ｹﾞﾙﾄﾞ" GFXP_HIRAGANA "ﾂｳﾛ 13", "Gerudo Passage 13"), MapSelect_LoadGame,
      ENTR_THIEVES_HIDEOUT_12 },
    // Gossip Stone & Chest Grotto
    { "101:" T(GFXP_HIRAGANA "ｶｸｼﾄﾋﾞｺﾐｱﾅ 0", "Hidden Dive Hole 0"), MapSelect_LoadGame, ENTR_GROTTOS_0 },
    // Skulltula & Gold Skulltula Grotto
    { "102:" T(GFXP_HIRAGANA "ｶｸｼﾄﾋﾞｺﾐｱﾅ 1", "Hidden Dive Hole 1"), MapSelect_LoadGame, ENTR_GROTTOS_1 },
    // Business Scrub & Heart Piece Grotto
    { "103:" T(GFXP_HIRAGANA "ｶｸｼﾄﾋﾞｺﾐｱﾅ 2", "Hidden Dive Hole 2"), MapSelect_LoadGame, ENTR_GROTTOS_2 },
    // Redeads Grotto
    { "104:" T(GFXP_HIRAGANA "ｶｸｼﾄﾋﾞｺﾐｱﾅ 3", "Hidden Dive Hole 3"), MapSelect_LoadGame, ENTR_GROTTOS_3 },
    // 3 Business Scrubs Grotto
    { "105:" T(GFXP_HIRAGANA "ｶｸｼﾄﾋﾞｺﾐｱﾅ 4", "Hidden Dive Hole 4"), MapSelect_LoadGame, ENTR_GROTTOS_4 },
    // Gossip Stone, Skulltula & Cow Grotto
    { "106:" T(GFXP_HIRAGANA "ｶｸｼﾄﾋﾞｺﾐｱﾅ 5", "Hidden Dive Hole 5"), MapSelect_LoadGame, ENTR_GROTTOS_5 },
    // Octorok Grotto
    { "107:" T(GFXP_HIRAGANA "ｶｸｼﾄﾋﾞｺﾐｱﾅ 6", "Hidden Dive Hole 6"), MapSelect_LoadGame, ENTR_GROTTOS_6 },
    // Business Scrub & Deku Nut Upgrade Grotto
    { "108:" T(GFXP_HIRAGANA "ｶｸｼﾄﾋﾞｺﾐｱﾅ 7", "Hidden Dive Hole 7"), MapSelect_LoadGame, ENTR_GROTTOS_7 },
    // 2 Wolfos Grotto
    { "109:" T(GFXP_HIRAGANA "ｶｸｼﾄﾋﾞｺﾐｱﾅ 8", "Hidden Dive Hole 8"), MapSelect_LoadGame, ENTR_GROTTOS_8 },
    // Bombable Walls Grotto
    { "110:" T(GFXP_HIRAGANA "ｶｸｼﾄﾋﾞｺﾐｱﾅ 9", "Hidden Dive Hole 9"), MapSelect_LoadGame, ENTR_GROTTOS_9 },
    // 2 Business Scrubs Grotto
    { "111:" T(GFXP_HIRAGANA "ｶｸｼﾄﾋﾞｺﾐｱﾅ 10", "Hidden Dive Hole 10"), MapSelect_LoadGame, ENTR_GROTTOS_10 },
    // Tektite & Heart Piece Grotto
    { "112:" T(GFXP_HIRAGANA "ｶｸｼﾄﾋﾞｺﾐｱﾅ 11", "Hidden Dive Hole 11"), MapSelect_LoadGame, ENTR_GROTTOS_11 },
    // Deku Stage Grotto
    { "113:" T(GFXP_HIRAGANA "ｶｸｼﾄﾋﾞｺﾐｱﾅ 12", "Hidden Dive Hole 12"), MapSelect_LoadGame, ENTR_GROTTOS_12 },
    // Rupees & Cow Grotto
    { "114:" T(GFXP_HIRAGANA "ｶｸｼﾄﾋﾞｺﾐｱﾅ 13", "Hidden Dive Hole 13"), MapSelect_LoadGame, ENTR_GROTTOS_13 },
    { "115:" T(GFXP_KATAKANA "ﾊｲﾗﾙ ﾃﾞﾓ", "Hyrule Cutscenes"), MapSelect_LoadGame, ENTR_CUTSCENE_MAP_0 },
#if OOT_DEBUG
    { "116:" T(GFXP_HIRAGANA "ﾍﾞｯｼﾂ (ﾀｶﾗﾊﾞｺ" GFXP_KATAKANA "ﾜｰﾌﾟ)", "Special Room (Treasure Chest Warp)"),
      MapSelect_LoadGame, ENTR_BESITU_0 },
    { "117:" T(GFXP_HIRAGANA "ｻｻ" GFXP_KATAKANA "ﾃｽﾄ", "Sasaki Test"), MapSelect_LoadGame, ENTR_SASATEST_0 },
    { "118:" T(GFXP_KATAKANA "ﾃｽﾄﾏｯﾌﾟ", "Test Map"), MapSelect_LoadGame, ENTR_TEST01_0 },
    { "119:" T(GFXP_KATAKANA "ﾃｽﾄﾙｰﾑ", "Test Room"), MapSelect_LoadGame, ENTR_TESTROOM_0 },
    { "120:" T(GFXP_HIRAGANA "ﾁｭｳ" GFXP_KATAKANA "ｽﾀﾛﾌｫｽ" GFXP_HIRAGANA "ﾍﾞﾔ", "Stalfos Miniboss Room"),
      MapSelect_LoadGame, ENTR_SYOTES_0 },
    { "121:" T(GFXP_KATAKANA "ﾎﾞｽｽﾀﾛﾌｫｽ" GFXP_HIRAGANA "ﾍﾞﾔ", "Boss Stalfos Room"), MapSelect_LoadGame,
      ENTR_SYOTES2_0 },
    { "122:" T("Sutaru", "Stal"), MapSelect_LoadGame, ENTR_SUTARU_0 },
    { "123:" T("jikkenjyou", "Test Area"), MapSelect_LoadGame, ENTR_TEST_SHOOTING_GALLERY_0 },
    { "124:depth" T(GFXP_KATAKANA "ﾃｽﾄ", "Test"), MapSelect_LoadGame, ENTR_DEPTH_TEST_0 },
    { "125:" T(GFXP_KATAKANA "ﾊｲﾗﾙ" GFXP_HIRAGANA "ﾆﾜ" GFXP_KATAKANA "ｹﾞｰﾑ2", "Hyrule Garden Game 2"),
      MapSelect_LoadGame, ENTR_HAIRAL_NIWA2_0 },
#endif
    { "title", (void*)MapSelect_LoadTitle, 0 },
#if PLATFORM_N64
    { "64DD TEST  n64dd_SetDiskVersion(1)", (void*)func_80800AD0_unknown, 0 },
    { "64DD TEST2 n64dd_SetDiskVersion(0)", (void*)func_80800B08_unknown, 0 },
#endif
};

void MapSelect_UpdateMenu(MapSelectState* this) {
    Input* input = &this->state.input[0];
    s32 pad;
    SceneSelectEntry* selectedScene;

    if (this->verticalInputAccumulator == 0) {
        if (CHECK_BTN_ALL(input->press.button, BTN_A) || CHECK_BTN_ALL(input->press.button, BTN_START)) {
            selectedScene = &this->scenes[this->currentScene];
            if (selectedScene->loadFunc != NULL) {
                selectedScene->loadFunc(this, selectedScene->entranceIndex);
            }
        }

        if (CHECK_BTN_ALL(input->press.button, BTN_B)) {
            if (LINK_AGE_IN_YEARS == YEARS_ADULT) {
                gSaveContext.save.linkAge = LINK_AGE_CHILD;
            } else {
                gSaveContext.save.linkAge = LINK_AGE_ADULT;
            }
        }

        if (CHECK_BTN_ALL(input->press.button, BTN_Z)) {
            if (gSaveContext.save.cutsceneIndex == CS_INDEX_UNUSED) {
                gSaveContext.save.cutsceneIndex = CS_INDEX_AUTO;
            } else if (gSaveContext.save.cutsceneIndex == CS_INDEX_AUTO) {
                gSaveContext.save.cutsceneIndex = CS_INDEX_0;
            } else if (gSaveContext.save.cutsceneIndex == CS_INDEX_0) {
                gSaveContext.save.cutsceneIndex = CS_INDEX_1;
            } else if (gSaveContext.save.cutsceneIndex == CS_INDEX_1) {
                gSaveContext.save.cutsceneIndex = CS_INDEX_2;
            } else if (gSaveContext.save.cutsceneIndex == CS_INDEX_2) {
                gSaveContext.save.cutsceneIndex = CS_INDEX_3;
            } else if (gSaveContext.save.cutsceneIndex == CS_INDEX_3) {
                gSaveContext.save.cutsceneIndex = CS_INDEX_4;
            } else if (gSaveContext.save.cutsceneIndex == CS_INDEX_4) {
                gSaveContext.save.cutsceneIndex = CS_INDEX_5;
            } else if (gSaveContext.save.cutsceneIndex == CS_INDEX_5) {
                gSaveContext.save.cutsceneIndex = CS_INDEX_6;
            } else if (gSaveContext.save.cutsceneIndex == CS_INDEX_6) {
                gSaveContext.save.cutsceneIndex = CS_INDEX_7;
            } else if (gSaveContext.save.cutsceneIndex == CS_INDEX_7) {
                gSaveContext.save.cutsceneIndex = CS_INDEX_8;
            } else if (gSaveContext.save.cutsceneIndex == CS_INDEX_8) {
                gSaveContext.save.cutsceneIndex = CS_INDEX_9;
            } else if (gSaveContext.save.cutsceneIndex == CS_INDEX_9) {
                gSaveContext.save.cutsceneIndex = CS_INDEX_A;
            } else if (gSaveContext.save.cutsceneIndex == CS_INDEX_A) {
                gSaveContext.save.cutsceneIndex = CS_INDEX_UNUSED;
            }
        } else if (CHECK_BTN_ALL(input->press.button, BTN_R)) {
            if (gSaveContext.save.cutsceneIndex == CS_INDEX_UNUSED) {
                gSaveContext.save.cutsceneIndex = CS_INDEX_A;
            } else if (gSaveContext.save.cutsceneIndex == CS_INDEX_AUTO) {
                gSaveContext.save.cutsceneIndex = CS_INDEX_UNUSED;
            } else if (gSaveContext.save.cutsceneIndex == CS_INDEX_0) {
                gSaveContext.save.cutsceneIndex = CS_INDEX_AUTO;
            } else if (gSaveContext.save.cutsceneIndex == CS_INDEX_1) {
                gSaveContext.save.cutsceneIndex = CS_INDEX_0;
            } else if (gSaveContext.save.cutsceneIndex == CS_INDEX_2) {
                gSaveContext.save.cutsceneIndex = CS_INDEX_1;
            } else if (gSaveContext.save.cutsceneIndex == CS_INDEX_3) {
                gSaveContext.save.cutsceneIndex = CS_INDEX_2;
            } else if (gSaveContext.save.cutsceneIndex == CS_INDEX_4) {
                gSaveContext.save.cutsceneIndex = CS_INDEX_3;
            } else if (gSaveContext.save.cutsceneIndex == CS_INDEX_5) {
                gSaveContext.save.cutsceneIndex = CS_INDEX_4;
            } else if (gSaveContext.save.cutsceneIndex == CS_INDEX_6) {
                gSaveContext.save.cutsceneIndex = CS_INDEX_5;
            } else if (gSaveContext.save.cutsceneIndex == CS_INDEX_7) {
                gSaveContext.save.cutsceneIndex = CS_INDEX_6;
            } else if (gSaveContext.save.cutsceneIndex == CS_INDEX_8) {
                gSaveContext.save.cutsceneIndex = CS_INDEX_7;
            } else if (gSaveContext.save.cutsceneIndex == CS_INDEX_9) {
                gSaveContext.save.cutsceneIndex = CS_INDEX_8;
            } else if (gSaveContext.save.cutsceneIndex == CS_INDEX_A) {
                gSaveContext.save.cutsceneIndex = CS_INDEX_9;
            }
        }

        gSaveContext.save.nightFlag = 0;
        if (gSaveContext.save.cutsceneIndex == CS_INDEX_AUTO) {
            gSaveContext.save.nightFlag = 1;
        }

        // user can change "opt", but it doesn't do anything
        if (CHECK_BTN_ALL(input->press.button, BTN_CUP)) {
            this->opt--;
        }
        if (CHECK_BTN_ALL(input->press.button, BTN_CDOWN)) {
            this->opt++;
        }

        if (CHECK_BTN_ALL(input->press.button, BTN_DUP)) {
            if (this->lockUp == true) {
                this->timerUp = 0;
            }
            if (this->timerUp == 0) {
                this->timerUp = 20;
                this->lockUp = true;
                Audio_PlaySfxGeneral(NA_SE_IT_SWORD_IMPACT, &gSfxDefaultPos, 4, &gSfxDefaultFreqAndVolScale,
                                     &gSfxDefaultFreqAndVolScale, &gSfxDefaultReverb);
                this->verticalInput = R_UPDATE_RATE;
            }
        }

        if (CHECK_BTN_ALL(input->cur.button, BTN_DUP) && this->timerUp == 0) {
            Audio_PlaySfxGeneral(NA_SE_IT_SWORD_IMPACT, &gSfxDefaultPos, 4, &gSfxDefaultFreqAndVolScale,
                                 &gSfxDefaultFreqAndVolScale, &gSfxDefaultReverb);
            this->verticalInput = R_UPDATE_RATE * 3;
        }

        if (CHECK_BTN_ALL(input->press.button, BTN_DDOWN)) {
            if (this->lockDown == true) {
                this->timerDown = 0;
            }
            if (this->timerDown == 0) {
                this->timerDown = 20;
                this->lockDown = true;
                Audio_PlaySfxGeneral(NA_SE_IT_SWORD_IMPACT, &gSfxDefaultPos, 4, &gSfxDefaultFreqAndVolScale,
                                     &gSfxDefaultFreqAndVolScale, &gSfxDefaultReverb);
                this->verticalInput = -R_UPDATE_RATE;
            }
        }

        if (CHECK_BTN_ALL(input->cur.button, BTN_DDOWN) && (this->timerDown == 0)) {
            Audio_PlaySfxGeneral(NA_SE_IT_SWORD_IMPACT, &gSfxDefaultPos, 4, &gSfxDefaultFreqAndVolScale,
                                 &gSfxDefaultFreqAndVolScale, &gSfxDefaultReverb);
            this->verticalInput = -R_UPDATE_RATE * 3;
        }

        if (CHECK_BTN_ALL(input->press.button, BTN_DLEFT) || CHECK_BTN_ALL(input->cur.button, BTN_DLEFT)) {
            Audio_PlaySfxGeneral(NA_SE_IT_SWORD_IMPACT, &gSfxDefaultPos, 4, &gSfxDefaultFreqAndVolScale,
                                 &gSfxDefaultFreqAndVolScale, &gSfxDefaultReverb);
            this->verticalInput = R_UPDATE_RATE;
        }

        if (CHECK_BTN_ALL(input->press.button, BTN_DRIGHT) || CHECK_BTN_ALL(input->cur.button, BTN_DRIGHT)) {
            Audio_PlaySfxGeneral(NA_SE_IT_SWORD_IMPACT, &gSfxDefaultPos, 4, &gSfxDefaultFreqAndVolScale,
                                 &gSfxDefaultFreqAndVolScale, &gSfxDefaultReverb);
            this->verticalInput = -R_UPDATE_RATE;
        }
    }

    if (CHECK_BTN_ALL(input->press.button, BTN_L)) {
        this->pageDownIndex++;
        this->pageDownIndex =
            (this->pageDownIndex + ARRAY_COUNT(this->pageDownStops)) % ARRAY_COUNT(this->pageDownStops);
        this->currentScene = this->topDisplayedScene = this->pageDownStops[this->pageDownIndex];
    }

    this->verticalInputAccumulator += this->verticalInput;

    if (this->verticalInputAccumulator < -7) {
        this->verticalInput = 0;
        this->verticalInputAccumulator = 0;

        this->currentScene++;
        this->currentScene = (this->currentScene + this->count) % this->count;

        if (this->currentScene == ((this->topDisplayedScene + this->count + 19) % this->count)) {
            this->topDisplayedScene++;
            this->topDisplayedScene = (this->topDisplayedScene + this->count) % this->count;
        }
    }

    if (this->verticalInputAccumulator > 7) {
        this->verticalInput = 0;
        this->verticalInputAccumulator = 0;

        if (this->currentScene == this->topDisplayedScene) {
            this->topDisplayedScene -= 2;
            this->topDisplayedScene = (this->topDisplayedScene + this->count) % this->count;
        }

        this->currentScene--;
        this->currentScene = (this->currentScene + this->count) % this->count;

        if (this->currentScene == ((this->topDisplayedScene + this->count) % this->count)) {
            this->topDisplayedScene--;
            this->topDisplayedScene = (this->topDisplayedScene + this->count) % this->count;
        }
    }

    this->currentScene = (this->currentScene + this->count) % this->count;
    this->topDisplayedScene = (this->topDisplayedScene + this->count) % this->count;

    dREG(80) = this->currentScene;
    dREG(81) = this->topDisplayedScene;
    dREG(82) = this->pageDownIndex;

    if (this->timerUp != 0) {
        this->timerUp--;
    }

    if (this->timerUp == 0) {
        this->lockUp = false;
    }

    if (this->timerDown != 0) {
        this->timerDown--;
    }

    if (this->timerDown == 0) {
        this->lockDown = false;
    }
}

void MapSelect_PrintMenu(MapSelectState* this, GfxPrint* printer) {
    s32 scene;
    s32 i;
    char* name;

    GfxPrint_SetColor(printer, 255, 155, 150, 255);
    GfxPrint_SetPos(printer, 12, 2);
    GfxPrint_Printf(printer, "ZELDA MAP SELECT");
    GfxPrint_SetColor(printer, 255, 255, 255, 255);

    for (i = 0; i < 20; i++) {
        GfxPrint_SetPos(printer, 9, i + 4);

        scene = (this->topDisplayedScene + i + this->count) % this->count;
        if (scene == this->currentScene) {
            GfxPrint_SetColor(printer, 255, 20, 20, 255);
        } else {
            GfxPrint_SetColor(printer, 200, 200, 55, 255);
        }

        name = this->scenes[scene].name;
        if (name == NULL) {
            name = "**Null**";
        }

        GfxPrint_Printf(printer, "%s", name);
    };

    GfxPrint_SetColor(printer, 155, 55, 150, 255);
    GfxPrint_SetPos(printer, 20, 26);
    GfxPrint_Printf(printer, "OPT=%d", this->opt);
}

static const char* sLoadingMessages[] = {
    T(GFXP_HIRAGANA "ｼﾊﾞﾗｸｵﾏﾁｸﾀﾞｻｲ", "Please wait a minute"),
    T(GFXP_HIRAGANA "ﾁｮｯﾄ ﾏｯﾃﾈ", "Hold on a sec"),
    T(GFXP_KATAKANA "ｳｪｲﾄ ｱ ﾓｰﾒﾝﾄ", "Wait a moment"),
    T(GFXP_KATAKANA "ﾛｰﾄﾞ" GFXP_HIRAGANA "ﾁｭｳ", "Loading"),
    T(GFXP_HIRAGANA "ﾅｳ ﾜｰｷﾝｸﾞ", "Now working"),
    T(GFXP_HIRAGANA "ｲﾏ ﾂｸｯﾃﾏｽ", "Now creating"),
    T(GFXP_HIRAGANA "ｺｼｮｳｼﾞｬﾅｲﾖ", "It's not broken"),
    T(GFXP_KATAKANA "ｺｰﾋｰ ﾌﾞﾚｲｸ", "Coffee Break"),
    T(GFXP_KATAKANA "Bﾒﾝｦｾｯﾄｼﾃｸﾀﾞｻｲ", "Please set B side"),
    T(GFXP_HIRAGANA "ｼﾞｯﾄ" GFXP_KATAKANA "ｶﾞﾏﾝ" GFXP_HIRAGANA "ﾉ" GFXP_KATAKANA "ｺ" GFXP_HIRAGANA "ﾃﾞｱｯﾀ",
      "Be patient, now"),
    T(GFXP_HIRAGANA "ｲﾏｼﾊﾞﾗｸｵﾏﾁｸﾀﾞｻｲ", "Please wait just a minute"),
    T(GFXP_HIRAGANA "ｱﾜﾃﾅｲｱﾜﾃﾅｲ｡ﾋﾄﾔｽﾐﾋﾄﾔｽﾐ｡", "Don't worry, don't worry. Take a break, take a break."),
};

void MapSelect_PrintLoadingMessage(MapSelectState* this, GfxPrint* printer) {
    s32 randomMsg;

    GfxPrint_SetPos(printer, 10, 15);
    GfxPrint_SetColor(printer, 255, 255, 255, 255);
    randomMsg = Rand_ZeroOne() * ARRAY_COUNT(sLoadingMessages);
    GfxPrint_Printf(printer, "%s", sLoadingMessages[randomMsg]);
}

static const char* sAgeLabels[] = {
    T(GFXP_HIRAGANA "17(ﾜｶﾓﾉ)", "17(young)"),
    T(GFXP_HIRAGANA "5(ﾜｶｽｷﾞ)", "5(very young)"),
};

void MapSelect_PrintAgeSetting(MapSelectState* this, GfxPrint* printer, s32 age) {
    GfxPrint_SetPos(printer, 4, 26);
    GfxPrint_SetColor(printer, 255, 255, 55, 255);
    GfxPrint_Printf(printer, "Age:%s", sAgeLabels[age]);
}

void MapSelect_PrintCutsceneSetting(MapSelectState* this, GfxPrint* printer, u16 csIndex) {
    char* label;

    GfxPrint_SetPos(printer, 4, 25);
    GfxPrint_SetColor(printer, 255, 255, 55, 255);

    switch (csIndex) {
<<<<<<< HEAD
        case CS_INDEX_AUTO:
            label = GFXP_HIRAGANA " ﾖﾙ " GFXP_KATAKANA "ｺﾞﾛﾝ";
=======
        case 0:
            label = T(GFXP_HIRAGANA " ﾖﾙ " GFXP_KATAKANA "ｺﾞﾛﾝ", "Night");
>>>>>>> 8ce69c3a
            gSaveContext.save.dayTime = CLOCK_TIME(0, 0);
            break;
        case CS_INDEX_UNUSED:
            // clang-format off
            gSaveContext.save.dayTime = CLOCK_TIME(12, 0); label = T(GFXP_HIRAGANA "ｵﾋﾙ " GFXP_KATAKANA "ｼﾞｬﾗ", "Day");
            // clang-format on
            break;
        case CS_INDEX_0:
            // clang-format off
            gSaveContext.save.dayTime = CLOCK_TIME(12, 0); label = T("ﾃﾞﾓ00", "Demo 00");
            // clang-format on
            break;
<<<<<<< HEAD
        case CS_INDEX_1:
            label = "ﾃﾞﾓ01";
            break;
        case CS_INDEX_2:
            label = "ﾃﾞﾓ02";
            break;
        case CS_INDEX_3:
            label = "ﾃﾞﾓ03";
            break;
        case CS_INDEX_4:
            label = "ﾃﾞﾓ04";
            break;
        case CS_INDEX_5:
            label = "ﾃﾞﾓ05";
            break;
        case CS_INDEX_6:
            label = "ﾃﾞﾓ06";
            break;
        case CS_INDEX_7:
            label = "ﾃﾞﾓ07";
            break;
        case CS_INDEX_8:
            label = "ﾃﾞﾓ08";
            break;
        case CS_INDEX_9:
            label = "ﾃﾞﾓ09";
            break;
        case CS_INDEX_A:
            label = "ﾃﾞﾓ0A";
=======
        case 0xFFF1:
            label = T("ﾃﾞﾓ01", "Demo 01");
            break;
        case 0xFFF2:
            label = T("ﾃﾞﾓ02", "Demo 02");
            break;
        case 0xFFF3:
            label = T("ﾃﾞﾓ03", "Demo 03");
            break;
        case 0xFFF4:
            label = T("ﾃﾞﾓ04", "Demo 04");
            break;
        case 0xFFF5:
            label = T("ﾃﾞﾓ05", "Demo 05");
            break;
        case 0xFFF6:
            label = T("ﾃﾞﾓ06", "Demo 06");
            break;
        case 0xFFF7:
            label = T("ﾃﾞﾓ07", "Demo 07");
            break;
        case 0xFFF8:
            label = T("ﾃﾞﾓ08", "Demo 08");
            break;
        case 0xFFF9:
            label = T("ﾃﾞﾓ09", "Demo 09");
            break;
        case 0xFFFA:
            label = T("ﾃﾞﾓ0A", "Demo 0A");
>>>>>>> 8ce69c3a
            break;
    };

    gSaveContext.skyboxTime = gSaveContext.save.dayTime;
    GfxPrint_Printf(printer, "Stage:" GFXP_KATAKANA "%s", label);
}

void MapSelect_DrawMenu(MapSelectState* this) {
    GraphicsContext* gfxCtx = this->state.gfxCtx;
    GfxPrint* printer;

    OPEN_DISPS(gfxCtx, "../z_select.c", 930);

    gSPSegment(POLY_OPA_DISP++, 0x00, NULL);
    Gfx_SetupFrame(gfxCtx, 0, 0, 0);
    SET_FULLSCREEN_VIEWPORT(&this->view);
    View_Apply(&this->view, VIEW_ALL);
    Gfx_SetupDL_28Opa(gfxCtx);

    printer = alloca(sizeof(GfxPrint));
    GfxPrint_Init(printer);
    GfxPrint_Open(printer, POLY_OPA_DISP);
    MapSelect_PrintMenu(this, printer);
    MapSelect_PrintAgeSetting(this, printer, ((void)0, gSaveContext.save.linkAge));
    MapSelect_PrintCutsceneSetting(this, printer, ((void)0, gSaveContext.save.cutsceneIndex));
    POLY_OPA_DISP = GfxPrint_Close(printer);
    GfxPrint_Destroy(printer);

    CLOSE_DISPS(gfxCtx, "../z_select.c", 966);
}

void MapSelect_DrawLoadingScreen(MapSelectState* this) {
    GraphicsContext* gfxCtx = this->state.gfxCtx;
    GfxPrint* printer;

    OPEN_DISPS(gfxCtx, "../z_select.c", 977);

    gSPSegment(POLY_OPA_DISP++, 0x00, NULL);
    Gfx_SetupFrame(gfxCtx, 0, 0, 0);
    SET_FULLSCREEN_VIEWPORT(&this->view);
    View_Apply(&this->view, VIEW_ALL);
    Gfx_SetupDL_28Opa(gfxCtx);

    printer = alloca(sizeof(GfxPrint));
    GfxPrint_Init(printer);
    GfxPrint_Open(printer, POLY_OPA_DISP);
    MapSelect_PrintLoadingMessage(this, printer);
    POLY_OPA_DISP = GfxPrint_Close(printer);
    GfxPrint_Destroy(printer);

    CLOSE_DISPS(gfxCtx, "../z_select.c", 1006);
}

void MapSelect_Draw(MapSelectState* this) {
    GraphicsContext* gfxCtx = this->state.gfxCtx;

    OPEN_DISPS(gfxCtx, "../z_select.c", 1013);

    gSPSegment(POLY_OPA_DISP++, 0x00, NULL);
    Gfx_SetupFrame(gfxCtx, 0, 0, 0);
    SET_FULLSCREEN_VIEWPORT(&this->view);
    View_Apply(&this->view, VIEW_ALL);

    if (!this->state.running) {
        MapSelect_DrawLoadingScreen(this);
    } else {
        MapSelect_DrawMenu(this);
    }

    CLOSE_DISPS(gfxCtx, "../z_select.c", 1037);
}

void MapSelect_Main(GameState* thisx) {
    MapSelectState* this = (MapSelectState*)thisx;

    MapSelect_UpdateMenu(this);
    MapSelect_Draw(this);
}

void MapSelect_Destroy(GameState* thisx) {
    PRINTF("%c", BEL);
    PRINTF(T("*** view_cleanupはハングアップするので、呼ばない ***\n",
             "*** view_cleanup will hang, so it won't be called ***\n"));
}

void MapSelect_Init(GameState* thisx) {
    MapSelectState* this = (MapSelectState*)thisx;

    this->state.main = MapSelect_Main;
    this->state.destroy = MapSelect_Destroy;
    this->scenes = sScenes;
    this->topDisplayedScene = 0;
    this->currentScene = 0;
    this->pageDownStops[0] = 0;  // Hyrule Field
    this->pageDownStops[1] = 19; // Temple Of Time
    this->pageDownStops[2] = 37; // Treasure Chest Game
    this->pageDownStops[3] = 51; // Gravekeeper's Hut
    this->pageDownStops[4] = 59; // Zora Shop
    this->pageDownStops[5] = 73; // Bottom of the Well
    this->pageDownStops[6] = 91; // Escaping Ganon's Tower 3
    this->pageDownIndex = 0;
    this->opt = 0;
    this->count = ARRAY_COUNT(sScenes);
    View_Init(&this->view, this->state.gfxCtx);
    this->view.flags = (VIEW_PROJECTION_ORTHO | VIEW_VIEWPORT);
    this->verticalInputAccumulator = 0;
    this->verticalInput = 0;
    this->timerUp = 0;
    this->timerDown = 0;
    this->lockUp = 0;
    this->lockDown = 0;
    this->unk_234 = 0;

    if ((dREG(80) >= 0) && (dREG(80) < this->count)) {
        this->currentScene = dREG(80);
        this->topDisplayedScene = dREG(81);
        this->pageDownIndex = dREG(82);
    }

    R_UPDATE_RATE = 1;

    {
        u32 size = (uintptr_t)_z_select_staticSegmentRomEnd - (uintptr_t)_z_select_staticSegmentRomStart;

        this->staticSegment = GAME_STATE_ALLOC(&this->state, size, "../z_select.c", 1114);
        DMA_REQUEST_SYNC(this->staticSegment, (uintptr_t)_z_select_staticSegmentRomStart, size, "../z_select.c", 1115);
    }

    gSaveContext.save.cutsceneIndex = CS_INDEX_UNUSED;
    gSaveContext.save.linkAge = LINK_AGE_CHILD;
}<|MERGE_RESOLUTION|>--- conflicted
+++ resolved
@@ -556,13 +556,8 @@
     GfxPrint_SetColor(printer, 255, 255, 55, 255);
 
     switch (csIndex) {
-<<<<<<< HEAD
         case CS_INDEX_AUTO:
-            label = GFXP_HIRAGANA " ﾖﾙ " GFXP_KATAKANA "ｺﾞﾛﾝ";
-=======
-        case 0:
             label = T(GFXP_HIRAGANA " ﾖﾙ " GFXP_KATAKANA "ｺﾞﾛﾝ", "Night");
->>>>>>> 8ce69c3a
             gSaveContext.save.dayTime = CLOCK_TIME(0, 0);
             break;
         case CS_INDEX_UNUSED:
@@ -575,67 +570,35 @@
             gSaveContext.save.dayTime = CLOCK_TIME(12, 0); label = T("ﾃﾞﾓ00", "Demo 00");
             // clang-format on
             break;
-<<<<<<< HEAD
         case CS_INDEX_1:
-            label = "ﾃﾞﾓ01";
+            label = T("ﾃﾞﾓ01", "Demo 01");
             break;
         case CS_INDEX_2:
-            label = "ﾃﾞﾓ02";
+            label = T("ﾃﾞﾓ02", "Demo 02");
             break;
         case CS_INDEX_3:
-            label = "ﾃﾞﾓ03";
+            label = T("ﾃﾞﾓ03", "Demo 03");
             break;
         case CS_INDEX_4:
-            label = "ﾃﾞﾓ04";
+            label = T("ﾃﾞﾓ04", "Demo 04");
             break;
         case CS_INDEX_5:
-            label = "ﾃﾞﾓ05";
+            label = T("ﾃﾞﾓ05", "Demo 05");
             break;
         case CS_INDEX_6:
-            label = "ﾃﾞﾓ06";
+            label = T("ﾃﾞﾓ06", "Demo 06");
             break;
         case CS_INDEX_7:
-            label = "ﾃﾞﾓ07";
+            label = T("ﾃﾞﾓ07", "Demo 07");
             break;
         case CS_INDEX_8:
-            label = "ﾃﾞﾓ08";
+            label = T("ﾃﾞﾓ08", "Demo 08");
             break;
         case CS_INDEX_9:
-            label = "ﾃﾞﾓ09";
+            label = T("ﾃﾞﾓ09", "Demo 09");
             break;
         case CS_INDEX_A:
-            label = "ﾃﾞﾓ0A";
-=======
-        case 0xFFF1:
-            label = T("ﾃﾞﾓ01", "Demo 01");
-            break;
-        case 0xFFF2:
-            label = T("ﾃﾞﾓ02", "Demo 02");
-            break;
-        case 0xFFF3:
-            label = T("ﾃﾞﾓ03", "Demo 03");
-            break;
-        case 0xFFF4:
-            label = T("ﾃﾞﾓ04", "Demo 04");
-            break;
-        case 0xFFF5:
-            label = T("ﾃﾞﾓ05", "Demo 05");
-            break;
-        case 0xFFF6:
-            label = T("ﾃﾞﾓ06", "Demo 06");
-            break;
-        case 0xFFF7:
-            label = T("ﾃﾞﾓ07", "Demo 07");
-            break;
-        case 0xFFF8:
-            label = T("ﾃﾞﾓ08", "Demo 08");
-            break;
-        case 0xFFF9:
-            label = T("ﾃﾞﾓ09", "Demo 09");
-            break;
-        case 0xFFFA:
             label = T("ﾃﾞﾓ0A", "Demo 0A");
->>>>>>> 8ce69c3a
             break;
     };
 
