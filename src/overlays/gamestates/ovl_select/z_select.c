--- conflicted
+++ resolved
@@ -20,10 +20,10 @@
     osSyncPrintf(VT_RST);
     if (gSaveContext.fileNum == 0xFF) {
         Sram_InitSaveSlotDebug();
-        gSaveContext.unk_13F6 = gSaveContext.memory.information.sub_1C.magic;
-        gSaveContext.memory.information.sub_1C.magic = 0;
+        gSaveContext.unk_13F6 = gSaveContext.save.info.sub_1C.magic;
+        gSaveContext.save.info.sub_1C.magic = 0;
         gSaveContext.unk_13F4 = 0;
-        gSaveContext.memory.information.sub_1C.magicLevel = gSaveContext.memory.information.sub_1C.magic;
+        gSaveContext.save.info.sub_1C.magicLevel = gSaveContext.save.info.sub_1C.magic;
     }
     gSaveContext.buttonStatus[4] = BTN_ENABLED;
     gSaveContext.buttonStatus[3] = BTN_ENABLED;
@@ -32,7 +32,7 @@
     gSaveContext.buttonStatus[0] = BTN_ENABLED;
     gSaveContext.unk_13E7 = gSaveContext.unk_13E8 = gSaveContext.unk_13EA = gSaveContext.unk_13EC = 0;
     Audio_SetBGM(NA_BGM_STOP);
-    gSaveContext.memory.entranceIndex = entranceIndex;
+    gSaveContext.save.entranceIndex = entranceIndex;
     gSaveContext.respawnFlag = 0;
     gSaveContext.respawn[RESPAWN_MODE_DOWN].entranceIndex = -1;
     gSaveContext.seqIndex = 0xFF;
@@ -190,131 +190,73 @@
 
         if (CHECK_BTN_ALL(controller1->press.button, BTN_B)) {
             if (LINK_AGE_IN_YEARS == YEARS_ADULT) {
-                gSaveContext.memory.linkAge = 1;
+                gSaveContext.save.linkAge = 1;
             } else {
-                gSaveContext.memory.linkAge = 0;
-            }
-        }
-
-<<<<<<< HEAD
-        if (CHECK_PAD(controller1->press, Z_TRIG)) {
-            if (gSaveContext.memory.cutsceneIndex == 0x8000) {
-                gSaveContext.memory.cutsceneIndex = 0;
-            } else if (gSaveContext.memory.cutsceneIndex == 0) {
-                gSaveContext.memory.cutsceneIndex = 0xFFF0;
-            } else if (gSaveContext.memory.cutsceneIndex == 0xFFF0) {
-                gSaveContext.memory.cutsceneIndex = 0xFFF1;
-            } else if (gSaveContext.memory.cutsceneIndex == 0xFFF1) {
-                gSaveContext.memory.cutsceneIndex = 0xFFF2;
-            } else if (gSaveContext.memory.cutsceneIndex == 0xFFF2) {
-                gSaveContext.memory.cutsceneIndex = 0xFFF3;
-            } else if (gSaveContext.memory.cutsceneIndex == 0xFFF3) {
-                gSaveContext.memory.cutsceneIndex = 0xFFF4;
-            } else if (gSaveContext.memory.cutsceneIndex == 0xFFF4) {
-                gSaveContext.memory.cutsceneIndex = 0xFFF5;
-            } else if (gSaveContext.memory.cutsceneIndex == 0xFFF5) {
-                gSaveContext.memory.cutsceneIndex = 0xFFF6;
-            } else if (gSaveContext.memory.cutsceneIndex == 0xFFF6) {
-                gSaveContext.memory.cutsceneIndex = 0xFFF7;
-            } else if (gSaveContext.memory.cutsceneIndex == 0xFFF7) {
-                gSaveContext.memory.cutsceneIndex = 0xFFF8;
-            } else if (gSaveContext.memory.cutsceneIndex == 0xFFF8) {
-                gSaveContext.memory.cutsceneIndex = 0xFFF9;
-            } else if (gSaveContext.memory.cutsceneIndex == 0xFFF9) {
-                gSaveContext.memory.cutsceneIndex = 0xFFFA;
-            } else if (gSaveContext.memory.cutsceneIndex == 0xFFFA) {
-                gSaveContext.memory.cutsceneIndex = 0x8000;
-            }
-        } else if (CHECK_PAD(controller1->press, R_TRIG)) {
-            if (gSaveContext.memory.cutsceneIndex == 0x8000) {
-                gSaveContext.memory.cutsceneIndex = 0xFFFA;
-            } else if (gSaveContext.memory.cutsceneIndex == 0) {
-                gSaveContext.memory.cutsceneIndex = 0x8000;
-            } else if (gSaveContext.memory.cutsceneIndex == 0xFFF0) {
-                gSaveContext.memory.cutsceneIndex = 0;
-            } else if (gSaveContext.memory.cutsceneIndex == 0xFFF1) {
-                gSaveContext.memory.cutsceneIndex = 0xFFF0;
-            } else if (gSaveContext.memory.cutsceneIndex == 0xFFF2) {
-                gSaveContext.memory.cutsceneIndex = 0xFFF1;
-            } else if (gSaveContext.memory.cutsceneIndex == 0xFFF3) {
-                gSaveContext.memory.cutsceneIndex = 0xFFF2;
-            } else if (gSaveContext.memory.cutsceneIndex == 0xFFF4) {
-                gSaveContext.memory.cutsceneIndex = 0xFFF3;
-            } else if (gSaveContext.memory.cutsceneIndex == 0xFFF5) {
-                gSaveContext.memory.cutsceneIndex = 0xFFF4;
-            } else if (gSaveContext.memory.cutsceneIndex == 0xFFF6) {
-                gSaveContext.memory.cutsceneIndex = 0xFFF5;
-            } else if (gSaveContext.memory.cutsceneIndex == 0xFFF7) {
-                gSaveContext.memory.cutsceneIndex = 0xFFF6;
-            } else if (gSaveContext.memory.cutsceneIndex == 0xFFF8) {
-                gSaveContext.memory.cutsceneIndex = 0xFFF7;
-            } else if (gSaveContext.memory.cutsceneIndex == 0xFFF9) {
-                gSaveContext.memory.cutsceneIndex = 0xFFF8;
-            } else if (gSaveContext.memory.cutsceneIndex == 0xFFFA) {
-                gSaveContext.memory.cutsceneIndex = 0xFFF9;
-=======
+                gSaveContext.save.linkAge = 0;
+            }
+        }
+
         if (CHECK_BTN_ALL(controller1->press.button, BTN_Z)) {
-            if (gSaveContext.cutsceneIndex == 0x8000) {
-                gSaveContext.cutsceneIndex = 0;
-            } else if (gSaveContext.cutsceneIndex == 0) {
-                gSaveContext.cutsceneIndex = 0xFFF0;
-            } else if (gSaveContext.cutsceneIndex == 0xFFF0) {
-                gSaveContext.cutsceneIndex = 0xFFF1;
-            } else if (gSaveContext.cutsceneIndex == 0xFFF1) {
-                gSaveContext.cutsceneIndex = 0xFFF2;
-            } else if (gSaveContext.cutsceneIndex == 0xFFF2) {
-                gSaveContext.cutsceneIndex = 0xFFF3;
-            } else if (gSaveContext.cutsceneIndex == 0xFFF3) {
-                gSaveContext.cutsceneIndex = 0xFFF4;
-            } else if (gSaveContext.cutsceneIndex == 0xFFF4) {
-                gSaveContext.cutsceneIndex = 0xFFF5;
-            } else if (gSaveContext.cutsceneIndex == 0xFFF5) {
-                gSaveContext.cutsceneIndex = 0xFFF6;
-            } else if (gSaveContext.cutsceneIndex == 0xFFF6) {
-                gSaveContext.cutsceneIndex = 0xFFF7;
-            } else if (gSaveContext.cutsceneIndex == 0xFFF7) {
-                gSaveContext.cutsceneIndex = 0xFFF8;
-            } else if (gSaveContext.cutsceneIndex == 0xFFF8) {
-                gSaveContext.cutsceneIndex = 0xFFF9;
-            } else if (gSaveContext.cutsceneIndex == 0xFFF9) {
-                gSaveContext.cutsceneIndex = 0xFFFA;
-            } else if (gSaveContext.cutsceneIndex == 0xFFFA) {
-                gSaveContext.cutsceneIndex = 0x8000;
+            if (gSaveContext.save.cutsceneIndex == 0x8000) {
+                gSaveContext.save.cutsceneIndex = 0;
+            } else if (gSaveContext.save.cutsceneIndex == 0) {
+                gSaveContext.save.cutsceneIndex = 0xFFF0;
+            } else if (gSaveContext.save.cutsceneIndex == 0xFFF0) {
+                gSaveContext.save.cutsceneIndex = 0xFFF1;
+            } else if (gSaveContext.save.cutsceneIndex == 0xFFF1) {
+                gSaveContext.save.cutsceneIndex = 0xFFF2;
+            } else if (gSaveContext.save.cutsceneIndex == 0xFFF2) {
+                gSaveContext.save.cutsceneIndex = 0xFFF3;
+            } else if (gSaveContext.save.cutsceneIndex == 0xFFF3) {
+                gSaveContext.save.cutsceneIndex = 0xFFF4;
+            } else if (gSaveContext.save.cutsceneIndex == 0xFFF4) {
+                gSaveContext.save.cutsceneIndex = 0xFFF5;
+            } else if (gSaveContext.save.cutsceneIndex == 0xFFF5) {
+                gSaveContext.save.cutsceneIndex = 0xFFF6;
+            } else if (gSaveContext.save.cutsceneIndex == 0xFFF6) {
+                gSaveContext.save.cutsceneIndex = 0xFFF7;
+            } else if (gSaveContext.save.cutsceneIndex == 0xFFF7) {
+                gSaveContext.save.cutsceneIndex = 0xFFF8;
+            } else if (gSaveContext.save.cutsceneIndex == 0xFFF8) {
+                gSaveContext.save.cutsceneIndex = 0xFFF9;
+            } else if (gSaveContext.save.cutsceneIndex == 0xFFF9) {
+                gSaveContext.save.cutsceneIndex = 0xFFFA;
+            } else if (gSaveContext.save.cutsceneIndex == 0xFFFA) {
+                gSaveContext.save.cutsceneIndex = 0x8000;
             }
         } else if (CHECK_BTN_ALL(controller1->press.button, BTN_R)) {
-            if (gSaveContext.cutsceneIndex == 0x8000) {
-                gSaveContext.cutsceneIndex = 0xFFFA;
-            } else if (gSaveContext.cutsceneIndex == 0) {
-                gSaveContext.cutsceneIndex = 0x8000;
-            } else if (gSaveContext.cutsceneIndex == 0xFFF0) {
-                gSaveContext.cutsceneIndex = 0;
-            } else if (gSaveContext.cutsceneIndex == 0xFFF1) {
-                gSaveContext.cutsceneIndex = 0xFFF0;
-            } else if (gSaveContext.cutsceneIndex == 0xFFF2) {
-                gSaveContext.cutsceneIndex = 0xFFF1;
-            } else if (gSaveContext.cutsceneIndex == 0xFFF3) {
-                gSaveContext.cutsceneIndex = 0xFFF2;
-            } else if (gSaveContext.cutsceneIndex == 0xFFF4) {
-                gSaveContext.cutsceneIndex = 0xFFF3;
-            } else if (gSaveContext.cutsceneIndex == 0xFFF5) {
-                gSaveContext.cutsceneIndex = 0xFFF4;
-            } else if (gSaveContext.cutsceneIndex == 0xFFF6) {
-                gSaveContext.cutsceneIndex = 0xFFF5;
-            } else if (gSaveContext.cutsceneIndex == 0xFFF7) {
-                gSaveContext.cutsceneIndex = 0xFFF6;
-            } else if (gSaveContext.cutsceneIndex == 0xFFF8) {
-                gSaveContext.cutsceneIndex = 0xFFF7;
-            } else if (gSaveContext.cutsceneIndex == 0xFFF9) {
-                gSaveContext.cutsceneIndex = 0xFFF8;
-            } else if (gSaveContext.cutsceneIndex == 0xFFFA) {
-                gSaveContext.cutsceneIndex = 0xFFF9;
->>>>>>> 9bfad1eb
-            }
-        }
-
-        gSaveContext.memory.nightFlag = 0;
-        if (gSaveContext.memory.cutsceneIndex == 0) {
-            gSaveContext.memory.nightFlag = 1;
+            if (gSaveContext.save.cutsceneIndex == 0x8000) {
+                gSaveContext.save.cutsceneIndex = 0xFFFA;
+            } else if (gSaveContext.save.cutsceneIndex == 0) {
+                gSaveContext.save.cutsceneIndex = 0x8000;
+            } else if (gSaveContext.save.cutsceneIndex == 0xFFF0) {
+                gSaveContext.save.cutsceneIndex = 0;
+            } else if (gSaveContext.save.cutsceneIndex == 0xFFF1) {
+                gSaveContext.save.cutsceneIndex = 0xFFF0;
+            } else if (gSaveContext.save.cutsceneIndex == 0xFFF2) {
+                gSaveContext.save.cutsceneIndex = 0xFFF1;
+            } else if (gSaveContext.save.cutsceneIndex == 0xFFF3) {
+                gSaveContext.save.cutsceneIndex = 0xFFF2;
+            } else if (gSaveContext.save.cutsceneIndex == 0xFFF4) {
+                gSaveContext.save.cutsceneIndex = 0xFFF3;
+            } else if (gSaveContext.save.cutsceneIndex == 0xFFF5) {
+                gSaveContext.save.cutsceneIndex = 0xFFF4;
+            } else if (gSaveContext.save.cutsceneIndex == 0xFFF6) {
+                gSaveContext.save.cutsceneIndex = 0xFFF5;
+            } else if (gSaveContext.save.cutsceneIndex == 0xFFF7) {
+                gSaveContext.save.cutsceneIndex = 0xFFF6;
+            } else if (gSaveContext.save.cutsceneIndex == 0xFFF8) {
+                gSaveContext.save.cutsceneIndex = 0xFFF7;
+            } else if (gSaveContext.save.cutsceneIndex == 0xFFF9) {
+                gSaveContext.save.cutsceneIndex = 0xFFF8;
+            } else if (gSaveContext.save.cutsceneIndex == 0xFFFA) {
+                gSaveContext.save.cutsceneIndex = 0xFFF9;
+            }
+        }
+
+        gSaveContext.save.nightFlag = 0;
+        if (gSaveContext.save.cutsceneIndex == 0) {
+            gSaveContext.save.nightFlag = 1;
         }
 
         // user can change "opt", but it doesn't do anything
@@ -513,16 +455,16 @@
     switch (csIndex) {
         case 0:
             label = "\x8D ﾖﾙ \x8Cｺﾞﾛﾝ";
-            gSaveContext.memory.dayTime = 0;
+            gSaveContext.save.dayTime = 0;
             break;
         case 0x8000:
             // clang-format off
-            gSaveContext.memory.dayTime = 0x8000; label = "\x8Dｵﾋﾙ \x8Cｼﾞｬﾗ";
+            gSaveContext.save.dayTime = 0x8000; label = "\x8Dｵﾋﾙ \x8Cｼﾞｬﾗ";
             // clang-format on
             break;
         case 0xFFF0:
             // clang-format off
-            gSaveContext.memory.dayTime = 0x8000; label = "ﾃﾞﾓ00";
+            gSaveContext.save.dayTime = 0x8000; label = "ﾃﾞﾓ00";
             // clang-format on
             break;
         case 0xFFF1:
@@ -557,7 +499,7 @@
             break;
     };
 
-    gSaveContext.environmentTime = gSaveContext.memory.dayTime;
+    gSaveContext.environmentTime = gSaveContext.save.dayTime;
     GfxPrint_Printf(printer, "Stage:\x8C%s", label);
 }
 
@@ -576,8 +518,8 @@
     GfxPrint_Init(printer);
     GfxPrint_Open(printer, oGfxCtx->polyOpa.p);
     Select_PrintMenu(this, printer);
-    Select_PrintAgeSetting(this, printer, ((void)0, gSaveContext.memory.linkAge));
-    Select_PrintCutsceneSetting(this, printer, ((void)0, gSaveContext.memory.cutsceneIndex));
+    Select_PrintAgeSetting(this, printer, ((void)0, gSaveContext.save.linkAge));
+    Select_PrintCutsceneSetting(this, printer, ((void)0, gSaveContext.save.cutsceneIndex));
     oGfxCtx->polyOpa.p = GfxPrint_Close(printer);
     GfxPrint_Destroy(printer);
 
@@ -675,6 +617,6 @@
 
     this->staticSegment = GameState_Alloc(this, size, "../z_select.c", 1114);
     DmaMgr_SendRequest1(this->staticSegment, _z_select_staticSegmentRomStart, size, "../z_select.c", 1115);
-    gSaveContext.memory.cutsceneIndex = 0x8000;
-    gSaveContext.memory.linkAge = 1;
+    gSaveContext.save.cutsceneIndex = 0x8000;
+    gSaveContext.save.linkAge = 1;
 }