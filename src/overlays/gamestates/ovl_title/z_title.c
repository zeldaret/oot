--- conflicted
+++ resolved
@@ -20,6 +20,7 @@
 #include "regs.h"
 #include "segment_symbols.h"
 #include "sequence.h"
+#include "stack_pad.h"
 #include "sys_matrix.h"
 #include "sys_debug_controller.h"
 #include "sys_freeze.h"
@@ -107,12 +108,9 @@
     Vec3f v3;
     Vec3f v1;
     Vec3f v2;
-<<<<<<< HEAD
+#if OOT_VERSION != IQUE_CN
     STACK_PADS(s32, 2);
-=======
-    s32 pad2;
-    s32 pad3;
->>>>>>> ed02a9db
+#endif
 
     OPEN_DISPS(this->state.gfxCtx, "../z_title.c", 395);
 
