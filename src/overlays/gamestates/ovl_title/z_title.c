--- conflicted
+++ resolved
@@ -18,13 +18,8 @@
 
     g = *gfxp;
     g = func_8009411C(g);
-<<<<<<< HEAD
-    printer = alloca(0x30);
+    printer = alloca(sizeof(GfxPrint));
     GfxPrint_Init(printer);
-=======
-    printer = alloca(sizeof(GfxPrint));
-    GfxPrint_Ctor(printer);
->>>>>>> a7635609
     GfxPrint_Open(printer, g);
     GfxPrint_SetColor(printer, 0xFF, 0x9B, 0xFF, 0xFF);
     GfxPrint_SetPos(printer, 9, 21);
