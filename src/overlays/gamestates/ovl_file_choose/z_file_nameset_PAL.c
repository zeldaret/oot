#include "file_choose.h"

s32 D_808124C0[] = { 0x00020003, 0x00020002, 0x00020002, 0x00020002, 0x00020002, 0x00010002, 0x00000001,
                     0x00010002, 0x00010001, 0x00040002, 0x00020002, 0x00010001, 0x00000002, 0x00000001,
                     0x00010001, 0x00010001, 0x00000001, 0x00010001, 0x00020002, 0x00020002, 0x00020003,
                     0x00020002, 0x00040003, 0x00020004, 0x00010002, 0x00020001, 0x00010002, 0x00020003,
                     0x00020002, 0x00000002, 0x00020002, 0x00000003, 0x00010000 };

s16 D_80812544[] = {
    0x0001, 0x0002, 0x0000, 0x0001, 0x0001, 0x0002, 0x0001, 0x0001, 0x0004, 0x0002, 0x0002, 0x0002, 0x0001,
    0x0001, 0x0000, 0x0002, 0x0000, 0x0001, 0x0001, 0x0001, 0x0001, 0x0001, 0x0000, 0x0001, 0x0001, 0x0001,
    0x0002, 0x0002, 0x0002, 0x0002, 0x0002, 0x0003, 0x0002, 0x0002, 0x0004, 0x0003, 0x0002, 0x0004, 0x0001,
    0x0002, 0x0002, 0x0001, 0x0001, 0x0002, 0x0002, 0x0003, 0x0002, 0x0002, 0x0000, 0x0002, 0x0002, 0x0002,
    0x0003, 0x0002, 0x0002, 0x0002, 0x0002, 0x0002, 0x0002, 0x0002, 0x0002, 0x0002, 0x0001, 0x0003,
};

s32 D_808125C4[] = { 0x01033480, 0x01033480, 0x01033B80 };
s32 D_808125D0[] = { 0x01015280, 0x01014200, 0x01015280, 0x01014780, 0x01015280, 0x01014D00 };
s32 D_808125E8[] = { 0x001C002C };
s32 D_808125EC[] = { 0xFFE2FFF0, 0xFFFA0004, 0x000E0018, 0x0022002C, 0x0036FFF0, 0xFFF00000 };
s32 D_80812604[] = { 0x00480045, 0x00450045, 0x00450045, 0x00450045, 0x00450045, 0x00450000 };
s32 D_8081261C[] = { 0x01032480, 0x01032C80, 0x01032480, 0x00800080, 0x00800010, 0x01041100, 0x01041100,
                     0x01041500, 0x00400040, 0x00400010, 0x01041F00, 0x01042300, 0x01042C00, 0x00400090,
                     0x00400010, 0x01044600, 0x01044E00, 0x01045600, 0x00800080, 0x00800010 };
s32 D_8081266C[] = { 0x01041900, 0x01041900, 0x01041C00, 0x00300030, 0x00300010, 0x01040E00, 0x01040E00, 0x01040E00,
                     0x00300030, 0x00300010, 0x01040500, 0x01040800, 0x01040B00, 0x00300030, 0x00300010, 0x01040200,
                     0x01040200, 0x01040200, 0x00300030, 0x00300010, 0x01043000, 0x01043300, 0x01043800, 0x00300050,
                     0x00300010, 0x01043B00, 0x01043E00, 0x01044300, 0x00300050, 0x00300010 };
s32 D_808126E4[] = { 0x00FF0000 };
s32 D_808126E8[] = { 0x00FF0000 };
s32 D_808126EC[] = { 0x00FF0000 };
s32 D_808126F0[] = { 0x00000000 };
s32 D_808126F4[] = { 0x00000000 };
s32 D_808126F8[] = { 0x00000000 };
s32 D_808126FC[] = { 0x00010000 };
s32 D_80812700[] = { 0x00140000 };
s32 D_80812704[] = { 0x00FF00FF, 0x00FF0000, 0x00FF00FF };
s32 D_80812710[] = { 0x00000000, 0x00000000, 0x00960096, 0x00000000, 0x006A0000 };

s16 gScreenFillAlpha = 255;

s32 D_80812728[] = { 0xE7000000, 0x00000000, 0xD9C0F9FA, 0x00000000, 0xEF802C30,
                     0x00504340, 0xFCFFFFFF, 0xFFFDF6FB, 0xDF000000, 0x00000000 };
s32 D_80812750[] = { 0x00240024, 0x00240024, 0x00180000 };
s32 D_8081275C[] = { 0x00640096, 0x00FF0064, 0x00640064 };

u8 gEmptyName[] = { 0x3E, 0x3E, 0x3E, 0x3E, 0x3E, 0x3E, 0x3E, 0x3E };

void* gConfigModeUpdateFuncs[] = {
    FileChoose_StartFadeIn,
    FileChoose_FinishFadeIn,
    FileChoose_UpdateMainMenu,
    FileCopy_SetupSourceSelect,
    FileCopy_SelectSource,
    func_80804248,
    func_808043D8,
    FileChoose_SelectCopyDest,
    func_80804858,
    func_80804924,
    func_80804A50,
    func_80804C74,
    func_80804CD0,
    func_80804ED8,
    func_8080510C,
    func_808051C8,
    func_80805318,
    func_80805434,
    func_80805524,
    FileCopy_SetupMainMenu,
    func_8080595C,
    func_80805B2C,
    func_80805EB8,
    func_80806180,
    func_8080625C,
    func_80806444,
    func_808064F4,
    func_80806710,
    func_808068F0,
    func_808069B4,
    func_80806C20,
    func_8080BE28,
    FileChoose_RotateToNameEntry,
    FileChoose_UpdateKeyboardCursor,
    FileChoose_StartNameEntry,
    FileChoose_RotateFromOptions,
    FileChoose_RotateToOptions,
    FileChoose_UpdateOptionsMenu,
    FileChoose_StartOptions,
    FileChoose_RotateFromOptions,
    func_8080BE30,
};

s16 D_80812814[] = { 0x0046, 0x00C8 }; // used for calculating alpha for the flashing cursor
s32 D_80812818[] = { 0x001A000A, 0x000A000A };
s32 D_80812820[] = { 0x0020000C, 0x000C000C };
s32 D_80812828[] = { 0x0010000C, 0x000C000C };
s32 D_80812830[] = { 0x00400054, 0x00680274, 0x0278027C };
s32 D_8081283C[] = { 0x00400054, 0x00680278 };
s32 D_80812844[] = { 0x02740278 };
s32 D_80812848[] = { 0x02740278 };
s32 D_8081284C[] = { 0x007C0124, 0x01CC0000 };
s32 D_80812854[] = { 0x0101C880, 0x0101CC80, 0x0101D080, 0x01000180, 0x01000280,
                     0x01000380, 0x01000480, 0x01000580, 0x01000680 };
s32 D_80812878[] = { 0x00FF00FF, 0x00FF0000, 0x00FF0000, 0x00FF00C8, 0x00C80000 };
s32 D_8081288C[] = { 0x00FF00FF, 0x00FF00FF, 0x003C0064, 0x00820032, 0x00C80000 };
s32 D_808128A0[] = { 0x00FF00FF, 0x00FF0000, 0x000000FF, 0x000000FF, 0x00000000 };
s32 D_808128B4[] = { 0x00120013, 0x00140000, 0x00010002, 0x00030004, 0x00050000 };
s32 D_808128C8[] = { 0x00FF00FF, 0x00FF0064, 0x00640064 };
s32 D_808128D4[] = { 0x02000400, 0x02000900 };
s32 D_808128DC[] = { 0x00FF0046, 0x003200C8, 0x00000000 };
s32 D_808128E8[] = { 0x00320028, 0x003C00FF, 0x00FF00FF };
s32 D_808128F4[] = { 0x01016380, 0x01017340, 0x01018300, 0x010192C0, 0x0101A280 };
s32 D_80812908[] = { 0x0102AC80, 0x0102B480, 0x01024C80, 0x01025480, 0x01025C80, 0x01026480, 0x0102DC80,
                     0x0102E480, 0x0102EC80, 0x0102BC80, 0x0102C480, 0x01026C80, 0x01027480, 0x01027C80,
                     0x01028480, 0x0102F480, 0x0102FC80, 0x01030480, 0x0102CC80, 0x0102D480, 0x01028C80,
                     0x01029480, 0x01029C80, 0x0102A480, 0x01030C80, 0x01031480, 0x01031C80 };
s32 D_80812974[] = { 0x0101D480, 0x0101DC80, 0x0101E480, 0x0101EC80, 0x0101F480, 0x0101FC80, 0x01020480, 0x01020C80,
                     0x01021480, 0x01021C80, 0x01022480, 0x01022C80, 0x01023480, 0x01023C80, 0x01024480 };
s32 D_808129B0[] = { 0x01037200, 0x01037A00, 0x01038200, 0x01038A00, 0x01039200,
                     0x01039A00, 0x0103A200, 0x0103AA00, 0x0103B200 };
s32 D_808129D4[] = { 0x01035A00, 0x0103D200, 0x0103BA00, 0x0103EA00, 0x01036200, 0x0103DA00,
                     0x0103C200, 0x0103F200, 0x01036A00, 0x0103E200, 0x0103CA00, 0x0103FA00 };
s32 D_80812A04[] = { 0x01045E00, 0x01046600, 0x01045E00 };

s16 gSelectFileYOffsets[] = { 0, 16, 32 };

void* gSelectModeUpdateFuncs[] = {
    func_8080FE2C, func_8080FF98, func_8081009C,      func_8081017C,
    func_80810354, func_80810440, FileChoose_FadeOut, FileChoose_LoadGame,
};

void* gFileSelectDrawFuncs[] = {
    FileChoose_InitModeDraw,
    FileChoose_ConfigModeDraw,
    FileChoose_SelectModeDraw,
};

void* gFileSelectUpdateFuncs[] = {
    FileChoose_InitModeUpdate,
    FileChoose_ConfigModeUpdate,
    FileChoose_SelectModeUpdate,
};

s32 gControlsTexture[] = { 0x01033F00, 0x01034800, 0x01035100, 0x00000000 };

u8 gSelectedSetting;

extern s16 D_80811BB0[6][32];
extern s16 D_808123F0[];

extern u8 D_0101BD40[];
extern u8 D_0101BF80[];
extern u8 D_0101C4C0[];
extern u8 D_0101B380[];
extern u8 D_0101B280[];

void FileChoose_DrawCharacter(GraphicsContext* gfxCtx, void* texture, s16 vtx) {
    OPEN_DISPS(gfxCtx, "../z_file_nameset_PAL.c", 110);

    gDPLoadTextureBlock_4b(POLY_OPA_DISP++, texture, G_IM_FMT_I, 16, 16, 0, G_TX_NOMIRROR | G_TX_CLAMP,
                           G_TX_NOMIRROR | G_TX_CLAMP, G_TX_NOMASK, G_TX_NOMASK, G_TX_NOLOD, G_TX_NOLOD);
    gSP1Quadrangle(POLY_OPA_DISP++, vtx, vtx + 2, vtx + 3, vtx + 1, 0);

    CLOSE_DISPS(gfxCtx, "../z_file_nameset_PAL.c", 119);
}

#pragma GLOBAL_ASM("asm/non_matchings/overlays/gamestates/ovl_file_choose/func_80806F34.s")

#pragma GLOBAL_ASM("asm/non_matchings/overlays/gamestates/ovl_file_choose/func_8080723C.s")

void FileChoose_DrawKeyboard(FileChooseContext* thisx) {
    FileChooseContext* this = thisx;
    Font* font = &this->font;
    s16 i = 0;
    s16 tmp;
    s16 vtx_cnt = 0;

    OPEN_DISPS(this->state.gfxCtx, "../z_file_nameset_PAL.c", 324);

    func_800949A8(this->state.gfxCtx);
    gDPSetCycleType(POLY_OPA_DISP++, G_CYC_2CYCLE);
    gDPSetRenderMode(POLY_OPA_DISP++, G_RM_PASS, G_RM_XLU_SURF2);
    gDPSetCombineLERP(POLY_OPA_DISP++, 0, 0, 0, PRIMITIVE, TEXEL1, TEXEL0, PRIM_LOD_FRAC, TEXEL0, 0, 0, 0, COMBINED, 0,
                      0, 0, COMBINED);
    gDPSetPrimColor(POLY_OPA_DISP++, 0, this->charBgAlpha, 255, 255, 255, 255);

    for (; vtx_cnt < 0x100; vtx_cnt += 32) {
        gSPVertex(POLY_OPA_DISP++, &this->allocVtx3[vtx_cnt], 32, 0);

        for (tmp = 0; tmp < 32; i++, tmp += 4) {
            FileChoose_DrawCharacter(this->state.gfxCtx, font->fontBuf + D_808123F0[i] * FONT_CHAR_TEX_SIZE, tmp);
        }
    }

    gSPVertex(POLY_OPA_DISP++, &this->allocVtx3[0x100], 4, 0);
    FileChoose_DrawCharacter(this->state.gfxCtx, font->fontBuf + D_808123F0[i] * FONT_CHAR_TEX_SIZE, 0);

    CLOSE_DISPS(this->state.gfxCtx, "../z_file_nameset_PAL.c", 347);
}
extern int PRIMITIVE;
extern int TEXEL0;
extern int TEXEL1;
extern int G_IM_SIZ_8b_SHIFTL;

#pragma GLOBAL_ASM("asm/non_matchings/overlays/gamestates/ovl_file_choose/func_80808000.s")
<<<<<<< HEAD
void func_80808000(FileChooseContext* thisx) {
    FileChooseContext* this = thisx;
    Input* controller1 = &this->state.input[0];
    s16 i;
    s16 tmp;
    //s16* temp2;
    s16 nameNotEmpty;
    u16 dayTime;
=======
// void func_80808000(FileChooseContext* thisx) {
//     FileChooseContext* this = thisx;
//     Font* font = &this->font;
//     Input* controller1 = &this->state.input[0];
//     s16 i;
//     s16 val;
//     s16 tmp;
//     s16 nameNotEmpty;
//     u16 dayTime;
//     s32 tmp32;

//     OPEN_DISPS(this->state.gfxCtx, "../z_file_nameset_PAL.c", 368);

//     func_80806F34(this);
//     func_8080723C(this);
//     func_8080BFE4(this);

//     tmp = (this->newFileNameCharCount * 4) + 4;
//     val = this->allocVtx4[tmp].v.ob[0] - 6;
//     this->allocVtx4[0x26].v.ob[0] = val;
//     this->allocVtx4[0x24].v.ob[0] = val;

//     val = this->allocVtx4[0x24].v.ob[0] + 0x18;
//     this->allocVtx4[0x27].v.ob[0] = val;
//     this->allocVtx4[0x25].v.ob[0] = val;

//     val = this->allocVtx4[tmp].v.ob[1] + 7;
//     this->allocVtx4[0x25].v.ob[1] = val;
//     this->allocVtx4[0x24].v.ob[1] = val;

//     val = this->allocVtx4[0x24].v.ob[1] - 0x18;
//     this->allocVtx4[0x27].v.ob[1] = val;
//     this->allocVtx4[0x26].v.ob[1] = val;

//     if ((this->kbdButton == KBD_BTN_HIRA) || (this->kbdButton == KBD_BTN_KATA) || (this->kbdButton == KBD_BTN_END)) {
//         if (this->kbdButton != this->kbdX) {
//             osSyncPrintf("014 xpos=%d  contents=%d\n", this->kbdX, this->kbdButton);
//         }

//         val = D_80811BB0[this->kbdX][32] - 4;
//         this->allocVtx4[0x2A].v.ob[0] = val;
//         this->allocVtx4[0x28].v.ob[0] = val;
//         val = this->allocVtx4[0x28].v.ob[0] + 0x34;
//         this->allocVtx4[0x2B].v.ob[0] = val;
//         this->allocVtx4[0x29].v.ob[0] = val;
//         val = D_80811BB0[this->kbdX][33] + 4;
//         this->allocVtx4[0x29].v.ob[1] = val;
//         this->allocVtx4[0x28].v.ob[1] = val;
//     } else if ((this->kbdButton == KBD_BTN_ENG) || (this->kbdButton == KBD_BTN_BACKSPACE)) {
//         if (this->kbdButton != this->kbdX) {
//             osSyncPrintf("23 xpos=%d  contents=%d\n", this->kbdX, this->kbdButton);
//         }
>>>>>>> 0b994e43

    OPEN_DISPS(this->state.gfxCtx, "../z_file_nameset_PAL.c", 368);

    func_80806F34(this);
    func_8080723C(this);
    FileChoose_FlashCursor(this);

    tmp = (this->newFileNameCharCount * 4) + 4;
    this->allocVtx4[36].v.ob[0] = this->allocVtx4[38].v.ob[0] = this->allocVtx4[tmp].v.ob[0] - 6;
    this->allocVtx4[37].v.ob[0] = this->allocVtx4[39].v.ob[0] = this->allocVtx4[36].v.ob[0] + 24;
    this->allocVtx4[36].v.ob[1] = this->allocVtx4[37].v.ob[1] = this->allocVtx4[tmp].v.ob[1] + 7;
    this->allocVtx4[38].v.ob[1] = this->allocVtx4[39].v.ob[1] = this->allocVtx4[36].v.ob[1] - 24;

    if ((this->kbdButton == KBD_BTN_HIRA) || (this->kbdButton == KBD_BTN_KATA) || (this->kbdButton == KBD_BTN_END)) {
        if (this->kbdX != this->kbdButton) {
            osSyncPrintf("014 xpos=%d  contents=%d\n", this->kbdX, this->kbdButton);
        }
        //temp2 = ;
        this->allocVtx4[40].v.ob[0] = this->allocVtx4[42].v.ob[0] = D_80811BB0[this->kbdX][32] - 4;
        this->allocVtx4[41].v.ob[0] = this->allocVtx4[43].v.ob[0] = this->allocVtx4[40].v.ob[0] + 52;
        this->allocVtx4[40].v.ob[1] = this->allocVtx4[41].v.ob[1] = D_80811BB0[this->kbdX][33] + 4;

    } else if ((this->kbdButton == KBD_BTN_ENG) || (this->kbdButton == KBD_BTN_BACKSPACE)) {
        if (this->kbdX != this->kbdButton) {
            osSyncPrintf("23 xpos=%d  contents=%d\n", this->kbdX, this->kbdButton);
        }
        this->allocVtx4[40].v.ob[0] = this->allocVtx4[42].v.ob[0] = D_80811BB0[this->kbdX][32] - 4;
        this->allocVtx4[41].v.ob[0] = this->allocVtx4[43].v.ob[0] = this->allocVtx4[40].v.ob[0] + 40;
        this->allocVtx4[40].v.ob[1] = this->allocVtx4[41].v.ob[1] = D_80811BB0[this->kbdX][33] + 4;
    } else {
        if (this->charIndex >= 65) {
            osSyncPrintf("mjp=%d  xpos=%d  ypos=%d  name_contents=%d\n", this->charIndex, this->kbdX, this->kbdY,
                         this->kbdButton);
        }

        this->allocVtx4[40].v.ob[0] = this->allocVtx4[42].v.ob[0] =
            this->allocVtx3[this->charIndex * 4].v.ob[0] - D_80812544[this->charIndex] - 6;
        this->allocVtx4[41].v.ob[0] = this->allocVtx4[43].v.ob[0] = this->allocVtx4[40].v.ob[0] + 24;
        this->allocVtx4[40].v.ob[1] = this->allocVtx4[41].v.ob[1] = this->allocVtx3[this->charIndex * 4].v.ob[1] + 6;
    }

    this->allocVtx4[42].v.ob[1] = this->allocVtx4[43].v.ob[1] = this->allocVtx4[40].v.ob[1] - 24;

    gSPVertex(POLY_OPA_DISP++, &this->allocVtx4[36], 8, 0);
    gDPPipeSync(POLY_OPA_DISP++);
    gDPSetCombineLERP(POLY_OPA_DISP++, 1, 0, PRIMITIVE, 0, TEXEL0, 0, PRIMITIVE, 0, 1, 0, PRIMITIVE, 0, TEXEL0, 0,
                      PRIMITIVE, 0);
    gDPSetPrimColor(POLY_OPA_DISP++, 0, 0, this->highlightColor[0], this->highlightColor[1], this->highlightColor[2],
                    this->highlightColor[3]);
    gDPLoadTextureBlock(POLY_OPA_DISP++, D_0101BD40, G_IM_FMT_I, G_IM_SIZ_8b, 24, 24, 0, G_TX_NOMIRROR | G_TX_WRAP,
                        G_TX_NOMIRROR | G_TX_WRAP, G_TX_NOMASK, G_TX_NOMASK, G_TX_NOLOD, G_TX_NOLOD);
    gSP1Quadrangle(POLY_OPA_DISP++, 0, 2, 3, 1, 0);

    if ((this->kbdButton == KBD_BTN_HIRA) || (this->kbdButton == KBD_BTN_KATA) || (this->kbdButton == KBD_BTN_END)) {
        gDPLoadTextureBlock(POLY_OPA_DISP++, D_0101BF80, G_IM_FMT_I, G_IM_SIZ_8b, 56, 24, 0, G_TX_NOMIRROR | G_TX_WRAP,
                            G_TX_NOMIRROR | G_TX_WRAP, G_TX_NOMASK, G_TX_NOMASK, G_TX_NOLOD, G_TX_NOLOD);

    } else if ((this->kbdButton == KBD_BTN_ENG) || (this->kbdButton == KBD_BTN_BACKSPACE)) {
        gDPLoadTextureBlock(POLY_OPA_DISP++, D_0101C4C0, G_IM_FMT_I, G_IM_SIZ_8b, 40, 24, 0, G_TX_NOMIRROR | G_TX_WRAP,
                            G_TX_NOMIRROR | G_TX_WRAP, G_TX_NOMASK, G_TX_NOMASK, G_TX_NOLOD, G_TX_NOLOD);
    }

    gSP1Quadrangle(POLY_OPA_DISP++, 4, 6, 7, 5, 0);

    FileChoose_DrawKeyboard(this);
    gDPPipeSync(POLY_OPA_DISP++);
    func_800949A8(this->state.gfxCtx);

    gDPSetCombineLERP(POLY_OPA_DISP++, 0, 0, 0, PRIMITIVE, TEXEL0, 0, PRIMITIVE, 0, 0, 0, 0, PRIMITIVE, TEXEL0, 0,
                      PRIMITIVE, 0);
    gDPSetPrimColor(POLY_OPA_DISP++, 0, 0, 255, 255, 255, 255);

    if (this->configMode == CM_KEYBOARD) {                         // 19AC
        if (CHECK_BTN_ALL(controller1->press.button, BTN_START)) { // 19CC
            Audio_PlaySoundGeneral(NA_SE_SY_FSEL_DECIDE_L, &D_801333D4, 4, &D_801333E0, &D_801333E0, &D_801333E8);
            // place cursor on END button
            this->kbdY = 5;
            this->kbdX = 4;
            // b to 2170
        } else {
            if (CHECK_BTN_ALL(controller1->press.button, BTN_B)) { // 1A2C                         // 1A3C && 1A68
                if ((this->newFileNameCharCount == 7) && (this->fileNames[this->buttonIndex][7] != 0x3E)) {
                    for (i = this->newFileNameCharCount; i < 7; i++) {
                        this->fileNames[this->buttonIndex][i] = this->fileNames[this->buttonIndex][i + 1];
                    }

                    this->fileNames[this->buttonIndex][i] = 0x3E;
                    Audio_PlaySoundGeneral(NA_SE_SY_FSEL_DECIDE_S, &D_801333D4, 4, &D_801333E0, &D_801333E0,
                                           &D_801333E8);
                } else {
                    this->newFileNameCharCount--;

                    if (this->newFileNameCharCount < 0) {
                        this->newFileNameCharCount = 0;
                        this->configMode = CM_KEYBOARD_TO_MAIN;
                    } else {
                        for (i = this->newFileNameCharCount; i < 7; i++) {
                            this->fileNames[this->buttonIndex][i] = this->fileNames[this->buttonIndex][i + 1];
                        }

                        this->fileNames[this->buttonIndex][i] = 0x3E;
                        Audio_PlaySoundGeneral(NA_SE_SY_FSEL_DECIDE_S, &D_801333D4, 4, &D_801333E0, &D_801333E0,
                                               &D_801333E8);
                    }
                }
            } else {
                if (this->charPage < 3) {
                    if (this->kbdY != 5) { // 1BC8 && 1BDC
                        // draw the character the cursor is hovering over in yellow
                        gDPSetPrimColor(POLY_OPA_DISP++, 0, 0, 255, 255, 0, 255);
                        gSPVertex(POLY_OPA_DISP++, &this->allocVtx3[this->charIndex * 4], 4, 0);
                        // 1C58
                        FileChoose_DrawCharacter(this->state.gfxCtx,
                                                 this->font.fontBuf + D_808123F0[this->charIndex] * FONT_CHAR_TEX_SIZE,
                                                 0);

                        if (CHECK_BTN_ALL(controller1->press.button, BTN_A)) {
                            Audio_PlaySoundGeneral(NA_SE_SY_FSEL_DECIDE_S, &D_801333D4, 4, &D_801333E0, &D_801333E0,
                                                   &D_801333E8);
                            this->fileNames[this->buttonIndex][this->newFileNameCharCount] =
                                D_808123F0[this->charIndex];
                            this->newFileNameCharCount++;

                            if (this->newFileNameCharCount >= 8) {
                                this->newFileNameCharCount = 7;
                            }
                        }
                    } else if (CHECK_BTN_ALL(controller1->press.button, BTN_A) && (this->charPage !=this->kbdButton)) {
                        if (this->kbdButton == KBD_BTN_BACKSPACE) {
                            if ((this->newFileNameCharCount == 7) && (this->fileNames[this->buttonIndex][7] != 0x3E)) {
                                for (i = this->newFileNameCharCount; i < 7; i++) {
                                    this->fileNames[this->buttonIndex][i] = this->fileNames[this->buttonIndex][i + 1];
                                }

                                this->fileNames[this->buttonIndex][i] = 0x3E;
                                Audio_PlaySoundGeneral(NA_SE_SY_FSEL_DECIDE_S, &D_801333D4, 4, &D_801333E0, &D_801333E0,
                                                       &D_801333E8);
                            } else {
                                this->newFileNameCharCount--;

                                if (this->newFileNameCharCount < 0) {
                                    this->newFileNameCharCount = 0;
                                }

                                for (i = this->newFileNameCharCount; i < 7; i++) {
                                    this->fileNames[this->buttonIndex][i] = this->fileNames[this->buttonIndex][i + 1];
                                }

                                this->fileNames[this->buttonIndex][i] = 0x3E;
                                Audio_PlaySoundGeneral(NA_SE_SY_FSEL_DECIDE_S, &D_801333D4, 4, &D_801333E0, &D_801333E0,
                                                       &D_801333E8);
                            }
                        } else if (this->kbdButton == KBD_BTN_END) {
                            nameNotEmpty = false;

                            for (i = 0; i < 8; i++) {
                                if (this->fileNames[this->buttonIndex][i] != 0x3E) {
                                    nameNotEmpty = true;
                                    break;
                                }
                            }

                            if (nameNotEmpty) {
                                Audio_PlaySoundGeneral(NA_SE_SY_FSEL_DECIDE_L, &D_801333D4, 4, &D_801333E0, &D_801333E0,
                                                       &D_801333E8);
                                gSaveContext.fileNum = this->buttonIndex;
                                dayTime = (0, gSaveContext.dayTime);
                                Sram_InitSave(this, &this->sramCtx);
                                gSaveContext.dayTime = dayTime;
                                this->configMode = CM_KEYBOARD_TO_MAIN;
                                this->nameBoxAlpha[this->buttonIndex] = this->nameAlpha[this->buttonIndex] = 200;
                                this->connectorAlpha[this->buttonIndex] = 255;
                                func_800AA000(300.0f, 0xB4, 0x14, 0x64);
                            } else {
                                Audio_PlaySoundGeneral(NA_SE_SY_FSEL_ERROR, &D_801333D4, 4, &D_801333E0, &D_801333E0,
                                                       &D_801333E8);
                            }
                        }
                    }

                    if (CHECK_BTN_ALL(controller1->press.button, BTN_CRIGHT)) { // 2080
                        Audio_PlaySoundGeneral(NA_SE_SY_FSEL_CURSOR, &D_801333D4, 4, &D_801333E0, &D_801333E0,
                                               &D_801333E8);
                        this->newFileNameCharCount++;

                        if (this->newFileNameCharCount > 7) {
                            this->newFileNameCharCount = 7;
                        }
                    } else if (CHECK_BTN_ALL(controller1->press.button, BTN_CLEFT)) {
                        Audio_PlaySoundGeneral(NA_SE_SY_FSEL_CURSOR, &D_801333D4, 4, &D_801333E0, &D_801333E0,
                                               &D_801333E8);
                        this->newFileNameCharCount--;

                        if (this->newFileNameCharCount < 0) {
                            this->newFileNameCharCount = 0;
                        }
                    }
                }
            }
        }
    }
    // 2170
    gDPPipeSync(POLY_OPA_DISP++);
    gDPSetCombineMode(POLY_OPA_DISP++, G_CC_MODULATEIDECALA, G_CC_MODULATEIDECALA);

    CLOSE_DISPS(this->state.gfxCtx, "../z_file_nameset_PAL.c", 550);
}

/**
 * Fade in the name entry box and slide it to the center of the screen from the right side.
 * After the name entry box is in place, init the keyboard/cursor and change modes
 */
void FileChoose_StartNameEntry(FileChooseContext* this) {
    this->nameEntryBoxAlpha += 25;

    if (this->nameEntryBoxAlpha >= 255) {
        this->nameEntryBoxAlpha = 255;
    }

    this->nameEntryBoxPosX -= 30;

    if (this->nameEntryBoxPosX <= 0) {
        this->nameEntryBoxPosX = 0;
        this->nameEntryBoxAlpha = 255;
        this->kbdX = 0;
        this->kbdY = 0;
        this->kbdButton = 99;
        this->configMode = CM_KEYBOARD;
    }
}

/**
 * Update the keyboard cursor and play sounds at the appropriate times.
 * There are many special cases for warping the cursor depending on where
 * on the keyboard the cursor currently is.
 */
void FileChoose_UpdateKeyboardCursor(FileChooseContext* thisx) {
    FileChooseContext* this = (FileChooseContext*)thisx;
    s16 prevKbdX;

    this->kbdButton = 99;

    if (this->kbdY != 5) {
        if (this->stickRelX < -30) {
            Audio_PlaySoundGeneral(NA_SE_SY_FSEL_CURSOR, &D_801333D4, 4, &D_801333E0, &D_801333E0, &D_801333E8);
            this->charIndex--;
            this->kbdX--;
            if (this->kbdX < 0) {
                this->kbdX = 12;
                this->charIndex = (this->kbdY * 13) + this->kbdX;
            }
        } else if (this->stickRelX > 30) {
            Audio_PlaySoundGeneral(NA_SE_SY_FSEL_CURSOR, &D_801333D4, 4, &D_801333E0, &D_801333E0, &D_801333E8);
            this->charIndex++;
            this->kbdX++;
            if (this->kbdX > 12) {
                this->kbdX = 0;
                this->charIndex = (this->kbdY * 13) + this->kbdX;
            }
        }
    } else {
        if (this->stickRelX < -30) {
            Audio_PlaySoundGeneral(NA_SE_SY_FSEL_CURSOR, &D_801333D4, 4, &D_801333E0, &D_801333E0, &D_801333E8);
            this->kbdX--;
            if (this->kbdX < 3) {
                this->kbdX = 4;
            }
        } else if (this->stickRelX > 30) {
            Audio_PlaySoundGeneral(NA_SE_SY_FSEL_CURSOR, &D_801333D4, 4, &D_801333E0, &D_801333E0, &D_801333E8);
            this->kbdX++;
            if (this->kbdX > 4) {
                this->kbdX = 3;
            }
        }
    }

    if (this->stickRelY > 30) {
        Audio_PlaySoundGeneral(NA_SE_SY_FSEL_CURSOR, &D_801333D4, 4, &D_801333E0, &D_801333E0, &D_801333E8);
        this->kbdY--;

        if (this->kbdY < 0) {
            // dont go to bottom row
            if (this->kbdX < 8) {
                this->kbdY = 4;
                this->charIndex = (s32)(this->kbdX + 52);
            } else {
                this->kbdY = 5;
                this->charIndex += 52;
                prevKbdX = this->kbdX;

                if (this->kbdX < 10) {
                    this->kbdX = 3;
                } else if (this->kbdX < 13) {
                    this->kbdX = 4;
                }

                this->unk_1CAD6[this->kbdX] = prevKbdX;
            }
        } else {
            this->charIndex -= 13;

            if (this->kbdY == 4) {
                this->charIndex = 52;
                this->kbdX = this->unk_1CAD6[this->kbdX];
                this->charIndex += this->kbdX;
            }
        }
    } else if (this->stickRelY < -30) {
        Audio_PlaySoundGeneral(NA_SE_SY_FSEL_CURSOR, &D_801333D4, 4, &D_801333E0, &D_801333E0, &D_801333E8);
        this->kbdY++;

        if (this->kbdY > 5) {
            this->kbdY = 0;
            this->kbdX = this->unk_1CAD6[this->kbdX];
            this->charIndex = this->kbdX;
        } else {
            this->charIndex += 13;

            if (this->kbdY == 5) {
                if (this->kbdX < 8) {
                    this->kbdY = 0;
                    this->charIndex = this->kbdX;
                } else {
                    prevKbdX = this->kbdX;

                    if (this->kbdX < 3) {
                        this->kbdX = 0;
                    } else if (this->kbdX < 6) {
                        this->kbdX = 1;
                    } else if (this->kbdX < 8) {
                        this->kbdX = 2;
                    } else if (this->kbdX < 10) {
                        this->kbdX = 3;
                    } else if (this->kbdX < 13) {
                        this->kbdX = 4;
                    }

                    this->unk_1CAD6[this->kbdX] = prevKbdX;
                }
            }
        }
    }

    if (this->kbdY == 5) {
        this->kbdButton = this->kbdX;
    }
}

/**
 * This function is mostly a copy paste of `FileChoose_StartNameEntry`.
 * The name entry box fades and slides in even though it is not visible.
 * After this is complete, change to the options menu mode
 */
void FileChoose_StartOptions(FileChooseContext* this) {
    this->nameEntryBoxAlpha += 25;

    if (this->nameEntryBoxAlpha >= 255) {
        this->nameEntryBoxAlpha = 255;
    }

    this->nameEntryBoxPosX -= 30;

    if (this->nameEntryBoxPosX <= 0) {
        this->nameEntryBoxPosX = 0;
        this->nameEntryBoxAlpha = 255;
        this->configMode = CM_OPTIONS_MENU;
    }
}

/**
 * Update the cursor and appropriate settings for the options menu
 * If the player presses B, write the selected options to the SRAM header
 * and set configMode to rotate back to the main menu
 */
void FileChoose_UpdateOptionsMenu(FileChooseContext* thisx) {
    FileChooseContext* this = (FileChooseContext*)thisx;
    SramContext* sramCtx = &this->sramCtx;
    Input* controller1 = &this->state.input[0];

    if (CHECK_BTN_ALL(controller1->press.button, BTN_B)) {
        Audio_PlaySoundGeneral(NA_SE_SY_FSEL_DECIDE_L, &D_801333D4, 4, &D_801333E0, &D_801333E0, &D_801333E8);
        this->configMode = CM_OPTIONS_TO_MAIN;
        sramCtx->readBuff[0] = gSaveContext.audioSetting;
        sramCtx->readBuff[1] = gSaveContext.zTargetSetting;
        osSyncPrintf("ＳＡＶＥ");
        Sram_WriteSramHeader(sramCtx);
        osSyncPrintf(VT_FGCOL(YELLOW));
        osSyncPrintf("sram->read_buff[2] = J_N = %x\n", sramCtx->readBuff[2]);
        osSyncPrintf("sram->read_buff[2] = J_N = %x\n", &sramCtx->readBuff[2]);
        osSyncPrintf("Na_SetSoundOutputMode = %d\n", gSaveContext.audioSetting);
        osSyncPrintf("Na_SetSoundOutputMode = %d\n", gSaveContext.audioSetting);
        osSyncPrintf("Na_SetSoundOutputMode = %d\n", gSaveContext.audioSetting);
        osSyncPrintf(VT_RST);
        func_800F6700(gSaveContext.audioSetting);
        osSyncPrintf("終了\n");
        return;
    }

    if (this->stickRelX < -30) {
        Audio_PlaySoundGeneral(NA_SE_SY_FSEL_CURSOR, &D_801333D4, 4, &D_801333E0, &D_801333E0, &D_801333E8);

        if (gSelectedSetting == SETTING_AUDIO) {
            gSaveContext.audioSetting--;

            // because audio setting is unsigned, can't check for < 0
            if (gSaveContext.audioSetting > 0xF0) {
                gSaveContext.audioSetting = AUDIO_SURROUND;
            }
        } else {
            gSaveContext.zTargetSetting ^= 1;
        }
    } else if (this->stickRelX > 30) {
        Audio_PlaySoundGeneral(NA_SE_SY_FSEL_CURSOR, &D_801333D4, 4, &D_801333E0, &D_801333E0, &D_801333E8);

        if (gSelectedSetting == SETTING_AUDIO) {
            gSaveContext.audioSetting++;

            if (gSaveContext.audioSetting > AUDIO_SURROUND) {
                gSaveContext.audioSetting = AUDIO_STEREO;
            }
        } else {
            gSaveContext.zTargetSetting ^= 1;
        }
    }

    if ((this->stickRelY < -30) || (this->stickRelY > 30)) {
        Audio_PlaySoundGeneral(NA_SE_SY_FSEL_CURSOR, &D_801333D4, 4, &D_801333E0, &D_801333E0, &D_801333E8);
        gSelectedSetting ^= 1;
        return;
    } else if (CHECK_BTN_ALL(controller1->press.button, BTN_A)) {
        Audio_PlaySoundGeneral(NA_SE_SY_FSEL_DECIDE_L, &D_801333D4, 4, &D_801333E0, &D_801333E0, &D_801333E8);
        gSelectedSetting ^= 1;
    }
}

#pragma GLOBAL_ASM("asm/non_matchings/overlays/gamestates/ovl_file_choose/func_808099C8.s")
// void func_808099C8(FileChooseContext* this) {
//     FileChooseContext* thisx = this;
//     s16 tmp;
//     s16 tmp2;
//     s16 tmp3;
//     s16 tmp4;
//     s32 tmp32;
//     s16 i;
//     s16 j;
//     s16 vtx_cnt;

//     OPEN_DISPS(this->state.gfxCtx, "../z_file_nameset_PAL.c", 848);

//     tmp = ABS(D_808126E4 - D_80812704[D_808126FC][0]) / D_80812700;
//     tmp2 = ABS(D_808126E8 - D_80812704[D_808126FC][1]) / D_80812700;
//     tmp3 = ABS(D_808126EC - D_80812704[D_808126FC][2]);

//     if (D_808126E4 >= D_80812704[D_808126FC][0]) {
//         tmp = D_808126E4 - tmp;
//     } else {
//         tmp = D_808126E4 + tmp;
//     }

//     if (D_808126E8 >= D_80812704[D_808126FC][1]) {
//         tmp2 = D_808126E8 - tmp2;
//     } else {
//         tmp2 = D_808126E8 + tmp2;
//     }

//     if (D_808126EC >= D_80812704[D_808126FC][2]) {
//         D_808126E4 = tmp;
//         D_808126EC = D_808126EC - (tmp3 / D_80812700);
//     } else {
//         D_808126E4 = tmp;
//         D_808126EC = D_808126EC + (tmp3 / D_80812700);
//     }

//     D_808126E8 = tmp2;

//     tmp = ABS(D_808126F0 - D_80812710[D_808126FC][0]) / D_80812700;
//     tmp2 = ABS(D_808126F4 - D_80812710[D_808126FC][1]) / D_80812700;
//     tmp3 = ABS(D_808126F8 - D_80812710[D_808126FC][2]);

//     if (D_808126F0 >= D_80812710[D_808126FC][0]) {
//         tmp = D_808126F0 - tmp;
//     } else {
//         tmp = D_808126F0 + tmp;
//     }

//     D_808126F0 = tmp;

//     if (D_808126F4 >= D_80812710[D_808126FC][1]) {
//         tmp2 = D_808126F4 - tmp2;
//     } else {
//         tmp2 = D_808126F4 + tmp2;
//     }

//     if (D_808126F8 >= D_80812710[D_808126FC][2]) {
//         tmp3 = D_808126F8 - (tmp3 / D_80812700);
//     } else {
//         tmp3 = D_808126F8 + (tmp3 / D_80812700);
//     }

//     D_808126F4 = tmp2;
//     D_808126F8 = tmp3;
//     D_80812700--;

//     if (D_80812700 == 0) {
//         D_808126E4 = D_80812704[D_808126FC][0];
//         D_808126E8 = D_80812704[D_808126FC][1];
//         D_808126EC = D_80812704[D_808126FC][2];
//         D_808126F0 = D_80812710[D_808126FC][0];
//         D_808126F4 = D_80812710[D_808126FC][1];
//         D_808126F8 = D_80812710[D_808126FC][2];
//         D_80812700 = 0x14;
//         D_808126FC++;
//         if (D_808126FC >= 2) {
//             D_808126FC = 0;
//         }
//     }

//     if (gSaveContext.zTargetSetting == 1) {
//         gSPVertex(POLY_OPA_DISP++, D_80811E30, 32, 0);
//     } else {
//         gSPVertex(POLY_OPA_DISP++, D_80811D30, 32, 0);
//     }

//     gDPPipeSync(POLY_OPA_DISP++);
//     gDPSetCombineLERP(POLY_OPA_DISP++, PRIMITIVE, ENVIRONMENT, TEXEL0, ENVIRONMENT, TEXEL0, 0, PRIMITIVE, 0,
//     PRIMITIVE,
//                       ENVIRONMENT, TEXEL0, ENVIRONMENT, TEXEL0, 0, PRIMITIVE, 0);
//     gDPSetPrimColor(POLY_OPA_DISP++, 0, 0, 255, 255, 255, this->titleAlpha[0]);
//     gDPSetEnvColor(POLY_OPA_DISP++, 0, 0, 0, 255);

//     for (i = 0, vtx_cnt = 0; i < 4; i++, vtx_cnt += 4) {
//         gDPLoadTextureBlock(POLY_OPA_DISP++, D_8081261C[i].gfx[gSaveContext.language], G_IM_FMT_IA, G_IM_SIZ_8b,
//                             D_8081261C[i].width[gSaveContext.language], D_8081261C[i].height, 0,
//                             G_TX_NOMIRROR | G_TX_WRAP, G_TX_NOMIRROR | G_TX_WRAP, G_TX_NOMASK, G_TX_NOMASK,
//                             G_TX_NOLOD, G_TX_NOLOD);
//         gSP1Quadrangle(POLY_OPA_DISP++, vtx_cnt, vtx_cnt + 2, vtx_cnt + 3, vtx_cnt + 1, 0);
//     }

//     if (gSaveContext.language == 1) {
//         gSPVertex(POLY_OPA_DISP++, D_80812130, 32, 0);
//     } else {
//         gSPVertex(POLY_OPA_DISP++, D_80811F30, 32, 0);
//     }

//     for (i = 0, vtx_cnt = 0; i < 4; i++, vtx_cnt += 4) {
//         gDPPipeSync(POLY_OPA_DISP++);
//         if (i == gSaveContext.audioSetting) {
//             if (gSelectedSetting == SETTING_AUDIO) {
//                 gDPSetPrimColor(POLY_OPA_DISP++, 0, 0, D_808126E4, D_808126E8, D_808126EC, this->titleAlpha[0]);
//                 gDPSetEnvColor(POLY_OPA_DISP++, D_808126F0, D_808126F4, D_808126F8, 255);
//             } else {
//                 gDPSetPrimColor(POLY_OPA_DISP++, 0, 0, 255, 255, 255, this->titleAlpha[0]);
//                 gDPSetEnvColor(POLY_OPA_DISP++, 0, 0, 0, 255);
//             }
//         } else {
//             gDPSetPrimColor(POLY_OPA_DISP++, 0, 0, 120, 120, 120, this->titleAlpha[0]);
//             gDPSetEnvColor(POLY_OPA_DISP++, 0, 0, 0, 255);
//         }

//         gDPLoadTextureBlock(POLY_OPA_DISP++, D_8081266C[i].gfx[gSaveContext.language], G_IM_FMT_IA, G_IM_SIZ_8b,
//                             D_8081266C[i].width[gSaveContext.language], D_8081261C[i].height, 0,
//                             G_TX_NOMIRROR | G_TX_WRAP, G_TX_NOMIRROR | G_TX_WRAP, G_TX_NOMASK, G_TX_NOMASK,
//                             G_TX_NOLOD, G_TX_NOLOD);
//         gSP1Quadrangle(POLY_OPA_DISP++, vtx_cnt, vtx_cnt + 2, vtx_cnt + 3, vtx_cnt + 1, 0);
//     }

//     for (; i < 6; i++, vtx_cnt += 4) {
//         gDPPipeSync(POLY_OPA_DISP++);

//         if (i == (gSaveContext.zTargetSetting + 4)) {
//             if (gSelectedSetting != SETTING_AUDIO) {
//                 gDPSetPrimColor(POLY_OPA_DISP++, 0, 0, D_808126E4, D_808126E8, D_808126EC, this->titleAlpha[0]);
//                 gDPSetEnvColor(POLY_OPA_DISP++, D_808126F0, D_808126F4, D_808126F8, 0xFF);
//             } else {
//                 gDPSetPrimColor(POLY_OPA_DISP++, 0, 0, 255, 255, 255, this->titleAlpha[0]);
//                 gDPSetEnvColor(POLY_OPA_DISP++, 0, 0, 0, 255);
//             }
//         } else {
//             gDPSetPrimColor(POLY_OPA_DISP++, 0, 0, 120, 120, 120, this->titleAlpha[0]);
//             gDPSetEnvColor(POLY_OPA_DISP++, 0, 0, 0, 255);
//         }

//         gDPLoadTextureBlock(POLY_OPA_DISP++, D_8081266C[i].gfx[gSaveContext.language], G_IM_FMT_IA, G_IM_SIZ_8b,
//                             D_8081266C[i].width[gSaveContext.language], D_8081261C[i].height, 0,
//                             G_TX_NOMIRROR | G_TX_WRAP, G_TX_NOMIRROR | G_TX_WRAP, G_TX_NOMASK, G_TX_NOMASK,
//                             G_TX_NOLOD, G_TX_NOLOD);
//         gSP1Quadrangle(POLY_OPA_DISP++, vtx_cnt, vtx_cnt + 2, vtx_cnt + 3, vtx_cnt + 1, 0);
//     }

//     gDPPipeSync(POLY_OPA_DISP++);

//     // check brightness bars
//     gDPLoadTextureBlock(POLY_OPA_DISP++, D_0101B380, G_IM_FMT_IA, G_IM_SIZ_4b, 96, 16, 0, G_TX_NOMIRROR | G_TX_WRAP,
//                         G_TX_NOMIRROR | G_TX_WRAP, G_TX_NOMASK, G_TX_NOMASK, G_TX_NOLOD, G_TX_NOLOD);
//     gDPSetPrimColor(POLY_OPA_DISP++, 0, 0, 55, 55, 55, this->titleAlpha[0]);
//     gDPSetEnvColor(POLY_OPA_DISP++, 40, 40, 40, 255);
//     gSP1Quadrangle(POLY_OPA_DISP++, vtx_cnt, vtx_cnt + 2, vtx_cnt + 3, vtx_cnt + 1, 0);

//     vtx_cnt += 4;

//     gDPPipeSync(POLY_OPA_DISP++);
//     gDPSetPrimColor(POLY_OPA_DISP++, 0, 0, 30, 30, 30, this->titleAlpha[0]);
//     gDPSetEnvColor(POLY_OPA_DISP++, 0, 0, 0, 255);
//     gSP1Quadrangle(POLY_OPA_DISP++, vtx_cnt, vtx_cnt + 2, vtx_cnt + 3, vtx_cnt + 1, 0);

//     vtx_cnt += 4;

//     // thin blue lines
//     gDPPipeSync(POLY_OPA_DISP++);
//     gDPSetPrimColor(POLY_OPA_DISP++, 0, 0, 0, 255, 255, this->titleAlpha[0]);
//     gDPSetEnvColor(POLY_OPA_DISP++, 0, 0, 0, 0);

//     gDPLoadTextureBlock(POLY_OPA_DISP++, D_0101B280, G_IM_FMT_IA, G_IM_SIZ_4b, 256, 2, 0, G_TX_NOMIRROR | G_TX_WRAP,
//                         G_TX_NOMIRROR | G_TX_WRAP, G_TX_NOMASK, G_TX_NOMASK, G_TX_NOLOD, G_TX_NOLOD);

//     Matrix_Push();
//     Matrix_Translate(0.0f, D_80812CE0, 0.0f, MTXMODE_APPLY);
//     gSPMatrix(POLY_OPA_DISP++, Matrix_NewMtx(this->state.gfxCtx, "../z_file_nameset_PAL.c", 1009),
//               G_MTX_NOPUSH | G_MTX_LOAD | G_MTX_MODELVIEW);
//     gSPVertex(POLY_OPA_DISP++, D_80812330, 4, 0);
//     gSP1Quadrangle(POLY_OPA_DISP++, 0, 2, 3, 1, 0);
//     Matrix_Pull();

//     Matrix_Push();
//     Matrix_Translate(0.0f, D_80812CE4, 0.0f, MTXMODE_APPLY);
//     gSPMatrix(POLY_OPA_DISP++, Matrix_NewMtx(this->state.gfxCtx, "../z_file_nameset_PAL.c", 1021),
//               G_MTX_NOPUSH | G_MTX_LOAD | G_MTX_MODELVIEW);

//     gSPVertex(POLY_OPA_DISP++, D_80812370, 4, 0);
//     gSP1Quadrangle(POLY_OPA_DISP++, 0, 2, 3, 1, 0);
//     Matrix_Pull();

//     Matrix_Push();
//     Matrix_Translate(0.0f, D_80812CE8, 0.0f, MTXMODE_APPLY);
//     gSPMatrix(POLY_OPA_DISP++, Matrix_NewMtx(this->state.gfxCtx, "../z_file_nameset_PAL.c", 1033),
//               G_MTX_NOPUSH | G_MTX_LOAD | G_MTX_MODELVIEW);
//     gSPVertex(POLY_OPA_DISP++, D_808123B0, 4, 0);
//     gSP1Quadrangle(POLY_OPA_DISP++, 0, 2, 3, 1, 0);
//     Matrix_Pull();

//     CLOSE_DISPS(this->state.gfxCtx, "../z_file_nameset_PAL.c", 1040);
// }

void func_8080AF30(FileChooseContext* this) {
    func_808099C8(this);
}<|MERGE_RESOLUTION|>--- conflicted
+++ resolved
@@ -197,13 +197,12 @@
 
     CLOSE_DISPS(this->state.gfxCtx, "../z_file_nameset_PAL.c", 347);
 }
-extern int PRIMITIVE;
-extern int TEXEL0;
-extern int TEXEL1;
-extern int G_IM_SIZ_8b_SHIFTL;
-
-#pragma GLOBAL_ASM("asm/non_matchings/overlays/gamestates/ovl_file_choose/func_80808000.s")
-<<<<<<< HEAD
+// extern int PRIMITIVE;
+// extern int TEXEL0;
+// extern int TEXEL1;
+// extern int G_IM_SIZ_8b_SHIFTL;
+
+//#pragma GLOBAL_ASM("asm/non_matchings/overlays/gamestates/ovl_file_choose/func_80808000.s")
 void func_80808000(FileChooseContext* thisx) {
     FileChooseContext* this = thisx;
     Input* controller1 = &this->state.input[0];
@@ -212,60 +211,6 @@
     //s16* temp2;
     s16 nameNotEmpty;
     u16 dayTime;
-=======
-// void func_80808000(FileChooseContext* thisx) {
-//     FileChooseContext* this = thisx;
-//     Font* font = &this->font;
-//     Input* controller1 = &this->state.input[0];
-//     s16 i;
-//     s16 val;
-//     s16 tmp;
-//     s16 nameNotEmpty;
-//     u16 dayTime;
-//     s32 tmp32;
-
-//     OPEN_DISPS(this->state.gfxCtx, "../z_file_nameset_PAL.c", 368);
-
-//     func_80806F34(this);
-//     func_8080723C(this);
-//     func_8080BFE4(this);
-
-//     tmp = (this->newFileNameCharCount * 4) + 4;
-//     val = this->allocVtx4[tmp].v.ob[0] - 6;
-//     this->allocVtx4[0x26].v.ob[0] = val;
-//     this->allocVtx4[0x24].v.ob[0] = val;
-
-//     val = this->allocVtx4[0x24].v.ob[0] + 0x18;
-//     this->allocVtx4[0x27].v.ob[0] = val;
-//     this->allocVtx4[0x25].v.ob[0] = val;
-
-//     val = this->allocVtx4[tmp].v.ob[1] + 7;
-//     this->allocVtx4[0x25].v.ob[1] = val;
-//     this->allocVtx4[0x24].v.ob[1] = val;
-
-//     val = this->allocVtx4[0x24].v.ob[1] - 0x18;
-//     this->allocVtx4[0x27].v.ob[1] = val;
-//     this->allocVtx4[0x26].v.ob[1] = val;
-
-//     if ((this->kbdButton == KBD_BTN_HIRA) || (this->kbdButton == KBD_BTN_KATA) || (this->kbdButton == KBD_BTN_END)) {
-//         if (this->kbdButton != this->kbdX) {
-//             osSyncPrintf("014 xpos=%d  contents=%d\n", this->kbdX, this->kbdButton);
-//         }
-
-//         val = D_80811BB0[this->kbdX][32] - 4;
-//         this->allocVtx4[0x2A].v.ob[0] = val;
-//         this->allocVtx4[0x28].v.ob[0] = val;
-//         val = this->allocVtx4[0x28].v.ob[0] + 0x34;
-//         this->allocVtx4[0x2B].v.ob[0] = val;
-//         this->allocVtx4[0x29].v.ob[0] = val;
-//         val = D_80811BB0[this->kbdX][33] + 4;
-//         this->allocVtx4[0x29].v.ob[1] = val;
-//         this->allocVtx4[0x28].v.ob[1] = val;
-//     } else if ((this->kbdButton == KBD_BTN_ENG) || (this->kbdButton == KBD_BTN_BACKSPACE)) {
-//         if (this->kbdButton != this->kbdX) {
-//             osSyncPrintf("23 xpos=%d  contents=%d\n", this->kbdX, this->kbdButton);
-//         }
->>>>>>> 0b994e43
 
     OPEN_DISPS(this->state.gfxCtx, "../z_file_nameset_PAL.c", 368);
 
