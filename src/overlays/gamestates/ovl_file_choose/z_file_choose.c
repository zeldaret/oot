#include "file_select.h"
#include "terminal.h"
#include "assets/textures/title_static/title_static.h"
#include "assets/textures/parameter_static/parameter_static.h"

static s16 sUnused = 106;

static s16 sScreenFillAlpha = 255;

static Gfx sScreenFillSetupDL[] = {
    gsDPPipeSync(),
    gsSPClearGeometryMode(G_ZBUFFER | G_SHADE | G_CULL_BOTH | G_FOG | G_LIGHTING | G_TEXTURE_GEN |
                          G_TEXTURE_GEN_LINEAR | G_LOD | G_SHADING_SMOOTH),
    gsDPSetOtherMode(G_AD_DISABLE | G_CD_MAGICSQ | G_CK_NONE | G_TC_FILT | G_TF_BILERP | G_TT_NONE | G_TL_TILE |
                         G_TD_CLAMP | G_TP_NONE | G_CYC_1CYCLE | G_PM_1PRIMITIVE,
                     G_AC_NONE | G_ZS_PIXEL | G_RM_CLD_SURF | G_RM_CLD_SURF2),
    gsDPSetCombineMode(G_CC_PRIMITIVE, G_CC_PRIMITIVE),
    gsSPEndDisplayList(),
};

static s16 sFileInfoBoxPartWidths[] = { 36, 36, 36, 36, 24 };

static s16 sWindowContentColors[2][3] = {
    { 100, 150, 255 }, // blue
    { 100, 100, 100 }, // gray
};

void FileSelect_SetView(FileSelectState* this, f32 eyeX, f32 eyeY, f32 eyeZ) {
    Vec3f eye;
    Vec3f lookAt;
    Vec3f up;

    lookAt.x = lookAt.y = lookAt.z = 0.0f;
    up.x = up.z = 0.0f;

    eye.x = eyeX;
    eye.y = eyeY;
    eye.z = eyeZ;

    up.y = 1.0f;

    View_LookAt(&this->view, &eye, &lookAt, &up);
    View_Apply(&this->view, VIEW_ALL | VIEW_FORCE_VIEWING | VIEW_FORCE_VIEWPORT | VIEW_FORCE_PROJECTION_PERSPECTIVE);
}

Gfx* FileSelect_QuadTextureIA8(Gfx* gfx, void* texture, s16 width, s16 height, s16 point) {
    gDPLoadTextureBlock(gfx++, texture, G_IM_FMT_IA, G_IM_SIZ_8b, width, height, 0, G_TX_NOMIRROR | G_TX_WRAP,
                        G_TX_NOMIRROR | G_TX_WRAP, G_TX_NOMASK, G_TX_NOMASK, G_TX_NOLOD, G_TX_NOLOD);

    gSP1Quadrangle(gfx++, point, point + 2, point + 3, point + 1, 0);

    return gfx;
}

void FileSelect_InitModeUpdate(GameState* thisx) {
    FileSelectState* this = (FileSelectState*)thisx;

    if (this->menuMode == FS_MENU_MODE_INIT) {
        this->menuMode = FS_MENU_MODE_CONFIG;
        this->configMode = CM_FADE_IN_START;
        this->nextTitleLabel = FS_TITLE_OPEN_FILE;
        osSyncPrintf("Ｓｒａｍ Ｓｔａｒｔ─Ｌｏａｄ  》》》》》  ");
        Sram_VerifyAndLoadAllSaves(this, &this->sramCtx);
        osSyncPrintf("終了！！！\n");
    }
}

void FileSelect_InitModeDraw(GameState* thisx) {
}

/**
 * Fade in the menu window and title label.
 * If a file is occupied fade in the name, name box, and connector.
 * Fade in the copy erase and options button according to the window alpha.
 */
void FileSelect_FadeInMenuElements(GameState* thisx) {
    FileSelectState* this = (FileSelectState*)thisx;
    SramContext* sramCtx = &this->sramCtx;
    s16 i;

    this->titleAlpha[0] += VREG(1);
    this->windowAlpha += VREG(2);

    for (i = 0; i < 3; i++) {
        this->fileButtonAlpha[i] = this->windowAlpha;

        if (SLOT_OCCUPIED(sramCtx, i)) {
            this->nameBoxAlpha[i] = this->nameAlpha[i] = this->windowAlpha;
            this->connectorAlpha[i] += VREG(1);
            if (this->connectorAlpha[i] >= 255) {
                this->connectorAlpha[i] = 255;
            }
        }
    }

    this->actionButtonAlpha[FS_BTN_ACTION_COPY] = this->actionButtonAlpha[FS_BTN_ACTION_ERASE] =
        this->optionButtonAlpha = this->windowAlpha;
}

/**
 * Converts a numerical value to ones-tens-hundreds digits
 */
void FileSelect_SplitNumber(u16 value, s16* hundreds, s16* tens, s16* ones) {
    *hundreds = 0;
    *tens = 0;
    *ones = value;

    while (true) {
        if ((*ones - 100) < 0) {
            break;
        }
        (*hundreds)++;
        *ones -= 100;
    }

    while (true) {
        if ((*ones - 10) < 0) {
            break;
        }
        (*tens)++;
        *ones -= 10;
    }
}

/**
 * Reduce the alpha of the black screen fill to create a fade in effect.
 * Additionally, slide the window from the right to the center of the screen.
 * Update function for `CM_FADE_IN_START`
 */
void FileSelect_StartFadeIn(GameState* thisx) {
    FileSelectState* this = (FileSelectState*)thisx;

    FileSelect_FadeInMenuElements(&this->state);
    sScreenFillAlpha -= 40;
    this->windowPosX -= 20;

    if (this->windowPosX <= -94) {
        this->windowPosX = -94;
        this->configMode = CM_FADE_IN_END;
        sScreenFillAlpha = 0;
    }
}

/**
 * Finish fading in the remaining menu elements.
 * Fade in the controls text at the bottom of the screen.
 * Update function for `CM_FADE_IN_END`
 */
void FileSelect_FinishFadeIn(GameState* thisx) {
    FileSelectState* this = (FileSelectState*)thisx;

    this->controlsAlpha += VREG(1);
    FileSelect_FadeInMenuElements(&this->state);

    if (this->titleAlpha[0] >= 255) {
        this->titleAlpha[0] = 255;
        this->controlsAlpha = 255;
        this->windowAlpha = 200;
        this->configMode = CM_MAIN_MENU;
    }
}

/**
 * Update the cursor and wait for the player to select a button to change menus accordingly.
 * If an empty file is selected, enter the name entry config mode.
 * If an occupied file is selected, enter the `Select` menu mode.
 * If copy, erase, or options is selected, set config mode accordingly.
 * Lastly, set any warning labels if appropriate.
 * Update function for `CM_MAIN_MENU`
 */
void FileSelect_UpdateMainMenu(GameState* thisx) {
    static u8 emptyName[] = { 0x3E, 0x3E, 0x3E, 0x3E, 0x3E, 0x3E, 0x3E, 0x3E };
    FileSelectState* this = (FileSelectState*)thisx;
    SramContext* sramCtx = &this->sramCtx;
    Input* input = &this->state.input[0];

    if (CHECK_BTN_ALL(input->press.button, BTN_START) || CHECK_BTN_ALL(input->press.button, BTN_A)) {
        if (this->buttonIndex <= FS_BTN_MAIN_FILE_3) {
            osSyncPrintf("REGCK_ALL[%x]=%x,%x,%x,%x,%x,%x\n", this->buttonIndex,
                         GET_NEWF(sramCtx, this->buttonIndex, 0), GET_NEWF(sramCtx, this->buttonIndex, 1),
                         GET_NEWF(sramCtx, this->buttonIndex, 2), GET_NEWF(sramCtx, this->buttonIndex, 3),
                         GET_NEWF(sramCtx, this->buttonIndex, 4), GET_NEWF(sramCtx, this->buttonIndex, 5));

            if (!SLOT_OCCUPIED(sramCtx, this->buttonIndex)) {
                Audio_PlaySfxGeneral(NA_SE_SY_FSEL_DECIDE_L, &gSfxDefaultPos, 4, &gSfxDefaultFreqAndVolScale,
                                     &gSfxDefaultFreqAndVolScale, &gSfxDefaultReverb);
                this->configMode = CM_ROTATE_TO_NAME_ENTRY;
                this->kbdButton = FS_KBD_BTN_NONE;
                this->charPage = FS_CHAR_PAGE_ENG;
                this->kbdX = 0;
                this->kbdY = 0;
                this->charIndex = 0;
                this->charBgAlpha = 0;
                this->newFileNameCharCount = 0;
                this->nameEntryBoxPosX = 120;
                this->nameEntryBoxAlpha = 0;
                MemCpy(&this->fileNames[this->buttonIndex][0], &emptyName, sizeof(emptyName));
            } else if (this->n64ddFlags[this->buttonIndex] == this->n64ddFlag) {
                Audio_PlaySfxGeneral(NA_SE_SY_FSEL_DECIDE_L, &gSfxDefaultPos, 4, &gSfxDefaultFreqAndVolScale,
                                     &gSfxDefaultFreqAndVolScale, &gSfxDefaultReverb);
                this->actionTimer = 8;
                this->selectMode = SM_FADE_MAIN_TO_SELECT;
                this->selectedFileIndex = this->buttonIndex;
                this->menuMode = FS_MENU_MODE_SELECT;
                this->nextTitleLabel = FS_TITLE_OPEN_FILE;
            } else if (!this->n64ddFlags[this->buttonIndex]) {
                Audio_PlaySfxGeneral(NA_SE_SY_FSEL_ERROR, &gSfxDefaultPos, 4, &gSfxDefaultFreqAndVolScale,
                                     &gSfxDefaultFreqAndVolScale, &gSfxDefaultReverb);
            }
        } else {
            if (this->warningLabel == FS_WARNING_NONE) {
                Audio_PlaySfxGeneral(NA_SE_SY_FSEL_DECIDE_L, &gSfxDefaultPos, 4, &gSfxDefaultFreqAndVolScale,
                                     &gSfxDefaultFreqAndVolScale, &gSfxDefaultReverb);
                this->prevConfigMode = this->configMode;

                if (this->buttonIndex == FS_BTN_MAIN_COPY) {
                    this->configMode = CM_SETUP_COPY_SOURCE;
                    this->nextTitleLabel = FS_TITLE_COPY_FROM;
                } else if (this->buttonIndex == FS_BTN_MAIN_ERASE) {
                    this->configMode = CM_SETUP_ERASE_SELECT;
                    this->nextTitleLabel = FS_TITLE_ERASE_FILE;
                } else {
                    this->configMode = CM_MAIN_TO_OPTIONS;
                    this->kbdButton = 0;
                    this->kbdX = 0;
                    this->kbdY = 0;
                    this->charBgAlpha = 0;
                    this->newFileNameCharCount = 0;
                    this->nameEntryBoxPosX = 120;
                }

                this->actionTimer = 8;
            } else {
                Audio_PlaySfxGeneral(NA_SE_SY_FSEL_ERROR, &gSfxDefaultPos, 4, &gSfxDefaultFreqAndVolScale,
                                     &gSfxDefaultFreqAndVolScale, &gSfxDefaultReverb);
            }
        }
    } else {
        if (ABS(this->stickAdjY) > 30) {
            Audio_PlaySfxGeneral(NA_SE_SY_FSEL_CURSOR, &gSfxDefaultPos, 4, &gSfxDefaultFreqAndVolScale,
                                 &gSfxDefaultFreqAndVolScale, &gSfxDefaultReverb);

            if (this->stickAdjY > 30) {
                this->buttonIndex--;
                if (this->buttonIndex < FS_BTN_MAIN_FILE_1) {
                    this->buttonIndex = FS_BTN_MAIN_OPTIONS;
                }
            } else {
                this->buttonIndex++;
                if (this->buttonIndex > FS_BTN_MAIN_OPTIONS) {
                    this->buttonIndex = FS_BTN_MAIN_FILE_1;
                }
            }
        }

        if (this->buttonIndex == FS_BTN_MAIN_COPY) {
            if (!SLOT_OCCUPIED(sramCtx, 0) && !SLOT_OCCUPIED(sramCtx, 1) && !SLOT_OCCUPIED(sramCtx, 2)) {
                this->warningButtonIndex = this->buttonIndex;
                this->warningLabel = FS_WARNING_NO_FILE_COPY;
                this->emptyFileTextAlpha = 255;
            } else if (SLOT_OCCUPIED(sramCtx, 0) && SLOT_OCCUPIED(sramCtx, 1) && SLOT_OCCUPIED(sramCtx, 2)) {
                this->warningButtonIndex = this->buttonIndex;
                this->warningLabel = FS_WARNING_NO_EMPTY_FILES;
                this->emptyFileTextAlpha = 255;
            } else {
                this->warningLabel = FS_WARNING_NONE;
            }
        } else if (this->buttonIndex == FS_BTN_MAIN_ERASE) {
            if (!SLOT_OCCUPIED(sramCtx, 0) && !SLOT_OCCUPIED(sramCtx, 1) && !SLOT_OCCUPIED(sramCtx, 2)) {
                this->warningButtonIndex = this->buttonIndex;
                this->warningLabel = FS_WARNING_NO_FILE_ERASE;
                this->emptyFileTextAlpha = 255;
            } else {
                this->warningLabel = FS_WARNING_NONE;
            }
        } else {
            this->warningLabel = FS_WARNING_NONE;
        }
    }
}

/**
 * Update function for `CM_UNUSED_31`
 */
void FileSelect_UnusedCM31(GameState* thisx) {
}

/**
 * Delay the next config mode from running until `XREG(73)` reaches 254.
 * Because the timer increments by 2, the delay is 127 frames (assuming the value was not changed by reg editor).
 * Unused in the final game, was possibly used for debugging.
 * Update function for `CM_UNUSED_DELAY`
 */
void FileSelect_UnusedCMDelay(GameState* thisx) {
    FileSelectState* this = (FileSelectState*)thisx;

    XREG(73) += 2;

    if (XREG(73) == 254) {
        this->configMode = this->nextConfigMode;
        XREG(73) = 0;
    }
}

/**
 * Rotate the window from the main menu to the name entry menu.
 * Update function for `CM_ROTATE_TO_NAME_ENTRY`
 */
void FileSelect_RotateToNameEntry(GameState* thisx) {
    FileSelectState* this = (FileSelectState*)thisx;

    this->windowRot += VREG(16);

    if (this->windowRot >= 314.0f) {
        this->windowRot = 314.0f;
        this->configMode = CM_START_NAME_ENTRY;
    }
}

/**
 * Rotate the window from the main menu to the options menu.
 * Update function for `CM_MAIN_TO_OPTIONS`
 */
void FileSelect_RotateToOptions(GameState* thisx) {
    FileSelectState* this = (FileSelectState*)thisx;

    this->windowRot += VREG(16);

    if (this->windowRot >= 314.0f) {
        this->windowRot = 314.0f;
        this->configMode = CM_START_OPTIONS;
    }
}

/**
 * Rotate the window from the options menu to the main menu.
 * Update function for `CM_NAME_ENTRY_TO_MAIN` and `CM_OPTIONS_TO_MAIN`
 */
void FileSelect_RotateToMain(GameState* thisx) {
    FileSelectState* this = (FileSelectState*)thisx;

    this->windowRot += VREG(16);

    if (this->windowRot >= 628.0f) {
        this->windowRot = 0.0f;
        this->configMode = CM_MAIN_MENU;
    }
}

static void (*sConfigModeUpdateFuncs[])(GameState*) = {
    FileSelect_StartFadeIn,        FileSelect_FinishFadeIn,
    FileSelect_UpdateMainMenu,     FileSelect_SetupCopySource,
    FileSelect_SelectCopySource,   FileSelect_SetupCopyDest1,
    FileSelect_SetupCopyDest2,     FileSelect_SelectCopyDest,
    FileSelect_ExitToCopySource1,  FileSelect_ExitToCopySource2,
    FileSelect_SetupCopyConfirm1,  FileSelect_SetupCopyConfirm2,
    FileSelect_CopyConfirm,        FileSelect_ReturnToCopyDest,
    FileSelect_CopyAnim1,          FileSelect_CopyAnim2,
    FileSelect_CopyAnim3,          FileSelect_CopyAnim4,
    FileSelect_CopyAnim5,          FileSelect_ExitCopyToMain,
    FileSelect_SetupEraseSelect,   FileSelect_EraseSelect,
    FileSelect_SetupEraseConfirm1, FileSelect_SetupEraseConfirm2,
    FileSelect_EraseConfirm,       FileSelect_ExitToEraseSelect1,
    FileSelect_ExitToEraseSelect2, FileSelect_EraseAnim1,
    FileSelect_EraseAnim2,         FileSelect_EraseAnim3,
    FileSelect_ExitEraseToMain,    FileSelect_UnusedCM31,
    FileSelect_RotateToNameEntry,  FileSelect_UpdateKeyboardCursor,
    FileSelect_StartNameEntry,     FileSelect_RotateToMain,
    FileSelect_RotateToOptions,    FileSelect_UpdateOptionsMenu,
    FileSelect_StartOptions,       FileSelect_RotateToMain,
    FileSelect_UnusedCMDelay,
};

/**
 * Updates the alpha of the cursor to make it pulsate.
 * On the debug rom, this function also handles switching languages with controller 3.
 */
void FileSelect_PulsateCursor(GameState* thisx) {
    static s16 cursorAlphaTargets[] = { 70, 200 };
    FileSelectState* this = (FileSelectState*)thisx;
    s16 alphaStep;
    SramContext* sramCtx = &this->sramCtx;
    Input* debugInput = &this->state.input[2];

    if (CHECK_BTN_ALL(debugInput->press.button, BTN_DLEFT)) {
        sramCtx->readBuff[SRAM_HEADER_LANGUAGE] = gSaveContext.language = LANGUAGE_ENG;
        *((u8*)0x80000002) = LANGUAGE_ENG;

        SsSram_ReadWrite(OS_K1_TO_PHYSICAL(0xA8000000), sramCtx->readBuff, 3, OS_WRITE);
        osSyncPrintf("1:read_buff[]=%x, %x, %x, %x\n", sramCtx->readBuff[SRAM_HEADER_SOUND],
                     sramCtx->readBuff[SRAM_HEADER_ZTARGET], sramCtx->readBuff[SRAM_HEADER_LANGUAGE],
                     sramCtx->readBuff[SRAM_HEADER_MAGIC]);

        SsSram_ReadWrite(OS_K1_TO_PHYSICAL(0xA8000000), sramCtx->readBuff, SRAM_SIZE, OS_READ);
        osSyncPrintf("read_buff[]=%x, %x, %x, %x\n", sramCtx->readBuff[SRAM_HEADER_SOUND],
                     sramCtx->readBuff[SRAM_HEADER_ZTARGET], sramCtx->readBuff[SRAM_HEADER_LANGUAGE],
                     sramCtx->readBuff[SRAM_HEADER_MAGIC]);
    } else if (CHECK_BTN_ALL(debugInput->press.button, BTN_DUP)) {
        sramCtx->readBuff[SRAM_HEADER_LANGUAGE] = gSaveContext.language = LANGUAGE_GER;
        *((u8*)0x80000002) = LANGUAGE_GER;

        SsSram_ReadWrite(OS_K1_TO_PHYSICAL(0xA8000000), sramCtx->readBuff, 3, OS_WRITE);
        osSyncPrintf("1:read_buff[]=%x, %x, %x, %x\n", sramCtx->readBuff[SRAM_HEADER_SOUND],
                     sramCtx->readBuff[SRAM_HEADER_ZTARGET], sramCtx->readBuff[SRAM_HEADER_LANGUAGE],
                     sramCtx->readBuff[SRAM_HEADER_MAGIC]);
        SsSram_ReadWrite(OS_K1_TO_PHYSICAL(0xA8000000), sramCtx->readBuff, SRAM_SIZE, OS_READ);
        osSyncPrintf("read_buff[]=%x, %x, %x, %x\n", sramCtx->readBuff[SRAM_HEADER_SOUND],
                     sramCtx->readBuff[SRAM_HEADER_ZTARGET], sramCtx->readBuff[SRAM_HEADER_LANGUAGE],
                     sramCtx->readBuff[SRAM_HEADER_MAGIC]);
    } else if (CHECK_BTN_ALL(debugInput->press.button, BTN_DRIGHT)) {
        sramCtx->readBuff[SRAM_HEADER_LANGUAGE] = gSaveContext.language = LANGUAGE_FRA;
        *((u8*)0x80000002) = LANGUAGE_FRA;

        SsSram_ReadWrite(OS_K1_TO_PHYSICAL(0xA8000000), sramCtx->readBuff, 3, OS_WRITE);
        osSyncPrintf("1:read_buff[]=%x, %x, %x, %x\n", sramCtx->readBuff[SRAM_HEADER_SOUND],
                     sramCtx->readBuff[SRAM_HEADER_ZTARGET], sramCtx->readBuff[SRAM_HEADER_LANGUAGE],
                     sramCtx->readBuff[SRAM_HEADER_MAGIC]);

        SsSram_ReadWrite(OS_K1_TO_PHYSICAL(0xA8000000), sramCtx->readBuff, SRAM_SIZE, OS_READ);
        osSyncPrintf("read_buff[]=%x, %x, %x, %x\n", sramCtx->readBuff[SRAM_HEADER_SOUND],
                     sramCtx->readBuff[SRAM_HEADER_ZTARGET], sramCtx->readBuff[SRAM_HEADER_LANGUAGE],
                     sramCtx->readBuff[SRAM_HEADER_MAGIC]);
    }

    alphaStep = ABS(this->highlightColor[3] - cursorAlphaTargets[this->highlightPulseDir]) / XREG(35);

    if (this->highlightColor[3] >= cursorAlphaTargets[this->highlightPulseDir]) {
        this->highlightColor[3] -= alphaStep;
    } else {
        this->highlightColor[3] += alphaStep;
    }

    XREG(35)--;

    if (XREG(35) == 0) {
        this->highlightColor[3] = cursorAlphaTargets[this->highlightPulseDir];
        XREG(35) = XREG(36 + this->highlightPulseDir);
        this->highlightPulseDir ^= 1;
    }
}

void FileSelect_ConfigModeUpdate(GameState* thisx) {
    FileSelectState* this = (FileSelectState*)thisx;

    sConfigModeUpdateFuncs[this->configMode](&this->state);
}

void FileSelect_SetWindowVtx(GameState* thisx) {
    FileSelectState* this = (FileSelectState*)thisx;
    s16 i;
    s16 j;
    s16 x;
    s16 tmp;
    s16 tmp2;
    s16 tmp3;

    this->windowVtx = Graph_Alloc(this->state.gfxCtx, sizeof(Vtx) * 80);
    tmp = this->windowPosX - 90;

    for (x = 0, i = 0; i < 4; i++) {
        tmp += 0x40;
        tmp2 = (i == 3) ? 0x30 : 0x40;

        for (j = 0, tmp3 = 0x50; j < 5; j++, x += 4, tmp3 -= 0x20) {
            this->windowVtx[x].v.ob[0] = this->windowVtx[x + 2].v.ob[0] = tmp;

            this->windowVtx[x + 1].v.ob[0] = this->windowVtx[x + 3].v.ob[0] = tmp + tmp2;

            this->windowVtx[x].v.ob[1] = this->windowVtx[x + 1].v.ob[1] = tmp3;

            this->windowVtx[x + 2].v.ob[1] = this->windowVtx[x + 3].v.ob[1] = tmp3 - 0x20;

            this->windowVtx[x].v.ob[2] = this->windowVtx[x + 1].v.ob[2] = this->windowVtx[x + 2].v.ob[2] =
                this->windowVtx[x + 3].v.ob[2] = 0;

            this->windowVtx[x].v.flag = this->windowVtx[x + 1].v.flag = this->windowVtx[x + 2].v.flag =
                this->windowVtx[x + 3].v.flag = 0;

            this->windowVtx[x].v.tc[0] = this->windowVtx[x].v.tc[1] = this->windowVtx[x + 1].v.tc[1] =
                this->windowVtx[x + 2].v.tc[0] = 0;

            this->windowVtx[x + 1].v.tc[0] = this->windowVtx[x + 3].v.tc[0] = tmp2 * 0x20;

            this->windowVtx[x + 2].v.tc[1] = this->windowVtx[x + 3].v.tc[1] = 0x400;

            this->windowVtx[x].v.cn[0] = this->windowVtx[x + 2].v.cn[0] = this->windowVtx[x].v.cn[1] =
                this->windowVtx[x + 2].v.cn[1] = this->windowVtx[x].v.cn[2] = this->windowVtx[x + 2].v.cn[2] =
                    this->windowVtx[x + 1].v.cn[0] = this->windowVtx[x + 3].v.cn[0] = this->windowVtx[x + 1].v.cn[1] =
                        this->windowVtx[x + 3].v.cn[1] = this->windowVtx[x + 1].v.cn[2] =
                            this->windowVtx[x + 3].v.cn[2] = this->windowVtx[x].v.cn[3] =
                                this->windowVtx[x + 2].v.cn[3] = this->windowVtx[x + 1].v.cn[3] =
                                    this->windowVtx[x + 3].v.cn[3] = 255;
        }
    }
}

static s16 D_80812818[] = { 0x001A, 0x000A, 0x000A, 0x000A };
static s16 D_80812820[] = { 0x0020, 0x000C, 0x000C, 0x000C };
static s16 D_80812828[] = { 0x0010, 0x000C, 0x000C, 0x000C };
static s16 D_80812830[] = { 0x0040, 0x0054, 0x0068, 0x0274, 0x0278, 0x027C };
static s16 D_8081283C[] = { 0x0040, 0x0054, 0x0068, 0x0278 };
static s16 D_80812844[] = { 0x0274, 0x0278 };
static s16 D_80812848[] = { 0x0274, 0x0278 };

void FileSelect_SetWindowContentVtx(GameState* thisx) {
    FileSelectState* this = (FileSelectState*)thisx;
    s16 phi_t2;
    s16 phi_t0;
    s16 phi_t5;
    s16 phi_a1;
    s16 phi_ra;
    s16 temp_t1;
    SramContext* sramCtx = &this->sramCtx;

    this->windowContentVtx = Graph_Alloc(this->state.gfxCtx, 0x288 * sizeof(Vtx));

    for (phi_t2 = 0; phi_t2 < 0x288; phi_t2 += 4) {
        this->windowContentVtx[phi_t2].v.ob[0] = this->windowContentVtx[phi_t2 + 2].v.ob[0] = 0x12C;
        this->windowContentVtx[phi_t2 + 1].v.ob[0] = this->windowContentVtx[phi_t2 + 3].v.ob[0] =
            this->windowContentVtx[phi_t2].v.ob[0] + 0x10;

        this->windowContentVtx[phi_t2].v.ob[1] = this->windowContentVtx[phi_t2 + 1].v.ob[1] = 0;
        this->windowContentVtx[phi_t2 + 2].v.ob[1] = this->windowContentVtx[phi_t2 + 3].v.ob[1] =
            this->windowContentVtx[phi_t2].v.ob[1] - 0x10;

        this->windowContentVtx[phi_t2].v.ob[2] = this->windowContentVtx[phi_t2 + 1].v.ob[2] =
            this->windowContentVtx[phi_t2 + 2].v.ob[2] = this->windowContentVtx[phi_t2 + 3].v.ob[2] = 0;

        this->windowContentVtx[phi_t2].v.flag = this->windowContentVtx[phi_t2 + 1].v.flag =
            this->windowContentVtx[phi_t2 + 2].v.flag = this->windowContentVtx[phi_t2 + 3].v.flag = 0;

        this->windowContentVtx[phi_t2].v.tc[0] = this->windowContentVtx[phi_t2].v.tc[1] =
            this->windowContentVtx[phi_t2 + 1].v.tc[1] = this->windowContentVtx[phi_t2 + 2].v.tc[0] = 0;

        this->windowContentVtx[phi_t2 + 1].v.tc[0] = this->windowContentVtx[phi_t2 + 2].v.tc[1] =
            this->windowContentVtx[phi_t2 + 3].v.tc[0] = this->windowContentVtx[phi_t2 + 3].v.tc[1] = 0x200;

        this->windowContentVtx[phi_t2].v.cn[0] = this->windowContentVtx[phi_t2 + 1].v.cn[0] =
            this->windowContentVtx[phi_t2 + 2].v.cn[0] = this->windowContentVtx[phi_t2 + 3].v.cn[0] =
                this->windowContentVtx[phi_t2].v.cn[1] = this->windowContentVtx[phi_t2 + 1].v.cn[1] =
                    this->windowContentVtx[phi_t2 + 2].v.cn[1] = this->windowContentVtx[phi_t2 + 3].v.cn[1] =
                        this->windowContentVtx[phi_t2].v.cn[2] = this->windowContentVtx[phi_t2 + 1].v.cn[2] =
                            this->windowContentVtx[phi_t2 + 2].v.cn[2] = this->windowContentVtx[phi_t2 + 3].v.cn[2] =
                                this->windowContentVtx[phi_t2].v.cn[3] = this->windowContentVtx[phi_t2 + 1].v.cn[3] =
                                    this->windowContentVtx[phi_t2 + 2].v.cn[3] =
                                        this->windowContentVtx[phi_t2 + 3].v.cn[3] = 0xFF;
    }

    this->windowContentVtx[0].v.ob[0] = this->windowContentVtx[2].v.ob[0] = this->windowPosX;
    this->windowContentVtx[1].v.ob[0] = this->windowContentVtx[3].v.ob[0] = this->windowContentVtx[0].v.ob[0] + 0x80;
    this->windowContentVtx[0].v.ob[1] = this->windowContentVtx[1].v.ob[1] = 0x48;
    this->windowContentVtx[2].v.ob[1] = this->windowContentVtx[3].v.ob[1] = this->windowContentVtx[0].v.ob[1] - 0x10;
    this->windowContentVtx[1].v.tc[0] = this->windowContentVtx[3].v.tc[0] = 0x1000;

    for (phi_a1 = 0, phi_t2 = 4; phi_a1 < 3; phi_a1++) {
        phi_t0 = this->windowPosX - 6;

        for (phi_t5 = 0; phi_t5 < 5; phi_t5++, phi_t2 += 4) {
            this->windowContentVtx[phi_t2].v.ob[0] = this->windowContentVtx[phi_t2 + 2].v.ob[0] = phi_t0;
            this->windowContentVtx[phi_t2 + 1].v.ob[0] = this->windowContentVtx[phi_t2 + 3].v.ob[0] =
                this->windowContentVtx[phi_t2].v.ob[0] + sFileInfoBoxPartWidths[phi_t5];

            this->windowContentVtx[phi_t2].v.ob[1] = this->windowContentVtx[phi_t2 + 1].v.ob[1] =
                this->fileNamesY[phi_a1] + 0x2C;

            this->windowContentVtx[phi_t2 + 2].v.ob[1] = this->windowContentVtx[phi_t2 + 3].v.ob[1] =
                this->windowContentVtx[phi_t2].v.ob[1] - 0x38;

            this->windowContentVtx[phi_t2 + 1].v.tc[0] = this->windowContentVtx[phi_t2 + 3].v.tc[0] =
                sFileInfoBoxPartWidths[phi_t5] << 5;
            this->windowContentVtx[phi_t2 + 2].v.tc[1] = this->windowContentVtx[phi_t2 + 3].v.tc[1] = 0x700;
            phi_t0 += sFileInfoBoxPartWidths[phi_t5];
        }
    }

    phi_t0 = this->windowPosX - 6;
    phi_ra = 0x2C;

    for (phi_t5 = 0; phi_t5 < 3; phi_t5++, phi_t2 += 20, phi_ra -= 0x10) {
        this->windowContentVtx[phi_t2].v.ob[0] = this->windowContentVtx[phi_t2 + 2].v.ob[0] = phi_t0;

        this->windowContentVtx[phi_t2 + 1].v.ob[0] = this->windowContentVtx[phi_t2 + 3].v.ob[0] =
            this->windowContentVtx[phi_t2].v.ob[0] + 0x40;

        this->windowContentVtx[phi_t2].v.ob[1] = this->windowContentVtx[phi_t2 + 1].v.ob[1] =
            this->buttonYOffsets[phi_t5] + phi_ra;
        this->windowContentVtx[phi_t2 + 2].v.ob[1] = this->windowContentVtx[phi_t2 + 3].v.ob[1] =
            this->windowContentVtx[phi_t2].v.ob[1] - 0x10;

        this->windowContentVtx[phi_t2 + 1].v.tc[0] = this->windowContentVtx[phi_t2 + 3].v.tc[0] = 0x800;

        this->windowContentVtx[phi_t2 + 4].v.ob[0] = this->windowContentVtx[phi_t2 + 6].v.ob[0] = phi_t0 + 0x40;

        this->windowContentVtx[phi_t2 + 5].v.ob[0] = this->windowContentVtx[phi_t2 + 7].v.ob[0] =
            this->windowContentVtx[phi_t2 + 4].v.ob[0] + 0x6C;

        this->windowContentVtx[phi_t2 + 4].v.ob[1] = this->windowContentVtx[phi_t2 + 5].v.ob[1] =
            this->buttonYOffsets[phi_t5] + phi_ra;

        this->windowContentVtx[phi_t2 + 6].v.ob[1] = this->windowContentVtx[phi_t2 + 7].v.ob[1] =
            this->windowContentVtx[phi_t2 + 4].v.ob[1] - 0x10;

        this->windowContentVtx[phi_t2 + 5].v.tc[0] = this->windowContentVtx[phi_t2 + 7].v.tc[0] = 0xD80;

        if ((this->configMode == CM_COPY_ANIM_2) && (phi_t5 == this->copyDestFileIndex)) {
            temp_t1 = this->fileNamesY[phi_t5] + 0x2C;
        } else if (((this->configMode == CM_COPY_ANIM_3) || (this->configMode == CM_COPY_ANIM_4)) &&
                   (phi_t5 == this->copyDestFileIndex)) {
            temp_t1 = this->buttonYOffsets[phi_t5] + phi_ra;
        } else {
            temp_t1 = phi_ra + this->buttonYOffsets[phi_t5] + this->fileNamesY[phi_t5];
        }

        this->windowContentVtx[phi_t2 + 8].v.ob[0] = this->windowContentVtx[phi_t2 + 10].v.ob[0] = phi_t0 + 0xA8;

        this->windowContentVtx[phi_t2 + 9].v.ob[0] = this->windowContentVtx[phi_t2 + 11].v.ob[0] =
            this->windowContentVtx[phi_t2 + 8].v.ob[0] + 0x2C;

        this->windowContentVtx[phi_t2 + 8].v.ob[1] = this->windowContentVtx[phi_t2 + 9].v.ob[1] = temp_t1;
        this->windowContentVtx[phi_t2 + 10].v.ob[1] = this->windowContentVtx[phi_t2 + 11].v.ob[1] =
            this->windowContentVtx[phi_t2 + 8].v.ob[1] - 0x10;

        this->windowContentVtx[phi_t2 + 9].v.tc[0] = this->windowContentVtx[phi_t2 + 11].v.tc[0] = 0x580;
        this->windowContentVtx[phi_t2 + 12].v.ob[0] = this->windowContentVtx[phi_t2 + 14].v.ob[0] = phi_t0 + 0x34;
        this->windowContentVtx[phi_t2 + 13].v.ob[0] = this->windowContentVtx[phi_t2 + 15].v.ob[0] =
            this->windowContentVtx[phi_t2 + 12].v.ob[0] + 0x18;

        this->windowContentVtx[phi_t2 + 12].v.ob[1] = this->windowContentVtx[phi_t2 + 13].v.ob[1] =
            this->buttonYOffsets[phi_t5] + phi_ra;

        this->windowContentVtx[phi_t2 + 14].v.ob[1] = this->windowContentVtx[phi_t2 + 15].v.ob[1] =
            this->windowContentVtx[phi_t2 + 12].v.ob[1] - 0x10;

        this->windowContentVtx[phi_t2 + 13].v.tc[0] = this->windowContentVtx[phi_t2 + 15].v.tc[0] = 0x300;
        this->windowContentVtx[phi_t2 + 16].v.ob[0] = this->windowContentVtx[phi_t2 + 18].v.ob[0] = phi_t0 + 0x9C;
        this->windowContentVtx[phi_t2 + 17].v.ob[0] = this->windowContentVtx[phi_t2 + 19].v.ob[0] =
            this->windowContentVtx[phi_t2 + 16].v.ob[0] + 0x18;

        this->windowContentVtx[phi_t2 + 16].v.ob[1] = this->windowContentVtx[phi_t2 + 17].v.ob[1] =
            this->buttonYOffsets[phi_t5] + phi_ra;

        this->windowContentVtx[phi_t2 + 18].v.ob[1] = this->windowContentVtx[phi_t2 + 19].v.ob[1] =
            this->windowContentVtx[phi_t2 + 16].v.ob[1] - 0x10;

        this->windowContentVtx[phi_t2 + 17].v.tc[0] = this->windowContentVtx[phi_t2 + 19].v.tc[0] = 0x300;
    }

    phi_ra = 0x2C;

    for (phi_t5 = 0; phi_t5 < 3; phi_t5++, phi_ra -= WREG(38)) {
        if (SLOT_OCCUPIED(sramCtx, phi_t5)) {
            phi_t0 = this->windowPosX - WREG(39);

            if ((this->configMode == 0xF) && (phi_t5 == this->copyDestFileIndex)) {
                temp_t1 = this->fileNamesY[phi_t5] + 0x2C;
            } else if (((this->configMode == CM_COPY_ANIM_3) || (this->configMode == CM_COPY_ANIM_4)) &&
                       (phi_t5 == this->copyDestFileIndex)) {
                temp_t1 = this->buttonYOffsets[phi_t5] + phi_ra;
            } else {
                temp_t1 = phi_ra + this->buttonYOffsets[phi_t5] + this->fileNamesY[phi_t5];
            }

            temp_t1 += 2;

            for (phi_a1 = 0; phi_a1 < 8; phi_a1++, phi_t2 += 4, phi_t0 += WREG(40)) {
                this->windowContentVtx[phi_t2].v.ob[0] = this->windowContentVtx[phi_t2 + 2].v.ob[0] =
                    WREG(41) + phi_t0 + 0x40;
                this->windowContentVtx[phi_t2 + 1].v.ob[0] = this->windowContentVtx[phi_t2 + 3].v.ob[0] =
                    this->windowContentVtx[phi_t2].v.ob[0] + WREG(42);
                this->windowContentVtx[phi_t2].v.ob[1] = this->windowContentVtx[phi_t2 + 1].v.ob[1] = temp_t1 - 3;
                this->windowContentVtx[phi_t2 + 2].v.ob[1] = this->windowContentVtx[phi_t2 + 3].v.ob[1] =
                    this->windowContentVtx[phi_t2].v.ob[1] - WREG(43);
            }

            phi_t0 = this->windowPosX - 14;
            temp_t1 -= 0x16;

            for (phi_a1 = 0; phi_a1 < 4; phi_a1++, phi_t2 += 4) {
                this->windowContentVtx[phi_t2].v.ob[0] = this->windowContentVtx[phi_t2 + 2].v.ob[0] = phi_t0;
                this->windowContentVtx[phi_t2 + 1].v.ob[0] = this->windowContentVtx[phi_t2 + 3].v.ob[0] =
                    this->windowContentVtx[phi_t2].v.ob[0] + D_80812820[phi_a1];
                this->windowContentVtx[phi_t2].v.ob[1] = this->windowContentVtx[phi_t2 + 1].v.ob[1] = temp_t1;
                this->windowContentVtx[phi_t2 + 2].v.ob[1] = this->windowContentVtx[phi_t2 + 3].v.ob[1] =
                    this->windowContentVtx[phi_t2].v.ob[1] - D_80812828[phi_a1];
                phi_t0 += D_80812818[phi_a1];
            }

            this->windowContentVtx[phi_t2 - 15].v.tc[0] = this->windowContentVtx[phi_t2 - 13].v.tc[0] = 0x400;

            phi_t0 = this->windowPosX + 63;
            temp_t1 += 4;

            for (phi_a1 = 0; phi_a1 < 20; phi_a1++, phi_t2 += 4, phi_t0 += 9) {
                this->windowContentVtx[phi_t2].v.ob[0] = this->windowContentVtx[phi_t2 + 2].v.ob[0] = phi_t0;
                this->windowContentVtx[phi_t2 + 1].v.ob[0] = this->windowContentVtx[phi_t2 + 3].v.ob[0] =
                    this->windowContentVtx[phi_t2].v.ob[0] + 0xA;
                this->windowContentVtx[phi_t2].v.ob[1] = this->windowContentVtx[phi_t2 + 1].v.ob[1] = temp_t1;
                this->windowContentVtx[phi_t2 + 2].v.ob[1] = this->windowContentVtx[phi_t2 + 3].v.ob[1] =
                    this->windowContentVtx[phi_t2].v.ob[1] - 0xA;

                if (phi_a1 == 9) {
                    phi_t0 = this->windowPosX + 54;
                    temp_t1 -= 8;
                }
            }

            phi_t0 = this->windowPosX + 4;
            temp_t1 -= 0xA;

            for (phi_a1 = 0; phi_a1 < 10; phi_a1++, phi_t2 += 4, phi_t0 += 0x10) {
                this->windowContentVtx[phi_t2].v.ob[0] = this->windowContentVtx[phi_t2 + 2].v.ob[0] = phi_t0;
                this->windowContentVtx[phi_t2 + 1].v.ob[0] = this->windowContentVtx[phi_t2 + 3].v.ob[0] =
                    this->windowContentVtx[phi_t2].v.ob[0] + 0x10;
                this->windowContentVtx[phi_t2].v.ob[1] = this->windowContentVtx[phi_t2 + 1].v.ob[1] = temp_t1;
                this->windowContentVtx[phi_t2 + 2].v.ob[1] = this->windowContentVtx[phi_t2 + 3].v.ob[1] =
                    this->windowContentVtx[phi_t2].v.ob[1] - 0x10;
            }
        } else {
            phi_t2 += 0xA8;
        }
    }

    phi_t0 = this->windowPosX - 6;
    phi_ra = -0xC;

    for (phi_t5 = 0; phi_t5 < 2; phi_t5++, phi_t2 += 4, phi_ra -= 0x10) {
        this->windowContentVtx[phi_t2].v.ob[0] = this->windowContentVtx[phi_t2 + 2].v.ob[0] = phi_t0;
        this->windowContentVtx[phi_t2 + 1].v.ob[0] = this->windowContentVtx[phi_t2 + 3].v.ob[0] =
            this->windowContentVtx[phi_t2].v.ob[0] + 0x40;
        this->windowContentVtx[phi_t2].v.ob[1] = this->windowContentVtx[phi_t2 + 1].v.ob[1] =
            this->buttonYOffsets[phi_t5 + 3] + phi_ra;
        this->windowContentVtx[phi_t2 + 2].v.ob[1] = this->windowContentVtx[phi_t2 + 3].v.ob[1] =
            this->windowContentVtx[phi_t2].v.ob[1] - 0x10;
        this->windowContentVtx[phi_t2 + 1].v.tc[0] = this->windowContentVtx[phi_t2 + 3].v.tc[0] = 0x800;
    }

    this->windowContentVtx[phi_t2].v.ob[0] = this->windowContentVtx[phi_t2 + 2].v.ob[0] = phi_t0;
    this->windowContentVtx[phi_t2 + 1].v.ob[0] = this->windowContentVtx[phi_t2 + 3].v.ob[0] =
        this->windowContentVtx[phi_t2].v.ob[0] + 0x40;
    this->windowContentVtx[phi_t2].v.ob[1] = this->windowContentVtx[phi_t2 + 1].v.ob[1] =
        this->buttonYOffsets[5] - 0x34;
    this->windowContentVtx[phi_t2 + 2].v.ob[1] = this->windowContentVtx[phi_t2 + 3].v.ob[1] =
        this->windowContentVtx[phi_t2].v.ob[1] - 0x10;
    this->windowContentVtx[phi_t2 + 1].v.tc[0] = this->windowContentVtx[phi_t2 + 3].v.tc[0] = 0x800;

    phi_t2 += 4;

    if (((this->menuMode == FS_MENU_MODE_CONFIG) && (this->configMode >= CM_MAIN_MENU)) ||
        ((this->menuMode == FS_MENU_MODE_SELECT) && (this->selectMode == SM_CONFIRM_FILE))) {
        if (this->menuMode == FS_MENU_MODE_CONFIG) {
            if ((this->configMode == CM_SELECT_COPY_SOURCE) || (this->configMode == CM_SELECT_COPY_DEST) ||
                (this->configMode == CM_ERASE_SELECT)) {
                phi_t5 = D_8081283C[this->buttonIndex];
            } else if ((this->configMode == CM_ERASE_CONFIRM) || (this->configMode == CM_COPY_CONFIRM)) {
                phi_t5 = D_80812844[this->buttonIndex];
            } else {
                phi_t5 = D_80812830[this->buttonIndex];
            }
        } else {
            phi_t5 = D_80812848[this->confirmButtonIndex];
        }

        this->windowContentVtx[phi_t2].v.ob[0] = this->windowContentVtx[phi_t2 + 2].v.ob[0] = this->windowPosX - 0xA;
        this->windowContentVtx[phi_t2 + 1].v.ob[0] = this->windowContentVtx[phi_t2 + 3].v.ob[0] =
            this->windowContentVtx[phi_t2].v.ob[0] + 0x48;
        this->windowContentVtx[phi_t2].v.ob[1] = this->windowContentVtx[phi_t2 + 1].v.ob[1] =
            this->windowContentVtx[phi_t5].v.ob[1] + 4;
        this->windowContentVtx[phi_t2 + 2].v.ob[1] = this->windowContentVtx[phi_t2 + 3].v.ob[1] =
            this->windowContentVtx[phi_t2].v.ob[1] - 0x18;
        this->windowContentVtx[phi_t2 + 1].v.tc[0] = this->windowContentVtx[phi_t2 + 3].v.tc[0] = 0x900;
        this->windowContentVtx[phi_t2 + 2].v.tc[1] = this->windowContentVtx[phi_t2 + 3].v.tc[1] = 0x300;
    }

    this->windowContentVtx[phi_t2 + 4].v.ob[0] = this->windowContentVtx[phi_t2 + 6].v.ob[0] = this->windowPosX + 0x3A;
    this->windowContentVtx[phi_t2 + 5].v.ob[0] = this->windowContentVtx[phi_t2 + 7].v.ob[0] =
        this->windowContentVtx[phi_t2 + 4].v.ob[0] + 0x80;
    this->windowContentVtx[phi_t2 + 4].v.ob[1] = this->windowContentVtx[phi_t2 + 5].v.ob[1] =
        this->windowContentVtx[D_80812830[this->warningButtonIndex]].v.ob[1];
    this->windowContentVtx[phi_t2 + 6].v.ob[1] = this->windowContentVtx[phi_t2 + 7].v.ob[1] =
        this->windowContentVtx[phi_t2 + 4].v.ob[1] - 0x10;
    this->windowContentVtx[phi_t2 + 5].v.tc[0] = this->windowContentVtx[phi_t2 + 7].v.tc[0] = 0x1000;
}

static u16 D_8081284C[] = { 0x007C, 0x0124, 0x01CC };

static void* sQuestItemTextures[] = {
    gFileSelKokiriEmeraldTex,   gFileSelGoronRubyTex,       gFileSelZoraSapphireTex,
    gFileSelForestMedallionTex, gFileSelFireMedallionTex,   gFileSelWaterMedallionTex,
    gFileSelSpiritMedallionTex, gFileSelShadowMedallionTex, gFileSelLightMedallionTex,
};

static s16 sQuestItemRed[] = { 255, 255, 255, 0, 255, 0, 255, 200, 200 };
static s16 sQuestItemGreen[] = { 255, 255, 255, 255, 60, 100, 130, 50, 200 };
static s16 sQuestItemBlue[] = { 255, 255, 255, 0, 0, 255, 0, 255, 0 };
static s16 sQuestItemFlags[] = { 0x0012, 0x0013, 0x0014, 0x0000, 0x0001, 0x0002, 0x0003, 0x0004, 0x0005 };
static s16 sNamePrimColors[2][3] = { { 255, 255, 255 }, { 100, 100, 100 } };
static void* sHeartTextures[] = { gHeartFullTex, gDefenseHeartFullTex };
static s16 sHeartPrimColors[2][3] = { { 255, 70, 50 }, { 200, 0, 0 } };
static s16 sHeartEnvColors[2][3] = { { 50, 40, 60 }, { 255, 255, 255 } };

void FileSelect_DrawFileInfo(GameState* thisx, s16 fileIndex, s16 isActive) {
    FileSelectState* this = (FileSelectState*)thisx;
    Font* sp54 = &this->font;
    s32 heartType;
    s16 i;
    s16 vtxOffset;
    s16 j;
    s16 deathCountSplit[3];

    OPEN_DISPS(this->state.gfxCtx, "../z_file_choose.c", 1709);

    gDPPipeSync(POLY_OPA_DISP++);
    gDPSetCombineLERP(POLY_OPA_DISP++, 0, 0, 0, PRIMITIVE, TEXEL0, 0, PRIMITIVE, 0, 0, 0, 0, PRIMITIVE, TEXEL0, 0,
                      PRIMITIVE, 0);

    // draw file name
    if (this->nameAlpha[fileIndex] != 0) {
        gSPVertex(POLY_OPA_DISP++, &this->windowContentVtx[D_8081284C[fileIndex]], 32, 0);
        gDPSetPrimColor(POLY_OPA_DISP++, 0x00, 0x00, sNamePrimColors[isActive][0], sNamePrimColors[isActive][1],
                        sNamePrimColors[isActive][2], this->nameAlpha[fileIndex]);

        for (i = 0, vtxOffset = 0; vtxOffset < 0x20; i++, vtxOffset += 4) {
            FileSelect_DrawCharacter(this->state.gfxCtx,
                                     sp54->fontBuf + this->fileNames[fileIndex][i] * FONT_CHAR_TEX_SIZE, vtxOffset);
        }
    }

    if ((fileIndex == this->selectedFileIndex) || (fileIndex == this->copyDestFileIndex)) {
        gDPPipeSync(POLY_OPA_DISP++);
        gDPSetCombineLERP(POLY_OPA_DISP++, 1, 0, PRIMITIVE, 0, TEXEL0, 0, PRIMITIVE, 0, 1, 0, PRIMITIVE, 0, TEXEL0, 0,
                          PRIMITIVE, 0);
        gDPSetPrimColor(POLY_OPA_DISP++, 0x00, 0x00, 255, 255, 255, this->fileInfoAlpha[fileIndex]);
        gSPVertex(POLY_OPA_DISP++, &this->windowContentVtx[D_8081284C[fileIndex]] + 0x24, 12, 0);

        FileSelect_SplitNumber(this->deaths[fileIndex], &deathCountSplit[0], &deathCountSplit[1], &deathCountSplit[2]);

        // draw death count
        for (i = 0, vtxOffset = 0; i < 3; i++, vtxOffset += 4) {
            FileSelect_DrawCharacter(this->state.gfxCtx, sp54->fontBuf + deathCountSplit[i] * FONT_CHAR_TEX_SIZE,
                                     vtxOffset);
        }

        gDPPipeSync(POLY_OPA_DISP++);

        heartType = (this->defense[fileIndex] == 0) ? 0 : 1;

        gDPPipeSync(POLY_OPA_DISP++);
        gDPSetCombineLERP(POLY_OPA_DISP++, PRIMITIVE, ENVIRONMENT, TEXEL0, ENVIRONMENT, TEXEL0, 0, PRIMITIVE, 0,
                          PRIMITIVE, ENVIRONMENT, TEXEL0, ENVIRONMENT, TEXEL0, 0, PRIMITIVE, 0);
        gDPSetPrimColor(POLY_OPA_DISP++, 0x00, 0x00, sHeartPrimColors[heartType][0], sHeartPrimColors[heartType][1],
                        sHeartPrimColors[heartType][2], this->fileInfoAlpha[fileIndex]);
        gDPSetEnvColor(POLY_OPA_DISP++, sHeartEnvColors[heartType][0], sHeartEnvColors[heartType][1],
                       sHeartEnvColors[heartType][2], 255);

        i = this->healthCapacities[fileIndex] / 0x10;

        // draw hearts
        for (vtxOffset = 0, j = 0; j < i; j++, vtxOffset += 4) {
            gSPVertex(POLY_OPA_DISP++, &this->windowContentVtx[D_8081284C[fileIndex] + vtxOffset] + 0x30, 4, 0);

            POLY_OPA_DISP = FileSelect_QuadTextureIA8(POLY_OPA_DISP, sHeartTextures[heartType], 0x10, 0x10, 0);
        }

        gDPPipeSync(POLY_OPA_DISP++);

        // draw quest items
        for (vtxOffset = 0, j = 0; j < 9; j++, vtxOffset += 4) {
            if (this->questItems[fileIndex] & gBitFlags[sQuestItemFlags[j]]) {
                gSPVertex(POLY_OPA_DISP++, &this->windowContentVtx[D_8081284C[fileIndex] + vtxOffset] + 0x80, 4, 0);
                gDPPipeSync(POLY_OPA_DISP++);
                gDPSetPrimColor(POLY_OPA_DISP++, 0x00, 0x00, sQuestItemRed[j], sQuestItemGreen[j], sQuestItemBlue[j],
                                this->fileInfoAlpha[fileIndex]);
                gDPSetEnvColor(POLY_OPA_DISP++, 0, 0, 0, 0);

                if (j < 3) {
                    gDPLoadTextureBlock(POLY_OPA_DISP++, sQuestItemTextures[j], G_IM_FMT_RGBA, G_IM_SIZ_32b, 16, 16, 0,
                                        G_TX_NOMIRROR | G_TX_WRAP, G_TX_NOMASK, G_TX_NOLOD, G_TX_NOMIRROR | G_TX_WRAP,
                                        G_TX_NOMASK, G_TX_NOLOD);
                    gSP1Quadrangle(POLY_OPA_DISP++, 0, 2, 3, 1, 0);

                } else {
                    POLY_OPA_DISP = FileSelect_QuadTextureIA8(POLY_OPA_DISP, sQuestItemTextures[j], 0x10, 0x10, 0);
                }
            }
        }
    }

    CLOSE_DISPS(this->state.gfxCtx, "../z_file_choose.c", 1797);
}

static void* sFileInfoBoxTextures[] = {
    gFileSelFileInfoBox1Tex, gFileSelFileInfoBox2Tex, gFileSelFileInfoBox3Tex,
    gFileSelFileInfoBox4Tex, gFileSelFileInfoBox5Tex,
};

static void* sTitleLabels[3][9] = {
    { gFileSelPleaseSelectAFileENGTex, gFileSelOpenThisFileENGTex, gFileSelCopyWhichFileENGTex,
      gFileSelCopyToWhichFileENGTex, gFileSelAreYouSureENGTex, gFileSelFileCopiedENGTex, gFileSelEraseWhichFileENGTex,
      gFileSelAreYouSure2ENGTex, gFileSelFileErasedENGTex },
    { gFileSelPleaseSelectAFileGERTex, gFileSelOpenThisFileGERTex, gFileSelWhichFile1GERTex,
      gFileSelCopyToWhichFileGERTex, gFileSelAreYouSureGERTex, gFileSelFileCopiedGERTex, gFileSelWhichFile2GERTex,
      gFileSelAreYouSure2GERTex, gFileSelFileErasedGERTex },
    { gFileSelPleaseSelectAFileFRATex, gFileSelOpenThisFileFRATex, gFileSelCopyWhichFileFRATex,
      gFileSelCopyToWhichFileFRATex, gFileSelAreYouSureFRATex, gFileSelFileCopiedFRATex, gFileSelEraseWhichFileFRATex,
      gFileSelAreYouSure2FRATex, gFileSelFileErasedFRATex }
};

static void* sWarningLabels[3][5] = {
    { gFileSelNoFileToCopyENGTex, gFileSelNoFileToEraseENGTex, gFileSelNoEmptyFileENGTex, gFileSelFileEmptyENGTex,
      gFileSelFileInUseENGTex },
    { gFileSelNoFileToCopyGERTex, gFileSelNoFileToEraseGERTex, gFileSelNoEmptyFileGERTex, gFileSelFileEmptyGERTex,
      gFileSelFileInUseGERTex },
    { gFileSelNoFileToCopyFRATex, gFileSelNoFileToEraseFRATex, gFileSelNoEmptyFileFRATex, gFileSelFileEmptyFRATex,
      gFileSelFileInUseFRATex },
};

static void* sFileButtonTextures[3][3] = {
    { gFileSelFile1ButtonENGTex, gFileSelFile2ButtonENGTex, gFileSelFile3ButtonENGTex },
    { gFileSelFile1ButtonGERTex, gFileSelFile2ButtonGERTex, gFileSelFile3ButtonGERTex },
    { gFileSelFile1ButtonFRATex, gFileSelFile2ButtonFRATex, gFileSelFile3ButtonFRATex },
};

static void* sActionButtonTextures[3][4] = {
    { gFileSelCopyButtonENGTex, gFileSelEraseButtonENGTex, gFileSelYesButtonENGTex, gFileSelQuitButtonENGTex },
    { gFileSelCopyButtonGERTex, gFileSelEraseButtonGERTex, gFileSelYesButtonGERTex, gFileSelQuitButtonGERTex },
    { gFileSelCopyButtonFRATex, gFileSelEraseButtonFRATex, gFileSelYesButtonFRATex, gFileSelQuitButtonFRATex },
};

static void* sOptionsButtonTextures[] = {
    gFileSelOptionsButtonENGTex,
    gFileSelOptionsButtonGERTex,
    gFileSelOptionsButtonENGTex,
};

/**
 * Draw most window contents including buttons, labels, and icons.
 * Does not include anything from the keyboard and settings windows.
 */
void FileSelect_DrawWindowContents(GameState* thisx) {
    FileSelectState* this = (FileSelectState*)thisx;
    s16 fileIndex;
    s16 temp;
    s16 i;
    s16 quadVtxIndex;
    s16 isActive;
    s16 pad;

    OPEN_DISPS(this->state.gfxCtx, "../z_file_choose.c", 1940);

    // draw title label
    gDPPipeSync(POLY_OPA_DISP++);
    gDPSetCombineLERP(POLY_OPA_DISP++, PRIMITIVE, ENVIRONMENT, TEXEL0, ENVIRONMENT, TEXEL0, 0, PRIMITIVE, 0, PRIMITIVE,
                      ENVIRONMENT, TEXEL0, ENVIRONMENT, TEXEL0, 0, PRIMITIVE, 0);
    gDPSetPrimColor(POLY_OPA_DISP++, 0, 0, 255, 255, 255, this->titleAlpha[0]);
    gDPSetEnvColor(POLY_OPA_DISP++, 0, 0, 0, 0);
    gSPVertex(POLY_OPA_DISP++, this->windowContentVtx, 4, 0);
    gDPLoadTextureBlock(POLY_OPA_DISP++, sTitleLabels[gSaveContext.language][this->titleLabel], G_IM_FMT_IA,
                        G_IM_SIZ_8b, 128, 16, 0, G_TX_NOMIRROR | G_TX_WRAP, G_TX_NOMIRROR | G_TX_WRAP, G_TX_NOMASK,
                        G_TX_NOMASK, G_TX_NOLOD, G_TX_NOLOD);
    gSP1Quadrangle(POLY_OPA_DISP++, 0, 2, 3, 1, 0);

    // draw next title label
    gDPPipeSync(POLY_OPA_DISP++);
    gDPSetPrimColor(POLY_OPA_DISP++, 0, 0, 255, 255, 255, this->titleAlpha[1]);
    gDPLoadTextureBlock(POLY_OPA_DISP++, sTitleLabels[gSaveContext.language][this->nextTitleLabel], G_IM_FMT_IA,
                        G_IM_SIZ_8b, 128, 16, 0, G_TX_NOMIRROR | G_TX_WRAP, G_TX_NOMIRROR | G_TX_WRAP, G_TX_NOMASK,
                        G_TX_NOMASK, G_TX_NOLOD, G_TX_NOLOD);
    gSP1Quadrangle(POLY_OPA_DISP++, 0, 2, 3, 1, 0);

    temp = 4;

    gDPPipeSync(POLY_OPA_DISP++);

    // draw file info box (large box when a file is selected)
    for (fileIndex = 0; fileIndex < 3; fileIndex++, temp += 20) {
        gDPPipeSync(POLY_OPA_DISP++);
        gDPSetPrimColor(POLY_OPA_DISP++, 0, 0, this->windowColor[0], this->windowColor[1], this->windowColor[2],
                        this->fileInfoAlpha[fileIndex]);
        gSPVertex(POLY_OPA_DISP++, &this->windowContentVtx[temp], 20, 0);

        for (quadVtxIndex = 0, i = 0; i < 5; i++, quadVtxIndex += 4) {
            gDPLoadTextureBlock(POLY_OPA_DISP++, sFileInfoBoxTextures[i], G_IM_FMT_IA, G_IM_SIZ_16b,
                                sFileInfoBoxPartWidths[i], 56, 0, G_TX_NOMIRROR | G_TX_WRAP, G_TX_NOMIRROR | G_TX_WRAP,
                                G_TX_NOMASK, G_TX_NOMASK, G_TX_NOLOD, G_TX_NOLOD);
            gSP1Quadrangle(POLY_OPA_DISP++, quadVtxIndex, quadVtxIndex + 2, quadVtxIndex + 3, quadVtxIndex + 1, 0);
        }
    }

    for (i = 0; i < 3; i++, temp += 20) {
        // draw file button
        gSPVertex(POLY_OPA_DISP++, &this->windowContentVtx[temp], 20, 0);

        isActive = ((this->n64ddFlag == this->n64ddFlags[i]) || (this->nameBoxAlpha[i] == 0)) ? 0 : 1;

        gDPSetPrimColor(POLY_OPA_DISP++, 0, 0, sWindowContentColors[isActive][0], sWindowContentColors[isActive][1],
                        sWindowContentColors[isActive][2], this->fileButtonAlpha[i]);
        gDPLoadTextureBlock(POLY_OPA_DISP++, sFileButtonTextures[gSaveContext.language][i], G_IM_FMT_IA, G_IM_SIZ_16b,
                            64, 16, 0, G_TX_NOMIRROR | G_TX_WRAP, G_TX_NOMIRROR | G_TX_WRAP, G_TX_NOMASK, G_TX_NOMASK,
                            G_TX_NOLOD, G_TX_NOLOD);
        gSP1Quadrangle(POLY_OPA_DISP++, 0, 2, 3, 1, 0);

        // draw file name box
        gDPSetPrimColor(POLY_OPA_DISP++, 0, 0, sWindowContentColors[isActive][0], sWindowContentColors[isActive][1],
                        sWindowContentColors[isActive][2], this->nameBoxAlpha[i]);
        gDPLoadTextureBlock(POLY_OPA_DISP++, gFileSelNameBoxTex, G_IM_FMT_IA, G_IM_SIZ_16b, 108, 16, 0,
                            G_TX_NOMIRROR | G_TX_WRAP, G_TX_NOMIRROR | G_TX_WRAP, G_TX_NOMASK, G_TX_NOMASK, G_TX_NOLOD,
                            G_TX_NOLOD);
        gSP1Quadrangle(POLY_OPA_DISP++, 4, 6, 7, 5, 0);

        // draw disk label for 64DD
        if (this->n64ddFlags[i]) {
            gDPSetPrimColor(POLY_OPA_DISP++, 0, 0, sWindowContentColors[isActive][0], sWindowContentColors[isActive][1],
                            sWindowContentColors[isActive][2], this->nameAlpha[i]);
            gDPLoadTextureBlock(POLY_OPA_DISP++, gFileSelDISKButtonTex, G_IM_FMT_IA, G_IM_SIZ_16b, 44, 16, 0,
                                G_TX_NOMIRROR | G_TX_WRAP, G_TX_NOMIRROR | G_TX_WRAP, G_TX_NOMASK, G_TX_NOMASK,
                                G_TX_NOLOD, G_TX_NOLOD);
            gSP1Quadrangle(POLY_OPA_DISP++, 8, 10, 11, 9, 0);
        }

        // draw connectors
        gDPSetPrimColor(POLY_OPA_DISP++, 0, 0, sWindowContentColors[isActive][0], sWindowContentColors[isActive][1],
                        sWindowContentColors[isActive][2], this->connectorAlpha[i]);
        gDPLoadTextureBlock(POLY_OPA_DISP++, gFileSelConnectorTex, G_IM_FMT_IA, G_IM_SIZ_8b, 24, 16, 0,
                            G_TX_NOMIRROR | G_TX_WRAP, G_TX_NOMIRROR | G_TX_WRAP, G_TX_NOMASK, G_TX_NOMASK, G_TX_NOLOD,
                            G_TX_NOLOD);
        gSP1Quadrangle(POLY_OPA_DISP++, 12, 14, 15, 13, 0);

        if (this->n64ddFlags[i]) {
            gSP1Quadrangle(POLY_OPA_DISP++, 16, 18, 19, 17, 0);
        }
    }

    // draw file info
    for (fileIndex = 0; fileIndex < 3; fileIndex++) {
        isActive = ((this->n64ddFlag == this->n64ddFlags[fileIndex]) || (this->nameBoxAlpha[fileIndex] == 0)) ? 0 : 1;
        FileSelect_DrawFileInfo(&this->state, fileIndex, isActive);
    }

    gDPPipeSync(POLY_OPA_DISP++);
    gDPSetCombineLERP(POLY_OPA_DISP++, PRIMITIVE, ENVIRONMENT, TEXEL0, ENVIRONMENT, TEXEL0, 0, PRIMITIVE, 0, PRIMITIVE,
                      ENVIRONMENT, TEXEL0, ENVIRONMENT, TEXEL0, 0, PRIMITIVE, 0);
    gDPSetEnvColor(POLY_OPA_DISP++, 0, 0, 0, 0);
    gSPVertex(POLY_OPA_DISP++, &this->windowContentVtx[0x274], 20, 0);

    // draw primary action buttons (copy/erase)
    for (quadVtxIndex = 0, i = 0; i < 2; i++, quadVtxIndex += 4) {
        gDPPipeSync(POLY_OPA_DISP++);
        gDPSetPrimColor(POLY_OPA_DISP++, 0, 0, this->windowColor[0], this->windowColor[1], this->windowColor[2],
                        this->actionButtonAlpha[i]);
        gDPLoadTextureBlock(POLY_OPA_DISP++, sActionButtonTextures[gSaveContext.language][i], G_IM_FMT_IA, G_IM_SIZ_16b,
                            64, 16, 0, G_TX_NOMIRROR | G_TX_WRAP, G_TX_NOMIRROR | G_TX_WRAP, G_TX_NOMASK, G_TX_NOMASK,
                            G_TX_NOLOD, G_TX_NOLOD);
        gSP1Quadrangle(POLY_OPA_DISP++, quadVtxIndex, quadVtxIndex + 2, quadVtxIndex + 3, quadVtxIndex + 1, 0);
    }

    gDPPipeSync(POLY_OPA_DISP++);

    // draw confirm buttons (yes/quit)
    for (quadVtxIndex = 0, i = 0; i < 2; i++, quadVtxIndex += 4) {
        temp = this->confirmButtonTexIndices[i];

        gDPSetPrimColor(POLY_OPA_DISP++, 0, 0, this->windowColor[0], this->windowColor[1], this->windowColor[2],
                        this->confirmButtonAlpha[i]);
        gDPLoadTextureBlock(POLY_OPA_DISP++, sActionButtonTextures[gSaveContext.language][temp], G_IM_FMT_IA,
                            G_IM_SIZ_16b, 64, 16, 0, G_TX_NOMIRROR | G_TX_WRAP, G_TX_NOMIRROR | G_TX_WRAP, G_TX_NOMASK,
                            G_TX_NOMASK, G_TX_NOLOD, G_TX_NOLOD);
        gSP1Quadrangle(POLY_OPA_DISP++, quadVtxIndex, quadVtxIndex + 2, quadVtxIndex + 3, quadVtxIndex + 1, 0);
    }

    // draw options button
    gDPPipeSync(POLY_OPA_DISP++);
    gDPSetPrimColor(POLY_OPA_DISP++, 0, 0, this->windowColor[0], this->windowColor[1], this->windowColor[2],
                    this->optionButtonAlpha);
    gDPLoadTextureBlock(POLY_OPA_DISP++, sOptionsButtonTextures[gSaveContext.language], G_IM_FMT_IA, G_IM_SIZ_16b, 64,
                        16, 0, G_TX_NOMIRROR | G_TX_WRAP, G_TX_NOMIRROR | G_TX_WRAP, G_TX_NOMASK, G_TX_NOMASK,
                        G_TX_NOLOD, G_TX_NOLOD);
    gSP1Quadrangle(POLY_OPA_DISP++, 8, 10, 11, 9, 0);

    // draw highlight over currently selected button
    if (((this->menuMode == FS_MENU_MODE_CONFIG) &&
         ((this->configMode == CM_MAIN_MENU) || (this->configMode == CM_SELECT_COPY_SOURCE) ||
          (this->configMode == CM_SELECT_COPY_DEST) || (this->configMode == CM_COPY_CONFIRM) ||
          (this->configMode == CM_ERASE_SELECT) || (this->configMode == CM_ERASE_CONFIRM))) ||
        ((this->menuMode == FS_MENU_MODE_SELECT) && (this->selectMode == SM_CONFIRM_FILE))) {
        gDPPipeSync(POLY_OPA_DISP++);
        gDPSetCombineLERP(POLY_OPA_DISP++, 1, 0, PRIMITIVE, 0, TEXEL0, 0, PRIMITIVE, 0, 1, 0, PRIMITIVE, 0, TEXEL0, 0,
                          PRIMITIVE, 0);
        gDPSetPrimColor(POLY_OPA_DISP++, 0, 0, this->highlightColor[0], this->highlightColor[1],
                        this->highlightColor[2], this->highlightColor[3]);
        gDPLoadTextureBlock(POLY_OPA_DISP++, gFileSelBigButtonHighlightTex, G_IM_FMT_I, G_IM_SIZ_8b, 72, 24, 0,
                            G_TX_NOMIRROR | G_TX_WRAP, G_TX_NOMIRROR | G_TX_WRAP, G_TX_NOMASK, G_TX_NOMASK, G_TX_NOLOD,
                            G_TX_NOLOD);
        gSP1Quadrangle(POLY_OPA_DISP++, 12, 14, 15, 13, 0);
    }

    // draw warning labels
    if (this->warningLabel > FS_WARNING_NONE) {
        gDPPipeSync(POLY_OPA_DISP++);
        gDPSetCombineLERP(POLY_OPA_DISP++, PRIMITIVE, ENVIRONMENT, TEXEL0, ENVIRONMENT, TEXEL0, 0, PRIMITIVE, 0,
                          PRIMITIVE, ENVIRONMENT, TEXEL0, ENVIRONMENT, TEXEL0, 0, PRIMITIVE, 0);
        gDPSetPrimColor(POLY_OPA_DISP++, 0, 0, 255, 255, 255, this->emptyFileTextAlpha);
        gDPSetEnvColor(POLY_OPA_DISP++, 0, 0, 0, 0);
        gDPLoadTextureBlock(POLY_OPA_DISP++, sWarningLabels[gSaveContext.language][this->warningLabel], G_IM_FMT_IA,
                            G_IM_SIZ_8b, 128, 16, 0, G_TX_NOMIRROR | G_TX_WRAP, G_TX_NOMIRROR | G_TX_WRAP, G_TX_NOMASK,
                            G_TX_NOMASK, G_TX_NOLOD, G_TX_NOLOD);
        gSP1Quadrangle(POLY_OPA_DISP++, 16, 18, 19, 17, 0);
    }

    gDPPipeSync(POLY_OPA_DISP++);
    gDPSetCombineMode(POLY_OPA_DISP++, G_CC_MODULATEIDECALA, G_CC_MODULATEIDECALA);

    CLOSE_DISPS(this->state.gfxCtx, "../z_file_choose.c", 2198);
}

void FileSelect_ConfigModeDraw(GameState* thisx) {
    FileSelectState* this = (FileSelectState*)thisx;
    f32 eyeX;
    f32 eyeY;
    f32 eyeZ;

    OPEN_DISPS(this->state.gfxCtx, "../z_file_choose.c", 2218);
    gDPPipeSync(POLY_OPA_DISP++);

    eyeX = 1000.0f * Math_CosS(ZREG(11)) - 1000.0f * Math_SinS(ZREG(11));
    eyeY = ZREG(13);
    eyeZ = 1000.0f * Math_SinS(ZREG(11)) + 1000.0f * Math_CosS(ZREG(11));

    FileSelect_SetView(this, eyeX, eyeY, eyeZ);
    Skybox_Draw(&this->skyboxCtx, this->state.gfxCtx, 1, this->envCtx.skyboxBlend, eyeX, eyeY, eyeZ);
    gDPSetTextureLUT(POLY_OPA_DISP++, G_TT_NONE);
    ZREG(11) += ZREG(10);
    Environment_UpdateSkybox(SKYBOX_NORMAL_SKY, &this->envCtx, &this->skyboxCtx);
    gDPPipeSync(POLY_OPA_DISP++);
    Gfx_SetupDL_42Opa(this->state.gfxCtx);
    FileSelect_SetView(this, 0.0f, 0.0f, 64.0f);
    FileSelect_SetWindowVtx(&this->state);
    FileSelect_SetWindowContentVtx(&this->state);

    if ((this->configMode != CM_NAME_ENTRY) && (this->configMode != CM_START_NAME_ENTRY)) {
        gDPPipeSync(POLY_OPA_DISP++);
        gDPSetCombineMode(POLY_OPA_DISP++, G_CC_MODULATEIA_PRIM, G_CC_MODULATEIA_PRIM);
        gDPSetPrimColor(POLY_OPA_DISP++, 0, 0, this->windowColor[0], this->windowColor[1], this->windowColor[2],
                        this->windowAlpha);
        gDPSetEnvColor(POLY_OPA_DISP++, 0, 0, 0, 0);

        Matrix_Translate(0.0f, 0.0f, -93.6f, MTXMODE_NEW);
        Matrix_Scale(0.78f, 0.78f, 0.78f, MTXMODE_APPLY);

        if (this->windowRot != 0) {
            Matrix_RotateX(this->windowRot / 100.0f, MTXMODE_APPLY);
        }

        gSPMatrix(POLY_OPA_DISP++, Matrix_NewMtx(this->state.gfxCtx, "../z_file_choose.c", 2282),
                  G_MTX_NOPUSH | G_MTX_LOAD | G_MTX_MODELVIEW);

        gSPVertex(POLY_OPA_DISP++, &this->windowVtx[0], 32, 0);
        gSPDisplayList(POLY_OPA_DISP++, gFileSelWindow1DL);

        gSPVertex(POLY_OPA_DISP++, &this->windowVtx[32], 32, 0);
        gSPDisplayList(POLY_OPA_DISP++, gFileSelWindow2DL);

        gSPVertex(POLY_OPA_DISP++, &this->windowVtx[64], 16, 0);
        gSPDisplayList(POLY_OPA_DISP++, gFileSelWindow3DL);

        gDPPipeSync(POLY_OPA_DISP++);

        FileSelect_DrawWindowContents(&this->state);
    }

    // draw name entry menu
    if ((this->configMode >= CM_ROTATE_TO_NAME_ENTRY) && (this->configMode <= CM_NAME_ENTRY_TO_MAIN)) {
        gDPPipeSync(POLY_OPA_DISP++);
        gDPSetCombineMode(POLY_OPA_DISP++, G_CC_MODULATEIA_PRIM, G_CC_MODULATEIA_PRIM);
        gDPSetPrimColor(POLY_OPA_DISP++, 0, 0, this->windowColor[0], this->windowColor[1], this->windowColor[2],
                        this->windowAlpha);
        gDPSetEnvColor(POLY_OPA_DISP++, 0, 0, 0, 0);

        Matrix_Translate(0.0f, 0.0f, -93.6f, MTXMODE_NEW);
        Matrix_Scale(0.78f, 0.78f, 0.78f, MTXMODE_APPLY);
        Matrix_RotateX((this->windowRot - 314.0f) / 100.0f, MTXMODE_APPLY);
        gSPMatrix(POLY_OPA_DISP++, Matrix_NewMtx(this->state.gfxCtx, "../z_file_choose.c", 2316),
                  G_MTX_NOPUSH | G_MTX_LOAD | G_MTX_MODELVIEW);

        gSPVertex(POLY_OPA_DISP++, &this->windowVtx[0], 32, 0);
        gSPDisplayList(POLY_OPA_DISP++, gFileSelWindow1DL);

        gSPVertex(POLY_OPA_DISP++, &this->windowVtx[32], 32, 0);
        gSPDisplayList(POLY_OPA_DISP++, gFileSelWindow2DL);

        gSPVertex(POLY_OPA_DISP++, &this->windowVtx[64], 16, 0);
        gSPDisplayList(POLY_OPA_DISP++, gFileSelWindow3DL);

        gDPPipeSync(POLY_OPA_DISP++);

        FileSelect_DrawNameEntry(&this->state);
    }

    // draw options menu
    if ((this->configMode >= CM_MAIN_TO_OPTIONS) && (this->configMode <= CM_OPTIONS_TO_MAIN)) {
        gDPPipeSync(POLY_OPA_DISP++);
        gDPSetCombineMode(POLY_OPA_DISP++, G_CC_MODULATEIA_PRIM, G_CC_MODULATEIA_PRIM);
        gDPSetPrimColor(POLY_OPA_DISP++, 0, 0, this->windowColor[0], this->windowColor[1], this->windowColor[2],
                        this->windowAlpha);
        gDPSetEnvColor(POLY_OPA_DISP++, 0, 0, 0, 0);

        Matrix_Translate(0.0f, 0.0f, -93.6f, MTXMODE_NEW);
        Matrix_Scale(0.78f, 0.78f, 0.78f, MTXMODE_APPLY);
        Matrix_RotateX((this->windowRot - 314.0f) / 100.0f, MTXMODE_APPLY);

        gSPMatrix(POLY_OPA_DISP++, Matrix_NewMtx(this->state.gfxCtx, "../z_file_choose.c", 2337),
                  G_MTX_NOPUSH | G_MTX_LOAD | G_MTX_MODELVIEW);

        gSPVertex(POLY_OPA_DISP++, &this->windowVtx[0], 32, 0);
        gSPDisplayList(POLY_OPA_DISP++, gFileSelWindow1DL);

        gSPVertex(POLY_OPA_DISP++, &this->windowVtx[32], 32, 0);
        gSPDisplayList(POLY_OPA_DISP++, gFileSelWindow2DL);

        gSPVertex(POLY_OPA_DISP++, &this->windowVtx[64], 16, 0);
        gSPDisplayList(POLY_OPA_DISP++, gFileSelWindow3DL);

        gDPPipeSync(POLY_OPA_DISP++);

        FileSelect_DrawOptions(&this->state);
    }

    gDPPipeSync(POLY_OPA_DISP++);
    FileSelect_SetView(this, 0.0f, 0.0f, 64.0f);

    CLOSE_DISPS(this->state.gfxCtx, "../z_file_choose.c", 2352);
}

/**
 * Fade out the main menu elements to transition to select mode.
 * Update function for `SM_FADE_MAIN_TO_SELECT`
 */
void FileSelect_FadeMainToSelect(GameState* thisx) {
    FileSelectState* this = (FileSelectState*)thisx;
    SramContext* sramCtx = &this->sramCtx;
    s16 i;

    for (i = 0; i < 3; i++) {
        if (i != this->buttonIndex) {
            this->fileButtonAlpha[i] -= 25;
            this->actionButtonAlpha[FS_BTN_ACTION_COPY] = this->actionButtonAlpha[FS_BTN_ACTION_ERASE] =
                this->optionButtonAlpha = this->fileButtonAlpha[i];

            if (SLOT_OCCUPIED(sramCtx, i)) {
                this->nameAlpha[i] = this->nameBoxAlpha[i] = this->fileButtonAlpha[i];
                this->connectorAlpha[i] -= 31;
            }
        }
    }

    this->titleAlpha[0] -= 31;
    this->titleAlpha[1] += 31;
    this->actionTimer--;

    if (this->actionTimer == 0) {
        this->actionTimer = 8;
        this->selectMode++;
        this->confirmButtonIndex = FS_BTN_CONFIRM_YES;
    }
}

/**
 * Moves the selected file to the top of the window.
 * Update function for `SM_MOVE_FILE_TO_TOP`
 */
void FileSelect_MoveSelectedFileToTop(GameState* thisx) {
    static s16 fileYOffsets[] = { 0, 16, 32 }; // amount to move by to reach the top of the screen
    FileSelectState* this = (FileSelectState*)thisx;
    s16 yStep;

    yStep = ABS(this->buttonYOffsets[this->buttonIndex] - fileYOffsets[this->buttonIndex]) / this->actionTimer;
    this->buttonYOffsets[this->buttonIndex] += yStep;
    this->actionTimer--;

    if ((this->actionTimer == 0) || (this->buttonYOffsets[this->buttonIndex] == fileYOffsets[this->buttonIndex])) {
        this->buttonYOffsets[FS_BTN_SELECT_YES] = this->buttonYOffsets[FS_BTN_SELECT_QUIT] = -24;
        this->actionTimer = 8;
        this->selectMode++;
    }
}

/**
 * Fade in the file info for the selected file.
 * Update function for `SM_FADE_IN_FILE_INFO`
 */
void FileSelect_FadeInFileInfo(GameState* thisx) {
    FileSelectState* this = (FileSelectState*)thisx;

    this->fileInfoAlpha[this->buttonIndex] += 25;
    this->nameBoxAlpha[this->buttonIndex] -= 50;

    if (this->nameBoxAlpha[this->buttonIndex] <= 0) {
        this->nameBoxAlpha[this->buttonIndex] = 0;
    }

    this->actionTimer--;

    if (this->actionTimer == 0) {
        this->fileInfoAlpha[this->buttonIndex] = 200;
        this->actionTimer = 8;
        this->selectMode++;
    }

    this->confirmButtonAlpha[FS_BTN_CONFIRM_YES] = this->confirmButtonAlpha[FS_BTN_CONFIRM_QUIT] =
        this->fileInfoAlpha[this->buttonIndex];
}

/**
 * Update the cursor and handle the option that the player picks for confirming the selected file.
 * Update function for `SM_CONFIRM_FILE`
 */
void FileSelect_ConfirmFile(GameState* thisx) {
    FileSelectState* this = (FileSelectState*)thisx;
    Input* input = &this->state.input[0];

    if (CHECK_BTN_ALL(input->press.button, BTN_START) || (CHECK_BTN_ALL(input->press.button, BTN_A))) {
        if (this->confirmButtonIndex == FS_BTN_CONFIRM_YES) {
            Rumble_Request(300.0f, 180, 20, 100);
            Audio_PlaySfxGeneral(NA_SE_SY_FSEL_DECIDE_L, &gSfxDefaultPos, 4, &gSfxDefaultFreqAndVolScale,
                                 &gSfxDefaultFreqAndVolScale, &gSfxDefaultReverb);
            this->selectMode = SM_FADE_OUT;
            func_800F6964(0xF);
        } else {
            Audio_PlaySfxGeneral(NA_SE_SY_FSEL_CLOSE, &gSfxDefaultPos, 4, &gSfxDefaultFreqAndVolScale,
                                 &gSfxDefaultFreqAndVolScale, &gSfxDefaultReverb);
            this->selectMode++;
        }
    } else if (CHECK_BTN_ALL(input->press.button, BTN_B)) {
        Audio_PlaySfxGeneral(NA_SE_SY_FSEL_CLOSE, &gSfxDefaultPos, 4, &gSfxDefaultFreqAndVolScale,
                             &gSfxDefaultFreqAndVolScale, &gSfxDefaultReverb);
        this->selectMode++;
    } else if (ABS(this->stickAdjY) >= 30) {
        Audio_PlaySfxGeneral(NA_SE_SY_FSEL_CURSOR, &gSfxDefaultPos, 4, &gSfxDefaultFreqAndVolScale,
                             &gSfxDefaultFreqAndVolScale, &gSfxDefaultReverb);
        this->confirmButtonIndex ^= 1;
    }
}

/**
 * Fade out the file info for the selected file before returning to the main menu.
 * Update function for `SM_FADE_OUT_FILE_INFO`
 */
void FileSelect_FadeOutFileInfo(GameState* thisx) {
    FileSelectState* this = (FileSelectState*)thisx;

    this->fileInfoAlpha[this->buttonIndex] -= 25;
    this->nameBoxAlpha[this->buttonIndex] += 25;
    this->actionTimer--;

    if (this->actionTimer == 0) {
        this->buttonYOffsets[FS_BTN_SELECT_YES] = this->buttonYOffsets[FS_BTN_SELECT_QUIT] = 0;
        this->nameBoxAlpha[this->buttonIndex] = 200;
        this->fileInfoAlpha[this->buttonIndex] = 0;
        this->nextTitleLabel = FS_TITLE_SELECT_FILE;
        this->actionTimer = 8;
        this->selectMode++;
    }

    this->confirmButtonAlpha[0] = this->confirmButtonAlpha[1] = this->fileInfoAlpha[this->buttonIndex];
}

/**
 * Move the selected file back to the slot position then go to config mode for the main menu.
 * Update function for `SM_MOVE_FILE_TO_SLOT`
 */
void FileSelect_MoveSelectedFileToSlot(GameState* thisx) {
    FileSelectState* this = (FileSelectState*)thisx;
    SramContext* sramCtx = &this->sramCtx;
    s16 yStep;
    s16 i;

    yStep = ABS(this->buttonYOffsets[this->buttonIndex]) / this->actionTimer;
    this->buttonYOffsets[this->buttonIndex] -= yStep;

    if (this->buttonYOffsets[this->buttonIndex] <= 0) {
        this->buttonYOffsets[this->buttonIndex] = 0;
    }

    for (i = 0; i < 3; i++) {
        if (i != this->buttonIndex) {
            this->fileButtonAlpha[i] += 25;

            if (this->fileButtonAlpha[i] >= 200) {
                this->fileButtonAlpha[i] = 200;
            }

            this->actionButtonAlpha[FS_BTN_ACTION_COPY] = this->actionButtonAlpha[FS_BTN_ACTION_ERASE] =
                this->optionButtonAlpha = this->fileButtonAlpha[i];

            if (SLOT_OCCUPIED(sramCtx, i)) {
                this->nameBoxAlpha[i] = this->nameAlpha[i] = this->fileButtonAlpha[i];
                this->connectorAlpha[i] += 31;
            }
        }
    }

    this->titleAlpha[0] -= 31;
    this->titleAlpha[1] += 31;
    this->actionTimer--;

    if (this->actionTimer == 0) {
        this->titleAlpha[0] = 255;
        this->titleAlpha[1] = 0;
        this->titleLabel = this->nextTitleLabel;
        this->actionTimer = 8;
        this->menuMode = FS_MENU_MODE_CONFIG;
        this->configMode = CM_MAIN_MENU;
        this->nextConfigMode = CM_MAIN_MENU;
        this->selectMode = SM_FADE_MAIN_TO_SELECT;
    }
}

/**
 * Fill the screen with black to fade out.
 * Update function for `SM_FADE_OUT`
 */
void FileSelect_FadeOut(GameState* thisx) {
    FileSelectState* this = (FileSelectState*)thisx;

    sScreenFillAlpha += VREG(10);

    if (sScreenFillAlpha >= 255) {
        sScreenFillAlpha = 255;
        this->selectMode++;
    }
}

/**
 * Load the save for the appropriate file and start the game.
 * Note: On Debug ROM, File 1 will go to Map Select.
 * Update function for `SM_LOAD_GAME`
 */
void FileSelect_LoadGame(GameState* thisx) {
    FileSelectState* this = (FileSelectState*)thisx;
    u16 swordEquipValue;
    s32 pad;

    if (this->buttonIndex == FS_BTN_SELECT_FILE_1) {
        Audio_PlaySfxGeneral(NA_SE_SY_FSEL_DECIDE_L, &gSfxDefaultPos, 4, &gSfxDefaultFreqAndVolScale,
                             &gSfxDefaultFreqAndVolScale, &gSfxDefaultReverb);
        gSaveContext.fileNum = this->buttonIndex;
        Sram_OpenSave(&this->sramCtx);
        gSaveContext.gameMode = GAMEMODE_NORMAL;
        SET_NEXT_GAMESTATE(&this->state, MapSelect_Init, MapSelectState);
        this->state.running = false;
    } else {
        Audio_PlaySfxGeneral(NA_SE_SY_FSEL_DECIDE_L, &gSfxDefaultPos, 4, &gSfxDefaultFreqAndVolScale,
                             &gSfxDefaultFreqAndVolScale, &gSfxDefaultReverb);
        gSaveContext.fileNum = this->buttonIndex;
        Sram_OpenSave(&this->sramCtx);
        gSaveContext.gameMode = GAMEMODE_NORMAL;
        SET_NEXT_GAMESTATE(&this->state, Play_Init, PlayState);
        this->state.running = false;
    }

    gSaveContext.respawn[RESPAWN_MODE_DOWN].entranceIndex = ENTR_LOAD_OPENING;
    gSaveContext.respawnFlag = 0;
    gSaveContext.seqId = (u8)NA_BGM_DISABLED;
    gSaveContext.natureAmbienceId = 0xFF;
    gSaveContext.showTitleCard = true;
    gSaveContext.dogParams = 0;
    gSaveContext.timerState = TIMER_STATE_OFF;
    gSaveContext.subTimerState = SUBTIMER_STATE_OFF;
    gSaveContext.eventInf[0] = 0;
    gSaveContext.eventInf[1] = 0;
    gSaveContext.eventInf[2] = 0;
    gSaveContext.eventInf[3] = 0;
    gSaveContext.prevHudVisibilityMode = HUD_VISIBILITY_ALL;
    gSaveContext.nayrusLoveTimer = 0;
    gSaveContext.healthAccumulator = 0;
    gSaveContext.magicState = MAGIC_STATE_IDLE;
    gSaveContext.prevMagicState = MAGIC_STATE_IDLE;
    gSaveContext.forcedSeqId = NA_BGM_GENERAL_SFX;
    gSaveContext.skyboxTime = CLOCK_TIME(0, 0);
    gSaveContext.nextTransitionType = TRANS_NEXT_TYPE_DEFAULT;
    gSaveContext.nextCutsceneIndex = 0xFFEF;
    gSaveContext.cutsceneTrigger = 0;
    gSaveContext.chamberCutsceneNum = CHAMBER_CS_FOREST;
    gSaveContext.nextDayTime = NEXT_TIME_NONE;
    gSaveContext.retainWeatherMode = false;

    gSaveContext.buttonStatus[IBTN_BCA_B] = gSaveContext.buttonStatus[IBTN_BCA_C_LEFT] =
        gSaveContext.buttonStatus[IBTN_BCA_C_DOWN] = gSaveContext.buttonStatus[IBTN_BCA_C_RIGHT] =
            gSaveContext.buttonStatus[IBTN_BCA_A] = BTN_ENABLED;

    gSaveContext.forceRisingButtonAlphas = gSaveContext.nextHudVisibilityMode = gSaveContext.hudVisibilityMode =
        gSaveContext.hudVisibilityModeTimer = gSaveContext.magicCapacity = 0; // false, HUD_VISIBILITY_NO_CHANGE

    // Set the fill target to be the saved magic amount
    gSaveContext.magicFillTarget = gSaveContext.save.info.playerData.magic;
    // Set `magicLevel` and `magic` to 0 so `magicCapacity` then `magic` grows from nothing to respectively the full
    // capacity and `magicFillTarget`
    gSaveContext.save.info.playerData.magicLevel = gSaveContext.save.info.playerData.magic = 0;

    osSyncPrintf(VT_FGCOL(GREEN));
    osSyncPrintf("Z_MAGIC_NOW_NOW=%d  MAGIC_NOW=%d\n", ((void)0, gSaveContext.magicFillTarget),
                 gSaveContext.save.info.playerData.magic);
    osSyncPrintf(VT_RST);

    gSaveContext.save.info.playerData.naviTimer = 0;

<<<<<<< HEAD
    if ((gSaveContext.equips.buttonItems[IBTN_BC_B] != ITEM_SWORD_KOKIRI) &&
        (gSaveContext.equips.buttonItems[IBTN_BC_B] != ITEM_SWORD_MASTER) &&
        (gSaveContext.equips.buttonItems[IBTN_BC_B] != ITEM_SWORD_BIGGORON) &&
        (gSaveContext.equips.buttonItems[IBTN_BC_B] != ITEM_GIANTS_KNIFE)) {

        gSaveContext.equips.buttonItems[IBTN_BC_B] = ITEM_NONE;
        swordEquipValue = (gEquipMasks[EQUIP_TYPE_SWORD] & gSaveContext.equips.equipment) >> (EQUIP_TYPE_SWORD * 4);
        gSaveContext.equips.equipment &= gEquipNegMasks[EQUIP_TYPE_SWORD];
        gSaveContext.inventory.equipment ^= OWNED_EQUIP_FLAG(EQUIP_TYPE_SWORD, swordEquipValue - 1);
=======
    if ((gSaveContext.save.info.equips.buttonItems[0] != ITEM_SWORD_KOKIRI) &&
        (gSaveContext.save.info.equips.buttonItems[0] != ITEM_SWORD_MASTER) &&
        (gSaveContext.save.info.equips.buttonItems[0] != ITEM_SWORD_BIGGORON) &&
        (gSaveContext.save.info.equips.buttonItems[0] != ITEM_GIANTS_KNIFE)) {

        gSaveContext.save.info.equips.buttonItems[0] = ITEM_NONE;
        swordEquipValue =
            (gEquipMasks[EQUIP_TYPE_SWORD] & gSaveContext.save.info.equips.equipment) >> (EQUIP_TYPE_SWORD * 4);
        gSaveContext.save.info.equips.equipment &= gEquipNegMasks[EQUIP_TYPE_SWORD];
        gSaveContext.save.info.inventory.equipment ^= OWNED_EQUIP_FLAG(EQUIP_TYPE_SWORD, swordEquipValue - 1);
>>>>>>> 6e7a6d41
    }
}

static void (*sSelectModeUpdateFuncs[])(GameState*) = {
    FileSelect_FadeMainToSelect, FileSelect_MoveSelectedFileToTop,  FileSelect_FadeInFileInfo, FileSelect_ConfirmFile,
    FileSelect_FadeOutFileInfo,  FileSelect_MoveSelectedFileToSlot, FileSelect_FadeOut,        FileSelect_LoadGame,
};

void FileSelect_SelectModeUpdate(GameState* thisx) {
    FileSelectState* this = (FileSelectState*)thisx;

    sSelectModeUpdateFuncs[this->selectMode](&this->state);
}

void FileSelect_SelectModeDraw(GameState* thisx) {
    FileSelectState* this = (FileSelectState*)thisx;
    f32 eyeX;
    f32 eyeY;
    f32 eyeZ;

    OPEN_DISPS(this->state.gfxCtx, "../z_file_choose.c", 2753);

    gDPPipeSync(POLY_OPA_DISP++);

    eyeX = 1000.0f * Math_CosS(ZREG(11)) - 1000.0f * Math_SinS(ZREG(11));
    eyeY = ZREG(13);
    eyeZ = 1000.0f * Math_SinS(ZREG(11)) + 1000.0f * Math_CosS(ZREG(11));

    FileSelect_SetView(this, eyeX, eyeY, eyeZ);
    Skybox_Draw(&this->skyboxCtx, this->state.gfxCtx, 1, this->envCtx.skyboxBlend, eyeX, eyeY, eyeZ);
    gDPSetTextureLUT(POLY_OPA_DISP++, G_TT_NONE);
    ZREG(11) += ZREG(10);
    Environment_UpdateSkybox(SKYBOX_NORMAL_SKY, &this->envCtx, &this->skyboxCtx);
    gDPPipeSync(POLY_OPA_DISP++);
    Gfx_SetupDL_42Opa(this->state.gfxCtx);
    FileSelect_SetView(this, 0.0f, 0.0f, 64.0f);
    FileSelect_SetWindowVtx(&this->state);
    FileSelect_SetWindowContentVtx(&this->state);

    gDPSetCombineMode(POLY_OPA_DISP++, G_CC_MODULATEIA_PRIM, G_CC_MODULATEIA_PRIM);
    gDPSetPrimColor(POLY_OPA_DISP++, 0, 0, this->windowColor[0], this->windowColor[1], this->windowColor[2],
                    this->windowAlpha);
    gDPSetEnvColor(POLY_OPA_DISP++, 0, 0, 0, 0);

    Matrix_Translate(0.0f, 0.0f, -93.6f, MTXMODE_NEW);
    Matrix_Scale(0.78f, 0.78f, 0.78f, MTXMODE_APPLY);
    Matrix_RotateX(this->windowRot / 100.0f, MTXMODE_APPLY);
    gSPMatrix(POLY_OPA_DISP++, Matrix_NewMtx(this->state.gfxCtx, "../z_file_choose.c", 2810),
              G_MTX_NOPUSH | G_MTX_LOAD | G_MTX_MODELVIEW);

    gSPVertex(POLY_OPA_DISP++, &this->windowVtx[0], 32, 0);
    gSPDisplayList(POLY_OPA_DISP++, gFileSelWindow1DL);

    gSPVertex(POLY_OPA_DISP++, &this->windowVtx[32], 32, 0);
    gSPDisplayList(POLY_OPA_DISP++, gFileSelWindow2DL);

    gSPVertex(POLY_OPA_DISP++, &this->windowVtx[64], 16, 0);
    gSPDisplayList(POLY_OPA_DISP++, gFileSelWindow3DL);

    FileSelect_DrawWindowContents(&this->state);
    gDPPipeSync(POLY_OPA_DISP++);
    FileSelect_SetView(this, 0.0f, 0.0f, 64.0f);

    CLOSE_DISPS(this->state.gfxCtx, "../z_file_choose.c", 2834);
}

static void (*sFileSelectDrawFuncs[])(GameState*) = {
    FileSelect_InitModeDraw,
    FileSelect_ConfigModeDraw,
    FileSelect_SelectModeDraw,
};

static void (*sFileSelectUpdateFuncs[])(GameState*) = {
    FileSelect_InitModeUpdate,
    FileSelect_ConfigModeUpdate,
    FileSelect_SelectModeUpdate,
};

void FileSelect_Main(GameState* thisx) {
    static void* controlsTextures[] = {
        gFileSelControlsENGTex,
        gFileSelControlsGERTex,
        gFileSelControlsFRATex,
    };
    FileSelectState* this = (FileSelectState*)thisx;
    Input* input = &this->state.input[0];

    OPEN_DISPS(this->state.gfxCtx, "../z_file_choose.c", 2898);

    this->n64ddFlag = 0;

    gSPSegment(POLY_OPA_DISP++, 0x00, NULL);
    gSPSegment(POLY_OPA_DISP++, 0x01, this->staticSegment);
    gSPSegment(POLY_OPA_DISP++, 0x02, this->parameterSegment);

    Gfx_SetupFrame(this->state.gfxCtx, 0, 0, 0);

    this->stickAdjX = input->rel.stick_x;
    this->stickAdjY = input->rel.stick_y;

    if (this->stickAdjX < -30) {
        if (this->stickXDir == -1) {
            this->inputTimerX--;
            if (this->inputTimerX < 0) {
                this->inputTimerX = 2;
            } else {
                this->stickAdjX = 0;
            }
        } else {
            this->inputTimerX = 10;
            this->stickXDir = -1;
        }
    } else if (this->stickAdjX > 30) {
        if (this->stickXDir == 1) {
            this->inputTimerX--;
            if (this->inputTimerX < 0) {
                this->inputTimerX = 2;
            } else {
                this->stickAdjX = 0;
            }
        } else {
            this->inputTimerX = 10;
            this->stickXDir = 1;
        }
    } else {
        this->stickXDir = 0;
    }

    if (this->stickAdjY < -30) {
        if (this->stickYDir == -1) {
            this->inputTimerY--;
            if (this->inputTimerY < 0) {
                this->inputTimerY = 2;
            } else {
                this->stickAdjY = 0;
            }
        } else {
            this->inputTimerY = 10;
            this->stickYDir = -1;
        }
    } else if (this->stickAdjY > 30) {
        if (this->stickYDir == 1) {
            this->inputTimerY--;
            if (this->inputTimerY < 0) {
                this->inputTimerY = 2;
            } else {
                this->stickAdjY = 0;
            }
        } else {
            this->inputTimerY = 10;
            this->stickYDir = 1;
        }
    } else {
        this->stickYDir = 0;
    }

    this->emptyFileTextAlpha = 0;

    FileSelect_PulsateCursor(&this->state);
    sFileSelectUpdateFuncs[this->menuMode](&this->state);
    sFileSelectDrawFuncs[this->menuMode](&this->state);

    // do not draw controls text in the options menu
    if ((this->configMode <= CM_NAME_ENTRY_TO_MAIN) || (this->configMode >= CM_UNUSED_DELAY)) {
        Gfx_SetupDL_39Opa(this->state.gfxCtx);

        gDPSetCombineLERP(POLY_OPA_DISP++, PRIMITIVE, ENVIRONMENT, TEXEL0, ENVIRONMENT, TEXEL0, 0, PRIMITIVE, 0,
                          PRIMITIVE, ENVIRONMENT, TEXEL0, ENVIRONMENT, TEXEL0, 0, PRIMITIVE, 0);
        gDPSetPrimColor(POLY_OPA_DISP++, 0, 0, 100, 255, 255, this->controlsAlpha);
        gDPSetEnvColor(POLY_OPA_DISP++, 0, 0, 0, 0);
        gDPLoadTextureBlock(POLY_OPA_DISP++, controlsTextures[gSaveContext.language], G_IM_FMT_IA, G_IM_SIZ_8b, 144, 16,
                            0, G_TX_NOMIRROR | G_TX_WRAP, G_TX_NOMIRROR | G_TX_WRAP, G_TX_NOMASK, G_TX_NOMASK,
                            G_TX_NOLOD, G_TX_NOLOD);
        gSPTextureRectangle(POLY_OPA_DISP++, 90 << 2, 204 << 2, 234 << 2, 220 << 2, G_TX_RENDERTILE, 0, 0, 1 << 10,
                            1 << 10);
    }

    gDPPipeSync(POLY_OPA_DISP++);
    gSPDisplayList(POLY_OPA_DISP++, sScreenFillSetupDL);
    gDPSetPrimColor(POLY_OPA_DISP++, 0, 0, 0, 0, 0, sScreenFillAlpha);
    gDPFillRectangle(POLY_OPA_DISP++, 0, 0, gScreenWidth - 1, gScreenHeight - 1);

    CLOSE_DISPS(this->state.gfxCtx, "../z_file_choose.c", 3035);
}

void FileSelect_InitContext(GameState* thisx) {
    FileSelectState* this = (FileSelectState*)thisx;
    EnvironmentContext* envCtx = &this->envCtx;
    SramContext* sramCtx = &this->sramCtx;

    Sram_Alloc(&this->state, sramCtx);

    ZREG(7) = 32;
    ZREG(8) = 22;
    ZREG(9) = 20;
    ZREG(10) = -10;
    ZREG(11) = 0;
    ZREG(12) = 1000;
    ZREG(13) = -700;
    ZREG(14) = 164;
    ZREG(15) = 104;
    ZREG(16) = 160;
    ZREG(17) = 100;
    ZREG(18) = 162;
    ZREG(19) = 152;
    ZREG(20) = 214;

    XREG(13) = 580;
    XREG(14) = 400;
    XREG(35) = 20;
    XREG(36) = 20;
    XREG(37) = 20;
    XREG(43) = 8;
    XREG(44) = -78;
    XREG(45) = 0;
    XREG(46) = 0;
    XREG(47) = 0;
    XREG(48) = 0;
    XREG(49) = 3;
    XREG(50) = 8;
    XREG(51) = 8;
    XREG(52) = 10;
    XREG(73) = 0;

    VREG(0) = 14;
    VREG(1) = 5;
    VREG(2) = 4;
    VREG(4) = 1;
    VREG(5) = 6;
    VREG(6) = 2;
    VREG(7) = 6;
    VREG(8) = 80;

    sScreenFillAlpha = 255;

    VREG(10) = 10;
    VREG(11) = 30;
    VREG(12) = -100;
    VREG(13) = -85;
    VREG(14) = 4;
    VREG(16) = 25;
    VREG(17) = 1;
    VREG(18) = 1;
    VREG(20) = 92;
    VREG(21) = 171;
    VREG(22) = 11;
    VREG(23) = 10;
    VREG(24) = 26;
    VREG(25) = 2;
    VREG(26) = 1;
    VREG(27) = 0;
    VREG(28) = 0;
    VREG(29) = 160;
    VREG(30) = 64;
    VREG(31) = 154;
    VREG(32) = 152;
    VREG(33) = 106;

    WREG(38) = 16;
    WREG(39) = 9;
    WREG(40) = 10;
    WREG(41) = 14;
    WREG(42) = 11;
    WREG(43) = 12;

    this->menuMode = FS_MENU_MODE_INIT;

    this->buttonIndex = this->selectMode = this->selectedFileIndex = this->copyDestFileIndex =
        this->confirmButtonIndex = 0;

    this->confirmButtonTexIndices[0] = 2;
    this->confirmButtonTexIndices[1] = 3;
    this->titleLabel = FS_TITLE_SELECT_FILE;
    this->nextTitleLabel = FS_TITLE_OPEN_FILE;
    this->highlightPulseDir = 1;
    this->unk_1CAAC = 0xC;
    this->highlightColor[0] = 155;
    this->highlightColor[1] = 255;
    this->highlightColor[2] = 255;
    this->highlightColor[3] = 70;
    this->configMode = CM_FADE_IN_START;
    this->windowRot = 0.0f;
    this->stickXDir = this->inputTimerX = 0;
    this->stickYDir = this->inputTimerY = 0;
    this->kbdX = this->kbdY = this->charIndex = 0;
    this->kbdButton = FS_KBD_BTN_NONE;

    this->windowColor[0] = 100;
    this->windowColor[1] = 150;
    this->windowColor[2] = 255;

    this->windowAlpha = this->titleAlpha[0] = this->titleAlpha[1] = this->fileButtonAlpha[0] =
        this->fileButtonAlpha[1] = this->fileButtonAlpha[2] = this->nameBoxAlpha[0] = this->nameBoxAlpha[1] =
            this->nameBoxAlpha[2] = this->nameAlpha[0] = this->nameAlpha[1] = this->nameAlpha[2] =
                this->connectorAlpha[0] = this->connectorAlpha[1] = this->connectorAlpha[2] = this->fileInfoAlpha[0] =
                    this->fileInfoAlpha[1] = this->fileInfoAlpha[2] = this->actionButtonAlpha[FS_BTN_ACTION_COPY] =
                        this->actionButtonAlpha[FS_BTN_ACTION_ERASE] = this->confirmButtonAlpha[FS_BTN_CONFIRM_YES] =
                            this->confirmButtonAlpha[FS_BTN_CONFIRM_QUIT] = this->optionButtonAlpha =
                                this->nameEntryBoxAlpha = this->controlsAlpha = this->emptyFileTextAlpha = 0;

    this->windowPosX = 6;
    this->actionTimer = 8;
    this->warningLabel = FS_WARNING_NONE;

    this->warningButtonIndex = this->buttonYOffsets[0] = this->buttonYOffsets[1] = this->buttonYOffsets[2] =
        this->buttonYOffsets[3] = this->buttonYOffsets[4] = this->buttonYOffsets[5] = this->fileNamesY[0] =
            this->fileNamesY[1] = this->fileNamesY[2] = 0;

    this->unk_1CAD6[0] = 0;
    this->unk_1CAD6[1] = 3;
    this->unk_1CAD6[2] = 6;
    this->unk_1CAD6[3] = 8;
    this->unk_1CAD6[4] = 10;

    Letterbox_SetSizeTarget(0);

    gSaveContext.skyboxTime = CLOCK_TIME(0, 0);
    gSaveContext.save.dayTime = CLOCK_TIME(0, 0);

    Skybox_Init(&this->state, &this->skyboxCtx, SKYBOX_NORMAL_SKY);

    gTimeSpeed = 10;

    envCtx->changeSkyboxState = CHANGE_SKYBOX_INACTIVE;
    envCtx->changeSkyboxTimer = 0;
    envCtx->changeLightEnabled = false;
    envCtx->changeLightTimer = 0;
    envCtx->skyboxDmaState = SKYBOX_DMA_INACTIVE;
    envCtx->skybox1Index = 99;
    envCtx->skybox2Index = 99;
    envCtx->lightConfig = 0;
    envCtx->changeLightNextConfig = 0;
    envCtx->lightSetting = 0;
    envCtx->skyboxConfig = 2;
    envCtx->skyboxDisabled = 0;
    envCtx->skyboxBlend = 0;
    envCtx->glareAlpha = 0.0f;
    envCtx->lensFlareAlphaScale = 0.0f;

    Environment_UpdateSkybox(SKYBOX_NORMAL_SKY, &this->envCtx, &this->skyboxCtx);

    gSaveContext.buttonStatus[IBTN_BCA_B] = gSaveContext.buttonStatus[IBTN_BCA_C_LEFT] =
        gSaveContext.buttonStatus[IBTN_BCA_C_DOWN] = gSaveContext.buttonStatus[IBTN_BCA_C_RIGHT] =
            gSaveContext.buttonStatus[IBTN_BCA_A] = BTN_ENABLED;

    this->n64ddFlags[0] = this->n64ddFlags[1] = this->n64ddFlags[2] = this->defense[0] = this->defense[1] =
        this->defense[2] = 0;

    SsSram_ReadWrite(OS_K1_TO_PHYSICAL(0xA8000000), sramCtx->readBuff, SRAM_SIZE, OS_READ);

    gSaveContext.language = sramCtx->readBuff[SRAM_HEADER_LANGUAGE];

    if (gSaveContext.language >= LANGUAGE_MAX) {
        sramCtx->readBuff[SRAM_HEADER_LANGUAGE] = gSaveContext.language = LANGUAGE_ENG;
    }
}

void FileSelect_Destroy(GameState* thisx) {
}

void FileSelect_Init(GameState* thisx) {
    FileSelectState* this = (FileSelectState*)thisx;
    u32 size = (uintptr_t)_title_staticSegmentRomEnd - (uintptr_t)_title_staticSegmentRomStart;
    s32 pad;

    SREG(30) = 1;
    osSyncPrintf("SIZE=%x\n", size);

    this->staticSegment = GameState_Alloc(&this->state, size, "../z_file_choose.c", 3392);
    ASSERT(this->staticSegment != NULL, "this->staticSegment != NULL", "../z_file_choose.c", 3393);
    DmaMgr_RequestSyncDebug(this->staticSegment, (uintptr_t)_title_staticSegmentRomStart, size, "../z_file_choose.c",
                            3394);

    size = (uintptr_t)_parameter_staticSegmentRomEnd - (uintptr_t)_parameter_staticSegmentRomStart;
    this->parameterSegment = GameState_Alloc(&this->state, size, "../z_file_choose.c", 3398);
    ASSERT(this->parameterSegment != NULL, "this->parameterSegment != NULL", "../z_file_choose.c", 3399);
    DmaMgr_RequestSyncDebug(this->parameterSegment, (uintptr_t)_parameter_staticSegmentRomStart, size,
                            "../z_file_choose.c", 3400);

    Matrix_Init(&this->state);
    View_Init(&this->view, this->state.gfxCtx);
    this->state.main = FileSelect_Main;
    this->state.destroy = FileSelect_Destroy;
    FileSelect_InitContext(&this->state);
    Font_LoadOrderedFont(&this->font);
    SEQCMD_RESET_AUDIO_HEAP(0, 10);
    // Setting ioData to 1 and writing it to ioPort 7 will skip the harp intro
    Audio_PlaySequenceWithSeqPlayerIO(SEQ_PLAYER_BGM_MAIN, NA_BGM_FILE_SELECT, 0, 7, 1);
}<|MERGE_RESOLUTION|>--- conflicted
+++ resolved
@@ -1503,28 +1503,16 @@
 
     gSaveContext.save.info.playerData.naviTimer = 0;
 
-<<<<<<< HEAD
-    if ((gSaveContext.equips.buttonItems[IBTN_BC_B] != ITEM_SWORD_KOKIRI) &&
-        (gSaveContext.equips.buttonItems[IBTN_BC_B] != ITEM_SWORD_MASTER) &&
-        (gSaveContext.equips.buttonItems[IBTN_BC_B] != ITEM_SWORD_BIGGORON) &&
-        (gSaveContext.equips.buttonItems[IBTN_BC_B] != ITEM_GIANTS_KNIFE)) {
-
-        gSaveContext.equips.buttonItems[IBTN_BC_B] = ITEM_NONE;
-        swordEquipValue = (gEquipMasks[EQUIP_TYPE_SWORD] & gSaveContext.equips.equipment) >> (EQUIP_TYPE_SWORD * 4);
-        gSaveContext.equips.equipment &= gEquipNegMasks[EQUIP_TYPE_SWORD];
-        gSaveContext.inventory.equipment ^= OWNED_EQUIP_FLAG(EQUIP_TYPE_SWORD, swordEquipValue - 1);
-=======
-    if ((gSaveContext.save.info.equips.buttonItems[0] != ITEM_SWORD_KOKIRI) &&
-        (gSaveContext.save.info.equips.buttonItems[0] != ITEM_SWORD_MASTER) &&
-        (gSaveContext.save.info.equips.buttonItems[0] != ITEM_SWORD_BIGGORON) &&
-        (gSaveContext.save.info.equips.buttonItems[0] != ITEM_GIANTS_KNIFE)) {
-
-        gSaveContext.save.info.equips.buttonItems[0] = ITEM_NONE;
+    if ((gSaveContext.save.info.equips.buttonItems[IBTN_BC_B] != ITEM_SWORD_KOKIRI) &&
+        (gSaveContext.save.info.equips.buttonItems[IBTN_BC_B] != ITEM_SWORD_MASTER) &&
+        (gSaveContext.save.info.equips.buttonItems[IBTN_BC_B] != ITEM_SWORD_BIGGORON) &&
+        (gSaveContext.save.info.equips.buttonItems[IBTN_BC_B] != ITEM_GIANTS_KNIFE)) {
+
+        gSaveContext.save.info.equips.buttonItems[IBTN_BC_B] = ITEM_NONE;
         swordEquipValue =
             (gEquipMasks[EQUIP_TYPE_SWORD] & gSaveContext.save.info.equips.equipment) >> (EQUIP_TYPE_SWORD * 4);
         gSaveContext.save.info.equips.equipment &= gEquipNegMasks[EQUIP_TYPE_SWORD];
         gSaveContext.save.info.inventory.equipment ^= OWNED_EQUIP_FLAG(EQUIP_TYPE_SWORD, swordEquipValue - 1);
->>>>>>> 6e7a6d41
     }
 }
 
