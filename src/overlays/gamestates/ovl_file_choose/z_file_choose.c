--- conflicted
+++ resolved
@@ -1870,13 +1870,8 @@
 
 void FileSelect_Init(GameState* thisx) {
     FileSelectState* this = (FileSelectState*)thisx;
-<<<<<<< HEAD
-    u32 size = (u32)_title_staticSegmentRomEnd - (u32)_title_staticSegmentRomStart;
+    u32 size = (uintptr_t)_title_staticSegmentRomEnd - (uintptr_t)_title_staticSegmentRomStart;
     UNUSED s32 pad;
-=======
-    u32 size = (uintptr_t)_title_staticSegmentRomEnd - (uintptr_t)_title_staticSegmentRomStart;
-    s32 pad;
->>>>>>> 451e855d
 
     SREG(30) = 1;
     osSyncPrintf("SIZE=%x\n", size);
