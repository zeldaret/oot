--- conflicted
+++ resolved
@@ -1463,11 +1463,6 @@
  */
 void FileSelect_LoadGame(GameState* thisx) {
     FileSelectState* this = (FileSelectState*)thisx;
-<<<<<<< HEAD
-    u16 swordEquipValue;
-    STACK_PAD(s32);
-=======
->>>>>>> bf3339a1
 
 #if OOT_DEBUG
     if (this->buttonIndex == FS_BTN_SELECT_FILE_1) {
