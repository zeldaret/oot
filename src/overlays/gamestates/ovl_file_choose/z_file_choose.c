#include "file_select.h"
#include "assets/textures/title_static/title_static.h"
#include "assets/textures/parameter_static/parameter_static.h"

static s16 sUnused = 106;

static s16 sScreenFillAlpha = 255;

static Gfx sScreenFillSetupDL[] = {
    gsDPPipeSync(),
    gsSPClearGeometryMode(G_ZBUFFER | G_SHADE | G_CULL_BOTH | G_FOG | G_LIGHTING | G_TEXTURE_GEN |
                          G_TEXTURE_GEN_LINEAR | G_LOD | G_SHADING_SMOOTH),
    gsDPSetOtherMode(G_AD_DISABLE | G_CD_MAGICSQ | G_CK_NONE | G_TC_FILT | G_TF_BILERP | G_TT_NONE | G_TL_TILE |
                         G_TD_CLAMP | G_TP_NONE | G_CYC_1CYCLE | G_PM_1PRIMITIVE,
                     G_AC_NONE | G_ZS_PIXEL | G_RM_CLD_SURF | G_RM_CLD_SURF2),
    gsDPSetCombineMode(G_CC_PRIMITIVE, G_CC_PRIMITIVE),
    gsSPEndDisplayList(),
};

static s16 sFileInfoBoxPartWidths[] = { 36, 36, 36, 36, 24 };

static s16 sWindowContentColors[2][3] = {
    { 100, 150, 255 }, // blue
    { 100, 100, 100 }, // gray
};

void FileSelect_SetView(FileSelectState* this, f32 eyeX, f32 eyeY, f32 eyeZ) {
    Vec3f eye;
    Vec3f lookAt;
    Vec3f up;

    lookAt.x = lookAt.y = lookAt.z = 0.0f;
    up.x = up.z = 0.0f;

    eye.x = eyeX;
    eye.y = eyeY;
    eye.z = eyeZ;

    up.y = 1.0f;

    View_LookAt(&this->view, &eye, &lookAt, &up);
    View_Apply(&this->view, VIEW_ALL | VIEW_FORCE_VIEWING | VIEW_FORCE_VIEWPORT | VIEW_FORCE_PROJECTION_PERSPECTIVE);
}

Gfx* FileSelect_QuadTextureIA8(Gfx* gfx, void* texture, s16 width, s16 height, s16 point) {
    gDPLoadTextureBlock(gfx++, texture, G_IM_FMT_IA, G_IM_SIZ_8b, width, height, 0, G_TX_NOMIRROR | G_TX_WRAP,
                        G_TX_NOMIRROR | G_TX_WRAP, G_TX_NOMASK, G_TX_NOMASK, G_TX_NOLOD, G_TX_NOLOD);

    gSP1Quadrangle(gfx++, point, point + 2, point + 3, point + 1, 0);

    return gfx;
}

void FileSelect_InitModeUpdate(GameState* thisx) {
    FileSelectState* this = (FileSelectState*)thisx;

    if (this->menuMode == FS_MENU_MODE_INIT) {
        this->menuMode = FS_MENU_MODE_CONFIG;
        this->configMode = CM_FADE_IN_START;
        this->nextTitleLabel = FS_TITLE_OPEN_FILE;
        osSyncPrintf("Ｓｒａｍ Ｓｔａｒｔ─Ｌｏａｄ  》》》》》  ");
        Sram_VerifyAndLoadAllSaves(this, &this->sramCtx);
        osSyncPrintf("終了！！！\n");
    }
}

void FileSelect_InitModeDraw(GameState* thisx) {
}

/**
 * Fade in the menu window and title label.
 * If a file is occupied fade in the name, name box, and connector.
 * Fade in the copy erase and options button according to the window alpha.
 */
void FileSelect_FadeInMenuElements(GameState* thisx) {
    FileSelectState* this = (FileSelectState*)thisx;
    SramContext* sramCtx = &this->sramCtx;
    s16 i;

    this->titleAlpha[0] += VREG(1);
    this->windowAlpha += VREG(2);

    for (i = 0; i < 3; i++) {
        this->fileButtonAlpha[i] = this->windowAlpha;

        if (SLOT_OCCUPIED(sramCtx, i)) {
            this->nameBoxAlpha[i] = this->nameAlpha[i] = this->windowAlpha;
            this->connectorAlpha[i] += VREG(1);
            if (this->connectorAlpha[i] >= 255) {
                this->connectorAlpha[i] = 255;
            }
        }
    }

    this->actionButtonAlpha[FS_BTN_ACTION_COPY] = this->actionButtonAlpha[FS_BTN_ACTION_ERASE] =
        this->optionButtonAlpha = this->windowAlpha;
}

/**
 * Converts a numerical value to ones-tens-hundreds digits
 */
void FileSelect_SplitNumber(u16 value, s16* hundreds, s16* tens, s16* ones) {
    *hundreds = 0;
    *tens = 0;
    *ones = value;

    while (true) {
        if ((*ones - 100) < 0) {
            break;
        }
        (*hundreds)++;
        *ones -= 100;
    }

    while (true) {
        if ((*ones - 10) < 0) {
            break;
        }
        (*tens)++;
        *ones -= 10;
    }
}

/**
 * Reduce the alpha of the black screen fill to create a fade in effect.
 * Additionally, slide the window from the right to the center of the screen.
 * Update function for `CM_FADE_IN_START`
 */
void FileSelect_StartFadeIn(GameState* thisx) {
    FileSelectState* this = (FileSelectState*)thisx;

    FileSelect_FadeInMenuElements(&this->state);
    sScreenFillAlpha -= 40;
    this->windowPosX -= 20;

    if (this->windowPosX <= -94) {
        this->windowPosX = -94;
        this->configMode = CM_FADE_IN_END;
        sScreenFillAlpha = 0;
    }
}

/**
 * Finish fading in the remaining menu elements.
 * Fade in the controls text at the bottom of the screen.
 * Update function for `CM_FADE_IN_END`
 */
void FileSelect_FinishFadeIn(GameState* thisx) {
    FileSelectState* this = (FileSelectState*)thisx;

    this->controlsAlpha += VREG(1);
    FileSelect_FadeInMenuElements(&this->state);

    if (this->titleAlpha[0] >= 255) {
        this->titleAlpha[0] = 255;
        this->controlsAlpha = 255;
        this->windowAlpha = 200;
        this->configMode = CM_MAIN_MENU;
    }
}

/**
 * Update the cursor and wait for the player to select a button to change menus accordingly.
 * If an empty file is selected, enter the name entry config mode.
 * If an occupied file is selected, enter the `Select` menu mode.
 * If copy, erase, or options is selected, set config mode accordingly.
 * Lastly, set any warning labels if appropriate.
 * Update function for `CM_MAIN_MENU`
 */
void FileSelect_UpdateMainMenu(GameState* thisx) {
    static u8 emptyName[] = { 0x3E, 0x3E, 0x3E, 0x3E, 0x3E, 0x3E, 0x3E, 0x3E };
    FileSelectState* this = (FileSelectState*)thisx;
    SramContext* sramCtx = &this->sramCtx;
    Input* input = &this->state.input[0];

    if (CHECK_BTN_ALL(input->press.button, BTN_START) || CHECK_BTN_ALL(input->press.button, BTN_A)) {
        if (this->buttonIndex <= FS_BTN_MAIN_FILE_3) {
            osSyncPrintf("REGCK_ALL[%x]=%x,%x,%x,%x,%x,%x\n", this->buttonIndex,
                         GET_NEWF(sramCtx, this->buttonIndex, 0), GET_NEWF(sramCtx, this->buttonIndex, 1),
                         GET_NEWF(sramCtx, this->buttonIndex, 2), GET_NEWF(sramCtx, this->buttonIndex, 3),
                         GET_NEWF(sramCtx, this->buttonIndex, 4), GET_NEWF(sramCtx, this->buttonIndex, 5));

            if (!SLOT_OCCUPIED(sramCtx, this->buttonIndex)) {
                Audio_PlaySfxGeneral(NA_SE_SY_FSEL_DECIDE_L, &gSfxDefaultPos, 4, &gSfxDefaultFreqAndVolScale,
                                     &gSfxDefaultFreqAndVolScale, &gSfxDefaultReverb);
                this->configMode = CM_ROTATE_TO_NAME_ENTRY;
                this->kbdButton = FS_KBD_BTN_NONE;
                this->charPage = FS_CHAR_PAGE_ENG;
                this->kbdX = 0;
                this->kbdY = 0;
                this->charIndex = 0;
                this->charBgAlpha = 0;
                this->newFileNameCharCount = 0;
                this->nameEntryBoxPosX = 120;
                this->nameEntryBoxAlpha = 0;
                MemCpy(&this->fileNames[this->buttonIndex][0], &emptyName, sizeof(emptyName));
            } else if (this->n64ddFlags[this->buttonIndex] == this->n64ddFlag) {
                Audio_PlaySfxGeneral(NA_SE_SY_FSEL_DECIDE_L, &gSfxDefaultPos, 4, &gSfxDefaultFreqAndVolScale,
                                     &gSfxDefaultFreqAndVolScale, &gSfxDefaultReverb);
                this->actionTimer = 8;
                this->selectMode = SM_FADE_MAIN_TO_SELECT;
                this->selectedFileIndex = this->buttonIndex;
                this->menuMode = FS_MENU_MODE_SELECT;
                this->nextTitleLabel = FS_TITLE_OPEN_FILE;
            } else if (!this->n64ddFlags[this->buttonIndex]) {
                Audio_PlaySfxGeneral(NA_SE_SY_FSEL_ERROR, &gSfxDefaultPos, 4, &gSfxDefaultFreqAndVolScale,
                                     &gSfxDefaultFreqAndVolScale, &gSfxDefaultReverb);
            }
        } else {
            if (this->warningLabel == FS_WARNING_NONE) {
                Audio_PlaySfxGeneral(NA_SE_SY_FSEL_DECIDE_L, &gSfxDefaultPos, 4, &gSfxDefaultFreqAndVolScale,
                                     &gSfxDefaultFreqAndVolScale, &gSfxDefaultReverb);
                this->prevConfigMode = this->configMode;

                if (this->buttonIndex == FS_BTN_MAIN_COPY) {
                    this->configMode = CM_SETUP_COPY_SOURCE;
                    this->nextTitleLabel = FS_TITLE_COPY_FROM;
                } else if (this->buttonIndex == FS_BTN_MAIN_ERASE) {
                    this->configMode = CM_SETUP_ERASE_SELECT;
                    this->nextTitleLabel = FS_TITLE_ERASE_FILE;
                } else {
                    this->configMode = CM_MAIN_TO_OPTIONS;
                    this->kbdButton = 0;
                    this->kbdX = 0;
                    this->kbdY = 0;
                    this->charBgAlpha = 0;
                    this->newFileNameCharCount = 0;
                    this->nameEntryBoxPosX = 120;
                }

                this->actionTimer = 8;
            } else {
                Audio_PlaySfxGeneral(NA_SE_SY_FSEL_ERROR, &gSfxDefaultPos, 4, &gSfxDefaultFreqAndVolScale,
                                     &gSfxDefaultFreqAndVolScale, &gSfxDefaultReverb);
            }
        }
    } else {
        if (ABS(this->stickAdjY) > 30) {
            Audio_PlaySfxGeneral(NA_SE_SY_FSEL_CURSOR, &gSfxDefaultPos, 4, &gSfxDefaultFreqAndVolScale,
                                 &gSfxDefaultFreqAndVolScale, &gSfxDefaultReverb);

            if (this->stickAdjY > 30) {
                this->buttonIndex--;
                if (this->buttonIndex < FS_BTN_MAIN_FILE_1) {
                    this->buttonIndex = FS_BTN_MAIN_OPTIONS;
                }
            } else {
                this->buttonIndex++;
                if (this->buttonIndex > FS_BTN_MAIN_OPTIONS) {
                    this->buttonIndex = FS_BTN_MAIN_FILE_1;
                }
            }
        }

        if (this->buttonIndex == FS_BTN_MAIN_COPY) {
            if (!SLOT_OCCUPIED(sramCtx, 0) && !SLOT_OCCUPIED(sramCtx, 1) && !SLOT_OCCUPIED(sramCtx, 2)) {
                this->warningButtonIndex = this->buttonIndex;
                this->warningLabel = FS_WARNING_NO_FILE_COPY;
                this->emptyFileTextAlpha = 255;
            } else if (SLOT_OCCUPIED(sramCtx, 0) && SLOT_OCCUPIED(sramCtx, 1) && SLOT_OCCUPIED(sramCtx, 2)) {
                this->warningButtonIndex = this->buttonIndex;
                this->warningLabel = FS_WARNING_NO_EMPTY_FILES;
                this->emptyFileTextAlpha = 255;
            } else {
                this->warningLabel = FS_WARNING_NONE;
            }
        } else if (this->buttonIndex == FS_BTN_MAIN_ERASE) {
            if (!SLOT_OCCUPIED(sramCtx, 0) && !SLOT_OCCUPIED(sramCtx, 1) && !SLOT_OCCUPIED(sramCtx, 2)) {
                this->warningButtonIndex = this->buttonIndex;
                this->warningLabel = FS_WARNING_NO_FILE_ERASE;
                this->emptyFileTextAlpha = 255;
            } else {
                this->warningLabel = FS_WARNING_NONE;
            }
        } else {
            this->warningLabel = FS_WARNING_NONE;
        }
    }
}

/**
 * Update function for `CM_UNUSED_31`
 */
void FileSelect_UnusedCM31(GameState* thisx) {
}

/**
 * Delay the next config mode from running until `XREG(73)` reaches 254.
 * Because the timer increments by 2, the delay is 127 frames (assuming the value was not changed by reg editor).
 * Unused in the final game, was possibly used for debugging.
 * Update function for `CM_UNUSED_DELAY`
 */
void FileSelect_UnusedCMDelay(GameState* thisx) {
    FileSelectState* this = (FileSelectState*)thisx;

    XREG(73) += 2;

    if (XREG(73) == 254) {
        this->configMode = this->nextConfigMode;
        XREG(73) = 0;
    }
}

/**
 * Rotate the window from the main menu to the name entry menu.
 * Update function for `CM_ROTATE_TO_NAME_ENTRY`
 */
void FileSelect_RotateToNameEntry(GameState* thisx) {
    FileSelectState* this = (FileSelectState*)thisx;

    this->windowRot += VREG(16);

    if (this->windowRot >= 314.0f) {
        this->windowRot = 314.0f;
        this->configMode = CM_START_NAME_ENTRY;
    }
}

/**
 * Rotate the window from the main menu to the options menu.
 * Update function for `CM_MAIN_TO_OPTIONS`
 */
void FileSelect_RotateToOptions(GameState* thisx) {
    FileSelectState* this = (FileSelectState*)thisx;

    this->windowRot += VREG(16);

    if (this->windowRot >= 314.0f) {
        this->windowRot = 314.0f;
        this->configMode = CM_START_OPTIONS;
    }
}

/**
 * Rotate the window from the options menu to the main menu.
 * Update function for `CM_NAME_ENTRY_TO_MAIN` and `CM_OPTIONS_TO_MAIN`
 */
void FileSelect_RotateToMain(GameState* thisx) {
    FileSelectState* this = (FileSelectState*)thisx;

    this->windowRot += VREG(16);

    if (this->windowRot >= 628.0f) {
        this->windowRot = 0.0f;
        this->configMode = CM_MAIN_MENU;
    }
}

static void (*gConfigModeUpdateFuncs[])(GameState*) = {
    FileSelect_StartFadeIn,        FileSelect_FinishFadeIn,
    FileSelect_UpdateMainMenu,     FileSelect_SetupCopySource,
    FileSelect_SelectCopySource,   FileSelect_SetupCopyDest1,
    FileSelect_SetupCopyDest2,     FileSelect_SelectCopyDest,
    FileSelect_ExitToCopySource1,  FileSelect_ExitToCopySource2,
    FileSelect_SetupCopyConfirm1,  FileSelect_SetupCopyConfirm2,
    FileSelect_CopyConfirm,        FileSelect_ReturnToCopyDest,
    FileSelect_CopyAnim1,          FileSelect_CopyAnim2,
    FileSelect_CopyAnim3,          FileSelect_CopyAnim4,
    FileSelect_CopyAnim5,          FileSelect_ExitCopyToMain,
    FileSelect_SetupEraseSelect,   FileSelect_EraseSelect,
    FileSelect_SetupEraseConfirm1, FileSelect_SetupEraseConfirm2,
    FileSelect_EraseConfirm,       FileSelect_ExitToEraseSelect1,
    FileSelect_ExitToEraseSelect2, FileSelect_EraseAnim1,
    FileSelect_EraseAnim2,         FileSelect_EraseAnim3,
    FileSelect_ExitEraseToMain,    FileSelect_UnusedCM31,
    FileSelect_RotateToNameEntry,  FileSelect_UpdateKeyboardCursor,
    FileSelect_StartNameEntry,     FileSelect_RotateToMain,
    FileSelect_RotateToOptions,    FileSelect_UpdateOptionsMenu,
    FileSelect_StartOptions,       FileSelect_RotateToMain,
    FileSelect_UnusedCMDelay,
};

/**
 * Updates the alpha of the cursor to make it pulsate.
 * On the debug rom, this function also handles switching languages with controller 3.
 */
void FileSelect_PulsateCursor(GameState* thisx) {
    static s16 cursorAlphaTargets[] = { 70, 200 };
    FileSelectState* this = (FileSelectState*)thisx;
    s16 alphaStep;
    SramContext* sramCtx = &this->sramCtx;
    Input* debugInput = &this->state.input[2];

    if (CHECK_BTN_ALL(debugInput->press.button, BTN_DLEFT)) {
        sramCtx->readBuff[SRAM_HEADER_LANGUAGE] = gSaveContext.language = LANGUAGE_ENG;
        *((u8*)0x80000002) = LANGUAGE_ENG;

        SsSram_ReadWrite(OS_K1_TO_PHYSICAL(0xA8000000), sramCtx->readBuff, 3, OS_WRITE);
        osSyncPrintf("1:read_buff[]=%x, %x, %x, %x\n", sramCtx->readBuff[SRAM_HEADER_SOUND],
                     sramCtx->readBuff[SRAM_HEADER_ZTARGET], sramCtx->readBuff[SRAM_HEADER_LANGUAGE],
                     sramCtx->readBuff[SRAM_HEADER_MAGIC]);

        SsSram_ReadWrite(OS_K1_TO_PHYSICAL(0xA8000000), sramCtx->readBuff, SRAM_SIZE, OS_READ);
        osSyncPrintf("read_buff[]=%x, %x, %x, %x\n", sramCtx->readBuff[SRAM_HEADER_SOUND],
                     sramCtx->readBuff[SRAM_HEADER_ZTARGET], sramCtx->readBuff[SRAM_HEADER_LANGUAGE],
                     sramCtx->readBuff[SRAM_HEADER_MAGIC]);
    } else if (CHECK_BTN_ALL(debugInput->press.button, BTN_DUP)) {
        sramCtx->readBuff[SRAM_HEADER_LANGUAGE] = gSaveContext.language = LANGUAGE_GER;
        *((u8*)0x80000002) = LANGUAGE_GER;

        SsSram_ReadWrite(OS_K1_TO_PHYSICAL(0xA8000000), sramCtx->readBuff, 3, OS_WRITE);
        osSyncPrintf("1:read_buff[]=%x, %x, %x, %x\n", sramCtx->readBuff[SRAM_HEADER_SOUND],
                     sramCtx->readBuff[SRAM_HEADER_ZTARGET], sramCtx->readBuff[SRAM_HEADER_LANGUAGE],
                     sramCtx->readBuff[SRAM_HEADER_MAGIC]);
        SsSram_ReadWrite(OS_K1_TO_PHYSICAL(0xA8000000), sramCtx->readBuff, SRAM_SIZE, OS_READ);
        osSyncPrintf("read_buff[]=%x, %x, %x, %x\n", sramCtx->readBuff[SRAM_HEADER_SOUND],
                     sramCtx->readBuff[SRAM_HEADER_ZTARGET], sramCtx->readBuff[SRAM_HEADER_LANGUAGE],
                     sramCtx->readBuff[SRAM_HEADER_MAGIC]);
    } else if (CHECK_BTN_ALL(debugInput->press.button, BTN_DRIGHT)) {
        sramCtx->readBuff[SRAM_HEADER_LANGUAGE] = gSaveContext.language = LANGUAGE_FRA;
        *((u8*)0x80000002) = LANGUAGE_FRA;

        SsSram_ReadWrite(OS_K1_TO_PHYSICAL(0xA8000000), sramCtx->readBuff, 3, OS_WRITE);
        osSyncPrintf("1:read_buff[]=%x, %x, %x, %x\n", sramCtx->readBuff[SRAM_HEADER_SOUND],
                     sramCtx->readBuff[SRAM_HEADER_ZTARGET], sramCtx->readBuff[SRAM_HEADER_LANGUAGE],
                     sramCtx->readBuff[SRAM_HEADER_MAGIC]);

        SsSram_ReadWrite(OS_K1_TO_PHYSICAL(0xA8000000), sramCtx->readBuff, SRAM_SIZE, OS_READ);
        osSyncPrintf("read_buff[]=%x, %x, %x, %x\n", sramCtx->readBuff[SRAM_HEADER_SOUND],
                     sramCtx->readBuff[SRAM_HEADER_ZTARGET], sramCtx->readBuff[SRAM_HEADER_LANGUAGE],
                     sramCtx->readBuff[SRAM_HEADER_MAGIC]);
    }

    alphaStep = ABS(this->highlightColor[3] - cursorAlphaTargets[this->highlightPulseDir]) / XREG(35);

    if (this->highlightColor[3] >= cursorAlphaTargets[this->highlightPulseDir]) {
        this->highlightColor[3] -= alphaStep;
    } else {
        this->highlightColor[3] += alphaStep;
    }

    XREG(35)--;

    if (XREG(35) == 0) {
        this->highlightColor[3] = cursorAlphaTargets[this->highlightPulseDir];
        XREG(35) = XREG(36 + this->highlightPulseDir);
        this->highlightPulseDir ^= 1;
    }
}

void FileSelect_ConfigModeUpdate(GameState* thisx) {
    FileSelectState* this = (FileSelectState*)thisx;

    gConfigModeUpdateFuncs[this->configMode](&this->state);
}

void FileSelect_SetWindowVtx(GameState* thisx) {
    FileSelectState* this = (FileSelectState*)thisx;
    s16 i;
    s16 j;
    s16 x;
    s16 tmp;
    s16 tmp2;
    s16 tmp3;

    this->windowVtx = Graph_Alloc(this->state.gfxCtx, sizeof(Vtx) * 80);
    tmp = this->windowPosX - 90;

    for (x = 0, i = 0; i < 4; i++) {
        tmp += 0x40;
        tmp2 = (i == 3) ? 0x30 : 0x40;

        for (j = 0, tmp3 = 0x50; j < 5; j++, x += 4, tmp3 -= 0x20) {
            this->windowVtx[x].v.ob[0] = this->windowVtx[x + 2].v.ob[0] = tmp;

            this->windowVtx[x + 1].v.ob[0] = this->windowVtx[x + 3].v.ob[0] = tmp + tmp2;

            this->windowVtx[x].v.ob[1] = this->windowVtx[x + 1].v.ob[1] = tmp3;

            this->windowVtx[x + 2].v.ob[1] = this->windowVtx[x + 3].v.ob[1] = tmp3 - 0x20;

            this->windowVtx[x].v.ob[2] = this->windowVtx[x + 1].v.ob[2] = this->windowVtx[x + 2].v.ob[2] =
                this->windowVtx[x + 3].v.ob[2] = 0;

            this->windowVtx[x].v.flag = this->windowVtx[x + 1].v.flag = this->windowVtx[x + 2].v.flag =
                this->windowVtx[x + 3].v.flag = 0;

            this->windowVtx[x].v.tc[0] = this->windowVtx[x].v.tc[1] = this->windowVtx[x + 1].v.tc[1] =
                this->windowVtx[x + 2].v.tc[0] = 0;

            this->windowVtx[x + 1].v.tc[0] = this->windowVtx[x + 3].v.tc[0] = tmp2 * 0x20;

            this->windowVtx[x + 2].v.tc[1] = this->windowVtx[x + 3].v.tc[1] = 0x400;

            this->windowVtx[x].v.cn[0] = this->windowVtx[x + 2].v.cn[0] = this->windowVtx[x].v.cn[1] =
                this->windowVtx[x + 2].v.cn[1] = this->windowVtx[x].v.cn[2] = this->windowVtx[x + 2].v.cn[2] =
                    this->windowVtx[x + 1].v.cn[0] = this->windowVtx[x + 3].v.cn[0] = this->windowVtx[x + 1].v.cn[1] =
                        this->windowVtx[x + 3].v.cn[1] = this->windowVtx[x + 1].v.cn[2] =
                            this->windowVtx[x + 3].v.cn[2] = this->windowVtx[x].v.cn[3] =
                                this->windowVtx[x + 2].v.cn[3] = this->windowVtx[x + 1].v.cn[3] =
                                    this->windowVtx[x + 3].v.cn[3] = 255;
        }
    }
}

static s16 D_80812818[] = { 0x001A, 0x000A, 0x000A, 0x000A };
static s16 D_80812820[] = { 0x0020, 0x000C, 0x000C, 0x000C };
static s16 D_80812828[] = { 0x0010, 0x000C, 0x000C, 0x000C };
static s16 D_80812830[] = { 0x0040, 0x0054, 0x0068, 0x0274, 0x0278, 0x027C };
static s16 D_8081283C[] = { 0x0040, 0x0054, 0x0068, 0x0278 };
static s16 D_80812844[] = { 0x0274, 0x0278 };
static s16 D_80812848[] = { 0x0274, 0x0278 };

void FileSelect_SetWindowContentVtx(GameState* thisx) {
    FileSelectState* this = (FileSelectState*)thisx;
    s16 phi_t2;
    s16 phi_t0;
    s16 phi_t5;
    s16 phi_a1;
    s16 phi_ra;
    s16 temp_t1;
    SramContext* sramCtx = &this->sramCtx;

    this->windowContentVtx = Graph_Alloc(this->state.gfxCtx, 0x288 * sizeof(Vtx));

    for (phi_t2 = 0; phi_t2 < 0x288; phi_t2 += 4) {
        this->windowContentVtx[phi_t2].v.ob[0] = this->windowContentVtx[phi_t2 + 2].v.ob[0] = 0x12C;
        this->windowContentVtx[phi_t2 + 1].v.ob[0] = this->windowContentVtx[phi_t2 + 3].v.ob[0] =
            this->windowContentVtx[phi_t2].v.ob[0] + 0x10;

        this->windowContentVtx[phi_t2].v.ob[1] = this->windowContentVtx[phi_t2 + 1].v.ob[1] = 0;
        this->windowContentVtx[phi_t2 + 2].v.ob[1] = this->windowContentVtx[phi_t2 + 3].v.ob[1] =
            this->windowContentVtx[phi_t2].v.ob[1] - 0x10;

        this->windowContentVtx[phi_t2].v.ob[2] = this->windowContentVtx[phi_t2 + 1].v.ob[2] =
            this->windowContentVtx[phi_t2 + 2].v.ob[2] = this->windowContentVtx[phi_t2 + 3].v.ob[2] = 0;

        this->windowContentVtx[phi_t2].v.flag = this->windowContentVtx[phi_t2 + 1].v.flag =
            this->windowContentVtx[phi_t2 + 2].v.flag = this->windowContentVtx[phi_t2 + 3].v.flag = 0;

        this->windowContentVtx[phi_t2].v.tc[0] = this->windowContentVtx[phi_t2].v.tc[1] =
            this->windowContentVtx[phi_t2 + 1].v.tc[1] = this->windowContentVtx[phi_t2 + 2].v.tc[0] = 0;

        this->windowContentVtx[phi_t2 + 1].v.tc[0] = this->windowContentVtx[phi_t2 + 2].v.tc[1] =
            this->windowContentVtx[phi_t2 + 3].v.tc[0] = this->windowContentVtx[phi_t2 + 3].v.tc[1] = 0x200;

        this->windowContentVtx[phi_t2].v.cn[0] = this->windowContentVtx[phi_t2 + 1].v.cn[0] =
            this->windowContentVtx[phi_t2 + 2].v.cn[0] = this->windowContentVtx[phi_t2 + 3].v.cn[0] =
                this->windowContentVtx[phi_t2].v.cn[1] = this->windowContentVtx[phi_t2 + 1].v.cn[1] =
                    this->windowContentVtx[phi_t2 + 2].v.cn[1] = this->windowContentVtx[phi_t2 + 3].v.cn[1] =
                        this->windowContentVtx[phi_t2].v.cn[2] = this->windowContentVtx[phi_t2 + 1].v.cn[2] =
                            this->windowContentVtx[phi_t2 + 2].v.cn[2] = this->windowContentVtx[phi_t2 + 3].v.cn[2] =
                                this->windowContentVtx[phi_t2].v.cn[3] = this->windowContentVtx[phi_t2 + 1].v.cn[3] =
                                    this->windowContentVtx[phi_t2 + 2].v.cn[3] =
                                        this->windowContentVtx[phi_t2 + 3].v.cn[3] = 0xFF;
    }

    this->windowContentVtx[0].v.ob[0] = this->windowContentVtx[2].v.ob[0] = this->windowPosX;
    this->windowContentVtx[1].v.ob[0] = this->windowContentVtx[3].v.ob[0] = this->windowContentVtx[0].v.ob[0] + 0x80;
    this->windowContentVtx[0].v.ob[1] = this->windowContentVtx[1].v.ob[1] = 0x48;
    this->windowContentVtx[2].v.ob[1] = this->windowContentVtx[3].v.ob[1] = this->windowContentVtx[0].v.ob[1] - 0x10;
    this->windowContentVtx[1].v.tc[0] = this->windowContentVtx[3].v.tc[0] = 0x1000;

    for (phi_a1 = 0, phi_t2 = 4; phi_a1 < 3; phi_a1++) {
        phi_t0 = this->windowPosX - 6;

        for (phi_t5 = 0; phi_t5 < 5; phi_t5++, phi_t2 += 4) {
            this->windowContentVtx[phi_t2].v.ob[0] = this->windowContentVtx[phi_t2 + 2].v.ob[0] = phi_t0;
            this->windowContentVtx[phi_t2 + 1].v.ob[0] = this->windowContentVtx[phi_t2 + 3].v.ob[0] =
                this->windowContentVtx[phi_t2].v.ob[0] + sFileInfoBoxPartWidths[phi_t5];

            this->windowContentVtx[phi_t2].v.ob[1] = this->windowContentVtx[phi_t2 + 1].v.ob[1] =
                this->fileNamesY[phi_a1] + 0x2C;

            this->windowContentVtx[phi_t2 + 2].v.ob[1] = this->windowContentVtx[phi_t2 + 3].v.ob[1] =
                this->windowContentVtx[phi_t2].v.ob[1] - 0x38;

            this->windowContentVtx[phi_t2 + 1].v.tc[0] = this->windowContentVtx[phi_t2 + 3].v.tc[0] =
                sFileInfoBoxPartWidths[phi_t5] << 5;
            this->windowContentVtx[phi_t2 + 2].v.tc[1] = this->windowContentVtx[phi_t2 + 3].v.tc[1] = 0x700;
            phi_t0 += sFileInfoBoxPartWidths[phi_t5];
        }
    }

    phi_t0 = this->windowPosX - 6;
    phi_ra = 0x2C;

    for (phi_t5 = 0; phi_t5 < 3; phi_t5++, phi_t2 += 20, phi_ra -= 0x10) {
        this->windowContentVtx[phi_t2].v.ob[0] = this->windowContentVtx[phi_t2 + 2].v.ob[0] = phi_t0;

        this->windowContentVtx[phi_t2 + 1].v.ob[0] = this->windowContentVtx[phi_t2 + 3].v.ob[0] =
            this->windowContentVtx[phi_t2].v.ob[0] + 0x40;

        this->windowContentVtx[phi_t2].v.ob[1] = this->windowContentVtx[phi_t2 + 1].v.ob[1] =
            this->buttonYOffsets[phi_t5] + phi_ra;
        this->windowContentVtx[phi_t2 + 2].v.ob[1] = this->windowContentVtx[phi_t2 + 3].v.ob[1] =
            this->windowContentVtx[phi_t2].v.ob[1] - 0x10;

        this->windowContentVtx[phi_t2 + 1].v.tc[0] = this->windowContentVtx[phi_t2 + 3].v.tc[0] = 0x800;

        this->windowContentVtx[phi_t2 + 4].v.ob[0] = this->windowContentVtx[phi_t2 + 6].v.ob[0] = phi_t0 + 0x40;

        this->windowContentVtx[phi_t2 + 5].v.ob[0] = this->windowContentVtx[phi_t2 + 7].v.ob[0] =
            this->windowContentVtx[phi_t2 + 4].v.ob[0] + 0x6C;

        this->windowContentVtx[phi_t2 + 4].v.ob[1] = this->windowContentVtx[phi_t2 + 5].v.ob[1] =
            this->buttonYOffsets[phi_t5] + phi_ra;

        this->windowContentVtx[phi_t2 + 6].v.ob[1] = this->windowContentVtx[phi_t2 + 7].v.ob[1] =
            this->windowContentVtx[phi_t2 + 4].v.ob[1] - 0x10;

        this->windowContentVtx[phi_t2 + 5].v.tc[0] = this->windowContentVtx[phi_t2 + 7].v.tc[0] = 0xD80;

        if ((this->configMode == CM_COPY_ANIM_2) && (phi_t5 == this->copyDestFileIndex)) {
            temp_t1 = this->fileNamesY[phi_t5] + 0x2C;
        } else if (((this->configMode == CM_COPY_ANIM_3) || (this->configMode == CM_COPY_ANIM_4)) &&
                   (phi_t5 == this->copyDestFileIndex)) {
            temp_t1 = this->buttonYOffsets[phi_t5] + phi_ra;
        } else {
            temp_t1 = phi_ra + this->buttonYOffsets[phi_t5] + this->fileNamesY[phi_t5];
        }

        this->windowContentVtx[phi_t2 + 8].v.ob[0] = this->windowContentVtx[phi_t2 + 10].v.ob[0] = phi_t0 + 0xA8;

        this->windowContentVtx[phi_t2 + 9].v.ob[0] = this->windowContentVtx[phi_t2 + 11].v.ob[0] =
            this->windowContentVtx[phi_t2 + 8].v.ob[0] + 0x2C;

        this->windowContentVtx[phi_t2 + 8].v.ob[1] = this->windowContentVtx[phi_t2 + 9].v.ob[1] = temp_t1;
        this->windowContentVtx[phi_t2 + 10].v.ob[1] = this->windowContentVtx[phi_t2 + 11].v.ob[1] =
            this->windowContentVtx[phi_t2 + 8].v.ob[1] - 0x10;

        this->windowContentVtx[phi_t2 + 9].v.tc[0] = this->windowContentVtx[phi_t2 + 11].v.tc[0] = 0x580;
        this->windowContentVtx[phi_t2 + 12].v.ob[0] = this->windowContentVtx[phi_t2 + 14].v.ob[0] = phi_t0 + 0x34;
        this->windowContentVtx[phi_t2 + 13].v.ob[0] = this->windowContentVtx[phi_t2 + 15].v.ob[0] =
            this->windowContentVtx[phi_t2 + 12].v.ob[0] + 0x18;

        this->windowContentVtx[phi_t2 + 12].v.ob[1] = this->windowContentVtx[phi_t2 + 13].v.ob[1] =
            this->buttonYOffsets[phi_t5] + phi_ra;

        this->windowContentVtx[phi_t2 + 14].v.ob[1] = this->windowContentVtx[phi_t2 + 15].v.ob[1] =
            this->windowContentVtx[phi_t2 + 12].v.ob[1] - 0x10;

        this->windowContentVtx[phi_t2 + 13].v.tc[0] = this->windowContentVtx[phi_t2 + 15].v.tc[0] = 0x300;
        this->windowContentVtx[phi_t2 + 16].v.ob[0] = this->windowContentVtx[phi_t2 + 18].v.ob[0] = phi_t0 + 0x9C;
        this->windowContentVtx[phi_t2 + 17].v.ob[0] = this->windowContentVtx[phi_t2 + 19].v.ob[0] =
            this->windowContentVtx[phi_t2 + 16].v.ob[0] + 0x18;

        this->windowContentVtx[phi_t2 + 16].v.ob[1] = this->windowContentVtx[phi_t2 + 17].v.ob[1] =
            this->buttonYOffsets[phi_t5] + phi_ra;

        this->windowContentVtx[phi_t2 + 18].v.ob[1] = this->windowContentVtx[phi_t2 + 19].v.ob[1] =
            this->windowContentVtx[phi_t2 + 16].v.ob[1] - 0x10;

        this->windowContentVtx[phi_t2 + 17].v.tc[0] = this->windowContentVtx[phi_t2 + 19].v.tc[0] = 0x300;
    }

    phi_ra = 0x2C;

    for (phi_t5 = 0; phi_t5 < 3; phi_t5++, phi_ra -= WREG(38)) {
        if (SLOT_OCCUPIED(sramCtx, phi_t5)) {
            phi_t0 = this->windowPosX - WREG(39);

            if ((this->configMode == 0xF) && (phi_t5 == this->copyDestFileIndex)) {
                temp_t1 = this->fileNamesY[phi_t5] + 0x2C;
            } else if (((this->configMode == CM_COPY_ANIM_3) || (this->configMode == CM_COPY_ANIM_4)) &&
                       (phi_t5 == this->copyDestFileIndex)) {
                temp_t1 = this->buttonYOffsets[phi_t5] + phi_ra;
            } else {
                temp_t1 = phi_ra + this->buttonYOffsets[phi_t5] + this->fileNamesY[phi_t5];
            }

            temp_t1 += 2;

            for (phi_a1 = 0; phi_a1 < 8; phi_a1++, phi_t2 += 4, phi_t0 += WREG(40)) {
                this->windowContentVtx[phi_t2].v.ob[0] = this->windowContentVtx[phi_t2 + 2].v.ob[0] =
                    WREG(41) + phi_t0 + 0x40;
                this->windowContentVtx[phi_t2 + 1].v.ob[0] = this->windowContentVtx[phi_t2 + 3].v.ob[0] =
                    this->windowContentVtx[phi_t2].v.ob[0] + WREG(42);
                this->windowContentVtx[phi_t2].v.ob[1] = this->windowContentVtx[phi_t2 + 1].v.ob[1] = temp_t1 - 3;
                this->windowContentVtx[phi_t2 + 2].v.ob[1] = this->windowContentVtx[phi_t2 + 3].v.ob[1] =
                    this->windowContentVtx[phi_t2].v.ob[1] - WREG(43);
            }

            phi_t0 = this->windowPosX - 14;
            temp_t1 -= 0x16;

            for (phi_a1 = 0; phi_a1 < 4; phi_a1++, phi_t2 += 4) {
                this->windowContentVtx[phi_t2].v.ob[0] = this->windowContentVtx[phi_t2 + 2].v.ob[0] = phi_t0;
                this->windowContentVtx[phi_t2 + 1].v.ob[0] = this->windowContentVtx[phi_t2 + 3].v.ob[0] =
                    this->windowContentVtx[phi_t2].v.ob[0] + D_80812820[phi_a1];
                this->windowContentVtx[phi_t2].v.ob[1] = this->windowContentVtx[phi_t2 + 1].v.ob[1] = temp_t1;
                this->windowContentVtx[phi_t2 + 2].v.ob[1] = this->windowContentVtx[phi_t2 + 3].v.ob[1] =
                    this->windowContentVtx[phi_t2].v.ob[1] - D_80812828[phi_a1];
                phi_t0 += D_80812818[phi_a1];
            }

            this->windowContentVtx[phi_t2 - 15].v.tc[0] = this->windowContentVtx[phi_t2 - 13].v.tc[0] = 0x400;

            phi_t0 = this->windowPosX + 63;
            temp_t1 += 4;

            for (phi_a1 = 0; phi_a1 < 20; phi_a1++, phi_t2 += 4, phi_t0 += 9) {
                this->windowContentVtx[phi_t2].v.ob[0] = this->windowContentVtx[phi_t2 + 2].v.ob[0] = phi_t0;
                this->windowContentVtx[phi_t2 + 1].v.ob[0] = this->windowContentVtx[phi_t2 + 3].v.ob[0] =
                    this->windowContentVtx[phi_t2].v.ob[0] + 0xA;
                this->windowContentVtx[phi_t2].v.ob[1] = this->windowContentVtx[phi_t2 + 1].v.ob[1] = temp_t1;
                this->windowContentVtx[phi_t2 + 2].v.ob[1] = this->windowContentVtx[phi_t2 + 3].v.ob[1] =
                    this->windowContentVtx[phi_t2].v.ob[1] - 0xA;

                if (phi_a1 == 9) {
                    phi_t0 = this->windowPosX + 54;
                    temp_t1 -= 8;
                }
            }

            phi_t0 = this->windowPosX + 4;
            temp_t1 -= 0xA;

            for (phi_a1 = 0; phi_a1 < 10; phi_a1++, phi_t2 += 4, phi_t0 += 0x10) {
                this->windowContentVtx[phi_t2].v.ob[0] = this->windowContentVtx[phi_t2 + 2].v.ob[0] = phi_t0;
                this->windowContentVtx[phi_t2 + 1].v.ob[0] = this->windowContentVtx[phi_t2 + 3].v.ob[0] =
                    this->windowContentVtx[phi_t2].v.ob[0] + 0x10;
                this->windowContentVtx[phi_t2].v.ob[1] = this->windowContentVtx[phi_t2 + 1].v.ob[1] = temp_t1;
                this->windowContentVtx[phi_t2 + 2].v.ob[1] = this->windowContentVtx[phi_t2 + 3].v.ob[1] =
                    this->windowContentVtx[phi_t2].v.ob[1] - 0x10;
            }
        } else {
            phi_t2 += 0xA8;
        }
    }

    phi_t0 = this->windowPosX - 6;
    phi_ra = -0xC;

    for (phi_t5 = 0; phi_t5 < 2; phi_t5++, phi_t2 += 4, phi_ra -= 0x10) {
        this->windowContentVtx[phi_t2].v.ob[0] = this->windowContentVtx[phi_t2 + 2].v.ob[0] = phi_t0;
        this->windowContentVtx[phi_t2 + 1].v.ob[0] = this->windowContentVtx[phi_t2 + 3].v.ob[0] =
            this->windowContentVtx[phi_t2].v.ob[0] + 0x40;
        this->windowContentVtx[phi_t2].v.ob[1] = this->windowContentVtx[phi_t2 + 1].v.ob[1] =
            this->buttonYOffsets[phi_t5 + 3] + phi_ra;
        this->windowContentVtx[phi_t2 + 2].v.ob[1] = this->windowContentVtx[phi_t2 + 3].v.ob[1] =
            this->windowContentVtx[phi_t2].v.ob[1] - 0x10;
        this->windowContentVtx[phi_t2 + 1].v.tc[0] = this->windowContentVtx[phi_t2 + 3].v.tc[0] = 0x800;
    }

    this->windowContentVtx[phi_t2].v.ob[0] = this->windowContentVtx[phi_t2 + 2].v.ob[0] = phi_t0;
    this->windowContentVtx[phi_t2 + 1].v.ob[0] = this->windowContentVtx[phi_t2 + 3].v.ob[0] =
        this->windowContentVtx[phi_t2].v.ob[0] + 0x40;
    this->windowContentVtx[phi_t2].v.ob[1] = this->windowContentVtx[phi_t2 + 1].v.ob[1] =
        this->buttonYOffsets[5] - 0x34;
    this->windowContentVtx[phi_t2 + 2].v.ob[1] = this->windowContentVtx[phi_t2 + 3].v.ob[1] =
        this->windowContentVtx[phi_t2].v.ob[1] - 0x10;
    this->windowContentVtx[phi_t2 + 1].v.tc[0] = this->windowContentVtx[phi_t2 + 3].v.tc[0] = 0x800;

    phi_t2 += 4;

    if (((this->menuMode == FS_MENU_MODE_CONFIG) && (this->configMode >= CM_MAIN_MENU)) ||
        ((this->menuMode == FS_MENU_MODE_SELECT) && (this->selectMode == SM_CONFIRM_FILE))) {
        if (this->menuMode == FS_MENU_MODE_CONFIG) {
            if ((this->configMode == CM_SELECT_COPY_SOURCE) || (this->configMode == CM_SELECT_COPY_DEST) ||
                (this->configMode == CM_ERASE_SELECT)) {
                phi_t5 = D_8081283C[this->buttonIndex];
            } else if ((this->configMode == CM_ERASE_CONFIRM) || (this->configMode == CM_COPY_CONFIRM)) {
                phi_t5 = D_80812844[this->buttonIndex];
            } else {
                phi_t5 = D_80812830[this->buttonIndex];
            }
        } else {
            phi_t5 = D_80812848[this->confirmButtonIndex];
        }

        this->windowContentVtx[phi_t2].v.ob[0] = this->windowContentVtx[phi_t2 + 2].v.ob[0] = this->windowPosX - 0xA;
        this->windowContentVtx[phi_t2 + 1].v.ob[0] = this->windowContentVtx[phi_t2 + 3].v.ob[0] =
            this->windowContentVtx[phi_t2].v.ob[0] + 0x48;
        this->windowContentVtx[phi_t2].v.ob[1] = this->windowContentVtx[phi_t2 + 1].v.ob[1] =
            this->windowContentVtx[phi_t5].v.ob[1] + 4;
        this->windowContentVtx[phi_t2 + 2].v.ob[1] = this->windowContentVtx[phi_t2 + 3].v.ob[1] =
            this->windowContentVtx[phi_t2].v.ob[1] - 0x18;
        this->windowContentVtx[phi_t2 + 1].v.tc[0] = this->windowContentVtx[phi_t2 + 3].v.tc[0] = 0x900;
        this->windowContentVtx[phi_t2 + 2].v.tc[1] = this->windowContentVtx[phi_t2 + 3].v.tc[1] = 0x300;
    }

    this->windowContentVtx[phi_t2 + 4].v.ob[0] = this->windowContentVtx[phi_t2 + 6].v.ob[0] = this->windowPosX + 0x3A;
    this->windowContentVtx[phi_t2 + 5].v.ob[0] = this->windowContentVtx[phi_t2 + 7].v.ob[0] =
        this->windowContentVtx[phi_t2 + 4].v.ob[0] + 0x80;
    this->windowContentVtx[phi_t2 + 4].v.ob[1] = this->windowContentVtx[phi_t2 + 5].v.ob[1] =
        this->windowContentVtx[D_80812830[this->warningButtonIndex]].v.ob[1];
    this->windowContentVtx[phi_t2 + 6].v.ob[1] = this->windowContentVtx[phi_t2 + 7].v.ob[1] =
        this->windowContentVtx[phi_t2 + 4].v.ob[1] - 0x10;
    this->windowContentVtx[phi_t2 + 5].v.tc[0] = this->windowContentVtx[phi_t2 + 7].v.tc[0] = 0x1000;
}

static u16 D_8081284C[] = { 0x007C, 0x0124, 0x01CC };

static void* sQuestItemTextures[] = {
    gFileSelKokiriEmeraldTex,   gFileSelGoronRubyTex,       gFileSelZoraSapphireTex,
    gFileSelForestMedallionTex, gFileSelFireMedallionTex,   gFileSelWaterMedallionTex,
    gFileSelSpiritMedallionTex, gFileSelShadowMedallionTex, gFileSelLightMedallionTex,
};

static s16 sQuestItemRed[] = { 255, 255, 255, 0, 255, 0, 255, 200, 200 };
static s16 sQuestItemGreen[] = { 255, 255, 255, 255, 60, 100, 130, 50, 200 };
static s16 sQuestItemBlue[] = { 255, 255, 255, 0, 0, 255, 0, 255, 0 };
static s16 sQuestItemFlags[] = { 0x0012, 0x0013, 0x0014, 0x0000, 0x0001, 0x0002, 0x0003, 0x0004, 0x0005 };
static s16 sNamePrimColors[2][3] = { { 255, 255, 255 }, { 100, 100, 100 } };
static void* sHeartTextures[] = { gHeartFullTex, gDefenseHeartFullTex };
static s16 sHeartPrimColors[2][3] = { { 255, 70, 50 }, { 200, 0, 0 } };
static s16 sHeartEnvColors[2][3] = { { 50, 40, 60 }, { 255, 255, 255 } };

void FileSelect_DrawFileInfo(GameState* thisx, s16 fileIndex, s16 isActive) {
    FileSelectState* this = (FileSelectState*)thisx;
    Font* sp54 = &this->font;
    s32 heartType;
    s16 i;
    s16 vtxOffset;
    s16 j;
    s16 deathCountSplit[3];

    if (1) {}

    OPEN_DISPS(this->state.gfxCtx, "../z_file_choose.c", 1709);

    gDPPipeSync(POLY_OPA_DISP++);
    gDPSetCombineLERP(POLY_OPA_DISP++, 0, 0, 0, PRIMITIVE, TEXEL0, 0, PRIMITIVE, 0, 0, 0, 0, PRIMITIVE, TEXEL0, 0,
                      PRIMITIVE, 0);

    // draw file name
    if (this->nameAlpha[fileIndex] != 0) {
        gSPVertex(POLY_OPA_DISP++, &this->windowContentVtx[D_8081284C[fileIndex]], 32, 0);
        gDPSetPrimColor(POLY_OPA_DISP++, 0x00, 0x00, sNamePrimColors[isActive][0], sNamePrimColors[isActive][1],
                        sNamePrimColors[isActive][2], this->nameAlpha[fileIndex]);

        for (i = 0, vtxOffset = 0; vtxOffset < 0x20; i++, vtxOffset += 4) {
            FileSelect_DrawCharacter(this->state.gfxCtx,
                                     sp54->fontBuf + this->fileNames[fileIndex][i] * FONT_CHAR_TEX_SIZE, vtxOffset);
        }
    }

    if ((fileIndex == this->selectedFileIndex) || (fileIndex == this->copyDestFileIndex)) {
        gDPPipeSync(POLY_OPA_DISP++);
        gDPSetCombineLERP(POLY_OPA_DISP++, 1, 0, PRIMITIVE, 0, TEXEL0, 0, PRIMITIVE, 0, 1, 0, PRIMITIVE, 0, TEXEL0, 0,
                          PRIMITIVE, 0);
        gDPSetPrimColor(POLY_OPA_DISP++, 0x00, 0x00, 255, 255, 255, this->fileInfoAlpha[fileIndex]);
        gSPVertex(POLY_OPA_DISP++, &this->windowContentVtx[D_8081284C[fileIndex]] + 0x24, 12, 0);

        FileSelect_SplitNumber(this->deaths[fileIndex], &deathCountSplit[0], &deathCountSplit[1], &deathCountSplit[2]);

        // draw death count
        for (i = 0, vtxOffset = 0; i < 3; i++, vtxOffset += 4) {
            FileSelect_DrawCharacter(this->state.gfxCtx, sp54->fontBuf + deathCountSplit[i] * FONT_CHAR_TEX_SIZE,
                                     vtxOffset);
        }

        gDPPipeSync(POLY_OPA_DISP++);

        heartType = (this->defense[fileIndex] == 0) ? 0 : 1;

        gDPPipeSync(POLY_OPA_DISP++);
        gDPSetCombineLERP(POLY_OPA_DISP++, PRIMITIVE, ENVIRONMENT, TEXEL0, ENVIRONMENT, TEXEL0, 0, PRIMITIVE, 0,
                          PRIMITIVE, ENVIRONMENT, TEXEL0, ENVIRONMENT, TEXEL0, 0, PRIMITIVE, 0);
        gDPSetPrimColor(POLY_OPA_DISP++, 0x00, 0x00, sHeartPrimColors[heartType][0], sHeartPrimColors[heartType][1],
                        sHeartPrimColors[heartType][2], this->fileInfoAlpha[fileIndex]);
        gDPSetEnvColor(POLY_OPA_DISP++, sHeartEnvColors[heartType][0], sHeartEnvColors[heartType][1],
                       sHeartEnvColors[heartType][2], 255);

        i = this->healthCapacities[fileIndex] / 0x10;

        // draw hearts
        for (vtxOffset = 0, j = 0; j < i; j++, vtxOffset += 4) {
            gSPVertex(POLY_OPA_DISP++, &this->windowContentVtx[D_8081284C[fileIndex] + vtxOffset] + 0x30, 4, 0);

            POLY_OPA_DISP = FileSelect_QuadTextureIA8(POLY_OPA_DISP, sHeartTextures[heartType], 0x10, 0x10, 0);
        }

        gDPPipeSync(POLY_OPA_DISP++);

        // draw quest items
        for (vtxOffset = 0, j = 0; j < 9; j++, vtxOffset += 4) {
            if (this->questItems[fileIndex] & gBitFlags[sQuestItemFlags[j]]) {
                gSPVertex(POLY_OPA_DISP++, &this->windowContentVtx[D_8081284C[fileIndex] + vtxOffset] + 0x80, 4, 0);
                gDPPipeSync(POLY_OPA_DISP++);
                gDPSetPrimColor(POLY_OPA_DISP++, 0x00, 0x00, sQuestItemRed[j], sQuestItemGreen[j], sQuestItemBlue[j],
                                this->fileInfoAlpha[fileIndex]);
                gDPSetEnvColor(POLY_OPA_DISP++, 0, 0, 0, 0);

                if (j < 3) {
                    gDPLoadTextureBlock(POLY_OPA_DISP++, sQuestItemTextures[j], G_IM_FMT_RGBA, G_IM_SIZ_32b, 16, 16, 0,
                                        G_TX_NOMIRROR | G_TX_WRAP, G_TX_NOMASK, G_TX_NOLOD, G_TX_NOMIRROR | G_TX_WRAP,
                                        G_TX_NOMASK, G_TX_NOLOD);
                    gSP1Quadrangle(POLY_OPA_DISP++, 0, 2, 3, 1, 0);

                } else {
                    POLY_OPA_DISP = FileSelect_QuadTextureIA8(POLY_OPA_DISP, sQuestItemTextures[j], 0x10, 0x10, 0);
                }
            }
        }
    }

    CLOSE_DISPS(this->state.gfxCtx, "../z_file_choose.c", 1797);
}

static void* sFileInfoBoxTextures[] = {
    gFileSelFileInfoBox1Tex, gFileSelFileInfoBox2Tex, gFileSelFileInfoBox3Tex,
    gFileSelFileInfoBox4Tex, gFileSelFileInfoBox5Tex,
};

static void* sTitleLabels[3][9] = {
    { gFileSelPleaseSelectAFileENGTex, gFileSelOpenThisFileENGTex, gFileSelCopyWhichFileENGTex,
      gFileSelCopyToWhichFileENGTex, gFileSelAreYouSureENGTex, gFileSelFileCopiedENGTex, gFileSelEraseWhichFileENGTex,
      gFileSelAreYouSure2ENGTex, gFileSelFileErasedENGTex },
    { gFileSelPleaseSelectAFileGERTex, gFileSelOpenThisFileGERTex, gFileSelWhichFile1GERTex,
      gFileSelCopyToWhichFileGERTex, gFileSelAreYouSureGERTex, gFileSelFileCopiedGERTex, gFileSelWhichFile2GERTex,
      gFileSelAreYouSure2GERTex, gFileSelFileErasedGERTex },
    { gFileSelPleaseSelectAFileFRATex, gFileSelOpenThisFileFRATex, gFileSelCopyWhichFileFRATex,
      gFileSelCopyToWhichFileFRATex, gFileSelAreYouSureFRATex, gFileSelFileCopiedFRATex, gFileSelEraseWhichFileFRATex,
      gFileSelAreYouSure2FRATex, gFileSelFileErasedFRATex }
};

static void* sWarningLabels[3][5] = {
    { gFileSelNoFileToCopyENGTex, gFileSelNoFileToEraseENGTex, gFileSelNoEmptyFileENGTex, gFileSelFileEmptyENGTex,
      gFileSelFileInUseENGTex },
    { gFileSelNoFileToCopyGERTex, gFileSelNoFileToEraseGERTex, gFileSelNoEmptyFileGERTex, gFileSelFileEmptyGERTex,
      gFileSelFileInUseGERTex },
    { gFileSelNoFileToCopyFRATex, gFileSelNoFileToEraseFRATex, gFileSelNoEmptyFileFRATex, gFileSelFileEmptyFRATex,
      gFileSelFileInUseFRATex },
};

static void* sFileButtonTextures[3][3] = {
    { gFileSelFile1ButtonENGTex, gFileSelFile2ButtonENGTex, gFileSelFile3ButtonENGTex },
    { gFileSelFile1ButtonGERTex, gFileSelFile2ButtonGERTex, gFileSelFile3ButtonGERTex },
    { gFileSelFile1ButtonFRATex, gFileSelFile2ButtonFRATex, gFileSelFile3ButtonFRATex },
};

static void* sActionButtonTextures[3][4] = {
    { gFileSelCopyButtonENGTex, gFileSelEraseButtonENGTex, gFileSelYesButtonENGTex, gFileSelQuitButtonENGTex },
    { gFileSelCopyButtonGERTex, gFileSelEraseButtonGERTex, gFileSelYesButtonGERTex, gFileSelQuitButtonGERTex },
    { gFileSelCopyButtonFRATex, gFileSelEraseButtonFRATex, gFileSelYesButtonFRATex, gFileSelQuitButtonFRATex },
};

static void* sOptionsButtonTextures[] = {
    gFileSelOptionsButtonENGTex,
    gFileSelOptionsButtonGERTex,
    gFileSelOptionsButtonENGTex,
};

/**
 * Draw most window contents including buttons, labels, and icons.
 * Does not include anything from the keyboard and settings windows.
 */
void FileSelect_DrawWindowContents(GameState* thisx) {
    FileSelectState* this = (FileSelectState*)thisx;
    s16 fileIndex;
    s16 temp;
    s16 i;
    s16 quadVtxIndex;
    s16 isActive;
    s16 pad;

    OPEN_DISPS(this->state.gfxCtx, "../z_file_choose.c", 1940);

    // draw title label
    gDPPipeSync(POLY_OPA_DISP++);
    gDPSetCombineLERP(POLY_OPA_DISP++, PRIMITIVE, ENVIRONMENT, TEXEL0, ENVIRONMENT, TEXEL0, 0, PRIMITIVE, 0, PRIMITIVE,
                      ENVIRONMENT, TEXEL0, ENVIRONMENT, TEXEL0, 0, PRIMITIVE, 0);
    gDPSetPrimColor(POLY_OPA_DISP++, 0, 0, 255, 255, 255, this->titleAlpha[0]);
    gDPSetEnvColor(POLY_OPA_DISP++, 0, 0, 0, 0);
    gSPVertex(POLY_OPA_DISP++, this->windowContentVtx, 4, 0);
    gDPLoadTextureBlock(POLY_OPA_DISP++, sTitleLabels[gSaveContext.language][this->titleLabel], G_IM_FMT_IA,
                        G_IM_SIZ_8b, 128, 16, 0, G_TX_NOMIRROR | G_TX_WRAP, G_TX_NOMIRROR | G_TX_WRAP, G_TX_NOMASK,
                        G_TX_NOMASK, G_TX_NOLOD, G_TX_NOLOD);
    gSP1Quadrangle(POLY_OPA_DISP++, 0, 2, 3, 1, 0);

    // draw next title label
    gDPPipeSync(POLY_OPA_DISP++);
    gDPSetPrimColor(POLY_OPA_DISP++, 0, 0, 255, 255, 255, this->titleAlpha[1]);
    gDPLoadTextureBlock(POLY_OPA_DISP++, sTitleLabels[gSaveContext.language][this->nextTitleLabel], G_IM_FMT_IA,
                        G_IM_SIZ_8b, 128, 16, 0, G_TX_NOMIRROR | G_TX_WRAP, G_TX_NOMIRROR | G_TX_WRAP, G_TX_NOMASK,
                        G_TX_NOMASK, G_TX_NOLOD, G_TX_NOLOD);
    gSP1Quadrangle(POLY_OPA_DISP++, 0, 2, 3, 1, 0);

    temp = 4;

    gDPPipeSync(POLY_OPA_DISP++);

    // draw file info box (large box when a file is selected)
    for (fileIndex = 0; fileIndex < 3; fileIndex++, temp += 20) {
        gDPPipeSync(POLY_OPA_DISP++);
        gDPSetPrimColor(POLY_OPA_DISP++, 0, 0, this->windowColor[0], this->windowColor[1], this->windowColor[2],
                        this->fileInfoAlpha[fileIndex]);
        gSPVertex(POLY_OPA_DISP++, &this->windowContentVtx[temp], 20, 0);

        for (quadVtxIndex = 0, i = 0; i < 5; i++, quadVtxIndex += 4) {
            gDPLoadTextureBlock(POLY_OPA_DISP++, sFileInfoBoxTextures[i], G_IM_FMT_IA, G_IM_SIZ_16b,
                                sFileInfoBoxPartWidths[i], 56, 0, G_TX_NOMIRROR | G_TX_WRAP, G_TX_NOMIRROR | G_TX_WRAP,
                                G_TX_NOMASK, G_TX_NOMASK, G_TX_NOLOD, G_TX_NOLOD);
            gSP1Quadrangle(POLY_OPA_DISP++, quadVtxIndex, quadVtxIndex + 2, quadVtxIndex + 3, quadVtxIndex + 1, 0);
        }
    }

    for (i = 0; i < 3; i++, temp += 20) {
        // draw file button
        gSPVertex(POLY_OPA_DISP++, &this->windowContentVtx[temp], 20, 0);

        isActive = ((this->n64ddFlag == this->n64ddFlags[i]) || (this->nameBoxAlpha[i] == 0)) ? 0 : 1;

        gDPSetPrimColor(POLY_OPA_DISP++, 0, 0, sWindowContentColors[isActive][0], sWindowContentColors[isActive][1],
                        sWindowContentColors[isActive][2], this->fileButtonAlpha[i]);
        gDPLoadTextureBlock(POLY_OPA_DISP++, sFileButtonTextures[gSaveContext.language][i], G_IM_FMT_IA, G_IM_SIZ_16b,
                            64, 16, 0, G_TX_NOMIRROR | G_TX_WRAP, G_TX_NOMIRROR | G_TX_WRAP, G_TX_NOMASK, G_TX_NOMASK,
                            G_TX_NOLOD, G_TX_NOLOD);
        gSP1Quadrangle(POLY_OPA_DISP++, 0, 2, 3, 1, 0);

        // draw file name box
        gDPSetPrimColor(POLY_OPA_DISP++, 0, 0, sWindowContentColors[isActive][0], sWindowContentColors[isActive][1],
                        sWindowContentColors[isActive][2], this->nameBoxAlpha[i]);
        gDPLoadTextureBlock(POLY_OPA_DISP++, gFileSelNameBoxTex, G_IM_FMT_IA, G_IM_SIZ_16b, 108, 16, 0,
                            G_TX_NOMIRROR | G_TX_WRAP, G_TX_NOMIRROR | G_TX_WRAP, G_TX_NOMASK, G_TX_NOMASK, G_TX_NOLOD,
                            G_TX_NOLOD);
        gSP1Quadrangle(POLY_OPA_DISP++, 4, 6, 7, 5, 0);

        // draw disk label for 64DD
        if (this->n64ddFlags[i]) {
            gDPSetPrimColor(POLY_OPA_DISP++, 0, 0, sWindowContentColors[isActive][0], sWindowContentColors[isActive][1],
                            sWindowContentColors[isActive][2], this->nameAlpha[i]);
            gDPLoadTextureBlock(POLY_OPA_DISP++, gFileSelDISKButtonTex, G_IM_FMT_IA, G_IM_SIZ_16b, 44, 16, 0,
                                G_TX_NOMIRROR | G_TX_WRAP, G_TX_NOMIRROR | G_TX_WRAP, G_TX_NOMASK, G_TX_NOMASK,
                                G_TX_NOLOD, G_TX_NOLOD);
            gSP1Quadrangle(POLY_OPA_DISP++, 8, 10, 11, 9, 0);
        }

        // draw connectors
        gDPSetPrimColor(POLY_OPA_DISP++, 0, 0, sWindowContentColors[isActive][0], sWindowContentColors[isActive][1],
                        sWindowContentColors[isActive][2], this->connectorAlpha[i]);
        gDPLoadTextureBlock(POLY_OPA_DISP++, gFileSelConnectorTex, G_IM_FMT_IA, G_IM_SIZ_8b, 24, 16, 0,
                            G_TX_NOMIRROR | G_TX_WRAP, G_TX_NOMIRROR | G_TX_WRAP, G_TX_NOMASK, G_TX_NOMASK, G_TX_NOLOD,
                            G_TX_NOLOD);
        gSP1Quadrangle(POLY_OPA_DISP++, 12, 14, 15, 13, 0);

        if (this->n64ddFlags[i]) {
            gSP1Quadrangle(POLY_OPA_DISP++, 16, 18, 19, 17, 0);
        }
    }

    // draw file info
    for (fileIndex = 0; fileIndex < 3; fileIndex++) {
        isActive = ((this->n64ddFlag == this->n64ddFlags[fileIndex]) || (this->nameBoxAlpha[fileIndex] == 0)) ? 0 : 1;
        FileSelect_DrawFileInfo(&this->state, fileIndex, isActive);
    }

    gDPPipeSync(POLY_OPA_DISP++);
    gDPSetCombineLERP(POLY_OPA_DISP++, PRIMITIVE, ENVIRONMENT, TEXEL0, ENVIRONMENT, TEXEL0, 0, PRIMITIVE, 0, PRIMITIVE,
                      ENVIRONMENT, TEXEL0, ENVIRONMENT, TEXEL0, 0, PRIMITIVE, 0);
    gDPSetEnvColor(POLY_OPA_DISP++, 0, 0, 0, 0);
    gSPVertex(POLY_OPA_DISP++, &this->windowContentVtx[0x274], 20, 0);

    // draw primary action buttons (copy/erase)
    for (quadVtxIndex = 0, i = 0; i < 2; i++, quadVtxIndex += 4) {
        gDPPipeSync(POLY_OPA_DISP++);
        gDPSetPrimColor(POLY_OPA_DISP++, 0, 0, this->windowColor[0], this->windowColor[1], this->windowColor[2],
                        this->actionButtonAlpha[i]);
        gDPLoadTextureBlock(POLY_OPA_DISP++, sActionButtonTextures[gSaveContext.language][i], G_IM_FMT_IA, G_IM_SIZ_16b,
                            64, 16, 0, G_TX_NOMIRROR | G_TX_WRAP, G_TX_NOMIRROR | G_TX_WRAP, G_TX_NOMASK, G_TX_NOMASK,
                            G_TX_NOLOD, G_TX_NOLOD);
        gSP1Quadrangle(POLY_OPA_DISP++, quadVtxIndex, quadVtxIndex + 2, quadVtxIndex + 3, quadVtxIndex + 1, 0);
    }

    gDPPipeSync(POLY_OPA_DISP++);

    // draw confirm buttons (yes/quit)
    for (quadVtxIndex = 0, i = 0; i < 2; i++, quadVtxIndex += 4) {
        temp = this->confirmButtonTexIndices[i];

        gDPSetPrimColor(POLY_OPA_DISP++, 0, 0, this->windowColor[0], this->windowColor[1], this->windowColor[2],
                        this->confirmButtonAlpha[i]);
        gDPLoadTextureBlock(POLY_OPA_DISP++, sActionButtonTextures[gSaveContext.language][temp], G_IM_FMT_IA,
                            G_IM_SIZ_16b, 64, 16, 0, G_TX_NOMIRROR | G_TX_WRAP, G_TX_NOMIRROR | G_TX_WRAP, G_TX_NOMASK,
                            G_TX_NOMASK, G_TX_NOLOD, G_TX_NOLOD);
        gSP1Quadrangle(POLY_OPA_DISP++, quadVtxIndex, quadVtxIndex + 2, quadVtxIndex + 3, quadVtxIndex + 1, 0);
    }

    // draw options button
    gDPPipeSync(POLY_OPA_DISP++);
    gDPSetPrimColor(POLY_OPA_DISP++, 0, 0, this->windowColor[0], this->windowColor[1], this->windowColor[2],
                    this->optionButtonAlpha);
    gDPLoadTextureBlock(POLY_OPA_DISP++, sOptionsButtonTextures[gSaveContext.language], G_IM_FMT_IA, G_IM_SIZ_16b, 64,
                        16, 0, G_TX_NOMIRROR | G_TX_WRAP, G_TX_NOMIRROR | G_TX_WRAP, G_TX_NOMASK, G_TX_NOMASK,
                        G_TX_NOLOD, G_TX_NOLOD);
    gSP1Quadrangle(POLY_OPA_DISP++, 8, 10, 11, 9, 0);

    // draw highlight over currently selected button
    if (((this->menuMode == FS_MENU_MODE_CONFIG) &&
         ((this->configMode == CM_MAIN_MENU) || (this->configMode == CM_SELECT_COPY_SOURCE) ||
          (this->configMode == CM_SELECT_COPY_DEST) || (this->configMode == CM_COPY_CONFIRM) ||
          (this->configMode == CM_ERASE_SELECT) || (this->configMode == CM_ERASE_CONFIRM))) ||
        ((this->menuMode == FS_MENU_MODE_SELECT) && (this->selectMode == SM_CONFIRM_FILE))) {
        gDPPipeSync(POLY_OPA_DISP++);
        gDPSetCombineLERP(POLY_OPA_DISP++, 1, 0, PRIMITIVE, 0, TEXEL0, 0, PRIMITIVE, 0, 1, 0, PRIMITIVE, 0, TEXEL0, 0,
                          PRIMITIVE, 0);
        gDPSetPrimColor(POLY_OPA_DISP++, 0, 0, this->highlightColor[0], this->highlightColor[1],
                        this->highlightColor[2], this->highlightColor[3]);
        gDPLoadTextureBlock(POLY_OPA_DISP++, gFileSelBigButtonHighlightTex, G_IM_FMT_I, G_IM_SIZ_8b, 72, 24, 0,
                            G_TX_NOMIRROR | G_TX_WRAP, G_TX_NOMIRROR | G_TX_WRAP, G_TX_NOMASK, G_TX_NOMASK, G_TX_NOLOD,
                            G_TX_NOLOD);
        gSP1Quadrangle(POLY_OPA_DISP++, 12, 14, 15, 13, 0);
    }

    // draw warning labels
    if (this->warningLabel > FS_WARNING_NONE) {
        gDPPipeSync(POLY_OPA_DISP++);
        gDPSetCombineLERP(POLY_OPA_DISP++, PRIMITIVE, ENVIRONMENT, TEXEL0, ENVIRONMENT, TEXEL0, 0, PRIMITIVE, 0,
                          PRIMITIVE, ENVIRONMENT, TEXEL0, ENVIRONMENT, TEXEL0, 0, PRIMITIVE, 0);
        gDPSetPrimColor(POLY_OPA_DISP++, 0, 0, 255, 255, 255, this->emptyFileTextAlpha);
        gDPSetEnvColor(POLY_OPA_DISP++, 0, 0, 0, 0);
        gDPLoadTextureBlock(POLY_OPA_DISP++, sWarningLabels[gSaveContext.language][this->warningLabel], G_IM_FMT_IA,
                            G_IM_SIZ_8b, 128, 16, 0, G_TX_NOMIRROR | G_TX_WRAP, G_TX_NOMIRROR | G_TX_WRAP, G_TX_NOMASK,
                            G_TX_NOMASK, G_TX_NOLOD, G_TX_NOLOD);
        gSP1Quadrangle(POLY_OPA_DISP++, 16, 18, 19, 17, 0);
    }

    gDPPipeSync(POLY_OPA_DISP++);
    gDPSetCombineMode(POLY_OPA_DISP++, G_CC_MODULATEIDECALA, G_CC_MODULATEIDECALA);

    CLOSE_DISPS(this->state.gfxCtx, "../z_file_choose.c", 2198);
}

void FileSelect_ConfigModeDraw(GameState* thisx) {
    FileSelectState* this = (FileSelectState*)thisx;
    f32 eyeX;
    f32 eyeY;
    f32 eyeZ;

    OPEN_DISPS(this->state.gfxCtx, "../z_file_choose.c", 2218);
    gDPPipeSync(POLY_OPA_DISP++);

    eyeX = 1000.0f * Math_CosS(ZREG(11)) - 1000.0f * Math_SinS(ZREG(11));
    eyeY = ZREG(13);
    eyeZ = 1000.0f * Math_SinS(ZREG(11)) + 1000.0f * Math_CosS(ZREG(11));

    FileSelect_SetView(this, eyeX, eyeY, eyeZ);
    SkyboxDraw_Draw(&this->skyboxCtx, this->state.gfxCtx, 1, this->envCtx.skyboxBlend, eyeX, eyeY, eyeZ);
    gDPSetTextureLUT(POLY_OPA_DISP++, G_TT_NONE);
    ZREG(11) += ZREG(10);
    Environment_UpdateSkybox(SKYBOX_NORMAL_SKY, &this->envCtx, &this->skyboxCtx);
    gDPPipeSync(POLY_OPA_DISP++);
    Gfx_SetupDL_42Opa(this->state.gfxCtx);
    FileSelect_SetView(this, 0.0f, 0.0f, 64.0f);
    FileSelect_SetWindowVtx(&this->state);
    FileSelect_SetWindowContentVtx(&this->state);

    if ((this->configMode != CM_NAME_ENTRY) && (this->configMode != CM_START_NAME_ENTRY)) {
        gDPPipeSync(POLY_OPA_DISP++);
        gDPSetCombineMode(POLY_OPA_DISP++, G_CC_MODULATEIA_PRIM, G_CC_MODULATEIA_PRIM);
        gDPSetPrimColor(POLY_OPA_DISP++, 0, 0, this->windowColor[0], this->windowColor[1], this->windowColor[2],
                        this->windowAlpha);
        gDPSetEnvColor(POLY_OPA_DISP++, 0, 0, 0, 0);

        Matrix_Translate(0.0f, 0.0f, -93.6f, MTXMODE_NEW);
        Matrix_Scale(0.78f, 0.78f, 0.78f, MTXMODE_APPLY);

        if (this->windowRot != 0) {
            Matrix_RotateX(this->windowRot / 100.0f, MTXMODE_APPLY);
        }

        gSPMatrix(POLY_OPA_DISP++, Matrix_NewMtx(this->state.gfxCtx, "../z_file_choose.c", 2282),
                  G_MTX_NOPUSH | G_MTX_LOAD | G_MTX_MODELVIEW);

        gSPVertex(POLY_OPA_DISP++, &this->windowVtx[0], 32, 0);
        gSPDisplayList(POLY_OPA_DISP++, gFileSelWindow1DL);

        gSPVertex(POLY_OPA_DISP++, &this->windowVtx[32], 32, 0);
        gSPDisplayList(POLY_OPA_DISP++, gFileSelWindow2DL);

        gSPVertex(POLY_OPA_DISP++, &this->windowVtx[64], 16, 0);
        gSPDisplayList(POLY_OPA_DISP++, gFileSelWindow3DL);

        gDPPipeSync(POLY_OPA_DISP++);

        FileSelect_DrawWindowContents(&this->state);
    }

    // draw name entry menu
    if ((this->configMode >= CM_ROTATE_TO_NAME_ENTRY) && (this->configMode <= CM_NAME_ENTRY_TO_MAIN)) {
        gDPPipeSync(POLY_OPA_DISP++);
        gDPSetCombineMode(POLY_OPA_DISP++, G_CC_MODULATEIA_PRIM, G_CC_MODULATEIA_PRIM);
        gDPSetPrimColor(POLY_OPA_DISP++, 0, 0, this->windowColor[0], this->windowColor[1], this->windowColor[2],
                        this->windowAlpha);
        gDPSetEnvColor(POLY_OPA_DISP++, 0, 0, 0, 0);

        Matrix_Translate(0.0f, 0.0f, -93.6f, MTXMODE_NEW);
        Matrix_Scale(0.78f, 0.78f, 0.78f, MTXMODE_APPLY);
        Matrix_RotateX((this->windowRot - 314.0f) / 100.0f, MTXMODE_APPLY);
        gSPMatrix(POLY_OPA_DISP++, Matrix_NewMtx(this->state.gfxCtx, "../z_file_choose.c", 2316),
                  G_MTX_NOPUSH | G_MTX_LOAD | G_MTX_MODELVIEW);

        gSPVertex(POLY_OPA_DISP++, &this->windowVtx[0], 32, 0);
        gSPDisplayList(POLY_OPA_DISP++, gFileSelWindow1DL);

        gSPVertex(POLY_OPA_DISP++, &this->windowVtx[32], 32, 0);
        gSPDisplayList(POLY_OPA_DISP++, gFileSelWindow2DL);

        gSPVertex(POLY_OPA_DISP++, &this->windowVtx[64], 16, 0);
        gSPDisplayList(POLY_OPA_DISP++, gFileSelWindow3DL);

        gDPPipeSync(POLY_OPA_DISP++);

        FileSelect_DrawNameEntry(&this->state);
    }

    // draw options menu
    if ((this->configMode >= CM_MAIN_TO_OPTIONS) && (this->configMode <= CM_OPTIONS_TO_MAIN)) {
        gDPPipeSync(POLY_OPA_DISP++);
        gDPSetCombineMode(POLY_OPA_DISP++, G_CC_MODULATEIA_PRIM, G_CC_MODULATEIA_PRIM);
        gDPSetPrimColor(POLY_OPA_DISP++, 0, 0, this->windowColor[0], this->windowColor[1], this->windowColor[2],
                        this->windowAlpha);
        gDPSetEnvColor(POLY_OPA_DISP++, 0, 0, 0, 0);

        Matrix_Translate(0.0f, 0.0f, -93.6f, MTXMODE_NEW);
        Matrix_Scale(0.78f, 0.78f, 0.78f, MTXMODE_APPLY);
        Matrix_RotateX((this->windowRot - 314.0f) / 100.0f, MTXMODE_APPLY);

        gSPMatrix(POLY_OPA_DISP++, Matrix_NewMtx(this->state.gfxCtx, "../z_file_choose.c", 2337),
                  G_MTX_NOPUSH | G_MTX_LOAD | G_MTX_MODELVIEW);

        gSPVertex(POLY_OPA_DISP++, &this->windowVtx[0], 32, 0);
        gSPDisplayList(POLY_OPA_DISP++, gFileSelWindow1DL);

        gSPVertex(POLY_OPA_DISP++, &this->windowVtx[32], 32, 0);
        gSPDisplayList(POLY_OPA_DISP++, gFileSelWindow2DL);

        gSPVertex(POLY_OPA_DISP++, &this->windowVtx[64], 16, 0);
        gSPDisplayList(POLY_OPA_DISP++, gFileSelWindow3DL);

        gDPPipeSync(POLY_OPA_DISP++);

        FileSelect_DrawOptions(&this->state);
    }

    gDPPipeSync(POLY_OPA_DISP++);
    FileSelect_SetView(this, 0.0f, 0.0f, 64.0f);

    CLOSE_DISPS(this->state.gfxCtx, "../z_file_choose.c", 2352);
}

/**
 * Fade out the main menu elements to transition to select mode.
 * Update function for `SM_FADE_MAIN_TO_SELECT`
 */
void FileSelect_FadeMainToSelect(GameState* thisx) {
    FileSelectState* this = (FileSelectState*)thisx;
    SramContext* sramCtx = &this->sramCtx;
    s16 i;

    for (i = 0; i < 3; i++) {
        if (i != this->buttonIndex) {
            this->fileButtonAlpha[i] -= 25;
            this->actionButtonAlpha[FS_BTN_ACTION_COPY] = this->actionButtonAlpha[FS_BTN_ACTION_ERASE] =
                this->optionButtonAlpha = this->fileButtonAlpha[i];

            if (SLOT_OCCUPIED(sramCtx, i)) {
                this->nameAlpha[i] = this->nameBoxAlpha[i] = this->fileButtonAlpha[i];
                this->connectorAlpha[i] -= 31;
            }
        }
    }

    this->titleAlpha[0] -= 31;
    this->titleAlpha[1] += 31;
    this->actionTimer--;

    if (this->actionTimer == 0) {
        this->actionTimer = 8;
        this->selectMode++;
        this->confirmButtonIndex = FS_BTN_CONFIRM_YES;
    }
}

/**
 * Moves the selected file to the top of the window.
 * Update function for `SM_MOVE_FILE_TO_TOP`
 */
void FileSelect_MoveSelectedFileToTop(GameState* thisx) {
    static s16 fileYOffsets[] = { 0, 16, 32 }; // amount to move by to reach the top of the screen
    FileSelectState* this = (FileSelectState*)thisx;
    s16 yStep;

    yStep = ABS(this->buttonYOffsets[this->buttonIndex] - fileYOffsets[this->buttonIndex]) / this->actionTimer;
    this->buttonYOffsets[this->buttonIndex] += yStep;
    this->actionTimer--;

    if ((this->actionTimer == 0) || (this->buttonYOffsets[this->buttonIndex] == fileYOffsets[this->buttonIndex])) {
        this->buttonYOffsets[FS_BTN_SELECT_YES] = this->buttonYOffsets[FS_BTN_SELECT_QUIT] = -24;
        this->actionTimer = 8;
        this->selectMode++;
    }
}

/**
 * Fade in the file info for the selected file.
 * Update function for `SM_FADE_IN_FILE_INFO`
 */
void FileSelect_FadeInFileInfo(GameState* thisx) {
    FileSelectState* this = (FileSelectState*)thisx;

    this->fileInfoAlpha[this->buttonIndex] += 25;
    this->nameBoxAlpha[this->buttonIndex] -= 50;

    if (this->nameBoxAlpha[this->buttonIndex] <= 0) {
        this->nameBoxAlpha[this->buttonIndex] = 0;
    }

    this->actionTimer--;

    if (this->actionTimer == 0) {
        this->fileInfoAlpha[this->buttonIndex] = 200;
        this->actionTimer = 8;
        this->selectMode++;
    }

    this->confirmButtonAlpha[FS_BTN_CONFIRM_YES] = this->confirmButtonAlpha[FS_BTN_CONFIRM_QUIT] =
        this->fileInfoAlpha[this->buttonIndex];
}

/**
 * Update the cursor and handle the option that the player picks for confirming the selected file.
 * Update function for `SM_CONFIRM_FILE`
 */
void FileSelect_ConfirmFile(GameState* thisx) {
    FileSelectState* this = (FileSelectState*)thisx;
    Input* input = &this->state.input[0];

    if (CHECK_BTN_ALL(input->press.button, BTN_START) || (CHECK_BTN_ALL(input->press.button, BTN_A))) {
        if (this->confirmButtonIndex == FS_BTN_CONFIRM_YES) {
            Rumble_Request(300.0f, 180, 20, 100);
            Audio_PlaySfxGeneral(NA_SE_SY_FSEL_DECIDE_L, &gSfxDefaultPos, 4, &gSfxDefaultFreqAndVolScale,
                                 &gSfxDefaultFreqAndVolScale, &gSfxDefaultReverb);
            this->selectMode = SM_FADE_OUT;
            func_800F6964(0xF);
        } else {
            Audio_PlaySfxGeneral(NA_SE_SY_FSEL_CLOSE, &gSfxDefaultPos, 4, &gSfxDefaultFreqAndVolScale,
                                 &gSfxDefaultFreqAndVolScale, &gSfxDefaultReverb);
            this->selectMode++;
        }
    } else if (CHECK_BTN_ALL(input->press.button, BTN_B)) {
        Audio_PlaySfxGeneral(NA_SE_SY_FSEL_CLOSE, &gSfxDefaultPos, 4, &gSfxDefaultFreqAndVolScale,
                             &gSfxDefaultFreqAndVolScale, &gSfxDefaultReverb);
        this->selectMode++;
    } else if (ABS(this->stickAdjY) >= 30) {
        Audio_PlaySfxGeneral(NA_SE_SY_FSEL_CURSOR, &gSfxDefaultPos, 4, &gSfxDefaultFreqAndVolScale,
                             &gSfxDefaultFreqAndVolScale, &gSfxDefaultReverb);
        this->confirmButtonIndex ^= 1;
    }
}

/**
 * Fade out the file info for the selected file before returning to the main menu.
 * Update function for `SM_FADE_OUT_FILE_INFO`
 */
void FileSelect_FadeOutFileInfo(GameState* thisx) {
    FileSelectState* this = (FileSelectState*)thisx;

    this->fileInfoAlpha[this->buttonIndex] -= 25;
    this->nameBoxAlpha[this->buttonIndex] += 25;
    this->actionTimer--;

    if (this->actionTimer == 0) {
        this->buttonYOffsets[FS_BTN_SELECT_YES] = this->buttonYOffsets[FS_BTN_SELECT_QUIT] = 0;
        this->nameBoxAlpha[this->buttonIndex] = 200;
        this->fileInfoAlpha[this->buttonIndex] = 0;
        this->nextTitleLabel = FS_TITLE_SELECT_FILE;
        this->actionTimer = 8;
        this->selectMode++;
    }

    this->confirmButtonAlpha[0] = this->confirmButtonAlpha[1] = this->fileInfoAlpha[this->buttonIndex];
}

/**
 * Move the selected file back to the slot position then go to config mode for the main menu.
 * Update function for `SM_MOVE_FILE_TO_SLOT`
 */
void FileSelect_MoveSelectedFileToSlot(GameState* thisx) {
    FileSelectState* this = (FileSelectState*)thisx;
    SramContext* sramCtx = &this->sramCtx;
    s16 yStep;
    s16 i;

    yStep = ABS(this->buttonYOffsets[this->buttonIndex]) / this->actionTimer;
    this->buttonYOffsets[this->buttonIndex] -= yStep;

    if (this->buttonYOffsets[this->buttonIndex] <= 0) {
        this->buttonYOffsets[this->buttonIndex] = 0;
    }

    for (i = 0; i < 3; i++) {
        if (i != this->buttonIndex) {
            this->fileButtonAlpha[i] += 25;

            if (this->fileButtonAlpha[i] >= 200) {
                this->fileButtonAlpha[i] = 200;
            }

            this->actionButtonAlpha[FS_BTN_ACTION_COPY] = this->actionButtonAlpha[FS_BTN_ACTION_ERASE] =
                this->optionButtonAlpha = this->fileButtonAlpha[i];

            if (SLOT_OCCUPIED(sramCtx, i)) {
                this->nameBoxAlpha[i] = this->nameAlpha[i] = this->fileButtonAlpha[i];
                this->connectorAlpha[i] += 31;
            }
        }
    }

    this->titleAlpha[0] -= 31;
    this->titleAlpha[1] += 31;
    this->actionTimer--;

    if (this->actionTimer == 0) {
        this->titleAlpha[0] = 255;
        this->titleAlpha[1] = 0;
        this->titleLabel = this->nextTitleLabel;
        this->actionTimer = 8;
        this->menuMode = FS_MENU_MODE_CONFIG;
        this->configMode = CM_MAIN_MENU;
        this->nextConfigMode = CM_MAIN_MENU;
        this->selectMode = SM_FADE_MAIN_TO_SELECT;
    }
}

/**
 * Fill the screen with black to fade out.
 * Update function for `SM_FADE_OUT`
 */
void FileSelect_FadeOut(GameState* thisx) {
    FileSelectState* this = (FileSelectState*)thisx;

    sScreenFillAlpha += VREG(10);

    if (sScreenFillAlpha >= 255) {
        sScreenFillAlpha = 255;
        this->selectMode++;
    }
}

/**
 * Load the save for the appropriate file and start the game.
 * Note: On Debug ROM, File 1 will go to Map Select.
 * Update function for `SM_LOAD_GAME`
 */
void FileSelect_LoadGame(GameState* thisx) {
    FileSelectState* this = (FileSelectState*)thisx;
    u16 swordEquipValue;
    s32 pad;

    if (this->buttonIndex == FS_BTN_SELECT_FILE_1) {
        Audio_PlaySfxGeneral(NA_SE_SY_FSEL_DECIDE_L, &gSfxDefaultPos, 4, &gSfxDefaultFreqAndVolScale,
                             &gSfxDefaultFreqAndVolScale, &gSfxDefaultReverb);
        gSaveContext.fileNum = this->buttonIndex;
        Sram_OpenSave(&this->sramCtx);
        gSaveContext.gameMode = GAMEMODE_NORMAL;
        SET_NEXT_GAMESTATE(&this->state, MapSelect_Init, MapSelectState);
        this->state.running = false;
    } else {
        Audio_PlaySfxGeneral(NA_SE_SY_FSEL_DECIDE_L, &gSfxDefaultPos, 4, &gSfxDefaultFreqAndVolScale,
                             &gSfxDefaultFreqAndVolScale, &gSfxDefaultReverb);
        gSaveContext.fileNum = this->buttonIndex;
        Sram_OpenSave(&this->sramCtx);
        gSaveContext.gameMode = GAMEMODE_NORMAL;
        SET_NEXT_GAMESTATE(&this->state, Play_Init, PlayState);
        this->state.running = false;
    }

    gSaveContext.respawn[RESPAWN_MODE_DOWN].entranceIndex = ENTR_LOAD_OPENING;
    gSaveContext.respawnFlag = 0;
    gSaveContext.seqId = (u8)NA_BGM_DISABLED;
    gSaveContext.natureAmbienceId = 0xFF;
    gSaveContext.showTitleCard = true;
    gSaveContext.dogParams = 0;
    gSaveContext.timer1State = 0;
    gSaveContext.timer2State = 0;
    gSaveContext.eventInf[0] = 0;
    gSaveContext.eventInf[1] = 0;
    gSaveContext.eventInf[2] = 0;
    gSaveContext.eventInf[3] = 0;
    gSaveContext.unk_13EE = 0x32;
    gSaveContext.nayrusLoveTimer = 0;
    gSaveContext.healthAccumulator = 0;
    gSaveContext.magicState = MAGIC_STATE_IDLE;
    gSaveContext.prevMagicState = MAGIC_STATE_IDLE;
    gSaveContext.forcedSeqId = NA_BGM_GENERAL_SFX;
    gSaveContext.skyboxTime = CLOCK_TIME(0, 0);
    gSaveContext.nextTransitionType = TRANS_NEXT_TYPE_DEFAULT;
    gSaveContext.nextCutsceneIndex = 0xFFEF;
    gSaveContext.cutsceneTrigger = 0;
    gSaveContext.chamberCutsceneNum = 0;
    gSaveContext.nextDayTime = NEXT_TIME_NONE;
    gSaveContext.retainWeatherMode = false;

    gSaveContext.buttonStatus[0] = gSaveContext.buttonStatus[1] = gSaveContext.buttonStatus[2] =
        gSaveContext.buttonStatus[3] = gSaveContext.buttonStatus[4] = BTN_ENABLED;

    gSaveContext.unk_13E7 = gSaveContext.unk_13E8 = gSaveContext.unk_13EA = gSaveContext.unk_13EC =
        gSaveContext.magicCapacity = 0;

    // Set the fill target to be the saved magic amount
    gSaveContext.magicFillTarget = gSaveContext.magic;
    // Set `magicLevel` and `magic` to 0 so `magicCapacity` then `magic` grows from nothing to respectively the full
    // capacity and `magicFillTarget`
    gSaveContext.magicLevel = gSaveContext.magic = 0;

    osSyncPrintf(VT_FGCOL(GREEN));
    osSyncPrintf("Z_MAGIC_NOW_NOW=%d  MAGIC_NOW=%d\n", ((void)0, gSaveContext.magicFillTarget), gSaveContext.magic);
    osSyncPrintf(VT_RST);

    gSaveContext.naviTimer = 0;

    if ((gSaveContext.equips.buttonItems[0] != ITEM_SWORD_KOKIRI) &&
        (gSaveContext.equips.buttonItems[0] != ITEM_SWORD_MASTER) &&
        (gSaveContext.equips.buttonItems[0] != ITEM_SWORD_BGS) &&
        (gSaveContext.equips.buttonItems[0] != ITEM_SWORD_KNIFE)) {

        gSaveContext.equips.buttonItems[0] = ITEM_NONE;
        swordEquipValue = (gEquipMasks[EQUIP_TYPE_SWORD] & gSaveContext.equips.equipment) >> (EQUIP_TYPE_SWORD * 4);
        gSaveContext.equips.equipment &= gEquipNegMasks[EQUIP_TYPE_SWORD];
        gSaveContext.inventory.equipment ^= OWNED_EQUIP_FLAG(EQUIP_TYPE_SWORD, swordEquipValue - 1);
    }
}

static void (*gSelectModeUpdateFuncs[])(GameState*) = {
    FileSelect_FadeMainToSelect, FileSelect_MoveSelectedFileToTop,  FileSelect_FadeInFileInfo, FileSelect_ConfirmFile,
    FileSelect_FadeOutFileInfo,  FileSelect_MoveSelectedFileToSlot, FileSelect_FadeOut,        FileSelect_LoadGame,
};

void FileSelect_SelectModeUpdate(GameState* thisx) {
    FileSelectState* this = (FileSelectState*)thisx;

    gSelectModeUpdateFuncs[this->selectMode](&this->state);
}

void FileSelect_SelectModeDraw(GameState* thisx) {
    FileSelectState* this = (FileSelectState*)thisx;
    f32 eyeX;
    f32 eyeY;
    f32 eyeZ;

    OPEN_DISPS(this->state.gfxCtx, "../z_file_choose.c", 2753);

    gDPPipeSync(POLY_OPA_DISP++);

    eyeX = 1000.0f * Math_CosS(ZREG(11)) - 1000.0f * Math_SinS(ZREG(11));
    eyeY = ZREG(13);
    eyeZ = 1000.0f * Math_SinS(ZREG(11)) + 1000.0f * Math_CosS(ZREG(11));

    FileSelect_SetView(this, eyeX, eyeY, eyeZ);
    SkyboxDraw_Draw(&this->skyboxCtx, this->state.gfxCtx, 1, this->envCtx.skyboxBlend, eyeX, eyeY, eyeZ);
    gDPSetTextureLUT(POLY_OPA_DISP++, G_TT_NONE);
    ZREG(11) += ZREG(10);
    Environment_UpdateSkybox(SKYBOX_NORMAL_SKY, &this->envCtx, &this->skyboxCtx);
    gDPPipeSync(POLY_OPA_DISP++);
    Gfx_SetupDL_42Opa(this->state.gfxCtx);
    FileSelect_SetView(this, 0.0f, 0.0f, 64.0f);
    FileSelect_SetWindowVtx(&this->state);
    FileSelect_SetWindowContentVtx(&this->state);

    gDPSetCombineMode(POLY_OPA_DISP++, G_CC_MODULATEIA_PRIM, G_CC_MODULATEIA_PRIM);
    gDPSetPrimColor(POLY_OPA_DISP++, 0, 0, this->windowColor[0], this->windowColor[1], this->windowColor[2],
                    this->windowAlpha);
    gDPSetEnvColor(POLY_OPA_DISP++, 0, 0, 0, 0);

    Matrix_Translate(0.0f, 0.0f, -93.6f, MTXMODE_NEW);
    Matrix_Scale(0.78f, 0.78f, 0.78f, MTXMODE_APPLY);
    Matrix_RotateX(this->windowRot / 100.0f, MTXMODE_APPLY);
    gSPMatrix(POLY_OPA_DISP++, Matrix_NewMtx(this->state.gfxCtx, "../z_file_choose.c", 2810),
              G_MTX_NOPUSH | G_MTX_LOAD | G_MTX_MODELVIEW);

    gSPVertex(POLY_OPA_DISP++, &this->windowVtx[0], 32, 0);
    gSPDisplayList(POLY_OPA_DISP++, gFileSelWindow1DL);

    gSPVertex(POLY_OPA_DISP++, &this->windowVtx[32], 32, 0);
    gSPDisplayList(POLY_OPA_DISP++, gFileSelWindow2DL);

    gSPVertex(POLY_OPA_DISP++, &this->windowVtx[64], 16, 0);
    gSPDisplayList(POLY_OPA_DISP++, gFileSelWindow3DL);

    FileSelect_DrawWindowContents(&this->state);
    gDPPipeSync(POLY_OPA_DISP++);
    FileSelect_SetView(this, 0.0f, 0.0f, 64.0f);

    CLOSE_DISPS(this->state.gfxCtx, "../z_file_choose.c", 2834);
}

static void (*gFileSelectDrawFuncs[])(GameState*) = {
    FileSelect_InitModeDraw,
    FileSelect_ConfigModeDraw,
    FileSelect_SelectModeDraw,
};

static void (*gFileSelectUpdateFuncs[])(GameState*) = {
    FileSelect_InitModeUpdate,
    FileSelect_ConfigModeUpdate,
    FileSelect_SelectModeUpdate,
};

void FileSelect_Main(GameState* thisx) {
    static void* controlsTextures[] = {
        gFileSelControlsENGTex,
        gFileSelControlsGERTex,
        gFileSelControlsFRATex,
    };
    FileSelectState* this = (FileSelectState*)thisx;
    Input* input = &this->state.input[0];

    OPEN_DISPS(this->state.gfxCtx, "../z_file_choose.c", 2898);

    this->n64ddFlag = 0;

    gSPSegment(POLY_OPA_DISP++, 0x00, NULL);
    gSPSegment(POLY_OPA_DISP++, 0x01, this->staticSegment);
    gSPSegment(POLY_OPA_DISP++, 0x02, this->parameterSegment);

    Gfx_SetupFrame(this->state.gfxCtx, 0, 0, 0);

    this->stickAdjX = input->rel.stick_x;
    this->stickAdjY = input->rel.stick_y;

    if (this->stickAdjX < -30) {
        if (this->stickXDir == -1) {
            this->inputTimerX--;
            if (this->inputTimerX < 0) {
                this->inputTimerX = 2;
            } else {
                this->stickAdjX = 0;
            }
        } else {
            this->inputTimerX = 10;
            this->stickXDir = -1;
        }
    } else if (this->stickAdjX > 30) {
        if (this->stickXDir == 1) {
            this->inputTimerX--;
            if (this->inputTimerX < 0) {
                this->inputTimerX = 2;
            } else {
                this->stickAdjX = 0;
            }
        } else {
            this->inputTimerX = 10;
            this->stickXDir = 1;
        }
    } else {
        this->stickXDir = 0;
    }

    if (this->stickAdjY < -30) {
        if (this->stickYDir == -1) {
            this->inputTimerY -= 1;
            if (this->inputTimerY < 0) {
                this->inputTimerY = 2;
            } else {
                this->stickAdjY = 0;
            }
        } else {
            this->inputTimerY = 10;
            this->stickYDir = -1;
        }
    } else if (this->stickAdjY > 30) {
        if (this->stickYDir == 1) {
            this->inputTimerY -= 1;
            if (this->inputTimerY < 0) {
                this->inputTimerY = 2;
            } else {
                this->stickAdjY = 0;
            }
        } else {
            this->inputTimerY = 10;
            this->stickYDir = 1;
        }
    } else {
        this->stickYDir = 0;
    }

    this->emptyFileTextAlpha = 0;

    FileSelect_PulsateCursor(&this->state);
    gFileSelectUpdateFuncs[this->menuMode](&this->state);
    gFileSelectDrawFuncs[this->menuMode](&this->state);

    // do not draw controls text in the options menu
    if ((this->configMode <= CM_NAME_ENTRY_TO_MAIN) || (this->configMode >= CM_UNUSED_DELAY)) {
        Gfx_SetupDL_39Opa(this->state.gfxCtx);

        gDPSetCombineLERP(POLY_OPA_DISP++, PRIMITIVE, ENVIRONMENT, TEXEL0, ENVIRONMENT, TEXEL0, 0, PRIMITIVE, 0,
                          PRIMITIVE, ENVIRONMENT, TEXEL0, ENVIRONMENT, TEXEL0, 0, PRIMITIVE, 0);
        gDPSetPrimColor(POLY_OPA_DISP++, 0, 0, 100, 255, 255, this->controlsAlpha);
        gDPSetEnvColor(POLY_OPA_DISP++, 0, 0, 0, 0);
        gDPLoadTextureBlock(POLY_OPA_DISP++, controlsTextures[gSaveContext.language], G_IM_FMT_IA, G_IM_SIZ_8b, 144, 16,
                            0, G_TX_NOMIRROR | G_TX_WRAP, G_TX_NOMIRROR | G_TX_WRAP, G_TX_NOMASK, G_TX_NOMASK,
                            G_TX_NOLOD, G_TX_NOLOD);
        gSPTextureRectangle(POLY_OPA_DISP++, 90 << 2, 204 << 2, 234 << 2, 220 << 2, G_TX_RENDERTILE, 0, 0, 1 << 10,
                            1 << 10);
    }

    gDPPipeSync(POLY_OPA_DISP++);
    gSPDisplayList(POLY_OPA_DISP++, sScreenFillSetupDL);
    gDPSetPrimColor(POLY_OPA_DISP++, 0, 0, 0, 0, 0, sScreenFillAlpha);
    gDPFillRectangle(POLY_OPA_DISP++, 0, 0, gScreenWidth - 1, gScreenHeight - 1);

    CLOSE_DISPS(this->state.gfxCtx, "../z_file_choose.c", 3035);
}

void FileSelect_InitContext(GameState* thisx) {
    FileSelectState* this = (FileSelectState*)thisx;
    EnvironmentContext* envCtx = &this->envCtx;
    SramContext* sramCtx = &this->sramCtx;

    Sram_Alloc(&this->state, sramCtx);

    ZREG(7) = 32;
    ZREG(8) = 22;
    ZREG(9) = 20;
    ZREG(10) = -10;
    ZREG(11) = 0;
    ZREG(12) = 1000;
    ZREG(13) = -700;
    ZREG(14) = 164;
    ZREG(15) = 104;
    ZREG(16) = 160;
    ZREG(17) = 100;
    ZREG(18) = 162;
    ZREG(19) = 152;
    ZREG(20) = 214;

    XREG(13) = 580;
    XREG(14) = 400;
    XREG(35) = 20;
    XREG(36) = 20;
    XREG(37) = 20;
    XREG(43) = 8;
    XREG(44) = -78;
    XREG(45) = 0;
    XREG(46) = 0;
    XREG(47) = 0;
    XREG(48) = 0;
    XREG(49) = 3;
    XREG(50) = 8;
    XREG(51) = 8;
    XREG(52) = 10;
    XREG(73) = 0;

    VREG(0) = 14;
    VREG(1) = 5;
    VREG(2) = 4;
    VREG(4) = 1;
    VREG(5) = 6;
    VREG(6) = 2;
    VREG(7) = 6;
    VREG(8) = 80;

    sScreenFillAlpha = 255;

    VREG(10) = 10;
    VREG(11) = 30;
    VREG(12) = -100;
    VREG(13) = -85;
    VREG(14) = 4;
    VREG(16) = 25;
    VREG(17) = 1;
    VREG(18) = 1;
    VREG(20) = 92;
    VREG(21) = 171;
    VREG(22) = 11;
    VREG(23) = 10;
    VREG(24) = 26;
    VREG(25) = 2;
    VREG(26) = 1;
    VREG(27) = 0;
    VREG(28) = 0;
    VREG(29) = 160;
    VREG(30) = 64;
    VREG(31) = 154;
    VREG(32) = 152;
    VREG(33) = 106;

    WREG(38) = 16;
    WREG(39) = 9;
    WREG(40) = 10;
    WREG(41) = 14;
    WREG(42) = 11;
    WREG(43) = 12;

    this->menuMode = FS_MENU_MODE_INIT;

    this->buttonIndex = this->selectMode = this->selectedFileIndex = this->copyDestFileIndex =
        this->confirmButtonIndex = 0;

    this->confirmButtonTexIndices[0] = 2;
    this->confirmButtonTexIndices[1] = 3;
    this->titleLabel = FS_TITLE_SELECT_FILE;
    this->nextTitleLabel = FS_TITLE_OPEN_FILE;
    this->highlightPulseDir = 1;
    this->unk_1CAAC = 0xC;
    this->highlightColor[0] = 155;
    this->highlightColor[1] = 255;
    this->highlightColor[2] = 255;
    this->highlightColor[3] = 70;
    this->configMode = CM_FADE_IN_START;
    this->windowRot = 0.0f;
    this->stickXDir = this->inputTimerX = 0;
    this->stickYDir = this->inputTimerY = 0;
    this->kbdX = this->kbdY = this->charIndex = 0;
    this->kbdButton = FS_KBD_BTN_NONE;

    this->windowColor[0] = 100;
    this->windowColor[1] = 150;
    this->windowColor[2] = 255;

    this->windowAlpha = this->titleAlpha[0] = this->titleAlpha[1] = this->fileButtonAlpha[0] =
        this->fileButtonAlpha[1] = this->fileButtonAlpha[2] = this->nameBoxAlpha[0] = this->nameBoxAlpha[1] =
            this->nameBoxAlpha[2] = this->nameAlpha[0] = this->nameAlpha[1] = this->nameAlpha[2] =
                this->connectorAlpha[0] = this->connectorAlpha[1] = this->connectorAlpha[2] = this->fileInfoAlpha[0] =
                    this->fileInfoAlpha[1] = this->fileInfoAlpha[2] = this->actionButtonAlpha[FS_BTN_ACTION_COPY] =
                        this->actionButtonAlpha[FS_BTN_ACTION_ERASE] = this->confirmButtonAlpha[FS_BTN_CONFIRM_YES] =
                            this->confirmButtonAlpha[FS_BTN_CONFIRM_QUIT] = this->optionButtonAlpha =
                                this->nameEntryBoxAlpha = this->controlsAlpha = this->emptyFileTextAlpha = 0;

    this->windowPosX = 6;
    this->actionTimer = 8;
    this->warningLabel = FS_WARNING_NONE;

    this->warningButtonIndex = this->buttonYOffsets[0] = this->buttonYOffsets[1] = this->buttonYOffsets[2] =
        this->buttonYOffsets[3] = this->buttonYOffsets[4] = this->buttonYOffsets[5] = this->fileNamesY[0] =
            this->fileNamesY[1] = this->fileNamesY[2] = 0;

    this->unk_1CAD6[0] = 0;
    this->unk_1CAD6[1] = 3;
    this->unk_1CAD6[2] = 6;
    this->unk_1CAD6[3] = 8;
    this->unk_1CAD6[4] = 10;

    Letterbox_SetSizeTarget(0);

    gSaveContext.skyboxTime = CLOCK_TIME(0, 0);
    gSaveContext.dayTime = CLOCK_TIME(0, 0);

    Skybox_Init(&this->state, &this->skyboxCtx, SKYBOX_NORMAL_SKY);

    gTimeSpeed = 10;

    envCtx->changeSkyboxState = CHANGE_SKYBOX_INACTIVE;
    envCtx->changeSkyboxTimer = 0;
    envCtx->changeLightEnabled = false;
    envCtx->changeLightTimer = 0;
    envCtx->skyboxDmaState = SKYBOX_DMA_INACTIVE;
    envCtx->skybox1Index = 99;
    envCtx->skybox2Index = 99;
    envCtx->lightConfig = 0;
    envCtx->changeLightNextConfig = 0;
    envCtx->lightSetting = 0;
    envCtx->skyboxConfig = 2;
    envCtx->skyboxDisabled = 0;
    envCtx->skyboxBlend = 0;
    envCtx->glareAlpha = 0.0f;
    envCtx->lensFlareAlphaScale = 0.0f;

    Environment_UpdateSkybox(SKYBOX_NORMAL_SKY, &this->envCtx, &this->skyboxCtx);

    gSaveContext.buttonStatus[0] = gSaveContext.buttonStatus[1] = gSaveContext.buttonStatus[2] =
        gSaveContext.buttonStatus[3] = gSaveContext.buttonStatus[4] = BTN_ENABLED;

    this->n64ddFlags[0] = this->n64ddFlags[1] = this->n64ddFlags[2] = this->defense[0] = this->defense[1] =
        this->defense[2] = 0;

    SsSram_ReadWrite(OS_K1_TO_PHYSICAL(0xA8000000), sramCtx->readBuff, SRAM_SIZE, OS_READ);

    gSaveContext.language = sramCtx->readBuff[SRAM_HEADER_LANGUAGE];

    if (gSaveContext.language >= LANGUAGE_MAX) {
        sramCtx->readBuff[SRAM_HEADER_LANGUAGE] = gSaveContext.language = LANGUAGE_ENG;
    }
}

void FileSelect_Destroy(GameState* thisx) {
}

void FileSelect_Init(GameState* thisx) {
    FileSelectState* this = (FileSelectState*)thisx;
    u32 size = (uintptr_t)_title_staticSegmentRomEnd - (uintptr_t)_title_staticSegmentRomStart;
    s32 pad;

    SREG(30) = 1;
    osSyncPrintf("SIZE=%x\n", size);

    this->staticSegment = GameState_Alloc(&this->state, size, "../z_file_choose.c", 3392);
    ASSERT(this->staticSegment != NULL, "this->staticSegment != NULL", "../z_file_choose.c", 3393);
    DmaMgr_SendRequest1(this->staticSegment, (uintptr_t)_title_staticSegmentRomStart, size, "../z_file_choose.c", 3394);

    size = (uintptr_t)_parameter_staticSegmentRomEnd - (uintptr_t)_parameter_staticSegmentRomStart;
    this->parameterSegment = GameState_Alloc(&this->state, size, "../z_file_choose.c", 3398);
    ASSERT(this->parameterSegment != NULL, "this->parameterSegment != NULL", "../z_file_choose.c", 3399);
    DmaMgr_SendRequest1(this->parameterSegment, (uintptr_t)_parameter_staticSegmentRomStart, size, "../z_file_choose.c",
                        3400);

    Matrix_Init(&this->state);
    View_Init(&this->view, this->state.gfxCtx);
    this->state.main = FileSelect_Main;
    this->state.destroy = FileSelect_Destroy;
    FileSelect_InitContext(&this->state);
    Font_LoadOrderedFont(&this->font);
    SEQCMD_RESET_AUDIO_HEAP(0, 10);
<<<<<<< HEAD
=======
    // Setting ioData to 1 and writing it to ioPort 7 will skip the harp intro
>>>>>>> 76803f15
    Audio_PlaySequenceWithSeqPlayerIO(SEQ_PLAYER_BGM_MAIN, NA_BGM_FILE_SELECT, 0, 7, 1);
}<|MERGE_RESOLUTION|>--- conflicted
+++ resolved
@@ -1895,9 +1895,6 @@
     FileSelect_InitContext(&this->state);
     Font_LoadOrderedFont(&this->font);
     SEQCMD_RESET_AUDIO_HEAP(0, 10);
-<<<<<<< HEAD
-=======
     // Setting ioData to 1 and writing it to ioPort 7 will skip the harp intro
->>>>>>> 76803f15
     Audio_PlaySequenceWithSeqPlayerIO(SEQ_PLAYER_BGM_MAIN, NA_BGM_FILE_SELECT, 0, 7, 1);
 }