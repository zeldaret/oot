--- conflicted
+++ resolved
@@ -1502,17 +1502,10 @@
 
     gSaveContext.naviTimer = 0;
 
-<<<<<<< HEAD
     if ((gSaveContext.equips.buttonItems[IBTN_BC_B] != ITEM_SWORD_KOKIRI) &&
         (gSaveContext.equips.buttonItems[IBTN_BC_B] != ITEM_SWORD_MASTER) &&
-        (gSaveContext.equips.buttonItems[IBTN_BC_B] != ITEM_SWORD_BGS) &&
-        (gSaveContext.equips.buttonItems[IBTN_BC_B] != ITEM_SWORD_KNIFE)) {
-=======
-    if ((gSaveContext.equips.buttonItems[0] != ITEM_SWORD_KOKIRI) &&
-        (gSaveContext.equips.buttonItems[0] != ITEM_SWORD_MASTER) &&
-        (gSaveContext.equips.buttonItems[0] != ITEM_SWORD_BIGGORON) &&
-        (gSaveContext.equips.buttonItems[0] != ITEM_GIANTS_KNIFE)) {
->>>>>>> 40639e69
+        (gSaveContext.equips.buttonItems[IBTN_BC_B] != ITEM_SWORD_BIGGORON) &&
+        (gSaveContext.equips.buttonItems[IBTN_BC_B] != ITEM_GIANTS_KNIFE)) {
 
         gSaveContext.equips.buttonItems[IBTN_BC_B] = ITEM_NONE;
         swordEquipValue = (gEquipMasks[EQUIP_TYPE_SWORD] & gSaveContext.equips.equipment) >> (EQUIP_TYPE_SWORD * 4);
