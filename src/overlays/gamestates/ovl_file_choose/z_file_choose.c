#include "file_choose.h"
#include "textures/title_static/title_static.h"
#include "textures/parameter_static/parameter_static.h"

static s16 sUnused = 106;

static s16 sScreenFillAlpha = 255;

static Gfx sScreenFillSetupDL[] = {
    gsDPPipeSync(),
    gsSPClearGeometryMode(G_ZBUFFER | G_SHADE | G_CULL_BOTH | G_FOG | G_LIGHTING | G_TEXTURE_GEN |
                          G_TEXTURE_GEN_LINEAR | G_LOD | G_SHADING_SMOOTH),
    gsDPSetOtherMode(G_AD_DISABLE | G_CD_MAGICSQ | G_CK_NONE | G_TC_FILT | G_TF_BILERP | G_TT_NONE | G_TL_TILE |
                         G_TD_CLAMP | G_TP_NONE | G_CYC_1CYCLE | G_PM_1PRIMITIVE,
                     G_AC_NONE | G_ZS_PIXEL | G_RM_CLD_SURF | G_RM_CLD_SURF2),
    gsDPSetCombineMode(G_CC_PRIMITIVE, G_CC_PRIMITIVE),
    gsSPEndDisplayList(),
};

static s16 sFileInfoBoxPartWidths[] = { 36, 36, 36, 36, 24 };

static s16 sWindowContentColors[2][3] = {
    { 100, 150, 255 }, // blue
    { 100, 100, 100 }, // gray
};

void FileChoose_SetView(FileChooseContext* this, f32 eyeX, f32 eyeY, f32 eyeZ) {
    Vec3f eye;
    Vec3f lookAt;
    Vec3f up;

    lookAt.x = lookAt.y = lookAt.z = 0.0f;
    up.x = up.z = 0.0f;

    eye.x = eyeX;
    eye.y = eyeY;
    eye.z = eyeZ;

    up.y = 1.0f;

    View_LookAt(&this->view, &eye, &lookAt, &up);
    View_Apply(&this->view, VIEW_ALL | VIEW_FORCE_VIEWING | VIEW_FORCE_VIEWPORT | VIEW_FORCE_PROJECTION_PERSPECTIVE);
}

Gfx* FileChoose_QuadTextureIA8(Gfx* gfx, void* texture, s16 width, s16 height, s16 point) {
    gDPLoadTextureBlock(gfx++, texture, G_IM_FMT_IA, G_IM_SIZ_8b, width, height, 0, G_TX_NOMIRROR | G_TX_WRAP,
                        G_TX_NOMIRROR | G_TX_WRAP, G_TX_NOMASK, G_TX_NOMASK, G_TX_NOLOD, G_TX_NOLOD);

    gSP1Quadrangle(gfx++, point, point + 2, point + 3, point + 1, 0);

    return gfx;
}

void FileChoose_InitModeUpdate(GameState* thisx) {
    FileChooseContext* this = (FileChooseContext*)thisx;

    if (this->menuMode == FS_MENU_MODE_INIT) {
        this->menuMode = FS_MENU_MODE_CONFIG;
        this->configMode = CM_FADE_IN_START;
        this->nextTitleLabel = FS_TITLE_OPEN_FILE;
        osSyncPrintf("Ｓｒａｍ Ｓｔａｒｔ─Ｌｏａｄ  》》》》》  ");
        Sram_VerifyAndLoadAllSaves(this, &this->sramCtx);
        osSyncPrintf("終了！！！\n");
    }
}

void FileChoose_InitModeDraw(GameState* thisx) {
}

/**
 * Fade in the menu window and title label.
 * If a file is occupied fade in the name, name box, and connector.
 * Fade in the copy erase and options button according to the window alpha.
 */
void FileChoose_FadeInMenuElements(GameState* thisx) {
    FileChooseContext* this = (FileChooseContext*)thisx;
    SramContext* sramCtx = &this->sramCtx;
    s16 i;

    this->titleAlpha[0] += VREG(1);
    this->windowAlpha += VREG(2);

    for (i = 0; i < 3; i++) {
        this->fileButtonAlpha[i] = this->windowAlpha;

        if (SLOT_OCCUPIED(sramCtx, i)) {
            this->nameBoxAlpha[i] = this->nameAlpha[i] = this->windowAlpha;
            this->connectorAlpha[i] += VREG(1);
            if (this->connectorAlpha[i] >= 255) {
                this->connectorAlpha[i] = 255;
            }
        }
    }

    this->actionButtonAlpha[FS_BTN_ACTION_COPY] = this->actionButtonAlpha[FS_BTN_ACTION_ERASE] =
        this->optionButtonAlpha = this->windowAlpha;
}

/**
 * Converts a numerical value to ones-tens-hundreds digits
 */
void FileChoose_SplitNumber(u16 value, s16* hundreds, s16* tens, s16* ones) {
    *hundreds = 0;
    *tens = 0;
    *ones = value;

    while (true) {
        if ((*ones - 100) < 0) {
            break;
        }
        (*hundreds)++;
        *ones -= 100;
    }

    while (true) {
        if ((*ones - 10) < 0) {
            break;
        }
        (*tens)++;
        *ones -= 10;
    }
}

/**
 * Reduce the alpha of the black screen fill to create a fade in effect.
 * Additionally, slide the window from the right to the center of the screen.
 * Update function for `CM_FADE_IN_START`
 */
void FileChoose_StartFadeIn(GameState* thisx) {
    FileChooseContext* this = (FileChooseContext*)thisx;

    FileChoose_FadeInMenuElements(&this->state);
    sScreenFillAlpha -= 40;
    this->windowPosX -= 20;

    if (this->windowPosX <= -94) {
        this->windowPosX = -94;
        this->configMode = CM_FADE_IN_END;
        sScreenFillAlpha = 0;
    }
}

/**
 * Finish fading in the remaining menu elements.
 * Fade in the controls text at the bottom of the screen.
 * Update function for `CM_FADE_IN_END`
 */
void FileChoose_FinishFadeIn(GameState* thisx) {
    FileChooseContext* this = (FileChooseContext*)thisx;

    this->controlsAlpha += VREG(1);
    FileChoose_FadeInMenuElements(&this->state);

    if (this->titleAlpha[0] >= 255) {
        this->titleAlpha[0] = 255;
        this->controlsAlpha = 255;
        this->windowAlpha = 200;
        this->configMode = CM_MAIN_MENU;
    }
}

/**
 * Update the cursor and wait for the player to select a button to change menus accordingly.
 * If an empty file is selected, enter the name entry config mode.
 * If an occupied file is selected, enter the `Select` menu mode.
 * If copy, erase, or options is selected, set config mode accordingly.
 * Lastly, set any warning labels if appropriate.
 * Update function for `CM_MAIN_MENU`
 */
void FileChoose_UpdateMainMenu(GameState* thisx) {
    static u8 emptyName[] = { 0x3E, 0x3E, 0x3E, 0x3E, 0x3E, 0x3E, 0x3E, 0x3E };
    FileChooseContext* this = (FileChooseContext*)thisx;
    SramContext* sramCtx = &this->sramCtx;
    Input* input = &this->state.input[0];

    if (CHECK_BTN_ALL(input->press.button, BTN_START) || CHECK_BTN_ALL(input->press.button, BTN_A)) {
        if (this->buttonIndex <= FS_BTN_MAIN_FILE_3) {
            osSyncPrintf("REGCK_ALL[%x]=%x,%x,%x,%x,%x,%x\n", this->buttonIndex,
                         GET_NEWF(sramCtx, this->buttonIndex, 0), GET_NEWF(sramCtx, this->buttonIndex, 1),
                         GET_NEWF(sramCtx, this->buttonIndex, 2), GET_NEWF(sramCtx, this->buttonIndex, 3),
                         GET_NEWF(sramCtx, this->buttonIndex, 4), GET_NEWF(sramCtx, this->buttonIndex, 5));

            if (!SLOT_OCCUPIED(sramCtx, this->buttonIndex)) {
                Audio_PlaySoundGeneral(NA_SE_SY_FSEL_DECIDE_L, &gSfxDefaultPos, 4, &gSfxDefaultFreqAndVolScale,
                                       &gSfxDefaultFreqAndVolScale, &gSfxDefaultReverb);
                this->configMode = CM_ROTATE_TO_NAME_ENTRY;
                this->kbdButton = FS_KBD_BTN_NONE;
                this->charPage = FS_CHAR_PAGE_ENG;
                this->kbdX = 0;
                this->kbdY = 0;
                this->charIndex = 0;
                this->charBgAlpha = 0;
                this->newFileNameCharCount = 0;
                this->nameEntryBoxPosX = 120;
                this->nameEntryBoxAlpha = 0;
                MemCpy(&this->fileNames[this->buttonIndex][0], &emptyName, sizeof(emptyName));
            } else if (this->n64ddFlags[this->buttonIndex] == this->n64ddFlag) {
                Audio_PlaySoundGeneral(NA_SE_SY_FSEL_DECIDE_L, &gSfxDefaultPos, 4, &gSfxDefaultFreqAndVolScale,
                                       &gSfxDefaultFreqAndVolScale, &gSfxDefaultReverb);
                this->actionTimer = 8;
                this->selectMode = SM_FADE_MAIN_TO_SELECT;
                this->selectedFileIndex = this->buttonIndex;
                this->menuMode = FS_MENU_MODE_SELECT;
                this->nextTitleLabel = FS_TITLE_OPEN_FILE;
            } else if (!this->n64ddFlags[this->buttonIndex]) {
                Audio_PlaySoundGeneral(NA_SE_SY_FSEL_ERROR, &gSfxDefaultPos, 4, &gSfxDefaultFreqAndVolScale,
                                       &gSfxDefaultFreqAndVolScale, &gSfxDefaultReverb);
            }
        } else {
            if (this->warningLabel == FS_WARNING_NONE) {
                Audio_PlaySoundGeneral(NA_SE_SY_FSEL_DECIDE_L, &gSfxDefaultPos, 4, &gSfxDefaultFreqAndVolScale,
                                       &gSfxDefaultFreqAndVolScale, &gSfxDefaultReverb);
                this->prevConfigMode = this->configMode;

                if (this->buttonIndex == FS_BTN_MAIN_COPY) {
                    this->configMode = CM_SETUP_COPY_SOURCE;
                    this->nextTitleLabel = FS_TITLE_COPY_FROM;
                } else if (this->buttonIndex == FS_BTN_MAIN_ERASE) {
                    this->configMode = CM_SETUP_ERASE_SELECT;
                    this->nextTitleLabel = FS_TITLE_ERASE_FILE;
                } else {
                    this->configMode = CM_MAIN_TO_OPTIONS;
                    this->kbdButton = 0;
                    this->kbdX = 0;
                    this->kbdY = 0;
                    this->charBgAlpha = 0;
                    this->newFileNameCharCount = 0;
                    this->nameEntryBoxPosX = 120;
                }

                this->actionTimer = 8;
            } else {
                Audio_PlaySoundGeneral(NA_SE_SY_FSEL_ERROR, &gSfxDefaultPos, 4, &gSfxDefaultFreqAndVolScale,
                                       &gSfxDefaultFreqAndVolScale, &gSfxDefaultReverb);
            }
        }
    } else {
        if (ABS(this->stickRelY) > 30) {
            Audio_PlaySoundGeneral(NA_SE_SY_FSEL_CURSOR, &gSfxDefaultPos, 4, &gSfxDefaultFreqAndVolScale,
                                   &gSfxDefaultFreqAndVolScale, &gSfxDefaultReverb);

            if (this->stickRelY > 30) {
                this->buttonIndex--;
                if (this->buttonIndex < FS_BTN_MAIN_FILE_1) {
                    this->buttonIndex = FS_BTN_MAIN_OPTIONS;
                }
            } else {
                this->buttonIndex++;
                if (this->buttonIndex > FS_BTN_MAIN_OPTIONS) {
                    this->buttonIndex = FS_BTN_MAIN_FILE_1;
                }
            }
        }

        if (this->buttonIndex == FS_BTN_MAIN_COPY) {
            if (!SLOT_OCCUPIED(sramCtx, 0) && !SLOT_OCCUPIED(sramCtx, 1) && !SLOT_OCCUPIED(sramCtx, 2)) {
                this->warningButtonIndex = this->buttonIndex;
                this->warningLabel = FS_WARNING_NO_FILE_COPY;
                this->emptyFileTextAlpha = 255;
            } else if (SLOT_OCCUPIED(sramCtx, 0) && SLOT_OCCUPIED(sramCtx, 1) && SLOT_OCCUPIED(sramCtx, 2)) {
                this->warningButtonIndex = this->buttonIndex;
                this->warningLabel = FS_WARNING_NO_EMPTY_FILES;
                this->emptyFileTextAlpha = 255;
            } else {
                this->warningLabel = FS_WARNING_NONE;
            }
        } else if (this->buttonIndex == FS_BTN_MAIN_ERASE) {
            if (!SLOT_OCCUPIED(sramCtx, 0) && !SLOT_OCCUPIED(sramCtx, 1) && !SLOT_OCCUPIED(sramCtx, 2)) {
                this->warningButtonIndex = this->buttonIndex;
                this->warningLabel = FS_WARNING_NO_FILE_ERASE;
                this->emptyFileTextAlpha = 255;
            } else {
                this->warningLabel = FS_WARNING_NONE;
            }
        } else {
            this->warningLabel = FS_WARNING_NONE;
        }
    }
}

/**
 * Update function for `CM_UNUSED_31`
 */
void FileChoose_UnusedCM31(GameState* thisx) {
}

/**
 * Delay the next config mode from running until `XREG(73)` reaches 254.
 * Because the timer increments by 2, the delay is 127 frames (assuming the value was not changed by reg editor).
 * Unused in the final game, was possibly used for debugging.
 * Update function for `CM_UNUSED_DELAY`
 */
void FileChoose_UnusedCMDelay(GameState* thisx) {
    FileChooseContext* this = (FileChooseContext*)thisx;

    XREG(73) += 2;

    if (XREG(73) == 254) {
        this->configMode = this->nextConfigMode;
        XREG(73) = 0;
    }
}

/**
 * Rotate the window from the main menu to the name entry menu.
 * Update function for `CM_ROTATE_TO_NAME_ENTRY`
 */
void FileChoose_RotateToNameEntry(GameState* thisx) {
    FileChooseContext* this = (FileChooseContext*)thisx;

    this->windowRot += VREG(16);

    if (this->windowRot >= 314.0f) {
        this->windowRot = 314.0f;
        this->configMode = CM_START_NAME_ENTRY;
    }
}

/**
 * Rotate the window from the main menu to the options menu.
 * Update function for `CM_MAIN_TO_OPTIONS`
 */
void FileChoose_RotateToOptions(GameState* thisx) {
    FileChooseContext* this = (FileChooseContext*)thisx;

    this->windowRot += VREG(16);

    if (this->windowRot >= 314.0f) {
        this->windowRot = 314.0f;
        this->configMode = CM_START_OPTIONS;
    }
}

/**
 * Rotate the window from the options menu to the main menu.
 * Update function for `CM_NAME_ENTRY_TO_MAIN` and `CM_OPTIONS_TO_MAIN`
 */
void FileChoose_RotateToMain(GameState* thisx) {
    FileChooseContext* this = (FileChooseContext*)thisx;

    this->windowRot += VREG(16);

    if (this->windowRot >= 628.0f) {
        this->windowRot = 0.0f;
        this->configMode = CM_MAIN_MENU;
    }
}

static void (*gConfigModeUpdateFuncs[])(GameState*) = {
    FileChoose_StartFadeIn,        FileChoose_FinishFadeIn,
    FileChoose_UpdateMainMenu,     FileChoose_SetupCopySource,
    FileChoose_SelectCopySource,   FileChoose_SetupCopyDest1,
    FileChoose_SetupCopyDest2,     FileChoose_SelectCopyDest,
    FileChoose_ExitToCopySource1,  FileChoose_ExitToCopySource2,
    FileChoose_SetupCopyConfirm1,  FileChoose_SetupCopyConfirm2,
    FileChoose_CopyConfirm,        FileChoose_ReturnToCopyDest,
    FileChoose_CopyAnim1,          FileChoose_CopyAnim2,
    FileChoose_CopyAnim3,          FileChoose_CopyAnim4,
    FileChoose_CopyAnim5,          FileChoose_ExitCopyToMain,
    FileChoose_SetupEraseSelect,   FileChoose_EraseSelect,
    FileChoose_SetupEraseConfirm1, FileChoose_SetupEraseConfirm2,
    FileChoose_EraseConfirm,       FileChoose_ExitToEraseSelect1,
    FileChoose_ExitToEraseSelect2, FileChoose_EraseAnim1,
    FileChoose_EraseAnim2,         FileChoose_EraseAnim3,
    FileChoose_ExitEraseToMain,    FileChoose_UnusedCM31,
    FileChoose_RotateToNameEntry,  FileChoose_UpdateKeyboardCursor,
    FileChoose_StartNameEntry,     FileChoose_RotateToMain,
    FileChoose_RotateToOptions,    FileChoose_UpdateOptionsMenu,
    FileChoose_StartOptions,       FileChoose_RotateToMain,
    FileChoose_UnusedCMDelay,
};

/**
 * Updates the alpha of the cursor to make it pulsate.
 * On the debug rom, this function also handles switching languages with controller 3.
 */
void FileChoose_PulsateCursor(GameState* thisx) {
    static s16 cursorAlphaTargets[] = { 70, 200 };
    FileChooseContext* this = (FileChooseContext*)thisx;
    s16 alphaStep;
    SramContext* sramCtx = &this->sramCtx;
    Input* debugInput = &this->state.input[2];

    if (CHECK_BTN_ALL(debugInput->press.button, BTN_DLEFT)) {
        sramCtx->readBuff[SRAM_HEADER_LANGUAGE] = gSaveContext.language = LANGUAGE_ENG;
        *((u8*)0x80000002) = LANGUAGE_ENG;

        SsSram_ReadWrite(OS_K1_TO_PHYSICAL(0xA8000000), sramCtx->readBuff, 3, OS_WRITE);
        osSyncPrintf("1:read_buff[]=%x, %x, %x, %x\n", sramCtx->readBuff[SRAM_HEADER_SOUND],
                     sramCtx->readBuff[SRAM_HEADER_ZTARGET], sramCtx->readBuff[SRAM_HEADER_LANGUAGE],
                     sramCtx->readBuff[SRAM_HEADER_MAGIC]);

        SsSram_ReadWrite(OS_K1_TO_PHYSICAL(0xA8000000), sramCtx->readBuff, SRAM_SIZE, OS_READ);
        osSyncPrintf("read_buff[]=%x, %x, %x, %x\n", sramCtx->readBuff[SRAM_HEADER_SOUND],
                     sramCtx->readBuff[SRAM_HEADER_ZTARGET], sramCtx->readBuff[SRAM_HEADER_LANGUAGE],
                     sramCtx->readBuff[SRAM_HEADER_MAGIC]);
    } else if (CHECK_BTN_ALL(debugInput->press.button, BTN_DUP)) {
        sramCtx->readBuff[SRAM_HEADER_LANGUAGE] = gSaveContext.language = LANGUAGE_GER;
        *((u8*)0x80000002) = LANGUAGE_GER;

        SsSram_ReadWrite(OS_K1_TO_PHYSICAL(0xA8000000), sramCtx->readBuff, 3, OS_WRITE);
        osSyncPrintf("1:read_buff[]=%x, %x, %x, %x\n", sramCtx->readBuff[SRAM_HEADER_SOUND],
                     sramCtx->readBuff[SRAM_HEADER_ZTARGET], sramCtx->readBuff[SRAM_HEADER_LANGUAGE],
                     sramCtx->readBuff[SRAM_HEADER_MAGIC]);
        SsSram_ReadWrite(OS_K1_TO_PHYSICAL(0xA8000000), sramCtx->readBuff, SRAM_SIZE, OS_READ);
        osSyncPrintf("read_buff[]=%x, %x, %x, %x\n", sramCtx->readBuff[SRAM_HEADER_SOUND],
                     sramCtx->readBuff[SRAM_HEADER_ZTARGET], sramCtx->readBuff[SRAM_HEADER_LANGUAGE],
                     sramCtx->readBuff[SRAM_HEADER_MAGIC]);
    } else if (CHECK_BTN_ALL(debugInput->press.button, BTN_DRIGHT)) {
        sramCtx->readBuff[SRAM_HEADER_LANGUAGE] = gSaveContext.language = LANGUAGE_FRA;
        *((u8*)0x80000002) = LANGUAGE_FRA;

        SsSram_ReadWrite(OS_K1_TO_PHYSICAL(0xA8000000), sramCtx->readBuff, 3, OS_WRITE);
        osSyncPrintf("1:read_buff[]=%x, %x, %x, %x\n", sramCtx->readBuff[SRAM_HEADER_SOUND],
                     sramCtx->readBuff[SRAM_HEADER_ZTARGET], sramCtx->readBuff[SRAM_HEADER_LANGUAGE],
                     sramCtx->readBuff[SRAM_HEADER_MAGIC]);

        SsSram_ReadWrite(OS_K1_TO_PHYSICAL(0xA8000000), sramCtx->readBuff, SRAM_SIZE, OS_READ);
        osSyncPrintf("read_buff[]=%x, %x, %x, %x\n", sramCtx->readBuff[SRAM_HEADER_SOUND],
                     sramCtx->readBuff[SRAM_HEADER_ZTARGET], sramCtx->readBuff[SRAM_HEADER_LANGUAGE],
                     sramCtx->readBuff[SRAM_HEADER_MAGIC]);
    }

    alphaStep = ABS(this->highlightColor[3] - cursorAlphaTargets[this->highlightPulseDir]) / XREG(35);

    if (this->highlightColor[3] >= cursorAlphaTargets[this->highlightPulseDir]) {
        this->highlightColor[3] -= alphaStep;
    } else {
        this->highlightColor[3] += alphaStep;
    }

    XREG(35)--;

    if (XREG(35) == 0) {
        this->highlightColor[3] = cursorAlphaTargets[this->highlightPulseDir];
        XREG(35) = XREG(36 + this->highlightPulseDir);
        this->highlightPulseDir ^= 1;
    }
}

void FileChoose_ConfigModeUpdate(GameState* thisx) {
    FileChooseContext* this = (FileChooseContext*)thisx;

    gConfigModeUpdateFuncs[this->configMode](&this->state);
}

void FileChoose_SetWindowVtx(GameState* thisx) {
    FileChooseContext* this = (FileChooseContext*)thisx;
    s16 i;
    s16 j;
    s16 x;
    s16 tmp;
    s16 tmp2;
    s16 tmp3;

    this->windowVtx = Graph_Alloc(this->state.gfxCtx, sizeof(Vtx) * 80);
    tmp = this->windowPosX - 90;

    for (x = 0, i = 0; i < 4; i++) {
        tmp += 0x40;
        tmp2 = (i == 3) ? 0x30 : 0x40;

        for (j = 0, tmp3 = 0x50; j < 5; j++, x += 4, tmp3 -= 0x20) {
            this->windowVtx[x].v.ob[0] = this->windowVtx[x + 2].v.ob[0] = tmp;

            this->windowVtx[x + 1].v.ob[0] = this->windowVtx[x + 3].v.ob[0] = tmp + tmp2;

            this->windowVtx[x].v.ob[1] = this->windowVtx[x + 1].v.ob[1] = tmp3;

            this->windowVtx[x + 2].v.ob[1] = this->windowVtx[x + 3].v.ob[1] = tmp3 - 0x20;

            this->windowVtx[x].v.ob[2] = this->windowVtx[x + 1].v.ob[2] = this->windowVtx[x + 2].v.ob[2] =
                this->windowVtx[x + 3].v.ob[2] = 0;

            this->windowVtx[x].v.flag = this->windowVtx[x + 1].v.flag = this->windowVtx[x + 2].v.flag =
                this->windowVtx[x + 3].v.flag = 0;

            this->windowVtx[x].v.tc[0] = this->windowVtx[x].v.tc[1] = this->windowVtx[x + 1].v.tc[1] =
                this->windowVtx[x + 2].v.tc[0] = 0;

            this->windowVtx[x + 1].v.tc[0] = this->windowVtx[x + 3].v.tc[0] = tmp2 * 0x20;

            this->windowVtx[x + 2].v.tc[1] = this->windowVtx[x + 3].v.tc[1] = 0x400;

            this->windowVtx[x].v.cn[0] = this->windowVtx[x + 2].v.cn[0] = this->windowVtx[x].v.cn[1] =
                this->windowVtx[x + 2].v.cn[1] = this->windowVtx[x].v.cn[2] = this->windowVtx[x + 2].v.cn[2] =
                    this->windowVtx[x + 1].v.cn[0] = this->windowVtx[x + 3].v.cn[0] = this->windowVtx[x + 1].v.cn[1] =
                        this->windowVtx[x + 3].v.cn[1] = this->windowVtx[x + 1].v.cn[2] =
                            this->windowVtx[x + 3].v.cn[2] = this->windowVtx[x].v.cn[3] =
                                this->windowVtx[x + 2].v.cn[3] = this->windowVtx[x + 1].v.cn[3] =
                                    this->windowVtx[x + 3].v.cn[3] = 255;
        }
    }
}

static s16 D_80812818[] = { 0x001A, 0x000A, 0x000A, 0x000A };
static s16 D_80812820[] = { 0x0020, 0x000C, 0x000C, 0x000C };
static s16 D_80812828[] = { 0x0010, 0x000C, 0x000C, 0x000C };
static s16 D_80812830[] = { 0x0040, 0x0054, 0x0068, 0x0274, 0x0278, 0x027C };
static s16 D_8081283C[] = { 0x0040, 0x0054, 0x0068, 0x0278 };
static s16 D_80812844[] = { 0x0274, 0x0278 };
static s16 D_80812848[] = { 0x0274, 0x0278 };

void FileChoose_SetWindowContentVtx(GameState* thisx) {
    FileChooseContext* this = (FileChooseContext*)thisx;
    s16 phi_t2;
    s16 phi_t0;
    s16 phi_t5;
    s16 phi_a1;
    s16 phi_ra;
    s16 temp_t1;
    SramContext* sramCtx = &this->sramCtx;

    this->windowContentVtx = Graph_Alloc(this->state.gfxCtx, 0x288 * sizeof(Vtx));

    for (phi_t2 = 0; phi_t2 < 0x288; phi_t2 += 4) {
        this->windowContentVtx[phi_t2].v.ob[0] = this->windowContentVtx[phi_t2 + 2].v.ob[0] = 0x12C;
        this->windowContentVtx[phi_t2 + 1].v.ob[0] = this->windowContentVtx[phi_t2 + 3].v.ob[0] =
            this->windowContentVtx[phi_t2].v.ob[0] + 0x10;

        this->windowContentVtx[phi_t2].v.ob[1] = this->windowContentVtx[phi_t2 + 1].v.ob[1] = 0;
        this->windowContentVtx[phi_t2 + 2].v.ob[1] = this->windowContentVtx[phi_t2 + 3].v.ob[1] =
            this->windowContentVtx[phi_t2].v.ob[1] - 0x10;

        this->windowContentVtx[phi_t2].v.ob[2] = this->windowContentVtx[phi_t2 + 1].v.ob[2] =
            this->windowContentVtx[phi_t2 + 2].v.ob[2] = this->windowContentVtx[phi_t2 + 3].v.ob[2] = 0;

        this->windowContentVtx[phi_t2].v.flag = this->windowContentVtx[phi_t2 + 1].v.flag =
            this->windowContentVtx[phi_t2 + 2].v.flag = this->windowContentVtx[phi_t2 + 3].v.flag = 0;

        this->windowContentVtx[phi_t2].v.tc[0] = this->windowContentVtx[phi_t2].v.tc[1] =
            this->windowContentVtx[phi_t2 + 1].v.tc[1] = this->windowContentVtx[phi_t2 + 2].v.tc[0] = 0;

        this->windowContentVtx[phi_t2 + 1].v.tc[0] = this->windowContentVtx[phi_t2 + 2].v.tc[1] =
            this->windowContentVtx[phi_t2 + 3].v.tc[0] = this->windowContentVtx[phi_t2 + 3].v.tc[1] = 0x200;

        this->windowContentVtx[phi_t2].v.cn[0] = this->windowContentVtx[phi_t2 + 1].v.cn[0] =
            this->windowContentVtx[phi_t2 + 2].v.cn[0] = this->windowContentVtx[phi_t2 + 3].v.cn[0] =
                this->windowContentVtx[phi_t2].v.cn[1] = this->windowContentVtx[phi_t2 + 1].v.cn[1] =
                    this->windowContentVtx[phi_t2 + 2].v.cn[1] = this->windowContentVtx[phi_t2 + 3].v.cn[1] =
                        this->windowContentVtx[phi_t2].v.cn[2] = this->windowContentVtx[phi_t2 + 1].v.cn[2] =
                            this->windowContentVtx[phi_t2 + 2].v.cn[2] = this->windowContentVtx[phi_t2 + 3].v.cn[2] =
                                this->windowContentVtx[phi_t2].v.cn[3] = this->windowContentVtx[phi_t2 + 1].v.cn[3] =
                                    this->windowContentVtx[phi_t2 + 2].v.cn[3] =
                                        this->windowContentVtx[phi_t2 + 3].v.cn[3] = 0xFF;
    }

    this->windowContentVtx[0].v.ob[0] = this->windowContentVtx[2].v.ob[0] = this->windowPosX;
    this->windowContentVtx[1].v.ob[0] = this->windowContentVtx[3].v.ob[0] = this->windowContentVtx[0].v.ob[0] + 0x80;
    this->windowContentVtx[0].v.ob[1] = this->windowContentVtx[1].v.ob[1] = 0x48;
    this->windowContentVtx[2].v.ob[1] = this->windowContentVtx[3].v.ob[1] = this->windowContentVtx[0].v.ob[1] - 0x10;
    this->windowContentVtx[1].v.tc[0] = this->windowContentVtx[3].v.tc[0] = 0x1000;

    for (phi_a1 = 0, phi_t2 = 4; phi_a1 < 3; phi_a1++) {
        phi_t0 = this->windowPosX - 6;

        for (phi_t5 = 0; phi_t5 < 5; phi_t5++, phi_t2 += 4) {
            this->windowContentVtx[phi_t2].v.ob[0] = this->windowContentVtx[phi_t2 + 2].v.ob[0] = phi_t0;
            this->windowContentVtx[phi_t2 + 1].v.ob[0] = this->windowContentVtx[phi_t2 + 3].v.ob[0] =
                this->windowContentVtx[phi_t2].v.ob[0] + sFileInfoBoxPartWidths[phi_t5];

            this->windowContentVtx[phi_t2].v.ob[1] = this->windowContentVtx[phi_t2 + 1].v.ob[1] =
                this->fileNamesY[phi_a1] + 0x2C;

            this->windowContentVtx[phi_t2 + 2].v.ob[1] = this->windowContentVtx[phi_t2 + 3].v.ob[1] =
                this->windowContentVtx[phi_t2].v.ob[1] - 0x38;

            this->windowContentVtx[phi_t2 + 1].v.tc[0] = this->windowContentVtx[phi_t2 + 3].v.tc[0] =
                sFileInfoBoxPartWidths[phi_t5] << 5;
            this->windowContentVtx[phi_t2 + 2].v.tc[1] = this->windowContentVtx[phi_t2 + 3].v.tc[1] = 0x700;
            phi_t0 += sFileInfoBoxPartWidths[phi_t5];
        }
    }

    phi_t0 = this->windowPosX - 6;
    phi_ra = 0x2C;

    for (phi_t5 = 0; phi_t5 < 3; phi_t5++, phi_t2 += 20, phi_ra -= 0x10) {
        this->windowContentVtx[phi_t2].v.ob[0] = this->windowContentVtx[phi_t2 + 2].v.ob[0] = phi_t0;

        this->windowContentVtx[phi_t2 + 1].v.ob[0] = this->windowContentVtx[phi_t2 + 3].v.ob[0] =
            this->windowContentVtx[phi_t2].v.ob[0] + 0x40;

        this->windowContentVtx[phi_t2].v.ob[1] = this->windowContentVtx[phi_t2 + 1].v.ob[1] =
            this->buttonYOffsets[phi_t5] + phi_ra;
        this->windowContentVtx[phi_t2 + 2].v.ob[1] = this->windowContentVtx[phi_t2 + 3].v.ob[1] =
            this->windowContentVtx[phi_t2].v.ob[1] - 0x10;

        this->windowContentVtx[phi_t2 + 1].v.tc[0] = this->windowContentVtx[phi_t2 + 3].v.tc[0] = 0x800;

        this->windowContentVtx[phi_t2 + 4].v.ob[0] = this->windowContentVtx[phi_t2 + 6].v.ob[0] = phi_t0 + 0x40;

        this->windowContentVtx[phi_t2 + 5].v.ob[0] = this->windowContentVtx[phi_t2 + 7].v.ob[0] =
            this->windowContentVtx[phi_t2 + 4].v.ob[0] + 0x6C;

        this->windowContentVtx[phi_t2 + 4].v.ob[1] = this->windowContentVtx[phi_t2 + 5].v.ob[1] =
            this->buttonYOffsets[phi_t5] + phi_ra;

        this->windowContentVtx[phi_t2 + 6].v.ob[1] = this->windowContentVtx[phi_t2 + 7].v.ob[1] =
            this->windowContentVtx[phi_t2 + 4].v.ob[1] - 0x10;

        this->windowContentVtx[phi_t2 + 5].v.tc[0] = this->windowContentVtx[phi_t2 + 7].v.tc[0] = 0xD80;

        if ((this->configMode == CM_COPY_ANIM_2) && (phi_t5 == this->copyDestFileIndex)) {
            temp_t1 = this->fileNamesY[phi_t5] + 0x2C;
        } else if (((this->configMode == CM_COPY_ANIM_3) || (this->configMode == CM_COPY_ANIM_4)) &&
                   (phi_t5 == this->copyDestFileIndex)) {
            temp_t1 = this->buttonYOffsets[phi_t5] + phi_ra;
        } else {
            temp_t1 = phi_ra + this->buttonYOffsets[phi_t5] + this->fileNamesY[phi_t5];
        }

        this->windowContentVtx[phi_t2 + 8].v.ob[0] = this->windowContentVtx[phi_t2 + 10].v.ob[0] = phi_t0 + 0xA8;

        this->windowContentVtx[phi_t2 + 9].v.ob[0] = this->windowContentVtx[phi_t2 + 11].v.ob[0] =
            this->windowContentVtx[phi_t2 + 8].v.ob[0] + 0x2C;

        this->windowContentVtx[phi_t2 + 8].v.ob[1] = this->windowContentVtx[phi_t2 + 9].v.ob[1] = temp_t1;
        this->windowContentVtx[phi_t2 + 10].v.ob[1] = this->windowContentVtx[phi_t2 + 11].v.ob[1] =
            this->windowContentVtx[phi_t2 + 8].v.ob[1] - 0x10;

        this->windowContentVtx[phi_t2 + 9].v.tc[0] = this->windowContentVtx[phi_t2 + 11].v.tc[0] = 0x580;
        this->windowContentVtx[phi_t2 + 12].v.ob[0] = this->windowContentVtx[phi_t2 + 14].v.ob[0] = phi_t0 + 0x34;
        this->windowContentVtx[phi_t2 + 13].v.ob[0] = this->windowContentVtx[phi_t2 + 15].v.ob[0] =
            this->windowContentVtx[phi_t2 + 12].v.ob[0] + 0x18;

        this->windowContentVtx[phi_t2 + 12].v.ob[1] = this->windowContentVtx[phi_t2 + 13].v.ob[1] =
            this->buttonYOffsets[phi_t5] + phi_ra;

        this->windowContentVtx[phi_t2 + 14].v.ob[1] = this->windowContentVtx[phi_t2 + 15].v.ob[1] =
            this->windowContentVtx[phi_t2 + 12].v.ob[1] - 0x10;

        this->windowContentVtx[phi_t2 + 13].v.tc[0] = this->windowContentVtx[phi_t2 + 15].v.tc[0] = 0x300;
        this->windowContentVtx[phi_t2 + 16].v.ob[0] = this->windowContentVtx[phi_t2 + 18].v.ob[0] = phi_t0 + 0x9C;
        this->windowContentVtx[phi_t2 + 17].v.ob[0] = this->windowContentVtx[phi_t2 + 19].v.ob[0] =
            this->windowContentVtx[phi_t2 + 16].v.ob[0] + 0x18;

        this->windowContentVtx[phi_t2 + 16].v.ob[1] = this->windowContentVtx[phi_t2 + 17].v.ob[1] =
            this->buttonYOffsets[phi_t5] + phi_ra;

        this->windowContentVtx[phi_t2 + 18].v.ob[1] = this->windowContentVtx[phi_t2 + 19].v.ob[1] =
            this->windowContentVtx[phi_t2 + 16].v.ob[1] - 0x10;

        this->windowContentVtx[phi_t2 + 17].v.tc[0] = this->windowContentVtx[phi_t2 + 19].v.tc[0] = 0x300;
    }

    phi_ra = 0x2C;

    for (phi_t5 = 0; phi_t5 < 3; phi_t5++, phi_ra -= WREG(38)) {
        if (SLOT_OCCUPIED(sramCtx, phi_t5)) {
            phi_t0 = this->windowPosX - WREG(39);

            if ((this->configMode == 0xF) && (phi_t5 == this->copyDestFileIndex)) {
                temp_t1 = this->fileNamesY[phi_t5] + 0x2C;
            } else if (((this->configMode == CM_COPY_ANIM_3) || (this->configMode == CM_COPY_ANIM_4)) &&
                       (phi_t5 == this->copyDestFileIndex)) {
                temp_t1 = this->buttonYOffsets[phi_t5] + phi_ra;
            } else {
                temp_t1 = phi_ra + this->buttonYOffsets[phi_t5] + this->fileNamesY[phi_t5];
            }

            temp_t1 += 2;

            for (phi_a1 = 0; phi_a1 < 8; phi_a1++, phi_t2 += 4, phi_t0 += WREG(40)) {
                this->windowContentVtx[phi_t2].v.ob[0] = this->windowContentVtx[phi_t2 + 2].v.ob[0] =
                    WREG(41) + phi_t0 + 0x40;
                this->windowContentVtx[phi_t2 + 1].v.ob[0] = this->windowContentVtx[phi_t2 + 3].v.ob[0] =
                    this->windowContentVtx[phi_t2].v.ob[0] + WREG(42);
                this->windowContentVtx[phi_t2].v.ob[1] = this->windowContentVtx[phi_t2 + 1].v.ob[1] = temp_t1 - 3;
                this->windowContentVtx[phi_t2 + 2].v.ob[1] = this->windowContentVtx[phi_t2 + 3].v.ob[1] =
                    this->windowContentVtx[phi_t2].v.ob[1] - WREG(43);
            }

            phi_t0 = this->windowPosX - 14;
            temp_t1 -= 0x16;

            for (phi_a1 = 0; phi_a1 < 4; phi_a1++, phi_t2 += 4) {
                this->windowContentVtx[phi_t2].v.ob[0] = this->windowContentVtx[phi_t2 + 2].v.ob[0] = phi_t0;
                this->windowContentVtx[phi_t2 + 1].v.ob[0] = this->windowContentVtx[phi_t2 + 3].v.ob[0] =
                    this->windowContentVtx[phi_t2].v.ob[0] + D_80812820[phi_a1];
                this->windowContentVtx[phi_t2].v.ob[1] = this->windowContentVtx[phi_t2 + 1].v.ob[1] = temp_t1;
                this->windowContentVtx[phi_t2 + 2].v.ob[1] = this->windowContentVtx[phi_t2 + 3].v.ob[1] =
                    this->windowContentVtx[phi_t2].v.ob[1] - D_80812828[phi_a1];
                phi_t0 += D_80812818[phi_a1];
            }

            this->windowContentVtx[phi_t2 - 15].v.tc[0] = this->windowContentVtx[phi_t2 - 13].v.tc[0] = 0x400;

            phi_t0 = this->windowPosX + 63;
            temp_t1 += 4;

            for (phi_a1 = 0; phi_a1 < 20; phi_a1++, phi_t2 += 4, phi_t0 += 9) {
                this->windowContentVtx[phi_t2].v.ob[0] = this->windowContentVtx[phi_t2 + 2].v.ob[0] = phi_t0;
                this->windowContentVtx[phi_t2 + 1].v.ob[0] = this->windowContentVtx[phi_t2 + 3].v.ob[0] =
                    this->windowContentVtx[phi_t2].v.ob[0] + 0xA;
                this->windowContentVtx[phi_t2].v.ob[1] = this->windowContentVtx[phi_t2 + 1].v.ob[1] = temp_t1;
                this->windowContentVtx[phi_t2 + 2].v.ob[1] = this->windowContentVtx[phi_t2 + 3].v.ob[1] =
                    this->windowContentVtx[phi_t2].v.ob[1] - 0xA;

                if (phi_a1 == 9) {
                    phi_t0 = this->windowPosX + 54;
                    temp_t1 -= 8;
                }
            }

            phi_t0 = this->windowPosX + 4;
            temp_t1 -= 0xA;

            for (phi_a1 = 0; phi_a1 < 10; phi_a1++, phi_t2 += 4, phi_t0 += 0x10) {
                this->windowContentVtx[phi_t2].v.ob[0] = this->windowContentVtx[phi_t2 + 2].v.ob[0] = phi_t0;
                this->windowContentVtx[phi_t2 + 1].v.ob[0] = this->windowContentVtx[phi_t2 + 3].v.ob[0] =
                    this->windowContentVtx[phi_t2].v.ob[0] + 0x10;
                this->windowContentVtx[phi_t2].v.ob[1] = this->windowContentVtx[phi_t2 + 1].v.ob[1] = temp_t1;
                this->windowContentVtx[phi_t2 + 2].v.ob[1] = this->windowContentVtx[phi_t2 + 3].v.ob[1] =
                    this->windowContentVtx[phi_t2].v.ob[1] - 0x10;
            }
        } else {
            phi_t2 += 0xA8;
        }
    }

    phi_t0 = this->windowPosX - 6;
    phi_ra = -0xC;

    for (phi_t5 = 0; phi_t5 < 2; phi_t5++, phi_t2 += 4, phi_ra -= 0x10) {
        this->windowContentVtx[phi_t2].v.ob[0] = this->windowContentVtx[phi_t2 + 2].v.ob[0] = phi_t0;
        this->windowContentVtx[phi_t2 + 1].v.ob[0] = this->windowContentVtx[phi_t2 + 3].v.ob[0] =
            this->windowContentVtx[phi_t2].v.ob[0] + 0x40;
        this->windowContentVtx[phi_t2].v.ob[1] = this->windowContentVtx[phi_t2 + 1].v.ob[1] =
            this->buttonYOffsets[phi_t5 + 3] + phi_ra;
        this->windowContentVtx[phi_t2 + 2].v.ob[1] = this->windowContentVtx[phi_t2 + 3].v.ob[1] =
            this->windowContentVtx[phi_t2].v.ob[1] - 0x10;
        this->windowContentVtx[phi_t2 + 1].v.tc[0] = this->windowContentVtx[phi_t2 + 3].v.tc[0] = 0x800;
    }

    this->windowContentVtx[phi_t2].v.ob[0] = this->windowContentVtx[phi_t2 + 2].v.ob[0] = phi_t0;
    this->windowContentVtx[phi_t2 + 1].v.ob[0] = this->windowContentVtx[phi_t2 + 3].v.ob[0] =
        this->windowContentVtx[phi_t2].v.ob[0] + 0x40;
    this->windowContentVtx[phi_t2].v.ob[1] = this->windowContentVtx[phi_t2 + 1].v.ob[1] =
        this->buttonYOffsets[5] - 0x34;
    this->windowContentVtx[phi_t2 + 2].v.ob[1] = this->windowContentVtx[phi_t2 + 3].v.ob[1] =
        this->windowContentVtx[phi_t2].v.ob[1] - 0x10;
    this->windowContentVtx[phi_t2 + 1].v.tc[0] = this->windowContentVtx[phi_t2 + 3].v.tc[0] = 0x800;

    phi_t2 += 4;

    if (((this->menuMode == FS_MENU_MODE_CONFIG) && (this->configMode >= CM_MAIN_MENU)) ||
        ((this->menuMode == FS_MENU_MODE_SELECT) && (this->selectMode == SM_CONFIRM_FILE))) {
        if (this->menuMode == FS_MENU_MODE_CONFIG) {
            if ((this->configMode == CM_SELECT_COPY_SOURCE) || (this->configMode == CM_SELECT_COPY_DEST) ||
                (this->configMode == CM_ERASE_SELECT)) {
                phi_t5 = D_8081283C[this->buttonIndex];
            } else if ((this->configMode == CM_ERASE_CONFIRM) || (this->configMode == CM_COPY_CONFIRM)) {
                phi_t5 = D_80812844[this->buttonIndex];
            } else {
                phi_t5 = D_80812830[this->buttonIndex];
            }
        } else {
            phi_t5 = D_80812848[this->confirmButtonIndex];
        }

        this->windowContentVtx[phi_t2].v.ob[0] = this->windowContentVtx[phi_t2 + 2].v.ob[0] = this->windowPosX - 0xA;
        this->windowContentVtx[phi_t2 + 1].v.ob[0] = this->windowContentVtx[phi_t2 + 3].v.ob[0] =
            this->windowContentVtx[phi_t2].v.ob[0] + 0x48;
        this->windowContentVtx[phi_t2].v.ob[1] = this->windowContentVtx[phi_t2 + 1].v.ob[1] =
            this->windowContentVtx[phi_t5].v.ob[1] + 4;
        this->windowContentVtx[phi_t2 + 2].v.ob[1] = this->windowContentVtx[phi_t2 + 3].v.ob[1] =
            this->windowContentVtx[phi_t2].v.ob[1] - 0x18;
        this->windowContentVtx[phi_t2 + 1].v.tc[0] = this->windowContentVtx[phi_t2 + 3].v.tc[0] = 0x900;
        this->windowContentVtx[phi_t2 + 2].v.tc[1] = this->windowContentVtx[phi_t2 + 3].v.tc[1] = 0x300;
    }

    this->windowContentVtx[phi_t2 + 4].v.ob[0] = this->windowContentVtx[phi_t2 + 6].v.ob[0] = this->windowPosX + 0x3A;
    this->windowContentVtx[phi_t2 + 5].v.ob[0] = this->windowContentVtx[phi_t2 + 7].v.ob[0] =
        this->windowContentVtx[phi_t2 + 4].v.ob[0] + 0x80;
    this->windowContentVtx[phi_t2 + 4].v.ob[1] = this->windowContentVtx[phi_t2 + 5].v.ob[1] =
        this->windowContentVtx[D_80812830[this->warningButtonIndex]].v.ob[1];
    this->windowContentVtx[phi_t2 + 6].v.ob[1] = this->windowContentVtx[phi_t2 + 7].v.ob[1] =
        this->windowContentVtx[phi_t2 + 4].v.ob[1] - 0x10;
    this->windowContentVtx[phi_t2 + 5].v.tc[0] = this->windowContentVtx[phi_t2 + 7].v.tc[0] = 0x1000;
}

static u16 D_8081284C[] = { 0x007C, 0x0124, 0x01CC };

static void* sQuestItemTextures[] = {
    gFileSelKokiriEmeraldTex,   gFileSelGoronRubyTex,       gFileSelZoraSapphireTex,
    gFileSelForestMedallionTex, gFileSelFireMedallionTex,   gFileSelWaterMedallionTex,
    gFileSelSpiritMedallionTex, gFileSelShadowMedallionTex, gFileSelLightMedallionTex,
};

static s16 sQuestItemRed[] = { 255, 255, 255, 0, 255, 0, 255, 200, 200 };
static s16 sQuestItemGreen[] = { 255, 255, 255, 255, 60, 100, 130, 50, 200 };
static s16 sQuestItemBlue[] = { 255, 255, 255, 0, 0, 255, 0, 255, 0 };
static s16 sQuestItemFlags[] = { 0x0012, 0x0013, 0x0014, 0x0000, 0x0001, 0x0002, 0x0003, 0x0004, 0x0005 };
static s16 sNamePrimColors[2][3] = { { 255, 255, 255 }, { 100, 100, 100 } };
static void* sHeartTextures[] = { gHeartFullTex, gDefenseHeartFullTex };
static s16 sHeartPrimColors[2][3] = { { 255, 70, 50 }, { 200, 0, 0 } };
static s16 sHeartEnvColors[2][3] = { { 50, 40, 60 }, { 255, 255, 255 } };

void FileChoose_DrawFileInfo(GameState* thisx, s16 fileIndex, s16 isActive) {
    FileChooseContext* this = (FileChooseContext*)thisx;
    Font* sp54 = &this->font;
    s32 heartType;
    s16 i;
    s16 vtxOffset;
    s16 j;
    s16 deathCountSplit[3];

    if (1) {}

    OPEN_DISPS(this->state.gfxCtx, "../z_file_choose.c", 1709);

    gDPPipeSync(POLY_OPA_DISP++);
    gDPSetCombineLERP(POLY_OPA_DISP++, 0, 0, 0, PRIMITIVE, TEXEL0, 0, PRIMITIVE, 0, 0, 0, 0, PRIMITIVE, TEXEL0, 0,
                      PRIMITIVE, 0);

    // draw file name
    if (this->nameAlpha[fileIndex] != 0) {
        gSPVertex(POLY_OPA_DISP++, &this->windowContentVtx[D_8081284C[fileIndex]], 32, 0);
        gDPSetPrimColor(POLY_OPA_DISP++, 0x00, 0x00, sNamePrimColors[isActive][0], sNamePrimColors[isActive][1],
                        sNamePrimColors[isActive][2], this->nameAlpha[fileIndex]);

        for (i = 0, vtxOffset = 0; vtxOffset < 0x20; i++, vtxOffset += 4) {
            FileChoose_DrawCharacter(this->state.gfxCtx,
                                     sp54->fontBuf + this->fileNames[fileIndex][i] * FONT_CHAR_TEX_SIZE, vtxOffset);
        }
    }

    if ((fileIndex == this->selectedFileIndex) || (fileIndex == this->copyDestFileIndex)) {
        gDPPipeSync(POLY_OPA_DISP++);
        gDPSetCombineLERP(POLY_OPA_DISP++, 1, 0, PRIMITIVE, 0, TEXEL0, 0, PRIMITIVE, 0, 1, 0, PRIMITIVE, 0, TEXEL0, 0,
                          PRIMITIVE, 0);
        gDPSetPrimColor(POLY_OPA_DISP++, 0x00, 0x00, 255, 255, 255, this->fileInfoAlpha[fileIndex]);
        gSPVertex(POLY_OPA_DISP++, &this->windowContentVtx[D_8081284C[fileIndex]] + 0x24, 12, 0);

        FileChoose_SplitNumber(this->deaths[fileIndex], &deathCountSplit[0], &deathCountSplit[1], &deathCountSplit[2]);

        // draw death count
        for (i = 0, vtxOffset = 0; i < 3; i++, vtxOffset += 4) {
            FileChoose_DrawCharacter(this->state.gfxCtx, sp54->fontBuf + deathCountSplit[i] * FONT_CHAR_TEX_SIZE,
                                     vtxOffset);
        }

        gDPPipeSync(POLY_OPA_DISP++);

        heartType = (this->defense[fileIndex] == 0) ? 0 : 1;

        gDPPipeSync(POLY_OPA_DISP++);
        gDPSetCombineLERP(POLY_OPA_DISP++, PRIMITIVE, ENVIRONMENT, TEXEL0, ENVIRONMENT, TEXEL0, 0, PRIMITIVE, 0,
                          PRIMITIVE, ENVIRONMENT, TEXEL0, ENVIRONMENT, TEXEL0, 0, PRIMITIVE, 0);
        gDPSetPrimColor(POLY_OPA_DISP++, 0x00, 0x00, sHeartPrimColors[heartType][0], sHeartPrimColors[heartType][1],
                        sHeartPrimColors[heartType][2], this->fileInfoAlpha[fileIndex]);
        gDPSetEnvColor(POLY_OPA_DISP++, sHeartEnvColors[heartType][0], sHeartEnvColors[heartType][1],
                       sHeartEnvColors[heartType][2], 255);

        i = this->healthCapacities[fileIndex] / 0x10;

        // draw hearts
        for (vtxOffset = 0, j = 0; j < i; j++, vtxOffset += 4) {
            gSPVertex(POLY_OPA_DISP++, &this->windowContentVtx[D_8081284C[fileIndex] + vtxOffset] + 0x30, 4, 0);

            POLY_OPA_DISP = FileChoose_QuadTextureIA8(POLY_OPA_DISP, sHeartTextures[heartType], 0x10, 0x10, 0);
        }

        gDPPipeSync(POLY_OPA_DISP++);

        // draw quest items
        for (vtxOffset = 0, j = 0; j < 9; j++, vtxOffset += 4) {
            if (this->questItems[fileIndex] & gBitFlags[sQuestItemFlags[j]]) {
                gSPVertex(POLY_OPA_DISP++, &this->windowContentVtx[D_8081284C[fileIndex] + vtxOffset] + 0x80, 4, 0);
                gDPPipeSync(POLY_OPA_DISP++);
                gDPSetPrimColor(POLY_OPA_DISP++, 0x00, 0x00, sQuestItemRed[j], sQuestItemGreen[j], sQuestItemBlue[j],
                                this->fileInfoAlpha[fileIndex]);
                gDPSetEnvColor(POLY_OPA_DISP++, 0, 0, 0, 0);

                if (j < 3) {
                    gDPLoadTextureBlock(POLY_OPA_DISP++, sQuestItemTextures[j], G_IM_FMT_RGBA, G_IM_SIZ_32b, 16, 16, 0,
                                        G_TX_NOMIRROR | G_TX_WRAP, G_TX_NOMASK, G_TX_NOLOD, G_TX_NOMIRROR | G_TX_WRAP,
                                        G_TX_NOMASK, G_TX_NOLOD);
                    gSP1Quadrangle(POLY_OPA_DISP++, 0, 2, 3, 1, 0);

                } else {
                    POLY_OPA_DISP = FileChoose_QuadTextureIA8(POLY_OPA_DISP, sQuestItemTextures[j], 0x10, 0x10, 0);
                }
            }
        }
    }

    CLOSE_DISPS(this->state.gfxCtx, "../z_file_choose.c", 1797);
}

static void* sFileInfoBoxTextures[] = {
    gFileSelFileInfoBox1Tex, gFileSelFileInfoBox2Tex, gFileSelFileInfoBox3Tex,
    gFileSelFileInfoBox4Tex, gFileSelFileInfoBox5Tex,
};

static void* sTitleLabels[3][9] = {
    { gFileSelPleaseSelectAFileENGTex, gFileSelOpenThisFileENGTex, gFileSelCopyWhichFileENGTex,
      gFileSelCopyToWhichFileENGTex, gFileSelAreYouSureENGTex, gFileSelFileCopiedENGTex, gFileSelEraseWhichFileENGTex,
      gFileSelAreYouSure2ENGTex, gFileSelFileErasedENGTex },
    { gFileSelPleaseSelectAFileGERTex, gFileSelOpenThisFileGERTex, gFileSelWhichFile1GERTex,
      gFileSelCopyToWhichFileGERTex, gFileSelAreYouSureGERTex, gFileSelFileCopiedGERTex, gFileSelWhichFile2GERTex,
      gFileSelAreYouSure2GERTex, gFileSelFileErasedGERTex },
    { gFileSelPleaseSelectAFileFRATex, gFileSelOpenThisFileFRATex, gFileSelCopyWhichFileFRATex,
      gFileSelCopyToWhichFileFRATex, gFileSelAreYouSureFRATex, gFileSelFileCopiedFRATex, gFileSelEraseWhichFileFRATex,
      gFileSelAreYouSure2FRATex, gFileSelFileErasedFRATex }
};

static void* sWarningLabels[3][5] = {
    { gFileSelNoFileToCopyENGTex, gFileSelNoFileToEraseENGTex, gFileSelNoEmptyFileENGTex, gFileSelFileEmptyENGTex,
      gFileSelFileInUseENGTex },
    { gFileSelNoFileToCopyGERTex, gFileSelNoFileToEraseGERTex, gFileSelNoEmptyFileGERTex, gFileSelFileEmptyGERTex,
      gFileSelFileInUseGERTex },
    { gFileSelNoFileToCopyFRATex, gFileSelNoFileToEraseFRATex, gFileSelNoEmptyFileFRATex, gFileSelFileEmptyFRATex,
      gFileSelFileInUseFRATex },
};

static void* sFileButtonTextures[3][3] = {
    { gFileSelFile1ButtonENGTex, gFileSelFile2ButtonENGTex, gFileSelFile3ButtonENGTex },
    { gFileSelFile1ButtonGERTex, gFileSelFile2ButtonGERTex, gFileSelFile3ButtonGERTex },
    { gFileSelFile1ButtonFRATex, gFileSelFile2ButtonFRATex, gFileSelFile3ButtonFRATex },
};

static void* sActionButtonTextures[3][4] = {
    { gFileSelCopyButtonENGTex, gFileSelEraseButtonENGTex, gFileSelYesButtonENGTex, gFileSelQuitButtonENGTex },
    { gFileSelCopyButtonGERTex, gFileSelEraseButtonGERTex, gFileSelYesButtonGERTex, gFileSelQuitButtonGERTex },
    { gFileSelCopyButtonFRATex, gFileSelEraseButtonFRATex, gFileSelYesButtonFRATex, gFileSelQuitButtonFRATex },
};

static void* sOptionsButtonTextures[] = {
    gFileSelOptionsButtonENGTex,
    gFileSelOptionsButtonGERTex,
    gFileSelOptionsButtonENGTex,
};

/**
 * Draw most window contents including buttons, labels, and icons.
 * Does not include anything from the keyboard and settings windows.
 */
void FileChoose_DrawWindowContents(GameState* thisx) {
    FileChooseContext* this = (FileChooseContext*)thisx;
    s16 fileIndex;
    s16 temp;
    s16 i;
    s16 quadVtxIndex;
    s16 isActive;
    s16 pad;

    OPEN_DISPS(this->state.gfxCtx, "../z_file_choose.c", 1940);

    // draw title label
    gDPPipeSync(POLY_OPA_DISP++);
    gDPSetCombineLERP(POLY_OPA_DISP++, PRIMITIVE, ENVIRONMENT, TEXEL0, ENVIRONMENT, TEXEL0, 0, PRIMITIVE, 0, PRIMITIVE,
                      ENVIRONMENT, TEXEL0, ENVIRONMENT, TEXEL0, 0, PRIMITIVE, 0);
    gDPSetPrimColor(POLY_OPA_DISP++, 0, 0, 255, 255, 255, this->titleAlpha[0]);
    gDPSetEnvColor(POLY_OPA_DISP++, 0, 0, 0, 0);
    gSPVertex(POLY_OPA_DISP++, this->windowContentVtx, 4, 0);
    gDPLoadTextureBlock(POLY_OPA_DISP++, sTitleLabels[gSaveContext.language][this->titleLabel], G_IM_FMT_IA,
                        G_IM_SIZ_8b, 128, 16, 0, G_TX_NOMIRROR | G_TX_WRAP, G_TX_NOMIRROR | G_TX_WRAP, G_TX_NOMASK,
                        G_TX_NOMASK, G_TX_NOLOD, G_TX_NOLOD);
    gSP1Quadrangle(POLY_OPA_DISP++, 0, 2, 3, 1, 0);

    // draw next title label
    gDPPipeSync(POLY_OPA_DISP++);
    gDPSetPrimColor(POLY_OPA_DISP++, 0, 0, 255, 255, 255, this->titleAlpha[1]);
    gDPLoadTextureBlock(POLY_OPA_DISP++, sTitleLabels[gSaveContext.language][this->nextTitleLabel], G_IM_FMT_IA,
                        G_IM_SIZ_8b, 128, 16, 0, G_TX_NOMIRROR | G_TX_WRAP, G_TX_NOMIRROR | G_TX_WRAP, G_TX_NOMASK,
                        G_TX_NOMASK, G_TX_NOLOD, G_TX_NOLOD);
    gSP1Quadrangle(POLY_OPA_DISP++, 0, 2, 3, 1, 0);

    temp = 4;

    gDPPipeSync(POLY_OPA_DISP++);

    // draw file info box (large box when a file is selected)
    for (fileIndex = 0; fileIndex < 3; fileIndex++, temp += 20) {
        gDPPipeSync(POLY_OPA_DISP++);
        gDPSetPrimColor(POLY_OPA_DISP++, 0, 0, this->windowColor[0], this->windowColor[1], this->windowColor[2],
                        this->fileInfoAlpha[fileIndex]);
        gSPVertex(POLY_OPA_DISP++, &this->windowContentVtx[temp], 20, 0);

        for (quadVtxIndex = 0, i = 0; i < 5; i++, quadVtxIndex += 4) {
            gDPLoadTextureBlock(POLY_OPA_DISP++, sFileInfoBoxTextures[i], G_IM_FMT_IA, G_IM_SIZ_16b,
                                sFileInfoBoxPartWidths[i], 56, 0, G_TX_NOMIRROR | G_TX_WRAP, G_TX_NOMIRROR | G_TX_WRAP,
                                G_TX_NOMASK, G_TX_NOMASK, G_TX_NOLOD, G_TX_NOLOD);
            gSP1Quadrangle(POLY_OPA_DISP++, quadVtxIndex, quadVtxIndex + 2, quadVtxIndex + 3, quadVtxIndex + 1, 0);
        }
    }

    for (i = 0; i < 3; i++, temp += 20) {
        // draw file button
        gSPVertex(POLY_OPA_DISP++, &this->windowContentVtx[temp], 20, 0);

        isActive = ((this->n64ddFlag == this->n64ddFlags[i]) || (this->nameBoxAlpha[i] == 0)) ? 0 : 1;

        gDPSetPrimColor(POLY_OPA_DISP++, 0, 0, sWindowContentColors[isActive][0], sWindowContentColors[isActive][1],
                        sWindowContentColors[isActive][2], this->fileButtonAlpha[i]);
        gDPLoadTextureBlock(POLY_OPA_DISP++, sFileButtonTextures[gSaveContext.language][i], G_IM_FMT_IA, G_IM_SIZ_16b,
                            64, 16, 0, G_TX_NOMIRROR | G_TX_WRAP, G_TX_NOMIRROR | G_TX_WRAP, G_TX_NOMASK, G_TX_NOMASK,
                            G_TX_NOLOD, G_TX_NOLOD);
        gSP1Quadrangle(POLY_OPA_DISP++, 0, 2, 3, 1, 0);

        // draw file name box
        gDPSetPrimColor(POLY_OPA_DISP++, 0, 0, sWindowContentColors[isActive][0], sWindowContentColors[isActive][1],
                        sWindowContentColors[isActive][2], this->nameBoxAlpha[i]);
        gDPLoadTextureBlock(POLY_OPA_DISP++, gFileSelNameBoxTex, G_IM_FMT_IA, G_IM_SIZ_16b, 108, 16, 0,
                            G_TX_NOMIRROR | G_TX_WRAP, G_TX_NOMIRROR | G_TX_WRAP, G_TX_NOMASK, G_TX_NOMASK, G_TX_NOLOD,
                            G_TX_NOLOD);
        gSP1Quadrangle(POLY_OPA_DISP++, 4, 6, 7, 5, 0);

        // draw disk label for 64DD
        if (this->n64ddFlags[i]) {
            gDPSetPrimColor(POLY_OPA_DISP++, 0, 0, sWindowContentColors[isActive][0], sWindowContentColors[isActive][1],
                            sWindowContentColors[isActive][2], this->nameAlpha[i]);
            gDPLoadTextureBlock(POLY_OPA_DISP++, gFileSelDISKButtonTex, G_IM_FMT_IA, G_IM_SIZ_16b, 44, 16, 0,
                                G_TX_NOMIRROR | G_TX_WRAP, G_TX_NOMIRROR | G_TX_WRAP, G_TX_NOMASK, G_TX_NOMASK,
                                G_TX_NOLOD, G_TX_NOLOD);
            gSP1Quadrangle(POLY_OPA_DISP++, 8, 10, 11, 9, 0);
        }

        // draw connectors
        gDPSetPrimColor(POLY_OPA_DISP++, 0, 0, sWindowContentColors[isActive][0], sWindowContentColors[isActive][1],
                        sWindowContentColors[isActive][2], this->connectorAlpha[i]);
        gDPLoadTextureBlock(POLY_OPA_DISP++, gFileSelConnectorTex, G_IM_FMT_IA, G_IM_SIZ_8b, 24, 16, 0,
                            G_TX_NOMIRROR | G_TX_WRAP, G_TX_NOMIRROR | G_TX_WRAP, G_TX_NOMASK, G_TX_NOMASK, G_TX_NOLOD,
                            G_TX_NOLOD);
        gSP1Quadrangle(POLY_OPA_DISP++, 12, 14, 15, 13, 0);

        if (this->n64ddFlags[i]) {
            gSP1Quadrangle(POLY_OPA_DISP++, 16, 18, 19, 17, 0);
        }
    }

    // draw file info
    for (fileIndex = 0; fileIndex < 3; fileIndex++) {
        isActive = ((this->n64ddFlag == this->n64ddFlags[fileIndex]) || (this->nameBoxAlpha[fileIndex] == 0)) ? 0 : 1;
        FileChoose_DrawFileInfo(&this->state, fileIndex, isActive);
    }

    gDPPipeSync(POLY_OPA_DISP++);
    gDPSetCombineLERP(POLY_OPA_DISP++, PRIMITIVE, ENVIRONMENT, TEXEL0, ENVIRONMENT, TEXEL0, 0, PRIMITIVE, 0, PRIMITIVE,
                      ENVIRONMENT, TEXEL0, ENVIRONMENT, TEXEL0, 0, PRIMITIVE, 0);
    gDPSetEnvColor(POLY_OPA_DISP++, 0, 0, 0, 0);
    gSPVertex(POLY_OPA_DISP++, &this->windowContentVtx[0x274], 20, 0);

    // draw primary action buttons (copy/erase)
    for (quadVtxIndex = 0, i = 0; i < 2; i++, quadVtxIndex += 4) {
        gDPPipeSync(POLY_OPA_DISP++);
        gDPSetPrimColor(POLY_OPA_DISP++, 0, 0, this->windowColor[0], this->windowColor[1], this->windowColor[2],
                        this->actionButtonAlpha[i]);
        gDPLoadTextureBlock(POLY_OPA_DISP++, sActionButtonTextures[gSaveContext.language][i], G_IM_FMT_IA, G_IM_SIZ_16b,
                            64, 16, 0, G_TX_NOMIRROR | G_TX_WRAP, G_TX_NOMIRROR | G_TX_WRAP, G_TX_NOMASK, G_TX_NOMASK,
                            G_TX_NOLOD, G_TX_NOLOD);
        gSP1Quadrangle(POLY_OPA_DISP++, quadVtxIndex, quadVtxIndex + 2, quadVtxIndex + 3, quadVtxIndex + 1, 0);
    }

    gDPPipeSync(POLY_OPA_DISP++);

    // draw confirm buttons (yes/quit)
    for (quadVtxIndex = 0, i = 0; i < 2; i++, quadVtxIndex += 4) {
        temp = this->confirmButtonTexIndices[i];

        gDPSetPrimColor(POLY_OPA_DISP++, 0, 0, this->windowColor[0], this->windowColor[1], this->windowColor[2],
                        this->confirmButtonAlpha[i]);
        gDPLoadTextureBlock(POLY_OPA_DISP++, sActionButtonTextures[gSaveContext.language][temp], G_IM_FMT_IA,
                            G_IM_SIZ_16b, 64, 16, 0, G_TX_NOMIRROR | G_TX_WRAP, G_TX_NOMIRROR | G_TX_WRAP, G_TX_NOMASK,
                            G_TX_NOMASK, G_TX_NOLOD, G_TX_NOLOD);
        gSP1Quadrangle(POLY_OPA_DISP++, quadVtxIndex, quadVtxIndex + 2, quadVtxIndex + 3, quadVtxIndex + 1, 0);
    }

    // draw options button
    gDPPipeSync(POLY_OPA_DISP++);
    gDPSetPrimColor(POLY_OPA_DISP++, 0, 0, this->windowColor[0], this->windowColor[1], this->windowColor[2],
                    this->optionButtonAlpha);
    gDPLoadTextureBlock(POLY_OPA_DISP++, sOptionsButtonTextures[gSaveContext.language], G_IM_FMT_IA, G_IM_SIZ_16b, 64,
                        16, 0, G_TX_NOMIRROR | G_TX_WRAP, G_TX_NOMIRROR | G_TX_WRAP, G_TX_NOMASK, G_TX_NOMASK,
                        G_TX_NOLOD, G_TX_NOLOD);
    gSP1Quadrangle(POLY_OPA_DISP++, 8, 10, 11, 9, 0);

    // draw highlight over currently selected button
    if (((this->menuMode == FS_MENU_MODE_CONFIG) &&
         ((this->configMode == CM_MAIN_MENU) || (this->configMode == CM_SELECT_COPY_SOURCE) ||
          (this->configMode == CM_SELECT_COPY_DEST) || (this->configMode == CM_COPY_CONFIRM) ||
          (this->configMode == CM_ERASE_SELECT) || (this->configMode == CM_ERASE_CONFIRM))) ||
        ((this->menuMode == FS_MENU_MODE_SELECT) && (this->selectMode == SM_CONFIRM_FILE))) {
        gDPPipeSync(POLY_OPA_DISP++);
        gDPSetCombineLERP(POLY_OPA_DISP++, 1, 0, PRIMITIVE, 0, TEXEL0, 0, PRIMITIVE, 0, 1, 0, PRIMITIVE, 0, TEXEL0, 0,
                          PRIMITIVE, 0);
        gDPSetPrimColor(POLY_OPA_DISP++, 0, 0, this->highlightColor[0], this->highlightColor[1],
                        this->highlightColor[2], this->highlightColor[3]);
        gDPLoadTextureBlock(POLY_OPA_DISP++, gFileSelBigButtonHighlightTex, G_IM_FMT_I, G_IM_SIZ_8b, 72, 24, 0,
                            G_TX_NOMIRROR | G_TX_WRAP, G_TX_NOMIRROR | G_TX_WRAP, G_TX_NOMASK, G_TX_NOMASK, G_TX_NOLOD,
                            G_TX_NOLOD);
        gSP1Quadrangle(POLY_OPA_DISP++, 12, 14, 15, 13, 0);
    }

    // draw warning labels
    if (this->warningLabel > FS_WARNING_NONE) {
        gDPPipeSync(POLY_OPA_DISP++);
        gDPSetCombineLERP(POLY_OPA_DISP++, PRIMITIVE, ENVIRONMENT, TEXEL0, ENVIRONMENT, TEXEL0, 0, PRIMITIVE, 0,
                          PRIMITIVE, ENVIRONMENT, TEXEL0, ENVIRONMENT, TEXEL0, 0, PRIMITIVE, 0);
        gDPSetPrimColor(POLY_OPA_DISP++, 0, 0, 255, 255, 255, this->emptyFileTextAlpha);
        gDPSetEnvColor(POLY_OPA_DISP++, 0, 0, 0, 0);
        gDPLoadTextureBlock(POLY_OPA_DISP++, sWarningLabels[gSaveContext.language][this->warningLabel], G_IM_FMT_IA,
                            G_IM_SIZ_8b, 128, 16, 0, G_TX_NOMIRROR | G_TX_WRAP, G_TX_NOMIRROR | G_TX_WRAP, G_TX_NOMASK,
                            G_TX_NOMASK, G_TX_NOLOD, G_TX_NOLOD);
        gSP1Quadrangle(POLY_OPA_DISP++, 16, 18, 19, 17, 0);
    }

    gDPPipeSync(POLY_OPA_DISP++);
    gDPSetCombineMode(POLY_OPA_DISP++, G_CC_MODULATEIDECALA, G_CC_MODULATEIDECALA);

    CLOSE_DISPS(this->state.gfxCtx, "../z_file_choose.c", 2198);
}

void FileChoose_ConfigModeDraw(GameState* thisx) {
    FileChooseContext* this = (FileChooseContext*)thisx;
    f32 eyeX;
    f32 eyeY;
    f32 eyeZ;

    OPEN_DISPS(this->state.gfxCtx, "../z_file_choose.c", 2218);
    gDPPipeSync(POLY_OPA_DISP++);

    eyeX = 1000.0f * Math_CosS(ZREG(11)) - 1000.0f * Math_SinS(ZREG(11));
    eyeY = ZREG(13);
    eyeZ = 1000.0f * Math_SinS(ZREG(11)) + 1000.0f * Math_CosS(ZREG(11));

    FileChoose_SetView(this, eyeX, eyeY, eyeZ);
    SkyboxDraw_Draw(&this->skyboxCtx, this->state.gfxCtx, 1, this->envCtx.skyboxBlend, eyeX, eyeY, eyeZ);
    gDPSetTextureLUT(POLY_OPA_DISP++, G_TT_NONE);
    ZREG(11) += ZREG(10);
    Environment_UpdateSkybox(SKYBOX_NORMAL_SKY, &this->envCtx, &this->skyboxCtx);
    gDPPipeSync(POLY_OPA_DISP++);
    func_800949A8(this->state.gfxCtx);
    FileChoose_SetView(this, 0.0f, 0.0f, 64.0f);
    FileChoose_SetWindowVtx(&this->state);
    FileChoose_SetWindowContentVtx(&this->state);

    if ((this->configMode != CM_NAME_ENTRY) && (this->configMode != CM_START_NAME_ENTRY)) {
        gDPPipeSync(POLY_OPA_DISP++);
        gDPSetCombineMode(POLY_OPA_DISP++, G_CC_MODULATEIA_PRIM, G_CC_MODULATEIA_PRIM);
        gDPSetPrimColor(POLY_OPA_DISP++, 0, 0, this->windowColor[0], this->windowColor[1], this->windowColor[2],
                        this->windowAlpha);
        gDPSetEnvColor(POLY_OPA_DISP++, 0, 0, 0, 0);

        Matrix_Translate(0.0f, 0.0f, -93.6f, MTXMODE_NEW);
        Matrix_Scale(0.78f, 0.78f, 0.78f, MTXMODE_APPLY);

        if (this->windowRot != 0) {
            Matrix_RotateX(this->windowRot / 100.0f, MTXMODE_APPLY);
        }

        gSPMatrix(POLY_OPA_DISP++, Matrix_NewMtx(this->state.gfxCtx, "../z_file_choose.c", 2282),
                  G_MTX_NOPUSH | G_MTX_LOAD | G_MTX_MODELVIEW);

        gSPVertex(POLY_OPA_DISP++, &this->windowVtx[0], 32, 0);
        gSPDisplayList(POLY_OPA_DISP++, gFileSelWindow1DL);

        gSPVertex(POLY_OPA_DISP++, &this->windowVtx[32], 32, 0);
        gSPDisplayList(POLY_OPA_DISP++, gFileSelWindow2DL);

        gSPVertex(POLY_OPA_DISP++, &this->windowVtx[64], 16, 0);
        gSPDisplayList(POLY_OPA_DISP++, gFileSelWindow3DL);

        gDPPipeSync(POLY_OPA_DISP++);

        FileChoose_DrawWindowContents(&this->state);
    }

    // draw name entry menu
    if ((this->configMode >= CM_ROTATE_TO_NAME_ENTRY) && (this->configMode <= CM_NAME_ENTRY_TO_MAIN)) {
        gDPPipeSync(POLY_OPA_DISP++);
        gDPSetCombineMode(POLY_OPA_DISP++, G_CC_MODULATEIA_PRIM, G_CC_MODULATEIA_PRIM);
        gDPSetPrimColor(POLY_OPA_DISP++, 0, 0, this->windowColor[0], this->windowColor[1], this->windowColor[2],
                        this->windowAlpha);
        gDPSetEnvColor(POLY_OPA_DISP++, 0, 0, 0, 0);

        Matrix_Translate(0.0f, 0.0f, -93.6f, MTXMODE_NEW);
        Matrix_Scale(0.78f, 0.78f, 0.78f, MTXMODE_APPLY);
        Matrix_RotateX((this->windowRot - 314.0f) / 100.0f, MTXMODE_APPLY);
        gSPMatrix(POLY_OPA_DISP++, Matrix_NewMtx(this->state.gfxCtx, "../z_file_choose.c", 2316),
                  G_MTX_NOPUSH | G_MTX_LOAD | G_MTX_MODELVIEW);

        gSPVertex(POLY_OPA_DISP++, &this->windowVtx[0], 32, 0);
        gSPDisplayList(POLY_OPA_DISP++, gFileSelWindow1DL);

        gSPVertex(POLY_OPA_DISP++, &this->windowVtx[32], 32, 0);
        gSPDisplayList(POLY_OPA_DISP++, gFileSelWindow2DL);

        gSPVertex(POLY_OPA_DISP++, &this->windowVtx[64], 16, 0);
        gSPDisplayList(POLY_OPA_DISP++, gFileSelWindow3DL);

        gDPPipeSync(POLY_OPA_DISP++);

        FileChoose_DrawNameEntry(&this->state);
    }

    // draw options menu
    if ((this->configMode >= CM_MAIN_TO_OPTIONS) && (this->configMode <= CM_OPTIONS_TO_MAIN)) {
        gDPPipeSync(POLY_OPA_DISP++);
        gDPSetCombineMode(POLY_OPA_DISP++, G_CC_MODULATEIA_PRIM, G_CC_MODULATEIA_PRIM);
        gDPSetPrimColor(POLY_OPA_DISP++, 0, 0, this->windowColor[0], this->windowColor[1], this->windowColor[2],
                        this->windowAlpha);
        gDPSetEnvColor(POLY_OPA_DISP++, 0, 0, 0, 0);

        Matrix_Translate(0.0f, 0.0f, -93.6f, MTXMODE_NEW);
        Matrix_Scale(0.78f, 0.78f, 0.78f, MTXMODE_APPLY);
        Matrix_RotateX((this->windowRot - 314.0f) / 100.0f, MTXMODE_APPLY);

        gSPMatrix(POLY_OPA_DISP++, Matrix_NewMtx(this->state.gfxCtx, "../z_file_choose.c", 2337),
                  G_MTX_NOPUSH | G_MTX_LOAD | G_MTX_MODELVIEW);

        gSPVertex(POLY_OPA_DISP++, &this->windowVtx[0], 32, 0);
        gSPDisplayList(POLY_OPA_DISP++, gFileSelWindow1DL);

        gSPVertex(POLY_OPA_DISP++, &this->windowVtx[32], 32, 0);
        gSPDisplayList(POLY_OPA_DISP++, gFileSelWindow2DL);

        gSPVertex(POLY_OPA_DISP++, &this->windowVtx[64], 16, 0);
        gSPDisplayList(POLY_OPA_DISP++, gFileSelWindow3DL);

        gDPPipeSync(POLY_OPA_DISP++);

        FileChoose_DrawOptions(&this->state);
    }

    gDPPipeSync(POLY_OPA_DISP++);
    FileChoose_SetView(this, 0.0f, 0.0f, 64.0f);

    CLOSE_DISPS(this->state.gfxCtx, "../z_file_choose.c", 2352);
}

/**
 * Fade out the main menu elements to transition to select mode.
 * Update function for `SM_FADE_MAIN_TO_SELECT`
 */
void FileChoose_FadeMainToSelect(GameState* thisx) {
    FileChooseContext* this = (FileChooseContext*)thisx;
    SramContext* sramCtx = &this->sramCtx;
    s16 i;

    for (i = 0; i < 3; i++) {
        if (i != this->buttonIndex) {
            this->fileButtonAlpha[i] -= 25;
            this->actionButtonAlpha[FS_BTN_ACTION_COPY] = this->actionButtonAlpha[FS_BTN_ACTION_ERASE] =
                this->optionButtonAlpha = this->fileButtonAlpha[i];

            if (SLOT_OCCUPIED(sramCtx, i)) {
                this->nameAlpha[i] = this->nameBoxAlpha[i] = this->fileButtonAlpha[i];
                this->connectorAlpha[i] -= 31;
            }
        }
    }

    this->titleAlpha[0] -= 31;
    this->titleAlpha[1] += 31;
    this->actionTimer--;

    if (this->actionTimer == 0) {
        this->actionTimer = 8;
        this->selectMode++;
        this->confirmButtonIndex = FS_BTN_CONFIRM_YES;
    }
}

/**
 * Moves the selected file to the top of the window.
 * Update function for `SM_MOVE_FILE_TO_TOP`
 */
void FileChoose_MoveSelectedFileToTop(GameState* thisx) {
    static s16 fileYOffsets[] = { 0, 16, 32 }; // amount to move by to reach the top of the screen
    FileChooseContext* this = (FileChooseContext*)thisx;
    s16 yStep;

    yStep = ABS(this->buttonYOffsets[this->buttonIndex] - fileYOffsets[this->buttonIndex]) / this->actionTimer;
    this->buttonYOffsets[this->buttonIndex] += yStep;
    this->actionTimer--;

    if ((this->actionTimer == 0) || (this->buttonYOffsets[this->buttonIndex] == fileYOffsets[this->buttonIndex])) {
        this->buttonYOffsets[FS_BTN_SELECT_YES] = this->buttonYOffsets[FS_BTN_SELECT_QUIT] = -24;
        this->actionTimer = 8;
        this->selectMode++;
    }
}

/**
 * Fade in the file info for the selected file.
 * Update function for `SM_FADE_IN_FILE_INFO`
 */
void FileChoose_FadeInFileInfo(GameState* thisx) {
    FileChooseContext* this = (FileChooseContext*)thisx;

    this->fileInfoAlpha[this->buttonIndex] += 25;
    this->nameBoxAlpha[this->buttonIndex] -= 50;

    if (this->nameBoxAlpha[this->buttonIndex] <= 0) {
        this->nameBoxAlpha[this->buttonIndex] = 0;
    }

    this->actionTimer--;

    if (this->actionTimer == 0) {
        this->fileInfoAlpha[this->buttonIndex] = 200;
        this->actionTimer = 8;
        this->selectMode++;
    }

    this->confirmButtonAlpha[FS_BTN_CONFIRM_YES] = this->confirmButtonAlpha[FS_BTN_CONFIRM_QUIT] =
        this->fileInfoAlpha[this->buttonIndex];
}

/**
 * Update the cursor and handle the option that the player picks for confirming the selected file.
 * Update function for `SM_CONFIRM_FILE`
 */
void FileChoose_ConfirmFile(GameState* thisx) {
    FileChooseContext* this = (FileChooseContext*)thisx;
    Input* input = &this->state.input[0];

    if (CHECK_BTN_ALL(input->press.button, BTN_START) || (CHECK_BTN_ALL(input->press.button, BTN_A))) {
        if (this->confirmButtonIndex == FS_BTN_CONFIRM_YES) {
            func_800AA000(300.0f, 180, 20, 100);
            Audio_PlaySoundGeneral(NA_SE_SY_FSEL_DECIDE_L, &gSfxDefaultPos, 4, &gSfxDefaultFreqAndVolScale,
                                   &gSfxDefaultFreqAndVolScale, &gSfxDefaultReverb);
            this->selectMode = SM_FADE_OUT;
            func_800F6964(0xF);
        } else {
            Audio_PlaySoundGeneral(NA_SE_SY_FSEL_CLOSE, &gSfxDefaultPos, 4, &gSfxDefaultFreqAndVolScale,
                                   &gSfxDefaultFreqAndVolScale, &gSfxDefaultReverb);
            this->selectMode++;
        }
    } else if (CHECK_BTN_ALL(input->press.button, BTN_B)) {
        Audio_PlaySoundGeneral(NA_SE_SY_FSEL_CLOSE, &gSfxDefaultPos, 4, &gSfxDefaultFreqAndVolScale,
                               &gSfxDefaultFreqAndVolScale, &gSfxDefaultReverb);
        this->selectMode++;
    } else if (ABS(this->stickRelY) >= 30) {
        Audio_PlaySoundGeneral(NA_SE_SY_FSEL_CURSOR, &gSfxDefaultPos, 4, &gSfxDefaultFreqAndVolScale,
                               &gSfxDefaultFreqAndVolScale, &gSfxDefaultReverb);
        this->confirmButtonIndex ^= 1;
    }
}

/**
 * Fade out the file info for the selected file before returning to the main menu.
 * Update function for `SM_FADE_OUT_FILE_INFO`
 */
void FileChoose_FadeOutFileInfo(GameState* thisx) {
    FileChooseContext* this = (FileChooseContext*)thisx;

    this->fileInfoAlpha[this->buttonIndex] -= 25;
    this->nameBoxAlpha[this->buttonIndex] += 25;
    this->actionTimer--;

    if (this->actionTimer == 0) {
        this->buttonYOffsets[FS_BTN_SELECT_YES] = this->buttonYOffsets[FS_BTN_SELECT_QUIT] = 0;
        this->nameBoxAlpha[this->buttonIndex] = 200;
        this->fileInfoAlpha[this->buttonIndex] = 0;
        this->nextTitleLabel = FS_TITLE_SELECT_FILE;
        this->actionTimer = 8;
        this->selectMode++;
    }

    this->confirmButtonAlpha[0] = this->confirmButtonAlpha[1] = this->fileInfoAlpha[this->buttonIndex];
}

/**
 * Move the selected file back to the slot position then go to config mode for the main menu.
 * Update function for `SM_MOVE_FILE_TO_SLOT`
 */
void FileChoose_MoveSelectedFileToSlot(GameState* thisx) {
    FileChooseContext* this = (FileChooseContext*)thisx;
    SramContext* sramCtx = &this->sramCtx;
    s16 yStep;
    s16 i;

    yStep = ABS(this->buttonYOffsets[this->buttonIndex]) / this->actionTimer;
    this->buttonYOffsets[this->buttonIndex] -= yStep;

    if (this->buttonYOffsets[this->buttonIndex] <= 0) {
        this->buttonYOffsets[this->buttonIndex] = 0;
    }

    for (i = 0; i < 3; i++) {
        if (i != this->buttonIndex) {
            this->fileButtonAlpha[i] += 25;

            if (this->fileButtonAlpha[i] >= 200) {
                this->fileButtonAlpha[i] = 200;
            }

            this->actionButtonAlpha[FS_BTN_ACTION_COPY] = this->actionButtonAlpha[FS_BTN_ACTION_ERASE] =
                this->optionButtonAlpha = this->fileButtonAlpha[i];

            if (SLOT_OCCUPIED(sramCtx, i)) {
                this->nameBoxAlpha[i] = this->nameAlpha[i] = this->fileButtonAlpha[i];
                this->connectorAlpha[i] += 31;
            }
        }
    }

    this->titleAlpha[0] -= 31;
    this->titleAlpha[1] += 31;
    this->actionTimer--;

    if (this->actionTimer == 0) {
        this->titleAlpha[0] = 255;
        this->titleAlpha[1] = 0;
        this->titleLabel = this->nextTitleLabel;
        this->actionTimer = 8;
        this->menuMode = FS_MENU_MODE_CONFIG;
        this->configMode = CM_MAIN_MENU;
        this->nextConfigMode = CM_MAIN_MENU;
        this->selectMode = SM_FADE_MAIN_TO_SELECT;
    }
}

/**
 * Fill the screen with black to fade out.
 * Update function for `SM_FADE_OUT`
 */
void FileChoose_FadeOut(GameState* thisx) {
    FileChooseContext* this = (FileChooseContext*)thisx;

    sScreenFillAlpha += VREG(10);

    if (sScreenFillAlpha >= 255) {
        sScreenFillAlpha = 255;
        this->selectMode++;
    }
}

/**
 * Load the save for the appropriate file and start the game.
 * Note: On Debug ROM, File 1 will go to Map Select.
 * Update function for `SM_LOAD_GAME`
 */
void FileChoose_LoadGame(GameState* thisx) {
    FileChooseContext* this = (FileChooseContext*)thisx;
    u16 swordEquipValue;
    s32 pad;

    if (this->buttonIndex == FS_BTN_SELECT_FILE_1) {
        Audio_PlaySoundGeneral(NA_SE_SY_FSEL_DECIDE_L, &gSfxDefaultPos, 4, &gSfxDefaultFreqAndVolScale,
                               &gSfxDefaultFreqAndVolScale, &gSfxDefaultReverb);
        gSaveContext.fileNum = this->buttonIndex;
        Sram_OpenSave(&this->sramCtx);
        gSaveContext.gameMode = 0;
        SET_NEXT_GAMESTATE(&this->state, Select_Init, SelectContext);
        this->state.running = false;
    } else {
        Audio_PlaySoundGeneral(NA_SE_SY_FSEL_DECIDE_L, &gSfxDefaultPos, 4, &gSfxDefaultFreqAndVolScale,
                               &gSfxDefaultFreqAndVolScale, &gSfxDefaultReverb);
        gSaveContext.fileNum = this->buttonIndex;
        Sram_OpenSave(&this->sramCtx);
        gSaveContext.gameMode = 0;
        SET_NEXT_GAMESTATE(&this->state, Play_Init, PlayState);
        this->state.running = false;
    }

    gSaveContext.respawn[RESPAWN_MODE_DOWN].entranceIndex = ENTR_LOAD_OPENING;
    gSaveContext.respawnFlag = 0;
    gSaveContext.seqId = (u8)NA_BGM_DISABLED;
    gSaveContext.natureAmbienceId = 0xFF;
    gSaveContext.showTitleCard = true;
    gSaveContext.dogParams = 0;
    gSaveContext.timer1State = 0;
    gSaveContext.timer2State = 0;
    gSaveContext.eventInf[0] = 0;
    gSaveContext.eventInf[1] = 0;
    gSaveContext.eventInf[2] = 0;
    gSaveContext.eventInf[3] = 0;
    gSaveContext.unk_13EE = 0x32;
    gSaveContext.nayrusLoveTimer = 0;
    gSaveContext.healthAccumulator = 0;
    gSaveContext.unk_13F0 = 0;
    gSaveContext.unk_13F2 = 0;
    gSaveContext.forcedSeqId = NA_BGM_GENERAL_SFX;
    gSaveContext.skyboxTime = CLOCK_TIME(0, 0);
    gSaveContext.nextTransitionType = TRANS_NEXT_TYPE_DEFAULT;
    gSaveContext.nextCutsceneIndex = 0xFFEF;
    gSaveContext.cutsceneTrigger = 0;
    gSaveContext.chamberCutsceneNum = 0;
    gSaveContext.nextDayTime = NEXT_TIME_NONE;
    gSaveContext.retainWeatherMode = false;

    gSaveContext.buttonStatus[0] = gSaveContext.buttonStatus[1] = gSaveContext.buttonStatus[2] =
        gSaveContext.buttonStatus[3] = gSaveContext.buttonStatus[4] = BTN_ENABLED;

    gSaveContext.unk_13E7 = gSaveContext.unk_13E8 = gSaveContext.unk_13EA = gSaveContext.unk_13EC =
        gSaveContext.unk_13F4 = 0;

    gSaveContext.unk_13F6 = gSaveContext.magic;
    gSaveContext.magic = 0;
    gSaveContext.magicLevel = gSaveContext.magic;

    if (1) {}

    osSyncPrintf(VT_FGCOL(GREEN));
    osSyncPrintf("Z_MAGIC_NOW_NOW=%d  MAGIC_NOW=%d\n", ((void)0, gSaveContext.unk_13F6), gSaveContext.magic);
    osSyncPrintf(VT_RST);

    gSaveContext.naviTimer = 0;

    if ((gSaveContext.equips.buttonItems[0] != ITEM_SWORD_KOKIRI) &&
        (gSaveContext.equips.buttonItems[0] != ITEM_SWORD_MASTER) &&
        (gSaveContext.equips.buttonItems[0] != ITEM_SWORD_BGS) &&
        (gSaveContext.equips.buttonItems[0] != ITEM_SWORD_KNIFE)) {

        gSaveContext.equips.buttonItems[0] = ITEM_NONE;
        swordEquipValue = (gEquipMasks[EQUIP_TYPE_SWORD] & gSaveContext.equips.equipment) >> (EQUIP_TYPE_SWORD * 4);
        gSaveContext.equips.equipment &= gEquipNegMasks[EQUIP_TYPE_SWORD];
        gSaveContext.inventory.equipment ^= OWNED_EQUIP_FLAG(EQUIP_TYPE_SWORD, swordEquipValue - 1);
    }
}

static void (*gSelectModeUpdateFuncs[])(GameState*) = {
    FileChoose_FadeMainToSelect, FileChoose_MoveSelectedFileToTop,  FileChoose_FadeInFileInfo, FileChoose_ConfirmFile,
    FileChoose_FadeOutFileInfo,  FileChoose_MoveSelectedFileToSlot, FileChoose_FadeOut,        FileChoose_LoadGame,
};

void FileChoose_SelectModeUpdate(GameState* thisx) {
    FileChooseContext* this = (FileChooseContext*)thisx;

    gSelectModeUpdateFuncs[this->selectMode](&this->state);
}

void FileChoose_SelectModeDraw(GameState* thisx) {
    FileChooseContext* this = (FileChooseContext*)thisx;
    f32 eyeX;
    f32 eyeY;
    f32 eyeZ;

    OPEN_DISPS(this->state.gfxCtx, "../z_file_choose.c", 2753);

    gDPPipeSync(POLY_OPA_DISP++);

    eyeX = 1000.0f * Math_CosS(ZREG(11)) - 1000.0f * Math_SinS(ZREG(11));
    eyeY = ZREG(13);
    eyeZ = 1000.0f * Math_SinS(ZREG(11)) + 1000.0f * Math_CosS(ZREG(11));

    FileChoose_SetView(this, eyeX, eyeY, eyeZ);
    SkyboxDraw_Draw(&this->skyboxCtx, this->state.gfxCtx, 1, this->envCtx.skyboxBlend, eyeX, eyeY, eyeZ);
    gDPSetTextureLUT(POLY_OPA_DISP++, G_TT_NONE);
    ZREG(11) += ZREG(10);
    Environment_UpdateSkybox(SKYBOX_NORMAL_SKY, &this->envCtx, &this->skyboxCtx);
    gDPPipeSync(POLY_OPA_DISP++);
    func_800949A8(this->state.gfxCtx);
    FileChoose_SetView(this, 0.0f, 0.0f, 64.0f);
    FileChoose_SetWindowVtx(&this->state);
    FileChoose_SetWindowContentVtx(&this->state);

    gDPSetCombineMode(POLY_OPA_DISP++, G_CC_MODULATEIA_PRIM, G_CC_MODULATEIA_PRIM);
    gDPSetPrimColor(POLY_OPA_DISP++, 0, 0, this->windowColor[0], this->windowColor[1], this->windowColor[2],
                    this->windowAlpha);
    gDPSetEnvColor(POLY_OPA_DISP++, 0, 0, 0, 0);

    Matrix_Translate(0.0f, 0.0f, -93.6f, MTXMODE_NEW);
    Matrix_Scale(0.78f, 0.78f, 0.78f, MTXMODE_APPLY);
    Matrix_RotateX(this->windowRot / 100.0f, MTXMODE_APPLY);
    gSPMatrix(POLY_OPA_DISP++, Matrix_NewMtx(this->state.gfxCtx, "../z_file_choose.c", 2810),
              G_MTX_NOPUSH | G_MTX_LOAD | G_MTX_MODELVIEW);

    gSPVertex(POLY_OPA_DISP++, &this->windowVtx[0], 32, 0);
    gSPDisplayList(POLY_OPA_DISP++, gFileSelWindow1DL);

    gSPVertex(POLY_OPA_DISP++, &this->windowVtx[32], 32, 0);
    gSPDisplayList(POLY_OPA_DISP++, gFileSelWindow2DL);

    gSPVertex(POLY_OPA_DISP++, &this->windowVtx[64], 16, 0);
    gSPDisplayList(POLY_OPA_DISP++, gFileSelWindow3DL);

    FileChoose_DrawWindowContents(&this->state);
    gDPPipeSync(POLY_OPA_DISP++);
    FileChoose_SetView(this, 0.0f, 0.0f, 64.0f);

    CLOSE_DISPS(this->state.gfxCtx, "../z_file_choose.c", 2834);
}

static void (*gFileSelectDrawFuncs[])(GameState*) = {
    FileChoose_InitModeDraw,
    FileChoose_ConfigModeDraw,
    FileChoose_SelectModeDraw,
};

static void (*gFileSelectUpdateFuncs[])(GameState*) = {
    FileChoose_InitModeUpdate,
    FileChoose_ConfigModeUpdate,
    FileChoose_SelectModeUpdate,
};

void FileChoose_Main(GameState* thisx) {
    static void* controlsTextures[] = {
        gFileSelControlsENGTex,
        gFileSelControlsGERTex,
        gFileSelControlsFRATex,
    };
    FileChooseContext* this = (FileChooseContext*)thisx;
    Input* input = &this->state.input[0];

    OPEN_DISPS(this->state.gfxCtx, "../z_file_choose.c", 2898);

    this->n64ddFlag = 0;

    gSPSegment(POLY_OPA_DISP++, 0x00, NULL);
    gSPSegment(POLY_OPA_DISP++, 0x01, this->staticSegment);
    gSPSegment(POLY_OPA_DISP++, 0x02, this->parameterSegment);

    func_80095248(this->state.gfxCtx, 0, 0, 0);

    this->stickRelX = input->rel.stick_x;
    this->stickRelY = input->rel.stick_y;

    if (this->stickRelX < -30) {
        if (this->stickXDir == -1) {
            this->inputTimerX--;
            if (this->inputTimerX < 0) {
                this->inputTimerX = 2;
            } else {
                this->stickRelX = 0;
            }
        } else {
            this->inputTimerX = 10;
            this->stickXDir = -1;
        }
    } else if (this->stickRelX > 30) {
        if (this->stickXDir == 1) {
            this->inputTimerX--;
            if (this->inputTimerX < 0) {
                this->inputTimerX = 2;
            } else {
                this->stickRelX = 0;
            }
        } else {
            this->inputTimerX = 10;
            this->stickXDir = 1;
        }
    } else {
        this->stickXDir = 0;
    }

    if (this->stickRelY < -30) {
        if (this->stickYDir == -1) {
            this->inputTimerY -= 1;
            if (this->inputTimerY < 0) {
                this->inputTimerY = 2;
            } else {
                this->stickRelY = 0;
            }
        } else {
            this->inputTimerY = 10;
            this->stickYDir = -1;
        }
    } else if (this->stickRelY > 30) {
        if (this->stickYDir == 1) {
            this->inputTimerY -= 1;
            if (this->inputTimerY < 0) {
                this->inputTimerY = 2;
            } else {
                this->stickRelY = 0;
            }
        } else {
            this->inputTimerY = 10;
            this->stickYDir = 1;
        }
    } else {
        this->stickYDir = 0;
    }

    this->emptyFileTextAlpha = 0;

    FileChoose_PulsateCursor(&this->state);
    gFileSelectUpdateFuncs[this->menuMode](&this->state);
    gFileSelectDrawFuncs[this->menuMode](&this->state);

    // do not draw controls text in the options menu
    if ((this->configMode <= CM_NAME_ENTRY_TO_MAIN) || (this->configMode >= CM_UNUSED_DELAY)) {
        func_800944C4(this->state.gfxCtx);

        gDPSetCombineLERP(POLY_OPA_DISP++, PRIMITIVE, ENVIRONMENT, TEXEL0, ENVIRONMENT, TEXEL0, 0, PRIMITIVE, 0,
                          PRIMITIVE, ENVIRONMENT, TEXEL0, ENVIRONMENT, TEXEL0, 0, PRIMITIVE, 0);
        gDPSetPrimColor(POLY_OPA_DISP++, 0, 0, 100, 255, 255, this->controlsAlpha);
        gDPSetEnvColor(POLY_OPA_DISP++, 0, 0, 0, 0);
        gDPLoadTextureBlock(POLY_OPA_DISP++, controlsTextures[gSaveContext.language], G_IM_FMT_IA, G_IM_SIZ_8b, 144, 16,
                            0, G_TX_NOMIRROR | G_TX_WRAP, G_TX_NOMIRROR | G_TX_WRAP, G_TX_NOMASK, G_TX_NOMASK,
                            G_TX_NOLOD, G_TX_NOLOD);
        gSPTextureRectangle(POLY_OPA_DISP++, 0x0168, 0x0330, 0x03A8, 0x0370, G_TX_RENDERTILE, 0, 0, 0x0400, 0x0400);
    }

    gDPPipeSync(POLY_OPA_DISP++);
    gSPDisplayList(POLY_OPA_DISP++, sScreenFillSetupDL);
    gDPSetPrimColor(POLY_OPA_DISP++, 0, 0, 0, 0, 0, sScreenFillAlpha);
    gDPFillRectangle(POLY_OPA_DISP++, 0, 0, gScreenWidth - 1, gScreenHeight - 1);

    CLOSE_DISPS(this->state.gfxCtx, "../z_file_choose.c", 3035);
}

void FileChoose_InitContext(GameState* thisx) {
    FileChooseContext* this = (FileChooseContext*)thisx;
    EnvironmentContext* envCtx = &this->envCtx;
    SramContext* sramCtx = &this->sramCtx;

    Sram_Alloc(&this->state, sramCtx);

    ZREG(7) = 32;
    ZREG(8) = 22;
    ZREG(9) = 20;
    ZREG(10) = -10;
    ZREG(11) = 0;
    ZREG(12) = 1000;
    ZREG(13) = -700;
    ZREG(14) = 164;
    ZREG(15) = 104;
    ZREG(16) = 160;
    ZREG(17) = 100;
    ZREG(18) = 162;
    ZREG(19) = 152;
    ZREG(20) = 214;

    XREG(13) = 580;
    XREG(14) = 400;
    XREG(35) = 20;
    XREG(36) = 20;
    XREG(37) = 20;
    XREG(43) = 8;
    XREG(44) = -78;
    XREG(45) = 0;
    XREG(46) = 0;
    XREG(47) = 0;
    XREG(48) = 0;
    XREG(49) = 3;
    XREG(50) = 8;
    XREG(51) = 8;
    XREG(52) = 10;
    XREG(73) = 0;

    VREG(0) = 14;
    VREG(1) = 5;
    VREG(2) = 4;
    VREG(4) = 1;
    VREG(5) = 6;
    VREG(6) = 2;
    VREG(7) = 6;
    VREG(8) = 80;

    sScreenFillAlpha = 255;

    VREG(10) = 10;
    VREG(11) = 30;
    VREG(12) = -100;
    VREG(13) = -85;
    VREG(14) = 4;
    VREG(16) = 25;
    VREG(17) = 1;
    VREG(18) = 1;
    VREG(20) = 92;
    VREG(21) = 171;
    VREG(22) = 11;
    VREG(23) = 10;
    VREG(24) = 26;
    VREG(25) = 2;
    VREG(26) = 1;
    VREG(27) = 0;
    VREG(28) = 0;
    VREG(29) = 160;
    VREG(30) = 64;
    VREG(31) = 154;
    VREG(32) = 152;
    VREG(33) = 106;

    WREG(38) = 16;
    WREG(39) = 9;
    WREG(40) = 10;
    WREG(41) = 14;
    WREG(42) = 11;
    WREG(43) = 12;

    this->menuMode = FS_MENU_MODE_INIT;

    this->buttonIndex = this->selectMode = this->selectedFileIndex = this->copyDestFileIndex =
        this->confirmButtonIndex = 0;

    this->confirmButtonTexIndices[0] = 2;
    this->confirmButtonTexIndices[1] = 3;
    this->titleLabel = FS_TITLE_SELECT_FILE;
    this->nextTitleLabel = FS_TITLE_OPEN_FILE;
    this->highlightPulseDir = 1;
    this->unk_1CAAC = 0xC;
    this->highlightColor[0] = 155;
    this->highlightColor[1] = 255;
    this->highlightColor[2] = 255;
    this->highlightColor[3] = 70;
    this->configMode = CM_FADE_IN_START;
    this->windowRot = 0.0f;
    this->stickXDir = this->inputTimerX = 0;
    this->stickYDir = this->inputTimerY = 0;
    this->kbdX = this->kbdY = this->charIndex = 0;
    this->kbdButton = FS_KBD_BTN_NONE;

    this->windowColor[0] = 100;
    this->windowColor[1] = 150;
    this->windowColor[2] = 255;

    this->windowAlpha = this->titleAlpha[0] = this->titleAlpha[1] = this->fileButtonAlpha[0] =
        this->fileButtonAlpha[1] = this->fileButtonAlpha[2] = this->nameBoxAlpha[0] = this->nameBoxAlpha[1] =
            this->nameBoxAlpha[2] = this->nameAlpha[0] = this->nameAlpha[1] = this->nameAlpha[2] =
                this->connectorAlpha[0] = this->connectorAlpha[1] = this->connectorAlpha[2] = this->fileInfoAlpha[0] =
                    this->fileInfoAlpha[1] = this->fileInfoAlpha[2] = this->actionButtonAlpha[FS_BTN_ACTION_COPY] =
                        this->actionButtonAlpha[FS_BTN_ACTION_ERASE] = this->confirmButtonAlpha[FS_BTN_CONFIRM_YES] =
                            this->confirmButtonAlpha[FS_BTN_CONFIRM_QUIT] = this->optionButtonAlpha =
                                this->nameEntryBoxAlpha = this->controlsAlpha = this->emptyFileTextAlpha = 0;

    this->windowPosX = 6;
    this->actionTimer = 8;
    this->warningLabel = FS_WARNING_NONE;

    this->warningButtonIndex = this->buttonYOffsets[0] = this->buttonYOffsets[1] = this->buttonYOffsets[2] =
        this->buttonYOffsets[3] = this->buttonYOffsets[4] = this->buttonYOffsets[5] = this->fileNamesY[0] =
            this->fileNamesY[1] = this->fileNamesY[2] = 0;

    this->unk_1CAD6[0] = 0;
    this->unk_1CAD6[1] = 3;
    this->unk_1CAD6[2] = 6;
    this->unk_1CAD6[3] = 8;
    this->unk_1CAD6[4] = 10;

    ShrinkWindow_SetVal(0);

    gSaveContext.skyboxTime = CLOCK_TIME(0, 0);
    gSaveContext.dayTime = CLOCK_TIME(0, 0);

    Skybox_Init(&this->state, &this->skyboxCtx, SKYBOX_NORMAL_SKY);

    gTimeSpeed = 10;

    envCtx->changeSkyboxState = CHANGE_SKYBOX_INACTIVE;
    envCtx->changeSkyboxTimer = 0;
    envCtx->changeLightEnabled = false;
    envCtx->changeLightTimer = 0;
    envCtx->skyboxDmaState = SKYBOX_DMA_INACTIVE;
    envCtx->skybox1Index = 99;
    envCtx->skybox2Index = 99;
    envCtx->lightConfig = 0;
    envCtx->changeLightNextConfig = 0;
    envCtx->lightSetting = 0;
    envCtx->skyboxConfig = 2;
    envCtx->skyboxDisabled = 0;
    envCtx->skyboxBlend = 0;
    envCtx->glareAlpha = 0.0f;
    envCtx->lensFlareAlphaScale = 0.0f;

    Environment_UpdateSkybox(SKYBOX_NORMAL_SKY, &this->envCtx, &this->skyboxCtx);

    gSaveContext.buttonStatus[0] = gSaveContext.buttonStatus[1] = gSaveContext.buttonStatus[2] =
        gSaveContext.buttonStatus[3] = gSaveContext.buttonStatus[4] = BTN_ENABLED;

    this->n64ddFlags[0] = this->n64ddFlags[1] = this->n64ddFlags[2] = this->defense[0] = this->defense[1] =
        this->defense[2] = 0;

    SsSram_ReadWrite(OS_K1_TO_PHYSICAL(0xA8000000), sramCtx->readBuff, SRAM_SIZE, OS_READ);

    gSaveContext.language = sramCtx->readBuff[SRAM_HEADER_LANGUAGE];

    if (gSaveContext.language >= LANGUAGE_MAX) {
        sramCtx->readBuff[SRAM_HEADER_LANGUAGE] = gSaveContext.language = LANGUAGE_ENG;
    }
}

void FileChoose_Destroy(GameState* thisx) {
}

void FileChoose_Init(GameState* thisx) {
    FileChooseContext* this = (FileChooseContext*)thisx;
    u32 size = (u32)_title_staticSegmentRomEnd - (u32)_title_staticSegmentRomStart;
    s32 pad;

    SREG(30) = 1;
    osSyncPrintf("SIZE=%x\n", size);

    this->staticSegment = GameState_Alloc(&this->state, size, "../z_file_choose.c", 3392);
    ASSERT(this->staticSegment != NULL, "this->staticSegment != NULL", "../z_file_choose.c", 3393);
    DmaMgr_SendRequest1(this->staticSegment, (u32)_title_staticSegmentRomStart, size, "../z_file_choose.c", 3394);

    size = (u32)_parameter_staticSegmentRomEnd - (u32)_parameter_staticSegmentRomStart;
    this->parameterSegment = GameState_Alloc(&this->state, size, "../z_file_choose.c", 3398);
    ASSERT(this->parameterSegment != NULL, "this->parameterSegment != NULL", "../z_file_choose.c", 3399);
    DmaMgr_SendRequest1(this->parameterSegment, (u32)_parameter_staticSegmentRomStart, size, "../z_file_choose.c",
                        3400);

    Matrix_Init(&this->state);
    View_Init(&this->view, this->state.gfxCtx);
    this->state.main = FileChoose_Main;
    this->state.destroy = FileChoose_Destroy;
    FileChoose_InitContext(&this->state);
    Font_LoadOrderedFont(&this->font);
<<<<<<< HEAD
    AudioSeqCmd_ResetAudioHeap(0, 10);
=======
    SEQCMD_RESET_AUDIO_HEAP(0, 10);
>>>>>>> 0a7ee113
    func_800F5E18(SEQ_PLAYER_BGM_MAIN, NA_BGM_FILE_SELECT, 0, 7, 1);
}<|MERGE_RESOLUTION|>--- conflicted
+++ resolved
@@ -1893,10 +1893,6 @@
     this->state.destroy = FileChoose_Destroy;
     FileChoose_InitContext(&this->state);
     Font_LoadOrderedFont(&this->font);
-<<<<<<< HEAD
-    AudioSeqCmd_ResetAudioHeap(0, 10);
-=======
     SEQCMD_RESET_AUDIO_HEAP(0, 10);
->>>>>>> 0a7ee113
     func_800F5E18(SEQ_PLAYER_BGM_MAIN, NA_BGM_FILE_SELECT, 0, 7, 1);
 }