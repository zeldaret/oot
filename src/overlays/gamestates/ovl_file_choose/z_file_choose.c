#include "file_select.h"
#include "terminal.h"
#include "assets/textures/title_static/title_static.h"
#include "assets/textures/parameter_static/parameter_static.h"

static s16 sUnused = 106;

static s16 sScreenFillAlpha = 255;

static Gfx sScreenFillSetupDL[] = {
    gsDPPipeSync(),
    gsSPClearGeometryMode(G_ZBUFFER | G_SHADE | G_CULL_BOTH | G_FOG | G_LIGHTING | G_TEXTURE_GEN |
                          G_TEXTURE_GEN_LINEAR | G_LOD | G_SHADING_SMOOTH),
    gsDPSetOtherMode(G_AD_DISABLE | G_CD_MAGICSQ | G_CK_NONE | G_TC_FILT | G_TF_BILERP | G_TT_NONE | G_TL_TILE |
                         G_TD_CLAMP | G_TP_NONE | G_CYC_1CYCLE | G_PM_1PRIMITIVE,
                     G_AC_NONE | G_ZS_PIXEL | G_RM_CLD_SURF | G_RM_CLD_SURF2),
    gsDPSetCombineMode(G_CC_PRIMITIVE, G_CC_PRIMITIVE),
    gsSPEndDisplayList(),
};

static s16 sFileInfoBoxPartWidths[] = { 36, 36, 36, 36, 24 };

static s16 sWindowContentColors[2][3] = {
    { 100, 150, 255 }, // blue
    { 100, 100, 100 }, // gray
};

void FileSelect_SetView(FileSelectState* this, f32 eyeX, f32 eyeY, f32 eyeZ) {
    Vec3f eye;
    Vec3f lookAt;
    Vec3f up;

    eye.x = eyeX;
    eye.y = eyeY;
    eye.z = eyeZ;

    lookAt.x = lookAt.y = lookAt.z = 0.0f;

    up.x = up.z = 0.0f;
    up.y = 1.0f;

    View_LookAt(&this->view, &eye, &lookAt, &up);
    View_Apply(&this->view, VIEW_ALL | VIEW_FORCE_VIEWING | VIEW_FORCE_VIEWPORT | VIEW_FORCE_PROJECTION_PERSPECTIVE);
}

Gfx* FileSelect_QuadTextureIA8(Gfx* gfx, void* texture, s16 width, s16 height, s16 point) {
    gDPLoadTextureBlock(gfx++, texture, G_IM_FMT_IA, G_IM_SIZ_8b, width, height, 0, G_TX_NOMIRROR | G_TX_WRAP,
                        G_TX_NOMIRROR | G_TX_WRAP, G_TX_NOMASK, G_TX_NOMASK, G_TX_NOLOD, G_TX_NOLOD);

    gSP1Quadrangle(gfx++, point, point + 2, point + 3, point + 1, 0);

    return gfx;
}

void FileSelect_InitModeUpdate(GameState* thisx) {
    FileSelectState* this = (FileSelectState*)thisx;

    if (this->menuMode == FS_MENU_MODE_INIT) {
        this->menuMode = FS_MENU_MODE_CONFIG;
        this->configMode = CM_FADE_IN_START;
        this->nextTitleLabel = FS_TITLE_OPEN_FILE;
        PRINTF("Ｓｒａｍ Ｓｔａｒｔ─Ｌｏａｄ  》》》》》  ");
        Sram_VerifyAndLoadAllSaves(this, &this->sramCtx);
        PRINTF("終了！！！\n");
    }
}

void FileSelect_InitModeDraw(GameState* thisx) {
}

/**
 * Fade in the menu window and title label.
 * If a file is occupied fade in the name, name box, and connector.
 * Fade in the copy erase and options button according to the window alpha.
 */
void FileSelect_FadeInMenuElements(GameState* thisx) {
    FileSelectState* this = (FileSelectState*)thisx;
    SramContext* sramCtx = &this->sramCtx;
    s16 i;

    this->titleAlpha[0] += VREG(1);
    this->windowAlpha += VREG(2);

    for (i = 0; i < 3; i++) {
        this->fileButtonAlpha[i] = this->windowAlpha;

        if (SLOT_OCCUPIED(sramCtx, i)) {
            this->nameBoxAlpha[i] = this->nameAlpha[i] = this->windowAlpha;
            this->connectorAlpha[i] += VREG(1);
            if (this->connectorAlpha[i] >= 255) {
                this->connectorAlpha[i] = 255;
            }
        }
    }

    this->actionButtonAlpha[FS_BTN_ACTION_COPY] = this->actionButtonAlpha[FS_BTN_ACTION_ERASE] =
        this->optionButtonAlpha = this->windowAlpha;
}

/**
 * Converts a numerical value to ones-tens-hundreds digits
 */
void FileSelect_SplitNumber(u16 value, s16* hundreds, s16* tens, s16* ones) {
    *hundreds = 0;
    *tens = 0;
    *ones = value;

    while (true) {
        if ((*ones - 100) < 0) {
            break;
        }
        (*hundreds)++;
        *ones -= 100;
    }

    while (true) {
        if ((*ones - 10) < 0) {
            break;
        }
        (*tens)++;
        *ones -= 10;
    }
}

/**
 * Reduce the alpha of the black screen fill to create a fade in effect.
 * Additionally, slide the window from the right to the center of the screen.
 * Update function for `CM_FADE_IN_START`
 */
void FileSelect_StartFadeIn(GameState* thisx) {
    FileSelectState* this = (FileSelectState*)thisx;

    FileSelect_FadeInMenuElements(&this->state);
    sScreenFillAlpha -= 40;
    this->windowPosX -= 20;

    if (this->windowPosX <= -94) {
        this->windowPosX = -94;
        this->configMode = CM_FADE_IN_END;
        sScreenFillAlpha = 0;
    }
}

/**
 * Finish fading in the remaining menu elements.
 * Fade in the controls text at the bottom of the screen.
 * Update function for `CM_FADE_IN_END`
 */
void FileSelect_FinishFadeIn(GameState* thisx) {
    FileSelectState* this = (FileSelectState*)thisx;

    this->controlsAlpha += VREG(1);
    FileSelect_FadeInMenuElements(&this->state);

    if (this->titleAlpha[0] >= 255) {
        this->titleAlpha[0] = 255;
        this->controlsAlpha = 255;
        this->windowAlpha = 200;
        this->configMode = CM_MAIN_MENU;
    }
}

/**
 * Update the cursor and wait for the player to select a button to change menus accordingly.
 * If an empty file is selected, enter the name entry config mode.
 * If an occupied file is selected, enter the `Select` menu mode.
 * If copy, erase, or options is selected, set config mode accordingly.
 * Lastly, set any warning labels if appropriate.
 * Update function for `CM_MAIN_MENU`
 */
void FileSelect_UpdateMainMenu(GameState* thisx) {
    static u8 emptyName[] = {
        FILENAME_SPACE, FILENAME_SPACE, FILENAME_SPACE, FILENAME_SPACE,
        FILENAME_SPACE, FILENAME_SPACE, FILENAME_SPACE, FILENAME_SPACE,
    };
    FileSelectState* this = (FileSelectState*)thisx;
    SramContext* sramCtx = &this->sramCtx;
    Input* input = &this->state.input[0];

    if (CHECK_BTN_ALL(input->press.button, BTN_START) || CHECK_BTN_ALL(input->press.button, BTN_A)) {
        if (this->buttonIndex <= FS_BTN_MAIN_FILE_3) {
            PRINTF("REGCK_ALL[%x]=%x,%x,%x,%x,%x,%x\n", this->buttonIndex, GET_NEWF(sramCtx, this->buttonIndex, 0),
                   GET_NEWF(sramCtx, this->buttonIndex, 1), GET_NEWF(sramCtx, this->buttonIndex, 2),
                   GET_NEWF(sramCtx, this->buttonIndex, 3), GET_NEWF(sramCtx, this->buttonIndex, 4),
                   GET_NEWF(sramCtx, this->buttonIndex, 5));

            if (!SLOT_OCCUPIED(sramCtx, this->buttonIndex)) {
                Audio_PlaySfxGeneral(NA_SE_SY_FSEL_DECIDE_L, &gSfxDefaultPos, 4, &gSfxDefaultFreqAndVolScale,
                                     &gSfxDefaultFreqAndVolScale, &gSfxDefaultReverb);
                this->configMode = CM_ROTATE_TO_NAME_ENTRY;
                this->kbdButton = FS_KBD_BTN_NONE;

#if OOT_NTSC
                this->charPage = FS_CHAR_PAGE_HIRA;
                if (gSaveContext.language != LANGUAGE_JPN) {
                    this->charPage = FS_CHAR_PAGE_ENG;
                }
#else
                this->charPage = FS_CHAR_PAGE_ENG;
#endif

                this->kbdX = 0;
                this->kbdY = 0;
                this->charIndex = 0;
                this->charBgAlpha = 0;
                this->newFileNameCharCount = 0;
                this->nameEntryBoxPosX = 120;
                this->nameEntryBoxAlpha = 0;
                MemCpy(&this->fileNames[this->buttonIndex][0], &emptyName, sizeof(emptyName));
            } else if (this->n64ddFlags[this->buttonIndex] == this->n64ddFlag) {
                Audio_PlaySfxGeneral(NA_SE_SY_FSEL_DECIDE_L, &gSfxDefaultPos, 4, &gSfxDefaultFreqAndVolScale,
                                     &gSfxDefaultFreqAndVolScale, &gSfxDefaultReverb);
                this->actionTimer = 8;
                this->selectMode = SM_FADE_MAIN_TO_SELECT;
                this->selectedFileIndex = this->buttonIndex;
                this->menuMode = FS_MENU_MODE_SELECT;
                this->nextTitleLabel = FS_TITLE_OPEN_FILE;
            } else if (!this->n64ddFlags[this->buttonIndex]) {
                Audio_PlaySfxGeneral(NA_SE_SY_FSEL_ERROR, &gSfxDefaultPos, 4, &gSfxDefaultFreqAndVolScale,
                                     &gSfxDefaultFreqAndVolScale, &gSfxDefaultReverb);
            }
        } else {
            if (this->warningLabel == FS_WARNING_NONE) {
                Audio_PlaySfxGeneral(NA_SE_SY_FSEL_DECIDE_L, &gSfxDefaultPos, 4, &gSfxDefaultFreqAndVolScale,
                                     &gSfxDefaultFreqAndVolScale, &gSfxDefaultReverb);
                this->prevConfigMode = this->configMode;

                if (this->buttonIndex == FS_BTN_MAIN_COPY) {
                    this->configMode = CM_SETUP_COPY_SOURCE;
                    this->nextTitleLabel = FS_TITLE_COPY_FROM;
                } else if (this->buttonIndex == FS_BTN_MAIN_ERASE) {
                    this->configMode = CM_SETUP_ERASE_SELECT;
                    this->nextTitleLabel = FS_TITLE_ERASE_FILE;
                } else {
                    this->configMode = CM_MAIN_TO_OPTIONS;
                    this->kbdButton = FS_KBD_BTN_HIRA;
                    this->kbdX = 0;
                    this->kbdY = 0;
                    this->charBgAlpha = 0;
                    this->newFileNameCharCount = 0;
                    this->nameEntryBoxPosX = 120;
                }

                this->actionTimer = 8;
            } else {
                Audio_PlaySfxGeneral(NA_SE_SY_FSEL_ERROR, &gSfxDefaultPos, 4, &gSfxDefaultFreqAndVolScale,
                                     &gSfxDefaultFreqAndVolScale, &gSfxDefaultReverb);
            }
        }
    } else {
        if (ABS(this->stickAdjY) > 30) {
            Audio_PlaySfxGeneral(NA_SE_SY_FSEL_CURSOR, &gSfxDefaultPos, 4, &gSfxDefaultFreqAndVolScale,
                                 &gSfxDefaultFreqAndVolScale, &gSfxDefaultReverb);

            if (this->stickAdjY > 30) {
                this->buttonIndex--;
                if (this->buttonIndex < FS_BTN_MAIN_FILE_1) {
                    this->buttonIndex = FS_BTN_MAIN_OPTIONS;
                }
            } else {
                this->buttonIndex++;
                if (this->buttonIndex > FS_BTN_MAIN_OPTIONS) {
                    this->buttonIndex = FS_BTN_MAIN_FILE_1;
                }
            }
        }

        if (this->buttonIndex == FS_BTN_MAIN_COPY) {
            if (!SLOT_OCCUPIED(sramCtx, 0) && !SLOT_OCCUPIED(sramCtx, 1) && !SLOT_OCCUPIED(sramCtx, 2)) {
                this->warningButtonIndex = this->buttonIndex;
                this->warningLabel = FS_WARNING_NO_FILE_COPY;
                this->emptyFileTextAlpha = 255;
            } else if (SLOT_OCCUPIED(sramCtx, 0) && SLOT_OCCUPIED(sramCtx, 1) && SLOT_OCCUPIED(sramCtx, 2)) {
                this->warningButtonIndex = this->buttonIndex;
                this->warningLabel = FS_WARNING_NO_EMPTY_FILES;
                this->emptyFileTextAlpha = 255;
            } else {
                this->warningLabel = FS_WARNING_NONE;
            }
        } else if (this->buttonIndex == FS_BTN_MAIN_ERASE) {
            if (!SLOT_OCCUPIED(sramCtx, 0) && !SLOT_OCCUPIED(sramCtx, 1) && !SLOT_OCCUPIED(sramCtx, 2)) {
                this->warningButtonIndex = this->buttonIndex;
                this->warningLabel = FS_WARNING_NO_FILE_ERASE;
                this->emptyFileTextAlpha = 255;
            } else {
                this->warningLabel = FS_WARNING_NONE;
            }
        } else {
            this->warningLabel = FS_WARNING_NONE;
        }
    }
}

/**
 * Update function for `CM_UNUSED_31`
 */
void FileSelect_UnusedCM31(GameState* thisx) {
}

/**
 * Delay the next config mode from running until `XREG(73)` reaches 254.
 * Because the timer increments by 2, the delay is 127 frames (assuming the value was not changed by reg editor).
 * Unused in the final game, was possibly used for debugging.
 * Update function for `CM_UNUSED_DELAY`
 */
void FileSelect_UnusedCMDelay(GameState* thisx) {
    FileSelectState* this = (FileSelectState*)thisx;

    XREG(73) += 2;

    if (XREG(73) == 254) {
        this->configMode = this->nextConfigMode;
        XREG(73) = 0;
    }
}

/**
 * Rotate the window from the main menu to the name entry menu.
 * Update function for `CM_ROTATE_TO_NAME_ENTRY`
 */
void FileSelect_RotateToNameEntry(GameState* thisx) {
    FileSelectState* this = (FileSelectState*)thisx;

    this->windowRot += VREG(16);

    if (this->windowRot >= 314.0f) {
        this->windowRot = 314.0f;
        this->configMode = CM_START_NAME_ENTRY;
    }
}

/**
 * Rotate the window from the main menu to the options menu.
 * Update function for `CM_MAIN_TO_OPTIONS`
 */
void FileSelect_RotateToOptions(GameState* thisx) {
    FileSelectState* this = (FileSelectState*)thisx;

    this->windowRot += VREG(16);

    if (this->windowRot >= 314.0f) {
        this->windowRot = 314.0f;
        this->configMode = CM_START_OPTIONS;
    }
}

/**
 * Rotate the window from the options menu to the main menu.
 * Update function for `CM_NAME_ENTRY_TO_MAIN` and `CM_OPTIONS_TO_MAIN`
 */
void FileSelect_RotateToMain(GameState* thisx) {
    FileSelectState* this = (FileSelectState*)thisx;

    this->windowRot += VREG(16);

    if (this->windowRot >= 628.0f) {
        this->windowRot = 0.0f;
        this->configMode = CM_MAIN_MENU;
    }
}

static void (*sConfigModeUpdateFuncs[])(GameState*) = {
    FileSelect_StartFadeIn,        FileSelect_FinishFadeIn,
    FileSelect_UpdateMainMenu,     FileSelect_SetupCopySource,
    FileSelect_SelectCopySource,   FileSelect_SetupCopyDest1,
    FileSelect_SetupCopyDest2,     FileSelect_SelectCopyDest,
    FileSelect_ExitToCopySource1,  FileSelect_ExitToCopySource2,
    FileSelect_SetupCopyConfirm1,  FileSelect_SetupCopyConfirm2,
    FileSelect_CopyConfirm,        FileSelect_ReturnToCopyDest,
    FileSelect_CopyAnim1,          FileSelect_CopyAnim2,
    FileSelect_CopyAnim3,          FileSelect_CopyAnim4,
    FileSelect_CopyAnim5,          FileSelect_ExitCopyToMain,
    FileSelect_SetupEraseSelect,   FileSelect_EraseSelect,
    FileSelect_SetupEraseConfirm1, FileSelect_SetupEraseConfirm2,
    FileSelect_EraseConfirm,       FileSelect_ExitToEraseSelect1,
    FileSelect_ExitToEraseSelect2, FileSelect_EraseAnim1,
    FileSelect_EraseAnim2,         FileSelect_EraseAnim3,
    FileSelect_ExitEraseToMain,    FileSelect_UnusedCM31,
    FileSelect_RotateToNameEntry,  FileSelect_UpdateKeyboardCursor,
    FileSelect_StartNameEntry,     FileSelect_RotateToMain,
    FileSelect_RotateToOptions,    FileSelect_UpdateOptionsMenu,
    FileSelect_StartOptions,       FileSelect_RotateToMain,
    FileSelect_UnusedCMDelay,
};

/**
 * Updates the alpha of the cursor to make it pulsate.
 * On the debug rom, this function also handles switching languages with controller 3.
 */
void FileSelect_PulsateCursor(GameState* thisx) {
    static s16 cursorAlphaTargets[] = { 70, 200 };
    FileSelectState* this = (FileSelectState*)thisx;
    s16 alphaStep;
    SramContext* sramCtx = &this->sramCtx;
    Input* debugInput = &this->state.input[2];

#if OOT_DEBUG
    if (CHECK_BTN_ALL(debugInput->press.button, BTN_DLEFT)) {
        sramCtx->readBuff[SRAM_HEADER_LANGUAGE] = gSaveContext.language = LANGUAGE_ENG;
        *((u8*)0x80000002) = LANGUAGE_ENG;

        SsSram_ReadWrite(OS_K1_TO_PHYSICAL(0xA8000000), sramCtx->readBuff, 3, OS_WRITE);
        PRINTF("1:read_buff[]=%x, %x, %x, %x\n", sramCtx->readBuff[SRAM_HEADER_SOUND],
               sramCtx->readBuff[SRAM_HEADER_ZTARGET], sramCtx->readBuff[SRAM_HEADER_LANGUAGE],
               sramCtx->readBuff[SRAM_HEADER_MAGIC]);

        SsSram_ReadWrite(OS_K1_TO_PHYSICAL(0xA8000000), sramCtx->readBuff, SRAM_SIZE, OS_READ);
        PRINTF("read_buff[]=%x, %x, %x, %x\n", sramCtx->readBuff[SRAM_HEADER_SOUND],
               sramCtx->readBuff[SRAM_HEADER_ZTARGET], sramCtx->readBuff[SRAM_HEADER_LANGUAGE],
               sramCtx->readBuff[SRAM_HEADER_MAGIC]);
    } else if (CHECK_BTN_ALL(debugInput->press.button, BTN_DUP)) {
        sramCtx->readBuff[SRAM_HEADER_LANGUAGE] = gSaveContext.language = LANGUAGE_GER;
        *((u8*)0x80000002) = LANGUAGE_GER;

        SsSram_ReadWrite(OS_K1_TO_PHYSICAL(0xA8000000), sramCtx->readBuff, 3, OS_WRITE);
        PRINTF("1:read_buff[]=%x, %x, %x, %x\n", sramCtx->readBuff[SRAM_HEADER_SOUND],
               sramCtx->readBuff[SRAM_HEADER_ZTARGET], sramCtx->readBuff[SRAM_HEADER_LANGUAGE],
               sramCtx->readBuff[SRAM_HEADER_MAGIC]);
        SsSram_ReadWrite(OS_K1_TO_PHYSICAL(0xA8000000), sramCtx->readBuff, SRAM_SIZE, OS_READ);
        PRINTF("read_buff[]=%x, %x, %x, %x\n", sramCtx->readBuff[SRAM_HEADER_SOUND],
               sramCtx->readBuff[SRAM_HEADER_ZTARGET], sramCtx->readBuff[SRAM_HEADER_LANGUAGE],
               sramCtx->readBuff[SRAM_HEADER_MAGIC]);
    } else if (CHECK_BTN_ALL(debugInput->press.button, BTN_DRIGHT)) {
        sramCtx->readBuff[SRAM_HEADER_LANGUAGE] = gSaveContext.language = LANGUAGE_FRA;
        *((u8*)0x80000002) = LANGUAGE_FRA;

        SsSram_ReadWrite(OS_K1_TO_PHYSICAL(0xA8000000), sramCtx->readBuff, 3, OS_WRITE);
        PRINTF("1:read_buff[]=%x, %x, %x, %x\n", sramCtx->readBuff[SRAM_HEADER_SOUND],
               sramCtx->readBuff[SRAM_HEADER_ZTARGET], sramCtx->readBuff[SRAM_HEADER_LANGUAGE],
               sramCtx->readBuff[SRAM_HEADER_MAGIC]);

        SsSram_ReadWrite(OS_K1_TO_PHYSICAL(0xA8000000), sramCtx->readBuff, SRAM_SIZE, OS_READ);
        PRINTF("read_buff[]=%x, %x, %x, %x\n", sramCtx->readBuff[SRAM_HEADER_SOUND],
               sramCtx->readBuff[SRAM_HEADER_ZTARGET], sramCtx->readBuff[SRAM_HEADER_LANGUAGE],
               sramCtx->readBuff[SRAM_HEADER_MAGIC]);
    }
#endif

    alphaStep = ABS(this->highlightColor[3] - cursorAlphaTargets[this->highlightPulseDir]) / XREG(35);

    if (this->highlightColor[3] >= cursorAlphaTargets[this->highlightPulseDir]) {
        this->highlightColor[3] -= alphaStep;
    } else {
        this->highlightColor[3] += alphaStep;
    }

    XREG(35)--;

    if (XREG(35) == 0) {
        this->highlightColor[3] = cursorAlphaTargets[this->highlightPulseDir];
        XREG(35) = XREG(36 + this->highlightPulseDir);
        this->highlightPulseDir ^= 1;
    }
}

void FileSelect_ConfigModeUpdate(GameState* thisx) {
    FileSelectState* this = (FileSelectState*)thisx;

    sConfigModeUpdateFuncs[this->configMode](&this->state);
}

void FileSelect_SetWindowVtx(GameState* thisx) {
    FileSelectState* this = (FileSelectState*)thisx;
    s16 i;
    s16 j;
    s16 x;
    s16 tmp;
    s16 tmp2;
    s16 tmp3;

    this->windowVtx = GRAPH_ALLOC(this->state.gfxCtx, sizeof(Vtx) * 80);
    tmp = this->windowPosX - 90;

    for (x = 0, i = 0; i < 4; i++) {
        tmp += 0x40;
        tmp2 = (i == 3) ? 0x30 : 0x40;

        for (j = 0, tmp3 = 0x50; j < 5; j++, x += 4, tmp3 -= 0x20) {
            this->windowVtx[x].v.ob[0] = this->windowVtx[x + 2].v.ob[0] = tmp;

            this->windowVtx[x + 1].v.ob[0] = this->windowVtx[x + 3].v.ob[0] = tmp + tmp2;

            this->windowVtx[x].v.ob[1] = this->windowVtx[x + 1].v.ob[1] = tmp3;

            this->windowVtx[x + 2].v.ob[1] = this->windowVtx[x + 3].v.ob[1] = tmp3 - 0x20;

            this->windowVtx[x].v.ob[2] = this->windowVtx[x + 1].v.ob[2] = this->windowVtx[x + 2].v.ob[2] =
                this->windowVtx[x + 3].v.ob[2] = 0;

            this->windowVtx[x].v.flag = this->windowVtx[x + 1].v.flag = this->windowVtx[x + 2].v.flag =
                this->windowVtx[x + 3].v.flag = 0;

            this->windowVtx[x].v.tc[0] = this->windowVtx[x].v.tc[1] = this->windowVtx[x + 1].v.tc[1] =
                this->windowVtx[x + 2].v.tc[0] = 0;

            this->windowVtx[x + 1].v.tc[0] = this->windowVtx[x + 3].v.tc[0] = tmp2 * 0x20;

            this->windowVtx[x + 2].v.tc[1] = this->windowVtx[x + 3].v.tc[1] = 0x400;

            this->windowVtx[x].v.cn[0] = this->windowVtx[x + 2].v.cn[0] = this->windowVtx[x].v.cn[1] =
                this->windowVtx[x + 2].v.cn[1] = this->windowVtx[x].v.cn[2] = this->windowVtx[x + 2].v.cn[2] =
                    this->windowVtx[x + 1].v.cn[0] = this->windowVtx[x + 3].v.cn[0] = this->windowVtx[x + 1].v.cn[1] =
                        this->windowVtx[x + 3].v.cn[1] = this->windowVtx[x + 1].v.cn[2] =
                            this->windowVtx[x + 3].v.cn[2] = this->windowVtx[x].v.cn[3] =
                                this->windowVtx[x + 2].v.cn[3] = this->windowVtx[x + 1].v.cn[3] =
                                    this->windowVtx[x + 3].v.cn[3] = 255;
        }
    }
}

static s16 D_80812818[] = { 0x001A, 0x000A, 0x000A, 0x000A };
static s16 D_80812820[] = { 0x0020, 0x000C, 0x000C, 0x000C };
static s16 D_80812828[] = { 0x0010, 0x000C, 0x000C, 0x000C };
static s16 D_80812830[] = { 0x0040, 0x0054, 0x0068, 0x0274, 0x0278, 0x027C };
static s16 D_8081283C[] = { 0x0040, 0x0054, 0x0068, 0x0278 };
static s16 D_80812844[] = { 0x0274, 0x0278 };
static s16 D_80812848[] = { 0x0274, 0x0278 };

void FileSelect_SetWindowContentVtx(GameState* thisx) {
    FileSelectState* this = (FileSelectState*)thisx;
    s16 phi_t2;
    s16 phi_t0;
    s16 phi_t5;
    s16 phi_a1;
    s16 phi_ra;
    s16 temp_t1;
    SramContext* sramCtx = &this->sramCtx;

    this->windowContentVtx = GRAPH_ALLOC(this->state.gfxCtx, 0x288 * sizeof(Vtx));

    for (phi_t2 = 0; phi_t2 < 0x288; phi_t2 += 4) {
        this->windowContentVtx[phi_t2].v.ob[0] = this->windowContentVtx[phi_t2 + 2].v.ob[0] = 0x12C;
        this->windowContentVtx[phi_t2 + 1].v.ob[0] = this->windowContentVtx[phi_t2 + 3].v.ob[0] =
            this->windowContentVtx[phi_t2].v.ob[0] + 0x10;

        this->windowContentVtx[phi_t2].v.ob[1] = this->windowContentVtx[phi_t2 + 1].v.ob[1] = 0;
        this->windowContentVtx[phi_t2 + 2].v.ob[1] = this->windowContentVtx[phi_t2 + 3].v.ob[1] =
            this->windowContentVtx[phi_t2].v.ob[1] - 0x10;

        this->windowContentVtx[phi_t2].v.ob[2] = this->windowContentVtx[phi_t2 + 1].v.ob[2] =
            this->windowContentVtx[phi_t2 + 2].v.ob[2] = this->windowContentVtx[phi_t2 + 3].v.ob[2] = 0;

        this->windowContentVtx[phi_t2].v.flag = this->windowContentVtx[phi_t2 + 1].v.flag =
            this->windowContentVtx[phi_t2 + 2].v.flag = this->windowContentVtx[phi_t2 + 3].v.flag = 0;

        this->windowContentVtx[phi_t2].v.tc[0] = this->windowContentVtx[phi_t2].v.tc[1] =
            this->windowContentVtx[phi_t2 + 1].v.tc[1] = this->windowContentVtx[phi_t2 + 2].v.tc[0] = 0;

        this->windowContentVtx[phi_t2 + 1].v.tc[0] = this->windowContentVtx[phi_t2 + 2].v.tc[1] =
            this->windowContentVtx[phi_t2 + 3].v.tc[0] = this->windowContentVtx[phi_t2 + 3].v.tc[1] = 0x200;

        this->windowContentVtx[phi_t2].v.cn[0] = this->windowContentVtx[phi_t2 + 1].v.cn[0] =
            this->windowContentVtx[phi_t2 + 2].v.cn[0] = this->windowContentVtx[phi_t2 + 3].v.cn[0] =
                this->windowContentVtx[phi_t2].v.cn[1] = this->windowContentVtx[phi_t2 + 1].v.cn[1] =
                    this->windowContentVtx[phi_t2 + 2].v.cn[1] = this->windowContentVtx[phi_t2 + 3].v.cn[1] =
                        this->windowContentVtx[phi_t2].v.cn[2] = this->windowContentVtx[phi_t2 + 1].v.cn[2] =
                            this->windowContentVtx[phi_t2 + 2].v.cn[2] = this->windowContentVtx[phi_t2 + 3].v.cn[2] =
                                this->windowContentVtx[phi_t2].v.cn[3] = this->windowContentVtx[phi_t2 + 1].v.cn[3] =
                                    this->windowContentVtx[phi_t2 + 2].v.cn[3] =
                                        this->windowContentVtx[phi_t2 + 3].v.cn[3] = 0xFF;
    }

    this->windowContentVtx[0].v.ob[0] = this->windowContentVtx[2].v.ob[0] = this->windowPosX;
    this->windowContentVtx[1].v.ob[0] = this->windowContentVtx[3].v.ob[0] = this->windowContentVtx[0].v.ob[0] + 0x80;
    this->windowContentVtx[0].v.ob[1] = this->windowContentVtx[1].v.ob[1] = 0x48;
    this->windowContentVtx[2].v.ob[1] = this->windowContentVtx[3].v.ob[1] = this->windowContentVtx[0].v.ob[1] - 0x10;
    this->windowContentVtx[1].v.tc[0] = this->windowContentVtx[3].v.tc[0] = 0x1000;

    for (phi_a1 = 0, phi_t2 = 4; phi_a1 < 3; phi_a1++) {
        phi_t0 = this->windowPosX - 6;

        for (phi_t5 = 0; phi_t5 < 5; phi_t5++, phi_t2 += 4) {
            this->windowContentVtx[phi_t2].v.ob[0] = this->windowContentVtx[phi_t2 + 2].v.ob[0] = phi_t0;
            this->windowContentVtx[phi_t2 + 1].v.ob[0] = this->windowContentVtx[phi_t2 + 3].v.ob[0] =
                this->windowContentVtx[phi_t2].v.ob[0] + sFileInfoBoxPartWidths[phi_t5];

            this->windowContentVtx[phi_t2].v.ob[1] = this->windowContentVtx[phi_t2 + 1].v.ob[1] =
                this->fileNamesY[phi_a1] + 0x2C;

            this->windowContentVtx[phi_t2 + 2].v.ob[1] = this->windowContentVtx[phi_t2 + 3].v.ob[1] =
                this->windowContentVtx[phi_t2].v.ob[1] - 0x38;

            this->windowContentVtx[phi_t2 + 1].v.tc[0] = this->windowContentVtx[phi_t2 + 3].v.tc[0] =
                sFileInfoBoxPartWidths[phi_t5] << 5;
            this->windowContentVtx[phi_t2 + 2].v.tc[1] = this->windowContentVtx[phi_t2 + 3].v.tc[1] = 0x700;
            phi_t0 += sFileInfoBoxPartWidths[phi_t5];
        }
    }

    phi_t0 = this->windowPosX - 6;
    phi_ra = 0x2C;

    for (phi_t5 = 0; phi_t5 < 3; phi_t5++, phi_t2 += 20, phi_ra -= 0x10) {
        this->windowContentVtx[phi_t2].v.ob[0] = this->windowContentVtx[phi_t2 + 2].v.ob[0] = phi_t0;

        this->windowContentVtx[phi_t2 + 1].v.ob[0] = this->windowContentVtx[phi_t2 + 3].v.ob[0] =
            this->windowContentVtx[phi_t2].v.ob[0] + 0x40;

        this->windowContentVtx[phi_t2].v.ob[1] = this->windowContentVtx[phi_t2 + 1].v.ob[1] =
            this->buttonYOffsets[phi_t5] + phi_ra;
        this->windowContentVtx[phi_t2 + 2].v.ob[1] = this->windowContentVtx[phi_t2 + 3].v.ob[1] =
            this->windowContentVtx[phi_t2].v.ob[1] - 0x10;

        this->windowContentVtx[phi_t2 + 1].v.tc[0] = this->windowContentVtx[phi_t2 + 3].v.tc[0] = 0x800;

        this->windowContentVtx[phi_t2 + 4].v.ob[0] = this->windowContentVtx[phi_t2 + 6].v.ob[0] = phi_t0 + 0x40;

        this->windowContentVtx[phi_t2 + 5].v.ob[0] = this->windowContentVtx[phi_t2 + 7].v.ob[0] =
            this->windowContentVtx[phi_t2 + 4].v.ob[0] + 0x6C;

        this->windowContentVtx[phi_t2 + 4].v.ob[1] = this->windowContentVtx[phi_t2 + 5].v.ob[1] =
            this->buttonYOffsets[phi_t5] + phi_ra;

        this->windowContentVtx[phi_t2 + 6].v.ob[1] = this->windowContentVtx[phi_t2 + 7].v.ob[1] =
            this->windowContentVtx[phi_t2 + 4].v.ob[1] - 0x10;

        this->windowContentVtx[phi_t2 + 5].v.tc[0] = this->windowContentVtx[phi_t2 + 7].v.tc[0] = 0xD80;

        if ((this->configMode == CM_COPY_ANIM_2) && (phi_t5 == this->copyDestFileIndex)) {
            temp_t1 = this->fileNamesY[phi_t5] + 0x2C;
        } else if (((this->configMode == CM_COPY_ANIM_3) || (this->configMode == CM_COPY_ANIM_4)) &&
                   (phi_t5 == this->copyDestFileIndex)) {
            temp_t1 = this->buttonYOffsets[phi_t5] + phi_ra;
        } else {
            temp_t1 = phi_ra + this->buttonYOffsets[phi_t5] + this->fileNamesY[phi_t5];
        }

        this->windowContentVtx[phi_t2 + 8].v.ob[0] = this->windowContentVtx[phi_t2 + 10].v.ob[0] = phi_t0 + 0xA8;

        this->windowContentVtx[phi_t2 + 9].v.ob[0] = this->windowContentVtx[phi_t2 + 11].v.ob[0] =
            this->windowContentVtx[phi_t2 + 8].v.ob[0] + 0x2C;

        this->windowContentVtx[phi_t2 + 8].v.ob[1] = this->windowContentVtx[phi_t2 + 9].v.ob[1] = temp_t1;
        this->windowContentVtx[phi_t2 + 10].v.ob[1] = this->windowContentVtx[phi_t2 + 11].v.ob[1] =
            this->windowContentVtx[phi_t2 + 8].v.ob[1] - 0x10;

        this->windowContentVtx[phi_t2 + 9].v.tc[0] = this->windowContentVtx[phi_t2 + 11].v.tc[0] = 0x580;
        this->windowContentVtx[phi_t2 + 12].v.ob[0] = this->windowContentVtx[phi_t2 + 14].v.ob[0] = phi_t0 + 0x34;
        this->windowContentVtx[phi_t2 + 13].v.ob[0] = this->windowContentVtx[phi_t2 + 15].v.ob[0] =
            this->windowContentVtx[phi_t2 + 12].v.ob[0] + 0x18;

        this->windowContentVtx[phi_t2 + 12].v.ob[1] = this->windowContentVtx[phi_t2 + 13].v.ob[1] =
            this->buttonYOffsets[phi_t5] + phi_ra;

        this->windowContentVtx[phi_t2 + 14].v.ob[1] = this->windowContentVtx[phi_t2 + 15].v.ob[1] =
            this->windowContentVtx[phi_t2 + 12].v.ob[1] - 0x10;

        this->windowContentVtx[phi_t2 + 13].v.tc[0] = this->windowContentVtx[phi_t2 + 15].v.tc[0] = 0x300;
        this->windowContentVtx[phi_t2 + 16].v.ob[0] = this->windowContentVtx[phi_t2 + 18].v.ob[0] = phi_t0 + 0x9C;
        this->windowContentVtx[phi_t2 + 17].v.ob[0] = this->windowContentVtx[phi_t2 + 19].v.ob[0] =
            this->windowContentVtx[phi_t2 + 16].v.ob[0] + 0x18;

        this->windowContentVtx[phi_t2 + 16].v.ob[1] = this->windowContentVtx[phi_t2 + 17].v.ob[1] =
            this->buttonYOffsets[phi_t5] + phi_ra;

        this->windowContentVtx[phi_t2 + 18].v.ob[1] = this->windowContentVtx[phi_t2 + 19].v.ob[1] =
            this->windowContentVtx[phi_t2 + 16].v.ob[1] - 0x10;

        this->windowContentVtx[phi_t2 + 17].v.tc[0] = this->windowContentVtx[phi_t2 + 19].v.tc[0] = 0x300;
    }

    phi_ra = 0x2C;

    for (phi_t5 = 0; phi_t5 < 3; phi_t5++, phi_ra -= WREG(38)) {
        if (SLOT_OCCUPIED(sramCtx, phi_t5)) {
            phi_t0 = this->windowPosX - WREG(39);

            if ((this->configMode == 0xF) && (phi_t5 == this->copyDestFileIndex)) {
                temp_t1 = this->fileNamesY[phi_t5] + 0x2C;
            } else if (((this->configMode == CM_COPY_ANIM_3) || (this->configMode == CM_COPY_ANIM_4)) &&
                       (phi_t5 == this->copyDestFileIndex)) {
                temp_t1 = this->buttonYOffsets[phi_t5] + phi_ra;
            } else {
                temp_t1 = phi_ra + this->buttonYOffsets[phi_t5] + this->fileNamesY[phi_t5];
            }

            temp_t1 += 2;

            for (phi_a1 = 0; phi_a1 < 8; phi_a1++, phi_t2 += 4, phi_t0 += WREG(40)) {
                this->windowContentVtx[phi_t2].v.ob[0] = this->windowContentVtx[phi_t2 + 2].v.ob[0] =
                    WREG(41) + phi_t0 + 0x40;
                this->windowContentVtx[phi_t2 + 1].v.ob[0] = this->windowContentVtx[phi_t2 + 3].v.ob[0] =
                    this->windowContentVtx[phi_t2].v.ob[0] + WREG(42);
                this->windowContentVtx[phi_t2].v.ob[1] = this->windowContentVtx[phi_t2 + 1].v.ob[1] = temp_t1 - 3;
                this->windowContentVtx[phi_t2 + 2].v.ob[1] = this->windowContentVtx[phi_t2 + 3].v.ob[1] =
                    this->windowContentVtx[phi_t2].v.ob[1] - WREG(43);
            }

            phi_t0 = this->windowPosX - 14;
            temp_t1 -= 0x16;

            for (phi_a1 = 0; phi_a1 < 4; phi_a1++, phi_t2 += 4) {
                this->windowContentVtx[phi_t2].v.ob[0] = this->windowContentVtx[phi_t2 + 2].v.ob[0] = phi_t0;
                this->windowContentVtx[phi_t2 + 1].v.ob[0] = this->windowContentVtx[phi_t2 + 3].v.ob[0] =
                    this->windowContentVtx[phi_t2].v.ob[0] + D_80812820[phi_a1];
                this->windowContentVtx[phi_t2].v.ob[1] = this->windowContentVtx[phi_t2 + 1].v.ob[1] = temp_t1;
                this->windowContentVtx[phi_t2 + 2].v.ob[1] = this->windowContentVtx[phi_t2 + 3].v.ob[1] =
                    this->windowContentVtx[phi_t2].v.ob[1] - D_80812828[phi_a1];
                phi_t0 += D_80812818[phi_a1];
            }

            this->windowContentVtx[phi_t2 - 15].v.tc[0] = this->windowContentVtx[phi_t2 - 13].v.tc[0] = 0x400;

            phi_t0 = this->windowPosX + 63;
            temp_t1 += 4;

            for (phi_a1 = 0; phi_a1 < 20; phi_a1++, phi_t2 += 4, phi_t0 += 9) {
                this->windowContentVtx[phi_t2].v.ob[0] = this->windowContentVtx[phi_t2 + 2].v.ob[0] = phi_t0;
                this->windowContentVtx[phi_t2 + 1].v.ob[0] = this->windowContentVtx[phi_t2 + 3].v.ob[0] =
                    this->windowContentVtx[phi_t2].v.ob[0] + 0xA;
                this->windowContentVtx[phi_t2].v.ob[1] = this->windowContentVtx[phi_t2 + 1].v.ob[1] = temp_t1;
                this->windowContentVtx[phi_t2 + 2].v.ob[1] = this->windowContentVtx[phi_t2 + 3].v.ob[1] =
                    this->windowContentVtx[phi_t2].v.ob[1] - 0xA;

                if (phi_a1 == 9) {
                    phi_t0 = this->windowPosX + 54;
                    temp_t1 -= 8;
                }
            }

            phi_t0 = this->windowPosX + 4;
            temp_t1 -= 0xA;

            for (phi_a1 = 0; phi_a1 < 10; phi_a1++, phi_t2 += 4, phi_t0 += 0x10) {
                this->windowContentVtx[phi_t2].v.ob[0] = this->windowContentVtx[phi_t2 + 2].v.ob[0] = phi_t0;
                this->windowContentVtx[phi_t2 + 1].v.ob[0] = this->windowContentVtx[phi_t2 + 3].v.ob[0] =
                    this->windowContentVtx[phi_t2].v.ob[0] + 0x10;
                this->windowContentVtx[phi_t2].v.ob[1] = this->windowContentVtx[phi_t2 + 1].v.ob[1] = temp_t1;
                this->windowContentVtx[phi_t2 + 2].v.ob[1] = this->windowContentVtx[phi_t2 + 3].v.ob[1] =
                    this->windowContentVtx[phi_t2].v.ob[1] - 0x10;
            }
        } else {
            phi_t2 += 0xA8;
        }
    }

    phi_t0 = this->windowPosX - 6;
    phi_ra = -0xC;

    for (phi_t5 = 0; phi_t5 < 2; phi_t5++, phi_t2 += 4, phi_ra -= 0x10) {
        this->windowContentVtx[phi_t2].v.ob[0] = this->windowContentVtx[phi_t2 + 2].v.ob[0] = phi_t0;
        this->windowContentVtx[phi_t2 + 1].v.ob[0] = this->windowContentVtx[phi_t2 + 3].v.ob[0] =
            this->windowContentVtx[phi_t2].v.ob[0] + 0x40;
        this->windowContentVtx[phi_t2].v.ob[1] = this->windowContentVtx[phi_t2 + 1].v.ob[1] =
            this->buttonYOffsets[phi_t5 + 3] + phi_ra;
        this->windowContentVtx[phi_t2 + 2].v.ob[1] = this->windowContentVtx[phi_t2 + 3].v.ob[1] =
            this->windowContentVtx[phi_t2].v.ob[1] - 0x10;
        this->windowContentVtx[phi_t2 + 1].v.tc[0] = this->windowContentVtx[phi_t2 + 3].v.tc[0] = 0x800;
    }

    this->windowContentVtx[phi_t2].v.ob[0] = this->windowContentVtx[phi_t2 + 2].v.ob[0] = phi_t0;
    this->windowContentVtx[phi_t2 + 1].v.ob[0] = this->windowContentVtx[phi_t2 + 3].v.ob[0] =
        this->windowContentVtx[phi_t2].v.ob[0] + 0x40;
    this->windowContentVtx[phi_t2].v.ob[1] = this->windowContentVtx[phi_t2 + 1].v.ob[1] =
        this->buttonYOffsets[5] - 0x34;
    this->windowContentVtx[phi_t2 + 2].v.ob[1] = this->windowContentVtx[phi_t2 + 3].v.ob[1] =
        this->windowContentVtx[phi_t2].v.ob[1] - 0x10;
    this->windowContentVtx[phi_t2 + 1].v.tc[0] = this->windowContentVtx[phi_t2 + 3].v.tc[0] = 0x800;

    phi_t2 += 4;

    if (((this->menuMode == FS_MENU_MODE_CONFIG) && (this->configMode >= CM_MAIN_MENU)) ||
        ((this->menuMode == FS_MENU_MODE_SELECT) && (this->selectMode == SM_CONFIRM_FILE))) {
        if (this->menuMode == FS_MENU_MODE_CONFIG) {
            if ((this->configMode == CM_SELECT_COPY_SOURCE) || (this->configMode == CM_SELECT_COPY_DEST) ||
                (this->configMode == CM_ERASE_SELECT)) {
                phi_t5 = D_8081283C[this->buttonIndex];
            } else if ((this->configMode == CM_ERASE_CONFIRM) || (this->configMode == CM_COPY_CONFIRM)) {
                phi_t5 = D_80812844[this->buttonIndex];
            } else {
                phi_t5 = D_80812830[this->buttonIndex];
            }
        } else {
            phi_t5 = D_80812848[this->confirmButtonIndex];
        }

        this->windowContentVtx[phi_t2].v.ob[0] = this->windowContentVtx[phi_t2 + 2].v.ob[0] = this->windowPosX - 0xA;
        this->windowContentVtx[phi_t2 + 1].v.ob[0] = this->windowContentVtx[phi_t2 + 3].v.ob[0] =
            this->windowContentVtx[phi_t2].v.ob[0] + 0x48;
        this->windowContentVtx[phi_t2].v.ob[1] = this->windowContentVtx[phi_t2 + 1].v.ob[1] =
            this->windowContentVtx[phi_t5].v.ob[1] + 4;
        this->windowContentVtx[phi_t2 + 2].v.ob[1] = this->windowContentVtx[phi_t2 + 3].v.ob[1] =
            this->windowContentVtx[phi_t2].v.ob[1] - 0x18;
        this->windowContentVtx[phi_t2 + 1].v.tc[0] = this->windowContentVtx[phi_t2 + 3].v.tc[0] = 0x900;
        this->windowContentVtx[phi_t2 + 2].v.tc[1] = this->windowContentVtx[phi_t2 + 3].v.tc[1] = 0x300;
    }

    this->windowContentVtx[phi_t2 + 4].v.ob[0] = this->windowContentVtx[phi_t2 + 6].v.ob[0] = this->windowPosX + 0x3A;
    this->windowContentVtx[phi_t2 + 5].v.ob[0] = this->windowContentVtx[phi_t2 + 7].v.ob[0] =
        this->windowContentVtx[phi_t2 + 4].v.ob[0] + 0x80;
    this->windowContentVtx[phi_t2 + 4].v.ob[1] = this->windowContentVtx[phi_t2 + 5].v.ob[1] =
        this->windowContentVtx[D_80812830[this->warningButtonIndex]].v.ob[1];
    this->windowContentVtx[phi_t2 + 6].v.ob[1] = this->windowContentVtx[phi_t2 + 7].v.ob[1] =
        this->windowContentVtx[phi_t2 + 4].v.ob[1] - 0x10;
    this->windowContentVtx[phi_t2 + 5].v.tc[0] = this->windowContentVtx[phi_t2 + 7].v.tc[0] = 0x1000;
}

static u16 D_8081284C[] = { 0x007C, 0x0124, 0x01CC };

static void* sQuestItemTextures[] = {
    gFileSelKokiriEmeraldTex,   gFileSelGoronRubyTex,       gFileSelZoraSapphireTex,
    gFileSelForestMedallionTex, gFileSelFireMedallionTex,   gFileSelWaterMedallionTex,
    gFileSelSpiritMedallionTex, gFileSelShadowMedallionTex, gFileSelLightMedallionTex,
};

static s16 sQuestItemRed[] = { 255, 255, 255, 0, 255, 0, 255, 200, 200 };
static s16 sQuestItemGreen[] = { 255, 255, 255, 255, 60, 100, 130, 50, 200 };
static s16 sQuestItemBlue[] = { 255, 255, 255, 0, 0, 255, 0, 255, 0 };
<<<<<<< HEAD
static s16 sQuestItemFlags[] = {
    QUEST_KOKIRI_EMERALD,  QUEST_GORON_RUBY,       QUEST_ZORA_SAPPHIRE,    QUEST_MEDALLION_FOREST, QUEST_MEDALLION_FIRE,
    QUEST_MEDALLION_WATER, QUEST_MEDALLION_SPIRIT, QUEST_MEDALLION_SHADOW, QUEST_MEDALLION_LIGHT,
};
=======
static s16 sQuestItemFlags[] = { 0x0012, 0x0013, 0x0014, 0x0000, 0x0001, 0x0002, 0x0003, 0x0004, 0x0005 };

#if OOT_NTSC && OOT_VERSION < OOT_GC_JP_CE
static void* sSaveXTextures[] = { gFileSelSaveXJPNTex, gFileSelSaveXENGTex };
#endif

>>>>>>> 8df87038
static s16 sNamePrimColors[2][3] = { { 255, 255, 255 }, { 100, 100, 100 } };
static void* sHeartTextures[] = { gHeartFullTex, gDefenseHeartFullTex };
static s16 sHeartPrimColors[2][3] = { { 255, 70, 50 }, { 200, 0, 0 } };
static s16 sHeartEnvColors[2][3] = { { 50, 40, 60 }, { 255, 255, 255 } };

void FileSelect_DrawFileInfo(GameState* thisx, s16 fileIndex, s16 isActive) {
    FileSelectState* this = (FileSelectState*)thisx;
    Font* sp54 = &this->font;
    s32 heartType;
    s16 i;
    s16 vtxOffset;
    s16 j;
    s16 deathCountSplit[3];

    if (1) {}

    OPEN_DISPS(this->state.gfxCtx, "../z_file_choose.c", 1709);

    gDPPipeSync(POLY_OPA_DISP++);
    gDPSetCombineLERP(POLY_OPA_DISP++, 0, 0, 0, PRIMITIVE, TEXEL0, 0, PRIMITIVE, 0, 0, 0, 0, PRIMITIVE, TEXEL0, 0,
                      PRIMITIVE, 0);

    // draw file name
    if (this->nameAlpha[fileIndex] != 0) {
        gSPVertex(POLY_OPA_DISP++, &this->windowContentVtx[D_8081284C[fileIndex]], 32, 0);
        gDPSetPrimColor(POLY_OPA_DISP++, 0x00, 0x00, sNamePrimColors[isActive][0], sNamePrimColors[isActive][1],
                        sNamePrimColors[isActive][2], this->nameAlpha[fileIndex]);

        for (vtxOffset = 0, i = 0; vtxOffset < 0x20; i++, vtxOffset += 4) {
            FileSelect_DrawCharacter(this->state.gfxCtx,
                                     sp54->fontBuf + this->fileNames[fileIndex][i] * FONT_CHAR_TEX_SIZE, vtxOffset);
        }
    }

    if ((fileIndex == this->selectedFileIndex) || (fileIndex == this->copyDestFileIndex)) {
        gDPPipeSync(POLY_OPA_DISP++);
        gDPSetCombineLERP(POLY_OPA_DISP++, 1, 0, PRIMITIVE, 0, TEXEL0, 0, PRIMITIVE, 0, 1, 0, PRIMITIVE, 0, TEXEL0, 0,
                          PRIMITIVE, 0);
        gDPSetPrimColor(POLY_OPA_DISP++, 0x00, 0x00, 255, 255, 255, this->fileInfoAlpha[fileIndex]);
        gSPVertex(POLY_OPA_DISP++, &this->windowContentVtx[D_8081284C[fileIndex]] + 0x24, 12, 0);

        FileSelect_SplitNumber(this->deaths[fileIndex], &deathCountSplit[0], &deathCountSplit[1], &deathCountSplit[2]);

        // draw death count
        for (i = 0, vtxOffset = 0; i < 3; i++, vtxOffset += 4) {
            FileSelect_DrawCharacter(this->state.gfxCtx, sp54->fontBuf + deathCountSplit[i] * FONT_CHAR_TEX_SIZE,
                                     vtxOffset);
        }

        gDPPipeSync(POLY_OPA_DISP++);

        heartType = (this->defense[fileIndex] == 0) ? 0 : 1;

        gDPPipeSync(POLY_OPA_DISP++);
        gDPSetCombineLERP(POLY_OPA_DISP++, PRIMITIVE, ENVIRONMENT, TEXEL0, ENVIRONMENT, TEXEL0, 0, PRIMITIVE, 0,
                          PRIMITIVE, ENVIRONMENT, TEXEL0, ENVIRONMENT, TEXEL0, 0, PRIMITIVE, 0);
        gDPSetPrimColor(POLY_OPA_DISP++, 0x00, 0x00, sHeartPrimColors[heartType][0], sHeartPrimColors[heartType][1],
                        sHeartPrimColors[heartType][2], this->fileInfoAlpha[fileIndex]);
        gDPSetEnvColor(POLY_OPA_DISP++, sHeartEnvColors[heartType][0], sHeartEnvColors[heartType][1],
                       sHeartEnvColors[heartType][2], 255);

        i = this->healthCapacities[fileIndex] / 0x10;

        // draw hearts
        for (vtxOffset = 0, j = 0; j < i; j++, vtxOffset += 4) {
            gSPVertex(POLY_OPA_DISP++, &this->windowContentVtx[D_8081284C[fileIndex] + vtxOffset] + 0x30, 4, 0);

            POLY_OPA_DISP = FileSelect_QuadTextureIA8(POLY_OPA_DISP, sHeartTextures[heartType], 0x10, 0x10, 0);
        }

        gDPPipeSync(POLY_OPA_DISP++);

        // draw quest items
        for (vtxOffset = 0, j = 0; j < 9; j++, vtxOffset += 4) {
            if (this->questItems[fileIndex] & gBitFlags[sQuestItemFlags[j]]) {
                gSPVertex(POLY_OPA_DISP++, &this->windowContentVtx[D_8081284C[fileIndex] + vtxOffset] + 0x80, 4, 0);
                gDPPipeSync(POLY_OPA_DISP++);
                gDPSetPrimColor(POLY_OPA_DISP++, 0x00, 0x00, sQuestItemRed[j], sQuestItemGreen[j], sQuestItemBlue[j],
                                this->fileInfoAlpha[fileIndex]);
                gDPSetEnvColor(POLY_OPA_DISP++, 0, 0, 0, 0);

                if (j < 3) {
                    gDPLoadTextureBlock(POLY_OPA_DISP++, sQuestItemTextures[j], G_IM_FMT_RGBA, G_IM_SIZ_32b, 16, 16, 0,
                                        G_TX_NOMIRROR | G_TX_WRAP, G_TX_NOMASK, G_TX_NOLOD, G_TX_NOMIRROR | G_TX_WRAP,
                                        G_TX_NOMASK, G_TX_NOLOD);
                    gSP1Quadrangle(POLY_OPA_DISP++, 0, 2, 3, 1, 0);

                } else {
                    POLY_OPA_DISP = FileSelect_QuadTextureIA8(POLY_OPA_DISP, sQuestItemTextures[j], 0x10, 0x10, 0);
                }
            }
        }
    }

    CLOSE_DISPS(this->state.gfxCtx, "../z_file_choose.c", 1797);
}

static void* sFileInfoBoxTextures[] = {
    gFileSelFileInfoBox1Tex, gFileSelFileInfoBox2Tex, gFileSelFileInfoBox3Tex,
    gFileSelFileInfoBox4Tex, gFileSelFileInfoBox5Tex,
};

static void* sTitleLabels[][9] = {
#if OOT_NTSC
    { gFileSelPleaseSelectAFileJPNTex, gFileSelOpenThisFileJPNTex, gFileSelCopyWhichFileJPNTex,
      gFileSelCopyToWhichFileJPNTex, gFileSelAreYouSureJPNTex, gFileSelFileCopiedJPNTex, gFileSelEraseWhichFileJPNTex,
      gFileSelAreYouSure2JPNTex, gFileSelFileErasedJPNTex },
    { gFileSelPleaseSelectAFileENGTex, gFileSelOpenThisFileENGTex, gFileSelCopyWhichFileENGTex,
      gFileSelCopyToWhichFileENGTex, gFileSelAreYouSureENGTex, gFileSelFileCopiedENGTex, gFileSelEraseWhichFileENGTex,
      gFileSelAreYouSure2ENGTex, gFileSelFileErasedENGTex },
#else
    { gFileSelPleaseSelectAFileENGTex, gFileSelOpenThisFileENGTex, gFileSelCopyWhichFileENGTex,
      gFileSelCopyToWhichFileENGTex, gFileSelAreYouSureENGTex, gFileSelFileCopiedENGTex, gFileSelEraseWhichFileENGTex,
      gFileSelAreYouSure2ENGTex, gFileSelFileErasedENGTex },
    { gFileSelPleaseSelectAFileGERTex, gFileSelOpenThisFileGERTex, gFileSelWhichFile1GERTex,
      gFileSelCopyToWhichFileGERTex, gFileSelAreYouSureGERTex, gFileSelFileCopiedGERTex, gFileSelWhichFile2GERTex,
      gFileSelAreYouSure2GERTex, gFileSelFileErasedGERTex },
    { gFileSelPleaseSelectAFileFRATex, gFileSelOpenThisFileFRATex, gFileSelCopyWhichFileFRATex,
      gFileSelCopyToWhichFileFRATex, gFileSelAreYouSureFRATex, gFileSelFileCopiedFRATex, gFileSelEraseWhichFileFRATex,
      gFileSelAreYouSure2FRATex, gFileSelFileErasedFRATex }
#endif
};

static void* sWarningLabels[][5] = {
#if OOT_NTSC
    { gFileSelNoFileToCopyJPNTex, gFileSelNoFileToEraseJPNTex, gFileSelNoEmptyFileJPNTex, gFileSelFileEmptyJPNTex,
      gFileSelFileInUseJPNTex },
    { gFileSelNoFileToCopyENGTex, gFileSelNoFileToEraseENGTex, gFileSelNoEmptyFileENGTex, gFileSelFileEmptyENGTex,
      gFileSelFileInUseENGTex },
#else
    { gFileSelNoFileToCopyENGTex, gFileSelNoFileToEraseENGTex, gFileSelNoEmptyFileENGTex, gFileSelFileEmptyENGTex,
      gFileSelFileInUseENGTex },
    { gFileSelNoFileToCopyGERTex, gFileSelNoFileToEraseGERTex, gFileSelNoEmptyFileGERTex, gFileSelFileEmptyGERTex,
      gFileSelFileInUseGERTex },
    { gFileSelNoFileToCopyFRATex, gFileSelNoFileToEraseFRATex, gFileSelNoEmptyFileFRATex, gFileSelFileEmptyFRATex,
      gFileSelFileInUseFRATex },
#endif
};

static void* sFileButtonTextures[][3] = {
#if OOT_NTSC
    { gFileSelFile1ButtonJPNTex, gFileSelFile2ButtonJPNTex, gFileSelFile3ButtonJPNTex },
    { gFileSelFile1ButtonENGTex, gFileSelFile2ButtonENGTex, gFileSelFile3ButtonENGTex },
#else
    { gFileSelFile1ButtonENGTex, gFileSelFile2ButtonENGTex, gFileSelFile3ButtonENGTex },
    { gFileSelFile1ButtonGERTex, gFileSelFile2ButtonGERTex, gFileSelFile3ButtonGERTex },
    { gFileSelFile1ButtonFRATex, gFileSelFile2ButtonFRATex, gFileSelFile3ButtonFRATex },
#endif
};

static void* sActionButtonTextures[][4] = {
#if OOT_NTSC
    { gFileSelCopyButtonJPNTex, gFileSelEraseButtonJPNTex, gFileSelYesButtonJPNTex, gFileSelQuitButtonJPNTex },
    { gFileSelCopyButtonENGTex, gFileSelEraseButtonENGTex, gFileSelYesButtonENGTex, gFileSelQuitButtonENGTex },
#else
    { gFileSelCopyButtonENGTex, gFileSelEraseButtonENGTex, gFileSelYesButtonENGTex, gFileSelQuitButtonENGTex },
    { gFileSelCopyButtonGERTex, gFileSelEraseButtonGERTex, gFileSelYesButtonGERTex, gFileSelQuitButtonGERTex },
    { gFileSelCopyButtonFRATex, gFileSelEraseButtonFRATex, gFileSelYesButtonFRATex, gFileSelQuitButtonFRATex },
#endif
};

static void* sOptionsButtonTextures[] = LANGUAGE_ARRAY(gFileSelOptionsButtonJPNTex, gFileSelOptionsButtonENGTex,
                                                       gFileSelOptionsButtonGERTex, gFileSelOptionsButtonENGTex);

/**
 * Draw most window contents including buttons, labels, and icons.
 * Does not include anything from the keyboard and settings windows.
 */
void FileSelect_DrawWindowContents(GameState* thisx) {
    FileSelectState* this = (FileSelectState*)thisx;
    s16 fileIndex;
    s16 temp;
    s16 i;
    s16 quadVtxIndex;
    s16 isActive;
    s16 pad;

    OPEN_DISPS(this->state.gfxCtx, "../z_file_choose.c", 1940);

    // draw title label
    gDPPipeSync(POLY_OPA_DISP++);
    gDPSetCombineLERP(POLY_OPA_DISP++, PRIMITIVE, ENVIRONMENT, TEXEL0, ENVIRONMENT, TEXEL0, 0, PRIMITIVE, 0, PRIMITIVE,
                      ENVIRONMENT, TEXEL0, ENVIRONMENT, TEXEL0, 0, PRIMITIVE, 0);
    gDPSetPrimColor(POLY_OPA_DISP++, 0, 0, 255, 255, 255, this->titleAlpha[0]);
    gDPSetEnvColor(POLY_OPA_DISP++, 0, 0, 0, 0);
    gSPVertex(POLY_OPA_DISP++, this->windowContentVtx, 4, 0);
    gDPLoadTextureBlock(POLY_OPA_DISP++, sTitleLabels[gSaveContext.language][this->titleLabel], G_IM_FMT_IA,
                        G_IM_SIZ_8b, 128, 16, 0, G_TX_NOMIRROR | G_TX_WRAP, G_TX_NOMIRROR | G_TX_WRAP, G_TX_NOMASK,
                        G_TX_NOMASK, G_TX_NOLOD, G_TX_NOLOD);
    gSP1Quadrangle(POLY_OPA_DISP++, 0, 2, 3, 1, 0);

    // draw next title label
    gDPPipeSync(POLY_OPA_DISP++);
    gDPSetPrimColor(POLY_OPA_DISP++, 0, 0, 255, 255, 255, this->titleAlpha[1]);
    gDPLoadTextureBlock(POLY_OPA_DISP++, sTitleLabels[gSaveContext.language][this->nextTitleLabel], G_IM_FMT_IA,
                        G_IM_SIZ_8b, 128, 16, 0, G_TX_NOMIRROR | G_TX_WRAP, G_TX_NOMIRROR | G_TX_WRAP, G_TX_NOMASK,
                        G_TX_NOMASK, G_TX_NOLOD, G_TX_NOLOD);
    gSP1Quadrangle(POLY_OPA_DISP++, 0, 2, 3, 1, 0);

    temp = 4;

    gDPPipeSync(POLY_OPA_DISP++);

    // draw file info box (large box when a file is selected)
    for (fileIndex = 0; fileIndex < 3; fileIndex++, temp += 20) {
        gDPPipeSync(POLY_OPA_DISP++);
        gDPSetPrimColor(POLY_OPA_DISP++, 0, 0, this->windowColor[0], this->windowColor[1], this->windowColor[2],
                        this->fileInfoAlpha[fileIndex]);
        gSPVertex(POLY_OPA_DISP++, &this->windowContentVtx[temp], 20, 0);

        for (quadVtxIndex = 0, i = 0; i < 5; i++, quadVtxIndex += 4) {
            gDPLoadTextureBlock(POLY_OPA_DISP++, sFileInfoBoxTextures[i], G_IM_FMT_IA, G_IM_SIZ_16b,
                                sFileInfoBoxPartWidths[i], 56, 0, G_TX_NOMIRROR | G_TX_WRAP, G_TX_NOMIRROR | G_TX_WRAP,
                                G_TX_NOMASK, G_TX_NOMASK, G_TX_NOLOD, G_TX_NOLOD);
            gSP1Quadrangle(POLY_OPA_DISP++, quadVtxIndex, quadVtxIndex + 2, quadVtxIndex + 3, quadVtxIndex + 1, 0);
        }
    }

    for (i = 0; i < 3; i++, temp += 20) {
        // draw file button
        gSPVertex(POLY_OPA_DISP++, &this->windowContentVtx[temp], 20, 0);

        isActive = ((this->n64ddFlag == this->n64ddFlags[i]) || (this->nameBoxAlpha[i] == 0)) ? 0 : 1;

        gDPSetPrimColor(POLY_OPA_DISP++, 0, 0, sWindowContentColors[isActive][0], sWindowContentColors[isActive][1],
                        sWindowContentColors[isActive][2], this->fileButtonAlpha[i]);
        gDPLoadTextureBlock(POLY_OPA_DISP++, sFileButtonTextures[gSaveContext.language][i], G_IM_FMT_IA, G_IM_SIZ_16b,
                            64, 16, 0, G_TX_NOMIRROR | G_TX_WRAP, G_TX_NOMIRROR | G_TX_WRAP, G_TX_NOMASK, G_TX_NOMASK,
                            G_TX_NOLOD, G_TX_NOLOD);
        gSP1Quadrangle(POLY_OPA_DISP++, 0, 2, 3, 1, 0);

        // draw file name box
        gDPSetPrimColor(POLY_OPA_DISP++, 0, 0, sWindowContentColors[isActive][0], sWindowContentColors[isActive][1],
                        sWindowContentColors[isActive][2], this->nameBoxAlpha[i]);
        gDPLoadTextureBlock(POLY_OPA_DISP++, gFileSelNameBoxTex, G_IM_FMT_IA, G_IM_SIZ_16b, 108, 16, 0,
                            G_TX_NOMIRROR | G_TX_WRAP, G_TX_NOMIRROR | G_TX_WRAP, G_TX_NOMASK, G_TX_NOMASK, G_TX_NOLOD,
                            G_TX_NOLOD);
        gSP1Quadrangle(POLY_OPA_DISP++, 4, 6, 7, 5, 0);

        // draw disk label for 64DD
        if (this->n64ddFlags[i]) {
            gDPSetPrimColor(POLY_OPA_DISP++, 0, 0, sWindowContentColors[isActive][0], sWindowContentColors[isActive][1],
                            sWindowContentColors[isActive][2], this->nameAlpha[i]);
            gDPLoadTextureBlock(POLY_OPA_DISP++, gFileSelDISKButtonTex, G_IM_FMT_IA, G_IM_SIZ_16b, 44, 16, 0,
                                G_TX_NOMIRROR | G_TX_WRAP, G_TX_NOMIRROR | G_TX_WRAP, G_TX_NOMASK, G_TX_NOMASK,
                                G_TX_NOLOD, G_TX_NOLOD);
            gSP1Quadrangle(POLY_OPA_DISP++, 8, 10, 11, 9, 0);
        }

        // draw connectors
        gDPSetPrimColor(POLY_OPA_DISP++, 0, 0, sWindowContentColors[isActive][0], sWindowContentColors[isActive][1],
                        sWindowContentColors[isActive][2], this->connectorAlpha[i]);
        gDPLoadTextureBlock(POLY_OPA_DISP++, gFileSelConnectorTex, G_IM_FMT_IA, G_IM_SIZ_8b, 24, 16, 0,
                            G_TX_NOMIRROR | G_TX_WRAP, G_TX_NOMIRROR | G_TX_WRAP, G_TX_NOMASK, G_TX_NOMASK, G_TX_NOLOD,
                            G_TX_NOLOD);
        gSP1Quadrangle(POLY_OPA_DISP++, 12, 14, 15, 13, 0);

        if (this->n64ddFlags[i]) {
            gSP1Quadrangle(POLY_OPA_DISP++, 16, 18, 19, 17, 0);
        }
    }

    // draw file info
    for (fileIndex = 0; fileIndex < 3; fileIndex++) {
        isActive = ((this->n64ddFlag == this->n64ddFlags[fileIndex]) || (this->nameBoxAlpha[fileIndex] == 0)) ? 0 : 1;
        FileSelect_DrawFileInfo(&this->state, fileIndex, isActive);
    }

    gDPPipeSync(POLY_OPA_DISP++);
    gDPSetCombineLERP(POLY_OPA_DISP++, PRIMITIVE, ENVIRONMENT, TEXEL0, ENVIRONMENT, TEXEL0, 0, PRIMITIVE, 0, PRIMITIVE,
                      ENVIRONMENT, TEXEL0, ENVIRONMENT, TEXEL0, 0, PRIMITIVE, 0);
    gDPSetEnvColor(POLY_OPA_DISP++, 0, 0, 0, 0);
    gSPVertex(POLY_OPA_DISP++, &this->windowContentVtx[0x274], 20, 0);

    // draw primary action buttons (copy/erase)
    for (quadVtxIndex = 0, i = 0; i < 2; i++, quadVtxIndex += 4) {
        gDPPipeSync(POLY_OPA_DISP++);
        gDPSetPrimColor(POLY_OPA_DISP++, 0, 0, this->windowColor[0], this->windowColor[1], this->windowColor[2],
                        this->actionButtonAlpha[i]);
        gDPLoadTextureBlock(POLY_OPA_DISP++, sActionButtonTextures[gSaveContext.language][i], G_IM_FMT_IA, G_IM_SIZ_16b,
                            64, 16, 0, G_TX_NOMIRROR | G_TX_WRAP, G_TX_NOMIRROR | G_TX_WRAP, G_TX_NOMASK, G_TX_NOMASK,
                            G_TX_NOLOD, G_TX_NOLOD);
        gSP1Quadrangle(POLY_OPA_DISP++, quadVtxIndex, quadVtxIndex + 2, quadVtxIndex + 3, quadVtxIndex + 1, 0);
    }

    gDPPipeSync(POLY_OPA_DISP++);

    // draw confirm buttons (yes/quit)
    for (quadVtxIndex = 0, i = 0; i < 2; i++, quadVtxIndex += 4) {
        temp = this->confirmButtonTexIndices[i];

        gDPSetPrimColor(POLY_OPA_DISP++, 0, 0, this->windowColor[0], this->windowColor[1], this->windowColor[2],
                        this->confirmButtonAlpha[i]);
        gDPLoadTextureBlock(POLY_OPA_DISP++, sActionButtonTextures[gSaveContext.language][temp], G_IM_FMT_IA,
                            G_IM_SIZ_16b, 64, 16, 0, G_TX_NOMIRROR | G_TX_WRAP, G_TX_NOMIRROR | G_TX_WRAP, G_TX_NOMASK,
                            G_TX_NOMASK, G_TX_NOLOD, G_TX_NOLOD);
        gSP1Quadrangle(POLY_OPA_DISP++, quadVtxIndex, quadVtxIndex + 2, quadVtxIndex + 3, quadVtxIndex + 1, 0);
    }

    // draw options button
    gDPPipeSync(POLY_OPA_DISP++);
    gDPSetPrimColor(POLY_OPA_DISP++, 0, 0, this->windowColor[0], this->windowColor[1], this->windowColor[2],
                    this->optionButtonAlpha);
    gDPLoadTextureBlock(POLY_OPA_DISP++, sOptionsButtonTextures[gSaveContext.language], G_IM_FMT_IA, G_IM_SIZ_16b, 64,
                        16, 0, G_TX_NOMIRROR | G_TX_WRAP, G_TX_NOMIRROR | G_TX_WRAP, G_TX_NOMASK, G_TX_NOMASK,
                        G_TX_NOLOD, G_TX_NOLOD);
    gSP1Quadrangle(POLY_OPA_DISP++, 8, 10, 11, 9, 0);

    // draw highlight over currently selected button
    if (((this->menuMode == FS_MENU_MODE_CONFIG) &&
         ((this->configMode == CM_MAIN_MENU) || (this->configMode == CM_SELECT_COPY_SOURCE) ||
          (this->configMode == CM_SELECT_COPY_DEST) || (this->configMode == CM_COPY_CONFIRM) ||
          (this->configMode == CM_ERASE_SELECT) || (this->configMode == CM_ERASE_CONFIRM))) ||
        ((this->menuMode == FS_MENU_MODE_SELECT) && (this->selectMode == SM_CONFIRM_FILE))) {
        gDPPipeSync(POLY_OPA_DISP++);
        gDPSetCombineLERP(POLY_OPA_DISP++, 1, 0, PRIMITIVE, 0, TEXEL0, 0, PRIMITIVE, 0, 1, 0, PRIMITIVE, 0, TEXEL0, 0,
                          PRIMITIVE, 0);
        gDPSetPrimColor(POLY_OPA_DISP++, 0, 0, this->highlightColor[0], this->highlightColor[1],
                        this->highlightColor[2], this->highlightColor[3]);
        gDPLoadTextureBlock(POLY_OPA_DISP++, gFileSelBigButtonHighlightTex, G_IM_FMT_I, G_IM_SIZ_8b, 72, 24, 0,
                            G_TX_NOMIRROR | G_TX_WRAP, G_TX_NOMIRROR | G_TX_WRAP, G_TX_NOMASK, G_TX_NOMASK, G_TX_NOLOD,
                            G_TX_NOLOD);
        gSP1Quadrangle(POLY_OPA_DISP++, 12, 14, 15, 13, 0);
    }

    // draw warning labels
    if (this->warningLabel > FS_WARNING_NONE) {
        gDPPipeSync(POLY_OPA_DISP++);
        gDPSetCombineLERP(POLY_OPA_DISP++, PRIMITIVE, ENVIRONMENT, TEXEL0, ENVIRONMENT, TEXEL0, 0, PRIMITIVE, 0,
                          PRIMITIVE, ENVIRONMENT, TEXEL0, ENVIRONMENT, TEXEL0, 0, PRIMITIVE, 0);
        gDPSetPrimColor(POLY_OPA_DISP++, 0, 0, 255, 255, 255, this->emptyFileTextAlpha);
        gDPSetEnvColor(POLY_OPA_DISP++, 0, 0, 0, 0);
        gDPLoadTextureBlock(POLY_OPA_DISP++, sWarningLabels[gSaveContext.language][this->warningLabel], G_IM_FMT_IA,
                            G_IM_SIZ_8b, 128, 16, 0, G_TX_NOMIRROR | G_TX_WRAP, G_TX_NOMIRROR | G_TX_WRAP, G_TX_NOMASK,
                            G_TX_NOMASK, G_TX_NOLOD, G_TX_NOLOD);
        gSP1Quadrangle(POLY_OPA_DISP++, 16, 18, 19, 17, 0);
    }

    gDPPipeSync(POLY_OPA_DISP++);
    gDPSetCombineMode(POLY_OPA_DISP++, G_CC_MODULATEIDECALA, G_CC_MODULATEIDECALA);

    CLOSE_DISPS(this->state.gfxCtx, "../z_file_choose.c", 2198);
}

void FileSelect_ConfigModeDraw(GameState* thisx) {
    FileSelectState* this = (FileSelectState*)thisx;
    f32 eyeX;
    f32 eyeY;
    f32 eyeZ;

    OPEN_DISPS(this->state.gfxCtx, "../z_file_choose.c", 2218);
    gDPPipeSync(POLY_OPA_DISP++);

    eyeX = 1000.0f * Math_CosS(ZREG(11)) - 1000.0f * Math_SinS(ZREG(11));
    eyeY = ZREG(13);
    eyeZ = 1000.0f * Math_SinS(ZREG(11)) + 1000.0f * Math_CosS(ZREG(11));

    FileSelect_SetView(this, eyeX, eyeY, eyeZ);
    Skybox_Draw(&this->skyboxCtx, this->state.gfxCtx, 1, this->envCtx.skyboxBlend, eyeX, eyeY, eyeZ);
    gDPSetTextureLUT(POLY_OPA_DISP++, G_TT_NONE);
    ZREG(11) += ZREG(10);
    Environment_UpdateSkybox(SKYBOX_NORMAL_SKY, &this->envCtx, &this->skyboxCtx);
    gDPPipeSync(POLY_OPA_DISP++);
    Gfx_SetupDL_42Opa(this->state.gfxCtx);
    FileSelect_SetView(this, 0.0f, 0.0f, 64.0f);
    FileSelect_SetWindowVtx(&this->state);
    FileSelect_SetWindowContentVtx(&this->state);

    if ((this->configMode != CM_NAME_ENTRY) && (this->configMode != CM_START_NAME_ENTRY)) {
        gDPPipeSync(POLY_OPA_DISP++);
        gDPSetCombineMode(POLY_OPA_DISP++, G_CC_MODULATEIA_PRIM, G_CC_MODULATEIA_PRIM);
        gDPSetPrimColor(POLY_OPA_DISP++, 0, 0, this->windowColor[0], this->windowColor[1], this->windowColor[2],
                        this->windowAlpha);
        gDPSetEnvColor(POLY_OPA_DISP++, 0, 0, 0, 0);

        Matrix_Translate(0.0f, 0.0f, -93.6f, MTXMODE_NEW);
        Matrix_Scale(0.78f, 0.78f, 0.78f, MTXMODE_APPLY);

        if (this->windowRot != 0) {
            Matrix_RotateX(this->windowRot / 100.0f, MTXMODE_APPLY);
        }

        gSPMatrix(POLY_OPA_DISP++, MATRIX_NEW(this->state.gfxCtx, "../z_file_choose.c", 2282),
                  G_MTX_NOPUSH | G_MTX_LOAD | G_MTX_MODELVIEW);

        gSPVertex(POLY_OPA_DISP++, &this->windowVtx[0], 32, 0);
        gSPDisplayList(POLY_OPA_DISP++, gFileSelWindow1DL);

        gSPVertex(POLY_OPA_DISP++, &this->windowVtx[32], 32, 0);
        gSPDisplayList(POLY_OPA_DISP++, gFileSelWindow2DL);

        gSPVertex(POLY_OPA_DISP++, &this->windowVtx[64], 16, 0);
        gSPDisplayList(POLY_OPA_DISP++, gFileSelWindow3DL);

        gDPPipeSync(POLY_OPA_DISP++);

        FileSelect_DrawWindowContents(&this->state);
    }

    // draw name entry menu
    if ((this->configMode >= CM_ROTATE_TO_NAME_ENTRY) && (this->configMode <= CM_NAME_ENTRY_TO_MAIN)) {
        gDPPipeSync(POLY_OPA_DISP++);
        gDPSetCombineMode(POLY_OPA_DISP++, G_CC_MODULATEIA_PRIM, G_CC_MODULATEIA_PRIM);
        gDPSetPrimColor(POLY_OPA_DISP++, 0, 0, this->windowColor[0], this->windowColor[1], this->windowColor[2],
                        this->windowAlpha);
        gDPSetEnvColor(POLY_OPA_DISP++, 0, 0, 0, 0);

        Matrix_Translate(0.0f, 0.0f, -93.6f, MTXMODE_NEW);
        Matrix_Scale(0.78f, 0.78f, 0.78f, MTXMODE_APPLY);
        Matrix_RotateX((this->windowRot - 314.0f) / 100.0f, MTXMODE_APPLY);
        gSPMatrix(POLY_OPA_DISP++, MATRIX_NEW(this->state.gfxCtx, "../z_file_choose.c", 2316),
                  G_MTX_NOPUSH | G_MTX_LOAD | G_MTX_MODELVIEW);

        gSPVertex(POLY_OPA_DISP++, &this->windowVtx[0], 32, 0);
        gSPDisplayList(POLY_OPA_DISP++, gFileSelWindow1DL);

        gSPVertex(POLY_OPA_DISP++, &this->windowVtx[32], 32, 0);
        gSPDisplayList(POLY_OPA_DISP++, gFileSelWindow2DL);

        gSPVertex(POLY_OPA_DISP++, &this->windowVtx[64], 16, 0);
        gSPDisplayList(POLY_OPA_DISP++, gFileSelWindow3DL);

        gDPPipeSync(POLY_OPA_DISP++);

        FileSelect_DrawNameEntry(&this->state);
    }

    // draw options menu
    if ((this->configMode >= CM_MAIN_TO_OPTIONS) && (this->configMode <= CM_OPTIONS_TO_MAIN)) {
        gDPPipeSync(POLY_OPA_DISP++);
        gDPSetCombineMode(POLY_OPA_DISP++, G_CC_MODULATEIA_PRIM, G_CC_MODULATEIA_PRIM);
        gDPSetPrimColor(POLY_OPA_DISP++, 0, 0, this->windowColor[0], this->windowColor[1], this->windowColor[2],
                        this->windowAlpha);
        gDPSetEnvColor(POLY_OPA_DISP++, 0, 0, 0, 0);

        Matrix_Translate(0.0f, 0.0f, -93.6f, MTXMODE_NEW);
        Matrix_Scale(0.78f, 0.78f, 0.78f, MTXMODE_APPLY);
        Matrix_RotateX((this->windowRot - 314.0f) / 100.0f, MTXMODE_APPLY);

        gSPMatrix(POLY_OPA_DISP++, MATRIX_NEW(this->state.gfxCtx, "../z_file_choose.c", 2337),
                  G_MTX_NOPUSH | G_MTX_LOAD | G_MTX_MODELVIEW);

        gSPVertex(POLY_OPA_DISP++, &this->windowVtx[0], 32, 0);
        gSPDisplayList(POLY_OPA_DISP++, gFileSelWindow1DL);

        gSPVertex(POLY_OPA_DISP++, &this->windowVtx[32], 32, 0);
        gSPDisplayList(POLY_OPA_DISP++, gFileSelWindow2DL);

        gSPVertex(POLY_OPA_DISP++, &this->windowVtx[64], 16, 0);
        gSPDisplayList(POLY_OPA_DISP++, gFileSelWindow3DL);

        gDPPipeSync(POLY_OPA_DISP++);

        FileSelect_DrawOptions(&this->state);
    }

    gDPPipeSync(POLY_OPA_DISP++);
    FileSelect_SetView(this, 0.0f, 0.0f, 64.0f);

    CLOSE_DISPS(this->state.gfxCtx, "../z_file_choose.c", 2352);
}

/**
 * Fade out the main menu elements to transition to select mode.
 * Update function for `SM_FADE_MAIN_TO_SELECT`
 */
void FileSelect_FadeMainToSelect(GameState* thisx) {
    FileSelectState* this = (FileSelectState*)thisx;
    SramContext* sramCtx = &this->sramCtx;
    s16 i;

    for (i = 0; i < 3; i++) {
        if (i != this->buttonIndex) {
            this->fileButtonAlpha[i] -= 25;
            this->actionButtonAlpha[FS_BTN_ACTION_COPY] = this->actionButtonAlpha[FS_BTN_ACTION_ERASE] =
                this->optionButtonAlpha = this->fileButtonAlpha[i];

            if (SLOT_OCCUPIED(sramCtx, i)) {
                this->nameAlpha[i] = this->nameBoxAlpha[i] = this->fileButtonAlpha[i];
                this->connectorAlpha[i] -= 31;
            }
        }
    }

    this->titleAlpha[0] -= 31;
    this->titleAlpha[1] += 31;
    this->actionTimer--;

    if (this->actionTimer == 0) {
        this->actionTimer = 8;
        this->selectMode++;
        this->confirmButtonIndex = FS_BTN_CONFIRM_YES;
    }
}

/**
 * Moves the selected file to the top of the window.
 * Update function for `SM_MOVE_FILE_TO_TOP`
 */
void FileSelect_MoveSelectedFileToTop(GameState* thisx) {
    static s16 fileYOffsets[] = { 0, 16, 32 }; // amount to move by to reach the top of the screen
    FileSelectState* this = (FileSelectState*)thisx;
    s16 yStep;

    yStep = ABS(this->buttonYOffsets[this->buttonIndex] - fileYOffsets[this->buttonIndex]) / this->actionTimer;
    this->buttonYOffsets[this->buttonIndex] += yStep;
    this->actionTimer--;

    if ((this->actionTimer == 0) || (this->buttonYOffsets[this->buttonIndex] == fileYOffsets[this->buttonIndex])) {
        this->buttonYOffsets[FS_BTN_SELECT_YES] = this->buttonYOffsets[FS_BTN_SELECT_QUIT] = -24;
        this->actionTimer = 8;
        this->selectMode++;
    }
}

/**
 * Fade in the file info for the selected file.
 * Update function for `SM_FADE_IN_FILE_INFO`
 */
void FileSelect_FadeInFileInfo(GameState* thisx) {
    FileSelectState* this = (FileSelectState*)thisx;

    this->fileInfoAlpha[this->buttonIndex] += 25;
    this->nameBoxAlpha[this->buttonIndex] -= 50;

    if (this->nameBoxAlpha[this->buttonIndex] <= 0) {
        this->nameBoxAlpha[this->buttonIndex] = 0;
    }

    this->actionTimer--;

    if (this->actionTimer == 0) {
        this->fileInfoAlpha[this->buttonIndex] = 200;
        this->actionTimer = 8;
        this->selectMode++;
    }

    this->confirmButtonAlpha[FS_BTN_CONFIRM_YES] = this->confirmButtonAlpha[FS_BTN_CONFIRM_QUIT] =
        this->fileInfoAlpha[this->buttonIndex];
}

/**
 * Update the cursor and handle the option that the player picks for confirming the selected file.
 * Update function for `SM_CONFIRM_FILE`
 */
void FileSelect_ConfirmFile(GameState* thisx) {
    FileSelectState* this = (FileSelectState*)thisx;
    Input* input = &this->state.input[0];

    if (CHECK_BTN_ALL(input->press.button, BTN_START) || (CHECK_BTN_ALL(input->press.button, BTN_A))) {
        if (this->confirmButtonIndex == FS_BTN_CONFIRM_YES) {
            Rumble_Request(300.0f, 180, 20, 100);
            Audio_PlaySfxGeneral(NA_SE_SY_FSEL_DECIDE_L, &gSfxDefaultPos, 4, &gSfxDefaultFreqAndVolScale,
                                 &gSfxDefaultFreqAndVolScale, &gSfxDefaultReverb);
            this->selectMode = SM_FADE_OUT;
            func_800F6964(0xF);
        } else {
            Audio_PlaySfxGeneral(NA_SE_SY_FSEL_CLOSE, &gSfxDefaultPos, 4, &gSfxDefaultFreqAndVolScale,
                                 &gSfxDefaultFreqAndVolScale, &gSfxDefaultReverb);
            this->selectMode++;
        }
    } else if (CHECK_BTN_ALL(input->press.button, BTN_B)) {
        Audio_PlaySfxGeneral(NA_SE_SY_FSEL_CLOSE, &gSfxDefaultPos, 4, &gSfxDefaultFreqAndVolScale,
                             &gSfxDefaultFreqAndVolScale, &gSfxDefaultReverb);
        this->selectMode++;
    } else if (ABS(this->stickAdjY) >= 30) {
        Audio_PlaySfxGeneral(NA_SE_SY_FSEL_CURSOR, &gSfxDefaultPos, 4, &gSfxDefaultFreqAndVolScale,
                             &gSfxDefaultFreqAndVolScale, &gSfxDefaultReverb);
        this->confirmButtonIndex ^= 1;
    }
}

/**
 * Fade out the file info for the selected file before returning to the main menu.
 * Update function for `SM_FADE_OUT_FILE_INFO`
 */
void FileSelect_FadeOutFileInfo(GameState* thisx) {
    FileSelectState* this = (FileSelectState*)thisx;

    this->fileInfoAlpha[this->buttonIndex] -= 25;
    this->nameBoxAlpha[this->buttonIndex] += 25;
    this->actionTimer--;

    if (this->actionTimer == 0) {
        this->buttonYOffsets[FS_BTN_SELECT_YES] = this->buttonYOffsets[FS_BTN_SELECT_QUIT] = 0;
        this->nameBoxAlpha[this->buttonIndex] = 200;
        this->fileInfoAlpha[this->buttonIndex] = 0;
        this->nextTitleLabel = FS_TITLE_SELECT_FILE;
        this->actionTimer = 8;
        this->selectMode++;
    }

    this->confirmButtonAlpha[0] = this->confirmButtonAlpha[1] = this->fileInfoAlpha[this->buttonIndex];
}

/**
 * Move the selected file back to the slot position then go to config mode for the main menu.
 * Update function for `SM_MOVE_FILE_TO_SLOT`
 */
void FileSelect_MoveSelectedFileToSlot(GameState* thisx) {
    FileSelectState* this = (FileSelectState*)thisx;
    SramContext* sramCtx = &this->sramCtx;
    s16 yStep;
    s16 i;

    yStep = ABS(this->buttonYOffsets[this->buttonIndex]) / this->actionTimer;
    this->buttonYOffsets[this->buttonIndex] -= yStep;

    if (this->buttonYOffsets[this->buttonIndex] <= 0) {
        this->buttonYOffsets[this->buttonIndex] = 0;
    }

    for (i = 0; i < 3; i++) {
        if (i != this->buttonIndex) {
            this->fileButtonAlpha[i] += 25;

            if (this->fileButtonAlpha[i] >= 200) {
                this->fileButtonAlpha[i] = 200;
            }

            this->actionButtonAlpha[FS_BTN_ACTION_COPY] = this->actionButtonAlpha[FS_BTN_ACTION_ERASE] =
                this->optionButtonAlpha = this->fileButtonAlpha[i];

            if (SLOT_OCCUPIED(sramCtx, i)) {
                this->nameBoxAlpha[i] = this->nameAlpha[i] = this->fileButtonAlpha[i];
                this->connectorAlpha[i] += 31;
            }
        }
    }

    this->titleAlpha[0] -= 31;
    this->titleAlpha[1] += 31;
    this->actionTimer--;

    if (this->actionTimer == 0) {
        this->titleAlpha[0] = 255;
        this->titleAlpha[1] = 0;
        this->titleLabel = this->nextTitleLabel;
        this->actionTimer = 8;
        this->menuMode = FS_MENU_MODE_CONFIG;
        this->configMode = CM_MAIN_MENU;
        this->nextConfigMode = CM_MAIN_MENU;
        this->selectMode = SM_FADE_MAIN_TO_SELECT;
    }
}

/**
 * Fill the screen with black to fade out.
 * Update function for `SM_FADE_OUT`
 */
void FileSelect_FadeOut(GameState* thisx) {
    FileSelectState* this = (FileSelectState*)thisx;

    sScreenFillAlpha += VREG(10);

    if (sScreenFillAlpha >= 255) {
        sScreenFillAlpha = 255;
        this->selectMode++;
    }
}

/**
 * Load the save for the appropriate file and start the game.
 * Note: On Debug ROM, File 1 will go to Map Select.
 * Update function for `SM_LOAD_GAME`
 */
void FileSelect_LoadGame(GameState* thisx) {
    FileSelectState* this = (FileSelectState*)thisx;

#if OOT_DEBUG
    if (this->buttonIndex == FS_BTN_SELECT_FILE_1) {
        Audio_PlaySfxGeneral(NA_SE_SY_FSEL_DECIDE_L, &gSfxDefaultPos, 4, &gSfxDefaultFreqAndVolScale,
                             &gSfxDefaultFreqAndVolScale, &gSfxDefaultReverb);
        gSaveContext.fileNum = this->buttonIndex;
        Sram_OpenSave(&this->sramCtx);
        gSaveContext.gameMode = GAMEMODE_NORMAL;
        SET_NEXT_GAMESTATE(&this->state, MapSelect_Init, MapSelectState);
        this->state.running = false;
    } else
#endif
    {
        Audio_PlaySfxGeneral(NA_SE_SY_FSEL_DECIDE_L, &gSfxDefaultPos, 4, &gSfxDefaultFreqAndVolScale,
                             &gSfxDefaultFreqAndVolScale, &gSfxDefaultReverb);
        gSaveContext.fileNum = this->buttonIndex;
        Sram_OpenSave(&this->sramCtx);
        gSaveContext.gameMode = GAMEMODE_NORMAL;
        SET_NEXT_GAMESTATE(&this->state, Play_Init, PlayState);
        this->state.running = false;
    }

    gSaveContext.respawn[RESPAWN_MODE_DOWN].entranceIndex = ENTR_LOAD_OPENING;
    gSaveContext.respawnFlag = 0;
    gSaveContext.seqId = (u8)NA_BGM_DISABLED;
    gSaveContext.natureAmbienceId = 0xFF;
    gSaveContext.showTitleCard = true;
    gSaveContext.dogParams = 0;
    gSaveContext.timerState = TIMER_STATE_OFF;
    gSaveContext.subTimerState = SUBTIMER_STATE_OFF;
    gSaveContext.eventInf[0] = 0;
    gSaveContext.eventInf[1] = 0;
    gSaveContext.eventInf[2] = 0;
    gSaveContext.eventInf[3] = 0;
    gSaveContext.prevHudVisibilityMode = HUD_VISIBILITY_ALL;
    gSaveContext.nayrusLoveTimer = 0;
    gSaveContext.healthAccumulator = 0;
    gSaveContext.magicState = MAGIC_STATE_IDLE;
    gSaveContext.prevMagicState = MAGIC_STATE_IDLE;
    gSaveContext.forcedSeqId = NA_BGM_GENERAL_SFX;
    gSaveContext.skyboxTime = CLOCK_TIME(0, 0);
    gSaveContext.nextTransitionType = TRANS_NEXT_TYPE_DEFAULT;
    gSaveContext.nextCutsceneIndex = 0xFFEF;
    gSaveContext.cutsceneTrigger = 0;
    gSaveContext.chamberCutsceneNum = CHAMBER_CS_FOREST;
    gSaveContext.nextDayTime = NEXT_TIME_NONE;
    gSaveContext.retainWeatherMode = false;

    gSaveContext.buttonStatus[0] = gSaveContext.buttonStatus[1] = gSaveContext.buttonStatus[2] =
        gSaveContext.buttonStatus[3] = gSaveContext.buttonStatus[4] = BTN_ENABLED;

    gSaveContext.forceRisingButtonAlphas = gSaveContext.nextHudVisibilityMode = gSaveContext.hudVisibilityMode =
        gSaveContext.hudVisibilityModeTimer = gSaveContext.magicCapacity = 0; // false, HUD_VISIBILITY_NO_CHANGE

    // Set the fill target to be the saved magic amount
    gSaveContext.magicFillTarget = gSaveContext.save.info.playerData.magic;
    // Set `magicLevel` and `magic` to 0 so `magicCapacity` then `magic` grows from nothing to respectively the full
    // capacity and `magicFillTarget`
    gSaveContext.save.info.playerData.magicLevel = gSaveContext.save.info.playerData.magic = 0;

    PRINTF(VT_FGCOL(GREEN));
    PRINTF("Z_MAGIC_NOW_NOW=%d  MAGIC_NOW=%d\n", ((void)0, gSaveContext.magicFillTarget),
           gSaveContext.save.info.playerData.magic);
    PRINTF(VT_RST);

    gSaveContext.save.info.playerData.naviTimer = 0;

    if ((gSaveContext.save.info.equips.buttonItems[0] != ITEM_SWORD_KOKIRI) &&
        (gSaveContext.save.info.equips.buttonItems[0] != ITEM_SWORD_MASTER) &&
        (gSaveContext.save.info.equips.buttonItems[0] != ITEM_SWORD_BIGGORON) &&
        (gSaveContext.save.info.equips.buttonItems[0] != ITEM_GIANTS_KNIFE)) {
        u16 swordEquipValue;

        gSaveContext.save.info.equips.buttonItems[0] = ITEM_NONE;
        swordEquipValue =
            (gEquipMasks[EQUIP_TYPE_SWORD] & gSaveContext.save.info.equips.equipment) >> (EQUIP_TYPE_SWORD * 4);
        gSaveContext.save.info.equips.equipment &= gEquipNegMasks[EQUIP_TYPE_SWORD];
        gSaveContext.save.info.inventory.equipment ^= OWNED_EQUIP_FLAG(EQUIP_TYPE_SWORD, swordEquipValue - 1);
    }
}

static void (*sSelectModeUpdateFuncs[])(GameState*) = {
    FileSelect_FadeMainToSelect, FileSelect_MoveSelectedFileToTop,  FileSelect_FadeInFileInfo, FileSelect_ConfirmFile,
    FileSelect_FadeOutFileInfo,  FileSelect_MoveSelectedFileToSlot, FileSelect_FadeOut,        FileSelect_LoadGame,
};

void FileSelect_SelectModeUpdate(GameState* thisx) {
    FileSelectState* this = (FileSelectState*)thisx;

    sSelectModeUpdateFuncs[this->selectMode](&this->state);
}

void FileSelect_SelectModeDraw(GameState* thisx) {
    FileSelectState* this = (FileSelectState*)thisx;
    f32 eyeX;
    f32 eyeY;
    f32 eyeZ;

    OPEN_DISPS(this->state.gfxCtx, "../z_file_choose.c", 2753);

    gDPPipeSync(POLY_OPA_DISP++);

    eyeX = 1000.0f * Math_CosS(ZREG(11)) - 1000.0f * Math_SinS(ZREG(11));
    eyeY = ZREG(13);
    eyeZ = 1000.0f * Math_SinS(ZREG(11)) + 1000.0f * Math_CosS(ZREG(11));

    FileSelect_SetView(this, eyeX, eyeY, eyeZ);
    Skybox_Draw(&this->skyboxCtx, this->state.gfxCtx, 1, this->envCtx.skyboxBlend, eyeX, eyeY, eyeZ);
    gDPSetTextureLUT(POLY_OPA_DISP++, G_TT_NONE);
    ZREG(11) += ZREG(10);
    Environment_UpdateSkybox(SKYBOX_NORMAL_SKY, &this->envCtx, &this->skyboxCtx);
    gDPPipeSync(POLY_OPA_DISP++);
    Gfx_SetupDL_42Opa(this->state.gfxCtx);
    FileSelect_SetView(this, 0.0f, 0.0f, 64.0f);
    FileSelect_SetWindowVtx(&this->state);
    FileSelect_SetWindowContentVtx(&this->state);

    gDPSetCombineMode(POLY_OPA_DISP++, G_CC_MODULATEIA_PRIM, G_CC_MODULATEIA_PRIM);
    gDPSetPrimColor(POLY_OPA_DISP++, 0, 0, this->windowColor[0], this->windowColor[1], this->windowColor[2],
                    this->windowAlpha);
    gDPSetEnvColor(POLY_OPA_DISP++, 0, 0, 0, 0);

    Matrix_Translate(0.0f, 0.0f, -93.6f, MTXMODE_NEW);
    Matrix_Scale(0.78f, 0.78f, 0.78f, MTXMODE_APPLY);
    Matrix_RotateX(this->windowRot / 100.0f, MTXMODE_APPLY);
    gSPMatrix(POLY_OPA_DISP++, MATRIX_NEW(this->state.gfxCtx, "../z_file_choose.c", 2810),
              G_MTX_NOPUSH | G_MTX_LOAD | G_MTX_MODELVIEW);

    gSPVertex(POLY_OPA_DISP++, &this->windowVtx[0], 32, 0);
    gSPDisplayList(POLY_OPA_DISP++, gFileSelWindow1DL);

    gSPVertex(POLY_OPA_DISP++, &this->windowVtx[32], 32, 0);
    gSPDisplayList(POLY_OPA_DISP++, gFileSelWindow2DL);

    gSPVertex(POLY_OPA_DISP++, &this->windowVtx[64], 16, 0);
    gSPDisplayList(POLY_OPA_DISP++, gFileSelWindow3DL);

    FileSelect_DrawWindowContents(&this->state);
    gDPPipeSync(POLY_OPA_DISP++);
    FileSelect_SetView(this, 0.0f, 0.0f, 64.0f);

    CLOSE_DISPS(this->state.gfxCtx, "../z_file_choose.c", 2834);
}

static void (*sFileSelectDrawFuncs[])(GameState*) = {
    FileSelect_InitModeDraw,
    FileSelect_ConfigModeDraw,
    FileSelect_SelectModeDraw,
};

static void (*sFileSelectUpdateFuncs[])(GameState*) = {
    FileSelect_InitModeUpdate,
    FileSelect_ConfigModeUpdate,
    FileSelect_SelectModeUpdate,
};

void FileSelect_Main(GameState* thisx) {
    static void* controlsTextures[] =
        LANGUAGE_ARRAY(gFileSelControlsJPNTex, gFileSelControlsENGTex, gFileSelControlsGERTex, gFileSelControlsFRATex);
    FileSelectState* this = (FileSelectState*)thisx;
    Input* input = &this->state.input[0];

    OPEN_DISPS(this->state.gfxCtx, "../z_file_choose.c", 2898);

    this->n64ddFlag = 0;

    gSPSegment(POLY_OPA_DISP++, 0x00, NULL);
    gSPSegment(POLY_OPA_DISP++, 0x01, this->staticSegment);
    gSPSegment(POLY_OPA_DISP++, 0x02, this->parameterSegment);

    Gfx_SetupFrame(this->state.gfxCtx, 0, 0, 0);

    this->stickAdjX = input->rel.stick_x;
    this->stickAdjY = input->rel.stick_y;

    if (this->stickAdjX < -30) {
        if (this->stickXDir == -1) {
            this->inputTimerX--;
            if (this->inputTimerX < 0) {
                this->inputTimerX = 2;
            } else {
                this->stickAdjX = 0;
            }
        } else {
            this->inputTimerX = 10;
            this->stickXDir = -1;
        }
    } else if (this->stickAdjX > 30) {
        if (this->stickXDir == 1) {
            this->inputTimerX--;
            if (this->inputTimerX < 0) {
                this->inputTimerX = 2;
            } else {
                this->stickAdjX = 0;
            }
        } else {
            this->inputTimerX = 10;
            this->stickXDir = 1;
        }
    } else {
        this->stickXDir = 0;
    }

    if (this->stickAdjY < -30) {
        if (this->stickYDir == -1) {
            this->inputTimerY--;
            if (this->inputTimerY < 0) {
                this->inputTimerY = 2;
            } else {
                this->stickAdjY = 0;
            }
        } else {
            this->inputTimerY = 10;
            this->stickYDir = -1;
        }
    } else if (this->stickAdjY > 30) {
        if (this->stickYDir == 1) {
            this->inputTimerY--;
            if (this->inputTimerY < 0) {
                this->inputTimerY = 2;
            } else {
                this->stickAdjY = 0;
            }
        } else {
            this->inputTimerY = 10;
            this->stickYDir = 1;
        }
    } else {
        this->stickYDir = 0;
    }

    this->emptyFileTextAlpha = 0;

    FileSelect_PulsateCursor(&this->state);
    sFileSelectUpdateFuncs[this->menuMode](&this->state);
    sFileSelectDrawFuncs[this->menuMode](&this->state);

    // do not draw controls text in the options menu
    if ((this->configMode <= CM_NAME_ENTRY_TO_MAIN) || (this->configMode >= CM_UNUSED_DELAY)) {
        Gfx_SetupDL_39Opa(this->state.gfxCtx);

        gDPSetCombineLERP(POLY_OPA_DISP++, PRIMITIVE, ENVIRONMENT, TEXEL0, ENVIRONMENT, TEXEL0, 0, PRIMITIVE, 0,
                          PRIMITIVE, ENVIRONMENT, TEXEL0, ENVIRONMENT, TEXEL0, 0, PRIMITIVE, 0);
        gDPSetPrimColor(POLY_OPA_DISP++, 0, 0, 100, 255, 255, this->controlsAlpha);
        gDPSetEnvColor(POLY_OPA_DISP++, 0, 0, 0, 0);
        gDPLoadTextureBlock(POLY_OPA_DISP++, controlsTextures[gSaveContext.language], G_IM_FMT_IA, G_IM_SIZ_8b, 144, 16,
                            0, G_TX_NOMIRROR | G_TX_WRAP, G_TX_NOMIRROR | G_TX_WRAP, G_TX_NOMASK, G_TX_NOMASK,
                            G_TX_NOLOD, G_TX_NOLOD);
        gSPTextureRectangle(POLY_OPA_DISP++, 90 << 2, 204 << 2, 234 << 2, 220 << 2, G_TX_RENDERTILE, 0, 0, 1 << 10,
                            1 << 10);
    }

    gDPPipeSync(POLY_OPA_DISP++);
    gSPDisplayList(POLY_OPA_DISP++, sScreenFillSetupDL);
    gDPSetPrimColor(POLY_OPA_DISP++, 0, 0, 0, 0, 0, sScreenFillAlpha);
    gDPFillRectangle(POLY_OPA_DISP++, 0, 0, gScreenWidth - 1, gScreenHeight - 1);

    CLOSE_DISPS(this->state.gfxCtx, "../z_file_choose.c", 3035);
}

void FileSelect_InitContext(GameState* thisx) {
    FileSelectState* this = (FileSelectState*)thisx;
    EnvironmentContext* envCtx = &this->envCtx;
#if OOT_PAL
    SramContext* sramCtx = &this->sramCtx;
#endif

    Sram_Alloc(&this->state, &this->sramCtx);

    ZREG(7) = 32;
    ZREG(8) = 22;
    ZREG(9) = 20;
    ZREG(10) = -10;
    ZREG(11) = 0;
    ZREG(12) = 1000;
    ZREG(13) = -700;
    ZREG(14) = 164;
    ZREG(15) = 104;
    ZREG(16) = 160;
    ZREG(17) = 100;
    ZREG(18) = 162;
    ZREG(19) = 152;
    ZREG(20) = 214;

    XREG(13) = 580;
    XREG(14) = 400;
    XREG(35) = 20;
    XREG(36) = 20;
    XREG(37) = 20;
    XREG(43) = 8;
    XREG(44) = -78;
    XREG(45) = 0;
    XREG(46) = 0;
    XREG(47) = 0;
    XREG(48) = 0;
    XREG(49) = 3;
    XREG(50) = 8;
    XREG(51) = 8;
    XREG(52) = 10;
    XREG(73) = 0;

    VREG(0) = 14;
    VREG(1) = 5;
    VREG(2) = 4;
    VREG(4) = 1;
    VREG(5) = 6;
    VREG(6) = 2;
    VREG(7) = 6;
    VREG(8) = 80;

    sScreenFillAlpha = 255;

    VREG(10) = 10;
    VREG(11) = 30;
    VREG(12) = -100;
    VREG(13) = -85;
    VREG(14) = 4;
    VREG(16) = 25;
    VREG(17) = 1;
    VREG(18) = 1;
    VREG(20) = 92;
    VREG(21) = 171;
    VREG(22) = 11;
    VREG(23) = 10;
    VREG(24) = 26;
    VREG(25) = 2;
    VREG(26) = 1;
    VREG(27) = 0;
    VREG(28) = 0;
    VREG(29) = 160;
    VREG(30) = 64;
    VREG(31) = 154;
    VREG(32) = 152;
    VREG(33) = 106;

    WREG(38) = 16;
    WREG(39) = 9;
    WREG(40) = 10;
    WREG(41) = 14;
    WREG(42) = 11;
    WREG(43) = 12;

    this->menuMode = FS_MENU_MODE_INIT;

    this->buttonIndex = this->selectMode = this->selectedFileIndex = this->copyDestFileIndex =
        this->confirmButtonIndex = 0;

    this->confirmButtonTexIndices[0] = 2;
    this->confirmButtonTexIndices[1] = 3;
    this->titleLabel = FS_TITLE_SELECT_FILE;
    this->nextTitleLabel = FS_TITLE_OPEN_FILE;
    this->highlightPulseDir = 1;
    this->unk_1CAAC = 0xC;
    this->highlightColor[0] = 155;
    this->highlightColor[1] = 255;
    this->highlightColor[2] = 255;
    this->highlightColor[3] = 70;
    this->configMode = CM_FADE_IN_START;
    this->windowRot = 0.0f;
    this->stickXDir = this->inputTimerX = 0;
    this->stickYDir = this->inputTimerY = 0;
    this->kbdX = this->kbdY = this->charIndex = 0;
    this->kbdButton = FS_KBD_BTN_NONE;

    this->windowColor[0] = 100;
    this->windowColor[1] = 150;
    this->windowColor[2] = 255;

    this->windowAlpha = this->titleAlpha[0] = this->titleAlpha[1] = this->fileButtonAlpha[0] =
        this->fileButtonAlpha[1] = this->fileButtonAlpha[2] = this->nameBoxAlpha[0] = this->nameBoxAlpha[1] =
            this->nameBoxAlpha[2] = this->nameAlpha[0] = this->nameAlpha[1] = this->nameAlpha[2] =
                this->connectorAlpha[0] = this->connectorAlpha[1] = this->connectorAlpha[2] = this->fileInfoAlpha[0] =
                    this->fileInfoAlpha[1] = this->fileInfoAlpha[2] = this->actionButtonAlpha[FS_BTN_ACTION_COPY] =
                        this->actionButtonAlpha[FS_BTN_ACTION_ERASE] = this->confirmButtonAlpha[FS_BTN_CONFIRM_YES] =
                            this->confirmButtonAlpha[FS_BTN_CONFIRM_QUIT] = this->optionButtonAlpha =
                                this->nameEntryBoxAlpha = this->controlsAlpha = this->emptyFileTextAlpha = 0;

    this->windowPosX = 6;
    this->actionTimer = 8;
    this->warningLabel = FS_WARNING_NONE;

    this->warningButtonIndex = this->buttonYOffsets[0] = this->buttonYOffsets[1] = this->buttonYOffsets[2] =
        this->buttonYOffsets[3] = this->buttonYOffsets[4] = this->buttonYOffsets[5] = this->fileNamesY[0] =
            this->fileNamesY[1] = this->fileNamesY[2] = 0;

    this->unk_1CAD6[0] = 0;
    this->unk_1CAD6[1] = 3;
    this->unk_1CAD6[2] = 6;
    this->unk_1CAD6[3] = 8;
    this->unk_1CAD6[4] = 10;

    Letterbox_SetSizeTarget(0);

    gSaveContext.skyboxTime = CLOCK_TIME(0, 0);
    gSaveContext.save.dayTime = CLOCK_TIME(0, 0);

    Skybox_Init(&this->state, &this->skyboxCtx, SKYBOX_NORMAL_SKY);

    gTimeSpeed = 10;

    envCtx->changeSkyboxState = CHANGE_SKYBOX_INACTIVE;
    envCtx->changeSkyboxTimer = 0;
    envCtx->changeLightEnabled = false;
    envCtx->changeLightTimer = 0;
    envCtx->skyboxDmaState = SKYBOX_DMA_INACTIVE;
    envCtx->skybox1Index = 99;
    envCtx->skybox2Index = 99;
    envCtx->lightConfig = 0;
    envCtx->changeLightNextConfig = 0;
    envCtx->lightSetting = 0;
    envCtx->skyboxConfig = 2;
    envCtx->skyboxDisabled = 0;
    envCtx->skyboxBlend = 0;
    envCtx->glareAlpha = 0.0f;
    envCtx->lensFlareAlphaScale = 0.0f;

    Environment_UpdateSkybox(SKYBOX_NORMAL_SKY, &this->envCtx, &this->skyboxCtx);

    gSaveContext.buttonStatus[0] = gSaveContext.buttonStatus[1] = gSaveContext.buttonStatus[2] =
        gSaveContext.buttonStatus[3] = gSaveContext.buttonStatus[4] = BTN_ENABLED;

    this->n64ddFlags[0] = this->n64ddFlags[1] = this->n64ddFlags[2] = this->defense[0] = this->defense[1] =
        this->defense[2] = 0;

#if OOT_PAL
    SsSram_ReadWrite(OS_K1_TO_PHYSICAL(0xA8000000), sramCtx->readBuff, SRAM_SIZE, OS_READ);

    gSaveContext.language = sramCtx->readBuff[SRAM_HEADER_LANGUAGE];

    if (gSaveContext.language >= LANGUAGE_MAX) {
        sramCtx->readBuff[SRAM_HEADER_LANGUAGE] = gSaveContext.language = LANGUAGE_ENG;
    }
#endif
}

void FileSelect_Destroy(GameState* thisx) {
}

void FileSelect_Init(GameState* thisx) {
    FileSelectState* this = (FileSelectState*)thisx;
    u32 size = (uintptr_t)_title_staticSegmentRomEnd - (uintptr_t)_title_staticSegmentRomStart;
    s32 pad;

    SREG(30) = 1;
    PRINTF("SIZE=%x\n", size);

    this->staticSegment = GAME_STATE_ALLOC(&this->state, size, "../z_file_choose.c", 3392);
    ASSERT(this->staticSegment != NULL, "this->staticSegment != NULL", "../z_file_choose.c", 3393);
    DMA_REQUEST_SYNC(this->staticSegment, (uintptr_t)_title_staticSegmentRomStart, size, "../z_file_choose.c", 3394);

    size = (uintptr_t)_parameter_staticSegmentRomEnd - (uintptr_t)_parameter_staticSegmentRomStart;
    this->parameterSegment = GAME_STATE_ALLOC(&this->state, size, "../z_file_choose.c", 3398);
    ASSERT(this->parameterSegment != NULL, "this->parameterSegment != NULL", "../z_file_choose.c", 3399);
    DMA_REQUEST_SYNC(this->parameterSegment, (uintptr_t)_parameter_staticSegmentRomStart, size, "../z_file_choose.c",
                     3400);

    Matrix_Init(&this->state);
    View_Init(&this->view, this->state.gfxCtx);
    this->state.main = FileSelect_Main;
    this->state.destroy = FileSelect_Destroy;
    FileSelect_InitContext(&this->state);
    Font_LoadOrderedFont(&this->font);
    SEQCMD_RESET_AUDIO_HEAP(0, 10);
    // Setting ioData to 1 and writing it to ioPort 7 will skip the harp intro
    Audio_PlaySequenceWithSeqPlayerIO(SEQ_PLAYER_BGM_MAIN, NA_BGM_FILE_SELECT, 0, 7, 1);
}<|MERGE_RESOLUTION|>--- conflicted
+++ resolved
@@ -806,19 +806,15 @@
 static s16 sQuestItemRed[] = { 255, 255, 255, 0, 255, 0, 255, 200, 200 };
 static s16 sQuestItemGreen[] = { 255, 255, 255, 255, 60, 100, 130, 50, 200 };
 static s16 sQuestItemBlue[] = { 255, 255, 255, 0, 0, 255, 0, 255, 0 };
-<<<<<<< HEAD
 static s16 sQuestItemFlags[] = {
     QUEST_KOKIRI_EMERALD,  QUEST_GORON_RUBY,       QUEST_ZORA_SAPPHIRE,    QUEST_MEDALLION_FOREST, QUEST_MEDALLION_FIRE,
     QUEST_MEDALLION_WATER, QUEST_MEDALLION_SPIRIT, QUEST_MEDALLION_SHADOW, QUEST_MEDALLION_LIGHT,
 };
-=======
-static s16 sQuestItemFlags[] = { 0x0012, 0x0013, 0x0014, 0x0000, 0x0001, 0x0002, 0x0003, 0x0004, 0x0005 };
 
 #if OOT_NTSC && OOT_VERSION < OOT_GC_JP_CE
 static void* sSaveXTextures[] = { gFileSelSaveXJPNTex, gFileSelSaveXENGTex };
 #endif
 
->>>>>>> 8df87038
 static s16 sNamePrimColors[2][3] = { { 255, 255, 255 }, { 100, 100, 100 } };
 static void* sHeartTextures[] = { gHeartFullTex, gDefenseHeartFullTex };
 static s16 sHeartPrimColors[2][3] = { { 255, 70, 50 }, { 200, 0, 0 } };
