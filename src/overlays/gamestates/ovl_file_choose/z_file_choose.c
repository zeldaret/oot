--- conflicted
+++ resolved
@@ -1487,13 +1487,8 @@
     gSaveContext.buttonStatus[0] = gSaveContext.buttonStatus[1] = gSaveContext.buttonStatus[2] =
         gSaveContext.buttonStatus[3] = gSaveContext.buttonStatus[4] = BTN_ENABLED;
 
-<<<<<<< HEAD
     gSaveContext.hudDisplayOverrideButton = gSaveContext.hudDisplayRequest = gSaveContext.hudDisplayCur =
-        gSaveContext.hudDisplayCounter = gSaveContext.unk_13F4 = 0;
-=======
-    gSaveContext.unk_13E7 = gSaveContext.unk_13E8 = gSaveContext.unk_13EA = gSaveContext.unk_13EC =
-        gSaveContext.magicCapacity = 0;
->>>>>>> e68f3217
+        gSaveContext.hudDisplayCounter = gSaveContext.magicCapacity = 0;
 
     // Set the fill target to be the saved magic amount
     gSaveContext.magicFillTarget = gSaveContext.magic;
