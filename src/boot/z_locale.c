--- conflicted
+++ resolved
@@ -41,13 +41,8 @@
             PRINTF_COLOR_ERROR();
             PRINTF(T("z_locale_init: 日本用かアメリカ用か判別できません\n",
                      "z_locale_init: Can't tell if it's for Japan or America\n"));
-<<<<<<< HEAD
             LogUtils_HungupThread("../z_locale.c", LN4(86, 92, 101, UNK_LINE, 118));
             PRINTF(VT_RST);
-=======
-            LogUtils_HungupThread("../z_locale.c", LN4(86, 92, 101, 118, UNK_LINE));
-            PRINTF_RST();
->>>>>>> 26f91bd3
             break;
     }
 
