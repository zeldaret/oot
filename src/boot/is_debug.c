--- conflicted
+++ resolved
@@ -48,12 +48,8 @@
     va_end(args);
 }
 
-<<<<<<< HEAD
-void* is_proutSyncPrintf(UNUSED void* arg, const char* str, u32 count) {
-=======
 #if OOT_DEBUG
-void* is_proutSyncPrintf(void* arg, const char* str, size_t count) {
->>>>>>> bf3339a1
+void* is_proutSyncPrintf(UNUSED void* arg, const char* str, size_t count) {
     u32 data;
     s32 pos;
     s32 start;
