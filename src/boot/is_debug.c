--- conflicted
+++ resolved
@@ -1,5 +1,6 @@
 #include "is_debug.h"
 
+#include "attributes.h"
 #include "ultra64.h"
 #include "versions.h"
 
@@ -60,18 +61,13 @@
     va_end(args);
 }
 
-<<<<<<< HEAD
-#if OOT_DEBUG
-void* is_proutSyncPrintf(UNUSED void* arg, const char* str, size_t count) {
-=======
 #if OOT_VERSION < PAL_1_0
 void func_800015F4(void) {
 }
 #endif
 
 #if DEBUG_FEATURES
-void* is_proutSyncPrintf(void* arg, const char* str, size_t count) {
->>>>>>> ed02a9db
+void* is_proutSyncPrintf(UNUSED void* arg, const char* str, size_t count) {
     u32 data;
     s32 pos;
     s32 start;
