--- conflicted
+++ resolved
@@ -6,15 +6,12 @@
 const char gBuildTeam[] = "zelda@srd022j";
 #endif
 
-<<<<<<< HEAD
 #if OOT_VERSION == OOT_NTSC_1_2
 const char gBuildDate[] = "98-11-12 18:17:03";
-=======
-#if OOT_VERSION == OOT_GC_JP
+#elif OOT_VERSION == OOT_GC_JP
 const char gBuildDate[] = "02-10-29 23:49:53";
 #elif OOT_VERSION == OOT_GC_JP_MQ
 const char gBuildDate[] = "02-10-30 00:15:15";
->>>>>>> d4954361
 #elif OOT_VERSION == OOT_GC_US
 const char gBuildDate[] = "02-12-19 13:28:09";
 #elif OOT_VERSION == OOT_GC_US_MQ
