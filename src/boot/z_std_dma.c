/**
 * @file z_std_dma.c
 *
 * This file implements a system for structuring the ROM image and retrieving data. It is designed to have the same
 * external interface regardless of whether the ROM segments are compressed or not.
 *
 * The ROM image is partitioned into regions that are entered into the DMA data table `gDmaDataTable`. External code
 * does not directly address locations on the ROM image directly, instead a "Virtual ROM" addressing is used. Virtual
 * ROM is defined to be the ROM address of a segment in a totally uncompressed ROM. For uncompressed ROMs, "physical"
 * ROM and VROM addresses coincide. The DMA data table converts VROM to ROM addresses so that code may exclusively use
 * VROM addresses even if the ROM is compressed.
 *
 * External code typically submits requests to the DMA Manager asking for a transfer in terms of Virtual ROM; the DMA
 * Manager translates this to the physical ROM address, performs the transfer to RAM and decompresses the data if
 * required.
 * Requests are processed in the order they are received and may be submitted both synchronously and asynchronously.
 *
 * There are some additional provisions to ensure that audio DMA is particularly high-speed, the audio data is assumed
 * to be uncompressed and the request queue and address translation is skipped.
 */
#include "global.h"
#include "fault.h"
#include "stack.h"
#include "terminal.h"
#if PLATFORM_N64
#include "n64dd.h"
#endif

#pragma increment_block_number "gc-eu:128 gc-eu-mq:128 gc-jp:128 gc-jp-ce:128 gc-jp-mq:128 gc-us:128 gc-us-mq:128" \
<<<<<<< HEAD
                               "ntsc-1.2:102"
=======
                               "ntsc-1.2:106"
>>>>>>> e331805c

StackEntry sDmaMgrStackInfo;
OSMesgQueue sDmaMgrMsgQueue;
OSMesg sDmaMgrMsgBuf[32];

u32 gDmaMgrVerbose = 0;
size_t gDmaMgrDmaBuffSize = DMAMGR_DEFAULT_BUFSIZE;
u32 sDmaMgrIsRomCompressed = false;

OSThread sDmaMgrThread;
STACK(sDmaMgrStack, 0x500);

#if OOT_DEBUG

const char* sDmaMgrCurFileName;
s32 sDmaMgrCurFileLine;

// dmadata filenames
#define DEFINE_DMA_ENTRY(_0, nameString) nameString,

const char* sDmaMgrFileNames[] = {
#include "tables/dmadata_table.h"
};

#endif

#undef DEFINE_DMA_ENTRY

#if PLATFORM_N64 || OOT_DEBUG
/**
 * Compares `str1` and `str2`.
 *
 * @return
 *  0 if str1 and str2 are the same,
 *  -1 if the first character that does not match has a smaller value in str1 than str2,
 *  +1 if the first character that does not match has a greater value in str1 than str2
 */
s32 DmaMgr_StrCmp(const char* str1, const char* str2) {
    while (*str1 != '\0') {
        if (*str1 > *str2) {
            return 1;
        }
        if (*str1 < *str2) {
            return -1;
        }
        str1++;
        str2++;
    }

    if (*str2 > '\0') {
        return -1;
    }
    return 0;
}
#endif

/**
 * Transfer `size` bytes from physical ROM address `rom` to `ram`.
 *
 * This function is intended for internal use only, however it is possible to use this function externally in which
 * case it behaves as a synchronous transfer, data is available as soon as this function returns.
 *
 * Transfers are divided into chunks based on the current value of `gDmaMgrDmaBuffSize` to avoid congestion of the PI
 * so that higher priority transfers can still be carried out in a timely manner. The transfers are sent in a queue to
 * the OS PI Manager which performs the transfer.
 *
 * @return 0 if successful, -1 if the DMA could not be queued with the PI Manager.
 */
s32 DmaMgr_DmaRomToRam(uintptr_t rom, void* ram, size_t size) {
    OSIoMesg ioMsg;
    OSMesgQueue queue;
    OSMesg msg;
    s32 ret;
    size_t buffSize = gDmaMgrDmaBuffSize;

    if (buffSize == 0) {
        buffSize = DMAMGR_DEFAULT_BUFSIZE;
    }

    osInvalICache(ram, size);
    osInvalDCache(ram, size);
    osCreateMesgQueue(&queue, &msg, 1);

    while (size > buffSize) {
        // The system avoids large DMAs as these would stall the PI for too long, potentially causing issues with
        // audio. To allow audio to continue to DMA whenever it needs to, other DMAs are split into manageable chunks.

        if (1) {} // Necessary to match

        ioMsg.hdr.pri = OS_MESG_PRI_NORMAL;
        ioMsg.hdr.retQueue = &queue;
        ioMsg.devAddr = rom;
        ioMsg.dramAddr = ram;
        ioMsg.size = buffSize;

        if (gDmaMgrVerbose == 10) {
            PRINTF(T("%10lld ノーマルＤＭＡ %08x %08x %08x (%d)\n", "%10lld Normal DMA %08x %08x %08x (%d)\n"),
                   OS_CYCLES_TO_USEC(osGetTime()), ioMsg.dramAddr, ioMsg.devAddr, ioMsg.size,
                   MQ_GET_COUNT(&gPiMgrCmdQueue));
        }

        ret = osEPiStartDma(gCartHandle, &ioMsg, OS_READ);
        if (ret != 0) {
            goto end;
        }

        if (gDmaMgrVerbose == 10) {
            PRINTF(T("%10lld ノーマルＤＭＡ START (%d)\n", "%10lld Normal DMA START (%d)\n"),
                   OS_CYCLES_TO_USEC(osGetTime()), MQ_GET_COUNT(&gPiMgrCmdQueue));
        }

        osRecvMesg(&queue, NULL, OS_MESG_BLOCK);
        if (gDmaMgrVerbose == 10) {
            PRINTF(T("%10lld ノーマルＤＭＡ END (%d)\n", "%10lld Normal DMA END (%d)\n"),
                   OS_CYCLES_TO_USEC(osGetTime()), MQ_GET_COUNT(&gPiMgrCmdQueue));
        }

        size -= buffSize;
        rom += buffSize;
        ram = (u8*)ram + buffSize;
    }

    if (1) { // Also necessary to match
        s32 pad[2];
    }

    ioMsg.hdr.pri = OS_MESG_PRI_NORMAL;
    ioMsg.hdr.retQueue = &queue;
    ioMsg.devAddr = rom;
    ioMsg.dramAddr = ram;
    ioMsg.size = size;

    if (gDmaMgrVerbose == 10) {
        PRINTF(T("%10lld ノーマルＤＭＡ %08x %08x %08x (%d)\n", "%10lld Normal DMA %08x %08x %08x (%d)\n"),
               OS_CYCLES_TO_USEC(osGetTime()), ioMsg.dramAddr, ioMsg.devAddr, ioMsg.size,
               MQ_GET_COUNT(&gPiMgrCmdQueue));
    }

    ret = osEPiStartDma(gCartHandle, &ioMsg, OS_READ);
    if (ret != 0) {
        goto end;
    }

    osRecvMesg(&queue, NULL, OS_MESG_BLOCK);
    if (gDmaMgrVerbose == 10) {
        PRINTF(T("%10lld ノーマルＤＭＡ END (%d)\n", "%10lld Normal DMA END (%d)\n"), OS_CYCLES_TO_USEC(osGetTime()),
               MQ_GET_COUNT(&gPiMgrCmdQueue));
    }

end:
    osInvalICache(ram, size);
    osInvalDCache(ram, size);

    return ret;
}

/**
 * Callback function to facilitate audio DMA. Audio DMA does not use the request queue as audio data is often needed
 * very soon after the request is sent, requiring a higher priority method for enqueueing a DMA on the OS PI command
 * queue.
 *
 * @param pihandle Cartridge ROM PI Handle.
 * @param mb IO Message describing the transfer.
 * @param direction Read or write. (Only read is allowed)
 * @return 0 if the IO Message was successfully put on the OS PI command queue, < 0 otherwise
 */
s32 DmaMgr_AudioDmaHandler(OSPiHandle* pihandle, OSIoMesg* mb, s32 direction) {
    s32 ret;

    ASSERT(pihandle == gCartHandle, "pihandle == carthandle", "../z_std_dma.c", 530);
    ASSERT(direction == OS_READ, "direction == OS_READ", "../z_std_dma.c", 531);
    ASSERT(mb != NULL, "mb != NULL", "../z_std_dma.c", 532);

#if PLATFORM_N64
    if (D_80121212) {
        while (D_80121214) {
            Sleep_Msec(1000);
        }
    }
#endif

    if (gDmaMgrVerbose == 10) {
        PRINTF(T("%10lld サウンドＤＭＡ %08x %08x %08x (%d)\n", "%10lld Sound DMA %08x %08x %08x (%d)\n"),
               OS_CYCLES_TO_USEC(osGetTime()), mb->dramAddr, mb->devAddr, mb->size, MQ_GET_COUNT(&gPiMgrCmdQueue));
    }

    ret = osEPiStartDma(pihandle, mb, direction);
    if (ret != 0) {
        PRINTF("OOPS!!\n");
    }
    return ret;
}

/**
 * DMA read from disk drive. Blocks the current thread until DMA completes.
 *
 * @param ram RAM address to write data to.
 * @param rom ROM address to read from.
 * @param size Size of transfer.
 */
void DmaMgr_DmaFromDriveRom(void* ram, uintptr_t rom, size_t size) {
#if PLATFORM_N64
    s32 pad;
#endif
    OSPiHandle* handle = osDriveRomInit();
    OSMesgQueue queue;
    OSMesg msg;
    OSIoMesg ioMsg;

    osInvalICache(ram, size);
    osInvalDCache(ram, size);
    osCreateMesgQueue(&queue, &msg, 1);

    ioMsg.hdr.retQueue = &queue;
    ioMsg.hdr.pri = OS_MESG_PRI_NORMAL;
    ioMsg.devAddr = rom;
    ioMsg.dramAddr = ram;
    ioMsg.size = size;
    handle->transferInfo.cmdType = 2;

    osEPiStartDma(handle, &ioMsg, OS_READ);
    osRecvMesg(&queue, NULL, OS_MESG_BLOCK);
}

#if OOT_DEBUG
/**
 * DMA error encountered, print error messages and bring up the crash screen.
 *
 * @param req DMA Request causing the error.
 * @param filename DMA data filename associated with the operation that errored.
 * @param errorName Error name string.
 * @param errorDesc Error description string.
 *
 * This function does not return.
 */
NORETURN void DmaMgr_Error(DmaRequest* req, const char* filename, const char* errorName, const char* errorDesc) {
    uintptr_t vrom = req->vromAddr;
    void* ram = req->dramAddr;
    size_t size = req->size;
    char buff1[80];
    char buff2[80];

    PRINTF("%c", BEL);
    PRINTF(VT_FGCOL(RED));
    PRINTF(T("DMA致命的エラー(%s)\nROM:%X RAM:%X SIZE:%X %s\n", "DMA Fatal Error (%s)\nROM:%X RAM:%X SIZE:%X %s\n"),
           errorDesc != NULL ? errorDesc : (errorName != NULL ? errorName : "???"), vrom, ram, size,
           filename != NULL ? filename : "???");

    if (req->filename != NULL) { // Source file name that issued the DMA request
        PRINTF("DMA ERROR: %s %d", req->filename, req->line);
    } else if (sDmaMgrCurFileName != NULL) {
        PRINTF("DMA ERROR: %s %d", sDmaMgrCurFileName, sDmaMgrCurFileLine);
    }

    PRINTF(VT_RST);

    if (req->filename != NULL) {
        sprintf(buff1, "DMA ERROR: %s %d", req->filename, req->line);
    } else if (sDmaMgrCurFileName != NULL) {
        sprintf(buff1, "DMA ERROR: %s %d", sDmaMgrCurFileName, sDmaMgrCurFileLine);
    } else {
        sprintf(buff1, "DMA ERROR: %s", errorName != NULL ? errorName : "???");
    }

    sprintf(buff2, "%07X %08X %X %s", vrom, ram, size, filename != NULL ? filename : "???");
    Fault_AddHungupAndCrashImpl(buff1, buff2);
}

#define DMA_ERROR(req, filename, errorName, errorDesc, file, n64Line, gcLine) \
    DmaMgr_Error(req, filename, errorName, errorDesc)
#elif PLATFORM_N64
#define DMA_ERROR(req, filename, errorName, errorDesc, file, n64Line, gcLine) Fault_AddHungupAndCrash(file, n64Line)
#elif PLATFORM_GC
#define DMA_ERROR(req, filename, errorName, errorDesc, file, n64Line, gcLine) Fault_AddHungupAndCrash(file, gcLine)
#endif

#if PLATFORM_GC
/**
 * Searches the filesystem for the entry containing the address `vrom`. Retrieves the name of this entry from
 * the array of file names.
 *
 * @param vrom Virtual ROM location
 * @return Pointer to associated filename
 */
const char* DmaMgr_FindFileName(uintptr_t vrom) {
#if OOT_DEBUG
    DmaEntry* iter = gDmaDataTable;
    const char** name = sDmaMgrFileNames;

    while (iter->file.vromEnd != 0) {
        if (vrom >= iter->file.vromStart && vrom < iter->file.vromEnd) {
            return *name;
        }

        iter++;
        name++;
    }
    //! @bug Since there is no return, in case the file isn't found, the return value will be a pointer to the end
    // of gDmaDataTable
#ifdef AVOID_UB
    return "";
#endif
#else
    return NULL;
#endif
}
#endif

const char* DmaMgr_GetFileName(uintptr_t vrom) {
#if OOT_DEBUG
    const char* ret = DmaMgr_FindFileName(vrom);

    if (ret == NULL) {
        return "(unknown)";
    }

    if (DmaMgr_StrCmp(ret, "kanji") == 0 || DmaMgr_StrCmp(ret, "link_animetion") == 0) {
        // This check may be related to these files being too large to be loaded all at once, however a NULL filename
        // does not prevent them from being loaded.
        return NULL;
    }
    return ret;
#elif PLATFORM_N64
    return "??";
#elif PLATFORM_GC
    return "";
#endif
}

void DmaMgr_ProcessRequest(DmaRequest* req) {
    uintptr_t vrom = req->vromAddr;
    void* ram = req->dramAddr;
    size_t size = req->size;
    uintptr_t romStart;
    size_t romSize;
    u8 found = false;
    DmaEntry* iter;
    const char* filename;
    s32 i = 0;

#if OOT_DEBUG
    // Get the filename (for debugging)
    filename = DmaMgr_GetFileName(vrom);
#elif PLATFORM_GC
    // An unused empty string is defined in .rodata of GameCube retail builds, suggesting it was used near here.
    filename = "";
#endif

    // Iterate through the DMA data table until the region containing the vrom address for this request is found
    iter = gDmaDataTable;
    while (iter->file.vromEnd != 0) {
        if (vrom >= iter->file.vromStart && vrom < iter->file.vromEnd) {
            // Found the region this request falls into

#if PLATFORM_N64
            // Based on the MM Debug ROM, these strings are part of the condition for the empty if statement below,
            // as `... && DmaMgr_StrCmp("", "kanji") != 0 && DmaMgr_StrCmp("", "link_animetion") != 0`
            (void)"";
            (void)"kanji";
            (void)"";
            (void)"link_animetion";
#endif

            if (0) {
                // The string is defined in .rodata of debug builds but not used, suggesting a debug print is here
                // but was optimized out in some way.
                PRINTF("DMA ROM:%08X RAM:%08X SIZE:%08X %s\n", vrom, ram, size, filename);
            }

            if (iter->romEnd == 0) {
                // romEnd of 0 indicates that the file is uncompressed. Files that are stored uncompressed can have
                // only part of their content loaded into RAM, so DMA only the requested region.

                if (iter->file.vromEnd < vrom + size) {
                    // Error, vrom + size ends up in a different file than it started in

                    DMA_ERROR(req, filename, "Segment Alignment Error",
                              T("セグメント境界をまたがってＤＭＡ転送することはできません",
                                "DMA transfers cannot cross segment boundaries"),
                              "../z_std_dma.c", 578, 726);
                }

                DmaMgr_DmaRomToRam(iter->romStart + (vrom - iter->file.vromStart), ram, size);
                found = true;

                if (0) {
                    PRINTF("No Press ROM:%08X RAM:%08X SIZE:%08X\n", vrom, ram, size);
                }
            } else {
                // File is compressed. Files that are stored compressed must be loaded into RAM all at once.

                romStart = iter->romStart;
                romSize = iter->romEnd - iter->romStart;

                if (vrom != iter->file.vromStart) {
                    // Error, requested vrom is not the start of a file

                    DMA_ERROR(req, filename, "Can't Transfer Segment",
                              T("圧縮されたセグメントの途中からはＤＭＡ転送することはできません",
                                "DMA transfer cannot be performed from the middle of a compressed segment"),
                              "../z_std_dma.c", 598, 746);
                }

                if (size != iter->file.vromEnd - iter->file.vromStart) {
                    // Error, only part of the file was requested

                    DMA_ERROR(req, filename, "Can't Transfer Segment",
                              T("圧縮されたセグメントの一部だけをＤＭＡ転送することはできません",
                                "It is not possible to DMA only part of a compressed segment"),
                              "../z_std_dma.c", 604, 752);
                }

                // Reduce the thread priority and decompress the file, the decompression routine handles the DMA
                // in chunks. Restores the thread priority when done.
                osSetThreadPri(NULL, THREAD_PRI_DMAMGR_LOW);
                Yaz0_Decompress(romStart, ram, romSize);
                osSetThreadPri(NULL, THREAD_PRI_DMAMGR);
                found = true;

                if (0) {
                    PRINTF("   Press ROM:%X RAM:%X SIZE:%X\n", vrom, ram, size);
                }
            }
            break;
        }

#if PLATFORM_N64
        if (i != 0) {
            i += 4;
        }
#endif

        iter++;
    }

    if (!found) {
        // Requested region was not found in the filesystem

        if (sDmaMgrIsRomCompressed) {
            // Error, rom is compressed so DMA may only be requested within the filesystem bounds

            DMA_ERROR(req, NULL, "DATA DON'T EXIST",
                      T("該当するデータが存在しません", "Corresponding data does not exist"), "../z_std_dma.c", 624,
                      771);
            return;
        } else {
            // ROM is uncompressed, allow arbitrary DMA even if the region is not marked in the filesystem
            DmaMgr_DmaRomToRam(vrom, ram, size);

            if (0) {
                PRINTF(T("No Press ROM:%08X RAM:%08X SIZE:%08X (非公式)\n",
                         "No Press ROM:%08X RAM:%08X SIZE:%08X (informal)\n"),
                       vrom, ram, size);
            }
        }
    }
}

void DmaMgr_ThreadEntry(void* arg) {
    OSMesg msg;
    DmaRequest* req;

    PRINTF(T("ＤＭＡマネージャスレッド実行開始\n", "DMA manager thread execution start\n"));

    while (true) {
        // Wait for DMA Requests to arrive from other threads
        osRecvMesg(&sDmaMgrMsgQueue, &msg, OS_MESG_BLOCK);
        req = (DmaRequest*)msg;
        if (req == NULL) {
            break;
        }

        if (0) {
            PRINTF(T("ＤＭＡ登録受付", "DMA registration acceptance") " dmap=%08x\n", req);
        }

        // Process the DMA request
        DmaMgr_ProcessRequest(req);

        // Notify the sender that the request has been processed
        if (req->notifyQueue != NULL) {
            osSendMesg(req->notifyQueue, req->notifyMsg, OS_MESG_NOBLOCK);
            if (0) {
                PRINTF("osSendMesg: dmap=%08x, mq=%08x, m=%08x \n", req, req->notifyQueue, req->notifyMsg);
            }
        }
    }

    PRINTF(T("ＤＭＡマネージャスレッド実行終了\n", "DMA manager thread execution end\n"));
}

/**
 * Submit an asynchronous DMA request. Unlike other DMA requests, this will not block the current thread. Data arrival
 * is not immediate however, ensure that the request has completed by awaiting a message sent to `queue` when the DMA
 * operation has completed.
 *
 * @param req DMA request structure, filled out internally.
 * @param ram Location in DRAM for data to be written.
 * @param vrom Virtual ROM location for data to be read.
 * @param size Transfer size.
 * @param queue Message queue to notify with `msg` once the transfer is complete.
 * @param msg Message to send to `queue` once the transfer is complete.
 * @return 0
 */
s32 DmaMgr_RequestAsync(DmaRequest* req, void* ram, uintptr_t vrom, size_t size, u32 unk, OSMesgQueue* queue,
                        OSMesg msg) {
    static s32 sDmaMgrQueueFullLogged = 0;

#if OOT_DEBUG
    if ((ram == NULL) || (osMemSize < OS_K0_TO_PHYSICAL(ram) + size) || (vrom & 1) || (vrom > 0x4000000) ||
        (size == 0) || (size & 1)) {
        // The line numbers for `DMA_ERROR` are only used in retail builds, but this usage was removed so
        // its line number is unknown.
        //! @bug `req` is passed to `DMA_ERROR` without rom, ram and size being set
        DMA_ERROR(req, NULL, "ILLIGAL DMA-FUNCTION CALL", T("パラメータ異常です", "Parameter error"), "../z_std_dma.c",
                  0, 0);
    }
#endif

#if PLATFORM_N64
    if ((B_80121220 != NULL) && (B_80121220->unk_70 != NULL)) {
        if (B_80121220->unk_70(req, ram, vrom, size, unk, queue, msg) != 0) {
            return 0;
        }
    }
#endif

    req->vromAddr = vrom;
    req->dramAddr = ram;
    req->size = size;
    req->unk_14 = 0;
    req->notifyQueue = queue;
    req->notifyMsg = msg;

#if OOT_DEBUG
    if (1 && (sDmaMgrQueueFullLogged == 0) && MQ_IS_FULL(&sDmaMgrMsgQueue)) {
        sDmaMgrQueueFullLogged++;
        PRINTF("%c", BEL);
        PRINTF(VT_FGCOL(RED));
        PRINTF(T("dmaEntryMsgQが一杯です。キューサイズの再検討をおすすめします。",
                 "dmaEntryMsgQ is full. Reconsider your queue size."));
        LOG_NUM("(sizeof(dmaEntryMsgBufs) / sizeof(dmaEntryMsgBufs[0]))", ARRAY_COUNT(sDmaMgrMsgBuf), "../z_std_dma.c",
                952);
        PRINTF(VT_RST);
    }
#endif

    osSendMesg(&sDmaMgrMsgQueue, (OSMesg)req, OS_MESG_BLOCK);
    return 0;
}

/**
 * Submit a synchronous DMA request. This will block the current thread until the requested transfer is complete. Data
 * is immediately available as soon as this function returns.
 *
 * @param ram Location in DRAM for data to be written.
 * @param vrom Virtual ROM location for data to be read.
 * @param size Transfer size.
 * @return 0
 */
s32 DmaMgr_RequestSync(void* ram, uintptr_t vrom, size_t size) {
    DmaRequest req;
    OSMesgQueue queue;
    OSMesg msg;
    s32 ret;

    osCreateMesgQueue(&queue, &msg, 1);
    ret = DmaMgr_RequestAsync(&req, ram, vrom, size, 0, &queue, NULL);
    if (ret == -1) { // DmaMgr_RequestAsync only returns 0
        return ret;
    }

    osRecvMesg(&queue, NULL, OS_MESG_BLOCK);
    return 0;
}

void DmaMgr_Init(void) {
    const char** name;
    s32 idx;
    DmaEntry* iter;

    // DMA the dma data table to RAM
    DmaMgr_DmaRomToRam((uintptr_t)_dmadataSegmentRomStart, _dmadataSegmentStart,
                       (u32)(_dmadataSegmentRomEnd - _dmadataSegmentRomStart));
    PRINTF("dma_rom_ad[]\n");

#if OOT_DEBUG
    name = sDmaMgrFileNames;
    iter = gDmaDataTable;
    idx = 0;

    // Check if the ROM is compressed (romEnd not 0)
    sDmaMgrIsRomCompressed = false;
    while (iter->file.vromEnd != 0) {
        if (iter->romEnd != 0) {
            sDmaMgrIsRomCompressed = true;
        }

        PRINTF("%3d %08x %08x %08x %08x %08x %c %s\n", idx, iter->file.vromStart, iter->file.vromEnd, iter->romStart,
               iter->romEnd,
               (iter->romEnd != 0) ? iter->romEnd - iter->romStart : iter->file.vromEnd - iter->file.vromStart,
               (((iter->romEnd != 0) ? iter->romEnd - iter->romStart : 0) > 0x10000) ? '*' : ' ', name ? *name : "");

        idx++;
        iter++;

        if (name != NULL) {
            name++;
        }
    }
#endif

    // Ensure that the boot segment always follows after the makerom segment.
    if ((uintptr_t)_bootSegmentRomStart != gDmaDataTable[0].file.vromEnd) {
        PRINTF("_bootSegmentRomStart(%08x) != dma_rom_ad[0].rom_b(%08x)\n", _bootSegmentRomStart,
               gDmaDataTable[0].file.vromEnd);
        //! @bug The main code file where fault.c resides is not yet loaded
#if PLATFORM_N64
        Fault_AddHungupAndCrash("../z_std_dma.c", 840);
#else
        Fault_AddHungupAndCrash("../z_std_dma.c", 1055);
#endif
    }

    // Start the DMA manager
    osCreateMesgQueue(&sDmaMgrMsgQueue, sDmaMgrMsgBuf, ARRAY_COUNT(sDmaMgrMsgBuf));
    StackCheck_Init(&sDmaMgrStackInfo, sDmaMgrStack, STACK_TOP(sDmaMgrStack), 0, 0x100, "dmamgr");
    osCreateThread(&sDmaMgrThread, THREAD_ID_DMAMGR, DmaMgr_ThreadEntry, NULL, STACK_TOP(sDmaMgrStack),
                   THREAD_PRI_DMAMGR);
    osStartThread(&sDmaMgrThread);
}

#if OOT_DEBUG
/**
 * Asynchronous DMA Request with source file and line info for debugging.
 *
 * @see DmaMgr_RequestAsync
 */
s32 DmaMgr_RequestAsyncDebug(DmaRequest* req, void* ram, uintptr_t vrom, size_t size, u32 unk5, OSMesgQueue* queue,
                             OSMesg msg, const char* file, int line) {
    req->filename = file;
    req->line = line;
    return DmaMgr_RequestAsync(req, ram, vrom, size, unk5, queue, msg);
}

/**
 * Synchronous DMA Request with source file and line info for debugging.
 *
 * @see DmaMgr_RequestSync
 */
s32 DmaMgr_RequestSyncDebug(void* ram, uintptr_t vrom, size_t size, const char* file, int line) {
    DmaRequest req;
    s32 ret;
    OSMesgQueue queue;
    OSMesg msg;
    s32 pad;

    req.filename = file;
    req.line = line;
    osCreateMesgQueue(&queue, &msg, 1);
    ret = DmaMgr_RequestAsync(&req, ram, vrom, size, 0, &queue, NULL);
    if (ret == -1) { // DmaMgr_RequestAsync only returns 0
        return ret;
    }

    osRecvMesg(&queue, NULL, OS_MESG_BLOCK);
    return 0;
}
#endif<|MERGE_RESOLUTION|>--- conflicted
+++ resolved
@@ -27,11 +27,7 @@
 #endif
 
 #pragma increment_block_number "gc-eu:128 gc-eu-mq:128 gc-jp:128 gc-jp-ce:128 gc-jp-mq:128 gc-us:128 gc-us-mq:128" \
-<<<<<<< HEAD
-                               "ntsc-1.2:102"
-=======
-                               "ntsc-1.2:106"
->>>>>>> e331805c
+                               "ntsc-1.2:98"
 
 StackEntry sDmaMgrStackInfo;
 OSMesgQueue sDmaMgrMsgQueue;
