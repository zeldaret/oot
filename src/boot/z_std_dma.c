/**
 * @file z_std_dma.c
 *
 * This file implements a system for structuring the ROM image and retrieving data. It is designed to have the same
 * external interface regardless of whether the ROM segments are compressed or not.
 *
 * The ROM image is partitioned into regions that are entered into the DMA data table `gDmaDataTable`. External code
 * does not directly address locations on the ROM image directly, instead a "Virtual ROM" addressing is used. Virtual
 * ROM is defined to be the ROM address of a segment in a totally uncompressed ROM. For uncompressed ROMs, "physical"
 * ROM and VROM addresses coincide. The DMA data table converts VROM to ROM addresses so that code may exclusively use
 * VROM addresses even if the ROM is compressed.
 *
 * External code typically submits requests to the DMA Manager asking for a transfer in terms of Virtual ROM; the DMA
 * Manager translates this to the physical ROM address, performs the transfer to RAM and decompresses the data if
 * required.
 * Requests are processed in the order they are received and may be submitted both synchronously and asynchronously.
 *
 * There are some additional provisions to ensure that audio DMA is particularly high-speed, the audio data is assumed
 * to be uncompressed and the request queue and address translation is skipped.
 */
#include "global.h"
#include "fault.h"
#include "stack.h"
#include "terminal.h"
#include "line_numbers.h"
#if PLATFORM_N64
#include "n64dd.h"
#endif

#pragma increment_block_number "gc-eu:128 gc-eu-mq:128 gc-jp:128 gc-jp-ce:128 gc-jp-mq:128 gc-us:128 gc-us-mq:128" \
<<<<<<< HEAD
                               "ntsc-1.2:72 pal-1.0:70 pal-1.1:70"
=======
                               "ntsc-1.2:78 pal-1.0:76 pal-1.1:76"
>>>>>>> 62c0effc

StackEntry sDmaMgrStackInfo;
OSMesgQueue sDmaMgrMsgQueue;
OSMesg sDmaMgrMsgBuf[32];

u32 gDmaMgrVerbose = 0;
size_t gDmaMgrDmaBuffSize = DMAMGR_DEFAULT_BUFSIZE;
u32 sDmaMgrIsRomCompressed = false;

OSThread sDmaMgrThread;
STACK(sDmaMgrStack, 0x500);

#if DEBUG_FEATURES

const char* sDmaMgrCurFileName;
s32 sDmaMgrCurFileLine;

// dmadata filenames
#define DEFINE_DMA_ENTRY(_0, nameString) nameString,

const char* sDmaMgrFileNames[] = {
#include "tables/dmadata_table.h"
};

#undef DEFINE_DMA_ENTRY

#endif

#define SET_IOMSG(ioMsg, queue, rom, ram, buffSize) \
    do {                                            \
        (ioMsg).hdr.pri = OS_MESG_PRI_NORMAL;       \
        (ioMsg).hdr.retQueue = (queue);             \
        (ioMsg).devAddr = (rom);                    \
        (ioMsg).dramAddr = (ram);                   \
        (ioMsg).size = (buffSize);                  \
    } while (0)

#if !PLATFORM_GC || DEBUG_FEATURES
/**
 * Compares `str1` and `str2`.
 *
 * @return
 *  0 if str1 and str2 are the same,
 *  -1 if the first character that does not match has a smaller value in str1 than str2,
 *  +1 if the first character that does not match has a greater value in str1 than str2
 */
s32 DmaMgr_StrCmp(const char* str1, const char* str2) {
    while (*str1 != '\0') {
        if (*str1 > *str2) {
            return 1;
        }
        if (*str1 < *str2) {
            return -1;
        }
        str1++;
        str2++;
    }

    if (*str2 > '\0') {
        return -1;
    }
    return 0;
}
#endif

/**
 * Transfer `size` bytes from physical ROM address `rom` to `ram`.
 *
 * This function is intended for internal use only, however it is possible to use this function externally in which
 * case it behaves as a synchronous transfer, data is available as soon as this function returns.
 *
 * Transfers are divided into chunks based on the current value of `gDmaMgrDmaBuffSize` to avoid congestion of the PI
 * so that higher priority transfers can still be carried out in a timely manner. The transfers are sent in a queue to
 * the OS PI Manager which performs the transfer.
 *
 * @return 0 if successful, -1 if the DMA could not be queued with the PI Manager.
 */
s32 DmaMgr_DmaRomToRam(uintptr_t rom, void* ram, size_t size) {
    OSIoMesg ioMsg;
    OSMesgQueue queue;
    OSMesg msg;
    s32 ret;
    size_t buffSize = gDmaMgrDmaBuffSize;
#if DEBUG_FEATURES
    UNUSED s32 pad;
#endif

    if (buffSize == 0) {
        buffSize = DMAMGR_DEFAULT_BUFSIZE;
    }

    osInvalICache(ram, size);
    osInvalDCache(ram, size);
    osCreateMesgQueue(&queue, &msg, 1);

    while (size > buffSize) {
        // The system avoids large DMAs as these would stall the PI for too long, potentially causing issues with
        // audio. To allow audio to continue to DMA whenever it needs to, other DMAs are split into manageable chunks.

        SET_IOMSG(ioMsg, &queue, rom, ram, buffSize);

        if (gDmaMgrVerbose == 10) {
            PRINTF(T("%10lld ノーマルＤＭＡ %08x %08x %08x (%d)\n", "%10lld Normal DMA %08x %08x %08x (%d)\n"),
                   OS_CYCLES_TO_USEC(osGetTime()), ioMsg.dramAddr, ioMsg.devAddr, ioMsg.size,
                   MQ_GET_COUNT(&gPiMgrCmdQueue));
        }

        ret = osEPiStartDma(gCartHandle, &ioMsg, OS_READ);
        if (ret != 0) {
            goto end;
        }

        if (gDmaMgrVerbose == 10) {
            PRINTF(T("%10lld ノーマルＤＭＡ START (%d)\n", "%10lld Normal DMA START (%d)\n"),
                   OS_CYCLES_TO_USEC(osGetTime()), MQ_GET_COUNT(&gPiMgrCmdQueue));
        }

        osRecvMesg(&queue, NULL, OS_MESG_BLOCK);
        if (gDmaMgrVerbose == 10) {
            PRINTF(T("%10lld ノーマルＤＭＡ END (%d)\n", "%10lld Normal DMA END (%d)\n"),
                   OS_CYCLES_TO_USEC(osGetTime()), MQ_GET_COUNT(&gPiMgrCmdQueue));
        }

        size -= buffSize;
        rom += buffSize;
        ram = (u8*)ram + buffSize;
    }

    SET_IOMSG(ioMsg, &queue, rom, ram, size);

    { UNUSED s32 pad2; }

    if (gDmaMgrVerbose == 10) {
        PRINTF(T("%10lld ノーマルＤＭＡ %08x %08x %08x (%d)\n", "%10lld Normal DMA %08x %08x %08x (%d)\n"),
               OS_CYCLES_TO_USEC(osGetTime()), ioMsg.dramAddr, ioMsg.devAddr, ioMsg.size,
               MQ_GET_COUNT(&gPiMgrCmdQueue));
    }

    ret = osEPiStartDma(gCartHandle, &ioMsg, OS_READ);
    if (ret != 0) {
        goto end;
    }

    osRecvMesg(&queue, NULL, OS_MESG_BLOCK);
    if (gDmaMgrVerbose == 10) {
        PRINTF(T("%10lld ノーマルＤＭＡ END (%d)\n", "%10lld Normal DMA END (%d)\n"), OS_CYCLES_TO_USEC(osGetTime()),
               MQ_GET_COUNT(&gPiMgrCmdQueue));
    }

end:
    osInvalICache(ram, size);
    osInvalDCache(ram, size);

    return ret;
}

/**
 * Callback function to facilitate audio DMA. Audio DMA does not use the request queue as audio data is often needed
 * very soon after the request is sent, requiring a higher priority method for enqueueing a DMA on the OS PI command
 * queue.
 *
 * @param pihandle Cartridge ROM PI Handle.
 * @param mb IO Message describing the transfer.
 * @param direction Read or write. (Only read is allowed)
 * @return 0 if the IO Message was successfully put on the OS PI command queue, < 0 otherwise
 */
s32 DmaMgr_AudioDmaHandler(OSPiHandle* pihandle, OSIoMesg* mb, s32 direction) {
    s32 ret;

    ASSERT(pihandle == gCartHandle, "pihandle == carthandle", "../z_std_dma.c", 530);
    ASSERT(direction == OS_READ, "direction == OS_READ", "../z_std_dma.c", 531);
    ASSERT(mb != NULL, "mb != NULL", "../z_std_dma.c", 532);

#if PLATFORM_N64
    if (D_80121212) {
        while (D_80121214) {
            Sleep_Msec(1000);
        }
    }
#endif

    if (gDmaMgrVerbose == 10) {
        PRINTF(T("%10lld サウンドＤＭＡ %08x %08x %08x (%d)\n", "%10lld Sound DMA %08x %08x %08x (%d)\n"),
               OS_CYCLES_TO_USEC(osGetTime()), mb->dramAddr, mb->devAddr, mb->size, MQ_GET_COUNT(&gPiMgrCmdQueue));
    }

    ret = osEPiStartDma(pihandle, mb, direction);
    if (ret != 0) {
        PRINTF("OOPS!!\n");
    }
    return ret;
}

/**
 * DMA read from disk drive. Blocks the current thread until DMA completes.
 *
 * @param ram RAM address to write data to.
 * @param rom ROM address to read from.
 * @param size Size of transfer.
 */
void DmaMgr_DmaFromDriveRom(void* ram, uintptr_t rom, size_t size) {
#if PLATFORM_N64
    s32 pad;
#endif
    OSPiHandle* handle = osDriveRomInit();
    OSMesgQueue queue;
    OSMesg msg;
    OSIoMesg ioMsg;

    osInvalICache(ram, size);
    osInvalDCache(ram, size);
    osCreateMesgQueue(&queue, &msg, 1);

    SET_IOMSG(ioMsg, &queue, rom, ram, size);
    handle->transferInfo.cmdType = 2;

    osEPiStartDma(handle, &ioMsg, OS_READ);
    osRecvMesg(&queue, NULL, OS_MESG_BLOCK);
}

#if DEBUG_FEATURES
/**
 * DMA error encountered, print error messages and bring up the crash screen.
 *
 * @param req DMA Request causing the error.
 * @param filename DMA data filename associated with the operation that errored.
 * @param errorName Error name string.
 * @param errorDesc Error description string.
 *
 * This function does not return.
 */
NORETURN void DmaMgr_Error(DmaRequest* req, const char* filename, const char* errorName, const char* errorDesc) {
    uintptr_t vrom = req->vromAddr;
    void* ram = req->dramAddr;
    size_t size = req->size;
    char buff1[80];
    char buff2[80];

    PRINTF("%c", BEL);
    PRINTF_COLOR_RED();
    PRINTF(T("DMA致命的エラー(%s)\nROM:%X RAM:%X SIZE:%X %s\n", "DMA Fatal Error (%s)\nROM:%X RAM:%X SIZE:%X %s\n"),
           errorDesc != NULL ? errorDesc : (errorName != NULL ? errorName : "???"), vrom, ram, size,
           filename != NULL ? filename : "???");

    if (req->filename != NULL) { // Source file name that issued the DMA request
        PRINTF("DMA ERROR: %s %d", req->filename, req->line);
    } else if (sDmaMgrCurFileName != NULL) {
        PRINTF("DMA ERROR: %s %d", sDmaMgrCurFileName, sDmaMgrCurFileLine);
    }

    PRINTF_RST();

    if (req->filename != NULL) {
        sprintf(buff1, "DMA ERROR: %s %d", req->filename, req->line);
    } else if (sDmaMgrCurFileName != NULL) {
        sprintf(buff1, "DMA ERROR: %s %d", sDmaMgrCurFileName, sDmaMgrCurFileLine);
    } else {
        sprintf(buff1, "DMA ERROR: %s", errorName != NULL ? errorName : "???");
    }

    sprintf(buff2, "%07X %08X %X %s", vrom, ram, size, filename != NULL ? filename : "???");
    Fault_AddHungupAndCrashImpl(buff1, buff2);
}

#define DMA_ERROR(req, filename, errorName, errorDesc, file, line) DmaMgr_Error(req, filename, errorName, errorDesc)
#else
#define DMA_ERROR(req, filename, errorName, errorDesc, file, line) Fault_AddHungupAndCrash(file, line)
#endif

#if PLATFORM_GC
/**
 * Searches the filesystem for the entry containing the address `vrom`. Retrieves the name of this entry from
 * the array of file names.
 *
 * @param vrom Virtual ROM location
 * @return Pointer to associated filename
 */
const char* DmaMgr_FindFileName(uintptr_t vrom) {
#if DEBUG_FEATURES
    DmaEntry* iter = gDmaDataTable;
    const char** name = sDmaMgrFileNames;

    while (iter->file.vromEnd != 0) {
        if (vrom >= iter->file.vromStart && vrom < iter->file.vromEnd) {
            return *name;
        }

        iter++;
        name++;
    }
    //! @bug Since there is no return, in case the file isn't found, the return value will be a pointer to the end
    // of gDmaDataTable
#ifdef AVOID_UB
    return "";
#endif
#else
    return NULL;
#endif
}
#endif

const char* DmaMgr_GetFileName(uintptr_t vrom) {
#if PLATFORM_GC && DEBUG_FEATURES
    const char* ret = DmaMgr_FindFileName(vrom);

    if (ret == NULL) {
        return "(unknown)";
    }

    if (DmaMgr_StrCmp(ret, "kanji") == 0 || DmaMgr_StrCmp(ret, "link_animetion") == 0) {
        // This check may be related to these files being too large to be loaded all at once, however a NULL filename
        // does not prevent them from being loaded.
        return NULL;
    }
    return ret;
#elif PLATFORM_GC
    return "";
#else
    return "??";
#endif
}

void DmaMgr_ProcessRequest(DmaRequest* req) {
    uintptr_t vrom = req->vromAddr;
    void* ram = req->dramAddr;
    size_t size = req->size;
    uintptr_t romStart;
    size_t romSize;
    u8 found = false;
    DmaEntry* iter;
    UNUSED_NDEBUG const char* filename;
    s32 i = 0;

#if DEBUG_FEATURES
    // Get the filename (for debugging)
    filename = DmaMgr_GetFileName(vrom);
#elif PLATFORM_GC
    // An unused empty string is defined in .rodata of GameCube retail builds, suggesting it was used near here.
    filename = "";
#endif

    // Iterate through the DMA data table until the region containing the vrom address for this request is found
    iter = gDmaDataTable;
    while (iter->file.vromEnd != 0) {
        if (vrom >= iter->file.vromStart && vrom < iter->file.vromEnd) {
            // Found the region this request falls into

            if (0) {
#if !PLATFORM_GC
                // Based on the MM Debug ROM, these strings are part of the condition for the empty if statement below
                if (DmaMgr_StrCmp("", "kanji") != 0 && DmaMgr_StrCmp("", "link_animetion") != 0)
#endif
                {
                    // The string is defined in .rodata of debug builds but not used, suggesting a debug print is here
                    // but was optimized out in some way.
                    PRINTF("DMA ROM:%08X RAM:%08X SIZE:%08X %s\n", vrom, ram, size, filename);
                }
            }

            if (iter->romEnd == 0) {
                // romEnd of 0 indicates that the file is uncompressed. Files that are stored uncompressed can have
                // only part of their content loaded into RAM, so DMA only the requested region.

                if (iter->file.vromEnd < vrom + size) {
                    // Error, vrom + size ends up in a different file than it started in

                    DMA_ERROR(req, filename, "Segment Alignment Error",
                              T("セグメント境界をまたがってＤＭＡ転送することはできません",
                                "DMA transfers cannot cross segment boundaries"),
                              "../z_std_dma.c", LN3(575, 578, 595, 726));
                }

                DmaMgr_DmaRomToRam(iter->romStart + vrom - iter->file.vromStart, ram, size);
                found = true;

                if (0) {
                    PRINTF("No Press ROM:%08X RAM:%08X SIZE:%08X\n", vrom, ram, size);
                }
            } else {
                // File is compressed. Files that are stored compressed must be loaded into RAM all at once.

                romSize = iter->romEnd - iter->romStart;
                romStart = iter->romStart;

                if (iter->file.vromStart != vrom) {
                    // Error, requested vrom is not the start of a file

                    DMA_ERROR(req, filename, "Can't Transfer Segment",
                              T("圧縮されたセグメントの途中からはＤＭＡ転送することはできません",
                                "DMA transfer cannot be performed from the middle of a compressed segment"),
                              "../z_std_dma.c", LN3(595, 598, 615, 746));
                }

                if (size != iter->file.vromEnd - iter->file.vromStart) {
                    // Error, only part of the file was requested

                    DMA_ERROR(req, filename, "Can't Transfer Segment",
                              T("圧縮されたセグメントの一部だけをＤＭＡ転送することはできません",
                                "It is not possible to DMA only part of a compressed segment"),
                              "../z_std_dma.c", LN3(601, 604, 621, 752));
                }

                // Reduce the thread priority and decompress the file, the decompression routine handles the DMA
                // in chunks. Restores the thread priority when done.
                osSetThreadPri(NULL, THREAD_PRI_DMAMGR_LOW);

#if !PLATFORM_IQUE
                Yaz0_Decompress(romStart, ram, romSize);
#else
                gzip_decompress(romStart, ram, romSize);
#endif

                osSetThreadPri(NULL, THREAD_PRI_DMAMGR);
                found = true;

                if (0) {
                    PRINTF("   Press ROM:%X RAM:%X SIZE:%X\n", vrom, ram, size);
                }
            }
            break;
        }

#if !PLATFORM_GC
        if (i != 0) {
            i += 4;
        }
#endif

        iter++;
    }

    if (!found) {
        // Requested region was not found in the filesystem

        if (sDmaMgrIsRomCompressed) {
            // Error, rom is compressed so DMA may only be requested within the filesystem bounds

            DMA_ERROR(req, NULL, "DATA DON'T EXIST",
                      T("該当するデータが存在しません", "Corresponding data does not exist"), "../z_std_dma.c",
                      LN3(621, 624, 641, 771));
            return;
        } else {
            // ROM is uncompressed, allow arbitrary DMA even if the region is not marked in the filesystem
            romStart = vrom;
            DmaMgr_DmaRomToRam(romStart, ram, size);

            if (0) {
                PRINTF(T("No Press ROM:%08X RAM:%08X SIZE:%08X (非公式)\n",
                         "No Press ROM:%08X RAM:%08X SIZE:%08X (informal)\n"),
                       vrom, ram, size);
            }
        }
    }
}

void DmaMgr_ThreadEntry(void* arg) {
    OSMesg msg;
    DmaRequest* req;

    PRINTF(T("ＤＭＡマネージャスレッド実行開始\n", "DMA manager thread execution start\n"));

    while (true) {
        // Wait for DMA Requests to arrive from other threads
        osRecvMesg(&sDmaMgrMsgQueue, &msg, OS_MESG_BLOCK);
        req = (DmaRequest*)msg;
        if (req == NULL) {
            break;
        }

        if (0) {
            PRINTF(T("ＤＭＡ登録受付", "DMA registration acceptance") " dmap=%08x\n", req);
        }

        // Process the DMA request
        DmaMgr_ProcessRequest(req);

        // Notify the sender that the request has been processed
        if (req->notifyQueue != NULL) {
            osSendMesg(req->notifyQueue, req->notifyMsg, OS_MESG_NOBLOCK);
            if (0) {
                PRINTF("osSendMesg: dmap=%08x, mq=%08x, m=%08x \n", req, req->notifyQueue, req->notifyMsg);
            }
        }
    }

    PRINTF(T("ＤＭＡマネージャスレッド実行終了\n", "DMA manager thread execution end\n"));
}

/**
 * Submit an asynchronous DMA request. Unlike other DMA requests, this will not block the current thread. Data arrival
 * is not immediate however, ensure that the request has completed by awaiting a message sent to `queue` when the DMA
 * operation has completed.
 *
 * @param req DMA request structure, filled out internally.
 * @param ram Location in DRAM for data to be written.
 * @param vrom Virtual ROM location for data to be read.
 * @param size Transfer size.
 * @param queue Message queue to notify with `msg` once the transfer is complete.
 * @param msg Message to send to `queue` once the transfer is complete.
 * @return 0
 */
s32 DmaMgr_RequestAsync(DmaRequest* req, void* ram, uintptr_t vrom, size_t size, u32 unk, OSMesgQueue* queue,
                        OSMesg msg) {
    static s32 sDmaMgrQueueFullLogged = 0;

#if PLATFORM_IQUE
    PRINTF("dmacopy_bg(%x, %x, %x, %x, %x, %x, %x)\n", req, ram, vrom, size, unk, queue, msg);
#endif

#if DEBUG_FEATURES
    if ((ram == NULL) || (osMemSize < OS_K0_TO_PHYSICAL(ram) + size) || (vrom & 1) || (vrom > 0x4000000) ||
        (size == 0) || (size & 1)) {
        //! @bug `req` is passed to `DMA_ERROR` without rom, ram and size being set
        DMA_ERROR(req, NULL, "ILLIGAL DMA-FUNCTION CALL", T("パラメータ異常です", "Parameter error"), "../z_std_dma.c",
                  UNK_LINE);
    }
#endif

#if PLATFORM_N64
    if ((B_80121220 != NULL) && (B_80121220->unk_70 != NULL)) {
        if (B_80121220->unk_70(req, ram, vrom, size, unk, queue, msg) != 0) {
            return 0;
        }
    }
#endif

    req->vromAddr = vrom;
    req->dramAddr = ram;
    req->size = size;
    req->unk_14 = 0;
    req->notifyQueue = queue;
    req->notifyMsg = msg;

#if DEBUG_FEATURES
    if (1 && (sDmaMgrQueueFullLogged == 0) && MQ_IS_FULL(&sDmaMgrMsgQueue)) {
        sDmaMgrQueueFullLogged++;
        PRINTF("%c", BEL);
        PRINTF_COLOR_RED();
        PRINTF(T("dmaEntryMsgQが一杯です。キューサイズの再検討をおすすめします。",
                 "dmaEntryMsgQ is full. Reconsider your queue size."));
        LOG_NUM("(sizeof(dmaEntryMsgBufs) / sizeof(dmaEntryMsgBufs[0]))", ARRAY_COUNT(sDmaMgrMsgBuf), "../z_std_dma.c",
                952);
        PRINTF_RST();
    }
#endif

    osSendMesg(&sDmaMgrMsgQueue, (OSMesg)req, OS_MESG_BLOCK);
    return 0;
}

/**
 * Submit a synchronous DMA request. This will block the current thread until the requested transfer is complete. Data
 * is immediately available as soon as this function returns.
 *
 * @param ram Location in DRAM for data to be written.
 * @param vrom Virtual ROM location for data to be read.
 * @param size Transfer size.
 * @return 0
 */
s32 DmaMgr_RequestSync(void* ram, uintptr_t vrom, size_t size) {
    DmaRequest req;
    OSMesgQueue queue;
    OSMesg msg;
    s32 ret;

    osCreateMesgQueue(&queue, &msg, 1);
    ret = DmaMgr_RequestAsync(&req, ram, vrom, size, 0, &queue, NULL);
    if (ret == -1) { // DmaMgr_RequestAsync only returns 0
        return ret;
    }

    osRecvMesg(&queue, NULL, OS_MESG_BLOCK);
    return 0;
}

void DmaMgr_Init(void) {
    const char** name;
    s32 idx;
    DmaEntry* iter;

    // DMA the dma data table to RAM
    DmaMgr_DmaRomToRam((uintptr_t)_dmadataSegmentRomStart, _dmadataSegmentStart,
                       (u32)(_dmadataSegmentRomEnd - _dmadataSegmentRomStart));

#if DEBUG_FEATURES
    PRINTF("dma_rom_ad[]\n");

    name = sDmaMgrFileNames;
    iter = gDmaDataTable;
    idx = 0;

    // Check if the ROM is compressed (romEnd not 0)
    sDmaMgrIsRomCompressed = false;
    while (iter->file.vromEnd != 0) {
        if (iter->romEnd != 0) {
            sDmaMgrIsRomCompressed = true;
        }

        PRINTF("%3d %08x %08x %08x %08x %08x %c %s\n", idx, iter->file.vromStart, iter->file.vromEnd, iter->romStart,
               iter->romEnd,
               (iter->romEnd != 0) ? iter->romEnd - iter->romStart : iter->file.vromEnd - iter->file.vromStart,
               (((iter->romEnd != 0) ? iter->romEnd - iter->romStart : 0) > 0x10000) ? '*' : ' ', name ? *name : "");

        idx++;
        iter++;

        if (name != NULL) {
            name++;
        }
    }
#endif

    // Ensure that the boot segment always follows after the makerom segment.
    if ((uintptr_t)_bootSegmentRomStart != gDmaDataTable[0].file.vromEnd) {
        PRINTF("_bootSegmentRomStart(%08x) != dma_rom_ad[0].rom_b(%08x)\n", _bootSegmentRomStart,
               gDmaDataTable[0].file.vromEnd);
        //! @bug The main code file where fault.c resides is not yet loaded
        Fault_AddHungupAndCrash("../z_std_dma.c", LN3(837, 840, 859, 1055));
    }

    // Start the DMA manager
    osCreateMesgQueue(&sDmaMgrMsgQueue, sDmaMgrMsgBuf, ARRAY_COUNT(sDmaMgrMsgBuf));
    StackCheck_Init(&sDmaMgrStackInfo, sDmaMgrStack, STACK_TOP(sDmaMgrStack), 0, 0x100, "dmamgr");
    osCreateThread(&sDmaMgrThread, THREAD_ID_DMAMGR, DmaMgr_ThreadEntry, NULL, STACK_TOP(sDmaMgrStack),
                   THREAD_PRI_DMAMGR);
    osStartThread(&sDmaMgrThread);
}

#if DEBUG_FEATURES
/**
 * Asynchronous DMA Request with source file and line info for debugging.
 *
 * @see DmaMgr_RequestAsync
 */
s32 DmaMgr_RequestAsyncDebug(DmaRequest* req, void* ram, uintptr_t vrom, size_t size, u32 unk5, OSMesgQueue* queue,
                             OSMesg msg, const char* file, int line) {
    req->filename = file;
    req->line = line;
    return DmaMgr_RequestAsync(req, ram, vrom, size, unk5, queue, msg);
}

/**
 * Synchronous DMA Request with source file and line info for debugging.
 *
 * @see DmaMgr_RequestSync
 */
s32 DmaMgr_RequestSyncDebug(void* ram, uintptr_t vrom, size_t size, const char* file, int line) {
    DmaRequest req;
    s32 ret;
    OSMesgQueue queue;
    OSMesg msg;
    s32 pad;

    req.filename = file;
    req.line = line;
    osCreateMesgQueue(&queue, &msg, 1);
    ret = DmaMgr_RequestAsync(&req, ram, vrom, size, 0, &queue, NULL);
    if (ret == -1) { // DmaMgr_RequestAsync only returns 0
        return ret;
    }

    osRecvMesg(&queue, NULL, OS_MESG_BLOCK);
    return 0;
}
#endif<|MERGE_RESOLUTION|>--- conflicted
+++ resolved
@@ -28,11 +28,7 @@
 #endif
 
 #pragma increment_block_number "gc-eu:128 gc-eu-mq:128 gc-jp:128 gc-jp-ce:128 gc-jp-mq:128 gc-us:128 gc-us-mq:128" \
-<<<<<<< HEAD
-                               "ntsc-1.2:72 pal-1.0:70 pal-1.1:70"
-=======
                                "ntsc-1.2:78 pal-1.0:76 pal-1.1:76"
->>>>>>> 62c0effc
 
 StackEntry sDmaMgrStackInfo;
 OSMesgQueue sDmaMgrMsgQueue;
