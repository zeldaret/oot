--- conflicted
+++ resolved
@@ -90,10 +90,6 @@
     OSMesg msg;
     s32 ret;
     size_t buffSize = gDmaMgrDmaBuffSize;
-<<<<<<< HEAD
-    STACK_PADS(s32, 2);
-=======
->>>>>>> bf3339a1
 
     if (buffSize == 0) {
         buffSize = DMAMGR_DEFAULT_BUFSIZE;
@@ -140,7 +136,7 @@
     }
 
     if (1) { // Also necessary to match
-        s32 pad[2];
+        STACK_PADS(s32, 2);
     }
 
     ioMsg.hdr.pri = OS_MESG_PRI_NORMAL;
@@ -481,13 +477,8 @@
  * @param msg Message to send to `queue` once the transfer is complete.
  * @return 0
  */
-<<<<<<< HEAD
-s32 DmaMgr_SendRequest(DmaRequest* req, void* ram, uintptr_t vrom, size_t size, UNUSED u32 unk, OSMesgQueue* queue,
-                       OSMesg msg) {
-=======
-s32 DmaMgr_RequestAsync(DmaRequest* req, void* ram, uintptr_t vrom, size_t size, u32 unk, OSMesgQueue* queue,
+s32 DmaMgr_RequestAsync(DmaRequest* req, void* ram, uintptr_t vrom, size_t size, UNUSED u32 unk, OSMesgQueue* queue,
                         OSMesg msg) {
->>>>>>> bf3339a1
     static s32 sDmaMgrQueueFullLogged = 0;
 
 #if OOT_DEBUG
