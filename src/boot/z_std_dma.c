/**
 * @file z_std_dma.c
 *
 * This file implements a system for structuring the ROM image and retrieving data. It is designed to have the same
 * external interface regardless of whether the ROM segments are compressed or not.
 *
 * The ROM image is partitioned into regions that are entered into the DMA data table `gDmaDataTable`. External code
 * does not directly address locations on the ROM image directly, instead a "Virtual ROM" addressing is used. Virtual
 * ROM is defined to be the ROM address of a segment in a totally uncompressed ROM. For uncompressed ROMs, "physical"
 * ROM and VROM addresses coincide. The DMA data table converts VROM to ROM addresses so that code may exclusively use
 * VROM addresses even if the ROM is compressed.
 *
 * External code typically submits requests to the DMA Manager asking for a transfer in terms of Virtual ROM; the DMA
 * Manager translates this to the physical ROM address, performs the transfer to RAM and decompresses the data if
 * required.
 * Requests are processed in the order they are received and may be submitted both synchronously and asynchronously.
 *
 * There are some additional provisions to ensure that audio DMA is particularly high-speed, the audio data is assumed
 * to be uncompressed and the request queue and address translation is skipped.
 */
#include "global.h"
#include "fault.h"
#include "stack.h"
#include "terminal.h"
#include "line_numbers.h"
#if PLATFORM_N64
#include "n64dd.h"
#endif

#pragma increment_block_number "gc-eu:128 gc-eu-mq:128 gc-jp:128 gc-jp-ce:128 gc-jp-mq:128 gc-us:128 gc-us-mq:128" \
                               "ntsc-1.2:78 pal-1.0:76 pal-1.1:76"

StackEntry sDmaMgrStackInfo;
OSMesgQueue sDmaMgrMsgQueue;
OSMesg sDmaMgrMsgBuf[32];

u32 gDmaMgrVerbose = 0;
size_t gDmaMgrDmaBuffSize = DMAMGR_DEFAULT_BUFSIZE;
u32 sDmaMgrIsRomCompressed = false;

OSThread sDmaMgrThread;
STACK(sDmaMgrStack, 0x500);

#if DEBUG_FEATURES

const char* sDmaMgrCurFileName;
s32 sDmaMgrCurFileLine;

// dmadata filenames
#define DEFINE_DMA_ENTRY(_0, nameString) nameString,

const char* sDmaMgrFileNames[] = {
#include "tables/dmadata_table.h"
};

#endif

#undef DEFINE_DMA_ENTRY

#if PLATFORM_N64 || DEBUG_FEATURES
/**
 * Compares `str1` and `str2`.
 *
 * @return
 *  0 if str1 and str2 are the same,
 *  -1 if the first character that does not match has a smaller value in str1 than str2,
 *  +1 if the first character that does not match has a greater value in str1 than str2
 */
s32 DmaMgr_StrCmp(const char* str1, const char* str2) {
    while (*str1 != '\0') {
        if (*str1 > *str2) {
            return 1;
        }
        if (*str1 < *str2) {
            return -1;
        }
        str1++;
        str2++;
    }

    if (*str2 > '\0') {
        return -1;
    }
    return 0;
}
#endif

/**
 * Transfer `size` bytes from physical ROM address `rom` to `ram`.
 *
 * This function is intended for internal use only, however it is possible to use this function externally in which
 * case it behaves as a synchronous transfer, data is available as soon as this function returns.
 *
 * Transfers are divided into chunks based on the current value of `gDmaMgrDmaBuffSize` to avoid congestion of the PI
 * so that higher priority transfers can still be carried out in a timely manner. The transfers are sent in a queue to
 * the OS PI Manager which performs the transfer.
 *
 * @return 0 if successful, -1 if the DMA could not be queued with the PI Manager.
 */
s32 DmaMgr_DmaRomToRam(uintptr_t rom, void* ram, size_t size) {
    OSIoMesg ioMsg;
    OSMesgQueue queue;
    OSMesg msg;
    s32 ret;
    size_t buffSize = gDmaMgrDmaBuffSize;

    if (buffSize == 0) {
        buffSize = DMAMGR_DEFAULT_BUFSIZE;
    }

    osInvalICache(ram, size);
    osInvalDCache(ram, size);
    osCreateMesgQueue(&queue, &msg, 1);

    while (size > buffSize) {
        // The system avoids large DMAs as these would stall the PI for too long, potentially causing issues with
        // audio. To allow audio to continue to DMA whenever it needs to, other DMAs are split into manageable chunks.

        if (1) {} // Necessary to match

        ioMsg.hdr.pri = OS_MESG_PRI_NORMAL;
        ioMsg.hdr.retQueue = &queue;
        ioMsg.devAddr = rom;
        ioMsg.dramAddr = ram;
        ioMsg.size = buffSize;

        if (gDmaMgrVerbose == 10) {
            PRINTF(T("%10lld ノーマルＤＭＡ %08x %08x %08x (%d)\n", "%10lld Normal DMA %08x %08x %08x (%d)\n"),
                   OS_CYCLES_TO_USEC(osGetTime()), ioMsg.dramAddr, ioMsg.devAddr, ioMsg.size,
                   MQ_GET_COUNT(&gPiMgrCmdQueue));
        }

        ret = osEPiStartDma(gCartHandle, &ioMsg, OS_READ);
        if (ret != 0) {
            goto end;
        }

        if (gDmaMgrVerbose == 10) {
            PRINTF(T("%10lld ノーマルＤＭＡ START (%d)\n", "%10lld Normal DMA START (%d)\n"),
                   OS_CYCLES_TO_USEC(osGetTime()), MQ_GET_COUNT(&gPiMgrCmdQueue));
        }

        osRecvMesg(&queue, NULL, OS_MESG_BLOCK);
        if (gDmaMgrVerbose == 10) {
            PRINTF(T("%10lld ノーマルＤＭＡ END (%d)\n", "%10lld Normal DMA END (%d)\n"),
                   OS_CYCLES_TO_USEC(osGetTime()), MQ_GET_COUNT(&gPiMgrCmdQueue));
        }

        size -= buffSize;
        rom += buffSize;
        ram = (u8*)ram + buffSize;
    }

    if (1) { // Also necessary to match
        s32 pad[2];
    }

    ioMsg.hdr.pri = OS_MESG_PRI_NORMAL;
    ioMsg.hdr.retQueue = &queue;
    ioMsg.devAddr = rom;
    ioMsg.dramAddr = ram;
    ioMsg.size = size;

    if (gDmaMgrVerbose == 10) {
        PRINTF(T("%10lld ノーマルＤＭＡ %08x %08x %08x (%d)\n", "%10lld Normal DMA %08x %08x %08x (%d)\n"),
               OS_CYCLES_TO_USEC(osGetTime()), ioMsg.dramAddr, ioMsg.devAddr, ioMsg.size,
               MQ_GET_COUNT(&gPiMgrCmdQueue));
    }

    ret = osEPiStartDma(gCartHandle, &ioMsg, OS_READ);
    if (ret != 0) {
        goto end;
    }

    osRecvMesg(&queue, NULL, OS_MESG_BLOCK);
    if (gDmaMgrVerbose == 10) {
        PRINTF(T("%10lld ノーマルＤＭＡ END (%d)\n", "%10lld Normal DMA END (%d)\n"), OS_CYCLES_TO_USEC(osGetTime()),
               MQ_GET_COUNT(&gPiMgrCmdQueue));
    }

end:
    osInvalICache(ram, size);
    osInvalDCache(ram, size);

    return ret;
}

/**
 * Callback function to facilitate audio DMA. Audio DMA does not use the request queue as audio data is often needed
 * very soon after the request is sent, requiring a higher priority method for enqueueing a DMA on the OS PI command
 * queue.
 *
 * @param pihandle Cartridge ROM PI Handle.
 * @param mb IO Message describing the transfer.
 * @param direction Read or write. (Only read is allowed)
 * @return 0 if the IO Message was successfully put on the OS PI command queue, < 0 otherwise
 */
s32 DmaMgr_AudioDmaHandler(OSPiHandle* pihandle, OSIoMesg* mb, s32 direction) {
    s32 ret;

    ASSERT(pihandle == gCartHandle, "pihandle == carthandle", "../z_std_dma.c", 530);
    ASSERT(direction == OS_READ, "direction == OS_READ", "../z_std_dma.c", 531);
    ASSERT(mb != NULL, "mb != NULL", "../z_std_dma.c", 532);

#if PLATFORM_N64
    if (D_80121212) {
        while (D_80121214) {
            Sleep_Msec(1000);
        }
    }
#endif

    if (gDmaMgrVerbose == 10) {
        PRINTF(T("%10lld サウンドＤＭＡ %08x %08x %08x (%d)\n", "%10lld Sound DMA %08x %08x %08x (%d)\n"),
               OS_CYCLES_TO_USEC(osGetTime()), mb->dramAddr, mb->devAddr, mb->size, MQ_GET_COUNT(&gPiMgrCmdQueue));
    }

    ret = osEPiStartDma(pihandle, mb, direction);
    if (ret != 0) {
        PRINTF("OOPS!!\n");
    }
    return ret;
}

/**
 * DMA read from disk drive. Blocks the current thread until DMA completes.
 *
 * @param ram RAM address to write data to.
 * @param rom ROM address to read from.
 * @param size Size of transfer.
 */
void DmaMgr_DmaFromDriveRom(void* ram, uintptr_t rom, size_t size) {
#if PLATFORM_N64
    s32 pad;
#endif
    OSPiHandle* handle = osDriveRomInit();
    OSMesgQueue queue;
    OSMesg msg;
    OSIoMesg ioMsg;

    osInvalICache(ram, size);
    osInvalDCache(ram, size);
    osCreateMesgQueue(&queue, &msg, 1);

    ioMsg.hdr.retQueue = &queue;
    ioMsg.hdr.pri = OS_MESG_PRI_NORMAL;
    ioMsg.devAddr = rom;
    ioMsg.dramAddr = ram;
    ioMsg.size = size;
    handle->transferInfo.cmdType = 2;

    osEPiStartDma(handle, &ioMsg, OS_READ);
    osRecvMesg(&queue, NULL, OS_MESG_BLOCK);
}

#if DEBUG_FEATURES
/**
 * DMA error encountered, print error messages and bring up the crash screen.
 *
 * @param req DMA Request causing the error.
 * @param filename DMA data filename associated with the operation that errored.
 * @param errorName Error name string.
 * @param errorDesc Error description string.
 *
 * This function does not return.
 */
NORETURN void DmaMgr_Error(DmaRequest* req, const char* filename, const char* errorName, const char* errorDesc) {
    uintptr_t vrom = req->vromAddr;
    void* ram = req->dramAddr;
    size_t size = req->size;
    char buff1[80];
    char buff2[80];

    PRINTF("%c", BEL);
    PRINTF_COLOR_RED();
    PRINTF(T("DMA致命的エラー(%s)\nROM:%X RAM:%X SIZE:%X %s\n", "DMA Fatal Error (%s)\nROM:%X RAM:%X SIZE:%X %s\n"),
           errorDesc != NULL ? errorDesc : (errorName != NULL ? errorName : "???"), vrom, ram, size,
           filename != NULL ? filename : "???");

    if (req->filename != NULL) { // Source file name that issued the DMA request
        PRINTF("DMA ERROR: %s %d", req->filename, req->line);
    } else if (sDmaMgrCurFileName != NULL) {
        PRINTF("DMA ERROR: %s %d", sDmaMgrCurFileName, sDmaMgrCurFileLine);
    }

    PRINTF_RST();

    if (req->filename != NULL) {
        sprintf(buff1, "DMA ERROR: %s %d", req->filename, req->line);
    } else if (sDmaMgrCurFileName != NULL) {
        sprintf(buff1, "DMA ERROR: %s %d", sDmaMgrCurFileName, sDmaMgrCurFileLine);
    } else {
        sprintf(buff1, "DMA ERROR: %s", errorName != NULL ? errorName : "???");
    }

    sprintf(buff2, "%07X %08X %X %s", vrom, ram, size, filename != NULL ? filename : "???");
    Fault_AddHungupAndCrashImpl(buff1, buff2);
}

#define DMA_ERROR(req, filename, errorName, errorDesc, file, line) DmaMgr_Error(req, filename, errorName, errorDesc)
#else
#define DMA_ERROR(req, filename, errorName, errorDesc, file, line) Fault_AddHungupAndCrash(file, line)
#endif

#if PLATFORM_GC
/**
 * Searches the filesystem for the entry containing the address `vrom`. Retrieves the name of this entry from
 * the array of file names.
 *
 * @param vrom Virtual ROM location
 * @return Pointer to associated filename
 */
const char* DmaMgr_FindFileName(uintptr_t vrom) {
#if DEBUG_FEATURES
    DmaEntry* iter = gDmaDataTable;
    const char** name = sDmaMgrFileNames;

    while (iter->file.vromEnd != 0) {
        if (vrom >= iter->file.vromStart && vrom < iter->file.vromEnd) {
            return *name;
        }

        iter++;
        name++;
    }
    //! @bug Since there is no return, in case the file isn't found, the return value will be a pointer to the end
    // of gDmaDataTable
#ifdef AVOID_UB
    return "";
#endif
#else
    return NULL;
#endif
}
#endif

const char* DmaMgr_GetFileName(uintptr_t vrom) {
#if PLATFORM_GC && DEBUG_FEATURES
    const char* ret = DmaMgr_FindFileName(vrom);

    if (ret == NULL) {
        return "(unknown)";
    }

    if (DmaMgr_StrCmp(ret, "kanji") == 0 || DmaMgr_StrCmp(ret, "link_animetion") == 0) {
        // This check may be related to these files being too large to be loaded all at once, however a NULL filename
        // does not prevent them from being loaded.
        return NULL;
    }
    return ret;
#elif PLATFORM_GC
    return "";
#elif PLATFORM_N64
    return "??";
#endif
}

void DmaMgr_ProcessRequest(DmaRequest* req) {
    uintptr_t vrom = req->vromAddr;
    void* ram = req->dramAddr;
    size_t size = req->size;
    uintptr_t romStart;
    size_t romSize;
    u8 found = false;
    DmaEntry* iter;
    UNUSED_NDEBUG const char* filename;
    s32 i = 0;

#if DEBUG_FEATURES
    // Get the filename (for debugging)
    filename = DmaMgr_GetFileName(vrom);
#elif PLATFORM_GC
    // An unused empty string is defined in .rodata of GameCube retail builds, suggesting it was used near here.
    filename = "";
#endif

    // Iterate through the DMA data table until the region containing the vrom address for this request is found
    iter = gDmaDataTable;
    while (iter->file.vromEnd != 0) {
        if (vrom >= iter->file.vromStart && vrom < iter->file.vromEnd) {
            // Found the region this request falls into

#if PLATFORM_N64
            // Based on the MM Debug ROM, these strings are part of the condition for the empty if statement below,
            // as `... && DmaMgr_StrCmp("", "kanji") != 0 && DmaMgr_StrCmp("", "link_animetion") != 0`
            (void)"";
            (void)"kanji";
            (void)"";
            (void)"link_animetion";
#endif

            if (0) {
                // The string is defined in .rodata of debug builds but not used, suggesting a debug print is here
                // but was optimized out in some way.
                PRINTF("DMA ROM:%08X RAM:%08X SIZE:%08X %s\n", vrom, ram, size, filename);
            }

            if (iter->romEnd == 0) {
                // romEnd of 0 indicates that the file is uncompressed. Files that are stored uncompressed can have
                // only part of their content loaded into RAM, so DMA only the requested region.

                if (iter->file.vromEnd < vrom + size) {
                    // Error, vrom + size ends up in a different file than it started in

                    DMA_ERROR(req, filename, "Segment Alignment Error",
                              T("セグメント境界をまたがってＤＭＡ転送することはできません",
                                "DMA transfers cannot cross segment boundaries"),
                              "../z_std_dma.c", LN3(575, 578, 726));
                }

                DmaMgr_DmaRomToRam(iter->romStart + (vrom - iter->file.vromStart), ram, size);
                found = true;

                if (0) {
                    PRINTF("No Press ROM:%08X RAM:%08X SIZE:%08X\n", vrom, ram, size);
                }
            } else {
                // File is compressed. Files that are stored compressed must be loaded into RAM all at once.

                romStart = iter->romStart;
                romSize = iter->romEnd - iter->romStart;

                if (vrom != iter->file.vromStart) {
                    // Error, requested vrom is not the start of a file

                    DMA_ERROR(req, filename, "Can't Transfer Segment",
                              T("圧縮されたセグメントの途中からはＤＭＡ転送することはできません",
                                "DMA transfer cannot be performed from the middle of a compressed segment"),
                              "../z_std_dma.c", LN3(595, 598, 746));
                }

                if (size != iter->file.vromEnd - iter->file.vromStart) {
                    // Error, only part of the file was requested

                    DMA_ERROR(req, filename, "Can't Transfer Segment",
                              T("圧縮されたセグメントの一部だけをＤＭＡ転送することはできません",
                                "It is not possible to DMA only part of a compressed segment"),
                              "../z_std_dma.c", LN3(601, 604, 752));
                }

                // Reduce the thread priority and decompress the file, the decompression routine handles the DMA
                // in chunks. Restores the thread priority when done.
                osSetThreadPri(NULL, THREAD_PRI_DMAMGR_LOW);

#if !PLATFORM_IQUE
                Yaz0_Decompress(romStart, ram, romSize);
#else
<<<<<<< HEAD
                Zlib_Decompress(romStart, ram, romSize);
=======
                gzip_decompress(romStart, ram, romSize);
>>>>>>> 26f91bd3
#endif

                osSetThreadPri(NULL, THREAD_PRI_DMAMGR);
                found = true;

                if (0) {
                    PRINTF("   Press ROM:%X RAM:%X SIZE:%X\n", vrom, ram, size);
                }
            }
            break;
        }

#if PLATFORM_N64
        if (i != 0) {
            i += 4;
        }
#endif

        iter++;
    }

    if (!found) {
        // Requested region was not found in the filesystem

        if (sDmaMgrIsRomCompressed) {
            // Error, rom is compressed so DMA may only be requested within the filesystem bounds

            DMA_ERROR(req, NULL, "DATA DON'T EXIST",
                      T("該当するデータが存在しません", "Corresponding data does not exist"), "../z_std_dma.c",
                      LN3(621, 624, 771));
            return;
        } else {
            // ROM is uncompressed, allow arbitrary DMA even if the region is not marked in the filesystem
            DmaMgr_DmaRomToRam(vrom, ram, size);

            if (0) {
                PRINTF(T("No Press ROM:%08X RAM:%08X SIZE:%08X (非公式)\n",
                         "No Press ROM:%08X RAM:%08X SIZE:%08X (informal)\n"),
                       vrom, ram, size);
            }
        }
    }
}

void DmaMgr_ThreadEntry(void* arg) {
    OSMesg msg;
    DmaRequest* req;

    PRINTF(T("ＤＭＡマネージャスレッド実行開始\n", "DMA manager thread execution start\n"));

    while (true) {
        // Wait for DMA Requests to arrive from other threads
        osRecvMesg(&sDmaMgrMsgQueue, &msg, OS_MESG_BLOCK);
        req = (DmaRequest*)msg;
        if (req == NULL) {
            break;
        }

        if (0) {
            PRINTF(T("ＤＭＡ登録受付", "DMA registration acceptance") " dmap=%08x\n", req);
        }

        // Process the DMA request
        DmaMgr_ProcessRequest(req);

        // Notify the sender that the request has been processed
        if (req->notifyQueue != NULL) {
            osSendMesg(req->notifyQueue, req->notifyMsg, OS_MESG_NOBLOCK);
            if (0) {
                PRINTF("osSendMesg: dmap=%08x, mq=%08x, m=%08x \n", req, req->notifyQueue, req->notifyMsg);
            }
        }
    }

    PRINTF(T("ＤＭＡマネージャスレッド実行終了\n", "DMA manager thread execution end\n"));
}

/**
 * Submit an asynchronous DMA request. Unlike other DMA requests, this will not block the current thread. Data arrival
 * is not immediate however, ensure that the request has completed by awaiting a message sent to `queue` when the DMA
 * operation has completed.
 *
 * @param req DMA request structure, filled out internally.
 * @param ram Location in DRAM for data to be written.
 * @param vrom Virtual ROM location for data to be read.
 * @param size Transfer size.
 * @param queue Message queue to notify with `msg` once the transfer is complete.
 * @param msg Message to send to `queue` once the transfer is complete.
 * @return 0
 */
s32 DmaMgr_RequestAsync(DmaRequest* req, void* ram, uintptr_t vrom, size_t size, u32 unk, OSMesgQueue* queue,
                        OSMesg msg) {
    static s32 sDmaMgrQueueFullLogged = 0;

#if DEBUG_FEATURES
    if ((ram == NULL) || (osMemSize < OS_K0_TO_PHYSICAL(ram) + size) || (vrom & 1) || (vrom > 0x4000000) ||
        (size == 0) || (size & 1)) {
        //! @bug `req` is passed to `DMA_ERROR` without rom, ram and size being set
        DMA_ERROR(req, NULL, "ILLIGAL DMA-FUNCTION CALL", T("パラメータ異常です", "Parameter error"), "../z_std_dma.c",
                  UNK_LINE);
    }
#endif

#if PLATFORM_N64
    if ((B_80121220 != NULL) && (B_80121220->unk_70 != NULL)) {
        if (B_80121220->unk_70(req, ram, vrom, size, unk, queue, msg) != 0) {
            return 0;
        }
    }
#endif

    req->vromAddr = vrom;
    req->dramAddr = ram;
    req->size = size;
    req->unk_14 = 0;
    req->notifyQueue = queue;
    req->notifyMsg = msg;

#if DEBUG_FEATURES
    if (1 && (sDmaMgrQueueFullLogged == 0) && MQ_IS_FULL(&sDmaMgrMsgQueue)) {
        sDmaMgrQueueFullLogged++;
        PRINTF("%c", BEL);
        PRINTF_COLOR_RED();
        PRINTF(T("dmaEntryMsgQが一杯です。キューサイズの再検討をおすすめします。",
                 "dmaEntryMsgQ is full. Reconsider your queue size."));
        LOG_NUM("(sizeof(dmaEntryMsgBufs) / sizeof(dmaEntryMsgBufs[0]))", ARRAY_COUNT(sDmaMgrMsgBuf), "../z_std_dma.c",
                952);
        PRINTF_RST();
    }
#endif

    osSendMesg(&sDmaMgrMsgQueue, (OSMesg)req, OS_MESG_BLOCK);
    return 0;
}

/**
 * Submit a synchronous DMA request. This will block the current thread until the requested transfer is complete. Data
 * is immediately available as soon as this function returns.
 *
 * @param ram Location in DRAM for data to be written.
 * @param vrom Virtual ROM location for data to be read.
 * @param size Transfer size.
 * @return 0
 */
s32 DmaMgr_RequestSync(void* ram, uintptr_t vrom, size_t size) {
    DmaRequest req;
    OSMesgQueue queue;
    OSMesg msg;
    s32 ret;

    osCreateMesgQueue(&queue, &msg, 1);
    ret = DmaMgr_RequestAsync(&req, ram, vrom, size, 0, &queue, NULL);
    if (ret == -1) { // DmaMgr_RequestAsync only returns 0
        return ret;
    }

    osRecvMesg(&queue, NULL, OS_MESG_BLOCK);
    return 0;
}

void DmaMgr_Init(void) {
    const char** name;
    s32 idx;
    DmaEntry* iter;

    // DMA the dma data table to RAM
    DmaMgr_DmaRomToRam((uintptr_t)_dmadataSegmentRomStart, _dmadataSegmentStart,
                       (u32)(_dmadataSegmentRomEnd - _dmadataSegmentRomStart));
    PRINTF("dma_rom_ad[]\n");

#if DEBUG_FEATURES
    name = sDmaMgrFileNames;
    iter = gDmaDataTable;
    idx = 0;

    // Check if the ROM is compressed (romEnd not 0)
    sDmaMgrIsRomCompressed = false;
    while (iter->file.vromEnd != 0) {
        if (iter->romEnd != 0) {
            sDmaMgrIsRomCompressed = true;
        }

        PRINTF("%3d %08x %08x %08x %08x %08x %c %s\n", idx, iter->file.vromStart, iter->file.vromEnd, iter->romStart,
               iter->romEnd,
               (iter->romEnd != 0) ? iter->romEnd - iter->romStart : iter->file.vromEnd - iter->file.vromStart,
               (((iter->romEnd != 0) ? iter->romEnd - iter->romStart : 0) > 0x10000) ? '*' : ' ', name ? *name : "");

        idx++;
        iter++;

        if (name != NULL) {
            name++;
        }
    }
#endif

    // Ensure that the boot segment always follows after the makerom segment.
    if ((uintptr_t)_bootSegmentRomStart != gDmaDataTable[0].file.vromEnd) {
        PRINTF("_bootSegmentRomStart(%08x) != dma_rom_ad[0].rom_b(%08x)\n", _bootSegmentRomStart,
               gDmaDataTable[0].file.vromEnd);
        //! @bug The main code file where fault.c resides is not yet loaded
        Fault_AddHungupAndCrash("../z_std_dma.c", LN3(837, 840, 1055));
    }

    // Start the DMA manager
    osCreateMesgQueue(&sDmaMgrMsgQueue, sDmaMgrMsgBuf, ARRAY_COUNT(sDmaMgrMsgBuf));
    StackCheck_Init(&sDmaMgrStackInfo, sDmaMgrStack, STACK_TOP(sDmaMgrStack), 0, 0x100, "dmamgr");
    osCreateThread(&sDmaMgrThread, THREAD_ID_DMAMGR, DmaMgr_ThreadEntry, NULL, STACK_TOP(sDmaMgrStack),
                   THREAD_PRI_DMAMGR);
    osStartThread(&sDmaMgrThread);
}

#if DEBUG_FEATURES
/**
 * Asynchronous DMA Request with source file and line info for debugging.
 *
 * @see DmaMgr_RequestAsync
 */
s32 DmaMgr_RequestAsyncDebug(DmaRequest* req, void* ram, uintptr_t vrom, size_t size, u32 unk5, OSMesgQueue* queue,
                             OSMesg msg, const char* file, int line) {
    req->filename = file;
    req->line = line;
    return DmaMgr_RequestAsync(req, ram, vrom, size, unk5, queue, msg);
}

/**
 * Synchronous DMA Request with source file and line info for debugging.
 *
 * @see DmaMgr_RequestSync
 */
s32 DmaMgr_RequestSyncDebug(void* ram, uintptr_t vrom, size_t size, const char* file, int line) {
    DmaRequest req;
    s32 ret;
    OSMesgQueue queue;
    OSMesg msg;
    s32 pad;

    req.filename = file;
    req.line = line;
    osCreateMesgQueue(&queue, &msg, 1);
    ret = DmaMgr_RequestAsync(&req, ram, vrom, size, 0, &queue, NULL);
    if (ret == -1) { // DmaMgr_RequestAsync only returns 0
        return ret;
    }

    osRecvMesg(&queue, NULL, OS_MESG_BLOCK);
    return 0;
}
#endif<|MERGE_RESOLUTION|>--- conflicted
+++ resolved
@@ -445,11 +445,7 @@
 #if !PLATFORM_IQUE
                 Yaz0_Decompress(romStart, ram, romSize);
 #else
-<<<<<<< HEAD
-                Zlib_Decompress(romStart, ram, romSize);
-=======
                 gzip_decompress(romStart, ram, romSize);
->>>>>>> 26f91bd3
 #endif
 
                 osSetThreadPri(NULL, THREAD_PRI_DMAMGR);
