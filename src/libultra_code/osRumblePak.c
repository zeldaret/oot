#include <ultra64.h>
#include <global.h>
#include <ultra64/controller.h>

#define BANK_ADDR 0x400
#define MOTOR_ID 0x80

OSPifRam osPifBuffers[MAXCONTROLLERS];

// func_800CF990 in 1.0
s32 osSetRumble(OSPfs* pfs, u32 vibrate) {
    s32 i;
    s32 ret;
    u8* buf;

    buf = (u8*)&osPifBuffers[pfs->channel];
    if (!(pfs->status & 8)) {
        return 5;
    }
    __osSiGetAccess();
    osPifBuffers[pfs->channel].status = 1;
    buf += pfs->channel;
    for (i = 0; i < BLOCKSIZE; i++) {
        ((__OSContRamHeader*)buf)->data[i] = vibrate;
    }

    __osContLastPoll = CONT_CMD_END;
    __osSiRawStartDma(OS_WRITE, &osPifBuffers[pfs->channel]);
    osRecvMesg(pfs->queue, NULL, OS_MESG_BLOCK);
    __osSiRawStartDma(OS_READ, &osPifBuffers[pfs->channel]);
    osRecvMesg(pfs->queue, NULL, OS_MESG_BLOCK);
    ret = ((__OSContRamHeader*)buf)->rxsize & 0xC0;
    if (!ret) {
        if (!vibrate) {
            if (((__OSContRamHeader*)buf)->datacrc != 0) {
                ret = PFS_ERR_CONTRFAIL;
            }
        } else {
            if (((__OSContRamHeader*)buf)->datacrc != 0xEB) {
                ret = PFS_ERR_CONTRFAIL;
            }
        }
    }
    __osSiRelAccess();
    return ret;
}

void osSetUpMempakWrite(s32 channel, OSPifRam* buf) {
    u8* bufptr = (u8*)buf;
    __OSContRamHeader mempakwr;
    s32 i;
    mempakwr.unk_00 = 0xFF;
    mempakwr.txsize = 0x23;
    mempakwr.rxsize = 1;
    mempakwr.poll = 3; // write mempak
    mempakwr.hi = 0x600 >> 3;
    mempakwr.lo = (u8)(osMempakAddrCRC(0x600) | (0x600 << 5));
    if (channel != 0) {
        for (i = 0; i < channel; ++i) {
            *bufptr++ = 0;
        }
    }
    *(__OSContRamHeader*)bufptr = mempakwr;
    bufptr += sizeof(mempakwr);
    *bufptr = 0xFE;
}

s32 osProbeRumblePak(OSMesgQueue* ctrlrqueue, OSPfs* pfs, u32 channel) {
    s32 ret;
    u8 sp24[BLOCKSIZE];

    pfs->queue = ctrlrqueue;
    pfs->channel = channel;
    pfs->activebank = 0xFF;
    pfs->status = 0;

<<<<<<< HEAD
    ret = __osPfsSelectBank(unk_controller, 0xfe);
    if (ret == 2) {
        ret = __osPfsSelectBank(unk_controller, 0x80);
=======
    ret = func_80104C80(pfs, 0xFE);
    if (ret == 2) {
        ret = func_80104C80(pfs, MOTOR_ID);
>>>>>>> 435d94af
    }
    if (ret != 0) {
        return ret;
    }
    ret = osReadMempak(ctrlrqueue, channel, BANK_ADDR, sp24);
    ret = ret;
    if (ret == 2) {
        ret = 4; // "Controller pack communication error"
    }
    if (ret != 0) {
        return ret;
    }
    if (sp24[BLOCKSIZE - 1] == 0xFE) {
        return 0xB;
    }
<<<<<<< HEAD
    ret = __osPfsSelectBank(unk_controller, 0x80);
=======
    ret = func_80104C80(pfs, MOTOR_ID);
>>>>>>> 435d94af
    if (ret == 2) {
        ret = 4; // "Controller pack communication error"
    }
    if (ret != 0) {
        return ret;
    }
    ret = osReadMempak(ctrlrqueue, channel, BANK_ADDR, sp24);
    if (ret == 2) {
        ret = 4; // "Controller pack communication error"
    }
    if (ret != 0) {
        return ret;
    }
    if (sp24[BLOCKSIZE - 1] != MOTOR_ID) {
        return 0xB;
    }
    if ((pfs->status & PFS_MOTOR_INITIALIZED) == 0) {
        osSetUpMempakWrite(channel, &osPifBuffers[channel]);
    }
    pfs->status = PFS_MOTOR_INITIALIZED;
    return 0; // "Recognized rumble pak"
}<|MERGE_RESOLUTION|>--- conflicted
+++ resolved
@@ -74,15 +74,9 @@
     pfs->activebank = 0xFF;
     pfs->status = 0;
 
-<<<<<<< HEAD
-    ret = __osPfsSelectBank(unk_controller, 0xfe);
+    ret = __osPfsSelectBank(pfs, 0xFE);
     if (ret == 2) {
-        ret = __osPfsSelectBank(unk_controller, 0x80);
-=======
-    ret = func_80104C80(pfs, 0xFE);
-    if (ret == 2) {
-        ret = func_80104C80(pfs, MOTOR_ID);
->>>>>>> 435d94af
+        ret = __osPfsSelectBank(pfs, MOTOR_ID);
     }
     if (ret != 0) {
         return ret;
@@ -98,11 +92,7 @@
     if (sp24[BLOCKSIZE - 1] == 0xFE) {
         return 0xB;
     }
-<<<<<<< HEAD
-    ret = __osPfsSelectBank(unk_controller, 0x80);
-=======
-    ret = func_80104C80(pfs, MOTOR_ID);
->>>>>>> 435d94af
+    ret = __osPfsSelectBank(pfs, MOTOR_ID);
     if (ret == 2) {
         ret = 4; // "Controller pack communication error"
     }
