--- conflicted
+++ resolved
@@ -4,11 +4,6 @@
 
 // TODO: rename these
 //      SM64                OOT
-<<<<<<< HEAD
-#define guMtxF2L            guMtxF2L // believed to be correct name, needs confirmation.
-
-=======
->>>>>>> 3d050f28
 s32 __osDisableInt();
 void __osRestoreInt(s32);
 void __osEnqueueAndYield(OSThread**);
