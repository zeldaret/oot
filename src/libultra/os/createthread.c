--- conflicted
+++ resolved
@@ -22,11 +22,7 @@
 
     mask = OS_IM_ALL;
     thread->context.sr = (mask & OS_IM_CPU) | SR_EXL;
-<<<<<<< HEAD
-    thread->context.rcp = (mask & RCP_IMASK) >> 16;
-=======
     thread->context.rcp = (mask & RCP_IMASK) >> RCP_IMASKSHIFT;
->>>>>>> 38bcbdb0
     thread->context.fpcsr = FPCSR_FS | FPCSR_EV;
     thread->fp = 0;
     thread->state = OS_STATE_STOPPED;
