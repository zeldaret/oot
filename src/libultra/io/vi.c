--- conflicted
+++ resolved
@@ -12,13 +12,8 @@
 
     __osViNext->retraceCount = 1;
     __osViCurr->retraceCount = 1;
-<<<<<<< HEAD
     __osViNext->framep = (void*)K0BASE;
     __osViCurr->framep = (void*)K0BASE;
-=======
-    __osViNext->buffer = (void*)K0BASE;
-    __osViCurr->buffer = (void*)K0BASE;
->>>>>>> efe485f0
 
     if (osTvType == OS_TV_PAL) {
         __osViNext->modep = &osViModePalLan1;
