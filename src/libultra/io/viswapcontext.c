#include "global.h"
#include "ultra64/viint.h"

void __osViSwapContext(void) {
    register OSViMode* viMode;
    register OSViContext* viNext;
    u32 origin;
    u32 hStart;
    u32 vstart;
    u32 nomValue;
    u32 field;

    field = 0;
    viNext = __osViNext;
    viMode = viNext->modep;
<<<<<<< HEAD
    field = HW_REG(VI_CURRENT_REG, u32) & 1; // even or odd field
    origin = osVirtualToPhysical(viNext->framep) + viMode->fldRegs[field].origin;

    if (viNext->state & VI_STATE_XSCALE_SET) {
        viNext->x.scale |= viMode->comRegs.xScale & ~VI_SCALE_MASK;
=======
    field = IO_READ(VI_V_CURRENT_LINE_REG) & 1;
    s2 = osVirtualToPhysical(viNext->buffer);
    origin = (viMode->fldRegs[field].origin) + s2;
    if (viNext->state & 2) {
        viNext->x.scale |= viMode->comRegs.xScale & ~0xFFF;
>>>>>>> efe485f0
    } else {
        viNext->x.scale = viMode->comRegs.xScale;
    }
    if (viNext->state & VI_STATE_YSCALE_FACTOR_SET) {
        nomValue = (u32)(viMode->fldRegs[field].yScale & VI_SCALE_MASK);
        viNext->y.scale = viNext->y.factor * nomValue;
        viNext->y.scale |= viMode->fldRegs[field].yScale & ~VI_SCALE_MASK;
    } else {
        viNext->y.scale = viMode->fldRegs[field].yScale;
    }

    vstart = (viMode->fldRegs[field].vStart - (__additional_scanline << VI_SUBPIXEL_SH)) + __additional_scanline;
    hStart = viMode->comRegs.hStart;

    if (viNext->state & VI_STATE_BLACK) {
        hStart = 0;
    }
    if (viNext->state & VI_STATE_REPEATLINE) {
        viNext->y.scale = 0;
        origin = osVirtualToPhysical(viNext->framep);
    }
    if (viNext->state & VI_STATE_FADE) {
        viNext->y.scale = (viNext->y.offset << VI_SUBPIXEL_SH) & (VI_2_10_FPART_MASK << VI_SUBPIXEL_SH);
        origin = osVirtualToPhysical(viNext->framep);
    }
<<<<<<< HEAD

    HW_REG(VI_ORIGIN_REG, u32) = origin;
    HW_REG(VI_WIDTH_REG, u32) = viMode->comRegs.width;
    HW_REG(VI_BURST_REG, u32) = viMode->comRegs.burst;
    HW_REG(VI_V_SYNC_REG, u32) = viMode->comRegs.vSync;
    HW_REG(VI_H_SYNC_REG, u32) = viMode->comRegs.hSync;
    HW_REG(VI_LEAP_REG, u32) = viMode->comRegs.leap;
    HW_REG(VI_H_START_REG, u32) = hStart;
    HW_REG(VI_V_START_REG, u32) = vstart;
    HW_REG(VI_V_BURST_REG, u32) = viMode->fldRegs[field].vBurst;
    HW_REG(VI_INTR_REG, u32) = viMode->fldRegs[field].vIntr;
    HW_REG(VI_X_SCALE_REG, u32) = viNext->x.scale;
    HW_REG(VI_Y_SCALE_REG, u32) = viNext->y.scale;
    HW_REG(VI_CONTROL_REG, u32) = viNext->features;

=======
    IO_WRITE(VI_ORIGIN_REG, origin);
    IO_WRITE(VI_WIDTH_REG, viMode->comRegs.width);
    IO_WRITE(VI_BURST_REG, viMode->comRegs.burst);
    IO_WRITE(VI_V_SYNC_REG, viMode->comRegs.vSync);
    IO_WRITE(VI_H_SYNC_REG, viMode->comRegs.hSync);
    IO_WRITE(VI_LEAP_REG, viMode->comRegs.leap);
    IO_WRITE(VI_H_START_REG, hStart);
    IO_WRITE(VI_V_START_REG, vstart);
    IO_WRITE(VI_V_BURST_REG, viMode->fldRegs[field].vBurst);
    IO_WRITE(VI_INTR_REG, viMode->fldRegs[field].vIntr);
    IO_WRITE(VI_X_SCALE_REG, viNext->x.scale);
    IO_WRITE(VI_Y_SCALE_REG, viNext->y.scale);
    IO_WRITE(VI_CONTROL_REG, viNext->features);
>>>>>>> efe485f0
    __osViNext = __osViCurr;
    __osViCurr = viNext;
    *__osViNext = *__osViCurr;
}<|MERGE_RESOLUTION|>--- conflicted
+++ resolved
@@ -13,19 +13,11 @@
     field = 0;
     viNext = __osViNext;
     viMode = viNext->modep;
-<<<<<<< HEAD
-    field = HW_REG(VI_CURRENT_REG, u32) & 1; // even or odd field
+    field = IO_READ(VI_V_CURRENT_LINE_REG) & 1; // even or odd field
     origin = osVirtualToPhysical(viNext->framep) + viMode->fldRegs[field].origin;
 
     if (viNext->state & VI_STATE_XSCALE_SET) {
         viNext->x.scale |= viMode->comRegs.xScale & ~VI_SCALE_MASK;
-=======
-    field = IO_READ(VI_V_CURRENT_LINE_REG) & 1;
-    s2 = osVirtualToPhysical(viNext->buffer);
-    origin = (viMode->fldRegs[field].origin) + s2;
-    if (viNext->state & 2) {
-        viNext->x.scale |= viMode->comRegs.xScale & ~0xFFF;
->>>>>>> efe485f0
     } else {
         viNext->x.scale = viMode->comRegs.xScale;
     }
@@ -51,23 +43,7 @@
         viNext->y.scale = (viNext->y.offset << VI_SUBPIXEL_SH) & (VI_2_10_FPART_MASK << VI_SUBPIXEL_SH);
         origin = osVirtualToPhysical(viNext->framep);
     }
-<<<<<<< HEAD
 
-    HW_REG(VI_ORIGIN_REG, u32) = origin;
-    HW_REG(VI_WIDTH_REG, u32) = viMode->comRegs.width;
-    HW_REG(VI_BURST_REG, u32) = viMode->comRegs.burst;
-    HW_REG(VI_V_SYNC_REG, u32) = viMode->comRegs.vSync;
-    HW_REG(VI_H_SYNC_REG, u32) = viMode->comRegs.hSync;
-    HW_REG(VI_LEAP_REG, u32) = viMode->comRegs.leap;
-    HW_REG(VI_H_START_REG, u32) = hStart;
-    HW_REG(VI_V_START_REG, u32) = vstart;
-    HW_REG(VI_V_BURST_REG, u32) = viMode->fldRegs[field].vBurst;
-    HW_REG(VI_INTR_REG, u32) = viMode->fldRegs[field].vIntr;
-    HW_REG(VI_X_SCALE_REG, u32) = viNext->x.scale;
-    HW_REG(VI_Y_SCALE_REG, u32) = viNext->y.scale;
-    HW_REG(VI_CONTROL_REG, u32) = viNext->features;
-
-=======
     IO_WRITE(VI_ORIGIN_REG, origin);
     IO_WRITE(VI_WIDTH_REG, viMode->comRegs.width);
     IO_WRITE(VI_BURST_REG, viMode->comRegs.burst);
@@ -81,7 +57,7 @@
     IO_WRITE(VI_X_SCALE_REG, viNext->x.scale);
     IO_WRITE(VI_Y_SCALE_REG, viNext->y.scale);
     IO_WRITE(VI_CONTROL_REG, viNext->features);
->>>>>>> efe485f0
+
     __osViNext = __osViCurr;
     __osViCurr = viNext;
     *__osViNext = *__osViCurr;
