#include <ctype.h>
#include <stdarg.h>
#include <stdbool.h>
#include <stdint.h>
#include <stdio.h>
#include <stdlib.h>
#include <string.h>

#include "util.h"

#define ARRAY_COUNT(arr) (sizeof(arr) / sizeof(arr[0]))

static FILE *fout;

enum
{
    STMT_address,
    STMT_after,
    STMT_align,
    STMT_beginseg,
    STMT_endseg,
    STMT_entry,
    STMT_flags,
    STMT_include,
    STMT_include_readonly,
    STMT_name,
    STMT_number,
    STMT_romalign,
    STMT_stack,
    STMT_increment,
};

enum
{
    FLAG_BOOT = (1 << 0),
    FLAG_OBJECT = (1 << 1),
    FLAG_RAW = (1 << 2),
};

struct Segment
{
    uint32_t fields;
    char *name;
    char *after;
    uint32_t flags;
    uint32_t address;
    uint32_t stack;
    uint32_t align;
    uint32_t romalign;
    uint32_t increment;
    uint32_t entry;
    uint32_t number;
    char **includes;
    uint8_t *readOnlyData;
    int includesCount;
};

static struct Segment *g_segments = NULL;
static int g_segmentsCount = 0;

static struct Segment *add_segment(void)
{
    struct Segment *seg;

    g_segmentsCount++;
    g_segments = realloc(g_segments, g_segmentsCount * sizeof(*g_segments));

    seg = &g_segments[g_segmentsCount - 1];
    memset(seg, 0, sizeof(*seg));

    seg->align = 16;

    return seg;
}

static char *skip_whitespace(char *str)
{
    while (isspace(*str))
        str++;
    return str;
}

// null terminates the current token and returns a pointer to the next token
static char *token_split(char *str)
{
    while (!isspace(*str))
    {
        if (*str == 0)
            return str;  // end of string
        str++;
    }
    *str = 0;  // terminate token
    str++;

    return skip_whitespace(str);
}

// null terminates the current line and returns a pointer to the next line
static char *line_split(char *str)
{
    while (*str != '\n')
    {
        if (*str == 0)
            return str;  // end of string
        str++;
    }
    *str = 0;  // terminate line
    return str + 1;
}

static bool parse_number(const char *str, unsigned int *num)
{
    char *endptr;
    long int n = strtol(str, &endptr, 0);
    *num = n;
    return endptr > str;
}

static bool parse_flags(char *str, unsigned int *flags)
{
    unsigned int f = 0;

    while (str[0] != 0)
    {
        char *next = token_split(str);

        if (strcmp(str, "BOOT") == 0)
            f |= FLAG_BOOT;
        else if (strcmp(str, "OBJECT") == 0)
            f |= FLAG_OBJECT;
        else if (strcmp(str, "RAW") == 0)
            f |= FLAG_RAW;
        else
            return false;

        str = next;
    }
    *flags = f;
    return true;
}

static bool parse_quoted_string(char *str, char **out)
{
    if (*str != '"')
        return false;

    str++;
    *out = str;

    while (*str != '"')
    {
        if (*str == 0)
            return false;  // unterminated quote
        str++;
    }
    *str = 0;
    str++;

    str = skip_whitespace(str);
    if (*str != 0)
        return false;  // garbage after filename

    return true;
}

static bool is_pow_of_2(unsigned int n)
{
    return (n & (n - 1)) == 0;
}

static const char *const stmtNames[] =
{
    [STMT_address]   = "address",
    [STMT_after]     = "after",
    [STMT_align]     = "align",
    [STMT_beginseg]  = "beginseg",
    [STMT_endseg]    = "endseg",
    [STMT_entry]     = "entry",
    [STMT_flags]     = "flags",
    [STMT_include]   = "include",
    [STMT_include_readonly] = "include_readonly",
    [STMT_name]      = "name",
    [STMT_number]    = "number",
    [STMT_romalign]  = "romalign",
    [STMT_stack]     = "stack",
    [STMT_increment] = "increment",
};

static void parse_rom_spec(char *spec)
{
    int lineNum = 1;
    char *line = spec;

    struct Segment *currSeg = NULL;

    // iterate over lines
    while (line[0] != 0)
    {
        char *nextLine = line_split(line);
        char* stmtName;

        if (line[0] != 0)
        {
            stmtName = skip_whitespace(line);
        }

        if (line[0] != 0 && stmtName[0] != 0)
        {
            char *args = token_split(stmtName);
            unsigned int stmt;

            for (stmt = 0; stmt < ARRAY_COUNT(stmtNames); stmt++)
                if (strcmp(stmtName, stmtNames[stmt]) == 0)
                    goto got_stmt;
            util_fatal_error("line %i: unknown statement '%s'", lineNum, stmtName);
          got_stmt:

            if (currSeg != NULL)
            {
                // ensure no duplicates (except for 'include')
                if (stmt != STMT_include && stmt != STMT_include_readonly && (currSeg->fields & (1 << stmt)))
                    util_fatal_error("line %i: duplicate '%s' statement", lineNum, stmtName);

                currSeg->fields |= 1 << stmt;

                // statements valid within a segment definition
                switch (stmt)
                {
                case STMT_beginseg:
                    util_fatal_error("line %i: '%s' inside of a segment definition", lineNum, stmtName);
                    break;
                case STMT_endseg:
                    // verify segment data
                    if (currSeg->name == NULL)
                        util_fatal_error("line %i: no name specified for segment", lineNum);
                    if (currSeg->includesCount == 0)
                        util_fatal_error("line %i: no includes specified for segment", lineNum);
                    currSeg = NULL;
                    break;
                case STMT_name:
                    if (!parse_quoted_string(args, &currSeg->name))
                        util_fatal_error("line %i: invalid name", lineNum);
                    break;
                case STMT_after:
                    if (!parse_quoted_string(args, &currSeg->after))
                        util_fatal_error("line %i: invalid name for 'after'", lineNum);
                    break;
                case STMT_address:
                    if (!parse_number(args, &currSeg->address))
                        util_fatal_error("line %i: expected number after 'address'", lineNum);
                    break;
                case STMT_number:
                    if (!parse_number(args, &currSeg->number))
                        util_fatal_error("line %i: expected number after 'number'", lineNum);
                    break;
                case STMT_flags:
                    if (!parse_flags(args, &currSeg->flags))
                        util_fatal_error("line %i: invalid flags", lineNum);
                    break;
                case STMT_align:
                    if (!parse_number(args, &currSeg->align))
                        util_fatal_error("line %i: expected number after 'align'", lineNum);
                    if (!is_pow_of_2(currSeg->align))
                        util_fatal_error("line %i: alignment is not a power of two", lineNum);
                    break;
                case STMT_romalign:
                    if (!parse_number(args, &currSeg->romalign))
                        util_fatal_error("line %i: expected number after 'romalign'", lineNum);
                    if (!is_pow_of_2(currSeg->romalign))
                        util_fatal_error("line %i: alignment is not a power of two", lineNum);
                    break;
                case STMT_include:
                case STMT_include_readonly:
                    currSeg->includesCount++;
                    currSeg->includes = realloc(currSeg->includes, currSeg->includesCount * sizeof(*currSeg->includes));
                    currSeg->readOnlyData = realloc(currSeg->readOnlyData, currSeg->includesCount * sizeof(*currSeg->readOnlyData));
                    currSeg->readOnlyData[currSeg->includesCount - 1] = (stmt == STMT_include_readonly);
                    if (!parse_quoted_string(args, &currSeg->includes[currSeg->includesCount - 1]))
                        util_fatal_error("line %i: invalid filename", lineNum);
                    break;
                 case STMT_increment:
                    if (!parse_number(args, &currSeg->increment))
                        util_fatal_error("line %i: expected number after 'increment'", lineNum);
                    break;
                default:
                    fprintf(stderr, "warning: '%s' is not implemented\n", stmtName);
                    break;
                }
            }
            else
            {
                // commands valid outside a segment definition
                switch (stmt)
                {
                case STMT_beginseg:
                    currSeg = add_segment();
                    break;
                case STMT_endseg:
                    util_fatal_error("line %i: '%s' outside of a segment definition", lineNum, stmtName);
                    break;
                default:
                    fprintf(stderr, "warning: '%s' is not implemented\n", stmtName);
                    break;
                }
            }
        }

        line = nextLine;
        lineNum++;
    }
}

static void write_ld_script(void)
{
    int i;
    int j;

    fputs("SECTIONS {\n"
          "    _RomSize = 0;\n"
          "    _RomStart = _RomSize;\n\n",
          fout);

    for (i = 0; i < g_segmentsCount; i++)
    {
        const struct Segment *seg = &g_segments[i];

        // align start of ROM segment
        if (seg->fields & (1 << STMT_romalign))
            fprintf(fout, "    _RomSize = (_RomSize + %i) & ~ %i;\n", seg->romalign - 1, seg->romalign - 1);

        // initialized data (.text, .data, .rodata, .sdata)

        // Increment the start of the section
        //if (seg->fields & (1 << STMT_increment))
            //fprintf(fout, "    . += 0x%08X;\n", seg->increment);

        fprintf(fout, "    _%sSegmentRomStartTemp = _RomSize;\n"
                  "    _%sSegmentRomStart = _%sSegmentRomStartTemp;\n"
                  "    ..%s ", seg->name, seg->name, seg->name, seg->name);

        if (seg->fields & (1 << STMT_after))
            fprintf(fout, "_%sSegmentEnd ", seg->after);
        else if (seg->fields & (1 << STMT_number))
            fprintf(fout, "0x%02X000000 ", seg->number);
        else if (seg->fields & (1 << STMT_address))
            fprintf(fout, "0x%08X ", seg->address);

        // (AT(_RomSize) isn't necessary, but adds useful "load address" lines to the map file)
        fprintf(fout, ": AT(_RomSize)\n    {\n"
                  "        _%sSegmentStart = .;\n"
                  "        . = ALIGN(0x10);\n"
                  "        _%sSegmentTextStart = .;\n",
                  seg->name, seg->name);

        if (seg->fields & (1 << STMT_align))
            fprintf(fout, "        . = ALIGN(0x%X);\n", seg->align);

        for (j = 0; j < seg->includesCount; j++)
            fprintf(fout, "            %s (.text)\n", seg->includes[j]);

        fprintf(fout, "        _%sSegmentTextEnd = .;\n", seg->name);

        fprintf(fout, "    _%sSegmentTextSize = ABSOLUTE( _%sSegmentTextEnd - _%sSegmentTextStart );\n", seg->name, seg->name, seg->name);

        fprintf(fout, "        _%sSegmentDataStart = .;\n", seg->name);

        for (j = 0; j < seg->includesCount; j++)
        {
            if (seg->readOnlyData[j] == false)
                fprintf(fout, "            %s (.data)\n", seg->includes[j]);
        }

        /*
         for (j = 0; j < seg->includesCount; j++)
            fprintf(fout, "            %s (.rodata)\n", seg->includes[j]);

          for (j = 0; j < seg->includesCount; j++)
            fprintf(fout, "            %s (.sdata)\n", seg->includes[j]);
        */

        //fprintf(fout, "        . = ALIGN(0x10);\n");
        fprintf(fout, "        _%sSegmentDataEnd = .;\n", seg->name);

        fprintf(fout, "    _%sSegmentDataSize = ABSOLUTE( _%sSegmentDataEnd - _%sSegmentDataStart );\n", seg->name, seg->name, seg->name);
        
        fprintf(fout, "        _%sSegmentRoDataStart = .;\n", seg->name);

        for (j = 0; j < seg->includesCount; j++)
        {
<<<<<<< HEAD
            if (seg->readOnlyData[j] == true)
                fprintf(fout, "            %s (.data)\n", seg->includes[j]);
            fprintf(fout, "            %s (.rodata)\n", seg->includes[j]);
=======
            fprintf(fout, "            %s (.rodata)\n", seg->includes[j]);
            // Compilers other than IDO, such as GCC, produce different sections such as
            // the ones named directly below. These sections do not contain values that
            // need relocating, but we need to ensure that the base .rodata section
            // always comes first. The reason this is important is due to relocs assuming
            // the base of .rodata being the offset for the relocs and thus needs to remain
            // the beginning of the entire rodata area in order to remain consistent.
            // Inconsistencies will lead to various .rodata reloc crashes as a result of
            // either missing relocs or wrong relocs.
            fprintf(fout, "            %s (.rodata.str1.4)\n", seg->includes[j]);
            fprintf(fout, "            %s (.rodata.cst4)\n", seg->includes[j]);
            fprintf(fout, "            %s (.rodata.cst8)\n", seg->includes[j]);
>>>>>>> eccfd2ef
        }

         //fprintf(fout, "        . = ALIGN(0x10);\n");

        fprintf(fout, "        _%sSegmentRoDataEnd = .;\n", seg->name);

        fprintf(fout, "    _%sSegmentRoDataSize = ABSOLUTE( _%sSegmentRoDataEnd - _%sSegmentRoDataStart );\n", seg->name, seg->name, seg->name);

        fprintf(fout, "        _%sSegmentSDataStart = .;\n", seg->name);

        for (j = 0; j < seg->includesCount; j++)
            fprintf(fout, "            %s (.sdata)\n", seg->includes[j]);

         fprintf(fout, "        . = ALIGN(0x10);\n");

        fprintf(fout, "        _%sSegmentSDataEnd = .;\n", seg->name);

		fprintf(fout, "        _%sSegmentOvlStart = .;\n", seg->name);

		for (j = 0; j < seg->includesCount; j++)
			fprintf(fout, "            %s (.ovl)\n", seg->includes[j]);

		fprintf(fout, "        . = ALIGN(0x10);\n");

		fprintf(fout, "        _%sSegmentOvlEnd = .;\n", seg->name);

        if (seg->fields & (1 << STMT_increment))
            fprintf(fout, "    . += 0x%08X;\n", seg->increment);
        

        fputs("    }\n", fout);
        //fprintf(fout, "    _RomSize += ( _%sSegmentDataEnd - _%sSegmentTextStart );\n", seg->name, seg->name);
        fprintf(fout, "    _RomSize += ( _%sSegmentOvlEnd - _%sSegmentTextStart );\n", seg->name, seg->name);

        fprintf(fout, "    _%sSegmentRomEndTemp = _RomSize;\n"
                  "_%sSegmentRomEnd = _%sSegmentRomEndTemp;\n\n",
                  seg->name, seg->name, seg->name);

        // algn end of ROM segment
        if (seg->fields & (1 << STMT_romalign))
            fprintf(fout, "    _RomSize = (_RomSize + %i) & ~ %i;\n", seg->romalign - 1, seg->romalign - 1);

        // uninitialized data (.sbss, .scommon, .bss, COMMON)
        fprintf(fout, "    ..%s.bss ADDR(..%s) + SIZEOF(..%s) (NOLOAD) :\n"
                      /*"    ..%s.bss :\n"*/
                      "    {\n"
                      "        . = ALIGN(0x10);\n"
                      "        _%sSegmentBssStart = .;\n",
                      seg->name, seg->name, seg->name, seg->name);
        if (seg->fields & (1 << STMT_align))
            fprintf(fout, "        . = ALIGN(0x%X);\n", seg->align);
        for (j = 0; j < seg->includesCount; j++)
            fprintf(fout, "            %s (.sbss)\n", seg->includes[j]);
        for (j = 0; j < seg->includesCount; j++)
            fprintf(fout, "            %s (.scommon)\n", seg->includes[j]);
        for (j = 0; j < seg->includesCount; j++)
            fprintf(fout, "            %s (.bss)\n", seg->includes[j]);
        for (j = 0; j < seg->includesCount; j++)
            fprintf(fout, "            %s (COMMON)\n", seg->includes[j]);
        fprintf(fout, "        . = ALIGN(0x10);\n"
                      "        _%sSegmentBssEnd = .;\n"
                      "        _%sSegmentEnd = .;\n"
                      "    }\n"
                      "    _%sSegmentBssSize = ABSOLUTE( _%sSegmentBssEnd - _%sSegmentBssStart );\n\n",
                      seg->name, seg->name, seg->name, seg->name, seg->name);

        // Increment the end of the segment
        //if (seg->fields & (1 << STMT_increment))
            //fprintf(fout, "    . += 0x%08X;\n", seg->increment);

		//fprintf(fout, "    ..%s.ovl ADDR(..%s) + SIZEOF(..%s) :\n"
		//	/*"    ..%s.bss :\n"*/
		//	"    {\n",
		//	seg->name, seg->name, seg->name);
		//fprintf(fout, "        _%sSegmentOvlStart = .;\n", seg->name);

		//for (j = 0; j < seg->includesCount; j++)
		//	fprintf(fout, "            %s (.ovl)\n", seg->includes[j]);

		////fprintf(fout, "        . = ALIGN(0x10);\n");

		//fprintf(fout, "        _%sSegmentOvlEnd = .;\n", seg->name);

		//fprintf(fout, "\n    }\n");
    }


    fputs("    _RomEnd = _RomSize;\n}\n", fout);
}

static void usage(const char *execname)
{
    fprintf(stderr, "Nintendo 64 linker script generation tool v0.01\n"
                    "usage: %s SPEC_FILE LD_SCRIPT\n"
                    "SPEC_FILE    file describing the organization of object files into segments\n"
                    "LD_SCRIPT    filename of output linker script\n",
                    execname);
}

int main(int argc, char **argv)
{
	void *spec;
	size_t size;

	if (argc != 3)
	{
		usage(argv[0]);
		return 1;
	}

	spec = util_read_whole_file(argv[1], &size);
	parse_rom_spec(spec);
	fout = fopen(argv[2], "w");
	if (fout == NULL)
		util_fatal_error("failed to open file '%s' for writing", argv[2]);
	write_ld_script();
	free(spec);
	fclose(fout);

	return 0;
}<|MERGE_RESOLUTION|>--- conflicted
+++ resolved
@@ -387,11 +387,8 @@
 
         for (j = 0; j < seg->includesCount; j++)
         {
-<<<<<<< HEAD
             if (seg->readOnlyData[j] == true)
                 fprintf(fout, "            %s (.data)\n", seg->includes[j]);
-            fprintf(fout, "            %s (.rodata)\n", seg->includes[j]);
-=======
             fprintf(fout, "            %s (.rodata)\n", seg->includes[j]);
             // Compilers other than IDO, such as GCC, produce different sections such as
             // the ones named directly below. These sections do not contain values that
@@ -404,7 +401,6 @@
             fprintf(fout, "            %s (.rodata.str1.4)\n", seg->includes[j]);
             fprintf(fout, "            %s (.rodata.cst4)\n", seg->includes[j]);
             fprintf(fout, "            %s (.rodata.cst8)\n", seg->includes[j]);
->>>>>>> eccfd2ef
         }
 
          //fprintf(fout, "        . = ALIGN(0x10);\n");
