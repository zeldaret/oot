--- conflicted
+++ resolved
@@ -172,13 +172,8 @@
         <Item Key="quake_stop" ID="CS_MISC_QUAKE_STOP" Index="17"/>
         <Item Key="stop_storm_and_advance_to_day" ID="CS_MISC_STOP_STORM_AND_ADVANCE_TO_DAY" Index="18"/>
         <Item Key="set_flag_fast_windmill" ID="CS_MISC_SET_FLAG_FAST_WINDMILL" Index="19"/>
-<<<<<<< HEAD
-        <Item Key="set_flag_well_drained" ID="CS_MISC_SET_FLAG_WELL_DRAINED" Index="20"/>
+        <Item Key="set_flag_drained_well" ID="CS_MISC_SET_FLAG_DRAINED_WELL" Index="20"/>
         <Item Key="set_flag_restored_lake_hylia" ID="CS_MISC_SET_FLAG_RESTORED_LAKE_HYLIA" Index="21"/>
-=======
-        <Item Key="set_flag_drained_well" ID="CS_MISC_SET_FLAG_DRAINED_WELL" Index="20"/>
-        <Item Key="set_flag_lake_hylia_restored" ID="CS_MISC_SET_FLAG_LAKE_HYLIA_RESTORED" Index="21"/>
->>>>>>> b01b2069
         <Item Key="vismono_black_and_white" ID="CS_MISC_VISMONO_BLACK_AND_WHITE" Index="22"/>
         <Item Key="vismono_sepia" ID="CS_MISC_VISMONO_SEPIA" Index="23"/>
         <Item Key="hide_room" ID="CS_MISC_HIDE_ROOM" Index="24"/>
