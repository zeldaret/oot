--- conflicted
+++ resolved
@@ -1,11 +1,7 @@
 CFLAGS := -Wall -Wextra -pedantic -std=c99 -g -O2
-<<<<<<< HEAD
+PROGRAMS := aifc_decode elf2rom makeromfs mkdmadata mkldscript reloc_prereq vtxdis yaz0
 CPPFLAGS := -Wall -Wextra -pedantic -std=c++20 -g -O2
-PROGRAMS := yaz0 makeromfs elf2rom mkldscript vtxdis aifc_decode
 CPP_PROGRAMS := assemble_sequence
-=======
-PROGRAMS := elf2rom makeromfs mkdmadata mkldscript reloc_prereq vtxdis yaz0
->>>>>>> d4b6b31b
 
 ifeq ($(shell command -v clang >/dev/null 2>&1; echo $$?),0)
   CC := clang
@@ -36,29 +32,18 @@
 
 .PHONY: all clean distclean
 
-<<<<<<< HEAD
-mkldscript_SOURCES  := mkldscript.c util.c
-elf2rom_SOURCES     := elf2rom.c elf32.c n64chksum.c util.c
-yaz0_SOURCES        := yaz0tool.c yaz0.c util.c
-makeromfs_SOURCES   := makeromfs.c n64chksum.c util.c
-vtxdis_SOURCES	    := vtxdis.c
-aifc_decode_SOURCES := aifc_decode.c
+aifc_decode_SOURCES       := aifc_decode.c
+assemble_sequence_SOURCES := assemble_sequence.cpp
+elf2rom_SOURCES           := elf2rom.c elf32.c n64chksum.c util.c
+makeromfs_SOURCES         := makeromfs.c n64chksum.c util.c
+mkdmadata_SOURCES         := mkdmadata.c spec.c util.c
+mkldscript_SOURCES        := mkldscript.c spec.c util.c
+reloc_prereq_SOURCES      := reloc_prereq.c spec.c util.c
+vtxdis_SOURCES            := vtxdis.c
+yaz0_SOURCES              := yaz0tool.c yaz0.c util.c
 
-assemble_sequence_SOURCES := assemble_sequence.cpp
-
-aifc_decode_LIBRARIES := -lm
-
+aifc_decode_LIBRARIES       := -lm
 assemble_sequence_LIBRARIES := -lstdc++
-=======
-elf2rom_SOURCES      := elf2rom.c elf32.c n64chksum.c util.c
-makeromfs_SOURCES    := makeromfs.c n64chksum.c util.c
-mkdmadata_SOURCES    := mkdmadata.c spec.c util.c
-mkldscript_SOURCES   := mkldscript.c spec.c util.c
-reloc_prereq_SOURCES := reloc_prereq.c spec.c util.c
-vtxdis_SOURCES       := vtxdis.c
-yaz0_SOURCES         := yaz0tool.c yaz0.c util.c
-
->>>>>>> d4b6b31b
 
 define COMPILE =
 $(1): $($1_SOURCES)
