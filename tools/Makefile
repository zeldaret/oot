--- conflicted
+++ resolved
@@ -7,13 +7,7 @@
 
 clean:
 	$(RM) $(PROGRAMS) $(addsuffix .exe,$(PROGRAMS))
-<<<<<<< HEAD
-	$(RM) ZAPD/ZAPD.out
-
-# Need to clean the above line later...
-=======
 	$(MAKE) -C ZAPD clean
->>>>>>> 7c77253e
 
 ido:
 	$(MAKE) -C ido_recomp
@@ -25,11 +19,8 @@
 .PHONY: all clean distclean ido zapd
 
 distclean: clean
-<<<<<<< HEAD
 	$(MAKE) -C ZAPD clean
 	$(MAKE) -C ido_recomp clean
-=======
->>>>>>> 7c77253e
 
 
 mkldscript_SOURCES := mkldscript.c util.c
