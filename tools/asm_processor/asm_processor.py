--- conflicted
+++ resolved
@@ -1048,14 +1048,9 @@
                 new_local_syms.append(s)
             else:
                 new_global_syms.append(s)
-<<<<<<< HEAD
-        
-        # Add static symbols from .mdebug, so they can be referred to from GLOBAL_ASM
-=======
 
         # Add static symbols from .mdebug, so they can be referred to from GLOBAL_ASM
         local_sym_replacements = {}
->>>>>>> c94e595d
         if mdebug_section:
             strtab_index = len(objfile.symtab.strtab.data)
             new_strtab_data = []
@@ -1088,17 +1083,12 @@
                             st_shndx=section.index,
                             strtab=objfile.symtab.strtab,
                             name=symbol_name_str)
-<<<<<<< HEAD
-=======
                         local_sym_replacements[symbol_name_str] = len(new_local_syms)
->>>>>>> c94e595d
                         strtab_index += len(symbol_name)
                         new_strtab_data.append(symbol_name)
                         new_local_syms.append(sym)
             objfile.symtab.strtab.data += b''.join(new_strtab_data)
 
-<<<<<<< HEAD
-=======
         # To get the linker to use the local symbols, we have to get rid of UNDEF
         # global ones.
         newer_global_syms = []
@@ -1109,7 +1099,6 @@
                 newer_global_syms.append(s)
         new_global_syms = newer_global_syms
 
->>>>>>> c94e595d
         new_syms = new_local_syms + new_global_syms
         for i, s in enumerate(new_syms):
             s.new_index = i
