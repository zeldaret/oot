# Output files
*.exe
yaz0
makeromfs
elf2rom
mkldscript
vtxdis
<<<<<<< HEAD
extractbaserom
fixbaserom
=======

graphovl/
>>>>>>> 9de0b131
<|MERGE_RESOLUTION|>--- conflicted
+++ resolved
@@ -5,10 +5,6 @@
 elf2rom
 mkldscript
 vtxdis
-<<<<<<< HEAD
 extractbaserom
 fixbaserom
-=======
-
-graphovl/
->>>>>>> 9de0b131
+graphovl/