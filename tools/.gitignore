--- conflicted
+++ resolved
@@ -6,10 +6,7 @@
 mkldscript
 reloc_prereq
 vtxdis
-<<<<<<< HEAD
 aifc_decode
-=======
 yaz0
->>>>>>> d4b6b31b
 
 graphovl/