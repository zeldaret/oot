--- conflicted
+++ resolved
@@ -438,38 +438,36 @@
 
 args = parser.parse_args()
 
-<<<<<<< HEAD
 print(GetColliderInitFull(args.address, args.type, args.num, "../.."))
 # print(GetColliderInit(args.address, args.type, args.num, "../.."))
-=======
-fileResult = None
-
-if args.address >= 0x80000000:
-    fileResult = GetFromVRam(args.address)
-else:
-    fileResult = GetFromRom(args.address)
-
-if fileResult is None:
-    print("Invalid address")
-    exit()
-
-print(fileResult)
-
-selectedType = TYPE_DICT[args.type]
-arg2 = None
-if selectedType[1] == 'Shape':
-    arg2 = selectedType[2]
-elif args.num > 0:
-    arg2 = args.num
-else:
-    print("ItemInit type must specify number of elements")
-    exit()
-
-script_dir = os.path.dirname(os.path.realpath(__file__))
-
-ovlFile = open(script_dir + "/../../baserom/" + fileResult.name, "rb")
-ovlData = bytearray(ovlFile.read())
-ovlFile.close()
-
-selectedType[0](ovlData, fileResult.offset, arg2)
->>>>>>> df704a9f
+
+# fileResult = None
+
+# if args.address >= 0x80000000:
+#     fileResult = GetFromVRam(args.address)
+# else:
+#     fileResult = GetFromRom(args.address)
+
+# if fileResult is None:
+#     print("Invalid address")
+#     exit()
+
+# print(fileResult)
+
+# selectedType = TYPE_DICT[args.type]
+# arg2 = None
+# if selectedType[1] == 'Shape':
+#     arg2 = selectedType[2]
+# elif args.num > 0:
+#     arg2 = args.num
+# else:
+#     print("ItemInit type must specify number of elements")
+#     exit()
+
+# script_dir = os.path.dirname(os.path.realpath(__file__))
+
+# ovlFile = open(script_dir + "/../../baserom/" + fileResult.name, "rb")
+# ovlData = bytearray(ovlFile.read())
+# ovlFile.close()
+
+# selectedType[0](ovlData, fileResult.offset, arg2)