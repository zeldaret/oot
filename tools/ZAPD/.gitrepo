; DO NOT EDIT (unless you know what you are doing)
;
; This subdirectory is a git "subrepo", and this file is maintained by the
; git-subrepo command. See https://github.com/git-commands/git-subrepo#readme
;
[subrepo]
	remote = https://github.com/zeldaret/ZAPD.git
	branch = master
	commit = d0cd6b3974706fc4d89c9b6545b8c17dd424b664
<<<<<<< HEAD
	parent = bc3bff2b41566d8ff2ed1f2716dea606acbbd987
=======
	parent = c0e02913038e871221b2fcfc8be65b8dc281aa4a
>>>>>>> 750c0cab
	method = merge
	cmdver = 0.4.3<|MERGE_RESOLUTION|>--- conflicted
+++ resolved
@@ -7,10 +7,6 @@
 	remote = https://github.com/zeldaret/ZAPD.git
 	branch = master
 	commit = d0cd6b3974706fc4d89c9b6545b8c17dd424b664
-<<<<<<< HEAD
-	parent = bc3bff2b41566d8ff2ed1f2716dea606acbbd987
-=======
 	parent = c0e02913038e871221b2fcfc8be65b8dc281aa4a
->>>>>>> 750c0cab
 	method = merge
 	cmdver = 0.4.3