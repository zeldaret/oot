; DO NOT EDIT (unless you know what you are doing)
;
; This subdirectory is a git "subrepo", and this file is maintained by the
; git-subrepo command. See https://github.com/git-commands/git-subrepo#readme
;
[subrepo]
	remote = https://github.com/zeldaret/ZAPD.git
	branch = master
<<<<<<< HEAD
	commit = 0305ec2c27412557fe831cc8ce23b7d8649809fa
	parent = db66460dbb2522a1a9822582f8b7d5205415af93
=======
	commit = 2e1174063f3ed6bcf929bc7093cd2d1b05f8518b
	parent = d73976503126d10a82016f8f72fac4092dff1932
>>>>>>> 84195fce
	method = merge
	cmdver = 0.4.3<|MERGE_RESOLUTION|>--- conflicted
+++ resolved
@@ -6,12 +6,7 @@
 [subrepo]
 	remote = https://github.com/zeldaret/ZAPD.git
 	branch = master
-<<<<<<< HEAD
-	commit = 0305ec2c27412557fe831cc8ce23b7d8649809fa
-	parent = db66460dbb2522a1a9822582f8b7d5205415af93
-=======
 	commit = 2e1174063f3ed6bcf929bc7093cd2d1b05f8518b
 	parent = d73976503126d10a82016f8f72fac4092dff1932
->>>>>>> 84195fce
 	method = merge
 	cmdver = 0.4.3