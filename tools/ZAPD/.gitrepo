; DO NOT EDIT (unless you know what you are doing)
;
; This subdirectory is a git "subrepo", and this file is maintained by the
; git-subrepo command. See https://github.com/git-commands/git-subrepo#readme
;
[subrepo]
	remote = https://github.com/zeldaret/ZAPD.git
	branch = master
	commit = 0305ec2c27412557fe831cc8ce23b7d8649809fa
<<<<<<< HEAD
	parent = a44c34c1c368fdb56c3f28b42ec110b54e1fed44
=======
	parent = db66460dbb2522a1a9822582f8b7d5205415af93
>>>>>>> 04ea6b13
	method = merge
	cmdver = 0.4.3<|MERGE_RESOLUTION|>--- conflicted
+++ resolved
@@ -7,10 +7,6 @@
 	remote = https://github.com/zeldaret/ZAPD.git
 	branch = master
 	commit = 0305ec2c27412557fe831cc8ce23b7d8649809fa
-<<<<<<< HEAD
-	parent = a44c34c1c368fdb56c3f28b42ec110b54e1fed44
-=======
 	parent = db66460dbb2522a1a9822582f8b7d5205415af93
->>>>>>> 04ea6b13
 	method = merge
 	cmdver = 0.4.3