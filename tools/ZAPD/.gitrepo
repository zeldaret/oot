; DO NOT EDIT (unless you know what you are doing)
;
; This subdirectory is a git "subrepo", and this file is maintained by the
; git-subrepo command. See https://github.com/git-commands/git-subrepo#readme
;
[subrepo]
	remote = https://github.com/zeldaret/ZAPD.git
	branch = master
<<<<<<< HEAD
	commit = 6f874af4a45ba89bd30095c7cf926439e98b5447
	parent = aa1b78faaf5f1f55bd36232cc0eb4dc8adc3a22a
=======
	commit = 6e6ad445a69089b721bea75f6e43b23b14a553b6
	parent = cf6d96f133d98c6b69066c5ff195dc8a4d029444
>>>>>>> 11a021a9
	method = merge
	cmdver = 0.4.3<|MERGE_RESOLUTION|>--- conflicted
+++ resolved
@@ -6,12 +6,7 @@
 [subrepo]
 	remote = https://github.com/zeldaret/ZAPD.git
 	branch = master
-<<<<<<< HEAD
-	commit = 6f874af4a45ba89bd30095c7cf926439e98b5447
-	parent = aa1b78faaf5f1f55bd36232cc0eb4dc8adc3a22a
-=======
 	commit = 6e6ad445a69089b721bea75f6e43b23b14a553b6
 	parent = cf6d96f133d98c6b69066c5ff195dc8a4d029444
->>>>>>> 11a021a9
 	method = merge
 	cmdver = 0.4.3