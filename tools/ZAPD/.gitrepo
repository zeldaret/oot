; DO NOT EDIT (unless you know what you are doing)
;
; This subdirectory is a git "subrepo", and this file is maintained by the
; git-subrepo command. See https://github.com/git-commands/git-subrepo#readme
;
[subrepo]
	remote = https://github.com/zeldaret/ZAPD.git
	branch = master
<<<<<<< HEAD
	commit = 6f874af4a45ba89bd30095c7cf926439e98b5447
	parent = a76e547040174ad3ca4a10a8f3b69dada8a02db8
=======
	commit = 0305ec2c27412557fe831cc8ce23b7d8649809fa
	parent = db66460dbb2522a1a9822582f8b7d5205415af93
>>>>>>> 04ea6b13
	method = merge
	cmdver = 0.4.3<|MERGE_RESOLUTION|>--- conflicted
+++ resolved
@@ -6,12 +6,7 @@
 [subrepo]
 	remote = https://github.com/zeldaret/ZAPD.git
 	branch = master
-<<<<<<< HEAD
-	commit = 6f874af4a45ba89bd30095c7cf926439e98b5447
-	parent = a76e547040174ad3ca4a10a8f3b69dada8a02db8
-=======
 	commit = 0305ec2c27412557fe831cc8ce23b7d8649809fa
 	parent = db66460dbb2522a1a9822582f8b7d5205415af93
->>>>>>> 04ea6b13
 	method = merge
 	cmdver = 0.4.3