--- conflicted
+++ resolved
@@ -23,12 +23,8 @@
 
 	ZAnimation();
 
-<<<<<<< HEAD
-	std::string GetSourceOutputCode(const std::string& prefix);
-=======
 	std::string GetSourceOutputCode(const std::string& prefix) override;
 	ZResourceType GetResourceType() override;
->>>>>>> 84195fce
 protected:
 
 	virtual void ParseRawData();
@@ -48,11 +44,7 @@
 	ZNormalAnimation();
 
 	std::string GetSourceOutputCode(const std::string& prefix);
-<<<<<<< HEAD
-	virtual int GetRawDataSize();
-=======
 	int GetRawDataSize() override;
->>>>>>> 84195fce
 
 	static ZNormalAnimation* ExtractFromXML(tinyxml2::XMLElement* reader, std::vector<uint8_t> nRawData, int rawDataIndex, const std::string& nRelPath);
 
@@ -68,11 +60,7 @@
 	ZLinkAnimation();
 
 	std::string GetSourceOutputCode(const std::string& prefix);
-<<<<<<< HEAD
-	virtual int GetRawDataSize();
-=======
 	int GetRawDataSize() override;
->>>>>>> 84195fce
 
 	static ZLinkAnimation* ExtractFromXML(tinyxml2::XMLElement* reader, std::vector<uint8_t> nRawData, int rawDataIndex, const std::string& nRelPath);
 
