--- conflicted
+++ resolved
@@ -177,14 +177,6 @@
 		{
 			Globals::Instance->verbosity = (VerbosityLevel)strtol(argv[++i], NULL, 16);
 		}
-<<<<<<< HEAD
-	}
-
-	if (Globals::Instance->verbosity >= VERBOSITY_INFO)
-	{
-		printf("ZAPD: Zelda Asset Processor For Decomp\n");
-=======
->>>>>>> 84195fce
 	}
 
 	if (Globals::Instance->verbosity >= VERBOSITY_INFO)
