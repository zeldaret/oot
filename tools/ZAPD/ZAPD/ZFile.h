#pragma once

#include <vector>
#include <string>
#include "tinyxml2.h"
#include "ZResource.h"

enum class ZFileMode
{
	Build,
	BuildTexture,
	BuildOverlay,
	BuildModelIntermediette,
	BuildAnimationIntermediette,
	BuildBlob,
	BuildSourceFile,
	Extract,
	Invalid
};

class ZFile
{
public:
	std::map<int32_t, Declaration*> declarations;
	std::string defines;
	std::vector<ZResource*> resources;
	uint32_t baseAddress, rangeStart, rangeEnd;

	ZFile(std::string nOutPath, std::string nName);
<<<<<<< HEAD
	ZFile(ZFileMode mode, tinyxml2::XMLElement* reader, std::string nBasePath, std::string nOutPath, bool placeholderMode);
=======
	ZFile(ZFileMode mode, tinyxml2::XMLElement* reader, std::string nBasePath, std::string nOutPath, std::string filename, bool placeholderMode);
>>>>>>> 84195fce
	~ZFile();

	std::string GetVarName(int address);
	std::string GetName();
	void ExtractResources(std::string outputDir);
	void BuildResources();
	void BuildSourceFile(std::string outputDir);
	void AddResource(ZResource* res);

	Declaration* AddDeclaration(uint32_t address, DeclarationAlignment alignment, uint32_t size, std::string varType, std::string varName, std::string body);
	Declaration* AddDeclaration(uint32_t address, DeclarationAlignment alignment, DeclarationPadding padding, uint32_t size, std::string varType, std::string varName, std::string body);
	Declaration* AddDeclarationArray(uint32_t address, DeclarationAlignment alignment, uint32_t size, std::string varType, std::string varName, int arrayItemCnt, std::string body);
	Declaration* AddDeclarationArray(uint32_t address, DeclarationAlignment alignment, DeclarationPadding padding, uint32_t size, std::string varType, std::string varName, int arrayItemCnt, std::string body);
	Declaration* AddDeclarationPlaceholder(uint32_t address);
	Declaration* AddDeclarationPlaceholder(uint32_t address, std::string varName);
	Declaration* AddDeclarationInclude(uint32_t address, std::string includePath, uint32_t size, std::string varType, std::string varName);
	Declaration* AddDeclarationIncludeArray(uint32_t address, std::string includePath, uint32_t size, std::string varType, std::string varName, int arrayItemCnt);
	std::string GetDeclarationName(uint32_t address);
	std::string GetDeclarationName(uint32_t address, std::string defaultResult);
	Declaration* GetDeclaration(uint32_t address);
	Declaration* GetDeclarationRanged(uint32_t address);
	uint32_t GetDeclarationRangedAddress(uint32_t address);
	bool HasDeclaration(uint32_t address);
	std::string GetHeaderInclude();
	void GeneratePlaceholderDeclarations();

protected:
	std::vector<uint8_t> rawData;
	std::string name;
	std::string basePath;
	std::string outputPath;
	std::string sourceOutput;

	ZFile();
	void ParseXML(ZFileMode mode, tinyxml2::XMLElement* reader, std::string filename, bool placeholderMode);
	void GenerateSourceFiles(std::string outputDir);
	void GenerateHLIntermediette();
	void AddDeclarationDebugChecks(uint32_t address);
	std::string ProcessDeclarations();
	void ProcessDeclarationText(Declaration* decl);
	std::string ProcessExterns();
};<|MERGE_RESOLUTION|>--- conflicted
+++ resolved
@@ -27,11 +27,7 @@
 	uint32_t baseAddress, rangeStart, rangeEnd;
 
 	ZFile(std::string nOutPath, std::string nName);
-<<<<<<< HEAD
-	ZFile(ZFileMode mode, tinyxml2::XMLElement* reader, std::string nBasePath, std::string nOutPath, bool placeholderMode);
-=======
 	ZFile(ZFileMode mode, tinyxml2::XMLElement* reader, std::string nBasePath, std::string nOutPath, std::string filename, bool placeholderMode);
->>>>>>> 84195fce
 	~ZFile();
 
 	std::string GetVarName(int address);
