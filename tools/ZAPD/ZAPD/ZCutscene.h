--- conflicted
+++ resolved
@@ -402,15 +402,6 @@
 public:
 	uint32_t segmentOffset;
 
-<<<<<<< HEAD
-	CutsceneCommands GetCommandFromID(int id);
-	ZCutscene(std::vector<uint8_t> nRawData, int rawDataIndex, int rawDataSize);
-	~ZCutscene();
-
-	std::string GetSourceOutputCode(const std::string& prefix);
-	int GetRawDataSize();
-
-=======
 	ZCutscene(std::vector<uint8_t> nRawData, int rawDataIndex, int rawDataSize);
 	~ZCutscene();
 
@@ -420,7 +411,6 @@
 
 	ZResourceType GetResourceType() override;
 
->>>>>>> 84195fce
 	static ZCutscene* ExtractFromXML(tinyxml2::XMLElement* reader, const std::vector<uint8_t>& nRawData, const int rawDataIndex, const std::string& nRelPath);
 protected:
 	int numCommands;
