#pragma once

#include <vector>
#include <string>
#include <stdint.h>
#include "ZFile.h"

enum class ZLimbType
{
	Standard,
	LOD
};

struct ZLimbStandard : public ZResource
{
	uint32_t address;
	std::string name;

	int16_t transX, transY, transZ;
	uint8_t childIndex, siblingIndex;
	uint32_t dListPtr;

	std::vector<ZLimbStandard*> children;

	ZLimbStandard();
	static ZLimbStandard* FromXML(tinyxml2::XMLElement* reader, std::vector<uint8_t> nRawData, int rawDataIndex, std::string nRelPath, ZFile* parent);
	static ZLimbStandard* FromRawData(std::vector<uint8_t> nRawData, int rawDataIndex);
<<<<<<< HEAD
	std::string GetSourceOutputCode(const std::string& prefix);
	virtual int GetRawDataSize();
=======
	std::string GetSourceOutputCode(const std::string& prefix) override;
	int GetRawDataSize() override;
>>>>>>> 84195fce
};

struct ZLimbLOD : ZLimbStandard
{
	uint32_t farDListPtr;

	ZLimbLOD();
	//static ZLimbLOD* FromXML(tinyxml2::XMLElement* reader, std::vector<uint8_t> nRawData, int rawDataIndex, std::string nRelPath, ZFile* parent);
	static ZLimbLOD* FromRawData(std::vector<uint8_t> nRawData, int rawDataIndex);
<<<<<<< HEAD
	std::string GetSourceOutputCode(const std::string& prefix);
	virtual int GetRawDataSize();
=======
	std::string GetSourceOutputCode(const std::string& prefix) override;
	int GetRawDataSize() override;
>>>>>>> 84195fce
};

enum ZSkeletonType
{
	Normal,
	Flex,
	Skin
};

class ZSkeleton : public ZResource
{
public:
	ZSkeletonType type;
	std::vector<ZLimbStandard*> limbs;
	ZLimbStandard* rootLimb;
	uint8_t dListCount; // FLEX SKELETON ONLY

	ZSkeleton();
	virtual void GenerateHLIntermediette(HLFileIntermediette& hlFile);
	static ZSkeleton* FromXML(tinyxml2::XMLElement* reader, std::vector<uint8_t> nRawData, int rawDataIndex, std::string nRelPath, ZFile* nParent);
<<<<<<< HEAD
	void Save(const std::string& outFolder);

	std::string GetSourceOutputCode(const std::string& prefix);
=======
	void Save(const std::string& outFolder) override;
	ZResourceType GetResourceType() override;

	std::string GetSourceOutputCode(const std::string& prefix) override;
>>>>>>> 84195fce
};<|MERGE_RESOLUTION|>--- conflicted
+++ resolved
@@ -25,13 +25,8 @@
 	ZLimbStandard();
 	static ZLimbStandard* FromXML(tinyxml2::XMLElement* reader, std::vector<uint8_t> nRawData, int rawDataIndex, std::string nRelPath, ZFile* parent);
 	static ZLimbStandard* FromRawData(std::vector<uint8_t> nRawData, int rawDataIndex);
-<<<<<<< HEAD
-	std::string GetSourceOutputCode(const std::string& prefix);
-	virtual int GetRawDataSize();
-=======
 	std::string GetSourceOutputCode(const std::string& prefix) override;
 	int GetRawDataSize() override;
->>>>>>> 84195fce
 };
 
 struct ZLimbLOD : ZLimbStandard
@@ -41,13 +36,8 @@
 	ZLimbLOD();
 	//static ZLimbLOD* FromXML(tinyxml2::XMLElement* reader, std::vector<uint8_t> nRawData, int rawDataIndex, std::string nRelPath, ZFile* parent);
 	static ZLimbLOD* FromRawData(std::vector<uint8_t> nRawData, int rawDataIndex);
-<<<<<<< HEAD
-	std::string GetSourceOutputCode(const std::string& prefix);
-	virtual int GetRawDataSize();
-=======
 	std::string GetSourceOutputCode(const std::string& prefix) override;
 	int GetRawDataSize() override;
->>>>>>> 84195fce
 };
 
 enum ZSkeletonType
@@ -68,14 +58,8 @@
 	ZSkeleton();
 	virtual void GenerateHLIntermediette(HLFileIntermediette& hlFile);
 	static ZSkeleton* FromXML(tinyxml2::XMLElement* reader, std::vector<uint8_t> nRawData, int rawDataIndex, std::string nRelPath, ZFile* nParent);
-<<<<<<< HEAD
-	void Save(const std::string& outFolder);
-
-	std::string GetSourceOutputCode(const std::string& prefix);
-=======
 	void Save(const std::string& outFolder) override;
 	ZResourceType GetResourceType() override;
 
 	std::string GetSourceOutputCode(const std::string& prefix) override;
->>>>>>> 84195fce
 };