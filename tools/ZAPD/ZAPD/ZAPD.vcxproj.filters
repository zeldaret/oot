--- conflicted
+++ resolved
@@ -195,15 +195,12 @@
     <ClCompile Include="ZVector.cpp">
       <Filter>Source Files\Z64</Filter>
     </ClCompile>
-<<<<<<< HEAD
-=======
     <ClCompile Include="ZArray.cpp">
       <Filter>Source Files\Z64</Filter>
     </ClCompile>
     <ClCompile Include="ZVtx.cpp">
       <Filter>Source Files</Filter>
     </ClCompile>
->>>>>>> 84195fce
   </ItemGroup>
   <ItemGroup>
     <ClInclude Include="Path.h">
@@ -419,15 +416,12 @@
     <ClInclude Include="..\lib\stb\tinyxml2.h">
       <Filter>Header Files</Filter>
     </ClInclude>
-<<<<<<< HEAD
-=======
     <ClInclude Include="ZArray.h">
       <Filter>Header Files\Z64</Filter>
     </ClInclude>
     <ClInclude Include="ZVtx.h">
       <Filter>Header Files\Z64</Filter>
     </ClInclude>
->>>>>>> 84195fce
   </ItemGroup>
   <ItemGroup>
     <Text Include="..\SymbolMap_OoTMqDbg.txt">
