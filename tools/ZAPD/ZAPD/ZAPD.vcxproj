--- conflicted
+++ resolved
@@ -142,10 +142,7 @@
     <ClCompile Include="HighLevel\HLTexture.cpp" />
     <ClCompile Include="Main.cpp" />
     <ClCompile Include="Overlays\ZOverlay.cpp" />
-<<<<<<< HEAD
-=======
     <ClCompile Include="ZArray.cpp" />
->>>>>>> 84195fce
     <ClCompile Include="ZScalar.cpp" />
     <ClCompile Include="ZAnimation.cpp" />
     <ClCompile Include="ZBlob.cpp" />
@@ -185,10 +182,7 @@
     <ClCompile Include="ZRoom\ZRoomCommand.cpp" />
     <ClCompile Include="ZTexture.cpp" />
     <ClCompile Include="ZVector.cpp" />
-<<<<<<< HEAD
-=======
     <ClCompile Include="ZVtx.cpp" />
->>>>>>> 84195fce
   </ItemGroup>
   <ItemGroup>
     <ClInclude Include="..\lib\elfio\elfio\elfio.hpp" />
@@ -222,10 +216,7 @@
     <ClInclude Include="StringHelper.h" />
     <ClInclude Include="Vec3s.h" />
     <ClInclude Include="ZAnimation.h" />
-<<<<<<< HEAD
-=======
     <ClInclude Include="ZArray.h" />
->>>>>>> 84195fce
     <ClInclude Include="ZBlob.h" />
     <ClInclude Include="ZCollision.h" />
     <ClInclude Include="ZCutscene.h" />
@@ -266,10 +257,7 @@
     <ClInclude Include="ZRoom\ZRoomCommand.h" />
     <ClInclude Include="ZTexture.h" />
     <ClInclude Include="ZVector.h" />
-<<<<<<< HEAD
-=======
     <ClInclude Include="ZVtx.h" />
->>>>>>> 84195fce
   </ItemGroup>
   <ItemGroup>
     <Text Include="..\SymbolMap_OoTMqDbg.txt">
