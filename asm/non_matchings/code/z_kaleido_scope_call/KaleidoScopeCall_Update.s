--- conflicted
+++ resolved
@@ -68,11 +68,7 @@
 /* B33358 800BC1B8 24010008 */  li    $at, 8
 /* B3335C 800BC1BC 14820016 */  bne   $a0, $v0, .L800BC218
 /* B33360 800BC1C0 00000000 */   nop   
-<<<<<<< HEAD
-/* B33364 800BC1C4 0C02CE3F */  jal   ShrinkWindow_GetNowVal
-=======
 /* B33364 800BC1C4 0C02CE3F */  jal   ShrinkWindow_GetCurrentVal
->>>>>>> 07e6d25b
 /* B33368 800BC1C8 AFA3001C */   sw    $v1, 0x1c($sp)
 /* B3336C 800BC1CC 8FA3001C */  lw    $v1, 0x1c($sp)
 /* B33370 800BC1D0 1440007B */  bnez  $v0, .L800BC3C0
