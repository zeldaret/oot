--- conflicted
+++ resolved
@@ -22,15 +22,9 @@
 /* 00354 80B95D24 02002025 */  or      $a0, $s0, $zero            ## $a0 = 00000000
 /* 00358 80B95D28 0C2E5674 */  jal     func_80B959D0              
 /* 0035C 80B95D2C 8FA5003C */  lw      $a1, 0x003C($sp)           
-<<<<<<< HEAD
-/* 00360 80B95D30 3C040600 */  lui     $a0, 0x0600                ## $a0 = 06000000
-/* 00364 80B95D34 24840B70 */  addiu   $a0, $a0, 0x0B70           ## $a0 = 06000B70
-/* 00368 80B95D38 0C010620 */  jal     CollisionHeader_GetVirtual
-=======
 /* 00360 80B95D30 3C040600 */  lui     $a0, %hi(D_06000B70)                ## $a0 = 06000000
 /* 00364 80B95D34 24840B70 */  addiu   $a0, $a0, %lo(D_06000B70)           ## $a0 = 06000B70
-/* 00368 80B95D38 0C010620 */  jal     DynaPolyInfo_Alloc
->>>>>>> b95643b3
+/* 00368 80B95D38 0C010620 */  jal     CollisionHeader_GetVirtual
               
 /* 0036C 80B95D3C 27A5002C */  addiu   $a1, $sp, 0x002C           ## $a1 = FFFFFFF4
 /* 00370 80B95D40 8FA4003C */  lw      $a0, 0x003C($sp)           
