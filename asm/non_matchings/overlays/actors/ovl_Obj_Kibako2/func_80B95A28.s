.late_rodata
glabel D_80B96038
    .float 0.2
    .balign 4

glabel D_80B9603C
    .float 0.2
    .balign 4

glabel D_80B96040
<<<<<<< HEAD
    .float 0.05
    .balign 4

glabel D_80B96044
    .float 0.7
    .balign 4
=======
 .float 0.05
glabel D_80B96044
 .float 0.7
>>>>>>> c9474f10

.text
glabel func_80B95A28
/* 00058 80B95A28 27BDFF18 */  addiu   $sp, $sp, 0xFF18           ## $sp = FFFFFF18
/* 0005C 80B95A2C F7BE0070 */  sdc1    $f30, 0x0070($sp)          
/* 00060 80B95A30 3C014000 */  lui     $at, 0x4000                ## $at = 40000000
/* 00064 80B95A34 4481F000 */  mtc1    $at, $f30                  ## $f30 = 2.00
/* 00068 80B95A38 F7BC0068 */  sdc1    $f28, 0x0068($sp)          
/* 0006C 80B95A3C 3C014120 */  lui     $at, 0x4120                ## $at = 41200000
/* 00070 80B95A40 4481E000 */  mtc1    $at, $f28                  ## $f28 = 10.00
/* 00074 80B95A44 AFB70094 */  sw      $s7, 0x0094($sp)           
/* 00078 80B95A48 F7BA0060 */  sdc1    $f26, 0x0060($sp)          
/* 0007C 80B95A4C 3C0141F0 */  lui     $at, 0x41F0                ## $at = 41F00000
/* 00080 80B95A50 AFBE0098 */  sw      $s8, 0x0098($sp)           
/* 00084 80B95A54 AFB60090 */  sw      $s6, 0x0090($sp)           
/* 00088 80B95A58 AFB5008C */  sw      $s5, 0x008C($sp)           
/* 0008C 80B95A5C AFB40088 */  sw      $s4, 0x0088($sp)           
/* 00090 80B95A60 AFB30084 */  sw      $s3, 0x0084($sp)           
/* 00094 80B95A64 AFB20080 */  sw      $s2, 0x0080($sp)           
/* 00098 80B95A68 AFB1007C */  sw      $s1, 0x007C($sp)           
/* 0009C 80B95A6C 3C170600 */  lui     $s7, 0x0600                ## $s7 = 06000000
/* 000A0 80B95A70 4481D000 */  mtc1    $at, $f26                  ## $f26 = 30.00
/* 000A4 80B95A74 00A0A825 */  or      $s5, $a1, $zero            ## $s5 = 00000000
/* 000A8 80B95A78 AFBF009C */  sw      $ra, 0x009C($sp)           
/* 000AC 80B95A7C AFB00078 */  sw      $s0, 0x0078($sp)           
/* 000B0 80B95A80 F7B80058 */  sdc1    $f24, 0x0058($sp)          
/* 000B4 80B95A84 F7B60050 */  sdc1    $f22, 0x0050($sp)          
/* 000B8 80B95A88 F7B40048 */  sdc1    $f20, 0x0048($sp)          
/* 000BC 80B95A8C 26F71000 */  addiu   $s7, $s7, 0x1000           ## $s7 = 06001000
/* 000C0 80B95A90 00008825 */  or      $s1, $zero, $zero          ## $s1 = 00000000
/* 000C4 80B95A94 24920024 */  addiu   $s2, $a0, 0x0024           ## $s2 = 00000024
/* 000C8 80B95A98 00009825 */  or      $s3, $zero, $zero          ## $s3 = 00000000
/* 000CC 80B95A9C 27B400D0 */  addiu   $s4, $sp, 0x00D0           ## $s4 = FFFFFFE8
/* 000D0 80B95AA0 27B600C4 */  addiu   $s6, $sp, 0x00C4           ## $s6 = FFFFFFDC
/* 000D4 80B95AA4 241E0010 */  addiu   $s8, $zero, 0x0010         ## $s8 = 00000010
.L80B95AA8:
/* 000D8 80B95AA8 00112400 */  sll     $a0, $s1, 16               
/* 000DC 80B95AAC 0C01DE1C */  jal     Math_Sins
              ## sins?
/* 000E0 80B95AB0 00042403 */  sra     $a0, $a0, 16               
/* 000E4 80B95AB4 00112400 */  sll     $a0, $s1, 16               
/* 000E8 80B95AB8 46000506 */  mov.s   $f20, $f0                  
/* 000EC 80B95ABC 0C01DE0D */  jal     Math_Coss
              ## coss?
/* 000F0 80B95AC0 00042403 */  sra     $a0, $a0, 16               
/* 000F4 80B95AC4 0C03F66B */  jal     Math_Rand_ZeroOne
              ## Rand.Next() float
/* 000F8 80B95AC8 46000586 */  mov.s   $f22, $f0                  
/* 000FC 80B95ACC 461A0602 */  mul.s   $f24, $f0, $f26            
/* 00100 80B95AD0 00000000 */  nop
/* 00104 80B95AD4 4618A102 */  mul.s   $f4, $f20, $f24            
/* 00108 80B95AD8 0C03F66B */  jal     Math_Rand_ZeroOne
              ## Rand.Next() float
/* 0010C 80B95ADC E7A400D0 */  swc1    $f4, 0x00D0($sp)           
/* 00110 80B95AE0 461C0182 */  mul.s   $f6, $f0, $f28             
/* 00114 80B95AE4 3C0180B9 */  lui     $at, %hi(D_80B96038)       ## $at = 80B90000
/* 00118 80B95AE8 C4326038 */  lwc1    $f18, %lo(D_80B96038)($at) 
/* 0011C 80B95AEC 4618B282 */  mul.s   $f10, $f22, $f24           
/* 00120 80B95AF0 C7B000D0 */  lwc1    $f16, 0x00D0($sp)          
/* 00124 80B95AF4 46128102 */  mul.s   $f4, $f16, $f18            
/* 00128 80B95AF8 461E3200 */  add.s   $f8, $f6, $f30             
/* 0012C 80B95AFC E7AA00D8 */  swc1    $f10, 0x00D8($sp)          
/* 00130 80B95B00 E7A800D4 */  swc1    $f8, 0x00D4($sp)           
/* 00134 80B95B04 0C03F66B */  jal     Math_Rand_ZeroOne
              ## Rand.Next() float
/* 00138 80B95B08 E7A400C4 */  swc1    $f4, 0x00C4($sp)           
/* 0013C 80B95B0C 461C0182 */  mul.s   $f6, $f0, $f28             
/* 00140 80B95B10 3C0180B9 */  lui     $at, %hi(D_80B9603C)       ## $at = 80B90000
/* 00144 80B95B14 C430603C */  lwc1    $f16, %lo(D_80B9603C)($at) 
/* 00148 80B95B18 C7AA00D8 */  lwc1    $f10, 0x00D8($sp)          
/* 0014C 80B95B1C C7A400D0 */  lwc1    $f4, 0x00D0($sp)           
/* 00150 80B95B20 46105482 */  mul.s   $f18, $f10, $f16           
/* 00154 80B95B24 461E3200 */  add.s   $f8, $f6, $f30             
/* 00158 80B95B28 C7B000D4 */  lwc1    $f16, 0x00D4($sp)          
/* 0015C 80B95B2C E7A800C8 */  swc1    $f8, 0x00C8($sp)           
/* 00160 80B95B30 E7B200CC */  swc1    $f18, 0x00CC($sp)          
/* 00164 80B95B34 C6460000 */  lwc1    $f6, 0x0000($s2)           ## 00000024
/* 00168 80B95B38 46062200 */  add.s   $f8, $f4, $f6              
/* 0016C 80B95B3C E7A800D0 */  swc1    $f8, 0x00D0($sp)           
/* 00170 80B95B40 C6520004 */  lwc1    $f18, 0x0004($s2)          ## 00000028
/* 00174 80B95B44 46128100 */  add.s   $f4, $f16, $f18            
/* 00178 80B95B48 E7A400D4 */  swc1    $f4, 0x00D4($sp)           
/* 0017C 80B95B4C C6460008 */  lwc1    $f6, 0x0008($s2)           ## 0000002C
/* 00180 80B95B50 46065200 */  add.s   $f8, $f10, $f6             
/* 00184 80B95B54 0C03F66B */  jal     Math_Rand_ZeroOne
              ## Rand.Next() float
/* 00188 80B95B58 E7A800D8 */  swc1    $f8, 0x00D8($sp)           
/* 0018C 80B95B5C 3C0180B9 */  lui     $at, %hi(D_80B96040)       ## $at = 80B90000
/* 00190 80B95B60 C4306040 */  lwc1    $f16, %lo(D_80B96040)($at) 
/* 00194 80B95B64 3C0180B9 */  lui     $at, %hi(D_80B96044)       ## $at = 80B90000
/* 00198 80B95B68 4610003C */  c.lt.s  $f0, $f16                  
/* 0019C 80B95B6C 00000000 */  nop
/* 001A0 80B95B70 45000003 */  bc1f    .L80B95B80                 
/* 001A4 80B95B74 00000000 */  nop
/* 001A8 80B95B78 10000009 */  beq     $zero, $zero, .L80B95BA0   
/* 001AC 80B95B7C 24100060 */  addiu   $s0, $zero, 0x0060         ## $s0 = 00000060
.L80B95B80:
/* 001B0 80B95B80 C4326044 */  lwc1    $f18, %lo(D_80B96044)($at) 
/* 001B4 80B95B84 24100020 */  addiu   $s0, $zero, 0x0020         ## $s0 = 00000020
/* 001B8 80B95B88 4612003C */  c.lt.s  $f0, $f18                  
/* 001BC 80B95B8C 00000000 */  nop
/* 001C0 80B95B90 45000003 */  bc1f    .L80B95BA0                 
/* 001C4 80B95B94 00000000 */  nop
/* 001C8 80B95B98 10000001 */  beq     $zero, $zero, .L80B95BA0   
/* 001CC 80B95B9C 24100040 */  addiu   $s0, $zero, 0x0040         ## $s0 = 00000040
.L80B95BA0:
/* 001D0 80B95BA0 0C03F66B */  jal     Math_Rand_ZeroOne
              ## Rand.Next() float
/* 001D4 80B95BA4 00000000 */  nop
/* 001D8 80B95BA8 461A0102 */  mul.s   $f4, $f0, $f26             
/* 001DC 80B95BAC 3C0140A0 */  lui     $at, 0x40A0                ## $at = 40A00000
/* 001E0 80B95BB0 44815000 */  mtc1    $at, $f10                  ## $f10 = 5.00
/* 001E4 80B95BB4 240EFF38 */  addiu   $t6, $zero, 0xFF38         ## $t6 = FFFFFF38
/* 001E8 80B95BB8 240F001C */  addiu   $t7, $zero, 0x001C         ## $t7 = 0000001C
/* 001EC 80B95BBC 24180002 */  addiu   $t8, $zero, 0x0002         ## $t8 = 00000002
/* 001F0 80B95BC0 24090046 */  addiu   $t1, $zero, 0x0046         ## $t1 = 00000046
/* 001F4 80B95BC4 460A2180 */  add.s   $f6, $f4, $f10             
/* 001F8 80B95BC8 240AFFFF */  addiu   $t2, $zero, 0xFFFF         ## $t2 = FFFFFFFF
/* 001FC 80B95BCC 240B0170 */  addiu   $t3, $zero, 0x0170         ## $t3 = 00000170
/* 00200 80B95BD0 AFAB0038 */  sw      $t3, 0x0038($sp)           
/* 00204 80B95BD4 4600320D */  trunc.w.s $f8, $f6                   
/* 00208 80B95BD8 AFAA0034 */  sw      $t2, 0x0034($sp)           
/* 0020C 80B95BDC AFA90030 */  sw      $t1, 0x0030($sp)           
/* 00210 80B95BE0 AFB8001C */  sw      $t8, 0x001C($sp)           
/* 00214 80B95BE4 44084000 */  mfc1    $t0, $f8                   
/* 00218 80B95BE8 AFAF0018 */  sw      $t7, 0x0018($sp)           
/* 0021C 80B95BEC AFAE0010 */  sw      $t6, 0x0010($sp)           
/* 00220 80B95BF0 02A02025 */  or      $a0, $s5, $zero            ## $a0 = 00000000
/* 00224 80B95BF4 02802825 */  or      $a1, $s4, $zero            ## $a1 = FFFFFFE8
/* 00228 80B95BF8 02C03025 */  or      $a2, $s6, $zero            ## $a2 = FFFFFFDC
/* 0022C 80B95BFC 02803825 */  or      $a3, $s4, $zero            ## $a3 = FFFFFFE8
/* 00230 80B95C00 AFB00014 */  sw      $s0, 0x0014($sp)           
/* 00234 80B95C04 AFA00020 */  sw      $zero, 0x0020($sp)         
/* 00238 80B95C08 AFA00028 */  sw      $zero, 0x0028($sp)         
/* 0023C 80B95C0C AFA0002C */  sw      $zero, 0x002C($sp)         
/* 00240 80B95C10 AFB7003C */  sw      $s7, 0x003C($sp)           
/* 00244 80B95C14 0C00A7A3 */  jal     Effect_SpawnFragment
              
/* 00248 80B95C18 AFA80024 */  sw      $t0, 0x0024($sp)           
/* 0024C 80B95C1C 26314E20 */  addiu   $s1, $s1, 0x4E20           ## $s1 = 00004E20
/* 00250 80B95C20 00118C00 */  sll     $s1, $s1, 16               
/* 00254 80B95C24 26730001 */  addiu   $s3, $s3, 0x0001           ## $s3 = 00000001
/* 00258 80B95C28 167EFF9F */  bne     $s3, $s8, .L80B95AA8       
/* 0025C 80B95C2C 00118C03 */  sra     $s1, $s1, 16               
/* 00260 80B95C30 240C0064 */  addiu   $t4, $zero, 0x0064         ## $t4 = 00000064
/* 00264 80B95C34 240D00A0 */  addiu   $t5, $zero, 0x00A0         ## $t5 = 000000A0
/* 00268 80B95C38 240E0001 */  addiu   $t6, $zero, 0x0001         ## $t6 = 00000001
/* 0026C 80B95C3C AFAE0018 */  sw      $t6, 0x0018($sp)           
/* 00270 80B95C40 AFAD0014 */  sw      $t5, 0x0014($sp)           
/* 00274 80B95C44 AFAC0010 */  sw      $t4, 0x0010($sp)           
/* 00278 80B95C48 02A02025 */  or      $a0, $s5, $zero            ## $a0 = 00000000
/* 0027C 80B95C4C 02402825 */  or      $a1, $s2, $zero            ## $a1 = 00000024
/* 00280 80B95C50 3C0642B4 */  lui     $a2, 0x42B4                ## $a2 = 42B40000
/* 00284 80B95C54 0C00CD20 */  jal     func_80033480              
/* 00288 80B95C58 24070006 */  addiu   $a3, $zero, 0x0006         ## $a3 = 00000006
/* 0028C 80B95C5C 8FBF009C */  lw      $ra, 0x009C($sp)           
/* 00290 80B95C60 D7B40048 */  ldc1    $f20, 0x0048($sp)          
/* 00294 80B95C64 D7B60050 */  ldc1    $f22, 0x0050($sp)          
/* 00298 80B95C68 D7B80058 */  ldc1    $f24, 0x0058($sp)          
/* 0029C 80B95C6C D7BA0060 */  ldc1    $f26, 0x0060($sp)          
/* 002A0 80B95C70 D7BC0068 */  ldc1    $f28, 0x0068($sp)          
/* 002A4 80B95C74 D7BE0070 */  ldc1    $f30, 0x0070($sp)          
/* 002A8 80B95C78 8FB00078 */  lw      $s0, 0x0078($sp)           
/* 002AC 80B95C7C 8FB1007C */  lw      $s1, 0x007C($sp)           
/* 002B0 80B95C80 8FB20080 */  lw      $s2, 0x0080($sp)           
/* 002B4 80B95C84 8FB30084 */  lw      $s3, 0x0084($sp)           
/* 002B8 80B95C88 8FB40088 */  lw      $s4, 0x0088($sp)           
/* 002BC 80B95C8C 8FB5008C */  lw      $s5, 0x008C($sp)           
/* 002C0 80B95C90 8FB60090 */  lw      $s6, 0x0090($sp)           
/* 002C4 80B95C94 8FB70094 */  lw      $s7, 0x0094($sp)           
/* 002C8 80B95C98 8FBE0098 */  lw      $s8, 0x0098($sp)           
/* 002CC 80B95C9C 03E00008 */  jr      $ra                        
/* 002D0 80B95CA0 27BD00E8 */  addiu   $sp, $sp, 0x00E8           ## $sp = 00000000

<|MERGE_RESOLUTION|>--- conflicted
+++ resolved
@@ -8,18 +8,9 @@
     .balign 4
 
 glabel D_80B96040
-<<<<<<< HEAD
-    .float 0.05
-    .balign 4
-
-glabel D_80B96044
-    .float 0.7
-    .balign 4
-=======
  .float 0.05
 glabel D_80B96044
  .float 0.7
->>>>>>> c9474f10
 
 .text
 glabel func_80B95A28
