glabel BgIceObjects_Init
/* 00000 8088F810 27BDFFD0 */  addiu   $sp, $sp, 0xFFD0           ## $sp = FFFFFFD0
/* 00004 8088F814 AFA50034 */  sw      $a1, 0x0034($sp)           
/* 00008 8088F818 AFBF001C */  sw      $ra, 0x001C($sp)           
/* 0000C 8088F81C AFB00018 */  sw      $s0, 0x0018($sp)           
/* 00010 8088F820 3C058089 */  lui     $a1, %hi(D_808904C4)       ## $a1 = 80890000
/* 00014 8088F824 00808025 */  or      $s0, $a0, $zero            ## $s0 = 00000000
/* 00018 8088F828 AFA00024 */  sw      $zero, 0x0024($sp)         
/* 0001C 8088F82C 0C01E037 */  jal     Actor_ProcessInitChain
              
/* 00020 8088F830 24A504C4 */  addiu   $a1, $a1, %lo(D_808904C4)  ## $a1 = 808904C4
/* 00024 8088F834 02002025 */  or      $a0, $s0, $zero            ## $a0 = 00000000
/* 00028 8088F838 0C010D20 */  jal     DynaPolyActor_Init
              
/* 0002C 8088F83C 00002825 */  or      $a1, $zero, $zero          ## $a1 = 00000000
<<<<<<< HEAD
/* 00030 8088F840 3C040600 */  lui     $a0, 0x0600                ## $a0 = 06000000
/* 00034 8088F844 248403F0 */  addiu   $a0, $a0, 0x03F0           ## $a0 = 060003F0
/* 00038 8088F848 0C010620 */  jal     CollisionHeader_GetVirtual
=======
/* 00030 8088F840 3C040600 */  lui     $a0, %hi(D_060003F0)                ## $a0 = 06000000
/* 00034 8088F844 248403F0 */  addiu   $a0, $a0, %lo(D_060003F0)           ## $a0 = 060003F0
/* 00038 8088F848 0C010620 */  jal     DynaPolyInfo_Alloc
>>>>>>> b95643b3
              
/* 0003C 8088F84C 27A50024 */  addiu   $a1, $sp, 0x0024           ## $a1 = FFFFFFF4
/* 00040 8088F850 26040168 */  addiu   $a0, $s0, 0x0168           ## $a0 = 00000168
/* 00044 8088F854 0C01DF90 */  jal     Math_Vec3f_Copy
              ## Vec3f_Copy
/* 00048 8088F858 26050008 */  addiu   $a1, $s0, 0x0008           ## $a1 = 00000008
/* 0004C 8088F85C 8FA40034 */  lw      $a0, 0x0034($sp)           
/* 00050 8088F860 3C0E8089 */  lui     $t6, %hi(func_8088FED0)    ## $t6 = 80890000
/* 00054 8088F864 25CEFED0 */  addiu   $t6, $t6, %lo(func_8088FED0) ## $t6 = 8088FED0
/* 00058 8088F868 AE0E0164 */  sw      $t6, 0x0164($s0)           ## 00000164
/* 0005C 8088F86C 8FA70024 */  lw      $a3, 0x0024($sp)           
/* 00060 8088F870 02003025 */  or      $a2, $s0, $zero            ## $a2 = 00000000
/* 00064 8088F874 0C00FA9D */  jal     DynaPoly_SetBgActor
              ## DynaPoly_SetBgActor
/* 00068 8088F878 24850810 */  addiu   $a1, $a0, 0x0810           ## $a1 = 00000810
/* 0006C 8088F87C AE02014C */  sw      $v0, 0x014C($s0)           ## 0000014C
/* 00070 8088F880 A600001C */  sh      $zero, 0x001C($s0)         ## 0000001C
/* 00074 8088F884 8FBF001C */  lw      $ra, 0x001C($sp)           
/* 00078 8088F888 8FB00018 */  lw      $s0, 0x0018($sp)           
/* 0007C 8088F88C 27BD0030 */  addiu   $sp, $sp, 0x0030           ## $sp = 00000000
/* 00080 8088F890 03E00008 */  jr      $ra                        
/* 00084 8088F894 00000000 */  nop<|MERGE_RESOLUTION|>--- conflicted
+++ resolved
@@ -13,15 +13,9 @@
 /* 00028 8088F838 0C010D20 */  jal     DynaPolyActor_Init
               
 /* 0002C 8088F83C 00002825 */  or      $a1, $zero, $zero          ## $a1 = 00000000
-<<<<<<< HEAD
-/* 00030 8088F840 3C040600 */  lui     $a0, 0x0600                ## $a0 = 06000000
-/* 00034 8088F844 248403F0 */  addiu   $a0, $a0, 0x03F0           ## $a0 = 060003F0
-/* 00038 8088F848 0C010620 */  jal     CollisionHeader_GetVirtual
-=======
 /* 00030 8088F840 3C040600 */  lui     $a0, %hi(D_060003F0)                ## $a0 = 06000000
 /* 00034 8088F844 248403F0 */  addiu   $a0, $a0, %lo(D_060003F0)           ## $a0 = 060003F0
-/* 00038 8088F848 0C010620 */  jal     DynaPolyInfo_Alloc
->>>>>>> b95643b3
+/* 00038 8088F848 0C010620 */  jal     CollisionHeader_GetVirtual
               
 /* 0003C 8088F84C 27A50024 */  addiu   $a1, $sp, 0x0024           ## $a1 = FFFFFFF4
 /* 00040 8088F850 26040168 */  addiu   $a0, $s0, 0x0168           ## $a0 = 00000168
