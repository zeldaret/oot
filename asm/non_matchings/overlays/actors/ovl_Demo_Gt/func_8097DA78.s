glabel func_8097DA78
/* 00408 8097DA78 27BDFFE0 */  addiu   $sp, $sp, 0xFFE0           ## $sp = FFFFFFE0
/* 0040C 8097DA7C 3C0142C8 */  lui     $at, 0x42C8                ## $at = 42C80000
/* 00410 8097DA80 C7AC0030 */  lwc1    $f12, 0x0030($sp)          
/* 00414 8097DA84 44812000 */  mtc1    $at, $f4                   ## $f4 = 100.00
/* 00418 8097DA88 3C0141C8 */  lui     $at, 0x41C8                ## $at = 41C80000
/* 0041C 8097DA8C 44815000 */  mtc1    $at, $f10                  ## $f10 = 25.00
/* 00420 8097DA90 460C2182 */  mul.s   $f6, $f4, $f12             
/* 00424 8097DA94 AFBF001C */  sw      $ra, 0x001C($sp)           
/* 00428 8097DA98 460C5402 */  mul.s   $f16, $f10, $f12           
/* 0042C 8097DA9C 4600320D */  trunc.w.s $f8, $f6                   
/* 00430 8097DAA0 4600848D */  trunc.w.s $f18, $f16                 
/* 00434 8097DAA4 440F4000 */  mfc1    $t7, $f8                   
/* 00438 8097DAA8 44199000 */  mfc1    $t9, $f18                  
/* 0043C 8097DAAC AFAF0010 */  sw      $t7, 0x0010($sp)           
<<<<<<< HEAD
/* 00440 8097DAB0 0C00A3A1 */  jal     EffectSsBomb2_SpawnExpanding              
=======
/* 00440 8097DAB0 0C00A3A1 */  jal     EffectSsBomb2_SpawnLayered              
>>>>>>> c3421dda
/* 00444 8097DAB4 AFB90014 */  sw      $t9, 0x0014($sp)           
/* 00448 8097DAB8 8FBF001C */  lw      $ra, 0x001C($sp)           
/* 0044C 8097DABC 27BD0020 */  addiu   $sp, $sp, 0x0020           ## $sp = 00000000
/* 00450 8097DAC0 03E00008 */  jr      $ra                        
/* 00454 8097DAC4 00000000 */  nop<|MERGE_RESOLUTION|>--- conflicted
+++ resolved
@@ -13,11 +13,7 @@
 /* 00434 8097DAA4 440F4000 */  mfc1    $t7, $f8                   
 /* 00438 8097DAA8 44199000 */  mfc1    $t9, $f18                  
 /* 0043C 8097DAAC AFAF0010 */  sw      $t7, 0x0010($sp)           
-<<<<<<< HEAD
-/* 00440 8097DAB0 0C00A3A1 */  jal     EffectSsBomb2_SpawnExpanding              
-=======
 /* 00440 8097DAB0 0C00A3A1 */  jal     EffectSsBomb2_SpawnLayered              
->>>>>>> c3421dda
 /* 00444 8097DAB4 AFB90014 */  sw      $t9, 0x0014($sp)           
 /* 00448 8097DAB8 8FBF001C */  lw      $ra, 0x001C($sp)           
 /* 0044C 8097DABC 27BD0020 */  addiu   $sp, $sp, 0x0020           ## $sp = 00000000
