.late_rodata
glabel D_80B1FA5C
 .word 0x44188000
glabel D_80B1FA60
    .float 1.2

glabel D_80B1FA64
    .float 0.6

glabel D_80B1FA68
    .float 1.2

glabel D_80B1FA6C
    .float 0.6

glabel D_80B1FA70
    .float 0.01

.text
glabel EnTorch2_Update
/* 00444 80B1DDC4 27BDFF80 */  addiu   $sp, $sp, 0xFF80           ## $sp = FFFFFF80
/* 00448 80B1DDC8 AFBF0024 */  sw      $ra, 0x0024($sp)           
/* 0044C 80B1DDCC AFB00020 */  sw      $s0, 0x0020($sp)           
/* 00450 80B1DDD0 8CA21C44 */  lw      $v0, 0x1C44($a1)           ## 00001C44
/* 00454 80B1DDD4 848F00B6 */  lh      $t7, 0x00B6($a0)           ## 000000B6
/* 00458 80B1DDD8 00808025 */  or      $s0, $a0, $zero            ## $s0 = 00000000
/* 0045C 80B1DDDC 844E00B6 */  lh      $t6, 0x00B6($v0)           ## 000000B6
/* 00460 80B1DDE0 00A03025 */  or      $a2, $a1, $zero            ## $a2 = 00000000
/* 00464 80B1DDE4 3C0180B2 */  lui     $at, %hi(sInput)       ## $at = 80B20000
/* 00468 80B1DDE8 01CF4023 */  subu    $t0, $t6, $t7              
/* 0046C 80B1DDEC 00084400 */  sll     $t0, $t0, 16               
/* 00470 80B1DDF0 00084403 */  sra     $t0, $t0, 16               
/* 00474 80B1DDF4 00A02025 */  or      $a0, $a1, $zero            ## $a0 = 00000000
/* 00478 80B1DDF8 A4200130 */  sh      $zero, %lo(sInput)($at) 
/* 0047C 80B1DDFC 00002825 */  or      $a1, $zero, $zero          ## $a1 = 00000000
/* 00480 80B1DE00 A7A8005A */  sh      $t0, 0x005A($sp)           
/* 00484 80B1DE04 AFA60084 */  sw      $a2, 0x0084($sp)           
/* 00488 80B1DE08 0C030129 */  jal     Gameplay_GetCamera              
/* 0048C 80B1DE0C AFA20078 */  sw      $v0, 0x0078($sp)           
/* 00490 80B1DE10 AFA20068 */  sw      $v0, 0x0068($sp)           
/* 00494 80B1DE14 8FA40084 */  lw      $a0, 0x0084($sp)           
/* 00498 80B1DE18 0C2C76E6 */  jal     EnTorch2_GetAttackItem              
/* 0049C 80B1DE1C 02002825 */  or      $a1, $s0, $zero            ## $a1 = 00000000
/* 004A0 80B1DE20 3C0380B2 */  lui     $v1, %hi(sActionState)       ## $v1 = 80B20000
/* 004A4 80B1DE24 9063015E */  lbu     $v1, %lo(sActionState)($v1)  
/* 004A8 80B1DE28 87A8005A */  lh      $t0, 0x005A($sp)           
/* 004AC 80B1DE2C AFA2005C */  sw      $v0, 0x005C($sp)           
/* 004B0 80B1DE30 1060000D */  beq     $v1, $zero, .L80B1DE68  #GOTO   
/* 004B4 80B1DE34 24010001 */  addiu   $at, $zero, 0x0001         ## $at = 00000001
/* 004B8 80B1DE38 10610069 */  beq     $v1, $at, .L80B1DFE0    #GOTO   
/* 004BC 80B1DE3C 24010002 */  addiu   $at, $zero, 0x0002         ## $at = 00000002
/* 004C0 80B1DE40 106103EC */  beq     $v1, $at, .L80B1EDF4     #GOTO  
/* 004C4 80B1DE44 24010003 */  addiu   $at, $zero, 0x0003         ## $at = 00000003
/* 004C8 80B1DE48 10610358 */  beq     $v1, $at, .L80B1EBAC       #GOTO
/* 004CC 80B1DE4C 26180024 */  addiu   $t8, $s0, 0x0024           ## $t8 = 00000024
/* 004D0 80B1DE50 8FB90084 */  lw      $t9, 0x0084($sp)           
/* 004D4 80B1DE54 3C010001 */  lui     $at, 0x0001                ## $at = 00010000
/* 004D8 80B1DE58 AFB80034 */  sw      $t8, 0x0034($sp)           
/* 004DC 80B1DE5C 03215021 */  addu    $t2, $t9, $at              
/* 004E0 80B1DE60 100003F9 */  beq     $zero, $zero, .L80B1EE48   
/* 004E4 80B1DE64 AFAA002C */  sw      $t2, 0x002C($sp)           
.L80B1DE68:
/* 004E8 80B1DE68 8602008A */  lh      $v0, 0x008A($s0)           ## 0000008A
/* 004EC 80B1DE6C 44802000 */  mtc1    $zero, $f4                 ## $f4 = 0.00
/* 004F0 80B1DE70 44803000 */  mtc1    $zero, $f6                 ## $f6 = 0.00
/* 004F4 80B1DE74 A6020032 */  sh      $v0, 0x0032($s0)           ## 00000032
/* 004F8 80B1DE78 86040032 */  lh      $a0, 0x0032($s0)           ## 00000032
/* 004FC 80B1DE7C A60200B6 */  sh      $v0, 0x00B6($s0)           ## 000000B6
/* 00500 80B1DE80 E60401CC */  swc1    $f4, 0x01CC($s0)           ## 000001CC
/* 00504 80B1DE84 0C01DE1C */  jal     Math_SinS
              ## sins?
/* 00508 80B1DE88 E60601D0 */  swc1    $f6, 0x01D0($s0)           ## 000001D0
/* 0050C 80B1DE8C 3C0141C8 */  lui     $at, 0x41C8                ## $at = 41C80000
/* 00510 80B1DE90 44814000 */  mtc1    $at, $f8                   ## $f8 = 25.00
/* 00514 80B1DE94 3C0180B2 */  lui     $at, %hi(sSpawnPoint)       ## $at = 80B20000
/* 00518 80B1DE98 C4300150 */  lwc1    $f16, %lo(sSpawnPoint)($at) 
/* 0051C 80B1DE9C 46080282 */  mul.s   $f10, $f0, $f8             
/* 00520 80B1DEA0 86040032 */  lh      $a0, 0x0032($s0)           ## 00000032
/* 00524 80B1DEA4 46105480 */  add.s   $f18, $f10, $f16           
/* 00528 80B1DEA8 0C01DE0D */  jal     Math_CosS
              ## coss?
/* 0052C 80B1DEAC E6120024 */  swc1    $f18, 0x0024($s0)          ## 00000024
/* 00530 80B1DEB0 3C0141C8 */  lui     $at, 0x41C8                ## $at = 41C80000
/* 00534 80B1DEB4 44812000 */  mtc1    $at, $f4                   ## $f4 = 25.00
/* 00538 80B1DEB8 3C0180B2 */  lui     $at, %hi(sSpawnPoint+8)       ## $at = 80B20000
/* 0053C 80B1DEBC C4280158 */  lwc1    $f8, %lo(sSpawnPoint+8)($at)  
/* 00540 80B1DEC0 46040182 */  mul.s   $f6, $f0, $f4              
/* 00544 80B1DEC4 3C0142F0 */  lui     $at, 0x42F0                ## $at = 42F00000
/* 00548 80B1DEC8 44818000 */  mtc1    $at, $f16                  ## $f16 = 120.00
/* 0054C 80B1DECC C6120090 */  lwc1    $f18, 0x0090($s0)          ## 00000090
/* 00550 80B1DED0 02002825 */  or      $a1, $s0, $zero            ## $a1 = 00000000
/* 00554 80B1DED4 4610903E */  c.le.s  $f18, $f16                 
/* 00558 80B1DED8 46083280 */  add.s   $f10, $f6, $f8             
/* 0055C 80B1DEDC 45010007 */  bc1t    .L80B1DEFC                 
/* 00560 80B1DEE0 E60A002C */  swc1    $f10, 0x002C($s0)          ## 0000002C
/* 00564 80B1DEE4 0C00CEA1 */  jal     Actor_IsTargeted              
/* 00568 80B1DEE8 8FA40084 */  lw      $a0, 0x0084($sp)           
/* 0056C 80B1DEEC 14400003 */  bne     $v0, $zero, .L80B1DEFC     
/* 00570 80B1DEF0 8FAB005C */  lw      $t3, 0x005C($sp)           
/* 00574 80B1DEF4 51600034 */  beql    $t3, $zero, .L80B1DFC8     
/* 00578 80B1DEF8 8FB80084 */  lw      $t8, 0x0084($sp)           
.L80B1DEFC:
/* 0057C 80B1DEFC 8FAC005C */  lw      $t4, 0x005C($sp)           
/* 00580 80B1DF00 240D0001 */  addiu   $t5, $zero, 0x0001         ## $t5 = 00000001
/* 00584 80B1DF04 3C0180B2 */  lui     $at, %hi(sDodgeRollState)       ## $at = 80B20000
/* 00588 80B1DF08 11800029 */  beq     $t4, $zero, .L80B1DFB0     
/* 0058C 80B1DF0C 340F8000 */  ori     $t7, $zero, 0x8000         ## $t7 = 00008000
/* 00590 80B1DF10 A02D0161 */  sb      $t5, %lo(sDodgeRollState)($at)  
/* 00594 80B1DF14 860E008A */  lh      $t6, 0x008A($s0)           ## 0000008A
/* 00598 80B1DF18 3C0180B2 */  lui     $at, %hi(sStickAngle)       ## $at = 80B20000
/* 0059C 80B1DF1C 8FB80068 */  lw      $t8, 0x0068($sp)           
/* 005A0 80B1DF20 A42EF9F4 */  sh      $t6, %lo(sStickAngle)($at)  
/* 005A4 80B1DF24 3C0142FE */  lui     $at, 0x42FE                ## $at = 42FE0000
/* 005A8 80B1DF28 44812000 */  mtc1    $at, $f4                   ## $f4 = 127.00
/* 005AC 80B1DF2C 3C0180B2 */  lui     $at, %hi(sStickTilt)       ## $at = 80B20000
/* 005B0 80B1DF30 3C0A80B2 */  lui     $t2, %hi(sStickAngle)       ## $t2 = 80B20000
/* 005B4 80B1DF34 E424F9F0 */  swc1    $f4, %lo(sStickTilt)($at)  
/* 005B8 80B1DF38 3C0180B2 */  lui     $at, %hi(sInput)       ## $at = 80B20000
/* 005BC 80B1DF3C A42F0130 */  sh      $t7, %lo(sInput)($at)  
/* 005C0 80B1DF40 3C0180B2 */  lui     $at, %hi(sZTargetFlag)       ## $at = 80B20000
/* 005C4 80B1DF44 A020FA00 */  sb      $zero, %lo(sZTargetFlag)($at) 
/* 005C8 80B1DF48 854AF9F4 */  lh      $t2, %lo(sStickAngle)($t2)  
/* 005CC 80B1DF4C 8719013C */  lh      $t9, 0x013C($t8)           ## 0000013C
/* 005D0 80B1DF50 032A2023 */  subu    $a0, $t9, $t2              
/* 005D4 80B1DF54 00042400 */  sll     $a0, $a0, 16               
/* 005D8 80B1DF58 00042403 */  sra     $a0, $a0, 16               
/* 005DC 80B1DF5C 0C01DE1C */  jal     Math_SinS
              ## sins?
/* 005E0 80B1DF60 A7A40066 */  sh      $a0, 0x0066($sp)           
/* 005E4 80B1DF64 3C0180B2 */  lui     $at, %hi(sStickTilt)       ## $at = 80B20000
/* 005E8 80B1DF68 C426F9F0 */  lwc1    $f6, %lo(sStickTilt)($at)  
/* 005EC 80B1DF6C 3C0180B2 */  lui     $at, %hi(sInput+2)       ## $at = 80B20000
/* 005F0 80B1DF70 87A40066 */  lh      $a0, 0x0066($sp)           
/* 005F4 80B1DF74 46060202 */  mul.s   $f8, $f0, $f6              
/* 005F8 80B1DF78 4600428D */  trunc.w.s $f10, $f8                  
/* 005FC 80B1DF7C 440C5000 */  mfc1    $t4, $f10                  
/* 00600 80B1DF80 0C01DE0D */  jal     Math_CosS
              ## coss?
/* 00604 80B1DF84 A02C0132 */  sb      $t4, %lo(sInput+2)($at)  
/* 00608 80B1DF88 3C0180B2 */  lui     $at, %hi(sStickTilt)       ## $at = 80B20000
/* 0060C 80B1DF8C C430F9F0 */  lwc1    $f16, %lo(sStickTilt)($at) 
/* 00610 80B1DF90 3C0180B2 */  lui     $at, %hi(sInput+3)       ## $at = 80B20000
/* 00614 80B1DF94 46100482 */  mul.s   $f18, $f0, $f16            
/* 00618 80B1DF98 4600910D */  trunc.w.s $f4, $f18                  
/* 0061C 80B1DF9C 44032000 */  mfc1    $v1, $f4                   
/* 00620 80B1DFA0 00000000 */  nop
/* 00624 80B1DFA4 00031E00 */  sll     $v1, $v1, 24               
/* 00628 80B1DFA8 00031E03 */  sra     $v1, $v1, 24               
/* 0062C 80B1DFAC A0230133 */  sb      $v1, %lo(sInput+3)($at)  
.L80B1DFB0:
/* 00630 80B1DFB0 0C03D6B3 */  jal     func_800F5ACC              
/* 00634 80B1DFB4 24040038 */  addiu   $a0, $zero, 0x0038         ## $a0 = 00000038
/* 00638 80B1DFB8 240E0001 */  addiu   $t6, $zero, 0x0001         ## $t6 = 00000001
/* 0063C 80B1DFBC 3C0180B2 */  lui     $at, %hi(sActionState)       ## $at = 80B20000
/* 00640 80B1DFC0 A02E015E */  sb      $t6, %lo(sActionState)($at)  
/* 00644 80B1DFC4 8FB80084 */  lw      $t8, 0x0084($sp)           
.L80B1DFC8:
/* 00648 80B1DFC8 3C010001 */  lui     $at, 0x0001                ## $at = 00010000
/* 0064C 80B1DFCC 260F0024 */  addiu   $t7, $s0, 0x0024           ## $t7 = 00000024
/* 00650 80B1DFD0 0301C821 */  addu    $t9, $t8, $at              
/* 00654 80B1DFD4 AFB9002C */  sw      $t9, 0x002C($sp)           
/* 00658 80B1DFD8 1000039B */  beq     $zero, $zero, .L80B1EE48   
/* 0065C 80B1DFDC AFAF0034 */  sw      $t7, 0x0034($sp)           
.L80B1DFE0:
/* 00660 80B1DFE0 44803000 */  mtc1    $zero, $f6                 ## $f6 = 0.00
/* 00664 80B1DFE4 3C0780B2 */  lui     $a3, %hi(sStickTilt)       ## $a3 = 80B20000
/* 00668 80B1DFE8 24E7F9F0 */  addiu   $a3, $a3, %lo(sStickTilt)  ## $a3 = 80B1F9F0
/* 0066C 80B1DFEC E4E60000 */  swc1    $f6, 0x0000($a3)           ## 80B1F9F0
/* 00670 80B1DFF0 920204F5 */  lbu     $v0, 0x04F5($s0)           ## 000004F5
/* 00674 80B1DFF4 304A0080 */  andi    $t2, $v0, 0x0080           ## $t2 = 00000000
/* 00678 80B1DFF8 15400005 */  bne     $t2, $zero, .L80B1E010     
/* 0067C 80B1DFFC 304DFF7F */  andi    $t5, $v0, 0xFF7F           ## $t5 = 00000000
/* 00680 80B1E000 920B0575 */  lbu     $t3, 0x0575($s0)           ## 00000575
/* 00684 80B1E004 316C0080 */  andi    $t4, $t3, 0x0080           ## $t4 = 00000000
/* 00688 80B1E008 11800028 */  beq     $t4, $zero, .L80B1E0AC     
/* 0068C 80B1E00C 00000000 */  nop
.L80B1E010:
/* 00690 80B1E010 920E0575 */  lbu     $t6, 0x0575($s0)           ## 00000575
/* 00694 80B1E014 921804F4 */  lbu     $t8, 0x04F4($s0)           ## 000004F4
/* 00698 80B1E018 920A0574 */  lbu     $t2, 0x0574($s0)           ## 00000574
/* 0069C 80B1E01C 920C04A9 */  lbu     $t4, 0x04A9($s0)           ## 000004A9
/* 006A0 80B1E020 A20D04F5 */  sb      $t5, 0x04F5($s0)           ## 000004F5
/* 006A4 80B1E024 31CFFF7F */  andi    $t7, $t6, 0xFF7F           ## $t7 = 00000001
/* 006A8 80B1E028 A20F0575 */  sb      $t7, 0x0575($s0)           ## 00000575
/* 006AC 80B1E02C 37190004 */  ori     $t9, $t8, 0x0004           ## $t9 = 00000004
/* 006B0 80B1E030 354B0004 */  ori     $t3, $t2, 0x0004           ## $t3 = 00000004
/* 006B4 80B1E034 318DFFFD */  andi    $t5, $t4, 0xFFFD           ## $t5 = 00000000
/* 006B8 80B1E038 A21904F4 */  sb      $t9, 0x04F4($s0)           ## 000004F4
/* 006BC 80B1E03C A20B0574 */  sb      $t3, 0x0574($s0)           ## 00000574
/* 006C0 80B1E040 A20D04A9 */  sb      $t5, 0x04A9($s0)           ## 000004A9
/* 006C4 80B1E044 3C0F80B2 */  lui     $t7, %hi(sLastSwordAnim)       ## $t7 = 80B20000
/* 006C8 80B1E048 81EF0164 */  lb      $t7, %lo(sLastSwordAnim)($t7)  
/* 006CC 80B1E04C 820E0842 */  lb      $t6, 0x0842($s0)           ## 00000842
/* 006D0 80B1E050 3C1880B2 */  lui     $t8, %hi(sStaggerCount)       ## $t8 = 80B20000
/* 006D4 80B1E054 3C0B8016 */  lui     $t3, %hi(gSaveContext+0x30)
/* 006D8 80B1E058 11CF0008 */  beq     $t6, $t7, .L80B1E07C       
/* 006DC 80B1E05C 3C0C80B2 */  lui     $t4, %hi(sCounterState)       ## $t4 = 80B20000
/* 006E0 80B1E060 93180162 */  lbu     $t8, %lo(sStaggerCount)($t8)  
/* 006E4 80B1E064 3C0180B2 */  lui     $at, %hi(sStaggerCount)       ## $at = 80B20000
/* 006E8 80B1E068 27190001 */  addiu   $t9, $t8, 0x0001           ## $t9 = 80B20001
/* 006EC 80B1E06C A0390162 */  sb      $t9, %lo(sStaggerCount)($at)  
/* 006F0 80B1E070 820A0842 */  lb      $t2, 0x0842($s0)           ## 00000842
/* 006F4 80B1E074 3C0180B2 */  lui     $at, %hi(sLastSwordAnim)       ## $at = 80B20000
/* 006F8 80B1E078 A02A0164 */  sb      $t2, %lo(sLastSwordAnim)($at)  
.L80B1E07C:
/* 006FC 80B1E07C 856BE690 */  lh      $t3, %lo(gSaveContext+0x30)($t3)
/* 00700 80B1E080 29610050 */  slti    $at, $t3, 0x0050           
/* 00704 80B1E084 10200009 */  beq     $at, $zero, .L80B1E0AC     
/* 00708 80B1E088 00000000 */  nop
/* 0070C 80B1E08C 918C0160 */  lbu     $t4, %lo(sCounterState)($t4)  
/* 00710 80B1E090 3C0180B2 */  lui     $at, %hi(sCounterState)       ## $at = 80B20000
/* 00714 80B1E094 240D0032 */  addiu   $t5, $zero, 0x0032         ## $t5 = 00000032
/* 00718 80B1E098 11800004 */  beq     $t4, $zero, .L80B1E0AC     
/* 0071C 80B1E09C 00000000 */  nop
/* 00720 80B1E0A0 A0200160 */  sb      $zero, %lo(sCounterState)($at) 
/* 00724 80B1E0A4 3C0180B2 */  lui     $at, %hi(sStaggerTimer)       ## $at = 80B20000
/* 00728 80B1E0A8 A02D0163 */  sb      $t5, %lo(sStaggerTimer)($at)  
.L80B1E0AC:
/* 0072C 80B1E0AC 3C0E80B2 */  lui     $t6, %hi(sCounterState)       ## $t6 = 80B20000
/* 00730 80B1E0B0 91CE0160 */  lbu     $t6, %lo(sCounterState)($t6)  
/* 00734 80B1E0B4 51C00013 */  beql    $t6, $zero, .L80B1E104     
/* 00738 80B1E0B8 82180A78 */  lb      $t8, 0x0A78($s0)           ## 00000A78
/* 0073C 80B1E0BC 820F0843 */  lb      $t7, 0x0843($s0)           ## 00000843
/* 00740 80B1E0C0 3C010001 */  lui     $at, 0x0001                ## $at = 00010000
/* 00744 80B1E0C4 8FA40084 */  lw      $a0, 0x0084($sp)           
/* 00748 80B1E0C8 11E0000D */  beq     $t7, $zero, .L80B1E100     
/* 0074C 80B1E0CC 34211E60 */  ori     $at, $at, 0x1E60           ## $at = 00011E60
/* 00750 80B1E0D0 00812821 */  addu    $a1, $a0, $at              
/* 00754 80B1E0D4 AFA50038 */  sw      $a1, 0x0038($sp)           
/* 00758 80B1E0D8 260604E4 */  addiu   $a2, $s0, 0x04E4           ## $a2 = 000004E4
/* 0075C 80B1E0DC 0C01767D */  jal     CollisionCheck_SetAC
              ## CollisionCheck_setAC
/* 00760 80B1E0E0 A7A8005A */  sh      $t0, 0x005A($sp)           
/* 00764 80B1E0E4 8FA40084 */  lw      $a0, 0x0084($sp)           
/* 00768 80B1E0E8 8FA50038 */  lw      $a1, 0x0038($sp)           
/* 0076C 80B1E0EC 0C01767D */  jal     CollisionCheck_SetAC
              ## CollisionCheck_setAC
/* 00770 80B1E0F0 26060564 */  addiu   $a2, $s0, 0x0564           ## $a2 = 00000564
/* 00774 80B1E0F4 3C0780B2 */  lui     $a3, %hi(sStickTilt)       ## $a3 = 80B20000
/* 00778 80B1E0F8 24E7F9F0 */  addiu   $a3, $a3, %lo(sStickTilt)  ## $a3 = 80B1F9F0
/* 0077C 80B1E0FC 87A8005A */  lh      $t0, 0x005A($sp)           
.L80B1E100:
/* 00780 80B1E100 82180A78 */  lb      $t8, 0x0A78($s0)           ## 00000A78
.L80B1E104:
/* 00784 80B1E104 3C1980B2 */  lui     $t9, %hi(sActionState)       ## $t9 = 80B20000
/* 00788 80B1E108 3C0C80B2 */  lui     $t4, %hi(sDodgeRollState)       ## $t4 = 80B20000
/* 0078C 80B1E10C 0701000A */  bgez    $t8, .L80B1E138            
/* 00790 80B1E110 00000000 */  nop
/* 00794 80B1E114 9339015E */  lbu     $t9, %lo(sActionState)($t9)  
/* 00798 80B1E118 24010003 */  addiu   $at, $zero, 0x0003         ## $at = 00000003
/* 0079C 80B1E11C 13210006 */  beq     $t9, $at, .L80B1E138       
/* 007A0 80B1E120 00000000 */  nop
/* 007A4 80B1E124 920204A9 */  lbu     $v0, 0x04A9($s0)           ## 000004A9
/* 007A8 80B1E128 304A0002 */  andi    $t2, $v0, 0x0002           ## $t2 = 00000000
/* 007AC 80B1E12C 11400002 */  beq     $t2, $zero, .L80B1E138     
/* 007B0 80B1E130 304BFFFD */  andi    $t3, $v0, 0xFFFD           ## $t3 = 00000000
/* 007B4 80B1E134 A20B04A9 */  sb      $t3, 0x04A9($s0)           ## 000004A9
.L80B1E138:
/* 007B8 80B1E138 918C0161 */  lbu     $t4, %lo(sDodgeRollState)($t4)  
/* 007BC 80B1E13C 3C0142FE */  lui     $at, 0x42FE                ## $at = 42FE0000
/* 007C0 80B1E140 8FAD005C */  lw      $t5, 0x005C($sp)           
/* 007C4 80B1E144 11800004 */  beq     $t4, $zero, .L80B1E158     
/* 007C8 80B1E148 00000000 */  nop
/* 007CC 80B1E14C 44814000 */  mtc1    $at, $f8                   ## $f8 = 127.00
/* 007D0 80B1E150 10000266 */  beq     $zero, $zero, .L80B1EAEC   
/* 007D4 80B1E154 E4E80000 */  swc1    $f8, 0x0000($a3)           ## 80B1F9F0
.L80B1E158:
/* 007D8 80B1E158 11A0000E */  beq     $t5, $zero, .L80B1E194     
/* 007DC 80B1E15C 3C1980B2 */  lui     $t9, %hi(sJumpslashTimer)       ## $t9 = 80B20000
/* 007E0 80B1E160 240E0001 */  addiu   $t6, $zero, 0x0001         ## $t6 = 00000001
/* 007E4 80B1E164 3C0180B2 */  lui     $at, %hi(sDodgeRollState)       ## $at = 80B20000
/* 007E8 80B1E168 A02E0161 */  sb      $t6, %lo(sDodgeRollState)($at)  
/* 007EC 80B1E16C 860F008A */  lh      $t7, 0x008A($s0)           ## 0000008A
/* 007F0 80B1E170 3C0180B2 */  lui     $at, %hi(sStickAngle)       ## $at = 80B20000
/* 007F4 80B1E174 34188000 */  ori     $t8, $zero, 0x8000         ## $t8 = 00008000
/* 007F8 80B1E178 A42FF9F4 */  sh      $t7, %lo(sStickAngle)($at)  
/* 007FC 80B1E17C 3C0142FE */  lui     $at, 0x42FE                ## $at = 42FE0000
/* 00800 80B1E180 44815000 */  mtc1    $at, $f10                  ## $f10 = 127.00
/* 00804 80B1E184 3C0180B2 */  lui     $at, %hi(sInput)       ## $at = 80B20000
/* 00808 80B1E188 E4EA0000 */  swc1    $f10, 0x0000($a3)          ## 80B1F9F0
/* 0080C 80B1E18C 10000257 */  beq     $zero, $zero, .L80B1EAEC   
/* 00810 80B1E190 A4380130 */  sh      $t8, %lo(sInput)($at)  
.L80B1E194:
/* 00814 80B1E194 9339015C */  lbu     $t9, %lo(sJumpslashTimer)($t9)  
/* 00818 80B1E198 3C0480B2 */  lui     $a0, %hi(sJumpslashFlag)       ## $a0 = 80B20000
/* 0081C 80B1E19C 8FA90078 */  lw      $t1, 0x0078($sp)           
/* 00820 80B1E1A0 1720021B */  bne     $t9, $zero, .L80B1EA10     
/* 00824 80B1E1A4 2484015D */  addiu   $a0, $a0, %lo(sJumpslashFlag)  ## $a0 = 80B2015D
/* 00828 80B1E1A8 812A0843 */  lb      $t2, 0x0843($t1)           ## 00000843
/* 0082C 80B1E1AC 3C01C040 */  lui     $at, 0xC040                ## $at = C0400000
/* 00830 80B1E1B0 55400008 */  bnel    $t2, $zero, .L80B1E1D4     
/* 00834 80B1E1B4 812B0842 */  lb      $t3, 0x0842($t1)           ## 00000842
/* 00838 80B1E1B8 44818000 */  mtc1    $at, $f16                  ## $f16 = -3.00
/* 0083C 80B1E1BC C5320060 */  lwc1    $f18, 0x0060($t1)          ## 00000060
/* 00840 80B1E1C0 4612803C */  c.lt.s  $f16, $f18                 
/* 00844 80B1E1C4 00000000 */  nop
/* 00848 80B1E1C8 45000024 */  bc1f    .L80B1E25C                 
/* 0084C 80B1E1CC 00000000 */  nop
/* 00850 80B1E1D0 812B0842 */  lb      $t3, 0x0842($t1)           ## 00000842
.L80B1E1D4:
/* 00854 80B1E1D4 24010011 */  addiu   $at, $zero, 0x0011         ## $at = 00000011
/* 00858 80B1E1D8 3C0480B2 */  lui     $a0, %hi(sJumpslashFlag)       ## $a0 = 80B20000
/* 0085C 80B1E1DC 1561001F */  bne     $t3, $at, .L80B1E25C       
/* 00860 80B1E1E0 2484015D */  addiu   $a0, $a0, %lo(sJumpslashFlag)  ## $a0 = 80B2015D
/* 00864 80B1E1E4 8603008A */  lh      $v1, 0x008A($s0)           ## 0000008A
/* 00868 80B1E1E8 3C0D0001 */  lui     $t5, 0x0001                ## $t5 = 00010000
/* 0086C 80B1E1EC 3C0680B2 */  lui     $a2, %hi(sInput)       ## $a2 = 80B20000
/* 00870 80B1E1F0 A60300B6 */  sh      $v1, 0x00B6($s0)           ## 000000B6
/* 00874 80B1E1F4 A6030032 */  sh      $v1, 0x0032($s0)           ## 00000032
/* 00878 80B1E1F8 8FAC0084 */  lw      $t4, 0x0084($sp)           
/* 0087C 80B1E1FC 3C0180B2 */  lui     $at, %hi(sStickAngle)       ## $at = 80B20000
/* 00880 80B1E200 2419000F */  addiu   $t9, $zero, 0x000F         ## $t9 = 0000000F
/* 00884 80B1E204 01AC6821 */  addu    $t5, $t5, $t4              
/* 00888 80B1E208 8DAD1DE4 */  lw      $t5, 0x1DE4($t5)           ## 00011DE4
/* 0088C 80B1E20C 246F4000 */  addiu   $t7, $v1, 0x4000           ## $t7 = 00004000
/* 00890 80B1E210 2478C000 */  addiu   $t8, $v1, 0xC000           ## $t8 = FFFFC000
/* 00894 80B1E214 31AE0001 */  andi    $t6, $t5, 0x0001           ## $t6 = 00000000
/* 00898 80B1E218 11C00004 */  beq     $t6, $zero, .L80B1E22C     
/* 0089C 80B1E21C 00000000 */  nop
/* 008A0 80B1E220 3C0180B2 */  lui     $at, %hi(sStickAngle)       ## $at = 80B20000
/* 008A4 80B1E224 10000002 */  beq     $zero, $zero, .L80B1E230   
/* 008A8 80B1E228 A42FF9F4 */  sh      $t7, %lo(sStickAngle)($at)  
.L80B1E22C:
/* 008AC 80B1E22C A438F9F4 */  sh      $t8, %lo(sStickAngle)($at)  
.L80B1E230:
/* 008B0 80B1E230 3C0142FE */  lui     $at, 0x42FE                ## $at = 42FE0000
/* 008B4 80B1E234 44812000 */  mtc1    $at, $f4                   ## $f4 = 127.00
/* 008B8 80B1E238 94C60130 */  lhu     $a2, %lo(sInput)($a2)  
/* 008BC 80B1E23C 3C0180B2 */  lui     $at, %hi(sJumpslashTimer)       ## $at = 80B20000
/* 008C0 80B1E240 E4E40000 */  swc1    $f4, 0x0000($a3)           ## 80B1F9F0
/* 008C4 80B1E244 A039015C */  sb      $t9, %lo(sJumpslashTimer)($at)  
/* 008C8 80B1E248 A0800000 */  sb      $zero, 0x0000($a0)         ## 80B2015D
/* 008CC 80B1E24C 3C0180B2 */  lui     $at, %hi(sInput)       ## $at = 80B20000
/* 008D0 80B1E250 34C68000 */  ori     $a2, $a2, 0x8000           ## $a2 = 80B28000
/* 008D4 80B1E254 100001EC */  beq     $zero, $zero, .L80B1EA08   
/* 008D8 80B1E258 A4260130 */  sh      $a2, %lo(sInput)($at)  
.L80B1E25C:
/* 008DC 80B1E25C 3C0A80B2 */  lui     $t2, %hi(sSwordJumpState)       ## $t2 = 80B20000
/* 008E0 80B1E260 914A0148 */  lbu     $t2, %lo(sSwordJumpState)($t2)  
/* 008E4 80B1E264 11400072 */  beq     $t2, $zero, .L80B1E430     
/* 008E8 80B1E268 00000000 */  nop
/* 008EC 80B1E26C 44803000 */  mtc1    $zero, $f6                 ## $f6 = 0.00
/* 008F0 80B1E270 00000000 */  nop
/* 008F4 80B1E274 E4E60000 */  swc1    $f6, 0x0000($a3)           ## 80B1F9F0
/* 008F8 80B1E278 852400B6 */  lh      $a0, 0x00B6($t1)           ## 000000B6
/* 008FC 80B1E27C 912B0692 */  lbu     $t3, 0x0692($t1)           ## 00000692
/* 00900 80B1E280 2484FC18 */  addiu   $a0, $a0, 0xFC18           ## $a0 = 80B1FD75
/* 00904 80B1E284 00042400 */  sll     $a0, $a0, 16               
/* 00908 80B1E288 356C0004 */  ori     $t4, $t3, 0x0004           ## $t4 = 00000004
/* 0090C 80B1E28C A12C0692 */  sb      $t4, 0x0692($t1)           ## 00000692
/* 00910 80B1E290 0C01DE1C */  jal     Math_SinS
              ## sins?
/* 00914 80B1E294 00042403 */  sra     $a0, $a0, 16               
/* 00918 80B1E298 3C014234 */  lui     $at, 0x4234                ## $at = 42340000
/* 0091C 80B1E29C 44814000 */  mtc1    $at, $f8                   ## $f8 = 45.00
/* 00920 80B1E2A0 8FAD0078 */  lw      $t5, 0x0078($sp)           
/* 00924 80B1E2A4 44802000 */  mtc1    $zero, $f4                 ## $f4 = 0.00
/* 00928 80B1E2A8 46080282 */  mul.s   $f10, $f0, $f8             
/* 0092C 80B1E2AC C5B00024 */  lwc1    $f16, 0x0024($t5)          ## 00000024
/* 00930 80B1E2B0 26040024 */  addiu   $a0, $s0, 0x0024           ## $a0 = 00000024
/* 00934 80B1E2B4 3C063F80 */  lui     $a2, 0x3F80                ## $a2 = 3F800000
/* 00938 80B1E2B8 3C0740A0 */  lui     $a3, 0x40A0                ## $a3 = 40A00000
/* 0093C 80B1E2BC E7A40010 */  swc1    $f4, 0x0010($sp)           
/* 00940 80B1E2C0 46105480 */  add.s   $f18, $f10, $f16           
/* 00944 80B1E2C4 44059000 */  mfc1    $a1, $f18                  
/* 00948 80B1E2C8 0C01E0C4 */  jal     Math_SmoothStepToF
              
/* 0094C 80B1E2CC 00000000 */  nop
/* 00950 80B1E2D0 8FAE0078 */  lw      $t6, 0x0078($sp)           
/* 00954 80B1E2D4 85C400B6 */  lh      $a0, 0x00B6($t6)           ## 000000B6
/* 00958 80B1E2D8 2484FC18 */  addiu   $a0, $a0, 0xFC18           ## $a0 = FFFFFC18
/* 0095C 80B1E2DC 00042400 */  sll     $a0, $a0, 16               
/* 00960 80B1E2E0 0C01DE0D */  jal     Math_CosS
              ## coss?
/* 00964 80B1E2E4 00042403 */  sra     $a0, $a0, 16               
/* 00968 80B1E2E8 3C014234 */  lui     $at, 0x4234                ## $at = 42340000
/* 0096C 80B1E2EC 44813000 */  mtc1    $at, $f6                   ## $f6 = 45.00
/* 00970 80B1E2F0 8FAF0078 */  lw      $t7, 0x0078($sp)           
/* 00974 80B1E2F4 44809000 */  mtc1    $zero, $f18                ## $f18 = 0.00
/* 00978 80B1E2F8 46060202 */  mul.s   $f8, $f0, $f6              
/* 0097C 80B1E2FC C5EA002C */  lwc1    $f10, 0x002C($t7)          ## 0000002C
/* 00980 80B1E300 2604002C */  addiu   $a0, $s0, 0x002C           ## $a0 = 0000002C
/* 00984 80B1E304 3C063F80 */  lui     $a2, 0x3F80                ## $a2 = 3F800000
/* 00988 80B1E308 3C0740A0 */  lui     $a3, 0x40A0                ## $a3 = 40A00000
/* 0098C 80B1E30C E7B20010 */  swc1    $f18, 0x0010($sp)          
/* 00990 80B1E310 460A4400 */  add.s   $f16, $f8, $f10            
/* 00994 80B1E314 44058000 */  mfc1    $a1, $f16                  
/* 00998 80B1E318 0C01E0C4 */  jal     Math_SmoothStepToF
              
/* 0099C 80B1E31C 00000000 */  nop
/* 009A0 80B1E320 3C0380B2 */  lui     $v1, %hi(sSwordJumpTimer)       ## $v1 = 80B20000
/* 009A4 80B1E324 2463015F */  addiu   $v1, $v1, %lo(sSwordJumpTimer)  ## $v1 = 80B2015F
/* 009A8 80B1E328 90780000 */  lbu     $t8, 0x0000($v1)           ## 80B2015F
/* 009AC 80B1E32C 340C8000 */  ori     $t4, $zero, 0x8000         ## $t4 = 00008000
/* 009B0 80B1E330 2719FFFF */  addiu   $t9, $t8, 0xFFFF           ## $t9 = FFFFFFFF
/* 009B4 80B1E334 332200FF */  andi    $v0, $t9, 0x00FF           ## $v0 = 000000FF
/* 009B8 80B1E338 10400008 */  beq     $v0, $zero, .L80B1E35C     
/* 009BC 80B1E33C A0790000 */  sb      $t9, 0x0000($v1)           ## 80B2015F
/* 009C0 80B1E340 8FA70078 */  lw      $a3, 0x0078($sp)           
/* 009C4 80B1E344 80EA0A78 */  lb      $t2, 0x0A78($a3)           ## 00000A78
/* 009C8 80B1E348 19400020 */  blez    $t2, .L80B1E3CC            
/* 009CC 80B1E34C 00000000 */  nop
/* 009D0 80B1E350 820B0843 */  lb      $t3, 0x0843($s0)           ## 00000843
/* 009D4 80B1E354 1560001D */  bne     $t3, $zero, .L80B1E3CC     
/* 009D8 80B1E358 00000000 */  nop
.L80B1E35C:
/* 009DC 80B1E35C 8602008A */  lh      $v0, 0x008A($s0)           ## 0000008A
/* 009E0 80B1E360 8FA70078 */  lw      $a3, 0x0078($sp)           
/* 009E4 80B1E364 3C0180B2 */  lui     $at, %hi(sInput)       ## $at = 80B20000
/* 009E8 80B1E368 A6020032 */  sh      $v0, 0x0032($s0)           ## 00000032
/* 009EC 80B1E36C A60200B6 */  sh      $v0, 0x00B6($s0)           ## 000000B6
/* 009F0 80B1E370 A42C0130 */  sh      $t4, %lo(sInput)($at)  
/* 009F4 80B1E374 90ED0692 */  lbu     $t5, 0x0692($a3)           ## 00000692
/* 009F8 80B1E378 3C0142FE */  lui     $at, 0x42FE                ## $at = 42FE0000
/* 009FC 80B1E37C 44812000 */  mtc1    $at, $f4                   ## $f4 = 127.00
/* 00A00 80B1E380 31AEFFFB */  andi    $t6, $t5, 0xFFFB           ## $t6 = 00000000
/* 00A04 80B1E384 3C0180B2 */  lui     $at, %hi(sStickTilt)       ## $at = 80B20000
/* 00A08 80B1E388 A0EE0692 */  sb      $t6, 0x0692($a3)           ## 00000692
/* 00A0C 80B1E38C E424F9F0 */  swc1    $f4, %lo(sStickTilt)($at)  
/* 00A10 80B1E390 3C014040 */  lui     $at, 0x4040                ## $at = 40400000
/* 00A14 80B1E394 44813000 */  mtc1    $at, $f6                   ## $f6 = 3.00
/* 00A18 80B1E398 34018000 */  ori     $at, $zero, 0x8000         ## $at = 00008000
/* 00A1C 80B1E39C E4E601CC */  swc1    $f6, 0x01CC($a3)           ## 000001CC
/* 00A20 80B1E3A0 860F008A */  lh      $t7, 0x008A($s0)           ## 0000008A
/* 00A24 80B1E3A4 01E1C021 */  addu    $t8, $t7, $at              
/* 00A28 80B1E3A8 3C0180B2 */  lui     $at, %hi(sStickAngle)       ## $at = 80B20000
/* 00A2C 80B1E3AC A438F9F4 */  sh      $t8, %lo(sStickAngle)($at)  
/* 00A30 80B1E3B0 3C0180B2 */  lui     $at, %hi(sSwordJumpState)       ## $at = 80B20000
/* 00A34 80B1E3B4 A0200148 */  sb      $zero, %lo(sSwordJumpState)($at) 
/* 00A38 80B1E3B8 A0600000 */  sb      $zero, 0x0000($v1)         ## 80B2015F
/* 00A3C 80B1E3BC 8E190004 */  lw      $t9, 0x0004($s0)           ## 00000004
/* 00A40 80B1E3C0 372A0001 */  ori     $t2, $t9, 0x0001           ## $t2 = FFFFFFFF
/* 00A44 80B1E3C4 10000190 */  beq     $zero, $zero, .L80B1EA08   
/* 00A48 80B1E3C8 AE0A0004 */  sw      $t2, 0x0004($s0)           ## 00000004
.L80B1E3CC:
/* 00A4C 80B1E3CC 3C0B80B2 */  lui     $t3, %hi(sSwordJumpState)       ## $t3 = 80B20000
/* 00A50 80B1E3D0 916B0148 */  lbu     $t3, %lo(sSwordJumpState)($t3)  
/* 00A54 80B1E3D4 24010001 */  addiu   $at, $zero, 0x0001         ## $at = 00000001
/* 00A58 80B1E3D8 1561018B */  bne     $t3, $at, .L80B1EA08       
/* 00A5C 80B1E3DC 28410010 */  slti    $at, $v0, 0x0010           
/* 00A60 80B1E3E0 1020000C */  beq     $at, $zero, .L80B1E414     
/* 00A64 80B1E3E4 00401825 */  or      $v1, $v0, $zero            ## $v1 = 000000FF
/* 00A68 80B1E3E8 3C0580B2 */  lui     $a1, %hi(sInput)       ## $a1 = 80B20000
/* 00A6C 80B1E3EC 24A50130 */  addiu   $a1, $a1, %lo(sInput)  ## $a1 = 80B20130
/* 00A70 80B1E3F0 8FA40084 */  lw      $a0, 0x0084($sp)           
/* 00A74 80B1E3F4 0C2C76F6 */  jal     EnTorch2_SwingSword              
/* 00A78 80B1E3F8 02003025 */  or      $a2, $s0, $zero            ## $a2 = 00000000
/* 00A7C 80B1E3FC 3C0C80B2 */  lui     $t4, %hi(sSwordJumpState)       ## $t4 = 80B20000
/* 00A80 80B1E400 918C0148 */  lbu     $t4, %lo(sSwordJumpState)($t4)  
/* 00A84 80B1E404 3C0180B2 */  lui     $at, %hi(sSwordJumpState)       ## $at = 80B20000
/* 00A88 80B1E408 258D0001 */  addiu   $t5, $t4, 0x0001           ## $t5 = 80B20001
/* 00A8C 80B1E40C 1000017E */  beq     $zero, $zero, .L80B1EA08   
/* 00A90 80B1E410 A02D0148 */  sb      $t5, %lo(sSwordJumpState)($at)  
.L80B1E414:
/* 00A94 80B1E414 24010013 */  addiu   $at, $zero, 0x0013         ## $at = 00000013
/* 00A98 80B1E418 1461017B */  bne     $v1, $at, .L80B1EA08       
/* 00A9C 80B1E41C 260400E4 */  addiu   $a0, $s0, 0x00E4           ## $a0 = 000000E4
/* 00AA0 80B1E420 0C03D064 */  jal     func_800F4190              
/* 00AA4 80B1E424 24056814 */  addiu   $a1, $zero, 0x6814         ## $a1 = 00006814
/* 00AA8 80B1E428 10000177 */  beq     $zero, $zero, .L80B1EA08   
/* 00AAC 80B1E42C 00000000 */  nop
.L80B1E430:
/* 00AB0 80B1E430 3C0380B2 */  lui     $v1, %hi(sHoldShieldTimer)       ## $v1 = 80B20000
/* 00AB4 80B1E434 2463F9FC */  addiu   $v1, $v1, %lo(sHoldShieldTimer)  ## $v1 = 80B1F9FC
/* 00AB8 80B1E438 8C620000 */  lw      $v0, 0x0000($v1)           ## 80B1F9FC
/* 00ABC 80B1E43C 02002825 */  or      $a1, $s0, $zero            ## $a1 = 00000000
/* 00AC0 80B1E440 24077FFF */  addiu   $a3, $zero, 0x7FFF         ## $a3 = 00007FFF
/* 00AC4 80B1E444 10400006 */  beq     $v0, $zero, .L80B1E460     
/* 00AC8 80B1E448 240F7FFF */  addiu   $t7, $zero, 0x7FFF         ## $t7 = 00007FFF
/* 00ACC 80B1E44C 244EFFFF */  addiu   $t6, $v0, 0xFFFF           ## $t6 = FFFFFFFF
/* 00AD0 80B1E450 AC6E0000 */  sw      $t6, 0x0000($v1)           ## 80B1F9FC
/* 00AD4 80B1E454 24060010 */  addiu   $a2, $zero, 0x0010         ## $a2 = 00000010
/* 00AD8 80B1E458 3C0180B2 */  lui     $at, %hi(sInput)       ## $at = 80B20000
/* 00ADC 80B1E45C A4260130 */  sh      $a2, %lo(sInput)($at)  
.L80B1E460:
/* 00AE0 80B1E460 AFAF0010 */  sw      $t7, 0x0010($sp)           
/* 00AE4 80B1E464 86180032 */  lh      $t8, 0x0032($s0)           ## 00000032
/* 00AE8 80B1E468 A7A8005A */  sh      $t0, 0x005A($sp)           
/* 00AEC 80B1E46C 8FA40084 */  lw      $a0, 0x0084($sp)           
/* 00AF0 80B1E470 3C0642F0 */  lui     $a2, 0x42F0                ## $a2 = 42F00000
/* 00AF4 80B1E474 0C00D52D */  jal     func_800354B4              
/* 00AF8 80B1E478 AFB80014 */  sw      $t8, 0x0014($sp)           
/* 00AFC 80B1E47C 1040009B */  beq     $v0, $zero, .L80B1E6EC     
/* 00B00 80B1E480 87A8005A */  lh      $t0, 0x005A($sp)           
/* 00B04 80B1E484 8FA70078 */  lw      $a3, 0x0078($sp)           
/* 00B08 80B1E488 2403000C */  addiu   $v1, $zero, 0x000C         ## $v1 = 0000000C
/* 00B0C 80B1E48C 3C0142B4 */  lui     $at, 0x42B4                ## $at = 42B40000
/* 00B10 80B1E490 80E20842 */  lb      $v0, 0x0842($a3)           ## 00000842
/* 00B14 80B1E494 24184000 */  addiu   $t8, $zero, 0x4000         ## $t8 = 00004000
/* 00B18 80B1E498 5462004F */  bnel    $v1, $v0, .L80B1E5D8       
/* 00B1C 80B1E49C 860D008A */  lh      $t5, 0x008A($s0)           ## 0000008A
/* 00B20 80B1E4A0 C6000090 */  lwc1    $f0, 0x0090($s0)           ## 00000090
/* 00B24 80B1E4A4 44814000 */  mtc1    $at, $f8                   ## $f8 = 90.00
/* 00B28 80B1E4A8 00000000 */  nop
/* 00B2C 80B1E4AC 4608003C */  c.lt.s  $f0, $f8                   
/* 00B30 80B1E4B0 00000000 */  nop
/* 00B34 80B1E4B4 45020048 */  bc1fl   .L80B1E5D8                 
/* 00B38 80B1E4B8 860D008A */  lh      $t5, 0x008A($s0)           ## 0000008A
/* 00B3C 80B1E4BC 82190843 */  lb      $t9, 0x0843($s0)           ## 00000843
/* 00B40 80B1E4C0 3C0A80B2 */  lui     $t2, %hi(sCounterState)       ## $t2 = 80B20000
/* 00B44 80B1E4C4 1720003C */  bne     $t9, $zero, .L80B1E5B8     
/* 00B48 80B1E4C8 00000000 */  nop
/* 00B4C 80B1E4CC 914A0160 */  lbu     $t2, %lo(sCounterState)($t2)  
/* 00B50 80B1E4D0 15400039 */  bne     $t2, $zero, .L80B1E5B8     
/* 00B54 80B1E4D4 00000000 */  nop
/* 00B58 80B1E4D8 80EB0A78 */  lb      $t3, 0x0A78($a3)           ## 00000A78
/* 00B5C 80B1E4DC 15600036 */  bne     $t3, $zero, .L80B1E5B8     
/* 00B60 80B1E4E0 00000000 */  nop
/* 00B64 80B1E4E4 14620034 */  bne     $v1, $v0, .L80B1E5B8       
/* 00B68 80B1E4E8 3C0142AA */  lui     $at, 0x42AA                ## $at = 42AA0000
/* 00B6C 80B1E4EC 44815000 */  mtc1    $at, $f10                  ## $f10 = 85.00
/* 00B70 80B1E4F0 8FA40084 */  lw      $a0, 0x0084($sp)           
/* 00B74 80B1E4F4 460A003E */  c.le.s  $f0, $f10                  
/* 00B78 80B1E4F8 00000000 */  nop
/* 00B7C 80B1E4FC 4500002E */  bc1f    .L80B1E5B8                 
/* 00B80 80B1E500 00000000 */  nop
/* 00B84 80B1E504 0C00CEA1 */  jal     Actor_IsTargeted              
/* 00B88 80B1E508 02002825 */  or      $a1, $s0, $zero            ## $a1 = 00000000
/* 00B8C 80B1E50C 1040002A */  beq     $v0, $zero, .L80B1E5B8     
/* 00B90 80B1E510 3C0380B2 */  lui     $v1, %hi(sSwordJumpTimer)       ## $v1 = 80B20000
/* 00B94 80B1E514 44808000 */  mtc1    $zero, $f16                ## $f16 = 0.00
/* 00B98 80B1E518 3C0180B2 */  lui     $at, %hi(sStickTilt)       ## $at = 80B20000
/* 00B9C 80B1E51C 8FAD0078 */  lw      $t5, 0x0078($sp)           
/* 00BA0 80B1E520 E430F9F0 */  swc1    $f16, %lo(sStickTilt)($at) 
/* 00BA4 80B1E524 3C0180B2 */  lui     $at, %hi(sSwordJumpState)       ## $at = 80B20000
/* 00BA8 80B1E528 240C0001 */  addiu   $t4, $zero, 0x0001         ## $t4 = 00000001
/* 00BAC 80B1E52C A02C0148 */  sb      $t4, %lo(sSwordJumpState)($at)  
/* 00BB0 80B1E530 91AE0692 */  lbu     $t6, 0x0692($t5)           ## 00000692
/* 00BB4 80B1E534 2401FFFE */  addiu   $at, $zero, 0xFFFE         ## $at = FFFFFFFE
/* 00BB8 80B1E538 2463015F */  addiu   $v1, $v1, %lo(sSwordJumpTimer)  ## $v1 = 80B2015F
/* 00BBC 80B1E53C 35CF0004 */  ori     $t7, $t6, 0x0004           ## $t7 = 00000004
/* 00BC0 80B1E540 A1AF0692 */  sb      $t7, 0x0692($t5)           ## 00000692
/* 00BC4 80B1E544 8E180004 */  lw      $t8, 0x0004($s0)           ## 00000004
/* 00BC8 80B1E548 240A001B */  addiu   $t2, $zero, 0x001B         ## $t2 = 0000001B
/* 00BCC 80B1E54C 44809000 */  mtc1    $zero, $f18                ## $f18 = 0.00
/* 00BD0 80B1E550 0301C824 */  and     $t9, $t8, $at              
/* 00BD4 80B1E554 AE190004 */  sw      $t9, 0x0004($s0)           ## 00000004
/* 00BD8 80B1E558 8FAB0078 */  lw      $t3, 0x0078($sp)           
/* 00BDC 80B1E55C A06A0000 */  sb      $t2, 0x0000($v1)           ## 80B2015F
/* 00BE0 80B1E560 44802000 */  mtc1    $zero, $f4                 ## $f4 = 0.00
/* 00BE4 80B1E564 A1600843 */  sb      $zero, 0x0843($t3)         ## 00000843
/* 00BE8 80B1E568 8FAC0078 */  lw      $t4, 0x0078($sp)           
/* 00BEC 80B1E56C 240EFFF9 */  addiu   $t6, $zero, 0xFFF9         ## $t6 = FFFFFFF9
/* 00BF0 80B1E570 3C014000 */  lui     $at, 0x4000                ## $at = 40000000
/* 00BF4 80B1E574 E5920838 */  swc1    $f18, 0x0838($t4)          ## 00000839
/* 00BF8 80B1E578 A20E0A78 */  sb      $t6, 0x0A78($s0)           ## 00000A78
/* 00BFC 80B1E57C E6040838 */  swc1    $f4, 0x0838($s0)           ## 00000838
/* 00C00 80B1E580 8FAF0078 */  lw      $t7, 0x0078($sp)           
/* 00C04 80B1E584 44813000 */  mtc1    $at, $f6                   ## $f6 = 2.00
/* 00C08 80B1E588 00000000 */  nop
/* 00C0C 80B1E58C E5E601CC */  swc1    $f6, 0x01CC($t7)           ## 000001D0
/* 00C10 80B1E590 8FA50078 */  lw      $a1, 0x0078($sp)           
/* 00C14 80B1E594 8FA40084 */  lw      $a0, 0x0084($sp)           
/* 00C18 80B1E598 0C028EF0 */  jal     LinkAnimation_Update              
/* 00C1C 80B1E59C 24A501B4 */  addiu   $a1, $a1, 0x01B4           ## $a1 = 000001B4
/* 00C20 80B1E5A0 3C0180B2 */  lui     $at, %hi(sHoldShieldTimer)       ## $at = 80B20000
/* 00C24 80B1E5A4 AC20F9FC */  sw      $zero, %lo(sHoldShieldTimer)($at) 
/* 00C28 80B1E5A8 3C0180B2 */  lui     $at, %hi(sInput)       ## $at = 80B20000
/* 00C2C 80B1E5AC 34068000 */  ori     $a2, $zero, 0x8000         ## $a2 = 00008000
/* 00C30 80B1E5B0 10000006 */  beq     $zero, $zero, .L80B1E5CC   
/* 00C34 80B1E5B4 A4260130 */  sh      $a2, %lo(sInput)($at)  
.L80B1E5B8:
/* 00C38 80B1E5B8 3C0580B2 */  lui     $a1, %hi(sInput)       ## $a1 = 80B20000
/* 00C3C 80B1E5BC 24A50130 */  addiu   $a1, $a1, %lo(sInput)  ## $a1 = 80B20130
/* 00C40 80B1E5C0 02002025 */  or      $a0, $s0, $zero            ## $a0 = 00000000
/* 00C44 80B1E5C4 0C2C775C */  jal     EnTorch2_Backflip              
/* 00C48 80B1E5C8 02003025 */  or      $a2, $s0, $zero            ## $a2 = 00000000
.L80B1E5CC:
/* 00C4C 80B1E5CC 1000010E */  beq     $zero, $zero, .L80B1EA08   
/* 00C50 80B1E5D0 00000000 */  nop
/* 00C54 80B1E5D4 860D008A */  lh      $t5, 0x008A($s0)           ## 0000008A
.L80B1E5D8:
/* 00C58 80B1E5D8 3C0380B2 */  lui     $v1, %hi(sStickAngle)       ## $v1 = 80B20000
/* 00C5C 80B1E5DC 2463F9F4 */  addiu   $v1, $v1, %lo(sStickAngle)  ## $v1 = 80B1F9F4
/* 00C60 80B1E5E0 3C0180B2 */  lui     $at, %hi(sInput)       ## $at = 80B20000
/* 00C64 80B1E5E4 A46D0000 */  sh      $t5, 0x0000($v1)           ## 80B1F9F4
/* 00C68 80B1E5E8 A4380130 */  sh      $t8, %lo(sInput)($at)  
/* 00C6C 80B1E5EC 80E20842 */  lb      $v0, 0x0842($a3)           ## 00000842
/* 00C70 80B1E5F0 28410004 */  slti    $at, $v0, 0x0004           
/* 00C74 80B1E5F4 50200006 */  beql    $at, $zero, .L80B1E610     
/* 00C78 80B1E5F8 28410008 */  slti    $at, $v0, 0x0008           
/* 00C7C 80B1E5FC 44804000 */  mtc1    $zero, $f8                 ## $f8 = 0.00
/* 00C80 80B1E600 3C0180B2 */  lui     $at, %hi(sStickTilt)       ## $at = 80B20000
/* 00C84 80B1E604 1000002A */  beq     $zero, $zero, .L80B1E6B0   
/* 00C88 80B1E608 E428F9F0 */  swc1    $f8, %lo(sStickTilt)($at)  
/* 00C8C 80B1E60C 28410008 */  slti    $at, $v0, 0x0008           
.L80B1E610:
/* 00C90 80B1E610 10200008 */  beq     $at, $zero, .L80B1E634     
/* 00C94 80B1E614 3C0142FE */  lui     $at, 0x42FE                ## $at = 42FE0000
/* 00C98 80B1E618 44815000 */  mtc1    $at, $f10                  ## $f10 = 127.00
/* 00C9C 80B1E61C 3C0180B2 */  lui     $at, %hi(sStickTilt)       ## $at = 80B20000
/* 00CA0 80B1E620 E42AF9F0 */  swc1    $f10, %lo(sStickTilt)($at) 
/* 00CA4 80B1E624 84790000 */  lh      $t9, 0x0000($v1)           ## 80B1F9F4
/* 00CA8 80B1E628 272A4000 */  addiu   $t2, $t9, 0x4000           ## $t2 = 00004000
/* 00CAC 80B1E62C 10000020 */  beq     $zero, $zero, .L80B1E6B0   
/* 00CB0 80B1E630 A46A0000 */  sh      $t2, 0x0000($v1)           ## 80B1F9F4
.L80B1E634:
/* 00CB4 80B1E634 2841000C */  slti    $at, $v0, 0x000C           
/* 00CB8 80B1E638 10200008 */  beq     $at, $zero, .L80B1E65C     
/* 00CBC 80B1E63C 3C0142FE */  lui     $at, 0x42FE                ## $at = 42FE0000
/* 00CC0 80B1E640 44818000 */  mtc1    $at, $f16                  ## $f16 = 127.00
/* 00CC4 80B1E644 3C0180B2 */  lui     $at, %hi(sStickTilt)       ## $at = 80B20000
/* 00CC8 80B1E648 E430F9F0 */  swc1    $f16, %lo(sStickTilt)($at) 
/* 00CCC 80B1E64C 846B0000 */  lh      $t3, 0x0000($v1)           ## 80B1F9F4
/* 00CD0 80B1E650 256CC000 */  addiu   $t4, $t3, 0xC000           ## $t4 = FFFFC000
/* 00CD4 80B1E654 10000016 */  beq     $zero, $zero, .L80B1E6B0   
/* 00CD8 80B1E658 A46C0000 */  sh      $t4, 0x0000($v1)           ## 80B1F9F4
.L80B1E65C:
/* 00CDC 80B1E65C 28410018 */  slti    $at, $v0, 0x0018           
/* 00CE0 80B1E660 10200004 */  beq     $at, $zero, .L80B1E674     
/* 00CE4 80B1E664 24060010 */  addiu   $a2, $zero, 0x0010         ## $a2 = 00000010
/* 00CE8 80B1E668 3C0180B2 */  lui     $at, %hi(sInput)       ## $at = 80B20000
/* 00CEC 80B1E66C 10000010 */  beq     $zero, $zero, .L80B1E6B0   
/* 00CF0 80B1E670 A4260130 */  sh      $a2, %lo(sInput)($at)  
.L80B1E674:
/* 00CF4 80B1E674 2841001C */  slti    $at, $v0, 0x001C           
/* 00CF8 80B1E678 10200008 */  beq     $at, $zero, .L80B1E69C     
/* 00CFC 80B1E67C 02002025 */  or      $a0, $s0, $zero            ## $a0 = 00000000
/* 00D00 80B1E680 3C0580B2 */  lui     $a1, %hi(sInput)       ## $a1 = 80B20000
/* 00D04 80B1E684 24A50130 */  addiu   $a1, $a1, %lo(sInput)  ## $a1 = 80B20130
/* 00D08 80B1E688 02002025 */  or      $a0, $s0, $zero            ## $a0 = 00000000
/* 00D0C 80B1E68C 0C2C775C */  jal     EnTorch2_Backflip              
/* 00D10 80B1E690 02003025 */  or      $a2, $s0, $zero            ## $a2 = 00000000
/* 00D14 80B1E694 10000006 */  beq     $zero, $zero, .L80B1E6B0   
/* 00D18 80B1E698 8FA70078 */  lw      $a3, 0x0078($sp)           
.L80B1E69C:
/* 00D1C 80B1E69C 3C0580B2 */  lui     $a1, %hi(sInput)       ## $a1 = 80B20000
/* 00D20 80B1E6A0 24A50130 */  addiu   $a1, $a1, %lo(sInput)  ## $a1 = 80B20130
/* 00D24 80B1E6A4 0C2C775C */  jal     EnTorch2_Backflip              
/* 00D28 80B1E6A8 02003025 */  or      $a2, $s0, $zero            ## $a2 = 00000000
/* 00D2C 80B1E6AC 8FA70078 */  lw      $a3, 0x0078($sp)           
.L80B1E6B0:
/* 00D30 80B1E6B0 3C0680B2 */  lui     $a2, %hi(sInput)       ## $a2 = 80B20000
/* 00D34 80B1E6B4 94C60130 */  lhu     $a2, %lo(sInput)($a2)  
/* 00D38 80B1E6B8 30CE8010 */  andi    $t6, $a2, 0x8010           ## $t6 = 00000000
/* 00D3C 80B1E6BC 15C000D2 */  bne     $t6, $zero, .L80B1EA08     
/* 00D40 80B1E6C0 00000000 */  nop
/* 00D44 80B1E6C4 820F0843 */  lb      $t7, 0x0843($s0)           ## 00000843
/* 00D48 80B1E6C8 15E000CF */  bne     $t7, $zero, .L80B1EA08     
/* 00D4C 80B1E6CC 00000000 */  nop
/* 00D50 80B1E6D0 80ED0843 */  lb      $t5, 0x0843($a3)           ## 00000843
/* 00D54 80B1E6D4 24180001 */  addiu   $t8, $zero, 0x0001         ## $t8 = 00000001
/* 00D58 80B1E6D8 3C0180B2 */  lui     $at, %hi(sCounterState)       ## $at = 80B20000
/* 00D5C 80B1E6DC 11A000CA */  beq     $t5, $zero, .L80B1EA08     
/* 00D60 80B1E6E0 00000000 */  nop
/* 00D64 80B1E6E4 100000C8 */  beq     $zero, $zero, .L80B1EA08   
/* 00D68 80B1E6E8 A0380160 */  sb      $t8, %lo(sCounterState)($at)  
.L80B1E6EC:
/* 00D6C 80B1E6EC 8619008A */  lh      $t9, 0x008A($s0)           ## 0000008A
/* 00D70 80B1E6F0 3C0180B2 */  lui     $at, %hi(sStickAngle)       ## $at = 80B20000
/* 00D74 80B1E6F4 A439F9F4 */  sh      $t9, %lo(sStickAngle)($at)  
/* 00D78 80B1E6F8 3C0142B4 */  lui     $at, 0x42B4                ## $at = 42B40000
/* 00D7C 80B1E6FC 44819000 */  mtc1    $at, $f18                  ## $f18 = 90.00
/* 00D80 80B1E700 C6000090 */  lwc1    $f0, 0x0090($s0)           ## 00000090
/* 00D84 80B1E704 3C01428C */  lui     $at, 0x428C                ## $at = 428C0000
/* 00D88 80B1E708 4612003E */  c.le.s  $f0, $f18                  
/* 00D8C 80B1E70C 00000000 */  nop
/* 00D90 80B1E710 4502001C */  bc1fl   .L80B1E784                 
/* 00D94 80B1E714 3C01428C */  lui     $at, 0x428C                ## $at = 428C0000
/* 00D98 80B1E718 44812000 */  mtc1    $at, $f4                   ## $f4 = 70.00
/* 00D9C 80B1E71C 00000000 */  nop
/* 00DA0 80B1E720 4600203C */  c.lt.s  $f4, $f0                   
/* 00DA4 80B1E724 00000000 */  nop
/* 00DA8 80B1E728 45020016 */  bc1fl   .L80B1E784                 
/* 00DAC 80B1E72C 3C01428C */  lui     $at, 0x428C                ## $at = 428C0000
/* 00DB0 80B1E730 05000003 */  bltz    $t0, .L80B1E740            
/* 00DB4 80B1E734 00081823 */  subu    $v1, $zero, $t0            
/* 00DB8 80B1E738 10000001 */  beq     $zero, $zero, .L80B1E740   
/* 00DBC 80B1E73C 01001825 */  or      $v1, $t0, $zero            ## $v1 = 00000000
.L80B1E740:
/* 00DC0 80B1E740 28617800 */  slti    $at, $v1, 0x7800           
/* 00DC4 80B1E744 5420000F */  bnel    $at, $zero, .L80B1E784     
/* 00DC8 80B1E748 3C01428C */  lui     $at, 0x428C                ## $at = 428C0000
/* 00DCC 80B1E74C 920A010C */  lbu     $t2, 0x010C($s0)           ## 0000010C
/* 00DD0 80B1E750 8FAB0078 */  lw      $t3, 0x0078($sp)           
/* 00DD4 80B1E754 8FA40084 */  lw      $a0, 0x0084($sp)           
/* 00DD8 80B1E758 15400004 */  bne     $t2, $zero, .L80B1E76C     
/* 00DDC 80B1E75C 3C0580B2 */  lui     $a1, %hi(sInput)       ## $a1 = 80B20000
/* 00DE0 80B1E760 8D6C067C */  lw      $t4, 0x067C($t3)           ## 0000067C
/* 00DE4 80B1E764 000C7240 */  sll     $t6, $t4,  9               
/* 00DE8 80B1E768 05C00005 */  bltz    $t6, .L80B1E780           
.L80B1E76C:
/* 00DEC 80B1E76C 24A50130 */  addiu   $a1, $a1, %lo(sInput)  ## $a1 = 80B20130
/* 00DF0 80B1E770 0C2C76F6 */  jal     EnTorch2_SwingSword              
/* 00DF4 80B1E774 02003025 */  or      $a2, $s0, $zero            ## $a2 = 00000000
/* 00DF8 80B1E778 100000A3 */  beq     $zero, $zero, .L80B1EA08   
/* 00DFC 80B1E77C 00000000 */  nop
.L80B1E780:
/* 00E00 80B1E780 3C01428C */  lui     $at, 0x428C                ## $at = 428C0000
.L80B1E784:
/* 00E04 80B1E784 44813000 */  mtc1    $at, $f6                   ## $f6 = 70.00
/* 00E08 80B1E788 3C0142A0 */  lui     $at, 0x42A0                ## $at = 42A00000
/* 00E0C 80B1E78C 4606003E */  c.le.s  $f0, $f6                   
/* 00E10 80B1E790 00000000 */  nop
/* 00E14 80B1E794 4503000D */  bc1tl   .L80B1E7CC                 
/* 00E18 80B1E798 82180843 */  lb      $t8, 0x0843($s0)           ## 00000843
/* 00E1C 80B1E79C 44814000 */  mtc1    $at, $f8                   ## $f8 = 80.00
/* 00E20 80B1E7A0 44805000 */  mtc1    $zero, $f10                ## $f10 = 0.00
/* 00E24 80B1E7A4 8FAF0078 */  lw      $t7, 0x0078($sp)           
/* 00E28 80B1E7A8 460A4400 */  add.s   $f16, $f8, $f10            
/* 00E2C 80B1E7AC 4610003E */  c.le.s  $f0, $f16                  
/* 00E30 80B1E7B0 00000000 */  nop
/* 00E34 80B1E7B4 4502001B */  bc1fl   .L80B1E824                 
/* 00E38 80B1E7B8 3C014248 */  lui     $at, 0x4248                ## $at = 42480000
/* 00E3C 80B1E7BC 81ED0843 */  lb      $t5, 0x0843($t7)           ## 00000843
/* 00E40 80B1E7C0 51A00018 */  beql    $t5, $zero, .L80B1E824     
/* 00E44 80B1E7C4 3C014248 */  lui     $at, 0x4248                ## $at = 42480000
/* 00E48 80B1E7C8 82180843 */  lb      $t8, 0x0843($s0)           ## 00000843
.L80B1E7CC:
/* 00E4C 80B1E7CC 3C0580B2 */  lui     $a1, %hi(sInput)       ## $a1 = 80B20000
/* 00E50 80B1E7D0 24A50130 */  addiu   $a1, $a1, %lo(sInput)  ## $a1 = 80B20130
/* 00E54 80B1E7D4 17000012 */  bne     $t8, $zero, .L80B1E820     
/* 00E58 80B1E7D8 8FA40084 */  lw      $a0, 0x0084($sp)           
/* 00E5C 80B1E7DC 0C2C76F6 */  jal     EnTorch2_SwingSword              
/* 00E60 80B1E7E0 02003025 */  or      $a2, $s0, $zero            ## $a2 = 00000000
/* 00E64 80B1E7E4 14400088 */  bne     $v0, $zero, .L80B1EA08     
/* 00E68 80B1E7E8 00000000 */  nop
/* 00E6C 80B1E7EC 82190843 */  lb      $t9, 0x0843($s0)           ## 00000843
/* 00E70 80B1E7F0 3C0A80B2 */  lui     $t2, %hi(sCounterState)       ## $t2 = 80B20000
/* 00E74 80B1E7F4 17200084 */  bne     $t9, $zero, .L80B1EA08     
/* 00E78 80B1E7F8 00000000 */  nop
/* 00E7C 80B1E7FC 914A0160 */  lbu     $t2, %lo(sCounterState)($t2)  
/* 00E80 80B1E800 3C0580B2 */  lui     $a1, %hi(sInput)       ## $a1 = 80B20000
/* 00E84 80B1E804 24A50130 */  addiu   $a1, $a1, %lo(sInput)  ## $a1 = 80B20130
/* 00E88 80B1E808 1540007F */  bne     $t2, $zero, .L80B1EA08     
/* 00E8C 80B1E80C 02002025 */  or      $a0, $s0, $zero            ## $a0 = 00000000
/* 00E90 80B1E810 0C2C775C */  jal     EnTorch2_Backflip              
/* 00E94 80B1E814 02003025 */  or      $a2, $s0, $zero            ## $a2 = 00000000
/* 00E98 80B1E818 1000007B */  beq     $zero, $zero, .L80B1EA08   
/* 00E9C 80B1E81C 00000000 */  nop
.L80B1E820:
/* 00EA0 80B1E820 3C014248 */  lui     $at, 0x4248                ## $at = 42480000
.L80B1E824:
/* 00EA4 80B1E824 44819000 */  mtc1    $at, $f18                  ## $f18 = 50.00
/* 00EA8 80B1E828 44802000 */  mtc1    $zero, $f4                 ## $f4 = 0.00
/* 00EAC 80B1E82C 3C0142C8 */  lui     $at, 0x42C8                ## $at = 42C80000
/* 00EB0 80B1E830 46049180 */  add.s   $f6, $f18, $f4             
/* 00EB4 80B1E834 4606003E */  c.le.s  $f0, $f6                   
/* 00EB8 80B1E838 00000000 */  nop
/* 00EBC 80B1E83C 45020019 */  bc1fl   .L80B1E8A4                 
/* 00EC0 80B1E840 44815000 */  mtc1    $at, $f10                  ## $f10 = 100.00
/* 00EC4 80B1E844 3C0142FE */  lui     $at, 0x42FE                ## $at = 42FE0000
/* 00EC8 80B1E848 44814000 */  mtc1    $at, $f8                   ## $f8 = 127.00
/* 00ECC 80B1E84C 3C0180B2 */  lui     $at, %hi(sStickTilt)       ## $at = 80B20000
/* 00ED0 80B1E850 3C0480B2 */  lui     $a0, %hi(sStickAngle)       ## $a0 = 80B20000
/* 00ED4 80B1E854 E428F9F0 */  swc1    $f8, %lo(sStickTilt)($at)  
/* 00ED8 80B1E858 860B008A */  lh      $t3, 0x008A($s0)           ## 0000008A
/* 00EDC 80B1E85C 3C0180B2 */  lui     $at, %hi(sStickAngle)       ## $at = 80B20000
/* 00EE0 80B1E860 8FAE0078 */  lw      $t6, 0x0078($sp)           
/* 00EE4 80B1E864 A42BF9F4 */  sh      $t3, %lo(sStickAngle)($at)  
/* 00EE8 80B1E868 920C010C */  lbu     $t4, 0x010C($s0)           ## 0000010C
/* 00EEC 80B1E86C 24060001 */  addiu   $a2, $zero, 0x0001         ## $a2 = 00000001
/* 00EF0 80B1E870 24072328 */  addiu   $a3, $zero, 0x2328         ## $a3 = 00002328
/* 00EF4 80B1E874 15800064 */  bne     $t4, $zero, .L80B1EA08     
/* 00EF8 80B1E878 00000000 */  nop
/* 00EFC 80B1E87C 85C500B6 */  lh      $a1, 0x00B6($t6)           ## 000000B6
/* 00F00 80B1E880 AFA00010 */  sw      $zero, 0x0010($sp)         
/* 00F04 80B1E884 2484F9F4 */  addiu   $a0, $a0, %lo(sStickAngle)  ## $a0 = 80B1F9F4
/* 00F08 80B1E888 24A57FFF */  addiu   $a1, $a1, 0x7FFF           ## $a1 = 00007FFF
/* 00F0C 80B1E88C 00052C00 */  sll     $a1, $a1, 16               
/* 00F10 80B1E890 0C01E1A7 */  jal     Math_SmoothStepToS
              
/* 00F14 80B1E894 00052C03 */  sra     $a1, $a1, 16               
/* 00F18 80B1E898 1000005B */  beq     $zero, $zero, .L80B1EA08   
/* 00F1C 80B1E89C 00000000 */  nop
/* 00F20 80B1E8A0 44815000 */  mtc1    $at, $f10                  ## $f10 = 0.00
.L80B1E8A4:
/* 00F24 80B1E8A4 44808000 */  mtc1    $zero, $f16                ## $f16 = 0.00
/* 00F28 80B1E8A8 8FAF0078 */  lw      $t7, 0x0078($sp)           
/* 00F2C 80B1E8AC 46105480 */  add.s   $f18, $f10, $f16           
/* 00F30 80B1E8B0 4600903C */  c.lt.s  $f18, $f0                  
/* 00F34 80B1E8B4 00000000 */  nop
/* 00F38 80B1E8B8 4500002B */  bc1f    .L80B1E968                 
/* 00F3C 80B1E8BC 00000000 */  nop
/* 00F40 80B1E8C0 81ED0843 */  lb      $t5, 0x0843($t7)           ## 00000843
/* 00F44 80B1E8C4 51A0000E */  beql    $t5, $zero, .L80B1E900     
/* 00F48 80B1E8C8 3C0142FE */  lui     $at, 0x42FE                ## $at = 42FE0000
/* 00F4C 80B1E8CC 81E20842 */  lb      $v0, 0x0842($t7)           ## 00000842
/* 00F50 80B1E8D0 28410018 */  slti    $at, $v0, 0x0018           
/* 00F54 80B1E8D4 14200009 */  bne     $at, $zero, .L80B1E8FC     
/* 00F58 80B1E8D8 2841001C */  slti    $at, $v0, 0x001C           
/* 00F5C 80B1E8DC 10200007 */  beq     $at, $zero, .L80B1E8FC     
/* 00F60 80B1E8E0 3C01438C */  lui     $at, 0x438C                ## $at = 438C0000
/* 00F64 80B1E8E4 44812000 */  mtc1    $at, $f4                   ## $f4 = 280.00
/* 00F68 80B1E8E8 3C0580B2 */  lui     $a1, %hi(sInput)       ## $a1 = 80B20000
/* 00F6C 80B1E8EC 24A50130 */  addiu   $a1, $a1, %lo(sInput)  ## $a1 = 80B20130
/* 00F70 80B1E8F0 4600203E */  c.le.s  $f4, $f0                   
/* 00F74 80B1E8F4 02002025 */  or      $a0, $s0, $zero            ## $a0 = 00000000
/* 00F78 80B1E8F8 45000017 */  bc1f    .L80B1E958                 
.L80B1E8FC:
/* 00F7C 80B1E8FC 3C0142FE */  lui     $at, 0x42FE                ## $at = 42FE0000
.L80B1E900:
/* 00F80 80B1E900 44813000 */  mtc1    $at, $f6                   ## $f6 = 127.00
/* 00F84 80B1E904 3C0180B2 */  lui     $at, %hi(sStickTilt)       ## $at = 80B20000
/* 00F88 80B1E908 3C0480B2 */  lui     $a0, %hi(sStickAngle)       ## $a0 = 80B20000
/* 00F8C 80B1E90C E426F9F0 */  swc1    $f6, %lo(sStickTilt)($at)  
/* 00F90 80B1E910 8618008A */  lh      $t8, 0x008A($s0)           ## 0000008A
/* 00F94 80B1E914 3C0180B2 */  lui     $at, %hi(sStickAngle)       ## $at = 80B20000
/* 00F98 80B1E918 8FAA0078 */  lw      $t2, 0x0078($sp)           
/* 00F9C 80B1E91C A438F9F4 */  sh      $t8, %lo(sStickAngle)($at)  
/* 00FA0 80B1E920 9219010C */  lbu     $t9, 0x010C($s0)           ## 0000010C
/* 00FA4 80B1E924 24060001 */  addiu   $a2, $zero, 0x0001         ## $a2 = 00000001
/* 00FA8 80B1E928 24072328 */  addiu   $a3, $zero, 0x2328         ## $a3 = 00002328
/* 00FAC 80B1E92C 17200036 */  bne     $t9, $zero, .L80B1EA08     
/* 00FB0 80B1E930 00000000 */  nop
/* 00FB4 80B1E934 854500B6 */  lh      $a1, 0x00B6($t2)           ## 000000B6
/* 00FB8 80B1E938 AFA00010 */  sw      $zero, 0x0010($sp)         
/* 00FBC 80B1E93C 2484F9F4 */  addiu   $a0, $a0, %lo(sStickAngle)  ## $a0 = 80B1F9F4
/* 00FC0 80B1E940 24A57FFF */  addiu   $a1, $a1, 0x7FFF           ## $a1 = 80B2812F
/* 00FC4 80B1E944 00052C00 */  sll     $a1, $a1, 16               
/* 00FC8 80B1E948 0C01E1A7 */  jal     Math_SmoothStepToS
              
/* 00FCC 80B1E94C 00052C03 */  sra     $a1, $a1, 16               
/* 00FD0 80B1E950 1000002D */  beq     $zero, $zero, .L80B1EA08   
/* 00FD4 80B1E954 00000000 */  nop
.L80B1E958:
/* 00FD8 80B1E958 0C2C775C */  jal     EnTorch2_Backflip              
/* 00FDC 80B1E95C 02003025 */  or      $a2, $s0, $zero            ## $a2 = 00000000
/* 00FE0 80B1E960 10000029 */  beq     $zero, $zero, .L80B1EA08   
/* 00FE4 80B1E964 00000000 */  nop
.L80B1E968:
/* 00FE8 80B1E968 05000003 */  bltz    $t0, .L80B1E978            
/* 00FEC 80B1E96C 00081823 */  subu    $v1, $zero, $t0            
/* 00FF0 80B1E970 10000001 */  beq     $zero, $zero, .L80B1E978   
/* 00FF4 80B1E974 01001825 */  or      $v1, $t0, $zero            ## $v1 = 00000000
.L80B1E978:
/* 00FF8 80B1E978 28617800 */  slti    $at, $v1, 0x7800           
/* 00FFC 80B1E97C 10200007 */  beq     $at, $zero, .L80B1E99C     
/* 01000 80B1E980 8FA40084 */  lw      $a0, 0x0084($sp)           
/* 01004 80B1E984 05000003 */  bltz    $t0, .L80B1E994            
/* 01008 80B1E988 00081023 */  subu    $v0, $zero, $t0            
/* 0100C 80B1E98C 10000001 */  beq     $zero, $zero, .L80B1E994   
/* 01010 80B1E990 01001025 */  or      $v0, $t0, $zero            ## $v0 = 00000000
.L80B1E994:
/* 01014 80B1E994 28413000 */  slti    $at, $v0, 0x3000           
/* 01018 80B1E998 10200006 */  beq     $at, $zero, .L80B1E9B4     
.L80B1E99C:
/* 0101C 80B1E99C 3C0580B2 */  lui     $a1, %hi(sInput)       ## $a1 = 80B20000
/* 01020 80B1E9A0 24A50130 */  addiu   $a1, $a1, %lo(sInput)  ## $a1 = 80B20130
/* 01024 80B1E9A4 0C2C76F6 */  jal     EnTorch2_SwingSword              
/* 01028 80B1E9A8 02003025 */  or      $a2, $s0, $zero            ## $a2 = 00000000
/* 0102C 80B1E9AC 14400016 */  bne     $v0, $zero, .L80B1EA08     
/* 01030 80B1E9B0 00000000 */  nop
.L80B1E9B4:
/* 01034 80B1E9B4 860B008A */  lh      $t3, 0x008A($s0)           ## 0000008A
/* 01038 80B1E9B8 3C0180B2 */  lui     $at, %hi(sStickAngle)       ## $at = 80B20000
/* 0103C 80B1E9BC 3C0480B2 */  lui     $a0, %hi(sStickAngle)       ## $a0 = 80B20000
/* 01040 80B1E9C0 A42BF9F4 */  sh      $t3, %lo(sStickAngle)($at)  
/* 01044 80B1E9C4 3C0142FE */  lui     $at, 0x42FE                ## $at = 42FE0000
/* 01048 80B1E9C8 44814000 */  mtc1    $at, $f8                   ## $f8 = 127.00
/* 0104C 80B1E9CC 3C0180B2 */  lui     $at, %hi(sStickTilt)       ## $at = 80B20000
/* 01050 80B1E9D0 8FAE0078 */  lw      $t6, 0x0078($sp)           
/* 01054 80B1E9D4 E428F9F0 */  swc1    $f8, %lo(sStickTilt)($at)  
/* 01058 80B1E9D8 920C010C */  lbu     $t4, 0x010C($s0)           ## 0000010C
/* 0105C 80B1E9DC 24060001 */  addiu   $a2, $zero, 0x0001         ## $a2 = 00000001
/* 01060 80B1E9E0 24072328 */  addiu   $a3, $zero, 0x2328         ## $a3 = 00002328
/* 01064 80B1E9E4 15800008 */  bne     $t4, $zero, .L80B1EA08     
/* 01068 80B1E9E8 00000000 */  nop
/* 0106C 80B1E9EC 85C500B6 */  lh      $a1, 0x00B6($t6)           ## 000000B6
/* 01070 80B1E9F0 AFA00010 */  sw      $zero, 0x0010($sp)         
/* 01074 80B1E9F4 2484F9F4 */  addiu   $a0, $a0, %lo(sStickAngle)  ## $a0 = 80B1F9F4
/* 01078 80B1E9F8 24A57FFF */  addiu   $a1, $a1, 0x7FFF           ## $a1 = 00007FFF
/* 0107C 80B1E9FC 00052C00 */  sll     $a1, $a1, 16               
/* 01080 80B1EA00 0C01E1A7 */  jal     Math_SmoothStepToS
              
/* 01084 80B1EA04 00052C03 */  sra     $a1, $a1, 16               
.L80B1EA08:
/* 01088 80B1EA08 10000039 */  beq     $zero, $zero, .L80B1EAF0   
/* 0108C 80B1EA0C 8FB90068 */  lw      $t9, 0x0068($sp)           
.L80B1EA10:
/* 01090 80B1EA10 90820000 */  lbu     $v0, 0x0000($a0)           ## 00000000
/* 01094 80B1EA14 3C0D80B2 */  lui     $t5, %hi(sAlpha)       ## $t5 = 80B20000
/* 01098 80B1EA18 10400011 */  beq     $v0, $zero, .L80B1EA60     
/* 0109C 80B1EA1C 00000000 */  nop
/* 010A0 80B1EA20 91AD0165 */  lbu     $t5, %lo(sAlpha)($t5)  
/* 010A4 80B1EA24 240100FF */  addiu   $at, $zero, 0x00FF         ## $at = 000000FF
/* 010A8 80B1EA28 15A1000D */  bne     $t5, $at, .L80B1EA60       
/* 010AC 80B1EA2C 00000000 */  nop
/* 010B0 80B1EA30 44805000 */  mtc1    $zero, $f10                ## $f10 = 0.00
/* 010B4 80B1EA34 C6100060 */  lwc1    $f16, 0x0060($s0)          ## 00000060
/* 010B8 80B1EA38 3C0680B2 */  lui     $a2, %hi(sInput)       ## $a2 = 80B20000
/* 010BC 80B1EA3C 4610503C */  c.lt.s  $f10, $f16                 
/* 010C0 80B1EA40 00000000 */  nop
/* 010C4 80B1EA44 45000006 */  bc1f    .L80B1EA60                 
/* 010C8 80B1EA48 00000000 */  nop
/* 010CC 80B1EA4C 94C60130 */  lhu     $a2, %lo(sInput)($a2)  
/* 010D0 80B1EA50 3C0180B2 */  lui     $at, %hi(sInput)       ## $at = 80B20000
/* 010D4 80B1EA54 34C64000 */  ori     $a2, $a2, 0x4000           ## $a2 = 80B24000
/* 010D8 80B1EA58 10000024 */  beq     $zero, $zero, .L80B1EAEC   
/* 010DC 80B1EA5C A4260130 */  sh      $a2, %lo(sInput)($at)  
.L80B1EA60:
/* 010E0 80B1EA60 54400023 */  bnel    $v0, $zero, .L80B1EAF0     
/* 010E4 80B1EA64 8FB90068 */  lw      $t9, 0x0068($sp)           
/* 010E8 80B1EA68 960F0088 */  lhu     $t7, 0x0088($s0)           ## 00000088
/* 010EC 80B1EA6C 3C0E80B2 */  lui     $t6, %hi(sInput)       ## $t6 = 80B20000
/* 010F0 80B1EA70 31F80001 */  andi    $t8, $t7, 0x0001           ## $t8 = 00000000
/* 010F4 80B1EA74 1300001D */  beq     $t8, $zero, .L80B1EAEC     
/* 010F8 80B1EA78 240F0001 */  addiu   $t7, $zero, 0x0001         ## $t7 = 00000001
/* 010FC 80B1EA7C 8602008A */  lh      $v0, 0x008A($s0)           ## 0000008A
/* 01100 80B1EA80 3C1980B2 */  lui     $t9, %hi(sAlpha)       ## $t9 = 80B20000
/* 01104 80B1EA84 3C0180B2 */  lui     $at, %hi(sStickAngle)       ## $at = 80B20000
/* 01108 80B1EA88 A60200B6 */  sh      $v0, 0x00B6($s0)           ## 000000B6
/* 0110C 80B1EA8C A6020032 */  sh      $v0, 0x0032($s0)           ## 00000032
/* 01110 80B1EA90 93390165 */  lbu     $t9, %lo(sAlpha)($t9)  
/* 01114 80B1EA94 A422F9F4 */  sh      $v0, %lo(sStickAngle)($at)  
/* 01118 80B1EA98 240100FF */  addiu   $at, $zero, 0x00FF         ## $at = 000000FF
/* 0111C 80B1EA9C 1321000C */  beq     $t9, $at, .L80B1EAD0       
/* 01120 80B1EAA0 3C0A80B2 */  lui     $t2, %hi(sStickAngle)       ## $t2 = 80B20000
/* 01124 80B1EAA4 854AF9F4 */  lh      $t2, %lo(sStickAngle)($t2)  
/* 01128 80B1EAA8 34018000 */  ori     $at, $zero, 0x8000         ## $at = 00008000
/* 0112C 80B1EAAC 240C0001 */  addiu   $t4, $zero, 0x0001         ## $t4 = 00000001
/* 01130 80B1EAB0 01415821 */  addu    $t3, $t2, $at              
/* 01134 80B1EAB4 3C0180B2 */  lui     $at, %hi(sStickAngle)       ## $at = 80B20000
/* 01138 80B1EAB8 A42BF9F4 */  sh      $t3, %lo(sStickAngle)($at)  
/* 0113C 80B1EABC 3C0142FE */  lui     $at, 0x42FE                ## $at = 42FE0000
/* 01140 80B1EAC0 44819000 */  mtc1    $at, $f18                  ## $f18 = 127.00
/* 01144 80B1EAC4 3C0180B2 */  lui     $at, %hi(sZTargetFlag)       ## $at = 80B20000
/* 01148 80B1EAC8 E4F20000 */  swc1    $f18, 0x0000($a3)          ## 00000000
/* 0114C 80B1EACC A02CFA00 */  sb      $t4, %lo(sZTargetFlag)($at)  
.L80B1EAD0:
/* 01150 80B1EAD0 95CE0130 */  lhu     $t6, %lo(sInput)($t6)  
/* 01154 80B1EAD4 3C0180B2 */  lui     $at, %hi(sInput)       ## $at = 80B20000
/* 01158 80B1EAD8 2418000A */  addiu   $t8, $zero, 0x000A         ## $t8 = 0000000A
/* 0115C 80B1EADC 35CD8000 */  ori     $t5, $t6, 0x8000           ## $t5 = 80B28000
/* 01160 80B1EAE0 A42D0130 */  sh      $t5, %lo(sInput)($at)  
/* 01164 80B1EAE4 A08F0000 */  sb      $t7, 0x0000($a0)           ## 00000000
/* 01168 80B1EAE8 A2180A78 */  sb      $t8, 0x0A78($s0)           ## 00000A78
.L80B1EAEC:
/* 0116C 80B1EAEC 8FB90068 */  lw      $t9, 0x0068($sp)           
.L80B1EAF0:
/* 01170 80B1EAF0 3C0B80B2 */  lui     $t3, %hi(sStickAngle)       ## $t3 = 80B20000
/* 01174 80B1EAF4 856BF9F4 */  lh      $t3, %lo(sStickAngle)($t3)  
/* 01178 80B1EAF8 872A013C */  lh      $t2, 0x013C($t9)           ## 80B2013C
/* 0117C 80B1EAFC 8FAE0084 */  lw      $t6, 0x0084($sp)           
/* 01180 80B1EB00 3C010001 */  lui     $at, 0x0001                ## $at = 00010000
/* 01184 80B1EB04 014B2023 */  subu    $a0, $t2, $t3              
/* 01188 80B1EB08 00042400 */  sll     $a0, $a0, 16               
/* 0118C 80B1EB0C 00042403 */  sra     $a0, $a0, 16               
/* 01190 80B1EB10 260C0024 */  addiu   $t4, $s0, 0x0024           ## $t4 = 00000024
/* 01194 80B1EB14 01C16821 */  addu    $t5, $t6, $at              
/* 01198 80B1EB18 AFAD002C */  sw      $t5, 0x002C($sp)           
/* 0119C 80B1EB1C AFAC0034 */  sw      $t4, 0x0034($sp)           
/* 011A0 80B1EB20 0C01DE1C */  jal     Math_SinS
              ## sins?
/* 011A4 80B1EB24 A7A40066 */  sh      $a0, 0x0066($sp)           
/* 011A8 80B1EB28 3C0180B2 */  lui     $at, %hi(sStickTilt)       ## $at = 80B20000
/* 011AC 80B1EB2C C424F9F0 */  lwc1    $f4, %lo(sStickTilt)($at)  
/* 011B0 80B1EB30 3C0180B2 */  lui     $at, %hi(sInput+2)       ## $at = 80B20000
/* 011B4 80B1EB34 87A40066 */  lh      $a0, 0x0066($sp)           
/* 011B8 80B1EB38 46040182 */  mul.s   $f6, $f0, $f4              
/* 011BC 80B1EB3C 4600320D */  trunc.w.s $f8, $f6                   
/* 011C0 80B1EB40 44184000 */  mfc1    $t8, $f8                   
/* 011C4 80B1EB44 0C01DE0D */  jal     Math_CosS
              ## coss?
/* 011C8 80B1EB48 A0380132 */  sb      $t8, %lo(sInput+2)($at)  
/* 011CC 80B1EB4C 3C0180B2 */  lui     $at, %hi(sStickTilt)       ## $at = 80B20000
/* 011D0 80B1EB50 C42AF9F0 */  lwc1    $f10, %lo(sStickTilt)($at) 
/* 011D4 80B1EB54 3C0280B2 */  lui     $v0, %hi(sAlpha)       ## $v0 = 80B20000
/* 011D8 80B1EB58 90420165 */  lbu     $v0, %lo(sAlpha)($v0)  
/* 011DC 80B1EB5C 460A0402 */  mul.s   $f16, $f0, $f10            
/* 011E0 80B1EB60 3C0180B2 */  lui     $at, %hi(sInput+3)       ## $at = 80B20000
/* 011E4 80B1EB64 8FAA002C */  lw      $t2, 0x002C($sp)           
/* 011E8 80B1EB68 4600848D */  trunc.w.s $f18, $f16                 
/* 011EC 80B1EB6C 44039000 */  mfc1    $v1, $f18                  
/* 011F0 80B1EB70 00000000 */  nop
/* 011F4 80B1EB74 00031E00 */  sll     $v1, $v1, 24               
/* 011F8 80B1EB78 00031E03 */  sra     $v1, $v1, 24               
/* 011FC 80B1EB7C A0230133 */  sb      $v1, %lo(sInput+3)($at)  
/* 01200 80B1EB80 240100FF */  addiu   $at, $zero, 0x00FF         ## $at = 000000FF
/* 01204 80B1EB84 104100B0 */  beq     $v0, $at, .L80B1EE48       
/* 01208 80B1EB88 00000000 */  nop
/* 0120C 80B1EB8C 8D4B1DE4 */  lw      $t3, 0x1DE4($t2)           ## 00001DE4
/* 01210 80B1EB90 244E0001 */  addiu   $t6, $v0, 0x0001           ## $t6 = 80B20001
/* 01214 80B1EB94 3C0180B2 */  lui     $at, %hi(sAlpha)       ## $at = 80B20000
/* 01218 80B1EB98 316C0007 */  andi    $t4, $t3, 0x0007           ## $t4 = 00000000
/* 0121C 80B1EB9C 158000AA */  bne     $t4, $zero, .L80B1EE48     
/* 01220 80B1EBA0 00000000 */  nop
/* 01224 80B1EBA4 100000A8 */  beq     $zero, $zero, .L80B1EE48   
/* 01228 80B1EBA8 A02E0165 */  sb      $t6, %lo(sAlpha)($at)  
.L80B1EBAC:
/* 0122C 80B1EBAC A2000843 */  sb      $zero, 0x0843($s0)         ## 00000843
/* 01230 80B1EBB0 3C0180B2 */  lui     $at, %hi(sInput+3)       ## $at = 80B20000
/* 01234 80B1EBB4 A0200133 */  sb      $zero, %lo(sInput+3)($at) 
/* 01238 80B1EBB8 A0200132 */  sb      $zero, %lo(sInput+2)($at) 
/* 0123C 80B1EBBC 820D0A78 */  lb      $t5, 0x0A78($s0)           ## 00000A78
/* 01240 80B1EBC0 3C014320 */  lui     $at, 0x4320                ## $at = 43200000
/* 01244 80B1EBC4 59A00085 */  blezl   $t5, .L80B1EDDC            
/* 01248 80B1EBC8 8FAD0084 */  lw      $t5, 0x0084($sp)           
/* 0124C 80B1EBCC C6060080 */  lwc1    $f6, 0x0080($s0)           ## 00000080
/* 01250 80B1EBD0 44814000 */  mtc1    $at, $f8                   ## $f8 = 160.00
/* 01254 80B1EBD4 C6040028 */  lwc1    $f4, 0x0028($s0)           ## 00000028
/* 01258 80B1EBD8 3C0180B2 */  lui     $at, %hi(sSpawnPoint+4)       ## $at = 80B20000
/* 0125C 80B1EBDC 46083281 */  sub.s   $f10, $f6, $f8             
/* 01260 80B1EBE0 460A203C */  c.lt.s  $f4, $f10                  
/* 01264 80B1EBE4 00000000 */  nop
/* 01268 80B1EBE8 4502007C */  bc1fl   .L80B1EDDC                 
/* 0126C 80B1EBEC 8FAD0084 */  lw      $t5, 0x0084($sp)           
/* 01270 80B1EBF0 920F0692 */  lbu     $t7, 0x0692($s0)           ## 00000692
/* 01274 80B1EBF4 8E190004 */  lw      $t9, 0x0004($s0)           ## 00000004
/* 01278 80B1EBF8 44808000 */  mtc1    $zero, $f16                ## $f16 = 0.00
/* 0127C 80B1EBFC 31F8FFFE */  andi    $t8, $t7, 0xFFFE           ## $t8 = 00000000
/* 01280 80B1EC00 372A0001 */  ori     $t2, $t9, 0x0001           ## $t2 = 00000001
/* 01284 80B1EC04 A2180692 */  sb      $t8, 0x0692($s0)           ## 00000692
/* 01288 80B1EC08 AE0A0004 */  sw      $t2, 0x0004($s0)           ## 00000004
/* 0128C 80B1EC0C A2000A78 */  sb      $zero, 0x0A78($s0)         ## 00000A78
/* 01290 80B1EC10 E6100060 */  swc1    $f16, 0x0060($s0)          ## 00000060
/* 01294 80B1EC14 C4320154 */  lwc1    $f18, %lo(sSpawnPoint+4)($at) 
/* 01298 80B1EC18 3C014220 */  lui     $at, 0x4220                ## $at = 42200000
/* 0129C 80B1EC1C 44813000 */  mtc1    $at, $f6                   ## $f6 = 40.00
/* 012A0 80B1EC20 00000000 */  nop
/* 012A4 80B1EC24 46069200 */  add.s   $f8, $f18, $f6             
/* 012A8 80B1EC28 E6080028 */  swc1    $f8, 0x0028($s0)           ## 00000028
/* 012AC 80B1EC2C 8FAB0078 */  lw      $t3, 0x0078($sp)           
/* 012B0 80B1EC30 0C01DE1C */  jal     Math_SinS
              ## sins?
/* 012B4 80B1EC34 856400B6 */  lh      $a0, 0x00B6($t3)           ## 000000B6
/* 012B8 80B1EC38 3C01C2F0 */  lui     $at, 0xC2F0                ## $at = C2F00000
/* 012BC 80B1EC3C 44812000 */  mtc1    $at, $f4                   ## $f4 = -120.00
/* 012C0 80B1EC40 8FA20078 */  lw      $v0, 0x0078($sp)           
/* 012C4 80B1EC44 46040282 */  mul.s   $f10, $f0, $f4             
/* 012C8 80B1EC48 C4500024 */  lwc1    $f16, 0x0024($v0)          ## 00000024
/* 012CC 80B1EC4C 46105480 */  add.s   $f18, $f10, $f16           
/* 012D0 80B1EC50 E6120024 */  swc1    $f18, 0x0024($s0)          ## 00000024
/* 012D4 80B1EC54 0C01DE0D */  jal     Math_CosS
              ## coss?
/* 012D8 80B1EC58 844400B6 */  lh      $a0, 0x00B6($v0)           ## 000000B6
/* 012DC 80B1EC5C 3C01C2F0 */  lui     $at, 0xC2F0                ## $at = C2F00000
/* 012E0 80B1EC60 44813000 */  mtc1    $at, $f6                   ## $f6 = -120.00
/* 012E4 80B1EC64 8FAC0078 */  lw      $t4, 0x0078($sp)           
/* 012E8 80B1EC68 3C0580B2 */  lui     $a1, %hi(sSpawnPoint)       ## $a1 = 80B20000
/* 012EC 80B1EC6C 46060202 */  mul.s   $f8, $f0, $f6              
/* 012F0 80B1EC70 C584002C */  lwc1    $f4, 0x002C($t4)           ## 0000002C
/* 012F4 80B1EC74 24A50150 */  addiu   $a1, $a1, %lo(sSpawnPoint)  ## $a1 = 80B20150
/* 012F8 80B1EC78 02002025 */  or      $a0, $s0, $zero            ## $a0 = 00000000
/* 012FC 80B1EC7C 46044280 */  add.s   $f10, $f8, $f4             
/* 01300 80B1EC80 0C00B6DB */  jal     Actor_WorldDistXYZToPoint              
/* 01304 80B1EC84 E60A002C */  swc1    $f10, 0x002C($s0)          ## 0000002C
/* 01308 80B1EC88 3C014448 */  lui     $at, 0x4448                ## $at = 44480000
/* 0130C 80B1EC8C 44818000 */  mtc1    $at, $f16                  ## $f16 = 800.00
/* 01310 80B1EC90 00000000 */  nop
/* 01314 80B1EC94 4600803C */  c.lt.s  $f16, $f0                  
/* 01318 80B1EC98 00000000 */  nop
/* 0131C 80B1EC9C 45020035 */  bc1fl   .L80B1ED74                 
/* 01320 80B1ECA0 C6120080 */  lwc1    $f18, 0x0080($s0)          ## 00000080
/* 01324 80B1ECA4 0C03F66B */  jal     Rand_ZeroOne
              ## Rand.Next() float
/* 01328 80B1ECA8 00000000 */  nop
/* 0132C 80B1ECAC 3C0141A0 */  lui     $at, 0x41A0                ## $at = 41A00000
/* 01330 80B1ECB0 44819000 */  mtc1    $at, $f18                  ## $f18 = 20.00
/* 01334 80B1ECB4 3C01457A */  lui     $at, 0x457A                ## $at = 457A0000
/* 01338 80B1ECB8 44816000 */  mtc1    $at, $f12                  ## $f12 = 4000.00
/* 0133C 80B1ECBC 46120182 */  mul.s   $f6, $f0, $f18             
/* 01340 80B1ECC0 0C00CFC8 */  jal     Rand_CenteredFloat
              
/* 01344 80B1ECC4 E7A60050 */  swc1    $f6, 0x0050($sp)           
/* 01348 80B1ECC8 4600020D */  trunc.w.s $f8, $f0                   
/* 0134C 80B1ECCC 8FA50078 */  lw      $a1, 0x0078($sp)           
/* 01350 80B1ECD0 3C0480B2 */  lui     $a0, %hi(sSpawnPoint)       ## $a0 = 80B20000
/* 01354 80B1ECD4 24840150 */  addiu   $a0, $a0, %lo(sSpawnPoint)  ## $a0 = 80B20150
/* 01358 80B1ECD8 440D4000 */  mfc1    $t5, $f8                   
/* 0135C 80B1ECDC 24A50024 */  addiu   $a1, $a1, 0x0024           ## $a1 = 00000024
/* 01360 80B1ECE0 0C01E01A */  jal     Math_Vec3f_Yaw
              
/* 01364 80B1ECE4 A7AD004E */  sh      $t5, 0x004E($sp)           
/* 01368 80B1ECE8 A6020032 */  sh      $v0, 0x0032($s0)           ## 00000032
/* 0136C 80B1ECEC A60200B6 */  sh      $v0, 0x00B6($s0)           ## 000000B6
/* 01370 80B1ECF0 87B8004E */  lh      $t8, 0x004E($sp)           
/* 01374 80B1ECF4 860F0032 */  lh      $t7, 0x0032($s0)           ## 00000032
/* 01378 80B1ECF8 01F82021 */  addu    $a0, $t7, $t8              
/* 0137C 80B1ECFC 00042400 */  sll     $a0, $a0, 16               
/* 01380 80B1ED00 0C01DE1C */  jal     Math_SinS
              ## sins?
/* 01384 80B1ED04 00042403 */  sra     $a0, $a0, 16               
/* 01388 80B1ED08 3C0141C8 */  lui     $at, 0x41C8                ## $at = 41C80000
/* 0138C 80B1ED0C 44812000 */  mtc1    $at, $f4                   ## $f4 = 25.00
/* 01390 80B1ED10 C7AA0050 */  lwc1    $f10, 0x0050($sp)          
/* 01394 80B1ED14 3C0180B2 */  lui     $at, %hi(sSpawnPoint)       ## $at = 80B20000
/* 01398 80B1ED18 C4320150 */  lwc1    $f18, %lo(sSpawnPoint)($at) 
/* 0139C 80B1ED1C 460A2080 */  add.s   $f2, $f4, $f10             
/* 013A0 80B1ED20 86190032 */  lh      $t9, 0x0032($s0)           ## 00000032
/* 013A4 80B1ED24 46020402 */  mul.s   $f16, $f0, $f2             
/* 013A8 80B1ED28 46128180 */  add.s   $f6, $f16, $f18            
/* 013AC 80B1ED2C E6060024 */  swc1    $f6, 0x0024($s0)           ## 00000024
/* 013B0 80B1ED30 87AA004E */  lh      $t2, 0x004E($sp)           
/* 013B4 80B1ED34 E7A20038 */  swc1    $f2, 0x0038($sp)           
/* 013B8 80B1ED38 032A2021 */  addu    $a0, $t9, $t2              
/* 013BC 80B1ED3C 00042400 */  sll     $a0, $a0, 16               
/* 013C0 80B1ED40 0C01DE0D */  jal     Math_CosS
              ## coss?
/* 013C4 80B1ED44 00042403 */  sra     $a0, $a0, 16               
/* 013C8 80B1ED48 C7A20038 */  lwc1    $f2, 0x0038($sp)           
/* 013CC 80B1ED4C 3C0180B2 */  lui     $at, %hi(sSpawnPoint+8)       ## $at = 80B20000
/* 013D0 80B1ED50 C4240158 */  lwc1    $f4, %lo(sSpawnPoint+8)($at)  
/* 013D4 80B1ED54 46020202 */  mul.s   $f8, $f0, $f2              
/* 013D8 80B1ED58 3C0180B2 */  lui     $at, %hi(sSpawnPoint+4)       ## $at = 80B20000
/* 013DC 80B1ED5C 46044280 */  add.s   $f10, $f8, $f4             
/* 013E0 80B1ED60 E60A002C */  swc1    $f10, 0x002C($s0)          ## 0000002C
/* 013E4 80B1ED64 C4300154 */  lwc1    $f16, %lo(sSpawnPoint+4)($at) 
/* 013E8 80B1ED68 10000003 */  beq     $zero, $zero, .L80B1ED78   
/* 013EC 80B1ED6C E6100028 */  swc1    $f16, 0x0028($s0)          ## 00000028
/* 013F0 80B1ED70 C6120080 */  lwc1    $f18, 0x0080($s0)          ## 00000080
.L80B1ED74:
/* 013F4 80B1ED74 E6120028 */  swc1    $f18, 0x0028($s0)          ## 00000028
.L80B1ED78:
/* 013F8 80B1ED78 26040008 */  addiu   $a0, $s0, 0x0008           ## $a0 = 00000008
/* 013FC 80B1ED7C 0C01DF90 */  jal     Math_Vec3f_Copy
              ## Vec3f_Copy
/* 01400 80B1ED80 26050024 */  addiu   $a1, $s0, 0x0024           ## $a1 = 00000024
/* 01404 80B1ED84 8FA50084 */  lw      $a1, 0x0084($sp)           
/* 01408 80B1ED88 3C190001 */  lui     $t9, 0x0001                ## $t9 = 00010000
/* 0140C 80B1ED8C 02002025 */  or      $a0, $s0, $zero            ## $a0 = 00000000
/* 01410 80B1ED90 0325C821 */  addu    $t9, $t9, $a1              
/* 01414 80B1ED94 8F391D54 */  lw      $t9, 0x1D54($t9)           ## 00011D54
/* 01418 80B1ED98 0320F809 */  jalr    $ra, $t9                   
/* 0141C 80B1ED9C 00000000 */  nop
/* 01420 80B1EDA0 44803000 */  mtc1    $zero, $f6                 ## $f6 = 0.00
/* 01424 80B1EDA4 240B0001 */  addiu   $t3, $zero, 0x0001         ## $t3 = 00000001
/* 01428 80B1EDA8 3C0180B2 */  lui     $at, %hi(sActionState)       ## $at = 80B20000
/* 0142C 80B1EDAC A02B015E */  sb      $t3, %lo(sActionState)($at)  
/* 01430 80B1EDB0 3C0C80B2 */  lui     $t4, %hi(sAlpha)       ## $t4 = 80B20000
/* 01434 80B1EDB4 918C0165 */  lbu     $t4, %lo(sAlpha)($t4)  
/* 01438 80B1EDB8 3C0180B2 */  lui     $at, %hi(sStickTilt)       ## $at = 80B20000
/* 0143C 80B1EDBC E426F9F0 */  swc1    $f6, %lo(sStickTilt)($at)  
/* 01440 80B1EDC0 240100FF */  addiu   $at, $zero, 0x00FF         ## $at = 000000FF
/* 01444 80B1EDC4 11810004 */  beq     $t4, $at, .L80B1EDD8       
/* 01448 80B1EDC8 3C0180B2 */  lui     $at, %hi(sStaggerCount)       ## $at = 80B20000
/* 0144C 80B1EDCC A0200162 */  sb      $zero, %lo(sStaggerCount)($at) 
/* 01450 80B1EDD0 3C0180B2 */  lui     $at, %hi(sStaggerTimer)       ## $at = 80B20000
/* 01454 80B1EDD4 A0200163 */  sb      $zero, %lo(sStaggerTimer)($at) 
.L80B1EDD8:
/* 01458 80B1EDD8 8FAD0084 */  lw      $t5, 0x0084($sp)           
.L80B1EDDC:
/* 0145C 80B1EDDC 3C010001 */  lui     $at, 0x0001                ## $at = 00010000
/* 01460 80B1EDE0 260E0024 */  addiu   $t6, $s0, 0x0024           ## $t6 = 00000024
/* 01464 80B1EDE4 01A17821 */  addu    $t7, $t5, $at              
/* 01468 80B1EDE8 AFAF002C */  sw      $t7, 0x002C($sp)           
/* 0146C 80B1EDEC 10000016 */  beq     $zero, $zero, .L80B1EE48   
/* 01470 80B1EDF0 AFAE0034 */  sw      $t6, 0x0034($sp)           
.L80B1EDF4:
/* 01474 80B1EDF4 3C0380B2 */  lui     $v1, %hi(sAlpha)       ## $v1 = 80B20000
/* 01478 80B1EDF8 24630165 */  addiu   $v1, $v1, %lo(sAlpha)  ## $v1 = 80B20165
/* 0147C 80B1EDFC 90620000 */  lbu     $v0, 0x0000($v1)           ## 80B20165
/* 01480 80B1EE00 02002025 */  or      $a0, $s0, $zero            ## $a0 = 00000000
/* 01484 80B1EE04 2442FFF3 */  addiu   $v0, $v0, 0xFFF3           ## $v0 = FFFFFFF3
/* 01488 80B1EE08 5C400006 */  bgtzl   $v0, .L80B1EE24            
/* 0148C 80B1EE0C A0620000 */  sb      $v0, 0x0000($v1)           ## 80B20165
/* 01490 80B1EE10 0C00B55C */  jal     Actor_Kill
              
/* 01494 80B1EE14 A0600000 */  sb      $zero, 0x0000($v1)         ## 80B20165
/* 01498 80B1EE18 1000025F */  beq     $zero, $zero, .L80B1F798   
/* 0149C 80B1EE1C 8FBF0024 */  lw      $ra, 0x0024($sp)           
/* 014A0 80B1EE20 A0620000 */  sb      $v0, 0x0000($v1)           ## 00000000
.L80B1EE24:
/* 014A4 80B1EE24 921800C8 */  lbu     $t8, 0x00C8($s0)           ## 000000C8
/* 014A8 80B1EE28 3C010001 */  lui     $at, 0x0001                ## $at = 00010000
/* 014AC 80B1EE2C 26190024 */  addiu   $t9, $s0, 0x0024           ## $t9 = 00000024
/* 014B0 80B1EE30 270AFFF3 */  addiu   $t2, $t8, 0xFFF3           ## $t2 = FFFFFFF3
/* 014B4 80B1EE34 A20A00C8 */  sb      $t2, 0x00C8($s0)           ## 000000C8
/* 014B8 80B1EE38 8FAB0084 */  lw      $t3, 0x0084($sp)           
/* 014BC 80B1EE3C AFB90034 */  sw      $t9, 0x0034($sp)           
/* 014C0 80B1EE40 01616021 */  addu    $t4, $t3, $at              
/* 014C4 80B1EE44 AFAC002C */  sw      $t4, 0x002C($sp)           
.L80B1EE48:
/* 014C8 80B1EE48 3C0E8016 */  lui     $t6, %hi(gSaveContext+0x13f0)
/* 014CC 80B1EE4C 85CEFA50 */  lh      $t6, %lo(gSaveContext+0x13f0)($t6)
/* 014D0 80B1EE50 24010003 */  addiu   $at, $zero, 0x0003         ## $at = 00000003
/* 014D4 80B1EE54 3C1880B2 */  lui     $t8, %hi(sActionState)       ## $t8 = 80B20000
/* 014D8 80B1EE58 15C10013 */  bne     $t6, $at, .L80B1EEA8       
/* 014DC 80B1EE5C 3C0580B2 */  lui     $a1, %hi(sInput+6)       ## $a1 = 80B20000
/* 014E0 80B1EE60 8FA70078 */  lw      $a3, 0x0078($sp)           
/* 014E4 80B1EE64 80ED0843 */  lb      $t5, 0x0843($a3)           ## 00000843
/* 014E8 80B1EE68 51A00008 */  beql    $t5, $zero, .L80B1EE8C     
/* 014EC 80B1EE6C 44804000 */  mtc1    $zero, $f8                 ## $f8 = 0.00
/* 014F0 80B1EE70 80E20842 */  lb      $v0, 0x0842($a3)           ## 00000842
/* 014F4 80B1EE74 28410018 */  slti    $at, $v0, 0x0018           
/* 014F8 80B1EE78 14200003 */  bne     $at, $zero, .L80B1EE88     
/* 014FC 80B1EE7C 2841001C */  slti    $at, $v0, 0x001C           
/* 01500 80B1EE80 14200009 */  bne     $at, $zero, .L80B1EEA8     
/* 01504 80B1EE84 00000000 */  nop
.L80B1EE88:
/* 01508 80B1EE88 44804000 */  mtc1    $zero, $f8                 ## $f8 = 0.00
.L80B1EE8C:
/* 0150C 80B1EE8C 3C0180B2 */  lui     $at, %hi(sStickTilt)       ## $at = 80B20000
/* 01510 80B1EE90 24060010 */  addiu   $a2, $zero, 0x0010         ## $a2 = 00000010
/* 01514 80B1EE94 E428F9F0 */  swc1    $f8, %lo(sStickTilt)($at)  
/* 01518 80B1EE98 3C0180B2 */  lui     $at, %hi(sInput+2)       ## $at = 80B20000
/* 0151C 80B1EE9C A0200132 */  sb      $zero, %lo(sInput+2)($at) 
/* 01520 80B1EEA0 A0200133 */  sb      $zero, %lo(sInput+3)($at) 
/* 01524 80B1EEA4 A4260130 */  sh      $a2, %lo(sInput)($at)  
.L80B1EEA8:
/* 01528 80B1EEA8 9318015E */  lbu     $t8, %lo(sActionState)($t8)  
/* 0152C 80B1EEAC 3C0F80B2 */  lui     $t7, %hi(sInput)       ## $t7 = 80B20000
/* 01530 80B1EEB0 24010001 */  addiu   $at, $zero, 0x0001         ## $at = 00000001
/* 01534 80B1EEB4 1701000F */  bne     $t8, $at, .L80B1EEF4       
/* 01538 80B1EEB8 95EF0130 */  lhu     $t7, %lo(sInput)($t7)  
/* 0153C 80B1EEBC 3C0180B2 */  lui     $at, %hi(D_80B1FA5C)       ## $at = 80B20000
/* 01540 80B1EEC0 C424FA5C */  lwc1    $f4, %lo(D_80B1FA5C)($at)  
/* 01544 80B1EEC4 C60A0090 */  lwc1    $f10, 0x0090($s0)          ## 00000090
/* 01548 80B1EEC8 3C0A80B2 */  lui     $t2, %hi(sZTargetFlag)       ## $t2 = 80B20000
/* 0154C 80B1EECC 4604503E */  c.le.s  $f10, $f4                  
/* 01550 80B1EED0 00000000 */  nop
/* 01554 80B1EED4 45000007 */  bc1f    .L80B1EEF4                 
/* 01558 80B1EED8 00000000 */  nop
/* 0155C 80B1EEDC 914AFA00 */  lbu     $t2, %lo(sZTargetFlag)($t2)  
/* 01560 80B1EEE0 35E62000 */  ori     $a2, $t7, 0x2000           ## $a2 = 80B22000
/* 01564 80B1EEE4 3C0180B2 */  lui     $at, %hi(sInput)       ## $at = 80B20000
/* 01568 80B1EEE8 11400002 */  beq     $t2, $zero, .L80B1EEF4     
/* 0156C 80B1EEEC 00000000 */  nop
/* 01570 80B1EEF0 A4260130 */  sh      $a2, %lo(sInput)($at)  
.L80B1EEF4:
/* 01574 80B1EEF4 3C0680B2 */  lui     $a2, %hi(sInput)       ## $a2 = 80B20000
/* 01578 80B1EEF8 94C60130 */  lhu     $a2, %lo(sInput)($a2)  
/* 0157C 80B1EEFC 94A50136 */  lhu     $a1, %lo(sInput+6)($a1)  
/* 01580 80B1EF00 3C0180B2 */  lui     $at, %hi(sInput+12)       ## $at = 80B20000
/* 01584 80B1EF04 30CB0010 */  andi    $t3, $a2, 0x0010           ## $t3 = 00000000
/* 01588 80B1EF08 00A61826 */  xor     $v1, $a1, $a2              
/* 0158C 80B1EF0C 00C3C824 */  and     $t9, $a2, $v1              
/* 01590 80B1EF10 A439013C */  sh      $t9, %lo(sInput+12)($at)  
/* 01594 80B1EF14 1160000F */  beq     $t3, $zero, .L80B1EF54     
/* 01598 80B1EF18 00C01025 */  or      $v0, $a2, $zero            ## $v0 = 80B20000
/* 0159C 80B1EF1C 3C0C80B2 */  lui     $t4, %hi(sCounterState)       ## $t4 = 80B20000
/* 015A0 80B1EF20 918C0160 */  lbu     $t4, %lo(sCounterState)($t4)  
/* 015A4 80B1EF24 3C0180B2 */  lui     $at, %hi(sInput)       ## $at = 80B20000
/* 015A8 80B1EF28 A4260130 */  sh      $a2, %lo(sInput)($at)  
/* 015AC 80B1EF2C 15800007 */  bne     $t4, $zero, .L80B1EF4C     
/* 015B0 80B1EF30 38460010 */  xori    $a2, $v0, 0x0010           ## $a2 = 80B20010
/* 015B4 80B1EF34 820E0843 */  lb      $t6, 0x0843($s0)           ## 00000843
/* 015B8 80B1EF38 55C00005 */  bnel    $t6, $zero, .L80B1EF50     
/* 015BC 80B1EF3C 30C6FFFF */  andi    $a2, $a2, 0xFFFF           ## $a2 = 00000010
/* 015C0 80B1EF40 24060010 */  addiu   $a2, $zero, 0x0010         ## $a2 = 00000010
/* 015C4 80B1EF44 10000003 */  beq     $zero, $zero, .L80B1EF54   
/* 015C8 80B1EF48 24020010 */  addiu   $v0, $zero, 0x0010         ## $v0 = 00000010
.L80B1EF4C:
/* 015CC 80B1EF4C 30C6FFFF */  andi    $a2, $a2, 0xFFFF           ## $a2 = 00000010
.L80B1EF50:
/* 015D0 80B1EF50 00C01025 */  or      $v0, $a2, $zero            ## $v0 = 00000010
.L80B1EF54:
/* 015D4 80B1EF54 00A36824 */  and     $t5, $a1, $v1              
/* 015D8 80B1EF58 3C0180B2 */  lui     $at, %hi(sInput+18)       ## $at = 80B20000
/* 015DC 80B1EF5C A42D0142 */  sh      $t5, %lo(sInput+18)($at)  
/* 015E0 80B1EF60 3C0180B2 */  lui     $at, %hi(sInput+6)       ## $at = 80B20000
/* 015E4 80B1EF64 30583FFF */  andi    $t8, $v0, 0x3FFF           ## $t8 = 00000010
/* 015E8 80B1EF68 3C0480B2 */  lui     $a0, %hi(sInput)       ## $a0 = 80B20000
/* 015EC 80B1EF6C A4380136 */  sh      $t8, %lo(sInput+6)($at)  
/* 015F0 80B1EF70 24840130 */  addiu   $a0, $a0, %lo(sInput)  ## $a0 = 80B20130
/* 015F4 80B1EF74 0C03F31B */  jal     PadUtils_UpdateRelXY              
/* 015F8 80B1EF78 A4260130 */  sh      $a2, %lo(sInput)($at)  
/* 015FC 80B1EF7C 3C0F80B2 */  lui     $t7, %hi(sInput+2)       ## $t7 = 80B20000
/* 01600 80B1EF80 3C0A80B2 */  lui     $t2, %hi(sInput+8)       ## $t2 = 80B20000
/* 01604 80B1EF84 814A0138 */  lb      $t2, %lo(sInput+8)($t2)  
/* 01608 80B1EF88 81EF0132 */  lb      $t7, %lo(sInput+2)($t7)  
/* 0160C 80B1EF8C 3C0E80B2 */  lui     $t6, %hi(sInput+14)       ## $t6 = 80B20000
/* 01610 80B1EF90 81CE013E */  lb      $t6, %lo(sInput+14)($t6)  
/* 01614 80B1EF94 01EA6023 */  subu    $t4, $t7, $t2              
/* 01618 80B1EF98 3C0180B2 */  lui     $at, %hi(sInput+14)       ## $at = 80B20000
/* 0161C 80B1EF9C 01CC6821 */  addu    $t5, $t6, $t4              
/* 01620 80B1EFA0 A02D013E */  sb      $t5, %lo(sInput+14)($at)  
/* 01624 80B1EFA4 3C0F80B2 */  lui     $t7, %hi(sInput+9)       ## $t7 = 80B20000
/* 01628 80B1EFA8 3C1880B2 */  lui     $t8, %hi(sInput+3)       ## $t8 = 80B20000
/* 0162C 80B1EFAC 83180133 */  lb      $t8, %lo(sInput+3)($t8)  
/* 01630 80B1EFB0 81EF0139 */  lb      $t7, %lo(sInput+9)($t7)  
/* 01634 80B1EFB4 3C0E80B2 */  lui     $t6, %hi(sInput+15)       ## $t6 = 80B20000
/* 01638 80B1EFB8 81CE013F */  lb      $t6, %lo(sInput+15)($t6)  
/* 0163C 80B1EFBC 030F5823 */  subu    $t3, $t8, $t7              
/* 01640 80B1EFC0 01CB6021 */  addu    $t4, $t6, $t3              
/* 01644 80B1EFC4 A02C013F */  sb      $t4, %lo(sInput+15)($at)  
/* 01648 80B1EFC8 920D00AF */  lbu     $t5, 0x00AF($s0)           ## 000000AF
/* 0164C 80B1EFCC 15A0000C */  bne     $t5, $zero, .L80B1F000     
/* 01650 80B1EFD0 3C1880B2 */  lui     $t8, %hi(sDeathFlag)       ## $t8 = 80B20000
/* 01654 80B1EFD4 9318FA04 */  lbu     $t8, %lo(sDeathFlag)($t8)  
/* 01658 80B1EFD8 240F0018 */  addiu   $t7, $zero, 0x0018         ## $t7 = 00000018
/* 0165C 80B1EFDC 24190001 */  addiu   $t9, $zero, 0x0001         ## $t9 = 00000001
/* 01660 80B1EFE0 53000008 */  beql    $t8, $zero, .L80B1F004     
/* 01664 80B1EFE4 820E0A78 */  lb      $t6, 0x0A78($s0)           ## 00000A78
/* 01668 80B1EFE8 A20F0444 */  sb      $t7, 0x0444($s0)           ## 00000444
/* 0166C 80B1EFEC 8FAA0078 */  lw      $t2, 0x0078($sp)           
/* 01670 80B1EFF0 A619046A */  sh      $t9, 0x046A($s0)           ## 0000046A
/* 01674 80B1EFF4 3C0180B2 */  lui     $at, %hi(sDeathFlag)       ## $at = 80B20000
/* 01678 80B1EFF8 AE0A0448 */  sw      $t2, 0x0448($s0)           ## 00000448
/* 0167C 80B1EFFC A020FA04 */  sb      $zero, %lo(sDeathFlag)($at) 
.L80B1F000:
/* 01680 80B1F000 820E0A78 */  lb      $t6, 0x0A78($s0)           ## 00000A78
.L80B1F004:
/* 01684 80B1F004 55C0008D */  bnel    $t6, $zero, .L80B1F23C     
/* 01688 80B1F008 920F0114 */  lbu     $t7, 0x0114($s0)           ## 00000114
/* 0168C 80B1F00C 920B00AF */  lbu     $t3, 0x00AF($s0)           ## 000000AF
/* 01690 80B1F010 5160008A */  beql    $t3, $zero, .L80B1F23C     
/* 01694 80B1F014 920F0114 */  lbu     $t7, 0x0114($s0)           ## 00000114
/* 01698 80B1F018 920C04A9 */  lbu     $t4, 0x04A9($s0)           ## 000004A9
/* 0169C 80B1F01C 318D0002 */  andi    $t5, $t4, 0x0002           ## $t5 = 00000000
/* 016A0 80B1F020 51A00086 */  beql    $t5, $zero, .L80B1F23C     
/* 016A4 80B1F024 920F0114 */  lbu     $t7, 0x0114($s0)           ## 00000114
/* 016A8 80B1F028 8E18067C */  lw      $t8, 0x067C($s0)           ## 0000067C
/* 016AC 80B1F02C 00187940 */  sll     $t7, $t8,  5               
/* 016B0 80B1F030 05E20082 */  bltzl   $t7, .L80B1F23C            
/* 016B4 80B1F034 920F0114 */  lbu     $t7, 0x0114($s0)           ## 00000114
/* 016B8 80B1F038 920A04F4 */  lbu     $t2, 0x04F4($s0)           ## 000004F4
/* 016BC 80B1F03C 31590002 */  andi    $t9, $t2, 0x0002           ## $t9 = 00000000
/* 016C0 80B1F040 5720007E */  bnel    $t9, $zero, .L80B1F23C     
/* 016C4 80B1F044 920F0114 */  lbu     $t7, 0x0114($s0)           ## 00000114
/* 016C8 80B1F048 920E0574 */  lbu     $t6, 0x0574($s0)           ## 00000574
/* 016CC 80B1F04C 31CB0002 */  andi    $t3, $t6, 0x0002           ## $t3 = 00000000
/* 016D0 80B1F050 5560007A */  bnel    $t3, $zero, .L80B1F23C     
/* 016D4 80B1F054 920F0114 */  lbu     $t7, 0x0114($s0)           ## 00000114
/* 016D8 80B1F058 0C00D58A */  jal     Actor_ApplyDamage
              
/* 016DC 80B1F05C 02002025 */  or      $a0, $s0, $zero            ## $a0 = 00000000
/* 016E0 80B1F060 14400026 */  bne     $v0, $zero, .L80B1F0FC     
/* 016E4 80B1F064 00000000 */  nop
/* 016E8 80B1F068 0C03D6D6 */  jal     func_800F5B58              
/* 016EC 80B1F06C 00000000 */  nop
/* 016F0 80B1F070 8E0C0004 */  lw      $t4, 0x0004($s0)           ## 00000004
/* 016F4 80B1F074 3C0140C0 */  lui     $at, 0x40C0                ## $at = 40C00000
/* 016F8 80B1F078 44810000 */  mtc1    $at, $f0                   ## $f0 = 6.00
/* 016FC 80B1F07C 860F008A */  lh      $t7, 0x008A($s0)           ## 0000008A
/* 01700 80B1F080 2401FFFA */  addiu   $at, $zero, 0xFFFA         ## $at = FFFFFFFA
/* 01704 80B1F084 921800B0 */  lbu     $t8, 0x00B0($s0)           ## 000000B0
/* 01708 80B1F088 01816824 */  and     $t5, $t4, $at              
/* 0170C 80B1F08C 34018000 */  ori     $at, $zero, 0x8000         ## $at = 00008000
/* 01710 80B1F090 3C0280B2 */  lui     $v0, %hi(sDeathFlag)       ## $v0 = 80B20000
/* 01714 80B1F094 24030002 */  addiu   $v1, $zero, 0x0002         ## $v1 = 00000002
/* 01718 80B1F098 01E15021 */  addu    $t2, $t7, $at              
/* 0171C 80B1F09C 2442FA04 */  addiu   $v0, $v0, %lo(sDeathFlag)  ## $v0 = 80B1FA04
/* 01720 80B1F0A0 AE0D0004 */  sw      $t5, 0x0004($s0)           ## 00000004
/* 01724 80B1F0A4 A20308A1 */  sb      $v1, 0x08A1($s0)           ## 000008A1
/* 01728 80B1F0A8 A60A08A2 */  sh      $t2, 0x08A2($s0)           ## 000008A2
/* 0172C 80B1F0AC E60008A4 */  swc1    $f0, 0x08A4($s0)           ## 000008A4
/* 01730 80B1F0B0 E60008A8 */  swc1    $f0, 0x08A8($s0)           ## 000008A8
/* 01734 80B1F0B4 A21808A0 */  sb      $t8, 0x08A0($s0)           ## 000008A0
/* 01738 80B1F0B8 90590000 */  lbu     $t9, 0x0000($v0)           ## 80B1FA04
/* 0173C 80B1F0BC 3C0180B2 */  lui     $at, %hi(sActionState)       ## $at = 80B20000
/* 01740 80B1F0C0 8FA40084 */  lw      $a0, 0x0084($sp)           
/* 01744 80B1F0C4 272E0001 */  addiu   $t6, $t9, 0x0001           ## $t6 = 00000001
/* 01748 80B1F0C8 A04E0000 */  sb      $t6, 0x0000($v0)           ## 80B1FA04
/* 0174C 80B1F0CC A023015E */  sb      $v1, %lo(sActionState)($at)  
<<<<<<< HEAD
/* 01750 80B1F0D0 0C00CB1F */  jal     Actor_PlayDeathFx              
=======
/* 01750 80B1F0D0 0C00CB1F */  jal     Enemy_StartFinishingBlow              
>>>>>>> e632b9a1
/* 01754 80B1F0D4 02002825 */  or      $a1, $s0, $zero            ## $a1 = 00000000
/* 01758 80B1F0D8 8FA40084 */  lw      $a0, 0x0084($sp)           
/* 0175C 80B1F0DC 02002825 */  or      $a1, $s0, $zero            ## $a1 = 00000000
/* 01760 80B1F0E0 8FA60034 */  lw      $a2, 0x0034($sp)           
/* 01764 80B1F0E4 0C007E50 */  jal     Item_DropCollectibleRandom
              
/* 01768 80B1F0E8 240700C0 */  addiu   $a3, $zero, 0x00C0         ## $a3 = 000000C0
/* 0176C 80B1F0EC 920B0692 */  lbu     $t3, 0x0692($s0)           ## 00000692
/* 01770 80B1F0F0 316CFFFB */  andi    $t4, $t3, 0xFFFB           ## $t4 = 00000000
/* 01774 80B1F0F4 1000004E */  beq     $zero, $zero, .L80B1F230   
/* 01778 80B1F0F8 A20C0692 */  sb      $t4, 0x0692($s0)           ## 00000692
.L80B1F0FC:
/* 0177C 80B1F0FC 0C03D6B3 */  jal     func_800F5ACC              
/* 01780 80B1F100 24040038 */  addiu   $a0, $zero, 0x0038         ## $a0 = 00000038
/* 01784 80B1F104 920D00B1 */  lbu     $t5, 0x00B1($s0)           ## 000000B1
/* 01788 80B1F108 24010001 */  addiu   $at, $zero, 0x0001         ## $at = 00000001
/* 0178C 80B1F10C 240C0001 */  addiu   $t4, $zero, 0x0001         ## $t4 = 00000001
/* 01790 80B1F110 15A10017 */  bne     $t5, $at, .L80B1F170       
/* 01794 80B1F114 02002025 */  or      $a0, $s0, $zero            ## $a0 = 00000000
/* 01798 80B1F118 3C1880B2 */  lui     $t8, %hi(sAlpha)       ## $t8 = 80B20000
/* 0179C 80B1F11C 93180165 */  lbu     $t8, %lo(sAlpha)($t8)  
/* 017A0 80B1F120 240100FF */  addiu   $at, $zero, 0x00FF         ## $at = 000000FF
/* 017A4 80B1F124 02002025 */  or      $a0, $s0, $zero            ## $a0 = 00000000
/* 017A8 80B1F128 1701000A */  bne     $t8, $at, .L80B1F154       
/* 017AC 80B1F12C 00002825 */  or      $a1, $zero, $zero          ## $a1 = 00000000
/* 017B0 80B1F130 240F0050 */  addiu   $t7, $zero, 0x0050         ## $t7 = 00000050
/* 017B4 80B1F134 AFAF0010 */  sw      $t7, 0x0010($sp)           
/* 017B8 80B1F138 02002025 */  or      $a0, $s0, $zero            ## $a0 = 00000000
/* 017BC 80B1F13C 00002825 */  or      $a1, $zero, $zero          ## $a1 = 00000000
/* 017C0 80B1F140 240600FF */  addiu   $a2, $zero, 0x00FF         ## $a2 = 000000FF
/* 017C4 80B1F144 0C00D09B */  jal     Actor_SetColorFilter              
/* 017C8 80B1F148 00003825 */  or      $a3, $zero, $zero          ## $a3 = 00000000
/* 017CC 80B1F14C 10000039 */  beq     $zero, $zero, .L80B1F234   
/* 017D0 80B1F150 A20000B0 */  sb      $zero, 0x00B0($s0)         ## 000000B0
.L80B1F154:
/* 017D4 80B1F154 240A0050 */  addiu   $t2, $zero, 0x0050         ## $t2 = 00000050
/* 017D8 80B1F158 AFAA0010 */  sw      $t2, 0x0010($sp)           
/* 017DC 80B1F15C 240600FF */  addiu   $a2, $zero, 0x00FF         ## $a2 = 000000FF
/* 017E0 80B1F160 0C00D09B */  jal     Actor_SetColorFilter              
/* 017E4 80B1F164 24072000 */  addiu   $a3, $zero, 0x2000         ## $a3 = 00002000
/* 017E8 80B1F168 10000032 */  beq     $zero, $zero, .L80B1F234   
/* 017EC 80B1F16C A20000B0 */  sb      $zero, 0x00B0($s0)         ## 000000B0
.L80B1F170:
/* 017F0 80B1F170 8E190004 */  lw      $t9, 0x0004($s0)           ## 00000004
/* 017F4 80B1F174 3C0140C0 */  lui     $at, 0x40C0                ## $at = 40C00000
/* 017F8 80B1F178 44810000 */  mtc1    $at, $f0                   ## $f0 = 6.00
/* 017FC 80B1F17C 2401FFFE */  addiu   $at, $zero, 0xFFFE         ## $at = FFFFFFFE
/* 01800 80B1F180 03217024 */  and     $t6, $t9, $at              
/* 01804 80B1F184 860D008A */  lh      $t5, 0x008A($s0)           ## 0000008A
/* 01808 80B1F188 3C014100 */  lui     $at, 0x4100                ## $at = 41000000
/* 0180C 80B1F18C 44818000 */  mtc1    $at, $f16                  ## $f16 = 8.00
/* 01810 80B1F190 920B00B0 */  lbu     $t3, 0x00B0($s0)           ## 000000B0
/* 01814 80B1F194 34018000 */  ori     $at, $zero, 0x8000         ## $at = 00008000
/* 01818 80B1F198 01A1C021 */  addu    $t8, $t5, $at              
/* 0181C 80B1F19C AE0E0004 */  sw      $t6, 0x0004($s0)           ## 00000004
/* 01820 80B1F1A0 A20C08A1 */  sb      $t4, 0x08A1($s0)           ## 000008A1
/* 01824 80B1F1A4 A61808A2 */  sh      $t8, 0x08A2($s0)           ## 000008A2
/* 01828 80B1F1A8 260504B0 */  addiu   $a1, $s0, 0x04B0           ## $a1 = 000004B0
/* 0182C 80B1F1AC 24060001 */  addiu   $a2, $zero, 0x0001         ## $a2 = 00000001
/* 01830 80B1F1B0 E60008A8 */  swc1    $f0, 0x08A8($s0)           ## 000008A8
/* 01834 80B1F1B4 A20B08A0 */  sb      $t3, 0x08A0($s0)           ## 000008A0
/* 01838 80B1F1B8 0C00D594 */  jal     Actor_SetDropFlag              
/* 0183C 80B1F1BC E61008A4 */  swc1    $f16, 0x08A4($s0)          ## 000008A4
/* 01840 80B1F1C0 920F0692 */  lbu     $t7, 0x0692($s0)           ## 00000692
/* 01844 80B1F1C4 3C0C80B2 */  lui     $t4, %hi(sAlpha)       ## $t4 = 80B20000
/* 01848 80B1F1C8 240B0003 */  addiu   $t3, $zero, 0x0003         ## $t3 = 00000003
/* 0184C 80B1F1CC 31F9FFFB */  andi    $t9, $t7, 0xFFFB           ## $t9 = 00000000
/* 01850 80B1F1D0 A2190692 */  sb      $t9, 0x0692($s0)           ## 00000692
/* 01854 80B1F1D4 372E0001 */  ori     $t6, $t9, 0x0001           ## $t6 = 00000001
/* 01858 80B1F1D8 A20E0692 */  sb      $t6, 0x0692($s0)           ## 00000692
/* 0185C 80B1F1DC 918C0165 */  lbu     $t4, %lo(sAlpha)($t4)  
/* 01860 80B1F1E0 3C0180B2 */  lui     $at, %hi(sActionState)       ## $at = 80B20000
/* 01864 80B1F1E4 A02B015E */  sb      $t3, %lo(sActionState)($at)  
/* 01868 80B1F1E8 240100FF */  addiu   $at, $zero, 0x00FF         ## $at = 000000FF
/* 0186C 80B1F1EC 1581000A */  bne     $t4, $at, .L80B1F218       
/* 01870 80B1F1F0 02002025 */  or      $a0, $s0, $zero            ## $a0 = 00000000
/* 01874 80B1F1F4 240D000C */  addiu   $t5, $zero, 0x000C         ## $t5 = 0000000C
/* 01878 80B1F1F8 AFAD0010 */  sw      $t5, 0x0010($sp)           
/* 0187C 80B1F1FC 02002025 */  or      $a0, $s0, $zero            ## $a0 = 00000000
/* 01880 80B1F200 24054000 */  addiu   $a1, $zero, 0x4000         ## $a1 = 00004000
/* 01884 80B1F204 240600FF */  addiu   $a2, $zero, 0x00FF         ## $a2 = 000000FF
/* 01888 80B1F208 0C00D09B */  jal     Actor_SetColorFilter              
/* 0188C 80B1F20C 00003825 */  or      $a3, $zero, $zero          ## $a3 = 00000000
/* 01890 80B1F210 10000008 */  beq     $zero, $zero, .L80B1F234   
/* 01894 80B1F214 A20000B0 */  sb      $zero, 0x00B0($s0)         ## 000000B0
.L80B1F218:
/* 01898 80B1F218 2418000C */  addiu   $t8, $zero, 0x000C         ## $t8 = 0000000C
/* 0189C 80B1F21C AFB80010 */  sw      $t8, 0x0010($sp)           
/* 018A0 80B1F220 24054000 */  addiu   $a1, $zero, 0x4000         ## $a1 = 00004000
/* 018A4 80B1F224 240600FF */  addiu   $a2, $zero, 0x00FF         ## $a2 = 000000FF
/* 018A8 80B1F228 0C00D09B */  jal     Actor_SetColorFilter              
/* 018AC 80B1F22C 24072000 */  addiu   $a3, $zero, 0x2000         ## $a3 = 00002000
.L80B1F230:
/* 018B0 80B1F230 A20000B0 */  sb      $zero, 0x00B0($s0)         ## 000000B0
.L80B1F234:
/* 018B4 80B1F234 A20008A0 */  sb      $zero, 0x08A0($s0)         ## 000008A0
/* 018B8 80B1F238 920F0114 */  lbu     $t7, 0x0114($s0)           ## 00000114
.L80B1F23C:
/* 018BC 80B1F23C 51E00008 */  beql    $t7, $zero, .L80B1F260     
/* 018C0 80B1F240 920E0692 */  lbu     $t6, 0x0692($s0)           ## 00000692
/* 018C4 80B1F244 960A0112 */  lhu     $t2, 0x0112($s0)           ## 00000112
/* 018C8 80B1F248 3C01FBFF */  lui     $at, 0xFBFF                ## $at = FBFF0000
/* 018CC 80B1F24C 3421FFFF */  ori     $at, $at, 0xFFFF           ## $at = FBFFFFFF
/* 018D0 80B1F250 31594000 */  andi    $t9, $t2, 0x4000           ## $t9 = 00000000
/* 018D4 80B1F254 53200006 */  beql    $t9, $zero, .L80B1F270     
/* 018D8 80B1F258 8E18067C */  lw      $t8, 0x067C($s0)           ## 0000067C
/* 018DC 80B1F25C 920E0692 */  lbu     $t6, 0x0692($s0)           ## 00000692
.L80B1F260:
/* 018E0 80B1F260 31CBFFFB */  andi    $t3, $t6, 0xFFFB           ## $t3 = 00000000
/* 018E4 80B1F264 10000011 */  beq     $zero, $zero, .L80B1F2AC   
/* 018E8 80B1F268 A20B0692 */  sb      $t3, 0x0692($s0)           ## 00000692
/* 018EC 80B1F26C 8E18067C */  lw      $t8, 0x067C($s0)           ## 0000067C
.L80B1F270:
/* 018F0 80B1F270 920C0692 */  lbu     $t4, 0x0692($s0)           ## 00000692
/* 018F4 80B1F274 A2000A78 */  sb      $zero, 0x0A78($s0)         ## 00000A78
/* 018F8 80B1F278 03017824 */  and     $t7, $t8, $at              
/* 018FC 80B1F27C 358D0004 */  ori     $t5, $t4, 0x0004           ## $t5 = 00000004
/* 01900 80B1F280 A20D0692 */  sb      $t5, 0x0692($s0)           ## 00000692
/* 01904 80B1F284 AE0F067C */  sw      $t7, 0x067C($s0)           ## 0000067C
/* 01908 80B1F288 3C0180B2 */  lui     $at, %hi(sInput+15)       ## $at = 80B20000
/* 0190C 80B1F28C A020013F */  sb      $zero, %lo(sInput+15)($at) 
/* 01910 80B1F290 A020013E */  sb      $zero, %lo(sInput+14)($at) 
/* 01914 80B1F294 3C0180B2 */  lui     $at, %hi(sInput)       ## $at = 80B20000
/* 01918 80B1F298 44809000 */  mtc1    $zero, $f18                ## $f18 = 0.00
/* 0191C 80B1F29C A4200130 */  sh      $zero, %lo(sInput)($at) 
/* 01920 80B1F2A0 3C0180B2 */  lui     $at, %hi(sInput+12)       ## $at = 80B20000
/* 01924 80B1F2A4 A420013C */  sh      $zero, %lo(sInput+12)($at) 
/* 01928 80B1F2A8 E6120838 */  swc1    $f18, 0x0838($s0)          ## 00000838
.L80B1F2AC:
/* 0192C 80B1F2AC 8FAA002C */  lw      $t2, 0x002C($sp)           
/* 01930 80B1F2B0 3C0680B2 */  lui     $a2, %hi(sInput)       ## $a2 = 80B20000
/* 01934 80B1F2B4 8FA50084 */  lw      $a1, 0x0084($sp)           
/* 01938 80B1F2B8 8D591D40 */  lw      $t9, 0x1D40($t2)           ## 00001D40
/* 0193C 80B1F2BC 24C60130 */  addiu   $a2, $a2, %lo(sInput)  ## $a2 = 80B20130
/* 01940 80B1F2C0 02002025 */  or      $a0, $s0, $zero            ## $a0 = 00000000
/* 01944 80B1F2C4 0320F809 */  jalr    $ra, $t9                   
/* 01948 80B1F2C8 00000000 */  nop
/* 0194C 80B1F2CC 3C01C190 */  lui     $at, 0xC190                ## $at = C1900000
/* 01950 80B1F2D0 44813000 */  mtc1    $at, $f6                   ## $f6 = -18.00
/* 01954 80B1F2D4 C6080838 */  lwc1    $f8, 0x0838($s0)           ## 00000838
/* 01958 80B1F2D8 3C014000 */  lui     $at, 0x4000                ## $at = 40000000
/* 0195C 80B1F2DC 46083032 */  c.eq.s  $f6, $f8                   
/* 01960 80B1F2E0 00000000 */  nop
/* 01964 80B1F2E4 4502007B */  bc1fl   .L80B1F4D4                 
/* 01968 80B1F2E8 8FA30078 */  lw      $v1, 0x0078($sp)           
/* 0196C 80B1F2EC 44816000 */  mtc1    $at, $f12                  ## $f12 = 2.00
/* 01970 80B1F2F0 0C00CFC8 */  jal     Rand_CenteredFloat
              
/* 01974 80B1F2F4 00000000 */  nop
/* 01978 80B1F2F8 444EF800 */  cfc1    $t6, $31
/* 0197C 80B1F2FC 24020001 */  addiu   $v0, $zero, 0x0001         ## $v0 = 00000001
/* 01980 80B1F300 44C2F800 */  ctc1    $v0, $31
/* 01984 80B1F304 3C014F00 */  lui     $at, 0x4F00                ## $at = 4F000000
/* 01988 80B1F308 3C0B8016 */  lui     $t3, %hi(gSaveContext+0x30)
/* 0198C 80B1F30C 46000124 */  cvt.w.s $f4, $f0                   
/* 01990 80B1F310 4442F800 */  cfc1    $v0, $31
/* 01994 80B1F314 00000000 */  nop
/* 01998 80B1F318 30420078 */  andi    $v0, $v0, 0x0078           ## $v0 = 00000000
/* 0199C 80B1F31C 50400013 */  beql    $v0, $zero, .L80B1F36C     
/* 019A0 80B1F320 44022000 */  mfc1    $v0, $f4                   
/* 019A4 80B1F324 44812000 */  mtc1    $at, $f4                   ## $f4 = 2147483648.00
/* 019A8 80B1F328 24020001 */  addiu   $v0, $zero, 0x0001         ## $v0 = 00000001
/* 019AC 80B1F32C 46040101 */  sub.s   $f4, $f0, $f4              
/* 019B0 80B1F330 44C2F800 */  ctc1    $v0, $31
/* 019B4 80B1F334 00000000 */  nop
/* 019B8 80B1F338 46002124 */  cvt.w.s $f4, $f4                   
/* 019BC 80B1F33C 4442F800 */  cfc1    $v0, $31
/* 019C0 80B1F340 00000000 */  nop
/* 019C4 80B1F344 30420078 */  andi    $v0, $v0, 0x0078           ## $v0 = 00000000
/* 019C8 80B1F348 14400005 */  bne     $v0, $zero, .L80B1F360     
/* 019CC 80B1F34C 00000000 */  nop
/* 019D0 80B1F350 44022000 */  mfc1    $v0, $f4                   
/* 019D4 80B1F354 3C018000 */  lui     $at, 0x8000                ## $at = 80000000
/* 019D8 80B1F358 10000007 */  beq     $zero, $zero, .L80B1F378   
/* 019DC 80B1F35C 00411025 */  or      $v0, $v0, $at              ## $v0 = 80000000
.L80B1F360:
/* 019E0 80B1F360 10000005 */  beq     $zero, $zero, .L80B1F378   
/* 019E4 80B1F364 2402FFFF */  addiu   $v0, $zero, 0xFFFF         ## $v0 = FFFFFFFF
/* 019E8 80B1F368 44022000 */  mfc1    $v0, $f4                   
.L80B1F36C:
/* 019EC 80B1F36C 00000000 */  nop
/* 019F0 80B1F370 0440FFFB */  bltz    $v0, .L80B1F360            
/* 019F4 80B1F374 00000000 */  nop
.L80B1F378:
/* 019F8 80B1F378 856BE690 */  lh      $t3, %lo(gSaveContext+0x30)($t3)
/* 019FC 80B1F37C 44CEF800 */  ctc1    $t6, $31
/* 01A00 80B1F380 24420006 */  addiu   $v0, $v0, 0x0006           ## $v0 = 00000005
/* 01A04 80B1F384 29610050 */  slti    $at, $t3, 0x0050           
/* 01A08 80B1F388 10200027 */  beq     $at, $zero, .L80B1F428     
/* 01A0C 80B1F38C 304200FF */  andi    $v0, $v0, 0x00FF           ## $v0 = 00000005
/* 01A10 80B1F390 3C014000 */  lui     $at, 0x4000                ## $at = 40000000
/* 01A14 80B1F394 44816000 */  mtc1    $at, $f12                  ## $f12 = 2.00
/* 01A18 80B1F398 0C00CFC8 */  jal     Rand_CenteredFloat
              
/* 01A1C 80B1F39C 00000000 */  nop
/* 01A20 80B1F3A0 444CF800 */  cfc1    $t4, $31
/* 01A24 80B1F3A4 24020001 */  addiu   $v0, $zero, 0x0001         ## $v0 = 00000001
/* 01A28 80B1F3A8 44C2F800 */  ctc1    $v0, $31
/* 01A2C 80B1F3AC 3C014F00 */  lui     $at, 0x4F00                ## $at = 4F000000
/* 01A30 80B1F3B0 460002A4 */  cvt.w.s $f10, $f0                  
/* 01A34 80B1F3B4 4442F800 */  cfc1    $v0, $31
/* 01A38 80B1F3B8 00000000 */  nop
/* 01A3C 80B1F3BC 30420078 */  andi    $v0, $v0, 0x0078           ## $v0 = 00000000
/* 01A40 80B1F3C0 50400013 */  beql    $v0, $zero, .L80B1F410     
/* 01A44 80B1F3C4 44025000 */  mfc1    $v0, $f10                  
/* 01A48 80B1F3C8 44815000 */  mtc1    $at, $f10                  ## $f10 = 2147483648.00
/* 01A4C 80B1F3CC 24020001 */  addiu   $v0, $zero, 0x0001         ## $v0 = 00000001
/* 01A50 80B1F3D0 460A0281 */  sub.s   $f10, $f0, $f10            
/* 01A54 80B1F3D4 44C2F800 */  ctc1    $v0, $31
/* 01A58 80B1F3D8 00000000 */  nop
/* 01A5C 80B1F3DC 460052A4 */  cvt.w.s $f10, $f10                 
/* 01A60 80B1F3E0 4442F800 */  cfc1    $v0, $31
/* 01A64 80B1F3E4 00000000 */  nop
/* 01A68 80B1F3E8 30420078 */  andi    $v0, $v0, 0x0078           ## $v0 = 00000000
/* 01A6C 80B1F3EC 14400005 */  bne     $v0, $zero, .L80B1F404     
/* 01A70 80B1F3F0 00000000 */  nop
/* 01A74 80B1F3F4 44025000 */  mfc1    $v0, $f10                  
/* 01A78 80B1F3F8 3C018000 */  lui     $at, 0x8000                ## $at = 80000000
/* 01A7C 80B1F3FC 10000007 */  beq     $zero, $zero, .L80B1F41C   
/* 01A80 80B1F400 00411025 */  or      $v0, $v0, $at              ## $v0 = 80000000
.L80B1F404:
/* 01A84 80B1F404 10000005 */  beq     $zero, $zero, .L80B1F41C   
/* 01A88 80B1F408 2402FFFF */  addiu   $v0, $zero, 0xFFFF         ## $v0 = FFFFFFFF
/* 01A8C 80B1F40C 44025000 */  mfc1    $v0, $f10                  
.L80B1F410:
/* 01A90 80B1F410 00000000 */  nop
/* 01A94 80B1F414 0440FFFB */  bltz    $v0, .L80B1F404            
/* 01A98 80B1F418 00000000 */  nop
.L80B1F41C:
/* 01A9C 80B1F41C 44CCF800 */  ctc1    $t4, $31
/* 01AA0 80B1F420 24420003 */  addiu   $v0, $v0, 0x0003           ## $v0 = 00000002
/* 01AA4 80B1F424 304200FF */  andi    $v0, $v0, 0x00FF           ## $v0 = 00000002
.L80B1F428:
/* 01AA8 80B1F428 3C0142A0 */  lui     $at, 0x42A0                ## $at = 42A00000
/* 01AAC 80B1F42C 44818000 */  mtc1    $at, $f16                  ## $f16 = 80.00
/* 01AB0 80B1F430 C6000090 */  lwc1    $f0, 0x0090($s0)           ## 00000090
/* 01AB4 80B1F434 3C01428C */  lui     $at, 0x428C                ## $at = 428C0000
/* 01AB8 80B1F438 3C0D80B2 */  lui     $t5, %hi(sStaggerCount)       ## $t5 = 80B20000
/* 01ABC 80B1F43C 4600803C */  c.lt.s  $f16, $f0                  
/* 01AC0 80B1F440 00000000 */  nop
/* 01AC4 80B1F444 45020006 */  bc1fl   .L80B1F460                 
/* 01AC8 80B1F448 44813000 */  mtc1    $at, $f6                   ## $f6 = 70.00
/* 01ACC 80B1F44C 3C0180B2 */  lui     $at, %hi(D_80B1FA60)       ## $at = 80B20000
/* 01AD0 80B1F450 C432FA60 */  lwc1    $f18, %lo(D_80B1FA60)($at) 
/* 01AD4 80B1F454 1000000E */  beq     $zero, $zero, .L80B1F490   
/* 01AD8 80B1F458 E6120838 */  swc1    $f18, 0x0838($s0)          ## 00000838
/* 01ADC 80B1F45C 44813000 */  mtc1    $at, $f6                   ## $f6 = -0.00
.L80B1F460:
/* 01AE0 80B1F460 3C013F80 */  lui     $at, 0x3F80                ## $at = 3F800000
/* 01AE4 80B1F464 4606003C */  c.lt.s  $f0, $f6                   
/* 01AE8 80B1F468 00000000 */  nop
/* 01AEC 80B1F46C 45020006 */  bc1fl   .L80B1F488                 
/* 01AF0 80B1F470 44812000 */  mtc1    $at, $f4                   ## $f4 = 1.00
/* 01AF4 80B1F474 3C01BFC0 */  lui     $at, 0xBFC0                ## $at = BFC00000
/* 01AF8 80B1F478 44814000 */  mtc1    $at, $f8                   ## $f8 = -1.50
/* 01AFC 80B1F47C 10000004 */  beq     $zero, $zero, .L80B1F490   
/* 01B00 80B1F480 E6080838 */  swc1    $f8, 0x0838($s0)           ## 00000838
/* 01B04 80B1F484 44812000 */  mtc1    $at, $f4                   ## $f4 = -1.50
.L80B1F488:
/* 01B08 80B1F488 00000000 */  nop
/* 01B0C 80B1F48C E6040838 */  swc1    $f4, 0x0838($s0)           ## 00000838
.L80B1F490:
/* 01B10 80B1F490 91AD0162 */  lbu     $t5, %lo(sStaggerCount)($t5)  
/* 01B14 80B1F494 004D082A */  slt     $at, $v0, $t5              
/* 01B18 80B1F498 1020000D */  beq     $at, $zero, .L80B1F4D0     
/* 01B1C 80B1F49C 3C0180B2 */  lui     $at, %hi(D_80B1FA64)       ## $at = 80B20000
/* 01B20 80B1F4A0 C430FA64 */  lwc1    $f16, %lo(D_80B1FA64)($at) 
/* 01B24 80B1F4A4 C60A01D0 */  lwc1    $f10, 0x01D0($s0)          ## 000001D0
/* 01B28 80B1F4A8 260400E4 */  addiu   $a0, $s0, 0x00E4           ## $a0 = 000000E4
/* 01B2C 80B1F4AC 2405083F */  addiu   $a1, $zero, 0x083F         ## $a1 = 0000083F
/* 01B30 80B1F4B0 46105482 */  mul.s   $f18, $f10, $f16           
/* 01B34 80B1F4B4 0C03D064 */  jal     func_800F4190              
/* 01B38 80B1F4B8 E61201D0 */  swc1    $f18, 0x01D0($s0)          ## 000001D0
/* 01B3C 80B1F4BC 3C0780B2 */  lui     $a3, %hi(sStaggerTimer)       ## $a3 = 80B20000
/* 01B40 80B1F4C0 24E70163 */  addiu   $a3, $a3, %lo(sStaggerTimer)  ## $a3 = 80B20163
/* 01B44 80B1F4C4 A0E00000 */  sb      $zero, 0x0000($a3)         ## 80B20163
/* 01B48 80B1F4C8 3C0180B2 */  lui     $at, %hi(sStaggerCount)       ## $at = 80B20000
/* 01B4C 80B1F4CC A0200162 */  sb      $zero, %lo(sStaggerCount)($at) 
.L80B1F4D0:
/* 01B50 80B1F4D0 8FA30078 */  lw      $v1, 0x0078($sp)           
.L80B1F4D4:
/* 01B54 80B1F4D4 3C01C190 */  lui     $at, 0xC190                ## $at = C1900000
/* 01B58 80B1F4D8 44813000 */  mtc1    $at, $f6                   ## $f6 = -18.00
/* 01B5C 80B1F4DC C4680838 */  lwc1    $f8, 0x0838($v1)           ## 00000838
/* 01B60 80B1F4E0 3C0780B2 */  lui     $a3, %hi(sStaggerTimer)       ## $a3 = 80B20000
/* 01B64 80B1F4E4 3C0680B2 */  lui     $a2, %hi(sCounterState)       ## $a2 = 80B20000
/* 01B68 80B1F4E8 46083032 */  c.eq.s  $f6, $f8                   
/* 01B6C 80B1F4EC 24E70163 */  addiu   $a3, $a3, %lo(sStaggerTimer)  ## $a3 = 80B20163
/* 01B70 80B1F4F0 3C0142A0 */  lui     $at, 0x42A0                ## $at = 42A00000
/* 01B74 80B1F4F4 24C60160 */  addiu   $a2, $a2, %lo(sCounterState)  ## $a2 = 80B20160
/* 01B78 80B1F4F8 4502001A */  bc1fl   .L80B1F564                 
/* 01B7C 80B1F4FC 90C20000 */  lbu     $v0, 0x0000($a2)           ## 80B20160
/* 01B80 80B1F500 C6000090 */  lwc1    $f0, 0x0090($s0)           ## 00000090
/* 01B84 80B1F504 44812000 */  mtc1    $at, $f4                   ## $f4 = 80.00
/* 01B88 80B1F508 3C01428C */  lui     $at, 0x428C                ## $at = 428C0000
/* 01B8C 80B1F50C 4600203C */  c.lt.s  $f4, $f0                   
/* 01B90 80B1F510 00000000 */  nop
/* 01B94 80B1F514 45020006 */  bc1fl   .L80B1F530                 
/* 01B98 80B1F518 44818000 */  mtc1    $at, $f16                  ## $f16 = 70.00
/* 01B9C 80B1F51C 3C0180B2 */  lui     $at, %hi(D_80B1FA68)       ## $at = 80B20000
/* 01BA0 80B1F520 C42AFA68 */  lwc1    $f10, %lo(D_80B1FA68)($at) 
/* 01BA4 80B1F524 1000000E */  beq     $zero, $zero, .L80B1F560   
/* 01BA8 80B1F528 E46A0838 */  swc1    $f10, 0x0838($v1)          ## 00000838
/* 01BAC 80B1F52C 44818000 */  mtc1    $at, $f16                  ## $f16 = -0.00
.L80B1F530:
/* 01BB0 80B1F530 3C013F80 */  lui     $at, 0x3F80                ## $at = 3F800000
/* 01BB4 80B1F534 4610003C */  c.lt.s  $f0, $f16                  
/* 01BB8 80B1F538 00000000 */  nop
/* 01BBC 80B1F53C 45020006 */  bc1fl   .L80B1F558                 
/* 01BC0 80B1F540 44813000 */  mtc1    $at, $f6                   ## $f6 = 1.00
/* 01BC4 80B1F544 3C01BFC0 */  lui     $at, 0xBFC0                ## $at = BFC00000
/* 01BC8 80B1F548 44819000 */  mtc1    $at, $f18                  ## $f18 = -1.50
/* 01BCC 80B1F54C 10000004 */  beq     $zero, $zero, .L80B1F560   
/* 01BD0 80B1F550 E4720838 */  swc1    $f18, 0x0838($v1)          ## 00000838
/* 01BD4 80B1F554 44813000 */  mtc1    $at, $f6                   ## $f6 = -1.50
.L80B1F558:
/* 01BD8 80B1F558 00000000 */  nop
/* 01BDC 80B1F55C E4660838 */  swc1    $f6, 0x0838($v1)           ## 00000838
.L80B1F560:
/* 01BE0 80B1F560 90C20000 */  lbu     $v0, 0x0000($a2)           ## 80B20160
.L80B1F564:
/* 01BE4 80B1F564 24010001 */  addiu   $at, $zero, 0x0001         ## $at = 00000001
/* 01BE8 80B1F568 50400024 */  beql    $v0, $zero, .L80B1F5FC     
/* 01BEC 80B1F56C 90E20000 */  lbu     $v0, 0x0000($a3)           ## 80B20163
/* 01BF0 80B1F570 54410022 */  bnel    $v0, $at, .L80B1F5FC       
/* 01BF4 80B1F574 90E20000 */  lbu     $v0, 0x0000($a3)           ## 80B20163
/* 01BF8 80B1F578 82180843 */  lb      $t8, 0x0843($s0)           ## 00000843
/* 01BFC 80B1F57C 240F0002 */  addiu   $t7, $zero, 0x0002         ## $t7 = 00000002
/* 01C00 80B1F580 240A0001 */  addiu   $t2, $zero, 0x0001         ## $t2 = 00000001
/* 01C04 80B1F584 57000004 */  bnel    $t8, $zero, .L80B1F598     
/* 01C08 80B1F588 A0CF0000 */  sb      $t7, 0x0000($a2)           ## 80B20160
/* 01C0C 80B1F58C 1000001A */  beq     $zero, $zero, .L80B1F5F8   
/* 01C10 80B1F590 A0C00000 */  sb      $zero, 0x0000($a2)         ## 80B20160
/* 01C14 80B1F594 A0CF0000 */  sb      $t7, 0x0000($a2)           ## 80B20160
.L80B1F598:
/* 01C18 80B1F598 A20A0843 */  sb      $t2, 0x0843($s0)           ## 00000843
/* 01C1C 80B1F59C C46401D0 */  lwc1    $f4, 0x01D0($v1)           ## 000001D0
/* 01C20 80B1F5A0 C46801CC */  lwc1    $f8, 0x01CC($v1)           ## 000001CC
/* 01C24 80B1F5A4 26190564 */  addiu   $t9, $s0, 0x0564           ## $t9 = 00000564
/* 01C28 80B1F5A8 260E04E4 */  addiu   $t6, $s0, 0x04E4           ## $t6 = 000004E4
/* 01C2C 80B1F5AC 46044281 */  sub.s   $f10, $f8, $f4             
/* 01C30 80B1F5B0 260501B4 */  addiu   $a1, $s0, 0x01B4           ## $a1 = 000001B4
/* 01C34 80B1F5B4 E60A01CC */  swc1    $f10, 0x01CC($s0)          ## 000001CC
/* 01C38 80B1F5B8 C47001D0 */  lwc1    $f16, 0x01D0($v1)          ## 000001D0
/* 01C3C 80B1F5BC E61001D0 */  swc1    $f16, 0x01D0($s0)          ## 000001D0
/* 01C40 80B1F5C0 AFAE0030 */  sw      $t6, 0x0030($sp)           
/* 01C44 80B1F5C4 AFB90038 */  sw      $t9, 0x0038($sp)           
/* 01C48 80B1F5C8 0C028EF0 */  jal     LinkAnimation_Update              
/* 01C4C 80B1F5CC 8FA40084 */  lw      $a0, 0x0084($sp)           
/* 01C50 80B1F5D0 8FA40084 */  lw      $a0, 0x0084($sp)           
/* 01C54 80B1F5D4 0C017458 */  jal     Collider_ResetQuadAT              
/* 01C58 80B1F5D8 8FA50030 */  lw      $a1, 0x0030($sp)           
/* 01C5C 80B1F5DC 8FA40084 */  lw      $a0, 0x0084($sp)           
/* 01C60 80B1F5E0 0C017458 */  jal     Collider_ResetQuadAT              
/* 01C64 80B1F5E4 8FA50038 */  lw      $a1, 0x0038($sp)           
/* 01C68 80B1F5E8 3C0780B2 */  lui     $a3, %hi(sStaggerTimer)       ## $a3 = 80B20000
/* 01C6C 80B1F5EC 3C0680B2 */  lui     $a2, %hi(sCounterState)       ## $a2 = 80B20000
/* 01C70 80B1F5F0 24C60160 */  addiu   $a2, $a2, %lo(sCounterState)  ## $a2 = 80B20160
/* 01C74 80B1F5F4 24E70163 */  addiu   $a3, $a3, %lo(sStaggerTimer)  ## $a3 = 80B20163
.L80B1F5F8:
/* 01C78 80B1F5F8 90E20000 */  lbu     $v0, 0x0000($a3)           ## 80B20163
.L80B1F5FC:
/* 01C7C 80B1F5FC 3C0380B2 */  lui     $v1, %hi(sDodgeRollState)       ## $v1 = 80B20000
/* 01C80 80B1F600 24630161 */  addiu   $v1, $v1, %lo(sDodgeRollState)  ## $v1 = 80B20161
/* 01C84 80B1F604 10400007 */  beq     $v0, $zero, .L80B1F624     
/* 01C88 80B1F608 244BFFFF */  addiu   $t3, $v0, 0xFFFF           ## $t3 = FFFFFFFF
/* 01C8C 80B1F60C 316C00FF */  andi    $t4, $t3, 0x00FF           ## $t4 = 000000FF
/* 01C90 80B1F610 15800004 */  bne     $t4, $zero, .L80B1F624     
/* 01C94 80B1F614 A0EB0000 */  sb      $t3, 0x0000($a3)           ## 80B20163
/* 01C98 80B1F618 A0C00000 */  sb      $zero, 0x0000($a2)         ## 80B20160
/* 01C9C 80B1F61C 3C0180B2 */  lui     $at, %hi(sStaggerCount)       ## $at = 80B20000
/* 01CA0 80B1F620 A0200162 */  sb      $zero, %lo(sStaggerCount)($at) 
.L80B1F624:
/* 01CA4 80B1F624 90620000 */  lbu     $v0, 0x0000($v1)           ## 80B20161
/* 01CA8 80B1F628 24010001 */  addiu   $at, $zero, 0x0001         ## $at = 00000001
/* 01CAC 80B1F62C 240B0005 */  addiu   $t3, $zero, 0x0005         ## $t3 = 00000005
/* 01CB0 80B1F630 1040000B */  beq     $v0, $zero, .L80B1F660     
/* 01CB4 80B1F634 240C0001 */  addiu   $t4, $zero, 0x0001         ## $t4 = 00000001
/* 01CB8 80B1F638 14410002 */  bne     $v0, $at, .L80B1F644       
/* 01CBC 80B1F63C 240D0014 */  addiu   $t5, $zero, 0x0014         ## $t5 = 00000014
/* 01CC0 80B1F640 A20D0A78 */  sb      $t5, 0x0A78($s0)           ## 00000A78
.L80B1F644:
/* 01CC4 80B1F644 82180A78 */  lb      $t8, 0x0A78($s0)           ## 00000A78
/* 01CC8 80B1F648 240F0002 */  addiu   $t7, $zero, 0x0002         ## $t7 = 00000002
/* 01CCC 80B1F64C 5B000004 */  blezl   $t8, .L80B1F660            
/* 01CD0 80B1F650 A0600000 */  sb      $zero, 0x0000($v1)         ## 80B20161
/* 01CD4 80B1F654 10000002 */  beq     $zero, $zero, .L80B1F660   
/* 01CD8 80B1F658 A06F0000 */  sb      $t7, 0x0000($v1)           ## 80B20161
/* 01CDC 80B1F65C A0600000 */  sb      $zero, 0x0000($v1)         ## 80B20161
.L80B1F660:
/* 01CE0 80B1F660 820A0A78 */  lb      $t2, 0x0A78($s0)           ## 00000A78
/* 01CE4 80B1F664 2419000A */  addiu   $t9, $zero, 0x000A         ## $t9 = 0000000A
/* 01CE8 80B1F668 240E0005 */  addiu   $t6, $zero, 0x0005         ## $t6 = 00000005
/* 01CEC 80B1F66C 11400004 */  beq     $t2, $zero, .L80B1F680     
/* 01CF0 80B1F670 3C0D80B2 */  lui     $t5, %hi(sSwordJumpState)       ## $t5 = 80B20000
/* 01CF4 80B1F674 A21904AC */  sb      $t9, 0x04AC($s0)           ## 000004AC
/* 01CF8 80B1F678 10000003 */  beq     $zero, $zero, .L80B1F688   
/* 01CFC 80B1F67C A20E04C4 */  sb      $t6, 0x04C4($s0)           ## 000004C4
.L80B1F680:
/* 01D00 80B1F680 A20B04AC */  sb      $t3, 0x04AC($s0)           ## 000004AC
/* 01D04 80B1F684 A20C04C4 */  sb      $t4, 0x04C4($s0)           ## 000004C4
.L80B1F688:
/* 01D08 80B1F688 91AD0148 */  lbu     $t5, %lo(sSwordJumpState)($t5)  
/* 01D0C 80B1F68C 3C0380B2 */  lui     $v1, %hi(sSwordJumpHeight)       ## $v1 = 80B20000
/* 01D10 80B1F690 3C0480B2 */  lui     $a0, %hi(sSwordJumpHeight)       ## $a0 = 80B20000
/* 01D14 80B1F694 11A00011 */  beq     $t5, $zero, .L80B1F6DC     
/* 01D18 80B1F698 2463F9F8 */  addiu   $v1, $v1, %lo(sSwordJumpHeight)  ## $v1 = 80B1F9F8
/* 01D1C 80B1F69C 44809000 */  mtc1    $zero, $f18                ## $f18 = 0.00
/* 01D20 80B1F6A0 3C054524 */  lui     $a1, 0x4524                ## $a1 = 45240000
/* 01D24 80B1F6A4 34A56000 */  ori     $a1, $a1, 0x6000           ## $a1 = 45246000
/* 01D28 80B1F6A8 2484F9F8 */  addiu   $a0, $a0, %lo(sSwordJumpHeight)  ## $a0 = 80B1F9F8
/* 01D2C 80B1F6AC 3C063F80 */  lui     $a2, 0x3F80                ## $a2 = 3F800000
/* 01D30 80B1F6B0 3C0744FA */  lui     $a3, 0x44FA                ## $a3 = 44FA0000
/* 01D34 80B1F6B4 0C01E0C4 */  jal     Math_SmoothStepToF
              
/* 01D38 80B1F6B8 E7B20010 */  swc1    $f18, 0x0010($sp)          
/* 01D3C 80B1F6BC 3C0180B2 */  lui     $at, %hi(D_80B1FA6C)       ## $at = 80B20000
/* 01D40 80B1F6C0 C428FA6C */  lwc1    $f8, %lo(D_80B1FA6C)($at)  
/* 01D44 80B1F6C4 C6060060 */  lwc1    $f6, 0x0060($s0)           ## 00000060
/* 01D48 80B1F6C8 3C0380B2 */  lui     $v1, %hi(sSwordJumpHeight)       ## $v1 = 80B20000
/* 01D4C 80B1F6CC 2463F9F8 */  addiu   $v1, $v1, %lo(sSwordJumpHeight)  ## $v1 = 80B1F9F8
/* 01D50 80B1F6D0 46083101 */  sub.s   $f4, $f6, $f8              
/* 01D54 80B1F6D4 1000000F */  beq     $zero, $zero, .L80B1F714   
/* 01D58 80B1F6D8 E6040060 */  swc1    $f4, 0x0060($s0)           ## 00000060
.L80B1F6DC:
/* 01D5C 80B1F6DC C4600000 */  lwc1    $f0, 0x0000($v1)           ## 80B1F9F8
/* 01D60 80B1F6E0 44805000 */  mtc1    $zero, $f10                ## $f10 = 0.00
/* 01D64 80B1F6E4 3C0180B2 */  lui     $at, %hi(D_80B1FA70)       ## $at = 80B20000
/* 01D68 80B1F6E8 46005032 */  c.eq.s  $f10, $f0                  
/* 01D6C 80B1F6EC 00000000 */  nop
/* 01D70 80B1F6F0 45010008 */  bc1t    .L80B1F714                 
/* 01D74 80B1F6F4 00000000 */  nop
/* 01D78 80B1F6F8 C432FA70 */  lwc1    $f18, %lo(D_80B1FA70)($at) 
/* 01D7C 80B1F6FC C6100028 */  lwc1    $f16, 0x0028($s0)          ## 00000028
/* 01D80 80B1F700 44802000 */  mtc1    $zero, $f4                 ## $f4 = 0.00
/* 01D84 80B1F704 46120182 */  mul.s   $f6, $f0, $f18             
/* 01D88 80B1F708 46068200 */  add.s   $f8, $f16, $f6             
/* 01D8C 80B1F70C E6080028 */  swc1    $f8, 0x0028($s0)           ## 00000028
/* 01D90 80B1F710 E4640000 */  swc1    $f4, 0x0000($v1)           ## 80B1F9F8
.L80B1F714:
/* 01D94 80B1F714 3C1880B2 */  lui     $t8, %hi(sActionState)       ## $t8 = 80B20000
/* 01D98 80B1F718 9318015E */  lbu     $t8, %lo(sActionState)($t8)  
/* 01D9C 80B1F71C 3C0480B2 */  lui     $a0, %hi(sJumpslashTimer)       ## $a0 = 80B20000
/* 01DA0 80B1F720 3C0180B2 */  lui     $at, %hi(sZTargetFlag)       ## $at = 80B20000
/* 01DA4 80B1F724 13000005 */  beq     $t8, $zero, .L80B1F73C     
/* 01DA8 80B1F728 2484015C */  addiu   $a0, $a0, %lo(sJumpslashTimer)  ## $a0 = 80B2015C
/* 01DAC 80B1F72C 820F0A78 */  lb      $t7, 0x0A78($s0)           ## 00000A78
/* 01DB0 80B1F730 240A0001 */  addiu   $t2, $zero, 0x0001         ## $t2 = 00000001
/* 01DB4 80B1F734 05E10003 */  bgez    $t7, .L80B1F744            
/* 01DB8 80B1F738 00000000 */  nop
.L80B1F73C:
/* 01DBC 80B1F73C 10000003 */  beq     $zero, $zero, .L80B1F74C   
/* 01DC0 80B1F740 A020FA00 */  sb      $zero, %lo(sZTargetFlag)($at) 
.L80B1F744:
/* 01DC4 80B1F744 3C0180B2 */  lui     $at, %hi(sZTargetFlag)       ## $at = 80B20000
/* 01DC8 80B1F748 A02AFA00 */  sb      $t2, %lo(sZTargetFlag)($at)  
.L80B1F74C:
/* 01DCC 80B1F74C 90820000 */  lbu     $v0, 0x0000($a0)           ## 80B2015C
/* 01DD0 80B1F750 10400002 */  beq     $v0, $zero, .L80B1F75C     
/* 01DD4 80B1F754 2459FFFF */  addiu   $t9, $v0, 0xFFFF           ## $t9 = FFFFFFFF
/* 01DD8 80B1F758 A0990000 */  sb      $t9, 0x0000($a0)           ## 80B2015C
.L80B1F75C:
/* 01DDC 80B1F75C 8FAE0034 */  lw      $t6, 0x0034($sp)           
/* 01DE0 80B1F760 3C0141A0 */  lui     $at, 0x41A0                ## $at = 41A00000
/* 01DE4 80B1F764 44819000 */  mtc1    $at, $f18                  ## $f18 = 20.00
/* 01DE8 80B1F768 8DCC0000 */  lw      $t4, 0x0000($t6)           ## 00000000
/* 01DEC 80B1F76C AE0C0038 */  sw      $t4, 0x0038($s0)           ## 00000038
/* 01DF0 80B1F770 8DCB0004 */  lw      $t3, 0x0004($t6)           ## 00000004
/* 01DF4 80B1F774 AE0B003C */  sw      $t3, 0x003C($s0)           ## 0000003C
/* 01DF8 80B1F778 C60A003C */  lwc1    $f10, 0x003C($s0)          ## 0000003C
/* 01DFC 80B1F77C 8DCC0008 */  lw      $t4, 0x0008($t6)           ## 00000008
/* 01E00 80B1F780 46125400 */  add.s   $f16, $f10, $f18           
/* 01E04 80B1F784 AE0C0040 */  sw      $t4, 0x0040($s0)           ## 00000040
/* 01E08 80B1F788 E610003C */  swc1    $f16, 0x003C($s0)          ## 0000003C
/* 01E0C 80B1F78C C4660000 */  lwc1    $f6, 0x0000($v1)           ## 80B1F9F8
/* 01E10 80B1F790 E60600BC */  swc1    $f6, 0x00BC($s0)           ## 000000BC
/* 01E14 80B1F794 8FBF0024 */  lw      $ra, 0x0024($sp)           
.L80B1F798:
/* 01E18 80B1F798 8FB00020 */  lw      $s0, 0x0020($sp)           
/* 01E1C 80B1F79C 27BD0080 */  addiu   $sp, $sp, 0x0080           ## $sp = 00000000
/* 01E20 80B1F7A0 03E00008 */  jr      $ra                        
/* 01E24 80B1F7A4 00000000 */  nop<|MERGE_RESOLUTION|>--- conflicted
+++ resolved
@@ -1333,11 +1333,7 @@
 /* 01744 80B1F0C4 272E0001 */  addiu   $t6, $t9, 0x0001           ## $t6 = 00000001
 /* 01748 80B1F0C8 A04E0000 */  sb      $t6, 0x0000($v0)           ## 80B1FA04
 /* 0174C 80B1F0CC A023015E */  sb      $v1, %lo(sActionState)($at)  
-<<<<<<< HEAD
-/* 01750 80B1F0D0 0C00CB1F */  jal     Actor_PlayDeathFx              
-=======
 /* 01750 80B1F0D0 0C00CB1F */  jal     Enemy_StartFinishingBlow              
->>>>>>> e632b9a1
 /* 01754 80B1F0D4 02002825 */  or      $a1, $s0, $zero            ## $a1 = 00000000
 /* 01758 80B1F0D8 8FA40084 */  lw      $a0, 0x0084($sp)           
 /* 0175C 80B1F0DC 02002825 */  or      $a1, $s0, $zero            ## $a1 = 00000000
