--- conflicted
+++ resolved
@@ -1,12 +1,7 @@
 .late_rodata
-<<<<<<< HEAD
-glabel D_809B6190
- .word 0x476A6000
-=======
 
 glabel D_809B6190
  .float 60000.0
->>>>>>> c9474f10
 
 .text
 glabel EnAttackNiw_Init
