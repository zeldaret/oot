.late_rodata
glabel D_80B37B7C
 .word 0x3E333333
glabel D_80B37B80
    .float 0.7

glabel D_80B37B84
    .float 0.03

.text
glabel func_80B3487C
/* 00BCC 80B3487C 44802000 */  mtc1    $zero, $f4                 ## $f4 = 0.00
/* 00BD0 80B34880 27BDFFA0 */  addiu   $sp, $sp, 0xFFA0           ## $sp = FFFFFFA0
/* 00BD4 80B34884 AFB00030 */  sw      $s0, 0x0030($sp)           
/* 00BD8 80B34888 AFBF0034 */  sw      $ra, 0x0034($sp)           
/* 00BDC 80B3488C E7A40050 */  swc1    $f4, 0x0050($sp)           
/* 00BE0 80B34890 8CAE1C44 */  lw      $t6, 0x1C44($a1)           ## 00001C44
/* 00BE4 80B34894 00808025 */  or      $s0, $a0, $zero            ## $s0 = 00000000
/* 00BE8 80B34898 00A03025 */  or      $a2, $a1, $zero            ## $a2 = 00000000
/* 00BEC 80B3489C 00A02025 */  or      $a0, $a1, $zero            ## $a0 = 00000000
/* 00BF0 80B348A0 02002825 */  or      $a1, $s0, $zero            ## $a1 = 00000000
/* 00BF4 80B348A4 AFA60064 */  sw      $a2, 0x0064($sp)           
/* 00BF8 80B348A8 0C2CDE0C */  jal     func_80B37830              
/* 00BFC 80B348AC AFAE0048 */  sw      $t6, 0x0048($sp)           
/* 00C00 80B348B0 1440010D */  bne     $v0, $zero, .L80B34CE8     
/* 00C04 80B348B4 260400B6 */  addiu   $a0, $s0, 0x00B6           ## $a0 = 000000B6
/* 00C08 80B348B8 8605008A */  lh      $a1, 0x008A($s0)           ## 0000008A
/* 00C0C 80B348BC AFA00010 */  sw      $zero, 0x0010($sp)         
/* 00C10 80B348C0 24060001 */  addiu   $a2, $zero, 0x0001         ## $a2 = 00000001
/* 00C14 80B348C4 0C01E1A7 */  jal     Math_SmoothStepToS
              
/* 00C18 80B348C8 240702EE */  addiu   $a3, $zero, 0x02EE         ## $a3 = 000002EE
/* 00C1C 80B348CC 860F00B6 */  lh      $t7, 0x00B6($s0)           ## 000000B6
/* 00C20 80B348D0 02002825 */  or      $a1, $s0, $zero            ## $a1 = 00000000
/* 00C24 80B348D4 A60F0032 */  sh      $t7, 0x0032($s0)           ## 00000032
/* 00C28 80B348D8 0C00CEAE */  jal     Actor_OtherIsTargeted              
/* 00C2C 80B348DC 8FA40064 */  lw      $a0, 0x0064($sp)           
/* 00C30 80B348E0 44801000 */  mtc1    $zero, $f2                 ## $f2 = 0.00
/* 00C34 80B348E4 10400004 */  beq     $v0, $zero, .L80B348F8     
/* 00C38 80B348E8 3C014316 */  lui     $at, 0x4316                ## $at = 43160000
/* 00C3C 80B348EC 44813000 */  mtc1    $at, $f6                   ## $f6 = 150.00
/* 00C40 80B348F0 00000000 */  nop
/* 00C44 80B348F4 E7A60050 */  swc1    $f6, 0x0050($sp)           
.L80B348F8:
/* 00C48 80B348F8 3C014248 */  lui     $at, 0x4248                ## $at = 42480000
/* 00C4C 80B348FC 44814000 */  mtc1    $at, $f8                   ## $f8 = 50.00
/* 00C50 80B34900 C7AA0050 */  lwc1    $f10, 0x0050($sp)          
/* 00C54 80B34904 C6000090 */  lwc1    $f0, 0x0090($s0)           ## 00000090
/* 00C58 80B34908 26040068 */  addiu   $a0, $s0, 0x0068           ## $a0 = 00000068
/* 00C5C 80B3490C 460A4400 */  add.s   $f16, $f8, $f10            
/* 00C60 80B34910 3C05C100 */  lui     $a1, 0xC100                ## $a1 = C1000000
/* 00C64 80B34914 3C063F80 */  lui     $a2, 0x3F80                ## $a2 = 3F800000
/* 00C68 80B34918 3C073FC0 */  lui     $a3, 0x3FC0                ## $a3 = 3FC00000
/* 00C6C 80B3491C 4610003E */  c.le.s  $f0, $f16                  
/* 00C70 80B34920 3C014282 */  lui     $at, 0x4282                ## $at = 42820000
/* 00C74 80B34924 C7A40050 */  lwc1    $f4, 0x0050($sp)           
/* 00C78 80B34928 45020006 */  bc1fl   .L80B34944                 
/* 00C7C 80B3492C 44819000 */  mtc1    $at, $f18                  ## $f18 = 65.00
/* 00C80 80B34930 0C01E0C4 */  jal     Math_SmoothStepToF
              
/* 00C84 80B34934 E7A20010 */  swc1    $f2, 0x0010($sp)           
/* 00C88 80B34938 10000016 */  beq     $zero, $zero, .L80B34994   
/* 00C8C 80B3493C 00000000 */  nop
/* 00C90 80B34940 44819000 */  mtc1    $at, $f18                  ## $f18 = 0.00
.L80B34944:
/* 00C94 80B34944 3C0740D4 */  lui     $a3, 0x40D4                ## $a3 = 40D40000
/* 00C98 80B34948 3C054100 */  lui     $a1, 0x4100                ## $a1 = 41000000
/* 00C9C 80B3494C 46049180 */  add.s   $f6, $f18, $f4             
/* 00CA0 80B34950 34E7CCCD */  ori     $a3, $a3, 0xCCCD           ## $a3 = 40D4CCCD
/* 00CA4 80B34954 26040068 */  addiu   $a0, $s0, 0x0068           ## $a0 = 00000068
/* 00CA8 80B34958 3C063F80 */  lui     $a2, 0x3F80                ## $a2 = 3F800000
/* 00CAC 80B3495C 4600303C */  c.lt.s  $f6, $f0                   
/* 00CB0 80B34960 00000000 */  nop
/* 00CB4 80B34964 45020009 */  bc1fl   .L80B3498C                 
/* 00CB8 80B34968 44051000 */  mfc1    $a1, $f2                   
/* 00CBC 80B3496C 26040068 */  addiu   $a0, $s0, 0x0068           ## $a0 = 00000068
/* 00CC0 80B34970 3C063F80 */  lui     $a2, 0x3F80                ## $a2 = 3F800000
/* 00CC4 80B34974 3C073FC0 */  lui     $a3, 0x3FC0                ## $a3 = 3FC00000
/* 00CC8 80B34978 0C01E0C4 */  jal     Math_SmoothStepToF
              
/* 00CCC 80B3497C E7A20010 */  swc1    $f2, 0x0010($sp)           
/* 00CD0 80B34980 10000004 */  beq     $zero, $zero, .L80B34994   
/* 00CD4 80B34984 00000000 */  nop
/* 00CD8 80B34988 44051000 */  mfc1    $a1, $f2                   
.L80B3498C:
/* 00CDC 80B3498C 0C01E0C4 */  jal     Math_SmoothStepToF
              
/* 00CE0 80B34990 E7A20010 */  swc1    $f2, 0x0010($sp)           
.L80B34994:
/* 00CE4 80B34994 3C0180B3 */  lui     $at, %hi(D_80B37B7C)       ## $at = 80B30000
/* 00CE8 80B34998 C42A7B7C */  lwc1    $f10, %lo(D_80B37B7C)($at) 
/* 00CEC 80B3499C C6080068 */  lwc1    $f8, 0x0068($s0)           ## 00000068
/* 00CF0 80B349A0 860800B6 */  lh      $t0, 0x00B6($s0)           ## 000000B6
/* 00CF4 80B349A4 3C014316 */  lui     $at, 0x4316                ## $at = 43160000
/* 00CF8 80B349A8 460A4402 */  mul.s   $f16, $f8, $f10            
/* 00CFC 80B349AC 44812000 */  mtc1    $at, $f4                   ## $f4 = 150.00
/* 00D00 80B349B0 E61001A4 */  swc1    $f16, 0x01A4($s0)          ## 000001A4
/* 00D04 80B349B4 8FB80048 */  lw      $t8, 0x0048($sp)           
/* 00D08 80B349B8 C7A60050 */  lwc1    $f6, 0x0050($sp)           
/* 00D0C 80B349BC 8FA90048 */  lw      $t1, 0x0048($sp)           
/* 00D10 80B349C0 871900B6 */  lh      $t9, 0x00B6($t8)           ## 000000B6
/* 00D14 80B349C4 46062200 */  add.s   $f8, $f4, $f6              
/* 00D18 80B349C8 03281023 */  subu    $v0, $t9, $t0              
/* 00D1C 80B349CC 00021400 */  sll     $v0, $v0, 16               
/* 00D20 80B349D0 00021403 */  sra     $v0, $v0, 16               
/* 00D24 80B349D4 04430005 */  bgezl   $v0, .L80B349EC            
/* 00D28 80B349D8 C6120090 */  lwc1    $f18, 0x0090($s0)          ## 00000090
/* 00D2C 80B349DC 00021023 */  subu    $v0, $zero, $v0            
/* 00D30 80B349E0 00021400 */  sll     $v0, $v0, 16               
/* 00D34 80B349E4 00021403 */  sra     $v0, $v0, 16               
/* 00D38 80B349E8 C6120090 */  lwc1    $f18, 0x0090($s0)          ## 00000090
.L80B349EC:
/* 00D3C 80B349EC 4608903C */  c.lt.s  $f18, $f8                  
/* 00D40 80B349F0 00000000 */  nop
/* 00D44 80B349F4 45020016 */  bc1fl   .L80B34A50                 
/* 00D48 80B349F8 C61001A0 */  lwc1    $f16, 0x01A0($s0)          ## 000001A0
/* 00D4C 80B349FC 812A0843 */  lb      $t2, 0x0843($t1)           ## 00000843
/* 00D50 80B34A00 28411F40 */  slti    $at, $v0, 0x1F40           
/* 00D54 80B34A04 51400012 */  beql    $t2, $zero, .L80B34A50     
/* 00D58 80B34A08 C61001A0 */  lwc1    $f16, 0x01A0($s0)          ## 000001A0
/* 00D5C 80B34A0C 54200010 */  bnel    $at, $zero, .L80B34A50     
/* 00D60 80B34A10 C61001A0 */  lwc1    $f16, 0x01A0($s0)          ## 000001A0
/* 00D64 80B34A14 8602008A */  lh      $v0, 0x008A($s0)           ## 0000008A
/* 00D68 80B34A18 A6020032 */  sh      $v0, 0x0032($s0)           ## 00000032
/* 00D6C 80B34A1C 0C03F66B */  jal     Rand_ZeroOne
              ## Rand.Next() float
/* 00D70 80B34A20 A60200B6 */  sh      $v0, 0x00B6($s0)           ## 000000B6
/* 00D74 80B34A24 3C0180B3 */  lui     $at, %hi(D_80B37B80)       ## $at = 80B30000
/* 00D78 80B34A28 C42A7B80 */  lwc1    $f10, %lo(D_80B37B80)($at) 
/* 00D7C 80B34A2C 4600503C */  c.lt.s  $f10, $f0                  
/* 00D80 80B34A30 00000000 */  nop
/* 00D84 80B34A34 45020006 */  bc1fl   .L80B34A50                 
/* 00D88 80B34A38 C61001A0 */  lwc1    $f16, 0x01A0($s0)          ## 000001A0
/* 00D8C 80B34A3C 0C2CD3CA */  jal     func_80B34F28              
/* 00D90 80B34A40 02002025 */  or      $a0, $s0, $zero            ## $a0 = 00000000
/* 00D94 80B34A44 100000A9 */  beq     $zero, $zero, .L80B34CEC   
/* 00D98 80B34A48 8FBF0034 */  lw      $ra, 0x0034($sp)           
/* 00D9C 80B34A4C C61001A0 */  lwc1    $f16, 0x01A0($s0)          ## 000001A0
.L80B34A50:
/* 00DA0 80B34A50 26040188 */  addiu   $a0, $s0, 0x0188           ## $a0 = 00000188
/* 00DA4 80B34A54 4600810D */  trunc.w.s $f4, $f16                  
/* 00DA8 80B34A58 440C2000 */  mfc1    $t4, $f4                   
/* 00DAC 80B34A5C 0C02927F */  jal     SkelAnime_Update
              
/* 00DB0 80B34A60 AFAC005C */  sw      $t4, 0x005C($sp)           
/* 00DB4 80B34A64 44801000 */  mtc1    $zero, $f2                 ## $f2 = 0.00
/* 00DB8 80B34A68 C60001A4 */  lwc1    $f0, 0x01A4($s0)           ## 000001A4
/* 00DBC 80B34A6C 02002025 */  or      $a0, $s0, $zero            ## $a0 = 00000000
/* 00DC0 80B34A70 4600103E */  c.le.s  $f2, $f0                   
/* 00DC4 80B34A74 00000000 */  nop
/* 00DC8 80B34A78 45020004 */  bc1fl   .L80B34A8C                 
/* 00DCC 80B34A7C 46000187 */  neg.s   $f6, $f0                   
/* 00DD0 80B34A80 10000003 */  beq     $zero, $zero, .L80B34A90   
/* 00DD4 80B34A84 E7A0003C */  swc1    $f0, 0x003C($sp)           
/* 00DD8 80B34A88 46000187 */  neg.s   $f6, $f0                   
.L80B34A8C:
/* 00DDC 80B34A8C E7A6003C */  swc1    $f6, 0x003C($sp)           
.L80B34A90:
/* 00DE0 80B34A90 C61201A0 */  lwc1    $f18, 0x01A0($s0)          ## 000001A0
/* 00DE4 80B34A94 C7A8003C */  lwc1    $f8, 0x003C($sp)           
/* 00DE8 80B34A98 4600103E */  c.le.s  $f2, $f0                   
/* 00DEC 80B34A9C 46089281 */  sub.s   $f10, $f18, $f8            
/* 00DF0 80B34AA0 4600540D */  trunc.w.s $f16, $f10                 
/* 00DF4 80B34AA4 440E8000 */  mfc1    $t6, $f16                  
/* 00DF8 80B34AA8 45000003 */  bc1f    .L80B34AB8                 
/* 00DFC 80B34AAC AFAE0058 */  sw      $t6, 0x0058($sp)           
/* 00E00 80B34AB0 10000003 */  beq     $zero, $zero, .L80B34AC0   
/* 00E04 80B34AB4 E7A0003C */  swc1    $f0, 0x003C($sp)           
.L80B34AB8:
/* 00E08 80B34AB8 46000107 */  neg.s   $f4, $f0                   
/* 00E0C 80B34ABC E7A4003C */  swc1    $f4, 0x003C($sp)           
.L80B34AC0:
<<<<<<< HEAD
/* 00E10 80B34AC0 0C00B821 */  jal     Actor_YawInRangeWithPlayer              
=======
/* 00E10 80B34AC0 0C00B821 */  jal     Actor_IsFacingPlayer              
>>>>>>> e632b9a1
/* 00E14 80B34AC4 240511C7 */  addiu   $a1, $zero, 0x11C7         ## $a1 = 000011C7
/* 00E18 80B34AC8 14400012 */  bne     $v0, $zero, .L80B34B14     
/* 00E1C 80B34ACC 3C0142B4 */  lui     $at, 0x42B4                ## $at = 42B40000
/* 00E20 80B34AD0 0C03F66B */  jal     Rand_ZeroOne
              ## Rand.Next() float
/* 00E24 80B34AD4 00000000 */  nop
/* 00E28 80B34AD8 3C013F00 */  lui     $at, 0x3F00                ## $at = 3F000000
/* 00E2C 80B34ADC 44813000 */  mtc1    $at, $f6                   ## $f6 = 0.50
/* 00E30 80B34AE0 00000000 */  nop
/* 00E34 80B34AE4 4600303C */  c.lt.s  $f6, $f0                   
/* 00E38 80B34AE8 00000000 */  nop
/* 00E3C 80B34AEC 45000005 */  bc1f    .L80B34B04                 
/* 00E40 80B34AF0 00000000 */  nop
/* 00E44 80B34AF4 0C2CD3CA */  jal     func_80B34F28              
/* 00E48 80B34AF8 02002025 */  or      $a0, $s0, $zero            ## $a0 = 00000000
/* 00E4C 80B34AFC 10000049 */  beq     $zero, $zero, .L80B34C24   
/* 00E50 80B34B00 8FA40064 */  lw      $a0, 0x0064($sp)           
.L80B34B04:
/* 00E54 80B34B04 0C2CD157 */  jal     func_80B3455C              
/* 00E58 80B34B08 02002025 */  or      $a0, $s0, $zero            ## $a0 = 00000000
/* 00E5C 80B34B0C 10000045 */  beq     $zero, $zero, .L80B34C24   
/* 00E60 80B34B10 8FA40064 */  lw      $a0, 0x0064($sp)           
.L80B34B14:
/* 00E64 80B34B14 44814000 */  mtc1    $at, $f8                   ## $f8 = 0.00
/* 00E68 80B34B18 C7AA0050 */  lwc1    $f10, 0x0050($sp)          
/* 00E6C 80B34B1C C6120090 */  lwc1    $f18, 0x0090($s0)          ## 00000090
/* 00E70 80B34B20 8FAF0048 */  lw      $t7, 0x0048($sp)           
/* 00E74 80B34B24 460A4400 */  add.s   $f16, $f8, $f10            
/* 00E78 80B34B28 4610903C */  c.lt.s  $f18, $f16                 
/* 00E7C 80B34B2C 00000000 */  nop
/* 00E80 80B34B30 4502003C */  bc1fl   .L80B34C24                 
/* 00E84 80B34B34 8FA40064 */  lw      $a0, 0x0064($sp)           
/* 00E88 80B34B38 85F800B6 */  lh      $t8, 0x00B6($t7)           ## 000000B6
/* 00E8C 80B34B3C 861900B6 */  lh      $t9, 0x00B6($s0)           ## 000000B6
/* 00E90 80B34B40 8FA40064 */  lw      $a0, 0x0064($sp)           
/* 00E94 80B34B44 02002825 */  or      $a1, $s0, $zero            ## $a1 = 00000000
/* 00E98 80B34B48 03191823 */  subu    $v1, $t8, $t9              
/* 00E9C 80B34B4C 00031C00 */  sll     $v1, $v1, 16               
/* 00EA0 80B34B50 00031C03 */  sra     $v1, $v1, 16               
/* 00EA4 80B34B54 0C00CEAE */  jal     Actor_OtherIsTargeted              
/* 00EA8 80B34B58 A7A30042 */  sh      $v1, 0x0042($sp)           
/* 00EAC 80B34B5C 1440001C */  bne     $v0, $zero, .L80B34BD0     
/* 00EB0 80B34B60 87A30042 */  lh      $v1, 0x0042($sp)           
/* 00EB4 80B34B64 0C03F66B */  jal     Rand_ZeroOne
              ## Rand.Next() float
/* 00EB8 80B34B68 A7A30042 */  sh      $v1, 0x0042($sp)           
/* 00EBC 80B34B6C 3C0180B3 */  lui     $at, %hi(D_80B37B84)       ## $at = 80B30000
/* 00EC0 80B34B70 C4247B84 */  lwc1    $f4, %lo(D_80B37B84)($at)  
/* 00EC4 80B34B74 3C0142A0 */  lui     $at, 0x42A0                ## $at = 42A00000
/* 00EC8 80B34B78 87A30042 */  lh      $v1, 0x0042($sp)           
/* 00ECC 80B34B7C 4600203C */  c.lt.s  $f4, $f0                   
/* 00ED0 80B34B80 00000000 */  nop
/* 00ED4 80B34B84 4501000E */  bc1t    .L80B34BC0                 
/* 00ED8 80B34B88 00000000 */  nop
/* 00EDC 80B34B8C 44813000 */  mtc1    $at, $f6                   ## $f6 = 80.00
/* 00EE0 80B34B90 C6080090 */  lwc1    $f8, 0x0090($s0)           ## 00000090
/* 00EE4 80B34B94 4606403E */  c.le.s  $f8, $f6                   
/* 00EE8 80B34B98 00000000 */  nop
/* 00EEC 80B34B9C 4502000D */  bc1fl   .L80B34BD4                 
/* 00EF0 80B34BA0 8FA40064 */  lw      $a0, 0x0064($sp)           
/* 00EF4 80B34BA4 04600003 */  bltz    $v1, .L80B34BB4            
/* 00EF8 80B34BA8 00031023 */  subu    $v0, $zero, $v1            
/* 00EFC 80B34BAC 10000001 */  beq     $zero, $zero, .L80B34BB4   
/* 00F00 80B34BB0 00601025 */  or      $v0, $v1, $zero            ## $v0 = 00000000
.L80B34BB4:
/* 00F04 80B34BB4 284138E0 */  slti    $at, $v0, 0x38E0           
/* 00F08 80B34BB8 50200006 */  beql    $at, $zero, .L80B34BD4     
/* 00F0C 80B34BBC 8FA40064 */  lw      $a0, 0x0064($sp)           
.L80B34BC0:
/* 00F10 80B34BC0 0C2CD550 */  jal     func_80B35540              
/* 00F14 80B34BC4 02002025 */  or      $a0, $s0, $zero            ## $a0 = 00000000
/* 00F18 80B34BC8 10000016 */  beq     $zero, $zero, .L80B34C24   
/* 00F1C 80B34BCC 8FA40064 */  lw      $a0, 0x0064($sp)           
.L80B34BD0:
/* 00F20 80B34BD0 8FA40064 */  lw      $a0, 0x0064($sp)           
.L80B34BD4:
/* 00F24 80B34BD4 0C00CEAE */  jal     Actor_OtherIsTargeted              
/* 00F28 80B34BD8 02002825 */  or      $a1, $s0, $zero            ## $a1 = 00000000
/* 00F2C 80B34BDC 1040000E */  beq     $v0, $zero, .L80B34C18     
/* 00F30 80B34BE0 00000000 */  nop
/* 00F34 80B34BE4 0C03F66B */  jal     Rand_ZeroOne
              ## Rand.Next() float
/* 00F38 80B34BE8 00000000 */  nop
/* 00F3C 80B34BEC 3C013F00 */  lui     $at, 0x3F00                ## $at = 3F000000
/* 00F40 80B34BF0 44815000 */  mtc1    $at, $f10                  ## $f10 = 0.50
/* 00F44 80B34BF4 00000000 */  nop
/* 00F48 80B34BF8 4600503C */  c.lt.s  $f10, $f0                  
/* 00F4C 80B34BFC 00000000 */  nop
/* 00F50 80B34C00 45000005 */  bc1f    .L80B34C18                 
/* 00F54 80B34C04 00000000 */  nop
/* 00F58 80B34C08 0C2CD6E5 */  jal     func_80B35B94              
/* 00F5C 80B34C0C 02002025 */  or      $a0, $s0, $zero            ## $a0 = 00000000
/* 00F60 80B34C10 10000004 */  beq     $zero, $zero, .L80B34C24   
/* 00F64 80B34C14 8FA40064 */  lw      $a0, 0x0064($sp)           
.L80B34C18:
/* 00F68 80B34C18 0C2CD3CA */  jal     func_80B34F28              
/* 00F6C 80B34C1C 02002025 */  or      $a0, $s0, $zero            ## $a0 = 00000000
/* 00F70 80B34C20 8FA40064 */  lw      $a0, 0x0064($sp)           
.L80B34C24:
/* 00F74 80B34C24 02002825 */  or      $a1, $s0, $zero            ## $a1 = 00000000
/* 00F78 80B34C28 0C2CCFEC */  jal     func_80B33FB0              
/* 00F7C 80B34C2C 00003025 */  or      $a2, $zero, $zero          ## $a2 = 00000000
/* 00F80 80B34C30 1440002D */  bne     $v0, $zero, .L80B34CE8     
/* 00F84 80B34C34 8FA80064 */  lw      $t0, 0x0064($sp)           
/* 00F88 80B34C38 3C090001 */  lui     $t1, 0x0001                ## $t1 = 00010000
/* 00F8C 80B34C3C 01284821 */  addu    $t1, $t1, $t0              
/* 00F90 80B34C40 8D291DE4 */  lw      $t1, 0x1DE4($t1)           ## 00011DE4
/* 00F94 80B34C44 02002025 */  or      $a0, $s0, $zero            ## $a0 = 00000000
/* 00F98 80B34C48 312A005F */  andi    $t2, $t1, 0x005F           ## $t2 = 00000000
/* 00F9C 80B34C4C 55400004 */  bnel    $t2, $zero, .L80B34C60     
/* 00FA0 80B34C50 C61201A0 */  lwc1    $f18, 0x01A0($s0)          ## 000001A0
/* 00FA4 80B34C54 0C00BE0A */  jal     Audio_PlayActorSound2
              
/* 00FA8 80B34C58 2405383E */  addiu   $a1, $zero, 0x383E         ## $a1 = 0000383E
/* 00FAC 80B34C5C C61201A0 */  lwc1    $f18, 0x01A0($s0)          ## 000001A0
.L80B34C60:
/* 00FB0 80B34C60 8FA2005C */  lw      $v0, 0x005C($sp)           
/* 00FB4 80B34C64 8FAD0058 */  lw      $t5, 0x0058($sp)           
/* 00FB8 80B34C68 4600940D */  trunc.w.s $f16, $f18                 
/* 00FBC 80B34C6C 440C8000 */  mfc1    $t4, $f16                  
/* 00FC0 80B34C70 00000000 */  nop
/* 00FC4 80B34C74 504C001D */  beql    $v0, $t4, .L80B34CEC       
/* 00FC8 80B34C78 8FBF0034 */  lw      $ra, 0x0034($sp)           
/* 00FCC 80B34C7C 1DA0001A */  bgtz    $t5, .L80B34CE8            
/* 00FD0 80B34C80 C7A4003C */  lwc1    $f4, 0x003C($sp)           
/* 00FD4 80B34C84 4600218D */  trunc.w.s $f6, $f4                   
/* 00FD8 80B34C88 02002025 */  or      $a0, $s0, $zero            ## $a0 = 00000000
/* 00FDC 80B34C8C 440F3000 */  mfc1    $t7, $f6                   
/* 00FE0 80B34C90 00000000 */  nop
/* 00FE4 80B34C94 01E2C021 */  addu    $t8, $t7, $v0              
/* 00FE8 80B34C98 5B000014 */  blezl   $t8, .L80B34CEC            
/* 00FEC 80B34C9C 8FBF0034 */  lw      $ra, 0x0034($sp)           
/* 00FF0 80B34CA0 0C00BE0A */  jal     Audio_PlayActorSound2
              
/* 00FF4 80B34CA4 2405385A */  addiu   $a1, $zero, 0x385A         ## $a1 = 0000385A
/* 00FF8 80B34CA8 3C014040 */  lui     $at, 0x4040                ## $at = 40400000
/* 00FFC 80B34CAC 44814000 */  mtc1    $at, $f8                   ## $f8 = 3.00
/* 01000 80B34CB0 24190003 */  addiu   $t9, $zero, 0x0003         ## $t9 = 00000003
/* 01004 80B34CB4 24080032 */  addiu   $t0, $zero, 0x0032         ## $t0 = 00000032
/* 01008 80B34CB8 24090032 */  addiu   $t1, $zero, 0x0032         ## $t1 = 00000032
/* 0100C 80B34CBC 240A0001 */  addiu   $t2, $zero, 0x0001         ## $t2 = 00000001
/* 01010 80B34CC0 AFAA0020 */  sw      $t2, 0x0020($sp)           
/* 01014 80B34CC4 AFA9001C */  sw      $t1, 0x001C($sp)           
/* 01018 80B34CC8 AFA80018 */  sw      $t0, 0x0018($sp)           
/* 0101C 80B34CCC AFB90010 */  sw      $t9, 0x0010($sp)           
/* 01020 80B34CD0 8FA40064 */  lw      $a0, 0x0064($sp)           
/* 01024 80B34CD4 02002825 */  or      $a1, $s0, $zero            ## $a1 = 00000000
/* 01028 80B34CD8 26060024 */  addiu   $a2, $s0, 0x0024           ## $a2 = 00000024
/* 0102C 80B34CDC 3C0741A0 */  lui     $a3, 0x41A0                ## $a3 = 41A00000
/* 01030 80B34CE0 0C00CC98 */  jal     Actor_SpawnFloorDust              
/* 01034 80B34CE4 E7A80014 */  swc1    $f8, 0x0014($sp)           
.L80B34CE8:
/* 01038 80B34CE8 8FBF0034 */  lw      $ra, 0x0034($sp)           
.L80B34CEC:
/* 0103C 80B34CEC 8FB00030 */  lw      $s0, 0x0030($sp)           
/* 01040 80B34CF0 27BD0060 */  addiu   $sp, $sp, 0x0060           ## $sp = 00000000
/* 01044 80B34CF4 03E00008 */  jr      $ra                        
/* 01048 80B34CF8 00000000 */  nop<|MERGE_RESOLUTION|>--- conflicted
+++ resolved
@@ -170,11 +170,7 @@
 /* 00E08 80B34AB8 46000107 */  neg.s   $f4, $f0                   
 /* 00E0C 80B34ABC E7A4003C */  swc1    $f4, 0x003C($sp)           
 .L80B34AC0:
-<<<<<<< HEAD
-/* 00E10 80B34AC0 0C00B821 */  jal     Actor_YawInRangeWithPlayer              
-=======
 /* 00E10 80B34AC0 0C00B821 */  jal     Actor_IsFacingPlayer              
->>>>>>> e632b9a1
 /* 00E14 80B34AC4 240511C7 */  addiu   $a1, $zero, 0x11C7         ## $a1 = 000011C7
 /* 00E18 80B34AC8 14400012 */  bne     $v0, $zero, .L80B34B14     
 /* 00E1C 80B34ACC 3C0142B4 */  lui     $at, 0x42B4                ## $at = 42B40000
