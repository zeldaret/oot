--- conflicted
+++ resolved
@@ -38,15 +38,9 @@
 /* 00028 80879AC8 0C010D20 */  jal     DynaPolyActor_Init
               
 /* 0002C 80879ACC 00002825 */  or      $a1, $zero, $zero          ## $a1 = 00000000
-<<<<<<< HEAD
-/* 00030 80879AD0 3C040600 */  lui     $a0, 0x0600                ## $a0 = 06000000
-/* 00034 80879AD4 24844618 */  addiu   $a0, $a0, 0x4618           ## $a0 = 06004618
-/* 00038 80879AD8 0C010620 */  jal     CollisionHeader_GetVirtual
-=======
 /* 00030 80879AD0 3C040600 */  lui     $a0, %hi(D_06004618)                ## $a0 = 06000000
 /* 00034 80879AD4 24844618 */  addiu   $a0, $a0, %lo(D_06004618)           ## $a0 = 06004618
-/* 00038 80879AD8 0C010620 */  jal     DynaPolyInfo_Alloc
->>>>>>> b95643b3
+/* 00038 80879AD8 0C010620 */  jal     CollisionHeader_GetVirtual
               
 /* 0003C 80879ADC 27A50024 */  addiu   $a1, $sp, 0x0024           ## $a1 = FFFFFFF4
 /* 00040 80879AE0 8E0F0008 */  lw      $t7, 0x0008($s0)           ## 00000008
