glabel BgGndFiremeiro_Init
/* 00000 808794C0 44800000 */  mtc1    $zero, $f0                 ## $f0 = 0.00
/* 00004 808794C4 27BDFFD0 */  addiu   $sp, $sp, 0xFFD0           ## $sp = FFFFFFD0
/* 00008 808794C8 AFB00018 */  sw      $s0, 0x0018($sp)           
/* 0000C 808794CC AFA50034 */  sw      $a1, 0x0034($sp)           
/* 00010 808794D0 00808025 */  or      $s0, $a0, $zero            ## $s0 = 00000000
/* 00014 808794D4 AFBF001C */  sw      $ra, 0x001C($sp)           
/* 00018 808794D8 44050000 */  mfc1    $a1, $f0                   
/* 0001C 808794DC 44070000 */  mfc1    $a3, $f0                   
/* 00020 808794E0 AFA00024 */  sw      $zero, 0x0024($sp)         
/* 00024 808794E4 248400B4 */  addiu   $a0, $a0, 0x00B4           ## $a0 = 000000B4
/* 00028 808794E8 0C00AC78 */  jal     ActorShape_Init
              
/* 0002C 808794EC 00003025 */  or      $a2, $zero, $zero          ## $a2 = 00000000
/* 00030 808794F0 3C053DCC */  lui     $a1, 0x3DCC                ## $a1 = 3DCC0000
/* 00034 808794F4 34A5CCCD */  ori     $a1, $a1, 0xCCCD           ## $a1 = 3DCCCCCD
/* 00038 808794F8 0C00B58B */  jal     Actor_SetScale
              
/* 0003C 808794FC 02002025 */  or      $a0, $s0, $zero            ## $a0 = 00000000
/* 00040 80879500 8E0F0024 */  lw      $t7, 0x0024($s0)           ## 00000024
/* 00044 80879504 8618001C */  lh      $t8, 0x001C($s0)           ## 0000001C
/* 00048 80879508 8E0E0028 */  lw      $t6, 0x0028($s0)           ## 00000028
/* 0004C 8087950C AE0F0164 */  sw      $t7, 0x0164($s0)           ## 00000164
/* 00050 80879510 8E0F002C */  lw      $t7, 0x002C($s0)           ## 0000002C
/* 00054 80879514 AE0E0168 */  sw      $t6, 0x0168($s0)           ## 00000168
/* 00058 80879518 17000011 */  bne     $t8, $zero, .L80879560     
/* 0005C 8087951C AE0F016C */  sw      $t7, 0x016C($s0)           ## 0000016C
/* 00060 80879520 02002025 */  or      $a0, $s0, $zero            ## $a0 = 00000000
/* 00064 80879524 0C010D20 */  jal     DynaPolyActor_Init
              
/* 00068 80879528 00002825 */  or      $a1, $zero, $zero          ## $a1 = 00000000
<<<<<<< HEAD
/* 0006C 8087952C 3C040601 */  lui     $a0, 0x0601                ## $a0 = 06010000
/* 00070 80879530 2484ECD8 */  addiu   $a0, $a0, 0xECD8           ## $a0 = 0600ECD8
/* 00074 80879534 0C010620 */  jal     CollisionHeader_GetVirtual
=======
/* 0006C 8087952C 3C040601 */  lui     $a0, %hi(D_0600ECD8)                ## $a0 = 06010000
/* 00070 80879530 2484ECD8 */  addiu   $a0, $a0, %lo(D_0600ECD8)           ## $a0 = 0600ECD8
/* 00074 80879534 0C010620 */  jal     DynaPolyInfo_Alloc
>>>>>>> b95643b3
              
/* 00078 80879538 27A50024 */  addiu   $a1, $sp, 0x0024           ## $a1 = FFFFFFF4
/* 0007C 8087953C 8FA40034 */  lw      $a0, 0x0034($sp)           
/* 00080 80879540 02003025 */  or      $a2, $s0, $zero            ## $a2 = 00000000
/* 00084 80879544 8FA70024 */  lw      $a3, 0x0024($sp)           
/* 00088 80879548 0C00FA9D */  jal     DynaPoly_SetBgActor
              ## DynaPoly_SetBgActor
/* 0008C 8087954C 24850810 */  addiu   $a1, $a0, 0x0810           ## $a1 = 00000810
/* 00090 80879550 3C198088 */  lui     $t9, %hi(func_80879808)    ## $t9 = 80880000
/* 00094 80879554 27399808 */  addiu   $t9, $t9, %lo(func_80879808) ## $t9 = 80879808
/* 00098 80879558 AE02014C */  sw      $v0, 0x014C($s0)           ## 0000014C
/* 0009C 8087955C AE190174 */  sw      $t9, 0x0174($s0)           ## 00000174
.L80879560:
/* 000A0 80879560 8FBF001C */  lw      $ra, 0x001C($sp)           
/* 000A4 80879564 8FB00018 */  lw      $s0, 0x0018($sp)           
/* 000A8 80879568 27BD0030 */  addiu   $sp, $sp, 0x0030           ## $sp = 00000000
/* 000AC 8087956C 03E00008 */  jr      $ra                        
/* 000B0 80879570 00000000 */  nop<|MERGE_RESOLUTION|>--- conflicted
+++ resolved
@@ -29,15 +29,9 @@
 /* 00064 80879524 0C010D20 */  jal     DynaPolyActor_Init
               
 /* 00068 80879528 00002825 */  or      $a1, $zero, $zero          ## $a1 = 00000000
-<<<<<<< HEAD
-/* 0006C 8087952C 3C040601 */  lui     $a0, 0x0601                ## $a0 = 06010000
-/* 00070 80879530 2484ECD8 */  addiu   $a0, $a0, 0xECD8           ## $a0 = 0600ECD8
-/* 00074 80879534 0C010620 */  jal     CollisionHeader_GetVirtual
-=======
 /* 0006C 8087952C 3C040601 */  lui     $a0, %hi(D_0600ECD8)                ## $a0 = 06010000
 /* 00070 80879530 2484ECD8 */  addiu   $a0, $a0, %lo(D_0600ECD8)           ## $a0 = 0600ECD8
-/* 00074 80879534 0C010620 */  jal     DynaPolyInfo_Alloc
->>>>>>> b95643b3
+/* 00074 80879534 0C010620 */  jal     CollisionHeader_GetVirtual
               
 /* 00078 80879538 27A50024 */  addiu   $a1, $sp, 0x0024           ## $a1 = FFFFFFF4
 /* 0007C 8087953C 8FA40034 */  lw      $a0, 0x0034($sp)           
