--- conflicted
+++ resolved
@@ -56,11 +56,7 @@
 /* 00374 808AC9D4 460A4400 */  add.s   $f16, $f8, $f10            
 /* 00378 808AC9D8 8FA4003C */  lw      $a0, 0x003C($sp)           
 /* 0037C 808AC9DC 27A5002C */  addiu   $a1, $sp, 0x002C           ## $a1 = FFFFFFF4
-<<<<<<< HEAD
-/* 00380 808AC9E0 0C00A3A1 */  jal     EffectSsBomb2_SpawnExpanding              
-=======
 /* 00380 808AC9E0 0C00A3A1 */  jal     EffectSsBomb2_SpawnLayered              
->>>>>>> c3421dda
 /* 00384 808AC9E4 E7B00034 */  swc1    $f16, 0x0034($sp)          
 /* 00388 808AC9E8 3C0B808B */  lui     $t3, %hi(func_808ACA08)    ## $t3 = 808B0000
 /* 0038C 808AC9EC 256BCA08 */  addiu   $t3, $t3, %lo(func_808ACA08) ## $t3 = 808ACA08
