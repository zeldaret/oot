.late_rodata
glabel jtbl_808AD968
.word L808AC6BC
.word L808AC6BC
.word L808AC6BC
.word L808AC824
.word L808AC87C

.text
glabel BgSpot02Objects_Init
/* 00000 808AC660 27BDFFD0 */  addiu   $sp, $sp, 0xFFD0           ## $sp = FFFFFFD0
/* 00004 808AC664 AFBF001C */  sw      $ra, 0x001C($sp)           
/* 00008 808AC668 AFB00018 */  sw      $s0, 0x0018($sp)           
/* 0000C 808AC66C AFA50034 */  sw      $a1, 0x0034($sp)           
/* 00010 808AC670 00808025 */  or      $s0, $a0, $zero            ## $s0 = 00000000
/* 00014 808AC674 AFA00024 */  sw      $zero, 0x0024($sp)         
/* 00018 808AC678 0C010D20 */  jal     DynaPolyActor_Init
              
/* 0001C 808AC67C 00002825 */  or      $a1, $zero, $zero          ## $a1 = 00000000
/* 00020 808AC680 8619001C */  lh      $t9, 0x001C($s0)           ## 0000001C
/* 00024 808AC684 860E001C */  lh      $t6, 0x001C($s0)           ## 0000001C
/* 00028 808AC688 332800FF */  andi    $t0, $t9, 0x00FF           ## $t0 = 00000000
/* 0002C 808AC68C 3109FFFF */  andi    $t1, $t0, 0xFFFF           ## $t1 = 00000000
/* 00030 808AC690 2D210005 */  sltiu   $at, $t1, 0x0005           
/* 00034 808AC694 000EC203 */  sra     $t8, $t6,  8               
/* 00038 808AC698 A218016B */  sb      $t8, 0x016B($s0)           ## 0000016B
/* 0003C 808AC69C 10200086 */  beq     $at, $zero, .L808AC8B8     
/* 00040 808AC6A0 A608001C */  sh      $t0, 0x001C($s0)           ## 0000001C
/* 00044 808AC6A4 00094880 */  sll     $t1, $t1,  2               
/* 00048 808AC6A8 3C01808B */  lui     $at, %hi(jtbl_808AD968)       ## $at = 808B0000
/* 0004C 808AC6AC 00290821 */  addu    $at, $at, $t1              
/* 00050 808AC6B0 8C29D968 */  lw      $t1, %lo(jtbl_808AD968)($at)  
/* 00054 808AC6B4 01200008 */  jr      $t1                        
/* 00058 808AC6B8 00000000 */  nop
glabel L808AC6BC
/* 0005C 808AC6BC 3C05808B */  lui     $a1, %hi(D_808AD8A0)       ## $a1 = 808B0000
/* 00060 808AC6C0 24A5D8A0 */  addiu   $a1, $a1, %lo(D_808AD8A0)  ## $a1 = 808AD8A0
/* 00064 808AC6C4 0C01E037 */  jal     Actor_ProcessInitChain
              
/* 00068 808AC6C8 02002025 */  or      $a0, $s0, $zero            ## $a0 = 00000000
/* 0006C 808AC6CC 8602001C */  lh      $v0, 0x001C($s0)           ## 0000001C
/* 00070 808AC6D0 8FA40034 */  lw      $a0, 0x0034($sp)           
/* 00074 808AC6D4 24010001 */  addiu   $at, $zero, 0x0001         ## $at = 00000001
/* 00078 808AC6D8 14400016 */  bne     $v0, $zero, .L808AC734     
/* 0007C 808AC6DC 00000000 */  nop
/* 00080 808AC6E0 0C00B2D0 */  jal     Flags_GetSwitch
              
/* 00084 808AC6E4 9205016B */  lbu     $a1, 0x016B($s0)           ## 0000016B
/* 00088 808AC6E8 1040000A */  beq     $v0, $zero, .L808AC714     
/* 0008C 808AC6EC 3C040601 */  lui     $a0, %hi(D_06012BA4)                ## $a0 = 06010000
/* 00090 808AC6F0 3C01437F */  lui     $at, 0x437F                ## $at = 437F0000
/* 00094 808AC6F4 44813000 */  mtc1    $at, $f6                   ## $f6 = 255.00
/* 00098 808AC6F8 C6040028 */  lwc1    $f4, 0x0028($s0)           ## 00000028
/* 0009C 808AC6FC 3C0A808B */  lui     $t2, %hi(func_808AC8FC)    ## $t2 = 808B0000
/* 000A0 808AC700 254AC8FC */  addiu   $t2, $t2, %lo(func_808AC8FC) ## $t2 = 808AC8FC
/* 000A4 808AC704 46062200 */  add.s   $f8, $f4, $f6              
/* 000A8 808AC708 AE0A0164 */  sw      $t2, 0x0164($s0)           ## 00000164
/* 000AC 808AC70C 10000004 */  beq     $zero, $zero, .L808AC720   
/* 000B0 808AC710 E6080028 */  swc1    $f8, 0x0028($s0)           ## 00000028
.L808AC714:
/* 000B4 808AC714 3C0B808B */  lui     $t3, %hi(func_808ACAFC)    ## $t3 = 808B0000
/* 000B8 808AC718 256BCAFC */  addiu   $t3, $t3, %lo(func_808ACAFC) ## $t3 = 808ACAFC
/* 000BC 808AC71C AE0B0164 */  sw      $t3, 0x0164($s0)           ## 00000164
.L808AC720:
<<<<<<< HEAD
/* 000C0 808AC720 24842BA4 */  addiu   $a0, $a0, 0x2BA4           ## $a0 = 06012BA4
/* 000C4 808AC724 0C010620 */  jal     CollisionHeader_GetVirtual
=======
/* 000C0 808AC720 24842BA4 */  addiu   $a0, $a0, %lo(D_06012BA4)           ## $a0 = 06012BA4
/* 000C4 808AC724 0C010620 */  jal     DynaPolyInfo_Alloc
>>>>>>> b95643b3
              
/* 000C8 808AC728 27A50024 */  addiu   $a1, $sp, 0x0024           ## $a1 = FFFFFFF4
/* 000CC 808AC72C 1000001E */  beq     $zero, $zero, .L808AC7A8   
/* 000D0 808AC730 8FA40034 */  lw      $a0, 0x0034($sp)           
.L808AC734:
/* 000D4 808AC734 1441000D */  bne     $v0, $at, .L808AC76C       
/* 000D8 808AC738 8FAF0034 */  lw      $t7, 0x0034($sp)           
/* 000DC 808AC73C 3C0C808B */  lui     $t4, %hi(func_808AC8FC)    ## $t4 = 808B0000
/* 000E0 808AC740 258CC8FC */  addiu   $t4, $t4, %lo(func_808AC8FC) ## $t4 = 808AC8FC
/* 000E4 808AC744 3C040601 */  lui     $a0, %hi(D_060128D8)                ## $a0 = 06010000
/* 000E8 808AC748 AE0C0164 */  sw      $t4, 0x0164($s0)           ## 00000164
<<<<<<< HEAD
/* 000EC 808AC74C 248428D8 */  addiu   $a0, $a0, 0x28D8           ## $a0 = 060128D8
/* 000F0 808AC750 0C010620 */  jal     CollisionHeader_GetVirtual
=======
/* 000EC 808AC74C 248428D8 */  addiu   $a0, $a0, %lo(D_060128D8)           ## $a0 = 060128D8
/* 000F0 808AC750 0C010620 */  jal     DynaPolyInfo_Alloc
>>>>>>> b95643b3
              
/* 000F4 808AC754 27A50024 */  addiu   $a1, $sp, 0x0024           ## $a1 = FFFFFFF4
/* 000F8 808AC758 8E0D0004 */  lw      $t5, 0x0004($s0)           ## 00000004
/* 000FC 808AC75C 3C010040 */  lui     $at, 0x0040                ## $at = 00400000
/* 00100 808AC760 01A17025 */  or      $t6, $t5, $at              ## $t6 = 00400000
/* 00104 808AC764 1000000F */  beq     $zero, $zero, .L808AC7A4   
/* 00108 808AC768 AE0E0004 */  sw      $t6, 0x0004($s0)           ## 00000004
.L808AC76C:
/* 0010C 808AC76C 85F800A4 */  lh      $t8, 0x00A4($t7)           ## 000000A4
/* 00110 808AC770 24010053 */  addiu   $at, $zero, 0x0053         ## $at = 00000053
/* 00114 808AC774 3C040601 */  lui     $a0, %hi(D_060133EC)                ## $a0 = 06010000
/* 00118 808AC778 17010005 */  bne     $t8, $at, .L808AC790       
/* 0011C 808AC77C 248433EC */  addiu   $a0, $a0, %lo(D_060133EC)           ## $a0 = 060133EC
/* 00120 808AC780 3C19808B */  lui     $t9, %hi(func_808AC908)    ## $t9 = 808B0000
/* 00124 808AC784 2739C908 */  addiu   $t9, $t9, %lo(func_808AC908) ## $t9 = 808AC908
/* 00128 808AC788 10000004 */  beq     $zero, $zero, .L808AC79C   
/* 0012C 808AC78C AE190164 */  sw      $t9, 0x0164($s0)           ## 00000164
.L808AC790:
/* 00130 808AC790 3C08808B */  lui     $t0, %hi(func_808AC8FC)    ## $t0 = 808B0000
/* 00134 808AC794 2508C8FC */  addiu   $t0, $t0, %lo(func_808AC8FC) ## $t0 = 808AC8FC
/* 00138 808AC798 AE080164 */  sw      $t0, 0x0164($s0)           ## 00000164
.L808AC79C:
/* 0013C 808AC79C 0C010620 */  jal     CollisionHeader_GetVirtual
              
/* 00140 808AC7A0 27A50024 */  addiu   $a1, $sp, 0x0024           ## $a1 = FFFFFFF4
.L808AC7A4:
/* 00144 808AC7A4 8FA40034 */  lw      $a0, 0x0034($sp)           
.L808AC7A8:
/* 00148 808AC7A8 02003025 */  or      $a2, $s0, $zero            ## $a2 = 00000000
/* 0014C 808AC7AC 8FA70024 */  lw      $a3, 0x0024($sp)           
/* 00150 808AC7B0 0C00FA9D */  jal     DynaPoly_SetBgActor
              ## DynaPoly_SetBgActor
/* 00154 808AC7B4 24850810 */  addiu   $a1, $a0, 0x0810           ## $a1 = 00000810
/* 00158 808AC7B8 3C038016 */  lui     $v1, %hi(gSaveContext)
/* 0015C 808AC7BC 2463E660 */  addiu   $v1, %lo(gSaveContext)
/* 00160 808AC7C0 AE02014C */  sw      $v0, 0x014C($s0)           ## 0000014C
/* 00164 808AC7C4 94690ED6 */  lhu     $t1, 0x0ED6($v1)           ## 8015F536
/* 00168 808AC7C8 8FAB0034 */  lw      $t3, 0x0034($sp)           
/* 0016C 808AC7CC 312A2000 */  andi    $t2, $t1, 0x2000           ## $t2 = 00000000
/* 00170 808AC7D0 5140000A */  beql    $t2, $zero, .L808AC7FC     
/* 00174 808AC7D4 8C6E0004 */  lw      $t6, 0x0004($v1)           ## 8015E664
/* 00178 808AC7D8 856C00A4 */  lh      $t4, 0x00A4($t3)           ## 000000A4
/* 0017C 808AC7DC 24010053 */  addiu   $at, $zero, 0x0053         ## $at = 00000053
/* 00180 808AC7E0 55810006 */  bnel    $t4, $at, .L808AC7FC       
/* 00184 808AC7E4 8C6E0004 */  lw      $t6, 0x0004($v1)           ## 8015E664
/* 00188 808AC7E8 860D001C */  lh      $t5, 0x001C($s0)           ## 0000001C
/* 0018C 808AC7EC 24010002 */  addiu   $at, $zero, 0x0002         ## $at = 00000002
/* 00190 808AC7F0 11A10008 */  beq     $t5, $at, .L808AC814       
/* 00194 808AC7F4 00000000 */  nop
/* 00198 808AC7F8 8C6E0004 */  lw      $t6, 0x0004($v1)           ## 8015E664
.L808AC7FC:
/* 0019C 808AC7FC 55C0002F */  bnel    $t6, $zero, .L808AC8BC     
/* 001A0 808AC800 8FBF001C */  lw      $ra, 0x001C($sp)           
/* 001A4 808AC804 860F001C */  lh      $t7, 0x001C($s0)           ## 0000001C
/* 001A8 808AC808 24010001 */  addiu   $at, $zero, 0x0001         ## $at = 00000001
/* 001AC 808AC80C 55E1002B */  bnel    $t7, $at, .L808AC8BC       
/* 001B0 808AC810 8FBF001C */  lw      $ra, 0x001C($sp)           
.L808AC814:
/* 001B4 808AC814 0C00B55C */  jal     Actor_Kill
              
/* 001B8 808AC818 02002025 */  or      $a0, $s0, $zero            ## $a0 = 00000000
/* 001BC 808AC81C 10000027 */  beq     $zero, $zero, .L808AC8BC   
/* 001C0 808AC820 8FBF001C */  lw      $ra, 0x001C($sp)           
glabel L808AC824
/* 001C4 808AC824 A200016A */  sb      $zero, 0x016A($s0)         ## 0000016A
/* 001C8 808AC828 8FA40034 */  lw      $a0, 0x0034($sp)           
/* 001CC 808AC82C 02003025 */  or      $a2, $s0, $zero            ## $a2 = 00000000
/* 001D0 808AC830 24070007 */  addiu   $a3, $zero, 0x0007         ## $a3 = 00000007
/* 001D4 808AC834 0C00CDD2 */  jal     Actor_ChangeType
              
/* 001D8 808AC838 24851C24 */  addiu   $a1, $a0, 0x1C24           ## $a1 = 00001C24
/* 001DC 808AC83C 3C19808B */  lui     $t9, %hi(func_808ACC34)    ## $t9 = 808B0000
/* 001E0 808AC840 3C08808B */  lui     $t0, %hi(func_808ACCB8)    ## $t0 = 808B0000
/* 001E4 808AC844 3C038016 */  lui     $v1, %hi(gSaveContext)
/* 001E8 808AC848 2739CC34 */  addiu   $t9, $t9, %lo(func_808ACC34) ## $t9 = 808ACC34
/* 001EC 808AC84C 2508CCB8 */  addiu   $t0, $t0, %lo(func_808ACCB8) ## $t0 = 808ACCB8
/* 001F0 808AC850 2463E660 */  addiu   $v1, %lo(gSaveContext)
/* 001F4 808AC854 AE190164 */  sw      $t9, 0x0164($s0)           ## 00000164
/* 001F8 808AC858 AE080134 */  sw      $t0, 0x0134($s0)           ## 00000134
/* 001FC 808AC85C 94690ED6 */  lhu     $t1, 0x0ED6($v1)           ## 8015F536
/* 00200 808AC860 312A2000 */  andi    $t2, $t1, 0x2000           ## $t2 = 00000000
/* 00204 808AC864 51400015 */  beql    $t2, $zero, .L808AC8BC     
/* 00208 808AC868 8FBF001C */  lw      $ra, 0x001C($sp)           
/* 0020C 808AC86C 0C00B55C */  jal     Actor_Kill
              
/* 00210 808AC870 02002025 */  or      $a0, $s0, $zero            ## $a0 = 00000000
/* 00214 808AC874 10000011 */  beq     $zero, $zero, .L808AC8BC   
/* 00218 808AC878 8FBF001C */  lw      $ra, 0x001C($sp)           
glabel L808AC87C
/* 0021C 808AC87C 240BFFF4 */  addiu   $t3, $zero, 0xFFF4         ## $t3 = FFFFFFF4
/* 00220 808AC880 340CFFFF */  ori     $t4, $zero, 0xFFFF         ## $t4 = 0000FFFF
/* 00224 808AC884 A60B0168 */  sh      $t3, 0x0168($s0)           ## 00000168
/* 00228 808AC888 A60C0170 */  sh      $t4, 0x0170($s0)           ## 00000170
/* 0022C 808AC88C 8FA40034 */  lw      $a0, 0x0034($sp)           
/* 00230 808AC890 02003025 */  or      $a2, $s0, $zero            ## $a2 = 00000000
/* 00234 808AC894 24070007 */  addiu   $a3, $zero, 0x0007         ## $a3 = 00000007
/* 00238 808AC898 0C00CDD2 */  jal     Actor_ChangeType
              
/* 0023C 808AC89C 24851C24 */  addiu   $a1, $a0, 0x1C24           ## $a1 = 00001C24
/* 00240 808AC8A0 3C0E808B */  lui     $t6, %hi(func_808AD3D4)    ## $t6 = 808B0000
/* 00244 808AC8A4 3C0F808B */  lui     $t7, %hi(func_808AD450)    ## $t7 = 808B0000
/* 00248 808AC8A8 25CED3D4 */  addiu   $t6, $t6, %lo(func_808AD3D4) ## $t6 = 808AD3D4
/* 0024C 808AC8AC 25EFD450 */  addiu   $t7, $t7, %lo(func_808AD450) ## $t7 = 808AD450
/* 00250 808AC8B0 AE0E0164 */  sw      $t6, 0x0164($s0)           ## 00000164
/* 00254 808AC8B4 AE0F0134 */  sw      $t7, 0x0134($s0)           ## 00000134
.L808AC8B8:
/* 00258 808AC8B8 8FBF001C */  lw      $ra, 0x001C($sp)           
.L808AC8BC:
/* 0025C 808AC8BC 8FB00018 */  lw      $s0, 0x0018($sp)           
/* 00260 808AC8C0 27BD0030 */  addiu   $sp, $sp, 0x0030           ## $sp = 00000000
/* 00264 808AC8C4 03E00008 */  jr      $ra                        
/* 00268 808AC8C8 00000000 */  nop<|MERGE_RESOLUTION|>--- conflicted
+++ resolved
@@ -62,13 +62,8 @@
 /* 000B8 808AC718 256BCAFC */  addiu   $t3, $t3, %lo(func_808ACAFC) ## $t3 = 808ACAFC
 /* 000BC 808AC71C AE0B0164 */  sw      $t3, 0x0164($s0)           ## 00000164
 .L808AC720:
-<<<<<<< HEAD
-/* 000C0 808AC720 24842BA4 */  addiu   $a0, $a0, 0x2BA4           ## $a0 = 06012BA4
+/* 000C0 808AC720 24842BA4 */  addiu   $a0, $a0, %lo(D_06012BA4)           ## $a0 = 06012BA4
 /* 000C4 808AC724 0C010620 */  jal     CollisionHeader_GetVirtual
-=======
-/* 000C0 808AC720 24842BA4 */  addiu   $a0, $a0, %lo(D_06012BA4)           ## $a0 = 06012BA4
-/* 000C4 808AC724 0C010620 */  jal     DynaPolyInfo_Alloc
->>>>>>> b95643b3
               
 /* 000C8 808AC728 27A50024 */  addiu   $a1, $sp, 0x0024           ## $a1 = FFFFFFF4
 /* 000CC 808AC72C 1000001E */  beq     $zero, $zero, .L808AC7A8   
@@ -80,13 +75,8 @@
 /* 000E0 808AC740 258CC8FC */  addiu   $t4, $t4, %lo(func_808AC8FC) ## $t4 = 808AC8FC
 /* 000E4 808AC744 3C040601 */  lui     $a0, %hi(D_060128D8)                ## $a0 = 06010000
 /* 000E8 808AC748 AE0C0164 */  sw      $t4, 0x0164($s0)           ## 00000164
-<<<<<<< HEAD
-/* 000EC 808AC74C 248428D8 */  addiu   $a0, $a0, 0x28D8           ## $a0 = 060128D8
+/* 000EC 808AC74C 248428D8 */  addiu   $a0, $a0, %lo(D_060128D8)           ## $a0 = 060128D8
 /* 000F0 808AC750 0C010620 */  jal     CollisionHeader_GetVirtual
-=======
-/* 000EC 808AC74C 248428D8 */  addiu   $a0, $a0, %lo(D_060128D8)           ## $a0 = 060128D8
-/* 000F0 808AC750 0C010620 */  jal     DynaPolyInfo_Alloc
->>>>>>> b95643b3
               
 /* 000F4 808AC754 27A50024 */  addiu   $a1, $sp, 0x0024           ## $a1 = FFFFFFF4
 /* 000F8 808AC758 8E0D0004 */  lw      $t5, 0x0004($s0)           ## 00000004
