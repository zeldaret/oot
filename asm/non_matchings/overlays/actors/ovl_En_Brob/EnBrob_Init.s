.late_rodata
glabel D_809CBAC0
    .float 0.033333335
glabel D_809CBAC4
    .float 0.06666667
glabel D_809CBAC8
    .float 12000.0

.text
glabel EnBrob_Init
/* 00000 809CAB10 27BDFFC0 */  addiu   $sp, $sp, 0xFFC0           ## $sp = FFFFFFC0
/* 00004 809CAB14 AFB00024 */  sw      $s0, 0x0024($sp)
/* 00008 809CAB18 00808025 */  or      $s0, $a0, $zero            ## $s0 = 00000000
/* 0000C 809CAB1C AFB10028 */  sw      $s1, 0x0028($sp)
/* 00010 809CAB20 00A08825 */  or      $s1, $a1, $zero            ## $s1 = 00000000
/* 00014 809CAB24 AFBF002C */  sw      $ra, 0x002C($sp)
/* 00018 809CAB28 260E01B0 */  addiu   $t6, $s0, 0x01B0           ## $t6 = 000001B0
/* 0001C 809CAB2C 260F01EC */  addiu   $t7, $s0, 0x01EC           ## $t7 = 000001EC
/* 00020 809CAB30 00A02025 */  or      $a0, $a1, $zero            ## $a0 = 00000000
/* 00024 809CAB34 3C060600 */  lui     $a2, %hi(D_060015D8)                ## $a2 = 06000000
/* 00028 809CAB38 3C070600 */  lui     $a3, %hi(D_06001750)                ## $a3 = 06000000
/* 0002C 809CAB3C 2418000A */  addiu   $t8, $zero, 0x000A         ## $t8 = 0000000A
/* 00030 809CAB40 AFA00034 */  sw      $zero, 0x0034($sp)
/* 00034 809CAB44 AFB80018 */  sw      $t8, 0x0018($sp)
/* 00038 809CAB48 24E71750 */  addiu   $a3, $a3, %lo(D_06001750)           ## $a3 = 06001750
/* 0003C 809CAB4C 24C615D8 */  addiu   $a2, $a2, %lo(D_060015D8)           ## $a2 = 060015D8
/* 00040 809CAB50 26050164 */  addiu   $a1, $s0, 0x0164           ## $a1 = 00000164
/* 00044 809CAB54 AFAF0014 */  sw      $t7, 0x0014($sp)
/* 00048 809CAB58 0C0291BE */  jal     SkelAnime_InitFlex
/* 0004C 809CAB5C AFAE0010 */  sw      $t6, 0x0010($sp)
/* 00050 809CAB60 02002025 */  or      $a0, $s0, $zero            ## $a0 = 00000000
/* 00054 809CAB64 0C010D20 */  jal     DynaPolyActor_Init

/* 00058 809CAB68 00002825 */  or      $a1, $zero, $zero          ## $a1 = 00000000
<<<<<<< HEAD
/* 0005C 809CAB6C 3C040600 */  lui     $a0, 0x0600                ## $a0 = 06000000
/* 00060 809CAB70 24841A70 */  addiu   $a0, $a0, 0x1A70           ## $a0 = 06001A70
/* 00064 809CAB74 0C010620 */  jal     CollisionHeader_GetVirtual
=======
/* 0005C 809CAB6C 3C040600 */  lui     $a0, %hi(D_06001A70)                ## $a0 = 06000000
/* 00060 809CAB70 24841A70 */  addiu   $a0, $a0, %lo(D_06001A70)           ## $a0 = 06001A70
/* 00064 809CAB74 0C010620 */  jal     DynaPolyInfo_Alloc
>>>>>>> b95643b3

/* 00068 809CAB78 27A50034 */  addiu   $a1, $sp, 0x0034           ## $a1 = FFFFFFF4
/* 0006C 809CAB7C 02202025 */  or      $a0, $s1, $zero            ## $a0 = 00000000
/* 00070 809CAB80 26250810 */  addiu   $a1, $s1, 0x0810           ## $a1 = 00000810
/* 00074 809CAB84 02003025 */  or      $a2, $s0, $zero            ## $a2 = 00000000
/* 00078 809CAB88 0C00FA9D */  jal     DynaPoly_SetBgActor
              ## DynaPoly_SetBgActor
/* 0007C 809CAB8C 8FA70034 */  lw      $a3, 0x0034($sp)
/* 00080 809CAB90 AE02014C */  sw      $v0, 0x014C($s0)           ## 0000014C
/* 00084 809CAB94 26050228 */  addiu   $a1, $s0, 0x0228           ## $a1 = 00000228
/* 00088 809CAB98 AFA50030 */  sw      $a1, 0x0030($sp)
/* 0008C 809CAB9C 0C0170D9 */  jal     Collider_InitCylinder

/* 00090 809CABA0 02202025 */  or      $a0, $s1, $zero            ## $a0 = 00000000
/* 00094 809CABA4 3C07809D */  lui     $a3, %hi(D_809CBA80)       ## $a3 = 809D0000
/* 00098 809CABA8 8FA50030 */  lw      $a1, 0x0030($sp)
/* 0009C 809CABAC 24E7BA80 */  addiu   $a3, $a3, %lo(D_809CBA80)  ## $a3 = 809CBA80
/* 000A0 809CABB0 02202025 */  or      $a0, $s1, $zero            ## $a0 = 00000000
/* 000A4 809CABB4 0C01712B */  jal     Collider_SetCylinder

/* 000A8 809CABB8 02003025 */  or      $a2, $s0, $zero            ## $a2 = 00000000
/* 000AC 809CABBC 26050274 */  addiu   $a1, $s0, 0x0274           ## $a1 = 00000274
/* 000B0 809CABC0 AFA50030 */  sw      $a1, 0x0030($sp)
/* 000B4 809CABC4 0C0170D9 */  jal     Collider_InitCylinder

/* 000B8 809CABC8 02202025 */  or      $a0, $s1, $zero            ## $a0 = 00000000
/* 000BC 809CABCC 3C07809D */  lui     $a3, %hi(D_809CBA80)       ## $a3 = 809D0000
/* 000C0 809CABD0 8FA50030 */  lw      $a1, 0x0030($sp)
/* 000C4 809CABD4 24E7BA80 */  addiu   $a3, $a3, %lo(D_809CBA80)  ## $a3 = 809CBA80
/* 000C8 809CABD8 02202025 */  or      $a0, $s1, $zero            ## $a0 = 00000000
/* 000CC 809CABDC 0C01712B */  jal     Collider_SetCylinder

/* 000D0 809CABE0 02003025 */  or      $a2, $s0, $zero            ## $a2 = 00000000
/* 000D4 809CABE4 3C06809D */  lui     $a2, %hi(D_809CBAAC)       ## $a2 = 809D0000
/* 000D8 809CABE8 24C6BAAC */  addiu   $a2, $a2, %lo(D_809CBAAC)  ## $a2 = 809CBAAC
/* 000DC 809CABEC 26040098 */  addiu   $a0, $s0, 0x0098           ## $a0 = 00000098
/* 000E0 809CABF0 0C0187B5 */  jal     func_80061ED4
/* 000E4 809CABF4 00002825 */  or      $a1, $zero, $zero          ## $a1 = 00000000
/* 000E8 809CABF8 8619001C */  lh      $t9, 0x001C($s0)           ## 0000001C
/* 000EC 809CABFC 02002025 */  or      $a0, $s0, $zero            ## $a0 = 00000000
/* 000F0 809CAC00 3C053BA3 */  lui     $a1, 0x3BA3                ## $a1 = 3BA30000
/* 000F4 809CAC04 00194203 */  sra     $t0, $t9,  8
/* 000F8 809CAC08 310900FF */  andi    $t1, $t0, 0x00FF           ## $t1 = 00000000
/* 000FC 809CAC0C 15200016 */  bne     $t1, $zero, .L809CAC68
/* 00100 809CAC10 00000000 */  nop
/* 00104 809CAC14 3C053C23 */  lui     $a1, 0x3C23                ## $a1 = 3C230000
/* 00108 809CAC18 34A5D70A */  ori     $a1, $a1, 0xD70A           ## $a1 = 3C23D70A
/* 0010C 809CAC1C 0C00B58B */  jal     Actor_SetScale

/* 00110 809CAC20 02002025 */  or      $a0, $s0, $zero            ## $a0 = 00000000
/* 00114 809CAC24 860A001C */  lh      $t2, 0x001C($s0)           ## 0000001C
/* 00118 809CAC28 240100FF */  addiu   $at, $zero, 0x00FF         ## $at = 000000FF
/* 0011C 809CAC2C 314B00FF */  andi    $t3, $t2, 0x00FF           ## $t3 = 00000000
/* 00120 809CAC30 A60B001C */  sh      $t3, 0x001C($s0)           ## 0000001C
/* 00124 809CAC34 8602001C */  lh      $v0, 0x001C($s0)           ## 0000001C
/* 00128 809CAC38 1041001D */  beq     $v0, $at, .L809CACB0
/* 0012C 809CAC3C 304C00FF */  andi    $t4, $v0, 0x00FF           ## $t4 = 00000000
/* 00130 809CAC40 448C2000 */  mtc1    $t4, $f4                   ## $f4 = 0.00
/* 00134 809CAC44 3C01809D */  lui     $at, %hi(D_809CBAC0)       ## $at = 809D0000
/* 00138 809CAC48 C428BAC0 */  lwc1    $f8, %lo(D_809CBAC0)($at)
/* 0013C 809CAC4C 468021A0 */  cvt.s.w $f6, $f4
/* 00140 809CAC50 C6100054 */  lwc1    $f16, 0x0054($s0)          ## 00000054
/* 00144 809CAC54 46083282 */  mul.s   $f10, $f6, $f8
/* 00148 809CAC58 00000000 */  nop
/* 0014C 809CAC5C 460A8482 */  mul.s   $f18, $f16, $f10
/* 00150 809CAC60 10000013 */  beq     $zero, $zero, .L809CACB0
/* 00154 809CAC64 E6120054 */  swc1    $f18, 0x0054($s0)          ## 00000054
.L809CAC68:
/* 00158 809CAC68 0C00B58B */  jal     Actor_SetScale

/* 0015C 809CAC6C 34A5D70A */  ori     $a1, $a1, 0xD70A           ## $a1 = 0000D70A
/* 00160 809CAC70 860D001C */  lh      $t5, 0x001C($s0)           ## 0000001C
/* 00164 809CAC74 240100FF */  addiu   $at, $zero, 0x00FF         ## $at = 000000FF
/* 00168 809CAC78 31AE00FF */  andi    $t6, $t5, 0x00FF           ## $t6 = 00000000
/* 0016C 809CAC7C A60E001C */  sh      $t6, 0x001C($s0)           ## 0000001C
/* 00170 809CAC80 8602001C */  lh      $v0, 0x001C($s0)           ## 0000001C
/* 00174 809CAC84 1041000A */  beq     $v0, $at, .L809CACB0
/* 00178 809CAC88 304F00FF */  andi    $t7, $v0, 0x00FF           ## $t7 = 00000000
/* 0017C 809CAC8C 448F2000 */  mtc1    $t7, $f4                   ## $f4 = 0.00
/* 00180 809CAC90 3C01809D */  lui     $at, %hi(D_809CBAC4)       ## $at = 809D0000
/* 00184 809CAC94 C428BAC4 */  lwc1    $f8, %lo(D_809CBAC4)($at)
/* 00188 809CAC98 468021A0 */  cvt.s.w $f6, $f4
/* 0018C 809CAC9C C60A0054 */  lwc1    $f10, 0x0054($s0)          ## 00000054
/* 00190 809CACA0 46083402 */  mul.s   $f16, $f6, $f8
/* 00194 809CACA4 00000000 */  nop
/* 00198 809CACA8 46105482 */  mul.s   $f18, $f10, $f16
/* 0019C 809CACAC E6120054 */  swc1    $f18, 0x0054($s0)          ## 00000054
.L809CACB0:
/* 001A0 809CACB0 86180268 */  lh      $t8, 0x0268($s0)           ## 00000268
/* 001A4 809CACB4 C6080050 */  lwc1    $f8, 0x0050($s0)           ## 00000050
/* 001A8 809CACB8 860B02B4 */  lh      $t3, 0x02B4($s0)           ## 000002B4
/* 001AC 809CACBC 44982000 */  mtc1    $t8, $f4                   ## $f4 = 0.00
/* 001B0 809CACC0 3C01809D */  lui     $at, %hi(D_809CBAC8)       ## $at = 809D0000
/* 001B4 809CACC4 C6120054 */  lwc1    $f18, 0x0054($s0)          ## 00000054
/* 001B8 809CACC8 468021A0 */  cvt.s.w $f6, $f4
/* 001BC 809CACCC 860E02B6 */  lh      $t6, 0x02B6($s0)           ## 000002B6
/* 001C0 809CACD0 861902B8 */  lh      $t9, 0x02B8($s0)           ## 000002B8
/* 001C4 809CACD4 02002025 */  or      $a0, $s0, $zero            ## $a0 = 00000000
/* 001C8 809CACD8 02202825 */  or      $a1, $s1, $zero            ## $a1 = 00000000
/* 001CC 809CACDC 46083282 */  mul.s   $f10, $f6, $f8
/* 001D0 809CACE0 4600540D */  trunc.w.s $f16, $f10
/* 001D4 809CACE4 448B5000 */  mtc1    $t3, $f10                  ## $f10 = 0.00
/* 001D8 809CACE8 44088000 */  mfc1    $t0, $f16
/* 001DC 809CACEC 46805420 */  cvt.s.w $f16, $f10
/* 001E0 809CACF0 A6080268 */  sh      $t0, 0x0268($s0)           ## 00000268
/* 001E4 809CACF4 C424BAC8 */  lwc1    $f4, %lo(D_809CBAC8)($at)
/* 001E8 809CACF8 2401FFFE */  addiu   $at, $zero, 0xFFFE         ## $at = FFFFFFFE
/* 001EC 809CACFC A600026C */  sh      $zero, 0x026C($s0)         ## 0000026C
/* 001F0 809CAD00 46049182 */  mul.s   $f6, $f18, $f4
/* 001F4 809CAD04 C6120050 */  lwc1    $f18, 0x0050($s0)          ## 00000050
/* 001F8 809CAD08 AE0001A8 */  sw      $zero, 0x01A8($s0)         ## 000001A8
/* 001FC 809CAD0C 46128102 */  mul.s   $f4, $f16, $f18
/* 00200 809CAD10 C6100054 */  lwc1    $f16, 0x0054($s0)          ## 00000054
/* 00204 809CAD14 4600320D */  trunc.w.s $f8, $f6
/* 00208 809CAD18 4600218D */  trunc.w.s $f6, $f4
/* 0020C 809CAD1C 440A4000 */  mfc1    $t2, $f8
/* 00210 809CAD20 448E4000 */  mtc1    $t6, $f8                   ## $f8 = 0.00
/* 00214 809CAD24 440D3000 */  mfc1    $t5, $f6
/* 00218 809CAD28 468042A0 */  cvt.s.w $f10, $f8
/* 0021C 809CAD2C 44993000 */  mtc1    $t9, $f6                   ## $f6 = 0.00
/* 00220 809CAD30 A60A026A */  sh      $t2, 0x026A($s0)           ## 0000026A
/* 00224 809CAD34 8E0A0004 */  lw      $t2, 0x0004($s0)           ## 00000004
/* 00228 809CAD38 A60D02B4 */  sh      $t5, 0x02B4($s0)           ## 000002B4
/* 0022C 809CAD3C 46803220 */  cvt.s.w $f8, $f6
/* 00230 809CAD40 46105482 */  mul.s   $f18, $f10, $f16
/* 00234 809CAD44 C60A0054 */  lwc1    $f10, 0x0054($s0)          ## 00000054
/* 00238 809CAD48 01415824 */  and     $t3, $t2, $at
/* 0023C 809CAD4C AE0B0004 */  sw      $t3, 0x0004($s0)           ## 00000004
/* 00240 809CAD50 460A4402 */  mul.s   $f16, $f8, $f10
/* 00244 809CAD54 4600910D */  trunc.w.s $f4, $f18
/* 00248 809CAD58 4600848D */  trunc.w.s $f18, $f16
/* 0024C 809CAD5C 44182000 */  mfc1    $t8, $f4
/* 00250 809CAD60 44099000 */  mfc1    $t1, $f18
/* 00254 809CAD64 A61802B6 */  sh      $t8, 0x02B6($s0)           ## 000002B6
/* 00258 809CAD68 0C272B77 */  jal     func_809CADDC
/* 0025C 809CAD6C A60902B8 */  sh      $t1, 0x02B8($s0)           ## 000002B8
/* 00260 809CAD70 8FBF002C */  lw      $ra, 0x002C($sp)
/* 00264 809CAD74 8FB00024 */  lw      $s0, 0x0024($sp)
/* 00268 809CAD78 8FB10028 */  lw      $s1, 0x0028($sp)
/* 0026C 809CAD7C 03E00008 */  jr      $ra
/* 00270 809CAD80 27BD0040 */  addiu   $sp, $sp, 0x0040           ## $sp = 00000000<|MERGE_RESOLUTION|>--- conflicted
+++ resolved
@@ -32,15 +32,9 @@
 /* 00054 809CAB64 0C010D20 */  jal     DynaPolyActor_Init
 
 /* 00058 809CAB68 00002825 */  or      $a1, $zero, $zero          ## $a1 = 00000000
-<<<<<<< HEAD
-/* 0005C 809CAB6C 3C040600 */  lui     $a0, 0x0600                ## $a0 = 06000000
-/* 00060 809CAB70 24841A70 */  addiu   $a0, $a0, 0x1A70           ## $a0 = 06001A70
-/* 00064 809CAB74 0C010620 */  jal     CollisionHeader_GetVirtual
-=======
 /* 0005C 809CAB6C 3C040600 */  lui     $a0, %hi(D_06001A70)                ## $a0 = 06000000
 /* 00060 809CAB70 24841A70 */  addiu   $a0, $a0, %lo(D_06001A70)           ## $a0 = 06001A70
-/* 00064 809CAB74 0C010620 */  jal     DynaPolyInfo_Alloc
->>>>>>> b95643b3
+/* 00064 809CAB74 0C010620 */  jal     CollisionHeader_GetVirtual
 
 /* 00068 809CAB78 27A50034 */  addiu   $a1, $sp, 0x0034           ## $a1 = FFFFFFF4
 /* 0006C 809CAB7C 02202025 */  or      $a0, $s1, $zero            ## $a0 = 00000000
