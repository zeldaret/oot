.late_rodata
glabel D_80A66878
 .word 0x7E967699

.text
glabel func_80A5BD94
/* 00AA4 80A5BD94 27BDFF78 */  addiu   $sp, $sp, 0xFF78           ## $sp = FFFFFF78
/* 00AA8 80A5BD98 AFB00028 */  sw      $s0, 0x0028($sp)
/* 00AAC 80A5BD9C AFBE0048 */  sw      $s8, 0x0048($sp)
/* 00AB0 80A5BDA0 AFB70044 */  sw      $s7, 0x0044($sp)
/* 00AB4 80A5BDA4 AFB60040 */  sw      $s6, 0x0040($sp)
/* 00AB8 80A5BDA8 AFB20030 */  sw      $s2, 0x0030($sp)
/* 00ABC 80A5BDAC F7B60020 */  sdc1    $f22, 0x0020($sp)
/* 00AC0 80A5BDB0 3C0180A6 */  lui     $at, %hi(D_80A66878)       ## $at = 80A60000
/* 00AC4 80A5BDB4 3C1080A6 */  lui     $s0, %hi(D_80A65F40)       ## $s0 = 80A60000
/* 00AC8 80A5BDB8 00809025 */  or      $s2, $a0, $zero            ## $s2 = 00000000
/* 00ACC 80A5BDBC 00A0B025 */  or      $s6, $a1, $zero            ## $s6 = 00000000
/* 00AD0 80A5BDC0 AFBF004C */  sw      $ra, 0x004C($sp)
/* 00AD4 80A5BDC4 AFB5003C */  sw      $s5, 0x003C($sp)
/* 00AD8 80A5BDC8 AFB40038 */  sw      $s4, 0x0038($sp)
/* 00ADC 80A5BDCC AFB30034 */  sw      $s3, 0x0034($sp)
/* 00AE0 80A5BDD0 AFB1002C */  sw      $s1, 0x002C($sp)
/* 00AE4 80A5BDD4 F7B40018 */  sdc1    $f20, 0x0018($sp)
/* 00AE8 80A5BDD8 C4366878 */  lwc1    $f22, %lo(D_80A66878)($at)
/* 00AEC 80A5BDDC 0000F025 */  or      $s8, $zero, $zero          ## $s8 = 00000000
/* 00AF0 80A5BDE0 26105F40 */  addiu   $s0, $s0, %lo(D_80A65F40)  ## $s0 = 80A65F40
/* 00AF4 80A5BDE4 27B70068 */  addiu   $s7, $sp, 0x0068           ## $s7 = FFFFFFE0
/* 00AF8 80A5BDE8 86C200A4 */  lh      $v0, 0x00A4($s6)           ## 000000A4
.L80A5BDEC:
/* 00AFC 80A5BDEC 860E0000 */  lh      $t6, 0x0000($s0)           ## 80A65F40
/* 00B00 80A5BDF0 24010063 */  addiu   $at, $zero, 0x0063         ## $at = 00000063
/* 00B04 80A5BDF4 144E0064 */  bne     $v0, $t6, .L80A5BF88
/* 00B08 80A5BDF8 00000000 */  nop
/* 00B0C 80A5BDFC 14410022 */  bne     $v0, $at, .L80A5BE88
/* 00B10 80A5BE00 8ED11C44 */  lw      $s1, 0x1C44($s6)           ## 00001C44
/* 00B14 80A5BE04 0C00D6D3 */  jal     Flags_GetEventChkInf

/* 00B18 80A5BE08 24040018 */  addiu   $a0, $zero, 0x0018         ## $a0 = 00000018
<<<<<<< HEAD
/* 00B1C 80A5BE0C 1040000A */  beq     $v0, $zero, .L80A5BE38     
/* 00B20 80A5BE10 3C0F8016 */  lui     $t7, %hi(gSaveContext+0x13fa)
/* 00B24 80A5BE14 95EFFA5A */  lhu     $t7, %lo(gSaveContext+0x13fa)($t7)
=======
/* 00B1C 80A5BE0C 1040000A */  beq     $v0, $zero, .L80A5BE38
/* 00B20 80A5BE10 3C0F8016 */  lui     $t7, 0x8016                ## $t7 = 80160000
/* 00B24 80A5BE14 95EFFA5A */  lhu     $t7, -0x05A6($t7)          ## 8015FA5A
>>>>>>> ee488674
/* 00B28 80A5BE18 24010006 */  addiu   $at, $zero, 0x0006         ## $at = 00000006
/* 00B2C 80A5BE1C 31F8000F */  andi    $t8, $t7, 0x000F           ## $t8 = 00000000
/* 00B30 80A5BE20 5701001A */  bnel    $t8, $at, .L80A5BE8C
/* 00B34 80A5BE24 860B0002 */  lh      $t3, 0x0002($s0)           ## 80A65F42
/* 00B38 80A5BE28 0C00D6D3 */  jal     Flags_GetEventChkInf

/* 00B3C 80A5BE2C 24040018 */  addiu   $a0, $zero, 0x0018         ## $a0 = 00000018
/* 00B40 80A5BE30 54400016 */  bnel    $v0, $zero, .L80A5BE8C
/* 00B44 80A5BE34 860B0002 */  lh      $t3, 0x0002($s0)           ## 80A65F42
.L80A5BE38:
/* 00B48 80A5BE38 86020002 */  lh      $v0, 0x0002($s0)           ## 80A65F42
/* 00B4C 80A5BE3C 24010358 */  addiu   $at, $zero, 0x0358         ## $at = 00000358
/* 00B50 80A5BE40 54410008 */  bnel    $v0, $at, .L80A5BE64
/* 00B54 80A5BE44 2401FC15 */  addiu   $at, $zero, 0xFC15         ## $at = FFFFFC15
/* 00B58 80A5BE48 86190004 */  lh      $t9, 0x0004($s0)           ## 80A65F44
/* 00B5C 80A5BE4C 57200005 */  bnel    $t9, $zero, .L80A5BE64
/* 00B60 80A5BE50 2401FC15 */  addiu   $at, $zero, 0xFC15         ## $at = FFFFFC15
/* 00B64 80A5BE54 86080006 */  lh      $t0, 0x0006($s0)           ## 80A65F46
/* 00B68 80A5BE58 2401FC6A */  addiu   $at, $zero, 0xFC6A         ## $at = FFFFFC6A
/* 00B6C 80A5BE5C 1101000A */  beq     $t0, $at, .L80A5BE88
/* 00B70 80A5BE60 2401FC15 */  addiu   $at, $zero, 0xFC15         ## $at = FFFFFC15
.L80A5BE64:
/* 00B74 80A5BE64 14410048 */  bne     $v0, $at, .L80A5BF88
/* 00B78 80A5BE68 00000000 */  nop
/* 00B7C 80A5BE6C 86090004 */  lh      $t1, 0x0004($s0)           ## 80A65F44
/* 00B80 80A5BE70 15200045 */  bne     $t1, $zero, .L80A5BF88
/* 00B84 80A5BE74 00000000 */  nop
/* 00B88 80A5BE78 860A0006 */  lh      $t2, 0x0006($s0)           ## 80A65F46
/* 00B8C 80A5BE7C 2401FD0D */  addiu   $at, $zero, 0xFD0D         ## $at = FFFFFD0D
/* 00B90 80A5BE80 15410041 */  bne     $t2, $at, .L80A5BF88
/* 00B94 80A5BE84 00000000 */  nop
.L80A5BE88:
/* 00B98 80A5BE88 860B0002 */  lh      $t3, 0x0002($s0)           ## 80A65F42
.L80A5BE8C:
/* 00B9C 80A5BE8C 860C0004 */  lh      $t4, 0x0004($s0)           ## 80A65F44
/* 00BA0 80A5BE90 860D0006 */  lh      $t5, 0x0006($s0)           ## 80A65F46
/* 00BA4 80A5BE94 448B2000 */  mtc1    $t3, $f4                   ## $f4 = 0.00
/* 00BA8 80A5BE98 448C4000 */  mtc1    $t4, $f8                   ## $f8 = 0.00
/* 00BAC 80A5BE9C 448D8000 */  mtc1    $t5, $f16                  ## $f16 = 0.00
/* 00BB0 80A5BEA0 468021A0 */  cvt.s.w $f6, $f4
/* 00BB4 80A5BEA4 26240024 */  addiu   $a0, $s1, 0x0024           ## $a0 = 00000024
/* 00BB8 80A5BEA8 02E02825 */  or      $a1, $s7, $zero            ## $a1 = FFFFFFE0
/* 00BBC 80A5BEAC 468042A0 */  cvt.s.w $f10, $f8
/* 00BC0 80A5BEB0 E7A60068 */  swc1    $f6, 0x0068($sp)
/* 00BC4 80A5BEB4 468084A0 */  cvt.s.w $f18, $f16
/* 00BC8 80A5BEB8 E7AA006C */  swc1    $f10, 0x006C($sp)
/* 00BCC 80A5BEBC 0C032D9E */  jal     Math3D_Vec3f_DistXYZ
/* 00BD0 80A5BEC0 E7B20070 */  swc1    $f18, 0x0070($sp)
/* 00BD4 80A5BEC4 4600B03C */  c.lt.s  $f22, $f0
/* 00BD8 80A5BEC8 46000506 */  mov.s   $f20, $f0
/* 00BDC 80A5BECC 02C02025 */  or      $a0, $s6, $zero            ## $a0 = 00000000
/* 00BE0 80A5BED0 02402825 */  or      $a1, $s2, $zero            ## $a1 = 00000000
/* 00BE4 80A5BED4 4501002C */  bc1t    .L80A5BF88
/* 00BE8 80A5BED8 00000000 */  nop
/* 00BEC 80A5BEDC 0C296EEF */  jal     func_80A5BBBC
/* 00BF0 80A5BEE0 02E03025 */  or      $a2, $s7, $zero            ## $a2 = FFFFFFE0
/* 00BF4 80A5BEE4 14400028 */  bne     $v0, $zero, .L80A5BF88
/* 00BF8 80A5BEE8 00000000 */  nop
/* 00BFC 80A5BEEC 860E0002 */  lh      $t6, 0x0002($s0)           ## 80A65F42
/* 00C00 80A5BEF0 26510024 */  addiu   $s1, $s2, 0x0024           ## $s1 = 00000024
/* 00C04 80A5BEF4 3C010001 */  lui     $at, 0x0001                ## $at = 00010000
/* 00C08 80A5BEF8 448E2000 */  mtc1    $t6, $f4                   ## $f4 = 0.00
/* 00C0C 80A5BEFC 34211D60 */  ori     $at, $at, 0x1D60           ## $at = 00011D60
/* 00C10 80A5BF00 4600A586 */  mov.s   $f22, $f20
/* 00C14 80A5BF04 468021A0 */  cvt.s.w $f6, $f4
/* 00C18 80A5BF08 02C19821 */  addu    $s3, $s6, $at
/* 00C1C 80A5BF0C 02402025 */  or      $a0, $s2, $zero            ## $a0 = 00000000
/* 00C20 80A5BF10 241E0001 */  addiu   $s8, $zero, 0x0001         ## $s8 = 00000001
/* 00C24 80A5BF14 265400E4 */  addiu   $s4, $s2, 0x00E4           ## $s4 = 000000E4
/* 00C28 80A5BF18 265500F0 */  addiu   $s5, $s2, 0x00F0           ## $s5 = 000000F0
/* 00C2C 80A5BF1C E6460024 */  swc1    $f6, 0x0024($s2)           ## 00000024
/* 00C30 80A5BF20 860F0004 */  lh      $t7, 0x0004($s0)           ## 80A65F44
/* 00C34 80A5BF24 448F4000 */  mtc1    $t7, $f8                   ## $f8 = 0.00
/* 00C38 80A5BF28 00000000 */  nop
/* 00C3C 80A5BF2C 468042A0 */  cvt.s.w $f10, $f8
/* 00C40 80A5BF30 E64A0028 */  swc1    $f10, 0x0028($s2)          ## 00000028
/* 00C44 80A5BF34 86180006 */  lh      $t8, 0x0006($s0)           ## 80A65F46
/* 00C48 80A5BF38 44988000 */  mtc1    $t8, $f16                  ## $f16 = 0.00
/* 00C4C 80A5BF3C 00000000 */  nop
/* 00C50 80A5BF40 468084A0 */  cvt.s.w $f18, $f16
/* 00C54 80A5BF44 E652002C */  swc1    $f18, 0x002C($s2)          ## 0000002C
/* 00C58 80A5BF48 8E280000 */  lw      $t0, 0x0000($s1)           ## 00000024
/* 00C5C 80A5BF4C AE480100 */  sw      $t0, 0x0100($s2)           ## 00000100
/* 00C60 80A5BF50 8E390004 */  lw      $t9, 0x0004($s1)           ## 00000028
/* 00C64 80A5BF54 AE590104 */  sw      $t9, 0x0104($s2)           ## 00000104
/* 00C68 80A5BF58 8E280008 */  lw      $t0, 0x0008($s1)           ## 0000002C
/* 00C6C 80A5BF5C AE480108 */  sw      $t0, 0x0108($s2)           ## 00000108
/* 00C70 80A5BF60 86090008 */  lh      $t1, 0x0008($s0)           ## 80A65F48
/* 00C74 80A5BF64 A6490032 */  sh      $t1, 0x0032($s2)           ## 00000032
/* 00C78 80A5BF68 0C00B69E */  jal     func_8002DA78
/* 00C7C 80A5BF6C 8EC51C44 */  lw      $a1, 0x1C44($s6)           ## 00001C44
/* 00C80 80A5BF70 A64200B6 */  sh      $v0, 0x00B6($s2)           ## 000000B6
/* 00C84 80A5BF74 02602025 */  or      $a0, $s3, $zero            ## $a0 = 00000000
/* 00C88 80A5BF78 02202825 */  or      $a1, $s1, $zero            ## $a1 = 00000024
/* 00C8C 80A5BF7C 02803025 */  or      $a2, $s4, $zero            ## $a2 = 000000E4
/* 00C90 80A5BF80 0C029B84 */  jal     func_800A6E10
/* 00C94 80A5BF84 02A03825 */  or      $a3, $s5, $zero            ## $a3 = 000000F0
.L80A5BF88:
/* 00C98 80A5BF88 3C0A80A6 */  lui     $t2, %hi(D_80A665DA)       ## $t2 = 80A60000
/* 00C9C 80A5BF8C 254A65DA */  addiu   $t2, $t2, %lo(D_80A665DA)  ## $t2 = 80A665DA
/* 00CA0 80A5BF90 2610000A */  addiu   $s0, $s0, 0x000A           ## $s0 = 80A65F4A
/* 00CA4 80A5BF94 560AFF95 */  bnel    $s0, $t2, .L80A5BDEC
/* 00CA8 80A5BF98 86C200A4 */  lh      $v0, 0x00A4($s6)           ## 000000A4
/* 00CAC 80A5BF9C 8FBF004C */  lw      $ra, 0x004C($sp)
/* 00CB0 80A5BFA0 03C01025 */  or      $v0, $s8, $zero            ## $v0 = 00000001
/* 00CB4 80A5BFA4 8FBE0048 */  lw      $s8, 0x0048($sp)
/* 00CB8 80A5BFA8 D7B40018 */  ldc1    $f20, 0x0018($sp)
/* 00CBC 80A5BFAC D7B60020 */  ldc1    $f22, 0x0020($sp)
/* 00CC0 80A5BFB0 8FB00028 */  lw      $s0, 0x0028($sp)
/* 00CC4 80A5BFB4 8FB1002C */  lw      $s1, 0x002C($sp)
/* 00CC8 80A5BFB8 8FB20030 */  lw      $s2, 0x0030($sp)
/* 00CCC 80A5BFBC 8FB30034 */  lw      $s3, 0x0034($sp)
/* 00CD0 80A5BFC0 8FB40038 */  lw      $s4, 0x0038($sp)
/* 00CD4 80A5BFC4 8FB5003C */  lw      $s5, 0x003C($sp)
/* 00CD8 80A5BFC8 8FB60040 */  lw      $s6, 0x0040($sp)
/* 00CDC 80A5BFCC 8FB70044 */  lw      $s7, 0x0044($sp)
/* 00CE0 80A5BFD0 03E00008 */  jr      $ra
/* 00CE4 80A5BFD4 27BD0088 */  addiu   $sp, $sp, 0x0088           ## $sp = 00000000<|MERGE_RESOLUTION|>--- conflicted
+++ resolved
@@ -36,15 +36,9 @@
 /* 00B14 80A5BE04 0C00D6D3 */  jal     Flags_GetEventChkInf
 
 /* 00B18 80A5BE08 24040018 */  addiu   $a0, $zero, 0x0018         ## $a0 = 00000018
-<<<<<<< HEAD
 /* 00B1C 80A5BE0C 1040000A */  beq     $v0, $zero, .L80A5BE38     
 /* 00B20 80A5BE10 3C0F8016 */  lui     $t7, %hi(gSaveContext+0x13fa)
 /* 00B24 80A5BE14 95EFFA5A */  lhu     $t7, %lo(gSaveContext+0x13fa)($t7)
-=======
-/* 00B1C 80A5BE0C 1040000A */  beq     $v0, $zero, .L80A5BE38
-/* 00B20 80A5BE10 3C0F8016 */  lui     $t7, 0x8016                ## $t7 = 80160000
-/* 00B24 80A5BE14 95EFFA5A */  lhu     $t7, -0x05A6($t7)          ## 8015FA5A
->>>>>>> ee488674
 /* 00B28 80A5BE18 24010006 */  addiu   $at, $zero, 0x0006         ## $at = 00000006
 /* 00B2C 80A5BE1C 31F8000F */  andi    $t8, $t7, 0x000F           ## $t8 = 00000000
 /* 00B30 80A5BE20 5701001A */  bnel    $t8, $at, .L80A5BE8C
