glabel func_80BA2DD4
/* 00334 80BA2DD4 27BDFF08 */  addiu   $sp, $sp, 0xFF08           ## $sp = FFFFFF08
/* 00338 80BA2DD8 3C0F80BA */  lui     $t7, %hi(D_80BA5948)       ## $t7 = 80BA0000
/* 0033C 80BA2DDC AFBF006C */  sw      $ra, 0x006C($sp)
/* 00340 80BA2DE0 AFB60068 */  sw      $s6, 0x0068($sp)
/* 00344 80BA2DE4 AFB50064 */  sw      $s5, 0x0064($sp)
/* 00348 80BA2DE8 AFB40060 */  sw      $s4, 0x0060($sp)
/* 0034C 80BA2DEC AFB3005C */  sw      $s3, 0x005C($sp)
/* 00350 80BA2DF0 AFB20058 */  sw      $s2, 0x0058($sp)
/* 00354 80BA2DF4 AFB10054 */  sw      $s1, 0x0054($sp)
/* 00358 80BA2DF8 AFB00050 */  sw      $s0, 0x0050($sp)
/* 0035C 80BA2DFC F7BE0048 */  sdc1    $f30, 0x0048($sp)
/* 00360 80BA2E00 F7BC0040 */  sdc1    $f28, 0x0040($sp)
/* 00364 80BA2E04 F7BA0038 */  sdc1    $f26, 0x0038($sp)
/* 00368 80BA2E08 F7B80030 */  sdc1    $f24, 0x0030($sp)
/* 0036C 80BA2E0C F7B60028 */  sdc1    $f22, 0x0028($sp)
/* 00370 80BA2E10 F7B40020 */  sdc1    $f20, 0x0020($sp)
/* 00374 80BA2E14 AFA400F8 */  sw      $a0, 0x00F8($sp)
/* 00378 80BA2E18 25EF5948 */  addiu   $t7, $t7, %lo(D_80BA5948)  ## $t7 = 80BA5948
/* 0037C 80BA2E1C 8DF90000 */  lw      $t9, 0x0000($t7)           ## 80BA5948
/* 00380 80BA2E20 27AE00B8 */  addiu   $t6, $sp, 0x00B8           ## $t6 = FFFFFFC0
/* 00384 80BA2E24 8DF80004 */  lw      $t8, 0x0004($t7)           ## 80BA594C
/* 00388 80BA2E28 ADD90000 */  sw      $t9, 0x0000($t6)           ## FFFFFFC0
/* 0038C 80BA2E2C 8DF90008 */  lw      $t9, 0x0008($t7)           ## 80BA5950
/* 00390 80BA2E30 3C0980BA */  lui     $t1, %hi(D_80BA5954)       ## $t1 = 80BA0000
/* 00394 80BA2E34 25295954 */  addiu   $t1, $t1, %lo(D_80BA5954)  ## $t1 = 80BA5954
/* 00398 80BA2E38 ADD80004 */  sw      $t8, 0x0004($t6)           ## FFFFFFC4
/* 0039C 80BA2E3C ADD90008 */  sw      $t9, 0x0008($t6)           ## FFFFFFC8
/* 003A0 80BA2E40 8D2B0000 */  lw      $t3, 0x0000($t1)           ## 80BA5954
/* 003A4 80BA2E44 27A800AC */  addiu   $t0, $sp, 0x00AC           ## $t0 = FFFFFFB4
/* 003A8 80BA2E48 8D2A0004 */  lw      $t2, 0x0004($t1)           ## 80BA5958
/* 003AC 80BA2E4C AD0B0000 */  sw      $t3, 0x0000($t0)           ## FFFFFFB4
/* 003B0 80BA2E50 8D2B0008 */  lw      $t3, 0x0008($t1)           ## 80BA595C
/* 003B4 80BA2E54 AD0A0004 */  sw      $t2, 0x0004($t0)           ## FFFFFFB8
/* 003B8 80BA2E58 24010055 */  addiu   $at, $zero, 0x0055         ## $at = 00000055
/* 003BC 80BA2E5C AD0B0008 */  sw      $t3, 0x0008($t0)           ## FFFFFFBC
/* 003C0 80BA2E60 84AC00A4 */  lh      $t4, 0x00A4($a1)           ## 000000A4
/* 003C4 80BA2E64 00A08825 */  or      $s1, $a1, $zero            ## $s1 = 00000000
/* 003C8 80BA2E68 8CB41C44 */  lw      $s4, 0x1C44($a1)           ## 00001C44
<<<<<<< HEAD
/* 003CC 80BA2E6C 15810047 */  bne     $t4, $at, .L80BA2F8C       
/* 003D0 80BA2E70 3C108016 */  lui     $s0, %hi(gSaveContext)
/* 003D4 80BA2E74 2610E660 */  addiu   $s0, %lo(gSaveContext)
=======
/* 003CC 80BA2E6C 15810047 */  bne     $t4, $at, .L80BA2F8C
/* 003D0 80BA2E70 3C108016 */  lui     $s0, 0x8016                ## $s0 = 80160000
/* 003D4 80BA2E74 2610E660 */  addiu   $s0, $s0, 0xE660           ## $s0 = 8015E660
>>>>>>> ee488674
/* 003D8 80BA2E78 8E0D1360 */  lw      $t5, 0x1360($s0)           ## 8015F9C0
/* 003DC 80BA2E7C 8FA400F8 */  lw      $a0, 0x00F8($sp)
/* 003E0 80BA2E80 24010007 */  addiu   $at, $zero, 0x0007         ## $at = 00000007
/* 003E4 80BA2E84 15A10041 */  bne     $t5, $at, .L80BA2F8C
/* 003E8 80BA2E88 2484164C */  addiu   $a0, $a0, 0x164C           ## $a0 = 0000164C
/* 003EC 80BA2E8C 0C032D9E */  jal     Math3D_Vec3f_DistXYZ
/* 003F0 80BA2E90 24A500E0 */  addiu   $a1, $a1, 0x00E0           ## $a1 = 000000E0
/* 003F4 80BA2E94 3C0141F0 */  lui     $at, 0x41F0                ## $at = 41F00000
/* 003F8 80BA2E98 44815000 */  mtc1    $at, $f10                  ## $f10 = 30.00
/* 003FC 80BA2E9C C62400E0 */  lwc1    $f4, 0x00E0($s1)           ## 000000E0
/* 00400 80BA2EA0 8FAE00F8 */  lw      $t6, 0x00F8($sp)
/* 00404 80BA2EA4 460A0303 */  div.s   $f12, $f0, $f10
/* 00408 80BA2EA8 3C013F80 */  lui     $at, 0x3F80                ## $at = 3F800000
/* 0040C 80BA2EAC E5C4164C */  swc1    $f4, 0x164C($t6)           ## 0000164C
/* 00410 80BA2EB0 8FAF00F8 */  lw      $t7, 0x00F8($sp)
/* 00414 80BA2EB4 C62600E4 */  lwc1    $f6, 0x00E4($s1)           ## 000000E4
/* 00418 80BA2EB8 44812000 */  mtc1    $at, $f4                   ## $f4 = 1.00
/* 0041C 80BA2EBC 3C013F80 */  lui     $at, 0x3F80                ## $at = 3F800000
/* 00420 80BA2EC0 E5E61650 */  swc1    $f6, 0x1650($t7)           ## 00001650
/* 00424 80BA2EC4 8FB800F8 */  lw      $t8, 0x00F8($sp)
/* 00428 80BA2EC8 C62800E8 */  lwc1    $f8, 0x00E8($s1)           ## 000000E8
/* 0042C 80BA2ECC E7081654 */  swc1    $f8, 0x1654($t8)           ## 00001654
/* 00430 80BA2ED0 460C203C */  c.lt.s  $f4, $f12
/* 00434 80BA2ED4 00000000 */  nop
/* 00438 80BA2ED8 45000003 */  bc1f    .L80BA2EE8
/* 0043C 80BA2EDC 00000000 */  nop
/* 00440 80BA2EE0 44816000 */  mtc1    $at, $f12                  ## $f12 = 1.00
/* 00444 80BA2EE4 00000000 */  nop
.L80BA2EE8:
/* 00448 80BA2EE8 3C0180BA */  lui     $at, %hi(D_80BA5C14)       ## $at = 80BA0000
/* 0044C 80BA2EEC C4265C14 */  lwc1    $f6, %lo(D_80BA5C14)($at)
/* 00450 80BA2EF0 3C0180BA */  lui     $at, %hi(D_80BA5C18)       ## $at = 80BA0000
/* 00454 80BA2EF4 C42A5C18 */  lwc1    $f10, %lo(D_80BA5C18)($at)
/* 00458 80BA2EF8 460C3202 */  mul.s   $f8, $f6, $f12
/* 0045C 80BA2EFC 3C0480BA */  lui     $a0, %hi(D_80BA5960)       ## $a0 = 80BA0000
/* 00460 80BA2F00 24845960 */  addiu   $a0, $a0, %lo(D_80BA5960)  ## $a0 = 80BA5960
/* 00464 80BA2F04 24052071 */  addiu   $a1, $zero, 0x2071         ## $a1 = 00002071
/* 00468 80BA2F08 460A4100 */  add.s   $f4, $f8, $f10
/* 0046C 80BA2F0C 44062000 */  mfc1    $a2, $f4
/* 00470 80BA2F10 0C03D0DB */  jal     func_800F436C
/* 00474 80BA2F14 00000000 */  nop
/* 00478 80BA2F18 96221D74 */  lhu     $v0, 0x1D74($s1)           ## 00001D74
/* 0047C 80BA2F1C 240101D9 */  addiu   $at, $zero, 0x01D9         ## $at = 000001D9
/* 00480 80BA2F20 1041000A */  beq     $v0, $at, .L80BA2F4C
/* 00484 80BA2F24 24010247 */  addiu   $at, $zero, 0x0247         ## $at = 00000247
<<<<<<< HEAD
/* 00488 80BA2F28 1041000C */  beq     $v0, $at, .L80BA2F5C       
/* 0048C 80BA2F2C 3C048013 */  lui     $a0, %hi(D_801333D4)
=======
/* 00488 80BA2F28 1041000C */  beq     $v0, $at, .L80BA2F5C
/* 0048C 80BA2F2C 3C048013 */  lui     $a0, 0x8013                ## $a0 = 80130000
>>>>>>> ee488674
/* 00490 80BA2F30 240102FB */  addiu   $at, $zero, 0x02FB         ## $at = 000002FB
/* 00494 80BA2F34 1041000F */  beq     $v0, $at, .L80BA2F74
/* 00498 80BA2F38 24010303 */  addiu   $at, $zero, 0x0303         ## $at = 00000303
/* 0049C 80BA2F3C 10410011 */  beq     $v0, $at, .L80BA2F84
/* 004A0 80BA2F40 00000000 */  nop
/* 004A4 80BA2F44 10000012 */  beq     $zero, $zero, .L80BA2F90
/* 004A8 80BA2F48 3C010001 */  lui     $at, 0x0001                ## $at = 00010000
.L80BA2F4C:
/* 004AC 80BA2F4C 0C01E233 */  jal     func_800788CC
/* 004B0 80BA2F50 24046844 */  addiu   $a0, $zero, 0x6844         ## $a0 = 00006844
/* 004B4 80BA2F54 1000000E */  beq     $zero, $zero, .L80BA2F90
/* 004B8 80BA2F58 3C010001 */  lui     $at, 0x0001                ## $at = 00010000
.L80BA2F5C:
/* 004BC 80BA2F5C 248433D4 */  addiu   $a0, %lo(D_801333D4)
/* 004C0 80BA2F60 2405685F */  addiu   $a1, $zero, 0x685F         ## $a1 = 0000685F
/* 004C4 80BA2F64 0C03D149 */  jal     func_800F4524
/* 004C8 80BA2F68 24060020 */  addiu   $a2, $zero, 0x0020         ## $a2 = 00000020
/* 004CC 80BA2F6C 10000008 */  beq     $zero, $zero, .L80BA2F90
/* 004D0 80BA2F70 3C010001 */  lui     $at, 0x0001                ## $at = 00010000
.L80BA2F74:
/* 004D4 80BA2F74 0C01E221 */  jal     func_80078884
/* 004D8 80BA2F78 24042072 */  addiu   $a0, $zero, 0x2072         ## $a0 = 00002072
/* 004DC 80BA2F7C 10000004 */  beq     $zero, $zero, .L80BA2F90
/* 004E0 80BA2F80 3C010001 */  lui     $at, 0x0001                ## $at = 00010000
.L80BA2F84:
/* 004E4 80BA2F84 0C01E221 */  jal     func_80078884
/* 004E8 80BA2F88 24046865 */  addiu   $a0, $zero, 0x6865         ## $a0 = 00006865
.L80BA2F8C:
/* 004EC 80BA2F8C 3C010001 */  lui     $at, 0x0001                ## $at = 00010000
.L80BA2F90:
/* 004F0 80BA2F90 0221C821 */  addu    $t9, $s1, $at
/* 004F4 80BA2F94 AFB90088 */  sw      $t9, 0x0088($sp)
/* 004F8 80BA2F98 93220B15 */  lbu     $v0, 0x0B15($t9)           ## 00000B15
<<<<<<< HEAD
/* 004FC 80BA2F9C 3C108016 */  lui     $s0, %hi(gSaveContext)
/* 00500 80BA2FA0 2610E660 */  addiu   $s0, %lo(gSaveContext)
/* 00504 80BA2FA4 28410040 */  slti    $at, $v0, 0x0040           
/* 00508 80BA2FA8 1020000F */  beq     $at, $zero, .L80BA2FE8     
=======
/* 004FC 80BA2F9C 3C108016 */  lui     $s0, 0x8016                ## $s0 = 80160000
/* 00500 80BA2FA0 2610E660 */  addiu   $s0, $s0, 0xE660           ## $s0 = 8015E660
/* 00504 80BA2FA4 28410040 */  slti    $at, $v0, 0x0040
/* 00508 80BA2FA8 1020000F */  beq     $at, $zero, .L80BA2FE8
>>>>>>> ee488674
/* 0050C 80BA2FAC 00401825 */  or      $v1, $v0, $zero            ## $v1 = 00000000
/* 00510 80BA2FB0 8E090000 */  lw      $t1, 0x0000($s0)           ## 8015E660
/* 00514 80BA2FB4 240100EE */  addiu   $at, $zero, 0x00EE         ## $at = 000000EE
/* 00518 80BA2FB8 8FAC0088 */  lw      $t4, 0x0088($sp)
/* 0051C 80BA2FBC 55210007 */  bnel    $t1, $at, .L80BA2FDC
/* 00520 80BA2FC0 246B0010 */  addiu   $t3, $v1, 0x0010           ## $t3 = 00000010
/* 00524 80BA2FC4 8E0A1360 */  lw      $t2, 0x1360($s0)           ## 8015F9C0
/* 00528 80BA2FC8 24010004 */  addiu   $at, $zero, 0x0004         ## $at = 00000004
/* 0052C 80BA2FCC 55410003 */  bnel    $t2, $at, .L80BA2FDC
/* 00530 80BA2FD0 246B0010 */  addiu   $t3, $v1, 0x0010           ## $t3 = 00000010
/* 00534 80BA2FD4 10400004 */  beq     $v0, $zero, .L80BA2FE8
/* 00538 80BA2FD8 246B0010 */  addiu   $t3, $v1, 0x0010           ## $t3 = 00000010
.L80BA2FDC:
/* 0053C 80BA2FDC A18B0B15 */  sb      $t3, 0x0B15($t4)           ## 00000B15
/* 00540 80BA2FE0 8FAD0088 */  lw      $t5, 0x0088($sp)
/* 00544 80BA2FE4 91A30B15 */  lbu     $v1, 0x0B15($t5)           ## 00000B15
.L80BA2FE8:
/* 00548 80BA2FE8 186002F0 */  blez    $v1, .L80BA3BAC
/* 0054C 80BA2FEC 00009025 */  or      $s2, $zero, $zero          ## $s2 = 00000000
/* 00550 80BA2FF0 3C014302 */  lui     $at, 0x4302                ## $at = 43020000
/* 00554 80BA2FF4 4481C000 */  mtc1    $at, $f24                  ## $f24 = 130.00
/* 00558 80BA2FF8 3C0180BA */  lui     $at, %hi(D_80BA5C1C)       ## $at = 80BA0000
/* 0055C 80BA2FFC C4365C1C */  lwc1    $f22, %lo(D_80BA5C1C)($at)
/* 00560 80BA3000 3C013F00 */  lui     $at, 0x3F00                ## $at = 3F000000
/* 00564 80BA3004 3C1380BA */  lui     $s3, %hi(D_80BA5944)       ## $s3 = 80BA0000
/* 00568 80BA3008 4481A000 */  mtc1    $at, $f20                  ## $f20 = 0.50
/* 0056C 80BA300C 4480D000 */  mtc1    $zero, $f26                ## $f26 = 0.00
/* 00570 80BA3010 26735944 */  addiu   $s3, $s3, %lo(D_80BA5944)  ## $s3 = 80BA5944
/* 00574 80BA3014 24160002 */  addiu   $s6, $zero, 0x0002         ## $s6 = 00000002
/* 00578 80BA3018 24150001 */  addiu   $s5, $zero, 0x0001         ## $s5 = 00000001
/* 0057C 80BA301C C63000E0 */  lwc1    $f16, 0x00E0($s1)          ## 000000E0
.L80BA3020:
/* 00580 80BA3020 C62600EC */  lwc1    $f6, 0x00EC($s1)           ## 000000EC
/* 00584 80BA3024 C62800F0 */  lwc1    $f8, 0x00F0($s1)           ## 000000F0
/* 00588 80BA3028 C62A00E4 */  lwc1    $f10, 0x00E4($s1)          ## 000000E4
/* 0058C 80BA302C 46103081 */  sub.s   $f2, $f6, $f16
/* 00590 80BA3030 C62600E8 */  lwc1    $f6, 0x00E8($s1)           ## 000000E8
/* 00594 80BA3034 C62400F4 */  lwc1    $f4, 0x00F4($s1)           ## 000000F4
/* 00598 80BA3038 460A4301 */  sub.s   $f12, $f8, $f10
/* 0059C 80BA303C 46021202 */  mul.s   $f8, $f2, $f2
/* 005A0 80BA3040 00127880 */  sll     $t7, $s2,  2
/* 005A4 80BA3044 46062381 */  sub.s   $f14, $f4, $f6
/* 005A8 80BA3048 460C6282 */  mul.s   $f10, $f12, $f12
/* 005AC 80BA304C 01F27821 */  addu    $t7, $t7, $s2
/* 005B0 80BA3050 8FAE00F8 */  lw      $t6, 0x00F8($sp)
/* 005B4 80BA3054 460E7182 */  mul.s   $f6, $f14, $f14
/* 005B8 80BA3058 000F7880 */  sll     $t7, $t7,  2
/* 005BC 80BA305C 01F27821 */  addu    $t7, $t7, $s2
/* 005C0 80BA3060 000F7880 */  sll     $t7, $t7,  2
/* 005C4 80BA3064 01CF8021 */  addu    $s0, $t6, $t7
/* 005C8 80BA3068 460A4100 */  add.s   $f4, $f8, $f10
/* 005CC 80BA306C 3C0142A0 */  lui     $at, 0x42A0                ## $at = 42A00000
/* 005D0 80BA3070 46062000 */  add.s   $f0, $f4, $f6
/* 005D4 80BA3074 46000004 */  sqrt.s  $f0, $f0
/* 005D8 80BA3078 46006203 */  div.s   $f8, $f12, $f0
/* 005DC 80BA307C 46007103 */  div.s   $f4, $f14, $f0
/* 005E0 80BA3080 E7A8007C */  swc1    $f8, 0x007C($sp)
/* 005E4 80BA3084 C7AA007C */  lwc1    $f10, 0x007C($sp)
/* 005E8 80BA3088 E7AA00D8 */  swc1    $f10, 0x00D8($sp)
/* 005EC 80BA308C 46001483 */  div.s   $f18, $f2, $f0
/* 005F0 80BA3090 E7A40078 */  swc1    $f4, 0x0078($sp)
/* 005F4 80BA3094 C7A60078 */  lwc1    $f6, 0x0078($sp)
/* 005F8 80BA3098 E7A600D4 */  swc1    $f6, 0x00D4($sp)
/* 005FC 80BA309C E7B200DC */  swc1    $f18, 0x00DC($sp)
/* 00600 80BA30A0 9202014C */  lbu     $v0, 0x014C($s0)           ## 8015E7AC
/* 00604 80BA30A4 C7A800DC */  lwc1    $f8, 0x00DC($sp)
/* 00608 80BA30A8 5040000B */  beql    $v0, $zero, .L80BA30D8
/* 0060C 80BA30AC 4481E000 */  mtc1    $at, $f28                  ## $f28 = 80.00
/* 00610 80BA30B0 1055006F */  beq     $v0, $s5, .L80BA3270
/* 00614 80BA30B4 3C0142A0 */  lui     $at, 0x42A0                ## $at = 42A00000
/* 00618 80BA30B8 5056006E */  beql    $v0, $s6, .L80BA3274
/* 0061C 80BA30BC 44810000 */  mtc1    $at, $f0                   ## $f0 = 80.00
/* 00620 80BA30C0 24010003 */  addiu   $at, $zero, 0x0003         ## $at = 00000003
/* 00624 80BA30C4 504102B1 */  beql    $v0, $at, .L80BA3B8C
/* 00628 80BA30C8 A200014C */  sb      $zero, 0x014C($s0)         ## 8015E7AC
/* 0062C 80BA30CC 100002B2 */  beq     $zero, $zero, .L80BA3B98
/* 00630 80BA30D0 26520001 */  addiu   $s2, $s2, 0x0001           ## $s2 = 00000001
/* 00634 80BA30D4 4481E000 */  mtc1    $at, $f28                  ## $f28 = 0.00
.L80BA30D8:
/* 00638 80BA30D8 00000000 */  nop
/* 0063C 80BA30DC 461C4282 */  mul.s   $f10, $f8, $f28
/* 00640 80BA30E0 460A8100 */  add.s   $f4, $f16, $f10
/* 00644 80BA30E4 E6040168 */  swc1    $f4, 0x0168($s0)           ## 8015E7C8
/* 00648 80BA30E8 C7A800D8 */  lwc1    $f8, 0x00D8($sp)
/* 0064C 80BA30EC C62600E4 */  lwc1    $f6, 0x00E4($s1)           ## 000000E4
/* 00650 80BA30F0 461C4282 */  mul.s   $f10, $f8, $f28
/* 00654 80BA30F4 460A3100 */  add.s   $f4, $f6, $f10
/* 00658 80BA30F8 E604016C */  swc1    $f4, 0x016C($s0)           ## 8015E7CC
/* 0065C 80BA30FC C7A600D4 */  lwc1    $f6, 0x00D4($sp)
/* 00660 80BA3100 C62800E8 */  lwc1    $f8, 0x00E8($s1)           ## 000000E8
/* 00664 80BA3104 461C3282 */  mul.s   $f10, $f6, $f28
/* 00668 80BA3108 460A4100 */  add.s   $f4, $f8, $f10
/* 0066C 80BA310C 0C03F66B */  jal     Math_Rand_ZeroOne
              ## Rand.Next() float
/* 00670 80BA3110 E6040170 */  swc1    $f4, 0x0170($s0)           ## 8015E7D0
/* 00674 80BA3114 46140181 */  sub.s   $f6, $f0, $f20
/* 00678 80BA3118 3C014320 */  lui     $at, 0x4320                ## $at = 43200000
/* 0067C 80BA311C 44814000 */  mtc1    $at, $f8                   ## $f8 = 160.00
/* 00680 80BA3120 3C0141F0 */  lui     $at, 0x41F0                ## $at = 41F00000
/* 00684 80BA3124 44812000 */  mtc1    $at, $f4                   ## $f4 = 30.00
/* 00688 80BA3128 46083282 */  mul.s   $f10, $f6, $f8
/* 0068C 80BA312C E6040154 */  swc1    $f4, 0x0154($s0)           ## 8015E7B4
/* 00690 80BA3130 0C03F66B */  jal     Math_Rand_ZeroOne
              ## Rand.Next() float
/* 00694 80BA3134 E60A0150 */  swc1    $f10, 0x0150($s0)          ## 8015E7B0
/* 00698 80BA3138 46140181 */  sub.s   $f6, $f0, $f20
/* 0069C 80BA313C 3C014320 */  lui     $at, 0x4320                ## $at = 43200000
/* 006A0 80BA3140 44814000 */  mtc1    $at, $f8                   ## $f8 = 160.00
/* 006A4 80BA3144 00000000 */  nop
/* 006A8 80BA3148 46083282 */  mul.s   $f10, $f6, $f8
/* 006AC 80BA314C 0C03F66B */  jal     Math_Rand_ZeroOne
              ## Rand.Next() float
/* 006B0 80BA3150 E60A0158 */  swc1    $f10, 0x0158($s0)          ## 8015E7B8
/* 006B4 80BA3154 3C0180BA */  lui     $at, %hi(D_80BA5C20)       ## $at = 80BA0000
/* 006B8 80BA3158 C4245C20 */  lwc1    $f4, %lo(D_80BA5C20)($at)
/* 006BC 80BA315C A200018C */  sb      $zero, 0x018C($s0)         ## 8015E7EC
/* 006C0 80BA3160 46040182 */  mul.s   $f6, $f0, $f4
/* 006C4 80BA3164 46143200 */  add.s   $f8, $f6, $f20
/* 006C8 80BA3168 0C03F66B */  jal     Math_Rand_ZeroOne
              ## Rand.Next() float
/* 006CC 80BA316C E6080184 */  swc1    $f8, 0x0184($s0)           ## 8015E7E4
/* 006D0 80BA3170 3C0180BA */  lui     $at, %hi(D_80BA5C24)       ## $at = 80BA0000
/* 006D4 80BA3174 C42A5C24 */  lwc1    $f10, %lo(D_80BA5C24)($at)
/* 006D8 80BA3178 24190001 */  addiu   $t9, $zero, 0x0001         ## $t9 = 00000001
/* 006DC 80BA317C 3C014F00 */  lui     $at, 0x4F00                ## $at = 4F000000
/* 006E0 80BA3180 460A0102 */  mul.s   $f4, $f0, $f10
/* 006E4 80BA3184 4458F800 */  cfc1    $t8, $31
/* 006E8 80BA3188 44D9F800 */  ctc1    $t9, $31
/* 006EC 80BA318C 00000000 */  nop
/* 006F0 80BA3190 460021A4 */  cvt.w.s $f6, $f4
/* 006F4 80BA3194 4459F800 */  cfc1    $t9, $31
/* 006F8 80BA3198 00000000 */  nop
/* 006FC 80BA319C 33390078 */  andi    $t9, $t9, 0x0078           ## $t9 = 00000000
/* 00700 80BA31A0 53200013 */  beql    $t9, $zero, .L80BA31F0
/* 00704 80BA31A4 44193000 */  mfc1    $t9, $f6
/* 00708 80BA31A8 44813000 */  mtc1    $at, $f6                   ## $f6 = 2147483648.00
/* 0070C 80BA31AC 24190001 */  addiu   $t9, $zero, 0x0001         ## $t9 = 00000001
/* 00710 80BA31B0 46062181 */  sub.s   $f6, $f4, $f6
/* 00714 80BA31B4 44D9F800 */  ctc1    $t9, $31
/* 00718 80BA31B8 00000000 */  nop
/* 0071C 80BA31BC 460031A4 */  cvt.w.s $f6, $f6
/* 00720 80BA31C0 4459F800 */  cfc1    $t9, $31
/* 00724 80BA31C4 00000000 */  nop
/* 00728 80BA31C8 33390078 */  andi    $t9, $t9, 0x0078           ## $t9 = 00000000
/* 0072C 80BA31CC 17200005 */  bne     $t9, $zero, .L80BA31E4
/* 00730 80BA31D0 00000000 */  nop
/* 00734 80BA31D4 44193000 */  mfc1    $t9, $f6
/* 00738 80BA31D8 3C018000 */  lui     $at, 0x8000                ## $at = 80000000
/* 0073C 80BA31DC 10000007 */  beq     $zero, $zero, .L80BA31FC
/* 00740 80BA31E0 0321C825 */  or      $t9, $t9, $at              ## $t9 = 80000000
.L80BA31E4:
/* 00744 80BA31E4 10000005 */  beq     $zero, $zero, .L80BA31FC
/* 00748 80BA31E8 2419FFFF */  addiu   $t9, $zero, 0xFFFF         ## $t9 = FFFFFFFF
/* 0074C 80BA31EC 44193000 */  mfc1    $t9, $f6
.L80BA31F0:
/* 00750 80BA31F0 00000000 */  nop
/* 00754 80BA31F4 0720FFFB */  bltz    $t9, .L80BA31E4
/* 00758 80BA31F8 00000000 */  nop
.L80BA31FC:
/* 0075C 80BA31FC A6190188 */  sh      $t9, 0x0188($s0)           ## 8015E7E8
/* 00760 80BA3200 3C0180BA */  lui     $at, %hi(D_80BA5C28)       ## $at = 80BA0000
/* 00764 80BA3204 C4285C28 */  lwc1    $f8, %lo(D_80BA5C28)($at)
/* 00768 80BA3208 44D8F800 */  ctc1    $t8, $31
/* 0076C 80BA320C 0C03F66B */  jal     Math_Rand_ZeroOne
              ## Rand.Next() float
/* 00770 80BA3210 E6080190 */  swc1    $f8, 0x0190($s0)           ## 8015E7F0
/* 00774 80BA3214 3C0143B4 */  lui     $at, 0x43B4                ## $at = 43B40000
/* 00778 80BA3218 44815000 */  mtc1    $at, $f10                  ## $f10 = 360.00
/* 0077C 80BA321C 00000000 */  nop
/* 00780 80BA3220 460A0102 */  mul.s   $f4, $f0, $f10
/* 00784 80BA3224 0C03F66B */  jal     Math_Rand_ZeroOne
              ## Rand.Next() float
/* 00788 80BA3228 E6040174 */  swc1    $f4, 0x0174($s0)           ## 8015E7D4
/* 0078C 80BA322C 3C0143B4 */  lui     $at, 0x43B4                ## $at = 43B40000
/* 00790 80BA3230 44813000 */  mtc1    $at, $f6                   ## $f6 = 360.00
/* 00794 80BA3234 00000000 */  nop
/* 00798 80BA3238 46060202 */  mul.s   $f8, $f0, $f6
/* 0079C 80BA323C 0C03F66B */  jal     Math_Rand_ZeroOne
              ## Rand.Next() float
/* 007A0 80BA3240 E6080178 */  swc1    $f8, 0x0178($s0)           ## 8015E7D8
/* 007A4 80BA3244 3C0143B4 */  lui     $at, 0x43B4                ## $at = 43B40000
/* 007A8 80BA3248 44815000 */  mtc1    $at, $f10                  ## $f10 = 360.00
/* 007AC 80BA324C 9208014C */  lbu     $t0, 0x014C($s0)           ## 8015E7AC
/* 007B0 80BA3250 A600019C */  sh      $zero, 0x019C($s0)         ## 8015E7FC
/* 007B4 80BA3254 460A0102 */  mul.s   $f4, $f0, $f10
/* 007B8 80BA3258 25090001 */  addiu   $t1, $t0, 0x0001           ## $t1 = 00000001
/* 007BC 80BA325C A209014C */  sb      $t1, 0x014C($s0)           ## 8015E7AC
/* 007C0 80BA3260 E604017C */  swc1    $f4, 0x017C($s0)           ## 8015E7DC
/* 007C4 80BA3264 8FAA0088 */  lw      $t2, 0x0088($sp)
/* 007C8 80BA3268 1000024A */  beq     $zero, $zero, .L80BA3B94
/* 007CC 80BA326C 91430B15 */  lbu     $v1, 0x0B15($t2)           ## 00000B15
.L80BA3270:
/* 007D0 80BA3270 44810000 */  mtc1    $at, $f0                   ## $f0 = 360.00
.L80BA3274:
/* 007D4 80BA3274 960B0188 */  lhu     $t3, 0x0188($s0)           ## 8015E7E8
/* 007D8 80BA3278 3C01C080 */  lui     $at, 0xC080                ## $at = C0800000
/* 007DC 80BA327C 46009202 */  mul.s   $f8, $f18, $f0
/* 007E0 80BA3280 256C0001 */  addiu   $t4, $t3, 0x0001           ## $t4 = 00000001
/* 007E4 80BA3284 A60C0188 */  sh      $t4, 0x0188($s0)           ## 8015E7E8
/* 007E8 80BA3288 C62600E0 */  lwc1    $f6, 0x00E0($s1)           ## 000000E0
/* 007EC 80BA328C 24030001 */  addiu   $v1, $zero, 0x0001         ## $v1 = 00000001
/* 007F0 80BA3290 46083280 */  add.s   $f10, $f6, $f8
/* 007F4 80BA3294 C7A6007C */  lwc1    $f6, 0x007C($sp)
/* 007F8 80BA3298 46003202 */  mul.s   $f8, $f6, $f0
/* 007FC 80BA329C E7AA00CC */  swc1    $f10, 0x00CC($sp)
/* 00800 80BA32A0 C62400E4 */  lwc1    $f4, 0x00E4($s1)           ## 000000E4
/* 00804 80BA32A4 C7A60078 */  lwc1    $f6, 0x0078($sp)
/* 00808 80BA32A8 C62A00E8 */  lwc1    $f10, 0x00E8($s1)          ## 000000E8
/* 0080C 80BA32AC 46082700 */  add.s   $f28, $f4, $f8
/* 00810 80BA32B0 46003102 */  mul.s   $f4, $f6, $f0
/* 00814 80BA32B4 C6080150 */  lwc1    $f8, 0x0150($s0)           ## 8015E7B0
/* 00818 80BA32B8 C6060154 */  lwc1    $f6, 0x0154($s0)           ## 8015E7B4
/* 0081C 80BA32BC E608015C */  swc1    $f8, 0x015C($s0)           ## 8015E7BC
/* 00820 80BA32C0 E6060160 */  swc1    $f6, 0x0160($s0)           ## 8015E7C0
/* 00824 80BA32C4 46045780 */  add.s   $f30, $f10, $f4
/* 00828 80BA32C8 C60A0158 */  lwc1    $f10, 0x0158($s0)          ## 8015E7B8
/* 0082C 80BA32CC 44812000 */  mtc1    $at, $f4                   ## $f4 = -4.00
/* 00830 80BA32D0 2A410020 */  slti    $at, $s2, 0x0020
/* 00834 80BA32D4 E60A0164 */  swc1    $f10, 0x0164($s0)          ## 8015E7C4
/* 00838 80BA32D8 C6860060 */  lwc1    $f6, 0x0060($s4)           ## 00000060
/* 0083C 80BA32DC C688005C */  lwc1    $f8, 0x005C($s4)           ## 0000005C
/* 00840 80BA32E0 46064280 */  add.s   $f10, $f8, $f6
/* 00844 80BA32E4 C6880064 */  lwc1    $f8, 0x0064($s4)           ## 00000064
/* 00848 80BA32E8 46085180 */  add.s   $f6, $f10, $f8
/* 0084C 80BA32EC 46062032 */  c.eq.s  $f4, $f6
/* 00850 80BA32F0 00000000 */  nop
/* 00854 80BA32F4 45020007 */  bc1fl   .L80BA3314
/* 00858 80BA32F8 A600019C */  sh      $zero, 0x019C($s0)         ## 8015E7FC
/* 0085C 80BA32FC 960D019C */  lhu     $t5, 0x019C($s0)           ## 8015E7FC
/* 00860 80BA3300 00001825 */  or      $v1, $zero, $zero          ## $v1 = 00000000
/* 00864 80BA3304 25AE0001 */  addiu   $t6, $t5, 0x0001           ## $t6 = 00000001
/* 00868 80BA3308 10000002 */  beq     $zero, $zero, .L80BA3314
/* 0086C 80BA330C A60E019C */  sh      $t6, 0x019C($s0)           ## 8015E7FC
/* 00870 80BA3310 A600019C */  sh      $zero, 0x019C($s0)         ## 8015E7FC
.L80BA3314:
/* 00874 80BA3314 9202014C */  lbu     $v0, 0x014C($s0)           ## 8015E7AC
/* 00878 80BA3318 16A200E6 */  bne     $s5, $v0, .L80BA36B4
/* 0087C 80BA331C 00000000 */  nop
/* 00880 80BA3320 10200057 */  beq     $at, $zero, .L80BA3480
/* 00884 80BA3324 00000000 */  nop
/* 00888 80BA3328 14600055 */  bne     $v1, $zero, .L80BA3480
/* 0088C 80BA332C 00000000 */  nop
/* 00890 80BA3330 960F019C */  lhu     $t7, 0x019C($s0)           ## 8015E7FC
/* 00894 80BA3334 29E10101 */  slti    $at, $t7, 0x0101
/* 00898 80BA3338 14200051 */  bne     $at, $zero, .L80BA3480
/* 0089C 80BA333C 00000000 */  nop
/* 008A0 80BA3340 0C03F66B */  jal     Math_Rand_ZeroOne
              ## Rand.Next() float
/* 008A4 80BA3344 A600019C */  sh      $zero, 0x019C($s0)         ## 8015E7FC
/* 008A8 80BA3348 4614003C */  c.lt.s  $f0, $f20
/* 008AC 80BA334C 00000000 */  nop
/* 008B0 80BA3350 4500000D */  bc1f    .L80BA3388
/* 008B4 80BA3354 00000000 */  nop
/* 008B8 80BA3358 0C03F66B */  jal     Math_Rand_ZeroOne
              ## Rand.Next() float
/* 008BC 80BA335C 00000000 */  nop
/* 008C0 80BA3360 3C014348 */  lui     $at, 0x4348                ## $at = 43480000
/* 008C4 80BA3364 44815000 */  mtc1    $at, $f10                  ## $f10 = 200.00
/* 008C8 80BA3368 00000000 */  nop
/* 008CC 80BA336C 460A0202 */  mul.s   $f8, $f0, $f10
/* 008D0 80BA3370 4600410D */  trunc.w.s $f4, $f8
/* 008D4 80BA3374 44092000 */  mfc1    $t1, $f4
/* 008D8 80BA3378 00000000 */  nop
/* 008DC 80BA337C 252A00C8 */  addiu   $t2, $t1, 0x00C8           ## $t2 = 000000C8
/* 008E0 80BA3380 1000000C */  beq     $zero, $zero, .L80BA33B4
/* 008E4 80BA3384 A60A0194 */  sh      $t2, 0x0194($s0)           ## 8015E7F4
.L80BA3388:
/* 008E8 80BA3388 0C03F66B */  jal     Math_Rand_ZeroOne
              ## Rand.Next() float
/* 008EC 80BA338C 00000000 */  nop
/* 008F0 80BA3390 3C014348 */  lui     $at, 0x4348                ## $at = 43480000
/* 008F4 80BA3394 44813000 */  mtc1    $at, $f6                   ## $f6 = 200.00
/* 008F8 80BA3398 240FFF38 */  addiu   $t7, $zero, 0xFF38         ## $t7 = FFFFFF38
/* 008FC 80BA339C 46060282 */  mul.s   $f10, $f0, $f6
/* 00900 80BA33A0 4600520D */  trunc.w.s $f8, $f10
/* 00904 80BA33A4 440E4000 */  mfc1    $t6, $f8
/* 00908 80BA33A8 00000000 */  nop
/* 0090C 80BA33AC 01EEC023 */  subu    $t8, $t7, $t6
/* 00910 80BA33B0 A6180194 */  sh      $t8, 0x0194($s0)           ## 8015E7F4
.L80BA33B4:
/* 00914 80BA33B4 0C03F66B */  jal     Math_Rand_ZeroOne
              ## Rand.Next() float
/* 00918 80BA33B8 00000000 */  nop
/* 0091C 80BA33BC 3C014248 */  lui     $at, 0x4248                ## $at = 42480000
/* 00920 80BA33C0 44812000 */  mtc1    $at, $f4                   ## $f4 = 50.00
/* 00924 80BA33C4 00000000 */  nop
/* 00928 80BA33C8 46040182 */  mul.s   $f6, $f0, $f4
/* 0092C 80BA33CC 4600328D */  trunc.w.s $f10, $f6
/* 00930 80BA33D0 440A5000 */  mfc1    $t2, $f10
/* 00934 80BA33D4 00000000 */  nop
/* 00938 80BA33D8 254B000F */  addiu   $t3, $t2, 0x000F           ## $t3 = 0000000F
/* 0093C 80BA33DC 0C03F66B */  jal     Math_Rand_ZeroOne
              ## Rand.Next() float
/* 00940 80BA33E0 A60B0196 */  sh      $t3, 0x0196($s0)           ## 8015E7F6
/* 00944 80BA33E4 3C014120 */  lui     $at, 0x4120                ## $at = 41200000
/* 00948 80BA33E8 44811000 */  mtc1    $at, $f2                   ## $f2 = 10.00
/* 0094C 80BA33EC 3C0180BA */  lui     $at, %hi(D_80BA5C2C)       ## $at = 80BA0000
/* 00950 80BA33F0 C4265C2C */  lwc1    $f6, %lo(D_80BA5C2C)($at)
/* 00954 80BA33F4 46020202 */  mul.s   $f8, $f0, $f2
/* 00958 80BA33F8 46024100 */  add.s   $f4, $f8, $f2
/* 0095C 80BA33FC 46062282 */  mul.s   $f10, $f4, $f6
/* 00960 80BA3400 0C03F66B */  jal     Math_Rand_ZeroOne
              ## Rand.Next() float
/* 00964 80BA3404 E60A0198 */  swc1    $f10, 0x0198($s0)          ## 8015E7F8
/* 00968 80BA3408 4616003C */  c.lt.s  $f0, $f22
/* 0096C 80BA340C 24190002 */  addiu   $t9, $zero, 0x0002         ## $t9 = 00000002
/* 00970 80BA3410 45020004 */  bc1fl   .L80BA3424
/* 00974 80BA3414 4616003C */  c.lt.s  $f0, $f22
/* 00978 80BA3418 10000012 */  beq     $zero, $zero, .L80BA3464
/* 0097C 80BA341C A6750000 */  sh      $s5, 0x0000($s3)           ## 80BA5944
/* 00980 80BA3420 4616003C */  c.lt.s  $f0, $f22
.L80BA3424:
/* 00984 80BA3424 240C0003 */  addiu   $t4, $zero, 0x0003         ## $t4 = 00000003
/* 00988 80BA3428 3C0180BA */  lui     $at, %hi(D_80BA5C30)       ## $at = 80BA0000
/* 0098C 80BA342C 45000003 */  bc1f    .L80BA343C
/* 00990 80BA3430 00000000 */  nop
/* 00994 80BA3434 1000000B */  beq     $zero, $zero, .L80BA3464
/* 00998 80BA3438 A66C0000 */  sh      $t4, 0x0000($s3)           ## 80BA5944
.L80BA343C:
/* 0099C 80BA343C C4285C30 */  lwc1    $f8, %lo(D_80BA5C30)($at)
/* 009A0 80BA3440 240D0007 */  addiu   $t5, $zero, 0x0007         ## $t5 = 00000007
/* 009A4 80BA3444 240F000F */  addiu   $t7, $zero, 0x000F         ## $t7 = 0000000F
/* 009A8 80BA3448 4608003C */  c.lt.s  $f0, $f8
/* 009AC 80BA344C 00000000 */  nop
/* 009B0 80BA3450 45020004 */  bc1fl   .L80BA3464
/* 009B4 80BA3454 A66F0000 */  sh      $t7, 0x0000($s3)           ## 80BA5944
/* 009B8 80BA3458 10000002 */  beq     $zero, $zero, .L80BA3464
/* 009BC 80BA345C A66D0000 */  sh      $t5, 0x0000($s3)           ## 80BA5944
/* 009C0 80BA3460 A66F0000 */  sh      $t7, 0x0000($s3)           ## 80BA5944
.L80BA3464:
/* 009C4 80BA3464 866E0000 */  lh      $t6, 0x0000($s3)           ## 80BA5944
/* 009C8 80BA3468 024EC024 */  and     $t8, $s2, $t6
/* 009CC 80BA346C 57000003 */  bnel    $t8, $zero, .L80BA347C
/* 009D0 80BA3470 A219014C */  sb      $t9, 0x014C($s0)           ## 8015E7AC
/* 009D4 80BA3474 E61A0154 */  swc1    $f26, 0x0154($s0)          ## 8015E7B4
/* 009D8 80BA3478 A219014C */  sb      $t9, 0x014C($s0)           ## 8015E7AC
.L80BA347C:
/* 009DC 80BA347C E61A0184 */  swc1    $f26, 0x0184($s0)          ## 8015E7E4
.L80BA3480:
/* 009E0 80BA3480 3C0180BA */  lui     $at, %hi(D_80BA5C34)       ## $at = 80BA0000
/* 009E4 80BA3484 C4245C34 */  lwc1    $f4, %lo(D_80BA5C34)($at)
/* 009E8 80BA3488 3C053DCC */  lui     $a1, 0x3DCC                ## $a1 = 3DCC0000
/* 009EC 80BA348C 34A5CCCD */  ori     $a1, $a1, 0xCCCD           ## $a1 = 3DCCCCCD
/* 009F0 80BA3490 3C073A83 */  lui     $a3, 0x3A83                ## $a3 = 3A830000
/* 009F4 80BA3494 34E7126F */  ori     $a3, $a3, 0x126F           ## $a3 = 3A83126F
/* 009F8 80BA3498 00A03021 */  addu    $a2, $a1, $zero
/* 009FC 80BA349C 26040190 */  addiu   $a0, $s0, 0x0190           ## $a0 = 8015E7F0
/* 00A00 80BA34A0 0C01E0C4 */  jal     Math_SmoothScaleMaxMinF

/* 00A04 80BA34A4 E7A40010 */  swc1    $f4, 0x0010($sp)
/* 00A08 80BA34A8 3C0180BA */  lui     $at, %hi(D_80BA5C38)       ## $at = 80BA0000
/* 00A0C 80BA34AC C4265C38 */  lwc1    $f6, %lo(D_80BA5C38)($at)
/* 00A10 80BA34B0 8E050184 */  lw      $a1, 0x0184($s0)           ## 8015E7E4
/* 00A14 80BA34B4 4406A000 */  mfc1    $a2, $f20
/* 00A18 80BA34B8 4407B000 */  mfc1    $a3, $f22
/* 00A1C 80BA34BC 26040180 */  addiu   $a0, $s0, 0x0180           ## $a0 = 8015E7E0
/* 00A20 80BA34C0 0C01E0C4 */  jal     Math_SmoothScaleMaxMinF

/* 00A24 80BA34C4 E7A60010 */  swc1    $f6, 0x0010($sp)
/* 00A28 80BA34C8 0C0400A4 */  jal     sinf

/* 00A2C 80BA34CC C60C0174 */  lwc1    $f12, 0x0174($s0)          ## 8015E7D4
/* 00A30 80BA34D0 C6080180 */  lwc1    $f8, 0x0180($s0)           ## 8015E7E0
/* 00A34 80BA34D4 C60A0150 */  lwc1    $f10, 0x0150($s0)          ## 8015E7B0
/* 00A38 80BA34D8 C60C0178 */  lwc1    $f12, 0x0178($s0)          ## 8015E7D8
/* 00A3C 80BA34DC 46080102 */  mul.s   $f4, $f0, $f8
/* 00A40 80BA34E0 46045180 */  add.s   $f6, $f10, $f4
/* 00A44 80BA34E4 0C0400A4 */  jal     sinf

/* 00A48 80BA34E8 E6060150 */  swc1    $f6, 0x0150($s0)           ## 8015E7B0
/* 00A4C 80BA34EC C60A0180 */  lwc1    $f10, 0x0180($s0)          ## 8015E7E0
/* 00A50 80BA34F0 C6080154 */  lwc1    $f8, 0x0154($s0)           ## 8015E7B4
/* 00A54 80BA34F4 C60C017C */  lwc1    $f12, 0x017C($s0)          ## 8015E7DC
/* 00A58 80BA34F8 460A0102 */  mul.s   $f4, $f0, $f10
/* 00A5C 80BA34FC 46044180 */  add.s   $f6, $f8, $f4
/* 00A60 80BA3500 0C0400A4 */  jal     sinf

/* 00A64 80BA3504 E6060154 */  swc1    $f6, 0x0154($s0)           ## 8015E7B4
/* 00A68 80BA3508 C6080180 */  lwc1    $f8, 0x0180($s0)           ## 8015E7E0
/* 00A6C 80BA350C C60A0158 */  lwc1    $f10, 0x0158($s0)          ## 8015E7B8
/* 00A70 80BA3510 00121043 */  sra     $v0, $s2,  1
/* 00A74 80BA3514 46080102 */  mul.s   $f4, $f0, $f8
/* 00A78 80BA3518 30420003 */  andi    $v0, $v0, 0x0003           ## $v0 = 00000000
/* 00A7C 80BA351C 3C0180BA */  lui     $at, %hi(D_80BA5C3C)       ## $at = 80BA0000
/* 00A80 80BA3520 46045180 */  add.s   $f6, $f10, $f4
/* 00A84 80BA3524 10400009 */  beq     $v0, $zero, .L80BA354C
/* 00A88 80BA3528 E6060158 */  swc1    $f6, 0x0158($s0)           ## 8015E7B8
/* 00A8C 80BA352C 10550018 */  beq     $v0, $s5, .L80BA3590
/* 00A90 80BA3530 00000000 */  nop
/* 00A94 80BA3534 1056002D */  beq     $v0, $s6, .L80BA35EC
/* 00A98 80BA3538 24010003 */  addiu   $at, $zero, 0x0003         ## $at = 00000003
/* 00A9C 80BA353C 10410042 */  beq     $v0, $at, .L80BA3648
/* 00AA0 80BA3540 00000000 */  nop
/* 00AA4 80BA3544 10000059 */  beq     $zero, $zero, .L80BA36AC
/* 00AA8 80BA3548 00000000 */  nop
.L80BA354C:
/* 00AAC 80BA354C C6080174 */  lwc1    $f8, 0x0174($s0)           ## 8015E7D4
/* 00AB0 80BA3550 C42A5C3C */  lwc1    $f10, %lo(D_80BA5C3C)($at)
/* 00AB4 80BA3554 460A4100 */  add.s   $f4, $f8, $f10
/* 00AB8 80BA3558 0C03F66B */  jal     Math_Rand_ZeroOne
              ## Rand.Next() float
/* 00ABC 80BA355C E6040174 */  swc1    $f4, 0x0174($s0)           ## 8015E7D4
/* 00AC0 80BA3560 3C0180BA */  lui     $at, %hi(D_80BA5C40)       ## $at = 80BA0000
/* 00AC4 80BA3564 C4285C40 */  lwc1    $f8, %lo(D_80BA5C40)($at)
/* 00AC8 80BA3568 C6060178 */  lwc1    $f6, 0x0178($s0)           ## 8015E7D8
/* 00ACC 80BA356C 3C0180BA */  lui     $at, %hi(D_80BA5C44)       ## $at = 80BA0000
/* 00AD0 80BA3570 46004282 */  mul.s   $f10, $f8, $f0
/* 00AD4 80BA3574 C608017C */  lwc1    $f8, 0x017C($s0)           ## 8015E7DC
/* 00AD8 80BA3578 460A3100 */  add.s   $f4, $f6, $f10
/* 00ADC 80BA357C E6040178 */  swc1    $f4, 0x0178($s0)           ## 8015E7D8
/* 00AE0 80BA3580 C4265C44 */  lwc1    $f6, %lo(D_80BA5C44)($at)
/* 00AE4 80BA3584 46064280 */  add.s   $f10, $f8, $f6
/* 00AE8 80BA3588 10000048 */  beq     $zero, $zero, .L80BA36AC
/* 00AEC 80BA358C E60A017C */  swc1    $f10, 0x017C($s0)          ## 8015E7DC
.L80BA3590:
/* 00AF0 80BA3590 0C03F66B */  jal     Math_Rand_ZeroOne
              ## Rand.Next() float
/* 00AF4 80BA3594 00000000 */  nop
/* 00AF8 80BA3598 3C0180BA */  lui     $at, %hi(D_80BA5C48)       ## $at = 80BA0000
/* 00AFC 80BA359C C4285C48 */  lwc1    $f8, %lo(D_80BA5C48)($at)
/* 00B00 80BA35A0 C6040174 */  lwc1    $f4, 0x0174($s0)           ## 8015E7D4
/* 00B04 80BA35A4 46004182 */  mul.s   $f6, $f8, $f0
/* 00B08 80BA35A8 46062280 */  add.s   $f10, $f4, $f6
/* 00B0C 80BA35AC 0C03F66B */  jal     Math_Rand_ZeroOne
              ## Rand.Next() float
/* 00B10 80BA35B0 E60A0174 */  swc1    $f10, 0x0174($s0)          ## 8015E7D4
/* 00B14 80BA35B4 3C0180BA */  lui     $at, %hi(D_80BA5C4C)       ## $at = 80BA0000
/* 00B18 80BA35B8 C4245C4C */  lwc1    $f4, %lo(D_80BA5C4C)($at)
/* 00B1C 80BA35BC C6080178 */  lwc1    $f8, 0x0178($s0)           ## 8015E7D8
/* 00B20 80BA35C0 46002182 */  mul.s   $f6, $f4, $f0
/* 00B24 80BA35C4 46064280 */  add.s   $f10, $f8, $f6
/* 00B28 80BA35C8 0C03F66B */  jal     Math_Rand_ZeroOne
              ## Rand.Next() float
/* 00B2C 80BA35CC E60A0178 */  swc1    $f10, 0x0178($s0)          ## 8015E7D8
/* 00B30 80BA35D0 3C0180BA */  lui     $at, %hi(D_80BA5C50)       ## $at = 80BA0000
/* 00B34 80BA35D4 C4285C50 */  lwc1    $f8, %lo(D_80BA5C50)($at)
/* 00B38 80BA35D8 C604017C */  lwc1    $f4, 0x017C($s0)           ## 8015E7DC
/* 00B3C 80BA35DC 46004182 */  mul.s   $f6, $f8, $f0
/* 00B40 80BA35E0 46062280 */  add.s   $f10, $f4, $f6
/* 00B44 80BA35E4 10000031 */  beq     $zero, $zero, .L80BA36AC
/* 00B48 80BA35E8 E60A017C */  swc1    $f10, 0x017C($s0)          ## 8015E7DC
.L80BA35EC:
/* 00B4C 80BA35EC 0C03F66B */  jal     Math_Rand_ZeroOne
              ## Rand.Next() float
/* 00B50 80BA35F0 00000000 */  nop
/* 00B54 80BA35F4 3C0180BA */  lui     $at, %hi(D_80BA5C54)       ## $at = 80BA0000
/* 00B58 80BA35F8 C4245C54 */  lwc1    $f4, %lo(D_80BA5C54)($at)
/* 00B5C 80BA35FC C6080174 */  lwc1    $f8, 0x0174($s0)           ## 8015E7D4
/* 00B60 80BA3600 46002182 */  mul.s   $f6, $f4, $f0
/* 00B64 80BA3604 46064280 */  add.s   $f10, $f8, $f6
/* 00B68 80BA3608 0C03F66B */  jal     Math_Rand_ZeroOne
              ## Rand.Next() float
/* 00B6C 80BA360C E60A0174 */  swc1    $f10, 0x0174($s0)          ## 8015E7D4
/* 00B70 80BA3610 3C0180BA */  lui     $at, %hi(D_80BA5C58)       ## $at = 80BA0000
/* 00B74 80BA3614 C4285C58 */  lwc1    $f8, %lo(D_80BA5C58)($at)
/* 00B78 80BA3618 C6040178 */  lwc1    $f4, 0x0178($s0)           ## 8015E7D8
/* 00B7C 80BA361C 46004182 */  mul.s   $f6, $f8, $f0
/* 00B80 80BA3620 46062280 */  add.s   $f10, $f4, $f6
/* 00B84 80BA3624 0C03F66B */  jal     Math_Rand_ZeroOne
              ## Rand.Next() float
/* 00B88 80BA3628 E60A0178 */  swc1    $f10, 0x0178($s0)          ## 8015E7D8
/* 00B8C 80BA362C 3C0180BA */  lui     $at, %hi(D_80BA5C5C)       ## $at = 80BA0000
/* 00B90 80BA3630 C4245C5C */  lwc1    $f4, %lo(D_80BA5C5C)($at)
/* 00B94 80BA3634 C608017C */  lwc1    $f8, 0x017C($s0)           ## 8015E7DC
/* 00B98 80BA3638 46002182 */  mul.s   $f6, $f4, $f0
/* 00B9C 80BA363C 46064280 */  add.s   $f10, $f8, $f6
/* 00BA0 80BA3640 1000001A */  beq     $zero, $zero, .L80BA36AC
/* 00BA4 80BA3644 E60A017C */  swc1    $f10, 0x017C($s0)          ## 8015E7DC
.L80BA3648:
/* 00BA8 80BA3648 0C03F66B */  jal     Math_Rand_ZeroOne
              ## Rand.Next() float
/* 00BAC 80BA364C 00000000 */  nop
/* 00BB0 80BA3650 3C0180BA */  lui     $at, %hi(D_80BA5C60)       ## $at = 80BA0000
/* 00BB4 80BA3654 D4245C60 */  ldc1    $f4, %lo(D_80BA5C60)($at)
/* 00BB8 80BA3658 46000221 */  cvt.d.s $f8, $f0
/* 00BBC 80BA365C C60A0174 */  lwc1    $f10, 0x0174($s0)          ## 8015E7D4
/* 00BC0 80BA3660 46282182 */  mul.d   $f6, $f4, $f8
/* 00BC4 80BA3664 46005121 */  cvt.d.s $f4, $f10
/* 00BC8 80BA3668 46262200 */  add.d   $f8, $f4, $f6
/* 00BCC 80BA366C 462042A0 */  cvt.s.d $f10, $f8
/* 00BD0 80BA3670 0C03F66B */  jal     Math_Rand_ZeroOne
              ## Rand.Next() float
/* 00BD4 80BA3674 E60A0174 */  swc1    $f10, 0x0174($s0)          ## 8015E7D4
/* 00BD8 80BA3678 3C0180BA */  lui     $at, %hi(D_80BA5C68)       ## $at = 80BA0000
/* 00BDC 80BA367C C4265C68 */  lwc1    $f6, %lo(D_80BA5C68)($at)
/* 00BE0 80BA3680 C6040178 */  lwc1    $f4, 0x0178($s0)           ## 8015E7D8
/* 00BE4 80BA3684 46003202 */  mul.s   $f8, $f6, $f0
/* 00BE8 80BA3688 46082280 */  add.s   $f10, $f4, $f8
/* 00BEC 80BA368C 0C03F66B */  jal     Math_Rand_ZeroOne
              ## Rand.Next() float
/* 00BF0 80BA3690 E60A0178 */  swc1    $f10, 0x0178($s0)          ## 8015E7D8
/* 00BF4 80BA3694 3C0180BA */  lui     $at, %hi(D_80BA5C6C)       ## $at = 80BA0000
/* 00BF8 80BA3698 C4245C6C */  lwc1    $f4, %lo(D_80BA5C6C)($at)
/* 00BFC 80BA369C C606017C */  lwc1    $f6, 0x017C($s0)           ## 8015E7DC
/* 00C00 80BA36A0 46002202 */  mul.s   $f8, $f4, $f0
/* 00C04 80BA36A4 46083280 */  add.s   $f10, $f6, $f8
/* 00C08 80BA36A8 E60A017C */  swc1    $f10, 0x017C($s0)          ## 8015E7DC
.L80BA36AC:
/* 00C0C 80BA36AC 100000C4 */  beq     $zero, $zero, .L80BA39C0
/* 00C10 80BA36B0 9202014C */  lbu     $v0, 0x014C($s0)           ## 8015E7AC
.L80BA36B4:
/* 00C14 80BA36B4 16C200C2 */  bne     $s6, $v0, .L80BA39C0
/* 00C18 80BA36B8 00000000 */  nop
/* 00C1C 80BA36BC 14600004 */  bne     $v1, $zero, .L80BA36D0
/* 00C20 80BA36C0 24090001 */  addiu   $t1, $zero, 0x0001         ## $t1 = 00000001
/* 00C24 80BA36C4 9608019C */  lhu     $t0, 0x019C($s0)           ## 8015E7FC
/* 00C28 80BA36C8 29010501 */  slti    $at, $t0, 0x0501
/* 00C2C 80BA36CC 1420000B */  bne     $at, $zero, .L80BA36FC
.L80BA36D0:
/* 00C30 80BA36D0 3C013FC0 */  lui     $at, 0x3FC0                ## $at = 3FC00000
/* 00C34 80BA36D4 44812000 */  mtc1    $at, $f4                   ## $f4 = 1.50
/* 00C38 80BA36D8 A600019C */  sh      $zero, 0x019C($s0)         ## 8015E7FC
/* 00C3C 80BA36DC A209014C */  sb      $t1, 0x014C($s0)           ## 8015E7AC
/* 00C40 80BA36E0 0C03F66B */  jal     Math_Rand_ZeroOne
              ## Rand.Next() float
/* 00C44 80BA36E4 E6040180 */  swc1    $f4, 0x0180($s0)           ## 8015E7E0
/* 00C48 80BA36E8 3C0180BA */  lui     $at, %hi(D_80BA5C70)       ## $at = 80BA0000
/* 00C4C 80BA36EC C4265C70 */  lwc1    $f6, %lo(D_80BA5C70)($at)
/* 00C50 80BA36F0 46060202 */  mul.s   $f8, $f0, $f6
/* 00C54 80BA36F4 46144280 */  add.s   $f10, $f8, $f20
/* 00C58 80BA36F8 E60A0184 */  swc1    $f10, 0x0184($s0)          ## 8015E7E4
.L80BA36FC:
/* 00C5C 80BA36FC 866A0000 */  lh      $t2, 0x0000($s3)           ## 80BA5944
/* 00C60 80BA3700 3C053DCC */  lui     $a1, 0x3DCC                ## $a1 = 3DCC0000
/* 00C64 80BA3704 34A5CCCD */  ori     $a1, $a1, 0xCCCD           ## $a1 = 3DCCCCCD
/* 00C68 80BA3708 024A5824 */  and     $t3, $s2, $t2
/* 00C6C 80BA370C 15600089 */  bne     $t3, $zero, .L80BA3934
/* 00C70 80BA3710 26040190 */  addiu   $a0, $s0, 0x0190           ## $a0 = 8015E7F0
/* 00C74 80BA3714 3C0180BA */  lui     $at, %hi(D_80BA5C74)       ## $at = 80BA0000
/* 00C78 80BA3718 C4245C74 */  lwc1    $f4, %lo(D_80BA5C74)($at)
/* 00C7C 80BA371C 3C063DCC */  lui     $a2, 0x3DCC                ## $a2 = 3DCC0000
/* 00C80 80BA3720 3C073A83 */  lui     $a3, 0x3A83                ## $a3 = 3A830000
/* 00C84 80BA3724 34E7126F */  ori     $a3, $a3, 0x126F           ## $a3 = 3A83126F
/* 00C88 80BA3728 34C6CCCD */  ori     $a2, $a2, 0xCCCD           ## $a2 = 3DCCCCCD
/* 00C8C 80BA372C 26040190 */  addiu   $a0, $s0, 0x0190           ## $a0 = 8015E7F0
/* 00C90 80BA3730 3C053E80 */  lui     $a1, 0x3E80                ## $a1 = 3E800000
/* 00C94 80BA3734 0C01E0C4 */  jal     Math_SmoothScaleMaxMinF

/* 00C98 80BA3738 E7A40010 */  swc1    $f4, 0x0010($sp)
/* 00C9C 80BA373C 8E850024 */  lw      $a1, 0x0024($s4)           ## 00000024
/* 00CA0 80BA3740 4406A000 */  mfc1    $a2, $f20
/* 00CA4 80BA3744 E7B60010 */  swc1    $f22, 0x0010($sp)
/* 00CA8 80BA3748 26040168 */  addiu   $a0, $s0, 0x0168           ## $a0 = 8015E7C8
/* 00CAC 80BA374C 0C01E0C4 */  jal     Math_SmoothScaleMaxMinF

/* 00CB0 80BA3750 3C073F80 */  lui     $a3, 0x3F80                ## $a3 = 3F800000
/* 00CB4 80BA3754 3C014248 */  lui     $at, 0x4248                ## $at = 42480000
/* 00CB8 80BA3758 44814000 */  mtc1    $at, $f8                   ## $f8 = 50.00
/* 00CBC 80BA375C C6860028 */  lwc1    $f6, 0x0028($s4)           ## 00000028
/* 00CC0 80BA3760 4406A000 */  mfc1    $a2, $f20
/* 00CC4 80BA3764 E7B60010 */  swc1    $f22, 0x0010($sp)
/* 00CC8 80BA3768 46083280 */  add.s   $f10, $f6, $f8
/* 00CCC 80BA376C 2604016C */  addiu   $a0, $s0, 0x016C           ## $a0 = 8015E7CC
/* 00CD0 80BA3770 3C073F80 */  lui     $a3, 0x3F80                ## $a3 = 3F800000
/* 00CD4 80BA3774 44055000 */  mfc1    $a1, $f10
/* 00CD8 80BA3778 0C01E0C4 */  jal     Math_SmoothScaleMaxMinF

/* 00CDC 80BA377C 00000000 */  nop
/* 00CE0 80BA3780 8E85002C */  lw      $a1, 0x002C($s4)           ## 0000002C
/* 00CE4 80BA3784 4406A000 */  mfc1    $a2, $f20
/* 00CE8 80BA3788 E7B60010 */  swc1    $f22, 0x0010($sp)
/* 00CEC 80BA378C 26040170 */  addiu   $a0, $s0, 0x0170           ## $a0 = 8015E7D0
/* 00CF0 80BA3790 0C01E0C4 */  jal     Math_SmoothScaleMaxMinF

/* 00CF4 80BA3794 3C073F80 */  lui     $a3, 0x3F80                ## $a3 = 3F800000
/* 00CF8 80BA3798 9604018A */  lhu     $a0, 0x018A($s0)           ## 8015E7EA
/* 00CFC 80BA379C 24018000 */  addiu   $at, $zero, 0x8000         ## $at = FFFF8000
/* 00D00 80BA37A0 00812021 */  addu    $a0, $a0, $at
/* 00D04 80BA37A4 00042400 */  sll     $a0, $a0, 16
/* 00D08 80BA37A8 0C01DE1C */  jal     Math_Sins
              ## sins?
/* 00D0C 80BA37AC 00042403 */  sra     $a0, $a0, 16
/* 00D10 80BA37B0 960C0196 */  lhu     $t4, 0x0196($s0)           ## 8015E7F6
/* 00D14 80BA37B4 26040150 */  addiu   $a0, $s0, 0x0150           ## $a0 = 8015E7B0
/* 00D18 80BA37B8 3C014F80 */  lui     $at, 0x4F80                ## $at = 4F800000
/* 00D1C 80BA37BC 448C2000 */  mtc1    $t4, $f4                   ## $f4 = 0.00
/* 00D20 80BA37C0 05810004 */  bgez    $t4, .L80BA37D4
/* 00D24 80BA37C4 468021A0 */  cvt.s.w $f6, $f4
/* 00D28 80BA37C8 44814000 */  mtc1    $at, $f8                   ## $f8 = 4294967296.00
/* 00D2C 80BA37CC 00000000 */  nop
/* 00D30 80BA37D0 46083180 */  add.s   $f6, $f6, $f8
.L80BA37D4:
/* 00D34 80BA37D4 46003282 */  mul.s   $f10, $f6, $f0
/* 00D38 80BA37D8 4406A000 */  mfc1    $a2, $f20
/* 00D3C 80BA37DC 3C074000 */  lui     $a3, 0x4000                ## $a3 = 40000000
/* 00D40 80BA37E0 E7B60010 */  swc1    $f22, 0x0010($sp)
/* 00D44 80BA37E4 44055000 */  mfc1    $a1, $f10
/* 00D48 80BA37E8 0C01E0C4 */  jal     Math_SmoothScaleMaxMinF

/* 00D4C 80BA37EC 00000000 */  nop
/* 00D50 80BA37F0 9604018A */  lhu     $a0, 0x018A($s0)           ## 8015E7EA
/* 00D54 80BA37F4 24018000 */  addiu   $at, $zero, 0x8000         ## $at = FFFF8000
/* 00D58 80BA37F8 00812021 */  addu    $a0, $a0, $at
/* 00D5C 80BA37FC 00042400 */  sll     $a0, $a0, 16
/* 00D60 80BA3800 0C01DE0D */  jal     Math_Coss
              ## coss?
/* 00D64 80BA3804 00042403 */  sra     $a0, $a0, 16
/* 00D68 80BA3808 960D0196 */  lhu     $t5, 0x0196($s0)           ## 8015E7F6
/* 00D6C 80BA380C 26040158 */  addiu   $a0, $s0, 0x0158           ## $a0 = 8015E7B8
/* 00D70 80BA3810 3C014F80 */  lui     $at, 0x4F80                ## $at = 4F800000
/* 00D74 80BA3814 448D2000 */  mtc1    $t5, $f4                   ## $f4 = 0.00
/* 00D78 80BA3818 05A10004 */  bgez    $t5, .L80BA382C
/* 00D7C 80BA381C 46802220 */  cvt.s.w $f8, $f4
/* 00D80 80BA3820 44813000 */  mtc1    $at, $f6                   ## $f6 = 4294967296.00
/* 00D84 80BA3824 00000000 */  nop
/* 00D88 80BA3828 46064200 */  add.s   $f8, $f8, $f6
.L80BA382C:
/* 00D8C 80BA382C 46004282 */  mul.s   $f10, $f8, $f0
/* 00D90 80BA3830 4406A000 */  mfc1    $a2, $f20
/* 00D94 80BA3834 3C074000 */  lui     $a3, 0x4000                ## $a3 = 40000000
/* 00D98 80BA3838 E7B60010 */  swc1    $f22, 0x0010($sp)
/* 00D9C 80BA383C 44055000 */  mfc1    $a1, $f10
/* 00DA0 80BA3840 0C01E0C4 */  jal     Math_SmoothScaleMaxMinF

/* 00DA4 80BA3844 00000000 */  nop
/* 00DA8 80BA3848 960F018A */  lhu     $t7, 0x018A($s0)           ## 8015E7EA
/* 00DAC 80BA384C 960E0194 */  lhu     $t6, 0x0194($s0)           ## 8015E7F4
/* 00DB0 80BA3850 C60C0178 */  lwc1    $f12, 0x0178($s0)          ## 8015E7D8
/* 00DB4 80BA3854 01EEC021 */  addu    $t8, $t7, $t6
/* 00DB8 80BA3858 0C0400A4 */  jal     sinf

/* 00DBC 80BA385C A618018A */  sh      $t8, 0x018A($s0)           ## 8015E7EA
/* 00DC0 80BA3860 C6040154 */  lwc1    $f4, 0x0154($s0)           ## 8015E7B4
/* 00DC4 80BA3864 46002180 */  add.s   $f6, $f4, $f0
/* 00DC8 80BA3868 0C03F66B */  jal     Math_Rand_ZeroOne
              ## Rand.Next() float
/* 00DCC 80BA386C E6060154 */  swc1    $f6, 0x0154($s0)           ## 8015E7B4
/* 00DD0 80BA3870 4600B282 */  mul.s   $f10, $f22, $f0
/* 00DD4 80BA3874 C6080174 */  lwc1    $f8, 0x0174($s0)           ## 8015E7D4
/* 00DD8 80BA3878 C6060178 */  lwc1    $f6, 0x0178($s0)           ## 8015E7D8
/* 00DDC 80BA387C 460A4100 */  add.s   $f4, $f8, $f10
/* 00DE0 80BA3880 C6080198 */  lwc1    $f8, 0x0198($s0)           ## 8015E7F8
/* 00DE4 80BA3884 46083280 */  add.s   $f10, $f6, $f8
/* 00DE8 80BA3888 E6040174 */  swc1    $f4, 0x0174($s0)           ## 8015E7D4
/* 00DEC 80BA388C 0C03F66B */  jal     Math_Rand_ZeroOne
              ## Rand.Next() float
/* 00DF0 80BA3890 E60A0178 */  swc1    $f10, 0x0178($s0)          ## 8015E7D8
/* 00DF4 80BA3894 3C0180BA */  lui     $at, %hi(D_80BA5C78)       ## $at = 80BA0000
/* 00DF8 80BA3898 C4265C78 */  lwc1    $f6, %lo(D_80BA5C78)($at)
/* 00DFC 80BA389C C604017C */  lwc1    $f4, 0x017C($s0)           ## 8015E7DC
/* 00E00 80BA38A0 9604018A */  lhu     $a0, 0x018A($s0)           ## 8015E7EA
/* 00E04 80BA38A4 46003202 */  mul.s   $f8, $f6, $f0
/* 00E08 80BA38A8 24018000 */  addiu   $at, $zero, 0x8000         ## $at = FFFF8000
/* 00E0C 80BA38AC 00812021 */  addu    $a0, $a0, $at
/* 00E10 80BA38B0 00042400 */  sll     $a0, $a0, 16
/* 00E14 80BA38B4 00042403 */  sra     $a0, $a0, 16
/* 00E18 80BA38B8 46082280 */  add.s   $f10, $f4, $f8
/* 00E1C 80BA38BC 0C01DE1C */  jal     Math_Sins
              ## sins?
/* 00E20 80BA38C0 E60A017C */  swc1    $f10, 0x017C($s0)          ## 8015E7DC
/* 00E24 80BA38C4 96190196 */  lhu     $t9, 0x0196($s0)           ## 8015E7F6
/* 00E28 80BA38C8 3C014F80 */  lui     $at, 0x4F80                ## $at = 4F800000
/* 00E2C 80BA38CC 44993000 */  mtc1    $t9, $f6                   ## $f6 = 0.00
/* 00E30 80BA38D0 07210004 */  bgez    $t9, .L80BA38E4
/* 00E34 80BA38D4 46803120 */  cvt.s.w $f4, $f6
/* 00E38 80BA38D8 44814000 */  mtc1    $at, $f8                   ## $f8 = 4294967296.00
/* 00E3C 80BA38DC 00000000 */  nop
/* 00E40 80BA38E0 46082100 */  add.s   $f4, $f4, $f8
.L80BA38E4:
/* 00E44 80BA38E4 46002282 */  mul.s   $f10, $f4, $f0
/* 00E48 80BA38E8 9604018A */  lhu     $a0, 0x018A($s0)           ## 8015E7EA
/* 00E4C 80BA38EC 24018000 */  addiu   $at, $zero, 0x8000         ## $at = FFFF8000
/* 00E50 80BA38F0 00812021 */  addu    $a0, $a0, $at
/* 00E54 80BA38F4 00042400 */  sll     $a0, $a0, 16
/* 00E58 80BA38F8 00042403 */  sra     $a0, $a0, 16
/* 00E5C 80BA38FC 0C01DE0D */  jal     Math_Coss
              ## coss?
/* 00E60 80BA3900 E60A0150 */  swc1    $f10, 0x0150($s0)          ## 8015E7B0
/* 00E64 80BA3904 96080196 */  lhu     $t0, 0x0196($s0)           ## 8015E7F6
/* 00E68 80BA3908 3C014F80 */  lui     $at, 0x4F80                ## $at = 4F800000
/* 00E6C 80BA390C 44883000 */  mtc1    $t0, $f6                   ## $f6 = 0.00
/* 00E70 80BA3910 05010004 */  bgez    $t0, .L80BA3924
/* 00E74 80BA3914 46803220 */  cvt.s.w $f8, $f6
/* 00E78 80BA3918 44812000 */  mtc1    $at, $f4                   ## $f4 = 4294967296.00
/* 00E7C 80BA391C 00000000 */  nop
/* 00E80 80BA3920 46044200 */  add.s   $f8, $f8, $f4
.L80BA3924:
/* 00E84 80BA3924 46004282 */  mul.s   $f10, $f8, $f0
/* 00E88 80BA3928 9202014C */  lbu     $v0, 0x014C($s0)           ## 8015E7AC
/* 00E8C 80BA392C 10000024 */  beq     $zero, $zero, .L80BA39C0
/* 00E90 80BA3930 E60A0158 */  swc1    $f10, 0x0158($s0)          ## 8015E7B8
.L80BA3934:
/* 00E94 80BA3934 3C0180BA */  lui     $at, %hi(D_80BA5C7C)       ## $at = 80BA0000
/* 00E98 80BA3938 C4265C7C */  lwc1    $f6, %lo(D_80BA5C7C)($at)
/* 00E9C 80BA393C 3C073A83 */  lui     $a3, 0x3A83                ## $a3 = 3A830000
/* 00EA0 80BA3940 34E7126F */  ori     $a3, $a3, 0x126F           ## $a3 = 3A83126F
/* 00EA4 80BA3944 00A03021 */  addu    $a2, $a1, $zero
/* 00EA8 80BA3948 0C01E0C4 */  jal     Math_SmoothScaleMaxMinF

/* 00EAC 80BA394C E7A60010 */  swc1    $f6, 0x0010($sp)
/* 00EB0 80BA3950 3C0180BA */  lui     $at, %hi(D_80BA5C80)       ## $at = 80BA0000
/* 00EB4 80BA3954 C4245C80 */  lwc1    $f4, %lo(D_80BA5C80)($at)
/* 00EB8 80BA3958 4406A000 */  mfc1    $a2, $f20
/* 00EBC 80BA395C 3C073DCC */  lui     $a3, 0x3DCC                ## $a3 = 3DCC0000
/* 00EC0 80BA3960 34E7CCCD */  ori     $a3, $a3, 0xCCCD           ## $a3 = 3DCCCCCD
/* 00EC4 80BA3964 26040180 */  addiu   $a0, $s0, 0x0180           ## $a0 = 8015E7E0
/* 00EC8 80BA3968 3C053FC0 */  lui     $a1, 0x3FC0                ## $a1 = 3FC00000
/* 00ECC 80BA396C 0C01E0C4 */  jal     Math_SmoothScaleMaxMinF

/* 00ED0 80BA3970 E7A40010 */  swc1    $f4, 0x0010($sp)
/* 00ED4 80BA3974 C6080114 */  lwc1    $f8, 0x0114($s0)           ## 8015E774
/* 00ED8 80BA3978 C60A0168 */  lwc1    $f10, 0x0168($s0)          ## 8015E7C8
/* 00EDC 80BA397C C6040108 */  lwc1    $f4, 0x0108($s0)           ## 8015E768
/* 00EE0 80BA3980 9202014C */  lbu     $v0, 0x014C($s0)           ## 8015E7AC
/* 00EE4 80BA3984 460A4181 */  sub.s   $f6, $f8, $f10
/* 00EE8 80BA3988 C60A0118 */  lwc1    $f10, 0x0118($s0)          ## 8015E778
/* 00EEC 80BA398C 46043200 */  add.s   $f8, $f6, $f4
/* 00EF0 80BA3990 C606016C */  lwc1    $f6, 0x016C($s0)           ## 8015E7CC
/* 00EF4 80BA3994 46065101 */  sub.s   $f4, $f10, $f6
/* 00EF8 80BA3998 E6080150 */  swc1    $f8, 0x0150($s0)           ## 8015E7B0
/* 00EFC 80BA399C C608010C */  lwc1    $f8, 0x010C($s0)           ## 8015E76C
/* 00F00 80BA39A0 C606011C */  lwc1    $f6, 0x011C($s0)           ## 8015E77C
/* 00F04 80BA39A4 46082280 */  add.s   $f10, $f4, $f8
/* 00F08 80BA39A8 C6040170 */  lwc1    $f4, 0x0170($s0)           ## 8015E7D0
/* 00F0C 80BA39AC 46043201 */  sub.s   $f8, $f6, $f4
/* 00F10 80BA39B0 E60A0154 */  swc1    $f10, 0x0154($s0)          ## 8015E7B4
/* 00F14 80BA39B4 C60A0110 */  lwc1    $f10, 0x0110($s0)          ## 8015E770
/* 00F18 80BA39B8 460A4180 */  add.s   $f6, $f8, $f10
/* 00F1C 80BA39BC E6060158 */  swc1    $f6, 0x0158($s0)           ## 8015E7B8
.L80BA39C0:
/* 00F20 80BA39C0 52C2006F */  beql    $s6, $v0, .L80BA3B80
/* 00F24 80BA39C4 8FA90088 */  lw      $t1, 0x0088($sp)
/* 00F28 80BA39C8 C6040150 */  lwc1    $f4, 0x0150($s0)           ## 8015E7B0
/* 00F2C 80BA39CC C6080168 */  lwc1    $f8, 0x0168($s0)           ## 8015E7C8
/* 00F30 80BA39D0 C7A600CC */  lwc1    $f6, 0x00CC($sp)
/* 00F34 80BA39D4 4600C307 */  neg.s   $f12, $f24
/* 00F38 80BA39D8 46082280 */  add.s   $f10, $f4, $f8
/* 00F3C 80BA39DC 46065081 */  sub.s   $f2, $f10, $f6
/* 00F40 80BA39E0 4602C03C */  c.lt.s  $f24, $f2
/* 00F44 80BA39E4 00000000 */  nop
/* 00F48 80BA39E8 4503001E */  bc1tl   .L80BA3A64
/* 00F4C 80BA39EC 4602C03C */  c.lt.s  $f24, $f2
/* 00F50 80BA39F0 460C103C */  c.lt.s  $f2, $f12
/* 00F54 80BA39F4 00000000 */  nop
/* 00F58 80BA39F8 4503001A */  bc1tl   .L80BA3A64
/* 00F5C 80BA39FC 4602C03C */  c.lt.s  $f24, $f2
/* 00F60 80BA3A00 C6040154 */  lwc1    $f4, 0x0154($s0)           ## 8015E7B4
/* 00F64 80BA3A04 C608016C */  lwc1    $f8, 0x016C($s0)           ## 8015E7CC
/* 00F68 80BA3A08 46082280 */  add.s   $f10, $f4, $f8
/* 00F6C 80BA3A0C 461C5001 */  sub.s   $f0, $f10, $f28
/* 00F70 80BA3A10 4600C03C */  c.lt.s  $f24, $f0
/* 00F74 80BA3A14 00000000 */  nop
/* 00F78 80BA3A18 45030012 */  bc1tl   .L80BA3A64
/* 00F7C 80BA3A1C 4602C03C */  c.lt.s  $f24, $f2
/* 00F80 80BA3A20 460C003C */  c.lt.s  $f0, $f12
/* 00F84 80BA3A24 00000000 */  nop
/* 00F88 80BA3A28 4503000E */  bc1tl   .L80BA3A64
/* 00F8C 80BA3A2C 4602C03C */  c.lt.s  $f24, $f2
/* 00F90 80BA3A30 C6060158 */  lwc1    $f6, 0x0158($s0)           ## 8015E7B8
/* 00F94 80BA3A34 C6040170 */  lwc1    $f4, 0x0170($s0)           ## 8015E7D0
/* 00F98 80BA3A38 46043200 */  add.s   $f8, $f6, $f4
/* 00F9C 80BA3A3C 461E4001 */  sub.s   $f0, $f8, $f30
/* 00FA0 80BA3A40 4600C03C */  c.lt.s  $f24, $f0
/* 00FA4 80BA3A44 00000000 */  nop
/* 00FA8 80BA3A48 45030006 */  bc1tl   .L80BA3A64
/* 00FAC 80BA3A4C 4602C03C */  c.lt.s  $f24, $f2
/* 00FB0 80BA3A50 460C003C */  c.lt.s  $f0, $f12
/* 00FB4 80BA3A54 00000000 */  nop
/* 00FB8 80BA3A58 45020049 */  bc1fl   .L80BA3B80
/* 00FBC 80BA3A5C 8FA90088 */  lw      $t1, 0x0088($sp)
/* 00FC0 80BA3A60 4602C03C */  c.lt.s  $f24, $f2
.L80BA3A64:
/* 00FC4 80BA3A64 C7AA00CC */  lwc1    $f10, 0x00CC($sp)
/* 00FC8 80BA3A68 4502000A */  bc1fl   .L80BA3A94
/* 00FCC 80BA3A6C 460C103C */  c.lt.s  $f2, $f12
/* 00FD0 80BA3A70 46185181 */  sub.s   $f6, $f10, $f24
/* 00FD4 80BA3A74 E61A0150 */  swc1    $f26, 0x0150($s0)          ## 8015E7B0
/* 00FD8 80BA3A78 C6040150 */  lwc1    $f4, 0x0150($s0)           ## 8015E7B0
/* 00FDC 80BA3A7C E6060168 */  swc1    $f6, 0x0168($s0)           ## 8015E7C8
/* 00FE0 80BA3A80 C6080168 */  lwc1    $f8, 0x0168($s0)           ## 8015E7C8
/* 00FE4 80BA3A84 C7A600CC */  lwc1    $f6, 0x00CC($sp)
/* 00FE8 80BA3A88 46082280 */  add.s   $f10, $f4, $f8
/* 00FEC 80BA3A8C 46065081 */  sub.s   $f2, $f10, $f6
/* 00FF0 80BA3A90 460C103C */  c.lt.s  $f2, $f12
.L80BA3A94:
/* 00FF4 80BA3A94 C7A400CC */  lwc1    $f4, 0x00CC($sp)
/* 00FF8 80BA3A98 45020005 */  bc1fl   .L80BA3AB0
/* 00FFC 80BA3A9C C60A0154 */  lwc1    $f10, 0x0154($s0)          ## 8015E7B4
/* 01000 80BA3AA0 46182200 */  add.s   $f8, $f4, $f24
/* 01004 80BA3AA4 E61A0150 */  swc1    $f26, 0x0150($s0)          ## 8015E7B0
/* 01008 80BA3AA8 E6080168 */  swc1    $f8, 0x0168($s0)           ## 8015E7C8
/* 0100C 80BA3AAC C60A0154 */  lwc1    $f10, 0x0154($s0)          ## 8015E7B4
.L80BA3AB0:
/* 01010 80BA3AB0 C606016C */  lwc1    $f6, 0x016C($s0)           ## 8015E7CC
/* 01014 80BA3AB4 3C014248 */  lui     $at, 0x4248                ## $at = 42480000
/* 01018 80BA3AB8 44814000 */  mtc1    $at, $f8                   ## $f8 = 50.00
/* 0101C 80BA3ABC 46065100 */  add.s   $f4, $f10, $f6
/* 01020 80BA3AC0 3C014248 */  lui     $at, 0x4248                ## $at = 42480000
/* 01024 80BA3AC4 461C2001 */  sub.s   $f0, $f4, $f28
/* 01028 80BA3AC8 4600403C */  c.lt.s  $f8, $f0
/* 0102C 80BA3ACC 00000000 */  nop
/* 01030 80BA3AD0 4502000A */  bc1fl   .L80BA3AFC
/* 01034 80BA3AD4 3C01C248 */  lui     $at, 0xC248                ## $at = C2480000
/* 01038 80BA3AD8 44815000 */  mtc1    $at, $f10                  ## $f10 = -50.00
/* 0103C 80BA3ADC E61A0154 */  swc1    $f26, 0x0154($s0)          ## 8015E7B4
/* 01040 80BA3AE0 C6040154 */  lwc1    $f4, 0x0154($s0)           ## 8015E7B4
/* 01044 80BA3AE4 460AE181 */  sub.s   $f6, $f28, $f10
/* 01048 80BA3AE8 E606016C */  swc1    $f6, 0x016C($s0)           ## 8015E7CC
/* 0104C 80BA3AEC C608016C */  lwc1    $f8, 0x016C($s0)           ## 8015E7CC
/* 01050 80BA3AF0 46082280 */  add.s   $f10, $f4, $f8
/* 01054 80BA3AF4 461C5001 */  sub.s   $f0, $f10, $f28
/* 01058 80BA3AF8 3C01C248 */  lui     $at, 0xC248                ## $at = C2480000
.L80BA3AFC:
/* 0105C 80BA3AFC 44813000 */  mtc1    $at, $f6                   ## $f6 = -50.00
/* 01060 80BA3B00 3C014248 */  lui     $at, 0x4248                ## $at = 42480000
/* 01064 80BA3B04 4606003C */  c.lt.s  $f0, $f6
/* 01068 80BA3B08 00000000 */  nop
/* 0106C 80BA3B0C 45020006 */  bc1fl   .L80BA3B28
/* 01070 80BA3B10 C60A0158 */  lwc1    $f10, 0x0158($s0)          ## 8015E7B8
/* 01074 80BA3B14 44812000 */  mtc1    $at, $f4                   ## $f4 = 50.00
/* 01078 80BA3B18 E61A0154 */  swc1    $f26, 0x0154($s0)          ## 8015E7B4
/* 0107C 80BA3B1C 4604E200 */  add.s   $f8, $f28, $f4
/* 01080 80BA3B20 E608016C */  swc1    $f8, 0x016C($s0)           ## 8015E7CC
/* 01084 80BA3B24 C60A0158 */  lwc1    $f10, 0x0158($s0)          ## 8015E7B8
.L80BA3B28:
/* 01088 80BA3B28 C6060170 */  lwc1    $f6, 0x0170($s0)           ## 8015E7D0
/* 0108C 80BA3B2C 46065100 */  add.s   $f4, $f10, $f6
/* 01090 80BA3B30 461E2001 */  sub.s   $f0, $f4, $f30
/* 01094 80BA3B34 4600C03C */  c.lt.s  $f24, $f0
/* 01098 80BA3B38 00000000 */  nop
/* 0109C 80BA3B3C 45020009 */  bc1fl   .L80BA3B64
/* 010A0 80BA3B40 460C003C */  c.lt.s  $f0, $f12
/* 010A4 80BA3B44 4618F201 */  sub.s   $f8, $f30, $f24
/* 010A8 80BA3B48 E61A0158 */  swc1    $f26, 0x0158($s0)          ## 8015E7B8
/* 010AC 80BA3B4C C60A0158 */  lwc1    $f10, 0x0158($s0)          ## 8015E7B8
/* 010B0 80BA3B50 E6080170 */  swc1    $f8, 0x0170($s0)           ## 8015E7D0
/* 010B4 80BA3B54 C6060170 */  lwc1    $f6, 0x0170($s0)           ## 8015E7D0
/* 010B8 80BA3B58 46065100 */  add.s   $f4, $f10, $f6
/* 010BC 80BA3B5C 461E2001 */  sub.s   $f0, $f4, $f30
/* 010C0 80BA3B60 460C003C */  c.lt.s  $f0, $f12
.L80BA3B64:
/* 010C4 80BA3B64 00000000 */  nop
/* 010C8 80BA3B68 45020005 */  bc1fl   .L80BA3B80
/* 010CC 80BA3B6C 8FA90088 */  lw      $t1, 0x0088($sp)
/* 010D0 80BA3B70 4618F200 */  add.s   $f8, $f30, $f24
/* 010D4 80BA3B74 E61A0158 */  swc1    $f26, 0x0158($s0)          ## 8015E7B8
/* 010D8 80BA3B78 E6080170 */  swc1    $f8, 0x0170($s0)           ## 8015E7D0
/* 010DC 80BA3B7C 8FA90088 */  lw      $t1, 0x0088($sp)
.L80BA3B80:
/* 010E0 80BA3B80 10000004 */  beq     $zero, $zero, .L80BA3B94
/* 010E4 80BA3B84 91230B15 */  lbu     $v1, 0x0B15($t1)           ## 00000B15
/* 010E8 80BA3B88 A200014C */  sb      $zero, 0x014C($s0)         ## 8015E7AC
.L80BA3B8C:
/* 010EC 80BA3B8C 8FAA0088 */  lw      $t2, 0x0088($sp)
/* 010F0 80BA3B90 91430B15 */  lbu     $v1, 0x0B15($t2)           ## 00000B15
.L80BA3B94:
/* 010F4 80BA3B94 26520001 */  addiu   $s2, $s2, 0x0001           ## $s2 = 00000002
.L80BA3B98:
/* 010F8 80BA3B98 00129400 */  sll     $s2, $s2, 16
/* 010FC 80BA3B9C 00129403 */  sra     $s2, $s2, 16
/* 01100 80BA3BA0 0243082A */  slt     $at, $s2, $v1
/* 01104 80BA3BA4 5420FD1E */  bnel    $at, $zero, .L80BA3020
/* 01108 80BA3BA8 C63000E0 */  lwc1    $f16, 0x00E0($s1)          ## 000000E0
.L80BA3BAC:
/* 0110C 80BA3BAC 8FBF006C */  lw      $ra, 0x006C($sp)
/* 01110 80BA3BB0 D7B40020 */  ldc1    $f20, 0x0020($sp)
/* 01114 80BA3BB4 D7B60028 */  ldc1    $f22, 0x0028($sp)
/* 01118 80BA3BB8 D7B80030 */  ldc1    $f24, 0x0030($sp)
/* 0111C 80BA3BBC D7BA0038 */  ldc1    $f26, 0x0038($sp)
/* 01120 80BA3BC0 D7BC0040 */  ldc1    $f28, 0x0040($sp)
/* 01124 80BA3BC4 D7BE0048 */  ldc1    $f30, 0x0048($sp)
/* 01128 80BA3BC8 8FB00050 */  lw      $s0, 0x0050($sp)
/* 0112C 80BA3BCC 8FB10054 */  lw      $s1, 0x0054($sp)
/* 01130 80BA3BD0 8FB20058 */  lw      $s2, 0x0058($sp)
/* 01134 80BA3BD4 8FB3005C */  lw      $s3, 0x005C($sp)
/* 01138 80BA3BD8 8FB40060 */  lw      $s4, 0x0060($sp)
/* 0113C 80BA3BDC 8FB50064 */  lw      $s5, 0x0064($sp)
/* 01140 80BA3BE0 8FB60068 */  lw      $s6, 0x0068($sp)
/* 01144 80BA3BE4 03E00008 */  jr      $ra
/* 01148 80BA3BE8 27BD00F8 */  addiu   $sp, $sp, 0x00F8           ## $sp = 00000000<|MERGE_RESOLUTION|>--- conflicted
+++ resolved
@@ -37,15 +37,9 @@
 /* 003C0 80BA2E60 84AC00A4 */  lh      $t4, 0x00A4($a1)           ## 000000A4
 /* 003C4 80BA2E64 00A08825 */  or      $s1, $a1, $zero            ## $s1 = 00000000
 /* 003C8 80BA2E68 8CB41C44 */  lw      $s4, 0x1C44($a1)           ## 00001C44
-<<<<<<< HEAD
 /* 003CC 80BA2E6C 15810047 */  bne     $t4, $at, .L80BA2F8C       
 /* 003D0 80BA2E70 3C108016 */  lui     $s0, %hi(gSaveContext)
 /* 003D4 80BA2E74 2610E660 */  addiu   $s0, %lo(gSaveContext)
-=======
-/* 003CC 80BA2E6C 15810047 */  bne     $t4, $at, .L80BA2F8C
-/* 003D0 80BA2E70 3C108016 */  lui     $s0, 0x8016                ## $s0 = 80160000
-/* 003D4 80BA2E74 2610E660 */  addiu   $s0, $s0, 0xE660           ## $s0 = 8015E660
->>>>>>> ee488674
 /* 003D8 80BA2E78 8E0D1360 */  lw      $t5, 0x1360($s0)           ## 8015F9C0
 /* 003DC 80BA2E7C 8FA400F8 */  lw      $a0, 0x00F8($sp)
 /* 003E0 80BA2E80 24010007 */  addiu   $at, $zero, 0x0007         ## $at = 00000007
@@ -91,13 +85,8 @@
 /* 0047C 80BA2F1C 240101D9 */  addiu   $at, $zero, 0x01D9         ## $at = 000001D9
 /* 00480 80BA2F20 1041000A */  beq     $v0, $at, .L80BA2F4C
 /* 00484 80BA2F24 24010247 */  addiu   $at, $zero, 0x0247         ## $at = 00000247
-<<<<<<< HEAD
 /* 00488 80BA2F28 1041000C */  beq     $v0, $at, .L80BA2F5C       
 /* 0048C 80BA2F2C 3C048013 */  lui     $a0, %hi(D_801333D4)
-=======
-/* 00488 80BA2F28 1041000C */  beq     $v0, $at, .L80BA2F5C
-/* 0048C 80BA2F2C 3C048013 */  lui     $a0, 0x8013                ## $a0 = 80130000
->>>>>>> ee488674
 /* 00490 80BA2F30 240102FB */  addiu   $at, $zero, 0x02FB         ## $at = 000002FB
 /* 00494 80BA2F34 1041000F */  beq     $v0, $at, .L80BA2F74
 /* 00498 80BA2F38 24010303 */  addiu   $at, $zero, 0x0303         ## $at = 00000303
@@ -131,17 +120,10 @@
 /* 004F0 80BA2F90 0221C821 */  addu    $t9, $s1, $at
 /* 004F4 80BA2F94 AFB90088 */  sw      $t9, 0x0088($sp)
 /* 004F8 80BA2F98 93220B15 */  lbu     $v0, 0x0B15($t9)           ## 00000B15
-<<<<<<< HEAD
 /* 004FC 80BA2F9C 3C108016 */  lui     $s0, %hi(gSaveContext)
 /* 00500 80BA2FA0 2610E660 */  addiu   $s0, %lo(gSaveContext)
 /* 00504 80BA2FA4 28410040 */  slti    $at, $v0, 0x0040           
 /* 00508 80BA2FA8 1020000F */  beq     $at, $zero, .L80BA2FE8     
-=======
-/* 004FC 80BA2F9C 3C108016 */  lui     $s0, 0x8016                ## $s0 = 80160000
-/* 00500 80BA2FA0 2610E660 */  addiu   $s0, $s0, 0xE660           ## $s0 = 8015E660
-/* 00504 80BA2FA4 28410040 */  slti    $at, $v0, 0x0040
-/* 00508 80BA2FA8 1020000F */  beq     $at, $zero, .L80BA2FE8
->>>>>>> ee488674
 /* 0050C 80BA2FAC 00401825 */  or      $v1, $v0, $zero            ## $v1 = 00000000
 /* 00510 80BA2FB0 8E090000 */  lw      $t1, 0x0000($s0)           ## 8015E660
 /* 00514 80BA2FB4 240100EE */  addiu   $at, $zero, 0x00EE         ## $at = 000000EE
