--- conflicted
+++ resolved
@@ -37,11 +37,7 @@
 /* 01D00 809BE960 10000016 */  beq     $zero, $zero, .L809BE9BC   
 /* 01D04 809BE964 8FBF001C */  lw      $ra, 0x001C($sp)           
 .L809BE968:
-<<<<<<< HEAD
-/* 01D08 809BE968 0C00B821 */  jal     Actor_YawInRangeWithPlayer              
-=======
 /* 01D08 809BE968 0C00B821 */  jal     Actor_IsFacingPlayer              
->>>>>>> e632b9a1
 /* 01D0C 809BE96C 24054000 */  addiu   $a1, $zero, 0x4000         ## $a1 = 00004000
 /* 01D10 809BE970 54400012 */  bnel    $v0, $zero, .L809BE9BC     
 /* 01D14 809BE974 8FBF001C */  lw      $ra, 0x001C($sp)           
@@ -55,11 +51,7 @@
               
 /* 01D30 809BE990 24053909 */  addiu   $a1, $zero, 0x3909         ## $a1 = 00003909
 /* 01D34 809BE994 8FA40024 */  lw      $a0, 0x0024($sp)           
-<<<<<<< HEAD
-/* 01D38 809BE998 0C00CB1F */  jal     Actor_PlayDeathFx              
-=======
 /* 01D38 809BE998 0C00CB1F */  jal     Enemy_StartFinishingBlow              
->>>>>>> e632b9a1
 /* 01D3C 809BE99C 02002825 */  or      $a1, $s0, $zero            ## $a1 = 00000000
 /* 01D40 809BE9A0 10000003 */  beq     $zero, $zero, .L809BE9B0   
 /* 01D44 809BE9A4 00000000 */  nop
