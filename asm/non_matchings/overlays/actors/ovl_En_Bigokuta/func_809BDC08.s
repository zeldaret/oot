.late_rodata
glabel D_809BF54C
 .word 0x3F088889
glabel D_809BF550
 .word 0x43838000
glabel D_809BF554
    .float 1.1

glabel D_809BF558
    .float 0.6

.text
glabel func_809BDC08
/* 00FA8 809BDC08 27BDFFC0 */  addiu   $sp, $sp, 0xFFC0           ## $sp = FFFFFFC0
/* 00FAC 809BDC0C AFB00018 */  sw      $s0, 0x0018($sp)           
/* 00FB0 809BDC10 AFBF001C */  sw      $ra, 0x001C($sp)           
/* 00FB4 809BDC14 AFA50044 */  sw      $a1, 0x0044($sp)           
/* 00FB8 809BDC18 8CAF1C44 */  lw      $t7, 0x1C44($a1)           ## 00001C44
/* 00FBC 809BDC1C 00808025 */  or      $s0, $a0, $zero            ## $s0 = 00000000
/* 00FC0 809BDC20 2484014C */  addiu   $a0, $a0, 0x014C           ## $a0 = 0000014C
/* 00FC4 809BDC24 AFA40024 */  sw      $a0, 0x0024($sp)           
/* 00FC8 809BDC28 0C02927F */  jal     SkelAnime_Update
              
/* 00FCC 809BDC2C AFAF003C */  sw      $t7, 0x003C($sp)           
/* 00FD0 809BDC30 8FA40024 */  lw      $a0, 0x0024($sp)           
/* 00FD4 809BDC34 0C0295B2 */  jal     Animation_OnFrame              
/* 00FD8 809BDC38 24050000 */  addiu   $a1, $zero, 0x0000         ## $a1 = 00000000
/* 00FDC 809BDC3C 10400003 */  beq     $v0, $zero, .L809BDC4C     
/* 00FE0 809BDC40 02002025 */  or      $a0, $s0, $zero            ## $a0 = 00000000
/* 00FE4 809BDC44 0C00BE0A */  jal     Audio_PlayActorSound2
              
/* 00FE8 809BDC48 240538C5 */  addiu   $a1, $zero, 0x38C5         ## $a1 = 000038C5
.L809BDC4C:
/* 00FEC 809BDC4C 86180196 */  lh      $t8, 0x0196($s0)           ## 00000196
/* 00FF0 809BDC50 8FA4003C */  lw      $a0, 0x003C($sp)           
/* 00FF4 809BDC54 07010015 */  bgez    $t8, .L809BDCAC            
/* 00FF8 809BDC58 00000000 */  nop
/* 00FFC 809BDC5C 82080194 */  lb      $t0, 0x0194($s0)           ## 00000194
/* 01000 809BDC60 861900B6 */  lh      $t9, 0x00B6($s0)           ## 000000B6
/* 01004 809BDC64 02002025 */  or      $a0, $s0, $zero            ## $a0 = 00000000
/* 01008 809BDC68 00084A40 */  sll     $t1, $t0,  9               
/* 0100C 809BDC6C 03295021 */  addu    $t2, $t9, $t1              
/* 01010 809BDC70 0C26F38F */  jal     func_809BCE3C              
/* 01014 809BDC74 A60A00B6 */  sh      $t2, 0x00B6($s0)           ## 000000B6
/* 01018 809BDC78 860B0196 */  lh      $t3, 0x0196($s0)           ## 00000196
/* 0101C 809BDC7C 240E015E */  addiu   $t6, $zero, 0x015E         ## $t6 = 0000015E
/* 01020 809BDC80 02002025 */  or      $a0, $s0, $zero            ## $a0 = 00000000
/* 01024 809BDC84 256C0001 */  addiu   $t4, $t3, 0x0001           ## $t4 = 00000001
/* 01028 809BDC88 A60C0196 */  sh      $t4, 0x0196($s0)           ## 00000196
/* 0102C 809BDC8C 860D0196 */  lh      $t5, 0x0196($s0)           ## 00000196
/* 01030 809BDC90 15A00002 */  bne     $t5, $zero, .L809BDC9C     
/* 01034 809BDC94 00000000 */  nop
/* 01038 809BDC98 A60E0196 */  sh      $t6, 0x0196($s0)           ## 00000196
.L809BDC9C:
/* 0103C 809BDC9C 0C26F3DA */  jal     func_809BCF68              
/* 01040 809BDCA0 8FA50044 */  lw      $a1, 0x0044($sp)           
/* 01044 809BDCA4 1000009F */  beq     $zero, $zero, .L809BDF24   
/* 01048 809BDCA8 8FBF001C */  lw      $ra, 0x001C($sp)           
.L809BDCAC:
/* 0104C 809BDCAC 0C00B6EC */  jal     Actor_WorldDistXZToPoint              
/* 01050 809BDCB0 26050008 */  addiu   $a1, $s0, 0x0008           ## $a1 = 00000008
/* 01054 809BDCB4 3C014334 */  lui     $at, 0x4334                ## $at = 43340000
/* 01058 809BDCB8 44812000 */  mtc1    $at, $f4                   ## $f4 = 180.00
/* 0105C 809BDCBC 3C01809C */  lui     $at, %hi(D_809BF54C)       ## $at = 809C0000
/* 01060 809BDCC0 C428F54C */  lwc1    $f8, %lo(D_809BF54C)($at)  
/* 01064 809BDCC4 46040181 */  sub.s   $f6, $f0, $f4              
/* 01068 809BDCC8 8FA6003C */  lw      $a2, 0x003C($sp)           
/* 0106C 809BDCCC 02002025 */  or      $a0, $s0, $zero            ## $a0 = 00000000
/* 01070 809BDCD0 27A50028 */  addiu   $a1, $sp, 0x0028           ## $a1 = FFFFFFE8
/* 01074 809BDCD4 46083282 */  mul.s   $f10, $f6, $f8             
/* 01078 809BDCD8 24C60024 */  addiu   $a2, $a2, 0x0024           ## $a2 = 00000024
/* 0107C 809BDCDC 4600540D */  trunc.w.s $f16, $f10                 
/* 01080 809BDCE0 44038000 */  mfc1    $v1, $f16                  
/* 01084 809BDCE4 00000000 */  nop
/* 01088 809BDCE8 00031C00 */  sll     $v1, $v1, 16               
/* 0108C 809BDCEC 00031C03 */  sra     $v1, $v1, 16               
/* 01090 809BDCF0 0C00B6F4 */  jal     func_8002DBD0              
/* 01094 809BDCF4 A7A30036 */  sh      $v1, 0x0036($sp)           
/* 01098 809BDCF8 C7A00028 */  lwc1    $f0, 0x0028($sp)           
/* 0109C 809BDCFC 3C01809C */  lui     $at, %hi(D_809BF550)       ## $at = 809C0000
/* 010A0 809BDD00 C432F550 */  lwc1    $f18, %lo(D_809BF550)($at) 
/* 010A4 809BDD04 46000005 */  abs.s   $f0, $f0                   
/* 010A8 809BDD08 87A30036 */  lh      $v1, 0x0036($sp)           
/* 010AC 809BDD0C 4600903C */  c.lt.s  $f18, $f0                  
/* 010B0 809BDD10 C7A60030 */  lwc1    $f6, 0x0030($sp)           
/* 010B4 809BDD14 45030014 */  bc1tl   .L809BDD68                 
/* 010B8 809BDD18 86020196 */  lh      $v0, 0x0196($s0)           ## 00000196
/* 010BC 809BDD1C 44802000 */  mtc1    $zero, $f4                 ## $f4 = 0.00
/* 010C0 809BDD20 02002025 */  or      $a0, $s0, $zero            ## $a0 = 00000000
/* 010C4 809BDD24 24051B00 */  addiu   $a1, $zero, 0x1B00         ## $a1 = 00001B00
/* 010C8 809BDD28 4606203C */  c.lt.s  $f4, $f6                   
/* 010CC 809BDD2C 00000000 */  nop
/* 010D0 809BDD30 45020014 */  bc1fl   .L809BDD84                 
/* 010D4 809BDD34 3C01437A */  lui     $at, 0x437A                ## $at = 437A0000
<<<<<<< HEAD
/* 010D8 809BDD38 0C00B821 */  jal     Actor_YawInRangeWithPlayer              
=======
/* 010D8 809BDD38 0C00B821 */  jal     Actor_IsFacingPlayer              
>>>>>>> e632b9a1
/* 010DC 809BDD3C A7A30036 */  sh      $v1, 0x0036($sp)           
/* 010E0 809BDD40 1440000F */  bne     $v0, $zero, .L809BDD80     
/* 010E4 809BDD44 87A30036 */  lh      $v1, 0x0036($sp)           
/* 010E8 809BDD48 02002025 */  or      $a0, $s0, $zero            ## $a0 = 00000000
/* 010EC 809BDD4C 24052000 */  addiu   $a1, $zero, 0x2000         ## $a1 = 00002000
/* 010F0 809BDD50 8FA60044 */  lw      $a2, 0x0044($sp)           
/* 010F4 809BDD54 0C00B7F2 */  jal     Player_IsFacingActor              
/* 010F8 809BDD58 A7A30036 */  sh      $v1, 0x0036($sp)           
/* 010FC 809BDD5C 14400008 */  bne     $v0, $zero, .L809BDD80     
/* 01100 809BDD60 87A30036 */  lh      $v1, 0x0036($sp)           
/* 01104 809BDD64 86020196 */  lh      $v0, 0x0196($s0)           ## 00000196
.L809BDD68:
/* 01108 809BDD68 2463FF80 */  addiu   $v1, $v1, 0xFF80           ## $v1 = FFFFFF80
/* 0110C 809BDD6C 00031C00 */  sll     $v1, $v1, 16               
/* 01110 809BDD70 10400003 */  beq     $v0, $zero, .L809BDD80     
/* 01114 809BDD74 00031C03 */  sra     $v1, $v1, 16               
/* 01118 809BDD78 2458FFFF */  addiu   $t8, $v0, 0xFFFF           ## $t8 = FFFFFFFF
/* 0111C 809BDD7C A6180196 */  sh      $t8, 0x0196($s0)           ## 00000196
.L809BDD80:
/* 01120 809BDD80 3C01437A */  lui     $at, 0x437A                ## $at = 437A0000
.L809BDD84:
/* 01124 809BDD84 44815000 */  mtc1    $at, $f10                  ## $f10 = 250.00
/* 01128 809BDD88 C6080090 */  lwc1    $f8, 0x0090($s0)           ## 00000090
/* 0112C 809BDD8C 02002025 */  or      $a0, $s0, $zero            ## $a0 = 00000000
/* 01130 809BDD90 24056000 */  addiu   $a1, $zero, 0x6000         ## $a1 = 00006000
/* 01134 809BDD94 460A403C */  c.lt.s  $f8, $f10                  
/* 01138 809BDD98 00000000 */  nop
/* 0113C 809BDD9C 45020015 */  bc1fl   .L809BDDF4                 
/* 01140 809BDDA0 24190050 */  addiu   $t9, $zero, 0x0050         ## $t9 = 00000050
<<<<<<< HEAD
/* 01144 809BDDA4 0C00B821 */  jal     Actor_YawInRangeWithPlayer              
=======
/* 01144 809BDDA4 0C00B821 */  jal     Actor_IsFacingPlayer              
>>>>>>> e632b9a1
/* 01148 809BDDA8 A7A30036 */  sh      $v1, 0x0036($sp)           
/* 0114C 809BDDAC 14400010 */  bne     $v0, $zero, .L809BDDF0     
/* 01150 809BDDB0 87A30036 */  lh      $v1, 0x0036($sp)           
/* 01154 809BDDB4 86020198 */  lh      $v0, 0x0198($s0)           ## 00000198
/* 01158 809BDDB8 3C014334 */  lui     $at, 0x4334                ## $at = 43340000
/* 0115C 809BDDBC 44819000 */  mtc1    $at, $f18                  ## $f18 = 180.00
/* 01160 809BDDC0 10400002 */  beq     $v0, $zero, .L809BDDCC     
/* 01164 809BDDC4 2448FFFF */  addiu   $t0, $v0, 0xFFFF           ## $t0 = FFFFFFFF
/* 01168 809BDDC8 A6080198 */  sh      $t0, 0x0198($s0)           ## 00000198
.L809BDDCC:
/* 0116C 809BDDCC C6100090 */  lwc1    $f16, 0x0090($s0)          ## 00000090
/* 01170 809BDDD0 4612803C */  c.lt.s  $f16, $f18                 
/* 01174 809BDDD4 00000000 */  nop
/* 01178 809BDDD8 45020008 */  bc1fl   .L809BDDFC                 
/* 0117C 809BDDDC 920900AF */  lbu     $t1, 0x00AF($s0)           ## 000000AF
/* 01180 809BDDE0 24630020 */  addiu   $v1, $v1, 0x0020           ## $v1 = 00000020
/* 01184 809BDDE4 00031C00 */  sll     $v1, $v1, 16               
/* 01188 809BDDE8 10000003 */  beq     $zero, $zero, .L809BDDF8   
/* 0118C 809BDDEC 00031C03 */  sra     $v1, $v1, 16               
.L809BDDF0:
/* 01190 809BDDF0 24190050 */  addiu   $t9, $zero, 0x0050         ## $t9 = 00000050
.L809BDDF4:
/* 01194 809BDDF4 A6190198 */  sh      $t9, 0x0198($s0)           ## 00000198
.L809BDDF8:
/* 01198 809BDDF8 920900AF */  lbu     $t1, 0x00AF($s0)           ## 000000AF
.L809BDDFC:
/* 0119C 809BDDFC 24010001 */  addiu   $at, $zero, 0x0001         ## $at = 00000001
/* 011A0 809BDE00 246A0130 */  addiu   $t2, $v1, 0x0130           ## $t2 = 00000150
/* 011A4 809BDE04 5521000D */  bnel    $t1, $at, .L809BDE3C       
/* 011A8 809BDE08 24630130 */  addiu   $v1, $v1, 0x0130           ## $v1 = 00000150
/* 011AC 809BDE0C 448A2000 */  mtc1    $t2, $f4                   ## $f4 = 0.00
/* 011B0 809BDE10 3C01809C */  lui     $at, %hi(D_809BF554)       ## $at = 809C0000
/* 011B4 809BDE14 C428F554 */  lwc1    $f8, %lo(D_809BF554)($at)  
/* 011B8 809BDE18 468021A0 */  cvt.s.w $f6, $f4                   
/* 011BC 809BDE1C 46083282 */  mul.s   $f10, $f6, $f8             
/* 011C0 809BDE20 4600540D */  trunc.w.s $f16, $f10                 
/* 011C4 809BDE24 44038000 */  mfc1    $v1, $f16                  
/* 011C8 809BDE28 00000000 */  nop
/* 011CC 809BDE2C 00031C00 */  sll     $v1, $v1, 16               
/* 011D0 809BDE30 10000004 */  beq     $zero, $zero, .L809BDE44   
/* 011D4 809BDE34 00031C03 */  sra     $v1, $v1, 16               
/* 011D8 809BDE38 24630130 */  addiu   $v1, $v1, 0x0130           ## $v1 = 00000280
.L809BDE3C:
/* 011DC 809BDE3C 00031C00 */  sll     $v1, $v1, 16               
/* 011E0 809BDE40 00031C03 */  sra     $v1, $v1, 16               
.L809BDE44:
/* 011E4 809BDE44 820D0194 */  lb      $t5, 0x0194($s0)           ## 00000194
/* 011E8 809BDE48 860C00B6 */  lh      $t4, 0x00B6($s0)           ## 000000B6
/* 011EC 809BDE4C 02002025 */  or      $a0, $s0, $zero            ## $a0 = 00000000
/* 011F0 809BDE50 006D0019 */  multu   $v1, $t5                   
/* 011F4 809BDE54 00007012 */  mflo    $t6                        
/* 011F8 809BDE58 018E7821 */  addu    $t7, $t4, $t6              
/* 011FC 809BDE5C 0C26F38F */  jal     func_809BCE3C              
/* 01200 809BDE60 A60F00B6 */  sh      $t7, 0x00B6($s0)           ## 000000B6
/* 01204 809BDE64 02002025 */  or      $a0, $s0, $zero            ## $a0 = 00000000
/* 01208 809BDE68 0C26F3DA */  jal     func_809BCF68              
/* 0120C 809BDE6C 8FA50044 */  lw      $a1, 0x0044($sp)           
/* 01210 809BDE70 86180198 */  lh      $t8, 0x0198($s0)           ## 00000198
/* 01214 809BDE74 57000006 */  bnel    $t8, $zero, .L809BDE90     
/* 01218 809BDE78 86080196 */  lh      $t0, 0x0196($s0)           ## 00000196
/* 0121C 809BDE7C 0C26F5DA */  jal     func_809BD768              
/* 01220 809BDE80 02002025 */  or      $a0, $s0, $zero            ## $a0 = 00000000
/* 01224 809BDE84 10000027 */  beq     $zero, $zero, .L809BDF24   
/* 01228 809BDE88 8FBF001C */  lw      $ra, 0x001C($sp)           
/* 0122C 809BDE8C 86080196 */  lh      $t0, 0x0196($s0)           ## 00000196
.L809BDE90:
/* 01230 809BDE90 55000006 */  bnel    $t0, $zero, .L809BDEAC     
/* 01234 809BDE94 92190195 */  lbu     $t9, 0x0195($s0)           ## 00000195
/* 01238 809BDE98 0C26F529 */  jal     func_809BD4A4              
/* 0123C 809BDE9C 02002025 */  or      $a0, $s0, $zero            ## $a0 = 00000000
/* 01240 809BDEA0 10000020 */  beq     $zero, $zero, .L809BDF24   
/* 01244 809BDEA4 8FBF001C */  lw      $ra, 0x001C($sp)           
/* 01248 809BDEA8 92190195 */  lbu     $t9, 0x0195($s0)           ## 00000195
.L809BDEAC:
/* 0124C 809BDEAC 5320001D */  beql    $t9, $zero, .L809BDF24     
/* 01250 809BDEB0 8FBF001C */  lw      $ra, 0x001C($sp)           
/* 01254 809BDEB4 8609008A */  lh      $t1, 0x008A($s0)           ## 0000008A
/* 01258 809BDEB8 860A00B6 */  lh      $t2, 0x00B6($s0)           ## 000000B6
/* 0125C 809BDEBC 012A1023 */  subu    $v0, $t1, $t2              
/* 01260 809BDEC0 00021400 */  sll     $v0, $v0, 16               
/* 01264 809BDEC4 00021403 */  sra     $v0, $v0, 16               
/* 01268 809BDEC8 04430005 */  bgezl   $v0, .L809BDEE0            
/* 0126C 809BDECC 28414100 */  slti    $at, $v0, 0x4100           
/* 01270 809BDED0 00021023 */  subu    $v0, $zero, $v0            
/* 01274 809BDED4 00021400 */  sll     $v0, $v0, 16               
/* 01278 809BDED8 00021403 */  sra     $v0, $v0, 16               
/* 0127C 809BDEDC 28414100 */  slti    $at, $v0, 0x4100           
.L809BDEE0:
/* 01280 809BDEE0 1020000F */  beq     $at, $zero, .L809BDF20     
/* 01284 809BDEE4 28413F01 */  slti    $at, $v0, 0x3F01           
/* 01288 809BDEE8 5420000E */  bnel    $at, $zero, .L809BDF24     
/* 0128C 809BDEEC 8FBF001C */  lw      $ra, 0x001C($sp)           
/* 01290 809BDEF0 0C03F66B */  jal     Rand_ZeroOne
              ## Rand.Next() float
/* 01294 809BDEF4 00000000 */  nop
/* 01298 809BDEF8 3C01809C */  lui     $at, %hi(D_809BF558)       ## $at = 809C0000
/* 0129C 809BDEFC C432F558 */  lwc1    $f18, %lo(D_809BF558)($at) 
/* 012A0 809BDF00 02002025 */  or      $a0, $s0, $zero            ## $a0 = 00000000
/* 012A4 809BDF04 4612003C */  c.lt.s  $f0, $f18                  
/* 012A8 809BDF08 00000000 */  nop
/* 012AC 809BDF0C 45020004 */  bc1fl   .L809BDF20                 
/* 012B0 809BDF10 A2000195 */  sb      $zero, 0x0195($s0)         ## 00000195
/* 012B4 809BDF14 0C26F529 */  jal     func_809BD4A4              
/* 012B8 809BDF18 A6000196 */  sh      $zero, 0x0196($s0)         ## 00000196
/* 012BC 809BDF1C A2000195 */  sb      $zero, 0x0195($s0)         ## 00000195
.L809BDF20:
/* 012C0 809BDF20 8FBF001C */  lw      $ra, 0x001C($sp)           
.L809BDF24:
/* 012C4 809BDF24 8FB00018 */  lw      $s0, 0x0018($sp)           
/* 012C8 809BDF28 27BD0040 */  addiu   $sp, $sp, 0x0040           ## $sp = 00000000
/* 012CC 809BDF2C 03E00008 */  jr      $ra                        
/* 012D0 809BDF30 00000000 */  nop<|MERGE_RESOLUTION|>--- conflicted
+++ resolved
@@ -92,11 +92,7 @@
 /* 010CC 809BDD2C 00000000 */  nop
 /* 010D0 809BDD30 45020014 */  bc1fl   .L809BDD84                 
 /* 010D4 809BDD34 3C01437A */  lui     $at, 0x437A                ## $at = 437A0000
-<<<<<<< HEAD
-/* 010D8 809BDD38 0C00B821 */  jal     Actor_YawInRangeWithPlayer              
-=======
 /* 010D8 809BDD38 0C00B821 */  jal     Actor_IsFacingPlayer              
->>>>>>> e632b9a1
 /* 010DC 809BDD3C A7A30036 */  sh      $v1, 0x0036($sp)           
 /* 010E0 809BDD40 1440000F */  bne     $v0, $zero, .L809BDD80     
 /* 010E4 809BDD44 87A30036 */  lh      $v1, 0x0036($sp)           
@@ -126,11 +122,7 @@
 /* 01138 809BDD98 00000000 */  nop
 /* 0113C 809BDD9C 45020015 */  bc1fl   .L809BDDF4                 
 /* 01140 809BDDA0 24190050 */  addiu   $t9, $zero, 0x0050         ## $t9 = 00000050
-<<<<<<< HEAD
-/* 01144 809BDDA4 0C00B821 */  jal     Actor_YawInRangeWithPlayer              
-=======
 /* 01144 809BDDA4 0C00B821 */  jal     Actor_IsFacingPlayer              
->>>>>>> e632b9a1
 /* 01148 809BDDA8 A7A30036 */  sh      $v1, 0x0036($sp)           
 /* 0114C 809BDDAC 14400010 */  bne     $v0, $zero, .L809BDDF0     
 /* 01150 809BDDB0 87A30036 */  lh      $v1, 0x0036($sp)           
