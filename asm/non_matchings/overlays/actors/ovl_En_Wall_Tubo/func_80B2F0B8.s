--- conflicted
+++ resolved
@@ -75,11 +75,7 @@
 /* 0038C 80B2F17C AFB80014 */  sw      $t8, 0x0014($sp)           
 /* 00390 80B2F180 AFAF0010 */  sw      $t7, 0x0010($sp)           
 /* 00394 80B2F184 27A70050 */  addiu   $a3, $sp, 0x0050           ## $a3 = FFFFFFF0
-<<<<<<< HEAD
-/* 00398 80B2F188 0C00A3A1 */  jal     EffectSsBomb2_SpawnExpanding              
-=======
 /* 00398 80B2F188 0C00A3A1 */  jal     EffectSsBomb2_SpawnLayered              
->>>>>>> c3421dda
 /* 0039C 80B2F18C E7B00040 */  swc1    $f16, 0x0040($sp)          
 /* 003A0 80B2F190 24190032 */  addiu   $t9, $zero, 0x0032         ## $t9 = 00000032
 /* 003A4 80B2F194 2408000F */  addiu   $t0, $zero, 0x000F         ## $t0 = 0000000F
