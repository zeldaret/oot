.late_rodata
<<<<<<< HEAD
glabel D_809B2428
 .word 0xC62BE000
glabel D_809B242C
 .word 0xC53B8000
glabel D_809B2430
    .float 3.14159274101
    .balign 4

glabel D_809B2434
    .float 3.14159274101
    .balign 4
=======

glabel D_809B2428
 .float -11000.0
glabel D_809B242C
 .float -3000.0
glabel D_809B2430
 .float 3.1415927 # pi
glabel D_809B2434
 .float 3.1415927 # pi
>>>>>>> c9474f10

.text
glabel func_809B1A54
/* 00934 809B1A54 27BDFFA0 */  addiu   $sp, $sp, 0xFFA0           ## $sp = FFFFFFA0
/* 00938 809B1A58 3C0F809B */  lui     $t7, %hi(D_809B231C)       ## $t7 = 809B0000
/* 0093C 809B1A5C AFBF002C */  sw      $ra, 0x002C($sp)           
/* 00940 809B1A60 AFB00028 */  sw      $s0, 0x0028($sp)           
/* 00944 809B1A64 AFA50064 */  sw      $a1, 0x0064($sp)           
/* 00948 809B1A68 25EF231C */  addiu   $t7, $t7, %lo(D_809B231C)  ## $t7 = 809B231C
/* 0094C 809B1A6C 8DF90000 */  lw      $t9, 0x0000($t7)           ## 809B231C
/* 00950 809B1A70 27AE004C */  addiu   $t6, $sp, 0x004C           ## $t6 = FFFFFFEC
/* 00954 809B1A74 8DF80004 */  lw      $t8, 0x0004($t7)           ## 809B2320
/* 00958 809B1A78 ADD90000 */  sw      $t9, 0x0000($t6)           ## FFFFFFEC
/* 0095C 809B1A7C 8DF90008 */  lw      $t9, 0x0008($t7)           ## 809B2324
/* 00960 809B1A80 3C09809B */  lui     $t1, %hi(D_809B2328)       ## $t1 = 809B0000
/* 00964 809B1A84 25292328 */  addiu   $t1, $t1, %lo(D_809B2328)  ## $t1 = 809B2328
/* 00968 809B1A88 ADD80004 */  sw      $t8, 0x0004($t6)           ## FFFFFFF0
/* 0096C 809B1A8C ADD90008 */  sw      $t9, 0x0008($t6)           ## FFFFFFF4
/* 00970 809B1A90 8D2B0000 */  lw      $t3, 0x0000($t1)           ## 809B2328
/* 00974 809B1A94 27A80040 */  addiu   $t0, $sp, 0x0040           ## $t0 = FFFFFFE0
/* 00978 809B1A98 8D2A0004 */  lw      $t2, 0x0004($t1)           ## 809B232C
/* 0097C 809B1A9C AD0B0000 */  sw      $t3, 0x0000($t0)           ## FFFFFFE0
/* 00980 809B1AA0 8D2B0008 */  lw      $t3, 0x0008($t1)           ## 809B2330
/* 00984 809B1AA4 00808025 */  or      $s0, $a0, $zero            ## $s0 = 00000000
/* 00988 809B1AA8 2484014C */  addiu   $a0, $a0, 0x014C           ## $a0 = 0000014C
/* 0098C 809B1AAC AD0A0004 */  sw      $t2, 0x0004($t0)           ## FFFFFFE4
/* 00990 809B1AB0 0C02927F */  jal     SkelAnime_FrameUpdateMatrix
              
/* 00994 809B1AB4 AD0B0008 */  sw      $t3, 0x0008($t0)           ## FFFFFFE8
/* 00998 809B1AB8 3C053ECC */  lui     $a1, 0x3ECC                ## $a1 = 3ECC0000
/* 0099C 809B1ABC 34A5CCCD */  ori     $a1, $a1, 0xCCCD           ## $a1 = 3ECCCCCD
/* 009A0 809B1AC0 260400C4 */  addiu   $a0, $s0, 0x00C4           ## $a0 = 000000C4
/* 009A4 809B1AC4 0C01E123 */  jal     Math_SmoothDownscaleMaxF
              
/* 009A8 809B1AC8 3C063E80 */  lui     $a2, 0x3E80                ## $a2 = 3E800000
/* 009AC 809B1ACC 860C0256 */  lh      $t4, 0x0256($s0)           ## 00000256
/* 009B0 809B1AD0 11800015 */  beq     $t4, $zero, .L809B1B28     
/* 009B4 809B1AD4 00000000 */  nop
/* 009B8 809B1AD8 86050258 */  lh      $a1, 0x0258($s0)           ## 00000258
/* 009BC 809B1ADC AFA00010 */  sw      $zero, 0x0010($sp)         
/* 009C0 809B1AE0 260400B6 */  addiu   $a0, $s0, 0x00B6           ## $a0 = 000000B6
/* 009C4 809B1AE4 24060001 */  addiu   $a2, $zero, 0x0001         ## $a2 = 00000001
/* 009C8 809B1AE8 0C01E1A7 */  jal     Math_SmoothScaleMaxMinS
              
/* 009CC 809B1AEC 24072710 */  addiu   $a3, $zero, 0x2710         ## $a3 = 00002710
/* 009D0 809B1AF0 860D00B6 */  lh      $t5, 0x00B6($s0)           ## 000000B6
/* 009D4 809B1AF4 860E0258 */  lh      $t6, 0x0258($s0)           ## 00000258
/* 009D8 809B1AF8 3C0142C8 */  lui     $at, 0x42C8                ## $at = 42C80000
/* 009DC 809B1AFC 44813000 */  mtc1    $at, $f6                   ## $f6 = 100.00
/* 009E0 809B1B00 01AE7823 */  subu    $t7, $t5, $t6              
/* 009E4 809B1B04 448F2000 */  mtc1    $t7, $f4                   ## $f4 = 0.00
/* 009E8 809B1B08 00000000 */  nop
/* 009EC 809B1B0C 46802020 */  cvt.s.w $f0, $f4                   
/* 009F0 809B1B10 46000005 */  abs.s   $f0, $f0                   
/* 009F4 809B1B14 4606003C */  c.lt.s  $f0, $f6                   
/* 009F8 809B1B18 00000000 */  nop
/* 009FC 809B1B1C 45000002 */  bc1f    .L809B1B28                 
/* 00A00 809B1B20 00000000 */  nop
/* 00A04 809B1B24 A6000256 */  sh      $zero, 0x0256($s0)         ## 00000256
.L809B1B28:
/* 00A08 809B1B28 3C01809B */  lui     $at, %hi(D_809B2428)       ## $at = 809B0000
/* 00A0C 809B1B2C C42C2428 */  lwc1    $f12, %lo(D_809B2428)($at) 
/* 00A10 809B1B30 3C01809B */  lui     $at, %hi(D_809B242C)       ## $at = 809B0000
/* 00A14 809B1B34 C60E0164 */  lwc1    $f14, 0x0164($s0)          ## 00000164
/* 00A18 809B1B38 C428242C */  lwc1    $f8, %lo(D_809B242C)($at)  
/* 00A1C 809B1B3C 860200B6 */  lh      $v0, 0x00B6($s0)           ## 000000B6
/* 00A20 809B1B40 46087082 */  mul.s   $f2, $f14, $f8             
/* 00A24 809B1B44 44825000 */  mtc1    $v0, $f10                  ## $f10 = 0.00
/* 00A28 809B1B48 460C103C */  c.lt.s  $f2, $f12                  
/* 00A2C 809B1B4C 00000000 */  nop
/* 00A30 809B1B50 45020003 */  bc1fl   .L809B1B60                 
/* 00A34 809B1B54 46805420 */  cvt.s.w $f16, $f10                 
/* 00A38 809B1B58 46006086 */  mov.s   $f2, $f12                  
/* 00A3C 809B1B5C 46805420 */  cvt.s.w $f16, $f10                 
.L809B1B60:
/* 00A40 809B1B60 3C014700 */  lui     $at, 0x4700                ## $at = 47000000
/* 00A44 809B1B64 44819000 */  mtc1    $at, $f18                  ## $f18 = 32768.00
/* 00A48 809B1B68 3C01809B */  lui     $at, %hi(D_809B2430)       ## $at = 809B0000
/* 00A4C 809B1B6C C4262430 */  lwc1    $f6, %lo(D_809B2430)($at)  
/* 00A50 809B1B70 00002825 */  or      $a1, $zero, $zero          ## $a1 = 00000000
/* 00A54 809B1B74 46128103 */  div.s   $f4, $f16, $f18            
/* 00A58 809B1B78 E7A20058 */  swc1    $f2, 0x0058($sp)           
/* 00A5C 809B1B7C E7AE005C */  swc1    $f14, 0x005C($sp)          
/* 00A60 809B1B80 46062302 */  mul.s   $f12, $f4, $f6             
/* 00A64 809B1B84 0C034348 */  jal     Matrix_RotateY              
/* 00A68 809B1B88 00000000 */  nop
/* 00A6C 809B1B8C 3C014700 */  lui     $at, 0x4700                ## $at = 47000000
/* 00A70 809B1B90 C7A20058 */  lwc1    $f2, 0x0058($sp)           
/* 00A74 809B1B94 44814000 */  mtc1    $at, $f8                   ## $f8 = 32768.00
/* 00A78 809B1B98 3C01809B */  lui     $at, %hi(D_809B2434)       ## $at = 809B0000
/* 00A7C 809B1B9C C4302434 */  lwc1    $f16, %lo(D_809B2434)($at) 
/* 00A80 809B1BA0 46081283 */  div.s   $f10, $f2, $f8             
/* 00A84 809B1BA4 24050001 */  addiu   $a1, $zero, 0x0001         ## $a1 = 00000001
/* 00A88 809B1BA8 46105302 */  mul.s   $f12, $f10, $f16           
/* 00A8C 809B1BAC 0C0342DC */  jal     Matrix_RotateX              
/* 00A90 809B1BB0 00000000 */  nop
/* 00A94 809B1BB4 3C014120 */  lui     $at, 0x4120                ## $at = 41200000
/* 00A98 809B1BB8 44816000 */  mtc1    $at, $f12                  ## $f12 = 10.00
/* 00A9C 809B1BBC 0C00CFC8 */  jal     Math_Rand_CenteredFloat
              
/* 00AA0 809B1BC0 00000000 */  nop
/* 00AA4 809B1BC4 3C0141F0 */  lui     $at, 0x41F0                ## $at = 41F00000
/* 00AA8 809B1BC8 44819000 */  mtc1    $at, $f18                  ## $f18 = 30.00
/* 00AAC 809B1BCC 27A4004C */  addiu   $a0, $sp, 0x004C           ## $a0 = FFFFFFEC
/* 00AB0 809B1BD0 27A50040 */  addiu   $a1, $sp, 0x0040           ## $a1 = FFFFFFE0
/* 00AB4 809B1BD4 46120100 */  add.s   $f4, $f0, $f18             
/* 00AB8 809B1BD8 0C0346BD */  jal     Matrix_MultVec3f              
/* 00ABC 809B1BDC E7A40050 */  swc1    $f4, 0x0050($sp)           
/* 00AC0 809B1BE0 3C014220 */  lui     $at, 0x4220                ## $at = 42200000
/* 00AC4 809B1BE4 44816000 */  mtc1    $at, $f12                  ## $f12 = 40.00
/* 00AC8 809B1BE8 0C00CFC8 */  jal     Math_Rand_CenteredFloat
              
/* 00ACC 809B1BEC 00000000 */  nop
/* 00AD0 809B1BF0 C6080024 */  lwc1    $f8, 0x0024($s0)           ## 00000024
/* 00AD4 809B1BF4 C7A60040 */  lwc1    $f6, 0x0040($sp)           
/* 00AD8 809B1BF8 3C014220 */  lui     $at, 0x4220                ## $at = 42200000
/* 00ADC 809B1BFC 46004280 */  add.s   $f10, $f8, $f0             
/* 00AE0 809B1C00 44816000 */  mtc1    $at, $f12                  ## $f12 = 40.00
/* 00AE4 809B1C04 460A3400 */  add.s   $f16, $f6, $f10            
/* 00AE8 809B1C08 0C00CFC8 */  jal     Math_Rand_CenteredFloat
              
/* 00AEC 809B1C0C E7B00040 */  swc1    $f16, 0x0040($sp)          
/* 00AF0 809B1C10 C6040028 */  lwc1    $f4, 0x0028($s0)           ## 00000028
/* 00AF4 809B1C14 C7B20044 */  lwc1    $f18, 0x0044($sp)          
/* 00AF8 809B1C18 3C0141F0 */  lui     $at, 0x41F0                ## $at = 41F00000
/* 00AFC 809B1C1C 46002200 */  add.s   $f8, $f4, $f0              
/* 00B00 809B1C20 44816000 */  mtc1    $at, $f12                  ## $f12 = 30.00
/* 00B04 809B1C24 46089180 */  add.s   $f6, $f18, $f8             
/* 00B08 809B1C28 0C00CFC8 */  jal     Math_Rand_CenteredFloat
              
/* 00B0C 809B1C2C E7A60044 */  swc1    $f6, 0x0044($sp)           
/* 00B10 809B1C30 C610002C */  lwc1    $f16, 0x002C($s0)          ## 0000002C
/* 00B14 809B1C34 C7AA0048 */  lwc1    $f10, 0x0048($sp)          
/* 00B18 809B1C38 24180008 */  addiu   $t8, $zero, 0x0008         ## $t8 = 00000008
/* 00B1C 809B1C3C 46008100 */  add.s   $f4, $f16, $f0             
/* 00B20 809B1C40 AFB80010 */  sw      $t8, 0x0010($sp)           
/* 00B24 809B1C44 02002025 */  or      $a0, $s0, $zero            ## $a0 = 00000000
/* 00B28 809B1C48 24054000 */  addiu   $a1, $zero, 0x4000         ## $a1 = 00004000
/* 00B2C 809B1C4C 46045480 */  add.s   $f18, $f10, $f4            
/* 00B30 809B1C50 24060080 */  addiu   $a2, $zero, 0x0080         ## $a2 = 00000080
/* 00B34 809B1C54 00003825 */  or      $a3, $zero, $zero          ## $a3 = 00000000
/* 00B38 809B1C58 0C00D09B */  jal     func_8003426C              
/* 00B3C 809B1C5C E7B20048 */  swc1    $f18, 0x0048($sp)          
/* 00B40 809B1C60 2419FFFF */  addiu   $t9, $zero, 0xFFFF         ## $t9 = FFFFFFFF
/* 00B44 809B1C64 AFB90018 */  sw      $t9, 0x0018($sp)           
/* 00B48 809B1C68 8FA40064 */  lw      $a0, 0x0064($sp)           
/* 00B4C 809B1C6C 02002825 */  or      $a1, $s0, $zero            ## $a1 = 00000000
/* 00B50 809B1C70 27A60040 */  addiu   $a2, $sp, 0x0040           ## $a2 = FFFFFFE0
/* 00B54 809B1C74 24070064 */  addiu   $a3, $zero, 0x0064         ## $a3 = 00000064
/* 00B58 809B1C78 AFA00010 */  sw      $zero, 0x0010($sp)         
/* 00B5C 809B1C7C 0C00A935 */  jal     func_8002A4D4              
/* 00B60 809B1C80 AFA00014 */  sw      $zero, 0x0014($sp)         
/* 00B64 809B1C84 C7A8005C */  lwc1    $f8, 0x005C($sp)           
/* 00B68 809B1C88 C606026C */  lwc1    $f6, 0x026C($s0)           ## 0000026C
/* 00B6C 809B1C8C 4608303E */  c.le.s  $f6, $f8                   
/* 00B70 809B1C90 00000000 */  nop
/* 00B74 809B1C94 45020018 */  bc1fl   .L809B1CF8                 
/* 00B78 809B1C98 8FBF002C */  lw      $ra, 0x002C($sp)           
/* 00B7C 809B1C9C 96080088 */  lhu     $t0, 0x0088($s0)           ## 00000088
/* 00B80 809B1CA0 3C05C584 */  lui     $a1, 0xC584                ## $a1 = C5840000
/* 00B84 809B1CA4 34A53000 */  ori     $a1, $a1, 0x3000           ## $a1 = C5843000
/* 00B88 809B1CA8 31090001 */  andi    $t1, $t0, 0x0001           ## $t1 = 00000000
/* 00B8C 809B1CAC 11200011 */  beq     $t1, $zero, .L809B1CF4     
/* 00B90 809B1CB0 260400BC */  addiu   $a0, $s0, 0x00BC           ## $a0 = 000000BC
/* 00B94 809B1CB4 3C063F00 */  lui     $a2, 0x3F00                ## $a2 = 3F000000
/* 00B98 809B1CB8 0C01E107 */  jal     Math_SmoothScaleMaxF
              
/* 00B9C 809B1CBC 3C074396 */  lui     $a3, 0x4396                ## $a3 = 43960000
/* 00BA0 809B1CC0 3C01C4FA */  lui     $at, 0xC4FA                ## $at = C4FA0000
/* 00BA4 809B1CC4 44815000 */  mtc1    $at, $f10                  ## $f10 = -2000.00
/* 00BA8 809B1CC8 C61000BC */  lwc1    $f16, 0x00BC($s0)          ## 000000BC
/* 00BAC 809B1CCC 8FA40064 */  lw      $a0, 0x0064($sp)           
/* 00BB0 809B1CD0 02002825 */  or      $a1, $s0, $zero            ## $a1 = 00000000
/* 00BB4 809B1CD4 460A803C */  c.lt.s  $f16, $f10                 
/* 00BB8 809B1CD8 26060024 */  addiu   $a2, $s0, 0x0024           ## $a2 = 00000024
/* 00BBC 809B1CDC 45020006 */  bc1fl   .L809B1CF8                 
/* 00BC0 809B1CE0 8FBF002C */  lw      $ra, 0x002C($sp)           
/* 00BC4 809B1CE4 0C007E50 */  jal     Item_DropCollectibleRandom
              
/* 00BC8 809B1CE8 240700C0 */  addiu   $a3, $zero, 0x00C0         ## $a3 = 000000C0
/* 00BCC 809B1CEC 0C00B55C */  jal     Actor_Kill
              
/* 00BD0 809B1CF0 02002025 */  or      $a0, $s0, $zero            ## $a0 = 00000000
.L809B1CF4:
/* 00BD4 809B1CF4 8FBF002C */  lw      $ra, 0x002C($sp)           
.L809B1CF8:
/* 00BD8 809B1CF8 8FB00028 */  lw      $s0, 0x0028($sp)           
/* 00BDC 809B1CFC 27BD0060 */  addiu   $sp, $sp, 0x0060           ## $sp = 00000000
/* 00BE0 809B1D00 03E00008 */  jr      $ra                        
/* 00BE4 809B1D04 00000000 */  nop

<|MERGE_RESOLUTION|>--- conflicted
+++ resolved
@@ -1,17 +1,4 @@
 .late_rodata
-<<<<<<< HEAD
-glabel D_809B2428
- .word 0xC62BE000
-glabel D_809B242C
- .word 0xC53B8000
-glabel D_809B2430
-    .float 3.14159274101
-    .balign 4
-
-glabel D_809B2434
-    .float 3.14159274101
-    .balign 4
-=======
 
 glabel D_809B2428
  .float -11000.0
@@ -21,7 +8,6 @@
  .float 3.1415927 # pi
 glabel D_809B2434
  .float 3.1415927 # pi
->>>>>>> c9474f10
 
 .text
 glabel func_809B1A54
