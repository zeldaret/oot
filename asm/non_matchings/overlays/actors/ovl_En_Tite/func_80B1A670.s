--- conflicted
+++ resolved
@@ -11,11 +11,7 @@
 /* 01C14 80B1A694 AFAE0010 */  sw      $t6, 0x0010($sp)           
 /* 01C18 80B1A698 2406386E */  addiu   $a2, $zero, 0x386E         ## $a2 = 0000386E
 /* 01C1C 80B1A69C 24070001 */  addiu   $a3, $zero, 0x0001         ## $a3 = 00000001
-<<<<<<< HEAD
-/* 01C20 80B1A6A0 0C00AA7D */  jal     EffectSsDeadSound_Spawn              
-=======
 /* 01C20 80B1A6A0 0C00AA7D */  jal     EffectSsDeadSound_SpawnStationary              
->>>>>>> c3421dda
 /* 01C24 80B1A6A4 24A500E4 */  addiu   $a1, $a1, 0x00E4           ## $a1 = 000000E4
 /* 01C28 80B1A6A8 8FA40020 */  lw      $a0, 0x0020($sp)           
 /* 01C2C 80B1A6AC 24180005 */  addiu   $t8, $zero, 0x0005         ## $t8 = 00000005
