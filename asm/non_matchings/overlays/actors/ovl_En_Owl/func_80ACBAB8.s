--- conflicted
+++ resolved
@@ -95,17 +95,8 @@
 /* 01CD0 80ACBBF0 97020000 */  lhu     $v0, 0x0000($t8)           ## 00000000
 .L80ACBBF4:
 /* 01CD4 80ACBBF4 A202040A */  sb      $v0, 0x040A($s0)           ## 0000040A
-<<<<<<< HEAD
 /* 01CD8 80ACBBF8 8FBF0024 */  lw      $ra, 0x0024($sp)
 /* 01CDC 80ACBBFC 8FB10020 */  lw      $s1, 0x0020($sp)
 /* 01CE0 80ACBC00 8FB0001C */  lw      $s0, 0x001C($sp)
 /* 01CE4 80ACBC04 03E00008 */  jr      $ra
-/* 01CE8 80ACBC08 27BD0028 */  addiu   $sp, $sp, 0x0028           ## $sp = 00000000
-
-=======
-/* 01CD8 80ACBBF8 8FBF0024 */  lw      $ra, 0x0024($sp)           
-/* 01CDC 80ACBBFC 8FB10020 */  lw      $s1, 0x0020($sp)           
-/* 01CE0 80ACBC00 8FB0001C */  lw      $s0, 0x001C($sp)           
-/* 01CE4 80ACBC04 03E00008 */  jr      $ra                        
-/* 01CE8 80ACBC08 27BD0028 */  addiu   $sp, $sp, 0x0028           ## $sp = 00000000
->>>>>>> 262f6c50
+/* 01CE8 80ACBC08 27BD0028 */  addiu   $sp, $sp, 0x0028           ## $sp = 00000000