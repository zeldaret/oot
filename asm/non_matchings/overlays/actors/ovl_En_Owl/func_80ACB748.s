glabel func_80ACB748
/* 01828 80ACB748 27BDFFD0 */  addiu   $sp, $sp, 0xFFD0           ## $sp = FFFFFFD0
/* 0182C 80ACB74C AFBF001C */  sw      $ra, 0x001C($sp)
/* 01830 80ACB750 F7B40010 */  sdc1    $f20, 0x0010($sp)
/* 01834 80ACB754 8482001C */  lh      $v0, 0x001C($a0)           ## 0000001C
/* 01838 80ACB758 00803025 */  or      $a2, $a0, $zero            ## $a2 = 00000000
/* 0183C 80ACB75C 00A03825 */  or      $a3, $a1, $zero            ## $a3 = 00000000
/* 01840 80ACB760 30420FC0 */  andi    $v0, $v0, 0x0FC0           ## $v0 = 00000000
/* 01844 80ACB764 00021183 */  sra     $v0, $v0,  6
/* 01848 80ACB768 AFA20024 */  sw      $v0, 0x0024($sp)
/* 0184C 80ACB76C AFA70034 */  sw      $a3, 0x0034($sp)
/* 01850 80ACB770 24A500E0 */  addiu   $a1, $a1, 0x00E0           ## $a1 = 000000E0
/* 01854 80ACB774 AFA60030 */  sw      $a2, 0x0030($sp)
/* 01858 80ACB778 0C032D9E */  jal     Math3D_Vec3f_DistXYZ
/* 0185C 80ACB77C 248403E0 */  addiu   $a0, $a0, 0x03E0           ## $a0 = 000003E0
/* 01860 80ACB780 3C013F80 */  lui     $at, 0x3F80                ## $at = 3F800000
/* 01864 80ACB784 44817000 */  mtc1    $at, $f14                  ## $f14 = 1.00
/* 01868 80ACB788 3C014234 */  lui     $at, 0x4234                ## $at = 42340000
/* 0186C 80ACB78C 44815000 */  mtc1    $at, $f10                  ## $f10 = 45.00
/* 01870 80ACB790 8FA70034 */  lw      $a3, 0x0034($sp)
/* 01874 80ACB794 8FA60030 */  lw      $a2, 0x0030($sp)
/* 01878 80ACB798 460A0303 */  div.s   $f12, $f0, $f10
/* 0187C 80ACB79C C4E400E0 */  lwc1    $f4, 0x00E0($a3)           ## 000000E0
/* 01880 80ACB7A0 8FA20024 */  lw      $v0, 0x0024($sp)
/* 01884 80ACB7A4 24010007 */  addiu   $at, $zero, 0x0007         ## $at = 00000007
/* 01888 80ACB7A8 E4C403E0 */  swc1    $f4, 0x03E0($a2)           ## 000003E0
/* 0188C 80ACB7AC C4E600E4 */  lwc1    $f6, 0x00E4($a3)           ## 000000E4
/* 01890 80ACB7B0 E4C603E4 */  swc1    $f6, 0x03E4($a2)           ## 000003E4
/* 01894 80ACB7B4 C4E800E8 */  lwc1    $f8, 0x00E8($a3)           ## 000000E8
/* 01898 80ACB7B8 E4C803E8 */  swc1    $f8, 0x03E8($a2)           ## 000003E8
/* 0189C 80ACB7BC 460C703C */  c.lt.s  $f14, $f12
/* 018A0 80ACB7C0 00000000 */  nop
/* 018A4 80ACB7C4 45000002 */  bc1f    .L80ACB7D0
/* 018A8 80ACB7C8 00000000 */  nop
/* 018AC 80ACB7CC 46007306 */  mov.s   $f12, $f14
.L80ACB7D0:
/* 018B0 80ACB7D0 10410007 */  beq     $v0, $at, .L80ACB7F0
/* 018B4 80ACB7D4 24010008 */  addiu   $at, $zero, 0x0008         ## $at = 00000008
/* 018B8 80ACB7D8 10410026 */  beq     $v0, $at, .L80ACB874
/* 018BC 80ACB7DC 24010009 */  addiu   $at, $zero, 0x0009         ## $at = 00000009
/* 018C0 80ACB7E0 50410025 */  beql    $v0, $at, .L80ACB878
/* 018C4 80ACB7E4 460C6500 */  add.s   $f20, $f12, $f12
/* 018C8 80ACB7E8 10000042 */  beq     $zero, $zero, .L80ACB8F4
/* 018CC 80ACB7EC 8FBF001C */  lw      $ra, 0x001C($sp)
.L80ACB7F0:
/* 018D0 80ACB7F0 460C6500 */  add.s   $f20, $f12, $f12
/* 018D4 80ACB7F4 3C0480AD */  lui     $a0, %hi(D_80ACD62C)       ## $a0 = 80AD0000
/* 018D8 80ACB7F8 2484D62C */  addiu   $a0, $a0, %lo(D_80ACD62C)  ## $a0 = 80ACD62C
/* 018DC 80ACB7FC 240520BD */  addiu   $a1, $zero, 0x20BD         ## $a1 = 000020BD
/* 018E0 80ACB800 4406A000 */  mfc1    $a2, $f20
/* 018E4 80ACB804 0C03D0DB */  jal     func_800F436C
/* 018E8 80ACB808 AFA70034 */  sw      $a3, 0x0034($sp)
/* 018EC 80ACB80C 8FA70034 */  lw      $a3, 0x0034($sp)
/* 018F0 80ACB810 3C0480AD */  lui     $a0, %hi(D_80ACD62C)       ## $a0 = 80AD0000
/* 018F4 80ACB814 2484D62C */  addiu   $a0, $a0, %lo(D_80ACD62C)  ## $a0 = 80ACD62C
/* 018F8 80ACB818 94E21D74 */  lhu     $v0, 0x1D74($a3)           ## 00001D74
/* 018FC 80ACB81C 24053926 */  addiu   $a1, $zero, 0x3926         ## $a1 = 00003926
/* 01900 80ACB820 28410145 */  slti    $at, $v0, 0x0145
/* 01904 80ACB824 10200005 */  beq     $at, $zero, .L80ACB83C
/* 01908 80ACB828 2841008E */  slti    $at, $v0, 0x008E
/* 0190C 80ACB82C 14200008 */  bne     $at, $zero, .L80ACB850
/* 01910 80ACB830 2841010B */  slti    $at, $v0, 0x010B
/* 01914 80ACB834 50200007 */  beql    $at, $zero, .L80ACB854
/* 01918 80ACB838 24010055 */  addiu   $at, $zero, 0x0055         ## $at = 00000055
.L80ACB83C:
/* 0191C 80ACB83C 4406A000 */  mfc1    $a2, $f20
/* 01920 80ACB840 0C03D105 */  jal     func_800F4414
/* 01924 80ACB844 AFA70034 */  sw      $a3, 0x0034($sp)
/* 01928 80ACB848 8FA70034 */  lw      $a3, 0x0034($sp)
/* 0192C 80ACB84C 94E21D74 */  lhu     $v0, 0x1D74($a3)           ## 00001D74
.L80ACB850:
/* 01930 80ACB850 24010055 */  addiu   $at, $zero, 0x0055         ## $at = 00000055
.L80ACB854:
/* 01934 80ACB854 14410026 */  bne     $v0, $at, .L80ACB8F0
/* 01938 80ACB858 3C0480AD */  lui     $a0, %hi(D_80ACD62C)       ## $a0 = 80AD0000
/* 0193C 80ACB85C 4406A000 */  mfc1    $a2, $f20
/* 01940 80ACB860 2484D62C */  addiu   $a0, $a0, %lo(D_80ACD62C)  ## $a0 = 80ACD62C
/* 01944 80ACB864 0C03D0DB */  jal     func_800F436C
/* 01948 80ACB868 240528BE */  addiu   $a1, $zero, 0x28BE         ## $a1 = 000028BE
/* 0194C 80ACB86C 10000021 */  beq     $zero, $zero, .L80ACB8F4
/* 01950 80ACB870 8FBF001C */  lw      $ra, 0x001C($sp)
.L80ACB874:
/* 01954 80ACB874 460C6500 */  add.s   $f20, $f12, $f12
.L80ACB878:
/* 01958 80ACB878 3C0480AD */  lui     $a0, %hi(D_80ACD62C)       ## $a0 = 80AD0000
/* 0195C 80ACB87C 2484D62C */  addiu   $a0, $a0, %lo(D_80ACD62C)  ## $a0 = 80ACD62C
/* 01960 80ACB880 240520BD */  addiu   $a1, $zero, 0x20BD         ## $a1 = 000020BD
/* 01964 80ACB884 4406A000 */  mfc1    $a2, $f20
/* 01968 80ACB888 0C03D0DB */  jal     func_800F436C
/* 0196C 80ACB88C AFA70034 */  sw      $a3, 0x0034($sp)
/* 01970 80ACB890 8FA70034 */  lw      $a3, 0x0034($sp)
/* 01974 80ACB894 3C0480AD */  lui     $a0, %hi(D_80ACD62C)       ## $a0 = 80AD0000
/* 01978 80ACB898 2484D62C */  addiu   $a0, $a0, %lo(D_80ACD62C)  ## $a0 = 80ACD62C
/* 0197C 80ACB89C 94E21D74 */  lhu     $v0, 0x1D74($a3)           ## 00001D74
/* 01980 80ACB8A0 24053926 */  addiu   $a1, $zero, 0x3926         ## $a1 = 00003926
/* 01984 80ACB8A4 284101A4 */  slti    $at, $v0, 0x01A4
/* 01988 80ACB8A8 10200005 */  beq     $at, $zero, .L80ACB8C0
/* 0198C 80ACB8AC 284100C2 */  slti    $at, $v0, 0x00C2
/* 01990 80ACB8B0 14200008 */  bne     $at, $zero, .L80ACB8D4
/* 01994 80ACB8B4 28410119 */  slti    $at, $v0, 0x0119
/* 01998 80ACB8B8 50200007 */  beql    $at, $zero, .L80ACB8D8
/* 0199C 80ACB8BC 240100D9 */  addiu   $at, $zero, 0x00D9         ## $at = 000000D9
.L80ACB8C0:
/* 019A0 80ACB8C0 4406A000 */  mfc1    $a2, $f20
/* 019A4 80ACB8C4 0C03D105 */  jal     func_800F4414
/* 019A8 80ACB8C8 AFA70034 */  sw      $a3, 0x0034($sp)
/* 019AC 80ACB8CC 8FA70034 */  lw      $a3, 0x0034($sp)
/* 019B0 80ACB8D0 94E21D74 */  lhu     $v0, 0x1D74($a3)           ## 00001D74
.L80ACB8D4:
/* 019B4 80ACB8D4 240100D9 */  addiu   $at, $zero, 0x00D9         ## $at = 000000D9
.L80ACB8D8:
/* 019B8 80ACB8D8 14410005 */  bne     $v0, $at, .L80ACB8F0
/* 019BC 80ACB8DC 3C0480AD */  lui     $a0, %hi(D_80ACD62C)       ## $a0 = 80AD0000
/* 019C0 80ACB8E0 4406A000 */  mfc1    $a2, $f20
/* 019C4 80ACB8E4 2484D62C */  addiu   $a0, $a0, %lo(D_80ACD62C)  ## $a0 = 80ACD62C
/* 019C8 80ACB8E8 0C03D0DB */  jal     func_800F436C
/* 019CC 80ACB8EC 240528BE */  addiu   $a1, $zero, 0x28BE         ## $a1 = 000028BE
.L80ACB8F0:
/* 019D0 80ACB8F0 8FBF001C */  lw      $ra, 0x001C($sp)
.L80ACB8F4:
/* 019D4 80ACB8F4 D7B40010 */  ldc1    $f20, 0x0010($sp)
/* 019D8 80ACB8F8 27BD0030 */  addiu   $sp, $sp, 0x0030           ## $sp = 00000000
<<<<<<< HEAD
/* 019DC 80ACB8FC 03E00008 */  jr      $ra
/* 019E0 80ACB900 00000000 */  nop

=======
/* 019DC 80ACB8FC 03E00008 */  jr      $ra                        
/* 019E0 80ACB900 00000000 */  nop
>>>>>>> 9ac1f813
<|MERGE_RESOLUTION|>--- conflicted
+++ resolved
@@ -120,11 +120,5 @@
 .L80ACB8F4:
 /* 019D4 80ACB8F4 D7B40010 */  ldc1    $f20, 0x0010($sp)
 /* 019D8 80ACB8F8 27BD0030 */  addiu   $sp, $sp, 0x0030           ## $sp = 00000000
-<<<<<<< HEAD
 /* 019DC 80ACB8FC 03E00008 */  jr      $ra
-/* 019E0 80ACB900 00000000 */  nop
-
-=======
-/* 019DC 80ACB8FC 03E00008 */  jr      $ra                        
-/* 019E0 80ACB900 00000000 */  nop
->>>>>>> 9ac1f813
+/* 019E0 80ACB900 00000000 */  nop