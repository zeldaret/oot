.rdata
glabel D_80ACD650
    .asciz "\x1b[36m 会話フクロウ %4x no = %d, sv = %d\n\x1b[m"
    .balign 4

glabel D_80ACD67C
    .asciz "savebitでフクロウ退避\n"
    .balign 4

glabel D_80ACD694
    .asciz "フクロウ退避\n"
    .balign 4

glabel D_80ACD6A4
    .asciz "フクロウ退避\n"
    .balign 4

glabel D_80ACD6B4
    .asciz "フクロウ退避\n"
    .balign 4

glabel D_80ACD6C4
    .asciz "フクロウ退避\n"
    .balign 4

glabel D_80ACD6D4
    .asciz "フクロウ退避\n"
    .balign 4

glabel D_80ACD6E4
    .asciz "\x1b[36m"
    .balign 4

glabel D_80ACD6EC
    .asciz "no = %d  \n"
    .balign 4

glabel D_80ACD6F8
    .asciz "未完成のフクロウ未完成のフクロウ未完成のフクロウ\n"
    .balign 4

glabel D_80ACD72C
    .asciz "\x1b[m"
    .balign 4

.late_rodata
glabel jtbl_80ACD7FC
.word L80ACA110
.word L80ACA12C
.word L80ACA13C
.word L80ACA160
.word L80ACA1A0
.word L80ACA1E0
.word L80ACA1F0
.word L80ACA244
.word L80ACA264
.word L80ACA274
.word L80ACA284
.word L80ACA294
.word L80ACA2DC

.text
glabel EnOwl_Init
/* 00000 80AC9F20 27BDFFB0 */  addiu   $sp, $sp, 0xFFB0           ## $sp = FFFFFFB0
/* 00004 80AC9F24 AFA50054 */  sw      $a1, 0x0054($sp)
/* 00008 80AC9F28 AFBF002C */  sw      $ra, 0x002C($sp)
/* 0000C 80AC9F2C AFB00028 */  sw      $s0, 0x0028($sp)
/* 00010 80AC9F30 3C0580AD */  lui     $a1, %hi(sOwlInitChain)       ## $a1 = 80AD0000
/* 00014 80AC9F34 00808025 */  or      $s0, $a0, $zero            ## $s0 = 00000000
/* 00018 80AC9F38 0C01E037 */  jal     Actor_ProcessInitChain

/* 0001C 80AC9F3C 24A5D61C */  addiu   $a1, $a1, %lo(sOwlInitChain)  ## $a1 = 80ACD61C
/* 00020 80AC9F40 3C068003 */  lui     $a2, %hi(ActorShadow_DrawFunc_Circle)
/* 00024 80AC9F44 24C6B5EC */  addiu   $a2, %lo(ActorShadow_DrawFunc_Circle)
/* 00028 80AC9F48 260400B4 */  addiu   $a0, $s0, 0x00B4           ## $a0 = 000000B4
/* 0002C 80AC9F4C 24050000 */  addiu   $a1, $zero, 0x0000         ## $a1 = 00000000
/* 00030 80AC9F50 0C00AC78 */  jal     ActorShape_Init

/* 00034 80AC9F54 3C074210 */  lui     $a3, 0x4210                ## $a3 = 42100000
/* 00038 80AC9F58 3C060601 */  lui     $a2, %hi(D_0600C0E8)                ## $a2 = 06010000
/* 0003C 80AC9F5C 3C070600 */  lui     $a3, %hi(D_060015CC)                ## $a3 = 06000000
/* 00040 80AC9F60 260E01DC */  addiu   $t6, $s0, 0x01DC           ## $t6 = 000001DC
/* 00044 80AC9F64 260F025A */  addiu   $t7, $s0, 0x025A           ## $t7 = 0000025A
/* 00048 80AC9F68 24180015 */  addiu   $t8, $zero, 0x0015         ## $t8 = 00000015
/* 0004C 80AC9F6C AFB80018 */  sw      $t8, 0x0018($sp)
/* 00050 80AC9F70 AFAF0014 */  sw      $t7, 0x0014($sp)
/* 00054 80AC9F74 AFAE0010 */  sw      $t6, 0x0010($sp)
/* 00058 80AC9F78 24E715CC */  addiu   $a3, $a3, %lo(D_060015CC)           ## $a3 = 060015CC
/* 0005C 80AC9F7C 24C6C0E8 */  addiu   $a2, $a2, %lo(D_0600C0E8)           ## $a2 = 0600C0E8
/* 00060 80AC9F80 8FA40054 */  lw      $a0, 0x0054($sp)
/* 00064 80AC9F84 0C0291BE */  jal     SkelAnime_InitFlex
/* 00068 80AC9F88 26050198 */  addiu   $a1, $s0, 0x0198           ## $a1 = 00000198
/* 0006C 80AC9F8C 260502D8 */  addiu   $a1, $s0, 0x02D8           ## $a1 = 000002D8
/* 00070 80AC9F90 3C060601 */  lui     $a2, %hi(D_060100B0)                ## $a2 = 06010000
/* 00074 80AC9F94 3C070601 */  lui     $a3, %hi(D_0600C8A0)                ## $a3 = 06010000
/* 00078 80AC9F98 2619031C */  addiu   $t9, $s0, 0x031C           ## $t9 = 0000031C
/* 0007C 80AC9F9C 2608037C */  addiu   $t0, $s0, 0x037C           ## $t0 = 0000037C
/* 00080 80AC9FA0 24090010 */  addiu   $t1, $zero, 0x0010         ## $t1 = 00000010
/* 00084 80AC9FA4 AFA90018 */  sw      $t1, 0x0018($sp)
/* 00088 80AC9FA8 AFA80014 */  sw      $t0, 0x0014($sp)
/* 0008C 80AC9FAC AFB90010 */  sw      $t9, 0x0010($sp)
/* 00090 80AC9FB0 24E7C8A0 */  addiu   $a3, $a3, %lo(D_0600C8A0)           ## $a3 = 0600C8A0
/* 00094 80AC9FB4 24C600B0 */  addiu   $a2, $a2, %lo(D_060100B0)           ## $a2 = 060100B0
/* 00098 80AC9FB8 AFA50034 */  sw      $a1, 0x0034($sp)
/* 0009C 80AC9FBC 0C0291BE */  jal     SkelAnime_InitFlex
/* 000A0 80AC9FC0 8FA40054 */  lw      $a0, 0x0054($sp)
/* 000A4 80AC9FC4 2605014C */  addiu   $a1, $s0, 0x014C           ## $a1 = 0000014C
/* 000A8 80AC9FC8 AFA50038 */  sw      $a1, 0x0038($sp)
/* 000AC 80AC9FCC 0C0170D9 */  jal     Collider_InitCylinder

/* 000B0 80AC9FD0 8FA40054 */  lw      $a0, 0x0054($sp)
/* 000B4 80AC9FD4 3C0780AD */  lui     $a3, %hi(sOwlCylinderInit)       ## $a3 = 80AD0000
/* 000B8 80AC9FD8 8FA50038 */  lw      $a1, 0x0038($sp)
/* 000BC 80AC9FDC 24E7D5F0 */  addiu   $a3, $a3, %lo(sOwlCylinderInit)  ## $a3 = 80ACD5F0
/* 000C0 80AC9FE0 8FA40054 */  lw      $a0, 0x0054($sp)
/* 000C4 80AC9FE4 0C01712B */  jal     Collider_SetCylinder

/* 000C8 80AC9FE8 02003025 */  or      $a2, $s0, $zero            ## $a2 = 00000000
/* 000CC 80AC9FEC 3C01C120 */  lui     $at, 0xC120                ## $at = C1200000
/* 000D0 80AC9FF0 44812000 */  mtc1    $at, $f4                   ## $f4 = -10.00
/* 000D4 80AC9FF4 3C0143FA */  lui     $at, 0x43FA                ## $at = 43FA0000
/* 000D8 80AC9FF8 44813000 */  mtc1    $at, $f6                   ## $f6 = 500.00
/* 000DC 80AC9FFC 240A00FF */  addiu   $t2, $zero, 0x00FF         ## $t2 = 000000FF
/* 000E0 80ACA000 A20A00AE */  sb      $t2, 0x00AE($s0)           ## 000000AE
/* 000E4 80ACA004 E6040070 */  swc1    $f4, 0x0070($s0)           ## 00000070
/* 000E8 80ACA008 E606004C */  swc1    $f6, 0x004C($s0)           ## 0000004C
/* 000EC 80ACA00C 44804000 */  mtc1    $zero, $f8                 ## $f8 = 0.00
<<<<<<< HEAD
/* 000F0 80ACA010 3C0580AD */  lui     $a1, %hi(EnOwl_WaitDefault)    ## $a1 = 80AD0000
/* 000F4 80ACA014 3C0B0601 */  lui     $t3, 0x0601                ## $t3 = 06010000
/* 000F8 80ACA018 256BC8A0 */  addiu   $t3, $t3, 0xC8A0           ## $t3 = 0600C8A0
/* 000FC 80ACA01C 24A5BA24 */  addiu   $a1, $a1, %lo(EnOwl_WaitDefault) ## $a1 = 80ACBA24
=======
/* 000F0 80ACA010 3C0580AD */  lui     $a1, %hi(func_80ACBA24)    ## $a1 = 80AD0000
/* 000F4 80ACA014 3C0B0601 */  lui     $t3, %hi(D_0600C8A0)                ## $t3 = 06010000
/* 000F8 80ACA018 256BC8A0 */  addiu   $t3, $t3, %lo(D_0600C8A0)           ## $t3 = 0600C8A0
/* 000FC 80ACA01C 24A5BA24 */  addiu   $a1, $a1, %lo(func_80ACBA24) ## $a1 = 80ACBA24
>>>>>>> 09ddf4f7
/* 00100 80ACA020 3C0680AD */  lui     $a2, %hi(func_80ACC540)    ## $a2 = 80AD0000
/* 00104 80ACA024 24C6C540 */  addiu   $a2, $a2, %lo(func_80ACC540) ## $a2 = 80ACC540
/* 00108 80ACA028 AFA50038 */  sw      $a1, 0x0038($sp)
/* 0010C 80ACA02C AFAB0010 */  sw      $t3, 0x0010($sp)
/* 00110 80ACA030 8FA70034 */  lw      $a3, 0x0034($sp)
/* 00114 80ACA034 02002025 */  or      $a0, $s0, $zero            ## $a0 = 00000000
/* 00118 80ACA038 0C2B342E */  jal     EnOwl_ChangeMode
/* 0011C 80ACA03C E7A80014 */  swc1    $f8, 0x0014($sp)
/* 00120 80ACA040 8605001C */  lh      $a1, 0x001C($s0)           ## 0000001C
/* 00124 80ACA044 24030004 */  addiu   $v1, $zero, 0x0004         ## $v1 = 00000004
/* 00128 80ACA048 300200FF */  andi    $v0, $zero, 0x00FF         ## $v0 = 00000000
/* 0012C 80ACA04C 24010FFF */  addiu   $at, $zero, 0x0FFF         ## $at = 00000FFF
/* 00130 80ACA050 30A60FC0 */  andi    $a2, $a1, 0x0FC0           ## $a2 = 00000000
/* 00134 80ACA054 A2020406 */  sb      $v0, 0x0406($s0)           ## 00000406
/* 00138 80ACA058 A60203FC */  sh      $v0, 0x03FC($s0)           ## 000003FC
/* 0013C 80ACA05C A2000409 */  sb      $zero, 0x0409($s0)         ## 00000409
/* 00140 80ACA060 A2030405 */  sb      $v1, 0x0405($s0)           ## 00000405
/* 00144 80ACA064 A2000407 */  sb      $zero, 0x0407($s0)         ## 00000407
/* 00148 80ACA068 A2000404 */  sb      $zero, 0x0404($s0)         ## 00000404
/* 0014C 80ACA06C A2030408 */  sb      $v1, 0x0408($s0)           ## 00000408
/* 00150 80ACA070 00063183 */  sra     $a2, $a2,  6
/* 00154 80ACA074 14A10003 */  bne     $a1, $at, .L80ACA084
/* 00158 80ACA078 30A7003F */  andi    $a3, $a1, 0x003F           ## $a3 = 00000000
/* 0015C 80ACA07C 24060001 */  addiu   $a2, $zero, 0x0001         ## $a2 = 00000001
/* 00160 80ACA080 24070020 */  addiu   $a3, $zero, 0x0020         ## $a3 = 00000020
.L80ACA084:
/* 00164 80ACA084 3C0480AD */  lui     $a0, %hi(D_80ACD650)       ## $a0 = 80AD0000
/* 00168 80ACA088 2484D650 */  addiu   $a0, $a0, %lo(D_80ACD650)  ## $a0 = 80ACD650
/* 0016C 80ACA08C AFA60044 */  sw      $a2, 0x0044($sp)
/* 00170 80ACA090 0C00084C */  jal     osSyncPrintf

/* 00174 80ACA094 AFA70040 */  sw      $a3, 0x0040($sp)
/* 00178 80ACA098 8FA60044 */  lw      $a2, 0x0044($sp)
/* 0017C 80ACA09C 8FA70040 */  lw      $a3, 0x0040($sp)
/* 00180 80ACA0A0 10C00010 */  beq     $a2, $zero, .L80ACA0E4
/* 00184 80ACA0A4 28E10020 */  slti    $at, $a3, 0x0020
/* 00188 80ACA0A8 5020000F */  beql    $at, $zero, .L80ACA0E8
/* 0018C 80ACA0AC 860D0032 */  lh      $t5, 0x0032($s0)           ## 00000032
/* 00190 80ACA0B0 8FA40054 */  lw      $a0, 0x0054($sp)
/* 00194 80ACA0B4 00E02825 */  or      $a1, $a3, $zero            ## $a1 = 00000000
/* 00198 80ACA0B8 0C00B2D0 */  jal     Flags_GetSwitch

/* 0019C 80ACA0BC AFA60044 */  sw      $a2, 0x0044($sp)
/* 001A0 80ACA0C0 10400008 */  beq     $v0, $zero, .L80ACA0E4
/* 001A4 80ACA0C4 8FA60044 */  lw      $a2, 0x0044($sp)
/* 001A8 80ACA0C8 3C0480AD */  lui     $a0, %hi(D_80ACD67C)       ## $a0 = 80AD0000
/* 001AC 80ACA0CC 0C00084C */  jal     osSyncPrintf

/* 001B0 80ACA0D0 2484D67C */  addiu   $a0, $a0, %lo(D_80ACD67C)  ## $a0 = 80ACD67C
/* 001B4 80ACA0D4 0C00B55C */  jal     Actor_Kill

/* 001B8 80ACA0D8 02002025 */  or      $a0, $s0, $zero            ## $a0 = 00000000
/* 001BC 80ACA0DC 100000A8 */  beq     $zero, $zero, .L80ACA380
/* 001C0 80ACA0E0 8FBF002C */  lw      $ra, 0x002C($sp)
.L80ACA0E4:
/* 001C4 80ACA0E4 860D0032 */  lh      $t5, 0x0032($s0)           ## 00000032
.L80ACA0E8:
/* 001C8 80ACA0E8 2CC1000D */  sltiu   $at, $a2, 0x000D
/* 001CC 80ACA0EC A60003EE */  sh      $zero, 0x03EE($s0)         ## 000003EE
/* 001D0 80ACA0F0 1020008C */  beq     $at, $zero, .L80ACA324
/* 001D4 80ACA0F4 A60D0400 */  sh      $t5, 0x0400($s0)           ## 00000400
/* 001D8 80ACA0F8 00067080 */  sll     $t6, $a2,  2
/* 001DC 80ACA0FC 3C0180AD */  lui     $at, %hi(jtbl_80ACD7FC)       ## $at = 80AD0000
/* 001E0 80ACA100 002E0821 */  addu    $at, $at, $t6
/* 001E4 80ACA104 8C2ED7FC */  lw      $t6, %lo(jtbl_80ACD7FC)($at)
/* 001E8 80ACA108 01C00008 */  jr      $t6
/* 001EC 80ACA10C 00000000 */  nop
glabel L80ACA110
/* 001F0 80ACA110 3C01457A */  lui     $at, 0x457A                ## $at = 457A0000
/* 001F4 80ACA114 8FAF0038 */  lw      $t7, 0x0038($sp)
/* 001F8 80ACA118 44815000 */  mtc1    $at, $f10                  ## $f10 = 4000.00
/* 001FC 80ACA11C A200040A */  sb      $zero, 0x040A($s0)         ## 0000040A
/* 00200 80ACA120 AE0F040C */  sw      $t7, 0x040C($s0)           ## 0000040C
/* 00204 80ACA124 10000095 */  beq     $zero, $zero, .L80ACA37C
/* 00208 80ACA128 E60A00F4 */  swc1    $f10, 0x00F4($s0)          ## 000000F4
glabel L80ACA12C
/* 0020C 80ACA12C 3C1880AD */  lui     $t8, %hi(EnOwl_WaitOutsideKokiri)    ## $t8 = 80AD0000
/* 00210 80ACA130 2718A928 */  addiu   $t8, $t8, %lo(EnOwl_WaitOutsideKokiri) ## $t8 = 80ACA928
/* 00214 80ACA134 10000091 */  beq     $zero, $zero, .L80ACA37C
/* 00218 80ACA138 AE18040C */  sw      $t8, 0x040C($s0)           ## 0000040C
glabel L80ACA13C
/* 0021C 80ACA13C 961903FC */  lhu     $t9, 0x03FC($s0)           ## 000003FC
/* 00220 80ACA140 3C0A80AD */  lui     $t2, %hi(EnOwl_WaitHyruleCastle)    ## $t2 = 80AD0000
/* 00224 80ACA144 24090020 */  addiu   $t1, $zero, 0x0020         ## $t1 = 00000020
/* 00228 80ACA148 254AAB2C */  addiu   $t2, $t2, %lo(EnOwl_WaitHyruleCastle) ## $t2 = 80ACAB2C
/* 0022C 80ACA14C 37280002 */  ori     $t0, $t9, 0x0002           ## $t0 = 00000002
/* 00230 80ACA150 A60803FC */  sh      $t0, 0x03FC($s0)           ## 000003FC
/* 00234 80ACA154 A60903EE */  sh      $t1, 0x03EE($s0)           ## 000003EE
/* 00238 80ACA158 10000088 */  beq     $zero, $zero, .L80ACA37C
/* 0023C 80ACA15C AE0A040C */  sw      $t2, 0x040C($s0)           ## 0000040C
glabel L80ACA160
/* 00240 80ACA160 3C028016 */  lui     $v0, %hi(gSaveContext)
/* 00244 80ACA164 2442E660 */  addiu   $v0, %lo(gSaveContext)
/* 00248 80ACA168 944B0EDC */  lhu     $t3, 0x0EDC($v0)           ## 8015F53C
/* 0024C 80ACA16C 3C0D80AD */  lui     $t5, %hi(EnOwl_WaitKakariko)    ## $t5 = 80AD0000
/* 00250 80ACA170 3C0480AD */  lui     $a0, %hi(D_80ACD694)       ## $a0 = 80AD0000
/* 00254 80ACA174 316C0001 */  andi    $t4, $t3, 0x0001           ## $t4 = 00000000
/* 00258 80ACA178 11800007 */  beq     $t4, $zero, .L80ACA198
/* 0025C 80ACA17C 25ADACD8 */  addiu   $t5, $t5, %lo(EnOwl_WaitKakariko) ## $t5 = 80ACACD8
/* 00260 80ACA180 0C00084C */  jal     osSyncPrintf

/* 00264 80ACA184 2484D694 */  addiu   $a0, $a0, %lo(D_80ACD694)  ## $a0 = 80ACD694
/* 00268 80ACA188 0C00B55C */  jal     Actor_Kill

/* 0026C 80ACA18C 02002025 */  or      $a0, $s0, $zero            ## $a0 = 00000000
/* 00270 80ACA190 1000007B */  beq     $zero, $zero, .L80ACA380
/* 00274 80ACA194 8FBF002C */  lw      $ra, 0x002C($sp)
.L80ACA198:
/* 00278 80ACA198 10000078 */  beq     $zero, $zero, .L80ACA37C
/* 0027C 80ACA19C AE0D040C */  sw      $t5, 0x040C($s0)           ## 0000040C
glabel L80ACA1A0
/* 00280 80ACA1A0 3C028016 */  lui     $v0, %hi(gSaveContext)
/* 00284 80ACA1A4 2442E660 */  addiu   $v0, %lo(gSaveContext)
/* 00288 80ACA1A8 944E0EDC */  lhu     $t6, 0x0EDC($v0)           ## 8015F53C
/* 0028C 80ACA1AC 3C1880AD */  lui     $t8, %hi(EnOwl_WaitGerudo)    ## $t8 = 80AD0000
/* 00290 80ACA1B0 3C0480AD */  lui     $a0, %hi(D_80ACD6A4)       ## $a0 = 80AD0000
/* 00294 80ACA1B4 31CF0008 */  andi    $t7, $t6, 0x0008           ## $t7 = 00000000
/* 00298 80ACA1B8 11E00007 */  beq     $t7, $zero, .L80ACA1D8
/* 0029C 80ACA1BC 2718AE5C */  addiu   $t8, $t8, %lo(EnOwl_WaitGerudo) ## $t8 = 80ACAE5C
/* 002A0 80ACA1C0 0C00084C */  jal     osSyncPrintf

/* 002A4 80ACA1C4 2484D6A4 */  addiu   $a0, $a0, %lo(D_80ACD6A4)  ## $a0 = 80ACD6A4
/* 002A8 80ACA1C8 0C00B55C */  jal     Actor_Kill

/* 002AC 80ACA1CC 02002025 */  or      $a0, $s0, $zero            ## $a0 = 00000000
/* 002B0 80ACA1D0 1000006B */  beq     $zero, $zero, .L80ACA380
/* 002B4 80ACA1D4 8FBF002C */  lw      $ra, 0x002C($sp)
.L80ACA1D8:
/* 002B8 80ACA1D8 10000068 */  beq     $zero, $zero, .L80ACA37C
/* 002BC 80ACA1DC AE18040C */  sw      $t8, 0x040C($s0)           ## 0000040C
glabel L80ACA1E0
/* 002C0 80ACA1E0 3C1980AD */  lui     $t9, %hi(EnOwl_WaitLakeHylia)    ## $t9 = 80AD0000
/* 002C4 80ACA1E4 2739AFE0 */  addiu   $t9, $t9, %lo(EnOwl_WaitLakeHylia) ## $t9 = 80ACAFE0
/* 002C8 80ACA1E8 10000064 */  beq     $zero, $zero, .L80ACA37C
/* 002CC 80ACA1EC AE19040C */  sw      $t9, 0x040C($s0)           ## 0000040C
glabel L80ACA1F0
/* 002D0 80ACA1F0 3C028016 */  lui     $v0, %hi(gSaveContext)
/* 002D4 80ACA1F4 2442E660 */  addiu   $v0, %lo(gSaveContext)
/* 002D8 80ACA1F8 94480EDA */  lhu     $t0, 0x0EDA($v0)           ## 8015F53A
/* 002DC 80ACA1FC 3C0480AD */  lui     $a0, %hi(D_80ACD6B4)       ## $a0 = 80AD0000
/* 002E0 80ACA200 31090200 */  andi    $t1, $t0, 0x0200           ## $t1 = 00000000
/* 002E4 80ACA204 15200007 */  bne     $t1, $zero, .L80ACA224
/* 002E8 80ACA208 00000000 */  nop
/* 002EC 80ACA20C 944A0EDC */  lhu     $t2, 0x0EDC($v0)           ## 8015F53C
/* 002F0 80ACA210 3C0C80AD */  lui     $t4, %hi(EnOwl_WaitZoraRiver)    ## $t4 = 80AD0000
/* 002F4 80ACA214 258CB0B0 */  addiu   $t4, $t4, %lo(EnOwl_WaitZoraRiver) ## $t4 = 80ACB0B0
/* 002F8 80ACA218 314B0001 */  andi    $t3, $t2, 0x0001           ## $t3 = 00000000
/* 002FC 80ACA21C 15600007 */  bne     $t3, $zero, .L80ACA23C
/* 00300 80ACA220 00000000 */  nop
.L80ACA224:
/* 00304 80ACA224 0C00084C */  jal     osSyncPrintf

/* 00308 80ACA228 2484D6B4 */  addiu   $a0, $a0, %lo(D_80ACD6B4)  ## $a0 = 80ACD6B4
/* 0030C 80ACA22C 0C00B55C */  jal     Actor_Kill

/* 00310 80ACA230 02002025 */  or      $a0, $s0, $zero            ## $a0 = 00000000
/* 00314 80ACA234 10000052 */  beq     $zero, $zero, .L80ACA380
/* 00318 80ACA238 8FBF002C */  lw      $ra, 0x002C($sp)
.L80ACA23C:
/* 0031C 80ACA23C 1000004F */  beq     $zero, $zero, .L80ACA37C
/* 00320 80ACA240 AE0C040C */  sw      $t4, 0x040C($s0)           ## 0000040C
glabel L80ACA244
/* 00324 80ACA244 3C0D80AD */  lui     $t5, %hi(EnOwl_WaitHyliaShortcut)    ## $t5 = 80AD0000
/* 00328 80ACA248 25ADB1A0 */  addiu   $t5, $t5, %lo(EnOwl_WaitHyliaShortcut) ## $t5 = 80ACB1A0
/* 0032C 80ACA24C AE0D040C */  sw      $t5, 0x040C($s0)           ## 0000040C
/* 00330 80ACA250 8FA40054 */  lw      $a0, 0x0054($sp)
/* 00334 80ACA254 0C00B2ED */  jal     Flags_UnsetSwitch

/* 00338 80ACA258 24050023 */  addiu   $a1, $zero, 0x0023         ## $a1 = 00000023
/* 0033C 80ACA25C 10000048 */  beq     $zero, $zero, .L80ACA380
/* 00340 80ACA260 8FBF002C */  lw      $ra, 0x002C($sp)
glabel L80ACA264
/* 00344 80ACA264 3C0E80AD */  lui     $t6, %hi(EnOwl_WaitDeathMountainShortcut)    ## $t6 = 80AD0000
/* 00348 80ACA268 25CEB2B4 */  addiu   $t6, $t6, %lo(EnOwl_WaitDeathMountainShortcut) ## $t6 = 80ACB2B4
/* 0034C 80ACA26C 10000043 */  beq     $zero, $zero, .L80ACA37C
/* 00350 80ACA270 AE0E040C */  sw      $t6, 0x040C($s0)           ## 0000040C
glabel L80ACA274
/* 00354 80ACA274 3C0F80AD */  lui     $t7, %hi(EnOwl_WaitDeathMountainShortcut)    ## $t7 = 80AD0000
/* 00358 80ACA278 25EFB2B4 */  addiu   $t7, $t7, %lo(EnOwl_WaitDeathMountainShortcut) ## $t7 = 80ACB2B4
/* 0035C 80ACA27C 1000003F */  beq     $zero, $zero, .L80ACA37C
/* 00360 80ACA280 AE0F040C */  sw      $t7, 0x040C($s0)           ## 0000040C
glabel L80ACA284
/* 00364 80ACA284 3C1880AD */  lui     $t8, %hi(func_80ACB3E0)    ## $t8 = 80AD0000
/* 00368 80ACA288 2718B3E0 */  addiu   $t8, $t8, %lo(func_80ACB3E0) ## $t8 = 80ACB3E0
/* 0036C 80ACA28C 1000003B */  beq     $zero, $zero, .L80ACA37C
/* 00370 80ACA290 AE18040C */  sw      $t8, 0x040C($s0)           ## 0000040C
glabel L80ACA294
/* 00374 80ACA294 3C028016 */  lui     $v0, %hi(gSaveContext)
/* 00378 80ACA298 2442E660 */  addiu   $v0, %lo(gSaveContext)
/* 0037C 80ACA29C 3C198012 */  lui     $t9, %hi(gBitFlags+0x30)
/* 00380 80ACA2A0 8F397150 */  lw      $t9, %lo(gBitFlags+0x30)($t9)
/* 00384 80ACA2A4 8C4800A4 */  lw      $t0, 0x00A4($v0)           ## 8015E704
/* 00388 80ACA2A8 3C0A80AD */  lui     $t2, %hi(EnOwl_WaitLWPreSaria)    ## $t2 = 80AD0000
/* 0038C 80ACA2AC 3C0480AD */  lui     $a0, %hi(D_80ACD6C4)       ## $a0 = 80AD0000
/* 00390 80ACA2B0 03284824 */  and     $t1, $t9, $t0
/* 00394 80ACA2B4 15200007 */  bne     $t1, $zero, .L80ACA2D4
/* 00398 80ACA2B8 254AB568 */  addiu   $t2, $t2, %lo(EnOwl_WaitLWPreSaria) ## $t2 = 80ACB568
/* 0039C 80ACA2BC 0C00084C */  jal     osSyncPrintf

/* 003A0 80ACA2C0 2484D6C4 */  addiu   $a0, $a0, %lo(D_80ACD6C4)  ## $a0 = 80ACD6C4
/* 003A4 80ACA2C4 0C00B55C */  jal     Actor_Kill

/* 003A8 80ACA2C8 02002025 */  or      $a0, $s0, $zero            ## $a0 = 00000000
/* 003AC 80ACA2CC 1000002C */  beq     $zero, $zero, .L80ACA380
/* 003B0 80ACA2D0 8FBF002C */  lw      $ra, 0x002C($sp)
.L80ACA2D4:
/* 003B4 80ACA2D4 10000029 */  beq     $zero, $zero, .L80ACA37C
/* 003B8 80ACA2D8 AE0A040C */  sw      $t2, 0x040C($s0)           ## 0000040C
glabel L80ACA2DC
/* 003BC 80ACA2DC 3C028016 */  lui     $v0, %hi(gSaveContext)
/* 003C0 80ACA2E0 2442E660 */  addiu   $v0, %lo(gSaveContext)
/* 003C4 80ACA2E4 3C0B8012 */  lui     $t3, %hi(gBitFlags+0x38)
/* 003C8 80ACA2E8 8D6B7158 */  lw      $t3, %lo(gBitFlags+0x38)($t3)
/* 003CC 80ACA2EC 8C4C00A4 */  lw      $t4, 0x00A4($v0)           ## 8015E704
/* 003D0 80ACA2F0 3C0E80AD */  lui     $t6, %hi(EnOwl_WaitLWPostSaria)    ## $t6 = 80AD0000
/* 003D4 80ACA2F4 3C0480AD */  lui     $a0, %hi(D_80ACD6D4)       ## $a0 = 80AD0000
/* 003D8 80ACA2F8 016C6824 */  and     $t5, $t3, $t4
/* 003DC 80ACA2FC 15A00007 */  bne     $t5, $zero, .L80ACA31C
/* 003E0 80ACA300 25CEB6EC */  addiu   $t6, $t6, %lo(EnOwl_WaitLWPostSaria) ## $t6 = 80ACB6EC
/* 003E4 80ACA304 0C00084C */  jal     osSyncPrintf

/* 003E8 80ACA308 2484D6D4 */  addiu   $a0, $a0, %lo(D_80ACD6D4)  ## $a0 = 80ACD6D4
/* 003EC 80ACA30C 0C00B55C */  jal     Actor_Kill

/* 003F0 80ACA310 02002025 */  or      $a0, $s0, $zero            ## $a0 = 00000000
/* 003F4 80ACA314 1000001A */  beq     $zero, $zero, .L80ACA380
/* 003F8 80ACA318 8FBF002C */  lw      $ra, 0x002C($sp)
.L80ACA31C:
/* 003FC 80ACA31C 10000017 */  beq     $zero, $zero, .L80ACA37C
/* 00400 80ACA320 AE0E040C */  sw      $t6, 0x040C($s0)           ## 0000040C
.L80ACA324:
/* 00404 80ACA324 3C0480AD */  lui     $a0, %hi(D_80ACD6E4)       ## $a0 = 80AD0000
/* 00408 80ACA328 2484D6E4 */  addiu   $a0, $a0, %lo(D_80ACD6E4)  ## $a0 = 80ACD6E4
/* 0040C 80ACA32C 0C00084C */  jal     osSyncPrintf

/* 00410 80ACA330 AFA60044 */  sw      $a2, 0x0044($sp)
/* 00414 80ACA334 3C0480AD */  lui     $a0, %hi(D_80ACD6EC)       ## $a0 = 80AD0000
/* 00418 80ACA338 8FA50044 */  lw      $a1, 0x0044($sp)
/* 0041C 80ACA33C 0C00084C */  jal     osSyncPrintf

/* 00420 80ACA340 2484D6EC */  addiu   $a0, $a0, %lo(D_80ACD6EC)  ## $a0 = 80ACD6EC
/* 00424 80ACA344 3C0480AD */  lui     $a0, %hi(D_80ACD6F8)       ## $a0 = 80AD0000
/* 00428 80ACA348 0C00084C */  jal     osSyncPrintf

/* 0042C 80ACA34C 2484D6F8 */  addiu   $a0, $a0, %lo(D_80ACD6F8)  ## $a0 = 80ACD6F8
/* 00430 80ACA350 3C0480AD */  lui     $a0, %hi(D_80ACD72C)       ## $a0 = 80AD0000
/* 00434 80ACA354 0C00084C */  jal     osSyncPrintf

/* 00438 80ACA358 2484D72C */  addiu   $a0, $a0, %lo(D_80ACD72C)  ## $a0 = 80ACD72C
/* 0043C 80ACA35C 960F03FC */  lhu     $t7, 0x03FC($s0)           ## 000003FC
/* 00440 80ACA360 3C0880AD */  lui     $t0, %hi(EnOwl_WaitOutsideKokiri)    ## $t0 = 80AD0000
/* 00444 80ACA364 24190020 */  addiu   $t9, $zero, 0x0020         ## $t9 = 00000020
/* 00448 80ACA368 2508A928 */  addiu   $t0, $t0, %lo(EnOwl_WaitOutsideKokiri) ## $t0 = 80ACA928
/* 0044C 80ACA36C 35F80002 */  ori     $t8, $t7, 0x0002           ## $t8 = 00000002
/* 00450 80ACA370 A61803FC */  sh      $t8, 0x03FC($s0)           ## 000003FC
/* 00454 80ACA374 A61903EE */  sh      $t9, 0x03EE($s0)           ## 000003EE
/* 00458 80ACA378 AE08040C */  sw      $t0, 0x040C($s0)           ## 0000040C
.L80ACA37C:
/* 0045C 80ACA37C 8FBF002C */  lw      $ra, 0x002C($sp)
.L80ACA380:
/* 00460 80ACA380 8FB00028 */  lw      $s0, 0x0028($sp)
/* 00464 80ACA384 27BD0050 */  addiu   $sp, $sp, 0x0050           ## $sp = 00000000
/* 00468 80ACA388 03E00008 */  jr      $ra
/* 0046C 80ACA38C 00000000 */  nop<|MERGE_RESOLUTION|>--- conflicted
+++ resolved
@@ -125,17 +125,10 @@
 /* 000E4 80ACA004 E6040070 */  swc1    $f4, 0x0070($s0)           ## 00000070
 /* 000E8 80ACA008 E606004C */  swc1    $f6, 0x004C($s0)           ## 0000004C
 /* 000EC 80ACA00C 44804000 */  mtc1    $zero, $f8                 ## $f8 = 0.00
-<<<<<<< HEAD
 /* 000F0 80ACA010 3C0580AD */  lui     $a1, %hi(EnOwl_WaitDefault)    ## $a1 = 80AD0000
-/* 000F4 80ACA014 3C0B0601 */  lui     $t3, 0x0601                ## $t3 = 06010000
-/* 000F8 80ACA018 256BC8A0 */  addiu   $t3, $t3, 0xC8A0           ## $t3 = 0600C8A0
-/* 000FC 80ACA01C 24A5BA24 */  addiu   $a1, $a1, %lo(EnOwl_WaitDefault) ## $a1 = 80ACBA24
-=======
-/* 000F0 80ACA010 3C0580AD */  lui     $a1, %hi(func_80ACBA24)    ## $a1 = 80AD0000
 /* 000F4 80ACA014 3C0B0601 */  lui     $t3, %hi(D_0600C8A0)                ## $t3 = 06010000
 /* 000F8 80ACA018 256BC8A0 */  addiu   $t3, $t3, %lo(D_0600C8A0)           ## $t3 = 0600C8A0
-/* 000FC 80ACA01C 24A5BA24 */  addiu   $a1, $a1, %lo(func_80ACBA24) ## $a1 = 80ACBA24
->>>>>>> 09ddf4f7
+/* 000FC 80ACA01C 24A5BA24 */  addiu   $a1, $a1, %lo(EnOwl_WaitDefault) ## $a1 = 80ACBA24
 /* 00100 80ACA020 3C0680AD */  lui     $a2, %hi(func_80ACC540)    ## $a2 = 80AD0000
 /* 00104 80ACA024 24C6C540 */  addiu   $a2, $a2, %lo(func_80ACC540) ## $a2 = 80ACC540
 /* 00108 80ACA028 AFA50038 */  sw      $a1, 0x0038($sp)
