--- conflicted
+++ resolved
@@ -69,15 +69,9 @@
 /* 00014 80AC9F34 00808025 */  or      $s0, $a0, $zero            ## $s0 = 00000000
 /* 00018 80AC9F38 0C01E037 */  jal     Actor_ProcessInitChain
 
-<<<<<<< HEAD
-/* 0001C 80AC9F3C 24A5D61C */  addiu   $a1, $a1, %lo(sOwlInitChain)  ## $a1 = 80ACD61C
-/* 00020 80AC9F40 3C068003 */  lui     $a2, 0x8003                ## $a2 = 80030000
-/* 00024 80AC9F44 24C6B5EC */  addiu   $a2, $a2, 0xB5EC           ## $a2 = 8002B5EC
-=======
 /* 0001C 80AC9F3C 24A5D61C */  addiu   $a1, $a1, %lo(D_80ACD61C)  ## $a1 = 80ACD61C
 /* 00020 80AC9F40 3C068003 */  lui     $a2, %hi(ActorShadow_DrawFunc_Circle)
 /* 00024 80AC9F44 24C6B5EC */  addiu   $a2, %lo(ActorShadow_DrawFunc_Circle)
->>>>>>> aecf375b
 /* 00028 80AC9F48 260400B4 */  addiu   $a0, $s0, 0x00B4           ## $a0 = 000000B4
 /* 0002C 80AC9F4C 24050000 */  addiu   $a1, $zero, 0x0000         ## $a1 = 00000000
 /* 00030 80AC9F50 0C00AC78 */  jal     ActorShape_Init
