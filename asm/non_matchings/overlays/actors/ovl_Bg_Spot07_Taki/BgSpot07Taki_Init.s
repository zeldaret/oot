--- conflicted
+++ resolved
@@ -21,15 +21,9 @@
 /* 00044 808AFC74 3C040600 */  lui     $a0, %hi(D_060038FC)                ## $a0 = 06000000
 /* 00048 808AFC78 27A50024 */  addiu   $a1, $sp, 0x0024           ## $a1 = FFFFFFF4
 /* 0004C 808AFC7C 15E00006 */  bne     $t7, $zero, .L808AFC98     
-<<<<<<< HEAD
-/* 00050 808AFC80 248438FC */  addiu   $a0, $a0, 0x38FC           ## $a0 = 060038FC
-/* 00054 808AFC84 3C040600 */  lui     $a0, 0x0600                ## $a0 = 06000000
-/* 00058 808AFC88 0C010620 */  jal     CollisionHeader_GetVirtual
-=======
 /* 00050 808AFC80 248438FC */  addiu   $a0, $a0, %lo(D_060038FC)           ## $a0 = 060038FC
 /* 00054 808AFC84 3C040600 */  lui     $a0, %hi(D_06002590)                ## $a0 = 06000000
-/* 00058 808AFC88 0C010620 */  jal     DynaPolyInfo_Alloc
->>>>>>> b95643b3
+/* 00058 808AFC88 0C010620 */  jal     CollisionHeader_GetVirtual
               
 /* 0005C 808AFC8C 24842590 */  addiu   $a0, $a0, %lo(D_06002590)           ## $a0 = 06002590
 /* 00060 808AFC90 10000004 */  beq     $zero, $zero, .L808AFCA4   
