dmadata_start: 0x7170
variables:
  gMtxClear: 0x800FBC20
  sNesMessageEntryTable: 0x80107810
  sGerMessageEntryTable: 0x8010BA38
  sFraMessageEntryTable: 0x8010DB48
<<<<<<< HEAD
  sStaffMessageEntryTable: 0x8010FC58
  sNesMessageEntryTablePtr: 0x8010FDE0
  sShadowTex: 0x80A73020
assets:
- name: code/fbdemo_circle
  xml_path: assets/xml/code/fbdemo_circle.xml
  start_offset: 0xE90C8
  end_offset: 0xEA2E8
- name: code/fbdemo_triforce
  xml_path: assets/xml/code/fbdemo_triforce.xml
  start_offset: 0xE8550
  end_offset: 0xE8620
- name: code/fbdemo_wipe1
  xml_path: assets/xml/code/fbdemo_wipe1.xml
  start_offset: 0xE8620
  end_offset: 0xE8FB0
- name: misc/link_animetion
  xml_path: assets/xml/misc/link_animetion.xml
- name: misc/z_select_static
  xml_path: assets/xml/misc/z_select_static.xml
- name: objects/gameplay_dangeon_keep
  xml_path: assets/xml/objects/gameplay_dangeon_keep.xml
- name: objects/gameplay_field_keep
  xml_path: assets/xml/objects/gameplay_field_keep.xml
- name: objects/gameplay_keep
  xml_path: assets/xml/objects/gameplay_keep.xml
- name: objects/object_ahg
  xml_path: assets/xml/objects/object_ahg.xml
- name: objects/object_am
  xml_path: assets/xml/objects/object_am.xml
- name: objects/object_ane
  xml_path: assets/xml/objects/object_ane.xml
- name: objects/object_ani
  xml_path: assets/xml/objects/object_ani.xml
- name: objects/object_anubice
  xml_path: assets/xml/objects/object_anubice.xml
- name: objects/object_aob
  xml_path: assets/xml/objects/object_aob.xml
- name: objects/object_b_heart
  xml_path: assets/xml/objects/object_b_heart.xml
- name: objects/object_Bb
  xml_path: assets/xml/objects/object_Bb.xml
- name: objects/object_bba
  xml_path: assets/xml/objects/object_bba.xml
- name: objects/object_bdan_objects
  xml_path: assets/xml/objects/object_bdan_objects.xml
- name: objects/object_bdoor
  xml_path: assets/xml/objects/object_bdoor.xml
- name: objects/object_bg
  xml_path: assets/xml/objects/object_bg.xml
- name: objects/object_bigokuta
  xml_path: assets/xml/objects/object_bigokuta.xml
- name: objects/object_bird
  xml_path: assets/xml/objects/object_bird.xml
- name: objects/object_bji
  xml_path: assets/xml/objects/object_bji.xml
- name: objects/object_bl
  xml_path: assets/xml/objects/object_bl.xml
- name: objects/object_blkobj
  xml_path: assets/xml/objects/object_blkobj.xml
- name: objects/object_bob
  xml_path: assets/xml/objects/object_bob.xml
- name: objects/object_boj
  xml_path: assets/xml/objects/object_boj.xml
- name: objects/object_bombf
  xml_path: assets/xml/objects/object_bombf.xml
- name: objects/object_bombiwa
  xml_path: assets/xml/objects/object_bombiwa.xml
- name: objects/object_bowl
  xml_path: assets/xml/objects/object_bowl.xml
- name: objects/object_box
  xml_path: assets/xml/objects/object_box.xml
- name: objects/object_brob
  xml_path: assets/xml/objects/object_brob.xml
- name: objects/object_bubble
  xml_path: assets/xml/objects/object_bubble.xml
- name: objects/object_bv
  xml_path: assets/xml/objects/object_bv.xml
- name: objects/object_bw
  xml_path: assets/xml/objects/object_bw.xml
- name: objects/object_bwall
  xml_path: assets/xml/objects/object_bwall.xml
- name: objects/object_bxa
  xml_path: assets/xml/objects/object_bxa.xml
- name: objects/object_cne
  xml_path: assets/xml/objects/object_cne.xml
- name: objects/object_cob
  xml_path: assets/xml/objects/object_cob.xml
- name: objects/object_cow
  xml_path: assets/xml/objects/object_cow.xml
- name: objects/object_crow
  xml_path: assets/xml/objects/object_crow.xml
- name: objects/object_cs
  xml_path: assets/xml/objects/object_cs.xml
- name: objects/object_d_elevator
  xml_path: assets/xml/objects/object_d_elevator.xml
- name: objects/object_d_hsblock
  xml_path: assets/xml/objects/object_d_hsblock.xml
- name: objects/object_d_lift
  xml_path: assets/xml/objects/object_d_lift.xml
- name: objects/object_daiku
  xml_path: assets/xml/objects/object_daiku.xml
- name: objects/object_ddan_objects
  xml_path: assets/xml/objects/object_ddan_objects.xml
- name: objects/object_dekubaba
  xml_path: assets/xml/objects/object_dekubaba.xml
- name: objects/object_dekujr
  xml_path: assets/xml/objects/object_dekujr.xml
- name: objects/object_dekunuts
  xml_path: assets/xml/objects/object_dekunuts.xml
- name: objects/object_demo_6k
  xml_path: assets/xml/objects/object_demo_6k.xml
- name: objects/object_demo_kekkai
  xml_path: assets/xml/objects/object_demo_kekkai.xml
- name: objects/object_demo_tre_lgt
  xml_path: assets/xml/objects/object_demo_tre_lgt.xml
- name: objects/object_dh
  xml_path: assets/xml/objects/object_dh.xml
- name: objects/object_dnk
  xml_path: assets/xml/objects/object_dnk.xml
- name: objects/object_dns
  xml_path: assets/xml/objects/object_dns.xml
- name: objects/object_dodojr
  xml_path: assets/xml/objects/object_dodojr.xml
- name: objects/object_dodongo
  xml_path: assets/xml/objects/object_dodongo.xml
- name: objects/object_dog
  xml_path: assets/xml/objects/object_dog.xml
- name: objects/object_door_gerudo
  xml_path: assets/xml/objects/object_door_gerudo.xml
- name: objects/object_door_killer
  xml_path: assets/xml/objects/object_door_killer.xml
- name: objects/object_ds
  xml_path: assets/xml/objects/object_ds.xml
- name: objects/object_ds2
  xml_path: assets/xml/objects/object_ds2.xml
- name: objects/object_du
  xml_path: assets/xml/objects/object_du.xml
- name: objects/object_dy_obj
  xml_path: assets/xml/objects/object_dy_obj.xml
- name: objects/object_ec
  xml_path: assets/xml/objects/object_ec.xml
- name: objects/object_efc_crystal_light
  xml_path: assets/xml/objects/object_efc_crystal_light.xml
- name: objects/object_efc_doughnut
  xml_path: assets/xml/objects/object_efc_doughnut.xml
- name: objects/object_efc_erupc
  xml_path: assets/xml/objects/object_efc_erupc.xml
- name: objects/object_efc_fire_ball
  xml_path: assets/xml/objects/object_efc_fire_ball.xml
- name: objects/object_efc_flash
  xml_path: assets/xml/objects/object_efc_flash.xml
- name: objects/object_efc_lgt_shower
  xml_path: assets/xml/objects/object_efc_lgt_shower.xml
- name: objects/object_efc_star_field
  xml_path: assets/xml/objects/object_efc_star_field.xml
- name: objects/object_efc_tw
  xml_path: assets/xml/objects/object_efc_tw.xml
- name: objects/object_ei
  xml_path: assets/xml/objects/object_ei.xml
- name: objects/object_fa
  xml_path: assets/xml/objects/object_fa.xml
- name: objects/object_fd
  xml_path: assets/xml/objects/object_fd.xml
- name: objects/object_fd2
  xml_path: assets/xml/objects/object_fd2.xml
- name: objects/object_fhg
  xml_path: assets/xml/objects/object_fhg.xml
- name: objects/object_fire
  xml_path: assets/xml/objects/object_fire.xml
- name: objects/object_firefly
  xml_path: assets/xml/objects/object_firefly.xml
- name: objects/object_fish
  xml_path: assets/xml/objects/object_fish.xml
- name: objects/object_fr
  xml_path: assets/xml/objects/object_fr.xml
- name: objects/object_fu
  xml_path: assets/xml/objects/object_fu.xml
- name: objects/object_fw
  xml_path: assets/xml/objects/object_fw.xml
- name: objects/object_fz
  xml_path: assets/xml/objects/object_fz.xml
- name: objects/object_ganon
  xml_path: assets/xml/objects/object_ganon.xml
- name: objects/object_ganon2
  xml_path: assets/xml/objects/object_ganon2.xml
- name: objects/object_ganon_anime1
  xml_path: assets/xml/objects/object_ganon_anime1.xml
- name: objects/object_ganon_anime2
  xml_path: assets/xml/objects/object_ganon_anime2.xml
- name: objects/object_ganon_anime3
  xml_path: assets/xml/objects/object_ganon_anime3.xml
- name: objects/object_ganon_objects
  xml_path: assets/xml/objects/object_ganon_objects.xml
- name: objects/object_ge1
  xml_path: assets/xml/objects/object_ge1.xml
- name: objects/object_geff
  xml_path: assets/xml/objects/object_geff.xml
- name: objects/object_geldb
  xml_path: assets/xml/objects/object_geldb.xml
- name: objects/object_gi_arrow
  xml_path: assets/xml/objects/object_gi_arrow.xml
- name: objects/object_gi_arrowcase
  xml_path: assets/xml/objects/object_gi_arrowcase.xml
- name: objects/object_gi_bean
  xml_path: assets/xml/objects/object_gi_bean.xml
- name: objects/object_gi_bomb_1
  xml_path: assets/xml/objects/object_gi_bomb_1.xml
- name: objects/object_gi_bomb_2
  xml_path: assets/xml/objects/object_gi_bomb_2.xml
- name: objects/object_gi_bombpouch
  xml_path: assets/xml/objects/object_gi_bombpouch.xml
- name: objects/object_gi_boomerang
  xml_path: assets/xml/objects/object_gi_boomerang.xml
- name: objects/object_gi_boots_2
  xml_path: assets/xml/objects/object_gi_boots_2.xml
- name: objects/object_gi_bosskey
  xml_path: assets/xml/objects/object_gi_bosskey.xml
- name: objects/object_gi_bottle
  xml_path: assets/xml/objects/object_gi_bottle.xml
- name: objects/object_gi_bottle_letter
  xml_path: assets/xml/objects/object_gi_bottle_letter.xml
- name: objects/object_gi_bow
  xml_path: assets/xml/objects/object_gi_bow.xml
- name: objects/object_gi_bracelet
  xml_path: assets/xml/objects/object_gi_bracelet.xml
- name: objects/object_gi_brokensword
  xml_path: assets/xml/objects/object_gi_brokensword.xml
- name: objects/object_gi_butterfly
  xml_path: assets/xml/objects/object_gi_butterfly.xml
- name: objects/object_gi_clothes
  xml_path: assets/xml/objects/object_gi_clothes.xml
- name: objects/object_gi_coin
  xml_path: assets/xml/objects/object_gi_coin.xml
- name: objects/object_gi_compass
  xml_path: assets/xml/objects/object_gi_compass.xml
- name: objects/object_gi_dekupouch
  xml_path: assets/xml/objects/object_gi_dekupouch.xml
- name: objects/object_gi_egg
  xml_path: assets/xml/objects/object_gi_egg.xml
- name: objects/object_gi_eye_lotion
  xml_path: assets/xml/objects/object_gi_eye_lotion.xml
- name: objects/object_gi_fire
  xml_path: assets/xml/objects/object_gi_fire.xml
- name: objects/object_gi_fish
  xml_path: assets/xml/objects/object_gi_fish.xml
- name: objects/object_gi_frog
  xml_path: assets/xml/objects/object_gi_frog.xml
- name: objects/object_gi_gerudo
  xml_path: assets/xml/objects/object_gi_gerudo.xml
- name: objects/object_gi_gerudomask
  xml_path: assets/xml/objects/object_gi_gerudomask.xml
- name: objects/object_gi_ghost
  xml_path: assets/xml/objects/object_gi_ghost.xml
- name: objects/object_gi_glasses
  xml_path: assets/xml/objects/object_gi_glasses.xml
- name: objects/object_gi_gloves
  xml_path: assets/xml/objects/object_gi_gloves.xml
- name: objects/object_gi_goddess
  xml_path: assets/xml/objects/object_gi_goddess.xml
- name: objects/object_gi_golonmask
  xml_path: assets/xml/objects/object_gi_golonmask.xml
- name: objects/object_gi_grass
  xml_path: assets/xml/objects/object_gi_grass.xml
- name: objects/object_gi_hammer
  xml_path: assets/xml/objects/object_gi_hammer.xml
- name: objects/object_gi_heart
  xml_path: assets/xml/objects/object_gi_heart.xml
- name: objects/object_gi_hearts
  xml_path: assets/xml/objects/object_gi_hearts.xml
- name: objects/object_gi_hookshot
  xml_path: assets/xml/objects/object_gi_hookshot.xml
- name: objects/object_gi_hoverboots
  xml_path: assets/xml/objects/object_gi_hoverboots.xml
- name: objects/object_gi_insect
  xml_path: assets/xml/objects/object_gi_insect.xml
- name: objects/object_gi_jewel
  xml_path: assets/xml/objects/object_gi_jewel.xml
- name: objects/object_gi_key
  xml_path: assets/xml/objects/object_gi_key.xml
- name: objects/object_gi_ki_tan_mask
  xml_path: assets/xml/objects/object_gi_ki_tan_mask.xml
- name: objects/object_gi_letter
  xml_path: assets/xml/objects/object_gi_letter.xml
- name: objects/object_gi_liquid
  xml_path: assets/xml/objects/object_gi_liquid.xml
- name: objects/object_gi_longsword
  xml_path: assets/xml/objects/object_gi_longsword.xml
- name: objects/object_gi_m_arrow
  xml_path: assets/xml/objects/object_gi_m_arrow.xml
- name: objects/object_gi_magicpot
  xml_path: assets/xml/objects/object_gi_magicpot.xml
- name: objects/object_gi_map
  xml_path: assets/xml/objects/object_gi_map.xml
- name: objects/object_gi_medal
  xml_path: assets/xml/objects/object_gi_medal.xml
- name: objects/object_gi_melody
  xml_path: assets/xml/objects/object_gi_melody.xml
- name: objects/object_gi_milk
  xml_path: assets/xml/objects/object_gi_milk.xml
- name: objects/object_gi_mushroom
  xml_path: assets/xml/objects/object_gi_mushroom.xml
- name: objects/object_gi_niwatori
  xml_path: assets/xml/objects/object_gi_niwatori.xml
- name: objects/object_gi_nuts
  xml_path: assets/xml/objects/object_gi_nuts.xml
- name: objects/object_gi_ocarina
  xml_path: assets/xml/objects/object_gi_ocarina.xml
- name: objects/object_gi_ocarina_0
  xml_path: assets/xml/objects/object_gi_ocarina_0.xml
- name: objects/object_gi_pachinko
  xml_path: assets/xml/objects/object_gi_pachinko.xml
- name: objects/object_gi_powder
  xml_path: assets/xml/objects/object_gi_powder.xml
- name: objects/object_gi_prescription
  xml_path: assets/xml/objects/object_gi_prescription.xml
- name: objects/object_gi_purse
  xml_path: assets/xml/objects/object_gi_purse.xml
- name: objects/object_gi_rabit_mask
  xml_path: assets/xml/objects/object_gi_rabit_mask.xml
- name: objects/object_gi_redead_mask
  xml_path: assets/xml/objects/object_gi_redead_mask.xml
- name: objects/object_gi_rupy
  xml_path: assets/xml/objects/object_gi_rupy.xml
- name: objects/object_gi_saw
  xml_path: assets/xml/objects/object_gi_saw.xml
- name: objects/object_gi_scale
  xml_path: assets/xml/objects/object_gi_scale.xml
- name: objects/object_gi_seed
  xml_path: assets/xml/objects/object_gi_seed.xml
- name: objects/object_gi_shield_1
  xml_path: assets/xml/objects/object_gi_shield_1.xml
- name: objects/object_gi_shield_2
  xml_path: assets/xml/objects/object_gi_shield_2.xml
- name: objects/object_gi_shield_3
  xml_path: assets/xml/objects/object_gi_shield_3.xml
- name: objects/object_gi_skj_mask
  xml_path: assets/xml/objects/object_gi_skj_mask.xml
- name: objects/object_gi_soldout
  xml_path: assets/xml/objects/object_gi_soldout.xml
- name: objects/object_gi_soul
  xml_path: assets/xml/objects/object_gi_soul.xml
- name: objects/object_gi_stick
  xml_path: assets/xml/objects/object_gi_stick.xml
- name: objects/object_gi_sutaru
  xml_path: assets/xml/objects/object_gi_sutaru.xml
- name: objects/object_gi_sword_1
  xml_path: assets/xml/objects/object_gi_sword_1.xml
- name: objects/object_gi_ticketstone
  xml_path: assets/xml/objects/object_gi_ticketstone.xml
- name: objects/object_gi_truth_mask
  xml_path: assets/xml/objects/object_gi_truth_mask.xml
- name: objects/object_gi_zoramask
  xml_path: assets/xml/objects/object_gi_zoramask.xml
- name: objects/object_gj
  xml_path: assets/xml/objects/object_gj.xml
- name: objects/object_gjyo_objects
  xml_path: assets/xml/objects/object_gjyo_objects.xml
- name: objects/object_gla
  xml_path: assets/xml/objects/object_gla.xml
- name: objects/object_gm
  xml_path: assets/xml/objects/object_gm.xml
- name: objects/object_gnd
  xml_path: assets/xml/objects/object_gnd.xml
- name: objects/object_gnd_magic
  xml_path: assets/xml/objects/object_gnd_magic.xml
- name: objects/object_gndd
  xml_path: assets/xml/objects/object_gndd.xml
- name: objects/object_god_lgt
  xml_path: assets/xml/objects/object_god_lgt.xml
- name: objects/object_gol
  xml_path: assets/xml/objects/object_gol.xml
- name: objects/object_goma
  xml_path: assets/xml/objects/object_goma.xml
- name: objects/object_goroiwa
  xml_path: assets/xml/objects/object_goroiwa.xml
- name: objects/object_gr
  xml_path: assets/xml/objects/object_gr.xml
- name: objects/object_gs
  xml_path: assets/xml/objects/object_gs.xml
- name: objects/object_gt
  xml_path: assets/xml/objects/object_gt.xml
- name: objects/object_haka
  xml_path: assets/xml/objects/object_haka.xml
- name: objects/object_haka_door
  xml_path: assets/xml/objects/object_haka_door.xml
- name: objects/object_haka_objects
  xml_path: assets/xml/objects/object_haka_objects.xml
- name: objects/object_hakach_objects
  xml_path: assets/xml/objects/object_hakach_objects.xml
- name: objects/object_hata
  xml_path: assets/xml/objects/object_hata.xml
- name: objects/object_heavy_object
  xml_path: assets/xml/objects/object_heavy_object.xml
- name: objects/object_hidan_objects
  xml_path: assets/xml/objects/object_hidan_objects.xml
- name: objects/object_hintnuts
  xml_path: assets/xml/objects/object_hintnuts.xml
- name: objects/object_hni
  xml_path: assets/xml/objects/object_hni.xml
- name: objects/object_horse
  xml_path: assets/xml/objects/object_horse.xml
- name: objects/object_horse_ganon
  xml_path: assets/xml/objects/object_horse_ganon.xml
- name: objects/object_horse_link_child
  xml_path: assets/xml/objects/object_horse_link_child.xml
- name: objects/object_horse_normal
  xml_path: assets/xml/objects/object_horse_normal.xml
- name: objects/object_horse_zelda
  xml_path: assets/xml/objects/object_horse_zelda.xml
- name: objects/object_hs
  xml_path: assets/xml/objects/object_hs.xml
- name: objects/object_human
  xml_path: assets/xml/objects/object_human.xml
- name: objects/object_ice_objects
  xml_path: assets/xml/objects/object_ice_objects.xml
- name: objects/object_ik
  xml_path: assets/xml/objects/object_ik.xml
- name: objects/object_im
  xml_path: assets/xml/objects/object_im.xml
- name: objects/object_in
  xml_path: assets/xml/objects/object_in.xml
- name: objects/object_ingate
  xml_path: assets/xml/objects/object_ingate.xml
- name: objects/object_jj
  xml_path: assets/xml/objects/object_jj.xml
- name: objects/object_js
  xml_path: assets/xml/objects/object_js.xml
- name: objects/object_jya_door
  xml_path: assets/xml/objects/object_jya_door.xml
- name: objects/object_jya_iron
  xml_path: assets/xml/objects/object_jya_iron.xml
- name: objects/object_jya_obj
  xml_path: assets/xml/objects/object_jya_obj.xml
- name: objects/object_ka
  xml_path: assets/xml/objects/object_ka.xml
- name: objects/object_kanban
  xml_path: assets/xml/objects/object_kanban.xml
- name: objects/object_kibako2
  xml_path: assets/xml/objects/object_kibako2.xml
- name: objects/object_kingdodongo
  xml_path: assets/xml/objects/object_kingdodongo.xml
- name: objects/object_km1
  xml_path: assets/xml/objects/object_km1.xml
- name: objects/object_kusa
  xml_path: assets/xml/objects/object_kusa.xml
- name: objects/object_kw1
  xml_path: assets/xml/objects/object_kw1.xml
- name: objects/object_kz
  xml_path: assets/xml/objects/object_kz.xml
- name: objects/object_light_ring
  xml_path: assets/xml/objects/object_light_ring.xml
- name: objects/object_lightbox
  xml_path: assets/xml/objects/object_lightbox.xml
- name: objects/object_lightswitch
  xml_path: assets/xml/objects/object_lightswitch.xml
- name: objects/object_link_boy
  xml_path: assets/xml/objects/object_link_boy.xml
- name: objects/object_link_child
  xml_path: assets/xml/objects/object_link_child.xml
- name: objects/object_ma1
  xml_path: assets/xml/objects/object_ma1.xml
- name: objects/object_ma2
  xml_path: assets/xml/objects/object_ma2.xml
- name: objects/object_mag
  xml_path: assets/xml/objects/object_mag.xml
- name: objects/object_mamenoki
  xml_path: assets/xml/objects/object_mamenoki.xml
- name: objects/object_mastergolon
  xml_path: assets/xml/objects/object_mastergolon.xml
- name: objects/object_masterkokiri
  xml_path: assets/xml/objects/object_masterkokiri.xml
- name: objects/object_masterkokirihead
  xml_path: assets/xml/objects/object_masterkokirihead.xml
- name: objects/object_masterzoora
  xml_path: assets/xml/objects/object_masterzoora.xml
- name: objects/object_mb
  xml_path: assets/xml/objects/object_mb.xml
- name: objects/object_md
  xml_path: assets/xml/objects/object_md.xml
- name: objects/object_medal
  xml_path: assets/xml/objects/object_medal.xml
- name: objects/object_menkuri_objects
  xml_path: assets/xml/objects/object_menkuri_objects.xml
- name: objects/object_mir_ray
  xml_path: assets/xml/objects/object_mir_ray.xml
- name: objects/object_mizu_objects
  xml_path: assets/xml/objects/object_mizu_objects.xml
- name: objects/object_mjin
  xml_path: assets/xml/objects/object_mjin.xml
- name: objects/object_mjin_dark
  xml_path: assets/xml/objects/object_mjin_dark.xml
- name: objects/object_mjin_flame
  xml_path: assets/xml/objects/object_mjin_flame.xml
- name: objects/object_mjin_flash
  xml_path: assets/xml/objects/object_mjin_flash.xml
- name: objects/object_mjin_ice
  xml_path: assets/xml/objects/object_mjin_ice.xml
- name: objects/object_mjin_oka
  xml_path: assets/xml/objects/object_mjin_oka.xml
- name: objects/object_mjin_soul
  xml_path: assets/xml/objects/object_mjin_soul.xml
- name: objects/object_mjin_wind
  xml_path: assets/xml/objects/object_mjin_wind.xml
- name: objects/object_mk
  xml_path: assets/xml/objects/object_mk.xml
- name: objects/object_mm
  xml_path: assets/xml/objects/object_mm.xml
- name: objects/object_mo
  xml_path: assets/xml/objects/object_mo.xml
- name: objects/object_mori_hineri1
  xml_path: assets/xml/objects/object_mori_hineri1.xml
- name: objects/object_mori_hineri1a
  xml_path: assets/xml/objects/object_mori_hineri1a.xml
- name: objects/object_mori_hineri2
  xml_path: assets/xml/objects/object_mori_hineri2.xml
- name: objects/object_mori_hineri2a
  xml_path: assets/xml/objects/object_mori_hineri2a.xml
- name: objects/object_mori_objects
  xml_path: assets/xml/objects/object_mori_objects.xml
- name: objects/object_mori_tex
  xml_path: assets/xml/objects/object_mori_tex.xml
- name: objects/object_ms
  xml_path: assets/xml/objects/object_ms.xml
- name: objects/object_mu
  xml_path: assets/xml/objects/object_mu.xml
- name: objects/object_nb
  xml_path: assets/xml/objects/object_nb.xml
- name: objects/object_niw
  xml_path: assets/xml/objects/object_niw.xml
- name: objects/object_nwc
  xml_path: assets/xml/objects/object_nwc.xml
- name: objects/object_ny
  xml_path: assets/xml/objects/object_ny.xml
- name: objects/object_o_anime
  xml_path: assets/xml/objects/object_o_anime.xml
- name: objects/object_oA1
  xml_path: assets/xml/objects/object_oA1.xml
- name: objects/object_oA2
  xml_path: assets/xml/objects/object_oA2.xml
- name: objects/object_oA3
  xml_path: assets/xml/objects/object_oA3.xml
- name: objects/object_oA4
  xml_path: assets/xml/objects/object_oA4.xml
- name: objects/object_oA5
  xml_path: assets/xml/objects/object_oA5.xml
- name: objects/object_oA6
  xml_path: assets/xml/objects/object_oA6.xml
- name: objects/object_oA7
  xml_path: assets/xml/objects/object_oA7.xml
- name: objects/object_oA8
  xml_path: assets/xml/objects/object_oA8.xml
- name: objects/object_oA9
  xml_path: assets/xml/objects/object_oA9.xml
- name: objects/object_oA10
  xml_path: assets/xml/objects/object_oA10.xml
- name: objects/object_oA11
  xml_path: assets/xml/objects/object_oA11.xml
- name: objects/object_oB1
  xml_path: assets/xml/objects/object_oB1.xml
- name: objects/object_oB2
  xml_path: assets/xml/objects/object_oB2.xml
- name: objects/object_oB3
  xml_path: assets/xml/objects/object_oB3.xml
- name: objects/object_oB4
  xml_path: assets/xml/objects/object_oB4.xml
- name: objects/object_oE1
  xml_path: assets/xml/objects/object_oE1.xml
- name: objects/object_oE1s
  xml_path: assets/xml/objects/object_oE1s.xml
- name: objects/object_oE2
  xml_path: assets/xml/objects/object_oE2.xml
- name: objects/object_oE3
  xml_path: assets/xml/objects/object_oE3.xml
- name: objects/object_oE4
  xml_path: assets/xml/objects/object_oE4.xml
- name: objects/object_oE4s
  xml_path: assets/xml/objects/object_oE4s.xml
- name: objects/object_oE5
  xml_path: assets/xml/objects/object_oE5.xml
- name: objects/object_oE6
  xml_path: assets/xml/objects/object_oE6.xml
- name: objects/object_oE7
  xml_path: assets/xml/objects/object_oE7.xml
- name: objects/object_oE8
  xml_path: assets/xml/objects/object_oE8.xml
- name: objects/object_oE9
  xml_path: assets/xml/objects/object_oE9.xml
- name: objects/object_oE10
  xml_path: assets/xml/objects/object_oE10.xml
- name: objects/object_oE11
  xml_path: assets/xml/objects/object_oE11.xml
- name: objects/object_oE12
  xml_path: assets/xml/objects/object_oE12.xml
- name: objects/object_oE_anime
  xml_path: assets/xml/objects/object_oE_anime.xml
- name: objects/object_oF1d_map
  xml_path: assets/xml/objects/object_oF1d_map.xml
- name: objects/object_oF1s
  xml_path: assets/xml/objects/object_oF1s.xml
- name: objects/object_okuta
  xml_path: assets/xml/objects/object_okuta.xml
- name: objects/object_opening_demo1
  xml_path: assets/xml/objects/object_opening_demo1.xml
- name: objects/object_os
  xml_path: assets/xml/objects/object_os.xml
- name: objects/object_os_anime
  xml_path: assets/xml/objects/object_os_anime.xml
- name: objects/object_ossan
  xml_path: assets/xml/objects/object_ossan.xml
- name: objects/object_ouke_haka
  xml_path: assets/xml/objects/object_ouke_haka.xml
- name: objects/object_owl
  xml_path: assets/xml/objects/object_owl.xml
- name: objects/object_peehat
  xml_path: assets/xml/objects/object_peehat.xml
- name: objects/object_po_composer
  xml_path: assets/xml/objects/object_po_composer.xml
- name: objects/object_po_field
  xml_path: assets/xml/objects/object_po_field.xml
- name: objects/object_po_sisters
  xml_path: assets/xml/objects/object_po_sisters.xml
- name: objects/object_poh
  xml_path: assets/xml/objects/object_poh.xml
- name: objects/object_ps
  xml_path: assets/xml/objects/object_ps.xml
- name: objects/object_pu_box
  xml_path: assets/xml/objects/object_pu_box.xml
- name: objects/object_rd
  xml_path: assets/xml/objects/object_rd.xml
- name: objects/object_reeba
  xml_path: assets/xml/objects/object_reeba.xml
- name: objects/object_relay_objects
  xml_path: assets/xml/objects/object_relay_objects.xml
- name: objects/object_rl
  xml_path: assets/xml/objects/object_rl.xml
- name: objects/object_rr
  xml_path: assets/xml/objects/object_rr.xml
- name: objects/object_rs
  xml_path: assets/xml/objects/object_rs.xml
- name: objects/object_ru1
  xml_path: assets/xml/objects/object_ru1.xml
- name: objects/object_ru2
  xml_path: assets/xml/objects/object_ru2.xml
- name: objects/object_sa
  xml_path: assets/xml/objects/object_sa.xml
- name: objects/object_sb
  xml_path: assets/xml/objects/object_sb.xml
- name: objects/object_sd
  xml_path: assets/xml/objects/object_sd.xml
- name: objects/object_shop_dungen
  xml_path: assets/xml/objects/object_shop_dungen.xml
- name: objects/object_shopnuts
  xml_path: assets/xml/objects/object_shopnuts.xml
- name: objects/object_siofuki
  xml_path: assets/xml/objects/object_siofuki.xml
- name: objects/object_sk2
  xml_path: assets/xml/objects/object_sk2.xml
- name: objects/object_skb
  xml_path: assets/xml/objects/object_skb.xml
- name: objects/object_skj
  xml_path: assets/xml/objects/object_skj.xml
- name: objects/object_spot00_break
  xml_path: assets/xml/objects/object_spot00_break.xml
- name: objects/object_spot00_objects
  xml_path: assets/xml/objects/object_spot00_objects.xml
- name: objects/object_spot01_matoya
  xml_path: assets/xml/objects/object_spot01_matoya.xml
- name: objects/object_spot01_matoyab
  xml_path: assets/xml/objects/object_spot01_matoyab.xml
- name: objects/object_spot01_objects
  xml_path: assets/xml/objects/object_spot01_objects.xml
- name: objects/object_spot01_objects2
  xml_path: assets/xml/objects/object_spot01_objects2.xml
- name: objects/object_spot02_objects
  xml_path: assets/xml/objects/object_spot02_objects.xml
- name: objects/object_spot03_object
  xml_path: assets/xml/objects/object_spot03_object.xml
- name: objects/object_spot04_objects
  xml_path: assets/xml/objects/object_spot04_objects.xml
- name: objects/object_spot05_objects
  xml_path: assets/xml/objects/object_spot05_objects.xml
- name: objects/object_spot06_objects
  xml_path: assets/xml/objects/object_spot06_objects.xml
- name: objects/object_spot07_object
  xml_path: assets/xml/objects/object_spot07_object.xml
- name: objects/object_spot08_obj
  xml_path: assets/xml/objects/object_spot08_obj.xml
- name: objects/object_spot09_obj
  xml_path: assets/xml/objects/object_spot09_obj.xml
- name: objects/object_spot11_obj
  xml_path: assets/xml/objects/object_spot11_obj.xml
- name: objects/object_spot12_obj
  xml_path: assets/xml/objects/object_spot12_obj.xml
- name: objects/object_spot15_obj
  xml_path: assets/xml/objects/object_spot15_obj.xml
- name: objects/object_spot16_obj
  xml_path: assets/xml/objects/object_spot16_obj.xml
- name: objects/object_spot17_obj
  xml_path: assets/xml/objects/object_spot17_obj.xml
- name: objects/object_spot18_obj
  xml_path: assets/xml/objects/object_spot18_obj.xml
- name: objects/object_ssh
  xml_path: assets/xml/objects/object_ssh.xml
- name: objects/object_sst
  xml_path: assets/xml/objects/object_sst.xml
- name: objects/object_st
  xml_path: assets/xml/objects/object_st.xml
- name: objects/object_stream
  xml_path: assets/xml/objects/object_stream.xml
- name: objects/object_syokudai
  xml_path: assets/xml/objects/object_syokudai.xml
- name: objects/object_ta
  xml_path: assets/xml/objects/object_ta.xml
- name: objects/object_timeblock
  xml_path: assets/xml/objects/object_timeblock.xml
- name: objects/object_tite
  xml_path: assets/xml/objects/object_tite.xml
- name: objects/object_tk
  xml_path: assets/xml/objects/object_tk.xml
- name: objects/object_toki_objects
  xml_path: assets/xml/objects/object_toki_objects.xml
- name: objects/object_torch2
  xml_path: assets/xml/objects/object_torch2.xml
- name: objects/object_toryo
  xml_path: assets/xml/objects/object_toryo.xml
- name: objects/object_tp
  xml_path: assets/xml/objects/object_tp.xml
- name: objects/object_tr
  xml_path: assets/xml/objects/object_tr.xml
- name: objects/object_trap
  xml_path: assets/xml/objects/object_trap.xml
- name: objects/object_triforce_spot
  xml_path: assets/xml/objects/object_triforce_spot.xml
- name: objects/object_ts
  xml_path: assets/xml/objects/object_ts.xml
- name: objects/object_tsubo
  xml_path: assets/xml/objects/object_tsubo.xml
- name: objects/object_tw
  xml_path: assets/xml/objects/object_tw.xml
- name: objects/object_umajump
  xml_path: assets/xml/objects/object_umajump.xml
- name: objects/object_vali
  xml_path: assets/xml/objects/object_vali.xml
- name: objects/object_vase
  xml_path: assets/xml/objects/object_vase.xml
- name: objects/object_vm
  xml_path: assets/xml/objects/object_vm.xml
- name: objects/object_wallmaster
  xml_path: assets/xml/objects/object_wallmaster.xml
- name: objects/object_warp1
  xml_path: assets/xml/objects/object_warp1.xml
- name: objects/object_warp2
  xml_path: assets/xml/objects/object_warp2.xml
- name: objects/object_wf
  xml_path: assets/xml/objects/object_wf.xml
- name: objects/object_wood02
  xml_path: assets/xml/objects/object_wood02.xml
- name: objects/object_xc
  xml_path: assets/xml/objects/object_xc.xml
- name: objects/object_yabusame_point
  xml_path: assets/xml/objects/object_yabusame_point.xml
- name: objects/object_ydan_objects
  xml_path: assets/xml/objects/object_ydan_objects.xml
- name: objects/object_yukabyun
  xml_path: assets/xml/objects/object_yukabyun.xml
- name: objects/object_zf
  xml_path: assets/xml/objects/object_zf.xml
- name: objects/object_zg
  xml_path: assets/xml/objects/object_zg.xml
- name: objects/object_zl1
  xml_path: assets/xml/objects/object_zl1.xml
- name: objects/object_zl2
  xml_path: assets/xml/objects/object_zl2.xml
- name: objects/object_zl2_anime1
  xml_path: assets/xml/objects/object_zl2_anime1.xml
- name: objects/object_zl2_anime2
  xml_path: assets/xml/objects/object_zl2_anime2.xml
- name: objects/object_zl4
  xml_path: assets/xml/objects/object_zl4.xml
- name: objects/object_zo
  xml_path: assets/xml/objects/object_zo.xml
- name: overlays/ovl_Arrow_Fire
  xml_path: assets/xml/overlays/ovl_Arrow_Fire.xml
  start_offset: 0x980
  end_offset: 0x1DA0
- name: overlays/ovl_Arrow_Ice
  xml_path: assets/xml/overlays/ovl_Arrow_Ice.xml
  start_offset: 0x9A0
  end_offset: 0x1DC0
- name: overlays/ovl_Arrow_Light
  xml_path: assets/xml/overlays/ovl_Arrow_Light.xml
  start_offset: 0x9B0
  end_offset: 0x1DD0
- name: overlays/ovl_Bg_Ganon_Otyuka
  xml_path: assets/xml/overlays/ovl_Bg_Ganon_Otyuka.xml
  start_offset: 0x1100
  end_offset: 0x24DC
- name: overlays/ovl_Bg_Jya_Cobra
  xml_path: assets/xml/overlays/ovl_Bg_Jya_Cobra.xml
  start_offset: 0x1850
  end_offset: 0x18C8
- name: overlays/ovl_Boss_Dodongo
  xml_path: assets/xml/overlays/ovl_Boss_Dodongo.xml
  start_offset: 0x61E8
  end_offset: 0x91E8
- name: overlays/ovl_Boss_Ganon
  xml_path: assets/xml/overlays/ovl_Boss_Ganon.xml
  start_offset: 0xE3C8
  end_offset: 0x20EE8
- name: overlays/ovl_Boss_Ganon2
  xml_path: assets/xml/overlays/ovl_Boss_Ganon2.xml
  start_offset: 0x9F88
  end_offset: 0x10438
- name: overlays/ovl_Boss_Sst
  xml_path: assets/xml/overlays/ovl_Boss_Sst.xml
  start_offset: 0xA380
  end_offset: 0xAD30
- name: overlays/ovl_Demo_Shd
  xml_path: assets/xml/overlays/ovl_Demo_Shd.xml
  start_offset: 0x410
  end_offset: 0x2390
- name: overlays/ovl_Effect_Ss_Fhg_Flash
  xml_path: assets/xml/overlays/ovl_Effect_Ss_Fhg_Flash.xml
  start_offset: 0x9F0
  end_offset: 0xEA8
- name: overlays/ovl_En_Bili
  xml_path: assets/xml/overlays/ovl_En_Bili.xml
  start_offset: 0x1E40
  end_offset: 0x1E60
- name: overlays/ovl_En_Clear_Tag
  xml_path: assets/xml/overlays/ovl_En_Clear_Tag.xml
  start_offset: 0x2600
  end_offset: 0x8900
- name: overlays/ovl_En_Ganon_Mant
  xml_path: assets/xml/overlays/ovl_En_Ganon_Mant.xml
  start_offset: 0x11F8
  end_offset: 0x40F8
- name: overlays/ovl_En_Ganon_Organ
  xml_path: assets/xml/overlays/ovl_En_Ganon_Organ.xml
  start_offset: 0x368
  end_offset: 0x6EF0
- name: overlays/ovl_En_Holl
  xml_path: assets/xml/overlays/ovl_En_Holl.xml
  start_offset: 0xE68
  end_offset: 0xED0
- name: overlays/ovl_En_Jsjutan
  xml_path: assets/xml/overlays/ovl_En_Jsjutan.xml
  start_offset: 0x12C8
  end_offset: 0x4C60
- name: overlays/ovl_En_Kanban
  xml_path: assets/xml/overlays/ovl_En_Kanban.xml
  start_offset: 0x2E70
  end_offset: 0x2F30
- name: overlays/ovl_En_Sda
  xml_path: assets/xml/overlays/ovl_En_Sda.xml
  start_offset: 0x1498
  end_offset: 0x1528
- name: overlays/ovl_En_Ssh
  xml_path: assets/xml/overlays/ovl_En_Ssh.xml
  start_offset: 0x2150
  end_offset: 0x21E0
- name: overlays/ovl_En_St
  xml_path: assets/xml/overlays/ovl_En_St.xml
  start_offset: 0x26A0
  end_offset: 0x2730
- name: overlays/ovl_En_Sth
  xml_path: assets/xml/overlays/ovl_En_Sth.xml
  start_offset: 0xE70
  end_offset: 0x3E44
- name: overlays/ovl_End_Title
  xml_path: assets/xml/overlays/ovl_End_Title.xml
  start_offset: 0x6E0
  end_offset: 0x4088
- name: overlays/ovl_file_choose
  xml_path: assets/xml/overlays/ovl_file_choose.xml
  start_offset: 0xD740
  end_offset: 0xDF80
- name: overlays/ovl_Magic_Dark
  xml_path: assets/xml/overlays/ovl_Magic_Dark.xml
  start_offset: 0xC90
  end_offset: 0x16C0
- name: overlays/ovl_Magic_Fire
  xml_path: assets/xml/overlays/ovl_Magic_Fire.xml
  start_offset: 0xB50
  end_offset: 0x21A0
- name: overlays/ovl_Magic_Wind
  xml_path: assets/xml/overlays/ovl_Magic_Wind.xml
  start_offset: 0x6A0
  end_offset: 0x1BB8
- name: overlays/ovl_Oceff_Spot
  xml_path: assets/xml/overlays/ovl_Oceff_Spot.xml
  start_offset: 0x780
  end_offset: 0xE58
- name: overlays/ovl_Oceff_Storm
  xml_path: assets/xml/overlays/ovl_Oceff_Storm.xml
  start_offset: 0x750
  end_offset: 0x1AE0
- name: overlays/ovl_Oceff_Wipe
  xml_path: assets/xml/overlays/ovl_Oceff_Wipe.xml
  start_offset: 0x520
  end_offset: 0xCE0
- name: overlays/ovl_Oceff_Wipe2
  xml_path: assets/xml/overlays/ovl_Oceff_Wipe2.xml
  start_offset: 0x430
  end_offset: 0x1698
- name: overlays/ovl_Oceff_Wipe3
  xml_path: assets/xml/overlays/ovl_Oceff_Wipe3.xml
  start_offset: 0x430
  end_offset: 0x1678
- name: overlays/ovl_Oceff_Wipe4
  xml_path: assets/xml/overlays/ovl_Oceff_Wipe4.xml
  start_offset: 0x410
  end_offset: 0xEF8
- name: scenes/dungeons/bdan
  xml_path: assets/xml/scenes/dungeons/bdan.xml
- name: scenes/dungeons/bdan_boss
  xml_path: assets/xml/scenes/dungeons/bdan_boss.xml
- name: scenes/dungeons/Bmori1
  xml_path: assets/xml/scenes/dungeons/Bmori1.xml
- name: scenes/dungeons/ddan
  xml_path: assets/xml/scenes/dungeons/ddan.xml
- name: scenes/dungeons/ddan_boss
  xml_path: assets/xml/scenes/dungeons/ddan_boss.xml
- name: scenes/dungeons/FIRE_bs
  xml_path: assets/xml/scenes/dungeons/FIRE_bs.xml
- name: scenes/dungeons/ganon
  xml_path: assets/xml/scenes/dungeons/ganon.xml
- name: scenes/dungeons/ganon_boss
  xml_path: assets/xml/scenes/dungeons/ganon_boss.xml
- name: scenes/dungeons/ganon_demo
  xml_path: assets/xml/scenes/dungeons/ganon_demo.xml
- name: scenes/dungeons/ganon_final
  xml_path: assets/xml/scenes/dungeons/ganon_final.xml
- name: scenes/dungeons/ganon_sonogo
  xml_path: assets/xml/scenes/dungeons/ganon_sonogo.xml
- name: scenes/dungeons/ganontika
  xml_path: assets/xml/scenes/dungeons/ganontika.xml
- name: scenes/dungeons/ganontikasonogo
  xml_path: assets/xml/scenes/dungeons/ganontikasonogo.xml
- name: scenes/dungeons/gerudoway
  xml_path: assets/xml/scenes/dungeons/gerudoway.xml
- name: scenes/dungeons/HAKAdan
  xml_path: assets/xml/scenes/dungeons/HAKAdan.xml
- name: scenes/dungeons/HAKAdan_bs
  xml_path: assets/xml/scenes/dungeons/HAKAdan_bs.xml
- name: scenes/dungeons/HAKAdanCH
  xml_path: assets/xml/scenes/dungeons/HAKAdanCH.xml
- name: scenes/dungeons/HIDAN
  xml_path: assets/xml/scenes/dungeons/HIDAN.xml
- name: scenes/dungeons/ice_doukutu
  xml_path: assets/xml/scenes/dungeons/ice_doukutu.xml
- name: scenes/dungeons/jyasinboss
  xml_path: assets/xml/scenes/dungeons/jyasinboss.xml
- name: scenes/dungeons/jyasinzou
  xml_path: assets/xml/scenes/dungeons/jyasinzou.xml
- name: scenes/dungeons/men
  xml_path: assets/xml/scenes/dungeons/men.xml
- name: scenes/dungeons/MIZUsin
  xml_path: assets/xml/scenes/dungeons/MIZUsin.xml
- name: scenes/dungeons/MIZUsin_bs
  xml_path: assets/xml/scenes/dungeons/MIZUsin_bs.xml
- name: scenes/dungeons/moribossroom
  xml_path: assets/xml/scenes/dungeons/moribossroom.xml
- name: scenes/dungeons/ydan
  xml_path: assets/xml/scenes/dungeons/ydan.xml
- name: scenes/dungeons/ydan_boss
  xml_path: assets/xml/scenes/dungeons/ydan_boss.xml
- name: scenes/indoors/bowling
  xml_path: assets/xml/scenes/indoors/bowling.xml
- name: scenes/indoors/daiyousei_izumi
  xml_path: assets/xml/scenes/indoors/daiyousei_izumi.xml
- name: scenes/indoors/hairal_niwa
  xml_path: assets/xml/scenes/indoors/hairal_niwa.xml
- name: scenes/indoors/hairal_niwa_n
  xml_path: assets/xml/scenes/indoors/hairal_niwa_n.xml
- name: scenes/indoors/hakasitarelay
  xml_path: assets/xml/scenes/indoors/hakasitarelay.xml
- name: scenes/indoors/hut
  xml_path: assets/xml/scenes/indoors/hut.xml
- name: scenes/indoors/hylia_labo
  xml_path: assets/xml/scenes/indoors/hylia_labo.xml
- name: scenes/indoors/impa
  xml_path: assets/xml/scenes/indoors/impa.xml
- name: scenes/indoors/kakariko
  xml_path: assets/xml/scenes/indoors/kakariko.xml
- name: scenes/indoors/kenjyanoma
  xml_path: assets/xml/scenes/indoors/kenjyanoma.xml
- name: scenes/indoors/kokiri_home
  xml_path: assets/xml/scenes/indoors/kokiri_home.xml
- name: scenes/indoors/kokiri_home3
  xml_path: assets/xml/scenes/indoors/kokiri_home3.xml
- name: scenes/indoors/kokiri_home4
  xml_path: assets/xml/scenes/indoors/kokiri_home4.xml
- name: scenes/indoors/kokiri_home5
  xml_path: assets/xml/scenes/indoors/kokiri_home5.xml
- name: scenes/indoors/labo
  xml_path: assets/xml/scenes/indoors/labo.xml
- name: scenes/indoors/link_home
  xml_path: assets/xml/scenes/indoors/link_home.xml
- name: scenes/indoors/mahouya
  xml_path: assets/xml/scenes/indoors/mahouya.xml
- name: scenes/indoors/malon_stable
  xml_path: assets/xml/scenes/indoors/malon_stable.xml
- name: scenes/indoors/miharigoya
  xml_path: assets/xml/scenes/indoors/miharigoya.xml
- name: scenes/indoors/nakaniwa
  xml_path: assets/xml/scenes/indoors/nakaniwa.xml
- name: scenes/indoors/souko
  xml_path: assets/xml/scenes/indoors/souko.xml
- name: scenes/indoors/syatekijyou
  xml_path: assets/xml/scenes/indoors/syatekijyou.xml
- name: scenes/indoors/takaraya
  xml_path: assets/xml/scenes/indoors/takaraya.xml
- name: scenes/indoors/tent
  xml_path: assets/xml/scenes/indoors/tent.xml
- name: scenes/indoors/tokinoma
  xml_path: assets/xml/scenes/indoors/tokinoma.xml
- name: scenes/indoors/yousei_izumi_tate
  xml_path: assets/xml/scenes/indoors/yousei_izumi_tate.xml
- name: scenes/indoors/yousei_izumi_yoko
  xml_path: assets/xml/scenes/indoors/yousei_izumi_yoko.xml
- name: scenes/misc/enrui
  xml_path: assets/xml/scenes/misc/enrui.xml
- name: scenes/misc/entra
  xml_path: assets/xml/scenes/misc/entra.xml
- name: scenes/misc/entra_n
  xml_path: assets/xml/scenes/misc/entra_n.xml
- name: scenes/misc/hakaana
  xml_path: assets/xml/scenes/misc/hakaana.xml
- name: scenes/misc/hakaana2
  xml_path: assets/xml/scenes/misc/hakaana2.xml
- name: scenes/misc/hakaana_ouke
  xml_path: assets/xml/scenes/misc/hakaana_ouke.xml
- name: scenes/misc/hiral_demo
  xml_path: assets/xml/scenes/misc/hiral_demo.xml
- name: scenes/misc/kakariko3
  xml_path: assets/xml/scenes/misc/kakariko3.xml
- name: scenes/misc/kakusiana
  xml_path: assets/xml/scenes/misc/kakusiana.xml
- name: scenes/misc/kinsuta
  xml_path: assets/xml/scenes/misc/kinsuta.xml
- name: scenes/misc/market_alley
  xml_path: assets/xml/scenes/misc/market_alley.xml
- name: scenes/misc/market_alley_n
  xml_path: assets/xml/scenes/misc/market_alley_n.xml
- name: scenes/misc/market_day
  xml_path: assets/xml/scenes/misc/market_day.xml
- name: scenes/misc/market_night
  xml_path: assets/xml/scenes/misc/market_night.xml
- name: scenes/misc/market_ruins
  xml_path: assets/xml/scenes/misc/market_ruins.xml
- name: scenes/misc/shrine
  xml_path: assets/xml/scenes/misc/shrine.xml
- name: scenes/misc/shrine_n
  xml_path: assets/xml/scenes/misc/shrine_n.xml
- name: scenes/misc/shrine_r
  xml_path: assets/xml/scenes/misc/shrine_r.xml
- name: scenes/misc/turibori
  xml_path: assets/xml/scenes/misc/turibori.xml
- name: scenes/overworld/ganon_tou
  xml_path: assets/xml/scenes/overworld/ganon_tou.xml
- name: scenes/overworld/spot00
  xml_path: assets/xml/scenes/overworld/spot00.xml
- name: scenes/overworld/spot01
  xml_path: assets/xml/scenes/overworld/spot01.xml
- name: scenes/overworld/spot02
  xml_path: assets/xml/scenes/overworld/spot02.xml
- name: scenes/overworld/spot03
  xml_path: assets/xml/scenes/overworld/spot03.xml
- name: scenes/overworld/spot04
  xml_path: assets/xml/scenes/overworld/spot04.xml
- name: scenes/overworld/spot05
  xml_path: assets/xml/scenes/overworld/spot05.xml
- name: scenes/overworld/spot06
  xml_path: assets/xml/scenes/overworld/spot06.xml
- name: scenes/overworld/spot07
  xml_path: assets/xml/scenes/overworld/spot07.xml
- name: scenes/overworld/spot08
  xml_path: assets/xml/scenes/overworld/spot08.xml
- name: scenes/overworld/spot09
  xml_path: assets/xml/scenes/overworld/spot09.xml
- name: scenes/overworld/spot10
  xml_path: assets/xml/scenes/overworld/spot10.xml
- name: scenes/overworld/spot11
  xml_path: assets/xml/scenes/overworld/spot11.xml
- name: scenes/overworld/spot12
  xml_path: assets/xml/scenes/overworld/spot12.xml
- name: scenes/overworld/spot13
  xml_path: assets/xml/scenes/overworld/spot13.xml
- name: scenes/overworld/spot15
  xml_path: assets/xml/scenes/overworld/spot15.xml
- name: scenes/overworld/spot16
  xml_path: assets/xml/scenes/overworld/spot16.xml
- name: scenes/overworld/spot17
  xml_path: assets/xml/scenes/overworld/spot17.xml
- name: scenes/overworld/spot18
  xml_path: assets/xml/scenes/overworld/spot18.xml
- name: scenes/overworld/spot20
  xml_path: assets/xml/scenes/overworld/spot20.xml
- name: scenes/shops/alley_shop
  xml_path: assets/xml/scenes/shops/alley_shop.xml
- name: scenes/shops/drag
  xml_path: assets/xml/scenes/shops/drag.xml
- name: scenes/shops/face_shop
  xml_path: assets/xml/scenes/shops/face_shop.xml
- name: scenes/shops/golon
  xml_path: assets/xml/scenes/shops/golon.xml
- name: scenes/shops/kokiri_shop
  xml_path: assets/xml/scenes/shops/kokiri_shop.xml
- name: scenes/shops/night_shop
  xml_path: assets/xml/scenes/shops/night_shop.xml
- name: scenes/shops/shop1
  xml_path: assets/xml/scenes/shops/shop1.xml
- name: scenes/shops/zoora
  xml_path: assets/xml/scenes/shops/zoora.xml
- name: textures/backgrounds
  xml_path: assets/xml/textures/backgrounds.xml
- name: textures/do_action_static
  xml_path: assets/xml/textures/do_action_static.xml
- name: textures/icon_item_24_static
  xml_path: assets/xml/textures/icon_item_24_static.xml
- name: textures/icon_item_dungeon_static
  xml_path: assets/xml/textures/icon_item_dungeon_static.xml
- name: textures/icon_item_field_static
  xml_path: assets/xml/textures/icon_item_field_static.xml
- name: textures/icon_item_fra_static
  xml_path: assets/xml/textures/icon_item_fra_static.xml
- name: textures/icon_item_gameover_static
  xml_path: assets/xml/textures/icon_item_gameover_static.xml
- name: textures/icon_item_ger_static
  xml_path: assets/xml/textures/icon_item_ger_static.xml
- name: textures/icon_item_nes_static
  xml_path: assets/xml/textures/icon_item_nes_static.xml
- name: textures/icon_item_static
  xml_path: assets/xml/textures/icon_item_static.xml
- name: textures/item_name_static
  xml_path: assets/xml/textures/item_name_static.xml
- name: textures/map_48x85_static
  xml_path: assets/xml/textures/map_48x85_static.xml
- name: textures/map_grand_static
  xml_path: assets/xml/textures/map_grand_static.xml
- name: textures/map_i_static
  xml_path: assets/xml/textures/map_i_static.xml
- name: textures/map_name_static
  xml_path: assets/xml/textures/map_name_static.xml
- name: textures/message_static
  xml_path: assets/xml/textures/message_static.xml
- name: textures/message_texture_static
  xml_path: assets/xml/textures/message_texture_static.xml
- name: textures/nes_font_static
  xml_path: assets/xml/textures/nes_font_static.xml
- name: textures/nintendo_rogo_static
  xml_path: assets/xml/textures/nintendo_rogo_static.xml
- name: textures/parameter_static
  xml_path: assets/xml/textures/parameter_static.xml
- name: textures/place_title_cards
  xml_path: assets/xml/textures/place_title_cards.xml
- name: textures/skyboxes
  xml_path: assets/xml/textures/skyboxes.xml
- name: textures/title_static
  xml_path: assets/xml/textures/title_static.xml
=======
  sStaffMessageEntryTable: 0x8010FC58
>>>>>>> b2d80568
<|MERGE_RESOLUTION|>--- conflicted
+++ resolved
@@ -4,9 +4,7 @@
   sNesMessageEntryTable: 0x80107810
   sGerMessageEntryTable: 0x8010BA38
   sFraMessageEntryTable: 0x8010DB48
-<<<<<<< HEAD
   sStaffMessageEntryTable: 0x8010FC58
-  sNesMessageEntryTablePtr: 0x8010FDE0
   sShadowTex: 0x80A73020
 assets:
 - name: code/fbdemo_circle
@@ -1166,7 +1164,4 @@
 - name: textures/skyboxes
   xml_path: assets/xml/textures/skyboxes.xml
 - name: textures/title_static
-  xml_path: assets/xml/textures/title_static.xml
-=======
-  sStaffMessageEntryTable: 0x8010FC58
->>>>>>> b2d80568
+  xml_path: assets/xml/textures/title_static.xml