--- conflicted
+++ resolved
@@ -100,45 +100,8 @@
     include "$(BUILD_DIR)/src/libultra/libc/xlitob.o"
     include "$(BUILD_DIR)/src/libultra/libc/xprintf.o"
 #endif
-<<<<<<< HEAD
 
     // Functions that GCC-compiled code may depend on, placed in boot so they will always be loaded
-=======
-#if PLATFORM_N64
-    include "$(BUILD_DIR)/src/libultra/os/settimer.o"
-#endif
-    include "$(BUILD_DIR)/src/libultra/io/sirawwrite.o"
-    include "$(BUILD_DIR)/src/libultra/io/vimgr.o"
-    include "$(BUILD_DIR)/src/libultra/io/vigetcurrcontext.o"
-    include "$(BUILD_DIR)/src/libultra/os/startthread.o"
-#if OOT_VERSION >= PAL_1_0
-    include "$(BUILD_DIR)/src/libultra/io/visetyscale.o"
-    include "$(BUILD_DIR)/src/libultra/io/visetxscale.o"
-#endif
-    include "$(BUILD_DIR)/src/libultra/os/sethwintrroutine.o"
-    include "$(BUILD_DIR)/src/libultra/os/gethwintrroutine.o"
-#if !PLATFORM_N64
-    include "$(BUILD_DIR)/src/libultra/os/setwatchlo.o"
-#endif
-    include "$(BUILD_DIR)/src/boot/build.o"
-    include "$(BUILD_DIR)/data/rsp_boot.text.o"
-    include "$(BUILD_DIR)/data/cic6105.text.o"
-
-#if PLATFORM_IQUE && !defined(COMPILER_GCC)
-    include "$(BUILD_DIR)/src/libgcc/__divdi3.o"
-    include "$(BUILD_DIR)/src/libgcc/__moddi3.o"
-    include "$(BUILD_DIR)/src/libgcc/__udivdi3.o"
-    include "$(BUILD_DIR)/src/libgcc/__umoddi3.o"
-    include "$(BUILD_DIR)/src/libgcc/__cmpdi2.o"
-    include "$(BUILD_DIR)/src/libgcc/__floatdidf.o"
-    include "$(BUILD_DIR)/src/libgcc/__floatdisf.o"
-    include "$(BUILD_DIR)/src/libgcc/__fixunsdfdi.o"
-    include "$(BUILD_DIR)/src/libgcc/__fixdfdi.o"
-    include "$(BUILD_DIR)/src/libgcc/__fixunssfdi.o"
-    include "$(BUILD_DIR)/src/libgcc/__fixsfdi.o"
-#endif
-
->>>>>>> 5773b122
 #ifdef COMPILER_GCC
     include "$(BUILD_DIR)/src/libultra/libc/string.o"
     include "$(BUILD_DIR)/src/libc/memset.o"
