--- conflicted
+++ resolved
@@ -510,15 +510,8 @@
     include "build/src/code/code_801067F0.o"
     include "build/src/code/code_80106860.o"
     include "build/src/code/code_801068B0.o"
-<<<<<<< HEAD
     include_readonly "build/src/code/z_message_PAL.o"
-    include_readonly "build/src/code/code_80110450.o"
-=======
-    include "build/data/z_message_PAL.rodata.o"
-    include "build/src/code/z_message_PAL.o"
-    include "build/data/z_message_PAL.bss.o"
     include "build/src/code/z_game_over.o"
->>>>>>> 21266854
     include "build/src/code/z_construct.o"
     include "build/data/rsp.text.o"
     include "build/data/rsp.rodata.o"
