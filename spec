--- conflicted
+++ resolved
@@ -3186,12 +3186,7 @@
 beginseg
     name "ovl_En_Ru1"
     include "build/src/overlays/actors/ovl_En_Ru1/z_en_ru1.o"
-<<<<<<< HEAD
     include "build/src/overlays/actors/ovl_En_Ru1/z_en_ru1_reloc.o"
-=======
-    include "build/data/overlays/actors/z_en_ru1.data.o"
-    include "build/data/overlays/actors/z_en_ru1.reloc.o"
->>>>>>> 045a92d7
 endseg
 
 beginseg
