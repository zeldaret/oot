--- conflicted
+++ resolved
@@ -372,15 +372,10 @@
     include "build/src/code/z_fbdemo_fade.o"
     include "build/src/code/shrink_window.o"
     include "build/src/code/db_camera.o"
-<<<<<<< HEAD
     /*
     include "build/data/db_camera.data.o"
     include "build/data/db_camera.rodata.o"
     */
-=======
-    include "build/data/db_camera.rodata.o"
-    include "build/data/db_camera.data.o"
->>>>>>> 07e6d25b
     include "build/data/db_camera.bss.o"
     include "build/src/code/code_800BB0A0.o"
     include "build/src/code/mempak.o"
