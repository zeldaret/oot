--- conflicted
+++ resolved
@@ -371,11 +371,6 @@
     include "build/src/code/z_fbdemo_fade.o"
     include "build/src/code/shrink_window.o"
     include "build/src/code/db_camera.o"
-<<<<<<< HEAD
-=======
-    include "build/data/db_camera.data.o"
-    include "build/data/db_camera.bss.o"
->>>>>>> 2efeeff7
     include "build/src/code/code_800BB0A0.o"
     include "build/src/code/mempak.o"
     include "build/src/code/z_kaleido_manager.o"
