/*
 * ROM spec file
 */

#include "include/versions.h"

beginseg
    name "makerom"
    // We set the address of the makerom segment as 0x80000400 - 0x1000, since the ROM header and IPL3 together
    // are 0x1000 bytes long and we want the entry code to end up at address 0x80000400.
    address 0x7FFFF400
    include "$(BUILD_DIR)/src/makerom/rom_header.o"
    include "$(BUILD_DIR)/src/makerom/ipl3.o"
    include "$(BUILD_DIR)/src/makerom/entry.o"
endseg

beginseg
    name "boot"

    include "$(BUILD_DIR)/src/boot/boot_main.o"
    include "$(BUILD_DIR)/src/boot/idle.o"
#if OOT_VERSION >= PAL_1_0
    include "$(BUILD_DIR)/src/boot/viconfig.o"
#endif
    include "$(BUILD_DIR)/src/boot/carthandle.o"
    include "$(BUILD_DIR)/src/boot/z_std_dma.o"
#if !PLATFORM_IQUE
    include "$(BUILD_DIR)/src/boot/yaz0.o"
#else
<<<<<<< HEAD
    include "$(BUILD_DIR)/src/boot/zlib.o"
=======
    include "$(BUILD_DIR)/src/boot/inflate.o"
>>>>>>> 26f91bd3
#endif
    include "$(BUILD_DIR)/src/boot/z_locale.o"
#if PLATFORM_N64
    include "$(BUILD_DIR)/src/boot/cic6105.o"
#endif
#if DEBUG_FEATURES
    include "$(BUILD_DIR)/src/boot/assert.o"
#endif
    include "$(BUILD_DIR)/src/boot/is_debug.o"
    include "$(BUILD_DIR)/src/boot/driverominit.o"
    include "$(BUILD_DIR)/src/boot/mio0.o"

    // libu64
    include "$(BUILD_DIR)/src/libu64/stackcheck.o"
#if !PLATFORM_IQUE
    include "$(BUILD_DIR)/src/libu64/debug.o"
#endif

    // libc64
#if PLATFORM_N64
    include "$(BUILD_DIR)/src/libc64/sleep.o"
#endif
#if DEBUG_FEATURES
    include "$(BUILD_DIR)/src/libc64/sprintf.o"
#endif

    // libultra
#if PLATFORM_N64
#include "spec_includes/boot_libultra_n64.inc"
#elif PLATFORM_GC
#include "spec_includes/boot_libultra_gc.inc"
#elif PLATFORM_IQUE
#include "spec_includes/boot_libultra_ique.inc"
#endif

    // libgcc
#if PLATFORM_IQUE && !defined(COMPILER_GCC)
    include "$(BUILD_DIR)/src/libgcc/__divdi3.o"
    include "$(BUILD_DIR)/src/libgcc/__moddi3.o"
    include "$(BUILD_DIR)/src/libgcc/__udivdi3.o"
    include "$(BUILD_DIR)/src/libgcc/__umoddi3.o"
    include "$(BUILD_DIR)/src/libgcc/__cmpdi2.o"
    include "$(BUILD_DIR)/src/libgcc/__floatdidf.o"
    include "$(BUILD_DIR)/src/libgcc/__floatdisf.o"
    include "$(BUILD_DIR)/src/libgcc/__fixunsdfdi.o"
    include "$(BUILD_DIR)/src/libgcc/__fixdfdi.o"
    include "$(BUILD_DIR)/src/libgcc/__fixunssfdi.o"
    include "$(BUILD_DIR)/src/libgcc/__fixsfdi.o"
#endif

    // Build information
    include "$(BUILD_DIR)/src/boot/build.o"

    // RSP microcode
    include "$(BUILD_DIR)/data/rsp_boot.text.o"
    include "$(BUILD_DIR)/data/cic6105.text.o"

    // Extra files for non-matching debug builds
#if DEBUG_FEATURES
    include "$(BUILD_DIR)/src/libu64/debug.o"
    include "$(BUILD_DIR)/src/libultra/io/epiwrite.o"
    include "$(BUILD_DIR)/src/libultra/io/vimodefpallan1.o"
    include "$(BUILD_DIR)/src/libultra/libc/ldiv.o"
    include "$(BUILD_DIR)/src/libultra/libc/string.o"
    include "$(BUILD_DIR)/src/libultra/libc/xldtob.o"
    include "$(BUILD_DIR)/src/libultra/libc/xlitob.o"
    include "$(BUILD_DIR)/src/libultra/libc/xprintf.o"
#endif

    // Functions that GCC-compiled code may depend on, placed in boot so they will always be loaded
#ifdef COMPILER_GCC
    include "$(BUILD_DIR)/src/libultra/libc/string.o"
    include "$(BUILD_DIR)/src/libc/memset.o"
    include "$(BUILD_DIR)/src/libc/memmove.o"
    include "$(BUILD_DIR)/src/gcc_fix/missing_gcc_functions.o"
#endif

endseg

beginseg
    name "dmadata"
    include "$(BUILD_DIR)/src/dmadata/dmadata.o"
endseg

beginseg
    name "Audiobank"
    address 0
    include "$(BUILD_DIR)/assets/audio/soundfonts/Soundfont_0.o"
    include "$(BUILD_DIR)/assets/audio/soundfonts/Soundfont_1.o"
    include "$(BUILD_DIR)/assets/audio/soundfonts/Soundfont_2.o"
    include "$(BUILD_DIR)/assets/audio/soundfonts/Soundfont_3.o"
    include "$(BUILD_DIR)/assets/audio/soundfonts/Soundfont_4.o"
    include "$(BUILD_DIR)/assets/audio/soundfonts/Soundfont_5.o"
    include "$(BUILD_DIR)/assets/audio/soundfonts/Soundfont_6.o"
    include "$(BUILD_DIR)/assets/audio/soundfonts/Soundfont_7.o"
    include "$(BUILD_DIR)/assets/audio/soundfonts/Soundfont_8.o"
    include "$(BUILD_DIR)/assets/audio/soundfonts/Soundfont_9.o"
    include "$(BUILD_DIR)/assets/audio/soundfonts/Soundfont_10.o"
    include "$(BUILD_DIR)/assets/audio/soundfonts/Soundfont_11.o"
    include "$(BUILD_DIR)/assets/audio/soundfonts/Soundfont_12.o"
    include "$(BUILD_DIR)/assets/audio/soundfonts/Soundfont_13.o"
    include "$(BUILD_DIR)/assets/audio/soundfonts/Soundfont_14.o"
    include "$(BUILD_DIR)/assets/audio/soundfonts/Soundfont_15.o"
    include "$(BUILD_DIR)/assets/audio/soundfonts/Soundfont_16.o"
    include "$(BUILD_DIR)/assets/audio/soundfonts/Soundfont_17.o"
    include "$(BUILD_DIR)/assets/audio/soundfonts/Soundfont_18.o"
    include "$(BUILD_DIR)/assets/audio/soundfonts/Soundfont_19.o"
    include "$(BUILD_DIR)/assets/audio/soundfonts/Soundfont_20.o"
    include "$(BUILD_DIR)/assets/audio/soundfonts/Soundfont_21.o"
    include "$(BUILD_DIR)/assets/audio/soundfonts/Soundfont_22.o"
    include "$(BUILD_DIR)/assets/audio/soundfonts/Soundfont_23.o"
    include "$(BUILD_DIR)/assets/audio/soundfonts/Soundfont_24.o"
    include "$(BUILD_DIR)/assets/audio/soundfonts/Soundfont_25.o"
    include "$(BUILD_DIR)/assets/audio/soundfonts/Soundfont_26.o"
    include "$(BUILD_DIR)/assets/audio/soundfonts/Soundfont_27.o"
    include "$(BUILD_DIR)/assets/audio/soundfonts/Soundfont_28.o"
    include "$(BUILD_DIR)/assets/audio/soundfonts/Soundfont_29.o"
    include "$(BUILD_DIR)/assets/audio/soundfonts/Soundfont_30.o"
    include "$(BUILD_DIR)/assets/audio/soundfonts/Soundfont_31.o"
    include "$(BUILD_DIR)/assets/audio/soundfonts/Soundfont_32.o"
    include "$(BUILD_DIR)/assets/audio/soundfonts/Soundfont_33.o"
    include "$(BUILD_DIR)/assets/audio/soundfonts/Soundfont_34.o"
    include "$(BUILD_DIR)/assets/audio/soundfonts/Soundfont_35.o"
    include "$(BUILD_DIR)/assets/audio/soundfonts/Soundfont_36.o"
    include "$(BUILD_DIR)/assets/audio/soundfonts/Soundfont_37.o"
#if OOT_VERSION >= PAL_1_0
    include "$(BUILD_DIR)/assets/audio/audiobank_padding.o"
#endif
endseg

beginseg
    name "Audioseq"
    address 0
    include "$(BUILD_DIR)/assets/audio/sequences/seq_0.prg.o"
    include "$(BUILD_DIR)/assets/audio/sequences/seq_1.prg.o"
    include "$(BUILD_DIR)/assets/audio/sequences/seq_2.prg.o"
    include "$(BUILD_DIR)/assets/audio/sequences/seq_3.o"
    include "$(BUILD_DIR)/assets/audio/sequences/seq_4.o"
    include "$(BUILD_DIR)/assets/audio/sequences/seq_5.o"
    include "$(BUILD_DIR)/assets/audio/sequences/seq_6.o"
    include "$(BUILD_DIR)/assets/audio/sequences/seq_7.o"
    include "$(BUILD_DIR)/assets/audio/sequences/seq_8.o"
    include "$(BUILD_DIR)/assets/audio/sequences/seq_9.o"
    include "$(BUILD_DIR)/assets/audio/sequences/seq_10.o"
    include "$(BUILD_DIR)/assets/audio/sequences/seq_11.o"
    include "$(BUILD_DIR)/assets/audio/sequences/seq_12.o"
    include "$(BUILD_DIR)/assets/audio/sequences/seq_13.o"
    include "$(BUILD_DIR)/assets/audio/sequences/seq_14.o"
    include "$(BUILD_DIR)/assets/audio/sequences/seq_15.o"
    include "$(BUILD_DIR)/assets/audio/sequences/seq_16.o"
    include "$(BUILD_DIR)/assets/audio/sequences/seq_17.o"
    include "$(BUILD_DIR)/assets/audio/sequences/seq_18.o"
    include "$(BUILD_DIR)/assets/audio/sequences/seq_19.o"
    include "$(BUILD_DIR)/assets/audio/sequences/seq_20.o"
    include "$(BUILD_DIR)/assets/audio/sequences/seq_21.o"
    include "$(BUILD_DIR)/assets/audio/sequences/seq_22.o"
    include "$(BUILD_DIR)/assets/audio/sequences/seq_23.o"
    include "$(BUILD_DIR)/assets/audio/sequences/seq_24.o"
    include "$(BUILD_DIR)/assets/audio/sequences/seq_25.o"
    include "$(BUILD_DIR)/assets/audio/sequences/seq_26.o"
    include "$(BUILD_DIR)/assets/audio/sequences/seq_27.o"
    include "$(BUILD_DIR)/assets/audio/sequences/seq_28.o"
    include "$(BUILD_DIR)/assets/audio/sequences/seq_29.o"
    include "$(BUILD_DIR)/assets/audio/sequences/seq_30.o"
    include "$(BUILD_DIR)/assets/audio/sequences/seq_31.o"
    include "$(BUILD_DIR)/assets/audio/sequences/seq_32.o"
    include "$(BUILD_DIR)/assets/audio/sequences/seq_33.o"
    include "$(BUILD_DIR)/assets/audio/sequences/seq_34.o"
    include "$(BUILD_DIR)/assets/audio/sequences/seq_35.o"
    include "$(BUILD_DIR)/assets/audio/sequences/seq_36.o"
    include "$(BUILD_DIR)/assets/audio/sequences/seq_37.o"
    include "$(BUILD_DIR)/assets/audio/sequences/seq_38.o"
    include "$(BUILD_DIR)/assets/audio/sequences/seq_39.o"
    include "$(BUILD_DIR)/assets/audio/sequences/seq_40.o"
    include "$(BUILD_DIR)/assets/audio/sequences/seq_41.o"
    include "$(BUILD_DIR)/assets/audio/sequences/seq_42.o"
    include "$(BUILD_DIR)/assets/audio/sequences/seq_43.o"
    include "$(BUILD_DIR)/assets/audio/sequences/seq_44.o"
    include "$(BUILD_DIR)/assets/audio/sequences/seq_45.o"
    include "$(BUILD_DIR)/assets/audio/sequences/seq_46.o"
    include "$(BUILD_DIR)/assets/audio/sequences/seq_47.o"
    include "$(BUILD_DIR)/assets/audio/sequences/seq_48.o"
    include "$(BUILD_DIR)/assets/audio/sequences/seq_49.o"
    include "$(BUILD_DIR)/assets/audio/sequences/seq_50.o"
    include "$(BUILD_DIR)/assets/audio/sequences/seq_51.o"
    include "$(BUILD_DIR)/assets/audio/sequences/seq_52.o"
    include "$(BUILD_DIR)/assets/audio/sequences/seq_53.o"
    include "$(BUILD_DIR)/assets/audio/sequences/seq_54.o"
    include "$(BUILD_DIR)/assets/audio/sequences/seq_55.o"
    include "$(BUILD_DIR)/assets/audio/sequences/seq_56.o"
    include "$(BUILD_DIR)/assets/audio/sequences/seq_57.o"
    include "$(BUILD_DIR)/assets/audio/sequences/seq_58.o"
    include "$(BUILD_DIR)/assets/audio/sequences/seq_59.o"
    include "$(BUILD_DIR)/assets/audio/sequences/seq_60.o"
    include "$(BUILD_DIR)/assets/audio/sequences/seq_61.o"
    include "$(BUILD_DIR)/assets/audio/sequences/seq_62.o"
    include "$(BUILD_DIR)/assets/audio/sequences/seq_63.o"
    include "$(BUILD_DIR)/assets/audio/sequences/seq_64.o"
    include "$(BUILD_DIR)/assets/audio/sequences/seq_65.o"
    include "$(BUILD_DIR)/assets/audio/sequences/seq_66.o"
    include "$(BUILD_DIR)/assets/audio/sequences/seq_67.o"
    include "$(BUILD_DIR)/assets/audio/sequences/seq_68.o"
    include "$(BUILD_DIR)/assets/audio/sequences/seq_69.o"
    include "$(BUILD_DIR)/assets/audio/sequences/seq_70.o"
    include "$(BUILD_DIR)/assets/audio/sequences/seq_71.o"
    include "$(BUILD_DIR)/assets/audio/sequences/seq_72.o"
    include "$(BUILD_DIR)/assets/audio/sequences/seq_73.o"
    include "$(BUILD_DIR)/assets/audio/sequences/seq_74.o"
    include "$(BUILD_DIR)/assets/audio/sequences/seq_75.o"
    include "$(BUILD_DIR)/assets/audio/sequences/seq_76.o"
    include "$(BUILD_DIR)/assets/audio/sequences/seq_77.o"
    include "$(BUILD_DIR)/assets/audio/sequences/seq_78.o"
    include "$(BUILD_DIR)/assets/audio/sequences/seq_79.o"
    include "$(BUILD_DIR)/assets/audio/sequences/seq_80.o"
    include "$(BUILD_DIR)/assets/audio/sequences/seq_81.o"
    include "$(BUILD_DIR)/assets/audio/sequences/seq_82.o"
    include "$(BUILD_DIR)/assets/audio/sequences/seq_83.o"
    include "$(BUILD_DIR)/assets/audio/sequences/seq_84.o"
    include "$(BUILD_DIR)/assets/audio/sequences/seq_85.o"
    include "$(BUILD_DIR)/assets/audio/sequences/seq_86.o"
    include "$(BUILD_DIR)/assets/audio/sequences/seq_88.o"
    include "$(BUILD_DIR)/assets/audio/sequences/seq_89.o"
    include "$(BUILD_DIR)/assets/audio/sequences/seq_90.o"
    include "$(BUILD_DIR)/assets/audio/sequences/seq_91.o"
    include "$(BUILD_DIR)/assets/audio/sequences/seq_92.o"
    include "$(BUILD_DIR)/assets/audio/sequences/seq_93.o"
    include "$(BUILD_DIR)/assets/audio/sequences/seq_94.o"
    include "$(BUILD_DIR)/assets/audio/sequences/seq_95.o"
    include "$(BUILD_DIR)/assets/audio/sequences/seq_96.o"
    include "$(BUILD_DIR)/assets/audio/sequences/seq_97.o"
    include "$(BUILD_DIR)/assets/audio/sequences/seq_98.o"
    include "$(BUILD_DIR)/assets/audio/sequences/seq_99.o"
    include "$(BUILD_DIR)/assets/audio/sequences/seq_100.o"
    include "$(BUILD_DIR)/assets/audio/sequences/seq_101.o"
    include "$(BUILD_DIR)/assets/audio/sequences/seq_102.o"
    include "$(BUILD_DIR)/assets/audio/sequences/seq_103.o"
    include "$(BUILD_DIR)/assets/audio/sequences/seq_104.o"
    include "$(BUILD_DIR)/assets/audio/sequences/seq_105.o"
    include "$(BUILD_DIR)/assets/audio/sequences/seq_106.o"
    include "$(BUILD_DIR)/assets/audio/sequences/seq_107.o"
    include "$(BUILD_DIR)/assets/audio/sequences/seq_108.o"
    include "$(BUILD_DIR)/assets/audio/sequences/seq_109.prg.o"
endseg

beginseg
    name "Audiotable"
    address 0
    include "$(BUILD_DIR)/assets/audio/samplebanks/SampleBank_0.o"
    include "$(BUILD_DIR)/assets/audio/samplebanks/SampleBank_2.o"
    include "$(BUILD_DIR)/assets/audio/samplebanks/SampleBank_3.o"
    include "$(BUILD_DIR)/assets/audio/samplebanks/SampleBank_4.o"
    include "$(BUILD_DIR)/assets/audio/samplebanks/SampleBank_5.o"
    include "$(BUILD_DIR)/assets/audio/samplebanks/SampleBank_6.o"
endseg

#if OOT_NTSC
beginseg
    name "kanji"
    include "$(BUILD_DIR)/assets/textures/kanji/kanji.o"
endseg
#endif

beginseg
    name "link_animetion"
#if OOT_NTSC
    romalign 0x1000
#endif
    include "$(BUILD_DIR)/assets/misc/link_animetion/link_animetion.o"
    number 7
endseg

beginseg
    name "icon_item_static"
    romalign 0x1000
    include "$(BUILD_DIR)/assets/textures/icon_item_static/icon_item_static.o"
    number 8
endseg

beginseg
    name "icon_item_24_static"
    romalign 0x1000
    include "$(BUILD_DIR)/assets/textures/icon_item_24_static/icon_item_24_static.o"
    number 9
endseg

beginseg
    name "icon_item_field_static"
    compress
    romalign 0x1000
    include "$(BUILD_DIR)/assets/textures/icon_item_field_static/icon_item_field_static.o"
    number 12
endseg

beginseg
    name "icon_item_dungeon_static"
    compress
    romalign 0x1000
    include "$(BUILD_DIR)/assets/textures/icon_item_dungeon_static/icon_item_dungeon_static.o"
    number 12
endseg

beginseg
    name "icon_item_gameover_static"
    compress
    romalign 0x1000
    include "$(BUILD_DIR)/assets/textures/icon_item_gameover_static/icon_item_gameover_static.o"
    number 12
endseg

#if OOT_NTSC
beginseg
    name "icon_item_jpn_static"
    compress
    romalign 0x1000
    include "$(BUILD_DIR)/assets/textures/icon_item_jpn_static/icon_item_jpn_static.o"
    number 13
endseg
#endif

beginseg
    name "icon_item_nes_static"
    compress
    romalign 0x1000
    include "$(BUILD_DIR)/assets/textures/icon_item_nes_static/icon_item_nes_static.o"
    number 13
endseg

#if OOT_PAL
beginseg
    name "icon_item_ger_static"
    compress
    romalign 0x1000
    include "$(BUILD_DIR)/assets/textures/icon_item_ger_static/icon_item_ger_static.o"
    number 13
endseg

beginseg
    name "icon_item_fra_static"
    compress
    romalign 0x1000
    include "$(BUILD_DIR)/assets/textures/icon_item_fra_static/icon_item_fra_static.o"
    number 13
endseg
#endif

beginseg
    name "item_name_static"
    romalign 0x1000
    include "$(BUILD_DIR)/assets/textures/item_name_static/item_name_static.o"
    number 10
endseg

beginseg
    name "map_name_static"
    romalign 0x1000
    include "$(BUILD_DIR)/assets/textures/map_name_static/map_name_static.o"
    number 11
endseg

beginseg
    name "do_action_static"
    romalign 0x1000
    include "$(BUILD_DIR)/assets/textures/do_action_static/do_action_static.o"
    number 7
endseg

beginseg
    name "message_static"
    romalign 0x1000
    include "$(BUILD_DIR)/assets/textures/message_static/message_static.o"
    number 7
endseg

#if OOT_NTSC && OOT_VERSION < NTSC_1_2
beginseg
    name "jpn_message_data_static"
    romalign 0x1000
    include "$(BUILD_DIR)/assets/text/jpn_message_data_static.o"
    number 8
endseg
#endif

beginseg
    name "message_texture_static"
    romalign 0x1000
    include "$(BUILD_DIR)/assets/textures/message_texture_static/message_texture_static.o"
    number 9
endseg

beginseg
    name "nes_font_static"
    romalign 0x1000
    include "$(BUILD_DIR)/assets/textures/nes_font_static/nes_font_static.o"
    number 10
endseg

#if OOT_NTSC && OOT_VERSION >= NTSC_1_2
beginseg
    name "jpn_message_data_static"
    romalign 0x1000
    include "$(BUILD_DIR)/assets/text/jpn_message_data_static.o"
    number 8
endseg
#endif

beginseg
    name "nes_message_data_static"
    romalign 0x1000
    include "$(BUILD_DIR)/assets/text/nes_message_data_static.o"
    number 7
endseg

#if OOT_PAL
beginseg
    name "ger_message_data_static"
    romalign 0x1000
    include "$(BUILD_DIR)/assets/text/ger_message_data_static.o"
    number 7
endseg

beginseg
    name "fra_message_data_static"
    romalign 0x1000
    include "$(BUILD_DIR)/assets/text/fra_message_data_static.o"
    number 7
endseg
#endif

beginseg
    name "staff_message_data_static"
    romalign 0x1000
    include "$(BUILD_DIR)/assets/text/staff_message_data_static.o"
    number 7
endseg

beginseg
    name "map_grand_static"
    romalign 0x1000
    include "$(BUILD_DIR)/assets/textures/map_grand_static/map_grand_static.o"
    number 11
endseg

#if PLATFORM_N64
beginseg
    name "map_i_static"
    romalign 0x1000
    include "$(BUILD_DIR)/assets/textures/map_i_static/map_i_static.o"
    number 11
endseg
#endif

beginseg
    name "map_48x85_static"
    romalign 0x1000
    include "$(BUILD_DIR)/assets/textures/map_48x85_static/map_48x85_static.o"
    number 11
endseg

#if !PLATFORM_N64
beginseg
    name "map_i_static"
    romalign 0x1000
    include "$(BUILD_DIR)/assets/textures/map_i_static/map_i_static.o"
    number 11
endseg
#endif

beginseg
    name "code"
    compress
    after "dmadata"
    align 0x20

    include "$(BUILD_DIR)/src/code/z_en_a_keep.o"
    include "$(BUILD_DIR)/src/code/z_en_item00.o"
    include "$(BUILD_DIR)/src/code/z_eff_blure.o"
    include "$(BUILD_DIR)/src/code/z_eff_shield_particle.o"
    include "$(BUILD_DIR)/src/code/z_eff_spark.o"
    include "$(BUILD_DIR)/src/code/z_eff_ss_dead.o"
    include "$(BUILD_DIR)/src/code/z_effect.o"
    include "$(BUILD_DIR)/src/code/z_effect_soft_sprite.o"
    include "$(BUILD_DIR)/src/code/z_effect_soft_sprite_old_init.o"
    include "$(BUILD_DIR)/src/code/z_effect_soft_sprite_dlftbls.o"
    include "$(BUILD_DIR)/src/code/flg_set.o"
    include "$(BUILD_DIR)/src/code/z_DLF.o"
    include "$(BUILD_DIR)/src/code/z_actor.o"
    include "$(BUILD_DIR)/src/code/z_actor_dlftbls.o"
    include "$(BUILD_DIR)/src/code/z_bgcheck.o"
    include "$(BUILD_DIR)/src/code/z_bg_collect.o"
    include "$(BUILD_DIR)/src/code/z_bg_item.o"
    include "$(BUILD_DIR)/src/code/z_camera.o"
    include "$(BUILD_DIR)/src/code/z_collision_btltbls.o"
    include "$(BUILD_DIR)/src/code/z_collision_check.o"
    include "$(BUILD_DIR)/src/code/z_common_data.o"
    include "$(BUILD_DIR)/src/code/z_debug.o"
    include "$(BUILD_DIR)/src/code/z_debug_display.o"
    include "$(BUILD_DIR)/src/code/z_demo.o"
    include "$(BUILD_DIR)/src/code/z_memory_utils.o"
    include "$(BUILD_DIR)/src/code/z_draw.o"
    include "$(BUILD_DIR)/src/code/z_sfx_source.o"
    include "$(BUILD_DIR)/src/code/z_elf_message.o"
    include "$(BUILD_DIR)/src/code/z_face_reaction.o"
    include "$(BUILD_DIR)/src/code/z_env_flags.o"
    include "$(BUILD_DIR)/src/code/z_fcurve_data.o"
    include "$(BUILD_DIR)/src/code/z_fcurve_data_skelanime.o"
    include "$(BUILD_DIR)/src/code/z_game_dlftbls.o"
    include "$(BUILD_DIR)/src/code/z_horse.o"
    include "$(BUILD_DIR)/src/code/z_jpeg.o"
    include "$(BUILD_DIR)/src/code/z_kaleido_setup.o"
    include "$(BUILD_DIR)/src/code/z_kanfont.o"
    include "$(BUILD_DIR)/src/code/z_kankyo.o"
    include "$(BUILD_DIR)/src/code/z_lib.o"
    include "$(BUILD_DIR)/src/code/z_lifemeter.o"
    include "$(BUILD_DIR)/src/code/z_lights.o"
    include "$(BUILD_DIR)/src/code/z_malloc.o"
    include "$(BUILD_DIR)/src/code/z_map_mark.o"
#if DEBUG_ASSETS
    include "$(BUILD_DIR)/src/code/z_moji.o"
#endif
    include "$(BUILD_DIR)/src/code/z_prenmi_buff.o"
    include "$(BUILD_DIR)/src/code/z_nulltask.o"
    include "$(BUILD_DIR)/src/code/z_olib.o"
    include "$(BUILD_DIR)/src/code/z_onepointdemo.o"
    include "$(BUILD_DIR)/src/code/z_map_exp.o"
    include "$(BUILD_DIR)/src/code/z_map_data.o"
    include "$(BUILD_DIR)/src/code/z_parameter.o"
    include "$(BUILD_DIR)/src/code/z_path.o"
    include "$(BUILD_DIR)/src/code/z_frame_advance.o"
    include "$(BUILD_DIR)/src/code/z_player_lib.o"
    include "$(BUILD_DIR)/src/code/z_prenmi.o"
    include "$(BUILD_DIR)/src/code/z_quake.o"
    include "$(BUILD_DIR)/src/code/z_rcp.o"
    include "$(BUILD_DIR)/src/code/z_room.o"
    include "$(BUILD_DIR)/src/code/z_sample.o"
    include "$(BUILD_DIR)/src/code/z_inventory.o"
    include "$(BUILD_DIR)/src/code/z_scene.o"
    include "$(BUILD_DIR)/src/code/object_table.o"
    include "$(BUILD_DIR)/src/code/z_scene_table.o"
    include "$(BUILD_DIR)/src/code/z_skelanime.o"
    include "$(BUILD_DIR)/src/code/z_skin.o"
    include "$(BUILD_DIR)/src/code/z_skin_awb.o"
    include "$(BUILD_DIR)/src/code/z_skin_matrix.o"
    include "$(BUILD_DIR)/src/code/z_sram.o"
    include "$(BUILD_DIR)/src/code/z_ss_sram.o"
    include "$(BUILD_DIR)/src/code/z_rumble.o"
#if DEBUG_ASSETS
    include "$(BUILD_DIR)/data/z_text.data.o"
#endif
    include "$(BUILD_DIR)/data/unk_8012ABC0.data.o"
    include "$(BUILD_DIR)/src/code/z_view.o"
    include "$(BUILD_DIR)/src/code/z_vimode.o"
    include "$(BUILD_DIR)/src/code/z_viscvg.o"
    include "$(BUILD_DIR)/src/code/z_vismono.o"
    include "$(BUILD_DIR)/src/code/z_viszbuf.o"
    include "$(BUILD_DIR)/src/code/z_vr_box.o"
    include "$(BUILD_DIR)/src/code/z_vr_box_draw.o"
    include "$(BUILD_DIR)/src/code/z_player_call.o"
    include "$(BUILD_DIR)/src/code/z_fbdemo.o"
    include "$(BUILD_DIR)/src/code/z_fbdemo_triforce.o"
    include "$(BUILD_DIR)/src/code/z_fbdemo_wipe1.o"
    include "$(BUILD_DIR)/src/code/z_fbdemo_circle.o"
    include "$(BUILD_DIR)/src/code/z_fbdemo_fade.o"
    include "$(BUILD_DIR)/src/code/shrink_window.o"
#if DEBUG_FEATURES
    include "$(BUILD_DIR)/src/code/db_camera.o"
#endif
    include "$(BUILD_DIR)/src/code/z_cutscene_spline.o"
#if DEBUG_FEATURES
    include "$(BUILD_DIR)/src/code/mempak.o"
#endif
    include "$(BUILD_DIR)/src/code/z_kaleido_manager.o"
    include "$(BUILD_DIR)/src/code/z_kaleido_scope_call.o"
    include "$(BUILD_DIR)/src/code/z_play.o"
    include "$(BUILD_DIR)/src/code/PreRender.o"
    include "$(BUILD_DIR)/src/code/TwoHeadGfxArena.o"
    include "$(BUILD_DIR)/src/code/TwoHeadArena.o"
    include "$(BUILD_DIR)/src/code/audio_stop_all_sfx.o"
    include "$(BUILD_DIR)/src/code/audio_thread_manager.o"
    include "$(BUILD_DIR)/src/code/title_setup.o"
    include "$(BUILD_DIR)/src/code/game.o"
    include "$(BUILD_DIR)/src/code/gamealloc.o"
    include "$(BUILD_DIR)/src/code/graph.o"
    include "$(BUILD_DIR)/src/code/gfxalloc.o"
    include "$(BUILD_DIR)/src/code/listalloc.o"
    include "$(BUILD_DIR)/src/code/main.o"
    include "$(BUILD_DIR)/src/code/padmgr.o"
    include "$(BUILD_DIR)/src/code/sched.o"
    include "$(BUILD_DIR)/src/code/speed_meter.o"
    include "$(BUILD_DIR)/src/code/sys_cfb.o"
    include "$(BUILD_DIR)/src/code/sys_math.o"
    include "$(BUILD_DIR)/src/code/sys_math3d.o"
#if DEBUG_FEATURES
    include "$(BUILD_DIR)/src/code/sys_math3d_draw.o"
#endif
    include "$(BUILD_DIR)/src/code/sys_math_atan.o"
    include "$(BUILD_DIR)/src/code/sys_matrix.o"
    include "$(BUILD_DIR)/src/code/sys_ucode.o"
    include "$(BUILD_DIR)/src/code/sys_rumble.o"
    include "$(BUILD_DIR)/src/code/sys_freeze.o"
#if DEBUG_FEATURES
    include "$(BUILD_DIR)/src/code/sys_debug_controller.o"
#endif
    include "$(BUILD_DIR)/src/code/irqmgr.o"
#if PLATFORM_N64
    include "$(BUILD_DIR)/src/code/code_n64dd_800AD410.o"
    include "$(BUILD_DIR)/src/code/code_n64dd_800AD4C0.o"
#endif
#if DEBUG_FEATURES
    include "$(BUILD_DIR)/src/code/debug_malloc.o"
#endif
#if PLATFORM_N64
    include "$(BUILD_DIR)/src/code/fault_n64.o"
#else
    include "$(BUILD_DIR)/src/code/fault_gc.o"
    include "$(BUILD_DIR)/src/code/fault_gc_drawer.o"
#endif
    include "$(BUILD_DIR)/src/code/kanread.o"
#if DEBUG_FEATURES
    include "$(BUILD_DIR)/src/code/ucode_disas.o"
#endif

    // audio
#if OOT_VERSION < NTSC_1_1 || PLATFORM_GC
    pad_text
#endif
    include "$(BUILD_DIR)/src/audio/lib/data.o"
    include "$(BUILD_DIR)/src/audio/lib/synthesis.o"
    include "$(BUILD_DIR)/src/audio/lib/heap.o"
    include "$(BUILD_DIR)/src/audio/lib/load.o"
    include "$(BUILD_DIR)/src/audio/lib/thread.o"
    include "$(BUILD_DIR)/src/audio/lib/dcache.o"
    include "$(BUILD_DIR)/src/audio/lib/aisetnextbuf.o"
#if OOT_PAL_N64
    pad_text
    pad_text
    pad_text
#endif
    include "$(BUILD_DIR)/src/audio/lib/playback.o"
    include "$(BUILD_DIR)/src/audio/lib/effects.o"
    include "$(BUILD_DIR)/src/audio/lib/seqplayer.o"
    include "$(BUILD_DIR)/src/audio/general.o"
#if !PLATFORM_N64 && !DEBUG_FEATURES
    pad_text
#endif
    include "$(BUILD_DIR)/src/audio/sfx_params.o"
    include "$(BUILD_DIR)/src/audio/sfx.o"
    include "$(BUILD_DIR)/src/audio/sequence.o"
    include "$(BUILD_DIR)/src/audio/data.o"
    include "$(BUILD_DIR)/src/audio/session_config.o"
    include "$(BUILD_DIR)/src/audio/session_init.o"

    // libu64
#if PLATFORM_N64
    include "$(BUILD_DIR)/src/libu64/gfxprint.o"
    include "$(BUILD_DIR)/src/libu64/rcp_utils.o"
    include "$(BUILD_DIR)/src/libu64/loadfragment2_n64.o"
    include "$(BUILD_DIR)/src/libu64/pad.o"
    include "$(BUILD_DIR)/src/libu64/system_heap.o"
    include "$(BUILD_DIR)/src/libu64/padsetup.o"
#elif PLATFORM_GC
    include "$(BUILD_DIR)/src/libu64/logseverity_gc.o"
    include "$(BUILD_DIR)/src/libu64/gfxprint.o"
    include "$(BUILD_DIR)/src/libu64/rcp_utils.o"
    include "$(BUILD_DIR)/src/libu64/loadfragment2_gc.o"
#if DEBUG_FEATURES
    include "$(BUILD_DIR)/src/libu64/mtxuty-cvt.o"
#endif
    include "$(BUILD_DIR)/src/libu64/relocation_gc.o"
    include "$(BUILD_DIR)/src/libu64/load_gc.o"
    include "$(BUILD_DIR)/src/libu64/system_heap.o"
    include "$(BUILD_DIR)/src/libu64/pad.o"
    include "$(BUILD_DIR)/src/libu64/padsetup.o"
#elif PLATFORM_IQUE
    include "$(BUILD_DIR)/src/libu64/system_heap.o"
    include "$(BUILD_DIR)/src/libu64/debug.o"
    include "$(BUILD_DIR)/src/libu64/gfxprint.o"
    include "$(BUILD_DIR)/src/libu64/logseverity_gc.o"
    include "$(BUILD_DIR)/src/libu64/relocation_gc.o"
    include "$(BUILD_DIR)/src/libu64/loadfragment2_gc.o"
    include "$(BUILD_DIR)/src/libu64/load_gc.o"
    include "$(BUILD_DIR)/src/libu64/padsetup.o"
    include "$(BUILD_DIR)/src/libu64/pad.o"
    include "$(BUILD_DIR)/src/libu64/rcp_utils.o"
#endif

    // libc64
#if PLATFORM_N64
    include "$(BUILD_DIR)/src/libc64/math64.o"
    include "$(BUILD_DIR)/src/libc64/fp.o"
    include "$(BUILD_DIR)/src/libc64/malloc.o"
    include "$(BUILD_DIR)/src/libc64/qrand.o"
    include "$(BUILD_DIR)/src/libc64/__osMalloc_n64.o"
    include "$(BUILD_DIR)/src/libc64/sprintf.o"
    include "$(BUILD_DIR)/src/libc64/aprintf.o"
#elif PLATFORM_GC
    include "$(BUILD_DIR)/src/libc64/math64.o"
    include "$(BUILD_DIR)/src/libc64/fp.o"
    include "$(BUILD_DIR)/src/libc64/malloc.o"
    include "$(BUILD_DIR)/src/libc64/qrand.o"
    include "$(BUILD_DIR)/src/libc64/__osMalloc_gc.o"
    include "$(BUILD_DIR)/src/libc64/sprintf.o"
    include "$(BUILD_DIR)/src/libc64/aprintf.o"
    include "$(BUILD_DIR)/src/libc64/sleep.o"
#elif PLATFORM_IQUE
    include "$(BUILD_DIR)/src/libc64/__osMalloc_gc.o"
    include "$(BUILD_DIR)/src/libc64/aprintf.o"
    include "$(BUILD_DIR)/src/libc64/malloc.o"
    include "$(BUILD_DIR)/src/libc64/math64.o"
    include "$(BUILD_DIR)/src/libc64/fp.o"
    include "$(BUILD_DIR)/src/libc64/qrand.o"
    include "$(BUILD_DIR)/src/libc64/sleep.o"
    include "$(BUILD_DIR)/src/libc64/sprintf.o"
#endif

    // jpeg
    include "$(BUILD_DIR)/src/code/jpegutils.o"
    include "$(BUILD_DIR)/src/code/jpegdecoder.o"

    // libultra
#if PLATFORM_N64
#include "spec_includes/code_libultra_n64.inc"
#elif PLATFORM_GC
#include "spec_includes/code_libultra_gc.inc"
#elif PLATFORM_IQUE
#include "spec_includes/code_libultra_ique.inc"
#endif

    // libc
#if PLATFORM_N64
    include "$(BUILD_DIR)/src/libc/sqrt.o"
    include "$(BUILD_DIR)/src/libc/fmodf.o"
    include "$(BUILD_DIR)/src/libc/memset.o"
    include "$(BUILD_DIR)/src/libc/memmove.o"
#elif PLATFORM_GC
    include "$(BUILD_DIR)/src/libc/sqrt.o"
    include "$(BUILD_DIR)/src/libc/absf.o"
    include "$(BUILD_DIR)/src/libc/fmodf.o"
    include "$(BUILD_DIR)/src/libc/memset.o"
    include "$(BUILD_DIR)/src/libc/memmove.o"
#elif PLATFORM_IQUE
    include "$(BUILD_DIR)/src/libc/fmodf.o"
    include "$(BUILD_DIR)/src/libc/memmove.o"
    include "$(BUILD_DIR)/src/libc/absf.o"
    include "$(BUILD_DIR)/src/libc/sqrt.o"
#endif

    // For some reason, the data sections of z_message and z_game_over are
    // placed near the rodata sections of other files, so we first build this
    // combined object before the final link.
    include "$(BUILD_DIR)/src/code/z_message_z_game_over.o"
    include "$(BUILD_DIR)/src/code/z_construct.o"

    // Audio tables
    include "$(BUILD_DIR)/src/audio/tables/soundfont_table.o"
    include "$(BUILD_DIR)/assets/audio/sequence_font_table.o"
    include "$(BUILD_DIR)/src/audio/tables/sequence_table.o"
    include "$(BUILD_DIR)/src/audio/tables/samplebank_table.o"

    // RSP microcode
    include "$(BUILD_DIR)/data/rsp.text.o"
    include "$(BUILD_DIR)/data/rsp.rodata.o"

    // Extra files for non-matching debug builds
#if DEBUG_FEATURES
    include "$(BUILD_DIR)/src/libu64/mtxuty-cvt.o"
    include "$(BUILD_DIR)/src/libultra/io/contpfs.o"
    include "$(BUILD_DIR)/src/libultra/io/contramread.o"
    include "$(BUILD_DIR)/src/libultra/io/contramwrite.o"
    include "$(BUILD_DIR)/src/libultra/io/crc.o"
    include "$(BUILD_DIR)/src/libultra/io/pfsallocatefile.o"
    include "$(BUILD_DIR)/src/libultra/io/pfschecker.o"
    include "$(BUILD_DIR)/src/libultra/io/pfsdeletefile.o"
    include "$(BUILD_DIR)/src/libultra/io/pfsfilestate.o"
    include "$(BUILD_DIR)/src/libultra/io/pfsfindfile.o"
    include "$(BUILD_DIR)/src/libultra/io/pfsfreeblocks.o"
    include "$(BUILD_DIR)/src/libultra/io/pfsgetstatus.o"
    include "$(BUILD_DIR)/src/libultra/io/pfsinitpak.o"
    include "$(BUILD_DIR)/src/libultra/io/pfsisplug.o"
    include "$(BUILD_DIR)/src/libultra/io/pfsreadwritefile.o"
    include "$(BUILD_DIR)/src/libultra/io/pfsselectbank.o"
#if PLATFORM_IQUE
    include "$(BUILD_DIR)/src/libultra/mgu/mtxl2f.o"
#endif
#endif

endseg

beginseg
    name "buffers"
    flags NOLOAD
    align 0x40
    include "$(BUILD_DIR)/src/buffers/zbuffer.o"
    include "$(BUILD_DIR)/src/buffers/gfxbuffers.o"
    include "$(BUILD_DIR)/src/buffers/audio_heap.o"
endseg

#if PLATFORM_N64
beginseg
    name "n64dd"
    compress
    align 0x40
    include "$(BUILD_DIR)/src/n64dd/z_n64dd.o"
    include "$(BUILD_DIR)/src/n64dd/n64dd_data_buffer.o"
    include "$(BUILD_DIR)/src/n64dd/n64dd_801C8000.o"
    include "$(BUILD_DIR)/src/n64dd/n64dd_801C8940.o"
    include "$(BUILD_DIR)/src/n64dd/n64dd_801C9440.o"
    include "$(BUILD_DIR)/src/n64dd/n64dd_801C9B70.o"
    include "$(BUILD_DIR)/src/n64dd/n64dd_error_headers.o"
    include "$(BUILD_DIR)/src/n64dd/n64dd_error_bodies.o"
    include "$(BUILD_DIR)/src/n64dd/n64dd_error_textures.o"
    include "$(BUILD_DIR)/src/n64dd/n64dd_801CA0B0.o"
    include "$(BUILD_DIR)/src/libleo/api/readwrite.o"
    include "$(BUILD_DIR)/src/libleo/leo/leofunc.o"
    include "$(BUILD_DIR)/src/libleo/leo/leoram.o"
    include "$(BUILD_DIR)/src/libleo/leo/leoint.o"
    include "$(BUILD_DIR)/src/libleo/leo/leocmdex.o"
    include "$(BUILD_DIR)/src/libleo/api/getaadr2.o"
    include "$(BUILD_DIR)/src/libleo/leo/leoread.o"
    include "$(BUILD_DIR)/src/libleo/api/lbatobyte.o"
    include "$(BUILD_DIR)/src/libleo/leo/leoinquiry.o"
    include "$(BUILD_DIR)/src/libleo/leo/leodiskinit.o"
    include "$(BUILD_DIR)/src/libleo/api/seek.o"
    include "$(BUILD_DIR)/src/libleo/leo/leord_diskid.o"
    include "$(BUILD_DIR)/src/libleo/leo/leomecha.o"
    include "$(BUILD_DIR)/src/libleo/api/spdlmotor.o"
    include "$(BUILD_DIR)/src/libleo/leo/leo_tbl.o"
    include "$(BUILD_DIR)/src/libleo/leo/leotempbuffer.o"
    include "$(BUILD_DIR)/src/libleo/leo/leoc2_syndrome.o"
    include "$(BUILD_DIR)/src/libleo/leo/leoc2ecc.o"
    include "$(BUILD_DIR)/src/libleo/leo/leomseq_tbl.o"
    include "$(BUILD_DIR)/src/libleo/leo/leomotor.o"
    include "$(BUILD_DIR)/src/libleo/api/driveexist.o"
    include "$(BUILD_DIR)/src/libleo/leo/leomode_sel.o"
    include "$(BUILD_DIR)/src/libleo/leo/leord_capa.o"
    include "$(BUILD_DIR)/src/libleo/leo/leoutil.o"
    include "$(BUILD_DIR)/src/libleo/leo/leorezero.o"
    include "$(BUILD_DIR)/src/libleo/api/clearqueue.o"
    include "$(BUILD_DIR)/src/libleo/api/bytetolba.o"
    include "$(BUILD_DIR)/src/libleo/leo/leoreset.o"
    include "$(BUILD_DIR)/src/libleo/leo/leotranslat.o"
    include "$(BUILD_DIR)/src/libleo/leo/leotimer.o"
    include "$(BUILD_DIR)/src/libleo/api/getkadr.o"
    include "$(BUILD_DIR)/src/libleo/api/getaadr.o"
    include "$(BUILD_DIR)/src/libleo/leo/leoglobals.o"
    include "$(BUILD_DIR)/src/libleo/leo/leowrite.o"
    include "$(BUILD_DIR)/src/libleo/api/cjcreateleomanager.o"
    include "$(BUILD_DIR)/src/libleo/leo/leointerrupt.o"
    include "$(BUILD_DIR)/src/libleo/api/cacreateleomanager.o"
    include "$(BUILD_DIR)/src/libleo/api/testunitready.o"
    include "$(BUILD_DIR)/src/libleo/leo/leotestunit.o"
    include "$(BUILD_DIR)/src/libleo/leo/leoseek.o"
endseg
#endif

beginseg
    name "ovl_title"
    compress
    address 0x80800000
    include "$(BUILD_DIR)/src/overlays/gamestates/ovl_title/z_title.o"
    include "$(BUILD_DIR)/src/overlays/gamestates/ovl_title/ovl_title_reloc.o"
endseg

beginseg
    name "ovl_select"
    compress
    include "$(BUILD_DIR)/src/overlays/gamestates/ovl_select/z_select.o"
    include "$(BUILD_DIR)/src/overlays/gamestates/ovl_select/ovl_select_reloc.o"
endseg

beginseg
    name "ovl_opening"
    compress
    include "$(BUILD_DIR)/src/overlays/gamestates/ovl_opening/z_opening.o"
    include "$(BUILD_DIR)/src/overlays/gamestates/ovl_opening/ovl_opening_reloc.o"
endseg

beginseg
    name "ovl_file_choose"
    compress
    include "$(BUILD_DIR)/src/overlays/gamestates/ovl_file_choose/z_file_nameset_data.o"
    include "$(BUILD_DIR)/src/overlays/gamestates/ovl_file_choose/z_file_copy_erase.o"
    include "$(BUILD_DIR)/src/overlays/gamestates/ovl_file_choose/z_file_nameset.o"
    include "$(BUILD_DIR)/src/overlays/gamestates/ovl_file_choose/z_file_choose.o"
    include "$(BUILD_DIR)/src/overlays/gamestates/ovl_file_choose/ovl_file_choose_reloc.o"
endseg

beginseg
    name "ovl_kaleido_scope"
    compress
    include "$(BUILD_DIR)/src/overlays/misc/ovl_kaleido_scope/z_kaleido_collect.o"
    include "$(BUILD_DIR)/src/overlays/misc/ovl_kaleido_scope/z_kaleido_debug.o"
    include "$(BUILD_DIR)/src/overlays/misc/ovl_kaleido_scope/z_kaleido_equipment.o"
    include "$(BUILD_DIR)/src/overlays/misc/ovl_kaleido_scope/z_kaleido_item.o"
    include "$(BUILD_DIR)/src/overlays/misc/ovl_kaleido_scope/z_kaleido_map.o"
    include "$(BUILD_DIR)/src/overlays/misc/ovl_kaleido_scope/z_kaleido_prompt.o"
    include "$(BUILD_DIR)/src/overlays/misc/ovl_kaleido_scope/z_kaleido_scope.o"
    include "$(BUILD_DIR)/src/overlays/misc/ovl_kaleido_scope/z_lmap_mark.o"
#if !OOT_MQ
    include "$(BUILD_DIR)/src/overlays/misc/ovl_kaleido_scope/z_lmap_mark_data.o"
#else
    include "$(BUILD_DIR)/src/overlays/misc/ovl_kaleido_scope/z_lmap_mark_data_mq.o"
#endif
    include "$(BUILD_DIR)/src/overlays/misc/ovl_kaleido_scope/ovl_kaleido_scope_reloc.o"
endseg

beginseg
    name "ovl_player_actor"
    compress
    include "$(BUILD_DIR)/src/overlays/actors/ovl_player_actor/z_player.o"
    include "$(BUILD_DIR)/src/overlays/actors/ovl_player_actor/ovl_player_actor_reloc.o"
endseg

beginseg
    name "ovl_map_mark_data"
    compress
#if !OOT_MQ
    include "$(BUILD_DIR)/src/overlays/misc/ovl_map_mark_data/z_map_mark_data.o"
#else
    include "$(BUILD_DIR)/src/overlays/misc/ovl_map_mark_data/z_map_mark_data_mq.o"
#endif
    include "$(BUILD_DIR)/src/overlays/misc/ovl_map_mark_data/ovl_map_mark_data_reloc.o"
endseg

beginseg
    name "ovl_En_Test"
    compress
    include "$(BUILD_DIR)/src/overlays/actors/ovl_En_Test/z_en_test.o"
    include "$(BUILD_DIR)/src/overlays/actors/ovl_En_Test/ovl_En_Test_reloc.o"
endseg

// Overlays for most actors and effects are reordered between versions. On N64 and iQue,
// the overlays are in some arbitrary order, while on GameCube they are sorted alphabetically.
#if !PLATFORM_GC
#include "spec_includes/overlays_n64_ique.inc"
#else
#include "spec_includes/overlays_gc.inc"
#endif

beginseg
    name "gameplay_keep"
    compress
    romalign 0x1000
    include "$(BUILD_DIR)/assets/objects/gameplay_keep/gameplay_keep.o"
    number 4
endseg

beginseg
    name "gameplay_field_keep"
    compress
    romalign 0x1000
    include "$(BUILD_DIR)/assets/objects/gameplay_field_keep/gameplay_field_keep.o"
    number 5
endseg

beginseg
    name "gameplay_dangeon_keep"
    compress
    romalign 0x1000
    include "$(BUILD_DIR)/assets/objects/gameplay_dangeon_keep/gameplay_dangeon_keep.o"
    number 5
endseg

beginseg
    name "gameplay_object_exchange_static"
    compress
    romalign 0x1000
    include "$(BUILD_DIR)/baserom/gameplay_object_exchange_static.o"
endseg

beginseg
    name "object_link_boy"
    compress
    romalign 0x1000
    include "$(BUILD_DIR)/assets/objects/object_link_boy/object_link_boy.o"
    number 6
endseg

beginseg
    name "object_link_child"
    compress
    romalign 0x1000
    include "$(BUILD_DIR)/assets/objects/object_link_child/object_link_child.o"
    number 6
endseg

beginseg
    name "object_box"
    compress
    romalign 0x1000
    include "$(BUILD_DIR)/assets/objects/object_box/object_box.o"
    number 6
endseg

beginseg
    name "object_human"
    compress
    romalign 0x1000
    include "$(BUILD_DIR)/assets/objects/object_human/object_human.o"
    number 6
endseg

beginseg
    name "object_okuta"
    compress
    romalign 0x1000
    include "$(BUILD_DIR)/assets/objects/object_okuta/object_okuta.o"
    number 6
endseg

beginseg
    name "object_poh"
    compress
    romalign 0x1000
    include "$(BUILD_DIR)/assets/objects/object_poh/object_poh.o"
    number 6
endseg

beginseg
    name "object_wallmaster"
    compress
    romalign 0x1000
    include "$(BUILD_DIR)/assets/objects/object_wallmaster/object_wallmaster.o"
    number 6
endseg

beginseg
    name "object_dy_obj"
    compress
    romalign 0x1000
    include "$(BUILD_DIR)/assets/objects/object_dy_obj/object_dy_obj.o"
    number 6
endseg

beginseg
    name "object_firefly"
    compress
    romalign 0x1000
    include "$(BUILD_DIR)/assets/objects/object_firefly/object_firefly.o"
    number 6
endseg

beginseg
    name "object_dodongo"
    compress
    romalign 0x1000
    include "$(BUILD_DIR)/assets/objects/object_dodongo/object_dodongo.o"
    number 6
endseg

beginseg
    name "object_fire"
    compress
    romalign 0x1000
    include "$(BUILD_DIR)/assets/objects/object_fire/object_fire.o"
    number 6
endseg

beginseg
    name "object_niw"
    compress
    romalign 0x1000
    include "$(BUILD_DIR)/assets/objects/object_niw/object_niw.o"
    number 6
endseg

beginseg
    name "object_tite"
    compress
    romalign 0x1000
    include "$(BUILD_DIR)/assets/objects/object_tite/object_tite.o"
    number 6
endseg

beginseg
    name "object_reeba"
    compress
    romalign 0x1000
    include "$(BUILD_DIR)/assets/objects/object_reeba/object_reeba.o"
    number 6
endseg

beginseg
    name "object_peehat"
    compress
    romalign 0x1000
    include "$(BUILD_DIR)/assets/objects/object_peehat/object_peehat.o"
    number 6
endseg

beginseg
    name "object_kingdodongo"
    compress
    romalign 0x1000
    include "$(BUILD_DIR)/assets/objects/object_kingdodongo/object_kingdodongo.o"
    number 6
endseg

beginseg
    name "object_horse"
    compress
    romalign 0x1000
    include "$(BUILD_DIR)/assets/objects/object_horse/object_horse.o"
    number 6
endseg

beginseg
    name "object_zf"
    compress
    romalign 0x1000
    include "$(BUILD_DIR)/assets/objects/object_zf/object_zf.o"
    number 6
endseg

beginseg
    name "object_goma"
    compress
    romalign 0x1000
    include "$(BUILD_DIR)/assets/objects/object_goma/object_goma.o"
    number 6
endseg

beginseg
    name "object_zl1"
    compress
    romalign 0x1000
    include "$(BUILD_DIR)/assets/objects/object_zl1/object_zl1.o"
    number 6
endseg

beginseg
    name "object_gol"
    compress
    romalign 0x1000
    include "$(BUILD_DIR)/assets/objects/object_gol/object_gol.o"
    number 6
endseg

beginseg
    name "object_bubble"
    compress
    romalign 0x1000
    include "$(BUILD_DIR)/assets/objects/object_bubble/object_bubble.o"
    number 6
endseg

beginseg
    name "object_dodojr"
    compress
    romalign 0x1000
    include "$(BUILD_DIR)/assets/objects/object_dodojr/object_dodojr.o"
    number 6
endseg

beginseg
    name "object_torch2"
    compress
    romalign 0x1000
    include "$(BUILD_DIR)/assets/objects/object_torch2/object_torch2.o"
    number 6
endseg

beginseg
    name "object_bl"
    compress
    romalign 0x1000
    include "$(BUILD_DIR)/assets/objects/object_bl/object_bl.o"
    number 6
endseg

beginseg
    name "object_tp"
    compress
    romalign 0x1000
    include "$(BUILD_DIR)/assets/objects/object_tp/object_tp.o"
    number 6
endseg

beginseg
    name "object_oA1"
    compress
    romalign 0x1000
    include "$(BUILD_DIR)/assets/objects/object_oA1/object_oA1.o"
    number 6
endseg

beginseg
    name "object_st"
    compress
    romalign 0x1000
    include "$(BUILD_DIR)/assets/objects/object_st/object_st.o"
    number 6
endseg

beginseg
    name "object_bw"
    compress
    romalign 0x1000
    include "$(BUILD_DIR)/assets/objects/object_bw/object_bw.o"
    number 6
endseg

beginseg
    name "object_ei"
    compress
    romalign 0x1000
    include "$(BUILD_DIR)/assets/objects/object_ei/object_ei.o"
    number 6
endseg

beginseg
    name "object_horse_normal"
    compress
    romalign 0x1000
    include "$(BUILD_DIR)/assets/objects/object_horse_normal/object_horse_normal.o"
    number 6
endseg

beginseg
    name "object_oB1"
    compress
    romalign 0x1000
    include "$(BUILD_DIR)/assets/objects/object_oB1/object_oB1.o"
    number 6
endseg

beginseg
    name "object_o_anime"
    compress
    romalign 0x1000
    include "$(BUILD_DIR)/assets/objects/object_o_anime/object_o_anime.o"
    number 6
endseg

beginseg
    name "object_spot04_objects"
    compress
    romalign 0x1000
    include "$(BUILD_DIR)/assets/objects/object_spot04_objects/object_spot04_objects.o"
    number 6
endseg

beginseg
    name "object_ddan_objects"
    compress
    romalign 0x1000
    include "$(BUILD_DIR)/assets/objects/object_ddan_objects/object_ddan_objects.o"
    number 6
endseg

beginseg
    name "object_hidan_objects"
    compress
    romalign 0x1000
    include "$(BUILD_DIR)/assets/objects/object_hidan_objects/object_hidan_objects.o"
    number 6
endseg

beginseg
    name "object_horse_ganon"
    compress
    romalign 0x1000
    include "$(BUILD_DIR)/assets/objects/object_horse_ganon/object_horse_ganon.o"
    number 6
endseg

beginseg
    name "object_oA2"
    compress
    romalign 0x1000
    include "$(BUILD_DIR)/assets/objects/object_oA2/object_oA2.o"
    number 6
endseg

beginseg
    name "object_spot00_objects"
    compress
    romalign 0x1000
    include "$(BUILD_DIR)/assets/objects/object_spot00_objects/object_spot00_objects.o"
    number 6
endseg

beginseg
    name "object_mb"
    compress
    romalign 0x1000
    include "$(BUILD_DIR)/assets/objects/object_mb/object_mb.o"
    number 6
endseg

beginseg
    name "object_bombf"
    compress
    romalign 0x1000
    include "$(BUILD_DIR)/assets/objects/object_bombf/object_bombf.o"
    number 6
endseg

beginseg
    name "object_sk2"
    compress
    romalign 0x1000
    include "$(BUILD_DIR)/assets/objects/object_sk2/object_sk2.o"
    number 6
endseg

beginseg
    name "object_oE1"
    compress
    romalign 0x1000
    include "$(BUILD_DIR)/assets/objects/object_oE1/object_oE1.o"
    number 6
endseg

beginseg
    name "object_oE_anime"
    compress
    romalign 0x1000
    include "$(BUILD_DIR)/assets/objects/object_oE_anime/object_oE_anime.o"
    number 6
endseg

beginseg
    name "object_oE2"
    compress
    romalign 0x1000
    include "$(BUILD_DIR)/assets/objects/object_oE2/object_oE2.o"
    number 6
endseg

beginseg
    name "object_ydan_objects"
    compress
    romalign 0x1000
    include "$(BUILD_DIR)/assets/objects/object_ydan_objects/object_ydan_objects.o"
    number 6
endseg

beginseg
    name "object_gnd"
    compress
    romalign 0x1000
    include "$(BUILD_DIR)/assets/objects/object_gnd/object_gnd.o"
    number 6
endseg

beginseg
    name "object_am"
    compress
    romalign 0x1000
    include "$(BUILD_DIR)/assets/objects/object_am/object_am.o"
    number 6
endseg

beginseg
    name "object_dekubaba"
    compress
    romalign 0x1000
    include "$(BUILD_DIR)/assets/objects/object_dekubaba/object_dekubaba.o"
    number 6
endseg

beginseg
    name "object_oA3"
    compress
    romalign 0x1000
    include "$(BUILD_DIR)/assets/objects/object_oA3/object_oA3.o"
    number 6
endseg

beginseg
    name "object_oA4"
    compress
    romalign 0x1000
    include "$(BUILD_DIR)/assets/objects/object_oA4/object_oA4.o"
    number 6
endseg

beginseg
    name "object_oA5"
    compress
    romalign 0x1000
    include "$(BUILD_DIR)/assets/objects/object_oA5/object_oA5.o"
    number 6
endseg

beginseg
    name "object_oA6"
    compress
    romalign 0x1000
    include "$(BUILD_DIR)/assets/objects/object_oA6/object_oA6.o"
    number 6
endseg

beginseg
    name "object_oA7"
    compress
    romalign 0x1000
    include "$(BUILD_DIR)/assets/objects/object_oA7/object_oA7.o"
    number 6
endseg

beginseg
    name "object_jj"
    compress
    romalign 0x1000
    include "$(BUILD_DIR)/assets/objects/object_jj/object_jj.o"
    number 6
endseg

beginseg
    name "object_oA8"
    compress
    romalign 0x1000
    include "$(BUILD_DIR)/assets/objects/object_oA8/object_oA8.o"
    number 6
endseg

beginseg
    name "object_oA9"
    compress
    romalign 0x1000
    include "$(BUILD_DIR)/assets/objects/object_oA9/object_oA9.o"
    number 6
endseg

beginseg
    name "object_oB2"
    compress
    romalign 0x1000
    include "$(BUILD_DIR)/assets/objects/object_oB2/object_oB2.o"
    number 6
endseg

beginseg
    name "object_oB3"
    compress
    romalign 0x1000
    include "$(BUILD_DIR)/assets/objects/object_oB3/object_oB3.o"
    number 6
endseg

beginseg
    name "object_oB4"
    compress
    romalign 0x1000
    include "$(BUILD_DIR)/assets/objects/object_oB4/object_oB4.o"
    number 6
endseg

beginseg
    name "object_horse_zelda"
    compress
    romalign 0x1000
    include "$(BUILD_DIR)/assets/objects/object_horse_zelda/object_horse_zelda.o"
    number 6
endseg

beginseg
    name "object_opening_demo1"
    compress
    romalign 0x1000
    include "$(BUILD_DIR)/assets/objects/object_opening_demo1/object_opening_demo1.o"
    number 6
endseg

beginseg
    name "object_warp1"
    compress
    romalign 0x1000
    include "$(BUILD_DIR)/assets/objects/object_warp1/object_warp1.o"
    number 6
endseg

beginseg
    name "object_b_heart"
    compress
    romalign 0x1000
    include "$(BUILD_DIR)/assets/objects/object_b_heart/object_b_heart.o"
    number 6
endseg

beginseg
    name "object_dekunuts"
    compress
    romalign 0x1000
    include "$(BUILD_DIR)/assets/objects/object_dekunuts/object_dekunuts.o"
    number 6
endseg

beginseg
    name "object_oE3"
    compress
    romalign 0x1000
    include "$(BUILD_DIR)/assets/objects/object_oE3/object_oE3.o"
    number 6
endseg

beginseg
    name "object_oE4"
    compress
    romalign 0x1000
    include "$(BUILD_DIR)/assets/objects/object_oE4/object_oE4.o"
    number 6
endseg

beginseg
    name "object_menkuri_objects"
    compress
    romalign 0x1000
    include "$(BUILD_DIR)/assets/objects/object_menkuri_objects/object_menkuri_objects.o"
    number 6
endseg

beginseg
    name "object_oE5"
    compress
    romalign 0x1000
    include "$(BUILD_DIR)/assets/objects/object_oE5/object_oE5.o"
    number 6
endseg

beginseg
    name "object_oE6"
    compress
    romalign 0x1000
    include "$(BUILD_DIR)/assets/objects/object_oE6/object_oE6.o"
    number 6
endseg

beginseg
    name "object_oE7"
    compress
    romalign 0x1000
    include "$(BUILD_DIR)/assets/objects/object_oE7/object_oE7.o"
    number 6
endseg

beginseg
    name "object_oE8"
    compress
    romalign 0x1000
    include "$(BUILD_DIR)/assets/objects/object_oE8/object_oE8.o"
    number 6
endseg

beginseg
    name "object_oE9"
    compress
    romalign 0x1000
    include "$(BUILD_DIR)/assets/objects/object_oE9/object_oE9.o"
    number 6
endseg

beginseg
    name "object_oE10"
    compress
    romalign 0x1000
    include "$(BUILD_DIR)/assets/objects/object_oE10/object_oE10.o"
    number 6
endseg

beginseg
    name "object_oE11"
    compress
    romalign 0x1000
    include "$(BUILD_DIR)/assets/objects/object_oE11/object_oE11.o"
    number 6
endseg

beginseg
    name "object_oE12"
    compress
    romalign 0x1000
    include "$(BUILD_DIR)/assets/objects/object_oE12/object_oE12.o"
    number 6
endseg

beginseg
    name "object_vali"
    compress
    romalign 0x1000
    include "$(BUILD_DIR)/assets/objects/object_vali/object_vali.o"
    number 6
endseg

beginseg
    name "object_oA10"
    compress
    romalign 0x1000
    include "$(BUILD_DIR)/assets/objects/object_oA10/object_oA10.o"
    number 6
endseg

beginseg
    name "object_oA11"
    compress
    romalign 0x1000
    include "$(BUILD_DIR)/assets/objects/object_oA11/object_oA11.o"
    number 6
endseg

beginseg
    name "object_mizu_objects"
    compress
    romalign 0x1000
    include "$(BUILD_DIR)/assets/objects/object_mizu_objects/object_mizu_objects.o"
    number 6
endseg

beginseg
    name "object_fhg"
    compress
    romalign 0x1000
    include "$(BUILD_DIR)/assets/objects/object_fhg/object_fhg.o"
    number 6
endseg

beginseg
    name "object_ossan"
    compress
    romalign 0x1000
    include "$(BUILD_DIR)/assets/objects/object_ossan/object_ossan.o"
    number 6
endseg

beginseg
    name "object_mori_hineri1"
    compress
    romalign 0x1000
    include "$(BUILD_DIR)/assets/objects/object_mori_hineri1/object_mori_hineri1.o"
    number 6
endseg

beginseg
    name "object_Bb"
    compress
    romalign 0x1000
    include "$(BUILD_DIR)/assets/objects/object_Bb/object_Bb.o"
    number 6
endseg

beginseg
    name "object_toki_objects"
    compress
    romalign 0x1000
    include "$(BUILD_DIR)/assets/objects/object_toki_objects/object_toki_objects.o"
    number 6
endseg

beginseg
    name "object_yukabyun"
    compress
    romalign 0x1000
    include "$(BUILD_DIR)/assets/objects/object_yukabyun/object_yukabyun.o"
    number 6
endseg

beginseg
    name "object_zl2"
    compress
    romalign 0x1000
    include "$(BUILD_DIR)/assets/objects/object_zl2/object_zl2.o"
    number 6
endseg

beginseg
    name "object_mjin"
    compress
    romalign 0x1000
    include "$(BUILD_DIR)/assets/objects/object_mjin/object_mjin.o"
    number 6
endseg

beginseg
    name "object_mjin_flash"
    compress
    romalign 0x1000
    include "$(BUILD_DIR)/assets/objects/object_mjin_flash/object_mjin_flash.o"
    number 6
endseg

beginseg
    name "object_mjin_dark"
    compress
    romalign 0x1000
    include "$(BUILD_DIR)/assets/objects/object_mjin_dark/object_mjin_dark.o"
    number 6
endseg

beginseg
    name "object_mjin_flame"
    compress
    romalign 0x1000
    include "$(BUILD_DIR)/assets/objects/object_mjin_flame/object_mjin_flame.o"
    number 6
endseg

beginseg
    name "object_mjin_ice"
    compress
    romalign 0x1000
    include "$(BUILD_DIR)/assets/objects/object_mjin_ice/object_mjin_ice.o"
    number 6
endseg

beginseg
    name "object_mjin_soul"
    compress
    romalign 0x1000
    include "$(BUILD_DIR)/assets/objects/object_mjin_soul/object_mjin_soul.o"
    number 6
endseg

beginseg
    name "object_mjin_wind"
    compress
    romalign 0x1000
    include "$(BUILD_DIR)/assets/objects/object_mjin_wind/object_mjin_wind.o"
    number 6
endseg

beginseg
    name "object_mjin_oka"
    compress
    romalign 0x1000
    include "$(BUILD_DIR)/assets/objects/object_mjin_oka/object_mjin_oka.o"
    number 6
endseg

beginseg
    name "object_haka_objects"
    compress
    romalign 0x1000
    include "$(BUILD_DIR)/assets/objects/object_haka_objects/object_haka_objects.o"
    number 6
endseg

beginseg
    name "object_spot06_objects"
    compress
    romalign 0x1000
    include "$(BUILD_DIR)/assets/objects/object_spot06_objects/object_spot06_objects.o"
    number 6
endseg

beginseg
    name "object_ice_objects"
    compress
    romalign 0x1000
    include "$(BUILD_DIR)/assets/objects/object_ice_objects/object_ice_objects.o"
    number 6
endseg

beginseg
    name "object_relay_objects"
    compress
    romalign 0x1000
    include "$(BUILD_DIR)/assets/objects/object_relay_objects/object_relay_objects.o"
    number 6
endseg

beginseg
    name "object_mori_hineri1a"
    compress
    romalign 0x1000
    include "$(BUILD_DIR)/assets/objects/object_mori_hineri1a/object_mori_hineri1a.o"
    number 6
endseg

beginseg
    name "object_mori_hineri2"
    compress
    romalign 0x1000
    include "$(BUILD_DIR)/assets/objects/object_mori_hineri2/object_mori_hineri2.o"
    number 6
endseg

beginseg
    name "object_mori_hineri2a"
    compress
    romalign 0x1000
    include "$(BUILD_DIR)/assets/objects/object_mori_hineri2a/object_mori_hineri2a.o"
    number 6
endseg

beginseg
    name "object_mori_objects"
    compress
    romalign 0x1000
    include "$(BUILD_DIR)/assets/objects/object_mori_objects/object_mori_objects.o"
    number 6
endseg

beginseg
    name "object_mori_tex"
    compress
    romalign 0x1000
    include "$(BUILD_DIR)/assets/objects/object_mori_tex/object_mori_tex.o"
    number 8
endseg

beginseg
    name "object_spot08_obj"
    compress
    romalign 0x1000
    include "$(BUILD_DIR)/assets/objects/object_spot08_obj/object_spot08_obj.o"
    number 6
endseg

beginseg
    name "object_warp2"
    compress
    romalign 0x1000
    include "$(BUILD_DIR)/assets/objects/object_warp2/object_warp2.o"
    number 6
endseg

beginseg
    name "object_hata"
    compress
    romalign 0x1000
    include "$(BUILD_DIR)/assets/objects/object_hata/object_hata.o"
    number 6
endseg

beginseg
    name "object_bird"
    compress
    romalign 0x1000
    include "$(BUILD_DIR)/assets/objects/object_bird/object_bird.o"
    number 6
endseg

beginseg
    name "object_wood02"
    compress
    romalign 0x1000
    include "$(BUILD_DIR)/assets/objects/object_wood02/object_wood02.o"
    number 6
endseg

beginseg
    name "object_lightbox"
    compress
    romalign 0x1000
    include "$(BUILD_DIR)/assets/objects/object_lightbox/object_lightbox.o"
    number 6
endseg

beginseg
    name "object_pu_box"
    compress
    romalign 0x1000
    include "$(BUILD_DIR)/assets/objects/object_pu_box/object_pu_box.o"
    number 6
endseg

beginseg
    name "object_trap"
    compress
    romalign 0x1000
    include "$(BUILD_DIR)/assets/objects/object_trap/object_trap.o"
    number 6
endseg

beginseg
    name "object_vase"
    compress
    romalign 0x1000
    include "$(BUILD_DIR)/assets/objects/object_vase/object_vase.o"
    number 6
endseg

beginseg
    name "object_im"
    compress
    romalign 0x1000
    include "$(BUILD_DIR)/assets/objects/object_im/object_im.o"
    number 6
endseg

beginseg
    name "object_ta"
    compress
    romalign 0x1000
    include "$(BUILD_DIR)/assets/objects/object_ta/object_ta.o"
    number 6
endseg

beginseg
    name "object_tk"
    compress
    romalign 0x1000
    include "$(BUILD_DIR)/assets/objects/object_tk/object_tk.o"
    number 6
endseg

beginseg
    name "object_xc"
    compress
    romalign 0x1000
    include "$(BUILD_DIR)/assets/objects/object_xc/object_xc.o"
    number 6
endseg

beginseg
    name "object_vm"
    compress
    romalign 0x1000
    include "$(BUILD_DIR)/assets/objects/object_vm/object_vm.o"
    number 6
endseg

beginseg
    name "object_bv"
    compress
    romalign 0x1000
    include "$(BUILD_DIR)/assets/objects/object_bv/object_bv.o"
    number 6
endseg

beginseg
    name "object_hakach_objects"
    compress
    romalign 0x1000
    include "$(BUILD_DIR)/assets/objects/object_hakach_objects/object_hakach_objects.o"
    number 6
endseg

beginseg
    name "object_efc_crystal_light"
    compress
    romalign 0x1000
    include "$(BUILD_DIR)/assets/objects/object_efc_crystal_light/object_efc_crystal_light.o"
    number 6
endseg

beginseg
    name "object_efc_fire_ball"
    compress
    romalign 0x1000
    include "$(BUILD_DIR)/assets/objects/object_efc_fire_ball/object_efc_fire_ball.o"
    number 6
endseg

beginseg
    name "object_efc_flash"
    compress
    romalign 0x1000
    include "$(BUILD_DIR)/assets/objects/object_efc_flash/object_efc_flash.o"
    number 6
endseg

beginseg
    name "object_efc_lgt_shower"
    compress
    romalign 0x1000
    include "$(BUILD_DIR)/assets/objects/object_efc_lgt_shower/object_efc_lgt_shower.o"
    number 6
endseg

beginseg
    name "object_efc_star_field"
    compress
    romalign 0x1000
    include "$(BUILD_DIR)/assets/objects/object_efc_star_field/object_efc_star_field.o"
    number 6
endseg

beginseg
    name "object_god_lgt"
    compress
    romalign 0x1000
    include "$(BUILD_DIR)/assets/objects/object_god_lgt/object_god_lgt.o"
    number 6
endseg

beginseg
    name "object_light_ring"
    compress
    romalign 0x1000
    include "$(BUILD_DIR)/assets/objects/object_light_ring/object_light_ring.o"
    number 6
endseg

beginseg
    name "object_triforce_spot"
    compress
    romalign 0x1000
    include "$(BUILD_DIR)/assets/objects/object_triforce_spot/object_triforce_spot.o"
    number 6
endseg

beginseg
    name "object_medal"
    compress
    romalign 0x1000
    include "$(BUILD_DIR)/assets/objects/object_medal/object_medal.o"
    number 6
endseg

beginseg
    name "object_bdan_objects"
    compress
    romalign 0x1000
    include "$(BUILD_DIR)/assets/objects/object_bdan_objects/object_bdan_objects.o"
    number 6
endseg

beginseg
    name "object_sd"
    compress
    romalign 0x1000
    include "$(BUILD_DIR)/assets/objects/object_sd/object_sd.o"
    number 6
endseg

beginseg
    name "object_rd"
    compress
    romalign 0x1000
    include "$(BUILD_DIR)/assets/objects/object_rd/object_rd.o"
    number 6
endseg

beginseg
    name "object_po_sisters"
    compress
    romalign 0x1000
    include "$(BUILD_DIR)/assets/objects/object_po_sisters/object_po_sisters.o"
    number 6
endseg

beginseg
    name "object_heavy_object"
    compress
    romalign 0x1000
    include "$(BUILD_DIR)/assets/objects/object_heavy_object/object_heavy_object.o"
    number 6
endseg

beginseg
    name "object_gndd"
    compress
    romalign 0x1000
    include "$(BUILD_DIR)/assets/objects/object_gndd/object_gndd.o"
    number 6
endseg

beginseg
    name "object_fd"
    compress
    romalign 0x1000
    include "$(BUILD_DIR)/assets/objects/object_fd/object_fd.o"
    number 6
endseg

beginseg
    name "object_du"
    compress
    romalign 0x1000
    include "$(BUILD_DIR)/assets/objects/object_du/object_du.o"
    number 6
endseg

beginseg
    name "object_fw"
    compress
    romalign 0x1000
    include "$(BUILD_DIR)/assets/objects/object_fw/object_fw.o"
    number 6
endseg

beginseg
    name "object_horse_link_child"
    compress
    romalign 0x1000
    include "$(BUILD_DIR)/assets/objects/object_horse_link_child/object_horse_link_child.o"
    number 6
endseg

beginseg
    name "object_spot02_objects"
    compress
    romalign 0x1000
    include "$(BUILD_DIR)/assets/objects/object_spot02_objects/object_spot02_objects.o"
    number 6
endseg

beginseg
    name "object_haka"
    compress
    romalign 0x1000
    include "$(BUILD_DIR)/assets/objects/object_haka/object_haka.o"
    number 6
endseg

beginseg
    name "object_ru1"
    compress
    romalign 0x1000
    include "$(BUILD_DIR)/assets/objects/object_ru1/object_ru1.o"
    number 6
endseg

beginseg
    name "object_syokudai"
    compress
    romalign 0x1000
    include "$(BUILD_DIR)/assets/objects/object_syokudai/object_syokudai.o"
    number 6
endseg

beginseg
    name "object_fd2"
    compress
    romalign 0x1000
    include "$(BUILD_DIR)/assets/objects/object_fd2/object_fd2.o"
    number 6
endseg

beginseg
    name "object_dh"
    compress
    romalign 0x1000
    include "$(BUILD_DIR)/assets/objects/object_dh/object_dh.o"
    number 6
endseg

beginseg
    name "object_rl"
    compress
    romalign 0x1000
    include "$(BUILD_DIR)/assets/objects/object_rl/object_rl.o"
    number 6
endseg

beginseg
    name "object_efc_tw"
    compress
    romalign 0x1000
    include "$(BUILD_DIR)/assets/objects/object_efc_tw/object_efc_tw.o"
    number 6
endseg

beginseg
    name "object_demo_tre_lgt"
    compress
    romalign 0x1000
    include "$(BUILD_DIR)/assets/objects/object_demo_tre_lgt/object_demo_tre_lgt.o"
    number 6
endseg

beginseg
    name "object_gi_key"
    compress
    romalign 0x1000
    include "$(BUILD_DIR)/assets/objects/object_gi_key/object_gi_key.o"
    number 6
endseg

beginseg
    name "object_mir_ray"
    compress
    romalign 0x1000
    include "$(BUILD_DIR)/assets/objects/object_mir_ray/object_mir_ray.o"
    number 6
endseg

beginseg
    name "object_brob"
    compress
    romalign 0x1000
    include "$(BUILD_DIR)/assets/objects/object_brob/object_brob.o"
    number 6
endseg

beginseg
    name "object_gi_jewel"
    compress
    romalign 0x1000
    include "$(BUILD_DIR)/assets/objects/object_gi_jewel/object_gi_jewel.o"
    number 6
endseg

beginseg
    name "object_spot09_obj"
    compress
    romalign 0x1000
    include "$(BUILD_DIR)/assets/objects/object_spot09_obj/object_spot09_obj.o"
    number 6
endseg

beginseg
    name "object_spot18_obj"
    compress
    romalign 0x1000
    include "$(BUILD_DIR)/assets/objects/object_spot18_obj/object_spot18_obj.o"
    number 6
endseg

beginseg
    name "object_bdoor"
    compress
    romalign 0x1000
    include "$(BUILD_DIR)/assets/objects/object_bdoor/object_bdoor.o"
    number 6
endseg

beginseg
    name "object_spot17_obj"
    compress
    romalign 0x1000
    include "$(BUILD_DIR)/assets/objects/object_spot17_obj/object_spot17_obj.o"
    number 6
endseg

beginseg
    name "object_shop_dungen"
    compress
    romalign 0x1000
    include "$(BUILD_DIR)/assets/objects/object_shop_dungen/object_shop_dungen.o"
    number 6
endseg

beginseg
    name "object_nb"
    compress
    romalign 0x1000
    include "$(BUILD_DIR)/assets/objects/object_nb/object_nb.o"
    number 6
endseg

beginseg
    name "object_mo"
    compress
    romalign 0x1000
    include "$(BUILD_DIR)/assets/objects/object_mo/object_mo.o"
    number 6
endseg

beginseg
    name "object_sb"
    compress
    romalign 0x1000
    include "$(BUILD_DIR)/assets/objects/object_sb/object_sb.o"
    number 6
endseg

beginseg
    name "object_gi_melody"
    compress
    romalign 0x1000
    include "$(BUILD_DIR)/assets/objects/object_gi_melody/object_gi_melody.o"
    number 6
endseg

beginseg
    name "object_gi_heart"
    compress
    romalign 0x1000
    include "$(BUILD_DIR)/assets/objects/object_gi_heart/object_gi_heart.o"
    number 6
endseg

beginseg
    name "object_gi_compass"
    compress
    romalign 0x1000
    include "$(BUILD_DIR)/assets/objects/object_gi_compass/object_gi_compass.o"
    number 6
endseg

beginseg
    name "object_gi_bosskey"
    compress
    romalign 0x1000
    include "$(BUILD_DIR)/assets/objects/object_gi_bosskey/object_gi_bosskey.o"
    number 6
endseg

beginseg
    name "object_gi_medal"
    compress
    romalign 0x1000
    include "$(BUILD_DIR)/assets/objects/object_gi_medal/object_gi_medal.o"
    number 6
endseg

beginseg
    name "object_gi_nuts"
    compress
    romalign 0x1000
    include "$(BUILD_DIR)/assets/objects/object_gi_nuts/object_gi_nuts.o"
    number 6
endseg

beginseg
    name "object_sa"
    compress
    romalign 0x1000
    include "$(BUILD_DIR)/assets/objects/object_sa/object_sa.o"
    number 6
endseg

beginseg
    name "object_gi_hearts"
    compress
    romalign 0x1000
    include "$(BUILD_DIR)/assets/objects/object_gi_hearts/object_gi_hearts.o"
    number 6
endseg

beginseg
    name "object_gi_arrowcase"
    compress
    romalign 0x1000
    include "$(BUILD_DIR)/assets/objects/object_gi_arrowcase/object_gi_arrowcase.o"
    number 6
endseg

beginseg
    name "object_gi_bombpouch"
    compress
    romalign 0x1000
    include "$(BUILD_DIR)/assets/objects/object_gi_bombpouch/object_gi_bombpouch.o"
    number 6
endseg

beginseg
    name "object_in"
    compress
    romalign 0x1000
    include "$(BUILD_DIR)/assets/objects/object_in/object_in.o"
    number 6
endseg

beginseg
    name "object_tr"
    compress
    romalign 0x1000
    include "$(BUILD_DIR)/assets/objects/object_tr/object_tr.o"
    number 6
endseg

beginseg
    name "object_spot16_obj"
    compress
    romalign 0x1000
    include "$(BUILD_DIR)/assets/objects/object_spot16_obj/object_spot16_obj.o"
    number 6
endseg

beginseg
    name "object_oE1s"
    compress
    romalign 0x1000
    include "$(BUILD_DIR)/assets/objects/object_oE1s/object_oE1s.o"
    number 6
endseg

beginseg
    name "object_oE4s"
    compress
    romalign 0x1000
    include "$(BUILD_DIR)/assets/objects/object_oE4s/object_oE4s.o"
    number 6
endseg

beginseg
    name "object_os_anime"
    compress
    romalign 0x1000
    include "$(BUILD_DIR)/assets/objects/object_os_anime/object_os_anime.o"
    number 6
endseg

beginseg
    name "object_gi_bottle"
    compress
    romalign 0x1000
    include "$(BUILD_DIR)/assets/objects/object_gi_bottle/object_gi_bottle.o"
    number 6
endseg

beginseg
    name "object_gi_stick"
    compress
    romalign 0x1000
    include "$(BUILD_DIR)/assets/objects/object_gi_stick/object_gi_stick.o"
    number 6
endseg

beginseg
    name "object_gi_map"
    compress
    romalign 0x1000
    include "$(BUILD_DIR)/assets/objects/object_gi_map/object_gi_map.o"
    number 6
endseg

beginseg
    name "object_oF1d_map"
    compress
    romalign 0x1000
    include "$(BUILD_DIR)/assets/objects/object_oF1d_map/object_oF1d_map.o"
    number 6
endseg

beginseg
    name "object_ru2"
    compress
    romalign 0x1000
    include "$(BUILD_DIR)/assets/objects/object_ru2/object_ru2.o"
    number 6
endseg

beginseg
    name "object_gi_shield_1"
    compress
    romalign 0x1000
    include "$(BUILD_DIR)/assets/objects/object_gi_shield_1/object_gi_shield_1.o"
    number 6
endseg

beginseg
    name "object_dekujr"
    compress
    romalign 0x1000
    include "$(BUILD_DIR)/assets/objects/object_dekujr/object_dekujr.o"
    number 6
endseg

beginseg
    name "object_gi_magicpot"
    compress
    romalign 0x1000
    include "$(BUILD_DIR)/assets/objects/object_gi_magicpot/object_gi_magicpot.o"
    number 6
endseg

beginseg
    name "object_gi_bomb_1"
    compress
    romalign 0x1000
    include "$(BUILD_DIR)/assets/objects/object_gi_bomb_1/object_gi_bomb_1.o"
    number 6
endseg

beginseg
    name "object_oF1s"
    compress
    romalign 0x1000
    include "$(BUILD_DIR)/assets/objects/object_oF1s/object_oF1s.o"
    number 6
endseg

beginseg
    name "object_ma2"
    compress
    romalign 0x1000
    include "$(BUILD_DIR)/assets/objects/object_ma2/object_ma2.o"
    number 6
endseg

beginseg
    name "object_gi_purse"
    compress
    romalign 0x1000
    include "$(BUILD_DIR)/assets/objects/object_gi_purse/object_gi_purse.o"
    number 6
endseg

beginseg
    name "object_hni"
    compress
    romalign 0x1000
    include "$(BUILD_DIR)/assets/objects/object_hni/object_hni.o"
    number 6
endseg

beginseg
    name "object_tw"
    compress
    romalign 0x1000
    include "$(BUILD_DIR)/assets/objects/object_tw/object_tw.o"
    number 6
endseg

beginseg
    name "object_rr"
    compress
    romalign 0x1000
    include "$(BUILD_DIR)/assets/objects/object_rr/object_rr.o"
    number 6
endseg

beginseg
    name "object_bxa"
    compress
    romalign 0x1000
    include "$(BUILD_DIR)/assets/objects/object_bxa/object_bxa.o"
    number 6
endseg

beginseg
    name "object_anubice"
    compress
    romalign 0x1000
    include "$(BUILD_DIR)/assets/objects/object_anubice/object_anubice.o"
    number 6
endseg

beginseg
    name "object_gi_gerudo"
    compress
    romalign 0x1000
    include "$(BUILD_DIR)/assets/objects/object_gi_gerudo/object_gi_gerudo.o"
    number 6
endseg

beginseg
    name "object_gi_arrow"
    compress
    romalign 0x1000
    include "$(BUILD_DIR)/assets/objects/object_gi_arrow/object_gi_arrow.o"
    number 6
endseg

beginseg
    name "object_gi_bomb_2"
    compress
    romalign 0x1000
    include "$(BUILD_DIR)/assets/objects/object_gi_bomb_2/object_gi_bomb_2.o"
    number 6
endseg

beginseg
    name "object_gi_egg"
    compress
    romalign 0x1000
    include "$(BUILD_DIR)/assets/objects/object_gi_egg/object_gi_egg.o"
    number 6
endseg

beginseg
    name "object_gi_scale"
    compress
    romalign 0x1000
    include "$(BUILD_DIR)/assets/objects/object_gi_scale/object_gi_scale.o"
    number 6
endseg

beginseg
    name "object_gi_shield_2"
    compress
    romalign 0x1000
    include "$(BUILD_DIR)/assets/objects/object_gi_shield_2/object_gi_shield_2.o"
    number 6
endseg

beginseg
    name "object_gi_hookshot"
    compress
    romalign 0x1000
    include "$(BUILD_DIR)/assets/objects/object_gi_hookshot/object_gi_hookshot.o"
    number 6
endseg

beginseg
    name "object_gi_ocarina"
    compress
    romalign 0x1000
    include "$(BUILD_DIR)/assets/objects/object_gi_ocarina/object_gi_ocarina.o"
    number 6
endseg

beginseg
    name "object_gi_milk"
    compress
    romalign 0x1000
    include "$(BUILD_DIR)/assets/objects/object_gi_milk/object_gi_milk.o"
    number 6
endseg

beginseg
    name "object_ma1"
    compress
    romalign 0x1000
    include "$(BUILD_DIR)/assets/objects/object_ma1/object_ma1.o"
    number 6
endseg

beginseg
    name "object_ganon"
    compress
    romalign 0x1000
    include "$(BUILD_DIR)/assets/objects/object_ganon/object_ganon.o"
    number 6
endseg

beginseg
    name "object_sst"
    compress
    romalign 0x1000
    include "$(BUILD_DIR)/assets/objects/object_sst/object_sst.o"
    number 6
endseg

beginseg
    name "object_ny"
    compress
    romalign 0x1000
    include "$(BUILD_DIR)/assets/objects/object_ny/object_ny.o"
    number 6
endseg

beginseg
    name "object_fr"
    compress
    romalign 0x1000
    include "$(BUILD_DIR)/assets/objects/object_fr/object_fr.o"
    number 6
endseg

beginseg
    name "object_gi_pachinko"
    compress
    romalign 0x1000
    include "$(BUILD_DIR)/assets/objects/object_gi_pachinko/object_gi_pachinko.o"
    number 6
endseg

beginseg
    name "object_gi_boomerang"
    compress
    romalign 0x1000
    include "$(BUILD_DIR)/assets/objects/object_gi_boomerang/object_gi_boomerang.o"
    number 6
endseg

beginseg
    name "object_gi_bow"
    compress
    romalign 0x1000
    include "$(BUILD_DIR)/assets/objects/object_gi_bow/object_gi_bow.o"
    number 6
endseg

beginseg
    name "object_gi_glasses"
    compress
    romalign 0x1000
    include "$(BUILD_DIR)/assets/objects/object_gi_glasses/object_gi_glasses.o"
    number 6
endseg

beginseg
    name "object_gi_liquid"
    compress
    romalign 0x1000
    include "$(BUILD_DIR)/assets/objects/object_gi_liquid/object_gi_liquid.o"
    number 6
endseg

beginseg
    name "object_ani"
    compress
    romalign 0x1000
    include "$(BUILD_DIR)/assets/objects/object_ani/object_ani.o"
    number 6
endseg

beginseg
    name "object_demo_6k"
    compress
    romalign 0x1000
    include "$(BUILD_DIR)/assets/objects/object_demo_6k/object_demo_6k.o"
    number 6
endseg

beginseg
    name "object_gi_shield_3"
    compress
    romalign 0x1000
    include "$(BUILD_DIR)/assets/objects/object_gi_shield_3/object_gi_shield_3.o"
    number 6
endseg

beginseg
    name "object_gi_letter"
    compress
    romalign 0x1000
    include "$(BUILD_DIR)/assets/objects/object_gi_letter/object_gi_letter.o"
    number 6
endseg

beginseg
    name "object_spot15_obj"
    compress
    romalign 0x1000
    include "$(BUILD_DIR)/assets/objects/object_spot15_obj/object_spot15_obj.o"
    number 6
endseg

beginseg
    name "object_jya_obj"
    compress
    romalign 0x1000
    include "$(BUILD_DIR)/assets/objects/object_jya_obj/object_jya_obj.o"
    number 6
endseg

beginseg
    name "object_gi_clothes"
    compress
    romalign 0x1000
    include "$(BUILD_DIR)/assets/objects/object_gi_clothes/object_gi_clothes.o"
    number 6
endseg

beginseg
    name "object_gi_bean"
    compress
    romalign 0x1000
    include "$(BUILD_DIR)/assets/objects/object_gi_bean/object_gi_bean.o"
    number 6
endseg

beginseg
    name "object_gi_fish"
    compress
    romalign 0x1000
    include "$(BUILD_DIR)/assets/objects/object_gi_fish/object_gi_fish.o"
    number 6
endseg

beginseg
    name "object_gi_saw"
    compress
    romalign 0x1000
    include "$(BUILD_DIR)/assets/objects/object_gi_saw/object_gi_saw.o"
    number 6
endseg

beginseg
    name "object_gi_hammer"
    compress
    romalign 0x1000
    include "$(BUILD_DIR)/assets/objects/object_gi_hammer/object_gi_hammer.o"
    number 6
endseg

beginseg
    name "object_gi_grass"
    compress
    romalign 0x1000
    include "$(BUILD_DIR)/assets/objects/object_gi_grass/object_gi_grass.o"
    number 6
endseg

beginseg
    name "object_gi_longsword"
    compress
    romalign 0x1000
    include "$(BUILD_DIR)/assets/objects/object_gi_longsword/object_gi_longsword.o"
    number 6
endseg

beginseg
    name "object_spot01_objects"
    compress
    romalign 0x1000
    include "$(BUILD_DIR)/assets/objects/object_spot01_objects/object_spot01_objects.o"
    number 6
endseg

beginseg
    name "object_md"
    compress
    romalign 0x1000
    include "$(BUILD_DIR)/assets/objects/object_md/object_md.o"
    number 6
endseg

beginseg
    name "object_km1"
    compress
    romalign 0x1000
    include "$(BUILD_DIR)/assets/objects/object_km1/object_km1.o"
    number 6
endseg

beginseg
    name "object_kw1"
    compress
    romalign 0x1000
    include "$(BUILD_DIR)/assets/objects/object_kw1/object_kw1.o"
    number 6
endseg

beginseg
    name "object_zo"
    compress
    romalign 0x1000
    include "$(BUILD_DIR)/assets/objects/object_zo/object_zo.o"
    number 6
endseg

beginseg
    name "object_kz"
    compress
    romalign 0x1000
    include "$(BUILD_DIR)/assets/objects/object_kz/object_kz.o"
    number 6
endseg

beginseg
    name "object_umajump"
    compress
    romalign 0x1000
    include "$(BUILD_DIR)/assets/objects/object_umajump/object_umajump.o"
    number 6
endseg

beginseg
    name "object_masterkokiri"
    compress
    romalign 0x1000
    include "$(BUILD_DIR)/assets/objects/object_masterkokiri/object_masterkokiri.o"
    number 6
endseg

beginseg
    name "object_masterkokirihead"
    compress
    romalign 0x1000
    include "$(BUILD_DIR)/assets/objects/object_masterkokirihead/object_masterkokirihead.o"
    number 6
endseg

beginseg
    name "object_mastergolon"
    compress
    romalign 0x1000
    include "$(BUILD_DIR)/assets/objects/object_mastergolon/object_mastergolon.o"
    number 6
endseg

beginseg
    name "object_masterzoora"
    compress
    romalign 0x1000
    include "$(BUILD_DIR)/assets/objects/object_masterzoora/object_masterzoora.o"
    number 6
endseg

beginseg
    name "object_aob"
    compress
    romalign 0x1000
    include "$(BUILD_DIR)/assets/objects/object_aob/object_aob.o"
    number 6
endseg

beginseg
    name "object_ik"
    compress
    romalign 0x1000
    include "$(BUILD_DIR)/assets/objects/object_ik/object_ik.o"
    number 6
endseg

beginseg
    name "object_ahg"
    compress
    romalign 0x1000
    include "$(BUILD_DIR)/assets/objects/object_ahg/object_ahg.o"
    number 6
endseg

beginseg
    name "object_cne"
    compress
    romalign 0x1000
    include "$(BUILD_DIR)/assets/objects/object_cne/object_cne.o"
    number 6
endseg

beginseg
    name "object_gi_niwatori"
    compress
    romalign 0x1000
    include "$(BUILD_DIR)/assets/objects/object_gi_niwatori/object_gi_niwatori.o"
    number 6
endseg

beginseg
    name "object_skj"
    compress
    romalign 0x1000
    include "$(BUILD_DIR)/assets/objects/object_skj/object_skj.o"
    number 6
endseg

beginseg
    name "object_gi_bottle_letter"
    compress
    romalign 0x1000
    include "$(BUILD_DIR)/assets/objects/object_gi_bottle_letter/object_gi_bottle_letter.o"
    number 6
endseg

beginseg
    name "object_bji"
    compress
    romalign 0x1000
    include "$(BUILD_DIR)/assets/objects/object_bji/object_bji.o"
    number 6
endseg

beginseg
    name "object_bba"
    compress
    romalign 0x1000
    include "$(BUILD_DIR)/assets/objects/object_bba/object_bba.o"
    number 6
endseg

beginseg
    name "object_gi_ocarina_0"
    compress
    romalign 0x1000
    include "$(BUILD_DIR)/assets/objects/object_gi_ocarina_0/object_gi_ocarina_0.o"
    number 6
endseg

beginseg
    name "object_ds"
    compress
    romalign 0x1000
    include "$(BUILD_DIR)/assets/objects/object_ds/object_ds.o"
    number 6
endseg

beginseg
    name "object_ane"
    compress
    romalign 0x1000
    include "$(BUILD_DIR)/assets/objects/object_ane/object_ane.o"
    number 6
endseg

beginseg
    name "object_boj"
    compress
    romalign 0x1000
    include "$(BUILD_DIR)/assets/objects/object_boj/object_boj.o"
    number 6
endseg

beginseg
    name "object_spot03_object"
    compress
    romalign 0x1000
    include "$(BUILD_DIR)/assets/objects/object_spot03_object/object_spot03_object.o"
    number 6
endseg

beginseg
    name "object_spot07_object"
    compress
    romalign 0x1000
    include "$(BUILD_DIR)/assets/objects/object_spot07_object/object_spot07_object.o"
    number 6
endseg

beginseg
    name "object_fz"
    compress
    romalign 0x1000
    include "$(BUILD_DIR)/assets/objects/object_fz/object_fz.o"
    number 6
endseg

beginseg
    name "object_bob"
    compress
    romalign 0x1000
    include "$(BUILD_DIR)/assets/objects/object_bob/object_bob.o"
    number 6
endseg

beginseg
    name "object_ge1"
    compress
    romalign 0x1000
    include "$(BUILD_DIR)/assets/objects/object_ge1/object_ge1.o"
    number 6
endseg

beginseg
    name "object_yabusame_point"
    compress
    romalign 0x1000
    include "$(BUILD_DIR)/assets/objects/object_yabusame_point/object_yabusame_point.o"
    number 6
endseg

beginseg
    name "object_gi_boots_2"
    compress
    romalign 0x1000
    include "$(BUILD_DIR)/assets/objects/object_gi_boots_2/object_gi_boots_2.o"
    number 6
endseg

beginseg
    name "object_gi_seed"
    compress
    romalign 0x1000
    include "$(BUILD_DIR)/assets/objects/object_gi_seed/object_gi_seed.o"
    number 6
endseg

beginseg
    name "object_gnd_magic"
    compress
    romalign 0x1000
    include "$(BUILD_DIR)/assets/objects/object_gnd_magic/object_gnd_magic.o"
    number 6
endseg

beginseg
    name "object_d_elevator"
    compress
    romalign 0x1000
    include "$(BUILD_DIR)/assets/objects/object_d_elevator/object_d_elevator.o"
    number 6
endseg

beginseg
    name "object_d_hsblock"
    compress
    romalign 0x1000
    include "$(BUILD_DIR)/assets/objects/object_d_hsblock/object_d_hsblock.o"
    number 6
endseg

beginseg
    name "object_d_lift"
    compress
    romalign 0x1000
    include "$(BUILD_DIR)/assets/objects/object_d_lift/object_d_lift.o"
    number 6
endseg

beginseg
    name "object_mamenoki"
    compress
    romalign 0x1000
    include "$(BUILD_DIR)/assets/objects/object_mamenoki/object_mamenoki.o"
    number 6
endseg

beginseg
    name "object_goroiwa"
    compress
    romalign 0x1000
    include "$(BUILD_DIR)/assets/objects/object_goroiwa/object_goroiwa.o"
    number 6
endseg

beginseg
    name "object_toryo"
    compress
    romalign 0x1000
    include "$(BUILD_DIR)/assets/objects/object_toryo/object_toryo.o"
    number 6
endseg

beginseg
    name "object_daiku"
    compress
    romalign 0x1000
    include "$(BUILD_DIR)/assets/objects/object_daiku/object_daiku.o"
    number 6
endseg

beginseg
    name "object_nwc"
    compress
    romalign 0x1000
    include "$(BUILD_DIR)/assets/objects/object_nwc/object_nwc.o"
    number 6
endseg

beginseg
    name "object_blkobj"
    compress
    romalign 0x1000
    include "$(BUILD_DIR)/assets/objects/object_blkobj/object_blkobj.o"
    number 6
endseg

beginseg
    name "object_gm"
    compress
    romalign 0x1000
    include "$(BUILD_DIR)/assets/objects/object_gm/object_gm.o"
    number 6
endseg

beginseg
    name "object_ms"
    compress
    romalign 0x1000
    include "$(BUILD_DIR)/assets/objects/object_ms/object_ms.o"
    number 6
endseg

beginseg
    name "object_hs"
    compress
    romalign 0x1000
    include "$(BUILD_DIR)/assets/objects/object_hs/object_hs.o"
    number 6
endseg

beginseg
    name "object_ingate"
    compress
    romalign 0x1000
    include "$(BUILD_DIR)/assets/objects/object_ingate/object_ingate.o"
    number 6
endseg

beginseg
    name "object_lightswitch"
    compress
    romalign 0x1000
    include "$(BUILD_DIR)/assets/objects/object_lightswitch/object_lightswitch.o"
    number 6
endseg

beginseg
    name "object_kusa"
    compress
    romalign 0x1000
    include "$(BUILD_DIR)/assets/objects/object_kusa/object_kusa.o"
    number 6
endseg

beginseg
    name "object_tsubo"
    compress
    romalign 0x1000
    include "$(BUILD_DIR)/assets/objects/object_tsubo/object_tsubo.o"
    number 6
endseg

beginseg
    name "object_gi_gloves"
    compress
    romalign 0x1000
    include "$(BUILD_DIR)/assets/objects/object_gi_gloves/object_gi_gloves.o"
    number 6
endseg

beginseg
    name "object_gi_coin"
    compress
    romalign 0x1000
    include "$(BUILD_DIR)/assets/objects/object_gi_coin/object_gi_coin.o"
    number 6
endseg

beginseg
    name "object_kanban"
    compress
    romalign 0x1000
    include "$(BUILD_DIR)/assets/objects/object_kanban/object_kanban.o"
    number 6
endseg

beginseg
    name "object_gjyo_objects"
    compress
    romalign 0x1000
    include "$(BUILD_DIR)/assets/objects/object_gjyo_objects/object_gjyo_objects.o"
    number 6
endseg

beginseg
    name "object_owl"
    compress
    romalign 0x1000
    include "$(BUILD_DIR)/assets/objects/object_owl/object_owl.o"
    number 6
endseg

beginseg
    name "object_mk"
    compress
    romalign 0x1000
    include "$(BUILD_DIR)/assets/objects/object_mk/object_mk.o"
    number 6
endseg

beginseg
    name "object_fu"
    compress
    romalign 0x1000
    include "$(BUILD_DIR)/assets/objects/object_fu/object_fu.o"
    number 6
endseg

beginseg
    name "object_gi_ki_tan_mask"
    compress
    romalign 0x1000
    include "$(BUILD_DIR)/assets/objects/object_gi_ki_tan_mask/object_gi_ki_tan_mask.o"
    number 6
endseg

beginseg
    name "object_gi_redead_mask"
    compress
    romalign 0x1000
    include "$(BUILD_DIR)/assets/objects/object_gi_redead_mask/object_gi_redead_mask.o"
    number 6
endseg

beginseg
    name "object_gi_skj_mask"
    compress
    romalign 0x1000
    include "$(BUILD_DIR)/assets/objects/object_gi_skj_mask/object_gi_skj_mask.o"
    number 6
endseg

beginseg
    name "object_gi_rabit_mask"
    compress
    romalign 0x1000
    include "$(BUILD_DIR)/assets/objects/object_gi_rabit_mask/object_gi_rabit_mask.o"
    number 6
endseg

beginseg
    name "object_gi_truth_mask"
    compress
    romalign 0x1000
    include "$(BUILD_DIR)/assets/objects/object_gi_truth_mask/object_gi_truth_mask.o"
    number 6
endseg

beginseg
    name "object_ganon_objects"
    compress
    romalign 0x1000
    include "$(BUILD_DIR)/assets/objects/object_ganon_objects/object_ganon_objects.o"
    number 6
endseg

beginseg
    name "object_siofuki"
    compress
    romalign 0x1000
    include "$(BUILD_DIR)/assets/objects/object_siofuki/object_siofuki.o"
    number 6
endseg

beginseg
    name "object_stream"
    compress
    romalign 0x1000
    include "$(BUILD_DIR)/assets/objects/object_stream/object_stream.o"
    number 6
endseg

beginseg
    name "object_mm"
    compress
    romalign 0x1000
    include "$(BUILD_DIR)/assets/objects/object_mm/object_mm.o"
    number 6
endseg

beginseg
    name "object_fa"
    compress
    romalign 0x1000
    include "$(BUILD_DIR)/assets/objects/object_fa/object_fa.o"
    number 6
endseg

beginseg
    name "object_os"
    compress
    romalign 0x1000
    include "$(BUILD_DIR)/assets/objects/object_os/object_os.o"
    number 6
endseg

beginseg
    name "object_gi_eye_lotion"
    compress
    romalign 0x1000
    include "$(BUILD_DIR)/assets/objects/object_gi_eye_lotion/object_gi_eye_lotion.o"
    number 6
endseg

beginseg
    name "object_gi_powder"
    compress
    romalign 0x1000
    include "$(BUILD_DIR)/assets/objects/object_gi_powder/object_gi_powder.o"
    number 6
endseg

beginseg
    name "object_gi_mushroom"
    compress
    romalign 0x1000
    include "$(BUILD_DIR)/assets/objects/object_gi_mushroom/object_gi_mushroom.o"
    number 6
endseg

beginseg
    name "object_gi_ticketstone"
    compress
    romalign 0x1000
    include "$(BUILD_DIR)/assets/objects/object_gi_ticketstone/object_gi_ticketstone.o"
    number 6
endseg

beginseg
    name "object_gi_brokensword"
    compress
    romalign 0x1000
    include "$(BUILD_DIR)/assets/objects/object_gi_brokensword/object_gi_brokensword.o"
    number 6
endseg

beginseg
    name "object_js"
    compress
    romalign 0x1000
    include "$(BUILD_DIR)/assets/objects/object_js/object_js.o"
    number 6
endseg

beginseg
    name "object_cs"
    compress
    romalign 0x1000
    include "$(BUILD_DIR)/assets/objects/object_cs/object_cs.o"
    number 6
endseg

beginseg
    name "object_gi_prescription"
    compress
    romalign 0x1000
    include "$(BUILD_DIR)/assets/objects/object_gi_prescription/object_gi_prescription.o"
    number 6
endseg

beginseg
    name "object_gi_bracelet"
    compress
    romalign 0x1000
    include "$(BUILD_DIR)/assets/objects/object_gi_bracelet/object_gi_bracelet.o"
    number 6
endseg

beginseg
    name "object_gi_soldout"
    compress
    romalign 0x1000
    include "$(BUILD_DIR)/assets/objects/object_gi_soldout/object_gi_soldout.o"
    number 6
endseg

beginseg
    name "object_gi_frog"
    compress
    romalign 0x1000
    include "$(BUILD_DIR)/assets/objects/object_gi_frog/object_gi_frog.o"
    number 6
endseg

beginseg
    name "object_mag"
    compress
    romalign 0x1000
    include "$(BUILD_DIR)/assets/objects/object_mag/object_mag.o"
    number 6
endseg

beginseg
    name "object_door_gerudo"
    compress
    romalign 0x1000
    include "$(BUILD_DIR)/assets/objects/object_door_gerudo/object_door_gerudo.o"
    number 6
endseg

beginseg
    name "object_gt"
    compress
    romalign 0x1000
    include "$(BUILD_DIR)/assets/objects/object_gt/object_gt.o"
    number 6
endseg

beginseg
    name "object_efc_erupc"
    compress
    romalign 0x1000
    include "$(BUILD_DIR)/assets/objects/object_efc_erupc/object_efc_erupc.o"
    number 6
endseg

beginseg
    name "object_zl2_anime1"
    compress
    romalign 0x1000
    include "$(BUILD_DIR)/assets/objects/object_zl2_anime1/object_zl2_anime1.o"
    number 6
endseg

beginseg
    name "object_zl2_anime2"
    compress
    romalign 0x1000
    include "$(BUILD_DIR)/assets/objects/object_zl2_anime2/object_zl2_anime2.o"
    number 6
endseg

beginseg
    name "object_gi_golonmask"
    compress
    romalign 0x1000
    include "$(BUILD_DIR)/assets/objects/object_gi_golonmask/object_gi_golonmask.o"
    number 6
endseg

beginseg
    name "object_gi_zoramask"
    compress
    romalign 0x1000
    include "$(BUILD_DIR)/assets/objects/object_gi_zoramask/object_gi_zoramask.o"
    number 6
endseg

beginseg
    name "object_gi_gerudomask"
    compress
    romalign 0x1000
    include "$(BUILD_DIR)/assets/objects/object_gi_gerudomask/object_gi_gerudomask.o"
    number 6
endseg

beginseg
    name "object_ganon2"
    compress
    romalign 0x1000
    include "$(BUILD_DIR)/assets/objects/object_ganon2/object_ganon2.o"
    number 6
endseg

beginseg
    name "object_ka"
    compress
    romalign 0x1000
    include "$(BUILD_DIR)/assets/objects/object_ka/object_ka.o"
    number 6
endseg

beginseg
    name "object_ts"
    compress
    romalign 0x1000
    include "$(BUILD_DIR)/assets/objects/object_ts/object_ts.o"
    number 6
endseg

beginseg
    name "object_zg"
    compress
    romalign 0x1000
    include "$(BUILD_DIR)/assets/objects/object_zg/object_zg.o"
    number 6
endseg

beginseg
    name "object_gi_hoverboots"
    compress
    romalign 0x1000
    include "$(BUILD_DIR)/assets/objects/object_gi_hoverboots/object_gi_hoverboots.o"
    number 6
endseg

beginseg
    name "object_gi_m_arrow"
    compress
    romalign 0x1000
    include "$(BUILD_DIR)/assets/objects/object_gi_m_arrow/object_gi_m_arrow.o"
    number 6
endseg

beginseg
    name "object_ds2"
    compress
    romalign 0x1000
    include "$(BUILD_DIR)/assets/objects/object_ds2/object_ds2.o"
    number 6
endseg

beginseg
    name "object_ec"
    compress
    romalign 0x1000
    include "$(BUILD_DIR)/assets/objects/object_ec/object_ec.o"
    number 6
endseg

beginseg
    name "object_fish"
    compress
    romalign 0x1000
    include "$(BUILD_DIR)/assets/objects/object_fish/object_fish.o"
    number 6
endseg

beginseg
    name "object_gi_sutaru"
    compress
    romalign 0x1000
    include "$(BUILD_DIR)/assets/objects/object_gi_sutaru/object_gi_sutaru.o"
    number 6
endseg

beginseg
    name "object_gi_goddess"
    compress
    romalign 0x1000
    include "$(BUILD_DIR)/assets/objects/object_gi_goddess/object_gi_goddess.o"
    number 6
endseg

beginseg
    name "object_ssh"
    compress
    romalign 0x1000
    include "$(BUILD_DIR)/assets/objects/object_ssh/object_ssh.o"
    number 6
endseg

beginseg
    name "object_bigokuta"
    compress
    romalign 0x1000
    include "$(BUILD_DIR)/assets/objects/object_bigokuta/object_bigokuta.o"
    number 6
endseg

beginseg
    name "object_bg"
    compress
    romalign 0x1000
    include "$(BUILD_DIR)/assets/objects/object_bg/object_bg.o"
    number 6
endseg

beginseg
    name "object_spot05_objects"
    compress
    romalign 0x1000
    include "$(BUILD_DIR)/assets/objects/object_spot05_objects/object_spot05_objects.o"
    number 6
endseg

beginseg
    name "object_spot12_obj"
    compress
    romalign 0x1000
    include "$(BUILD_DIR)/assets/objects/object_spot12_obj/object_spot12_obj.o"
    number 6
endseg

beginseg
    name "object_bombiwa"
    compress
    romalign 0x1000
    include "$(BUILD_DIR)/assets/objects/object_bombiwa/object_bombiwa.o"
    number 6
endseg

beginseg
    name "object_hintnuts"
    compress
    romalign 0x1000
    include "$(BUILD_DIR)/assets/objects/object_hintnuts/object_hintnuts.o"
    number 6
endseg

beginseg
    name "object_rs"
    compress
    romalign 0x1000
    include "$(BUILD_DIR)/assets/objects/object_rs/object_rs.o"
    number 6
endseg

beginseg
    name "object_spot00_break"
    compress
    romalign 0x1000
    include "$(BUILD_DIR)/assets/objects/object_spot00_break/object_spot00_break.o"
    number 6
endseg

beginseg
    name "object_gla"
    compress
    romalign 0x1000
    include "$(BUILD_DIR)/assets/objects/object_gla/object_gla.o"
    number 6
endseg

beginseg
    name "object_shopnuts"
    compress
    romalign 0x1000
    include "$(BUILD_DIR)/assets/objects/object_shopnuts/object_shopnuts.o"
    number 6
endseg

beginseg
    name "object_geldb"
    compress
    romalign 0x1000
    include "$(BUILD_DIR)/assets/objects/object_geldb/object_geldb.o"
    number 6
endseg

beginseg
    name "object_gr"
    compress
    romalign 0x1000
    include "$(BUILD_DIR)/assets/objects/object_gr/object_gr.o"
    number 6
endseg

beginseg
    name "object_dog"
    compress
    romalign 0x1000
    include "$(BUILD_DIR)/assets/objects/object_dog/object_dog.o"
    number 6
endseg

beginseg
    name "object_jya_iron"
    compress
    romalign 0x1000
    include "$(BUILD_DIR)/assets/objects/object_jya_iron/object_jya_iron.o"
    number 6
endseg

beginseg
    name "object_jya_door"
    compress
    romalign 0x1000
    include "$(BUILD_DIR)/assets/objects/object_jya_door/object_jya_door.o"
    number 6
endseg

beginseg
    name "object_spot01_objects2"
    compress
    romalign 0x1000
    include "$(BUILD_DIR)/assets/objects/object_spot01_objects2/object_spot01_objects2.o"
    number 6
endseg

beginseg
    name "object_spot11_obj"
    compress
    romalign 0x1000
    include "$(BUILD_DIR)/assets/objects/object_spot11_obj/object_spot11_obj.o"
    number 6
endseg

beginseg
    name "object_kibako2"
    compress
    romalign 0x1000
    include "$(BUILD_DIR)/assets/objects/object_kibako2/object_kibako2.o"
    number 6
endseg

beginseg
    name "object_dns"
    compress
    romalign 0x1000
    include "$(BUILD_DIR)/assets/objects/object_dns/object_dns.o"
    number 6
endseg

beginseg
    name "object_dnk"
    compress
    romalign 0x1000
    include "$(BUILD_DIR)/assets/objects/object_dnk/object_dnk.o"
    number 6
endseg

beginseg
    name "object_gi_fire"
    compress
    romalign 0x1000
    include "$(BUILD_DIR)/assets/objects/object_gi_fire/object_gi_fire.o"
    number 6
endseg

beginseg
    name "object_gi_insect"
    compress
    romalign 0x1000
    include "$(BUILD_DIR)/assets/objects/object_gi_insect/object_gi_insect.o"
    number 6
endseg

beginseg
    name "object_gi_butterfly"
    compress
    romalign 0x1000
    include "$(BUILD_DIR)/assets/objects/object_gi_butterfly/object_gi_butterfly.o"
    number 6
endseg

beginseg
    name "object_gi_ghost"
    compress
    romalign 0x1000
    include "$(BUILD_DIR)/assets/objects/object_gi_ghost/object_gi_ghost.o"
    number 6
endseg

beginseg
    name "object_gi_soul"
    compress
    romalign 0x1000
    include "$(BUILD_DIR)/assets/objects/object_gi_soul/object_gi_soul.o"
    number 6
endseg

beginseg
    name "object_bowl"
    compress
    romalign 0x1000
    include "$(BUILD_DIR)/assets/objects/object_bowl/object_bowl.o"
    number 6
endseg

beginseg
    name "object_po_field"
    compress
    romalign 0x1000
    include "$(BUILD_DIR)/assets/objects/object_po_field/object_po_field.o"
    number 6
endseg

beginseg
    name "object_demo_kekkai"
    compress
    romalign 0x1000
    include "$(BUILD_DIR)/assets/objects/object_demo_kekkai/object_demo_kekkai.o"
    number 6
endseg

beginseg
    name "object_efc_doughnut"
    compress
    romalign 0x1000
    include "$(BUILD_DIR)/assets/objects/object_efc_doughnut/object_efc_doughnut.o"
    number 6
endseg

beginseg
    name "object_gi_dekupouch"
    compress
    romalign 0x1000
    include "$(BUILD_DIR)/assets/objects/object_gi_dekupouch/object_gi_dekupouch.o"
    number 6
endseg

beginseg
    name "object_ganon_anime1"
    compress
    romalign 0x1000
    include "$(BUILD_DIR)/assets/objects/object_ganon_anime1/object_ganon_anime1.o"
    number 6
endseg

beginseg
    name "object_ganon_anime2"
    compress
    romalign 0x1000
    include "$(BUILD_DIR)/assets/objects/object_ganon_anime2/object_ganon_anime2.o"
    number 6
endseg

beginseg
    name "object_ganon_anime3"
    compress
    romalign 0x1000
    include "$(BUILD_DIR)/assets/objects/object_ganon_anime3/object_ganon_anime3.o"
    number 6
endseg

beginseg
    name "object_gi_rupy"
    compress
    romalign 0x1000
    include "$(BUILD_DIR)/assets/objects/object_gi_rupy/object_gi_rupy.o"
    number 6
endseg

beginseg
    name "object_spot01_matoya"
    compress
    romalign 0x1000
    include "$(BUILD_DIR)/assets/objects/object_spot01_matoya/object_spot01_matoya.o"
    number 6
endseg

beginseg
    name "object_spot01_matoyab"
    compress
    romalign 0x1000
    include "$(BUILD_DIR)/assets/objects/object_spot01_matoyab/object_spot01_matoyab.o"
    number 6
endseg

beginseg
    name "object_po_composer"
    compress
    romalign 0x1000
    include "$(BUILD_DIR)/assets/objects/object_po_composer/object_po_composer.o"
    number 6
endseg

beginseg
    name "object_mu"
    compress
    romalign 0x1000
    include "$(BUILD_DIR)/assets/objects/object_mu/object_mu.o"
    number 6
endseg

beginseg
    name "object_wf"
    compress
    romalign 0x1000
    include "$(BUILD_DIR)/assets/objects/object_wf/object_wf.o"
    number 6
endseg

beginseg
    name "object_skb"
    compress
    romalign 0x1000
    include "$(BUILD_DIR)/assets/objects/object_skb/object_skb.o"
    number 6
endseg

beginseg
    name "object_gj"
    compress
    romalign 0x1000
    include "$(BUILD_DIR)/assets/objects/object_gj/object_gj.o"
    number 6
endseg

beginseg
    name "object_geff"
    compress
    romalign 0x1000
    include "$(BUILD_DIR)/assets/objects/object_geff/object_geff.o"
    number 6
endseg

beginseg
    name "object_haka_door"
    compress
    romalign 0x1000
    include "$(BUILD_DIR)/assets/objects/object_haka_door/object_haka_door.o"
    number 6
endseg

beginseg
    name "object_gs"
    compress
    romalign 0x1000
    include "$(BUILD_DIR)/assets/objects/object_gs/object_gs.o"
    number 6
endseg

beginseg
    name "object_ps"
    compress
    romalign 0x1000
    include "$(BUILD_DIR)/assets/objects/object_ps/object_ps.o"
    number 6
endseg

beginseg
    name "object_bwall"
    compress
    romalign 0x1000
    include "$(BUILD_DIR)/assets/objects/object_bwall/object_bwall.o"
    number 6
endseg

beginseg
    name "object_crow"
    compress
    romalign 0x1000
    include "$(BUILD_DIR)/assets/objects/object_crow/object_crow.o"
    number 6
endseg

beginseg
    name "object_cow"
    compress
    romalign 0x1000
    include "$(BUILD_DIR)/assets/objects/object_cow/object_cow.o"
    number 6
endseg

beginseg
    name "object_cob"
    compress
    romalign 0x1000
    include "$(BUILD_DIR)/assets/objects/object_cob/object_cob.o"
    number 6
endseg

beginseg
    name "object_gi_sword_1"
    compress
    romalign 0x1000
    include "$(BUILD_DIR)/assets/objects/object_gi_sword_1/object_gi_sword_1.o"
    number 6
endseg

beginseg
    name "object_door_killer"
    compress
    romalign 0x1000
    include "$(BUILD_DIR)/assets/objects/object_door_killer/object_door_killer.o"
    number 6
endseg

beginseg
    name "object_ouke_haka"
    compress
    romalign 0x1000
    include "$(BUILD_DIR)/assets/objects/object_ouke_haka/object_ouke_haka.o"
    number 6
endseg

beginseg
    name "object_timeblock"
    compress
    romalign 0x1000
    include "$(BUILD_DIR)/assets/objects/object_timeblock/object_timeblock.o"
    number 6
endseg

beginseg
    name "object_zl4"
    compress
    romalign 0x1000
    include "$(BUILD_DIR)/assets/objects/object_zl4/object_zl4.o"
    number 6
endseg

beginseg
    name "g_pn_01"
    compress
    romalign 0x1000
    include "$(BUILD_DIR)/assets/textures/place_title_cards/g_pn_01.o"
endseg

beginseg
    name "g_pn_02"
    compress
    romalign 0x1000
    include "$(BUILD_DIR)/assets/textures/place_title_cards/g_pn_02.o"
endseg

beginseg
    name "g_pn_03"
    compress
    romalign 0x1000
    include "$(BUILD_DIR)/assets/textures/place_title_cards/g_pn_03.o"
endseg

beginseg
    name "g_pn_04"
    compress
    romalign 0x1000
    include "$(BUILD_DIR)/assets/textures/place_title_cards/g_pn_04.o"
endseg

beginseg
    name "g_pn_05"
    compress
    romalign 0x1000
    include "$(BUILD_DIR)/assets/textures/place_title_cards/g_pn_05.o"
endseg

beginseg
    name "g_pn_06"
    compress
    romalign 0x1000
    include "$(BUILD_DIR)/assets/textures/place_title_cards/g_pn_06.o"
endseg

beginseg
    name "g_pn_07"
    compress
    romalign 0x1000
    include "$(BUILD_DIR)/assets/textures/place_title_cards/g_pn_07.o"
endseg

beginseg
    name "g_pn_08"
    compress
    romalign 0x1000
    include "$(BUILD_DIR)/assets/textures/place_title_cards/g_pn_08.o"
endseg

beginseg
    name "g_pn_09"
    compress
    romalign 0x1000
    include "$(BUILD_DIR)/assets/textures/place_title_cards/g_pn_09.o"
endseg

beginseg
    name "g_pn_10"
    compress
    romalign 0x1000
    include "$(BUILD_DIR)/assets/textures/place_title_cards/g_pn_10.o"
endseg

beginseg
    name "g_pn_11"
    compress
    romalign 0x1000
    include "$(BUILD_DIR)/assets/textures/place_title_cards/g_pn_11.o"
endseg

beginseg
    name "g_pn_12"
    compress
    romalign 0x1000
    include "$(BUILD_DIR)/assets/textures/place_title_cards/g_pn_12.o"
endseg

beginseg
    name "g_pn_13"
    compress
    romalign 0x1000
    include "$(BUILD_DIR)/assets/textures/place_title_cards/g_pn_13.o"
endseg

beginseg
    name "g_pn_14"
    compress
    romalign 0x1000
    include "$(BUILD_DIR)/assets/textures/place_title_cards/g_pn_14.o"
endseg

beginseg
    name "g_pn_15"
    compress
    romalign 0x1000
    include "$(BUILD_DIR)/assets/textures/place_title_cards/g_pn_15.o"
endseg

beginseg
    name "g_pn_16"
    compress
    romalign 0x1000
    include "$(BUILD_DIR)/assets/textures/place_title_cards/g_pn_16.o"
endseg

beginseg
    name "g_pn_17"
    compress
    romalign 0x1000
    include "$(BUILD_DIR)/assets/textures/place_title_cards/g_pn_17.o"
endseg

beginseg
    name "g_pn_18"
    compress
    romalign 0x1000
    include "$(BUILD_DIR)/assets/textures/place_title_cards/g_pn_18.o"
endseg

beginseg
    name "g_pn_19"
    compress
    romalign 0x1000
    include "$(BUILD_DIR)/assets/textures/place_title_cards/g_pn_19.o"
endseg

beginseg
    name "g_pn_20"
    compress
    romalign 0x1000
    include "$(BUILD_DIR)/assets/textures/place_title_cards/g_pn_20.o"
endseg

beginseg
    name "g_pn_21"
    compress
    romalign 0x1000
    include "$(BUILD_DIR)/assets/textures/place_title_cards/g_pn_21.o"
endseg

beginseg
    name "g_pn_22"
    compress
    romalign 0x1000
    include "$(BUILD_DIR)/assets/textures/place_title_cards/g_pn_22.o"
endseg

beginseg
    name "g_pn_23"
    compress
    romalign 0x1000
    include "$(BUILD_DIR)/assets/textures/place_title_cards/g_pn_23.o"
endseg

beginseg
    name "g_pn_24"
    compress
    romalign 0x1000
    include "$(BUILD_DIR)/assets/textures/place_title_cards/g_pn_24.o"
endseg

beginseg
    name "g_pn_25"
    compress
    romalign 0x1000
    include "$(BUILD_DIR)/assets/textures/place_title_cards/g_pn_25.o"
endseg

beginseg
    name "g_pn_26"
    compress
    romalign 0x1000
    include "$(BUILD_DIR)/assets/textures/place_title_cards/g_pn_26.o"
endseg

beginseg
    name "g_pn_27"
    compress
    romalign 0x1000
    include "$(BUILD_DIR)/assets/textures/place_title_cards/g_pn_27.o"
endseg

beginseg
    name "g_pn_28"
    compress
    romalign 0x1000
    include "$(BUILD_DIR)/assets/textures/place_title_cards/g_pn_28.o"
endseg

beginseg
    name "g_pn_29"
    compress
    romalign 0x1000
    include "$(BUILD_DIR)/assets/textures/place_title_cards/g_pn_29.o"
endseg

beginseg
    name "g_pn_30"
    compress
    romalign 0x1000
    include "$(BUILD_DIR)/assets/textures/place_title_cards/g_pn_30.o"
endseg

beginseg
    name "g_pn_31"
    compress
    romalign 0x1000
    include "$(BUILD_DIR)/assets/textures/place_title_cards/g_pn_31.o"
endseg

beginseg
    name "g_pn_32"
    compress
    romalign 0x1000
    include "$(BUILD_DIR)/assets/textures/place_title_cards/g_pn_32.o"
endseg

beginseg
    name "g_pn_33"
    compress
    romalign 0x1000
    include "$(BUILD_DIR)/assets/textures/place_title_cards/g_pn_33.o"
endseg

beginseg
    name "g_pn_34"
    compress
    romalign 0x1000
    include "$(BUILD_DIR)/assets/textures/place_title_cards/g_pn_34.o"
endseg

beginseg
    name "g_pn_35"
    compress
    romalign 0x1000
    include "$(BUILD_DIR)/assets/textures/place_title_cards/g_pn_35.o"
endseg

beginseg
    name "g_pn_36"
    compress
    romalign 0x1000
    include "$(BUILD_DIR)/assets/textures/place_title_cards/g_pn_36.o"
endseg

beginseg
    name "g_pn_37"
    compress
    romalign 0x1000
    include "$(BUILD_DIR)/assets/textures/place_title_cards/g_pn_37.o"
endseg

beginseg
    name "g_pn_38"
    compress
    romalign 0x1000
    include "$(BUILD_DIR)/assets/textures/place_title_cards/g_pn_38.o"
endseg

beginseg
    name "g_pn_39"
    compress
    romalign 0x1000
    include "$(BUILD_DIR)/assets/textures/place_title_cards/g_pn_39.o"
endseg

beginseg
    name "g_pn_40"
    compress
    romalign 0x1000
    include "$(BUILD_DIR)/assets/textures/place_title_cards/g_pn_40.o"
endseg

beginseg
    name "g_pn_41"
    compress
    romalign 0x1000
    include "$(BUILD_DIR)/assets/textures/place_title_cards/g_pn_41.o"
endseg

beginseg
    name "g_pn_42"
    compress
    romalign 0x1000
    include "$(BUILD_DIR)/assets/textures/place_title_cards/g_pn_42.o"
endseg

beginseg
    name "g_pn_43"
    compress
    romalign 0x1000
    include "$(BUILD_DIR)/assets/textures/place_title_cards/g_pn_43.o"
endseg

beginseg
    name "g_pn_44"
    compress
    romalign 0x1000
    include "$(BUILD_DIR)/assets/textures/place_title_cards/g_pn_44.o"
endseg

beginseg
    name "g_pn_45"
    compress
    romalign 0x1000
    include "$(BUILD_DIR)/assets/textures/place_title_cards/g_pn_45.o"
endseg

beginseg
    name "g_pn_46"
    compress
    romalign 0x1000
    include "$(BUILD_DIR)/assets/textures/place_title_cards/g_pn_46.o"
endseg

beginseg
    name "g_pn_47"
    compress
    romalign 0x1000
    include "$(BUILD_DIR)/assets/textures/place_title_cards/g_pn_47.o"
endseg

beginseg
    name "g_pn_48"
    compress
    romalign 0x1000
    include "$(BUILD_DIR)/assets/textures/place_title_cards/g_pn_48.o"
endseg

beginseg
    name "g_pn_49"
    compress
    romalign 0x1000
    include "$(BUILD_DIR)/assets/textures/place_title_cards/g_pn_49.o"
endseg

beginseg
    name "g_pn_50"
    compress
    romalign 0x1000
    include "$(BUILD_DIR)/assets/textures/place_title_cards/g_pn_50.o"
endseg

beginseg
    name "g_pn_51"
    compress
    romalign 0x1000
    include "$(BUILD_DIR)/assets/textures/place_title_cards/g_pn_51.o"
endseg

beginseg
    name "g_pn_52"
    compress
    romalign 0x1000
    include "$(BUILD_DIR)/assets/textures/place_title_cards/g_pn_52.o"
endseg

beginseg
    name "g_pn_53"
    compress
    romalign 0x1000
    include "$(BUILD_DIR)/assets/textures/place_title_cards/g_pn_53.o"
endseg

beginseg
    name "g_pn_54"
    compress
    romalign 0x1000
    include "$(BUILD_DIR)/assets/textures/place_title_cards/g_pn_54.o"
endseg

beginseg
    name "g_pn_55"
    compress
    romalign 0x1000
    include "$(BUILD_DIR)/assets/textures/place_title_cards/g_pn_55.o"
endseg

beginseg
    name "g_pn_56"
    compress
    romalign 0x1000
    include "$(BUILD_DIR)/assets/textures/place_title_cards/g_pn_56.o"
endseg

beginseg
    name "g_pn_57"
    compress
    romalign 0x1000
    include "$(BUILD_DIR)/assets/textures/place_title_cards/g_pn_57.o"
endseg

beginseg
    name "z_select_static"
    compress
    romalign 0x1000
    include "$(BUILD_DIR)/assets/misc/z_select_static/z_select_static.o"
    number 1
endseg

beginseg
    name "nintendo_rogo_static"
    compress
    romalign 0x1000
    include "$(BUILD_DIR)/assets/textures/nintendo_rogo_static/nintendo_rogo_static.o"
    number 1
endseg

beginseg
    name "title_static"
    compress
    romalign 0x1000
    include "$(BUILD_DIR)/assets/textures/title_static/title_static.o"
    number 1
endseg

beginseg
    name "parameter_static"
    compress
    romalign 0x1000
    include "$(BUILD_DIR)/assets/textures/parameter_static/parameter_static.o"
    number 2
endseg

beginseg
    name "vr_fine0_static"
    compress
    romalign 0x1000
    include "$(BUILD_DIR)/assets/textures/skyboxes/vr_fine0_static.o"
endseg

beginseg
    name "vr_fine0_pal_static"
    romalign 0x1000
    include "$(BUILD_DIR)/assets/textures/skyboxes/vr_fine0_pal_static.o"
endseg

beginseg
    name "vr_fine1_static"
    compress
    romalign 0x1000
    include "$(BUILD_DIR)/assets/textures/skyboxes/vr_fine1_static.o"
endseg

beginseg
    name "vr_fine1_pal_static"
    romalign 0x1000
    include "$(BUILD_DIR)/assets/textures/skyboxes/vr_fine1_pal_static.o"
endseg

beginseg
    name "vr_fine2_static"
    compress
    romalign 0x1000
    include "$(BUILD_DIR)/assets/textures/skyboxes/vr_fine2_static.o"
endseg

beginseg
    name "vr_fine2_pal_static"
    romalign 0x1000
    include "$(BUILD_DIR)/assets/textures/skyboxes/vr_fine2_pal_static.o"
endseg

beginseg
    name "vr_fine3_static"
    compress
    romalign 0x1000
    include "$(BUILD_DIR)/assets/textures/skyboxes/vr_fine3_static.o"
endseg

beginseg
    name "vr_fine3_pal_static"
    romalign 0x1000
    include "$(BUILD_DIR)/assets/textures/skyboxes/vr_fine3_pal_static.o"
endseg

beginseg
    name "vr_cloud0_static"
    compress
    romalign 0x1000
    include "$(BUILD_DIR)/assets/textures/skyboxes/vr_cloud0_static.o"
endseg

beginseg
    name "vr_cloud0_pal_static"
    romalign 0x1000
    include "$(BUILD_DIR)/assets/textures/skyboxes/vr_cloud0_pal_static.o"
endseg

beginseg
    name "vr_cloud1_static"
    compress
    romalign 0x1000
    include "$(BUILD_DIR)/assets/textures/skyboxes/vr_cloud1_static.o"
endseg

beginseg
    name "vr_cloud1_pal_static"
    romalign 0x1000
    include "$(BUILD_DIR)/assets/textures/skyboxes/vr_cloud1_pal_static.o"
endseg

beginseg
    name "vr_cloud2_static"
    compress
    romalign 0x1000
    include "$(BUILD_DIR)/assets/textures/skyboxes/vr_cloud2_static.o"
endseg

beginseg
    name "vr_cloud2_pal_static"
    romalign 0x1000
    include "$(BUILD_DIR)/assets/textures/skyboxes/vr_cloud2_pal_static.o"
endseg

beginseg
    name "vr_cloud3_static"
    compress
    romalign 0x1000
    include "$(BUILD_DIR)/assets/textures/skyboxes/vr_cloud3_static.o"
endseg

beginseg
    name "vr_cloud3_pal_static"
    romalign 0x1000
    include "$(BUILD_DIR)/assets/textures/skyboxes/vr_cloud3_pal_static.o"
endseg

beginseg
    name "vr_holy0_static"
    compress
    romalign 0x1000
    include "$(BUILD_DIR)/assets/textures/skyboxes/vr_holy0_static.o"
endseg

beginseg
    name "vr_holy0_pal_static"
    romalign 0x1000
    include "$(BUILD_DIR)/assets/textures/skyboxes/vr_holy0_pal_static.o"
endseg

beginseg
    name "vr_holy1_static"
    compress
    romalign 0x1000
    include "$(BUILD_DIR)/assets/textures/skyboxes/vr_holy1_static.o"
endseg

beginseg
    name "vr_holy1_pal_static"
    romalign 0x1000
    include "$(BUILD_DIR)/assets/textures/skyboxes/vr_holy1_pal_static.o"
endseg

beginseg
    name "vr_MDVR_static"
    compress
    romalign 0x1000
    include "$(BUILD_DIR)/assets/textures/backgrounds/vr_MDVR_static.o"
endseg

beginseg
    name "vr_MDVR_pal_static"
    romalign 0x1000
    include "$(BUILD_DIR)/assets/textures/backgrounds/vr_MDVR_pal_static.o"
endseg

beginseg
    name "vr_MNVR_static"
    compress
    romalign 0x1000
    include "$(BUILD_DIR)/assets/textures/backgrounds/vr_MNVR_static.o"
endseg

beginseg
    name "vr_MNVR_pal_static"
    romalign 0x1000
    include "$(BUILD_DIR)/assets/textures/backgrounds/vr_MNVR_pal_static.o"
endseg

beginseg
    name "vr_RUVR_static"
    compress
    romalign 0x1000
    include "$(BUILD_DIR)/assets/textures/backgrounds/vr_RUVR_static.o"
endseg

beginseg
    name "vr_RUVR_pal_static"
    romalign 0x1000
    include "$(BUILD_DIR)/assets/textures/backgrounds/vr_RUVR_pal_static.o"
endseg

beginseg
    name "vr_LHVR_static"
    compress
    romalign 0x1000
    include "$(BUILD_DIR)/assets/textures/backgrounds/vr_LHVR_static.o"
endseg

beginseg
    name "vr_LHVR_pal_static"
    romalign 0x1000
    include "$(BUILD_DIR)/assets/textures/backgrounds/vr_LHVR_pal_static.o"
endseg

beginseg
    name "vr_KHVR_static"
    compress
    romalign 0x1000
    include "$(BUILD_DIR)/assets/textures/backgrounds/vr_KHVR_static.o"
endseg

beginseg
    name "vr_KHVR_pal_static"
    romalign 0x1000
    include "$(BUILD_DIR)/assets/textures/backgrounds/vr_KHVR_pal_static.o"
endseg

beginseg
    name "vr_K3VR_static"
    compress
    romalign 0x1000
    include "$(BUILD_DIR)/assets/textures/backgrounds/vr_K3VR_static.o"
endseg

beginseg
    name "vr_K3VR_pal_static"
    romalign 0x1000
    include "$(BUILD_DIR)/assets/textures/backgrounds/vr_K3VR_pal_static.o"
endseg

beginseg
    name "vr_K4VR_static"
    compress
    romalign 0x1000
    include "$(BUILD_DIR)/assets/textures/backgrounds/vr_K4VR_static.o"
endseg

beginseg
    name "vr_K4VR_pal_static"
    romalign 0x1000
    include "$(BUILD_DIR)/assets/textures/backgrounds/vr_K4VR_pal_static.o"
endseg

beginseg
    name "vr_K5VR_static"
    compress
    romalign 0x1000
    include "$(BUILD_DIR)/assets/textures/backgrounds/vr_K5VR_static.o"
endseg

beginseg
    name "vr_K5VR_pal_static"
    romalign 0x1000
    include "$(BUILD_DIR)/assets/textures/backgrounds/vr_K5VR_pal_static.o"
endseg

beginseg
    name "vr_SP1a_static"
    compress
    romalign 0x1000
    include "$(BUILD_DIR)/assets/textures/backgrounds/vr_SP1a_static.o"
endseg

beginseg
    name "vr_SP1a_pal_static"
    romalign 0x1000
    include "$(BUILD_DIR)/assets/textures/backgrounds/vr_SP1a_pal_static.o"
endseg

beginseg
    name "vr_MLVR_static"
    compress
    romalign 0x1000
    include "$(BUILD_DIR)/assets/textures/backgrounds/vr_MLVR_static.o"
endseg

beginseg
    name "vr_MLVR_pal_static"
    romalign 0x1000
    include "$(BUILD_DIR)/assets/textures/backgrounds/vr_MLVR_pal_static.o"
endseg

beginseg
    name "vr_KKRVR_static"
    compress
    romalign 0x1000
    include "$(BUILD_DIR)/assets/textures/backgrounds/vr_KKRVR_static.o"
endseg

beginseg
    name "vr_KKRVR_pal_static"
    romalign 0x1000
    include "$(BUILD_DIR)/assets/textures/backgrounds/vr_KKRVR_pal_static.o"
endseg

beginseg
    name "vr_KR3VR_static"
    compress
    romalign 0x1000
    include "$(BUILD_DIR)/assets/textures/backgrounds/vr_KR3VR_static.o"
endseg

beginseg
    name "vr_KR3VR_pal_static"
    romalign 0x1000
    include "$(BUILD_DIR)/assets/textures/backgrounds/vr_KR3VR_pal_static.o"
endseg

beginseg
    name "vr_IPVR_static"
    compress
    romalign 0x1000
    include "$(BUILD_DIR)/assets/textures/backgrounds/vr_IPVR_static.o"
endseg

beginseg
    name "vr_IPVR_pal_static"
    romalign 0x1000
    include "$(BUILD_DIR)/assets/textures/backgrounds/vr_IPVR_pal_static.o"
endseg

beginseg
    name "vr_KSVR_static"
    compress
    romalign 0x1000
    include "$(BUILD_DIR)/assets/textures/backgrounds/vr_KSVR_static.o"
endseg

beginseg
    name "vr_KSVR_pal_static"
    romalign 0x1000
    include "$(BUILD_DIR)/assets/textures/backgrounds/vr_KSVR_pal_static.o"
endseg

beginseg
    name "vr_GLVR_static"
    compress
    romalign 0x1000
    include "$(BUILD_DIR)/assets/textures/backgrounds/vr_GLVR_static.o"
endseg

beginseg
    name "vr_GLVR_pal_static"
    romalign 0x1000
    include "$(BUILD_DIR)/assets/textures/backgrounds/vr_GLVR_pal_static.o"
endseg

beginseg
    name "vr_ZRVR_static"
    compress
    romalign 0x1000
    include "$(BUILD_DIR)/assets/textures/backgrounds/vr_ZRVR_static.o"
endseg

beginseg
    name "vr_ZRVR_pal_static"
    romalign 0x1000
    include "$(BUILD_DIR)/assets/textures/backgrounds/vr_ZRVR_pal_static.o"
endseg

beginseg
    name "vr_DGVR_static"
    compress
    romalign 0x1000
    include "$(BUILD_DIR)/assets/textures/backgrounds/vr_DGVR_static.o"
endseg

beginseg
    name "vr_DGVR_pal_static"
    romalign 0x1000
    include "$(BUILD_DIR)/assets/textures/backgrounds/vr_DGVR_pal_static.o"
endseg

beginseg
    name "vr_ALVR_static"
    compress
    romalign 0x1000
    include "$(BUILD_DIR)/assets/textures/backgrounds/vr_ALVR_static.o"
endseg

beginseg
    name "vr_ALVR_pal_static"
    romalign 0x1000
    include "$(BUILD_DIR)/assets/textures/backgrounds/vr_ALVR_pal_static.o"
endseg

beginseg
    name "vr_NSVR_static"
    compress
    romalign 0x1000
    include "$(BUILD_DIR)/assets/textures/backgrounds/vr_NSVR_static.o"
endseg

beginseg
    name "vr_NSVR_pal_static"
    romalign 0x1000
    include "$(BUILD_DIR)/assets/textures/backgrounds/vr_NSVR_pal_static.o"
endseg

beginseg
    name "vr_LBVR_static"
    compress
    romalign 0x1000
    include "$(BUILD_DIR)/assets/textures/backgrounds/vr_LBVR_static.o"
endseg

beginseg
    name "vr_LBVR_pal_static"
    romalign 0x1000
    include "$(BUILD_DIR)/assets/textures/backgrounds/vr_LBVR_pal_static.o"
endseg

beginseg
    name "vr_TTVR_static"
    compress
    romalign 0x1000
    include "$(BUILD_DIR)/assets/textures/backgrounds/vr_TTVR_static.o"
endseg

beginseg
    name "vr_TTVR_pal_static"
    romalign 0x1000
    include "$(BUILD_DIR)/assets/textures/backgrounds/vr_TTVR_pal_static.o"
endseg

beginseg
    name "vr_FCVR_static"
    compress
    romalign 0x1000
    include "$(BUILD_DIR)/assets/textures/backgrounds/vr_FCVR_static.o"
endseg

beginseg
    name "vr_FCVR_pal_static"
    romalign 0x1000
    include "$(BUILD_DIR)/assets/textures/backgrounds/vr_FCVR_pal_static.o"
endseg

beginseg
    name "elf_message_field"
    compress
    romalign 0x1000
    include "$(BUILD_DIR)/src/elf_message/elf_message_field.o"
    number 0
endseg

beginseg
    name "elf_message_ydan"
    compress
    romalign 0x1000
    include "$(BUILD_DIR)/src/elf_message/elf_message_ydan.o"
    number 0
endseg

// Scene files are reordered between versions. On GameCube and iQue, dungeon scenes
// have been moved to the beginning.
#if PLATFORM_N64
#include "spec_includes/scenes_n64.inc"
#else
#include "spec_includes/scenes_gc_ique.inc"
#endif

beginseg
    name "bump_texture_static"
    compress
    romalign 0x1000
    include "$(BUILD_DIR)/baserom/bump_texture_static.o"
endseg

beginseg
    name "anime_model_1_static"
    compress
    romalign 0x1000
    include "$(BUILD_DIR)/baserom/anime_model_1_static.o"
endseg

beginseg
    name "anime_model_2_static"
    compress
    romalign 0x1000
    include "$(BUILD_DIR)/baserom/anime_model_2_static.o"
endseg

beginseg
    name "anime_model_3_static"
    compress
    romalign 0x1000
    include "$(BUILD_DIR)/baserom/anime_model_3_static.o"
endseg

beginseg
    name "anime_model_4_static"
    compress
    romalign 0x1000
    include "$(BUILD_DIR)/baserom/anime_model_4_static.o"
endseg

beginseg
    name "anime_model_5_static"
    compress
    romalign 0x1000
    include "$(BUILD_DIR)/baserom/anime_model_5_static.o"
endseg

beginseg
    name "anime_model_6_static"
    compress
    romalign 0x1000
    include "$(BUILD_DIR)/baserom/anime_model_6_static.o"
endseg

beginseg
    name "anime_texture_1_static"
    compress
    romalign 0x1000
    include "$(BUILD_DIR)/baserom/anime_texture_1_static.o"
endseg

beginseg
    name "anime_texture_2_static"
    compress
    romalign 0x1000
    include "$(BUILD_DIR)/baserom/anime_texture_2_static.o"
endseg

beginseg
    name "anime_texture_3_static"
    compress
    romalign 0x1000
    include "$(BUILD_DIR)/baserom/anime_texture_3_static.o"
endseg

beginseg
    name "anime_texture_4_static"
    compress
    romalign 0x1000
    include "$(BUILD_DIR)/baserom/anime_texture_4_static.o"
endseg

beginseg
    name "anime_texture_5_static"
    compress
    romalign 0x1000
    include "$(BUILD_DIR)/baserom/anime_texture_5_static.o"
endseg

beginseg
    name "anime_texture_6_static"
    compress
    romalign 0x1000
    include "$(BUILD_DIR)/baserom/anime_texture_6_static.o"
endseg

beginseg
    name "softsprite_matrix_static"
    compress
    romalign 0x1000
    include "$(BUILD_DIR)/baserom/softsprite_matrix_static.o"
endseg<|MERGE_RESOLUTION|>--- conflicted
+++ resolved
@@ -27,11 +27,7 @@
 #if !PLATFORM_IQUE
     include "$(BUILD_DIR)/src/boot/yaz0.o"
 #else
-<<<<<<< HEAD
-    include "$(BUILD_DIR)/src/boot/zlib.o"
-=======
     include "$(BUILD_DIR)/src/boot/inflate.o"
->>>>>>> 26f91bd3
 #endif
     include "$(BUILD_DIR)/src/boot/z_locale.o"
 #if PLATFORM_N64
