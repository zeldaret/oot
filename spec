/*
 * ROM spec file
 */

beginseg
    name "makerom"
    include "build/asm/rom_header.o"
    include "build/asm/ipl3.o"
    include "build/asm/entry.o"
endseg

beginseg
    name "boot"
    address 0x80000460
    include "build/src/boot/boot_main.o"
    include "build/src/boot/idle.o"
    include "build/src/boot/viconfig.o"
    include "build/src/boot/z_std_dma.o"
    include "build/src/boot/yaz0.o"
    include "build/src/boot/z_locale.o"
    include "build/src/boot/assert.o"
    include "build/src/boot/is_debug.o"
    include "build/src/libultra_boot_O2/osDriveRomInit.o"
    include "build/asm/mio0.o"
    include "build/src/boot/stackcheck.o"
    include "build/src/boot/logutils.o"
    include "build/src/libultra_boot_O2/sprintf.o"
    include "build/src/libultra_boot_O1/piacs.o"
    include "build/src/libultra_boot_O1/osSendMesg.o"
    include "build/src/libultra_boot_O1/osStopThread.o"
    include "build/src/libultra_boot_O1/osViExtendVStart.o"
    include "build/src/libultra_boot_O1/osViModePalLan1.o"
    include "build/src/libultra_boot_O1/osRecvMesg.o"
    include "build/src/libultra_boot_O1/initialize.o"
    include "build/src/libultra_boot_O1/ll.o"
    include "build/asm/exceptasm.o"
    include "build/src/libultra_boot_O1/__osDequeueThread.o"
    include "build/src/libultra_boot_O1/osDestroyThread.o"
    include "build/asm/bzero.o"
    include "build/src/libultra_boot_O1/osCreateThread.o"
    include "build/asm/__osSetSR.o"
    include "build/asm/__osGetSR.o"
    include "build/asm/osWritebackDCache.o"
    include "build/src/libultra_boot_O2/osViGetNextFramebuffer.o"
    include "build/src/libultra_boot_O2/pimgr.o"
    include "build/src/libultra_boot_O2/__osDevMgrMain.o"
    include "build/src/libultra_boot_O2/__osPiRawStartDma.o"
    include "build/src/libultra_boot_O1/osVirtualToPhysical.o"
    include "build/src/libultra_boot_O2/osViBlack.o"
    include "build/src/libultra_boot_O2/__osSiRawReadIo.o"
    include "build/src/libultra_boot_O1/osGetThreadId.o"
    include "build/asm/osSetIntMask.o"
    include "build/src/libultra_boot_O2/osViSetMode.o"
    include "build/asm/__osProbeTLB.o"
    include "build/src/libultra_boot_O1/osGetMemSize.o"
    include "build/src/libultra_boot_O1/osSetEventMesg.o"
    include "build/src/libultra_boot_O2/_Printf.o"
    include "build/asm/osUnmapTLBAll.o"
    include "build/src/libultra_boot_O2/osEPiStartDma.o"
    include "build/src/libultra_boot_O2/string.o"
    include "build/asm/osInvalICache.o"
    include "build/src/libultra_boot_O1/osCreateMesgQueue.o"
    include "build/asm/osInvalDCache.o"
    include "build/src/libultra_boot_O2/__osSiDeviceBusy.o"
    include "build/src/libultra_boot_O1/osJamMesg.o"
    include "build/src/libultra_boot_O1/osSetThreadPri.o"
    include "build/src/libultra_boot_O1/osGetThreadPri.o"
    include "build/src/libultra_boot_O2/__osEPiRawReadIo.o"
    include "build/src/libultra_boot_O2/osViSwapBuffer.o"
    include "build/src/libultra_boot_O2/__osEPiRawStartDma.o"
    include "build/asm/bcmp.o"
    include "build/src/libultra_boot_O1/osGetTime.o"
    include "build/src/libultra_boot_O1/timerintr.o"
    include "build/asm/osGetCount.o"
    include "build/src/libultra_boot_O1/__osSetGlobalIntMask.o"
    include "build/asm/__osSetCompare.o"
    include "build/asm/bcopy.o"
    include "build/src/libultra_boot_O1/__osResetGlobalIntMask.o"
    include "build/asm/__osDisableInt.o"
    include "build/asm/__osRestoreInt.o"
    include "build/src/libultra_boot_O2/osViModeNtscLan1.o"
    include "build/src/libultra_boot_O2/osViModeMpalLan1.o"
    include "build/src/libultra_boot_O2/__osViInit.o"
    include "build/src/libultra_boot_O2/__osViSwapContext.o"
    include "build/src/libultra_boot_O2/osPiGetCmdQueue.o"
    include "build/src/libultra_boot_O2/osEPiReadIo.o"
    include "build/src/libultra_boot_O2/osViSetSpecialFeatures.o"
    include "build/src/libultra_boot_O2/osCartRomInit.o"
    include "build/src/libultra_boot_O2/osViModeFpalLan1.o"
    include "build/asm/__osSetFpcCsr.o"
    include "build/asm/__osGetFpcCsr.o"
    include "build/src/libultra_boot_O2/osEPiWriteIo.o"
    include "build/asm/osMapTLBRdb.o"
    include "build/src/libultra_boot_O1/osYieldThread.o"
    include "build/asm/__osGetCause.o"
    include "build/src/libultra_boot_O2/__osEPiRawWriteIo.o"
    include "build/src/libultra_boot_O2/_Litob.o"
    include "build/src/libultra_boot_O2/ldiv.o"
    include "build/src/libultra_boot_O2/_Ldtob.o"
    include "build/src/boot/build.o"
    include "build/src/libultra_boot_O2/__osSiRawWriteIo.o"
    include "build/src/libultra_boot_O2/vimgr.o"
    include "build/src/libultra_boot_O2/__osViGetCurrentContext.o"
    include "build/src/libultra_boot_O1/osStartThread.o"
    include "build/src/libultra_boot_O2/osViSetYScale.o"
    include "build/src/libultra_boot_O2/osViSetXScale.o"
    include "build/src/libultra_boot_O1/__osSetHWIntrRoutine.o"
    include "build/src/libultra_boot_O1/__osGetHWIntrRoutine.o"
    include "build/asm/__osSetWatchLo.o"
    include "build/data/rsp_boot.text.o"
endseg

beginseg
    name "dmadata"
    include "build/asm/dmadata.o"
endseg

beginseg
    name "Audiobank"
    address 0x10 // fake RAM address to avoid map lookup inaccuracies
    include "build/baserom/Audiobank.o"
endseg

beginseg
    name "Audioseq"
    include "build/baserom/Audioseq.o"
endseg

beginseg
    name "Audiotable"
    include "build/baserom/Audiotable.o"
endseg

beginseg
    name "link_animetion"
    include "build/baserom/link_animetion.o"
endseg

beginseg
    name "icon_item_static"
    romalign 0x1000
    include "build/assets/textures/icon_item_static/icon_item_static.o"
    number 8
endseg

beginseg
    name "icon_item_24_static"
    romalign 0x1000
    include "build/assets/textures/icon_item_24_static/icon_item_24_static.o"
    number 9
endseg

beginseg
    name "icon_item_field_static"
    romalign 0x1000
    include "build/assets/textures/icon_item_field_static/icon_item_field_static.o"
    number 12
endseg

beginseg
    name "icon_item_dungeon_static"
    romalign 0x1000
    include "build/assets/textures/icon_item_dungeon_static/icon_item_dungeon_static.o"
    number 12
endseg

beginseg
    name "icon_item_gameover_static"
    romalign 0x1000
    include "build/assets/textures/icon_item_gameover_static/icon_item_gameover_static.o"
    number 12
endseg

beginseg
    name "icon_item_nes_static"
    romalign 0x1000
    include "build/assets/textures/icon_item_nes_static/icon_item_nes_static.o"
    number 13
endseg

beginseg
    name "icon_item_ger_static"
    romalign 0x1000
    include "build/assets/textures/icon_item_ger_static/icon_item_ger_static.o"
    number 13
endseg

beginseg
    name "icon_item_fra_static"
    romalign 0x1000
    include "build/assets/textures/icon_item_fra_static/icon_item_fra_static.o"
    number 13
endseg

beginseg
    name "item_name_static"
    romalign 0x1000
    include "build/assets/textures/item_name_static/item_name_static.o"
    number 10
endseg

beginseg
    name "map_name_static"
    romalign 0x1000
    include "build/assets/textures/map_name_static/map_name_static.o"
    number 11
endseg

beginseg
    name "do_action_static"
    romalign 0x1000
    include "build/assets/textures/do_action_static/do_action_static.o"
    number 7
endseg

beginseg
    name "message_static"
    romalign 0x1000
    include "build/assets/textures/message_static/message_static.o"
    number 7
endseg

beginseg
    name "message_texture_static"
    romalign 0x1000
    include "build/assets/textures/message_texture_static/message_texture_static.o"
    number 9
endseg

beginseg
    name "nes_font_static"
    romalign 0x1000
    include "build/assets/textures/nes_font_static/nes_font_static.o"
    number 10
endseg

beginseg
    name "nes_message_data_static"
    romalign 0x1000
    include "build/baserom/nes_message_data_static.o"
endseg

beginseg
    name "ger_message_data_static"
    romalign 0x1000
    include "build/baserom/ger_message_data_static.o"
endseg

beginseg
    name "fra_message_data_static"
    romalign 0x1000
    include "build/baserom/fra_message_data_static.o"
endseg

beginseg
    name "staff_message_data_static"
    romalign 0x1000
    include "build/baserom/staff_message_data_static.o"
endseg

beginseg
    name "map_grand_static"
    romalign 0x1000
    include "build/assets/textures/map_grand_static/map_grand_static.o"
    number 11
endseg

beginseg
    name "map_48x85_static"
    romalign 0x1000
    include "build/assets/textures/map_48x85_static/map_48x85_static.o"
    number 11
endseg

beginseg
    name "map_i_static"
    romalign 0x1000
    include "build/assets/textures/map_i_static/map_i_static.o"
    number 11
endseg

beginseg
    name "code"
    after "dmadata"
    include "build/src/code/z_en_a_keep.o"
    include "build/src/code/z_en_item00.o"
    include "build/src/code/z_eff_blure.o"
    include "build/src/code/z_eff_shield_particle.o"
    include "build/src/code/z_eff_spark.o"
    include "build/src/code/z_eff_ss_dead.o"
    include "build/src/code/z_effect.o"
    include "build/src/code/z_effect_soft_sprite.o"
    include "build/src/code/z_effect_soft_sprite_old_init.o"
    include "build/src/code/z_effect_soft_sprite_dlftbls.o"
    include "build/src/code/flg_set.o"
    include "build/src/code/z_DLF.o"
    include "build/src/code/z_actor.o"
    include "build/src/code/z_actor_dlftbls.o"
    include "build/src/code/z_bgcheck.o"
    include "build/src/code/code_800430A0.o"
    include "build/src/code/code_80043480.o"
    include "build/src/code/z_camera.o"
    include "build/src/code/z_collision_btltbls.o"
    include "build/src/code/z_collision_check.o"
    include "build/src/code/z_common_data.o"
    include "build/src/code/z_debug.o"
    include "build/src/code/z_debug_display.o"
    include "build/src/code/z_demo.o"
    include "build/src/code/code_80069420.o"
    include "build/src/code/z_draw.o"
    include "build/src/code/code_8006BA00.o"
    include "build/src/code/z_elf_message.o"
    include "build/src/code/z_face_reaction.o"
    include "build/src/code/code_8006C3A0.o"
    include "build/src/code/code_8006C510.o"
    include "build/src/code/z_fcurve_data_skelanime.o"
    include "build/src/code/z_game_dlftbls.o"
    include "build/src/code/z_horse.o"
    include "build/src/code/z_jpeg.o"
    include "build/src/code/z_kaleido_setup.o"
    include "build/src/code/z_kanfont.o"
    include "build/src/code/z_kankyo.o"
    include "build/data/z_kankyo.data.o"
    include "build/data/z_kankyo.bss.o"
    include "build/src/code/z_lib.o"
    include "build/src/code/z_lifemeter.o"
    include "build/src/code/z_lights.o"
    include "build/src/code/z_malloc.o"
    include "build/src/code/z_map_mark.o"
    include "build/src/code/z_moji.o"
    include "build/src/code/z_prenmi_buff.o"
    include "build/src/code/z_msgevent.o"
    include "build/src/code/z_olib.o"
    include "build/src/code/z_onepointdemo.o"
    include "build/src/code/z_map_exp.o"
    include "build/src/code/z_map_data.o"
    include "build/src/code/z_parameter.o"
    include "build/src/code/z_path.o"
    include "build/src/code/z_frame_advance.o"
    include "build/src/code/z_player_lib.o"
    include "build/src/code/z_prenmi.o"
    include "build/src/code/z_quake.o"
    include "build/src/code/z_rcp.o"
    include "build/src/code/z_room.o"
    include "build/src/code/z_sample.o"
    include "build/src/code/code_80097A00.o"
    include "build/src/code/z_scene.o"
    include "build/src/code/z_scene_table.o"
    include "build/src/code/z_skelanime.o"
    include "build/src/code/z_skin.o"
    include "build/src/code/z_skin_awb.o"
    include "build/src/code/z_skin_matrix.o"
    include "build/src/code/z_sram.o"
    include "build/src/code/z_ss_sram.o"
    include "build/src/code/code_800A9F30.o"
    include "build/data/z_text.data.o"
    include "build/src/code/z_view.o"
    include "build/src/code/z_vimode.o"
    include "build/src/code/code_800ACE70.o"
    include "build/src/code/z_vismono.o"
    include "build/src/code/code_800AD920.o"
    include "build/src/code/z_vr_box.o"
    include "build/data/z_vr_box.data.o"
    include "build/src/code/z_vr_box_draw.o"
    include "build/src/code/z_player_call.o"
    include "build/src/code/z_fbdemo.o"
    include "build/src/code/z_fbdemo_triforce.o"
    include "build/src/code/z_fbdemo_wipe1.o"
    include "build/src/code/z_fbdemo_circle.o"
    include "build/src/code/z_fbdemo_fade.o"
    include "build/src/code/shrink_window.o"
    include "build/src/code/db_camera.o"
    include "build/src/code/code_800BB0A0.o"
    include "build/src/code/mempak.o"
    include "build/src/code/z_kaleido_manager.o"
    include "build/src/code/z_kaleido_scope_call.o"
    include "build/src/code/z_play.o"
    include "build/src/code/PreRender.o"
    include "build/src/code/TwoHeadArena.o"
    include "build/src/code/code_800C3C20.o"
    include "build/src/code/audioMgr.o"
    include "build/src/code/title_setup.o"
    include "build/src/code/game.o"
    include "build/src/code/gamealloc.o"
    include "build/src/code/graph.o"
    include "build/src/code/listalloc.o"
    include "build/src/code/main.o"
    include "build/src/code/padmgr.o"
    include "build/src/code/sched.o"
    include "build/src/code/speed_meter.o"
    include "build/src/code/sys_cfb.o"
    include "build/src/code/sys_math.o"
    include "build/src/code/sys_math3d.o"
    include "build/src/code/sys_math_atan.o"
    include "build/src/code/sys_matrix.o"
    include "build/src/code/sys_ucode.o"
    include "build/src/code/code_800D2E30.o"
    include "build/data/code_800D2E30.data.o"
    include "build/src/code/code_800D31A0.o"
    include "build/src/code/irqmgr.o"
    include "build/src/code/debug_malloc.o"
    include "build/src/code/fault.o"
    include "build/data/fault.bss.o"
    include "build/src/code/fault_drawer.o"
    include "build/asm/code_800D71F0.o"
    include "build/src/code/ucode_disas.o"
    include "build/src/code/audio_synthesis.o"
    include "build/data/audio_synthesis.data.o"
    include "build/src/code/audio_heap.o"
    include "build/src/code/audio_load.o"
    include "build/src/code/code_800E4FE0.o"
    include "build/src/libultra_code_O2/code_800E6840.o"
    include "build/src/libultra_code_O2/osAiSetNextBuffer.o"
    include "build/src/code/audio_playback.o"
    include "build/src/code/audio_effects.o"
    include "build/data/audio_effects.data.o"
    include "build/src/code/audio_seqplayer.o"
    include "build/src/code/code_800EC960.o"
    include "build/data/code_800EC960.data.o"
    include "build/src/code/code_800F7260.o"
    include "build/data/code_800F7260.bss.o"
    include "build/src/code/code_800F9280.o"
    include "build/data/code_800F9280.data.o"
    include "build/src/code/audio_rodata.o"
    include "build/src/code/logseverity.o"
    include "build/src/code/gfxprint.o"
    include "build/src/code/code_800FBCE0.o"
    include "build/src/code/loadfragment2.o"
    include "build/src/code/mtxuty-cvt.o"
    include "build/src/code/relocation.o"
    include "build/src/code/code_800FC620.o"
    include "build/src/code/padutils.o"
    include "build/src/code/padsetup.o"
    include "build/src/code/code_800FCE80.o"
    include "build/asm/fp.o"
    include "build/src/code/system_malloc.o"
    include "build/src/code/code_800FD970.o"
    include "build/src/code/__osMalloc.o"
    include "build/src/code/printutils.o"
    include "build/src/code/sleep.o"
    include "build/src/code/jpegutils.o"
    include "build/src/code/jpegdecoder.o"
    include "build/src/libultra_code_O2/osPfsFreeBlocks.o"
    include "build/asm/guScale.o"
    include "build/src/libultra_code_O2/sinf.o"
    include "build/src/libultra_code_O2/sins.o"
    include "build/src/libultra_code_O2/sptask.o"
    include "build/src/libultra_code_O2/osRumblePak.o"
    include "build/src/libultra_code_O2/__osSiCreateAccessQueue.o"
    include "build/src/libultra_code_O2/osContInit.o"
    include "build/src/libultra_code_O2/osContStartReadData.o"
    include "build/src/libultra_code_O2/guPerspectiveF.o"
    include "build/src/libultra_code_O2/__osSpRawStartDma.o"
    include "build/src/libultra_code_O2/__osSiRawStartDma.o"
    include "build/src/libultra_code_O2/osSpTaskYield.o"
    include "build/src/libultra_code_O2/pfsreadwritefile.o"
    include "build/src/libultra_code_O2/__osPfsGetStatus.o"
    include "build/asm/guMtxIdentF.o"
    include "build/src/libultra_code_O2/guLookAt.o"
    include "build/src/libultra_code_O2/pfsallocatefile.o"
    include "build/src/libultra_code_O1/osStopTimer.o"
    include "build/src/libultra_code_O2/contpfs.o"
    include "build/asm/guMtxL2F.o"
    include "build/src/libultra_code_O2/osPfsFindFile.o"
    include "build/src/libultra_code_O2/sqrtf.o"
    include "build/src/libultra_code_O2/osAfterPreNMI.o"
    include "build/src/libultra_code_O2/contquery.o"
    include "build/src/libultra_code_O2/guLookAtHilite.o"
    include "build/src/libultra_code_O2/sp.o"
    include "build/asm/guMtxIdent.o"
    include "build/src/libultra_code_O2/guPosition.o"
    include "build/src/libultra_code_O2/osSpTaskYielded.o"
    include "build/src/libultra_code_O2/rotate.o"
    include "build/src/libultra_code_O2/osAiSetFrequency.o"
    include "build/src/libultra_code_O2/__osGetActiveQueue.o"
    include "build/asm/guNormalize.o"
    include "build/src/libultra_code_O2/osDpGetStatus.o"
    include "build/src/libultra_code_O2/osDpSetStatus.o"
    include "build/src/libultra_code_O2/osPfsDeleteFile.o"
    include "build/src/libultra_code_O2/ortho.o"
    include "build/src/libultra_code_O2/cosf.o"
    include "build/data/__libm_qnan_f.rodata.o"
    include "build/src/libultra_code_O2/coss.o"
    include "build/src/libultra_code_O2/osViSetEvent.o"
    include "build/src/libultra_code_O2/osPfsIsPlug.o"
    include "build/src/libultra_code_O2/guS2DInitBg.o"
    include "build/src/libultra_code_O2/__osPfsSelectBank.o"
    include "build/src/libultra_code_O2/osContSetCh.o"
    include "build/src/libultra_code_O2/osPfsFileState.o"
    include "build/src/libultra_code_O2/pfsinitpak.o"
    include "build/src/libultra_code_O2/pfschecker.o"
    include "build/src/libultra_code_O2/osAiGetLength.o"
    include "build/asm/guTranslate.o"
    include "build/src/libultra_code_O2/__osContRamWrite.o"
    include "build/src/libultra_code_O2/__osContRamRead.o"
    include "build/src/libultra_code_O2/__osContAddressCrc.o"
    include "build/src/libultra_code_O1/osSetTimer.o"
    include "build/src/libultra_code_O2/__osSpGetStatus.o"
    include "build/src/libultra_code_O2/__osSpSetStatus.o"
    include "build/asm/osWritebackDCacheAll.o"
    include "build/src/libultra_code_O2/__osGetCurrFaultedThread.o"
    include "build/asm/guMtxF2L.o"
    include "build/src/libultra_code_O1/llcvt.o"
    include "build/src/libultra_code_O2/osViGetCurrentFramebuffer.o"
    include "build/src/libultra_code_O2/__osSpSetPc.o"
    include "build/src/libultra_code_O2_g3/sqrt.o"
    include "build/src/libultra_code_O2_g3/absf.o"
    include "build/src/code/code_801067F0.o"
    include "build/src/code/code_80106860.o"
    include "build/src/code/code_801068B0.o"
    include "build/data/z_message_PAL.rodata.o"
    include "build/src/code/z_message_PAL.o"
    include "build/data/z_message_PAL.bss.o"
    include "build/src/code/z_game_over.o"
    include "build/src/code/z_construct.o"
    include "build/data/rsp.text.o"
    include "build/data/rsp.rodata.o"
endseg

beginseg
    name "buffers"
    align 0x40
    include "build/src/buffers/zbuffer.o"
    include "build/src/buffers/gfxbuffers.o"
    include "build/src/buffers/heaps.o"
endseg

beginseg
    name "ovl_title"
    address 0x80800000
    include "build/src/overlays/gamestates/ovl_title/z_title.o"
    include "build/src/overlays/gamestates/ovl_title/ovl_title_reloc.o"
endseg

beginseg
    name "ovl_select"
    include "build/src/overlays/gamestates/ovl_select/z_select.o"
    include "build/src/overlays/gamestates/ovl_select/ovl_select_reloc.o"
endseg

beginseg
    name "ovl_opening"
    include "build/src/overlays/gamestates/ovl_opening/z_opening.o"
    include "build/src/overlays/gamestates/ovl_opening/ovl_opening_reloc.o"
endseg

beginseg
    name "ovl_file_choose"
    include "build/src/overlays/gamestates/ovl_file_choose/z_file_nameset_PAL.o"
    include "build/data/overlays/gamestates/z_file_nameset_PAL.data.o"
    include "build/data/overlays/gamestates/z_file_nameset_PAL.rodata.o"
    include "build/data/overlays/gamestates/z_file_nameset_PAL.bss.o"
    include "build/src/overlays/gamestates/ovl_file_choose/z_file_choose.o"
    include "build/data/overlays/gamestates/z_file_choose.rodata.o"
    include "build/data/overlays/gamestates/z_file_choose.reloc.o"
endseg

beginseg
    name "ovl_kaleido_scope"
    include "build/src/overlays/actors/ovl_kaleido_scope/z_kaleido_collect.o"
    include "build/src/overlays/actors/ovl_kaleido_scope/z_kaleido_debug.o"
    include "build/src/overlays/actors/ovl_kaleido_scope/z_kaleido_equipment.o"
    include "build/src/overlays/actors/ovl_kaleido_scope/z_kaleido_item.o"
    include "build/src/overlays/actors/ovl_kaleido_scope/z_kaleido_map_PAL.o"
    include "build/src/overlays/actors/ovl_kaleido_scope/z_kaleido_prompt.o"
    include "build/src/overlays/actors/ovl_kaleido_scope/z_kaleido_scope_PAL.o"
    include "build/src/overlays/actors/ovl_kaleido_scope/z_lmap_mark.o"
    include "build/src/overlays/actors/ovl_kaleido_scope/z_lmap_mark_data.o"
#ifdef NON_MATCHING
    include "build/src/overlays/actors/ovl_kaleido_scope/ovl_kaleido_scope_reloc.o"
#else
    include "build/data/overlays/actors/z_kaleido_scope.reloc.o"
#endif
endseg

beginseg
    name "ovl_player_actor"
    include "build/src/overlays/actors/ovl_player_actor/z_player.o"
    include "build/src/overlays/actors/ovl_player_actor/ovl_player_actor_reloc.o"
endseg

beginseg
    name "ovl_map_mark_data"
    include "build/src/overlays/ovl_map_mark_data/z_map_mark_data.o"
    include "build/src/overlays/ovl_map_mark_data/ovl_map_mark_data_reloc.o"
endseg

beginseg
    name "ovl_En_Test"
    include "build/src/overlays/actors/ovl_En_Test/z_en_test.o"
    include "build/src/overlays/actors/ovl_En_Test/ovl_En_Test_reloc.o"
endseg

beginseg
    name "ovl_Arms_Hook"
    include "build/src/overlays/actors/ovl_Arms_Hook/z_arms_hook.o"
    include "build/src/overlays/actors/ovl_Arms_Hook/ovl_Arms_Hook_reloc.o"
endseg

beginseg
    name "ovl_Arrow_Fire"
    include "build/src/overlays/actors/ovl_Arrow_Fire/z_arrow_fire.o"
    include "build/src/overlays/actors/ovl_Arrow_Fire/ovl_Arrow_Fire_reloc.o"
endseg

beginseg
    name "ovl_Arrow_Ice"
    include "build/src/overlays/actors/ovl_Arrow_Ice/z_arrow_ice.o"
    include "build/src/overlays/actors/ovl_Arrow_Ice/ovl_Arrow_Ice_reloc.o"
endseg

beginseg
    name "ovl_Arrow_Light"
    include "build/src/overlays/actors/ovl_Arrow_Light/z_arrow_light.o"
    include "build/src/overlays/actors/ovl_Arrow_Light/ovl_Arrow_Light_reloc.o"
endseg

beginseg
    name "ovl_Bg_Bdan_Objects"
    include "build/src/overlays/actors/ovl_Bg_Bdan_Objects/z_bg_bdan_objects.o"
    include "build/src/overlays/actors/ovl_Bg_Bdan_Objects/ovl_Bg_Bdan_Objects_reloc.o"
endseg

beginseg
    name "ovl_Bg_Bdan_Switch"
    include "build/src/overlays/actors/ovl_Bg_Bdan_Switch/z_bg_bdan_switch.o"
    include "build/src/overlays/actors/ovl_Bg_Bdan_Switch/ovl_Bg_Bdan_Switch_reloc.o"
endseg

beginseg
    name "ovl_Bg_Bom_Guard"
    include "build/src/overlays/actors/ovl_Bg_Bom_Guard/z_bg_bom_guard.o"
    include "build/src/overlays/actors/ovl_Bg_Bom_Guard/ovl_Bg_Bom_Guard_reloc.o"
endseg

beginseg
    name "ovl_Bg_Bombwall"
    include "build/src/overlays/actors/ovl_Bg_Bombwall/z_bg_bombwall.o"
    include "build/src/overlays/actors/ovl_Bg_Bombwall/ovl_Bg_Bombwall_reloc.o"
endseg

beginseg
    name "ovl_Bg_Bowl_Wall"
    include "build/src/overlays/actors/ovl_Bg_Bowl_Wall/z_bg_bowl_wall.o"
    include "build/src/overlays/actors/ovl_Bg_Bowl_Wall/ovl_Bg_Bowl_Wall_reloc.o"
endseg

beginseg
    name "ovl_Bg_Breakwall"
    include "build/src/overlays/actors/ovl_Bg_Breakwall/z_bg_breakwall.o"
    include "build/src/overlays/actors/ovl_Bg_Breakwall/ovl_Bg_Breakwall_reloc.o"
endseg

beginseg
    name "ovl_Bg_Ddan_Jd"
    include "build/src/overlays/actors/ovl_Bg_Ddan_Jd/z_bg_ddan_jd.o"
    include "build/src/overlays/actors/ovl_Bg_Ddan_Jd/ovl_Bg_Ddan_Jd_reloc.o"
endseg

beginseg
    name "ovl_Bg_Ddan_Kd"
    include "build/src/overlays/actors/ovl_Bg_Ddan_Kd/z_bg_ddan_kd.o"
    include "build/src/overlays/actors/ovl_Bg_Ddan_Kd/ovl_Bg_Ddan_Kd_reloc.o"
endseg

beginseg
    name "ovl_Bg_Dodoago"
    include "build/src/overlays/actors/ovl_Bg_Dodoago/z_bg_dodoago.o"
    include "build/src/overlays/actors/ovl_Bg_Dodoago/ovl_Bg_Dodoago_reloc.o"
endseg

beginseg
    name "ovl_Bg_Dy_Yoseizo"
    include "build/src/overlays/actors/ovl_Bg_Dy_Yoseizo/z_bg_dy_yoseizo.o"
    include "build/src/overlays/actors/ovl_Bg_Dy_Yoseizo/ovl_Bg_Dy_Yoseizo_reloc.o"
endseg

beginseg
    name "ovl_Bg_Ganon_Otyuka"
    include "build/src/overlays/actors/ovl_Bg_Ganon_Otyuka/z_bg_ganon_otyuka.o"
    include "build/src/overlays/actors/ovl_Bg_Ganon_Otyuka/ovl_Bg_Ganon_Otyuka_reloc.o"
endseg

beginseg
    name "ovl_Bg_Gate_Shutter"
    include "build/src/overlays/actors/ovl_Bg_Gate_Shutter/z_bg_gate_shutter.o"
    include "build/src/overlays/actors/ovl_Bg_Gate_Shutter/ovl_Bg_Gate_Shutter_reloc.o"
endseg

beginseg
    name "ovl_Bg_Gjyo_Bridge"
    include "build/src/overlays/actors/ovl_Bg_Gjyo_Bridge/z_bg_gjyo_bridge.o"
    include "build/src/overlays/actors/ovl_Bg_Gjyo_Bridge/ovl_Bg_Gjyo_Bridge_reloc.o"
endseg

beginseg
    name "ovl_Bg_Gnd_Darkmeiro"
    include "build/src/overlays/actors/ovl_Bg_Gnd_Darkmeiro/z_bg_gnd_darkmeiro.o"
    include "build/src/overlays/actors/ovl_Bg_Gnd_Darkmeiro/ovl_Bg_Gnd_Darkmeiro_reloc.o"
endseg

beginseg
    name "ovl_Bg_Gnd_Firemeiro"
    include "build/src/overlays/actors/ovl_Bg_Gnd_Firemeiro/z_bg_gnd_firemeiro.o"
    include "build/src/overlays/actors/ovl_Bg_Gnd_Firemeiro/ovl_Bg_Gnd_Firemeiro_reloc.o"
endseg

beginseg
    name "ovl_Bg_Gnd_Iceblock"
    include "build/src/overlays/actors/ovl_Bg_Gnd_Iceblock/z_bg_gnd_iceblock.o"
    include "build/src/overlays/actors/ovl_Bg_Gnd_Iceblock/ovl_Bg_Gnd_Iceblock_reloc.o"
endseg

beginseg
    name "ovl_Bg_Gnd_Nisekabe"
    include "build/src/overlays/actors/ovl_Bg_Gnd_Nisekabe/z_bg_gnd_nisekabe.o"
    include "build/src/overlays/actors/ovl_Bg_Gnd_Nisekabe/ovl_Bg_Gnd_Nisekabe_reloc.o"
endseg

beginseg
    name "ovl_Bg_Gnd_Soulmeiro"
    include "build/src/overlays/actors/ovl_Bg_Gnd_Soulmeiro/z_bg_gnd_soulmeiro.o"
    include "build/src/overlays/actors/ovl_Bg_Gnd_Soulmeiro/ovl_Bg_Gnd_Soulmeiro_reloc.o"
endseg

beginseg
    name "ovl_Bg_Haka"
    include "build/src/overlays/actors/ovl_Bg_Haka/z_bg_haka.o"
    include "build/src/overlays/actors/ovl_Bg_Haka/ovl_Bg_Haka_reloc.o"
endseg

beginseg
    name "ovl_Bg_Haka_Gate"
    include "build/src/overlays/actors/ovl_Bg_Haka_Gate/z_bg_haka_gate.o"
    include "build/src/overlays/actors/ovl_Bg_Haka_Gate/ovl_Bg_Haka_Gate_reloc.o"
endseg

beginseg
    name "ovl_Bg_Haka_Huta"
    include "build/src/overlays/actors/ovl_Bg_Haka_Huta/z_bg_haka_huta.o"
    include "build/src/overlays/actors/ovl_Bg_Haka_Huta/ovl_Bg_Haka_Huta_reloc.o"
endseg

beginseg
    name "ovl_Bg_Haka_Megane"
    include "build/src/overlays/actors/ovl_Bg_Haka_Megane/z_bg_haka_megane.o"
    include "build/src/overlays/actors/ovl_Bg_Haka_Megane/ovl_Bg_Haka_Megane_reloc.o"
endseg

beginseg
    name "ovl_Bg_Haka_MeganeBG"
    include "build/src/overlays/actors/ovl_Bg_Haka_MeganeBG/z_bg_haka_meganebg.o"
    include "build/src/overlays/actors/ovl_Bg_Haka_MeganeBG/ovl_Bg_Haka_MeganeBG_reloc.o"
endseg

beginseg
    name "ovl_Bg_Haka_Sgami"
    include "build/src/overlays/actors/ovl_Bg_Haka_Sgami/z_bg_haka_sgami.o"
    include "build/src/overlays/actors/ovl_Bg_Haka_Sgami/ovl_Bg_Haka_Sgami_reloc.o"
endseg

beginseg
    name "ovl_Bg_Haka_Ship"
    include "build/src/overlays/actors/ovl_Bg_Haka_Ship/z_bg_haka_ship.o"
    include "build/src/overlays/actors/ovl_Bg_Haka_Ship/ovl_Bg_Haka_Ship_reloc.o"
endseg

beginseg
    name "ovl_Bg_Haka_Trap"
    include "build/src/overlays/actors/ovl_Bg_Haka_Trap/z_bg_haka_trap.o"
    include "build/src/overlays/actors/ovl_Bg_Haka_Trap/ovl_Bg_Haka_Trap_reloc.o"
endseg

beginseg
    name "ovl_Bg_Haka_Tubo"
    include "build/src/overlays/actors/ovl_Bg_Haka_Tubo/z_bg_haka_tubo.o"
    include "build/src/overlays/actors/ovl_Bg_Haka_Tubo/ovl_Bg_Haka_Tubo_reloc.o"
endseg

beginseg
    name "ovl_Bg_Haka_Water"
    include "build/src/overlays/actors/ovl_Bg_Haka_Water/z_bg_haka_water.o"
    include "build/src/overlays/actors/ovl_Bg_Haka_Water/ovl_Bg_Haka_Water_reloc.o"
endseg

beginseg
    name "ovl_Bg_Haka_Zou"
    include "build/src/overlays/actors/ovl_Bg_Haka_Zou/z_bg_haka_zou.o"
    include "build/src/overlays/actors/ovl_Bg_Haka_Zou/ovl_Bg_Haka_Zou_reloc.o"
endseg

beginseg
    name "ovl_Bg_Heavy_Block"
    include "build/src/overlays/actors/ovl_Bg_Heavy_Block/z_bg_heavy_block.o"
    include "build/src/overlays/actors/ovl_Bg_Heavy_Block/ovl_Bg_Heavy_Block_reloc.o"
endseg

beginseg
    name "ovl_Bg_Hidan_Curtain"
    include "build/src/overlays/actors/ovl_Bg_Hidan_Curtain/z_bg_hidan_curtain.o"
    include "build/src/overlays/actors/ovl_Bg_Hidan_Curtain/ovl_Bg_Hidan_Curtain_reloc.o"
endseg

beginseg
    name "ovl_Bg_Hidan_Dalm"
    include "build/src/overlays/actors/ovl_Bg_Hidan_Dalm/z_bg_hidan_dalm.o"
    include "build/src/overlays/actors/ovl_Bg_Hidan_Dalm/ovl_Bg_Hidan_Dalm_reloc.o"
endseg

beginseg
    name "ovl_Bg_Hidan_Firewall"
    include "build/src/overlays/actors/ovl_Bg_Hidan_Firewall/z_bg_hidan_firewall.o"
    include "build/src/overlays/actors/ovl_Bg_Hidan_Firewall/ovl_Bg_Hidan_Firewall_reloc.o"
endseg

beginseg
    name "ovl_Bg_Hidan_Fslift"
    include "build/src/overlays/actors/ovl_Bg_Hidan_Fslift/z_bg_hidan_fslift.o"
    include "build/src/overlays/actors/ovl_Bg_Hidan_Fslift/ovl_Bg_Hidan_Fslift_reloc.o"
endseg

beginseg
    name "ovl_Bg_Hidan_Fwbig"
    include "build/src/overlays/actors/ovl_Bg_Hidan_Fwbig/z_bg_hidan_fwbig.o"
    include "build/src/overlays/actors/ovl_Bg_Hidan_Fwbig/ovl_Bg_Hidan_Fwbig_reloc.o"
endseg

beginseg
    name "ovl_Bg_Hidan_Hamstep"
    include "build/src/overlays/actors/ovl_Bg_Hidan_Hamstep/z_bg_hidan_hamstep.o"
    include "build/src/overlays/actors/ovl_Bg_Hidan_Hamstep/ovl_Bg_Hidan_Hamstep_reloc.o"
endseg

beginseg
    name "ovl_Bg_Hidan_Hrock"
    include "build/src/overlays/actors/ovl_Bg_Hidan_Hrock/z_bg_hidan_hrock.o"
    include "build/src/overlays/actors/ovl_Bg_Hidan_Hrock/ovl_Bg_Hidan_Hrock_reloc.o"
endseg

beginseg
    name "ovl_Bg_Hidan_Kousi"
    include "build/src/overlays/actors/ovl_Bg_Hidan_Kousi/z_bg_hidan_kousi.o"
    include "build/src/overlays/actors/ovl_Bg_Hidan_Kousi/ovl_Bg_Hidan_Kousi_reloc.o"
endseg

beginseg
    name "ovl_Bg_Hidan_Kowarerukabe"
    include "build/src/overlays/actors/ovl_Bg_Hidan_Kowarerukabe/z_bg_hidan_kowarerukabe.o"
    include "build/src/overlays/actors/ovl_Bg_Hidan_Kowarerukabe/ovl_Bg_Hidan_Kowarerukabe_reloc.o"
endseg

beginseg
    name "ovl_Bg_Hidan_Rock"
    include "build/src/overlays/actors/ovl_Bg_Hidan_Rock/z_bg_hidan_rock.o"
    include "build/src/overlays/actors/ovl_Bg_Hidan_Rock/ovl_Bg_Hidan_Rock_reloc.o"
endseg

beginseg
    name "ovl_Bg_Hidan_Rsekizou"
    include "build/src/overlays/actors/ovl_Bg_Hidan_Rsekizou/z_bg_hidan_rsekizou.o"
    include "build/src/overlays/actors/ovl_Bg_Hidan_Rsekizou/ovl_Bg_Hidan_Rsekizou_reloc.o"
endseg

beginseg
    name "ovl_Bg_Hidan_Sekizou"
    include "build/src/overlays/actors/ovl_Bg_Hidan_Sekizou/z_bg_hidan_sekizou.o"
    include "build/data/overlays/actors/z_bg_hidan_sekizou.data.o"
    include "build/data/overlays/actors/z_bg_hidan_sekizou.reloc.o"
endseg

beginseg
    name "ovl_Bg_Hidan_Sima"
    include "build/src/overlays/actors/ovl_Bg_Hidan_Sima/z_bg_hidan_sima.o"
    include "build/src/overlays/actors/ovl_Bg_Hidan_Sima/ovl_Bg_Hidan_Sima_reloc.o"
endseg

beginseg
    name "ovl_Bg_Hidan_Syoku"
    include "build/src/overlays/actors/ovl_Bg_Hidan_Syoku/z_bg_hidan_syoku.o"
    include "build/src/overlays/actors/ovl_Bg_Hidan_Syoku/ovl_Bg_Hidan_Syoku_reloc.o"
endseg

beginseg
    name "ovl_Bg_Ice_Objects"
    include "build/src/overlays/actors/ovl_Bg_Ice_Objects/z_bg_ice_objects.o"
    include "build/src/overlays/actors/ovl_Bg_Ice_Objects/ovl_Bg_Ice_Objects_reloc.o"
endseg

beginseg
    name "ovl_Bg_Ice_Shelter"
    include "build/src/overlays/actors/ovl_Bg_Ice_Shelter/z_bg_ice_shelter.o"
    include "build/src/overlays/actors/ovl_Bg_Ice_Shelter/ovl_Bg_Ice_Shelter_reloc.o"
endseg

beginseg
    name "ovl_Bg_Ice_Shutter"
    include "build/src/overlays/actors/ovl_Bg_Ice_Shutter/z_bg_ice_shutter.o"
    include "build/src/overlays/actors/ovl_Bg_Ice_Shutter/ovl_Bg_Ice_Shutter_reloc.o"
endseg

beginseg
    name "ovl_Bg_Ice_Turara"
    include "build/src/overlays/actors/ovl_Bg_Ice_Turara/z_bg_ice_turara.o"
    include "build/src/overlays/actors/ovl_Bg_Ice_Turara/ovl_Bg_Ice_Turara_reloc.o"
endseg

beginseg
    name "ovl_Bg_Ingate"
    include "build/src/overlays/actors/ovl_Bg_Ingate/z_bg_ingate.o"
    include "build/src/overlays/actors/ovl_Bg_Ingate/ovl_Bg_Ingate_reloc.o"
endseg

beginseg
    name "ovl_Bg_Jya_1flift"
    include "build/src/overlays/actors/ovl_Bg_Jya_1flift/z_bg_jya_1flift.o"
    include "build/src/overlays/actors/ovl_Bg_Jya_1flift/ovl_Bg_Jya_1flift_reloc.o"
endseg

beginseg
    name "ovl_Bg_Jya_Amishutter"
    include "build/src/overlays/actors/ovl_Bg_Jya_Amishutter/z_bg_jya_amishutter.o"
    include "build/src/overlays/actors/ovl_Bg_Jya_Amishutter/ovl_Bg_Jya_Amishutter_reloc.o"
endseg

beginseg
    name "ovl_Bg_Jya_Bigmirror"
    include "build/src/overlays/actors/ovl_Bg_Jya_Bigmirror/z_bg_jya_bigmirror.o"
    include "build/src/overlays/actors/ovl_Bg_Jya_Bigmirror/ovl_Bg_Jya_Bigmirror_reloc.o"
endseg

beginseg
    name "ovl_Bg_Jya_Block"
    include "build/src/overlays/actors/ovl_Bg_Jya_Block/z_bg_jya_block.o"
    include "build/src/overlays/actors/ovl_Bg_Jya_Block/ovl_Bg_Jya_Block_reloc.o"
endseg

beginseg
    name "ovl_Bg_Jya_Bombchuiwa"
    include "build/src/overlays/actors/ovl_Bg_Jya_Bombchuiwa/z_bg_jya_bombchuiwa.o"
    include "build/src/overlays/actors/ovl_Bg_Jya_Bombchuiwa/ovl_Bg_Jya_Bombchuiwa_reloc.o"
endseg

beginseg
    name "ovl_Bg_Jya_Bombiwa"
    include "build/src/overlays/actors/ovl_Bg_Jya_Bombiwa/z_bg_jya_bombiwa.o"
    include "build/src/overlays/actors/ovl_Bg_Jya_Bombiwa/ovl_Bg_Jya_Bombiwa_reloc.o"
endseg

beginseg
    name "ovl_Bg_Jya_Cobra"
    include "build/src/overlays/actors/ovl_Bg_Jya_Cobra/z_bg_jya_cobra.o"
#ifdef NON_MATCHING
    include "build/src/overlays/actors/ovl_Bg_Jya_Cobra/ovl_Bg_Jya_Cobra_reloc.o"
#else
    include "build/data/overlays/actors/z_bg_jya_cobra.reloc.o"
#endif
endseg

beginseg
    name "ovl_Bg_Jya_Goroiwa"
    include "build/src/overlays/actors/ovl_Bg_Jya_Goroiwa/z_bg_jya_goroiwa.o"
    include "build/src/overlays/actors/ovl_Bg_Jya_Goroiwa/ovl_Bg_Jya_Goroiwa_reloc.o"
endseg

beginseg
    name "ovl_Bg_Jya_Haheniron"
    include "build/src/overlays/actors/ovl_Bg_Jya_Haheniron/z_bg_jya_haheniron.o"
    include "build/src/overlays/actors/ovl_Bg_Jya_Haheniron/ovl_Bg_Jya_Haheniron_reloc.o"
endseg

beginseg
    name "ovl_Bg_Jya_Ironobj"
    include "build/src/overlays/actors/ovl_Bg_Jya_Ironobj/z_bg_jya_ironobj.o"
    include "build/src/overlays/actors/ovl_Bg_Jya_Ironobj/ovl_Bg_Jya_Ironobj_reloc.o"
endseg

beginseg
    name "ovl_Bg_Jya_Kanaami"
    include "build/src/overlays/actors/ovl_Bg_Jya_Kanaami/z_bg_jya_kanaami.o"
    include "build/src/overlays/actors/ovl_Bg_Jya_Kanaami/ovl_Bg_Jya_Kanaami_reloc.o"
endseg

beginseg
    name "ovl_Bg_Jya_Lift"
    include "build/src/overlays/actors/ovl_Bg_Jya_Lift/z_bg_jya_lift.o"
    include "build/src/overlays/actors/ovl_Bg_Jya_Lift/ovl_Bg_Jya_Lift_reloc.o"
endseg

beginseg
    name "ovl_Bg_Jya_Megami"
    include "build/src/overlays/actors/ovl_Bg_Jya_Megami/z_bg_jya_megami.o"
    include "build/src/overlays/actors/ovl_Bg_Jya_Megami/ovl_Bg_Jya_Megami_reloc.o"
endseg

beginseg
    name "ovl_Bg_Jya_Zurerukabe"
    include "build/src/overlays/actors/ovl_Bg_Jya_Zurerukabe/z_bg_jya_zurerukabe.o"
    include "build/src/overlays/actors/ovl_Bg_Jya_Zurerukabe/ovl_Bg_Jya_Zurerukabe_reloc.o"
endseg

beginseg
    name "ovl_Bg_Menkuri_Eye"
    include "build/src/overlays/actors/ovl_Bg_Menkuri_Eye/z_bg_menkuri_eye.o"
    include "build/src/overlays/actors/ovl_Bg_Menkuri_Eye/ovl_Bg_Menkuri_Eye_reloc.o"
endseg

beginseg
    name "ovl_Bg_Menkuri_Kaiten"
    include "build/src/overlays/actors/ovl_Bg_Menkuri_Kaiten/z_bg_menkuri_kaiten.o"
    include "build/src/overlays/actors/ovl_Bg_Menkuri_Kaiten/ovl_Bg_Menkuri_Kaiten_reloc.o"
endseg

beginseg
    name "ovl_Bg_Menkuri_Nisekabe"
    include "build/src/overlays/actors/ovl_Bg_Menkuri_Nisekabe/z_bg_menkuri_nisekabe.o"
    include "build/src/overlays/actors/ovl_Bg_Menkuri_Nisekabe/ovl_Bg_Menkuri_Nisekabe_reloc.o"
endseg

beginseg
    name "ovl_Bg_Mizu_Bwall"
    include "build/src/overlays/actors/ovl_Bg_Mizu_Bwall/z_bg_mizu_bwall.o"
    include "build/src/overlays/actors/ovl_Bg_Mizu_Bwall/ovl_Bg_Mizu_Bwall_reloc.o"
endseg

beginseg
    name "ovl_Bg_Mizu_Movebg"
    include "build/src/overlays/actors/ovl_Bg_Mizu_Movebg/z_bg_mizu_movebg.o"
#ifdef NON_MATCHING
    include "build/src/overlays/actors/ovl_Bg_Mizu_Movebg/ovl_Bg_Mizu_Movebg_reloc.o"
#else
    include "build/data/overlays/actors/z_bg_mizu_movebg.reloc.o"
#endif
endseg

beginseg
    name "ovl_Bg_Mizu_Shutter"
    include "build/src/overlays/actors/ovl_Bg_Mizu_Shutter/z_bg_mizu_shutter.o"
    include "build/src/overlays/actors/ovl_Bg_Mizu_Shutter/ovl_Bg_Mizu_Shutter_reloc.o"
endseg

beginseg
    name "ovl_Bg_Mizu_Uzu"
    include "build/src/overlays/actors/ovl_Bg_Mizu_Uzu/z_bg_mizu_uzu.o"
    include "build/src/overlays/actors/ovl_Bg_Mizu_Uzu/ovl_Bg_Mizu_Uzu_reloc.o"
endseg

beginseg
    name "ovl_Bg_Mizu_Water"
    include "build/src/overlays/actors/ovl_Bg_Mizu_Water/z_bg_mizu_water.o"
    include "build/src/overlays/actors/ovl_Bg_Mizu_Water/ovl_Bg_Mizu_Water_reloc.o"
endseg

beginseg
    name "ovl_Bg_Mjin"
    include "build/src/overlays/actors/ovl_Bg_Mjin/z_bg_mjin.o"
    include "build/src/overlays/actors/ovl_Bg_Mjin/ovl_Bg_Mjin_reloc.o"
endseg

beginseg
    name "ovl_Bg_Mori_Bigst"
    include "build/src/overlays/actors/ovl_Bg_Mori_Bigst/z_bg_mori_bigst.o"
    include "build/src/overlays/actors/ovl_Bg_Mori_Bigst/ovl_Bg_Mori_Bigst_reloc.o"
endseg

beginseg
    name "ovl_Bg_Mori_Elevator"
    include "build/src/overlays/actors/ovl_Bg_Mori_Elevator/z_bg_mori_elevator.o"
    include "build/src/overlays/actors/ovl_Bg_Mori_Elevator/ovl_Bg_Mori_Elevator_reloc.o"
endseg

beginseg
    name "ovl_Bg_Mori_Hashigo"
    include "build/src/overlays/actors/ovl_Bg_Mori_Hashigo/z_bg_mori_hashigo.o"
    include "build/src/overlays/actors/ovl_Bg_Mori_Hashigo/ovl_Bg_Mori_Hashigo_reloc.o"
endseg

beginseg
    name "ovl_Bg_Mori_Hashira4"
    include "build/src/overlays/actors/ovl_Bg_Mori_Hashira4/z_bg_mori_hashira4.o"
    include "build/src/overlays/actors/ovl_Bg_Mori_Hashira4/ovl_Bg_Mori_Hashira4_reloc.o"
endseg

beginseg
    name "ovl_Bg_Mori_Hineri"
    include "build/src/overlays/actors/ovl_Bg_Mori_Hineri/z_bg_mori_hineri.o"
    include "build/src/overlays/actors/ovl_Bg_Mori_Hineri/ovl_Bg_Mori_Hineri_reloc.o"
endseg

beginseg
    name "ovl_Bg_Mori_Idomizu"
    include "build/src/overlays/actors/ovl_Bg_Mori_Idomizu/z_bg_mori_idomizu.o"
    include "build/src/overlays/actors/ovl_Bg_Mori_Idomizu/ovl_Bg_Mori_Idomizu_reloc.o"
endseg

beginseg
    name "ovl_Bg_Mori_Kaitenkabe"
    include "build/src/overlays/actors/ovl_Bg_Mori_Kaitenkabe/z_bg_mori_kaitenkabe.o"
    include "build/src/overlays/actors/ovl_Bg_Mori_Kaitenkabe/ovl_Bg_Mori_Kaitenkabe_reloc.o"
endseg

beginseg
    name "ovl_Bg_Mori_Rakkatenjo"
    include "build/src/overlays/actors/ovl_Bg_Mori_Rakkatenjo/z_bg_mori_rakkatenjo.o"
    include "build/src/overlays/actors/ovl_Bg_Mori_Rakkatenjo/ovl_Bg_Mori_Rakkatenjo_reloc.o"
endseg

beginseg
    name "ovl_Bg_Po_Event"
    include "build/src/overlays/actors/ovl_Bg_Po_Event/z_bg_po_event.o"
    include "build/src/overlays/actors/ovl_Bg_Po_Event/ovl_Bg_Po_Event_reloc.o"
endseg

beginseg
    name "ovl_Bg_Po_Syokudai"
    include "build/src/overlays/actors/ovl_Bg_Po_Syokudai/z_bg_po_syokudai.o"
    include "build/src/overlays/actors/ovl_Bg_Po_Syokudai/ovl_Bg_Po_Syokudai_reloc.o"
endseg

beginseg
    name "ovl_Bg_Pushbox"
    include "build/src/overlays/actors/ovl_Bg_Pushbox/z_bg_pushbox.o"
    include "build/src/overlays/actors/ovl_Bg_Pushbox/ovl_Bg_Pushbox_reloc.o"
endseg

beginseg
    name "ovl_Bg_Relay_Objects"
    include "build/src/overlays/actors/ovl_Bg_Relay_Objects/z_bg_relay_objects.o"
    include "build/src/overlays/actors/ovl_Bg_Relay_Objects/ovl_Bg_Relay_Objects_reloc.o"
endseg

beginseg
    name "ovl_Bg_Spot00_Break"
    include "build/src/overlays/actors/ovl_Bg_Spot00_Break/z_bg_spot00_break.o"
    include "build/src/overlays/actors/ovl_Bg_Spot00_Break/ovl_Bg_Spot00_Break_reloc.o"
endseg

beginseg
    name "ovl_Bg_Spot00_Hanebasi"
    include "build/src/overlays/actors/ovl_Bg_Spot00_Hanebasi/z_bg_spot00_hanebasi.o"
    include "build/src/overlays/actors/ovl_Bg_Spot00_Hanebasi/ovl_Bg_Spot00_Hanebasi_reloc.o"
endseg

beginseg
    name "ovl_Bg_Spot01_Fusya"
    include "build/src/overlays/actors/ovl_Bg_Spot01_Fusya/z_bg_spot01_fusya.o"
    include "build/src/overlays/actors/ovl_Bg_Spot01_Fusya/ovl_Bg_Spot01_Fusya_reloc.o"
endseg

beginseg
    name "ovl_Bg_Spot01_Idohashira"
    include "build/src/overlays/actors/ovl_Bg_Spot01_Idohashira/z_bg_spot01_idohashira.o"
    include "build/src/overlays/actors/ovl_Bg_Spot01_Idohashira/ovl_Bg_Spot01_Idohashira_reloc.o"
endseg

beginseg
    name "ovl_Bg_Spot01_Idomizu"
    include "build/src/overlays/actors/ovl_Bg_Spot01_Idomizu/z_bg_spot01_idomizu.o"
    include "build/src/overlays/actors/ovl_Bg_Spot01_Idomizu/ovl_Bg_Spot01_Idomizu_reloc.o"
endseg

beginseg
    name "ovl_Bg_Spot01_Idosoko"
    include "build/src/overlays/actors/ovl_Bg_Spot01_Idosoko/z_bg_spot01_idosoko.o"
    include "build/src/overlays/actors/ovl_Bg_Spot01_Idosoko/ovl_Bg_Spot01_Idosoko_reloc.o"
endseg

beginseg
    name "ovl_Bg_Spot01_Objects2"
    include "build/src/overlays/actors/ovl_Bg_Spot01_Objects2/z_bg_spot01_objects2.o"
    include "build/src/overlays/actors/ovl_Bg_Spot01_Objects2/ovl_Bg_Spot01_Objects2_reloc.o"
endseg

beginseg
    name "ovl_Bg_Spot02_Objects"
    include "build/src/overlays/actors/ovl_Bg_Spot02_Objects/z_bg_spot02_objects.o"
    include "build/src/overlays/actors/ovl_Bg_Spot02_Objects/ovl_Bg_Spot02_Objects_reloc.o"
endseg

beginseg
    name "ovl_Bg_Spot03_Taki"
    include "build/src/overlays/actors/ovl_Bg_Spot03_Taki/z_bg_spot03_taki.o"
    include "build/src/overlays/actors/ovl_Bg_Spot03_Taki/ovl_Bg_Spot03_Taki_reloc.o"
endseg

beginseg
    name "ovl_Bg_Spot05_Soko"
    include "build/src/overlays/actors/ovl_Bg_Spot05_Soko/z_bg_spot05_soko.o"
    include "build/src/overlays/actors/ovl_Bg_Spot05_Soko/ovl_Bg_Spot05_Soko_reloc.o"
endseg

beginseg
    name "ovl_Bg_Spot06_Objects"
    include "build/src/overlays/actors/ovl_Bg_Spot06_Objects/z_bg_spot06_objects.o"
    include "build/src/overlays/actors/ovl_Bg_Spot06_Objects/ovl_Bg_Spot06_Objects_reloc.o"
endseg

beginseg
    name "ovl_Bg_Spot07_Taki"
    include "build/src/overlays/actors/ovl_Bg_Spot07_Taki/z_bg_spot07_taki.o"
    include "build/src/overlays/actors/ovl_Bg_Spot07_Taki/ovl_Bg_Spot07_Taki_reloc.o"
endseg

beginseg
    name "ovl_Bg_Spot08_Bakudankabe"
    include "build/src/overlays/actors/ovl_Bg_Spot08_Bakudankabe/z_bg_spot08_bakudankabe.o"
    include "build/src/overlays/actors/ovl_Bg_Spot08_Bakudankabe/ovl_Bg_Spot08_Bakudankabe_reloc.o"
endseg

beginseg
    name "ovl_Bg_Spot08_Iceblock"
    include "build/src/overlays/actors/ovl_Bg_Spot08_Iceblock/z_bg_spot08_iceblock.o"
    include "build/src/overlays/actors/ovl_Bg_Spot08_Iceblock/ovl_Bg_Spot08_Iceblock_reloc.o"
endseg

beginseg
    name "ovl_Bg_Spot09_Obj"
    include "build/src/overlays/actors/ovl_Bg_Spot09_Obj/z_bg_spot09_obj.o"
    include "build/src/overlays/actors/ovl_Bg_Spot09_Obj/ovl_Bg_Spot09_Obj_reloc.o"
endseg

beginseg
    name "ovl_Bg_Spot11_Bakudankabe"
    include "build/src/overlays/actors/ovl_Bg_Spot11_Bakudankabe/z_bg_spot11_bakudankabe.o"
    include "build/src/overlays/actors/ovl_Bg_Spot11_Bakudankabe/ovl_Bg_Spot11_Bakudankabe_reloc.o"
endseg

beginseg
    name "ovl_Bg_Spot11_Oasis"
    include "build/src/overlays/actors/ovl_Bg_Spot11_Oasis/z_bg_spot11_oasis.o"
    include "build/src/overlays/actors/ovl_Bg_Spot11_Oasis/ovl_Bg_Spot11_Oasis_reloc.o"
endseg

beginseg
    name "ovl_Bg_Spot12_Gate"
    include "build/src/overlays/actors/ovl_Bg_Spot12_Gate/z_bg_spot12_gate.o"
    include "build/src/overlays/actors/ovl_Bg_Spot12_Gate/ovl_Bg_Spot12_Gate_reloc.o"
endseg

beginseg
    name "ovl_Bg_Spot12_Saku"
    include "build/src/overlays/actors/ovl_Bg_Spot12_Saku/z_bg_spot12_saku.o"
    include "build/src/overlays/actors/ovl_Bg_Spot12_Saku/ovl_Bg_Spot12_Saku_reloc.o"
endseg

beginseg
    name "ovl_Bg_Spot15_Rrbox"
    include "build/src/overlays/actors/ovl_Bg_Spot15_Rrbox/z_bg_spot15_rrbox.o"
    include "build/src/overlays/actors/ovl_Bg_Spot15_Rrbox/ovl_Bg_Spot15_Rrbox_reloc.o"
endseg

beginseg
    name "ovl_Bg_Spot15_Saku"
    include "build/src/overlays/actors/ovl_Bg_Spot15_Saku/z_bg_spot15_saku.o"
    include "build/src/overlays/actors/ovl_Bg_Spot15_Saku/ovl_Bg_Spot15_Saku_reloc.o"
endseg

beginseg
    name "ovl_Bg_Spot16_Bombstone"
    include "build/src/overlays/actors/ovl_Bg_Spot16_Bombstone/z_bg_spot16_bombstone.o"
    include "build/src/overlays/actors/ovl_Bg_Spot16_Bombstone/ovl_Bg_Spot16_Bombstone_reloc.o"
endseg

beginseg
    name "ovl_Bg_Spot16_Doughnut"
    include "build/src/overlays/actors/ovl_Bg_Spot16_Doughnut/z_bg_spot16_doughnut.o"
    include "build/src/overlays/actors/ovl_Bg_Spot16_Doughnut/ovl_Bg_Spot16_Doughnut_reloc.o"
endseg

beginseg
    name "ovl_Bg_Spot17_Bakudankabe"
    include "build/src/overlays/actors/ovl_Bg_Spot17_Bakudankabe/z_bg_spot17_bakudankabe.o"
    include "build/src/overlays/actors/ovl_Bg_Spot17_Bakudankabe/ovl_Bg_Spot17_Bakudankabe_reloc.o"
endseg

beginseg
    name "ovl_Bg_Spot17_Funen"
    include "build/src/overlays/actors/ovl_Bg_Spot17_Funen/z_bg_spot17_funen.o"
    include "build/src/overlays/actors/ovl_Bg_Spot17_Funen/ovl_Bg_Spot17_Funen_reloc.o"
endseg

beginseg
    name "ovl_Bg_Spot18_Basket"
    include "build/src/overlays/actors/ovl_Bg_Spot18_Basket/z_bg_spot18_basket.o"
    include "build/src/overlays/actors/ovl_Bg_Spot18_Basket/ovl_Bg_Spot18_Basket_reloc.o"
endseg

beginseg
    name "ovl_Bg_Spot18_Futa"
    include "build/src/overlays/actors/ovl_Bg_Spot18_Futa/z_bg_spot18_futa.o"
    include "build/src/overlays/actors/ovl_Bg_Spot18_Futa/ovl_Bg_Spot18_Futa_reloc.o"
endseg

beginseg
    name "ovl_Bg_Spot18_Obj"
    include "build/src/overlays/actors/ovl_Bg_Spot18_Obj/z_bg_spot18_obj.o"
    include "build/src/overlays/actors/ovl_Bg_Spot18_Obj/ovl_Bg_Spot18_Obj_reloc.o"
endseg

beginseg
    name "ovl_Bg_Spot18_Shutter"
    include "build/src/overlays/actors/ovl_Bg_Spot18_Shutter/z_bg_spot18_shutter.o"
    include "build/src/overlays/actors/ovl_Bg_Spot18_Shutter/ovl_Bg_Spot18_Shutter_reloc.o"
endseg

beginseg
    name "ovl_Bg_Sst_Floor"
    include "build/src/overlays/actors/ovl_Bg_Sst_Floor/z_bg_sst_floor.o"
    include "build/src/overlays/actors/ovl_Bg_Sst_Floor/ovl_Bg_Sst_Floor_reloc.o"
endseg

beginseg
    name "ovl_Bg_Toki_Hikari"
    include "build/src/overlays/actors/ovl_Bg_Toki_Hikari/z_bg_toki_hikari.o"
    include "build/src/overlays/actors/ovl_Bg_Toki_Hikari/ovl_Bg_Toki_Hikari_reloc.o"
endseg

beginseg
    name "ovl_Bg_Toki_Swd"
    include "build/src/overlays/actors/ovl_Bg_Toki_Swd/z_bg_toki_swd_cutscene_data_1.o"
    include "build/src/overlays/actors/ovl_Bg_Toki_Swd/z_bg_toki_swd_cutscene_data_2.o"
    include "build/src/overlays/actors/ovl_Bg_Toki_Swd/z_bg_toki_swd_cutscene_data_3.o"
    include "build/src/overlays/actors/ovl_Bg_Toki_Swd/z_bg_toki_swd.o"
    include "build/src/overlays/actors/ovl_Bg_Toki_Swd/ovl_Bg_Toki_Swd_reloc.o"
endseg

beginseg
    name "ovl_Bg_Treemouth"
    include "build/src/overlays/actors/ovl_Bg_Treemouth/z_bg_treemouth.o"
    include "build/src/overlays/actors/ovl_Bg_Treemouth/ovl_Bg_Treemouth_reloc.o"
endseg

beginseg
    name "ovl_Bg_Umajump"
    include "build/src/overlays/actors/ovl_Bg_Umajump/z_bg_umajump.o"
    include "build/src/overlays/actors/ovl_Bg_Umajump/ovl_Bg_Umajump_reloc.o"
endseg

beginseg
    name "ovl_Bg_Vb_Sima"
    include "build/src/overlays/actors/ovl_Bg_Vb_Sima/z_bg_vb_sima.o"
    include "build/src/overlays/actors/ovl_Bg_Vb_Sima/ovl_Bg_Vb_Sima_reloc.o"
endseg

beginseg
    name "ovl_Bg_Ydan_Hasi"
    include "build/src/overlays/actors/ovl_Bg_Ydan_Hasi/z_bg_ydan_hasi.o"
    include "build/src/overlays/actors/ovl_Bg_Ydan_Hasi/ovl_Bg_Ydan_Hasi_reloc.o"
endseg

beginseg
    name "ovl_Bg_Ydan_Maruta"
    include "build/src/overlays/actors/ovl_Bg_Ydan_Maruta/z_bg_ydan_maruta.o"
    include "build/src/overlays/actors/ovl_Bg_Ydan_Maruta/ovl_Bg_Ydan_Maruta_reloc.o"
endseg

beginseg
    name "ovl_Bg_Ydan_Sp"
    include "build/src/overlays/actors/ovl_Bg_Ydan_Sp/z_bg_ydan_sp.o"
    include "build/src/overlays/actors/ovl_Bg_Ydan_Sp/ovl_Bg_Ydan_Sp_reloc.o"
endseg

beginseg
    name "ovl_Bg_Zg"
    include "build/src/overlays/actors/ovl_Bg_Zg/z_bg_zg.o"
    include "build/src/overlays/actors/ovl_Bg_Zg/ovl_Bg_Zg_reloc.o"
endseg

beginseg
    name "ovl_Boss_Dodongo"
    include "build/src/overlays/actors/ovl_Boss_Dodongo/z_boss_dodongo.o"
    include "build/src/overlays/actors/ovl_Boss_Dodongo/ovl_Boss_Dodongo_reloc.o"
endseg

beginseg
    name "ovl_Boss_Fd"
    include "build/src/overlays/actors/ovl_Boss_Fd/z_boss_fd.o"
    include "build/src/overlays/actors/ovl_Boss_Fd/ovl_Boss_Fd_reloc.o"
endseg

beginseg
    name "ovl_Boss_Fd2"
    include "build/src/overlays/actors/ovl_Boss_Fd2/z_boss_fd2.o"
    include "build/src/overlays/actors/ovl_Boss_Fd2/ovl_Boss_Fd2_reloc.o"
endseg

beginseg
    name "ovl_Boss_Ganon"
    include "build/src/overlays/actors/ovl_Boss_Ganon/z_boss_ganon.o"
    include "build/data/overlays/actors/z_boss_ganon.data.o"
    include "build/data/overlays/actors/z_boss_ganon.bss.o"
    include "build/data/overlays/actors/z_boss_ganon.reloc.o"
endseg

beginseg
    name "ovl_Boss_Ganon2"
    include "build/src/overlays/actors/ovl_Boss_Ganon2/z_boss_ganon2.o"
#ifdef NON_MATCHING
    include "build/src/overlays/actors/ovl_Boss_Ganon2/ovl_Boss_Ganon2_reloc.o"
#else
    include "build/data/overlays/actors/z_boss_ganon2.reloc.o"
#endif
endseg

beginseg
    name "ovl_Boss_Ganondrof"
    include "build/src/overlays/actors/ovl_Boss_Ganondrof/z_boss_ganondrof.o"
    include "build/src/overlays/actors/ovl_Boss_Ganondrof/ovl_Boss_Ganondrof_reloc.o"
endseg

beginseg
    name "ovl_Boss_Goma"
    include "build/src/overlays/actors/ovl_Boss_Goma/z_boss_goma.o"
    include "build/src/overlays/actors/ovl_Boss_Goma/ovl_Boss_Goma_reloc.o"
endseg

beginseg
    name "ovl_Boss_Mo"
    include "build/src/overlays/actors/ovl_Boss_Mo/z_boss_mo.o"
    include "build/src/overlays/actors/ovl_Boss_Mo/ovl_Boss_Mo_reloc.o"
endseg

beginseg
    name "ovl_Boss_Sst"
    include "build/src/overlays/actors/ovl_Boss_Sst/z_boss_sst.o"
    include "build/src/overlays/actors/ovl_Boss_Sst/ovl_Boss_Sst_reloc.o"
endseg

beginseg
    name "ovl_Boss_Tw"
    include "build/src/overlays/actors/ovl_Boss_Tw/z_boss_tw.o"
#ifdef NON_MATCHING
    include "build/src/overlays/actors/ovl_Boss_Tw/ovl_Boss_Tw_reloc.o"
#else
    include "build/data/overlays/actors/z_boss_tw.reloc.o"
#endif
endseg

beginseg
    name "ovl_Boss_Va"
    include "build/src/overlays/actors/ovl_Boss_Va/z_boss_va.o"
    include "build/src/overlays/actors/ovl_Boss_Va/ovl_Boss_Va_reloc.o"
endseg

beginseg
    name "ovl_Demo_6K"
    include "build/src/overlays/actors/ovl_Demo_6K/z_demo_6k.o"
    include "build/src/overlays/actors/ovl_Demo_6K/ovl_Demo_6K_reloc.o"
endseg

beginseg
    name "ovl_Demo_Du"
    include "build/src/overlays/actors/ovl_Demo_Du/z_demo_du.o"
    include "build/src/overlays/actors/ovl_Demo_Du/ovl_Demo_Du_reloc.o"
endseg

beginseg
    name "ovl_Demo_Ec"
    include "build/src/overlays/actors/ovl_Demo_Ec/z_demo_ec.o"
    include "build/src/overlays/actors/ovl_Demo_Ec/ovl_Demo_Ec_reloc.o"
endseg

beginseg
    name "ovl_Demo_Effect"
    include "build/src/overlays/actors/ovl_Demo_Effect/z_demo_effect.o"
    include "build/src/overlays/actors/ovl_Demo_Effect/ovl_Demo_Effect_reloc.o"
endseg

beginseg
    name "ovl_Demo_Ext"
    include "build/src/overlays/actors/ovl_Demo_Ext/z_demo_ext.o"
    include "build/src/overlays/actors/ovl_Demo_Ext/ovl_Demo_Ext_reloc.o"
endseg

beginseg
    name "ovl_Demo_Geff"
    include "build/src/overlays/actors/ovl_Demo_Geff/z_demo_geff.o"
    include "build/src/overlays/actors/ovl_Demo_Geff/ovl_Demo_Geff_reloc.o"
endseg

beginseg
    name "ovl_Demo_Gj"
    include "build/src/overlays/actors/ovl_Demo_Gj/z_demo_gj.o"
    include "build/src/overlays/actors/ovl_Demo_Gj/ovl_Demo_Gj_reloc.o"
endseg

beginseg
    name "ovl_Demo_Go"
    include "build/src/overlays/actors/ovl_Demo_Go/z_demo_go.o"
    include "build/src/overlays/actors/ovl_Demo_Go/ovl_Demo_Go_reloc.o"
endseg

beginseg
    name "ovl_Demo_Gt"
    include "build/src/overlays/actors/ovl_Demo_Gt/z_demo_gt.o"
    include "build/src/overlays/actors/ovl_Demo_Gt/ovl_Demo_Gt_reloc.o"
endseg

beginseg
    name "ovl_Demo_Ik"
    include "build/src/overlays/actors/ovl_Demo_Ik/z_demo_ik.o"
    include "build/src/overlays/actors/ovl_Demo_Ik/ovl_Demo_Ik_reloc.o"
endseg

beginseg
    name "ovl_Demo_Im"
    include "build/src/overlays/actors/ovl_Demo_Im/z_demo_im.o"
    include "build/src/overlays/actors/ovl_Demo_Im/ovl_Demo_Im_reloc.o"
endseg

beginseg
    name "ovl_Demo_Kankyo"
    include "build/src/overlays/actors/ovl_Demo_Kankyo/z_demo_kankyo_cutscene_data1.o"
    include "build/src/overlays/actors/ovl_Demo_Kankyo/z_demo_kankyo_cutscene_data2.o"
    include "build/src/overlays/actors/ovl_Demo_Kankyo/z_demo_kankyo_cutscene_data3.o"
    include "build/src/overlays/actors/ovl_Demo_Kankyo/z_demo_kankyo_cutscene_data4.o"
    include "build/src/overlays/actors/ovl_Demo_Kankyo/z_demo_kankyo_cutscene_data5.o"
    include "build/src/overlays/actors/ovl_Demo_Kankyo/z_demo_kankyo_cutscene_data6.o"
    include "build/src/overlays/actors/ovl_Demo_Kankyo/z_demo_kankyo_cutscene_data7.o"
    include "build/src/overlays/actors/ovl_Demo_Kankyo/z_demo_kankyo_cutscene_data8.o"
    include "build/src/overlays/actors/ovl_Demo_Kankyo/z_demo_kankyo.o"
    include "build/src/overlays/actors/ovl_Demo_Kankyo/ovl_Demo_Kankyo_reloc.o"
endseg

beginseg
    name "ovl_Demo_Kekkai"
    include "build/src/overlays/actors/ovl_Demo_Kekkai/z_demo_kekkai.o"
    include "build/src/overlays/actors/ovl_Demo_Kekkai/ovl_Demo_Kekkai_reloc.o"
endseg

beginseg
    name "ovl_Demo_Sa"
    include "build/src/overlays/actors/ovl_Demo_Sa/z_demo_sa.o"
    include "build/src/overlays/actors/ovl_Demo_Sa/ovl_Demo_Sa_reloc.o"
endseg

beginseg
    name "ovl_Demo_Shd"
    include "build/src/overlays/actors/ovl_Demo_Shd/z_demo_shd.o"
    include "build/src/overlays/actors/ovl_Demo_Shd/ovl_Demo_Shd_reloc.o"
endseg

beginseg
    name "ovl_Demo_Tre_Lgt"
    include "build/src/overlays/actors/ovl_Demo_Tre_Lgt/z_demo_tre_lgt.o"
    include "build/src/overlays/actors/ovl_Demo_Tre_Lgt/ovl_Demo_Tre_Lgt_reloc.o"
endseg

beginseg
    name "ovl_Door_Ana"
    include "build/src/overlays/actors/ovl_Door_Ana/z_door_ana.o"
    include "build/src/overlays/actors/ovl_Door_Ana/ovl_Door_Ana_reloc.o"
endseg

beginseg
    name "ovl_Door_Gerudo"
    include "build/src/overlays/actors/ovl_Door_Gerudo/z_door_gerudo.o"
    include "build/src/overlays/actors/ovl_Door_Gerudo/ovl_Door_Gerudo_reloc.o"
endseg

beginseg
    name "ovl_Door_Killer"
    include "build/src/overlays/actors/ovl_Door_Killer/z_door_killer.o"
    include "build/src/overlays/actors/ovl_Door_Killer/ovl_Door_Killer_reloc.o"
endseg

beginseg
    name "ovl_Door_Shutter"
    include "build/src/overlays/actors/ovl_Door_Shutter/z_door_shutter.o"
    include "build/src/overlays/actors/ovl_Door_Shutter/ovl_Door_Shutter_reloc.o"
endseg

beginseg
    name "ovl_Door_Toki"
    include "build/src/overlays/actors/ovl_Door_Toki/z_door_toki.o"
    include "build/src/overlays/actors/ovl_Door_Toki/ovl_Door_Toki_reloc.o"
endseg

beginseg
    name "ovl_Door_Warp1"
    include "build/src/overlays/actors/ovl_Door_Warp1/z_door_warp1.o"
    include "build/data/overlays/actors/z_door_warp1.data.o"
    include "build/data/overlays/actors/z_door_warp1.bss.o"
    include "build/data/overlays/actors/z_door_warp1.reloc.o"
endseg

beginseg
    name "ovl_Efc_Erupc"
    include "build/src/overlays/actors/ovl_Efc_Erupc/z_efc_erupc.o"
    include "build/src/overlays/actors/ovl_Efc_Erupc/ovl_Efc_Erupc_reloc.o"
endseg

beginseg
    name "ovl_Eff_Dust"
    include "build/src/overlays/actors/ovl_Eff_Dust/z_eff_dust.o"
    include "build/src/overlays/actors/ovl_Eff_Dust/ovl_Eff_Dust_reloc.o"
endseg

beginseg
    name "ovl_Effect_Ss_Blast"
    include "build/src/overlays/effects/ovl_Effect_Ss_Blast/z_eff_ss_blast.o"
    include "build/src/overlays/effects/ovl_Effect_Ss_Blast/ovl_Effect_Ss_Blast_reloc.o"
endseg

beginseg
    name "ovl_Effect_Ss_Bomb"
    include "build/src/overlays/effects/ovl_Effect_Ss_Bomb/z_eff_ss_bomb.o"
    include "build/src/overlays/effects/ovl_Effect_Ss_Bomb/ovl_Effect_Ss_Bomb_reloc.o"
endseg

beginseg
    name "ovl_Effect_Ss_Bomb2"
    include "build/src/overlays/effects/ovl_Effect_Ss_Bomb2/z_eff_ss_bomb2.o"
    include "build/src/overlays/effects/ovl_Effect_Ss_Bomb2/ovl_Effect_Ss_Bomb2_reloc.o"
endseg

beginseg
    name "ovl_Effect_Ss_Bubble"
    include "build/src/overlays/effects/ovl_Effect_Ss_Bubble/z_eff_ss_bubble.o"
    include "build/src/overlays/effects/ovl_Effect_Ss_Bubble/ovl_Effect_Ss_Bubble_reloc.o"
endseg

beginseg
    name "ovl_Effect_Ss_D_Fire"
    include "build/src/overlays/effects/ovl_Effect_Ss_D_Fire/z_eff_ss_d_fire.o"
    include "build/src/overlays/effects/ovl_Effect_Ss_D_Fire/ovl_Effect_Ss_D_Fire_reloc.o"
endseg

beginseg
    name "ovl_Effect_Ss_Dead_Db"
    include "build/src/overlays/effects/ovl_Effect_Ss_Dead_Db/z_eff_ss_dead_db.o"
    include "build/src/overlays/effects/ovl_Effect_Ss_Dead_Db/ovl_Effect_Ss_Dead_Db_reloc.o"
endseg

beginseg
    name "ovl_Effect_Ss_Dead_Dd"
    include "build/src/overlays/effects/ovl_Effect_Ss_Dead_Dd/z_eff_ss_dead_dd.o"
    include "build/src/overlays/effects/ovl_Effect_Ss_Dead_Dd/ovl_Effect_Ss_Dead_Dd_reloc.o"
endseg

beginseg
    name "ovl_Effect_Ss_Dead_Ds"
    include "build/src/overlays/effects/ovl_Effect_Ss_Dead_Ds/z_eff_ss_dead_ds.o"
    include "build/src/overlays/effects/ovl_Effect_Ss_Dead_Ds/ovl_Effect_Ss_Dead_Ds_reloc.o"
endseg

beginseg
    name "ovl_Effect_Ss_Dead_Sound"
    include "build/src/overlays/effects/ovl_Effect_Ss_Dead_Sound/z_eff_ss_dead_sound.o"
    include "build/src/overlays/effects/ovl_Effect_Ss_Dead_Sound/ovl_Effect_Ss_Dead_Sound_reloc.o"
endseg

beginseg
    name "ovl_Effect_Ss_Dt_Bubble"
    include "build/src/overlays/effects/ovl_Effect_Ss_Dt_Bubble/z_eff_ss_dt_bubble.o"
    include "build/src/overlays/effects/ovl_Effect_Ss_Dt_Bubble/ovl_Effect_Ss_Dt_Bubble_reloc.o"
endseg

beginseg
    name "ovl_Effect_Ss_Dust"
    include "build/src/overlays/effects/ovl_Effect_Ss_Dust/z_eff_ss_dust.o"
    include "build/src/overlays/effects/ovl_Effect_Ss_Dust/ovl_Effect_Ss_Dust_reloc.o"
endseg

beginseg
    name "ovl_Effect_Ss_En_Fire"
    include "build/src/overlays/effects/ovl_Effect_Ss_En_Fire/z_eff_ss_en_fire.o"
    include "build/src/overlays/effects/ovl_Effect_Ss_En_Fire/ovl_Effect_Ss_En_Fire_reloc.o"
endseg

beginseg
    name "ovl_Effect_Ss_En_Ice"
    include "build/src/overlays/effects/ovl_Effect_Ss_En_Ice/z_eff_ss_en_ice.o"
    include "build/src/overlays/effects/ovl_Effect_Ss_En_Ice/ovl_Effect_Ss_En_Ice_reloc.o"
endseg

beginseg
    name "ovl_Effect_Ss_Extra"
    include "build/src/overlays/effects/ovl_Effect_Ss_Extra/z_eff_ss_extra.o"
    include "build/src/overlays/effects/ovl_Effect_Ss_Extra/ovl_Effect_Ss_Extra_reloc.o"
endseg

beginseg
    name "ovl_Effect_Ss_Fcircle"
    include "build/src/overlays/effects/ovl_Effect_Ss_Fcircle/z_eff_ss_fcircle.o"
    include "build/src/overlays/effects/ovl_Effect_Ss_Fcircle/ovl_Effect_Ss_Fcircle_reloc.o"
endseg

beginseg
    name "ovl_Effect_Ss_Fhg_Flash"
    include "build/src/overlays/effects/ovl_Effect_Ss_Fhg_Flash/z_eff_ss_fhg_flash.o"
    include "build/src/overlays/effects/ovl_Effect_Ss_Fhg_Flash/ovl_Effect_Ss_Fhg_Flash_reloc.o"
endseg

beginseg
    name "ovl_Effect_Ss_Fire_Tail"
    include "build/src/overlays/effects/ovl_Effect_Ss_Fire_Tail/z_eff_ss_fire_tail.o"
    include "build/src/overlays/effects/ovl_Effect_Ss_Fire_Tail/ovl_Effect_Ss_Fire_Tail_reloc.o"
endseg

beginseg
    name "ovl_Effect_Ss_G_Fire"
    include "build/src/overlays/effects/ovl_Effect_Ss_G_Fire/z_eff_ss_g_fire.o"
    include "build/src/overlays/effects/ovl_Effect_Ss_G_Fire/ovl_Effect_Ss_G_Fire_reloc.o"
endseg

beginseg
    name "ovl_Effect_Ss_G_Magma"
    include "build/src/overlays/effects/ovl_Effect_Ss_G_Magma/z_eff_ss_g_magma.o"
    include "build/src/overlays/effects/ovl_Effect_Ss_G_Magma/ovl_Effect_Ss_G_Magma_reloc.o"
endseg

beginseg
    name "ovl_Effect_Ss_G_Magma2"
    include "build/src/overlays/effects/ovl_Effect_Ss_G_Magma2/z_eff_ss_g_magma2.o"
    include "build/src/overlays/effects/ovl_Effect_Ss_G_Magma2/ovl_Effect_Ss_G_Magma2_reloc.o"
endseg

beginseg
    name "ovl_Effect_Ss_G_Ripple"
    include "build/src/overlays/effects/ovl_Effect_Ss_G_Ripple/z_eff_ss_g_ripple.o"
    include "build/src/overlays/effects/ovl_Effect_Ss_G_Ripple/ovl_Effect_Ss_G_Ripple_reloc.o"
endseg

beginseg
    name "ovl_Effect_Ss_G_Spk"
    include "build/src/overlays/effects/ovl_Effect_Ss_G_Spk/z_eff_ss_g_spk.o"
    include "build/src/overlays/effects/ovl_Effect_Ss_G_Spk/ovl_Effect_Ss_G_Spk_reloc.o"
endseg

beginseg
    name "ovl_Effect_Ss_G_Splash"
    include "build/src/overlays/effects/ovl_Effect_Ss_G_Splash/z_eff_ss_g_splash.o"
    include "build/src/overlays/effects/ovl_Effect_Ss_G_Splash/ovl_Effect_Ss_G_Splash_reloc.o"
endseg

beginseg
    name "ovl_Effect_Ss_Hahen"
    include "build/src/overlays/effects/ovl_Effect_Ss_Hahen/z_eff_ss_hahen.o"
    include "build/src/overlays/effects/ovl_Effect_Ss_Hahen/ovl_Effect_Ss_Hahen_reloc.o"
endseg

beginseg
    name "ovl_Effect_Ss_HitMark"
    include "build/src/overlays/effects/ovl_Effect_Ss_HitMark/z_eff_ss_hitmark.o"
    include "build/src/overlays/effects/ovl_Effect_Ss_HitMark/ovl_Effect_Ss_HitMark_reloc.o"
endseg

beginseg
    name "ovl_Effect_Ss_Ice_Piece"
    include "build/src/overlays/effects/ovl_Effect_Ss_Ice_Piece/z_eff_ss_ice_piece.o"
    include "build/src/overlays/effects/ovl_Effect_Ss_Ice_Piece/ovl_Effect_Ss_Ice_Piece_reloc.o"
endseg

beginseg
    name "ovl_Effect_Ss_Ice_Smoke"
    include "build/src/overlays/effects/ovl_Effect_Ss_Ice_Smoke/z_eff_ss_ice_smoke.o"
    include "build/src/overlays/effects/ovl_Effect_Ss_Ice_Smoke/ovl_Effect_Ss_Ice_Smoke_reloc.o"
endseg

beginseg
    name "ovl_Effect_Ss_K_Fire"
    include "build/src/overlays/effects/ovl_Effect_Ss_K_Fire/z_eff_ss_k_fire.o"
    include "build/src/overlays/effects/ovl_Effect_Ss_K_Fire/ovl_Effect_Ss_K_Fire_reloc.o"
endseg

beginseg
    name "ovl_Effect_Ss_Kakera"
    include "build/src/overlays/effects/ovl_Effect_Ss_Kakera/z_eff_ss_kakera.o"
    include "build/src/overlays/effects/ovl_Effect_Ss_Kakera/ovl_Effect_Ss_Kakera_reloc.o"
endseg

beginseg
    name "ovl_Effect_Ss_KiraKira"
    include "build/src/overlays/effects/ovl_Effect_Ss_KiraKira/z_eff_ss_kirakira.o"
    include "build/src/overlays/effects/ovl_Effect_Ss_KiraKira/ovl_Effect_Ss_KiraKira_reloc.o"
endseg

beginseg
    name "ovl_Effect_Ss_Lightning"
    include "build/src/overlays/effects/ovl_Effect_Ss_Lightning/z_eff_ss_lightning.o"
    include "build/src/overlays/effects/ovl_Effect_Ss_Lightning/ovl_Effect_Ss_Lightning_reloc.o"
endseg

beginseg
    name "ovl_Effect_Ss_Sibuki"
    include "build/src/overlays/effects/ovl_Effect_Ss_Sibuki/z_eff_ss_sibuki.o"
    include "build/src/overlays/effects/ovl_Effect_Ss_Sibuki/ovl_Effect_Ss_Sibuki_reloc.o"
endseg

beginseg
    name "ovl_Effect_Ss_Sibuki2"
    include "build/src/overlays/effects/ovl_Effect_Ss_Sibuki2/z_eff_ss_sibuki2.o"
    include "build/src/overlays/effects/ovl_Effect_Ss_Sibuki2/ovl_Effect_Ss_Sibuki2_reloc.o"
endseg

beginseg
    name "ovl_Effect_Ss_Solder_Srch_Ball"
    include "build/src/overlays/effects/ovl_Effect_Ss_Solder_Srch_Ball/z_eff_ss_solder_srch_ball.o"
    include "build/src/overlays/effects/ovl_Effect_Ss_Solder_Srch_Ball/ovl_Effect_Ss_Solder_Srch_Ball_reloc.o"
endseg

beginseg
    name "ovl_Effect_Ss_Stick"
    include "build/src/overlays/effects/ovl_Effect_Ss_Stick/z_eff_ss_stick.o"
    include "build/src/overlays/effects/ovl_Effect_Ss_Stick/ovl_Effect_Ss_Stick_reloc.o"
endseg

beginseg
    name "ovl_Effect_Ss_Stone1"
    include "build/src/overlays/effects/ovl_Effect_Ss_Stone1/z_eff_ss_stone1.o"
    include "build/src/overlays/effects/ovl_Effect_Ss_Stone1/ovl_Effect_Ss_Stone1_reloc.o"
endseg

beginseg
    name "ovl_Elf_Msg"
    include "build/src/overlays/actors/ovl_Elf_Msg/z_elf_msg.o"
    include "build/src/overlays/actors/ovl_Elf_Msg/ovl_Elf_Msg_reloc.o"
endseg

beginseg
    name "ovl_Elf_Msg2"
    include "build/src/overlays/actors/ovl_Elf_Msg2/z_elf_msg2.o"
    include "build/src/overlays/actors/ovl_Elf_Msg2/ovl_Elf_Msg2_reloc.o"
endseg

beginseg
    name "ovl_En_Am"
    include "build/src/overlays/actors/ovl_En_Am/z_en_am.o"
    include "build/src/overlays/actors/ovl_En_Am/ovl_En_Am_reloc.o"
endseg

beginseg
    name "ovl_En_Ani"
    include "build/src/overlays/actors/ovl_En_Ani/z_en_ani.o"
    include "build/src/overlays/actors/ovl_En_Ani/ovl_En_Ani_reloc.o"
endseg

beginseg
    name "ovl_En_Anubice"
    include "build/src/overlays/actors/ovl_En_Anubice/z_en_anubice.o"
    include "build/src/overlays/actors/ovl_En_Anubice/ovl_En_Anubice_reloc.o"
endseg

beginseg
    name "ovl_En_Anubice_Fire"
    include "build/src/overlays/actors/ovl_En_Anubice_Fire/z_en_anubice_fire.o"
    include "build/src/overlays/actors/ovl_En_Anubice_Fire/ovl_En_Anubice_Fire_reloc.o"
endseg

beginseg
    name "ovl_En_Anubice_Tag"
    include "build/src/overlays/actors/ovl_En_Anubice_Tag/z_en_anubice_tag.o"
    include "build/src/overlays/actors/ovl_En_Anubice_Tag/ovl_En_Anubice_Tag_reloc.o"
endseg

beginseg
    name "ovl_En_Arow_Trap"
    include "build/src/overlays/actors/ovl_En_Arow_Trap/z_en_arow_trap.o"
    include "build/src/overlays/actors/ovl_En_Arow_Trap/ovl_En_Arow_Trap_reloc.o"
endseg

beginseg
    name "ovl_En_Arrow"
    include "build/src/overlays/actors/ovl_En_Arrow/z_en_arrow.o"
    include "build/src/overlays/actors/ovl_En_Arrow/ovl_En_Arrow_reloc.o"
endseg

beginseg
    name "ovl_En_Attack_Niw"
    include "build/src/overlays/actors/ovl_En_Attack_Niw/z_en_attack_niw.o"
    include "build/src/overlays/actors/ovl_En_Attack_Niw/ovl_En_Attack_Niw_reloc.o"
endseg

beginseg
    name "ovl_En_Ba"
    include "build/src/overlays/actors/ovl_En_Ba/z_en_ba.o"
    include "build/src/overlays/actors/ovl_En_Ba/ovl_En_Ba_reloc.o"
endseg

beginseg
    name "ovl_En_Bb"
    include "build/src/overlays/actors/ovl_En_Bb/z_en_bb.o"
    include "build/src/overlays/actors/ovl_En_Bb/ovl_En_Bb_reloc.o"
endseg

beginseg
    name "ovl_En_Bdfire"
    include "build/src/overlays/actors/ovl_En_Bdfire/z_en_bdfire.o"
    include "build/src/overlays/actors/ovl_En_Bdfire/ovl_En_Bdfire_reloc.o"
endseg

beginseg
    name "ovl_En_Bigokuta"
    include "build/src/overlays/actors/ovl_En_Bigokuta/z_en_bigokuta.o"
    include "build/src/overlays/actors/ovl_En_Bigokuta/ovl_En_Bigokuta_reloc.o"
endseg

beginseg
    name "ovl_En_Bili"
    include "build/src/overlays/actors/ovl_En_Bili/z_en_bili.o"
    include "build/src/overlays/actors/ovl_En_Bili/ovl_En_Bili_reloc.o"
endseg

beginseg
    name "ovl_En_Bird"
    include "build/src/overlays/actors/ovl_En_Bird/z_en_bird.o"
    include "build/src/overlays/actors/ovl_En_Bird/ovl_En_Bird_reloc.o"
endseg

beginseg
    name "ovl_En_Blkobj"
    include "build/src/overlays/actors/ovl_En_Blkobj/z_en_blkobj.o"
    include "build/src/overlays/actors/ovl_En_Blkobj/ovl_En_Blkobj_reloc.o"
endseg

beginseg
    name "ovl_En_Bom"
    include "build/src/overlays/actors/ovl_En_Bom/z_en_bom.o"
    include "build/src/overlays/actors/ovl_En_Bom/ovl_En_Bom_reloc.o"
endseg

beginseg
    name "ovl_En_Bom_Bowl_Man"
    include "build/src/overlays/actors/ovl_En_Bom_Bowl_Man/z_en_bom_bowl_man.o"
    include "build/src/overlays/actors/ovl_En_Bom_Bowl_Man/ovl_En_Bom_Bowl_Man_reloc.o"
endseg

beginseg
    name "ovl_En_Bom_Bowl_Pit"
    include "build/src/overlays/actors/ovl_En_Bom_Bowl_Pit/z_en_bom_bowl_pit.o"
    include "build/src/overlays/actors/ovl_En_Bom_Bowl_Pit/ovl_En_Bom_Bowl_Pit_reloc.o"
endseg

beginseg
    name "ovl_En_Bom_Chu"
    include "build/src/overlays/actors/ovl_En_Bom_Chu/z_en_bom_chu.o"
    include "build/src/overlays/actors/ovl_En_Bom_Chu/ovl_En_Bom_Chu_reloc.o"
endseg

beginseg
    name "ovl_En_Bombf"
    include "build/src/overlays/actors/ovl_En_Bombf/z_en_bombf.o"
    include "build/src/overlays/actors/ovl_En_Bombf/ovl_En_Bombf_reloc.o"
endseg

beginseg
    name "ovl_En_Boom"
    include "build/src/overlays/actors/ovl_En_Boom/z_en_boom.o"
    include "build/src/overlays/actors/ovl_En_Boom/ovl_En_Boom_reloc.o"
endseg

beginseg
    name "ovl_En_Box"
    include "build/src/overlays/actors/ovl_En_Box/z_en_box.o"
    include "build/src/overlays/actors/ovl_En_Box/ovl_En_Box_reloc.o"
endseg

beginseg
    name "ovl_En_Brob"
    include "build/src/overlays/actors/ovl_En_Brob/z_en_brob.o"
    include "build/src/overlays/actors/ovl_En_Brob/ovl_En_Brob_reloc.o"
endseg

beginseg
    name "ovl_En_Bubble"
    include "build/src/overlays/actors/ovl_En_Bubble/z_en_bubble.o"
    include "build/src/overlays/actors/ovl_En_Bubble/ovl_En_Bubble_reloc.o"
endseg

beginseg
    name "ovl_En_Butte"
    include "build/src/overlays/actors/ovl_En_Butte/z_en_butte.o"
    include "build/src/overlays/actors/ovl_En_Butte/ovl_En_Butte_reloc.o"
endseg

beginseg
    name "ovl_En_Bw"
    include "build/src/overlays/actors/ovl_En_Bw/z_en_bw.o"
    include "build/src/overlays/actors/ovl_En_Bw/ovl_En_Bw_reloc.o"
endseg

beginseg
    name "ovl_En_Bx"
    include "build/src/overlays/actors/ovl_En_Bx/z_en_bx.o"
    include "build/src/overlays/actors/ovl_En_Bx/ovl_En_Bx_reloc.o"
endseg

beginseg
    name "ovl_En_Changer"
    include "build/src/overlays/actors/ovl_En_Changer/z_en_changer.o"
    include "build/src/overlays/actors/ovl_En_Changer/ovl_En_Changer_reloc.o"
endseg

beginseg
    name "ovl_En_Clear_Tag"
    include "build/src/overlays/actors/ovl_En_Clear_Tag/z_en_clear_tag.o"
    include "build/src/overlays/actors/ovl_En_Clear_Tag/ovl_En_Clear_Tag_reloc.o"
endseg

beginseg
    name "ovl_En_Cow"
    include "build/src/overlays/actors/ovl_En_Cow/z_en_cow.o"
    include "build/src/overlays/actors/ovl_En_Cow/ovl_En_Cow_reloc.o"
endseg

beginseg
    name "ovl_En_Crow"
    include "build/src/overlays/actors/ovl_En_Crow/z_en_crow.o"
    include "build/src/overlays/actors/ovl_En_Crow/ovl_En_Crow_reloc.o"
endseg

beginseg
    name "ovl_En_Cs"
    include "build/src/overlays/actors/ovl_En_Cs/z_en_cs.o"
    include "build/src/overlays/actors/ovl_En_Cs/ovl_En_Cs_reloc.o"
endseg

beginseg
    name "ovl_En_Daiku"
    include "build/src/overlays/actors/ovl_En_Daiku/z_en_daiku.o"
    include "build/src/overlays/actors/ovl_En_Daiku/ovl_En_Daiku_reloc.o"
endseg

beginseg
    name "ovl_En_Daiku_Kakariko"
    include "build/src/overlays/actors/ovl_En_Daiku_Kakariko/z_en_daiku_kakariko.o"
    include "build/src/overlays/actors/ovl_En_Daiku_Kakariko/ovl_En_Daiku_Kakariko_reloc.o"
endseg

beginseg
    name "ovl_En_Dekubaba"
    include "build/src/overlays/actors/ovl_En_Dekubaba/z_en_dekubaba.o"
    include "build/src/overlays/actors/ovl_En_Dekubaba/ovl_En_Dekubaba_reloc.o"
endseg

beginseg
    name "ovl_En_Dekunuts"
    include "build/src/overlays/actors/ovl_En_Dekunuts/z_en_dekunuts.o"
    include "build/src/overlays/actors/ovl_En_Dekunuts/ovl_En_Dekunuts_reloc.o"
endseg

beginseg
    name "ovl_En_Dh"
    include "build/src/overlays/actors/ovl_En_Dh/z_en_dh.o"
    include "build/src/overlays/actors/ovl_En_Dh/ovl_En_Dh_reloc.o"
endseg

beginseg
    name "ovl_En_Dha"
    include "build/src/overlays/actors/ovl_En_Dha/z_en_dha.o"
    include "build/src/overlays/actors/ovl_En_Dha/ovl_En_Dha_reloc.o"
endseg

beginseg
    name "ovl_En_Diving_Game"
    include "build/src/overlays/actors/ovl_En_Diving_Game/z_en_diving_game.o"
    include "build/src/overlays/actors/ovl_En_Diving_Game/ovl_En_Diving_Game_reloc.o"
endseg

beginseg
    name "ovl_En_Dns"
    include "build/src/overlays/actors/ovl_En_Dns/z_en_dns.o"
    include "build/src/overlays/actors/ovl_En_Dns/ovl_En_Dns_reloc.o"
endseg

beginseg
    name "ovl_En_Dnt_Demo"
    include "build/src/overlays/actors/ovl_En_Dnt_Demo/z_en_dnt_demo.o"
    include "build/src/overlays/actors/ovl_En_Dnt_Demo/ovl_En_Dnt_Demo_reloc.o"
endseg

beginseg
    name "ovl_En_Dnt_Jiji"
    include "build/src/overlays/actors/ovl_En_Dnt_Jiji/z_en_dnt_jiji.o"
    include "build/src/overlays/actors/ovl_En_Dnt_Jiji/ovl_En_Dnt_Jiji_reloc.o"
endseg

beginseg
    name "ovl_En_Dnt_Nomal"
    include "build/src/overlays/actors/ovl_En_Dnt_Nomal/z_en_dnt_nomal.o"
    include "build/src/overlays/actors/ovl_En_Dnt_Nomal/ovl_En_Dnt_Nomal_reloc.o"
endseg

beginseg
    name "ovl_En_Dodojr"
    include "build/src/overlays/actors/ovl_En_Dodojr/z_en_dodojr.o"
    include "build/src/overlays/actors/ovl_En_Dodojr/ovl_En_Dodojr_reloc.o"
endseg

beginseg
    name "ovl_En_Dodongo"
    include "build/src/overlays/actors/ovl_En_Dodongo/z_en_dodongo.o"
    include "build/src/overlays/actors/ovl_En_Dodongo/ovl_En_Dodongo_reloc.o"
endseg

beginseg
    name "ovl_En_Dog"
    include "build/src/overlays/actors/ovl_En_Dog/z_en_dog.o"
    include "build/src/overlays/actors/ovl_En_Dog/ovl_En_Dog_reloc.o"
endseg

beginseg
    name "ovl_En_Door"
    include "build/src/overlays/actors/ovl_En_Door/z_en_door.o"
    include "build/src/overlays/actors/ovl_En_Door/ovl_En_Door_reloc.o"
endseg

beginseg
    name "ovl_En_Ds"
    include "build/src/overlays/actors/ovl_En_Ds/z_en_ds.o"
    include "build/src/overlays/actors/ovl_En_Ds/ovl_En_Ds_reloc.o"
endseg

beginseg
    name "ovl_En_Du"
    include "build/src/overlays/actors/ovl_En_Du/z_en_du.o"
    include "build/src/overlays/actors/ovl_En_Du/ovl_En_Du_reloc.o"
endseg

beginseg
    name "ovl_En_Dy_Extra"
    include "build/src/overlays/actors/ovl_En_Dy_Extra/z_en_dy_extra.o"
    include "build/src/overlays/actors/ovl_En_Dy_Extra/ovl_En_Dy_Extra_reloc.o"
endseg

beginseg
    name "ovl_En_Eg"
    include "build/src/overlays/actors/ovl_En_Eg/z_en_eg.o"
    include "build/src/overlays/actors/ovl_En_Eg/ovl_En_Eg_reloc.o"
endseg

beginseg
    name "ovl_En_Eiyer"
    include "build/src/overlays/actors/ovl_En_Eiyer/z_en_eiyer.o"
    include "build/src/overlays/actors/ovl_En_Eiyer/ovl_En_Eiyer_reloc.o"
endseg

beginseg
    name "ovl_En_Elf"
    include "build/src/overlays/actors/ovl_En_Elf/z_en_elf.o"
    include "build/src/overlays/actors/ovl_En_Elf/ovl_En_Elf_reloc.o"
endseg

beginseg
    name "ovl_En_Encount1"
    include "build/src/overlays/actors/ovl_En_Encount1/z_en_encount1.o"
    include "build/src/overlays/actors/ovl_En_Encount1/ovl_En_Encount1_reloc.o"
endseg

beginseg
    name "ovl_En_Encount2"
    include "build/src/overlays/actors/ovl_En_Encount2/z_en_encount2.o"
    include "build/src/overlays/actors/ovl_En_Encount2/ovl_En_Encount2_reloc.o"
endseg

beginseg
    name "ovl_En_Ex_Item"
    include "build/src/overlays/actors/ovl_En_Ex_Item/z_en_ex_item.o"
    include "build/src/overlays/actors/ovl_En_Ex_Item/ovl_En_Ex_Item_reloc.o"
endseg

beginseg
    name "ovl_En_Ex_Ruppy"
    include "build/src/overlays/actors/ovl_En_Ex_Ruppy/z_en_ex_ruppy.o"
    include "build/src/overlays/actors/ovl_En_Ex_Ruppy/ovl_En_Ex_Ruppy_reloc.o"
endseg

beginseg
    name "ovl_En_Fd"
    include "build/src/overlays/actors/ovl_En_Fd/z_en_fd.o"
    include "build/src/overlays/actors/ovl_En_Fd/ovl_En_Fd_reloc.o"
endseg

beginseg
    name "ovl_En_Fd_Fire"
    include "build/src/overlays/actors/ovl_En_Fd_Fire/z_en_fd_fire.o"
    include "build/src/overlays/actors/ovl_En_Fd_Fire/ovl_En_Fd_Fire_reloc.o"
endseg

beginseg
    name "ovl_En_Fhg_Fire"
    include "build/src/overlays/actors/ovl_En_Fhg_Fire/z_en_fhg_fire.o"
    include "build/src/overlays/actors/ovl_En_Fhg_Fire/ovl_En_Fhg_Fire_reloc.o"
endseg

beginseg
    name "ovl_En_Fire_Rock"
    include "build/src/overlays/actors/ovl_En_Fire_Rock/z_en_fire_rock.o"
    include "build/src/overlays/actors/ovl_En_Fire_Rock/ovl_En_Fire_Rock_reloc.o"
endseg

beginseg
    name "ovl_En_Firefly"
    include "build/src/overlays/actors/ovl_En_Firefly/z_en_firefly.o"
    include "build/src/overlays/actors/ovl_En_Firefly/ovl_En_Firefly_reloc.o"
endseg

beginseg
    name "ovl_En_Fish"
    include "build/src/overlays/actors/ovl_En_Fish/z_en_fish.o"
    include "build/src/overlays/actors/ovl_En_Fish/ovl_En_Fish_reloc.o"
endseg

beginseg
    name "ovl_En_Floormas"
    include "build/src/overlays/actors/ovl_En_Floormas/z_en_floormas.o"
    include "build/src/overlays/actors/ovl_En_Floormas/ovl_En_Floormas_reloc.o"
endseg

beginseg
    name "ovl_En_Fr"
    include "build/src/overlays/actors/ovl_En_Fr/z_en_fr.o"
    include "build/src/overlays/actors/ovl_En_Fr/ovl_En_Fr_reloc.o"
endseg

beginseg
    name "ovl_En_Fu"
    include "build/src/overlays/actors/ovl_En_Fu/z_en_fu.o"
    include "build/src/overlays/actors/ovl_En_Fu/ovl_En_Fu_reloc.o"
endseg

beginseg
    name "ovl_En_Fw"
    include "build/src/overlays/actors/ovl_En_Fw/z_en_fw.o"
    include "build/src/overlays/actors/ovl_En_Fw/ovl_En_Fw_reloc.o"
endseg

beginseg
    name "ovl_En_Fz"
    include "build/src/overlays/actors/ovl_En_Fz/z_en_fz.o"
    include "build/src/overlays/actors/ovl_En_Fz/ovl_En_Fz_reloc.o"
endseg

beginseg
    name "ovl_En_G_Switch"
    include "build/src/overlays/actors/ovl_En_G_Switch/z_en_g_switch.o"
    include "build/src/overlays/actors/ovl_En_G_Switch/ovl_En_G_Switch_reloc.o"
endseg

beginseg
    name "ovl_En_Ganon_Mant"
    include "build/src/overlays/actors/ovl_En_Ganon_Mant/z_en_ganon_mant.o"
    include "build/data/overlays/actors/z_en_ganon_mant.data.o"
    include "build/data/overlays/actors/z_en_ganon_mant.reloc.o"
endseg

beginseg
    name "ovl_En_Ganon_Organ"
    include "build/src/overlays/actors/ovl_En_Ganon_Organ/z_en_ganon_organ.o"
    include "build/data/overlays/actors/z_en_ganon_organ.data.o"
    include "build/data/overlays/actors/z_en_ganon_organ.reloc.o"
endseg

beginseg
    name "ovl_En_Gb"
    include "build/src/overlays/actors/ovl_En_Gb/z_en_gb.o"
    include "build/src/overlays/actors/ovl_En_Gb/ovl_En_Gb_reloc.o"
endseg

beginseg
    name "ovl_En_Ge1"
    include "build/src/overlays/actors/ovl_En_Ge1/z_en_ge1.o"
    include "build/src/overlays/actors/ovl_En_Ge1/ovl_En_Ge1_reloc.o"
endseg

beginseg
    name "ovl_En_Ge2"
    include "build/src/overlays/actors/ovl_En_Ge2/z_en_ge2.o"
    include "build/src/overlays/actors/ovl_En_Ge2/ovl_En_Ge2_reloc.o"
endseg

beginseg
    name "ovl_En_Ge3"
    include "build/src/overlays/actors/ovl_En_Ge3/z_en_ge3.o"
    include "build/src/overlays/actors/ovl_En_Ge3/ovl_En_Ge3_reloc.o"
endseg

beginseg
    name "ovl_En_GeldB"
    include "build/src/overlays/actors/ovl_En_GeldB/z_en_geldb.o"
    include "build/src/overlays/actors/ovl_En_GeldB/ovl_En_GeldB_reloc.o"
endseg

beginseg
    name "ovl_En_GirlA"
    include "build/src/overlays/actors/ovl_En_GirlA/z_en_girla.o"
    include "build/src/overlays/actors/ovl_En_GirlA/ovl_En_GirlA_reloc.o"
endseg

beginseg
    name "ovl_En_Gm"
    include "build/src/overlays/actors/ovl_En_Gm/z_en_gm.o"
    include "build/src/overlays/actors/ovl_En_Gm/ovl_En_Gm_reloc.o"
endseg

beginseg
    name "ovl_En_Go"
    include "build/src/overlays/actors/ovl_En_Go/z_en_go.o"
    include "build/src/overlays/actors/ovl_En_Go/ovl_En_Go_reloc.o"
endseg

beginseg
    name "ovl_En_Go2"
    include "build/src/overlays/actors/ovl_En_Go2/z_en_go2.o"
    include "build/src/overlays/actors/ovl_En_Go2/ovl_En_Go2_reloc.o"
endseg

beginseg
    name "ovl_En_Goma"
    include "build/src/overlays/actors/ovl_En_Goma/z_en_goma.o"
    include "build/src/overlays/actors/ovl_En_Goma/ovl_En_Goma_reloc.o"
endseg

beginseg
    name "ovl_En_Goroiwa"
    include "build/src/overlays/actors/ovl_En_Goroiwa/z_en_goroiwa.o"
    include "build/src/overlays/actors/ovl_En_Goroiwa/ovl_En_Goroiwa_reloc.o"
endseg

beginseg
    name "ovl_En_Gs"
    include "build/src/overlays/actors/ovl_En_Gs/z_en_gs.o"
    include "build/src/overlays/actors/ovl_En_Gs/ovl_En_Gs_reloc.o"
endseg

beginseg
    name "ovl_En_Guest"
    include "build/src/overlays/actors/ovl_En_Guest/z_en_guest.o"
    include "build/src/overlays/actors/ovl_En_Guest/ovl_En_Guest_reloc.o"
endseg

beginseg
    name "ovl_En_Hata"
    include "build/src/overlays/actors/ovl_En_Hata/z_en_hata.o"
    include "build/src/overlays/actors/ovl_En_Hata/ovl_En_Hata_reloc.o"
endseg

beginseg
    name "ovl_En_Heishi1"
    include "build/src/overlays/actors/ovl_En_Heishi1/z_en_heishi1.o"
    include "build/src/overlays/actors/ovl_En_Heishi1/ovl_En_Heishi1_reloc.o"
endseg

beginseg
    name "ovl_En_Heishi2"
    include "build/src/overlays/actors/ovl_En_Heishi2/z_en_heishi2.o"
    include "build/src/overlays/actors/ovl_En_Heishi2/ovl_En_Heishi2_reloc.o"
endseg

beginseg
    name "ovl_En_Heishi3"
    include "build/src/overlays/actors/ovl_En_Heishi3/z_en_heishi3.o"
    include "build/src/overlays/actors/ovl_En_Heishi3/ovl_En_Heishi3_reloc.o"
endseg

beginseg
    name "ovl_En_Heishi4"
    include "build/src/overlays/actors/ovl_En_Heishi4/z_en_heishi4.o"
    include "build/src/overlays/actors/ovl_En_Heishi4/ovl_En_Heishi4_reloc.o"
endseg

beginseg
    name "ovl_En_Hintnuts"
    include "build/src/overlays/actors/ovl_En_Hintnuts/z_en_hintnuts.o"
    include "build/src/overlays/actors/ovl_En_Hintnuts/ovl_En_Hintnuts_reloc.o"
endseg

beginseg
    name "ovl_En_Holl"
    include "build/src/overlays/actors/ovl_En_Holl/z_en_holl.o"
#ifdef NON_MATCHING
    include "build/src/overlays/actors/ovl_En_Holl/ovl_En_Holl_reloc.o"
#else
    include "build/data/overlays/actors/z_en_holl.reloc.o"
#endif
endseg

beginseg
    name "ovl_En_Honotrap"
    include "build/src/overlays/actors/ovl_En_Honotrap/z_en_honotrap.o"
    include "build/src/overlays/actors/ovl_En_Honotrap/ovl_En_Honotrap_reloc.o"
endseg

beginseg
    name "ovl_En_Horse"
    include "build/src/overlays/actors/ovl_En_Horse/z_en_horse.o"
    include "build/src/overlays/actors/ovl_En_Horse/ovl_En_Horse_reloc.o"
endseg

beginseg
    name "ovl_En_Horse_Game_Check"
    include "build/src/overlays/actors/ovl_En_Horse_Game_Check/z_en_horse_game_check.o"
    include "build/src/overlays/actors/ovl_En_Horse_Game_Check/ovl_En_Horse_Game_Check_reloc.o"
endseg

beginseg
    name "ovl_En_Horse_Ganon"
    include "build/src/overlays/actors/ovl_En_Horse_Ganon/z_en_horse_ganon.o"
    include "build/src/overlays/actors/ovl_En_Horse_Ganon/ovl_En_Horse_Ganon_reloc.o"
endseg

beginseg
    name "ovl_En_Horse_Link_Child"
    include "build/src/overlays/actors/ovl_En_Horse_Link_Child/z_en_horse_link_child.o"
    include "build/src/overlays/actors/ovl_En_Horse_Link_Child/ovl_En_Horse_Link_Child_reloc.o"
endseg

beginseg
    name "ovl_En_Horse_Normal"
    include "build/src/overlays/actors/ovl_En_Horse_Normal/z_en_horse_normal.o"
    include "build/src/overlays/actors/ovl_En_Horse_Normal/ovl_En_Horse_Normal_reloc.o"
endseg

beginseg
    name "ovl_En_Horse_Zelda"
    include "build/src/overlays/actors/ovl_En_Horse_Zelda/z_en_horse_zelda.o"
    include "build/src/overlays/actors/ovl_En_Horse_Zelda/ovl_En_Horse_Zelda_reloc.o"
endseg

beginseg
    name "ovl_En_Hs"
    include "build/src/overlays/actors/ovl_En_Hs/z_en_hs.o"
    include "build/src/overlays/actors/ovl_En_Hs/ovl_En_Hs_reloc.o"
endseg

beginseg
    name "ovl_En_Hs2"
    include "build/src/overlays/actors/ovl_En_Hs2/z_en_hs2.o"
    include "build/src/overlays/actors/ovl_En_Hs2/ovl_En_Hs2_reloc.o"
endseg

beginseg
    name "ovl_En_Hy"
    include "build/src/overlays/actors/ovl_En_Hy/z_en_hy.o"
    include "build/src/overlays/actors/ovl_En_Hy/ovl_En_Hy_reloc.o"
endseg

beginseg
    name "ovl_En_Ice_Hono"
    include "build/src/overlays/actors/ovl_En_Ice_Hono/z_en_ice_hono.o"
    include "build/src/overlays/actors/ovl_En_Ice_Hono/ovl_En_Ice_Hono_reloc.o"
endseg

beginseg
    name "ovl_En_Ik"
    include "build/src/overlays/actors/ovl_En_Ik/z_en_ik.o"
    include "build/src/overlays/actors/ovl_En_Ik/ovl_En_Ik_reloc.o"
endseg

beginseg
    name "ovl_En_In"
    include "build/src/overlays/actors/ovl_En_In/z_en_in.o"
    include "build/src/overlays/actors/ovl_En_In/ovl_En_In_reloc.o"
endseg

beginseg
    name "ovl_En_Insect"
    include "build/src/overlays/actors/ovl_En_Insect/z_en_insect.o"
    include "build/src/overlays/actors/ovl_En_Insect/ovl_En_Insect_reloc.o"
endseg

beginseg
    name "ovl_En_Ishi"
    include "build/src/overlays/actors/ovl_En_Ishi/z_en_ishi.o"
    include "build/src/overlays/actors/ovl_En_Ishi/ovl_En_Ishi_reloc.o"
endseg

beginseg
    name "ovl_En_It"
    include "build/src/overlays/actors/ovl_En_It/z_en_it.o"
    include "build/src/overlays/actors/ovl_En_It/ovl_En_It_reloc.o"
endseg

beginseg
    name "ovl_En_Jj"
    include "build/src/overlays/actors/ovl_En_Jj/z_en_jj.o"
    include "build/src/overlays/actors/ovl_En_Jj/ovl_En_Jj_reloc.o"
endseg

beginseg
    name "ovl_En_Js"
    include "build/src/overlays/actors/ovl_En_Js/z_en_js.o"
    include "build/src/overlays/actors/ovl_En_Js/ovl_En_Js_reloc.o"
endseg

beginseg
    name "ovl_En_Jsjutan"
    include "build/src/overlays/actors/ovl_En_Jsjutan/z_en_jsjutan.o"
    include "build/src/overlays/actors/ovl_En_Jsjutan/ovl_En_Jsjutan_reloc.o"
endseg

beginseg
    name "ovl_En_Kakasi"
    include "build/src/overlays/actors/ovl_En_Kakasi/z_en_kakasi.o"
    include "build/src/overlays/actors/ovl_En_Kakasi/ovl_En_Kakasi_reloc.o"
endseg

beginseg
    name "ovl_En_Kakasi2"
    include "build/src/overlays/actors/ovl_En_Kakasi2/z_en_kakasi2.o"
    include "build/src/overlays/actors/ovl_En_Kakasi2/ovl_En_Kakasi2_reloc.o"
endseg

beginseg
    name "ovl_En_Kakasi3"
    include "build/src/overlays/actors/ovl_En_Kakasi3/z_en_kakasi3.o"
    include "build/src/overlays/actors/ovl_En_Kakasi3/ovl_En_Kakasi3_reloc.o"
endseg

beginseg
    name "ovl_En_Kanban"
    include "build/src/overlays/actors/ovl_En_Kanban/z_en_kanban.o"
    include "build/src/overlays/actors/ovl_En_Kanban/ovl_En_Kanban_reloc.o"
endseg

beginseg
    name "ovl_En_Karebaba"
    include "build/src/overlays/actors/ovl_En_Karebaba/z_en_karebaba.o"
    include "build/src/overlays/actors/ovl_En_Karebaba/ovl_En_Karebaba_reloc.o"
endseg

beginseg
    name "ovl_En_Ko"
    include "build/src/overlays/actors/ovl_En_Ko/z_en_ko.o"
    include "build/src/overlays/actors/ovl_En_Ko/ovl_En_Ko_reloc.o"
endseg

beginseg
    name "ovl_En_Kusa"
    include "build/src/overlays/actors/ovl_En_Kusa/z_en_kusa.o"
    include "build/src/overlays/actors/ovl_En_Kusa/ovl_En_Kusa_reloc.o"
endseg

beginseg
    name "ovl_En_Kz"
    include "build/src/overlays/actors/ovl_En_Kz/z_en_kz.o"
    include "build/src/overlays/actors/ovl_En_Kz/ovl_En_Kz_reloc.o"
endseg

beginseg
    name "ovl_En_Light"
    include "build/src/overlays/actors/ovl_En_Light/z_en_light.o"
    include "build/src/overlays/actors/ovl_En_Light/ovl_En_Light_reloc.o"
endseg

beginseg
    name "ovl_En_Lightbox"
    include "build/src/overlays/actors/ovl_En_Lightbox/z_en_lightbox.o"
    include "build/src/overlays/actors/ovl_En_Lightbox/ovl_En_Lightbox_reloc.o"
endseg

beginseg
    name "ovl_En_M_Fire1"
    include "build/src/overlays/actors/ovl_En_M_Fire1/z_en_m_fire1.o"
    include "build/src/overlays/actors/ovl_En_M_Fire1/ovl_En_M_Fire1_reloc.o"
endseg

beginseg
    name "ovl_En_M_Thunder"
    include "build/src/overlays/actors/ovl_En_M_Thunder/z_en_m_thunder.o"
#ifdef NON_MATCHING
    include "build/src/overlays/actors/ovl_En_M_Thunder/ovl_En_M_Thunder_reloc.o"
#else
    include "build/data/overlays/actors/z_en_m_thunder.reloc.o"
#endif
endseg

beginseg
    name "ovl_En_Ma1"
    include "build/src/overlays/actors/ovl_En_Ma1/z_en_ma1.o"
    include "build/src/overlays/actors/ovl_En_Ma1/ovl_En_Ma1_reloc.o"
endseg

beginseg
    name "ovl_En_Ma2"
    include "build/src/overlays/actors/ovl_En_Ma2/z_en_ma2.o"
    include "build/src/overlays/actors/ovl_En_Ma2/ovl_En_Ma2_reloc.o"
endseg

beginseg
    name "ovl_En_Ma3"
    include "build/src/overlays/actors/ovl_En_Ma3/z_en_ma3.o"
    include "build/src/overlays/actors/ovl_En_Ma3/ovl_En_Ma3_reloc.o"
endseg

beginseg
    name "ovl_En_Mag"
    include "build/src/overlays/actors/ovl_En_Mag/z_en_mag.o"
    include "build/src/overlays/actors/ovl_En_Mag/ovl_En_Mag_reloc.o"
endseg

beginseg
    name "ovl_En_Mb"
    include "build/src/overlays/actors/ovl_En_Mb/z_en_mb.o"
	include "build/src/overlays/actors/ovl_En_Mb/ovl_En_Mb_reloc.o"
endseg

beginseg
    name "ovl_En_Md"
    include "build/src/overlays/actors/ovl_En_Md/z_en_md.o"
    include "build/src/overlays/actors/ovl_En_Md/ovl_En_Md_reloc.o"
endseg

beginseg
    name "ovl_En_Mk"
    include "build/src/overlays/actors/ovl_En_Mk/z_en_mk.o"
    include "build/src/overlays/actors/ovl_En_Mk/ovl_En_Mk_reloc.o"
endseg

beginseg
    name "ovl_En_Mm"
    include "build/src/overlays/actors/ovl_En_Mm/z_en_mm.o"
    include "build/src/overlays/actors/ovl_En_Mm/ovl_En_Mm_reloc.o"
endseg

beginseg
    name "ovl_En_Mm2"
    include "build/src/overlays/actors/ovl_En_Mm2/z_en_mm2.o"
    include "build/src/overlays/actors/ovl_En_Mm2/ovl_En_Mm2_reloc.o"
endseg

beginseg
    name "ovl_En_Ms"
    include "build/src/overlays/actors/ovl_En_Ms/z_en_ms.o"
    include "build/src/overlays/actors/ovl_En_Ms/ovl_En_Ms_reloc.o"
endseg

beginseg
    name "ovl_En_Mu"
    include "build/src/overlays/actors/ovl_En_Mu/z_en_mu.o"
    include "build/src/overlays/actors/ovl_En_Mu/ovl_En_Mu_reloc.o"
endseg

beginseg
    name "ovl_En_Nb"
    include "build/src/overlays/actors/ovl_En_Nb/z_en_nb.o"
    include "build/src/overlays/actors/ovl_En_Nb/ovl_En_Nb_reloc.o"
endseg

beginseg
    name "ovl_En_Niw"
    include "build/src/overlays/actors/ovl_En_Niw/z_en_niw.o"
    include "build/src/overlays/actors/ovl_En_Niw/ovl_En_Niw_reloc.o"
endseg

beginseg
    name "ovl_En_Niw_Girl"
    include "build/src/overlays/actors/ovl_En_Niw_Girl/z_en_niw_girl.o"
    include "build/src/overlays/actors/ovl_En_Niw_Girl/ovl_En_Niw_Girl_reloc.o"
endseg

beginseg
    name "ovl_En_Niw_Lady"
    include "build/src/overlays/actors/ovl_En_Niw_Lady/z_en_niw_lady.o"
    include "build/src/overlays/actors/ovl_En_Niw_Lady/ovl_En_Niw_Lady_reloc.o"
endseg

beginseg
    name "ovl_En_Nutsball"
    include "build/src/overlays/actors/ovl_En_Nutsball/z_en_nutsball.o"
    include "build/src/overlays/actors/ovl_En_Nutsball/ovl_En_Nutsball_reloc.o"
endseg

beginseg
    name "ovl_En_Nwc"
    include "build/src/overlays/actors/ovl_En_Nwc/z_en_nwc.o"
    include "build/src/overlays/actors/ovl_En_Nwc/ovl_En_Nwc_reloc.o"
endseg

beginseg
    name "ovl_En_Ny"
    include "build/src/overlays/actors/ovl_En_Ny/z_en_ny.o"
    include "build/src/overlays/actors/ovl_En_Ny/ovl_En_Ny_reloc.o"
endseg

beginseg
    name "ovl_En_OE2"
    include "build/src/overlays/actors/ovl_En_OE2/z_en_oe2.o"
    include "build/src/overlays/actors/ovl_En_OE2/ovl_En_OE2_reloc.o"
endseg

beginseg
    name "ovl_En_Okarina_Effect"
    include "build/src/overlays/actors/ovl_En_Okarina_Effect/z_en_okarina_effect.o"
    include "build/src/overlays/actors/ovl_En_Okarina_Effect/ovl_En_Okarina_Effect_reloc.o"
endseg

beginseg
    name "ovl_En_Okarina_Tag"
    include "build/src/overlays/actors/ovl_En_Okarina_Tag/z_en_okarina_tag_cutscene_data.o"
    include "build/src/overlays/actors/ovl_En_Okarina_Tag/z_en_okarina_tag.o"
    include "build/src/overlays/actors/ovl_En_Okarina_Tag/ovl_En_Okarina_Tag_reloc.o"
endseg

beginseg
    name "ovl_En_Okuta"
    include "build/src/overlays/actors/ovl_En_Okuta/z_en_okuta.o"
    include "build/src/overlays/actors/ovl_En_Okuta/ovl_En_Okuta_reloc.o"
endseg

beginseg
    name "ovl_En_Ossan"
    include "build/src/overlays/actors/ovl_En_Ossan/z_en_ossan.o"
    include "build/src/overlays/actors/ovl_En_Ossan/ovl_En_Ossan_reloc.o"
endseg

beginseg
    name "ovl_En_Owl"
    include "build/src/overlays/actors/ovl_En_Owl/z_en_owl.o"
    include "build/src/overlays/actors/ovl_En_Owl/ovl_En_Owl_reloc.o"
endseg

beginseg
    name "ovl_En_Part"
    include "build/src/overlays/actors/ovl_En_Part/z_en_part.o"
    include "build/src/overlays/actors/ovl_En_Part/ovl_En_Part_reloc.o"
endseg

beginseg
    name "ovl_En_Peehat"
    include "build/src/overlays/actors/ovl_En_Peehat/z_en_peehat.o"
    include "build/src/overlays/actors/ovl_En_Peehat/ovl_En_Peehat_reloc.o"
endseg

beginseg
    name "ovl_En_Po_Desert"
    include "build/src/overlays/actors/ovl_En_Po_Desert/z_en_po_desert.o"
    include "build/src/overlays/actors/ovl_En_Po_Desert/ovl_En_Po_Desert_reloc.o"
endseg

beginseg
    name "ovl_En_Po_Field"
    include "build/src/overlays/actors/ovl_En_Po_Field/z_en_po_field.o"
    include "build/src/overlays/actors/ovl_En_Po_Field/ovl_En_Po_Field_reloc.o"
endseg

beginseg
    name "ovl_En_Po_Relay"
    include "build/src/overlays/actors/ovl_En_Po_Relay/z_en_po_relay.o"
    include "build/src/overlays/actors/ovl_En_Po_Relay/ovl_En_Po_Relay_reloc.o"
endseg

beginseg
    name "ovl_En_Po_Sisters"
    include "build/src/overlays/actors/ovl_En_Po_Sisters/z_en_po_sisters.o"
    include "build/src/overlays/actors/ovl_En_Po_Sisters/ovl_En_Po_Sisters_reloc.o"
endseg

beginseg
    name "ovl_En_Poh"
    include "build/src/overlays/actors/ovl_En_Poh/z_en_poh.o"
    include "build/src/overlays/actors/ovl_En_Poh/ovl_En_Poh_reloc.o"
endseg

beginseg
    name "ovl_En_Pu_box"
    include "build/src/overlays/actors/ovl_En_Pu_box/z_en_pu_box.o"
    include "build/src/overlays/actors/ovl_En_Pu_box/ovl_En_Pu_box_reloc.o"
endseg

beginseg
    name "ovl_En_Rd"
    include "build/src/overlays/actors/ovl_En_Rd/z_en_rd.o"
    include "build/src/overlays/actors/ovl_En_Rd/ovl_En_Rd_reloc.o"
endseg

beginseg
    name "ovl_En_Reeba"
    include "build/src/overlays/actors/ovl_En_Reeba/z_en_reeba.o"
    include "build/src/overlays/actors/ovl_En_Reeba/ovl_En_Reeba_reloc.o"
endseg

beginseg
    name "ovl_En_River_Sound"
    include "build/src/overlays/actors/ovl_En_River_Sound/z_en_river_sound.o"
    include "build/src/overlays/actors/ovl_En_River_Sound/ovl_En_River_Sound_reloc.o"
endseg

beginseg
    name "ovl_En_Rl"
    include "build/src/overlays/actors/ovl_En_Rl/z_en_rl.o"
    include "build/src/overlays/actors/ovl_En_Rl/ovl_En_Rl_reloc.o"
endseg

beginseg
    name "ovl_En_Rr"
    include "build/src/overlays/actors/ovl_En_Rr/z_en_rr.o"
    include "build/src/overlays/actors/ovl_En_Rr/ovl_En_Rr_reloc.o"
endseg

beginseg
    name "ovl_En_Ru1"
    include "build/src/overlays/actors/ovl_En_Ru1/z_en_ru1.o"
    include "build/src/overlays/actors/ovl_En_Ru1/ovl_En_Ru1_reloc.o"
endseg

beginseg
    name "ovl_En_Ru2"
    include "build/src/overlays/actors/ovl_En_Ru2/z_en_ru2.o"
    include "build/src/overlays/actors/ovl_En_Ru2/ovl_En_Ru2_reloc.o"
endseg

beginseg
    name "ovl_En_Sa"
    include "build/src/overlays/actors/ovl_En_Sa/z_en_sa.o"
    include "build/src/overlays/actors/ovl_En_Sa/ovl_En_Sa_reloc.o"
endseg

beginseg
    name "ovl_En_Sb"
    include "build/src/overlays/actors/ovl_En_Sb/z_en_sb.o"
    include "build/src/overlays/actors/ovl_En_Sb/ovl_En_Sb_reloc.o"
endseg

beginseg
    name "ovl_En_Scene_Change"
    include "build/src/overlays/actors/ovl_En_Scene_Change/z_en_scene_change.o"
    include "build/src/overlays/actors/ovl_En_Scene_Change/ovl_En_Scene_Change_reloc.o"
endseg

beginseg
    name "ovl_En_Sda"
    include "build/src/overlays/actors/ovl_En_Sda/z_en_sda.o"
    include "build/src/overlays/actors/ovl_En_Sda/ovl_En_Sda_reloc.o"
endseg

beginseg
    name "ovl_En_Shopnuts"
    include "build/src/overlays/actors/ovl_En_Shopnuts/z_en_shopnuts.o"
    include "build/src/overlays/actors/ovl_En_Shopnuts/ovl_En_Shopnuts_reloc.o"
endseg

beginseg
    name "ovl_En_Si"
    include "build/src/overlays/actors/ovl_En_Si/z_en_si.o"
    include "build/src/overlays/actors/ovl_En_Si/ovl_En_Si_reloc.o"
endseg

beginseg
    name "ovl_En_Siofuki"
    include "build/src/overlays/actors/ovl_En_Siofuki/z_en_siofuki.o"
    include "build/src/overlays/actors/ovl_En_Siofuki/ovl_En_Siofuki_reloc.o"
endseg

beginseg
    name "ovl_En_Skb"
    include "build/src/overlays/actors/ovl_En_Skb/z_en_skb.o"
    include "build/src/overlays/actors/ovl_En_Skb/ovl_En_Skb_reloc.o"
endseg

beginseg
    name "ovl_En_Skj"
    include "build/src/overlays/actors/ovl_En_Skj/z_en_skj.o"
    include "build/src/overlays/actors/ovl_En_Skj/ovl_En_Skj_reloc.o"
endseg

beginseg
    name "ovl_En_Skjneedle"
    include "build/src/overlays/actors/ovl_En_Skjneedle/z_en_skjneedle.o"
    include "build/src/overlays/actors/ovl_En_Skjneedle/ovl_En_Skjneedle_reloc.o"
endseg

beginseg
    name "ovl_En_Ssh"
    include "build/src/overlays/actors/ovl_En_Ssh/z_en_ssh.o"
    include "build/src/overlays/actors/ovl_En_Ssh/ovl_En_Ssh_reloc.o"
endseg

beginseg
    name "ovl_En_St"
    include "build/src/overlays/actors/ovl_En_St/z_en_st.o"
    include "build/src/overlays/actors/ovl_En_St/ovl_En_St_reloc.o"
endseg

beginseg
    name "ovl_En_Sth"
    include "build/src/overlays/actors/ovl_En_Sth/z_en_sth.o"
    include "build/src/overlays/actors/ovl_En_Sth/ovl_En_Sth_reloc.o"
endseg

beginseg
    name "ovl_En_Stream"
    include "build/src/overlays/actors/ovl_En_Stream/z_en_stream.o"
    include "build/src/overlays/actors/ovl_En_Stream/ovl_En_Stream_reloc.o"
endseg

beginseg
    name "ovl_En_Sw"
    include "build/src/overlays/actors/ovl_En_Sw/z_en_sw.o"
    include "build/src/overlays/actors/ovl_En_Sw/ovl_En_Sw_reloc.o"
endseg

beginseg
    name "ovl_En_Syateki_Itm"
    include "build/src/overlays/actors/ovl_En_Syateki_Itm/z_en_syateki_itm.o"
    include "build/src/overlays/actors/ovl_En_Syateki_Itm/ovl_En_Syateki_Itm_reloc.o"
endseg

beginseg
    name "ovl_En_Syateki_Man"
    include "build/src/overlays/actors/ovl_En_Syateki_Man/z_en_syateki_man.o"
    include "build/src/overlays/actors/ovl_En_Syateki_Man/ovl_En_Syateki_Man_reloc.o"
endseg

beginseg
    name "ovl_En_Syateki_Niw"
    include "build/src/overlays/actors/ovl_En_Syateki_Niw/z_en_syateki_niw.o"
    include "build/src/overlays/actors/ovl_En_Syateki_Niw/ovl_En_Syateki_Niw_reloc.o"
endseg

beginseg
    name "ovl_En_Ta"
    include "build/src/overlays/actors/ovl_En_Ta/z_en_ta.o"
    include "build/src/overlays/actors/ovl_En_Ta/ovl_En_Ta_reloc.o"
endseg

beginseg
    name "ovl_En_Takara_Man"
    include "build/src/overlays/actors/ovl_En_Takara_Man/z_en_takara_man.o"
    include "build/src/overlays/actors/ovl_En_Takara_Man/ovl_En_Takara_Man_reloc.o"
endseg

beginseg
    name "ovl_En_Tana"
    include "build/src/overlays/actors/ovl_En_Tana/z_en_tana.o"
    include "build/src/overlays/actors/ovl_En_Tana/ovl_En_Tana_reloc.o"
endseg

beginseg
    name "ovl_En_Tg"
    include "build/src/overlays/actors/ovl_En_Tg/z_en_tg.o"
    include "build/src/overlays/actors/ovl_En_Tg/ovl_En_Tg_reloc.o"
endseg

beginseg
    name "ovl_En_Tite"
    include "build/src/overlays/actors/ovl_En_Tite/z_en_tite.o"
    include "build/src/overlays/actors/ovl_En_Tite/ovl_En_Tite_reloc.o"
endseg

beginseg
    name "ovl_En_Tk"
    include "build/src/overlays/actors/ovl_En_Tk/z_en_tk.o"
    include "build/src/overlays/actors/ovl_En_Tk/ovl_En_Tk_reloc.o"
endseg

beginseg
    name "ovl_En_Torch"
    include "build/src/overlays/actors/ovl_En_Torch/z_en_torch.o"
    include "build/src/overlays/actors/ovl_En_Torch/ovl_En_Torch_reloc.o"
endseg

beginseg
    name "ovl_En_Torch2"
    include "build/src/overlays/actors/ovl_En_Torch2/z_en_torch2.o"
#ifdef NON_MATCHING
    include "build/src/overlays/actors/ovl_En_Torch2/ovl_En_Torch2_reloc.o"
#else
    include "build/data/overlays/actors/z_en_torch2.reloc.o"
#endif
endseg

beginseg
    name "ovl_En_Toryo"
    include "build/src/overlays/actors/ovl_En_Toryo/z_en_toryo.o"
    include "build/src/overlays/actors/ovl_En_Toryo/ovl_En_Toryo_reloc.o"
endseg

beginseg
    name "ovl_En_Tp"
    include "build/src/overlays/actors/ovl_En_Tp/z_en_tp.o"
#ifdef NON_MATCHING
    include "build/src/overlays/actors/ovl_En_Tp/ovl_En_Tp_reloc.o"
#else
    include "build/data/overlays/actors/z_en_tp.reloc.o"
#endif
endseg

beginseg
    name "ovl_En_Tr"
    include "build/src/overlays/actors/ovl_En_Tr/z_en_tr.o"
    include "build/src/overlays/actors/ovl_En_Tr/ovl_En_Tr_reloc.o"
endseg

beginseg
    name "ovl_En_Trap"
    include "build/src/overlays/actors/ovl_En_Trap/z_en_trap.o"
    include "build/src/overlays/actors/ovl_En_Trap/ovl_En_Trap_reloc.o"
endseg

beginseg
    name "ovl_En_Tubo_Trap"
    include "build/src/overlays/actors/ovl_En_Tubo_Trap/z_en_tubo_trap.o"
    include "build/src/overlays/actors/ovl_En_Tubo_Trap/ovl_En_Tubo_Trap_reloc.o"
endseg

beginseg
    name "ovl_En_Vali"
    include "build/src/overlays/actors/ovl_En_Vali/z_en_vali.o"
    include "build/src/overlays/actors/ovl_En_Vali/ovl_En_Vali_reloc.o"
endseg

beginseg
    name "ovl_En_Vase"
    include "build/src/overlays/actors/ovl_En_Vase/z_en_vase.o"
    include "build/src/overlays/actors/ovl_En_Vase/ovl_En_Vase_reloc.o"
endseg

beginseg
    name "ovl_En_Vb_Ball"
    include "build/src/overlays/actors/ovl_En_Vb_Ball/z_en_vb_ball.o"
    include "build/src/overlays/actors/ovl_En_Vb_Ball/ovl_En_Vb_Ball_reloc.o"
endseg

beginseg
    name "ovl_En_Viewer"
    include "build/src/overlays/actors/ovl_En_Viewer/z_en_viewer.o"
    include "build/src/overlays/actors/ovl_En_Viewer/ovl_En_Viewer_reloc.o"
endseg

beginseg
    name "ovl_En_Vm"
    include "build/src/overlays/actors/ovl_En_Vm/z_en_vm.o"
    include "build/src/overlays/actors/ovl_En_Vm/ovl_En_Vm_reloc.o"
endseg

beginseg
    name "ovl_En_Wall_Tubo"
    include "build/src/overlays/actors/ovl_En_Wall_Tubo/z_en_wall_tubo.o"
    include "build/src/overlays/actors/ovl_En_Wall_Tubo/ovl_En_Wall_Tubo_reloc.o"
endseg

beginseg
    name "ovl_En_Wallmas"
    include "build/src/overlays/actors/ovl_En_Wallmas/z_en_wallmas.o"
    include "build/src/overlays/actors/ovl_En_Wallmas/ovl_En_Wallmas_reloc.o"
endseg

beginseg
    name "ovl_En_Weather_Tag"
    include "build/src/overlays/actors/ovl_En_Weather_Tag/z_en_weather_tag.o"
    include "build/src/overlays/actors/ovl_En_Weather_Tag/ovl_En_Weather_Tag_reloc.o"
endseg

beginseg
    name "ovl_En_Weiyer"
    include "build/src/overlays/actors/ovl_En_Weiyer/z_en_weiyer.o"
    include "build/src/overlays/actors/ovl_En_Weiyer/ovl_En_Weiyer_reloc.o"
endseg

beginseg
    name "ovl_En_Wf"
    include "build/src/overlays/actors/ovl_En_Wf/z_en_wf.o"
    include "build/data/overlays/actors/z_en_wf.data.o"
    include "build/data/overlays/actors/z_en_wf.reloc.o"
endseg

beginseg
    name "ovl_En_Wonder_Item"
    include "build/src/overlays/actors/ovl_En_Wonder_Item/z_en_wonder_item.o"
    include "build/src/overlays/actors/ovl_En_Wonder_Item/ovl_En_Wonder_Item_reloc.o"
endseg

beginseg
    name "ovl_En_Wonder_Talk"
    include "build/src/overlays/actors/ovl_En_Wonder_Talk/z_en_wonder_talk.o"
    include "build/src/overlays/actors/ovl_En_Wonder_Talk/ovl_En_Wonder_Talk_reloc.o"
endseg

beginseg
    name "ovl_En_Wonder_Talk2"
    include "build/src/overlays/actors/ovl_En_Wonder_Talk2/z_en_wonder_talk2.o"
    include "build/src/overlays/actors/ovl_En_Wonder_Talk2/ovl_En_Wonder_Talk2_reloc.o"
endseg

beginseg
    name "ovl_En_Wood02"
    include "build/src/overlays/actors/ovl_En_Wood02/z_en_wood02.o"
    include "build/src/overlays/actors/ovl_En_Wood02/ovl_En_Wood02_reloc.o"
endseg

beginseg
    name "ovl_En_Xc"
    include "build/src/overlays/actors/ovl_En_Xc/z_en_xc.o"
    include "build/src/overlays/actors/ovl_En_Xc/ovl_En_Xc_reloc.o"
endseg

beginseg
    name "ovl_En_Yabusame_Mark"
    include "build/src/overlays/actors/ovl_En_Yabusame_Mark/z_en_yabusame_mark.o"
#ifdef NON_MATCHING
    include "build/src/overlays/actors/ovl_En_Yabusame_Mark/ovl_En_Yabusame_Mark_reloc.o"
#else
    include "build/data/overlays/actors/z_en_yabusame_mark.reloc.o"
#endif
endseg

beginseg
    name "ovl_En_Yukabyun"
    include "build/src/overlays/actors/ovl_En_Yukabyun/z_en_yukabyun.o"
    include "build/src/overlays/actors/ovl_En_Yukabyun/ovl_En_Yukabyun_reloc.o"
endseg

beginseg
    name "ovl_En_Zf"
    include "build/src/overlays/actors/ovl_En_Zf/z_en_zf.o"
    include "build/data/overlays/actors/z_en_zf.data.o"
    include "build/data/overlays/actors/z_en_zf.bss.o"
    include "build/data/overlays/actors/z_en_zf.reloc.o"
endseg

beginseg
    name "ovl_En_Zl1"
    include "build/src/overlays/actors/ovl_En_Zl1/z_en_zl1.o"
    include "build/src/overlays/actors/ovl_En_Zl1/ovl_En_Zl1_reloc.o"
endseg

beginseg
    name "ovl_En_Zl2"
    include "build/src/overlays/actors/ovl_En_Zl2/z_en_zl2.o"
    include "build/src/overlays/actors/ovl_En_Zl2/ovl_En_Zl2_reloc.o"
endseg

beginseg
    name "ovl_En_Zl3"
    include "build/src/overlays/actors/ovl_En_Zl3/z_en_zl3.o"
    include "build/src/overlays/actors/ovl_En_Zl3/ovl_En_Zl3_reloc.o"
endseg

beginseg
    name "ovl_En_Zl4"
    include "build/src/overlays/actors/ovl_En_Zl4/z_en_zl4.o"
    include "build/src/overlays/actors/ovl_En_Zl4/ovl_En_Zl4_reloc.o"
endseg

beginseg
    name "ovl_En_Zo"
    include "build/src/overlays/actors/ovl_En_Zo/z_en_zo.o"
    include "build/src/overlays/actors/ovl_En_Zo/ovl_En_Zo_reloc.o"
endseg

beginseg
    name "ovl_En_fHG"
    include "build/src/overlays/actors/ovl_En_fHG/z_en_fhg.o"
    include "build/src/overlays/actors/ovl_En_fHG/ovl_En_fHG_reloc.o"
endseg

beginseg
    name "ovl_End_Title"
    include "build/src/overlays/actors/ovl_End_Title/z_end_title.o"
    include "build/src/overlays/actors/ovl_End_Title/ovl_End_Title_reloc.o"
endseg

beginseg
    name "ovl_Fishing"
    include "build/src/overlays/actors/ovl_Fishing/z_fishing.o"
    include "build/src/overlays/actors/ovl_Fishing/ovl_Fishing_reloc.o"
endseg

beginseg
    name "ovl_Item_B_Heart"
    include "build/src/overlays/actors/ovl_Item_B_Heart/z_item_b_heart.o"
    include "build/src/overlays/actors/ovl_Item_B_Heart/ovl_Item_B_Heart_reloc.o"
endseg

beginseg
    name "ovl_Item_Etcetera"
    include "build/src/overlays/actors/ovl_Item_Etcetera/z_item_etcetera.o"
    include "build/src/overlays/actors/ovl_Item_Etcetera/ovl_Item_Etcetera_reloc.o"
endseg

beginseg
    name "ovl_Item_Inbox"
    include "build/src/overlays/actors/ovl_Item_Inbox/z_item_inbox.o"
    include "build/src/overlays/actors/ovl_Item_Inbox/ovl_Item_Inbox_reloc.o"
endseg

beginseg
    name "ovl_Item_Ocarina"
    include "build/src/overlays/actors/ovl_Item_Ocarina/z_item_ocarina.o"
    include "build/src/overlays/actors/ovl_Item_Ocarina/ovl_Item_Ocarina_reloc.o"
endseg

beginseg
    name "ovl_Item_Shield"
    include "build/src/overlays/actors/ovl_Item_Shield/z_item_shield.o"
    include "build/src/overlays/actors/ovl_Item_Shield/ovl_Item_Shield_reloc.o"
endseg

beginseg
    name "ovl_Magic_Dark"
    include "build/src/overlays/actors/ovl_Magic_Dark/z_magic_dark.o"
    include "build/src/overlays/actors/ovl_Magic_Dark/ovl_Magic_Dark_reloc.o"
endseg

beginseg
    name "ovl_Magic_Fire"
    include "build/src/overlays/actors/ovl_Magic_Fire/z_magic_fire.o"
    include "build/src/overlays/actors/ovl_Magic_Fire/ovl_Magic_Fire_reloc.o"
endseg

beginseg
    name "ovl_Magic_Wind"
    include "build/src/overlays/actors/ovl_Magic_Wind/z_magic_wind.o"
    include "build/src/overlays/actors/ovl_Magic_Wind/ovl_Magic_Wind_reloc.o"
endseg

beginseg
    name "ovl_Mir_Ray"
    include "build/src/overlays/actors/ovl_Mir_Ray/z_mir_ray.o"
    include "build/src/overlays/actors/ovl_Mir_Ray/ovl_Mir_Ray_reloc.o"
endseg

beginseg
    name "ovl_Obj_Bean"
    include "build/src/overlays/actors/ovl_Obj_Bean/z_obj_bean.o"
    include "build/src/overlays/actors/ovl_Obj_Bean/ovl_Obj_Bean_reloc.o"
endseg

beginseg
    name "ovl_Obj_Blockstop"
    include "build/src/overlays/actors/ovl_Obj_Blockstop/z_obj_blockstop.o"
    include "build/src/overlays/actors/ovl_Obj_Blockstop/ovl_Obj_Blockstop_reloc.o"
endseg

beginseg
    name "ovl_Obj_Bombiwa"
    include "build/src/overlays/actors/ovl_Obj_Bombiwa/z_obj_bombiwa.o"
    include "build/src/overlays/actors/ovl_Obj_Bombiwa/ovl_Obj_Bombiwa_reloc.o"
endseg

beginseg
    name "ovl_Obj_Comb"
    include "build/src/overlays/actors/ovl_Obj_Comb/z_obj_comb.o"
    include "build/src/overlays/actors/ovl_Obj_Comb/ovl_Obj_Comb_reloc.o"
endseg

beginseg
    name "ovl_Obj_Dekujr"
    include "build/src/overlays/actors/ovl_Obj_Dekujr/z_obj_dekujr.o"
    include "build/src/overlays/actors/ovl_Obj_Dekujr/ovl_Obj_Dekujr_reloc.o"
endseg

beginseg
    name "ovl_Obj_Elevator"
    include "build/src/overlays/actors/ovl_Obj_Elevator/z_obj_elevator.o"
    include "build/src/overlays/actors/ovl_Obj_Elevator/ovl_Obj_Elevator_reloc.o"
endseg

beginseg
    name "ovl_Obj_Hamishi"
    include "build/src/overlays/actors/ovl_Obj_Hamishi/z_obj_hamishi.o"
    include "build/src/overlays/actors/ovl_Obj_Hamishi/ovl_Obj_Hamishi_reloc.o"
endseg

beginseg
    name "ovl_Obj_Hana"
    include "build/src/overlays/actors/ovl_Obj_Hana/z_obj_hana.o"
    include "build/src/overlays/actors/ovl_Obj_Hana/ovl_Obj_Hana_reloc.o"
endseg

beginseg
    name "ovl_Obj_Hsblock"
    include "build/src/overlays/actors/ovl_Obj_Hsblock/z_obj_hsblock.o"
    include "build/src/overlays/actors/ovl_Obj_Hsblock/ovl_Obj_Hsblock_reloc.o"
endseg

beginseg
    name "ovl_Obj_Ice_Poly"
    include "build/src/overlays/actors/ovl_Obj_Ice_Poly/z_obj_ice_poly.o"
    include "build/src/overlays/actors/ovl_Obj_Ice_Poly/ovl_Obj_Ice_Poly_reloc.o"
endseg

beginseg
    name "ovl_Obj_Kibako"
    include "build/src/overlays/actors/ovl_Obj_Kibako/z_obj_kibako.o"
    include "build/src/overlays/actors/ovl_Obj_Kibako/ovl_Obj_Kibako_reloc.o"
endseg

beginseg
    name "ovl_Obj_Kibako2"
    include "build/src/overlays/actors/ovl_Obj_Kibako2/z_obj_kibako2.o"
    include "build/src/overlays/actors/ovl_Obj_Kibako2/ovl_Obj_Kibako2_reloc.o"
endseg

beginseg
    name "ovl_Obj_Lift"
    include "build/src/overlays/actors/ovl_Obj_Lift/z_obj_lift.o"
    include "build/data/overlays/actors/z_obj_lift.data.o"
    include "build/data/overlays/actors/z_obj_lift.reloc.o"
endseg

beginseg
    name "ovl_Obj_Lightswitch"
    include "build/src/overlays/actors/ovl_Obj_Lightswitch/z_obj_lightswitch.o"
    include "build/src/overlays/actors/ovl_Obj_Lightswitch/ovl_Obj_Lightswitch_reloc.o"
endseg

beginseg
    name "ovl_Obj_Makekinsuta"
    include "build/src/overlays/actors/ovl_Obj_Makekinsuta/z_obj_makekinsuta.o"
    include "build/src/overlays/actors/ovl_Obj_Makekinsuta/ovl_Obj_Makekinsuta_reloc.o"
endseg

beginseg
    name "ovl_Obj_Makeoshihiki"
    include "build/src/overlays/actors/ovl_Obj_Makeoshihiki/z_obj_makeoshihiki.o"
    include "build/src/overlays/actors/ovl_Obj_Makeoshihiki/ovl_Obj_Makeoshihiki_reloc.o"
endseg

beginseg
    name "ovl_Obj_Mure"
    include "build/src/overlays/actors/ovl_Obj_Mure/z_obj_mure.o"
    include "build/src/overlays/actors/ovl_Obj_Mure/ovl_Obj_Mure_reloc.o"
endseg

beginseg
    name "ovl_Obj_Mure2"
    include "build/src/overlays/actors/ovl_Obj_Mure2/z_obj_mure2.o"
    include "build/src/overlays/actors/ovl_Obj_Mure2/ovl_Obj_Mure2_reloc.o"
endseg

beginseg
    name "ovl_Obj_Mure3"
    include "build/src/overlays/actors/ovl_Obj_Mure3/z_obj_mure3.o"
    include "build/src/overlays/actors/ovl_Obj_Mure3/ovl_Obj_Mure3_reloc.o"
endseg

beginseg
    name "ovl_Obj_Oshihiki"
    include "build/src/overlays/actors/ovl_Obj_Oshihiki/z_obj_oshihiki.o"
    include "build/src/overlays/actors/ovl_Obj_Oshihiki/ovl_Obj_Oshihiki_reloc.o"
endseg

beginseg
    name "ovl_Obj_Roomtimer"
    include "build/src/overlays/actors/ovl_Obj_Roomtimer/z_obj_roomtimer.o"
    include "build/src/overlays/actors/ovl_Obj_Roomtimer/ovl_Obj_Roomtimer_reloc.o"
endseg

beginseg
    name "ovl_Obj_Switch"
    include "build/src/overlays/actors/ovl_Obj_Switch/z_obj_switch.o"
    include "build/src/overlays/actors/ovl_Obj_Switch/ovl_Obj_Switch_reloc.o"
endseg

beginseg
    name "ovl_Obj_Syokudai"
    include "build/src/overlays/actors/ovl_Obj_Syokudai/z_obj_syokudai.o"
    include "build/src/overlays/actors/ovl_Obj_Syokudai/ovl_Obj_Syokudai_reloc.o"
endseg

beginseg
    name "ovl_Obj_Timeblock"
    include "build/src/overlays/actors/ovl_Obj_Timeblock/z_obj_timeblock.o"
    include "build/src/overlays/actors/ovl_Obj_Timeblock/ovl_Obj_Timeblock_reloc.o"
endseg

beginseg
    name "ovl_Obj_Tsubo"
    include "build/src/overlays/actors/ovl_Obj_Tsubo/z_obj_tsubo.o"
    include "build/src/overlays/actors/ovl_Obj_Tsubo/ovl_Obj_Tsubo_reloc.o"
endseg

beginseg
    name "ovl_Obj_Warp2block"
    include "build/src/overlays/actors/ovl_Obj_Warp2block/z_obj_warp2block.o"
    include "build/src/overlays/actors/ovl_Obj_Warp2block/ovl_Obj_Warp2block_reloc.o"
endseg

beginseg
    name "ovl_Object_Kankyo"
    include "build/src/overlays/actors/ovl_Object_Kankyo/z_object_kankyo.o"
    include "build/data/overlays/actors/z_object_kankyo.data.o"
    include "build/data/overlays/actors/z_object_kankyo.reloc.o"
endseg

beginseg
    name "ovl_Oceff_Spot"
    include "build/src/overlays/actors/ovl_Oceff_Spot/z_oceff_spot.o"
    include "build/src/overlays/actors/ovl_Oceff_Spot/ovl_Oceff_Spot_reloc.o"
endseg

beginseg
    name "ovl_Oceff_Storm"
    include "build/src/overlays/actors/ovl_Oceff_Storm/z_oceff_storm.o"
    include "build/src/overlays/actors/ovl_Oceff_Storm/ovl_Oceff_Storm_reloc.o"
endseg

beginseg
    name "ovl_Oceff_Wipe"
    include "build/src/overlays/actors/ovl_Oceff_Wipe/z_oceff_wipe.o"
    include "build/src/overlays/actors/ovl_Oceff_Wipe/ovl_Oceff_Wipe_reloc.o"
endseg

beginseg
    name "ovl_Oceff_Wipe2"
    include "build/src/overlays/actors/ovl_Oceff_Wipe2/z_oceff_wipe2.o"
    include "build/src/overlays/actors/ovl_Oceff_Wipe2/ovl_Oceff_Wipe2_reloc.o"
endseg

beginseg
    name "ovl_Oceff_Wipe3"
    include "build/src/overlays/actors/ovl_Oceff_Wipe3/z_oceff_wipe3.o"
    include "build/src/overlays/actors/ovl_Oceff_Wipe3/ovl_Oceff_Wipe3_reloc.o"
endseg

beginseg
    name "ovl_Oceff_Wipe4"
    include "build/src/overlays/actors/ovl_Oceff_Wipe4/z_oceff_wipe4.o"
    include "build/src/overlays/actors/ovl_Oceff_Wipe4/ovl_Oceff_Wipe4_reloc.o"
endseg

beginseg
    name "ovl_Shot_Sun"
    include "build/src/overlays/actors/ovl_Shot_Sun/z_shot_sun.o"
    include "build/src/overlays/actors/ovl_Shot_Sun/ovl_Shot_Sun_reloc.o"
endseg

beginseg
    name "gameplay_keep"
    romalign 0x1000
    include "build/assets/objects/gameplay_keep/gameplay_keep.o"
    number 4
endseg

beginseg
    name "gameplay_field_keep"
    romalign 0x1000
    include "build/assets/objects/gameplay_field_keep/gameplay_field_keep.o"
    number 5
endseg

beginseg
    name "gameplay_dangeon_keep"
    romalign 0x1000
    include "build/assets/objects/gameplay_dangeon_keep/gameplay_dangeon_keep.o"
    number 5
endseg

beginseg
    name "gameplay_object_exchange_static"
    romalign 0x1000
    include "build/baserom/gameplay_object_exchange_static.o"
endseg

beginseg
    name "object_link_boy"
    romalign 0x1000
    include "build/baserom/object_link_boy.o"
    number 6
endseg

beginseg
    name "object_link_child"
    romalign 0x1000
    include "build/assets/objects/object_link_child/object_link_child.o"
    number 6
endseg

beginseg
    name "object_box"
    romalign 0x1000
    include "build/assets/objects/object_box/object_box.o"
    number 6
endseg

beginseg
    name "object_human"
    romalign 0x1000
    include "build/assets/objects/object_human/object_human.o"
    number 6
endseg

beginseg
    name "object_okuta"
    romalign 0x1000
    include "build/assets/objects/object_okuta/object_okuta.o"
    number 6
endseg

beginseg
    name "object_poh"
    romalign 0x1000
    include "build/assets/objects/object_poh/object_poh.o"
    number 6
endseg

beginseg
    name "object_wallmaster"
    romalign 0x1000
    include "build/assets/objects/object_wallmaster/object_wallmaster.o"
    number 6
endseg

beginseg
    name "object_dy_obj"
    romalign 0x1000
    include "build/assets/objects/object_dy_obj/object_dy_obj.o"
    number 6
endseg

beginseg
    name "object_firefly"
    romalign 0x1000
    include "build/assets/objects/object_firefly/object_firefly.o"
    number 6
endseg

beginseg
    name "object_dodongo"
    romalign 0x1000
    include "build/assets/objects/object_dodongo/object_dodongo.o"
    number 6
endseg

beginseg
    name "object_fire"
    romalign 0x1000
    include "build/assets/objects/object_fire/object_fire.o"
    number 6
endseg

beginseg
    name "object_niw"
    romalign 0x1000
    include "build/assets/objects/object_niw/object_niw.o"
    number 6
endseg

beginseg
    name "object_tite"
    romalign 0x1000
    include "build/assets/objects/object_tite/object_tite.o"
    number 6
endseg

beginseg
    name "object_reeba"
    romalign 0x1000
    include "build/assets/objects/object_reeba/object_reeba.o"
    number 6
endseg

beginseg
    name "object_peehat"
    romalign 0x1000
    include "build/assets/objects/object_peehat/object_peehat.o"
    number 6
endseg

beginseg
    name "object_kingdodongo"
    romalign 0x1000
    include "build/assets/objects/object_kingdodongo/object_kingdodongo.o"
    number 6
endseg

beginseg
    name "object_horse"
    romalign 0x1000
    include "build/assets/objects/object_horse/object_horse.o"
    number 6
endseg

beginseg
    name "object_zf"
    romalign 0x1000
    include "build/assets/objects/object_zf/object_zf.o"
    number 6
endseg

beginseg
    name "object_goma"
    romalign 0x1000
    include "build/assets/objects/object_goma/object_goma.o"
    number 6
endseg

beginseg
    name "object_zl1"
    romalign 0x1000
    include "build/assets/objects/object_zl1/object_zl1.o"
    number 6
endseg

beginseg
    name "object_gol"
    romalign 0x1000
    include "build/assets/objects/object_gol/object_gol.o"
    number 6
endseg

beginseg
    name "object_bubble"
    romalign 0x1000
    include "build/assets/objects/object_bubble/object_bubble.o"
    number 6
endseg

beginseg
    name "object_dodojr"
    romalign 0x1000
    include "build/assets/objects/object_dodojr/object_dodojr.o"
    number 6
endseg

beginseg
    name "object_torch2"
    romalign 0x1000
    include "build/assets/objects/object_torch2/object_torch2.o"
    number 6
endseg

beginseg
    name "object_bl"
    romalign 0x1000
    include "build/assets/objects/object_bl/object_bl.o"
    number 6
endseg

beginseg
    name "object_tp"
    romalign 0x1000
    include "build/assets/objects/object_tp/object_tp.o"
    number 6
endseg

beginseg
    name "object_oA1"
    romalign 0x1000
    include "build/assets/objects/object_oA1/object_oA1.o"
    number 6
endseg

beginseg
    name "object_st"
    romalign 0x1000
    include "build/assets/objects/object_st/object_st.o"
    number 6
endseg

beginseg
    name "object_bw"
    romalign 0x1000
    include "build/assets/objects/object_bw/object_bw.o"
    number 6
endseg

beginseg
    name "object_ei"
    romalign 0x1000
    include "build/assets/objects/object_ei/object_ei.o"
    number 6
endseg

beginseg
    name "object_horse_normal"
    romalign 0x1000
    include "build/assets/objects/object_horse_normal/object_horse_normal.o"
    number 6
endseg

beginseg
    name "object_oB1"
    romalign 0x1000
    include "build/assets/objects/object_oB1/object_oB1.o"
    number 6
endseg

beginseg
    name "object_o_anime"
    romalign 0x1000
    include "build/assets/objects/object_o_anime/object_o_anime.o"
    number 6
endseg

beginseg
    name "object_spot04_objects"
    romalign 0x1000
    include "build/assets/objects/object_spot04_objects/object_spot04_objects.o"
    number 6
endseg

beginseg
    name "object_ddan_objects"
    romalign 0x1000
    include "build/assets/objects/object_ddan_objects/object_ddan_objects.o"
    number 6
endseg

beginseg
    name "object_hidan_objects"
    romalign 0x1000
    include "build/assets/objects/object_hidan_objects/object_hidan_objects.o"
    number 6
endseg

beginseg
    name "object_horse_ganon"
    romalign 0x1000
    include "build/assets/objects/object_horse_ganon/object_horse_ganon.o"
    number 6
endseg

beginseg
    name "object_oA2"
    romalign 0x1000
    include "build/assets/objects/object_oA2/object_oA2.o"
    number 6
endseg

beginseg
    name "object_spot00_objects"
    romalign 0x1000
    include "build/assets/objects/object_spot00_objects/object_spot00_objects.o"
    number 6
endseg

beginseg
    name "object_mb"
    romalign 0x1000
    include "build/assets/objects/object_mb/object_mb.o"
    number 6
endseg

beginseg
    name "object_bombf"
    romalign 0x1000
    include "build/assets/objects/object_bombf/object_bombf.o"
    number 6
endseg

beginseg
    name "object_sk2"
    romalign 0x1000
    include "build/assets/objects/object_sk2/object_sk2.o"
    number 6
endseg

beginseg
    name "object_oE1"
    romalign 0x1000
    include "build/assets/objects/object_oE1/object_oE1.o"
    number 6
endseg

beginseg
    name "object_oE_anime"
    romalign 0x1000
    include "build/assets/objects/object_oE_anime/object_oE_anime.o"
    number 6
endseg

beginseg
    name "object_oE2"
    romalign 0x1000
    include "build/assets/objects/object_oE2/object_oE2.o"
    number 6
endseg

beginseg
    name "object_ydan_objects"
    romalign 0x1000
    include "build/assets/objects/object_ydan_objects/object_ydan_objects.o"
    number 6
endseg

beginseg
    name "object_gnd"
    romalign 0x1000
    include "build/assets/objects/object_gnd/object_gnd.o"
    number 6
endseg

beginseg
    name "object_am"
    romalign 0x1000
    include "build/assets/objects/object_am/object_am.o"
    number 6
endseg

beginseg
    name "object_dekubaba"
    romalign 0x1000
    include "build/assets/objects/object_dekubaba/object_dekubaba.o"
    number 6
endseg

beginseg
    name "object_oA3"
    romalign 0x1000
    include "build/assets/objects/object_oA3/object_oA3.o"
    number 6
endseg

beginseg
    name "object_oA4"
    romalign 0x1000
    include "build/assets/objects/object_oA4/object_oA4.o"
    number 6
endseg

beginseg
    name "object_oA5"
    romalign 0x1000
    include "build/assets/objects/object_oA5/object_oA5.o"
    number 6
endseg

beginseg
    name "object_oA6"
    romalign 0x1000
    include "build/assets/objects/object_oA6/object_oA6.o"
    number 6
endseg

beginseg
    name "object_oA7"
    romalign 0x1000
    include "build/assets/objects/object_oA7/object_oA7.o"
    number 6
endseg

beginseg
    name "object_jj"
    romalign 0x1000
    include "build/assets/objects/object_jj/object_jj.o"
    number 6
endseg

beginseg
    name "object_oA8"
    romalign 0x1000
    include "build/assets/objects/object_oA8/object_oA8.o"
    number 6
endseg

beginseg
    name "object_oA9"
    romalign 0x1000
    include "build/assets/objects/object_oA9/object_oA9.o"
    number 6
endseg

beginseg
    name "object_oB2"
    romalign 0x1000
    include "build/assets/objects/object_oB2/object_oB2.o"
    number 6
endseg

beginseg
    name "object_oB3"
    romalign 0x1000
    include "build/assets/objects/object_oB3/object_oB3.o"
    number 6
endseg

beginseg
    name "object_oB4"
    romalign 0x1000
    include "build/assets/objects/object_oB4/object_oB4.o"
    number 6
endseg

beginseg
    name "object_horse_zelda"
    romalign 0x1000
    include "build/assets/objects/object_horse_zelda/object_horse_zelda.o"
    number 6
endseg

beginseg
    name "object_opening_demo1"
    romalign 0x1000
    include "build/assets/objects/object_opening_demo1/object_opening_demo1.o"
    number 6
endseg

beginseg
    name "object_warp1"
    romalign 0x1000
    include "build/assets/objects/object_warp1/object_warp1.o"
    number 6
endseg

beginseg
    name "object_b_heart"
    romalign 0x1000
    include "build/assets/objects/object_b_heart/object_b_heart.o"
    number 6
endseg

beginseg
    name "object_dekunuts"
    romalign 0x1000
    include "build/assets/objects/object_dekunuts/object_dekunuts.o"
    number 6
endseg

beginseg
    name "object_oE3"
    romalign 0x1000
    include "build/assets/objects/object_oE3/object_oE3.o"
    number 6
endseg

beginseg
    name "object_oE4"
    romalign 0x1000
    include "build/assets/objects/object_oE4/object_oE4.o"
    number 6
endseg

beginseg
    name "object_menkuri_objects"
    romalign 0x1000
    include "build/assets/objects/object_menkuri_objects/object_menkuri_objects.o"
    number 6
endseg

beginseg
    name "object_oE5"
    romalign 0x1000
    include "build/assets/objects/object_oE5/object_oE5.o"
    number 6
endseg

beginseg
    name "object_oE6"
    romalign 0x1000
    include "build/assets/objects/object_oE6/object_oE6.o"
    number 6
endseg

beginseg
    name "object_oE7"
    romalign 0x1000
    include "build/assets/objects/object_oE7/object_oE7.o"
    number 6
endseg

beginseg
    name "object_oE8"
    romalign 0x1000
    include "build/assets/objects/object_oE8/object_oE8.o"
    number 6
endseg

beginseg
    name "object_oE9"
    romalign 0x1000
    include "build/assets/objects/object_oE9/object_oE9.o"
    number 6
endseg

beginseg
    name "object_oE10"
    romalign 0x1000
    include "build/assets/objects/object_oE10/object_oE10.o"
    number 6
endseg

beginseg
    name "object_oE11"
    romalign 0x1000
    include "build/assets/objects/object_oE11/object_oE11.o"
    number 6
endseg

beginseg
    name "object_oE12"
    romalign 0x1000
    include "build/assets/objects/object_oE12/object_oE12.o"
    number 6
endseg

beginseg
    name "object_vali"
    romalign 0x1000
    include "build/assets/objects/object_vali/object_vali.o"
    number 6
endseg

beginseg
    name "object_oA10"
    romalign 0x1000
    include "build/assets/objects/object_oA10/object_oA10.o"
    number 6
endseg

beginseg
    name "object_oA11"
    romalign 0x1000
    include "build/assets/objects/object_oA11/object_oA11.o"
    number 6
endseg

beginseg
    name "object_mizu_objects"
    romalign 0x1000
    include "build/assets/objects/object_mizu_objects/object_mizu_objects.o"
    number 6
endseg

beginseg
    name "object_fhg"
    romalign 0x1000
    include "build/assets/objects/object_fhg/object_fhg.o"
    number 6
endseg

beginseg
    name "object_ossan"
    romalign 0x1000
    include "build/assets/objects/object_ossan/object_ossan.o"
    number 6
endseg

beginseg
    name "object_mori_hineri1"
    romalign 0x1000
    include "build/assets/objects/object_mori_hineri1/object_mori_hineri1.o"
    number 6
endseg

beginseg
    name "object_Bb"
    romalign 0x1000
    include "build/assets/objects/object_Bb/object_Bb.o"
    number 6
endseg

beginseg
    name "object_toki_objects"
    romalign 0x1000
    include "build/assets/objects/object_toki_objects/object_toki_objects.o"
    number 6
endseg

beginseg
    name "object_yukabyun"
    romalign 0x1000
    include "build/assets/objects/object_yukabyun/object_yukabyun.o"
    number 6
endseg

beginseg
    name "object_zl2"
    romalign 0x1000
    include "build/assets/objects/object_zl2/object_zl2.o"
    number 6
endseg

beginseg
    name "object_mjin"
    romalign 0x1000
    include "build/assets/objects/object_mjin/object_mjin.o"
    number 6
endseg

beginseg
    name "object_mjin_flash"
    romalign 0x1000
    include "build/assets/objects/object_mjin_flash/object_mjin_flash.o"
    number 6
endseg

beginseg
    name "object_mjin_dark"
    romalign 0x1000
    include "build/assets/objects/object_mjin_dark/object_mjin_dark.o"
    number 6
endseg

beginseg
    name "object_mjin_flame"
    romalign 0x1000
    include "build/assets/objects/object_mjin_flame/object_mjin_flame.o"
    number 6
endseg

beginseg
    name "object_mjin_ice"
    romalign 0x1000
    include "build/assets/objects/object_mjin_ice/object_mjin_ice.o"
    number 6
endseg

beginseg
    name "object_mjin_soul"
    romalign 0x1000
    include "build/assets/objects/object_mjin_soul/object_mjin_soul.o"
    number 6
endseg

beginseg
    name "object_mjin_wind"
    romalign 0x1000
    include "build/assets/objects/object_mjin_wind/object_mjin_wind.o"
    number 6
endseg

beginseg
    name "object_mjin_oka"
    romalign 0x1000
    include "build/assets/objects/object_mjin_oka/object_mjin_oka.o"
    number 6
endseg

beginseg
    name "object_haka_objects"
    romalign 0x1000
    include "build/assets/objects/object_haka_objects/object_haka_objects.o"
    number 6
endseg

beginseg
    name "object_spot06_objects"
    romalign 0x1000
    include "build/assets/objects/object_spot06_objects/object_spot06_objects.o"
    number 6
endseg

beginseg
    name "object_ice_objects"
    romalign 0x1000
    include "build/assets/objects/object_ice_objects/object_ice_objects.o"
    number 6
endseg

beginseg
    name "object_relay_objects"
    romalign 0x1000
    include "build/assets/objects/object_relay_objects/object_relay_objects.o"
    number 6
endseg

beginseg
    name "object_mori_hineri1a"
    romalign 0x1000
    include "build/assets/objects/object_mori_hineri1a/object_mori_hineri1a.o"
    number 6
endseg

beginseg
    name "object_mori_hineri2"
    romalign 0x1000
    include "build/assets/objects/object_mori_hineri2/object_mori_hineri2.o"
    number 6
endseg

beginseg
    name "object_mori_hineri2a"
    romalign 0x1000
    include "build/assets/objects/object_mori_hineri2a/object_mori_hineri2a.o"
    number 6
endseg

beginseg
    name "object_mori_objects"
    romalign 0x1000
    include "build/assets/objects/object_mori_objects/object_mori_objects.o"
    number 6
endseg

beginseg
    name "object_mori_tex"
    romalign 0x1000
    include "build/assets/objects/object_mori_tex/object_mori_tex.o"
    number 6
endseg

beginseg
    name "object_spot08_obj"
    romalign 0x1000
    include "build/assets/objects/object_spot08_obj/object_spot08_obj.o"
    number 6
endseg

beginseg
    name "object_warp2"
    romalign 0x1000
    include "build/assets/objects/object_warp2/object_warp2.o"
    number 6
endseg

beginseg
    name "object_hata"
    romalign 0x1000
    include "build/assets/objects/object_hata/object_hata.o"
    number 6
endseg

beginseg
    name "object_bird"
    romalign 0x1000
    include "build/assets/objects/object_bird/object_bird.o"
    number 6
endseg

beginseg
    name "object_wood02"
    romalign 0x1000
    include "build/assets/objects/object_wood02/object_wood02.o"
    number 6
endseg

beginseg
    name "object_lightbox"
    romalign 0x1000
    include "build/assets/objects/object_lightbox/object_lightbox.o"
    number 6
endseg

beginseg
    name "object_pu_box"
    romalign 0x1000
    include "build/assets/objects/object_pu_box/object_pu_box.o"
    number 6
endseg

beginseg
    name "object_trap"
    romalign 0x1000
    include "build/assets/objects/object_trap/object_trap.o"
    number 6
endseg

beginseg
    name "object_vase"
    romalign 0x1000
    include "build/assets/objects/object_vase/object_vase.o"
    number 6
endseg

beginseg
    name "object_im"
    romalign 0x1000
    include "build/assets/objects/object_im/object_im.o"
    number 6
endseg

beginseg
    name "object_ta"
    romalign 0x1000
    include "build/assets/objects/object_ta/object_ta.o"
    number 6
endseg

beginseg
    name "object_tk"
    romalign 0x1000
    include "build/assets/objects/object_tk/object_tk.o"
    number 6
endseg

beginseg
    name "object_xc"
    romalign 0x1000
    include "build/assets/objects/object_xc/object_xc.o"
    number 6
endseg

beginseg
    name "object_vm"
    romalign 0x1000
    include "build/assets/objects/object_vm/object_vm.o"
    number 6
endseg

beginseg
    name "object_bv"
    romalign 0x1000
    include "build/assets/objects/object_bv/object_bv.o"
    number 6
endseg

beginseg
    name "object_hakach_objects"
    romalign 0x1000
    include "build/assets/objects/object_hakach_objects/object_hakach_objects.o"
    number 6
endseg

beginseg
    name "object_efc_crystal_light"
    romalign 0x1000
    include "build/assets/objects/object_efc_crystal_light/object_efc_crystal_light.o"
    number 6
endseg

beginseg
    name "object_efc_fire_ball"
    romalign 0x1000
    include "build/assets/objects/object_efc_fire_ball/object_efc_fire_ball.o"
    number 6
endseg

beginseg
    name "object_efc_flash"
    romalign 0x1000
    include "build/assets/objects/object_efc_flash/object_efc_flash.o"
    number 6
endseg

beginseg
    name "object_efc_lgt_shower"
    romalign 0x1000
    include "build/assets/objects/object_efc_lgt_shower/object_efc_lgt_shower.o"
    number 6
endseg

beginseg
    name "object_efc_star_field"
    romalign 0x1000
    include "build/assets/objects/object_efc_star_field/object_efc_star_field.o"
    number 6
endseg

beginseg
    name "object_god_lgt"
    romalign 0x1000
    include "build/assets/objects/object_god_lgt/object_god_lgt.o"
    number 6
endseg

beginseg
    name "object_light_ring"
    romalign 0x1000
    include "build/assets/objects/object_light_ring/object_light_ring.o"
    number 6
endseg

beginseg
    name "object_triforce_spot"
    romalign 0x1000
    include "build/assets/objects/object_triforce_spot/object_triforce_spot.o"
    number 6
endseg

beginseg
    name "object_medal"
    romalign 0x1000
    include "build/assets/objects/object_medal/object_medal.o"
    number 6
endseg

beginseg
    name "object_bdan_objects"
    romalign 0x1000
    include "build/assets/objects/object_bdan_objects/object_bdan_objects.o"
    number 6
endseg

beginseg
    name "object_sd"
    romalign 0x1000
    include "build/assets/objects/object_sd/object_sd.o"
    number 6
endseg

beginseg
    name "object_rd"
    romalign 0x1000
    include "build/assets/objects/object_rd/object_rd.o"
    number 6
endseg

beginseg
    name "object_po_sisters"
    romalign 0x1000
    include "build/assets/objects/object_po_sisters/object_po_sisters.o"
    number 6
endseg

beginseg
    name "object_heavy_object"
    romalign 0x1000
    include "build/assets/objects/object_heavy_object/object_heavy_object.o"
    number 6
endseg

beginseg
    name "object_gndd"
    romalign 0x1000
    include "build/assets/objects/object_gndd/object_gndd.o"
    number 6
endseg

beginseg
    name "object_fd"
    romalign 0x1000
    include "build/assets/objects/object_fd/object_fd.o"
    number 6
endseg

beginseg
    name "object_du"
    romalign 0x1000
    include "build/assets/objects/object_du/object_du.o"
    number 6
endseg

beginseg
    name "object_fw"
    romalign 0x1000
    include "build/assets/objects/object_fw/object_fw.o"
    number 6
endseg

beginseg
    name "object_horse_link_child"
    romalign 0x1000
    include "build/assets/objects/object_horse_link_child/object_horse_link_child.o"
    number 6
endseg

beginseg
    name "object_spot02_objects"
    romalign 0x1000
    include "build/assets/objects/object_spot02_objects/object_spot02_objects.o"
    number 6
endseg

beginseg
    name "object_haka"
    romalign 0x1000
    include "build/assets/objects/object_haka/object_haka.o"
    number 6
endseg

beginseg
    name "object_ru1"
    romalign 0x1000
    include "build/assets/objects/object_ru1/object_ru1.o"
    number 6
endseg

beginseg
    name "object_syokudai"
    romalign 0x1000
    include "build/assets/objects/object_syokudai/object_syokudai.o"
    number 6
endseg

beginseg
    name "object_fd2"
    romalign 0x1000
    include "build/assets/objects/object_fd2/object_fd2.o"
    number 6
endseg

beginseg
    name "object_dh"
    romalign 0x1000
    include "build/assets/objects/object_dh/object_dh.o"
    number 6
endseg

beginseg
    name "object_rl"
    romalign 0x1000
    include "build/assets/objects/object_rl/object_rl.o"
    number 6
endseg

beginseg
    name "object_efc_tw"
    romalign 0x1000
    include "build/assets/objects/object_efc_tw/object_efc_tw.o"
    number 6
endseg

beginseg
    name "object_demo_tre_lgt"
    romalign 0x1000
    include "build/assets/objects/object_demo_tre_lgt/object_demo_tre_lgt.o"
    number 6
endseg

beginseg
    name "object_gi_key"
    romalign 0x1000
    include "build/assets/objects/object_gi_key/object_gi_key.o"
    number 6
endseg

beginseg
    name "object_mir_ray"
    romalign 0x1000
    include "build/assets/objects/object_mir_ray/object_mir_ray.o"
    number 6
endseg

beginseg
    name "object_brob"
    romalign 0x1000
    include "build/assets/objects/object_brob/object_brob.o"
    number 6
endseg

beginseg
    name "object_gi_jewel"
    romalign 0x1000
    include "build/assets/objects/object_gi_jewel/object_gi_jewel.o"
    number 6
endseg

beginseg
    name "object_spot09_obj"
    romalign 0x1000
    include "build/assets/objects/object_spot09_obj/object_spot09_obj.o"
    number 6
endseg

beginseg
    name "object_spot18_obj"
    romalign 0x1000
    include "build/assets/objects/object_spot18_obj/object_spot18_obj.o"
    number 6
endseg

beginseg
    name "object_bdoor"
    romalign 0x1000
    include "build/assets/objects/object_bdoor/object_bdoor.o"
    number 6
endseg

beginseg
    name "object_spot17_obj"
    romalign 0x1000
    include "build/assets/objects/object_spot17_obj/object_spot17_obj.o"
    number 6
endseg

beginseg
    name "object_shop_dungen"
    romalign 0x1000
    include "build/assets/objects/object_shop_dungen/object_shop_dungen.o"
    number 6
endseg

beginseg
    name "object_nb"
    romalign 0x1000
    include "build/assets/objects/object_nb/object_nb.o"
    number 6
endseg

beginseg
    name "object_mo"
    romalign 0x1000
<<<<<<< HEAD
    include "build/assets/objects/object_mo/object_mo.o"
=======
    include "build/baserom/object_mo.o"
>>>>>>> 65f65870
    number 6
endseg

beginseg
    name "object_sb"
    romalign 0x1000
    include "build/assets/objects/object_sb/object_sb.o"
    number 6
endseg

beginseg
    name "object_gi_melody"
    romalign 0x1000
    include "build/assets/objects/object_gi_melody/object_gi_melody.o"
    number 6
endseg

beginseg
    name "object_gi_heart"
    romalign 0x1000
    include "build/assets/objects/object_gi_heart/object_gi_heart.o"
    number 6
endseg

beginseg
    name "object_gi_compass"
    romalign 0x1000
    include "build/assets/objects/object_gi_compass/object_gi_compass.o"
    number 6
endseg

beginseg
    name "object_gi_bosskey"
    romalign 0x1000
    include "build/assets/objects/object_gi_bosskey/object_gi_bosskey.o"
    number 6
endseg

beginseg
    name "object_gi_medal"
    romalign 0x1000
    include "build/assets/objects/object_gi_medal/object_gi_medal.o"
    number 6
endseg

beginseg
    name "object_gi_nuts"
    romalign 0x1000
    include "build/assets/objects/object_gi_nuts/object_gi_nuts.o"
    number 6
endseg

beginseg
    name "object_sa"
    romalign 0x1000
    include "build/assets/objects/object_sa/object_sa.o"
    number 6
endseg

beginseg
    name "object_gi_hearts"
    romalign 0x1000
    include "build/assets/objects/object_gi_hearts/object_gi_hearts.o"
    number 6
endseg

beginseg
    name "object_gi_arrowcase"
    romalign 0x1000
    include "build/assets/objects/object_gi_arrowcase/object_gi_arrowcase.o"
    number 6
endseg

beginseg
    name "object_gi_bombpouch"
    romalign 0x1000
    include "build/assets/objects/object_gi_bombpouch/object_gi_bombpouch.o"
    number 6
endseg

beginseg
    name "object_in"
    romalign 0x1000
    include "build/assets/objects/object_in/object_in.o"
    number 6
endseg

beginseg
    name "object_tr"
    romalign 0x1000
    include "build/assets/objects/object_tr/object_tr.o"
    number 6
endseg

beginseg
    name "object_spot16_obj"
    romalign 0x1000
    include "build/assets/objects/object_spot16_obj/object_spot16_obj.o"
    number 6
endseg

beginseg
    name "object_oE1s"
    romalign 0x1000
    include "build/assets/objects/object_oE1s/object_oE1s.o"
    number 6
endseg

beginseg
    name "object_oE4s"
    romalign 0x1000
    include "build/assets/objects/object_oE4s/object_oE4s.o"
    number 6
endseg

beginseg
    name "object_os_anime"
    romalign 0x1000
    include "build/assets/objects/object_os_anime/object_os_anime.o"
    number 6
endseg

beginseg
    name "object_gi_bottle"
    romalign 0x1000
    include "build/assets/objects/object_gi_bottle/object_gi_bottle.o"
    number 6
endseg

beginseg
    name "object_gi_stick"
    romalign 0x1000
    include "build/assets/objects/object_gi_stick/object_gi_stick.o"
    number 6
endseg

beginseg
    name "object_gi_map"
    romalign 0x1000
    include "build/assets/objects/object_gi_map/object_gi_map.o"
    number 6
endseg

beginseg
    name "object_oF1d_map"
    romalign 0x1000
    include "build/assets/objects/object_oF1d_map/object_oF1d_map.o"
    number 6
endseg

beginseg
    name "object_ru2"
    romalign 0x1000
    include "build/assets/objects/object_ru2/object_ru2.o"
    number 6
endseg

beginseg
    name "object_gi_shield_1"
    romalign 0x1000
    include "build/assets/objects/object_gi_shield_1/object_gi_shield_1.o"
    number 6
endseg

beginseg
    name "object_dekujr"
    romalign 0x1000
    include "build/assets/objects/object_dekujr/object_dekujr.o"
    number 6
endseg

beginseg
    name "object_gi_magicpot"
    romalign 0x1000
    include "build/assets/objects/object_gi_magicpot/object_gi_magicpot.o"
    number 6
endseg

beginseg
    name "object_gi_bomb_1"
    romalign 0x1000
    include "build/assets/objects/object_gi_bomb_1/object_gi_bomb_1.o"
    number 6
endseg

beginseg
    name "object_oF1s"
    romalign 0x1000
    include "build/assets/objects/object_oF1s/object_oF1s.o"
    number 6
endseg

beginseg
    name "object_ma2"
    romalign 0x1000
    include "build/assets/objects/object_ma2/object_ma2.o"
    number 6
endseg

beginseg
    name "object_gi_purse"
    romalign 0x1000
    include "build/assets/objects/object_gi_purse/object_gi_purse.o"
    number 6
endseg

beginseg
    name "object_hni"
    romalign 0x1000
    include "build/assets/objects/object_hni/object_hni.o"
    number 6
endseg

beginseg
    name "object_tw"
    romalign 0x1000
    include "build/assets/objects/object_tw/object_tw.o"
    number 6
endseg

beginseg
    name "object_rr"
    romalign 0x1000
    include "build/assets/objects/object_rr/object_rr.o"
    number 6
endseg

beginseg
    name "object_bxa"
    romalign 0x1000
    include "build/assets/objects/object_bxa/object_bxa.o"
    number 6
endseg

beginseg
    name "object_anubice"
    romalign 0x1000
    include "build/assets/objects/object_anubice/object_anubice.o"
    number 6
endseg

beginseg
    name "object_gi_gerudo"
    romalign 0x1000
    include "build/assets/objects/object_gi_gerudo/object_gi_gerudo.o"
    number 6
endseg

beginseg
    name "object_gi_arrow"
    romalign 0x1000
    include "build/assets/objects/object_gi_arrow/object_gi_arrow.o"
    number 6
endseg

beginseg
    name "object_gi_bomb_2"
    romalign 0x1000
    include "build/assets/objects/object_gi_bomb_2/object_gi_bomb_2.o"
    number 6
endseg

beginseg
    name "object_gi_egg"
    romalign 0x1000
    include "build/assets/objects/object_gi_egg/object_gi_egg.o"
    number 6
endseg

beginseg
    name "object_gi_scale"
    romalign 0x1000
    include "build/assets/objects/object_gi_scale/object_gi_scale.o"
    number 6
endseg

beginseg
    name "object_gi_shield_2"
    romalign 0x1000
    include "build/assets/objects/object_gi_shield_2/object_gi_shield_2.o"
    number 6
endseg

beginseg
    name "object_gi_hookshot"
    romalign 0x1000
    include "build/assets/objects/object_gi_hookshot/object_gi_hookshot.o"
    number 6
endseg

beginseg
    name "object_gi_ocarina"
    romalign 0x1000
    include "build/assets/objects/object_gi_ocarina/object_gi_ocarina.o"
    number 6
endseg

beginseg
    name "object_gi_milk"
    romalign 0x1000
    include "build/assets/objects/object_gi_milk/object_gi_milk.o"
    number 6
endseg

beginseg
    name "object_ma1"
    romalign 0x1000
    include "build/assets/objects/object_ma1/object_ma1.o"
    number 6
endseg

beginseg
    name "object_ganon"
    romalign 0x1000
    include "build/assets/objects/object_ganon/object_ganon.o"
    number 6
endseg

beginseg
    name "object_sst"
    romalign 0x1000
    include "build/assets/objects/object_sst/object_sst.o"
    number 6
endseg

beginseg
    name "object_ny"
    romalign 0x1000
    include "build/assets/objects/object_ny/object_ny.o"
    number 6
endseg

beginseg
    name "object_fr"
    romalign 0x1000
    include "build/assets/objects/object_fr/object_fr.o"
    number 6
endseg

beginseg
    name "object_gi_pachinko"
    romalign 0x1000
    include "build/assets/objects/object_gi_pachinko/object_gi_pachinko.o"
    number 6
endseg

beginseg
    name "object_gi_boomerang"
    romalign 0x1000
    include "build/assets/objects/object_gi_boomerang/object_gi_boomerang.o"
    number 6
endseg

beginseg
    name "object_gi_bow"
    romalign 0x1000
    include "build/assets/objects/object_gi_bow/object_gi_bow.o"
    number 6
endseg

beginseg
    name "object_gi_glasses"
    romalign 0x1000
    include "build/assets/objects/object_gi_glasses/object_gi_glasses.o"
    number 6
endseg

beginseg
    name "object_gi_liquid"
    romalign 0x1000
    include "build/assets/objects/object_gi_liquid/object_gi_liquid.o"
    number 6
endseg

beginseg
    name "object_ani"
    romalign 0x1000
    include "build/assets/objects/object_ani/object_ani.o"
    number 6
endseg

beginseg
    name "object_demo_6k"
    romalign 0x1000
    include "build/assets/objects/object_demo_6k/object_demo_6k.o"
    number 6
endseg

beginseg
    name "object_gi_shield_3"
    romalign 0x1000
    include "build/assets/objects/object_gi_shield_3/object_gi_shield_3.o"
    number 6
endseg

beginseg
    name "object_gi_letter"
    romalign 0x1000
    include "build/assets/objects/object_gi_letter/object_gi_letter.o"
    number 6
endseg

beginseg
    name "object_spot15_obj"
    romalign 0x1000
    include "build/assets/objects/object_spot15_obj/object_spot15_obj.o"
    number 6
endseg

beginseg
    name "object_jya_obj"
    romalign 0x1000
    include "build/assets/objects/object_jya_obj/object_jya_obj.o"
    number 6
endseg

beginseg
    name "object_gi_clothes"
    romalign 0x1000
    include "build/assets/objects/object_gi_clothes/object_gi_clothes.o"
    number 6
endseg

beginseg
    name "object_gi_bean"
    romalign 0x1000
    include "build/assets/objects/object_gi_bean/object_gi_bean.o"
    number 6
endseg

beginseg
    name "object_gi_fish"
    romalign 0x1000
    include "build/assets/objects/object_gi_fish/object_gi_fish.o"
    number 6
endseg

beginseg
    name "object_gi_saw"
    romalign 0x1000
    include "build/assets/objects/object_gi_saw/object_gi_saw.o"
    number 6
endseg

beginseg
    name "object_gi_hammer"
    romalign 0x1000
    include "build/assets/objects/object_gi_hammer/object_gi_hammer.o"
    number 6
endseg

beginseg
    name "object_gi_grass"
    romalign 0x1000
    include "build/assets/objects/object_gi_grass/object_gi_grass.o"
    number 6
endseg

beginseg
    name "object_gi_longsword"
    romalign 0x1000
    include "build/assets/objects/object_gi_longsword/object_gi_longsword.o"
    number 6
endseg

beginseg
    name "object_spot01_objects"
    romalign 0x1000
    include "build/assets/objects/object_spot01_objects/object_spot01_objects.o"
    number 6
endseg

beginseg
    name "object_md"
    romalign 0x1000
    include "build/assets/objects/object_md/object_md.o"
    number 6
endseg

beginseg
    name "object_km1"
    romalign 0x1000
    include "build/baserom/object_km1.o"
    //include "build/assets/objects/object_km1/object_km1.o"
    number 6
endseg

beginseg
    name "object_kw1"
    romalign 0x1000
    include "build/baserom/object_kw1.o"
    //include "build/assets/objects/object_kw1/object_kw1.o"
    number 6
endseg

beginseg
    name "object_zo"
    romalign 0x1000
    include "build/assets/objects/object_zo/object_zo.o"
    number 6
endseg

beginseg
    name "object_kz"
    romalign 0x1000
    include "build/assets/objects/object_kz/object_kz.o"
    number 6
endseg

beginseg
    name "object_umajump"
    romalign 0x1000
    include "build/assets/objects/object_umajump/object_umajump.o"
    number 6
endseg

beginseg
    name "object_masterkokiri"
    romalign 0x1000
    include "build/assets/objects/object_masterkokiri/object_masterkokiri.o"
    number 6
endseg

beginseg
    name "object_masterkokirihead"
    romalign 0x1000
    include "build/assets/objects/object_masterkokirihead/object_masterkokirihead.o"
    number 6
endseg

beginseg
    name "object_mastergolon"
    romalign 0x1000
    include "build/assets/objects/object_mastergolon/object_mastergolon.o"
    number 6
endseg

beginseg
    name "object_masterzoora"
    romalign 0x1000
    include "build/assets/objects/object_masterzoora/object_masterzoora.o"
    number 6
endseg

beginseg
    name "object_aob"
    romalign 0x1000
    include "build/assets/objects/object_aob/object_aob.o"
    number 6
endseg

beginseg
    name "object_ik"
    romalign 0x1000
    include "build/assets/objects/object_ik/object_ik.o"
    number 6
endseg

beginseg
    name "object_ahg"
    romalign 0x1000
    include "build/assets/objects/object_ahg/object_ahg.o"
    number 6
endseg

beginseg
    name "object_cne"
    romalign 0x1000
    include "build/assets/objects/object_cne/object_cne.o"
    number 6
endseg

beginseg
    name "object_gi_niwatori"
    romalign 0x1000
    include "build/assets/objects/object_gi_niwatori/object_gi_niwatori.o"
    number 6
endseg

beginseg
    name "object_skj"
    romalign 0x1000
    include "build/assets/objects/object_skj/object_skj.o"
    number 6
endseg

beginseg
    name "object_gi_bottle_letter"
    romalign 0x1000
    include "build/assets/objects/object_gi_bottle_letter/object_gi_bottle_letter.o"
    number 6
endseg

beginseg
    name "object_bji"
    romalign 0x1000
    include "build/assets/objects/object_bji/object_bji.o"
    number 6
endseg

beginseg
    name "object_bba"
    romalign 0x1000
    include "build/assets/objects/object_bba/object_bba.o"
    number 6
endseg

beginseg
    name "object_gi_ocarina_0"
    romalign 0x1000
    include "build/assets/objects/object_gi_ocarina_0/object_gi_ocarina_0.o"
    number 6
endseg

beginseg
    name "object_ds"
    romalign 0x1000
    include "build/assets/objects/object_ds/object_ds.o"
    number 6
endseg

beginseg
    name "object_ane"
    romalign 0x1000
    include "build/assets/objects/object_ane/object_ane.o"
    number 6
endseg

beginseg
    name "object_boj"
    romalign 0x1000
    include "build/assets/objects/object_boj/object_boj.o"
    number 6
endseg

beginseg
    name "object_spot03_object"
    romalign 0x1000
    include "build/assets/objects/object_spot03_object/object_spot03_object.o"
    number 6
endseg

beginseg
    name "object_spot07_object"
    romalign 0x1000
    include "build/assets/objects/object_spot07_object/object_spot07_object.o"
    number 6
endseg

beginseg
    name "object_fz"
    romalign 0x1000
    include "build/assets/objects/object_fz/object_fz.o"
    number 6
endseg

beginseg
    name "object_bob"
    romalign 0x1000
    include "build/assets/objects/object_bob/object_bob.o"
    number 6
endseg

beginseg
    name "object_ge1"
    romalign 0x1000
    include "build/assets/objects/object_ge1/object_ge1.o"
    number 6
endseg

beginseg
    name "object_yabusame_point"
    romalign 0x1000
    include "build/assets/objects/object_yabusame_point/object_yabusame_point.o"
    number 6
endseg

beginseg
    name "object_gi_boots_2"
    romalign 0x1000
    include "build/assets/objects/object_gi_boots_2/object_gi_boots_2.o"
    number 6
endseg

beginseg
    name "object_gi_seed"
    romalign 0x1000
    include "build/assets/objects/object_gi_seed/object_gi_seed.o"
    number 6
endseg

beginseg
    name "object_gnd_magic"
    romalign 0x1000
    include "build/assets/objects/object_gnd_magic/object_gnd_magic.o"
    number 6
endseg

beginseg
    name "object_d_elevator"
    romalign 0x1000
    include "build/assets/objects/object_d_elevator/object_d_elevator.o"
    number 6
endseg

beginseg
    name "object_d_hsblock"
    romalign 0x1000
    include "build/assets/objects/object_d_hsblock/object_d_hsblock.o"
    number 6
endseg

beginseg
    name "object_d_lift"
    romalign 0x1000
    include "build/assets/objects/object_d_lift/object_d_lift.o"
    number 6
endseg

beginseg
    name "object_mamenoki"
    romalign 0x1000
    include "build/assets/objects/object_mamenoki/object_mamenoki.o"
    number 6
endseg

beginseg
    name "object_goroiwa"
    romalign 0x1000
    include "build/assets/objects/object_goroiwa/object_goroiwa.o"
    number 6
endseg

beginseg
    name "object_toryo"
    romalign 0x1000
    include "build/assets/objects/object_toryo/object_toryo.o"
    number 6
endseg

beginseg
    name "object_daiku"
    romalign 0x1000
    include "build/assets/objects/object_daiku/object_daiku.o"
    number 6
endseg

beginseg
    name "object_nwc"
    romalign 0x1000
    include "build/assets/objects/object_nwc/object_nwc.o"
    number 6
endseg

beginseg
    name "object_blkobj"
    romalign 0x1000
    include "build/assets/objects/object_blkobj/object_blkobj.o"
    number 6
endseg

beginseg
    name "object_gm"
    romalign 0x1000
    include "build/assets/objects/object_gm/object_gm.o"
    number 6
endseg

beginseg
    name "object_ms"
    romalign 0x1000
    include "build/assets/objects/object_ms/object_ms.o"
    number 6
endseg

beginseg
    name "object_hs"
    romalign 0x1000
    include "build/assets/objects/object_hs/object_hs.o"
    number 6
endseg

beginseg
    name "object_ingate"
    romalign 0x1000
    include "build/assets/objects/object_ingate/object_ingate.o"
    number 6
endseg

beginseg
    name "object_lightswitch"
    romalign 0x1000
    include "build/assets/objects/object_lightswitch/object_lightswitch.o"
    number 6
endseg

beginseg
    name "object_kusa"
    romalign 0x1000
    include "build/assets/objects/object_kusa/object_kusa.o"
    number 6
endseg

beginseg
    name "object_tsubo"
    romalign 0x1000
    include "build/assets/objects/object_tsubo/object_tsubo.o"
    number 6
endseg

beginseg
    name "object_gi_gloves"
    romalign 0x1000
    include "build/assets/objects/object_gi_gloves/object_gi_gloves.o"
    number 6
endseg

beginseg
    name "object_gi_coin"
    romalign 0x1000
    include "build/assets/objects/object_gi_coin/object_gi_coin.o"
    number 6
endseg

beginseg
    name "object_kanban"
    romalign 0x1000
    include "build/assets/objects/object_kanban/object_kanban.o"
    number 6
endseg

beginseg
    name "object_gjyo_objects"
    romalign 0x1000
    include "build/assets/objects/object_gjyo_objects/object_gjyo_objects.o"
    number 6
endseg

beginseg
    name "object_owl"
    romalign 0x1000
    include "build/assets/objects/object_owl/object_owl.o"
    number 6
endseg

beginseg
    name "object_mk"
    romalign 0x1000
    include "build/assets/objects/object_mk/object_mk.o"
    number 6
endseg

beginseg
    name "object_fu"
    romalign 0x1000
    include "build/assets/objects/object_fu/object_fu.o"
    number 6
endseg

beginseg
    name "object_gi_ki_tan_mask"
    romalign 0x1000
    include "build/assets/objects/object_gi_ki_tan_mask/object_gi_ki_tan_mask.o"
    number 6
endseg

beginseg
    name "object_gi_redead_mask"
    romalign 0x1000
    include "build/assets/objects/object_gi_redead_mask/object_gi_redead_mask.o"
    number 6
endseg

beginseg
    name "object_gi_skj_mask"
    romalign 0x1000
    include "build/assets/objects/object_gi_skj_mask/object_gi_skj_mask.o"
    number 6
endseg

beginseg
    name "object_gi_rabit_mask"
    romalign 0x1000
    include "build/assets/objects/object_gi_rabit_mask/object_gi_rabit_mask.o"
    number 6
endseg

beginseg
    name "object_gi_truth_mask"
    romalign 0x1000
    include "build/assets/objects/object_gi_truth_mask/object_gi_truth_mask.o"
    number 6
endseg

beginseg
    name "object_ganon_objects"
    romalign 0x1000
    include "build/assets/objects/object_ganon_objects/object_ganon_objects.o"
    number 6
endseg

beginseg
    name "object_siofuki"
    romalign 0x1000
    include "build/assets/objects/object_siofuki/object_siofuki.o"
    number 6
endseg

beginseg
    name "object_stream"
    romalign 0x1000
    include "build/assets/objects/object_stream/object_stream.o"
    number 6
endseg

beginseg
    name "object_mm"
    romalign 0x1000
    include "build/assets/objects/object_mm/object_mm.o"
    number 6
endseg

beginseg
    name "object_fa"
    romalign 0x1000
    include "build/assets/objects/object_fa/object_fa.o"
    number 6
endseg

beginseg
    name "object_os"
    romalign 0x1000
    include "build/assets/objects/object_os/object_os.o"
    number 6
endseg

beginseg
    name "object_gi_eye_lotion"
    romalign 0x1000
    include "build/assets/objects/object_gi_eye_lotion/object_gi_eye_lotion.o"
    number 6
endseg

beginseg
    name "object_gi_powder"
    romalign 0x1000
    include "build/assets/objects/object_gi_powder/object_gi_powder.o"
    number 6
endseg

beginseg
    name "object_gi_mushroom"
    romalign 0x1000
    include "build/assets/objects/object_gi_mushroom/object_gi_mushroom.o"
    number 6
endseg

beginseg
    name "object_gi_ticketstone"
    romalign 0x1000
    include "build/assets/objects/object_gi_ticketstone/object_gi_ticketstone.o"
    number 6
endseg

beginseg
    name "object_gi_brokensword"
    romalign 0x1000
    include "build/assets/objects/object_gi_brokensword/object_gi_brokensword.o"
    number 6
endseg

beginseg
    name "object_js"
    romalign 0x1000
    include "build/assets/objects/object_js/object_js.o"
    number 6
endseg

beginseg
    name "object_cs"
    romalign 0x1000
    include "build/assets/objects/object_cs/object_cs.o"
    number 6
endseg

beginseg
    name "object_gi_prescription"
    romalign 0x1000
    include "build/assets/objects/object_gi_prescription/object_gi_prescription.o"
    number 6
endseg

beginseg
    name "object_gi_bracelet"
    romalign 0x1000
    include "build/assets/objects/object_gi_bracelet/object_gi_bracelet.o"
    number 6
endseg

beginseg
    name "object_gi_soldout"
    romalign 0x1000
    include "build/assets/objects/object_gi_soldout/object_gi_soldout.o"
    number 6
endseg

beginseg
    name "object_gi_frog"
    romalign 0x1000
    include "build/assets/objects/object_gi_frog/object_gi_frog.o"
    number 6
endseg

beginseg
    name "object_mag"
    romalign 0x1000
    include "build/assets/objects/object_mag/object_mag.o"
    number 6
endseg

beginseg
    name "object_door_gerudo"
    romalign 0x1000
    include "build/assets/objects/object_door_gerudo/object_door_gerudo.o"
    number 6
endseg

beginseg
    name "object_gt"
    romalign 0x1000
    include "build/assets/objects/object_gt/object_gt.o"
    number 6
endseg

beginseg
    name "object_efc_erupc"
    romalign 0x1000
    include "build/assets/objects/object_efc_erupc/object_efc_erupc.o"
    number 6
endseg

beginseg
    name "object_zl2_anime1"
    romalign 0x1000
    include "build/assets/objects/object_zl2_anime1/object_zl2_anime1.o"
    number 6
endseg

beginseg
    name "object_zl2_anime2"
    romalign 0x1000
    include "build/assets/objects/object_zl2_anime2/object_zl2_anime2.o"
    number 6
endseg

beginseg
    name "object_gi_golonmask"
    romalign 0x1000
    include "build/assets/objects/object_gi_golonmask/object_gi_golonmask.o"
    number 6
endseg

beginseg
    name "object_gi_zoramask"
    romalign 0x1000
    include "build/assets/objects/object_gi_zoramask/object_gi_zoramask.o"
    number 6
endseg

beginseg
    name "object_gi_gerudomask"
    romalign 0x1000
    include "build/assets/objects/object_gi_gerudomask/object_gi_gerudomask.o"
    number 6
endseg

beginseg
    name "object_ganon2"
    romalign 0x1000
    include "build/assets/objects/object_ganon2/object_ganon2.o"
    number 6
endseg

beginseg
    name "object_ka"
    romalign 0x1000
    include "build/assets/objects/object_ka/object_ka.o"
    number 6
endseg

beginseg
    name "object_ts"
    romalign 0x1000
    include "build/assets/objects/object_ts/object_ts.o"
    number 6
endseg

beginseg
    name "object_zg"
    romalign 0x1000
    include "build/assets/objects/object_zg/object_zg.o"
    number 6
endseg

beginseg
    name "object_gi_hoverboots"
    romalign 0x1000
    include "build/assets/objects/object_gi_hoverboots/object_gi_hoverboots.o"
    number 6
endseg

beginseg
    name "object_gi_m_arrow"
    romalign 0x1000
    include "build/assets/objects/object_gi_m_arrow/object_gi_m_arrow.o"
    number 6
endseg

beginseg
    name "object_ds2"
    romalign 0x1000
    include "build/assets/objects/object_ds2/object_ds2.o"
    number 6
endseg

beginseg
    name "object_ec"
    romalign 0x1000
    include "build/assets/objects/object_ec/object_ec.o"
    number 6
endseg

beginseg
    name "object_fish"
    romalign 0x1000
    include "build/assets/objects/object_fish/object_fish.o"
    number 6
endseg

beginseg
    name "object_gi_sutaru"
    romalign 0x1000
    include "build/assets/objects/object_gi_sutaru/object_gi_sutaru.o"
    number 6
endseg

beginseg
    name "object_gi_goddess"
    romalign 0x1000
    include "build/assets/objects/object_gi_goddess/object_gi_goddess.o"
    number 6
endseg

beginseg
    name "object_ssh"
    romalign 0x1000
    include "build/assets/objects/object_ssh/object_ssh.o"
    number 6
endseg

beginseg
    name "object_bigokuta"
    romalign 0x1000
    include "build/assets/objects/object_bigokuta/object_bigokuta.o"
    number 6
endseg

beginseg
    name "object_bg"
    romalign 0x1000
    include "build/assets/objects/object_bg/object_bg.o"
    number 6
endseg

beginseg
    name "object_spot05_objects"
    romalign 0x1000
    include "build/assets/objects/object_spot05_objects/object_spot05_objects.o"
    number 6
endseg

beginseg
    name "object_spot12_obj"
    romalign 0x1000
    include "build/assets/objects/object_spot12_obj/object_spot12_obj.o"
    number 6
endseg

beginseg
    name "object_bombiwa"
    romalign 0x1000
    include "build/assets/objects/object_bombiwa/object_bombiwa.o"
    number 6
endseg

beginseg
    name "object_hintnuts"
    romalign 0x1000
    include "build/assets/objects/object_hintnuts/object_hintnuts.o"
    number 6
endseg

beginseg
    name "object_rs"
    romalign 0x1000
    include "build/assets/objects/object_rs/object_rs.o"
    number 6
endseg

beginseg
    name "object_spot00_break"
    romalign 0x1000
    include "build/assets/objects/object_spot00_break/object_spot00_break.o"
    number 6
endseg

beginseg
    name "object_gla"
    romalign 0x1000
    include "build/assets/objects/object_gla/object_gla.o"
    number 6
endseg

beginseg
    name "object_shopnuts"
    romalign 0x1000
    include "build/assets/objects/object_shopnuts/object_shopnuts.o"
    number 6
endseg

beginseg
    name "object_geldb"
    romalign 0x1000
    include "build/assets/objects/object_geldb/object_geldb.o"
    number 6
endseg

beginseg
    name "object_gr"
    romalign 0x1000
    include "build/assets/objects/object_gr/object_gr.o"
    number 6
endseg

beginseg
    name "object_dog"
    romalign 0x1000
    include "build/assets/objects/object_dog/object_dog.o"
    number 6
endseg

beginseg
    name "object_jya_iron"
    romalign 0x1000
    include "build/assets/objects/object_jya_iron/object_jya_iron.o"
    number 6
endseg

beginseg
    name "object_jya_door"
    romalign 0x1000
    include "build/assets/objects/object_jya_door/object_jya_door.o"
    number 6
endseg

beginseg
    name "object_spot01_objects2"
    romalign 0x1000
    include "build/assets/objects/object_spot01_objects2/object_spot01_objects2.o"
    number 6
endseg

beginseg
    name "object_spot11_obj"
    romalign 0x1000
    include "build/assets/objects/object_spot11_obj/object_spot11_obj.o"
    number 6
endseg

beginseg
    name "object_kibako2"
    romalign 0x1000
    include "build/assets/objects/object_kibako2/object_kibako2.o"
    number 6
endseg

beginseg
    name "object_dns"
    romalign 0x1000
    include "build/assets/objects/object_dns/object_dns.o"
    number 6
endseg

beginseg
    name "object_dnk"
    romalign 0x1000
    include "build/assets/objects/object_dnk/object_dnk.o"
    number 6
endseg

beginseg
    name "object_gi_fire"
    romalign 0x1000
    include "build/assets/objects/object_gi_fire/object_gi_fire.o"
    number 6
endseg

beginseg
    name "object_gi_insect"
    romalign 0x1000
    include "build/assets/objects/object_gi_insect/object_gi_insect.o"
    number 6
endseg

beginseg
    name "object_gi_butterfly"
    romalign 0x1000
    include "build/assets/objects/object_gi_butterfly/object_gi_butterfly.o"
    number 6
endseg

beginseg
    name "object_gi_ghost"
    romalign 0x1000
    include "build/assets/objects/object_gi_ghost/object_gi_ghost.o"
    number 6
endseg

beginseg
    name "object_gi_soul"
    romalign 0x1000
    include "build/assets/objects/object_gi_soul/object_gi_soul.o"
    number 6
endseg

beginseg
    name "object_bowl"
    romalign 0x1000
    include "build/assets/objects/object_bowl/object_bowl.o"
    number 6
endseg

beginseg
    name "object_po_field"
    romalign 0x1000
    include "build/assets/objects/object_po_field/object_po_field.o"
    number 6
endseg

beginseg
    name "object_demo_kekkai"
    romalign 0x1000
    include "build/assets/objects/object_demo_kekkai/object_demo_kekkai.o"
    number 6
endseg

beginseg
    name "object_efc_doughnut"
    romalign 0x1000
    include "build/assets/objects/object_efc_doughnut/object_efc_doughnut.o"
    number 6
endseg

beginseg
    name "object_gi_dekupouch"
    romalign 0x1000
    include "build/assets/objects/object_gi_dekupouch/object_gi_dekupouch.o"
    number 6
endseg

beginseg
    name "object_ganon_anime1"
    romalign 0x1000
    include "build/assets/objects/object_ganon_anime1/object_ganon_anime1.o"
    number 6
endseg

beginseg
    name "object_ganon_anime2"
    romalign 0x1000
    include "build/assets/objects/object_ganon_anime2/object_ganon_anime2.o"
    number 6
endseg

beginseg
    name "object_ganon_anime3"
    romalign 0x1000
    include "build/assets/objects/object_ganon_anime3/object_ganon_anime3.o"
    number 6
endseg

beginseg
    name "object_gi_rupy"
    romalign 0x1000
    include "build/assets/objects/object_gi_rupy/object_gi_rupy.o"
    number 6
endseg

beginseg
    name "object_spot01_matoya"
    romalign 0x1000
    include "build/assets/objects/object_spot01_matoya/object_spot01_matoya.o"
    number 6
endseg

beginseg
    name "object_spot01_matoyab"
    romalign 0x1000
    include "build/assets/objects/object_spot01_matoyab/object_spot01_matoyab.o"
    number 6
endseg

beginseg
    name "object_po_composer"
    romalign 0x1000
    include "build/assets/objects/object_po_composer/object_po_composer.o"
    number 6
endseg

beginseg
    name "object_mu"
    romalign 0x1000
    include "build/assets/objects/object_mu/object_mu.o"
    number 6
endseg

beginseg
    name "object_wf"
    romalign 0x1000
    include "build/assets/objects/object_wf/object_wf.o"
    number 6
endseg

beginseg
    name "object_skb"
    romalign 0x1000
    include "build/assets/objects/object_skb/object_skb.o"
    number 6
endseg

beginseg
    name "object_gj"
    romalign 0x1000
    include "build/assets/objects/object_gj/object_gj.o"
    number 6
endseg

beginseg
    name "object_geff"
    romalign 0x1000
    include "build/assets/objects/object_geff/object_geff.o"
    number 6
endseg

beginseg
    name "object_haka_door"
    romalign 0x1000
    include "build/assets/objects/object_haka_door/object_haka_door.o"
    number 6
endseg

beginseg
    name "object_gs"
    romalign 0x1000
    include "build/assets/objects/object_gs/object_gs.o"
    number 6
endseg

beginseg
    name "object_ps"
    romalign 0x1000
    include "build/assets/objects/object_ps/object_ps.o"
    number 6
endseg

beginseg
    name "object_bwall"
    romalign 0x1000
    include "build/assets/objects/object_bwall/object_bwall.o"
    number 6
endseg

beginseg
    name "object_crow"
    romalign 0x1000
    include "build/assets/objects/object_crow/object_crow.o"
    number 6
endseg

beginseg
    name "object_cow"
    romalign 0x1000
    include "build/assets/objects/object_cow/object_cow.o"
    number 6
endseg

beginseg
    name "object_cob"
    romalign 0x1000
    include "build/assets/objects/object_cob/object_cob.o"
    number 6
endseg

beginseg
    name "object_gi_sword_1"
    romalign 0x1000
    include "build/assets/objects/object_gi_sword_1/object_gi_sword_1.o"
    number 6
endseg

beginseg
    name "object_door_killer"
    romalign 0x1000
    include "build/assets/objects/object_door_killer/object_door_killer.o"
    number 6
endseg

beginseg
    name "object_ouke_haka"
    romalign 0x1000
    include "build/assets/objects/object_ouke_haka/object_ouke_haka.o"
    number 6
endseg

beginseg
    name "object_timeblock"
    romalign 0x1000
    include "build/assets/objects/object_timeblock/object_timeblock.o"
    number 6
endseg

beginseg
    name "object_zl4"
    romalign 0x1000
    include "build/assets/objects/object_zl4/object_zl4.o"
    number 6
endseg

beginseg
    name "g_pn_01"
    romalign 0x1000
    include "build/assets/textures/place_title_cards/g_pn_01.o"
endseg

beginseg
    name "g_pn_02"
    romalign 0x1000
    include "build/assets/textures/place_title_cards/g_pn_02.o"
endseg

beginseg
    name "g_pn_03"
    romalign 0x1000
    include "build/assets/textures/place_title_cards/g_pn_03.o"
endseg

beginseg
    name "g_pn_04"
    romalign 0x1000
    include "build/assets/textures/place_title_cards/g_pn_04.o"
endseg

beginseg
    name "g_pn_05"
    romalign 0x1000
    include "build/assets/textures/place_title_cards/g_pn_05.o"
endseg

beginseg
    name "g_pn_06"
    romalign 0x1000
    include "build/assets/textures/place_title_cards/g_pn_06.o"
endseg

beginseg
    name "g_pn_07"
    romalign 0x1000
    include "build/assets/textures/place_title_cards/g_pn_07.o"
endseg

beginseg
    name "g_pn_08"
    romalign 0x1000
    include "build/assets/textures/place_title_cards/g_pn_08.o"
endseg

beginseg
    name "g_pn_09"
    romalign 0x1000
    include "build/assets/textures/place_title_cards/g_pn_09.o"
endseg

beginseg
    name "g_pn_10"
    romalign 0x1000
    include "build/assets/textures/place_title_cards/g_pn_10.o"
endseg

beginseg
    name "g_pn_11"
    romalign 0x1000
    include "build/assets/textures/place_title_cards/g_pn_11.o"
endseg

beginseg
    name "g_pn_12"
    romalign 0x1000
    include "build/assets/textures/place_title_cards/g_pn_12.o"
endseg

beginseg
    name "g_pn_13"
    romalign 0x1000
    include "build/assets/textures/place_title_cards/g_pn_13.o"
endseg

beginseg
    name "g_pn_14"
    romalign 0x1000
    include "build/assets/textures/place_title_cards/g_pn_14.o"
endseg

beginseg
    name "g_pn_15"
    romalign 0x1000
    include "build/assets/textures/place_title_cards/g_pn_15.o"
endseg

beginseg
    name "g_pn_16"
    romalign 0x1000
    include "build/assets/textures/place_title_cards/g_pn_16.o"
endseg

beginseg
    name "g_pn_17"
    romalign 0x1000
    include "build/assets/textures/place_title_cards/g_pn_17.o"
endseg

beginseg
    name "g_pn_18"
    romalign 0x1000
    include "build/assets/textures/place_title_cards/g_pn_18.o"
endseg

beginseg
    name "g_pn_19"
    romalign 0x1000
    include "build/assets/textures/place_title_cards/g_pn_19.o"
endseg

beginseg
    name "g_pn_20"
    romalign 0x1000
    include "build/assets/textures/place_title_cards/g_pn_20.o"
endseg

beginseg
    name "g_pn_21"
    romalign 0x1000
    include "build/assets/textures/place_title_cards/g_pn_21.o"
endseg

beginseg
    name "g_pn_22"
    romalign 0x1000
    include "build/assets/textures/place_title_cards/g_pn_22.o"
endseg

beginseg
    name "g_pn_23"
    romalign 0x1000
    include "build/assets/textures/place_title_cards/g_pn_23.o"
endseg

beginseg
    name "g_pn_24"
    romalign 0x1000
    include "build/assets/textures/place_title_cards/g_pn_24.o"
endseg

beginseg
    name "g_pn_25"
    romalign 0x1000
    include "build/assets/textures/place_title_cards/g_pn_25.o"
endseg

beginseg
    name "g_pn_26"
    romalign 0x1000
    include "build/assets/textures/place_title_cards/g_pn_26.o"
endseg

beginseg
    name "g_pn_27"
    romalign 0x1000
    include "build/assets/textures/place_title_cards/g_pn_27.o"
endseg

beginseg
    name "g_pn_28"
    romalign 0x1000
    include "build/assets/textures/place_title_cards/g_pn_28.o"
endseg

beginseg
    name "g_pn_29"
    romalign 0x1000
    include "build/assets/textures/place_title_cards/g_pn_29.o"
endseg

beginseg
    name "g_pn_30"
    romalign 0x1000
    include "build/assets/textures/place_title_cards/g_pn_30.o"
endseg

beginseg
    name "g_pn_31"
    romalign 0x1000
    include "build/assets/textures/place_title_cards/g_pn_31.o"
endseg

beginseg
    name "g_pn_32"
    romalign 0x1000
    include "build/assets/textures/place_title_cards/g_pn_32.o"
endseg

beginseg
    name "g_pn_33"
    romalign 0x1000
    include "build/assets/textures/place_title_cards/g_pn_33.o"
endseg

beginseg
    name "g_pn_34"
    romalign 0x1000
    include "build/assets/textures/place_title_cards/g_pn_34.o"
endseg

beginseg
    name "g_pn_35"
    romalign 0x1000
    include "build/assets/textures/place_title_cards/g_pn_35.o"
endseg

beginseg
    name "g_pn_36"
    romalign 0x1000
    include "build/assets/textures/place_title_cards/g_pn_36.o"
endseg

beginseg
    name "g_pn_37"
    romalign 0x1000
    include "build/assets/textures/place_title_cards/g_pn_37.o"
endseg

beginseg
    name "g_pn_38"
    romalign 0x1000
    include "build/assets/textures/place_title_cards/g_pn_38.o"
endseg

beginseg
    name "g_pn_39"
    romalign 0x1000
    include "build/assets/textures/place_title_cards/g_pn_39.o"
endseg

beginseg
    name "g_pn_40"
    romalign 0x1000
    include "build/assets/textures/place_title_cards/g_pn_40.o"
endseg

beginseg
    name "g_pn_41"
    romalign 0x1000
    include "build/assets/textures/place_title_cards/g_pn_41.o"
endseg

beginseg
    name "g_pn_42"
    romalign 0x1000
    include "build/assets/textures/place_title_cards/g_pn_42.o"
endseg

beginseg
    name "g_pn_43"
    romalign 0x1000
    include "build/assets/textures/place_title_cards/g_pn_43.o"
endseg

beginseg
    name "g_pn_44"
    romalign 0x1000
    include "build/assets/textures/place_title_cards/g_pn_44.o"
endseg

beginseg
    name "g_pn_45"
    romalign 0x1000
    include "build/assets/textures/place_title_cards/g_pn_45.o"
endseg

beginseg
    name "g_pn_46"
    romalign 0x1000
    include "build/assets/textures/place_title_cards/g_pn_46.o"
endseg

beginseg
    name "g_pn_47"
    romalign 0x1000
    include "build/assets/textures/place_title_cards/g_pn_47.o"
endseg

beginseg
    name "g_pn_48"
    romalign 0x1000
    include "build/assets/textures/place_title_cards/g_pn_48.o"
endseg

beginseg
    name "g_pn_49"
    romalign 0x1000
    include "build/assets/textures/place_title_cards/g_pn_49.o"
endseg

beginseg
    name "g_pn_50"
    romalign 0x1000
    include "build/assets/textures/place_title_cards/g_pn_50.o"
endseg

beginseg
    name "g_pn_51"
    romalign 0x1000
    include "build/assets/textures/place_title_cards/g_pn_51.o"
endseg

beginseg
    name "g_pn_52"
    romalign 0x1000
    include "build/assets/textures/place_title_cards/g_pn_52.o"
endseg

beginseg
    name "g_pn_53"
    romalign 0x1000
    include "build/assets/textures/place_title_cards/g_pn_53.o"
endseg

beginseg
    name "g_pn_54"
    romalign 0x1000
    include "build/assets/textures/place_title_cards/g_pn_54.o"
endseg

beginseg
    name "g_pn_55"
    romalign 0x1000
    include "build/assets/textures/place_title_cards/g_pn_55.o"
endseg

beginseg
    name "g_pn_56"
    romalign 0x1000
    include "build/assets/textures/place_title_cards/g_pn_56.o"
endseg

beginseg
    name "g_pn_57"
    romalign 0x1000
    include "build/assets/textures/place_title_cards/g_pn_57.o"
endseg

beginseg
    name "z_select_static"
    romalign 0x1000
    include "build/baserom/z_select_static.o"
endseg

beginseg
    name "nintendo_rogo_static"
    romalign 0x1000
    include "build/assets/textures/nintendo_rogo_static/nintendo_rogo_static.o"
    number 1
endseg

beginseg
    name "title_static"
    romalign 0x1000
    include "build/assets/textures/title_static/title_static.o"
    number 1
endseg

beginseg
    name "parameter_static"
    romalign 0x1000
    include "build/assets/textures/parameter_static/parameter_static.o"
    number 2
endseg

beginseg
    name "vr_fine0_static"
    romalign 0x1000
    include "build/baserom/vr_fine0_static.o"
endseg

beginseg
    name "vr_fine0_pal_static"
    romalign 0x1000
    include "build/baserom/vr_fine0_pal_static.o"
endseg

beginseg
    name "vr_fine1_static"
    romalign 0x1000
    include "build/baserom/vr_fine1_static.o"
endseg

beginseg
    name "vr_fine1_pal_static"
    romalign 0x1000
    include "build/baserom/vr_fine1_pal_static.o"
endseg

beginseg
    name "vr_fine2_static"
    romalign 0x1000
    include "build/baserom/vr_fine2_static.o"
endseg

beginseg
    name "vr_fine2_pal_static"
    romalign 0x1000
    include "build/baserom/vr_fine2_pal_static.o"
endseg

beginseg
    name "vr_fine3_static"
    romalign 0x1000
    include "build/baserom/vr_fine3_static.o"
endseg

beginseg
    name "vr_fine3_pal_static"
    romalign 0x1000
    include "build/baserom/vr_fine3_pal_static.o"
endseg

beginseg
    name "vr_cloud0_static"
    romalign 0x1000
    include "build/baserom/vr_cloud0_static.o"
endseg

beginseg
    name "vr_cloud0_pal_static"
    romalign 0x1000
    include "build/baserom/vr_cloud0_pal_static.o"
endseg

beginseg
    name "vr_cloud1_static"
    romalign 0x1000
    include "build/baserom/vr_cloud1_static.o"
endseg

beginseg
    name "vr_cloud1_pal_static"
    romalign 0x1000
    include "build/baserom/vr_cloud1_pal_static.o"
endseg

beginseg
    name "vr_cloud2_static"
    romalign 0x1000
    include "build/baserom/vr_cloud2_static.o"
endseg

beginseg
    name "vr_cloud2_pal_static"
    romalign 0x1000
    include "build/baserom/vr_cloud2_pal_static.o"
endseg

beginseg
    name "vr_cloud3_static"
    romalign 0x1000
    include "build/baserom/vr_cloud3_static.o"
endseg

beginseg
    name "vr_cloud3_pal_static"
    romalign 0x1000
    include "build/baserom/vr_cloud3_pal_static.o"
endseg

beginseg
    name "vr_holy0_static"
    romalign 0x1000
    include "build/baserom/vr_holy0_static.o"
endseg

beginseg
    name "vr_holy0_pal_static"
    romalign 0x1000
    include "build/baserom/vr_holy0_pal_static.o"
endseg

beginseg
    name "vr_holy1_static"
    romalign 0x1000
    include "build/baserom/vr_holy1_static.o"
endseg

beginseg
    name "vr_holy1_pal_static"
    romalign 0x1000
    include "build/baserom/vr_holy1_pal_static.o"
endseg

beginseg
    name "vr_MDVR_static"
    romalign 0x1000
    include "build/baserom/vr_MDVR_static.o"
endseg

beginseg
    name "vr_MDVR_pal_static"
    romalign 0x1000
    include "build/baserom/vr_MDVR_pal_static.o"
endseg

beginseg
    name "vr_MNVR_static"
    romalign 0x1000
    include "build/baserom/vr_MNVR_static.o"
endseg

beginseg
    name "vr_MNVR_pal_static"
    romalign 0x1000
    include "build/baserom/vr_MNVR_pal_static.o"
endseg

beginseg
    name "vr_RUVR_static"
    romalign 0x1000
    include "build/baserom/vr_RUVR_static.o"
endseg

beginseg
    name "vr_RUVR_pal_static"
    romalign 0x1000
    include "build/baserom/vr_RUVR_pal_static.o"
endseg

beginseg
    name "vr_LHVR_static"
    romalign 0x1000
    include "build/baserom/vr_LHVR_static.o"
endseg

beginseg
    name "vr_LHVR_pal_static"
    romalign 0x1000
    include "build/baserom/vr_LHVR_pal_static.o"
endseg

beginseg
    name "vr_KHVR_static"
    romalign 0x1000
    include "build/baserom/vr_KHVR_static.o"
endseg

beginseg
    name "vr_KHVR_pal_static"
    romalign 0x1000
    include "build/baserom/vr_KHVR_pal_static.o"
endseg

beginseg
    name "vr_K3VR_static"
    romalign 0x1000
    include "build/baserom/vr_K3VR_static.o"
endseg

beginseg
    name "vr_K3VR_pal_static"
    romalign 0x1000
    include "build/baserom/vr_K3VR_pal_static.o"
endseg

beginseg
    name "vr_K4VR_static"
    romalign 0x1000
    include "build/baserom/vr_K4VR_static.o"
endseg

beginseg
    name "vr_K4VR_pal_static"
    romalign 0x1000
    include "build/baserom/vr_K4VR_pal_static.o"
endseg

beginseg
    name "vr_K5VR_static"
    romalign 0x1000
    include "build/baserom/vr_K5VR_static.o"
endseg

beginseg
    name "vr_K5VR_pal_static"
    romalign 0x1000
    include "build/baserom/vr_K5VR_pal_static.o"
endseg

beginseg
    name "vr_SP1a_static"
    romalign 0x1000
    include "build/baserom/vr_SP1a_static.o"
endseg

beginseg
    name "vr_SP1a_pal_static"
    romalign 0x1000
    include "build/baserom/vr_SP1a_pal_static.o"
endseg

beginseg
    name "vr_MLVR_static"
    romalign 0x1000
    include "build/baserom/vr_MLVR_static.o"
endseg

beginseg
    name "vr_MLVR_pal_static"
    romalign 0x1000
    include "build/baserom/vr_MLVR_pal_static.o"
endseg

beginseg
    name "vr_KKRVR_static"
    romalign 0x1000
    include "build/baserom/vr_KKRVR_static.o"
endseg

beginseg
    name "vr_KKRVR_pal_static"
    romalign 0x1000
    include "build/baserom/vr_KKRVR_pal_static.o"
endseg

beginseg
    name "vr_KR3VR_static"
    romalign 0x1000
    include "build/baserom/vr_KR3VR_static.o"
endseg

beginseg
    name "vr_KR3VR_pal_static"
    romalign 0x1000
    include "build/baserom/vr_KR3VR_pal_static.o"
endseg

beginseg
    name "vr_IPVR_static"
    romalign 0x1000
    include "build/baserom/vr_IPVR_static.o"
endseg

beginseg
    name "vr_IPVR_pal_static"
    romalign 0x1000
    include "build/baserom/vr_IPVR_pal_static.o"
endseg

beginseg
    name "vr_KSVR_static"
    romalign 0x1000
    include "build/baserom/vr_KSVR_static.o"
endseg

beginseg
    name "vr_KSVR_pal_static"
    romalign 0x1000
    include "build/baserom/vr_KSVR_pal_static.o"
endseg

beginseg
    name "vr_GLVR_static"
    romalign 0x1000
    include "build/baserom/vr_GLVR_static.o"
endseg

beginseg
    name "vr_GLVR_pal_static"
    romalign 0x1000
    include "build/baserom/vr_GLVR_pal_static.o"
endseg

beginseg
    name "vr_ZRVR_static"
    romalign 0x1000
    include "build/baserom/vr_ZRVR_static.o"
endseg

beginseg
    name "vr_ZRVR_pal_static"
    romalign 0x1000
    include "build/baserom/vr_ZRVR_pal_static.o"
endseg

beginseg
    name "vr_DGVR_static"
    romalign 0x1000
    include "build/baserom/vr_DGVR_static.o"
endseg

beginseg
    name "vr_DGVR_pal_static"
    romalign 0x1000
    include "build/baserom/vr_DGVR_pal_static.o"
endseg

beginseg
    name "vr_ALVR_static"
    romalign 0x1000
    include "build/baserom/vr_ALVR_static.o"
endseg

beginseg
    name "vr_ALVR_pal_static"
    romalign 0x1000
    include "build/baserom/vr_ALVR_pal_static.o"
endseg

beginseg
    name "vr_NSVR_static"
    romalign 0x1000
    include "build/baserom/vr_NSVR_static.o"
endseg

beginseg
    name "vr_NSVR_pal_static"
    romalign 0x1000
    include "build/baserom/vr_NSVR_pal_static.o"
endseg

beginseg
    name "vr_LBVR_static"
    romalign 0x1000
    include "build/baserom/vr_LBVR_static.o"
endseg

beginseg
    name "vr_LBVR_pal_static"
    romalign 0x1000
    include "build/baserom/vr_LBVR_pal_static.o"
endseg

beginseg
    name "vr_TTVR_static"
    romalign 0x1000
    include "build/baserom/vr_TTVR_static.o"
endseg

beginseg
    name "vr_TTVR_pal_static"
    romalign 0x1000
    include "build/baserom/vr_TTVR_pal_static.o"
endseg

beginseg
    name "vr_FCVR_static"
    romalign 0x1000
    include "build/baserom/vr_FCVR_static.o"
endseg

beginseg
    name "vr_FCVR_pal_static"
    romalign 0x1000
    include "build/baserom/vr_FCVR_pal_static.o"
endseg

beginseg
    name "elf_message_field"
    romalign 0x1000
    include "build/baserom/elf_message_field.o"
endseg

beginseg
    name "elf_message_ydan"
    romalign 0x1000
    include "build/baserom/elf_message_ydan.o"
endseg

beginseg
    name "ydan_scene"
    romalign 0x1000
    include "build/assets/scenes/dungeons/ydan/ydan_scene.o"
    number 2
endseg

beginseg
    name "ydan_room_0"
    romalign 0x1000
    include "build/assets/scenes/dungeons/ydan/ydan_room_0.o"
    number 3
endseg

beginseg
    name "ydan_room_1"
    romalign 0x1000
    include "build/assets/scenes/dungeons/ydan/ydan_room_1.o"
    number 3
endseg

beginseg
    name "ydan_room_2"
    romalign 0x1000
    include "build/assets/scenes/dungeons/ydan/ydan_room_2.o"
    number 3
endseg

beginseg
    name "ydan_room_3"
    romalign 0x1000
    include "build/assets/scenes/dungeons/ydan/ydan_room_3.o"
    number 3
endseg

beginseg
    name "ydan_room_4"
    romalign 0x1000
    include "build/assets/scenes/dungeons/ydan/ydan_room_4.o"
    number 3
endseg

beginseg
    name "ydan_room_5"
    romalign 0x1000
    include "build/assets/scenes/dungeons/ydan/ydan_room_5.o"
    number 3
endseg

beginseg
    name "ydan_room_6"
    romalign 0x1000
    include "build/assets/scenes/dungeons/ydan/ydan_room_6.o"
    number 3
endseg

beginseg
    name "ydan_room_7"
    romalign 0x1000
    include "build/assets/scenes/dungeons/ydan/ydan_room_7.o"
    number 3
endseg

beginseg
    name "ydan_room_8"
    romalign 0x1000
    include "build/assets/scenes/dungeons/ydan/ydan_room_8.o"
    number 3
endseg

beginseg
    name "ydan_room_9"
    romalign 0x1000
    include "build/assets/scenes/dungeons/ydan/ydan_room_9.o"
    number 3
endseg

beginseg
    name "ydan_room_10"
    romalign 0x1000
    include "build/assets/scenes/dungeons/ydan/ydan_room_10.o"
    number 3
endseg

beginseg
    name "ydan_room_11"
    romalign 0x1000
    include "build/assets/scenes/dungeons/ydan/ydan_room_11.o"
    number 3
endseg

beginseg
    name "ddan_scene"
    romalign 0x1000
    include "build/assets/scenes/dungeons/ddan/ddan_scene.o"
    number 2
endseg

beginseg
    name "ddan_room_0"
    romalign 0x1000
    include "build/assets/scenes/dungeons/ddan/ddan_room_0.o"
    number 3
endseg

beginseg
    name "ddan_room_1"
    romalign 0x1000
    include "build/assets/scenes/dungeons/ddan/ddan_room_1.o"
    number 3
endseg

beginseg
    name "ddan_room_2"
    romalign 0x1000
    include "build/assets/scenes/dungeons/ddan/ddan_room_2.o"
    number 3
endseg

beginseg
    name "ddan_room_3"
    romalign 0x1000
    include "build/assets/scenes/dungeons/ddan/ddan_room_3.o"
    number 3
endseg

beginseg
    name "ddan_room_4"
    romalign 0x1000
    include "build/assets/scenes/dungeons/ddan/ddan_room_4.o"
    number 3
endseg

beginseg
    name "ddan_room_5"
    romalign 0x1000
    include "build/assets/scenes/dungeons/ddan/ddan_room_5.o"
    number 3
endseg

beginseg
    name "ddan_room_6"
    romalign 0x1000
    include "build/assets/scenes/dungeons/ddan/ddan_room_6.o"
    number 3
endseg

beginseg
    name "ddan_room_7"
    romalign 0x1000
    include "build/assets/scenes/dungeons/ddan/ddan_room_7.o"
    number 3
endseg

beginseg
    name "ddan_room_8"
    romalign 0x1000
    include "build/assets/scenes/dungeons/ddan/ddan_room_8.o"
    number 3
endseg

beginseg
    name "ddan_room_9"
    romalign 0x1000
    include "build/assets/scenes/dungeons/ddan/ddan_room_9.o"
    number 3
endseg

beginseg
    name "ddan_room_10"
    romalign 0x1000
    include "build/assets/scenes/dungeons/ddan/ddan_room_10.o"
    number 3
endseg

beginseg
    name "ddan_room_11"
    romalign 0x1000
    include "build/assets/scenes/dungeons/ddan/ddan_room_11.o"
    number 3
endseg

beginseg
    name "ddan_room_12"
    romalign 0x1000
    include "build/assets/scenes/dungeons/ddan/ddan_room_12.o"
    number 3
endseg

beginseg
    name "ddan_room_13"
    romalign 0x1000
    include "build/assets/scenes/dungeons/ddan/ddan_room_13.o"
    number 3
endseg

beginseg
    name "ddan_room_14"
    romalign 0x1000
    include "build/assets/scenes/dungeons/ddan/ddan_room_14.o"
    number 3
endseg

beginseg
    name "ddan_room_15"
    romalign 0x1000
    include "build/assets/scenes/dungeons/ddan/ddan_room_15.o"
    number 3
endseg

beginseg
    name "ddan_room_16"
    romalign 0x1000
    include "build/assets/scenes/dungeons/ddan/ddan_room_16.o"
    number 3
endseg

beginseg
    name "bdan_scene"
    romalign 0x1000
    include "build/assets/scenes/dungeons/bdan/bdan_scene.o"
    number 2
endseg

beginseg
    name "bdan_room_0"
    romalign 0x1000
    include "build/assets/scenes/dungeons/bdan/bdan_room_0.o"
    number 3
endseg

beginseg
    name "bdan_room_1"
    romalign 0x1000
    include "build/assets/scenes/dungeons/bdan/bdan_room_1.o"
    number 3
endseg

beginseg
    name "bdan_room_2"
    romalign 0x1000
    include "build/assets/scenes/dungeons/bdan/bdan_room_2.o"
    number 3
endseg

beginseg
    name "bdan_room_3"
    romalign 0x1000
    include "build/assets/scenes/dungeons/bdan/bdan_room_3.o"
    number 3
endseg

beginseg
    name "bdan_room_4"
    romalign 0x1000
    include "build/assets/scenes/dungeons/bdan/bdan_room_4.o"
    number 3
endseg

beginseg
    name "bdan_room_5"
    romalign 0x1000
    include "build/assets/scenes/dungeons/bdan/bdan_room_5.o"
    number 3
endseg

beginseg
    name "bdan_room_6"
    romalign 0x1000
    include "build/assets/scenes/dungeons/bdan/bdan_room_6.o"
    number 3
endseg

beginseg
    name "bdan_room_7"
    romalign 0x1000
    include "build/assets/scenes/dungeons/bdan/bdan_room_7.o"
    number 3
endseg

beginseg
    name "bdan_room_8"
    romalign 0x1000
    include "build/assets/scenes/dungeons/bdan/bdan_room_8.o"
    number 3
endseg

beginseg
    name "bdan_room_9"
    romalign 0x1000
    include "build/assets/scenes/dungeons/bdan/bdan_room_9.o"
    number 3
endseg

beginseg
    name "bdan_room_10"
    romalign 0x1000
    include "build/assets/scenes/dungeons/bdan/bdan_room_10.o"
    number 3
endseg

beginseg
    name "bdan_room_11"
    romalign 0x1000
    include "build/assets/scenes/dungeons/bdan/bdan_room_11.o"
    number 3
endseg

beginseg
    name "bdan_room_12"
    romalign 0x1000
    include "build/assets/scenes/dungeons/bdan/bdan_room_12.o"
    number 3
endseg

beginseg
    name "bdan_room_13"
    romalign 0x1000
    include "build/assets/scenes/dungeons/bdan/bdan_room_13.o"
    number 3
endseg

beginseg
    name "bdan_room_14"
    romalign 0x1000
    include "build/assets/scenes/dungeons/bdan/bdan_room_14.o"
    number 3
endseg

beginseg
    name "bdan_room_15"
    romalign 0x1000
    include "build/assets/scenes/dungeons/bdan/bdan_room_15.o"
    number 3
endseg

beginseg
    name "Bmori1_scene"
    romalign 0x1000
    include "build/assets/scenes/dungeons/Bmori1/Bmori1_scene.o"
    number 2
endseg

beginseg
    name "Bmori1_room_0"
    romalign 0x1000
    include "build/assets/scenes/dungeons/Bmori1/Bmori1_room_0.o"
    number 3
endseg

beginseg
    name "Bmori1_room_1"
    romalign 0x1000
    include "build/assets/scenes/dungeons/Bmori1/Bmori1_room_1.o"
    number 3
endseg

beginseg
    name "Bmori1_room_2"
    romalign 0x1000
    include "build/assets/scenes/dungeons/Bmori1/Bmori1_room_2.o"
    number 3
endseg

beginseg
    name "Bmori1_room_3"
    romalign 0x1000
    include "build/assets/scenes/dungeons/Bmori1/Bmori1_room_3.o"
    number 3
endseg

beginseg
    name "Bmori1_room_4"
    romalign 0x1000
    include "build/assets/scenes/dungeons/Bmori1/Bmori1_room_4.o"
    number 3
endseg

beginseg
    name "Bmori1_room_5"
    romalign 0x1000
    include "build/assets/scenes/dungeons/Bmori1/Bmori1_room_5.o"
    number 3
endseg

beginseg
    name "Bmori1_room_6"
    romalign 0x1000
    include "build/assets/scenes/dungeons/Bmori1/Bmori1_room_6.o"
    number 3
endseg

beginseg
    name "Bmori1_room_7"
    romalign 0x1000
    include "build/assets/scenes/dungeons/Bmori1/Bmori1_room_7.o"
    number 3
endseg

beginseg
    name "Bmori1_room_8"
    romalign 0x1000
    include "build/assets/scenes/dungeons/Bmori1/Bmori1_room_8.o"
    number 3
endseg

beginseg
    name "Bmori1_room_9"
    romalign 0x1000
    include "build/assets/scenes/dungeons/Bmori1/Bmori1_room_9.o"
    number 3
endseg

beginseg
    name "Bmori1_room_10"
    romalign 0x1000
    include "build/assets/scenes/dungeons/Bmori1/Bmori1_room_10.o"
    number 3
endseg

beginseg
    name "Bmori1_room_11"
    romalign 0x1000
    include "build/assets/scenes/dungeons/Bmori1/Bmori1_room_11.o"
    number 3
endseg

beginseg
    name "Bmori1_room_12"
    romalign 0x1000
    include "build/assets/scenes/dungeons/Bmori1/Bmori1_room_12.o"
    number 3
endseg

beginseg
    name "Bmori1_room_13"
    romalign 0x1000
    include "build/assets/scenes/dungeons/Bmori1/Bmori1_room_13.o"
    number 3
endseg

beginseg
    name "Bmori1_room_14"
    romalign 0x1000
    include "build/assets/scenes/dungeons/Bmori1/Bmori1_room_14.o"
    number 3
endseg

beginseg
    name "Bmori1_room_15"
    romalign 0x1000
    include "build/assets/scenes/dungeons/Bmori1/Bmori1_room_15.o"
    number 3
endseg

beginseg
    name "Bmori1_room_16"
    romalign 0x1000
    include "build/assets/scenes/dungeons/Bmori1/Bmori1_room_16.o"
    number 3
endseg

beginseg
    name "Bmori1_room_17"
    romalign 0x1000
    include "build/assets/scenes/dungeons/Bmori1/Bmori1_room_17.o"
    number 3
endseg

beginseg
    name "Bmori1_room_18"
    romalign 0x1000
    include "build/assets/scenes/dungeons/Bmori1/Bmori1_room_18.o"
    number 3
endseg

beginseg
    name "Bmori1_room_19"
    romalign 0x1000
    include "build/assets/scenes/dungeons/Bmori1/Bmori1_room_19.o"
    number 3
endseg

beginseg
    name "Bmori1_room_20"
    romalign 0x1000
    include "build/assets/scenes/dungeons/Bmori1/Bmori1_room_20.o"
    number 3
endseg

beginseg
    name "Bmori1_room_21"
    romalign 0x1000
    include "build/assets/scenes/dungeons/Bmori1/Bmori1_room_21.o"
    number 3
endseg

beginseg
    name "Bmori1_room_22"
    romalign 0x1000
    include "build/assets/scenes/dungeons/Bmori1/Bmori1_room_22.o"
    number 3
endseg

beginseg
    name "HIDAN_scene"
    romalign 0x1000
    include "build/assets/scenes/dungeons/HIDAN/HIDAN_scene.o"
    number 2
endseg

beginseg
    name "HIDAN_room_0"
    romalign 0x1000
    include "build/assets/scenes/dungeons/HIDAN/HIDAN_room_0.o"
    number 3
endseg

beginseg
    name "HIDAN_room_1"
    romalign 0x1000
    include "build/assets/scenes/dungeons/HIDAN/HIDAN_room_1.o"
    number 3
endseg

beginseg
    name "HIDAN_room_2"
    romalign 0x1000
    include "build/assets/scenes/dungeons/HIDAN/HIDAN_room_2.o"
    number 3
endseg

beginseg
    name "HIDAN_room_3"
    romalign 0x1000
    include "build/assets/scenes/dungeons/HIDAN/HIDAN_room_3.o"
    number 3
endseg

beginseg
    name "HIDAN_room_4"
    romalign 0x1000
    include "build/assets/scenes/dungeons/HIDAN/HIDAN_room_4.o"
    number 3
endseg

beginseg
    name "HIDAN_room_5"
    romalign 0x1000
    include "build/assets/scenes/dungeons/HIDAN/HIDAN_room_5.o"
    number 3
endseg

beginseg
    name "HIDAN_room_6"
    romalign 0x1000
    include "build/assets/scenes/dungeons/HIDAN/HIDAN_room_6.o"
    number 3
endseg

beginseg
    name "HIDAN_room_7"
    romalign 0x1000
    include "build/assets/scenes/dungeons/HIDAN/HIDAN_room_7.o"
    number 3
endseg

beginseg
    name "HIDAN_room_8"
    romalign 0x1000
    include "build/assets/scenes/dungeons/HIDAN/HIDAN_room_8.o"
    number 3
endseg

beginseg
    name "HIDAN_room_9"
    romalign 0x1000
    include "build/assets/scenes/dungeons/HIDAN/HIDAN_room_9.o"
    number 3
endseg

beginseg
    name "HIDAN_room_10"
    romalign 0x1000
    include "build/assets/scenes/dungeons/HIDAN/HIDAN_room_10.o"
    number 3
endseg

beginseg
    name "HIDAN_room_11"
    romalign 0x1000
    include "build/assets/scenes/dungeons/HIDAN/HIDAN_room_11.o"
    number 3
endseg

beginseg
    name "HIDAN_room_12"
    romalign 0x1000
    include "build/assets/scenes/dungeons/HIDAN/HIDAN_room_12.o"
    number 3
endseg

beginseg
    name "HIDAN_room_13"
    romalign 0x1000
    include "build/assets/scenes/dungeons/HIDAN/HIDAN_room_13.o"
    number 3
endseg

beginseg
    name "HIDAN_room_14"
    romalign 0x1000
    include "build/assets/scenes/dungeons/HIDAN/HIDAN_room_14.o"
    number 3
endseg

beginseg
    name "HIDAN_room_15"
    romalign 0x1000
    include "build/assets/scenes/dungeons/HIDAN/HIDAN_room_15.o"
    number 3
endseg

beginseg
    name "HIDAN_room_16"
    romalign 0x1000
    include "build/assets/scenes/dungeons/HIDAN/HIDAN_room_16.o"
    number 3
endseg

beginseg
    name "HIDAN_room_17"
    romalign 0x1000
    include "build/assets/scenes/dungeons/HIDAN/HIDAN_room_17.o"
    number 3
endseg

beginseg
    name "HIDAN_room_18"
    romalign 0x1000
    include "build/assets/scenes/dungeons/HIDAN/HIDAN_room_18.o"
    number 3
endseg

beginseg
    name "HIDAN_room_19"
    romalign 0x1000
    include "build/assets/scenes/dungeons/HIDAN/HIDAN_room_19.o"
    number 3
endseg

beginseg
    name "HIDAN_room_20"
    romalign 0x1000
    include "build/assets/scenes/dungeons/HIDAN/HIDAN_room_20.o"
    number 3
endseg

beginseg
    name "HIDAN_room_21"
    romalign 0x1000
    include "build/assets/scenes/dungeons/HIDAN/HIDAN_room_21.o"
    number 3
endseg

beginseg
    name "HIDAN_room_22"
    romalign 0x1000
    include "build/assets/scenes/dungeons/HIDAN/HIDAN_room_22.o"
    number 3
endseg

beginseg
    name "HIDAN_room_23"
    romalign 0x1000
    include "build/assets/scenes/dungeons/HIDAN/HIDAN_room_23.o"
    number 3
endseg

beginseg
    name "HIDAN_room_24"
    romalign 0x1000
    include "build/assets/scenes/dungeons/HIDAN/HIDAN_room_24.o"
    number 3
endseg

beginseg
    name "HIDAN_room_25"
    romalign 0x1000
    include "build/assets/scenes/dungeons/HIDAN/HIDAN_room_25.o"
    number 3
endseg

beginseg
    name "HIDAN_room_26"
    romalign 0x1000
    include "build/assets/scenes/dungeons/HIDAN/HIDAN_room_26.o"
    number 3
endseg

beginseg
    name "MIZUsin_scene"
    romalign 0x1000
    include "build/assets/scenes/dungeons/MIZUsin/MIZUsin_scene.o"
    number 2
endseg

beginseg
    name "MIZUsin_room_0"
    romalign 0x1000
    include "build/assets/scenes/dungeons/MIZUsin/MIZUsin_room_0.o"
    number 3
endseg

beginseg
    name "MIZUsin_room_1"
    romalign 0x1000
    include "build/assets/scenes/dungeons/MIZUsin/MIZUsin_room_1.o"
    number 3
endseg

beginseg
    name "MIZUsin_room_2"
    romalign 0x1000
    include "build/assets/scenes/dungeons/MIZUsin/MIZUsin_room_2.o"
    number 3
endseg

beginseg
    name "MIZUsin_room_3"
    romalign 0x1000
    include "build/assets/scenes/dungeons/MIZUsin/MIZUsin_room_3.o"
    number 3
endseg

beginseg
    name "MIZUsin_room_4"
    romalign 0x1000
    include "build/assets/scenes/dungeons/MIZUsin/MIZUsin_room_4.o"
    number 3
endseg

beginseg
    name "MIZUsin_room_5"
    romalign 0x1000
    include "build/assets/scenes/dungeons/MIZUsin/MIZUsin_room_5.o"
    number 3
endseg

beginseg
    name "MIZUsin_room_6"
    romalign 0x1000
    include "build/assets/scenes/dungeons/MIZUsin/MIZUsin_room_6.o"
    number 3
endseg

beginseg
    name "MIZUsin_room_7"
    romalign 0x1000
    include "build/assets/scenes/dungeons/MIZUsin/MIZUsin_room_7.o"
    number 3
endseg

beginseg
    name "MIZUsin_room_8"
    romalign 0x1000
    include "build/assets/scenes/dungeons/MIZUsin/MIZUsin_room_8.o"
    number 3
endseg

beginseg
    name "MIZUsin_room_9"
    romalign 0x1000
    include "build/assets/scenes/dungeons/MIZUsin/MIZUsin_room_9.o"
    number 3
endseg

beginseg
    name "MIZUsin_room_10"
    romalign 0x1000
    include "build/assets/scenes/dungeons/MIZUsin/MIZUsin_room_10.o"
    number 3
endseg

beginseg
    name "MIZUsin_room_11"
    romalign 0x1000
    include "build/assets/scenes/dungeons/MIZUsin/MIZUsin_room_11.o"
    number 3
endseg

beginseg
    name "MIZUsin_room_12"
    romalign 0x1000
    include "build/assets/scenes/dungeons/MIZUsin/MIZUsin_room_12.o"
    number 3
endseg

beginseg
    name "MIZUsin_room_13"
    romalign 0x1000
    include "build/assets/scenes/dungeons/MIZUsin/MIZUsin_room_13.o"
    number 3
endseg

beginseg
    name "MIZUsin_room_14"
    romalign 0x1000
    include "build/assets/scenes/dungeons/MIZUsin/MIZUsin_room_14.o"
    number 3
endseg

beginseg
    name "MIZUsin_room_15"
    romalign 0x1000
    include "build/assets/scenes/dungeons/MIZUsin/MIZUsin_room_15.o"
    number 3
endseg

beginseg
    name "MIZUsin_room_16"
    romalign 0x1000
    include "build/assets/scenes/dungeons/MIZUsin/MIZUsin_room_16.o"
    number 3
endseg

beginseg
    name "MIZUsin_room_17"
    romalign 0x1000
    include "build/assets/scenes/dungeons/MIZUsin/MIZUsin_room_17.o"
    number 3
endseg

beginseg
    name "MIZUsin_room_18"
    romalign 0x1000
    include "build/assets/scenes/dungeons/MIZUsin/MIZUsin_room_18.o"
    number 3
endseg

beginseg
    name "MIZUsin_room_19"
    romalign 0x1000
    include "build/assets/scenes/dungeons/MIZUsin/MIZUsin_room_19.o"
    number 3
endseg

beginseg
    name "MIZUsin_room_20"
    romalign 0x1000
    include "build/assets/scenes/dungeons/MIZUsin/MIZUsin_room_20.o"
    number 3
endseg

beginseg
    name "MIZUsin_room_21"
    romalign 0x1000
    include "build/assets/scenes/dungeons/MIZUsin/MIZUsin_room_21.o"
    number 3
endseg

beginseg
    name "MIZUsin_room_22"
    romalign 0x1000
    include "build/assets/scenes/dungeons/MIZUsin/MIZUsin_room_22.o"
    number 3
endseg

beginseg
    name "jyasinzou_scene"
    romalign 0x1000
    include "build/assets/scenes/dungeons/jyasinzou/jyasinzou_scene.o"
    number 2
endseg

beginseg
    name "jyasinzou_room_0"
    romalign 0x1000
    include "build/assets/scenes/dungeons/jyasinzou/jyasinzou_room_0.o"
    number 3
endseg

beginseg
    name "jyasinzou_room_1"
    romalign 0x1000
    include "build/assets/scenes/dungeons/jyasinzou/jyasinzou_room_1.o"
    number 3
endseg

beginseg
    name "jyasinzou_room_2"
    romalign 0x1000
    include "build/assets/scenes/dungeons/jyasinzou/jyasinzou_room_2.o"
    number 3
endseg

beginseg
    name "jyasinzou_room_3"
    romalign 0x1000
    include "build/assets/scenes/dungeons/jyasinzou/jyasinzou_room_3.o"
    number 3
endseg

beginseg
    name "jyasinzou_room_4"
    romalign 0x1000
    include "build/assets/scenes/dungeons/jyasinzou/jyasinzou_room_4.o"
    number 3
endseg

beginseg
    name "jyasinzou_room_5"
    romalign 0x1000
    include "build/assets/scenes/dungeons/jyasinzou/jyasinzou_room_5.o"
    number 3
endseg

beginseg
    name "jyasinzou_room_6"
    romalign 0x1000
    include "build/assets/scenes/dungeons/jyasinzou/jyasinzou_room_6.o"
    number 3
endseg

beginseg
    name "jyasinzou_room_7"
    romalign 0x1000
    include "build/assets/scenes/dungeons/jyasinzou/jyasinzou_room_7.o"
    number 3
endseg

beginseg
    name "jyasinzou_room_8"
    romalign 0x1000
    include "build/assets/scenes/dungeons/jyasinzou/jyasinzou_room_8.o"
    number 3
endseg

beginseg
    name "jyasinzou_room_9"
    romalign 0x1000
    include "build/assets/scenes/dungeons/jyasinzou/jyasinzou_room_9.o"
    number 3
endseg

beginseg
    name "jyasinzou_room_10"
    romalign 0x1000
    include "build/assets/scenes/dungeons/jyasinzou/jyasinzou_room_10.o"
    number 3
endseg

beginseg
    name "jyasinzou_room_11"
    romalign 0x1000
    include "build/assets/scenes/dungeons/jyasinzou/jyasinzou_room_11.o"
    number 3
endseg

beginseg
    name "jyasinzou_room_12"
    romalign 0x1000
    include "build/assets/scenes/dungeons/jyasinzou/jyasinzou_room_12.o"
    number 3
endseg

beginseg
    name "jyasinzou_room_13"
    romalign 0x1000
    include "build/assets/scenes/dungeons/jyasinzou/jyasinzou_room_13.o"
    number 3
endseg

beginseg
    name "jyasinzou_room_14"
    romalign 0x1000
    include "build/assets/scenes/dungeons/jyasinzou/jyasinzou_room_14.o"
    number 3
endseg

beginseg
    name "jyasinzou_room_15"
    romalign 0x1000
    include "build/assets/scenes/dungeons/jyasinzou/jyasinzou_room_15.o"
    number 3
endseg

beginseg
    name "jyasinzou_room_16"
    romalign 0x1000
    include "build/assets/scenes/dungeons/jyasinzou/jyasinzou_room_16.o"
    number 3
endseg

beginseg
    name "jyasinzou_room_17"
    romalign 0x1000
    include "build/assets/scenes/dungeons/jyasinzou/jyasinzou_room_17.o"
    number 3
endseg

beginseg
    name "jyasinzou_room_18"
    romalign 0x1000
    include "build/assets/scenes/dungeons/jyasinzou/jyasinzou_room_18.o"
    number 3
endseg

beginseg
    name "jyasinzou_room_19"
    romalign 0x1000
    include "build/assets/scenes/dungeons/jyasinzou/jyasinzou_room_19.o"
    number 3
endseg

beginseg
    name "jyasinzou_room_20"
    romalign 0x1000
    include "build/assets/scenes/dungeons/jyasinzou/jyasinzou_room_20.o"
    number 3
endseg

beginseg
    name "jyasinzou_room_21"
    romalign 0x1000
    include "build/assets/scenes/dungeons/jyasinzou/jyasinzou_room_21.o"
    number 3
endseg

beginseg
    name "jyasinzou_room_22"
    romalign 0x1000
    include "build/assets/scenes/dungeons/jyasinzou/jyasinzou_room_22.o"
    number 3
endseg

beginseg
    name "jyasinzou_room_23"
    romalign 0x1000
    include "build/assets/scenes/dungeons/jyasinzou/jyasinzou_room_23.o"
    number 3
endseg

beginseg
    name "jyasinzou_room_24"
    romalign 0x1000
    include "build/assets/scenes/dungeons/jyasinzou/jyasinzou_room_24.o"
    number 3
endseg

beginseg
    name "jyasinzou_room_25"
    romalign 0x1000
    include "build/assets/scenes/dungeons/jyasinzou/jyasinzou_room_25.o"
    number 3
endseg

beginseg
    name "jyasinzou_room_26"
    romalign 0x1000
    include "build/assets/scenes/dungeons/jyasinzou/jyasinzou_room_26.o"
    number 3
endseg

beginseg
    name "jyasinzou_room_27"
    romalign 0x1000
    include "build/assets/scenes/dungeons/jyasinzou/jyasinzou_room_27.o"
    number 3
endseg

beginseg
    name "jyasinzou_room_28"
    romalign 0x1000
    include "build/assets/scenes/dungeons/jyasinzou/jyasinzou_room_28.o"
    number 3
endseg

beginseg
    name "HAKAdan_scene"
    romalign 0x1000
    include "build/assets/scenes/dungeons/HAKAdan/HAKAdan_scene.o"
    number 2
endseg

beginseg
    name "HAKAdan_room_0"
    romalign 0x1000
    include "build/assets/scenes/dungeons/HAKAdan/HAKAdan_room_0.o"
    number 3
endseg

beginseg
    name "HAKAdan_room_1"
    romalign 0x1000
    include "build/assets/scenes/dungeons/HAKAdan/HAKAdan_room_1.o"
    number 3
endseg

beginseg
    name "HAKAdan_room_2"
    romalign 0x1000
    include "build/assets/scenes/dungeons/HAKAdan/HAKAdan_room_2.o"
    number 3
endseg

beginseg
    name "HAKAdan_room_3"
    romalign 0x1000
    include "build/assets/scenes/dungeons/HAKAdan/HAKAdan_room_3.o"
    number 3
endseg

beginseg
    name "HAKAdan_room_4"
    romalign 0x1000
    include "build/assets/scenes/dungeons/HAKAdan/HAKAdan_room_4.o"
    number 3
endseg

beginseg
    name "HAKAdan_room_5"
    romalign 0x1000
    include "build/assets/scenes/dungeons/HAKAdan/HAKAdan_room_5.o"
    number 3
endseg

beginseg
    name "HAKAdan_room_6"
    romalign 0x1000
    include "build/assets/scenes/dungeons/HAKAdan/HAKAdan_room_6.o"
    number 3
endseg

beginseg
    name "HAKAdan_room_7"
    romalign 0x1000
    include "build/assets/scenes/dungeons/HAKAdan/HAKAdan_room_7.o"
    number 3
endseg

beginseg
    name "HAKAdan_room_8"
    romalign 0x1000
    include "build/assets/scenes/dungeons/HAKAdan/HAKAdan_room_8.o"
    number 3
endseg

beginseg
    name "HAKAdan_room_9"
    romalign 0x1000
    include "build/assets/scenes/dungeons/HAKAdan/HAKAdan_room_9.o"
    number 3
endseg

beginseg
    name "HAKAdan_room_10"
    romalign 0x1000
    include "build/assets/scenes/dungeons/HAKAdan/HAKAdan_room_10.o"
    number 3
endseg

beginseg
    name "HAKAdan_room_11"
    romalign 0x1000
    include "build/assets/scenes/dungeons/HAKAdan/HAKAdan_room_11.o"
    number 3
endseg

beginseg
    name "HAKAdan_room_12"
    romalign 0x1000
    include "build/assets/scenes/dungeons/HAKAdan/HAKAdan_room_12.o"
    number 3
endseg

beginseg
    name "HAKAdan_room_13"
    romalign 0x1000
    include "build/assets/scenes/dungeons/HAKAdan/HAKAdan_room_13.o"
    number 3
endseg

beginseg
    name "HAKAdan_room_14"
    romalign 0x1000
    include "build/assets/scenes/dungeons/HAKAdan/HAKAdan_room_14.o"
    number 3
endseg

beginseg
    name "HAKAdan_room_15"
    romalign 0x1000
    include "build/assets/scenes/dungeons/HAKAdan/HAKAdan_room_15.o"
    number 3
endseg

beginseg
    name "HAKAdan_room_16"
    romalign 0x1000
    include "build/assets/scenes/dungeons/HAKAdan/HAKAdan_room_16.o"
    number 3
endseg

beginseg
    name "HAKAdan_room_17"
    romalign 0x1000
    include "build/assets/scenes/dungeons/HAKAdan/HAKAdan_room_17.o"
    number 3
endseg

beginseg
    name "HAKAdan_room_18"
    romalign 0x1000
    include "build/assets/scenes/dungeons/HAKAdan/HAKAdan_room_18.o"
    number 3
endseg

beginseg
    name "HAKAdan_room_19"
    romalign 0x1000
    include "build/assets/scenes/dungeons/HAKAdan/HAKAdan_room_19.o"
    number 3
endseg

beginseg
    name "HAKAdan_room_20"
    romalign 0x1000
    include "build/assets/scenes/dungeons/HAKAdan/HAKAdan_room_20.o"
    number 3
endseg

beginseg
    name "HAKAdan_room_21"
    romalign 0x1000
    include "build/assets/scenes/dungeons/HAKAdan/HAKAdan_room_21.o"
    number 3
endseg

beginseg
    name "HAKAdan_room_22"
    romalign 0x1000
    include "build/assets/scenes/dungeons/HAKAdan/HAKAdan_room_22.o"
    number 3
endseg

beginseg
    name "HAKAdanCH_scene"
    romalign 0x1000
    include "build/assets/scenes/dungeons/HAKAdanCH/HAKAdanCH_scene.o"
    number 2
endseg

beginseg
    name "HAKAdanCH_room_0"
    romalign 0x1000
    include "build/assets/scenes/dungeons/HAKAdanCH/HAKAdanCH_room_0.o"
    number 3
endseg

beginseg
    name "HAKAdanCH_room_1"
    romalign 0x1000
    include "build/assets/scenes/dungeons/HAKAdanCH/HAKAdanCH_room_1.o"
    number 3
endseg

beginseg
    name "HAKAdanCH_room_2"
    romalign 0x1000
    include "build/assets/scenes/dungeons/HAKAdanCH/HAKAdanCH_room_2.o"
    number 3
endseg

beginseg
    name "HAKAdanCH_room_3"
    romalign 0x1000
    include "build/assets/scenes/dungeons/HAKAdanCH/HAKAdanCH_room_3.o"
    number 3
endseg

beginseg
    name "HAKAdanCH_room_4"
    romalign 0x1000
    include "build/assets/scenes/dungeons/HAKAdanCH/HAKAdanCH_room_4.o"
    number 3
endseg

beginseg
    name "HAKAdanCH_room_5"
    romalign 0x1000
    include "build/assets/scenes/dungeons/HAKAdanCH/HAKAdanCH_room_5.o"
    number 3
endseg

beginseg
    name "HAKAdanCH_room_6"
    romalign 0x1000
    include "build/assets/scenes/dungeons/HAKAdanCH/HAKAdanCH_room_6.o"
    number 3
endseg

beginseg
    name "ice_doukutu_scene"
    romalign 0x1000
    include "build/assets/scenes/dungeons/ice_doukutu/ice_doukutu_scene.o"
    number 2
endseg

beginseg
    name "ice_doukutu_room_0"
    romalign 0x1000
    include "build/assets/scenes/dungeons/ice_doukutu/ice_doukutu_room_0.o"
    number 3
endseg

beginseg
    name "ice_doukutu_room_1"
    romalign 0x1000
    include "build/assets/scenes/dungeons/ice_doukutu/ice_doukutu_room_1.o"
    number 3
endseg

beginseg
    name "ice_doukutu_room_2"
    romalign 0x1000
    include "build/assets/scenes/dungeons/ice_doukutu/ice_doukutu_room_2.o"
    number 3
endseg

beginseg
    name "ice_doukutu_room_3"
    romalign 0x1000
    include "build/assets/scenes/dungeons/ice_doukutu/ice_doukutu_room_3.o"
    number 3
endseg

beginseg
    name "ice_doukutu_room_4"
    romalign 0x1000
    include "build/assets/scenes/dungeons/ice_doukutu/ice_doukutu_room_4.o"
    number 3
endseg

beginseg
    name "ice_doukutu_room_5"
    romalign 0x1000
    include "build/assets/scenes/dungeons/ice_doukutu/ice_doukutu_room_5.o"
    number 3
endseg

beginseg
    name "ice_doukutu_room_6"
    romalign 0x1000
    include "build/assets/scenes/dungeons/ice_doukutu/ice_doukutu_room_6.o"
    number 3
endseg

beginseg
    name "ice_doukutu_room_7"
    romalign 0x1000
    include "build/assets/scenes/dungeons/ice_doukutu/ice_doukutu_room_7.o"
    number 3
endseg

beginseg
    name "ice_doukutu_room_8"
    romalign 0x1000
    include "build/assets/scenes/dungeons/ice_doukutu/ice_doukutu_room_8.o"
    number 3
endseg

beginseg
    name "ice_doukutu_room_9"
    romalign 0x1000
    include "build/assets/scenes/dungeons/ice_doukutu/ice_doukutu_room_9.o"
    number 3
endseg

beginseg
    name "ice_doukutu_room_10"
    romalign 0x1000
    include "build/assets/scenes/dungeons/ice_doukutu/ice_doukutu_room_10.o"
    number 3
endseg

beginseg
    name "ice_doukutu_room_11"
    romalign 0x1000
    include "build/assets/scenes/dungeons/ice_doukutu/ice_doukutu_room_11.o"
    number 3
endseg

beginseg
    name "men_scene"
    romalign 0x1000
    include "build/assets/scenes/dungeons/men/men_scene.o"
    number 2
endseg

beginseg
    name "men_room_0"
    romalign 0x1000
    include "build/assets/scenes/dungeons/men/men_room_0.o"
    number 3
endseg

beginseg
    name "men_room_1"
    romalign 0x1000
    include "build/assets/scenes/dungeons/men/men_room_1.o"
    number 3
endseg

beginseg
    name "men_room_2"
    romalign 0x1000
    include "build/assets/scenes/dungeons/men/men_room_2.o"
    number 3
endseg

beginseg
    name "men_room_3"
    romalign 0x1000
    include "build/assets/scenes/dungeons/men/men_room_3.o"
    number 3
endseg

beginseg
    name "men_room_4"
    romalign 0x1000
    include "build/assets/scenes/dungeons/men/men_room_4.o"
    number 3
endseg

beginseg
    name "men_room_5"
    romalign 0x1000
    include "build/assets/scenes/dungeons/men/men_room_5.o"
    number 3
endseg

beginseg
    name "men_room_6"
    romalign 0x1000
    include "build/assets/scenes/dungeons/men/men_room_6.o"
    number 3
endseg

beginseg
    name "men_room_7"
    romalign 0x1000
    include "build/assets/scenes/dungeons/men/men_room_7.o"
    number 3
endseg

beginseg
    name "men_room_8"
    romalign 0x1000
    include "build/assets/scenes/dungeons/men/men_room_8.o"
    number 3
endseg

beginseg
    name "men_room_9"
    romalign 0x1000
    include "build/assets/scenes/dungeons/men/men_room_9.o"
    number 3
endseg

beginseg
    name "men_room_10"
    romalign 0x1000
    include "build/assets/scenes/dungeons/men/men_room_10.o"
    number 3
endseg

beginseg
    name "ganontika_scene"
    romalign 0x1000
    include "build/assets/scenes/dungeons/ganontika/ganontika_scene.o"
    number 2
endseg

beginseg
    name "ganontika_room_0"
    romalign 0x1000
    include "build/assets/scenes/dungeons/ganontika/ganontika_room_0.o"
    number 3
endseg

beginseg
    name "ganontika_room_1"
    romalign 0x1000
    include "build/assets/scenes/dungeons/ganontika/ganontika_room_1.o"
    number 3
endseg

beginseg
    name "ganontika_room_2"
    romalign 0x1000
    include "build/assets/scenes/dungeons/ganontika/ganontika_room_2.o"
    number 3
endseg

beginseg
    name "ganontika_room_3"
    romalign 0x1000
    include "build/assets/scenes/dungeons/ganontika/ganontika_room_3.o"
    number 3
endseg

beginseg
    name "ganontika_room_4"
    romalign 0x1000
    include "build/assets/scenes/dungeons/ganontika/ganontika_room_4.o"
    number 3
endseg

beginseg
    name "ganontika_room_5"
    romalign 0x1000
    include "build/assets/scenes/dungeons/ganontika/ganontika_room_5.o"
    number 3
endseg

beginseg
    name "ganontika_room_6"
    romalign 0x1000
    include "build/assets/scenes/dungeons/ganontika/ganontika_room_6.o"
    number 3
endseg

beginseg
    name "ganontika_room_7"
    romalign 0x1000
    include "build/assets/scenes/dungeons/ganontika/ganontika_room_7.o"
    number 3
endseg

beginseg
    name "ganontika_room_8"
    romalign 0x1000
    include "build/assets/scenes/dungeons/ganontika/ganontika_room_8.o"
    number 3
endseg

beginseg
    name "ganontika_room_9"
    romalign 0x1000
    include "build/assets/scenes/dungeons/ganontika/ganontika_room_9.o"
    number 3
endseg

beginseg
    name "ganontika_room_10"
    romalign 0x1000
    include "build/assets/scenes/dungeons/ganontika/ganontika_room_10.o"
    number 3
endseg

beginseg
    name "ganontika_room_11"
    romalign 0x1000
    include "build/assets/scenes/dungeons/ganontika/ganontika_room_11.o"
    number 3
endseg

beginseg
    name "ganontika_room_12"
    romalign 0x1000
    include "build/assets/scenes/dungeons/ganontika/ganontika_room_12.o"
    number 3
endseg

beginseg
    name "ganontika_room_13"
    romalign 0x1000
    include "build/assets/scenes/dungeons/ganontika/ganontika_room_13.o"
    number 3
endseg

beginseg
    name "ganontika_room_14"
    romalign 0x1000
    include "build/assets/scenes/dungeons/ganontika/ganontika_room_14.o"
    number 3
endseg

beginseg
    name "ganontika_room_15"
    romalign 0x1000
    include "build/assets/scenes/dungeons/ganontika/ganontika_room_15.o"
    number 3
endseg

beginseg
    name "ganontika_room_16"
    romalign 0x1000
    include "build/assets/scenes/dungeons/ganontika/ganontika_room_16.o"
    number 3
endseg

beginseg
    name "ganontika_room_17"
    romalign 0x1000
    include "build/assets/scenes/dungeons/ganontika/ganontika_room_17.o"
    number 3
endseg

beginseg
    name "ganontika_room_18"
    romalign 0x1000
    include "build/assets/scenes/dungeons/ganontika/ganontika_room_18.o"
    number 3
endseg

beginseg
    name "ganontika_room_19"
    romalign 0x1000
    include "build/assets/scenes/dungeons/ganontika/ganontika_room_19.o"
    number 3
endseg

beginseg
    name "syotes_scene"
    romalign 0x1000
    include "build/assets/scenes/test_levels/syotes/syotes_scene.o"
    number 2
endseg

beginseg
    name "syotes_room_0"
    romalign 0x1000
    include "build/assets/scenes/test_levels/syotes/syotes_room_0.o"
    number 3
endseg

beginseg
    name "syotes2_scene"
    romalign 0x1000
    include "build/assets/scenes/test_levels/syotes2/syotes2_scene.o"
    number 2
endseg

beginseg
    name "syotes2_room_0"
    romalign 0x1000
    include "build/assets/scenes/test_levels/syotes2/syotes2_room_0.o"
    number 3
endseg

beginseg
    name "depth_test_scene"
    romalign 0x1000
    include "build/assets/scenes/test_levels/depth_test/depth_test_scene.o"
    number 2
endseg

beginseg
    name "depth_test_room_0"
    romalign 0x1000
    include "build/assets/scenes/test_levels/depth_test/depth_test_room_0.o"
    number 3
endseg

beginseg
    name "spot00_scene"
    romalign 0x1000
    include "build/assets/scenes/overworld/spot00/spot00_scene.o"
    number 2
endseg

beginseg
    name "spot00_room_0"
    romalign 0x1000
    include "build/assets/scenes/overworld/spot00/spot00_room_0.o"
    number 3
endseg

beginseg
    name "spot01_scene"
    romalign 0x1000
    include "build/assets/scenes/overworld/spot01/spot01_scene.o"
    number 2
endseg

beginseg
    name "spot01_room_0"
    romalign 0x1000
    include "build/assets/scenes/overworld/spot01/spot01_room_0.o"
    number 3
endseg

beginseg
    name "spot02_scene"
    romalign 0x1000
    include "build/assets/scenes/overworld/spot02/spot02_scene.o"
    number 2
endseg

beginseg
    name "spot02_room_0"
    romalign 0x1000
    include "build/assets/scenes/overworld/spot02/spot02_room_0.o"
    number 3
endseg

beginseg
    name "spot02_room_1"
    romalign 0x1000
    include "build/assets/scenes/overworld/spot02/spot02_room_1.o"
    number 3
endseg

beginseg
    name "spot03_scene"
    romalign 0x1000
    include "build/assets/scenes/overworld/spot03/spot03_scene.o"
    number 2
endseg

beginseg
    name "spot03_room_0"
    romalign 0x1000
    include "build/assets/scenes/overworld/spot03/spot03_room_0.o"
    number 3
endseg

beginseg
    name "spot03_room_1"
    romalign 0x1000
    include "build/assets/scenes/overworld/spot03/spot03_room_1.o"
    number 3
endseg

beginseg
    name "spot04_scene"
    romalign 0x1000
    include "build/assets/scenes/overworld/spot04/spot04_scene.o"
    number 2
endseg

beginseg
    name "spot04_room_0"
    romalign 0x1000
    include "build/assets/scenes/overworld/spot04/spot04_room_0.o"
    number 3
endseg

beginseg
    name "spot04_room_1"
    romalign 0x1000
    include "build/assets/scenes/overworld/spot04/spot04_room_1.o"
    number 3
endseg

beginseg
    name "spot04_room_2"
    romalign 0x1000
    include "build/assets/scenes/overworld/spot04/spot04_room_2.o"
    number 3
endseg

beginseg
    name "spot05_scene"
    romalign 0x1000
    include "build/assets/scenes/overworld/spot05/spot05_scene.o"
    number 2
endseg

beginseg
    name "spot05_room_0"
    romalign 0x1000
    include "build/assets/scenes/overworld/spot05/spot05_room_0.o"
    number 3
endseg

beginseg
    name "spot06_scene"
    romalign 0x1000
    include "build/assets/scenes/overworld/spot06/spot06_scene.o"
    number 2
endseg

beginseg
    name "spot06_room_0"
    romalign 0x1000
    include "build/assets/scenes/overworld/spot06/spot06_room_0.o"
    number 3
endseg

beginseg
    name "spot07_scene"
    romalign 0x1000
    include "build/assets/scenes/overworld/spot07/spot07_scene.o"
    number 2
endseg

beginseg
    name "spot07_room_0"
    romalign 0x1000
    include "build/assets/scenes/overworld/spot07/spot07_room_0.o"
    number 3
endseg

beginseg
    name "spot07_room_1"
    romalign 0x1000
    include "build/assets/scenes/overworld/spot07/spot07_room_1.o"
    number 3
endseg

beginseg
    name "spot08_scene"
    romalign 0x1000
    include "build/assets/scenes/overworld/spot08/spot08_scene.o"
    number 2
endseg

beginseg
    name "spot08_room_0"
    romalign 0x1000
    include "build/assets/scenes/overworld/spot08/spot08_room_0.o"
    number 3
endseg

beginseg
    name "spot09_scene"
    romalign 0x1000
    include "build/assets/scenes/overworld/spot09/spot09_scene.o"
    number 2
endseg

beginseg
    name "spot09_room_0"
    romalign 0x1000
    include "build/assets/scenes/overworld/spot09/spot09_room_0.o"
    number 3
endseg

beginseg
    name "spot10_scene"
    romalign 0x1000
    include "build/assets/scenes/overworld/spot10/spot10_scene.o"
    number 2
endseg

beginseg
    name "spot10_room_0"
    romalign 0x1000
    include "build/assets/scenes/overworld/spot10/spot10_room_0.o"
    number 3
endseg

beginseg
    name "spot10_room_1"
    romalign 0x1000
    include "build/assets/scenes/overworld/spot10/spot10_room_1.o"
    number 3
endseg

beginseg
    name "spot10_room_2"
    romalign 0x1000
    include "build/assets/scenes/overworld/spot10/spot10_room_2.o"
    number 3
endseg

beginseg
    name "spot10_room_3"
    romalign 0x1000
    include "build/assets/scenes/overworld/spot10/spot10_room_3.o"
    number 3
endseg

beginseg
    name "spot10_room_4"
    romalign 0x1000
    include "build/assets/scenes/overworld/spot10/spot10_room_4.o"
    number 3
endseg

beginseg
    name "spot10_room_5"
    romalign 0x1000
    include "build/assets/scenes/overworld/spot10/spot10_room_5.o"
    number 3
endseg

beginseg
    name "spot10_room_6"
    romalign 0x1000
    include "build/assets/scenes/overworld/spot10/spot10_room_6.o"
    number 3
endseg

beginseg
    name "spot10_room_7"
    romalign 0x1000
    include "build/assets/scenes/overworld/spot10/spot10_room_7.o"
    number 3
endseg

beginseg
    name "spot10_room_8"
    romalign 0x1000
    include "build/assets/scenes/overworld/spot10/spot10_room_8.o"
    number 3
endseg

beginseg
    name "spot10_room_9"
    romalign 0x1000
    include "build/assets/scenes/overworld/spot10/spot10_room_9.o"
    number 3
endseg

beginseg
    name "spot11_scene"
    romalign 0x1000
    include "build/assets/scenes/overworld/spot11/spot11_scene.o"
    number 2
endseg

beginseg
    name "spot11_room_0"
    romalign 0x1000
    include "build/assets/scenes/overworld/spot11/spot11_room_0.o"
    number 3
endseg

beginseg
    name "spot12_scene"
    romalign 0x1000
    include "build/assets/scenes/overworld/spot12/spot12_scene.o"
    number 2
endseg

beginseg
    name "spot12_room_0"
    romalign 0x1000
    include "build/assets/scenes/overworld/spot12/spot12_room_0.o"
    number 3
endseg

beginseg
    name "spot12_room_1"
    romalign 0x1000
    include "build/assets/scenes/overworld/spot12/spot12_room_1.o"
    number 3
endseg

beginseg
    name "spot13_scene"
    romalign 0x1000
    include "build/assets/scenes/overworld/spot13/spot13_scene.o"
    number 2
endseg

beginseg
    name "spot13_room_0"
    romalign 0x1000
    include "build/assets/scenes/overworld/spot13/spot13_room_0.o"
    number 3
endseg

beginseg
    name "spot13_room_1"
    romalign 0x1000
    include "build/assets/scenes/overworld/spot13/spot13_room_1.o"
    number 3
endseg

beginseg
    name "spot15_scene"
    romalign 0x1000
    include "build/assets/scenes/overworld/spot15/spot15_scene.o"
    number 2
endseg

beginseg
    name "spot15_room_0"
    romalign 0x1000
    include "build/assets/scenes/overworld/spot15/spot15_room_0.o"
    number 3
endseg

beginseg
    name "spot16_scene"
    romalign 0x1000
    include "build/assets/scenes/overworld/spot16/spot16_scene.o"
    number 2
endseg

beginseg
    name "spot16_room_0"
    romalign 0x1000
    include "build/assets/scenes/overworld/spot16/spot16_room_0.o"
    number 3
endseg

beginseg
    name "spot17_scene"
    romalign 0x1000
    include "build/assets/scenes/overworld/spot17/spot17_scene.o"
    number 2
endseg

beginseg
    name "spot17_room_0"
    romalign 0x1000
    include "build/assets/scenes/overworld/spot17/spot17_room_0.o"
    number 3
endseg

beginseg
    name "spot17_room_1"
    romalign 0x1000
    include "build/assets/scenes/overworld/spot17/spot17_room_1.o"
    number 3
endseg

beginseg
    name "spot18_scene"
    romalign 0x1000
    include "build/assets/scenes/overworld/spot18/spot18_scene.o"
    number 2
endseg

beginseg
    name "spot18_room_0"
    romalign 0x1000
    include "build/assets/scenes/overworld/spot18/spot18_room_0.o"
    number 3
endseg

beginseg
    name "spot18_room_1"
    romalign 0x1000
    include "build/assets/scenes/overworld/spot18/spot18_room_1.o"
    number 3
endseg

beginseg
    name "spot18_room_2"
    romalign 0x1000
    include "build/assets/scenes/overworld/spot18/spot18_room_2.o"
    number 3
endseg

beginseg
    name "spot18_room_3"
    romalign 0x1000
    include "build/assets/scenes/overworld/spot18/spot18_room_3.o"
    number 3
endseg

beginseg
    name "market_day_scene"
    romalign 0x1000
    include "build/assets/scenes/misc/market_day/market_day_scene.o"
    number 2
endseg

beginseg
    name "market_day_room_0"
    romalign 0x1000
    include "build/assets/scenes/misc/market_day/market_day_room_0.o"
    number 3
endseg

beginseg
    name "market_night_scene"
    romalign 0x1000
    include "build/assets/scenes/misc/market_night/market_night_scene.o"
    number 2
endseg

beginseg
    name "market_night_room_0"
    romalign 0x1000
    include "build/assets/scenes/misc/market_night/market_night_room_0.o"
    number 3
endseg

beginseg
    name "testroom_scene"
    romalign 0x1000
    include "build/assets/scenes/test_levels/testroom/testroom_scene.o"
    number 2
endseg

beginseg
    name "testroom_room_0"
    romalign 0x1000
    include "build/assets/scenes/test_levels/testroom/testroom_room_0.o"
    number 3
endseg

beginseg
    name "testroom_room_1"
    romalign 0x1000
    include "build/assets/scenes/test_levels/testroom/testroom_room_1.o"
    number 3
endseg

beginseg
    name "testroom_room_2"
    romalign 0x1000
    include "build/assets/scenes/test_levels/testroom/testroom_room_2.o"
    number 3
endseg

beginseg
    name "testroom_room_3"
    romalign 0x1000
    include "build/assets/scenes/test_levels/testroom/testroom_room_3.o"
    number 3
endseg

beginseg
    name "testroom_room_4"
    romalign 0x1000
    include "build/assets/scenes/test_levels/testroom/testroom_room_4.o"
    number 3
endseg

beginseg
    name "kenjyanoma_scene"
    romalign 0x1000
    include "build/assets/scenes/indoors/kenjyanoma/kenjyanoma_scene.o"
    number 2
endseg

beginseg
    name "kenjyanoma_room_0"
    romalign 0x1000
    include "build/assets/scenes/indoors/kenjyanoma/kenjyanoma_room_0.o"
    number 3
endseg

beginseg
    name "tokinoma_scene"
    romalign 0x1000
    include "build/assets/scenes/indoors/tokinoma/tokinoma_scene.o"
    number 2
endseg

beginseg
    name "tokinoma_room_0"
    romalign 0x1000
    include "build/assets/scenes/indoors/tokinoma/tokinoma_room_0.o"
    number 3
endseg

beginseg
    name "tokinoma_room_1"
    romalign 0x1000
    include "build/assets/scenes/indoors/tokinoma/tokinoma_room_1.o"
    number 3
endseg

beginseg
    name "sutaru_scene"
    romalign 0x1000
    include "build/assets/scenes/test_levels/sutaru/sutaru_scene.o"
    number 2
endseg

beginseg
    name "sutaru_room_0"
    romalign 0x1000
    include "build/assets/scenes/test_levels/sutaru/sutaru_room_0.o"
    number 3
endseg

beginseg
    name "link_home_scene"
    romalign 0x1000
    include "build/assets/scenes/indoors/link_home/link_home_scene.o"
    number 2
endseg

beginseg
    name "link_home_room_0"
    romalign 0x1000
    include "build/assets/scenes/indoors/link_home/link_home_room_0.o"
    number 3
endseg

beginseg
    name "kokiri_shop_scene"
    romalign 0x1000
    include "build/assets/scenes/shops/kokiri_shop/kokiri_shop_scene.o"
    number 2
endseg

beginseg
    name "kokiri_shop_room_0"
    romalign 0x1000
    include "build/assets/scenes/shops/kokiri_shop/kokiri_shop_room_0.o"
    number 3
endseg

beginseg
    name "kokiri_home_scene"
    romalign 0x1000
    include "build/assets/scenes/indoors/kokiri_home/kokiri_home_scene.o"
    number 2
endseg

beginseg
    name "kokiri_home_room_0"
    romalign 0x1000
    include "build/assets/scenes/indoors/kokiri_home/kokiri_home_room_0.o"
    number 3
endseg

beginseg
    name "kakusiana_scene"
    romalign 0x1000
    include "build/assets/scenes/misc/kakusiana/kakusiana_scene.o"
    number 2
endseg

beginseg
    name "kakusiana_room_0"
    romalign 0x1000
    include "build/assets/scenes/misc/kakusiana/kakusiana_room_0.o"
    number 3
endseg

beginseg
    name "kakusiana_room_1"
    romalign 0x1000
    include "build/assets/scenes/misc/kakusiana/kakusiana_room_1.o"
    number 3
endseg

beginseg
    name "kakusiana_room_2"
    romalign 0x1000
    include "build/assets/scenes/misc/kakusiana/kakusiana_room_2.o"
    number 3
endseg

beginseg
    name "kakusiana_room_3"
    romalign 0x1000
    include "build/assets/scenes/misc/kakusiana/kakusiana_room_3.o"
    number 3
endseg

beginseg
    name "kakusiana_room_4"
    romalign 0x1000
    include "build/assets/scenes/misc/kakusiana/kakusiana_room_4.o"
    number 3
endseg

beginseg
    name "kakusiana_room_5"
    romalign 0x1000
    include "build/assets/scenes/misc/kakusiana/kakusiana_room_5.o"
    number 3
endseg

beginseg
    name "kakusiana_room_6"
    romalign 0x1000
    include "build/assets/scenes/misc/kakusiana/kakusiana_room_6.o"
    number 3
endseg

beginseg
    name "kakusiana_room_7"
    romalign 0x1000
    include "build/assets/scenes/misc/kakusiana/kakusiana_room_7.o"
    number 3
endseg

beginseg
    name "kakusiana_room_8"
    romalign 0x1000
    include "build/assets/scenes/misc/kakusiana/kakusiana_room_8.o"
    number 3
endseg

beginseg
    name "kakusiana_room_9"
    romalign 0x1000
    include "build/assets/scenes/misc/kakusiana/kakusiana_room_9.o"
    number 3
endseg

beginseg
    name "kakusiana_room_10"
    romalign 0x1000
    include "build/assets/scenes/misc/kakusiana/kakusiana_room_10.o"
    number 3
endseg

beginseg
    name "kakusiana_room_11"
    romalign 0x1000
    include "build/assets/scenes/misc/kakusiana/kakusiana_room_11.o"
    number 3
endseg

beginseg
    name "kakusiana_room_12"
    romalign 0x1000
    include "build/assets/scenes/misc/kakusiana/kakusiana_room_12.o"
    number 3
endseg

beginseg
    name "kakusiana_room_13"
    romalign 0x1000
    include "build/assets/scenes/misc/kakusiana/kakusiana_room_13.o"
    number 3
endseg

beginseg
    name "entra_scene"
    romalign 0x1000
    include "build/assets/scenes/overworld/entra/entra_scene.o"
    number 2
endseg

beginseg
    name "entra_room_0"
    romalign 0x1000
    include "build/assets/scenes/overworld/entra/entra_room_0.o"
    number 3
endseg

beginseg
    name "moribossroom_scene"
    romalign 0x1000
    include "build/assets/scenes/dungeons/moribossroom/moribossroom_scene.o"
    number 2
endseg

beginseg
    name "moribossroom_room_0"
    romalign 0x1000
    include "build/assets/scenes/dungeons/moribossroom/moribossroom_room_0.o"
    number 3
endseg

beginseg
    name "moribossroom_room_1"
    romalign 0x1000
    include "build/assets/scenes/dungeons/moribossroom/moribossroom_room_1.o"
    number 3
endseg

beginseg
    name "syatekijyou_scene"
    romalign 0x1000
    include "build/assets/scenes/indoors/syatekijyou/syatekijyou_scene.o"
    number 2
endseg

beginseg
    name "syatekijyou_room_0"
    romalign 0x1000
    include "build/assets/scenes/indoors/syatekijyou/syatekijyou_room_0.o"
    number 3
endseg

beginseg
    name "shop1_scene"
    romalign 0x1000
    include "build/assets/scenes/shops/shop1/shop1_scene.o"
    number 2
endseg

beginseg
    name "shop1_room_0"
    romalign 0x1000
    include "build/assets/scenes/shops/shop1/shop1_room_0.o"
    number 3
endseg

beginseg
    name "hairal_niwa_scene"
    romalign 0x1000
    include "build/assets/scenes/indoors/hairal_niwa/hairal_niwa_scene.o"
    number 2
endseg

beginseg
    name "hairal_niwa_room_0"
    romalign 0x1000
    include "build/assets/scenes/indoors/hairal_niwa/hairal_niwa_room_0.o"
    number 3
endseg

beginseg
    name "ganon_tou_scene"
    romalign 0x1000
    include "build/assets/scenes/dungeons/ganon_tou/ganon_tou_scene.o"
    number 2
endseg

beginseg
    name "ganon_tou_room_0"
    romalign 0x1000
    include "build/assets/scenes/dungeons/ganon_tou/ganon_tou_room_0.o"
    number 3
endseg

beginseg
    name "sasatest_scene"
    romalign 0x1000
    include "build/assets/scenes/test_levels/sasatest/sasatest_scene.o"
    number 2
endseg

beginseg
    name "sasatest_room_0"
    romalign 0x1000
    include "build/assets/scenes/test_levels/sasatest/sasatest_room_0.o"
    number 3
endseg

beginseg
    name "market_alley_scene"
    romalign 0x1000
    include "build/assets/scenes/misc/market_alley/market_alley_scene.o"
    number 2
endseg

beginseg
    name "market_alley_room_0"
    romalign 0x1000
    include "build/assets/scenes/misc/market_alley/market_alley_room_0.o"
    number 3
endseg

beginseg
    name "spot20_scene"
    romalign 0x1000
    include "build/assets/scenes/overworld/spot20/spot20_scene.o"
    number 2
endseg

beginseg
    name "spot20_room_0"
    romalign 0x1000
    include "build/assets/scenes/overworld/spot20/spot20_room_0.o"
    number 3
endseg

beginseg
    name "market_ruins_scene"
    romalign 0x1000
    include "build/assets/scenes/misc/market_ruins/market_ruins_scene.o"
    number 2
endseg

beginseg
    name "market_ruins_room_0"
    romalign 0x1000
    include "build/assets/scenes/misc/market_ruins/market_ruins_room_0.o"
    number 3
endseg

beginseg
    name "entra_n_scene"
    romalign 0x1000
    include "build/assets/scenes/misc/entra_n/entra_n_scene.o"
    number 2
endseg

beginseg
    name "entra_n_room_0"
    romalign 0x1000
    include "build/assets/scenes/misc/entra_n/entra_n_room_0.o"
    number 3
endseg

beginseg
    name "enrui_scene"
    romalign 0x1000
    include "build/assets/scenes/misc/enrui/enrui_scene.o"
    number 2
endseg

beginseg
    name "enrui_room_0"
    romalign 0x1000
    include "build/assets/scenes/misc/enrui/enrui_room_0.o"
    number 3
endseg

beginseg
    name "market_alley_n_scene"
    romalign 0x1000
    include "build/assets/scenes/misc/market_alley_n/market_alley_n_scene.o"
    number 2
endseg

beginseg
    name "market_alley_n_room_0"
    romalign 0x1000
    include "build/assets/scenes/misc/market_alley_n/market_alley_n_room_0.o"
    number 3
endseg

beginseg
    name "hiral_demo_scene"
    romalign 0x1000
    include "build/assets/scenes/misc/hiral_demo/hiral_demo_scene.o"
    number 2
endseg

beginseg
    name "hiral_demo_room_0"
    romalign 0x1000
    include "build/assets/scenes/misc/hiral_demo/hiral_demo_room_0.o"
    number 3
endseg

beginseg
    name "kokiri_home3_scene"
    romalign 0x1000
    include "build/assets/scenes/indoors/kokiri_home3/kokiri_home3_scene.o"
    number 2
endseg

beginseg
    name "kokiri_home3_room_0"
    romalign 0x1000
    include "build/assets/scenes/indoors/kokiri_home3/kokiri_home3_room_0.o"
    number 3
endseg

beginseg
    name "malon_stable_scene"
    romalign 0x1000
    include "build/assets/scenes/indoors/malon_stable/malon_stable_scene.o"
    number 2
endseg

beginseg
    name "malon_stable_room_0"
    romalign 0x1000
    include "build/assets/scenes/indoors/malon_stable/malon_stable_room_0.o"
    number 3
endseg

beginseg
    name "kakariko_scene"
    romalign 0x1000
    include "build/assets/scenes/indoors/kakariko/kakariko_scene.o"
    number 2
endseg

beginseg
    name "kakariko_room_0"
    romalign 0x1000
    include "build/assets/scenes/indoors/kakariko/kakariko_room_0.o"
    number 3
endseg

beginseg
    name "bdan_boss_scene"
    romalign 0x1000
    include "build/assets/scenes/dungeons/bdan_boss/bdan_boss_scene.o"
    number 2
endseg

beginseg
    name "bdan_boss_room_0"
    romalign 0x1000
    include "build/assets/scenes/dungeons/bdan_boss/bdan_boss_room_0.o"
    number 3
endseg

beginseg
    name "bdan_boss_room_1"
    romalign 0x1000
    include "build/assets/scenes/dungeons/bdan_boss/bdan_boss_room_1.o"
    number 3
endseg

beginseg
    name "FIRE_bs_scene"
    romalign 0x1000
    include "build/assets/scenes/dungeons/FIRE_bs/FIRE_bs_scene.o"
    number 2
endseg

beginseg
    name "FIRE_bs_room_0"
    romalign 0x1000
    include "build/assets/scenes/dungeons/FIRE_bs/FIRE_bs_room_0.o"
    number 3
endseg

beginseg
    name "FIRE_bs_room_1"
    romalign 0x1000
    include "build/assets/scenes/dungeons/FIRE_bs/FIRE_bs_room_1.o"
    number 3
endseg

beginseg
    name "hut_scene"
    romalign 0x1000
    include "build/assets/scenes/indoors/hut/hut_scene.o"
    number 2
endseg

beginseg
    name "hut_room_0"
    romalign 0x1000
    include "build/assets/scenes/indoors/hut/hut_room_0.o"
    number 3
endseg

beginseg
    name "daiyousei_izumi_scene"
    romalign 0x1000
    include "build/assets/scenes/indoors/daiyousei_izumi/daiyousei_izumi_scene.o"
    number 2
endseg

beginseg
    name "daiyousei_izumi_room_0"
    romalign 0x1000
    include "build/assets/scenes/indoors/daiyousei_izumi/daiyousei_izumi_room_0.o"
    number 3
endseg

beginseg
    name "hakaana_scene"
    romalign 0x1000
    include "build/assets/scenes/misc/hakaana/hakaana_scene.o"
    number 2
endseg

beginseg
    name "hakaana_room_0"
    romalign 0x1000
    include "build/assets/scenes/misc/hakaana/hakaana_room_0.o"
    number 3
endseg

beginseg
    name "yousei_izumi_tate_scene"
    romalign 0x1000
    include "build/assets/scenes/indoors/yousei_izumi_tate/yousei_izumi_tate_scene.o"
    number 2
endseg

beginseg
    name "yousei_izumi_tate_room_0"
    romalign 0x1000
    include "build/assets/scenes/indoors/yousei_izumi_tate/yousei_izumi_tate_room_0.o"
    number 3
endseg

beginseg
    name "yousei_izumi_yoko_scene"
    romalign 0x1000
    include "build/assets/scenes/indoors/yousei_izumi_yoko/yousei_izumi_yoko_scene.o"
    number 2
endseg

beginseg
    name "yousei_izumi_yoko_room_0"
    romalign 0x1000
    include "build/assets/scenes/indoors/yousei_izumi_yoko/yousei_izumi_yoko_room_0.o"
    number 3
endseg

beginseg
    name "golon_scene"
    romalign 0x1000
    include "build/assets/scenes/shops/golon/golon_scene.o"
    number 2
endseg

beginseg
    name "golon_room_0"
    romalign 0x1000
    include "build/assets/scenes/shops/golon/golon_room_0.o"
    number 3
endseg

beginseg
    name "zoora_scene"
    romalign 0x1000
    include "build/assets/scenes/shops/zoora/zoora_scene.o"
    number 2
endseg

beginseg
    name "zoora_room_0"
    romalign 0x1000
    include "build/assets/scenes/shops/zoora/zoora_room_0.o"
    number 3
endseg

beginseg
    name "drag_scene"
    romalign 0x1000
    include "build/assets/scenes/shops/drag/drag_scene.o"
    number 2
endseg

beginseg
    name "drag_room_0"
    romalign 0x1000
    include "build/assets/scenes/shops/drag/drag_room_0.o"
    number 3
endseg

beginseg
    name "alley_shop_scene"
    romalign 0x1000
    include "build/assets/scenes/shops/alley_shop/alley_shop_scene.o"
    number 2
endseg

beginseg
    name "alley_shop_room_0"
    romalign 0x1000
    include "build/assets/scenes/shops/alley_shop/alley_shop_room_0.o"
    number 3
endseg

beginseg
    name "night_shop_scene"
    romalign 0x1000
    include "build/assets/scenes/shops/night_shop/night_shop_scene.o"
    number 2
endseg

beginseg
    name "night_shop_room_0"
    romalign 0x1000
    include "build/assets/scenes/shops/night_shop/night_shop_room_0.o"
    number 3
endseg

beginseg
    name "impa_scene"
    romalign 0x1000
    include "build/assets/scenes/indoors/impa/impa_scene.o"
    number 2
endseg

beginseg
    name "impa_room_0"
    romalign 0x1000
    include "build/assets/scenes/indoors/impa/impa_room_0.o"
    number 3
endseg

beginseg
    name "labo_scene"
    romalign 0x1000
    include "build/assets/scenes/indoors/labo/labo_scene.o"
    number 2
endseg

beginseg
    name "labo_room_0"
    romalign 0x1000
    include "build/assets/scenes/indoors/labo/labo_room_0.o"
    number 3
endseg

beginseg
    name "tent_scene"
    romalign 0x1000
    include "build/assets/scenes/indoors/tent/tent_scene.o"
    number 2
endseg

beginseg
    name "tent_room_0"
    romalign 0x1000
    include "build/assets/scenes/indoors/tent/tent_room_0.o"
    number 3
endseg

beginseg
    name "nakaniwa_scene"
    romalign 0x1000
    include "build/assets/scenes/indoors/nakaniwa/nakaniwa_scene.o"
    number 2
endseg

beginseg
    name "nakaniwa_room_0"
    romalign 0x1000
    include "build/assets/scenes/indoors/nakaniwa/nakaniwa_room_0.o"
    number 3
endseg

beginseg
    name "ddan_boss_scene"
    romalign 0x1000
    include "build/assets/scenes/dungeons/ddan_boss/ddan_boss_scene.o"
    number 2
endseg

beginseg
    name "ddan_boss_room_0"
    romalign 0x1000
    include "build/assets/scenes/dungeons/ddan_boss/ddan_boss_room_0.o"
    number 3
endseg

beginseg
    name "ddan_boss_room_1"
    romalign 0x1000
    include "build/assets/scenes/dungeons/ddan_boss/ddan_boss_room_1.o"
    number 3
endseg

beginseg
    name "ydan_boss_scene"
    romalign 0x1000
    include "build/assets/scenes/dungeons/ydan_boss/ydan_boss_scene.o"
    number 2
endseg

beginseg
    name "ydan_boss_room_0"
    romalign 0x1000
    include "build/assets/scenes/dungeons/ydan_boss/ydan_boss_room_0.o"
    number 3
endseg

beginseg
    name "ydan_boss_room_1"
    romalign 0x1000
    include "build/assets/scenes/dungeons/ydan_boss/ydan_boss_room_1.o"
    number 3
endseg

beginseg
    name "HAKAdan_bs_scene"
    romalign 0x1000
    include "build/assets/scenes/dungeons/HAKAdan_bs/HAKAdan_bs_scene.o"
    number 2
endseg

beginseg
    name "HAKAdan_bs_room_0"
    romalign 0x1000
    include "build/assets/scenes/dungeons/HAKAdan_bs/HAKAdan_bs_room_0.o"
    number 3
endseg

beginseg
    name "HAKAdan_bs_room_1"
    romalign 0x1000
    include "build/assets/scenes/dungeons/HAKAdan_bs/HAKAdan_bs_room_1.o"
    number 3
endseg

beginseg
    name "MIZUsin_bs_scene"
    romalign 0x1000
    include "build/assets/scenes/dungeons/MIZUsin_bs/MIZUsin_bs_scene.o"
    number 2
endseg

beginseg
    name "MIZUsin_bs_room_0"
    romalign 0x1000
    include "build/assets/scenes/dungeons/MIZUsin_bs/MIZUsin_bs_room_0.o"
    number 3
endseg

beginseg
    name "MIZUsin_bs_room_1"
    romalign 0x1000
    include "build/assets/scenes/dungeons/MIZUsin_bs/MIZUsin_bs_room_1.o"
    number 3
endseg

beginseg
    name "ganon_scene"
    romalign 0x1000
    include "build/assets/scenes/dungeons/ganon/ganon_scene.o"
    number 2
endseg

beginseg
    name "ganon_room_0"
    romalign 0x1000
    include "build/assets/scenes/dungeons/ganon/ganon_room_0.o"
    number 3
endseg

beginseg
    name "ganon_room_1"
    romalign 0x1000
    include "build/assets/scenes/dungeons/ganon/ganon_room_1.o"
    number 3
endseg

beginseg
    name "ganon_room_2"
    romalign 0x1000
    include "build/assets/scenes/dungeons/ganon/ganon_room_2.o"
    number 3
endseg

beginseg
    name "ganon_room_3"
    romalign 0x1000
    include "build/assets/scenes/dungeons/ganon/ganon_room_3.o"
    number 3
endseg

beginseg
    name "ganon_room_4"
    romalign 0x1000
    include "build/assets/scenes/dungeons/ganon/ganon_room_4.o"
    number 3
endseg

beginseg
    name "ganon_room_5"
    romalign 0x1000
    include "build/assets/scenes/dungeons/ganon/ganon_room_5.o"
    number 3
endseg

beginseg
    name "ganon_room_6"
    romalign 0x1000
    include "build/assets/scenes/dungeons/ganon/ganon_room_6.o"
    number 3
endseg

beginseg
    name "ganon_room_7"
    romalign 0x1000
    include "build/assets/scenes/dungeons/ganon/ganon_room_7.o"
    number 3
endseg

beginseg
    name "ganon_room_8"
    romalign 0x1000
    include "build/assets/scenes/dungeons/ganon/ganon_room_8.o"
    number 3
endseg

beginseg
    name "ganon_room_9"
    romalign 0x1000
    include "build/assets/scenes/dungeons/ganon/ganon_room_9.o"
    number 3
endseg

beginseg
    name "ganon_boss_scene"
    romalign 0x1000
    include "build/assets/scenes/dungeons/ganon_boss/ganon_boss_scene.o"
    number 2
endseg

beginseg
    name "ganon_boss_room_0"
    romalign 0x1000
    include "build/assets/scenes/dungeons/ganon_boss/ganon_boss_room_0.o"
    number 3
endseg

beginseg
    name "jyasinboss_scene"
    romalign 0x1000
    include "build/assets/scenes/dungeons/jyasinboss/jyasinboss_scene.o"
    number 2
endseg

beginseg
    name "jyasinboss_room_0"
    romalign 0x1000
    include "build/assets/scenes/dungeons/jyasinboss/jyasinboss_room_0.o"
    number 3
endseg

beginseg
    name "jyasinboss_room_1"
    romalign 0x1000
    include "build/assets/scenes/dungeons/jyasinboss/jyasinboss_room_1.o"
    number 3
endseg

beginseg
    name "jyasinboss_room_2"
    romalign 0x1000
    include "build/assets/scenes/dungeons/jyasinboss/jyasinboss_room_2.o"
    number 3
endseg

beginseg
    name "jyasinboss_room_3"
    romalign 0x1000
    include "build/assets/scenes/dungeons/jyasinboss/jyasinboss_room_3.o"
    number 3
endseg

beginseg
    name "kokiri_home4_scene"
    romalign 0x1000
    include "build/assets/scenes/indoors/kokiri_home4/kokiri_home4_scene.o"
    number 2
endseg

beginseg
    name "kokiri_home4_room_0"
    romalign 0x1000
    include "build/assets/scenes/indoors/kokiri_home4/kokiri_home4_room_0.o"
    number 3
endseg

beginseg
    name "kokiri_home5_scene"
    romalign 0x1000
    include "build/assets/scenes/indoors/kokiri_home5/kokiri_home5_scene.o"
    number 2
endseg

beginseg
    name "kokiri_home5_room_0"
    romalign 0x1000
    include "build/assets/scenes/indoors/kokiri_home5/kokiri_home5_room_0.o"
    number 3
endseg

beginseg
    name "ganon_final_scene"
    romalign 0x1000
    include "build/assets/scenes/dungeons/ganon_final/ganon_final_scene.o"
    number 2
endseg

beginseg
    name "ganon_final_room_0"
    romalign 0x1000
    include "build/assets/scenes/dungeons/ganon_final/ganon_final_room_0.o"
    number 3
endseg

beginseg
    name "kakariko3_scene"
    romalign 0x1000
    include "build/assets/scenes/misc/kakariko3/kakariko3_scene.o"
    number 2
endseg

beginseg
    name "kakariko3_room_0"
    romalign 0x1000
    include "build/assets/scenes/misc/kakariko3/kakariko3_room_0.o"
    number 3
endseg

beginseg
    name "hairal_niwa2_scene"
    romalign 0x1000
    include "build/assets/scenes/indoors/hairal_niwa2/hairal_niwa2_scene.o"
    number 2
endseg

beginseg
    name "hairal_niwa2_room_0"
    romalign 0x1000
    include "build/assets/scenes/indoors/hairal_niwa2/hairal_niwa2_room_0.o"
    number 3
endseg

beginseg
    name "hakasitarelay_scene"
    romalign 0x1000
    include "build/assets/scenes/indoors/hakasitarelay/hakasitarelay_scene.o"
    number 2
endseg

beginseg
    name "hakasitarelay_room_0"
    romalign 0x1000
    include "build/assets/scenes/indoors/hakasitarelay/hakasitarelay_room_0.o"
    number 3
endseg

beginseg
    name "hakasitarelay_room_1"
    romalign 0x1000
    include "build/assets/scenes/indoors/hakasitarelay/hakasitarelay_room_1.o"
    number 3
endseg

beginseg
    name "hakasitarelay_room_2"
    romalign 0x1000
    include "build/assets/scenes/indoors/hakasitarelay/hakasitarelay_room_2.o"
    number 3
endseg

beginseg
    name "hakasitarelay_room_3"
    romalign 0x1000
    include "build/assets/scenes/indoors/hakasitarelay/hakasitarelay_room_3.o"
    number 3
endseg

beginseg
    name "hakasitarelay_room_4"
    romalign 0x1000
    include "build/assets/scenes/indoors/hakasitarelay/hakasitarelay_room_4.o"
    number 3
endseg

beginseg
    name "hakasitarelay_room_5"
    romalign 0x1000
    include "build/assets/scenes/indoors/hakasitarelay/hakasitarelay_room_5.o"
    number 3
endseg

beginseg
    name "hakasitarelay_room_6"
    romalign 0x1000
    include "build/assets/scenes/indoors/hakasitarelay/hakasitarelay_room_6.o"
    number 3
endseg

beginseg
    name "shrine_scene"
    romalign 0x1000
    include "build/assets/scenes/misc/shrine/shrine_scene.o"
    number 2
endseg

beginseg
    name "shrine_room_0"
    romalign 0x1000
    include "build/assets/scenes/misc/shrine/shrine_room_0.o"
    number 3
endseg

beginseg
    name "turibori_scene"
    romalign 0x1000
    include "build/assets/scenes/misc/turibori/turibori_scene.o"
    number 2
endseg

beginseg
    name "turibori_room_0"
    romalign 0x1000
    include "build/assets/scenes/misc/turibori/turibori_room_0.o"
    number 3
endseg

beginseg
    name "shrine_n_scene"
    romalign 0x1000
    include "build/assets/scenes/misc/shrine_n/shrine_n_scene.o"
    number 2
endseg

beginseg
    name "shrine_n_room_0"
    romalign 0x1000
    include "build/assets/scenes/misc/shrine_n/shrine_n_room_0.o"
    number 3
endseg

beginseg
    name "shrine_r_scene"
    romalign 0x1000
    include "build/assets/scenes/misc/shrine_r/shrine_r_scene.o"
    number 2
endseg

beginseg
    name "shrine_r_room_0"
    romalign 0x1000
    include "build/assets/scenes/misc/shrine_r/shrine_r_room_0.o"
    number 3
endseg

beginseg
    name "hakaana2_scene"
    romalign 0x1000
    include "build/assets/scenes/misc/hakaana2/hakaana2_scene.o"
    number 2
endseg

beginseg
    name "hakaana2_room_0"
    romalign 0x1000
    include "build/assets/scenes/misc/hakaana2/hakaana2_room_0.o"
    number 3
endseg

beginseg
    name "gerudoway_scene"
    romalign 0x1000
    include "build/assets/scenes/dungeons/gerudoway/gerudoway_scene.o"
    number 2
endseg

beginseg
    name "gerudoway_room_0"
    romalign 0x1000
    include "build/assets/scenes/dungeons/gerudoway/gerudoway_room_0.o"
    number 3
endseg

beginseg
    name "gerudoway_room_1"
    romalign 0x1000
    include "build/assets/scenes/dungeons/gerudoway/gerudoway_room_1.o"
    number 3
endseg

beginseg
    name "gerudoway_room_2"
    romalign 0x1000
    include "build/assets/scenes/dungeons/gerudoway/gerudoway_room_2.o"
    number 3
endseg

beginseg
    name "gerudoway_room_3"
    romalign 0x1000
    include "build/assets/scenes/dungeons/gerudoway/gerudoway_room_3.o"
    number 3
endseg

beginseg
    name "gerudoway_room_4"
    romalign 0x1000
    include "build/assets/scenes/dungeons/gerudoway/gerudoway_room_4.o"
    number 3
endseg

beginseg
    name "gerudoway_room_5"
    romalign 0x1000
    include "build/assets/scenes/dungeons/gerudoway/gerudoway_room_5.o"
    number 3
endseg

beginseg
    name "hairal_niwa_n_scene"
    romalign 0x1000
    include "build/assets/scenes/indoors/hairal_niwa_n/hairal_niwa_n_scene.o"
    number 2
endseg

beginseg
    name "hairal_niwa_n_room_0"
    romalign 0x1000
    include "build/assets/scenes/indoors/hairal_niwa_n/hairal_niwa_n_room_0.o"
    number 3
endseg

beginseg
    name "bowling_scene"
    romalign 0x1000
    include "build/assets/scenes/indoors/bowling/bowling_scene.o"
    number 2
endseg

beginseg
    name "bowling_room_0"
    romalign 0x1000
    include "build/assets/scenes/indoors/bowling/bowling_room_0.o"
    number 3
endseg

beginseg
    name "hakaana_ouke_scene"
    romalign 0x1000
    include "build/assets/scenes/misc/hakaana_ouke/hakaana_ouke_scene.o"
    number 2
endseg

beginseg
    name "hakaana_ouke_room_0"
    romalign 0x1000
    include "build/assets/scenes/misc/hakaana_ouke/hakaana_ouke_room_0.o"
    number 3
endseg

beginseg
    name "hakaana_ouke_room_1"
    romalign 0x1000
    include "build/assets/scenes/misc/hakaana_ouke/hakaana_ouke_room_1.o"
    number 3
endseg

beginseg
    name "hakaana_ouke_room_2"
    romalign 0x1000
    include "build/assets/scenes/misc/hakaana_ouke/hakaana_ouke_room_2.o"
    number 3
endseg

beginseg
    name "hylia_labo_scene"
    romalign 0x1000
    include "build/assets/scenes/indoors/hylia_labo/hylia_labo_scene.o"
    number 2
endseg

beginseg
    name "hylia_labo_room_0"
    romalign 0x1000
    include "build/assets/scenes/indoors/hylia_labo/hylia_labo_room_0.o"
    number 3
endseg

beginseg
    name "souko_scene"
    romalign 0x1000
    include "build/assets/scenes/overworld/souko/souko_scene.o"
    number 2
endseg

beginseg
    name "souko_room_0"
    romalign 0x1000
    include "build/assets/scenes/overworld/souko/souko_room_0.o"
    number 3
endseg

beginseg
    name "souko_room_1"
    romalign 0x1000
    include "build/assets/scenes/overworld/souko/souko_room_1.o"
    number 3
endseg

beginseg
    name "souko_room_2"
    romalign 0x1000
    include "build/assets/scenes/overworld/souko/souko_room_2.o"
    number 3
endseg

beginseg
    name "miharigoya_scene"
    romalign 0x1000
    include "build/assets/scenes/indoors/miharigoya/miharigoya_scene.o"
    number 2
endseg

beginseg
    name "miharigoya_room_0"
    romalign 0x1000
    include "build/assets/scenes/indoors/miharigoya/miharigoya_room_0.o"
    number 3
endseg

beginseg
    name "mahouya_scene"
    romalign 0x1000
    include "build/assets/scenes/indoors/mahouya/mahouya_scene.o"
    number 2
endseg

beginseg
    name "mahouya_room_0"
    romalign 0x1000
    include "build/assets/scenes/indoors/mahouya/mahouya_room_0.o"
    number 3
endseg

beginseg
    name "takaraya_scene"
    romalign 0x1000
    include "build/assets/scenes/indoors/takaraya/takaraya_scene.o"
    number 2
endseg

beginseg
    name "takaraya_room_0"
    romalign 0x1000
    include "build/assets/scenes/indoors/takaraya/takaraya_room_0.o"
    number 3
endseg

beginseg
    name "takaraya_room_1"
    romalign 0x1000
    include "build/assets/scenes/indoors/takaraya/takaraya_room_1.o"
    number 3
endseg

beginseg
    name "takaraya_room_2"
    romalign 0x1000
    include "build/assets/scenes/indoors/takaraya/takaraya_room_2.o"
    number 3
endseg

beginseg
    name "takaraya_room_3"
    romalign 0x1000
    include "build/assets/scenes/indoors/takaraya/takaraya_room_3.o"
    number 3
endseg

beginseg
    name "takaraya_room_4"
    romalign 0x1000
    include "build/assets/scenes/indoors/takaraya/takaraya_room_4.o"
    number 3
endseg

beginseg
    name "takaraya_room_5"
    romalign 0x1000
    include "build/assets/scenes/indoors/takaraya/takaraya_room_5.o"
    number 3
endseg

beginseg
    name "takaraya_room_6"
    romalign 0x1000
    include "build/assets/scenes/indoors/takaraya/takaraya_room_6.o"
    number 3
endseg

beginseg
    name "ganon_sonogo_scene"
    romalign 0x1000
    include "build/assets/scenes/dungeons/ganon_sonogo/ganon_sonogo_scene.o"
    number 2
endseg

beginseg
    name "ganon_sonogo_room_0"
    romalign 0x1000
    include "build/assets/scenes/dungeons/ganon_sonogo/ganon_sonogo_room_0.o"
    number 3
endseg

beginseg
    name "ganon_sonogo_room_1"
    romalign 0x1000
    include "build/assets/scenes/dungeons/ganon_sonogo/ganon_sonogo_room_1.o"
    number 3
endseg

beginseg
    name "ganon_sonogo_room_2"
    romalign 0x1000
    include "build/assets/scenes/dungeons/ganon_sonogo/ganon_sonogo_room_2.o"
    number 3
endseg

beginseg
    name "ganon_sonogo_room_3"
    romalign 0x1000
    include "build/assets/scenes/dungeons/ganon_sonogo/ganon_sonogo_room_3.o"
    number 3
endseg

beginseg
    name "ganon_sonogo_room_4"
    romalign 0x1000
    include "build/assets/scenes/dungeons/ganon_sonogo/ganon_sonogo_room_4.o"
    number 3
endseg

beginseg
    name "ganon_demo_scene"
    romalign 0x1000
    include "build/assets/scenes/dungeons/ganon_demo/ganon_demo_scene.o"
    number 2
endseg

beginseg
    name "ganon_demo_room_0"
    romalign 0x1000
    include "build/assets/scenes/dungeons/ganon_demo/ganon_demo_room_0.o"
    number 3
endseg

beginseg
    name "besitu_scene"
    romalign 0x1000
    include "build/assets/scenes/test_levels/besitu/besitu_scene.o"
    number 2
endseg

beginseg
    name "besitu_room_0"
    romalign 0x1000
    include "build/assets/scenes/test_levels/besitu/besitu_room_0.o"
    number 3
endseg

beginseg
    name "face_shop_scene"
    romalign 0x1000
    include "build/assets/scenes/shops/face_shop/face_shop_scene.o"
    number 2
endseg

beginseg
    name "face_shop_room_0"
    romalign 0x1000
    include "build/assets/scenes/shops/face_shop/face_shop_room_0.o"
    number 3
endseg

beginseg
    name "kinsuta_scene"
    romalign 0x1000
    include "build/assets/scenes/misc/kinsuta/kinsuta_scene.o"
    number 2
endseg

beginseg
    name "kinsuta_room_0"
    romalign 0x1000
    include "build/assets/scenes/misc/kinsuta/kinsuta_room_0.o"
    number 3
endseg

beginseg
    name "ganontikasonogo_scene"
    romalign 0x1000
    include "build/assets/scenes/dungeons/ganontikasonogo/ganontikasonogo_scene.o"
    number 2
endseg

beginseg
    name "ganontikasonogo_room_0"
    romalign 0x1000
    include "build/assets/scenes/dungeons/ganontikasonogo/ganontikasonogo_room_0.o"
    number 3
endseg

beginseg
    name "ganontikasonogo_room_1"
    romalign 0x1000
    include "build/assets/scenes/dungeons/ganontikasonogo/ganontikasonogo_room_1.o"
    number 3
endseg

beginseg
    name "test01_scene"
    romalign 0x1000
    include "build/assets/scenes/test_levels/test01/test01_scene.o"
    number 2
endseg

beginseg
    name "test01_room_0"
    romalign 0x1000
    include "build/assets/scenes/test_levels/test01/test01_room_0.o"
    number 3
endseg

beginseg
    name "bump_texture_static"
    romalign 0x1000
    include "build/baserom/bump_texture_static.o"
endseg

beginseg
    name "anime_model_1_static"
    romalign 0x1000
    include "build/baserom/anime_model_1_static.o"
endseg

beginseg
    name "anime_model_2_static"
    romalign 0x1000
    include "build/baserom/anime_model_2_static.o"
endseg

beginseg
    name "anime_model_3_static"
    romalign 0x1000
    include "build/baserom/anime_model_3_static.o"
endseg

beginseg
    name "anime_model_4_static"
    romalign 0x1000
    include "build/baserom/anime_model_4_static.o"
endseg

beginseg
    name "anime_model_5_static"
    romalign 0x1000
    include "build/baserom/anime_model_5_static.o"
endseg

beginseg
    name "anime_model_6_static"
    romalign 0x1000
    include "build/baserom/anime_model_6_static.o"
endseg

beginseg
    name "anime_texture_1_static"
    romalign 0x1000
    include "build/baserom/anime_texture_1_static.o"
endseg

beginseg
    name "anime_texture_2_static"
    romalign 0x1000
    include "build/baserom/anime_texture_2_static.o"
endseg

beginseg
    name "anime_texture_3_static"
    romalign 0x1000
    include "build/baserom/anime_texture_3_static.o"
endseg

beginseg
    name "anime_texture_4_static"
    romalign 0x1000
    include "build/baserom/anime_texture_4_static.o"
endseg

beginseg
    name "anime_texture_5_static"
    romalign 0x1000
    include "build/baserom/anime_texture_5_static.o"
endseg

beginseg
    name "anime_texture_6_static"
    romalign 0x1000
    include "build/baserom/anime_texture_6_static.o"
endseg

beginseg
    name "softsprite_matrix_static"
    romalign 0x1000
    include "build/baserom/softsprite_matrix_static.o"
endseg<|MERGE_RESOLUTION|>--- conflicted
+++ resolved
@@ -4553,11 +4553,7 @@
 beginseg
     name "object_mo"
     romalign 0x1000
-<<<<<<< HEAD
     include "build/assets/objects/object_mo/object_mo.o"
-=======
-    include "build/baserom/object_mo.o"
->>>>>>> 65f65870
     number 6
 endseg
 
