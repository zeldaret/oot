--- conflicted
+++ resolved
@@ -417,11 +417,7 @@
     include "build/src/code/code_800EC960.o"
     include "build/data/code_800EC960.data.o"
     include "build/src/code/code_800F7260.o"
-<<<<<<< HEAD
-    include "build/data/code_800F7260.data.o"
     include "build/data/code_800F7260.bss.o"
-=======
->>>>>>> 3c5fe66d
     include "build/src/code/code_800F9280.o"
     include "build/data/code_800F9280.data.o"
     include "build/src/code/audio_rodata.o"
