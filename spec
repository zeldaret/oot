--- conflicted
+++ resolved
@@ -1712,7 +1712,7 @@
 beginseg
     name "ovl_Demo_Tre_Lgt"
     include "build/src/overlays/actors/ovl_Demo_Tre_Lgt/z_demo_tre_lgt.o"
-    include "build/data/overlays/actors/z_demo_tre_lgt.data.o"	
+    include "build/data/overlays/actors/z_demo_tre_lgt.data.o"
     include "build/data/overlays/actors/z_demo_tre_lgt.rodata.o"
     include "build/data/overlays/actors/z_demo_tre_lgt.reloc.o"
 endseg
@@ -3086,10 +3086,7 @@
 beginseg
     name "ovl_En_Owl"
     include "build/src/overlays/actors/ovl_En_Owl/z_en_owl.o"
-<<<<<<< HEAD
-=======
     include "build/data/overlays/actors/z_en_owl.data.o"
->>>>>>> 262f6c50
     include "build/data/overlays/actors/z_en_owl.reloc.o"
 endseg
 
