--- conflicted
+++ resolved
@@ -447,14 +447,8 @@
     include "build/src/code/printutils.o"
     include "build/src/code/sleep.o"
     include "build/src/code/jpegutils.o"
-<<<<<<< HEAD
-    include "build/asm/jpegdecoder.o"
-    include "build/data/jpegdecoder.bss.o"
-    include "build/asm/osPfsFreeBlocks.o"
-=======
     include "build/src/code/jpegdecoder.o"
     include "build/src/libultra_code/osPfsFreeBlocks.o"
->>>>>>> 2826421c
     include "build/asm/guScale.o"
     include "build/src/libultra_code/sinf.o"
     include "build/src/libultra_code/sins.o"
@@ -471,17 +465,6 @@
     include "build/src/libultra_code/__osPfsGetStatus.o"
     include "build/asm/guMtxIdentF.o"
     include "build/src/libultra_code/guLookAt.o"
-<<<<<<< HEAD
-    include "build/asm/osPfsAllocateFile.o"
-    include "build/src/libultra_code/osStopTimer.o"
-    include "build/asm/code_80102420.o"
-    include "build/data/code_80102420.data.o"
-    include "build/asm/code_80102FA0.o"
-    include "build/asm/osPfsFindFile.o"
-    include "build/src/libultra_code/sqrtf.o"
-    include "build/src/libultra_code/osAfterPreNMI.o"
-    include "build/src/libultra_code/osContQuery.o"
-=======
     include "build/src/libultra_code/pfsallocatefile.o"
     include "build/src/libultra_code/osStopTimer.o"
     include "build/src/libultra_code/contpfs.o"
@@ -490,7 +473,6 @@
     include "build/src/libultra_code/sqrtf.o"
     include "build/src/libultra_code/osAfterPreNMI.o"
     include "build/src/libultra_code/contquery.o"
->>>>>>> 2826421c
     include "build/src/libultra_code/guLookAtHilite.o"
     include "build/src/libultra_code/sp.o"
     include "build/asm/guMtxIdent.o"
@@ -502,11 +484,7 @@
     include "build/asm/guNormalize.o"
     include "build/src/libultra_code/osDpGetStatus.o"
     include "build/src/libultra_code/osDpSetStatus.o"
-<<<<<<< HEAD
-    include "build/asm/osPfsDeleteFile.o"
-=======
     include "build/src/libultra_code/osPfsDeleteFile.o"
->>>>>>> 2826421c
     include "build/src/libultra_code/ortho.o"
     include "build/src/libultra_code/cosf.o"
     include "build/data/__libm_qnan_f.rodata.o"
@@ -516,15 +494,9 @@
     include "build/src/libultra_code/guS2DInitBg.o"
     include "build/src/libultra_code/__osPfsSelectBank.o"
     include "build/src/libultra_code/osContSetCh.o"
-<<<<<<< HEAD
-    include "build/asm/osPfsFileState.o"
-    include "build/asm/osPfsInitPak.o"
-    include "build/asm/osPfsChecker.o"
-=======
     include "build/src/libultra_code/code_80104D60.o"
     include "build/src/libultra_code/pfsinitpak.o"
     include "build/src/libultra_code/pfschecker.o"
->>>>>>> 2826421c
     include "build/src/libultra_code/osAiGetLength.o"
     include "build/asm/guTranslate.o"
     include "build/src/libultra_code/__osContRamWrite.o"
