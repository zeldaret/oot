/*
 * ROM spec file
 */

beginseg
    name "makerom"
    include "build/asm/rom_header.o"
    include "build/asm/ipl3.o"
    include "build/asm/entry.o"
endseg

beginseg
    name "boot"
    address 0x80000460
    include "build/src/boot/boot_main.o"
    include "build/src/boot/idle.o"
    include "build/src/boot/viconfig.o"
    include "build/src/boot/z_std_dma.o"
    include "build/src/boot/yaz0.o"
    include "build/src/boot/z_locale.o"
    include "build/src/boot/assert.o"
    include "build/src/boot/is_debug.o"
    include "build/src/libultra_boot_O2/osDriveRomInit.o"
    include "build/asm/mio0.o"
    include "build/src/boot/stackcheck.o"
    include "build/src/boot/logutils.o"
    include "build/src/libultra_boot_O2/sprintf.o"
    include "build/src/libultra_boot_O1/piacs.o"
    include "build/src/libultra_boot_O1/osSendMesg.o"
    include "build/src/libultra_boot_O1/osStopThread.o"
    include "build/src/libultra_boot_O1/osViExtendVStart.o"
    include "build/src/libultra_boot_O1/osViModePalLan1.o"
    include "build/src/libultra_boot_O1/osRecvMesg.o"
    include "build/src/libultra_boot_O1/initialize.o"
    include "build/src/libultra_boot_O1/ll.o"
    include "build/asm/exceptasm.o"
    include "build/src/libultra_boot_O1/__osDequeueThread.o"
    include "build/src/libultra_boot_O1/osDestroyThread.o"
    include "build/asm/bzero.o"
    include "build/src/libultra_boot_O1/osCreateThread.o"
    include "build/asm/__osSetSR.o"
    include "build/asm/__osGetSR.o"
    include "build/asm/osWritebackDCache.o"
    include "build/src/libultra_boot_O2/osViGetNextFramebuffer.o"
    include "build/src/libultra_boot_O2/pimgr.o"
    include "build/src/libultra_boot_O2/__osDevMgrMain.o"
    include "build/src/libultra_boot_O2/__osPiRawStartDma.o"
    include "build/src/libultra_boot_O1/osVirtualToPhysical.o"
    include "build/src/libultra_boot_O2/osViBlack.o"
    include "build/src/libultra_boot_O2/__osSiRawReadIo.o"
    include "build/src/libultra_boot_O1/osGetThreadId.o"
    include "build/asm/osSetIntMask.o"
    include "build/src/libultra_boot_O2/osViSetMode.o"
    include "build/asm/__osProbeTLB.o"
    include "build/src/libultra_boot_O1/osGetMemSize.o"
    include "build/src/libultra_boot_O1/osSetEventMesg.o"
    include "build/src/libultra_boot_O2/_Printf.o"
    include "build/asm/osUnmapTLBAll.o"
    include "build/src/libultra_boot_O2/osEPiStartDma.o"
    include "build/src/libultra_boot_O2/string.o"
    include "build/asm/osInvalICache.o"
    include "build/src/libultra_boot_O1/osCreateMesgQueue.o"
    include "build/asm/osInvalDCache.o"
    include "build/src/libultra_boot_O2/__osSiDeviceBusy.o"
    include "build/src/libultra_boot_O1/osJamMesg.o"
    include "build/src/libultra_boot_O1/osSetThreadPri.o"
    include "build/src/libultra_boot_O1/osGetThreadPri.o"
    include "build/src/libultra_boot_O2/__osEPiRawReadIo.o"
    include "build/src/libultra_boot_O2/osViSwapBuffer.o"
    include "build/src/libultra_boot_O2/__osEPiRawStartDma.o"
    include "build/asm/bcmp.o"
    include "build/src/libultra_boot_O1/osGetTime.o"
    include "build/src/libultra_boot_O1/timerintr.o"
    include "build/asm/osGetCount.o"
    include "build/src/libultra_boot_O1/__osSetGlobalIntMask.o"
    include "build/asm/__osSetCompare.o"
    include "build/asm/bcopy.o"
    include "build/src/libultra_boot_O1/__osResetGlobalIntMask.o"
    include "build/asm/__osDisableInt.o"
    include "build/asm/__osRestoreInt.o"
    include "build/src/libultra_boot_O2/osViModeNtscLan1.o"
    include "build/src/libultra_boot_O2/osViModeMpalLan1.o"
    include "build/src/libultra_boot_O2/__osViInit.o"
    include "build/src/libultra_boot_O2/__osViSwapContext.o"
    include "build/src/libultra_boot_O2/osPiGetCmdQueue.o"
    include "build/src/libultra_boot_O2/osEPiReadIo.o"
    include "build/src/libultra_boot_O2/osViSetSpecialFeatures.o"
    include "build/src/libultra_boot_O2/osCartRomInit.o"
    include "build/src/libultra_boot_O2/osViModeFpalLan1.o"
    include "build/asm/__osSetFpcCsr.o"
    include "build/asm/__osGetFpcCsr.o"
    include "build/src/libultra_boot_O2/osEPiWriteIo.o"
    include "build/asm/osMapTLBRdb.o"
    include "build/src/libultra_boot_O1/osYieldThread.o"
    include "build/asm/__osGetCause.o"
    include "build/src/libultra_boot_O2/__osEPiRawWriteIo.o"
    include "build/src/libultra_boot_O2/_Litob.o"
    include "build/src/libultra_boot_O2/ldiv.o"
    include "build/src/libultra_boot_O2/_Ldtob.o"
    include "build/src/boot/build.o"
    include "build/src/libultra_boot_O2/__osSiRawWriteIo.o"
    include "build/src/libultra_boot_O2/vimgr.o"
    include "build/src/libultra_boot_O2/__osViGetCurrentContext.o"
    include "build/src/libultra_boot_O1/osStartThread.o"
    include "build/src/libultra_boot_O2/osViSetYScale.o"
    include "build/src/libultra_boot_O2/osViSetXScale.o"
    include "build/src/libultra_boot_O1/__osSetHWIntrRoutine.o"
    include "build/src/libultra_boot_O1/__osGetHWIntrRoutine.o"
    include "build/asm/__osSetWatchLo.o"
    include "build/data/rsp_boot.text.o"
endseg

beginseg
    name "dmadata"
    include "build/asm/dmadata.o"
endseg

beginseg
    name "Audiobank"
    address 0x10 // fake RAM address to avoid map lookup inaccuracies
    include "build/baserom/Audiobank.o"
endseg

beginseg
    name "Audioseq"
    include "build/baserom/Audioseq.o"
endseg

beginseg
    name "Audiotable"
    include "build/baserom/Audiotable.o"
endseg

beginseg
    name "link_animetion"
    include "build/baserom/link_animetion.o"
endseg

beginseg
    name "icon_item_static"
    romalign 0x1000
    include "build/assets/textures/icon_item_static/icon_item_static.o"
    number 8
endseg

beginseg
    name "icon_item_24_static"
    romalign 0x1000
    include "build/assets/textures/icon_item_24_static/icon_item_24_static.o"
    number 9
endseg

beginseg
    name "icon_item_field_static"
    romalign 0x1000
    include "build/assets/textures/icon_item_field_static/icon_item_field_static.o"
    number 12
endseg

beginseg
    name "icon_item_dungeon_static"
    romalign 0x1000
    include "build/assets/textures/icon_item_dungeon_static/icon_item_dungeon_static.o"
    number 12
endseg

beginseg
    name "icon_item_gameover_static"
    romalign 0x1000
    include "build/assets/textures/icon_item_gameover_static/icon_item_gameover_static.o"
    number 12
endseg

beginseg
    name "icon_item_nes_static"
    romalign 0x1000
    include "build/assets/textures/icon_item_nes_static/icon_item_nes_static.o"
    number 13
endseg

beginseg
    name "icon_item_ger_static"
    romalign 0x1000
    include "build/assets/textures/icon_item_ger_static/icon_item_ger_static.o"
    number 13
endseg

beginseg
    name "icon_item_fra_static"
    romalign 0x1000
    include "build/assets/textures/icon_item_fra_static/icon_item_fra_static.o"
    number 13
endseg

beginseg
    name "item_name_static"
    romalign 0x1000
    include "build/assets/textures/item_name_static/item_name_static.o"
    number 10
endseg

beginseg
    name "map_name_static"
    romalign 0x1000
    include "build/assets/textures/map_name_static/map_name_static.o"
    number 11
endseg

beginseg
    name "do_action_static"
    romalign 0x1000
    include "build/assets/textures/do_action_static/do_action_static.o"
    number 7
endseg

beginseg
    name "message_static"
    romalign 0x1000
    include "build/assets/textures/message_static/message_static.o"
    number 7
endseg

beginseg
    name "message_texture_static"
    romalign 0x1000
    include "build/assets/textures/message_texture_static/message_texture_static.o"
    number 9
endseg

beginseg
    name "nes_font_static"
    romalign 0x1000
    include "build/assets/textures/nes_font_static/nes_font_static.o"
    number 10
endseg

beginseg
    name "nes_message_data_static"
    romalign 0x1000
    include "build/baserom/nes_message_data_static.o"
endseg

beginseg
    name "ger_message_data_static"
    romalign 0x1000
    include "build/baserom/ger_message_data_static.o"
endseg

beginseg
    name "fra_message_data_static"
    romalign 0x1000
    include "build/baserom/fra_message_data_static.o"
endseg

beginseg
    name "staff_message_data_static"
    romalign 0x1000
    include "build/baserom/staff_message_data_static.o"
endseg

beginseg
    name "map_grand_static"
    romalign 0x1000
    include "build/assets/textures/map_grand_static/map_grand_static.o"
    number 11
endseg

beginseg
    name "map_48x85_static"
    romalign 0x1000
    include "build/assets/textures/map_48x85_static/map_48x85_static.o"
    number 11
endseg

beginseg
    name "map_i_static"
    romalign 0x1000
    include "build/assets/textures/map_i_static/map_i_static.o"
    number 11
endseg

beginseg
    name "code"
    after "dmadata"
    include "build/src/code/z_en_a_keep.o"
    include "build/src/code/z_en_item00.o"
    include "build/src/code/z_eff_blure.o"
    include "build/src/code/z_eff_shield_particle.o"
    include "build/src/code/z_eff_spark.o"
    include "build/src/code/z_eff_ss_dead.o"
    include "build/src/code/z_effect.o"
    include "build/src/code/z_effect_soft_sprite.o"
    include "build/src/code/z_effect_soft_sprite_old_init.o"
    include "build/src/code/z_effect_soft_sprite_dlftbls.o"
    include "build/src/code/flg_set.o"
    include "build/src/code/z_DLF.o"
    include "build/src/code/z_actor.o"
    include "build/src/code/z_actor_dlftbls.o"
    include "build/src/code/z_bgcheck.o"
    include "build/src/code/code_800430A0.o"
    include "build/src/code/code_80043480.o"
    include "build/src/code/z_camera.o"
    include "build/src/code/z_collision_btltbls.o"
    include "build/src/code/z_collision_check.o"
    include "build/src/code/z_common_data.o"
    include "build/src/code/z_debug.o"
    include "build/src/code/z_debug_display.o"
    include "build/src/code/z_demo.o"
    include "build/src/code/code_80069420.o"
    include "build/src/code/z_draw.o"
    include "build/src/code/code_8006BA00.o"
    include "build/src/code/z_elf_message.o"
    include "build/src/code/z_face_reaction.o"
    include "build/src/code/code_8006C3A0.o"
    include "build/src/code/code_8006C510.o"
    include "build/src/code/z_fcurve_data_skelanime.o"
    include "build/src/code/z_game_dlftbls.o"
    include "build/src/code/z_horse.o"
    include "build/src/code/z_jpeg.o"
    include "build/src/code/z_kaleido_setup.o"
    include "build/src/code/z_kanfont.o"
    include "build/src/code/z_kankyo.o"
    include "build/data/z_kankyo.data.o"
    include "build/data/z_kankyo.bss.o"
    include "build/src/code/z_lib.o"
    include "build/src/code/z_lifemeter.o"
    include "build/src/code/z_lights.o"
    include "build/src/code/z_malloc.o"
    include "build/src/code/z_map_mark.o"
    include "build/src/code/z_moji.o"
    include "build/src/code/z_prenmi_buff.o"
    include "build/src/code/z_msgevent.o"
    include "build/src/code/z_olib.o"
    include "build/src/code/z_onepointdemo.o"
    include "build/src/code/z_map_exp.o"
    include "build/src/code/z_map_data.o"
    include "build/src/code/z_parameter.o"
    include "build/src/code/z_path.o"
    include "build/src/code/z_frame_advance.o"
    include "build/src/code/z_player_lib.o"
    include "build/src/code/z_prenmi.o"
    include "build/src/code/z_quake.o"
    include "build/src/code/z_rcp.o"
    include "build/src/code/z_room.o"
    include "build/src/code/z_sample.o"
    include "build/src/code/code_80097A00.o"
    include "build/src/code/z_scene.o"
    include "build/src/code/z_scene_table.o"
    include "build/src/code/z_skelanime.o"
    include "build/src/code/z_skin.o"
    include "build/src/code/z_skin_awb.o"
    include "build/src/code/z_skin_matrix.o"
    include "build/src/code/z_sram.o"
    include "build/src/code/z_ss_sram.o"
    include "build/src/code/code_800A9F30.o"
    include "build/data/z_text.data.o"
    include "build/src/code/z_view.o"
    include "build/src/code/z_vimode.o"
    include "build/src/code/code_800ACE70.o"
    include "build/src/code/z_vismono.o"
    include "build/src/code/code_800AD920.o"
    include "build/src/code/z_vr_box.o"
    include "build/data/z_vr_box.data.o"
    include "build/src/code/z_vr_box_draw.o"
    include "build/src/code/z_player_call.o"
    include "build/src/code/z_fbdemo.o"
    include "build/src/code/z_fbdemo_triforce.o"
    include "build/src/code/z_fbdemo_wipe1.o"
    include "build/src/code/z_fbdemo_circle.o"
    include "build/src/code/z_fbdemo_fade.o"
    include "build/src/code/shrink_window.o"
    include "build/src/code/db_camera.o"
    include "build/src/code/code_800BB0A0.o"
    include "build/src/code/mempak.o"
    include "build/src/code/z_kaleido_manager.o"
    include "build/src/code/z_kaleido_scope_call.o"
    include "build/src/code/z_play.o"
    include "build/src/code/PreRender.o"
    include "build/src/code/TwoHeadArena.o"
    include "build/src/code/code_800C3C20.o"
    include "build/src/code/audioMgr.o"
    include "build/src/code/title_setup.o"
    include "build/src/code/game.o"
    include "build/src/code/gamealloc.o"
    include "build/src/code/graph.o"
    include "build/src/code/listalloc.o"
    include "build/src/code/main.o"
    include "build/src/code/padmgr.o"
    include "build/src/code/sched.o"
    include "build/src/code/speed_meter.o"
    include "build/src/code/sys_cfb.o"
    include "build/src/code/sys_math.o"
    include "build/src/code/sys_math3d.o"
    include "build/src/code/sys_math_atan.o"
    include "build/src/code/sys_matrix.o"
    include "build/src/code/sys_ucode.o"
    include "build/src/code/code_800D2E30.o"
    include "build/data/code_800D2E30.data.o"
    include "build/src/code/code_800D31A0.o"
    include "build/src/code/irqmgr.o"
    include "build/src/code/debug_malloc.o"
    include "build/src/code/fault.o"
    include "build/data/fault.bss.o"
    include "build/src/code/fault_drawer.o"
    include "build/asm/code_800D71F0.o"
    include "build/src/code/ucode_disas.o"
    include "build/src/code/audio_synthesis.o"
    include "build/data/audio_synthesis.data.o"
    include "build/src/code/audio_heap.o"
    include "build/src/code/audio_load.o"
    include "build/src/code/code_800E4FE0.o"
    include "build/src/libultra_code_O2/code_800E6840.o"
    include "build/src/libultra_code_O2/osAiSetNextBuffer.o"
    include "build/src/code/audio_playback.o"
    include "build/src/code/audio_effects.o"
    include "build/data/audio_effects.data.o"
    include "build/src/code/audio_seqplayer.o"
    include "build/src/code/code_800EC960.o"
    include "build/data/code_800EC960.data.o"
    include "build/src/code/code_800F7260.o"
    include "build/data/code_800F7260.bss.o"
    include "build/src/code/code_800F9280.o"
    include "build/data/code_800F9280.data.o"
    include "build/src/code/audio_rodata.o"
    include "build/src/code/logseverity.o"
    include "build/src/code/gfxprint.o"
    include "build/src/code/code_800FBCE0.o"
    include "build/src/code/loadfragment2.o"
    include "build/src/code/mtxuty-cvt.o"
    include "build/src/code/relocation.o"
    include "build/src/code/code_800FC620.o"
    include "build/src/code/padutils.o"
    include "build/src/code/padsetup.o"
    include "build/src/code/code_800FCE80.o"
    include "build/asm/fp.o"
    include "build/src/code/system_malloc.o"
    include "build/src/code/code_800FD970.o"
    include "build/src/code/__osMalloc.o"
    include "build/src/code/printutils.o"
    include "build/src/code/sleep.o"
    include "build/src/code/jpegutils.o"
    include "build/src/code/jpegdecoder.o"
    include "build/src/libultra_code_O2/osPfsFreeBlocks.o"
    include "build/asm/guScale.o"
    include "build/src/libultra_code_O2/sinf.o"
    include "build/src/libultra_code_O2/sins.o"
    include "build/src/libultra_code_O2/sptask.o"
    include "build/src/libultra_code_O2/osRumblePak.o"
    include "build/src/libultra_code_O2/__osSiCreateAccessQueue.o"
    include "build/src/libultra_code_O2/osContInit.o"
    include "build/src/libultra_code_O2/osContStartReadData.o"
    include "build/src/libultra_code_O2/guPerspectiveF.o"
    include "build/src/libultra_code_O2/__osSpRawStartDma.o"
    include "build/src/libultra_code_O2/__osSiRawStartDma.o"
    include "build/src/libultra_code_O2/osSpTaskYield.o"
    include "build/src/libultra_code_O2/pfsreadwritefile.o"
    include "build/src/libultra_code_O2/__osPfsGetStatus.o"
    include "build/asm/guMtxIdentF.o"
    include "build/src/libultra_code_O2/guLookAt.o"
    include "build/src/libultra_code_O2/pfsallocatefile.o"
    include "build/src/libultra_code_O1/osStopTimer.o"
    include "build/src/libultra_code_O2/contpfs.o"
    include "build/asm/guMtxL2F.o"
    include "build/src/libultra_code_O2/osPfsFindFile.o"
    include "build/src/libultra_code_O2/sqrtf.o"
    include "build/src/libultra_code_O2/osAfterPreNMI.o"
    include "build/src/libultra_code_O2/contquery.o"
    include "build/src/libultra_code_O2/guLookAtHilite.o"
    include "build/src/libultra_code_O2/sp.o"
    include "build/asm/guMtxIdent.o"
    include "build/src/libultra_code_O2/guPosition.o"
    include "build/src/libultra_code_O2/osSpTaskYielded.o"
    include "build/src/libultra_code_O2/rotate.o"
    include "build/src/libultra_code_O2/osAiSetFrequency.o"
    include "build/src/libultra_code_O2/__osGetActiveQueue.o"
    include "build/asm/guNormalize.o"
    include "build/src/libultra_code_O2/osDpGetStatus.o"
    include "build/src/libultra_code_O2/osDpSetStatus.o"
    include "build/src/libultra_code_O2/osPfsDeleteFile.o"
    include "build/src/libultra_code_O2/ortho.o"
    include "build/src/libultra_code_O2/cosf.o"
    include "build/data/__libm_qnan_f.rodata.o"
    include "build/src/libultra_code_O2/coss.o"
    include "build/src/libultra_code_O2/osViSetEvent.o"
    include "build/src/libultra_code_O2/osPfsIsPlug.o"
    include "build/src/libultra_code_O2/guS2DInitBg.o"
    include "build/src/libultra_code_O2/__osPfsSelectBank.o"
    include "build/src/libultra_code_O2/osContSetCh.o"
    include "build/src/libultra_code_O2/osPfsFileState.o"
    include "build/src/libultra_code_O2/pfsinitpak.o"
    include "build/src/libultra_code_O2/pfschecker.o"
    include "build/src/libultra_code_O2/osAiGetLength.o"
    include "build/asm/guTranslate.o"
    include "build/src/libultra_code_O2/__osContRamWrite.o"
    include "build/src/libultra_code_O2/__osContRamRead.o"
    include "build/src/libultra_code_O2/__osContAddressCrc.o"
    include "build/src/libultra_code_O1/osSetTimer.o"
    include "build/src/libultra_code_O2/__osSpGetStatus.o"
    include "build/src/libultra_code_O2/__osSpSetStatus.o"
    include "build/asm/osWritebackDCacheAll.o"
    include "build/src/libultra_code_O2/__osGetCurrFaultedThread.o"
    include "build/asm/guMtxF2L.o"
    include "build/src/libultra_code_O1/llcvt.o"
    include "build/src/libultra_code_O2/osViGetCurrentFramebuffer.o"
    include "build/src/libultra_code_O2/__osSpSetPc.o"
    include "build/src/libultra_code_O2_g3/sqrt.o"
    include "build/src/libultra_code_O2_g3/absf.o"
    include "build/src/code/code_801067F0.o"
    include "build/src/code/code_80106860.o"
    include "build/src/code/code_801068B0.o"
    include "build/data/z_message_PAL.rodata.o"
    include "build/src/code/z_message_PAL.o"
    include "build/data/z_message_PAL.bss.o"
    include "build/src/code/z_game_over.o"
    include "build/src/code/z_construct.o"
    include "build/data/rsp.text.o"
    include "build/data/rsp.rodata.o"
endseg

beginseg
    name "buffers"
    align 0x40
    include "build/src/buffers/zbuffer.o"
    include "build/src/buffers/gfxbuffers.o"
    include "build/src/buffers/heaps.o"
endseg

beginseg
    name "ovl_title"
    address 0x80800000
    include "build/src/overlays/gamestates/ovl_title/z_title.o"
    include "build/src/overlays/gamestates/ovl_title/ovl_title_reloc.o"
endseg

beginseg
    name "ovl_select"
    include "build/src/overlays/gamestates/ovl_select/z_select.o"
    include "build/src/overlays/gamestates/ovl_select/ovl_select_reloc.o"
endseg

beginseg
    name "ovl_opening"
    include "build/src/overlays/gamestates/ovl_opening/z_opening.o"
    include "build/src/overlays/gamestates/ovl_opening/ovl_opening_reloc.o"
endseg

beginseg
    name "ovl_file_choose"
    include "build/src/overlays/gamestates/ovl_file_choose/z_file_nameset_PAL.o"
    include "build/data/overlays/gamestates/z_file_nameset_PAL.data.o"
    include "build/data/overlays/gamestates/z_file_nameset_PAL.rodata.o"
    include "build/data/overlays/gamestates/z_file_nameset_PAL.bss.o"
    include "build/src/overlays/gamestates/ovl_file_choose/z_file_choose.o"
    include "build/data/overlays/gamestates/z_file_choose.rodata.o"
    include "build/data/overlays/gamestates/z_file_choose.reloc.o"
endseg

beginseg
    name "ovl_kaleido_scope"
    include "build/src/overlays/actors/ovl_kaleido_scope/z_kaleido_collect.o"
    include "build/src/overlays/actors/ovl_kaleido_scope/z_kaleido_debug.o"
    include "build/src/overlays/actors/ovl_kaleido_scope/z_kaleido_equipment.o"
    include "build/src/overlays/actors/ovl_kaleido_scope/z_kaleido_item.o"
    include "build/src/overlays/actors/ovl_kaleido_scope/z_kaleido_map_PAL.o"
    include "build/src/overlays/actors/ovl_kaleido_scope/z_kaleido_prompt.o"
    include "build/src/overlays/actors/ovl_kaleido_scope/z_kaleido_scope_PAL.o"
    include "build/src/overlays/actors/ovl_kaleido_scope/z_lmap_mark.o"
    include "build/src/overlays/actors/ovl_kaleido_scope/z_lmap_mark_data.o"
#ifdef NON_MATCHING
    include "build/src/overlays/actors/ovl_kaleido_scope/ovl_kaleido_scope_reloc.o"
#else
    include "build/data/overlays/actors/z_kaleido_scope.reloc.o"
#endif
endseg

beginseg
    name "ovl_player_actor"
    include "build/src/overlays/actors/ovl_player_actor/z_player.o"
    include "build/src/overlays/actors/ovl_player_actor/ovl_player_actor_reloc.o"
endseg

beginseg
    name "ovl_map_mark_data"
    include "build/src/overlays/ovl_map_mark_data/z_map_mark_data.o"
    include "build/src/overlays/ovl_map_mark_data/ovl_map_mark_data_reloc.o"
endseg

beginseg
    name "ovl_En_Test"
    include "build/src/overlays/actors/ovl_En_Test/z_en_test.o"
    include "build/src/overlays/actors/ovl_En_Test/ovl_En_Test_reloc.o"
endseg

beginseg
    name "ovl_Arms_Hook"
    include "build/src/overlays/actors/ovl_Arms_Hook/z_arms_hook.o"
    include "build/src/overlays/actors/ovl_Arms_Hook/ovl_Arms_Hook_reloc.o"
endseg

beginseg
    name "ovl_Arrow_Fire"
    include "build/src/overlays/actors/ovl_Arrow_Fire/z_arrow_fire.o"
    include "build/src/overlays/actors/ovl_Arrow_Fire/ovl_Arrow_Fire_reloc.o"
endseg

beginseg
    name "ovl_Arrow_Ice"
    include "build/src/overlays/actors/ovl_Arrow_Ice/z_arrow_ice.o"
    include "build/src/overlays/actors/ovl_Arrow_Ice/ovl_Arrow_Ice_reloc.o"
endseg

beginseg
    name "ovl_Arrow_Light"
    include "build/src/overlays/actors/ovl_Arrow_Light/z_arrow_light.o"
    include "build/src/overlays/actors/ovl_Arrow_Light/ovl_Arrow_Light_reloc.o"
endseg

beginseg
    name "ovl_Bg_Bdan_Objects"
    include "build/src/overlays/actors/ovl_Bg_Bdan_Objects/z_bg_bdan_objects.o"
    include "build/src/overlays/actors/ovl_Bg_Bdan_Objects/ovl_Bg_Bdan_Objects_reloc.o"
endseg

beginseg
    name "ovl_Bg_Bdan_Switch"
    include "build/src/overlays/actors/ovl_Bg_Bdan_Switch/z_bg_bdan_switch.o"
    include "build/src/overlays/actors/ovl_Bg_Bdan_Switch/ovl_Bg_Bdan_Switch_reloc.o"
endseg

beginseg
    name "ovl_Bg_Bom_Guard"
    include "build/src/overlays/actors/ovl_Bg_Bom_Guard/z_bg_bom_guard.o"
    include "build/src/overlays/actors/ovl_Bg_Bom_Guard/ovl_Bg_Bom_Guard_reloc.o"
endseg

beginseg
    name "ovl_Bg_Bombwall"
    include "build/src/overlays/actors/ovl_Bg_Bombwall/z_bg_bombwall.o"
    include "build/src/overlays/actors/ovl_Bg_Bombwall/ovl_Bg_Bombwall_reloc.o"
endseg

beginseg
    name "ovl_Bg_Bowl_Wall"
    include "build/src/overlays/actors/ovl_Bg_Bowl_Wall/z_bg_bowl_wall.o"
    include "build/src/overlays/actors/ovl_Bg_Bowl_Wall/ovl_Bg_Bowl_Wall_reloc.o"
endseg

beginseg
    name "ovl_Bg_Breakwall"
    include "build/src/overlays/actors/ovl_Bg_Breakwall/z_bg_breakwall.o"
    include "build/src/overlays/actors/ovl_Bg_Breakwall/ovl_Bg_Breakwall_reloc.o"
endseg

beginseg
    name "ovl_Bg_Ddan_Jd"
    include "build/src/overlays/actors/ovl_Bg_Ddan_Jd/z_bg_ddan_jd.o"
    include "build/src/overlays/actors/ovl_Bg_Ddan_Jd/ovl_Bg_Ddan_Jd_reloc.o"
endseg

beginseg
    name "ovl_Bg_Ddan_Kd"
    include "build/src/overlays/actors/ovl_Bg_Ddan_Kd/z_bg_ddan_kd.o"
    include "build/src/overlays/actors/ovl_Bg_Ddan_Kd/ovl_Bg_Ddan_Kd_reloc.o"
endseg

beginseg
    name "ovl_Bg_Dodoago"
    include "build/src/overlays/actors/ovl_Bg_Dodoago/z_bg_dodoago.o"
    include "build/src/overlays/actors/ovl_Bg_Dodoago/ovl_Bg_Dodoago_reloc.o"
endseg

beginseg
    name "ovl_Bg_Dy_Yoseizo"
    include "build/src/overlays/actors/ovl_Bg_Dy_Yoseizo/z_bg_dy_yoseizo.o"
    include "build/src/overlays/actors/ovl_Bg_Dy_Yoseizo/ovl_Bg_Dy_Yoseizo_reloc.o"
endseg

beginseg
    name "ovl_Bg_Ganon_Otyuka"
    include "build/src/overlays/actors/ovl_Bg_Ganon_Otyuka/z_bg_ganon_otyuka.o"
    include "build/src/overlays/actors/ovl_Bg_Ganon_Otyuka/ovl_Bg_Ganon_Otyuka_reloc.o"
endseg

beginseg
    name "ovl_Bg_Gate_Shutter"
    include "build/src/overlays/actors/ovl_Bg_Gate_Shutter/z_bg_gate_shutter.o"
    include "build/src/overlays/actors/ovl_Bg_Gate_Shutter/ovl_Bg_Gate_Shutter_reloc.o"
endseg

beginseg
    name "ovl_Bg_Gjyo_Bridge"
    include "build/src/overlays/actors/ovl_Bg_Gjyo_Bridge/z_bg_gjyo_bridge.o"
    include "build/src/overlays/actors/ovl_Bg_Gjyo_Bridge/ovl_Bg_Gjyo_Bridge_reloc.o"
endseg

beginseg
    name "ovl_Bg_Gnd_Darkmeiro"
    include "build/src/overlays/actors/ovl_Bg_Gnd_Darkmeiro/z_bg_gnd_darkmeiro.o"
    include "build/src/overlays/actors/ovl_Bg_Gnd_Darkmeiro/ovl_Bg_Gnd_Darkmeiro_reloc.o"
endseg

beginseg
    name "ovl_Bg_Gnd_Firemeiro"
    include "build/src/overlays/actors/ovl_Bg_Gnd_Firemeiro/z_bg_gnd_firemeiro.o"
    include "build/src/overlays/actors/ovl_Bg_Gnd_Firemeiro/ovl_Bg_Gnd_Firemeiro_reloc.o"
endseg

beginseg
    name "ovl_Bg_Gnd_Iceblock"
    include "build/src/overlays/actors/ovl_Bg_Gnd_Iceblock/z_bg_gnd_iceblock.o"
    include "build/src/overlays/actors/ovl_Bg_Gnd_Iceblock/ovl_Bg_Gnd_Iceblock_reloc.o"
endseg

beginseg
    name "ovl_Bg_Gnd_Nisekabe"
    include "build/src/overlays/actors/ovl_Bg_Gnd_Nisekabe/z_bg_gnd_nisekabe.o"
    include "build/src/overlays/actors/ovl_Bg_Gnd_Nisekabe/ovl_Bg_Gnd_Nisekabe_reloc.o"
endseg

beginseg
    name "ovl_Bg_Gnd_Soulmeiro"
    include "build/src/overlays/actors/ovl_Bg_Gnd_Soulmeiro/z_bg_gnd_soulmeiro.o"
    include "build/src/overlays/actors/ovl_Bg_Gnd_Soulmeiro/ovl_Bg_Gnd_Soulmeiro_reloc.o"
endseg

beginseg
    name "ovl_Bg_Haka"
    include "build/src/overlays/actors/ovl_Bg_Haka/z_bg_haka.o"
    include "build/src/overlays/actors/ovl_Bg_Haka/ovl_Bg_Haka_reloc.o"
endseg

beginseg
    name "ovl_Bg_Haka_Gate"
    include "build/src/overlays/actors/ovl_Bg_Haka_Gate/z_bg_haka_gate.o"
    include "build/src/overlays/actors/ovl_Bg_Haka_Gate/ovl_Bg_Haka_Gate_reloc.o"
endseg

beginseg
    name "ovl_Bg_Haka_Huta"
    include "build/src/overlays/actors/ovl_Bg_Haka_Huta/z_bg_haka_huta.o"
    include "build/src/overlays/actors/ovl_Bg_Haka_Huta/ovl_Bg_Haka_Huta_reloc.o"
endseg

beginseg
    name "ovl_Bg_Haka_Megane"
    include "build/src/overlays/actors/ovl_Bg_Haka_Megane/z_bg_haka_megane.o"
    include "build/src/overlays/actors/ovl_Bg_Haka_Megane/ovl_Bg_Haka_Megane_reloc.o"
endseg

beginseg
    name "ovl_Bg_Haka_MeganeBG"
    include "build/src/overlays/actors/ovl_Bg_Haka_MeganeBG/z_bg_haka_meganebg.o"
    include "build/src/overlays/actors/ovl_Bg_Haka_MeganeBG/ovl_Bg_Haka_MeganeBG_reloc.o"
endseg

beginseg
    name "ovl_Bg_Haka_Sgami"
    include "build/src/overlays/actors/ovl_Bg_Haka_Sgami/z_bg_haka_sgami.o"
    include "build/src/overlays/actors/ovl_Bg_Haka_Sgami/ovl_Bg_Haka_Sgami_reloc.o"
endseg

beginseg
    name "ovl_Bg_Haka_Ship"
    include "build/src/overlays/actors/ovl_Bg_Haka_Ship/z_bg_haka_ship.o"
    include "build/src/overlays/actors/ovl_Bg_Haka_Ship/ovl_Bg_Haka_Ship_reloc.o"
endseg

beginseg
    name "ovl_Bg_Haka_Trap"
    include "build/src/overlays/actors/ovl_Bg_Haka_Trap/z_bg_haka_trap.o"
    include "build/src/overlays/actors/ovl_Bg_Haka_Trap/ovl_Bg_Haka_Trap_reloc.o"
endseg

beginseg
    name "ovl_Bg_Haka_Tubo"
    include "build/src/overlays/actors/ovl_Bg_Haka_Tubo/z_bg_haka_tubo.o"
    include "build/src/overlays/actors/ovl_Bg_Haka_Tubo/ovl_Bg_Haka_Tubo_reloc.o"
endseg

beginseg
    name "ovl_Bg_Haka_Water"
    include "build/src/overlays/actors/ovl_Bg_Haka_Water/z_bg_haka_water.o"
    include "build/src/overlays/actors/ovl_Bg_Haka_Water/ovl_Bg_Haka_Water_reloc.o"
endseg

beginseg
    name "ovl_Bg_Haka_Zou"
    include "build/src/overlays/actors/ovl_Bg_Haka_Zou/z_bg_haka_zou.o"
    include "build/src/overlays/actors/ovl_Bg_Haka_Zou/ovl_Bg_Haka_Zou_reloc.o"
endseg

beginseg
    name "ovl_Bg_Heavy_Block"
    include "build/src/overlays/actors/ovl_Bg_Heavy_Block/z_bg_heavy_block.o"
    include "build/src/overlays/actors/ovl_Bg_Heavy_Block/ovl_Bg_Heavy_Block_reloc.o"
endseg

beginseg
    name "ovl_Bg_Hidan_Curtain"
    include "build/src/overlays/actors/ovl_Bg_Hidan_Curtain/z_bg_hidan_curtain.o"
    include "build/src/overlays/actors/ovl_Bg_Hidan_Curtain/ovl_Bg_Hidan_Curtain_reloc.o"
endseg

beginseg
    name "ovl_Bg_Hidan_Dalm"
    include "build/src/overlays/actors/ovl_Bg_Hidan_Dalm/z_bg_hidan_dalm.o"
    include "build/src/overlays/actors/ovl_Bg_Hidan_Dalm/ovl_Bg_Hidan_Dalm_reloc.o"
endseg

beginseg
    name "ovl_Bg_Hidan_Firewall"
    include "build/src/overlays/actors/ovl_Bg_Hidan_Firewall/z_bg_hidan_firewall.o"
    include "build/src/overlays/actors/ovl_Bg_Hidan_Firewall/ovl_Bg_Hidan_Firewall_reloc.o"
endseg

beginseg
    name "ovl_Bg_Hidan_Fslift"
    include "build/src/overlays/actors/ovl_Bg_Hidan_Fslift/z_bg_hidan_fslift.o"
    include "build/src/overlays/actors/ovl_Bg_Hidan_Fslift/ovl_Bg_Hidan_Fslift_reloc.o"
endseg

beginseg
    name "ovl_Bg_Hidan_Fwbig"
    include "build/src/overlays/actors/ovl_Bg_Hidan_Fwbig/z_bg_hidan_fwbig.o"
    include "build/src/overlays/actors/ovl_Bg_Hidan_Fwbig/ovl_Bg_Hidan_Fwbig_reloc.o"
endseg

beginseg
    name "ovl_Bg_Hidan_Hamstep"
    include "build/src/overlays/actors/ovl_Bg_Hidan_Hamstep/z_bg_hidan_hamstep.o"
    include "build/src/overlays/actors/ovl_Bg_Hidan_Hamstep/ovl_Bg_Hidan_Hamstep_reloc.o"
endseg

beginseg
    name "ovl_Bg_Hidan_Hrock"
    include "build/src/overlays/actors/ovl_Bg_Hidan_Hrock/z_bg_hidan_hrock.o"
    include "build/src/overlays/actors/ovl_Bg_Hidan_Hrock/ovl_Bg_Hidan_Hrock_reloc.o"
endseg

beginseg
    name "ovl_Bg_Hidan_Kousi"
    include "build/src/overlays/actors/ovl_Bg_Hidan_Kousi/z_bg_hidan_kousi.o"
    include "build/src/overlays/actors/ovl_Bg_Hidan_Kousi/ovl_Bg_Hidan_Kousi_reloc.o"
endseg

beginseg
    name "ovl_Bg_Hidan_Kowarerukabe"
    include "build/src/overlays/actors/ovl_Bg_Hidan_Kowarerukabe/z_bg_hidan_kowarerukabe.o"
    include "build/src/overlays/actors/ovl_Bg_Hidan_Kowarerukabe/ovl_Bg_Hidan_Kowarerukabe_reloc.o"
endseg

beginseg
    name "ovl_Bg_Hidan_Rock"
    include "build/src/overlays/actors/ovl_Bg_Hidan_Rock/z_bg_hidan_rock.o"
    include "build/src/overlays/actors/ovl_Bg_Hidan_Rock/ovl_Bg_Hidan_Rock_reloc.o"
endseg

beginseg
    name "ovl_Bg_Hidan_Rsekizou"
    include "build/src/overlays/actors/ovl_Bg_Hidan_Rsekizou/z_bg_hidan_rsekizou.o"
    include "build/src/overlays/actors/ovl_Bg_Hidan_Rsekizou/ovl_Bg_Hidan_Rsekizou_reloc.o"
endseg

beginseg
    name "ovl_Bg_Hidan_Sekizou"
    include "build/src/overlays/actors/ovl_Bg_Hidan_Sekizou/z_bg_hidan_sekizou.o"
    include "build/data/overlays/actors/z_bg_hidan_sekizou.data.o"
    include "build/data/overlays/actors/z_bg_hidan_sekizou.reloc.o"
endseg

beginseg
    name "ovl_Bg_Hidan_Sima"
    include "build/src/overlays/actors/ovl_Bg_Hidan_Sima/z_bg_hidan_sima.o"
    include "build/src/overlays/actors/ovl_Bg_Hidan_Sima/ovl_Bg_Hidan_Sima_reloc.o"
endseg

beginseg
    name "ovl_Bg_Hidan_Syoku"
    include "build/src/overlays/actors/ovl_Bg_Hidan_Syoku/z_bg_hidan_syoku.o"
    include "build/src/overlays/actors/ovl_Bg_Hidan_Syoku/ovl_Bg_Hidan_Syoku_reloc.o"
endseg

beginseg
    name "ovl_Bg_Ice_Objects"
    include "build/src/overlays/actors/ovl_Bg_Ice_Objects/z_bg_ice_objects.o"
    include "build/src/overlays/actors/ovl_Bg_Ice_Objects/ovl_Bg_Ice_Objects_reloc.o"
endseg

beginseg
    name "ovl_Bg_Ice_Shelter"
    include "build/src/overlays/actors/ovl_Bg_Ice_Shelter/z_bg_ice_shelter.o"
    include "build/src/overlays/actors/ovl_Bg_Ice_Shelter/ovl_Bg_Ice_Shelter_reloc.o"
endseg

beginseg
    name "ovl_Bg_Ice_Shutter"
    include "build/src/overlays/actors/ovl_Bg_Ice_Shutter/z_bg_ice_shutter.o"
    include "build/src/overlays/actors/ovl_Bg_Ice_Shutter/ovl_Bg_Ice_Shutter_reloc.o"
endseg

beginseg
    name "ovl_Bg_Ice_Turara"
    include "build/src/overlays/actors/ovl_Bg_Ice_Turara/z_bg_ice_turara.o"
    include "build/src/overlays/actors/ovl_Bg_Ice_Turara/ovl_Bg_Ice_Turara_reloc.o"
endseg

beginseg
    name "ovl_Bg_Ingate"
    include "build/src/overlays/actors/ovl_Bg_Ingate/z_bg_ingate.o"
    include "build/src/overlays/actors/ovl_Bg_Ingate/ovl_Bg_Ingate_reloc.o"
endseg

beginseg
    name "ovl_Bg_Jya_1flift"
    include "build/src/overlays/actors/ovl_Bg_Jya_1flift/z_bg_jya_1flift.o"
    include "build/src/overlays/actors/ovl_Bg_Jya_1flift/ovl_Bg_Jya_1flift_reloc.o"
endseg

beginseg
    name "ovl_Bg_Jya_Amishutter"
    include "build/src/overlays/actors/ovl_Bg_Jya_Amishutter/z_bg_jya_amishutter.o"
    include "build/src/overlays/actors/ovl_Bg_Jya_Amishutter/ovl_Bg_Jya_Amishutter_reloc.o"
endseg

beginseg
    name "ovl_Bg_Jya_Bigmirror"
    include "build/src/overlays/actors/ovl_Bg_Jya_Bigmirror/z_bg_jya_bigmirror.o"
    include "build/src/overlays/actors/ovl_Bg_Jya_Bigmirror/ovl_Bg_Jya_Bigmirror_reloc.o"
endseg

beginseg
    name "ovl_Bg_Jya_Block"
    include "build/src/overlays/actors/ovl_Bg_Jya_Block/z_bg_jya_block.o"
    include "build/src/overlays/actors/ovl_Bg_Jya_Block/ovl_Bg_Jya_Block_reloc.o"
endseg

beginseg
    name "ovl_Bg_Jya_Bombchuiwa"
    include "build/src/overlays/actors/ovl_Bg_Jya_Bombchuiwa/z_bg_jya_bombchuiwa.o"
    include "build/src/overlays/actors/ovl_Bg_Jya_Bombchuiwa/ovl_Bg_Jya_Bombchuiwa_reloc.o"
endseg

beginseg
    name "ovl_Bg_Jya_Bombiwa"
    include "build/src/overlays/actors/ovl_Bg_Jya_Bombiwa/z_bg_jya_bombiwa.o"
    include "build/src/overlays/actors/ovl_Bg_Jya_Bombiwa/ovl_Bg_Jya_Bombiwa_reloc.o"
endseg

beginseg
    name "ovl_Bg_Jya_Cobra"
    include "build/src/overlays/actors/ovl_Bg_Jya_Cobra/z_bg_jya_cobra.o"
#ifdef NON_MATCHING
    include "build/src/overlays/actors/ovl_Bg_Jya_Cobra/ovl_Bg_Jya_Cobra_reloc.o"
#else
    include "build/data/overlays/actors/z_bg_jya_cobra.reloc.o"
#endif
endseg

beginseg
    name "ovl_Bg_Jya_Goroiwa"
    include "build/src/overlays/actors/ovl_Bg_Jya_Goroiwa/z_bg_jya_goroiwa.o"
    include "build/src/overlays/actors/ovl_Bg_Jya_Goroiwa/ovl_Bg_Jya_Goroiwa_reloc.o"
endseg

beginseg
    name "ovl_Bg_Jya_Haheniron"
    include "build/src/overlays/actors/ovl_Bg_Jya_Haheniron/z_bg_jya_haheniron.o"
    include "build/src/overlays/actors/ovl_Bg_Jya_Haheniron/ovl_Bg_Jya_Haheniron_reloc.o"
endseg

beginseg
    name "ovl_Bg_Jya_Ironobj"
    include "build/src/overlays/actors/ovl_Bg_Jya_Ironobj/z_bg_jya_ironobj.o"
    include "build/src/overlays/actors/ovl_Bg_Jya_Ironobj/ovl_Bg_Jya_Ironobj_reloc.o"
endseg

beginseg
    name "ovl_Bg_Jya_Kanaami"
    include "build/src/overlays/actors/ovl_Bg_Jya_Kanaami/z_bg_jya_kanaami.o"
    include "build/src/overlays/actors/ovl_Bg_Jya_Kanaami/ovl_Bg_Jya_Kanaami_reloc.o"
endseg

beginseg
    name "ovl_Bg_Jya_Lift"
    include "build/src/overlays/actors/ovl_Bg_Jya_Lift/z_bg_jya_lift.o"
    include "build/src/overlays/actors/ovl_Bg_Jya_Lift/ovl_Bg_Jya_Lift_reloc.o"
endseg

beginseg
    name "ovl_Bg_Jya_Megami"
    include "build/src/overlays/actors/ovl_Bg_Jya_Megami/z_bg_jya_megami.o"
    include "build/src/overlays/actors/ovl_Bg_Jya_Megami/ovl_Bg_Jya_Megami_reloc.o"
endseg

beginseg
    name "ovl_Bg_Jya_Zurerukabe"
    include "build/src/overlays/actors/ovl_Bg_Jya_Zurerukabe/z_bg_jya_zurerukabe.o"
    include "build/src/overlays/actors/ovl_Bg_Jya_Zurerukabe/ovl_Bg_Jya_Zurerukabe_reloc.o"
endseg

beginseg
    name "ovl_Bg_Menkuri_Eye"
    include "build/src/overlays/actors/ovl_Bg_Menkuri_Eye/z_bg_menkuri_eye.o"
    include "build/src/overlays/actors/ovl_Bg_Menkuri_Eye/ovl_Bg_Menkuri_Eye_reloc.o"
endseg

beginseg
    name "ovl_Bg_Menkuri_Kaiten"
    include "build/src/overlays/actors/ovl_Bg_Menkuri_Kaiten/z_bg_menkuri_kaiten.o"
    include "build/src/overlays/actors/ovl_Bg_Menkuri_Kaiten/ovl_Bg_Menkuri_Kaiten_reloc.o"
endseg

beginseg
    name "ovl_Bg_Menkuri_Nisekabe"
    include "build/src/overlays/actors/ovl_Bg_Menkuri_Nisekabe/z_bg_menkuri_nisekabe.o"
    include "build/src/overlays/actors/ovl_Bg_Menkuri_Nisekabe/ovl_Bg_Menkuri_Nisekabe_reloc.o"
endseg

beginseg
    name "ovl_Bg_Mizu_Bwall"
    include "build/src/overlays/actors/ovl_Bg_Mizu_Bwall/z_bg_mizu_bwall.o"
    include "build/src/overlays/actors/ovl_Bg_Mizu_Bwall/ovl_Bg_Mizu_Bwall_reloc.o"
endseg

beginseg
    name "ovl_Bg_Mizu_Movebg"
    include "build/src/overlays/actors/ovl_Bg_Mizu_Movebg/z_bg_mizu_movebg.o"
#ifdef NON_MATCHING
    include "build/src/overlays/actors/ovl_Bg_Mizu_Movebg/ovl_Bg_Mizu_Movebg_reloc.o"
#else
    include "build/data/overlays/actors/z_bg_mizu_movebg.reloc.o"
#endif
endseg

beginseg
    name "ovl_Bg_Mizu_Shutter"
    include "build/src/overlays/actors/ovl_Bg_Mizu_Shutter/z_bg_mizu_shutter.o"
    include "build/src/overlays/actors/ovl_Bg_Mizu_Shutter/ovl_Bg_Mizu_Shutter_reloc.o"
endseg

beginseg
    name "ovl_Bg_Mizu_Uzu"
    include "build/src/overlays/actors/ovl_Bg_Mizu_Uzu/z_bg_mizu_uzu.o"
    include "build/src/overlays/actors/ovl_Bg_Mizu_Uzu/ovl_Bg_Mizu_Uzu_reloc.o"
endseg

beginseg
    name "ovl_Bg_Mizu_Water"
    include "build/src/overlays/actors/ovl_Bg_Mizu_Water/z_bg_mizu_water.o"
    include "build/src/overlays/actors/ovl_Bg_Mizu_Water/ovl_Bg_Mizu_Water_reloc.o"
endseg

beginseg
    name "ovl_Bg_Mjin"
    include "build/src/overlays/actors/ovl_Bg_Mjin/z_bg_mjin.o"
    include "build/src/overlays/actors/ovl_Bg_Mjin/ovl_Bg_Mjin_reloc.o"
endseg

beginseg
    name "ovl_Bg_Mori_Bigst"
    include "build/src/overlays/actors/ovl_Bg_Mori_Bigst/z_bg_mori_bigst.o"
    include "build/src/overlays/actors/ovl_Bg_Mori_Bigst/ovl_Bg_Mori_Bigst_reloc.o"
endseg

beginseg
    name "ovl_Bg_Mori_Elevator"
    include "build/src/overlays/actors/ovl_Bg_Mori_Elevator/z_bg_mori_elevator.o"
    include "build/src/overlays/actors/ovl_Bg_Mori_Elevator/ovl_Bg_Mori_Elevator_reloc.o"
endseg

beginseg
    name "ovl_Bg_Mori_Hashigo"
    include "build/src/overlays/actors/ovl_Bg_Mori_Hashigo/z_bg_mori_hashigo.o"
    include "build/src/overlays/actors/ovl_Bg_Mori_Hashigo/ovl_Bg_Mori_Hashigo_reloc.o"
endseg

beginseg
    name "ovl_Bg_Mori_Hashira4"
    include "build/src/overlays/actors/ovl_Bg_Mori_Hashira4/z_bg_mori_hashira4.o"
    include "build/src/overlays/actors/ovl_Bg_Mori_Hashira4/ovl_Bg_Mori_Hashira4_reloc.o"
endseg

beginseg
    name "ovl_Bg_Mori_Hineri"
    include "build/src/overlays/actors/ovl_Bg_Mori_Hineri/z_bg_mori_hineri.o"
    include "build/src/overlays/actors/ovl_Bg_Mori_Hineri/ovl_Bg_Mori_Hineri_reloc.o"
endseg

beginseg
    name "ovl_Bg_Mori_Idomizu"
    include "build/src/overlays/actors/ovl_Bg_Mori_Idomizu/z_bg_mori_idomizu.o"
    include "build/src/overlays/actors/ovl_Bg_Mori_Idomizu/ovl_Bg_Mori_Idomizu_reloc.o"
endseg

beginseg
    name "ovl_Bg_Mori_Kaitenkabe"
    include "build/src/overlays/actors/ovl_Bg_Mori_Kaitenkabe/z_bg_mori_kaitenkabe.o"
    include "build/src/overlays/actors/ovl_Bg_Mori_Kaitenkabe/ovl_Bg_Mori_Kaitenkabe_reloc.o"
endseg

beginseg
    name "ovl_Bg_Mori_Rakkatenjo"
    include "build/src/overlays/actors/ovl_Bg_Mori_Rakkatenjo/z_bg_mori_rakkatenjo.o"
    include "build/src/overlays/actors/ovl_Bg_Mori_Rakkatenjo/ovl_Bg_Mori_Rakkatenjo_reloc.o"
endseg

beginseg
    name "ovl_Bg_Po_Event"
    include "build/src/overlays/actors/ovl_Bg_Po_Event/z_bg_po_event.o"
    include "build/src/overlays/actors/ovl_Bg_Po_Event/ovl_Bg_Po_Event_reloc.o"
endseg

beginseg
    name "ovl_Bg_Po_Syokudai"
    include "build/src/overlays/actors/ovl_Bg_Po_Syokudai/z_bg_po_syokudai.o"
    include "build/src/overlays/actors/ovl_Bg_Po_Syokudai/ovl_Bg_Po_Syokudai_reloc.o"
endseg

beginseg
    name "ovl_Bg_Pushbox"
    include "build/src/overlays/actors/ovl_Bg_Pushbox/z_bg_pushbox.o"
    include "build/src/overlays/actors/ovl_Bg_Pushbox/ovl_Bg_Pushbox_reloc.o"
endseg

beginseg
    name "ovl_Bg_Relay_Objects"
    include "build/src/overlays/actors/ovl_Bg_Relay_Objects/z_bg_relay_objects.o"
    include "build/src/overlays/actors/ovl_Bg_Relay_Objects/ovl_Bg_Relay_Objects_reloc.o"
endseg

beginseg
    name "ovl_Bg_Spot00_Break"
    include "build/src/overlays/actors/ovl_Bg_Spot00_Break/z_bg_spot00_break.o"
    include "build/src/overlays/actors/ovl_Bg_Spot00_Break/ovl_Bg_Spot00_Break_reloc.o"
endseg

beginseg
    name "ovl_Bg_Spot00_Hanebasi"
    include "build/src/overlays/actors/ovl_Bg_Spot00_Hanebasi/z_bg_spot00_hanebasi.o"
    include "build/src/overlays/actors/ovl_Bg_Spot00_Hanebasi/ovl_Bg_Spot00_Hanebasi_reloc.o"
endseg

beginseg
    name "ovl_Bg_Spot01_Fusya"
    include "build/src/overlays/actors/ovl_Bg_Spot01_Fusya/z_bg_spot01_fusya.o"
    include "build/src/overlays/actors/ovl_Bg_Spot01_Fusya/ovl_Bg_Spot01_Fusya_reloc.o"
endseg

beginseg
    name "ovl_Bg_Spot01_Idohashira"
    include "build/src/overlays/actors/ovl_Bg_Spot01_Idohashira/z_bg_spot01_idohashira.o"
    include "build/src/overlays/actors/ovl_Bg_Spot01_Idohashira/ovl_Bg_Spot01_Idohashira_reloc.o"
endseg

beginseg
    name "ovl_Bg_Spot01_Idomizu"
    include "build/src/overlays/actors/ovl_Bg_Spot01_Idomizu/z_bg_spot01_idomizu.o"
    include "build/src/overlays/actors/ovl_Bg_Spot01_Idomizu/ovl_Bg_Spot01_Idomizu_reloc.o"
endseg

beginseg
    name "ovl_Bg_Spot01_Idosoko"
    include "build/src/overlays/actors/ovl_Bg_Spot01_Idosoko/z_bg_spot01_idosoko.o"
    include "build/src/overlays/actors/ovl_Bg_Spot01_Idosoko/ovl_Bg_Spot01_Idosoko_reloc.o"
endseg

beginseg
    name "ovl_Bg_Spot01_Objects2"
    include "build/src/overlays/actors/ovl_Bg_Spot01_Objects2/z_bg_spot01_objects2.o"
    include "build/src/overlays/actors/ovl_Bg_Spot01_Objects2/ovl_Bg_Spot01_Objects2_reloc.o"
endseg

beginseg
    name "ovl_Bg_Spot02_Objects"
    include "build/src/overlays/actors/ovl_Bg_Spot02_Objects/z_bg_spot02_objects.o"
    include "build/src/overlays/actors/ovl_Bg_Spot02_Objects/ovl_Bg_Spot02_Objects_reloc.o"
endseg

beginseg
    name "ovl_Bg_Spot03_Taki"
    include "build/src/overlays/actors/ovl_Bg_Spot03_Taki/z_bg_spot03_taki.o"
    include "build/src/overlays/actors/ovl_Bg_Spot03_Taki/ovl_Bg_Spot03_Taki_reloc.o"
endseg

beginseg
    name "ovl_Bg_Spot05_Soko"
    include "build/src/overlays/actors/ovl_Bg_Spot05_Soko/z_bg_spot05_soko.o"
    include "build/src/overlays/actors/ovl_Bg_Spot05_Soko/ovl_Bg_Spot05_Soko_reloc.o"
endseg

beginseg
    name "ovl_Bg_Spot06_Objects"
    include "build/src/overlays/actors/ovl_Bg_Spot06_Objects/z_bg_spot06_objects.o"
    include "build/src/overlays/actors/ovl_Bg_Spot06_Objects/ovl_Bg_Spot06_Objects_reloc.o"
endseg

beginseg
    name "ovl_Bg_Spot07_Taki"
    include "build/src/overlays/actors/ovl_Bg_Spot07_Taki/z_bg_spot07_taki.o"
    include "build/src/overlays/actors/ovl_Bg_Spot07_Taki/ovl_Bg_Spot07_Taki_reloc.o"
endseg

beginseg
    name "ovl_Bg_Spot08_Bakudankabe"
    include "build/src/overlays/actors/ovl_Bg_Spot08_Bakudankabe/z_bg_spot08_bakudankabe.o"
    include "build/src/overlays/actors/ovl_Bg_Spot08_Bakudankabe/ovl_Bg_Spot08_Bakudankabe_reloc.o"
endseg

beginseg
    name "ovl_Bg_Spot08_Iceblock"
    include "build/src/overlays/actors/ovl_Bg_Spot08_Iceblock/z_bg_spot08_iceblock.o"
    include "build/src/overlays/actors/ovl_Bg_Spot08_Iceblock/ovl_Bg_Spot08_Iceblock_reloc.o"
endseg

beginseg
    name "ovl_Bg_Spot09_Obj"
    include "build/src/overlays/actors/ovl_Bg_Spot09_Obj/z_bg_spot09_obj.o"
    include "build/src/overlays/actors/ovl_Bg_Spot09_Obj/ovl_Bg_Spot09_Obj_reloc.o"
endseg

beginseg
    name "ovl_Bg_Spot11_Bakudankabe"
    include "build/src/overlays/actors/ovl_Bg_Spot11_Bakudankabe/z_bg_spot11_bakudankabe.o"
    include "build/src/overlays/actors/ovl_Bg_Spot11_Bakudankabe/ovl_Bg_Spot11_Bakudankabe_reloc.o"
endseg

beginseg
    name "ovl_Bg_Spot11_Oasis"
    include "build/src/overlays/actors/ovl_Bg_Spot11_Oasis/z_bg_spot11_oasis.o"
    include "build/src/overlays/actors/ovl_Bg_Spot11_Oasis/ovl_Bg_Spot11_Oasis_reloc.o"
endseg

beginseg
    name "ovl_Bg_Spot12_Gate"
    include "build/src/overlays/actors/ovl_Bg_Spot12_Gate/z_bg_spot12_gate.o"
    include "build/src/overlays/actors/ovl_Bg_Spot12_Gate/ovl_Bg_Spot12_Gate_reloc.o"
endseg

beginseg
    name "ovl_Bg_Spot12_Saku"
    include "build/src/overlays/actors/ovl_Bg_Spot12_Saku/z_bg_spot12_saku.o"
    include "build/src/overlays/actors/ovl_Bg_Spot12_Saku/ovl_Bg_Spot12_Saku_reloc.o"
endseg

beginseg
    name "ovl_Bg_Spot15_Rrbox"
    include "build/src/overlays/actors/ovl_Bg_Spot15_Rrbox/z_bg_spot15_rrbox.o"
    include "build/src/overlays/actors/ovl_Bg_Spot15_Rrbox/ovl_Bg_Spot15_Rrbox_reloc.o"
endseg

beginseg
    name "ovl_Bg_Spot15_Saku"
    include "build/src/overlays/actors/ovl_Bg_Spot15_Saku/z_bg_spot15_saku.o"
    include "build/src/overlays/actors/ovl_Bg_Spot15_Saku/ovl_Bg_Spot15_Saku_reloc.o"
endseg

beginseg
    name "ovl_Bg_Spot16_Bombstone"
    include "build/src/overlays/actors/ovl_Bg_Spot16_Bombstone/z_bg_spot16_bombstone.o"
    include "build/src/overlays/actors/ovl_Bg_Spot16_Bombstone/ovl_Bg_Spot16_Bombstone_reloc.o"
endseg

beginseg
    name "ovl_Bg_Spot16_Doughnut"
    include "build/src/overlays/actors/ovl_Bg_Spot16_Doughnut/z_bg_spot16_doughnut.o"
    include "build/src/overlays/actors/ovl_Bg_Spot16_Doughnut/ovl_Bg_Spot16_Doughnut_reloc.o"
endseg

beginseg
    name "ovl_Bg_Spot17_Bakudankabe"
    include "build/src/overlays/actors/ovl_Bg_Spot17_Bakudankabe/z_bg_spot17_bakudankabe.o"
    include "build/src/overlays/actors/ovl_Bg_Spot17_Bakudankabe/ovl_Bg_Spot17_Bakudankabe_reloc.o"
endseg

beginseg
    name "ovl_Bg_Spot17_Funen"
    include "build/src/overlays/actors/ovl_Bg_Spot17_Funen/z_bg_spot17_funen.o"
    include "build/src/overlays/actors/ovl_Bg_Spot17_Funen/ovl_Bg_Spot17_Funen_reloc.o"
endseg

beginseg
    name "ovl_Bg_Spot18_Basket"
    include "build/src/overlays/actors/ovl_Bg_Spot18_Basket/z_bg_spot18_basket.o"
    include "build/src/overlays/actors/ovl_Bg_Spot18_Basket/ovl_Bg_Spot18_Basket_reloc.o"
endseg

beginseg
    name "ovl_Bg_Spot18_Futa"
    include "build/src/overlays/actors/ovl_Bg_Spot18_Futa/z_bg_spot18_futa.o"
    include "build/src/overlays/actors/ovl_Bg_Spot18_Futa/ovl_Bg_Spot18_Futa_reloc.o"
endseg

beginseg
    name "ovl_Bg_Spot18_Obj"
    include "build/src/overlays/actors/ovl_Bg_Spot18_Obj/z_bg_spot18_obj.o"
    include "build/src/overlays/actors/ovl_Bg_Spot18_Obj/ovl_Bg_Spot18_Obj_reloc.o"
endseg

beginseg
    name "ovl_Bg_Spot18_Shutter"
    include "build/src/overlays/actors/ovl_Bg_Spot18_Shutter/z_bg_spot18_shutter.o"
    include "build/src/overlays/actors/ovl_Bg_Spot18_Shutter/ovl_Bg_Spot18_Shutter_reloc.o"
endseg

beginseg
    name "ovl_Bg_Sst_Floor"
    include "build/src/overlays/actors/ovl_Bg_Sst_Floor/z_bg_sst_floor.o"
    include "build/src/overlays/actors/ovl_Bg_Sst_Floor/ovl_Bg_Sst_Floor_reloc.o"
endseg

beginseg
    name "ovl_Bg_Toki_Hikari"
    include "build/src/overlays/actors/ovl_Bg_Toki_Hikari/z_bg_toki_hikari.o"
    include "build/src/overlays/actors/ovl_Bg_Toki_Hikari/ovl_Bg_Toki_Hikari_reloc.o"
endseg

beginseg
    name "ovl_Bg_Toki_Swd"
    include "build/src/overlays/actors/ovl_Bg_Toki_Swd/z_bg_toki_swd_cutscene_data_1.o"
    include "build/src/overlays/actors/ovl_Bg_Toki_Swd/z_bg_toki_swd_cutscene_data_2.o"
    include "build/src/overlays/actors/ovl_Bg_Toki_Swd/z_bg_toki_swd_cutscene_data_3.o"
    include "build/src/overlays/actors/ovl_Bg_Toki_Swd/z_bg_toki_swd.o"
    include "build/src/overlays/actors/ovl_Bg_Toki_Swd/ovl_Bg_Toki_Swd_reloc.o"
endseg

beginseg
    name "ovl_Bg_Treemouth"
    include "build/src/overlays/actors/ovl_Bg_Treemouth/z_bg_treemouth.o"
    include "build/src/overlays/actors/ovl_Bg_Treemouth/ovl_Bg_Treemouth_reloc.o"
endseg

beginseg
    name "ovl_Bg_Umajump"
    include "build/src/overlays/actors/ovl_Bg_Umajump/z_bg_umajump.o"
    include "build/src/overlays/actors/ovl_Bg_Umajump/ovl_Bg_Umajump_reloc.o"
endseg

beginseg
    name "ovl_Bg_Vb_Sima"
    include "build/src/overlays/actors/ovl_Bg_Vb_Sima/z_bg_vb_sima.o"
    include "build/src/overlays/actors/ovl_Bg_Vb_Sima/ovl_Bg_Vb_Sima_reloc.o"
endseg

beginseg
    name "ovl_Bg_Ydan_Hasi"
    include "build/src/overlays/actors/ovl_Bg_Ydan_Hasi/z_bg_ydan_hasi.o"
    include "build/src/overlays/actors/ovl_Bg_Ydan_Hasi/ovl_Bg_Ydan_Hasi_reloc.o"
endseg

beginseg
    name "ovl_Bg_Ydan_Maruta"
    include "build/src/overlays/actors/ovl_Bg_Ydan_Maruta/z_bg_ydan_maruta.o"
    include "build/src/overlays/actors/ovl_Bg_Ydan_Maruta/ovl_Bg_Ydan_Maruta_reloc.o"
endseg

beginseg
    name "ovl_Bg_Ydan_Sp"
    include "build/src/overlays/actors/ovl_Bg_Ydan_Sp/z_bg_ydan_sp.o"
    include "build/src/overlays/actors/ovl_Bg_Ydan_Sp/ovl_Bg_Ydan_Sp_reloc.o"
endseg

beginseg
    name "ovl_Bg_Zg"
    include "build/src/overlays/actors/ovl_Bg_Zg/z_bg_zg.o"
    include "build/src/overlays/actors/ovl_Bg_Zg/ovl_Bg_Zg_reloc.o"
endseg

beginseg
    name "ovl_Boss_Dodongo"
    include "build/src/overlays/actors/ovl_Boss_Dodongo/z_boss_dodongo.o"
    include "build/src/overlays/actors/ovl_Boss_Dodongo/ovl_Boss_Dodongo_reloc.o"
endseg

beginseg
    name "ovl_Boss_Fd"
    include "build/src/overlays/actors/ovl_Boss_Fd/z_boss_fd.o"
    include "build/src/overlays/actors/ovl_Boss_Fd/ovl_Boss_Fd_reloc.o"
endseg

beginseg
    name "ovl_Boss_Fd2"
    include "build/src/overlays/actors/ovl_Boss_Fd2/z_boss_fd2.o"
    include "build/src/overlays/actors/ovl_Boss_Fd2/ovl_Boss_Fd2_reloc.o"
endseg

beginseg
    name "ovl_Boss_Ganon"
    include "build/src/overlays/actors/ovl_Boss_Ganon/z_boss_ganon.o"
    include "build/data/overlays/actors/z_boss_ganon.data.o"
    include "build/data/overlays/actors/z_boss_ganon.bss.o"
    include "build/data/overlays/actors/z_boss_ganon.reloc.o"
endseg

beginseg
    name "ovl_Boss_Ganon2"
    include "build/src/overlays/actors/ovl_Boss_Ganon2/z_boss_ganon2.o"
#ifdef NON_MATCHING
    include "build/src/overlays/actors/ovl_Boss_Ganon2/ovl_Boss_Ganon2_reloc.o"
#else
    include "build/data/overlays/actors/z_boss_ganon2.reloc.o"
#endif
endseg

beginseg
    name "ovl_Boss_Ganondrof"
    include "build/src/overlays/actors/ovl_Boss_Ganondrof/z_boss_ganondrof.o"
    include "build/src/overlays/actors/ovl_Boss_Ganondrof/ovl_Boss_Ganondrof_reloc.o"
endseg

beginseg
    name "ovl_Boss_Goma"
    include "build/src/overlays/actors/ovl_Boss_Goma/z_boss_goma.o"
    include "build/src/overlays/actors/ovl_Boss_Goma/ovl_Boss_Goma_reloc.o"
endseg

beginseg
    name "ovl_Boss_Mo"
    include "build/src/overlays/actors/ovl_Boss_Mo/z_boss_mo.o"
    include "build/data/overlays/actors/z_boss_mo.data.o"
    include "build/data/overlays/actors/z_boss_mo.bss.o"
    include "build/data/overlays/actors/z_boss_mo.reloc.o"
endseg

beginseg
    name "ovl_Boss_Sst"
    include "build/src/overlays/actors/ovl_Boss_Sst/z_boss_sst.o"
    include "build/src/overlays/actors/ovl_Boss_Sst/ovl_Boss_Sst_reloc.o"
endseg

beginseg
    name "ovl_Boss_Tw"
    include "build/src/overlays/actors/ovl_Boss_Tw/z_boss_tw.o"
#ifdef NON_MATCHING
    include "build/src/overlays/actors/ovl_Boss_Tw/ovl_Boss_Tw_reloc.o"
#else
    include "build/data/overlays/actors/z_boss_tw.reloc.o"
#endif
endseg

beginseg
    name "ovl_Boss_Va"
    include "build/src/overlays/actors/ovl_Boss_Va/z_boss_va.o"
    include "build/data/overlays/actors/z_boss_va.data.o"
    include "build/data/overlays/actors/z_boss_va.bss.o"
    include "build/data/overlays/actors/z_boss_va.reloc.o"
endseg

beginseg
    name "ovl_Demo_6K"
    include "build/src/overlays/actors/ovl_Demo_6K/z_demo_6k.o"
    include "build/src/overlays/actors/ovl_Demo_6K/ovl_Demo_6K_reloc.o"
endseg

beginseg
    name "ovl_Demo_Du"
    include "build/src/overlays/actors/ovl_Demo_Du/z_demo_du.o"
    include "build/src/overlays/actors/ovl_Demo_Du/ovl_Demo_Du_reloc.o"
endseg

beginseg
    name "ovl_Demo_Ec"
    include "build/src/overlays/actors/ovl_Demo_Ec/z_demo_ec.o"
    include "build/src/overlays/actors/ovl_Demo_Ec/ovl_Demo_Ec_reloc.o"
endseg

beginseg
    name "ovl_Demo_Effect"
    include "build/src/overlays/actors/ovl_Demo_Effect/z_demo_effect.o"
    include "build/src/overlays/actors/ovl_Demo_Effect/ovl_Demo_Effect_reloc.o"
endseg

beginseg
    name "ovl_Demo_Ext"
    include "build/src/overlays/actors/ovl_Demo_Ext/z_demo_ext.o"
    include "build/src/overlays/actors/ovl_Demo_Ext/ovl_Demo_Ext_reloc.o"
endseg

beginseg
    name "ovl_Demo_Geff"
    include "build/src/overlays/actors/ovl_Demo_Geff/z_demo_geff.o"
    include "build/src/overlays/actors/ovl_Demo_Geff/ovl_Demo_Geff_reloc.o"
endseg

beginseg
    name "ovl_Demo_Gj"
    include "build/src/overlays/actors/ovl_Demo_Gj/z_demo_gj.o"
    include "build/src/overlays/actors/ovl_Demo_Gj/ovl_Demo_Gj_reloc.o"
endseg

beginseg
    name "ovl_Demo_Go"
    include "build/src/overlays/actors/ovl_Demo_Go/z_demo_go.o"
    include "build/src/overlays/actors/ovl_Demo_Go/ovl_Demo_Go_reloc.o"
endseg

beginseg
    name "ovl_Demo_Gt"
    include "build/src/overlays/actors/ovl_Demo_Gt/z_demo_gt.o"
    include "build/src/overlays/actors/ovl_Demo_Gt/ovl_Demo_Gt_reloc.o"
endseg

beginseg
    name "ovl_Demo_Ik"
    include "build/src/overlays/actors/ovl_Demo_Ik/z_demo_ik.o"
    include "build/src/overlays/actors/ovl_Demo_Ik/ovl_Demo_Ik_reloc.o"
endseg

beginseg
    name "ovl_Demo_Im"
    include "build/src/overlays/actors/ovl_Demo_Im/z_demo_im.o"
    include "build/src/overlays/actors/ovl_Demo_Im/ovl_Demo_Im_reloc.o"
endseg

beginseg
    name "ovl_Demo_Kankyo"
    include "build/src/overlays/actors/ovl_Demo_Kankyo/z_demo_kankyo_cutscene_data1.o"
    include "build/src/overlays/actors/ovl_Demo_Kankyo/z_demo_kankyo_cutscene_data2.o"
    include "build/src/overlays/actors/ovl_Demo_Kankyo/z_demo_kankyo_cutscene_data3.o"
    include "build/src/overlays/actors/ovl_Demo_Kankyo/z_demo_kankyo_cutscene_data4.o"
    include "build/src/overlays/actors/ovl_Demo_Kankyo/z_demo_kankyo_cutscene_data5.o"
    include "build/src/overlays/actors/ovl_Demo_Kankyo/z_demo_kankyo_cutscene_data6.o"
    include "build/src/overlays/actors/ovl_Demo_Kankyo/z_demo_kankyo_cutscene_data7.o"
    include "build/src/overlays/actors/ovl_Demo_Kankyo/z_demo_kankyo_cutscene_data8.o"
    include "build/src/overlays/actors/ovl_Demo_Kankyo/z_demo_kankyo.o"
    include "build/src/overlays/actors/ovl_Demo_Kankyo/ovl_Demo_Kankyo_reloc.o"
endseg

beginseg
    name "ovl_Demo_Kekkai"
    include "build/src/overlays/actors/ovl_Demo_Kekkai/z_demo_kekkai.o"
    include "build/src/overlays/actors/ovl_Demo_Kekkai/ovl_Demo_Kekkai_reloc.o"
endseg

beginseg
    name "ovl_Demo_Sa"
    include "build/src/overlays/actors/ovl_Demo_Sa/z_demo_sa.o"
    include "build/src/overlays/actors/ovl_Demo_Sa/ovl_Demo_Sa_reloc.o"
endseg

beginseg
    name "ovl_Demo_Shd"
    include "build/src/overlays/actors/ovl_Demo_Shd/z_demo_shd.o"
    include "build/src/overlays/actors/ovl_Demo_Shd/ovl_Demo_Shd_reloc.o"
endseg

beginseg
    name "ovl_Demo_Tre_Lgt"
    include "build/src/overlays/actors/ovl_Demo_Tre_Lgt/z_demo_tre_lgt.o"
    include "build/src/overlays/actors/ovl_Demo_Tre_Lgt/ovl_Demo_Tre_Lgt_reloc.o"
endseg

beginseg
    name "ovl_Door_Ana"
    include "build/src/overlays/actors/ovl_Door_Ana/z_door_ana.o"
    include "build/src/overlays/actors/ovl_Door_Ana/ovl_Door_Ana_reloc.o"
endseg

beginseg
    name "ovl_Door_Gerudo"
    include "build/src/overlays/actors/ovl_Door_Gerudo/z_door_gerudo.o"
    include "build/src/overlays/actors/ovl_Door_Gerudo/ovl_Door_Gerudo_reloc.o"
endseg

beginseg
    name "ovl_Door_Killer"
    include "build/src/overlays/actors/ovl_Door_Killer/z_door_killer.o"
    include "build/src/overlays/actors/ovl_Door_Killer/ovl_Door_Killer_reloc.o"
endseg

beginseg
    name "ovl_Door_Shutter"
    include "build/src/overlays/actors/ovl_Door_Shutter/z_door_shutter.o"
    include "build/src/overlays/actors/ovl_Door_Shutter/ovl_Door_Shutter_reloc.o"
endseg

beginseg
    name "ovl_Door_Toki"
    include "build/src/overlays/actors/ovl_Door_Toki/z_door_toki.o"
    include "build/src/overlays/actors/ovl_Door_Toki/ovl_Door_Toki_reloc.o"
endseg

beginseg
    name "ovl_Door_Warp1"
    include "build/src/overlays/actors/ovl_Door_Warp1/z_door_warp1.o"
    include "build/data/overlays/actors/z_door_warp1.data.o"
    include "build/data/overlays/actors/z_door_warp1.bss.o"
    include "build/data/overlays/actors/z_door_warp1.reloc.o"
endseg

beginseg
    name "ovl_Efc_Erupc"
    include "build/src/overlays/actors/ovl_Efc_Erupc/z_efc_erupc.o"
    include "build/src/overlays/actors/ovl_Efc_Erupc/ovl_Efc_Erupc_reloc.o"
endseg

beginseg
    name "ovl_Eff_Dust"
    include "build/src/overlays/actors/ovl_Eff_Dust/z_eff_dust.o"
    include "build/src/overlays/actors/ovl_Eff_Dust/ovl_Eff_Dust_reloc.o"
endseg

beginseg
    name "ovl_Effect_Ss_Blast"
    include "build/src/overlays/effects/ovl_Effect_Ss_Blast/z_eff_ss_blast.o"
    include "build/src/overlays/effects/ovl_Effect_Ss_Blast/ovl_Effect_Ss_Blast_reloc.o"
endseg

beginseg
    name "ovl_Effect_Ss_Bomb"
    include "build/src/overlays/effects/ovl_Effect_Ss_Bomb/z_eff_ss_bomb.o"
    include "build/src/overlays/effects/ovl_Effect_Ss_Bomb/ovl_Effect_Ss_Bomb_reloc.o"
endseg

beginseg
    name "ovl_Effect_Ss_Bomb2"
    include "build/src/overlays/effects/ovl_Effect_Ss_Bomb2/z_eff_ss_bomb2.o"
    include "build/src/overlays/effects/ovl_Effect_Ss_Bomb2/ovl_Effect_Ss_Bomb2_reloc.o"
endseg

beginseg
    name "ovl_Effect_Ss_Bubble"
    include "build/src/overlays/effects/ovl_Effect_Ss_Bubble/z_eff_ss_bubble.o"
    include "build/src/overlays/effects/ovl_Effect_Ss_Bubble/ovl_Effect_Ss_Bubble_reloc.o"
endseg

beginseg
    name "ovl_Effect_Ss_D_Fire"
    include "build/src/overlays/effects/ovl_Effect_Ss_D_Fire/z_eff_ss_d_fire.o"
    include "build/src/overlays/effects/ovl_Effect_Ss_D_Fire/ovl_Effect_Ss_D_Fire_reloc.o"
endseg

beginseg
    name "ovl_Effect_Ss_Dead_Db"
    include "build/src/overlays/effects/ovl_Effect_Ss_Dead_Db/z_eff_ss_dead_db.o"
    include "build/src/overlays/effects/ovl_Effect_Ss_Dead_Db/ovl_Effect_Ss_Dead_Db_reloc.o"
endseg

beginseg
    name "ovl_Effect_Ss_Dead_Dd"
    include "build/src/overlays/effects/ovl_Effect_Ss_Dead_Dd/z_eff_ss_dead_dd.o"
    include "build/src/overlays/effects/ovl_Effect_Ss_Dead_Dd/ovl_Effect_Ss_Dead_Dd_reloc.o"
endseg

beginseg
    name "ovl_Effect_Ss_Dead_Ds"
    include "build/src/overlays/effects/ovl_Effect_Ss_Dead_Ds/z_eff_ss_dead_ds.o"
    include "build/src/overlays/effects/ovl_Effect_Ss_Dead_Ds/ovl_Effect_Ss_Dead_Ds_reloc.o"
endseg

beginseg
    name "ovl_Effect_Ss_Dead_Sound"
    include "build/src/overlays/effects/ovl_Effect_Ss_Dead_Sound/z_eff_ss_dead_sound.o"
    include "build/src/overlays/effects/ovl_Effect_Ss_Dead_Sound/ovl_Effect_Ss_Dead_Sound_reloc.o"
endseg

beginseg
    name "ovl_Effect_Ss_Dt_Bubble"
    include "build/src/overlays/effects/ovl_Effect_Ss_Dt_Bubble/z_eff_ss_dt_bubble.o"
    include "build/src/overlays/effects/ovl_Effect_Ss_Dt_Bubble/ovl_Effect_Ss_Dt_Bubble_reloc.o"
endseg

beginseg
    name "ovl_Effect_Ss_Dust"
    include "build/src/overlays/effects/ovl_Effect_Ss_Dust/z_eff_ss_dust.o"
    include "build/src/overlays/effects/ovl_Effect_Ss_Dust/ovl_Effect_Ss_Dust_reloc.o"
endseg

beginseg
    name "ovl_Effect_Ss_En_Fire"
    include "build/src/overlays/effects/ovl_Effect_Ss_En_Fire/z_eff_ss_en_fire.o"
    include "build/src/overlays/effects/ovl_Effect_Ss_En_Fire/ovl_Effect_Ss_En_Fire_reloc.o"
endseg

beginseg
    name "ovl_Effect_Ss_En_Ice"
    include "build/src/overlays/effects/ovl_Effect_Ss_En_Ice/z_eff_ss_en_ice.o"
    include "build/src/overlays/effects/ovl_Effect_Ss_En_Ice/ovl_Effect_Ss_En_Ice_reloc.o"
endseg

beginseg
    name "ovl_Effect_Ss_Extra"
    include "build/src/overlays/effects/ovl_Effect_Ss_Extra/z_eff_ss_extra.o"
    include "build/src/overlays/effects/ovl_Effect_Ss_Extra/ovl_Effect_Ss_Extra_reloc.o"
endseg

beginseg
    name "ovl_Effect_Ss_Fcircle"
    include "build/src/overlays/effects/ovl_Effect_Ss_Fcircle/z_eff_ss_fcircle.o"
    include "build/src/overlays/effects/ovl_Effect_Ss_Fcircle/ovl_Effect_Ss_Fcircle_reloc.o"
endseg

beginseg
    name "ovl_Effect_Ss_Fhg_Flash"
    include "build/src/overlays/effects/ovl_Effect_Ss_Fhg_Flash/z_eff_ss_fhg_flash.o"
    include "build/src/overlays/effects/ovl_Effect_Ss_Fhg_Flash/ovl_Effect_Ss_Fhg_Flash_reloc.o"
endseg

beginseg
    name "ovl_Effect_Ss_Fire_Tail"
    include "build/src/overlays/effects/ovl_Effect_Ss_Fire_Tail/z_eff_ss_fire_tail.o"
    include "build/src/overlays/effects/ovl_Effect_Ss_Fire_Tail/ovl_Effect_Ss_Fire_Tail_reloc.o"
endseg

beginseg
    name "ovl_Effect_Ss_G_Fire"
    include "build/src/overlays/effects/ovl_Effect_Ss_G_Fire/z_eff_ss_g_fire.o"
    include "build/src/overlays/effects/ovl_Effect_Ss_G_Fire/ovl_Effect_Ss_G_Fire_reloc.o"
endseg

beginseg
    name "ovl_Effect_Ss_G_Magma"
    include "build/src/overlays/effects/ovl_Effect_Ss_G_Magma/z_eff_ss_g_magma.o"
    include "build/src/overlays/effects/ovl_Effect_Ss_G_Magma/ovl_Effect_Ss_G_Magma_reloc.o"
endseg

beginseg
    name "ovl_Effect_Ss_G_Magma2"
    include "build/src/overlays/effects/ovl_Effect_Ss_G_Magma2/z_eff_ss_g_magma2.o"
    include "build/src/overlays/effects/ovl_Effect_Ss_G_Magma2/ovl_Effect_Ss_G_Magma2_reloc.o"
endseg

beginseg
    name "ovl_Effect_Ss_G_Ripple"
    include "build/src/overlays/effects/ovl_Effect_Ss_G_Ripple/z_eff_ss_g_ripple.o"
    include "build/src/overlays/effects/ovl_Effect_Ss_G_Ripple/ovl_Effect_Ss_G_Ripple_reloc.o"
endseg

beginseg
    name "ovl_Effect_Ss_G_Spk"
    include "build/src/overlays/effects/ovl_Effect_Ss_G_Spk/z_eff_ss_g_spk.o"
    include "build/src/overlays/effects/ovl_Effect_Ss_G_Spk/ovl_Effect_Ss_G_Spk_reloc.o"
endseg

beginseg
    name "ovl_Effect_Ss_G_Splash"
    include "build/src/overlays/effects/ovl_Effect_Ss_G_Splash/z_eff_ss_g_splash.o"
    include "build/src/overlays/effects/ovl_Effect_Ss_G_Splash/ovl_Effect_Ss_G_Splash_reloc.o"
endseg

beginseg
    name "ovl_Effect_Ss_Hahen"
    include "build/src/overlays/effects/ovl_Effect_Ss_Hahen/z_eff_ss_hahen.o"
    include "build/src/overlays/effects/ovl_Effect_Ss_Hahen/ovl_Effect_Ss_Hahen_reloc.o"
endseg

beginseg
    name "ovl_Effect_Ss_HitMark"
    include "build/src/overlays/effects/ovl_Effect_Ss_HitMark/z_eff_ss_hitmark.o"
    include "build/src/overlays/effects/ovl_Effect_Ss_HitMark/ovl_Effect_Ss_HitMark_reloc.o"
endseg

beginseg
    name "ovl_Effect_Ss_Ice_Piece"
    include "build/src/overlays/effects/ovl_Effect_Ss_Ice_Piece/z_eff_ss_ice_piece.o"
    include "build/src/overlays/effects/ovl_Effect_Ss_Ice_Piece/ovl_Effect_Ss_Ice_Piece_reloc.o"
endseg

beginseg
    name "ovl_Effect_Ss_Ice_Smoke"
    include "build/src/overlays/effects/ovl_Effect_Ss_Ice_Smoke/z_eff_ss_ice_smoke.o"
    include "build/src/overlays/effects/ovl_Effect_Ss_Ice_Smoke/ovl_Effect_Ss_Ice_Smoke_reloc.o"
endseg

beginseg
    name "ovl_Effect_Ss_K_Fire"
    include "build/src/overlays/effects/ovl_Effect_Ss_K_Fire/z_eff_ss_k_fire.o"
    include "build/src/overlays/effects/ovl_Effect_Ss_K_Fire/ovl_Effect_Ss_K_Fire_reloc.o"
endseg

beginseg
    name "ovl_Effect_Ss_Kakera"
    include "build/src/overlays/effects/ovl_Effect_Ss_Kakera/z_eff_ss_kakera.o"
    include "build/src/overlays/effects/ovl_Effect_Ss_Kakera/ovl_Effect_Ss_Kakera_reloc.o"
endseg

beginseg
    name "ovl_Effect_Ss_KiraKira"
    include "build/src/overlays/effects/ovl_Effect_Ss_KiraKira/z_eff_ss_kirakira.o"
    include "build/src/overlays/effects/ovl_Effect_Ss_KiraKira/ovl_Effect_Ss_KiraKira_reloc.o"
endseg

beginseg
    name "ovl_Effect_Ss_Lightning"
    include "build/src/overlays/effects/ovl_Effect_Ss_Lightning/z_eff_ss_lightning.o"
    include "build/src/overlays/effects/ovl_Effect_Ss_Lightning/ovl_Effect_Ss_Lightning_reloc.o"
endseg

beginseg
    name "ovl_Effect_Ss_Sibuki"
    include "build/src/overlays/effects/ovl_Effect_Ss_Sibuki/z_eff_ss_sibuki.o"
    include "build/src/overlays/effects/ovl_Effect_Ss_Sibuki/ovl_Effect_Ss_Sibuki_reloc.o"
endseg

beginseg
    name "ovl_Effect_Ss_Sibuki2"
    include "build/src/overlays/effects/ovl_Effect_Ss_Sibuki2/z_eff_ss_sibuki2.o"
    include "build/src/overlays/effects/ovl_Effect_Ss_Sibuki2/ovl_Effect_Ss_Sibuki2_reloc.o"
endseg

beginseg
    name "ovl_Effect_Ss_Solder_Srch_Ball"
    include "build/src/overlays/effects/ovl_Effect_Ss_Solder_Srch_Ball/z_eff_ss_solder_srch_ball.o"
    include "build/src/overlays/effects/ovl_Effect_Ss_Solder_Srch_Ball/ovl_Effect_Ss_Solder_Srch_Ball_reloc.o"
endseg

beginseg
    name "ovl_Effect_Ss_Stick"
    include "build/src/overlays/effects/ovl_Effect_Ss_Stick/z_eff_ss_stick.o"
    include "build/src/overlays/effects/ovl_Effect_Ss_Stick/ovl_Effect_Ss_Stick_reloc.o"
endseg

beginseg
    name "ovl_Effect_Ss_Stone1"
    include "build/src/overlays/effects/ovl_Effect_Ss_Stone1/z_eff_ss_stone1.o"
    include "build/src/overlays/effects/ovl_Effect_Ss_Stone1/ovl_Effect_Ss_Stone1_reloc.o"
endseg

beginseg
    name "ovl_Elf_Msg"
    include "build/src/overlays/actors/ovl_Elf_Msg/z_elf_msg.o"
    include "build/src/overlays/actors/ovl_Elf_Msg/ovl_Elf_Msg_reloc.o"
endseg

beginseg
    name "ovl_Elf_Msg2"
    include "build/src/overlays/actors/ovl_Elf_Msg2/z_elf_msg2.o"
    include "build/src/overlays/actors/ovl_Elf_Msg2/ovl_Elf_Msg2_reloc.o"
endseg

beginseg
    name "ovl_En_Am"
    include "build/src/overlays/actors/ovl_En_Am/z_en_am.o"
    include "build/src/overlays/actors/ovl_En_Am/ovl_En_Am_reloc.o"
endseg

beginseg
    name "ovl_En_Ani"
    include "build/src/overlays/actors/ovl_En_Ani/z_en_ani.o"
    include "build/src/overlays/actors/ovl_En_Ani/ovl_En_Ani_reloc.o"
endseg

beginseg
    name "ovl_En_Anubice"
    include "build/src/overlays/actors/ovl_En_Anubice/z_en_anubice.o"
    include "build/src/overlays/actors/ovl_En_Anubice/ovl_En_Anubice_reloc.o"
endseg

beginseg
    name "ovl_En_Anubice_Fire"
    include "build/src/overlays/actors/ovl_En_Anubice_Fire/z_en_anubice_fire.o"
    include "build/src/overlays/actors/ovl_En_Anubice_Fire/ovl_En_Anubice_Fire_reloc.o"
endseg

beginseg
    name "ovl_En_Anubice_Tag"
    include "build/src/overlays/actors/ovl_En_Anubice_Tag/z_en_anubice_tag.o"
    include "build/src/overlays/actors/ovl_En_Anubice_Tag/ovl_En_Anubice_Tag_reloc.o"
endseg

beginseg
    name "ovl_En_Arow_Trap"
    include "build/src/overlays/actors/ovl_En_Arow_Trap/z_en_arow_trap.o"
    include "build/src/overlays/actors/ovl_En_Arow_Trap/ovl_En_Arow_Trap_reloc.o"
endseg

beginseg
    name "ovl_En_Arrow"
    include "build/src/overlays/actors/ovl_En_Arrow/z_en_arrow.o"
    include "build/src/overlays/actors/ovl_En_Arrow/ovl_En_Arrow_reloc.o"
endseg

beginseg
    name "ovl_En_Attack_Niw"
    include "build/src/overlays/actors/ovl_En_Attack_Niw/z_en_attack_niw.o"
    include "build/src/overlays/actors/ovl_En_Attack_Niw/ovl_En_Attack_Niw_reloc.o"
endseg

beginseg
    name "ovl_En_Ba"
    include "build/src/overlays/actors/ovl_En_Ba/z_en_ba.o"
    include "build/src/overlays/actors/ovl_En_Ba/ovl_En_Ba_reloc.o"
endseg

beginseg
    name "ovl_En_Bb"
    include "build/src/overlays/actors/ovl_En_Bb/z_en_bb.o"
    include "build/src/overlays/actors/ovl_En_Bb/ovl_En_Bb_reloc.o"
endseg

beginseg
    name "ovl_En_Bdfire"
    include "build/src/overlays/actors/ovl_En_Bdfire/z_en_bdfire.o"
    include "build/src/overlays/actors/ovl_En_Bdfire/ovl_En_Bdfire_reloc.o"
endseg

beginseg
    name "ovl_En_Bigokuta"
    include "build/src/overlays/actors/ovl_En_Bigokuta/z_en_bigokuta.o"
    include "build/src/overlays/actors/ovl_En_Bigokuta/ovl_En_Bigokuta_reloc.o"
endseg

beginseg
    name "ovl_En_Bili"
    include "build/src/overlays/actors/ovl_En_Bili/z_en_bili.o"
    include "build/src/overlays/actors/ovl_En_Bili/ovl_En_Bili_reloc.o"
endseg

beginseg
    name "ovl_En_Bird"
    include "build/src/overlays/actors/ovl_En_Bird/z_en_bird.o"
    include "build/src/overlays/actors/ovl_En_Bird/ovl_En_Bird_reloc.o"
endseg

beginseg
    name "ovl_En_Blkobj"
    include "build/src/overlays/actors/ovl_En_Blkobj/z_en_blkobj.o"
    include "build/src/overlays/actors/ovl_En_Blkobj/ovl_En_Blkobj_reloc.o"
endseg

beginseg
    name "ovl_En_Bom"
    include "build/src/overlays/actors/ovl_En_Bom/z_en_bom.o"
    include "build/src/overlays/actors/ovl_En_Bom/ovl_En_Bom_reloc.o"
endseg

beginseg
    name "ovl_En_Bom_Bowl_Man"
    include "build/src/overlays/actors/ovl_En_Bom_Bowl_Man/z_en_bom_bowl_man.o"
    include "build/src/overlays/actors/ovl_En_Bom_Bowl_Man/ovl_En_Bom_Bowl_Man_reloc.o"
endseg

beginseg
    name "ovl_En_Bom_Bowl_Pit"
    include "build/src/overlays/actors/ovl_En_Bom_Bowl_Pit/z_en_bom_bowl_pit.o"
    include "build/src/overlays/actors/ovl_En_Bom_Bowl_Pit/ovl_En_Bom_Bowl_Pit_reloc.o"
endseg

beginseg
    name "ovl_En_Bom_Chu"
    include "build/src/overlays/actors/ovl_En_Bom_Chu/z_en_bom_chu.o"
    include "build/src/overlays/actors/ovl_En_Bom_Chu/ovl_En_Bom_Chu_reloc.o"
endseg

beginseg
    name "ovl_En_Bombf"
    include "build/src/overlays/actors/ovl_En_Bombf/z_en_bombf.o"
    include "build/src/overlays/actors/ovl_En_Bombf/ovl_En_Bombf_reloc.o"
endseg

beginseg
    name "ovl_En_Boom"
    include "build/src/overlays/actors/ovl_En_Boom/z_en_boom.o"
    include "build/src/overlays/actors/ovl_En_Boom/ovl_En_Boom_reloc.o"
endseg

beginseg
    name "ovl_En_Box"
    include "build/src/overlays/actors/ovl_En_Box/z_en_box.o"
    include "build/src/overlays/actors/ovl_En_Box/ovl_En_Box_reloc.o"
endseg

beginseg
    name "ovl_En_Brob"
    include "build/src/overlays/actors/ovl_En_Brob/z_en_brob.o"
    include "build/src/overlays/actors/ovl_En_Brob/ovl_En_Brob_reloc.o"
endseg

beginseg
    name "ovl_En_Bubble"
    include "build/src/overlays/actors/ovl_En_Bubble/z_en_bubble.o"
    include "build/src/overlays/actors/ovl_En_Bubble/ovl_En_Bubble_reloc.o"
endseg

beginseg
    name "ovl_En_Butte"
    include "build/src/overlays/actors/ovl_En_Butte/z_en_butte.o"
    include "build/src/overlays/actors/ovl_En_Butte/ovl_En_Butte_reloc.o"
endseg

beginseg
    name "ovl_En_Bw"
    include "build/src/overlays/actors/ovl_En_Bw/z_en_bw.o"
    include "build/src/overlays/actors/ovl_En_Bw/ovl_En_Bw_reloc.o"
endseg

beginseg
    name "ovl_En_Bx"
    include "build/src/overlays/actors/ovl_En_Bx/z_en_bx.o"
    include "build/src/overlays/actors/ovl_En_Bx/ovl_En_Bx_reloc.o"
endseg

beginseg
    name "ovl_En_Changer"
    include "build/src/overlays/actors/ovl_En_Changer/z_en_changer.o"
    include "build/src/overlays/actors/ovl_En_Changer/ovl_En_Changer_reloc.o"
endseg

beginseg
    name "ovl_En_Clear_Tag"
    include "build/src/overlays/actors/ovl_En_Clear_Tag/z_en_clear_tag.o"
    include "build/src/overlays/actors/ovl_En_Clear_Tag/ovl_En_Clear_Tag_reloc.o"
endseg

beginseg
    name "ovl_En_Cow"
    include "build/src/overlays/actors/ovl_En_Cow/z_en_cow.o"
    include "build/src/overlays/actors/ovl_En_Cow/ovl_En_Cow_reloc.o"
endseg

beginseg
    name "ovl_En_Crow"
    include "build/src/overlays/actors/ovl_En_Crow/z_en_crow.o"
    include "build/src/overlays/actors/ovl_En_Crow/ovl_En_Crow_reloc.o"
endseg

beginseg
    name "ovl_En_Cs"
    include "build/src/overlays/actors/ovl_En_Cs/z_en_cs.o"
    include "build/src/overlays/actors/ovl_En_Cs/ovl_En_Cs_reloc.o"
endseg

beginseg
    name "ovl_En_Daiku"
    include "build/src/overlays/actors/ovl_En_Daiku/z_en_daiku.o"
    include "build/src/overlays/actors/ovl_En_Daiku/ovl_En_Daiku_reloc.o"
endseg

beginseg
    name "ovl_En_Daiku_Kakariko"
    include "build/src/overlays/actors/ovl_En_Daiku_Kakariko/z_en_daiku_kakariko.o"
    include "build/src/overlays/actors/ovl_En_Daiku_Kakariko/ovl_En_Daiku_Kakariko_reloc.o"
endseg

beginseg
    name "ovl_En_Dekubaba"
    include "build/src/overlays/actors/ovl_En_Dekubaba/z_en_dekubaba.o"
    include "build/src/overlays/actors/ovl_En_Dekubaba/ovl_En_Dekubaba_reloc.o"
endseg

beginseg
    name "ovl_En_Dekunuts"
    include "build/src/overlays/actors/ovl_En_Dekunuts/z_en_dekunuts.o"
    include "build/src/overlays/actors/ovl_En_Dekunuts/ovl_En_Dekunuts_reloc.o"
endseg

beginseg
    name "ovl_En_Dh"
    include "build/src/overlays/actors/ovl_En_Dh/z_en_dh.o"
    include "build/src/overlays/actors/ovl_En_Dh/ovl_En_Dh_reloc.o"
endseg

beginseg
    name "ovl_En_Dha"
    include "build/src/overlays/actors/ovl_En_Dha/z_en_dha.o"
    include "build/src/overlays/actors/ovl_En_Dha/ovl_En_Dha_reloc.o"
endseg

beginseg
    name "ovl_En_Diving_Game"
    include "build/src/overlays/actors/ovl_En_Diving_Game/z_en_diving_game.o"
    include "build/src/overlays/actors/ovl_En_Diving_Game/ovl_En_Diving_Game_reloc.o"
endseg

beginseg
    name "ovl_En_Dns"
    include "build/src/overlays/actors/ovl_En_Dns/z_en_dns.o"
    include "build/src/overlays/actors/ovl_En_Dns/ovl_En_Dns_reloc.o"
endseg

beginseg
    name "ovl_En_Dnt_Demo"
    include "build/src/overlays/actors/ovl_En_Dnt_Demo/z_en_dnt_demo.o"
    include "build/src/overlays/actors/ovl_En_Dnt_Demo/ovl_En_Dnt_Demo_reloc.o"
endseg

beginseg
    name "ovl_En_Dnt_Jiji"
    include "build/src/overlays/actors/ovl_En_Dnt_Jiji/z_en_dnt_jiji.o"
    include "build/src/overlays/actors/ovl_En_Dnt_Jiji/ovl_En_Dnt_Jiji_reloc.o"
endseg

beginseg
    name "ovl_En_Dnt_Nomal"
    include "build/src/overlays/actors/ovl_En_Dnt_Nomal/z_en_dnt_nomal.o"
    include "build/src/overlays/actors/ovl_En_Dnt_Nomal/ovl_En_Dnt_Nomal_reloc.o"
endseg

beginseg
    name "ovl_En_Dodojr"
    include "build/src/overlays/actors/ovl_En_Dodojr/z_en_dodojr.o"
    include "build/src/overlays/actors/ovl_En_Dodojr/ovl_En_Dodojr_reloc.o"
endseg

beginseg
    name "ovl_En_Dodongo"
    include "build/src/overlays/actors/ovl_En_Dodongo/z_en_dodongo.o"
    include "build/src/overlays/actors/ovl_En_Dodongo/ovl_En_Dodongo_reloc.o"
endseg

beginseg
    name "ovl_En_Dog"
    include "build/src/overlays/actors/ovl_En_Dog/z_en_dog.o"
    include "build/src/overlays/actors/ovl_En_Dog/ovl_En_Dog_reloc.o"
endseg

beginseg
    name "ovl_En_Door"
    include "build/src/overlays/actors/ovl_En_Door/z_en_door.o"
    include "build/src/overlays/actors/ovl_En_Door/ovl_En_Door_reloc.o"
endseg

beginseg
    name "ovl_En_Ds"
    include "build/src/overlays/actors/ovl_En_Ds/z_en_ds.o"
    include "build/src/overlays/actors/ovl_En_Ds/ovl_En_Ds_reloc.o"
endseg

beginseg
    name "ovl_En_Du"
    include "build/src/overlays/actors/ovl_En_Du/z_en_du.o"
    include "build/src/overlays/actors/ovl_En_Du/ovl_En_Du_reloc.o"
endseg

beginseg
    name "ovl_En_Dy_Extra"
    include "build/src/overlays/actors/ovl_En_Dy_Extra/z_en_dy_extra.o"
    include "build/src/overlays/actors/ovl_En_Dy_Extra/ovl_En_Dy_Extra_reloc.o"
endseg

beginseg
    name "ovl_En_Eg"
    include "build/src/overlays/actors/ovl_En_Eg/z_en_eg.o"
    include "build/src/overlays/actors/ovl_En_Eg/ovl_En_Eg_reloc.o"
endseg

beginseg
    name "ovl_En_Eiyer"
    include "build/src/overlays/actors/ovl_En_Eiyer/z_en_eiyer.o"
    include "build/src/overlays/actors/ovl_En_Eiyer/ovl_En_Eiyer_reloc.o"
endseg

beginseg
    name "ovl_En_Elf"
    include "build/src/overlays/actors/ovl_En_Elf/z_en_elf.o"
    include "build/src/overlays/actors/ovl_En_Elf/ovl_En_Elf_reloc.o"
endseg

beginseg
    name "ovl_En_Encount1"
    include "build/src/overlays/actors/ovl_En_Encount1/z_en_encount1.o"
    include "build/src/overlays/actors/ovl_En_Encount1/ovl_En_Encount1_reloc.o"
endseg

beginseg
    name "ovl_En_Encount2"
    include "build/src/overlays/actors/ovl_En_Encount2/z_en_encount2.o"
    include "build/src/overlays/actors/ovl_En_Encount2/ovl_En_Encount2_reloc.o"
endseg

beginseg
    name "ovl_En_Ex_Item"
    include "build/src/overlays/actors/ovl_En_Ex_Item/z_en_ex_item.o"
    include "build/src/overlays/actors/ovl_En_Ex_Item/ovl_En_Ex_Item_reloc.o"
endseg

beginseg
    name "ovl_En_Ex_Ruppy"
    include "build/src/overlays/actors/ovl_En_Ex_Ruppy/z_en_ex_ruppy.o"
    include "build/src/overlays/actors/ovl_En_Ex_Ruppy/ovl_En_Ex_Ruppy_reloc.o"
endseg

beginseg
    name "ovl_En_Fd"
    include "build/src/overlays/actors/ovl_En_Fd/z_en_fd.o"
    include "build/src/overlays/actors/ovl_En_Fd/ovl_En_Fd_reloc.o"
endseg

beginseg
    name "ovl_En_Fd_Fire"
    include "build/src/overlays/actors/ovl_En_Fd_Fire/z_en_fd_fire.o"
    include "build/src/overlays/actors/ovl_En_Fd_Fire/ovl_En_Fd_Fire_reloc.o"
endseg

beginseg
    name "ovl_En_Fhg_Fire"
    include "build/src/overlays/actors/ovl_En_Fhg_Fire/z_en_fhg_fire.o"
    include "build/src/overlays/actors/ovl_En_Fhg_Fire/ovl_En_Fhg_Fire_reloc.o"
endseg

beginseg
    name "ovl_En_Fire_Rock"
    include "build/src/overlays/actors/ovl_En_Fire_Rock/z_en_fire_rock.o"
    include "build/src/overlays/actors/ovl_En_Fire_Rock/ovl_En_Fire_Rock_reloc.o"
endseg

beginseg
    name "ovl_En_Firefly"
    include "build/src/overlays/actors/ovl_En_Firefly/z_en_firefly.o"
    include "build/src/overlays/actors/ovl_En_Firefly/ovl_En_Firefly_reloc.o"
endseg

beginseg
    name "ovl_En_Fish"
    include "build/src/overlays/actors/ovl_En_Fish/z_en_fish.o"
    include "build/src/overlays/actors/ovl_En_Fish/ovl_En_Fish_reloc.o"
endseg

beginseg
    name "ovl_En_Floormas"
    include "build/src/overlays/actors/ovl_En_Floormas/z_en_floormas.o"
    include "build/src/overlays/actors/ovl_En_Floormas/ovl_En_Floormas_reloc.o"
endseg

beginseg
    name "ovl_En_Fr"
    include "build/src/overlays/actors/ovl_En_Fr/z_en_fr.o"
    include "build/src/overlays/actors/ovl_En_Fr/ovl_En_Fr_reloc.o"
endseg

beginseg
    name "ovl_En_Fu"
    include "build/src/overlays/actors/ovl_En_Fu/z_en_fu.o"
    include "build/src/overlays/actors/ovl_En_Fu/ovl_En_Fu_reloc.o"
endseg

beginseg
    name "ovl_En_Fw"
    include "build/src/overlays/actors/ovl_En_Fw/z_en_fw.o"
    include "build/src/overlays/actors/ovl_En_Fw/ovl_En_Fw_reloc.o"
endseg

beginseg
    name "ovl_En_Fz"
    include "build/src/overlays/actors/ovl_En_Fz/z_en_fz.o"
    include "build/src/overlays/actors/ovl_En_Fz/ovl_En_Fz_reloc.o"
endseg

beginseg
    name "ovl_En_G_Switch"
    include "build/src/overlays/actors/ovl_En_G_Switch/z_en_g_switch.o"
    include "build/src/overlays/actors/ovl_En_G_Switch/ovl_En_G_Switch_reloc.o"
endseg

beginseg
    name "ovl_En_Ganon_Mant"
    include "build/src/overlays/actors/ovl_En_Ganon_Mant/z_en_ganon_mant.o"
    include "build/data/overlays/actors/z_en_ganon_mant.data.o"
    include "build/data/overlays/actors/z_en_ganon_mant.reloc.o"
endseg

beginseg
    name "ovl_En_Ganon_Organ"
    include "build/src/overlays/actors/ovl_En_Ganon_Organ/z_en_ganon_organ.o"
    include "build/data/overlays/actors/z_en_ganon_organ.data.o"
    include "build/data/overlays/actors/z_en_ganon_organ.reloc.o"
endseg

beginseg
    name "ovl_En_Gb"
    include "build/src/overlays/actors/ovl_En_Gb/z_en_gb.o"
    include "build/src/overlays/actors/ovl_En_Gb/ovl_En_Gb_reloc.o"
endseg

beginseg
    name "ovl_En_Ge1"
    include "build/src/overlays/actors/ovl_En_Ge1/z_en_ge1.o"
    include "build/src/overlays/actors/ovl_En_Ge1/ovl_En_Ge1_reloc.o"
endseg

beginseg
    name "ovl_En_Ge2"
    include "build/src/overlays/actors/ovl_En_Ge2/z_en_ge2.o"
    include "build/src/overlays/actors/ovl_En_Ge2/ovl_En_Ge2_reloc.o"
endseg

beginseg
    name "ovl_En_Ge3"
    include "build/src/overlays/actors/ovl_En_Ge3/z_en_ge3.o"
    include "build/src/overlays/actors/ovl_En_Ge3/ovl_En_Ge3_reloc.o"
endseg

beginseg
    name "ovl_En_GeldB"
    include "build/src/overlays/actors/ovl_En_GeldB/z_en_geldb.o"
    include "build/src/overlays/actors/ovl_En_GeldB/ovl_En_GeldB_reloc.o"
endseg

beginseg
    name "ovl_En_GirlA"
    include "build/src/overlays/actors/ovl_En_GirlA/z_en_girla.o"
    include "build/src/overlays/actors/ovl_En_GirlA/ovl_En_GirlA_reloc.o"
endseg

beginseg
    name "ovl_En_Gm"
    include "build/src/overlays/actors/ovl_En_Gm/z_en_gm.o"
    include "build/src/overlays/actors/ovl_En_Gm/ovl_En_Gm_reloc.o"
endseg

beginseg
    name "ovl_En_Go"
    include "build/src/overlays/actors/ovl_En_Go/z_en_go.o"
    include "build/src/overlays/actors/ovl_En_Go/ovl_En_Go_reloc.o"
endseg

beginseg
    name "ovl_En_Go2"
    include "build/src/overlays/actors/ovl_En_Go2/z_en_go2.o"
    include "build/src/overlays/actors/ovl_En_Go2/ovl_En_Go2_reloc.o"
endseg

beginseg
    name "ovl_En_Goma"
    include "build/src/overlays/actors/ovl_En_Goma/z_en_goma.o"
    include "build/src/overlays/actors/ovl_En_Goma/ovl_En_Goma_reloc.o"
endseg

beginseg
    name "ovl_En_Goroiwa"
    include "build/src/overlays/actors/ovl_En_Goroiwa/z_en_goroiwa.o"
    include "build/src/overlays/actors/ovl_En_Goroiwa/ovl_En_Goroiwa_reloc.o"
endseg

beginseg
    name "ovl_En_Gs"
    include "build/src/overlays/actors/ovl_En_Gs/z_en_gs.o"
    include "build/src/overlays/actors/ovl_En_Gs/ovl_En_Gs_reloc.o"
endseg

beginseg
    name "ovl_En_Guest"
    include "build/src/overlays/actors/ovl_En_Guest/z_en_guest.o"
    include "build/src/overlays/actors/ovl_En_Guest/ovl_En_Guest_reloc.o"
endseg

beginseg
    name "ovl_En_Hata"
    include "build/src/overlays/actors/ovl_En_Hata/z_en_hata.o"
    include "build/src/overlays/actors/ovl_En_Hata/ovl_En_Hata_reloc.o"
endseg

beginseg
    name "ovl_En_Heishi1"
    include "build/src/overlays/actors/ovl_En_Heishi1/z_en_heishi1.o"
    include "build/src/overlays/actors/ovl_En_Heishi1/ovl_En_Heishi1_reloc.o"
endseg

beginseg
    name "ovl_En_Heishi2"
    include "build/src/overlays/actors/ovl_En_Heishi2/z_en_heishi2.o"
    include "build/src/overlays/actors/ovl_En_Heishi2/ovl_En_Heishi2_reloc.o"
endseg

beginseg
    name "ovl_En_Heishi3"
    include "build/src/overlays/actors/ovl_En_Heishi3/z_en_heishi3.o"
    include "build/src/overlays/actors/ovl_En_Heishi3/ovl_En_Heishi3_reloc.o"
endseg

beginseg
    name "ovl_En_Heishi4"
    include "build/src/overlays/actors/ovl_En_Heishi4/z_en_heishi4.o"
    include "build/src/overlays/actors/ovl_En_Heishi4/ovl_En_Heishi4_reloc.o"
endseg

beginseg
    name "ovl_En_Hintnuts"
    include "build/src/overlays/actors/ovl_En_Hintnuts/z_en_hintnuts.o"
    include "build/src/overlays/actors/ovl_En_Hintnuts/ovl_En_Hintnuts_reloc.o"
endseg

beginseg
    name "ovl_En_Holl"
    include "build/src/overlays/actors/ovl_En_Holl/z_en_holl.o"
#ifdef NON_MATCHING
    include "build/src/overlays/actors/ovl_En_Holl/ovl_En_Holl_reloc.o"
#else
    include "build/data/overlays/actors/z_en_holl.reloc.o"
#endif
endseg

beginseg
    name "ovl_En_Honotrap"
    include "build/src/overlays/actors/ovl_En_Honotrap/z_en_honotrap.o"
    include "build/src/overlays/actors/ovl_En_Honotrap/ovl_En_Honotrap_reloc.o"
endseg

beginseg
    name "ovl_En_Horse"
    include "build/src/overlays/actors/ovl_En_Horse/z_en_horse.o"
    include "build/src/overlays/actors/ovl_En_Horse/ovl_En_Horse_reloc.o"
endseg

beginseg
    name "ovl_En_Horse_Game_Check"
    include "build/src/overlays/actors/ovl_En_Horse_Game_Check/z_en_horse_game_check.o"
    include "build/src/overlays/actors/ovl_En_Horse_Game_Check/ovl_En_Horse_Game_Check_reloc.o"
endseg

beginseg
    name "ovl_En_Horse_Ganon"
    include "build/src/overlays/actors/ovl_En_Horse_Ganon/z_en_horse_ganon.o"
    include "build/src/overlays/actors/ovl_En_Horse_Ganon/ovl_En_Horse_Ganon_reloc.o"
endseg

beginseg
    name "ovl_En_Horse_Link_Child"
    include "build/src/overlays/actors/ovl_En_Horse_Link_Child/z_en_horse_link_child.o"
    include "build/src/overlays/actors/ovl_En_Horse_Link_Child/ovl_En_Horse_Link_Child_reloc.o"
endseg

beginseg
    name "ovl_En_Horse_Normal"
    include "build/src/overlays/actors/ovl_En_Horse_Normal/z_en_horse_normal.o"
    include "build/src/overlays/actors/ovl_En_Horse_Normal/ovl_En_Horse_Normal_reloc.o"
endseg

beginseg
    name "ovl_En_Horse_Zelda"
    include "build/src/overlays/actors/ovl_En_Horse_Zelda/z_en_horse_zelda.o"
    include "build/src/overlays/actors/ovl_En_Horse_Zelda/ovl_En_Horse_Zelda_reloc.o"
endseg

beginseg
    name "ovl_En_Hs"
    include "build/src/overlays/actors/ovl_En_Hs/z_en_hs.o"
    include "build/src/overlays/actors/ovl_En_Hs/ovl_En_Hs_reloc.o"
endseg

beginseg
    name "ovl_En_Hs2"
    include "build/src/overlays/actors/ovl_En_Hs2/z_en_hs2.o"
    include "build/src/overlays/actors/ovl_En_Hs2/ovl_En_Hs2_reloc.o"
endseg

beginseg
    name "ovl_En_Hy"
    include "build/src/overlays/actors/ovl_En_Hy/z_en_hy.o"
    include "build/src/overlays/actors/ovl_En_Hy/ovl_En_Hy_reloc.o"
endseg

beginseg
    name "ovl_En_Ice_Hono"
    include "build/src/overlays/actors/ovl_En_Ice_Hono/z_en_ice_hono.o"
    include "build/src/overlays/actors/ovl_En_Ice_Hono/ovl_En_Ice_Hono_reloc.o"
endseg

beginseg
    name "ovl_En_Ik"
    include "build/src/overlays/actors/ovl_En_Ik/z_en_ik.o"
    include "build/src/overlays/actors/ovl_En_Ik/ovl_En_Ik_reloc.o"
endseg

beginseg
    name "ovl_En_In"
    include "build/src/overlays/actors/ovl_En_In/z_en_in.o"
    include "build/src/overlays/actors/ovl_En_In/ovl_En_In_reloc.o"
endseg

beginseg
    name "ovl_En_Insect"
    include "build/src/overlays/actors/ovl_En_Insect/z_en_insect.o"
    include "build/src/overlays/actors/ovl_En_Insect/ovl_En_Insect_reloc.o"
endseg

beginseg
    name "ovl_En_Ishi"
    include "build/src/overlays/actors/ovl_En_Ishi/z_en_ishi.o"
    include "build/src/overlays/actors/ovl_En_Ishi/ovl_En_Ishi_reloc.o"
endseg

beginseg
    name "ovl_En_It"
    include "build/src/overlays/actors/ovl_En_It/z_en_it.o"
    include "build/src/overlays/actors/ovl_En_It/ovl_En_It_reloc.o"
endseg

beginseg
    name "ovl_En_Jj"
    include "build/src/overlays/actors/ovl_En_Jj/z_en_jj.o"
    include "build/src/overlays/actors/ovl_En_Jj/ovl_En_Jj_reloc.o"
endseg

beginseg
    name "ovl_En_Js"
    include "build/src/overlays/actors/ovl_En_Js/z_en_js.o"
    include "build/src/overlays/actors/ovl_En_Js/ovl_En_Js_reloc.o"
endseg

beginseg
    name "ovl_En_Jsjutan"
    include "build/src/overlays/actors/ovl_En_Jsjutan/z_en_jsjutan.o"
    include "build/src/overlays/actors/ovl_En_Jsjutan/ovl_En_Jsjutan_reloc.o"
endseg

beginseg
    name "ovl_En_Kakasi"
    include "build/src/overlays/actors/ovl_En_Kakasi/z_en_kakasi.o"
    include "build/src/overlays/actors/ovl_En_Kakasi/ovl_En_Kakasi_reloc.o"
endseg

beginseg
    name "ovl_En_Kakasi2"
    include "build/src/overlays/actors/ovl_En_Kakasi2/z_en_kakasi2.o"
    include "build/src/overlays/actors/ovl_En_Kakasi2/ovl_En_Kakasi2_reloc.o"
endseg

beginseg
    name "ovl_En_Kakasi3"
    include "build/src/overlays/actors/ovl_En_Kakasi3/z_en_kakasi3.o"
    include "build/src/overlays/actors/ovl_En_Kakasi3/ovl_En_Kakasi3_reloc.o"
endseg

beginseg
    name "ovl_En_Kanban"
    include "build/src/overlays/actors/ovl_En_Kanban/z_en_kanban.o"
    include "build/src/overlays/actors/ovl_En_Kanban/ovl_En_Kanban_reloc.o"
endseg

beginseg
    name "ovl_En_Karebaba"
    include "build/src/overlays/actors/ovl_En_Karebaba/z_en_karebaba.o"
    include "build/src/overlays/actors/ovl_En_Karebaba/ovl_En_Karebaba_reloc.o"
endseg

beginseg
    name "ovl_En_Ko"
    include "build/src/overlays/actors/ovl_En_Ko/z_en_ko.o"
    include "build/src/overlays/actors/ovl_En_Ko/ovl_En_Ko_reloc.o"
endseg

beginseg
    name "ovl_En_Kusa"
    include "build/src/overlays/actors/ovl_En_Kusa/z_en_kusa.o"
    include "build/src/overlays/actors/ovl_En_Kusa/ovl_En_Kusa_reloc.o"
endseg

beginseg
    name "ovl_En_Kz"
    include "build/src/overlays/actors/ovl_En_Kz/z_en_kz.o"
    include "build/src/overlays/actors/ovl_En_Kz/ovl_En_Kz_reloc.o"
endseg

beginseg
    name "ovl_En_Light"
    include "build/src/overlays/actors/ovl_En_Light/z_en_light.o"
    include "build/src/overlays/actors/ovl_En_Light/ovl_En_Light_reloc.o"
endseg

beginseg
    name "ovl_En_Lightbox"
    include "build/src/overlays/actors/ovl_En_Lightbox/z_en_lightbox.o"
    include "build/src/overlays/actors/ovl_En_Lightbox/ovl_En_Lightbox_reloc.o"
endseg

beginseg
    name "ovl_En_M_Fire1"
    include "build/src/overlays/actors/ovl_En_M_Fire1/z_en_m_fire1.o"
    include "build/src/overlays/actors/ovl_En_M_Fire1/ovl_En_M_Fire1_reloc.o"
endseg

beginseg
    name "ovl_En_M_Thunder"
    include "build/src/overlays/actors/ovl_En_M_Thunder/z_en_m_thunder.o"
#ifdef NON_MATCHING
    include "build/src/overlays/actors/ovl_En_M_Thunder/ovl_En_M_Thunder_reloc.o"
#else
    include "build/data/overlays/actors/z_en_m_thunder.reloc.o"
#endif
endseg

beginseg
    name "ovl_En_Ma1"
    include "build/src/overlays/actors/ovl_En_Ma1/z_en_ma1.o"
    include "build/src/overlays/actors/ovl_En_Ma1/ovl_En_Ma1_reloc.o"
endseg

beginseg
    name "ovl_En_Ma2"
    include "build/src/overlays/actors/ovl_En_Ma2/z_en_ma2.o"
    include "build/src/overlays/actors/ovl_En_Ma2/ovl_En_Ma2_reloc.o"
endseg

beginseg
    name "ovl_En_Ma3"
    include "build/src/overlays/actors/ovl_En_Ma3/z_en_ma3.o"
    include "build/src/overlays/actors/ovl_En_Ma3/ovl_En_Ma3_reloc.o"
endseg

beginseg
    name "ovl_En_Mag"
    include "build/src/overlays/actors/ovl_En_Mag/z_en_mag.o"
    include "build/src/overlays/actors/ovl_En_Mag/ovl_En_Mag_reloc.o"
endseg

beginseg
    name "ovl_En_Mb"
    include "build/src/overlays/actors/ovl_En_Mb/z_en_mb.o"
	include "build/src/overlays/actors/ovl_En_Mb/ovl_En_Mb_reloc.o"
endseg

beginseg
    name "ovl_En_Md"
    include "build/src/overlays/actors/ovl_En_Md/z_en_md.o"
    include "build/src/overlays/actors/ovl_En_Md/ovl_En_Md_reloc.o"
endseg

beginseg
    name "ovl_En_Mk"
    include "build/src/overlays/actors/ovl_En_Mk/z_en_mk.o"
    include "build/src/overlays/actors/ovl_En_Mk/ovl_En_Mk_reloc.o"
endseg

beginseg
    name "ovl_En_Mm"
    include "build/src/overlays/actors/ovl_En_Mm/z_en_mm.o"
    include "build/src/overlays/actors/ovl_En_Mm/ovl_En_Mm_reloc.o"
endseg

beginseg
    name "ovl_En_Mm2"
    include "build/src/overlays/actors/ovl_En_Mm2/z_en_mm2.o"
    include "build/src/overlays/actors/ovl_En_Mm2/ovl_En_Mm2_reloc.o"
endseg

beginseg
    name "ovl_En_Ms"
    include "build/src/overlays/actors/ovl_En_Ms/z_en_ms.o"
    include "build/src/overlays/actors/ovl_En_Ms/ovl_En_Ms_reloc.o"
endseg

beginseg
    name "ovl_En_Mu"
    include "build/src/overlays/actors/ovl_En_Mu/z_en_mu.o"
    include "build/src/overlays/actors/ovl_En_Mu/ovl_En_Mu_reloc.o"
endseg

beginseg
    name "ovl_En_Nb"
    include "build/src/overlays/actors/ovl_En_Nb/z_en_nb.o"
    include "build/src/overlays/actors/ovl_En_Nb/ovl_En_Nb_reloc.o"
endseg

beginseg
    name "ovl_En_Niw"
    include "build/src/overlays/actors/ovl_En_Niw/z_en_niw.o"
    include "build/src/overlays/actors/ovl_En_Niw/ovl_En_Niw_reloc.o"
endseg

beginseg
    name "ovl_En_Niw_Girl"
    include "build/src/overlays/actors/ovl_En_Niw_Girl/z_en_niw_girl.o"
    include "build/src/overlays/actors/ovl_En_Niw_Girl/ovl_En_Niw_Girl_reloc.o"
endseg

beginseg
    name "ovl_En_Niw_Lady"
    include "build/src/overlays/actors/ovl_En_Niw_Lady/z_en_niw_lady.o"
    include "build/src/overlays/actors/ovl_En_Niw_Lady/ovl_En_Niw_Lady_reloc.o"
endseg

beginseg
    name "ovl_En_Nutsball"
    include "build/src/overlays/actors/ovl_En_Nutsball/z_en_nutsball.o"
    include "build/src/overlays/actors/ovl_En_Nutsball/ovl_En_Nutsball_reloc.o"
endseg

beginseg
    name "ovl_En_Nwc"
    include "build/src/overlays/actors/ovl_En_Nwc/z_en_nwc.o"
    include "build/src/overlays/actors/ovl_En_Nwc/ovl_En_Nwc_reloc.o"
endseg

beginseg
    name "ovl_En_Ny"
    include "build/src/overlays/actors/ovl_En_Ny/z_en_ny.o"
    include "build/src/overlays/actors/ovl_En_Ny/ovl_En_Ny_reloc.o"
endseg

beginseg
    name "ovl_En_OE2"
    include "build/src/overlays/actors/ovl_En_OE2/z_en_oe2.o"
    include "build/src/overlays/actors/ovl_En_OE2/ovl_En_OE2_reloc.o"
endseg

beginseg
    name "ovl_En_Okarina_Effect"
    include "build/src/overlays/actors/ovl_En_Okarina_Effect/z_en_okarina_effect.o"
    include "build/src/overlays/actors/ovl_En_Okarina_Effect/ovl_En_Okarina_Effect_reloc.o"
endseg

beginseg
    name "ovl_En_Okarina_Tag"
    include "build/src/overlays/actors/ovl_En_Okarina_Tag/z_en_okarina_tag_cutscene_data.o"
    include "build/src/overlays/actors/ovl_En_Okarina_Tag/z_en_okarina_tag.o"
    include "build/src/overlays/actors/ovl_En_Okarina_Tag/ovl_En_Okarina_Tag_reloc.o"
endseg

beginseg
    name "ovl_En_Okuta"
    include "build/src/overlays/actors/ovl_En_Okuta/z_en_okuta.o"
    include "build/src/overlays/actors/ovl_En_Okuta/ovl_En_Okuta_reloc.o"
endseg

beginseg
    name "ovl_En_Ossan"
    include "build/src/overlays/actors/ovl_En_Ossan/z_en_ossan.o"
    include "build/src/overlays/actors/ovl_En_Ossan/ovl_En_Ossan_reloc.o"
endseg

beginseg
    name "ovl_En_Owl"
    include "build/src/overlays/actors/ovl_En_Owl/z_en_owl.o"
    include "build/src/overlays/actors/ovl_En_Owl/ovl_En_Owl_reloc.o"
endseg

beginseg
    name "ovl_En_Part"
    include "build/src/overlays/actors/ovl_En_Part/z_en_part.o"
    include "build/src/overlays/actors/ovl_En_Part/ovl_En_Part_reloc.o"
endseg

beginseg
    name "ovl_En_Peehat"
    include "build/src/overlays/actors/ovl_En_Peehat/z_en_peehat.o"
    include "build/src/overlays/actors/ovl_En_Peehat/ovl_En_Peehat_reloc.o"
endseg

beginseg
    name "ovl_En_Po_Desert"
    include "build/src/overlays/actors/ovl_En_Po_Desert/z_en_po_desert.o"
    include "build/src/overlays/actors/ovl_En_Po_Desert/ovl_En_Po_Desert_reloc.o"
endseg

beginseg
    name "ovl_En_Po_Field"
    include "build/src/overlays/actors/ovl_En_Po_Field/z_en_po_field.o"
    include "build/src/overlays/actors/ovl_En_Po_Field/ovl_En_Po_Field_reloc.o"
endseg

beginseg
    name "ovl_En_Po_Relay"
    include "build/src/overlays/actors/ovl_En_Po_Relay/z_en_po_relay.o"
    include "build/src/overlays/actors/ovl_En_Po_Relay/ovl_En_Po_Relay_reloc.o"
endseg

beginseg
    name "ovl_En_Po_Sisters"
    include "build/src/overlays/actors/ovl_En_Po_Sisters/z_en_po_sisters.o"
    include "build/src/overlays/actors/ovl_En_Po_Sisters/ovl_En_Po_Sisters_reloc.o"
endseg

beginseg
    name "ovl_En_Poh"
    include "build/src/overlays/actors/ovl_En_Poh/z_en_poh.o"
    include "build/src/overlays/actors/ovl_En_Poh/ovl_En_Poh_reloc.o"
endseg

beginseg
    name "ovl_En_Pu_box"
    include "build/src/overlays/actors/ovl_En_Pu_box/z_en_pu_box.o"
    include "build/src/overlays/actors/ovl_En_Pu_box/ovl_En_Pu_box_reloc.o"
endseg

beginseg
    name "ovl_En_Rd"
    include "build/src/overlays/actors/ovl_En_Rd/z_en_rd.o"
    include "build/src/overlays/actors/ovl_En_Rd/ovl_En_Rd_reloc.o"
endseg

beginseg
    name "ovl_En_Reeba"
    include "build/src/overlays/actors/ovl_En_Reeba/z_en_reeba.o"
    include "build/src/overlays/actors/ovl_En_Reeba/ovl_En_Reeba_reloc.o"
endseg

beginseg
    name "ovl_En_River_Sound"
    include "build/src/overlays/actors/ovl_En_River_Sound/z_en_river_sound.o"
    include "build/src/overlays/actors/ovl_En_River_Sound/ovl_En_River_Sound_reloc.o"
endseg

beginseg
    name "ovl_En_Rl"
    include "build/src/overlays/actors/ovl_En_Rl/z_en_rl.o"
    include "build/src/overlays/actors/ovl_En_Rl/ovl_En_Rl_reloc.o"
endseg

beginseg
    name "ovl_En_Rr"
    include "build/src/overlays/actors/ovl_En_Rr/z_en_rr.o"
    include "build/src/overlays/actors/ovl_En_Rr/ovl_En_Rr_reloc.o"
endseg

beginseg
    name "ovl_En_Ru1"
    include "build/src/overlays/actors/ovl_En_Ru1/z_en_ru1.o"
    include "build/src/overlays/actors/ovl_En_Ru1/ovl_En_Ru1_reloc.o"
endseg

beginseg
    name "ovl_En_Ru2"
    include "build/src/overlays/actors/ovl_En_Ru2/z_en_ru2.o"
    include "build/src/overlays/actors/ovl_En_Ru2/ovl_En_Ru2_reloc.o"
endseg

beginseg
    name "ovl_En_Sa"
    include "build/src/overlays/actors/ovl_En_Sa/z_en_sa.o"
    include "build/src/overlays/actors/ovl_En_Sa/ovl_En_Sa_reloc.o"
endseg

beginseg
    name "ovl_En_Sb"
    include "build/src/overlays/actors/ovl_En_Sb/z_en_sb.o"
    include "build/src/overlays/actors/ovl_En_Sb/ovl_En_Sb_reloc.o"
endseg

beginseg
    name "ovl_En_Scene_Change"
    include "build/src/overlays/actors/ovl_En_Scene_Change/z_en_scene_change.o"
    include "build/src/overlays/actors/ovl_En_Scene_Change/ovl_En_Scene_Change_reloc.o"
endseg

beginseg
    name "ovl_En_Sda"
    include "build/src/overlays/actors/ovl_En_Sda/z_en_sda.o"
    include "build/src/overlays/actors/ovl_En_Sda/ovl_En_Sda_reloc.o"
endseg

beginseg
    name "ovl_En_Shopnuts"
    include "build/src/overlays/actors/ovl_En_Shopnuts/z_en_shopnuts.o"
    include "build/src/overlays/actors/ovl_En_Shopnuts/ovl_En_Shopnuts_reloc.o"
endseg

beginseg
    name "ovl_En_Si"
    include "build/src/overlays/actors/ovl_En_Si/z_en_si.o"
    include "build/src/overlays/actors/ovl_En_Si/ovl_En_Si_reloc.o"
endseg

beginseg
    name "ovl_En_Siofuki"
    include "build/src/overlays/actors/ovl_En_Siofuki/z_en_siofuki.o"
    include "build/src/overlays/actors/ovl_En_Siofuki/ovl_En_Siofuki_reloc.o"
endseg

beginseg
    name "ovl_En_Skb"
    include "build/src/overlays/actors/ovl_En_Skb/z_en_skb.o"
    include "build/src/overlays/actors/ovl_En_Skb/ovl_En_Skb_reloc.o"
endseg

beginseg
    name "ovl_En_Skj"
    include "build/src/overlays/actors/ovl_En_Skj/z_en_skj.o"
    include "build/src/overlays/actors/ovl_En_Skj/ovl_En_Skj_reloc.o"
endseg

beginseg
    name "ovl_En_Skjneedle"
    include "build/src/overlays/actors/ovl_En_Skjneedle/z_en_skjneedle.o"
    include "build/src/overlays/actors/ovl_En_Skjneedle/ovl_En_Skjneedle_reloc.o"
endseg

beginseg
    name "ovl_En_Ssh"
    include "build/src/overlays/actors/ovl_En_Ssh/z_en_ssh.o"
    include "build/src/overlays/actors/ovl_En_Ssh/ovl_En_Ssh_reloc.o"
endseg

beginseg
    name "ovl_En_St"
    include "build/src/overlays/actors/ovl_En_St/z_en_st.o"
    include "build/src/overlays/actors/ovl_En_St/ovl_En_St_reloc.o"
endseg

beginseg
    name "ovl_En_Sth"
    include "build/src/overlays/actors/ovl_En_Sth/z_en_sth.o"
    include "build/src/overlays/actors/ovl_En_Sth/ovl_En_Sth_reloc.o"
endseg

beginseg
    name "ovl_En_Stream"
    include "build/src/overlays/actors/ovl_En_Stream/z_en_stream.o"
    include "build/src/overlays/actors/ovl_En_Stream/ovl_En_Stream_reloc.o"
endseg

beginseg
    name "ovl_En_Sw"
    include "build/src/overlays/actors/ovl_En_Sw/z_en_sw.o"
    include "build/src/overlays/actors/ovl_En_Sw/ovl_En_Sw_reloc.o"
endseg

beginseg
    name "ovl_En_Syateki_Itm"
    include "build/src/overlays/actors/ovl_En_Syateki_Itm/z_en_syateki_itm.o"
    include "build/src/overlays/actors/ovl_En_Syateki_Itm/ovl_En_Syateki_Itm_reloc.o"
endseg

beginseg
    name "ovl_En_Syateki_Man"
    include "build/src/overlays/actors/ovl_En_Syateki_Man/z_en_syateki_man.o"
    include "build/src/overlays/actors/ovl_En_Syateki_Man/ovl_En_Syateki_Man_reloc.o"
endseg

beginseg
    name "ovl_En_Syateki_Niw"
    include "build/src/overlays/actors/ovl_En_Syateki_Niw/z_en_syateki_niw.o"
    include "build/src/overlays/actors/ovl_En_Syateki_Niw/ovl_En_Syateki_Niw_reloc.o"
endseg

beginseg
    name "ovl_En_Ta"
    include "build/src/overlays/actors/ovl_En_Ta/z_en_ta.o"
    include "build/src/overlays/actors/ovl_En_Ta/ovl_En_Ta_reloc.o"
endseg

beginseg
    name "ovl_En_Takara_Man"
    include "build/src/overlays/actors/ovl_En_Takara_Man/z_en_takara_man.o"
    include "build/src/overlays/actors/ovl_En_Takara_Man/ovl_En_Takara_Man_reloc.o"
endseg

beginseg
    name "ovl_En_Tana"
    include "build/src/overlays/actors/ovl_En_Tana/z_en_tana.o"
    include "build/src/overlays/actors/ovl_En_Tana/ovl_En_Tana_reloc.o"
endseg

beginseg
    name "ovl_En_Tg"
    include "build/src/overlays/actors/ovl_En_Tg/z_en_tg.o"
    include "build/src/overlays/actors/ovl_En_Tg/ovl_En_Tg_reloc.o"
endseg

beginseg
    name "ovl_En_Tite"
    include "build/src/overlays/actors/ovl_En_Tite/z_en_tite.o"
    include "build/src/overlays/actors/ovl_En_Tite/ovl_En_Tite_reloc.o"
endseg

beginseg
    name "ovl_En_Tk"
    include "build/src/overlays/actors/ovl_En_Tk/z_en_tk.o"
    include "build/src/overlays/actors/ovl_En_Tk/ovl_En_Tk_reloc.o"
endseg

beginseg
    name "ovl_En_Torch"
    include "build/src/overlays/actors/ovl_En_Torch/z_en_torch.o"
    include "build/src/overlays/actors/ovl_En_Torch/ovl_En_Torch_reloc.o"
endseg

beginseg
    name "ovl_En_Torch2"
    include "build/src/overlays/actors/ovl_En_Torch2/z_en_torch2.o"
#ifdef NON_MATCHING
    include "build/src/overlays/actors/ovl_En_Torch2/ovl_En_Torch2_reloc.o"
#else
    include "build/data/overlays/actors/z_en_torch2.reloc.o"
#endif
endseg

beginseg
    name "ovl_En_Toryo"
    include "build/src/overlays/actors/ovl_En_Toryo/z_en_toryo.o"
    include "build/src/overlays/actors/ovl_En_Toryo/ovl_En_Toryo_reloc.o"
endseg

beginseg
    name "ovl_En_Tp"
    include "build/src/overlays/actors/ovl_En_Tp/z_en_tp.o"
#ifdef NON_MATCHING
    include "build/src/overlays/actors/ovl_En_Tp/ovl_En_Tp_reloc.o"
#else
    include "build/data/overlays/actors/z_en_tp.reloc.o"
#endif
endseg

beginseg
    name "ovl_En_Tr"
    include "build/src/overlays/actors/ovl_En_Tr/z_en_tr.o"
    include "build/src/overlays/actors/ovl_En_Tr/ovl_En_Tr_reloc.o"
endseg

beginseg
    name "ovl_En_Trap"
    include "build/src/overlays/actors/ovl_En_Trap/z_en_trap.o"
    include "build/src/overlays/actors/ovl_En_Trap/ovl_En_Trap_reloc.o"
endseg

beginseg
    name "ovl_En_Tubo_Trap"
    include "build/src/overlays/actors/ovl_En_Tubo_Trap/z_en_tubo_trap.o"
    include "build/src/overlays/actors/ovl_En_Tubo_Trap/ovl_En_Tubo_Trap_reloc.o"
endseg

beginseg
    name "ovl_En_Vali"
    include "build/src/overlays/actors/ovl_En_Vali/z_en_vali.o"
    include "build/src/overlays/actors/ovl_En_Vali/ovl_En_Vali_reloc.o"
endseg

beginseg
    name "ovl_En_Vase"
    include "build/src/overlays/actors/ovl_En_Vase/z_en_vase.o"
    include "build/src/overlays/actors/ovl_En_Vase/ovl_En_Vase_reloc.o"
endseg

beginseg
    name "ovl_En_Vb_Ball"
    include "build/src/overlays/actors/ovl_En_Vb_Ball/z_en_vb_ball.o"
    include "build/src/overlays/actors/ovl_En_Vb_Ball/ovl_En_Vb_Ball_reloc.o"
endseg

beginseg
    name "ovl_En_Viewer"
    include "build/src/overlays/actors/ovl_En_Viewer/z_en_viewer.o"
    include "build/src/overlays/actors/ovl_En_Viewer/ovl_En_Viewer_reloc.o"
endseg

beginseg
    name "ovl_En_Vm"
    include "build/src/overlays/actors/ovl_En_Vm/z_en_vm.o"
    include "build/src/overlays/actors/ovl_En_Vm/ovl_En_Vm_reloc.o"
endseg

beginseg
    name "ovl_En_Wall_Tubo"
    include "build/src/overlays/actors/ovl_En_Wall_Tubo/z_en_wall_tubo.o"
    include "build/src/overlays/actors/ovl_En_Wall_Tubo/ovl_En_Wall_Tubo_reloc.o"
endseg

beginseg
    name "ovl_En_Wallmas"
    include "build/src/overlays/actors/ovl_En_Wallmas/z_en_wallmas.o"
    include "build/src/overlays/actors/ovl_En_Wallmas/ovl_En_Wallmas_reloc.o"
endseg

beginseg
    name "ovl_En_Weather_Tag"
    include "build/src/overlays/actors/ovl_En_Weather_Tag/z_en_weather_tag.o"
    include "build/src/overlays/actors/ovl_En_Weather_Tag/ovl_En_Weather_Tag_reloc.o"
endseg

beginseg
    name "ovl_En_Weiyer"
    include "build/src/overlays/actors/ovl_En_Weiyer/z_en_weiyer.o"
    include "build/src/overlays/actors/ovl_En_Weiyer/ovl_En_Weiyer_reloc.o"
endseg

beginseg
    name "ovl_En_Wf"
    include "build/src/overlays/actors/ovl_En_Wf/z_en_wf.o"
    include "build/data/overlays/actors/z_en_wf.data.o"
    include "build/data/overlays/actors/z_en_wf.reloc.o"
endseg

beginseg
    name "ovl_En_Wonder_Item"
    include "build/src/overlays/actors/ovl_En_Wonder_Item/z_en_wonder_item.o"
    include "build/src/overlays/actors/ovl_En_Wonder_Item/ovl_En_Wonder_Item_reloc.o"
endseg

beginseg
    name "ovl_En_Wonder_Talk"
    include "build/src/overlays/actors/ovl_En_Wonder_Talk/z_en_wonder_talk.o"
    include "build/src/overlays/actors/ovl_En_Wonder_Talk/ovl_En_Wonder_Talk_reloc.o"
endseg

beginseg
    name "ovl_En_Wonder_Talk2"
    include "build/src/overlays/actors/ovl_En_Wonder_Talk2/z_en_wonder_talk2.o"
    include "build/src/overlays/actors/ovl_En_Wonder_Talk2/ovl_En_Wonder_Talk2_reloc.o"
endseg

beginseg
    name "ovl_En_Wood02"
    include "build/src/overlays/actors/ovl_En_Wood02/z_en_wood02.o"
    include "build/src/overlays/actors/ovl_En_Wood02/ovl_En_Wood02_reloc.o"
endseg

beginseg
    name "ovl_En_Xc"
    include "build/src/overlays/actors/ovl_En_Xc/z_en_xc.o"
    include "build/src/overlays/actors/ovl_En_Xc/ovl_En_Xc_reloc.o"
endseg

beginseg
    name "ovl_En_Yabusame_Mark"
    include "build/src/overlays/actors/ovl_En_Yabusame_Mark/z_en_yabusame_mark.o"
#ifdef NON_MATCHING
    include "build/src/overlays/actors/ovl_En_Yabusame_Mark/ovl_En_Yabusame_Mark_reloc.o"
#else
    include "build/data/overlays/actors/z_en_yabusame_mark.reloc.o"
#endif
endseg

beginseg
    name "ovl_En_Yukabyun"
    include "build/src/overlays/actors/ovl_En_Yukabyun/z_en_yukabyun.o"
    include "build/src/overlays/actors/ovl_En_Yukabyun/ovl_En_Yukabyun_reloc.o"
endseg

beginseg
    name "ovl_En_Zf"
    include "build/src/overlays/actors/ovl_En_Zf/z_en_zf.o"
    include "build/data/overlays/actors/z_en_zf.data.o"
    include "build/data/overlays/actors/z_en_zf.bss.o"
    include "build/data/overlays/actors/z_en_zf.reloc.o"
endseg

beginseg
    name "ovl_En_Zl1"
    include "build/src/overlays/actors/ovl_En_Zl1/z_en_zl1.o"
    include "build/src/overlays/actors/ovl_En_Zl1/ovl_En_Zl1_reloc.o"
endseg

beginseg
    name "ovl_En_Zl2"
    include "build/src/overlays/actors/ovl_En_Zl2/z_en_zl2.o"
    include "build/src/overlays/actors/ovl_En_Zl2/ovl_En_Zl2_reloc.o"
endseg

beginseg
    name "ovl_En_Zl3"
    include "build/src/overlays/actors/ovl_En_Zl3/z_en_zl3.o"
    include "build/src/overlays/actors/ovl_En_Zl3/ovl_En_Zl3_reloc.o"
endseg

beginseg
    name "ovl_En_Zl4"
    include "build/src/overlays/actors/ovl_En_Zl4/z_en_zl4.o"
    include "build/src/overlays/actors/ovl_En_Zl4/ovl_En_Zl4_reloc.o"
endseg

beginseg
    name "ovl_En_Zo"
    include "build/src/overlays/actors/ovl_En_Zo/z_en_zo.o"
    include "build/src/overlays/actors/ovl_En_Zo/ovl_En_Zo_reloc.o"
endseg

beginseg
    name "ovl_En_fHG"
    include "build/src/overlays/actors/ovl_En_fHG/z_en_fhg.o"
    include "build/src/overlays/actors/ovl_En_fHG/ovl_En_fHG_reloc.o"
endseg

beginseg
    name "ovl_End_Title"
    include "build/src/overlays/actors/ovl_End_Title/z_end_title.o"
    include "build/src/overlays/actors/ovl_End_Title/ovl_End_Title_reloc.o"
endseg

beginseg
    name "ovl_Fishing"
    include "build/src/overlays/actors/ovl_Fishing/z_fishing.o"
    include "build/src/overlays/actors/ovl_Fishing/ovl_Fishing_reloc.o"
endseg

beginseg
    name "ovl_Item_B_Heart"
    include "build/src/overlays/actors/ovl_Item_B_Heart/z_item_b_heart.o"
    include "build/src/overlays/actors/ovl_Item_B_Heart/ovl_Item_B_Heart_reloc.o"
endseg

beginseg
    name "ovl_Item_Etcetera"
    include "build/src/overlays/actors/ovl_Item_Etcetera/z_item_etcetera.o"
    include "build/src/overlays/actors/ovl_Item_Etcetera/ovl_Item_Etcetera_reloc.o"
endseg

beginseg
    name "ovl_Item_Inbox"
    include "build/src/overlays/actors/ovl_Item_Inbox/z_item_inbox.o"
    include "build/src/overlays/actors/ovl_Item_Inbox/ovl_Item_Inbox_reloc.o"
endseg

beginseg
    name "ovl_Item_Ocarina"
    include "build/src/overlays/actors/ovl_Item_Ocarina/z_item_ocarina.o"
    include "build/src/overlays/actors/ovl_Item_Ocarina/ovl_Item_Ocarina_reloc.o"
endseg

beginseg
    name "ovl_Item_Shield"
    include "build/src/overlays/actors/ovl_Item_Shield/z_item_shield.o"
    include "build/src/overlays/actors/ovl_Item_Shield/ovl_Item_Shield_reloc.o"
endseg

beginseg
    name "ovl_Magic_Dark"
    include "build/src/overlays/actors/ovl_Magic_Dark/z_magic_dark.o"
    include "build/src/overlays/actors/ovl_Magic_Dark/ovl_Magic_Dark_reloc.o"
endseg

beginseg
    name "ovl_Magic_Fire"
    include "build/src/overlays/actors/ovl_Magic_Fire/z_magic_fire.o"
    include "build/src/overlays/actors/ovl_Magic_Fire/ovl_Magic_Fire_reloc.o"
endseg

beginseg
    name "ovl_Magic_Wind"
    include "build/src/overlays/actors/ovl_Magic_Wind/z_magic_wind.o"
    include "build/src/overlays/actors/ovl_Magic_Wind/ovl_Magic_Wind_reloc.o"
endseg

beginseg
    name "ovl_Mir_Ray"
    include "build/src/overlays/actors/ovl_Mir_Ray/z_mir_ray.o"
    include "build/src/overlays/actors/ovl_Mir_Ray/ovl_Mir_Ray_reloc.o"
endseg

beginseg
    name "ovl_Obj_Bean"
    include "build/src/overlays/actors/ovl_Obj_Bean/z_obj_bean.o"
    include "build/src/overlays/actors/ovl_Obj_Bean/ovl_Obj_Bean_reloc.o"
endseg

beginseg
    name "ovl_Obj_Blockstop"
    include "build/src/overlays/actors/ovl_Obj_Blockstop/z_obj_blockstop.o"
    include "build/src/overlays/actors/ovl_Obj_Blockstop/ovl_Obj_Blockstop_reloc.o"
endseg

beginseg
    name "ovl_Obj_Bombiwa"
    include "build/src/overlays/actors/ovl_Obj_Bombiwa/z_obj_bombiwa.o"
    include "build/src/overlays/actors/ovl_Obj_Bombiwa/ovl_Obj_Bombiwa_reloc.o"
endseg

beginseg
    name "ovl_Obj_Comb"
    include "build/src/overlays/actors/ovl_Obj_Comb/z_obj_comb.o"
    include "build/src/overlays/actors/ovl_Obj_Comb/ovl_Obj_Comb_reloc.o"
endseg

beginseg
    name "ovl_Obj_Dekujr"
    include "build/src/overlays/actors/ovl_Obj_Dekujr/z_obj_dekujr.o"
    include "build/src/overlays/actors/ovl_Obj_Dekujr/ovl_Obj_Dekujr_reloc.o"
endseg

beginseg
    name "ovl_Obj_Elevator"
    include "build/src/overlays/actors/ovl_Obj_Elevator/z_obj_elevator.o"
    include "build/src/overlays/actors/ovl_Obj_Elevator/ovl_Obj_Elevator_reloc.o"
endseg

beginseg
    name "ovl_Obj_Hamishi"
    include "build/src/overlays/actors/ovl_Obj_Hamishi/z_obj_hamishi.o"
    include "build/src/overlays/actors/ovl_Obj_Hamishi/ovl_Obj_Hamishi_reloc.o"
endseg

beginseg
    name "ovl_Obj_Hana"
    include "build/src/overlays/actors/ovl_Obj_Hana/z_obj_hana.o"
    include "build/src/overlays/actors/ovl_Obj_Hana/ovl_Obj_Hana_reloc.o"
endseg

beginseg
    name "ovl_Obj_Hsblock"
    include "build/src/overlays/actors/ovl_Obj_Hsblock/z_obj_hsblock.o"
    include "build/src/overlays/actors/ovl_Obj_Hsblock/ovl_Obj_Hsblock_reloc.o"
endseg

beginseg
    name "ovl_Obj_Ice_Poly"
    include "build/src/overlays/actors/ovl_Obj_Ice_Poly/z_obj_ice_poly.o"
    include "build/src/overlays/actors/ovl_Obj_Ice_Poly/ovl_Obj_Ice_Poly_reloc.o"
endseg

beginseg
    name "ovl_Obj_Kibako"
    include "build/src/overlays/actors/ovl_Obj_Kibako/z_obj_kibako.o"
    include "build/src/overlays/actors/ovl_Obj_Kibako/ovl_Obj_Kibako_reloc.o"
endseg

beginseg
    name "ovl_Obj_Kibako2"
    include "build/src/overlays/actors/ovl_Obj_Kibako2/z_obj_kibako2.o"
    include "build/src/overlays/actors/ovl_Obj_Kibako2/ovl_Obj_Kibako2_reloc.o"
endseg

beginseg
    name "ovl_Obj_Lift"
    include "build/src/overlays/actors/ovl_Obj_Lift/z_obj_lift.o"
    include "build/data/overlays/actors/z_obj_lift.data.o"
    include "build/data/overlays/actors/z_obj_lift.reloc.o"
endseg

beginseg
    name "ovl_Obj_Lightswitch"
    include "build/src/overlays/actors/ovl_Obj_Lightswitch/z_obj_lightswitch.o"
    include "build/src/overlays/actors/ovl_Obj_Lightswitch/ovl_Obj_Lightswitch_reloc.o"
endseg

beginseg
    name "ovl_Obj_Makekinsuta"
    include "build/src/overlays/actors/ovl_Obj_Makekinsuta/z_obj_makekinsuta.o"
    include "build/src/overlays/actors/ovl_Obj_Makekinsuta/ovl_Obj_Makekinsuta_reloc.o"
endseg

beginseg
    name "ovl_Obj_Makeoshihiki"
    include "build/src/overlays/actors/ovl_Obj_Makeoshihiki/z_obj_makeoshihiki.o"
    include "build/src/overlays/actors/ovl_Obj_Makeoshihiki/ovl_Obj_Makeoshihiki_reloc.o"
endseg

beginseg
    name "ovl_Obj_Mure"
    include "build/src/overlays/actors/ovl_Obj_Mure/z_obj_mure.o"
    include "build/src/overlays/actors/ovl_Obj_Mure/ovl_Obj_Mure_reloc.o"
endseg

beginseg
    name "ovl_Obj_Mure2"
    include "build/src/overlays/actors/ovl_Obj_Mure2/z_obj_mure2.o"
    include "build/src/overlays/actors/ovl_Obj_Mure2/ovl_Obj_Mure2_reloc.o"
endseg

beginseg
    name "ovl_Obj_Mure3"
    include "build/src/overlays/actors/ovl_Obj_Mure3/z_obj_mure3.o"
    include "build/src/overlays/actors/ovl_Obj_Mure3/ovl_Obj_Mure3_reloc.o"
endseg

beginseg
    name "ovl_Obj_Oshihiki"
    include "build/src/overlays/actors/ovl_Obj_Oshihiki/z_obj_oshihiki.o"
    include "build/src/overlays/actors/ovl_Obj_Oshihiki/ovl_Obj_Oshihiki_reloc.o"
endseg

beginseg
    name "ovl_Obj_Roomtimer"
    include "build/src/overlays/actors/ovl_Obj_Roomtimer/z_obj_roomtimer.o"
    include "build/src/overlays/actors/ovl_Obj_Roomtimer/ovl_Obj_Roomtimer_reloc.o"
endseg

beginseg
    name "ovl_Obj_Switch"
    include "build/src/overlays/actors/ovl_Obj_Switch/z_obj_switch.o"
    include "build/src/overlays/actors/ovl_Obj_Switch/ovl_Obj_Switch_reloc.o"
endseg

beginseg
    name "ovl_Obj_Syokudai"
    include "build/src/overlays/actors/ovl_Obj_Syokudai/z_obj_syokudai.o"
    include "build/src/overlays/actors/ovl_Obj_Syokudai/ovl_Obj_Syokudai_reloc.o"
endseg

beginseg
    name "ovl_Obj_Timeblock"
    include "build/src/overlays/actors/ovl_Obj_Timeblock/z_obj_timeblock.o"
    include "build/src/overlays/actors/ovl_Obj_Timeblock/ovl_Obj_Timeblock_reloc.o"
endseg

beginseg
    name "ovl_Obj_Tsubo"
    include "build/src/overlays/actors/ovl_Obj_Tsubo/z_obj_tsubo.o"
    include "build/src/overlays/actors/ovl_Obj_Tsubo/ovl_Obj_Tsubo_reloc.o"
endseg

beginseg
    name "ovl_Obj_Warp2block"
    include "build/src/overlays/actors/ovl_Obj_Warp2block/z_obj_warp2block.o"
    include "build/src/overlays/actors/ovl_Obj_Warp2block/ovl_Obj_Warp2block_reloc.o"
endseg

beginseg
    name "ovl_Object_Kankyo"
    include "build/src/overlays/actors/ovl_Object_Kankyo/z_object_kankyo.o"
    include "build/data/overlays/actors/z_object_kankyo.data.o"
    include "build/data/overlays/actors/z_object_kankyo.reloc.o"
endseg

beginseg
    name "ovl_Oceff_Spot"
    include "build/src/overlays/actors/ovl_Oceff_Spot/z_oceff_spot.o"
    include "build/src/overlays/actors/ovl_Oceff_Spot/ovl_Oceff_Spot_reloc.o"
endseg

beginseg
    name "ovl_Oceff_Storm"
    include "build/src/overlays/actors/ovl_Oceff_Storm/z_oceff_storm.o"
    include "build/src/overlays/actors/ovl_Oceff_Storm/ovl_Oceff_Storm_reloc.o"
endseg

beginseg
    name "ovl_Oceff_Wipe"
    include "build/src/overlays/actors/ovl_Oceff_Wipe/z_oceff_wipe.o"
    include "build/src/overlays/actors/ovl_Oceff_Wipe/ovl_Oceff_Wipe_reloc.o"
endseg

beginseg
    name "ovl_Oceff_Wipe2"
    include "build/src/overlays/actors/ovl_Oceff_Wipe2/z_oceff_wipe2.o"
    include "build/src/overlays/actors/ovl_Oceff_Wipe2/ovl_Oceff_Wipe2_reloc.o"
endseg

beginseg
    name "ovl_Oceff_Wipe3"
    include "build/src/overlays/actors/ovl_Oceff_Wipe3/z_oceff_wipe3.o"
    include "build/src/overlays/actors/ovl_Oceff_Wipe3/ovl_Oceff_Wipe3_reloc.o"
endseg

beginseg
    name "ovl_Oceff_Wipe4"
    include "build/src/overlays/actors/ovl_Oceff_Wipe4/z_oceff_wipe4.o"
    include "build/src/overlays/actors/ovl_Oceff_Wipe4/ovl_Oceff_Wipe4_reloc.o"
endseg

beginseg
    name "ovl_Shot_Sun"
    include "build/src/overlays/actors/ovl_Shot_Sun/z_shot_sun.o"
    include "build/src/overlays/actors/ovl_Shot_Sun/ovl_Shot_Sun_reloc.o"
endseg

beginseg
    name "gameplay_keep"
    romalign 0x1000
    include "build/assets/objects/gameplay_keep/gameplay_keep.o"
    number 4
endseg

beginseg
    name "gameplay_field_keep"
    romalign 0x1000
    include "build/assets/objects/gameplay_field_keep/gameplay_field_keep.o"
    number 5
endseg

beginseg
    name "gameplay_dangeon_keep"
    romalign 0x1000
    include "build/assets/objects/gameplay_dangeon_keep/gameplay_dangeon_keep.o"
    number 5
endseg

beginseg
    name "gameplay_object_exchange_static"
    romalign 0x1000
    include "build/baserom/gameplay_object_exchange_static.o"
endseg

beginseg
    name "object_link_boy"
    romalign 0x1000
<<<<<<< HEAD
    include "build/assets/objects/object_link_boy/object_link_boy.o"
=======
    include "build/baserom/object_link_boy.o"
>>>>>>> ca2ea1ce
    number 6
endseg

beginseg
    name "object_link_child"
    romalign 0x1000
    include "build/assets/objects/object_link_child/object_link_child.o"
    number 6
endseg

beginseg
    name "object_box"
    romalign 0x1000
    include "build/assets/objects/object_box/object_box.o"
    number 6
endseg

beginseg
    name "object_human"
    romalign 0x1000
    include "build/assets/objects/object_human/object_human.o"
    number 6
endseg

beginseg
    name "object_okuta"
    romalign 0x1000
    include "build/assets/objects/object_okuta/object_okuta.o"
    number 6
endseg

beginseg
    name "object_poh"
    romalign 0x1000
    include "build/assets/objects/object_poh/object_poh.o"
    number 6
endseg

beginseg
    name "object_wallmaster"
    romalign 0x1000
    include "build/assets/objects/object_wallmaster/object_wallmaster.o"
    number 6
endseg

beginseg
    name "object_dy_obj"
    romalign 0x1000
    include "build/assets/objects/object_dy_obj/object_dy_obj.o"
    number 6
endseg

beginseg
    name "object_firefly"
    romalign 0x1000
    include "build/assets/objects/object_firefly/object_firefly.o"
    number 6
endseg

beginseg
    name "object_dodongo"
    romalign 0x1000
    include "build/assets/objects/object_dodongo/object_dodongo.o"
    number 6
endseg

beginseg
    name "object_fire"
    romalign 0x1000
    include "build/assets/objects/object_fire/object_fire.o"
    number 6
endseg

beginseg
    name "object_niw"
    romalign 0x1000
    include "build/assets/objects/object_niw/object_niw.o"
    number 6
endseg

beginseg
    name "object_tite"
    romalign 0x1000
    include "build/assets/objects/object_tite/object_tite.o"
    number 6
endseg

beginseg
    name "object_reeba"
    romalign 0x1000
    include "build/assets/objects/object_reeba/object_reeba.o"
    number 6
endseg

beginseg
    name "object_peehat"
    romalign 0x1000
    include "build/assets/objects/object_peehat/object_peehat.o"
    number 6
endseg

beginseg
    name "object_kingdodongo"
    romalign 0x1000
    include "build/assets/objects/object_kingdodongo/object_kingdodongo.o"
    number 6
endseg

beginseg
    name "object_horse"
    romalign 0x1000
    include "build/assets/objects/object_horse/object_horse.o"
    number 6
endseg

beginseg
    name "object_zf"
    romalign 0x1000
    include "build/assets/objects/object_zf/object_zf.o"
    number 6
endseg

beginseg
    name "object_goma"
    romalign 0x1000
    include "build/assets/objects/object_goma/object_goma.o"
    number 6
endseg

beginseg
    name "object_zl1"
    romalign 0x1000
    include "build/assets/objects/object_zl1/object_zl1.o"
    number 6
endseg

beginseg
    name "object_gol"
    romalign 0x1000
    include "build/assets/objects/object_gol/object_gol.o"
    number 6
endseg

beginseg
    name "object_bubble"
    romalign 0x1000
    include "build/assets/objects/object_bubble/object_bubble.o"
    number 6
endseg

beginseg
    name "object_dodojr"
    romalign 0x1000
    include "build/assets/objects/object_dodojr/object_dodojr.o"
    number 6
endseg

beginseg
    name "object_torch2"
    romalign 0x1000
    include "build/assets/objects/object_torch2/object_torch2.o"
    number 6
endseg

beginseg
    name "object_bl"
    romalign 0x1000
    include "build/assets/objects/object_bl/object_bl.o"
    number 6
endseg

beginseg
    name "object_tp"
    romalign 0x1000
    include "build/assets/objects/object_tp/object_tp.o"
    number 6
endseg

beginseg
    name "object_oA1"
    romalign 0x1000
    include "build/assets/objects/object_oA1/object_oA1.o"
    number 6
endseg

beginseg
    name "object_st"
    romalign 0x1000
    include "build/assets/objects/object_st/object_st.o"
    number 6
endseg

beginseg
    name "object_bw"
    romalign 0x1000
    include "build/assets/objects/object_bw/object_bw.o"
    number 6
endseg

beginseg
    name "object_ei"
    romalign 0x1000
    include "build/assets/objects/object_ei/object_ei.o"
    number 6
endseg

beginseg
    name "object_horse_normal"
    romalign 0x1000
    include "build/assets/objects/object_horse_normal/object_horse_normal.o"
    number 6
endseg

beginseg
    name "object_oB1"
    romalign 0x1000
    include "build/assets/objects/object_oB1/object_oB1.o"
    number 6
endseg

beginseg
    name "object_o_anime"
    romalign 0x1000
    include "build/assets/objects/object_o_anime/object_o_anime.o"
    number 6
endseg

beginseg
    name "object_spot04_objects"
    romalign 0x1000
    include "build/assets/objects/object_spot04_objects/object_spot04_objects.o"
    number 6
endseg

beginseg
    name "object_ddan_objects"
    romalign 0x1000
    include "build/assets/objects/object_ddan_objects/object_ddan_objects.o"
    number 6
endseg

beginseg
    name "object_hidan_objects"
    romalign 0x1000
    include "build/assets/objects/object_hidan_objects/object_hidan_objects.o"
    number 6
endseg

beginseg
    name "object_horse_ganon"
    romalign 0x1000
    include "build/assets/objects/object_horse_ganon/object_horse_ganon.o"
    number 6
endseg

beginseg
    name "object_oA2"
    romalign 0x1000
    include "build/assets/objects/object_oA2/object_oA2.o"
    number 6
endseg

beginseg
    name "object_spot00_objects"
    romalign 0x1000
    include "build/assets/objects/object_spot00_objects/object_spot00_objects.o"
    number 6
endseg

beginseg
    name "object_mb"
    romalign 0x1000
    include "build/assets/objects/object_mb/object_mb.o"
    number 6
endseg

beginseg
    name "object_bombf"
    romalign 0x1000
    include "build/assets/objects/object_bombf/object_bombf.o"
    number 6
endseg

beginseg
    name "object_sk2"
    romalign 0x1000
    include "build/assets/objects/object_sk2/object_sk2.o"
    number 6
endseg

beginseg
    name "object_oE1"
    romalign 0x1000
    include "build/assets/objects/object_oE1/object_oE1.o"
    number 6
endseg

beginseg
    name "object_oE_anime"
    romalign 0x1000
    include "build/assets/objects/object_oE_anime/object_oE_anime.o"
    number 6
endseg

beginseg
    name "object_oE2"
    romalign 0x1000
    include "build/assets/objects/object_oE2/object_oE2.o"
    number 6
endseg

beginseg
    name "object_ydan_objects"
    romalign 0x1000
    include "build/assets/objects/object_ydan_objects/object_ydan_objects.o"
    number 6
endseg

beginseg
    name "object_gnd"
    romalign 0x1000
    include "build/assets/objects/object_gnd/object_gnd.o"
    number 6
endseg

beginseg
    name "object_am"
    romalign 0x1000
    include "build/assets/objects/object_am/object_am.o"
    number 6
endseg

beginseg
    name "object_dekubaba"
    romalign 0x1000
    include "build/assets/objects/object_dekubaba/object_dekubaba.o"
    number 6
endseg

beginseg
    name "object_oA3"
    romalign 0x1000
    include "build/assets/objects/object_oA3/object_oA3.o"
    number 6
endseg

beginseg
    name "object_oA4"
    romalign 0x1000
    include "build/assets/objects/object_oA4/object_oA4.o"
    number 6
endseg

beginseg
    name "object_oA5"
    romalign 0x1000
    include "build/assets/objects/object_oA5/object_oA5.o"
    number 6
endseg

beginseg
    name "object_oA6"
    romalign 0x1000
    include "build/assets/objects/object_oA6/object_oA6.o"
    number 6
endseg

beginseg
    name "object_oA7"
    romalign 0x1000
    include "build/assets/objects/object_oA7/object_oA7.o"
    number 6
endseg

beginseg
    name "object_jj"
    romalign 0x1000
    include "build/assets/objects/object_jj/object_jj.o"
    number 6
endseg

beginseg
    name "object_oA8"
    romalign 0x1000
    include "build/assets/objects/object_oA8/object_oA8.o"
    number 6
endseg

beginseg
    name "object_oA9"
    romalign 0x1000
    include "build/assets/objects/object_oA9/object_oA9.o"
    number 6
endseg

beginseg
    name "object_oB2"
    romalign 0x1000
    include "build/assets/objects/object_oB2/object_oB2.o"
    number 6
endseg

beginseg
    name "object_oB3"
    romalign 0x1000
    include "build/assets/objects/object_oB3/object_oB3.o"
    number 6
endseg

beginseg
    name "object_oB4"
    romalign 0x1000
    include "build/assets/objects/object_oB4/object_oB4.o"
    number 6
endseg

beginseg
    name "object_horse_zelda"
    romalign 0x1000
    include "build/assets/objects/object_horse_zelda/object_horse_zelda.o"
    number 6
endseg

beginseg
    name "object_opening_demo1"
    romalign 0x1000
    include "build/assets/objects/object_opening_demo1/object_opening_demo1.o"
    number 6
endseg

beginseg
    name "object_warp1"
    romalign 0x1000
    include "build/assets/objects/object_warp1/object_warp1.o"
    number 6
endseg

beginseg
    name "object_b_heart"
    romalign 0x1000
    include "build/assets/objects/object_b_heart/object_b_heart.o"
    number 6
endseg

beginseg
    name "object_dekunuts"
    romalign 0x1000
    include "build/assets/objects/object_dekunuts/object_dekunuts.o"
    number 6
endseg

beginseg
    name "object_oE3"
    romalign 0x1000
    include "build/assets/objects/object_oE3/object_oE3.o"
    number 6
endseg

beginseg
    name "object_oE4"
    romalign 0x1000
    include "build/assets/objects/object_oE4/object_oE4.o"
    number 6
endseg

beginseg
    name "object_menkuri_objects"
    romalign 0x1000
    include "build/assets/objects/object_menkuri_objects/object_menkuri_objects.o"
    number 6
endseg

beginseg
    name "object_oE5"
    romalign 0x1000
    include "build/assets/objects/object_oE5/object_oE5.o"
    number 6
endseg

beginseg
    name "object_oE6"
    romalign 0x1000
    include "build/assets/objects/object_oE6/object_oE6.o"
    number 6
endseg

beginseg
    name "object_oE7"
    romalign 0x1000
    include "build/assets/objects/object_oE7/object_oE7.o"
    number 6
endseg

beginseg
    name "object_oE8"
    romalign 0x1000
    include "build/assets/objects/object_oE8/object_oE8.o"
    number 6
endseg

beginseg
    name "object_oE9"
    romalign 0x1000
    include "build/assets/objects/object_oE9/object_oE9.o"
    number 6
endseg

beginseg
    name "object_oE10"
    romalign 0x1000
    include "build/assets/objects/object_oE10/object_oE10.o"
    number 6
endseg

beginseg
    name "object_oE11"
    romalign 0x1000
    include "build/assets/objects/object_oE11/object_oE11.o"
    number 6
endseg

beginseg
    name "object_oE12"
    romalign 0x1000
    include "build/assets/objects/object_oE12/object_oE12.o"
    number 6
endseg

beginseg
    name "object_vali"
    romalign 0x1000
    include "build/assets/objects/object_vali/object_vali.o"
    number 6
endseg

beginseg
    name "object_oA10"
    romalign 0x1000
    include "build/assets/objects/object_oA10/object_oA10.o"
    number 6
endseg

beginseg
    name "object_oA11"
    romalign 0x1000
    include "build/assets/objects/object_oA11/object_oA11.o"
    number 6
endseg

beginseg
    name "object_mizu_objects"
    romalign 0x1000
    include "build/assets/objects/object_mizu_objects/object_mizu_objects.o"
    number 6
endseg

beginseg
    name "object_fhg"
    romalign 0x1000
    include "build/assets/objects/object_fhg/object_fhg.o"
    number 6
endseg

beginseg
    name "object_ossan"
    romalign 0x1000
    include "build/assets/objects/object_ossan/object_ossan.o"
    number 6
endseg

beginseg
    name "object_mori_hineri1"
    romalign 0x1000
    include "build/assets/objects/object_mori_hineri1/object_mori_hineri1.o"
    number 6
endseg

beginseg
    name "object_Bb"
    romalign 0x1000
    include "build/assets/objects/object_Bb/object_Bb.o"
    number 6
endseg

beginseg
    name "object_toki_objects"
    romalign 0x1000
    include "build/assets/objects/object_toki_objects/object_toki_objects.o"
    number 6
endseg

beginseg
    name "object_yukabyun"
    romalign 0x1000
    include "build/assets/objects/object_yukabyun/object_yukabyun.o"
    number 6
endseg

beginseg
    name "object_zl2"
    romalign 0x1000
    include "build/assets/objects/object_zl2/object_zl2.o"
    number 6
endseg

beginseg
    name "object_mjin"
    romalign 0x1000
    include "build/assets/objects/object_mjin/object_mjin.o"
    number 6
endseg

beginseg
    name "object_mjin_flash"
    romalign 0x1000
    include "build/assets/objects/object_mjin_flash/object_mjin_flash.o"
    number 6
endseg

beginseg
    name "object_mjin_dark"
    romalign 0x1000
    include "build/assets/objects/object_mjin_dark/object_mjin_dark.o"
    number 6
endseg

beginseg
    name "object_mjin_flame"
    romalign 0x1000
    include "build/assets/objects/object_mjin_flame/object_mjin_flame.o"
    number 6
endseg

beginseg
    name "object_mjin_ice"
    romalign 0x1000
    include "build/assets/objects/object_mjin_ice/object_mjin_ice.o"
    number 6
endseg

beginseg
    name "object_mjin_soul"
    romalign 0x1000
    include "build/assets/objects/object_mjin_soul/object_mjin_soul.o"
    number 6
endseg

beginseg
    name "object_mjin_wind"
    romalign 0x1000
    include "build/assets/objects/object_mjin_wind/object_mjin_wind.o"
    number 6
endseg

beginseg
    name "object_mjin_oka"
    romalign 0x1000
    include "build/assets/objects/object_mjin_oka/object_mjin_oka.o"
    number 6
endseg

beginseg
    name "object_haka_objects"
    romalign 0x1000
    include "build/assets/objects/object_haka_objects/object_haka_objects.o"
    number 6
endseg

beginseg
    name "object_spot06_objects"
    romalign 0x1000
    include "build/assets/objects/object_spot06_objects/object_spot06_objects.o"
    number 6
endseg

beginseg
    name "object_ice_objects"
    romalign 0x1000
    include "build/assets/objects/object_ice_objects/object_ice_objects.o"
    number 6
endseg

beginseg
    name "object_relay_objects"
    romalign 0x1000
    include "build/assets/objects/object_relay_objects/object_relay_objects.o"
    number 6
endseg

beginseg
    name "object_mori_hineri1a"
    romalign 0x1000
    include "build/assets/objects/object_mori_hineri1a/object_mori_hineri1a.o"
    number 6
endseg

beginseg
    name "object_mori_hineri2"
    romalign 0x1000
    include "build/assets/objects/object_mori_hineri2/object_mori_hineri2.o"
    number 6
endseg

beginseg
    name "object_mori_hineri2a"
    romalign 0x1000
    include "build/assets/objects/object_mori_hineri2a/object_mori_hineri2a.o"
    number 6
endseg

beginseg
    name "object_mori_objects"
    romalign 0x1000
    include "build/assets/objects/object_mori_objects/object_mori_objects.o"
    number 6
endseg

beginseg
    name "object_mori_tex"
    romalign 0x1000
    include "build/assets/objects/object_mori_tex/object_mori_tex.o"
    number 6
endseg

beginseg
    name "object_spot08_obj"
    romalign 0x1000
    include "build/assets/objects/object_spot08_obj/object_spot08_obj.o"
    number 6
endseg

beginseg
    name "object_warp2"
    romalign 0x1000
    include "build/assets/objects/object_warp2/object_warp2.o"
    number 6
endseg

beginseg
    name "object_hata"
    romalign 0x1000
    include "build/assets/objects/object_hata/object_hata.o"
    number 6
endseg

beginseg
    name "object_bird"
    romalign 0x1000
    include "build/assets/objects/object_bird/object_bird.o"
    number 6
endseg

beginseg
    name "object_wood02"
    romalign 0x1000
    include "build/assets/objects/object_wood02/object_wood02.o"
    number 6
endseg

beginseg
    name "object_lightbox"
    romalign 0x1000
    include "build/assets/objects/object_lightbox/object_lightbox.o"
    number 6
endseg

beginseg
    name "object_pu_box"
    romalign 0x1000
    include "build/assets/objects/object_pu_box/object_pu_box.o"
    number 6
endseg

beginseg
    name "object_trap"
    romalign 0x1000
    include "build/assets/objects/object_trap/object_trap.o"
    number 6
endseg

beginseg
    name "object_vase"
    romalign 0x1000
    include "build/assets/objects/object_vase/object_vase.o"
    number 6
endseg

beginseg
    name "object_im"
    romalign 0x1000
    include "build/assets/objects/object_im/object_im.o"
    number 6
endseg

beginseg
    name "object_ta"
    romalign 0x1000
    include "build/assets/objects/object_ta/object_ta.o"
    number 6
endseg

beginseg
    name "object_tk"
    romalign 0x1000
    include "build/assets/objects/object_tk/object_tk.o"
    number 6
endseg

beginseg
    name "object_xc"
    romalign 0x1000
    include "build/assets/objects/object_xc/object_xc.o"
    number 6
endseg

beginseg
    name "object_vm"
    romalign 0x1000
    include "build/assets/objects/object_vm/object_vm.o"
    number 6
endseg

beginseg
    name "object_bv"
    romalign 0x1000
    include "build/baserom/object_bv.o"
    number 6
endseg

beginseg
    name "object_hakach_objects"
    romalign 0x1000
    include "build/assets/objects/object_hakach_objects/object_hakach_objects.o"
    number 6
endseg

beginseg
    name "object_efc_crystal_light"
    romalign 0x1000
    include "build/assets/objects/object_efc_crystal_light/object_efc_crystal_light.o"
    number 6
endseg

beginseg
    name "object_efc_fire_ball"
    romalign 0x1000
    include "build/assets/objects/object_efc_fire_ball/object_efc_fire_ball.o"
    number 6
endseg

beginseg
    name "object_efc_flash"
    romalign 0x1000
    include "build/assets/objects/object_efc_flash/object_efc_flash.o"
    number 6
endseg

beginseg
    name "object_efc_lgt_shower"
    romalign 0x1000
    include "build/assets/objects/object_efc_lgt_shower/object_efc_lgt_shower.o"
    number 6
endseg

beginseg
    name "object_efc_star_field"
    romalign 0x1000
    include "build/assets/objects/object_efc_star_field/object_efc_star_field.o"
    number 6
endseg

beginseg
    name "object_god_lgt"
    romalign 0x1000
    include "build/assets/objects/object_god_lgt/object_god_lgt.o"
    number 6
endseg

beginseg
    name "object_light_ring"
    romalign 0x1000
    include "build/assets/objects/object_light_ring/object_light_ring.o"
    number 6
endseg

beginseg
    name "object_triforce_spot"
    romalign 0x1000
    include "build/assets/objects/object_triforce_spot/object_triforce_spot.o"
    number 6
endseg

beginseg
    name "object_medal"
    romalign 0x1000
    include "build/assets/objects/object_medal/object_medal.o"
    number 6
endseg

beginseg
    name "object_bdan_objects"
    romalign 0x1000
    include "build/assets/objects/object_bdan_objects/object_bdan_objects.o"
    number 6
endseg

beginseg
    name "object_sd"
    romalign 0x1000
    include "build/assets/objects/object_sd/object_sd.o"
    number 6
endseg

beginseg
    name "object_rd"
    romalign 0x1000
    include "build/assets/objects/object_rd/object_rd.o"
    number 6
endseg

beginseg
    name "object_po_sisters"
    romalign 0x1000
    include "build/assets/objects/object_po_sisters/object_po_sisters.o"
    number 6
endseg

beginseg
    name "object_heavy_object"
    romalign 0x1000
    include "build/assets/objects/object_heavy_object/object_heavy_object.o"
    number 6
endseg

beginseg
    name "object_gndd"
    romalign 0x1000
    include "build/assets/objects/object_gndd/object_gndd.o"
    number 6
endseg

beginseg
    name "object_fd"
    romalign 0x1000
    include "build/assets/objects/object_fd/object_fd.o"
    number 6
endseg

beginseg
    name "object_du"
    romalign 0x1000
    include "build/assets/objects/object_du/object_du.o"
    number 6
endseg

beginseg
    name "object_fw"
    romalign 0x1000
    include "build/assets/objects/object_fw/object_fw.o"
    number 6
endseg

beginseg
    name "object_horse_link_child"
    romalign 0x1000
    include "build/assets/objects/object_horse_link_child/object_horse_link_child.o"
    number 6
endseg

beginseg
    name "object_spot02_objects"
    romalign 0x1000
    include "build/assets/objects/object_spot02_objects/object_spot02_objects.o"
    number 6
endseg

beginseg
    name "object_haka"
    romalign 0x1000
    include "build/assets/objects/object_haka/object_haka.o"
    number 6
endseg

beginseg
    name "object_ru1"
    romalign 0x1000
    include "build/assets/objects/object_ru1/object_ru1.o"
    number 6
endseg

beginseg
    name "object_syokudai"
    romalign 0x1000
    include "build/assets/objects/object_syokudai/object_syokudai.o"
    number 6
endseg

beginseg
    name "object_fd2"
    romalign 0x1000
    include "build/assets/objects/object_fd2/object_fd2.o"
    number 6
endseg

beginseg
    name "object_dh"
    romalign 0x1000
    include "build/assets/objects/object_dh/object_dh.o"
    number 6
endseg

beginseg
    name "object_rl"
    romalign 0x1000
    include "build/assets/objects/object_rl/object_rl.o"
    number 6
endseg

beginseg
    name "object_efc_tw"
    romalign 0x1000
    include "build/assets/objects/object_efc_tw/object_efc_tw.o"
    number 6
endseg

beginseg
    name "object_demo_tre_lgt"
    romalign 0x1000
    include "build/assets/objects/object_demo_tre_lgt/object_demo_tre_lgt.o"
    number 6
endseg

beginseg
    name "object_gi_key"
    romalign 0x1000
    include "build/assets/objects/object_gi_key/object_gi_key.o"
    number 6
endseg

beginseg
    name "object_mir_ray"
    romalign 0x1000
    include "build/assets/objects/object_mir_ray/object_mir_ray.o"
    number 6
endseg

beginseg
    name "object_brob"
    romalign 0x1000
    include "build/assets/objects/object_brob/object_brob.o"
    number 6
endseg

beginseg
    name "object_gi_jewel"
    romalign 0x1000
    include "build/assets/objects/object_gi_jewel/object_gi_jewel.o"
    number 6
endseg

beginseg
    name "object_spot09_obj"
    romalign 0x1000
    include "build/assets/objects/object_spot09_obj/object_spot09_obj.o"
    number 6
endseg

beginseg
    name "object_spot18_obj"
    romalign 0x1000
    include "build/assets/objects/object_spot18_obj/object_spot18_obj.o"
    number 6
endseg

beginseg
    name "object_bdoor"
    romalign 0x1000
    include "build/assets/objects/object_bdoor/object_bdoor.o"
    number 6
endseg

beginseg
    name "object_spot17_obj"
    romalign 0x1000
    include "build/assets/objects/object_spot17_obj/object_spot17_obj.o"
    number 6
endseg

beginseg
    name "object_shop_dungen"
    romalign 0x1000
    include "build/assets/objects/object_shop_dungen/object_shop_dungen.o"
    number 6
endseg

beginseg
    name "object_nb"
    romalign 0x1000
    include "build/assets/objects/object_nb/object_nb.o"
    number 6
endseg

beginseg
    name "object_mo"
    romalign 0x1000
    include "build/baserom/object_mo.o"
    number 6
endseg

beginseg
    name "object_sb"
    romalign 0x1000
    include "build/assets/objects/object_sb/object_sb.o"
    number 6
endseg

beginseg
    name "object_gi_melody"
    romalign 0x1000
    include "build/assets/objects/object_gi_melody/object_gi_melody.o"
    number 6
endseg

beginseg
    name "object_gi_heart"
    romalign 0x1000
    include "build/assets/objects/object_gi_heart/object_gi_heart.o"
    number 6
endseg

beginseg
    name "object_gi_compass"
    romalign 0x1000
    include "build/assets/objects/object_gi_compass/object_gi_compass.o"
    number 6
endseg

beginseg
    name "object_gi_bosskey"
    romalign 0x1000
    include "build/assets/objects/object_gi_bosskey/object_gi_bosskey.o"
    number 6
endseg

beginseg
    name "object_gi_medal"
    romalign 0x1000
    include "build/assets/objects/object_gi_medal/object_gi_medal.o"
    number 6
endseg

beginseg
    name "object_gi_nuts"
    romalign 0x1000
    include "build/assets/objects/object_gi_nuts/object_gi_nuts.o"
    number 6
endseg

beginseg
    name "object_sa"
    romalign 0x1000
    include "build/assets/objects/object_sa/object_sa.o"
    number 6
endseg

beginseg
    name "object_gi_hearts"
    romalign 0x1000
    include "build/assets/objects/object_gi_hearts/object_gi_hearts.o"
    number 6
endseg

beginseg
    name "object_gi_arrowcase"
    romalign 0x1000
    include "build/assets/objects/object_gi_arrowcase/object_gi_arrowcase.o"
    number 6
endseg

beginseg
    name "object_gi_bombpouch"
    romalign 0x1000
    include "build/assets/objects/object_gi_bombpouch/object_gi_bombpouch.o"
    number 6
endseg

beginseg
    name "object_in"
    romalign 0x1000
    include "build/assets/objects/object_in/object_in.o"
    number 6
endseg

beginseg
    name "object_tr"
    romalign 0x1000
    include "build/assets/objects/object_tr/object_tr.o"
    number 6
endseg

beginseg
    name "object_spot16_obj"
    romalign 0x1000
    include "build/assets/objects/object_spot16_obj/object_spot16_obj.o"
    number 6
endseg

beginseg
    name "object_oE1s"
    romalign 0x1000
    include "build/assets/objects/object_oE1s/object_oE1s.o"
    number 6
endseg

beginseg
    name "object_oE4s"
    romalign 0x1000
    include "build/assets/objects/object_oE4s/object_oE4s.o"
    number 6
endseg

beginseg
    name "object_os_anime"
    romalign 0x1000
    include "build/assets/objects/object_os_anime/object_os_anime.o"
    number 6
endseg

beginseg
    name "object_gi_bottle"
    romalign 0x1000
    include "build/assets/objects/object_gi_bottle/object_gi_bottle.o"
    number 6
endseg

beginseg
    name "object_gi_stick"
    romalign 0x1000
    include "build/assets/objects/object_gi_stick/object_gi_stick.o"
    number 6
endseg

beginseg
    name "object_gi_map"
    romalign 0x1000
    include "build/assets/objects/object_gi_map/object_gi_map.o"
    number 6
endseg

beginseg
    name "object_oF1d_map"
    romalign 0x1000
    include "build/assets/objects/object_oF1d_map/object_oF1d_map.o"
    number 6
endseg

beginseg
    name "object_ru2"
    romalign 0x1000
    include "build/assets/objects/object_ru2/object_ru2.o"
    number 6
endseg

beginseg
    name "object_gi_shield_1"
    romalign 0x1000
    include "build/assets/objects/object_gi_shield_1/object_gi_shield_1.o"
    number 6
endseg

beginseg
    name "object_dekujr"
    romalign 0x1000
    include "build/assets/objects/object_dekujr/object_dekujr.o"
    number 6
endseg

beginseg
    name "object_gi_magicpot"
    romalign 0x1000
    include "build/assets/objects/object_gi_magicpot/object_gi_magicpot.o"
    number 6
endseg

beginseg
    name "object_gi_bomb_1"
    romalign 0x1000
    include "build/assets/objects/object_gi_bomb_1/object_gi_bomb_1.o"
    number 6
endseg

beginseg
    name "object_oF1s"
    romalign 0x1000
    include "build/assets/objects/object_oF1s/object_oF1s.o"
    number 6
endseg

beginseg
    name "object_ma2"
    romalign 0x1000
    include "build/assets/objects/object_ma2/object_ma2.o"
    number 6
endseg

beginseg
    name "object_gi_purse"
    romalign 0x1000
    include "build/assets/objects/object_gi_purse/object_gi_purse.o"
    number 6
endseg

beginseg
    name "object_hni"
    romalign 0x1000
    include "build/assets/objects/object_hni/object_hni.o"
    number 6
endseg

beginseg
    name "object_tw"
    romalign 0x1000
    include "build/assets/objects/object_tw/object_tw.o"
    number 6
endseg

beginseg
    name "object_rr"
    romalign 0x1000
    include "build/assets/objects/object_rr/object_rr.o"
    number 6
endseg

beginseg
    name "object_bxa"
    romalign 0x1000
    include "build/assets/objects/object_bxa/object_bxa.o"
    number 6
endseg

beginseg
    name "object_anubice"
    romalign 0x1000
    include "build/assets/objects/object_anubice/object_anubice.o"
    number 6
endseg

beginseg
    name "object_gi_gerudo"
    romalign 0x1000
    include "build/assets/objects/object_gi_gerudo/object_gi_gerudo.o"
    number 6
endseg

beginseg
    name "object_gi_arrow"
    romalign 0x1000
    include "build/assets/objects/object_gi_arrow/object_gi_arrow.o"
    number 6
endseg

beginseg
    name "object_gi_bomb_2"
    romalign 0x1000
    include "build/assets/objects/object_gi_bomb_2/object_gi_bomb_2.o"
    number 6
endseg

beginseg
    name "object_gi_egg"
    romalign 0x1000
    include "build/assets/objects/object_gi_egg/object_gi_egg.o"
    number 6
endseg

beginseg
    name "object_gi_scale"
    romalign 0x1000
    include "build/assets/objects/object_gi_scale/object_gi_scale.o"
    number 6
endseg

beginseg
    name "object_gi_shield_2"
    romalign 0x1000
    include "build/assets/objects/object_gi_shield_2/object_gi_shield_2.o"
    number 6
endseg

beginseg
    name "object_gi_hookshot"
    romalign 0x1000
    include "build/assets/objects/object_gi_hookshot/object_gi_hookshot.o"
    number 6
endseg

beginseg
    name "object_gi_ocarina"
    romalign 0x1000
    include "build/assets/objects/object_gi_ocarina/object_gi_ocarina.o"
    number 6
endseg

beginseg
    name "object_gi_milk"
    romalign 0x1000
    include "build/assets/objects/object_gi_milk/object_gi_milk.o"
    number 6
endseg

beginseg
    name "object_ma1"
    romalign 0x1000
    include "build/assets/objects/object_ma1/object_ma1.o"
    number 6
endseg

beginseg
    name "object_ganon"
    romalign 0x1000
    include "build/assets/objects/object_ganon/object_ganon.o"
    number 6
endseg

beginseg
    name "object_sst"
    romalign 0x1000
    include "build/assets/objects/object_sst/object_sst.o"
    number 6
endseg

beginseg
    name "object_ny"
    romalign 0x1000
    include "build/assets/objects/object_ny/object_ny.o"
    number 6
endseg

beginseg
    name "object_fr"
    romalign 0x1000
    include "build/assets/objects/object_fr/object_fr.o"
    number 6
endseg

beginseg
    name "object_gi_pachinko"
    romalign 0x1000
    include "build/assets/objects/object_gi_pachinko/object_gi_pachinko.o"
    number 6
endseg

beginseg
    name "object_gi_boomerang"
    romalign 0x1000
    include "build/assets/objects/object_gi_boomerang/object_gi_boomerang.o"
    number 6
endseg

beginseg
    name "object_gi_bow"
    romalign 0x1000
    include "build/assets/objects/object_gi_bow/object_gi_bow.o"
    number 6
endseg

beginseg
    name "object_gi_glasses"
    romalign 0x1000
    include "build/assets/objects/object_gi_glasses/object_gi_glasses.o"
    number 6
endseg

beginseg
    name "object_gi_liquid"
    romalign 0x1000
    include "build/assets/objects/object_gi_liquid/object_gi_liquid.o"
    number 6
endseg

beginseg
    name "object_ani"
    romalign 0x1000
    include "build/assets/objects/object_ani/object_ani.o"
    number 6
endseg

beginseg
    name "object_demo_6k"
    romalign 0x1000
    include "build/assets/objects/object_demo_6k/object_demo_6k.o"
    number 6
endseg

beginseg
    name "object_gi_shield_3"
    romalign 0x1000
    include "build/assets/objects/object_gi_shield_3/object_gi_shield_3.o"
    number 6
endseg

beginseg
    name "object_gi_letter"
    romalign 0x1000
    include "build/assets/objects/object_gi_letter/object_gi_letter.o"
    number 6
endseg

beginseg
    name "object_spot15_obj"
    romalign 0x1000
    include "build/assets/objects/object_spot15_obj/object_spot15_obj.o"
    number 6
endseg

beginseg
    name "object_jya_obj"
    romalign 0x1000
    include "build/assets/objects/object_jya_obj/object_jya_obj.o"
    number 6
endseg

beginseg
    name "object_gi_clothes"
    romalign 0x1000
    include "build/assets/objects/object_gi_clothes/object_gi_clothes.o"
    number 6
endseg

beginseg
    name "object_gi_bean"
    romalign 0x1000
    include "build/assets/objects/object_gi_bean/object_gi_bean.o"
    number 6
endseg

beginseg
    name "object_gi_fish"
    romalign 0x1000
    include "build/assets/objects/object_gi_fish/object_gi_fish.o"
    number 6
endseg

beginseg
    name "object_gi_saw"
    romalign 0x1000
    include "build/assets/objects/object_gi_saw/object_gi_saw.o"
    number 6
endseg

beginseg
    name "object_gi_hammer"
    romalign 0x1000
    include "build/assets/objects/object_gi_hammer/object_gi_hammer.o"
    number 6
endseg

beginseg
    name "object_gi_grass"
    romalign 0x1000
    include "build/assets/objects/object_gi_grass/object_gi_grass.o"
    number 6
endseg

beginseg
    name "object_gi_longsword"
    romalign 0x1000
    include "build/assets/objects/object_gi_longsword/object_gi_longsword.o"
    number 6
endseg

beginseg
    name "object_spot01_objects"
    romalign 0x1000
    include "build/assets/objects/object_spot01_objects/object_spot01_objects.o"
    number 6
endseg

beginseg
    name "object_md"
    romalign 0x1000
    include "build/assets/objects/object_md/object_md.o"
    number 6
endseg

beginseg
    name "object_km1"
    romalign 0x1000
    include "build/baserom/object_km1.o"
    //include "build/assets/objects/object_km1/object_km1.o"
    number 6
endseg

beginseg
    name "object_kw1"
    romalign 0x1000
    include "build/baserom/object_kw1.o"
    //include "build/assets/objects/object_kw1/object_kw1.o"
    number 6
endseg

beginseg
    name "object_zo"
    romalign 0x1000
    include "build/assets/objects/object_zo/object_zo.o"
    number 6
endseg

beginseg
    name "object_kz"
    romalign 0x1000
    include "build/assets/objects/object_kz/object_kz.o"
    number 6
endseg

beginseg
    name "object_umajump"
    romalign 0x1000
    include "build/assets/objects/object_umajump/object_umajump.o"
    number 6
endseg

beginseg
    name "object_masterkokiri"
    romalign 0x1000
    include "build/assets/objects/object_masterkokiri/object_masterkokiri.o"
    number 6
endseg

beginseg
    name "object_masterkokirihead"
    romalign 0x1000
    include "build/assets/objects/object_masterkokirihead/object_masterkokirihead.o"
    number 6
endseg

beginseg
    name "object_mastergolon"
    romalign 0x1000
    include "build/assets/objects/object_mastergolon/object_mastergolon.o"
    number 6
endseg

beginseg
    name "object_masterzoora"
    romalign 0x1000
    include "build/assets/objects/object_masterzoora/object_masterzoora.o"
    number 6
endseg

beginseg
    name "object_aob"
    romalign 0x1000
    include "build/assets/objects/object_aob/object_aob.o"
    number 6
endseg

beginseg
    name "object_ik"
    romalign 0x1000
    include "build/assets/objects/object_ik/object_ik.o"
    number 6
endseg

beginseg
    name "object_ahg"
    romalign 0x1000
    include "build/assets/objects/object_ahg/object_ahg.o"
    number 6
endseg

beginseg
    name "object_cne"
    romalign 0x1000
    include "build/assets/objects/object_cne/object_cne.o"
    number 6
endseg

beginseg
    name "object_gi_niwatori"
    romalign 0x1000
    include "build/assets/objects/object_gi_niwatori/object_gi_niwatori.o"
    number 6
endseg

beginseg
    name "object_skj"
    romalign 0x1000
    include "build/assets/objects/object_skj/object_skj.o"
    number 6
endseg

beginseg
    name "object_gi_bottle_letter"
    romalign 0x1000
    include "build/assets/objects/object_gi_bottle_letter/object_gi_bottle_letter.o"
    number 6
endseg

beginseg
    name "object_bji"
    romalign 0x1000
    include "build/assets/objects/object_bji/object_bji.o"
    number 6
endseg

beginseg
    name "object_bba"
    romalign 0x1000
    include "build/assets/objects/object_bba/object_bba.o"
    number 6
endseg

beginseg
    name "object_gi_ocarina_0"
    romalign 0x1000
    include "build/assets/objects/object_gi_ocarina_0/object_gi_ocarina_0.o"
    number 6
endseg

beginseg
    name "object_ds"
    romalign 0x1000
    include "build/assets/objects/object_ds/object_ds.o"
    number 6
endseg

beginseg
    name "object_ane"
    romalign 0x1000
    include "build/assets/objects/object_ane/object_ane.o"
    number 6
endseg

beginseg
    name "object_boj"
    romalign 0x1000
    include "build/assets/objects/object_boj/object_boj.o"
    number 6
endseg

beginseg
    name "object_spot03_object"
    romalign 0x1000
    include "build/assets/objects/object_spot03_object/object_spot03_object.o"
    number 6
endseg

beginseg
    name "object_spot07_object"
    romalign 0x1000
    include "build/assets/objects/object_spot07_object/object_spot07_object.o"
    number 6
endseg

beginseg
    name "object_fz"
    romalign 0x1000
    include "build/assets/objects/object_fz/object_fz.o"
    number 6
endseg

beginseg
    name "object_bob"
    romalign 0x1000
    include "build/assets/objects/object_bob/object_bob.o"
    number 6
endseg

beginseg
    name "object_ge1"
    romalign 0x1000
    include "build/assets/objects/object_ge1/object_ge1.o"
    number 6
endseg

beginseg
    name "object_yabusame_point"
    romalign 0x1000
    include "build/assets/objects/object_yabusame_point/object_yabusame_point.o"
    number 6
endseg

beginseg
    name "object_gi_boots_2"
    romalign 0x1000
    include "build/assets/objects/object_gi_boots_2/object_gi_boots_2.o"
    number 6
endseg

beginseg
    name "object_gi_seed"
    romalign 0x1000
    include "build/assets/objects/object_gi_seed/object_gi_seed.o"
    number 6
endseg

beginseg
    name "object_gnd_magic"
    romalign 0x1000
    include "build/assets/objects/object_gnd_magic/object_gnd_magic.o"
    number 6
endseg

beginseg
    name "object_d_elevator"
    romalign 0x1000
    include "build/assets/objects/object_d_elevator/object_d_elevator.o"
    number 6
endseg

beginseg
    name "object_d_hsblock"
    romalign 0x1000
    include "build/assets/objects/object_d_hsblock/object_d_hsblock.o"
    number 6
endseg

beginseg
    name "object_d_lift"
    romalign 0x1000
    include "build/assets/objects/object_d_lift/object_d_lift.o"
    number 6
endseg

beginseg
    name "object_mamenoki"
    romalign 0x1000
    include "build/assets/objects/object_mamenoki/object_mamenoki.o"
    number 6
endseg

beginseg
    name "object_goroiwa"
    romalign 0x1000
    include "build/assets/objects/object_goroiwa/object_goroiwa.o"
    number 6
endseg

beginseg
    name "object_toryo"
    romalign 0x1000
    include "build/assets/objects/object_toryo/object_toryo.o"
    number 6
endseg

beginseg
    name "object_daiku"
    romalign 0x1000
    include "build/assets/objects/object_daiku/object_daiku.o"
    number 6
endseg

beginseg
    name "object_nwc"
    romalign 0x1000
    include "build/assets/objects/object_nwc/object_nwc.o"
    number 6
endseg

beginseg
    name "object_blkobj"
    romalign 0x1000
    include "build/assets/objects/object_blkobj/object_blkobj.o"
    number 6
endseg

beginseg
    name "object_gm"
    romalign 0x1000
    include "build/assets/objects/object_gm/object_gm.o"
    number 6
endseg

beginseg
    name "object_ms"
    romalign 0x1000
    include "build/assets/objects/object_ms/object_ms.o"
    number 6
endseg

beginseg
    name "object_hs"
    romalign 0x1000
    include "build/assets/objects/object_hs/object_hs.o"
    number 6
endseg

beginseg
    name "object_ingate"
    romalign 0x1000
    include "build/assets/objects/object_ingate/object_ingate.o"
    number 6
endseg

beginseg
    name "object_lightswitch"
    romalign 0x1000
    include "build/assets/objects/object_lightswitch/object_lightswitch.o"
    number 6
endseg

beginseg
    name "object_kusa"
    romalign 0x1000
    include "build/assets/objects/object_kusa/object_kusa.o"
    number 6
endseg

beginseg
    name "object_tsubo"
    romalign 0x1000
    include "build/assets/objects/object_tsubo/object_tsubo.o"
    number 6
endseg

beginseg
    name "object_gi_gloves"
    romalign 0x1000
    include "build/assets/objects/object_gi_gloves/object_gi_gloves.o"
    number 6
endseg

beginseg
    name "object_gi_coin"
    romalign 0x1000
    include "build/assets/objects/object_gi_coin/object_gi_coin.o"
    number 6
endseg

beginseg
    name "object_kanban"
    romalign 0x1000
    include "build/assets/objects/object_kanban/object_kanban.o"
    number 6
endseg

beginseg
    name "object_gjyo_objects"
    romalign 0x1000
    include "build/assets/objects/object_gjyo_objects/object_gjyo_objects.o"
    number 6
endseg

beginseg
    name "object_owl"
    romalign 0x1000
    include "build/assets/objects/object_owl/object_owl.o"
    number 6
endseg

beginseg
    name "object_mk"
    romalign 0x1000
    include "build/assets/objects/object_mk/object_mk.o"
    number 6
endseg

beginseg
    name "object_fu"
    romalign 0x1000
    include "build/assets/objects/object_fu/object_fu.o"
    number 6
endseg

beginseg
    name "object_gi_ki_tan_mask"
    romalign 0x1000
    include "build/assets/objects/object_gi_ki_tan_mask/object_gi_ki_tan_mask.o"
    number 6
endseg

beginseg
    name "object_gi_redead_mask"
    romalign 0x1000
    include "build/assets/objects/object_gi_redead_mask/object_gi_redead_mask.o"
    number 6
endseg

beginseg
    name "object_gi_skj_mask"
    romalign 0x1000
    include "build/assets/objects/object_gi_skj_mask/object_gi_skj_mask.o"
    number 6
endseg

beginseg
    name "object_gi_rabit_mask"
    romalign 0x1000
    include "build/assets/objects/object_gi_rabit_mask/object_gi_rabit_mask.o"
    number 6
endseg

beginseg
    name "object_gi_truth_mask"
    romalign 0x1000
    include "build/assets/objects/object_gi_truth_mask/object_gi_truth_mask.o"
    number 6
endseg

beginseg
    name "object_ganon_objects"
    romalign 0x1000
    include "build/assets/objects/object_ganon_objects/object_ganon_objects.o"
    number 6
endseg

beginseg
    name "object_siofuki"
    romalign 0x1000
    include "build/assets/objects/object_siofuki/object_siofuki.o"
    number 6
endseg

beginseg
    name "object_stream"
    romalign 0x1000
    include "build/assets/objects/object_stream/object_stream.o"
    number 6
endseg

beginseg
    name "object_mm"
    romalign 0x1000
    include "build/assets/objects/object_mm/object_mm.o"
    number 6
endseg

beginseg
    name "object_fa"
    romalign 0x1000
    include "build/assets/objects/object_fa/object_fa.o"
    number 6
endseg

beginseg
    name "object_os"
    romalign 0x1000
    include "build/assets/objects/object_os/object_os.o"
    number 6
endseg

beginseg
    name "object_gi_eye_lotion"
    romalign 0x1000
    include "build/assets/objects/object_gi_eye_lotion/object_gi_eye_lotion.o"
    number 6
endseg

beginseg
    name "object_gi_powder"
    romalign 0x1000
    include "build/assets/objects/object_gi_powder/object_gi_powder.o"
    number 6
endseg

beginseg
    name "object_gi_mushroom"
    romalign 0x1000
    include "build/assets/objects/object_gi_mushroom/object_gi_mushroom.o"
    number 6
endseg

beginseg
    name "object_gi_ticketstone"
    romalign 0x1000
    include "build/assets/objects/object_gi_ticketstone/object_gi_ticketstone.o"
    number 6
endseg

beginseg
    name "object_gi_brokensword"
    romalign 0x1000
    include "build/assets/objects/object_gi_brokensword/object_gi_brokensword.o"
    number 6
endseg

beginseg
    name "object_js"
    romalign 0x1000
    include "build/assets/objects/object_js/object_js.o"
    number 6
endseg

beginseg
    name "object_cs"
    romalign 0x1000
    include "build/assets/objects/object_cs/object_cs.o"
    number 6
endseg

beginseg
    name "object_gi_prescription"
    romalign 0x1000
    include "build/assets/objects/object_gi_prescription/object_gi_prescription.o"
    number 6
endseg

beginseg
    name "object_gi_bracelet"
    romalign 0x1000
    include "build/assets/objects/object_gi_bracelet/object_gi_bracelet.o"
    number 6
endseg

beginseg
    name "object_gi_soldout"
    romalign 0x1000
    include "build/assets/objects/object_gi_soldout/object_gi_soldout.o"
    number 6
endseg

beginseg
    name "object_gi_frog"
    romalign 0x1000
    include "build/assets/objects/object_gi_frog/object_gi_frog.o"
    number 6
endseg

beginseg
    name "object_mag"
    romalign 0x1000
    include "build/assets/objects/object_mag/object_mag.o"
    number 6
endseg

beginseg
    name "object_door_gerudo"
    romalign 0x1000
    include "build/assets/objects/object_door_gerudo/object_door_gerudo.o"
    number 6
endseg

beginseg
    name "object_gt"
    romalign 0x1000
    include "build/assets/objects/object_gt/object_gt.o"
    number 6
endseg

beginseg
    name "object_efc_erupc"
    romalign 0x1000
    include "build/assets/objects/object_efc_erupc/object_efc_erupc.o"
    number 6
endseg

beginseg
    name "object_zl2_anime1"
    romalign 0x1000
    include "build/assets/objects/object_zl2_anime1/object_zl2_anime1.o"
    number 6
endseg

beginseg
    name "object_zl2_anime2"
    romalign 0x1000
    include "build/assets/objects/object_zl2_anime2/object_zl2_anime2.o"
    number 6
endseg

beginseg
    name "object_gi_golonmask"
    romalign 0x1000
    include "build/assets/objects/object_gi_golonmask/object_gi_golonmask.o"
    number 6
endseg

beginseg
    name "object_gi_zoramask"
    romalign 0x1000
    include "build/assets/objects/object_gi_zoramask/object_gi_zoramask.o"
    number 6
endseg

beginseg
    name "object_gi_gerudomask"
    romalign 0x1000
    include "build/assets/objects/object_gi_gerudomask/object_gi_gerudomask.o"
    number 6
endseg

beginseg
    name "object_ganon2"
    romalign 0x1000
    include "build/assets/objects/object_ganon2/object_ganon2.o"
    number 6
endseg

beginseg
    name "object_ka"
    romalign 0x1000
    include "build/assets/objects/object_ka/object_ka.o"
    number 6
endseg

beginseg
    name "object_ts"
    romalign 0x1000
    include "build/assets/objects/object_ts/object_ts.o"
    number 6
endseg

beginseg
    name "object_zg"
    romalign 0x1000
    include "build/assets/objects/object_zg/object_zg.o"
    number 6
endseg

beginseg
    name "object_gi_hoverboots"
    romalign 0x1000
    include "build/assets/objects/object_gi_hoverboots/object_gi_hoverboots.o"
    number 6
endseg

beginseg
    name "object_gi_m_arrow"
    romalign 0x1000
    include "build/assets/objects/object_gi_m_arrow/object_gi_m_arrow.o"
    number 6
endseg

beginseg
    name "object_ds2"
    romalign 0x1000
    include "build/assets/objects/object_ds2/object_ds2.o"
    number 6
endseg

beginseg
    name "object_ec"
    romalign 0x1000
    include "build/assets/objects/object_ec/object_ec.o"
    number 6
endseg

beginseg
    name "object_fish"
    romalign 0x1000
    include "build/assets/objects/object_fish/object_fish.o"
    number 6
endseg

beginseg
    name "object_gi_sutaru"
    romalign 0x1000
    include "build/assets/objects/object_gi_sutaru/object_gi_sutaru.o"
    number 6
endseg

beginseg
    name "object_gi_goddess"
    romalign 0x1000
    include "build/assets/objects/object_gi_goddess/object_gi_goddess.o"
    number 6
endseg

beginseg
    name "object_ssh"
    romalign 0x1000
    include "build/assets/objects/object_ssh/object_ssh.o"
    number 6
endseg

beginseg
    name "object_bigokuta"
    romalign 0x1000
    include "build/assets/objects/object_bigokuta/object_bigokuta.o"
    number 6
endseg

beginseg
    name "object_bg"
    romalign 0x1000
    include "build/assets/objects/object_bg/object_bg.o"
    number 6
endseg

beginseg
    name "object_spot05_objects"
    romalign 0x1000
    include "build/assets/objects/object_spot05_objects/object_spot05_objects.o"
    number 6
endseg

beginseg
    name "object_spot12_obj"
    romalign 0x1000
    include "build/assets/objects/object_spot12_obj/object_spot12_obj.o"
    number 6
endseg

beginseg
    name "object_bombiwa"
    romalign 0x1000
    include "build/assets/objects/object_bombiwa/object_bombiwa.o"
    number 6
endseg

beginseg
    name "object_hintnuts"
    romalign 0x1000
    include "build/assets/objects/object_hintnuts/object_hintnuts.o"
    number 6
endseg

beginseg
    name "object_rs"
    romalign 0x1000
    include "build/assets/objects/object_rs/object_rs.o"
    number 6
endseg

beginseg
    name "object_spot00_break"
    romalign 0x1000
    include "build/assets/objects/object_spot00_break/object_spot00_break.o"
    number 6
endseg

beginseg
    name "object_gla"
    romalign 0x1000
    include "build/assets/objects/object_gla/object_gla.o"
    number 6
endseg

beginseg
    name "object_shopnuts"
    romalign 0x1000
    include "build/assets/objects/object_shopnuts/object_shopnuts.o"
    number 6
endseg

beginseg
    name "object_geldb"
    romalign 0x1000
    include "build/assets/objects/object_geldb/object_geldb.o"
    number 6
endseg

beginseg
    name "object_gr"
    romalign 0x1000
    include "build/assets/objects/object_gr/object_gr.o"
    number 6
endseg

beginseg
    name "object_dog"
    romalign 0x1000
    include "build/assets/objects/object_dog/object_dog.o"
    number 6
endseg

beginseg
    name "object_jya_iron"
    romalign 0x1000
    include "build/assets/objects/object_jya_iron/object_jya_iron.o"
    number 6
endseg

beginseg
    name "object_jya_door"
    romalign 0x1000
    include "build/assets/objects/object_jya_door/object_jya_door.o"
    number 6
endseg

beginseg
    name "object_spot01_objects2"
    romalign 0x1000
    include "build/assets/objects/object_spot01_objects2/object_spot01_objects2.o"
    number 6
endseg

beginseg
    name "object_spot11_obj"
    romalign 0x1000
    include "build/assets/objects/object_spot11_obj/object_spot11_obj.o"
    number 6
endseg

beginseg
    name "object_kibako2"
    romalign 0x1000
    include "build/assets/objects/object_kibako2/object_kibako2.o"
    number 6
endseg

beginseg
    name "object_dns"
    romalign 0x1000
    include "build/assets/objects/object_dns/object_dns.o"
    number 6
endseg

beginseg
    name "object_dnk"
    romalign 0x1000
    include "build/assets/objects/object_dnk/object_dnk.o"
    number 6
endseg

beginseg
    name "object_gi_fire"
    romalign 0x1000
    include "build/assets/objects/object_gi_fire/object_gi_fire.o"
    number 6
endseg

beginseg
    name "object_gi_insect"
    romalign 0x1000
    include "build/assets/objects/object_gi_insect/object_gi_insect.o"
    number 6
endseg

beginseg
    name "object_gi_butterfly"
    romalign 0x1000
    include "build/assets/objects/object_gi_butterfly/object_gi_butterfly.o"
    number 6
endseg

beginseg
    name "object_gi_ghost"
    romalign 0x1000
    include "build/assets/objects/object_gi_ghost/object_gi_ghost.o"
    number 6
endseg

beginseg
    name "object_gi_soul"
    romalign 0x1000
    include "build/assets/objects/object_gi_soul/object_gi_soul.o"
    number 6
endseg

beginseg
    name "object_bowl"
    romalign 0x1000
    include "build/assets/objects/object_bowl/object_bowl.o"
    number 6
endseg

beginseg
    name "object_po_field"
    romalign 0x1000
    include "build/assets/objects/object_po_field/object_po_field.o"
    number 6
endseg

beginseg
    name "object_demo_kekkai"
    romalign 0x1000
    include "build/assets/objects/object_demo_kekkai/object_demo_kekkai.o"
    number 6
endseg

beginseg
    name "object_efc_doughnut"
    romalign 0x1000
    include "build/assets/objects/object_efc_doughnut/object_efc_doughnut.o"
    number 6
endseg

beginseg
    name "object_gi_dekupouch"
    romalign 0x1000
    include "build/assets/objects/object_gi_dekupouch/object_gi_dekupouch.o"
    number 6
endseg

beginseg
    name "object_ganon_anime1"
    romalign 0x1000
    include "build/assets/objects/object_ganon_anime1/object_ganon_anime1.o"
    number 6
endseg

beginseg
    name "object_ganon_anime2"
    romalign 0x1000
    include "build/assets/objects/object_ganon_anime2/object_ganon_anime2.o"
    number 6
endseg

beginseg
    name "object_ganon_anime3"
    romalign 0x1000
    include "build/assets/objects/object_ganon_anime3/object_ganon_anime3.o"
    number 6
endseg

beginseg
    name "object_gi_rupy"
    romalign 0x1000
    include "build/assets/objects/object_gi_rupy/object_gi_rupy.o"
    number 6
endseg

beginseg
    name "object_spot01_matoya"
    romalign 0x1000
    include "build/assets/objects/object_spot01_matoya/object_spot01_matoya.o"
    number 6
endseg

beginseg
    name "object_spot01_matoyab"
    romalign 0x1000
    include "build/assets/objects/object_spot01_matoyab/object_spot01_matoyab.o"
    number 6
endseg

beginseg
    name "object_po_composer"
    romalign 0x1000
    include "build/assets/objects/object_po_composer/object_po_composer.o"
    number 6
endseg

beginseg
    name "object_mu"
    romalign 0x1000
    include "build/assets/objects/object_mu/object_mu.o"
    number 6
endseg

beginseg
    name "object_wf"
    romalign 0x1000
    include "build/assets/objects/object_wf/object_wf.o"
    number 6
endseg

beginseg
    name "object_skb"
    romalign 0x1000
    include "build/assets/objects/object_skb/object_skb.o"
    number 6
endseg

beginseg
    name "object_gj"
    romalign 0x1000
    include "build/assets/objects/object_gj/object_gj.o"
    number 6
endseg

beginseg
    name "object_geff"
    romalign 0x1000
    include "build/assets/objects/object_geff/object_geff.o"
    number 6
endseg

beginseg
    name "object_haka_door"
    romalign 0x1000
    include "build/assets/objects/object_haka_door/object_haka_door.o"
    number 6
endseg

beginseg
    name "object_gs"
    romalign 0x1000
    include "build/assets/objects/object_gs/object_gs.o"
    number 6
endseg

beginseg
    name "object_ps"
    romalign 0x1000
    include "build/assets/objects/object_ps/object_ps.o"
    number 6
endseg

beginseg
    name "object_bwall"
    romalign 0x1000
    include "build/assets/objects/object_bwall/object_bwall.o"
    number 6
endseg

beginseg
    name "object_crow"
    romalign 0x1000
    include "build/assets/objects/object_crow/object_crow.o"
    number 6
endseg

beginseg
    name "object_cow"
    romalign 0x1000
    include "build/assets/objects/object_cow/object_cow.o"
    number 6
endseg

beginseg
    name "object_cob"
    romalign 0x1000
    include "build/assets/objects/object_cob/object_cob.o"
    number 6
endseg

beginseg
    name "object_gi_sword_1"
    romalign 0x1000
    include "build/assets/objects/object_gi_sword_1/object_gi_sword_1.o"
    number 6
endseg

beginseg
    name "object_door_killer"
    romalign 0x1000
    include "build/assets/objects/object_door_killer/object_door_killer.o"
    number 6
endseg

beginseg
    name "object_ouke_haka"
    romalign 0x1000
    include "build/assets/objects/object_ouke_haka/object_ouke_haka.o"
    number 6
endseg

beginseg
    name "object_timeblock"
    romalign 0x1000
    include "build/assets/objects/object_timeblock/object_timeblock.o"
    number 6
endseg

beginseg
    name "object_zl4"
    romalign 0x1000
    include "build/assets/objects/object_zl4/object_zl4.o"
    number 6
endseg

beginseg
    name "g_pn_01"
    romalign 0x1000
    include "build/assets/textures/place_title_cards/g_pn_01.o"
endseg

beginseg
    name "g_pn_02"
    romalign 0x1000
    include "build/assets/textures/place_title_cards/g_pn_02.o"
endseg

beginseg
    name "g_pn_03"
    romalign 0x1000
    include "build/assets/textures/place_title_cards/g_pn_03.o"
endseg

beginseg
    name "g_pn_04"
    romalign 0x1000
    include "build/assets/textures/place_title_cards/g_pn_04.o"
endseg

beginseg
    name "g_pn_05"
    romalign 0x1000
    include "build/assets/textures/place_title_cards/g_pn_05.o"
endseg

beginseg
    name "g_pn_06"
    romalign 0x1000
    include "build/assets/textures/place_title_cards/g_pn_06.o"
endseg

beginseg
    name "g_pn_07"
    romalign 0x1000
    include "build/assets/textures/place_title_cards/g_pn_07.o"
endseg

beginseg
    name "g_pn_08"
    romalign 0x1000
    include "build/assets/textures/place_title_cards/g_pn_08.o"
endseg

beginseg
    name "g_pn_09"
    romalign 0x1000
    include "build/assets/textures/place_title_cards/g_pn_09.o"
endseg

beginseg
    name "g_pn_10"
    romalign 0x1000
    include "build/assets/textures/place_title_cards/g_pn_10.o"
endseg

beginseg
    name "g_pn_11"
    romalign 0x1000
    include "build/assets/textures/place_title_cards/g_pn_11.o"
endseg

beginseg
    name "g_pn_12"
    romalign 0x1000
    include "build/assets/textures/place_title_cards/g_pn_12.o"
endseg

beginseg
    name "g_pn_13"
    romalign 0x1000
    include "build/assets/textures/place_title_cards/g_pn_13.o"
endseg

beginseg
    name "g_pn_14"
    romalign 0x1000
    include "build/assets/textures/place_title_cards/g_pn_14.o"
endseg

beginseg
    name "g_pn_15"
    romalign 0x1000
    include "build/assets/textures/place_title_cards/g_pn_15.o"
endseg

beginseg
    name "g_pn_16"
    romalign 0x1000
    include "build/assets/textures/place_title_cards/g_pn_16.o"
endseg

beginseg
    name "g_pn_17"
    romalign 0x1000
    include "build/assets/textures/place_title_cards/g_pn_17.o"
endseg

beginseg
    name "g_pn_18"
    romalign 0x1000
    include "build/assets/textures/place_title_cards/g_pn_18.o"
endseg

beginseg
    name "g_pn_19"
    romalign 0x1000
    include "build/assets/textures/place_title_cards/g_pn_19.o"
endseg

beginseg
    name "g_pn_20"
    romalign 0x1000
    include "build/assets/textures/place_title_cards/g_pn_20.o"
endseg

beginseg
    name "g_pn_21"
    romalign 0x1000
    include "build/assets/textures/place_title_cards/g_pn_21.o"
endseg

beginseg
    name "g_pn_22"
    romalign 0x1000
    include "build/assets/textures/place_title_cards/g_pn_22.o"
endseg

beginseg
    name "g_pn_23"
    romalign 0x1000
    include "build/assets/textures/place_title_cards/g_pn_23.o"
endseg

beginseg
    name "g_pn_24"
    romalign 0x1000
    include "build/assets/textures/place_title_cards/g_pn_24.o"
endseg

beginseg
    name "g_pn_25"
    romalign 0x1000
    include "build/assets/textures/place_title_cards/g_pn_25.o"
endseg

beginseg
    name "g_pn_26"
    romalign 0x1000
    include "build/assets/textures/place_title_cards/g_pn_26.o"
endseg

beginseg
    name "g_pn_27"
    romalign 0x1000
    include "build/assets/textures/place_title_cards/g_pn_27.o"
endseg

beginseg
    name "g_pn_28"
    romalign 0x1000
    include "build/assets/textures/place_title_cards/g_pn_28.o"
endseg

beginseg
    name "g_pn_29"
    romalign 0x1000
    include "build/assets/textures/place_title_cards/g_pn_29.o"
endseg

beginseg
    name "g_pn_30"
    romalign 0x1000
    include "build/assets/textures/place_title_cards/g_pn_30.o"
endseg

beginseg
    name "g_pn_31"
    romalign 0x1000
    include "build/assets/textures/place_title_cards/g_pn_31.o"
endseg

beginseg
    name "g_pn_32"
    romalign 0x1000
    include "build/assets/textures/place_title_cards/g_pn_32.o"
endseg

beginseg
    name "g_pn_33"
    romalign 0x1000
    include "build/assets/textures/place_title_cards/g_pn_33.o"
endseg

beginseg
    name "g_pn_34"
    romalign 0x1000
    include "build/assets/textures/place_title_cards/g_pn_34.o"
endseg

beginseg
    name "g_pn_35"
    romalign 0x1000
    include "build/assets/textures/place_title_cards/g_pn_35.o"
endseg

beginseg
    name "g_pn_36"
    romalign 0x1000
    include "build/assets/textures/place_title_cards/g_pn_36.o"
endseg

beginseg
    name "g_pn_37"
    romalign 0x1000
    include "build/assets/textures/place_title_cards/g_pn_37.o"
endseg

beginseg
    name "g_pn_38"
    romalign 0x1000
    include "build/assets/textures/place_title_cards/g_pn_38.o"
endseg

beginseg
    name "g_pn_39"
    romalign 0x1000
    include "build/assets/textures/place_title_cards/g_pn_39.o"
endseg

beginseg
    name "g_pn_40"
    romalign 0x1000
    include "build/assets/textures/place_title_cards/g_pn_40.o"
endseg

beginseg
    name "g_pn_41"
    romalign 0x1000
    include "build/assets/textures/place_title_cards/g_pn_41.o"
endseg

beginseg
    name "g_pn_42"
    romalign 0x1000
    include "build/assets/textures/place_title_cards/g_pn_42.o"
endseg

beginseg
    name "g_pn_43"
    romalign 0x1000
    include "build/assets/textures/place_title_cards/g_pn_43.o"
endseg

beginseg
    name "g_pn_44"
    romalign 0x1000
    include "build/assets/textures/place_title_cards/g_pn_44.o"
endseg

beginseg
    name "g_pn_45"
    romalign 0x1000
    include "build/assets/textures/place_title_cards/g_pn_45.o"
endseg

beginseg
    name "g_pn_46"
    romalign 0x1000
    include "build/assets/textures/place_title_cards/g_pn_46.o"
endseg

beginseg
    name "g_pn_47"
    romalign 0x1000
    include "build/assets/textures/place_title_cards/g_pn_47.o"
endseg

beginseg
    name "g_pn_48"
    romalign 0x1000
    include "build/assets/textures/place_title_cards/g_pn_48.o"
endseg

beginseg
    name "g_pn_49"
    romalign 0x1000
    include "build/assets/textures/place_title_cards/g_pn_49.o"
endseg

beginseg
    name "g_pn_50"
    romalign 0x1000
    include "build/assets/textures/place_title_cards/g_pn_50.o"
endseg

beginseg
    name "g_pn_51"
    romalign 0x1000
    include "build/assets/textures/place_title_cards/g_pn_51.o"
endseg

beginseg
    name "g_pn_52"
    romalign 0x1000
    include "build/assets/textures/place_title_cards/g_pn_52.o"
endseg

beginseg
    name "g_pn_53"
    romalign 0x1000
    include "build/assets/textures/place_title_cards/g_pn_53.o"
endseg

beginseg
    name "g_pn_54"
    romalign 0x1000
    include "build/assets/textures/place_title_cards/g_pn_54.o"
endseg

beginseg
    name "g_pn_55"
    romalign 0x1000
    include "build/assets/textures/place_title_cards/g_pn_55.o"
endseg

beginseg
    name "g_pn_56"
    romalign 0x1000
    include "build/assets/textures/place_title_cards/g_pn_56.o"
endseg

beginseg
    name "g_pn_57"
    romalign 0x1000
    include "build/assets/textures/place_title_cards/g_pn_57.o"
endseg

beginseg
    name "z_select_static"
    romalign 0x1000
    include "build/baserom/z_select_static.o"
endseg

beginseg
    name "nintendo_rogo_static"
    romalign 0x1000
    include "build/assets/textures/nintendo_rogo_static/nintendo_rogo_static.o"
    number 1
endseg

beginseg
    name "title_static"
    romalign 0x1000
    include "build/assets/textures/title_static/title_static.o"
    number 1
endseg

beginseg
    name "parameter_static"
    romalign 0x1000
    include "build/assets/textures/parameter_static/parameter_static.o"
    number 2
endseg

beginseg
    name "vr_fine0_static"
    romalign 0x1000
    include "build/baserom/vr_fine0_static.o"
endseg

beginseg
    name "vr_fine0_pal_static"
    romalign 0x1000
    include "build/baserom/vr_fine0_pal_static.o"
endseg

beginseg
    name "vr_fine1_static"
    romalign 0x1000
    include "build/baserom/vr_fine1_static.o"
endseg

beginseg
    name "vr_fine1_pal_static"
    romalign 0x1000
    include "build/baserom/vr_fine1_pal_static.o"
endseg

beginseg
    name "vr_fine2_static"
    romalign 0x1000
    include "build/baserom/vr_fine2_static.o"
endseg

beginseg
    name "vr_fine2_pal_static"
    romalign 0x1000
    include "build/baserom/vr_fine2_pal_static.o"
endseg

beginseg
    name "vr_fine3_static"
    romalign 0x1000
    include "build/baserom/vr_fine3_static.o"
endseg

beginseg
    name "vr_fine3_pal_static"
    romalign 0x1000
    include "build/baserom/vr_fine3_pal_static.o"
endseg

beginseg
    name "vr_cloud0_static"
    romalign 0x1000
    include "build/baserom/vr_cloud0_static.o"
endseg

beginseg
    name "vr_cloud0_pal_static"
    romalign 0x1000
    include "build/baserom/vr_cloud0_pal_static.o"
endseg

beginseg
    name "vr_cloud1_static"
    romalign 0x1000
    include "build/baserom/vr_cloud1_static.o"
endseg

beginseg
    name "vr_cloud1_pal_static"
    romalign 0x1000
    include "build/baserom/vr_cloud1_pal_static.o"
endseg

beginseg
    name "vr_cloud2_static"
    romalign 0x1000
    include "build/baserom/vr_cloud2_static.o"
endseg

beginseg
    name "vr_cloud2_pal_static"
    romalign 0x1000
    include "build/baserom/vr_cloud2_pal_static.o"
endseg

beginseg
    name "vr_cloud3_static"
    romalign 0x1000
    include "build/baserom/vr_cloud3_static.o"
endseg

beginseg
    name "vr_cloud3_pal_static"
    romalign 0x1000
    include "build/baserom/vr_cloud3_pal_static.o"
endseg

beginseg
    name "vr_holy0_static"
    romalign 0x1000
    include "build/baserom/vr_holy0_static.o"
endseg

beginseg
    name "vr_holy0_pal_static"
    romalign 0x1000
    include "build/baserom/vr_holy0_pal_static.o"
endseg

beginseg
    name "vr_holy1_static"
    romalign 0x1000
    include "build/baserom/vr_holy1_static.o"
endseg

beginseg
    name "vr_holy1_pal_static"
    romalign 0x1000
    include "build/baserom/vr_holy1_pal_static.o"
endseg

beginseg
    name "vr_MDVR_static"
    romalign 0x1000
    include "build/baserom/vr_MDVR_static.o"
endseg

beginseg
    name "vr_MDVR_pal_static"
    romalign 0x1000
    include "build/baserom/vr_MDVR_pal_static.o"
endseg

beginseg
    name "vr_MNVR_static"
    romalign 0x1000
    include "build/baserom/vr_MNVR_static.o"
endseg

beginseg
    name "vr_MNVR_pal_static"
    romalign 0x1000
    include "build/baserom/vr_MNVR_pal_static.o"
endseg

beginseg
    name "vr_RUVR_static"
    romalign 0x1000
    include "build/baserom/vr_RUVR_static.o"
endseg

beginseg
    name "vr_RUVR_pal_static"
    romalign 0x1000
    include "build/baserom/vr_RUVR_pal_static.o"
endseg

beginseg
    name "vr_LHVR_static"
    romalign 0x1000
    include "build/baserom/vr_LHVR_static.o"
endseg

beginseg
    name "vr_LHVR_pal_static"
    romalign 0x1000
    include "build/baserom/vr_LHVR_pal_static.o"
endseg

beginseg
    name "vr_KHVR_static"
    romalign 0x1000
    include "build/baserom/vr_KHVR_static.o"
endseg

beginseg
    name "vr_KHVR_pal_static"
    romalign 0x1000
    include "build/baserom/vr_KHVR_pal_static.o"
endseg

beginseg
    name "vr_K3VR_static"
    romalign 0x1000
    include "build/baserom/vr_K3VR_static.o"
endseg

beginseg
    name "vr_K3VR_pal_static"
    romalign 0x1000
    include "build/baserom/vr_K3VR_pal_static.o"
endseg

beginseg
    name "vr_K4VR_static"
    romalign 0x1000
    include "build/baserom/vr_K4VR_static.o"
endseg

beginseg
    name "vr_K4VR_pal_static"
    romalign 0x1000
    include "build/baserom/vr_K4VR_pal_static.o"
endseg

beginseg
    name "vr_K5VR_static"
    romalign 0x1000
    include "build/baserom/vr_K5VR_static.o"
endseg

beginseg
    name "vr_K5VR_pal_static"
    romalign 0x1000
    include "build/baserom/vr_K5VR_pal_static.o"
endseg

beginseg
    name "vr_SP1a_static"
    romalign 0x1000
    include "build/baserom/vr_SP1a_static.o"
endseg

beginseg
    name "vr_SP1a_pal_static"
    romalign 0x1000
    include "build/baserom/vr_SP1a_pal_static.o"
endseg

beginseg
    name "vr_MLVR_static"
    romalign 0x1000
    include "build/baserom/vr_MLVR_static.o"
endseg

beginseg
    name "vr_MLVR_pal_static"
    romalign 0x1000
    include "build/baserom/vr_MLVR_pal_static.o"
endseg

beginseg
    name "vr_KKRVR_static"
    romalign 0x1000
    include "build/baserom/vr_KKRVR_static.o"
endseg

beginseg
    name "vr_KKRVR_pal_static"
    romalign 0x1000
    include "build/baserom/vr_KKRVR_pal_static.o"
endseg

beginseg
    name "vr_KR3VR_static"
    romalign 0x1000
    include "build/baserom/vr_KR3VR_static.o"
endseg

beginseg
    name "vr_KR3VR_pal_static"
    romalign 0x1000
    include "build/baserom/vr_KR3VR_pal_static.o"
endseg

beginseg
    name "vr_IPVR_static"
    romalign 0x1000
    include "build/baserom/vr_IPVR_static.o"
endseg

beginseg
    name "vr_IPVR_pal_static"
    romalign 0x1000
    include "build/baserom/vr_IPVR_pal_static.o"
endseg

beginseg
    name "vr_KSVR_static"
    romalign 0x1000
    include "build/baserom/vr_KSVR_static.o"
endseg

beginseg
    name "vr_KSVR_pal_static"
    romalign 0x1000
    include "build/baserom/vr_KSVR_pal_static.o"
endseg

beginseg
    name "vr_GLVR_static"
    romalign 0x1000
    include "build/baserom/vr_GLVR_static.o"
endseg

beginseg
    name "vr_GLVR_pal_static"
    romalign 0x1000
    include "build/baserom/vr_GLVR_pal_static.o"
endseg

beginseg
    name "vr_ZRVR_static"
    romalign 0x1000
    include "build/baserom/vr_ZRVR_static.o"
endseg

beginseg
    name "vr_ZRVR_pal_static"
    romalign 0x1000
    include "build/baserom/vr_ZRVR_pal_static.o"
endseg

beginseg
    name "vr_DGVR_static"
    romalign 0x1000
    include "build/baserom/vr_DGVR_static.o"
endseg

beginseg
    name "vr_DGVR_pal_static"
    romalign 0x1000
    include "build/baserom/vr_DGVR_pal_static.o"
endseg

beginseg
    name "vr_ALVR_static"
    romalign 0x1000
    include "build/baserom/vr_ALVR_static.o"
endseg

beginseg
    name "vr_ALVR_pal_static"
    romalign 0x1000
    include "build/baserom/vr_ALVR_pal_static.o"
endseg

beginseg
    name "vr_NSVR_static"
    romalign 0x1000
    include "build/baserom/vr_NSVR_static.o"
endseg

beginseg
    name "vr_NSVR_pal_static"
    romalign 0x1000
    include "build/baserom/vr_NSVR_pal_static.o"
endseg

beginseg
    name "vr_LBVR_static"
    romalign 0x1000
    include "build/baserom/vr_LBVR_static.o"
endseg

beginseg
    name "vr_LBVR_pal_static"
    romalign 0x1000
    include "build/baserom/vr_LBVR_pal_static.o"
endseg

beginseg
    name "vr_TTVR_static"
    romalign 0x1000
    include "build/baserom/vr_TTVR_static.o"
endseg

beginseg
    name "vr_TTVR_pal_static"
    romalign 0x1000
    include "build/baserom/vr_TTVR_pal_static.o"
endseg

beginseg
    name "vr_FCVR_static"
    romalign 0x1000
    include "build/baserom/vr_FCVR_static.o"
endseg

beginseg
    name "vr_FCVR_pal_static"
    romalign 0x1000
    include "build/baserom/vr_FCVR_pal_static.o"
endseg

beginseg
    name "elf_message_field"
    romalign 0x1000
    include "build/baserom/elf_message_field.o"
endseg

beginseg
    name "elf_message_ydan"
    romalign 0x1000
    include "build/baserom/elf_message_ydan.o"
endseg

beginseg
    name "ydan_scene"
    romalign 0x1000
    include "build/assets/scenes/dungeons/ydan/ydan_scene.o"
    number 2
endseg

beginseg
    name "ydan_room_0"
    romalign 0x1000
    include "build/assets/scenes/dungeons/ydan/ydan_room_0.o"
    number 3
endseg

beginseg
    name "ydan_room_1"
    romalign 0x1000
    include "build/assets/scenes/dungeons/ydan/ydan_room_1.o"
    number 3
endseg

beginseg
    name "ydan_room_2"
    romalign 0x1000
    include "build/assets/scenes/dungeons/ydan/ydan_room_2.o"
    number 3
endseg

beginseg
    name "ydan_room_3"
    romalign 0x1000
    include "build/assets/scenes/dungeons/ydan/ydan_room_3.o"
    number 3
endseg

beginseg
    name "ydan_room_4"
    romalign 0x1000
    include "build/assets/scenes/dungeons/ydan/ydan_room_4.o"
    number 3
endseg

beginseg
    name "ydan_room_5"
    romalign 0x1000
    include "build/assets/scenes/dungeons/ydan/ydan_room_5.o"
    number 3
endseg

beginseg
    name "ydan_room_6"
    romalign 0x1000
    include "build/assets/scenes/dungeons/ydan/ydan_room_6.o"
    number 3
endseg

beginseg
    name "ydan_room_7"
    romalign 0x1000
    include "build/assets/scenes/dungeons/ydan/ydan_room_7.o"
    number 3
endseg

beginseg
    name "ydan_room_8"
    romalign 0x1000
    include "build/assets/scenes/dungeons/ydan/ydan_room_8.o"
    number 3
endseg

beginseg
    name "ydan_room_9"
    romalign 0x1000
    include "build/assets/scenes/dungeons/ydan/ydan_room_9.o"
    number 3
endseg

beginseg
    name "ydan_room_10"
    romalign 0x1000
    include "build/assets/scenes/dungeons/ydan/ydan_room_10.o"
    number 3
endseg

beginseg
    name "ydan_room_11"
    romalign 0x1000
    include "build/assets/scenes/dungeons/ydan/ydan_room_11.o"
    number 3
endseg

beginseg
    name "ddan_scene"
    romalign 0x1000
    include "build/assets/scenes/dungeons/ddan/ddan_scene.o"
    number 2
endseg

beginseg
    name "ddan_room_0"
    romalign 0x1000
    include "build/assets/scenes/dungeons/ddan/ddan_room_0.o"
    number 3
endseg

beginseg
    name "ddan_room_1"
    romalign 0x1000
    include "build/assets/scenes/dungeons/ddan/ddan_room_1.o"
    number 3
endseg

beginseg
    name "ddan_room_2"
    romalign 0x1000
    include "build/assets/scenes/dungeons/ddan/ddan_room_2.o"
    number 3
endseg

beginseg
    name "ddan_room_3"
    romalign 0x1000
    include "build/assets/scenes/dungeons/ddan/ddan_room_3.o"
    number 3
endseg

beginseg
    name "ddan_room_4"
    romalign 0x1000
    include "build/assets/scenes/dungeons/ddan/ddan_room_4.o"
    number 3
endseg

beginseg
    name "ddan_room_5"
    romalign 0x1000
    include "build/assets/scenes/dungeons/ddan/ddan_room_5.o"
    number 3
endseg

beginseg
    name "ddan_room_6"
    romalign 0x1000
    include "build/assets/scenes/dungeons/ddan/ddan_room_6.o"
    number 3
endseg

beginseg
    name "ddan_room_7"
    romalign 0x1000
    include "build/assets/scenes/dungeons/ddan/ddan_room_7.o"
    number 3
endseg

beginseg
    name "ddan_room_8"
    romalign 0x1000
    include "build/assets/scenes/dungeons/ddan/ddan_room_8.o"
    number 3
endseg

beginseg
    name "ddan_room_9"
    romalign 0x1000
    include "build/assets/scenes/dungeons/ddan/ddan_room_9.o"
    number 3
endseg

beginseg
    name "ddan_room_10"
    romalign 0x1000
    include "build/assets/scenes/dungeons/ddan/ddan_room_10.o"
    number 3
endseg

beginseg
    name "ddan_room_11"
    romalign 0x1000
    include "build/assets/scenes/dungeons/ddan/ddan_room_11.o"
    number 3
endseg

beginseg
    name "ddan_room_12"
    romalign 0x1000
    include "build/assets/scenes/dungeons/ddan/ddan_room_12.o"
    number 3
endseg

beginseg
    name "ddan_room_13"
    romalign 0x1000
    include "build/assets/scenes/dungeons/ddan/ddan_room_13.o"
    number 3
endseg

beginseg
    name "ddan_room_14"
    romalign 0x1000
    include "build/assets/scenes/dungeons/ddan/ddan_room_14.o"
    number 3
endseg

beginseg
    name "ddan_room_15"
    romalign 0x1000
    include "build/assets/scenes/dungeons/ddan/ddan_room_15.o"
    number 3
endseg

beginseg
    name "ddan_room_16"
    romalign 0x1000
    include "build/assets/scenes/dungeons/ddan/ddan_room_16.o"
    number 3
endseg

beginseg
    name "bdan_scene"
    romalign 0x1000
    include "build/assets/scenes/dungeons/bdan/bdan_scene.o"
    number 2
endseg

beginseg
    name "bdan_room_0"
    romalign 0x1000
    include "build/assets/scenes/dungeons/bdan/bdan_room_0.o"
    number 3
endseg

beginseg
    name "bdan_room_1"
    romalign 0x1000
    include "build/assets/scenes/dungeons/bdan/bdan_room_1.o"
    number 3
endseg

beginseg
    name "bdan_room_2"
    romalign 0x1000
    include "build/assets/scenes/dungeons/bdan/bdan_room_2.o"
    number 3
endseg

beginseg
    name "bdan_room_3"
    romalign 0x1000
    include "build/assets/scenes/dungeons/bdan/bdan_room_3.o"
    number 3
endseg

beginseg
    name "bdan_room_4"
    romalign 0x1000
    include "build/assets/scenes/dungeons/bdan/bdan_room_4.o"
    number 3
endseg

beginseg
    name "bdan_room_5"
    romalign 0x1000
    include "build/assets/scenes/dungeons/bdan/bdan_room_5.o"
    number 3
endseg

beginseg
    name "bdan_room_6"
    romalign 0x1000
    include "build/assets/scenes/dungeons/bdan/bdan_room_6.o"
    number 3
endseg

beginseg
    name "bdan_room_7"
    romalign 0x1000
    include "build/assets/scenes/dungeons/bdan/bdan_room_7.o"
    number 3
endseg

beginseg
    name "bdan_room_8"
    romalign 0x1000
    include "build/assets/scenes/dungeons/bdan/bdan_room_8.o"
    number 3
endseg

beginseg
    name "bdan_room_9"
    romalign 0x1000
    include "build/assets/scenes/dungeons/bdan/bdan_room_9.o"
    number 3
endseg

beginseg
    name "bdan_room_10"
    romalign 0x1000
    include "build/assets/scenes/dungeons/bdan/bdan_room_10.o"
    number 3
endseg

beginseg
    name "bdan_room_11"
    romalign 0x1000
    include "build/assets/scenes/dungeons/bdan/bdan_room_11.o"
    number 3
endseg

beginseg
    name "bdan_room_12"
    romalign 0x1000
    include "build/assets/scenes/dungeons/bdan/bdan_room_12.o"
    number 3
endseg

beginseg
    name "bdan_room_13"
    romalign 0x1000
    include "build/assets/scenes/dungeons/bdan/bdan_room_13.o"
    number 3
endseg

beginseg
    name "bdan_room_14"
    romalign 0x1000
    include "build/assets/scenes/dungeons/bdan/bdan_room_14.o"
    number 3
endseg

beginseg
    name "bdan_room_15"
    romalign 0x1000
    include "build/assets/scenes/dungeons/bdan/bdan_room_15.o"
    number 3
endseg

beginseg
    name "Bmori1_scene"
    romalign 0x1000
    include "build/assets/scenes/dungeons/Bmori1/Bmori1_scene.o"
    number 2
endseg

beginseg
    name "Bmori1_room_0"
    romalign 0x1000
    include "build/assets/scenes/dungeons/Bmori1/Bmori1_room_0.o"
    number 3
endseg

beginseg
    name "Bmori1_room_1"
    romalign 0x1000
    include "build/assets/scenes/dungeons/Bmori1/Bmori1_room_1.o"
    number 3
endseg

beginseg
    name "Bmori1_room_2"
    romalign 0x1000
    include "build/assets/scenes/dungeons/Bmori1/Bmori1_room_2.o"
    number 3
endseg

beginseg
    name "Bmori1_room_3"
    romalign 0x1000
    include "build/assets/scenes/dungeons/Bmori1/Bmori1_room_3.o"
    number 3
endseg

beginseg
    name "Bmori1_room_4"
    romalign 0x1000
    include "build/assets/scenes/dungeons/Bmori1/Bmori1_room_4.o"
    number 3
endseg

beginseg
    name "Bmori1_room_5"
    romalign 0x1000
    include "build/assets/scenes/dungeons/Bmori1/Bmori1_room_5.o"
    number 3
endseg

beginseg
    name "Bmori1_room_6"
    romalign 0x1000
    include "build/assets/scenes/dungeons/Bmori1/Bmori1_room_6.o"
    number 3
endseg

beginseg
    name "Bmori1_room_7"
    romalign 0x1000
    include "build/assets/scenes/dungeons/Bmori1/Bmori1_room_7.o"
    number 3
endseg

beginseg
    name "Bmori1_room_8"
    romalign 0x1000
    include "build/assets/scenes/dungeons/Bmori1/Bmori1_room_8.o"
    number 3
endseg

beginseg
    name "Bmori1_room_9"
    romalign 0x1000
    include "build/assets/scenes/dungeons/Bmori1/Bmori1_room_9.o"
    number 3
endseg

beginseg
    name "Bmori1_room_10"
    romalign 0x1000
    include "build/assets/scenes/dungeons/Bmori1/Bmori1_room_10.o"
    number 3
endseg

beginseg
    name "Bmori1_room_11"
    romalign 0x1000
    include "build/assets/scenes/dungeons/Bmori1/Bmori1_room_11.o"
    number 3
endseg

beginseg
    name "Bmori1_room_12"
    romalign 0x1000
    include "build/assets/scenes/dungeons/Bmori1/Bmori1_room_12.o"
    number 3
endseg

beginseg
    name "Bmori1_room_13"
    romalign 0x1000
    include "build/assets/scenes/dungeons/Bmori1/Bmori1_room_13.o"
    number 3
endseg

beginseg
    name "Bmori1_room_14"
    romalign 0x1000
    include "build/assets/scenes/dungeons/Bmori1/Bmori1_room_14.o"
    number 3
endseg

beginseg
    name "Bmori1_room_15"
    romalign 0x1000
    include "build/assets/scenes/dungeons/Bmori1/Bmori1_room_15.o"
    number 3
endseg

beginseg
    name "Bmori1_room_16"
    romalign 0x1000
    include "build/assets/scenes/dungeons/Bmori1/Bmori1_room_16.o"
    number 3
endseg

beginseg
    name "Bmori1_room_17"
    romalign 0x1000
    include "build/assets/scenes/dungeons/Bmori1/Bmori1_room_17.o"
    number 3
endseg

beginseg
    name "Bmori1_room_18"
    romalign 0x1000
    include "build/assets/scenes/dungeons/Bmori1/Bmori1_room_18.o"
    number 3
endseg

beginseg
    name "Bmori1_room_19"
    romalign 0x1000
    include "build/assets/scenes/dungeons/Bmori1/Bmori1_room_19.o"
    number 3
endseg

beginseg
    name "Bmori1_room_20"
    romalign 0x1000
    include "build/assets/scenes/dungeons/Bmori1/Bmori1_room_20.o"
    number 3
endseg

beginseg
    name "Bmori1_room_21"
    romalign 0x1000
    include "build/assets/scenes/dungeons/Bmori1/Bmori1_room_21.o"
    number 3
endseg

beginseg
    name "Bmori1_room_22"
    romalign 0x1000
    include "build/assets/scenes/dungeons/Bmori1/Bmori1_room_22.o"
    number 3
endseg

beginseg
    name "HIDAN_scene"
    romalign 0x1000
    include "build/assets/scenes/dungeons/HIDAN/HIDAN_scene.o"
    number 2
endseg

beginseg
    name "HIDAN_room_0"
    romalign 0x1000
    include "build/assets/scenes/dungeons/HIDAN/HIDAN_room_0.o"
    number 3
endseg

beginseg
    name "HIDAN_room_1"
    romalign 0x1000
    include "build/assets/scenes/dungeons/HIDAN/HIDAN_room_1.o"
    number 3
endseg

beginseg
    name "HIDAN_room_2"
    romalign 0x1000
    include "build/assets/scenes/dungeons/HIDAN/HIDAN_room_2.o"
    number 3
endseg

beginseg
    name "HIDAN_room_3"
    romalign 0x1000
    include "build/assets/scenes/dungeons/HIDAN/HIDAN_room_3.o"
    number 3
endseg

beginseg
    name "HIDAN_room_4"
    romalign 0x1000
    include "build/assets/scenes/dungeons/HIDAN/HIDAN_room_4.o"
    number 3
endseg

beginseg
    name "HIDAN_room_5"
    romalign 0x1000
    include "build/assets/scenes/dungeons/HIDAN/HIDAN_room_5.o"
    number 3
endseg

beginseg
    name "HIDAN_room_6"
    romalign 0x1000
    include "build/assets/scenes/dungeons/HIDAN/HIDAN_room_6.o"
    number 3
endseg

beginseg
    name "HIDAN_room_7"
    romalign 0x1000
    include "build/assets/scenes/dungeons/HIDAN/HIDAN_room_7.o"
    number 3
endseg

beginseg
    name "HIDAN_room_8"
    romalign 0x1000
    include "build/assets/scenes/dungeons/HIDAN/HIDAN_room_8.o"
    number 3
endseg

beginseg
    name "HIDAN_room_9"
    romalign 0x1000
    include "build/assets/scenes/dungeons/HIDAN/HIDAN_room_9.o"
    number 3
endseg

beginseg
    name "HIDAN_room_10"
    romalign 0x1000
    include "build/assets/scenes/dungeons/HIDAN/HIDAN_room_10.o"
    number 3
endseg

beginseg
    name "HIDAN_room_11"
    romalign 0x1000
    include "build/assets/scenes/dungeons/HIDAN/HIDAN_room_11.o"
    number 3
endseg

beginseg
    name "HIDAN_room_12"
    romalign 0x1000
    include "build/assets/scenes/dungeons/HIDAN/HIDAN_room_12.o"
    number 3
endseg

beginseg
    name "HIDAN_room_13"
    romalign 0x1000
    include "build/assets/scenes/dungeons/HIDAN/HIDAN_room_13.o"
    number 3
endseg

beginseg
    name "HIDAN_room_14"
    romalign 0x1000
    include "build/assets/scenes/dungeons/HIDAN/HIDAN_room_14.o"
    number 3
endseg

beginseg
    name "HIDAN_room_15"
    romalign 0x1000
    include "build/assets/scenes/dungeons/HIDAN/HIDAN_room_15.o"
    number 3
endseg

beginseg
    name "HIDAN_room_16"
    romalign 0x1000
    include "build/assets/scenes/dungeons/HIDAN/HIDAN_room_16.o"
    number 3
endseg

beginseg
    name "HIDAN_room_17"
    romalign 0x1000
    include "build/assets/scenes/dungeons/HIDAN/HIDAN_room_17.o"
    number 3
endseg

beginseg
    name "HIDAN_room_18"
    romalign 0x1000
    include "build/assets/scenes/dungeons/HIDAN/HIDAN_room_18.o"
    number 3
endseg

beginseg
    name "HIDAN_room_19"
    romalign 0x1000
    include "build/assets/scenes/dungeons/HIDAN/HIDAN_room_19.o"
    number 3
endseg

beginseg
    name "HIDAN_room_20"
    romalign 0x1000
    include "build/assets/scenes/dungeons/HIDAN/HIDAN_room_20.o"
    number 3
endseg

beginseg
    name "HIDAN_room_21"
    romalign 0x1000
    include "build/assets/scenes/dungeons/HIDAN/HIDAN_room_21.o"
    number 3
endseg

beginseg
    name "HIDAN_room_22"
    romalign 0x1000
    include "build/assets/scenes/dungeons/HIDAN/HIDAN_room_22.o"
    number 3
endseg

beginseg
    name "HIDAN_room_23"
    romalign 0x1000
    include "build/assets/scenes/dungeons/HIDAN/HIDAN_room_23.o"
    number 3
endseg

beginseg
    name "HIDAN_room_24"
    romalign 0x1000
    include "build/assets/scenes/dungeons/HIDAN/HIDAN_room_24.o"
    number 3
endseg

beginseg
    name "HIDAN_room_25"
    romalign 0x1000
    include "build/assets/scenes/dungeons/HIDAN/HIDAN_room_25.o"
    number 3
endseg

beginseg
    name "HIDAN_room_26"
    romalign 0x1000
    include "build/assets/scenes/dungeons/HIDAN/HIDAN_room_26.o"
    number 3
endseg

beginseg
    name "MIZUsin_scene"
    romalign 0x1000
    include "build/assets/scenes/dungeons/MIZUsin/MIZUsin_scene.o"
    number 2
endseg

beginseg
    name "MIZUsin_room_0"
    romalign 0x1000
    include "build/assets/scenes/dungeons/MIZUsin/MIZUsin_room_0.o"
    number 3
endseg

beginseg
    name "MIZUsin_room_1"
    romalign 0x1000
    include "build/assets/scenes/dungeons/MIZUsin/MIZUsin_room_1.o"
    number 3
endseg

beginseg
    name "MIZUsin_room_2"
    romalign 0x1000
    include "build/assets/scenes/dungeons/MIZUsin/MIZUsin_room_2.o"
    number 3
endseg

beginseg
    name "MIZUsin_room_3"
    romalign 0x1000
    include "build/assets/scenes/dungeons/MIZUsin/MIZUsin_room_3.o"
    number 3
endseg

beginseg
    name "MIZUsin_room_4"
    romalign 0x1000
    include "build/assets/scenes/dungeons/MIZUsin/MIZUsin_room_4.o"
    number 3
endseg

beginseg
    name "MIZUsin_room_5"
    romalign 0x1000
    include "build/assets/scenes/dungeons/MIZUsin/MIZUsin_room_5.o"
    number 3
endseg

beginseg
    name "MIZUsin_room_6"
    romalign 0x1000
    include "build/assets/scenes/dungeons/MIZUsin/MIZUsin_room_6.o"
    number 3
endseg

beginseg
    name "MIZUsin_room_7"
    romalign 0x1000
    include "build/assets/scenes/dungeons/MIZUsin/MIZUsin_room_7.o"
    number 3
endseg

beginseg
    name "MIZUsin_room_8"
    romalign 0x1000
    include "build/assets/scenes/dungeons/MIZUsin/MIZUsin_room_8.o"
    number 3
endseg

beginseg
    name "MIZUsin_room_9"
    romalign 0x1000
    include "build/assets/scenes/dungeons/MIZUsin/MIZUsin_room_9.o"
    number 3
endseg

beginseg
    name "MIZUsin_room_10"
    romalign 0x1000
    include "build/assets/scenes/dungeons/MIZUsin/MIZUsin_room_10.o"
    number 3
endseg

beginseg
    name "MIZUsin_room_11"
    romalign 0x1000
    include "build/assets/scenes/dungeons/MIZUsin/MIZUsin_room_11.o"
    number 3
endseg

beginseg
    name "MIZUsin_room_12"
    romalign 0x1000
    include "build/assets/scenes/dungeons/MIZUsin/MIZUsin_room_12.o"
    number 3
endseg

beginseg
    name "MIZUsin_room_13"
    romalign 0x1000
    include "build/assets/scenes/dungeons/MIZUsin/MIZUsin_room_13.o"
    number 3
endseg

beginseg
    name "MIZUsin_room_14"
    romalign 0x1000
    include "build/assets/scenes/dungeons/MIZUsin/MIZUsin_room_14.o"
    number 3
endseg

beginseg
    name "MIZUsin_room_15"
    romalign 0x1000
    include "build/assets/scenes/dungeons/MIZUsin/MIZUsin_room_15.o"
    number 3
endseg

beginseg
    name "MIZUsin_room_16"
    romalign 0x1000
    include "build/assets/scenes/dungeons/MIZUsin/MIZUsin_room_16.o"
    number 3
endseg

beginseg
    name "MIZUsin_room_17"
    romalign 0x1000
    include "build/assets/scenes/dungeons/MIZUsin/MIZUsin_room_17.o"
    number 3
endseg

beginseg
    name "MIZUsin_room_18"
    romalign 0x1000
    include "build/assets/scenes/dungeons/MIZUsin/MIZUsin_room_18.o"
    number 3
endseg

beginseg
    name "MIZUsin_room_19"
    romalign 0x1000
    include "build/assets/scenes/dungeons/MIZUsin/MIZUsin_room_19.o"
    number 3
endseg

beginseg
    name "MIZUsin_room_20"
    romalign 0x1000
    include "build/assets/scenes/dungeons/MIZUsin/MIZUsin_room_20.o"
    number 3
endseg

beginseg
    name "MIZUsin_room_21"
    romalign 0x1000
    include "build/assets/scenes/dungeons/MIZUsin/MIZUsin_room_21.o"
    number 3
endseg

beginseg
    name "MIZUsin_room_22"
    romalign 0x1000
    include "build/assets/scenes/dungeons/MIZUsin/MIZUsin_room_22.o"
    number 3
endseg

beginseg
    name "jyasinzou_scene"
    romalign 0x1000
    include "build/assets/scenes/dungeons/jyasinzou/jyasinzou_scene.o"
    number 2
endseg

beginseg
    name "jyasinzou_room_0"
    romalign 0x1000
    include "build/assets/scenes/dungeons/jyasinzou/jyasinzou_room_0.o"
    number 3
endseg

beginseg
    name "jyasinzou_room_1"
    romalign 0x1000
    include "build/assets/scenes/dungeons/jyasinzou/jyasinzou_room_1.o"
    number 3
endseg

beginseg
    name "jyasinzou_room_2"
    romalign 0x1000
    include "build/assets/scenes/dungeons/jyasinzou/jyasinzou_room_2.o"
    number 3
endseg

beginseg
    name "jyasinzou_room_3"
    romalign 0x1000
    include "build/assets/scenes/dungeons/jyasinzou/jyasinzou_room_3.o"
    number 3
endseg

beginseg
    name "jyasinzou_room_4"
    romalign 0x1000
    include "build/assets/scenes/dungeons/jyasinzou/jyasinzou_room_4.o"
    number 3
endseg

beginseg
    name "jyasinzou_room_5"
    romalign 0x1000
    include "build/assets/scenes/dungeons/jyasinzou/jyasinzou_room_5.o"
    number 3
endseg

beginseg
    name "jyasinzou_room_6"
    romalign 0x1000
    include "build/assets/scenes/dungeons/jyasinzou/jyasinzou_room_6.o"
    number 3
endseg

beginseg
    name "jyasinzou_room_7"
    romalign 0x1000
    include "build/assets/scenes/dungeons/jyasinzou/jyasinzou_room_7.o"
    number 3
endseg

beginseg
    name "jyasinzou_room_8"
    romalign 0x1000
    include "build/assets/scenes/dungeons/jyasinzou/jyasinzou_room_8.o"
    number 3
endseg

beginseg
    name "jyasinzou_room_9"
    romalign 0x1000
    include "build/assets/scenes/dungeons/jyasinzou/jyasinzou_room_9.o"
    number 3
endseg

beginseg
    name "jyasinzou_room_10"
    romalign 0x1000
    include "build/assets/scenes/dungeons/jyasinzou/jyasinzou_room_10.o"
    number 3
endseg

beginseg
    name "jyasinzou_room_11"
    romalign 0x1000
    include "build/assets/scenes/dungeons/jyasinzou/jyasinzou_room_11.o"
    number 3
endseg

beginseg
    name "jyasinzou_room_12"
    romalign 0x1000
    include "build/assets/scenes/dungeons/jyasinzou/jyasinzou_room_12.o"
    number 3
endseg

beginseg
    name "jyasinzou_room_13"
    romalign 0x1000
    include "build/assets/scenes/dungeons/jyasinzou/jyasinzou_room_13.o"
    number 3
endseg

beginseg
    name "jyasinzou_room_14"
    romalign 0x1000
    include "build/assets/scenes/dungeons/jyasinzou/jyasinzou_room_14.o"
    number 3
endseg

beginseg
    name "jyasinzou_room_15"
    romalign 0x1000
    include "build/assets/scenes/dungeons/jyasinzou/jyasinzou_room_15.o"
    number 3
endseg

beginseg
    name "jyasinzou_room_16"
    romalign 0x1000
    include "build/assets/scenes/dungeons/jyasinzou/jyasinzou_room_16.o"
    number 3
endseg

beginseg
    name "jyasinzou_room_17"
    romalign 0x1000
    include "build/assets/scenes/dungeons/jyasinzou/jyasinzou_room_17.o"
    number 3
endseg

beginseg
    name "jyasinzou_room_18"
    romalign 0x1000
    include "build/assets/scenes/dungeons/jyasinzou/jyasinzou_room_18.o"
    number 3
endseg

beginseg
    name "jyasinzou_room_19"
    romalign 0x1000
    include "build/assets/scenes/dungeons/jyasinzou/jyasinzou_room_19.o"
    number 3
endseg

beginseg
    name "jyasinzou_room_20"
    romalign 0x1000
    include "build/assets/scenes/dungeons/jyasinzou/jyasinzou_room_20.o"
    number 3
endseg

beginseg
    name "jyasinzou_room_21"
    romalign 0x1000
    include "build/assets/scenes/dungeons/jyasinzou/jyasinzou_room_21.o"
    number 3
endseg

beginseg
    name "jyasinzou_room_22"
    romalign 0x1000
    include "build/assets/scenes/dungeons/jyasinzou/jyasinzou_room_22.o"
    number 3
endseg

beginseg
    name "jyasinzou_room_23"
    romalign 0x1000
    include "build/assets/scenes/dungeons/jyasinzou/jyasinzou_room_23.o"
    number 3
endseg

beginseg
    name "jyasinzou_room_24"
    romalign 0x1000
    include "build/assets/scenes/dungeons/jyasinzou/jyasinzou_room_24.o"
    number 3
endseg

beginseg
    name "jyasinzou_room_25"
    romalign 0x1000
    include "build/assets/scenes/dungeons/jyasinzou/jyasinzou_room_25.o"
    number 3
endseg

beginseg
    name "jyasinzou_room_26"
    romalign 0x1000
    include "build/assets/scenes/dungeons/jyasinzou/jyasinzou_room_26.o"
    number 3
endseg

beginseg
    name "jyasinzou_room_27"
    romalign 0x1000
    include "build/assets/scenes/dungeons/jyasinzou/jyasinzou_room_27.o"
    number 3
endseg

beginseg
    name "jyasinzou_room_28"
    romalign 0x1000
    include "build/assets/scenes/dungeons/jyasinzou/jyasinzou_room_28.o"
    number 3
endseg

beginseg
    name "HAKAdan_scene"
    romalign 0x1000
    include "build/assets/scenes/dungeons/HAKAdan/HAKAdan_scene.o"
    number 2
endseg

beginseg
    name "HAKAdan_room_0"
    romalign 0x1000
    include "build/assets/scenes/dungeons/HAKAdan/HAKAdan_room_0.o"
    number 3
endseg

beginseg
    name "HAKAdan_room_1"
    romalign 0x1000
    include "build/assets/scenes/dungeons/HAKAdan/HAKAdan_room_1.o"
    number 3
endseg

beginseg
    name "HAKAdan_room_2"
    romalign 0x1000
    include "build/assets/scenes/dungeons/HAKAdan/HAKAdan_room_2.o"
    number 3
endseg

beginseg
    name "HAKAdan_room_3"
    romalign 0x1000
    include "build/assets/scenes/dungeons/HAKAdan/HAKAdan_room_3.o"
    number 3
endseg

beginseg
    name "HAKAdan_room_4"
    romalign 0x1000
    include "build/assets/scenes/dungeons/HAKAdan/HAKAdan_room_4.o"
    number 3
endseg

beginseg
    name "HAKAdan_room_5"
    romalign 0x1000
    include "build/assets/scenes/dungeons/HAKAdan/HAKAdan_room_5.o"
    number 3
endseg

beginseg
    name "HAKAdan_room_6"
    romalign 0x1000
    include "build/assets/scenes/dungeons/HAKAdan/HAKAdan_room_6.o"
    number 3
endseg

beginseg
    name "HAKAdan_room_7"
    romalign 0x1000
    include "build/assets/scenes/dungeons/HAKAdan/HAKAdan_room_7.o"
    number 3
endseg

beginseg
    name "HAKAdan_room_8"
    romalign 0x1000
    include "build/assets/scenes/dungeons/HAKAdan/HAKAdan_room_8.o"
    number 3
endseg

beginseg
    name "HAKAdan_room_9"
    romalign 0x1000
    include "build/assets/scenes/dungeons/HAKAdan/HAKAdan_room_9.o"
    number 3
endseg

beginseg
    name "HAKAdan_room_10"
    romalign 0x1000
    include "build/assets/scenes/dungeons/HAKAdan/HAKAdan_room_10.o"
    number 3
endseg

beginseg
    name "HAKAdan_room_11"
    romalign 0x1000
    include "build/assets/scenes/dungeons/HAKAdan/HAKAdan_room_11.o"
    number 3
endseg

beginseg
    name "HAKAdan_room_12"
    romalign 0x1000
    include "build/assets/scenes/dungeons/HAKAdan/HAKAdan_room_12.o"
    number 3
endseg

beginseg
    name "HAKAdan_room_13"
    romalign 0x1000
    include "build/assets/scenes/dungeons/HAKAdan/HAKAdan_room_13.o"
    number 3
endseg

beginseg
    name "HAKAdan_room_14"
    romalign 0x1000
    include "build/assets/scenes/dungeons/HAKAdan/HAKAdan_room_14.o"
    number 3
endseg

beginseg
    name "HAKAdan_room_15"
    romalign 0x1000
    include "build/assets/scenes/dungeons/HAKAdan/HAKAdan_room_15.o"
    number 3
endseg

beginseg
    name "HAKAdan_room_16"
    romalign 0x1000
    include "build/assets/scenes/dungeons/HAKAdan/HAKAdan_room_16.o"
    number 3
endseg

beginseg
    name "HAKAdan_room_17"
    romalign 0x1000
    include "build/assets/scenes/dungeons/HAKAdan/HAKAdan_room_17.o"
    number 3
endseg

beginseg
    name "HAKAdan_room_18"
    romalign 0x1000
    include "build/assets/scenes/dungeons/HAKAdan/HAKAdan_room_18.o"
    number 3
endseg

beginseg
    name "HAKAdan_room_19"
    romalign 0x1000
    include "build/assets/scenes/dungeons/HAKAdan/HAKAdan_room_19.o"
    number 3
endseg

beginseg
    name "HAKAdan_room_20"
    romalign 0x1000
    include "build/assets/scenes/dungeons/HAKAdan/HAKAdan_room_20.o"
    number 3
endseg

beginseg
    name "HAKAdan_room_21"
    romalign 0x1000
    include "build/assets/scenes/dungeons/HAKAdan/HAKAdan_room_21.o"
    number 3
endseg

beginseg
    name "HAKAdan_room_22"
    romalign 0x1000
    include "build/assets/scenes/dungeons/HAKAdan/HAKAdan_room_22.o"
    number 3
endseg

beginseg
    name "HAKAdanCH_scene"
    romalign 0x1000
    include "build/assets/scenes/dungeons/HAKAdanCH/HAKAdanCH_scene.o"
    number 2
endseg

beginseg
    name "HAKAdanCH_room_0"
    romalign 0x1000
    include "build/assets/scenes/dungeons/HAKAdanCH/HAKAdanCH_room_0.o"
    number 3
endseg

beginseg
    name "HAKAdanCH_room_1"
    romalign 0x1000
    include "build/assets/scenes/dungeons/HAKAdanCH/HAKAdanCH_room_1.o"
    number 3
endseg

beginseg
    name "HAKAdanCH_room_2"
    romalign 0x1000
    include "build/assets/scenes/dungeons/HAKAdanCH/HAKAdanCH_room_2.o"
    number 3
endseg

beginseg
    name "HAKAdanCH_room_3"
    romalign 0x1000
    include "build/assets/scenes/dungeons/HAKAdanCH/HAKAdanCH_room_3.o"
    number 3
endseg

beginseg
    name "HAKAdanCH_room_4"
    romalign 0x1000
    include "build/assets/scenes/dungeons/HAKAdanCH/HAKAdanCH_room_4.o"
    number 3
endseg

beginseg
    name "HAKAdanCH_room_5"
    romalign 0x1000
    include "build/assets/scenes/dungeons/HAKAdanCH/HAKAdanCH_room_5.o"
    number 3
endseg

beginseg
    name "HAKAdanCH_room_6"
    romalign 0x1000
    include "build/assets/scenes/dungeons/HAKAdanCH/HAKAdanCH_room_6.o"
    number 3
endseg

beginseg
    name "ice_doukutu_scene"
    romalign 0x1000
    include "build/assets/scenes/dungeons/ice_doukutu/ice_doukutu_scene.o"
    number 2
endseg

beginseg
    name "ice_doukutu_room_0"
    romalign 0x1000
    include "build/assets/scenes/dungeons/ice_doukutu/ice_doukutu_room_0.o"
    number 3
endseg

beginseg
    name "ice_doukutu_room_1"
    romalign 0x1000
    include "build/assets/scenes/dungeons/ice_doukutu/ice_doukutu_room_1.o"
    number 3
endseg

beginseg
    name "ice_doukutu_room_2"
    romalign 0x1000
    include "build/assets/scenes/dungeons/ice_doukutu/ice_doukutu_room_2.o"
    number 3
endseg

beginseg
    name "ice_doukutu_room_3"
    romalign 0x1000
    include "build/assets/scenes/dungeons/ice_doukutu/ice_doukutu_room_3.o"
    number 3
endseg

beginseg
    name "ice_doukutu_room_4"
    romalign 0x1000
    include "build/assets/scenes/dungeons/ice_doukutu/ice_doukutu_room_4.o"
    number 3
endseg

beginseg
    name "ice_doukutu_room_5"
    romalign 0x1000
    include "build/assets/scenes/dungeons/ice_doukutu/ice_doukutu_room_5.o"
    number 3
endseg

beginseg
    name "ice_doukutu_room_6"
    romalign 0x1000
    include "build/assets/scenes/dungeons/ice_doukutu/ice_doukutu_room_6.o"
    number 3
endseg

beginseg
    name "ice_doukutu_room_7"
    romalign 0x1000
    include "build/assets/scenes/dungeons/ice_doukutu/ice_doukutu_room_7.o"
    number 3
endseg

beginseg
    name "ice_doukutu_room_8"
    romalign 0x1000
    include "build/assets/scenes/dungeons/ice_doukutu/ice_doukutu_room_8.o"
    number 3
endseg

beginseg
    name "ice_doukutu_room_9"
    romalign 0x1000
    include "build/assets/scenes/dungeons/ice_doukutu/ice_doukutu_room_9.o"
    number 3
endseg

beginseg
    name "ice_doukutu_room_10"
    romalign 0x1000
    include "build/assets/scenes/dungeons/ice_doukutu/ice_doukutu_room_10.o"
    number 3
endseg

beginseg
    name "ice_doukutu_room_11"
    romalign 0x1000
    include "build/assets/scenes/dungeons/ice_doukutu/ice_doukutu_room_11.o"
    number 3
endseg

beginseg
    name "men_scene"
    romalign 0x1000
    include "build/assets/scenes/dungeons/men/men_scene.o"
    number 2
endseg

beginseg
    name "men_room_0"
    romalign 0x1000
    include "build/assets/scenes/dungeons/men/men_room_0.o"
    number 3
endseg

beginseg
    name "men_room_1"
    romalign 0x1000
    include "build/assets/scenes/dungeons/men/men_room_1.o"
    number 3
endseg

beginseg
    name "men_room_2"
    romalign 0x1000
    include "build/assets/scenes/dungeons/men/men_room_2.o"
    number 3
endseg

beginseg
    name "men_room_3"
    romalign 0x1000
    include "build/assets/scenes/dungeons/men/men_room_3.o"
    number 3
endseg

beginseg
    name "men_room_4"
    romalign 0x1000
    include "build/assets/scenes/dungeons/men/men_room_4.o"
    number 3
endseg

beginseg
    name "men_room_5"
    romalign 0x1000
    include "build/assets/scenes/dungeons/men/men_room_5.o"
    number 3
endseg

beginseg
    name "men_room_6"
    romalign 0x1000
    include "build/assets/scenes/dungeons/men/men_room_6.o"
    number 3
endseg

beginseg
    name "men_room_7"
    romalign 0x1000
    include "build/assets/scenes/dungeons/men/men_room_7.o"
    number 3
endseg

beginseg
    name "men_room_8"
    romalign 0x1000
    include "build/assets/scenes/dungeons/men/men_room_8.o"
    number 3
endseg

beginseg
    name "men_room_9"
    romalign 0x1000
    include "build/assets/scenes/dungeons/men/men_room_9.o"
    number 3
endseg

beginseg
    name "men_room_10"
    romalign 0x1000
    include "build/assets/scenes/dungeons/men/men_room_10.o"
    number 3
endseg

beginseg
    name "ganontika_scene"
    romalign 0x1000
    include "build/assets/scenes/dungeons/ganontika/ganontika_scene.o"
    number 2
endseg

beginseg
    name "ganontika_room_0"
    romalign 0x1000
    include "build/assets/scenes/dungeons/ganontika/ganontika_room_0.o"
    number 3
endseg

beginseg
    name "ganontika_room_1"
    romalign 0x1000
    include "build/assets/scenes/dungeons/ganontika/ganontika_room_1.o"
    number 3
endseg

beginseg
    name "ganontika_room_2"
    romalign 0x1000
    include "build/assets/scenes/dungeons/ganontika/ganontika_room_2.o"
    number 3
endseg

beginseg
    name "ganontika_room_3"
    romalign 0x1000
    include "build/assets/scenes/dungeons/ganontika/ganontika_room_3.o"
    number 3
endseg

beginseg
    name "ganontika_room_4"
    romalign 0x1000
    include "build/assets/scenes/dungeons/ganontika/ganontika_room_4.o"
    number 3
endseg

beginseg
    name "ganontika_room_5"
    romalign 0x1000
    include "build/assets/scenes/dungeons/ganontika/ganontika_room_5.o"
    number 3
endseg

beginseg
    name "ganontika_room_6"
    romalign 0x1000
    include "build/assets/scenes/dungeons/ganontika/ganontika_room_6.o"
    number 3
endseg

beginseg
    name "ganontika_room_7"
    romalign 0x1000
    include "build/assets/scenes/dungeons/ganontika/ganontika_room_7.o"
    number 3
endseg

beginseg
    name "ganontika_room_8"
    romalign 0x1000
    include "build/assets/scenes/dungeons/ganontika/ganontika_room_8.o"
    number 3
endseg

beginseg
    name "ganontika_room_9"
    romalign 0x1000
    include "build/assets/scenes/dungeons/ganontika/ganontika_room_9.o"
    number 3
endseg

beginseg
    name "ganontika_room_10"
    romalign 0x1000
    include "build/assets/scenes/dungeons/ganontika/ganontika_room_10.o"
    number 3
endseg

beginseg
    name "ganontika_room_11"
    romalign 0x1000
    include "build/assets/scenes/dungeons/ganontika/ganontika_room_11.o"
    number 3
endseg

beginseg
    name "ganontika_room_12"
    romalign 0x1000
    include "build/assets/scenes/dungeons/ganontika/ganontika_room_12.o"
    number 3
endseg

beginseg
    name "ganontika_room_13"
    romalign 0x1000
    include "build/assets/scenes/dungeons/ganontika/ganontika_room_13.o"
    number 3
endseg

beginseg
    name "ganontika_room_14"
    romalign 0x1000
    include "build/assets/scenes/dungeons/ganontika/ganontika_room_14.o"
    number 3
endseg

beginseg
    name "ganontika_room_15"
    romalign 0x1000
    include "build/assets/scenes/dungeons/ganontika/ganontika_room_15.o"
    number 3
endseg

beginseg
    name "ganontika_room_16"
    romalign 0x1000
    include "build/assets/scenes/dungeons/ganontika/ganontika_room_16.o"
    number 3
endseg

beginseg
    name "ganontika_room_17"
    romalign 0x1000
    include "build/assets/scenes/dungeons/ganontika/ganontika_room_17.o"
    number 3
endseg

beginseg
    name "ganontika_room_18"
    romalign 0x1000
    include "build/assets/scenes/dungeons/ganontika/ganontika_room_18.o"
    number 3
endseg

beginseg
    name "ganontika_room_19"
    romalign 0x1000
    include "build/assets/scenes/dungeons/ganontika/ganontika_room_19.o"
    number 3
endseg

beginseg
    name "syotes_scene"
    romalign 0x1000
    include "build/assets/scenes/test_levels/syotes/syotes_scene.o"
    number 2
endseg

beginseg
    name "syotes_room_0"
    romalign 0x1000
    include "build/assets/scenes/test_levels/syotes/syotes_room_0.o"
    number 3
endseg

beginseg
    name "syotes2_scene"
    romalign 0x1000
    include "build/assets/scenes/test_levels/syotes2/syotes2_scene.o"
    number 2
endseg

beginseg
    name "syotes2_room_0"
    romalign 0x1000
    include "build/assets/scenes/test_levels/syotes2/syotes2_room_0.o"
    number 3
endseg

beginseg
    name "depth_test_scene"
    romalign 0x1000
    include "build/assets/scenes/test_levels/depth_test/depth_test_scene.o"
    number 2
endseg

beginseg
    name "depth_test_room_0"
    romalign 0x1000
    include "build/assets/scenes/test_levels/depth_test/depth_test_room_0.o"
    number 3
endseg

beginseg
    name "spot00_scene"
    romalign 0x1000
    include "build/assets/scenes/overworld/spot00/spot00_scene.o"
    number 2
endseg

beginseg
    name "spot00_room_0"
    romalign 0x1000
    include "build/assets/scenes/overworld/spot00/spot00_room_0.o"
    number 3
endseg

beginseg
    name "spot01_scene"
    romalign 0x1000
    include "build/assets/scenes/overworld/spot01/spot01_scene.o"
    number 2
endseg

beginseg
    name "spot01_room_0"
    romalign 0x1000
    include "build/assets/scenes/overworld/spot01/spot01_room_0.o"
    number 3
endseg

beginseg
    name "spot02_scene"
    romalign 0x1000
    include "build/assets/scenes/overworld/spot02/spot02_scene.o"
    number 2
endseg

beginseg
    name "spot02_room_0"
    romalign 0x1000
    include "build/assets/scenes/overworld/spot02/spot02_room_0.o"
    number 3
endseg

beginseg
    name "spot02_room_1"
    romalign 0x1000
    include "build/assets/scenes/overworld/spot02/spot02_room_1.o"
    number 3
endseg

beginseg
    name "spot03_scene"
    romalign 0x1000
    include "build/assets/scenes/overworld/spot03/spot03_scene.o"
    number 2
endseg

beginseg
    name "spot03_room_0"
    romalign 0x1000
    include "build/assets/scenes/overworld/spot03/spot03_room_0.o"
    number 3
endseg

beginseg
    name "spot03_room_1"
    romalign 0x1000
    include "build/assets/scenes/overworld/spot03/spot03_room_1.o"
    number 3
endseg

beginseg
    name "spot04_scene"
    romalign 0x1000
    include "build/assets/scenes/overworld/spot04/spot04_scene.o"
    number 2
endseg

beginseg
    name "spot04_room_0"
    romalign 0x1000
    include "build/assets/scenes/overworld/spot04/spot04_room_0.o"
    number 3
endseg

beginseg
    name "spot04_room_1"
    romalign 0x1000
    include "build/assets/scenes/overworld/spot04/spot04_room_1.o"
    number 3
endseg

beginseg
    name "spot04_room_2"
    romalign 0x1000
    include "build/assets/scenes/overworld/spot04/spot04_room_2.o"
    number 3
endseg

beginseg
    name "spot05_scene"
    romalign 0x1000
    include "build/assets/scenes/overworld/spot05/spot05_scene.o"
    number 2
endseg

beginseg
    name "spot05_room_0"
    romalign 0x1000
    include "build/assets/scenes/overworld/spot05/spot05_room_0.o"
    number 3
endseg

beginseg
    name "spot06_scene"
    romalign 0x1000
    include "build/assets/scenes/overworld/spot06/spot06_scene.o"
    number 2
endseg

beginseg
    name "spot06_room_0"
    romalign 0x1000
    include "build/assets/scenes/overworld/spot06/spot06_room_0.o"
    number 3
endseg

beginseg
    name "spot07_scene"
    romalign 0x1000
    include "build/assets/scenes/overworld/spot07/spot07_scene.o"
    number 2
endseg

beginseg
    name "spot07_room_0"
    romalign 0x1000
    include "build/assets/scenes/overworld/spot07/spot07_room_0.o"
    number 3
endseg

beginseg
    name "spot07_room_1"
    romalign 0x1000
    include "build/assets/scenes/overworld/spot07/spot07_room_1.o"
    number 3
endseg

beginseg
    name "spot08_scene"
    romalign 0x1000
    include "build/assets/scenes/overworld/spot08/spot08_scene.o"
    number 2
endseg

beginseg
    name "spot08_room_0"
    romalign 0x1000
    include "build/assets/scenes/overworld/spot08/spot08_room_0.o"
    number 3
endseg

beginseg
    name "spot09_scene"
    romalign 0x1000
    include "build/assets/scenes/overworld/spot09/spot09_scene.o"
    number 2
endseg

beginseg
    name "spot09_room_0"
    romalign 0x1000
    include "build/assets/scenes/overworld/spot09/spot09_room_0.o"
    number 3
endseg

beginseg
    name "spot10_scene"
    romalign 0x1000
    include "build/assets/scenes/overworld/spot10/spot10_scene.o"
    number 2
endseg

beginseg
    name "spot10_room_0"
    romalign 0x1000
    include "build/assets/scenes/overworld/spot10/spot10_room_0.o"
    number 3
endseg

beginseg
    name "spot10_room_1"
    romalign 0x1000
    include "build/assets/scenes/overworld/spot10/spot10_room_1.o"
    number 3
endseg

beginseg
    name "spot10_room_2"
    romalign 0x1000
    include "build/assets/scenes/overworld/spot10/spot10_room_2.o"
    number 3
endseg

beginseg
    name "spot10_room_3"
    romalign 0x1000
    include "build/assets/scenes/overworld/spot10/spot10_room_3.o"
    number 3
endseg

beginseg
    name "spot10_room_4"
    romalign 0x1000
    include "build/assets/scenes/overworld/spot10/spot10_room_4.o"
    number 3
endseg

beginseg
    name "spot10_room_5"
    romalign 0x1000
    include "build/assets/scenes/overworld/spot10/spot10_room_5.o"
    number 3
endseg

beginseg
    name "spot10_room_6"
    romalign 0x1000
    include "build/assets/scenes/overworld/spot10/spot10_room_6.o"
    number 3
endseg

beginseg
    name "spot10_room_7"
    romalign 0x1000
    include "build/assets/scenes/overworld/spot10/spot10_room_7.o"
    number 3
endseg

beginseg
    name "spot10_room_8"
    romalign 0x1000
    include "build/assets/scenes/overworld/spot10/spot10_room_8.o"
    number 3
endseg

beginseg
    name "spot10_room_9"
    romalign 0x1000
    include "build/assets/scenes/overworld/spot10/spot10_room_9.o"
    number 3
endseg

beginseg
    name "spot11_scene"
    romalign 0x1000
    include "build/assets/scenes/overworld/spot11/spot11_scene.o"
    number 2
endseg

beginseg
    name "spot11_room_0"
    romalign 0x1000
    include "build/assets/scenes/overworld/spot11/spot11_room_0.o"
    number 3
endseg

beginseg
    name "spot12_scene"
    romalign 0x1000
    include "build/assets/scenes/overworld/spot12/spot12_scene.o"
    number 2
endseg

beginseg
    name "spot12_room_0"
    romalign 0x1000
    include "build/assets/scenes/overworld/spot12/spot12_room_0.o"
    number 3
endseg

beginseg
    name "spot12_room_1"
    romalign 0x1000
    include "build/assets/scenes/overworld/spot12/spot12_room_1.o"
    number 3
endseg

beginseg
    name "spot13_scene"
    romalign 0x1000
    include "build/assets/scenes/overworld/spot13/spot13_scene.o"
    number 2
endseg

beginseg
    name "spot13_room_0"
    romalign 0x1000
    include "build/assets/scenes/overworld/spot13/spot13_room_0.o"
    number 3
endseg

beginseg
    name "spot13_room_1"
    romalign 0x1000
    include "build/assets/scenes/overworld/spot13/spot13_room_1.o"
    number 3
endseg

beginseg
    name "spot15_scene"
    romalign 0x1000
    include "build/assets/scenes/overworld/spot15/spot15_scene.o"
    number 2
endseg

beginseg
    name "spot15_room_0"
    romalign 0x1000
    include "build/assets/scenes/overworld/spot15/spot15_room_0.o"
    number 3
endseg

beginseg
    name "spot16_scene"
    romalign 0x1000
    include "build/assets/scenes/overworld/spot16/spot16_scene.o"
    number 2
endseg

beginseg
    name "spot16_room_0"
    romalign 0x1000
    include "build/assets/scenes/overworld/spot16/spot16_room_0.o"
    number 3
endseg

beginseg
    name "spot17_scene"
    romalign 0x1000
    include "build/assets/scenes/overworld/spot17/spot17_scene.o"
    number 2
endseg

beginseg
    name "spot17_room_0"
    romalign 0x1000
    include "build/assets/scenes/overworld/spot17/spot17_room_0.o"
    number 3
endseg

beginseg
    name "spot17_room_1"
    romalign 0x1000
    include "build/assets/scenes/overworld/spot17/spot17_room_1.o"
    number 3
endseg

beginseg
    name "spot18_scene"
    romalign 0x1000
    include "build/assets/scenes/overworld/spot18/spot18_scene.o"
    number 2
endseg

beginseg
    name "spot18_room_0"
    romalign 0x1000
    include "build/assets/scenes/overworld/spot18/spot18_room_0.o"
    number 3
endseg

beginseg
    name "spot18_room_1"
    romalign 0x1000
    include "build/assets/scenes/overworld/spot18/spot18_room_1.o"
    number 3
endseg

beginseg
    name "spot18_room_2"
    romalign 0x1000
    include "build/assets/scenes/overworld/spot18/spot18_room_2.o"
    number 3
endseg

beginseg
    name "spot18_room_3"
    romalign 0x1000
    include "build/assets/scenes/overworld/spot18/spot18_room_3.o"
    number 3
endseg

beginseg
    name "market_day_scene"
    romalign 0x1000
    include "build/assets/scenes/misc/market_day/market_day_scene.o"
    number 2
endseg

beginseg
    name "market_day_room_0"
    romalign 0x1000
    include "build/assets/scenes/misc/market_day/market_day_room_0.o"
    number 3
endseg

beginseg
    name "market_night_scene"
    romalign 0x1000
    include "build/assets/scenes/misc/market_night/market_night_scene.o"
    number 2
endseg

beginseg
    name "market_night_room_0"
    romalign 0x1000
    include "build/assets/scenes/misc/market_night/market_night_room_0.o"
    number 3
endseg

beginseg
    name "testroom_scene"
    romalign 0x1000
    include "build/assets/scenes/test_levels/testroom/testroom_scene.o"
    number 2
endseg

beginseg
    name "testroom_room_0"
    romalign 0x1000
    include "build/assets/scenes/test_levels/testroom/testroom_room_0.o"
    number 3
endseg

beginseg
    name "testroom_room_1"
    romalign 0x1000
    include "build/assets/scenes/test_levels/testroom/testroom_room_1.o"
    number 3
endseg

beginseg
    name "testroom_room_2"
    romalign 0x1000
    include "build/assets/scenes/test_levels/testroom/testroom_room_2.o"
    number 3
endseg

beginseg
    name "testroom_room_3"
    romalign 0x1000
    include "build/assets/scenes/test_levels/testroom/testroom_room_3.o"
    number 3
endseg

beginseg
    name "testroom_room_4"
    romalign 0x1000
    include "build/assets/scenes/test_levels/testroom/testroom_room_4.o"
    number 3
endseg

beginseg
    name "kenjyanoma_scene"
    romalign 0x1000
    include "build/assets/scenes/indoors/kenjyanoma/kenjyanoma_scene.o"
    number 2
endseg

beginseg
    name "kenjyanoma_room_0"
    romalign 0x1000
    include "build/assets/scenes/indoors/kenjyanoma/kenjyanoma_room_0.o"
    number 3
endseg

beginseg
    name "tokinoma_scene"
    romalign 0x1000
    include "build/assets/scenes/indoors/tokinoma/tokinoma_scene.o"
    number 2
endseg

beginseg
    name "tokinoma_room_0"
    romalign 0x1000
    include "build/assets/scenes/indoors/tokinoma/tokinoma_room_0.o"
    number 3
endseg

beginseg
    name "tokinoma_room_1"
    romalign 0x1000
    include "build/assets/scenes/indoors/tokinoma/tokinoma_room_1.o"
    number 3
endseg

beginseg
    name "sutaru_scene"
    romalign 0x1000
    include "build/assets/scenes/test_levels/sutaru/sutaru_scene.o"
    number 2
endseg

beginseg
    name "sutaru_room_0"
    romalign 0x1000
    include "build/assets/scenes/test_levels/sutaru/sutaru_room_0.o"
    number 3
endseg

beginseg
    name "link_home_scene"
    romalign 0x1000
    include "build/assets/scenes/indoors/link_home/link_home_scene.o"
    number 2
endseg

beginseg
    name "link_home_room_0"
    romalign 0x1000
    include "build/assets/scenes/indoors/link_home/link_home_room_0.o"
    number 3
endseg

beginseg
    name "kokiri_shop_scene"
    romalign 0x1000
    include "build/assets/scenes/shops/kokiri_shop/kokiri_shop_scene.o"
    number 2
endseg

beginseg
    name "kokiri_shop_room_0"
    romalign 0x1000
    include "build/assets/scenes/shops/kokiri_shop/kokiri_shop_room_0.o"
    number 3
endseg

beginseg
    name "kokiri_home_scene"
    romalign 0x1000
    include "build/assets/scenes/indoors/kokiri_home/kokiri_home_scene.o"
    number 2
endseg

beginseg
    name "kokiri_home_room_0"
    romalign 0x1000
    include "build/assets/scenes/indoors/kokiri_home/kokiri_home_room_0.o"
    number 3
endseg

beginseg
    name "kakusiana_scene"
    romalign 0x1000
    include "build/assets/scenes/misc/kakusiana/kakusiana_scene.o"
    number 2
endseg

beginseg
    name "kakusiana_room_0"
    romalign 0x1000
    include "build/assets/scenes/misc/kakusiana/kakusiana_room_0.o"
    number 3
endseg

beginseg
    name "kakusiana_room_1"
    romalign 0x1000
    include "build/assets/scenes/misc/kakusiana/kakusiana_room_1.o"
    number 3
endseg

beginseg
    name "kakusiana_room_2"
    romalign 0x1000
    include "build/assets/scenes/misc/kakusiana/kakusiana_room_2.o"
    number 3
endseg

beginseg
    name "kakusiana_room_3"
    romalign 0x1000
    include "build/assets/scenes/misc/kakusiana/kakusiana_room_3.o"
    number 3
endseg

beginseg
    name "kakusiana_room_4"
    romalign 0x1000
    include "build/assets/scenes/misc/kakusiana/kakusiana_room_4.o"
    number 3
endseg

beginseg
    name "kakusiana_room_5"
    romalign 0x1000
    include "build/assets/scenes/misc/kakusiana/kakusiana_room_5.o"
    number 3
endseg

beginseg
    name "kakusiana_room_6"
    romalign 0x1000
    include "build/assets/scenes/misc/kakusiana/kakusiana_room_6.o"
    number 3
endseg

beginseg
    name "kakusiana_room_7"
    romalign 0x1000
    include "build/assets/scenes/misc/kakusiana/kakusiana_room_7.o"
    number 3
endseg

beginseg
    name "kakusiana_room_8"
    romalign 0x1000
    include "build/assets/scenes/misc/kakusiana/kakusiana_room_8.o"
    number 3
endseg

beginseg
    name "kakusiana_room_9"
    romalign 0x1000
    include "build/assets/scenes/misc/kakusiana/kakusiana_room_9.o"
    number 3
endseg

beginseg
    name "kakusiana_room_10"
    romalign 0x1000
    include "build/assets/scenes/misc/kakusiana/kakusiana_room_10.o"
    number 3
endseg

beginseg
    name "kakusiana_room_11"
    romalign 0x1000
    include "build/assets/scenes/misc/kakusiana/kakusiana_room_11.o"
    number 3
endseg

beginseg
    name "kakusiana_room_12"
    romalign 0x1000
    include "build/assets/scenes/misc/kakusiana/kakusiana_room_12.o"
    number 3
endseg

beginseg
    name "kakusiana_room_13"
    romalign 0x1000
    include "build/assets/scenes/misc/kakusiana/kakusiana_room_13.o"
    number 3
endseg

beginseg
    name "entra_scene"
    romalign 0x1000
    include "build/assets/scenes/overworld/entra/entra_scene.o"
    number 2
endseg

beginseg
    name "entra_room_0"
    romalign 0x1000
    include "build/assets/scenes/overworld/entra/entra_room_0.o"
    number 3
endseg

beginseg
    name "moribossroom_scene"
    romalign 0x1000
    include "build/assets/scenes/dungeons/moribossroom/moribossroom_scene.o"
    number 2
endseg

beginseg
    name "moribossroom_room_0"
    romalign 0x1000
    include "build/assets/scenes/dungeons/moribossroom/moribossroom_room_0.o"
    number 3
endseg

beginseg
    name "moribossroom_room_1"
    romalign 0x1000
    include "build/assets/scenes/dungeons/moribossroom/moribossroom_room_1.o"
    number 3
endseg

beginseg
    name "syatekijyou_scene"
    romalign 0x1000
    include "build/assets/scenes/indoors/syatekijyou/syatekijyou_scene.o"
    number 2
endseg

beginseg
    name "syatekijyou_room_0"
    romalign 0x1000
    include "build/assets/scenes/indoors/syatekijyou/syatekijyou_room_0.o"
    number 3
endseg

beginseg
    name "shop1_scene"
    romalign 0x1000
    include "build/assets/scenes/shops/shop1/shop1_scene.o"
    number 2
endseg

beginseg
    name "shop1_room_0"
    romalign 0x1000
    include "build/assets/scenes/shops/shop1/shop1_room_0.o"
    number 3
endseg

beginseg
    name "hairal_niwa_scene"
    romalign 0x1000
    include "build/assets/scenes/indoors/hairal_niwa/hairal_niwa_scene.o"
    number 2
endseg

beginseg
    name "hairal_niwa_room_0"
    romalign 0x1000
    include "build/assets/scenes/indoors/hairal_niwa/hairal_niwa_room_0.o"
    number 3
endseg

beginseg
    name "ganon_tou_scene"
    romalign 0x1000
    include "build/assets/scenes/dungeons/ganon_tou/ganon_tou_scene.o"
    number 2
endseg

beginseg
    name "ganon_tou_room_0"
    romalign 0x1000
    include "build/assets/scenes/dungeons/ganon_tou/ganon_tou_room_0.o"
    number 3
endseg

beginseg
    name "sasatest_scene"
    romalign 0x1000
    include "build/assets/scenes/test_levels/sasatest/sasatest_scene.o"
    number 2
endseg

beginseg
    name "sasatest_room_0"
    romalign 0x1000
    include "build/assets/scenes/test_levels/sasatest/sasatest_room_0.o"
    number 3
endseg

beginseg
    name "market_alley_scene"
    romalign 0x1000
    include "build/assets/scenes/misc/market_alley/market_alley_scene.o"
    number 2
endseg

beginseg
    name "market_alley_room_0"
    romalign 0x1000
    include "build/assets/scenes/misc/market_alley/market_alley_room_0.o"
    number 3
endseg

beginseg
    name "spot20_scene"
    romalign 0x1000
    include "build/assets/scenes/overworld/spot20/spot20_scene.o"
    number 2
endseg

beginseg
    name "spot20_room_0"
    romalign 0x1000
    include "build/assets/scenes/overworld/spot20/spot20_room_0.o"
    number 3
endseg

beginseg
    name "market_ruins_scene"
    romalign 0x1000
    include "build/assets/scenes/misc/market_ruins/market_ruins_scene.o"
    number 2
endseg

beginseg
    name "market_ruins_room_0"
    romalign 0x1000
    include "build/assets/scenes/misc/market_ruins/market_ruins_room_0.o"
    number 3
endseg

beginseg
    name "entra_n_scene"
    romalign 0x1000
    include "build/assets/scenes/misc/entra_n/entra_n_scene.o"
    number 2
endseg

beginseg
    name "entra_n_room_0"
    romalign 0x1000
    include "build/assets/scenes/misc/entra_n/entra_n_room_0.o"
    number 3
endseg

beginseg
    name "enrui_scene"
    romalign 0x1000
    include "build/assets/scenes/misc/enrui/enrui_scene.o"
    number 2
endseg

beginseg
    name "enrui_room_0"
    romalign 0x1000
    include "build/assets/scenes/misc/enrui/enrui_room_0.o"
    number 3
endseg

beginseg
    name "market_alley_n_scene"
    romalign 0x1000
    include "build/assets/scenes/misc/market_alley_n/market_alley_n_scene.o"
    number 2
endseg

beginseg
    name "market_alley_n_room_0"
    romalign 0x1000
    include "build/assets/scenes/misc/market_alley_n/market_alley_n_room_0.o"
    number 3
endseg

beginseg
    name "hiral_demo_scene"
    romalign 0x1000
    include "build/assets/scenes/misc/hiral_demo/hiral_demo_scene.o"
    number 2
endseg

beginseg
    name "hiral_demo_room_0"
    romalign 0x1000
    include "build/assets/scenes/misc/hiral_demo/hiral_demo_room_0.o"
    number 3
endseg

beginseg
    name "kokiri_home3_scene"
    romalign 0x1000
    include "build/assets/scenes/indoors/kokiri_home3/kokiri_home3_scene.o"
    number 2
endseg

beginseg
    name "kokiri_home3_room_0"
    romalign 0x1000
    include "build/assets/scenes/indoors/kokiri_home3/kokiri_home3_room_0.o"
    number 3
endseg

beginseg
    name "malon_stable_scene"
    romalign 0x1000
    include "build/assets/scenes/indoors/malon_stable/malon_stable_scene.o"
    number 2
endseg

beginseg
    name "malon_stable_room_0"
    romalign 0x1000
    include "build/assets/scenes/indoors/malon_stable/malon_stable_room_0.o"
    number 3
endseg

beginseg
    name "kakariko_scene"
    romalign 0x1000
    include "build/assets/scenes/indoors/kakariko/kakariko_scene.o"
    number 2
endseg

beginseg
    name "kakariko_room_0"
    romalign 0x1000
    include "build/assets/scenes/indoors/kakariko/kakariko_room_0.o"
    number 3
endseg

beginseg
    name "bdan_boss_scene"
    romalign 0x1000
    include "build/assets/scenes/dungeons/bdan_boss/bdan_boss_scene.o"
    number 2
endseg

beginseg
    name "bdan_boss_room_0"
    romalign 0x1000
    include "build/assets/scenes/dungeons/bdan_boss/bdan_boss_room_0.o"
    number 3
endseg

beginseg
    name "bdan_boss_room_1"
    romalign 0x1000
    include "build/assets/scenes/dungeons/bdan_boss/bdan_boss_room_1.o"
    number 3
endseg

beginseg
    name "FIRE_bs_scene"
    romalign 0x1000
    include "build/assets/scenes/dungeons/FIRE_bs/FIRE_bs_scene.o"
    number 2
endseg

beginseg
    name "FIRE_bs_room_0"
    romalign 0x1000
    include "build/assets/scenes/dungeons/FIRE_bs/FIRE_bs_room_0.o"
    number 3
endseg

beginseg
    name "FIRE_bs_room_1"
    romalign 0x1000
    include "build/assets/scenes/dungeons/FIRE_bs/FIRE_bs_room_1.o"
    number 3
endseg

beginseg
    name "hut_scene"
    romalign 0x1000
    include "build/assets/scenes/indoors/hut/hut_scene.o"
    number 2
endseg

beginseg
    name "hut_room_0"
    romalign 0x1000
    include "build/assets/scenes/indoors/hut/hut_room_0.o"
    number 3
endseg

beginseg
    name "daiyousei_izumi_scene"
    romalign 0x1000
    include "build/assets/scenes/indoors/daiyousei_izumi/daiyousei_izumi_scene.o"
    number 2
endseg

beginseg
    name "daiyousei_izumi_room_0"
    romalign 0x1000
    include "build/assets/scenes/indoors/daiyousei_izumi/daiyousei_izumi_room_0.o"
    number 3
endseg

beginseg
    name "hakaana_scene"
    romalign 0x1000
    include "build/assets/scenes/misc/hakaana/hakaana_scene.o"
    number 2
endseg

beginseg
    name "hakaana_room_0"
    romalign 0x1000
    include "build/assets/scenes/misc/hakaana/hakaana_room_0.o"
    number 3
endseg

beginseg
    name "yousei_izumi_tate_scene"
    romalign 0x1000
    include "build/assets/scenes/indoors/yousei_izumi_tate/yousei_izumi_tate_scene.o"
    number 2
endseg

beginseg
    name "yousei_izumi_tate_room_0"
    romalign 0x1000
    include "build/assets/scenes/indoors/yousei_izumi_tate/yousei_izumi_tate_room_0.o"
    number 3
endseg

beginseg
    name "yousei_izumi_yoko_scene"
    romalign 0x1000
    include "build/assets/scenes/indoors/yousei_izumi_yoko/yousei_izumi_yoko_scene.o"
    number 2
endseg

beginseg
    name "yousei_izumi_yoko_room_0"
    romalign 0x1000
    include "build/assets/scenes/indoors/yousei_izumi_yoko/yousei_izumi_yoko_room_0.o"
    number 3
endseg

beginseg
    name "golon_scene"
    romalign 0x1000
    include "build/assets/scenes/shops/golon/golon_scene.o"
    number 2
endseg

beginseg
    name "golon_room_0"
    romalign 0x1000
    include "build/assets/scenes/shops/golon/golon_room_0.o"
    number 3
endseg

beginseg
    name "zoora_scene"
    romalign 0x1000
    include "build/assets/scenes/shops/zoora/zoora_scene.o"
    number 2
endseg

beginseg
    name "zoora_room_0"
    romalign 0x1000
    include "build/assets/scenes/shops/zoora/zoora_room_0.o"
    number 3
endseg

beginseg
    name "drag_scene"
    romalign 0x1000
    include "build/assets/scenes/shops/drag/drag_scene.o"
    number 2
endseg

beginseg
    name "drag_room_0"
    romalign 0x1000
    include "build/assets/scenes/shops/drag/drag_room_0.o"
    number 3
endseg

beginseg
    name "alley_shop_scene"
    romalign 0x1000
    include "build/assets/scenes/shops/alley_shop/alley_shop_scene.o"
    number 2
endseg

beginseg
    name "alley_shop_room_0"
    romalign 0x1000
    include "build/assets/scenes/shops/alley_shop/alley_shop_room_0.o"
    number 3
endseg

beginseg
    name "night_shop_scene"
    romalign 0x1000
    include "build/assets/scenes/shops/night_shop/night_shop_scene.o"
    number 2
endseg

beginseg
    name "night_shop_room_0"
    romalign 0x1000
    include "build/assets/scenes/shops/night_shop/night_shop_room_0.o"
    number 3
endseg

beginseg
    name "impa_scene"
    romalign 0x1000
    include "build/assets/scenes/indoors/impa/impa_scene.o"
    number 2
endseg

beginseg
    name "impa_room_0"
    romalign 0x1000
    include "build/assets/scenes/indoors/impa/impa_room_0.o"
    number 3
endseg

beginseg
    name "labo_scene"
    romalign 0x1000
    include "build/assets/scenes/indoors/labo/labo_scene.o"
    number 2
endseg

beginseg
    name "labo_room_0"
    romalign 0x1000
    include "build/assets/scenes/indoors/labo/labo_room_0.o"
    number 3
endseg

beginseg
    name "tent_scene"
    romalign 0x1000
    include "build/assets/scenes/indoors/tent/tent_scene.o"
    number 2
endseg

beginseg
    name "tent_room_0"
    romalign 0x1000
    include "build/assets/scenes/indoors/tent/tent_room_0.o"
    number 3
endseg

beginseg
    name "nakaniwa_scene"
    romalign 0x1000
    include "build/assets/scenes/indoors/nakaniwa/nakaniwa_scene.o"
    number 2
endseg

beginseg
    name "nakaniwa_room_0"
    romalign 0x1000
    include "build/assets/scenes/indoors/nakaniwa/nakaniwa_room_0.o"
    number 3
endseg

beginseg
    name "ddan_boss_scene"
    romalign 0x1000
    include "build/assets/scenes/dungeons/ddan_boss/ddan_boss_scene.o"
    number 2
endseg

beginseg
    name "ddan_boss_room_0"
    romalign 0x1000
    include "build/assets/scenes/dungeons/ddan_boss/ddan_boss_room_0.o"
    number 3
endseg

beginseg
    name "ddan_boss_room_1"
    romalign 0x1000
    include "build/assets/scenes/dungeons/ddan_boss/ddan_boss_room_1.o"
    number 3
endseg

beginseg
    name "ydan_boss_scene"
    romalign 0x1000
    include "build/assets/scenes/dungeons/ydan_boss/ydan_boss_scene.o"
    number 2
endseg

beginseg
    name "ydan_boss_room_0"
    romalign 0x1000
    include "build/assets/scenes/dungeons/ydan_boss/ydan_boss_room_0.o"
    number 3
endseg

beginseg
    name "ydan_boss_room_1"
    romalign 0x1000
    include "build/assets/scenes/dungeons/ydan_boss/ydan_boss_room_1.o"
    number 3
endseg

beginseg
    name "HAKAdan_bs_scene"
    romalign 0x1000
    include "build/assets/scenes/dungeons/HAKAdan_bs/HAKAdan_bs_scene.o"
    number 2
endseg

beginseg
    name "HAKAdan_bs_room_0"
    romalign 0x1000
    include "build/assets/scenes/dungeons/HAKAdan_bs/HAKAdan_bs_room_0.o"
    number 3
endseg

beginseg
    name "HAKAdan_bs_room_1"
    romalign 0x1000
    include "build/assets/scenes/dungeons/HAKAdan_bs/HAKAdan_bs_room_1.o"
    number 3
endseg

beginseg
    name "MIZUsin_bs_scene"
    romalign 0x1000
    include "build/assets/scenes/dungeons/MIZUsin_bs/MIZUsin_bs_scene.o"
    number 2
endseg

beginseg
    name "MIZUsin_bs_room_0"
    romalign 0x1000
    include "build/assets/scenes/dungeons/MIZUsin_bs/MIZUsin_bs_room_0.o"
    number 3
endseg

beginseg
    name "MIZUsin_bs_room_1"
    romalign 0x1000
    include "build/assets/scenes/dungeons/MIZUsin_bs/MIZUsin_bs_room_1.o"
    number 3
endseg

beginseg
    name "ganon_scene"
    romalign 0x1000
    include "build/assets/scenes/dungeons/ganon/ganon_scene.o"
    number 2
endseg

beginseg
    name "ganon_room_0"
    romalign 0x1000
    include "build/assets/scenes/dungeons/ganon/ganon_room_0.o"
    number 3
endseg

beginseg
    name "ganon_room_1"
    romalign 0x1000
    include "build/assets/scenes/dungeons/ganon/ganon_room_1.o"
    number 3
endseg

beginseg
    name "ganon_room_2"
    romalign 0x1000
    include "build/assets/scenes/dungeons/ganon/ganon_room_2.o"
    number 3
endseg

beginseg
    name "ganon_room_3"
    romalign 0x1000
    include "build/assets/scenes/dungeons/ganon/ganon_room_3.o"
    number 3
endseg

beginseg
    name "ganon_room_4"
    romalign 0x1000
    include "build/assets/scenes/dungeons/ganon/ganon_room_4.o"
    number 3
endseg

beginseg
    name "ganon_room_5"
    romalign 0x1000
    include "build/assets/scenes/dungeons/ganon/ganon_room_5.o"
    number 3
endseg

beginseg
    name "ganon_room_6"
    romalign 0x1000
    include "build/assets/scenes/dungeons/ganon/ganon_room_6.o"
    number 3
endseg

beginseg
    name "ganon_room_7"
    romalign 0x1000
    include "build/assets/scenes/dungeons/ganon/ganon_room_7.o"
    number 3
endseg

beginseg
    name "ganon_room_8"
    romalign 0x1000
    include "build/assets/scenes/dungeons/ganon/ganon_room_8.o"
    number 3
endseg

beginseg
    name "ganon_room_9"
    romalign 0x1000
    include "build/assets/scenes/dungeons/ganon/ganon_room_9.o"
    number 3
endseg

beginseg
    name "ganon_boss_scene"
    romalign 0x1000
    include "build/assets/scenes/dungeons/ganon_boss/ganon_boss_scene.o"
    number 2
endseg

beginseg
    name "ganon_boss_room_0"
    romalign 0x1000
    include "build/assets/scenes/dungeons/ganon_boss/ganon_boss_room_0.o"
    number 3
endseg

beginseg
    name "jyasinboss_scene"
    romalign 0x1000
    include "build/assets/scenes/dungeons/jyasinboss/jyasinboss_scene.o"
    number 2
endseg

beginseg
    name "jyasinboss_room_0"
    romalign 0x1000
    include "build/assets/scenes/dungeons/jyasinboss/jyasinboss_room_0.o"
    number 3
endseg

beginseg
    name "jyasinboss_room_1"
    romalign 0x1000
    include "build/assets/scenes/dungeons/jyasinboss/jyasinboss_room_1.o"
    number 3
endseg

beginseg
    name "jyasinboss_room_2"
    romalign 0x1000
    include "build/assets/scenes/dungeons/jyasinboss/jyasinboss_room_2.o"
    number 3
endseg

beginseg
    name "jyasinboss_room_3"
    romalign 0x1000
    include "build/assets/scenes/dungeons/jyasinboss/jyasinboss_room_3.o"
    number 3
endseg

beginseg
    name "kokiri_home4_scene"
    romalign 0x1000
    include "build/assets/scenes/indoors/kokiri_home4/kokiri_home4_scene.o"
    number 2
endseg

beginseg
    name "kokiri_home4_room_0"
    romalign 0x1000
    include "build/assets/scenes/indoors/kokiri_home4/kokiri_home4_room_0.o"
    number 3
endseg

beginseg
    name "kokiri_home5_scene"
    romalign 0x1000
    include "build/assets/scenes/indoors/kokiri_home5/kokiri_home5_scene.o"
    number 2
endseg

beginseg
    name "kokiri_home5_room_0"
    romalign 0x1000
    include "build/assets/scenes/indoors/kokiri_home5/kokiri_home5_room_0.o"
    number 3
endseg

beginseg
    name "ganon_final_scene"
    romalign 0x1000
    include "build/assets/scenes/dungeons/ganon_final/ganon_final_scene.o"
    number 2
endseg

beginseg
    name "ganon_final_room_0"
    romalign 0x1000
    include "build/assets/scenes/dungeons/ganon_final/ganon_final_room_0.o"
    number 3
endseg

beginseg
    name "kakariko3_scene"
    romalign 0x1000
    include "build/assets/scenes/misc/kakariko3/kakariko3_scene.o"
    number 2
endseg

beginseg
    name "kakariko3_room_0"
    romalign 0x1000
    include "build/assets/scenes/misc/kakariko3/kakariko3_room_0.o"
    number 3
endseg

beginseg
    name "hairal_niwa2_scene"
    romalign 0x1000
    include "build/assets/scenes/indoors/hairal_niwa2/hairal_niwa2_scene.o"
    number 2
endseg

beginseg
    name "hairal_niwa2_room_0"
    romalign 0x1000
    include "build/assets/scenes/indoors/hairal_niwa2/hairal_niwa2_room_0.o"
    number 3
endseg

beginseg
    name "hakasitarelay_scene"
    romalign 0x1000
    include "build/assets/scenes/indoors/hakasitarelay/hakasitarelay_scene.o"
    number 2
endseg

beginseg
    name "hakasitarelay_room_0"
    romalign 0x1000
    include "build/assets/scenes/indoors/hakasitarelay/hakasitarelay_room_0.o"
    number 3
endseg

beginseg
    name "hakasitarelay_room_1"
    romalign 0x1000
    include "build/assets/scenes/indoors/hakasitarelay/hakasitarelay_room_1.o"
    number 3
endseg

beginseg
    name "hakasitarelay_room_2"
    romalign 0x1000
    include "build/assets/scenes/indoors/hakasitarelay/hakasitarelay_room_2.o"
    number 3
endseg

beginseg
    name "hakasitarelay_room_3"
    romalign 0x1000
    include "build/assets/scenes/indoors/hakasitarelay/hakasitarelay_room_3.o"
    number 3
endseg

beginseg
    name "hakasitarelay_room_4"
    romalign 0x1000
    include "build/assets/scenes/indoors/hakasitarelay/hakasitarelay_room_4.o"
    number 3
endseg

beginseg
    name "hakasitarelay_room_5"
    romalign 0x1000
    include "build/assets/scenes/indoors/hakasitarelay/hakasitarelay_room_5.o"
    number 3
endseg

beginseg
    name "hakasitarelay_room_6"
    romalign 0x1000
    include "build/assets/scenes/indoors/hakasitarelay/hakasitarelay_room_6.o"
    number 3
endseg

beginseg
    name "shrine_scene"
    romalign 0x1000
    include "build/assets/scenes/misc/shrine/shrine_scene.o"
    number 2
endseg

beginseg
    name "shrine_room_0"
    romalign 0x1000
    include "build/assets/scenes/misc/shrine/shrine_room_0.o"
    number 3
endseg

beginseg
    name "turibori_scene"
    romalign 0x1000
    include "build/assets/scenes/misc/turibori/turibori_scene.o"
    number 2
endseg

beginseg
    name "turibori_room_0"
    romalign 0x1000
    include "build/assets/scenes/misc/turibori/turibori_room_0.o"
    number 3
endseg

beginseg
    name "shrine_n_scene"
    romalign 0x1000
    include "build/assets/scenes/misc/shrine_n/shrine_n_scene.o"
    number 2
endseg

beginseg
    name "shrine_n_room_0"
    romalign 0x1000
    include "build/assets/scenes/misc/shrine_n/shrine_n_room_0.o"
    number 3
endseg

beginseg
    name "shrine_r_scene"
    romalign 0x1000
    include "build/assets/scenes/misc/shrine_r/shrine_r_scene.o"
    number 2
endseg

beginseg
    name "shrine_r_room_0"
    romalign 0x1000
    include "build/assets/scenes/misc/shrine_r/shrine_r_room_0.o"
    number 3
endseg

beginseg
    name "hakaana2_scene"
    romalign 0x1000
    include "build/assets/scenes/misc/hakaana2/hakaana2_scene.o"
    number 2
endseg

beginseg
    name "hakaana2_room_0"
    romalign 0x1000
    include "build/assets/scenes/misc/hakaana2/hakaana2_room_0.o"
    number 3
endseg

beginseg
    name "gerudoway_scene"
    romalign 0x1000
    include "build/assets/scenes/dungeons/gerudoway/gerudoway_scene.o"
    number 2
endseg

beginseg
    name "gerudoway_room_0"
    romalign 0x1000
    include "build/assets/scenes/dungeons/gerudoway/gerudoway_room_0.o"
    number 3
endseg

beginseg
    name "gerudoway_room_1"
    romalign 0x1000
    include "build/assets/scenes/dungeons/gerudoway/gerudoway_room_1.o"
    number 3
endseg

beginseg
    name "gerudoway_room_2"
    romalign 0x1000
    include "build/assets/scenes/dungeons/gerudoway/gerudoway_room_2.o"
    number 3
endseg

beginseg
    name "gerudoway_room_3"
    romalign 0x1000
    include "build/assets/scenes/dungeons/gerudoway/gerudoway_room_3.o"
    number 3
endseg

beginseg
    name "gerudoway_room_4"
    romalign 0x1000
    include "build/assets/scenes/dungeons/gerudoway/gerudoway_room_4.o"
    number 3
endseg

beginseg
    name "gerudoway_room_5"
    romalign 0x1000
    include "build/assets/scenes/dungeons/gerudoway/gerudoway_room_5.o"
    number 3
endseg

beginseg
    name "hairal_niwa_n_scene"
    romalign 0x1000
    include "build/assets/scenes/indoors/hairal_niwa_n/hairal_niwa_n_scene.o"
    number 2
endseg

beginseg
    name "hairal_niwa_n_room_0"
    romalign 0x1000
    include "build/assets/scenes/indoors/hairal_niwa_n/hairal_niwa_n_room_0.o"
    number 3
endseg

beginseg
    name "bowling_scene"
    romalign 0x1000
    include "build/assets/scenes/indoors/bowling/bowling_scene.o"
    number 2
endseg

beginseg
    name "bowling_room_0"
    romalign 0x1000
    include "build/assets/scenes/indoors/bowling/bowling_room_0.o"
    number 3
endseg

beginseg
    name "hakaana_ouke_scene"
    romalign 0x1000
    include "build/assets/scenes/misc/hakaana_ouke/hakaana_ouke_scene.o"
    number 2
endseg

beginseg
    name "hakaana_ouke_room_0"
    romalign 0x1000
    include "build/assets/scenes/misc/hakaana_ouke/hakaana_ouke_room_0.o"
    number 3
endseg

beginseg
    name "hakaana_ouke_room_1"
    romalign 0x1000
    include "build/assets/scenes/misc/hakaana_ouke/hakaana_ouke_room_1.o"
    number 3
endseg

beginseg
    name "hakaana_ouke_room_2"
    romalign 0x1000
    include "build/assets/scenes/misc/hakaana_ouke/hakaana_ouke_room_2.o"
    number 3
endseg

beginseg
    name "hylia_labo_scene"
    romalign 0x1000
    include "build/assets/scenes/indoors/hylia_labo/hylia_labo_scene.o"
    number 2
endseg

beginseg
    name "hylia_labo_room_0"
    romalign 0x1000
    include "build/assets/scenes/indoors/hylia_labo/hylia_labo_room_0.o"
    number 3
endseg

beginseg
    name "souko_scene"
    romalign 0x1000
    include "build/assets/scenes/overworld/souko/souko_scene.o"
    number 2
endseg

beginseg
    name "souko_room_0"
    romalign 0x1000
    include "build/assets/scenes/overworld/souko/souko_room_0.o"
    number 3
endseg

beginseg
    name "souko_room_1"
    romalign 0x1000
    include "build/assets/scenes/overworld/souko/souko_room_1.o"
    number 3
endseg

beginseg
    name "souko_room_2"
    romalign 0x1000
    include "build/assets/scenes/overworld/souko/souko_room_2.o"
    number 3
endseg

beginseg
    name "miharigoya_scene"
    romalign 0x1000
    include "build/assets/scenes/indoors/miharigoya/miharigoya_scene.o"
    number 2
endseg

beginseg
    name "miharigoya_room_0"
    romalign 0x1000
    include "build/assets/scenes/indoors/miharigoya/miharigoya_room_0.o"
    number 3
endseg

beginseg
    name "mahouya_scene"
    romalign 0x1000
    include "build/assets/scenes/indoors/mahouya/mahouya_scene.o"
    number 2
endseg

beginseg
    name "mahouya_room_0"
    romalign 0x1000
    include "build/assets/scenes/indoors/mahouya/mahouya_room_0.o"
    number 3
endseg

beginseg
    name "takaraya_scene"
    romalign 0x1000
    include "build/assets/scenes/indoors/takaraya/takaraya_scene.o"
    number 2
endseg

beginseg
    name "takaraya_room_0"
    romalign 0x1000
    include "build/assets/scenes/indoors/takaraya/takaraya_room_0.o"
    number 3
endseg

beginseg
    name "takaraya_room_1"
    romalign 0x1000
    include "build/assets/scenes/indoors/takaraya/takaraya_room_1.o"
    number 3
endseg

beginseg
    name "takaraya_room_2"
    romalign 0x1000
    include "build/assets/scenes/indoors/takaraya/takaraya_room_2.o"
    number 3
endseg

beginseg
    name "takaraya_room_3"
    romalign 0x1000
    include "build/assets/scenes/indoors/takaraya/takaraya_room_3.o"
    number 3
endseg

beginseg
    name "takaraya_room_4"
    romalign 0x1000
    include "build/assets/scenes/indoors/takaraya/takaraya_room_4.o"
    number 3
endseg

beginseg
    name "takaraya_room_5"
    romalign 0x1000
    include "build/assets/scenes/indoors/takaraya/takaraya_room_5.o"
    number 3
endseg

beginseg
    name "takaraya_room_6"
    romalign 0x1000
    include "build/assets/scenes/indoors/takaraya/takaraya_room_6.o"
    number 3
endseg

beginseg
    name "ganon_sonogo_scene"
    romalign 0x1000
    include "build/assets/scenes/dungeons/ganon_sonogo/ganon_sonogo_scene.o"
    number 2
endseg

beginseg
    name "ganon_sonogo_room_0"
    romalign 0x1000
    include "build/assets/scenes/dungeons/ganon_sonogo/ganon_sonogo_room_0.o"
    number 3
endseg

beginseg
    name "ganon_sonogo_room_1"
    romalign 0x1000
    include "build/assets/scenes/dungeons/ganon_sonogo/ganon_sonogo_room_1.o"
    number 3
endseg

beginseg
    name "ganon_sonogo_room_2"
    romalign 0x1000
    include "build/assets/scenes/dungeons/ganon_sonogo/ganon_sonogo_room_2.o"
    number 3
endseg

beginseg
    name "ganon_sonogo_room_3"
    romalign 0x1000
    include "build/assets/scenes/dungeons/ganon_sonogo/ganon_sonogo_room_3.o"
    number 3
endseg

beginseg
    name "ganon_sonogo_room_4"
    romalign 0x1000
    include "build/assets/scenes/dungeons/ganon_sonogo/ganon_sonogo_room_4.o"
    number 3
endseg

beginseg
    name "ganon_demo_scene"
    romalign 0x1000
    include "build/assets/scenes/dungeons/ganon_demo/ganon_demo_scene.o"
    number 2
endseg

beginseg
    name "ganon_demo_room_0"
    romalign 0x1000
    include "build/assets/scenes/dungeons/ganon_demo/ganon_demo_room_0.o"
    number 3
endseg

beginseg
    name "besitu_scene"
    romalign 0x1000
    include "build/assets/scenes/test_levels/besitu/besitu_scene.o"
    number 2
endseg

beginseg
    name "besitu_room_0"
    romalign 0x1000
    include "build/assets/scenes/test_levels/besitu/besitu_room_0.o"
    number 3
endseg

beginseg
    name "face_shop_scene"
    romalign 0x1000
    include "build/assets/scenes/shops/face_shop/face_shop_scene.o"
    number 2
endseg

beginseg
    name "face_shop_room_0"
    romalign 0x1000
    include "build/assets/scenes/shops/face_shop/face_shop_room_0.o"
    number 3
endseg

beginseg
    name "kinsuta_scene"
    romalign 0x1000
    include "build/assets/scenes/misc/kinsuta/kinsuta_scene.o"
    number 2
endseg

beginseg
    name "kinsuta_room_0"
    romalign 0x1000
    include "build/assets/scenes/misc/kinsuta/kinsuta_room_0.o"
    number 3
endseg

beginseg
    name "ganontikasonogo_scene"
    romalign 0x1000
    include "build/assets/scenes/dungeons/ganontikasonogo/ganontikasonogo_scene.o"
    number 2
endseg

beginseg
    name "ganontikasonogo_room_0"
    romalign 0x1000
    include "build/assets/scenes/dungeons/ganontikasonogo/ganontikasonogo_room_0.o"
    number 3
endseg

beginseg
    name "ganontikasonogo_room_1"
    romalign 0x1000
    include "build/assets/scenes/dungeons/ganontikasonogo/ganontikasonogo_room_1.o"
    number 3
endseg

beginseg
    name "test01_scene"
    romalign 0x1000
    include "build/assets/scenes/test_levels/test01/test01_scene.o"
    number 2
endseg

beginseg
    name "test01_room_0"
    romalign 0x1000
    include "build/assets/scenes/test_levels/test01/test01_room_0.o"
    number 3
endseg

beginseg
    name "bump_texture_static"
    romalign 0x1000
    include "build/baserom/bump_texture_static.o"
endseg

beginseg
    name "anime_model_1_static"
    romalign 0x1000
    include "build/baserom/anime_model_1_static.o"
endseg

beginseg
    name "anime_model_2_static"
    romalign 0x1000
    include "build/baserom/anime_model_2_static.o"
endseg

beginseg
    name "anime_model_3_static"
    romalign 0x1000
    include "build/baserom/anime_model_3_static.o"
endseg

beginseg
    name "anime_model_4_static"
    romalign 0x1000
    include "build/baserom/anime_model_4_static.o"
endseg

beginseg
    name "anime_model_5_static"
    romalign 0x1000
    include "build/baserom/anime_model_5_static.o"
endseg

beginseg
    name "anime_model_6_static"
    romalign 0x1000
    include "build/baserom/anime_model_6_static.o"
endseg

beginseg
    name "anime_texture_1_static"
    romalign 0x1000
    include "build/baserom/anime_texture_1_static.o"
endseg

beginseg
    name "anime_texture_2_static"
    romalign 0x1000
    include "build/baserom/anime_texture_2_static.o"
endseg

beginseg
    name "anime_texture_3_static"
    romalign 0x1000
    include "build/baserom/anime_texture_3_static.o"
endseg

beginseg
    name "anime_texture_4_static"
    romalign 0x1000
    include "build/baserom/anime_texture_4_static.o"
endseg

beginseg
    name "anime_texture_5_static"
    romalign 0x1000
    include "build/baserom/anime_texture_5_static.o"
endseg

beginseg
    name "anime_texture_6_static"
    romalign 0x1000
    include "build/baserom/anime_texture_6_static.o"
endseg

beginseg
    name "softsprite_matrix_static"
    romalign 0x1000
    include "build/baserom/softsprite_matrix_static.o"
endseg<|MERGE_RESOLUTION|>--- conflicted
+++ resolved
@@ -3451,11 +3451,7 @@
 beginseg
     name "object_link_boy"
     romalign 0x1000
-<<<<<<< HEAD
     include "build/assets/objects/object_link_boy/object_link_boy.o"
-=======
-    include "build/baserom/object_link_boy.o"
->>>>>>> ca2ea1ce
     number 6
 endseg
 
