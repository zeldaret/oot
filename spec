/*
 * ROM spec file
 */

#define SEGMENT_SCENE 0x02000000
#define SEGMENT_ROOM 0x03000000

beginseg
    name "makerom"
    include "build/asm/rom_header.o"
    include "build/asm/ipl3.o"
    include "build/asm/entry.o"
endseg

beginseg
    name "boot"
    address 0x80000460
    include "build/src/boot/boot_main.o"
    include "build/src/boot/idle.o"
    include "build/src/boot/viconfig.o"
    include "build/src/boot/z_std_dma.o"
    include "build/src/boot/yaz0.o"
    include "build/src/boot/z_locale.o"
    include "build/src/boot/assert.o"
    include "build/src/boot/is_debug.o"
    include "build/src/libultra_boot_O2/osDriveRomInit.o"
    include "build/asm/yaz0_old.o"
    include "build/src/boot/stackcheck.o"
    include "build/src/boot/logutils.o"
    include "build/src/libultra_boot_O2/sprintf.o"
    include "build/src/libultra_boot_O1/piacs.o"
    include "build/src/libultra_boot_O1/osSendMesg.o"
    include "build/src/libultra_boot_O1/osStopThread.o"
    include "build/src/libultra_boot_O1/osViExtendVStart.o"
    include "build/src/libultra_boot_O1/osViModePalLan1.o"
    include "build/src/libultra_boot_O1/osRecvMesg.o"
    include "build/src/libultra_boot_O1/initialize.o"
    include "build/asm/libm.o"
    include "build/asm/exceptasm.o"
    include "build/src/libultra_boot_O1/__osDequeueThread.o"
    include "build/src/libultra_boot_O1/osDestroyThread.o"
    include "build/asm/bzero.o"
    include "build/src/libultra_boot_O1/osCreateThread.o"
    include "build/asm/__osSetSR.o"
    include "build/asm/__osGetSR.o"
    include "build/asm/osWritebackDCache.o"
    include "build/src/libultra_boot_O2/osViGetNextFramebuffer.o"
    include "build/src/libultra_boot_O2/pimgr.o"
    include "build/src/libultra_boot_O2/__osDevMgrMain.o"
    include "build/src/libultra_boot_O2/__osPiRawStartDma.o"
    include "build/src/libultra_boot_O1/osVirtualToPhysical.o"
    include "build/src/libultra_boot_O2/osViBlack.o"
    include "build/src/libultra_boot_O2/__osSiRawReadIo.o"
    include "build/src/libultra_boot_O1/osGetThreadId.o"
    include "build/asm/osSetIntMask.o"
    include "build/data/osSetIntMask.rodata.o"
    include "build/src/libultra_boot_O2/osViSetMode.o"
    include "build/asm/__osProbeTLB.o"
    include "build/src/libultra_boot_O1/osGetMemSize.o"
    include "build/src/libultra_boot_O1/osSetEventMesg.o"
    include "build/src/libultra_boot_O2/_Printf.o"
    include "build/asm/osUnmapTLBAll.o"
    include "build/src/libultra_boot_O2/osEPiStartDma.o"
    include "build/src/libultra_boot_O2/string.o"
    include "build/asm/osInvalICache.o"
    include "build/src/libultra_boot_O1/osCreateMesgQueue.o"
    include "build/asm/osInvalDCache.o"
    include "build/src/libultra_boot_O2/__osSiDeviceBusy.o"
    include "build/src/libultra_boot_O1/osJamMesg.o"
    include "build/src/libultra_boot_O1/osSetThreadPri.o"
    include "build/src/libultra_boot_O1/osGetThreadPri.o"
    include "build/src/libultra_boot_O2/__osEPiRawReadIo.o"
    include "build/src/libultra_boot_O2/osViSwapBuffer.o"
    include "build/src/libultra_boot_O2/__osEPiRawStartDma.o"
    include "build/asm/bcmp.o"
    include "build/src/libultra_boot_O1/osGetTime.o"
    include "build/src/libultra_boot_O1/timerintr.o"
    include "build/asm/osGetCount.o"
    include "build/src/libultra_boot_O1/__osSetGlobalIntMask.o"
    include "build/asm/__osSetCompare.o"
    include "build/asm/bcopy.o"
    include "build/src/libultra_boot_O1/__osResetGlobalIntMask.o"
    include "build/asm/__osDisableInt.o"
    include "build/asm/__osRestoreInt.o"
    include "build/src/libultra_boot_O2/osViModeNtscLan1.o"
    include "build/src/libultra_boot_O2/osViModeMpalLan1.o"
    include "build/src/libultra_boot_O2/__osViInit.o"
    include "build/src/libultra_boot_O2/__osViSwapContext.o"
    include "build/src/libultra_boot_O2/osPiGetCmdQueue.o"
    include "build/src/libultra_boot_O2/osEPiReadIo.o"
    include "build/src/libultra_boot_O2/osViSetSpecialFeatures.o"
    include "build/src/libultra_boot_O2/osCartRomInit.o"
    include "build/src/libultra_boot_O2/osViModeFpalLan1.o"
    include "build/asm/__osSetFpcCsr.o"
    include "build/asm/__osGetFpcCsr.o"
    include "build/src/libultra_boot_O2/osEPiWriteIo.o"
    include "build/asm/osMapTLBRdb.o"
    include "build/src/libultra_boot_O1/osYieldThread.o"
    include "build/asm/__osGetCause.o"
    include "build/src/libultra_boot_O2/__osEPiRawWriteIo.o"
    include "build/src/libultra_boot_O2/_Litob.o"
    include "build/src/libultra_boot_O2/ldiv.o"
    include "build/src/libultra_boot_O2/_Ldtob.o"
    include "build/src/boot/build.o"
    include "build/src/libultra_boot_O2/__osSiRawWriteIo.o"
    include "build/src/libultra_boot_O2/vimgr.o"
    include "build/src/libultra_boot_O2/__osViGetCurrentContext.o"
    include "build/src/libultra_boot_O1/osStartThread.o"
    include "build/src/libultra_boot_O2/osViSetYScale.o"
    include "build/src/libultra_boot_O2/osViSetXScale.o"
    include "build/src/libultra_boot_O1/__osSetHWIntrRoutine.o"
    include "build/src/libultra_boot_O1/__osGetHWIntrRoutine.o"
    include "build/asm/__osSetWatchLo.o"
    include "build/data/rsp_boot.text.o"
endseg

beginseg
    name "dmadata"
    include "build/asm/dmadata.o"
endseg

beginseg
    name "Audiobank"
    include "build/baserom/Audiobank.o"
endseg

beginseg
    name "Audioseq"
    include "build/baserom/Audioseq.o"
endseg

beginseg
    name "Audiotable"
    include "build/baserom/Audiotable.o"
endseg

beginseg
    name "link_animetion"
    include "build/baserom/link_animetion.o"
endseg

beginseg
    name "icon_item_static"
    romalign 0x1000
    include "build/assets/textures/icon_item_static/icon_item_static.o"
endseg

beginseg
    name "icon_item_24_static"
    romalign 0x1000
    include "build/assets/textures/icon_item_24_static/icon_item_24_static.o"
endseg

beginseg
    name "icon_item_field_static"
    romalign 0x1000
    include "build/assets/textures/icon_item_field_static/icon_item_field_static.o"
endseg

beginseg
    name "icon_item_dungeon_static"
    romalign 0x1000
    include "build/assets/textures/icon_item_dungeon_static/icon_item_dungeon_static.o"
endseg

beginseg
    name "icon_item_gameover_static"
    romalign 0x1000
    include "build/baserom/icon_item_gameover_static.o"
endseg

beginseg
    name "icon_item_nes_static"
    romalign 0x1000
    include "build/baserom/icon_item_nes_static.o"
    //include "build/assets/textures/icon_item_nes_static/icon_item_nes_static.o"
endseg

beginseg
    name "icon_item_ger_static"
    romalign 0x1000
    include "build/baserom/icon_item_ger_static.o"
endseg

beginseg
    name "icon_item_fra_static"
    romalign 0x1000
    include "build/baserom/icon_item_fra_static.o"
endseg

beginseg
    name "item_name_static"
    romalign 0x1000
    include "build/baserom/item_name_static.o"
endseg

beginseg
    name "map_name_static"
    romalign 0x1000
    include "build/baserom/map_name_static.o"
endseg

beginseg
    name "do_action_static"
    romalign 0x1000
    include "build/baserom/do_action_static.o"
endseg

beginseg
    name "message_static"
    romalign 0x1000
    include "build/baserom/message_static.o"
endseg

beginseg
    name "message_texture_static"
    romalign 0x1000
    include "build/baserom/message_texture_static.o"
endseg

beginseg
    name "nes_font_static"
    romalign 0x1000
    include "build/baserom/nes_font_static.o"
endseg

beginseg
    name "nes_message_data_static"
    romalign 0x1000
    include "build/baserom/nes_message_data_static.o"
endseg

beginseg
    name "ger_message_data_static"
    romalign 0x1000
    include "build/baserom/ger_message_data_static.o"
endseg

beginseg
    name "fra_message_data_static"
    romalign 0x1000
    include "build/baserom/fra_message_data_static.o"
endseg

beginseg
    name "staff_message_data_static"
    romalign 0x1000
    include "build/baserom/staff_message_data_static.o"
endseg

beginseg
    name "map_grand_static"
    romalign 0x1000
    include "build/baserom/map_grand_static.o"
endseg

beginseg
    name "map_48x85_static"
    romalign 0x1000
    include "build/baserom/map_48x85_static.o"
endseg

beginseg
    name "map_i_static"
    romalign 0x1000
    include "build/baserom/map_i_static.o"
endseg

beginseg
    name "code"
    address 0x8001CE60
    include "build/src/code/z_en_a_keep.o"
    include "build/data/z_en_a_keep.data.o"
    include "build/src/code/z_en_item00.o"
    include "build/data/z_en_item00.data.o"
    include "build/data/z_en_item00.bss.o"
    include "build/src/code/z_eff_blure.o"
    include "build/src/code/z_eff_shield_particle.o"
    include "build/src/code/z_eff_spark.o"
    include "build/src/code/z_eff_ss_dead.o"
    include "build/src/code/z_effect.o"
    include "build/src/code/z_effect_soft_sprite.o"
    include "build/src/code/z_effect_soft_sprite_old_init.o"
    include "build/data/z_effect_soft_sprite_old_init.data.o"
    include "build/src/code/z_effect_soft_sprite_dlftbls.o"
    include "build/src/code/flg_set.o"
    include "build/data/flg_set.data.o"
    include "build/data/flg_set.bss.o"
    include "build/src/code/z_DLF.o"
    include "build/src/code/z_actor.o"
    include "build/src/code/z_actor_dlftbls.o"
    include "build/src/code/z_bgcheck.o"
    include "build/data/z_bgcheck.data.o"
    include "build/data/z_bgcheck.rodata.o"
    include "build/data/z_bgcheck.bss.o"
    include "build/src/code/code_800430A0.o"
    include "build/src/code/code_80043480.o"
    include "build/src/code/z_camera.o"
    include "build/data/z_camera.data.o"
    include "build/data/z_camera.bss.o"
    include "build/src/code/z_collision_btltbls.o"
    include "build/src/code/z_collision_check.o"
    include "build/data/z_collision_check.bss.o"
    include "build/src/code/z_common_data.o"
    include "build/src/code/z_debug.o"
    include "build/src/code/z_debug_display.o"
    include "build/src/code/z_demo.o"
    include "build/src/code/code_80069420.o"
    include "build/src/code/z_draw.o"
    include "build/src/code/code_8006BA00.o"
    include "build/src/code/z_elf_message.o"
    include "build/src/code/z_face_reaction.o"
    include "build/src/code/code_8006C3A0.o"
    include "build/src/code/code_8006C510.o"
    include "build/src/code/z_fcurve_data_skelanime.o"
    include "build/src/code/z_game_dlftbls.o"
    include "build/src/code/z_horse.o"
    include "build/src/code/z_jpeg.o"
    include "build/src/code/code_8006EA30.o"
    include "build/data/code_8006EA30.data.o"
    include "build/src/code/z_kanfont.o"
    include "build/src/code/z_kankyo.o"
    include "build/data/z_kankyo.data.o"
    include "build/data/z_kankyo.rodata.o"
    include "build/data/z_kankyo.bss.o"
    include "build/src/code/z_lib.o"
    include "build/src/code/z_lifemeter.o"
    include "build/data/z_lifemeter.data.o"
    include "build/src/code/z_lights.o"
    include "build/data/z_lights.data.o"
    include "build/data/z_lights.bss.o"
    include "build/src/code/z_malloc.o"
    include "build/src/code/z_map_mark.o"
    include "build/src/code/z_moji.o"
    include "build/src/code/z_prenmi_buff.o"
    include "build/src/code/z_msgevent.o"
    include "build/src/code/code_8007BF90.o"
    include "build/src/code/z_onepointdemo.o"
    include "build/data/z_onepointdemo.data.o"
    include "build/src/code/z_map_exp.o"
    include "build/data/z_map_data.data.o"
    include "build/src/code/z_parameter.o"
    include "build/src/code/z_path.o"
    include "build/src/code//code_8008E6A0.o"
    include "build/src/code/z_player_lib.o"
    include "build/data/z_player_lib.data.o"
    include "build/data/z_player_lib.bss.o"
    include "build/src/code/z_prenmi.o"
    include "build/src/code/z_quake.o"
    include "build/src/code/z_rcp.o"
    include "build/src/code/z_room.o"
    include "build/src/code/z_sample.o"
    include "build/src/code/code_80097A00.o"
    include "build/src/code/z_scene.o"
    include "build/src/code/z_scene_table.o"
    include "build/src/code/z_skelanime.o"
    include "build/src/code/z_skin.o"
    include "build/data/z_skin.bss.o"
    include "build/src/code/z_skin_awb.o"
    include "build/src/code/z_skin_matrix.o"
    include "build/data/z_skin_matrix.data.o"
    include "build/src/code/z_sram.o"
    include "build/data/z_sram.data.o"
    include "build/data/z_sram.rodata.o"
    include "build/src/code/code_800A9D40.o"
    include "build/src/code/code_800A9F30.o"
    include "build/data/z_text.data.o"
    include "build/src/code/z_view.o"
    include "build/src/code/z_vimode.o"
    include "build/src/code/code_800ACE70.o"
    include "build/src/code/z_vismono.o"
    include "build/src/code/code_800AD920.o"
    include "build/src/code/z_vr_box.o"
    include "build/data/z_vr_box.data.o"
    include "build/src/code/z_vr_box_draw.o"
    include "build/src/code/z_player_call.o"
    include "build/src/code/z_fbdemo.o"
    include "build/src/code/z_fbdemo_triforce.o"
    include "build/src/code/z_fbdemo_wipe1.o"
    include "build/src/code/z_fbdemo_circle.o"
    include "build/src/code/z_fbdemo_fade.o"
    include "build/src/code/db_camera.o"
    include "build/data/db_camera.data.o"
    include "build/data/db_camera.rodata.o"
    include "build/data/db_camera.bss.o"
    include "build/asm/code_800BB0A0.o"
    include "build/data/code_800BB0A0.rodata.o"
    include "build/asm/code_800BB570.o"
    include "build/data/code_800BB570.data.o"
    include "build/data/code_800BB570.rodata.o"
    include "build/data/code_800BB570.bss.o"
    include "build/src/code/z_kaleido_manager.o"
    include "build/src/code/z_kaleido_scope_call.o"
    include "build/src/code/z_play.o"
    include "build/asm/PreRender.o"
    include "build/data/PreRender.rodata.o"
    include "build/src/code/TwoHeadArena.o"
    include "build/asm/code_800C3C20.o"
    include "build/data/code_800C3C20.data.o"
    include "build/src/code/audioMgr.o"
    include "build/src/code/title_setup.o"
    include "build/src/code/game.o"
    include "build/src/code/gamealloc.o"
    include "build/src/code/graph.o"
    include "build/src/code/listalloc.o"
    include "build/src/code/main.o"
    include "build/src/code/padmgr.o"
    include "build/src/code/sched.o"
    include "build/src/code/speed_meter.o"
    include "build/src/code/sys_cfb.o"
    include "build/src/code/sys_math.o"
    include "build/src/code/sys_math3d.o"
    include "build/src/code/sys_math_atan.o"
    include "build/src/code/sys_matrix.o"
    include "build/src/code/sys_ucode.o"
    include "build/src/code/code_800D2E30.o"
    include "build/data/code_800D2E30.data.o"
    include "build/src/code/code_800D31A0.o"
    include "build/src/code/irqmgr.o"
    include "build/src/code/debug_malloc.o"
    include "build/src/code/fault.o"
    include "build/data/fault.bss.o"
    include "build/src/code/fault_drawer.o"
    include "build/data/fault_drawer.bss.o"
    include "build/asm/code_800D71F0.o"
    include "build/asm/code_800D7CD0.o"
    include "build/data/code_800D7CD0.data.o"
    include "build/data/code_800D7CD0.rodata.o"
    include "build/asm/code_800DACC0.o"
    include "build/data/code_800DACC0.data.o"
    include "build/data/code_800DACC0.rodata.o"
    include "build/data/code_800DACC0.bss.o"
    include "build/asm/code_800DDE20.o"
    include "build/data/code_800DDE20.rodata.o"
    include "build/asm/code_800E11F0.o"
    include "build/data/code_800E11F0.data.o"
    include "build/data/code_800E11F0.rodata.o"
    include "build/src/libultra_code/code_800E6840.o"
    include "build/src/libultra_code/osAiSetNextBuffer.o"
    include "build/src/code/audio_playback.o"
    include "build/asm/code_800E88C0.o"
    include "build/data/code_800E88C0.data.o"
    include "build/data/code_800E88C0.rodata.o"
    include "build/asm/code_800E9340.o"
    include "build/data/code_800E9340.rodata.o"
    include "build/asm/code_800EC960.o"
    include "build/data/code_800EC960.data.o"
    include "build/data/code_800EC960.rodata.o"
    include "build/asm/code_800F7260.o"
    include "build/data/code_800F7260.data.o"
    include "build/data/code_800F7260.rodata.o"
    include "build/asm/code_800F9280.o"
    include "build/data/code_800F9280.data.o"
    include "build/data/code_800F9280.rodata.o"
    include "build/src/code/logseverity.o"
    include "build/src/code/gfxprint.o"
    include "build/src/code/code_800FBCE0.o"
    include "build/src/code/loadfragment2.o"
    include "build/src/code/mtxuty-cvt.o"
    include "build/src/code/relocation.o"
    include "build/src/code/code_800FC620.o"
    include "build/src/code/padutils.o"
    include "build/asm/code_800FCD40.o"
    include "build/src/code/code_800FCE80.o"
    include "build/asm/fp.o"
    include "build/src/code/system_malloc.o"
    include "build/src/code/code_800FD970.o"
    include "build/src/code/__osMalloc.o"
    include "build/src/code/printutils.o"
    include "build/src/code/sleep.o"
    include "build/src/code/jpegutils.o"
    include "build/asm/jpegdecoder.o"
    include "build/data/jpegdecoder.bss.o"
    include "build/asm/code_80100040.o"
    include "build/asm/guScale.o"
    include "build/src/libultra_code/sinf.o"
    include "build/src/libultra_code/sins.o"
    include "build/data/sins.data.o"
    include "build/src/libultra_code/sptask.o"
    include "build/src/libultra_code/osRumblePak.o"
    include "build/src/libultra_code/__osSiCreateAccessQueue.o"
    include "build/src/libultra_code/osContInit.o"
    include "build/src/libultra_code/osContStartReadData.o"
    include "build/src/libultra_code/guPerspectiveF.o"
    include "build/src/libultra_code/__osSpRawStartDma.o"
    include "build/src/libultra_code/__osSiRawStartDma.o"
    include "build/src/libultra_code/osSpTaskYield.o"
    include "build/asm/code_801014C0.o"
    include "build/data/code_801014C0.bss.o"
    include "build/asm/code_80101910.o"
    include "build/data/code_80101910.bss.o"
    include "build/asm/guMtxIdentF.o"
    include "build/src/libultra_code/guLookAt.o"
    include "build/asm/code_80101EB0.o"
    include "build/src/libultra_code/osStopTimer.o"
    include "build/asm/code_80102420.o"
    include "build/data/code_80102420.data.o"
    include "build/asm/code_80102FA0.o"
    include "build/asm/code_80103010.o"
    include "build/src/libultra_code/sqrtf.o"
    include "build/src/libultra_code/code_801031F0.o"
    include "build/src/libultra_code/guLookAtHilite.o"
    include "build/src/libultra_code/sp.o"
    include "build/asm/guMtxIdent.o"
    include "build/src/libultra_code/guPosition.o"
    include "build/src/libultra_code/osSpTaskYielded.o"
    include "build/src/libultra_code/rotate.o"
    include "build/src/libultra_code/osAiSetFrequency.o"
    include "build/src/libultra_code/__osGetActiveQueue.o"
    include "build/asm/guNormalize.o"
    include "build/src/libultra_code/osDpGetStatus.o"
    include "build/src/libultra_code/osDpSetStatus.o"
    include "build/asm/code_801041E0.o"
    include "build/src/libultra_code/ortho.o"
    include "build/src/libultra_code/cosf.o"
    include "build/src/libultra_code/coss.o"
    include "build/src/libultra_code/osViSetEvent.o"
    include "build/asm/code_80104810.o"
    include "build/src/libultra_code/guS2DInitBg.o"
    include "build/asm/code_80104C80.o"
    include "build/asm/code_80104D00.o"
    include "build/asm/code_80104D60.o"
    include "build/asm/code_80104F40.o"
    include "build/asm/code_80105250.o"
    include "build/src/libultra_code/osAiGetLength.o"
    include "build/asm/guTranslate.o"
    include "build/asm/code_80105CF0.o"
    include "build/data/code_80105CF0.data.o"
    include "build/src/libultra_code/osReadMempak.o"
    include "build/src/libultra_code/osMempakAddrCRC.o"
    include "build/src/libultra_code/osSetTimer.o"
    include "build/src/libultra_code/__osSpGetStatus.o"
    include "build/src/libultra_code/__osSpSetStatus.o"
    include "build/asm/osWritebackDCacheAll.o"
    include "build/src/libultra_code/__osGetCurrFaultedThread.o"
    include "build/asm/guMtxF2L.o"
    include "build/src/libultra_code/llcvt.o"
    include "build/src/libultra_code/osViGetCurrentFramebuffer.o"
    include "build/src/libultra_code/__osSpSetPc.o"
    include "build/src/libultra_code/sqrt.o"
    include "build/src/libultra_code/absf.o"
    include "build/src/code/code_801067F0.o"
    include "build/src/code/code_80106860.o"
    include "build/src/code/code_801068B0.o"
    include "build/src/code/z_message_PAL.o"
    include "build/data/z_message_PAL.rodata.o"
    include "build/data/z_message_PAL.bss.o"
    include "build/src/code/code_80110450.o"
    include "build/data/code_80110450.rodata.o"
    include "build/src/code/z_construct.o"
    include "build/data/rsp.text.o"
    include "build/data/rsp.rodata.o"
endseg

beginseg
    name "buffers"
    include "build/src/buffers/zbuffer.o"
    include "build/src/buffers/gfxbuffers.o"
    include "build/src/buffers/heaps.o"
endseg

beginseg
    name "ovl_title"
    address 0x80800000
    include "build/src/overlays/gamestates/ovl_title/z_title.o"
    include "build/src/overlays/gamestates/ovl_title/z_title_reloc.o"
endseg

beginseg
    name "ovl_select"
    include "build/src/overlays/gamestates/ovl_select/z_select.o"
    include "build/data/overlays/gamestates/z_select.data.o"
    include "build/data/overlays/gamestates/z_select.rodata.o"
    include "build/data/overlays/gamestates/z_select.reloc.o"
endseg

beginseg
    name "ovl_opening"
    include "build/src/overlays/gamestates/ovl_opening/z_opening.o"
    include "build/src/overlays/gamestates/ovl_opening/z_opening_reloc.o"
endseg

beginseg
    name "ovl_file_choose"
    include "build/src/overlays/gamestates/ovl_file_choose/z_file_choose.o"
    include "build/data/overlays/gamestates/z_file_choose.data.o"
    include "build/data/overlays/gamestates/z_file_choose.rodata.o"
    include "build/data/overlays/gamestates/z_file_choose.bss.o"
    include "build/data/overlays/gamestates/z_file_choose.reloc.o"
endseg

beginseg
    name "ovl_kaleido_scope"
    include "build/src/overlays/actors/ovl_kaleido_scope/z_kaleido_scope.o"
    include "build/data/overlays/actors/z_kaleido_scope.data.o"
    include "build/data/overlays/actors/z_kaleido_scope.rodata.o"
    include "build/data/overlays/actors/z_kaleido_scope.bss.o"
    include "build/data/overlays/actors/z_kaleido_scope.reloc.o"
endseg

beginseg
    name "ovl_player_actor"
    include "build/src/overlays/actors/ovl_player_actor/z_player.o"
    include "build/data/overlays/actors/z_player.data.o"
    include "build/data/overlays/actors/z_player.bss.o"
    include "build/data/overlays/actors/z_player.reloc.o"
endseg

beginseg
    name "ovl_map_mark_data"
    include "build/asm/overlays/data/ovl_map_mark_data/z_map_mark_data.o"
endseg

beginseg
    name "ovl_En_Test"
    include "build/src/overlays/actors/ovl_En_Test/z_en_test.o"
    include "build/data/overlays/actors/z_en_test.data.o"
    include "build/data/overlays/actors/z_en_test.reloc.o"
endseg

beginseg
    name "ovl_Arms_Hook"
    include "build/src/overlays/actors/ovl_Arms_Hook/z_arms_hook.o"
    include "build/data/overlays/actors/z_arms_hook.data.o"
    include "build/data/overlays/actors/z_arms_hook.reloc.o"
endseg

beginseg
    name "ovl_Arrow_Fire"
    include "build/src/overlays/actors/ovl_Arrow_Fire/z_arrow_fire.o"
    include "build/src/overlays/actors/ovl_Arrow_Fire/z_arrow_fire_reloc.o"
endseg

beginseg
    name "ovl_Arrow_Ice"
    include "build/src/overlays/actors/ovl_Arrow_Ice/z_arrow_ice.o"
    include "build/src/overlays/actors/ovl_Arrow_Ice/z_arrow_ice_reloc.o"
endseg

beginseg
    name "ovl_Arrow_Light"
    include "build/src/overlays/actors/ovl_Arrow_Light/z_arrow_light.o"
    include "build/src/overlays/actors/ovl_Arrow_Light/z_arrow_light_reloc.o"
endseg

beginseg
    name "ovl_Bg_Bdan_Objects"
    include "build/src/overlays/actors/ovl_Bg_Bdan_Objects/z_bg_bdan_objects.o"
    include "build/src/overlays/actors/ovl_Bg_Bdan_Objects/z_bg_bdan_objects_reloc.o"
endseg

beginseg
    name "ovl_Bg_Bdan_Switch"
    include "build/src/overlays/actors/ovl_Bg_Bdan_Switch/z_bg_bdan_switch.o"
    include "build/src/overlays/actors/ovl_Bg_Bdan_Switch/z_bg_bdan_switch_reloc.o"
endseg

beginseg
    name "ovl_Bg_Bom_Guard"
    include "build/src/overlays/actors/ovl_Bg_Bom_Guard/z_bg_bom_guard.o"
    include "build/src/overlays/actors/ovl_Bg_Bom_Guard/z_bg_bom_guard_reloc.o"
endseg

beginseg
    name "ovl_Bg_Bombwall"
    include "build/src/overlays/actors/ovl_Bg_Bombwall/z_bg_bombwall.o"
    include "build/data/overlays/actors/z_bg_bombwall.data.o"
    include "build/data/overlays/actors/z_bg_bombwall.reloc.o"
endseg

beginseg
    name "ovl_Bg_Bowl_Wall"
    include "build/src/overlays/actors/ovl_Bg_Bowl_Wall/z_bg_bowl_wall.o"
    include "build/data/overlays/actors/z_bg_bowl_wall.data.o"
    include "build/data/overlays/actors/z_bg_bowl_wall.reloc.o"
endseg

beginseg
    name "ovl_Bg_Breakwall"
    include "build/src/overlays/actors/ovl_Bg_Breakwall/z_bg_breakwall.o"
    include "build/data/overlays/actors/z_bg_breakwall.data.o"
    include "build/data/overlays/actors/z_bg_breakwall.reloc.o"
endseg

beginseg
    name "ovl_Bg_Ddan_Jd"
    include "build/src/overlays/actors/ovl_Bg_Ddan_Jd/z_bg_ddan_jd.o"
    include "build/data/overlays/actors/z_bg_ddan_jd.data.o"
    include "build/data/overlays/actors/z_bg_ddan_jd.reloc.o"
endseg

beginseg
    name "ovl_Bg_Ddan_Kd"
    include "build/src/overlays/actors/ovl_Bg_Ddan_Kd/z_bg_ddan_kd.o"
    include "build/src/overlays/actors/ovl_Bg_Ddan_Kd/z_bg_ddan_kd_reloc.o"
endseg

beginseg
    name "ovl_Bg_Dodoago"
    include "build/src/overlays/actors/ovl_Bg_Dodoago/z_bg_dodoago.o"
    include "build/data/overlays/actors/z_bg_dodoago.data.o"
    include "build/data/overlays/actors/z_bg_dodoago.bss.o"
    include "build/data/overlays/actors/z_bg_dodoago.reloc.o"
endseg

beginseg
    name "ovl_Bg_Dy_Yoseizo"
    include "build/src/overlays/actors/ovl_Bg_Dy_Yoseizo/z_bg_dy_yoseizo.o"
    include "build/data/overlays/actors/z_bg_dy_yoseizo.data.o"
    include "build/data/overlays/actors/z_bg_dy_yoseizo.reloc.o"
endseg

beginseg
    name "ovl_Bg_Ganon_Otyuka"
    include "build/src/overlays/actors/ovl_Bg_Ganon_Otyuka/z_bg_ganon_otyuka.o"
    include "build/data/overlays/actors/z_bg_ganon_otyuka.data.o"
    include "build/data/overlays/actors/z_bg_ganon_otyuka.reloc.o"
endseg

beginseg
    name "ovl_Bg_Gate_Shutter"
    include "build/src/overlays/actors/ovl_Bg_Gate_Shutter/z_bg_gate_shutter.o"
    include "build/src/overlays/actors/ovl_Bg_Gate_Shutter/z_bg_gate_shutter_reloc.o"
endseg

beginseg
    name "ovl_Bg_Gjyo_Bridge"
    include "build/src/overlays/actors/ovl_Bg_Gjyo_Bridge/z_bg_gjyo_bridge.o"
    include "build/src/overlays/actors/ovl_Bg_Gjyo_Bridge/z_bg_gjyo_bridge_reloc.o"
endseg

beginseg
    name "ovl_Bg_Gnd_Darkmeiro"
    include "build/src/overlays/actors/ovl_Bg_Gnd_Darkmeiro/z_bg_gnd_darkmeiro.o"
    include "build/data/overlays/actors/z_bg_gnd_darkmeiro.data.o"
    include "build/data/overlays/actors/z_bg_gnd_darkmeiro.reloc.o"
endseg

beginseg
    name "ovl_Bg_Gnd_Firemeiro"
    include "build/src/overlays/actors/ovl_Bg_Gnd_Firemeiro/z_bg_gnd_firemeiro.o"
    include "build/data/overlays/actors/z_bg_gnd_firemeiro.data.o"
    include "build/data/overlays/actors/z_bg_gnd_firemeiro.reloc.o"
endseg

beginseg
    name "ovl_Bg_Gnd_Iceblock"
    include "build/src/overlays/actors/ovl_Bg_Gnd_Iceblock/z_bg_gnd_iceblock.o"
    include "build/data/overlays/actors/z_bg_gnd_iceblock.data.o"
    include "build/data/overlays/actors/z_bg_gnd_iceblock.rodata.o"
    include "build/data/overlays/actors/z_bg_gnd_iceblock.bss.o"
    include "build/data/overlays/actors/z_bg_gnd_iceblock.reloc.o"
endseg

beginseg
    name "ovl_Bg_Gnd_Nisekabe"
    include "build/src/overlays/actors/ovl_Bg_Gnd_Nisekabe/z_bg_gnd_nisekabe.o"
    include "build/src/overlays/actors/ovl_Bg_Gnd_Nisekabe/z_bg_gnd_nisekabe_reloc.o"
endseg

beginseg
    name "ovl_Bg_Gnd_Soulmeiro"
    include "build/src/overlays/actors/ovl_Bg_Gnd_Soulmeiro/z_bg_gnd_soulmeiro.o"
    include "build/data/overlays/actors/z_bg_gnd_soulmeiro.data.o"
    include "build/data/overlays/actors/z_bg_gnd_soulmeiro.reloc.o"
endseg

beginseg
    name "ovl_Bg_Haka"
    include "build/src/overlays/actors/ovl_Bg_Haka/z_bg_haka.o"
    include "build/data/overlays/actors/z_bg_haka.data.o"
    include "build/data/overlays/actors/z_bg_haka.reloc.o"
endseg

beginseg
    name "ovl_Bg_Haka_Gate"
    include "build/src/overlays/actors/ovl_Bg_Haka_Gate/z_bg_haka_gate.o"
    include "build/data/overlays/actors/z_bg_haka_gate.data.o"
    include "build/data/overlays/actors/z_bg_haka_gate.bss.o"
    include "build/data/overlays/actors/z_bg_haka_gate.reloc.o"
endseg

beginseg
    name "ovl_Bg_Haka_Huta"
    include "build/src/overlays/actors/ovl_Bg_Haka_Huta/z_bg_haka_huta.o"
    include "build/data/overlays/actors/z_bg_haka_huta.data.o"
    include "build/data/overlays/actors/z_bg_haka_huta.reloc.o"
endseg

beginseg
    name "ovl_Bg_Haka_Megane"
    include "build/src/overlays/actors/ovl_Bg_Haka_Megane/z_bg_haka_megane.o"
    include "build/src/overlays/actors/ovl_Bg_Haka_Megane/z_bg_haka_megane_reloc.o"
endseg

beginseg
    name "ovl_Bg_Haka_MeganeBG"
    include "build/src/overlays/actors/ovl_Bg_Haka_MeganeBG/z_bg_haka_meganebg.o"
    include "build/data/overlays/actors/z_bg_haka_meganebg.data.o"
    include "build/data/overlays/actors/z_bg_haka_meganebg.reloc.o"
endseg

beginseg
    name "ovl_Bg_Haka_Sgami"
    include "build/src/overlays/actors/ovl_Bg_Haka_Sgami/z_bg_haka_sgami.o"
    include "build/data/overlays/actors/z_bg_haka_sgami.data.o"
    include "build/data/overlays/actors/z_bg_haka_sgami.reloc.o"
endseg

beginseg
    name "ovl_Bg_Haka_Ship"
    include "build/src/overlays/actors/ovl_Bg_Haka_Ship/z_bg_haka_ship.o"
    include "build/data/overlays/actors/z_bg_haka_ship.data.o"
    include "build/data/overlays/actors/z_bg_haka_ship.reloc.o"
endseg

beginseg
    name "ovl_Bg_Haka_Trap"
    include "build/src/overlays/actors/ovl_Bg_Haka_Trap/z_bg_haka_trap.o"
    include "build/data/overlays/actors/z_bg_haka_trap.data.o"
    include "build/data/overlays/actors/z_bg_haka_trap.reloc.o"
endseg

beginseg
    name "ovl_Bg_Haka_Tubo"
    include "build/src/overlays/actors/ovl_Bg_Haka_Tubo/z_bg_haka_tubo.o"
    include "build/data/overlays/actors/z_bg_haka_tubo.data.o"
    include "build/data/overlays/actors/z_bg_haka_tubo.reloc.o"
endseg

beginseg
    name "ovl_Bg_Haka_Water"
    include "build/src/overlays/actors/ovl_Bg_Haka_Water/z_bg_haka_water.o"
    include "build/data/overlays/actors/z_bg_haka_water.data.o"
    include "build/data/overlays/actors/z_bg_haka_water.reloc.o"
endseg

beginseg
    name "ovl_Bg_Haka_Zou"
    include "build/src/overlays/actors/ovl_Bg_Haka_Zou/z_bg_haka_zou.o"
    include "build/data/overlays/actors/z_bg_haka_zou.data.o"
    include "build/data/overlays/actors/z_bg_haka_zou.reloc.o"
endseg

beginseg
    name "ovl_Bg_Heavy_Block"
    include "build/src/overlays/actors/ovl_Bg_Heavy_Block/z_bg_heavy_block.o"
    include "build/data/overlays/actors/z_bg_heavy_block.data.o"
    include "build/data/overlays/actors/z_bg_heavy_block.reloc.o"
endseg

beginseg
    name "ovl_Bg_Hidan_Curtain"
    include "build/src/overlays/actors/ovl_Bg_Hidan_Curtain/z_bg_hidan_curtain.o"
    include "build/data/overlays/actors/z_bg_hidan_curtain.data.o"
    include "build/data/overlays/actors/z_bg_hidan_curtain.reloc.o"
endseg

beginseg
    name "ovl_Bg_Hidan_Dalm"
    include "build/src/overlays/actors/ovl_Bg_Hidan_Dalm/z_bg_hidan_dalm.o"
    include "build/data/overlays/actors/z_bg_hidan_dalm.data.o"
    include "build/data/overlays/actors/z_bg_hidan_dalm.reloc.o"
endseg

beginseg
    name "ovl_Bg_Hidan_Firewall"
    include "build/src/overlays/actors/ovl_Bg_Hidan_Firewall/z_bg_hidan_firewall.o"
    include "build/src/overlays/actors/ovl_Bg_Hidan_Firewall/z_bg_hidan_firewall_reloc.o"
endseg

beginseg
    name "ovl_Bg_Hidan_Fslift"
    include "build/src/overlays/actors/ovl_Bg_Hidan_Fslift/z_bg_hidan_fslift.o"
    include "build/src/overlays/actors/ovl_Bg_Hidan_Fslift/z_bg_hidan_fslift_reloc.o"
endseg

beginseg
    name "ovl_Bg_Hidan_Fwbig"
    include "build/src/overlays/actors/ovl_Bg_Hidan_Fwbig/z_bg_hidan_fwbig.o"
    include "build/data/overlays/actors/z_bg_hidan_fwbig.data.o"
    include "build/data/overlays/actors/z_bg_hidan_fwbig.reloc.o"
endseg

beginseg
    name "ovl_Bg_Hidan_Hamstep"
    include "build/src/overlays/actors/ovl_Bg_Hidan_Hamstep/z_bg_hidan_hamstep.o"
    include "build/data/overlays/actors/z_bg_hidan_hamstep.data.o"
    include "build/data/overlays/actors/z_bg_hidan_hamstep.reloc.o"
endseg

beginseg
    name "ovl_Bg_Hidan_Hrock"
    include "build/src/overlays/actors/ovl_Bg_Hidan_Hrock/z_bg_hidan_hrock.o"
    include "build/data/overlays/actors/z_bg_hidan_hrock.data.o"
    include "build/data/overlays/actors/z_bg_hidan_hrock.reloc.o"
endseg

beginseg
    name "ovl_Bg_Hidan_Kousi"
    include "build/src/overlays/actors/ovl_Bg_Hidan_Kousi/z_bg_hidan_kousi.o"
    include "build/src/overlays/actors/ovl_Bg_Hidan_Kousi/z_bg_hidan_kousi_reloc.o"
endseg

beginseg
    name "ovl_Bg_Hidan_Kowarerukabe"
    include "build/src/overlays/actors/ovl_Bg_Hidan_Kowarerukabe/z_bg_hidan_kowarerukabe.o"
    include "build/data/overlays/actors/z_bg_hidan_kowarerukabe.data.o"
    include "build/data/overlays/actors/z_bg_hidan_kowarerukabe.reloc.o"
endseg

beginseg
    name "ovl_Bg_Hidan_Rock"
    include "build/src/overlays/actors/ovl_Bg_Hidan_Rock/z_bg_hidan_rock.o"
    include "build/data/overlays/actors/z_bg_hidan_rock.data.o"
    include "build/data/overlays/actors/z_bg_hidan_rock.reloc.o"
endseg

beginseg
    name "ovl_Bg_Hidan_Rsekizou"
    include "build/src/overlays/actors/ovl_Bg_Hidan_Rsekizou/z_bg_hidan_rsekizou.o"
    include "build/data/overlays/actors/z_bg_hidan_rsekizou.data.o"
    include "build/data/overlays/actors/z_bg_hidan_rsekizou.reloc.o"
endseg

beginseg
    name "ovl_Bg_Hidan_Sekizou"
    include "build/src/overlays/actors/ovl_Bg_Hidan_Sekizou/z_bg_hidan_sekizou.o"
    include "build/data/overlays/actors/z_bg_hidan_sekizou.data.o"
    include "build/data/overlays/actors/z_bg_hidan_sekizou.reloc.o"
endseg

beginseg
    name "ovl_Bg_Hidan_Sima"
    include "build/src/overlays/actors/ovl_Bg_Hidan_Sima/z_bg_hidan_sima.o"
    include "build/data/overlays/actors/z_bg_hidan_sima.data.o"
    include "build/data/overlays/actors/z_bg_hidan_sima.reloc.o"
endseg

beginseg
    name "ovl_Bg_Hidan_Syoku"
    include "build/src/overlays/actors/ovl_Bg_Hidan_Syoku/z_bg_hidan_syoku.o"
    include "build/src/overlays/actors/ovl_Bg_Hidan_Syoku/z_bg_hidan_syoku_reloc.o"
endseg

beginseg
    name "ovl_Bg_Ice_Objects"
    include "build/src/overlays/actors/ovl_Bg_Ice_Objects/z_bg_ice_objects.o"
    include "build/data/overlays/actors/z_bg_ice_objects.data.o"
    include "build/data/overlays/actors/z_bg_ice_objects.reloc.o"
endseg

beginseg
    name "ovl_Bg_Ice_Shelter"
    include "build/src/overlays/actors/ovl_Bg_Ice_Shelter/z_bg_ice_shelter.o"
    include "build/data/overlays/actors/z_bg_ice_shelter.data.o"
    include "build/data/overlays/actors/z_bg_ice_shelter.reloc.o"
endseg

beginseg
    name "ovl_Bg_Ice_Shutter"
    include "build/src/overlays/actors/ovl_Bg_Ice_Shutter/z_bg_ice_shutter.o"
    include "build/data/overlays/actors/z_bg_ice_shutter.data.o"
    include "build/data/overlays/actors/z_bg_ice_shutter.reloc.o"
endseg

beginseg
    name "ovl_Bg_Ice_Turara"
    include "build/src/overlays/actors/ovl_Bg_Ice_Turara/z_bg_ice_turara.o"
    include "build/data/overlays/actors/z_bg_ice_turara.data.o"
    include "build/data/overlays/actors/z_bg_ice_turara.reloc.o"
endseg

beginseg
    name "ovl_Bg_Ingate"
    include "build/src/overlays/actors/ovl_Bg_Ingate/z_bg_ingate.o"
    include "build/data/overlays/actors/z_bg_ingate.data.o"
    include "build/data/overlays/actors/z_bg_ingate.reloc.o"
endseg

beginseg
    name "ovl_Bg_Jya_1flift"
    include "build/src/overlays/actors/ovl_Bg_Jya_1flift/z_bg_jya_1flift.o"
    include "build/data/overlays/actors/z_bg_jya_1flift.data.o"
    include "build/data/overlays/actors/z_bg_jya_1flift.reloc.o"
endseg

beginseg
    name "ovl_Bg_Jya_Amishutter"
    include "build/src/overlays/actors/ovl_Bg_Jya_Amishutter/z_bg_jya_amishutter.o"
    include "build/src/overlays/actors/ovl_Bg_Jya_Amishutter/z_bg_jya_amishutter_reloc.o"
endseg

beginseg
    name "ovl_Bg_Jya_Bigmirror"
    include "build/src/overlays/actors/ovl_Bg_Jya_Bigmirror/z_bg_jya_bigmirror.o"
    include "build/data/overlays/actors/z_bg_jya_bigmirror.data.o"
    include "build/data/overlays/actors/z_bg_jya_bigmirror.reloc.o"
endseg

beginseg
    name "ovl_Bg_Jya_Block"
    include "build/src/overlays/actors/ovl_Bg_Jya_Block/z_bg_jya_block.o"
    include "build/data/overlays/actors/z_bg_jya_block.data.o"
    include "build/data/overlays/actors/z_bg_jya_block.reloc.o"
endseg

beginseg
    name "ovl_Bg_Jya_Bombchuiwa"
    include "build/src/overlays/actors/ovl_Bg_Jya_Bombchuiwa/z_bg_jya_bombchuiwa.o"
    include "build/data/overlays/actors/z_bg_jya_bombchuiwa.data.o"
    include "build/data/overlays/actors/z_bg_jya_bombchuiwa.reloc.o"
endseg

beginseg
    name "ovl_Bg_Jya_Bombiwa"
    include "build/src/overlays/actors/ovl_Bg_Jya_Bombiwa/z_bg_jya_bombiwa.o"
    include "build/data/overlays/actors/z_bg_jya_bombiwa.data.o"
    include "build/data/overlays/actors/z_bg_jya_bombiwa.reloc.o"
endseg

beginseg
    name "ovl_Bg_Jya_Cobra"
    include "build/src/overlays/actors/ovl_Bg_Jya_Cobra/z_bg_jya_cobra.o"
    include "build/data/overlays/actors/z_bg_jya_cobra.data.o"
    include "build/data/overlays/actors/z_bg_jya_cobra.reloc.o"
endseg

beginseg
    name "ovl_Bg_Jya_Goroiwa"
    include "build/src/overlays/actors/ovl_Bg_Jya_Goroiwa/z_bg_jya_goroiwa.o"
    include "build/data/overlays/actors/z_bg_jya_goroiwa.data.o"
    include "build/data/overlays/actors/z_bg_jya_goroiwa.reloc.o"
endseg

beginseg
    name "ovl_Bg_Jya_Haheniron"
    include "build/src/overlays/actors/ovl_Bg_Jya_Haheniron/z_bg_jya_haheniron.o"
    include "build/data/overlays/actors/z_bg_jya_haheniron.data.o"
    include "build/data/overlays/actors/z_bg_jya_haheniron.reloc.o"
endseg

beginseg
    name "ovl_Bg_Jya_Ironobj"
    include "build/src/overlays/actors/ovl_Bg_Jya_Ironobj/z_bg_jya_ironobj.o"
    include "build/data/overlays/actors/z_bg_jya_ironobj.data.o"
    include "build/data/overlays/actors/z_bg_jya_ironobj.reloc.o"
endseg

beginseg
    name "ovl_Bg_Jya_Kanaami"
    include "build/src/overlays/actors/ovl_Bg_Jya_Kanaami/z_bg_jya_kanaami.o"
    include "build/src/overlays/actors/ovl_Bg_Jya_Kanaami/z_bg_jya_kanaami_reloc.o"
endseg

beginseg
    name "ovl_Bg_Jya_Lift"
    include "build/src/overlays/actors/ovl_Bg_Jya_Lift/z_bg_jya_lift.o"
    include "build/data/overlays/actors/z_bg_jya_lift.data.o"
    include "build/data/overlays/actors/z_bg_jya_lift.reloc.o"
endseg

beginseg
    name "ovl_Bg_Jya_Megami"
    include "build/src/overlays/actors/ovl_Bg_Jya_Megami/z_bg_jya_megami.o"
    include "build/data/overlays/actors/z_bg_jya_megami.data.o"
    include "build/data/overlays/actors/z_bg_jya_megami.reloc.o"
endseg

beginseg
    name "ovl_Bg_Jya_Zurerukabe"
    include "build/src/overlays/actors/ovl_Bg_Jya_Zurerukabe/z_bg_jya_zurerukabe.o"
    include "build/data/overlays/actors/z_bg_jya_zurerukabe.data.o"
    include "build/data/overlays/actors/z_bg_jya_zurerukabe.reloc.o"
endseg

beginseg
    name "ovl_Bg_Menkuri_Eye"
    include "build/src/overlays/actors/ovl_Bg_Menkuri_Eye/z_bg_menkuri_eye.o"
    include "build/data/overlays/actors/z_bg_menkuri_eye.data.o"
    include "build/data/overlays/actors/z_bg_menkuri_eye.bss.o"
    include "build/data/overlays/actors/z_bg_menkuri_eye.reloc.o"
endseg

beginseg
    name "ovl_Bg_Menkuri_Kaiten"
    include "build/src/overlays/actors/ovl_Bg_Menkuri_Kaiten/z_bg_menkuri_kaiten.o"
    include "build/src/overlays/actors/ovl_Bg_Menkuri_Kaiten/z_bg_menkuri_kaiten_reloc.o"
endseg

beginseg
    name "ovl_Bg_Menkuri_Nisekabe"
    include "build/src/overlays/actors/ovl_Bg_Menkuri_Nisekabe/z_bg_menkuri_nisekabe.o"
    include "build/src/overlays/actors/ovl_Bg_Menkuri_Nisekabe/z_bg_menkuri_nisekabe_reloc.o"
endseg

beginseg
    name "ovl_Bg_Mizu_Bwall"
    include "build/src/overlays/actors/ovl_Bg_Mizu_Bwall/z_bg_mizu_bwall.o"
    include "build/data/overlays/actors/z_bg_mizu_bwall.data.o"
    include "build/data/overlays/actors/z_bg_mizu_bwall.reloc.o"
endseg

beginseg
    name "ovl_Bg_Mizu_Movebg"
    include "build/src/overlays/actors/ovl_Bg_Mizu_Movebg/z_bg_mizu_movebg.o"
    include "build/data/overlays/actors/z_bg_mizu_movebg.data.o"
    include "build/data/overlays/actors/z_bg_mizu_movebg.bss.o"
    include "build/data/overlays/actors/z_bg_mizu_movebg.reloc.o"
endseg

beginseg
    name "ovl_Bg_Mizu_Shutter"
    include "build/src/overlays/actors/ovl_Bg_Mizu_Shutter/z_bg_mizu_shutter.o"
    include "build/data/overlays/actors/z_bg_mizu_shutter.data.o"
    include "build/data/overlays/actors/z_bg_mizu_shutter.reloc.o"
endseg

beginseg
    name "ovl_Bg_Mizu_Uzu"
    include "build/src/overlays/actors/ovl_Bg_Mizu_Uzu/z_bg_mizu_uzu.o"
    include "build/src/overlays/actors/ovl_Bg_Mizu_Uzu/z_bg_mizu_uzu_reloc.o"
endseg

beginseg
    name "ovl_Bg_Mizu_Water"
    include "build/src/overlays/actors/ovl_Bg_Mizu_Water/z_bg_mizu_water.o"
    include "build/data/overlays/actors/z_bg_mizu_water.data.o"
    include "build/data/overlays/actors/z_bg_mizu_water.reloc.o"
endseg

beginseg
    name "ovl_Bg_Mjin"
    include "build/src/overlays/actors/ovl_Bg_Mjin/z_bg_mjin.o"
    include "build/src/overlays/actors/ovl_Bg_Mjin/z_bg_mjin_reloc.o"
endseg

beginseg
    name "ovl_Bg_Mori_Bigst"
    include "build/src/overlays/actors/ovl_Bg_Mori_Bigst/z_bg_mori_bigst.o"
    include "build/data/overlays/actors/z_bg_mori_bigst.data.o"
    include "build/data/overlays/actors/z_bg_mori_bigst.reloc.o"
endseg

beginseg
    name "ovl_Bg_Mori_Elevator"
    include "build/src/overlays/actors/ovl_Bg_Mori_Elevator/z_bg_mori_elevator.o"
    include "build/data/overlays/actors/z_bg_mori_elevator.data.o"
    include "build/data/overlays/actors/z_bg_mori_elevator.reloc.o"
endseg

beginseg
    name "ovl_Bg_Mori_Hashigo"
    include "build/src/overlays/actors/ovl_Bg_Mori_Hashigo/z_bg_mori_hashigo.o"
    include "build/data/overlays/actors/z_bg_mori_hashigo.data.o"
    include "build/data/overlays/actors/z_bg_mori_hashigo.reloc.o"
endseg

beginseg
    name "ovl_Bg_Mori_Hashira4"
    include "build/src/overlays/actors/ovl_Bg_Mori_Hashira4/z_bg_mori_hashira4.o"
    include "build/data/overlays/actors/z_bg_mori_hashira4.data.o"
    include "build/data/overlays/actors/z_bg_mori_hashira4.bss.o"
    include "build/data/overlays/actors/z_bg_mori_hashira4.reloc.o"
endseg

beginseg
    name "ovl_Bg_Mori_Hineri"
    include "build/src/overlays/actors/ovl_Bg_Mori_Hineri/z_bg_mori_hineri.o"
    include "build/data/overlays/actors/z_bg_mori_hineri.data.o"
    include "build/data/overlays/actors/z_bg_mori_hineri.reloc.o"
endseg

beginseg
    name "ovl_Bg_Mori_Idomizu"
    include "build/src/overlays/actors/ovl_Bg_Mori_Idomizu/z_bg_mori_idomizu.o"
    include "build/data/overlays/actors/z_bg_mori_idomizu.data.o"
    include "build/data/overlays/actors/z_bg_mori_idomizu.reloc.o"
endseg

beginseg
    name "ovl_Bg_Mori_Kaitenkabe"
    include "build/src/overlays/actors/ovl_Bg_Mori_Kaitenkabe/z_bg_mori_kaitenkabe.o"
    include "build/data/overlays/actors/z_bg_mori_kaitenkabe.data.o"
    include "build/data/overlays/actors/z_bg_mori_kaitenkabe.reloc.o"
endseg

beginseg
    name "ovl_Bg_Mori_Rakkatenjo"
    include "build/src/overlays/actors/ovl_Bg_Mori_Rakkatenjo/z_bg_mori_rakkatenjo.o"
    include "build/data/overlays/actors/z_bg_mori_rakkatenjo.data.o"
    include "build/data/overlays/actors/z_bg_mori_rakkatenjo.reloc.o"
endseg

beginseg
    name "ovl_Bg_Po_Event"
    include "build/src/overlays/actors/ovl_Bg_Po_Event/z_bg_po_event.o"
    include "build/data/overlays/actors/z_bg_po_event.data.o"
    include "build/data/overlays/actors/z_bg_po_event.bss.o"
    include "build/data/overlays/actors/z_bg_po_event.reloc.o"
endseg

beginseg
    name "ovl_Bg_Po_Syokudai"
    include "build/src/overlays/actors/ovl_Bg_Po_Syokudai/z_bg_po_syokudai.o"
    include "build/data/overlays/actors/z_bg_po_syokudai.data.o"
    include "build/data/overlays/actors/z_bg_po_syokudai.reloc.o"
endseg

beginseg
    name "ovl_Bg_Pushbox"
    include "build/src/overlays/actors/ovl_Bg_Pushbox/z_bg_pushbox.o"
    include "build/src/overlays/actors/ovl_Bg_Pushbox/z_bg_pushbox_reloc.o"
endseg

beginseg
    name "ovl_Bg_Relay_Objects"
    include "build/src/overlays/actors/ovl_Bg_Relay_Objects/z_bg_relay_objects.o"
    include "build/data/overlays/actors/z_bg_relay_objects.data.o"
    include "build/data/overlays/actors/z_bg_relay_objects.reloc.o"
endseg

beginseg
    name "ovl_Bg_Spot00_Break"
    include "build/src/overlays/actors/ovl_Bg_Spot00_Break/z_bg_spot00_break.o"
    include "build/src/overlays/actors/ovl_Bg_Spot00_Break/z_bg_spot00_break_reloc.o"
endseg

beginseg
    name "ovl_Bg_Spot00_Hanebasi"
    include "build/src/overlays/actors/ovl_Bg_Spot00_Hanebasi/z_bg_spot00_hanebasi.o"
    include "build/data/overlays/actors/z_bg_spot00_hanebasi.data.o"
    include "build/data/overlays/actors/z_bg_spot00_hanebasi.reloc.o"
endseg

beginseg
    name "ovl_Bg_Spot01_Fusya"
    include "build/src/overlays/actors/ovl_Bg_Spot01_Fusya/z_bg_spot01_fusya.o"
    include "build/src/overlays/actors/ovl_Bg_Spot01_Fusya/z_bg_spot01_fusya_reloc.o"
endseg

beginseg
    name "ovl_Bg_Spot01_Idohashira"
    include "build/src/overlays/actors/ovl_Bg_Spot01_Idohashira/z_bg_spot01_idohashira.o"
    include "build/data/overlays/actors/z_bg_spot01_idohashira.data.o"
    include "build/data/overlays/actors/z_bg_spot01_idohashira.reloc.o"
endseg

beginseg
    name "ovl_Bg_Spot01_Idomizu"
    include "build/src/overlays/actors/ovl_Bg_Spot01_Idomizu/z_bg_spot01_idomizu.o"
    include "build/data/overlays/actors/z_bg_spot01_idomizu.data.o"
    include "build/data/overlays/actors/z_bg_spot01_idomizu.reloc.o"
endseg

beginseg
    name "ovl_Bg_Spot01_Idosoko"
    include "build/src/overlays/actors/ovl_Bg_Spot01_Idosoko/z_bg_spot01_idosoko.o"
    include "build/src/overlays/actors/ovl_Bg_Spot01_Idosoko/z_bg_spot01_idosoko_reloc.o"
endseg

beginseg
    name "ovl_Bg_Spot01_Objects2"
    include "build/src/overlays/actors/ovl_Bg_Spot01_Objects2/z_bg_spot01_objects2.o"
    include "build/data/overlays/actors/z_bg_spot01_objects2.data.o"
    include "build/data/overlays/actors/z_bg_spot01_objects2.reloc.o"
endseg

beginseg
    name "ovl_Bg_Spot02_Objects"
    include "build/src/overlays/actors/ovl_Bg_Spot02_Objects/z_bg_spot02_objects.o"
    include "build/data/overlays/actors/z_bg_spot02_objects.data.o"
    include "build/data/overlays/actors/z_bg_spot02_objects.reloc.o"
endseg

beginseg
    name "ovl_Bg_Spot03_Taki"
    include "build/src/overlays/actors/ovl_Bg_Spot03_Taki/z_bg_spot03_taki.o"
    include "build/data/overlays/actors/z_bg_spot03_taki.data.o"
    include "build/data/overlays/actors/z_bg_spot03_taki.reloc.o"
endseg

beginseg
    name "ovl_Bg_Spot05_Soko"
    include "build/src/overlays/actors/ovl_Bg_Spot05_Soko/z_bg_spot05_soko.o"
    include "build/src/overlays/actors/ovl_Bg_Spot05_Soko/z_bg_spot05_soko_reloc.o"
endseg

beginseg
    name "ovl_Bg_Spot06_Objects"
    include "build/src/overlays/actors/ovl_Bg_Spot06_Objects/z_bg_spot06_objects.o"
    include "build/data/overlays/actors/z_bg_spot06_objects.data.o"
    include "build/data/overlays/actors/z_bg_spot06_objects.reloc.o"
endseg

beginseg
    name "ovl_Bg_Spot07_Taki"
    include "build/src/overlays/actors/ovl_Bg_Spot07_Taki/z_bg_spot07_taki.o"
    include "build/data/overlays/actors/z_bg_spot07_taki.data.o"
    include "build/data/overlays/actors/z_bg_spot07_taki.reloc.o"
endseg

beginseg
    name "ovl_Bg_Spot08_Bakudankabe"
    include "build/src/overlays/actors/ovl_Bg_Spot08_Bakudankabe/z_bg_spot08_bakudankabe.o"
    include "build/data/overlays/actors/z_bg_spot08_bakudankabe.data.o"
    include "build/data/overlays/actors/z_bg_spot08_bakudankabe.reloc.o"
endseg

beginseg
    name "ovl_Bg_Spot08_Iceblock"
    include "build/src/overlays/actors/ovl_Bg_Spot08_Iceblock/z_bg_spot08_iceblock.o"
    include "build/data/overlays/actors/z_bg_spot08_iceblock.data.o"
    include "build/data/overlays/actors/z_bg_spot08_iceblock.rodata.o"
    include "build/data/overlays/actors/z_bg_spot08_iceblock.reloc.o"
endseg

beginseg
    name "ovl_Bg_Spot09_Obj"
    include "build/src/overlays/actors/ovl_Bg_Spot09_Obj/z_bg_spot09_obj.o"
    include "build/src/overlays/actors/ovl_Bg_Spot09_Obj/z_bg_spot09_obj_reloc.o"
endseg

beginseg
    name "ovl_Bg_Spot11_Bakudankabe"
    include "build/src/overlays/actors/ovl_Bg_Spot11_Bakudankabe/z_bg_spot11_bakudankabe.o"
    include "build/data/overlays/actors/z_bg_spot11_bakudankabe.data.o"
    include "build/data/overlays/actors/z_bg_spot11_bakudankabe.reloc.o"
endseg

beginseg
    name "ovl_Bg_Spot11_Oasis"
    include "build/src/overlays/actors/ovl_Bg_Spot11_Oasis/z_bg_spot11_oasis.o"
    include "build/data/overlays/actors/z_bg_spot11_oasis.data.o"
    include "build/data/overlays/actors/z_bg_spot11_oasis.reloc.o"
endseg

beginseg
    name "ovl_Bg_Spot12_Gate"
    include "build/src/overlays/actors/ovl_Bg_Spot12_Gate/z_bg_spot12_gate.o"
    include "build/src/overlays/actors/ovl_Bg_Spot12_Gate/z_bg_spot12_gate_reloc.o"
endseg

beginseg
    name "ovl_Bg_Spot12_Saku"
    include "build/src/overlays/actors/ovl_Bg_Spot12_Saku/z_bg_spot12_saku.o"
    include "build/src/overlays/actors/ovl_Bg_Spot12_Saku/z_bg_spot12_saku_reloc.o"
endseg

beginseg
    name "ovl_Bg_Spot15_Rrbox"
    include "build/src/overlays/actors/ovl_Bg_Spot15_Rrbox/z_bg_spot15_rrbox.o"
    include "build/data/overlays/actors/z_bg_spot15_rrbox.data.o"
    include "build/data/overlays/actors/z_bg_spot15_rrbox.reloc.o"
endseg

beginseg
    name "ovl_Bg_Spot15_Saku"
    include "build/src/overlays/actors/ovl_Bg_Spot15_Saku/z_bg_spot15_saku.o"
    include "build/data/overlays/actors/z_bg_spot15_saku.reloc.o"
endseg

beginseg
    name "ovl_Bg_Spot16_Bombstone"
    include "build/src/overlays/actors/ovl_Bg_Spot16_Bombstone/z_bg_spot16_bombstone.o"
    include "build/data/overlays/actors/z_bg_spot16_bombstone.data.o"
    include "build/data/overlays/actors/z_bg_spot16_bombstone.reloc.o"
endseg

beginseg
    name "ovl_Bg_Spot16_Doughnut"
    include "build/src/overlays/actors/ovl_Bg_Spot16_Doughnut/z_bg_spot16_doughnut.o"
    include "build/data/overlays/actors/z_bg_spot16_doughnut.data.o"
    include "build/data/overlays/actors/z_bg_spot16_doughnut.reloc.o"
endseg

beginseg
    name "ovl_Bg_Spot17_Bakudankabe"
    include "build/src/overlays/actors/ovl_Bg_Spot17_Bakudankabe/z_bg_spot17_bakudankabe.o"
    include "build/data/overlays/actors/z_bg_spot17_bakudankabe.data.o"
    include "build/data/overlays/actors/z_bg_spot17_bakudankabe.reloc.o"
endseg

beginseg
    name "ovl_Bg_Spot17_Funen"
    include "build/src/overlays/actors/ovl_Bg_Spot17_Funen/z_bg_spot17_funen.o"
    include "build/src/overlays/actors/ovl_Bg_Spot17_Funen/z_bg_spot17_funen_reloc.o"
endseg

beginseg
    name "ovl_Bg_Spot18_Basket"
    include "build/src/overlays/actors/ovl_Bg_Spot18_Basket/z_bg_spot18_basket.o"
    include "build/data/overlays/actors/z_bg_spot18_basket.data.o"
    include "build/data/overlays/actors/z_bg_spot18_basket.reloc.o"
endseg

beginseg
    name "ovl_Bg_Spot18_Futa"
    include "build/src/overlays/actors/ovl_Bg_Spot18_Futa/z_bg_spot18_futa.o"
    include "build/src/overlays/actors/ovl_Bg_Spot18_Futa/z_bg_spot18_futa_reloc.o"
endseg

beginseg
    name "ovl_Bg_Spot18_Obj"
    include "build/src/overlays/actors/ovl_Bg_Spot18_Obj/z_bg_spot18_obj.o"
    include "build/data/overlays/actors/z_bg_spot18_obj.data.o"
    include "build/data/overlays/actors/z_bg_spot18_obj.reloc.o"
endseg

beginseg
    name "ovl_Bg_Spot18_Shutter"
    include "build/src/overlays/actors/ovl_Bg_Spot18_Shutter/z_bg_spot18_shutter.o"
    include "build/data/overlays/actors/z_bg_spot18_shutter.data.o"
    include "build/data/overlays/actors/z_bg_spot18_shutter.reloc.o"
endseg

beginseg
    name "ovl_Bg_Sst_Floor"
    include "build/src/overlays/actors/ovl_Bg_Sst_Floor/z_bg_sst_floor.o"
    include "build/data/overlays/actors/z_bg_sst_floor.data.o"
    include "build/data/overlays/actors/z_bg_sst_floor.reloc.o"
endseg

beginseg
    name "ovl_Bg_Toki_Hikari"
    include "build/src/overlays/actors/ovl_Bg_Toki_Hikari/z_bg_toki_hikari.o"
    include "build/data/overlays/actors/z_bg_toki_hikari.data.o"
    include "build/data/overlays/actors/z_bg_toki_hikari.reloc.o"
endseg

beginseg
    name "ovl_Bg_Toki_Swd"
    include "build/src/overlays/actors/ovl_Bg_Toki_Swd/z_bg_toki_swd.o"
    include "build/src/overlays/actors/ovl_Bg_Toki_Swd/z_bg_toki_swd_reloc.o"
endseg

beginseg
    name "ovl_Bg_Treemouth"
    include "build/src/overlays/actors/ovl_Bg_Treemouth/z_bg_treemouth.o"
    include "build/data/overlays/actors/z_bg_treemouth.data.o"
    include "build/data/overlays/actors/z_bg_treemouth.reloc.o"
endseg

beginseg
    name "ovl_Bg_Umajump"
    include "build/src/overlays/actors/ovl_Bg_Umajump/z_bg_umajump.o"
    include "build/src/overlays/actors/ovl_Bg_Umajump/z_bg_umajump_reloc.o"
endseg

beginseg
    name "ovl_Bg_Vb_Sima"
    include "build/src/overlays/actors/ovl_Bg_Vb_Sima/z_bg_vb_sima.o"
    include "build/data/overlays/actors/z_bg_vb_sima.data.o"
    include "build/data/overlays/actors/z_bg_vb_sima.reloc.o"
endseg

beginseg
    name "ovl_Bg_Ydan_Hasi"
    include "build/src/overlays/actors/ovl_Bg_Ydan_Hasi/z_bg_ydan_hasi.o"
    include "build/data/overlays/actors/z_bg_ydan_hasi.data.o"
    include "build/data/overlays/actors/z_bg_ydan_hasi.reloc.o"
endseg

beginseg
    name "ovl_Bg_Ydan_Maruta"
    include "build/src/overlays/actors/ovl_Bg_Ydan_Maruta/z_bg_ydan_maruta.o"
    include "build/data/overlays/actors/z_bg_ydan_maruta.data.o"
    include "build/data/overlays/actors/z_bg_ydan_maruta.reloc.o"
endseg

beginseg
    name "ovl_Bg_Ydan_Sp"
    include "build/src/overlays/actors/ovl_Bg_Ydan_Sp/z_bg_ydan_sp.o"
    include "build/data/overlays/actors/z_bg_ydan_sp.data.o"
    include "build/data/overlays/actors/z_bg_ydan_sp.reloc.o"
endseg

beginseg
    name "ovl_Bg_Zg"
    include "build/src/overlays/actors/ovl_Bg_Zg/z_bg_zg.o"
    include "build/src/overlays/actors/ovl_Bg_Zg/z_bg_zg_reloc.o"
endseg

beginseg
    name "ovl_Boss_Dodongo"
    include "build/src/overlays/actors/ovl_Boss_Dodongo/z_boss_dodongo.o"
    include "build/data/overlays/actors/z_boss_dodongo.data.o"
    include "build/data/overlays/actors/z_boss_dodongo.reloc.o"
endseg

beginseg
    name "ovl_Boss_Fd"
    include "build/src/overlays/actors/ovl_Boss_Fd/z_boss_fd.o"
    include "build/data/overlays/actors/z_boss_fd.data.o"
    include "build/data/overlays/actors/z_boss_fd.reloc.o"
endseg

beginseg
    name "ovl_Boss_Fd2"
    include "build/src/overlays/actors/ovl_Boss_Fd2/z_boss_fd2.o"
    include "build/data/overlays/actors/z_boss_fd2.data.o"
    include "build/data/overlays/actors/z_boss_fd2.reloc.o"
endseg

beginseg
    name "ovl_Boss_Ganon"
    include "build/src/overlays/actors/ovl_Boss_Ganon/z_boss_ganon.o"
    include "build/data/overlays/actors/z_boss_ganon.data.o"
    include "build/data/overlays/actors/z_boss_ganon.rodata.o"
    include "build/data/overlays/actors/z_boss_ganon.bss.o"
    include "build/data/overlays/actors/z_boss_ganon.reloc.o"
endseg

beginseg
    name "ovl_Boss_Ganon2"
    include "build/src/overlays/actors/ovl_Boss_Ganon2/z_boss_ganon2.o"
    include "build/data/overlays/actors/z_boss_ganon2.data.o"
    include "build/data/overlays/actors/z_boss_ganon2.bss.o"
    include "build/data/overlays/actors/z_boss_ganon2.reloc.o"
endseg

beginseg
    name "ovl_Boss_Ganondrof"
    include "build/src/overlays/actors/ovl_Boss_Ganondrof/z_boss_ganondrof.o"
    include "build/data/overlays/actors/z_boss_ganondrof.data.o"
    include "build/data/overlays/actors/z_boss_ganondrof.rodata.o"
    include "build/data/overlays/actors/z_boss_ganondrof.reloc.o"
endseg

beginseg
    name "ovl_Boss_Goma"
    include "build/src/overlays/actors/ovl_Boss_Goma/z_boss_goma.o"
    include "build/data/overlays/actors/z_boss_goma.data.o"
    include "build/data/overlays/actors/z_boss_goma.reloc.o"
endseg

beginseg
    name "ovl_Boss_Mo"
    include "build/src/overlays/actors/ovl_Boss_Mo/z_boss_mo.o"
    include "build/data/overlays/actors/z_boss_mo.data.o"
    include "build/data/overlays/actors/z_boss_mo.bss.o"
    include "build/data/overlays/actors/z_boss_mo.reloc.o"
endseg

beginseg
    name "ovl_Boss_Sst"
    include "build/src/overlays/actors/ovl_Boss_Sst/z_boss_sst.o"
    include "build/data/overlays/actors/z_boss_sst.data.o"
    include "build/data/overlays/actors/z_boss_sst.bss.o"
    include "build/data/overlays/actors/z_boss_sst.reloc.o"
endseg

beginseg
    name "ovl_Boss_Tw"
    include "build/src/overlays/actors/ovl_Boss_Tw/z_boss_tw.o"
    include "build/data/overlays/actors/z_boss_tw.data.o"
    include "build/data/overlays/actors/z_boss_tw.bss.o"
    include "build/data/overlays/actors/z_boss_tw.reloc.o"
endseg

beginseg
    name "ovl_Boss_Va"
    include "build/src/overlays/actors/ovl_Boss_Va/z_boss_va.o"
    include "build/data/overlays/actors/z_boss_va.data.o"
    include "build/data/overlays/actors/z_boss_va.bss.o"
    include "build/data/overlays/actors/z_boss_va.reloc.o"
endseg

beginseg
    name "ovl_Demo_6K"
    include "build/src/overlays/actors/ovl_Demo_6K/z_demo_6k.o"
    include "build/data/overlays/actors/z_demo_6k.data.o"
    include "build/data/overlays/actors/z_demo_6k.reloc.o"
endseg

beginseg
    name "ovl_Demo_Du"
    include "build/src/overlays/actors/ovl_Demo_Du/z_demo_du.o"
    include "build/data/overlays/actors/z_demo_du.data.o"
    include "build/data/overlays/actors/z_demo_du.reloc.o"
endseg

beginseg
    name "ovl_Demo_Ec"
    include "build/src/overlays/actors/ovl_Demo_Ec/z_demo_ec.o"
    include "build/data/overlays/actors/z_demo_ec.data.o"
    include "build/data/overlays/actors/z_demo_ec.reloc.o"
endseg

beginseg
    name "ovl_Demo_Effect"
    include "build/src/overlays/actors/ovl_Demo_Effect/z_demo_effect.o"
    include "build/data/overlays/actors/z_demo_effect.data.o"
    include "build/data/overlays/actors/z_demo_effect.reloc.o"
endseg

beginseg
    name "ovl_Demo_Ext"
    include "build/src/overlays/actors/ovl_Demo_Ext/z_demo_ext.o"
    include "build/data/overlays/actors/z_demo_ext.data.o"
    include "build/data/overlays/actors/z_demo_ext.reloc.o"
endseg

beginseg
    name "ovl_Demo_Geff"
    include "build/src/overlays/actors/ovl_Demo_Geff/z_demo_geff.o"
    include "build/src/overlays/actors/ovl_Demo_Geff/z_demo_geff_reloc.o"
endseg

beginseg
    name "ovl_Demo_Gj"
    include "build/src/overlays/actors/ovl_Demo_Gj/z_demo_gj.o"
    include "build/data/overlays/actors/z_demo_gj.data.o"
    include "build/data/overlays/actors/z_demo_gj.reloc.o"
endseg

beginseg
    name "ovl_Demo_Go"
    include "build/src/overlays/actors/ovl_Demo_Go/z_demo_go.o"
    include "build/data/overlays/actors/z_demo_go.reloc.o"
endseg

beginseg
    name "ovl_Demo_Gt"
    include "build/src/overlays/actors/ovl_Demo_Gt/z_demo_gt.o"
    include "build/data/overlays/actors/z_demo_gt.data.o"
    include "build/data/overlays/actors/z_demo_gt.reloc.o"
endseg

beginseg
    name "ovl_Demo_Ik"
    include "build/src/overlays/actors/ovl_Demo_Ik/z_demo_ik.o"
    include "build/data/overlays/actors/z_demo_ik.data.o"
    include "build/data/overlays/actors/z_demo_ik.reloc.o"
endseg

beginseg
    name "ovl_Demo_Im"
    include "build/src/overlays/actors/ovl_Demo_Im/z_demo_im.o"
    include "build/data/overlays/actors/z_demo_im.data.o"
    include "build/data/overlays/actors/z_demo_im.reloc.o"
endseg

beginseg
    name "ovl_Demo_Kankyo"
    include "build/src/overlays/actors/ovl_Demo_Kankyo/z_demo_kankyo.o"
    include "build/data/overlays/actors/z_demo_kankyo.data.o"
    include "build/data/overlays/actors/z_demo_kankyo.bss.o"
    include "build/data/overlays/actors/z_demo_kankyo.reloc.o"
endseg

beginseg
    name "ovl_Demo_Kekkai"
    include "build/src/overlays/actors/ovl_Demo_Kekkai/z_demo_kekkai.o"
    include "build/data/overlays/actors/z_demo_kekkai.data.o"
    include "build/data/overlays/actors/z_demo_kekkai.reloc.o"
endseg

beginseg
    name "ovl_Demo_Sa"
    include "build/src/overlays/actors/ovl_Demo_Sa/z_demo_sa.o"
    include "build/data/overlays/actors/z_demo_sa.data.o"
    include "build/data/overlays/actors/z_demo_sa.reloc.o"
endseg

beginseg
    name "ovl_Demo_Shd"
    include "build/src/overlays/actors/ovl_Demo_Shd/z_demo_shd.o"
    include "build/data/overlays/actors/z_demo_shd.data.o"
    include "build/data/overlays/actors/z_demo_shd.reloc.o"
endseg

beginseg
    name "ovl_Demo_Tre_Lgt"
    include "build/src/overlays/actors/ovl_Demo_Tre_Lgt/z_demo_tre_lgt.o"
    include "build/data/overlays/actors/z_demo_tre_lgt.data.o"
    include "build/data/overlays/actors/z_demo_tre_lgt.rodata.o"
    include "build/data/overlays/actors/z_demo_tre_lgt.reloc.o"
endseg

beginseg
    name "ovl_Door_Ana"
    include "build/src/overlays/actors/ovl_Door_Ana/z_door_ana.o"
    include "build/src/overlays/actors/ovl_Door_Ana/z_door_ana_reloc.o"
endseg

beginseg
    name "ovl_Door_Gerudo"
    include "build/src/overlays/actors/ovl_Door_Gerudo/z_door_gerudo.o"
    include "build/data/overlays/actors/z_door_gerudo.data.o"
    include "build/data/overlays/actors/z_door_gerudo.reloc.o"
endseg

beginseg
    name "ovl_Door_Killer"
    include "build/src/overlays/actors/ovl_Door_Killer/z_door_killer.o"
    include "build/data/overlays/actors/z_door_killer.data.o"
    include "build/data/overlays/actors/z_door_killer.reloc.o"
endseg

beginseg
    name "ovl_Door_Shutter"
    include "build/src/overlays/actors/ovl_Door_Shutter/z_door_shutter.o"
    include "build/data/overlays/actors/z_door_shutter.data.o"
    include "build/data/overlays/actors/z_door_shutter.reloc.o"
endseg

beginseg
    name "ovl_Door_Toki"
    include "build/src/overlays/actors/ovl_Door_Toki/z_door_toki.o"
    include "build/src/overlays/actors/ovl_Door_Toki/z_door_toki_reloc.o"
endseg

beginseg
    name "ovl_Door_Warp1"
    include "build/src/overlays/actors/ovl_Door_Warp1/z_door_warp1.o"
    include "build/data/overlays/actors/z_door_warp1.data.o"
    include "build/data/overlays/actors/z_door_warp1.rodata.o"
    include "build/data/overlays/actors/z_door_warp1.bss.o"
    include "build/data/overlays/actors/z_door_warp1.reloc.o"
endseg

beginseg
    name "ovl_Efc_Erupc"
    include "build/src/overlays/actors/ovl_Efc_Erupc/z_efc_erupc.o"
    include "build/data/overlays/actors/z_efc_erupc.data.o"
    include "build/data/overlays/actors/z_efc_erupc.reloc.o"
endseg

beginseg
    name "ovl_Eff_Dust"
    include "build/src/overlays/actors/ovl_Eff_Dust/z_eff_dust.o"
    include "build/data/overlays/actors/z_eff_dust.data.o"
    include "build/data/overlays/actors/z_eff_dust.reloc.o"
endseg

beginseg
    name "ovl_Effect_Ss_Blast"
    include "build/src/overlays/effects/ovl_Effect_Ss_Blast/z_eff_ss_blast.o"
    include "build/data/overlays/effects/z_eff_ss_blast.data.o"
    include "build/data/overlays/effects/z_eff_ss_blast.rodata.o"
    include "build/data/overlays/effects/z_eff_ss_blast.reloc.o"
endseg

beginseg
    name "ovl_Effect_Ss_Bomb"
    include "build/src/overlays/effects/ovl_Effect_Ss_Bomb/z_eff_ss_bomb.o"
    include "build/data/overlays/effects/z_eff_ss_bomb.data.o"
    include "build/data/overlays/effects/z_eff_ss_bomb.rodata.o"
    include "build/data/overlays/effects/z_eff_ss_bomb.reloc.o"
endseg

beginseg
    name "ovl_Effect_Ss_Bomb2"
    include "build/src/overlays/effects/ovl_Effect_Ss_Bomb2/z_eff_ss_bomb2.o"
    include "build/data/overlays/effects/z_eff_ss_bomb2.data.o"
    include "build/data/overlays/effects/z_eff_ss_bomb2.rodata.o"
    include "build/data/overlays/effects/z_eff_ss_bomb2.reloc.o"
endseg

beginseg
    name "ovl_Effect_Ss_Bubble"
    include "build/src/overlays/effects/ovl_Effect_Ss_Bubble/z_eff_ss_bubble.o"
    include "build/data/overlays/effects/z_eff_ss_bubble.data.o"
    include "build/data/overlays/effects/z_eff_ss_bubble.rodata.o"
    include "build/data/overlays/effects/z_eff_ss_bubble.reloc.o"
endseg

beginseg
    name "ovl_Effect_Ss_D_Fire"
    include "build/src/overlays/effects/ovl_Effect_Ss_D_Fire/z_eff_ss_d_fire.o"
    include "build/data/overlays/effects/z_eff_ss_d_fire.data.o"
    include "build/data/overlays/effects/z_eff_ss_d_fire.rodata.o"
    include "build/data/overlays/effects/z_eff_ss_d_fire.reloc.o"
endseg

beginseg
    name "ovl_Effect_Ss_Dead_Db"
    include "build/src/overlays/effects/ovl_Effect_Ss_Dead_Db/z_eff_ss_dead_db.o"
    include "build/data/overlays/effects/z_eff_ss_dead_db.data.o"
    include "build/data/overlays/effects/z_eff_ss_dead_db.rodata.o"
    include "build/data/overlays/effects/z_eff_ss_dead_db.reloc.o"
endseg

beginseg
    name "ovl_Effect_Ss_Dead_Dd"
    include "build/src/overlays/effects/ovl_Effect_Ss_Dead_Dd/z_eff_ss_dead_dd.o"
    include "build/data/overlays/effects/z_eff_ss_dead_dd.data.o"
    include "build/data/overlays/effects/z_eff_ss_dead_dd.rodata.o"
    include "build/data/overlays/effects/z_eff_ss_dead_dd.reloc.o"
endseg

beginseg
    name "ovl_Effect_Ss_Dead_Ds"
    include "build/src/overlays/effects/ovl_Effect_Ss_Dead_Ds/z_eff_ss_dead_ds.o"
    include "build/data/overlays/effects/z_eff_ss_dead_ds.data.o"
    include "build/data/overlays/effects/z_eff_ss_dead_ds.rodata.o"
    include "build/data/overlays/effects/z_eff_ss_dead_ds.reloc.o"
endseg

beginseg
    name "ovl_Effect_Ss_Dead_Sound"
    include "build/src/overlays/effects/ovl_Effect_Ss_Dead_Sound/z_eff_ss_dead_sound.o"
    include "build/data/overlays/effects/z_eff_ss_dead_sound.data.o"
    include "build/data/overlays/effects/z_eff_ss_dead_sound.rodata.o"
    include "build/data/overlays/effects/z_eff_ss_dead_sound.reloc.o"
endseg

beginseg
    name "ovl_Effect_Ss_Dt_Bubble"
    include "build/src/overlays/effects/ovl_Effect_Ss_Dt_Bubble/z_eff_ss_dt_bubble.o"
    include "build/data/overlays/effects/z_eff_ss_dt_bubble.data.o"
    include "build/data/overlays/effects/z_eff_ss_dt_bubble.rodata.o"
    include "build/data/overlays/effects/z_eff_ss_dt_bubble.reloc.o"
endseg

beginseg
    name "ovl_Effect_Ss_Dust"
    include "build/src/overlays/effects/ovl_Effect_Ss_Dust/z_eff_ss_dust.o"
    include "build/data/overlays/effects/z_eff_ss_dust.data.o"
    include "build/data/overlays/effects/z_eff_ss_dust.rodata.o"
    include "build/data/overlays/effects/z_eff_ss_dust.reloc.o"
endseg

beginseg
    name "ovl_Effect_Ss_En_Fire"
    include "build/src/overlays/effects/ovl_Effect_Ss_En_Fire/z_eff_ss_en_fire.o"
    include "build/data/overlays/effects/z_eff_ss_en_fire.data.o"
    include "build/data/overlays/effects/z_eff_ss_en_fire.rodata.o"
    include "build/data/overlays/effects/z_eff_ss_en_fire.reloc.o"
endseg

beginseg
    name "ovl_Effect_Ss_En_Ice"
    include "build/src/overlays/effects/ovl_Effect_Ss_En_Ice/z_eff_ss_en_ice.o"
    include "build/data/overlays/effects/z_eff_ss_en_ice.data.o"
    include "build/data/overlays/effects/z_eff_ss_en_ice.rodata.o"
    include "build/data/overlays/effects/z_eff_ss_en_ice.reloc.o"
endseg

beginseg
    name "ovl_Effect_Ss_Extra"
    include "build/src/overlays/effects/ovl_Effect_Ss_Extra/z_eff_ss_extra.o"
    include "build/data/overlays/effects/z_eff_ss_extra.data.o"
    include "build/data/overlays/effects/z_eff_ss_extra.rodata.o"
    include "build/data/overlays/effects/z_eff_ss_extra.reloc.o"
endseg

beginseg
    name "ovl_Effect_Ss_Fcircle"
    include "build/src/overlays/effects/ovl_Effect_Ss_Fcircle/z_eff_ss_fcircle.o"
    include "build/data/overlays/effects/z_eff_ss_fcircle.data.o"
    include "build/data/overlays/effects/z_eff_ss_fcircle.rodata.o"
    include "build/data/overlays/effects/z_eff_ss_fcircle.reloc.o"
endseg

beginseg
    name "ovl_Effect_Ss_Fhg_Flash"
    include "build/src/overlays/effects/ovl_Effect_Ss_Fhg_Flash/z_eff_ss_fhg_flash.o"
    include "build/data/overlays/effects/z_eff_ss_fhg_flash.data.o"
    include "build/data/overlays/effects/z_eff_ss_fhg_flash.rodata.o"
    include "build/data/overlays/effects/z_eff_ss_fhg_flash.reloc.o"
endseg

beginseg
    name "ovl_Effect_Ss_Fire_Tail"
    include "build/src/overlays/effects/ovl_Effect_Ss_Fire_Tail/z_eff_ss_fire_tail.o"
    include "build/data/overlays/effects/z_eff_ss_fire_tail.data.o"
    include "build/data/overlays/effects/z_eff_ss_fire_tail.rodata.o"
    include "build/data/overlays/effects/z_eff_ss_fire_tail.reloc.o"
endseg

beginseg
    name "ovl_Effect_Ss_G_Fire"
    include "build/src/overlays/effects/ovl_Effect_Ss_G_Fire/z_eff_ss_g_fire.o"
    include "build/data/overlays/effects/z_eff_ss_g_fire.data.o"
    include "build/data/overlays/effects/z_eff_ss_g_fire.reloc.o"
endseg

beginseg
    name "ovl_Effect_Ss_G_Magma"
    include "build/src/overlays/effects/ovl_Effect_Ss_G_Magma/z_eff_ss_g_magma.o"
    include "build/data/overlays/effects/z_eff_ss_g_magma.data.o"
    include "build/data/overlays/effects/z_eff_ss_g_magma.reloc.o"
endseg

beginseg
    name "ovl_Effect_Ss_G_Magma2"
    include "build/src/overlays/effects/ovl_Effect_Ss_G_Magma2/z_eff_ss_g_magma2.o"
    include "build/data/overlays/effects/z_eff_ss_g_magma2.data.o"
    include "build/data/overlays/effects/z_eff_ss_g_magma2.rodata.o"
    include "build/data/overlays/effects/z_eff_ss_g_magma2.reloc.o"
endseg

beginseg
    name "ovl_Effect_Ss_G_Ripple"
    include "build/src/overlays/effects/ovl_Effect_Ss_G_Ripple/z_eff_ss_g_ripple.o"
    include "build/data/overlays/effects/z_eff_ss_g_ripple.data.o"
    include "build/data/overlays/effects/z_eff_ss_g_ripple.rodata.o"
    include "build/data/overlays/effects/z_eff_ss_g_ripple.reloc.o"
endseg

beginseg
    name "ovl_Effect_Ss_G_Spk"
    include "build/src/overlays/effects/ovl_Effect_Ss_G_Spk/z_eff_ss_g_spk.o"
    include "build/data/overlays/effects/z_eff_ss_g_spk.data.o"
    include "build/data/overlays/effects/z_eff_ss_g_spk.rodata.o"
    include "build/data/overlays/effects/z_eff_ss_g_spk.reloc.o"
endseg

beginseg
    name "ovl_Effect_Ss_G_Splash"
    include "build/src/overlays/effects/ovl_Effect_Ss_G_Splash/z_eff_ss_g_splash.o"
    include "build/data/overlays/effects/z_eff_ss_g_splash.data.o"
    include "build/data/overlays/effects/z_eff_ss_g_splash.rodata.o"
    include "build/data/overlays/effects/z_eff_ss_g_splash.reloc.o"
endseg

beginseg
    name "ovl_Effect_Ss_Hahen"
    include "build/src/overlays/effects/ovl_Effect_Ss_Hahen/z_eff_ss_hahen.o"
    include "build/data/overlays/effects/z_eff_ss_hahen.data.o"
    include "build/data/overlays/effects/z_eff_ss_hahen.rodata.o"
    include "build/data/overlays/effects/z_eff_ss_hahen.reloc.o"
endseg

beginseg
    name "ovl_Effect_Ss_HitMark"
    include "build/src/overlays/effects/ovl_Effect_Ss_HitMark/z_eff_ss_hitmark.o"
    include "build/data/overlays/effects/z_eff_ss_hitmark.data.o"
    include "build/data/overlays/effects/z_eff_ss_hitmark.rodata.o"
    include "build/data/overlays/effects/z_eff_ss_hitmark.reloc.o"
endseg

beginseg
    name "ovl_Effect_Ss_Ice_Piece"
    include "build/src/overlays/effects/ovl_Effect_Ss_Ice_Piece/z_eff_ss_ice_piece.o"
    include "build/data/overlays/effects/z_eff_ss_ice_piece.data.o"
    include "build/data/overlays/effects/z_eff_ss_ice_piece.rodata.o"
    include "build/data/overlays/effects/z_eff_ss_ice_piece.reloc.o"
endseg

beginseg
    name "ovl_Effect_Ss_Ice_Smoke"
    include "build/src/overlays/effects/ovl_Effect_Ss_Ice_Smoke/z_eff_ss_ice_smoke.o"
    include "build/data/overlays/effects/z_eff_ss_ice_smoke.data.o"
    include "build/data/overlays/effects/z_eff_ss_ice_smoke.rodata.o"
    include "build/data/overlays/effects/z_eff_ss_ice_smoke.reloc.o"
endseg

beginseg
    name "ovl_Effect_Ss_K_Fire"
    include "build/src/overlays/effects/ovl_Effect_Ss_K_Fire/z_eff_ss_k_fire.o"
    include "build/data/overlays/effects/z_eff_ss_k_fire.data.o"
    include "build/data/overlays/effects/z_eff_ss_k_fire.rodata.o"
    include "build/data/overlays/effects/z_eff_ss_k_fire.reloc.o"
endseg

beginseg
    name "ovl_Effect_Ss_Kakera"
    include "build/src/overlays/effects/ovl_Effect_Ss_Kakera/z_eff_ss_kakera.o"
    include "build/data/overlays/effects/z_eff_ss_kakera.data.o"
    include "build/data/overlays/effects/z_eff_ss_kakera.rodata.o"
    include "build/data/overlays/effects/z_eff_ss_kakera.reloc.o"
endseg

beginseg
    name "ovl_Effect_Ss_KiraKira"
    include "build/src/overlays/effects/ovl_Effect_Ss_KiraKira/z_eff_ss_kirakira.o"
    include "build/data/overlays/effects/z_eff_ss_kirakira.data.o"
    include "build/data/overlays/effects/z_eff_ss_kirakira.rodata.o"
    include "build/data/overlays/effects/z_eff_ss_kirakira.reloc.o"
endseg

beginseg
    name "ovl_Effect_Ss_Lightning"
    include "build/src/overlays/effects/ovl_Effect_Ss_Lightning/z_eff_ss_lightning.o"
    include "build/data/overlays/effects/z_eff_ss_lightning.data.o"
    include "build/data/overlays/effects/z_eff_ss_lightning.rodata.o"
    include "build/data/overlays/effects/z_eff_ss_lightning.reloc.o"
endseg

beginseg
    name "ovl_Effect_Ss_Sibuki"
    include "build/src/overlays/effects/ovl_Effect_Ss_Sibuki/z_eff_ss_sibuki.o"
    include "build/data/overlays/effects/z_eff_ss_sibuki.data.o"
    include "build/data/overlays/effects/z_eff_ss_sibuki.rodata.o"
    include "build/data/overlays/effects/z_eff_ss_sibuki.reloc.o"
endseg

beginseg
    name "ovl_Effect_Ss_Sibuki2"
    include "build/src/overlays/effects/ovl_Effect_Ss_Sibuki2/z_eff_ss_sibuki2.o"
    include "build/data/overlays/effects/z_eff_ss_sibuki2.data.o"
    include "build/data/overlays/effects/z_eff_ss_sibuki2.rodata.o"
    include "build/data/overlays/effects/z_eff_ss_sibuki2.reloc.o"
endseg

beginseg
    name "ovl_Effect_Ss_Solder_Srch_Ball"
    include "build/src/overlays/effects/ovl_Effect_Ss_Solder_Srch_Ball/z_eff_ss_solder_srch_ball.o"
    include "build/data/overlays/effects/z_eff_ss_solder_srch_ball.data.o"
    include "build/data/overlays/effects/z_eff_ss_solder_srch_ball.reloc.o"
endseg

beginseg
    name "ovl_Effect_Ss_Stick"
    include "build/src/overlays/effects/ovl_Effect_Ss_Stick/z_eff_ss_stick.o"
    include "build/data/overlays/effects/z_eff_ss_stick.data.o"
    include "build/data/overlays/effects/z_eff_ss_stick.rodata.o"
    include "build/data/overlays/effects/z_eff_ss_stick.reloc.o"
endseg

beginseg
    name "ovl_Effect_Ss_Stone1"
    include "build/src/overlays/effects/ovl_Effect_Ss_Stone1/z_eff_ss_stone1.o"
    include "build/data/overlays/effects/z_eff_ss_stone1.data.o"
    include "build/data/overlays/effects/z_eff_ss_stone1.rodata.o"
    include "build/data/overlays/effects/z_eff_ss_stone1.reloc.o"
endseg

beginseg
    name "ovl_Elf_Msg"
    include "build/src/overlays/actors/ovl_Elf_Msg/z_elf_msg.o"
    include "build/data/overlays/actors/z_elf_msg.data.o"
    include "build/data/overlays/actors/z_elf_msg.reloc.o"
endseg

beginseg
    name "ovl_Elf_Msg2"
    include "build/src/overlays/actors/ovl_Elf_Msg2/z_elf_msg2.o"
    include "build/data/overlays/actors/z_elf_msg2.data.o"
    include "build/data/overlays/actors/z_elf_msg2.reloc.o"
endseg

beginseg
    name "ovl_En_Am"
    include "build/src/overlays/actors/ovl_En_Am/z_en_am.o"
    include "build/data/overlays/actors/z_en_am.data.o"
    include "build/data/overlays/actors/z_en_am.reloc.o"
endseg

beginseg
    name "ovl_En_Ani"
    include "build/src/overlays/actors/ovl_En_Ani/z_en_ani.o"
    include "build/src/overlays/actors/ovl_En_Ani/z_en_ani_reloc.o"
endseg

beginseg
    name "ovl_En_Anubice"
    include "build/src/overlays/actors/ovl_En_Anubice/z_en_anubice.o"
    include "build/data/overlays/actors/z_en_anubice.data.o"
    include "build/data/overlays/actors/z_en_anubice.reloc.o"
endseg

beginseg
    name "ovl_En_Anubice_Fire"
    include "build/src/overlays/actors/ovl_En_Anubice_Fire/z_en_anubice_fire.o"
    include "build/data/overlays/actors/z_en_anubice_fire.data.o"
    include "build/data/overlays/actors/z_en_anubice_fire.reloc.o"
endseg

beginseg
    name "ovl_En_Anubice_Tag"
    include "build/src/overlays/actors/ovl_En_Anubice_Tag/z_en_anubice_tag.o"
    include "build/src/overlays/actors/ovl_En_Anubice_Tag/z_en_anubice_tag_reloc.o"
endseg

beginseg
    name "ovl_En_Arow_Trap"
    include "build/src/overlays/actors/ovl_En_Arow_Trap/z_en_arow_trap.o"
    include "build/src/overlays/actors/ovl_En_Arow_Trap/z_en_arow_trap_reloc.o"
endseg

beginseg
    name "ovl_En_Arrow"
    include "build/src/overlays/actors/ovl_En_Arrow/z_en_arrow.o"
    include "build/data/overlays/actors/z_en_arrow.data.o"
    include "build/data/overlays/actors/z_en_arrow.reloc.o"
endseg

beginseg
    name "ovl_En_Attack_Niw"
    include "build/src/overlays/actors/ovl_En_Attack_Niw/z_en_attack_niw.o"
    include "build/data/overlays/actors/z_en_attack_niw.data.o"
    include "build/data/overlays/actors/z_en_attack_niw.reloc.o"
endseg

beginseg
    name "ovl_En_Ba"
    include "build/src/overlays/actors/ovl_En_Ba/z_en_ba.o"
    include "build/data/overlays/actors/z_en_ba.data.o"
    include "build/data/overlays/actors/z_en_ba.reloc.o"
endseg

beginseg
    name "ovl_En_Bb"
    include "build/src/overlays/actors/ovl_En_Bb/z_en_bb.o"
    include "build/data/overlays/actors/z_en_bb.data.o"
    include "build/data/overlays/actors/z_en_bb.reloc.o"
endseg

beginseg
    name "ovl_En_Bdfire"
    include "build/src/overlays/actors/ovl_En_Bdfire/z_en_bdfire.o"
    include "build/data/overlays/actors/z_en_bdfire.data.o"
    include "build/data/overlays/actors/z_en_bdfire.reloc.o"
endseg

beginseg
    name "ovl_En_Bigokuta"
    include "build/src/overlays/actors/ovl_En_Bigokuta/z_en_bigokuta.o"
    include "build/data/overlays/actors/z_en_bigokuta.data.o"
    include "build/data/overlays/actors/z_en_bigokuta.reloc.o"
endseg

beginseg
    name "ovl_En_Bili"
    include "build/src/overlays/actors/ovl_En_Bili/z_en_bili.o"
    include "build/data/overlays/actors/z_en_bili.data.o"
    include "build/data/overlays/actors/z_en_bili.reloc.o"
endseg

beginseg
    name "ovl_En_Bird"
    include "build/src/overlays/actors/ovl_En_Bird/z_en_bird.o"
    include "build/data/overlays/actors/z_en_bird.reloc.o"
endseg

beginseg
    name "ovl_En_Blkobj"
    include "build/src/overlays/actors/ovl_En_Blkobj/z_en_blkobj.o"
    include "build/data/overlays/actors/z_en_blkobj.data.o"
    include "build/data/overlays/actors/z_en_blkobj.reloc.o"
endseg

beginseg
    name "ovl_En_Bom"
    include "build/src/overlays/actors/ovl_En_Bom/z_en_bom.o"
    include "build/data/overlays/actors/z_en_bom.data.o"
    include "build/data/overlays/actors/z_en_bom.reloc.o"
endseg

beginseg
    name "ovl_En_Bom_Bowl_Man"
    include "build/src/overlays/actors/ovl_En_Bom_Bowl_Man/z_en_bom_bowl_man.o"
    include "build/data/overlays/actors/z_en_bom_bowl_man.data.o"
    include "build/data/overlays/actors/z_en_bom_bowl_man.reloc.o"
endseg

beginseg
    name "ovl_En_Bom_Bowl_Pit"
    include "build/src/overlays/actors/ovl_En_Bom_Bowl_Pit/z_en_bom_bowl_pit.o"
    include "build/data/overlays/actors/z_en_bom_bowl_pit.data.o"
    include "build/data/overlays/actors/z_en_bom_bowl_pit.reloc.o"
endseg

beginseg
    name "ovl_En_Bom_Chu"
    include "build/src/overlays/actors/ovl_En_Bom_Chu/z_en_bom_chu.o"
    include "build/data/overlays/actors/z_en_bom_chu.data.o"
    include "build/data/overlays/actors/z_en_bom_chu.reloc.o"
endseg

beginseg
    name "ovl_En_Bombf"
    include "build/src/overlays/actors/ovl_En_Bombf/z_en_bombf.o"
    include "build/data/overlays/actors/z_en_bombf.data.o"
    include "build/data/overlays/actors/z_en_bombf.reloc.o"
endseg

beginseg
    name "ovl_En_Boom"
    include "build/src/overlays/actors/ovl_En_Boom/z_en_boom.o"
    include "build/src/overlays/actors/ovl_En_Boom/z_en_boom_reloc.o"
endseg

beginseg
    name "ovl_En_Box"
    include "build/src/overlays/actors/ovl_En_Box/z_en_box.o"
    include "build/data/overlays/actors/z_en_box.data.o"
    include "build/data/overlays/actors/z_en_box.bss.o"
    include "build/data/overlays/actors/z_en_box.reloc.o"
endseg

beginseg
    name "ovl_En_Brob"
    include "build/src/overlays/actors/ovl_En_Brob/z_en_brob.o"
    include "build/data/overlays/actors/z_en_brob.data.o"
    include "build/data/overlays/actors/z_en_brob.reloc.o"
endseg

beginseg
    name "ovl_En_Bubble"
    include "build/src/overlays/actors/ovl_En_Bubble/z_en_bubble.o"
    include "build/data/overlays/actors/z_en_bubble.data.o"
    include "build/data/overlays/actors/z_en_bubble.reloc.o"
endseg

beginseg
    name "ovl_En_Butte"
    include "build/src/overlays/actors/ovl_En_Butte/z_en_butte.o"
    include "build/data/overlays/actors/z_en_butte.data.o"
    include "build/data/overlays/actors/z_en_butte.reloc.o"
endseg

beginseg
    name "ovl_En_Bw"
    include "build/src/overlays/actors/ovl_En_Bw/z_en_bw.o"
    include "build/data/overlays/actors/z_en_bw.data.o"
    include "build/data/overlays/actors/z_en_bw.reloc.o"
endseg

beginseg
    name "ovl_En_Bx"
    include "build/src/overlays/actors/ovl_En_Bx/z_en_bx.o"
    include "build/data/overlays/actors/z_en_bx.data.o"
    include "build/data/overlays/actors/z_en_bx.reloc.o"
endseg

beginseg
    name "ovl_En_Changer"
    include "build/src/overlays/actors/ovl_En_Changer/z_en_changer.o"
    include "build/data/overlays/actors/z_en_changer.data.o"
    include "build/data/overlays/actors/z_en_changer.reloc.o"
endseg

beginseg
    name "ovl_En_Clear_Tag"
    include "build/src/overlays/actors/ovl_En_Clear_Tag/z_en_clear_tag.o"
    include "build/data/overlays/actors/z_en_clear_tag.data.o"
    include "build/data/overlays/actors/z_en_clear_tag.bss.o"
    include "build/data/overlays/actors/z_en_clear_tag.reloc.o"
endseg

beginseg
    name "ovl_En_Cow"
    include "build/src/overlays/actors/ovl_En_Cow/z_en_cow.o"
    include "build/src/overlays/actors/ovl_En_Cow/z_en_cow_reloc.o"
endseg

beginseg
    name "ovl_En_Crow"
    include "build/src/overlays/actors/ovl_En_Crow/z_en_crow.o"
    include "build/data/overlays/actors/z_en_crow.data.o"
    include "build/data/overlays/actors/z_en_crow.reloc.o"
endseg

beginseg
    name "ovl_En_Cs"
    include "build/src/overlays/actors/ovl_En_Cs/z_en_cs.o"
    include "build/data/overlays/actors/z_en_cs.data.o"
    include "build/data/overlays/actors/z_en_cs.reloc.o"
endseg

beginseg
    name "ovl_En_Daiku"
    include "build/src/overlays/actors/ovl_En_Daiku/z_en_daiku.o"
    include "build/data/overlays/actors/z_en_daiku.data.o"
    include "build/data/overlays/actors/z_en_daiku.reloc.o"
endseg

beginseg
    name "ovl_En_Daiku_Kakariko"
    include "build/src/overlays/actors/ovl_En_Daiku_Kakariko/z_en_daiku_kakariko.o"
    include "build/data/overlays/actors/z_en_daiku_kakariko.data.o"
    include "build/data/overlays/actors/z_en_daiku_kakariko.reloc.o"
endseg

beginseg
    name "ovl_En_Dekubaba"
    include "build/src/overlays/actors/ovl_En_Dekubaba/z_en_dekubaba.o"
    include "build/data/overlays/actors/z_en_dekubaba.data.o"
    include "build/data/overlays/actors/z_en_dekubaba.reloc.o"
endseg

beginseg
    name "ovl_En_Dekunuts"
    include "build/src/overlays/actors/ovl_En_Dekunuts/z_en_dekunuts.o"
    include "build/data/overlays/actors/z_en_dekunuts.data.o"
    include "build/data/overlays/actors/z_en_dekunuts.reloc.o"
endseg

beginseg
    name "ovl_En_Dh"
    include "build/src/overlays/actors/ovl_En_Dh/z_en_dh.o"
    include "build/data/overlays/actors/z_en_dh.data.o"
    include "build/data/overlays/actors/z_en_dh.reloc.o"
endseg

beginseg
    name "ovl_En_Dha"
    include "build/src/overlays/actors/ovl_En_Dha/z_en_dha.o"
    include "build/src/overlays/actors/ovl_En_Dha/z_en_dha_reloc.o"
endseg

beginseg
    name "ovl_En_Diving_Game"
    include "build/src/overlays/actors/ovl_En_Diving_Game/z_en_diving_game.o"
    include "build/data/overlays/actors/z_en_diving_game.data.o"
    include "build/data/overlays/actors/z_en_diving_game.reloc.o"
endseg

beginseg
    name "ovl_En_Dns"
    include "build/src/overlays/actors/ovl_En_Dns/z_en_dns.o"
    include "build/data/overlays/actors/z_en_dns.data.o"
    include "build/data/overlays/actors/z_en_dns.reloc.o"
endseg

beginseg
    name "ovl_En_Dnt_Demo"
    include "build/src/overlays/actors/ovl_En_Dnt_Demo/z_en_dnt_demo.o"
    include "build/data/overlays/actors/z_en_dnt_demo.data.o"
    include "build/data/overlays/actors/z_en_dnt_demo.reloc.o"
endseg

beginseg
    name "ovl_En_Dnt_Jiji"
    include "build/src/overlays/actors/ovl_En_Dnt_Jiji/z_en_dnt_jiji.o"
    include "build/data/overlays/actors/z_en_dnt_jiji.data.o"
    include "build/data/overlays/actors/z_en_dnt_jiji.reloc.o"
endseg

beginseg
    name "ovl_En_Dnt_Nomal"
    include "build/src/overlays/actors/ovl_En_Dnt_Nomal/z_en_dnt_nomal.o"
    include "build/data/overlays/actors/z_en_dnt_nomal.data.o"
    include "build/data/overlays/actors/z_en_dnt_nomal.reloc.o"
endseg

beginseg
    name "ovl_En_Dodojr"
    include "build/src/overlays/actors/ovl_En_Dodojr/z_en_dodojr.o"
    include "build/data/overlays/actors/z_en_dodojr.data.o"
    include "build/data/overlays/actors/z_en_dodojr.reloc.o"
endseg

beginseg
    name "ovl_En_Dodongo"
    include "build/src/overlays/actors/ovl_En_Dodongo/z_en_dodongo.o"
    include "build/data/overlays/actors/z_en_dodongo.data.o"
    include "build/data/overlays/actors/z_en_dodongo.reloc.o"
endseg

beginseg
    name "ovl_En_Dog"
    include "build/src/overlays/actors/ovl_En_Dog/z_en_dog.o"
    include "build/src/overlays/actors/ovl_En_Dog/z_en_dog_reloc.o"
endseg

beginseg
    name "ovl_En_Door"
    include "build/src/overlays/actors/ovl_En_Door/z_en_door.o"
    include "build/data/overlays/actors/z_en_door.data.o"
    include "build/data/overlays/actors/z_en_door.reloc.o"
endseg

beginseg
    name "ovl_En_Ds"
    include "build/src/overlays/actors/ovl_En_Ds/z_en_ds.o"
    include "build/src/overlays/actors/ovl_En_Ds/z_en_ds_reloc.o"
endseg

beginseg
    name "ovl_En_Du"
    include "build/src/overlays/actors/ovl_En_Du/z_en_du.o"
    include "build/data/overlays/actors/z_en_du.data.o"
    include "build/data/overlays/actors/z_en_du.reloc.o"
endseg

beginseg
    name "ovl_En_Dy_Extra"
    include "build/src/overlays/actors/ovl_En_Dy_Extra/z_en_dy_extra.o"
    include "build/data/overlays/actors/z_en_dy_extra.data.o"
    include "build/data/overlays/actors/z_en_dy_extra.reloc.o"
endseg

beginseg
    name "ovl_En_Eg"
    include "build/src/overlays/actors/ovl_En_Eg/z_en_eg.o"
    include "build/src/overlays/actors/ovl_En_Eg/z_en_eg_reloc.o"
endseg

beginseg
    name "ovl_En_Eiyer"
    include "build/src/overlays/actors/ovl_En_Eiyer/z_en_eiyer.o"
    include "build/data/overlays/actors/z_en_eiyer.data.o"
    include "build/data/overlays/actors/z_en_eiyer.reloc.o"
endseg

beginseg
    name "ovl_En_Elf"
    include "build/src/overlays/actors/ovl_En_Elf/z_en_elf.o"
    include "build/data/overlays/actors/z_en_elf.data.o"
    include "build/data/overlays/actors/z_en_elf.rodata.o"
    include "build/data/overlays/actors/z_en_elf.reloc.o"
endseg

beginseg
    name "ovl_En_Encount1"
    include "build/src/overlays/actors/ovl_En_Encount1/z_en_encount1.o"
    include "build/data/overlays/actors/z_en_encount1.data.o"
    include "build/data/overlays/actors/z_en_encount1.reloc.o"
endseg

beginseg
    name "ovl_En_Encount2"
    include "build/src/overlays/actors/ovl_En_Encount2/z_en_encount2.o"
    include "build/data/overlays/actors/z_en_encount2.data.o"
    include "build/data/overlays/actors/z_en_encount2.reloc.o"
endseg

beginseg
    name "ovl_En_Ex_Item"
    include "build/src/overlays/actors/ovl_En_Ex_Item/z_en_ex_item.o"
    include "build/data/overlays/actors/z_en_ex_item.data.o"
    include "build/data/overlays/actors/z_en_ex_item.reloc.o"
endseg

beginseg
    name "ovl_En_Ex_Ruppy"
    include "build/src/overlays/actors/ovl_En_Ex_Ruppy/z_en_ex_ruppy.o"
    include "build/data/overlays/actors/z_en_ex_ruppy.data.o"
    include "build/data/overlays/actors/z_en_ex_ruppy.reloc.o"
endseg

beginseg
    name "ovl_En_Fd"
    include "build/src/overlays/actors/ovl_En_Fd/z_en_fd.o"
    include "build/data/overlays/actors/z_en_fd.data.o"
    include "build/data/overlays/actors/z_en_fd.reloc.o"
endseg

beginseg
    name "ovl_En_Fd_Fire"
    include "build/src/overlays/actors/ovl_En_Fd_Fire/z_en_fd_fire.o"
    include "build/data/overlays/actors/z_en_fd_fire.data.o"
    include "build/data/overlays/actors/z_en_fd_fire.reloc.o"
endseg

beginseg
    name "ovl_En_Fhg_Fire"
    include "build/src/overlays/actors/ovl_En_Fhg_Fire/z_en_fhg_fire.o"
    include "build/data/overlays/actors/z_en_fhg_fire.data.o"
    include "build/data/overlays/actors/z_en_fhg_fire.reloc.o"
endseg

beginseg
    name "ovl_En_Fire_Rock"
    include "build/src/overlays/actors/ovl_En_Fire_Rock/z_en_fire_rock.o"
    include "build/data/overlays/actors/z_en_fire_rock.data.o"
    include "build/data/overlays/actors/z_en_fire_rock.reloc.o"
endseg

beginseg
    name "ovl_En_Firefly"
    include "build/src/overlays/actors/ovl_En_Firefly/z_en_firefly.o"
    include "build/data/overlays/actors/z_en_firefly.data.o"
    include "build/data/overlays/actors/z_en_firefly.reloc.o"
endseg

beginseg
    name "ovl_En_Fish"
    include "build/src/overlays/actors/ovl_En_Fish/z_en_fish.o"
    include "build/data/overlays/actors/z_en_fish.data.o"
    include "build/data/overlays/actors/z_en_fish.reloc.o"
endseg

beginseg
    name "ovl_En_Floormas"
    include "build/src/overlays/actors/ovl_En_Floormas/z_en_floormas.o"
    include "build/src/overlays/actors/ovl_En_Floormas/z_en_floormas_reloc.o"
endseg

beginseg
    name "ovl_En_Fr"
    include "build/src/overlays/actors/ovl_En_Fr/z_en_fr.o"
    include "build/data/overlays/actors/z_en_fr.data.o"
    include "build/data/overlays/actors/z_en_fr.reloc.o"
endseg

beginseg
    name "ovl_En_Fu"
    include "build/src/overlays/actors/ovl_En_Fu/z_en_fu.o"
    include "build/src/overlays/actors/ovl_En_Fu/z_en_fu_reloc.o"
endseg

beginseg
    name "ovl_En_Fw"
    include "build/src/overlays/actors/ovl_En_Fw/z_en_fw.o"
    include "build/data/overlays/actors/z_en_fw.data.o"
    include "build/data/overlays/actors/z_en_fw.reloc.o"
endseg

beginseg
    name "ovl_En_Fz"
    include "build/src/overlays/actors/ovl_En_Fz/z_en_fz.o"
    include "build/data/overlays/actors/z_en_fz.data.o"
    include "build/data/overlays/actors/z_en_fz.reloc.o"
endseg

beginseg
    name "ovl_En_G_Switch"
    include "build/src/overlays/actors/ovl_En_G_Switch/z_en_g_switch.o"
    include "build/data/overlays/actors/z_en_g_switch.data.o"
    include "build/data/overlays/actors/z_en_g_switch.reloc.o"
endseg

beginseg
    name "ovl_En_Ganon_Mant"
    include "build/src/overlays/actors/ovl_En_Ganon_Mant/z_en_ganon_mant.o"
    include "build/data/overlays/actors/z_en_ganon_mant.data.o"
    include "build/data/overlays/actors/z_en_ganon_mant.reloc.o"
endseg

beginseg
    name "ovl_En_Ganon_Organ"
    include "build/src/overlays/actors/ovl_En_Ganon_Organ/z_en_ganon_organ.o"
    include "build/data/overlays/actors/z_en_ganon_organ.data.o"
    include "build/data/overlays/actors/z_en_ganon_organ.reloc.o"
endseg

beginseg
    name "ovl_En_Gb"
    include "build/src/overlays/actors/ovl_En_Gb/z_en_gb.o"
    include "build/data/overlays/actors/z_en_gb.data.o"
    include "build/data/overlays/actors/z_en_gb.rodata.o"
    include "build/data/overlays/actors/z_en_gb.reloc.o"
endseg

beginseg
    name "ovl_En_Ge1"
    include "build/src/overlays/actors/ovl_En_Ge1/z_en_ge1.o"
    include "build/data/overlays/actors/z_en_ge1.data.o"
    include "build/data/overlays/actors/z_en_ge1.reloc.o"
endseg

beginseg
    name "ovl_En_Ge2"
    include "build/src/overlays/actors/ovl_En_Ge2/z_en_ge2.o"
    include "build/data/overlays/actors/z_en_ge2.data.o"
    include "build/data/overlays/actors/z_en_ge2.reloc.o"
endseg

beginseg
    name "ovl_En_Ge3"
    include "build/src/overlays/actors/ovl_En_Ge3/z_en_ge3.o"
    include "build/data/overlays/actors/z_en_ge3.data.o"
    include "build/data/overlays/actors/z_en_ge3.reloc.o"
endseg

beginseg
    name "ovl_En_GeldB"
    include "build/src/overlays/actors/ovl_En_GeldB/z_en_geldb.o"
    include "build/data/overlays/actors/z_en_geldb.data.o"
    include "build/data/overlays/actors/z_en_geldb.reloc.o"
endseg

beginseg
    name "ovl_En_GirlA"
    include "build/src/overlays/actors/ovl_En_GirlA/z_en_girla.o"
    include "build/data/overlays/actors/z_en_girla.data.o"
    include "build/data/overlays/actors/z_en_girla.reloc.o"
endseg

beginseg
    name "ovl_En_Gm"
    include "build/src/overlays/actors/ovl_En_Gm/z_en_gm.o"
    include "build/data/overlays/actors/z_en_gm.data.o"
    include "build/data/overlays/actors/z_en_gm.reloc.o"
endseg

beginseg
    name "ovl_En_Go"
    include "build/src/overlays/actors/ovl_En_Go/z_en_go.o"
    include "build/data/overlays/actors/z_en_go.data.o"
    include "build/data/overlays/actors/z_en_go.rodata.o"
    include "build/data/overlays/actors/z_en_go.reloc.o"
endseg

beginseg
    name "ovl_En_Go2"
    include "build/src/overlays/actors/ovl_En_Go2/z_en_go2.o"
    include "build/data/overlays/actors/z_en_go2.data.o"
    include "build/data/overlays/actors/z_en_go2.rodata.o"
    include "build/data/overlays/actors/z_en_go2.reloc.o"
endseg

beginseg
    name "ovl_En_Goma"
    include "build/src/overlays/actors/ovl_En_Goma/z_en_goma.o"
    include "build/data/overlays/actors/z_en_goma.data.o"
    include "build/data/overlays/actors/z_en_goma.reloc.o"
endseg

beginseg
    name "ovl_En_Goroiwa"
    include "build/src/overlays/actors/ovl_En_Goroiwa/z_en_goroiwa.o"
    include "build/data/overlays/actors/z_en_goroiwa.data.o"
    include "build/data/overlays/actors/z_en_goroiwa.reloc.o"
endseg

beginseg
    name "ovl_En_Gs"
    include "build/src/overlays/actors/ovl_En_Gs/z_en_gs.o"
    include "build/data/overlays/actors/z_en_gs.data.o"
    include "build/data/overlays/actors/z_en_gs.reloc.o"
endseg

beginseg
    name "ovl_En_Guest"
    include "build/src/overlays/actors/ovl_En_Guest/z_en_guest.o"
    include "build/src/overlays/actors/ovl_En_Guest/z_en_guest_reloc.o"
endseg

beginseg
    name "ovl_En_Hata"
    include "build/src/overlays/actors/ovl_En_Hata/z_en_hata.o"
    include "build/src/overlays/actors/ovl_En_Hata/z_en_hata_reloc.o"
endseg

beginseg
    name "ovl_En_Heishi1"
    include "build/src/overlays/actors/ovl_En_Heishi1/z_en_heishi1.o"
    include "build/data/overlays/actors/z_en_heishi1.data.o"
    include "build/data/overlays/actors/z_en_heishi1.reloc.o"
endseg

beginseg
    name "ovl_En_Heishi2"
    include "build/src/overlays/actors/ovl_En_Heishi2/z_en_heishi2.o"
    include "build/data/overlays/actors/z_en_heishi2.reloc.o"
endseg

beginseg
    name "ovl_En_Heishi3"
    include "build/src/overlays/actors/ovl_En_Heishi3/z_en_heishi3.o"
    include "build/src/overlays/actors/ovl_En_Heishi3/z_en_heishi3_reloc.o"
endseg

beginseg
    name "ovl_En_Heishi4"
    include "build/src/overlays/actors/ovl_En_Heishi4/z_en_heishi4.o"
    include "build/data/overlays/actors/z_en_heishi4.data.o"
    include "build/data/overlays/actors/z_en_heishi4.reloc.o"
endseg

beginseg
    name "ovl_En_Hintnuts"
    include "build/src/overlays/actors/ovl_En_Hintnuts/z_en_hintnuts.o"
    include "build/src/overlays/actors/ovl_En_Hintnuts/z_en_hintnuts_reloc.o"
endseg

beginseg
    name "ovl_En_Holl"
    include "build/src/overlays/actors/ovl_En_Holl/z_en_holl.o"
    include "build/data/overlays/actors/z_en_holl.data.o"
    include "build/data/overlays/actors/z_en_holl.reloc.o"
endseg

beginseg
    name "ovl_En_Honotrap"
    include "build/src/overlays/actors/ovl_En_Honotrap/z_en_honotrap.o"
    include "build/data/overlays/actors/z_en_honotrap.data.o"
    include "build/data/overlays/actors/z_en_honotrap.reloc.o"
endseg

beginseg
    name "ovl_En_Horse"
    include "build/src/overlays/actors/ovl_En_Horse/z_en_horse.o"
    include "build/data/overlays/actors/z_en_horse.data.o"
    include "build/data/overlays/actors/z_en_horse.reloc.o"
endseg

beginseg
    name "ovl_En_Horse_Game_Check"
    include "build/src/overlays/actors/ovl_En_Horse_Game_Check/z_en_horse_game_check.o"
    include "build/data/overlays/actors/z_en_horse_game_check.data.o"
    include "build/data/overlays/actors/z_en_horse_game_check.reloc.o"
endseg

beginseg
    name "ovl_En_Horse_Ganon"
    include "build/src/overlays/actors/ovl_En_Horse_Ganon/z_en_horse_ganon.o"
    include "build/data/overlays/actors/z_en_horse_ganon.reloc.o"
endseg

beginseg
    name "ovl_En_Horse_Link_Child"
    include "build/src/overlays/actors/ovl_En_Horse_Link_Child/z_en_horse_link_child.o"
    include "build/data/overlays/actors/z_en_horse_link_child.data.o"
    include "build/data/overlays/actors/z_en_horse_link_child.reloc.o"
endseg

beginseg
    name "ovl_En_Horse_Normal"
    include "build/src/overlays/actors/ovl_En_Horse_Normal/z_en_horse_normal.o"
    include "build/data/overlays/actors/z_en_horse_normal.data.o"
    include "build/data/overlays/actors/z_en_horse_normal.reloc.o"
endseg

beginseg
    name "ovl_En_Horse_Zelda"
    include "build/src/overlays/actors/ovl_En_Horse_Zelda/z_en_horse_zelda.o"
    include "build/data/overlays/actors/z_en_horse_zelda.data.o"
    include "build/data/overlays/actors/z_en_horse_zelda.reloc.o"
endseg

beginseg
    name "ovl_En_Hs"
    include "build/src/overlays/actors/ovl_En_Hs/z_en_hs.o"
    include "build/data/overlays/actors/z_en_hs.data.o"
    include "build/data/overlays/actors/z_en_hs.reloc.o"
endseg

beginseg
    name "ovl_En_Hs2"
    include "build/src/overlays/actors/ovl_En_Hs2/z_en_hs2.o"
    include "build/data/overlays/actors/z_en_hs2.data.o"
    include "build/data/overlays/actors/z_en_hs2.reloc.o"
endseg

beginseg
    name "ovl_En_Hy"
    include "build/src/overlays/actors/ovl_En_Hy/z_en_hy.o"
    include "build/data/overlays/actors/z_en_hy.data.o"
    include "build/data/overlays/actors/z_en_hy.reloc.o"
endseg

beginseg
    name "ovl_En_Ice_Hono"
    include "build/src/overlays/actors/ovl_En_Ice_Hono/z_en_ice_hono.o"
    include "build/data/overlays/actors/z_en_ice_hono.data.o"
    include "build/data/overlays/actors/z_en_ice_hono.reloc.o"
endseg

beginseg
    name "ovl_En_Ik"
    include "build/src/overlays/actors/ovl_En_Ik/z_en_ik.o"
    include "build/data/overlays/actors/z_en_ik.data.o"
    include "build/data/overlays/actors/z_en_ik.bss.o"
    include "build/data/overlays/actors/z_en_ik.reloc.o"
endseg

beginseg
    name "ovl_En_In"
    include "build/src/overlays/actors/ovl_En_In/z_en_in.o"
    include "build/data/overlays/actors/z_en_in.data.o"
    include "build/data/overlays/actors/z_en_in.reloc.o"
endseg

beginseg
    name "ovl_En_Insect"
    include "build/src/overlays/actors/ovl_En_Insect/z_en_insect.o"
    include "build/data/overlays/actors/z_en_insect.data.o"
    include "build/data/overlays/actors/z_en_insect.reloc.o"
endseg

beginseg
    name "ovl_En_Ishi"
    include "build/src/overlays/actors/ovl_En_Ishi/z_en_ishi.o"
    include "build/data/overlays/actors/z_en_ishi.data.o"
    include "build/data/overlays/actors/z_en_ishi.reloc.o"
endseg

beginseg
    name "ovl_En_It"
    include "build/src/overlays/actors/ovl_En_It/z_en_it.o"
    include "build/src/overlays/actors/ovl_En_It/z_en_it_reloc.o"
endseg

beginseg
    name "ovl_En_Jj"
    include "build/src/overlays/actors/ovl_En_Jj/z_en_jj.o"
    include "build/data/overlays/actors/z_en_jj.data.o"
    include "build/data/overlays/actors/z_en_jj.reloc.o"
endseg

beginseg
    name "ovl_En_Js"
    include "build/src/overlays/actors/ovl_En_Js/z_en_js.o"
    include "build/data/overlays/actors/z_en_js.data.o"
    include "build/data/overlays/actors/z_en_js.reloc.o"
endseg

beginseg
    name "ovl_En_Jsjutan"
    include "build/src/overlays/actors/ovl_En_Jsjutan/z_en_jsjutan.o"
    include "build/data/overlays/actors/z_en_jsjutan.data.o"
    include "build/data/overlays/actors/z_en_jsjutan.bss.o"
    include "build/data/overlays/actors/z_en_jsjutan.reloc.o"
endseg

beginseg
    name "ovl_En_Kakasi"
    include "build/src/overlays/actors/ovl_En_Kakasi/z_en_kakasi.o"
    include "build/data/overlays/actors/z_en_kakasi.data.o"
    include "build/data/overlays/actors/z_en_kakasi.reloc.o"
endseg

beginseg
    name "ovl_En_Kakasi2"
    include "build/src/overlays/actors/ovl_En_Kakasi2/z_en_kakasi2.o"
    include "build/data/overlays/actors/z_en_kakasi2.data.o"
    include "build/data/overlays/actors/z_en_kakasi2.reloc.o"
endseg

beginseg
    name "ovl_En_Kakasi3"
    include "build/src/overlays/actors/ovl_En_Kakasi3/z_en_kakasi3.o"
    include "build/data/overlays/actors/z_en_kakasi3.data.o"
    include "build/data/overlays/actors/z_en_kakasi3.reloc.o"
endseg

beginseg
    name "ovl_En_Kanban"
    include "build/src/overlays/actors/ovl_En_Kanban/z_en_kanban.o"
    include "build/data/overlays/actors/z_en_kanban.data.o"
    include "build/data/overlays/actors/z_en_kanban.reloc.o"
endseg

beginseg
    name "ovl_En_Karebaba"
    include "build/src/overlays/actors/ovl_En_Karebaba/z_en_karebaba.o"
    include "build/data/overlays/actors/z_en_karebaba.data.o"
    include "build/data/overlays/actors/z_en_karebaba.reloc.o"
endseg

beginseg
    name "ovl_En_Ko"
    include "build/src/overlays/actors/ovl_En_Ko/z_en_ko.o"
    include "build/data/overlays/actors/z_en_ko.data.o"
    include "build/data/overlays/actors/z_en_ko.rodata.o"
    include "build/data/overlays/actors/z_en_ko.reloc.o"
endseg

beginseg
    name "ovl_En_Kusa"
    include "build/src/overlays/actors/ovl_En_Kusa/z_en_kusa.o"
    include "build/data/overlays/actors/z_en_kusa.data.o"
    include "build/data/overlays/actors/z_en_kusa.reloc.o"
endseg

beginseg
    name "ovl_En_Kz"
    include "build/src/overlays/actors/ovl_En_Kz/z_en_kz.o"
    include "build/data/overlays/actors/z_en_kz.data.o"
    include "build/data/overlays/actors/z_en_kz.reloc.o"
endseg

beginseg
    name "ovl_En_Light"
    include "build/src/overlays/actors/ovl_En_Light/z_en_light.o"
    include "build/data/overlays/actors/z_en_light.data.o"
    include "build/data/overlays/actors/z_en_light.reloc.o"
endseg

beginseg
    name "ovl_En_Lightbox"
    include "build/src/overlays/actors/ovl_En_Lightbox/z_en_lightbox.o"
    include "build/src/overlays/actors/ovl_En_Lightbox/z_en_lightbox_reloc.o"
endseg

beginseg
    name "ovl_En_M_Fire1"
    include "build/src/overlays/actors/ovl_En_M_Fire1/z_en_m_fire1.o"
    include "build/src/overlays/actors/ovl_En_M_Fire1/z_en_m_fire1_reloc.o"
endseg

beginseg
    name "ovl_En_M_Thunder"
    include "build/src/overlays/actors/ovl_En_M_Thunder/z_en_m_thunder.o"
    include "build/data/overlays/actors/z_en_m_thunder.data.o"
    include "build/data/overlays/actors/z_en_m_thunder.reloc.o"
endseg

beginseg
    name "ovl_En_Ma1"
    include "build/src/overlays/actors/ovl_En_Ma1/z_en_ma1.o"
    include "build/src/overlays/actors/ovl_En_Ma1/z_en_ma1_reloc.o"
endseg

beginseg
    name "ovl_En_Ma2"
    include "build/src/overlays/actors/ovl_En_Ma2/z_en_ma2.o"
    include "build/src/overlays/actors/ovl_En_Ma2/z_en_ma2_reloc.o"
endseg

beginseg
    name "ovl_En_Ma3"
    include "build/src/overlays/actors/ovl_En_Ma3/z_en_ma3.o"
    include "build/src/overlays/actors/ovl_En_Ma3/z_en_ma3_reloc.o"
endseg

beginseg
    name "ovl_En_Mag"
    include "build/src/overlays/actors/ovl_En_Mag/z_en_mag.o"
    include "build/data/overlays/actors/z_en_mag.data.o"
    include "build/data/overlays/actors/z_en_mag.reloc.o"
endseg

beginseg
    name "ovl_En_Mb"
    include "build/src/overlays/actors/ovl_En_Mb/z_en_mb.o"
    include "build/data/overlays/actors/z_en_mb.data.o"
    include "build/data/overlays/actors/z_en_mb.reloc.o"
endseg

beginseg
    name "ovl_En_Md"
    include "build/src/overlays/actors/ovl_En_Md/z_en_md.o"
    include "build/data/overlays/actors/z_en_md.data.o"
    include "build/data/overlays/actors/z_en_md.reloc.o"
endseg

beginseg
    name "ovl_En_Mk"
    include "build/src/overlays/actors/ovl_En_Mk/z_en_mk.o"
    include "build/data/overlays/actors/z_en_mk.data.o"
    include "build/data/overlays/actors/z_en_mk.reloc.o"
endseg

beginseg
    name "ovl_En_Mm"
    include "build/src/overlays/actors/ovl_En_Mm/z_en_mm.o"
    include "build/data/overlays/actors/z_en_mm.data.o"
    include "build/data/overlays/actors/z_en_mm.reloc.o"
endseg

beginseg
    name "ovl_En_Mm2"
    include "build/src/overlays/actors/ovl_En_Mm2/z_en_mm2.o"
    include "build/data/overlays/actors/z_en_mm2.data.o"
    include "build/data/overlays/actors/z_en_mm2.reloc.o"
endseg

beginseg
    name "ovl_En_Ms"
    include "build/src/overlays/actors/ovl_En_Ms/z_en_ms.o"
    include "build/src/overlays/actors/ovl_En_Ms/z_en_ms_reloc.o"
endseg

beginseg
    name "ovl_En_Mu"
    include "build/src/overlays/actors/ovl_En_Mu/z_en_mu.o"
    include "build/data/overlays/actors/z_en_mu.data.o"
    include "build/data/overlays/actors/z_en_mu.reloc.o"
endseg

beginseg
    name "ovl_En_Nb"
    include "build/src/overlays/actors/ovl_En_Nb/z_en_nb.o"
    include "build/data/overlays/actors/z_en_nb.data.o"
    include "build/data/overlays/actors/z_en_nb.reloc.o"
endseg

beginseg
    name "ovl_En_Niw"
    include "build/src/overlays/actors/ovl_En_Niw/z_en_niw.o"
    include "build/data/overlays/actors/z_en_niw.data.o"
    include "build/data/overlays/actors/z_en_niw.rodata.o"
    include "build/data/overlays/actors/z_en_niw.reloc.o"
endseg

beginseg
    name "ovl_En_Niw_Girl"
    include "build/src/overlays/actors/ovl_En_Niw_Girl/z_en_niw_girl.o"
    include "build/data/overlays/actors/z_en_niw_girl.data.o"
    include "build/data/overlays/actors/z_en_niw_girl.reloc.o"
endseg

beginseg
    name "ovl_En_Niw_Lady"
    include "build/src/overlays/actors/ovl_En_Niw_Lady/z_en_niw_lady.o"
    include "build/data/overlays/actors/z_en_niw_lady.data.o"
    include "build/data/overlays/actors/z_en_niw_lady.reloc.o"
endseg

beginseg
    name "ovl_En_Nutsball"
    include "build/src/overlays/actors/ovl_En_Nutsball/z_en_nutsball.o"
    include "build/src/overlays/actors/ovl_En_Nutsball/z_en_nutsball_reloc.o"
endseg

beginseg
    name "ovl_En_Nwc"
    include "build/src/overlays/actors/ovl_En_Nwc/z_en_nwc.o"
    include "build/data/overlays/actors/z_en_nwc.data.o"
    include "build/data/overlays/actors/z_en_nwc.reloc.o"
endseg

beginseg
    name "ovl_En_Ny"
    include "build/src/overlays/actors/ovl_En_Ny/z_en_ny.o"
    include "build/data/overlays/actors/z_en_ny.data.o"
    include "build/data/overlays/actors/z_en_ny.reloc.o"
endseg

beginseg
    name "ovl_En_OE2"
    include "build/src/overlays/actors/ovl_En_OE2/z_en_oe2.o"
    include "build/src/overlays/actors/ovl_En_OE2/z_en_oe2_reloc.o"
endseg

beginseg
    name "ovl_En_Okarina_Effect"
    include "build/src/overlays/actors/ovl_En_Okarina_Effect/z_en_okarina_effect.o"
    include "build/src/overlays/actors/ovl_En_Okarina_Effect/z_en_okarina_effect_reloc.o"
endseg

beginseg
    name "ovl_En_Okarina_Tag"
    include "build/src/overlays/actors/ovl_En_Okarina_Tag/z_en_okarina_tag.o"
    include "build/data/overlays/actors/z_en_okarina_tag.data.o"
    include "build/data/overlays/actors/z_en_okarina_tag.reloc.o"
endseg

beginseg
    name "ovl_En_Okuta"
    include "build/src/overlays/actors/ovl_En_Okuta/z_en_okuta.o"
    include "build/data/overlays/actors/z_en_okuta.data.o"
    include "build/data/overlays/actors/z_en_okuta.reloc.o"
endseg

beginseg
    name "ovl_En_Ossan"
    include "build/src/overlays/actors/ovl_En_Ossan/z_en_ossan.o"
    include "build/data/overlays/actors/z_en_ossan.data.o"
    include "build/data/overlays/actors/z_en_ossan.reloc.o"
endseg

beginseg
    name "ovl_En_Owl"
    include "build/src/overlays/actors/ovl_En_Owl/z_en_owl.o"
    include "build/data/overlays/actors/z_en_owl.data.o"
    include "build/data/overlays/actors/z_en_owl.reloc.o"
endseg

beginseg
    name "ovl_En_Part"
    include "build/src/overlays/actors/ovl_En_Part/z_en_part.o"
    include "build/data/overlays/actors/z_en_part.data.o"
    include "build/data/overlays/actors/z_en_part.reloc.o"
endseg

beginseg
    name "ovl_En_Peehat"
    include "build/src/overlays/actors/ovl_En_Peehat/z_en_peehat.o"
    include "build/data/overlays/actors/z_en_peehat.data.o"
    include "build/data/overlays/actors/z_en_peehat.reloc.o"
endseg

beginseg
    name "ovl_En_Po_Desert"
    include "build/src/overlays/actors/ovl_En_Po_Desert/z_en_po_desert.o"
    include "build/data/overlays/actors/z_en_po_desert.data.o"
    include "build/data/overlays/actors/z_en_po_desert.reloc.o"
endseg

beginseg
    name "ovl_En_Po_Field"
    include "build/src/overlays/actors/ovl_En_Po_Field/z_en_po_field.o"
    include "build/data/overlays/actors/z_en_po_field.data.o"
    include "build/data/overlays/actors/z_en_po_field.bss.o"
    include "build/data/overlays/actors/z_en_po_field.reloc.o"
endseg

beginseg
    name "ovl_En_Po_Relay"
    include "build/src/overlays/actors/ovl_En_Po_Relay/z_en_po_relay.o"
    include "build/data/overlays/actors/z_en_po_relay.data.o"
    include "build/data/overlays/actors/z_en_po_relay.reloc.o"
endseg

beginseg
    name "ovl_En_Po_Sisters"
    include "build/src/overlays/actors/ovl_En_Po_Sisters/z_en_po_sisters.o"
    include "build/data/overlays/actors/z_en_po_sisters.data.o"
    include "build/data/overlays/actors/z_en_po_sisters.reloc.o"
endseg

beginseg
    name "ovl_En_Poh"
    include "build/src/overlays/actors/ovl_En_Poh/z_en_poh.o"
    include "build/data/overlays/actors/z_en_poh.data.o"
    include "build/data/overlays/actors/z_en_poh.reloc.o"
endseg

beginseg
    name "ovl_En_Pu_box"
    include "build/src/overlays/actors/ovl_En_Pu_box/z_en_pu_box.o"
    include "build/src/overlays/actors/ovl_En_Pu_box/z_en_pu_box_reloc.o"
endseg

beginseg
    name "ovl_En_Rd"
    include "build/src/overlays/actors/ovl_En_Rd/z_en_rd.o"
    include "build/data/overlays/actors/z_en_rd.data.o"
    include "build/data/overlays/actors/z_en_rd.reloc.o"
endseg

beginseg
    name "ovl_En_Reeba"
    include "build/src/overlays/actors/ovl_En_Reeba/z_en_reeba.o"
    include "build/data/overlays/actors/z_en_reeba.data.o"
    include "build/data/overlays/actors/z_en_reeba.reloc.o"
endseg

beginseg
    name "ovl_En_River_Sound"
    include "build/src/overlays/actors/ovl_En_River_Sound/z_en_river_sound.o"
    include "build/data/overlays/actors/z_en_river_sound.data.o"
    include "build/data/overlays/actors/z_en_river_sound.reloc.o"
endseg

beginseg
    name "ovl_En_Rl"
    include "build/src/overlays/actors/ovl_En_Rl/z_en_rl.o"
    include "build/data/overlays/actors/z_en_rl.data.o"
    include "build/data/overlays/actors/z_en_rl.reloc.o"
endseg

beginseg
    name "ovl_En_Rr"
    include "build/src/overlays/actors/ovl_En_Rr/z_en_rr.o"
    include "build/data/overlays/actors/z_en_rr.data.o"
    include "build/data/overlays/actors/z_en_rr.reloc.o"
endseg

beginseg
    name "ovl_En_Ru1"
    include "build/src/overlays/actors/ovl_En_Ru1/z_en_ru1.o"
    include "build/src/overlays/actors/ovl_En_Ru1/z_en_ru1_reloc.o"
endseg

beginseg
    name "ovl_En_Ru2"
    include "build/src/overlays/actors/ovl_En_Ru2/z_en_ru2.o"
    include "build/src/overlays/actors/ovl_En_Ru2/z_en_ru2_reloc.o"
endseg

beginseg
    name "ovl_En_Sa"
    include "build/src/overlays/actors/ovl_En_Sa/z_en_sa.o"
    include "build/data/overlays/actors/z_en_sa.data.o"
    include "build/data/overlays/actors/z_en_sa.reloc.o"
endseg

beginseg
    name "ovl_En_Sb"
    include "build/src/overlays/actors/ovl_En_Sb/z_en_sb.o"
    include "build/src/overlays/actors/ovl_En_Sb/z_en_sb_reloc.o"
endseg

beginseg
    name "ovl_En_Scene_Change"
    include "build/src/overlays/actors/ovl_En_Scene_Change/z_en_scene_change.o"
    include "build/src/overlays/actors/ovl_En_Scene_Change/z_en_scene_change_reloc.o"
endseg

beginseg
    name "ovl_En_Sda"
    include "build/src/overlays/actors/ovl_En_Sda/z_en_sda.o"
    include "build/data/overlays/actors/z_en_sda.data.o"
    include "build/data/overlays/actors/z_en_sda.bss.o"
    include "build/data/overlays/actors/z_en_sda.reloc.o"
endseg

beginseg
    name "ovl_En_Shopnuts"
    include "build/src/overlays/actors/ovl_En_Shopnuts/z_en_shopnuts.o"
    include "build/data/overlays/actors/z_en_shopnuts.data.o"
    include "build/data/overlays/actors/z_en_shopnuts.reloc.o"
endseg

beginseg
    name "ovl_En_Si"
    include "build/src/overlays/actors/ovl_En_Si/z_en_si.o"
    include "build/data/overlays/actors/z_en_si.data.o"
    include "build/data/overlays/actors/z_en_si.reloc.o"
endseg

beginseg
    name "ovl_En_Siofuki"
    include "build/src/overlays/actors/ovl_En_Siofuki/z_en_siofuki.o"
    include "build/data/overlays/actors/z_en_siofuki.data.o"
    include "build/data/overlays/actors/z_en_siofuki.reloc.o"
endseg

beginseg
    name "ovl_En_Skb"
    include "build/src/overlays/actors/ovl_En_Skb/z_en_skb.o"
    include "build/data/overlays/actors/z_en_skb.data.o"
    include "build/data/overlays/actors/z_en_skb.reloc.o"
endseg

beginseg
    name "ovl_En_Skj"
    include "build/src/overlays/actors/ovl_En_Skj/z_en_skj.o"
    include "build/data/overlays/actors/z_en_skj.data.o"
    include "build/data/overlays/actors/z_en_skj.rodata.o"
    include "build/data/overlays/actors/z_en_skj.bss.o"
    include "build/data/overlays/actors/z_en_skj.reloc.o"
endseg

beginseg
    name "ovl_En_Skjneedle"
    include "build/src/overlays/actors/ovl_En_Skjneedle/z_en_skjneedle.o"
    include "build/src/overlays/actors/ovl_En_Skjneedle/z_en_skjneedle_reloc.o"
endseg

beginseg
    name "ovl_En_Ssh"
    include "build/src/overlays/actors/ovl_En_Ssh/z_en_ssh.o"
    include "build/data/overlays/actors/z_en_ssh.data.o"
    include "build/data/overlays/actors/z_en_ssh.reloc.o"
endseg

beginseg
    name "ovl_En_St"
    include "build/src/overlays/actors/ovl_En_St/z_en_st.o"
    include "build/data/overlays/actors/z_en_st.data.o"
    include "build/data/overlays/actors/z_en_st.reloc.o"
endseg

beginseg
    name "ovl_En_Sth"
    include "build/src/overlays/actors/ovl_En_Sth/z_en_sth.o"
    include "build/data/overlays/actors/z_en_sth.data.o"
    include "build/data/overlays/actors/z_en_sth.reloc.o"
endseg

beginseg
    name "ovl_En_Stream"
    include "build/src/overlays/actors/ovl_En_Stream/z_en_stream.o"
    include "build/data/overlays/actors/z_en_stream.data.o"
    include "build/data/overlays/actors/z_en_stream.reloc.o"
endseg

beginseg
    name "ovl_En_Sw"
    include "build/src/overlays/actors/ovl_En_Sw/z_en_sw.o"
    include "build/data/overlays/actors/z_en_sw.data.o"
    include "build/data/overlays/actors/z_en_sw.bss.o"
    include "build/data/overlays/actors/z_en_sw.reloc.o"
endseg

beginseg
    name "ovl_En_Syateki_Itm"
    include "build/src/overlays/actors/ovl_En_Syateki_Itm/z_en_syateki_itm.o"
    include "build/data/overlays/actors/z_en_syateki_itm.data.o"
    include "build/data/overlays/actors/z_en_syateki_itm.reloc.o"
endseg

beginseg
    name "ovl_En_Syateki_Man"
    include "build/src/overlays/actors/ovl_En_Syateki_Man/z_en_syateki_man.o"
    include "build/data/overlays/actors/z_en_syateki_man.data.o"
    include "build/data/overlays/actors/z_en_syateki_man.reloc.o"
endseg

beginseg
    name "ovl_En_Syateki_Niw"
    include "build/src/overlays/actors/ovl_En_Syateki_Niw/z_en_syateki_niw.o"
    include "build/data/overlays/actors/z_en_syateki_niw.data.o"
    include "build/data/overlays/actors/z_en_syateki_niw.reloc.o"
endseg

beginseg
    name "ovl_En_Ta"
    include "build/src/overlays/actors/ovl_En_Ta/z_en_ta.o"
    include "build/data/overlays/actors/z_en_ta.data.o"
    include "build/data/overlays/actors/z_en_ta.reloc.o"
endseg

beginseg
    name "ovl_En_Takara_Man"
    include "build/src/overlays/actors/ovl_En_Takara_Man/z_en_takara_man.o"
    include "build/data/overlays/actors/z_en_takara_man.data.o"
    include "build/data/overlays/actors/z_en_takara_man.reloc.o"
endseg

beginseg
    name "ovl_En_Tana"
    include "build/src/overlays/actors/ovl_En_Tana/z_en_tana.o"
    include "build/src/overlays/actors/ovl_En_Tana/z_en_tana_reloc.o"
endseg

beginseg
    name "ovl_En_Tg"
    include "build/src/overlays/actors/ovl_En_Tg/z_en_tg.o"
    include "build/data/overlays/actors/z_en_tg.data.o"
    include "build/data/overlays/actors/z_en_tg.reloc.o"
endseg

beginseg
    name "ovl_En_Tite"
    include "build/src/overlays/actors/ovl_En_Tite/z_en_tite.o"
    include "build/data/overlays/actors/z_en_tite.data.o"
    include "build/data/overlays/actors/z_en_tite.reloc.o"
endseg

beginseg
    name "ovl_En_Tk"
    include "build/src/overlays/actors/ovl_En_Tk/z_en_tk.o"
    include "build/src/overlays/actors/ovl_En_Tk/z_en_tk_reloc.o"
endseg

beginseg
    name "ovl_En_Torch"
    include "build/src/overlays/actors/ovl_En_Torch/z_en_torch.o"
    include "build/src/overlays/actors/ovl_En_Torch/z_en_torch_reloc.o"
endseg

beginseg
    name "ovl_En_Torch2"
    include "build/src/overlays/actors/ovl_En_Torch2/z_en_torch2.o"
    include "build/data/overlays/actors/z_en_torch2.data.o"
    include "build/data/overlays/actors/z_en_torch2.bss.o"
    include "build/data/overlays/actors/z_en_torch2.reloc.o"
endseg

beginseg
    name "ovl_En_Toryo"
    include "build/src/overlays/actors/ovl_En_Toryo/z_en_toryo.o"
    include "build/data/overlays/actors/z_en_toryo.data.o"
    include "build/data/overlays/actors/z_en_toryo.reloc.o"
endseg

beginseg
    name "ovl_En_Tp"
    include "build/src/overlays/actors/ovl_En_Tp/z_en_tp.o"
    include "build/data/overlays/actors/z_en_tp.data.o"
    include "build/data/overlays/actors/z_en_tp.reloc.o"
endseg

beginseg
    name "ovl_En_Tr"
    include "build/src/overlays/actors/ovl_En_Tr/z_en_tr.o"
    include "build/data/overlays/actors/z_en_tr.data.o"
    include "build/data/overlays/actors/z_en_tr.reloc.o"
endseg

beginseg
    name "ovl_En_Trap"
    include "build/src/overlays/actors/ovl_En_Trap/z_en_trap.o"
    include "build/data/overlays/actors/z_en_trap.data.o"
    include "build/data/overlays/actors/z_en_trap.reloc.o"
endseg

beginseg
    name "ovl_En_Tubo_Trap"
    include "build/src/overlays/actors/ovl_En_Tubo_Trap/z_en_tubo_trap.o"
    include "build/data/overlays/actors/z_en_tubo_trap.reloc.o"
endseg

beginseg
    name "ovl_En_Vali"
    include "build/src/overlays/actors/ovl_En_Vali/z_en_vali.o"
    include "build/data/overlays/actors/z_en_vali.data.o"
    include "build/data/overlays/actors/z_en_vali.reloc.o"
endseg

beginseg
    name "ovl_En_Vase"
    include "build/src/overlays/actors/ovl_En_Vase/z_en_vase.o"
    include "build/src/overlays/actors/ovl_En_Vase/z_en_vase_reloc.o"
endseg

beginseg
    name "ovl_En_Vb_Ball"
    include "build/src/overlays/actors/ovl_En_Vb_Ball/z_en_vb_ball.o"
    include "build/data/overlays/actors/z_en_vb_ball.data.o"
    include "build/data/overlays/actors/z_en_vb_ball.reloc.o"
endseg

beginseg
    name "ovl_En_Viewer"
    include "build/src/overlays/actors/ovl_En_Viewer/z_en_viewer.o"
    include "build/data/overlays/actors/z_en_viewer.data.o"
    include "build/data/overlays/actors/z_en_viewer.bss.o"
    include "build/data/overlays/actors/z_en_viewer.reloc.o"
endseg

beginseg
    name "ovl_En_Vm"
    include "build/src/overlays/actors/ovl_En_Vm/z_en_vm.o"
    include "build/data/overlays/actors/z_en_vm.data.o"
    include "build/data/overlays/actors/z_en_vm.reloc.o"
endseg

beginseg
    name "ovl_En_Wall_Tubo"
    include "build/src/overlays/actors/ovl_En_Wall_Tubo/z_en_wall_tubo.o"
    include "build/data/overlays/actors/z_en_wall_tubo.data.o"
    include "build/data/overlays/actors/z_en_wall_tubo.reloc.o"
endseg

beginseg
    name "ovl_En_Wallmas"
    include "build/src/overlays/actors/ovl_En_Wallmas/z_en_wallmas.o"
    include "build/src/overlays/actors/ovl_En_Wallmas/z_en_wallmas_reloc.o"
endseg

beginseg
    name "ovl_En_Weather_Tag"
    include "build/src/overlays/actors/ovl_En_Weather_Tag/z_en_weather_tag.o"
    include "build/data/overlays/actors/z_en_weather_tag.data.o"
    include "build/data/overlays/actors/z_en_weather_tag.reloc.o"
endseg

beginseg
    name "ovl_En_Weiyer"
    include "build/src/overlays/actors/ovl_En_Weiyer/z_en_weiyer.o"
    include "build/data/overlays/actors/z_en_weiyer.data.o"
    include "build/data/overlays/actors/z_en_weiyer.reloc.o"
endseg

beginseg
    name "ovl_En_Wf"
    include "build/src/overlays/actors/ovl_En_Wf/z_en_wf.o"
    include "build/data/overlays/actors/z_en_wf.data.o"
    include "build/data/overlays/actors/z_en_wf.reloc.o"
endseg

beginseg
    name "ovl_En_Wonder_Item"
    include "build/src/overlays/actors/ovl_En_Wonder_Item/z_en_wonder_item.o"
    include "build/data/overlays/actors/z_en_wonder_item.data.o"
    include "build/data/overlays/actors/z_en_wonder_item.bss.o"
    include "build/data/overlays/actors/z_en_wonder_item.reloc.o"
endseg

beginseg
    name "ovl_En_Wonder_Talk"
    include "build/src/overlays/actors/ovl_En_Wonder_Talk/z_en_wonder_talk.o"
    include "build/data/overlays/actors/z_en_wonder_talk.data.o"
    include "build/data/overlays/actors/z_en_wonder_talk.reloc.o"
endseg

beginseg
    name "ovl_En_Wonder_Talk2"
    include "build/src/overlays/actors/ovl_En_Wonder_Talk2/z_en_wonder_talk2.o"
    include "build/data/overlays/actors/z_en_wonder_talk2.data.o"
    include "build/data/overlays/actors/z_en_wonder_talk2.reloc.o"
endseg

beginseg
    name "ovl_En_Wood02"
    include "build/src/overlays/actors/ovl_En_Wood02/z_en_wood02.o"
    include "build/data/overlays/actors/z_en_wood02.data.o"
    include "build/data/overlays/actors/z_en_wood02.bss.o"
    include "build/data/overlays/actors/z_en_wood02.reloc.o"
endseg

beginseg
    name "ovl_En_Xc"
    include "build/src/overlays/actors/ovl_En_Xc/z_en_xc.o"
    include "build/data/overlays/actors/z_en_xc.data.o"
    include "build/data/overlays/actors/z_en_xc.bss.o"
    include "build/data/overlays/actors/z_en_xc.reloc.o"
endseg

beginseg
    name "ovl_En_Yabusame_Mark"
    include "build/src/overlays/actors/ovl_En_Yabusame_Mark/z_en_yabusame_mark.o"
    include "build/data/overlays/actors/z_en_yabusame_mark.data.o"
    include "build/data/overlays/actors/z_en_yabusame_mark.reloc.o"
endseg

beginseg
    name "ovl_En_Yukabyun"
    include "build/src/overlays/actors/ovl_En_Yukabyun/z_en_yukabyun.o"
    include "build/data/overlays/actors/z_en_yukabyun.data.o"
    include "build/data/overlays/actors/z_en_yukabyun.reloc.o"
endseg

beginseg
    name "ovl_En_Zf"
    include "build/src/overlays/actors/ovl_En_Zf/z_en_zf.o"
    include "build/data/overlays/actors/z_en_zf.data.o"
    include "build/data/overlays/actors/z_en_zf.bss.o"
    include "build/data/overlays/actors/z_en_zf.reloc.o"
endseg

beginseg
    name "ovl_En_Zl1"
    include "build/src/overlays/actors/ovl_En_Zl1/z_en_zl1.o"
    include "build/data/overlays/actors/z_en_zl1.data.o"
    include "build/data/overlays/actors/z_en_zl1.reloc.o"
endseg

beginseg
    name "ovl_En_Zl2"
    include "build/src/overlays/actors/ovl_En_Zl2/z_en_zl2.o"
    include "build/data/overlays/actors/z_en_zl2.data.o"
    include "build/data/overlays/actors/z_en_zl2.reloc.o"
endseg

beginseg
    name "ovl_En_Zl3"
    include "build/src/overlays/actors/ovl_En_Zl3/z_en_zl3.o"
    include "build/data/overlays/actors/z_en_zl3.data.o"
    include "build/data/overlays/actors/z_en_zl3.reloc.o"
endseg

beginseg
    name "ovl_En_Zl4"
    include "build/src/overlays/actors/ovl_En_Zl4/z_en_zl4.o"
    include "build/data/overlays/actors/z_en_zl4.data.o"
    include "build/data/overlays/actors/z_en_zl4.reloc.o"
endseg

beginseg
    name "ovl_En_Zo"
    include "build/src/overlays/actors/ovl_En_Zo/z_en_zo.o"
    include "build/data/overlays/actors/z_en_zo.data.o"
    include "build/data/overlays/actors/z_en_zo.reloc.o"
endseg

beginseg
    name "ovl_En_fHG"
    include "build/src/overlays/actors/ovl_En_fHG/z_en_fhg.o"
    include "build/data/overlays/actors/z_en_fhg.data.o"
    include "build/data/overlays/actors/z_en_fhg.reloc.o"
endseg

beginseg
    name "ovl_End_Title"
    include "build/src/overlays/actors/ovl_End_Title/z_end_title.o"
    include "build/src/overlays/actors/ovl_End_Title/z_end_title_reloc.o"
endseg

beginseg
    name "ovl_Fishing"
    include "build/src/overlays/actors/ovl_Fishing/z_fishing.o"
    include "build/data/overlays/actors/z_fishing.data.o"
    include "build/data/overlays/actors/z_fishing.bss.o"
    include "build/data/overlays/actors/z_fishing.reloc.o"
endseg

beginseg
    name "ovl_Item_B_Heart"
    include "build/src/overlays/actors/ovl_Item_B_Heart/z_item_b_heart.o"
    include "build/data/overlays/actors/z_item_b_heart.data.o"
    include "build/data/overlays/actors/z_item_b_heart.reloc.o"
endseg

beginseg
    name "ovl_Item_Etcetera"
    include "build/src/overlays/actors/ovl_Item_Etcetera/z_item_etcetera.o"
    include "build/data/overlays/actors/z_item_etcetera.data.o"
    include "build/data/overlays/actors/z_item_etcetera.reloc.o"
endseg

beginseg
    name "ovl_Item_Inbox"
    include "build/src/overlays/actors/ovl_Item_Inbox/z_item_inbox.o"
    include "build/src/overlays/actors/ovl_Item_Inbox/z_item_inbox_reloc.o"
endseg

beginseg
    name "ovl_Item_Ocarina"
    include "build/src/overlays/actors/ovl_Item_Ocarina/z_item_ocarina.o"
    include "build/data/overlays/actors/z_item_ocarina.data.o"
    include "build/data/overlays/actors/z_item_ocarina.reloc.o"
endseg

beginseg
    name "ovl_Item_Shield"
    include "build/src/overlays/actors/ovl_Item_Shield/z_item_shield.o"
    include "build/data/overlays/actors/z_item_shield.data.o"
    include "build/data/overlays/actors/z_item_shield.reloc.o"
endseg

beginseg
    name "ovl_Magic_Dark"
    include "build/src/overlays/actors/ovl_Magic_Dark/z_magic_dark.o"
    include "build/data/overlays/actors/z_magic_dark.data.o"
    include "build/data/overlays/actors/z_magic_dark.reloc.o"
endseg

beginseg
    name "ovl_Magic_Fire"
    include "build/src/overlays/actors/ovl_Magic_Fire/z_magic_fire.o"
    include "build/data/overlays/actors/z_magic_fire.data.o"
    include "build/data/overlays/actors/z_magic_fire.reloc.o"
endseg

beginseg
    name "ovl_Magic_Wind"
    include "build/src/overlays/actors/ovl_Magic_Wind/z_magic_wind.o"
    include "build/src/overlays/actors/ovl_Magic_Wind/z_magic_wind_reloc.o"
endseg

beginseg
    name "ovl_Mir_Ray"
    include "build/src/overlays/actors/ovl_Mir_Ray/z_mir_ray.o"
    include "build/data/overlays/actors/z_mir_ray.data.o"
    include "build/data/overlays/actors/z_mir_ray.reloc.o"
endseg

beginseg
    name "ovl_Obj_Bean"
    include "build/src/overlays/actors/ovl_Obj_Bean/z_obj_bean.o"
    include "build/data/overlays/actors/z_obj_bean.data.o"
    include "build/data/overlays/actors/z_obj_bean.reloc.o"
endseg

beginseg
    name "ovl_Obj_Blockstop"
    include "build/src/overlays/actors/ovl_Obj_Blockstop/z_obj_blockstop.o"
    include "build/src/overlays/actors/ovl_Obj_Blockstop/z_obj_blockstop_reloc.o"
endseg

beginseg
    name "ovl_Obj_Bombiwa"
    include "build/src/overlays/actors/ovl_Obj_Bombiwa/z_obj_bombiwa.o"
    include "build/src/overlays/actors/ovl_Obj_Bombiwa/z_obj_bombiwa_reloc.o"
endseg

beginseg
    name "ovl_Obj_Comb"
    include "build/src/overlays/actors/ovl_Obj_Comb/z_obj_comb.o"
    include "build/src/overlays/actors/ovl_Obj_Comb/z_obj_comb_reloc.o"
endseg

beginseg
    name "ovl_Obj_Dekujr"
    include "build/src/overlays/actors/ovl_Obj_Dekujr/z_obj_dekujr.o"
    include "build/data/overlays/actors/z_obj_dekujr.data.o"
    include "build/data/overlays/actors/z_obj_dekujr.reloc.o"
endseg

beginseg
    name "ovl_Obj_Elevator"
    include "build/src/overlays/actors/ovl_Obj_Elevator/z_obj_elevator.o"
    include "build/src/overlays/actors/ovl_Obj_Elevator/z_obj_elevator_reloc.o"
endseg

beginseg
    name "ovl_Obj_Hamishi"
    include "build/src/overlays/actors/ovl_Obj_Hamishi/z_obj_hamishi.o"
    include "build/data/overlays/actors/z_obj_hamishi.data.o"
    include "build/data/overlays/actors/z_obj_hamishi.reloc.o"
endseg

beginseg
    name "ovl_Obj_Hana"
    include "build/src/overlays/actors/ovl_Obj_Hana/z_obj_hana.o"
    include "build/data/overlays/actors/z_obj_hana.data.o"
    include "build/data/overlays/actors/z_obj_hana.reloc.o"
endseg

beginseg
    name "ovl_Obj_Hsblock"
    include "build/src/overlays/actors/ovl_Obj_Hsblock/z_obj_hsblock.o"
    include "build/data/overlays/actors/z_obj_hsblock.data.o"
    include "build/data/overlays/actors/z_obj_hsblock.reloc.o"
endseg

beginseg
    name "ovl_Obj_Ice_Poly"
    include "build/src/overlays/actors/ovl_Obj_Ice_Poly/z_obj_ice_poly.o"
    include "build/data/overlays/actors/z_obj_ice_poly.data.o"
    include "build/data/overlays/actors/z_obj_ice_poly.reloc.o"
endseg

beginseg
    name "ovl_Obj_Kibako"
    include "build/src/overlays/actors/ovl_Obj_Kibako/z_obj_kibako.o"
    include "build/data/overlays/actors/z_obj_kibako.data.o"
    include "build/data/overlays/actors/z_obj_kibako.reloc.o"
endseg

beginseg
    name "ovl_Obj_Kibako2"
    include "build/src/overlays/actors/ovl_Obj_Kibako2/z_obj_kibako2.o"
    include "build/data/overlays/actors/z_obj_kibako2.data.o"
    include "build/data/overlays/actors/z_obj_kibako2.reloc.o"
endseg

beginseg
    name "ovl_Obj_Lift"
    include "build/src/overlays/actors/ovl_Obj_Lift/z_obj_lift.o"
    include "build/data/overlays/actors/z_obj_lift.data.o"
    include "build/data/overlays/actors/z_obj_lift.reloc.o"
endseg

beginseg
    name "ovl_Obj_Lightswitch"
    include "build/src/overlays/actors/ovl_Obj_Lightswitch/z_obj_lightswitch.o"
    include "build/data/overlays/actors/z_obj_lightswitch.data.o"
    include "build/data/overlays/actors/z_obj_lightswitch.reloc.o"
endseg

beginseg
    name "ovl_Obj_Makekinsuta"
    include "build/src/overlays/actors/ovl_Obj_Makekinsuta/z_obj_makekinsuta.o"
    include "build/src/overlays/actors/ovl_Obj_Makekinsuta/z_obj_makekinsuta_reloc.o"
endseg

beginseg
    name "ovl_Obj_Makeoshihiki"
    include "build/src/overlays/actors/ovl_Obj_Makeoshihiki/z_obj_makeoshihiki.o"
    include "build/data/overlays/actors/z_obj_makeoshihiki.data.o"
    include "build/data/overlays/actors/z_obj_makeoshihiki.reloc.o"
endseg

beginseg
    name "ovl_Obj_Mure"
    include "build/src/overlays/actors/ovl_Obj_Mure/z_obj_mure.o"
    include "build/data/overlays/actors/z_obj_mure.data.o"
    include "build/data/overlays/actors/z_obj_mure.reloc.o"
endseg

beginseg
    name "ovl_Obj_Mure2"
    include "build/src/overlays/actors/ovl_Obj_Mure2/z_obj_mure2.o"
    include "build/data/overlays/actors/z_obj_mure2.data.o"
    include "build/data/overlays/actors/z_obj_mure2.reloc.o"
endseg

beginseg
    name "ovl_Obj_Mure3"
    include "build/src/overlays/actors/ovl_Obj_Mure3/z_obj_mure3.o"
    include "build/data/overlays/actors/z_obj_mure3.data.o"
    include "build/data/overlays/actors/z_obj_mure3.reloc.o"
endseg

beginseg
    name "ovl_Obj_Oshihiki"
    include "build/src/overlays/actors/ovl_Obj_Oshihiki/z_obj_oshihiki.o"
    include "build/data/overlays/actors/z_obj_oshihiki.data.o"
    include "build/data/overlays/actors/z_obj_oshihiki.rodata.o"
    include "build/data/overlays/actors/z_obj_oshihiki.reloc.o"
endseg

beginseg
    name "ovl_Obj_Roomtimer"
    include "build/src/overlays/actors/ovl_Obj_Roomtimer/z_obj_roomtimer.o"
    include "build/src/overlays/actors/ovl_Obj_Roomtimer/z_obj_roomtimer_reloc.o"
endseg

beginseg
    name "ovl_Obj_Switch"
    include "build/src/overlays/actors/ovl_Obj_Switch/z_obj_switch.o"
    include "build/data/overlays/actors/z_obj_switch.data.o"
    include "build/data/overlays/actors/z_obj_switch.reloc.o"
endseg

beginseg
    name "ovl_Obj_Syokudai"
    include "build/src/overlays/actors/ovl_Obj_Syokudai/z_obj_syokudai.o"
    include "build/data/overlays/actors/z_obj_syokudai.data.o"
    include "build/data/overlays/actors/z_obj_syokudai.bss.o"
    include "build/data/overlays/actors/z_obj_syokudai.reloc.o"
endseg

beginseg
    name "ovl_Obj_Timeblock"
    include "build/src/overlays/actors/ovl_Obj_Timeblock/z_obj_timeblock.o"
    include "build/data/overlays/actors/z_obj_timeblock.data.o"
    include "build/data/overlays/actors/z_obj_timeblock.reloc.o"
endseg

beginseg
    name "ovl_Obj_Tsubo"
    include "build/src/overlays/actors/ovl_Obj_Tsubo/z_obj_tsubo.o"
    include "build/data/overlays/actors/z_obj_tsubo.data.o"
    include "build/data/overlays/actors/z_obj_tsubo.reloc.o"
endseg

beginseg
    name "ovl_Obj_Warp2block"
    include "build/src/overlays/actors/ovl_Obj_Warp2block/z_obj_warp2block.o"
    include "build/data/overlays/actors/z_obj_warp2block.data.o"
    include "build/data/overlays/actors/z_obj_warp2block.reloc.o"
endseg

beginseg
    name "ovl_Object_Kankyo"
    include "build/src/overlays/actors/ovl_Object_Kankyo/z_object_kankyo.o"
    include "build/data/overlays/actors/z_object_kankyo.data.o"
    include "build/data/overlays/actors/z_object_kankyo.rodata.o"
    include "build/data/overlays/actors/z_object_kankyo.reloc.o"
endseg

beginseg
    name "ovl_Oceff_Spot"
    include "build/src/overlays/actors/ovl_Oceff_Spot/z_oceff_spot.o"
    include "build/src/overlays/actors/ovl_Oceff_Spot/z_oceff_spot_reloc.o"
endseg

beginseg
    name "ovl_Oceff_Storm"
    include "build/src/overlays/actors/ovl_Oceff_Storm/z_oceff_storm.o"
    include "build/src/overlays/actors/ovl_Oceff_Storm/z_oceff_storm_reloc.o"
endseg

beginseg
    name "ovl_Oceff_Wipe"
    include "build/src/overlays/actors/ovl_Oceff_Wipe/z_oceff_wipe.o"
    include "build/src/overlays/actors/ovl_Oceff_Wipe/z_oceff_wipe_reloc.o"
endseg

beginseg
    name "ovl_Oceff_Wipe2"
    include "build/src/overlays/actors/ovl_Oceff_Wipe2/z_oceff_wipe2.o"
    include "build/src/overlays/actors/ovl_Oceff_Wipe2/z_oceff_wipe2_reloc.o"
endseg

beginseg
    name "ovl_Oceff_Wipe3"
    include "build/src/overlays/actors/ovl_Oceff_Wipe3/z_oceff_wipe3.o"
    include "build/src/overlays/actors/ovl_Oceff_Wipe3/z_oceff_wipe3_reloc.o"
endseg

beginseg
    name "ovl_Oceff_Wipe4"
    include "build/src/overlays/actors/ovl_Oceff_Wipe4/z_oceff_wipe4.o"
    include "build/src/overlays/actors/ovl_Oceff_Wipe4/z_oceff_wipe4_reloc.o"
endseg

beginseg
    name "ovl_Shot_Sun"
    include "build/src/overlays/actors/ovl_Shot_Sun/z_shot_sun.o"
    include "build/data/overlays/actors/z_shot_sun.data.o"
    include "build/data/overlays/actors/z_shot_sun.reloc.o"
endseg

beginseg
    name "gameplay_keep"
    romalign 0x1000
    include "build/baserom/gameplay_keep.o"
endseg

beginseg
    name "gameplay_field_keep"
    romalign 0x1000
    include "build/baserom/gameplay_field_keep.o"
endseg

beginseg
    name "gameplay_dangeon_keep"
    romalign 0x1000
    include "build/baserom/gameplay_dangeon_keep.o"
endseg

beginseg
    name "gameplay_object_exchange_static"
    romalign 0x1000
    include "build/baserom/gameplay_object_exchange_static.o"
endseg

beginseg
    name "object_link_boy"
    romalign 0x1000
    include "build/baserom/object_link_boy.o"
endseg

beginseg
    name "object_link_child"
    romalign 0x1000
    include "build/baserom/object_link_child.o"
endseg

beginseg
    name "object_box"
    romalign 0x1000
    include "build/baserom/object_box.o"
endseg

beginseg
    name "object_human"
    romalign 0x1000
    include "build/baserom/object_human.o"
endseg

beginseg
    name "object_okuta"
    romalign 0x1000
    include "build/baserom/object_okuta.o"
endseg

beginseg
    name "object_poh"
    romalign 0x1000
    include "build/baserom/object_poh.o"
endseg

beginseg
    name "object_wallmaster"
    romalign 0x1000
    include "build/baserom/object_wallmaster.o"
endseg

beginseg
    name "object_dy_obj"
    romalign 0x1000
    include "build/baserom/object_dy_obj.o"
endseg

beginseg
    name "object_firefly"
    romalign 0x1000
    include "build/baserom/object_firefly.o"
endseg

beginseg
    name "object_dodongo"
    romalign 0x1000
    include "build/baserom/object_dodongo.o"
endseg

beginseg
    name "object_fire"
    romalign 0x1000
    include "build/baserom/object_fire.o"
endseg

beginseg
    name "object_niw"
    romalign 0x1000
    include "build/baserom/object_niw.o"
endseg

beginseg
    name "object_tite"
    romalign 0x1000
    include "build/baserom/object_tite.o"
endseg

beginseg
    name "object_reeba"
    romalign 0x1000
    include "build/baserom/object_reeba.o"
endseg

beginseg
    name "object_peehat"
    romalign 0x1000
    include "build/baserom/object_peehat.o"
endseg

beginseg
    name "object_kingdodongo"
    romalign 0x1000
    include "build/baserom/object_kingdodongo.o"
endseg

beginseg
    name "object_horse"
    romalign 0x1000
    include "build/baserom/object_horse.o"
endseg

beginseg
    name "object_zf"
    romalign 0x1000
    include "build/baserom/object_zf.o"
endseg

beginseg
    name "object_goma"
    romalign 0x1000
    include "build/baserom/object_goma.o"
endseg

beginseg
    name "object_zl1"
    romalign 0x1000
    include "build/baserom/object_zl1.o"
endseg

beginseg
    name "object_gol"
    romalign 0x1000
    include "build/baserom/object_gol.o"
endseg

beginseg
    name "object_bubble"
    romalign 0x1000
    include "build/baserom/object_bubble.o"
endseg

beginseg
    name "object_dodojr"
    romalign 0x1000
    include "build/baserom/object_dodojr.o"
endseg

beginseg
    name "object_torch2"
    romalign 0x1000
    include "build/baserom/object_torch2.o"
endseg

beginseg
    name "object_bl"
    romalign 0x1000
    include "build/baserom/object_bl.o"
endseg

beginseg
    name "object_tp"
    romalign 0x1000
    include "build/baserom/object_tp.o"
endseg

beginseg
    name "object_oA1"
    romalign 0x1000
    include "build/baserom/object_oA1.o"
endseg

beginseg
    name "object_st"
    romalign 0x1000
    include "build/baserom/object_st.o"
endseg

beginseg
    name "object_bw"
    romalign 0x1000
    include "build/baserom/object_bw.o"
endseg

beginseg
    name "object_ei"
    romalign 0x1000
    include "build/baserom/object_ei.o"
endseg

beginseg
    name "object_horse_normal"
    romalign 0x1000
    include "build/baserom/object_horse_normal.o"
endseg

beginseg
    name "object_oB1"
    romalign 0x1000
    include "build/baserom/object_oB1.o"
endseg

beginseg
    name "object_o_anime"
    romalign 0x1000
    include "build/baserom/object_o_anime.o"
endseg

beginseg
    name "object_spot04_objects"
    romalign 0x1000
    include "build/baserom/object_spot04_objects.o"
endseg

beginseg
    name "object_ddan_objects"
    romalign 0x1000
    include "build/baserom/object_ddan_objects.o"
endseg

beginseg
    name "object_hidan_objects"
    romalign 0x1000
    include "build/baserom/object_hidan_objects.o"
endseg

beginseg
    name "object_horse_ganon"
    romalign 0x1000
    include "build/baserom/object_horse_ganon.o"
endseg

beginseg
    name "object_oA2"
    romalign 0x1000
    include "build/baserom/object_oA2.o"
endseg

beginseg
    name "object_spot00_objects"
    romalign 0x1000
    include "build/baserom/object_spot00_objects.o"
endseg

beginseg
    name "object_mb"
    romalign 0x1000
    include "build/baserom/object_mb.o"
endseg

beginseg
    name "object_bombf"
    romalign 0x1000
    include "build/baserom/object_bombf.o"
endseg

beginseg
    name "object_sk2"
    romalign 0x1000
    include "build/baserom/object_sk2.o"
endseg

beginseg
    name "object_oE1"
    romalign 0x1000
    include "build/baserom/object_oE1.o"
endseg

beginseg
    name "object_oE_anime"
    romalign 0x1000
    include "build/baserom/object_oE_anime.o"
endseg

beginseg
    name "object_oE2"
    romalign 0x1000
    include "build/baserom/object_oE2.o"
endseg

beginseg
    name "object_ydan_objects"
    romalign 0x1000
    include "build/baserom/object_ydan_objects.o"
endseg

beginseg
    name "object_gnd"
    romalign 0x1000
    include "build/baserom/object_gnd.o"
endseg

beginseg
    name "object_am"
    romalign 0x1000
    include "build/baserom/object_am.o"
endseg

beginseg
    name "object_dekubaba"
    romalign 0x1000
    include "build/baserom/object_dekubaba.o"
endseg

beginseg
    name "object_oA3"
    romalign 0x1000
    include "build/baserom/object_oA3.o"
endseg

beginseg
    name "object_oA4"
    romalign 0x1000
    include "build/baserom/object_oA4.o"
endseg

beginseg
    name "object_oA5"
    romalign 0x1000
    include "build/baserom/object_oA5.o"
endseg

beginseg
    name "object_oA6"
    romalign 0x1000
    include "build/baserom/object_oA6.o"
endseg

beginseg
    name "object_oA7"
    romalign 0x1000
    include "build/baserom/object_oA7.o"
endseg

beginseg
    name "object_jj"
    romalign 0x1000
    include "build/baserom/object_jj.o"
endseg

beginseg
    name "object_oA8"
    romalign 0x1000
    include "build/baserom/object_oA8.o"
endseg

beginseg
    name "object_oA9"
    romalign 0x1000
    include "build/baserom/object_oA9.o"
endseg

beginseg
    name "object_oB2"
    romalign 0x1000
    include "build/baserom/object_oB2.o"
endseg

beginseg
    name "object_oB3"
    romalign 0x1000
    include "build/baserom/object_oB3.o"
endseg

beginseg
    name "object_oB4"
    romalign 0x1000
    include "build/baserom/object_oB4.o"
endseg

beginseg
    name "object_horse_zelda"
    romalign 0x1000
    include "build/baserom/object_horse_zelda.o"
endseg

beginseg
    name "object_opening_demo1"
    romalign 0x1000
    include "build/baserom/object_opening_demo1.o"
endseg

beginseg
    name "object_warp1"
    romalign 0x1000
    include "build/baserom/object_warp1.o"
endseg

beginseg
    name "object_b_heart"
    romalign 0x1000
    include "build/baserom/object_b_heart.o"
endseg

beginseg
    name "object_dekunuts"
    romalign 0x1000
    include "build/baserom/object_dekunuts.o"
endseg

beginseg
    name "object_oE3"
    romalign 0x1000
    include "build/baserom/object_oE3.o"
endseg

beginseg
    name "object_oE4"
    romalign 0x1000
    include "build/baserom/object_oE4.o"
endseg

beginseg
    name "object_menkuri_objects"
    romalign 0x1000
    include "build/baserom/object_menkuri_objects.o"
endseg

beginseg
    name "object_oE5"
    romalign 0x1000
    include "build/baserom/object_oE5.o"
endseg

beginseg
    name "object_oE6"
    romalign 0x1000
    include "build/baserom/object_oE6.o"
endseg

beginseg
    name "object_oE7"
    romalign 0x1000
    include "build/baserom/object_oE7.o"
endseg

beginseg
    name "object_oE8"
    romalign 0x1000
    include "build/baserom/object_oE8.o"
endseg

beginseg
    name "object_oE9"
    romalign 0x1000
    include "build/baserom/object_oE9.o"
endseg

beginseg
    name "object_oE10"
    romalign 0x1000
    include "build/baserom/object_oE10.o"
endseg

beginseg
    name "object_oE11"
    romalign 0x1000
    include "build/baserom/object_oE11.o"
endseg

beginseg
    name "object_oE12"
    romalign 0x1000
    include "build/baserom/object_oE12.o"
endseg

beginseg
    name "object_vali"
    romalign 0x1000
    include "build/baserom/object_vali.o"
endseg

beginseg
    name "object_oA10"
    romalign 0x1000
    include "build/baserom/object_oA10.o"
endseg

beginseg
    name "object_oA11"
    romalign 0x1000
    include "build/baserom/object_oA11.o"
endseg

beginseg
    name "object_mizu_objects"
    romalign 0x1000
    include "build/baserom/object_mizu_objects.o"
endseg

beginseg
    name "object_fhg"
    romalign 0x1000
    include "build/baserom/object_fhg.o"
endseg

beginseg
    name "object_ossan"
    romalign 0x1000
    include "build/baserom/object_ossan.o"
endseg

beginseg
    name "object_mori_hineri1"
    romalign 0x1000
    include "build/baserom/object_mori_hineri1.o"
endseg

beginseg
    name "object_Bb"
    romalign 0x1000
    include "build/baserom/object_Bb.o"
endseg

beginseg
    name "object_toki_objects"
    romalign 0x1000
    include "build/baserom/object_toki_objects.o"
endseg

beginseg
    name "object_yukabyun"
    romalign 0x1000
    include "build/baserom/object_yukabyun.o"
endseg

beginseg
    name "object_zl2"
    romalign 0x1000
    include "build/baserom/object_zl2.o"
endseg

beginseg
    name "object_mjin"
    romalign 0x1000
    include "build/baserom/object_mjin.o"
endseg

beginseg
    name "object_mjin_flash"
    romalign 0x1000
    include "build/baserom/object_mjin_flash.o"
endseg

beginseg
    name "object_mjin_dark"
    romalign 0x1000
    include "build/baserom/object_mjin_dark.o"
endseg

beginseg
    name "object_mjin_flame"
    romalign 0x1000
    include "build/baserom/object_mjin_flame.o"
endseg

beginseg
    name "object_mjin_ice"
    romalign 0x1000
    include "build/baserom/object_mjin_ice.o"
endseg

beginseg
    name "object_mjin_soul"
    romalign 0x1000
    include "build/baserom/object_mjin_soul.o"
endseg

beginseg
    name "object_mjin_wind"
    romalign 0x1000
    include "build/baserom/object_mjin_wind.o"
endseg

beginseg
    name "object_mjin_oka"
    romalign 0x1000
    include "build/baserom/object_mjin_oka.o"
endseg

beginseg
    name "object_haka_objects"
    romalign 0x1000
    include "build/baserom/object_haka_objects.o"
endseg

beginseg
    name "object_spot06_objects"
    romalign 0x1000
    include "build/baserom/object_spot06_objects.o"
endseg

beginseg
    name "object_ice_objects"
    romalign 0x1000
    include "build/baserom/object_ice_objects.o"
endseg

beginseg
    name "object_relay_objects"
    romalign 0x1000
    include "build/baserom/object_relay_objects.o"
endseg

beginseg
    name "object_mori_hineri1a"
    romalign 0x1000
    include "build/baserom/object_mori_hineri1a.o"
endseg

beginseg
    name "object_mori_hineri2"
    romalign 0x1000
    include "build/baserom/object_mori_hineri2.o"
endseg

beginseg
    name "object_mori_hineri2a"
    romalign 0x1000
    include "build/baserom/object_mori_hineri2a.o"
endseg

beginseg
    name "object_mori_objects"
    romalign 0x1000
    include "build/baserom/object_mori_objects.o"
endseg

beginseg
    name "object_mori_tex"
    romalign 0x1000
    include "build/baserom/object_mori_tex.o"
endseg

beginseg
    name "object_spot08_obj"
    romalign 0x1000
    include "build/baserom/object_spot08_obj.o"
endseg

beginseg
    name "object_warp2"
    romalign 0x1000
    include "build/baserom/object_warp2.o"
endseg

beginseg
    name "object_hata"
    romalign 0x1000
    include "build/baserom/object_hata.o"
endseg

beginseg
    name "object_bird"
    romalign 0x1000
    include "build/baserom/object_bird.o"
endseg

beginseg
    name "object_wood02"
    romalign 0x1000
    include "build/baserom/object_wood02.o"
endseg

beginseg
    name "object_lightbox"
    romalign 0x1000
    include "build/baserom/object_lightbox.o"
endseg

beginseg
    name "object_pu_box"
    romalign 0x1000
    include "build/baserom/object_pu_box.o"
endseg

beginseg
    name "object_trap"
    romalign 0x1000
    include "build/baserom/object_trap.o"
endseg

beginseg
    name "object_vase"
    romalign 0x1000
    include "build/baserom/object_vase.o"
endseg

beginseg
    name "object_im"
    romalign 0x1000
    include "build/baserom/object_im.o"
endseg

beginseg
    name "object_ta"
    romalign 0x1000
    include "build/baserom/object_ta.o"
endseg

beginseg
    name "object_tk"
    romalign 0x1000
    include "build/baserom/object_tk.o"
endseg

beginseg
    name "object_xc"
    romalign 0x1000
    include "build/baserom/object_xc.o"
endseg

beginseg
    name "object_vm"
    romalign 0x1000
    include "build/baserom/object_vm.o"
endseg

beginseg
    name "object_bv"
    romalign 0x1000
    include "build/baserom/object_bv.o"
endseg

beginseg
    name "object_hakach_objects"
    romalign 0x1000
    include "build/baserom/object_hakach_objects.o"
endseg

beginseg
    name "object_efc_crystal_light"
    romalign 0x1000
    include "build/baserom/object_efc_crystal_light.o"
endseg

beginseg
    name "object_efc_fire_ball"
    romalign 0x1000
    include "build/baserom/object_efc_fire_ball.o"
endseg

beginseg
    name "object_efc_flash"
    romalign 0x1000
    include "build/baserom/object_efc_flash.o"
endseg

beginseg
    name "object_efc_lgt_shower"
    romalign 0x1000
    include "build/baserom/object_efc_lgt_shower.o"
endseg

beginseg
    name "object_efc_star_field"
    romalign 0x1000
    include "build/baserom/object_efc_star_field.o"
endseg

beginseg
    name "object_god_lgt"
    romalign 0x1000
    include "build/baserom/object_god_lgt.o"
endseg

beginseg
    name "object_light_ring"
    romalign 0x1000
    include "build/baserom/object_light_ring.o"
endseg

beginseg
    name "object_triforce_spot"
    romalign 0x1000
    include "build/baserom/object_triforce_spot.o"
endseg

beginseg
    name "object_medal"
    romalign 0x1000
    include "build/baserom/object_medal.o"
endseg

beginseg
    name "object_bdan_objects"
    romalign 0x1000
    include "build/baserom/object_bdan_objects.o"
endseg

beginseg
    name "object_sd"
    romalign 0x1000
    include "build/baserom/object_sd.o"
endseg

beginseg
    name "object_rd"
    romalign 0x1000
    include "build/baserom/object_rd.o"
endseg

beginseg
    name "object_po_sisters"
    romalign 0x1000
    include "build/baserom/object_po_sisters.o"
endseg

beginseg
    name "object_heavy_object"
    romalign 0x1000
    include "build/baserom/object_heavy_object.o"
endseg

beginseg
    name "object_gndd"
    romalign 0x1000
    include "build/baserom/object_gndd.o"
endseg

beginseg
    name "object_fd"
    romalign 0x1000
    include "build/baserom/object_fd.o"
endseg

beginseg
    name "object_du"
    romalign 0x1000
    include "build/baserom/object_du.o"
endseg

beginseg
    name "object_fw"
    romalign 0x1000
    include "build/baserom/object_fw.o"
endseg

beginseg
    name "object_horse_link_child"
    romalign 0x1000
    include "build/baserom/object_horse_link_child.o"
endseg

beginseg
    name "object_spot02_objects"
    romalign 0x1000
    include "build/baserom/object_spot02_objects.o"
endseg

beginseg
    name "object_haka"
    romalign 0x1000
    include "build/baserom/object_haka.o"
endseg

beginseg
    name "object_ru1"
    romalign 0x1000
    include "build/baserom/object_ru1.o"
endseg

beginseg
    name "object_syokudai"
    romalign 0x1000
    include "build/baserom/object_syokudai.o"
endseg

beginseg
    name "object_fd2"
    romalign 0x1000
    include "build/baserom/object_fd2.o"
endseg

beginseg
    name "object_dh"
    romalign 0x1000
    include "build/baserom/object_dh.o"
endseg

beginseg
    name "object_rl"
    romalign 0x1000
    include "build/baserom/object_rl.o"
endseg

beginseg
    name "object_efc_tw"
    romalign 0x1000
    include "build/baserom/object_efc_tw.o"
endseg

beginseg
    name "object_demo_tre_lgt"
    romalign 0x1000
    include "build/baserom/object_demo_tre_lgt.o"
endseg

beginseg
    name "object_gi_key"
    romalign 0x1000
    include "build/baserom/object_gi_key.o"
endseg

beginseg
    name "object_mir_ray"
    romalign 0x1000
    include "build/baserom/object_mir_ray.o"
endseg

beginseg
    name "object_brob"
    romalign 0x1000
    include "build/baserom/object_brob.o"
endseg

beginseg
    name "object_gi_jewel"
    romalign 0x1000
    include "build/baserom/object_gi_jewel.o"
endseg

beginseg
    name "object_spot09_obj"
    romalign 0x1000
    include "build/baserom/object_spot09_obj.o"
endseg

beginseg
    name "object_spot18_obj"
    romalign 0x1000
    include "build/baserom/object_spot18_obj.o"
endseg

beginseg
    name "object_bdoor"
    romalign 0x1000
    include "build/baserom/object_bdoor.o"
endseg

beginseg
    name "object_spot17_obj"
    romalign 0x1000
    include "build/baserom/object_spot17_obj.o"
endseg

beginseg
    name "object_shop_dungen"
    romalign 0x1000
    include "build/baserom/object_shop_dungen.o"
endseg

beginseg
    name "object_nb"
    romalign 0x1000
    include "build/baserom/object_nb.o"
endseg

beginseg
    name "object_mo"
    romalign 0x1000
    include "build/baserom/object_mo.o"
endseg

beginseg
    name "object_sb"
    romalign 0x1000
    include "build/baserom/object_sb.o"
endseg

beginseg
    name "object_gi_melody"
    romalign 0x1000
    include "build/baserom/object_gi_melody.o"
endseg

beginseg
    name "object_gi_heart"
    romalign 0x1000
    include "build/baserom/object_gi_heart.o"
endseg

beginseg
    name "object_gi_compass"
    romalign 0x1000
    include "build/baserom/object_gi_compass.o"
endseg

beginseg
    name "object_gi_bosskey"
    romalign 0x1000
    include "build/baserom/object_gi_bosskey.o"
endseg

beginseg
    name "object_gi_medal"
    romalign 0x1000
    include "build/baserom/object_gi_medal.o"
endseg

beginseg
    name "object_gi_nuts"
    romalign 0x1000
    include "build/baserom/object_gi_nuts.o"
endseg

beginseg
    name "object_sa"
    romalign 0x1000
    include "build/baserom/object_sa.o"
endseg

beginseg
    name "object_gi_hearts"
    romalign 0x1000
    include "build/baserom/object_gi_hearts.o"
endseg

beginseg
    name "object_gi_arrowcase"
    romalign 0x1000
    include "build/baserom/object_gi_arrowcase.o"
endseg

beginseg
    name "object_gi_bombpouch"
    romalign 0x1000
    include "build/baserom/object_gi_bombpouch.o"
endseg

beginseg
    name "object_in"
    romalign 0x1000
    include "build/baserom/object_in.o"
endseg

beginseg
    name "object_tr"
    romalign 0x1000
    include "build/baserom/object_tr.o"
endseg

beginseg
    name "object_spot16_obj"
    romalign 0x1000
    include "build/baserom/object_spot16_obj.o"
endseg

beginseg
    name "object_oE1s"
    romalign 0x1000
    include "build/baserom/object_oE1s.o"
endseg

beginseg
    name "object_oE4s"
    romalign 0x1000
    include "build/baserom/object_oE4s.o"
endseg

beginseg
    name "object_os_anime"
    romalign 0x1000
    include "build/baserom/object_os_anime.o"
endseg

beginseg
    name "object_gi_bottle"
    romalign 0x1000
    include "build/baserom/object_gi_bottle.o"
endseg

beginseg
    name "object_gi_stick"
    romalign 0x1000
    include "build/baserom/object_gi_stick.o"
endseg

beginseg
    name "object_gi_map"
    romalign 0x1000
    include "build/baserom/object_gi_map.o"
endseg

beginseg
    name "object_oF1d_map"
    romalign 0x1000
    include "build/baserom/object_oF1d_map.o"
endseg

beginseg
    name "object_ru2"
    romalign 0x1000
    include "build/baserom/object_ru2.o"
endseg

beginseg
    name "object_gi_shield_1"
    romalign 0x1000
    include "build/baserom/object_gi_shield_1.o"
endseg

beginseg
    name "object_dekujr"
    romalign 0x1000
    include "build/baserom/object_dekujr.o"
endseg

beginseg
    name "object_gi_magicpot"
    romalign 0x1000
    include "build/baserom/object_gi_magicpot.o"
endseg

beginseg
    name "object_gi_bomb_1"
    romalign 0x1000
    include "build/baserom/object_gi_bomb_1.o"
endseg

beginseg
    name "object_oF1s"
    romalign 0x1000
    include "build/baserom/object_oF1s.o"
endseg

beginseg
    name "object_ma2"
    romalign 0x1000
    include "build/baserom/object_ma2.o"
endseg

beginseg
    name "object_gi_purse"
    romalign 0x1000
    include "build/baserom/object_gi_purse.o"
endseg

beginseg
    name "object_hni"
    romalign 0x1000
    include "build/baserom/object_hni.o"
endseg

beginseg
    name "object_tw"
    romalign 0x1000
    include "build/baserom/object_tw.o"
endseg

beginseg
    name "object_rr"
    romalign 0x1000
    include "build/baserom/object_rr.o"
endseg

beginseg
    name "object_bxa"
    romalign 0x1000
    include "build/baserom/object_bxa.o"
endseg

beginseg
    name "object_anubice"
    romalign 0x1000
    include "build/baserom/object_anubice.o"
endseg

beginseg
    name "object_gi_gerudo"
    romalign 0x1000
    include "build/baserom/object_gi_gerudo.o"
endseg

beginseg
    name "object_gi_arrow"
    romalign 0x1000
    include "build/baserom/object_gi_arrow.o"
endseg

beginseg
    name "object_gi_bomb_2"
    romalign 0x1000
    include "build/baserom/object_gi_bomb_2.o"
endseg

beginseg
    name "object_gi_egg"
    romalign 0x1000
    include "build/baserom/object_gi_egg.o"
endseg

beginseg
    name "object_gi_scale"
    romalign 0x1000
    include "build/baserom/object_gi_scale.o"
endseg

beginseg
    name "object_gi_shield_2"
    romalign 0x1000
    include "build/baserom/object_gi_shield_2.o"
endseg

beginseg
    name "object_gi_hookshot"
    romalign 0x1000
    include "build/baserom/object_gi_hookshot.o"
endseg

beginseg
    name "object_gi_ocarina"
    romalign 0x1000
    include "build/baserom/object_gi_ocarina.o"
endseg

beginseg
    name "object_gi_milk"
    romalign 0x1000
    include "build/baserom/object_gi_milk.o"
endseg

beginseg
    name "object_ma1"
    romalign 0x1000
    include "build/baserom/object_ma1.o"
endseg

beginseg
    name "object_ganon"
    romalign 0x1000
    include "build/baserom/object_ganon.o"
endseg

beginseg
    name "object_sst"
    romalign 0x1000
    include "build/baserom/object_sst.o"
endseg

beginseg
    name "object_ny"
    romalign 0x1000
    include "build/baserom/object_ny.o"
endseg

beginseg
    name "object_fr"
    romalign 0x1000
    include "build/baserom/object_fr.o"
endseg

beginseg
    name "object_gi_pachinko"
    romalign 0x1000
    include "build/baserom/object_gi_pachinko.o"
endseg

beginseg
    name "object_gi_boomerang"
    romalign 0x1000
    include "build/baserom/object_gi_boomerang.o"
endseg

beginseg
    name "object_gi_bow"
    romalign 0x1000
    include "build/baserom/object_gi_bow.o"
endseg

beginseg
    name "object_gi_glasses"
    romalign 0x1000
    include "build/baserom/object_gi_glasses.o"
endseg

beginseg
    name "object_gi_liquid"
    romalign 0x1000
    include "build/baserom/object_gi_liquid.o"
endseg

beginseg
    name "object_ani"
    romalign 0x1000
    include "build/baserom/object_ani.o"
endseg

beginseg
    name "object_demo_6k"
    romalign 0x1000
    include "build/baserom/object_demo_6k.o"
endseg

beginseg
    name "object_gi_shield_3"
    romalign 0x1000
    include "build/baserom/object_gi_shield_3.o"
endseg

beginseg
    name "object_gi_letter"
    romalign 0x1000
    include "build/baserom/object_gi_letter.o"
endseg

beginseg
    name "object_spot15_obj"
    romalign 0x1000
    include "build/baserom/object_spot15_obj.o"
endseg

beginseg
    name "object_jya_obj"
    romalign 0x1000
    include "build/baserom/object_jya_obj.o"
endseg

beginseg
    name "object_gi_clothes"
    romalign 0x1000
    include "build/baserom/object_gi_clothes.o"
endseg

beginseg
    name "object_gi_bean"
    romalign 0x1000
    include "build/baserom/object_gi_bean.o"
endseg

beginseg
    name "object_gi_fish"
    romalign 0x1000
    include "build/baserom/object_gi_fish.o"
endseg

beginseg
    name "object_gi_saw"
    romalign 0x1000
    include "build/baserom/object_gi_saw.o"
endseg

beginseg
    name "object_gi_hammer"
    romalign 0x1000
    include "build/baserom/object_gi_hammer.o"
endseg

beginseg
    name "object_gi_grass"
    romalign 0x1000
    include "build/baserom/object_gi_grass.o"
endseg

beginseg
    name "object_gi_longsword"
    romalign 0x1000
    include "build/baserom/object_gi_longsword.o"
endseg

beginseg
    name "object_spot01_objects"
    romalign 0x1000
    include "build/baserom/object_spot01_objects.o"
endseg

beginseg
    name "object_md"
    romalign 0x1000
    include "build/baserom/object_md.o"
endseg

beginseg
    name "object_km1"
    romalign 0x1000
    include "build/baserom/object_km1.o"
endseg

beginseg
    name "object_kw1"
    romalign 0x1000
    include "build/baserom/object_kw1.o"
endseg

beginseg
    name "object_zo"
    romalign 0x1000
    include "build/baserom/object_zo.o"
endseg

beginseg
    name "object_kz"
    romalign 0x1000
    include "build/baserom/object_kz.o"
endseg

beginseg
    name "object_umajump"
    romalign 0x1000
    include "build/baserom/object_umajump.o"
endseg

beginseg
    name "object_masterkokiri"
    romalign 0x1000
    include "build/baserom/object_masterkokiri.o"
endseg

beginseg
    name "object_masterkokirihead"
    romalign 0x1000
    include "build/baserom/object_masterkokirihead.o"
endseg

beginseg
    name "object_mastergolon"
    romalign 0x1000
    include "build/baserom/object_mastergolon.o"
endseg

beginseg
    name "object_masterzoora"
    romalign 0x1000
    include "build/baserom/object_masterzoora.o"
endseg

beginseg
    name "object_aob"
    romalign 0x1000
    include "build/baserom/object_aob.o"
endseg

beginseg
    name "object_ik"
    romalign 0x1000
    include "build/baserom/object_ik.o"
endseg

beginseg
    name "object_ahg"
    romalign 0x1000
    include "build/baserom/object_ahg.o"
endseg

beginseg
    name "object_cne"
    romalign 0x1000
    include "build/baserom/object_cne.o"
endseg

beginseg
    name "object_gi_niwatori"
    romalign 0x1000
    include "build/baserom/object_gi_niwatori.o"
endseg

beginseg
    name "object_skj"
    romalign 0x1000
    include "build/baserom/object_skj.o"
endseg

beginseg
    name "object_gi_bottle_letter"
    romalign 0x1000
    include "build/baserom/object_gi_bottle_letter.o"
endseg

beginseg
    name "object_bji"
    romalign 0x1000
    include "build/baserom/object_bji.o"
endseg

beginseg
    name "object_bba"
    romalign 0x1000
    include "build/baserom/object_bba.o"
endseg

beginseg
    name "object_gi_ocarina_0"
    romalign 0x1000
    include "build/baserom/object_gi_ocarina_0.o"
endseg

beginseg
    name "object_ds"
    romalign 0x1000
    include "build/baserom/object_ds.o"
endseg

beginseg
    name "object_ane"
    romalign 0x1000
    include "build/baserom/object_ane.o"
endseg

beginseg
    name "object_boj"
    romalign 0x1000
    include "build/baserom/object_boj.o"
endseg

beginseg
    name "object_spot03_object"
    romalign 0x1000
    include "build/baserom/object_spot03_object.o"
endseg

beginseg
    name "object_spot07_object"
    romalign 0x1000
    include "build/baserom/object_spot07_object.o"
endseg

beginseg
    name "object_fz"
    romalign 0x1000
    include "build/baserom/object_fz.o"
endseg

beginseg
    name "object_bob"
    romalign 0x1000
    include "build/baserom/object_bob.o"
endseg

beginseg
    name "object_ge1"
    romalign 0x1000
    include "build/baserom/object_ge1.o"
endseg

beginseg
    name "object_yabusame_point"
    romalign 0x1000
    include "build/baserom/object_yabusame_point.o"
endseg

beginseg
    name "object_gi_boots_2"
    romalign 0x1000
    include "build/baserom/object_gi_boots_2.o"
endseg

beginseg
    name "object_gi_seed"
    romalign 0x1000
    include "build/baserom/object_gi_seed.o"
endseg

beginseg
    name "object_gnd_magic"
    romalign 0x1000
    include "build/baserom/object_gnd_magic.o"
endseg

beginseg
    name "object_d_elevator"
    romalign 0x1000
    include "build/baserom/object_d_elevator.o"
endseg

beginseg
    name "object_d_hsblock"
    romalign 0x1000
    include "build/baserom/object_d_hsblock.o"
endseg

beginseg
    name "object_d_lift"
    romalign 0x1000
    include "build/baserom/object_d_lift.o"
endseg

beginseg
    name "object_mamenoki"
    romalign 0x1000
    include "build/baserom/object_mamenoki.o"
endseg

beginseg
    name "object_goroiwa"
    romalign 0x1000
    include "build/baserom/object_goroiwa.o"
endseg

beginseg
    name "object_toryo"
    romalign 0x1000
    include "build/baserom/object_toryo.o"
endseg

beginseg
    name "object_daiku"
    romalign 0x1000
    include "build/baserom/object_daiku.o"
endseg

beginseg
    name "object_nwc"
    romalign 0x1000
    include "build/baserom/object_nwc.o"
endseg

beginseg
    name "object_blkobj"
    romalign 0x1000
    include "build/baserom/object_blkobj.o"
endseg

beginseg
    name "object_gm"
    romalign 0x1000
    include "build/baserom/object_gm.o"
endseg

beginseg
    name "object_ms"
    romalign 0x1000
    include "build/baserom/object_ms.o"
endseg

beginseg
    name "object_hs"
    romalign 0x1000
    include "build/baserom/object_hs.o"
endseg

beginseg
    name "object_ingate"
    romalign 0x1000
    include "build/baserom/object_ingate.o"
endseg

beginseg
    name "object_lightswitch"
    romalign 0x1000
    include "build/baserom/object_lightswitch.o"
endseg

beginseg
    name "object_kusa"
    romalign 0x1000
    include "build/baserom/object_kusa.o"
endseg

beginseg
    name "object_tsubo"
    romalign 0x1000
    include "build/baserom/object_tsubo.o"
endseg

beginseg
    name "object_gi_gloves"
    romalign 0x1000
    include "build/baserom/object_gi_gloves.o"
endseg

beginseg
    name "object_gi_coin"
    romalign 0x1000
    include "build/baserom/object_gi_coin.o"
endseg

beginseg
    name "object_kanban"
    romalign 0x1000
    include "build/baserom/object_kanban.o"
endseg

beginseg
    name "object_gjyo_objects"
    romalign 0x1000
    include "build/baserom/object_gjyo_objects.o"
endseg

beginseg
    name "object_owl"
    romalign 0x1000
    include "build/baserom/object_owl.o"
endseg

beginseg
    name "object_mk"
    romalign 0x1000
    include "build/baserom/object_mk.o"
endseg

beginseg
    name "object_fu"
    romalign 0x1000
    include "build/baserom/object_fu.o"
endseg

beginseg
    name "object_gi_ki_tan_mask"
    romalign 0x1000
    include "build/baserom/object_gi_ki_tan_mask.o"
endseg

beginseg
    name "object_gi_redead_mask"
    romalign 0x1000
    include "build/baserom/object_gi_redead_mask.o"
endseg

beginseg
    name "object_gi_skj_mask"
    romalign 0x1000
    include "build/baserom/object_gi_skj_mask.o"
endseg

beginseg
    name "object_gi_rabit_mask"
    romalign 0x1000
    include "build/baserom/object_gi_rabit_mask.o"
endseg

beginseg
    name "object_gi_truth_mask"
    romalign 0x1000
    include "build/baserom/object_gi_truth_mask.o"
endseg

beginseg
    name "object_ganon_objects"
    romalign 0x1000
    include "build/baserom/object_ganon_objects.o"
endseg

beginseg
    name "object_siofuki"
    romalign 0x1000
    include "build/baserom/object_siofuki.o"
endseg

beginseg
    name "object_stream"
    romalign 0x1000
    include "build/baserom/object_stream.o"
endseg

beginseg
    name "object_mm"
    romalign 0x1000
    include "build/baserom/object_mm.o"
endseg

beginseg
    name "object_fa"
    romalign 0x1000
    include "build/baserom/object_fa.o"
endseg

beginseg
    name "object_os"
    romalign 0x1000
    include "build/baserom/object_os.o"
endseg

beginseg
    name "object_gi_eye_lotion"
    romalign 0x1000
    include "build/baserom/object_gi_eye_lotion.o"
endseg

beginseg
    name "object_gi_powder"
    romalign 0x1000
    include "build/baserom/object_gi_powder.o"
endseg

beginseg
    name "object_gi_mushroom"
    romalign 0x1000
    include "build/baserom/object_gi_mushroom.o"
endseg

beginseg
    name "object_gi_ticketstone"
    romalign 0x1000
    include "build/baserom/object_gi_ticketstone.o"
endseg

beginseg
    name "object_gi_brokensword"
    romalign 0x1000
    include "build/baserom/object_gi_brokensword.o"
endseg

beginseg
    name "object_js"
    romalign 0x1000
    include "build/baserom/object_js.o"
endseg

beginseg
    name "object_cs"
    romalign 0x1000
    include "build/baserom/object_cs.o"
endseg

beginseg
    name "object_gi_prescription"
    romalign 0x1000
    include "build/baserom/object_gi_prescription.o"
endseg

beginseg
    name "object_gi_bracelet"
    romalign 0x1000
    include "build/baserom/object_gi_bracelet.o"
endseg

beginseg
    name "object_gi_soldout"
    romalign 0x1000
    include "build/baserom/object_gi_soldout.o"
endseg

beginseg
    name "object_gi_frog"
    romalign 0x1000
    include "build/baserom/object_gi_frog.o"
endseg

beginseg
    name "object_mag"
    romalign 0x1000
    include "build/baserom/object_mag.o"
endseg

beginseg
    name "object_door_gerudo"
    romalign 0x1000
    include "build/baserom/object_door_gerudo.o"
endseg

beginseg
    name "object_gt"
    romalign 0x1000
    include "build/baserom/object_gt.o"
endseg

beginseg
    name "object_efc_erupc"
    romalign 0x1000
    include "build/baserom/object_efc_erupc.o"
endseg

beginseg
    name "object_zl2_anime1"
    romalign 0x1000
    include "build/baserom/object_zl2_anime1.o"
endseg

beginseg
    name "object_zl2_anime2"
    romalign 0x1000
    include "build/baserom/object_zl2_anime2.o"
endseg

beginseg
    name "object_gi_golonmask"
    romalign 0x1000
    include "build/baserom/object_gi_golonmask.o"
endseg

beginseg
    name "object_gi_zoramask"
    romalign 0x1000
    include "build/baserom/object_gi_zoramask.o"
endseg

beginseg
    name "object_gi_gerudomask"
    romalign 0x1000
    include "build/baserom/object_gi_gerudomask.o"
endseg

beginseg
    name "object_ganon2"
    romalign 0x1000
    include "build/baserom/object_ganon2.o"
endseg

beginseg
    name "object_ka"
    romalign 0x1000
    include "build/baserom/object_ka.o"
endseg

beginseg
    name "object_ts"
    romalign 0x1000
    include "build/baserom/object_ts.o"
endseg

beginseg
    name "object_zg"
    romalign 0x1000
    include "build/baserom/object_zg.o"
endseg

beginseg
    name "object_gi_hoverboots"
    romalign 0x1000
    include "build/baserom/object_gi_hoverboots.o"
endseg

beginseg
    name "object_gi_m_arrow"
    romalign 0x1000
    include "build/baserom/object_gi_m_arrow.o"
endseg

beginseg
    name "object_ds2"
    romalign 0x1000
    include "build/baserom/object_ds2.o"
endseg

beginseg
    name "object_ec"
    romalign 0x1000
    include "build/baserom/object_ec.o"
endseg

beginseg
    name "object_fish"
    romalign 0x1000
    include "build/baserom/object_fish.o"
endseg

beginseg
    name "object_gi_sutaru"
    romalign 0x1000
    include "build/baserom/object_gi_sutaru.o"
endseg

beginseg
    name "object_gi_goddess"
    romalign 0x1000
    include "build/baserom/object_gi_goddess.o"
endseg

beginseg
    name "object_ssh"
    romalign 0x1000
    include "build/baserom/object_ssh.o"
endseg

beginseg
    name "object_bigokuta"
    romalign 0x1000
    include "build/baserom/object_bigokuta.o"
endseg

beginseg
    name "object_bg"
    romalign 0x1000
    include "build/baserom/object_bg.o"
endseg

beginseg
    name "object_spot05_objects"
    romalign 0x1000
    include "build/baserom/object_spot05_objects.o"
endseg

beginseg
    name "object_spot12_obj"
    romalign 0x1000
    include "build/baserom/object_spot12_obj.o"
endseg

beginseg
    name "object_bombiwa"
    romalign 0x1000
    include "build/baserom/object_bombiwa.o"
endseg

beginseg
    name "object_hintnuts"
    romalign 0x1000
    include "build/baserom/object_hintnuts.o"
endseg

beginseg
    name "object_rs"
    romalign 0x1000
    include "build/baserom/object_rs.o"
endseg

beginseg
    name "object_spot00_break"
    romalign 0x1000
    include "build/baserom/object_spot00_break.o"
endseg

beginseg
    name "object_gla"
    romalign 0x1000
    include "build/baserom/object_gla.o"
endseg

beginseg
    name "object_shopnuts"
    romalign 0x1000
    include "build/baserom/object_shopnuts.o"
endseg

beginseg
    name "object_geldb"
    romalign 0x1000
    include "build/baserom/object_geldb.o"
endseg

beginseg
    name "object_gr"
    romalign 0x1000
    include "build/baserom/object_gr.o"
endseg

beginseg
    name "object_dog"
    romalign 0x1000
    include "build/baserom/object_dog.o"
endseg

beginseg
    name "object_jya_iron"
    romalign 0x1000
    include "build/baserom/object_jya_iron.o"
endseg

beginseg
    name "object_jya_door"
    romalign 0x1000
    include "build/baserom/object_jya_door.o"
endseg

beginseg
    name "object_spot01_objects2"
    romalign 0x1000
    include "build/baserom/object_spot01_objects2.o"
endseg

beginseg
    name "object_spot11_obj"
    romalign 0x1000
    include "build/baserom/object_spot11_obj.o"
endseg

beginseg
    name "object_kibako2"
    romalign 0x1000
    include "build/baserom/object_kibako2.o"
endseg

beginseg
    name "object_dns"
    romalign 0x1000
    include "build/baserom/object_dns.o"
endseg

beginseg
    name "object_dnk"
    romalign 0x1000
    include "build/baserom/object_dnk.o"
endseg

beginseg
    name "object_gi_fire"
    romalign 0x1000
    include "build/baserom/object_gi_fire.o"
endseg

beginseg
    name "object_gi_insect"
    romalign 0x1000
    include "build/baserom/object_gi_insect.o"
endseg

beginseg
    name "object_gi_butterfly"
    romalign 0x1000
    include "build/baserom/object_gi_butterfly.o"
endseg

beginseg
    name "object_gi_ghost"
    romalign 0x1000
    include "build/baserom/object_gi_ghost.o"
endseg

beginseg
    name "object_gi_soul"
    romalign 0x1000
    include "build/baserom/object_gi_soul.o"
endseg

beginseg
    name "object_bowl"
    romalign 0x1000
    include "build/baserom/object_bowl.o"
endseg

beginseg
    name "object_po_field"
    romalign 0x1000
    include "build/baserom/object_po_field.o"
endseg

beginseg
    name "object_demo_kekkai"
    romalign 0x1000
    include "build/baserom/object_demo_kekkai.o"
endseg

beginseg
    name "object_efc_doughnut"
    romalign 0x1000
    include "build/baserom/object_efc_doughnut.o"
endseg

beginseg
    name "object_gi_dekupouch"
    romalign 0x1000
    include "build/baserom/object_gi_dekupouch.o"
endseg

beginseg
    name "object_ganon_anime1"
    romalign 0x1000
    include "build/baserom/object_ganon_anime1.o"
endseg

beginseg
    name "object_ganon_anime2"
    romalign 0x1000
    include "build/baserom/object_ganon_anime2.o"
endseg

beginseg
    name "object_ganon_anime3"
    romalign 0x1000
    include "build/baserom/object_ganon_anime3.o"
endseg

beginseg
    name "object_gi_rupy"
    romalign 0x1000
    include "build/baserom/object_gi_rupy.o"
endseg

beginseg
    name "object_spot01_matoya"
    romalign 0x1000
    include "build/baserom/object_spot01_matoya.o"
endseg

beginseg
    name "object_spot01_matoyab"
    romalign 0x1000
    include "build/baserom/object_spot01_matoyab.o"
endseg

beginseg
    name "object_po_composer"
    romalign 0x1000
    include "build/baserom/object_po_composer.o"
endseg

beginseg
    name "object_mu"
    romalign 0x1000
    include "build/baserom/object_mu.o"
endseg

beginseg
    name "object_wf"
    romalign 0x1000
    include "build/baserom/object_wf.o"
endseg

beginseg
    name "object_skb"
    romalign 0x1000
    include "build/baserom/object_skb.o"
endseg

beginseg
    name "object_gj"
    romalign 0x1000
    include "build/baserom/object_gj.o"
endseg

beginseg
    name "object_geff"
    romalign 0x1000
    include "build/baserom/object_geff.o"
endseg

beginseg
    name "object_haka_door"
    romalign 0x1000
    include "build/baserom/object_haka_door.o"
endseg

beginseg
    name "object_gs"
    romalign 0x1000
    include "build/baserom/object_gs.o"
endseg

beginseg
    name "object_ps"
    romalign 0x1000
    include "build/baserom/object_ps.o"
endseg

beginseg
    name "object_bwall"
    romalign 0x1000
    include "build/baserom/object_bwall.o"
endseg

beginseg
    name "object_crow"
    romalign 0x1000
    include "build/baserom/object_crow.o"
endseg

beginseg
    name "object_cow"
    romalign 0x1000
    include "build/baserom/object_cow.o"
endseg

beginseg
    name "object_cob"
    romalign 0x1000
    include "build/baserom/object_cob.o"
endseg

beginseg
    name "object_gi_sword_1"
    romalign 0x1000
    include "build/baserom/object_gi_sword_1.o"
endseg

beginseg
    name "object_door_killer"
    romalign 0x1000
    include "build/baserom/object_door_killer.o"
endseg

beginseg
    name "object_ouke_haka"
    romalign 0x1000
    include "build/baserom/object_ouke_haka.o"
endseg

beginseg
    name "object_timeblock"
    romalign 0x1000
    include "build/baserom/object_timeblock.o"
endseg

beginseg
    name "object_zl4"
    romalign 0x1000
    include "build/baserom/object_zl4.o"
endseg

beginseg
    name "g_pn_01"
    romalign 0x1000
    include "build/baserom/g_pn_01.o"
endseg

beginseg
    name "g_pn_02"
    romalign 0x1000
    include "build/baserom/g_pn_02.o"
endseg

beginseg
    name "g_pn_03"
    romalign 0x1000
    include "build/baserom/g_pn_03.o"
endseg

beginseg
    name "g_pn_04"
    romalign 0x1000
    include "build/baserom/g_pn_04.o"
endseg

beginseg
    name "g_pn_05"
    romalign 0x1000
    include "build/baserom/g_pn_05.o"
endseg

beginseg
    name "g_pn_06"
    romalign 0x1000
    include "build/baserom/g_pn_06.o"
endseg

beginseg
    name "g_pn_07"
    romalign 0x1000
    include "build/baserom/g_pn_07.o"
endseg

beginseg
    name "g_pn_08"
    romalign 0x1000
    include "build/baserom/g_pn_08.o"
endseg

beginseg
    name "g_pn_09"
    romalign 0x1000
    include "build/baserom/g_pn_09.o"
endseg

beginseg
    name "g_pn_10"
    romalign 0x1000
    include "build/baserom/g_pn_10.o"
endseg

beginseg
    name "g_pn_11"
    romalign 0x1000
    include "build/baserom/g_pn_11.o"
endseg

beginseg
    name "g_pn_12"
    romalign 0x1000
    include "build/baserom/g_pn_12.o"
endseg

beginseg
    name "g_pn_13"
    romalign 0x1000
    include "build/baserom/g_pn_13.o"
endseg

beginseg
    name "g_pn_14"
    romalign 0x1000
    include "build/baserom/g_pn_14.o"
endseg

beginseg
    name "g_pn_15"
    romalign 0x1000
    include "build/baserom/g_pn_15.o"
endseg

beginseg
    name "g_pn_16"
    romalign 0x1000
    include "build/baserom/g_pn_16.o"
endseg

beginseg
    name "g_pn_17"
    romalign 0x1000
    include "build/baserom/g_pn_17.o"
endseg

beginseg
    name "g_pn_18"
    romalign 0x1000
    include "build/baserom/g_pn_18.o"
endseg

beginseg
    name "g_pn_19"
    romalign 0x1000
    include "build/baserom/g_pn_19.o"
endseg

beginseg
    name "g_pn_20"
    romalign 0x1000
    include "build/baserom/g_pn_20.o"
endseg

beginseg
    name "g_pn_21"
    romalign 0x1000
    include "build/baserom/g_pn_21.o"
endseg

beginseg
    name "g_pn_22"
    romalign 0x1000
    include "build/baserom/g_pn_22.o"
endseg

beginseg
    name "g_pn_23"
    romalign 0x1000
    include "build/baserom/g_pn_23.o"
endseg

beginseg
    name "g_pn_24"
    romalign 0x1000
    include "build/baserom/g_pn_24.o"
endseg

beginseg
    name "g_pn_25"
    romalign 0x1000
    include "build/baserom/g_pn_25.o"
endseg

beginseg
    name "g_pn_26"
    romalign 0x1000
    include "build/baserom/g_pn_26.o"
endseg

beginseg
    name "g_pn_27"
    romalign 0x1000
    include "build/baserom/g_pn_27.o"
endseg

beginseg
    name "g_pn_28"
    romalign 0x1000
    include "build/baserom/g_pn_28.o"
endseg

beginseg
    name "g_pn_29"
    romalign 0x1000
    include "build/baserom/g_pn_29.o"
endseg

beginseg
    name "g_pn_30"
    romalign 0x1000
    include "build/baserom/g_pn_30.o"
endseg

beginseg
    name "g_pn_31"
    romalign 0x1000
    include "build/baserom/g_pn_31.o"
endseg

beginseg
    name "g_pn_32"
    romalign 0x1000
    include "build/baserom/g_pn_32.o"
endseg

beginseg
    name "g_pn_33"
    romalign 0x1000
    include "build/baserom/g_pn_33.o"
endseg

beginseg
    name "g_pn_34"
    romalign 0x1000
    include "build/baserom/g_pn_34.o"
endseg

beginseg
    name "g_pn_35"
    romalign 0x1000
    include "build/baserom/g_pn_35.o"
endseg

beginseg
    name "g_pn_36"
    romalign 0x1000
    include "build/baserom/g_pn_36.o"
endseg

beginseg
    name "g_pn_37"
    romalign 0x1000
    include "build/baserom/g_pn_37.o"
endseg

beginseg
    name "g_pn_38"
    romalign 0x1000
    include "build/baserom/g_pn_38.o"
endseg

beginseg
    name "g_pn_39"
    romalign 0x1000
    include "build/baserom/g_pn_39.o"
endseg

beginseg
    name "g_pn_40"
    romalign 0x1000
    include "build/baserom/g_pn_40.o"
endseg

beginseg
    name "g_pn_41"
    romalign 0x1000
    include "build/baserom/g_pn_41.o"
endseg

beginseg
    name "g_pn_42"
    romalign 0x1000
    include "build/baserom/g_pn_42.o"
endseg

beginseg
    name "g_pn_43"
    romalign 0x1000
    include "build/baserom/g_pn_43.o"
endseg

beginseg
    name "g_pn_44"
    romalign 0x1000
    include "build/baserom/g_pn_44.o"
endseg

beginseg
    name "g_pn_45"
    romalign 0x1000
    include "build/baserom/g_pn_45.o"
endseg

beginseg
    name "g_pn_46"
    romalign 0x1000
    include "build/baserom/g_pn_46.o"
endseg

beginseg
    name "g_pn_47"
    romalign 0x1000
    include "build/baserom/g_pn_47.o"
endseg

beginseg
    name "g_pn_48"
    romalign 0x1000
    include "build/baserom/g_pn_48.o"
endseg

beginseg
    name "g_pn_49"
    romalign 0x1000
    include "build/baserom/g_pn_49.o"
endseg

beginseg
    name "g_pn_50"
    romalign 0x1000
    include "build/baserom/g_pn_50.o"
endseg

beginseg
    name "g_pn_51"
    romalign 0x1000
    include "build/baserom/g_pn_51.o"
endseg

beginseg
    name "g_pn_52"
    romalign 0x1000
    include "build/baserom/g_pn_52.o"
endseg

beginseg
    name "g_pn_53"
    romalign 0x1000
    include "build/baserom/g_pn_53.o"
endseg

beginseg
    name "g_pn_54"
    romalign 0x1000
    include "build/baserom/g_pn_54.o"
endseg

beginseg
    name "g_pn_55"
    romalign 0x1000
    include "build/baserom/g_pn_55.o"
endseg

beginseg
    name "g_pn_56"
    romalign 0x1000
    include "build/baserom/g_pn_56.o"
endseg

beginseg
    name "g_pn_57"
    romalign 0x1000
    include "build/baserom/g_pn_57.o"
endseg

beginseg
    name "z_select_static"
    romalign 0x1000
    include "build/baserom/z_select_static.o"
endseg

beginseg
    name "nintendo_rogo_static"
    romalign 0x1000
    include "build/baserom/nintendo_rogo_static.o"
endseg

beginseg
    name "title_static"
    romalign 0x1000
    include "build/baserom/title_static.o"
endseg

beginseg
    name "parameter_static"
    romalign 0x1000
    include "build/baserom/parameter_static.o"
endseg

beginseg
    name "vr_fine0_static"
    romalign 0x1000
    include "build/baserom/vr_fine0_static.o"
endseg

beginseg
    name "vr_fine0_pal_static"
    romalign 0x1000
    include "build/baserom/vr_fine0_pal_static.o"
endseg

beginseg
    name "vr_fine1_static"
    romalign 0x1000
    include "build/baserom/vr_fine1_static.o"
endseg

beginseg
    name "vr_fine1_pal_static"
    romalign 0x1000
    include "build/baserom/vr_fine1_pal_static.o"
endseg

beginseg
    name "vr_fine2_static"
    romalign 0x1000
    include "build/baserom/vr_fine2_static.o"
endseg

beginseg
    name "vr_fine2_pal_static"
    romalign 0x1000
    include "build/baserom/vr_fine2_pal_static.o"
endseg

beginseg
    name "vr_fine3_static"
    romalign 0x1000
    include "build/baserom/vr_fine3_static.o"
endseg

beginseg
    name "vr_fine3_pal_static"
    romalign 0x1000
    include "build/baserom/vr_fine3_pal_static.o"
endseg

beginseg
    name "vr_cloud0_static"
    romalign 0x1000
    include "build/baserom/vr_cloud0_static.o"
endseg

beginseg
    name "vr_cloud0_pal_static"
    romalign 0x1000
    include "build/baserom/vr_cloud0_pal_static.o"
endseg

beginseg
    name "vr_cloud1_static"
    romalign 0x1000
    include "build/baserom/vr_cloud1_static.o"
endseg

beginseg
    name "vr_cloud1_pal_static"
    romalign 0x1000
    include "build/baserom/vr_cloud1_pal_static.o"
endseg

beginseg
    name "vr_cloud2_static"
    romalign 0x1000
    include "build/baserom/vr_cloud2_static.o"
endseg

beginseg
    name "vr_cloud2_pal_static"
    romalign 0x1000
    include "build/baserom/vr_cloud2_pal_static.o"
endseg

beginseg
    name "vr_cloud3_static"
    romalign 0x1000
    include "build/baserom/vr_cloud3_static.o"
endseg

beginseg
    name "vr_cloud3_pal_static"
    romalign 0x1000
    include "build/baserom/vr_cloud3_pal_static.o"
endseg

beginseg
    name "vr_holy0_static"
    romalign 0x1000
    include "build/baserom/vr_holy0_static.o"
endseg

beginseg
    name "vr_holy0_pal_static"
    romalign 0x1000
    include "build/baserom/vr_holy0_pal_static.o"
endseg

beginseg
    name "vr_holy1_static"
    romalign 0x1000
    include "build/baserom/vr_holy1_static.o"
endseg

beginseg
    name "vr_holy1_pal_static"
    romalign 0x1000
    include "build/baserom/vr_holy1_pal_static.o"
endseg

beginseg
    name "vr_MDVR_static"
    romalign 0x1000
    include "build/baserom/vr_MDVR_static.o"
endseg

beginseg
    name "vr_MDVR_pal_static"
    romalign 0x1000
    include "build/baserom/vr_MDVR_pal_static.o"
endseg

beginseg
    name "vr_MNVR_static"
    romalign 0x1000
    include "build/baserom/vr_MNVR_static.o"
endseg

beginseg
    name "vr_MNVR_pal_static"
    romalign 0x1000
    include "build/baserom/vr_MNVR_pal_static.o"
endseg

beginseg
    name "vr_RUVR_static"
    romalign 0x1000
    include "build/baserom/vr_RUVR_static.o"
endseg

beginseg
    name "vr_RUVR_pal_static"
    romalign 0x1000
    include "build/baserom/vr_RUVR_pal_static.o"
endseg

beginseg
    name "vr_LHVR_static"
    romalign 0x1000
    include "build/baserom/vr_LHVR_static.o"
endseg

beginseg
    name "vr_LHVR_pal_static"
    romalign 0x1000
    include "build/baserom/vr_LHVR_pal_static.o"
endseg

beginseg
    name "vr_KHVR_static"
    romalign 0x1000
    include "build/baserom/vr_KHVR_static.o"
endseg

beginseg
    name "vr_KHVR_pal_static"
    romalign 0x1000
    include "build/baserom/vr_KHVR_pal_static.o"
endseg

beginseg
    name "vr_K3VR_static"
    romalign 0x1000
    include "build/baserom/vr_K3VR_static.o"
endseg

beginseg
    name "vr_K3VR_pal_static"
    romalign 0x1000
    include "build/baserom/vr_K3VR_pal_static.o"
endseg

beginseg
    name "vr_K4VR_static"
    romalign 0x1000
    include "build/baserom/vr_K4VR_static.o"
endseg

beginseg
    name "vr_K4VR_pal_static"
    romalign 0x1000
    include "build/baserom/vr_K4VR_pal_static.o"
endseg

beginseg
    name "vr_K5VR_static"
    romalign 0x1000
    include "build/baserom/vr_K5VR_static.o"
endseg

beginseg
    name "vr_K5VR_pal_static"
    romalign 0x1000
    include "build/baserom/vr_K5VR_pal_static.o"
endseg

beginseg
    name "vr_SP1a_static"
    romalign 0x1000
    include "build/baserom/vr_SP1a_static.o"
endseg

beginseg
    name "vr_SP1a_pal_static"
    romalign 0x1000
    include "build/baserom/vr_SP1a_pal_static.o"
endseg

beginseg
    name "vr_MLVR_static"
    romalign 0x1000
    include "build/baserom/vr_MLVR_static.o"
endseg

beginseg
    name "vr_MLVR_pal_static"
    romalign 0x1000
    include "build/baserom/vr_MLVR_pal_static.o"
endseg

beginseg
    name "vr_KKRVR_static"
    romalign 0x1000
    include "build/baserom/vr_KKRVR_static.o"
endseg

beginseg
    name "vr_KKRVR_pal_static"
    romalign 0x1000
    include "build/baserom/vr_KKRVR_pal_static.o"
endseg

beginseg
    name "vr_KR3VR_static"
    romalign 0x1000
    include "build/baserom/vr_KR3VR_static.o"
endseg

beginseg
    name "vr_KR3VR_pal_static"
    romalign 0x1000
    include "build/baserom/vr_KR3VR_pal_static.o"
endseg

beginseg
    name "vr_IPVR_static"
    romalign 0x1000
    include "build/baserom/vr_IPVR_static.o"
endseg

beginseg
    name "vr_IPVR_pal_static"
    romalign 0x1000
    include "build/baserom/vr_IPVR_pal_static.o"
endseg

beginseg
    name "vr_KSVR_static"
    romalign 0x1000
    include "build/baserom/vr_KSVR_static.o"
endseg

beginseg
    name "vr_KSVR_pal_static"
    romalign 0x1000
    include "build/baserom/vr_KSVR_pal_static.o"
endseg

beginseg
    name "vr_GLVR_static"
    romalign 0x1000
    include "build/baserom/vr_GLVR_static.o"
endseg

beginseg
    name "vr_GLVR_pal_static"
    romalign 0x1000
    include "build/baserom/vr_GLVR_pal_static.o"
endseg

beginseg
    name "vr_ZRVR_static"
    romalign 0x1000
    include "build/baserom/vr_ZRVR_static.o"
endseg

beginseg
    name "vr_ZRVR_pal_static"
    romalign 0x1000
    include "build/baserom/vr_ZRVR_pal_static.o"
endseg

beginseg
    name "vr_DGVR_static"
    romalign 0x1000
    include "build/baserom/vr_DGVR_static.o"
endseg

beginseg
    name "vr_DGVR_pal_static"
    romalign 0x1000
    include "build/baserom/vr_DGVR_pal_static.o"
endseg

beginseg
    name "vr_ALVR_static"
    romalign 0x1000
    include "build/baserom/vr_ALVR_static.o"
endseg

beginseg
    name "vr_ALVR_pal_static"
    romalign 0x1000
    include "build/baserom/vr_ALVR_pal_static.o"
endseg

beginseg
    name "vr_NSVR_static"
    romalign 0x1000
    include "build/baserom/vr_NSVR_static.o"
endseg

beginseg
    name "vr_NSVR_pal_static"
    romalign 0x1000
    include "build/baserom/vr_NSVR_pal_static.o"
endseg

beginseg
    name "vr_LBVR_static"
    romalign 0x1000
    include "build/baserom/vr_LBVR_static.o"
endseg

beginseg
    name "vr_LBVR_pal_static"
    romalign 0x1000
    include "build/baserom/vr_LBVR_pal_static.o"
endseg

beginseg
    name "vr_TTVR_static"
    romalign 0x1000
    include "build/baserom/vr_TTVR_static.o"
endseg

beginseg
    name "vr_TTVR_pal_static"
    romalign 0x1000
    include "build/baserom/vr_TTVR_pal_static.o"
endseg

beginseg
    name "vr_FCVR_static"
    romalign 0x1000
    include "build/baserom/vr_FCVR_static.o"
endseg

beginseg
    name "vr_FCVR_pal_static"
    romalign 0x1000
    include "build/baserom/vr_FCVR_pal_static.o"
endseg

beginseg
    name "elf_message_field"
    romalign 0x1000
    include "build/baserom/elf_message_field.o"
endseg

beginseg
    name "elf_message_ydan"
    romalign 0x1000
    include "build/baserom/elf_message_ydan.o"
endseg

beginseg
    name "ydan_scene"
    romalign 0x1000
    include "build/scenes/dungeons/ydan/ydan_scene.o"
    address SEGMENT_SCENE
endseg

beginseg
    name "ydan_room_0"
    romalign 0x1000
    include "build/scenes/dungeons/ydan/ydan_room_0.o"
    address SEGMENT_ROOM
endseg

beginseg
    name "ydan_room_1"
    romalign 0x1000
    include "build/scenes/dungeons/ydan/ydan_room_1.o"
    address SEGMENT_ROOM
endseg

beginseg
    name "ydan_room_2"
    romalign 0x1000
    include "build/scenes/dungeons/ydan/ydan_room_2.o"
    address SEGMENT_ROOM
endseg

beginseg
    name "ydan_room_3"
    romalign 0x1000
    include "build/scenes/dungeons/ydan/ydan_room_3.o"
    address SEGMENT_ROOM
endseg

beginseg
    name "ydan_room_4"
    romalign 0x1000
    include "build/scenes/dungeons/ydan/ydan_room_4.o"
    address SEGMENT_ROOM
endseg

beginseg
    name "ydan_room_5"
    romalign 0x1000
    include "build/scenes/dungeons/ydan/ydan_room_5.o"
    address SEGMENT_ROOM
endseg

beginseg
    name "ydan_room_6"
    romalign 0x1000
    include "build/scenes/dungeons/ydan/ydan_room_6.o"
    address SEGMENT_ROOM
endseg

beginseg
    name "ydan_room_7"
    romalign 0x1000
    include "build/scenes/dungeons/ydan/ydan_room_7.o"
    address SEGMENT_ROOM
endseg

beginseg
    name "ydan_room_8"
    romalign 0x1000
    include "build/scenes/dungeons/ydan/ydan_room_8.o"
    address SEGMENT_ROOM
endseg

beginseg
    name "ydan_room_9"
    romalign 0x1000
    include "build/scenes/dungeons/ydan/ydan_room_9.o"
    address SEGMENT_ROOM
endseg

beginseg
    name "ydan_room_10"
    romalign 0x1000
    include "build/scenes/dungeons/ydan/ydan_room_10.o"
    address SEGMENT_ROOM
endseg

beginseg
    name "ydan_room_11"
    romalign 0x1000
    include "build/scenes/dungeons/ydan/ydan_room_11.o"
    address SEGMENT_ROOM
endseg

beginseg
    name "ddan_scene"
    romalign 0x1000
    include "build/scenes/dungeons/ddan/ddan_scene.o"
    address SEGMENT_SCENE
endseg

beginseg
    name "ddan_room_0"
    romalign 0x1000
    include "build/scenes/dungeons/ddan/ddan_room_0.o"
    address SEGMENT_ROOM
endseg

beginseg
    name "ddan_room_1"
    romalign 0x1000
    include "build/scenes/dungeons/ddan/ddan_room_1.o"
    address SEGMENT_ROOM
endseg

beginseg
    name "ddan_room_2"
    romalign 0x1000
    include "build/scenes/dungeons/ddan/ddan_room_2.o"
    address SEGMENT_ROOM
endseg

beginseg
    name "ddan_room_3"
    romalign 0x1000
    include "build/scenes/dungeons/ddan/ddan_room_3.o"
    address SEGMENT_ROOM
endseg

beginseg
    name "ddan_room_4"
    romalign 0x1000
    include "build/scenes/dungeons/ddan/ddan_room_4.o"
    address SEGMENT_ROOM
endseg

beginseg
    name "ddan_room_5"
    romalign 0x1000
    include "build/scenes/dungeons/ddan/ddan_room_5.o"
    address SEGMENT_ROOM
endseg

beginseg
    name "ddan_room_6"
    romalign 0x1000
    include "build/scenes/dungeons/ddan/ddan_room_6.o"
    address SEGMENT_ROOM
endseg

beginseg
    name "ddan_room_7"
    romalign 0x1000
    include "build/scenes/dungeons/ddan/ddan_room_7.o"
    address SEGMENT_ROOM
endseg

beginseg
    name "ddan_room_8"
    romalign 0x1000
    include "build/scenes/dungeons/ddan/ddan_room_8.o"
    address SEGMENT_ROOM
endseg

beginseg
    name "ddan_room_9"
    romalign 0x1000
    include "build/scenes/dungeons/ddan/ddan_room_9.o"
    address SEGMENT_ROOM
endseg

beginseg
    name "ddan_room_10"
    romalign 0x1000
    include "build/scenes/dungeons/ddan/ddan_room_10.o"
    address SEGMENT_ROOM
endseg

beginseg
    name "ddan_room_11"
    romalign 0x1000
    include "build/scenes/dungeons/ddan/ddan_room_11.o"
    address SEGMENT_ROOM
endseg

beginseg
    name "ddan_room_12"
    romalign 0x1000
    include "build/scenes/dungeons/ddan/ddan_room_12.o"
    address SEGMENT_ROOM
endseg

beginseg
    name "ddan_room_13"
    romalign 0x1000
    include "build/scenes/dungeons/ddan/ddan_room_13.o"
    address SEGMENT_ROOM
endseg

beginseg
    name "ddan_room_14"
    romalign 0x1000
    include "build/scenes/dungeons/ddan/ddan_room_14.o"
    address SEGMENT_ROOM
endseg

beginseg
    name "ddan_room_15"
    romalign 0x1000
    include "build/scenes/dungeons/ddan/ddan_room_15.o"
    address SEGMENT_ROOM
endseg

beginseg
    name "ddan_room_16"
    romalign 0x1000
    include "build/scenes/dungeons/ddan/ddan_room_16.o"
    address SEGMENT_ROOM
endseg

beginseg
    name "bdan_scene"
    romalign 0x1000
    include "build/scenes/dungeons/bdan/bdan_scene.o"
    address SEGMENT_SCENE
endseg

beginseg
    name "bdan_room_0"
    romalign 0x1000
    include "build/scenes/dungeons/bdan/bdan_room_0.o"
    address SEGMENT_ROOM
endseg

beginseg
    name "bdan_room_1"
    romalign 0x1000
    include "build/scenes/dungeons/bdan/bdan_room_1.o"
    address SEGMENT_ROOM
endseg

beginseg
    name "bdan_room_2"
    romalign 0x1000
    include "build/scenes/dungeons/bdan/bdan_room_2.o"
    address SEGMENT_ROOM
endseg

beginseg
    name "bdan_room_3"
    romalign 0x1000
    include "build/scenes/dungeons/bdan/bdan_room_3.o"
    address SEGMENT_ROOM
endseg

beginseg
    name "bdan_room_4"
    romalign 0x1000
    include "build/scenes/dungeons/bdan/bdan_room_4.o"
    address SEGMENT_ROOM
endseg

beginseg
    name "bdan_room_5"
    romalign 0x1000
    include "build/scenes/dungeons/bdan/bdan_room_5.o"
    address SEGMENT_ROOM
endseg

beginseg
    name "bdan_room_6"
    romalign 0x1000
    include "build/scenes/dungeons/bdan/bdan_room_6.o"
    address SEGMENT_ROOM
endseg

beginseg
    name "bdan_room_7"
    romalign 0x1000
    include "build/scenes/dungeons/bdan/bdan_room_7.o"
    address SEGMENT_ROOM
endseg

beginseg
    name "bdan_room_8"
    romalign 0x1000
    include "build/scenes/dungeons/bdan/bdan_room_8.o"
    address SEGMENT_ROOM
endseg

beginseg
    name "bdan_room_9"
    romalign 0x1000
    include "build/scenes/dungeons/bdan/bdan_room_9.o"
    address SEGMENT_ROOM
endseg

beginseg
    name "bdan_room_10"
    romalign 0x1000
    include "build/scenes/dungeons/bdan/bdan_room_10.o"
    address SEGMENT_ROOM
endseg

beginseg
    name "bdan_room_11"
    romalign 0x1000
    include "build/scenes/dungeons/bdan/bdan_room_11.o"
    address SEGMENT_ROOM
endseg

beginseg
    name "bdan_room_12"
    romalign 0x1000
    include "build/scenes/dungeons/bdan/bdan_room_12.o"
    address SEGMENT_ROOM
endseg

beginseg
    name "bdan_room_13"
    romalign 0x1000
    include "build/scenes/dungeons/bdan/bdan_room_13.o"
    address SEGMENT_ROOM
endseg

beginseg
    name "bdan_room_14"
    romalign 0x1000
    include "build/scenes/dungeons/bdan/bdan_room_14.o"
    address SEGMENT_ROOM
endseg

beginseg
    name "bdan_room_15"
    romalign 0x1000
    include "build/scenes/dungeons/bdan/bdan_room_15.o"
    address SEGMENT_ROOM
endseg

beginseg
    name "Bmori1_scene"
    romalign 0x1000
    include "build/scenes/dungeons/Bmori1/Bmori1_scene.o"
    address SEGMENT_SCENE
endseg

beginseg
    name "Bmori1_room_0"
    romalign 0x1000
    include "build/scenes/dungeons/Bmori1/Bmori1_room_0.o"
    address SEGMENT_ROOM
endseg

beginseg
    name "Bmori1_room_1"
    romalign 0x1000
    include "build/scenes/dungeons/Bmori1/Bmori1_room_1.o"
    address SEGMENT_ROOM
endseg

beginseg
    name "Bmori1_room_2"
    romalign 0x1000
    include "build/scenes/dungeons/Bmori1/Bmori1_room_2.o"
    address SEGMENT_ROOM
endseg

beginseg
    name "Bmori1_room_3"
    romalign 0x1000
    include "build/scenes/dungeons/Bmori1/Bmori1_room_3.o"
    address SEGMENT_ROOM
endseg

beginseg
    name "Bmori1_room_4"
    romalign 0x1000
    include "build/scenes/dungeons/Bmori1/Bmori1_room_4.o"
    address SEGMENT_ROOM
endseg

beginseg
    name "Bmori1_room_5"
    romalign 0x1000
    include "build/scenes/dungeons/Bmori1/Bmori1_room_5.o"
    address SEGMENT_ROOM
endseg

beginseg
    name "Bmori1_room_6"
    romalign 0x1000
    include "build/scenes/dungeons/Bmori1/Bmori1_room_6.o"
    address SEGMENT_ROOM
endseg

beginseg
    name "Bmori1_room_7"
    romalign 0x1000
    include "build/scenes/dungeons/Bmori1/Bmori1_room_7.o"
    address SEGMENT_ROOM
endseg

beginseg
    name "Bmori1_room_8"
    romalign 0x1000
    include "build/scenes/dungeons/Bmori1/Bmori1_room_8.o"
    address SEGMENT_ROOM
endseg

beginseg
    name "Bmori1_room_9"
    romalign 0x1000
    include "build/scenes/dungeons/Bmori1/Bmori1_room_9.o"
    address SEGMENT_ROOM
endseg

beginseg
    name "Bmori1_room_10"
    romalign 0x1000
    include "build/scenes/dungeons/Bmori1/Bmori1_room_10.o"
    address SEGMENT_ROOM
endseg

beginseg
    name "Bmori1_room_11"
    romalign 0x1000
    include "build/scenes/dungeons/Bmori1/Bmori1_room_11.o"
    address SEGMENT_ROOM
endseg

beginseg
    name "Bmori1_room_12"
    romalign 0x1000
    include "build/scenes/dungeons/Bmori1/Bmori1_room_12.o"
    address SEGMENT_ROOM
endseg

beginseg
    name "Bmori1_room_13"
    romalign 0x1000
    include "build/scenes/dungeons/Bmori1/Bmori1_room_13.o"
    address SEGMENT_ROOM
endseg

beginseg
    name "Bmori1_room_14"
    romalign 0x1000
    include "build/scenes/dungeons/Bmori1/Bmori1_room_14.o"
    address SEGMENT_ROOM
endseg

beginseg
    name "Bmori1_room_15"
    romalign 0x1000
    include "build/scenes/dungeons/Bmori1/Bmori1_room_15.o"
    address SEGMENT_ROOM
endseg

beginseg
    name "Bmori1_room_16"
    romalign 0x1000
    include "build/scenes/dungeons/Bmori1/Bmori1_room_16.o"
    address SEGMENT_ROOM
endseg

beginseg
    name "Bmori1_room_17"
    romalign 0x1000
    include "build/scenes/dungeons/Bmori1/Bmori1_room_17.o"
    address SEGMENT_ROOM
endseg

beginseg
    name "Bmori1_room_18"
    romalign 0x1000
    include "build/scenes/dungeons/Bmori1/Bmori1_room_18.o"
    address SEGMENT_ROOM
endseg

beginseg
    name "Bmori1_room_19"
    romalign 0x1000
    include "build/scenes/dungeons/Bmori1/Bmori1_room_19.o"
    address SEGMENT_ROOM
endseg

beginseg
    name "Bmori1_room_20"
    romalign 0x1000
    include "build/scenes/dungeons/Bmori1/Bmori1_room_20.o"
    address SEGMENT_ROOM
endseg

beginseg
    name "Bmori1_room_21"
    romalign 0x1000
    include "build/scenes/dungeons/Bmori1/Bmori1_room_21.o"
    address SEGMENT_ROOM
endseg

beginseg
    name "Bmori1_room_22"
    romalign 0x1000
    include "build/scenes/dungeons/Bmori1/Bmori1_room_22.o"
    address SEGMENT_ROOM
endseg

beginseg
    name "HIDAN_scene"
    romalign 0x1000
    include "build/scenes/dungeons/HIDAN/HIDAN_scene.o"
    address SEGMENT_SCENE
endseg

beginseg
    name "HIDAN_room_0"
    romalign 0x1000
    include "build/scenes/dungeons/HIDAN/HIDAN_room_0.o"
    address SEGMENT_ROOM
endseg

beginseg
    name "HIDAN_room_1"
    romalign 0x1000
    include "build/scenes/dungeons/HIDAN/HIDAN_room_1.o"
    address SEGMENT_ROOM
endseg

beginseg
    name "HIDAN_room_2"
    romalign 0x1000
    include "build/scenes/dungeons/HIDAN/HIDAN_room_2.o"
    address SEGMENT_ROOM
endseg

beginseg
    name "HIDAN_room_3"
    romalign 0x1000
    include "build/scenes/dungeons/HIDAN/HIDAN_room_3.o"
    address SEGMENT_ROOM
endseg

beginseg
    name "HIDAN_room_4"
    romalign 0x1000
    include "build/scenes/dungeons/HIDAN/HIDAN_room_4.o"
    address SEGMENT_ROOM
endseg

beginseg
    name "HIDAN_room_5"
    romalign 0x1000
    include "build/scenes/dungeons/HIDAN/HIDAN_room_5.o"
    address SEGMENT_ROOM
endseg

beginseg
    name "HIDAN_room_6"
    romalign 0x1000
    include "build/scenes/dungeons/HIDAN/HIDAN_room_6.o"
    address SEGMENT_ROOM
endseg

beginseg
    name "HIDAN_room_7"
    romalign 0x1000
    include "build/scenes/dungeons/HIDAN/HIDAN_room_7.o"
    address SEGMENT_ROOM
endseg

beginseg
    name "HIDAN_room_8"
    romalign 0x1000
    include "build/scenes/dungeons/HIDAN/HIDAN_room_8.o"
    address SEGMENT_ROOM
endseg

beginseg
    name "HIDAN_room_9"
    romalign 0x1000
    include "build/scenes/dungeons/HIDAN/HIDAN_room_9.o"
    address SEGMENT_ROOM
endseg

beginseg
    name "HIDAN_room_10"
    romalign 0x1000
    include "build/scenes/dungeons/HIDAN/HIDAN_room_10.o"
    address SEGMENT_ROOM
endseg

beginseg
    name "HIDAN_room_11"
    romalign 0x1000
    include "build/scenes/dungeons/HIDAN/HIDAN_room_11.o"
    address SEGMENT_ROOM
endseg

beginseg
    name "HIDAN_room_12"
    romalign 0x1000
    include "build/scenes/dungeons/HIDAN/HIDAN_room_12.o"
    address SEGMENT_ROOM
endseg

beginseg
    name "HIDAN_room_13"
    romalign 0x1000
    include "build/scenes/dungeons/HIDAN/HIDAN_room_13.o"
    address SEGMENT_ROOM
endseg

beginseg
    name "HIDAN_room_14"
    romalign 0x1000
    include "build/scenes/dungeons/HIDAN/HIDAN_room_14.o"
    address SEGMENT_ROOM
endseg

beginseg
    name "HIDAN_room_15"
    romalign 0x1000
    include "build/scenes/dungeons/HIDAN/HIDAN_room_15.o"
    address SEGMENT_ROOM
endseg

beginseg
    name "HIDAN_room_16"
    romalign 0x1000
    include "build/scenes/dungeons/HIDAN/HIDAN_room_16.o"
    address SEGMENT_ROOM
endseg

beginseg
    name "HIDAN_room_17"
    romalign 0x1000
    include "build/scenes/dungeons/HIDAN/HIDAN_room_17.o"
    address SEGMENT_ROOM
endseg

beginseg
    name "HIDAN_room_18"
    romalign 0x1000
    include "build/scenes/dungeons/HIDAN/HIDAN_room_18.o"
    address SEGMENT_ROOM
endseg

beginseg
    name "HIDAN_room_19"
    romalign 0x1000
    include "build/scenes/dungeons/HIDAN/HIDAN_room_19.o"
    address SEGMENT_ROOM
endseg

beginseg
    name "HIDAN_room_20"
    romalign 0x1000
    include "build/scenes/dungeons/HIDAN/HIDAN_room_20.o"
    address SEGMENT_ROOM
endseg

beginseg
    name "HIDAN_room_21"
    romalign 0x1000
    include "build/scenes/dungeons/HIDAN/HIDAN_room_21.o"
    address SEGMENT_ROOM
endseg

beginseg
    name "HIDAN_room_22"
    romalign 0x1000
    include "build/scenes/dungeons/HIDAN/HIDAN_room_22.o"
    address SEGMENT_ROOM
endseg

beginseg
    name "HIDAN_room_23"
    romalign 0x1000
    include "build/scenes/dungeons/HIDAN/HIDAN_room_23.o"
    address SEGMENT_ROOM
endseg

beginseg
    name "HIDAN_room_24"
    romalign 0x1000
    include "build/scenes/dungeons/HIDAN/HIDAN_room_24.o"
    address SEGMENT_ROOM
endseg

beginseg
    name "HIDAN_room_25"
    romalign 0x1000
    include "build/scenes/dungeons/HIDAN/HIDAN_room_25.o"
    address SEGMENT_ROOM
endseg

beginseg
    name "HIDAN_room_26"
    romalign 0x1000
    include "build/scenes/dungeons/HIDAN/HIDAN_room_26.o"
    address SEGMENT_ROOM
endseg

beginseg
    name "MIZUsin_scene"
    romalign 0x1000
    include "build/scenes/dungeons/MIZUsin/MIZUsin_scene.o"
    address SEGMENT_SCENE
endseg

beginseg
    name "MIZUsin_room_0"
    romalign 0x1000
    include "build/scenes/dungeons/MIZUsin/MIZUsin_room_0.o"
    address SEGMENT_ROOM
endseg

beginseg
    name "MIZUsin_room_1"
    romalign 0x1000
    include "build/scenes/dungeons/MIZUsin/MIZUsin_room_1.o"
    address SEGMENT_ROOM
endseg

beginseg
    name "MIZUsin_room_2"
    romalign 0x1000
    include "build/scenes/dungeons/MIZUsin/MIZUsin_room_2.o"
    address SEGMENT_ROOM
endseg

beginseg
    name "MIZUsin_room_3"
    romalign 0x1000
    include "build/scenes/dungeons/MIZUsin/MIZUsin_room_3.o"
    address SEGMENT_ROOM
endseg

beginseg
    name "MIZUsin_room_4"
    romalign 0x1000
    include "build/scenes/dungeons/MIZUsin/MIZUsin_room_4.o"
    address SEGMENT_ROOM
endseg

beginseg
    name "MIZUsin_room_5"
    romalign 0x1000
    include "build/scenes/dungeons/MIZUsin/MIZUsin_room_5.o"
    address SEGMENT_ROOM
endseg

beginseg
    name "MIZUsin_room_6"
    romalign 0x1000
    include "build/scenes/dungeons/MIZUsin/MIZUsin_room_6.o"
    address SEGMENT_ROOM
endseg

beginseg
    name "MIZUsin_room_7"
    romalign 0x1000
    include "build/scenes/dungeons/MIZUsin/MIZUsin_room_7.o"
    address SEGMENT_ROOM
endseg

beginseg
    name "MIZUsin_room_8"
    romalign 0x1000
    include "build/scenes/dungeons/MIZUsin/MIZUsin_room_8.o"
    address SEGMENT_ROOM
endseg

beginseg
    name "MIZUsin_room_9"
    romalign 0x1000
    include "build/scenes/dungeons/MIZUsin/MIZUsin_room_9.o"
    address SEGMENT_ROOM
endseg

beginseg
    name "MIZUsin_room_10"
    romalign 0x1000
    include "build/scenes/dungeons/MIZUsin/MIZUsin_room_10.o"
    address SEGMENT_ROOM
endseg

beginseg
    name "MIZUsin_room_11"
    romalign 0x1000
    include "build/scenes/dungeons/MIZUsin/MIZUsin_room_11.o"
    address SEGMENT_ROOM
endseg

beginseg
    name "MIZUsin_room_12"
    romalign 0x1000
    include "build/scenes/dungeons/MIZUsin/MIZUsin_room_12.o"
    address SEGMENT_ROOM
endseg

beginseg
    name "MIZUsin_room_13"
    romalign 0x1000
    include "build/scenes/dungeons/MIZUsin/MIZUsin_room_13.o"
    address SEGMENT_ROOM
endseg

beginseg
    name "MIZUsin_room_14"
    romalign 0x1000
    include "build/scenes/dungeons/MIZUsin/MIZUsin_room_14.o"
    address SEGMENT_ROOM
endseg

beginseg
    name "MIZUsin_room_15"
    romalign 0x1000
    include "build/scenes/dungeons/MIZUsin/MIZUsin_room_15.o"
    address SEGMENT_ROOM
endseg

beginseg
    name "MIZUsin_room_16"
    romalign 0x1000
    include "build/scenes/dungeons/MIZUsin/MIZUsin_room_16.o"
    address SEGMENT_ROOM
endseg

beginseg
    name "MIZUsin_room_17"
    romalign 0x1000
    include "build/scenes/dungeons/MIZUsin/MIZUsin_room_17.o"
    address SEGMENT_ROOM
endseg

beginseg
    name "MIZUsin_room_18"
    romalign 0x1000
    include "build/scenes/dungeons/MIZUsin/MIZUsin_room_18.o"
    address SEGMENT_ROOM
endseg

beginseg
    name "MIZUsin_room_19"
    romalign 0x1000
    include "build/scenes/dungeons/MIZUsin/MIZUsin_room_19.o"
    address SEGMENT_ROOM
endseg

beginseg
    name "MIZUsin_room_20"
    romalign 0x1000
    include "build/scenes/dungeons/MIZUsin/MIZUsin_room_20.o"
    address SEGMENT_ROOM
endseg

beginseg
    name "MIZUsin_room_21"
    romalign 0x1000
    include "build/scenes/dungeons/MIZUsin/MIZUsin_room_21.o"
    address SEGMENT_ROOM
endseg

beginseg
    name "MIZUsin_room_22"
    romalign 0x1000
    include "build/scenes/dungeons/MIZUsin/MIZUsin_room_22.o"
    address SEGMENT_ROOM
endseg

beginseg
    name "jyasinzou_scene"
    romalign 0x1000
    include "build/scenes/dungeons/jyasinzou/jyasinzou_scene.o"
    address SEGMENT_SCENE
endseg

beginseg
    name "jyasinzou_room_0"
    romalign 0x1000
    include "build/scenes/dungeons/jyasinzou/jyasinzou_room_0.o"
    address SEGMENT_ROOM
endseg

beginseg
    name "jyasinzou_room_1"
    romalign 0x1000
    include "build/scenes/dungeons/jyasinzou/jyasinzou_room_1.o"
    address SEGMENT_ROOM
endseg

beginseg
    name "jyasinzou_room_2"
    romalign 0x1000
    include "build/scenes/dungeons/jyasinzou/jyasinzou_room_2.o"
    address SEGMENT_ROOM
endseg

beginseg
    name "jyasinzou_room_3"
    romalign 0x1000
    include "build/scenes/dungeons/jyasinzou/jyasinzou_room_3.o"
    address SEGMENT_ROOM
endseg

beginseg
    name "jyasinzou_room_4"
    romalign 0x1000
    include "build/scenes/dungeons/jyasinzou/jyasinzou_room_4.o"
    address SEGMENT_ROOM
endseg

beginseg
    name "jyasinzou_room_5"
    romalign 0x1000
    include "build/scenes/dungeons/jyasinzou/jyasinzou_room_5.o"
    address SEGMENT_ROOM
endseg

beginseg
    name "jyasinzou_room_6"
    romalign 0x1000
    include "build/scenes/dungeons/jyasinzou/jyasinzou_room_6.o"
    address SEGMENT_ROOM
endseg

beginseg
    name "jyasinzou_room_7"
    romalign 0x1000
    include "build/scenes/dungeons/jyasinzou/jyasinzou_room_7.o"
    address SEGMENT_ROOM
endseg

beginseg
    name "jyasinzou_room_8"
    romalign 0x1000
    include "build/scenes/dungeons/jyasinzou/jyasinzou_room_8.o"
    address SEGMENT_ROOM
endseg

beginseg
    name "jyasinzou_room_9"
    romalign 0x1000
    include "build/scenes/dungeons/jyasinzou/jyasinzou_room_9.o"
    address SEGMENT_ROOM
endseg

beginseg
    name "jyasinzou_room_10"
    romalign 0x1000
    include "build/scenes/dungeons/jyasinzou/jyasinzou_room_10.o"
    address SEGMENT_ROOM
endseg

beginseg
    name "jyasinzou_room_11"
    romalign 0x1000
    include "build/scenes/dungeons/jyasinzou/jyasinzou_room_11.o"
    address SEGMENT_ROOM
endseg

beginseg
    name "jyasinzou_room_12"
    romalign 0x1000
    include "build/scenes/dungeons/jyasinzou/jyasinzou_room_12.o"
    address SEGMENT_ROOM
endseg

beginseg
    name "jyasinzou_room_13"
    romalign 0x1000
    include "build/scenes/dungeons/jyasinzou/jyasinzou_room_13.o"
    address SEGMENT_ROOM
endseg

beginseg
    name "jyasinzou_room_14"
    romalign 0x1000
    include "build/scenes/dungeons/jyasinzou/jyasinzou_room_14.o"
    address SEGMENT_ROOM
endseg

beginseg
    name "jyasinzou_room_15"
    romalign 0x1000
    include "build/scenes/dungeons/jyasinzou/jyasinzou_room_15.o"
    address SEGMENT_ROOM
endseg

beginseg
    name "jyasinzou_room_16"
    romalign 0x1000
    include "build/scenes/dungeons/jyasinzou/jyasinzou_room_16.o"
    address SEGMENT_ROOM
endseg

beginseg
    name "jyasinzou_room_17"
    romalign 0x1000
    include "build/scenes/dungeons/jyasinzou/jyasinzou_room_17.o"
    address SEGMENT_ROOM
endseg

beginseg
    name "jyasinzou_room_18"
    romalign 0x1000
    include "build/scenes/dungeons/jyasinzou/jyasinzou_room_18.o"
    address SEGMENT_ROOM
endseg

beginseg
    name "jyasinzou_room_19"
    romalign 0x1000
    include "build/scenes/dungeons/jyasinzou/jyasinzou_room_19.o"
    address SEGMENT_ROOM
endseg

beginseg
    name "jyasinzou_room_20"
    romalign 0x1000
    include "build/scenes/dungeons/jyasinzou/jyasinzou_room_20.o"
    address SEGMENT_ROOM
endseg

beginseg
    name "jyasinzou_room_21"
    romalign 0x1000
    include "build/scenes/dungeons/jyasinzou/jyasinzou_room_21.o"
    address SEGMENT_ROOM
endseg

beginseg
    name "jyasinzou_room_22"
    romalign 0x1000
    include "build/scenes/dungeons/jyasinzou/jyasinzou_room_22.o"
    address SEGMENT_ROOM
endseg

beginseg
    name "jyasinzou_room_23"
    romalign 0x1000
    include "build/scenes/dungeons/jyasinzou/jyasinzou_room_23.o"
    address SEGMENT_ROOM
endseg

beginseg
    name "jyasinzou_room_24"
    romalign 0x1000
    include "build/scenes/dungeons/jyasinzou/jyasinzou_room_24.o"
    address SEGMENT_ROOM
endseg

beginseg
    name "jyasinzou_room_25"
    romalign 0x1000
    include "build/scenes/dungeons/jyasinzou/jyasinzou_room_25.o"
    address SEGMENT_ROOM
endseg

beginseg
    name "jyasinzou_room_26"
    romalign 0x1000
    include "build/scenes/dungeons/jyasinzou/jyasinzou_room_26.o"
    address SEGMENT_ROOM
endseg

beginseg
    name "jyasinzou_room_27"
    romalign 0x1000
    include "build/scenes/dungeons/jyasinzou/jyasinzou_room_27.o"
    address SEGMENT_ROOM
endseg

beginseg
    name "jyasinzou_room_28"
    romalign 0x1000
    include "build/scenes/dungeons/jyasinzou/jyasinzou_room_28.o"
    address SEGMENT_ROOM
endseg

beginseg
    name "HAKAdan_scene"
    romalign 0x1000
    include "build/scenes/dungeons/HAKAdan/HAKAdan_scene.o"
    address SEGMENT_SCENE
endseg

beginseg
    name "HAKAdan_room_0"
    romalign 0x1000
    include "build/scenes/dungeons/HAKAdan/HAKAdan_room_0.o"
    address SEGMENT_ROOM
endseg

beginseg
    name "HAKAdan_room_1"
    romalign 0x1000
    include "build/scenes/dungeons/HAKAdan/HAKAdan_room_1.o"
    address SEGMENT_ROOM
endseg

beginseg
    name "HAKAdan_room_2"
    romalign 0x1000
    include "build/scenes/dungeons/HAKAdan/HAKAdan_room_2.o"
    address SEGMENT_ROOM
endseg

beginseg
    name "HAKAdan_room_3"
    romalign 0x1000
    include "build/scenes/dungeons/HAKAdan/HAKAdan_room_3.o"
    address SEGMENT_ROOM
endseg

beginseg
    name "HAKAdan_room_4"
    romalign 0x1000
    include "build/scenes/dungeons/HAKAdan/HAKAdan_room_4.o"
    address SEGMENT_ROOM
endseg

beginseg
    name "HAKAdan_room_5"
    romalign 0x1000
    include "build/scenes/dungeons/HAKAdan/HAKAdan_room_5.o"
    address SEGMENT_ROOM
endseg

beginseg
    name "HAKAdan_room_6"
    romalign 0x1000
    include "build/scenes/dungeons/HAKAdan/HAKAdan_room_6.o"
    address SEGMENT_ROOM
endseg

beginseg
    name "HAKAdan_room_7"
    romalign 0x1000
    include "build/scenes/dungeons/HAKAdan/HAKAdan_room_7.o"
    address SEGMENT_ROOM
endseg

beginseg
    name "HAKAdan_room_8"
    romalign 0x1000
    include "build/scenes/dungeons/HAKAdan/HAKAdan_room_8.o"
    address SEGMENT_ROOM
endseg

beginseg
    name "HAKAdan_room_9"
    romalign 0x1000
    include "build/scenes/dungeons/HAKAdan/HAKAdan_room_9.o"
    address SEGMENT_ROOM
endseg

beginseg
    name "HAKAdan_room_10"
    romalign 0x1000
    include "build/scenes/dungeons/HAKAdan/HAKAdan_room_10.o"
    address SEGMENT_ROOM
endseg

beginseg
    name "HAKAdan_room_11"
    romalign 0x1000
    include "build/scenes/dungeons/HAKAdan/HAKAdan_room_11.o"
    address SEGMENT_ROOM
endseg

beginseg
    name "HAKAdan_room_12"
    romalign 0x1000
    include "build/scenes/dungeons/HAKAdan/HAKAdan_room_12.o"
    address SEGMENT_ROOM
endseg

beginseg
    name "HAKAdan_room_13"
    romalign 0x1000
    include "build/scenes/dungeons/HAKAdan/HAKAdan_room_13.o"
    address SEGMENT_ROOM
endseg

beginseg
    name "HAKAdan_room_14"
    romalign 0x1000
    include "build/scenes/dungeons/HAKAdan/HAKAdan_room_14.o"
    address SEGMENT_ROOM
endseg

beginseg
    name "HAKAdan_room_15"
    romalign 0x1000
    include "build/scenes/dungeons/HAKAdan/HAKAdan_room_15.o"
    address SEGMENT_ROOM
endseg

beginseg
    name "HAKAdan_room_16"
    romalign 0x1000
    include "build/scenes/dungeons/HAKAdan/HAKAdan_room_16.o"
    address SEGMENT_ROOM
endseg

beginseg
    name "HAKAdan_room_17"
    romalign 0x1000
    include "build/scenes/dungeons/HAKAdan/HAKAdan_room_17.o"
    address SEGMENT_ROOM
endseg

beginseg
    name "HAKAdan_room_18"
    romalign 0x1000
    include "build/scenes/dungeons/HAKAdan/HAKAdan_room_18.o"
    address SEGMENT_ROOM
endseg

beginseg
    name "HAKAdan_room_19"
    romalign 0x1000
    include "build/scenes/dungeons/HAKAdan/HAKAdan_room_19.o"
    address SEGMENT_ROOM
endseg

beginseg
    name "HAKAdan_room_20"
    romalign 0x1000
    include "build/scenes/dungeons/HAKAdan/HAKAdan_room_20.o"
    address SEGMENT_ROOM
endseg

beginseg
    name "HAKAdan_room_21"
    romalign 0x1000
    include "build/scenes/dungeons/HAKAdan/HAKAdan_room_21.o"
    address SEGMENT_ROOM
endseg

beginseg
    name "HAKAdan_room_22"
    romalign 0x1000
    include "build/scenes/dungeons/HAKAdan/HAKAdan_room_22.o"
    address SEGMENT_ROOM
endseg

beginseg
    name "HAKAdanCH_scene"
    romalign 0x1000
    include "build/scenes/dungeons/HAKAdanCH/HAKAdanCH_scene.o"
    address SEGMENT_SCENE
endseg

beginseg
    name "HAKAdanCH_room_0"
    romalign 0x1000
    include "build/scenes/dungeons/HAKAdanCH/HAKAdanCH_room_0.o"
    address SEGMENT_ROOM
endseg

beginseg
    name "HAKAdanCH_room_1"
    romalign 0x1000
    include "build/scenes/dungeons/HAKAdanCH/HAKAdanCH_room_1.o"
    address SEGMENT_ROOM
endseg

beginseg
    name "HAKAdanCH_room_2"
    romalign 0x1000
    include "build/scenes/dungeons/HAKAdanCH/HAKAdanCH_room_2.o"
    address SEGMENT_ROOM
endseg

beginseg
    name "HAKAdanCH_room_3"
    romalign 0x1000
    include "build/scenes/dungeons/HAKAdanCH/HAKAdanCH_room_3.o"
    address SEGMENT_ROOM
endseg

beginseg
    name "HAKAdanCH_room_4"
    romalign 0x1000
    include "build/scenes/dungeons/HAKAdanCH/HAKAdanCH_room_4.o"
    address SEGMENT_ROOM
endseg

beginseg
    name "HAKAdanCH_room_5"
    romalign 0x1000
    include "build/scenes/dungeons/HAKAdanCH/HAKAdanCH_room_5.o"
    address SEGMENT_ROOM
endseg

beginseg
    name "HAKAdanCH_room_6"
    romalign 0x1000
    include "build/scenes/dungeons/HAKAdanCH/HAKAdanCH_room_6.o"
    address SEGMENT_ROOM
endseg

beginseg
    name "ice_doukutu_scene"
    romalign 0x1000
    include "build/scenes/dungeons/ice_doukutu/ice_doukutu_scene.o"
    address SEGMENT_SCENE
endseg

beginseg
    name "ice_doukutu_room_0"
    romalign 0x1000
    include "build/scenes/dungeons/ice_doukutu/ice_doukutu_room_0.o"
    address SEGMENT_ROOM
endseg

beginseg
    name "ice_doukutu_room_1"
    romalign 0x1000
    include "build/scenes/dungeons/ice_doukutu/ice_doukutu_room_1.o"
    address SEGMENT_ROOM
endseg

beginseg
    name "ice_doukutu_room_2"
    romalign 0x1000
    include "build/scenes/dungeons/ice_doukutu/ice_doukutu_room_2.o"
    address SEGMENT_ROOM
endseg

beginseg
    name "ice_doukutu_room_3"
    romalign 0x1000
    include "build/scenes/dungeons/ice_doukutu/ice_doukutu_room_3.o"
    address SEGMENT_ROOM
endseg

beginseg
    name "ice_doukutu_room_4"
    romalign 0x1000
    include "build/scenes/dungeons/ice_doukutu/ice_doukutu_room_4.o"
    address SEGMENT_ROOM
endseg

beginseg
    name "ice_doukutu_room_5"
    romalign 0x1000
    include "build/scenes/dungeons/ice_doukutu/ice_doukutu_room_5.o"
    address SEGMENT_ROOM
endseg

beginseg
    name "ice_doukutu_room_6"
    romalign 0x1000
    include "build/scenes/dungeons/ice_doukutu/ice_doukutu_room_6.o"
    address SEGMENT_ROOM
endseg

beginseg
    name "ice_doukutu_room_7"
    romalign 0x1000
    include "build/scenes/dungeons/ice_doukutu/ice_doukutu_room_7.o"
    address SEGMENT_ROOM
endseg

beginseg
    name "ice_doukutu_room_8"
    romalign 0x1000
    include "build/scenes/dungeons/ice_doukutu/ice_doukutu_room_8.o"
    address SEGMENT_ROOM
endseg

beginseg
    name "ice_doukutu_room_9"
    romalign 0x1000
    include "build/scenes/dungeons/ice_doukutu/ice_doukutu_room_9.o"
    address SEGMENT_ROOM
endseg

beginseg
    name "ice_doukutu_room_10"
    romalign 0x1000
    include "build/scenes/dungeons/ice_doukutu/ice_doukutu_room_10.o"
    address SEGMENT_ROOM
endseg

beginseg
    name "ice_doukutu_room_11"
    romalign 0x1000
    include "build/scenes/dungeons/ice_doukutu/ice_doukutu_room_11.o"
    address SEGMENT_ROOM
endseg

beginseg
    name "men_scene"
    romalign 0x1000
    include "build/scenes/dungeons/men/men_scene.o"
    address SEGMENT_SCENE
endseg

beginseg
    name "men_room_0"
    romalign 0x1000
    include "build/scenes/dungeons/men/men_room_0.o"
    address SEGMENT_ROOM
endseg

beginseg
    name "men_room_1"
    romalign 0x1000
    include "build/scenes/dungeons/men/men_room_1.o"
    address SEGMENT_ROOM
endseg

beginseg
    name "men_room_2"
    romalign 0x1000
    include "build/scenes/dungeons/men/men_room_2.o"
    address SEGMENT_ROOM
endseg

beginseg
    name "men_room_3"
    romalign 0x1000
    include "build/scenes/dungeons/men/men_room_3.o"
    address SEGMENT_ROOM
endseg

beginseg
    name "men_room_4"
    romalign 0x1000
    include "build/scenes/dungeons/men/men_room_4.o"
    address SEGMENT_ROOM
endseg

beginseg
    name "men_room_5"
    romalign 0x1000
    include "build/scenes/dungeons/men/men_room_5.o"
    address SEGMENT_ROOM
endseg

beginseg
    name "men_room_6"
    romalign 0x1000
    include "build/scenes/dungeons/men/men_room_6.o"
    address SEGMENT_ROOM
endseg

beginseg
    name "men_room_7"
    romalign 0x1000
    include "build/scenes/dungeons/men/men_room_7.o"
    address SEGMENT_ROOM
endseg

beginseg
    name "men_room_8"
    romalign 0x1000
    include "build/scenes/dungeons/men/men_room_8.o"
    address SEGMENT_ROOM
endseg

beginseg
    name "men_room_9"
    romalign 0x1000
    include "build/scenes/dungeons/men/men_room_9.o"
    address SEGMENT_ROOM
endseg

beginseg
    name "men_room_10"
    romalign 0x1000
    include "build/scenes/dungeons/men/men_room_10.o"
    address SEGMENT_ROOM
endseg

beginseg
    name "ganontika_scene"
    romalign 0x1000
    include "build/scenes/dungeons/ganontika/ganontika_scene.o"
    address SEGMENT_SCENE
endseg

beginseg
    name "ganontika_room_0"
    romalign 0x1000
    include "build/scenes/dungeons/ganontika/ganontika_room_0.o"
    address SEGMENT_ROOM
endseg

beginseg
    name "ganontika_room_1"
    romalign 0x1000
    include "build/scenes/dungeons/ganontika/ganontika_room_1.o"
    address SEGMENT_ROOM
endseg

beginseg
    name "ganontika_room_2"
    romalign 0x1000
    include "build/scenes/dungeons/ganontika/ganontika_room_2.o"
    address SEGMENT_ROOM
endseg

beginseg
    name "ganontika_room_3"
    romalign 0x1000
    include "build/scenes/dungeons/ganontika/ganontika_room_3.o"
    address SEGMENT_ROOM
endseg

beginseg
    name "ganontika_room_4"
    romalign 0x1000
    include "build/scenes/dungeons/ganontika/ganontika_room_4.o"
    address SEGMENT_ROOM
endseg

beginseg
    name "ganontika_room_5"
    romalign 0x1000
    include "build/scenes/dungeons/ganontika/ganontika_room_5.o"
    address SEGMENT_ROOM
endseg

beginseg
    name "ganontika_room_6"
    romalign 0x1000
    include "build/scenes/dungeons/ganontika/ganontika_room_6.o"
    address SEGMENT_ROOM
endseg

beginseg
    name "ganontika_room_7"
    romalign 0x1000
    include "build/scenes/dungeons/ganontika/ganontika_room_7.o"
    address SEGMENT_ROOM
endseg

beginseg
    name "ganontika_room_8"
    romalign 0x1000
    include "build/scenes/dungeons/ganontika/ganontika_room_8.o"
    address SEGMENT_ROOM
endseg

beginseg
    name "ganontika_room_9"
    romalign 0x1000
    include "build/scenes/dungeons/ganontika/ganontika_room_9.o"
    address SEGMENT_ROOM
endseg

beginseg
    name "ganontika_room_10"
    romalign 0x1000
    include "build/scenes/dungeons/ganontika/ganontika_room_10.o"
    address SEGMENT_ROOM
endseg

beginseg
    name "ganontika_room_11"
    romalign 0x1000
    include "build/scenes/dungeons/ganontika/ganontika_room_11.o"
    address SEGMENT_ROOM
endseg

beginseg
    name "ganontika_room_12"
    romalign 0x1000
    include "build/scenes/dungeons/ganontika/ganontika_room_12.o"
    address SEGMENT_ROOM
endseg

beginseg
    name "ganontika_room_13"
    romalign 0x1000
    include "build/scenes/dungeons/ganontika/ganontika_room_13.o"
    address SEGMENT_ROOM
endseg

beginseg
    name "ganontika_room_14"
    romalign 0x1000
    include "build/scenes/dungeons/ganontika/ganontika_room_14.o"
    address SEGMENT_ROOM
endseg

beginseg
    name "ganontika_room_15"
    romalign 0x1000
    include "build/scenes/dungeons/ganontika/ganontika_room_15.o"
    address SEGMENT_ROOM
endseg

beginseg
    name "ganontika_room_16"
    romalign 0x1000
    include "build/scenes/dungeons/ganontika/ganontika_room_16.o"
    address SEGMENT_ROOM
endseg

beginseg
    name "ganontika_room_17"
    romalign 0x1000
    include "build/scenes/dungeons/ganontika/ganontika_room_17.o"
    address SEGMENT_ROOM
endseg

beginseg
    name "ganontika_room_18"
    romalign 0x1000
    include "build/scenes/dungeons/ganontika/ganontika_room_18.o"
    address SEGMENT_ROOM
endseg

beginseg
    name "ganontika_room_19"
    romalign 0x1000
    include "build/scenes/dungeons/ganontika/ganontika_room_19.o"
    address SEGMENT_ROOM
endseg

beginseg
    name "syotes_scene"
    romalign 0x1000
    //include "build/baserom/syotes_scene.o"
    include "build/scenes/test_levels/syotes/syotes_scene.o"
    address SEGMENT_SCENE
endseg

beginseg
    name "syotes_room_0"
    romalign 0x1000
    //include "build/baserom/syotes_room_0.o"
    include "build/scenes/test_levels/syotes/syotes_room_0.o"
    address SEGMENT_ROOM
endseg

beginseg
    name "syotes2_scene"
    romalign 0x1000
    include "build/scenes/test_levels/syotes2/syotes2_scene.o"
    address SEGMENT_SCENE   
endseg

beginseg
    name "syotes2_room_0"
    romalign 0x1000
    include "build/scenes/test_levels/syotes2/syotes2_room_0.o"
    address SEGMENT_ROOM
endseg

beginseg
    name "depth_test_scene"
    romalign 0x1000
    include "build/scenes/test_levels/depth_test/depth_test_scene.o"
    address SEGMENT_SCENE
endseg

beginseg
    name "depth_test_room_0"
    romalign 0x1000
    include "build/scenes/test_levels/depth_test/depth_test_room_0.o"
    address SEGMENT_ROOM
endseg

beginseg
    name "spot00_scene"
    romalign 0x1000
    include "build/scenes/overworld/spot00/spot00_scene.o"
    address SEGMENT_SCENE
endseg

beginseg
    name "spot00_room_0"
    romalign 0x1000
    include "build/scenes/overworld/spot00/spot00_room_0.o"
    address SEGMENT_ROOM
endseg

beginseg
    name "spot01_scene"
    romalign 0x1000
    include "build/scenes/overworld/spot01/spot01_scene.o"
    address SEGMENT_SCENE
endseg

beginseg
    name "spot01_room_0"
    romalign 0x1000
    include "build/scenes/overworld/spot01/spot01_room_0.o"
    address SEGMENT_ROOM
endseg

beginseg
    name "spot02_scene"
    romalign 0x1000
    include "build/scenes/overworld/spot02/spot02_scene.o"
    address SEGMENT_SCENE
endseg

beginseg
    name "spot02_room_0"
    romalign 0x1000
    include "build/scenes/overworld/spot02/spot02_room_0.o"
    address SEGMENT_ROOM
endseg

beginseg
    name "spot02_room_1"
    romalign 0x1000
    include "build/scenes/overworld/spot02/spot02_room_1.o"
    address SEGMENT_ROOM
endseg

beginseg
    name "spot03_scene"
    romalign 0x1000
    include "build/scenes/overworld/spot03/spot03_scene.o"
    address SEGMENT_SCENE
endseg

beginseg
    name "spot03_room_0"
    romalign 0x1000
    include "build/scenes/overworld/spot03/spot03_room_0.o"
    address SEGMENT_ROOM
endseg

beginseg
    name "spot03_room_1"
    romalign 0x1000
    include "build/scenes/overworld/spot03/spot03_room_1.o"
    address SEGMENT_ROOM
endseg

beginseg
    name "spot04_scene"
    romalign 0x1000
    include "build/scenes/overworld/spot04/spot04_scene.o"
    address SEGMENT_SCENE
endseg

beginseg
    name "spot04_room_0"
    romalign 0x1000
    include "build/scenes/overworld/spot04/spot04_room_0.o"
    address SEGMENT_ROOM
endseg

beginseg
    name "spot04_room_1"
    romalign 0x1000
    include "build/scenes/overworld/spot04/spot04_room_1.o"
    address SEGMENT_ROOM
endseg

beginseg
    name "spot04_room_2"
    romalign 0x1000
    include "build/scenes/overworld/spot04/spot04_room_2.o"
    address SEGMENT_ROOM
endseg

beginseg
    name "spot05_scene"
    romalign 0x1000
    include "build/scenes/overworld/spot05/spot05_scene.o"
    address SEGMENT_SCENE
endseg

beginseg
    name "spot05_room_0"
    romalign 0x1000
    include "build/scenes/overworld/spot05/spot05_room_0.o"
    address SEGMENT_ROOM
endseg

beginseg
    name "spot06_scene"
    romalign 0x1000
    include "build/scenes/overworld/spot06/spot06_scene.o"
    address SEGMENT_SCENE
endseg

beginseg
    name "spot06_room_0"
    romalign 0x1000
    include "build/scenes/overworld/spot06/spot06_room_0.o"
    address SEGMENT_ROOM
endseg

beginseg
    name "spot07_scene"
    romalign 0x1000
    include "build/scenes/overworld/spot07/spot07_scene.o"
    address SEGMENT_SCENE
endseg

beginseg
    name "spot07_room_0"
    romalign 0x1000
    include "build/scenes/overworld/spot07/spot07_room_0.o"
    address SEGMENT_ROOM
endseg

beginseg
    name "spot07_room_1"
    romalign 0x1000
    include "build/scenes/overworld/spot07/spot07_room_1.o"
    address SEGMENT_ROOM
endseg

beginseg
    name "spot08_scene"
    romalign 0x1000
    include "build/scenes/overworld/spot08/spot08_scene.o"
    address SEGMENT_SCENE
endseg

beginseg
    name "spot08_room_0"
    romalign 0x1000
    include "build/scenes/overworld/spot08/spot08_room_0.o"
    address SEGMENT_ROOM
endseg

beginseg
    name "spot09_scene"
    romalign 0x1000
    include "build/scenes/overworld/spot09/spot09_scene.o"
    address SEGMENT_SCENE
endseg

beginseg
    name "spot09_room_0"
    romalign 0x1000
    include "build/scenes/overworld/spot09/spot09_room_0.o"
    address SEGMENT_ROOM
endseg

beginseg
    name "spot10_scene"
    romalign 0x1000
    include "build/scenes/overworld/spot10/spot10_scene.o"
    address SEGMENT_SCENE
endseg

beginseg
    name "spot10_room_0"
    romalign 0x1000
    include "build/scenes/overworld/spot10/spot10_room_0.o"
    address SEGMENT_ROOM
endseg

beginseg
    name "spot10_room_1"
    romalign 0x1000
    include "build/scenes/overworld/spot10/spot10_room_1.o"
    address SEGMENT_ROOM
endseg

beginseg
    name "spot10_room_2"
    romalign 0x1000
    include "build/scenes/overworld/spot10/spot10_room_2.o"
    address SEGMENT_ROOM
endseg

beginseg
    name "spot10_room_3"
    romalign 0x1000
    include "build/scenes/overworld/spot10/spot10_room_3.o"
    address SEGMENT_ROOM
endseg

beginseg
    name "spot10_room_4"
    romalign 0x1000
    include "build/scenes/overworld/spot10/spot10_room_4.o"
    address SEGMENT_ROOM
endseg

beginseg
    name "spot10_room_5"
    romalign 0x1000
    include "build/scenes/overworld/spot10/spot10_room_5.o"
    address SEGMENT_ROOM
endseg

beginseg
    name "spot10_room_6"
    romalign 0x1000
    include "build/scenes/overworld/spot10/spot10_room_6.o"
    address SEGMENT_ROOM
endseg

beginseg
    name "spot10_room_7"
    romalign 0x1000
    include "build/scenes/overworld/spot10/spot10_room_7.o"
    address SEGMENT_ROOM
endseg

beginseg
    name "spot10_room_8"
    romalign 0x1000
    include "build/scenes/overworld/spot10/spot10_room_8.o"
    address SEGMENT_ROOM
endseg

beginseg
    name "spot10_room_9"
    romalign 0x1000
    include "build/scenes/overworld/spot10/spot10_room_9.o"
    address SEGMENT_ROOM
endseg

beginseg
    name "spot11_scene"
    romalign 0x1000
    include "build/scenes/overworld/spot11/spot11_scene.o"
    address SEGMENT_SCENE
endseg

beginseg
    name "spot11_room_0"
    romalign 0x1000
    include "build/scenes/overworld/spot11/spot11_room_0.o"
    address SEGMENT_ROOM
endseg

beginseg
    name "spot12_scene"
    romalign 0x1000
    include "build/scenes/overworld/spot12/spot12_scene.o"
    address SEGMENT_SCENE
endseg

beginseg
    name "spot12_room_0"
    romalign 0x1000
    include "build/scenes/overworld/spot12/spot12_room_0.o"
    address SEGMENT_ROOM
endseg

beginseg
    name "spot12_room_1"
    romalign 0x1000
    include "build/scenes/overworld/spot12/spot12_room_1.o"
    address SEGMENT_ROOM
endseg

beginseg
    name "spot13_scene"
    romalign 0x1000
    include "build/scenes/overworld/spot13/spot13_scene.o"
    address SEGMENT_SCENE
endseg

beginseg
    name "spot13_room_0"
    romalign 0x1000
    include "build/scenes/overworld/spot13/spot13_room_0.o"
    address SEGMENT_ROOM
endseg

beginseg
    name "spot13_room_1"
    romalign 0x1000
    include "build/scenes/overworld/spot13/spot13_room_1.o"
    address SEGMENT_ROOM
endseg

beginseg
    name "spot15_scene"
    romalign 0x1000
    include "build/scenes/overworld/spot15/spot15_scene.o"
    address SEGMENT_SCENE
endseg

beginseg
    name "spot15_room_0"
    romalign 0x1000
    include "build/scenes/overworld/spot15/spot15_room_0.o"
    address SEGMENT_ROOM
endseg

beginseg
    name "spot16_scene"
    romalign 0x1000
    include "build/scenes/overworld/spot16/spot16_scene.o"
    address SEGMENT_SCENE
endseg

beginseg
    name "spot16_room_0"
    romalign 0x1000
    include "build/scenes/overworld/spot16/spot16_room_0.o"
    address SEGMENT_ROOM
endseg

beginseg
    name "spot17_scene"
    romalign 0x1000
    include "build/scenes/overworld/spot17/spot17_scene.o"
    address SEGMENT_SCENE
endseg

beginseg
    name "spot17_room_0"
    romalign 0x1000
    include "build/scenes/overworld/spot17/spot17_room_0.o"
    address SEGMENT_ROOM
endseg

beginseg
    name "spot17_room_1"
    romalign 0x1000
    include "build/scenes/overworld/spot17/spot17_room_1.o"
    address SEGMENT_ROOM
endseg

beginseg
    name "spot18_scene"
    romalign 0x1000
    include "build/scenes/overworld/spot18/spot18_scene.o"
    address SEGMENT_SCENE
endseg

beginseg
    name "spot18_room_0"
    romalign 0x1000
    include "build/scenes/overworld/spot18/spot18_room_0.o"
    address SEGMENT_ROOM
endseg

beginseg
    name "spot18_room_1"
    romalign 0x1000
    include "build/scenes/overworld/spot18/spot18_room_1.o"
    address SEGMENT_ROOM
endseg

beginseg
    name "spot18_room_2"
    romalign 0x1000
    include "build/scenes/overworld/spot18/spot18_room_2.o"
    address SEGMENT_ROOM
endseg

beginseg
    name "spot18_room_3"
    romalign 0x1000
<<<<<<< HEAD
    include "build/scenes/overworld/spot18/spot18_room_3.o"
=======
     include "build/scenes/overworld/spot18/spot18_room_3.o"
>>>>>>> 248c0587
    address SEGMENT_ROOM
endseg

beginseg
    name "market_day_scene"
    romalign 0x1000
    include "build/scenes/misc/market_day/market_day_scene.o"
    address SEGMENT_SCENE
endseg

beginseg
    name "market_day_room_0"
    romalign 0x1000
    include "build/scenes/misc/market_day/market_day_room_0.o"
    address SEGMENT_ROOM
endseg

beginseg
    name "market_night_scene"
    romalign 0x1000
    include "build/scenes/misc/market_night/market_night_scene.o"
    address SEGMENT_SCENE
endseg

beginseg
    name "market_night_room_0"
    romalign 0x1000
    include "build/scenes/misc/market_night/market_night_room_0.o"
    address SEGMENT_ROOM
endseg

beginseg
    name "testroom_scene"
    romalign 0x1000
    include "build/scenes/test_levels/testroom/testroom_scene.o"
    address SEGMENT_SCENE
endseg

beginseg
    name "testroom_room_0"
    romalign 0x1000
    include "build/scenes/test_levels/testroom/testroom_room_0.o"
    address SEGMENT_ROOM
endseg

beginseg
    name "testroom_room_1"
    romalign 0x1000
    include "build/scenes/test_levels/testroom/testroom_room_1.o"
    address SEGMENT_ROOM
endseg

beginseg
    name "testroom_room_2"
    romalign 0x1000
    include "build/scenes/test_levels/testroom/testroom_room_2.o"
    address SEGMENT_ROOM
endseg

beginseg
    name "testroom_room_3"
    romalign 0x1000
    include "build/scenes/test_levels/testroom/testroom_room_3.o"
    address SEGMENT_ROOM
endseg

beginseg
    name "testroom_room_4"
    romalign 0x1000
    include "build/scenes/test_levels/testroom/testroom_room_4.o"
    address SEGMENT_ROOM
endseg

beginseg
    name "kenjyanoma_scene"
    romalign 0x1000
    include "build/scenes/indoors/kenjyanoma/kenjyanoma_scene.o"
    address SEGMENT_SCENE
endseg

beginseg
    name "kenjyanoma_room_0"
    romalign 0x1000
    include "build/scenes/indoors/kenjyanoma/kenjyanoma_room_0.o"
    address SEGMENT_ROOM
endseg

beginseg
    name "tokinoma_scene"
    romalign 0x1000
    include "build/scenes/indoors/tokinoma/tokinoma_scene.o"
    address SEGMENT_SCENE
endseg

beginseg
    name "tokinoma_room_0"
    romalign 0x1000
    include "build/scenes/indoors/tokinoma/tokinoma_room_0.o"
    address SEGMENT_ROOM
endseg

beginseg
    name "tokinoma_room_1"
    romalign 0x1000
    include "build/scenes/indoors/tokinoma/tokinoma_room_1.o"
    address SEGMENT_ROOM
endseg

beginseg
    name "sutaru_scene"
    romalign 0x1000
    include "build/scenes/test_levels/sutaru/sutaru_scene.o"
    address SEGMENT_SCENE
endseg

beginseg
    name "sutaru_room_0"
    romalign 0x1000
    include "build/scenes/test_levels/sutaru/sutaru_room_0.o"
    address SEGMENT_ROOM
endseg

beginseg
    name "link_home_scene"
    romalign 0x1000
    include "build/scenes/indoors/link_home/link_home_scene.o"
    address SEGMENT_SCENE
endseg

beginseg
    name "link_home_room_0"
    romalign 0x1000
    include "build/scenes/indoors/link_home/link_home_room_0.o"
    address SEGMENT_ROOM
endseg

beginseg
    name "kokiri_shop_scene"
    romalign 0x1000
    include "build/scenes/shops/kokiri_shop/kokiri_shop_scene.o"
    address SEGMENT_SCENE
endseg

beginseg
    name "kokiri_shop_room_0"
    romalign 0x1000
    include "build/scenes/shops/kokiri_shop/kokiri_shop_room_0.o"
    address SEGMENT_ROOM
endseg

beginseg
    name "kokiri_home_scene"
    romalign 0x1000
    include "build/scenes/indoors/kokiri_home/kokiri_home_scene.o"
    address SEGMENT_SCENE
endseg

beginseg
    name "kokiri_home_room_0"
    romalign 0x1000
    include "build/scenes/indoors/kokiri_home/kokiri_home_room_0.o"
    address SEGMENT_ROOM
endseg

beginseg
    name "kakusiana_scene"
    romalign 0x1000
    include "build/scenes/misc/kakusiana/kakusiana_scene.o"
    address SEGMENT_SCENE
endseg

beginseg
    name "kakusiana_room_0"
    romalign 0x1000
    include "build/scenes/misc/kakusiana/kakusiana_room_0.o"
    address SEGMENT_ROOM
endseg

beginseg
    name "kakusiana_room_1"
    romalign 0x1000
    include "build/scenes/misc/kakusiana/kakusiana_room_1.o"
    address SEGMENT_ROOM
endseg

beginseg
    name "kakusiana_room_2"
    romalign 0x1000
    include "build/scenes/misc/kakusiana/kakusiana_room_2.o"
    address SEGMENT_ROOM
endseg

beginseg
    name "kakusiana_room_3"
    romalign 0x1000
    include "build/scenes/misc/kakusiana/kakusiana_room_3.o"
    address SEGMENT_ROOM
endseg

beginseg
    name "kakusiana_room_4"
    romalign 0x1000
    include "build/scenes/misc/kakusiana/kakusiana_room_4.o"
    address SEGMENT_ROOM
endseg

beginseg
    name "kakusiana_room_5"
    romalign 0x1000
    include "build/scenes/misc/kakusiana/kakusiana_room_5.o"
    address SEGMENT_ROOM
endseg

beginseg
    name "kakusiana_room_6"
    romalign 0x1000
    include "build/scenes/misc/kakusiana/kakusiana_room_6.o"
    address SEGMENT_ROOM
endseg

beginseg
    name "kakusiana_room_7"
    romalign 0x1000
    include "build/scenes/misc/kakusiana/kakusiana_room_7.o"
    address SEGMENT_ROOM
endseg

beginseg
    name "kakusiana_room_8"
    romalign 0x1000
    include "build/scenes/misc/kakusiana/kakusiana_room_8.o"
    address SEGMENT_ROOM
endseg

beginseg
    name "kakusiana_room_9"
    romalign 0x1000
    include "build/scenes/misc/kakusiana/kakusiana_room_9.o"
    address SEGMENT_ROOM
endseg

beginseg
    name "kakusiana_room_10"
    romalign 0x1000
    include "build/scenes/misc/kakusiana/kakusiana_room_10.o"
    address SEGMENT_ROOM
endseg

beginseg
    name "kakusiana_room_11"
    romalign 0x1000
    include "build/scenes/misc/kakusiana/kakusiana_room_11.o"
    address SEGMENT_ROOM
endseg

beginseg
    name "kakusiana_room_12"
    romalign 0x1000
    include "build/scenes/misc/kakusiana/kakusiana_room_12.o"
    address SEGMENT_ROOM
endseg

beginseg
    name "kakusiana_room_13"
    romalign 0x1000
    include "build/scenes/misc/kakusiana/kakusiana_room_13.o"
    address SEGMENT_ROOM
endseg

beginseg
    name "entra_scene"
    romalign 0x1000
    include "build/scenes/overworld/entra/entra_scene.o"
    address SEGMENT_SCENE
endseg

beginseg
    name "entra_room_0"
    romalign 0x1000
    include "build/scenes/overworld/entra/entra_room_0.o"
    address SEGMENT_ROOM
endseg

beginseg
    name "moribossroom_scene"
    romalign 0x1000
    include "build/scenes/dungeons/moribossroom/moribossroom_scene.o"
    address SEGMENT_SCENE
endseg

beginseg
    name "moribossroom_room_0"
    romalign 0x1000
    include "build/scenes/dungeons/moribossroom/moribossroom_room_0.o"
    address SEGMENT_ROOM
endseg

beginseg
    name "moribossroom_room_1"
    romalign 0x1000
    include "build/scenes/dungeons/moribossroom/moribossroom_room_1.o"
    address SEGMENT_ROOM
endseg

beginseg
    name "syatekijyou_scene"
    romalign 0x1000
    include "build/scenes/indoors/syatekijyou/syatekijyou_scene.o"
    address SEGMENT_SCENE
endseg

beginseg
    name "syatekijyou_room_0"
    romalign 0x1000
    include "build/scenes/indoors/syatekijyou/syatekijyou_room_0.o"
    address SEGMENT_ROOM
endseg

beginseg
    name "shop1_scene"
    romalign 0x1000
    include "build/scenes/shops/shop1/shop1_scene.o"
    address SEGMENT_SCENE
endseg

beginseg
    name "shop1_room_0"
    romalign 0x1000
    include "build/scenes/shops/shop1/shop1_room_0.o"
    address SEGMENT_ROOM
endseg

beginseg
    name "hairal_niwa_scene"
    romalign 0x1000
    include "build/scenes/indoors/hairal_niwa/hairal_niwa_scene.o"
    address SEGMENT_SCENE
endseg

beginseg
    name "hairal_niwa_room_0"
    romalign 0x1000
    include "build/scenes/indoors/hairal_niwa/hairal_niwa_room_0.o"
    address SEGMENT_ROOM
endseg

beginseg
    name "ganon_tou_scene"
    romalign 0x1000
    include "build/scenes/dungeons/ganon_tou/ganon_tou_scene.o"
    address SEGMENT_SCENE
endseg

beginseg
    name "ganon_tou_room_0"
    romalign 0x1000
    include "build/scenes/dungeons/ganon_tou/ganon_tou_room_0.o"
    address SEGMENT_ROOM
endseg

beginseg
    name "sasatest_scene"
    romalign 0x1000
    include "build/scenes/test_levels/sasatest/sasatest_scene.o"
    address SEGMENT_SCENE
endseg

beginseg
    name "sasatest_room_0"
    romalign 0x1000
    include "build/scenes/test_levels/sasatest/sasatest_room_0.o"
    address SEGMENT_ROOM
endseg

beginseg
    name "market_alley_scene"
    romalign 0x1000
    include "build/scenes/misc/market_alley/market_alley_scene.o"
    address SEGMENT_SCENE
endseg

beginseg
    name "market_alley_room_0"
    romalign 0x1000
<<<<<<< HEAD
    include "build/scenes/misc/market_alley/market_alley_room_0.o"
    address SEGMENT_ROOM
=======
    include "build/baserom/market_alley_room_0.o"
    //include "build/scenes/misc/market_alley/market_alley_room_0.o"
    //address SEGMENT_ROOM
>>>>>>> 248c0587
endseg

beginseg
    name "spot20_scene"
    romalign 0x1000
    include "build/scenes/overworld/spot20/spot20_scene.o"
    address SEGMENT_SCENE
endseg

beginseg
    name "spot20_room_0"
    romalign 0x1000
    include "build/scenes/overworld/spot20/spot20_room_0.o"
    address SEGMENT_ROOM
endseg

beginseg
    name "market_ruins_scene"
    romalign 0x1000
    include "build/scenes/misc/market_ruins/market_ruins_scene.o"
    address SEGMENT_SCENE
endseg

beginseg
    name "market_ruins_room_0"
    romalign 0x1000
    include "build/scenes/misc/market_ruins/market_ruins_room_0.o"
    address SEGMENT_ROOM
endseg

beginseg
    name "entra_n_scene"
    romalign 0x1000
    include "build/scenes/misc/entra_n/entra_n_scene.o"
    address SEGMENT_SCENE
endseg

beginseg
    name "entra_n_room_0"
    romalign 0x1000
    include "build/scenes/misc/entra_n/entra_n_room_0.o"
    address SEGMENT_ROOM
endseg

beginseg
    name "enrui_scene"
    romalign 0x1000
    include "build/scenes/misc/enrui/enrui_scene.o"
    address SEGMENT_SCENE
endseg

beginseg
    name "enrui_room_0"
    romalign 0x1000
    include "build/scenes/misc/enrui/enrui_room_0.o"
    address SEGMENT_ROOM
endseg

beginseg
    name "market_alley_n_scene"
    romalign 0x1000
    include "build/scenes/misc/market_alley_n/market_alley_n_scene.o"
    address SEGMENT_SCENE
endseg

beginseg
    name "market_alley_n_room_0"
    romalign 0x1000
<<<<<<< HEAD
    include "build/scenes/misc/market_alley_n/market_alley_n_room_0.o"
    address SEGMENT_ROOM
=======
    include "build/baserom/market_alley_n_room_0.o"
    //include "build/scenes/misc/market_alley_n/market_alley_n_room_0.o"
    //address SEGMENT_ROOM
>>>>>>> 248c0587
endseg

beginseg
    name "hiral_demo_scene"
    romalign 0x1000
    include "build/scenes/misc/hiral_demo/hiral_demo_scene.o"
    address SEGMENT_SCENE
endseg

beginseg
    name "hiral_demo_room_0"
    romalign 0x1000
    include "build/scenes/misc/hiral_demo/hiral_demo_room_0.o"
    address SEGMENT_ROOM
endseg

beginseg
    name "kokiri_home3_scene"
    romalign 0x1000
    include "build/scenes/indoors/kokiri_home3/kokiri_home3_scene.o"
    address SEGMENT_SCENE
endseg

beginseg
    name "kokiri_home3_room_0"
    romalign 0x1000
    include "build/scenes/indoors/kokiri_home3/kokiri_home3_room_0.o"
    address SEGMENT_ROOM
endseg

beginseg
    name "malon_stable_scene"
    romalign 0x1000
    include "build/scenes/indoors/malon_stable/malon_stable_scene.o"
    address SEGMENT_SCENE
endseg

beginseg
    name "malon_stable_room_0"
    romalign 0x1000
    include "build/scenes/indoors/malon_stable/malon_stable_room_0.o"
    address SEGMENT_ROOM
endseg

beginseg
    name "kakariko_scene"
    romalign 0x1000
    include "build/scenes/indoors/kakariko/kakariko_scene.o"
    address SEGMENT_SCENE
endseg

beginseg
    name "kakariko_room_0"
    romalign 0x1000
    include "build/scenes/indoors/kakariko/kakariko_room_0.o"
    address SEGMENT_ROOM
endseg

beginseg
    name "bdan_boss_scene"
    romalign 0x1000
    include "build/scenes/dungeons/bdan_boss/bdan_boss_scene.o"
    address SEGMENT_SCENE
endseg

beginseg
    name "bdan_boss_room_0"
    romalign 0x1000
    include "build/scenes/dungeons/bdan_boss/bdan_boss_room_0.o"
    address SEGMENT_ROOM
endseg

beginseg
    name "bdan_boss_room_1"
    romalign 0x1000
    include "build/scenes/dungeons/bdan_boss/bdan_boss_room_1.o"
    address SEGMENT_ROOM
endseg

beginseg
    name "FIRE_bs_scene"
    romalign 0x1000
    include "build/scenes/dungeons/FIRE_bs/FIRE_bs_scene.o"
    address SEGMENT_SCENE
endseg

beginseg
    name "FIRE_bs_room_0"
    romalign 0x1000
    include "build/scenes/dungeons/FIRE_bs/FIRE_bs_room_0.o"
    address SEGMENT_ROOM
endseg

beginseg
    name "FIRE_bs_room_1"
    romalign 0x1000
    include "build/scenes/dungeons/FIRE_bs/FIRE_bs_room_1.o"
    address SEGMENT_ROOM
endseg

beginseg
    name "hut_scene"
    romalign 0x1000
    include "build/scenes/indoors/hut/hut_scene.o"
    address SEGMENT_SCENE
endseg

beginseg
    name "hut_room_0"
    romalign 0x1000
    include "build/scenes/indoors/hut/hut_room_0.o"
    address SEGMENT_ROOM
endseg

beginseg
    name "daiyousei_izumi_scene"
    romalign 0x1000
    include "build/scenes/indoors/daiyousei_izumi/daiyousei_izumi_scene.o"
    address SEGMENT_SCENE
endseg

beginseg
    name "daiyousei_izumi_room_0"
    romalign 0x1000
    include "build/scenes/indoors/daiyousei_izumi/daiyousei_izumi_room_0.o"
    address SEGMENT_ROOM
endseg

beginseg
    name "hakaana_scene"
    romalign 0x1000
    include "build/scenes/misc/hakaana/hakaana_scene.o"
    address SEGMENT_SCENE
endseg

beginseg
    name "hakaana_room_0"
    romalign 0x1000
    include "build/scenes/misc/hakaana/hakaana_room_0.o"
    address SEGMENT_ROOM
endseg

beginseg
    name "yousei_izumi_tate_scene"
    romalign 0x1000
    include "build/scenes/indoors/yousei_izumi_tate/yousei_izumi_tate_scene.o"
    address SEGMENT_SCENE
endseg

beginseg
    name "yousei_izumi_tate_room_0"
    romalign 0x1000
    include "build/scenes/indoors/yousei_izumi_tate/yousei_izumi_tate_room_0.o"
    address SEGMENT_ROOM
endseg

beginseg
    name "yousei_izumi_yoko_scene"
    romalign 0x1000
    include "build/scenes/indoors/yousei_izumi_yoko/yousei_izumi_yoko_scene.o"
    address SEGMENT_SCENE
endseg

beginseg
    name "yousei_izumi_yoko_room_0"
    romalign 0x1000
    include "build/scenes/indoors/yousei_izumi_yoko/yousei_izumi_yoko_room_0.o"
    address SEGMENT_ROOM
endseg

beginseg
    name "golon_scene"
    romalign 0x1000
    include "build/scenes/shops/golon/golon_scene.o"
    address SEGMENT_SCENE
endseg

beginseg
    name "golon_room_0"
    romalign 0x1000
    include "build/scenes/shops/golon/golon_room_0.o"
    address SEGMENT_ROOM
endseg

beginseg
    name "zoora_scene"
    romalign 0x1000
    include "build/scenes/shops/zoora/zoora_scene.o"
    address SEGMENT_SCENE
endseg

beginseg
    name "zoora_room_0"
    romalign 0x1000
    include "build/scenes/shops/zoora/zoora_room_0.o"
    address SEGMENT_ROOM
endseg

beginseg
    name "drag_scene"
    romalign 0x1000
    include "build/scenes/shops/drag/drag_scene.o"
    address SEGMENT_SCENE
endseg

beginseg
    name "drag_room_0"
    romalign 0x1000
    include "build/scenes/shops/drag/drag_room_0.o"
    address SEGMENT_ROOM
endseg

beginseg
    name "alley_shop_scene"
    romalign 0x1000
    include "build/scenes/shops/alley_shop/alley_shop_scene.o"
    address SEGMENT_SCENE
endseg

beginseg
    name "alley_shop_room_0"
    romalign 0x1000
    include "build/scenes/shops/alley_shop/alley_shop_room_0.o"
    address SEGMENT_ROOM
endseg

beginseg
    name "night_shop_scene"
    romalign 0x1000
    include "build/scenes/shops/night_shop/night_shop_scene.o"
    address SEGMENT_SCENE
endseg

beginseg
    name "night_shop_room_0"
    romalign 0x1000
    include "build/scenes/shops/night_shop/night_shop_room_0.o"
    address SEGMENT_ROOM
endseg

beginseg
    name "impa_scene"
    romalign 0x1000
    include "build/scenes/indoors/impa/impa_scene.o"
    address SEGMENT_SCENE
endseg

beginseg
    name "impa_room_0"
    romalign 0x1000
    include "build/scenes/indoors/impa/impa_room_0.o"
    address SEGMENT_ROOM
endseg

beginseg
    name "labo_scene"
    romalign 0x1000
    include "build/scenes/indoors/labo/labo_scene.o"
    address SEGMENT_SCENE
endseg

beginseg
    name "labo_room_0"
    romalign 0x1000
    include "build/scenes/indoors/labo/labo_room_0.o"
    address SEGMENT_ROOM
endseg

beginseg
    name "tent_scene"
    romalign 0x1000
    include "build/scenes/indoors/tent/tent_scene.o"
    address SEGMENT_SCENE
endseg

beginseg
    name "tent_room_0"
    romalign 0x1000
    include "build/scenes/indoors/tent/tent_room_0.o"
    address SEGMENT_ROOM
endseg

beginseg
    name "nakaniwa_scene"
    romalign 0x1000
    include "build/scenes/indoors/nakaniwa/nakaniwa_scene.o"
    address SEGMENT_SCENE
endseg

beginseg
    name "nakaniwa_room_0"
    romalign 0x1000
    include "build/scenes/indoors/nakaniwa/nakaniwa_room_0.o"
    address SEGMENT_ROOM
endseg

beginseg
    name "ddan_boss_scene"
    romalign 0x1000
    include "build/scenes/dungeons/ddan_boss/ddan_boss_scene.o"
    address SEGMENT_SCENE
endseg

beginseg
    name "ddan_boss_room_0"
    romalign 0x1000
    include "build/scenes/dungeons/ddan_boss/ddan_boss_room_0.o"
    address SEGMENT_ROOM
endseg

beginseg
    name "ddan_boss_room_1"
    romalign 0x1000
    include "build/scenes/dungeons/ddan_boss/ddan_boss_room_1.o"
    address SEGMENT_ROOM
endseg

beginseg
    name "ydan_boss_scene"
    romalign 0x1000
    include "build/scenes/dungeons/ydan_boss/ydan_boss_scene.o"
    address SEGMENT_SCENE
endseg

beginseg
    name "ydan_boss_room_0"
    romalign 0x1000
    include "build/scenes/dungeons/ydan_boss/ydan_boss_room_0.o"
    address SEGMENT_ROOM
endseg

beginseg
    name "ydan_boss_room_1"
    romalign 0x1000
    include "build/scenes/dungeons/ydan_boss/ydan_boss_room_1.o"
    address SEGMENT_ROOM
endseg

beginseg
    name "HAKAdan_bs_scene"
    romalign 0x1000
    include "build/scenes/dungeons/HAKAdan_bs/HAKAdan_bs_scene.o"
    address SEGMENT_SCENE
endseg

beginseg
    name "HAKAdan_bs_room_0"
    romalign 0x1000
    include "build/scenes/dungeons/HAKAdan_bs/HAKAdan_bs_room_0.o"
    address SEGMENT_ROOM
endseg

beginseg
    name "HAKAdan_bs_room_1"
    romalign 0x1000
    include "build/scenes/dungeons/HAKAdan_bs/HAKAdan_bs_room_1.o"
    address SEGMENT_ROOM
endseg

beginseg
    name "MIZUsin_bs_scene"
    romalign 0x1000
    include "build/scenes/dungeons/MIZUsin_bs/MIZUsin_bs_scene.o"
    address SEGMENT_SCENE
endseg

beginseg
    name "MIZUsin_bs_room_0"
    romalign 0x1000
    include "build/scenes/dungeons/MIZUsin_bs/MIZUsin_bs_room_0.o"
    address SEGMENT_ROOM
endseg

beginseg
    name "MIZUsin_bs_room_1"
    romalign 0x1000
    include "build/scenes/dungeons/MIZUsin_bs/MIZUsin_bs_room_1.o"
    address SEGMENT_ROOM
endseg

beginseg
    name "ganon_scene"
    romalign 0x1000
    include "build/scenes/dungeons/ganon/ganon_scene.o"
    address SEGMENT_SCENE
endseg

beginseg
    name "ganon_room_0"
    romalign 0x1000
    include "build/scenes/dungeons/ganon/ganon_room_0.o"
    address SEGMENT_ROOM
endseg

beginseg
    name "ganon_room_1"
    romalign 0x1000
    include "build/scenes/dungeons/ganon/ganon_room_1.o"
    address SEGMENT_ROOM
endseg

beginseg
    name "ganon_room_2"
    romalign 0x1000
    include "build/scenes/dungeons/ganon/ganon_room_2.o"
    address SEGMENT_ROOM
endseg

beginseg
    name "ganon_room_3"
    romalign 0x1000
    include "build/scenes/dungeons/ganon/ganon_room_3.o"
    address SEGMENT_ROOM
endseg

beginseg
    name "ganon_room_4"
    romalign 0x1000
    include "build/scenes/dungeons/ganon/ganon_room_4.o"
    address SEGMENT_ROOM
endseg

beginseg
    name "ganon_room_5"
    romalign 0x1000
    include "build/scenes/dungeons/ganon/ganon_room_5.o"
    address SEGMENT_ROOM
endseg

beginseg
    name "ganon_room_6"
    romalign 0x1000
    include "build/scenes/dungeons/ganon/ganon_room_6.o"
    address SEGMENT_ROOM
endseg

beginseg
    name "ganon_room_7"
    romalign 0x1000
    include "build/scenes/dungeons/ganon/ganon_room_7.o"
    address SEGMENT_ROOM
endseg

beginseg
    name "ganon_room_8"
    romalign 0x1000
    include "build/scenes/dungeons/ganon/ganon_room_8.o"
    address SEGMENT_ROOM
endseg

beginseg
    name "ganon_room_9"
    romalign 0x1000
    include "build/scenes/dungeons/ganon/ganon_room_9.o"
    address SEGMENT_ROOM
endseg

beginseg
    name "ganon_boss_scene"
    romalign 0x1000
    include "build/scenes/dungeons/ganon_boss/ganon_boss_scene.o"
    address SEGMENT_SCENE
endseg

beginseg
    name "ganon_boss_room_0"
    romalign 0x1000
    include "build/scenes/dungeons/ganon_boss/ganon_boss_room_0.o"
    address SEGMENT_ROOM
endseg

beginseg
    name "jyasinboss_scene"
    romalign 0x1000
    include "build/scenes/dungeons/jyasinboss/jyasinboss_scene.o"
    address SEGMENT_SCENE
endseg

beginseg
    name "jyasinboss_room_0"
    romalign 0x1000
    include "build/scenes/dungeons/jyasinboss/jyasinboss_room_0.o"
    address SEGMENT_ROOM
endseg

beginseg
    name "jyasinboss_room_1"
    romalign 0x1000
    include "build/scenes/dungeons/jyasinboss/jyasinboss_room_1.o"
    address SEGMENT_ROOM
endseg

beginseg
    name "jyasinboss_room_2"
    romalign 0x1000
    include "build/scenes/dungeons/jyasinboss/jyasinboss_room_2.o"
    address SEGMENT_ROOM
endseg

beginseg
    name "jyasinboss_room_3"
    romalign 0x1000
    include "build/scenes/dungeons/jyasinboss/jyasinboss_room_3.o"
    address SEGMENT_ROOM
endseg

beginseg
    name "kokiri_home4_scene"
    romalign 0x1000
    include "build/scenes/indoors/kokiri_home4/kokiri_home4_scene.o"
    address SEGMENT_SCENE
endseg

beginseg
    name "kokiri_home4_room_0"
    romalign 0x1000
    include "build/scenes/indoors/kokiri_home4/kokiri_home4_room_0.o"
    address SEGMENT_ROOM
endseg

beginseg
    name "kokiri_home5_scene"
    romalign 0x1000
    include "build/scenes/indoors/kokiri_home5/kokiri_home5_scene.o"
    address SEGMENT_SCENE
endseg

beginseg
    name "kokiri_home5_room_0"
    romalign 0x1000
    include "build/scenes/indoors/kokiri_home5/kokiri_home5_room_0.o"
    address SEGMENT_ROOM
endseg

beginseg
    name "ganon_final_scene"
    romalign 0x1000
    include "build/scenes/dungeons/ganon_final/ganon_final_scene.o"
    address SEGMENT_SCENE
endseg

beginseg
    name "ganon_final_room_0"
    romalign 0x1000
    include "build/scenes/dungeons/ganon_final/ganon_final_room_0.o"
    address SEGMENT_ROOM
endseg

beginseg
    name "kakariko3_scene"
    romalign 0x1000
    include "build/scenes/misc/kakariko3/kakariko3_scene.o"
    address SEGMENT_SCENE
endseg

beginseg
    name "kakariko3_room_0"
    romalign 0x1000
    include "build/scenes/misc/kakariko3/kakariko3_room_0.o"
    address SEGMENT_ROOM
endseg

beginseg
    name "hairal_niwa2_scene"
    romalign 0x1000
    //include "build/baserom/hairal_niwa2_scene.o"
    include "build/scenes/indoors/hairal_niwa2/hairal_niwa2_scene.o"
    address SEGMENT_SCENE
endseg

beginseg
    name "hairal_niwa2_room_0"
    romalign 0x1000
    //include "build/baserom/hairal_niwa2_room_0.o"
    include "build/scenes/indoors/hairal_niwa2/hairal_niwa2_room_0.o"
    address SEGMENT_ROOM
endseg

beginseg
    name "hakasitarelay_scene"
    romalign 0x1000
    include "build/scenes/indoors/hakasitarelay/hakasitarelay_scene.o"
    address SEGMENT_SCENE
endseg

beginseg
    name "hakasitarelay_room_0"
    romalign 0x1000
    include "build/scenes/indoors/hakasitarelay/hakasitarelay_room_0.o"
    address SEGMENT_ROOM
endseg

beginseg
    name "hakasitarelay_room_1"
    romalign 0x1000
    include "build/scenes/indoors/hakasitarelay/hakasitarelay_room_1.o"
    address SEGMENT_ROOM
endseg

beginseg
    name "hakasitarelay_room_2"
    romalign 0x1000
    include "build/scenes/indoors/hakasitarelay/hakasitarelay_room_2.o"
    address SEGMENT_ROOM
endseg

beginseg
    name "hakasitarelay_room_3"
    romalign 0x1000
    include "build/scenes/indoors/hakasitarelay/hakasitarelay_room_3.o"
    address SEGMENT_ROOM
endseg

beginseg
    name "hakasitarelay_room_4"
    romalign 0x1000
    include "build/scenes/indoors/hakasitarelay/hakasitarelay_room_4.o"
    address SEGMENT_ROOM
endseg

beginseg
    name "hakasitarelay_room_5"
    romalign 0x1000
    include "build/scenes/indoors/hakasitarelay/hakasitarelay_room_5.o"
    address SEGMENT_ROOM
endseg

beginseg
    name "hakasitarelay_room_6"
    romalign 0x1000
    include "build/scenes/indoors/hakasitarelay/hakasitarelay_room_6.o"
    address SEGMENT_ROOM
endseg

beginseg
    name "shrine_scene"
    romalign 0x1000
    include "build/scenes/misc/shrine/shrine_scene.o"
    address SEGMENT_SCENE
endseg

beginseg
    name "shrine_room_0"
    romalign 0x1000
<<<<<<< HEAD
    include "build/scenes/misc/shrine/shrine_room_0.o"
    address SEGMENT_ROOM
=======
    include "build/baserom/shrine_room_0.o"
    //include "build/scenes/misc/shrine/shrine_room_0.o"
    //address SEGMENT_ROOM
>>>>>>> 248c0587
endseg

beginseg
    name "turibori_scene"
    romalign 0x1000
    include "build/scenes/misc/turibori/turibori_scene.o"
    address SEGMENT_SCENE
endseg

beginseg
    name "turibori_room_0"
    romalign 0x1000
    include "build/scenes/misc/turibori/turibori_room_0.o"
    address SEGMENT_ROOM
endseg

beginseg
    name "shrine_n_scene"
    romalign 0x1000
    include "build/scenes/misc/shrine_n/shrine_n_scene.o"
    address SEGMENT_SCENE
endseg

beginseg
    name "shrine_n_room_0"
    romalign 0x1000
<<<<<<< HEAD
    include "build/scenes/misc/shrine_n/shrine_n_room_0.o"
    address SEGMENT_ROOM
=======
    include "build/baserom/shrine_n_room_0.o"
    //include "build/scenes/misc/shrine_n/shrine_n_room_0.o"
    //address SEGMENT_ROOM
>>>>>>> 248c0587
endseg

beginseg
    name "shrine_r_scene"
    romalign 0x1000
    include "build/scenes/misc/shrine_r/shrine_r_scene.o"
    address SEGMENT_SCENE
endseg

beginseg
    name "shrine_r_room_0"
    romalign 0x1000
<<<<<<< HEAD
    include "build/scenes/misc/shrine_r/shrine_r_room_0.o"
    address SEGMENT_ROOM
=======
    include "build/baserom/shrine_r_room_0.o"
    //include "build/scenes/misc/shrine_r/shrine_r_room_0.o"
    //address SEGMENT_ROOM
>>>>>>> 248c0587
endseg

beginseg
    name "hakaana2_scene"
    romalign 0x1000
    include "build/scenes/misc/hakaana2/hakaana2_scene.o"
    address SEGMENT_SCENE
endseg

beginseg
    name "hakaana2_room_0"
    romalign 0x1000
    include "build/scenes/misc/hakaana2/hakaana2_room_0.o"
    address SEGMENT_ROOM
endseg

beginseg
    name "gerudoway_scene"
    romalign 0x1000
    include "build/scenes/dungeons/gerudoway/gerudoway_scene.o"
    address SEGMENT_SCENE
endseg

beginseg
    name "gerudoway_room_0"
    romalign 0x1000
    include "build/scenes/dungeons/gerudoway/gerudoway_room_0.o"
    address SEGMENT_ROOM
endseg

beginseg
    name "gerudoway_room_1"
    romalign 0x1000
    include "build/scenes/dungeons/gerudoway/gerudoway_room_1.o"
    address SEGMENT_ROOM
endseg

beginseg
    name "gerudoway_room_2"
    romalign 0x1000
    include "build/scenes/dungeons/gerudoway/gerudoway_room_2.o"
    address SEGMENT_ROOM
endseg

beginseg
    name "gerudoway_room_3"
    romalign 0x1000
    include "build/scenes/dungeons/gerudoway/gerudoway_room_3.o"
    address SEGMENT_ROOM
endseg

beginseg
    name "gerudoway_room_4"
    romalign 0x1000
    include "build/scenes/dungeons/gerudoway/gerudoway_room_4.o"
    address SEGMENT_ROOM
endseg

beginseg
    name "gerudoway_room_5"
    romalign 0x1000
    include "build/scenes/dungeons/gerudoway/gerudoway_room_5.o"
    address SEGMENT_ROOM
endseg

beginseg
    name "hairal_niwa_n_scene"
    romalign 0x1000
    include "build/scenes/indoors/hairal_niwa_n/hairal_niwa_n_scene.o"
    address SEGMENT_SCENE
endseg

beginseg
    name "hairal_niwa_n_room_0"
    romalign 0x1000
    include "build/scenes/indoors/hairal_niwa_n/hairal_niwa_n_room_0.o"
    address SEGMENT_ROOM
endseg

beginseg
    name "bowling_scene"
    romalign 0x1000
    include "build/scenes/indoors/bowling/bowling_scene.o"
    address SEGMENT_SCENE
endseg

beginseg
    name "bowling_room_0"
    romalign 0x1000
    include "build/scenes/indoors/bowling/bowling_room_0.o"
    address SEGMENT_ROOM
endseg

beginseg
    name "hakaana_ouke_scene"
    romalign 0x1000
    include "build/scenes/misc/hakaana_ouke/hakaana_ouke_scene.o"
    address SEGMENT_SCENE
endseg

beginseg
    name "hakaana_ouke_room_0"
    romalign 0x1000
    include "build/scenes/misc/hakaana_ouke/hakaana_ouke_room_0.o"
    address SEGMENT_ROOM
endseg

beginseg
    name "hakaana_ouke_room_1"
    romalign 0x1000
    include "build/scenes/misc/hakaana_ouke/hakaana_ouke_room_1.o"
    address SEGMENT_ROOM
endseg

beginseg
    name "hakaana_ouke_room_2"
    romalign 0x1000
    include "build/scenes/misc/hakaana_ouke/hakaana_ouke_room_2.o"
    address SEGMENT_ROOM
endseg

beginseg
    name "hylia_labo_scene"
    romalign 0x1000
    include "build/scenes/indoors/hylia_labo/hylia_labo_scene.o"
    address SEGMENT_SCENE
endseg

beginseg
    name "hylia_labo_room_0"
    romalign 0x1000
    include "build/scenes/indoors/hylia_labo/hylia_labo_room_0.o"
    address SEGMENT_ROOM
endseg

beginseg
    name "souko_scene"
    romalign 0x1000
    include "build/scenes/overworld/souko/souko_scene.o"
    address SEGMENT_SCENE
endseg

beginseg
    name "souko_room_0"
    romalign 0x1000
    include "build/scenes/overworld/souko/souko_room_0.o"
    address SEGMENT_ROOM
endseg

beginseg
    name "souko_room_1"
    romalign 0x1000
    include "build/scenes/overworld/souko/souko_room_1.o"
    address SEGMENT_ROOM
endseg

beginseg
    name "souko_room_2"
    romalign 0x1000
    include "build/scenes/overworld/souko/souko_room_2.o"
    address SEGMENT_ROOM
endseg

beginseg
    name "miharigoya_scene"
    romalign 0x1000
    include "build/scenes/indoors/miharigoya/miharigoya_scene.o"
    address SEGMENT_SCENE
endseg

beginseg
    name "miharigoya_room_0"
    romalign 0x1000
    include "build/scenes/indoors/miharigoya/miharigoya_room_0.o"
    address SEGMENT_ROOM
endseg

beginseg
    name "mahouya_scene"
    romalign 0x1000
    include "build/scenes/indoors/mahouya/mahouya_scene.o"
    address SEGMENT_SCENE
endseg

beginseg
    name "mahouya_room_0"
    romalign 0x1000
    include "build/scenes/indoors/mahouya/mahouya_room_0.o"
    address SEGMENT_ROOM
endseg

beginseg
    name "takaraya_scene"
    romalign 0x1000
    include "build/scenes/indoors/takaraya/takaraya_scene.o"
    address SEGMENT_SCENE
endseg

beginseg
    name "takaraya_room_0"
    romalign 0x1000
    include "build/scenes/indoors/takaraya/takaraya_room_0.o"
    address SEGMENT_ROOM
endseg

beginseg
    name "takaraya_room_1"
    romalign 0x1000
    include "build/scenes/indoors/takaraya/takaraya_room_1.o"
    address SEGMENT_ROOM
endseg

beginseg
    name "takaraya_room_2"
    romalign 0x1000
    include "build/scenes/indoors/takaraya/takaraya_room_2.o"
    address SEGMENT_ROOM
endseg

beginseg
    name "takaraya_room_3"
    romalign 0x1000
    include "build/scenes/indoors/takaraya/takaraya_room_3.o"
    address SEGMENT_ROOM
endseg

beginseg
    name "takaraya_room_4"
    romalign 0x1000
    include "build/scenes/indoors/takaraya/takaraya_room_4.o"
    address SEGMENT_ROOM
endseg

beginseg
    name "takaraya_room_5"
    romalign 0x1000
    include "build/scenes/indoors/takaraya/takaraya_room_5.o"
    address SEGMENT_ROOM
endseg

beginseg
    name "takaraya_room_6"
    romalign 0x1000
    include "build/scenes/indoors/takaraya/takaraya_room_6.o"
    address SEGMENT_ROOM
endseg

beginseg
    name "ganon_sonogo_scene"
    romalign 0x1000
    include "build/scenes/dungeons/ganon_sonogo/ganon_sonogo_scene.o"
    address SEGMENT_SCENE
endseg

beginseg
    name "ganon_sonogo_room_0"
    romalign 0x1000
    include "build/scenes/dungeons/ganon_sonogo/ganon_sonogo_room_0.o"
    address SEGMENT_ROOM
endseg

beginseg
    name "ganon_sonogo_room_1"
    romalign 0x1000
    include "build/scenes/dungeons/ganon_sonogo/ganon_sonogo_room_1.o"
    address SEGMENT_ROOM
endseg

beginseg
    name "ganon_sonogo_room_2"
    romalign 0x1000
    include "build/scenes/dungeons/ganon_sonogo/ganon_sonogo_room_2.o"
    address SEGMENT_ROOM
endseg

beginseg
    name "ganon_sonogo_room_3"
    romalign 0x1000
    include "build/scenes/dungeons/ganon_sonogo/ganon_sonogo_room_3.o"
    address SEGMENT_ROOM
endseg

beginseg
    name "ganon_sonogo_room_4"
    romalign 0x1000
    include "build/scenes/dungeons/ganon_sonogo/ganon_sonogo_room_4.o"
    address SEGMENT_ROOM
endseg

beginseg
    name "ganon_demo_scene"
    romalign 0x1000
    include "build/scenes/dungeons/ganon_demo/ganon_demo_scene.o"
    address SEGMENT_SCENE
endseg

beginseg
    name "ganon_demo_room_0"
    romalign 0x1000
    include "build/scenes/dungeons/ganon_demo/ganon_demo_room_0.o"
    address SEGMENT_ROOM
endseg

beginseg
    name "besitu_scene"
    romalign 0x1000
    include "build/scenes/test_levels/besitu/besitu_scene.o"
    address SEGMENT_SCENE
endseg

beginseg
    name "besitu_room_0"
    romalign 0x1000
    include "build/scenes/test_levels/besitu/besitu_room_0.o"
    address SEGMENT_ROOM
endseg

beginseg
    name "face_shop_scene"
    romalign 0x1000
    include "build/scenes/shops/face_shop/face_shop_scene.o"
    address SEGMENT_SCENE
endseg

beginseg
    name "face_shop_room_0"
    romalign 0x1000
    include "build/scenes/shops/face_shop/face_shop_room_0.o"
    address SEGMENT_ROOM
endseg

beginseg
    name "kinsuta_scene"
    romalign 0x1000
    include "build/scenes/misc/kinsuta/kinsuta_scene.o"
    address SEGMENT_SCENE
endseg

beginseg
    name "kinsuta_room_0"
    romalign 0x1000
    include "build/scenes/misc/kinsuta/kinsuta_room_0.o"
    address SEGMENT_ROOM
endseg

beginseg
    name "ganontikasonogo_scene"
    romalign 0x1000
    include "build/scenes/dungeons/ganontikasonogo/ganontikasonogo_scene.o"
    address SEGMENT_SCENE
endseg

beginseg
    name "ganontikasonogo_room_0"
    romalign 0x1000
    include "build/scenes/dungeons/ganontikasonogo/ganontikasonogo_room_0.o"
    address SEGMENT_ROOM
endseg

beginseg
    name "ganontikasonogo_room_1"
    romalign 0x1000
    include "build/scenes/dungeons/ganontikasonogo/ganontikasonogo_room_1.o"
    address SEGMENT_ROOM
endseg

beginseg
    name "test01_scene"
    romalign 0x1000
    include "build/scenes/test_levels/test01/test01_scene.o"
    address SEGMENT_SCENE
endseg

beginseg
    name "test01_room_0"
    romalign 0x1000
    include "build/scenes/test_levels/test01/test01_room_0.o"
    address SEGMENT_ROOM
endseg

beginseg
    name "bump_texture_static"
    romalign 0x1000
    include "build/baserom/bump_texture_static.o"
endseg

beginseg
    name "anime_model_1_static"
    romalign 0x1000
    include "build/baserom/anime_model_1_static.o"
endseg

beginseg
    name "anime_model_2_static"
    romalign 0x1000
    include "build/baserom/anime_model_2_static.o"
endseg

beginseg
    name "anime_model_3_static"
    romalign 0x1000
    include "build/baserom/anime_model_3_static.o"
endseg

beginseg
    name "anime_model_4_static"
    romalign 0x1000
    include "build/baserom/anime_model_4_static.o"
endseg

beginseg
    name "anime_model_5_static"
    romalign 0x1000
    include "build/baserom/anime_model_5_static.o"
endseg

beginseg
    name "anime_model_6_static"
    romalign 0x1000
    include "build/baserom/anime_model_6_static.o"
endseg

beginseg
    name "anime_texture_1_static"
    romalign 0x1000
    include "build/baserom/anime_texture_1_static.o"
endseg

beginseg
    name "anime_texture_2_static"
    romalign 0x1000
    include "build/baserom/anime_texture_2_static.o"
endseg

beginseg
    name "anime_texture_3_static"
    romalign 0x1000
    include "build/baserom/anime_texture_3_static.o"
endseg

beginseg
    name "anime_texture_4_static"
    romalign 0x1000
    include "build/baserom/anime_texture_4_static.o"
endseg

beginseg
    name "anime_texture_5_static"
    romalign 0x1000
    include "build/baserom/anime_texture_5_static.o"
endseg

beginseg
    name "anime_texture_6_static"
    romalign 0x1000
    include "build/baserom/anime_texture_6_static.o"
endseg

beginseg
    name "softsprite_matrix_static"
    romalign 0x1000
    include "build/baserom/softsprite_matrix_static.o"
endseg<|MERGE_RESOLUTION|>--- conflicted
+++ resolved
@@ -8940,11 +8940,7 @@
 beginseg
     name "spot18_room_3"
     romalign 0x1000
-<<<<<<< HEAD
     include "build/scenes/overworld/spot18/spot18_room_3.o"
-=======
-     include "build/scenes/overworld/spot18/spot18_room_3.o"
->>>>>>> 248c0587
     address SEGMENT_ROOM
 endseg
 
@@ -9329,14 +9325,8 @@
 beginseg
     name "market_alley_room_0"
     romalign 0x1000
-<<<<<<< HEAD
     include "build/scenes/misc/market_alley/market_alley_room_0.o"
     address SEGMENT_ROOM
-=======
-    include "build/baserom/market_alley_room_0.o"
-    //include "build/scenes/misc/market_alley/market_alley_room_0.o"
-    //address SEGMENT_ROOM
->>>>>>> 248c0587
 endseg
 
 beginseg
@@ -9405,14 +9395,8 @@
 beginseg
     name "market_alley_n_room_0"
     romalign 0x1000
-<<<<<<< HEAD
     include "build/scenes/misc/market_alley_n/market_alley_n_room_0.o"
     address SEGMENT_ROOM
-=======
-    include "build/baserom/market_alley_n_room_0.o"
-    //include "build/scenes/misc/market_alley_n/market_alley_n_room_0.o"
-    //address SEGMENT_ROOM
->>>>>>> 248c0587
 endseg
 
 beginseg
@@ -10057,14 +10041,8 @@
 beginseg
     name "shrine_room_0"
     romalign 0x1000
-<<<<<<< HEAD
     include "build/scenes/misc/shrine/shrine_room_0.o"
     address SEGMENT_ROOM
-=======
-    include "build/baserom/shrine_room_0.o"
-    //include "build/scenes/misc/shrine/shrine_room_0.o"
-    //address SEGMENT_ROOM
->>>>>>> 248c0587
 endseg
 
 beginseg
@@ -10091,14 +10069,8 @@
 beginseg
     name "shrine_n_room_0"
     romalign 0x1000
-<<<<<<< HEAD
     include "build/scenes/misc/shrine_n/shrine_n_room_0.o"
     address SEGMENT_ROOM
-=======
-    include "build/baserom/shrine_n_room_0.o"
-    //include "build/scenes/misc/shrine_n/shrine_n_room_0.o"
-    //address SEGMENT_ROOM
->>>>>>> 248c0587
 endseg
 
 beginseg
@@ -10111,14 +10083,8 @@
 beginseg
     name "shrine_r_room_0"
     romalign 0x1000
-<<<<<<< HEAD
     include "build/scenes/misc/shrine_r/shrine_r_room_0.o"
     address SEGMENT_ROOM
-=======
-    include "build/baserom/shrine_r_room_0.o"
-    //include "build/scenes/misc/shrine_r/shrine_r_room_0.o"
-    //address SEGMENT_ROOM
->>>>>>> 248c0587
 endseg
 
 beginseg
