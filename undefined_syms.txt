--- conflicted
+++ resolved
@@ -26,15 +26,13 @@
 D_801DA410 = 0x801DA410;
 D_801E8090 = 0x801E8090;
 
-<<<<<<< HEAD
 // z_en_mag.c
 func_801C79BC_unknown = 0x801C79BC;
-=======
+
 // z_title.c
 func_800014E8_unknown = 0x800014E8;
 func_801C8090_unknown = 0x801C8090;
 func_801C7BC4_unknown = 0x801C7BC4;
 func_801C7ED0_unknown = 0x801C7ED0;
->>>>>>> 3fe7d041
 
 #endif