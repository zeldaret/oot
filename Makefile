MAKEFLAGS += --no-builtin-rules

# Build options can either be changed by modifying the makefile, or by building with 'make SETTING=value'

# If COMPARE is 1, check the output md5sum after building
COMPARE ?= 1
# If NON_MATCHING is 1, define the NON_MATCHING C flag when building
NON_MATCHING ?= 0
# If ORIG_COMPILER is 1, compile with QEMU_IRIX and the original compiler
ORIG_COMPILER ?= 0

ifeq ($(NON_MATCHING),1)
  CFLAGS := -DNON_MATCHING
  CPPFLAGS := -DNON_MATCHING
  COMPARE := 0
endif

PROJECT_DIR := $(dir $(realpath $(firstword $(MAKEFILE_LIST))))

MAKE = make
CPPFLAGS += -P

ifeq ($(OS),Windows_NT)
    $(error Native Windows builds not yet supported. Please use WSL, Docker or a Linux VM)
else
    UNAME_S := $(shell uname -s)
    ifeq ($(UNAME_S),Linux)
        DETECTED_OS=linux
    endif
    ifeq ($(UNAME_S),Darwin)
        DETECTED_OS=macos
        MAKE=gmake
        CPPFLAGS += -xc++
    endif
endif

#### Tools ####
ifeq ($(shell type mips-linux-gnu-ld >/dev/null 2>/dev/null; echo $$?), 0)
  MIPS_BINUTILS_PREFIX := mips-linux-gnu-
else
  $(error Please install or build mips-linux-gnu)
endif

CC       := tools/ido_recomp/$(DETECTED_OS)/7.1/cc
CC_OLD   := tools/ido_recomp/$(DETECTED_OS)/5.3/cc

# if ORIG_COMPILER is 1, check that either QEMU_IRIX is set or qemu-irix package installed
ifeq ($(ORIG_COMPILER),1)
  ifndef QEMU_IRIX
    QEMU_IRIX := $(shell which qemu-irix)
    ifeq (, $(QEMU_IRIX))
      $(error Please install qemu-irix package or set QEMU_IRIX env var to the full qemu-irix binary path)
    endif
  endif
  CC        = $(QEMU_IRIX) -L tools/ido7.1_compiler tools/ido7.1_compiler/usr/bin/cc
  CC_OLD    = $(QEMU_IRIX) -L tools/ido5.3_compiler tools/ido5.3_compiler/usr/bin/cc
endif

AS         := $(MIPS_BINUTILS_PREFIX)as
LD         := $(MIPS_BINUTILS_PREFIX)ld
OBJCOPY    := $(MIPS_BINUTILS_PREFIX)objcopy
OBJDUMP    := $(MIPS_BINUTILS_PREFIX)objdump
EMULATOR = mupen64plus
EMU_FLAGS = --noosd

# Check code syntax with host compiler
CHECK_WARNINGS := -Wall -Wextra -Wno-format-security -Wno-unknown-pragmas -Wno-unused-parameter -Wno-unused-variable -Wno-missing-braces -Wno-int-conversion
CC_CHECK   := gcc -fno-builtin -fsyntax-only -fsigned-char -std=gnu90 -D _LANGUAGE_C -D NON_MATCHING -Iinclude -Isrc -Iassets -Ibuild -include stdarg.h $(CHECK_WARNINGS)

CPP        := cpp
MKLDSCRIPT := tools/mkldscript
ELF2ROM    := tools/elf2rom
ZAPD       := tools/ZAPD/ZAPD.out

OPTFLAGS := -O2
ASFLAGS := -march=vr4300 -32 -Iinclude
MIPS_VERSION := -mips2

# we support Microsoft extensions such as anonymous structs, which the compiler does support but warns for their usage. Surpress the warnings with -woff.
CFLAGS += -G 0 -non_shared -Xfullwarn -Xcpluscomm -Iinclude -Isrc -Iassets -Ibuild -Wab,-r4300_mul -woff 649,838,712

ifeq ($(shell getconf LONG_BIT), 32)
  # Work around memory allocation bug in QEMU
  export QEMU_GUEST_BASE := 1
else
  # Ensure that gcc treats the code as 32-bit
  CC_CHECK += -m32
endif

#### Files ####

# ROM image
ROM := zelda_ocarina_mq_dbg.z64
ELF := $(ROM:.z64=.elf)
# description of ROM segments
SPEC := spec

SRC_DIRS := $(shell find src -type d)
ASM_DIRS := $(shell find asm -type d -not -path "asm/non_matchings*") $(shell find data -type d)
<<<<<<< HEAD
ASSET_DIRS := assets/objects assets/textures assets/scenes assets/overlays
ASSET_BIN_DIRS := $(shell find assets/* -type d -not -path "assets/xml*")
ASSET_FILES_XML := $(foreach dir,$(ASSET_BIN_DIRS),$(wildcard $(dir)/*.xml))
ASSET_FILES_BIN := $(foreach dir,$(ASSET_BIN_DIRS),$(wildcard $(dir)/*.bin))
ASSET_FILES_OUT := $(foreach f,$(ASSET_FILES_XML:.xml=.c),$f) \
				   $(foreach f,$(ASSET_FILES_BIN:.bin=.bin.inc.c),build/$f)

TEXTURE_DIRS := assets/textures assets/scenes assets/objects assets/overlays

# source files
C_FILES       := $(foreach dir,$(SRC_DIRS) $(ASSET_BIN_DIRS),$(wildcard $(dir)/*.c))
=======
SCENE_DIRS := $(shell find scenes -type d -not -path "scenes/xml*")
TEXTURE_DIRS := assets/textures
TEXTURE_BIN_DIRS := $(shell find assets/textures/* -type d -not -path "assets/textures/xml*")
TEXT_DIRS := text

# source files
C_FILES       := $(foreach dir,$(SRC_DIRS) $(TEXTURE_BIN_DIRS) $(SCENE_DIRS) $(TEXT_DIRS),$(wildcard $(dir)/*.c))
>>>>>>> 729418b8
S_FILES       := $(foreach dir,$(ASM_DIRS),$(wildcard $(dir)/*.s))
O_FILES       := $(foreach f,$(S_FILES:.s=.o),build/$f) \
                 $(foreach f,$(C_FILES:.c=.o),build/$f) \
                 $(foreach f,$(wildcard baserom/*),build/$f.o)

<<<<<<< HEAD
TEXTURE_BIN_DIRS := $(shell find assets/objects/* assets/textures/* assets/scenes/* assets/overlays/* -type d)

TEXTURE_FILES_RGBA32 := $(foreach dir,$(TEXTURE_BIN_DIRS),$(wildcard $(dir)/*.rgba32.png))
TEXTURE_FILES_RGBA16 := $(foreach dir,$(TEXTURE_BIN_DIRS),$(wildcard $(dir)/*.rgb5a1.png))
TEXTURE_FILES_GRAY4 := $(foreach dir,$(TEXTURE_BIN_DIRS),$(wildcard $(dir)/*.i4.png))
TEXTURE_FILES_GRAY8 := $(foreach dir,$(TEXTURE_BIN_DIRS),$(wildcard $(dir)/*.i8.png))
TEXTURE_FILES_GRAYA4 := $(foreach dir,$(TEXTURE_BIN_DIRS),$(wildcard $(dir)/*.ia4.png))
TEXTURE_FILES_GRAYA8 := $(foreach dir,$(TEXTURE_BIN_DIRS),$(wildcard $(dir)/*.ia8.png))
TEXTURE_FILES_GRAYA16 := $(foreach dir,$(TEXTURE_BIN_DIRS),$(wildcard $(dir)/*.ia16.png))
TEXTURE_FILES_CI4 := $(foreach dir,$(TEXTURE_BIN_DIRS),$(wildcard $(dir)/*.ci4.png))
TEXTURE_FILES_CI8 := $(foreach dir,$(TEXTURE_BIN_DIRS),$(wildcard $(dir)/*.ci8.png))
TEXTURE_FILES_OUT := $(foreach f,$(TEXTURE_FILES_RGBA32:.rgba32.png=.rgba32.inc.c),build/$f) \
					 $(foreach f,$(TEXTURE_FILES_RGBA16:.rgb5a1.png=.rgb5a1.inc.c),build/$f) \
					 $(foreach f,$(TEXTURE_FILES_GRAY4:.i4.png=.i4.inc.c),build/$f) \
					 $(foreach f,$(TEXTURE_FILES_GRAY8:.i8.png=.i8.inc.c),build/$f) \
					 $(foreach f,$(TEXTURE_FILES_GRAYA4:.ia4.png=.ia4.inc.c),build/$f) \
					 $(foreach f,$(TEXTURE_FILES_GRAYA8:.ia8.png=.ia8.inc.c),build/$f) \
					 $(foreach f,$(TEXTURE_FILES_GRAYA16:.ia16.png=.ia16.inc.c),build/$f) \
					 $(foreach f,$(TEXTURE_FILES_CI4:.ci4.png=.ci4.inc.c),build/$f) \
					 $(foreach f,$(TEXTURE_FILES_CI8:.ci8.png=.ci8.inc.c),build/$f) \

# create build directories
$(shell mkdir -p build/baserom $(foreach dir,$(SRC_DIRS) $(ASM_DIRS) $(TEXTURE_DIRS) $(ASSET_BIN_DIRS),build/$(dir)))
=======
# create build directories
$(shell mkdir -p build/baserom $(foreach dir,$(SRC_DIRS) $(ASM_DIRS) $(TEXTURE_DIRS) $(TEXTURE_BIN_DIRS) $(SCENE_DIRS) $(TEXT_DIRS),build/$(dir)))

# encode text headers at the start of the build
$(shell	python3 tools/msgenc.py text/declare_messages.h text/declare_messages.enc.h)
$(shell python3 tools/msgenc.py text/declare_messages_staff.h text/declare_messages_staff.enc.h)
>>>>>>> 729418b8

build/src/libultra_boot_O1/%.o: OPTFLAGS := -O1
build/src/libultra_boot_O2/%.o: OPTFLAGS := -O2
build/src/libultra_code_O1/%.o: OPTFLAGS := -O1
build/src/libultra_code_O2/%.o: OPTFLAGS := -O2
build/src/libultra_code_O2_g3/%.o: OPTFLAGS := -O2 -g3

build/src/libultra_code_O1/llcvt.o: MIPS_VERSION := -mips3 -32

build/src/code/fault.o: CFLAGS += -trapuv
build/src/code/fault.o: OPTFLAGS := -O2 -g3
build/src/code/fault_drawer.o: CFLAGS += -trapuv
build/src/code/fault_drawer.o: OPTFLAGS := -O2 -g3
build/src/code/ucode_disas.o: OPTFLAGS := -O2 -g3
build/src/code/code_801068B0.o: OPTFLAGS := -g
build/src/code/code_80106860.o: OPTFLAGS := -g
build/src/code/code_801067F0.o: OPTFLAGS := -g

build/src/libultra_boot_O1/%.o: CC := $(CC_OLD)
build/src/libultra_boot_O2/%.o: CC := $(CC_OLD)
build/src/libultra_code_O1/%.o: CC := python3 tools/asm_processor/build.py $(CC_OLD) -- $(AS) $(ASFLAGS) --
build/src/libultra_code_O2/%.o: CC := python3 tools/asm_processor/build.py $(CC_OLD) -- $(AS) $(ASFLAGS) --
build/src/libultra_code_O2_g3/%.o: CC := python3 tools/asm_processor/build.py $(CC_OLD) -- $(AS) $(ASFLAGS) --

build/src/code/jpegutils.o: CC := python3 tools/asm_processor/build.py $(CC_OLD) -- $(AS) $(ASFLAGS) --
build/src/code/jpegdecoder.o: CC := python3 tools/asm_processor/build.py $(CC_OLD) -- $(AS) $(ASFLAGS) --

build/src/boot/%.o: CC := python3 tools/asm_processor/build.py $(CC) -- $(AS) $(ASFLAGS) --
build/src/code/%.o: CC := python3 tools/asm_processor/build.py $(CC) -- $(AS) $(ASFLAGS) --
build/src/overlays/actors/%.o: CC := python3 tools/asm_processor/build.py $(CC) -- $(AS) $(ASFLAGS) --
build/src/overlays/effects/%.o: CC := python3 tools/asm_processor/build.py $(CC) -- $(AS) $(ASFLAGS) --
build/src/overlays/gamestates/%.o: CC := python3 tools/asm_processor/build.py $(CC) -- $(AS) $(ASFLAGS) --

#### Main Targets ###

all: $(ROM)
ifeq ($(COMPARE),1)
	@md5sum $(ROM)
	@md5sum -c checksum.md5
endif

$(ROM): $(ELF)
	$(ELF2ROM) -cic 6105 $< $@

<<<<<<< HEAD
$(ELF): $(TEXTURE_FILES_OUT) $(ASSET_FILES_OUT) $(O_FILES) build/ldscript.txt build/undefined_syms.txt
	$(LD) -T build/undefined_syms.txt -T build/ldscript.txt --no-check-sections --accept-unknown-input-arch --emit-relocs -Map build/z64.map -o $@
=======
$(ELF): $(TEXTURE_FILES_OUT) $(O_FILES) build/ldscript.txt build/undefined_syms.txt
	$(LD) -T build/undefined_syms.txt -T build/ldscript.txt  --no-check-sections --accept-unknown-input-arch --emit-relocs -Map build/z64.map -o $@
>>>>>>> 729418b8

build/ldscript.txt: $(SPEC)
	$(CPP) $(CPPFLAGS) $< > build/spec
	$(MKLDSCRIPT) build/spec $@

build/undefined_syms.txt: undefined_syms.txt
	$(CPP) $(CPPFLAGS) $< > build/undefined_syms.txt

clean:
	$(RM) -r $(ROM) $(ELF) build

setup:
	$(MAKE) -C tools -j
	python3 fixbaserom.py
	python3 extract_baserom.py
	python3 extract_assets.py

resources: $(ASSET_FILES_OUT)
test: $(ROM)
	$(EMULATOR) $(EMU_FLAGS) $<

.PHONY: all clean setup test

#### Various Recipes ####

build/baserom/%.o: baserom/%
	$(OBJCOPY) -I binary -O elf32-big $< $@

build/asm/%.o: asm/%.s
	$(AS) $(ASFLAGS) $^ -o $@

build/data/%.o: data/%.s
	iconv --from UTF-8 --to EUC-JP $^ | $(AS) $(ASFLAGS) -o $@

build/text/%.o: text/%.c
	$(CC) -c $(CFLAGS) $(MIPS_VERSION) $(OPTFLAGS) -o $@ $^
	$(OBJCOPY) -O binary $@ $@.bin

build/assets/%.o: assets/%.c
	$(CC) -c $(CFLAGS) $(MIPS_VERSION) $(OPTFLAGS) -o $@ $^
	$(OBJCOPY) -O binary $@ $@.bin

build/src/overlays/%.o: src/overlays/%.c
	$(CC) -c $(CFLAGS) $(MIPS_VERSION) $(OPTFLAGS) -o $@ $^
	$(CC_CHECK) $^
	$(ZAPD) bovl -i $@ -cfg $^ --outputpath $(@D)/$(notdir $(@D))_reloc.s
	-test -f $(@D)/$(notdir $(@D))_reloc.s && $(AS) $(ASFLAGS) $(@D)/$(notdir $(@D))_reloc.s -o $(@D)/$(notdir $(@D))_reloc.o
	@$(OBJDUMP) -d $@ > $(@:.o=.s)

build/src/%.o: src/%.c
	$(CC) -c $(CFLAGS) $(MIPS_VERSION) $(OPTFLAGS) -o $@ $^
	$(CC_CHECK) $^
	@$(OBJDUMP) -d $@ > $(@:.o=.s)

build/src/libultra_code_O1/llcvt.o: src/libultra_code_O1/llcvt.c
	$(CC) -c $(CFLAGS) $(MIPS_VERSION) $(OPTFLAGS) -o $@ $^
	$(CC_CHECK) $^
	python3 tools/set_o32abi_bit.py $@
	@$(OBJDUMP) -d $@ > $(@:.o=.s)

assets/%.c: assets/%.xml
#	$(ZAPD) bsf -i $< -o $(dir $@)
	$(ZAPD) bsf -eh -i $< -o $(dir $<)
	$(CC) -c $(CFLAGS) $(MIPS_VERSION) $(OPTFLAGS) -o build/$(@:.c=.o) $@

build/%.rgba32.inc.c: %.rgba32.png
	python3 tools/touchasset.py $(addsuffix basefile.txt, $(dir $@))
	$(ZAPD) btex -tt rgba32 -i $< -o $@

build/%.rgb5a1.inc.c: %.rgb5a1.png
	python3 tools/touchasset.py $(addsuffix basefile.txt, $(dir $@))
	$(ZAPD) btex -tt rgb5a1 -i $< -o $@

build/%.i4.inc.c: %.i4.png
	python3 tools/touchasset.py $(addsuffix basefile.txt, $(dir $@))
	$(ZAPD) btex -tt i4 -i $< -o $@

build/%.i8.inc.c: %.i8.png
	python3 tools/touchasset.py $(addsuffix basefile.txt, $(dir $@))
	$(ZAPD) btex -tt i8 -i $< -o $@

build/%.ia4.inc.c: %.ia4.png
	python3 tools/touchasset.py $(addsuffix basefile.txt, $(dir $@))
	$(ZAPD) btex -tt ia4 -i $< -o $@

build/%.ia8.inc.c: %.ia8.png
	python3 tools/touchasset.py $(addsuffix basefile.txt, $(dir $@))
	$(ZAPD) btex -tt ia8 -i $< -o $@

build/%.ia16.inc.c: %.ia16.png
	python3 tools/touchasset.py $(addsuffix basefile.txt, $(dir $@))
	$(ZAPD) btex -tt ia16 -i $< -o $@

build/assets/%.ci4.inc.c: assets/%.ci4.png
	python3 tools/touchasset.py $(addsuffix basefile.txt, $(dir $@))
	$(ZAPD) btex -tt ci4 -i $< -o $@

build/%.ci8.inc.c: %.ci8.png
	python3 tools/touchasset.py $(addsuffix basefile.txt, $(dir $@))
	$(ZAPD) btex -tt ci8 -i $< -o $@

build/assets/%.bin.inc.c: assets/%.bin
	python3 tools/touchasset.py $(addsuffix basefile.txt, $(dir $@))
	$(ZAPD) bblb -i $< -o $@<|MERGE_RESOLUTION|>--- conflicted
+++ resolved
@@ -97,7 +97,6 @@
 
 SRC_DIRS := $(shell find src -type d)
 ASM_DIRS := $(shell find asm -type d -not -path "asm/non_matchings*") $(shell find data -type d)
-<<<<<<< HEAD
 ASSET_DIRS := assets/objects assets/textures assets/scenes assets/overlays
 ASSET_BIN_DIRS := $(shell find assets/* -type d -not -path "assets/xml*")
 ASSET_FILES_XML := $(foreach dir,$(ASSET_BIN_DIRS),$(wildcard $(dir)/*.xml))
@@ -106,24 +105,15 @@
 				   $(foreach f,$(ASSET_FILES_BIN:.bin=.bin.inc.c),build/$f)
 
 TEXTURE_DIRS := assets/textures assets/scenes assets/objects assets/overlays
+TEXT_DIRS := text
 
 # source files
-C_FILES       := $(foreach dir,$(SRC_DIRS) $(ASSET_BIN_DIRS),$(wildcard $(dir)/*.c))
-=======
-SCENE_DIRS := $(shell find scenes -type d -not -path "scenes/xml*")
-TEXTURE_DIRS := assets/textures
-TEXTURE_BIN_DIRS := $(shell find assets/textures/* -type d -not -path "assets/textures/xml*")
-TEXT_DIRS := text
-
-# source files
-C_FILES       := $(foreach dir,$(SRC_DIRS) $(TEXTURE_BIN_DIRS) $(SCENE_DIRS) $(TEXT_DIRS),$(wildcard $(dir)/*.c))
->>>>>>> 729418b8
+C_FILES       := $(foreach dir,$(SRC_DIRS) $(ASSET_BIN_DIRS) $(TEXT_DIRS),$(wildcard $(dir)/*.c))
 S_FILES       := $(foreach dir,$(ASM_DIRS),$(wildcard $(dir)/*.s))
 O_FILES       := $(foreach f,$(S_FILES:.s=.o),build/$f) \
                  $(foreach f,$(C_FILES:.c=.o),build/$f) \
                  $(foreach f,$(wildcard baserom/*),build/$f.o)
 
-<<<<<<< HEAD
 TEXTURE_BIN_DIRS := $(shell find assets/objects/* assets/textures/* assets/scenes/* assets/overlays/* -type d)
 
 TEXTURE_FILES_RGBA32 := $(foreach dir,$(TEXTURE_BIN_DIRS),$(wildcard $(dir)/*.rgba32.png))
@@ -146,15 +136,11 @@
 					 $(foreach f,$(TEXTURE_FILES_CI8:.ci8.png=.ci8.inc.c),build/$f) \
 
 # create build directories
-$(shell mkdir -p build/baserom $(foreach dir,$(SRC_DIRS) $(ASM_DIRS) $(TEXTURE_DIRS) $(ASSET_BIN_DIRS),build/$(dir)))
-=======
-# create build directories
-$(shell mkdir -p build/baserom $(foreach dir,$(SRC_DIRS) $(ASM_DIRS) $(TEXTURE_DIRS) $(TEXTURE_BIN_DIRS) $(SCENE_DIRS) $(TEXT_DIRS),build/$(dir)))
+$(shell mkdir -p build/baserom $(foreach dir,$(SRC_DIRS) $(ASM_DIRS) $(TEXTURE_DIRS) $(ASSET_BIN_DIRS) $(TEXT_DIRS),build/$(dir)))
 
 # encode text headers at the start of the build
 $(shell	python3 tools/msgenc.py text/declare_messages.h text/declare_messages.enc.h)
 $(shell python3 tools/msgenc.py text/declare_messages_staff.h text/declare_messages_staff.enc.h)
->>>>>>> 729418b8
 
 build/src/libultra_boot_O1/%.o: OPTFLAGS := -O1
 build/src/libultra_boot_O2/%.o: OPTFLAGS := -O2
@@ -199,13 +185,8 @@
 $(ROM): $(ELF)
 	$(ELF2ROM) -cic 6105 $< $@
 
-<<<<<<< HEAD
 $(ELF): $(TEXTURE_FILES_OUT) $(ASSET_FILES_OUT) $(O_FILES) build/ldscript.txt build/undefined_syms.txt
 	$(LD) -T build/undefined_syms.txt -T build/ldscript.txt --no-check-sections --accept-unknown-input-arch --emit-relocs -Map build/z64.map -o $@
-=======
-$(ELF): $(TEXTURE_FILES_OUT) $(O_FILES) build/ldscript.txt build/undefined_syms.txt
-	$(LD) -T build/undefined_syms.txt -T build/ldscript.txt  --no-check-sections --accept-unknown-input-arch --emit-relocs -Map build/z64.map -o $@
->>>>>>> 729418b8
 
 build/ldscript.txt: $(SPEC)
 	$(CPP) $(CPPFLAGS) $< > build/spec
