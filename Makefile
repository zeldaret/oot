--- conflicted
+++ resolved
@@ -26,15 +26,6 @@
 CC       := tools/ido_recomp/linux/7.1/cc
 CC_OLD   := tools/ido_recomp/linux/5.3/cc
 
-<<<<<<< HEAD
-# if OOT_QEMU is set, check that either QEMU_IRIX is set or qemu-irix package installed
-ifdef OOT_QEMU
-  ifndef QEMU_IRIX
-	QEMU_IRIX := $(shell which qemu-irix)
-	ifeq (, $(QEMU_IRIX))
-	  $(error Please install qemu-irix package or set QEMU_IRIX env var to the full qemu-irix binary path)
-	endif
-=======
 # if ORIG_COMPILER is 1, check that either QEMU_IRIX is set or qemu-irix package installed
 ifeq ($(ORIG_COMPILER),1)
   ifndef QEMU_IRIX
@@ -42,7 +33,6 @@
     ifeq (, $(QEMU_IRIX))
       $(error Please install qemu-irix package or set QEMU_IRIX env var to the full qemu-irix binary path)
     endif
->>>>>>> 88ad7054
   endif
   CC        = $(QEMU_IRIX) -L tools/ido7.1_compiler tools/ido7.1_compiler/usr/bin/cc
   CC_OLD    = $(QEMU_IRIX) -L tools/ido5.3_compiler tools/ido5.3_compiler/usr/bin/cc
