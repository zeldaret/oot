MAKEFLAGS += --no-builtin-rules

# Ensure the build fails if a piped command fails
SHELL = /bin/bash
.SHELLFLAGS = -o pipefail -c

# Build options can either be changed by modifying the makefile, or by building with 'make SETTING=value'

# If COMPARE is 1, check the output md5sum after building
COMPARE ?= 1
# If NON_MATCHING is 1, define the NON_MATCHING C flag when building
NON_MATCHING ?= 0
# If ORIG_COMPILER is 1, compile with QEMU_IRIX and the original compiler
ORIG_COMPILER ?= 0
# If COMPILER is "gcc", compile with GCC instead of IDO.
COMPILER ?= ido

CFLAGS ?=
CPPFLAGS ?=

# ORIG_COMPILER cannot be combined with a non-IDO compiler. Check for this case and error out if found.
ifneq ($(COMPILER),ido)
  ifeq ($(ORIG_COMPILER),1)
    $(error ORIG_COMPILER can only be used with the IDO compiler. Please check your Makefile variables and try again)
  endif
endif

ifeq ($(COMPILER),gcc)
  CFLAGS += -DCOMPILER_GCC
  CPPFLAGS += -DCOMPILER_GCC
  NON_MATCHING := 1
endif

# Set prefix to mips binutils binaries (mips-linux-gnu-ld => 'mips-linux-gnu-') - Change at your own risk!
# In nearly all cases, not having 'mips-linux-gnu-*' binaries on the PATH is indicative of missing dependencies
MIPS_BINUTILS_PREFIX ?= mips-linux-gnu-

ifeq ($(NON_MATCHING),1)
  CFLAGS += -DNON_MATCHING -DAVOID_UB
  CPPFLAGS += -DNON_MATCHING -DAVOID_UB
  COMPARE := 0
endif

PROJECT_DIR := $(dir $(realpath $(firstword $(MAKEFILE_LIST))))

MAKE = make
CPPFLAGS += -fno-dollars-in-identifiers -P

ifeq ($(OS),Windows_NT)
    DETECTED_OS=windows
else
    UNAME_S := $(shell uname -s)
    ifeq ($(UNAME_S),Linux)
        DETECTED_OS=linux
    endif
    ifeq ($(UNAME_S),Darwin)
        DETECTED_OS=macos
        MAKE=gmake
        CPPFLAGS += -xc++
    endif
endif

N_THREADS ?= $(shell nproc)

#### Tools ####
ifneq ($(shell type $(MIPS_BINUTILS_PREFIX)ld >/dev/null 2>/dev/null; echo $$?), 0)
  $(error Unable to find $(MIPS_BINUTILS_PREFIX)ld. Please install or build MIPS binutils, commonly mips-linux-gnu. (or set MIPS_BINUTILS_PREFIX if your MIPS binutils install uses another prefix))
endif

# Detect compiler and set variables appropriately.
ifeq ($(COMPILER),gcc)
  CC       := $(MIPS_BINUTILS_PREFIX)gcc
else
ifeq ($(COMPILER),ido)
  CC       := tools/ido_recomp/$(DETECTED_OS)/7.1/cc
  CC_OLD   := tools/ido_recomp/$(DETECTED_OS)/5.3/cc
else
$(error Unsupported compiler. Please use either ido or gcc as the COMPILER variable.)
endif
endif

# if ORIG_COMPILER is 1, check that either QEMU_IRIX is set or qemu-irix package installed
ifeq ($(ORIG_COMPILER),1)
  ifndef QEMU_IRIX
    QEMU_IRIX := $(shell which qemu-irix)
    ifeq (, $(QEMU_IRIX))
      $(error Please install qemu-irix package or set QEMU_IRIX env var to the full qemu-irix binary path)
    endif
  endif
  CC        = $(QEMU_IRIX) -L tools/ido7.1_compiler tools/ido7.1_compiler/usr/bin/cc
  CC_OLD    = $(QEMU_IRIX) -L tools/ido5.3_compiler tools/ido5.3_compiler/usr/bin/cc
endif

AS         := $(MIPS_BINUTILS_PREFIX)as
LD         := $(MIPS_BINUTILS_PREFIX)ld
OBJCOPY    := $(MIPS_BINUTILS_PREFIX)objcopy
OBJDUMP    := $(MIPS_BINUTILS_PREFIX)objdump
EMULATOR = mupen64plus
EMU_FLAGS = --noosd

INC        := -Iinclude -Isrc -Ibuild -I.

# Check code syntax with host compiler
CHECK_WARNINGS := -Wall -Wextra -Wno-format-security -Wno-unknown-pragmas -Wno-unused-parameter -Wno-unused-variable -Wno-missing-braces

CPP        := cpp
MKLDSCRIPT := tools/mkldscript
MKDMADATA  := tools/mkdmadata
ELF2ROM    := tools/elf2rom
ZAPD       := tools/ZAPD/ZAPD.out
FADO       := tools/fado/fado.elf
SEQ_ASM    := tools/assemble_sequence

ifeq ($(COMPILER),gcc)
  OPTFLAGS := -Os -ffast-math -fno-unsafe-math-optimizations
else
  OPTFLAGS := -O2
endif

ASFLAGS := -march=vr4300 -32 -no-pad-sections -Iinclude

ifeq ($(COMPILER),gcc)
  CFLAGS += -G 0 -nostdinc $(INC) -march=vr4300 -mfix4300 -mabi=32 -mno-abicalls -mdivide-breaks -fno-zero-initialized-in-bss -fno-toplevel-reorder -ffreestanding -fno-common -fno-merge-constants -mno-explicit-relocs -mno-split-addresses $(CHECK_WARNINGS) -funsigned-char
  MIPS_VERSION := -mips3
else
  # we support Microsoft extensions such as anonymous structs, which the compiler does support but warns for their usage. Surpress the warnings with -woff.
  CFLAGS += -G 0 -non_shared -fullwarn -verbose -Xcpluscomm $(INC) -Wab,-r4300_mul -woff 516,649,838,712
  MIPS_VERSION := -mips2
endif

ifeq ($(COMPILER),ido)
  # Have CC_CHECK pretend to be a MIPS compiler
  MIPS_BUILTIN_DEFS := -D_MIPS_ISA_MIPS2=2 -D_MIPS_ISA=_MIPS_ISA_MIPS2 -D_ABIO32=1 -D_MIPS_SIM=_ABIO32 -D_MIPS_SZINT=32 -D_MIPS_SZLONG=32 -D_MIPS_SZPTR=32
  CC_CHECK  = gcc -fno-builtin -fsyntax-only -funsigned-char -std=gnu90 -D_LANGUAGE_C -DNON_MATCHING $(MIPS_BUILTIN_DEFS) $(INC) $(CHECK_WARNINGS)
  ifeq ($(shell getconf LONG_BIT), 32)
    # Work around memory allocation bug in QEMU
    export QEMU_GUEST_BASE := 1
  else
    # Ensure that gcc (warning check) treats the code as 32-bit
    CC_CHECK += -m32
  endif
else
  CC_CHECK  = @:
endif

OBJDUMP_FLAGS := -d -r -z -Mreg-names=32

#### Files ####

# ROM image
ROM := zelda_ocarina_mq_dbg.z64
ELF := $(ROM:.z64=.elf)
# description of ROM segments
SPEC := spec

ifeq ($(COMPILER),ido)
SRC_DIRS := $(shell find src -type d -not -path src/gcc_fix)
else
SRC_DIRS := $(shell find src -type d)
endif

ASSET_BIN_DIRS := $(shell find assets/code/* assets/misc/* assets/objects/* assets/overlays/* assets/scenes/* assets/textures/* assets/samplebanks -type d)
SAMPLES_DIR     := $(shell find assets/samples/* -type d)
ASSET_FILES_XML := $(foreach dir,$(ASSET_BIN_DIRS),$(wildcard $(dir)/*.xml))
ASSET_FILES_BIN := $(foreach dir,$(ASSET_BIN_DIRS),$(wildcard $(dir)/*.bin))
ASSET_FILES_OUT := $(foreach f,$(ASSET_FILES_XML:.xml=.c),$f) \
				   $(foreach f,$(ASSET_FILES_BIN:.bin=.bin.inc.c),build/$f) \
				   $(foreach f,$(wildcard assets/text/*.c),build/$(f:.c=.o))

UNDECOMPILED_DATA_DIRS := $(shell find data -type d)

# source files
<<<<<<< HEAD
SEQ_FILES     := $(foreach dir,$(SRC_DIRS) assets/sequences,$(wildcard $(dir)/*.seq))
FONT_FILES    := $(foreach dir,assets/soundfonts,$(wildcard $(dir)/*.xml))
AIFC_FILES    := $(foreach dir,$(SAMPLES_DIR),$(wildcard $(dir)/*.aifc))
INC_FILES     := $(foreach f,$(SEQ_FILES:.seq=.inc),build/include/$f)
SEQ_OUT       := $(foreach f,$(SEQ_FILES:.seq=.o),build/$f)
C_FILES       := $(foreach dir,$(SRC_DIRS) $(ASSET_BIN_DIRS),$(wildcard $(dir)/*.c))
=======
C_FILES       := $(filter-out %.inc.c,$(foreach dir,$(SRC_DIRS) $(ASSET_BIN_DIRS),$(wildcard $(dir)/*.c)))
>>>>>>> 8e04ae91
S_FILES       := $(foreach dir,$(SRC_DIRS) $(UNDECOMPILED_DATA_DIRS),$(wildcard $(dir)/*.s))
O_FILES       := $(foreach f,$(S_FILES:.s=.o),build/$f) \
                 $(foreach f,$(C_FILES:.c=.o),build/$f) \
                 $(foreach f,$(FONT_FILES:.xml=.o),build/$f) \
                 $(foreach f,$(wildcard baserom/*),build/$f.o) \
                 build/assets/misc/sounds/sounds.o

OVL_RELOC_FILES := $(shell $(CPP) $(CPPFLAGS) $(SPEC) | grep -o '[^"]*_reloc.o' )

# Automatic dependency files
# (Only asm_processor dependencies and reloc dependencies are handled for now)
DEP_FILES := $(O_FILES:.o=.asmproc.d) $(OVL_RELOC_FILES:.o=.d)


TEXTURE_FILES_PNG := $(foreach dir,$(ASSET_BIN_DIRS),$(wildcard $(dir)/*.png))
TEXTURE_FILES_JPG := $(foreach dir,$(ASSET_BIN_DIRS),$(wildcard $(dir)/*.jpg))
TEXTURE_FILES_OUT := $(foreach f,$(TEXTURE_FILES_PNG:.png=.inc.c),build/$f) \
					 $(foreach f,$(TEXTURE_FILES_JPG:.jpg=.jpg.inc.c),build/$f) \

# create build directories
$(shell mkdir -p build/baserom build/assets/text build/assets/data assets/sequences assets/soundfonts assets/samples)
$(shell mkdir -p build/baserom build/assets/text $(foreach dir,$(SRC_DIRS) $(UNDECOMPILED_DATA_DIRS) $(ASSET_BIN_DIRS),build/$(dir)))

ifeq ($(COMPILER),ido)
build/src/code/fault.o: CFLAGS += -trapuv
build/src/code/fault.o: OPTFLAGS := -O2 -g3
build/src/code/fault_drawer.o: CFLAGS += -trapuv
build/src/code/fault_drawer.o: OPTFLAGS := -O2 -g3
build/src/code/ucode_disas.o: OPTFLAGS := -O2 -g3
build/src/code/fmodf.o: OPTFLAGS := -g
build/src/code/__osMemset.o: OPTFLAGS := -g
build/src/code/__osMemmove.o: OPTFLAGS := -g

# Use signed chars instead of unsigned for code_800EC960.c (needed to match AudioDebug_ScrPrt)
build/src/code/code_800EC960.o: CFLAGS += -signed

# Put string literals in .data for some audio files (needed to match these files with literals)
build/src/code/code_800F7260.o: CFLAGS += -use_readwrite_const
build/src/code/code_800F9280.o: CFLAGS += -use_readwrite_const

build/src/libultra/libc/absf.o: OPTFLAGS := -O2 -g3
build/src/libultra/libc/sqrt.o: OPTFLAGS := -O2 -g3
build/src/libultra/libc/ll.o: OPTFLAGS := -O1
build/src/libultra/libc/ll.o: MIPS_VERSION := -mips3 -32
build/src/libultra/libc/llcvt.o: OPTFLAGS := -O1
build/src/libultra/libc/llcvt.o: MIPS_VERSION := -mips3 -32

build/src/libultra/os/%.o: OPTFLAGS := -O1
build/src/libultra/io/%.o: OPTFLAGS := -O2
build/src/libultra/libc/%.o: OPTFLAGS := -O2
build/src/libultra/rmon/%.o: OPTFLAGS := -O2
build/src/libultra/gu/%.o: OPTFLAGS := -O2

build/assets/misc/z_select_static/%.o: CFLAGS += -DF3DEX_GBI

build/src/libultra/gu/%.o: CC := $(CC_OLD)
build/src/libultra/io/%.o: CC := $(CC_OLD)
build/src/libultra/libc/%.o: CC := $(CC_OLD)
build/src/libultra/os/%.o: CC := $(CC_OLD)
build/src/libultra/rmon/%.o: CC := $(CC_OLD)

build/src/code/jpegutils.o: CC := $(CC_OLD)
build/src/code/jpegdecoder.o: CC := $(CC_OLD)

build/src/boot/%.o: CC := python3 tools/asm_processor/build.py $(CC) -- $(AS) $(ASFLAGS) --
build/src/code/%.o: CC := python3 tools/asm_processor/build.py $(CC) -- $(AS) $(ASFLAGS) --
build/src/overlays/%.o: CC := python3 tools/asm_processor/build.py $(CC) -- $(AS) $(ASFLAGS) --

build/assets/%.o: CC := python3 tools/asm_processor/build.py $(CC) -- $(AS) $(ASFLAGS) --
else
build/src/libultra/libc/ll.o: OPTFLAGS := -Ofast
build/src/%.o: CC := $(CC) -fexec-charset=euc-jp
endif

#### Main Targets ###

all: $(ROM)
ifeq ($(COMPARE),1)
	@md5sum $(ROM)
	@md5sum -c checksum.md5
endif

clean:
	$(RM) -r $(ROM) $(ELF) build

assetclean:
	$(RM) -r $(ASSET_BIN_DIRS)
	$(RM) -r assets/soundfonts
	$(RM) $(shell find assets/sequences/*.seq -not -path "*.prg.seq")
	$(RM) -r assets/samples/
	$(RM) -r assets/text/*.h
	$(RM) -r build/assets
	$(RM) -r .extracted-assets.json

distclean: clean assetclean
	$(RM) -r baserom/
	$(MAKE) -C tools distclean

setup:
	$(MAKE) -C tools
	python3 fixbaserom.py
	python3 extract_baserom.py
	python3 extract_assets.py -j$(N_THREADS)
	python3 tools/disassemble_sound.py MQDebug baserom/code baserom/Audiotable baserom/Audiobank assets/xml assets/samples assets/soundfonts build/include
	python3 tools/disassemble_sequences.py MQDebug baserom/code baserom/Audioseq assets/xml/sequences/Sequences.xml build/include include/sequence.inc assets/sequences
	python3 tools/assemble_sequences.py assets/sequences build/include build
	python3 tools/assemble_sound.py assets/soundfonts build/assets build/include assets/samples --build-bank --match=ocarina

test: $(ROM)
	$(EMULATOR) $(EMU_FLAGS) $<


.PHONY: all clean setup test distclean assetclean

#### Various Recipes ####

$(ROM): $(ELF)
	$(ELF2ROM) -cic 6105 $< $@

$(ELF): $(TEXTURE_FILES_OUT) $(ASSET_FILES_OUT) $(O_FILES) $(SEQ_OUT) $(OVL_RELOC_FILES) build/ldscript.txt build/undefined_syms.txt
	$(LD) -T build/undefined_syms.txt -T build/ldscript.txt --no-check-sections --accept-unknown-input-arch --emit-relocs -Map build/z64.map -o $@

## Order-only prerequisites
# These ensure e.g. the O_FILES are built before the OVL_RELOC_FILES.
# The intermediate phony targets avoid quadratically-many dependencies between the targets and prerequisites.

o_files: $(O_FILES)
$(OVL_RELOC_FILES): | o_files

asset_files: $(TEXTURE_FILES_OUT) $(ASSET_FILES_OUT)
$(O_FILES): | asset_files

.PHONY: o_files asset_files

build/$(SPEC): $(SPEC)
	$(CPP) $(CPPFLAGS) $< > $@

build/ldscript.txt: build/$(SPEC)
	$(MKLDSCRIPT) $< $@

build/undefined_syms.txt: undefined_syms.txt
	$(CPP) $(CPPFLAGS) $< > $@

build/baserom/%.o: baserom/%
	$(OBJCOPY) -I binary -O elf32-big $< $@

build/data/%.o: data/%.s
	$(AS) $(ASFLAGS) $< -o $@

build/assets/text/%.enc.h: assets/text/%.h assets/text/charmap.txt
	python3 tools/msgenc.py assets/text/charmap.txt $< $@

build/assets/text/fra_message_data_static.o: build/assets/text/message_data.enc.h
build/assets/text/ger_message_data_static.o: build/assets/text/message_data.enc.h
build/assets/text/nes_message_data_static.o: build/assets/text/message_data.enc.h
build/assets/text/staff_message_data_static.o: build/assets/text/message_data_staff.enc.h

build/assets/%.o: assets/%.c
	$(CC) -c $(CFLAGS) $(MIPS_VERSION) $(OPTFLAGS) -o $@ $<
	$(OBJCOPY) -O binary $@ $@.bin

build/src/%.o: src/%.s
	$(CPP) $(CPPFLAGS) -Iinclude $< | $(AS) $(ASFLAGS) -o $@

build/dmadata_table_spec.h: build/$(SPEC)
	$(MKDMADATA) $< $@

build/src/boot/z_std_dma.o: build/dmadata_table_spec.h
build/src/dmadata/dmadata.o: build/dmadata_table_spec.h

build/src/%.o: src/%.c
	$(CC_CHECK) $<
	$(CC) -c $(CFLAGS) $(MIPS_VERSION) $(OPTFLAGS) -o $@ $<
	@$(OBJDUMP) $(OBJDUMP_FLAGS) $@ > $(@:.o=.s)

build/src/libultra/libc/ll.o: src/libultra/libc/ll.c
	$(CC_CHECK) $<
	$(CC) -c $(CFLAGS) $(MIPS_VERSION) $(OPTFLAGS) -o $@ $<
	python3 tools/set_o32abi_bit.py $@
	@$(OBJDUMP) $(OBJDUMP_FLAGS) $@ > $(@:.o=.s)

build/src/libultra/libc/llcvt.o: src/libultra/libc/llcvt.c
	$(CC_CHECK) $<
	$(CC) -c $(CFLAGS) $(MIPS_VERSION) $(OPTFLAGS) -o $@ $<
	python3 tools/set_o32abi_bit.py $@
	@$(OBJDUMP) $(OBJDUMP_FLAGS) $@ > $(@:.o=.s)

build/src/overlays/%_reloc.o: build/$(SPEC)
	$(FADO) $$(tools/reloc_prereq $< $(notdir $*)) -n $(notdir $*) -o $(@:.o=.s) -M $(@:.o=.d)
	$(AS) $(ASFLAGS) $(@:.o=.s) -o $@

build/%.o: %.seq
	$(SEQ_ASM) $< $@ --font-path build/include

build/assets/sequences/%.o: build/assets/sequences/%.c
	$(CC) -c $(CFLAGS) $(MIPS_VERSION) $(OPTFLAGS) -o $@ $<
	@$(OBJDUMP) $(OBJDUMP_FLAGS) $@ > $(@:.o=.s)

build/assets/misc/sounds/sounds.o: data/sounds.c assets/misc/sounds/*.h
	$(CC) -c $(CFLAGS) $(MIPS_VERSION) $(OPTFLAGS) -o $@ $<
	@$(OBJDUMP) $(OBJDUMP_FLAGS) $@ > $(@:.o=.s)

build/src/code/audio_init_params.o: src/code/audio_init_params.c assets/misc/sounds/*.h

build/include/%.inc: $(FONT_FILES)
	python3 tools/assemble_font_includes.py assets/soundfonts build/include

build/%.inc.c: %.png
	$(ZAPD) btex -eh -tt $(subst .,,$(suffix $*)) -i $< -o $@

build/assets/%.bin.inc.c: assets/%.bin
	$(ZAPD) bblb -eh -i $< -o $@

build/assets/%.jpg.inc.c: assets/%.jpg
	$(ZAPD) bren -eh -i $< -o $@

-include $(DEP_FILES)<|MERGE_RESOLUTION|>--- conflicted
+++ resolved
@@ -170,16 +170,12 @@
 UNDECOMPILED_DATA_DIRS := $(shell find data -type d)
 
 # source files
-<<<<<<< HEAD
 SEQ_FILES     := $(foreach dir,$(SRC_DIRS) assets/sequences,$(wildcard $(dir)/*.seq))
 FONT_FILES    := $(foreach dir,assets/soundfonts,$(wildcard $(dir)/*.xml))
 AIFC_FILES    := $(foreach dir,$(SAMPLES_DIR),$(wildcard $(dir)/*.aifc))
 INC_FILES     := $(foreach f,$(SEQ_FILES:.seq=.inc),build/include/$f)
 SEQ_OUT       := $(foreach f,$(SEQ_FILES:.seq=.o),build/$f)
-C_FILES       := $(foreach dir,$(SRC_DIRS) $(ASSET_BIN_DIRS),$(wildcard $(dir)/*.c))
-=======
 C_FILES       := $(filter-out %.inc.c,$(foreach dir,$(SRC_DIRS) $(ASSET_BIN_DIRS),$(wildcard $(dir)/*.c)))
->>>>>>> 8e04ae91
 S_FILES       := $(foreach dir,$(SRC_DIRS) $(UNDECOMPILED_DATA_DIRS),$(wildcard $(dir)/*.s))
 O_FILES       := $(foreach f,$(S_FILES:.s=.o),build/$f) \
                  $(foreach f,$(C_FILES:.c=.o),build/$f) \
