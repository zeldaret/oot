MAKEFLAGS += --no-builtin-rules

# Ensure the build fails if a piped command fails
SHELL = /bin/bash
.SHELLFLAGS = -o pipefail -c

# Build options can either be changed by modifying the makefile, or by building with 'make SETTING=value'

# If COMPARE is 1, check the output md5sum after building
COMPARE := 1
# If NON_MATCHING is 1, define the NON_MATCHING C flag when building
NON_MATCHING := 0
# If ORIG_COMPILER is 1, compile with QEMU_IRIX and the original compiler
ORIG_COMPILER := 0
# If COMPILER is "gcc", compile with GCC instead of IDO.
COMPILER := ido
# Target game version. Currently only the following version is supported:
#   gc-eu-mq-dbg   GameCube Europe/PAL Master Quest Debug (default)
VERSION := gc-eu-mq-dbg
# Number of threads to extract and compress with
N_THREADS := $(shell nproc)

CFLAGS ?=
CPPFLAGS ?=

# ORIG_COMPILER cannot be combined with a non-IDO compiler. Check for this case and error out if found.
ifneq ($(COMPILER),ido)
  ifeq ($(ORIG_COMPILER),1)
    $(error ORIG_COMPILER can only be used with the IDO compiler. Please check your Makefile variables and try again)
  endif
endif

ifeq ($(COMPILER),gcc)
  CFLAGS += -DCOMPILER_GCC
  CPPFLAGS += -DCOMPILER_GCC
  NON_MATCHING := 1
endif

# Set prefix to mips binutils binaries (mips-linux-gnu-ld => 'mips-linux-gnu-') - Change at your own risk!
# In nearly all cases, not having 'mips-linux-gnu-*' binaries on the PATH is indicative of missing dependencies
MIPS_BINUTILS_PREFIX := mips-linux-gnu-

ifeq ($(NON_MATCHING),1)
  CFLAGS += -DNON_MATCHING -DAVOID_UB
  CPPFLAGS += -DNON_MATCHING -DAVOID_UB
  COMPARE := 0
endif

# Version-specific settings
ifeq ($(VERSION),gc-eu-mq-dbg)
  OPTFLAGS := -O2
else
$(error Unsupported version $(VERSION))
endif

PROJECT_DIR := $(dir $(realpath $(firstword $(MAKEFILE_LIST))))
BUILD_DIR := build/$(VERSION)
VENV := .venv

MAKE = make
CFLAGS += -DOOT_DEBUG
CPPFLAGS += -DOOT_DEBUG -fno-dollars-in-identifiers -P

ifeq ($(OS),Windows_NT)
    DETECTED_OS=windows
else
    UNAME_S := $(shell uname -s)
    ifeq ($(UNAME_S),Linux)
        DETECTED_OS=linux
    endif
    ifeq ($(UNAME_S),Darwin)
        DETECTED_OS=macos
        MAKE=gmake
        CPPFLAGS += -xc++
    endif
endif

#### Tools ####
ifneq ($(shell type $(MIPS_BINUTILS_PREFIX)ld >/dev/null 2>/dev/null; echo $$?), 0)
  $(error Unable to find $(MIPS_BINUTILS_PREFIX)ld. Please install or build MIPS binutils, commonly mips-linux-gnu. (or set MIPS_BINUTILS_PREFIX if your MIPS binutils install uses another prefix))
endif

# Detect compiler and set variables appropriately.
ifeq ($(COMPILER),gcc)
  CC       := $(MIPS_BINUTILS_PREFIX)gcc
else ifeq ($(COMPILER),ido)
  CC       := tools/ido_recomp/$(DETECTED_OS)/7.1/cc
  CC_OLD   := tools/ido_recomp/$(DETECTED_OS)/5.3/cc
else
$(error Unsupported compiler. Please use either ido or gcc as the COMPILER variable.)
endif

# if ORIG_COMPILER is 1, check that either QEMU_IRIX is set or qemu-irix package installed
ifeq ($(ORIG_COMPILER),1)
  ifndef QEMU_IRIX
    QEMU_IRIX := $(shell which qemu-irix)
    ifeq (, $(QEMU_IRIX))
      $(error Please install qemu-irix package or set QEMU_IRIX env var to the full qemu-irix binary path)
    endif
  endif
  CC        = $(QEMU_IRIX) -L tools/ido7.1_compiler tools/ido7.1_compiler/usr/bin/cc
  CC_OLD    = $(QEMU_IRIX) -L tools/ido5.3_compiler tools/ido5.3_compiler/usr/bin/cc
endif

AS      := $(MIPS_BINUTILS_PREFIX)as
LD      := $(MIPS_BINUTILS_PREFIX)ld
OBJCOPY := $(MIPS_BINUTILS_PREFIX)objcopy
OBJDUMP := $(MIPS_BINUTILS_PREFIX)objdump
NM      := $(MIPS_BINUTILS_PREFIX)nm

N64_EMULATOR ?= 

INC := -Iinclude -Iinclude/libc -Isrc -I$(BUILD_DIR) -I.

# Check code syntax with host compiler
CHECK_WARNINGS := -Wall -Wextra -Wno-format-security -Wno-unknown-pragmas -Wno-unused-parameter -Wno-unused-variable -Wno-missing-braces

CPP        := cpp
MKLDSCRIPT := tools/mkldscript
MKDMADATA  := tools/mkdmadata
ELF2ROM    := tools/elf2rom
ZAPD       := tools/ZAPD/ZAPD.out
FADO       := tools/fado/fado.elf
PYTHON     ?= $(VENV)/bin/python3

# Command to replace path variables in the spec file. We can't use the C
# preprocessor for this because it won't substitute inside string literals.
SPEC_REPLACE_VARS := sed -e 's|$$(BUILD_DIR)|$(BUILD_DIR)|g'

ifeq ($(COMPILER),gcc)
  OPTFLAGS := -Os -ffast-math -fno-unsafe-math-optimizations
endif

ASFLAGS := -march=vr4300 -32 -no-pad-sections -Iinclude

ifeq ($(COMPILER),gcc)
  CFLAGS += -G 0 -nostdinc $(INC) -march=vr4300 -mfix4300 -mabi=32 -mno-abicalls -mdivide-breaks -fno-zero-initialized-in-bss -fno-toplevel-reorder -ffreestanding -fno-common -fno-merge-constants -mno-explicit-relocs -mno-split-addresses $(CHECK_WARNINGS) -funsigned-char
  MIPS_VERSION := -mips3
else
  # Suppress warnings for wrong number of macro arguments (to fake variadic
  # macros) and Microsoft extensions such as anonymous structs (which the
  # compiler does support but warns for their usage).
  CFLAGS += -G 0 -non_shared -fullwarn -verbose -Xcpluscomm $(INC) -Wab,-r4300_mul -woff 516,609,649,838,712
  MIPS_VERSION := -mips2
endif

ifeq ($(COMPILER),ido)
  # Have CC_CHECK pretend to be a MIPS compiler
  MIPS_BUILTIN_DEFS := -D_MIPS_ISA_MIPS2=2 -D_MIPS_ISA=_MIPS_ISA_MIPS2 -D_ABIO32=1 -D_MIPS_SIM=_ABIO32 -D_MIPS_SZINT=32 -D_MIPS_SZLONG=32 -D_MIPS_SZPTR=32
  CC_CHECK  = gcc -fno-builtin -fsyntax-only -funsigned-char -std=gnu90 -D_LANGUAGE_C -DNON_MATCHING $(MIPS_BUILTIN_DEFS) $(INC) $(CHECK_WARNINGS)
  ifeq ($(shell getconf LONG_BIT), 32)
    # Work around memory allocation bug in QEMU
    export QEMU_GUEST_BASE := 1
  else
    # Ensure that gcc (warning check) treats the code as 32-bit
    CC_CHECK += -m32
  endif
else
  CC_CHECK  = @:
endif

OBJDUMP_FLAGS := -d -r -z -Mreg-names=32

#### Files ####

# ROM image
ROMC := oot-$(VERSION)-compressed.z64
ROM := oot-$(VERSION).z64
ELF := $(ROM:.z64=.elf)
# description of ROM segments
SPEC := spec

ifeq ($(COMPILER),ido)
SRC_DIRS := $(shell find src -type d -not -path src/gcc_fix)
else
SRC_DIRS := $(shell find src -type d)
endif

ASSET_BIN_DIRS := $(shell find assets/* -type d -not -path "assets/xml*" -not -path "assets/text")
ASSET_FILES_XML := $(foreach dir,$(ASSET_BIN_DIRS),$(wildcard $(dir)/*.xml))
ASSET_FILES_BIN := $(foreach dir,$(ASSET_BIN_DIRS),$(wildcard $(dir)/*.bin))
ASSET_FILES_OUT := $(foreach f,$(ASSET_FILES_XML:.xml=.c),$f) \
				   $(foreach f,$(ASSET_FILES_BIN:.bin=.bin.inc.c),$(BUILD_DIR)/$f) \
				   $(foreach f,$(wildcard assets/text/*.c),$(BUILD_DIR)/$(f:.c=.o))

UNDECOMPILED_DATA_DIRS := $(shell find data -type d)

# source files
C_FILES       := $(filter-out %.inc.c,$(foreach dir,$(SRC_DIRS) $(ASSET_BIN_DIRS),$(wildcard $(dir)/*.c)))
S_FILES       := $(foreach dir,$(SRC_DIRS) $(UNDECOMPILED_DATA_DIRS),$(wildcard $(dir)/*.s))
BASEROM_BIN_FILES := $(wildcard baseroms/$(VERSION)/segments/*)
O_FILES       := $(foreach f,$(S_FILES:.s=.o),$(BUILD_DIR)/$f) \
                 $(foreach f,$(C_FILES:.c=.o),$(BUILD_DIR)/$f) \
                 $(foreach f,$(BASEROM_BIN_FILES),$(BUILD_DIR)/baserom/$(notdir $f).o)

OVL_RELOC_FILES := $(shell $(CPP) $(CPPFLAGS) $(SPEC) | $(SPEC_REPLACE_VARS) | grep -o '[^"]*_reloc.o' )

# Automatic dependency files
# (Only asm_processor dependencies and reloc dependencies are handled for now)
DEP_FILES := $(O_FILES:.o=.asmproc.d) $(OVL_RELOC_FILES:.o=.d)


TEXTURE_FILES_PNG := $(foreach dir,$(ASSET_BIN_DIRS),$(wildcard $(dir)/*.png))
TEXTURE_FILES_JPG := $(foreach dir,$(ASSET_BIN_DIRS),$(wildcard $(dir)/*.jpg))
TEXTURE_FILES_OUT := $(foreach f,$(TEXTURE_FILES_PNG:.png=.inc.c),$(BUILD_DIR)/$f) \
					 $(foreach f,$(TEXTURE_FILES_JPG:.jpg=.jpg.inc.c),$(BUILD_DIR)/$f) \

# create build directories
$(shell mkdir -p $(BUILD_DIR)/baserom $(BUILD_DIR)/assets/text $(foreach dir,$(SRC_DIRS) $(UNDECOMPILED_DATA_DIRS) $(ASSET_BIN_DIRS),$(BUILD_DIR)/$(dir)))

ifeq ($(COMPILER),ido)
$(BUILD_DIR)/src/code/fault.o: CFLAGS += -trapuv
$(BUILD_DIR)/src/code/fault.o: OPTFLAGS := -O2 -g3
$(BUILD_DIR)/src/code/fault_drawer.o: CFLAGS += -trapuv
$(BUILD_DIR)/src/code/fault_drawer.o: OPTFLAGS := -O2 -g3
$(BUILD_DIR)/src/code/ucode_disas.o: OPTFLAGS := -O2 -g3
$(BUILD_DIR)/src/code/fmodf.o: OPTFLAGS := -g
$(BUILD_DIR)/src/code/__osMemset.o: OPTFLAGS := -g
$(BUILD_DIR)/src/code/__osMemmove.o: OPTFLAGS := -g

$(BUILD_DIR)/src/audio/%.o: OPTFLAGS := -O2

# Use signed chars instead of unsigned for this audio file (needed to match AudioDebug_ScrPrt)
$(BUILD_DIR)/src/audio/general.o: CFLAGS += -signed

# Put string literals in .data for some audio files (needed to match these files with literals)
$(BUILD_DIR)/src/audio/sfx.o: CFLAGS += -use_readwrite_const
$(BUILD_DIR)/src/audio/sequence.o: CFLAGS += -use_readwrite_const

$(BUILD_DIR)/src/libultra/libc/absf.o: OPTFLAGS := -O2 -g3
$(BUILD_DIR)/src/libultra/libc/sqrt.o: OPTFLAGS := -O2 -g3
$(BUILD_DIR)/src/libultra/libc/ll.o: OPTFLAGS := -O1
$(BUILD_DIR)/src/libultra/libc/ll.o: MIPS_VERSION := -mips3 -32
$(BUILD_DIR)/src/libultra/libc/llcvt.o: OPTFLAGS := -O1
$(BUILD_DIR)/src/libultra/libc/llcvt.o: MIPS_VERSION := -mips3 -32

$(BUILD_DIR)/src/libultra/os/%.o: OPTFLAGS := -O1
$(BUILD_DIR)/src/libultra/io/%.o: OPTFLAGS := -O2
$(BUILD_DIR)/src/libultra/libc/%.o: OPTFLAGS := -O2
$(BUILD_DIR)/src/libultra/rmon/%.o: OPTFLAGS := -O2
$(BUILD_DIR)/src/libultra/gu/%.o: OPTFLAGS := -O2

$(BUILD_DIR)/assets/misc/z_select_static/%.o: CFLAGS += -DF3DEX_GBI

$(BUILD_DIR)/src/libultra/gu/%.o: CC := $(CC_OLD)
$(BUILD_DIR)/src/libultra/io/%.o: CC := $(CC_OLD)
$(BUILD_DIR)/src/libultra/libc/%.o: CC := $(CC_OLD)
$(BUILD_DIR)/src/libultra/os/%.o: CC := $(CC_OLD)
$(BUILD_DIR)/src/libultra/rmon/%.o: CC := $(CC_OLD)

$(BUILD_DIR)/src/code/jpegutils.o: CC := $(CC_OLD)
$(BUILD_DIR)/src/code/jpegdecoder.o: CC := $(CC_OLD)

$(BUILD_DIR)/src/boot/%.o: CC := $(PYTHON) tools/asm_processor/build.py $(CC) -- $(AS) $(ASFLAGS) --
$(BUILD_DIR)/src/code/%.o: CC := $(PYTHON) tools/asm_processor/build.py $(CC) -- $(AS) $(ASFLAGS) --
$(BUILD_DIR)/src/overlays/%.o: CC := $(PYTHON) tools/asm_processor/build.py $(CC) -- $(AS) $(ASFLAGS) --

$(BUILD_DIR)/assets/%.o: CC := $(PYTHON) tools/asm_processor/build.py $(CC) -- $(AS) $(ASFLAGS) --
else
$(BUILD_DIR)/src/libultra/libc/ll.o: OPTFLAGS := -Ofast
$(BUILD_DIR)/src/%.o: CC := $(CC) -fexec-charset=euc-jp
endif

#### Main Targets ###

all: rom compressed

rom: $(ROM)
ifneq ($(COMPARE),0)
	@md5sum $(ROM)
	@md5sum -c baseroms/$(VERSION)/checksum.md5
endif

compress: $(ROMC)
ifneq ($(COMPARE),0)
	@md5sum $(ROMC)
	@md5sum -c baseroms/$(VERSION)/checksum-compressed.md5
endif

clean:
	$(RM) -r $(ROMC) $(ROM) $(ELF) $(BUILD_DIR)

assetclean:
	$(RM) -r $(ASSET_BIN_DIRS)
	$(RM) -r assets/text/*.h
	$(RM) -r $(BUILD_DIR)/assets
	$(RM) -r .extracted-assets.json

distclean: clean assetclean
	$(RM) -r baseroms/$(VERSION)/segments
	$(MAKE) -C tools distclean

venv:
	test -d $(VENV) || python3 -m venv $(VENV)
	$(PYTHON) -m pip install -U pip
	$(PYTHON) -m pip install -U -r requirements.txt

setup: venv
	$(MAKE) -C tools
	$(PYTHON) tools/decompress_baserom.py $(VERSION)
	$(PYTHON) extract_baserom.py
	$(PYTHON) extract_assets.py -j$(N_THREADS)

run: $(ROM)
ifeq ($(N64_EMULATOR),)
	$(error Emulator path not set. Set N64_EMULATOR in the Makefile or define it as an environment variable)
endif
	$(N64_EMULATOR) $<


<<<<<<< HEAD
.PHONY: all rom compressed clean assetclean distclean venv setup run
.DEFAULT_GOAL := rom
=======
.PHONY: all rom compress clean setup run distclean assetclean
.DEFAULT_GOAL := rom
all: rom compress
>>>>>>> 16f9ff39

#### Various Recipes ####

$(ROM): $(ELF)
	$(ELF2ROM) -cic 6105 $< $@

$(ROMC): $(ROM) $(ELF) $(BUILD_DIR)/compress_ranges.txt
# note: $(BUILD_DIR)/compress_ranges.txt should only be used for nonmatching builds. it works by chance for matching builds too though
	$(PYTHON) tools/compress.py --in $(ROM) --out $@ --dma-range `./tools/dmadata_range.sh $(NM) $(ELF)` --compress `cat $(BUILD_DIR)/compress_ranges.txt` --threads $(N_THREADS)
	$(PYTHON) -m ipl3checksum sum --cic 6105 --update $@

$(ELF): $(TEXTURE_FILES_OUT) $(ASSET_FILES_OUT) $(O_FILES) $(OVL_RELOC_FILES) $(BUILD_DIR)/ldscript.txt $(BUILD_DIR)/undefined_syms.txt
	$(LD) -T $(BUILD_DIR)/undefined_syms.txt -T $(BUILD_DIR)/ldscript.txt --no-check-sections --accept-unknown-input-arch --emit-relocs -Map $(BUILD_DIR)/z64.map -o $@

## Order-only prerequisites
# These ensure e.g. the O_FILES are built before the OVL_RELOC_FILES.
# The intermediate phony targets avoid quadratically-many dependencies between the targets and prerequisites.

o_files: $(O_FILES)
$(OVL_RELOC_FILES): | o_files

asset_files: $(TEXTURE_FILES_OUT) $(ASSET_FILES_OUT)
$(O_FILES): | asset_files

.PHONY: o_files asset_files

$(BUILD_DIR)/$(SPEC): $(SPEC)
	$(CPP) $(CPPFLAGS) $< | $(SPEC_REPLACE_VARS) > $@

$(BUILD_DIR)/ldscript.txt: $(BUILD_DIR)/$(SPEC)
	$(MKLDSCRIPT) $< $@

$(BUILD_DIR)/undefined_syms.txt: undefined_syms.txt
	$(CPP) $(CPPFLAGS) $< > $@

$(BUILD_DIR)/baserom/%.o: baseroms/$(VERSION)/segments/%
	$(OBJCOPY) -I binary -O elf32-big $< $@

$(BUILD_DIR)/data/%.o: data/%.s
	$(AS) $(ASFLAGS) $< -o $@

$(BUILD_DIR)/assets/text/%.enc.h: assets/text/%.h assets/text/charmap.txt
	$(PYTHON) tools/msgenc.py assets/text/charmap.txt $< $@

# Dependencies for files including message data headers
# TODO remove when full header dependencies are used.
$(BUILD_DIR)/assets/text/fra_message_data_static.o: $(BUILD_DIR)/assets/text/message_data.enc.h
$(BUILD_DIR)/assets/text/ger_message_data_static.o: $(BUILD_DIR)/assets/text/message_data.enc.h
$(BUILD_DIR)/assets/text/nes_message_data_static.o: $(BUILD_DIR)/assets/text/message_data.enc.h
$(BUILD_DIR)/assets/text/staff_message_data_static.o: $(BUILD_DIR)/assets/text/message_data_staff.enc.h
$(BUILD_DIR)/src/code/z_message_PAL.o: $(BUILD_DIR)/assets/text/message_data.enc.h $(BUILD_DIR)/assets/text/message_data_staff.enc.h

$(BUILD_DIR)/assets/%.o: assets/%.c
	$(CC) -c $(CFLAGS) $(MIPS_VERSION) $(OPTFLAGS) -o $@ $<
	$(OBJCOPY) -O binary $@ $@.bin

$(BUILD_DIR)/src/%.o: src/%.s
	$(CPP) $(CPPFLAGS) -Iinclude $< | $(AS) $(ASFLAGS) -o $@

$(BUILD_DIR)/dmadata_table_spec.h $(BUILD_DIR)/compress_ranges.txt: $(BUILD_DIR)/$(SPEC)
	$(MKDMADATA) $< $(BUILD_DIR)/dmadata_table_spec.h $(BUILD_DIR)/compress_ranges.txt

# Dependencies for files that may include the dmadata header automatically generated from the spec file
$(BUILD_DIR)/src/boot/z_std_dma.o: $(BUILD_DIR)/dmadata_table_spec.h
$(BUILD_DIR)/src/dmadata/dmadata.o: $(BUILD_DIR)/dmadata_table_spec.h

# Dependencies for files including from include/tables/
# TODO remove when full header dependencies are used.
$(BUILD_DIR)/src/code/graph.o: include/tables/gamestate_table.h
$(BUILD_DIR)/src/code/object_table.o: include/tables/object_table.h
$(BUILD_DIR)/src/code/z_actor.o: include/tables/actor_table.h # so uses of ACTOR_ID_MAX update when the table length changes
$(BUILD_DIR)/src/code/z_actor_dlftbls.o: include/tables/actor_table.h
$(BUILD_DIR)/src/code/z_effect_soft_sprite_dlftbls.o: include/tables/effect_ss_table.h
$(BUILD_DIR)/src/code/z_game_dlftbls.o: include/tables/gamestate_table.h
$(BUILD_DIR)/src/code/z_scene_table.o: include/tables/scene_table.h include/tables/entrance_table.h

$(BUILD_DIR)/src/%.o: src/%.c
	$(CC_CHECK) $<
	$(CC) -c $(CFLAGS) $(MIPS_VERSION) $(OPTFLAGS) -o $@ $<
	@$(OBJDUMP) $(OBJDUMP_FLAGS) $@ > $(@:.o=.s)

$(BUILD_DIR)/src/libultra/libc/ll.o: src/libultra/libc/ll.c
	$(CC_CHECK) $<
	$(CC) -c $(CFLAGS) $(MIPS_VERSION) $(OPTFLAGS) -o $@ $<
	$(PYTHON) tools/set_o32abi_bit.py $@
	@$(OBJDUMP) $(OBJDUMP_FLAGS) $@ > $(@:.o=.s)

$(BUILD_DIR)/src/libultra/libc/llcvt.o: src/libultra/libc/llcvt.c
	$(CC_CHECK) $<
	$(CC) -c $(CFLAGS) $(MIPS_VERSION) $(OPTFLAGS) -o $@ $<
	$(PYTHON) tools/set_o32abi_bit.py $@
	@$(OBJDUMP) $(OBJDUMP_FLAGS) $@ > $(@:.o=.s)

$(BUILD_DIR)/src/overlays/%_reloc.o: $(BUILD_DIR)/$(SPEC)
	$(FADO) $$(tools/reloc_prereq $< $(notdir $*)) -n $(notdir $*) -o $(@:.o=.s) -M $(@:.o=.d)
	$(AS) $(ASFLAGS) $(@:.o=.s) -o $@

$(BUILD_DIR)/%.inc.c: %.png
	$(ZAPD) btex -eh -tt $(subst .,,$(suffix $*)) -i $< -o $@

$(BUILD_DIR)/assets/%.bin.inc.c: assets/%.bin
	$(ZAPD) bblb -eh -i $< -o $@

$(BUILD_DIR)/assets/%.jpg.inc.c: assets/%.jpg
	$(ZAPD) bren -eh -i $< -o $@

-include $(DEP_FILES)

# Print target for debugging
print-% : ; $(info $* is a $(flavor $*) variable set to [$($*)]) @true<|MERGE_RESOLUTION|>--- conflicted
+++ resolved
@@ -308,14 +308,8 @@
 	$(N64_EMULATOR) $<
 
 
-<<<<<<< HEAD
-.PHONY: all rom compressed clean assetclean distclean venv setup run
+.PHONY: all rom compress clean assetclean distclean venv setup run
 .DEFAULT_GOAL := rom
-=======
-.PHONY: all rom compress clean setup run distclean assetclean
-.DEFAULT_GOAL := rom
-all: rom compress
->>>>>>> 16f9ff39
 
 #### Various Recipes ####
 
