MAKEFLAGS += --no-builtin-rules

# Build options can either be changed by modifying the makefile, or by building with 'make SETTING=value'

# If COMPARE is 1, check the output md5sum after building
COMPARE ?= 1
# If NON_MATCHING is 1, define the NON_MATCHING C flag when building
NON_MATCHING ?= 0
# If ORIG_COMPILER is 1, compile with QEMU_IRIX and the original compiler
ORIG_COMPILER ?= 0

ifeq ($(NON_MATCHING),1)
  CFLAGS := -DNON_MATCHING
  CPPFLAGS := -DNON_MATCHING
  COMPARE := 0
endif

PROJECT_DIR := $(dir $(realpath $(firstword $(MAKEFILE_LIST))))

MAKE = make
CPPFLAGS += -P

ifeq ($(OS),Windows_NT)
    DETECTED_OS=windows
else
    UNAME_S := $(shell uname -s)
    ifeq ($(UNAME_S),Linux)
        DETECTED_OS=linux
    endif
    ifeq ($(UNAME_S),Darwin)
        DETECTED_OS=macos
        MAKE=gmake
        CPPFLAGS += -xc++
    endif
endif

#### Tools ####
ifeq ($(shell type mips-linux-gnu-ld >/dev/null 2>/dev/null; echo $$?), 0)
  MIPS_BINUTILS_PREFIX := mips-linux-gnu-
else
  $(error Please install or build mips-linux-gnu)
endif

CC       := tools/ido_recomp/$(DETECTED_OS)/7.1/cc
CC_OLD   := tools/ido_recomp/$(DETECTED_OS)/5.3/cc

# if ORIG_COMPILER is 1, check that either QEMU_IRIX is set or qemu-irix package installed
ifeq ($(ORIG_COMPILER),1)
  ifndef QEMU_IRIX
    QEMU_IRIX := $(shell which qemu-irix)
    ifeq (, $(QEMU_IRIX))
      $(error Please install qemu-irix package or set QEMU_IRIX env var to the full qemu-irix binary path)
    endif
  endif
  CC        = $(QEMU_IRIX) -L tools/ido7.1_compiler tools/ido7.1_compiler/usr/bin/cc
  CC_OLD    = $(QEMU_IRIX) -L tools/ido5.3_compiler tools/ido5.3_compiler/usr/bin/cc
endif

AS         := $(MIPS_BINUTILS_PREFIX)as
LD         := $(MIPS_BINUTILS_PREFIX)ld
OBJCOPY    := $(MIPS_BINUTILS_PREFIX)objcopy
OBJDUMP    := $(MIPS_BINUTILS_PREFIX)objdump
EMULATOR = mupen64plus
EMU_FLAGS = --noosd

# Check code syntax with host compiler
CHECK_WARNINGS := -Wall -Wextra -Wno-format-security -Wno-unknown-pragmas -Wno-unused-parameter -Wno-unused-variable -Wno-missing-braces -Wno-int-conversion
CC_CHECK   := gcc -fno-builtin -fsyntax-only -fsigned-char -std=gnu90 -D _LANGUAGE_C -D NON_MATCHING -Iinclude -Isrc -Iassets -Ibuild -include stdarg.h $(CHECK_WARNINGS)

CPP        := cpp
MKLDSCRIPT := tools/mkldscript
ELF2ROM    := tools/elf2rom
ZAPD       := tools/ZAPD/ZAPD.out

OPTFLAGS := -O2
ASFLAGS := -march=vr4300 -32 -Iinclude
MIPS_VERSION := -mips2

# we support Microsoft extensions such as anonymous structs, which the compiler does support but warns for their usage. Surpress the warnings with -woff.
CFLAGS += -G 0 -non_shared -Xfullwarn -Xcpluscomm -Iinclude -Isrc -Iassets -Ibuild -Wab,-r4300_mul -woff 649,838,712

ifeq ($(shell getconf LONG_BIT), 32)
  # Work around memory allocation bug in QEMU
  export QEMU_GUEST_BASE := 1
else
  # Ensure that gcc treats the code as 32-bit
  CC_CHECK += -m32
endif

#### Files ####

# ROM image
ROM := zelda_ocarina_mq_dbg.z64
ELF := $(ROM:.z64=.elf)
# description of ROM segments
SPEC := spec

SRC_DIRS := $(shell find src -type d)
ASM_DIRS := $(shell find asm -type d -not -path "asm/non_matchings*") $(shell find data -type d)
ASSET_BIN_DIRS := $(shell find assets/* -type d -not -path "assets/xml*")
ASSET_FILES_XML := $(foreach dir,$(ASSET_BIN_DIRS),$(wildcard $(dir)/*.xml))
ASSET_FILES_BIN := $(foreach dir,$(ASSET_BIN_DIRS),$(wildcard $(dir)/*.bin))
ASSET_FILES_OUT := $(foreach f,$(ASSET_FILES_XML:.xml=.c),$f) \
				   $(foreach f,$(ASSET_FILES_BIN:.bin=.bin.inc.c),build/$f)

# source files
C_FILES       := $(foreach dir,$(SRC_DIRS) $(ASSET_BIN_DIRS),$(wildcard $(dir)/*.c))
S_FILES       := $(foreach dir,$(ASM_DIRS),$(wildcard $(dir)/*.s))
O_FILES       := $(foreach f,$(S_FILES:.s=.o),build/$f) \
                 $(foreach f,$(C_FILES:.c=.o),build/$f) \
                 $(foreach f,$(wildcard baserom/*),build/$f.o)

# Automatic dependency files
# (Only asm_processor dependencies are handled for now)
DEP_FILES := $(O_FILES:.o=.asmproc.d)

TEXTURE_FILES_PNG := $(foreach dir,$(ASSET_BIN_DIRS),$(wildcard $(dir)/*.png))
TEXTURE_FILES_JPG := $(foreach dir,$(ASSET_BIN_DIRS),$(wildcard $(dir)/*.jpg))
TEXTURE_FILES_OUT := $(foreach f,$(TEXTURE_FILES_PNG:.png=.inc.c),build/$f) \
					 $(foreach f,$(TEXTURE_FILES_JPG:.jpg=.jpg.inc.c),build/$f) \

# create build directories
$(shell mkdir -p build/baserom $(foreach dir,$(SRC_DIRS) $(ASM_DIRS) $(ASSET_BIN_DIRS),build/$(dir)))

build/src/libultra_boot_O1/%.o: OPTFLAGS := -O1
build/src/libultra_boot_O2/%.o: OPTFLAGS := -O2
build/src/libultra_code_O1/%.o: OPTFLAGS := -O1
build/src/libultra_code_O2/%.o: OPTFLAGS := -O2
build/src/libultra_code_O2_g3/%.o: OPTFLAGS := -O2 -g3

build/src/libultra_boot_O1/ll.o: MIPS_VERSION := -mips3 -32
build/src/libultra_code_O1/llcvt.o: MIPS_VERSION := -mips3 -32

build/src/code/fault.o: CFLAGS += -trapuv
build/src/code/fault.o: OPTFLAGS := -O2 -g3
build/src/code/fault_drawer.o: CFLAGS += -trapuv
build/src/code/fault_drawer.o: OPTFLAGS := -O2 -g3
build/src/code/ucode_disas.o: OPTFLAGS := -O2 -g3
build/src/code/code_801068B0.o: OPTFLAGS := -g
build/src/code/code_80106860.o: OPTFLAGS := -g
build/src/code/code_801067F0.o: OPTFLAGS := -g

build/src/libultra_boot_O1/%.o: CC := $(CC_OLD)
build/src/libultra_boot_O2/%.o: CC := $(CC_OLD)
build/src/libultra_code_O1/%.o: CC := python3 tools/asm_processor/build.py $(CC_OLD) -- $(AS) $(ASFLAGS) --
build/src/libultra_code_O2/%.o: CC := python3 tools/asm_processor/build.py $(CC_OLD) -- $(AS) $(ASFLAGS) --
build/src/libultra_code_O2_g3/%.o: CC := python3 tools/asm_processor/build.py $(CC_OLD) -- $(AS) $(ASFLAGS) --

build/src/code/jpegutils.o: CC := python3 tools/asm_processor/build.py $(CC_OLD) -- $(AS) $(ASFLAGS) --
build/src/code/jpegdecoder.o: CC := python3 tools/asm_processor/build.py $(CC_OLD) -- $(AS) $(ASFLAGS) --

build/src/boot/%.o: CC := python3 tools/asm_processor/build.py $(CC) -- $(AS) $(ASFLAGS) --
build/src/code/%.o: CC := python3 tools/asm_processor/build.py $(CC) -- $(AS) $(ASFLAGS) --
build/src/overlays/actors/%.o: CC := python3 tools/asm_processor/build.py $(CC) -- $(AS) $(ASFLAGS) --
build/src/overlays/effects/%.o: CC := python3 tools/asm_processor/build.py $(CC) -- $(AS) $(ASFLAGS) --
build/src/overlays/gamestates/%.o: CC := python3 tools/asm_processor/build.py $(CC) -- $(AS) $(ASFLAGS) --

build/assets/%.o: CC := python3 tools/asm_processor/build.py $(CC) -- $(AS) $(ASFLAGS) --

#### Main Targets ###

all: $(ROM)
ifeq ($(COMPARE),1)
	@md5sum $(ROM)
	@md5sum -c checksum.md5
endif

$(ROM): $(ELF)
	$(ELF2ROM) -cic 6105 $< $@

$(ELF): $(TEXTURE_FILES_OUT) $(ASSET_FILES_OUT) $(O_FILES) build/ldscript.txt build/undefined_syms.txt
	$(LD) -T build/undefined_syms.txt -T build/ldscript.txt --no-check-sections --accept-unknown-input-arch --emit-relocs -Map build/z64.map -o $@

build/ldscript.txt: $(SPEC)
	$(CPP) $(CPPFLAGS) $< > build/spec
	$(MKLDSCRIPT) build/spec $@

build/undefined_syms.txt: undefined_syms.txt
	$(CPP) $(CPPFLAGS) $< > build/undefined_syms.txt

clean:
	$(RM) -r $(ROM) $(ELF) build
<<<<<<< HEAD
distclean: clean
=======

assetclean:
>>>>>>> 9de0b131
	$(RM) -r $(ASSET_BIN_DIRS)
	$(RM) -r build/assets
	$(RM) -r .extracted-assets.json

distclean: clean assetclean
	$(RM) -r baserom/
	$(MAKE) -C tools distclean

setup:
	$(MAKE) -C tools
	tools/fixbaserom
	tools/extractbaserom
	python3 extract_assets.py

resources: $(ASSET_FILES_OUT)
test: $(ROM)
	$(EMULATOR) $(EMU_FLAGS) $<

.PHONY: all clean setup test distclean assetclean

#### Various Recipes ####

build/baserom/%.o: baserom/%
	$(OBJCOPY) -I binary -O elf32-big $< $@

build/asm/%.o: asm/%.s
	$(AS) $(ASFLAGS) $< -o $@

build/data/%.o: data/%.s
	iconv --from UTF-8 --to EUC-JP $< | $(AS) $(ASFLAGS) -o $@

build/assets/%.o: assets/%.c
	$(CC) -c $(CFLAGS) $(MIPS_VERSION) $(OPTFLAGS) -o $@ $<
	$(OBJCOPY) -O binary $@ $@.bin

build/src/overlays/%.o: src/overlays/%.c
	$(CC) -c $(CFLAGS) $(MIPS_VERSION) $(OPTFLAGS) -o $@ $<
	$(CC_CHECK) $<
	$(ZAPD) bovl -eh -i $@ -cfg $< --outputpath $(@D)/$(notdir $(@D))_reloc.s
	-test -f $(@D)/$(notdir $(@D))_reloc.s && $(AS) $(ASFLAGS) $(@D)/$(notdir $(@D))_reloc.s -o $(@D)/$(notdir $(@D))_reloc.o
	@$(OBJDUMP) -d $@ > $(@:.o=.s)

build/src/%.o: src/%.c
	$(CC) -c $(CFLAGS) $(MIPS_VERSION) $(OPTFLAGS) -o $@ $<
	$(CC_CHECK) $<
	@$(OBJDUMP) -d $@ > $(@:.o=.s)

build/src/libultra_boot_O1/ll.o: src/libultra_boot_O1/ll.c
	$(CC) -c $(CFLAGS) $(MIPS_VERSION) $(OPTFLAGS) -o $@ $<
	$(CC_CHECK) $<
	python3 tools/set_o32abi_bit.py $@
	@$(OBJDUMP) -d $@ > $(@:.o=.s)

build/src/libultra_code_O1/llcvt.o: src/libultra_code_O1/llcvt.c
	$(CC) -c $(CFLAGS) $(MIPS_VERSION) $(OPTFLAGS) -o $@ $<
	$(CC_CHECK) $<
	python3 tools/set_o32abi_bit.py $@
	@$(OBJDUMP) -d $@ > $(@:.o=.s)

assets/%.c: assets/%.xml
	$(ZAPD) bsf -eh -i $< -o $(dir $<)
	$(CC) -c $(CFLAGS) $(MIPS_VERSION) $(OPTFLAGS) -o build/$(@:.c=.o) $@

build/%.inc.c: %.png
	$(ZAPD) btex -eh -tt $(subst .,,$(suffix $*)) -i $< -o $@

build/assets/%.bin.inc.c: assets/%.bin
	$(ZAPD) bblb -eh -i $< -o $@

build/assets/%.jpg.inc.c: assets/%.jpg
	$(ZAPD) bren -eh -i $< -o $@

-include $(DEP_FILES)<|MERGE_RESOLUTION|>--- conflicted
+++ resolved
@@ -180,12 +180,8 @@
 
 clean:
 	$(RM) -r $(ROM) $(ELF) build
-<<<<<<< HEAD
-distclean: clean
-=======
 
 assetclean:
->>>>>>> 9de0b131
 	$(RM) -r $(ASSET_BIN_DIRS)
 	$(RM) -r build/assets
 	$(RM) -r .extracted-assets.json
