--- conflicted
+++ resolved
@@ -54,15 +54,11 @@
 # Version-specific settings
 ifeq ($(VERSION),gc-eu)
   DEBUG := 0
-<<<<<<< HEAD
   COMPARE := 0
 else ifeq ($(VERSION),gc-eu-mq)
   DEBUG := 0
   CFLAGS += -DOOT_MQ
   CPPFLAGS += -DOOT_MQ
-  COMPARE := 0
-=======
->>>>>>> 295a8669
 else ifeq ($(VERSION),gc-eu-mq-dbg)
   DEBUG := 1
   CFLAGS += -DOOT_MQ
