MAKEFLAGS += --no-builtin-rules

# Build options can either be changed by modifying the makefile, or by building with 'make SETTING=value'

# If COMPARE is 1, check the output md5sum after building
COMPARE ?= 1
# If NON_MATCHING is 1, define the NON_MATCHING C flag when building
NON_MATCHING ?= 0
# If ORIG_COMPILER is 1, compile with QEMU_IRIX and the original compiler
ORIG_COMPILER ?= 0

ifeq ($(NON_MATCHING),1)
  CFLAGS := -DNON_MATCHING
  CPPFLAGS := -DNON_MATCHING
  COMPARE := 0
endif

PROJECT_DIR := $(dir $(realpath $(firstword $(MAKEFILE_LIST))))

MAKE = make
CPPFLAGS += -P

ifeq ($(OS),Windows_NT)
    DETECTED_OS=windows
else
    UNAME_S := $(shell uname -s)
    ifeq ($(UNAME_S),Linux)
        DETECTED_OS=linux
    endif
    ifeq ($(UNAME_S),Darwin)
        DETECTED_OS=macos
        MAKE=gmake
        CPPFLAGS += -xc++
    endif
endif

#### Tools ####
ifeq ($(shell type mips-linux-gnu-ld >/dev/null 2>/dev/null; echo $$?), 0)
  MIPS_BINUTILS_PREFIX := mips-linux-gnu-
else
  $(error Please install or build mips-linux-gnu)
endif

CC       := tools/ido_recomp/$(DETECTED_OS)/7.1/cc
CC_OLD   := tools/ido_recomp/$(DETECTED_OS)/5.3/cc

# if ORIG_COMPILER is 1, check that either QEMU_IRIX is set or qemu-irix package installed
ifeq ($(ORIG_COMPILER),1)
  ifndef QEMU_IRIX
    QEMU_IRIX := $(shell which qemu-irix)
    ifeq (, $(QEMU_IRIX))
      $(error Please install qemu-irix package or set QEMU_IRIX env var to the full qemu-irix binary path)
    endif
  endif
  CC        = $(QEMU_IRIX) -L tools/ido7.1_compiler tools/ido7.1_compiler/usr/bin/cc
  CC_OLD    = $(QEMU_IRIX) -L tools/ido5.3_compiler tools/ido5.3_compiler/usr/bin/cc
endif

AS         := $(MIPS_BINUTILS_PREFIX)as
LD         := $(MIPS_BINUTILS_PREFIX)ld
OBJCOPY    := $(MIPS_BINUTILS_PREFIX)objcopy
OBJDUMP    := $(MIPS_BINUTILS_PREFIX)objdump
EMULATOR = mupen64plus
EMU_FLAGS = --noosd

# Check code syntax with host compiler
CHECK_WARNINGS := -Wall -Wextra -Wno-format-security -Wno-unknown-pragmas -Wno-unused-parameter -Wno-unused-variable -Wno-missing-braces -Wno-int-conversion
CC_CHECK   := gcc -fno-builtin -fsyntax-only -fsigned-char -std=gnu90 -D _LANGUAGE_C -D NON_MATCHING -Iinclude -Isrc -Iassets -Ibuild -include stdarg.h $(CHECK_WARNINGS)

CPP        := cpp
MKLDSCRIPT := tools/mkldscript
ELF2ROM    := tools/elf2rom
ZAPD       := tools/ZAPD/ZAPD.out

OPTFLAGS := -O2
ASFLAGS := -march=vr4300 -32 -Iinclude
MIPS_VERSION := -mips2

# we support Microsoft extensions such as anonymous structs, which the compiler does support but warns for their usage. Surpress the warnings with -woff.
CFLAGS += -G 0 -non_shared -Xfullwarn -Xcpluscomm -Iinclude -Isrc -Iassets -Ibuild -Wab,-r4300_mul -woff 649,838,712

ifeq ($(shell getconf LONG_BIT), 32)
  # Work around memory allocation bug in QEMU
  export QEMU_GUEST_BASE := 1
else
  # Ensure that gcc treats the code as 32-bit
  CC_CHECK += -m32
endif

#### Files ####

# ROM image
ROM := zelda_ocarina_mq_dbg.z64
ELF := $(ROM:.z64=.elf)
# description of ROM segments
SPEC := spec

SRC_DIRS := $(shell find src -type d)
ASM_DIRS := $(shell find asm -type d -not -path "asm/non_matchings*") $(shell find data -type d)
ASSET_BIN_DIRS := $(shell find assets/* -type d -not -path "assets/xml*")
ASSET_FILES_XML := $(foreach dir,$(ASSET_BIN_DIRS),$(wildcard $(dir)/*.xml))
ASSET_FILES_BIN := $(foreach dir,$(ASSET_BIN_DIRS),$(wildcard $(dir)/*.bin))
ASSET_FILES_OUT := $(foreach f,$(ASSET_FILES_XML:.xml=.c),$f) \
				   $(foreach f,$(ASSET_FILES_BIN:.bin=.bin.inc.c),build/$f)

# source files
C_FILES       := $(foreach dir,$(SRC_DIRS) $(ASSET_BIN_DIRS),$(wildcard $(dir)/*.c))
S_FILES       := $(foreach dir,$(ASM_DIRS),$(wildcard $(dir)/*.s))
O_FILES       := $(foreach f,$(S_FILES:.s=.o),build/$f) \
                 $(foreach f,$(C_FILES:.c=.o),build/$f) \
                 $(foreach f,$(wildcard baserom/*),build/$f.o)

# Automatic dependency files
# (Only asm_processor dependencies are handled for now)
DEP_FILES := $(O_FILES:.o=.asmproc.d)

TEXTURE_FILES_PNG := $(foreach dir,$(ASSET_BIN_DIRS),$(wildcard $(dir)/*.png))
TEXTURE_FILES_JPG := $(foreach dir,$(ASSET_BIN_DIRS),$(wildcard $(dir)/*.jpg))
TEXTURE_FILES_OUT := $(foreach f,$(TEXTURE_FILES_PNG:.png=.inc.c),build/$f) \
					 $(foreach f,$(TEXTURE_FILES_JPG:.jpg=.jpg.inc.c),build/$f) \

# create build directories
$(shell mkdir -p build/baserom $(foreach dir,$(SRC_DIRS) $(ASM_DIRS) $(ASSET_BIN_DIRS),build/$(dir)))

build/src/libultra_boot_O1/%.o: OPTFLAGS := -O1
build/src/libultra_boot_O2/%.o: OPTFLAGS := -O2
build/src/libultra_code_O1/%.o: OPTFLAGS := -O1
build/src/libultra_code_O2/%.o: OPTFLAGS := -O2
build/src/libultra_code_O2_g3/%.o: OPTFLAGS := -O2 -g3

build/src/libultra_boot_O1/ll.o: MIPS_VERSION := -mips3 -32
build/src/libultra_code_O1/llcvt.o: MIPS_VERSION := -mips3 -32

build/src/code/fault.o: CFLAGS += -trapuv
build/src/code/fault.o: OPTFLAGS := -O2 -g3
build/src/code/fault_drawer.o: CFLAGS += -trapuv
build/src/code/fault_drawer.o: OPTFLAGS := -O2 -g3
build/src/code/ucode_disas.o: OPTFLAGS := -O2 -g3
build/src/code/code_801068B0.o: OPTFLAGS := -g
build/src/code/code_80106860.o: OPTFLAGS := -g
build/src/code/code_801067F0.o: OPTFLAGS := -g

build/src/libultra_boot_O1/%.o: CC := $(CC_OLD)
build/src/libultra_boot_O2/%.o: CC := $(CC_OLD)
build/src/libultra_code_O1/%.o: CC := python3 tools/asm_processor/build.py $(CC_OLD) -- $(AS) $(ASFLAGS) --
build/src/libultra_code_O2/%.o: CC := python3 tools/asm_processor/build.py $(CC_OLD) -- $(AS) $(ASFLAGS) --
build/src/libultra_code_O2_g3/%.o: CC := python3 tools/asm_processor/build.py $(CC_OLD) -- $(AS) $(ASFLAGS) --

build/src/code/jpegutils.o: CC := python3 tools/asm_processor/build.py $(CC_OLD) -- $(AS) $(ASFLAGS) --
build/src/code/jpegdecoder.o: CC := python3 tools/asm_processor/build.py $(CC_OLD) -- $(AS) $(ASFLAGS) --

build/src/boot/%.o: CC := python3 tools/asm_processor/build.py $(CC) -- $(AS) $(ASFLAGS) --
build/src/code/%.o: CC := python3 tools/asm_processor/build.py $(CC) -- $(AS) $(ASFLAGS) --
build/src/overlays/actors/%.o: CC := python3 tools/asm_processor/build.py $(CC) -- $(AS) $(ASFLAGS) --
build/src/overlays/effects/%.o: CC := python3 tools/asm_processor/build.py $(CC) -- $(AS) $(ASFLAGS) --
build/src/overlays/gamestates/%.o: CC := python3 tools/asm_processor/build.py $(CC) -- $(AS) $(ASFLAGS) --

build/assets/%.o: CC := python3 tools/asm_processor/build.py $(CC) -- $(AS) $(ASFLAGS) --

#### Main Targets ###

all: $(ROM)
ifeq ($(COMPARE),1)
	@md5sum $(ROM)
	@md5sum -c checksum.md5
endif

$(ROM): $(ELF)
	$(ELF2ROM) -cic 6105 $< $@

$(ELF): $(TEXTURE_FILES_OUT) $(ASSET_FILES_OUT) $(O_FILES) build/ldscript.txt build/undefined_syms.txt
	$(LD) -T build/undefined_syms.txt -T build/ldscript.txt --no-check-sections --accept-unknown-input-arch --emit-relocs -Map build/z64.map -o $@

build/ldscript.txt: $(SPEC)
	$(CPP) $(CPPFLAGS) $< > build/spec
	$(MKLDSCRIPT) build/spec $@

build/undefined_syms.txt: undefined_syms.txt
	$(CPP) $(CPPFLAGS) $< > build/undefined_syms.txt

clean:
	$(RM) -r $(ROM) $(ELF) build

assetclean:
	$(RM) -r $(ASSET_BIN_DIRS)
	$(RM) -r build/assets	

distclean: clean assetclean
	$(RM) -r baserom/
	$(MAKE) -C tools distclean

setup:
	$(MAKE) -C tools
	python3 fixbaserom.py
	python3 extract_baserom.py
	python3 extract_assets.py

resources: $(ASSET_FILES_OUT)
test: $(ROM)
	$(EMULATOR) $(EMU_FLAGS) $<

.PHONY: all clean setup test distclean assetclean

#### Various Recipes ####

build/baserom/%.o: baserom/%
	$(OBJCOPY) -I binary -O elf32-big $< $@

build/asm/%.o: asm/%.s
	$(AS) $(ASFLAGS) $< -o $@

build/data/%.o: data/%.s
	iconv --from UTF-8 --to EUC-JP $< | $(AS) $(ASFLAGS) -o $@

<<<<<<< HEAD
# TODO have ZAPD encode these
# Note: The Makefile considers the encoded text headers secondary and automatically removes them after the build, do we want this?
build/assets/text/%.enc.h: assets/text/%.h
	python3 tools/msgenc.py assets/text/charmap.txt $^ $@

build/assets/%.o: assets/%.c build/assets/text/declare_messages.enc.h build/assets/text/declare_messages_staff.enc.h
=======
build/assets/%.o: assets/%.c
>>>>>>> c9ee9e43
	$(CC) -c $(CFLAGS) $(MIPS_VERSION) $(OPTFLAGS) -o $@ $<
	$(OBJCOPY) -O binary $@ $@.bin

build/src/overlays/%.o: src/overlays/%.c
	$(CC) -c $(CFLAGS) $(MIPS_VERSION) $(OPTFLAGS) -o $@ $<
	$(CC_CHECK) $<
	$(ZAPD) bovl -eh -i $@ -cfg $< --outputpath $(@D)/$(notdir $(@D))_reloc.s
	-test -f $(@D)/$(notdir $(@D))_reloc.s && $(AS) $(ASFLAGS) $(@D)/$(notdir $(@D))_reloc.s -o $(@D)/$(notdir $(@D))_reloc.o
	@$(OBJDUMP) -d $@ > $(@:.o=.s)

build/src/%.o: src/%.c
	$(CC) -c $(CFLAGS) $(MIPS_VERSION) $(OPTFLAGS) -o $@ $<
	$(CC_CHECK) $<
	@$(OBJDUMP) -d $@ > $(@:.o=.s)

build/src/libultra_boot_O1/ll.o: src/libultra_boot_O1/ll.c
	$(CC) -c $(CFLAGS) $(MIPS_VERSION) $(OPTFLAGS) -o $@ $<
	$(CC_CHECK) $<
	python3 tools/set_o32abi_bit.py $@
	@$(OBJDUMP) -d $@ > $(@:.o=.s)

build/src/libultra_code_O1/llcvt.o: src/libultra_code_O1/llcvt.c
	$(CC) -c $(CFLAGS) $(MIPS_VERSION) $(OPTFLAGS) -o $@ $<
	$(CC_CHECK) $<
	python3 tools/set_o32abi_bit.py $@
	@$(OBJDUMP) -d $@ > $(@:.o=.s)

assets/%.c: assets/%.xml
	$(ZAPD) bsf -eh -i $< -o $(dir $<)
	$(CC) -c $(CFLAGS) $(MIPS_VERSION) $(OPTFLAGS) -o build/$(@:.c=.o) $@

build/%.inc.c: %.png
	$(ZAPD) btex -eh -tt $(subst .,,$(suffix $*)) -i $< -o $@

build/assets/%.bin.inc.c: assets/%.bin
	$(ZAPD) bblb -eh -i $< -o $@

build/assets/%.jpg.inc.c: assets/%.jpg
	$(ZAPD) bren -eh -i $< -o $@

-include $(DEP_FILES)<|MERGE_RESOLUTION|>--- conflicted
+++ resolved
@@ -212,16 +212,12 @@
 build/data/%.o: data/%.s
 	iconv --from UTF-8 --to EUC-JP $< | $(AS) $(ASFLAGS) -o $@
 
-<<<<<<< HEAD
 # TODO have ZAPD encode these
-# Note: The Makefile considers the encoded text headers secondary and automatically removes them after the build, do we want this?
+# Note: The Makefile considers the encoded text headers intermediate files and automatically removes them after the build, do we want this?
 build/assets/text/%.enc.h: assets/text/%.h
 	python3 tools/msgenc.py assets/text/charmap.txt $^ $@
 
 build/assets/%.o: assets/%.c build/assets/text/declare_messages.enc.h build/assets/text/declare_messages_staff.enc.h
-=======
-build/assets/%.o: assets/%.c
->>>>>>> c9ee9e43
 	$(CC) -c $(CFLAGS) $(MIPS_VERSION) $(OPTFLAGS) -o $@ $<
 	$(OBJCOPY) -O binary $@ $@.bin
 
