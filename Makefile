MAKEFLAGS += --no-builtin-rules

# Ensure the build fails if a piped command fails
SHELL = /bin/bash
.SHELLFLAGS = -o pipefail -c

# Build options can either be changed by modifying the makefile, or by building with 'make SETTING=value'

# If COMPARE is 1, check the output md5sum after building
COMPARE ?= 1
# If NON_MATCHING is 1, define the NON_MATCHING C flag when building
NON_MATCHING ?= 0
# If ORIG_COMPILER is 1, compile with QEMU_IRIX and the original compiler
ORIG_COMPILER ?= 0
# If COMPILER is "gcc", compile with GCC instead of IDO.
COMPILER ?= ido

CFLAGS ?=
CPPFLAGS ?=

# ORIG_COMPILER cannot be combined with a non-IDO compiler. Check for this case and error out if found.
ifneq ($(COMPILER),ido)
  ifeq ($(ORIG_COMPILER),1)
    $(error ORIG_COMPILER can only be used with the IDO compiler. Please check your Makefile variables and try again)
  endif
endif

ifeq ($(COMPILER),gcc)
  CFLAGS += -DCOMPILER_GCC
  CPPFLAGS += -DCOMPILER_GCC
  NON_MATCHING := 1
endif

# Set prefix to mips binutils binaries (mips-linux-gnu-ld => 'mips-linux-gnu-') - Change at your own risk!
# In nearly all cases, not having 'mips-linux-gnu-*' binaries on the PATH is indicative of missing dependencies
MIPS_BINUTILS_PREFIX ?= mips-linux-gnu-

ifeq ($(NON_MATCHING),1)
  CFLAGS += -DNON_MATCHING -DAVOID_UB
  CPPFLAGS += -DNON_MATCHING -DAVOID_UB
  COMPARE := 0
endif

PROJECT_DIR := $(dir $(realpath $(firstword $(MAKEFILE_LIST))))

MAKE = make
CPPFLAGS += -fno-dollars-in-identifiers -P

ifeq ($(OS),Windows_NT)
    DETECTED_OS=windows
else
    UNAME_S := $(shell uname -s)
    ifeq ($(UNAME_S),Linux)
        DETECTED_OS=linux
    endif
    ifeq ($(UNAME_S),Darwin)
        DETECTED_OS=macos
        MAKE=gmake
        CPPFLAGS += -xc++
    endif
endif

N_THREADS ?= $(shell nproc)

#### Tools ####
ifneq ($(shell type $(MIPS_BINUTILS_PREFIX)ld >/dev/null 2>/dev/null; echo $$?), 0)
  $(error Please install or build $(MIPS_BINUTILS_PREFIX))
endif

# Detect compiler and set variables appropriately.
ifeq ($(COMPILER),gcc)
  CC       := $(MIPS_BINUTILS_PREFIX)gcc
else 
ifeq ($(COMPILER),ido)
  CC       := tools/ido_recomp/$(DETECTED_OS)/7.1/cc
  CC_OLD   := tools/ido_recomp/$(DETECTED_OS)/5.3/cc
else
$(error Unsupported compiler. Please use either ido or gcc as the COMPILER variable.)
endif
endif

# if ORIG_COMPILER is 1, check that either QEMU_IRIX is set or qemu-irix package installed
ifeq ($(ORIG_COMPILER),1)
  ifndef QEMU_IRIX
    QEMU_IRIX := $(shell which qemu-irix)
    ifeq (, $(QEMU_IRIX))
      $(error Please install qemu-irix package or set QEMU_IRIX env var to the full qemu-irix binary path)
    endif
  endif
  CC        = $(QEMU_IRIX) -L tools/ido7.1_compiler tools/ido7.1_compiler/usr/bin/cc
  CC_OLD    = $(QEMU_IRIX) -L tools/ido5.3_compiler tools/ido5.3_compiler/usr/bin/cc
endif

AS         := $(MIPS_BINUTILS_PREFIX)as
LD         := $(MIPS_BINUTILS_PREFIX)ld
OBJCOPY    := $(MIPS_BINUTILS_PREFIX)objcopy
OBJDUMP    := $(MIPS_BINUTILS_PREFIX)objdump
EMULATOR = mupen64plus
EMU_FLAGS = --noosd

INC        := -Iinclude -Isrc -Iassets -Ibuild -I.

# Check code syntax with host compiler
CHECK_WARNINGS := -Wall -Wextra -Wno-format-security -Wno-unknown-pragmas -Wno-unused-parameter -Wno-unused-variable -Wno-missing-braces -Wno-int-conversion

CPP        := cpp
MKLDSCRIPT := tools/mkldscript
MKDMADATA  := tools/mkdmadata
ELF2ROM    := tools/elf2rom
ZAPD       := tools/ZAPD/ZAPD.out
FADO       := tools/fado/fado.elf

ifeq ($(COMPILER),gcc)
  OPTFLAGS := -Os -ffast-math -fno-unsafe-math-optimizations
else
  OPTFLAGS := -O2
endif

ASFLAGS := -march=vr4300 -32 -no-pad-sections -Iinclude

ifeq ($(COMPILER),gcc)
  CFLAGS += -G 0 -nostdinc $(INC) -march=vr4300 -mfix4300 -mabi=32 -mno-abicalls -mdivide-breaks -fno-zero-initialized-in-bss -fno-toplevel-reorder -ffreestanding -fno-common -fno-merge-constants -mno-explicit-relocs -mno-split-addresses $(CHECK_WARNINGS) -funsigned-char
  MIPS_VERSION := -mips3
else 
  # we support Microsoft extensions such as anonymous structs, which the compiler does support but warns for their usage. Surpress the warnings with -woff.
  CFLAGS += -G 0 -non_shared -Xfullwarn -Xcpluscomm $(INC) -Wab,-r4300_mul -woff 649,838,712 
  MIPS_VERSION := -mips2
endif

ifeq ($(COMPILER),ido)
  # Have CC_CHECK pretend to be a MIPS compiler
  MIPS_BUILTIN_DEFS := -D_MIPS_ISA_MIPS2=2 -D_MIPS_ISA=_MIPS_ISA_MIPS2 -D_ABIO32=1 -D_MIPS_SIM=_ABIO32 -D_MIPS_SZINT=32 -D_MIPS_SZLONG=32 -D_MIPS_SZPTR=32
  CC_CHECK  = gcc -fno-builtin -fsyntax-only -funsigned-char -std=gnu90 -D_LANGUAGE_C -DNON_MATCHING $(MIPS_BUILTIN_DEFS) $(INC) $(CHECK_WARNINGS)
  ifeq ($(shell getconf LONG_BIT), 32)
    # Work around memory allocation bug in QEMU
    export QEMU_GUEST_BASE := 1
  else
    # Ensure that gcc (warning check) treats the code as 32-bit
    CC_CHECK += -m32
  endif
else
  CC_CHECK  = @:
endif

#### Files ####

# ROM image
ROM := zelda_ocarina_mq_dbg.z64
ELF := $(ROM:.z64=.elf)
# description of ROM segments
SPEC := spec

ifeq ($(COMPILER),ido)
SRC_DIRS := $(shell find src -type d -not -path src/gcc_fix)
else
SRC_DIRS := $(shell find src -type d)
endif

ASM_DIRS := $(shell find asm -type d -not -path "asm/non_matchings*") $(shell find data -type d)
<<<<<<< HEAD
ASSET_BIN_DIRS := $(shell find assets/* -type d -not -path "assets/xml*" -not -path "assets/samples*" -not -path "assets/sequences*" -not -path "assets/soundfonts*")
MUSIC_BIN_DIR  := assets/sequences
=======
ASSET_BIN_DIRS := $(shell find assets/* -type d -not -path "assets/xml*" -not -path "assets/text")
>>>>>>> d4b6b31b
ASSET_FILES_XML := $(foreach dir,$(ASSET_BIN_DIRS),$(wildcard $(dir)/*.xml))
ASSET_FILES_BIN := $(foreach dir,$(ASSET_BIN_DIRS),$(wildcard $(dir)/*.bin))
ASSET_FILES_OUT := $(foreach f,$(ASSET_FILES_XML:.xml=.c),$f) \
				   $(foreach f,$(ASSET_FILES_BIN:.bin=.bin.inc.c),build/$f) \
				   $(foreach f,$(wildcard assets/text/*.c),build/$(f:.c=.o))

# source files
#MUS_FILES     := $(foreach dir,$(SRC_DIRS) $(MUSIC_BIN_DIR),$(wildcard $(dir)/*.mus))
C_FILES       := $(foreach dir,$(SRC_DIRS) $(ASSET_BIN_DIRS),$(wildcard $(dir)/*.c))
S_FILES       := $(foreach dir,$(ASM_DIRS),$(wildcard $(dir)/*.s))
O_FILES       := $(foreach f,$(S_FILES:.s=.o),build/$f) \
                 $(foreach f,$(C_FILES:.c=.o),build/$f) \
				 $(foreach f,$(MUS_FILES:.mus=.o),build/$f) \
                 $(foreach f,$(wildcard baserom/*),build/$f.o)

OVL_RELOC_FILES := $(shell $(CPP) $(CPPFLAGS) $(SPEC) | grep -o '[^"]*_reloc.o' )

# Automatic dependency files
# (Only asm_processor dependencies and reloc dependencies are handled for now)
DEP_FILES := $(O_FILES:.o=.asmproc.d) $(OVL_RELOC_FILES:.o=.d)


TEXTURE_FILES_PNG := $(foreach dir,$(ASSET_BIN_DIRS),$(wildcard $(dir)/*.png))
TEXTURE_FILES_JPG := $(foreach dir,$(ASSET_BIN_DIRS),$(wildcard $(dir)/*.jpg))
TEXTURE_FILES_OUT := $(foreach f,$(TEXTURE_FILES_PNG:.png=.inc.c),build/$f) \
					 $(foreach f,$(TEXTURE_FILES_JPG:.jpg=.jpg.inc.c),build/$f) \

# create build directories
$(shell mkdir -p build/baserom build/assets/text $(foreach dir,$(SRC_DIRS) $(ASM_DIRS) $(ASSET_BIN_DIRS),build/$(dir)))

ifeq ($(COMPILER),ido)
build/src/code/fault.o: CFLAGS += -trapuv
build/src/code/fault.o: OPTFLAGS := -O2 -g3
build/src/code/fault_drawer.o: CFLAGS += -trapuv
build/src/code/fault_drawer.o: OPTFLAGS := -O2 -g3
build/src/code/ucode_disas.o: OPTFLAGS := -O2 -g3
build/src/code/fmodf.o: OPTFLAGS := -g
build/src/code/__osMemset.o: OPTFLAGS := -g
build/src/code/__osMemmove.o: OPTFLAGS := -g

build/src/libultra/libc/absf.o: OPTFLAGS := -O2 -g3
build/src/libultra/libc/sqrt.o: OPTFLAGS := -O2 -g3
build/src/libultra/libc/ll.o: OPTFLAGS := -O1
build/src/libultra/libc/ll.o: MIPS_VERSION := -mips3 -32
build/src/libultra/libc/llcvt.o: OPTFLAGS := -O1
build/src/libultra/libc/llcvt.o: MIPS_VERSION := -mips3 -32

build/src/libultra/os/%.o: OPTFLAGS := -O1
build/src/libultra/io/%.o: OPTFLAGS := -O2
build/src/libultra/libc/%.o: OPTFLAGS := -O2
build/src/libultra/rmon/%.o: OPTFLAGS := -O2
build/src/libultra/gu/%.o: OPTFLAGS := -O2

build/assets/misc/z_select_static/%.o: CFLAGS += -DF3DEX_GBI

build/src/libultra/gu/%.o: CC := $(CC_OLD)
build/src/libultra/io/%.o: CC := $(CC_OLD)
build/src/libultra/libc/%.o: CC := $(CC_OLD)
build/src/libultra/os/%.o: CC := $(CC_OLD)
build/src/libultra/rmon/%.o: CC := $(CC_OLD)

build/src/code/jpegutils.o: CC := $(CC_OLD)
build/src/code/jpegdecoder.o: CC := $(CC_OLD)

build/src/boot/%.o: CC := python3 tools/asm_processor/build.py $(CC) -- $(AS) $(ASFLAGS) --
build/src/code/%.o: CC := python3 tools/asm_processor/build.py $(CC) -- $(AS) $(ASFLAGS) --
build/src/overlays/%.o: CC := python3 tools/asm_processor/build.py $(CC) -- $(AS) $(ASFLAGS) --

build/assets/%.o: CC := python3 tools/asm_processor/build.py $(CC) -- $(AS) $(ASFLAGS) --
else
build/src/libultra/libc/ll.o: OPTFLAGS := -Ofast
build/src/%.o: CC := $(CC) -fexec-charset=euc-jp
endif

#### Main Targets ###

all: $(ROM)
ifeq ($(COMPARE),1)
	@md5sum $(ROM)
	@md5sum -c checksum.md5
endif

<<<<<<< HEAD
$(ROM): $(ELF)
	$(ELF2ROM) -cic 6105 $< $@

$(ELF): $(TEXTURE_FILES_OUT) $(ASSET_FILES_OUT) $(O_FILES) build/ldscript.txt build/undefined_syms.txt
	$(LD) -T build/undefined_syms.txt -T build/ldscript.txt --no-check-sections --accept-unknown-input-arch --emit-relocs -Map build/z64.map -o $@

build/ldscript.txt: $(SPEC)
	python3 tools/assemble_sound.py assets/soundfonts build/assets build/include assets/samples --build-bank
	python3 tools/assemble_sequences.py src/audio assets/sequences build/include build
	$(CPP) $(CPPFLAGS) $< > build/spec
	$(MKLDSCRIPT) build/spec $@

build/undefined_syms.txt: undefined_syms.txt
	$(CPP) $(CPPFLAGS) $< > build/undefined_syms.txt

=======
>>>>>>> d4b6b31b
clean:
	$(RM) -r $(ROM) $(ELF) build

assetclean:
	$(RM) -r $(ASSET_BIN_DIRS)
	$(RM) -r assets/text/*.h
	$(RM) -r build/assets
	$(RM) -r .extracted-assets.json

distclean: clean assetclean
	$(RM) -r baserom/
	$(MAKE) -C tools distclean

setup:
	$(MAKE) -C tools
	python3 fixbaserom.py
	python3 extract_baserom.py
<<<<<<< HEAD
	python3 extract_assets.py
	python3 tools/disassemble_sound.py MQDebug baserom/code baserom/Audiotable baserom/Audiobank assets/xml assets/samples assets/soundfonts
	python3 tools/disassemble_sequences.py MQDebug baserom/code baserom/Audioseq assets/xml/sequences/Sequences.xml build/include include/sequence.inc assets/sequences
=======
	python3 extract_assets.py -j$(N_THREADS)
>>>>>>> d4b6b31b

test: $(ROM)
	$(EMULATOR) $(EMU_FLAGS) $<


.PHONY: all clean setup test distclean assetclean

#### Various Recipes ####

$(ROM): $(ELF)
	$(ELF2ROM) -cic 6105 $< $@

$(ELF): $(TEXTURE_FILES_OUT) $(ASSET_FILES_OUT) $(O_FILES) $(OVL_RELOC_FILES) build/ldscript.txt build/undefined_syms.txt
	$(LD) -T build/undefined_syms.txt -T build/ldscript.txt --no-check-sections --accept-unknown-input-arch --emit-relocs -Map build/z64.map -o $@

## Order-only prerequisites 
# These ensure e.g. the O_FILES are built before the OVL_RELOC_FILES.
# The intermediate phony targets avoid quadratically-many dependencies between the targets and prerequisites.

o_files: $(O_FILES)
$(OVL_RELOC_FILES): | o_files

asset_files: $(TEXTURE_FILES_OUT) $(ASSET_FILES_OUT)
$(O_FILES): | asset_files

.PHONY: o_files asset_files

build/$(SPEC): $(SPEC)
	$(CPP) $(CPPFLAGS) $< > $@

build/ldscript.txt: build/$(SPEC)
	$(MKLDSCRIPT) $< $@

build/undefined_syms.txt: undefined_syms.txt
	$(CPP) $(CPPFLAGS) $< > $@

build/baserom/%.o: baserom/%
	$(OBJCOPY) -I binary -O elf32-big $< $@

build/asm/%.o: asm/%.s
	$(CPP) $(CPPFLAGS) -Iinclude $< | $(AS) $(ASFLAGS) -o $@

build/data/%.o: data/%.s
	$(AS) $(ASFLAGS) $< -o $@

build/assets/text/%.enc.h: assets/text/%.h assets/text/charmap.txt
	python3 tools/msgenc.py assets/text/charmap.txt $< $@

build/assets/text/fra_message_data_static.o: build/assets/text/message_data.enc.h
build/assets/text/ger_message_data_static.o: build/assets/text/message_data.enc.h
build/assets/text/nes_message_data_static.o: build/assets/text/message_data.enc.h
build/assets/text/staff_message_data_static.o: build/assets/text/message_data_staff.enc.h

build/assets/%.o: assets/%.c
	$(CC) -c $(CFLAGS) $(MIPS_VERSION) $(OPTFLAGS) -o $@ $<
	$(OBJCOPY) -O binary $@ $@.bin

build/dmadata_table_spec.h: build/$(SPEC)
	$(MKDMADATA) $< $@

build/src/boot/z_std_dma.o: build/dmadata_table_spec.h
build/src/dmadata/dmadata.o: build/dmadata_table_spec.h

build/src/%.o: src/%.c
	$(CC) -c $(CFLAGS) $(MIPS_VERSION) $(OPTFLAGS) -o $@ $<
	$(CC_CHECK) $<
	@$(OBJDUMP) -d $@ > $(@:.o=.s)

build/src/libultra/libc/ll.o: src/libultra/libc/ll.c
	$(CC) -c $(CFLAGS) $(MIPS_VERSION) $(OPTFLAGS) -o $@ $<
	$(CC_CHECK) $<
	python3 tools/set_o32abi_bit.py $@
	@$(OBJDUMP) -d $@ > $(@:.o=.s)

build/src/libultra/libc/llcvt.o: src/libultra/libc/llcvt.c
	$(CC) -c $(CFLAGS) $(MIPS_VERSION) $(OPTFLAGS) -o $@ $<
	$(CC_CHECK) $<
	python3 tools/set_o32abi_bit.py $@
	@$(OBJDUMP) -d $@ > $(@:.o=.s)

build/src/overlays/%_reloc.o: build/$(SPEC)
	$(FADO) $$(tools/reloc_prereq $< $(notdir $*)) -n $(notdir $*) -o $(@:.o=.s) -M $(@:.o=.d)
	$(AS) $(ASFLAGS) $(@:.o=.s) -o $@

build/%.inc.c: %.png
	$(ZAPD) btex -eh -tt $(subst .,,$(suffix $*)) -i $< -o $@

build/assets/%.bin.inc.c: assets/%.bin
	$(ZAPD) bblb -eh -i $< -o $@

build/assets/%.jpg.inc.c: assets/%.jpg
	$(ZAPD) bren -eh -i $< -o $@

-include $(DEP_FILES)<|MERGE_RESOLUTION|>--- conflicted
+++ resolved
@@ -157,12 +157,8 @@
 endif
 
 ASM_DIRS := $(shell find asm -type d -not -path "asm/non_matchings*") $(shell find data -type d)
-<<<<<<< HEAD
-ASSET_BIN_DIRS := $(shell find assets/* -type d -not -path "assets/xml*" -not -path "assets/samples*" -not -path "assets/sequences*" -not -path "assets/soundfonts*")
+ASSET_BIN_DIRS := $(shell find assets/* -type d -not -path "assets/xml*" -not -path "assets/text" -not -path "assets/samples*" -not -path "assets/sequences*" -not -path "assets/soundfonts*")
 MUSIC_BIN_DIR  := assets/sequences
-=======
-ASSET_BIN_DIRS := $(shell find assets/* -type d -not -path "assets/xml*" -not -path "assets/text")
->>>>>>> d4b6b31b
 ASSET_FILES_XML := $(foreach dir,$(ASSET_BIN_DIRS),$(wildcard $(dir)/*.xml))
 ASSET_FILES_BIN := $(foreach dir,$(ASSET_BIN_DIRS),$(wildcard $(dir)/*.bin))
 ASSET_FILES_OUT := $(foreach f,$(ASSET_FILES_XML:.xml=.c),$f) \
@@ -245,24 +241,6 @@
 	@md5sum -c checksum.md5
 endif
 
-<<<<<<< HEAD
-$(ROM): $(ELF)
-	$(ELF2ROM) -cic 6105 $< $@
-
-$(ELF): $(TEXTURE_FILES_OUT) $(ASSET_FILES_OUT) $(O_FILES) build/ldscript.txt build/undefined_syms.txt
-	$(LD) -T build/undefined_syms.txt -T build/ldscript.txt --no-check-sections --accept-unknown-input-arch --emit-relocs -Map build/z64.map -o $@
-
-build/ldscript.txt: $(SPEC)
-	python3 tools/assemble_sound.py assets/soundfonts build/assets build/include assets/samples --build-bank
-	python3 tools/assemble_sequences.py src/audio assets/sequences build/include build
-	$(CPP) $(CPPFLAGS) $< > build/spec
-	$(MKLDSCRIPT) build/spec $@
-
-build/undefined_syms.txt: undefined_syms.txt
-	$(CPP) $(CPPFLAGS) $< > build/undefined_syms.txt
-
-=======
->>>>>>> d4b6b31b
 clean:
 	$(RM) -r $(ROM) $(ELF) build
 
@@ -280,13 +258,9 @@
 	$(MAKE) -C tools
 	python3 fixbaserom.py
 	python3 extract_baserom.py
-<<<<<<< HEAD
-	python3 extract_assets.py
+	python3 extract_assets.py -j$(N_THREADS)
 	python3 tools/disassemble_sound.py MQDebug baserom/code baserom/Audiotable baserom/Audiobank assets/xml assets/samples assets/soundfonts
 	python3 tools/disassemble_sequences.py MQDebug baserom/code baserom/Audioseq assets/xml/sequences/Sequences.xml build/include include/sequence.inc assets/sequences
-=======
-	python3 extract_assets.py -j$(N_THREADS)
->>>>>>> d4b6b31b
 
 test: $(ROM)
 	$(EMULATOR) $(EMU_FLAGS) $<
@@ -318,6 +292,8 @@
 	$(CPP) $(CPPFLAGS) $< > $@
 
 build/ldscript.txt: build/$(SPEC)
+	python3 tools/assemble_sound.py assets/soundfonts build/assets build/include assets/samples --build-bank
+	python3 tools/assemble_sequences.py src/audio assets/sequences build/include build
 	$(MKLDSCRIPT) $< $@
 
 build/undefined_syms.txt: undefined_syms.txt
