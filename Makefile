MAKEFLAGS += --no-builtin-rules

# Ensure the build fails if a piped command fails
SHELL = /bin/bash
.SHELLFLAGS = -o pipefail -c

# Build options can either be changed by modifying the makefile, or by building with 'make SETTING=value'

# If COMPARE is 1, check the output md5sum after building
COMPARE ?= 1
# If NON_MATCHING is 1, define the NON_MATCHING C flag when building
NON_MATCHING ?= 0
# If ORIG_COMPILER is 1, compile with QEMU_IRIX and the original compiler
ORIG_COMPILER ?= 0
# If COMPILER is "gcc", compile with GCC instead of IDO.
COMPILER ?= ido

CFLAGS ?=
CPPFLAGS ?=

# ORIG_COMPILER cannot be combined with a non-IDO compiler. Check for this case and error out if found.
ifneq ($(COMPILER),ido)
  ifeq ($(ORIG_COMPILER),1)
    $(error ORIG_COMPILER can only be used with the IDO compiler. Please check your Makefile variables and try again)
  endif
endif

ifeq ($(COMPILER),gcc)
  CFLAGS += -DCOMPILER_GCC
  CPPFLAGS += -DCOMPILER_GCC
  NON_MATCHING := 1
endif

# Set prefix to mips binutils binaries (mips-linux-gnu-ld => 'mips-linux-gnu-') - Change at your own risk!
# In nearly all cases, not having 'mips-linux-gnu-*' binaries on the PATH is indicative of missing dependencies
MIPS_BINUTILS_PREFIX ?= mips-linux-gnu-

ifeq ($(NON_MATCHING),1)
  CFLAGS += -DNON_MATCHING -DAVOID_UB
  CPPFLAGS += -DNON_MATCHING -DAVOID_UB
  COMPARE := 0
endif

PROJECT_DIR := $(dir $(realpath $(firstword $(MAKEFILE_LIST))))

MAKE = make
<<<<<<< HEAD
CPPFLAGS += -P -fno-dollars-in-identifiers
=======
CPPFLAGS += -fno-dollars-in-identifiers -P
>>>>>>> 912b9168

ifeq ($(OS),Windows_NT)
    DETECTED_OS=windows
else
    UNAME_S := $(shell uname -s)
    ifeq ($(UNAME_S),Linux)
        DETECTED_OS=linux
    endif
    ifeq ($(UNAME_S),Darwin)
        DETECTED_OS=macos
        MAKE=gmake
        CPPFLAGS += -xc++
    endif
endif

N_THREADS ?= $(shell nproc)

#### Tools ####
ifneq ($(shell type $(MIPS_BINUTILS_PREFIX)ld >/dev/null 2>/dev/null; echo $$?), 0)
  $(error Please install or build $(MIPS_BINUTILS_PREFIX))
endif

# Detect compiler and set variables appropriately.
ifeq ($(COMPILER),gcc)
  CC       := $(MIPS_BINUTILS_PREFIX)gcc
else 
ifeq ($(COMPILER),ido)
  CC       := tools/ido_recomp/$(DETECTED_OS)/7.1/cc
  CC_OLD   := tools/ido_recomp/$(DETECTED_OS)/5.3/cc
else
$(error Unsupported compiler. Please use either ido or gcc as the COMPILER variable.)
endif
endif

# if ORIG_COMPILER is 1, check that either QEMU_IRIX is set or qemu-irix package installed
ifeq ($(ORIG_COMPILER),1)
  ifndef QEMU_IRIX
    QEMU_IRIX := $(shell which qemu-irix)
    ifeq (, $(QEMU_IRIX))
      $(error Please install qemu-irix package or set QEMU_IRIX env var to the full qemu-irix binary path)
    endif
  endif
  CC        = $(QEMU_IRIX) -L tools/ido7.1_compiler tools/ido7.1_compiler/usr/bin/cc
  CC_OLD    = $(QEMU_IRIX) -L tools/ido5.3_compiler tools/ido5.3_compiler/usr/bin/cc
endif

AS         := $(MIPS_BINUTILS_PREFIX)as
LD         := $(MIPS_BINUTILS_PREFIX)ld
OBJCOPY    := $(MIPS_BINUTILS_PREFIX)objcopy
OBJDUMP    := $(MIPS_BINUTILS_PREFIX)objdump
EMULATOR = mupen64plus
EMU_FLAGS = --noosd

INC        := -Iinclude -Isrc -Iassets -Ibuild -I.

# Check code syntax with host compiler
CHECK_WARNINGS := -Wall -Wextra -Wno-format-security -Wno-unknown-pragmas -Wno-unused-parameter -Wno-unused-variable -Wno-missing-braces -Wno-int-conversion

CPP        := cpp
MKLDSCRIPT := tools/mkldscript
MKDMADATA  := tools/mkdmadata
ELF2ROM    := tools/elf2rom
ZAPD       := tools/ZAPD/ZAPD.out
FADO       := tools/fado/fado.elf

ifeq ($(COMPILER),gcc)
  OPTFLAGS := -Os -ffast-math -fno-unsafe-math-optimizations
else
  OPTFLAGS := -O2
endif

ASFLAGS := -march=vr4300 -32 -no-pad-sections -Iinclude

ifeq ($(COMPILER),gcc)
  CFLAGS += -G 0 -nostdinc $(INC) -march=vr4300 -mfix4300 -mabi=32 -mno-abicalls -mdivide-breaks -fno-zero-initialized-in-bss -fno-toplevel-reorder -ffreestanding -fno-common -fno-merge-constants -mno-explicit-relocs -mno-split-addresses $(CHECK_WARNINGS) -funsigned-char
  MIPS_VERSION := -mips3
else 
  # we support Microsoft extensions such as anonymous structs, which the compiler does support but warns for their usage. Surpress the warnings with -woff.
  CFLAGS += -G 0 -non_shared -Xfullwarn -Xcpluscomm $(INC) -Wab,-r4300_mul -woff 649,838,712 
  MIPS_VERSION := -mips2
endif

ifeq ($(COMPILER),ido)
  # Have CC_CHECK pretend to be a MIPS compiler
  MIPS_BUILTIN_DEFS := -D_MIPS_ISA_MIPS2=2 -D_MIPS_ISA=_MIPS_ISA_MIPS2 -D_ABIO32=1 -D_MIPS_SIM=_ABIO32 -D_MIPS_SZINT=32 -D_MIPS_SZLONG=32 -D_MIPS_SZPTR=32
  CC_CHECK  = gcc -fno-builtin -fsyntax-only -funsigned-char -std=gnu90 -D_LANGUAGE_C -DNON_MATCHING $(MIPS_BUILTIN_DEFS) $(INC) $(CHECK_WARNINGS)
  ifeq ($(shell getconf LONG_BIT), 32)
    # Work around memory allocation bug in QEMU
    export QEMU_GUEST_BASE := 1
  else
    # Ensure that gcc (warning check) treats the code as 32-bit
    CC_CHECK += -m32
  endif
else
  CC_CHECK  = @:
endif

#### Files ####

# ROM image
ROM := zelda_ocarina_mq_dbg.z64
ELF := $(ROM:.z64=.elf)
# description of ROM segments
SPEC := spec

ifeq ($(COMPILER),ido)
SRC_DIRS := $(shell find src -type d -not -path src/gcc_fix)
else
SRC_DIRS := $(shell find src -type d)
endif

ASM_DIRS := $(shell find asm -type d -not -path "asm/non_matchings*") $(shell find data -type d)
ASSET_BIN_DIRS := $(shell find assets/* -type d -not -path "assets/xml*" -not -path "assets/text")
ASSET_FILES_XML := $(foreach dir,$(ASSET_BIN_DIRS),$(wildcard $(dir)/*.xml))
ASSET_FILES_BIN := $(foreach dir,$(ASSET_BIN_DIRS),$(wildcard $(dir)/*.bin))
ASSET_FILES_OUT := $(foreach f,$(ASSET_FILES_XML:.xml=.c),$f) \
				   $(foreach f,$(ASSET_FILES_BIN:.bin=.bin.inc.c),build/$f) \
				   $(foreach f,$(wildcard assets/text/*.c),build/$(f:.c=.o))

# source files
C_FILES       := $(foreach dir,$(SRC_DIRS) $(ASSET_BIN_DIRS),$(wildcard $(dir)/*.c))
S_FILES       := $(foreach dir,$(ASM_DIRS),$(wildcard $(dir)/*.s))
O_FILES       := $(foreach f,$(S_FILES:.s=.o),build/$f) \
                 $(foreach f,$(C_FILES:.c=.o),build/$f) \
                 $(foreach f,$(wildcard baserom/*),build/$f.o)

OVL_RELOC_FILES := $(shell $(CPP) $(CPPFLAGS) $(SPEC) | grep -o '[^"]*_reloc.o' )

# Automatic dependency files
# (Only asm_processor dependencies and reloc dependencies are handled for now)
DEP_FILES := $(O_FILES:.o=.asmproc.d) $(OVL_RELOC_FILES:.o=.d)


TEXTURE_FILES_PNG := $(foreach dir,$(ASSET_BIN_DIRS),$(wildcard $(dir)/*.png))
TEXTURE_FILES_JPG := $(foreach dir,$(ASSET_BIN_DIRS),$(wildcard $(dir)/*.jpg))
TEXTURE_FILES_OUT := $(foreach f,$(TEXTURE_FILES_PNG:.png=.inc.c),build/$f) \
					 $(foreach f,$(TEXTURE_FILES_JPG:.jpg=.jpg.inc.c),build/$f) \

# create build directories
$(shell mkdir -p build/baserom build/assets/text $(foreach dir,$(SRC_DIRS) $(ASM_DIRS) $(ASSET_BIN_DIRS),build/$(dir)))

ifeq ($(COMPILER),ido)
build/src/code/fault.o: CFLAGS += -trapuv
build/src/code/fault.o: OPTFLAGS := -O2 -g3
build/src/code/fault_drawer.o: CFLAGS += -trapuv
build/src/code/fault_drawer.o: OPTFLAGS := -O2 -g3
build/src/code/ucode_disas.o: OPTFLAGS := -O2 -g3
build/src/code/fmodf.o: OPTFLAGS := -g
build/src/code/__osMemset.o: OPTFLAGS := -g
build/src/code/__osMemmove.o: OPTFLAGS := -g

build/src/libultra/libc/absf.o: OPTFLAGS := -O2 -g3
build/src/libultra/libc/sqrt.o: OPTFLAGS := -O2 -g3
build/src/libultra/libc/ll.o: OPTFLAGS := -O1
build/src/libultra/libc/ll.o: MIPS_VERSION := -mips3 -32
build/src/libultra/libc/llcvt.o: OPTFLAGS := -O1
build/src/libultra/libc/llcvt.o: MIPS_VERSION := -mips3 -32

build/src/libultra/os/%.o: OPTFLAGS := -O1
build/src/libultra/io/%.o: OPTFLAGS := -O2
build/src/libultra/libc/%.o: OPTFLAGS := -O2
build/src/libultra/rmon/%.o: OPTFLAGS := -O2
build/src/libultra/gu/%.o: OPTFLAGS := -O2

build/assets/misc/z_select_static/%.o: CFLAGS += -DF3DEX_GBI

build/src/libultra/gu/%.o: CC := $(CC_OLD)
build/src/libultra/io/%.o: CC := $(CC_OLD)
build/src/libultra/libc/%.o: CC := $(CC_OLD)
build/src/libultra/os/%.o: CC := $(CC_OLD)
build/src/libultra/rmon/%.o: CC := $(CC_OLD)

build/src/code/jpegutils.o: CC := $(CC_OLD)
build/src/code/jpegdecoder.o: CC := $(CC_OLD)

build/src/boot/%.o: CC := python3 tools/asm_processor/build.py $(CC) -- $(AS) $(ASFLAGS) --
build/src/code/%.o: CC := python3 tools/asm_processor/build.py $(CC) -- $(AS) $(ASFLAGS) --
build/src/overlays/%.o: CC := python3 tools/asm_processor/build.py $(CC) -- $(AS) $(ASFLAGS) --

build/assets/%.o: CC := python3 tools/asm_processor/build.py $(CC) -- $(AS) $(ASFLAGS) --
else
build/src/libultra/libc/ll.o: OPTFLAGS := -Ofast
build/src/%.o: CC := $(CC) -fexec-charset=euc-jp
endif

#### Main Targets ###

all: $(ROM)
ifeq ($(COMPARE),1)
	@md5sum $(ROM)
	@md5sum -c checksum.md5
endif

clean:
	$(RM) -r $(ROM) $(ELF) build

assetclean:
	$(RM) -r $(ASSET_BIN_DIRS)
	$(RM) -r assets/text/*.h
	$(RM) -r build/assets
	$(RM) -r .extracted-assets.json

distclean: clean assetclean
	$(RM) -r baserom/
	$(MAKE) -C tools distclean

setup:
	$(MAKE) -C tools
	python3 fixbaserom.py
	python3 extract_baserom.py
	python3 extract_assets.py -j$(N_THREADS)

test: $(ROM)
	$(EMULATOR) $(EMU_FLAGS) $<


.PHONY: all clean setup test distclean assetclean

#### Various Recipes ####

$(ROM): $(ELF)
	$(ELF2ROM) -cic 6105 $< $@

$(ELF): $(TEXTURE_FILES_OUT) $(ASSET_FILES_OUT) $(O_FILES) $(OVL_RELOC_FILES) build/ldscript.txt build/undefined_syms.txt
	$(LD) -T build/undefined_syms.txt -T build/ldscript.txt --no-check-sections --accept-unknown-input-arch --emit-relocs -Map build/z64.map -o $@

## Order-only prerequisites 
# These ensure e.g. the O_FILES are built before the OVL_RELOC_FILES.
# The intermediate phony targets avoid quadratically-many dependencies between the targets and prerequisites.

o_files: $(O_FILES)
$(OVL_RELOC_FILES): | o_files

asset_files: $(TEXTURE_FILES_OUT) $(ASSET_FILES_OUT)
$(O_FILES): | asset_files

.PHONY: o_files asset_files

build/$(SPEC): $(SPEC)
	$(CPP) $(CPPFLAGS) $< > $@

build/ldscript.txt: build/$(SPEC)
	$(MKLDSCRIPT) $< $@

build/undefined_syms.txt: undefined_syms.txt
	$(CPP) $(CPPFLAGS) $< > $@

build/baserom/%.o: baserom/%
	$(OBJCOPY) -I binary -O elf32-big $< $@

build/asm/%.o: asm/%.s
	$(CPP) $(CPPFLAGS) -Iinclude $< | $(AS) $(ASFLAGS) -o $@

build/data/%.o: data/%.s
	$(AS) $(ASFLAGS) $< -o $@

build/assets/text/%.enc.h: assets/text/%.h assets/text/charmap.txt
	python3 tools/msgenc.py assets/text/charmap.txt $< $@

build/assets/text/fra_message_data_static.o: build/assets/text/message_data.enc.h
build/assets/text/ger_message_data_static.o: build/assets/text/message_data.enc.h
build/assets/text/nes_message_data_static.o: build/assets/text/message_data.enc.h
build/assets/text/staff_message_data_static.o: build/assets/text/message_data_staff.enc.h

build/assets/%.o: assets/%.c
	$(CC) -c $(CFLAGS) $(MIPS_VERSION) $(OPTFLAGS) -o $@ $<
	$(OBJCOPY) -O binary $@ $@.bin

build/dmadata_table_spec.h: build/$(SPEC)
	$(MKDMADATA) $< $@

build/src/boot/z_std_dma.o: build/dmadata_table_spec.h
build/src/dmadata/dmadata.o: build/dmadata_table_spec.h

build/src/%.o: src/%.c
	$(CC) -c $(CFLAGS) $(MIPS_VERSION) $(OPTFLAGS) -o $@ $<
	$(CC_CHECK) $<
	@$(OBJDUMP) -d $@ > $(@:.o=.s)

build/src/libultra/libc/ll.o: src/libultra/libc/ll.c
	$(CC) -c $(CFLAGS) $(MIPS_VERSION) $(OPTFLAGS) -o $@ $<
	$(CC_CHECK) $<
	python3 tools/set_o32abi_bit.py $@
	@$(OBJDUMP) -d $@ > $(@:.o=.s)

build/src/libultra/libc/llcvt.o: src/libultra/libc/llcvt.c
	$(CC) -c $(CFLAGS) $(MIPS_VERSION) $(OPTFLAGS) -o $@ $<
	$(CC_CHECK) $<
	python3 tools/set_o32abi_bit.py $@
	@$(OBJDUMP) -d $@ > $(@:.o=.s)

build/src/overlays/%_reloc.o: build/$(SPEC)
	$(FADO) $$(tools/reloc_prereq $< $(notdir $*)) -n $(notdir $*) -o $(@:.o=.s) -M $(@:.o=.d)
	$(AS) $(ASFLAGS) $(@:.o=.s) -o $@

build/%.inc.c: %.png
	$(ZAPD) btex -eh -tt $(subst .,,$(suffix $*)) -i $< -o $@

build/assets/%.bin.inc.c: assets/%.bin
	$(ZAPD) bblb -eh -i $< -o $@

build/assets/%.jpg.inc.c: assets/%.jpg
	$(ZAPD) bren -eh -i $< -o $@

-include $(DEP_FILES)<|MERGE_RESOLUTION|>--- conflicted
+++ resolved
@@ -44,11 +44,7 @@
 PROJECT_DIR := $(dir $(realpath $(firstword $(MAKEFILE_LIST))))
 
 MAKE = make
-<<<<<<< HEAD
-CPPFLAGS += -P -fno-dollars-in-identifiers
-=======
 CPPFLAGS += -fno-dollars-in-identifiers -P
->>>>>>> 912b9168
 
 ifeq ($(OS),Windows_NT)
     DETECTED_OS=windows
