MAKEFLAGS += --no-builtin-rules

# Ensure the build fails if a piped command fails
SHELL = /bin/bash
.SHELLFLAGS = -o pipefail -c

# Build options can either be changed by modifying the makefile, or by building with 'make SETTING=value'

# If COMPARE is 1, check the output md5sum after building
COMPARE ?= 1
# If NON_MATCHING is 1, define the NON_MATCHING C flag when building
NON_MATCHING ?= 0
# If ORIG_COMPILER is 1, compile with QEMU_IRIX and the original compiler
ORIG_COMPILER ?= 0
# If COMPILER is "gcc", compile with GCC instead of IDO.
COMPILER ?= ido

CFLAGS ?=
CPPFLAGS ?=

# ORIG_COMPILER cannot be combined with a non-IDO compiler. Check for this case and error out if found.
ifneq ($(COMPILER),ido)
  ifeq ($(ORIG_COMPILER),1)
    $(error ORIG_COMPILER can only be used with the IDO compiler. Please check your Makefile variables and try again)
  endif
endif

ifeq ($(COMPILER),gcc)
  CFLAGS += -DCOMPILER_GCC
  CPPFLAGS += -DCOMPILER_GCC
  NON_MATCHING := 1
endif

# Set prefix to mips binutils binaries (mips-linux-gnu-ld => 'mips-linux-gnu-') - Change at your own risk!
# In nearly all cases, not having 'mips-linux-gnu-*' binaries on the PATH is indicative of missing dependencies
MIPS_BINUTILS_PREFIX ?= mips-linux-gnu-

ifeq ($(NON_MATCHING),1)
  CFLAGS += -DNON_MATCHING
  CPPFLAGS += -DNON_MATCHING
  COMPARE := 0
endif

PROJECT_DIR := $(dir $(realpath $(firstword $(MAKEFILE_LIST))))

MAKE = make
CPPFLAGS += -P

ifeq ($(OS),Windows_NT)
    DETECTED_OS=windows
else
    UNAME_S := $(shell uname -s)
    ifeq ($(UNAME_S),Linux)
        DETECTED_OS=linux
    endif
    ifeq ($(UNAME_S),Darwin)
        DETECTED_OS=macos
        MAKE=gmake
        CPPFLAGS += -xc++
    endif
endif

N_THREADS ?= $(shell nproc)

#### Tools ####
ifneq ($(shell type $(MIPS_BINUTILS_PREFIX)ld >/dev/null 2>/dev/null; echo $$?), 0)
  $(error Please install or build $(MIPS_BINUTILS_PREFIX))
endif

# Detect compiler and set variables appropriately.
ifeq ($(COMPILER),gcc)
  CC       := $(MIPS_BINUTILS_PREFIX)gcc
else 
ifeq ($(COMPILER),ido)
  CC       := tools/ido_recomp/$(DETECTED_OS)/7.1/cc
  CC_OLD   := tools/ido_recomp/$(DETECTED_OS)/5.3/cc
else
$(error Unsupported compiler. Please use either ido or gcc as the COMPILER variable.)
endif
endif

# if ORIG_COMPILER is 1, check that either QEMU_IRIX is set or qemu-irix package installed
ifeq ($(ORIG_COMPILER),1)
  ifndef QEMU_IRIX
    QEMU_IRIX := $(shell which qemu-irix)
    ifeq (, $(QEMU_IRIX))
      $(error Please install qemu-irix package or set QEMU_IRIX env var to the full qemu-irix binary path)
    endif
  endif
  CC        = $(QEMU_IRIX) -L tools/ido7.1_compiler tools/ido7.1_compiler/usr/bin/cc
  CC_OLD    = $(QEMU_IRIX) -L tools/ido5.3_compiler tools/ido5.3_compiler/usr/bin/cc
endif

AS         := $(MIPS_BINUTILS_PREFIX)as
LD         := $(MIPS_BINUTILS_PREFIX)ld
OBJCOPY    := $(MIPS_BINUTILS_PREFIX)objcopy
OBJDUMP    := $(MIPS_BINUTILS_PREFIX)objdump
EMULATOR = mupen64plus
EMU_FLAGS = --noosd

INC        := -Iinclude -Isrc -Iassets -Ibuild -I.

# Check code syntax with host compiler
CHECK_WARNINGS := -Wall -Wextra -Wno-format-security -Wno-unknown-pragmas -Wno-unused-parameter -Wno-unused-variable -Wno-missing-braces -Wno-int-conversion

CPP        := cpp
MKLDSCRIPT := tools/mkldscript
MKDMADATA  := tools/mkdmadata
ELF2ROM    := tools/elf2rom
ZAPD       := tools/ZAPD/ZAPD.out
FADO       := tools/fado/fado.elf

ifeq ($(COMPILER),gcc)
  OPTFLAGS := -Os -ffast-math -fno-unsafe-math-optimizations
else
  OPTFLAGS := -O2
endif

<<<<<<< HEAD
OPTFLAGS := -O2
ASFLAGS := -march=vr4300 -32 -I include
MIPS_VERSION := -mips2
=======
ASFLAGS := -march=vr4300 -32 -Iinclude
>>>>>>> 362bc5e6

ifeq ($(COMPILER),gcc)
  CFLAGS += -G 0 -nostdinc $(INC) -DAVOID_UB -march=vr4300 -mfix4300 -mabi=32 -mno-abicalls -mdivide-breaks -fno-zero-initialized-in-bss -fno-toplevel-reorder -ffreestanding -fno-common -fno-merge-constants -mno-explicit-relocs -mno-split-addresses $(CHECK_WARNINGS) -funsigned-char
  MIPS_VERSION := -mips3
else 
  # we support Microsoft extensions such as anonymous structs, which the compiler does support but warns for their usage. Surpress the warnings with -woff.
  CFLAGS += -G 0 -non_shared -Xfullwarn -Xcpluscomm $(INC) -Wab,-r4300_mul -woff 649,838,712 
  MIPS_VERSION := -mips2
endif

ifeq ($(COMPILER),ido)
  CC_CHECK  = gcc -fno-builtin -fsyntax-only -funsigned-char -std=gnu90 -D_LANGUAGE_C -DNON_MATCHING $(INC) $(CHECK_WARNINGS)
  ifeq ($(shell getconf LONG_BIT), 32)
    # Work around memory allocation bug in QEMU
    export QEMU_GUEST_BASE := 1
  else
    # Ensure that gcc (warning check) treats the code as 32-bit
    CC_CHECK += -m32
  endif
else
  CC_CHECK  = @:
endif

#### Files ####

# ROM image
ROM := zelda_ocarina_mq_dbg.z64
ELF := $(ROM:.z64=.elf)
# description of ROM segments
SPEC := spec

ifeq ($(COMPILER),ido)
SRC_DIRS := $(shell find src -type d -not -path src/gcc_fix)
else
SRC_DIRS := $(shell find src -type d)
endif

ASM_DIRS := $(shell find asm -type d -not -path "asm/non_matchings*") $(shell find data -type d)
ASSET_BIN_DIRS := $(shell find assets/* -type d -not -path "assets/xml*" -not -path "assets/text")
ASSET_FILES_XML := $(foreach dir,$(ASSET_BIN_DIRS),$(wildcard $(dir)/*.xml))
ASSET_FILES_BIN := $(foreach dir,$(ASSET_BIN_DIRS),$(wildcard $(dir)/*.bin))
ASSET_FILES_OUT := $(foreach f,$(ASSET_FILES_XML:.xml=.c),$f) \
				   $(foreach f,$(ASSET_FILES_BIN:.bin=.bin.inc.c),build/$f) \
				   $(foreach f,$(wildcard assets/text/*.c),build/$(f:.c=.o))

# source files
C_FILES       := $(foreach dir,$(SRC_DIRS) $(ASSET_BIN_DIRS),$(wildcard $(dir)/*.c))
S_FILES       := $(foreach dir,$(ASM_DIRS),$(wildcard $(dir)/*.s))
O_FILES       := $(foreach f,$(S_FILES:.s=.o),build/$f) \
                 $(foreach f,$(C_FILES:.c=.o),build/$f) \
                 $(foreach f,$(wildcard baserom/*),build/$f.o)

OVL_RELOC_FILES := $(shell $(CPP) $(CPPFLAGS) $(SPEC) | grep -o '[^"]*_reloc.o' )

# Automatic dependency files
# (Only asm_processor dependencies and reloc dependencies are handled for now)
DEP_FILES := $(O_FILES:.o=.asmproc.d) $(OVL_RELOC_FILES:.o=.d)


TEXTURE_FILES_PNG := $(foreach dir,$(ASSET_BIN_DIRS),$(wildcard $(dir)/*.png))
TEXTURE_FILES_JPG := $(foreach dir,$(ASSET_BIN_DIRS),$(wildcard $(dir)/*.jpg))
TEXTURE_FILES_OUT := $(foreach f,$(TEXTURE_FILES_PNG:.png=.inc.c),build/$f) \
					 $(foreach f,$(TEXTURE_FILES_JPG:.jpg=.jpg.inc.c),build/$f) \

# create build directories
$(shell mkdir -p build/baserom build/assets/text $(foreach dir,$(SRC_DIRS) $(ASM_DIRS) $(ASSET_BIN_DIRS),build/$(dir)))

ifeq ($(COMPILER),ido)
build/src/code/fault.o: CFLAGS += -trapuv
build/src/code/fault.o: OPTFLAGS := -O2 -g3
build/src/code/fault_drawer.o: CFLAGS += -trapuv
build/src/code/fault_drawer.o: OPTFLAGS := -O2 -g3
build/src/code/ucode_disas.o: OPTFLAGS := -O2 -g3
build/src/code/code_801068B0.o: OPTFLAGS := -g
build/src/code/code_80106860.o: OPTFLAGS := -g
build/src/code/fmodf.o: OPTFLAGS := -g

build/src/libultra/libc/absf.o: OPTFLAGS := -O2 -g3
build/src/libultra/libc/sqrt.o: OPTFLAGS := -O2 -g3
build/src/libultra/libc/ll.o: OPTFLAGS := -O1
build/src/libultra/libc/ll.o: MIPS_VERSION := -mips3 -32
build/src/libultra/libc/llcvt.o: OPTFLAGS := -O1
build/src/libultra/libc/llcvt.o: MIPS_VERSION := -mips3 -32

build/src/libultra/os/%.o: OPTFLAGS := -O1
build/src/libultra/io/%.o: OPTFLAGS := -O2
build/src/libultra/libc/%.o: OPTFLAGS := -O2
build/src/libultra/rmon/%.o: OPTFLAGS := -O2
build/src/libultra/gu/%.o: OPTFLAGS := -O2

build/assets/misc/z_select_static/%.o: CFLAGS += -DF3DEX_GBI

build/src/libultra/gu/%.o: CC := $(CC_OLD)
build/src/libultra/io/%.o: CC := $(CC_OLD)
build/src/libultra/libc/%.o: CC := $(CC_OLD)
build/src/libultra/os/%.o: CC := $(CC_OLD)
build/src/libultra/rmon/%.o: CC := $(CC_OLD)

build/src/code/jpegutils.o: CC := $(CC_OLD)
build/src/code/jpegdecoder.o: CC := $(CC_OLD)

build/src/boot/%.o: CC := python3 tools/asm_processor/build.py $(CC) -- $(AS) $(ASFLAGS) --
build/src/code/%.o: CC := python3 tools/asm_processor/build.py $(CC) -- $(AS) $(ASFLAGS) --
build/src/overlays/%.o: CC := python3 tools/asm_processor/build.py $(CC) -- $(AS) $(ASFLAGS) --

build/assets/%.o: CC := python3 tools/asm_processor/build.py $(CC) -- $(AS) $(ASFLAGS) --
else
build/src/libultra/libc/ll.o: OPTFLAGS := -Ofast
build/src/%.o: CC := $(CC) -fexec-charset=euc-jp
endif

#### Main Targets ###

all: $(ROM)
ifeq ($(COMPARE),1)
	@md5sum $(ROM)
	@md5sum -c checksum.md5
endif

clean:
	$(RM) -r $(ROM) $(ELF) build

assetclean:
	$(RM) -r $(ASSET_BIN_DIRS)
	$(RM) -r assets/text/*.h
	$(RM) -r build/assets
	$(RM) -r .extracted-assets.json

distclean: clean assetclean
	$(RM) -r baserom/
	$(MAKE) -C tools distclean

setup:
	$(MAKE) -C tools
	python3 fixbaserom.py
	python3 extract_baserom.py
	python3 extract_assets.py -j$(N_THREADS)

test: $(ROM)
	$(EMULATOR) $(EMU_FLAGS) $<


.PHONY: all clean setup test distclean assetclean

#### Various Recipes ####

$(ROM): $(ELF)
	$(ELF2ROM) -cic 6105 $< $@

$(ELF): $(TEXTURE_FILES_OUT) $(ASSET_FILES_OUT) $(O_FILES) $(OVL_RELOC_FILES) build/ldscript.txt build/undefined_syms.txt
	$(LD) -T build/undefined_syms.txt -T build/ldscript.txt --no-check-sections --accept-unknown-input-arch --emit-relocs -Map build/z64.map -o $@

## Order-only prerequisites 
# These ensure e.g. the O_FILES are built before the OVL_RELOC_FILES.
# The intermediate phony targets avoid quadratically-many dependencies between the targets and prerequisites.

o_files: $(O_FILES)
$(OVL_RELOC_FILES): | o_files

asset_files: $(TEXTURE_FILES_OUT) $(ASSET_FILES_OUT)
$(O_FILES): | asset_files

.PHONY: o_files asset_files


build/$(SPEC): $(SPEC)
	$(CPP) $(CPPFLAGS) $< > $@

build/ldscript.txt: build/$(SPEC)
	$(MKLDSCRIPT) $< $@

build/undefined_syms.txt: undefined_syms.txt
	$(CPP) $(CPPFLAGS) $< > $@

build/baserom/%.o: baserom/%
	$(OBJCOPY) -I binary -O elf32-big $< $@

build/asm/%.o: asm/%.s
	$(CPP) $(CPPFLAGS) -I include $< | $(AS) $(ASFLAGS) -o $@

build/data/%.o: data/%.s
	$(AS) $(ASFLAGS) $< -o $@

build/assets/text/%.enc.h: assets/text/%.h assets/text/charmap.txt
	python3 tools/msgenc.py assets/text/charmap.txt $< $@

build/assets/text/fra_message_data_static.o: build/assets/text/message_data.enc.h
build/assets/text/ger_message_data_static.o: build/assets/text/message_data.enc.h
build/assets/text/nes_message_data_static.o: build/assets/text/message_data.enc.h
build/assets/text/staff_message_data_static.o: build/assets/text/message_data_staff.enc.h

build/assets/%.o: assets/%.c
	$(CC) -c $(CFLAGS) $(MIPS_VERSION) $(OPTFLAGS) -o $@ $<
	$(OBJCOPY) -O binary $@ $@.bin

build/dmadata_table_spec.h: build/$(SPEC)
	$(MKDMADATA) $< $@

build/src/boot/z_std_dma.o: build/dmadata_table_spec.h
build/src/dmadata/dmadata.o: build/dmadata_table_spec.h

build/src/%.o: src/%.c
	$(CC) -c $(CFLAGS) $(MIPS_VERSION) $(OPTFLAGS) -o $@ $<
	$(CC_CHECK) $<
	@$(OBJDUMP) -d $@ > $(@:.o=.s)

build/src/libultra/libc/ll.o: src/libultra/libc/ll.c
	$(CC) -c $(CFLAGS) $(MIPS_VERSION) $(OPTFLAGS) -o $@ $<
	$(CC_CHECK) $<
	python3 tools/set_o32abi_bit.py $@
	@$(OBJDUMP) -d $@ > $(@:.o=.s)

build/src/libultra/libc/llcvt.o: src/libultra/libc/llcvt.c
	$(CC) -c $(CFLAGS) $(MIPS_VERSION) $(OPTFLAGS) -o $@ $<
	$(CC_CHECK) $<
	python3 tools/set_o32abi_bit.py $@
	@$(OBJDUMP) -d $@ > $(@:.o=.s)

build/src/overlays/%_reloc.o: build/$(SPEC)
	$(FADO) $$(tools/reloc_prereq $< $(notdir $*)) -n $(notdir $*) -o $(@:.o=.s) -M $(@:.o=.d)
	$(AS) $(ASFLAGS) $(@:.o=.s) -o $@

build/%.inc.c: %.png
	$(ZAPD) btex -eh -tt $(subst .,,$(suffix $*)) -i $< -o $@

build/assets/%.bin.inc.c: assets/%.bin
	$(ZAPD) bblb -eh -i $< -o $@

build/assets/%.jpg.inc.c: assets/%.jpg
	$(ZAPD) bren -eh -i $< -o $@

-include $(DEP_FILES)<|MERGE_RESOLUTION|>--- conflicted
+++ resolved
@@ -116,13 +116,7 @@
   OPTFLAGS := -O2
 endif
 
-<<<<<<< HEAD
-OPTFLAGS := -O2
 ASFLAGS := -march=vr4300 -32 -I include
-MIPS_VERSION := -mips2
-=======
-ASFLAGS := -march=vr4300 -32 -Iinclude
->>>>>>> 362bc5e6
 
 ifeq ($(COMPILER),gcc)
   CFLAGS += -G 0 -nostdinc $(INC) -DAVOID_UB -march=vr4300 -mfix4300 -mabi=32 -mno-abicalls -mdivide-breaks -fno-zero-initialized-in-bss -fno-toplevel-reorder -ffreestanding -fno-common -fno-merge-constants -mno-explicit-relocs -mno-split-addresses $(CHECK_WARNINGS) -funsigned-char
