MAKEFLAGS += --no-builtin-rules

# Build options can either be changed by modifying the makefile, or by building with 'make SETTING=value'

# If COMPARE is 1, check the output md5sum after building
COMPARE ?= 1
# If NON_MATCHING is 1, define the NON_MATCHING C flag when building
NON_MATCHING ?= 0
# If ORIG_COMPILER is 1, compile with QEMU_IRIX and the original compiler
ORIG_COMPILER ?= 0

ifeq ($(NON_MATCHING),1)
  CFLAGS := -DNON_MATCHING
  CPPFLAGS := -DNON_MATCHING
  COMPARE := 0
endif

PROJECT_DIR := $(dir $(realpath $(firstword $(MAKEFILE_LIST))))

MAKE = make
CPPFLAGS += -P

ifeq ($(OS),Windows_NT)
    DETECTED_OS=windows
else
    UNAME_S := $(shell uname -s)
    ifeq ($(UNAME_S),Linux)
        DETECTED_OS=linux
    endif
    ifeq ($(UNAME_S),Darwin)
        DETECTED_OS=macos
        MAKE=gmake
        CPPFLAGS += -xc++
    endif
endif

#### Tools ####
ifeq ($(shell type mips-linux-gnu-ld >/dev/null 2>/dev/null; echo $$?), 0)
  MIPS_BINUTILS_PREFIX := mips-linux-gnu-
else
  $(error Please install or build mips-linux-gnu)
endif

CC       := tools/ido_recomp/$(DETECTED_OS)/7.1/cc
CC_OLD   := tools/ido_recomp/$(DETECTED_OS)/5.3/cc

# if ORIG_COMPILER is 1, check that either QEMU_IRIX is set or qemu-irix package installed
ifeq ($(ORIG_COMPILER),1)
  ifndef QEMU_IRIX
    QEMU_IRIX := $(shell which qemu-irix)
    ifeq (, $(QEMU_IRIX))
      $(error Please install qemu-irix package or set QEMU_IRIX env var to the full qemu-irix binary path)
    endif
  endif
  CC        = $(QEMU_IRIX) -L tools/ido7.1_compiler tools/ido7.1_compiler/usr/bin/cc
  CC_OLD    = $(QEMU_IRIX) -L tools/ido5.3_compiler tools/ido5.3_compiler/usr/bin/cc
endif

AS         := $(MIPS_BINUTILS_PREFIX)as
LD         := $(MIPS_BINUTILS_PREFIX)ld
OBJCOPY    := $(MIPS_BINUTILS_PREFIX)objcopy
OBJDUMP    := $(MIPS_BINUTILS_PREFIX)objdump
EMULATOR = mupen64plus
EMU_FLAGS = --noosd

# Check code syntax with host compiler
CHECK_WARNINGS := -Wall -Wextra -Wno-format-security -Wno-unknown-pragmas -Wno-unused-parameter -Wno-unused-variable -Wno-missing-braces -Wno-int-conversion
CC_CHECK   := gcc -fno-builtin -fsyntax-only -fsigned-char -std=gnu90 -D _LANGUAGE_C -D NON_MATCHING -Iinclude -Isrc -Iassets -Ibuild -include stdarg.h $(CHECK_WARNINGS)

CPP        := cpp
MKLDSCRIPT := tools/mkldscript
ELF2ROM    := tools/elf2rom
ZAPD       := tools/ZAPD/ZAPD.out

OPTFLAGS := -O2
ASFLAGS := -march=vr4300 -32 -Iinclude
MIPS_VERSION := -mips2

# we support Microsoft extensions such as anonymous structs, which the compiler does support but warns for their usage. Surpress the warnings with -woff.
CFLAGS += -G 0 -non_shared -Xfullwarn -Xcpluscomm -Iinclude -Isrc -Iassets -Ibuild -Wab,-r4300_mul -woff 649,838,712

ifeq ($(shell getconf LONG_BIT), 32)
  # Work around memory allocation bug in QEMU
  export QEMU_GUEST_BASE := 1
else
  # Ensure that gcc treats the code as 32-bit
  CC_CHECK += -m32
endif

#### Files ####

# ROM image
ROM := zelda_ocarina_mq_dbg.z64
ELF := $(ROM:.z64=.elf)
# description of ROM segments
SPEC := spec

SRC_DIRS := $(shell find src -type d)
ASM_DIRS := $(shell find asm -type d -not -path "asm/non_matchings*") $(shell find data -type d)
ASSET_BIN_DIRS := $(shell find assets/* -type d -not -path "assets/xml*")
ASSET_FILES_XML := $(foreach dir,$(ASSET_BIN_DIRS),$(wildcard $(dir)/*.xml))
ASSET_FILES_BIN := $(foreach dir,$(ASSET_BIN_DIRS),$(wildcard $(dir)/*.bin))
ASSET_FILES_OUT := $(foreach f,$(ASSET_FILES_XML:.xml=.c),$f) \
				   $(foreach f,$(ASSET_FILES_BIN:.bin=.bin.inc.c),build/$f)

# source files
C_FILES       := $(foreach dir,$(SRC_DIRS) $(ASSET_BIN_DIRS),$(wildcard $(dir)/*.c))
S_FILES       := $(foreach dir,$(ASM_DIRS),$(wildcard $(dir)/*.s))
O_FILES       := $(foreach f,$(S_FILES:.s=.o),build/$f) \
                 $(foreach f,$(C_FILES:.c=.o),build/$f) \
                 $(foreach f,$(wildcard baserom/*),build/$f.o)

# Automatic dependency files
# (Only asm_processor dependencies are handled for now)
DEP_FILES := $(O_FILES:.o=.asmproc.d)

TEXTURE_FILES_PNG := $(foreach dir,$(ASSET_BIN_DIRS),$(wildcard $(dir)/*.png))
TEXTURE_FILES_JPG := $(foreach dir,$(ASSET_BIN_DIRS),$(wildcard $(dir)/*.jpg))
TEXTURE_FILES_OUT := $(foreach f,$(TEXTURE_FILES_PNG:.png=.inc.c),build/$f) \
					 $(foreach f,$(TEXTURE_FILES_JPG:.jpg=.jpg.inc.c),build/$f) \

# create build directories
$(shell mkdir -p build/baserom $(foreach dir,$(SRC_DIRS) $(ASM_DIRS) $(ASSET_BIN_DIRS),build/$(dir)))

build/src/libultra_boot_O1/%.o: OPTFLAGS := -O1
build/src/libultra_boot_O2/%.o: OPTFLAGS := -O2
build/src/libultra_code_O1/%.o: OPTFLAGS := -O1
build/src/libultra_code_O2/%.o: OPTFLAGS := -O2
build/src/libultra_code_O2_g3/%.o: OPTFLAGS := -O2 -g3

build/src/libultra_boot_O1/ll.o: MIPS_VERSION := -mips3 -32
build/src/libultra_code_O1/llcvt.o: MIPS_VERSION := -mips3 -32

build/src/code/fault.o: CFLAGS += -trapuv
build/src/code/fault.o: OPTFLAGS := -O2 -g3
build/src/code/fault_drawer.o: CFLAGS += -trapuv
build/src/code/fault_drawer.o: OPTFLAGS := -O2 -g3
build/src/code/ucode_disas.o: OPTFLAGS := -O2 -g3
build/src/code/code_801068B0.o: OPTFLAGS := -g
build/src/code/code_80106860.o: OPTFLAGS := -g
build/src/code/code_801067F0.o: OPTFLAGS := -g

build/src/libultra_boot_O1/%.o: CC := $(CC_OLD)
build/src/libultra_boot_O2/%.o: CC := $(CC_OLD)
build/src/libultra_code_O1/%.o: CC := python3 tools/asm_processor/build.py $(CC_OLD) -- $(AS) $(ASFLAGS) --
build/src/libultra_code_O2/%.o: CC := python3 tools/asm_processor/build.py $(CC_OLD) -- $(AS) $(ASFLAGS) --
build/src/libultra_code_O2_g3/%.o: CC := python3 tools/asm_processor/build.py $(CC_OLD) -- $(AS) $(ASFLAGS) --

build/src/code/jpegutils.o: CC := python3 tools/asm_processor/build.py $(CC_OLD) -- $(AS) $(ASFLAGS) --
build/src/code/jpegdecoder.o: CC := python3 tools/asm_processor/build.py $(CC_OLD) -- $(AS) $(ASFLAGS) --

build/src/boot/%.o: CC := python3 tools/asm_processor/build.py $(CC) -- $(AS) $(ASFLAGS) --
build/src/code/%.o: CC := python3 tools/asm_processor/build.py $(CC) -- $(AS) $(ASFLAGS) --
build/src/overlays/actors/%.o: CC := python3 tools/asm_processor/build.py $(CC) -- $(AS) $(ASFLAGS) --
build/src/overlays/effects/%.o: CC := python3 tools/asm_processor/build.py $(CC) -- $(AS) $(ASFLAGS) --
build/src/overlays/gamestates/%.o: CC := python3 tools/asm_processor/build.py $(CC) -- $(AS) $(ASFLAGS) --

build/assets/%.o: CC := python3 tools/asm_processor/build.py $(CC) -- $(AS) $(ASFLAGS) --

#### Main Targets ###

all: $(ROM)
ifeq ($(COMPARE),1)
	@md5sum $(ROM)
	@md5sum -c checksum.md5
endif

$(ROM): $(ELF)
	$(ELF2ROM) -cic 6105 $< $@

$(ELF): $(TEXTURE_FILES_OUT) $(ASSET_FILES_OUT) $(O_FILES) build/ldscript.txt build/undefined_syms.txt
	$(LD) -T build/undefined_syms.txt -T build/ldscript.txt --no-check-sections --accept-unknown-input-arch --emit-relocs -Map build/z64.map -o $@

build/ldscript.txt: $(SPEC)
	$(CPP) $(CPPFLAGS) $< > build/spec
	$(MKLDSCRIPT) build/spec $@

build/undefined_syms.txt: undefined_syms.txt
	$(CPP) $(CPPFLAGS) $< > build/undefined_syms.txt

clean:
	$(RM) -r $(ROM) $(ELF) build

distclean: clean
	$(RM) -r $(ASSET_BIN_DIRS)
	$(RM) -r baserom/
	$(MAKE) -C tools distclean

setup:
	$(MAKE) -C tools
	python3 fixbaserom.py
	python3 extract_baserom.py
	python3 extract_assets.py

resources: $(ASSET_FILES_OUT)
test: $(ROM)
	$(EMULATOR) $(EMU_FLAGS) $<

.PHONY: all clean setup test distclean

#### Various Recipes ####

build/baserom/%.o: baserom/%
	$(OBJCOPY) -I binary -O elf32-big $< $@

build/asm/%.o: asm/%.s
	$(AS) $(ASFLAGS) $< -o $@

build/data/%.o: data/%.s
	iconv --from UTF-8 --to EUC-JP $< | $(AS) $(ASFLAGS) -o $@

build/assets/%.o: assets/%.c
	$(CC) -c $(CFLAGS) $(MIPS_VERSION) $(OPTFLAGS) -o $@ $<
	$(OBJCOPY) -O binary $@ $@.bin

build/src/overlays/%.o: src/overlays/%.c
	$(CC) -c $(CFLAGS) $(MIPS_VERSION) $(OPTFLAGS) -o $@ $<
	$(CC_CHECK) $<
	$(ZAPD) bovl -eh -i $@ -cfg $< --outputpath $(@D)/$(notdir $(@D))_reloc.s
	-test -f $(@D)/$(notdir $(@D))_reloc.s && $(AS) $(ASFLAGS) $(@D)/$(notdir $(@D))_reloc.s -o $(@D)/$(notdir $(@D))_reloc.o
	@$(OBJDUMP) -d $@ > $(@:.o=.s)

build/src/%.o: src/%.c
	$(CC) -c $(CFLAGS) $(MIPS_VERSION) $(OPTFLAGS) -o $@ $<
	$(CC_CHECK) $<
	@$(OBJDUMP) -d $@ > $(@:.o=.s)

build/src/libultra_boot_O1/ll.o: src/libultra_boot_O1/ll.c
	$(CC) -c $(CFLAGS) $(MIPS_VERSION) $(OPTFLAGS) -o $@ $<
	$(CC_CHECK) $<
	python3 tools/set_o32abi_bit.py $@
	@$(OBJDUMP) -d $@ > $(@:.o=.s)

build/src/libultra_code_O1/llcvt.o: src/libultra_code_O1/llcvt.c
	$(CC) -c $(CFLAGS) $(MIPS_VERSION) $(OPTFLAGS) -o $@ $<
	$(CC_CHECK) $<
	python3 tools/set_o32abi_bit.py $@
	@$(OBJDUMP) -d $@ > $(@:.o=.s)

assets/%.c: assets/%.xml
	$(ZAPD) bsf -eh -i $< -o $(dir $<)
	$(CC) -c $(CFLAGS) $(MIPS_VERSION) $(OPTFLAGS) -o build/$(@:.c=.o) $@

build/%.inc.c: %.png
<<<<<<< HEAD
	$(ZAPD) btex -eh -tt $(lastword ,$(subst ., ,$(basename $<))) -i $< -o $@
=======
	$(ZAPD) btex -eh -tt $(subst .,,$(suffix $*)) -i $< -o $@
>>>>>>> ea703138

build/assets/%.bin.inc.c: assets/%.bin
	$(ZAPD) bblb -eh -i $< -o $@

build/assets/%.jpg.inc.c: assets/%.jpg
<<<<<<< HEAD
	$(ZAPD) bren -eh -i $< -o $@ -eh
=======
	$(ZAPD) bren -eh -i $< -o $@
>>>>>>> ea703138

-include $(DEP_FILES)<|MERGE_RESOLUTION|>--- conflicted
+++ resolved
@@ -242,20 +242,12 @@
 	$(CC) -c $(CFLAGS) $(MIPS_VERSION) $(OPTFLAGS) -o build/$(@:.c=.o) $@
 
 build/%.inc.c: %.png
-<<<<<<< HEAD
-	$(ZAPD) btex -eh -tt $(lastword ,$(subst ., ,$(basename $<))) -i $< -o $@
-=======
 	$(ZAPD) btex -eh -tt $(subst .,,$(suffix $*)) -i $< -o $@
->>>>>>> ea703138
 
 build/assets/%.bin.inc.c: assets/%.bin
 	$(ZAPD) bblb -eh -i $< -o $@
 
 build/assets/%.jpg.inc.c: assets/%.jpg
-<<<<<<< HEAD
-	$(ZAPD) bren -eh -i $< -o $@ -eh
-=======
 	$(ZAPD) bren -eh -i $< -o $@
->>>>>>> ea703138
 
 -include $(DEP_FILES)