MAKEFLAGS += --no-builtin-rules

# Ensure the build fails if a piped command fails
SHELL = /bin/bash
.SHELLFLAGS = -o pipefail -c

# Build options can either be changed by modifying the makefile, or by building with 'make SETTING=value'
# It is also possible to override default settings in a file called .make_options.mk with 'SETTING=value'.

-include .make_options.mk

# If COMPARE is 1, check the output md5sum after building
COMPARE ?= 1
# If NON_MATCHING is 1, define the NON_MATCHING C flag when building
NON_MATCHING ?= 0
# If ORIG_COMPILER is 1, compile with QEMU_IRIX and the original compiler
ORIG_COMPILER ?= 0
# If COMPILER is "gcc", compile with GCC instead of IDO.
COMPILER ?= ido
# Target game version. Currently the following versions are supported:
#   ntsc-1.2       N64 NTSC 1.2 (Japan/US depending on REGION)
#   gc-jp          GameCube Japan
#   gc-jp-mq       GameCube Japan Master Quest
#   gc-jp-ce       GameCube Japan (Collector's Edition disc)
#   gc-us          GameCube US
#   gc-us-mq       GameCube US
#   gc-eu          GameCube Europe/PAL
#   gc-eu-mq       GameCube Europe/PAL Master Quest
#   gc-eu-mq-dbg   GameCube Europe/PAL Master Quest Debug (default)
# The following versions are work-in-progress and not yet matching:
#   (none currently)
VERSION ?= gc-eu-mq-dbg
# Number of threads to extract and compress with
N_THREADS ?= $(shell nproc)
# Check code syntax with host compiler
RUN_CC_CHECK ?= 1
# Set prefix to mips binutils binaries (mips-linux-gnu-ld => 'mips-linux-gnu-') - Change at your own risk!
# In nearly all cases, not having 'mips-linux-gnu-*' binaries on the PATH is indicative of missing dependencies
MIPS_BINUTILS_PREFIX ?= mips-linux-gnu-
# Emulator w/ flags
N64_EMULATOR ?=
# Set to override game region in the ROM header. Options: JP, US, EU
# REGION ?= US

CFLAGS ?=
CPPFLAGS ?=
CPP_DEFINES ?=

REGIONAL_CHECKSUM := 0
# Version-specific settings
ifeq ($(VERSION),ntsc-1.2)
  REGIONAL_CHECKSUM := 1
  REGION ?= JP
  PLATFORM := N64
  DEBUG := 0
else ifeq ($(VERSION),gc-jp)
  REGION ?= JP
  PLATFORM := GC
  DEBUG := 0
else ifeq ($(VERSION),gc-jp-mq)
  REGION ?= JP
  PLATFORM := GC
  DEBUG := 0
else ifeq ($(VERSION),gc-jp-ce)
  REGION ?= JP
  PLATFORM := GC
  DEBUG := 0
else ifeq ($(VERSION),gc-us)
  REGION ?= US
  PLATFORM := GC
  DEBUG := 0
else ifeq ($(VERSION),gc-us-mq)
  REGION ?= US
  PLATFORM := GC
  DEBUG := 0
else ifeq ($(VERSION),gc-eu)
  REGION ?= EU
  PLATFORM := GC
  DEBUG := 0
else ifeq ($(VERSION),gc-eu-mq)
  REGION ?= EU
  PLATFORM := GC
  DEBUG := 0
else ifeq ($(VERSION),gc-eu-mq-dbg)
  REGION ?= EU
  PLATFORM := GC
  DEBUG := 1
else
$(error Unsupported version $(VERSION))
endif

# ORIG_COMPILER cannot be combined with a non-IDO compiler. Check for this case and error out if found.
ifneq ($(COMPILER),ido)
  ifeq ($(ORIG_COMPILER),1)
    $(error ORIG_COMPILER can only be used with the IDO compiler. Please check your Makefile variables and try again)
  endif
endif

ifeq ($(COMPILER),gcc)
  CPP_DEFINES += -DCOMPILER_GCC
  NON_MATCHING := 1
endif

ifeq ($(NON_MATCHING),1)
  CPP_DEFINES += -DNON_MATCHING -DAVOID_UB
  COMPARE := 0
endif

PROJECT_DIR := $(dir $(realpath $(firstword $(MAKEFILE_LIST))))
BUILD_DIR := build/$(VERSION)
EXPECTED_DIR := expected/$(BUILD_DIR)
BASEROM_DIR := baseroms/$(VERSION)
EXTRACTED_DIR := extracted/$(VERSION)
VENV := .venv

MAKE = make
CPPFLAGS += -P -xc -fno-dollars-in-identifiers

# Converts e.g. ntsc-1.0 to NTSC_1_0
VERSION_MACRO := $(shell echo $(VERSION) | tr a-z-. A-Z__)
CPP_DEFINES += -DOOT_VERSION=$(VERSION_MACRO)
CPP_DEFINES += -DOOT_REGION=REGION_$(REGION)

ifeq ($(PLATFORM),N64)
  CPP_DEFINES += -DPLATFORM_N64=1 -DPLATFORM_GC=0
else ifeq ($(PLATFORM),GC)
  CPP_DEFINES += -DPLATFORM_N64=0 -DPLATFORM_GC=1
else
  $(error Unsupported platform $(PLATFORM))
endif

ifeq ($(DEBUG),1)
  CPP_DEFINES += -DOOT_DEBUG=1
  OPTFLAGS := -O2
else
  CPP_DEFINES += -DOOT_DEBUG=0 -DNDEBUG
  OPTFLAGS := -O2 -g3
endif

ifeq ($(OS),Windows_NT)
    DETECTED_OS=windows
else
    UNAME_S := $(shell uname -s)
    ifeq ($(UNAME_S),Linux)
        DETECTED_OS=linux
    endif
    ifeq ($(UNAME_S),Darwin)
        DETECTED_OS=macos
        MAKE=gmake
    endif
endif

#### Tools ####
ifneq ($(shell type $(MIPS_BINUTILS_PREFIX)ld >/dev/null 2>/dev/null; echo $$?), 0)
  $(error Unable to find $(MIPS_BINUTILS_PREFIX)ld. Please install or build MIPS binutils, commonly mips-linux-gnu. (or set MIPS_BINUTILS_PREFIX if your MIPS binutils install uses another prefix))
endif

# Detect compiler and set variables appropriately.
ifeq ($(COMPILER),gcc)
  CC       := $(MIPS_BINUTILS_PREFIX)gcc
else ifeq ($(COMPILER),ido)
  CC       := tools/ido_recomp/$(DETECTED_OS)/7.1/cc
  CC_OLD   := tools/ido_recomp/$(DETECTED_OS)/5.3/cc
else
$(error Unsupported compiler. Please use either ido or gcc as the COMPILER variable.)
endif

# if ORIG_COMPILER is 1, check that either QEMU_IRIX is set or qemu-irix package installed
ifeq ($(ORIG_COMPILER),1)
  ifndef QEMU_IRIX
    QEMU_IRIX := $(shell which qemu-irix)
    ifeq (, $(QEMU_IRIX))
      $(error Please install qemu-irix package or set QEMU_IRIX env var to the full qemu-irix binary path)
    endif
  endif
  CC        = $(QEMU_IRIX) -L tools/ido7.1_compiler tools/ido7.1_compiler/usr/bin/cc
  CC_OLD    = $(QEMU_IRIX) -L tools/ido5.3_compiler tools/ido5.3_compiler/usr/bin/cc
endif

AS      := $(MIPS_BINUTILS_PREFIX)as
LD      := $(MIPS_BINUTILS_PREFIX)ld
OBJCOPY := $(MIPS_BINUTILS_PREFIX)objcopy
OBJDUMP := $(MIPS_BINUTILS_PREFIX)objdump
NM      := $(MIPS_BINUTILS_PREFIX)nm

INC := -Iinclude -Iinclude/libc -Isrc -I$(BUILD_DIR) -I. -I$(EXTRACTED_DIR)

# Check code syntax with host compiler
CHECK_WARNINGS := -Wall -Wextra -Wno-format-security -Wno-unknown-pragmas -Wno-unused-parameter -Wno-unused-variable -Wno-missing-braces
CHECK_WARNINGS += -Werror=implicit-int -Werror=implicit-function-declaration -Werror=int-conversion -Werror=incompatible-pointer-types

# The `cpp` command behaves differently on macOS (it behaves as if
# `-traditional-cpp` was passed) so we use `gcc -E` instead.
CPP        := gcc -E
MKLDSCRIPT := tools/mkldscript
MKDMADATA  := tools/mkdmadata
ELF2ROM    := tools/elf2rom
ZAPD       := tools/ZAPD/ZAPD.out
FADO       := tools/fado/fado.elf
PYTHON     ?= $(VENV)/bin/python3

# Command to replace $(BUILD_DIR) in some files with the build path.
# We can't use the C preprocessor for this because it won't substitute inside string literals.
BUILD_DIR_REPLACE := sed -e 's|$$(BUILD_DIR)|$(BUILD_DIR)|g'

# Audio tools
AUDIO_EXTRACT := $(PYTHON) tools/audio_extraction.py
SAMPLECONV    := tools/audio/sampleconv/sampleconv
SBC           := tools/audio/sbc
SFC           := tools/audio/sfc
SFPATCH       := tools/audio/sfpatch
ATBLGEN       := tools/audio/atblgen
# We want linemarkers in sequence assembly files for better assembler error messages
SEQ_CPP       := $(CPP) -x assembler-with-cpp -fno-dollars-in-identifiers
SEQ_CPPFLAGS  := -D_LANGUAGE_ASEQ -DMML_VERSION=MML_VERSION_OOT -I include -I include/audio -I include/tables/sfx -I $(BUILD_DIR)/assets/audio/soundfonts

SBCFLAGS := --matching
SFCFLAGS := --matching

CFLAGS += $(CPP_DEFINES)
CPPFLAGS += $(CPP_DEFINES)

ifeq ($(COMPILER),gcc)
  OPTFLAGS := -Os -ffast-math -fno-unsafe-math-optimizations
endif

GBI_DEFINES := -DF3DEX_GBI_2
ifeq ($(PLATFORM),GC)
  GBI_DEFINES += -DF3DEX_GBI_PL -DGBI_DOWHILE
endif
ifeq ($(DEBUG),1)
  GBI_DEFINES += -DGBI_DEBUG
endif

CFLAGS += $(GBI_DEFINES)

ASFLAGS := -march=vr4300 -32 -no-pad-sections -Iinclude -I$(EXTRACTED_DIR)

ifeq ($(COMPILER),gcc)
  CFLAGS += -G 0 -nostdinc $(INC) -march=vr4300 -mfix4300 -mabi=32 -mno-abicalls -mdivide-breaks -fno-PIC -fno-common -ffreestanding -fbuiltin -fno-builtin-sinf -fno-builtin-cosf $(CHECK_WARNINGS) -funsigned-char
  MIPS_VERSION := -mips3
else
  # Suppress warnings for wrong number of macro arguments (to fake variadic
  # macros) and Microsoft extensions such as anonymous structs (which the
  # compiler does support but warns for their usage).
  CFLAGS += -G 0 -non_shared -fullwarn -verbose -Xcpluscomm $(INC) -Wab,-r4300_mul -woff 516,609,649,838,712,807
  MIPS_VERSION := -mips2
endif

ifeq ($(COMPILER),ido)
  # Have CC_CHECK pretend to be a MIPS compiler
  MIPS_BUILTIN_DEFS := -D_MIPS_ISA_MIPS2=2 -D_MIPS_ISA=_MIPS_ISA_MIPS2 -D_ABIO32=1 -D_MIPS_SIM=_ABIO32 -D_MIPS_SZINT=32 -D_MIPS_SZLONG=32 -D_MIPS_SZPTR=32
  CC_CHECK  = gcc -fno-builtin -fsyntax-only -funsigned-char -std=gnu90 -D_LANGUAGE_C $(CPP_DEFINES) $(MIPS_BUILTIN_DEFS) $(GBI_DEFINES) $(INC) $(CHECK_WARNINGS)
  ifeq ($(shell getconf LONG_BIT), 32)
    # Work around memory allocation bug in QEMU
    export QEMU_GUEST_BASE := 1
  else
    # Ensure that gcc (warning check) treats the code as 32-bit
    CC_CHECK += -m32
  endif
else
  RUN_CC_CHECK := 0
endif

OBJDUMP_FLAGS := -d -r -z -Mreg-names=32

#### Files ####

# ROM image
ROM      := $(BUILD_DIR)/oot-$(VERSION).z64
ROMC     := $(ROM:.z64=-compressed.z64)
ELF      := $(ROM:.z64=.elf)
MAP      := $(ROM:.z64=.map)
LDSCRIPT := $(ROM:.z64=.ld)
# description of ROM segments
SPEC := spec

ifeq ($(COMPILER),ido)
SRC_DIRS := $(shell find src -type d -not -path src/gcc_fix)
else
SRC_DIRS := $(shell find src -type d)
endif

ifneq ($(wildcard $(EXTRACTED_DIR)/assets/audio),)
  SAMPLE_EXTRACT_DIRS := $(shell find $(EXTRACTED_DIR)/assets/audio/samples -type d)
  SAMPLEBANK_EXTRACT_DIRS := $(shell find $(EXTRACTED_DIR)/assets/audio/samplebanks -type d)
  SOUNDFONT_EXTRACT_DIRS := $(shell find $(EXTRACTED_DIR)/assets/audio/soundfonts -type d)
  SEQUENCE_EXTRACT_DIRS := $(shell find $(EXTRACTED_DIR)/assets/audio/sequences -type d)
else
  SAMPLE_EXTRACT_DIRS :=
  SAMPLEBANK_EXTRACT_DIRS :=
  SOUNDFONT_EXTRACT_DIRS :=
  SEQUENCE_EXTRACT_DIRS :=
endif

ifneq ($(wildcard assets/audio/samples),)
  SAMPLE_DIRS := $(shell find assets/audio/samples -type d)
else
  SAMPLE_DIRS :=
endif

ifneq ($(wildcard assets/audio/samplebanks),)
  SAMPLEBANK_DIRS := $(shell find assets/audio/samplebanks -type d)
else
  SAMPLEBANK_DIRS :=
endif

ifneq ($(wildcard assets/audio/soundfonts),)
  SOUNDFONT_DIRS := $(shell find assets/audio/soundfonts -type d)
else
  SOUNDFONT_DIRS :=
endif

ifneq ($(wildcard assets/audio/sequences),)
  SEQUENCE_DIRS := $(shell find assets/audio/sequences -type d)
else
  SEQUENCE_DIRS :=
endif

SAMPLE_FILES         := $(foreach dir,$(SAMPLE_DIRS),$(wildcard $(dir)/*.wav))
SAMPLE_EXTRACT_FILES := $(foreach dir,$(SAMPLE_EXTRACT_DIRS),$(wildcard $(dir)/*.wav))
AIFC_FILES           := $(foreach f,$(SAMPLE_FILES),$(BUILD_DIR)/$(f:.wav=.aifc)) $(foreach f,$(SAMPLE_EXTRACT_FILES:.wav=.aifc),$(f:$(EXTRACTED_DIR)/%=$(BUILD_DIR)/%))

SAMPLEBANK_XMLS         := $(foreach dir,$(SAMPLEBANK_DIRS),$(wildcard $(dir)/*.xml))
SAMPLEBANK_EXTRACT_XMLS := $(foreach dir,$(SAMPLEBANK_EXTRACT_DIRS),$(wildcard $(dir)/*.xml))
SAMPLEBANK_BUILD_XMLS   := $(foreach f,$(SAMPLEBANK_XMLS),$(BUILD_DIR)/$f) $(foreach f,$(SAMPLEBANK_EXTRACT_XMLS),$(f:$(EXTRACTED_DIR)/%=$(BUILD_DIR)/%))
SAMPLEBANK_O_FILES      := $(foreach f,$(SAMPLEBANK_BUILD_XMLS),$(f:.xml=.o))
SAMPLEBANK_DEP_FILES    := $(foreach f,$(SAMPLEBANK_O_FILES),$(f:.o=.d))

SOUNDFONT_XMLS         := $(foreach dir,$(SOUNDFONT_DIRS),$(wildcard $(dir)/*.xml))
SOUNDFONT_EXTRACT_XMLS := $(foreach dir,$(SOUNDFONT_EXTRACT_DIRS),$(wildcard $(dir)/*.xml))
SOUNDFONT_BUILD_XMLS   := $(foreach f,$(SOUNDFONT_XMLS),$(BUILD_DIR)/$f) $(foreach f,$(SOUNDFONT_EXTRACT_XMLS),$(f:$(EXTRACTED_DIR)/%=$(BUILD_DIR)/%))
SOUNDFONT_O_FILES      := $(foreach f,$(SOUNDFONT_BUILD_XMLS),$(f:.xml=.o))
SOUNDFONT_HEADERS      := $(foreach f,$(SOUNDFONT_BUILD_XMLS),$(f:.xml=.h))
SOUNDFONT_DEP_FILES    := $(foreach f,$(SOUNDFONT_O_FILES),$(f:.o=.d))

<<<<<<< HEAD
SEQUENCE_FILES         := $(foreach dir,$(SEQUENCE_DIRS),$(wildcard $(dir)/*.seq))
SEQUENCE_EXTRACT_FILES := $(foreach dir,$(SEQUENCE_EXTRACT_DIRS),$(wildcard $(dir)/*.seq))
SEQUENCE_O_FILES       := $(foreach f,$(SEQUENCE_FILES),$(BUILD_DIR)/$(f:.seq=.o)) $(foreach f,$(SEQUENCE_EXTRACT_FILES:.seq=.o),$(f:$(EXTRACTED_DIR)/%=$(BUILD_DIR)/%))
SEQUENCE_DEP_FILES     := $(foreach f,$(SEQUENCE_O_FILES),$(f:.o=.d))

SEQUENCE_TABLE := include/tables/sequence_table.h

# create extracted directories
$(shell mkdir -p $(EXTRACTED_DIR) $(EXTRACTED_DIR)/assets $(EXTRACTED_DIR)/text)

ASSET_BIN_DIRS_EXTRACTED := $(shell find $(EXTRACTED_DIR)/assets -type d)
ASSET_BIN_DIRS_COMMITTED := $(shell find assets -type d -not -path "assets/xml*" -not -path "assets/audio*" -not -path assets/text)
=======
# create extracted directory
$(shell mkdir -p $(EXTRACTED_DIR))

ifneq ($(wildcard $(EXTRACTED_DIR)/assets),)
  ASSET_BIN_DIRS_EXTRACTED := $(shell find $(EXTRACTED_DIR)/assets -type d)
else
  ASSET_BIN_DIRS_EXTRACTED :=
endif
ASSET_BIN_DIRS_COMMITTED := $(shell find assets -type d -not -path "assets/xml*" -not -path assets/text)
>>>>>>> 65cc42a7
ASSET_BIN_DIRS := $(ASSET_BIN_DIRS_EXTRACTED) $(ASSET_BIN_DIRS_COMMITTED)

ASSET_FILES_BIN_EXTRACTED := $(foreach dir,$(ASSET_BIN_DIRS_EXTRACTED),$(wildcard $(dir)/*.bin))
ASSET_FILES_BIN_COMMITTED := $(foreach dir,$(ASSET_BIN_DIRS_COMMITTED),$(wildcard $(dir)/*.bin))
ASSET_FILES_OUT := $(foreach f,$(ASSET_FILES_BIN_EXTRACTED:.bin=.bin.inc.c),$(f:$(EXTRACTED_DIR)/%=$(BUILD_DIR)/%)) \
                   $(foreach f,$(ASSET_FILES_BIN_COMMITTED:.bin=.bin.inc.c),$(BUILD_DIR)/$f) \
                   $(foreach f,$(wildcard assets/text/*.c),$(BUILD_DIR)/$(f:.c=.o))

UNDECOMPILED_DATA_DIRS := $(shell find data -type d)

BASEROM_BIN_FILES := $(wildcard $(EXTRACTED_DIR)/baserom/*)

# source files
ASSET_C_FILES_EXTRACTED := $(filter-out %.inc.c,$(foreach dir,$(ASSET_BIN_DIRS_EXTRACTED),$(wildcard $(dir)/*.c)))
ASSET_C_FILES_COMMITTED := $(filter-out %.inc.c,$(foreach dir,$(ASSET_BIN_DIRS_COMMITTED),$(wildcard $(dir)/*.c)))
SRC_C_FILES   := $(filter-out %.inc.c,$(foreach dir,$(SRC_DIRS),$(wildcard $(dir)/*.c)))
S_FILES       := $(foreach dir,$(SRC_DIRS) $(UNDECOMPILED_DATA_DIRS),$(wildcard $(dir)/*.s))
O_FILES       := $(foreach f,$(S_FILES:.s=.o),$(BUILD_DIR)/$f) \
                 $(foreach f,$(SRC_C_FILES:.c=.o),$(BUILD_DIR)/$f) \
                 $(foreach f,$(ASSET_C_FILES_EXTRACTED:.c=.o),$(f:$(EXTRACTED_DIR)/%=$(BUILD_DIR)/%)) \
                 $(foreach f,$(ASSET_C_FILES_COMMITTED:.c=.o),$(BUILD_DIR)/$f) \
                 $(foreach f,$(BASEROM_BIN_FILES),$(BUILD_DIR)/baserom/$(notdir $f).o) \
                 $(BUILD_DIR)/src/code/z_message_z_game_over.o

OVL_RELOC_FILES := $(shell $(CPP) $(CPPFLAGS) $(SPEC) | $(BUILD_DIR_REPLACE) | grep -o '[^"]*_reloc.o' )

# Automatic dependency files
# (Only asm_processor dependencies and reloc dependencies are handled for now)
DEP_FILES := $(O_FILES:.o=.asmproc.d) $(OVL_RELOC_FILES:.o=.d)


TEXTURE_FILES_PNG_EXTRACTED := $(foreach dir,$(ASSET_BIN_DIRS_EXTRACTED),$(wildcard $(dir)/*.png))
TEXTURE_FILES_PNG_COMMITTED := $(foreach dir,$(ASSET_BIN_DIRS_COMMITTED),$(wildcard $(dir)/*.png))
TEXTURE_FILES_JPG_EXTRACTED := $(foreach dir,$(ASSET_BIN_DIRS_EXTRACTED),$(wildcard $(dir)/*.jpg))
TEXTURE_FILES_JPG_COMMITTED := $(foreach dir,$(ASSET_BIN_DIRS_COMMITTED),$(wildcard $(dir)/*.jpg))
TEXTURE_FILES_OUT := $(foreach f,$(TEXTURE_FILES_PNG_EXTRACTED:.png=.inc.c),$(f:$(EXTRACTED_DIR)/%=$(BUILD_DIR)/%)) \
                     $(foreach f,$(TEXTURE_FILES_PNG_COMMITTED:.png=.inc.c),$(BUILD_DIR)/$f) \
                     $(foreach f,$(TEXTURE_FILES_JPG_EXTRACTED:.jpg=.jpg.inc.c),$(f:$(EXTRACTED_DIR)/%=$(BUILD_DIR)/%)) \
                     $(foreach f,$(TEXTURE_FILES_JPG_COMMITTED:.jpg=.jpg.inc.c),$(BUILD_DIR)/$f)

# create build directories
$(shell mkdir -p $(BUILD_DIR)/baserom \
                 $(BUILD_DIR)/assets/text)
$(shell mkdir -p $(foreach dir, \
                      $(SRC_DIRS) \
                      $(UNDECOMPILED_DATA_DIRS) \
                      $(SAMPLE_DIRS) \
                      $(SAMPLEBANK_DIRS) \
                      $(SOUNDFONT_DIRS) \
                      $(SEQUENCE_DIRS) \
                      $(ASSET_BIN_DIRS_COMMITTED), \
                    $(BUILD_DIR)/$(dir)))
ifneq ($(wildcard $(EXTRACTED_DIR)/assets),)
$(shell mkdir -p $(foreach dir, \
                      $(SAMPLE_EXTRACT_DIRS) \
                      $(SAMPLEBANK_EXTRACT_DIRS) \
                      $(SOUNDFONT_EXTRACT_DIRS) \
                      $(SEQUENCE_EXTRACT_DIRS) \
                      $(ASSET_BIN_DIRS_EXTRACTED), \
                    $(dir:$(EXTRACTED_DIR)/%=$(BUILD_DIR)/%)))
endif

ifeq ($(COMPILER),ido)
$(BUILD_DIR)/src/boot/driverominit.o: OPTFLAGS := -O2
$(BUILD_DIR)/src/boot/logutils.o: OPTFLAGS := -O2
$(BUILD_DIR)/src/boot/stackcheck.o: OPTFLAGS := -O2

$(BUILD_DIR)/src/code/code_800FC620.o: OPTFLAGS := -O2
$(BUILD_DIR)/src/code/gfxprint.o: OPTFLAGS := -O2
$(BUILD_DIR)/src/code/jpegutils.o: OPTFLAGS := -O2
$(BUILD_DIR)/src/code/jpegdecoder.o: OPTFLAGS := -O2
$(BUILD_DIR)/src/code/loadfragment2_n64.o: OPTFLAGS := -O2
$(BUILD_DIR)/src/code/load_gc.o: OPTFLAGS := -O2
$(BUILD_DIR)/src/code/loadfragment2_gc.o: OPTFLAGS := -O2
$(BUILD_DIR)/src/code/mtxuty-cvt.o: OPTFLAGS := -O2
$(BUILD_DIR)/src/code/padsetup.o: OPTFLAGS := -O2
$(BUILD_DIR)/src/code/padutils.o: OPTFLAGS := -O2
$(BUILD_DIR)/src/code/relocation_gc.o: OPTFLAGS := -O2

$(BUILD_DIR)/src/code/fault_n64.o: CFLAGS += -trapuv
$(BUILD_DIR)/src/code/fault_gc.o: CFLAGS += -trapuv
$(BUILD_DIR)/src/code/fault_gc.o: OPTFLAGS := -O2 -g3
$(BUILD_DIR)/src/code/fault_gc_drawer.o: CFLAGS += -trapuv
$(BUILD_DIR)/src/code/fault_gc_drawer.o: OPTFLAGS := -O2 -g3

$(BUILD_DIR)/src/code/ucode_disas.o: OPTFLAGS := -O2 -g3

ifeq ($(PLATFORM),N64)
$(BUILD_DIR)/src/code/z_rumble.o: CFLAGS += -DNO_SQRTF_INTRINSIC
endif

$(BUILD_DIR)/src/code/jpegutils.o: CC := $(CC_OLD)
$(BUILD_DIR)/src/code/jpegdecoder.o: CC := $(CC_OLD)

ifeq ($(DEBUG),1)
$(BUILD_DIR)/src/libc/%.o: OPTFLAGS := -g
else
$(BUILD_DIR)/src/libc/%.o: OPTFLAGS := -O2
endif

$(BUILD_DIR)/src/libc64/%.o: OPTFLAGS := -O2

$(BUILD_DIR)/src/audio/%.o: OPTFLAGS := -O2

# Use signed chars instead of unsigned for this audio file (needed to match AudioDebug_ScrPrt)
$(BUILD_DIR)/src/audio/general.o: CFLAGS += -signed

ifeq ($(PLATFORM),N64)
$(BUILD_DIR)/src/audio/general.o: CFLAGS += -DNO_SQRTF_INTRINSIC
endif

# Put string literals in .data for some audio files (needed to match these files with literals)
$(BUILD_DIR)/src/audio/sfx.o: CFLAGS += -use_readwrite_const
$(BUILD_DIR)/src/audio/sequence.o: CFLAGS += -use_readwrite_const

$(BUILD_DIR)/src/libultra/%.o: CC := $(CC_OLD)

$(BUILD_DIR)/src/libultra/libc/ll.o: OPTFLAGS := -O1
$(BUILD_DIR)/src/libultra/libc/ll.o: MIPS_VERSION := -mips3 -32
$(BUILD_DIR)/src/libultra/libc/llcvt.o: OPTFLAGS := -O1
$(BUILD_DIR)/src/libultra/libc/llcvt.o: MIPS_VERSION := -mips3 -32

ifeq ($(PLATFORM),N64)
$(BUILD_DIR)/src/libultra/gu/%.o: OPTFLAGS := -O3
$(BUILD_DIR)/src/libultra/io/%.o: OPTFLAGS := -O1
$(BUILD_DIR)/src/libultra/libc/%.o: OPTFLAGS := -O3
$(BUILD_DIR)/src/libultra/os/%.o: OPTFLAGS := -O1

$(BUILD_DIR)/src/libultra/io/aisetfreq.o: OPTFLAGS := -O2
$(BUILD_DIR)/src/libultra/io/cartrominit.o: OPTFLAGS := -O2
$(BUILD_DIR)/src/libultra/io/contpfs.o: OPTFLAGS := -O2
$(BUILD_DIR)/src/libultra/io/contramread.o: OPTFLAGS := -O2
$(BUILD_DIR)/src/libultra/io/contramwrite.o: OPTFLAGS := -O2
$(BUILD_DIR)/src/libultra/io/contreaddata.o: OPTFLAGS := -O2
$(BUILD_DIR)/src/libultra/io/crc.o: OPTFLAGS := -O2
$(BUILD_DIR)/src/libultra/io/devmgr.o: OPTFLAGS := -O2
$(BUILD_DIR)/src/libultra/io/epiread.o: OPTFLAGS := -O2
$(BUILD_DIR)/src/libultra/io/epiwrite.o: OPTFLAGS := -O2
$(BUILD_DIR)/src/libultra/io/epirawdma.o: OPTFLAGS := -O2
$(BUILD_DIR)/src/libultra/io/epirawread.o: OPTFLAGS := -O2
$(BUILD_DIR)/src/libultra/io/epirawwrite.o: OPTFLAGS := -O2
$(BUILD_DIR)/src/libultra/io/motor.o: OPTFLAGS := -O2
$(BUILD_DIR)/src/libultra/io/pfsgetstatus.o: OPTFLAGS := -O2
$(BUILD_DIR)/src/libultra/io/pfsselectbank.o: OPTFLAGS := -O2
$(BUILD_DIR)/src/libultra/io/pimgr.o: OPTFLAGS := -O2
$(BUILD_DIR)/src/libultra/io/pirawdma.o: OPTFLAGS := -O2
$(BUILD_DIR)/src/libultra/io/sirawdma.o: OPTFLAGS := -O2
$(BUILD_DIR)/src/libultra/io/sirawread.o: OPTFLAGS := -O2
$(BUILD_DIR)/src/libultra/io/sirawwrite.o: OPTFLAGS := -O2
$(BUILD_DIR)/src/libultra/io/sprawdma.o: OPTFLAGS := -O2
$(BUILD_DIR)/src/libultra/io/vimgr.o: OPTFLAGS := -O2
$(BUILD_DIR)/src/libultra/io/visetspecial.o: OPTFLAGS := -O2
$(BUILD_DIR)/src/libultra/io/viswapcontext.o: OPTFLAGS := -O2

$(BUILD_DIR)/src/libultra/gu/lookat.o: CFLAGS += -DNO_SQRTF_INTRINSIC
$(BUILD_DIR)/src/libultra/gu/lookathil.o: CFLAGS += -DNO_SQRTF_INTRINSIC
$(BUILD_DIR)/src/libultra/gu/normalize.o: CFLAGS += -DNO_SQRTF_INTRINSIC
else
$(BUILD_DIR)/src/libultra/gu/%.o: OPTFLAGS := -O2
$(BUILD_DIR)/src/libultra/io/%.o: OPTFLAGS := -O2
$(BUILD_DIR)/src/libultra/libc/%.o: OPTFLAGS := -O2
$(BUILD_DIR)/src/libultra/os/%.o: OPTFLAGS := -O1
endif

$(BUILD_DIR)/src/libleo/%.o: CC := $(CC_OLD)
$(BUILD_DIR)/src/libleo/%.o: OPTFLAGS := -O2

$(BUILD_DIR)/assets/misc/z_select_static/%.o: GBI_DEFINES := -DF3DEX_GBI

# For using asm_processor on some files:
#$(BUILD_DIR)/.../%.o: CC := $(PYTHON) tools/asm_processor/build.py $(CC) -- $(AS) $(ASFLAGS) --

ifeq ($(PERMUTER),)  # permuter + preprocess.py misbehaves, permuter doesn't care about rodata diffs or bss ordering so just don't use it in that case
# Handle encoding (UTF-8 -> EUC-JP) and custom pragmas
$(BUILD_DIR)/src/%.o: CC := ./tools/preprocess.sh -v $(VERSION) -- $(CC)
endif

else
# Note that if adding additional assets directories for modding reasons these flags must also be used there
$(BUILD_DIR)/assets/%.o: CFLAGS += -fno-zero-initialized-in-bss -fno-toplevel-reorder
$(BUILD_DIR)/src/%.o: CFLAGS += -fexec-charset=euc-jp
$(BUILD_DIR)/src/libultra/libc/ll.o: OPTFLAGS := -Ofast
$(BUILD_DIR)/src/overlays/%.o: CFLAGS += -fno-merge-constants -mno-explicit-relocs -mno-split-addresses
endif

#### Main Targets ###

all: rom compress

rom: $(ROM)
ifneq ($(COMPARE),0)
	@md5sum $(ROM)
 ifneq ($(REGIONAL_CHECKSUM),0)
	@md5sum -c $(BASEROM_DIR)/checksum-$(REGION).md5
 else
	@md5sum -c $(BASEROM_DIR)/checksum.md5
 endif
endif

compress: $(ROMC)
ifneq ($(COMPARE),0)
	@md5sum $(ROMC)
 ifneq ($(REGIONAL_CHECKSUM),0)
	@md5sum -c $(BASEROM_DIR)/checksum-$(REGION)-compressed.md5
 else
	@md5sum -c $(BASEROM_DIR)/checksum-compressed.md5
 endif
endif

clean:
	$(RM) -r $(BUILD_DIR)

assetclean:
	$(RM) -r $(EXTRACTED_DIR)

distclean:
	$(RM) -r extracted/
	$(RM) -r build/
	$(MAKE) -C tools distclean

venv:
# Create the virtual environment if it doesn't exist.
# Delete the virtual environment directory if creation fails.
	test -d $(VENV) || python3 -m venv $(VENV) || { rm -rf $(VENV); false; }
	$(PYTHON) -m pip install -U pip
	$(PYTHON) -m pip install -U -r requirements.txt

# TODO this is a temporary rule for testing audio, to be removed
setup-audio:
	$(AUDIO_EXTRACT) -o $(EXTRACTED_DIR) -v $(VERSION) --read-xml

setup: venv
	$(MAKE) -C tools
	$(PYTHON) tools/decompress_baserom.py $(VERSION)
	$(PYTHON) tools/extract_baserom.py $(BASEROM_DIR)/baserom-decompressed.z64 $(EXTRACTED_DIR)/baserom -v $(VERSION)
	$(PYTHON) tools/extract_incbins.py $(EXTRACTED_DIR)/baserom $(EXTRACTED_DIR)/incbin -v $(VERSION)
	$(PYTHON) tools/msgdis.py $(EXTRACTED_DIR)/baserom $(EXTRACTED_DIR)/text -v $(VERSION)
	$(PYTHON) extract_assets.py $(EXTRACTED_DIR)/baserom $(EXTRACTED_DIR)/assets -v $(VERSION) -j$(N_THREADS)
	$(AUDIO_EXTRACT) -o $(EXTRACTED_DIR) -v $(VERSION) --read-xml

disasm:
	$(RM) -r $(EXPECTED_DIR)
	VERSION=$(VERSION) DISASM_BASEROM=$(BASEROM_DIR)/baserom-decompressed.z64 DISASM_DIR=$(EXPECTED_DIR) PYTHON=$(PYTHON) AS_CMD='$(AS) $(ASFLAGS)' LD=$(LD) ./tools/disasm/do_disasm.sh

run: $(ROM)
ifeq ($(N64_EMULATOR),)
	$(error Emulator path not set. Set N64_EMULATOR in the Makefile or define it as an environment variable)
endif
	$(N64_EMULATOR) $<


.PHONY: all rom compress clean assetclean distclean venv setup disasm run
.DEFAULT_GOAL := rom

#### Various Recipes ####

$(ROM): $(ELF)
	$(ELF2ROM) -cic 6105 $< $@

$(ROMC): $(ROM) $(ELF) $(BUILD_DIR)/compress_ranges.txt
	$(PYTHON) tools/compress.py --in $(ROM) --out $@ --dmadata-start `./tools/dmadata_start.sh $(NM) $(ELF)` --compress `cat $(BUILD_DIR)/compress_ranges.txt` --threads $(N_THREADS)
	$(PYTHON) -m ipl3checksum sum --cic 6105 --update $@

$(ELF): $(TEXTURE_FILES_OUT) $(ASSET_FILES_OUT) $(O_FILES) $(OVL_RELOC_FILES) $(LDSCRIPT) $(BUILD_DIR)/undefined_syms.txt \
        $(SAMPLEBANK_O_FILES) $(SOUNDFONT_O_FILES) $(SEQUENCE_O_FILES) \
        $(BUILD_DIR)/assets/audio/sequence_font_table.o $(BUILD_DIR)/assets/audio/audiobank_padding.o
	$(LD) -T $(LDSCRIPT) -T $(BUILD_DIR)/undefined_syms.txt --no-check-sections --accept-unknown-input-arch --emit-relocs -Map $(MAP) -o $@

## Order-only prerequisites
# These ensure e.g. the O_FILES are built before the OVL_RELOC_FILES.
# The intermediate phony targets avoid quadratically-many dependencies between the targets and prerequisites.

o_files: $(O_FILES)
$(OVL_RELOC_FILES): | o_files

asset_files: $(TEXTURE_FILES_OUT) $(ASSET_FILES_OUT)
$(O_FILES): | asset_files

.PHONY: o_files asset_files

$(BUILD_DIR)/$(SPEC): $(SPEC)
	$(CPP) $(CPPFLAGS) $< | $(BUILD_DIR_REPLACE) > $@

$(LDSCRIPT): $(BUILD_DIR)/$(SPEC)
	$(MKLDSCRIPT) $< $@

$(BUILD_DIR)/undefined_syms.txt: undefined_syms.txt
	$(CPP) $(CPPFLAGS) $< > $@

$(BUILD_DIR)/baserom/%.o: $(EXTRACTED_DIR)/baserom/%
	$(OBJCOPY) -I binary -O elf32-big $< $@

$(BUILD_DIR)/data/%.o: data/%.s
	$(CPP) $(CPPFLAGS) -Iinclude $< | $(AS) $(ASFLAGS) -o $@

$(BUILD_DIR)/assets/text/%.enc.jpn.h: assets/text/%.h $(EXTRACTED_DIR)/text/%.h assets/text/charmap.txt
	$(CPP) $(CPPFLAGS) -I$(EXTRACTED_DIR) $< | $(PYTHON) tools/msgenc.py --encoding jpn --charmap assets/text/charmap.txt - $@

$(BUILD_DIR)/assets/text/%.enc.nes.h: assets/text/%.h $(EXTRACTED_DIR)/text/%.h assets/text/charmap.txt
	$(CPP) $(CPPFLAGS) -I$(EXTRACTED_DIR) $< | $(PYTHON) tools/msgenc.py --encoding nes --charmap assets/text/charmap.txt - $@

# Dependencies for files including message data headers
# TODO remove when full header dependencies are used.
$(BUILD_DIR)/assets/text/jpn_message_data_static.o: $(BUILD_DIR)/assets/text/message_data.enc.jpn.h
$(BUILD_DIR)/assets/text/nes_message_data_static.o: $(BUILD_DIR)/assets/text/message_data.enc.nes.h
$(BUILD_DIR)/assets/text/ger_message_data_static.o: $(BUILD_DIR)/assets/text/message_data.enc.nes.h
$(BUILD_DIR)/assets/text/fra_message_data_static.o: $(BUILD_DIR)/assets/text/message_data.enc.nes.h
$(BUILD_DIR)/assets/text/staff_message_data_static.o: $(BUILD_DIR)/assets/text/message_data_staff.enc.nes.h
$(BUILD_DIR)/src/code/z_message.o: assets/text/message_data.h assets/text/message_data_staff.h

$(BUILD_DIR)/assets/text/%.o: assets/text/%.c
ifneq ($(COMPILER),gcc)
# Preprocess text with modern cpp for varargs macros
	$(CPP) -undef -D_LANGUAGE_C -D__sgi $(CPPFLAGS) $(INC) $< -o $(@:.o=.c)
	$(CC) -c $(CFLAGS) $(MIPS_VERSION) $(OPTFLAGS) -o $@ $(@:.o=.c)
else
	$(CC) -c $(CFLAGS) $(MIPS_VERSION) $(OPTFLAGS) -o $@ $<
endif
	$(OBJCOPY) -O binary --only-section .rodata $@ $@.bin

$(BUILD_DIR)/assets/%.o: assets/%.c
	$(CC) -c $(CFLAGS) $(MIPS_VERSION) $(OPTFLAGS) -o $@ $<
	$(OBJCOPY) -O binary $@ $@.bin

$(BUILD_DIR)/assets/%.o: $(EXTRACTED_DIR)/assets/%.c
	$(CC) -c $(CFLAGS) $(MIPS_VERSION) $(OPTFLAGS) -o $@ $<
	$(OBJCOPY) -O binary $@ $@.bin

$(BUILD_DIR)/src/%.o: src/%.s
	$(CPP) $(CPPFLAGS) -Iinclude $< | $(AS) $(ASFLAGS) -o $@

# Incremental link to move z_message and z_game_over data into rodata
$(BUILD_DIR)/src/code/z_message_z_game_over.o: $(BUILD_DIR)/src/code/z_message.o $(BUILD_DIR)/src/code/z_game_over.o
	$(LD) -r -T linker_scripts/data_with_rodata.ld -o $@ $^

$(BUILD_DIR)/dmadata_table_spec.h $(BUILD_DIR)/compress_ranges.txt: $(BUILD_DIR)/$(SPEC)
	$(MKDMADATA) $< $(BUILD_DIR)/dmadata_table_spec.h $(BUILD_DIR)/compress_ranges.txt

# Dependencies for files that may include the dmadata header automatically generated from the spec file
$(BUILD_DIR)/src/boot/z_std_dma.o: $(BUILD_DIR)/dmadata_table_spec.h
$(BUILD_DIR)/src/dmadata/dmadata.o: $(BUILD_DIR)/dmadata_table_spec.h

# Dependencies for files including from include/tables/
# TODO remove when full header dependencies are used.
$(BUILD_DIR)/src/code/graph.o: include/tables/gamestate_table.h
$(BUILD_DIR)/src/code/object_table.o: include/tables/object_table.h
$(BUILD_DIR)/src/code/z_actor.o: include/tables/actor_table.h # so uses of ACTOR_ID_MAX update when the table length changes
$(BUILD_DIR)/src/code/z_actor_dlftbls.o: include/tables/actor_table.h
$(BUILD_DIR)/src/code/z_effect_soft_sprite_dlftbls.o: include/tables/effect_ss_table.h
$(BUILD_DIR)/src/code/z_game_dlftbls.o: include/tables/gamestate_table.h
$(BUILD_DIR)/src/code/z_scene_table.o: include/tables/scene_table.h include/tables/entrance_table.h
$(BUILD_DIR)/src/audio/general.o: $(SEQUENCE_TABLE) include/tables/sfx/*.h
$(BUILD_DIR)/src/audio/sfx_params.o: include/tables/sfx/*.h

$(BUILD_DIR)/src/%.o: src/%.c
ifneq ($(RUN_CC_CHECK),0)
	$(CC_CHECK) $<
endif
	$(CC) -c $(CFLAGS) $(MIPS_VERSION) $(OPTFLAGS) -o $@ $<
	@$(OBJDUMP) $(OBJDUMP_FLAGS) $@ > $(@:.o=.s)

$(BUILD_DIR)/src/libultra/libc/ll.o: src/libultra/libc/ll.c
ifneq ($(RUN_CC_CHECK),0)
	$(CC_CHECK) $<
endif
	$(CC) -c $(CFLAGS) $(MIPS_VERSION) $(OPTFLAGS) -o $@ $<
	$(PYTHON) tools/set_o32abi_bit.py $@
	@$(OBJDUMP) $(OBJDUMP_FLAGS) $@ > $(@:.o=.s)

$(BUILD_DIR)/src/libultra/libc/llcvt.o: src/libultra/libc/llcvt.c
ifneq ($(RUN_CC_CHECK),0)
	$(CC_CHECK) $<
endif
	$(CC) -c $(CFLAGS) $(MIPS_VERSION) $(OPTFLAGS) -o $@ $<
	$(PYTHON) tools/set_o32abi_bit.py $@
	@$(OBJDUMP) $(OBJDUMP_FLAGS) $@ > $(@:.o=.s)

$(BUILD_DIR)/src/overlays/%_reloc.o: $(BUILD_DIR)/$(SPEC)
	$(FADO) $$(tools/reloc_prereq $< $(notdir $*)) -n $(notdir $*) -o $(@:.o=.s) -M $(@:.o=.d)
	$(AS) $(ASFLAGS) $(@:.o=.s) -o $@

$(BUILD_DIR)/assets/%.inc.c: assets/%.png
	$(ZAPD) btex -eh -tt $(subst .,,$(suffix $*)) -i $< -o $@

$(BUILD_DIR)/assets/%.inc.c: $(EXTRACTED_DIR)/assets/%.png
	$(ZAPD) btex -eh -tt $(subst .,,$(suffix $*)) -i $< -o $@

$(BUILD_DIR)/assets/%.bin.inc.c: assets/%.bin
	$(ZAPD) bblb -eh -i $< -o $@

$(BUILD_DIR)/assets/%.bin.inc.c: $(EXTRACTED_DIR)/assets/%.bin
	$(ZAPD) bblb -eh -i $< -o $@

$(BUILD_DIR)/assets/%.jpg.inc.c: assets/%.jpg
	$(ZAPD) bren -eh -i $< -o $@

$(BUILD_DIR)/assets/%.jpg.inc.c: $(EXTRACTED_DIR)/assets/%.jpg
	$(ZAPD) bren -eh -i $< -o $@

# Audio

AUDIO_BUILD_DEBUG ?= 0
ifeq ($(AUDIO_BUILD_DEBUG),1)
  # for debugging only, make soundfonts depend on samplebanks so they can be linked against
  $(BUILD_DIR)/assets/audio/soundfonts/%.o: $(SAMPLEBANK_O_FILES)
endif

# first build samples...

.PRECIOUS: $(BUILD_DIR)/assets/audio/samples/%.aifc
.PRECIOUS: $(BUILD_DIR)/assets/audio/samples/%.half.aifc

$(BUILD_DIR)/assets/audio/samples/%.half.aifc: assets/audio/samples/%.half.wav
	$(SAMPLECONV) vadpcm-half $< $@

$(BUILD_DIR)/assets/audio/samples/%.half.aifc: $(EXTRACTED_DIR)/assets/audio/samples/%.half.wav
	$(SAMPLECONV) vadpcm-half $< $@
ifeq ($(AUDIO_BUILD_DEBUG),1)
	@(cmp $(<D)/aifc/$(<F:.half.wav=.half.aifc) $@ && echo "$(<F) OK") || (mkdir -p NONMATCHINGS/$(<D) && cp $(<D)/aifc/$(<F:.half.wav=.half.aifc) NONMATCHINGS/$(<D)/$(<F:.half.wav=.half.aifc))
endif

$(BUILD_DIR)/assets/audio/samples/%.aifc: assets/audio/samples/%.wav
	$(SAMPLECONV) vadpcm $< $@

$(BUILD_DIR)/assets/audio/samples/%.aifc: $(EXTRACTED_DIR)/assets/audio/samples/%.wav
	$(SAMPLECONV) vadpcm $< $@
ifeq ($(AUDIO_BUILD_DEBUG),1)
	@(cmp $(<D)/aifc/$(<F:.wav=.aifc) $@ && echo "$(<F) OK") || (mkdir -p NONMATCHINGS/$(<D) && cp $(<D)/aifc/$(<F:.wav=.aifc) NONMATCHINGS/$(<D)/$(<F:.wav=.aifc))
endif

# then assemble the samplebanks...

.PRECIOUS: $(BUILD_DIR)/assets/audio/samplebanks/%.xml

$(BUILD_DIR)/assets/audio/samplebanks/%.xml: assets/audio/samplebanks/%.xml
	cat $< | $(BUILD_DIR_REPLACE) > $@

$(BUILD_DIR)/assets/audio/samplebanks/%.xml: $(EXTRACTED_DIR)/assets/audio/samplebanks/%.xml
	cat $< | $(BUILD_DIR_REPLACE) > $@

.PRECIOUS: $(BUILD_DIR)/assets/audio/samplebanks/%.s
$(BUILD_DIR)/assets/audio/samplebanks/%.s: $(BUILD_DIR)/assets/audio/samplebanks/%.xml | $(AIFC_FILES)
	$(SBC) $(SBCFLAGS) --makedepend $(@:.s=.d) $< $@

-include $(SAMPLEBANK_DEP_FILES)

$(BUILD_DIR)/assets/audio/samplebanks/%.o: $(BUILD_DIR)/assets/audio/samplebanks/%.s
	$(AS) $(ASFLAGS) $< -o $@
ifeq ($(AUDIO_BUILD_DEBUG),1)
	$(OBJCOPY) -O binary --only-section .rodata $@ $(@:.o=.bin)
	@cmp $(@:.o=.bin) $(patsubst $(BUILD_DIR)/assets/audio/samplebanks/%,$(EXTRACTED_DIR)/baserom_audiotest/audiotable_files/%,$(@:.o=.bin)) && echo "$(<F) OK"
endif

# also assemble the soundfonts and generate the associated headers...

$(BUILD_DIR)/assets/audio/soundfonts/%.xml: assets/audio/soundfonts/%.xml
	cat $< | $(BUILD_DIR_REPLACE) > $@

$(BUILD_DIR)/assets/audio/soundfonts/%.xml: $(EXTRACTED_DIR)/assets/audio/soundfonts/%.xml
	cat $< | $(BUILD_DIR_REPLACE) > $@

.PRECIOUS: $(BUILD_DIR)/assets/audio/soundfonts/%.c $(BUILD_DIR)/assets/audio/soundfonts/%.h $(BUILD_DIR)/assets/audio/soundfonts/%.name
$(BUILD_DIR)/assets/audio/soundfonts/%.c $(BUILD_DIR)/assets/audio/soundfonts/%.h $(BUILD_DIR)/assets/audio/soundfonts/%.name: $(BUILD_DIR)/assets/audio/soundfonts/%.xml | $(SAMPLEBANK_BUILD_XMLS) $(AIFC_FILES)
# This rule can be triggered for either the .c or .h file, so $@ may refer to either the .c or .h file. A simple
# substitution $(@:.c=.h) will fail ~50% of the time with -j. Instead, don't assume anything about the suffix of $@.
	$(SFC) $(SFCFLAGS) --makedepend $(basename $@).d $< $(basename $@).c $(basename $@).h $(basename $@).name

-include $(SOUNDFONT_DEP_FILES)

$(BUILD_DIR)/assets/audio/soundfonts/%.o: $(BUILD_DIR)/assets/audio/soundfonts/%.c $(BUILD_DIR)/assets/audio/soundfonts/%.name
# compile c to unlinked object
	$(CC) -c $(CFLAGS) $(MIPS_VERSION) $(OPTFLAGS) -I include/audio -o $(@:.o=.tmp) $<
# partial link
	$(LD) -r -T linker_scripts/soundfont.ld $(@:.o=.tmp) -o $(@:.o=.tmp2)
# patch defined symbols to be ABS symbols so that they remain file-relative offsets forever
	$(SFPATCH) $(@:.o=.tmp2) $(@:.o=.tmp2)
# write start and size symbols afterwards, filename != symbolic name so source symbolic name from the .name file written by sfc
	$(OBJCOPY) --add-symbol $$(cat $(<:.c=.name))_Start=.rodata:0,global --redefine-sym __LEN__=$$(cat $(<:.c=.name))_Size $(@:.o=.tmp2) $@
# cleanup temp files
	@$(RM) $(@:.o=.tmp) $(@:.o=.tmp2)
ifeq ($(AUDIO_BUILD_DEBUG),1)
	$(LD) $(foreach f,$(SAMPLEBANK_O_FILES),-R $f) -T linker_scripts/soundfont.ld $@ -o $(@:.o=.elf)
	$(OBJCOPY) -O binary -j.rodata $(@:.o=.elf) $(@:.o=.bin)
	@(cmp $(@:.o=.bin) $(patsubst $(BUILD_DIR)/assets/audio/soundfonts/%,$(EXTRACTED_DIR)/baserom_audiotest/audiobank_files/%,$(@:.o=.bin)) && echo "$(<F) OK" || (mkdir -p NONMATCHINGS/soundfonts && cp $(@:.o=.bin) NONMATCHINGS/soundfonts/$(@F:.o=.bin)))
endif

# then assemble the sequences...

$(BUILD_DIR)/assets/audio/sequences/%.o: assets/audio/sequences/%.seq include/audio/aseq.h $(SEQUENCE_TABLE) | $(SOUNDFONT_HEADERS)
	$(SEQ_CPP) $(SEQ_CPPFLAGS) $< -o $(@:.o=.s) -MMD -MT $@
	$(AS) $(ASFLAGS) -I $(BUILD_DIR)/assets/audio/soundfonts -I include/audio $(@:.o=.s) -o $@

$(BUILD_DIR)/assets/audio/sequences/%.o: $(EXTRACTED_DIR)/assets/audio/sequences/%.seq include/audio/aseq.h $(SEQUENCE_TABLE) | $(SOUNDFONT_HEADERS)
	$(SEQ_CPP) $(SEQ_CPPFLAGS) $< -o $(@:.o=.s) -MMD -MT $@
	$(AS) $(ASFLAGS) -I $(BUILD_DIR)/assets/audio/soundfonts -I include/audio $(@:.o=.s) -o $@
ifeq ($(AUDIO_BUILD_DEBUG),1)
	$(OBJCOPY) -O binary -j.data $@ $(@:.o=.aseq)
	@(cmp $(@:.o=.aseq) $(patsubst $(BUILD_DIR)/assets/audio/sequences/%,$(EXTRACTED_DIR)/baserom_audiotest/audioseq_files/%,$(@:.o=.aseq)) && echo "$(<F) OK" || (mkdir -p NONMATCHINGS/sequences && cp $(@:.o=.aseq) NONMATCHINGS/sequences/$(@F:.o=.aseq)))
endif

-include $(SEQUENCE_DEP_FILES)

# put together the tables

$(BUILD_DIR)/assets/audio/samplebank_table.h: $(SAMPLEBANK_BUILD_XMLS)
	$(ATBLGEN) --banks $@ $^

$(BUILD_DIR)/assets/audio/soundfont_table.h: $(SOUNDFONT_BUILD_XMLS) $(SAMPLEBANK_BUILD_XMLS)
	$(ATBLGEN) --fonts $@ $(SOUNDFONT_BUILD_XMLS)

SEQ_ORDER_DEFS := -DDEFINE_SEQUENCE_PTR\(name,seqId,_2,_3,_4\)=*\(name,seqId\) \
                  -DDEFINE_SEQUENCE\(name,seqId,_2,_3,_4\)=\(name,seqId\)
$(BUILD_DIR)/assets/audio/sequence_order.in: $(SEQUENCE_TABLE)
	$(CPP) $(CPPFLAGS) $< $(SEQ_ORDER_DEFS) -o $@

$(BUILD_DIR)/assets/audio/sequence_font_table.s: $(BUILD_DIR)/assets/audio/sequence_order.in $(SEQUENCE_O_FILES)
	$(ATBLGEN) --sequences $@ $^

# build the tables into objects, move data -> rodata

$(BUILD_DIR)/src/audio/tables/samplebank_table.o: src/audio/tables/samplebank_table.c $(BUILD_DIR)/assets/audio/samplebank_table.h
$(BUILD_DIR)/src/audio/tables/soundfont_table.o: src/audio/tables/soundfont_table.c $(BUILD_DIR)/assets/audio/soundfont_table.h $(SOUNDFONT_HEADERS)
$(BUILD_DIR)/src/audio/tables/sequence_table.o: src/audio/tables/sequence_table.c $(SEQUENCE_TABLE)

$(BUILD_DIR)/src/audio/tables/sequence_table.o: CFLAGS += -I include/tables

$(BUILD_DIR)/src/audio/tables/%.o: src/audio/tables/%.c
ifneq ($(RUN_CC_CHECK),0)
	$(CC_CHECK) $<
endif
	$(CC) -c $(CFLAGS) $(MIPS_VERSION) $(OPTFLAGS) -o $(@:.o=.tmp) $<
	$(LD) -r -T linker_scripts/data_with_rodata.ld $(@:.o=.tmp) -o $@
	@$(RM) $(@:.o=.tmp)

$(BUILD_DIR)/assets/audio/sequence_font_table.o: $(BUILD_DIR)/assets/audio/sequence_font_table.s
	$(AS) $(ASFLAGS) $< -o $@

# Extra audiobank padding that doesn't belong to any soundfont file
$(BUILD_DIR)/assets/audio/audiobank_padding.o:
	echo ".section .rodata; .fill 0x20" | $(AS) $(ASFLAGS) -o $@

-include $(DEP_FILES)

# Print target for debugging
print-% : ; $(info $* is a $(flavor $*) variable set to [$($*)]) @true<|MERGE_RESOLUTION|>--- conflicted
+++ resolved
@@ -334,7 +334,6 @@
 SOUNDFONT_HEADERS      := $(foreach f,$(SOUNDFONT_BUILD_XMLS),$(f:.xml=.h))
 SOUNDFONT_DEP_FILES    := $(foreach f,$(SOUNDFONT_O_FILES),$(f:.o=.d))
 
-<<<<<<< HEAD
 SEQUENCE_FILES         := $(foreach dir,$(SEQUENCE_DIRS),$(wildcard $(dir)/*.seq))
 SEQUENCE_EXTRACT_FILES := $(foreach dir,$(SEQUENCE_EXTRACT_DIRS),$(wildcard $(dir)/*.seq))
 SEQUENCE_O_FILES       := $(foreach f,$(SEQUENCE_FILES),$(BUILD_DIR)/$(f:.seq=.o)) $(foreach f,$(SEQUENCE_EXTRACT_FILES:.seq=.o),$(f:$(EXTRACTED_DIR)/%=$(BUILD_DIR)/%))
@@ -342,12 +341,6 @@
 
 SEQUENCE_TABLE := include/tables/sequence_table.h
 
-# create extracted directories
-$(shell mkdir -p $(EXTRACTED_DIR) $(EXTRACTED_DIR)/assets $(EXTRACTED_DIR)/text)
-
-ASSET_BIN_DIRS_EXTRACTED := $(shell find $(EXTRACTED_DIR)/assets -type d)
-ASSET_BIN_DIRS_COMMITTED := $(shell find assets -type d -not -path "assets/xml*" -not -path "assets/audio*" -not -path assets/text)
-=======
 # create extracted directory
 $(shell mkdir -p $(EXTRACTED_DIR))
 
@@ -356,8 +349,7 @@
 else
   ASSET_BIN_DIRS_EXTRACTED :=
 endif
-ASSET_BIN_DIRS_COMMITTED := $(shell find assets -type d -not -path "assets/xml*" -not -path assets/text)
->>>>>>> 65cc42a7
+ASSET_BIN_DIRS_COMMITTED := $(shell find assets -type d -not -path "assets/xml*" -not -path "assets/audio*" -not -path assets/text)
 ASSET_BIN_DIRS := $(ASSET_BIN_DIRS_EXTRACTED) $(ASSET_BIN_DIRS_COMMITTED)
 
 ASSET_FILES_BIN_EXTRACTED := $(foreach dir,$(ASSET_BIN_DIRS_EXTRACTED),$(wildcard $(dir)/*.bin))
