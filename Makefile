.SUFFIXES:

PROJECT_DIR := $(dir $(realpath $(firstword $(MAKEFILE_LIST))))

#### Tools ####
ifeq ($(shell type mips-linux-gnu-ld >/dev/null 2>/dev/null; echo $$?), 0)
  MIPS_BINUTILS_PREFIX := mips-linux-gnu-
else
  MIPS_BINUTILS_PREFIX := mips64-elf-
endif

# check that either QEMU_IRIX is set or qemu-irix package installed
ifndef QEMU_IRIX
  QEMU_IRIX := $(shell which qemu-irix)
  ifeq (, $(QEMU_IRIX))
    $(error Please install qemu-irix package or set QEMU_IRIX env var to the full qemu-irix binary path)
  endif
endif

AS         := $(MIPS_BINUTILS_PREFIX)as
LD         := $(MIPS_BINUTILS_PREFIX)ld
OBJCOPY    := $(MIPS_BINUTILS_PREFIX)objcopy
OBJDUMP    := $(MIPS_BINUTILS_PREFIX)objdump

CC         := $(QEMU_IRIX) -L tools/ido7.1_compiler tools/ido7.1_compiler/usr/bin/cc
CC_OLD     := $(QEMU_IRIX) -L tools/ido5.3_compiler tools/ido5.3_compiler/usr/bin/cc

# Check code syntax with host compiler
CC_CHECK   := gcc -fno-builtin -fsyntax-only -fsigned-char -std=gnu90 -Wall -Wextra -Wno-format-security -Wno-unknown-pragmas -D _LANGUAGE_C -D NON_MATCHING -Iinclude -Isrc -include stdarg.h

CPP        := cpp
MKLDSCRIPT := tools/mkldscript
ELF2ROM    := tools/elf2rom
ZAP2       := tools/ZAP2/ZAP2.out

OPTFLAGS := -O2
ASFLAGS := -march=vr4300 -32 -Iinclude
MIPS_VERSION := -mips2

# we support Microsoft extensions such as anonymous structs, which the compiler does support but warns for their usage. Surpress the warnings with -woff.
CFLAGS  := -G 0 -non_shared -Xfullwarn -Xcpluscomm -Iinclude -Isrc -Wab,-r4300_mul -woff 649,838

ifeq ($(shell getconf LONG_BIT), 32)
  # Work around memory allocation bug in QEMU
  export QEMU_GUEST_BASE := 1
else
  # Ensure that gcc treats the code as 32-bit
  CC_CHECK += -m32
endif

#### Files ####

# ROM image
ROM := zelda_ocarina_mq_dbg.z64
ELF := $(ROM:.z64=.elf)
# description of ROM segments
SPEC := spec

SRC_DIRS := $(shell find src -type d)
ASM_DIRS := $(shell find asm -type d -not -path "asm/non_matchings*") $(shell find data -type d)
SCENE_DIRS := $(shell find scenes -type d -not -path "scenes/xml*")
TEXTURE_DIRS := assets/textures
TEXTURE_BIN_DIRS := $(shell find assets/textures/* -type d -not -path "assets/textures/xml*")

# source files
C_FILES       := $(foreach dir,$(SRC_DIRS) $(TEXTURE_BIN_DIRS) $(SCENE_DIRS),$(wildcard $(dir)/*.c))
S_FILES       := $(foreach dir,$(ASM_DIRS),$(wildcard $(dir)/*.s))
#TEXTURE_FILES := $(foreach dir,$(TEXTURE_DIRS),$(wildcard $(dir)/*.xml))
O_FILES       := $(foreach f,$(S_FILES:.s=.o),build/$f) \
                 $(foreach f,$(C_FILES:.c=.o),build/$f) \
                 $(foreach f,$(wildcard baserom/*),build/$f.o)
#		         $(foreach f,$(TEXTURE_FILES:.xml=.o),build/$f)

#TEXTURE_FILES_RGBA32 := $(foreach dir,$(TEXTURE_BIN_DIRS),$(wildcard $(dir)/*.rgba32.png))
#TEXTURE_FILES_RGBA16 := $(foreach dir,$(TEXTURE_BIN_DIRS),$(wildcard $(dir)/*.rgb5a1.png))
#TEXTURE_FILES_GRAY4 := $(foreach dir,$(TEXTURE_BIN_DIRS),$(wildcard $(dir)/*.i4.png))
#TEXTURE_FILES_GRAY8 := $(foreach dir,$(TEXTURE_BIN_DIRS),$(wildcard $(dir)/*.i8.png))
#TEXTURE_FILES_GRAYA4 := $(foreach dir,$(TEXTURE_BIN_DIRS),$(wildcard $(dir)/*.ia4.png))
#TEXTURE_FILES_GRAYA8 := $(foreach dir,$(TEXTURE_BIN_DIRS),$(wildcard $(dir)/*.ia8.png))
#TEXTURE_FILES_GRAYA16 := $(foreach dir,$(TEXTURE_BIN_DIRS),$(wildcard $(dir)/*.ia16.png))
#TEXTURE_FILES_CI4 := $(foreach dir,$(TEXTURE_BIN_DIRS),$(wildcard $(dir)/*.ci4.png))
#TEXTURE_FILES_CI8 := $(foreach dir,$(TEXTURE_BIN_DIRS),$(wildcard $(dir)/*.ci8.png))
#TEXTURE_FILES_OUT := $(foreach f,$(TEXTURE_FILES_RGBA32:.rgba32.png=.rgba32),build/$f) \
#					 $(foreach f,$(TEXTURE_FILES_RGBA16:.rgb5a1.png=.rgb5a1),build/$f) \
#					 $(foreach f,$(TEXTURE_FILES_GRAY4:.i4.png=.i4),build/$f) \
#					 $(foreach f,$(TEXTURE_FILES_GRAY8:.i8.png=.i8),build/$f) \
#					 $(foreach f,$(TEXTURE_FILES_GRAYA4:.ia4.png=.ia4),build/$f) \
#					 $(foreach f,$(TEXTURE_FILES_GRAYA8:.ia8.png=.ia8),build/$f) \
#					 $(foreach f,$(TEXTURE_FILES_GRAYA16:.ia16.png=.ia16),build/$f) \
#					 $(foreach f,$(TEXTURE_FILES_CI4:.ci4.png=.ci4),build/$f) \
#					 $(foreach f,$(TEXTURE_FILES_CI8:.ci8.png=.ci8),build/$f) \

# create build directories
$(shell mkdir -p build/baserom)
$(foreach dir,$(SRC_DIRS) $(ASM_DIRS) $(TEXTURE_DIRS) $(TEXTURE_BIN_DIRS) $(SCENE_DIRS),$(shell mkdir -p build/$(dir)))

build/src/libultra_boot_O1/%.o: OPTFLAGS := -O1
build/src/libultra_boot_O2/%.o: OPTFLAGS := -O2
build/src/code/fault.o: CFLAGS += -trapuv
build/src/code/fault.o: OPTFLAGS := -O2 -g3
build/src/code/fault_drawer.o: CFLAGS += -trapuv
build/src/code/fault_drawer.o: OPTFLAGS := -O2 -g3
build/src/code/code_801068B0.o: OPTFLAGS := -g
build/src/code/code_80106860.o: OPTFLAGS := -g
build/src/code/code_801067F0.o: OPTFLAGS := -g

# Todo: split libultra_code into libultra_code_O1, etc..
build/src/libultra_code/sqrt.o: OPTFLAGS := -O2 -g3
build/src/libultra_code/absf.o: OPTFLAGS := -O2 -g3
build/src/libultra_code/osSetTimer.o: OPTFLAGS := -O1
build/src/libultra_code/osStopTimer.o: OPTFLAGS := -O1
build/src/libultra_code/llcvt.o: OPTFLAGS := -O1
build/src/libultra_code/llcvt.o: MIPS_VERSION := -mips3 -32

build/src/libultra_boot_O1/%.o: CC := $(CC_OLD)
build/src/libultra_boot_O2/%.o: CC := $(CC_OLD)

build/src/libultra_code/%.o: CC := python3 tools/asm_processor/build.py $(CC_OLD) -- $(AS) $(ASFLAGS) --
build/src/code/jpegutils.o: CC := python3 tools/asm_processor/build.py $(CC_OLD) -- $(AS) $(ASFLAGS) --

build/src/boot/%.o: CC := python3 tools/asm_processor/build.py $(CC) -- $(AS) $(ASFLAGS) --
build/src/code/%.o: CC := python3 tools/asm_processor/build.py $(CC) -- $(AS) $(ASFLAGS) --
build/src/overlays/actors/%.o: CC := python3 tools/asm_processor/build.py $(CC) -- $(AS) $(ASFLAGS) --
build/src/overlays/effects/%.o: CC := python3 tools/asm_processor/build.py $(CC) -- $(AS) $(ASFLAGS) --
build/src/overlays/gamestates/%.o: CC := python3 tools/asm_processor/build.py $(CC) -- $(AS) $(ASFLAGS) --

#### Main Targets ###

compare: $(ROM)
	@md5sum $(ROM)
	@md5sum -c checksum.md5

$(ROM): $(ELF)
	$(ELF2ROM) -cic 6105 $< $@

$(ELF): $(TEXTURE_FILES_OUT) $(O_FILES) build/ldscript.txt build/undefined_syms.txt
	$(LD) -T build/undefined_syms.txt -T build/ldscript.txt --no-check-sections --accept-unknown-input-arch --emit-relocs -Map build/z64.map -o $@

build/ldscript.txt: $(SPEC)
	$(CPP) -P $< > build/spec
	$(MKLDSCRIPT) build/spec $@

build/undefined_syms.txt: undefined_syms.txt
	$(CPP) -P $< > build/undefined_syms.txt

clean:
	$(RM) $(ROM) $(ELF) -r build

setup:
	git submodule update --init --recursive
	make -C tools
	python3 fixbaserom.py
	python3 extract_baserom.py
	python3 extract_assets.py

#### Various Recipes ####

build/baserom/%.o: baserom/%
	$(OBJCOPY) -I binary -O elf32-big $< $@

build/asm/%.o: asm/%.s
	$(AS) $(ASFLAGS) $^ -o $@

build/data/%.o: data/%.s
	iconv --from UTF-8 --to EUC-JP $^ | $(AS) $(ASFLAGS) -o $@

#build/assets/%.o: assets/%.s
#	$(AS) $(ASFLAGS) $^ -o $@
#	$(OBJCOPY) -O binary $@ $@.bin

#build/assets/%.c: assets/%.xml
#	cp $(<:.c=.xml) $@

build/scenes/%.o: scenes/%.c
	$(CC) -c $(CFLAGS) $(MIPS_VERSION) $(OPTFLAGS) -o $@ $^
	$(OBJCOPY) -O binary $@ $@.bin

build/assets/%.o: assets/%.c
	$(CC) -c $(CFLAGS) $(MIPS_VERSION) $(OPTFLAGS) -o $@ $^
	$(OBJCOPY) -O binary $@ $@.bin

build/src/overlays/%.o: src/overlays/%.c
	$(CC) -c $(CFLAGS) $(MIPS_VERSION) $(OPTFLAGS) -o $@ $^
	$(CC_CHECK) $^
<<<<<<< HEAD
	$(ZAP2) bovl -i $@ -cfg $^ -outputpath $(@:.o=_reloc.s)
=======
	$(ZAP2) bovl -i $@ -cfg $^ --outputpath $(@:.o=_reloc.s)
>>>>>>> db987db9
	-test -f $(@:.o=_reloc.s) && $(AS) $(ASFLAGS) $(@:.o=_reloc.s) -o $(@:.o=_reloc.o)
	@$(OBJDUMP) -d $@ > $(@:.o=.s)

build/src/%.o: src/%.c
	$(CC) -c $(CFLAGS) $(MIPS_VERSION) $(OPTFLAGS) -o $@ $^
	$(CC_CHECK) $^
	@$(OBJDUMP) -d $@ > $(@:.o=.s)

build/src/libultra_code/llcvt.o: src/libultra_code/llcvt.c
	$(CC) -c $(CFLAGS) $(MIPS_VERSION) $(OPTFLAGS) -o $@ $^
	$(CC_CHECK) $^
	python3 tools/set_o32abi_bit.py $@
	@$(OBJDUMP) -d $@ > $(@:.o=.s)

#build/assets/textures/%.o: assets/textures/%.zdata
#	$(OBJCOPY) -I binary -O elf32-big $< $@

#textures/%.zdata: textures/%
#	$(ZAP2) $<.xml b

#build/assets/%.s: assets/%.xml
#	$(ZAP2) e rgba32 $< $@

#build/assets/%.c: assets/%.xml
#	cp $(<:.c=.xml) $@

#build/assets/%.rgba32: assets/%.rgba32.png
#	$(ZAP2) btex rgba32 $< $@

#build/assets/%.rgb5a1: assets/%.rgb5a1.png
#	$(ZAP2) btex rgb5a1 $< $@

#build/assets/%.i4: assets/%.i4.png
#	$(ZAP2) btex i4 $< $@

#build/assets/%.i8: assets/%.i8.png
#	$(ZAP2) btex i8 $< $@

#build/assets/%.ia4: assets/%.ia4.png
#	$(ZAP2) btex ia4 $< $@

#build/assets/%.ia8: assets/%.ia8.png
#	$(ZAP2) btex ia8 $< $@

#build/assets/%.ci4: assets/%.ci4.png
#	$(ZAP2) btex ci4 $< $@

#build/assets/%.ci8: assets/%.ci8.png
#	$(ZAP2) btex ci8 $< $@<|MERGE_RESOLUTION|>--- conflicted
+++ resolved
@@ -182,11 +182,7 @@
 build/src/overlays/%.o: src/overlays/%.c
 	$(CC) -c $(CFLAGS) $(MIPS_VERSION) $(OPTFLAGS) -o $@ $^
 	$(CC_CHECK) $^
-<<<<<<< HEAD
-	$(ZAP2) bovl -i $@ -cfg $^ -outputpath $(@:.o=_reloc.s)
-=======
 	$(ZAP2) bovl -i $@ -cfg $^ --outputpath $(@:.o=_reloc.s)
->>>>>>> db987db9
 	-test -f $(@:.o=_reloc.s) && $(AS) $(ASFLAGS) $(@:.o=_reloc.s) -o $(@:.o=_reloc.o)
 	@$(OBJDUMP) -d $@ > $(@:.o=.s)
 
