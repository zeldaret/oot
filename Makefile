--- conflicted
+++ resolved
@@ -183,19 +183,12 @@
 $(ELF): $(TEXTURE_FILES_OUT) $(ASSET_FILES_OUT) $(O_FILES) $(OVL_RELOC_FILES) build/ldscript.txt build/undefined_syms.txt
 	$(LD) -T build/undefined_syms.txt -T build/ldscript.txt --no-check-sections --accept-unknown-input-arch --emit-relocs -Map build/z64.map -o $@
 
-<<<<<<< HEAD
 $(OVL_RELOC_FILES): | $(O_FILES)
 
-build/spec: $(SPEC)
-	$(CPP) $(CPPFLAGS) $< > $@
-
-build/ldscript.txt: build/spec
-=======
 build/$(SPEC): $(SPEC)
 	$(CPP) $(CPPFLAGS) $< > $@
 
 build/ldscript.txt: build/$(SPEC)
->>>>>>> 71be03da
 	$(MKLDSCRIPT) $< $@
 
 build/undefined_syms.txt: undefined_syms.txt
@@ -249,8 +242,6 @@
 	$(CC) -c $(CFLAGS) $(MIPS_VERSION) $(OPTFLAGS) -o $@ $<
 	$(OBJCOPY) -O binary $@ $@.bin
 
-<<<<<<< HEAD
-=======
 build/dmadata_table_spec.h: build/$(SPEC)
 	$(MKDMADATA) $< $@
 
@@ -264,7 +255,6 @@
 	-test -f $(@D)/$(notdir $(@D))_reloc.s && $(AS) $(ASFLAGS) $(@D)/$(notdir $(@D))_reloc.s -o $(@D)/$(notdir $(@D))_reloc.o
 	@$(OBJDUMP) -d $@ > $(@:.o=.s)
 
->>>>>>> 71be03da
 build/src/%.o: src/%.c
 	$(CC) -c $(CFLAGS) $(MIPS_VERSION) $(OPTFLAGS) -o $@ $<
 	$(CC_CHECK) $<
@@ -286,8 +276,8 @@
 	$(eval RELOC_PREQ = $(shell grep -o "$(@D).*.o" build/spec | grep -vF 'reloc.o'))
 	$(shell printf "%s: %s\n\n" $@: "$(RELOC_PREQ)" > $(@:.o=.d))
 	$(foreach f,$(RELOC_PREQ), $(shell printf "%s: \n\n" $f >> $(@:.o=.d)))
-#	$(FADO) -o $(@:.o=.s) $(RELOC_PREQ)
-#	$(AS) $(ASFLAGS) $(@:.o=.s) -o $@
+	$(FADO) -o $(@:.o=.s) $(RELOC_PREQ)
+	$(AS) $(ASFLAGS) $(@:.o=.s) -o $@
 
 
 #	$(info Generating dependency file $(@:.o=.d))
