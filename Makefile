--- conflicted
+++ resolved
@@ -103,12 +103,9 @@
 ASSET_FILES_OUT := $(foreach f,$(ASSET_FILES_XML:.xml=.c),$f) \
 				   $(foreach f,$(ASSET_FILES_BIN:.bin=.bin.inc.c),build/$f)
 
-<<<<<<< HEAD
 TEXTURE_DIRS := assets/textures assets/scenes assets/objects assets/overlays
 TEXT_DIRS := text
 
-=======
->>>>>>> 21266854
 # source files
 C_FILES       := $(foreach dir,$(SRC_DIRS) $(ASSET_BIN_DIRS) $(TEXT_DIRS),$(wildcard $(dir)/*.c))
 S_FILES       := $(foreach dir,$(ASM_DIRS),$(wildcard $(dir)/*.s))
@@ -138,15 +135,11 @@
 					 $(foreach f,$(TEXTURE_FILES_JPG:.jpg=.jpg.inc.c),build/$f) \
 
 # create build directories
-<<<<<<< HEAD
-$(shell mkdir -p build/baserom $(foreach dir,$(SRC_DIRS) $(ASM_DIRS) $(TEXTURE_DIRS) $(ASSET_BIN_DIRS) $(TEXT_DIRS),build/$(dir)))
+$(shell mkdir -p build/baserom $(foreach dir,$(SRC_DIRS) $(ASM_DIRS) $(ASSET_BIN_DIRS) $(TEXT_DIRS),build/$(dir)))
 
 # encode text headers at the start of the build
 $(shell	python3 tools/msgenc.py text/declare_messages.h text/declare_messages.enc.h)
 $(shell python3 tools/msgenc.py text/declare_messages_staff.h text/declare_messages_staff.enc.h)
-=======
-$(shell mkdir -p build/baserom $(foreach dir,$(SRC_DIRS) $(ASM_DIRS) $(ASSET_BIN_DIRS),build/$(dir)))
->>>>>>> 21266854
 
 build/src/libultra_boot_O1/%.o: OPTFLAGS := -O1
 build/src/libultra_boot_O2/%.o: OPTFLAGS := -O2
