--- conflicted
+++ resolved
@@ -412,20 +412,8 @@
 # description of ROM segments
 SPEC := spec
 
-<<<<<<< HEAD
-ifeq ($(COMPILER),ido)
-  ifeq ($(PLATFORM),IQUE)
-    SRC_DIRS := $(shell find src -type d -not -path src/gcc_fix)
-  else
-    SRC_DIRS := $(shell find src -type d -not -path src/gcc_fix -not -path src/libgcc)
-  endif
-else
-  SRC_DIRS := $(shell find src -type d)
-endif
-=======
 SRC_DIRS := $(shell find src -type d)
 UNDECOMPILED_DATA_DIRS := $(shell find data -type d)
->>>>>>> 26f91bd3
 
 ifneq ($(wildcard $(EXTRACTED_DIR)/assets/audio),)
   SAMPLE_EXTRACT_DIRS := $(shell find $(EXTRACTED_DIR)/assets/audio/samples -type d)
