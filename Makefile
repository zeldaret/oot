--- conflicted
+++ resolved
@@ -46,7 +46,6 @@
 CPP_DEFINES ?=
 
 # Version-specific settings
-<<<<<<< HEAD
 ifeq ($(VERSION),ntsc-1.2)
   REGION ?= JP
   PLATFORM := N64
@@ -54,23 +53,24 @@
   MQ := 0
   DEBUG := 0
   COMPARE := 0
-=======
-ifeq ($(VERSION),gc-jp)
+else ifeq ($(VERSION),gc-jp)
   REGION ?= JP
+  PLATFORM := GC
   PAL := 0
   MQ := 0
   DEBUG := 0
 else ifeq ($(VERSION),gc-jp-mq)
   REGION ?= JP
+  PLATFORM := GC
   PAL := 0
   MQ := 1
   DEBUG := 0
 else ifeq ($(VERSION),gc-jp-ce)
   REGION ?= JP
+  PLATFORM := GC
   PAL := 0
   MQ := 0
   DEBUG := 0
->>>>>>> d4954361
 else ifeq ($(VERSION),gc-us)
   REGION ?= US
   PLATFORM := GC
@@ -79,6 +79,7 @@
   DEBUG := 0
 else ifeq ($(VERSION),gc-us-mq)
   REGION ?= US
+  PLATFORM := GC
   PAL := 0
   MQ := 1
   DEBUG := 0
