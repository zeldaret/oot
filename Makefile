MAKEFLAGS += --no-builtin-rules

# Ensure the build fails if a piped command fails
SHELL = /bin/bash
.SHELLFLAGS = -o pipefail -c

# Build options can either be changed by modifying the makefile, or by building with 'make SETTING=value'

# If COMPARE is 1, check the output md5sum after building
COMPARE := 1
# If NON_MATCHING is 1, define the NON_MATCHING C flag when building
NON_MATCHING := 0
# If ORIG_COMPILER is 1, compile with QEMU_IRIX and the original compiler
ORIG_COMPILER := 0
# If COMPILER is "gcc", compile with GCC instead of IDO.
COMPILER := ido
# Target game version. Currently only the following version is supported:
#   gc-eu-mq-dbg   GameCube Europe/PAL Master Quest Debug (default)
# The following versions are work-in-progress and not yet matching:
#   gc-eu-mq       GameCube Europe/PAL Master Quest
VERSION := gc-eu-mq-dbg
# Number of threads to extract and compress with
N_THREADS := $(shell nproc)

CFLAGS ?=
CPPFLAGS ?=

# ORIG_COMPILER cannot be combined with a non-IDO compiler. Check for this case and error out if found.
ifneq ($(COMPILER),ido)
  ifeq ($(ORIG_COMPILER),1)
    $(error ORIG_COMPILER can only be used with the IDO compiler. Please check your Makefile variables and try again)
  endif
endif

ifeq ($(COMPILER),gcc)
  CFLAGS += -DCOMPILER_GCC
  CPPFLAGS += -DCOMPILER_GCC
  NON_MATCHING := 1
endif

# Set prefix to mips binutils binaries (mips-linux-gnu-ld => 'mips-linux-gnu-') - Change at your own risk!
# In nearly all cases, not having 'mips-linux-gnu-*' binaries on the PATH is indicative of missing dependencies
MIPS_BINUTILS_PREFIX := mips-linux-gnu-

ifeq ($(NON_MATCHING),1)
  CFLAGS += -DNON_MATCHING -DAVOID_UB
  CPPFLAGS += -DNON_MATCHING -DAVOID_UB
  COMPARE := 0
endif

# Version-specific settings
ifeq ($(VERSION),gc-eu-mq)
  CFLAGS += -DNON_MATCHING -DNDEBUG
  CPPFLAGS += -DNON_MATCHING -DNDEBUG
  OPTFLAGS := -O2 -g3
  COMPARE := 0
else ifeq ($(VERSION),gc-eu-mq-dbg)
  CFLAGS += -DOOT_DEBUG
  CPPFLAGS += -DOOT_DEBUG
  OPTFLAGS := -O2
else
$(error Unsupported version $(VERSION))
endif

PROJECT_DIR := $(dir $(realpath $(firstword $(MAKEFILE_LIST))))
BUILD_DIR := build/$(VERSION)
<<<<<<< HEAD
EXPECTED_DIR := expected/$(BUILD_DIR)
=======
VENV := .venv
>>>>>>> 5dd19e48

MAKE = make
CPPFLAGS += -fno-dollars-in-identifiers -P

ifeq ($(OS),Windows_NT)
    DETECTED_OS=windows
else
    UNAME_S := $(shell uname -s)
    ifeq ($(UNAME_S),Linux)
        DETECTED_OS=linux
    endif
    ifeq ($(UNAME_S),Darwin)
        DETECTED_OS=macos
        MAKE=gmake
        CPPFLAGS += -xc++
    endif
endif

#### Tools ####
ifneq ($(shell type $(MIPS_BINUTILS_PREFIX)ld >/dev/null 2>/dev/null; echo $$?), 0)
  $(error Unable to find $(MIPS_BINUTILS_PREFIX)ld. Please install or build MIPS binutils, commonly mips-linux-gnu. (or set MIPS_BINUTILS_PREFIX if your MIPS binutils install uses another prefix))
endif

# Detect compiler and set variables appropriately.
ifeq ($(COMPILER),gcc)
  CC       := $(MIPS_BINUTILS_PREFIX)gcc
else ifeq ($(COMPILER),ido)
  CC       := tools/ido_recomp/$(DETECTED_OS)/7.1/cc
  CC_OLD   := tools/ido_recomp/$(DETECTED_OS)/5.3/cc
else
$(error Unsupported compiler. Please use either ido or gcc as the COMPILER variable.)
endif

# if ORIG_COMPILER is 1, check that either QEMU_IRIX is set or qemu-irix package installed
ifeq ($(ORIG_COMPILER),1)
  ifndef QEMU_IRIX
    QEMU_IRIX := $(shell which qemu-irix)
    ifeq (, $(QEMU_IRIX))
      $(error Please install qemu-irix package or set QEMU_IRIX env var to the full qemu-irix binary path)
    endif
  endif
  CC        = $(QEMU_IRIX) -L tools/ido7.1_compiler tools/ido7.1_compiler/usr/bin/cc
  CC_OLD    = $(QEMU_IRIX) -L tools/ido5.3_compiler tools/ido5.3_compiler/usr/bin/cc
endif

AS      := $(MIPS_BINUTILS_PREFIX)as
LD      := $(MIPS_BINUTILS_PREFIX)ld
OBJCOPY := $(MIPS_BINUTILS_PREFIX)objcopy
OBJDUMP := $(MIPS_BINUTILS_PREFIX)objdump
NM      := $(MIPS_BINUTILS_PREFIX)nm

N64_EMULATOR ?= 

INC := -Iinclude -Iinclude/libc -Isrc -I$(BUILD_DIR) -I.

# Check code syntax with host compiler
CHECK_WARNINGS := -Wall -Wextra -Wno-format-security -Wno-unknown-pragmas -Wno-unused-parameter -Wno-unused-variable -Wno-missing-braces

CPP        := cpp
MKLDSCRIPT := tools/mkldscript
MKDMADATA  := tools/mkdmadata
ELF2ROM    := tools/elf2rom
ZAPD       := tools/ZAPD/ZAPD.out
FADO       := tools/fado/fado.elf
PYTHON     ?= $(VENV)/bin/python3

# Command to replace path variables in the spec file. We can't use the C
# preprocessor for this because it won't substitute inside string literals.
SPEC_REPLACE_VARS := sed -e 's|$$(BUILD_DIR)|$(BUILD_DIR)|g'

ifeq ($(COMPILER),gcc)
  OPTFLAGS := -Os -ffast-math -fno-unsafe-math-optimizations
endif

ASFLAGS := -march=vr4300 -32 -no-pad-sections -Iinclude

ifeq ($(COMPILER),gcc)
  CFLAGS += -G 0 -nostdinc $(INC) -march=vr4300 -mfix4300 -mabi=32 -mno-abicalls -mdivide-breaks -fno-zero-initialized-in-bss -fno-toplevel-reorder -ffreestanding -fno-common -fno-merge-constants -mno-explicit-relocs -mno-split-addresses $(CHECK_WARNINGS) -funsigned-char
  MIPS_VERSION := -mips3
else
  # Suppress warnings for wrong number of macro arguments (to fake variadic
  # macros) and Microsoft extensions such as anonymous structs (which the
  # compiler does support but warns for their usage).
  CFLAGS += -G 0 -non_shared -fullwarn -verbose -Xcpluscomm $(INC) -Wab,-r4300_mul -woff 516,609,649,838,712
  MIPS_VERSION := -mips2
endif

ifeq ($(COMPILER),ido)
  # Have CC_CHECK pretend to be a MIPS compiler
  MIPS_BUILTIN_DEFS := -D_MIPS_ISA_MIPS2=2 -D_MIPS_ISA=_MIPS_ISA_MIPS2 -D_ABIO32=1 -D_MIPS_SIM=_ABIO32 -D_MIPS_SZINT=32 -D_MIPS_SZLONG=32 -D_MIPS_SZPTR=32
  CC_CHECK  = gcc -fno-builtin -fsyntax-only -funsigned-char -std=gnu90 -D_LANGUAGE_C -DNON_MATCHING $(MIPS_BUILTIN_DEFS) $(INC) $(CHECK_WARNINGS)
  ifeq ($(shell getconf LONG_BIT), 32)
    # Work around memory allocation bug in QEMU
    export QEMU_GUEST_BASE := 1
  else
    # Ensure that gcc (warning check) treats the code as 32-bit
    CC_CHECK += -m32
  endif
else
  CC_CHECK  = @:
endif

OBJDUMP_FLAGS := -d -r -z -Mreg-names=32

DISASM_DATA_DIR := tools/disasm/$(VERSION)
DISASM_FLAGS += --custom-suffix _unknown --sequential-label-names --no-use-fpccsr --no-cop0-named-registers
DISASM_FLAGS += --config-dir $(DISASM_DATA_DIR) --symbol-addrs $(DISASM_DATA_DIR)/functions.txt --symbol-addrs $(DISASM_DATA_DIR)/variables.txt

#### Files ####

# ROM image
ROMC := oot-$(VERSION)-compressed.z64
ROM := oot-$(VERSION).z64
ELF := $(ROM:.z64=.elf)
# description of ROM segments
SPEC := spec

ifeq ($(COMPILER),ido)
SRC_DIRS := $(shell find src -type d -not -path src/gcc_fix)
else
SRC_DIRS := $(shell find src -type d)
endif

ASSET_BIN_DIRS := $(shell find assets/* -type d -not -path "assets/xml*" -not -path "assets/text")
ASSET_FILES_XML := $(foreach dir,$(ASSET_BIN_DIRS),$(wildcard $(dir)/*.xml))
ASSET_FILES_BIN := $(foreach dir,$(ASSET_BIN_DIRS),$(wildcard $(dir)/*.bin))
ASSET_FILES_OUT := $(foreach f,$(ASSET_FILES_XML:.xml=.c),$f) \
				   $(foreach f,$(ASSET_FILES_BIN:.bin=.bin.inc.c),$(BUILD_DIR)/$f) \
				   $(foreach f,$(wildcard assets/text/*.c),$(BUILD_DIR)/$(f:.c=.o))

UNDECOMPILED_DATA_DIRS := $(shell find data -type d)

BASEROM_SEGMENTS_DIR := baseroms/gc-eu-mq-dbg/segments
BASEROM_BIN_FILES := $(wildcard $(BASEROM_SEGMENTS_DIR)/*)

# source files
C_FILES       := $(filter-out %.inc.c,$(foreach dir,$(SRC_DIRS) $(ASSET_BIN_DIRS),$(wildcard $(dir)/*.c)))
S_FILES       := $(foreach dir,$(SRC_DIRS) $(UNDECOMPILED_DATA_DIRS),$(wildcard $(dir)/*.s))
O_FILES       := $(foreach f,$(S_FILES:.s=.o),$(BUILD_DIR)/$f) \
                 $(foreach f,$(C_FILES:.c=.o),$(BUILD_DIR)/$f) \
                 $(foreach f,$(BASEROM_BIN_FILES),$(BUILD_DIR)/baserom/$(notdir $f).o)

OVL_RELOC_FILES := $(shell $(CPP) $(CPPFLAGS) $(SPEC) | $(SPEC_REPLACE_VARS) | grep -o '[^"]*_reloc.o' )

DISASM_BASEROM := baseroms/$(VERSION)/baserom-decompressed.z64
DISASM_DATA_FILES := $(wildcard $(DISASM_DATA_DIR)/*.csv) $(wildcard $(DISASM_DATA_DIR)/*.txt)
DISASM_S_FILES := $(shell $(PYTHON) tools/disasm/list_generated_files.py -o $(EXPECTED_DIR) --config-dir $(DISASM_DATA_DIR))
DISASM_O_FILES := $(DISASM_S_FILES:.s=.o)

# Automatic dependency files
# (Only asm_processor dependencies and reloc dependencies are handled for now)
DEP_FILES := $(O_FILES:.o=.asmproc.d) $(OVL_RELOC_FILES:.o=.d)


TEXTURE_FILES_PNG := $(foreach dir,$(ASSET_BIN_DIRS),$(wildcard $(dir)/*.png))
TEXTURE_FILES_JPG := $(foreach dir,$(ASSET_BIN_DIRS),$(wildcard $(dir)/*.jpg))
TEXTURE_FILES_OUT := $(foreach f,$(TEXTURE_FILES_PNG:.png=.inc.c),$(BUILD_DIR)/$f) \
					 $(foreach f,$(TEXTURE_FILES_JPG:.jpg=.jpg.inc.c),$(BUILD_DIR)/$f) \

# create build directories
$(shell mkdir -p $(BUILD_DIR)/baserom $(BUILD_DIR)/assets/text $(foreach dir,$(SRC_DIRS) $(UNDECOMPILED_DATA_DIRS) $(ASSET_BIN_DIRS),$(BUILD_DIR)/$(dir)))

ifeq ($(COMPILER),ido)
$(BUILD_DIR)/src/code/fault.o: CFLAGS += -trapuv
$(BUILD_DIR)/src/code/fault.o: OPTFLAGS := -O2 -g3
$(BUILD_DIR)/src/code/fault_drawer.o: CFLAGS += -trapuv
$(BUILD_DIR)/src/code/fault_drawer.o: OPTFLAGS := -O2 -g3
$(BUILD_DIR)/src/code/ucode_disas.o: OPTFLAGS := -O2 -g3
$(BUILD_DIR)/src/code/fmodf.o: OPTFLAGS := -g
$(BUILD_DIR)/src/code/__osMemset.o: OPTFLAGS := -g
$(BUILD_DIR)/src/code/__osMemmove.o: OPTFLAGS := -g

$(BUILD_DIR)/src/audio/%.o: OPTFLAGS := -O2

# Use signed chars instead of unsigned for this audio file (needed to match AudioDebug_ScrPrt)
$(BUILD_DIR)/src/audio/general.o: CFLAGS += -signed

# Put string literals in .data for some audio files (needed to match these files with literals)
$(BUILD_DIR)/src/audio/sfx.o: CFLAGS += -use_readwrite_const
$(BUILD_DIR)/src/audio/sequence.o: CFLAGS += -use_readwrite_const

$(BUILD_DIR)/src/libultra/libc/absf.o: OPTFLAGS := -O2 -g3
$(BUILD_DIR)/src/libultra/libc/sqrt.o: OPTFLAGS := -O2 -g3
$(BUILD_DIR)/src/libultra/libc/ll.o: OPTFLAGS := -O1
$(BUILD_DIR)/src/libultra/libc/ll.o: MIPS_VERSION := -mips3 -32
$(BUILD_DIR)/src/libultra/libc/llcvt.o: OPTFLAGS := -O1
$(BUILD_DIR)/src/libultra/libc/llcvt.o: MIPS_VERSION := -mips3 -32

$(BUILD_DIR)/src/libultra/os/%.o: OPTFLAGS := -O1
$(BUILD_DIR)/src/libultra/io/%.o: OPTFLAGS := -O2
$(BUILD_DIR)/src/libultra/libc/%.o: OPTFLAGS := -O2
$(BUILD_DIR)/src/libultra/rmon/%.o: OPTFLAGS := -O2
$(BUILD_DIR)/src/libultra/gu/%.o: OPTFLAGS := -O2

$(BUILD_DIR)/assets/misc/z_select_static/%.o: CFLAGS += -DF3DEX_GBI

$(BUILD_DIR)/src/libultra/gu/%.o: CC := $(CC_OLD)
$(BUILD_DIR)/src/libultra/io/%.o: CC := $(CC_OLD)
$(BUILD_DIR)/src/libultra/libc/%.o: CC := $(CC_OLD)
$(BUILD_DIR)/src/libultra/os/%.o: CC := $(CC_OLD)
$(BUILD_DIR)/src/libultra/rmon/%.o: CC := $(CC_OLD)

$(BUILD_DIR)/src/code/jpegutils.o: CC := $(CC_OLD)
$(BUILD_DIR)/src/code/jpegdecoder.o: CC := $(CC_OLD)

$(BUILD_DIR)/src/boot/%.o: CC := $(PYTHON) tools/asm_processor/build.py $(CC) -- $(AS) $(ASFLAGS) --
$(BUILD_DIR)/src/code/%.o: CC := $(PYTHON) tools/asm_processor/build.py $(CC) -- $(AS) $(ASFLAGS) --
$(BUILD_DIR)/src/overlays/%.o: CC := $(PYTHON) tools/asm_processor/build.py $(CC) -- $(AS) $(ASFLAGS) --

$(BUILD_DIR)/assets/%.o: CC := $(PYTHON) tools/asm_processor/build.py $(CC) -- $(AS) $(ASFLAGS) --
else
$(BUILD_DIR)/src/libultra/libc/ll.o: OPTFLAGS := -Ofast
$(BUILD_DIR)/src/%.o: CC := $(CC) -fexec-charset=euc-jp
endif

#### Main Targets ###

all: rom compress

rom: $(ROM)
ifneq ($(COMPARE),0)
	@md5sum $(ROM)
	@md5sum -c baseroms/$(VERSION)/checksum.md5
endif

compress: $(ROMC)
ifneq ($(COMPARE),0)
	@md5sum $(ROMC)
	@md5sum -c baseroms/$(VERSION)/checksum-compressed.md5
endif

clean:
	$(RM) -r $(ROMC) $(ROM) $(ELF) $(BUILD_DIR)

assetclean:
	$(RM) -r $(ASSET_BIN_DIRS)
	$(RM) -r assets/text/*.h
	$(RM) -r $(BUILD_DIR)/assets
	$(RM) -r .extracted-assets.json

distclean: clean assetclean
	$(RM) -r $(BASEROM_SEGMENTS_DIR)
	$(MAKE) -C tools distclean

venv:
	test -d $(VENV) || python3 -m venv $(VENV)
	$(PYTHON) -m pip install -U pip
	$(PYTHON) -m pip install -U -r requirements.txt

setup: venv
	$(MAKE) -C tools
	$(PYTHON) tools/decompress_baserom.py $(VERSION)
# For now, only extract ROM segments and assets from the Debug ROM
ifeq ($(VERSION),gc-eu-mq-dbg)
	$(PYTHON) extract_baserom.py
	$(PYTHON) extract_assets.py -j$(N_THREADS)
endif

disasm: $(DISASM_O_FILES)

run: $(ROM)
ifeq ($(N64_EMULATOR),)
	$(error Emulator path not set. Set N64_EMULATOR in the Makefile or define it as an environment variable)
endif
	$(N64_EMULATOR) $<


<<<<<<< HEAD
.PHONY: all rom compress clean setup disasm run distclean assetclean
=======
.PHONY: all rom compress clean assetclean distclean venv setup run
>>>>>>> 5dd19e48
.DEFAULT_GOAL := rom

#### Various Recipes ####

$(ROM): $(ELF)
	$(ELF2ROM) -cic 6105 $< $@

$(ROMC): $(ROM) $(ELF) $(BUILD_DIR)/compress_ranges.txt
# note: $(BUILD_DIR)/compress_ranges.txt should only be used for nonmatching builds. it works by chance for matching builds too though
	$(PYTHON) tools/compress.py --in $(ROM) --out $@ --dma-range `./tools/dmadata_range.sh $(NM) $(ELF)` --compress `cat $(BUILD_DIR)/compress_ranges.txt` --threads $(N_THREADS)
	$(PYTHON) -m ipl3checksum sum --cic 6105 --update $@

$(ELF): $(TEXTURE_FILES_OUT) $(ASSET_FILES_OUT) $(O_FILES) $(OVL_RELOC_FILES) $(BUILD_DIR)/ldscript.txt $(BUILD_DIR)/undefined_syms.txt
	$(LD) -T $(BUILD_DIR)/undefined_syms.txt -T $(BUILD_DIR)/ldscript.txt --no-check-sections --accept-unknown-input-arch --emit-relocs -Map $(BUILD_DIR)/z64.map -o $@

## Order-only prerequisites
# These ensure e.g. the O_FILES are built before the OVL_RELOC_FILES.
# The intermediate phony targets avoid quadratically-many dependencies between the targets and prerequisites.

o_files: $(O_FILES)
$(OVL_RELOC_FILES): | o_files

asset_files: $(TEXTURE_FILES_OUT) $(ASSET_FILES_OUT)
$(O_FILES): | asset_files

.PHONY: o_files asset_files

$(BUILD_DIR)/$(SPEC): $(SPEC)
	$(CPP) $(CPPFLAGS) $< | $(SPEC_REPLACE_VARS) > $@

$(BUILD_DIR)/ldscript.txt: $(BUILD_DIR)/$(SPEC)
	$(MKLDSCRIPT) $< $@

$(BUILD_DIR)/undefined_syms.txt: undefined_syms.txt
	$(CPP) $(CPPFLAGS) $< > $@

$(BUILD_DIR)/baserom/%.o: $(BASEROM_SEGMENTS_DIR)/%
	$(OBJCOPY) -I binary -O elf32-big $< $@

$(BUILD_DIR)/data/%.o: data/%.s
	$(AS) $(ASFLAGS) $< -o $@

$(BUILD_DIR)/assets/text/%.enc.h: assets/text/%.h assets/text/charmap.txt
	$(PYTHON) tools/msgenc.py assets/text/charmap.txt $< $@

# Dependencies for files including message data headers
# TODO remove when full header dependencies are used.
$(BUILD_DIR)/assets/text/fra_message_data_static.o: $(BUILD_DIR)/assets/text/message_data.enc.h
$(BUILD_DIR)/assets/text/ger_message_data_static.o: $(BUILD_DIR)/assets/text/message_data.enc.h
$(BUILD_DIR)/assets/text/nes_message_data_static.o: $(BUILD_DIR)/assets/text/message_data.enc.h
$(BUILD_DIR)/assets/text/staff_message_data_static.o: $(BUILD_DIR)/assets/text/message_data_staff.enc.h
$(BUILD_DIR)/src/code/z_message_PAL.o: $(BUILD_DIR)/assets/text/message_data.enc.h $(BUILD_DIR)/assets/text/message_data_staff.enc.h

$(BUILD_DIR)/assets/%.o: assets/%.c
	$(CC) -c $(CFLAGS) $(MIPS_VERSION) $(OPTFLAGS) -o $@ $<
	$(OBJCOPY) -O binary $@ $@.bin

$(BUILD_DIR)/src/%.o: src/%.s
	$(CPP) $(CPPFLAGS) -Iinclude $< | $(AS) $(ASFLAGS) -o $@

$(BUILD_DIR)/dmadata_table_spec.h $(BUILD_DIR)/compress_ranges.txt: $(BUILD_DIR)/$(SPEC)
	$(MKDMADATA) $< $(BUILD_DIR)/dmadata_table_spec.h $(BUILD_DIR)/compress_ranges.txt

# Dependencies for files that may include the dmadata header automatically generated from the spec file
$(BUILD_DIR)/src/boot/z_std_dma.o: $(BUILD_DIR)/dmadata_table_spec.h
$(BUILD_DIR)/src/dmadata/dmadata.o: $(BUILD_DIR)/dmadata_table_spec.h

# Dependencies for files including from include/tables/
# TODO remove when full header dependencies are used.
$(BUILD_DIR)/src/code/graph.o: include/tables/gamestate_table.h
$(BUILD_DIR)/src/code/object_table.o: include/tables/object_table.h
$(BUILD_DIR)/src/code/z_actor.o: include/tables/actor_table.h # so uses of ACTOR_ID_MAX update when the table length changes
$(BUILD_DIR)/src/code/z_actor_dlftbls.o: include/tables/actor_table.h
$(BUILD_DIR)/src/code/z_effect_soft_sprite_dlftbls.o: include/tables/effect_ss_table.h
$(BUILD_DIR)/src/code/z_game_dlftbls.o: include/tables/gamestate_table.h
$(BUILD_DIR)/src/code/z_scene_table.o: include/tables/scene_table.h include/tables/entrance_table.h

$(BUILD_DIR)/src/%.o: src/%.c
	$(CC_CHECK) $<
	$(CC) -c $(CFLAGS) $(MIPS_VERSION) $(OPTFLAGS) -o $@ $<
	@$(OBJDUMP) $(OBJDUMP_FLAGS) $@ > $(@:.o=.s)

$(BUILD_DIR)/src/libultra/libc/ll.o: src/libultra/libc/ll.c
	$(CC_CHECK) $<
	$(CC) -c $(CFLAGS) $(MIPS_VERSION) $(OPTFLAGS) -o $@ $<
	$(PYTHON) tools/set_o32abi_bit.py $@
	@$(OBJDUMP) $(OBJDUMP_FLAGS) $@ > $(@:.o=.s)

$(BUILD_DIR)/src/libultra/libc/llcvt.o: src/libultra/libc/llcvt.c
	$(CC_CHECK) $<
	$(CC) -c $(CFLAGS) $(MIPS_VERSION) $(OPTFLAGS) -o $@ $<
	$(PYTHON) tools/set_o32abi_bit.py $@
	@$(OBJDUMP) $(OBJDUMP_FLAGS) $@ > $(@:.o=.s)

$(BUILD_DIR)/src/overlays/%_reloc.o: $(BUILD_DIR)/$(SPEC)
	$(FADO) $$(tools/reloc_prereq $< $(notdir $*)) -n $(notdir $*) -o $(@:.o=.s) -M $(@:.o=.d)
	$(AS) $(ASFLAGS) $(@:.o=.s) -o $@

$(BUILD_DIR)/%.inc.c: %.png
	$(ZAPD) btex -eh -tt $(subst .,,$(suffix $*)) -i $< -o $@

$(BUILD_DIR)/assets/%.bin.inc.c: assets/%.bin
	$(ZAPD) bblb -eh -i $< -o $@

$(BUILD_DIR)/assets/%.jpg.inc.c: assets/%.jpg
	$(ZAPD) bren -eh -i $< -o $@

$(DISASM_S_FILES) &: $(DISASM_DATA_FILES)
	$(PYTHON) tools/disasm/disasm.py $(DISASM_FLAGS) $(DISASM_BASEROM) -o $(EXPECTED_DIR) --split-functions $(EXPECTED_DIR)/functions

$(EXPECTED_DIR)/%.o: $(EXPECTED_DIR)/%.s
	$(AS) $(ASFLAGS) $< -o $@

-include $(DEP_FILES)

# Print target for debugging
print-% : ; $(info $* is a $(flavor $*) variable set to [$($*)]) @true<|MERGE_RESOLUTION|>--- conflicted
+++ resolved
@@ -64,11 +64,8 @@
 
 PROJECT_DIR := $(dir $(realpath $(firstword $(MAKEFILE_LIST))))
 BUILD_DIR := build/$(VERSION)
-<<<<<<< HEAD
 EXPECTED_DIR := expected/$(BUILD_DIR)
-=======
 VENV := .venv
->>>>>>> 5dd19e48
 
 MAKE = make
 CPPFLAGS += -fno-dollars-in-identifiers -P
@@ -336,11 +333,7 @@
 	$(N64_EMULATOR) $<
 
 
-<<<<<<< HEAD
-.PHONY: all rom compress clean setup disasm run distclean assetclean
-=======
-.PHONY: all rom compress clean assetclean distclean venv setup run
->>>>>>> 5dd19e48
+.PHONY: all rom compress clean assetclean distclean venv setup disasm run
 .DEFAULT_GOAL := rom
 
 #### Various Recipes ####
