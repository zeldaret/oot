MAKEFLAGS += --no-builtin-rules

# Ensure the build fails if a piped command fails
SHELL = /bin/bash
.SHELLFLAGS = -o pipefail -c

# Build options can either be changed by modifying the makefile, or by building with 'make SETTING=value'

# If COMPARE is 1, check the output md5sum after building
COMPARE ?= 1
# If NON_MATCHING is 1, define the NON_MATCHING C flag when building
NON_MATCHING ?= 0
# If ORIG_COMPILER is 1, compile with QEMU_IRIX and the original compiler
ORIG_COMPILER ?= 0
# If COMPILER is "gcc", compile with GCC instead of IDO.
COMPILER ?= ido

CFLAGS ?=
CPPFLAGS ?=

# ORIG_COMPILER cannot be combined with a non-IDO compiler. Check for this case and error out if found.
ifneq ($(COMPILER),ido)
  ifeq ($(ORIG_COMPILER),1)
    $(error ORIG_COMPILER can only be used with the IDO compiler. Please check your Makefile variables and try again)
  endif
endif

ifeq ($(COMPILER),gcc)
  CFLAGS += -DCOMPILER_GCC
  CPPFLAGS += -DCOMPILER_GCC
  NON_MATCHING := 1
endif

# Set prefix to mips binutils binaries (mips-linux-gnu-ld => 'mips-linux-gnu-') - Change at your own risk!
# In nearly all cases, not having 'mips-linux-gnu-*' binaries on the PATH is indicative of missing dependencies
MIPS_BINUTILS_PREFIX ?= mips-linux-gnu-

ifeq ($(NON_MATCHING),1)
  CFLAGS += -DNON_MATCHING -DAVOID_UB
  CPPFLAGS += -DNON_MATCHING -DAVOID_UB
  COMPARE := 0
endif

PROJECT_DIR := $(dir $(realpath $(firstword $(MAKEFILE_LIST))))

MAKE = make
CPPFLAGS += -fno-dollars-in-identifiers -P

ifeq ($(OS),Windows_NT)
    DETECTED_OS=windows
else
    UNAME_S := $(shell uname -s)
    ifeq ($(UNAME_S),Linux)
        DETECTED_OS=linux
    endif
    ifeq ($(UNAME_S),Darwin)
        DETECTED_OS=macos
        MAKE=gmake
        CPPFLAGS += -xc++
    endif
endif

N_THREADS ?= $(shell nproc)

#### Tools ####
ifneq ($(shell type $(MIPS_BINUTILS_PREFIX)ld >/dev/null 2>/dev/null; echo $$?), 0)
  $(error Please install or build $(MIPS_BINUTILS_PREFIX))
endif

# Detect compiler and set variables appropriately.
ifeq ($(COMPILER),gcc)
  CC       := $(MIPS_BINUTILS_PREFIX)gcc
else 
ifeq ($(COMPILER),ido)
  CC       := tools/ido_recomp/$(DETECTED_OS)/7.1/cc
  CC_OLD   := tools/ido_recomp/$(DETECTED_OS)/5.3/cc
else
$(error Unsupported compiler. Please use either ido or gcc as the COMPILER variable.)
endif
endif

# if ORIG_COMPILER is 1, check that either QEMU_IRIX is set or qemu-irix package installed
ifeq ($(ORIG_COMPILER),1)
  ifndef QEMU_IRIX
    QEMU_IRIX := $(shell which qemu-irix)
    ifeq (, $(QEMU_IRIX))
      $(error Please install qemu-irix package or set QEMU_IRIX env var to the full qemu-irix binary path)
    endif
  endif
  CC        = $(QEMU_IRIX) -L tools/ido7.1_compiler tools/ido7.1_compiler/usr/bin/cc
  CC_OLD    = $(QEMU_IRIX) -L tools/ido5.3_compiler tools/ido5.3_compiler/usr/bin/cc
endif

AS         := $(MIPS_BINUTILS_PREFIX)as
LD         := $(MIPS_BINUTILS_PREFIX)ld
OBJCOPY    := $(MIPS_BINUTILS_PREFIX)objcopy
OBJDUMP    := $(MIPS_BINUTILS_PREFIX)objdump
EMULATOR = mupen64plus
EMU_FLAGS = --noosd

INC        := -Iinclude -Isrc -Ibuild -I.

# Check code syntax with host compiler
CHECK_WARNINGS := -Wall -Wextra -Wno-format-security -Wno-unknown-pragmas -Wno-unused-parameter -Wno-unused-variable -Wno-missing-braces

CPP        := cpp
MKLDSCRIPT := tools/mkldscript
MKDMADATA  := tools/mkdmadata
ELF2ROM    := tools/elf2rom
ZAPD       := tools/ZAPD/ZAPD.out
FADO       := tools/fado/fado.elf
SEQ_ASM    := tools/assemble_sequence

ifeq ($(COMPILER),gcc)
  OPTFLAGS := -Os -ffast-math -fno-unsafe-math-optimizations
else
  OPTFLAGS := -O2
endif

ASFLAGS := -march=vr4300 -32 -no-pad-sections -Iinclude

ifeq ($(COMPILER),gcc)
  CFLAGS += -G 0 -nostdinc $(INC) -march=vr4300 -mfix4300 -mabi=32 -mno-abicalls -mdivide-breaks -fno-zero-initialized-in-bss -fno-toplevel-reorder -ffreestanding -fno-common -fno-merge-constants -mno-explicit-relocs -mno-split-addresses $(CHECK_WARNINGS) -funsigned-char
  MIPS_VERSION := -mips3
else 
  # we support Microsoft extensions such as anonymous structs, which the compiler does support but warns for their usage. Surpress the warnings with -woff.
  CFLAGS += -G 0 -non_shared -fullwarn -verbose -Xcpluscomm $(INC) -Wab,-r4300_mul -woff 516,649,838,712
  MIPS_VERSION := -mips2
endif

ifeq ($(COMPILER),ido)
  # Have CC_CHECK pretend to be a MIPS compiler
  MIPS_BUILTIN_DEFS := -D_MIPS_ISA_MIPS2=2 -D_MIPS_ISA=_MIPS_ISA_MIPS2 -D_ABIO32=1 -D_MIPS_SIM=_ABIO32 -D_MIPS_SZINT=32 -D_MIPS_SZLONG=32 -D_MIPS_SZPTR=32
  CC_CHECK  = gcc -fno-builtin -fsyntax-only -funsigned-char -std=gnu90 -D_LANGUAGE_C -DNON_MATCHING $(MIPS_BUILTIN_DEFS) $(INC) $(CHECK_WARNINGS)
  ifeq ($(shell getconf LONG_BIT), 32)
    # Work around memory allocation bug in QEMU
    export QEMU_GUEST_BASE := 1
  else
    # Ensure that gcc (warning check) treats the code as 32-bit
    CC_CHECK += -m32
  endif
else
  CC_CHECK  = @:
endif

OBJDUMP_FLAGS := -d -r -z -Mreg-names=32

#### Files ####

# ROM image
ROM := zelda_ocarina_mq_dbg.z64
ELF := $(ROM:.z64=.elf)
# description of ROM segments
SPEC := spec

ifeq ($(COMPILER),ido)
SRC_DIRS := $(shell find src -type d -not -path src/gcc_fix)
else
SRC_DIRS := $(shell find src -type d)
endif

<<<<<<< HEAD
ASM_DIRS := $(shell find asm -type d -not -path "asm/non_matchings*") $(shell find data -type d)
ASSET_BIN_DIRS := $(shell find assets/code/* assets/misc/* assets/objects/* assets/overlays/* assets/scenes/* assets/textures/* -type d)
SEQUENCE_DIR    := assets/sequences
SOUNDFONT_DIR   := assets/soundfonts
SAMPLES_DIR     := $(shell find assets/samples/* -type d)
=======
ASSET_BIN_DIRS := $(shell find assets/* -type d -not -path "assets/xml*" -not -path "assets/text")
>>>>>>> 56e52a89
ASSET_FILES_XML := $(foreach dir,$(ASSET_BIN_DIRS),$(wildcard $(dir)/*.xml))
ASSET_FILES_BIN := $(foreach dir,$(ASSET_BIN_DIRS),$(wildcard $(dir)/*.bin))
ASSET_FILES_OUT := $(foreach f,$(ASSET_FILES_XML:.xml=.c),$f) \
				   $(foreach f,$(ASSET_FILES_BIN:.bin=.bin.inc.c),build/$f) \
				   $(foreach f,$(wildcard assets/text/*.c),build/$(f:.c=.o))

UNDECOMPILED_DATA_DIRS := $(shell find data -type d)

# source files
MUS_FILES     := $(foreach dir,$(SRC_DIRS) $(SEQUENCE_DIR),$(wildcard $(dir)/*.mus))
FONT_FILES    := $(foreach dir,$(SOUNDFONT_DIR),$(wildcard $(dir)/*.xml))
AIFC_FILES    := $(foreach dir,$(SAMPLES_DIR),$(wildcard $(dir)/*.aifc))
INC_FILES     := $(foreach f,$(MUS_FILES:.mus=.inc),build/include/$f)
BANK_OUT      := $(foreach dir,$(SAMPLES_DIR:.=.o),build/assets/samplebanks/$(dir))
MUS_OUT       := $(foreach f,$(MUS_FILES:.mus=.o),build/$f)
C_FILES       := $(foreach dir,$(SRC_DIRS) $(ASSET_BIN_DIRS),$(wildcard $(dir)/*.c))
S_FILES       := $(foreach dir,$(SRC_DIRS) $(UNDECOMPILED_DATA_DIRS),$(wildcard $(dir)/*.s))
O_FILES       := $(foreach f,$(S_FILES:.s=.o),build/$f) \
                 $(foreach f,$(C_FILES:.c=.o),build/$f) \
				 $(foreach f,$(FONT_FILES:.xml=.o),build/$f) \
                 $(foreach f,$(wildcard baserom/*),build/$f.o)

OVL_RELOC_FILES := $(shell $(CPP) $(CPPFLAGS) $(SPEC) | grep -o '[^"]*_reloc.o' )

# Automatic dependency files
# (Only asm_processor dependencies and reloc dependencies are handled for now)
DEP_FILES := $(O_FILES:.o=.asmproc.d) $(OVL_RELOC_FILES:.o=.d)


TEXTURE_FILES_PNG := $(foreach dir,$(ASSET_BIN_DIRS),$(wildcard $(dir)/*.png))
TEXTURE_FILES_JPG := $(foreach dir,$(ASSET_BIN_DIRS),$(wildcard $(dir)/*.jpg))
TEXTURE_FILES_OUT := $(foreach f,$(TEXTURE_FILES_PNG:.png=.inc.c),build/$f) \
					 $(foreach f,$(TEXTURE_FILES_JPG:.jpg=.jpg.inc.c),build/$f) \

# create build directories
<<<<<<< HEAD
$(shell mkdir -p build/baserom build/assets/text build/assets/data assets/sequences assets/soundfonts assets/samples)
$(shell mkdir -p $(foreach dir,$(SRC_DIRS) $(ASM_DIRS) $(ASSET_BIN_DIRS),build/$(dir)))
=======
$(shell mkdir -p build/baserom build/assets/text $(foreach dir,$(SRC_DIRS) $(UNDECOMPILED_DATA_DIRS) $(ASSET_BIN_DIRS),build/$(dir)))
>>>>>>> 56e52a89

ifeq ($(COMPILER),ido)
build/src/code/fault.o: CFLAGS += -trapuv
build/src/code/fault.o: OPTFLAGS := -O2 -g3
build/src/code/fault_drawer.o: CFLAGS += -trapuv
build/src/code/fault_drawer.o: OPTFLAGS := -O2 -g3
build/src/code/ucode_disas.o: OPTFLAGS := -O2 -g3
build/src/code/fmodf.o: OPTFLAGS := -g
build/src/code/__osMemset.o: OPTFLAGS := -g
build/src/code/__osMemmove.o: OPTFLAGS := -g

build/src/libultra/libc/absf.o: OPTFLAGS := -O2 -g3
build/src/libultra/libc/sqrt.o: OPTFLAGS := -O2 -g3
build/src/libultra/libc/ll.o: OPTFLAGS := -O1
build/src/libultra/libc/ll.o: MIPS_VERSION := -mips3 -32
build/src/libultra/libc/llcvt.o: OPTFLAGS := -O1
build/src/libultra/libc/llcvt.o: MIPS_VERSION := -mips3 -32

build/src/libultra/os/%.o: OPTFLAGS := -O1
build/src/libultra/io/%.o: OPTFLAGS := -O2
build/src/libultra/libc/%.o: OPTFLAGS := -O2
build/src/libultra/rmon/%.o: OPTFLAGS := -O2
build/src/libultra/gu/%.o: OPTFLAGS := -O2

build/assets/misc/z_select_static/%.o: CFLAGS += -DF3DEX_GBI

build/src/libultra/gu/%.o: CC := $(CC_OLD)
build/src/libultra/io/%.o: CC := $(CC_OLD)
build/src/libultra/libc/%.o: CC := $(CC_OLD)
build/src/libultra/os/%.o: CC := $(CC_OLD)
build/src/libultra/rmon/%.o: CC := $(CC_OLD)

build/src/code/jpegutils.o: CC := $(CC_OLD)
build/src/code/jpegdecoder.o: CC := $(CC_OLD)

build/src/boot/%.o: CC := python3 tools/asm_processor/build.py $(CC) -- $(AS) $(ASFLAGS) --
build/src/code/%.o: CC := python3 tools/asm_processor/build.py $(CC) -- $(AS) $(ASFLAGS) --
build/src/overlays/%.o: CC := python3 tools/asm_processor/build.py $(CC) -- $(AS) $(ASFLAGS) --

build/assets/%.o: CC := python3 tools/asm_processor/build.py $(CC) -- $(AS) $(ASFLAGS) --
else
build/src/libultra/libc/ll.o: OPTFLAGS := -Ofast
build/src/%.o: CC := $(CC) -fexec-charset=euc-jp
endif

#### Main Targets ###

all: $(ROM)
ifeq ($(COMPARE),1)
	@md5sum $(ROM)
	@md5sum -c checksum.md5
endif

clean:
	$(RM) -r $(ROM) $(ELF) build

assetclean:
	$(RM) -r $(ASSET_BIN_DIRS)
	$(RM) -r $(SOUNDFONT_DIR)
	$(RM) $(shell find $(SEQUENCE_DIR)/*.seq -not -path "*.prg.seq")
	$(RM) -r assets/samples/
	$(RM) -r assets/text/*.h
	$(RM) -r build/assets
	$(RM) -r .extracted-assets.json

distclean: clean assetclean
	$(RM) -r baserom/
	$(MAKE) -C tools distclean

setup:
	$(MAKE) -C tools
	python3 fixbaserom.py
	python3 extract_baserom.py
	python3 extract_assets.py -j$(N_THREADS)
	python3 tools/disassemble_sound.py MQDebug baserom/code baserom/Audiotable baserom/Audiobank assets/xml assets/samples assets/soundfonts build/include
	python3 tools/disassemble_sequences.py MQDebug baserom/code baserom/Audioseq assets/xml/sequences/Sequences.xml build/include include/sequence.inc assets/sequences

test: $(ROM)
	$(EMULATOR) $(EMU_FLAGS) $<


.PHONY: all clean setup test distclean assetclean

#### Various Recipes ####

$(ROM): $(ELF)
	$(ELF2ROM) -cic 6105 $< $@

$(ELF): audio_tables $(TEXTURE_FILES_OUT) $(ASSET_FILES_OUT) $(O_FILES) $(MUS_OUT) $(OVL_RELOC_FILES) build/ldscript.txt build/undefined_syms.txt
	$(LD) -T build/undefined_syms.txt -T build/ldscript.txt --no-check-sections --accept-unknown-input-arch --emit-relocs -Map build/z64.map -o $@

## Order-only prerequisites 
# These ensure e.g. the O_FILES are built before the OVL_RELOC_FILES.
# The intermediate phony targets avoid quadratically-many dependencies between the targets and prerequisites.

o_files: $(O_FILES)
$(OVL_RELOC_FILES): | o_files

asset_files: $(TEXTURE_FILES_OUT) $(ASSET_FILES_OUT)
$(O_FILES): | asset_files

audio_tables: build/assets/data/SequenceTable.o build/assets/data/SoundFontTable.o

.PHONY: o_files asset_files

build/$(SPEC): $(SPEC)
	$(CPP) $(CPPFLAGS) $< > $@

build/ldscript.txt: build/$(SPEC)
	$(MKLDSCRIPT) $< $@

build/undefined_syms.txt: undefined_syms.txt
	$(CPP) $(CPPFLAGS) $< > $@

build/baserom/%.o: baserom/%
	$(OBJCOPY) -I binary -O elf32-big $< $@

build/data/%.o: data/%.s
	$(AS) $(ASFLAGS) $< -o $@

build/assets/text/%.enc.h: assets/text/%.h assets/text/charmap.txt
	python3 tools/msgenc.py assets/text/charmap.txt $< $@

build/assets/text/fra_message_data_static.o: build/assets/text/message_data.enc.h
build/assets/text/ger_message_data_static.o: build/assets/text/message_data.enc.h
build/assets/text/nes_message_data_static.o: build/assets/text/message_data.enc.h
build/assets/text/staff_message_data_static.o: build/assets/text/message_data_staff.enc.h

build/assets/%.o: assets/%.c
	$(CC) -c $(CFLAGS) $(MIPS_VERSION) $(OPTFLAGS) -o $@ $<
	$(OBJCOPY) -O binary $@ $@.bin

build/src/%.o: src/%.s
	$(CPP) $(CPPFLAGS) -Iinclude $< | $(AS) $(ASFLAGS) -o $@

build/dmadata_table_spec.h: build/$(SPEC)
	$(MKDMADATA) $< $@

build/src/boot/z_std_dma.o: build/dmadata_table_spec.h
build/src/dmadata/dmadata.o: build/dmadata_table_spec.h

build/src/%.o: src/%.c
	$(CC_CHECK) $<
	$(CC) -c $(CFLAGS) $(MIPS_VERSION) $(OPTFLAGS) -o $@ $<
	@$(OBJDUMP) $(OBJDUMP_FLAGS) $@ > $(@:.o=.s)

build/src/libultra/libc/ll.o: src/libultra/libc/ll.c
	$(CC_CHECK) $<
	$(CC) -c $(CFLAGS) $(MIPS_VERSION) $(OPTFLAGS) -o $@ $<
	python3 tools/set_o32abi_bit.py $@
	@$(OBJDUMP) $(OBJDUMP_FLAGS) $@ > $(@:.o=.s)

build/src/libultra/libc/llcvt.o: src/libultra/libc/llcvt.c
	$(CC_CHECK) $<
	$(CC) -c $(CFLAGS) $(MIPS_VERSION) $(OPTFLAGS) -o $@ $<
	python3 tools/set_o32abi_bit.py $@
	@$(OBJDUMP) $(OBJDUMP_FLAGS) $@ > $(@:.o=.s)

build/src/overlays/%_reloc.o: build/$(SPEC)
	$(FADO) $$(tools/reloc_prereq $< $(notdir $*)) -n $(notdir $*) -o $(@:.o=.s) -M $(@:.o=.d)
	$(AS) $(ASFLAGS) $(@:.o=.s) -o $@

build/assets/data/SequenceTable.o: $(MUS_OUT)
	python3 tools/assemble_sequences.py $(SEQUENCE_DIR) build/include build

build/assets/data/SoundFontTable.o: $(FONT_FILES) $(AIFC_FILES)
	python3 tools/assemble_sound.py $(SOUNDFONT_DIR) build/assets build/include assets/samples --build-bank --match=ocarina

build/%.o: %.seq
	$(SEQ_ASM) $< $@ --font-path build/include --elf big 32 mips

build/include/%.inc: $(FONT_FILES)
	python3 tools/assemble_font_includes.py $(SOUNDFONT_DIR) build/include

build/%.inc.c: %.png
	$(ZAPD) btex -eh -tt $(subst .,,$(suffix $*)) -i $< -o $@

build/assets/%.bin.inc.c: assets/%.bin
	$(ZAPD) bblb -eh -i $< -o $@

build/assets/%.jpg.inc.c: assets/%.jpg
	$(ZAPD) bren -eh -i $< -o $@

-include $(DEP_FILES)<|MERGE_RESOLUTION|>--- conflicted
+++ resolved
@@ -159,15 +159,11 @@
 SRC_DIRS := $(shell find src -type d)
 endif
 
-<<<<<<< HEAD
 ASM_DIRS := $(shell find asm -type d -not -path "asm/non_matchings*") $(shell find data -type d)
 ASSET_BIN_DIRS := $(shell find assets/code/* assets/misc/* assets/objects/* assets/overlays/* assets/scenes/* assets/textures/* -type d)
 SEQUENCE_DIR    := assets/sequences
 SOUNDFONT_DIR   := assets/soundfonts
 SAMPLES_DIR     := $(shell find assets/samples/* -type d)
-=======
-ASSET_BIN_DIRS := $(shell find assets/* -type d -not -path "assets/xml*" -not -path "assets/text")
->>>>>>> 56e52a89
 ASSET_FILES_XML := $(foreach dir,$(ASSET_BIN_DIRS),$(wildcard $(dir)/*.xml))
 ASSET_FILES_BIN := $(foreach dir,$(ASSET_BIN_DIRS),$(wildcard $(dir)/*.bin))
 ASSET_FILES_OUT := $(foreach f,$(ASSET_FILES_XML:.xml=.c),$f) \
@@ -203,12 +199,8 @@
 					 $(foreach f,$(TEXTURE_FILES_JPG:.jpg=.jpg.inc.c),build/$f) \
 
 # create build directories
-<<<<<<< HEAD
 $(shell mkdir -p build/baserom build/assets/text build/assets/data assets/sequences assets/soundfonts assets/samples)
-$(shell mkdir -p $(foreach dir,$(SRC_DIRS) $(ASM_DIRS) $(ASSET_BIN_DIRS),build/$(dir)))
-=======
 $(shell mkdir -p build/baserom build/assets/text $(foreach dir,$(SRC_DIRS) $(UNDECOMPILED_DATA_DIRS) $(ASSET_BIN_DIRS),build/$(dir)))
->>>>>>> 56e52a89
 
 ifeq ($(COMPILER),ido)
 build/src/code/fault.o: CFLAGS += -trapuv
