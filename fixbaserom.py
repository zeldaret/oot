--- conflicted
+++ resolved
@@ -59,19 +59,11 @@
 strippedContent[0x3E] = 0x50
 
 # Check to see if the ROM is a "vanilla" Debug ROM
-<<<<<<< HEAD
-md5Hash = hashlib.md5(bytes(strippedContent)).hexdigest()
-
-if (str(md5Hash) != "f0b7f35375f9cc8ca1b2d59d78e35405"):
-    print("Error: Expected a hash of f0b7f35375f9cc8ca1b2d59d78e35405 but got " + str(md5Hash) + ". The baserom has probably been tampered, find a new one")
-    #sys.exit(1)
-=======
 str_hash = get_str_hash(bytearray(strippedContent))
 if str_hash != "f0b7f35375f9cc8ca1b2d59d78e35405":
     print("Error: Expected a hash of f0b7f35375f9cc8ca1b2d59d78e35405 but got " + str_hash + ". " +
           "The baserom has probably been tampered, find a new one")
     sys.exit(1)
->>>>>>> 43dfaa75
 
 # Write out our new ROM
 print("Writing new ROM 'baserom.z64'.")
