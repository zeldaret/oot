--- conflicted
+++ resolved
@@ -18,13 +18,7 @@
 
 # Determine if we have a ROM file
 romFileName = ""
-<<<<<<< HEAD
-if (path.exists("baserom.z64")):
-    romFileName = "baserom.z64"
-if (path.exists("baserom_original.z64")):
-=======
 if path.exists("baserom_original.z64"):
->>>>>>> f9bdb1d5
     romFileName = "baserom_original.z64"
 elif path.exists("baserom_original.n64"):
     romFileName = "baserom_original.n64"
