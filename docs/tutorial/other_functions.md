# The rest of the functions in the actor

Up: [Contents](contents.md)
Previous: [Beginning decompilation: the Init function and the Actor struct](beginning_decomp.md)

## Now what?

Following the scheme we gave last time, we have three options:
- `func_80A87BEC`
- `func_80A87C30`
- `func_80A87F44`

Another option is to look at `Destroy`, which for smaller actors can often be done straight after Init, since it usually just removes colliders and deallocates dynapoly. However, glancing at the three given functions' assembly, there is an obvious standout:
```MIPS
glabel func_80A87F44
/* 00744 80A87F44 AFA40000 */  sw      $a0, 0x0000($sp)           
/* 00748 80A87F48 03E00008 */  jr      $ra                        
/* 0074C 80A87F4C AFA50004 */  sw      $a1, 0x0004($sp)           

```
This is a classic "function with two arguments that does nothing". So we can simply comment out the appropriate pragma and put
```C
void func_80A87F44(Actor* thisx, GlobalContext* globalCtx) {
    
}
```
in the C file.

## Destroy

Destroy will be a dead end, but we might as well do it now. Remaking the context and using mips2c on it (main 4 function, so change the prototype to use `EnJj* this`!) gives
```C
void EnJj_Destroy(EnJj *this, GlobalContext *globalCtx) {
    GlobalContext *temp_a3;
    s16 temp_v0;

    temp_v0 = this->dyna.actor.params;
    temp_a3 = globalCtx;
    if (temp_v0 == -1) {
        globalCtx = temp_a3;
        DynaPoly_DeleteBgActor(temp_a3, &temp_a3->colCtx.dyna, (s32) this->dyna.bgId);
        Collider_DestroyCylinder(globalCtx, &this->collider);
        return;
    }
    if ((temp_v0 != 0) && (temp_v0 != 1)) {
        return;
    }
    DynaPoly_DeleteBgActor(temp_a3, &temp_a3->colCtx.dyna, (s32) this->dyna.bgId);
}
```

Again remember to return the first argument to `Actor* this` and put `EnJj* this = THIS;` in the function body. Based on what we know about this actor already, we expect this to be another switch. Rearranging it as such, and removing the likely fake `temp_v0` gives
```C
void EnJj_Destroy(Actor* thisx, GlobalContext* globalCtx) {
    EnJj* this = THIS;
    GlobalContext* temp_a3;
    temp_a3 = globalCtx;

    switch (this->dyna.actor.params) {
        case -1:
            DynaPoly_DeleteBgActor(globalCtx, &globalCtx->colCtx.dyna, this->dyna.bgId);
            Collider_DestroyCylinder(globalCtx, &this->collider);
            break;
        case 0:
        case 1:
            DynaPoly_DeleteBgActor(temp_a3, &temp_a3->colCtx.dyna, this->dyna.bgId);
            break;
    }
}
```
Using `./diff.py -mwo3 EnJj_Destroy` shows that this matches already, but it seems like the temp usage should be more consistent. A little experimentation shows that
```C
void EnJj_Destroy(Actor* thisx, GlobalContext* globalCtx) {
    EnJj* this = THIS;

    switch (this->dyna.actor.params) {
        case -1:
            DynaPoly_DeleteBgActor(globalCtx, &globalCtx->colCtx.dyna, this->dyna.bgId);
            Collider_DestroyCylinder(globalCtx, &this->collider);
            break;
        case 0:
        case 1:
            DynaPoly_DeleteBgActor(globalCtx, &globalCtx->colCtx.dyna, this->dyna.bgId);
            break;
    }
}
```

also matches, with no need for the `GlobalContext*` temp.

## Action Functions

### `func_80A87BEC`

Of the two functions we have available, `func_80A87BEC` is shorter, so we do that next. Since we haven't changed any types or header file information, there is no need to remake the context. mips2c gives
```C
void func_80A87BEC(EnJj *this, GlobalContext *globalCtx) {
    if (this->dyna.actor.xzDistToPlayer < 300.0f) {
        func_80A87800(this, &func_80A87B9C);
    }
}
```

We see that this function just sets another action function when Link is close enough to the actor. All we have to do to this is remove the `&`, and prototype `func_80A87B9C` to be an action function. Notably, this time it is not used before it is defined, so we don't need a prototype at the top: putting a placeholder one in at the function position will do, i.e. our total edits this time are
```C
#pragma GLOBAL_ASM("asm/non_matchings/overlays/actors/ovl_En_Jj/func_80A87B9C.s")
void func_80A87B9C(EnJj *this, GlobalContext *globalCtx);

// #pragma GLOBAL_ASM("asm/non_matchings/overlays/actors/ovl_En_Jj/func_80A87BEC.s")
void func_80A87BEC(EnJj *this, GlobalContext *globalCtx) {
    if (this->dyna.actor.xzDistToPlayer < 300.0f) {
        func_80A87800(this, func_80A87B9C);
    }
}
```

We can now either follow this chain of action functions down, or start with the other one. We will go down in this case: it is usually easier to keep track that way.

### `func_80A87B9C`

We can remake the context, but it's simpler to just stick the function prototype we made at the bottom of the context. Either way, mips2c gives us
```C
void func_80A87B9C(EnJj *this, GlobalContext *globalCtx) {
    s16 temp_v0;

    temp_v0 = this->unk308;
    if ((s32) temp_v0 >= -0x1450) {
        this->unk308 = (s16) (temp_v0 - 0x66);
        if ((s32) this->unk308 < -0xA28) {
            func_8003EBF8(globalCtx, &globalCtx->colCtx.dyna, this->childActor->unk14C);
        }
    }
}
```
Here's a new variable for our actor struct! Don't be deceived by the `s32` cast in the comparison: mips2c always does that if it's not sure. The reliable one is the `s16` cast lower down. (An `s32` doesn't fit in the space we have anyway). So the actor struct is now
```C
typedef struct EnJj {
    /* 0x0000 */ DynaPolyActor dyna;
    /* 0x0164 */ SkelAnime skelAnime;
    /* 0x01A8 */ Vec3s jointTable[22];
    /* 0x022C */ Vec3s morphTable[22];
    /* 0x02B0 */ ColliderCylinder collider;
    /* 0x02FC */ EnJjActionFunc actionFunc;
    /* 0x0300 */ Actor* childActor;
    /* 0x0304 */ char unk_304[0x4];
    /* 0x0308 */ s16 unk_308;
    /* 0x030A */ s16 unk_30A;
    /* 0x030C */ char unk_30C[0x2];
    /* 0x030E */ s8 unk_30E;
    /* 0x030F */ s8 unk_30F;
    /* 0x0310 */ s8 unk_310;
    /* 0x0311 */ s8 unk_311;
    /* 0x0312 */ char unk_312[0x2];
} EnJj; // size = 0x0314
```

We can eliminate the temp since it's use in a simple way one after the other. `this->unk308 = (s16) (this->unk308 - 0x66);` can be written as `this->unk308 -= 0x66;`.

In the `func_8003EBF8` we see that we should have at least made `this->childActor` a `DynaPolyActor*`, so that the last argument is its `bgId`. To avoid compiler warnings, we also need to cast the `Actor_SpawnAsChild` as such in Init,
```C
this->childActor = (DynaPolyActor*)Actor_SpawnAsChild(...)
```

Doing so, we are left with
```C
void func_80A87B9C(EnJj *this, GlobalContext *globalCtx) {
    if (this->unk_308 >= -0x1450) {
        this->unk_308 -= 0x66;
        if (this->unk_308 < -0xA28) {
            func_8003EBF8(globalCtx, &globalCtx->colCtx.dyna, this->childActor->bgId);
        }
    }
}
```

The diff shows this doesn't match:

![func_80A87B9C diff 1](images/func_80A87B9C_diff1.png)

It's not obvious why this doesn't match: the branching is correct, but it's loading stuff in the wrong order. Now is therefore a good time to introduce the permuter.

### The permuter

The permuter is a useful program for when you run out of ideas: it assigns a function a score based on how much it differs from the original code, then does random stuff that is known to improve matching, keeping ones that give better scores. It is not going to fix your control flow, but it does reasonably well on instruction differences and regalloc. It also has an option to worry about stack differences as well (`--stack-diffs`).

To use the permuter, clone the decomp-permuter repo from the link given in Discord. First, import the C file and MIPS of the function to compare using
```sh
./import.py <path_to_c> <path_to_func_name.s>
```

It will put it in a subdirectory of `nonmatchings`. You then run
```sh
./permuter.py nonmatchings/<function_name>/ 
```
to produce suggestions. There are various arguments that can be used, of which the most important initially is `-j`: `-jN` tells it to use `N` CPU threads.

Suggestions are saved in the directory it imported the function into.

![Permuter console output](images/permuter_console_output.png)

The first suggestion looks plausible:
```C
--- before
+++ after
@@ -1390,12 +1390,14 @@
 } EnJj;
 void func_80A87B9C(EnJj *this, GlobalContext *globalCtx)
 {
-  if (this->unk_308 >= (-0x1450))
+  DynaPolyActor *new_var;
+  new_var = this->childActor;
+  if (this->unk_308 > ((-0x1450) - 1))
   {
     this->unk_308 -= 0x66;
     if (this->unk_308 < (-0xA28))
     {
-      func_8003EBF8(globalCtx, &globalCtx->colCtx.dyna, this->childActor->bgId);
+      func_8003EBF8(globalCtx, &globalCtx->colCtx.dyna, new_var->bgId);
     }
 
   }
```

In particular, adding a temp for the actor. Some of the rest is rather puzzling, but let's just try the actor temp,
```C
void func_80A87B9C(EnJj *this, GlobalContext *globalCtx) {
    DynaPolyActor* child = this->childActor;

    if (this->unk_308 >= -0x1450) {
        this->unk_308 -= 0x66;
        if (this->unk_308 < -0xA28) {
            func_8003EBF8(globalCtx, &globalCtx->colCtx.dyna, child->bgId);
        }
    }
}
```

![func_80A87B9C diff 2](images/func_80A87B9C_diff2.png)

Hooray, that worked. The function now matches (as you can check by running `make -j`). In this case we are lucky and got a couple of 0s almost immediately. This will often not be the case, and you may have to go through multiple iterations to improve things. Or you get more ideas for what to do without the permuter necessarily doing everything for you.

However, the hex values look a bit strange, and it turns out the decimal equivalents look less strange, so it's a good idea to translate them:
```C
void func_80A87B9C(EnJj *this, GlobalContext *globalCtx) {
    DynaPolyActor* child = this->childActor;

    if (this->unk_308 >= -5200) {
        this->unk_308 -= 102;
        if (this->unk_308 < -2600) {
            func_8003EBF8(globalCtx, &globalCtx->colCtx.dyna, child->bgId);
        }
    }
}
```

With that, we have reached the end of this action function chain, and now have to look at `func_80A87C30`

### `func_80A87C30`

Remaking the context and running mips2c on the assembly gives
```C
void func_80A87C30(EnJj *this, GlobalContext *globalCtx) {
    if ((Math_Vec3f_DistXZ(&D_80A88CF0, globalCtx->unk1C44 + 0x24) < 300.0f) && (globalCtx->isPlayerDroppingFish(globalCtx) != 0)) {
        this->unk_30C = 0x64;
        func_80A87800(this, &func_80A87CEC);
    }
    this->collider.dim.pos.x = -0x4DD;
    this->collider.dim.pos.y = 0x14;
    this->collider.dim.pos.z = -0x30;
    CollisionCheck_SetOC(globalCtx, &globalCtx->colChkCtx, (Collider *) &this->collider);
}
```

If you know anything about this game, this is obviously the function that begins the process of the swallowing Link cutscene. Performing minor cleanups reduces us to
```C
void func_80A87C30(EnJj *this, GlobalContext *globalCtx) {
    if ((Math_Vec3f_DistXZ(&D_80A88CF0, globalCtx->unk1C44 + 0x24) < 300.0f) && (globalCtx->isPlayerDroppingFish(globalCtx) != 0)) {
        this->unk_30C = 100;
        func_80A87800(this, func_80A87CEC);
    }
    this->collider.dim.pos.x = -1245;
    this->collider.dim.pos.y = 20;
    this->collider.dim.pos.z = -48;
    CollisionCheck_SetOC(globalCtx, &globalCtx->colChkCtx, &this->collider);
}
```

There are three things left to do to this function: 
- prototype the new action function, `func_80A87CEC`. This one is used before its definition, so needs to be prototyped at the top of the file.
- extern `D_80A88CF0`, and since the arguments of `Math_Vec3f_DistXZ` are `Vec3f`s, convert it to floats. To do float conversion, either use an online converter, or get an extension for VSCode that can do it. The data becomes
```C
extern Vec3f D_80A88CF0;
// static Vec3f D_80A88CF0 = { -1589.0f, 53.0f, -43.0f };
```
(you must include the `.0f` parts even for integer floats: it can affect codegen, and as such it is part of our style).

<<<<<<< HEAD
- replace the mysterious `globalCtx->unk1C44 + 0x24`. The first part is so common that most people on decomp know it by heart: it is the location of the Player actor. `+ 0x24` is obviously an offset that leats to a `Vec3f`, and if you look in the actor struct, you find that this is the location of `world.pos`. To use `Player`, we put `Player* player = GET_PLAYER(globalctx)` at the top of the function.
=======
- replace the mysterious `globalCtx->unk1C44 + 0x24`. The first part is so common that most people on decomp know it by heart: it is the location of the Player actor. `+ 0x24` is obviously an offset that leats to a `Vec3f`, and if you look in the actor struct, you find that this is the location of `world.pos`. To use `Player`, we put `Player* player = GET_PLAYER(globalCtx)` at the top of the function.
>>>>>>> 11177837

**NOTE:** mips_to_c will now output something like `&globalCtx->actorCtx.actorLists[2].head` for the Player pointer instead: this makes a lot more sense, but is not so easy to spot in the ASM without the characteristic `1C44`.

After all this, the function becomes
```C
void func_80A87C30(EnJj *this, GlobalContext *globalCtx) {
    Player* player = GET_PLAYER(globalCtx);

    if ((Math_Vec3f_DistXZ(&D_80A88CF0, &player->actor.world.pos) < 300.0f) && (globalCtx->isPlayerDroppingFish(globalCtx) != 0)) {
        this->unk_30C = 100;
        func_80A87800(this, func_80A87CEC);
    }
    this->collider.dim.pos.x = -1245;
    this->collider.dim.pos.y = 20;
    this->collider.dim.pos.z = -48;
    CollisionCheck_SetOC(globalCtx, &globalCtx->colChkCtx, &this->collider);
}
```

One issue we have swept under the carpet thus far is what `unk_30C` is: we still have it as padding. For this we have to look at the MIPS, since mips2c hasn't told us. Scanning through the file, we find
```MIPS
/* 00498 80A87C98 A60E030C */  sh      $t6, 0x030C($s0)           ## 0000030C
```

which tells us that `unk_30C` is an `s16`, filling another gap in the struct:
```C
typedef struct EnJj {
    /* 0x0000 */ DynaPolyActor dyna;
    /* 0x0164 */ SkelAnime skelAnime;
    /* 0x01A8 */ Vec3s jointTable[22];
    /* 0x022C */ Vec3s morphTable[22];
    /* 0x02B0 */ ColliderCylinder collider;
    /* 0x02FC */ EnJjActionFunc actionFunc;
    /* 0x0300 */ DynaPolyActor* childActor;
    /* 0x0304 */ char unk_304[0x4];
    /* 0x0308 */ s16 unk_308;
    /* 0x030A */ s16 unk_30A;
    /* 0x030C */ s16 unk_30C;
    /* 0x030E */ s8 unk_30E;
    /* 0x030F */ s8 unk_30F;
    /* 0x0310 */ s8 unk_310;
    /* 0x0311 */ s8 unk_311;
    /* 0x0312 */ char unk_312[0x2];
} EnJj; // size = 0x0314
```

The diff now looks fine for this function, but it gives compiler warnings about `CollisionCheck_SetOC(globalCtx, &globalCtx->colChkCtx, &this->collider);`: the last argument is the wrong type: we need to give it `&this->collider.base` instead, which points to the same address, but is the right type. So the matching function is
```C
void func_80A87C30(EnJj *this, GlobalContext *globalCtx) {
    Player* player = GET_PLAYER(globalCtx);

    if ((Math_Vec3f_DistXZ(&D_80A88CF0, &player->actor.world.pos) < 300.0f) && (globalCtx->isPlayerDroppingFish(globalCtx) != 0)) {
        this->unk_30C = 100;
        func_80A87800(this, func_80A87CEC);
    }
    this->collider.dim.pos.x = -1245;
    this->collider.dim.pos.y = 20;
    this->collider.dim.pos.z = -48;
    CollisionCheck_SetOC(globalCtx, &globalCtx->colChkCtx, &this->collider.base);
}
```

Again we have only one choice for our next function, namely `func_80A87CEC`.

### `func_80A87CEC`

Remaking the context and running mips2c on the assembly gives
```C
void func_80A87CEC(EnJj *this, GlobalContext *globalCtx) {
    DynaPolyActor *sp1C;
    DynaPolyActor *temp_v1;
    s16 temp_v0;

    temp_v0 = this->unk_30C;
    temp_v1 = this->childActor;
    if ((s32) temp_v0 > 0) {
        this->unk_30C = temp_v0 - 1;
        return;
    }
    sp1C = temp_v1;
    globalCtx = globalCtx;
    func_80A87800(this, &func_80A87EF0);
    globalCtx->csCtx.segment = &D_80A88164;
    gSaveContext.cutsceneTrigger = (u8)1U;
    func_8003EBF8(globalCtx, &globalCtx->colCtx.dyna, (s32) temp_v1->bgId);
    func_8005B1A4(globalCtx->cameraPtrs[globalCtx->activeCamId]);
    gSaveContext.unkEDA = (u16) (gSaveContext.unkEDA | 0x400);
    func_80078884((u16)0x4802U);
}
```

Easy things to sort out:

- `func_80A87EF0` is another action function. Again it is defined below, so needs a prototype at the top.

- We have another unknown symbol, `D_80A88164`. This is the massive chunk of data that makes up the cutscene (of Jabu swallowing Link). We will worry about it when we have decompiled the rest of the actor. For now just extern it as `UNK_TYPE`.

- We can remove the casts from `(u8)1U` and just leave `1`.

<<<<<<< HEAD
- `globalCtx->cameraPtrs[globalCtx->activeCamId]` has a macro: it is `GET_ACTIVE_CAM(globalCtx)`, so this line can be written as
=======
- `globalCtx->cameraPtrs[globalCtx->activeCamera]` has a macro: it is `GET_ACTIVE_CAM(globalCtx)`, so this line can be written as
>>>>>>> 11177837
```C
func_8005B1A4(GET_ACTIVE_CAM(globalCtx));
```

- `gSaveContext.unkEDA` we have dealt with before: it is `gSaveContext.eventChkInf[3]`. This is a flag-setting function; it can be written more compactly as
```C
gSaveContext.unkEDA |= 0x400
```

- The last function is an audio function: we can look up the argument in `sfx.h` and find it is `NA_SE_SY_CORRECT_CHIME`

It remains to work out which, if any, of the temps are real. Based on our previous experience, we expect `temp_v1` to be real. `sp1C` is unused and hence unlikely to be real. `temp_v0` is only used in the short if and so probably not real. Checking the diff shows that our suspicions were correct:
```C
void func_80A87CEC(EnJj *this, GlobalContext *globalCtx) {
    DynaPolyActor *child = this->childActor;
    if (this->unk_30C > 0) {
        this->unk_30C--;
        return;
    }
    func_80A87800(this, func_80A87EF0);
    globalCtx->csCtx.segment = &D_80A88164;
    gSaveContext.cutsceneTrigger = 1;
    func_8003EBF8(globalCtx, &globalCtx->colCtx.dyna, child->bgId);
    func_8005B1A4(GET_ACTIVE_CAM(globalCtx));
    gSaveContext.eventChkInf[3] |= 0x400;
    func_80078884(NA_SE_SY_CORRECT_CHIME);
}
```

matches, but generates a complier warning for `func_8005B1A4`, which it can't find. To fix this, add it to `functions.h`, in as near as possible the correct position in numerical order. Some detective work with VSCode's Search shows that this function lives in `z_camera.c`, and its prototype is `s16 func_8005B1A4(Camera* camera)`, so add this line to `functions.h` at the bottom of the camera functions part.

Lastly, we prefer to limit use of early `return`s, and use `else`s instead if possible. That applies here: the function can be rewritten as
```C
void func_80A87CEC(EnJj* this, GlobalContext* globalCtx) {
    DynaPolyActor* child = this->childActor;
    if (this->unk_30C > 0) {
        this->unk_30C--;
    } else {
        func_80A87800(this, func_80A87EF0);
        globalCtx->csCtx.segment = &D_80A88164;
        gSaveContext.cutsceneTrigger = 1;
        func_8003EBF8(globalCtx, &globalCtx->colCtx.dyna, child->bgId);
        func_8005B1A4(GET_ACTIVE_CAM(globalCtx));
        gSaveContext.eventChkInf[3] |= 0x400;
        func_80078884(NA_SE_SY_CORRECT_CHIME);
    }
}
```

and still match. (Early `return`s are used after an `Actor_Kill` and in a few other situations, but generally avoided for `else`s elsewhere if possible. Talking of which...)

## `func_80A87EF0`

mips2c with updated context gives
```C
void func_80A87EF0(EnJj *this, GlobalContext *globalCtx) {
    char *temp_a0;
    u16 temp_v0;

    temp_v0 = (u16) this->unk_30A;
    if ((temp_v0 & 4) == 0) {
        this->unk_30A = temp_v0 | 4;
        temp_a0 = this->unk_304;
        if (temp_a0 != 0) {
            this = this;
            Actor_Kill((Actor *) temp_a0);
            this->dyna.actor.child = NULL;
        }
    }
}
```

Now we're a bit stuck: this tells us that `this->unk_304` is an `Actor*`, but we know nothing else about it. So just make it an actor for the time being. As before, `this->unk_304` is a pointer, so we should compare `temp_a0` to `NULL`.

We also find in the MIPS
```MIPS
lhu     $v0, 0x030A($a0)
```
which at last tells us that `unk_30A` is actually a `u16`. We can now eliminate `temp_v0`, and replace the ` == 0` by a `!(...)`, which leaves
```C
void func_80A87EF0(EnJj *this, GlobalContext *globalCtx) {
    Actor *temp_a0;

    if (!(this->unk_30A & 4)) {
        this->unk_30A |= 4;
        temp_a0 = this->unk_304;
        if (temp_a0 != 0) {
            Actor_Kill(temp_a0);
            this->dyna.actor.child = NULL;
        }
    }
}
```
although we are as yet none the wiser as to which actor `unk_304` actually points to.

Again we have run out of action functions. The rules suggest that we now look at Update.

## Update

Update runs every frame and updates the properties of the actor, and usually runs the action functions once per frame. As before we change the first argument to `EnJj* this` to get it to use our actor's struct. mips2c gives
```C
void EnJj_Update(EnJj *this, GlobalContext *globalCtx) {
    if ((globalCtx->csCtx.state != CS_STATE_IDLE) && (globalCtx->unk1D94 != 0)) {
        func_80A87D94();
    } else {
        this->actionFunc(this);
        if (this->skelAnime.curFrame == 41.0f) {
            Audio_PlayActorSound2((Actor *) this, (u16)0x28B6U);
        }
    }
    func_80A87B1C(this);
    SkelAnime_Update(&this->skelAnime);
    Actor_SetScale((Actor *) this, 0.087f);
    this->skelAnime.jointTable->unk40 = (s16) this->unk_308;
}
```

This has several problems: firstly, the action function is called with the wrong argument. We should thus be suspicious of previous functions this actor calls, and decompile them mith mips2c without context if necessary, if only to find out how many arguments they have. We find that `func_80A87D94` definitely takes `EnJj* this, GlobalContext* globalCtx` as arguments. Again, put this prototype at the function location above to avoid compiler warnings.

`unk40` of an array of `Vec3s`s is `0x40 = 0x6 * 0xA + 0x4`, so is actually `this->skelAnime.jointTable[10].z`

Lastly, what is `globalCtx->unk1D94`? It is at `globalCtx->csCtx + 0x30`, or `globalCtx->csCtx.npcActions + 0x8`, which is `globalCtx->csCtx.npcActions[2]` since this is an array of pointers. Hence it is a pointer, and so should be compared to `NULL`. Looking up the sfx Id again, we end up with
```C
void EnJj_Update(Actor *thisx, GlobalContext *globalCtx) {
    EnJj* this = THIS;

    if ((globalCtx->csCtx.state != CS_STATE_IDLE) && (globalCtx->csCtx.npcActions[2] != NULL)) {
        func_80A87D94(this, globalCtx);
    } else {
        this->actionFunc(this, globalCtx);
        if (this->skelAnime.curFrame == 41.0f) {
            Audio_PlayActorSound2(&this->dyna.actor, NA_SE_EV_JABJAB_GROAN);
        }
    }
    func_80A87B1C(this);
    SkelAnime_Update(&this->skelAnime);
    Actor_SetScale(&this->dyna.actor, 0.087f);
    this->skelAnime.jointTable[10].z = this->unk_308;
}
```
which matches.


3 more functions to go: the two functions called here, and Draw.


## `func_80A87B1C`

Now our typing problems come home to roost:

```C
void func_80A87B1C(EnJj *this) {
    s8 temp_t8;
    u8 temp_v0;
    u8 temp_v0_2;

    temp_v0 = (u8) this->unk_30F;
    if ((s32) temp_v0 > 0) {
        this->unk_30F = temp_v0 - 1;
        return;
    }
    temp_t8 = (u8) this->unk_30E + 1;
    this->unk_30E = temp_t8;
    if ((temp_t8 & 0xFF) >= 3) {
        temp_v0_2 = (u8) this->unk_310;
        this->unk_30E = 0;
        if ((s32) temp_v0_2 > 0) {
            this->unk_310 = temp_v0_2 - 1;
            return;
        }
        this = this;
        this->unk_30F = Rand_S16Offset((u16)0x14, (u16)0x14);
        this->unk_310 = (s8) (u8) this->unk_311;
    }
}
```

From this we can read off that `unk_30F` is a `u8`, `unk_30E` is a `u8`, `unk_310` is a `u8`, and `unk_311` is a `u8`. Giving mips2c new context and trying again,
```C
void func_80A87B1C(EnJj *this) {
    u8 temp_t8;
    u8 temp_v0;
    u8 temp_v0_2;

    temp_v0 = this->unk_30F;
    if ((s32) temp_v0 > 0) {
        this->unk_30F = temp_v0 - 1;
        return;
    }
    temp_t8 = this->unk_30E + 1;
    this->unk_30E = temp_t8;
    if ((temp_t8 & 0xFF) >= 3) {
        temp_v0_2 = this->unk_310;
        this->unk_30E = 0;
        if ((s32) temp_v0_2 > 0) {
            this->unk_310 = temp_v0_2 - 1;
            return;
        }
        this = this;
        this->unk_30F = Rand_S16Offset((u16)0x14, (u16)0x14);
        this->unk_310 = this->unk_311;
    }
}
```
and all the weird casts are gone. Eliminating the temps, replacing the hex, discarding pointless definitions, and replacing early `return`s by `else`s, we end up with
```C
void func_80A87B1C(EnJj* this) {
    if (this->unk_30F > 0) {
        this->unk_30F--;
    } else {
        this->unk_30E++;
        if ((this->unk_30E & 0xFF) >= 3) {
            this->unk_30E = 0;
            if (this->unk_310 > 0) {
                this->unk_310--;
            } else {
                this->unk_30F = Rand_S16Offset(20, 20);
                this->unk_310 = this->unk_311;
            }
        }
    }
}
```

Sadly this doesn't match:

![func_80A87B1C diff 1](images/func_80A87B1C_diff1.png)

You will also find that the permuter is essentially useless here: most solutions it offers look very fake. But there's already something a bit weird in here: why does it do `this->unk_30E & 0xFF` explicitly in the comparison? It turns out if you remove this, the function matches: the compiler does this calculation automatically when doing comparisons with `u8`s anyway.

![func_80A87B1C diff 2](images/func_80A87B1C_diff2.png)

### `func_80A87D94`

This is our last ordinary function. Unfortunately, even with new context, mips2c gives us a bit of a mess:
```C
void func_80A87D94(EnJj *this, GlobalContext *globalCtx) {
    s16 temp_v0_2;
    u16 temp_t1;
    u16 temp_t4;
    u16 temp_t7;
    u16 temp_t9;
    u16 temp_v0;
    u16 temp_v1;
    u16 temp_v1_2;
    u16 temp_v1_3;
    u16 phi_v1;

    temp_v0 = *globalCtx->unk1D94;
    if (temp_v0 != 1) {
        if (temp_v0 != 2) {
            if (temp_v0 != 3) {
                phi_v1 = this->unk_30A;
            } else {
                temp_v1 = this->unk_30A;
                temp_t7 = temp_v1 | 2;
                phi_v1 = temp_v1;
                if ((temp_v1 & 2) == 0) {
                    this->unk_30E = 0;
                    this->unk_30F = 0;
                    this->unk_310 = 1;
                    this->unk_311 = 0;
                    this->unk_30A = temp_t7;
                    phi_v1 = temp_t7 & 0xFFFF;
                }
            }
        } else {
            temp_t1 = this->unk_30A | 1;
            temp_v1_2 = temp_t1 & 0xFFFF;
            this->unk_30A = temp_t1;
            phi_v1 = temp_v1_2;
            if ((temp_v1_2 & 8) == 0) {
                this->unk_304 = Actor_SpawnAsChild(&globalCtx->actorCtx, (Actor *) this, globalCtx, (u16)0x101, -1100.0f, 105.0f, -27.0f, 0, 0, 0, 0);
                temp_t4 = this->unk_30A | 8;
                this->unk_30A = temp_t4;
                phi_v1 = temp_t4 & 0xFFFF;
            }
        }
    } else {
        temp_v1_3 = this->unk_30A;
        phi_v1 = temp_v1_3;
        if ((temp_v1_3 & 2) != 0) {
            this->unk_30E = 0;
            this->unk_30F = Rand_S16Offset((u16)0x14, (u16)0x14);
            this->unk_310 = 0;
            temp_t9 = this->unk_30A ^ 2;
            this->unk_311 = 0;
            this->unk_30A = temp_t9;
            phi_v1 = temp_t9 & 0xFFFF;
        }
    }
    if ((phi_v1 & 1) != 0) {
        Audio_PlayActorSound2((Actor *) this, (u16)0x206DU);
        temp_v0_2 = this->unk_308;
        if ((s32) temp_v0_2 >= -0x1450) {
            this->unk_308 = temp_v0_2 - 0x66;
        }
    }
}
```

At the top we have
```C
temp_v0 = *globalCtx->unk1D94;
    if (temp_v0 != 1) {
        if (temp_v0 != 2) {
            if (temp_v0 != 3) {
```
Firstly, we are now comparing with the value of `globalCtx->unk1D94`, not just using a pointer, so we need the first thing in `globalCtx->csCtx.npcActions[2]`. This turns out to be `globalCtx->csCtx.npcActions[2]->action`.

The if structure here is another classic indicator of a switch: nested, with the same variable compared multiple times. If you were to diff this as-is, you would find that the code is in completely the wrong order. Reading how the ifs work, we see that if `temp_v0` is `1`, it executes the outermost else block, if it is `2`, the middle, if `3`, the innermost, and if it is anything else, the contents of the innermost if. Hence this becomes
```C
void func_80A87D94(EnJj *this, GlobalContext *globalCtx) {
    s16 temp_v0_2;
    u16 temp_t1;
    u16 temp_t4;
    u16 temp_t7;
    u16 temp_t9;
    // u16 temp_v0;
    u16 temp_v1;
    u16 temp_v1_2;
    u16 temp_v1_3;
    u16 phi_v1;

    switch (globalCtx->csCtx.npcActions[2]->action) {
        case 1:
			temp_v1_3 = this->unk_30A;
			phi_v1 = temp_v1_3;
			if ((temp_v1_3 & 2) != 0) {
				this->unk_30E = 0;
				this->unk_30F = Rand_S16Offset((u16)0x14, (u16)0x14);
				this->unk_310 = 0;
				temp_t9 = this->unk_30A ^ 2;
				this->unk_311 = 0;
				this->unk_30A = temp_t9;
				phi_v1 = temp_t9 & 0xFFFF;
			}
			break;
        case 2:
            temp_t1 = this->unk_30A | 1;
            temp_v1_2 = temp_t1 & 0xFFFF;
            this->unk_30A = temp_t1;
            phi_v1 = temp_v1_2;
            if ((temp_v1_2 & 8) == 0) {
                this->unk_304 = Actor_SpawnAsChild(&globalCtx->actorCtx, (Actor *) this, globalCtx, (u16)0x101, -1100.0f, 105.0f, -27.0f, 0, 0, 0, 0);
                temp_t4 = this->unk_30A | 8;
                this->unk_30A = temp_t4;
                phi_v1 = temp_t4 & 0xFFFF;
            }
			break;
        case 3:
			temp_v1 = this->unk_30A;
			temp_t7 = temp_v1 | 2;
			phi_v1 = temp_v1;
			if ((temp_v1 & 2) == 0) {
				this->unk_30E = 0;
				this->unk_30F = 0;
				this->unk_310 = 1;
				this->unk_311 = 0;
				this->unk_30A = temp_t7;
				phi_v1 = temp_t7 & 0xFFFF;
			}
			break;
        default:
             phi_v1 = this->unk_30A;
			break;
    }
    if ((phi_v1 & 1) != 0) {
        Audio_PlayActorSound2((Actor *) this, (u16)0x206DU);
        temp_v0_2 = this->unk_308;
        if ((s32) temp_v0_2 >= -0x1450) {
            this->unk_308 = temp_v0_2 - 0x66;
        }
    }
}
```
(notice that this time we need a `default` to deal with the innermost if contents). If you try to replace `0x206D` in the `Audio_PlayActorSound2`, you will find there is no such sfxId in the list: this is because some sound effects have an extra offset of `0x800` to do with setting flags. Adding `0x800` to the sfxId shows that this sound effect is `NA_SE_EV_JABJAB_BREATHE`. To correct this to the id in the function, we have a macro `SFX_FLAG`, and it should therefore be
```C
Audio_PlayActorSound2(&this->dyna.actor, NA_SE_EV_JABJAB_BREATHE - SFX_FLAG);
```

As usual, most of the remaining temps look fake. The only one that does not is possibly `phi_v1`. However, the way in which they are used here makes it hard to tell if they are fake, and if so, how to replace them. I encourage you to try this yourself, with the aid of the diff script; the final, matching result, with other cleanup, is hidden below

<details>
<summary>
	Matching C for `func_80A87D94`
</summary>

```C
void func_80A87D94(EnJj* this, GlobalContext* globalCtx) {
    switch (globalCtx->csCtx.npcActions[2]->action) {
        case 1:
            if ((this->unk_30A & 2) != 0) {
                this->unk_30E = 0;
                this->unk_30F = Rand_S16Offset(20, 20);
                this->unk_310 = 0;
                this->unk_311 = 0;
                this->unk_30A ^= 2;
            }
            break;
        case 2:
            this->unk_30A |= 1;
            if ((this->unk_30A & 8) == 0) {
                this->unk_304 = Actor_SpawnAsChild(&globalCtx->actorCtx, &this->dyna.actor, globalCtx, ACTOR_EFF_DUST,
                                                   -1100.0f, 105.0f, -27.0f, 0, 0, 0, 0);
                this->unk_30A |= 8;
            }
            break;
        case 3:
            if ((this->unk_30A & 2) == 0) {
                this->unk_30E = 0;
                this->unk_30F = 0;
                this->unk_310 = 1;
                this->unk_311 = 0;
                this->unk_30A |= 2;
            }
            break;
    }
    if ((this->unk_30A & 1) != 0) {
        Audio_PlayActorSound2(&this->dyna.actor, NA_SE_EV_JABJAB_BREATHE - SFX_FLAG);
        if (this->unk_308 >= -5200) {
            this->unk_308 -= 102;
        }
    }
}
```

</details>


With that, the last remaining function is `EnJj_Draw`. Draw functions have an extra layer of macroing that is required, so we shall cover them separately.

Next: [Draw functions](draw_functions.md)<|MERGE_RESOLUTION|>--- conflicted
+++ resolved
@@ -294,11 +294,7 @@
 ```
 (you must include the `.0f` parts even for integer floats: it can affect codegen, and as such it is part of our style).
 
-<<<<<<< HEAD
-- replace the mysterious `globalCtx->unk1C44 + 0x24`. The first part is so common that most people on decomp know it by heart: it is the location of the Player actor. `+ 0x24` is obviously an offset that leats to a `Vec3f`, and if you look in the actor struct, you find that this is the location of `world.pos`. To use `Player`, we put `Player* player = GET_PLAYER(globalctx)` at the top of the function.
-=======
 - replace the mysterious `globalCtx->unk1C44 + 0x24`. The first part is so common that most people on decomp know it by heart: it is the location of the Player actor. `+ 0x24` is obviously an offset that leats to a `Vec3f`, and if you look in the actor struct, you find that this is the location of `world.pos`. To use `Player`, we put `Player* player = GET_PLAYER(globalCtx)` at the top of the function.
->>>>>>> 11177837
 
 **NOTE:** mips_to_c will now output something like `&globalCtx->actorCtx.actorLists[2].head` for the Player pointer instead: this makes a lot more sense, but is not so easy to spot in the ASM without the characteristic `1C44`.
 
@@ -398,11 +394,7 @@
 
 - We can remove the casts from `(u8)1U` and just leave `1`.
 
-<<<<<<< HEAD
 - `globalCtx->cameraPtrs[globalCtx->activeCamId]` has a macro: it is `GET_ACTIVE_CAM(globalCtx)`, so this line can be written as
-=======
-- `globalCtx->cameraPtrs[globalCtx->activeCamera]` has a macro: it is `GET_ACTIVE_CAM(globalCtx)`, so this line can be written as
->>>>>>> 11177837
 ```C
 func_8005B1A4(GET_ACTIVE_CAM(globalCtx));
 ```
