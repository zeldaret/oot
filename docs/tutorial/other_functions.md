--- conflicted
+++ resolved
@@ -418,15 +418,9 @@
     play->csCtx.script = &D_80A88164;
     gSaveContext.cutsceneTrigger = 1;
     func_8003EBF8(play, &play->colCtx.dyna, child->bgId);
-<<<<<<< HEAD
     Camera_SetFinishedFlag(GET_ACTIVE_CAM(play));
-    gSaveContext.eventChkInf[3] |= 0x400;
-    func_80078884(NA_SE_SY_CORRECT_CHIME);
-=======
-    func_8005B1A4(GET_ACTIVE_CAM(play));
     gSaveContext.save.info.eventChkInf[3] |= 0x400;
     Sfx_PlaySfxCentered(NA_SE_SY_CORRECT_CHIME);
->>>>>>> b3486b57
 }
 ```
 
@@ -443,15 +437,9 @@
         play->csCtx.script = &D_80A88164;
         gSaveContext.cutsceneTrigger = 1;
         func_8003EBF8(play, &play->colCtx.dyna, child->bgId);
-<<<<<<< HEAD
         Camera_SetFinishedFlag(GET_ACTIVE_CAM(play));
-        gSaveContext.eventChkInf[3] |= 0x400;
-        func_80078884(NA_SE_SY_CORRECT_CHIME);
-=======
-        func_8005B1A4(GET_ACTIVE_CAM(play));
         gSaveContext.save.info.eventChkInf[3] |= 0x400;
         Sfx_PlaySfxCentered(NA_SE_SY_CORRECT_CHIME);
->>>>>>> b3486b57
     }
 }
 ```
