#!/usr/bin/env python3

import argparse
from pathlib import Path

try:
    import mapfile_parser
except ImportError:
    print("Missing dependency mapfile_parser, install it with `python3 -m pip install 'mapfile-parser>=1.2.1,<2.0.0'`")
    exit(1)


def symInfoMain():
    parser = argparse.ArgumentParser(description="Display various information about a symbol or address.")
    parser.add_argument("symname", help="symbol name or VROM/VRAM address to lookup")
    parser.add_argument("-e", "--expected", dest="use_expected", action="store_true", help="use the map file in expected/build/ instead of build/")

    args = parser.parse_args()

<<<<<<< HEAD
    BUILTMAP = Path("build") / "z64.map"
=======
    BUILTMAP = Path(f"build") / "gc-eu-mq-dbg" / f"z64.map"
>>>>>>> 1a8772e5

    mapPath = BUILTMAP
    if args.use_expected:
        mapPath = "expected" / BUILTMAP

    mapfile_parser.frontends.sym_info.doSymInfo(mapPath, args.symname)

if __name__ == "__main__":
    symInfoMain()<|MERGE_RESOLUTION|>--- conflicted
+++ resolved
@@ -17,11 +17,7 @@
 
     args = parser.parse_args()
 
-<<<<<<< HEAD
-    BUILTMAP = Path("build") / "z64.map"
-=======
-    BUILTMAP = Path(f"build") / "gc-eu-mq-dbg" / f"z64.map"
->>>>>>> 1a8772e5
+    BUILTMAP = Path(f"build") / "gc-eu-mq-dbg" / "z64.map"
 
     mapPath = BUILTMAP
     if args.use_expected:
