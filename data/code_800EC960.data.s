--- conflicted
+++ resolved
@@ -282,13 +282,8 @@
 glabel gScarecrowCustomSongPtr
     .word D_80131884
 
-<<<<<<< HEAD
-glabel D_80131BE8
+glabel gScarecrowSpawnSongPtr
     .word sOcarinaSongs+0x780
-=======
-glabel gScarecrowSpawnSongPtr
-    .word D_80131700
->>>>>>> d0215370
 
 glabel D_80131BEC
     .word sOcarinaSongs+0x820
