--- conflicted
+++ resolved
@@ -7,159 +7,8 @@
 
 .section .rodata
 
-<<<<<<< HEAD
-=======
 .balign 16
 
-glabel D_80812A60
-    .asciz "connect_alpha=%d  decision_alpha[%d]=%d\n"
-    .balign 4
-
-.balign 16
-
-glabel D_80812A90
-    .asciz "../z_file_nameset_PAL.c"
-    .balign 4
-
-glabel D_80812AA8
-    .asciz "../z_file_nameset_PAL.c"
-    .balign 4
-
-glabel D_80812AC0
-    .asciz "../z_file_nameset_PAL.c"
-    .balign 4
-
-glabel D_80812AD8
-    .asciz "../z_file_nameset_PAL.c"
-    .balign 4
-
-glabel D_80812AF0
-    .asciz "../z_file_nameset_PAL.c"
-    .balign 4
-
-glabel D_80812B08
-    .asciz "../z_file_nameset_PAL.c"
-    .balign 4
-
-glabel D_80812B20
-    .asciz "../z_file_nameset_PAL.c"
-    .balign 4
-
-glabel D_80812B38
-    .asciz "014 xpos=%d  contents=%d\n"
-    .balign 4
-
-glabel D_80812B54
-    .asciz "23 xpos=%d  contents=%d\n"
-    .balign 4
-
-glabel D_80812B70
-    .asciz "mjp=%d  xpos=%d  ypos=%d  name_contents=%d\n"
-    .balign 4
-
-glabel D_80812B9C
-    .asciz "../z_file_nameset_PAL.c"
-    .balign 4
-
-glabel D_80812BB4
- .word 0xA3D3A3C1, 0xA3D6A3C5, 0x00000000
-glabel D_80812BC0
-    .asciz "[33m"
-    .balign 4
-
-glabel D_80812BC8
-    .asciz "sram->read_buff[2] = J_N = %x\n"
-    .balign 4
-
-glabel D_80812BE8
-    .asciz "sram->read_buff[2] = J_N = %x\n"
-    .balign 4
-
-glabel D_80812C08
-    .asciz "Na_SetSoundOutputMode = %d\n"
-    .balign 4
-
-glabel D_80812C24
-    .asciz "Na_SetSoundOutputMode = %d\n"
-    .balign 4
-
-glabel D_80812C40
-    .asciz "Na_SetSoundOutputMode = %d\n"
-    .balign 4
-
-glabel D_80812C5C
-    .asciz "\x1b[m"
-    .balign 4
-
-glabel D_80812C60
- .word 0xBDAACEBB, 0x0A000000
-glabel D_80812C68
-    .asciz "../z_file_nameset_PAL.c"
-    .balign 4
-
-glabel D_80812C80
-    .asciz "../z_file_nameset_PAL.c"
-    .balign 4
-
-glabel D_80812C98
-    .asciz "../z_file_nameset_PAL.c"
-    .balign 4
-
-glabel D_80812CB0
-    .asciz "../z_file_nameset_PAL.c"
-    .balign 4
-
-glabel D_80812CC8
-    .asciz "../z_file_nameset_PAL.c"
-    .balign 4
-
-glabel D_80812CE0
-    .float 0.1
-    .balign 4
-
-glabel D_80812CE4
-    .float 0.2
-    .balign 4
-
-glabel D_80812CE8
-    .float 0.4
-    .balign 4
-
-.balign 16
-
-glabel D_80812CF0
- .word 0xA3D3A3F2, 0xA3E1A3ED, 0x20A3D3A3, 0xF4A3E1A3, 0xF2A3F4A8, 0xA1A3CCA3, 0xEFA3E1A3, 0xE42020A1, 0xD5A1D5A1, 0xD5A1D5A1, 0xD5202000
-glabel D_80812D1C
- .word 0xBDAACEBB, 0xA1AAA1AA, 0xA1AA0A00
-glabel D_80812D28
-    .asciz "REGCK_ALL[%x]=%x,%x,%x,%x,%x,%x\n"
-    .balign 4
-
-glabel D_80812D4C
-    .asciz "1:read_buff[]=%x, %x, %x, %x\n"
-    .balign 4
-
-glabel D_80812D6C
-    .asciz "read_buff[]=%x, %x, %x, %x\n"
-    .balign 4
-
-glabel D_80812D88
-    .asciz "1:read_buff[]=%x, %x, %x, %x\n"
-    .balign 4
-
-glabel D_80812DA8
-    .asciz "read_buff[]=%x, %x, %x, %x\n"
-    .balign 4
-
-glabel D_80812DC4
-    .asciz "1:read_buff[]=%x, %x, %x, %x\n"
-    .balign 4
-
-glabel D_80812DE4
-    .asciz "read_buff[]=%x, %x, %x, %x\n"
-    .balign 4
-
->>>>>>> 53ceea71
 glabel D_80812E00
     .asciz "../z_file_choose.c"
     .balign 4
