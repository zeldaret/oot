#ifndef VERSIONS_H
#define VERSIONS_H

// OOT versions in build order
#define NTSC_1_0       1
#define NTSC_1_1       2
#define PAL_1_0        3
#define NTSC_1_2       4
#define PAL_1_1        5
#define GC_JP          6
#define GC_JP_MQ       7
#define GC_US          8
#define GC_US_MQ       9
#define GC_EU_MQ_DBG  10
#define GC_EU         11
#define GC_EU_MQ      12
#define GC_JP_CE      13

<<<<<<< HEAD
#define RAND_N64 1
#define RAND_GC 2

#if PLATFORM_N64
#define RAND_VERSION RAND_N64
#else
#define RAND_VERSION RAND_GC
=======
#define FAULT_N64 1 // in OoT N64
#define FAULT_GC 2  // in OoT GC
#if PLATFORM_N64
#define FAULT_VERSION FAULT_N64
#else
#define FAULT_VERSION FAULT_GC
>>>>>>> 7079005c
#endif

#endif<|MERGE_RESOLUTION|>--- conflicted
+++ resolved
@@ -16,22 +16,20 @@
 #define GC_EU_MQ      12
 #define GC_JP_CE      13
 
-<<<<<<< HEAD
-#define RAND_N64 1
-#define RAND_GC 2
-
-#if PLATFORM_N64
-#define RAND_VERSION RAND_N64
-#else
-#define RAND_VERSION RAND_GC
-=======
 #define FAULT_N64 1 // in OoT N64
 #define FAULT_GC 2  // in OoT GC
 #if PLATFORM_N64
 #define FAULT_VERSION FAULT_N64
 #else
 #define FAULT_VERSION FAULT_GC
->>>>>>> 7079005c
+#endif
+
+#define RAND_N64 1 // in OoT N64
+#define RAND_GC 2  // in OoT GC
+#if PLATFORM_N64
+#define RAND_VERSION RAND_N64
+#else
+#define RAND_VERSION RAND_GC
 #endif
 
 #endif