#ifndef Z64GAME_H
#define Z64GAME_H
// This file is named "game" after game.c for now, this may change later with the system name

#include "ultra64/ultratypes.h"
#include "libu64/pad.h"
#include "gamealloc.h"
#include "romfile.h"
#include "tha.h"

struct GraphicsContext;
<<<<<<< HEAD
=======

// Used in Graph_GetNextGameState in graph.c
#define DEFINE_GAMESTATE_INTERNAL(typeName, enumName) enumName,
#define DEFINE_GAMESTATE(typeName, enumName, name) DEFINE_GAMESTATE_INTERNAL(typeName, enumName)
typedef enum GameStateId {
#include "tables/gamestate_table.h"
    GAMESTATE_ID_MAX
} GameStateId;
#undef DEFINE_GAMESTATE
#undef DEFINE_GAMESTATE_INTERNAL

typedef struct GameStateOverlay {
    /* 0x00 */ void* loadedRamAddr;
    /* 0x04 */ RomFile file; // if applicable
    /* 0x0C */ void* vramStart; // if applicable
    /* 0x10 */ void* vramEnd; // if applicable
    /* 0x14 */ void* unk_14;
    /* 0x18 */ void* init;
    /* 0x1C */ void* destroy;
    /* 0x20 */ void* unk_20;
    /* 0x24 */ void* unk_24;
    /* 0x28 */ s32 unk_28;
    /* 0x2C */ u32 instanceSize;
} GameStateOverlay; // size = 0x30

extern GameStateOverlay gGameStateOverlayTable[GAMESTATE_ID_MAX];

>>>>>>> 5ddb3e68
struct GameState;

typedef void (*GameStateFunc)(struct GameState* gameState);

typedef struct GameState {
    /* 0x00 */ struct GraphicsContext* gfxCtx;
    /* 0x04 */ GameStateFunc main;
    /* 0x08 */ GameStateFunc destroy; // "cleanup"
    /* 0x0C */ GameStateFunc init;
    /* 0x10 */ u32 size;
    /* 0x14 */ Input input[MAXCONTROLLERS];
    /* 0x74 */ TwoHeadArena tha;
    /* 0x84 */ GameAlloc alloc;
    /* 0x98 */ u32 running;
    /* 0x9C */ u32 frames;
    /* 0xA0 */ u32 inPreNMIState;
} GameState; // size = 0xA4

#define SET_NEXT_GAMESTATE(curState, newInit, newStruct) \
    if (1) {                                             \
        GameState* state = curState;                     \
                                                         \
        (state)->init = newInit;                         \
        (state)->size = sizeof(newStruct);               \
    } (void)0

void GameState_ReqPadData(GameState* gameState);
void GameState_Update(GameState* gameState);
void GameState_InitArena(GameState* gameState, size_t size);
void GameState_Realloc(GameState* gameState, size_t size);
void GameState_Init(GameState* gameState, GameStateFunc init, struct GraphicsContext* gfxCtx);
void GameState_Destroy(GameState* gameState);
GameStateFunc GameState_GetInit(GameState* gameState);
u32 GameState_IsRunning(GameState* gameState);
#if DEBUG_FEATURES
void* GameState_Alloc(GameState* gameState, size_t size, const char* file, int line);
#define GAME_STATE_ALLOC(gameState, size, file, line) GameState_Alloc(gameState, size, file, line)
#else
#define GAME_STATE_ALLOC(gameState, size, file, line) THA_AllocTailAlign16(&(gameState)->tha, size)
#endif

#endif<|MERGE_RESOLUTION|>--- conflicted
+++ resolved
@@ -9,36 +9,6 @@
 #include "tha.h"
 
 struct GraphicsContext;
-<<<<<<< HEAD
-=======
-
-// Used in Graph_GetNextGameState in graph.c
-#define DEFINE_GAMESTATE_INTERNAL(typeName, enumName) enumName,
-#define DEFINE_GAMESTATE(typeName, enumName, name) DEFINE_GAMESTATE_INTERNAL(typeName, enumName)
-typedef enum GameStateId {
-#include "tables/gamestate_table.h"
-    GAMESTATE_ID_MAX
-} GameStateId;
-#undef DEFINE_GAMESTATE
-#undef DEFINE_GAMESTATE_INTERNAL
-
-typedef struct GameStateOverlay {
-    /* 0x00 */ void* loadedRamAddr;
-    /* 0x04 */ RomFile file; // if applicable
-    /* 0x0C */ void* vramStart; // if applicable
-    /* 0x10 */ void* vramEnd; // if applicable
-    /* 0x14 */ void* unk_14;
-    /* 0x18 */ void* init;
-    /* 0x1C */ void* destroy;
-    /* 0x20 */ void* unk_20;
-    /* 0x24 */ void* unk_24;
-    /* 0x28 */ s32 unk_28;
-    /* 0x2C */ u32 instanceSize;
-} GameStateOverlay; // size = 0x30
-
-extern GameStateOverlay gGameStateOverlayTable[GAMESTATE_ID_MAX];
-
->>>>>>> 5ddb3e68
 struct GameState;
 
 typedef void (*GameStateFunc)(struct GameState* gameState);
