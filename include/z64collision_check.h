--- conflicted
+++ resolved
@@ -12,28 +12,7 @@
  * Bases for all shapes of colliders
  */
 
-<<<<<<< HEAD
-typedef enum {
-=======
-typedef enum ColliderType {
-    /*  0 */ COLTYPE_HIT0, // Blue blood, white hitmark
-    /*  1 */ COLTYPE_HIT1, // No blood, dust hitmark
-    /*  2 */ COLTYPE_HIT2, // Green blood, dust hitmark
-    /*  3 */ COLTYPE_HIT3, // No blood, white hitmark
-    /*  4 */ COLTYPE_HIT4, // Water burst, no hitmark
-    /*  5 */ COLTYPE_HIT5, // No blood, red hitmark
-    /*  6 */ COLTYPE_HIT6, // Green blood, white hitmark
-    /*  7 */ COLTYPE_HIT7, // Red blood, white hitmark
-    /*  8 */ COLTYPE_HIT8, // Blue blood, red hitmark
-    /*  9 */ COLTYPE_METAL,
-    /* 10 */ COLTYPE_NONE,
-    /* 11 */ COLTYPE_WOOD,
-    /* 12 */ COLTYPE_HARD,
-    /* 13 */ COLTYPE_TREE
-} ColliderType;
-
 typedef enum ColliderShape {
->>>>>>> f6338bab
     /* 0 */ COLSHAPE_JNTSPH,
     /* 1 */ COLSHAPE_CYLINDER,
     /* 2 */ COLSHAPE_TRIS,
@@ -41,8 +20,7 @@
     /* 4 */ COLSHAPE_MAX
 } ColliderShape;
 
-<<<<<<< HEAD
-typedef enum {
+typedef enum ColliderMaterial {
     /*  0 */ COL_MATERIAL_HIT0, // Blue blood, white hitmark
     /*  1 */ COL_MATERIAL_HIT1, // No blood, dust hitmark
     /*  2 */ COL_MATERIAL_HIT2, // Green blood, dust hitmark
@@ -59,10 +37,7 @@
     /* 13 */ COL_MATERIAL_TREE
 } ColliderMaterial;
 
-typedef struct {
-=======
 typedef struct Collider {
->>>>>>> f6338bab
     /* 0x00 */ struct Actor* actor; // Attached actor
     /* 0x04 */ struct Actor* at; // Actor attached to what it collided with as an AT collider.
     /* 0x08 */ struct Actor* ac; // Actor attached to what it collided with as an AC collider.
@@ -75,13 +50,8 @@
     /* 0x15 */ u8 shape; // See `ColliderShape` enum
 } Collider; // size = 0x18
 
-<<<<<<< HEAD
-typedef struct {
+typedef struct ColliderInit {
     /* 0x00 */ u8 colMaterial;
-=======
-typedef struct ColliderInit {
-    /* 0x00 */ u8 colType;
->>>>>>> f6338bab
     /* 0x01 */ u8 atFlags;
     /* 0x02 */ u8 acFlags;
     /* 0x03 */ u8 ocFlags1;
@@ -89,13 +59,8 @@
     /* 0x05 */ u8 shape;
 } ColliderInit; // size = 0x06
 
-<<<<<<< HEAD
-typedef struct {
+typedef struct ColliderInitType1 {
     /* 0x00 */ u8 colMaterial;
-=======
-typedef struct ColliderInitType1 {
-    /* 0x00 */ u8 colType;
->>>>>>> f6338bab
     /* 0x01 */ u8 atFlags;
     /* 0x02 */ u8 acFlags;
     /* 0x03 */ u8 ocFlags1;
@@ -129,8 +94,7 @@
     /* 0x05 */ u8 defense; // Damage Resistance
 } ColliderElementDamageInfoACInit; // size = 0x08
 
-<<<<<<< HEAD
-typedef enum {
+typedef enum ElementMaterial {
     /* 0 */ ELEM_MATERIAL_UNK0,
     /* 1 */ ELEM_MATERIAL_UNK1,
     /* 2 */ ELEM_MATERIAL_UNK2,
@@ -140,24 +104,6 @@
     /* 6 */ ELEM_MATERIAL_UNK6,
     /* 7 */ ELEM_MATERIAL_UNK7
 } ElementMaterial;
-=======
-/**
- * Affects the sound Link's sword makes when hitting it, hookability,
- * and possibly other things. It's definitely not flags, as all checks
- * are == or !=. Will probably need more actors decomped to truly
- * understand what this is.
- */
-typedef enum ElementType {
-    /* 0 */ ELEMTYPE_UNK0,
-    /* 1 */ ELEMTYPE_UNK1,
-    /* 2 */ ELEMTYPE_UNK2,
-    /* 3 */ ELEMTYPE_UNK3,
-    /* 4 */ ELEMTYPE_UNK4,
-    /* 5 */ ELEMTYPE_UNK5,
-    /* 6 */ ELEMTYPE_UNK6,
-    /* 7 */ ELEMTYPE_UNK7
-} ElementType;
->>>>>>> f6338bab
 
 typedef struct ColliderElement {
     /* 0x00 */ ColliderElementDamageInfoAT atDmgInfo; // Damage properties when acting as an AT collider
@@ -172,13 +118,8 @@
     /* 0x24 */ struct ColliderElement* acHitElem; // element that hit the AC collider
 } ColliderElement; // size = 0x28
 
-<<<<<<< HEAD
-typedef struct {
+typedef struct ColliderElementInit {
     /* 0x00 */ u8 elemMaterial; // Affects sfx when attacked by Player, and interaction with hookshot and arrows.
-=======
-typedef struct ColliderElementInit {
-    /* 0x00 */ u8 elemType; // Affects sfx reaction when attacked by Link and hookability. Full purpose unknown.
->>>>>>> f6338bab
     /* 0x04 */ ColliderElementDamageInfoAT atDmgInfo; // Damage properties when acting as an AT collider
     /* 0x0C */ ColliderElementDamageInfoACInit acDmgInfo; // Damage properties when acting as an AC collider
     /* 0x14 */ u8 atElemFlags; // Information flags for AT collisions
