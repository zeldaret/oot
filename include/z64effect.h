--- conflicted
+++ resolved
@@ -2,7 +2,6 @@
 #define _Z64EFFECT_H_
 #include <color.h>
 
-<<<<<<< HEAD
 typedef struct {
     /* 0x00 */ Vec3f velocity;
     /* 0x0C */ Vec3f position;
@@ -25,12 +24,7 @@
 } EffSparkParams; // size = 0x4C4  
 
 /* gz has trail related structs but they seem to be different in dbg*/
-typedef struct
-{
-=======
-// gz has trail related structs but they seem to be different in dbg
 typedef struct {
->>>>>>> 045a92d7
     /* 0x0000 */ char        unk_00[0x184];
     /* 0x0184 */ Color_RGBA8 p1Start;
     /* 0x0188 */ Color_RGBA8 p2Start;
