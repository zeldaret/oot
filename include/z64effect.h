#ifndef _Z64EFFECT_H_
#define _Z64EFFECT_H_

#include <color.h>

struct GraphicsContext;
struct GlobalContext;

/* Effects */

#define SPARK_COUNT 3
#define BLURE_COUNT 25
#define SHIELD_PARTICLE_COUNT 3

#define TOTAL_EFFECT_COUNT SPARK_COUNT + BLURE_COUNT + SHIELD_PARTICLE_COUNT

typedef struct {
    /* 0x00 */ u8 active;
    /* 0x01 */ u8 unk_01;
    /* 0x02 */ u8 unk_02;
} EffectStatus; // size = 0x03

typedef struct {
    /* 0x00 */ Vec3f velocity;
    /* 0x0C */ Vec3f position;
    /* 0x18 */ Vec3s unkVelocity;
    /* 0x1E */ Vec3s unkPosition;
} EffectSparkElement; // size = 0x24

typedef struct {
    /* 0x000 */ Vec3s position;
    /* 0x008 */ s32 numElements; // "table_size"; calculated as uDiv * vDiv + 2
    /* 0x00C */ EffectSparkElement elements[32];
    /* 0x48C */ f32 speed;
    /* 0x490 */ f32 gravity;
    /* 0x494 */ u32 uDiv; // "u_div"
    /* 0x498 */ u32 vDiv; // "v_div"
    /* 0x49C */ Color_RGBA8 colorStart[4];
    /* 0x4AC */ Color_RGBA8 colorEnd[4];
    /* 0x4BC */ s32 timer;
    /* 0x4C0 */ s32 duration;
} EffectSparkInit; // size = 0x4C4

typedef struct {
    /* 0x000 */ Vec3s position;
    /* 0x008 */ s32 numElements; // "table_size"; calculated as uDiv * vDiv + 2
    /* 0x00C */ EffectSparkElement elements[32];
    /* 0x48C */ f32 speed;
    /* 0x490 */ f32 gravity;
    /* 0x494 */ u32 uDiv; // "u_div"
    /* 0x498 */ u32 vDiv; // "v_div"
    /* 0x49C */ Color_RGBA8 colorStart[4];
    /* 0x4AC */ Color_RGBA8 colorEnd[4];
    /* 0x4BC */ s32 timer;
    /* 0x4C0 */ s32 duration;
} EffectSpark; // size = 0x4C4

typedef struct {
    /* 0x00 */ s32 state;
    /* 0x04 */ s32 timer;
    /* 0x08 */ Vec3s p1;
    /* 0x0E */ Vec3s p2;
    /* 0x14 */ u16 flags;
} EffectBlureElement; // size = 0x18

typedef struct {
    /* 0x000 */ char unk_00[0x184];
<<<<<<< HEAD
    /* 0x184 */ Color_RGBA8 p1StartColor;
    /* 0x188 */ Color_RGBA8 p2StartColor;
    /* 0x18C */ Color_RGBA8 p1EndColor;
    /* 0x190 */ Color_RGBA8 p2EndColor;
=======
    /* 0x184 */ u8 p1StartColor[4];
    /* 0x188 */ u8 p2StartColor[4];
    /* 0x18C */ u8 p1EndColor[4];
    /* 0x190 */ u8 p2EndColor[4];
>>>>>>> 203cd19f
    /* 0x194 */ s32 elemDuration;
    /* 0x198 */ s32 unkFlag;
    /* 0x19C */ s32 calcMode;
} EffectBlureInit1; // size = 0x1A0

typedef struct {
    /* 0x00 */ s32 calcMode;
    /* 0x04 */ u16 flags;
    /* 0x06 */ s16 addAngleChange;
<<<<<<< HEAD
    /* 0x08 */ Color_RGBA8 p1StartColor;
    /* 0x0C */ Color_RGBA8 p2StartColor;
    /* 0x10 */ Color_RGBA8 p1EndColor;
    /* 0x14 */ Color_RGBA8 p2EndColor;
=======
    /* 0x08 */ u8 p1StartColor[4];
    /* 0x0C */ u8 p2StartColor[4];
    /* 0x10 */ u8 p1EndColor[4];
    /* 0x14 */ u8 p2EndColor[4];
>>>>>>> 203cd19f
    /* 0x18 */ u8 elemDuration;
    /* 0x19 */ u8 unkFlag;
    /* 0x1A */ u8 drawMode; // 0: simple; 1: simple with alt colors; 2+: smooth
    /* 0x1B */ u8 mode4Param;
    /* 0x1C */ Color_RGBA8 altPrimColor; // used with drawMode 1
    /* 0x20 */ Color_RGBA8 altEnvColor; // used with drawMode 1
} EffectBlureInit2; // size = 0x24

typedef struct {
    /* 0x000 */ EffectBlureElement elements[16];
    /* 0x180 */ s32 calcMode;
    /* 0x184 */ f32 mode4Param;
    /* 0x188 */ u16 flags;
    /* 0x18A */ s16 addAngleChange;
    /* 0x18C */ s16 addAngle;
    /* 0x18E */ Color_RGBA8 p1StartColor;
    /* 0x192 */ Color_RGBA8 p2StartColor;
    /* 0x196 */ Color_RGBA8 p1EndColor;
    /* 0x19A */ Color_RGBA8 p2EndColor;
    /* 0x19E */ u8 numElements; // "now_edge_num"
    /* 0x19F */ u8 elemDuration;
    /* 0x1A0 */ u8 unkFlag;
    /* 0x1A1 */ u8 drawMode; // 0: simple; 1: simple with alt colors; 2+: smooth
    /* 0x1A2 */ Color_RGBA8 altPrimColor; // used with drawMode 1
    /* 0x1A6 */ Color_RGBA8 altEnvColor; // used with drawMode 1
} EffectBlure; // size = 0x1AC

typedef struct {
    /* 0x00 */ f32 initialSpeed;
    /* 0x04 */ f32 endXChange;
    /* 0x08 */ f32 endX;
    /* 0x0C */ f32 startXChange;
    /* 0x10 */ f32 startX;
    /* 0x14 */ s16 yaw;
    /* 0x16 */ s16 pitch;
} EffectShieldParticleElement; // size = 0x18

typedef struct {
    /* 0x00 */ u8 numElements;
    /* 0x02 */ Vec3s position;
    /* 0x08 */ Color_RGBA8 primColorStart;
    /* 0x0C */ Color_RGBA8 envColorStart;
    /* 0x10 */ Color_RGBA8 primColorMid;
    /* 0x14 */ Color_RGBA8 envColorMid;
    /* 0x18 */ Color_RGBA8 primColorEnd;
    /* 0x1C */ Color_RGBA8 envColorEnd;
    /* 0x20 */ f32 deceleration;
    /* 0x24 */ f32 maxInitialSpeed;
    /* 0x28 */ f32 lengthCutoff;
    /* 0x2C */ u8 duration;
    /* 0x2E */ LightPoint lightPoint;
    /* 0x3C */ s32 lightDecay; // halves light radius every frame when set to 1
} EffectShieldParticleInit; // size = 0x40

typedef struct {
    /* 0x000 */ EffectShieldParticleElement elements[16];
    /* 0x180 */ u8 numElements;
    /* 0x182 */ Vec3s position;
    /* 0x188 */ Color_RGBA8 primColorStart;
    /* 0x18C */ Color_RGBA8 envColorStart;
    /* 0x190 */ Color_RGBA8 primColorMid;
    /* 0x194 */ Color_RGBA8 envColorMid;
    /* 0x198 */ Color_RGBA8 primColorEnd;
    /* 0x19C */ Color_RGBA8 envColorEnd;
    /* 0x1A0 */ f32 deceleration;
    /* 0x1A4 */ char unk_1A4[0x04];
    /* 0x1A8 */ f32 maxInitialSpeed;
    /* 0x1AC */ f32 lengthCutoff;
    /* 0x1B0 */ u8 duration;
    /* 0x1B1 */ u8 timer;
    /* 0x1B2 */ LightInfo lightInfo;
    /* 0x1C0 */ LightNode* lightNode;
    /* 0x1C4 */ s32 lightDecay; // halves light radius every frame when set to 1
} EffectShieldParticle; // size = 0x1C8

typedef struct {
    /* 0x0000 */ struct GlobalContext* globalCtx;
    struct {
        EffectStatus status;
        EffectSpark effect;
    } /* 0x0004 */ sparks[SPARK_COUNT];
    struct {
        EffectStatus status;
        EffectBlure effect;
    } /* 0x0E5C */ blures[BLURE_COUNT];
    struct {
        EffectStatus status;
        EffectShieldParticle effect;
    } /* 0x388C */ shieldParticles[SHIELD_PARTICLE_COUNT];
} EffectContext; // size = 0x3DF0

typedef struct {
    /* 0x00 */ u32 size;
    /* 0x04 */ void (*init)(void* effect, void* initParams);
    /* 0x08 */ void (*destroy)(void* effect);
    /* 0x0C */ s32 (*update)(void* effect);
    /* 0x10 */ void (*draw)(void* effect, struct GraphicsContext* gfxCtx);
} EffectInfo; // size = 0x14

typedef enum {
    /* 0x00 */ EFFECT_SPARK,
    /* 0x01 */ EFFECT_BLURE1,
    /* 0x02 */ EFFECT_BLURE2,
    /* 0x03 */ EFFECT_SHIELD_PARTICLE
} EffectType;

/* Effect Soft Sprites */

struct EffectSs;

typedef struct {
    /* 0x00 */ u32 type;
    /* 0x04 */ u32 (*init)(struct GlobalContext* globalCtx, u32 index, struct EffectSs* effectSs, void* initParams);
} EffectSsInit; // size = 0x08

typedef struct {
    /* 0x00 */ u32 vromStart;
    /* 0x04 */ u32 vromEnd;
    /* 0x08 */ void* vramStart;
    /* 0x0C */ void* vramEnd;
    /* 0x10 */ void* loadedRamAddr;
    /* 0x14 */ EffectSsInit* initInfo;
    /* 0x18 */ u8 unk_18;
} EffectSsOverlay; // size = 0x1C

typedef struct EffectSs {
    /* 0x00 */ Vec3f pos;
    /* 0x0C */ Vec3f velocity;
    /* 0x18 */ Vec3f accel;
    /* 0x24 */ void (*update)(struct GlobalContext* globalCtx, u32 index, struct EffectSs* effectSs);
    /* 0x28 */ void (*draw)(struct GlobalContext* globalCtx, u32 index, struct EffectSs* effectSs);
    /* 0x2C */ Vec3f vec; // usage specific per effect
    /* 0x38 */ void* gfx; // mostly used for display lists, sometimes textures
    /* 0x3C */ Actor* actor; // interfacing actor, usually the actor that spawned the effect
    /* 0x40 */ s16 regs[13]; // specific per effect
    /* 0x5A */ u16 flags;
    /* 0x5C */ s16 life; // -1 means this entry is free
    /* 0x5E */ u8 priority; // Lower value means higher priority
    /* 0x5F */ u8 type;
} EffectSs; // size = 0x60

typedef struct {
    /* 0x00 */ EffectSs* table; // "data_table"
    /* 0x04 */ s32 searchStartIndex;
    /* 0x08 */ s32 tableSize;
} EffectSsInfo; // size = 0x0C

typedef enum {
    /* 0x00 */ EFFECT_SS_DUST,
    /* 0x01 */ EFFECT_SS_KIRAKIRA,
    /* 0x02 */ EFFECT_SS_BOMB,
    /* 0x03 */ EFFECT_SS_BOMB2,
    /* 0x04 */ EFFECT_SS_BLAST,
    /* 0x05 */ EFFECT_SS_G_SPK,
    /* 0x06 */ EFFECT_SS_D_FIRE,
    /* 0x07 */ EFFECT_SS_BUBBLE,
    /* 0x08 */ EFFECT_SS_UNSET,
    /* 0x09 */ EFFECT_SS_G_RIPPLE,
    /* 0x0A */ EFFECT_SS_G_SPLASH,
    /* 0x0B */ EFFECT_SS_G_MAGMA,
    /* 0x0C */ EFFECT_SS_G_FIRE,
    /* 0x0D */ EFFECT_SS_LIGHTNING,
    /* 0x0E */ EFFECT_SS_DT_BUBBLE,
    /* 0x0F */ EFFECT_SS_HAHEN,
    /* 0x10 */ EFFECT_SS_STICK,
    /* 0x11 */ EFFECT_SS_SIBUKI,
    /* 0x12 */ EFFECT_SS_SIBUKI2,
    /* 0x13 */ EFFECT_SS_G_MAGMA2,
    /* 0x14 */ EFFECT_SS_STONE1,
    /* 0x15 */ EFFECT_SS_HITMARK,
    /* 0x16 */ EFFECT_SS_FHG_FLASH,
    /* 0x17 */ EFFECT_SS_K_FIRE,
    /* 0x18 */ EFFECT_SS_SOLDER_SRCH_BALL,
    /* 0x19 */ EFFECT_SS_KAKERA,
    /* 0x1A */ EFFECT_SS_ICE_PIECE,
    /* 0x1B */ EFFECT_SS_EN_ICE,
    /* 0x1C */ EFFECT_SS_FIRE_TAIL,
    /* 0x1D */ EFFECT_SS_EN_FIRE,
    /* 0x1E */ EFFECT_SS_EXTRA,
    /* 0x1F */ EFFECT_SS_FCIRCLE,
    /* 0x20 */ EFFECT_SS_DEAD_DB,
    /* 0x21 */ EFFECT_SS_DEAD_DD,
    /* 0x22 */ EFFECT_SS_DEAD_DS,
    /* 0x23 */ EFFECT_SS_DEAD_SOUND,
    /* 0x24 */ EFFECT_SS_ICE_SMOKE,
    /* 0x25 */ EFFECT_SS_TYPE_MAX // originally "EFFECT_SS2_TYPE_LAST_LABEL"
} EffectSsType;

#endif<|MERGE_RESOLUTION|>--- conflicted
+++ resolved
@@ -65,17 +65,10 @@
 
 typedef struct {
     /* 0x000 */ char unk_00[0x184];
-<<<<<<< HEAD
-    /* 0x184 */ Color_RGBA8 p1StartColor;
-    /* 0x188 */ Color_RGBA8 p2StartColor;
-    /* 0x18C */ Color_RGBA8 p1EndColor;
-    /* 0x190 */ Color_RGBA8 p2EndColor;
-=======
     /* 0x184 */ u8 p1StartColor[4];
     /* 0x188 */ u8 p2StartColor[4];
     /* 0x18C */ u8 p1EndColor[4];
     /* 0x190 */ u8 p2EndColor[4];
->>>>>>> 203cd19f
     /* 0x194 */ s32 elemDuration;
     /* 0x198 */ s32 unkFlag;
     /* 0x19C */ s32 calcMode;
@@ -85,17 +78,10 @@
     /* 0x00 */ s32 calcMode;
     /* 0x04 */ u16 flags;
     /* 0x06 */ s16 addAngleChange;
-<<<<<<< HEAD
-    /* 0x08 */ Color_RGBA8 p1StartColor;
-    /* 0x0C */ Color_RGBA8 p2StartColor;
-    /* 0x10 */ Color_RGBA8 p1EndColor;
-    /* 0x14 */ Color_RGBA8 p2EndColor;
-=======
     /* 0x08 */ u8 p1StartColor[4];
     /* 0x0C */ u8 p2StartColor[4];
     /* 0x10 */ u8 p1EndColor[4];
     /* 0x14 */ u8 p2EndColor[4];
->>>>>>> 203cd19f
     /* 0x18 */ u8 elemDuration;
     /* 0x19 */ u8 unkFlag;
     /* 0x1A */ u8 drawMode; // 0: simple; 1: simple with alt colors; 2+: smooth
