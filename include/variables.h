#ifndef VARIABLES_H
#define VARIABLES_H

#include "z64.h"
#include "segment_symbols.h"

extern Mtx D_01000000;

extern u32 osTvType;
extern u32 osRomBase;
extern u32 osResetType;
extern u32 osMemSize;
extern u8 osAppNmiBuffer[0x40];

extern u8 D_80009320[];
extern u8 D_800093F0[];
extern s8 D_80009430;
extern u32 D_80009460;
extern u32 gDmaMgrDmaBuffSize;
extern vu8 gViConfigUseDefault;
extern u8 gViConfigAdditionalScanLines;
extern u32 gViConfigFeatures;
extern f32 gViConfigXScale;
extern f32 gViConfigYScale;
extern OSPiHandle* gCartHandle;
extern u32 __osPiAccessQueueEnabled;
extern OSViMode osViModePalLan1;
extern s32 osViClock;
extern u32 __osShutdown;
extern OSHWIntr __OSGlobalIntMask;
extern OSThread* __osThreadTail[];
extern OSThread* __osRunQueue;
extern OSThread* __osActiveQueue;
extern OSThread* __osRunningThread;
extern OSThread* __osFaultedThread;
extern OSPiHandle* __osPiTable;
extern OSPiHandle* __osCurrentHandle[];
extern OSTimer* __osTimerList;
extern OSViMode osViModeNtscLan1;
extern OSViMode osViModeMpalLan1;
extern OSViContext* __osViCurr;
extern OSViContext* __osViNext;
extern OSViMode osViModeFpalLan1;
extern u32 __additional_scanline;
extern u8 gBuildTeam[];
extern u8 gBuildDate[];
extern u8 gBuildMakeOption[];
extern OSMesgQueue gPiMgrCmdQ;
extern OSViMode gViConfigMode;
extern u8 D_80013960;
extern OSMesgQueue __osPiAccessQueue;
extern OSPiHandle __Dom1SpeedParam;
extern OSPiHandle __Dom2SpeedParam;
extern OSTime __osCurrentTime;
extern u32 __osBaseCounter;
extern u32 __osViIntrCount;
extern u32 __osTimerCounter;
extern DmaEntry gDmaDataTable[0x60C];
extern u64 D_801120C0[];
extern u8 D_80113070[];
extern u64 gJpegUCode[];
extern EffectSsOverlay gEffectSsOverlayTable[EFFECT_SS_TYPE_MAX];
extern Gfx D_80116280[];
extern ActorOverlay gActorOverlayTable[ACTOR_ID_MAX]; // original name: "actor_dlftbls" 801162A0
extern s32 gMaxActorId; // original name: "MaxProfile"
extern s32 gDbgCamEnabled;
extern GameStateOverlay gGameStateOverlayTable[6];
extern u8 gWeatherMode;
extern u8 D_8011FB34;
extern u8 D_8011FB38;
extern u8 gSkyboxBlendingEnabled;
extern u16 gTimeIncrement;
extern struct_8011FC1C D_8011FC1C[][9];
extern SkyboxFile gSkyboxFiles[];
extern s32 gZeldaArenaLogSeverity;
extern MapData gMapDataTable;
extern s16 gSpoilingItems[3];
extern s16 gSpoilingItemReverts[3];
extern FlexSkeletonHeader* gPlayerSkelHeaders[2];
extern u8 gPlayerModelTypes[][5];
extern Gfx* D_80125DE8[];
extern Gfx* D_80125E08[];
extern Gfx* D_80125E18[];
extern Gfx* D_80125EF8[];
extern Gfx gCullBackDList[];
extern Gfx gCullFrontDList[];
extern Gfx gEmptyDL[];
extern u32 gBitFlags[32];
extern u16 gEquipMasks[4];
extern u16 gEquipNegMasks[4];
extern u32 gUpgradeMasks[8];
extern u8 gEquipShifts[4];
extern u8 gUpgradeShifts[8];
extern u16 gUpgradeCapacities[8][4];
extern u32 gGsFlagsMasks[4];
extern u32 gGsFlagsShifts[4];
extern void* gItemIcons[0x82];
extern u8 gItemSlots[56];
extern void (*gSceneCmdHandlers[26])(GlobalContext*, SceneCmd*);
extern s16 gLinkObjectIds[2];
extern u32 gObjectTableSize;
extern RomFile gObjectTable[OBJECT_ID_MAX];
extern EntranceInfo gEntranceTable[1556];
extern SceneTableEntry gSceneTable[SCENE_ID_MAX];
extern u16 gSramSlotOffsets[];
// 4 16-colors palettes
extern u64 gMojiFontTLUTs[4][4]; // original name: "moji_tlut"
extern u64 gMojiFontTex[]; // original name: "font_ff"
extern KaleidoMgrOverlay gKaleidoMgrOverlayTable[KALEIDO_OVL_MAX];
extern KaleidoMgrOverlay* gKaleidoMgrCurOvl;
extern u8 gBossMarkState;
extern void* D_8012D1F0;
extern s32 gScreenWidth;
extern s32 gScreenHeight;
extern Mtx gMtxClear;
extern MtxF gMtxFClear;
extern u32 gIsCtrlr2Valid;
extern vu32 gIrqMgrResetStatus;
extern volatile OSTime gIrqMgrRetraceTime;
extern s16* gWaveSamples[9];
extern f32 gBendPitchOneOctaveFrequencies[256];
extern f32 gBendPitchTwoSemitonesFrequencies[256];
extern f32 gNoteFrequencies[];
extern u8 gDefaultShortNoteVelocityTable[16];
extern u8 gDefaultShortNoteGateTimeTable[16];
extern AdsrEnvelope gDefaultEnvelope[4];
extern NoteSubEu gZeroNoteSub;
extern NoteSubEu gDefaultNoteSub;
extern u16 gHeadsetPanQuantization[64];
extern s16 D_8012FBA8[];
extern f32 gHeadsetPanVolume[128];
extern f32 gStereoPanVolume[128];
extern f32 gDefaultPanVolume[128];
extern s16 sLowPassFilterData[16*8];
extern s16 sHighPassFilterData[15*8];
extern s32 gAudioContextInitalized;
extern u8 gIsLargeSoundBank[7];
extern u8 gChannelsPerBank[4][7];
extern u8 gUsedChannelsPerBank[4][7];
extern u8 gMorphaTransposeTable[16];
extern u8* gFrogsSongPtr;
extern OcarinaNote* gScarecrowCustomSongPtr;
extern u8* gScarecrowSpawnSongPtr;
extern OcarinaSongInfo gOcarinaSongNotes[];
extern SoundParams* gSoundParams[7];
extern char D_80133390[];
extern char D_80133398[];
extern SoundBankEntry* gSoundBanks[7];
extern u8 gSfxChannelLayout;
extern Vec3f D_801333D4;
extern f32 D_801333E0;
extern s8 D_801333E8;
extern u8 D_801333F0;
extern u8 gAudioSfxSwapOff;
<<<<<<< HEAD
extern u8 D_801333F8;
//extern ? sSeqCmdWritePos;
//extern ? sSeqCmdReadPos;
extern u8 sIsSeqStartDisabled;
=======
extern u8 D_80133408;
>>>>>>> 6479913d
extern u8 D_8013340C;
extern u8 gAudioSpecId;
extern u8 D_80133418;
extern AudioSpec gAudioSpecs[18];
extern s32 gOverlayLogSeverity;
extern s32 gSystemArenaLogSeverity;
extern u8 __osPfsInodeCacheBank;
extern s32 __osPfsLastChannel;

extern const s16 D_8014A6C0[];
#define gTatumsPerBeat (D_8014A6C0[1])
extern const AudioContextInitSizes D_8014A6C4;
extern s16 gOcarinaSongItemMap[];
extern u8 gSoundFontTable[];
extern u8 gSequenceFontTable[];
extern u8 gSequenceTable[];
extern u8 gSampleBankTable[];
extern u8 D_80155F50[];
extern u8 D_80157580[];
extern u8 D_801579A0[];
extern u64 gJpegUCodeData[];

extern SaveContext gSaveContext;
extern GameInfo* gGameInfo;
extern u16 D_8015FCC0;
extern u16 D_8015FCC2;
extern u16 D_8015FCC4;
extern u8 D_8015FCC8;
extern u8 gCustomLensFlareOn;
extern Vec3f gCustomLensFlarePos;
extern s16 gLensFlareScale;
extern f32 gLensFlareColorIntensity;
extern s16 gLensFlareScreenFillAlpha;
extern LightningStrike gLightningStrike;
extern MapData* gMapData;
extern f32 gBossMarkScale;
extern PauseMapMarksData* gLoadedPauseMarkDataTable;
extern s32 gTrnsnUnkState;
extern Color_RGBA8_u32 D_801614B0;
extern PreNmiBuff* gAppNmiBufferPtr;
extern SchedContext gSchedContext;
extern PadMgr gPadMgr;
extern u32 gSegments[NUM_SEGMENTS];
extern volatile OSTime D_8016A520;
extern volatile OSTime D_8016A528;
extern volatile OSTime D_8016A530;
extern volatile OSTime D_8016A538;
extern volatile OSTime D_8016A540;
extern volatile OSTime D_8016A548;
extern volatile OSTime D_8016A550;
extern volatile OSTime D_8016A558;
extern volatile OSTime gRSPAudioTotalTime;
extern volatile OSTime gRSPGFXTotalTime;
extern volatile OSTime gRSPOtherTotalTime;
extern volatile OSTime gRDPTotalTime;
extern FaultThreadStruct gFaultStruct;

extern ActiveSound gActiveSounds[7][MAX_CHANNELS_PER_BANK]; // total size = 0xA8
extern u8 gSoundBankMuted[];
extern u8 D_801333F0;
extern u8 gAudioSfxSwapOff;
extern u16 gAudioSfxSwapSource[10];
extern u16 gAudioSfxSwapTarget[10];
extern u8 gAudioSfxSwapMode[10];
<<<<<<< HEAD
//extern ? sSeqRequests;
//extern ? sNumSeqRequests;
extern ActiveSeq gActiveSeqs[4];
//extern ? D_8016EE8B;
extern AudioContext gAudioContext; // at 0x8016F180
//extern ? D_80174D28;
//extern ? D_80174D38;
//extern ? D_80174D48;
//extern ? D_80174D64;
//extern ? D_80174D68;
//extern ? D_80174D88;
//extern ? D_80174DA0;
//extern ? D_80174DB8;
//extern ? D_80174DBC;
//extern ? D_80174DC0;
=======
extern unk_D_8016E750 D_8016E750[4];
extern AudioContext gAudioContext;
>>>>>>> 6479913d
extern void(*D_801755D0)(void);

extern u32 __osMalloc_FreeBlockTest_Enable;
extern Arena gSystemArena;
extern OSPifRam __osPifInternalBuff;
extern u8 __osContLastPoll;
extern u8 __osMaxControllers;
extern __OSInode __osPfsInodeCache;
extern OSPifRam gPifMempakBuf;
extern u16 gZBuffer[SCREEN_HEIGHT][SCREEN_WIDTH]; // 0x25800 bytes
extern u64 gGfxSPTaskOutputBuffer[0x3000]; // 0x18000 bytes
extern u8 gGfxSPTaskYieldBuffer[OS_YIELD_DATA_SIZE]; // 0xC00 bytes
extern u8 gGfxSPTaskStack[0x400]; // 0x400 bytes
extern GfxPool gGfxPools[2]; // 0x24820 bytes
extern u8 gAudioHeap[0x38000]; // 0x38000 bytes
extern u8 gSystemHeap[];

#endif<|MERGE_RESOLUTION|>--- conflicted
+++ resolved
@@ -152,14 +152,7 @@
 extern s8 D_801333E8;
 extern u8 D_801333F0;
 extern u8 gAudioSfxSwapOff;
-<<<<<<< HEAD
-extern u8 D_801333F8;
-//extern ? sSeqCmdWritePos;
-//extern ? sSeqCmdReadPos;
 extern u8 sIsSeqStartDisabled;
-=======
-extern u8 D_80133408;
->>>>>>> 6479913d
 extern u8 D_8013340C;
 extern u8 gAudioSpecId;
 extern u8 D_80133418;
@@ -224,26 +217,8 @@
 extern u16 gAudioSfxSwapSource[10];
 extern u16 gAudioSfxSwapTarget[10];
 extern u8 gAudioSfxSwapMode[10];
-<<<<<<< HEAD
-//extern ? sSeqRequests;
-//extern ? sNumSeqRequests;
 extern ActiveSeq gActiveSeqs[4];
-//extern ? D_8016EE8B;
-extern AudioContext gAudioContext; // at 0x8016F180
-//extern ? D_80174D28;
-//extern ? D_80174D38;
-//extern ? D_80174D48;
-//extern ? D_80174D64;
-//extern ? D_80174D68;
-//extern ? D_80174D88;
-//extern ? D_80174DA0;
-//extern ? D_80174DB8;
-//extern ? D_80174DBC;
-//extern ? D_80174DC0;
-=======
-extern unk_D_8016E750 D_8016E750[4];
 extern AudioContext gAudioContext;
->>>>>>> 6479913d
 extern void(*D_801755D0)(void);
 
 extern u32 __osMalloc_FreeBlockTest_Enable;
