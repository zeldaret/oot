#ifndef VARIABLES_H
#define VARIABLES_H

#include "z64.h"
#include "segment_symbols.h"

extern Mtx D_01000000;

extern u32 osTvType;
extern u32 osRomBase;
extern u32 osResetType;
extern u32 osMemSize;
extern u8 osAppNMIBuffer[0x40];

extern s8 D_80009430;
extern u32 gDmaMgrVerbose;
extern u32 gDmaMgrDmaBuffSize;
extern vu8 gViConfigBlack;
extern u8 gViConfigAdditionalScanLines;
extern u32 gViConfigFeatures;
extern f32 gViConfigXScale;
extern f32 gViConfigYScale;
extern OSPiHandle* gCartHandle;
extern u32 __osPiAccessQueueEnabled;
extern OSViMode osViModePalLan1;
extern s32 osViClock;
extern u32 __osShutdown;
extern OSHWIntr __OSGlobalIntMask;
extern __OSThreadTail __osThreadTail;
extern OSThread* __osRunQueue;
extern OSThread* __osActiveQueue;
extern OSThread* __osRunningThread;
extern OSThread* __osFaultedThread;
extern OSPiHandle* __osPiTable;
extern OSPiHandle* __osCurrentHandle[];
extern OSTimer* __osTimerList;
extern OSViMode osViModeNtscLan1;
extern OSViMode osViModeMpalLan1;
extern OSViContext* __osViCurr;
extern OSViContext* __osViNext;
extern OSViMode osViModeFpalLan1;
extern u32 __additional_scanline;
extern u8 gBuildTeam[];
extern u8 gBuildDate[];
extern u8 gBuildMakeOption[];
extern OSMesgQueue gPiMgrCmdQueue;
extern OSViMode gViConfigMode;
extern u8 D_80013960;
extern OSMesgQueue __osPiAccessQueue;
extern OSPiHandle __Dom1SpeedParam;
extern OSPiHandle __Dom2SpeedParam;
extern OSTime __osCurrentTime;
extern u32 __osBaseCounter;
extern u32 __osViIntrCount;
extern u32 __osTimerCounter;
extern DmaEntry gDmaDataTable[0x60C];
extern EffectSsOverlay gEffectSsOverlayTable[EFFECT_SS_TYPE_MAX];
extern Gfx D_80116280[];
extern ActorOverlay gActorOverlayTable[ACTOR_ID_MAX]; // original name: "actor_dlftbls" 801162A0
extern s32 gMaxActorId; // original name: "MaxProfile"
extern s32 gDbgCamEnabled;
extern GameStateOverlay gGameStateOverlayTable[6];
extern u8 gWeatherMode;
extern u8 gLightConfigAfterUnderwater;
extern u8 gInterruptSongOfStorms;
extern u8 gSkyboxIsChanging;
extern u16 gTimeSpeed;
extern TimeBasedSkyboxEntry gTimeBasedSkyboxConfigs[][9];
extern SkyboxFile gNormalSkyFiles[];
extern s32 gZeldaArenaLogSeverity;
extern MapData gMapDataTable;
extern s16 gSpoilingItems[3];
extern s16 gSpoilingItemReverts[3];
extern FlexSkeletonHeader* gPlayerSkelHeaders[2];
extern u8 gPlayerModelTypes[PLAYER_MODELGROUP_MAX][PLAYER_MODELGROUPENTRY_MAX];
extern Gfx* gPlayerLeftHandBgsDLs[];
extern Gfx* gPlayerLeftHandOpenDLs[];
extern Gfx* gPlayerLeftHandClosedDLs[];
extern Gfx* gPlayerLeftHandBoomerangDLs[];
extern Gfx gCullBackDList[];
extern Gfx gCullFrontDList[];
extern Gfx gEmptyDL[];
extern u32 gBitFlags[32];
extern u16 gEquipMasks[EQUIP_TYPE_MAX];
extern u16 gEquipNegMasks[EQUIP_TYPE_MAX];
extern u32 gUpgradeMasks[UPG_MAX];
extern u8 gEquipShifts[EQUIP_TYPE_MAX];
extern u8 gUpgradeShifts[UPG_MAX];
extern u16 gUpgradeCapacities[UPG_MAX][4];
extern u32 gGsFlagsMasks[4];
extern u32 gGsFlagsShifts[4];
extern void* gItemIcons[0x82];
extern u8 gItemSlots[56];
extern void (*gSceneCmdHandlers[SCENE_CMD_ID_MAX])(PlayState*, SceneCmd*);
extern s16 gLinkObjectIds[2];
extern u32 gObjectTableSize;
extern RomFile gObjectTable[OBJECT_ID_MAX];
extern EntranceInfo gEntranceTable[ENTR_MAX];
extern SceneTableEntry gSceneTable[SCENE_ID_MAX];
extern u16 gSramSlotOffsets[];
// 4 16-colors palettes
extern u64 gMojiFontTLUTs[4][4]; // original name: "moji_tlut"
extern u64 gMojiFontTex[]; // original name: "font_ff"
extern KaleidoMgrOverlay gKaleidoMgrOverlayTable[KALEIDO_OVL_MAX];
extern KaleidoMgrOverlay* gKaleidoMgrCurOvl;
extern u8 gBossMarkState;
extern void* D_8012D1F0;
extern s32 gScreenWidth;
extern s32 gScreenHeight;
extern Mtx gMtxClear;
extern MtxF gMtxFClear;
extern u32 gIsCtrlr2Valid;
extern vu32 gIrqMgrResetStatus;
extern volatile OSTime gIrqMgrRetraceTime;
extern s16* gWaveSamples[9];
extern f32 gBendPitchOneOctaveFrequencies[256];
extern f32 gBendPitchTwoSemitonesFrequencies[256];
extern f32 gPitchFrequencies[];
extern u8 gDefaultShortNoteVelocityTable[16];
extern u8 gDefaultShortNoteGateTimeTable[16];
extern EnvelopePoint gDefaultEnvelope[4];
extern NoteSubEu gZeroNoteSub;
extern NoteSubEu gDefaultNoteSub;
extern u16 gHeadsetPanQuantization[64];
extern s16 D_8012FBA8[];
extern f32 gHeadsetPanVolume[128];
extern f32 gStereoPanVolume[128];
extern f32 gDefaultPanVolume[128];
extern s16 gLowPassFilterData[16 * 8];
extern s16 gHighPassFilterData[15 * 8];
extern s32 gAudioContextInitalized;
extern u8 gIsLargeSfxBank[7];
extern u8 gChannelsPerBank[4][7];
extern u8 gUsedChannelsPerBank[4][7];
extern u8 gMorphaTransposeTable[16];
extern u8* gFrogsSongPtr;
extern OcarinaNote* gScarecrowLongSongPtr;
extern u8* gScarecrowSpawnSongPtr;
extern OcarinaSongButtons gOcarinaSongButtons[];
extern SfxParams* gSfxParams[7];
extern char D_80133390[];
extern char D_80133398[];
extern u8 gSfxRequestWriteIndex;
extern u8 gSfxRequestReadIndex;
extern SfxBankEntry* gSfxBanks[7];
extern u8 gSfxBankSizes[];
extern u8 gSfxChannelLayout;
extern u16 D_801333D0;
extern Vec3f gSfxDefaultPos;
extern f32 gSfxDefaultFreqAndVolScale;
extern s8 gSfxDefaultReverb;
extern u8 D_801333F0;
extern u8 gAudioSfxSwapOff;
<<<<<<< HEAD
extern u8 gNewSeqDisabled;
extern u8 gAudioDebugPrintSeqCmd;
=======
extern u8 D_801333F8;
extern u8 gSeqCmdWrPos;
extern u8 gSeqCmdRdPos;
extern u8 D_80133408;
extern u8 D_8013340C;
extern u8 gSoundModeList[];
>>>>>>> fec5cd84
extern u8 gAudioSpecId;
extern u8 D_80133418;
extern AudioSpec gAudioSpecs[18];
extern s32 gOverlayLogSeverity;
extern s32 gSystemArenaLogSeverity;
extern u8 __osPfsInodeCacheBank;
extern s32 __osPfsLastChannel;

extern const s16 D_8014A6C0[];
#define gTatumsPerBeat (D_8014A6C0[1])
extern const AudioHeapInitSizes gAudioHeapInitSizes;
extern s16 gOcarinaSongItemMap[];
extern u8 gSoundFontTable[];
extern u8 gSequenceFontTable[];
extern u8 gSequenceTable[];
extern u8 gSampleBankTable[];

extern SaveContext gSaveContext;
extern GameInfo* gGameInfo;
extern u16 D_8015FCC0;
extern u16 D_8015FCC2;
extern u16 D_8015FCC4;
extern u8 D_8015FCC8;
extern u8 gCustomLensFlareOn;
extern Vec3f gCustomLensFlarePos;
extern s16 gLensFlareScale;
extern f32 gLensFlareColorIntensity;
extern s16 gLensFlareGlareStrength;
extern LightningStrike gLightningStrike;
extern MapData* gMapData;
extern f32 gBossMarkScale;
extern PauseMapMarksData* gLoadedPauseMarkDataTable;
extern s32 gTrnsnUnkState;
extern Color_RGBA8_u32 D_801614B0;
extern PreNmiBuff* gAppNmiBufferPtr;
extern Scheduler gScheduler;
extern PadMgr gPadMgr;
extern u32 gSegments[NUM_SEGMENTS];
extern volatile OSTime D_8016A520;
extern volatile OSTime D_8016A528;
extern volatile OSTime D_8016A530;
extern volatile OSTime D_8016A538;
extern volatile OSTime D_8016A540;
extern volatile OSTime D_8016A548;
extern volatile OSTime D_8016A550;
extern volatile OSTime D_8016A558;
extern volatile OSTime gRSPAudioTotalTime;
extern volatile OSTime gRSPGFXTotalTime;
extern volatile OSTime gRSPOtherTotalTime;
extern volatile OSTime gRDPTotalTime;

extern SfxBankEntry D_8016BAD0[9];
extern SfxBankEntry D_8016BC80[12];
extern SfxBankEntry D_8016BEC0[22];
extern SfxBankEntry D_8016C2E0[20];
extern SfxBankEntry D_8016C6A0[8];
extern SfxBankEntry D_8016C820[3];
extern SfxBankEntry D_8016C8B0[5];
extern ActiveSfx gActiveSfx[7][MAX_CHANNELS_PER_BANK]; // total size = 0xA8
extern u8 gSfxBankMuted[];
extern u16 gAudioSfxSwapSource[10];
extern u16 gAudioSfxSwapTarget[10];
extern u8 gAudioSfxSwapMode[10];
extern ActiveSequence gActiveSeqs[4];
extern AudioContext gAudioContext;
extern void(*D_801755D0)(void);

extern u32 __osMalloc_FreeBlockTest_Enable;
extern Arena gSystemArena;
extern OSPifRam __osContPifRam;
extern u8 __osContLastCmd;
extern u8 __osMaxControllers;
extern __OSInode __osPfsInodeCache;
extern OSPifRam __osPfsPifRam;
extern u16 gZBuffer[SCREEN_HEIGHT][SCREEN_WIDTH]; // 0x25800 bytes
extern u64 gGfxSPTaskOutputBuffer[0x3000]; // 0x18000 bytes
extern u64 gGfxSPTaskYieldBuffer[OS_YIELD_DATA_SIZE / sizeof(u64)]; // 0xC00 bytes
extern u64 gGfxSPTaskStack[SP_DRAM_STACK_SIZE64]; // 0x400 bytes
extern GfxPool gGfxPools[2]; // 0x24820 bytes
extern u8 gAudioHeap[0x38000]; // 0x38000 bytes
extern u8 gSystemHeap[];

#endif<|MERGE_RESOLUTION|>--- conflicted
+++ resolved
@@ -151,17 +151,12 @@
 extern s8 gSfxDefaultReverb;
 extern u8 D_801333F0;
 extern u8 gAudioSfxSwapOff;
-<<<<<<< HEAD
+extern u8 D_801333F8;
+extern u8 gSeqCmdWritePos;
+extern u8 gSeqCmdReadPos;
 extern u8 gNewSeqDisabled;
 extern u8 gAudioDebugPrintSeqCmd;
-=======
-extern u8 D_801333F8;
-extern u8 gSeqCmdWrPos;
-extern u8 gSeqCmdRdPos;
-extern u8 D_80133408;
-extern u8 D_8013340C;
 extern u8 gSoundModeList[];
->>>>>>> fec5cd84
 extern u8 gAudioSpecId;
 extern u8 D_80133418;
 extern AudioSpec gAudioSpecs[18];
