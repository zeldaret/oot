--- conflicted
+++ resolved
@@ -81,11 +81,7 @@
 extern Gfx* D_80125DE8[];
 extern Gfx* gPlayerLeftHandDLs[];
 extern Gfx* D_80125E18[];
-<<<<<<< HEAD
 extern Gfx* gPlayerBoomerangDLs[];
-=======
-extern Gfx* D_80125EF8[];
->>>>>>> 5f89b854
 extern Gfx gCullBackDList[];
 extern Gfx gCullFrontDList[];
 extern Gfx gEmptyDL[];
