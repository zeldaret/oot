--- conflicted
+++ resolved
@@ -17,7 +17,6 @@
 extern u8 osAppNMIBuffer[0x40];
 
 extern u32 __osBbIsBb;
-<<<<<<< HEAD
 extern u32 __osBbEepromSize;
 extern u32 __osBbPakSize;
 extern u32 __osBbFlashSize;
@@ -26,11 +25,7 @@
 extern u32 __osBbFlashAddress;
 extern u32 __osBbSramSize;
 extern u32 __osBbSramAddress;
-=======
 extern u32 __osBbHackFlags;
-extern u32 __osBbPakAddress[4];
-extern u32 __osBbPakSize;
->>>>>>> 62c0effc
 
 extern s8 D_80009430;
 extern vu8 gViConfigBlack;
