#ifndef VARIABLES_H
#define VARIABLES_H

#include "z64.h"
#include "segment_symbols.h"

extern Mtx D_01000000;

extern u32 osTvType;
extern u32 osRomBase;
extern u32 osResetType;
extern u32 osMemSize;
extern u8 osAppNMIBuffer[0x40];

extern s8 D_80009430;
extern u32 gDmaMgrVerbose;
extern u32 gDmaMgrDmaBuffSize;
extern vu8 gViConfigUseDefault;
extern u8 gViConfigAdditionalScanLines;
extern u32 gViConfigFeatures;
extern f32 gViConfigXScale;
extern f32 gViConfigYScale;
extern OSPiHandle* gCartHandle;
extern u32 __osPiAccessQueueEnabled;
extern OSViMode osViModePalLan1;
extern s32 osViClock;
extern u32 __osShutdown;
extern OSHWIntr __OSGlobalIntMask;
extern __OSThreadTail __osThreadTail;
extern OSThread* __osRunQueue;
extern OSThread* __osActiveQueue;
extern OSThread* __osRunningThread;
extern OSThread* __osFaultedThread;
extern OSPiHandle* __osPiTable;
extern OSPiHandle* __osCurrentHandle[];
extern OSTimer* __osTimerList;
extern OSViMode osViModeNtscLan1;
extern OSViMode osViModeMpalLan1;
extern OSViContext* __osViCurr;
extern OSViContext* __osViNext;
extern OSViMode osViModeFpalLan1;
extern u32 __additional_scanline;
extern u8 gBuildTeam[];
extern u8 gBuildDate[];
extern u8 gBuildMakeOption[];
extern OSMesgQueue gPiMgrCmdQueue;
extern OSViMode gViConfigMode;
extern u8 D_80013960;
extern OSMesgQueue __osPiAccessQueue;
extern OSPiHandle __Dom1SpeedParam;
extern OSPiHandle __Dom2SpeedParam;
extern OSTime __osCurrentTime;
extern u32 __osBaseCounter;
extern u32 __osViIntrCount;
extern u32 __osTimerCounter;
extern DmaEntry gDmaDataTable[0x60C];
extern EffectSsOverlay gEffectSsOverlayTable[EFFECT_SS_TYPE_MAX];
extern Gfx D_80116280[];
extern ActorOverlay gActorOverlayTable[ACTOR_ID_MAX]; // original name: "actor_dlftbls" 801162A0
extern s32 gMaxActorId; // original name: "MaxProfile"
extern s32 gDbgCamEnabled;
extern GameStateOverlay gGameStateOverlayTable[6];
extern u8 gWeatherMode;
extern u8 D_8011FB34;
extern u8 D_8011FB38;
extern u8 gSkyboxBlendingEnabled;
extern u16 gTimeIncrement;
extern struct_8011FC1C D_8011FC1C[][9];
extern SkyboxFile gSkyboxFiles[];
extern s32 gZeldaArenaLogSeverity;
extern MapData gMapDataTable;
extern s16 gSpoilingItems[3];
extern s16 gSpoilingItemReverts[3];
extern FlexSkeletonHeader* gPlayerSkelHeaders[2];
extern u8 gPlayerModelTypes[PLAYER_MODELGROUP_MAX][PLAYER_MODELGROUPENTRY_MAX];
extern Gfx* D_80125DE8[];
extern Gfx* D_80125E08[];
extern Gfx* D_80125E18[];
extern Gfx* D_80125EF8[];
extern Gfx gCullBackDList[];
extern Gfx gCullFrontDList[];
extern Gfx gEmptyDL[];
extern u32 gBitFlags[32];
extern u16 gEquipMasks[4];
extern u16 gEquipNegMasks[4];
extern u32 gUpgradeMasks[8];
extern u8 gEquipShifts[4];
extern u8 gUpgradeShifts[8];
extern u16 gUpgradeCapacities[8][4];
extern u32 gGsFlagsMasks[4];
extern u32 gGsFlagsShifts[4];
extern void* gItemIcons[0x82];
extern u8 gItemSlots[56];
extern void (*gSceneCmdHandlers[SCENE_CMD_ID_MAX])(GlobalContext*, SceneCmd*);
extern s16 gLinkObjectIds[2];
extern u32 gObjectTableSize;
extern RomFile gObjectTable[OBJECT_ID_MAX];
extern EntranceInfo gEntranceTable[ENTR_MAX];
extern SceneTableEntry gSceneTable[SCENE_ID_MAX];
extern u16 gSramSlotOffsets[];
// 4 16-colors palettes
extern u64 gMojiFontTLUTs[4][4]; // original name: "moji_tlut"
extern u64 gMojiFontTex[]; // original name: "font_ff"
extern KaleidoMgrOverlay gKaleidoMgrOverlayTable[KALEIDO_OVL_MAX];
extern KaleidoMgrOverlay* gKaleidoMgrCurOvl;
extern u8 gBossMarkState;
extern void* D_8012D1F0;
extern s32 gScreenWidth;
extern s32 gScreenHeight;
extern Mtx gMtxClear;
extern MtxF gMtxFClear;
extern u32 gIsCtrlr2Valid;
extern vu32 gIrqMgrResetStatus;
extern volatile OSTime gIrqMgrRetraceTime;
extern s16* gWaveSamples[9];
extern f32 gBendPitchOneOctaveFrequencies[256];
extern f32 gBendPitchTwoSemitonesFrequencies[256];
extern f32 gPitchFrequencies[];
extern u8 gDefaultShortNoteVelocityTable[16];
extern u8 gDefaultShortNoteGateTimeTable[16];
extern EnvelopePoint gDefaultEnvelope[4];
extern NoteSubEu gZeroNoteSub;
extern NoteSubEu gDefaultNoteSub;
extern u16 gHeadsetPanQuantization[64];
extern s16 D_8012FBA8[];
extern f32 gHeadsetPanVolume[128];
extern f32 gStereoPanVolume[128];
extern f32 gDefaultPanVolume[128];
extern s16 sLowPassFilterData[16*8];
extern s16 sHighPassFilterData[15*8];
extern s32 gAudioContextInitalized;
extern u8 gIsLargeSoundBank[7];
extern u8 gChannelsPerBank[4][7];
extern u8 gUsedChannelsPerBank[4][7];
extern u8 gMorphaTransposeTable[16];
extern u8* gFrogsSongPtr;
extern OcarinaNote* gScarecrowLongSongPtr;
extern u8* gScarecrowSpawnSongPtr;
extern OcarinaSongButtons gOcarinaSongButtons[];
extern SoundParams* gSoundParams[7];
extern char D_80133390[];
extern char D_80133398[];
extern SoundBankEntry* gSoundBanks[7];
extern u8 gSfxChannelLayout;
extern Vec3f gSfxDefaultPos;
extern f32 gSfxDefaultFreqAndVolScale;
extern s8 gSfxDefaultReverb;
extern u8 D_801333F0;
extern u8 gAudioSfxSwapOff;
extern u8 D_80133408;
extern u8 D_8013340C;
extern u8 gAudioSpecId;
extern u8 D_80133418;
extern AudioSpec gAudioSpecs[18];
extern s32 gOverlayLogSeverity;
extern s32 gSystemArenaLogSeverity;
extern u8 __osPfsInodeCacheBank;
extern s32 __osPfsLastChannel;

extern const s16 D_8014A6C0[];
#define gTatumsPerBeat (D_8014A6C0[1])
extern const AudioContextInitSizes D_8014A6C4;
<<<<<<< HEAD
//extern ? D_8014A710;
//extern ? D_8014A728;
//extern ? D_8014A730;
//extern ? D_8014A738;
//extern ? D_8014A744;
//extern ? D_8014A750;
//extern ? D_8014A75C;
//extern ? D_8014A764;
//extern ? D_8014A770;
//extern ? D_8014A778;
//extern ? D_8014A784;
//extern ? D_8014A790;
//extern ? D_8014A798;
//extern ? D_8014A7A0;
//extern ? D_8014A7A8;
//extern ? D_8014A7B0;
//extern ? D_8014A7B8;
//extern ? D_8014A7BC;
//extern ? D_8014A7D0;
//extern ? D_8014A7E0;
//extern ? D_8014A7E8;
//extern ? D_8014A7F0;
//extern ? D_8014A7FC;
//extern ? D_8014A808;
//extern ? D_8014A814;
//extern ? D_8014A820;
//extern ? D_8014A82C;
//extern ? D_8014A838;
//extern ? D_8014A844;
//extern ? D_8014A854;
//extern ? D_8014A8B0;
//extern ? D_8014A8B4;
//extern ? D_8014A8C4;
//extern ? D_8014A8C8;
//extern ? D_8014A8D8;
//extern ? D_8014A8DC;
//extern ? D_8014A8EC;
//extern ? D_8014A8F0;
//extern ? D_8014A900;
//extern ? D_8014A920;
//extern ? D_8014A950;
//extern ? D_8014A968;
//extern ? D_8014A980;
//extern ? D_8014A9B8;
//extern ? D_8014A9EC;
//extern ? D_8014AA20;
//extern ? D_8014AA38;
//extern ? D_8014AA5C;
//extern ? D_8014AA80;
//extern ? D_8014B210;
//extern ? D_8014B280;
//extern ? D_8014B2E0;
//extern ? D_8014B2E8;
//extern ? D_8014B2F0;
//extern ? D_8014B2F4;
//extern ? D_8014B2F8;
//extern ? D_8014B2FC;
//extern ? D_8014B300;
//extern ? D_8014B304;
//extern ? D_8014B308;
//extern ? D_8014B310;
//extern ? D_8014B314;
//extern ? D_8014B318;
//extern ? D_8014B31C;
//extern ? D_8014B320;
//extern ? D_8014F548;
//extern ? D_8014FFFF;
//extern ? D_80151658;
//extern ? D_801533D4;
//extern ? D_80153768;
//extern ? D_801538F0;
//extern ? D_801538F4;
//extern ? D_801538F8;
//extern ? D_801538FC;
//extern ? D_80153900;
//extern ? D_80153930;
//extern ? D_80153948;
//extern ? D_8015394C;
//extern ? D_80153958;
//extern ? D_8015395A;
//extern ? D_8015395C;
//extern ? D_8015395E;
extern s16 D_80153960[];
//extern ? D_80153962;
//extern ? D_80153964;
//extern ? D_80153966;
//extern ? D_80153968;
//extern ? D_80153984;
//extern ? D_801539C8;
//extern ? D_801539D4;
//extern ? D_801539E0;
//extern ? D_801539E4;
//extern ? D_801539E8;
//extern ? D_801539EC;
//extern ? D_801539F0;
//extern ? D_801539F4;
//extern ? D_801539F8;
//extern ? D_801539FC;
//extern ? D_80153C50;
//extern ? D_80153C52;
//extern ? D_80153C54;
//extern ? D_80153C56;
//extern ? D_80153C58;
//extern ? D_80153CA8;
//extern ? D_80153CB4;
//extern ? D_80153CC0;
//extern ? D_80153CCC;
//extern ? D_80153CD8;
//extern ? D_80153CDC;
//extern ? D_80153CF8;
//extern ? D_80153CFC;
//extern ? D_80153D74;
//extern ? D_80153D78;
//extern ? D_80153D90;
//extern ? D_80153DEC;
//extern ? D_80153E48;
//extern ? D_80153E74;
//extern ? D_80153ED0;
//extern ? D_80153EFC;
//extern ? D_80153F28;
//extern ? D_80153F54;
//extern ? D_80153F74;
//extern ? D_80153FA0;
//extern ? D_80153FD0;
//extern ? D_80153FE4;
//extern ? D_80153FF8;
//extern ? D_8015400C;
//extern ? D_8015401C;
//extern ? D_80154030;
//extern ? D_80154040;
//extern ? D_80154054;
//extern ? D_80154068;
//extern ? D_80154078;
//extern ? D_8015408C;
//extern ? D_801540A8;
//extern ? D_801540B4;
//extern ? D_801540CC;
//extern ? D_801540D8;
//extern ? D_801540DC;
//extern ? D_801540F4;
//extern ? D_8015410C;
//extern ? D_80154120;
//extern ? D_80154128;
//extern ? D_8015413C;
//extern ? D_80154144;
//extern ? D_80154154;
//extern ? D_8015419C;
//extern ? D_801541A8;
//extern ? D_801541B8;
//extern ? D_801541CC;
//extern ? D_801541E0;
//extern ? D_801541F4;
//extern ? D_80154214;
//extern ? D_80154230;
//extern ? D_80154238;
//extern ? D_80154290;
//extern ? D_80154294;
//extern ? D_801542A8;
//extern ? D_801542BC;
//extern ? D_801542D0;
//extern ? D_801542E4;
//extern ? D_801542F8;
//extern ? D_8015430C;
//extern ? D_80154314;
//extern ? D_80154328;
//extern ? D_8015432C;
//extern ? D_80154334;
//extern ? D_80154358;
//extern ? D_8015435C;
//extern ? D_80154364;
//extern ? D_80154380;
//extern ? D_80154394;
//extern ? D_80154398;
//extern ? D_801543CC;
//extern ? D_801543F4;
//extern ? D_80154400;
//extern ? D_8015440C;
//extern ? D_80154428;
//extern ? D_80154434;
//extern ? D_80154464;
//extern ? D_80154470;
//extern ? D_801544AC;
//extern ? D_801544C0;
//extern ? D_801544D8;
//extern ? D_801544F8;
//extern ? D_80154518;
//extern ? D_80154538;
//extern ? D_8015454C;
//extern ? D_8015455C;
//extern ? D_80154568;
//extern ? D_80154570;
//extern ? D_80154588;
//extern ? D_801545A0;
//extern ? D_801545B8;
//extern ? D_801545BC;
//extern ? D_801545D4;
//extern ? D_801545E4;
//extern ? D_801545EC;
//extern ? D_80154618;
//extern ? D_80154620;
//extern ? D_80154644;
//extern ? D_8015464C;
//extern ? D_8015466C;
//extern ? D_80154670;
//extern ? D_80154688;
//extern ? D_8015469C;
//extern ? D_801546C8;
//extern ? D_801546D0;
//extern ? D_801546F0;
//extern ? D_801546F4;
//extern ? D_80154708;
//extern ? D_80154720;
//extern ? D_80154738;
//extern ? D_80154770;
//extern ? D_80154780;
//extern ? D_801547A4;
//extern ? D_801547AC;
//extern ? D_801547F4;
//extern ? D_801547FC;
//extern ? D_80154800;
//extern ? D_80154848;
//extern ? D_80154858;
//extern ? D_80154868;
//extern ? D_80154878;
//extern ? D_80154880;
//extern ? D_801548C8;
//extern ? D_801548D0;
//extern ? D_801548D4;
//extern ? D_8015491C;
//extern ? D_8015493C;
//extern ? D_8015494C;
//extern ? D_80154968;
//extern ? D_80154984;
//extern ? D_80154998;
//extern ? D_801549AC;
//extern ? D_801549B0;
//extern ? D_801549B8;
//extern ? D_801549BC;
//extern ? D_801549C0;
//extern ? D_801549C4;
//extern ? D_801549D8;
//extern ? D_801549EC;
//extern ? D_801549F8;
//extern ? D_80154A20;
//extern ? D_80154A48;
//extern ? D_80154A64;
//extern ? D_80154A78;
//extern ? D_80154AA0;
//extern ? D_80154AB4;
//extern ? D_80154AC0;
//extern ? D_80154AC8;
//extern ? D_80154AE8;
//extern ? D_80154AFC;
//extern ? D_80154B00;
extern AudioTable gSoundFontTable;
extern u8 gSequenceFontTable[];
extern AudioTable gSequenceTable;
extern AudioTable gSampleBankTable;
extern u8 D_80155F50[];
extern u8 D_80157580[];
extern u8 D_801579A0[];
extern u64 gJpegUCodeData[];
//extern ? D_8015BC30;
//extern ? D_8015BC3C;
//extern ? D_8015BC48;
//extern ? D_8015BC58;
//extern ? D_8015BC64;
//extern ? D_8015BC70;
//extern ? D_8015BC80;
//extern ? D_8015BC8C;
//extern ? D_8015BC98;
//extern ? D_8015BCA8;
//extern ? D_8015BCB4;
//extern ? D_8015BCC0;
//extern ? D_8015BCD0;
//extern ? D_8015BCDC;
//extern ? D_8015BCE8;
//extern ? D_8015BCF8;
//extern ? D_8015BCFC;
//extern ? D_8015BD00;
//extern ? D_8015BD08;
//extern ? D_8015BD0A;
//extern ? D_8015BD0C;
//extern ? D_8015BD0E;
//extern ? D_8015BD10;
//extern ? D_8015BD34;
//extern ? D_8015BD38;
//extern ? D_8015BD3C;
//extern ? D_8015BD50;
//extern ? D_8015BD70;
//extern ? D_8015BD7C;
//extern ? D_8015BD80;
//extern ? D_8015BD84;
//extern ? D_8015BD90;
//extern ? D_8015BD9C;
//extern ? D_8015CE46;
//extern ? playerFloorPoly;
//extern ? D_8015CE58;
//extern ? D_8015CE80;
//extern ? D_8015CE8C;
//extern ? D_8015CEA0;
//extern ? D_8015CEA8;
//extern ? D_8015CEC0;
//extern ? D_8015CED0;
//extern ? D_8015CF00;
//extern ? D_8015CF10;
//extern ? D_8015CF12;
//extern ? D_8015CF14;
//extern ? D_8015D3A4;
//extern ? D_8015D3A8;
//extern ? D_8015D3CC;
//extern ? D_8015D3D0;
//extern ? D_8015D3D8;
//extern ? D_8015D3DA;
//extern ? D_8015D3DC;
//extern ? D_8015D86C;
//extern ? D_8015D870;
//extern ? D_8015D894;
//extern ? D_8015D898;
//extern ? D_8015D8A0;
//extern ? D_8015D8A2;
//extern ? D_8015D8A4;
//extern ? D_8015DD34;
//extern ? D_8015DD38;
//extern ? D_8015DD5C;
//extern ? D_8015DD60;
//extern ? D_8015DD68;
//extern ? D_8015DD6A;
//extern ? D_8015DD6C;
//extern ? D_8015E1FC;
//extern ? D_8015E200;
//extern ? D_8015E224;
//extern ? D_8015E228;
//extern ? D_8015E230;
//extern ? D_8015E268;
//extern ? D_8015E2A0;
//extern ? D_8015E2D8;
//extern ? D_8015E310;
//extern ? D_8015E320;
//extern ? D_8015E358;
//extern ? D_8015E390;
//extern ? D_8015E3A0;
//extern ? D_8015E3D8;
//extern ? D_8015E410;
//extern ? D_8015E420;
//extern ? D_8015E430;
//extern ? D_8015E440;
//extern ? D_8015E478;
//extern ? D_8015E4B0;
//extern ? D_8015E4C0;
//extern ? D_8015E4F8;
//extern ? D_8015E530;
//extern ? D_8015E564;
//extern ? D_8015E598;
//extern ? D_8015E5A8;
//extern ? D_8015E5DC;
//extern ? D_8015E610;
//extern ? D_8015E61C;
//extern ? D_8015E628;
//extern ? D_8015E638;
//extern ? D_8015E648;
extern SaveContext gSaveContext; // 0x8015E660
extern GameInfo* gGameInfo; // 0x8015FA90
=======
extern s16 gOcarinaSongItemMap[];
extern u8 gSoundFontTable[];
extern u8 gSequenceFontTable[];
extern u8 gSequenceTable[];
extern u8 gSampleBankTable[];

extern SaveContext gSaveContext;
extern GameInfo* gGameInfo;
>>>>>>> d4b6b31b
extern u16 D_8015FCC0;
extern u16 D_8015FCC2;
extern u16 D_8015FCC4;
extern u8 D_8015FCC8;
extern u8 gCustomLensFlareOn;
extern Vec3f gCustomLensFlarePos;
extern s16 gLensFlareScale;
extern f32 gLensFlareColorIntensity;
extern s16 gLensFlareScreenFillAlpha;
extern LightningStrike gLightningStrike;
extern MapData* gMapData;
extern f32 gBossMarkScale;
extern PauseMapMarksData* gLoadedPauseMarkDataTable;
extern s32 gTrnsnUnkState;
extern Color_RGBA8_u32 D_801614B0;
extern PreNmiBuff* gAppNmiBufferPtr;
extern SchedContext gSchedContext;
extern PadMgr gPadMgr;
extern u32 gSegments[NUM_SEGMENTS];
extern volatile OSTime D_8016A520;
extern volatile OSTime D_8016A528;
extern volatile OSTime D_8016A530;
extern volatile OSTime D_8016A538;
extern volatile OSTime D_8016A540;
extern volatile OSTime D_8016A548;
extern volatile OSTime D_8016A550;
extern volatile OSTime D_8016A558;
extern volatile OSTime gRSPAudioTotalTime;
extern volatile OSTime gRSPGFXTotalTime;
extern volatile OSTime gRSPOtherTotalTime;
extern volatile OSTime gRDPTotalTime;

extern ActiveSound gActiveSounds[7][MAX_CHANNELS_PER_BANK]; // total size = 0xA8
extern u8 gSoundBankMuted[];
extern u8 D_801333F0;
extern u8 gAudioSfxSwapOff;
extern u16 gAudioSfxSwapSource[10];
extern u16 gAudioSfxSwapTarget[10];
extern u8 gAudioSfxSwapMode[10];
extern unk_D_8016E750 D_8016E750[4];
extern AudioContext gAudioContext;
extern void(*D_801755D0)(void);

extern u32 __osMalloc_FreeBlockTest_Enable;
extern Arena gSystemArena;
extern OSPifRam __osPifInternalBuff;
extern u8 __osContLastPoll;
extern u8 __osMaxControllers;
extern __OSInode __osPfsInodeCache;
extern OSPifRam gPifMempakBuf;
extern u16 gZBuffer[SCREEN_HEIGHT][SCREEN_WIDTH]; // 0x25800 bytes
extern u64 gGfxSPTaskOutputBuffer[0x3000]; // 0x18000 bytes
extern u64 gGfxSPTaskYieldBuffer[OS_YIELD_DATA_SIZE / sizeof(u64)]; // 0xC00 bytes
extern u64 gGfxSPTaskStack[SP_DRAM_STACK_SIZE64]; // 0x400 bytes
extern GfxPool gGfxPools[2]; // 0x24820 bytes
extern u8 gAudioHeap[0x38000]; // 0x38000 bytes
extern u8 gSystemHeap[];

#endif<|MERGE_RESOLUTION|>--- conflicted
+++ resolved
@@ -160,380 +160,14 @@
 extern const s16 D_8014A6C0[];
 #define gTatumsPerBeat (D_8014A6C0[1])
 extern const AudioContextInitSizes D_8014A6C4;
-<<<<<<< HEAD
-//extern ? D_8014A710;
-//extern ? D_8014A728;
-//extern ? D_8014A730;
-//extern ? D_8014A738;
-//extern ? D_8014A744;
-//extern ? D_8014A750;
-//extern ? D_8014A75C;
-//extern ? D_8014A764;
-//extern ? D_8014A770;
-//extern ? D_8014A778;
-//extern ? D_8014A784;
-//extern ? D_8014A790;
-//extern ? D_8014A798;
-//extern ? D_8014A7A0;
-//extern ? D_8014A7A8;
-//extern ? D_8014A7B0;
-//extern ? D_8014A7B8;
-//extern ? D_8014A7BC;
-//extern ? D_8014A7D0;
-//extern ? D_8014A7E0;
-//extern ? D_8014A7E8;
-//extern ? D_8014A7F0;
-//extern ? D_8014A7FC;
-//extern ? D_8014A808;
-//extern ? D_8014A814;
-//extern ? D_8014A820;
-//extern ? D_8014A82C;
-//extern ? D_8014A838;
-//extern ? D_8014A844;
-//extern ? D_8014A854;
-//extern ? D_8014A8B0;
-//extern ? D_8014A8B4;
-//extern ? D_8014A8C4;
-//extern ? D_8014A8C8;
-//extern ? D_8014A8D8;
-//extern ? D_8014A8DC;
-//extern ? D_8014A8EC;
-//extern ? D_8014A8F0;
-//extern ? D_8014A900;
-//extern ? D_8014A920;
-//extern ? D_8014A950;
-//extern ? D_8014A968;
-//extern ? D_8014A980;
-//extern ? D_8014A9B8;
-//extern ? D_8014A9EC;
-//extern ? D_8014AA20;
-//extern ? D_8014AA38;
-//extern ? D_8014AA5C;
-//extern ? D_8014AA80;
-//extern ? D_8014B210;
-//extern ? D_8014B280;
-//extern ? D_8014B2E0;
-//extern ? D_8014B2E8;
-//extern ? D_8014B2F0;
-//extern ? D_8014B2F4;
-//extern ? D_8014B2F8;
-//extern ? D_8014B2FC;
-//extern ? D_8014B300;
-//extern ? D_8014B304;
-//extern ? D_8014B308;
-//extern ? D_8014B310;
-//extern ? D_8014B314;
-//extern ? D_8014B318;
-//extern ? D_8014B31C;
-//extern ? D_8014B320;
-//extern ? D_8014F548;
-//extern ? D_8014FFFF;
-//extern ? D_80151658;
-//extern ? D_801533D4;
-//extern ? D_80153768;
-//extern ? D_801538F0;
-//extern ? D_801538F4;
-//extern ? D_801538F8;
-//extern ? D_801538FC;
-//extern ? D_80153900;
-//extern ? D_80153930;
-//extern ? D_80153948;
-//extern ? D_8015394C;
-//extern ? D_80153958;
-//extern ? D_8015395A;
-//extern ? D_8015395C;
-//extern ? D_8015395E;
-extern s16 D_80153960[];
-//extern ? D_80153962;
-//extern ? D_80153964;
-//extern ? D_80153966;
-//extern ? D_80153968;
-//extern ? D_80153984;
-//extern ? D_801539C8;
-//extern ? D_801539D4;
-//extern ? D_801539E0;
-//extern ? D_801539E4;
-//extern ? D_801539E8;
-//extern ? D_801539EC;
-//extern ? D_801539F0;
-//extern ? D_801539F4;
-//extern ? D_801539F8;
-//extern ? D_801539FC;
-//extern ? D_80153C50;
-//extern ? D_80153C52;
-//extern ? D_80153C54;
-//extern ? D_80153C56;
-//extern ? D_80153C58;
-//extern ? D_80153CA8;
-//extern ? D_80153CB4;
-//extern ? D_80153CC0;
-//extern ? D_80153CCC;
-//extern ? D_80153CD8;
-//extern ? D_80153CDC;
-//extern ? D_80153CF8;
-//extern ? D_80153CFC;
-//extern ? D_80153D74;
-//extern ? D_80153D78;
-//extern ? D_80153D90;
-//extern ? D_80153DEC;
-//extern ? D_80153E48;
-//extern ? D_80153E74;
-//extern ? D_80153ED0;
-//extern ? D_80153EFC;
-//extern ? D_80153F28;
-//extern ? D_80153F54;
-//extern ? D_80153F74;
-//extern ? D_80153FA0;
-//extern ? D_80153FD0;
-//extern ? D_80153FE4;
-//extern ? D_80153FF8;
-//extern ? D_8015400C;
-//extern ? D_8015401C;
-//extern ? D_80154030;
-//extern ? D_80154040;
-//extern ? D_80154054;
-//extern ? D_80154068;
-//extern ? D_80154078;
-//extern ? D_8015408C;
-//extern ? D_801540A8;
-//extern ? D_801540B4;
-//extern ? D_801540CC;
-//extern ? D_801540D8;
-//extern ? D_801540DC;
-//extern ? D_801540F4;
-//extern ? D_8015410C;
-//extern ? D_80154120;
-//extern ? D_80154128;
-//extern ? D_8015413C;
-//extern ? D_80154144;
-//extern ? D_80154154;
-//extern ? D_8015419C;
-//extern ? D_801541A8;
-//extern ? D_801541B8;
-//extern ? D_801541CC;
-//extern ? D_801541E0;
-//extern ? D_801541F4;
-//extern ? D_80154214;
-//extern ? D_80154230;
-//extern ? D_80154238;
-//extern ? D_80154290;
-//extern ? D_80154294;
-//extern ? D_801542A8;
-//extern ? D_801542BC;
-//extern ? D_801542D0;
-//extern ? D_801542E4;
-//extern ? D_801542F8;
-//extern ? D_8015430C;
-//extern ? D_80154314;
-//extern ? D_80154328;
-//extern ? D_8015432C;
-//extern ? D_80154334;
-//extern ? D_80154358;
-//extern ? D_8015435C;
-//extern ? D_80154364;
-//extern ? D_80154380;
-//extern ? D_80154394;
-//extern ? D_80154398;
-//extern ? D_801543CC;
-//extern ? D_801543F4;
-//extern ? D_80154400;
-//extern ? D_8015440C;
-//extern ? D_80154428;
-//extern ? D_80154434;
-//extern ? D_80154464;
-//extern ? D_80154470;
-//extern ? D_801544AC;
-//extern ? D_801544C0;
-//extern ? D_801544D8;
-//extern ? D_801544F8;
-//extern ? D_80154518;
-//extern ? D_80154538;
-//extern ? D_8015454C;
-//extern ? D_8015455C;
-//extern ? D_80154568;
-//extern ? D_80154570;
-//extern ? D_80154588;
-//extern ? D_801545A0;
-//extern ? D_801545B8;
-//extern ? D_801545BC;
-//extern ? D_801545D4;
-//extern ? D_801545E4;
-//extern ? D_801545EC;
-//extern ? D_80154618;
-//extern ? D_80154620;
-//extern ? D_80154644;
-//extern ? D_8015464C;
-//extern ? D_8015466C;
-//extern ? D_80154670;
-//extern ? D_80154688;
-//extern ? D_8015469C;
-//extern ? D_801546C8;
-//extern ? D_801546D0;
-//extern ? D_801546F0;
-//extern ? D_801546F4;
-//extern ? D_80154708;
-//extern ? D_80154720;
-//extern ? D_80154738;
-//extern ? D_80154770;
-//extern ? D_80154780;
-//extern ? D_801547A4;
-//extern ? D_801547AC;
-//extern ? D_801547F4;
-//extern ? D_801547FC;
-//extern ? D_80154800;
-//extern ? D_80154848;
-//extern ? D_80154858;
-//extern ? D_80154868;
-//extern ? D_80154878;
-//extern ? D_80154880;
-//extern ? D_801548C8;
-//extern ? D_801548D0;
-//extern ? D_801548D4;
-//extern ? D_8015491C;
-//extern ? D_8015493C;
-//extern ? D_8015494C;
-//extern ? D_80154968;
-//extern ? D_80154984;
-//extern ? D_80154998;
-//extern ? D_801549AC;
-//extern ? D_801549B0;
-//extern ? D_801549B8;
-//extern ? D_801549BC;
-//extern ? D_801549C0;
-//extern ? D_801549C4;
-//extern ? D_801549D8;
-//extern ? D_801549EC;
-//extern ? D_801549F8;
-//extern ? D_80154A20;
-//extern ? D_80154A48;
-//extern ? D_80154A64;
-//extern ? D_80154A78;
-//extern ? D_80154AA0;
-//extern ? D_80154AB4;
-//extern ? D_80154AC0;
-//extern ? D_80154AC8;
-//extern ? D_80154AE8;
-//extern ? D_80154AFC;
-//extern ? D_80154B00;
+extern s16 gOcarinaSongItemMap[];
 extern AudioTable gSoundFontTable;
 extern u8 gSequenceFontTable[];
 extern AudioTable gSequenceTable;
 extern AudioTable gSampleBankTable;
-extern u8 D_80155F50[];
-extern u8 D_80157580[];
-extern u8 D_801579A0[];
-extern u64 gJpegUCodeData[];
-//extern ? D_8015BC30;
-//extern ? D_8015BC3C;
-//extern ? D_8015BC48;
-//extern ? D_8015BC58;
-//extern ? D_8015BC64;
-//extern ? D_8015BC70;
-//extern ? D_8015BC80;
-//extern ? D_8015BC8C;
-//extern ? D_8015BC98;
-//extern ? D_8015BCA8;
-//extern ? D_8015BCB4;
-//extern ? D_8015BCC0;
-//extern ? D_8015BCD0;
-//extern ? D_8015BCDC;
-//extern ? D_8015BCE8;
-//extern ? D_8015BCF8;
-//extern ? D_8015BCFC;
-//extern ? D_8015BD00;
-//extern ? D_8015BD08;
-//extern ? D_8015BD0A;
-//extern ? D_8015BD0C;
-//extern ? D_8015BD0E;
-//extern ? D_8015BD10;
-//extern ? D_8015BD34;
-//extern ? D_8015BD38;
-//extern ? D_8015BD3C;
-//extern ? D_8015BD50;
-//extern ? D_8015BD70;
-//extern ? D_8015BD7C;
-//extern ? D_8015BD80;
-//extern ? D_8015BD84;
-//extern ? D_8015BD90;
-//extern ? D_8015BD9C;
-//extern ? D_8015CE46;
-//extern ? playerFloorPoly;
-//extern ? D_8015CE58;
-//extern ? D_8015CE80;
-//extern ? D_8015CE8C;
-//extern ? D_8015CEA0;
-//extern ? D_8015CEA8;
-//extern ? D_8015CEC0;
-//extern ? D_8015CED0;
-//extern ? D_8015CF00;
-//extern ? D_8015CF10;
-//extern ? D_8015CF12;
-//extern ? D_8015CF14;
-//extern ? D_8015D3A4;
-//extern ? D_8015D3A8;
-//extern ? D_8015D3CC;
-//extern ? D_8015D3D0;
-//extern ? D_8015D3D8;
-//extern ? D_8015D3DA;
-//extern ? D_8015D3DC;
-//extern ? D_8015D86C;
-//extern ? D_8015D870;
-//extern ? D_8015D894;
-//extern ? D_8015D898;
-//extern ? D_8015D8A0;
-//extern ? D_8015D8A2;
-//extern ? D_8015D8A4;
-//extern ? D_8015DD34;
-//extern ? D_8015DD38;
-//extern ? D_8015DD5C;
-//extern ? D_8015DD60;
-//extern ? D_8015DD68;
-//extern ? D_8015DD6A;
-//extern ? D_8015DD6C;
-//extern ? D_8015E1FC;
-//extern ? D_8015E200;
-//extern ? D_8015E224;
-//extern ? D_8015E228;
-//extern ? D_8015E230;
-//extern ? D_8015E268;
-//extern ? D_8015E2A0;
-//extern ? D_8015E2D8;
-//extern ? D_8015E310;
-//extern ? D_8015E320;
-//extern ? D_8015E358;
-//extern ? D_8015E390;
-//extern ? D_8015E3A0;
-//extern ? D_8015E3D8;
-//extern ? D_8015E410;
-//extern ? D_8015E420;
-//extern ? D_8015E430;
-//extern ? D_8015E440;
-//extern ? D_8015E478;
-//extern ? D_8015E4B0;
-//extern ? D_8015E4C0;
-//extern ? D_8015E4F8;
-//extern ? D_8015E530;
-//extern ? D_8015E564;
-//extern ? D_8015E598;
-//extern ? D_8015E5A8;
-//extern ? D_8015E5DC;
-//extern ? D_8015E610;
-//extern ? D_8015E61C;
-//extern ? D_8015E628;
-//extern ? D_8015E638;
-//extern ? D_8015E648;
-extern SaveContext gSaveContext; // 0x8015E660
-extern GameInfo* gGameInfo; // 0x8015FA90
-=======
-extern s16 gOcarinaSongItemMap[];
-extern u8 gSoundFontTable[];
-extern u8 gSequenceFontTable[];
-extern u8 gSequenceTable[];
-extern u8 gSampleBankTable[];
 
 extern SaveContext gSaveContext;
 extern GameInfo* gGameInfo;
->>>>>>> d4b6b31b
 extern u16 D_8015FCC0;
 extern u16 D_8015FCC2;
 extern u16 D_8015FCC4;
