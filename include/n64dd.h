--- conflicted
+++ resolved
@@ -5,8 +5,10 @@
 #include "z64pause.h"
 #include "z64scene.h"
 
+struct Font;
 struct GameState;
 union Gfx;
+struct MessageTableEntry;
 struct PlayState;
 struct RegEditor;
 struct RoomContext;
@@ -38,19 +40,14 @@
     void (*unk_3C)(void);
     void (*unk_40)(void);
     s32 (*unk_44)(struct PlayState*);
-<<<<<<< HEAD
-    char unk_48[0x10];
+    struct SceneTableEntry* (*unk_48)(s32 sceneId, struct SceneTableEntry* sceneTable);
+    char unk_4C[0x08];
+    s32 (*unk_54)(struct PlayState*);
     void (*unk_58)(struct MessageTableEntry**, struct MessageTableEntry**, struct MessageTableEntry**);
     char unk_5C[0x4];
     s32 (*unk_60)(struct Font*);
     s32 (*unk_64)(struct Font*);
     s32 (*unk_68)(struct Font*);
-=======
-    struct SceneTableEntry* (*unk_48)(s32 sceneId, struct SceneTableEntry* sceneTable);
-    char unk_4C[0x08];
-    s32 (*unk_54)(struct PlayState*);
-    char unk_58[0x14];
->>>>>>> eab37fe5
     void (*unk_6C)(struct PlayState*, SceneDrawConfigFunc*);
     s32 (*unk_70)(struct DmaRequest* req, void* ram, uintptr_t vrom, size_t size, u32 unk, OSMesgQueue* queue, OSMesg msg);
     void (*unk_74)(struct GameState*);
