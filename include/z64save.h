#ifndef Z64SAVE_H
#define Z64SAVE_H

#include "ultra64.h"
#include "z64math.h"

typedef enum {
    /* 0x0 */ MAGIC_STATE_IDLE, // Regular gameplay
    /* 0x1 */ MAGIC_STATE_CONSUME_SETUP, // Sets the speed at which magic border flashes
    /* 0x2 */ MAGIC_STATE_CONSUME, // Consume magic until target is reached or no more magic is available
    /* 0x3 */ MAGIC_STATE_METER_FLASH_1, // Flashes border and freezes Dark Link
    /* 0x4 */ MAGIC_STATE_METER_FLASH_2, // Flashes border and draws yellow magic to preview target consumption
    /* 0x5 */ MAGIC_STATE_RESET, // Reset colors and return to idle
    /* 0x6 */ MAGIC_STATE_METER_FLASH_3, // Flashes border with no additional behaviour
    /* 0x7 */ MAGIC_STATE_CONSUME_LENS, // Magic slowly consumed by lens. 
<<<<<<< HEAD
    /* 0x8 */ MAGIC_STATE_STEP_CAPACITY, // step magicCapacity to magicCapacityTarget
    /* 0x9 */ MAGIC_STATE_FILL, // Add magic until full capacity is reached
=======
    /* 0x8 */ MAGIC_STATE_STEP_CAPACITY, // Step `magicCapacity` to full capacity
    /* 0x9 */ MAGIC_STATE_FILL, // Add magic until magicFillTarget is reached.
>>>>>>> e68f3217
    /* 0xA */ MAGIC_STATE_ADD // Add requested magic
} MagicState;

typedef enum {
    /* 0 */ MAGIC_CONSUME_NOW, // Consume Magic immediately without preview
    /* 1 */ MAGIC_CONSUME_WAIT_NO_PREVIEW, // Sets consume target but waits to consume. No yellow magic preview to target consumption. Unused
    /* 2 */ MAGIC_CONSUME_NOW_ALT, // Identical behaviour to MAGIC_CONSUME_NOW. Unused
    /* 3 */ MAGIC_CONSUME_LENS, // Lens consumption
    /* 4 */ MAGIC_CONSUME_WAIT_PREVIEW, // Sets consume target but waits to consume. Draws yellow magic to target consumption
    /* 5 */ MAGIC_ADD // Sets a target to add magic
} MagicChangeType;

#define MAGIC_NORMAL_METER 0x30
#define MAGIC_DOUBLE_METER (2 * MAGIC_NORMAL_METER)

typedef struct {
    /* 0x00 */ u8 buttonItems[4];
    /* 0x04 */ u8 cButtonSlots[3];
    /* 0x08 */ u16 equipment; // a mask where each nibble corresponds to a type of equipment `EquipmentType`, and each nibble is a piece `EquipValue*`
} ItemEquips; // size = 0x0A

typedef struct {
    /* 0x00 */ u8 items[24];
    /* 0x18 */ s8 ammo[16];
    /* 0x28 */ u16 equipment; // a mask where each nibble corresponds to a type of equipment `EquipmentType`, and each bit to an owned piece `EquipInv*`
    /* 0x2C */ u32 upgrades;
    /* 0x30 */ u32 questItems;
    /* 0x34 */ u8 dungeonItems[20];
    /* 0x48 */ s8 dungeonKeys[19];
    /* 0x5B */ s8 defenseHearts;
    /* 0x5C */ s16 gsTokens;
} Inventory; // size = 0x5E

typedef struct {
    /* 0x00 */ u32 chest;
    /* 0x04 */ u32 swch;
    /* 0x08 */ u32 clear;
    /* 0x0C */ u32 collect;
    /* 0x10 */ u32 unk;
    /* 0x14 */ u32 rooms;
    /* 0x18 */ u32 floors;
} SavedSceneFlags; // size = 0x1C

typedef struct {
    /* 0x00 */ s16 scene;
    /* 0x02 */ Vec3s pos;
    /* 0x08 */ s16 angle;
} HorseData; // size = 0x0A

/**
 * The respawn mode names refer to the perceived player movement when respawning
 * "down": being on ground
 * "return": coming from the ground
 * "top": coming from the air
 */
typedef enum {
    /* 0x00 */ RESPAWN_MODE_DOWN,   /* Normal Void Outs */
    /* 0x01 */ RESPAWN_MODE_RETURN, /* Grotto Returnpoints */
    /* 0x02 */ RESPAWN_MODE_TOP,    /* Farore's Wind */
    /* 0x03 */ RESPAWN_MODE_MAX
} RespawnMode;

typedef struct {
    /* 0x00 */ Vec3f pos;
    /* 0x0C */ s16 yaw;
    /* 0x0E */ s16 playerParams;
    /* 0x10 */ s16 entranceIndex;
    /* 0x12 */ u8 roomIndex;
    /* 0x13 */ s8 data;
    /* 0x14 */ u32 tempSwchFlags;
    /* 0x18 */ u32 tempCollectFlags;
} RespawnData; // size = 0x1C

typedef struct {
    /* 0x00 */ Vec3i pos;
    /* 0x0C */ s32 yaw;
    /* 0x10 */ s32 playerParams;
    /* 0x14 */ s32 entranceIndex;
    /* 0x18 */ s32 roomIndex;
    /* 0x1C */ s32 set;
    /* 0x20 */ s32 tempSwchFlags;
    /* 0x24 */ s32 tempCollectFlags;
} FaroresWindData; // size = 0x28

typedef struct {
    /* 0x0000 */ s32 entranceIndex; // start of `save` substruct, originally called "memory"
    /* 0x0004 */ s32 linkAge;
    /* 0x0008 */ s32 cutsceneIndex;
    /* 0x000C */ u16 dayTime; // "zelda_time"
    /* 0x0010 */ s32 nightFlag;
    /* 0x0014 */ s32 totalDays;
    /* 0x0018 */ s32 bgsDayCount; // increments with totalDays, can be cleared with `Environment_ClearBgsDayCount`
    /* 0x001C */ char newf[6]; // string "ZELDAZ". start of `info` substruct, originally called "information"
    /* 0x0022 */ u16 deaths;
    /* 0x0024 */ char playerName[8];
    /* 0x002C */ s16 n64ddFlag;
    /* 0x002E */ s16 healthCapacity; // "max_life"
    /* 0x0030 */ s16 health; // "now_life"
    /* 0x0032 */ s8 magicLevel; // 0 for no magic/new load, 1 for magic, 2 for double magic
    /* 0x0033 */ s8 magic; // current magic available for use
    /* 0x0034 */ s16 rupees;
    /* 0x0036 */ u16 swordHealth;
    /* 0x0038 */ u16 naviTimer;
    /* 0x003A */ u8 isMagicAcquired;
    /* 0x003B */ char unk_3B[0x01];
    /* 0x003C */ u8 isDoubleMagicAcquired;
    /* 0x003D */ u8 doubleDefense;
    /* 0x003E */ u8 bgsFlag;
    /* 0x003F */ u8 ocarinaGameRoundNum;
    /* 0x0040 */ ItemEquips childEquips;
    /* 0x004A */ ItemEquips adultEquips;
    /* 0x0054 */ u32 unk_54; // this may be incorrect, currently used for alignment
    /* 0x0058 */ char unk_58[0x0E];
    /* 0x0066 */ s16 savedSceneNum;
    /* 0x0068 */ ItemEquips equips;
    /* 0x0074 */ Inventory inventory;
    /* 0x00D4 */ SavedSceneFlags sceneFlags[124];
    /* 0x0E64 */ FaroresWindData fw;
    /* 0x0E8C */ char unk_E8C[0x10];
    /* 0x0E9C */ s32 gsFlags[6];
    /* 0x0EB4 */ char unk_EB4[0x4];
    /* 0x0EB8 */ s32 highScores[7];
    /* 0x0ED4 */ u16 eventChkInf[14]; // "event_chk_inf"
    /* 0x0EF0 */ u16 itemGetInf[4]; // "item_get_inf"
    /* 0x0EF8 */ u16 infTable[30]; // "inf_table"
    /* 0x0F34 */ char unk_F34[0x04];
    /* 0x0F38 */ u32 worldMapAreaData; // "area_arrival"
    /* 0x0F3C */ char unk_F3C[0x4];
    /* 0x0F40 */ u8 scarecrowLongSongSet;
    /* 0x0F41 */ u8 scarecrowLongSong[0x360];
    /* 0x12A1 */ char unk_12A1[0x24];
    /* 0x12C5 */ u8 scarecrowSpawnSongSet;
    /* 0x12C6 */ u8 scarecrowSpawnSong[0x80];
    /* 0x1346 */ char unk_1346[0x02];
    /* 0x1348 */ HorseData horseData;
    /* 0x1352 */ u16 checksum; // "check_sum"
    /* 0x1354 */ s32 fileNum; // "file_no"
    /* 0x1358 */ char unk_1358[0x0004];
    /* 0x135C */ s32 gameMode;
    /* 0x1360 */ s32 sceneSetupIndex;
    /* 0x1364 */ s32 respawnFlag; // "restart_flag"
    /* 0x1368 */ RespawnData respawn[RESPAWN_MODE_MAX]; // "restart_data"
    /* 0x13BC */ f32 entranceSpeed;
    /* 0x13C0 */ u16 entranceSound;
    /* 0x13C2 */ char unk_13C2[0x0001];
    /* 0x13C3 */ u8 retainWeatherMode;
    /* 0x13C4 */ s16 dogParams;
    /* 0x13C6 */ u8 textTriggerFlags;
    /* 0x13C7 */ u8 showTitleCard;
    /* 0x13C8 */ s16 nayrusLoveTimer;
    /* 0x13CA */ char unk_13CA[0x0002];
    /* 0x13CC */ s16 rupeeAccumulator;
    /* 0x13CE */ s16 timer1State;
    /* 0x13D0 */ s16 timer1Value;
    /* 0x13D2 */ s16 timer2State;
    /* 0x13D4 */ s16 timer2Value;
    /* 0x13D6 */ s16 timerX[2];
    /* 0x13DA */ s16 timerY[2];
    /* 0x13DE */ char unk_13DE[0x0002];
    /* 0x13E0 */ u8 seqId;
    /* 0x13E1 */ u8 natureAmbienceId;
    /* 0x13E2 */ u8 buttonStatus[5];
    /* 0x13E7 */ u8 unk_13E7; // alpha related
    /* 0x13E8 */ u16 unk_13E8; // alpha type?
    /* 0x13EA */ u16 unk_13EA; // also alpha type?
    /* 0x13EC */ u16 unk_13EC; // alpha type counter?
    /* 0x13EE */ u16 unk_13EE; // previous alpha type?
    /* 0x13F0 */ s16 magicState; // determines magic meter behavior on each frame
    /* 0x13F2 */ s16 prevMagicState; // used to resume the previous state after adding or filling magic
<<<<<<< HEAD
    /* 0x13F4 */ s16 magicCapacity; // maximum magic available. Determines magic bar width. Reset to 0 on save and quit, brought back to full width by stepping to magicCapacityTarget
    /* 0x13F6 */ s16 magicCapacityTarget; // target for maximum magic available. Target is set when upgrading magic, filling magic, and on save and quit.
=======
    /* 0x13F4 */ s16 magicCapacity; // maximum magic available
    /* 0x13F6 */ s16 magicFillTarget; // target used to fill magic. Target can either be full capacity (Magic_Fill, magic upgrades), or the saved magic amount (loading a file, game over)
>>>>>>> e68f3217
    /* 0x13F8 */ s16 magicTarget; // target for magic to step to when adding or consuming magic
    /* 0x13FA */ u16 eventInf[4]; // "event_inf"
    /* 0x1402 */ u16 mapIndex; // intended for maps/minimaps but commonly used as the dungeon index
    /* 0x1404 */ u16 minigameState;
    /* 0x1406 */ u16 minigameScore; // "yabusame_total"
    /* 0x1408 */ char unk_1408[0x0001];
    /* 0x1409 */ u8 language; // NTSC 0: Japanese; 1: English | PAL 0: English; 1: German; 2: French
    /* 0x140A */ u8 audioSetting;
    /* 0x140B */ char unk_140B[0x0001];
    /* 0x140C */ u8 zTargetSetting; // 0: Switch; 1: Hold
    /* 0x140E */ u16 forcedSeqId; // immediately start playing the sequence if set
    /* 0x1410 */ u8 cutsceneTransitionControl; // context dependent usage: can either trigger a delayed fade or control fill alpha
    /* 0x1411 */ char unk_1411[0x0001];
    /* 0x1412 */ u16 nextCutsceneIndex;
    /* 0x1414 */ u8 cutsceneTrigger;
    /* 0x1415 */ u8 chamberCutsceneNum;
    /* 0x1416 */ u16 nextDayTime; // "next_zelda_time"
    /* 0x1418 */ u8 transFadeDuration;
    /* 0x1419 */ u8 transWipeSpeed;
    /* 0x141A */ u16 skyboxTime;
    /* 0x141C */ u8 dogIsLost;
    /* 0x141D */ u8 nextTransitionType;
    /* 0x141E */ char unk_141E[0x0002];
    /* 0x1420 */ s16 worldMapArea;
    /* 0x1422 */ s16 sunsSongState; // controls the effects of suns song
    /* 0x1424 */ s16 healthAccumulator;
} SaveContext; // size = 0x1428

typedef enum {
    /* 0x00 */ BTN_ENABLED,
    /* 0xFF */ BTN_DISABLED = 0xFF
} ButtonStatus;

typedef enum {
    /* 0x00 */ CHAMBER_CS_FOREST,
    /* 0x01 */ CHAMBER_CS_FIRE,
    /* 0x02 */ CHAMBER_CS_WATER,
    /* 0x03 */ CHAMBER_CS_SPIRIT,
    /* 0x04 */ CHAMBER_CS_SHADOW,
    /* 0x05 */ CHAMBER_CS_LIGHT
} ChamberCutsceneNum;

typedef enum {
    /* 0x00 */ HS_HBA,          // horseback archery
    /* 0x01 */ HS_POE_POINTS,
    /* 0x02 */ HS_FISHING,
    /* 0x03 */ HS_HORSE_RACE,
    /* 0x04 */ HS_MARATHON,
    /* 0x05 */ HS_UNK_05,
    /* 0x06 */ HS_DAMPE_RACE
} HighScores;

typedef enum {
    /* 0 */ SUNSSONG_INACTIVE,
    /* 1 */ SUNSSONG_START, // the suns ocarina effect signals that the song has finished playing
    /* 2 */ SUNSSONG_SPEED_TIME, // suns was played where time passes, speed up the advancement of time
    /* 3 */ SUNSSONG_SPECIAL // time does not advance, but signals the song was played. used for freezing redeads
} SunsSongState;

typedef enum {
    /* 0 */ LINK_AGE_ADULT,
    /* 1 */ LINK_AGE_CHILD
} LinkAge;



/*
 *
 * SaveContext flags
 *
 */


/*
 * SaveContext.eventChkInf
 */

#define EVENTCHKINF_02 0x02
#define EVENTCHKINF_03 0x03
#define EVENTCHKINF_04 0x04
#define EVENTCHKINF_05 0x05
#define EVENTCHKINF_07 0x07
#define EVENTCHKINF_09 0x09
#define EVENTCHKINF_0A 0x0A
#define EVENTCHKINF_0B 0x0B
#define EVENTCHKINF_0C 0x0C
#define EVENTCHKINF_0F 0x0F
#define EVENTCHKINF_10 0x10
#define EVENTCHKINF_11 0x11
#define EVENTCHKINF_12 0x12
#define EVENTCHKINF_13 0x13
#define EVENTCHKINF_14 0x14
#define EVENTCHKINF_15 0x15
#define EVENTCHKINF_16 0x16
#define EVENTCHKINF_18 0x18
#define EVENTCHKINF_1B 0x1B
#define EVENTCHKINF_1C 0x1C
#define EVENTCHKINF_1D 0x1D
#define EVENTCHKINF_1E 0x1E
#define EVENTCHKINF_20 0x20
#define EVENTCHKINF_21 0x21
#define EVENTCHKINF_22 0x22
#define EVENTCHKINF_23 0x23
#define EVENTCHKINF_25 0x25
#define EVENTCHKINF_2A 0x2A
#define EVENTCHKINF_2B 0x2B
#define EVENTCHKINF_2C 0x2C
#define EVENTCHKINF_2D 0x2D
#define EVENTCHKINF_2F 0x2F
#define EVENTCHKINF_30 0x30
#define EVENTCHKINF_31 0x31
#define EVENTCHKINF_32 0x32
#define EVENTCHKINF_33 0x33
#define EVENTCHKINF_37 0x37
#define EVENTCHKINF_38 0x38
#define EVENTCHKINF_39 0x39
#define EVENTCHKINF_3A 0x3A
#define EVENTCHKINF_3B 0x3B
#define EVENTCHKINF_3C 0x3C

// 0x40
#define EVENTCHKINF_40_INDEX 4
#define EVENTCHKINF_40_SHIFT 0
#define EVENTCHKINF_40_MASK (1 << EVENTCHKINF_40_SHIFT)
#define EVENTCHKINF_40 ((EVENTCHKINF_40_INDEX << 4) | EVENTCHKINF_40_SHIFT)

#define EVENTCHKINF_41 0x41
#define EVENTCHKINF_42 0x42
#define EVENTCHKINF_43 0x43
#define EVENTCHKINF_45 0x45
#define EVENTCHKINF_48 0x48
#define EVENTCHKINF_49 0x49
#define EVENTCHKINF_4A 0x4A
#define EVENTCHKINF_4B 0x4B
#define EVENTCHKINF_4C 0x4C
#define EVENTCHKINF_4D 0x4D
#define EVENTCHKINF_4E 0x4E
#define EVENTCHKINF_4F 0x4F
#define EVENTCHKINF_50 0x50
#define EVENTCHKINF_51 0x51
#define EVENTCHKINF_52 0x52
#define EVENTCHKINF_54 0x54
#define EVENTCHKINF_55 0x55
#define EVENTCHKINF_59 0x59
#define EVENTCHKINF_5A 0x5A
#define EVENTCHKINF_5B 0x5B
#define EVENTCHKINF_5C 0x5C
#define EVENTCHKINF_65 0x65
#define EVENTCHKINF_67 0x67
#define EVENTCHKINF_68 0x68
#define EVENTCHKINF_69 0x69
#define EVENTCHKINF_6A 0x6A

// 0x6B
#define EVENTCHKINF_6B_INDEX 6
#define EVENTCHKINF_6B_SHIFT 11
#define EVENTCHKINF_6B_MASK (1 << EVENTCHKINF_6B_SHIFT)
#define EVENTCHKINF_6B ((EVENTCHKINF_6B_INDEX << 4) | EVENTCHKINF_6B_SHIFT)

#define EVENTCHKINF_6E 0x6E
#define EVENTCHKINF_6F 0x6F
#define EVENTCHKINF_70 0x70
#define EVENTCHKINF_71 0x71
#define EVENTCHKINF_72 0x72
#define EVENTCHKINF_73 0x73
#define EVENTCHKINF_74 0x74
#define EVENTCHKINF_75 0x75
#define EVENTCHKINF_76 0x76
#define EVENTCHKINF_77 0x77
#define EVENTCHKINF_78 0x78
#define EVENTCHKINF_80 0x80
#define EVENTCHKINF_82 0x82
#define EVENTCHKINF_8C 0x8C
#define EVENTCHKINF_8D 0x8D
#define EVENTCHKINF_8E 0x8E
#define EVENTCHKINF_8F 0x8F

// 0x90-0x93
// carpenters freed from the gerudo
#define EVENTCHKINF_CARPENTERS_FREE_INDEX 9
#define EVENTCHKINF_CARPENTERS_FREE_SHIFT(n) (0 + (n))
#define EVENTCHKINF_CARPENTERS_FREE_MASK(n) (1 << EVENTCHKINF_CARPENTERS_FREE_SHIFT(n))
#define EVENTCHKINF_CARPENTERS_FREE(n) ((EVENTCHKINF_CARPENTERS_FREE_INDEX << 4) | EVENTCHKINF_CARPENTERS_FREE_SHIFT(n))
#define EVENTCHKINF_CARPENTERS_FREE_MASK_ALL (\
      EVENTCHKINF_CARPENTERS_FREE_MASK(0)     \
    | EVENTCHKINF_CARPENTERS_FREE_MASK(1)     \
    | EVENTCHKINF_CARPENTERS_FREE_MASK(2)     \
    | EVENTCHKINF_CARPENTERS_FREE_MASK(3)    )
#define GET_EVENTCHKINF_CARPENTERS_FREE_ALL() \
    CHECK_FLAG_ALL(gSaveContext.eventChkInf[EVENTCHKINF_CARPENTERS_FREE_INDEX], EVENTCHKINF_CARPENTERS_FREE_MASK_ALL)

#define EVENTCHKINF_94 0x94
#define EVENTCHKINF_95 0x95
#define EVENTCHKINF_96 0x96
#define EVENTCHKINF_9C 0x9C
#define EVENTCHKINF_A0 0xA0
#define EVENTCHKINF_A1 0xA1
#define EVENTCHKINF_A3 0xA3
#define EVENTCHKINF_A4 0xA4
#define EVENTCHKINF_A5 0xA5
#define EVENTCHKINF_A6 0xA6
#define EVENTCHKINF_A7 0xA7
#define EVENTCHKINF_A8 0xA8
#define EVENTCHKINF_A9 0xA9
#define EVENTCHKINF_AA 0xAA
#define EVENTCHKINF_AC 0xAC
#define EVENTCHKINF_AD 0xAD
#define EVENTCHKINF_B0 0xB0
#define EVENTCHKINF_B1 0xB1
#define EVENTCHKINF_B2 0xB2
#define EVENTCHKINF_B3 0xB3
#define EVENTCHKINF_B4 0xB4
#define EVENTCHKINF_B5 0xB5
#define EVENTCHKINF_B6 0xB6
#define EVENTCHKINF_B7 0xB7
#define EVENTCHKINF_B8 0xB8
#define EVENTCHKINF_B9 0xB9
#define EVENTCHKINF_BA 0xBA
#define EVENTCHKINF_BB 0xBB
#define EVENTCHKINF_BC 0xBC
#define EVENTCHKINF_BD 0xBD
#define EVENTCHKINF_BE 0xBE
#define EVENTCHKINF_BF 0xBF
#define EVENTCHKINF_C0 0xC0
#define EVENTCHKINF_C1 0xC1
#define EVENTCHKINF_C3 0xC3
#define EVENTCHKINF_C4 0xC4
#define EVENTCHKINF_C5 0xC5
#define EVENTCHKINF_C6 0xC6
#define EVENTCHKINF_C7 0xC7
#define EVENTCHKINF_C8 0xC8
#define EVENTCHKINF_C9 0xC9

// 0xD0-0xD6
#define EVENTCHKINF_SONGS_FOR_FROGS_INDEX 13
#define EVENTCHKINF_SONGS_FOR_FROGS_CHOIR_SHIFT  0
#define EVENTCHKINF_SONGS_FOR_FROGS_ZL_SHIFT     1
#define EVENTCHKINF_SONGS_FOR_FROGS_EPONA_SHIFT  2
#define EVENTCHKINF_SONGS_FOR_FROGS_SUNS_SHIFT   3
#define EVENTCHKINF_SONGS_FOR_FROGS_SARIA_SHIFT  4
#define EVENTCHKINF_SONGS_FOR_FROGS_SOT_SHIFT    5
#define EVENTCHKINF_SONGS_FOR_FROGS_STORMS_SHIFT 6
#define EVENTCHKINF_SONGS_FOR_FROGS_CHOIR_MASK  (1 << EVENTCHKINF_SONGS_FOR_FROGS_CHOIR_SHIFT)
#define EVENTCHKINF_SONGS_FOR_FROGS_ZL_MASK     (1 << EVENTCHKINF_SONGS_FOR_FROGS_ZL_SHIFT)
#define EVENTCHKINF_SONGS_FOR_FROGS_EPONA_MASK  (1 << EVENTCHKINF_SONGS_FOR_FROGS_EPONA_SHIFT)
#define EVENTCHKINF_SONGS_FOR_FROGS_SUNS_MASK   (1 << EVENTCHKINF_SONGS_FOR_FROGS_SUNS_SHIFT)
#define EVENTCHKINF_SONGS_FOR_FROGS_SARIA_MASK  (1 << EVENTCHKINF_SONGS_FOR_FROGS_SARIA_SHIFT)
#define EVENTCHKINF_SONGS_FOR_FROGS_SOT_MASK    (1 << EVENTCHKINF_SONGS_FOR_FROGS_SOT_SHIFT)
#define EVENTCHKINF_SONGS_FOR_FROGS_STORMS_MASK (1 << EVENTCHKINF_SONGS_FOR_FROGS_STORMS_SHIFT)
#define EVENTCHKINF_SONGS_FOR_FROGS_CHOIR  ((EVENTCHKINF_SONGS_FOR_FROGS_INDEX << 4) | EVENTCHKINF_SONGS_FOR_FROGS_CHOIR_SHIFT)
#define EVENTCHKINF_SONGS_FOR_FROGS_ZL     ((EVENTCHKINF_SONGS_FOR_FROGS_INDEX << 4) | EVENTCHKINF_SONGS_FOR_FROGS_ZL_SHIFT)
#define EVENTCHKINF_SONGS_FOR_FROGS_EPONA  ((EVENTCHKINF_SONGS_FOR_FROGS_INDEX << 4) | EVENTCHKINF_SONGS_FOR_FROGS_EPONA_SHIFT)
#define EVENTCHKINF_SONGS_FOR_FROGS_SUNS   ((EVENTCHKINF_SONGS_FOR_FROGS_INDEX << 4) | EVENTCHKINF_SONGS_FOR_FROGS_SUNS_SHIFT)
#define EVENTCHKINF_SONGS_FOR_FROGS_SARIA  ((EVENTCHKINF_SONGS_FOR_FROGS_INDEX << 4) | EVENTCHKINF_SONGS_FOR_FROGS_SARIA_SHIFT)
#define EVENTCHKINF_SONGS_FOR_FROGS_SOT    ((EVENTCHKINF_SONGS_FOR_FROGS_INDEX << 4) | EVENTCHKINF_SONGS_FOR_FROGS_SOT_SHIFT)
#define EVENTCHKINF_SONGS_FOR_FROGS_STORMS ((EVENTCHKINF_SONGS_FOR_FROGS_INDEX << 4) | EVENTCHKINF_SONGS_FOR_FROGS_STORMS_SHIFT)

// 0xDA-0xDE
#define EVENTCHKINF_DA_DB_DC_DD_DE_INDEX 13
#define EVENTCHKINF_DA_MASK (1 << 10)
#define EVENTCHKINF_DB_MASK (1 << 11)
#define EVENTCHKINF_DC_MASK (1 << 12)
#define EVENTCHKINF_DD_MASK (1 << 13)
#define EVENTCHKINF_DE_MASK (1 << 14)


/*
 * SaveContext.itemGetInf
 */

#define ITEMGETINF_02 0x02
#define ITEMGETINF_03 0x03
#define ITEMGETINF_04 0x04
#define ITEMGETINF_05 0x05
#define ITEMGETINF_06 0x06
#define ITEMGETINF_07 0x07
#define ITEMGETINF_08 0x08
#define ITEMGETINF_09 0x09
#define ITEMGETINF_0A 0x0A
#define ITEMGETINF_0B 0x0B
#define ITEMGETINF_0C 0x0C
#define ITEMGETINF_0D 0x0D
#define ITEMGETINF_0E 0x0E
#define ITEMGETINF_0F 0x0F
#define ITEMGETINF_10 0x10
#define ITEMGETINF_11 0x11
#define ITEMGETINF_12 0x12
#define ITEMGETINF_13 0x13
#define ITEMGETINF_15 0x15
#define ITEMGETINF_16 0x16
#define ITEMGETINF_17 0x17

// 0x18-0x1A
#define ITEMGETINF_18_19_1A_INDEX 1
#define ITEMGETINF_18_SHIFT 8
#define ITEMGETINF_19_SHIFT 9
#define ITEMGETINF_1A_SHIFT 10
#define ITEMGETINF_18_MASK (1 << ITEMGETINF_18_SHIFT)
#define ITEMGETINF_19_MASK (1 << ITEMGETINF_19_SHIFT)
#define ITEMGETINF_1A_MASK (1 << ITEMGETINF_1A_SHIFT)
#define ITEMGETINF_18 ((ITEMGETINF_18_19_1A_INDEX << 4) | ITEMGETINF_18_SHIFT)
#define ITEMGETINF_19 ((ITEMGETINF_18_19_1A_INDEX << 4) | ITEMGETINF_19_SHIFT)
#define ITEMGETINF_1A ((ITEMGETINF_18_19_1A_INDEX << 4) | ITEMGETINF_1A_SHIFT)

#define ITEMGETINF_1B 0x1B
#define ITEMGETINF_1C 0x1C
#define ITEMGETINF_1D 0x1D
#define ITEMGETINF_1E 0x1E
#define ITEMGETINF_1F 0x1F
#define ITEMGETINF_23 0x23
#define ITEMGETINF_24 0x24
#define ITEMGETINF_25 0x25
#define ITEMGETINF_26 0x26
#define ITEMGETINF_2A 0x2A
#define ITEMGETINF_2C 0x2C
#define ITEMGETINF_2E 0x2E
#define ITEMGETINF_30 0x30
#define ITEMGETINF_31 0x31
#define ITEMGETINF_38 0x38
#define ITEMGETINF_39 0x39
#define ITEMGETINF_3A 0x3A
#define ITEMGETINF_3B 0x3B
#define ITEMGETINF_3F 0x3F


/*
 * SaveContext.infTable
 */

#define INFTABLE_00 0x00
#define INFTABLE_01 0x01
#define INFTABLE_03 0x03
#define INFTABLE_05 0x05
#define INFTABLE_0C 0x0C
#define INFTABLE_0E 0x0E
#define INFTABLE_10 0x10
#define INFTABLE_15 0x15
#define INFTABLE_17 0x17
#define INFTABLE_19 0x19
#define INFTABLE_1E 0x1E
#define INFTABLE_22 0x22
#define INFTABLE_24 0x24
#define INFTABLE_26 0x26
#define INFTABLE_28 0x28
#define INFTABLE_2A 0x2A
#define INFTABLE_2B 0x2B
#define INFTABLE_2E 0x2E
#define INFTABLE_2F 0x2F
#define INFTABLE_30 0x30
#define INFTABLE_41 0x41
#define INFTABLE_47 0x47
#define INFTABLE_51 0x51
#define INFTABLE_59 0x59
#define INFTABLE_61 0x61
#define INFTABLE_66 0x66
#define INFTABLE_6A 0x6A
#define INFTABLE_6C 0x6C
#define INFTABLE_71 0x71
#define INFTABLE_76 0x76
#define INFTABLE_77 0x77
#define INFTABLE_7E 0x7E
#define INFTABLE_84 0x84
#define INFTABLE_85 0x85
#define INFTABLE_8B 0x8B
#define INFTABLE_8C 0x8C
#define INFTABLE_8D 0x8D
#define INFTABLE_8E 0x8E
#define INFTABLE_94 0x94
#define INFTABLE_97 0x97
#define INFTABLE_9A 0x9A
#define INFTABLE_A2 0xA2
#define INFTABLE_AB 0xAB
#define INFTABLE_B0 0xB0
#define INFTABLE_B1 0xB1
#define INFTABLE_B4 0xB4
#define INFTABLE_B6 0xB6
#define INFTABLE_B7 0xB7
#define INFTABLE_B8 0xB8
#define INFTABLE_B9 0xB9
#define INFTABLE_BC 0xBC
#define INFTABLE_C0 0xC0
#define INFTABLE_C1 0xC1
#define INFTABLE_C2 0xC2
#define INFTABLE_C3 0xC3
#define INFTABLE_C4 0xC4
#define INFTABLE_C5 0xC5
#define INFTABLE_C6 0xC6
#define INFTABLE_C7 0xC7
#define INFTABLE_C8 0xC8
#define INFTABLE_C9 0xC9
#define INFTABLE_CA 0xCA
#define INFTABLE_CB 0xCB
#define INFTABLE_CC 0xCC
#define INFTABLE_CD 0xCD
#define INFTABLE_CE 0xCE
#define INFTABLE_D0 0xD0
#define INFTABLE_D2 0xD2
#define INFTABLE_D4 0xD4
#define INFTABLE_D6 0xD6
#define INFTABLE_D8 0xD8
#define INFTABLE_D9 0xD9
#define INFTABLE_E0 0xE0
#define INFTABLE_E3 0xE3
#define INFTABLE_E6 0xE6
#define INFTABLE_EB 0xEB
#define INFTABLE_F0 0xF0
#define INFTABLE_F4 0xF4
#define INFTABLE_F8 0xF8
#define INFTABLE_FC 0xFC
#define INFTABLE_109 0x109
#define INFTABLE_10A 0x10A
#define INFTABLE_10B 0x10B
#define INFTABLE_10C 0x10C
#define INFTABLE_10D 0x10D
#define INFTABLE_10E 0x10E
#define INFTABLE_10F 0x10F
#define INFTABLE_113 0x113
#define INFTABLE_11A 0x11A
#define INFTABLE_11E 0x11E
#define INFTABLE_124 0x124
#define INFTABLE_129 0x129
#define INFTABLE_12A 0x12A
#define INFTABLE_138 0x138
#define INFTABLE_139 0x139
#define INFTABLE_140 0x140
#define INFTABLE_141 0x141
#define INFTABLE_142 0x142
#define INFTABLE_143 0x143
#define INFTABLE_144 0x144
#define INFTABLE_145 0x145
#define INFTABLE_146 0x146
#define INFTABLE_147 0x147
#define INFTABLE_160 0x160
#define INFTABLE_161 0x161
#define INFTABLE_162 0x162
#define INFTABLE_163 0x163
#define INFTABLE_164 0x164
#define INFTABLE_166 0x166
#define INFTABLE_16A 0x16A
#define INFTABLE_16C 0x16C
#define INFTABLE_170 0x170
#define INFTABLE_171 0x171
#define INFTABLE_172 0x172
#define INFTABLE_176 0x176
#define INFTABLE_178 0x178
#define INFTABLE_17C 0x17C
#define INFTABLE_17F 0x17F
#define INFTABLE_190 0x190
#define INFTABLE_191 0x191
#define INFTABLE_192 0x192
#define INFTABLE_193 0x193
#define INFTABLE_195 0x195
#define INFTABLE_196 0x196
#define INFTABLE_197 0x197
#define INFTABLE_198 0x198

// 0x199-0x19F
#define INFTABLE_199_19A_19B_19C_19D_19E_19F_INDEX 25
#define INFTABLE_199_MASK (1 << 9)
#define INFTABLE_19A_MASK (1 << 10)
#define INFTABLE_19B_MASK (1 << 11)
#define INFTABLE_19C_MASK (1 << 12)
#define INFTABLE_19D_MASK (1 << 13)
#define INFTABLE_19E_MASK (1 << 14)
#define INFTABLE_19F_MASK (1 << 15)

// 0x1A0-0x1AF
#define INFTABLE_1AX_INDEX 26
#define INFTABLE_1A0_SHIFT 0
#define INFTABLE_1A1_SHIFT 1
#define INFTABLE_1A2_SHIFT 2
#define INFTABLE_1A3_SHIFT 3
#define INFTABLE_1A4_SHIFT 4
#define INFTABLE_1A5_SHIFT 5
#define INFTABLE_1A6_SHIFT 6
#define INFTABLE_1A7_SHIFT 7
#define INFTABLE_1A8_SHIFT 8
#define INFTABLE_1A9_SHIFT 9
#define INFTABLE_1AB_SHIFT 11
#define INFTABLE_1AD_SHIFT 13

// 0x1D0-0x1DF
#define INFTABLE_1DX_INDEX 29


/*
 * SaveContext.eventInf
 */

// 0x00-0x0F
// horses related
#define EVENTINF_HORSES_INDEX 0
#define EVENTINF_HORSES_STATE_SHIFT 0
#define EVENTINF_HORSES_HORSETYPE_SHIFT 4
#define EVENTINF_HORSES_05_SHIFT 5
#define EVENTINF_HORSES_06_SHIFT 6
#define EVENTINF_HORSES_08_SHIFT 8
#define EVENTINF_HORSES_0A_SHIFT 10
#define EVENTINF_HORSES_0F_SHIFT 15 // unused?
#define EVENTINF_HORSES_STATE_MASK (0xF << EVENTINF_HORSES_STATE_SHIFT)
#define EVENTINF_HORSES_HORSETYPE_MASK (1 << EVENTINF_HORSES_HORSETYPE_SHIFT)
#define EVENTINF_HORSES_05_MASK (1 << EVENTINF_HORSES_05_SHIFT)
#define EVENTINF_HORSES_06_MASK (1 << EVENTINF_HORSES_06_SHIFT)
#define EVENTINF_HORSES_0F_MASK (1 << EVENTINF_HORSES_0F_SHIFT)
#define EVENTINF_HORSES_05 ((EVENTINF_HORSES_INDEX << 4) | EVENTINF_HORSES_05_SHIFT)
#define EVENTINF_HORSES_06 ((EVENTINF_HORSES_INDEX << 4) | EVENTINF_HORSES_06_SHIFT)
#define EVENTINF_HORSES_08 ((EVENTINF_HORSES_INDEX << 4) | EVENTINF_HORSES_08_SHIFT)
#define EVENTINF_HORSES_0A ((EVENTINF_HORSES_INDEX << 4) | EVENTINF_HORSES_0A_SHIFT)

typedef enum {
    /* 0 */ EVENTINF_HORSES_STATE_0,
    /* 1 */ EVENTINF_HORSES_STATE_1,
    /* 2 */ EVENTINF_HORSES_STATE_2,
    /* 3 */ EVENTINF_HORSES_STATE_3,
    /* 4 */ EVENTINF_HORSES_STATE_4,
    /* 5 */ EVENTINF_HORSES_STATE_5,
    /* 6 */ EVENTINF_HORSES_STATE_6,
    /* 7 */ EVENTINF_HORSES_STATE_7
} EventInfHorsesState;

// "InRaceSeq"
#define GET_EVENTINF_HORSES_STATE() \
    ((gSaveContext.eventInf[EVENTINF_HORSES_INDEX] & EVENTINF_HORSES_STATE_MASK) >> EVENTINF_HORSES_STATE_SHIFT)
#define SET_EVENTINF_HORSES_STATE(v)                                                   \
    gSaveContext.eventInf[EVENTINF_HORSES_INDEX] =                                     \
        (gSaveContext.eventInf[EVENTINF_HORSES_INDEX] & ~EVENTINF_HORSES_STATE_MASK) | \
        ((v) << EVENTINF_HORSES_STATE_SHIFT)

#define GET_EVENTINF_HORSES_HORSETYPE() \
    ((gSaveContext.eventInf[EVENTINF_HORSES_INDEX] & EVENTINF_HORSES_HORSETYPE_MASK) >> EVENTINF_HORSES_HORSETYPE_SHIFT)
#define SET_EVENTINF_HORSES_HORSETYPE(v)                                                   \
    gSaveContext.eventInf[EVENTINF_HORSES_INDEX] =                                         \
        (gSaveContext.eventInf[EVENTINF_HORSES_INDEX] & ~EVENTINF_HORSES_HORSETYPE_MASK) | \
        ((v) << EVENTINF_HORSES_HORSETYPE_SHIFT)

#define SET_EVENTINF_HORSES_0F(v)                  \
    gSaveContext.eventInf[EVENTINF_HORSES_INDEX] = \
        (gSaveContext.eventInf[EVENTINF_HORSES_INDEX] & ~EVENTINF_HORSES_0F_MASK) | ((v) << EVENTINF_HORSES_0F_SHIFT)


#define EVENTINF_10 0x10

// 0x20-0x24
#define EVENTINF_20_21_22_23_24_INDEX 2
#define EVENTINF_20_MASK (1 << 0)
#define EVENTINF_21_MASK (1 << 1)
#define EVENTINF_22_MASK (1 << 2)
#define EVENTINF_23_MASK (1 << 3)
#define EVENTINF_24_MASK (1 << 4)

#define EVENTINF_30 0x30



#endif<|MERGE_RESOLUTION|>--- conflicted
+++ resolved
@@ -13,13 +13,8 @@
     /* 0x5 */ MAGIC_STATE_RESET, // Reset colors and return to idle
     /* 0x6 */ MAGIC_STATE_METER_FLASH_3, // Flashes border with no additional behaviour
     /* 0x7 */ MAGIC_STATE_CONSUME_LENS, // Magic slowly consumed by lens. 
-<<<<<<< HEAD
-    /* 0x8 */ MAGIC_STATE_STEP_CAPACITY, // step magicCapacity to magicCapacityTarget
-    /* 0x9 */ MAGIC_STATE_FILL, // Add magic until full capacity is reached
-=======
     /* 0x8 */ MAGIC_STATE_STEP_CAPACITY, // Step `magicCapacity` to full capacity
     /* 0x9 */ MAGIC_STATE_FILL, // Add magic until magicFillTarget is reached.
->>>>>>> e68f3217
     /* 0xA */ MAGIC_STATE_ADD // Add requested magic
 } MagicState;
 
@@ -189,13 +184,8 @@
     /* 0x13EE */ u16 unk_13EE; // previous alpha type?
     /* 0x13F0 */ s16 magicState; // determines magic meter behavior on each frame
     /* 0x13F2 */ s16 prevMagicState; // used to resume the previous state after adding or filling magic
-<<<<<<< HEAD
-    /* 0x13F4 */ s16 magicCapacity; // maximum magic available. Determines magic bar width. Reset to 0 on save and quit, brought back to full width by stepping to magicCapacityTarget
-    /* 0x13F6 */ s16 magicCapacityTarget; // target for maximum magic available. Target is set when upgrading magic, filling magic, and on save and quit.
-=======
     /* 0x13F4 */ s16 magicCapacity; // maximum magic available
     /* 0x13F6 */ s16 magicFillTarget; // target used to fill magic. Target can either be full capacity (Magic_Fill, magic upgrades), or the saved magic amount (loading a file, game over)
->>>>>>> e68f3217
     /* 0x13F8 */ s16 magicTarget; // target for magic to step to when adding or consuming magic
     /* 0x13FA */ u16 eventInf[4]; // "event_inf"
     /* 0x1402 */ u16 mapIndex; // intended for maps/minimaps but commonly used as the dungeon index
