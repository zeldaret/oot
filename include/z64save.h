--- conflicted
+++ resolved
@@ -470,7 +470,6 @@
  * When this is the case, an EVENTCHKINF_INDEX_* constant is defined for accessing a specific eventChkInf variable.
  */
 
-<<<<<<< HEAD
 #define GET_EVENTCHKINF(flag) (gSaveContext.save.info.eventChkInf[(flag) >> 4] & (1 << ((flag) & 0xF)))
 #define SET_EVENTCHKINF(flag) (gSaveContext.save.info.eventChkInf[(flag) >> 4] |= (1 << ((flag) & 0xF)))
 #define CLEAR_EVENTCHKINF(flag) (gSaveContext.save.info.eventChkInf[(flag) >> 4] &= ~(1 << ((flag) & 0xF)))
@@ -481,10 +480,7 @@
 // EVENTCHKINF 0x00-0x0F
 #define EVENTCHKINF_00_UNUSED 0x00 // flag is set in the debug save, but has no functionality
 #define EVENTCHKINF_01_UNUSED 0x01 // flag is set in the debug save, but has no functionality
-#define EVENTCHKINF_02 0x02
-=======
 #define EVENTCHKINF_MIDO_DENIED_DEKU_TREE_ACCESS 0x02
->>>>>>> a59a60e4
 #define EVENTCHKINF_03 0x03
 #define EVENTCHKINF_04 0x04
 #define EVENTCHKINF_05 0x05
