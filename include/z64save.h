#ifndef Z64SAVE_H
#define Z64SAVE_H

#include "ultra64.h"
#include "versions.h"
#include "z64inventory.h"
#include "z64math.h"

typedef enum Language {
#if OOT_NTSC
    /* 0 */ LANGUAGE_JPN,
    /* 1 */ LANGUAGE_ENG,
#else
    /* 0 */ LANGUAGE_ENG,
    /* 1 */ LANGUAGE_GER,
    /* 2 */ LANGUAGE_FRA,
#endif
    /*   */ LANGUAGE_MAX
} Language;

// `_FORCE` means that this request will respond to `forceRisingButtonAlphas`.
// If set, the buttons will also raise alphas but will also account for disabled buttons

typedef enum HudVisibilityMode {
    /*  0 */ HUD_VISIBILITY_NO_CHANGE,
    /*  1 */ HUD_VISIBILITY_NOTHING,
    /*  2 */ HUD_VISIBILITY_NOTHING_ALT, // Identical to HUD_VISIBILITY_NOTHING
    /*  3 */ HUD_VISIBILITY_HEARTS_FORCE, // See above
    /*  4 */ HUD_VISIBILITY_A,
    /*  5 */ HUD_VISIBILITY_A_HEARTS_MAGIC_FORCE, // See above
    /*  6 */ HUD_VISIBILITY_A_HEARTS_MAGIC_MINIMAP_FORCE, // See above
    /*  7 */ HUD_VISIBILITY_ALL_NO_MINIMAP_BY_BTN_STATUS, // Only raises button alphas if not disabled
    /*  8 */ HUD_VISIBILITY_B,
    /*  9 */ HUD_VISIBILITY_HEARTS_MAGIC,
    /* 10 */ HUD_VISIBILITY_B_ALT, // Identical to HUD_VISIBILITY_B
    /* 11 */ HUD_VISIBILITY_HEARTS,
    /* 12 */ HUD_VISIBILITY_A_B_MINIMAP,
    /* 13 */ HUD_VISIBILITY_HEARTS_MAGIC_FORCE, // See above
    /* 50 */ HUD_VISIBILITY_ALL = 50, // Only raises button alphas if not disabled
    /* 52 */ HUD_VISIBILITY_NOTHING_INSTANT = 52
} HudVisibilityMode;

typedef enum MagicState {
    /* 0x0 */ MAGIC_STATE_IDLE, // Regular gameplay
    /* 0x1 */ MAGIC_STATE_CONSUME_SETUP, // Sets the speed at which magic border flashes
    /* 0x2 */ MAGIC_STATE_CONSUME, // Consume magic until target is reached or no more magic is available
    /* 0x3 */ MAGIC_STATE_METER_FLASH_1, // Flashes border and freezes Dark Link
    /* 0x4 */ MAGIC_STATE_METER_FLASH_2, // Flashes border and draws yellow magic to preview target consumption
    /* 0x5 */ MAGIC_STATE_RESET, // Reset colors and return to idle
    /* 0x6 */ MAGIC_STATE_METER_FLASH_3, // Flashes border with no additional behaviour
    /* 0x7 */ MAGIC_STATE_CONSUME_LENS, // Magic slowly consumed by lens.
    /* 0x8 */ MAGIC_STATE_STEP_CAPACITY, // Step `magicCapacity` to full capacity
    /* 0x9 */ MAGIC_STATE_FILL, // Add magic until magicFillTarget is reached.
    /* 0xA */ MAGIC_STATE_ADD // Add requested magic
} MagicState;

typedef enum MagicChangeType {
    /* 0 */ MAGIC_CONSUME_NOW, // Consume Magic immediately without preview
    /* 1 */ MAGIC_CONSUME_WAIT_NO_PREVIEW, // Sets consume target but waits to consume. No yellow magic preview to target consumption. Unused
    /* 2 */ MAGIC_CONSUME_NOW_ALT, // Identical behaviour to MAGIC_CONSUME_NOW. Unused
    /* 3 */ MAGIC_CONSUME_LENS, // Lens consumption
    /* 4 */ MAGIC_CONSUME_WAIT_PREVIEW, // Sets consume target but waits to consume. Draws yellow magic to target consumption
    /* 5 */ MAGIC_ADD // Sets a target to add magic
} MagicChangeType;

#define MAGIC_NORMAL_METER 0x30
#define MAGIC_DOUBLE_METER (2 * MAGIC_NORMAL_METER)

typedef struct ItemEquips {
    /* 0x00 */ u8 buttonItems[4];
    /* 0x04 */ u8 cButtonSlots[3];
    /* 0x08 */ u16 equipment; // a mask where each nibble corresponds to a type of equipment `EquipmentType`, and each nibble is a piece `EquipValue*`
} ItemEquips; // size = 0x0A

typedef struct Inventory {
    /* 0x00 */ u8 items[24];
    /* 0x18 */ s8 ammo[16];
    /* 0x28 */ u16 equipment; // a mask where each nibble corresponds to a type of equipment `EquipmentType`, and each bit to an owned piece `EquipInv*`
    /* 0x2C */ u32 upgrades;
    /* 0x30 */ u32 questItems;
    /* 0x34 */ u8 dungeonItems[20];
    /* 0x48 */ s8 dungeonKeys[19];
    /* 0x5B */ s8 defenseHearts;
    /* 0x5C */ s16 gsTokens;
} Inventory; // size = 0x5E

typedef struct SavedSceneFlags {
    /* 0x00 */ u32 chest;
    /* 0x04 */ u32 swch;
    /* 0x08 */ u32 clear;
    /* 0x0C */ u32 collect;
    /* 0x10 */ u32 unk;
    /* 0x14 */ u32 rooms;
    /* 0x18 */ u32 floors;
} SavedSceneFlags; // size = 0x1C

typedef struct HorseData {
    /* 0x00 */ s16 sceneId;
    /* 0x02 */ Vec3s pos;
    /* 0x08 */ s16 angle;
} HorseData; // size = 0x0A

/**
 * The respawn mode names refer to the perceived player movement when respawning
 * "down": being on ground
 * "return": coming from the ground
 * "top": coming from the air
 */
typedef enum RespawnMode {
    /* 0x00 */ RESPAWN_MODE_DOWN,   /* Normal Void Outs */
    /* 0x01 */ RESPAWN_MODE_RETURN, /* Grotto Returnpoints */
    /* 0x02 */ RESPAWN_MODE_TOP,    /* Farore's Wind */
    /* 0x03 */ RESPAWN_MODE_MAX
} RespawnMode;

typedef struct RespawnData {
    /* 0x00 */ Vec3f pos;
    /* 0x0C */ s16 yaw;
    /* 0x0E */ s16 playerParams;
    /* 0x10 */ s16 entranceIndex;
    /* 0x12 */ u8 roomIndex;
    /* 0x13 */ s8 data;
    /* 0x14 */ u32 tempSwchFlags;
    /* 0x18 */ u32 tempCollectFlags;
} RespawnData; // size = 0x1C

typedef struct FaroresWindData {
    /* 0x00 */ Vec3i pos;
    /* 0x0C */ s32 yaw;
    /* 0x10 */ s32 playerParams;
    /* 0x14 */ s32 entranceIndex;
    /* 0x18 */ s32 roomIndex;
    /* 0x1C */ s32 set;
    /* 0x20 */ s32 tempSwchFlags;
    /* 0x24 */ s32 tempCollectFlags;
} FaroresWindData; // size = 0x28

typedef enum TimerState {
    /* 0x0 */ TIMER_STATE_OFF,
    /* 0x1 */ TIMER_STATE_ENV_HAZARD_INIT, // Init env timer that counts down, total time based on health, resets on void-out, kills at 0
    /* 0x2 */ TIMER_STATE_ENV_HAZARD_PREVIEW, // Display initial time, keep it fixed at the screen center
    /* 0x3 */ TIMER_STATE_ENV_HAZARD_MOVE, // Move to top-left corner
    /* 0x4 */ TIMER_STATE_ENV_HAZARD_TICK, // Counting down
    /* 0x5 */ TIMER_STATE_DOWN_INIT, // Init timer that counts down
    /* 0x6 */ TIMER_STATE_DOWN_PREVIEW, // Display initial time, keep it fixed at the screen center
    /* 0x7 */ TIMER_STATE_DOWN_MOVE, // Move to top-left corner
    /* 0x8 */ TIMER_STATE_DOWN_TICK, // Counting down
    /* 0xA */ TIMER_STATE_STOP = 10,
    /* 0xB */ TIMER_STATE_UP_INIT, // Init timer that counts up
    /* 0xC */ TIMER_STATE_UP_PREVIEW, // Display initial time, keep it fixed at the screen center
    /* 0xD */ TIMER_STATE_UP_MOVE, // Move to top-left corner
    /* 0xE */ TIMER_STATE_UP_TICK, // Counting up
    /* 0xF */ TIMER_STATE_UP_FREEZE  // Stop counting the timer
} TimerState;

typedef enum SubTimerState {
    /* 0x0 */ SUBTIMER_STATE_OFF,
    /* 0x1 */ SUBTIMER_STATE_DOWN_INIT, // Init timer that counts down
    /* 0x2 */ SUBTIMER_STATE_DOWN_PREVIEW, // Display initial time, keep it fixed at the screen center
    /* 0x3 */ SUBTIMER_STATE_DOWN_MOVE, // Move to top-left corner
    /* 0x4 */ SUBTIMER_STATE_DOWN_TICK, // Counting down
    /* 0x5 */ SUBTIMER_STATE_RESPAWN, // Time is up, trigger a transition, reset button items, spoil trade quest items
    /* 0x6 */ SUBTIMER_STATE_STOP, // Time is up, stop counting
    /* 0x7 */ SUBTIMER_STATE_UP_INIT, // Init timer that counts up
    /* 0x8 */ SUBTIMER_STATE_UP_PREVIEW, // Display initial time, keep it fixed at the screen center
    /* 0x9 */ SUBTIMER_STATE_UP_MOVE, // Move to top-left corner
    /* 0xA */ SUBTIMER_STATE_UP_TICK // Counting up
} SubTimerState;

typedef enum TimerId {
    /* 0 */ TIMER_ID_MAIN, // Takes priority in both counting and drawing. See `timerState` and `timerSeconds`
    /* 1 */ TIMER_ID_SUB, // See `subTimerState` and `subTimerSeconds`
    /* 2 */ TIMER_ID_MAX
} TimerId;

#define MARATHON_TIME_LIMIT 240 // 4 minutes

#define ENV_HAZARD_TEXT_TRIGGER_HOTROOM (1 << 0)
#define ENV_HAZARD_TEXT_TRIGGER_UNDERWATER (1 << 1)

typedef enum WorldMapArea {
    /*  0 */ WORLD_MAP_AREA_HYRULE_FIELD,
    /*  1 */ WORLD_MAP_AREA_KAKARIKO_VILLAGE,
    /*  2 */ WORLD_MAP_AREA_GRAVEYARD,
    /*  3 */ WORLD_MAP_AREA_ZORAS_RIVER,
    /*  4 */ WORLD_MAP_AREA_KOKIRI_FOREST,
    /*  5 */ WORLD_MAP_AREA_SACRED_FOREST_MEADOW,
    /*  6 */ WORLD_MAP_AREA_LAKE_HYLIA,
    /*  7 */ WORLD_MAP_AREA_ZORAS_DOMAIN,
    /*  8 */ WORLD_MAP_AREA_ZORAS_FOUNTAIN,
    /*  9 */ WORLD_MAP_AREA_GERUDO_VALLEY,
    /* 10 */ WORLD_MAP_AREA_LOST_WOODS,
    /* 11 */ WORLD_MAP_AREA_DESERT_COLOSSUS,
    /* 12 */ WORLD_MAP_AREA_GERUDOS_FORTRESS,
    /* 13 */ WORLD_MAP_AREA_HAUNTED_WASTELAND,
    /* 14 */ WORLD_MAP_AREA_MARKET,
    /* 15 */ WORLD_MAP_AREA_HYRULE_CASTLE,
    /* 16 */ WORLD_MAP_AREA_DEATH_MOUNTAIN_TRAIL,
    /* 17 */ WORLD_MAP_AREA_DEATH_MOUNTAIN_CRATER,
    /* 18 */ WORLD_MAP_AREA_GORON_CITY,
    /* 19 */ WORLD_MAP_AREA_LON_LON_RANCH,
    /* 20 */ WORLD_MAP_AREA_QUESTION_MARK, // Windmill/Dampé's Grave (and a Lon Lon Ranch cutscene). Labeled as "?"
    /* 21 */ WORLD_MAP_AREA_GANONS_CASTLE,
    /* 22 */ WORLD_MAP_AREA_MAX // also grottos and fairy's/great fairy's fountains (scenes with varying locations)
} WorldMapArea;

// offsets in SavePlayerData and SaveContext/Save
typedef struct SavePlayerData {
    /* 0x00  0x001C */ char newf[6]; // string "ZELDAZ"
    /* 0x06  0x0022 */ u16 deaths;
    /* 0x08  0x0024 */ char playerName[8];
    /* 0x10  0x002C */ s16 n64ddFlag;
    /* 0x12  0x002E */ s16 healthCapacity; // "max_life"
    /* 0x14  0x0030 */ s16 health; // "now_life"
    /* 0x16  0x0032 */ s8 magicLevel; // 0 for no magic/new load, 1 for magic, 2 for double magic
    /* 0x17  0x0033 */ s8 magic; // current magic available for use
    /* 0x18  0x0034 */ s16 rupees;
    /* 0x1A  0x0036 */ u16 swordHealth;
    /* 0x1C  0x0038 */ u16 naviTimer;
    /* 0x1E  0x003A */ u8 isMagicAcquired;
    /* 0x1F  0x003B */ char unk_3B[0x01];
    /* 0x20  0x003C */ u8 isDoubleMagicAcquired;
    /* 0x21  0x003D */ u8 isDoubleDefenseAcquired;
    /* 0x22  0x003E */ u8 bgsFlag;
    /* 0x23  0x003F */ u8 ocarinaGameRoundNum;
    /* 0x24  0x0040 */ ItemEquips childEquips;
    /* 0x2E  0x004A */ ItemEquips adultEquips;
    /* 0x38  0x0054 */ u32 unk_54; // this may be incorrect, currently used for alignment
    /* 0x3C  0x0058 */ char unk_58[0x0E];
    /* 0x4A  0x0066 */ s16 savedSceneId;
} SavePlayerData;

// offsets in SaveInfo and SaveContext/Save
typedef struct SaveInfo {
    /* 0x0000  0x001C */ SavePlayerData playerData; // "S_Private"
    /* 0x004C  0x0068 */ ItemEquips equips;
    /* 0x0058  0x0074 */ Inventory inventory;
    /* 0x00B8  0x00D4 */ SavedSceneFlags sceneFlags[124];
    /* 0x0E48  0x0E64 */ FaroresWindData fw;
    /* 0x0E70  0x0E8C */ char unk_E8C[0x10];
    /* 0x0E80  0x0E9C */ s32 gsFlags[6];
    /* 0x0E98  0x0EB4 */ char unk_EB4[0x4];
    /* 0x0E9C  0x0EB8 */ s32 highScores[7];
    /* 0x0EB8  0x0ED4 */ u16 eventChkInf[14]; // "event_chk_inf"
    /* 0x0ED4  0x0EF0 */ u16 itemGetInf[4]; // "item_get_inf"
    /* 0x0EDC  0x0EF8 */ u16 infTable[30]; // "inf_table"
    /* 0x0F18  0x0F34 */ char unk_F34[0x04];
    /* 0x0F1C  0x0F38 */ u32 worldMapAreaData; // "area_arrival"
    /* 0x0F20  0x0F3C */ char unk_F3C[0x4];
    /* 0x0F24  0x0F40 */ u8 scarecrowLongSongSet;
    /* 0x0F25  0x0F41 */ u8 scarecrowLongSong[0x360];
    /* 0x1285  0x12A1 */ char unk_12A1[0x24];
    /* 0x12A9  0x12C5 */ u8 scarecrowSpawnSongSet;
    /* 0x12AA  0x12C6 */ u8 scarecrowSpawnSong[0x80];
    /* 0x132A  0x1346 */ char unk_1346[0x02];
    /* 0x132C  0x1348 */ HorseData horseData;
    /* 0x1336  0x1352 */ u16 checksum; // "check_sum"
} SaveInfo;

typedef struct Save {
    /* 0x00 */ s32 entranceIndex;
    /* 0x04 */ s32 linkAge; // 0: Adult; 1: Child (see enum `LinkAge`)
    /* 0x08 */ s32 cutsceneIndex;
    /* 0x0C */ u16 dayTime; // "zelda_time"
    /* 0x10 */ s32 nightFlag;
    /* 0x14 */ s32 totalDays;
    /* 0x18 */ s32 bgsDayCount; // increments with totalDays, can be cleared with `Environment_ClearBgsDayCount`
    /* 0x1C */ SaveInfo info; // "information"
} Save;

typedef struct SaveContext {
    /* 0x0000 */ Save save; // "memory"
    /* 0x1354 */ s32 fileNum; // "file_no"
    /* 0x1358 */ char unk_1358[0x0004];
    /* 0x135C */ s32 gameMode;
    /* 0x1360 */ s32 sceneLayer; // "counter"
    /* 0x1364 */ s32 respawnFlag; // "restart_flag"
    /* 0x1368 */ RespawnData respawn[RESPAWN_MODE_MAX]; // "restart_data"
    /* 0x13BC */ f32 entranceSpeed;
    /* 0x13C0 */ u16 entranceSound;
    /* 0x13C2 */ char unk_13C2[0x0001];
    /* 0x13C3 */ u8 retainWeatherMode;
    /* 0x13C4 */ s16 dogParams;
    /* 0x13C6 */ u8 envHazardTextTriggerFlags;
    /* 0x13C7 */ u8 showTitleCard;
    /* 0x13C8 */ s16 nayrusLoveTimer;
    /* 0x13CA */ char unk_13CA[0x0002];
    /* 0x13CC */ s16 rupeeAccumulator;
    /* 0x13CE */ s16 timerState; // See `TimerState`
    /* 0x13D0 */ s16 timerSeconds;
    /* 0x13D2 */ s16 subTimerState; // See `SubTimerState`
    /* 0x13D4 */ s16 subTimerSeconds;
    /* 0x13D6 */ s16 timerX[TIMER_ID_MAX];
    /* 0x13DA */ s16 timerY[TIMER_ID_MAX];
    /* 0x13DE */ char unk_13DE[0x0002];
    /* 0x13E0 */ u8 seqId;
    /* 0x13E1 */ u8 natureAmbienceId;
    /* 0x13E2 */ u8 buttonStatus[5];
    /* 0x13E7 */ u8 forceRisingButtonAlphas; // if btn alphas are updated through Interface_DimButtonAlphas, instead update them through Interface_RaiseButtonAlphas
    /* 0x13E8 */ u16 nextHudVisibilityMode; // triggers the hud to change visibility mode to the requested value. Reset to HUD_VISIBILITY_NO_CHANGE when target is reached
    /* 0x13EA */ u16 hudVisibilityMode; // current hud visibility mode
    /* 0x13EC */ u16 hudVisibilityModeTimer; // number of frames in the transition to a new hud visibility mode. Used to step alpha
    /* 0x13EE */ u16 prevHudVisibilityMode; // used to store and recover hud visibility mode for pause menu and text boxes
    /* 0x13F0 */ s16 magicState; // determines magic meter behavior on each frame
    /* 0x13F2 */ s16 prevMagicState; // used to resume the previous state after adding or filling magic
    /* 0x13F4 */ s16 magicCapacity; // maximum magic available
    /* 0x13F6 */ s16 magicFillTarget; // target used to fill magic. Target can either be full capacity (Magic_Fill, magic upgrades), or the saved magic amount (loading a file, game over)
    /* 0x13F8 */ s16 magicTarget; // target for magic to step to when adding or consuming magic
    /* 0x13FA */ u16 eventInf[4]; // "event_inf"
    /* 0x1402 */ u16 mapIndex; // intended for maps/minimaps but commonly used as the dungeon index
    /* 0x1404 */ u16 minigameState;
    /* 0x1406 */ u16 minigameScore; // "yabusame_total"
    /* 0x1408 */ char unk_1408[0x0001];
    /* 0x1409 */ u8 language; // NTSC 0: Japanese; 1: English | PAL 0: English; 1: German; 2: French
    /* 0x140A */ u8 audioSetting;
    /* 0x140B */ char unk_140B[0x0001];
    /* 0x140C */ u8 zTargetSetting; // 0: Switch; 1: Hold
    /* 0x140E */ u16 forcedSeqId; // immediately start playing the sequence if set
    /* 0x1410 */ u8 cutsceneTransitionControl; // context dependent usage: can either trigger a delayed fade or control fill alpha
    /* 0x1411 */ char unk_1411[0x0001];
    /* 0x1412 */ u16 nextCutsceneIndex;
    /* 0x1414 */ u8 cutsceneTrigger;
    /* 0x1415 */ u8 chamberCutsceneNum;
    /* 0x1416 */ u16 nextDayTime; // "next_zelda_time"
    /* 0x1418 */ u8 transFadeDuration;
    /* 0x1419 */ u8 transWipeSpeed;
    /* 0x141A */ u16 skyboxTime;
    /* 0x141C */ u8 dogIsLost;
    /* 0x141D */ u8 nextTransitionType;
    /* 0x141E */ char unk_141E[0x0002];
    /* 0x1420 */ s16 worldMapArea;
    /* 0x1422 */ s16 sunsSongState; // controls the effects of suns song
    /* 0x1424 */ s16 healthAccumulator;
} SaveContext; // size = 0x1428

typedef enum ButtonStatus {
    /* 0x00 */ BTN_ENABLED,
    /* 0xFF */ BTN_DISABLED = 0xFF
} ButtonStatus;

typedef enum ChamberCutsceneNum {
    /* 0 */ CHAMBER_CS_FOREST,
    /* 1 */ CHAMBER_CS_FIRE,
    /* 2 */ CHAMBER_CS_WATER,
    /* 3 */ CHAMBER_CS_SPIRIT,
    /* 4 */ CHAMBER_CS_SHADOW,
    /* 5 */ CHAMBER_CS_LIGHT
} ChamberCutsceneNum;

typedef enum HighScores {
    /* 0x00 */ HS_HBA,          // horseback archery
    /* 0x01 */ HS_POE_POINTS,
    /* 0x02 */ HS_FISHING,
    /* 0x03 */ HS_HORSE_RACE,
    /* 0x04 */ HS_MARATHON,
    /* 0x05 */ HS_UNK_05,
    /* 0x06 */ HS_DAMPE_RACE
} HighScores;

// the score value for the fishing minigame also stores many flags.
#define HS_FISH_LENGTH_CHILD 0x7F // mask for record length of catch as child.
#define HS_FISH_LENGTH_ADULT 0x7F000000 // mask for record length of catch as adult.
#define HS_FISH_PLAYED_CHILD 0x100 // set when first talking to owner as child
#define HS_FISH_PLAYED_ADULT 0x200 // set when first talking to owner as adult
#define HS_FISH_PRIZE_CHILD 0x400 // won the Piece of Heart
#define HS_FISH_PRIZE_ADULT 0x800 // won the Golden Scale
#define HS_FISH_STOLE_HAT 0x1000 // Pond owner is visibly bald as Adult Link.
#define HS_FISH_CHEAT_CHILD 0x80 // used Sinking Lure as child to catch record fish
#define HS_FISH_CHEAT_ADULT 0x80000000 // used Sinking Lure as adult to catch record fish
#define HS_FISH_PLAYED 0x10000 // incremented for every play. controls weather.

typedef enum SunsSongState {
    /* 0 */ SUNSSONG_INACTIVE,
    /* 1 */ SUNSSONG_START, // the suns ocarina effect signals that the song has finished playing
    /* 2 */ SUNSSONG_SPEED_TIME, // suns was played where time passes, speed up the advancement of time
    /* 3 */ SUNSSONG_SPECIAL // time does not advance, but signals the song was played. used for freezing redeads
} SunsSongState;

typedef enum GameMode {
    /* 0 */ GAMEMODE_NORMAL,
    /* 1 */ GAMEMODE_TITLE_SCREEN,
    /* 2 */ GAMEMODE_FILE_SELECT, // Note: only instance type transitions swap to file select
    /* 3 */ GAMEMODE_END_CREDITS
} GameMode;

typedef enum SceneLayer {
    /* 0 */ SCENE_LAYER_CHILD_DAY,
    /* 1 */ SCENE_LAYER_CHILD_NIGHT,
    /* 2 */ SCENE_LAYER_ADULT_DAY,
    /* 3 */ SCENE_LAYER_ADULT_NIGHT,
    /* 4 */ SCENE_LAYER_CUTSCENE_FIRST
} SceneLayer;

#define IS_CUTSCENE_LAYER (gSaveContext.sceneLayer >= SCENE_LAYER_CUTSCENE_FIRST)

typedef enum LinkAge {
    /* 0 */ LINK_AGE_ADULT,
    /* 1 */ LINK_AGE_CHILD
} LinkAge;


#define LINK_IS_ADULT (gSaveContext.save.linkAge == LINK_AGE_ADULT)
#define LINK_IS_CHILD (gSaveContext.save.linkAge == LINK_AGE_CHILD)

#define YEARS_CHILD 5
#define YEARS_ADULT 17
#define LINK_AGE_IN_YEARS (!LINK_IS_ADULT ? YEARS_CHILD : YEARS_ADULT)

#define CLOCK_TIME(hr, min) ((s32)(((hr) * 60 + (min)) * (f32)0x10000 / (24 * 60) + 0.5f))

#define IS_DAY (gSaveContext.save.nightFlag == 0)
#define IS_NIGHT (gSaveContext.save.nightFlag == 1)

#define SLOT(item) gItemSlots[item]
#define INV_CONTENT(item) gSaveContext.save.info.inventory.items[SLOT(item)]
#define AMMO(item) gSaveContext.save.info.inventory.ammo[SLOT(item)]
#define BEANS_BOUGHT AMMO(ITEM_MAGIC_BEAN + 1)

#define ALL_EQUIP_VALUE(equip) ((s32)(gSaveContext.save.info.inventory.equipment & gEquipMasks[equip]) >> gEquipShifts[equip])
#define CUR_EQUIP_VALUE(equip) ((s32)(gSaveContext.save.info.equips.equipment & gEquipMasks[equip]) >> gEquipShifts[equip])
#define OWNED_EQUIP_FLAG(equip, value) (gBitFlags[value] << gEquipShifts[equip])
#define OWNED_EQUIP_FLAG_ALT(equip, value) ((1 << (value)) << gEquipShifts[equip])
#define CHECK_OWNED_EQUIP(equip, value) (OWNED_EQUIP_FLAG(equip, value) & gSaveContext.save.info.inventory.equipment)
#define CHECK_OWNED_EQUIP_ALT(equip, value) (gBitFlags[(value) + (equip) * 4] & gSaveContext.save.info.inventory.equipment)

#define SWORD_EQUIP_TO_PLAYER(swordEquip) (swordEquip)
#define SHIELD_EQUIP_TO_PLAYER(shieldEquip) (shieldEquip)
#define TUNIC_EQUIP_TO_PLAYER(tunicEquip) ((tunicEquip) - 1)
#define BOOTS_EQUIP_TO_PLAYER(bootsEquip) ((bootsEquip) - 1)

#define CUR_UPG_VALUE(upg) ((s32)(gSaveContext.save.info.inventory.upgrades & gUpgradeMasks[upg]) >> gUpgradeShifts[upg])
#define CAPACITY(upg, value) gUpgradeCapacities[upg][value]
#define CUR_CAPACITY(upg) CAPACITY(upg, CUR_UPG_VALUE(upg))

#define CHECK_QUEST_ITEM(item) (gBitFlags[item] & gSaveContext.save.info.inventory.questItems)
#define CHECK_DUNGEON_ITEM(item, dungeonIndex) (gSaveContext.save.info.inventory.dungeonItems[dungeonIndex] & gBitFlags[item])

#define GET_GS_FLAGS(index) \
    ((gSaveContext.save.info.gsFlags[(index) >> 2] & gGsFlagsMasks[(index) & 3]) >> gGsFlagsShifts[(index) & 3])
#define SET_GS_FLAGS(index, value) \
    (gSaveContext.save.info.gsFlags[(index) >> 2] |= (value) << gGsFlagsShifts[(index) & 3])

#define HIGH_SCORE(score) (gSaveContext.save.info.highScores[score])

#define B_BTN_ITEM ((gSaveContext.buttonStatus[0] == ITEM_NONE)                     \
                        ? ITEM_NONE                                                 \
                        : (gSaveContext.save.info.equips.buttonItems[0] == ITEM_GIANTS_KNIFE) \
                            ? ITEM_SWORD_BIGGORON                                   \
                            : gSaveContext.save.info.equips.buttonItems[0])

#define C_BTN_ITEM(button) ((gSaveContext.buttonStatus[(button) + 1] != BTN_DISABLED) \
                                ? gSaveContext.save.info.equips.buttonItems[(button) + 1]       \
                                : ITEM_NONE)


/*
 *
 * SaveContext flags
 *
 */


/*
 * SaveContext.eventChkInf
 * eventChkInf is an array of 16 bit values, where each bit is a flag. These flags typically track main quest events.
 * Generally, a flag will be assigned a unique id, ranging from 0x00-0xDE. Flag state can be individually accessed
 * or modified by passing the flag id into GET_EVENTCHKINF, SET_EVENTCHKINF, and CLEAR_EVENTCHKINF
 *
 * In some instances where a set of flags share a common association, the eventChkInf variable will be accessed directly.
 * When this is the case, an EVENTCHKINF_INDEX_* constant is defined for accessing a specific eventChkInf variable.
 */

#define EVENTCHKINF_INDEX(flag) ((flag) >> 4)
#define EVENTCHKINF_MASK(flag) (1 << ((flag) & 0xF))

#define GET_EVENTCHKINF(flag) (gSaveContext.save.info.eventChkInf[EVENTCHKINF_INDEX(flag)] & EVENTCHKINF_MASK(flag))
#define SET_EVENTCHKINF(flag) (gSaveContext.save.info.eventChkInf[EVENTCHKINF_INDEX(flag)] |= EVENTCHKINF_MASK(flag))
#define CLEAR_EVENTCHKINF(flag) (gSaveContext.save.info.eventChkInf[EVENTCHKINF_INDEX(flag)] &= ~EVENTCHKINF_MASK(flag))

#define GET_EVENTCHKINF_VAR(flag) (gSaveContext.save.info.eventChkInf[EVENTCHKINF_INDEX(flag)])
#define EVENTCHKINF_MASK(flag) (1 << ((flag) & 0xF))

// EVENTCHKINF 0x00-0x0F
#define EVENTCHKINF_INDEX_0 0
#define EVENTCHKINF_00_UNUSED 0x00 // flag is set in the debug save, but has no functionality
#define EVENTCHKINF_01_UNUSED 0x01 // flag is set in the debug save, but has no functionality
#define EVENTCHKINF_MIDO_DENIED_DEKU_TREE_ACCESS 0x02
#define EVENTCHKINF_03 0x03
#define EVENTCHKINF_04 0x04
#define EVENTCHKINF_05 0x05
#define EVENTCHKINF_07 0x07
#define EVENTCHKINF_09 0x09
#define EVENTCHKINF_0A 0x0A
#define EVENTCHKINF_0B 0x0B
#define EVENTCHKINF_0C 0x0C
#define EVENTCHKINF_0F 0x0F
#define EVENTCHKINF_TALKED_TO_MALON_FIRST_TIME 0x10
#define EVENTCHKINF_11 0x11
#define EVENTCHKINF_RECEIVED_WEIRD_EGG 0x12
#define EVENTCHKINF_TALON_WOKEN_IN_CASTLE 0x13
#define EVENTCHKINF_TALON_RETURNED_FROM_CASTLE 0x14
#define EVENTCHKINF_TALKED_TO_CHILD_MALON_AT_RANCH 0x15
#define EVENTCHKINF_CAN_LEARN_EPONAS_SONG 0x16
#define EVENTCHKINF_EPONA_OBTAINED 0x18
#define EVENTCHKINF_1B 0x1B
#define EVENTCHKINF_1C 0x1C
#define EVENTCHKINF_1D 0x1D
#define EVENTCHKINF_HORSE_RACE_COW_UNLOCK 0x1E
#define EVENTCHKINF_20 0x20
#define EVENTCHKINF_21 0x21
#define EVENTCHKINF_22 0x22
#define EVENTCHKINF_23 0x23
#define EVENTCHKINF_25 0x25
#define EVENTCHKINF_2A 0x2A
#define EVENTCHKINF_2B 0x2B
#define EVENTCHKINF_2C 0x2C
#define EVENTCHKINF_2D 0x2D
#define EVENTCHKINF_2F 0x2F
#define EVENTCHKINF_30 0x30
#define EVENTCHKINF_31 0x31
#define EVENTCHKINF_32 0x32
#define EVENTCHKINF_GAVE_LETTER_TO_KING_ZORA 0x33
#define EVENTCHKINF_37 0x37
#define EVENTCHKINF_38 0x38
#define EVENTCHKINF_39 0x39
#define EVENTCHKINF_OPENED_JABU_JABU 0x3A
#define EVENTCHKINF_3B 0x3B
#define EVENTCHKINF_DEFEATED_NABOORU_KNUCKLE 0x3C

// EVENTCHKINF 0x40
#define EVENTCHKINF_INDEX_40 EVENTCHKINF_INDEX(EVENTCHKINF_40)
#define EVENTCHKINF_40 0x40

#define EVENTCHKINF_41 0x41
#define EVENTCHKINF_42 0x42
#define EVENTCHKINF_43 0x43
#define EVENTCHKINF_45 0x45
#define EVENTCHKINF_48 0x48
#define EVENTCHKINF_49 0x49
#define EVENTCHKINF_4A 0x4A
#define EVENTCHKINF_OPENED_DOOR_OF_TIME 0x4B
#define EVENTCHKINF_4C 0x4C
#define EVENTCHKINF_CREATED_RAINBOW_BRIDGE 0x4D
#define EVENTCHKINF_CAUGHT_BY_CASTLE_GUARDS 0x4E // set but unused
#define EVENTCHKINF_REVEALED_MASTER_SWORD 0x4F // Cutscene in Temple of Time when entering the Master Sword chamber for the first time
#define EVENTCHKINF_50 0x50
#define EVENTCHKINF_51 0x51
#define EVENTCHKINF_52 0x52
#define EVENTCHKINF_54 0x54
#define EVENTCHKINF_55 0x55
#define EVENTCHKINF_59 0x59
#define EVENTCHKINF_5A 0x5A
#define EVENTCHKINF_5B 0x5B
#define EVENTCHKINF_5C 0x5C
#define EVENTCHKINF_65 0x65
#define EVENTCHKINF_DRAINED_WELL 0x67
#define EVENTCHKINF_68 0x68
#define EVENTCHKINF_RESTORED_LAKE_HYLIA 0x69
#define EVENTCHKINF_TALON_WOKEN_IN_KAKARIKO 0x6A

// EVENTCHKINF 0x6B
#define EVENTCHKINF_INDEX_TALON_RETURNED_FROM_KAKARIKO EVENTCHKINF_INDEX(EVENTCHKINF_TALON_RETURNED_FROM_KAKARIKO)
#define EVENTCHKINF_TALON_RETURNED_FROM_KAKARIKO 0x6B

#define ENHY_GET_COPY_EVENTCHKINF(flag) GET_EVENTCHKINF_VAR(flag)
#define ENHY_CHECK_COPY_EVENTCHKINF(v, flag) ((v) & EVENTCHKINF_MASK((flag)))

#define EVENTCHKINF_6E 0x6E
#define EVENTCHKINF_6F 0x6F
#define EVENTCHKINF_BEGAN_GOHMA_BATTLE 0x70
#define EVENTCHKINF_BEGAN_KING_DODONGO_BATTLE 0x71
#define EVENTCHKINF_BEGAN_PHANTOM_GANON_BATTLE 0x72
#define EVENTCHKINF_BEGAN_VOLVAGIA_BATTLE 0x73
#define EVENTCHKINF_BEGAN_MORPHA_BATTLE 0x74
#define EVENTCHKINF_BEGAN_TWINROVA_BATTLE 0x75
#define EVENTCHKINF_BEGAN_BARINADE_BATTLE 0x76
#define EVENTCHKINF_BEGAN_BONGO_BONGO_BATTLE 0x77
#define EVENTCHKINF_BEGAN_GANONDORF_BATTLE 0x78
#define EVENTCHKINF_80 0x80
#define EVENTCHKINF_82 0x82
#define EVENTCHKINF_PAID_BACK_KEATON_MASK 0x8C
#define EVENTCHKINF_PAID_BACK_SKULL_MASK 0x8D
#define EVENTCHKINF_PAID_BACK_SPOOKY_MASK 0x8E
#define EVENTCHKINF_PAID_BACK_BUNNY_HOOD 0x8F

// EVENTCHKINF 0x90-0x93
<<<<<<< HEAD
// carpenters freed from the gerudo
#define EVENTCHKINF_INDEX_CARPENTERS_FREED (EVENTCHKINF_CARPENTER_0_FREED >> 4)
#define EVENTCHKINF_CARPENTER_0_FREED 0x90
#define EVENTCHKINF_CARPENTER_1_FREED 0x91
#define EVENTCHKINF_CARPENTER_2_FREED 0x92
#define EVENTCHKINF_CARPENTER_3_FREED 0x93

#define EVENTCHKINF_CARPENTERS_FREE_MASK_ALL               \
    ( EVENTCHKINF_MASK(EVENTCHKINF_CARPENTER_0_FREED)  \
    | EVENTCHKINF_MASK(EVENTCHKINF_CARPENTER_1_FREED)  \
    | EVENTCHKINF_MASK(EVENTCHKINF_CARPENTER_2_FREED)  \
    | EVENTCHKINF_MASK(EVENTCHKINF_CARPENTER_3_FREED))

#define GET_EVENTCHKINF_CARPENTERS_FREE_ALL()                                              \
    CHECK_FLAG_ALL(gSaveContext.save.info.eventChkInf[EVENTCHKINF_INDEX_CARPENTERS_FREED], \
                   EVENTCHKINF_CARPENTERS_FREE_MASK_ALL)

#define GET_EVENTCHKINF_CARPENTERS_FREE_ALL2()                                              \
    CHECK_FLAG_ALL(gSaveContext.save.info.eventChkInf[EVENTCHKINF_INDEX_CARPENTERS_FREED] & \
                       (EVENTCHKINF_CARPENTERS_FREE_MASK_ALL | 0xF0),                       \
                   EVENTCHKINF_CARPENTERS_FREE_MASK_ALL)

#define ENDAIKU_CARPENTER_FREE_MASK(carpenterType) (1 << ((EVENTCHKINF_CARPENTER_0_FREED & 0xF) + (carpenterType)))
#define ENDAIKU_IS_CARPENTER_FREE(carpenterType)                             \
    gSaveContext.save.info.eventChkInf[EVENTCHKINF_INDEX_CARPENTERS_FREED] & \
        ENDAIKU_CARPENTER_FREE_MASK(carpenterType)

#define ENDAIKU_SET_CARPENTER_FREE(carpenterType)                             \
    gSaveContext.save.info.eventChkInf[EVENTCHKINF_INDEX_CARPENTERS_FREED] |= \
        ENDAIKU_CARPENTER_FREE_MASK((carpenterType))

#define GET_EVENTCHKINF_CARPENTERS_FREE_FLAGS() \
    gSaveContext.save.info.eventChkInf[EVENTCHKINF_INDEX_CARPENTERS_FREED] & \
        EVENTCHKINF_CARPENTERS_FREE_MASK_ALL
=======
// Carpenters rescued from Gerudo Fortress
#define EVENTCHKINF_INDEX_CARPENTERS_RESCUED 0x9
#define EVENTCHKINF_CARPENTER_0_RESCUED 0x90
#define EVENTCHKINF_CARPENTER_1_RESCUED 0x91
#define EVENTCHKINF_CARPENTER_2_RESCUED 0x92
#define EVENTCHKINF_CARPENTER_3_RESCUED 0x93

#define EVENTCHKINF_CARPENTERS_ALL_RESCUED_MASK                                                              \
    (EVENTCHKINF_MASK(EVENTCHKINF_CARPENTER_0_RESCUED) | EVENTCHKINF_MASK(EVENTCHKINF_CARPENTER_1_RESCUED) | \
     EVENTCHKINF_MASK(EVENTCHKINF_CARPENTER_2_RESCUED) | EVENTCHKINF_MASK(EVENTCHKINF_CARPENTER_3_RESCUED))

#define GET_EVENTCHKINF_CARPENTERS_ALL_RESCUED()                                             \
    CHECK_FLAG_ALL(gSaveContext.save.info.eventChkInf[EVENTCHKINF_INDEX_CARPENTERS_RESCUED], \
                   EVENTCHKINF_CARPENTERS_ALL_RESCUED_MASK)

#define GET_EVENTCHKINF_CARPENTERS_ALL_RESCUED2()                                             \
    CHECK_FLAG_ALL(gSaveContext.save.info.eventChkInf[EVENTCHKINF_INDEX_CARPENTERS_RESCUED] & \
                       (EVENTCHKINF_CARPENTERS_ALL_RESCUED_MASK | 0xF0),                      \
                   EVENTCHKINF_CARPENTERS_ALL_RESCUED_MASK)

#define ENDAIKU_CARPENTER_RESCUED_MASK(carpenterType) (1 << (carpenterType))

#define ENDAIKU_IS_CARPENTER_RESCUED(carpenterType)                            \
    gSaveContext.save.info.eventChkInf[EVENTCHKINF_INDEX_CARPENTERS_RESCUED] & \
        ENDAIKU_CARPENTER_RESCUED_MASK(carpenterType)

#define ENDAIKU_SET_CARPENTER_RESCUED(carpenterType)                            \
    gSaveContext.save.info.eventChkInf[EVENTCHKINF_INDEX_CARPENTERS_RESCUED] |= \
        ENDAIKU_CARPENTER_RESCUED_MASK((carpenterType))

#define GET_EVENTCHKINF_CARPENTERS_RESCUED_FLAGS() \
    gSaveContext.save.info.eventChkInf[EVENTCHKINF_INDEX_CARPENTERS_RESCUED] & EVENTCHKINF_CARPENTERS_ALL_RESCUED_MASK
>>>>>>> 95d5f5b1

#define EVENTCHKINF_94 0x94
#define EVENTCHKINF_95 0x95
#define EVENTCHKINF_96 0x96
#define EVENTCHKINF_9C 0x9C
#define EVENTCHKINF_A0 0xA0
#define EVENTCHKINF_A1 0xA1
#define EVENTCHKINF_A3 0xA3
#define EVENTCHKINF_A4 0xA4
#define EVENTCHKINF_A5 0xA5
#define EVENTCHKINF_A6 0xA6
#define EVENTCHKINF_A7 0xA7
#define EVENTCHKINF_A8 0xA8
#define EVENTCHKINF_A9 0xA9
#define EVENTCHKINF_AA 0xAA
#define EVENTCHKINF_AC 0xAC
#define EVENTCHKINF_AD 0xAD
#define EVENTCHKINF_B0 0xB0
#define EVENTCHKINF_B1 0xB1
#define EVENTCHKINF_B2 0xB2
#define EVENTCHKINF_B3 0xB3
#define EVENTCHKINF_B4 0xB4
#define EVENTCHKINF_B5 0xB5
#define EVENTCHKINF_B6 0xB6
#define EVENTCHKINF_B7 0xB7
#define EVENTCHKINF_B8 0xB8
#define EVENTCHKINF_B9 0xB9
#define EVENTCHKINF_BA 0xBA
#define EVENTCHKINF_BB 0xBB
#define EVENTCHKINF_BC 0xBC
#define EVENTCHKINF_BD 0xBD
#define EVENTCHKINF_BE 0xBE
#define EVENTCHKINF_BF 0xBF
#define EVENTCHKINF_C0 0xC0
#define EVENTCHKINF_C1 0xC1
#define EVENTCHKINF_C3 0xC3
#define EVENTCHKINF_C4 0xC4
#define EVENTCHKINF_C5 0xC5
#define EVENTCHKINF_C6 0xC6
#define EVENTCHKINF_C7 0xC7
#define EVENTCHKINF_C8 0xC8
#define EVENTCHKINF_C9 0xC9

// EVENTCHKINF 0xD0-0xD6
#define EVENTCHKINF_INDEX_SONGS_FOR_FROGS EVENTCHKINF_INDEX(EVENTCHKINF_SONGS_FOR_FROGS_CHOIR)
#define EVENTCHKINF_SONGS_FOR_FROGS_CHOIR  0xD0
#define EVENTCHKINF_SONGS_FOR_FROGS_ZL     0xD1
#define EVENTCHKINF_SONGS_FOR_FROGS_EPONA  0xD2
#define EVENTCHKINF_SONGS_FOR_FROGS_SUNS   0xD3
#define EVENTCHKINF_SONGS_FOR_FROGS_SARIA  0xD4
#define EVENTCHKINF_SONGS_FOR_FROGS_SOT    0xD5
#define EVENTCHKINF_SONGS_FOR_FROGS_STORMS 0xD6

// EVENTCHKINF 0xDA-0xDE
<<<<<<< HEAD
#define EVENTCHKINF_INDEX_SKULLTULA_REWARD EVENTCHKINF_INDEX(EVENTCHKINF_SKULLTULA_REWARD_10)
=======
#define EVENTCHKINF_INDEX_SKULLTULA_REWARD 0xD
>>>>>>> 95d5f5b1
#define EVENTCHKINF_SKULLTULA_REWARD_10 0xDA
#define EVENTCHKINF_SKULLTULA_REWARD_20 0xDB
#define EVENTCHKINF_SKULLTULA_REWARD_30 0xDC
#define EVENTCHKINF_SKULLTULA_REWARD_40 0xDD
#define EVENTCHKINF_SKULLTULA_REWARD_50 0xDE


/*
 * SaveContext.itemGetInf
 * itemGetInf is an array of 16 bit flags. These track whether the player has obtained certain items.
 * Most C-Items do not have tracking flags, preferring to instead just check if the item is in the player's inventory.
 *
 * Generally, a flag will be assigned a unique id, ranging from 0x00-0x3F. Flag state can be individually accessed
 * or modified by passing the flag id into GET_ITEMGETINF or SET_ITEMGETINF
 *
 * In some instances where a set of flags share a common association, the itemGetInf variable will be accessed directly.
 * When this is the case, an ITEMGETINF_INDEX_* constant is defined for accessing a specific itemGetInf variable.
 */

#define ITEMGETINF_INDEX(flag) ((flag) >> 4)
#define ITEMGETINF_MASK(flag) (1 << ((flag) & 0xF))

#define GET_ITEMGETINF(flag) (gSaveContext.save.info.itemGetInf[ITEMGETINF_INDEX(flag)] & ITEMGETINF_MASK(flag))
#define SET_ITEMGETINF(flag) (gSaveContext.save.info.itemGetInf[ITEMGETINF_INDEX(flag)] |= ITEMGETINF_MASK(flag))

#define ITEMGETINF_TALON_BOTTLE 0x02
#define ITEMGETINF_03 0x03
#define ITEMGETINF_04 0x04
#define ITEMGETINF_05 0x05
#define ITEMGETINF_06 0x06
#define ITEMGETINF_07 0x07
#define ITEMGETINF_08 0x08
#define ITEMGETINF_09 0x09
#define ITEMGETINF_0A 0x0A
#define ITEMGETINF_DEKU_HEART_PIECE 0x0B
#define ITEMGETINF_0C 0x0C
#define ITEMGETINF_0D 0x0D
#define ITEMGETINF_0E 0x0E
#define ITEMGETINF_0F 0x0F
#define ITEMGETINF_10 0x10
#define ITEMGETINF_11 0x11
#define ITEMGETINF_12 0x12
#define ITEMGETINF_13 0x13
#define ITEMGETINF_15 0x15
#define ITEMGETINF_16 0x16
#define ITEMGETINF_17 0x17

// ITEMGETINF 0x18-0x1A
#define ITEMGETINF_INDEX_GREAT_FAIRY_ITEM 1
#define ITEMGETINF_FARORES_WIND 0x18
#define ITEMGETINF_DINS_FIRE 0x19
#define ITEMGETINF_NAYRUS_LOVE 0x1A

#define ITEMGETINF_1B 0x1B
#define ITEMGETINF_1C 0x1C
#define ITEMGETINF_1D 0x1D
#define ITEMGETINF_FOREST_STAGE_STICK_UPGRADE 0x1E
// This flag is shared by two events; It is set when obtaining the Deku Nut upgrade at the Forest Stage and when obtaining Poachers Saw.
// This will make obtaining the Deku Nut upgrade impossible if Poachers Saw is obtained first.
// This flag is never read for the Poachers Saw event, so the overlap only causes an issue for the Deku Nut Upgrade. It will not prevent obtaining Poachers Saw.
#define ITEMGETINF_FOREST_STAGE_NUT_UPGRADE 0x1F
#define ITEMGETINF_23 0x23
#define ITEMGETINF_24 0x24
#define ITEMGETINF_25 0x25
#define ITEMGETINF_26 0x26
#define ITEMGETINF_2A 0x2A
#define ITEMGETINF_2C 0x2C
#define ITEMGETINF_2E 0x2E
#define ITEMGETINF_30 0x30
#define ITEMGETINF_31 0x31
#define ITEMGETINF_38 0x38
#define ITEMGETINF_39 0x39
#define ITEMGETINF_3A 0x3A
#define ITEMGETINF_3B 0x3B
#define ITEMGETINF_3F 0x3F


/*
 * SaveContext.infTable
 * infTable is an array of 16 bit flags. Many of these flags track the non-essential interactions with NPCs.
 *
 * Generally, a flag will be assigned a unique id, ranging from 0x00-0x1D0. Flag state can be individually accessed
 * or modified by passing the flag id into GET_INFTABLE, SET_INFTABLE, or CLEAR_INFTABLE
 *
 * In some instances where a set of flags share a common association, the infTable variable will be accessed directly.
 * When this is the case, an INFTABLE_INDEX_* constant is defined for accessing a specific infTable variable.
 */

#define INFTABLE_INDEX(flag) ((flag) >> 4)
#define INFTABLE_MASK(flag) (1 << ((flag) & 0xF))

#define GET_INFTABLE(flag) (gSaveContext.save.info.infTable[INFTABLE_INDEX(flag)] & INFTABLE_MASK(flag))
#define SET_INFTABLE(flag) (gSaveContext.save.info.infTable[INFTABLE_INDEX(flag)] |= INFTABLE_MASK(flag))
#define CLEAR_INFTABLE(flag) (gSaveContext.save.info.infTable[INFTABLE_INDEX(flag)] &= ~INFTABLE_MASK(flag))

// INFTABLE 0x0-0xF
#define INFTABLE_INDEX_0 0
#define INFTABLE_00 0x00
#define INFTABLE_01 0x01
#define INFTABLE_03 0x03
#define INFTABLE_05 0x05
#define INFTABLE_0C 0x0C
#define INFTABLE_0E 0x0E
#define INFTABLE_10 0x10
#define INFTABLE_15 0x15
#define INFTABLE_17 0x17
#define INFTABLE_19 0x19
#define INFTABLE_1E 0x1E
#define INFTABLE_22 0x22
#define INFTABLE_24 0x24
#define INFTABLE_26 0x26
#define INFTABLE_28 0x28
#define INFTABLE_2A 0x2A
#define INFTABLE_2B 0x2B
#define INFTABLE_2E 0x2E
#define INFTABLE_2F 0x2F
#define INFTABLE_30 0x30
#define INFTABLE_41 0x41
#define INFTABLE_47 0x47
#define INFTABLE_51 0x51
#define INFTABLE_59 0x59
#define INFTABLE_61 0x61
#define INFTABLE_66 0x66
#define INFTABLE_6A 0x6A
#define INFTABLE_6C 0x6C
#define INFTABLE_71 0x71
#define INFTABLE_76 0x76
#define INFTABLE_77 0x77
#define INFTABLE_TALKED_TO_TALON_IN_RANCH_HOUSE 0x7E
#define INFTABLE_TALKED_TO_MALON_FIRST_TIME 0x84
#define INFTABLE_TOLD_EPONA_IS_SCARED 0x85
#define INFTABLE_MALON_SPAWNED_AT_HYRULE_CASTLE 0x8B
#define INFTABLE_8C 0x8C
#define INFTABLE_8D 0x8D
#define INFTABLE_8E 0x8E
#define INFTABLE_94 0x94
#define INFTABLE_97 0x97
#define INFTABLE_9A 0x9A
#define INFTABLE_A2 0xA2
#define INFTABLE_AB 0xAB
#define INFTABLE_B0 0xB0
#define INFTABLE_B1 0xB1
#define INFTABLE_B4 0xB4
#define INFTABLE_B6 0xB6
#define INFTABLE_B7 0xB7
#define INFTABLE_B8 0xB8
#define INFTABLE_B9 0xB9
#define INFTABLE_BC 0xBC
#define INFTABLE_C0 0xC0
#define INFTABLE_C1 0xC1
#define INFTABLE_C2 0xC2
#define INFTABLE_C3 0xC3
#define INFTABLE_C4 0xC4
#define INFTABLE_C5 0xC5
#define INFTABLE_C6 0xC6
#define INFTABLE_C7 0xC7
#define INFTABLE_C8 0xC8
#define INFTABLE_C9 0xC9
#define INFTABLE_CA 0xCA
#define INFTABLE_CB 0xCB
#define INFTABLE_CC 0xCC
#define INFTABLE_CD 0xCD
#define INFTABLE_CE 0xCE
#define INFTABLE_D0 0xD0
#define INFTABLE_D2 0xD2
#define INFTABLE_D4 0xD4
#define INFTABLE_D6 0xD6
#define INFTABLE_D8 0xD8
#define INFTABLE_D9 0xD9
#define INFTABLE_E0 0xE0
#define INFTABLE_E3 0xE3
#define INFTABLE_E6 0xE6
#define INFTABLE_EB 0xEB
#define INFTABLE_F0 0xF0
#define INFTABLE_F4 0xF4
#define INFTABLE_F8 0xF8
#define INFTABLE_FC 0xFC
#define INFTABLE_109 0x109
#define INFTABLE_10A 0x10A
#define INFTABLE_10B 0x10B
#define INFTABLE_10C 0x10C
#define INFTABLE_10D 0x10D
#define INFTABLE_10E 0x10E
#define INFTABLE_10F 0x10F
#define INFTABLE_113 0x113
#define INFTABLE_11A 0x11A
#define INFTABLE_11E 0x11E
#define INFTABLE_124 0x124
#define INFTABLE_129 0x129
#define INFTABLE_12A 0x12A
#define INFTABLE_138 0x138
#define INFTABLE_139 0x139
#define INFTABLE_140 0x140
#define INFTABLE_141 0x141
#define INFTABLE_142 0x142
#define INFTABLE_143 0x143
#define INFTABLE_144 0x144
#define INFTABLE_145 0x145
#define INFTABLE_146 0x146
#define INFTABLE_147 0x147
#define INFTABLE_160 0x160
#define INFTABLE_161 0x161
#define INFTABLE_162 0x162
#define INFTABLE_163 0x163
#define INFTABLE_164 0x164
#define INFTABLE_166 0x166
#define INFTABLE_16A 0x16A
#define INFTABLE_16C 0x16C
#define INFTABLE_170 0x170
#define INFTABLE_171 0x171
#define INFTABLE_172 0x172
#define INFTABLE_176 0x176
#define INFTABLE_178 0x178
#define INFTABLE_17C 0x17C
#define INFTABLE_17F 0x17F
#define INFTABLE_190 0x190
#define INFTABLE_191 0x191
#define INFTABLE_HAS_DEKU_STICK_UPGRADE 0x192
#define INFTABLE_HAS_DEKU_NUT_UPGRADE 0x193
#define INFTABLE_195 0x195
#define INFTABLE_196 0x196
#define INFTABLE_197 0x197
#define INFTABLE_198 0x198

// INFTABLE 0x199-0x19F
#define INFTABLE_INDEX_KAKARIKO_CUCCO (INFTABLE_199 >> 4)
#define INFTABLE_199 0x199
#define INFTABLE_19A 0x19A
#define INFTABLE_19B 0x19B
#define INFTABLE_19C 0x19C
#define INFTABLE_19D 0x19D
#define INFTABLE_19E 0x19E
#define INFTABLE_19F 0x19F

#define INFTABLE_RESET_KAKARIKO_CUCCOS()                                                                              \
    gSaveContext.save.info.infTable[INFTABLE_INDEX_KAKARIKO_CUCCO] &=                                                 \
        (u16) ~(INFTABLE_MASK(INFTABLE_199) | INFTABLE_MASK(INFTABLE_19A) | INFTABLE_MASK(INFTABLE_19B) | \
                INFTABLE_MASK(INFTABLE_19C) | INFTABLE_MASK(INFTABLE_19D) | INFTABLE_MASK(INFTABLE_19E) | \
                INFTABLE_MASK(INFTABLE_19F));


// INFTABLE 0x1A0-0x1AF
#define INFTABLE_INDEX_OVERWORLD_ENTRANCE_ICON INFTABLE_INDEX(INFTABLE_1A0)
#define INFTABLE_1A0 0x1A0
#define INFTABLE_1A1 0x1A1
#define INFTABLE_1A2 0x1A2
#define INFTABLE_1A3 0x1A3
#define INFTABLE_1A4 0x1A4
#define INFTABLE_1A5 0x1A5
#define INFTABLE_1A6 0x1A6
#define INFTABLE_1A7 0x1A7
#define INFTABLE_1A8 0x1A8
#define INFTABLE_1A9 0x1A9
#define INFTABLE_1AB 0x1AB
#define INFTABLE_1AD 0x1AD

// Functionally the same as GET_INFTABLE
#define MINIMAP_GET_INFTABLE(flag) \
    gSaveContext.save.info.infTable[(flag) >> 4] & gBitFlags[((flag) & 0xF)]

#define MINIMAP_GET_INFTABLE_FROM_OW_ENTRANCE_FLAG(shift) \
    (gSaveContext.save.info.infTable[INFTABLE_INDEX_OVERWORLD_ENTRANCE_ICON] & \
                              gBitFlags[(shift)])

#define MINIMAP_SET_INFTABLE_FROM_OW_ENTRANCE_FLAG(shift) \
    (gSaveContext.save.info.infTable[INFTABLE_INDEX_OVERWORLD_ENTRANCE_ICON] |= \
                              gBitFlags[(shift)])

#define MINIMAP_INFTABLE_TO_OW_ENTRANCE_FLAG(flag) ((flag) - INFTABLE_1A0)

// 0x1D0-0x1DF
#define INFTABLE_INDEX_1DX INFTABLE_INDEX(INFTABLE_1D0)
#define INFTABLE_1D0 0x1D0


/*
 * SaveContext.eventInf
 * eventInf is an array of 16 bit flags. These flags are not permanent.
 *
 * Generally, a flag will be assigned a unique id, ranging from 0x00-0x30. Flag state can be individually accessed
 * or modified by passing the flag id into GET_EVENTINF, SET_EVENTINF, or CLEAR_EVENTINF
 *
 * In some instances where a set of flags share a common association, the eventInf variable will be accessed directly.
 * When this is the case, an EVENTINF_INDEX_* constant is defined for accessing a specific eventInf variable.
 */

#define EVENTINF_INDEX(flag) ((flag) >> 4)
#define EVENTINF_MASK(flag) (1 << ((flag) & 0xF))

#define GET_EVENTINF(flag) (gSaveContext.eventInf[EVENTINF_INDEX(flag)] & EVENTINF_MASK(flag))
#define SET_EVENTINF(flag) (gSaveContext.eventInf[EVENTINF_INDEX(flag)] |= EVENTINF_MASK(flag))
#define CLEAR_EVENTINF(flag) (gSaveContext.eventInf[EVENTINF_INDEX(flag)] &= ~EVENTINF_MASK(flag))
#define RESET_EVENTINF() \
    gSaveContext.eventInf[0] = 0; \
    gSaveContext.eventInf[1] = 0; \
    gSaveContext.eventInf[2] = 0; \
    gSaveContext.eventInf[3] = 0;
#define RESET_EVENTINF2() \
    gSaveContext.eventInf[0] = gSaveContext.eventInf[1] = gSaveContext.eventInf[2] = gSaveContext.eventInf[3] = 0;

// EVENTINF 0x00-0x0F
// Ingo Race, Lon Lon Ranch minigames, and Horseback Archery minigame flags
#define EVENTINF_INDEX_INGO_RACE 0
// EVENTINF 0x00-0x03 reserved for IngoRaceState
#define EVENTINF_INGO_RACE_STATE_MASK \
    (EVENTINF_MASK(0x00) | EVENTINF_MASK(0x01) | EVENTINF_MASK(0x02) | EVENTINF_MASK(0x03))

typedef enum IngoRaceState {
    /* 0 */ INGO_RACE_STATE_OFFER_RENTAL,
    /* 1 */ INGO_RACE_STATE_HORSE_RENTAL_PERIOD,
    /* 2 */ INGO_RACE_STATE_RACING,
    /* 3 */ INGO_RACE_STATE_PLAYER_LOSE,
    /* 4 */ INGO_RACE_STATE_FIRST_WIN,
    /* 5 */ INGO_RACE_STATE_TRAPPED_WIN_UNUSED,
    /* 6 */ INGO_RACE_STATE_TRAPPED_WIN_EPONA, // Ingo Traps you in Lon Lon
    /* 7 */ INGO_RACE_STATE_REMATCH
} IngoRaceState;

#define EVENTINF_INGO_RACE_HORSETYPE 0x04
#define EVENTINF_INGO_RACE_LOST_ONCE 0x05
#define EVENTINF_INGO_RACE_SECOND_RACE 0x06
// Used in z_en_ta (Talon) to store Cucco game winning status
// and in z_en_ge1 (Gerudo) to store archery in-progress status
#define EVENTINF_HORSES_08 0x08
#define EVENTINF_CUCCO_GAME_WON EVENTINF_HORSES_08
// Used in z_en_ta (Talon) and z_en_ma3 (Malon) to store minigame finishing status
#define EVENTINF_HORSES_0A 0x0A
#define EVENTINF_CUCCO_GAME_FINISHED EVENTINF_HORSES_0A
#define EVENTINF_INGO_RACE_0F 0x0F // unused?

// "InRaceSeq"
#define GET_EVENTINF_INGO_RACE_STATE() (gSaveContext.eventInf[EVENTINF_INDEX_INGO_RACE] & EVENTINF_INGO_RACE_STATE_MASK)

#define SET_EVENTINF_INGO_RACE_STATE(v)               \
    gSaveContext.eventInf[EVENTINF_INDEX_INGO_RACE] = \
        (gSaveContext.eventInf[EVENTINF_INDEX_INGO_RACE] & ~EVENTINF_INGO_RACE_STATE_MASK) | (v)

#define SET_EVENTINF_INGO_RACE_FLAG(flag)             \
    gSaveContext.eventInf[EVENTINF_INDEX_INGO_RACE] = \
        (gSaveContext.eventInf[EVENTINF_INDEX_INGO_RACE] & 0xFFFF) | (1 << ((flag) & 0xF))

#define WRITE_EVENTINF_INGO_RACE_FLAG(flag, v)        \
    gSaveContext.eventInf[EVENTINF_INDEX_INGO_RACE] = \
        (gSaveContext.eventInf[EVENTINF_INDEX_INGO_RACE] & ~(1 << ((flag)&0xF))) | ((v) << ((flag) & 0xF))

#define RESET_EVENTINF_INGO_RACE()                                                                                   \
    gSaveContext.eventInf[EVENTINF_INDEX_INGO_RACE] &=                                                               \
        (u16) ~(EVENTINF_INGO_RACE_STATE_MASK | EVENTINF_MASK(EVENTINF_INGO_RACE_HORSETYPE) |                     \
                EVENTINF_MASK(EVENTINF_INGO_RACE_LOST_ONCE) | EVENTINF_MASK(EVENTINF_INGO_RACE_SECOND_RACE) | \
                EVENTINF_MASK(EVENTINF_INGO_RACE_0F))

#define RESET_EVENTINF_INGO_RACE2() \
    gSaveContext.eventInf[EVENTINF_INDEX_INGO_RACE] = 0;

#define GET_EVENTINF_INGO_RACE_HORSETYPE() \
    (GET_EVENTINF(EVENTINF_INGO_RACE_HORSETYPE) >> (EVENTINF_INGO_RACE_HORSETYPE & 0xF))
#define WRITE_EVENTINF_INGO_RACE_HORSETYPE(v) WRITE_EVENTINF_INGO_RACE_FLAG(EVENTINF_INGO_RACE_HORSETYPE, v)

#define WRITE_EVENTINF_INGO_RACE_0F(v) WRITE_EVENTINF_INGO_RACE_FLAG(EVENTINF_INGO_RACE_0F, v)

// Is the running man race active
#define EVENTINF_MARATHON_ACTIVE 0x10

// EVENTINF 0x20-0x24
#define EVENTINF_INDEX_HAGGLING_TOWNSFOLK (EVENTINF_20 >> 4)
#define EVENTINF_20 0x20
#define EVENTINF_21 0x21
#define EVENTINF_22 0x22
#define EVENTINF_23 0x23
#define EVENTINF_24 0x24

#define EVENTINF_HAGGLING_TOWNSFOLK_MASK                                                                \
    (EVENTINF_MASK(EVENTINF_20) | EVENTINF_MASK(EVENTINF_21) | EVENTINF_MASK(EVENTINF_22) | \
     EVENTINF_MASK(EVENTINF_23) | EVENTINF_MASK(EVENTINF_24))

#define ENMU_GET_TALK_FLAGS() \
    gSaveContext.eventInf[EVENTINF_INDEX_HAGGLING_TOWNSFOLK] & EVENTINF_HAGGLING_TOWNSFOLK_MASK

#define ENMU_RESET_TALK_FLAGS() \
    gSaveContext.eventInf[EVENTINF_INDEX_HAGGLING_TOWNSFOLK] &= ~(EVENTINF_HAGGLING_TOWNSFOLK_MASK);

#define EVENTINF_30 0x30


extern SaveContext gSaveContext;

#endif<|MERGE_RESOLUTION|>--- conflicted
+++ resolved
@@ -584,42 +584,6 @@
 #define EVENTCHKINF_PAID_BACK_BUNNY_HOOD 0x8F
 
 // EVENTCHKINF 0x90-0x93
-<<<<<<< HEAD
-// carpenters freed from the gerudo
-#define EVENTCHKINF_INDEX_CARPENTERS_FREED (EVENTCHKINF_CARPENTER_0_FREED >> 4)
-#define EVENTCHKINF_CARPENTER_0_FREED 0x90
-#define EVENTCHKINF_CARPENTER_1_FREED 0x91
-#define EVENTCHKINF_CARPENTER_2_FREED 0x92
-#define EVENTCHKINF_CARPENTER_3_FREED 0x93
-
-#define EVENTCHKINF_CARPENTERS_FREE_MASK_ALL               \
-    ( EVENTCHKINF_MASK(EVENTCHKINF_CARPENTER_0_FREED)  \
-    | EVENTCHKINF_MASK(EVENTCHKINF_CARPENTER_1_FREED)  \
-    | EVENTCHKINF_MASK(EVENTCHKINF_CARPENTER_2_FREED)  \
-    | EVENTCHKINF_MASK(EVENTCHKINF_CARPENTER_3_FREED))
-
-#define GET_EVENTCHKINF_CARPENTERS_FREE_ALL()                                              \
-    CHECK_FLAG_ALL(gSaveContext.save.info.eventChkInf[EVENTCHKINF_INDEX_CARPENTERS_FREED], \
-                   EVENTCHKINF_CARPENTERS_FREE_MASK_ALL)
-
-#define GET_EVENTCHKINF_CARPENTERS_FREE_ALL2()                                              \
-    CHECK_FLAG_ALL(gSaveContext.save.info.eventChkInf[EVENTCHKINF_INDEX_CARPENTERS_FREED] & \
-                       (EVENTCHKINF_CARPENTERS_FREE_MASK_ALL | 0xF0),                       \
-                   EVENTCHKINF_CARPENTERS_FREE_MASK_ALL)
-
-#define ENDAIKU_CARPENTER_FREE_MASK(carpenterType) (1 << ((EVENTCHKINF_CARPENTER_0_FREED & 0xF) + (carpenterType)))
-#define ENDAIKU_IS_CARPENTER_FREE(carpenterType)                             \
-    gSaveContext.save.info.eventChkInf[EVENTCHKINF_INDEX_CARPENTERS_FREED] & \
-        ENDAIKU_CARPENTER_FREE_MASK(carpenterType)
-
-#define ENDAIKU_SET_CARPENTER_FREE(carpenterType)                             \
-    gSaveContext.save.info.eventChkInf[EVENTCHKINF_INDEX_CARPENTERS_FREED] |= \
-        ENDAIKU_CARPENTER_FREE_MASK((carpenterType))
-
-#define GET_EVENTCHKINF_CARPENTERS_FREE_FLAGS() \
-    gSaveContext.save.info.eventChkInf[EVENTCHKINF_INDEX_CARPENTERS_FREED] & \
-        EVENTCHKINF_CARPENTERS_FREE_MASK_ALL
-=======
 // Carpenters rescued from Gerudo Fortress
 #define EVENTCHKINF_INDEX_CARPENTERS_RESCUED 0x9
 #define EVENTCHKINF_CARPENTER_0_RESCUED 0x90
@@ -652,7 +616,6 @@
 
 #define GET_EVENTCHKINF_CARPENTERS_RESCUED_FLAGS() \
     gSaveContext.save.info.eventChkInf[EVENTCHKINF_INDEX_CARPENTERS_RESCUED] & EVENTCHKINF_CARPENTERS_ALL_RESCUED_MASK
->>>>>>> 95d5f5b1
 
 #define EVENTCHKINF_94 0x94
 #define EVENTCHKINF_95 0x95
@@ -707,11 +670,7 @@
 #define EVENTCHKINF_SONGS_FOR_FROGS_STORMS 0xD6
 
 // EVENTCHKINF 0xDA-0xDE
-<<<<<<< HEAD
-#define EVENTCHKINF_INDEX_SKULLTULA_REWARD EVENTCHKINF_INDEX(EVENTCHKINF_SKULLTULA_REWARD_10)
-=======
 #define EVENTCHKINF_INDEX_SKULLTULA_REWARD 0xD
->>>>>>> 95d5f5b1
 #define EVENTCHKINF_SKULLTULA_REWARD_10 0xDA
 #define EVENTCHKINF_SKULLTULA_REWARD_20 0xDB
 #define EVENTCHKINF_SKULLTULA_REWARD_30 0xDC
