#ifndef _Z64SAVE_H_
#define _Z64SAVE_H_

#include "ultra64.h"
#include "z64math.h"

typedef struct {
    /* 0x00 */ u8 buttonItems[4];
    /* 0x04 */ u8 cButtonSlots[3];
    /* 0x08 */ u16 equipment;
} ItemEquips; // size = 0x0A

typedef struct {
    /* 0x00 */ u8 items[24];
    /* 0x18 */ s8 ammo[16];
    /* 0x28 */ u16 equipment;
    /* 0x2C */ u32 upgrades;
    /* 0x30 */ u32 questItems;
    /* 0x34 */ u8 dungeonItems[20];
    /* 0x48 */ s8 dungeonKeys[19];
    /* 0x5B */ s8 defenseHearts;
    /* 0x5C */ s16 gsTokens;
} Inventory; // size = 0x5E

typedef struct {
    /* 0x00 */ u32 chest;
    /* 0x04 */ u32 swch;
    /* 0x08 */ u32 clear;
    /* 0x0C */ u32 collect;
    /* 0x10 */ u32 unk;
    /* 0x14 */ u32 rooms;
    /* 0x18 */ u32 floors;
} SavedSceneFlags; // size = 0x1C

typedef struct {
    /* 0x00 */ s16 scene;
    /* 0x02 */ Vec3s pos;
    /* 0x08 */ s16 angle;
} HorseData; // size = 0x0A

typedef struct {
    /* 0x00 */ Vec3f pos;
    /* 0x0C */ s16 yaw;
    /* 0x0E */ s16 playerParams;
    /* 0x10 */ s16 entranceIndex;
    /* 0x12 */ u8 roomIndex;
    /* 0x13 */ s8 data;
    /* 0x14 */ u32 tempSwchFlags;
    /* 0x18 */ u32 tempCollectFlags;
} RespawnData; // size = 0x1C

typedef struct {
    /* 0x00 */ Vec3i pos;
    /* 0x0C */ s32 yaw;
    /* 0x10 */ s32 playerParams;
    /* 0x14 */ s32 entranceIndex;
    /* 0x18 */ s32 roomIndex;
    /* 0x1C */ s32 set;
    /* 0x20 */ s32 tempSwchFlags;
    /* 0x24 */ s32 tempCollectFlags;
} FaroresWindData; // size = 0x28

typedef enum {
    /* 0x00 */ HIGHSCORE_HORSE_ARCHERY,
    /* 0x01 */ HIGHSCORE_POE_POINTS,
    /* 0x02 */ HIGHSCORE_LARGEST_FISH,
    /* 0x03 */ HIGHSCORE_HORSE_RACE,
    /* 0x04 */ HIGHSCORE_MARATHON,
    /* 0x05 */ HIGHSCORE_UNK_05,
    /* 0x06 */ HIGHSCORE_DAMPE_RACE
} Highscores;

typedef struct {
    /* 0x0000 */ s32 entranceIndex; // start of `save` substruct, originally called "memory"
    /* 0x0004 */ s32 linkAge; // 0: Adult; 1: Child
    /* 0x0008 */ s32 cutsceneIndex;
    /* 0x000C */ u16 dayTime; // "zelda_time"
    /* 0x0010 */ s32 nightFlag;
    /* 0x0014 */ s32 numDays;
    /* 0x0018 */ s32 unk_18; // increments with numDays, gets reset by goron for bgs and one other use
    /* 0x001C */ char newf[6]; // string "ZELDAZ". start of `info` substruct, originally called "information"
    /* 0x0022 */ s16 deaths;
    /* 0x0024 */ char playerName[8];
    /* 0x002C */ s16 n64ddFlag;
    /* 0x002E */ s16 healthCapacity; // "max_life"
    /* 0x0030 */ s16 health; // "now_life"
    /* 0x0032 */ s8 magicLevel;
    /* 0x0033 */ s8 magic;
    /* 0x0034 */ s16 rupees;
    /* 0x0036 */ u16 swordHealth;
    /* 0x0038 */ u16 naviTimer;
    /* 0x003A */ u8 magicAcquired;
    /* 0x003B */ char unk_3B[0x01];
    /* 0x003C */ u8 doubleMagic;
    /* 0x003D */ u8 doubleDefense;
    /* 0x003E */ u8 bgsFlag;
    /* 0x003F */ u8 ocarinaGameReward;
    /* 0x0040 */ ItemEquips childEquips;
    /* 0x004A */ ItemEquips adultEquips;
    /* 0x0054 */ u32 unk_54; // this may be incorrect, currently used for alignement
    /* 0x0058 */ char unk_58[0x0E];
    /* 0x0066 */ s16 savedSceneNum;
    /* 0x0068 */ ItemEquips equips;
    /* 0x0074 */ Inventory inventory;
    /* 0x00D4 */ SavedSceneFlags sceneFlags[124];
    /* 0x0E64 */ FaroresWindData fw;
    /* 0x0E8C */ char unk_E8C[0x10];
    /* 0x0E9C */ s32 gsFlags[6];
    /* 0x0EB4 */ char unk_EB4[0x4];
<<<<<<< HEAD
    /* 0x0EB8 */ s32 highscores[7];
=======
    /* 0x0EB8 */ s32 highScores[7];
>>>>>>> 3cef03f5
    /* 0x0ED4 */ u16 eventChkInf[14]; // "event_chk_inf"
    /* 0x0EF0 */ u16 itemGetInf[4]; // "item_get_inf"
    /* 0x0EF8 */ u16 infTable[30]; // "inf_table"
    /* 0x0F34 */ char unk_F34[0x04];
    /* 0x0F38 */ u32 worldMapAreaData; // "area_arrival"
    /* 0x0F3C */ char unk_F3C[0x4];
    /* 0x0F40 */ u8 scarecrowCustomSongSet;
    /* 0x0F41 */ u8 scarecrowCustomSong[0x360];
    /* 0x12A1 */ char unk_12A1[0x24];
    /* 0x12C5 */ u8 scarecrowSpawnSongSet;
    /* 0x12C6 */ u8 scarecrowSpawnSong[0x80];
    /* 0x1346 */ char unk_1346[0x02];
    /* 0x1348 */ HorseData horseData;
    /* 0x1352 */ u16 checksum; // "check_sum"
    /* 0x1354 */ s32 fileNum; // "file_no"
    /* 0x1358 */ char unk_1358[0x0004];
    /* 0x135C */ s32 gameMode;
    /* 0x1360 */ s32 sceneSetupIndex;
    /* 0x1364 */ s32 respawnFlag; // "restart_flag"
    /* 0x1368 */ RespawnData respawn[3]; // "restart_data"
    /* 0x13BC */ f32 entranceSpeed;
    /* 0x13C0 */ u16 entranceSound;
    /* 0x13C2 */ char unk_13C2[0x0001];
    /* 0x13C3 */ u8 unk_13C3;
    /* 0x13C4 */ s16 dogParams;
    /* 0x13C6 */ u8 textTriggerFlags;
    /* 0x13C7 */ u8 showTitleCard;
    /* 0x13C8 */ s16 nayrusLoveTimer;
    /* 0x13CA */ char unk_13CA[0x0002];
    /* 0x13CC */ s16 rupeeAccumulator;
    /* 0x13CE */ s16 timer1State;
    /* 0x13D0 */ s16 timer1Value;
    /* 0x13D2 */ s16 timer2State;
    /* 0x13D4 */ s16 timer2Value;
    /* 0x13D6 */ s16 timerX[2];
    /* 0x13DA */ s16 timerY[2];
    /* 0x13DE */ char unk_13DE[0x0002];
    /* 0x13E0 */ u8 seqIndex;
    /* 0x13E1 */ u8 nightSeqIndex;
    /* 0x13E2 */ u8 buttonStatus[5];
    /* 0x13E7 */ u8 unk_13E7; // alpha related
    /* 0x13E8 */ u16 unk_13E8; // alpha type?
    /* 0x13EA */ u16 unk_13EA; // also alpha type?
    /* 0x13EC */ u16 unk_13EC; // alpha type counter?
    /* 0x13EE */ u16 unk_13EE; // previous alpha type?
    /* 0x13F0 */ s16 unk_13F0; // magic related
    /* 0x13F2 */ s16 unk_13F2; // magic related
    /* 0x13F4 */ s16 unk_13F4; // magic related
    /* 0x13F6 */ s16 unk_13F6; // magic related
    /* 0x13F8 */ s16 unk_13F8; // magic related
    /* 0x13FA */ u16 eventInf[4]; // "event_inf"
    /* 0x1402 */ u16 mapIndex; // intended for maps/minimaps but commonly used as the dungeon index
    /* 0x1404 */ u16 minigameState;
    /* 0x1406 */ u16 minigameScore; // "yabusame_total"
    /* 0x1408 */ char unk_1408[0x0001];
    /* 0x1409 */ u8 language;
    /* 0x140A */ u8 audioSetting;
    /* 0x140B */ char unk_140B[0x0001];
    /* 0x140C */ u8 zTargetSetting; // 0: Switch; 1: Hold
    /* 0x140E */ u16 unk_140E; // bgm related
    /* 0x1410 */ u8 unk_1410; // transition related
    /* 0x1411 */ char unk_1411[0x0001];
    /* 0x1412 */ u16 nextCutsceneIndex;
    /* 0x1414 */ u8 cutsceneTrigger;
    /* 0x1415 */ u8 chamberCutsceneNum;
    /* 0x1416 */ u16 nextDayTime; // "next_zelda_time"
    /* 0x1418 */ u8 fadeDuration;
    /* 0x1419 */ u8 unk_1419; // transition related
    /* 0x141A */ u16 environmentTime;
    /* 0x141C */ u8 dogIsLost;
    /* 0x141D */ u8 nextTransition;
    /* 0x141E */ char unk_141E[0x0002];
    /* 0x1420 */ s16 worldMapArea;
    /* 0x1422 */ s16 unk_1422; // day time related
    /* 0x1424 */ s16 healthAccumulator;
} SaveContext; // size = 0x1428

typedef enum {
    /* 0x00 */ RESPAWN_MODE_DOWN,   /* Normal Void Outs */
    /* 0x01 */ RESPAWN_MODE_RETURN, /* Grotto Returnpoints */
    /* 0x02 */ RESPAWN_MODE_TOP     /* Farore's Wind */
} RespawnMode;

typedef enum {
    /* 0x00 */ BTN_ENABLED,
    /* 0xFF */ BTN_DISABLED = 0xFF
} ButtonStatus;

typedef enum {
    /* 0x00 */ HS_HBA,          // horseback archery
    /* 0x01 */ HS_POE_POINTS,
    /* 0x02 */ HS_FISHING,
    /* 0x03 */ HS_HORSE_RACE,
    /* 0x04 */ HS_MARATHON,
    /* 0x05 */ HS_UNK_05,
    /* 0x06 */ HS_DAMPE_RACE
} HighScores;

#endif<|MERGE_RESOLUTION|>--- conflicted
+++ resolved
@@ -107,11 +107,7 @@
     /* 0x0E8C */ char unk_E8C[0x10];
     /* 0x0E9C */ s32 gsFlags[6];
     /* 0x0EB4 */ char unk_EB4[0x4];
-<<<<<<< HEAD
-    /* 0x0EB8 */ s32 highscores[7];
-=======
     /* 0x0EB8 */ s32 highScores[7];
->>>>>>> 3cef03f5
     /* 0x0ED4 */ u16 eventChkInf[14]; // "event_chk_inf"
     /* 0x0EF0 */ u16 itemGetInf[4]; // "item_get_inf"
     /* 0x0EF8 */ u16 infTable[30]; // "inf_table"
