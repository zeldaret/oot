--- conflicted
+++ resolved
@@ -274,21 +274,12 @@
     /* 0x13DE */ char unk_13DE[0x0002];
     /* 0x13E0 */ u8 seqId;
     /* 0x13E1 */ u8 natureAmbienceId;
-<<<<<<< HEAD
     /* 0x13E2 */ u8 buttonStatus[IBTN_BCA_MAX];
-    /* 0x13E7 */ u8 unk_13E7; // alpha related
-    /* 0x13E8 */ u16 unk_13E8; // alpha type?
-    /* 0x13EA */ u16 unk_13EA; // also alpha type?
-    /* 0x13EC */ u16 unk_13EC; // alpha type counter?
-    /* 0x13EE */ u16 unk_13EE; // previous alpha type?
-=======
-    /* 0x13E2 */ u8 buttonStatus[5];
     /* 0x13E7 */ u8 forceRisingButtonAlphas; // if btn alphas are updated through Interface_DimButtonAlphas, instead update them through Interface_RaiseButtonAlphas
     /* 0x13E8 */ u16 nextHudVisibilityMode; // triggers the hud to change visibility mode to the requested value. Reset to HUD_VISIBILITY_NO_CHANGE when target is reached
     /* 0x13EA */ u16 hudVisibilityMode; // current hud visibility mode
     /* 0x13EC */ u16 hudVisibilityModeTimer; // number of frames in the transition to a new hud visibility mode. Used to step alpha
     /* 0x13EE */ u16 prevHudVisibilityMode; // used to store and recover hud visibility mode for pause menu and text boxes
->>>>>>> 9c35716f
     /* 0x13F0 */ s16 magicState; // determines magic meter behavior on each frame
     /* 0x13F2 */ s16 prevMagicState; // used to resume the previous state after adding or filling magic
     /* 0x13F4 */ s16 magicCapacity; // maximum magic available
