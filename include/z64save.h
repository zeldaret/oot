#ifndef Z64SAVE_H
#define Z64SAVE_H

#include "ultra64.h"
#include "z64math.h"

typedef enum Language {
#if OOT_NTSC
    /* 0 */ LANGUAGE_JPN,
    /* 1 */ LANGUAGE_ENG,
#else
    /* 0 */ LANGUAGE_ENG,
    /* 1 */ LANGUAGE_GER,
    /* 2 */ LANGUAGE_FRA,
#endif
    /*   */ LANGUAGE_MAX
} Language;

// `_FORCE` means that this request will respond to `forceRisingButtonAlphas`.
// If set, the buttons will also raise alphas but will also account for disabled buttons

typedef enum HudVisibilityMode {
    /*  0 */ HUD_VISIBILITY_NO_CHANGE,
    /*  1 */ HUD_VISIBILITY_NOTHING,
    /*  2 */ HUD_VISIBILITY_NOTHING_ALT, // Identical to HUD_VISIBILITY_NOTHING
    /*  3 */ HUD_VISIBILITY_HEARTS_FORCE, // See above
    /*  4 */ HUD_VISIBILITY_A,
    /*  5 */ HUD_VISIBILITY_A_HEARTS_MAGIC_FORCE, // See above
    /*  6 */ HUD_VISIBILITY_A_HEARTS_MAGIC_MINIMAP_FORCE, // See above
    /*  7 */ HUD_VISIBILITY_ALL_NO_MINIMAP_BY_BTN_STATUS, // Only raises button alphas if not disabled
    /*  8 */ HUD_VISIBILITY_B,
    /*  9 */ HUD_VISIBILITY_HEARTS_MAGIC,
    /* 10 */ HUD_VISIBILITY_B_ALT, // Identical to HUD_VISIBILITY_B
    /* 11 */ HUD_VISIBILITY_HEARTS,
    /* 12 */ HUD_VISIBILITY_A_B_MINIMAP,
    /* 13 */ HUD_VISIBILITY_HEARTS_MAGIC_FORCE, // See above
    /* 50 */ HUD_VISIBILITY_ALL = 50, // Only raises button alphas if not disabled
    /* 52 */ HUD_VISIBILITY_NOTHING_INSTANT = 52
} HudVisibilityMode;

typedef enum MagicState {
    /* 0x0 */ MAGIC_STATE_IDLE, // Regular gameplay
    /* 0x1 */ MAGIC_STATE_CONSUME_SETUP, // Sets the speed at which magic border flashes
    /* 0x2 */ MAGIC_STATE_CONSUME, // Consume magic until target is reached or no more magic is available
    /* 0x3 */ MAGIC_STATE_METER_FLASH_1, // Flashes border and freezes Dark Link
    /* 0x4 */ MAGIC_STATE_METER_FLASH_2, // Flashes border and draws yellow magic to preview target consumption
    /* 0x5 */ MAGIC_STATE_RESET, // Reset colors and return to idle
    /* 0x6 */ MAGIC_STATE_METER_FLASH_3, // Flashes border with no additional behaviour
    /* 0x7 */ MAGIC_STATE_CONSUME_LENS, // Magic slowly consumed by lens.
    /* 0x8 */ MAGIC_STATE_STEP_CAPACITY, // Step `magicCapacity` to full capacity
    /* 0x9 */ MAGIC_STATE_FILL, // Add magic until magicFillTarget is reached.
    /* 0xA */ MAGIC_STATE_ADD // Add requested magic
} MagicState;

typedef enum MagicChangeType {
    /* 0 */ MAGIC_CONSUME_NOW, // Consume Magic immediately without preview
    /* 1 */ MAGIC_CONSUME_WAIT_NO_PREVIEW, // Sets consume target but waits to consume. No yellow magic preview to target consumption. Unused
    /* 2 */ MAGIC_CONSUME_NOW_ALT, // Identical behaviour to MAGIC_CONSUME_NOW. Unused
    /* 3 */ MAGIC_CONSUME_LENS, // Lens consumption
    /* 4 */ MAGIC_CONSUME_WAIT_PREVIEW, // Sets consume target but waits to consume. Draws yellow magic to target consumption
    /* 5 */ MAGIC_ADD // Sets a target to add magic
} MagicChangeType;

#define MAGIC_NORMAL_METER 0x30
#define MAGIC_DOUBLE_METER (2 * MAGIC_NORMAL_METER)

typedef struct ItemEquips {
    /* 0x00 */ u8 buttonItems[4];
    /* 0x04 */ u8 cButtonSlots[3];
    /* 0x08 */ u16 equipment; // a mask where each nibble corresponds to a type of equipment `EquipmentType`, and each nibble is a piece `EquipValue*`
} ItemEquips; // size = 0x0A

typedef struct Inventory {
    /* 0x00 */ u8 items[24];
    /* 0x18 */ s8 ammo[16];
    /* 0x28 */ u16 equipment; // a mask where each nibble corresponds to a type of equipment `EquipmentType`, and each bit to an owned piece `EquipInv*`
    /* 0x2C */ u32 upgrades;
    /* 0x30 */ u32 questItems;
    /* 0x34 */ u8 dungeonItems[20];
    /* 0x48 */ s8 dungeonKeys[19];
    /* 0x5B */ s8 defenseHearts;
    /* 0x5C */ s16 gsTokens;
} Inventory; // size = 0x5E

typedef struct SavedSceneFlags {
    /* 0x00 */ u32 chest;
    /* 0x04 */ u32 swch;
    /* 0x08 */ u32 clear;
    /* 0x0C */ u32 collect;
    /* 0x10 */ u32 unk;
    /* 0x14 */ u32 rooms;
    /* 0x18 */ u32 floors;
} SavedSceneFlags; // size = 0x1C

typedef struct HorseData {
    /* 0x00 */ s16 sceneId;
    /* 0x02 */ Vec3s pos;
    /* 0x08 */ s16 angle;
} HorseData; // size = 0x0A

/**
 * The respawn mode names refer to the perceived player movement when respawning
 * "down": being on ground
 * "return": coming from the ground
 * "top": coming from the air
 */
typedef enum RespawnMode {
    /* 0x00 */ RESPAWN_MODE_DOWN,   /* Normal Void Outs */
    /* 0x01 */ RESPAWN_MODE_RETURN, /* Grotto Returnpoints */
    /* 0x02 */ RESPAWN_MODE_TOP,    /* Farore's Wind */
    /* 0x03 */ RESPAWN_MODE_MAX
} RespawnMode;

typedef struct RespawnData {
    /* 0x00 */ Vec3f pos;
    /* 0x0C */ s16 yaw;
    /* 0x0E */ s16 playerParams;
    /* 0x10 */ s16 entranceIndex;
    /* 0x12 */ u8 roomIndex;
    /* 0x13 */ s8 data;
    /* 0x14 */ u32 tempSwchFlags;
    /* 0x18 */ u32 tempCollectFlags;
} RespawnData; // size = 0x1C

typedef struct FaroresWindData {
    /* 0x00 */ Vec3i pos;
    /* 0x0C */ s32 yaw;
    /* 0x10 */ s32 playerParams;
    /* 0x14 */ s32 entranceIndex;
    /* 0x18 */ s32 roomIndex;
    /* 0x1C */ s32 set;
    /* 0x20 */ s32 tempSwchFlags;
    /* 0x24 */ s32 tempCollectFlags;
} FaroresWindData; // size = 0x28

typedef enum TimerState {
    /* 0x0 */ TIMER_STATE_OFF,
    /* 0x1 */ TIMER_STATE_ENV_HAZARD_INIT, // Init env timer that counts down, total time based on health, resets on void-out, kills at 0
    /* 0x2 */ TIMER_STATE_ENV_HAZARD_PREVIEW, // Display initial time, keep it fixed at the screen center
    /* 0x3 */ TIMER_STATE_ENV_HAZARD_MOVE, // Move to top-left corner
    /* 0x4 */ TIMER_STATE_ENV_HAZARD_TICK, // Counting down
    /* 0x5 */ TIMER_STATE_DOWN_INIT, // Init timer that counts down
    /* 0x6 */ TIMER_STATE_DOWN_PREVIEW, // Display initial time, keep it fixed at the screen center
    /* 0x7 */ TIMER_STATE_DOWN_MOVE, // Move to top-left corner
    /* 0x8 */ TIMER_STATE_DOWN_TICK, // Counting down
    /* 0xA */ TIMER_STATE_STOP = 10,
    /* 0xB */ TIMER_STATE_UP_INIT, // Init timer that counts up
    /* 0xC */ TIMER_STATE_UP_PREVIEW, // Display initial time, keep it fixed at the screen center
    /* 0xD */ TIMER_STATE_UP_MOVE, // Move to top-left corner
    /* 0xE */ TIMER_STATE_UP_TICK, // Counting up
    /* 0xF */ TIMER_STATE_UP_FREEZE  // Stop counting the timer
} TimerState;

typedef enum SubTimerState {
    /* 0x0 */ SUBTIMER_STATE_OFF,
    /* 0x1 */ SUBTIMER_STATE_DOWN_INIT, // Init timer that counts down
    /* 0x2 */ SUBTIMER_STATE_DOWN_PREVIEW, // Display initial time, keep it fixed at the screen center
    /* 0x3 */ SUBTIMER_STATE_DOWN_MOVE, // Move to top-left corner
    /* 0x4 */ SUBTIMER_STATE_DOWN_TICK, // Counting down
    /* 0x5 */ SUBTIMER_STATE_RESPAWN, // Time is up, trigger a transition, reset button items, spoil trade quest items
    /* 0x6 */ SUBTIMER_STATE_STOP, // Time is up, stop counting
    /* 0x7 */ SUBTIMER_STATE_UP_INIT, // Init timer that counts up
    /* 0x8 */ SUBTIMER_STATE_UP_PREVIEW, // Display initial time, keep it fixed at the screen center
    /* 0x9 */ SUBTIMER_STATE_UP_MOVE, // Move to top-left corner
    /* 0xA */ SUBTIMER_STATE_UP_TICK // Counting up
} SubTimerState;

typedef enum TimerId {
    /* 0 */ TIMER_ID_MAIN, // Takes priority in both counting and drawing. See `timerState` and `timerSeconds`
    /* 1 */ TIMER_ID_SUB, // See `subTimerState` and `subTimerSeconds`
    /* 2 */ TIMER_ID_MAX
} TimerId;

#define MARATHON_TIME_LIMIT 240 // 4 minutes

#define ENV_HAZARD_TEXT_TRIGGER_HOTROOM (1 << 0)
#define ENV_HAZARD_TEXT_TRIGGER_UNDERWATER (1 << 1)

<<<<<<< HEAD
typedef enum {
    /*  0 */ WORLD_MAP_AREA_HYRULE_FIELD, // hyrule field / default / unset ?
=======
typedef enum WorldMapArea {
    /*  0 */ WORLD_MAP_AREA_HYRULE_FIELD,
>>>>>>> dc469461
    /*  1 */ WORLD_MAP_AREA_KAKARIKO_VILLAGE,
    /*  2 */ WORLD_MAP_AREA_GRAVEYARD,
    /*  3 */ WORLD_MAP_AREA_ZORAS_RIVER,
    /*  4 */ WORLD_MAP_AREA_KOKIRI_FOREST,
    /*  5 */ WORLD_MAP_AREA_SACRED_FOREST_MEADOW,
    /*  6 */ WORLD_MAP_AREA_LAKE_HYLIA,
    /*  7 */ WORLD_MAP_AREA_ZORAS_DOMAIN,
    /*  8 */ WORLD_MAP_AREA_ZORAS_FOUNTAIN,
    /*  9 */ WORLD_MAP_AREA_GERUDO_VALLEY,
    /* 10 */ WORLD_MAP_AREA_LOST_WOODS,
    /* 11 */ WORLD_MAP_AREA_DESERT_COLOSSUS,
    /* 12 */ WORLD_MAP_AREA_GERUDOS_FORTRESS,
    /* 13 */ WORLD_MAP_AREA_HAUNTED_WASTELAND,
    /* 14 */ WORLD_MAP_AREA_MARKET,
    /* 15 */ WORLD_MAP_AREA_HYRULE_CASTLE,
    /* 16 */ WORLD_MAP_AREA_DEATH_MOUNTAIN_TRAIL,
    /* 17 */ WORLD_MAP_AREA_DEATH_MOUNTAIN_CRATER,
    /* 18 */ WORLD_MAP_AREA_GORON_CITY,
    /* 19 */ WORLD_MAP_AREA_LON_LON_RANCH,
<<<<<<< HEAD
    /* 20 */ WORLD_MAP_AREA_20, // hakasitarelay and a lon lon ranch cutscene, gQuestionMarkPositionNameENGTex
    /* 21 */ WORLD_MAP_AREA_GANONS_CASTLE,
    /* 22 */ WORLD_MAP_AREA_MAX // grottos and fairy's/great fairy's fountains (scenes with varying locations)
=======
    /* 20 */ WORLD_MAP_AREA_QUESTION_MARK, // Windmill/Dampé's Grave (and a Lon Lon Ranch cutscene). Labeled as "?"
    /* 21 */ WORLD_MAP_AREA_GANONS_CASTLE,
    /* 22 */ WORLD_MAP_AREA_MAX // also grottos and fairy's/great fairy's fountains (scenes with varying locations)
>>>>>>> dc469461
} WorldMapArea;

// offsets in SavePlayerData and SaveContext/Save
typedef struct SavePlayerData {
    /* 0x00  0x001C */ char newf[6]; // string "ZELDAZ"
    /* 0x06  0x0022 */ u16 deaths;
    /* 0x08  0x0024 */ char playerName[8];
    /* 0x10  0x002C */ s16 n64ddFlag;
    /* 0x12  0x002E */ s16 healthCapacity; // "max_life"
    /* 0x14  0x0030 */ s16 health; // "now_life"
    /* 0x16  0x0032 */ s8 magicLevel; // 0 for no magic/new load, 1 for magic, 2 for double magic
    /* 0x17  0x0033 */ s8 magic; // current magic available for use
    /* 0x18  0x0034 */ s16 rupees;
    /* 0x1A  0x0036 */ u16 swordHealth;
    /* 0x1C  0x0038 */ u16 naviTimer;
    /* 0x1E  0x003A */ u8 isMagicAcquired;
    /* 0x1F  0x003B */ char unk_3B[0x01];
    /* 0x20  0x003C */ u8 isDoubleMagicAcquired;
    /* 0x21  0x003D */ u8 isDoubleDefenseAcquired;
    /* 0x22  0x003E */ u8 bgsFlag;
    /* 0x23  0x003F */ u8 ocarinaGameRoundNum;
    /* 0x24  0x0040 */ ItemEquips childEquips;
    /* 0x2E  0x004A */ ItemEquips adultEquips;
    /* 0x38  0x0054 */ u32 unk_54; // this may be incorrect, currently used for alignment
    /* 0x3C  0x0058 */ char unk_58[0x0E];
    /* 0x4A  0x0066 */ s16 savedSceneId;
} SavePlayerData;

// offsets in SaveInfo and SaveContext/Save
typedef struct SaveInfo {
    /* 0x0000  0x001C */ SavePlayerData playerData; // "S_Private"
    /* 0x004C  0x0068 */ ItemEquips equips;
    /* 0x0058  0x0074 */ Inventory inventory;
    /* 0x00B8  0x00D4 */ SavedSceneFlags sceneFlags[124];
    /* 0x0E48  0x0E64 */ FaroresWindData fw;
    /* 0x0E70  0x0E8C */ char unk_E8C[0x10];
    /* 0x0E80  0x0E9C */ s32 gsFlags[6];
    /* 0x0E98  0x0EB4 */ char unk_EB4[0x4];
    /* 0x0E9C  0x0EB8 */ s32 highScores[7];
    /* 0x0EB8  0x0ED4 */ u16 eventChkInf[14]; // "event_chk_inf"
    /* 0x0ED4  0x0EF0 */ u16 itemGetInf[4]; // "item_get_inf"
    /* 0x0EDC  0x0EF8 */ u16 infTable[30]; // "inf_table"
    /* 0x0F18  0x0F34 */ char unk_F34[0x04];
    /* 0x0F1C  0x0F38 */ u32 worldMapAreaData; // "area_arrival"
    /* 0x0F20  0x0F3C */ char unk_F3C[0x4];
    /* 0x0F24  0x0F40 */ u8 scarecrowLongSongSet;
    /* 0x0F25  0x0F41 */ u8 scarecrowLongSong[0x360];
    /* 0x1285  0x12A1 */ char unk_12A1[0x24];
    /* 0x12A9  0x12C5 */ u8 scarecrowSpawnSongSet;
    /* 0x12AA  0x12C6 */ u8 scarecrowSpawnSong[0x80];
    /* 0x132A  0x1346 */ char unk_1346[0x02];
    /* 0x132C  0x1348 */ HorseData horseData;
    /* 0x1336  0x1352 */ u16 checksum; // "check_sum"
} SaveInfo;

typedef struct Save {
    /* 0x00 */ s32 entranceIndex;
    /* 0x04 */ s32 linkAge; // 0: Adult; 1: Child (see enum `LinkAge`)
    /* 0x08 */ s32 cutsceneIndex;
    /* 0x0C */ u16 dayTime; // "zelda_time"
    /* 0x10 */ s32 nightFlag;
    /* 0x14 */ s32 totalDays;
    /* 0x18 */ s32 bgsDayCount; // increments with totalDays, can be cleared with `Environment_ClearBgsDayCount`
    /* 0x1C */ SaveInfo info; // "information"
} Save;

typedef struct SaveContext {
    /* 0x0000 */ Save save; // "memory"
    /* 0x1354 */ s32 fileNum; // "file_no"
    /* 0x1358 */ char unk_1358[0x0004];
    /* 0x135C */ s32 gameMode;
    /* 0x1360 */ s32 sceneLayer; // "counter"
    /* 0x1364 */ s32 respawnFlag; // "restart_flag"
    /* 0x1368 */ RespawnData respawn[RESPAWN_MODE_MAX]; // "restart_data"
    /* 0x13BC */ f32 entranceSpeed;
    /* 0x13C0 */ u16 entranceSound;
    /* 0x13C2 */ char unk_13C2[0x0001];
    /* 0x13C3 */ u8 retainWeatherMode;
    /* 0x13C4 */ s16 dogParams;
    /* 0x13C6 */ u8 envHazardTextTriggerFlags;
    /* 0x13C7 */ u8 showTitleCard;
    /* 0x13C8 */ s16 nayrusLoveTimer;
    /* 0x13CA */ char unk_13CA[0x0002];
    /* 0x13CC */ s16 rupeeAccumulator;
    /* 0x13CE */ s16 timerState; // See `TimerState`
    /* 0x13D0 */ s16 timerSeconds;
    /* 0x13D2 */ s16 subTimerState; // See `SubTimerState`
    /* 0x13D4 */ s16 subTimerSeconds;
    /* 0x13D6 */ s16 timerX[TIMER_ID_MAX];
    /* 0x13DA */ s16 timerY[TIMER_ID_MAX];
    /* 0x13DE */ char unk_13DE[0x0002];
    /* 0x13E0 */ u8 seqId;
    /* 0x13E1 */ u8 natureAmbienceId;
    /* 0x13E2 */ u8 buttonStatus[5];
    /* 0x13E7 */ u8 forceRisingButtonAlphas; // if btn alphas are updated through Interface_DimButtonAlphas, instead update them through Interface_RaiseButtonAlphas
    /* 0x13E8 */ u16 nextHudVisibilityMode; // triggers the hud to change visibility mode to the requested value. Reset to HUD_VISIBILITY_NO_CHANGE when target is reached
    /* 0x13EA */ u16 hudVisibilityMode; // current hud visibility mode
    /* 0x13EC */ u16 hudVisibilityModeTimer; // number of frames in the transition to a new hud visibility mode. Used to step alpha
    /* 0x13EE */ u16 prevHudVisibilityMode; // used to store and recover hud visibility mode for pause menu and text boxes
    /* 0x13F0 */ s16 magicState; // determines magic meter behavior on each frame
    /* 0x13F2 */ s16 prevMagicState; // used to resume the previous state after adding or filling magic
    /* 0x13F4 */ s16 magicCapacity; // maximum magic available
    /* 0x13F6 */ s16 magicFillTarget; // target used to fill magic. Target can either be full capacity (Magic_Fill, magic upgrades), or the saved magic amount (loading a file, game over)
    /* 0x13F8 */ s16 magicTarget; // target for magic to step to when adding or consuming magic
    /* 0x13FA */ u16 eventInf[4]; // "event_inf"
    /* 0x1402 */ u16 mapIndex; // intended for maps/minimaps but commonly used as the dungeon index
    /* 0x1404 */ u16 minigameState;
    /* 0x1406 */ u16 minigameScore; // "yabusame_total"
    /* 0x1408 */ char unk_1408[0x0001];
    /* 0x1409 */ u8 language; // NTSC 0: Japanese; 1: English | PAL 0: English; 1: German; 2: French
    /* 0x140A */ u8 audioSetting;
    /* 0x140B */ char unk_140B[0x0001];
    /* 0x140C */ u8 zTargetSetting; // 0: Switch; 1: Hold
    /* 0x140E */ u16 forcedSeqId; // immediately start playing the sequence if set
    /* 0x1410 */ u8 cutsceneTransitionControl; // context dependent usage: can either trigger a delayed fade or control fill alpha
    /* 0x1411 */ char unk_1411[0x0001];
    /* 0x1412 */ u16 nextCutsceneIndex;
    /* 0x1414 */ u8 cutsceneTrigger;
    /* 0x1415 */ u8 chamberCutsceneNum;
    /* 0x1416 */ u16 nextDayTime; // "next_zelda_time"
    /* 0x1418 */ u8 transFadeDuration;
    /* 0x1419 */ u8 transWipeSpeed;
    /* 0x141A */ u16 skyboxTime;
    /* 0x141C */ u8 dogIsLost;
    /* 0x141D */ u8 nextTransitionType;
    /* 0x141E */ char unk_141E[0x0002];
    /* 0x1420 */ s16 worldMapArea;
    /* 0x1422 */ s16 sunsSongState; // controls the effects of suns song
    /* 0x1424 */ s16 healthAccumulator;
} SaveContext; // size = 0x1428

typedef enum ButtonStatus {
    /* 0x00 */ BTN_ENABLED,
    /* 0xFF */ BTN_DISABLED = 0xFF
} ButtonStatus;

typedef enum ChamberCutsceneNum {
    /* 0 */ CHAMBER_CS_FOREST,
    /* 1 */ CHAMBER_CS_FIRE,
    /* 2 */ CHAMBER_CS_WATER,
    /* 3 */ CHAMBER_CS_SPIRIT,
    /* 4 */ CHAMBER_CS_SHADOW,
    /* 5 */ CHAMBER_CS_LIGHT
} ChamberCutsceneNum;

typedef enum HighScores {
    /* 0x00 */ HS_HBA,          // horseback archery
    /* 0x01 */ HS_POE_POINTS,
    /* 0x02 */ HS_FISHING,
    /* 0x03 */ HS_HORSE_RACE,
    /* 0x04 */ HS_MARATHON,
    /* 0x05 */ HS_UNK_05,
    /* 0x06 */ HS_DAMPE_RACE
} HighScores;

// the score value for the fishing minigame also stores many flags.
#define HS_FISH_LENGTH_CHILD 0x7F // mask for record length of catch as child.
#define HS_FISH_LENGTH_ADULT 0x7F000000 // mask for record length of catch as adult.
#define HS_FISH_PLAYED_CHILD 0x100 // set when first talking to owner as child
#define HS_FISH_PLAYED_ADULT 0x200 // set when first talking to owner as adult
#define HS_FISH_PRIZE_CHILD 0x400 // won the Piece of Heart
#define HS_FISH_PRIZE_ADULT 0x800 // won the Golden Scale
#define HS_FISH_STOLE_HAT 0x1000 // Pond owner is visibly bald as Adult Link.
#define HS_FISH_CHEAT_CHILD 0x80 // used Sinking Lure as child to catch record fish
#define HS_FISH_CHEAT_ADULT 0x80000000 // used Sinking Lure as adult to catch record fish
#define HS_FISH_PLAYED 0x10000 // incremented for every play. controls weather.

typedef enum SunsSongState {
    /* 0 */ SUNSSONG_INACTIVE,
    /* 1 */ SUNSSONG_START, // the suns ocarina effect signals that the song has finished playing
    /* 2 */ SUNSSONG_SPEED_TIME, // suns was played where time passes, speed up the advancement of time
    /* 3 */ SUNSSONG_SPECIAL // time does not advance, but signals the song was played. used for freezing redeads
} SunsSongState;

typedef enum GameMode {
    /* 0 */ GAMEMODE_NORMAL,
    /* 1 */ GAMEMODE_TITLE_SCREEN,
    /* 2 */ GAMEMODE_FILE_SELECT, // Note: only instance type transitions swap to file select
    /* 3 */ GAMEMODE_END_CREDITS
} GameMode;

typedef enum SceneLayer {
    /* 0 */ SCENE_LAYER_CHILD_DAY,
    /* 1 */ SCENE_LAYER_CHILD_NIGHT,
    /* 2 */ SCENE_LAYER_ADULT_DAY,
    /* 3 */ SCENE_LAYER_ADULT_NIGHT,
    /* 4 */ SCENE_LAYER_CUTSCENE_FIRST
} SceneLayer;

#define IS_CUTSCENE_LAYER (gSaveContext.sceneLayer >= SCENE_LAYER_CUTSCENE_FIRST)

typedef enum LinkAge {
    /* 0 */ LINK_AGE_ADULT,
    /* 1 */ LINK_AGE_CHILD
} LinkAge;



/*
 *
 * SaveContext flags
 *
 */


/*
 * SaveContext.eventChkInf
 */

#define EVENTCHKINF_02 0x02
#define EVENTCHKINF_03 0x03
#define EVENTCHKINF_04 0x04
#define EVENTCHKINF_05 0x05
#define EVENTCHKINF_07 0x07
#define EVENTCHKINF_09 0x09
#define EVENTCHKINF_0A 0x0A
#define EVENTCHKINF_0B 0x0B
#define EVENTCHKINF_0C 0x0C
#define EVENTCHKINF_0F 0x0F
#define EVENTCHKINF_TALKED_TO_MALON_FIRST_TIME 0x10
#define EVENTCHKINF_11 0x11
#define EVENTCHKINF_RECEIVED_WEIRD_EGG 0x12
#define EVENTCHKINF_TALON_WOKEN_IN_CASTLE 0x13
#define EVENTCHKINF_TALON_RETURNED_FROM_CASTLE 0x14
#define EVENTCHKINF_TALKED_TO_CHILD_MALON_AT_RANCH 0x15
#define EVENTCHKINF_CAN_LEARN_EPONAS_SONG 0x16
#define EVENTCHKINF_EPONA_OBTAINED 0x18
#define EVENTCHKINF_1B 0x1B
#define EVENTCHKINF_1C 0x1C
#define EVENTCHKINF_1D 0x1D
#define EVENTCHKINF_HORSE_RACE_COW_UNLOCK 0x1E
#define EVENTCHKINF_20 0x20
#define EVENTCHKINF_21 0x21
#define EVENTCHKINF_22 0x22
#define EVENTCHKINF_23 0x23
#define EVENTCHKINF_25 0x25
#define EVENTCHKINF_2A 0x2A
#define EVENTCHKINF_2B 0x2B
#define EVENTCHKINF_2C 0x2C
#define EVENTCHKINF_2D 0x2D
#define EVENTCHKINF_2F 0x2F
#define EVENTCHKINF_30 0x30
#define EVENTCHKINF_31 0x31
#define EVENTCHKINF_32 0x32
#define EVENTCHKINF_33 0x33
#define EVENTCHKINF_37 0x37
#define EVENTCHKINF_38 0x38
#define EVENTCHKINF_39 0x39
#define EVENTCHKINF_3A 0x3A
#define EVENTCHKINF_3B 0x3B
#define EVENTCHKINF_3C 0x3C

// 0x40
#define EVENTCHKINF_40_INDEX 4
#define EVENTCHKINF_40_SHIFT 0
#define EVENTCHKINF_40_MASK (1 << EVENTCHKINF_40_SHIFT)
#define EVENTCHKINF_40 ((EVENTCHKINF_40_INDEX << 4) | EVENTCHKINF_40_SHIFT)

#define EVENTCHKINF_41 0x41
#define EVENTCHKINF_42 0x42
#define EVENTCHKINF_43 0x43
#define EVENTCHKINF_45 0x45
#define EVENTCHKINF_48 0x48
#define EVENTCHKINF_49 0x49
#define EVENTCHKINF_4A 0x4A
#define EVENTCHKINF_4B 0x4B
#define EVENTCHKINF_4C 0x4C
#define EVENTCHKINF_4D 0x4D
#define EVENTCHKINF_4E 0x4E
#define EVENTCHKINF_WATCHED_SHEIK_AFTER_MASTER_SWORD_CS 0x4F // Cutscene in Temple of Time as adult after pulling the Master Sword for the first time
#define EVENTCHKINF_50 0x50
#define EVENTCHKINF_51 0x51
#define EVENTCHKINF_52 0x52
#define EVENTCHKINF_54 0x54
#define EVENTCHKINF_55 0x55
#define EVENTCHKINF_59 0x59
#define EVENTCHKINF_5A 0x5A
#define EVENTCHKINF_5B 0x5B
#define EVENTCHKINF_5C 0x5C
#define EVENTCHKINF_65 0x65
#define EVENTCHKINF_67 0x67
#define EVENTCHKINF_68 0x68
#define EVENTCHKINF_69 0x69
#define EVENTCHKINF_TALON_WOKEN_IN_KAKARIKO 0x6A

// 0x6B
#define EVENTCHKINF_TALON_RETURNED_FROM_KAKARIKO_INDEX 6
#define EVENTCHKINF_TALON_RETURNED_FROM_KAKARIKO_SHIFT 11
#define EVENTCHKINF_TALON_RETURNED_FROM_KAKARIKO_MASK (1 << EVENTCHKINF_TALON_RETURNED_FROM_KAKARIKO_SHIFT)
#define EVENTCHKINF_TALON_RETURNED_FROM_KAKARIKO ((EVENTCHKINF_TALON_RETURNED_FROM_KAKARIKO_INDEX << 4) | EVENTCHKINF_TALON_RETURNED_FROM_KAKARIKO_SHIFT)

#define EVENTCHKINF_6E 0x6E
#define EVENTCHKINF_6F 0x6F
#define EVENTCHKINF_70 0x70
#define EVENTCHKINF_71 0x71
#define EVENTCHKINF_72 0x72
#define EVENTCHKINF_73 0x73
#define EVENTCHKINF_74 0x74
#define EVENTCHKINF_75 0x75
#define EVENTCHKINF_76 0x76
#define EVENTCHKINF_77 0x77
#define EVENTCHKINF_78 0x78
#define EVENTCHKINF_80 0x80
#define EVENTCHKINF_82 0x82
#define EVENTCHKINF_8C 0x8C
#define EVENTCHKINF_8D 0x8D
#define EVENTCHKINF_8E 0x8E
#define EVENTCHKINF_8F 0x8F

// 0x90-0x93
// carpenters freed from the gerudo
#define EVENTCHKINF_CARPENTERS_FREE_INDEX 9
#define EVENTCHKINF_CARPENTERS_FREE_SHIFT(n) (0 + (n))
#define EVENTCHKINF_CARPENTERS_FREE_MASK(n) (1 << EVENTCHKINF_CARPENTERS_FREE_SHIFT(n))
#define EVENTCHKINF_CARPENTERS_FREE(n) ((EVENTCHKINF_CARPENTERS_FREE_INDEX << 4) | EVENTCHKINF_CARPENTERS_FREE_SHIFT(n))
#define EVENTCHKINF_CARPENTERS_FREE_MASK_ALL (\
      EVENTCHKINF_CARPENTERS_FREE_MASK(0)     \
    | EVENTCHKINF_CARPENTERS_FREE_MASK(1)     \
    | EVENTCHKINF_CARPENTERS_FREE_MASK(2)     \
    | EVENTCHKINF_CARPENTERS_FREE_MASK(3)    )
#define GET_EVENTCHKINF_CARPENTERS_FREE_ALL() \
    CHECK_FLAG_ALL(gSaveContext.save.info.eventChkInf[EVENTCHKINF_CARPENTERS_FREE_INDEX], EVENTCHKINF_CARPENTERS_FREE_MASK_ALL)

#define EVENTCHKINF_94 0x94
#define EVENTCHKINF_95 0x95
#define EVENTCHKINF_96 0x96
#define EVENTCHKINF_9C 0x9C
#define EVENTCHKINF_A0 0xA0
#define EVENTCHKINF_A1 0xA1
#define EVENTCHKINF_A3 0xA3
#define EVENTCHKINF_A4 0xA4
#define EVENTCHKINF_A5 0xA5
#define EVENTCHKINF_A6 0xA6
#define EVENTCHKINF_A7 0xA7
#define EVENTCHKINF_A8 0xA8
#define EVENTCHKINF_A9 0xA9
#define EVENTCHKINF_AA 0xAA
#define EVENTCHKINF_AC 0xAC
#define EVENTCHKINF_AD 0xAD
#define EVENTCHKINF_B0 0xB0
#define EVENTCHKINF_B1 0xB1
#define EVENTCHKINF_B2 0xB2
#define EVENTCHKINF_B3 0xB3
#define EVENTCHKINF_B4 0xB4
#define EVENTCHKINF_B5 0xB5
#define EVENTCHKINF_B6 0xB6
#define EVENTCHKINF_B7 0xB7
#define EVENTCHKINF_B8 0xB8
#define EVENTCHKINF_B9 0xB9
#define EVENTCHKINF_BA 0xBA
#define EVENTCHKINF_BB 0xBB
#define EVENTCHKINF_BC 0xBC
#define EVENTCHKINF_BD 0xBD
#define EVENTCHKINF_BE 0xBE
#define EVENTCHKINF_BF 0xBF
#define EVENTCHKINF_C0 0xC0
#define EVENTCHKINF_C1 0xC1
#define EVENTCHKINF_C3 0xC3
#define EVENTCHKINF_C4 0xC4
#define EVENTCHKINF_C5 0xC5
#define EVENTCHKINF_C6 0xC6
#define EVENTCHKINF_C7 0xC7
#define EVENTCHKINF_C8 0xC8
#define EVENTCHKINF_C9 0xC9

// 0xD0-0xD6
#define EVENTCHKINF_SONGS_FOR_FROGS_INDEX 13
#define EVENTCHKINF_SONGS_FOR_FROGS_CHOIR_SHIFT  0
#define EVENTCHKINF_SONGS_FOR_FROGS_ZL_SHIFT     1
#define EVENTCHKINF_SONGS_FOR_FROGS_EPONA_SHIFT  2
#define EVENTCHKINF_SONGS_FOR_FROGS_SUNS_SHIFT   3
#define EVENTCHKINF_SONGS_FOR_FROGS_SARIA_SHIFT  4
#define EVENTCHKINF_SONGS_FOR_FROGS_SOT_SHIFT    5
#define EVENTCHKINF_SONGS_FOR_FROGS_STORMS_SHIFT 6
#define EVENTCHKINF_SONGS_FOR_FROGS_CHOIR_MASK  (1 << EVENTCHKINF_SONGS_FOR_FROGS_CHOIR_SHIFT)
#define EVENTCHKINF_SONGS_FOR_FROGS_ZL_MASK     (1 << EVENTCHKINF_SONGS_FOR_FROGS_ZL_SHIFT)
#define EVENTCHKINF_SONGS_FOR_FROGS_EPONA_MASK  (1 << EVENTCHKINF_SONGS_FOR_FROGS_EPONA_SHIFT)
#define EVENTCHKINF_SONGS_FOR_FROGS_SUNS_MASK   (1 << EVENTCHKINF_SONGS_FOR_FROGS_SUNS_SHIFT)
#define EVENTCHKINF_SONGS_FOR_FROGS_SARIA_MASK  (1 << EVENTCHKINF_SONGS_FOR_FROGS_SARIA_SHIFT)
#define EVENTCHKINF_SONGS_FOR_FROGS_SOT_MASK    (1 << EVENTCHKINF_SONGS_FOR_FROGS_SOT_SHIFT)
#define EVENTCHKINF_SONGS_FOR_FROGS_STORMS_MASK (1 << EVENTCHKINF_SONGS_FOR_FROGS_STORMS_SHIFT)
#define EVENTCHKINF_SONGS_FOR_FROGS_CHOIR  ((EVENTCHKINF_SONGS_FOR_FROGS_INDEX << 4) | EVENTCHKINF_SONGS_FOR_FROGS_CHOIR_SHIFT)
#define EVENTCHKINF_SONGS_FOR_FROGS_ZL     ((EVENTCHKINF_SONGS_FOR_FROGS_INDEX << 4) | EVENTCHKINF_SONGS_FOR_FROGS_ZL_SHIFT)
#define EVENTCHKINF_SONGS_FOR_FROGS_EPONA  ((EVENTCHKINF_SONGS_FOR_FROGS_INDEX << 4) | EVENTCHKINF_SONGS_FOR_FROGS_EPONA_SHIFT)
#define EVENTCHKINF_SONGS_FOR_FROGS_SUNS   ((EVENTCHKINF_SONGS_FOR_FROGS_INDEX << 4) | EVENTCHKINF_SONGS_FOR_FROGS_SUNS_SHIFT)
#define EVENTCHKINF_SONGS_FOR_FROGS_SARIA  ((EVENTCHKINF_SONGS_FOR_FROGS_INDEX << 4) | EVENTCHKINF_SONGS_FOR_FROGS_SARIA_SHIFT)
#define EVENTCHKINF_SONGS_FOR_FROGS_SOT    ((EVENTCHKINF_SONGS_FOR_FROGS_INDEX << 4) | EVENTCHKINF_SONGS_FOR_FROGS_SOT_SHIFT)
#define EVENTCHKINF_SONGS_FOR_FROGS_STORMS ((EVENTCHKINF_SONGS_FOR_FROGS_INDEX << 4) | EVENTCHKINF_SONGS_FOR_FROGS_STORMS_SHIFT)

// 0xDA-0xDE
#define EVENTCHKINF_DA_DB_DC_DD_DE_INDEX 13
#define EVENTCHKINF_DA_MASK (1 << 10)
#define EVENTCHKINF_DB_MASK (1 << 11)
#define EVENTCHKINF_DC_MASK (1 << 12)
#define EVENTCHKINF_DD_MASK (1 << 13)
#define EVENTCHKINF_DE_MASK (1 << 14)


/*
 * SaveContext.itemGetInf
 */

#define ITEMGETINF_TALON_BOTTLE 0x02
#define ITEMGETINF_03 0x03
#define ITEMGETINF_04 0x04
#define ITEMGETINF_05 0x05
#define ITEMGETINF_06 0x06
#define ITEMGETINF_07 0x07
#define ITEMGETINF_08 0x08
#define ITEMGETINF_09 0x09
#define ITEMGETINF_0A 0x0A
#define ITEMGETINF_DEKU_HEART_PIECE 0x0B
#define ITEMGETINF_0C 0x0C
#define ITEMGETINF_0D 0x0D
#define ITEMGETINF_0E 0x0E
#define ITEMGETINF_0F 0x0F
#define ITEMGETINF_10 0x10
#define ITEMGETINF_11 0x11
#define ITEMGETINF_12 0x12
#define ITEMGETINF_13 0x13
#define ITEMGETINF_15 0x15
#define ITEMGETINF_16 0x16
#define ITEMGETINF_17 0x17

// 0x18-0x1A
#define ITEMGETINF_18_19_1A_INDEX 1
#define ITEMGETINF_18_SHIFT 8
#define ITEMGETINF_19_SHIFT 9
#define ITEMGETINF_1A_SHIFT 10
#define ITEMGETINF_18_MASK (1 << ITEMGETINF_18_SHIFT)
#define ITEMGETINF_19_MASK (1 << ITEMGETINF_19_SHIFT)
#define ITEMGETINF_1A_MASK (1 << ITEMGETINF_1A_SHIFT)
#define ITEMGETINF_18 ((ITEMGETINF_18_19_1A_INDEX << 4) | ITEMGETINF_18_SHIFT)
#define ITEMGETINF_19 ((ITEMGETINF_18_19_1A_INDEX << 4) | ITEMGETINF_19_SHIFT)
#define ITEMGETINF_1A ((ITEMGETINF_18_19_1A_INDEX << 4) | ITEMGETINF_1A_SHIFT)

#define ITEMGETINF_1B 0x1B
#define ITEMGETINF_1C 0x1C
#define ITEMGETINF_1D 0x1D
#define ITEMGETINF_1E 0x1E
#define ITEMGETINF_1F 0x1F
#define ITEMGETINF_23 0x23
#define ITEMGETINF_24 0x24
#define ITEMGETINF_25 0x25
#define ITEMGETINF_26 0x26
#define ITEMGETINF_2A 0x2A
#define ITEMGETINF_2C 0x2C
#define ITEMGETINF_2E 0x2E
#define ITEMGETINF_30 0x30
#define ITEMGETINF_31 0x31
#define ITEMGETINF_38 0x38
#define ITEMGETINF_39 0x39
#define ITEMGETINF_3A 0x3A
#define ITEMGETINF_3B 0x3B
#define ITEMGETINF_3F 0x3F


/*
 * SaveContext.infTable
 */

#define INFTABLE_00 0x00
#define INFTABLE_01 0x01
#define INFTABLE_03 0x03
#define INFTABLE_05 0x05
#define INFTABLE_0C 0x0C
#define INFTABLE_0E 0x0E
#define INFTABLE_10 0x10
#define INFTABLE_15 0x15
#define INFTABLE_17 0x17
#define INFTABLE_19 0x19
#define INFTABLE_1E 0x1E
#define INFTABLE_22 0x22
#define INFTABLE_24 0x24
#define INFTABLE_26 0x26
#define INFTABLE_28 0x28
#define INFTABLE_2A 0x2A
#define INFTABLE_2B 0x2B
#define INFTABLE_2E 0x2E
#define INFTABLE_2F 0x2F
#define INFTABLE_30 0x30
#define INFTABLE_41 0x41
#define INFTABLE_47 0x47
#define INFTABLE_51 0x51
#define INFTABLE_59 0x59
#define INFTABLE_61 0x61
#define INFTABLE_66 0x66
#define INFTABLE_6A 0x6A
#define INFTABLE_6C 0x6C
#define INFTABLE_71 0x71
#define INFTABLE_76 0x76
#define INFTABLE_77 0x77
#define INFTABLE_TALKED_TO_TALON_IN_RANCH_HOUSE 0x7E
#define INFTABLE_TALKED_TO_MALON_FIRST_TIME 0x84
#define INFTABLE_TOLD_EPONA_IS_SCARED 0x85
#define INFTABLE_MALON_SPAWNED_AT_HYRULE_CASTLE 0x8B
#define INFTABLE_8C 0x8C
#define INFTABLE_8D 0x8D
#define INFTABLE_8E 0x8E
#define INFTABLE_94 0x94
#define INFTABLE_97 0x97
#define INFTABLE_9A 0x9A
#define INFTABLE_A2 0xA2
#define INFTABLE_AB 0xAB
#define INFTABLE_B0 0xB0
#define INFTABLE_B1 0xB1
#define INFTABLE_B4 0xB4
#define INFTABLE_B6 0xB6
#define INFTABLE_B7 0xB7
#define INFTABLE_B8 0xB8
#define INFTABLE_B9 0xB9
#define INFTABLE_BC 0xBC
#define INFTABLE_C0 0xC0
#define INFTABLE_C1 0xC1
#define INFTABLE_C2 0xC2
#define INFTABLE_C3 0xC3
#define INFTABLE_C4 0xC4
#define INFTABLE_C5 0xC5
#define INFTABLE_C6 0xC6
#define INFTABLE_C7 0xC7
#define INFTABLE_C8 0xC8
#define INFTABLE_C9 0xC9
#define INFTABLE_CA 0xCA
#define INFTABLE_CB 0xCB
#define INFTABLE_CC 0xCC
#define INFTABLE_CD 0xCD
#define INFTABLE_CE 0xCE
#define INFTABLE_D0 0xD0
#define INFTABLE_D2 0xD2
#define INFTABLE_D4 0xD4
#define INFTABLE_D6 0xD6
#define INFTABLE_D8 0xD8
#define INFTABLE_D9 0xD9
#define INFTABLE_E0 0xE0
#define INFTABLE_E3 0xE3
#define INFTABLE_E6 0xE6
#define INFTABLE_EB 0xEB
#define INFTABLE_F0 0xF0
#define INFTABLE_F4 0xF4
#define INFTABLE_F8 0xF8
#define INFTABLE_FC 0xFC
#define INFTABLE_109 0x109
#define INFTABLE_10A 0x10A
#define INFTABLE_10B 0x10B
#define INFTABLE_10C 0x10C
#define INFTABLE_10D 0x10D
#define INFTABLE_10E 0x10E
#define INFTABLE_10F 0x10F
#define INFTABLE_113 0x113
#define INFTABLE_11A 0x11A
#define INFTABLE_11E 0x11E
#define INFTABLE_124 0x124
#define INFTABLE_129 0x129
#define INFTABLE_12A 0x12A
#define INFTABLE_138 0x138
#define INFTABLE_139 0x139
#define INFTABLE_140 0x140
#define INFTABLE_141 0x141
#define INFTABLE_142 0x142
#define INFTABLE_143 0x143
#define INFTABLE_144 0x144
#define INFTABLE_145 0x145
#define INFTABLE_146 0x146
#define INFTABLE_147 0x147
#define INFTABLE_160 0x160
#define INFTABLE_161 0x161
#define INFTABLE_162 0x162
#define INFTABLE_163 0x163
#define INFTABLE_164 0x164
#define INFTABLE_166 0x166
#define INFTABLE_16A 0x16A
#define INFTABLE_16C 0x16C
#define INFTABLE_170 0x170
#define INFTABLE_171 0x171
#define INFTABLE_172 0x172
#define INFTABLE_176 0x176
#define INFTABLE_178 0x178
#define INFTABLE_17C 0x17C
#define INFTABLE_17F 0x17F
#define INFTABLE_190 0x190
#define INFTABLE_191 0x191
#define INFTABLE_HAS_DEKU_STICK_UPGRADE 0x192
#define INFTABLE_HAS_DEKU_NUT_UPGRADE 0x193
#define INFTABLE_195 0x195
#define INFTABLE_196 0x196
#define INFTABLE_197 0x197
#define INFTABLE_198 0x198

// 0x199-0x19F
#define INFTABLE_199_19A_19B_19C_19D_19E_19F_INDEX 25
#define INFTABLE_199_MASK (1 << 9)
#define INFTABLE_19A_MASK (1 << 10)
#define INFTABLE_19B_MASK (1 << 11)
#define INFTABLE_19C_MASK (1 << 12)
#define INFTABLE_19D_MASK (1 << 13)
#define INFTABLE_19E_MASK (1 << 14)
#define INFTABLE_19F_MASK (1 << 15)

// 0x1A0-0x1AF
#define INFTABLE_1AX_INDEX 26
#define INFTABLE_1A0_SHIFT 0
#define INFTABLE_1A1_SHIFT 1
#define INFTABLE_1A2_SHIFT 2
#define INFTABLE_1A3_SHIFT 3
#define INFTABLE_1A4_SHIFT 4
#define INFTABLE_1A5_SHIFT 5
#define INFTABLE_1A6_SHIFT 6
#define INFTABLE_1A7_SHIFT 7
#define INFTABLE_1A8_SHIFT 8
#define INFTABLE_1A9_SHIFT 9
#define INFTABLE_1AB_SHIFT 11
#define INFTABLE_1AD_SHIFT 13

// 0x1D0-0x1DF
#define INFTABLE_1DX_INDEX 29


/*
 * SaveContext.eventInf
 */

// 0x00-0x0F
// horses related
#define EVENTINF_HORSES_INDEX 0
#define EVENTINF_HORSES_STATE_SHIFT 0
#define EVENTINF_HORSES_HORSETYPE_SHIFT 4
#define EVENTINF_HORSES_05_SHIFT 5
#define EVENTINF_HORSES_06_SHIFT 6
#define EVENTINF_HORSES_08_SHIFT 8
#define EVENTINF_HORSES_0A_SHIFT 10
#define EVENTINF_HORSES_0F_SHIFT 15 // unused?
#define EVENTINF_HORSES_STATE_MASK (0xF << EVENTINF_HORSES_STATE_SHIFT)
#define EVENTINF_HORSES_HORSETYPE_MASK (1 << EVENTINF_HORSES_HORSETYPE_SHIFT)
#define EVENTINF_HORSES_05_MASK (1 << EVENTINF_HORSES_05_SHIFT)
#define EVENTINF_HORSES_06_MASK (1 << EVENTINF_HORSES_06_SHIFT)
#define EVENTINF_HORSES_0F_MASK (1 << EVENTINF_HORSES_0F_SHIFT)
#define EVENTINF_HORSES_05 ((EVENTINF_HORSES_INDEX << 4) | EVENTINF_HORSES_05_SHIFT)
#define EVENTINF_HORSES_06 ((EVENTINF_HORSES_INDEX << 4) | EVENTINF_HORSES_06_SHIFT)
// Used in z_en_ta (Talon) to store Cucco game winning status
// and in z_en_ge1 (Gerudo) to store archery in-progress status
#define EVENTINF_HORSES_08 ((EVENTINF_HORSES_INDEX << 4) | EVENTINF_HORSES_08_SHIFT)
#define EVENTINF_CUCCO_GAME_WON EVENTINF_HORSES_08
// Used in z_en_ta (Talon) and z_en_ma3 (Malon) to store minigame finishing status
#define EVENTINF_HORSES_0A ((EVENTINF_HORSES_INDEX << 4) | EVENTINF_HORSES_0A_SHIFT)
#define EVENTINF_CUCCO_GAME_FINISHED EVENTINF_HORSES_0A

typedef enum EventInfHorsesState {
    /* 0 */ EVENTINF_HORSES_STATE_0,
    /* 1 */ EVENTINF_HORSES_STATE_1,
    /* 2 */ EVENTINF_HORSES_STATE_2,
    /* 3 */ EVENTINF_HORSES_STATE_3,
    /* 4 */ EVENTINF_HORSES_STATE_4,
    /* 5 */ EVENTINF_HORSES_STATE_5,
    /* 6 */ EVENTINF_HORSES_STATE_6,
    /* 7 */ EVENTINF_HORSES_STATE_7
} EventInfHorsesState;

// "InRaceSeq"
#define GET_EVENTINF_HORSES_STATE() \
    ((gSaveContext.eventInf[EVENTINF_HORSES_INDEX] & EVENTINF_HORSES_STATE_MASK) >> EVENTINF_HORSES_STATE_SHIFT)
#define SET_EVENTINF_HORSES_STATE(v)                                                   \
    gSaveContext.eventInf[EVENTINF_HORSES_INDEX] =                                     \
        (gSaveContext.eventInf[EVENTINF_HORSES_INDEX] & ~EVENTINF_HORSES_STATE_MASK) | \
        ((v) << EVENTINF_HORSES_STATE_SHIFT)

#define GET_EVENTINF_HORSES_HORSETYPE() \
    ((gSaveContext.eventInf[EVENTINF_HORSES_INDEX] & EVENTINF_HORSES_HORSETYPE_MASK) >> EVENTINF_HORSES_HORSETYPE_SHIFT)
#define SET_EVENTINF_HORSES_HORSETYPE(v)                                                   \
    gSaveContext.eventInf[EVENTINF_HORSES_INDEX] =                                         \
        (gSaveContext.eventInf[EVENTINF_HORSES_INDEX] & ~EVENTINF_HORSES_HORSETYPE_MASK) | \
        ((v) << EVENTINF_HORSES_HORSETYPE_SHIFT)

#define SET_EVENTINF_HORSES_0F(v)                  \
    gSaveContext.eventInf[EVENTINF_HORSES_INDEX] = \
        (gSaveContext.eventInf[EVENTINF_HORSES_INDEX] & ~EVENTINF_HORSES_0F_MASK) | ((v) << EVENTINF_HORSES_0F_SHIFT)


// Is the running man race active
#define EVENTINF_MARATHON_ACTIVE 0x10

// 0x20-0x24
#define EVENTINF_20_21_22_23_24_INDEX 2
#define EVENTINF_20_MASK (1 << 0)
#define EVENTINF_21_MASK (1 << 1)
#define EVENTINF_22_MASK (1 << 2)
#define EVENTINF_23_MASK (1 << 3)
#define EVENTINF_24_MASK (1 << 4)

#define EVENTINF_30 0x30



#endif<|MERGE_RESOLUTION|>--- conflicted
+++ resolved
@@ -176,13 +176,8 @@
 #define ENV_HAZARD_TEXT_TRIGGER_HOTROOM (1 << 0)
 #define ENV_HAZARD_TEXT_TRIGGER_UNDERWATER (1 << 1)
 
-<<<<<<< HEAD
-typedef enum {
-    /*  0 */ WORLD_MAP_AREA_HYRULE_FIELD, // hyrule field / default / unset ?
-=======
 typedef enum WorldMapArea {
     /*  0 */ WORLD_MAP_AREA_HYRULE_FIELD,
->>>>>>> dc469461
     /*  1 */ WORLD_MAP_AREA_KAKARIKO_VILLAGE,
     /*  2 */ WORLD_MAP_AREA_GRAVEYARD,
     /*  3 */ WORLD_MAP_AREA_ZORAS_RIVER,
@@ -202,15 +197,9 @@
     /* 17 */ WORLD_MAP_AREA_DEATH_MOUNTAIN_CRATER,
     /* 18 */ WORLD_MAP_AREA_GORON_CITY,
     /* 19 */ WORLD_MAP_AREA_LON_LON_RANCH,
-<<<<<<< HEAD
-    /* 20 */ WORLD_MAP_AREA_20, // hakasitarelay and a lon lon ranch cutscene, gQuestionMarkPositionNameENGTex
-    /* 21 */ WORLD_MAP_AREA_GANONS_CASTLE,
-    /* 22 */ WORLD_MAP_AREA_MAX // grottos and fairy's/great fairy's fountains (scenes with varying locations)
-=======
     /* 20 */ WORLD_MAP_AREA_QUESTION_MARK, // Windmill/Dampé's Grave (and a Lon Lon Ranch cutscene). Labeled as "?"
     /* 21 */ WORLD_MAP_AREA_GANONS_CASTLE,
     /* 22 */ WORLD_MAP_AREA_MAX // also grottos and fairy's/great fairy's fountains (scenes with varying locations)
->>>>>>> dc469461
 } WorldMapArea;
 
 // offsets in SavePlayerData and SaveContext/Save
