#ifndef Z64SAVE_H
#define Z64SAVE_H

#include "ultra64.h"
#include "z64math.h"

// `_FORCE` means that this request will respond to `forceRisingButtonAlphas`.
// If set, the buttons will also raise alphas but will also account for disabled buttons

typedef enum {
    /*  0 */ HUD_VISIBILITY_NO_CHANGE,
    /*  1 */ HUD_VISIBILITY_NOTHING,
    /*  2 */ HUD_VISIBILITY_NOTHING_ALT, // Identical to HUD_VISIBILITY_NOTHING
    /*  3 */ HUD_VISIBILITY_HEARTS_FORCE, // See above
    /*  4 */ HUD_VISIBILITY_A,
    /*  5 */ HUD_VISIBILITY_A_HEARTS_MAGIC_FORCE, // See above
    /*  6 */ HUD_VISIBILITY_A_HEARTS_MAGIC_MINIMAP_FORCE, // See above
    /*  7 */ HUD_VISIBILITY_ALL_NO_MINIMAP_BY_BTN_STATUS, // Only raises button alphas if not disabled
    /*  8 */ HUD_VISIBILITY_B,
    /*  9 */ HUD_VISIBILITY_HEARTS_MAGIC,
    /* 10 */ HUD_VISIBILITY_B_ALT, // Identical to HUD_VISIBILITY_B
    /* 11 */ HUD_VISIBILITY_HEARTS,
    /* 12 */ HUD_VISIBILITY_A_B_MINIMAP,
    /* 13 */ HUD_VISIBILITY_HEARTS_MAGIC_FORCE, // See above
    /* 50 */ HUD_VISIBILITY_ALL = 50, // Only raises button alphas if not disabled
    /* 52 */ HUD_VISIBILITY_NOTHING_INSTANT = 52
} HudVisibilityMode;

typedef enum {
    /* 0x0 */ MAGIC_STATE_IDLE, // Regular gameplay
    /* 0x1 */ MAGIC_STATE_CONSUME_SETUP, // Sets the speed at which magic border flashes
    /* 0x2 */ MAGIC_STATE_CONSUME, // Consume magic until target is reached or no more magic is available
    /* 0x3 */ MAGIC_STATE_METER_FLASH_1, // Flashes border and freezes Dark Link
    /* 0x4 */ MAGIC_STATE_METER_FLASH_2, // Flashes border and draws yellow magic to preview target consumption
    /* 0x5 */ MAGIC_STATE_RESET, // Reset colors and return to idle
    /* 0x6 */ MAGIC_STATE_METER_FLASH_3, // Flashes border with no additional behaviour
    /* 0x7 */ MAGIC_STATE_CONSUME_LENS, // Magic slowly consumed by lens.
    /* 0x8 */ MAGIC_STATE_STEP_CAPACITY, // Step `magicCapacity` to full capacity
    /* 0x9 */ MAGIC_STATE_FILL, // Add magic until magicFillTarget is reached.
    /* 0xA */ MAGIC_STATE_ADD // Add requested magic
} MagicState;

typedef enum {
    /* 0 */ MAGIC_CONSUME_NOW, // Consume Magic immediately without preview
    /* 1 */ MAGIC_CONSUME_WAIT_NO_PREVIEW, // Sets consume target but waits to consume. No yellow magic preview to target consumption. Unused
    /* 2 */ MAGIC_CONSUME_NOW_ALT, // Identical behaviour to MAGIC_CONSUME_NOW. Unused
    /* 3 */ MAGIC_CONSUME_LENS, // Lens consumption
    /* 4 */ MAGIC_CONSUME_WAIT_PREVIEW, // Sets consume target but waits to consume. Draws yellow magic to target consumption
    /* 5 */ MAGIC_ADD // Sets a target to add magic
} MagicChangeType;

#define MAGIC_NORMAL_METER 0x30
#define MAGIC_DOUBLE_METER (2 * MAGIC_NORMAL_METER)

typedef struct {
    /* 0x00 */ u8 buttonItems[4];
    /* 0x04 */ u8 cButtonSlots[3];
    /* 0x08 */ u16 equipment; // a mask where each nibble corresponds to a type of equipment `EquipmentType`, and each nibble is a piece `EquipValue*`
} ItemEquips; // size = 0x0A

typedef struct {
    /* 0x00 */ u8 items[24];
    /* 0x18 */ s8 ammo[16];
    /* 0x28 */ u16 equipment; // a mask where each nibble corresponds to a type of equipment `EquipmentType`, and each bit to an owned piece `EquipInv*`
    /* 0x2C */ u32 upgrades;
    /* 0x30 */ u32 questItems;
    /* 0x34 */ u8 dungeonItems[20];
    /* 0x48 */ s8 dungeonKeys[19];
    /* 0x5B */ s8 defenseHearts;
    /* 0x5C */ s16 gsTokens;
} Inventory; // size = 0x5E

typedef struct {
    /* 0x00 */ u32 chest;
    /* 0x04 */ u32 swch;
    /* 0x08 */ u32 clear;
    /* 0x0C */ u32 collect;
    /* 0x10 */ u32 unk;
    /* 0x14 */ u32 rooms;
    /* 0x18 */ u32 floors;
} SavedSceneFlags; // size = 0x1C

typedef struct {
    /* 0x00 */ s16 sceneId;
    /* 0x02 */ Vec3s pos;
    /* 0x08 */ s16 angle;
} HorseData; // size = 0x0A

/**
 * The respawn mode names refer to the perceived player movement when respawning
 * "down": being on ground
 * "return": coming from the ground
 * "top": coming from the air
 */
typedef enum {
    /* 0x00 */ RESPAWN_MODE_DOWN,   /* Normal Void Outs */
    /* 0x01 */ RESPAWN_MODE_RETURN, /* Grotto Returnpoints */
    /* 0x02 */ RESPAWN_MODE_TOP,    /* Farore's Wind */
    /* 0x03 */ RESPAWN_MODE_MAX
} RespawnMode;

typedef struct {
    /* 0x00 */ Vec3f pos;
    /* 0x0C */ s16 yaw;
    /* 0x0E */ s16 playerParams;
    /* 0x10 */ s16 entranceIndex;
    /* 0x12 */ u8 roomIndex;
    /* 0x13 */ s8 data;
    /* 0x14 */ u32 tempSwchFlags;
    /* 0x18 */ u32 tempCollectFlags;
} RespawnData; // size = 0x1C

typedef struct {
    /* 0x00 */ Vec3i pos;
    /* 0x0C */ s32 yaw;
    /* 0x10 */ s32 playerParams;
    /* 0x14 */ s32 entranceIndex;
    /* 0x18 */ s32 roomIndex;
    /* 0x1C */ s32 set;
    /* 0x20 */ s32 tempSwchFlags;
    /* 0x24 */ s32 tempCollectFlags;
} FaroresWindData; // size = 0x28

<<<<<<< HEAD
// offsets in SavePlayerData and SaveContext/Save
=======
typedef enum {
    /* 0x0 */ TIMER_STATE_OFF,
    /* 0x1 */ TIMER_STATE_ENV_HAZARD_INIT, // Init env timer that counts down, total time based on health, resets on void-out, kills at 0
    /* 0x2 */ TIMER_STATE_ENV_HAZARD_PREVIEW, // Display initial time, keep it fixed at the screen center
    /* 0x3 */ TIMER_STATE_ENV_HAZARD_MOVE, // Move to top-left corner
    /* 0x4 */ TIMER_STATE_ENV_HAZARD_TICK, // Counting down
    /* 0x5 */ TIMER_STATE_DOWN_INIT, // Init timer that counts down
    /* 0x6 */ TIMER_STATE_DOWN_PREVIEW, // Display initial time, keep it fixed at the screen center
    /* 0x7 */ TIMER_STATE_DOWN_MOVE, // Move to top-left corner
    /* 0x8 */ TIMER_STATE_DOWN_TICK, // Counting down
    /* 0xA */ TIMER_STATE_STOP = 10,
    /* 0xB */ TIMER_STATE_UP_INIT, // Init timer that counts up
    /* 0xC */ TIMER_STATE_UP_PREVIEW, // Display initial time, keep it fixed at the screen center
    /* 0xD */ TIMER_STATE_UP_MOVE, // Move to top-left corner
    /* 0xE */ TIMER_STATE_UP_TICK, // Counting up
    /* 0xF */ TIMER_STATE_UP_FREEZE  // Stop counting the timer
} TimerState;

typedef enum {
    /* 0x0 */ SUBTIMER_STATE_OFF,
    /* 0x1 */ SUBTIMER_STATE_DOWN_INIT, // Init timer that counts down
    /* 0x2 */ SUBTIMER_STATE_DOWN_PREVIEW, // Display initial time, keep it fixed at the screen center
    /* 0x3 */ SUBTIMER_STATE_DOWN_MOVE, // Move to top-left corner
    /* 0x4 */ SUBTIMER_STATE_DOWN_TICK, // Counting down
    /* 0x5 */ SUBTIMER_STATE_RESPAWN, // Time is up, trigger a transition, reset button items, spoil trade quest items
    /* 0x6 */ SUBTIMER_STATE_STOP, // Time is up, stop counting
    /* 0x7 */ SUBTIMER_STATE_UP_INIT, // Init timer that counts up
    /* 0x8 */ SUBTIMER_STATE_UP_PREVIEW, // Display initial time, keep it fixed at the screen center
    /* 0x9 */ SUBTIMER_STATE_UP_MOVE, // Move to top-left corner
    /* 0xA */ SUBTIMER_STATE_UP_TICK // Counting up
} SubTimerState;

typedef enum {
    /* 0 */ TIMER_ID_MAIN, // Takes priority in both counting and drawing. See `timerState` and `timerSeconds`
    /* 1 */ TIMER_ID_SUB, // See `subTimerState` and `subTimerSeconds`
    /* 2 */ TIMER_ID_MAX
} TimerId;

#define MARATHON_TIME_LIMIT 240 // 4 minutes

#define ENV_HAZARD_TEXT_TRIGGER_HOTROOM (1 << 0)
#define ENV_HAZARD_TEXT_TRIGGER_UNDERWATER (1 << 1)

>>>>>>> 9c35716f
typedef struct {
    /* 0x00  0x001C */ char newf[6]; // string "ZELDAZ"
    /* 0x06  0x0022 */ u16 deaths;
    /* 0x08  0x0024 */ char playerName[8];
    /* 0x10  0x002C */ s16 n64ddFlag;
    /* 0x12  0x002E */ s16 healthCapacity; // "max_life"
    /* 0x14  0x0030 */ s16 health; // "now_life"
    /* 0x16  0x0032 */ s8 magicLevel; // 0 for no magic/new load, 1 for magic, 2 for double magic
    /* 0x17  0x0033 */ s8 magic; // current magic available for use
    /* 0x18  0x0034 */ s16 rupees;
    /* 0x1A  0x0036 */ u16 swordHealth;
    /* 0x1C  0x0038 */ u16 naviTimer;
    /* 0x1E  0x003A */ u8 isMagicAcquired;
    /* 0x1F  0x003B */ char unk_3B[0x01];
    /* 0x20  0x003C */ u8 isDoubleMagicAcquired;
    /* 0x21  0x003D */ u8 isDoubleDefenseAcquired;
    /* 0x22  0x003E */ u8 bgsFlag;
    /* 0x23  0x003F */ u8 ocarinaGameRoundNum;
    /* 0x24  0x0040 */ ItemEquips childEquips;
    /* 0x2E  0x004A */ ItemEquips adultEquips;
    /* 0x38  0x0054 */ u32 unk_54; // this may be incorrect, currently used for alignment
    /* 0x3C  0x0058 */ char unk_58[0x0E];
    /* 0x4A  0x0066 */ s16 savedSceneId;
} SavePlayerData;

// offsets in SaveInfo and SaveContext/Save
typedef struct {
    /* 0x0000  0x001C */ SavePlayerData playerData; // "S_Private"
    /* 0x004C  0x0068 */ ItemEquips equips;
    /* 0x0058  0x0074 */ Inventory inventory;
    /* 0x00B8  0x00D4 */ SavedSceneFlags sceneFlags[124];
    /* 0x0E48  0x0E64 */ FaroresWindData fw;
    /* 0x0E70  0x0E8C */ char unk_E8C[0x10];
    /* 0x0E80  0x0E9C */ s32 gsFlags[6];
    /* 0x0E98  0x0EB4 */ char unk_EB4[0x4];
    /* 0x0E9C  0x0EB8 */ s32 highScores[7];
    /* 0x0EB8  0x0ED4 */ u16 eventChkInf[14]; // "event_chk_inf"
    /* 0x0ED4  0x0EF0 */ u16 itemGetInf[4]; // "item_get_inf"
    /* 0x0EDC  0x0EF8 */ u16 infTable[30]; // "inf_table"
    /* 0x0F18  0x0F34 */ char unk_F34[0x04];
    /* 0x0F1C  0x0F38 */ u32 worldMapAreaData; // "area_arrival"
    /* 0x0F20  0x0F3C */ char unk_F3C[0x4];
    /* 0x0F24  0x0F40 */ u8 scarecrowLongSongSet;
    /* 0x0F25  0x0F41 */ u8 scarecrowLongSong[0x360];
    /* 0x1285  0x12A1 */ char unk_12A1[0x24];
    /* 0x12A9  0x12C5 */ u8 scarecrowSpawnSongSet;
    /* 0x12AA  0x12C6 */ u8 scarecrowSpawnSong[0x80];
    /* 0x132A  0x1346 */ char unk_1346[0x02];
    /* 0x132C  0x1348 */ HorseData horseData;
    /* 0x1336  0x1352 */ u16 checksum; // "check_sum"
} SaveInfo;

typedef struct {
    /* 0x00 */ s32 entranceIndex;
    /* 0x04 */ s32 linkAge; // 0: Adult; 1: Child (see enum `LinkAge`)
    /* 0x08 */ s32 cutsceneIndex;
    /* 0x0C */ u16 dayTime; // "zelda_time"
    /* 0x10 */ s32 nightFlag;
    /* 0x14 */ s32 totalDays;
    /* 0x18 */ s32 bgsDayCount; // increments with totalDays, can be cleared with `Environment_ClearBgsDayCount`
    /* 0x1C */ SaveInfo info; // "information"
} Save;

typedef struct {
    /* 0x0000 */ Save save; // "memory"
    /* 0x1354 */ s32 fileNum; // "file_no"
    /* 0x1358 */ char unk_1358[0x0004];
    /* 0x135C */ s32 gameMode;
    /* 0x1360 */ s32 sceneLayer; // "counter"
    /* 0x1364 */ s32 respawnFlag; // "restart_flag"
    /* 0x1368 */ RespawnData respawn[RESPAWN_MODE_MAX]; // "restart_data"
    /* 0x13BC */ f32 entranceSpeed;
    /* 0x13C0 */ u16 entranceSound;
    /* 0x13C2 */ char unk_13C2[0x0001];
    /* 0x13C3 */ u8 retainWeatherMode;
    /* 0x13C4 */ s16 dogParams;
    /* 0x13C6 */ u8 envHazardTextTriggerFlags;
    /* 0x13C7 */ u8 showTitleCard;
    /* 0x13C8 */ s16 nayrusLoveTimer;
    /* 0x13CA */ char unk_13CA[0x0002];
    /* 0x13CC */ s16 rupeeAccumulator;
    /* 0x13CE */ s16 timerState; // See `TimerState`
    /* 0x13D0 */ s16 timerSeconds;
    /* 0x13D2 */ s16 subTimerState; // See `SubTimerState`
    /* 0x13D4 */ s16 subTimerSeconds;
    /* 0x13D6 */ s16 timerX[TIMER_ID_MAX];
    /* 0x13DA */ s16 timerY[TIMER_ID_MAX];
    /* 0x13DE */ char unk_13DE[0x0002];
    /* 0x13E0 */ u8 seqId;
    /* 0x13E1 */ u8 natureAmbienceId;
    /* 0x13E2 */ u8 buttonStatus[5];
    /* 0x13E7 */ u8 forceRisingButtonAlphas; // if btn alphas are updated through Interface_DimButtonAlphas, instead update them through Interface_RaiseButtonAlphas
    /* 0x13E8 */ u16 nextHudVisibilityMode; // triggers the hud to change visibility mode to the requested value. Reset to HUD_VISIBILITY_NO_CHANGE when target is reached
    /* 0x13EA */ u16 hudVisibilityMode; // current hud visibility mode
    /* 0x13EC */ u16 hudVisibilityModeTimer; // number of frames in the transition to a new hud visibility mode. Used to step alpha
    /* 0x13EE */ u16 prevHudVisibilityMode; // used to store and recover hud visibility mode for pause menu and text boxes
    /* 0x13F0 */ s16 magicState; // determines magic meter behavior on each frame
    /* 0x13F2 */ s16 prevMagicState; // used to resume the previous state after adding or filling magic
    /* 0x13F4 */ s16 magicCapacity; // maximum magic available
    /* 0x13F6 */ s16 magicFillTarget; // target used to fill magic. Target can either be full capacity (Magic_Fill, magic upgrades), or the saved magic amount (loading a file, game over)
    /* 0x13F8 */ s16 magicTarget; // target for magic to step to when adding or consuming magic
    /* 0x13FA */ u16 eventInf[4]; // "event_inf"
    /* 0x1402 */ u16 mapIndex; // intended for maps/minimaps but commonly used as the dungeon index
    /* 0x1404 */ u16 minigameState;
    /* 0x1406 */ u16 minigameScore; // "yabusame_total"
    /* 0x1408 */ char unk_1408[0x0001];
    /* 0x1409 */ u8 language; // NTSC 0: Japanese; 1: English | PAL 0: English; 1: German; 2: French
    /* 0x140A */ u8 audioSetting;
    /* 0x140B */ char unk_140B[0x0001];
    /* 0x140C */ u8 zTargetSetting; // 0: Switch; 1: Hold
    /* 0x140E */ u16 forcedSeqId; // immediately start playing the sequence if set
    /* 0x1410 */ u8 cutsceneTransitionControl; // context dependent usage: can either trigger a delayed fade or control fill alpha
    /* 0x1411 */ char unk_1411[0x0001];
    /* 0x1412 */ u16 nextCutsceneIndex;
    /* 0x1414 */ u8 cutsceneTrigger;
    /* 0x1415 */ u8 chamberCutsceneNum;
    /* 0x1416 */ u16 nextDayTime; // "next_zelda_time"
    /* 0x1418 */ u8 transFadeDuration;
    /* 0x1419 */ u8 transWipeSpeed;
    /* 0x141A */ u16 skyboxTime;
    /* 0x141C */ u8 dogIsLost;
    /* 0x141D */ u8 nextTransitionType;
    /* 0x141E */ char unk_141E[0x0002];
    /* 0x1420 */ s16 worldMapArea;
    /* 0x1422 */ s16 sunsSongState; // controls the effects of suns song
    /* 0x1424 */ s16 healthAccumulator;
} SaveContext; // size = 0x1428

typedef enum {
    /* 0x00 */ BTN_ENABLED,
    /* 0xFF */ BTN_DISABLED = 0xFF
} ButtonStatus;

typedef enum {
    /* 0x00 */ CHAMBER_CS_FOREST,
    /* 0x01 */ CHAMBER_CS_FIRE,
    /* 0x02 */ CHAMBER_CS_WATER,
    /* 0x03 */ CHAMBER_CS_SPIRIT,
    /* 0x04 */ CHAMBER_CS_SHADOW,
    /* 0x05 */ CHAMBER_CS_LIGHT
} ChamberCutsceneNum;

typedef enum {
    /* 0x00 */ HS_HBA,          // horseback archery
    /* 0x01 */ HS_POE_POINTS,
    /* 0x02 */ HS_FISHING,
    /* 0x03 */ HS_HORSE_RACE,
    /* 0x04 */ HS_MARATHON,
    /* 0x05 */ HS_UNK_05,
    /* 0x06 */ HS_DAMPE_RACE
} HighScores;

typedef enum {
    /* 0 */ SUNSSONG_INACTIVE,
    /* 1 */ SUNSSONG_START, // the suns ocarina effect signals that the song has finished playing
    /* 2 */ SUNSSONG_SPEED_TIME, // suns was played where time passes, speed up the advancement of time
    /* 3 */ SUNSSONG_SPECIAL // time does not advance, but signals the song was played. used for freezing redeads
} SunsSongState;

typedef enum {
    /* 0 */ GAMEMODE_NORMAL,
    /* 1 */ GAMEMODE_TITLE_SCREEN,
    /* 2 */ GAMEMODE_FILE_SELECT, // Note: only instance type transitions swap to file select
    /* 3 */ GAMEMODE_END_CREDITS
} GameMode;

typedef enum {
    /* 0 */ SCENE_LAYER_CHILD_DAY,
    /* 1 */ SCENE_LAYER_CHILD_NIGHT,
    /* 2 */ SCENE_LAYER_ADULT_DAY,
    /* 3 */ SCENE_LAYER_ADULT_NIGHT,
    /* 4 */ SCENE_LAYER_CUTSCENE_FIRST
} SceneLayer;

#define IS_CUTSCENE_LAYER (gSaveContext.sceneLayer >= SCENE_LAYER_CUTSCENE_FIRST)

typedef enum {
    /* 0 */ LINK_AGE_ADULT,
    /* 1 */ LINK_AGE_CHILD
} LinkAge;



/*
 *
 * SaveContext flags
 *
 */


/*
 * SaveContext.eventChkInf
 */

#define EVENTCHKINF_02 0x02
#define EVENTCHKINF_03 0x03
#define EVENTCHKINF_04 0x04
#define EVENTCHKINF_05 0x05
#define EVENTCHKINF_07 0x07
#define EVENTCHKINF_09 0x09
#define EVENTCHKINF_0A 0x0A
#define EVENTCHKINF_0B 0x0B
#define EVENTCHKINF_0C 0x0C
#define EVENTCHKINF_0F 0x0F
#define EVENTCHKINF_10 0x10
#define EVENTCHKINF_11 0x11
#define EVENTCHKINF_12 0x12
#define EVENTCHKINF_TALON_WOKEN_IN_CASTLE 0x13
#define EVENTCHKINF_TALON_RETURNED_FROM_CASTLE 0x14
#define EVENTCHKINF_15 0x15
#define EVENTCHKINF_16 0x16
#define EVENTCHKINF_EPONA_OBTAINED 0x18
#define EVENTCHKINF_1B 0x1B
#define EVENTCHKINF_1C 0x1C
#define EVENTCHKINF_1D 0x1D
#define EVENTCHKINF_1E 0x1E
#define EVENTCHKINF_20 0x20
#define EVENTCHKINF_21 0x21
#define EVENTCHKINF_22 0x22
#define EVENTCHKINF_23 0x23
#define EVENTCHKINF_25 0x25
#define EVENTCHKINF_2A 0x2A
#define EVENTCHKINF_2B 0x2B
#define EVENTCHKINF_2C 0x2C
#define EVENTCHKINF_2D 0x2D
#define EVENTCHKINF_2F 0x2F
#define EVENTCHKINF_30 0x30
#define EVENTCHKINF_31 0x31
#define EVENTCHKINF_32 0x32
#define EVENTCHKINF_33 0x33
#define EVENTCHKINF_37 0x37
#define EVENTCHKINF_38 0x38
#define EVENTCHKINF_39 0x39
#define EVENTCHKINF_3A 0x3A
#define EVENTCHKINF_3B 0x3B
#define EVENTCHKINF_3C 0x3C

// 0x40
#define EVENTCHKINF_40_INDEX 4
#define EVENTCHKINF_40_SHIFT 0
#define EVENTCHKINF_40_MASK (1 << EVENTCHKINF_40_SHIFT)
#define EVENTCHKINF_40 ((EVENTCHKINF_40_INDEX << 4) | EVENTCHKINF_40_SHIFT)

#define EVENTCHKINF_41 0x41
#define EVENTCHKINF_42 0x42
#define EVENTCHKINF_43 0x43
#define EVENTCHKINF_45 0x45
#define EVENTCHKINF_48 0x48
#define EVENTCHKINF_49 0x49
#define EVENTCHKINF_4A 0x4A
#define EVENTCHKINF_4B 0x4B
#define EVENTCHKINF_4C 0x4C
#define EVENTCHKINF_4D 0x4D
#define EVENTCHKINF_4E 0x4E
#define EVENTCHKINF_4F 0x4F
#define EVENTCHKINF_50 0x50
#define EVENTCHKINF_51 0x51
#define EVENTCHKINF_52 0x52
#define EVENTCHKINF_54 0x54
#define EVENTCHKINF_55 0x55
#define EVENTCHKINF_59 0x59
#define EVENTCHKINF_5A 0x5A
#define EVENTCHKINF_5B 0x5B
#define EVENTCHKINF_5C 0x5C
#define EVENTCHKINF_65 0x65
#define EVENTCHKINF_67 0x67
#define EVENTCHKINF_68 0x68
#define EVENTCHKINF_69 0x69
#define EVENTCHKINF_TALON_WOKEN_IN_KAKARIKO 0x6A

// 0x6B
#define EVENTCHKINF_TALON_RETURNED_FROM_KAKARIKO_INDEX 6
#define EVENTCHKINF_TALON_RETURNED_FROM_KAKARIKO_SHIFT 11
#define EVENTCHKINF_TALON_RETURNED_FROM_KAKARIKO_MASK (1 << EVENTCHKINF_TALON_RETURNED_FROM_KAKARIKO_SHIFT)
#define EVENTCHKINF_TALON_RETURNED_FROM_KAKARIKO ((EVENTCHKINF_TALON_RETURNED_FROM_KAKARIKO_INDEX << 4) | EVENTCHKINF_TALON_RETURNED_FROM_KAKARIKO_SHIFT)

#define EVENTCHKINF_6E 0x6E
#define EVENTCHKINF_6F 0x6F
#define EVENTCHKINF_70 0x70
#define EVENTCHKINF_71 0x71
#define EVENTCHKINF_72 0x72
#define EVENTCHKINF_73 0x73
#define EVENTCHKINF_74 0x74
#define EVENTCHKINF_75 0x75
#define EVENTCHKINF_76 0x76
#define EVENTCHKINF_77 0x77
#define EVENTCHKINF_78 0x78
#define EVENTCHKINF_80 0x80
#define EVENTCHKINF_82 0x82
#define EVENTCHKINF_8C 0x8C
#define EVENTCHKINF_8D 0x8D
#define EVENTCHKINF_8E 0x8E
#define EVENTCHKINF_8F 0x8F

// 0x90-0x93
// carpenters freed from the gerudo
#define EVENTCHKINF_CARPENTERS_FREE_INDEX 9
#define EVENTCHKINF_CARPENTERS_FREE_SHIFT(n) (0 + (n))
#define EVENTCHKINF_CARPENTERS_FREE_MASK(n) (1 << EVENTCHKINF_CARPENTERS_FREE_SHIFT(n))
#define EVENTCHKINF_CARPENTERS_FREE(n) ((EVENTCHKINF_CARPENTERS_FREE_INDEX << 4) | EVENTCHKINF_CARPENTERS_FREE_SHIFT(n))
#define EVENTCHKINF_CARPENTERS_FREE_MASK_ALL (\
      EVENTCHKINF_CARPENTERS_FREE_MASK(0)     \
    | EVENTCHKINF_CARPENTERS_FREE_MASK(1)     \
    | EVENTCHKINF_CARPENTERS_FREE_MASK(2)     \
    | EVENTCHKINF_CARPENTERS_FREE_MASK(3)    )
#define GET_EVENTCHKINF_CARPENTERS_FREE_ALL() \
    CHECK_FLAG_ALL(gSaveContext.save.info.eventChkInf[EVENTCHKINF_CARPENTERS_FREE_INDEX], EVENTCHKINF_CARPENTERS_FREE_MASK_ALL)

#define EVENTCHKINF_94 0x94
#define EVENTCHKINF_95 0x95
#define EVENTCHKINF_96 0x96
#define EVENTCHKINF_9C 0x9C
#define EVENTCHKINF_A0 0xA0
#define EVENTCHKINF_A1 0xA1
#define EVENTCHKINF_A3 0xA3
#define EVENTCHKINF_A4 0xA4
#define EVENTCHKINF_A5 0xA5
#define EVENTCHKINF_A6 0xA6
#define EVENTCHKINF_A7 0xA7
#define EVENTCHKINF_A8 0xA8
#define EVENTCHKINF_A9 0xA9
#define EVENTCHKINF_AA 0xAA
#define EVENTCHKINF_AC 0xAC
#define EVENTCHKINF_AD 0xAD
#define EVENTCHKINF_B0 0xB0
#define EVENTCHKINF_B1 0xB1
#define EVENTCHKINF_B2 0xB2
#define EVENTCHKINF_B3 0xB3
#define EVENTCHKINF_B4 0xB4
#define EVENTCHKINF_B5 0xB5
#define EVENTCHKINF_B6 0xB6
#define EVENTCHKINF_B7 0xB7
#define EVENTCHKINF_B8 0xB8
#define EVENTCHKINF_B9 0xB9
#define EVENTCHKINF_BA 0xBA
#define EVENTCHKINF_BB 0xBB
#define EVENTCHKINF_BC 0xBC
#define EVENTCHKINF_BD 0xBD
#define EVENTCHKINF_BE 0xBE
#define EVENTCHKINF_BF 0xBF
#define EVENTCHKINF_C0 0xC0
#define EVENTCHKINF_C1 0xC1
#define EVENTCHKINF_C3 0xC3
#define EVENTCHKINF_C4 0xC4
#define EVENTCHKINF_C5 0xC5
#define EVENTCHKINF_C6 0xC6
#define EVENTCHKINF_C7 0xC7
#define EVENTCHKINF_C8 0xC8
#define EVENTCHKINF_C9 0xC9

// 0xD0-0xD6
#define EVENTCHKINF_SONGS_FOR_FROGS_INDEX 13
#define EVENTCHKINF_SONGS_FOR_FROGS_CHOIR_SHIFT  0
#define EVENTCHKINF_SONGS_FOR_FROGS_ZL_SHIFT     1
#define EVENTCHKINF_SONGS_FOR_FROGS_EPONA_SHIFT  2
#define EVENTCHKINF_SONGS_FOR_FROGS_SUNS_SHIFT   3
#define EVENTCHKINF_SONGS_FOR_FROGS_SARIA_SHIFT  4
#define EVENTCHKINF_SONGS_FOR_FROGS_SOT_SHIFT    5
#define EVENTCHKINF_SONGS_FOR_FROGS_STORMS_SHIFT 6
#define EVENTCHKINF_SONGS_FOR_FROGS_CHOIR_MASK  (1 << EVENTCHKINF_SONGS_FOR_FROGS_CHOIR_SHIFT)
#define EVENTCHKINF_SONGS_FOR_FROGS_ZL_MASK     (1 << EVENTCHKINF_SONGS_FOR_FROGS_ZL_SHIFT)
#define EVENTCHKINF_SONGS_FOR_FROGS_EPONA_MASK  (1 << EVENTCHKINF_SONGS_FOR_FROGS_EPONA_SHIFT)
#define EVENTCHKINF_SONGS_FOR_FROGS_SUNS_MASK   (1 << EVENTCHKINF_SONGS_FOR_FROGS_SUNS_SHIFT)
#define EVENTCHKINF_SONGS_FOR_FROGS_SARIA_MASK  (1 << EVENTCHKINF_SONGS_FOR_FROGS_SARIA_SHIFT)
#define EVENTCHKINF_SONGS_FOR_FROGS_SOT_MASK    (1 << EVENTCHKINF_SONGS_FOR_FROGS_SOT_SHIFT)
#define EVENTCHKINF_SONGS_FOR_FROGS_STORMS_MASK (1 << EVENTCHKINF_SONGS_FOR_FROGS_STORMS_SHIFT)
#define EVENTCHKINF_SONGS_FOR_FROGS_CHOIR  ((EVENTCHKINF_SONGS_FOR_FROGS_INDEX << 4) | EVENTCHKINF_SONGS_FOR_FROGS_CHOIR_SHIFT)
#define EVENTCHKINF_SONGS_FOR_FROGS_ZL     ((EVENTCHKINF_SONGS_FOR_FROGS_INDEX << 4) | EVENTCHKINF_SONGS_FOR_FROGS_ZL_SHIFT)
#define EVENTCHKINF_SONGS_FOR_FROGS_EPONA  ((EVENTCHKINF_SONGS_FOR_FROGS_INDEX << 4) | EVENTCHKINF_SONGS_FOR_FROGS_EPONA_SHIFT)
#define EVENTCHKINF_SONGS_FOR_FROGS_SUNS   ((EVENTCHKINF_SONGS_FOR_FROGS_INDEX << 4) | EVENTCHKINF_SONGS_FOR_FROGS_SUNS_SHIFT)
#define EVENTCHKINF_SONGS_FOR_FROGS_SARIA  ((EVENTCHKINF_SONGS_FOR_FROGS_INDEX << 4) | EVENTCHKINF_SONGS_FOR_FROGS_SARIA_SHIFT)
#define EVENTCHKINF_SONGS_FOR_FROGS_SOT    ((EVENTCHKINF_SONGS_FOR_FROGS_INDEX << 4) | EVENTCHKINF_SONGS_FOR_FROGS_SOT_SHIFT)
#define EVENTCHKINF_SONGS_FOR_FROGS_STORMS ((EVENTCHKINF_SONGS_FOR_FROGS_INDEX << 4) | EVENTCHKINF_SONGS_FOR_FROGS_STORMS_SHIFT)

// 0xDA-0xDE
#define EVENTCHKINF_DA_DB_DC_DD_DE_INDEX 13
#define EVENTCHKINF_DA_MASK (1 << 10)
#define EVENTCHKINF_DB_MASK (1 << 11)
#define EVENTCHKINF_DC_MASK (1 << 12)
#define EVENTCHKINF_DD_MASK (1 << 13)
#define EVENTCHKINF_DE_MASK (1 << 14)


/*
 * SaveContext.itemGetInf
 */

#define ITEMGETINF_TALON_BOTTLE 0x02
#define ITEMGETINF_03 0x03
#define ITEMGETINF_04 0x04
#define ITEMGETINF_05 0x05
#define ITEMGETINF_06 0x06
#define ITEMGETINF_07 0x07
#define ITEMGETINF_08 0x08
#define ITEMGETINF_09 0x09
#define ITEMGETINF_0A 0x0A
#define ITEMGETINF_0B 0x0B
#define ITEMGETINF_0C 0x0C
#define ITEMGETINF_0D 0x0D
#define ITEMGETINF_0E 0x0E
#define ITEMGETINF_0F 0x0F
#define ITEMGETINF_10 0x10
#define ITEMGETINF_11 0x11
#define ITEMGETINF_12 0x12
#define ITEMGETINF_13 0x13
#define ITEMGETINF_15 0x15
#define ITEMGETINF_16 0x16
#define ITEMGETINF_17 0x17

// 0x18-0x1A
#define ITEMGETINF_18_19_1A_INDEX 1
#define ITEMGETINF_18_SHIFT 8
#define ITEMGETINF_19_SHIFT 9
#define ITEMGETINF_1A_SHIFT 10
#define ITEMGETINF_18_MASK (1 << ITEMGETINF_18_SHIFT)
#define ITEMGETINF_19_MASK (1 << ITEMGETINF_19_SHIFT)
#define ITEMGETINF_1A_MASK (1 << ITEMGETINF_1A_SHIFT)
#define ITEMGETINF_18 ((ITEMGETINF_18_19_1A_INDEX << 4) | ITEMGETINF_18_SHIFT)
#define ITEMGETINF_19 ((ITEMGETINF_18_19_1A_INDEX << 4) | ITEMGETINF_19_SHIFT)
#define ITEMGETINF_1A ((ITEMGETINF_18_19_1A_INDEX << 4) | ITEMGETINF_1A_SHIFT)

#define ITEMGETINF_1B 0x1B
#define ITEMGETINF_1C 0x1C
#define ITEMGETINF_1D 0x1D
#define ITEMGETINF_1E 0x1E
#define ITEMGETINF_1F 0x1F
#define ITEMGETINF_23 0x23
#define ITEMGETINF_24 0x24
#define ITEMGETINF_25 0x25
#define ITEMGETINF_26 0x26
#define ITEMGETINF_2A 0x2A
#define ITEMGETINF_2C 0x2C
#define ITEMGETINF_2E 0x2E
#define ITEMGETINF_30 0x30
#define ITEMGETINF_31 0x31
#define ITEMGETINF_38 0x38
#define ITEMGETINF_39 0x39
#define ITEMGETINF_3A 0x3A
#define ITEMGETINF_3B 0x3B
#define ITEMGETINF_3F 0x3F


/*
 * SaveContext.infTable
 */

#define INFTABLE_00 0x00
#define INFTABLE_01 0x01
#define INFTABLE_03 0x03
#define INFTABLE_05 0x05
#define INFTABLE_0C 0x0C
#define INFTABLE_0E 0x0E
#define INFTABLE_10 0x10
#define INFTABLE_15 0x15
#define INFTABLE_17 0x17
#define INFTABLE_19 0x19
#define INFTABLE_1E 0x1E
#define INFTABLE_22 0x22
#define INFTABLE_24 0x24
#define INFTABLE_26 0x26
#define INFTABLE_28 0x28
#define INFTABLE_2A 0x2A
#define INFTABLE_2B 0x2B
#define INFTABLE_2E 0x2E
#define INFTABLE_2F 0x2F
#define INFTABLE_30 0x30
#define INFTABLE_41 0x41
#define INFTABLE_47 0x47
#define INFTABLE_51 0x51
#define INFTABLE_59 0x59
#define INFTABLE_61 0x61
#define INFTABLE_66 0x66
#define INFTABLE_6A 0x6A
#define INFTABLE_6C 0x6C
#define INFTABLE_71 0x71
#define INFTABLE_76 0x76
#define INFTABLE_77 0x77
#define INFTABLE_TALKED_TO_TALON_IN_RANCH_HOUSE 0x7E
#define INFTABLE_84 0x84
#define INFTABLE_85 0x85
#define INFTABLE_8B 0x8B
#define INFTABLE_8C 0x8C
#define INFTABLE_8D 0x8D
#define INFTABLE_8E 0x8E
#define INFTABLE_94 0x94
#define INFTABLE_97 0x97
#define INFTABLE_9A 0x9A
#define INFTABLE_A2 0xA2
#define INFTABLE_AB 0xAB
#define INFTABLE_B0 0xB0
#define INFTABLE_B1 0xB1
#define INFTABLE_B4 0xB4
#define INFTABLE_B6 0xB6
#define INFTABLE_B7 0xB7
#define INFTABLE_B8 0xB8
#define INFTABLE_B9 0xB9
#define INFTABLE_BC 0xBC
#define INFTABLE_C0 0xC0
#define INFTABLE_C1 0xC1
#define INFTABLE_C2 0xC2
#define INFTABLE_C3 0xC3
#define INFTABLE_C4 0xC4
#define INFTABLE_C5 0xC5
#define INFTABLE_C6 0xC6
#define INFTABLE_C7 0xC7
#define INFTABLE_C8 0xC8
#define INFTABLE_C9 0xC9
#define INFTABLE_CA 0xCA
#define INFTABLE_CB 0xCB
#define INFTABLE_CC 0xCC
#define INFTABLE_CD 0xCD
#define INFTABLE_CE 0xCE
#define INFTABLE_D0 0xD0
#define INFTABLE_D2 0xD2
#define INFTABLE_D4 0xD4
#define INFTABLE_D6 0xD6
#define INFTABLE_D8 0xD8
#define INFTABLE_D9 0xD9
#define INFTABLE_E0 0xE0
#define INFTABLE_E3 0xE3
#define INFTABLE_E6 0xE6
#define INFTABLE_EB 0xEB
#define INFTABLE_F0 0xF0
#define INFTABLE_F4 0xF4
#define INFTABLE_F8 0xF8
#define INFTABLE_FC 0xFC
#define INFTABLE_109 0x109
#define INFTABLE_10A 0x10A
#define INFTABLE_10B 0x10B
#define INFTABLE_10C 0x10C
#define INFTABLE_10D 0x10D
#define INFTABLE_10E 0x10E
#define INFTABLE_10F 0x10F
#define INFTABLE_113 0x113
#define INFTABLE_11A 0x11A
#define INFTABLE_11E 0x11E
#define INFTABLE_124 0x124
#define INFTABLE_129 0x129
#define INFTABLE_12A 0x12A
#define INFTABLE_138 0x138
#define INFTABLE_139 0x139
#define INFTABLE_140 0x140
#define INFTABLE_141 0x141
#define INFTABLE_142 0x142
#define INFTABLE_143 0x143
#define INFTABLE_144 0x144
#define INFTABLE_145 0x145
#define INFTABLE_146 0x146
#define INFTABLE_147 0x147
#define INFTABLE_160 0x160
#define INFTABLE_161 0x161
#define INFTABLE_162 0x162
#define INFTABLE_163 0x163
#define INFTABLE_164 0x164
#define INFTABLE_166 0x166
#define INFTABLE_16A 0x16A
#define INFTABLE_16C 0x16C
#define INFTABLE_170 0x170
#define INFTABLE_171 0x171
#define INFTABLE_172 0x172
#define INFTABLE_176 0x176
#define INFTABLE_178 0x178
#define INFTABLE_17C 0x17C
#define INFTABLE_17F 0x17F
#define INFTABLE_190 0x190
#define INFTABLE_191 0x191
#define INFTABLE_192 0x192
#define INFTABLE_193 0x193
#define INFTABLE_195 0x195
#define INFTABLE_196 0x196
#define INFTABLE_197 0x197
#define INFTABLE_198 0x198

// 0x199-0x19F
#define INFTABLE_199_19A_19B_19C_19D_19E_19F_INDEX 25
#define INFTABLE_199_MASK (1 << 9)
#define INFTABLE_19A_MASK (1 << 10)
#define INFTABLE_19B_MASK (1 << 11)
#define INFTABLE_19C_MASK (1 << 12)
#define INFTABLE_19D_MASK (1 << 13)
#define INFTABLE_19E_MASK (1 << 14)
#define INFTABLE_19F_MASK (1 << 15)

// 0x1A0-0x1AF
#define INFTABLE_1AX_INDEX 26
#define INFTABLE_1A0_SHIFT 0
#define INFTABLE_1A1_SHIFT 1
#define INFTABLE_1A2_SHIFT 2
#define INFTABLE_1A3_SHIFT 3
#define INFTABLE_1A4_SHIFT 4
#define INFTABLE_1A5_SHIFT 5
#define INFTABLE_1A6_SHIFT 6
#define INFTABLE_1A7_SHIFT 7
#define INFTABLE_1A8_SHIFT 8
#define INFTABLE_1A9_SHIFT 9
#define INFTABLE_1AB_SHIFT 11
#define INFTABLE_1AD_SHIFT 13

// 0x1D0-0x1DF
#define INFTABLE_1DX_INDEX 29


/*
 * SaveContext.eventInf
 */

// 0x00-0x0F
// horses related
#define EVENTINF_HORSES_INDEX 0
#define EVENTINF_HORSES_STATE_SHIFT 0
#define EVENTINF_HORSES_HORSETYPE_SHIFT 4
#define EVENTINF_HORSES_05_SHIFT 5
#define EVENTINF_HORSES_06_SHIFT 6
#define EVENTINF_HORSES_08_SHIFT 8
#define EVENTINF_HORSES_0A_SHIFT 10
#define EVENTINF_HORSES_0F_SHIFT 15 // unused?
#define EVENTINF_HORSES_STATE_MASK (0xF << EVENTINF_HORSES_STATE_SHIFT)
#define EVENTINF_HORSES_HORSETYPE_MASK (1 << EVENTINF_HORSES_HORSETYPE_SHIFT)
#define EVENTINF_HORSES_05_MASK (1 << EVENTINF_HORSES_05_SHIFT)
#define EVENTINF_HORSES_06_MASK (1 << EVENTINF_HORSES_06_SHIFT)
#define EVENTINF_HORSES_0F_MASK (1 << EVENTINF_HORSES_0F_SHIFT)
#define EVENTINF_HORSES_05 ((EVENTINF_HORSES_INDEX << 4) | EVENTINF_HORSES_05_SHIFT)
#define EVENTINF_HORSES_06 ((EVENTINF_HORSES_INDEX << 4) | EVENTINF_HORSES_06_SHIFT)
// Used in z_en_ta (Talon) to store Cucco game winning status
// and in z_en_ge1 (Gerudo) to store archery in-progress status
#define EVENTINF_HORSES_08 ((EVENTINF_HORSES_INDEX << 4) | EVENTINF_HORSES_08_SHIFT)
#define EVENTINF_CUCCO_GAME_WON EVENTINF_HORSES_08
// Used in z_en_ta (Talon) and z_en_ma3 (Malon) to store minigame finishing status
#define EVENTINF_HORSES_0A ((EVENTINF_HORSES_INDEX << 4) | EVENTINF_HORSES_0A_SHIFT)
#define EVENTINF_CUCCO_GAME_FINISHED EVENTINF_HORSES_0A

typedef enum {
    /* 0 */ EVENTINF_HORSES_STATE_0,
    /* 1 */ EVENTINF_HORSES_STATE_1,
    /* 2 */ EVENTINF_HORSES_STATE_2,
    /* 3 */ EVENTINF_HORSES_STATE_3,
    /* 4 */ EVENTINF_HORSES_STATE_4,
    /* 5 */ EVENTINF_HORSES_STATE_5,
    /* 6 */ EVENTINF_HORSES_STATE_6,
    /* 7 */ EVENTINF_HORSES_STATE_7
} EventInfHorsesState;

// "InRaceSeq"
#define GET_EVENTINF_HORSES_STATE() \
    ((gSaveContext.eventInf[EVENTINF_HORSES_INDEX] & EVENTINF_HORSES_STATE_MASK) >> EVENTINF_HORSES_STATE_SHIFT)
#define SET_EVENTINF_HORSES_STATE(v)                                                   \
    gSaveContext.eventInf[EVENTINF_HORSES_INDEX] =                                     \
        (gSaveContext.eventInf[EVENTINF_HORSES_INDEX] & ~EVENTINF_HORSES_STATE_MASK) | \
        ((v) << EVENTINF_HORSES_STATE_SHIFT)

#define GET_EVENTINF_HORSES_HORSETYPE() \
    ((gSaveContext.eventInf[EVENTINF_HORSES_INDEX] & EVENTINF_HORSES_HORSETYPE_MASK) >> EVENTINF_HORSES_HORSETYPE_SHIFT)
#define SET_EVENTINF_HORSES_HORSETYPE(v)                                                   \
    gSaveContext.eventInf[EVENTINF_HORSES_INDEX] =                                         \
        (gSaveContext.eventInf[EVENTINF_HORSES_INDEX] & ~EVENTINF_HORSES_HORSETYPE_MASK) | \
        ((v) << EVENTINF_HORSES_HORSETYPE_SHIFT)

#define SET_EVENTINF_HORSES_0F(v)                  \
    gSaveContext.eventInf[EVENTINF_HORSES_INDEX] = \
        (gSaveContext.eventInf[EVENTINF_HORSES_INDEX] & ~EVENTINF_HORSES_0F_MASK) | ((v) << EVENTINF_HORSES_0F_SHIFT)


// Is the running man race active
#define EVENTINF_MARATHON_ACTIVE 0x10

// 0x20-0x24
#define EVENTINF_20_21_22_23_24_INDEX 2
#define EVENTINF_20_MASK (1 << 0)
#define EVENTINF_21_MASK (1 << 1)
#define EVENTINF_22_MASK (1 << 2)
#define EVENTINF_23_MASK (1 << 3)
#define EVENTINF_24_MASK (1 << 4)

#define EVENTINF_30 0x30



#endif<|MERGE_RESOLUTION|>--- conflicted
+++ resolved
@@ -121,9 +121,6 @@
     /* 0x24 */ s32 tempCollectFlags;
 } FaroresWindData; // size = 0x28
 
-<<<<<<< HEAD
-// offsets in SavePlayerData and SaveContext/Save
-=======
 typedef enum {
     /* 0x0 */ TIMER_STATE_OFF,
     /* 0x1 */ TIMER_STATE_ENV_HAZARD_INIT, // Init env timer that counts down, total time based on health, resets on void-out, kills at 0
@@ -167,7 +164,7 @@
 #define ENV_HAZARD_TEXT_TRIGGER_HOTROOM (1 << 0)
 #define ENV_HAZARD_TEXT_TRIGGER_UNDERWATER (1 << 1)
 
->>>>>>> 9c35716f
+// offsets in SavePlayerData and SaveContext/Save
 typedef struct {
     /* 0x00  0x001C */ char newf[6]; // string "ZELDAZ"
     /* 0x06  0x0022 */ u16 deaths;
