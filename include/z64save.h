#ifndef Z64SAVE_H
#define Z64SAVE_H

#include "ultra64.h"
#include "z64math.h"

typedef enum Language {
#if OOT_NTSC
    /* 0 */ LANGUAGE_JPN,
    /* 1 */ LANGUAGE_ENG,
#else
    /* 0 */ LANGUAGE_ENG,
    /* 1 */ LANGUAGE_GER,
    /* 2 */ LANGUAGE_FRA,
#endif
    /*   */ LANGUAGE_MAX
} Language;

// `_FORCE` means that this request will respond to `forceRisingButtonAlphas`.
// If set, the buttons will also raise alphas but will also account for disabled buttons

typedef enum HudVisibilityMode {
    /*  0 */ HUD_VISIBILITY_NO_CHANGE,
    /*  1 */ HUD_VISIBILITY_NOTHING,
    /*  2 */ HUD_VISIBILITY_NOTHING_ALT, // Identical to HUD_VISIBILITY_NOTHING
    /*  3 */ HUD_VISIBILITY_HEARTS_FORCE, // See above
    /*  4 */ HUD_VISIBILITY_A,
    /*  5 */ HUD_VISIBILITY_A_HEARTS_MAGIC_FORCE, // See above
    /*  6 */ HUD_VISIBILITY_A_HEARTS_MAGIC_MINIMAP_FORCE, // See above
    /*  7 */ HUD_VISIBILITY_ALL_NO_MINIMAP_BY_BTN_STATUS, // Only raises button alphas if not disabled
    /*  8 */ HUD_VISIBILITY_B,
    /*  9 */ HUD_VISIBILITY_HEARTS_MAGIC,
    /* 10 */ HUD_VISIBILITY_B_ALT, // Identical to HUD_VISIBILITY_B
    /* 11 */ HUD_VISIBILITY_HEARTS,
    /* 12 */ HUD_VISIBILITY_A_B_MINIMAP,
    /* 13 */ HUD_VISIBILITY_HEARTS_MAGIC_FORCE, // See above
    /* 50 */ HUD_VISIBILITY_ALL = 50, // Only raises button alphas if not disabled
    /* 52 */ HUD_VISIBILITY_NOTHING_INSTANT = 52
} HudVisibilityMode;

typedef enum MagicState {
    /* 0x0 */ MAGIC_STATE_IDLE, // Regular gameplay
    /* 0x1 */ MAGIC_STATE_CONSUME_SETUP, // Sets the speed at which magic border flashes
    /* 0x2 */ MAGIC_STATE_CONSUME, // Consume magic until target is reached or no more magic is available
    /* 0x3 */ MAGIC_STATE_METER_FLASH_1, // Flashes border and freezes Dark Link
    /* 0x4 */ MAGIC_STATE_METER_FLASH_2, // Flashes border and draws yellow magic to preview target consumption
    /* 0x5 */ MAGIC_STATE_RESET, // Reset colors and return to idle
    /* 0x6 */ MAGIC_STATE_METER_FLASH_3, // Flashes border with no additional behaviour
    /* 0x7 */ MAGIC_STATE_CONSUME_LENS, // Magic slowly consumed by lens.
    /* 0x8 */ MAGIC_STATE_STEP_CAPACITY, // Step `magicCapacity` to full capacity
    /* 0x9 */ MAGIC_STATE_FILL, // Add magic until magicFillTarget is reached.
    /* 0xA */ MAGIC_STATE_ADD // Add requested magic
} MagicState;

typedef enum MagicChangeType {
    /* 0 */ MAGIC_CONSUME_NOW, // Consume Magic immediately without preview
    /* 1 */ MAGIC_CONSUME_WAIT_NO_PREVIEW, // Sets consume target but waits to consume. No yellow magic preview to target consumption. Unused
    /* 2 */ MAGIC_CONSUME_NOW_ALT, // Identical behaviour to MAGIC_CONSUME_NOW. Unused
    /* 3 */ MAGIC_CONSUME_LENS, // Lens consumption
    /* 4 */ MAGIC_CONSUME_WAIT_PREVIEW, // Sets consume target but waits to consume. Draws yellow magic to target consumption
    /* 5 */ MAGIC_ADD // Sets a target to add magic
} MagicChangeType;

#define MAGIC_NORMAL_METER 0x30
#define MAGIC_DOUBLE_METER (2 * MAGIC_NORMAL_METER)

<<<<<<< HEAD
typedef enum {
    /* 0 */ INTERACT_BC_BTN_B,
    /* 1 */ INTERACT_BC_BTN_C_LEFT,
    /* 2 */ INTERACT_BC_BTN_C_DOWN,
    /* 3 */ INTERACT_BC_BTN_C_RIGHT,
    /* 4 */ INTERACT_BC_BTN_MAX
} InteractBCButton;

#define INTERACT_BC_BTN_C_FIRST INTERACT_BC_BTN_C_LEFT
#define INTERACT_BC_BTN_C_LAST INTERACT_BC_BTN_C_RIGHT

typedef enum {
    /* 0 */ INTERACT_C_BTN_C_LEFT,
    /* 1 */ INTERACT_C_BTN_C_DOWN,
    /* 2 */ INTERACT_C_BTN_C_RIGHT,
    /* 3 */ INTERACT_C_BTN_MAX
} InteractCButton;

#define INTERACT_C_BTN_TO_BC_BTN(btnsC) ((btnsC) + 1)
#define INTERACT_BC_BTN_TO_C_BTN(btnsBC) ((btnsBC) - 1)

typedef enum {
    /* 0 */ INTERACT_BCA_BTN_B,
    /* 1 */ INTERACT_BCA_BTN_C_LEFT,
    /* 2 */ INTERACT_BCA_BTN_C_DOWN,
    /* 3 */ INTERACT_BCA_BTN_C_RIGHT,
    /* 4 */ INTERACT_BCA_BTN_A,
    /* 5 */ INTERACT_BCA_BTN_MAX
} InteractBCAButton;

#define INTERACT_C_BTN_TO_BCA_BTN(btnsC) ((btnsC) + 1)
#define INTERACT_BC_BTN_TO_BCA_BTN(btnsBC) (btnsBC)

typedef struct {
    /* 0x00 */ u8 buttonItems[INTERACT_BC_BTN_MAX];
    /* 0x04 */ u8 cButtonSlots[INTERACT_C_BTN_MAX];
=======
typedef struct ItemEquips {
    /* 0x00 */ u8 buttonItems[4];
    /* 0x04 */ u8 cButtonSlots[3];
>>>>>>> f1911cd9
    /* 0x08 */ u16 equipment; // a mask where each nibble corresponds to a type of equipment `EquipmentType`, and each nibble is a piece `EquipValue*`
} ItemEquips; // size = 0x0A

typedef struct Inventory {
    /* 0x00 */ u8 items[24];
    /* 0x18 */ s8 ammo[16];
    /* 0x28 */ u16 equipment; // a mask where each nibble corresponds to a type of equipment `EquipmentType`, and each bit to an owned piece `EquipInv*`
    /* 0x2C */ u32 upgrades;
    /* 0x30 */ u32 questItems;
    /* 0x34 */ u8 dungeonItems[20];
    /* 0x48 */ s8 dungeonKeys[19];
    /* 0x5B */ s8 defenseHearts;
    /* 0x5C */ s16 gsTokens;
} Inventory; // size = 0x5E

typedef struct SavedSceneFlags {
    /* 0x00 */ u32 chest;
    /* 0x04 */ u32 swch;
    /* 0x08 */ u32 clear;
    /* 0x0C */ u32 collect;
    /* 0x10 */ u32 unk;
    /* 0x14 */ u32 rooms;
    /* 0x18 */ u32 floors;
} SavedSceneFlags; // size = 0x1C

typedef struct HorseData {
    /* 0x00 */ s16 sceneId;
    /* 0x02 */ Vec3s pos;
    /* 0x08 */ s16 angle;
} HorseData; // size = 0x0A

/**
 * The respawn mode names refer to the perceived player movement when respawning
 * "down": being on ground
 * "return": coming from the ground
 * "top": coming from the air
 */
typedef enum RespawnMode {
    /* 0x00 */ RESPAWN_MODE_DOWN,   /* Normal Void Outs */
    /* 0x01 */ RESPAWN_MODE_RETURN, /* Grotto Returnpoints */
    /* 0x02 */ RESPAWN_MODE_TOP,    /* Farore's Wind */
    /* 0x03 */ RESPAWN_MODE_MAX
} RespawnMode;

typedef struct RespawnData {
    /* 0x00 */ Vec3f pos;
    /* 0x0C */ s16 yaw;
    /* 0x0E */ s16 playerParams;
    /* 0x10 */ s16 entranceIndex;
    /* 0x12 */ u8 roomIndex;
    /* 0x13 */ s8 data;
    /* 0x14 */ u32 tempSwchFlags;
    /* 0x18 */ u32 tempCollectFlags;
} RespawnData; // size = 0x1C

typedef struct FaroresWindData {
    /* 0x00 */ Vec3i pos;
    /* 0x0C */ s32 yaw;
    /* 0x10 */ s32 playerParams;
    /* 0x14 */ s32 entranceIndex;
    /* 0x18 */ s32 roomIndex;
    /* 0x1C */ s32 set;
    /* 0x20 */ s32 tempSwchFlags;
    /* 0x24 */ s32 tempCollectFlags;
} FaroresWindData; // size = 0x28

typedef enum TimerState {
    /* 0x0 */ TIMER_STATE_OFF,
    /* 0x1 */ TIMER_STATE_ENV_HAZARD_INIT, // Init env timer that counts down, total time based on health, resets on void-out, kills at 0
    /* 0x2 */ TIMER_STATE_ENV_HAZARD_PREVIEW, // Display initial time, keep it fixed at the screen center
    /* 0x3 */ TIMER_STATE_ENV_HAZARD_MOVE, // Move to top-left corner
    /* 0x4 */ TIMER_STATE_ENV_HAZARD_TICK, // Counting down
    /* 0x5 */ TIMER_STATE_DOWN_INIT, // Init timer that counts down
    /* 0x6 */ TIMER_STATE_DOWN_PREVIEW, // Display initial time, keep it fixed at the screen center
    /* 0x7 */ TIMER_STATE_DOWN_MOVE, // Move to top-left corner
    /* 0x8 */ TIMER_STATE_DOWN_TICK, // Counting down
    /* 0xA */ TIMER_STATE_STOP = 10,
    /* 0xB */ TIMER_STATE_UP_INIT, // Init timer that counts up
    /* 0xC */ TIMER_STATE_UP_PREVIEW, // Display initial time, keep it fixed at the screen center
    /* 0xD */ TIMER_STATE_UP_MOVE, // Move to top-left corner
    /* 0xE */ TIMER_STATE_UP_TICK, // Counting up
    /* 0xF */ TIMER_STATE_UP_FREEZE  // Stop counting the timer
} TimerState;

typedef enum SubTimerState {
    /* 0x0 */ SUBTIMER_STATE_OFF,
    /* 0x1 */ SUBTIMER_STATE_DOWN_INIT, // Init timer that counts down
    /* 0x2 */ SUBTIMER_STATE_DOWN_PREVIEW, // Display initial time, keep it fixed at the screen center
    /* 0x3 */ SUBTIMER_STATE_DOWN_MOVE, // Move to top-left corner
    /* 0x4 */ SUBTIMER_STATE_DOWN_TICK, // Counting down
    /* 0x5 */ SUBTIMER_STATE_RESPAWN, // Time is up, trigger a transition, reset button items, spoil trade quest items
    /* 0x6 */ SUBTIMER_STATE_STOP, // Time is up, stop counting
    /* 0x7 */ SUBTIMER_STATE_UP_INIT, // Init timer that counts up
    /* 0x8 */ SUBTIMER_STATE_UP_PREVIEW, // Display initial time, keep it fixed at the screen center
    /* 0x9 */ SUBTIMER_STATE_UP_MOVE, // Move to top-left corner
    /* 0xA */ SUBTIMER_STATE_UP_TICK // Counting up
} SubTimerState;

typedef enum TimerId {
    /* 0 */ TIMER_ID_MAIN, // Takes priority in both counting and drawing. See `timerState` and `timerSeconds`
    /* 1 */ TIMER_ID_SUB, // See `subTimerState` and `subTimerSeconds`
    /* 2 */ TIMER_ID_MAX
} TimerId;

#define MARATHON_TIME_LIMIT 240 // 4 minutes

#define ENV_HAZARD_TEXT_TRIGGER_HOTROOM (1 << 0)
#define ENV_HAZARD_TEXT_TRIGGER_UNDERWATER (1 << 1)

// offsets in SavePlayerData and SaveContext/Save
typedef struct SavePlayerData {
    /* 0x00  0x001C */ char newf[6]; // string "ZELDAZ"
    /* 0x06  0x0022 */ u16 deaths;
    /* 0x08  0x0024 */ char playerName[8];
    /* 0x10  0x002C */ s16 n64ddFlag;
    /* 0x12  0x002E */ s16 healthCapacity; // "max_life"
    /* 0x14  0x0030 */ s16 health; // "now_life"
    /* 0x16  0x0032 */ s8 magicLevel; // 0 for no magic/new load, 1 for magic, 2 for double magic
    /* 0x17  0x0033 */ s8 magic; // current magic available for use
    /* 0x18  0x0034 */ s16 rupees;
    /* 0x1A  0x0036 */ u16 swordHealth;
    /* 0x1C  0x0038 */ u16 naviTimer;
    /* 0x1E  0x003A */ u8 isMagicAcquired;
    /* 0x1F  0x003B */ char unk_3B[0x01];
    /* 0x20  0x003C */ u8 isDoubleMagicAcquired;
    /* 0x21  0x003D */ u8 isDoubleDefenseAcquired;
    /* 0x22  0x003E */ u8 bgsFlag;
    /* 0x23  0x003F */ u8 ocarinaGameRoundNum;
    /* 0x24  0x0040 */ ItemEquips childEquips;
    /* 0x2E  0x004A */ ItemEquips adultEquips;
    /* 0x38  0x0054 */ u32 unk_54; // this may be incorrect, currently used for alignment
    /* 0x3C  0x0058 */ char unk_58[0x0E];
    /* 0x4A  0x0066 */ s16 savedSceneId;
} SavePlayerData;

// offsets in SaveInfo and SaveContext/Save
typedef struct SaveInfo {
    /* 0x0000  0x001C */ SavePlayerData playerData; // "S_Private"
    /* 0x004C  0x0068 */ ItemEquips equips;
    /* 0x0058  0x0074 */ Inventory inventory;
    /* 0x00B8  0x00D4 */ SavedSceneFlags sceneFlags[124];
    /* 0x0E48  0x0E64 */ FaroresWindData fw;
    /* 0x0E70  0x0E8C */ char unk_E8C[0x10];
    /* 0x0E80  0x0E9C */ s32 gsFlags[6];
    /* 0x0E98  0x0EB4 */ char unk_EB4[0x4];
    /* 0x0E9C  0x0EB8 */ s32 highScores[7];
    /* 0x0EB8  0x0ED4 */ u16 eventChkInf[14]; // "event_chk_inf"
    /* 0x0ED4  0x0EF0 */ u16 itemGetInf[4]; // "item_get_inf"
    /* 0x0EDC  0x0EF8 */ u16 infTable[30]; // "inf_table"
    /* 0x0F18  0x0F34 */ char unk_F34[0x04];
    /* 0x0F1C  0x0F38 */ u32 worldMapAreaData; // "area_arrival"
    /* 0x0F20  0x0F3C */ char unk_F3C[0x4];
    /* 0x0F24  0x0F40 */ u8 scarecrowLongSongSet;
    /* 0x0F25  0x0F41 */ u8 scarecrowLongSong[0x360];
    /* 0x1285  0x12A1 */ char unk_12A1[0x24];
    /* 0x12A9  0x12C5 */ u8 scarecrowSpawnSongSet;
    /* 0x12AA  0x12C6 */ u8 scarecrowSpawnSong[0x80];
    /* 0x132A  0x1346 */ char unk_1346[0x02];
    /* 0x132C  0x1348 */ HorseData horseData;
    /* 0x1336  0x1352 */ u16 checksum; // "check_sum"
} SaveInfo;

typedef struct Save {
    /* 0x00 */ s32 entranceIndex;
    /* 0x04 */ s32 linkAge; // 0: Adult; 1: Child (see enum `LinkAge`)
    /* 0x08 */ s32 cutsceneIndex;
    /* 0x0C */ u16 dayTime; // "zelda_time"
    /* 0x10 */ s32 nightFlag;
    /* 0x14 */ s32 totalDays;
    /* 0x18 */ s32 bgsDayCount; // increments with totalDays, can be cleared with `Environment_ClearBgsDayCount`
    /* 0x1C */ SaveInfo info; // "information"
} Save;

typedef struct SaveContext {
    /* 0x0000 */ Save save; // "memory"
    /* 0x1354 */ s32 fileNum; // "file_no"
    /* 0x1358 */ char unk_1358[0x0004];
    /* 0x135C */ s32 gameMode;
    /* 0x1360 */ s32 sceneLayer; // "counter"
    /* 0x1364 */ s32 respawnFlag; // "restart_flag"
    /* 0x1368 */ RespawnData respawn[RESPAWN_MODE_MAX]; // "restart_data"
    /* 0x13BC */ f32 entranceSpeed;
    /* 0x13C0 */ u16 entranceSound;
    /* 0x13C2 */ char unk_13C2[0x0001];
    /* 0x13C3 */ u8 retainWeatherMode;
    /* 0x13C4 */ s16 dogParams;
    /* 0x13C6 */ u8 envHazardTextTriggerFlags;
    /* 0x13C7 */ u8 showTitleCard;
    /* 0x13C8 */ s16 nayrusLoveTimer;
    /* 0x13CA */ char unk_13CA[0x0002];
    /* 0x13CC */ s16 rupeeAccumulator;
    /* 0x13CE */ s16 timerState; // See `TimerState`
    /* 0x13D0 */ s16 timerSeconds;
    /* 0x13D2 */ s16 subTimerState; // See `SubTimerState`
    /* 0x13D4 */ s16 subTimerSeconds;
    /* 0x13D6 */ s16 timerX[TIMER_ID_MAX];
    /* 0x13DA */ s16 timerY[TIMER_ID_MAX];
    /* 0x13DE */ char unk_13DE[0x0002];
    /* 0x13E0 */ u8 seqId;
    /* 0x13E1 */ u8 natureAmbienceId;
    /* 0x13E2 */ u8 buttonStatus[INTERACT_BCA_BTN_MAX];
    /* 0x13E7 */ u8 forceRisingButtonAlphas; // if btn alphas are updated through Interface_DimButtonAlphas, instead update them through Interface_RaiseButtonAlphas
    /* 0x13E8 */ u16 nextHudVisibilityMode; // triggers the hud to change visibility mode to the requested value. Reset to HUD_VISIBILITY_NO_CHANGE when target is reached
    /* 0x13EA */ u16 hudVisibilityMode; // current hud visibility mode
    /* 0x13EC */ u16 hudVisibilityModeTimer; // number of frames in the transition to a new hud visibility mode. Used to step alpha
    /* 0x13EE */ u16 prevHudVisibilityMode; // used to store and recover hud visibility mode for pause menu and text boxes
    /* 0x13F0 */ s16 magicState; // determines magic meter behavior on each frame
    /* 0x13F2 */ s16 prevMagicState; // used to resume the previous state after adding or filling magic
    /* 0x13F4 */ s16 magicCapacity; // maximum magic available
    /* 0x13F6 */ s16 magicFillTarget; // target used to fill magic. Target can either be full capacity (Magic_Fill, magic upgrades), or the saved magic amount (loading a file, game over)
    /* 0x13F8 */ s16 magicTarget; // target for magic to step to when adding or consuming magic
    /* 0x13FA */ u16 eventInf[4]; // "event_inf"
    /* 0x1402 */ u16 mapIndex; // intended for maps/minimaps but commonly used as the dungeon index
    /* 0x1404 */ u16 minigameState;
    /* 0x1406 */ u16 minigameScore; // "yabusame_total"
    /* 0x1408 */ char unk_1408[0x0001];
    /* 0x1409 */ u8 language; // NTSC 0: Japanese; 1: English | PAL 0: English; 1: German; 2: French
    /* 0x140A */ u8 audioSetting;
    /* 0x140B */ char unk_140B[0x0001];
    /* 0x140C */ u8 zTargetSetting; // 0: Switch; 1: Hold
    /* 0x140E */ u16 forcedSeqId; // immediately start playing the sequence if set
    /* 0x1410 */ u8 cutsceneTransitionControl; // context dependent usage: can either trigger a delayed fade or control fill alpha
    /* 0x1411 */ char unk_1411[0x0001];
    /* 0x1412 */ u16 nextCutsceneIndex;
    /* 0x1414 */ u8 cutsceneTrigger;
    /* 0x1415 */ u8 chamberCutsceneNum;
    /* 0x1416 */ u16 nextDayTime; // "next_zelda_time"
    /* 0x1418 */ u8 transFadeDuration;
    /* 0x1419 */ u8 transWipeSpeed;
    /* 0x141A */ u16 skyboxTime;
    /* 0x141C */ u8 dogIsLost;
    /* 0x141D */ u8 nextTransitionType;
    /* 0x141E */ char unk_141E[0x0002];
    /* 0x1420 */ s16 worldMapArea;
    /* 0x1422 */ s16 sunsSongState; // controls the effects of suns song
    /* 0x1424 */ s16 healthAccumulator;
} SaveContext; // size = 0x1428

typedef enum ButtonStatus {
    /* 0x00 */ BTN_ENABLED,
    /* 0xFF */ BTN_DISABLED = 0xFF
} ButtonStatus;

typedef enum ChamberCutsceneNum {
    /* 0 */ CHAMBER_CS_FOREST,
    /* 1 */ CHAMBER_CS_FIRE,
    /* 2 */ CHAMBER_CS_WATER,
    /* 3 */ CHAMBER_CS_SPIRIT,
    /* 4 */ CHAMBER_CS_SHADOW,
    /* 5 */ CHAMBER_CS_LIGHT
} ChamberCutsceneNum;

typedef enum HighScores {
    /* 0x00 */ HS_HBA,          // horseback archery
    /* 0x01 */ HS_POE_POINTS,
    /* 0x02 */ HS_FISHING,
    /* 0x03 */ HS_HORSE_RACE,
    /* 0x04 */ HS_MARATHON,
    /* 0x05 */ HS_UNK_05,
    /* 0x06 */ HS_DAMPE_RACE
} HighScores;

// the score value for the fishing minigame also stores many flags.
#define HS_FISH_LENGTH_CHILD 0x7F // mask for record length of catch as child.
#define HS_FISH_LENGTH_ADULT 0x7F000000 // mask for record length of catch as adult.
#define HS_FISH_PLAYED_CHILD 0x100 // set when first talking to owner as child
#define HS_FISH_PLAYED_ADULT 0x200 // set when first talking to owner as adult
#define HS_FISH_PRIZE_CHILD 0x400 // won the Piece of Heart
#define HS_FISH_PRIZE_ADULT 0x800 // won the Golden Scale
#define HS_FISH_STOLE_HAT 0x1000 // Pond owner is visibly bald as Adult Link.
#define HS_FISH_CHEAT_CHILD 0x80 // used Sinking Lure as child to catch record fish
#define HS_FISH_CHEAT_ADULT 0x80000000 // used Sinking Lure as adult to catch record fish
#define HS_FISH_PLAYED 0x10000 // incremented for every play. controls weather.

typedef enum SunsSongState {
    /* 0 */ SUNSSONG_INACTIVE,
    /* 1 */ SUNSSONG_START, // the suns ocarina effect signals that the song has finished playing
    /* 2 */ SUNSSONG_SPEED_TIME, // suns was played where time passes, speed up the advancement of time
    /* 3 */ SUNSSONG_SPECIAL // time does not advance, but signals the song was played. used for freezing redeads
} SunsSongState;

typedef enum GameMode {
    /* 0 */ GAMEMODE_NORMAL,
    /* 1 */ GAMEMODE_TITLE_SCREEN,
    /* 2 */ GAMEMODE_FILE_SELECT, // Note: only instance type transitions swap to file select
    /* 3 */ GAMEMODE_END_CREDITS
} GameMode;

typedef enum SceneLayer {
    /* 0 */ SCENE_LAYER_CHILD_DAY,
    /* 1 */ SCENE_LAYER_CHILD_NIGHT,
    /* 2 */ SCENE_LAYER_ADULT_DAY,
    /* 3 */ SCENE_LAYER_ADULT_NIGHT,
    /* 4 */ SCENE_LAYER_CUTSCENE_FIRST
} SceneLayer;

#define IS_CUTSCENE_LAYER (gSaveContext.sceneLayer >= SCENE_LAYER_CUTSCENE_FIRST)

typedef enum LinkAge {
    /* 0 */ LINK_AGE_ADULT,
    /* 1 */ LINK_AGE_CHILD
} LinkAge;



/*
 *
 * SaveContext flags
 *
 */


/*
 * SaveContext.eventChkInf
 */

#define EVENTCHKINF_02 0x02
#define EVENTCHKINF_03 0x03
#define EVENTCHKINF_04 0x04
#define EVENTCHKINF_05 0x05
#define EVENTCHKINF_07 0x07
#define EVENTCHKINF_09 0x09
#define EVENTCHKINF_0A 0x0A
#define EVENTCHKINF_0B 0x0B
#define EVENTCHKINF_0C 0x0C
#define EVENTCHKINF_0F 0x0F
#define EVENTCHKINF_TALKED_TO_MALON_FIRST_TIME 0x10
#define EVENTCHKINF_11 0x11
#define EVENTCHKINF_RECEIVED_WEIRD_EGG 0x12
#define EVENTCHKINF_TALON_WOKEN_IN_CASTLE 0x13
#define EVENTCHKINF_TALON_RETURNED_FROM_CASTLE 0x14
#define EVENTCHKINF_TALKED_TO_CHILD_MALON_AT_RANCH 0x15
#define EVENTCHKINF_CAN_LEARN_EPONAS_SONG 0x16
#define EVENTCHKINF_EPONA_OBTAINED 0x18
#define EVENTCHKINF_1B 0x1B
#define EVENTCHKINF_1C 0x1C
#define EVENTCHKINF_1D 0x1D
#define EVENTCHKINF_HORSE_RACE_COW_UNLOCK 0x1E
#define EVENTCHKINF_20 0x20
#define EVENTCHKINF_21 0x21
#define EVENTCHKINF_22 0x22
#define EVENTCHKINF_23 0x23
#define EVENTCHKINF_25 0x25
#define EVENTCHKINF_2A 0x2A
#define EVENTCHKINF_2B 0x2B
#define EVENTCHKINF_2C 0x2C
#define EVENTCHKINF_2D 0x2D
#define EVENTCHKINF_2F 0x2F
#define EVENTCHKINF_30 0x30
#define EVENTCHKINF_31 0x31
#define EVENTCHKINF_32 0x32
#define EVENTCHKINF_33 0x33
#define EVENTCHKINF_37 0x37
#define EVENTCHKINF_38 0x38
#define EVENTCHKINF_39 0x39
#define EVENTCHKINF_3A 0x3A
#define EVENTCHKINF_3B 0x3B
#define EVENTCHKINF_3C 0x3C

// 0x40
#define EVENTCHKINF_40_INDEX 4
#define EVENTCHKINF_40_SHIFT 0
#define EVENTCHKINF_40_MASK (1 << EVENTCHKINF_40_SHIFT)
#define EVENTCHKINF_40 ((EVENTCHKINF_40_INDEX << 4) | EVENTCHKINF_40_SHIFT)

#define EVENTCHKINF_41 0x41
#define EVENTCHKINF_42 0x42
#define EVENTCHKINF_43 0x43
#define EVENTCHKINF_45 0x45
#define EVENTCHKINF_48 0x48
#define EVENTCHKINF_49 0x49
#define EVENTCHKINF_4A 0x4A
#define EVENTCHKINF_4B 0x4B
#define EVENTCHKINF_4C 0x4C
#define EVENTCHKINF_4D 0x4D
#define EVENTCHKINF_4E 0x4E
#define EVENTCHKINF_WATCHED_SHEIK_AFTER_MASTER_SWORD_CS 0x4F // Cutscene in Temple of Time as adult after pulling the Master Sword for the first time
#define EVENTCHKINF_50 0x50
#define EVENTCHKINF_51 0x51
#define EVENTCHKINF_52 0x52
#define EVENTCHKINF_54 0x54
#define EVENTCHKINF_55 0x55
#define EVENTCHKINF_59 0x59
#define EVENTCHKINF_5A 0x5A
#define EVENTCHKINF_5B 0x5B
#define EVENTCHKINF_5C 0x5C
#define EVENTCHKINF_65 0x65
#define EVENTCHKINF_67 0x67
#define EVENTCHKINF_68 0x68
#define EVENTCHKINF_69 0x69
#define EVENTCHKINF_TALON_WOKEN_IN_KAKARIKO 0x6A

// 0x6B
#define EVENTCHKINF_TALON_RETURNED_FROM_KAKARIKO_INDEX 6
#define EVENTCHKINF_TALON_RETURNED_FROM_KAKARIKO_SHIFT 11
#define EVENTCHKINF_TALON_RETURNED_FROM_KAKARIKO_MASK (1 << EVENTCHKINF_TALON_RETURNED_FROM_KAKARIKO_SHIFT)
#define EVENTCHKINF_TALON_RETURNED_FROM_KAKARIKO ((EVENTCHKINF_TALON_RETURNED_FROM_KAKARIKO_INDEX << 4) | EVENTCHKINF_TALON_RETURNED_FROM_KAKARIKO_SHIFT)

#define EVENTCHKINF_6E 0x6E
#define EVENTCHKINF_6F 0x6F
#define EVENTCHKINF_70 0x70
#define EVENTCHKINF_71 0x71
#define EVENTCHKINF_72 0x72
#define EVENTCHKINF_73 0x73
#define EVENTCHKINF_74 0x74
#define EVENTCHKINF_75 0x75
#define EVENTCHKINF_76 0x76
#define EVENTCHKINF_77 0x77
#define EVENTCHKINF_78 0x78
#define EVENTCHKINF_80 0x80
#define EVENTCHKINF_82 0x82
#define EVENTCHKINF_8C 0x8C
#define EVENTCHKINF_8D 0x8D
#define EVENTCHKINF_8E 0x8E
#define EVENTCHKINF_8F 0x8F

// 0x90-0x93
// carpenters freed from the gerudo
#define EVENTCHKINF_CARPENTERS_FREE_INDEX 9
#define EVENTCHKINF_CARPENTERS_FREE_SHIFT(n) (0 + (n))
#define EVENTCHKINF_CARPENTERS_FREE_MASK(n) (1 << EVENTCHKINF_CARPENTERS_FREE_SHIFT(n))
#define EVENTCHKINF_CARPENTERS_FREE(n) ((EVENTCHKINF_CARPENTERS_FREE_INDEX << 4) | EVENTCHKINF_CARPENTERS_FREE_SHIFT(n))
#define EVENTCHKINF_CARPENTERS_FREE_MASK_ALL (\
      EVENTCHKINF_CARPENTERS_FREE_MASK(0)     \
    | EVENTCHKINF_CARPENTERS_FREE_MASK(1)     \
    | EVENTCHKINF_CARPENTERS_FREE_MASK(2)     \
    | EVENTCHKINF_CARPENTERS_FREE_MASK(3)    )
#define GET_EVENTCHKINF_CARPENTERS_FREE_ALL() \
    CHECK_FLAG_ALL(gSaveContext.save.info.eventChkInf[EVENTCHKINF_CARPENTERS_FREE_INDEX], EVENTCHKINF_CARPENTERS_FREE_MASK_ALL)

#define EVENTCHKINF_94 0x94
#define EVENTCHKINF_95 0x95
#define EVENTCHKINF_96 0x96
#define EVENTCHKINF_9C 0x9C
#define EVENTCHKINF_A0 0xA0
#define EVENTCHKINF_A1 0xA1
#define EVENTCHKINF_A3 0xA3
#define EVENTCHKINF_A4 0xA4
#define EVENTCHKINF_A5 0xA5
#define EVENTCHKINF_A6 0xA6
#define EVENTCHKINF_A7 0xA7
#define EVENTCHKINF_A8 0xA8
#define EVENTCHKINF_A9 0xA9
#define EVENTCHKINF_AA 0xAA
#define EVENTCHKINF_AC 0xAC
#define EVENTCHKINF_AD 0xAD
#define EVENTCHKINF_B0 0xB0
#define EVENTCHKINF_B1 0xB1
#define EVENTCHKINF_B2 0xB2
#define EVENTCHKINF_B3 0xB3
#define EVENTCHKINF_B4 0xB4
#define EVENTCHKINF_B5 0xB5
#define EVENTCHKINF_B6 0xB6
#define EVENTCHKINF_B7 0xB7
#define EVENTCHKINF_B8 0xB8
#define EVENTCHKINF_B9 0xB9
#define EVENTCHKINF_BA 0xBA
#define EVENTCHKINF_BB 0xBB
#define EVENTCHKINF_BC 0xBC
#define EVENTCHKINF_BD 0xBD
#define EVENTCHKINF_BE 0xBE
#define EVENTCHKINF_BF 0xBF
#define EVENTCHKINF_C0 0xC0
#define EVENTCHKINF_C1 0xC1
#define EVENTCHKINF_C3 0xC3
#define EVENTCHKINF_C4 0xC4
#define EVENTCHKINF_C5 0xC5
#define EVENTCHKINF_C6 0xC6
#define EVENTCHKINF_C7 0xC7
#define EVENTCHKINF_C8 0xC8
#define EVENTCHKINF_C9 0xC9

// 0xD0-0xD6
#define EVENTCHKINF_SONGS_FOR_FROGS_INDEX 13
#define EVENTCHKINF_SONGS_FOR_FROGS_CHOIR_SHIFT  0
#define EVENTCHKINF_SONGS_FOR_FROGS_ZL_SHIFT     1
#define EVENTCHKINF_SONGS_FOR_FROGS_EPONA_SHIFT  2
#define EVENTCHKINF_SONGS_FOR_FROGS_SUNS_SHIFT   3
#define EVENTCHKINF_SONGS_FOR_FROGS_SARIA_SHIFT  4
#define EVENTCHKINF_SONGS_FOR_FROGS_SOT_SHIFT    5
#define EVENTCHKINF_SONGS_FOR_FROGS_STORMS_SHIFT 6
#define EVENTCHKINF_SONGS_FOR_FROGS_CHOIR_MASK  (1 << EVENTCHKINF_SONGS_FOR_FROGS_CHOIR_SHIFT)
#define EVENTCHKINF_SONGS_FOR_FROGS_ZL_MASK     (1 << EVENTCHKINF_SONGS_FOR_FROGS_ZL_SHIFT)
#define EVENTCHKINF_SONGS_FOR_FROGS_EPONA_MASK  (1 << EVENTCHKINF_SONGS_FOR_FROGS_EPONA_SHIFT)
#define EVENTCHKINF_SONGS_FOR_FROGS_SUNS_MASK   (1 << EVENTCHKINF_SONGS_FOR_FROGS_SUNS_SHIFT)
#define EVENTCHKINF_SONGS_FOR_FROGS_SARIA_MASK  (1 << EVENTCHKINF_SONGS_FOR_FROGS_SARIA_SHIFT)
#define EVENTCHKINF_SONGS_FOR_FROGS_SOT_MASK    (1 << EVENTCHKINF_SONGS_FOR_FROGS_SOT_SHIFT)
#define EVENTCHKINF_SONGS_FOR_FROGS_STORMS_MASK (1 << EVENTCHKINF_SONGS_FOR_FROGS_STORMS_SHIFT)
#define EVENTCHKINF_SONGS_FOR_FROGS_CHOIR  ((EVENTCHKINF_SONGS_FOR_FROGS_INDEX << 4) | EVENTCHKINF_SONGS_FOR_FROGS_CHOIR_SHIFT)
#define EVENTCHKINF_SONGS_FOR_FROGS_ZL     ((EVENTCHKINF_SONGS_FOR_FROGS_INDEX << 4) | EVENTCHKINF_SONGS_FOR_FROGS_ZL_SHIFT)
#define EVENTCHKINF_SONGS_FOR_FROGS_EPONA  ((EVENTCHKINF_SONGS_FOR_FROGS_INDEX << 4) | EVENTCHKINF_SONGS_FOR_FROGS_EPONA_SHIFT)
#define EVENTCHKINF_SONGS_FOR_FROGS_SUNS   ((EVENTCHKINF_SONGS_FOR_FROGS_INDEX << 4) | EVENTCHKINF_SONGS_FOR_FROGS_SUNS_SHIFT)
#define EVENTCHKINF_SONGS_FOR_FROGS_SARIA  ((EVENTCHKINF_SONGS_FOR_FROGS_INDEX << 4) | EVENTCHKINF_SONGS_FOR_FROGS_SARIA_SHIFT)
#define EVENTCHKINF_SONGS_FOR_FROGS_SOT    ((EVENTCHKINF_SONGS_FOR_FROGS_INDEX << 4) | EVENTCHKINF_SONGS_FOR_FROGS_SOT_SHIFT)
#define EVENTCHKINF_SONGS_FOR_FROGS_STORMS ((EVENTCHKINF_SONGS_FOR_FROGS_INDEX << 4) | EVENTCHKINF_SONGS_FOR_FROGS_STORMS_SHIFT)

// 0xDA-0xDE
#define EVENTCHKINF_DA_DB_DC_DD_DE_INDEX 13
#define EVENTCHKINF_DA_MASK (1 << 10)
#define EVENTCHKINF_DB_MASK (1 << 11)
#define EVENTCHKINF_DC_MASK (1 << 12)
#define EVENTCHKINF_DD_MASK (1 << 13)
#define EVENTCHKINF_DE_MASK (1 << 14)


/*
 * SaveContext.itemGetInf
 */

#define ITEMGETINF_TALON_BOTTLE 0x02
#define ITEMGETINF_03 0x03
#define ITEMGETINF_04 0x04
#define ITEMGETINF_05 0x05
#define ITEMGETINF_06 0x06
#define ITEMGETINF_07 0x07
#define ITEMGETINF_08 0x08
#define ITEMGETINF_09 0x09
#define ITEMGETINF_0A 0x0A
#define ITEMGETINF_DEKU_HEART_PIECE 0x0B
#define ITEMGETINF_0C 0x0C
#define ITEMGETINF_0D 0x0D
#define ITEMGETINF_0E 0x0E
#define ITEMGETINF_0F 0x0F
#define ITEMGETINF_10 0x10
#define ITEMGETINF_11 0x11
#define ITEMGETINF_12 0x12
#define ITEMGETINF_13 0x13
#define ITEMGETINF_15 0x15
#define ITEMGETINF_16 0x16
#define ITEMGETINF_17 0x17

// 0x18-0x1A
#define ITEMGETINF_18_19_1A_INDEX 1
#define ITEMGETINF_18_SHIFT 8
#define ITEMGETINF_19_SHIFT 9
#define ITEMGETINF_1A_SHIFT 10
#define ITEMGETINF_18_MASK (1 << ITEMGETINF_18_SHIFT)
#define ITEMGETINF_19_MASK (1 << ITEMGETINF_19_SHIFT)
#define ITEMGETINF_1A_MASK (1 << ITEMGETINF_1A_SHIFT)
#define ITEMGETINF_18 ((ITEMGETINF_18_19_1A_INDEX << 4) | ITEMGETINF_18_SHIFT)
#define ITEMGETINF_19 ((ITEMGETINF_18_19_1A_INDEX << 4) | ITEMGETINF_19_SHIFT)
#define ITEMGETINF_1A ((ITEMGETINF_18_19_1A_INDEX << 4) | ITEMGETINF_1A_SHIFT)

#define ITEMGETINF_1B 0x1B
#define ITEMGETINF_1C 0x1C
#define ITEMGETINF_1D 0x1D
#define ITEMGETINF_1E 0x1E
#define ITEMGETINF_1F 0x1F
#define ITEMGETINF_23 0x23
#define ITEMGETINF_24 0x24
#define ITEMGETINF_25 0x25
#define ITEMGETINF_26 0x26
#define ITEMGETINF_2A 0x2A
#define ITEMGETINF_2C 0x2C
#define ITEMGETINF_2E 0x2E
#define ITEMGETINF_30 0x30
#define ITEMGETINF_31 0x31
#define ITEMGETINF_38 0x38
#define ITEMGETINF_39 0x39
#define ITEMGETINF_3A 0x3A
#define ITEMGETINF_3B 0x3B
#define ITEMGETINF_3F 0x3F


/*
 * SaveContext.infTable
 */

#define INFTABLE_00 0x00
#define INFTABLE_01 0x01
#define INFTABLE_03 0x03
#define INFTABLE_05 0x05
#define INFTABLE_0C 0x0C
#define INFTABLE_0E 0x0E
#define INFTABLE_10 0x10
#define INFTABLE_15 0x15
#define INFTABLE_17 0x17
#define INFTABLE_19 0x19
#define INFTABLE_1E 0x1E
#define INFTABLE_22 0x22
#define INFTABLE_24 0x24
#define INFTABLE_26 0x26
#define INFTABLE_28 0x28
#define INFTABLE_2A 0x2A
#define INFTABLE_2B 0x2B
#define INFTABLE_2E 0x2E
#define INFTABLE_2F 0x2F
#define INFTABLE_30 0x30
#define INFTABLE_41 0x41
#define INFTABLE_47 0x47
#define INFTABLE_51 0x51
#define INFTABLE_59 0x59
#define INFTABLE_61 0x61
#define INFTABLE_66 0x66
#define INFTABLE_6A 0x6A
#define INFTABLE_6C 0x6C
#define INFTABLE_71 0x71
#define INFTABLE_76 0x76
#define INFTABLE_77 0x77
#define INFTABLE_TALKED_TO_TALON_IN_RANCH_HOUSE 0x7E
#define INFTABLE_TALKED_TO_MALON_FIRST_TIME 0x84
#define INFTABLE_TOLD_EPONA_IS_SCARED 0x85
#define INFTABLE_MALON_SPAWNED_AT_HYRULE_CASTLE 0x8B
#define INFTABLE_8C 0x8C
#define INFTABLE_8D 0x8D
#define INFTABLE_8E 0x8E
#define INFTABLE_94 0x94
#define INFTABLE_97 0x97
#define INFTABLE_9A 0x9A
#define INFTABLE_A2 0xA2
#define INFTABLE_AB 0xAB
#define INFTABLE_B0 0xB0
#define INFTABLE_B1 0xB1
#define INFTABLE_B4 0xB4
#define INFTABLE_B6 0xB6
#define INFTABLE_B7 0xB7
#define INFTABLE_B8 0xB8
#define INFTABLE_B9 0xB9
#define INFTABLE_BC 0xBC
#define INFTABLE_C0 0xC0
#define INFTABLE_C1 0xC1
#define INFTABLE_C2 0xC2
#define INFTABLE_C3 0xC3
#define INFTABLE_C4 0xC4
#define INFTABLE_C5 0xC5
#define INFTABLE_C6 0xC6
#define INFTABLE_C7 0xC7
#define INFTABLE_C8 0xC8
#define INFTABLE_C9 0xC9
#define INFTABLE_CA 0xCA
#define INFTABLE_CB 0xCB
#define INFTABLE_CC 0xCC
#define INFTABLE_CD 0xCD
#define INFTABLE_CE 0xCE
#define INFTABLE_D0 0xD0
#define INFTABLE_D2 0xD2
#define INFTABLE_D4 0xD4
#define INFTABLE_D6 0xD6
#define INFTABLE_D8 0xD8
#define INFTABLE_D9 0xD9
#define INFTABLE_E0 0xE0
#define INFTABLE_E3 0xE3
#define INFTABLE_E6 0xE6
#define INFTABLE_EB 0xEB
#define INFTABLE_F0 0xF0
#define INFTABLE_F4 0xF4
#define INFTABLE_F8 0xF8
#define INFTABLE_FC 0xFC
#define INFTABLE_109 0x109
#define INFTABLE_10A 0x10A
#define INFTABLE_10B 0x10B
#define INFTABLE_10C 0x10C
#define INFTABLE_10D 0x10D
#define INFTABLE_10E 0x10E
#define INFTABLE_10F 0x10F
#define INFTABLE_113 0x113
#define INFTABLE_11A 0x11A
#define INFTABLE_11E 0x11E
#define INFTABLE_124 0x124
#define INFTABLE_129 0x129
#define INFTABLE_12A 0x12A
#define INFTABLE_138 0x138
#define INFTABLE_139 0x139
#define INFTABLE_140 0x140
#define INFTABLE_141 0x141
#define INFTABLE_142 0x142
#define INFTABLE_143 0x143
#define INFTABLE_144 0x144
#define INFTABLE_145 0x145
#define INFTABLE_146 0x146
#define INFTABLE_147 0x147
#define INFTABLE_160 0x160
#define INFTABLE_161 0x161
#define INFTABLE_162 0x162
#define INFTABLE_163 0x163
#define INFTABLE_164 0x164
#define INFTABLE_166 0x166
#define INFTABLE_16A 0x16A
#define INFTABLE_16C 0x16C
#define INFTABLE_170 0x170
#define INFTABLE_171 0x171
#define INFTABLE_172 0x172
#define INFTABLE_176 0x176
#define INFTABLE_178 0x178
#define INFTABLE_17C 0x17C
#define INFTABLE_17F 0x17F
#define INFTABLE_190 0x190
#define INFTABLE_191 0x191
#define INFTABLE_HAS_DEKU_STICK_UPGRADE 0x192
#define INFTABLE_HAS_DEKU_NUT_UPGRADE 0x193
#define INFTABLE_195 0x195
#define INFTABLE_196 0x196
#define INFTABLE_197 0x197
#define INFTABLE_198 0x198

// 0x199-0x19F
#define INFTABLE_199_19A_19B_19C_19D_19E_19F_INDEX 25
#define INFTABLE_199_MASK (1 << 9)
#define INFTABLE_19A_MASK (1 << 10)
#define INFTABLE_19B_MASK (1 << 11)
#define INFTABLE_19C_MASK (1 << 12)
#define INFTABLE_19D_MASK (1 << 13)
#define INFTABLE_19E_MASK (1 << 14)
#define INFTABLE_19F_MASK (1 << 15)

// 0x1A0-0x1AF
#define INFTABLE_1AX_INDEX 26
#define INFTABLE_1A0_SHIFT 0
#define INFTABLE_1A1_SHIFT 1
#define INFTABLE_1A2_SHIFT 2
#define INFTABLE_1A3_SHIFT 3
#define INFTABLE_1A4_SHIFT 4
#define INFTABLE_1A5_SHIFT 5
#define INFTABLE_1A6_SHIFT 6
#define INFTABLE_1A7_SHIFT 7
#define INFTABLE_1A8_SHIFT 8
#define INFTABLE_1A9_SHIFT 9
#define INFTABLE_1AB_SHIFT 11
#define INFTABLE_1AD_SHIFT 13

// 0x1D0-0x1DF
#define INFTABLE_1DX_INDEX 29


/*
 * SaveContext.eventInf
 */

// 0x00-0x0F
// horses related
#define EVENTINF_HORSES_INDEX 0
#define EVENTINF_HORSES_STATE_SHIFT 0
#define EVENTINF_HORSES_HORSETYPE_SHIFT 4
#define EVENTINF_HORSES_05_SHIFT 5
#define EVENTINF_HORSES_06_SHIFT 6
#define EVENTINF_HORSES_08_SHIFT 8
#define EVENTINF_HORSES_0A_SHIFT 10
#define EVENTINF_HORSES_0F_SHIFT 15 // unused?
#define EVENTINF_HORSES_STATE_MASK (0xF << EVENTINF_HORSES_STATE_SHIFT)
#define EVENTINF_HORSES_HORSETYPE_MASK (1 << EVENTINF_HORSES_HORSETYPE_SHIFT)
#define EVENTINF_HORSES_05_MASK (1 << EVENTINF_HORSES_05_SHIFT)
#define EVENTINF_HORSES_06_MASK (1 << EVENTINF_HORSES_06_SHIFT)
#define EVENTINF_HORSES_0F_MASK (1 << EVENTINF_HORSES_0F_SHIFT)
#define EVENTINF_HORSES_05 ((EVENTINF_HORSES_INDEX << 4) | EVENTINF_HORSES_05_SHIFT)
#define EVENTINF_HORSES_06 ((EVENTINF_HORSES_INDEX << 4) | EVENTINF_HORSES_06_SHIFT)
// Used in z_en_ta (Talon) to store Cucco game winning status
// and in z_en_ge1 (Gerudo) to store archery in-progress status
#define EVENTINF_HORSES_08 ((EVENTINF_HORSES_INDEX << 4) | EVENTINF_HORSES_08_SHIFT)
#define EVENTINF_CUCCO_GAME_WON EVENTINF_HORSES_08
// Used in z_en_ta (Talon) and z_en_ma3 (Malon) to store minigame finishing status
#define EVENTINF_HORSES_0A ((EVENTINF_HORSES_INDEX << 4) | EVENTINF_HORSES_0A_SHIFT)
#define EVENTINF_CUCCO_GAME_FINISHED EVENTINF_HORSES_0A

typedef enum EventInfHorsesState {
    /* 0 */ EVENTINF_HORSES_STATE_0,
    /* 1 */ EVENTINF_HORSES_STATE_1,
    /* 2 */ EVENTINF_HORSES_STATE_2,
    /* 3 */ EVENTINF_HORSES_STATE_3,
    /* 4 */ EVENTINF_HORSES_STATE_4,
    /* 5 */ EVENTINF_HORSES_STATE_5,
    /* 6 */ EVENTINF_HORSES_STATE_6,
    /* 7 */ EVENTINF_HORSES_STATE_7
} EventInfHorsesState;

// "InRaceSeq"
#define GET_EVENTINF_HORSES_STATE() \
    ((gSaveContext.eventInf[EVENTINF_HORSES_INDEX] & EVENTINF_HORSES_STATE_MASK) >> EVENTINF_HORSES_STATE_SHIFT)
#define SET_EVENTINF_HORSES_STATE(v)                                                   \
    gSaveContext.eventInf[EVENTINF_HORSES_INDEX] =                                     \
        (gSaveContext.eventInf[EVENTINF_HORSES_INDEX] & ~EVENTINF_HORSES_STATE_MASK) | \
        ((v) << EVENTINF_HORSES_STATE_SHIFT)

#define GET_EVENTINF_HORSES_HORSETYPE() \
    ((gSaveContext.eventInf[EVENTINF_HORSES_INDEX] & EVENTINF_HORSES_HORSETYPE_MASK) >> EVENTINF_HORSES_HORSETYPE_SHIFT)
#define SET_EVENTINF_HORSES_HORSETYPE(v)                                                   \
    gSaveContext.eventInf[EVENTINF_HORSES_INDEX] =                                         \
        (gSaveContext.eventInf[EVENTINF_HORSES_INDEX] & ~EVENTINF_HORSES_HORSETYPE_MASK) | \
        ((v) << EVENTINF_HORSES_HORSETYPE_SHIFT)

#define SET_EVENTINF_HORSES_0F(v)                  \
    gSaveContext.eventInf[EVENTINF_HORSES_INDEX] = \
        (gSaveContext.eventInf[EVENTINF_HORSES_INDEX] & ~EVENTINF_HORSES_0F_MASK) | ((v) << EVENTINF_HORSES_0F_SHIFT)


// Is the running man race active
#define EVENTINF_MARATHON_ACTIVE 0x10

// 0x20-0x24
#define EVENTINF_20_21_22_23_24_INDEX 2
#define EVENTINF_20_MASK (1 << 0)
#define EVENTINF_21_MASK (1 << 1)
#define EVENTINF_22_MASK (1 << 2)
#define EVENTINF_23_MASK (1 << 3)
#define EVENTINF_24_MASK (1 << 4)

#define EVENTINF_30 0x30



#endif<|MERGE_RESOLUTION|>--- conflicted
+++ resolved
@@ -64,7 +64,6 @@
 #define MAGIC_NORMAL_METER 0x30
 #define MAGIC_DOUBLE_METER (2 * MAGIC_NORMAL_METER)
 
-<<<<<<< HEAD
 typedef enum {
     /* 0 */ INTERACT_BC_BTN_B,
     /* 1 */ INTERACT_BC_BTN_C_LEFT,
@@ -98,14 +97,9 @@
 #define INTERACT_C_BTN_TO_BCA_BTN(btnsC) ((btnsC) + 1)
 #define INTERACT_BC_BTN_TO_BCA_BTN(btnsBC) (btnsBC)
 
-typedef struct {
+typedef struct ItemEquips {
     /* 0x00 */ u8 buttonItems[INTERACT_BC_BTN_MAX];
     /* 0x04 */ u8 cButtonSlots[INTERACT_C_BTN_MAX];
-=======
-typedef struct ItemEquips {
-    /* 0x00 */ u8 buttonItems[4];
-    /* 0x04 */ u8 cButtonSlots[3];
->>>>>>> f1911cd9
     /* 0x08 */ u16 equipment; // a mask where each nibble corresponds to a type of equipment `EquipmentType`, and each nibble is a piece `EquipValue*`
 } ItemEquips; // size = 0x0A
 
