#ifndef Z64SCENE_H
#define Z64SCENE_H

#include "z64.h"

#include "command_macros_base.h"

typedef struct {
    /* 0x00 */ u32 vromStart;
    /* 0x04 */ u32 vromEnd;
} RomFile; // size = 0x8

typedef struct {
    /* 0x00 */ RomFile sceneFile;
    /* 0x08 */ RomFile titleFile;
    /* 0x10 */ u8  unk_10;
    /* 0x11 */ u8  drawConfig;
    /* 0x12 */ u8  unk_12;
    /* 0x13 */ u8  unk_13;
} SceneTableEntry; // size = 0x14

typedef struct {
    /* 0x00 */ s16   id;
    /* 0x02 */ Vec3s pos;
    /* 0x08 */ Vec3s rot;
    /* 0x0E */ s16   params;
} ActorEntry; // size = 0x10

typedef struct {
    struct {
        s8 room;    // Room to switch to
        s8 bgCamIndex; // How the camera reacts during the transition. See `Camera_ChangeDoorCam`
    } /* 0x00 */ sides[2]; // 0 = front, 1 = back
    /* 0x04 */ s16   id;
    /* 0x06 */ Vec3s pos;
    /* 0x0C */ s16   rotY;
    /* 0x0E */ s16   params;
} TransitionActorEntry; // size = 0x10

typedef struct {
    /* 0x00 */ u8 spawn;
    /* 0x01 */ u8 room;
} EntranceEntry;

typedef struct {
    /* 0x00 */ u8 count; // number of points in the path
    /* 0x04 */ Vec3s* points; // Segment Address to the array of points
} Path; // size = 0x8

// Room shapes

typedef enum {
    /* 0 */ ROOM_SHAPE_TYPE_NORMAL,
    /* 1 */ ROOM_SHAPE_TYPE_IMAGE,
    /* 2 */ ROOM_SHAPE_TYPE_CULLABLE,
    /* 3 */ ROOM_SHAPE_TYPE_MAX
} RoomShapeType;

typedef struct {
    /* 0x00 */ u8 type;
} RoomShapeBase; // size = 0x01

typedef struct {
    /* 0x00 */ Gfx* opa;
    /* 0x04 */ Gfx* xlu;
} RoomShapeDListsEntry; // size = 0x08

typedef struct {
    /* 0x00 */ RoomShapeBase base;
    /* 0x01 */ u8 numEntries;
    /* 0x04 */ RoomShapeDListsEntry* entries;
    /* 0x08 */ RoomShapeDListsEntry* entriesEnd;
} RoomShapeNormal; // size = 0x0C

typedef enum {
    /* 1 */ ROOM_SHAPE_IMAGE_AMOUNT_SINGLE = 1,
    /* 2 */ ROOM_SHAPE_IMAGE_AMOUNT_MULTI
} RoomShapeImageAmountType;

typedef struct {
    /* 0x00 */ RoomShapeBase base;
    /* 0x01 */ u8    amountType; // RoomShapeImageAmountType
    /* 0x04 */ RoomShapeDListsEntry* entry;
} RoomShapeImageBase; // size = 0x08

typedef struct {
    /* 0x00 */ RoomShapeImageBase base;
    /* 0x08 */ void* source;
    /* 0x0C */ u32   unk_0C;
    /* 0x10 */ void* tlut;
    /* 0x14 */ u16   width;
    /* 0x16 */ u16   height;
    /* 0x18 */ u8    fmt;
    /* 0x19 */ u8    siz;
    /* 0x1A */ u16   tlutMode;
    /* 0x1C */ u16   tlutCount;
} RoomShapeImageSingle; // size = 0x20

typedef struct {
    /* 0x00 */ u16   unk_00;
    /* 0x02 */ u8    bgCamIndex; // for which bg cam index is this entry for
    /* 0x04 */ void* source;
    /* 0x08 */ u32   unk_0C;
    /* 0x0C */ void* tlut;
    /* 0x10 */ u16   width;
    /* 0x12 */ u16   height;
    /* 0x14 */ u8    fmt;
    /* 0x15 */ u8    siz;
    /* 0x16 */ u16   tlutMode;
    /* 0x18 */ u16   tlutCount;
} RoomShapeImageMultiBgEntry; // size = 0x1C

typedef struct {
    /* 0x00 */ RoomShapeImageBase base;
    /* 0x08 */ u8    numBackgrounds;
    /* 0x0C */ RoomShapeImageMultiBgEntry* backgrounds;
} RoomShapeImageMulti; // size = 0x10

typedef struct {
    /* 0x00 */ Vec3s boundsSphereCenter;
    /* 0x06 */ s16   boundsSphereRadius;
    /* 0x08 */ Gfx* opa;
    /* 0x0C */ Gfx* xlu;
} RoomShapeCullableEntry; // size = 0x10

#define ROOM_SHAPE_CULLABLE_MAX_ENTRIES 64

typedef struct {
    /* 0x00 */ RoomShapeBase base;
    /* 0x01 */ u8 numEntries;
    /* 0x04 */ RoomShapeCullableEntry* entries;
    /* 0x08 */ RoomShapeCullableEntry* entriesEnd;
} RoomShapeCullable; // size = 0x0C

typedef union {
    RoomShapeBase base;
    RoomShapeNormal normal;
    union {
        RoomShapeImageBase base;
        RoomShapeImageSingle single;
        RoomShapeImageMulti multi;
    } image;
    RoomShapeCullable cullable;
} RoomShape; // "Ground Shape"

<<<<<<< HEAD
// ZAPD compatibility typedefs
// TODO: Remove when ZAPD adds support for them
typedef MeshHeader01Entry PolygonDlist;
typedef MeshHeader0 PolygonType0;
typedef MeshHeader2Entry PolygonDlist2;
typedef MeshHeader2 PolygonType2;
=======
// TODO update ZAPD
typedef RoomShapeDListsEntry PolygonDlist;
typedef RoomShapeNormal PolygonType0;
typedef RoomShapeImageSingle MeshHeader1Single;
typedef RoomShapeImageMultiBgEntry BgImage;
typedef RoomShapeImageMulti MeshHeader1Multi;
typedef RoomShapeCullableEntry PolygonDlist2;
typedef RoomShapeCullable PolygonType2;
#define SCENE_CMD_MESH SCENE_CMD_ROOM_SHAPE
>>>>>>> c0cf83a8

#define ROOM_DRAW_OPA (1 << 0)
#define ROOM_DRAW_XLU (1 << 1)

// Scene commands

typedef struct {
    /* 0x00 */ u8  code;
    /* 0x01 */ u8  data1;
    /* 0x04 */ u32 data2;
} SCmdBase;

typedef struct {
    /* 0x00 */ u8  code;
    /* 0x01 */ u8  length;
    /* 0x04 */ ActorEntry* data;
} SCmdSpawnList;

typedef struct {
    /* 0x00 */ u8  code;
    /* 0x01 */ u8  length;
    /* 0x04 */ ActorEntry* data;
} SCmdActorList;

typedef struct {
    /* 0x00 */ u8  code;
    /* 0x01 */ u8  data1;
    /* 0x04 */ void* segment;
} SCmdUnused02;

typedef struct {
    /* 0x00 */ u8  code;
    /* 0x01 */ u8  data1;
    /* 0x04 */ CollisionHeader* data;
} SCmdColHeader;

typedef struct {
    /* 0x00 */ u8  code;
    /* 0x01 */ u8  length;
    /* 0x04 */ RomFile* data;
} SCmdRoomList;

typedef struct {
    /* 0x00 */ u8  code;
    /* 0x01 */ u8  data1;
    /* 0x02 */ char pad[2];
    /* 0x04 */ u8  x;
    /* 0x05 */ u8  y;
    /* 0x06 */ u8  z;
    /* 0x07 */ u8  unk_07;
} SCmdWindSettings;

typedef struct {
    /* 0x00 */ u8  code;
    /* 0x01 */ u8  data1;
    /* 0x04 */ EntranceEntry* data;
} SCmdEntranceList;

typedef struct {
    /* 0x00 */ u8  code;
    /* 0x01 */ u8  cUpElfMsgNum;
    /* 0x04 */ u32 keepObjectId;
} SCmdSpecialFiles;

typedef struct {
    /* 0x00 */ u8  code;
    /* 0x01 */ u8  gpFlag1;
    /* 0x04 */ u32 gpFlag2;
} SCmdRoomBehavior;

typedef struct {
    /* 0x00 */ u8  code;
    /* 0x01 */ u8  data1;
    /* 0x04 */ RoomShapeBase* data;
} SCmdMesh;

typedef struct {
    /* 0x00 */ u8  code;
    /* 0x01 */ u8  length;
    /* 0x04 */ s16* data;
} SCmdObjectList;

typedef struct {
    /* 0x00 */ u8  code;
    /* 0x01 */ u8  length;
    /* 0x04 */ LightInfo* data;
} SCmdLightList;

typedef struct {
    /* 0x00 */ u8  code;
    /* 0x01 */ u8  data1;
    /* 0x04 */ Path* data;
} SCmdPathList;

typedef struct {
    /* 0x00 */ u8  code;
    /* 0x01 */ u8  length;
    /* 0x04 */ TransitionActorEntry* data;
} SCmdTransiActorList;

typedef struct {
    /* 0x00 */ u8  code;
    /* 0x01 */ u8  length;
    /* 0x04 */ EnvLightSettings* data;
} SCmdLightSettingList;

typedef struct {
    /* 0x00 */ u8  code;
    /* 0x01 */ u8  data1;
    /* 0x02 */ char pad[2];
    /* 0x04 */ u8  hour;
    /* 0x05 */ u8  min;
    /* 0x06 */ u8  timeSpeed;
} SCmdTimeSettings;

typedef struct {
    /* 0x00 */ u8  code;
    /* 0x01 */ u8  data1;
    /* 0x02 */ char pad[2];
    /* 0x04 */ u8  skyboxId;
    /* 0x05 */ u8  skyboxConfig;
    /* 0x06 */ u8  envLightMode;
} SCmdSkyboxSettings;

typedef struct {
    /* 0x00 */ u8  code;
    /* 0x01 */ u8  data1;
    /* 0x02 */ char pad[2];
    /* 0x04 */ u8  skyboxDisabled;
    /* 0x05 */ u8  sunMoonDisabled;
} SCmdSkyboxDisables;

typedef struct {
    /* 0x00 */ u8  code;
    /* 0x01 */ u8  data1;
    /* 0x04 */ u32 data2;
} SCmdEndMarker;

typedef struct {
    /* 0x00 */ u8  code;
    /* 0x01 */ u8  data1;
    /* 0x04 */ s16* data;
} SCmdExitList;

typedef struct {
    /* 0x00 */ u8  code;
    /* 0x01 */ u8  specId;
    /* 0x02 */ char pad[4];
    /* 0x06 */ u8  natureAmbienceId;
    /* 0x07 */ u8  seqId;
} SCmdSoundSettings;

typedef struct {
    /* 0x00 */ u8  code;
    /* 0x01 */ u8  data1;
    /* 0x02 */ char pad[5];
    /* 0x07 */ u8  echo;
} SCmdEchoSettings;

typedef struct {
    /* 0x00 */ u8  code;
    /* 0x01 */ u8  data1;
    /* 0x04 */ void* data;
} SCmdCutsceneData;

typedef struct {
    /* 0x00 */ u8  code;
    /* 0x01 */ u8  data1;
    /* 0x04 */ void* data;
} SCmdAltHeaders;

typedef struct {
    /* 0x00 */ u8  code;
    /* 0x01 */ u8  sceneCamType;
    /* 0x04 */ u32 area;
} SCmdMiscSettings;

typedef union {
    SCmdBase              base;
    SCmdSpawnList         spawnList;
    SCmdActorList         actorList;
    SCmdUnused02          unused02;
    SCmdRoomList          roomList;
    SCmdEntranceList      entranceList;
    SCmdObjectList        objectList;
    SCmdLightList         lightList;
    SCmdPathList          pathList;
    SCmdTransiActorList   transiActorList;
    SCmdLightSettingList  lightSettingList;
    SCmdExitList          exitList;
    SCmdColHeader         colHeader;
    SCmdMesh              mesh;
    SCmdSpecialFiles      specialFiles;
    SCmdCutsceneData      cutsceneData;
    SCmdRoomBehavior      roomBehavior;
    SCmdWindSettings      windSettings;
    SCmdTimeSettings      timeSettings;
    SCmdSkyboxSettings    skyboxSettings;
    SCmdSkyboxDisables    skyboxDisables;
    SCmdEndMarker         endMarker;
    SCmdSoundSettings     soundSettings;
    SCmdEchoSettings      echoSettings;
    SCmdMiscSettings      miscSettings;
    SCmdAltHeaders        altHeaders;
} SceneCmd; // size = 0x8

#define DEFINE_SCENE(_0, _1, enum, _3, _4, _5) enum,

typedef enum {
    #include "tables/scene_table.h"
    /* 0x6E */ SCENE_ID_MAX
} SceneID;

#undef DEFINE_SCENE

// this define exists to preserve shiftability for an unused scene that is
// listed in the entrance table
#define SCENE_UNUSED_6E SCENE_ID_MAX

// Entrance Index Enum
#define DEFINE_ENTRANCE(enum, _1, _2, _3, _4, _5, _6) enum,

typedef enum {
    #include "tables/entrance_table.h"
    /* 0x614 */ ENTR_MAX
} EntranceIndex;

#undef DEFINE_ENTRANCE

#define ENTR_LOAD_OPENING -1

typedef enum {
    /* 0x7FF9 */ ENTR_RETURN_YOUSEI_IZUMI_YOKO = 0x7FF9, // Great Fairy Fountain (spells)
    /* 0x7FFA */ ENTR_RETURN_SYATEKIJYOU, // Shooting gallery
    /* 0x7FFB */ ENTR_RETURN_2, // unused
    /* 0x7FFC */ ENTR_RETURN_SHOP1, // Bazaar
    /* 0x7FFD */ ENTR_RETURN_4, // unused
    /* 0x7FFE */ ENTR_RETURN_DAIYOUSEI_IZUMI, // Great Fairy Fountain (magic, double magic, double defense)
    /* 0x7FFF */ ENTR_RETURN_GROTTO // Grottos and normal Fairy Fountain
} ReturnEntranceIndex;

typedef enum {
    /*  0 */ SDC_DEFAULT,
    /*  1 */ SDC_SPOT00,
    /*  2 */ SDC_SPOT01,
    /*  3 */ SDC_SPOT03,
    /*  4 */ SDC_SPOT04,
    /*  5 */ SDC_SPOT06,
    /*  6 */ SDC_SPOT07,
    /*  7 */ SDC_SPOT08,
    /*  8 */ SDC_SPOT09,
    /*  9 */ SDC_SPOT10,
    /* 10 */ SDC_SPOT11,
    /* 11 */ SDC_SPOT12,
    /* 12 */ SDC_SPOT13,
    /* 13 */ SDC_SPOT15,
    /* 14 */ SDC_SPOT16,
    /* 15 */ SDC_SPOT17,
    /* 16 */ SDC_SPOT18,
    /* 17 */ SDC_SPOT20,
    /* 18 */ SDC_HIDAN, // used for Fire Temple and its boss scene
    /* 19 */ SDC_YDAN,
    /* 20 */ SDC_DDAN,
    /* 21 */ SDC_BDAN, // used for Jabu-Jabu and its boss scene
    /* 22 */ SDC_BMORI1,
    /* 23 */ SDC_MIZUSIN,
    /* 24 */ SDC_HAKADAN, // used for Bottom Of The Well, Shadow Temple and its boss scene
    /* 25 */ SDC_JYASINZOU,
    /* 26 */ SDC_GANONTIKA,
    /* 27 */ SDC_MEN,
    /* 28 */ SDC_YDAN_BOSS,
    /* 29 */ SDC_MIZUSIN_BS,
    /* 30 */ SDC_TOKINOMA,
    /* 31 */ SDC_KAKUSIANA,
    /* 32 */ SDC_KENJYANOMA,
    /* 33 */ SDC_GREAT_FAIRY_FOUNTAIN, // used for both Great Fairy Fountains scenes
    /* 34 */ SDC_SYATEKIJYOU,
    /* 35 */ SDC_HAIRAL_NIWA, // used for Castle Courtyard (with the hedges) (day, night and debug scenes)
    /* 36 */ SDC_GANON_CASTLE_EXTERIOR, // used for two scenes
    /* 37 */ SDC_ICE_DOUKUTO,
    /* 38 */ SDC_GANON_FINAL,
    /* 39 */ SDC_FAIRY_FOUNTAIN, // used for both Fairy Fountains scenes
    /* 40 */ SDC_GERUDOWAY,
    /* 41 */ SDC_BOWLING,
    /* 42 */ SDC_HAKAANA_OUKE,
    /* 43 */ SDC_HYLIA_LABO,
    /* 44 */ SDC_SOUKO,
    /* 45 */ SDC_MIHARIGOYA,
    /* 46 */ SDC_MAHOUYA,
    /* 47 */ SDC_CALM_WATER, // used for Castle Courtyard (with Zelda), Sacred Forest Meadow, and debug Jungle Gym
    /* 48 */ SDC_GRAVE_EXIT_LIGHT_SHINING, // used for one grave scene and the Dampé race scene
    /* 49 */ SDC_BESITU,
    /* 50 */ SDC_TURIBORI,
    /* 51 */ SDC_GANON_SONOGO,
    /* 52 */ SDC_GANONTIKA_SONOGO,
    /* 53 */ SDC_MAX
} SceneDrawConfig;

// R_SCENE_CAM_TYPE values
#define SCENE_CAM_TYPE_DEFAULT 0
#define SCENE_CAM_TYPE_FIXED_SHOP_VIEWPOINT 0x10 // Camera exhibits fixed behaviors and viewpoint changing is handled by shops
#define SCENE_CAM_TYPE_FIXED_TOGGLE_VIEWPOINT 0x20 // Camera exhibits fixed behaviors and viewpoint can be toggled with c-up
#define SCENE_CAM_TYPE_FIXED 0x30 // Camera exhibits fixed behaviors (see `Play_CamIsNotFixed` usages for examples)
#define SCENE_CAM_TYPE_FIXED_MARKET 0x40 // Camera exhibits fixed behaviors and delays textboxes by a small amount before they start to appear
#define SCENE_CAM_TYPE_SHOOTING_GALLERY 0x50 // Unreferenced in code, and used only by the main layer of the shooting gallery scene

// Scene commands

typedef enum {
    /* 0x00 */ SCENE_CMD_ID_SPAWN_LIST,
    /* 0x01 */ SCENE_CMD_ID_ACTOR_LIST,
    /* 0x02 */ SCENE_CMD_ID_UNUSED_2,
    /* 0x03 */ SCENE_CMD_ID_COLLISION_HEADER,
    /* 0x04 */ SCENE_CMD_ID_ROOM_LIST,
    /* 0x05 */ SCENE_CMD_ID_WIND_SETTINGS,
    /* 0x06 */ SCENE_CMD_ID_ENTRANCE_LIST,
    /* 0x07 */ SCENE_CMD_ID_SPECIAL_FILES,
    /* 0x08 */ SCENE_CMD_ID_ROOM_BEHAVIOR,
    /* 0x09 */ SCENE_CMD_ID_UNDEFINED_9,
    /* 0x0A */ SCENE_CMD_ID_ROOM_SHAPE,
    /* 0x0B */ SCENE_CMD_ID_OBJECT_LIST,
    /* 0x0C */ SCENE_CMD_ID_LIGHT_LIST,
    /* 0x0D */ SCENE_CMD_ID_PATH_LIST,
    /* 0x0E */ SCENE_CMD_ID_TRANSITION_ACTOR_LIST,
    /* 0x0F */ SCENE_CMD_ID_LIGHT_SETTINGS_LIST,
    /* 0x10 */ SCENE_CMD_ID_TIME_SETTINGS,
    /* 0x11 */ SCENE_CMD_ID_SKYBOX_SETTINGS,
    /* 0x12 */ SCENE_CMD_ID_SKYBOX_DISABLES,
    /* 0x13 */ SCENE_CMD_ID_EXIT_LIST,
    /* 0x14 */ SCENE_CMD_ID_END,
    /* 0x15 */ SCENE_CMD_ID_SOUND_SETTINGS,
    /* 0x16 */ SCENE_CMD_ID_ECHO_SETTINGS,
    /* 0x17 */ SCENE_CMD_ID_CUTSCENE_DATA,
    /* 0x18 */ SCENE_CMD_ID_ALTERNATE_HEADER_LIST,
    /* 0x19 */ SCENE_CMD_ID_MISC_SETTINGS,
    /* 0x1A */ SCENE_CMD_ID_MAX
} SceneCommandTypeID;

#define SCENE_CMD_SPAWN_LIST(numSpawns, spawnList) \
    { SCENE_CMD_ID_SPAWN_LIST, numSpawns, CMD_PTR(spawnList) }

#define SCENE_CMD_ACTOR_LIST(numActors, actorList) \
    { SCENE_CMD_ID_ACTOR_LIST, numActors, CMD_PTR(actorList) }

#define SCENE_CMD_UNUSED_02(unk, data) \
    { SCENE_CMD_ID_UNUSED_2, unk, CMD_PTR(data) }

#define SCENE_CMD_COL_HEADER(colHeader) \
    { SCENE_CMD_ID_COLLISION_HEADER, 0, CMD_PTR(colHeader) }

#define SCENE_CMD_ROOM_LIST(numRooms, roomList) \
    { SCENE_CMD_ID_ROOM_LIST, numRooms, CMD_PTR(roomList) }

#define SCENE_CMD_WIND_SETTINGS(xDir, yDir, zDir, strength) \
    { SCENE_CMD_ID_WIND_SETTINGS, 0, CMD_BBBB(xDir, yDir, zDir, strength) }

#define SCENE_CMD_ENTRANCE_LIST(entranceList) \
    { SCENE_CMD_ID_ENTRANCE_LIST, 0, CMD_PTR(entranceList) }

#define SCENE_CMD_SPECIAL_FILES(elfMessageFile, keepObjectId) \
    { SCENE_CMD_ID_SPECIAL_FILES, elfMessageFile, CMD_W(keepObjectId) }

#define SCENE_CMD_ROOM_BEHAVIOR(curRoomUnk3, curRoomUnk2, showInvisActors, disableWarpSongs) \
    { SCENE_CMD_ID_ROOM_BEHAVIOR, curRoomUnk3, \
        curRoomUnk2 | _SHIFTL(showInvisActors, 8, 1) | _SHIFTL(disableWarpSongs, 10, 1) }

#define SCENE_CMD_UNK_09() \
    { SCENE_CMD_ID_UNDEFINED_9, 0, CMD_W(0) }

#define SCENE_CMD_ROOM_SHAPE(roomShape) \
    { SCENE_CMD_ID_ROOM_SHAPE, 0, CMD_PTR(roomShape) }

#define SCENE_CMD_OBJECT_LIST(numObjects, objectList) \
    { SCENE_CMD_ID_OBJECT_LIST, numObjects, CMD_PTR(objectList) }

#define SCENE_CMD_LIGHT_LIST(numLights, lightList) \
    { SCENE_CMD_ID_POS_LIGHT_LIST, numLights, CMD_PTR(lightList) }

#define SCENE_CMD_PATH_LIST(pathList) \
    { SCENE_CMD_ID_PATH_LIST, 0, CMD_PTR(pathList) }

#define SCENE_CMD_TRANSITION_ACTOR_LIST(numActors, list) \
    { SCENE_CMD_ID_TRANSITION_ACTOR_LIST, numActors, CMD_PTR(list) }

#define SCENE_CMD_ENV_LIGHT_SETTINGS(numLightSettings, lightSettingsList) \
    { SCENE_CMD_ID_LIGHT_SETTINGS_LIST, numLightSettings, CMD_PTR(lightSettingsList) }

#define SCENE_CMD_TIME_SETTINGS(hour, min, timeSpeed) \
    { SCENE_CMD_ID_TIME_SETTINGS, 0, CMD_BBBB(hour, min, timeSpeed, 0) }

#define SCENE_CMD_SKYBOX_SETTINGS(skyboxId, skyboxConfig, envLightMode) \
    { SCENE_CMD_ID_SKYBOX_SETTINGS, 0, CMD_BBBB(skyboxId, skyboxConfig, envLightMode, 0) }

#define SCENE_CMD_SKYBOX_DISABLES(disableSky, disableSunMoon) \
    { SCENE_CMD_ID_SKYBOX_DISABLES, 0, CMD_BBBB(disableSky, disableSunMoon, 0, 0) }

#define SCENE_CMD_EXIT_LIST(exitList) \
    { SCENE_CMD_ID_EXIT_LIST, 0, CMD_PTR(exitList) }

#define SCENE_CMD_END() \
    { SCENE_CMD_ID_END, 0, CMD_W(0) }

#define SCENE_CMD_SOUND_SETTINGS(specId, natureAmbienceId, seqId) \
    { SCENE_CMD_ID_SOUND_SETTINGS, specId, CMD_BBBB(0, 0, natureAmbienceId, seqId) }

#define SCENE_CMD_ECHO_SETTINGS(echo) \
    { SCENE_CMD_ID_ECHO_SETTINGS, 0, CMD_BBBB(0, 0, 0, echo) }

#define SCENE_CMD_CUTSCENE_DATA(cutsceneData) \
    { SCENE_CMD_ID_CUTSCENE_DATA, 0, CMD_PTR(cutsceneData) }

#define SCENE_CMD_ALTERNATE_HEADER_LIST(alternateHeaderList) \
    { SCENE_CMD_ID_ALTERNATE_HEADER_LIST, 0, CMD_PTR(alternateHeaderList) }

#define SCENE_CMD_MISC_SETTINGS(sceneCamType, worldMapLocation) \
    { SCENE_CMD_ID_MISC_SETTINGS, sceneCamType, CMD_W(worldMapLocation) }


#endif<|MERGE_RESOLUTION|>--- conflicted
+++ resolved
@@ -143,15 +143,8 @@
     RoomShapeCullable cullable;
 } RoomShape; // "Ground Shape"
 
-<<<<<<< HEAD
 // ZAPD compatibility typedefs
 // TODO: Remove when ZAPD adds support for them
-typedef MeshHeader01Entry PolygonDlist;
-typedef MeshHeader0 PolygonType0;
-typedef MeshHeader2Entry PolygonDlist2;
-typedef MeshHeader2 PolygonType2;
-=======
-// TODO update ZAPD
 typedef RoomShapeDListsEntry PolygonDlist;
 typedef RoomShapeNormal PolygonType0;
 typedef RoomShapeImageSingle MeshHeader1Single;
@@ -160,7 +153,6 @@
 typedef RoomShapeCullableEntry PolygonDlist2;
 typedef RoomShapeCullable PolygonType2;
 #define SCENE_CMD_MESH SCENE_CMD_ROOM_SHAPE
->>>>>>> c0cf83a8
 
 #define ROOM_DRAW_OPA (1 << 0)
 #define ROOM_DRAW_XLU (1 << 1)
