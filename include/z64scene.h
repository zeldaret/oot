#ifndef _Z64SCENE_H_
#define _Z64SCENE_H_

typedef struct {
    /* 0x00 */ u32 sceneVromStart;
    /* 0x04 */ u32 sceneVromEnd;
    /* 0x08 */ u32 titleVromStart;
    /* 0x0C */ u32 titleVromEnd;
    /* 0x10 */ u8  unk_10;
    /* 0x11 */ u8  config;
    /* 0x12 */ u8  unk_12;
    /* 0x13 */ u8  unk_13;
} Scene; // size = 0x14

typedef struct {
    /* 0x00 */ u8  code;
    /* 0x01 */ u8  data1;
    /* 0x04 */ u32 data2;
} SCmdBase;

typedef struct {
    /* 0x00 */ u8  code;
    /* 0x01 */ u8  data1;
    /* 0x04 */ u32 segment;
} SCmdSpawnList;

typedef struct {
    /* 0x00 */ u8  code;
    /* 0x01 */ u8  num;
    /* 0x04 */ u32 segment;
} SCmdActorList;

typedef struct {
    /* 0x00 */ u8  code;
    /* 0x01 */ u8  data1;
    /* 0x04 */ u32 segment;
} SCmdCsCameraList;

typedef struct {
    /* 0x00 */ u8  code;
    /* 0x01 */ u8  data1;
    /* 0x04 */ u32 segment;
} SCmdColHeader;

typedef struct {
    /* 0x00 */ u8  code;
    /* 0x01 */ u8  num;
    /* 0x04 */ u32 segment;
} SCmdRoomList;

typedef struct {
    /* 0x00 */ u8  code;
    /* 0x01 */ u8  data1;
    /* 0x02 */ char pad[2];
    /* 0x04 */ s8  unk_04;
    /* 0x05 */ s8  unk_05;
    /* 0x06 */ s8  unk_06;
    /* 0x07 */ u8  unk_07;
} SCmdWindSettings;

typedef struct {
    /* 0x00 */ u8  code;
    /* 0x01 */ u8  data1;
    /* 0x04 */ u32 segment;
} SCmdEntranceList;

typedef struct {
    /* 0x00 */ u8  code;
    /* 0x01 */ u8  naviMsgNum;
    /* 0x04 */ u32 keepObjectId;
} SCmdSpecialFiles;

typedef struct {
    /* 0x00 */ u8  code;
    /* 0x01 */ u8  gpFlag1;
    /* 0x04 */ u32 gpFlag2;
} SCmdRoomBehavior;

typedef struct {
    /* 0x00 */ u8  code;
    /* 0x01 */ u8  data1;
    /* 0x04 */ u32 segment;
} SCmdMesh;

typedef struct {
    /* 0x00 */ u8  code;
    /* 0x01 */ u8  num;
    /* 0x04 */ u32 segment;
} SCmdObjectList;

typedef struct {
    /* 0x00 */ u8  code;
    /* 0x01 */ u8  num;
    /* 0x04 */ u32 segment;
} SCmdLightList;

typedef struct {
    /* 0x00 */ u8  code;
    /* 0x01 */ u8  data1;
    /* 0x04 */ u32 segment;
} SCmdPathList;

typedef struct {
    /* 0x00 */ u8  code;
    /* 0x01 */ u8  num;
    /* 0x04 */ u32 segment;
} SCmdTransiActorList;

typedef struct {
    /* 0x00 */ u8  code;
    /* 0x01 */ u8  num;
    /* 0x04 */ u32 segment;
} SCmdLightSettingList;

typedef struct {
    /* 0x00 */ u8  code;
    /* 0x01 */ u8  data1;
    /* 0x02 */ char pad[2];
    /* 0x04 */ u8  hour;
    /* 0x05 */ u8  min;
    /* 0x06 */ u8  unk_06;
} SCmdTimeSettings;

typedef struct {
    /* 0x00 */ u8  code;
    /* 0x01 */ u8  data1;
    /* 0x02 */ char pad[2];
    /* 0x04 */ u8  skyboxId;
    /* 0x05 */ u8  unk_05;
    /* 0x06 */ u8  unk_06;
} SCmdSkyboxSettings;

typedef struct {
    /* 0x00 */ u8  code;
    /* 0x01 */ u8  data1;
    /* 0x02 */ char pad[2];
    /* 0x04 */ u8  unk_04;
    /* 0x05 */ u8  unk_05;
} SCmdSkyboxDisables;

typedef struct {
    /* 0x00 */ u8  code;
    /* 0x01 */ u8  data1;
    /* 0x04 */ u32 data2;
} SCmdEndMarker;

typedef struct {
    /* 0x00 */ u8  code;
    /* 0x01 */ u8  data1;
    /* 0x04 */ u32 segment;
} SCmdExitList;

typedef struct {
    /* 0x00 */ u8  code;
    /* 0x01 */ u8  bgmId;
    /* 0x02 */ char pad[4];
    /* 0x06 */ u8  nighttimeSFX;
    /* 0x07 */ u8  musicSeq;
} SCmdSoundSettings;

typedef struct {
    /* 0x00 */ u8  code;
    /* 0x01 */ u8  data1;
    /* 0x02 */ char pad[5];
    /* 0x07 */ u8  echo;
} SCmdEchoSettings;

typedef struct {
    /* 0x00 */ u8  code;
    /* 0x01 */ u8  data1;
    /* 0x04 */ u32 segment;
} SCmdCutsceneData;

typedef struct {
    /* 0x00 */ u8  code;
    /* 0x01 */ u8  data1;
    /* 0x04 */ u32 segment;
} SCmdAltHeaders;

typedef struct {
    /* 0x00 */ u8  code;
    /* 0x01 */ u8  cameraMovement;
    /* 0x04 */ u32 area;
} SCmdMiscSettings;

typedef struct {
    u8 headerType;
} MeshHeaderBase;

typedef struct {
    MeshHeaderBase base;

    u8 numEntries;
    u32 dListStart;
    u32 dListEnd;
} MeshHeader0;

typedef struct {
    u32 opaqueDList;
    u32 translucentDList;
} MeshEntry0;

typedef struct {
    MeshHeaderBase base;
    u8 format;
    u32 entryRecord;
} MeshHeader1Base;

typedef struct {
    MeshHeader1Base base;
    u32 imagePtr; // 0x08
    u32 unknown; // 0x0C
    u32 unknown2; // 0x10
    u16 bgWidth; // 0x14
    u16 bgHeight; // 0x16
    u8 imageFormat; // 0x18
    u8 imageSize; // 0x19
    u16 imagePal; // 0x1A
    u16 imageFlip; // 0x1C
} MeshHeader1Single;

typedef struct {
    MeshHeader1Base base;
    u8 bgCnt;
    u32 bgRecordPtr;
} MeshHeader1Multi;

typedef struct {
    u16 unknown; // 0x00
    s8 bgID; // 0x02
    u32 imagePtr; // 0x04
    u32 unknown2; // 0x08
    u32 unknown3; // 0x0C
    u16 bgWidth; // 0x10
    u16 bgHeight; // 0x12
    u8 imageFmt; // 0x14
    u8 imageSize; // 0x15
    u16 imagePal; // 0x16
    u16 imageFlip; // 0x18
} BackgroundRecord;

typedef struct {
    s16 playerXMax, playerZMax;
    s16 playerXMin, playerZMin;
    u32 opaqueDList;
    u32 translucentDList;
} MeshEntry2;

typedef struct {
    MeshHeaderBase base;
    u8 numEntries;
    u32 dListStart;
    u32 dListEnd;
} MeshHeader2;


typedef struct {
    u8 ambientClrR, ambientClrG, ambientClrB;
    u8 diffuseClrA_R, diffuseClrA_G, diffuseClrA_B;
    u8 diffuseDirA_X, diffuseDirA_Y, diffuseDirA_Z;
    u8 diffuseClrB_R, diffuseClrB_G, diffuseClrB_B;
    u8 diffuseDirB_X, diffuseDirB_Y, diffuseDirB_Z;
    u8 fogClrR, fogClrG, fogClrB;
    u16 unk;
    u16 drawDistance;
} LightSettings;

typedef struct {
    s16 absMinX, absMinY, absMinZ;
    s16 absMaxX, absMaxY, absMaxZ;
    s16 numVerts;
    s32 vtxSegmentOffset;
    s16 numPolygons;
    s32 polySegmentOffset;
    s32 polyTypeDefSegmentOffset;
    s32 camDataSegmentOffset;
    s16 numWaterBoxes;
    s32 waterBoxSegmentOffset;
} ColHeader;

typedef struct {
    s16 cameraSType;            // 0x00
    s16 numCameras;             // 0x02
    s32 camPosDataSeg;  // 0x04
} CamData;

typedef struct {
    u32 unknown;
    u32 camPosDataSeg;
} CamPosDataEntry;


/*
typedef union {
    _CamData data;
    long long int forceStructAlignment;
} CamData;
*/

typedef struct {
    s16 posX, posY, posZ;
    s16 rotX, rotY, rotZ;
    s16 fov;
    s16 jfifId;
    s16 unk;
} CamPosData;

/*
typedef union {
    _CamPosData data;
    long long int forceStructAlignment;
} CamPosData;
*/

typedef struct {
    s16 type;
    s16 vtxA, vtxB, vtxC;
    s16 a, b, c, d;
} RoomPoly;

typedef struct {
    s16 xMin;
    s16 ySurface;
    s16 zMin;
    s16 xLength;
    s16 zLength;
    s32 properties;
} WaterBoxHeader;

<<<<<<< HEAD
typedef struct
{
=======
typedef struct {
>>>>>>> d879f2ac
    /* 0x00 */ u8 count; // Total number of points in the path for the actor to follow
    /* 0x04 */ Vec3s* path;  // Segment Address of the start of the path list
} Path; // size = 0x8

<<<<<<< HEAD
typedef union
{
=======
typedef union {
>>>>>>> d879f2ac
    SCmdBase              base;
    SCmdSpawnList         spawnList;
    SCmdActorList         actorList;
    SCmdCsCameraList      csCameraList;
    SCmdRoomList          roomList;
    SCmdEntranceList      entranceList;
    SCmdObjectList        objectList;
    SCmdLightList         lightList;
    SCmdPathList          pathList;
    SCmdTransiActorList   transiActorList;
    SCmdLightSettingList  lightSettingList;
    SCmdExitList          exitList;
    SCmdColHeader         colHeader;
    SCmdMesh              mesh;
    SCmdSpecialFiles      specialFiles;
    SCmdCutsceneData      cutsceneData;
    SCmdRoomBehavior      roomBehavior;
    SCmdWindSettings      windSettings;
    SCmdTimeSettings      timeSettings;
    SCmdSkyboxSettings    skyboxSettings;
    SCmdSkyboxDisables    skyboxDisables;
    SCmdEndMarker         endMarker;
    SCmdSoundSettings     soundSettings;
    SCmdEchoSettings      echoSettings;
    SCmdMiscSettings      miscSettings;
    SCmdAltHeaders        altHeaders;
} SceneCmd; // size = 0x8

typedef enum {
    /* 0x00 */ SCENE_YDAN,
    /* 0x01 */ SCENE_DDAN,
    /* 0x02 */ SCENE_BDAN,
    /* 0x03 */ SCENE_BMORI1,
    /* 0x04 */ SCENE_HIDAN,
    /* 0x05 */ SCENE_MIZUSIN,
    /* 0x06 */ SCENE_JYASINZOU,
    /* 0x07 */ SCENE_HAKADAN,
    /* 0x08 */ SCENE_HAKADANCH,
    /* 0x09 */ SCENE_ICE_DOUKUTO,
    /* 0x0A */ SCENE_GANON,
    /* 0x0B */ SCENE_MEN,
    /* 0x0C */ SCENE_GERUDOWAY,
    /* 0x0D */ SCENE_GANONTIKA,
    /* 0x0E */ SCENE_GANON_SONOGO,
    /* 0x0F */ SCENE_GANONTIKA_SONOGO,
    /* 0x10 */ SCENE_TAKARAYA,
    /* 0x11 */ SCENE_YDAN_BOSS,
    /* 0x12 */ SCENE_DDAN_BOSS,
    /* 0x13 */ SCENE_BDAN_BOSS,
    /* 0x14 */ SCENE_MORIBOSSROOM,
    /* 0x15 */ SCENE_FIRE_BS,
    /* 0x16 */ SCENE_MIZUSIN_BS,
    /* 0x17 */ SCENE_JYASINBOSS,
    /* 0x18 */ SCENE_HAKADAN_BS,
    /* 0x19 */ SCENE_GANON_BOSS,
    /* 0x1A */ SCENE_GANON_FINAL,
    /* 0x1B */ SCENE_ENTRA,
    /* 0x1C */ SCENE_ENTRA_N,
    /* 0x1D */ SCENE_ENRUI,
    /* 0x1E */ SCENE_MARKET_ALLEY,
    /* 0x1F */ SCENE_MARKET_ALLEY_N,
    /* 0x20 */ SCENE_MARKET_DAY,
    /* 0x21 */ SCENE_MARKET_NIGHT,
    /* 0x22 */ SCENE_MARKET_RUINS,
    /* 0x23 */ SCENE_SHRINE,
    /* 0x24 */ SCENE_SHRINE_N,
    /* 0x25 */ SCENE_SHRINE_R,
    /* 0x26 */ SCENE_KOKIRI_HOME,
    /* 0x27 */ SCENE_KOKIRI_HOME3,
    /* 0x28 */ SCENE_KOKIRI_HOME4,
    /* 0x29 */ SCENE_KOKIRI_HOME5,
    /* 0x2A */ SCENE_KAKARIKO,
    /* 0x2B */ SCENE_KAKARIKO3,
    /* 0x2C */ SCENE_SHOP1,
    /* 0x2D */ SCENE_KOKIRI_SHOP,
    /* 0x2E */ SCENE_GOLON,
    /* 0x2F */ SCENE_ZOORA,
    /* 0x30 */ SCENE_DRAG,
    /* 0x31 */ SCENE_ALLEY_SHOP,
    /* 0x32 */ SCENE_NIGHT_SHOP,
    /* 0x33 */ SCENE_FACE_SHOP,
    /* 0x34 */ SCENE_LINK_HOME,
    /* 0x35 */ SCENE_IMPA,
    /* 0x36 */ SCENE_MALON_STABLE,
    /* 0x37 */ SCENE_LABO,
    /* 0x38 */ SCENE_HYLIA_LABO,
    /* 0x39 */ SCENE_TENT,
    /* 0x3A */ SCENE_HUT,
    /* 0x3B */ SCENE_DAIYOUSEI_IZUMI,
    /* 0x3C */ SCENE_YOUSEI_IZUMI_TATE,
    /* 0x3D */ SCENE_YOUSEI_IZUMI_YOKO,
    /* 0x3E */ SCENE_KAKUSIANA,
    /* 0x3F */ SCENE_HAKAANA,
    /* 0x40 */ SCENE_HAKAANA2,
    /* 0x41 */ SCENE_HAKAANA_OUKE,
    /* 0x42 */ SCENE_SYATEKIJYOU,
    /* 0x43 */ SCENE_TOKINOMA,
    /* 0x44 */ SCENE_KENJYANOMA,
    /* 0x45 */ SCENE_HAIRAL_NIWA,
    /* 0x46 */ SCENE_HAIRAL_NIWA_N,
    /* 0x47 */ SCENE_HIRAL_DEMO,
    /* 0x48 */ SCENE_HAKASITARELAY,
    /* 0x49 */ SCENE_TURIBORI,
    /* 0x4A */ SCENE_NAKANIWA,
    /* 0x4B */ SCENE_BOWLING,
    /* 0x4C */ SCENE_SOUKO,
    /* 0x4D */ SCENE_MIHARIGOYA,
    /* 0x4E */ SCENE_MAHOUYA,
    /* 0x4F */ SCENE_GANON_DEMO,
    /* 0x50 */ SCENE_KINSUTA,
    /* 0x51 */ SCENE_SPOT00,
    /* 0x52 */ SCENE_SPOT01,
    /* 0x53 */ SCENE_SPOT02,
    /* 0x54 */ SCENE_SPOT03,
    /* 0x55 */ SCENE_SPOT04,
    /* 0x56 */ SCENE_SPOT05,
    /* 0x57 */ SCENE_SPOT06,
    /* 0x58 */ SCENE_SPOT07,
    /* 0x59 */ SCENE_SPOT08,
    /* 0x5A */ SCENE_SPOT09,
    /* 0x5B */ SCENE_SPOT10,
    /* 0x5C */ SCENE_SPOT11,
    /* 0x5D */ SCENE_SPOT12,
    /* 0x5E */ SCENE_SPOT13,
    /* 0x5F */ SCENE_SPOT15,
    /* 0x60 */ SCENE_SPOT16,
    /* 0x61 */ SCENE_SPOT17,
    /* 0x62 */ SCENE_SPOT18,
    /* 0x63 */ SCENE_SPOT20,
    /* 0x64 */ SCENE_GANON_TOU,
    // Debug only scenes
    /* 0x65 */ SCENE_TEST01,
    /* 0x66 */ SCENE_BESITU,
    /* 0x67 */ SCENE_DEPTH_TEST,
    /* 0x68 */ SCENE_SYOTES,
    /* 0x69 */ SCENE_SYOTES2,
    /* 0x6A */ SCENE_SUTARU,
    /* 0x6B */ SCENE_HAIRAL_NIWA2,
    /* 0x6C */ SCENE_SASATEST,
    /* 0x6D */ SCENE_TESTROOM
} SceneID;

#endif<|MERGE_RESOLUTION|>--- conflicted
+++ resolved
@@ -327,22 +327,12 @@
     s32 properties;
 } WaterBoxHeader;
 
-<<<<<<< HEAD
-typedef struct
-{
-=======
-typedef struct {
->>>>>>> d879f2ac
+typedef struct {
     /* 0x00 */ u8 count; // Total number of points in the path for the actor to follow
     /* 0x04 */ Vec3s* path;  // Segment Address of the start of the path list
 } Path; // size = 0x8
 
-<<<<<<< HEAD
-typedef union
-{
-=======
 typedef union {
->>>>>>> d879f2ac
     SCmdBase              base;
     SCmdSpawnList         spawnList;
     SCmdActorList         actorList;
