#ifndef Z64_H
#define Z64_H

#include "ultra64.h"
#include "ultra64/gs2dex.h"
#include "z64save.h"
#include "z64light.h"
#include "z64bgcheck.h"
#include "z64actor.h"
#include "z64player.h"
#include "z64audio.h"
#include "z64object.h"
#include "z64ocarina.h"
#include "z64camera.h"
#include "z64environment.h"
#include "z64cutscene.h"
#include "z64collision_check.h"
#include "z64curve.h"
#include "z64scene.h"
#include "z64effect.h"
#include "z64item.h"
#include "z64animation.h"
#include "z64dma.h"
#include "z64math.h"
#include "z64map_mark.h"
#include "z64skin.h"
#include "z64transition.h"
#include "z64interface.h"
#include "alignment.h"
#include "sequence.h"
#include "sfx.h"
#include "color.h"
#include "ichain.h"
#include "regs.h"
#include "irqmgr.h"
#include "padmgr.h"
#include "fault.h"
#include "sched.h"
<<<<<<< HEAD
#include "tha.h"
#include "thga.h"
=======
#include "rumble.h"
>>>>>>> 4f65d08e

#define SCREEN_WIDTH  320
#define SCREEN_HEIGHT 240

#define REGION_NULL 0
#define REGION_US 1
#define REGION_JP 2
#define REGION_EU 3

#define THREAD_PRI_IDLE_INIT    10
#define THREAD_PRI_MAIN_INIT    10
#define THREAD_PRI_DMAMGR_LOW   10  // Used when decompressing files
#define THREAD_PRI_GRAPH        11
#define THREAD_PRI_AUDIOMGR     12
#define THREAD_PRI_PADMGR       14
#define THREAD_PRI_MAIN         15
#define THREAD_PRI_SCHED        15
#define THREAD_PRI_DMAMGR       16
#define THREAD_PRI_IRQMGR       17
#define THREAD_PRI_FAULT_CLIENT (OS_PRIORITY_APPMAX - 1)
#define THREAD_PRI_FAULT        OS_PRIORITY_APPMAX

#define THREAD_ID_IDLE        1
#define THREAD_ID_FAULT       2
#define THREAD_ID_MAIN        3
#define THREAD_ID_GRAPH       4
#define THREAD_ID_SCHED       5
#define THREAD_ID_PADMGR      7
#define THREAD_ID_AUDIOMGR   10
#define THREAD_ID_DMAMGR     18
#define THREAD_ID_IRQMGR     19

#define STACK(stack, size) \
    u64 stack[ALIGN8(size) / sizeof(u64)]

#define STACK_TOP(stack) \
    ((u8*)(stack) + sizeof(stack))

// Texture memory size, 4 KiB
#define TMEM_SIZE 0x1000

// NOTE: Once we start supporting other builds, this can be changed with an ifdef
#define REGION_NATIVE REGION_EU

typedef struct{
    /* 0x00 */ char unk[0x4];
    /* 0x04 */ MtxF mf;
} HorseStruct;

typedef struct {
    /* 0x00 */ s32  regPage; // 0: no page selected (reg editor is not active); 1: first page; `REG_PAGES`: last page
    /* 0x04 */ s32  regGroup; // Indexed from 0 to `REG_GROUPS`-1. Each group has its own character to identify it.
    /* 0x08 */ s32  regCur; // Selected reg, indexed from 0 as the page start
    /* 0x0C */ s32  dPadInputPrev;
    /* 0x10 */ s32  inputRepeatTimer;
    /* 0x14 */ s16  data[REG_GROUPS * REGS_PER_GROUP]; // Accessed through *REG macros, see regs.h
} GameInfo; // size = 0x15D4

typedef struct {
    /* 0x00000 */ u16 headMagic; // GFXPOOL_HEAD_MAGIC
    /* 0x00008 */ Gfx polyOpaBuffer[0x17E0];
    /* 0x0BF08 */ Gfx polyXluBuffer[0x800];
    /* 0x0FF08 */ Gfx overlayBuffer[0x400];
    /* 0x11F08 */ Gfx workBuffer[0x80];
    /* 0x11308 */ Gfx unusedBuffer[0x20];
    /* 0x12408 */ u16 tailMagic; // GFXPOOL_TAIL_MAGIC
} GfxPool; // size = 0x12410

typedef struct GraphicsContext {
    /* 0x0000 */ Gfx* polyOpaBuffer; // Pointer to "Zelda 0"
    /* 0x0004 */ Gfx* polyXluBuffer; // Pointer to "Zelda 1"
    /* 0x0008 */ char unk_008[0x08]; // Unused, could this be pointers to "Zelda 2" / "Zelda 3"
    /* 0x0010 */ Gfx* overlayBuffer; // Pointer to "Zelda 4"
    /* 0x0014 */ u32 unk_014;
    /* 0x0018 */ char unk_018[0x20];
    /* 0x0038 */ OSMesg msgBuff[0x08];
    /* 0x0058 */ OSMesgQueue* schedMsgQueue;
    /* 0x005C */ OSMesgQueue queue;
    /* 0x0078 */ OSScTask task;
    /* 0x00E0 */ char unk_0E0[0xD0];
    /* 0x01B0 */ Gfx* workBuffer;
    /* 0x01B4 */ TwoHeadGfxArena work;
    /* 0x01C4 */ char unk_01C4[0xC0];
    /* 0x0284 */ OSViMode* viMode;
    /* 0x0288 */ char unk_0288[0x20]; // Unused, could this be Zelda 2/3 ?
    /* 0x02A8 */ TwoHeadGfxArena overlay; // "Zelda 4"
    /* 0x02B8 */ TwoHeadGfxArena polyOpa; // "Zelda 0"
    /* 0x02C8 */ TwoHeadGfxArena polyXlu; // "Zelda 1"
    /* 0x02D8 */ u32 gfxPoolIdx;
    /* 0x02DC */ u16* curFrameBuffer;
    /* 0x02E0 */ char unk_2E0[0x04];
    /* 0x02E4 */ u32 viFeatures;
    /* 0x02E8 */ s32 fbIdx;
    /* 0x02EC */ void (*callback)(struct GraphicsContext*, void*);
    /* 0x02F0 */ void* callbackParam;
    /* 0x02F4 */ f32 xScale;
    /* 0x02F8 */ f32 yScale;
    /* 0x02FC */ char unk_2FC[0x04];
} GraphicsContext; // size = 0x300

typedef struct {
   /* 0x0000 */ s32 topY;    // uly (upper left y)
   /* 0x0004 */ s32 bottomY; // lry (lower right y)
   /* 0x0008 */ s32 leftX;   // ulx (upper left x)
   /* 0x000C */ s32 rightX;  // lrx (lower right x)
} Viewport; // size = 0x10

typedef struct {
    /* 0x0000 */ s32    magic; // string literal "VIEW" / 0x56494557
    /* 0x0004 */ GraphicsContext* gfxCtx;
    /* 0x0008 */ Viewport viewport;
    /* 0x0018 */ f32    fovy;  // vertical field of view in degrees
    /* 0x001C */ f32    zNear; // distance to near clipping plane
    /* 0x0020 */ f32    zFar;  // distance to far clipping plane
    /* 0x0024 */ f32    scale; // scale for matrix elements
    /* 0x0028 */ Vec3f  eye;
    /* 0x0034 */ Vec3f  at;
    /* 0x0040 */ Vec3f  up;
    /* 0x0050 */ Vp     vp;
    /* 0x0060 */ Mtx    projection;
    /* 0x00A0 */ Mtx    viewing;
    /* 0x00E0 */ Mtx*   projectionPtr;
    /* 0x00E4 */ Mtx*   viewingPtr;
    /* 0x00E8 */ Vec3f  distortionOrientation;
    /* 0x00F4 */ Vec3f  distortionScale;
    /* 0x0100 */ f32    distortionSpeed;
    /* 0x0104 */ Vec3f  curDistortionOrientation;
    /* 0x0110 */ Vec3f  curDistortionScale;
    /* 0x011C */ u16    normal; // used to normalize the projection matrix
    /* 0x0120 */ s32    flags;
    /* 0x0124 */ s32    unk_124;
} View; // size = 0x128

#define VIEW_VIEWING (1 << 0)
#define VIEW_VIEWPORT (1 << 1)
#define VIEW_PROJECTION_PERSPECTIVE (1 << 2)
#define VIEW_PROJECTION_ORTHO (1 << 3)
#define VIEW_ALL (VIEW_VIEWING | VIEW_VIEWPORT | VIEW_PROJECTION_PERSPECTIVE | VIEW_PROJECTION_ORTHO)

#define VIEW_FORCE_VIEWING (VIEW_VIEWING << 4)
#define VIEW_FORCE_VIEWPORT (VIEW_VIEWPORT << 4)
#define VIEW_FORCE_PROJECTION_PERSPECTIVE (VIEW_PROJECTION_PERSPECTIVE << 4)
#define VIEW_FORCE_PROJECTION_ORTHO (VIEW_PROJECTION_ORTHO << 4)

typedef enum {
    /*  0 */ SETUPDL_0,
    /*  1 */ SETUPDL_1,
    /*  2 */ SETUPDL_2,
    /*  3 */ SETUPDL_3,
    /*  4 */ SETUPDL_4,
    /*  5 */ SETUPDL_5,
    /*  6 */ SETUPDL_6,
    /*  7 */ SETUPDL_7,
    /*  8 */ SETUPDL_8,
    /*  9 */ SETUPDL_9,
    /* 10 */ SETUPDL_10,
    /* 11 */ SETUPDL_11,
    /* 12 */ SETUPDL_12,
    /* 13 */ SETUPDL_13,
    /* 14 */ SETUPDL_14,
    /* 15 */ SETUPDL_15,
    /* 16 */ SETUPDL_16,
    /* 17 */ SETUPDL_17,
    /* 18 */ SETUPDL_18,
    /* 19 */ SETUPDL_19,
    /* 20 */ SETUPDL_20,
    /* 21 */ SETUPDL_21,
    /* 22 */ SETUPDL_22,
    /* 23 */ SETUPDL_23,
    /* 24 */ SETUPDL_24,
    /* 25 */ SETUPDL_25,
    /* 26 */ SETUPDL_26,
    /* 27 */ SETUPDL_27,
    /* 28 */ SETUPDL_28,
    /* 29 */ SETUPDL_29,
    /* 30 */ SETUPDL_30,
    /* 31 */ SETUPDL_31,
    /* 32 */ SETUPDL_32,
    /* 33 */ SETUPDL_33,
    /* 34 */ SETUPDL_34,
    /* 35 */ SETUPDL_35,
    /* 36 */ SETUPDL_36,
    /* 37 */ SETUPDL_37,
    /* 38 */ SETUPDL_38,
    /* 39 */ SETUPDL_39,
    /* 40 */ SETUPDL_40,
    /* 41 */ SETUPDL_41,
    /* 42 */ SETUPDL_42,
    /* 43 */ SETUPDL_43,
    /* 44 */ SETUPDL_44,
    /* 45 */ SETUPDL_45,
    /* 46 */ SETUPDL_46,
    /* 47 */ SETUPDL_47,
    /* 48 */ SETUPDL_48,
    /* 49 */ SETUPDL_49,
    /* 50 */ SETUPDL_50,
    /* 51 */ SETUPDL_51,
    /* 52 */ SETUPDL_52,
    /* 53 */ SETUPDL_53,
    /* 54 */ SETUPDL_54,
    /* 55 */ SETUPDL_55,
    /* 56 */ SETUPDL_56,
    /* 57 */ SETUPDL_57,
    /* 58 */ SETUPDL_58,
    /* 59 */ SETUPDL_59,
    /* 60 */ SETUPDL_60,
    /* 61 */ SETUPDL_61,
    /* 62 */ SETUPDL_62,
    /* 63 */ SETUPDL_63,
    /* 64 */ SETUPDL_64,
    /* 65 */ SETUPDL_65,
    /* 66 */ SETUPDL_66,
    /* 67 */ SETUPDL_67,
    /* 68 */ SETUPDL_68,
    /* 69 */ SETUPDL_69,
    /* 70 */ SETUPDL_70,
    /* 71 */ SETUPDL_MAX
} SetupDL;

typedef struct {
    /* 0x00 */ u8   seqId;
    /* 0x01 */ u8   natureAmbienceId;
} SequenceContext; // size = 0x2

typedef struct {
    /* 0x00 */ s32 enabled;
    /* 0x04 */ s32 timer;
} FrameAdvanceContext; // size = 0x8

typedef struct {
    /* 0x00 */ Vec3f    pos;
    /* 0x0C */ f32      unk_0C; // radius?
    /* 0x10 */ Color_RGB8 color;
} TargetContextEntry; // size = 0x14

typedef struct {
    /* 0x00 */ Vec3f    naviRefPos; // possibly wrong
    /* 0x0C */ Vec3f    targetCenterPos;
    /* 0x18 */ Color_RGBAf naviInner;
    /* 0x28 */ Color_RGBAf naviOuter;
    /* 0x38 */ Actor*   arrowPointedActor;
    /* 0x3C */ Actor*   targetedActor;
    /* 0x40 */ f32      unk_40;
    /* 0x44 */ f32      unk_44;
    /* 0x48 */ s16      unk_48;
    /* 0x4A */ u8       activeCategory;
    /* 0x4B */ u8       unk_4B;
    /* 0x4C */ s8       unk_4C;
    /* 0x4D */ char     unk_4D[0x03];
    /* 0x50 */ TargetContextEntry arr_50[3];
    /* 0x8C */ Actor*   unk_8C;
    /* 0x90 */ Actor*   bgmEnemy; // The nearest enemy to player with the right flags that will trigger NA_BGM_ENEMY
    /* 0x94 */ Actor*   unk_94;
} TargetContext; // size = 0x98

typedef struct {
    /* 0x00 */ void*      texture;
    /* 0x04 */ s16      x;
    /* 0x06 */ s16      y;
    /* 0x08 */ u8       width;
    /* 0x09 */ u8       height;
    /* 0x0A */ u8       durationTimer; // how long the title card appears for before fading
    /* 0x0B */ u8       delayTimer; // how long the title card waits to appear
    /* 0x0C */ s16      alpha;
    /* 0x0E */ s16      intensity;
} TitleCardContext; // size = 0x10

typedef struct {
    /* 0x00 */ s32    length; // number of actors loaded of this category
    /* 0x04 */ Actor* head; // pointer to head of the linked list of this category (most recent actor added)
} ActorListEntry; // size = 0x08

typedef struct {
    /* 0x0000 */ u8     freezeFlashTimer;
    /* 0x0001 */ char   unk_01[0x01];
    /* 0x0002 */ u8     unk_02;
    /* 0x0003 */ u8     lensActive;
    /* 0x0004 */ char   unk_04[0x04];
    /* 0x0008 */ u8     total; // total number of actors loaded
    /* 0x000C */ ActorListEntry actorLists[ACTORCAT_MAX];
    /* 0x006C */ TargetContext targetCtx;
    struct {
        /* 0x0104 */ u32    swch;
        /* 0x0108 */ u32    tempSwch;
        /* 0x010C */ u32    unk0;
        /* 0x0110 */ u32    unk1;
        /* 0x0114 */ u32    chest;
        /* 0x0118 */ u32    clear;
        /* 0x011C */ u32    tempClear;
        /* 0x0120 */ u32    collect;
        /* 0x0124 */ u32    tempCollect;
    }                   flags;
    /* 0x0128 */ TitleCardContext titleCtx;
    /* 0x0138 */ char   unk_138[0x04];
    /* 0x013C */ void*  absoluteSpace; // Space used to allocate actor overlays with alloc type ACTOROVL_ALLOC_ABSOLUTE
} ActorContext; // size = 0x140

typedef struct {
    /* 0x00 */ char  unk_00[0x4];
    /* 0x04 */ void* segment;
    /* 0x08 */ u8    state;
    /* 0x0C */ f32   unk_0C;
    /* 0x10 */ u16   frames;
    /* 0x12 */ u16   unk_12;
    /* 0x14 */ s32   subCamId;
    /* 0x18 */ u16   unk_18;
    /* 0x1A */ u8    unk_1A;
    /* 0x1B */ u8    unk_1B;
    /* 0x1C */ CutsceneCameraPoint* subCamLookAtPoints;
    /* 0x20 */ CutsceneCameraPoint* subCamEyePoints;
    /* 0x24 */ CsCmdActorAction* linkAction;
    /* 0x28 */ CsCmdActorAction* npcActions[10]; // "npcdemopnt"
} CutsceneContext; // size = 0x50

typedef struct {
    /* 0x00 */ u16 countdown;
    /* 0x04 */ Vec3f worldPos;
    /* 0x10 */ Vec3f projectedPos;
} SfxSource; // size = 0x1C

typedef enum {
    /* 0x00 */ SKYBOX_NONE,
    /* 0x01 */ SKYBOX_NORMAL_SKY,
    /* 0x02 */ SKYBOX_BAZAAR,
    /* 0x03 */ SKYBOX_OVERCAST_SUNSET,
    /* 0x04 */ SKYBOX_MARKET_ADULT,
    /* 0x05 */ SKYBOX_CUTSCENE_MAP,
    /* 0x07 */ SKYBOX_HOUSE_LINK = 7,
    /* 0x09 */ SKYBOX_MARKET_CHILD_DAY = 9,
    /* 0x0A */ SKYBOX_MARKET_CHILD_NIGHT,
    /* 0x0B */ SKYBOX_HAPPY_MASK_SHOP,
    /* 0x0C */ SKYBOX_HOUSE_KNOW_IT_ALL_BROTHERS,
    /* 0x0E */ SKYBOX_HOUSE_OF_TWINS = 14,
    /* 0x0F */ SKYBOX_STABLES,
    /* 0x10 */ SKYBOX_HOUSE_KAKARIKO,
    /* 0x11 */ SKYBOX_KOKIRI_SHOP,
    /* 0x13 */ SKYBOX_GORON_SHOP = 19,
    /* 0x14 */ SKYBOX_ZORA_SHOP,
    /* 0x16 */ SKYBOX_POTION_SHOP_KAKARIKO = 22,
    /* 0x17 */ SKYBOX_POTION_SHOP_MARKET,
    /* 0x18 */ SKYBOX_BOMBCHU_SHOP,
    /* 0x1A */ SKYBOX_HOUSE_RICHARD = 26,
    /* 0x1B */ SKYBOX_HOUSE_IMPA,
    /* 0x1C */ SKYBOX_TENT,
    /* 0x1D */ SKYBOX_UNSET_1D,
    /* 0x20 */ SKYBOX_HOUSE_MIDO = 32,
    /* 0x21 */ SKYBOX_HOUSE_SARIA,
    /* 0x22 */ SKYBOX_HOUSE_ALLEY,
    /* 0x27 */ SKYBOX_UNSET_27 = 39
} SkyboxId;

typedef struct {
    /* 0x000 */ char unk_00[0x128];
    /* 0x128 */ void* staticSegments[2];
    /* 0x130 */ u16 (*palettes)[256];
    /* 0x134 */ Gfx (*dListBuf)[150];
    /* 0x138 */ Gfx* unk_138;
    /* 0x13C */ Vtx* roomVtx;
    /* 0x140 */ s16  unk_140;
    /* 0x144 */ Vec3f rot;
    /* 0x150 */ char unk_150[0x10];
} SkyboxContext; // size = 0x160

typedef enum {
    TEXTBOX_ICON_TRIANGLE,
    TEXTBOX_ICON_SQUARE,
    TEXTBOX_ICON_ARROW
} TextBoxIcon;

typedef enum {
    LANGUAGE_ENG,
    LANGUAGE_GER,
    LANGUAGE_FRA,
    LANGUAGE_MAX
} Language;

// TODO get these properties from the textures themselves
#define FONT_CHAR_TEX_WIDTH  16
#define FONT_CHAR_TEX_HEIGHT 16
#define FONT_CHAR_TEX_SIZE ((16 * 16) / 2) // 16x16 I4 texture

// TODO get these properties from the textures themselves
#define MESSAGE_STATIC_TEX_SIZE 0x1000

typedef enum {
    /* 0x00 */ MSGMODE_NONE,
    /* 0x01 */ MSGMODE_TEXT_START,
    /* 0x02 */ MSGMODE_TEXT_BOX_GROWING,
    /* 0x03 */ MSGMODE_TEXT_STARTING,
    /* 0x04 */ MSGMODE_TEXT_NEXT_MSG,
    /* 0x05 */ MSGMODE_TEXT_CONTINUING,
    /* 0x06 */ MSGMODE_TEXT_DISPLAYING,
    /* 0x07 */ MSGMODE_TEXT_AWAIT_INPUT,
    /* 0x08 */ MSGMODE_TEXT_DELAYED_BREAK,
    /* 0x09 */ MSGMODE_OCARINA_STARTING,
    /* 0x0A */ MSGMODE_SONG_DEMONSTRATION_STARTING,
    /* 0x0B */ MSGMODE_SONG_PLAYBACK_STARTING,
    /* 0x0C */ MSGMODE_OCARINA_PLAYING,
    /* 0x0D */ MSGMODE_OCARINA_CORRECT_PLAYBACK,
    /* 0x0E */ MSGMODE_OCARINA_FAIL, // Failed to play a valid song after entering 8 notes
    /* 0x0F */ MSGMODE_OCARINA_FAIL_NO_TEXT, // Never set, only compared against
    /* 0x10 */ MSGMODE_OCARINA_NOTES_DROP,
    /* 0x11 */ MSGMODE_SONG_PLAYED, // Played a full named song correctly
    /* 0x12 */ MSGMODE_SETUP_DISPLAY_SONG_PLAYED,
    /* 0x13 */ MSGMODE_DISPLAY_SONG_PLAYED,
    /* 0x14 */ MSGMODE_DISPLAY_SONG_PLAYED_TEXT_BEGIN,
    /* 0x15 */ MSGMODE_DISPLAY_SONG_PLAYED_TEXT,
    /* 0x16 */ MSGMODE_SONG_PLAYED_ACT_BEGIN,
    /* 0x17 */ MSGMODE_SONG_PLAYED_ACT, // Act on a played song
    /* 0x18 */ MSGMODE_SONG_DEMONSTRATION_SELECT_INSTRUMENT,
    /* 0x19 */ MSGMODE_SONG_DEMONSTRATION,
    /* 0x1A */ MSGMODE_SONG_DEMONSTRATION_DONE,
    /* 0x1B */ MSGMODE_SONG_PLAYBACK,
    /* 0x1C */ MSGMODE_SONG_PLAYBACK_SUCCESS,
    /* 0x1D */ MSGMODE_SONG_PLAYBACK_FAIL,
    /* 0x1E */ MSGMODE_SONG_PLAYBACK_NOTES_DROP,
    /* 0x1F */ MSGMODE_OCARINA_AWAIT_INPUT,
    /* 0x20 */ MSGMODE_UNK_20, // Never set and does nothing
    /* 0x21 */ MSGMODE_SCARECROW_LONG_RECORDING_START,
    /* 0x22 */ MSGMODE_SCARECROW_LONG_RECORDING_ONGOING,
    /* 0x23 */ MSGMODE_SCARECROW_LONG_PLAYBACK,
    /* 0x24 */ MSGMODE_SCARECROW_SPAWN_RECORDING_START,
    /* 0x25 */ MSGMODE_SCARECROW_SPAWN_RECORDING_ONGOING,
    /* 0x26 */ MSGMODE_SCARECROW_SPAWN_RECORDING_FAILED,
    /* 0x27 */ MSGMODE_SCARECROW_SPAWN_RECORDING_DONE,
    /* 0x28 */ MSGMODE_SCARECROW_SPAWN_PLAYBACK,
    /* 0x29 */ MSGMODE_MEMORY_GAME_START,
    /* 0x2A */ MSGMODE_MEMORY_GAME_LEFT_SKULLKID_PLAYING,
    /* 0x2B */ MSGMODE_MEMORY_GAME_LEFT_SKULLKID_WAIT,
    /* 0x2C */ MSGMODE_MEMORY_GAME_RIGHT_SKULLKID_PLAYING,
    /* 0x2D */ MSGMODE_MEMORY_GAME_RIGHT_SKULLKID_WAIT,
    /* 0x2E */ MSGMODE_MEMORY_GAME_PLAYER_PLAYING,
    /* 0x2F */ MSGMODE_MEMORY_GAME_ROUND_SUCCESS,
    /* 0x30 */ MSGMODE_MEMORY_GAME_START_NEXT_ROUND,
    /* 0x31 */ MSGMODE_FROGS_START,
    /* 0x32 */ MSGMODE_FROGS_PLAYING,
    /* 0x33 */ MSGMODE_FROGS_WAITING,
    /* 0x34 */ MSGMODE_TEXT_AWAIT_NEXT,
    /* 0x35 */ MSGMODE_TEXT_DONE,
    /* 0x36 */ MSGMODE_TEXT_CLOSING,
    /* 0x37 */ MSGMODE_PAUSED // Causes the message system to do nothing until external code sets a new message mode or calls a public function
} MessageMode;

typedef enum {
    /*  0 */ TEXT_STATE_NONE,
    /*  1 */ TEXT_STATE_DONE_HAS_NEXT,
    /*  2 */ TEXT_STATE_CLOSING,
    /*  3 */ TEXT_STATE_DONE_FADING,
    /*  4 */ TEXT_STATE_CHOICE,
    /*  5 */ TEXT_STATE_EVENT,
    /*  6 */ TEXT_STATE_DONE,
    /*  7 */ TEXT_STATE_SONG_DEMO_DONE,
    /*  8 */ TEXT_STATE_8,
    /*  9 */ TEXT_STATE_9,
    /* 10 */ TEXT_STATE_AWAITING_NEXT
} TextState;

typedef struct {
    /* 0x0000 */ u32    msgOffset;
    /* 0x0004 */ u32    msgLength;
    union {
    /* 0x0008 */ u8     charTexBuf[FONT_CHAR_TEX_SIZE * 120];
    /* 0x0008 */ u64    force_structure_alignment_charTex;
    };
    union {
    /* 0x3C08 */ u8     iconBuf[FONT_CHAR_TEX_SIZE];
    /* 0x3C08 */ u64    force_structure_alignment_icon;
    };
    union {
    /* 0x3C88 */ u8     fontBuf[FONT_CHAR_TEX_SIZE * 320];
    /* 0x3C88 */ u64    force_structure_alignment_font;
    };
    union {
    /* 0xDC88 */ char   msgBuf[1280];
    /* 0xDC88 */ u16    msgBufWide[640];
    /* 0xDC88 */ u64    force_structure_alignment_msg;
    };
} Font; // size = 0xE188

#define TEXTBOX_ENDTYPE_DEFAULT     0x00
#define TEXTBOX_ENDTYPE_2_CHOICE    0x10
#define TEXTBOX_ENDTYPE_3_CHOICE    0x20
#define TEXTBOX_ENDTYPE_HAS_NEXT    0x30
#define TEXTBOX_ENDTYPE_PERSISTENT  0x40
#define TEXTBOX_ENDTYPE_EVENT       0x50
#define TEXTBOX_ENDTYPE_FADING      0x60

typedef struct {
    /* 0x0000 */ View   view;
    /* 0x0128 */ Font   font;
    /* 0xE2B0 */ u8*    textboxSegment; // original name: "fukidashiSegment"
    /* 0xE2B4 */ char   unk_E2B4[0x4];
    /* 0xE2B8 */ OcarinaStaff* ocarinaStaff; // original name : "info"
    /* 0xE2BC */ char   unk_E2BC[0x3C];
    /* 0xE2F8 */ u16    textId;
    /* 0xE2FA */ u16    choiceTextId;
    /* 0xE2FC */ u8     textBoxProperties; // original name : "msg_disp_type"
    /* 0xE2FD */ u8     textBoxType; // "Text Box Type"
    /* 0xE2FE */ u8     textBoxPos; // text box position
    /* 0xE300 */ s32    msgLength; // original name : "msg_data"
    /* 0xE304 */ u8     msgMode; // original name: "msg_mode"
    /* 0xE305 */ char   unk_E305[0x1];
    /* 0xE306 */ u8     msgBufDecoded[200]; // decoded message buffer, may be smaller than this
    /* 0xE3CE */ u16    msgBufPos; // original name : "rdp"
    /* 0xE3D0 */ u16    unk_E3D0; // unused, only ever set to 0
    /* 0xE3D2 */ u16    textDrawPos; // draw all decoded characters up to this buffer position
    /* 0xE3D4 */ u16    decodedTextLen; // decoded message buffer length
    /* 0xE3D6 */ u16    textUnskippable;
    /* 0xE3D8 */ s16    textPosX;
    /* 0xE3DA */ s16    textPosY;
    /* 0xE3DC */ s16    textColorR;
    /* 0xE3DE */ s16    textColorG;
    /* 0xE3E0 */ s16    textColorB;
    /* 0xE3E2 */ s16    textColorAlpha;
    /* 0xE3E4 */ u8     textboxEndType; // original name : "select"
    /* 0xE3E5 */ u8     choiceIndex;
    /* 0xE3E6 */ u8     choiceNum; // textboxes that are not choice textboxes have a choiceNum of 1
    /* 0xE3E7 */ u8     stateTimer;
    /* 0xE3E8 */ u16    textDelayTimer;
    /* 0xE3EA */ u16    textDelay;
    /* 0xE3EA */ u16    lastPlayedSong; // original references : "Ocarina_Flog" , "Ocarina_Free"
    /* 0xE3EE */ u16    ocarinaMode; // original name : "ocarina_mode"
    /* 0xE3F0 */ u16    ocarinaAction; // original name : "ocarina_no"
    /* 0xE3F2 */ u16    unk_E3F2; // this is like "lastPlayedSong" but set less often, original name : "chk_ocarina_no"
    /* 0xE3F4 */ u16    unk_E3F4; // unused, only set to 0 in z_actor
    /* 0xE3F6 */ u16    textboxBackgroundIdx;
    /* 0xE3F8 */ u8     textboxBackgroundForeColorIdx;
    /* 0xE3F8 */ u8     textboxBackgroundBackColorIdx;
    /* 0xE3F8 */ u8     textboxBackgroundYOffsetIdx;
    /* 0xE3F8 */ u8     textboxBackgroundUnkArg; // unused, set by the textbox background control character arguments
    /* 0xE3FC */ char   unk_E3FC[0x2];
    /* 0xE3FE */ s16    textboxColorRed;
    /* 0xE400 */ s16    textboxColorGreen;
    /* 0xE402 */ s16    textboxColorBlue;
    /* 0xE404 */ s16    textboxColorAlphaTarget;
    /* 0xE406 */ s16    textboxColorAlphaCurrent;
    /* 0xE408 */ Actor* talkActor;
    /* 0xE40C */ s16    disableWarpSongs; // warp song flag set by scene commands
    /* 0xE40E */ s16    unk_E40E; // ocarina related
    /* 0xE410 */ u8     lastOcarinaButtonIndex;
} MessageContext; // size = 0xE418

typedef enum {
    /* 0x00 */ DO_ACTION_ATTACK,
    /* 0x01 */ DO_ACTION_CHECK,
    /* 0x02 */ DO_ACTION_ENTER,
    /* 0x03 */ DO_ACTION_RETURN,
    /* 0x04 */ DO_ACTION_OPEN,
    /* 0x05 */ DO_ACTION_JUMP,
    /* 0x06 */ DO_ACTION_DECIDE,
    /* 0x07 */ DO_ACTION_DIVE,
    /* 0x08 */ DO_ACTION_FASTER,
    /* 0x09 */ DO_ACTION_THROW,
    /* 0x0A */ DO_ACTION_NONE, // in do_action_static, the texture at this position is NAVI, however this value is in practice the "No Action" value
    /* 0x0B */ DO_ACTION_CLIMB,
    /* 0x0C */ DO_ACTION_DROP,
    /* 0x0D */ DO_ACTION_DOWN,
    /* 0x0E */ DO_ACTION_SAVE,
    /* 0x0F */ DO_ACTION_SPEAK,
    /* 0x10 */ DO_ACTION_NEXT,
    /* 0x11 */ DO_ACTION_GRAB,
    /* 0x12 */ DO_ACTION_STOP,
    /* 0x13 */ DO_ACTION_PUTAWAY,
    /* 0x14 */ DO_ACTION_REEL,
    /* 0x15 */ DO_ACTION_1,
    /* 0x16 */ DO_ACTION_2,
    /* 0x17 */ DO_ACTION_3,
    /* 0x18 */ DO_ACTION_4,
    /* 0x19 */ DO_ACTION_5,
    /* 0x1A */ DO_ACTION_6,
    /* 0x1B */ DO_ACTION_7,
    /* 0x1C */ DO_ACTION_8,
    /* 0x1D */ DO_ACTION_MAX
} DoAction;

typedef struct {
    /* 0x0000 */ View   view;
    /* 0x0128 */ Vtx*   actionVtx;
    /* 0x012C */ Vtx*   beatingHeartVtx;
    /* 0x0130 */ u8*    parameterSegment;
    /* 0x0134 */ u8*    doActionSegment;
    /* 0x0138 */ u8*    iconItemSegment;
    /* 0x013C */ u8*    mapSegment;
    /* 0x0140 */ u8     mapPalette[32];
    /* 0x0160 */ DmaRequest dmaRequest_160;
    /* 0x0180 */ DmaRequest dmaRequest_180;
    /* 0x01A0 */ char   unk_1A0[0x20];
    /* 0x01C0 */ OSMesgQueue loadQueue;
    /* 0x01D8 */ OSMesg loadMsg;
    /* 0x01DC */ Viewport viewport;
    /* 0x01EC */ s16    unk_1EC;
    /* 0x01EE */ u16    unk_1EE;
    /* 0x01F0 */ u16    unk_1F0;
    /* 0x01F4 */ f32    unk_1F4;
    /* 0x01F8 */ s16    naviCalling;
    /* 0x01FA */ s16    unk_1FA;
    /* 0x01FC */ s16    unk_1FC;
    /* 0x01FE */ s16    heartColorOscillator;
    /* 0x0200 */ s16    heartColorOscillatorDirection;
    /* 0x0202 */ s16    beatingHeartPrim[3];
    /* 0x0208 */ s16    beatingHeartEnv[3];
    /* 0x020E */ s16    heartsPrimR[2];
    /* 0x0212 */ s16    heartsPrimG[2];
    /* 0x0216 */ s16    heartsPrimB[2];
    /* 0x021A */ s16    heartsEnvR[2];
    /* 0x021E */ s16    heartsEnvG[2];
    /* 0x0222 */ s16    heartsEnvB[2];
    /* 0x0226 */ s16    unk_226; // Used only in unused functions
    /* 0x0228 */ s16    unk_228; // Used only in unused functions
    /* 0x022A */ s16    beatingHeartOscillator;
    /* 0x022C */ s16    beatingHeartOscillatorDirection;
    /* 0x022E */ s16    unk_22E;
    /* 0x0230 */ s16    lensMagicConsumptionTimer; // When lens is active, 1 unit of magic is consumed every time the timer reaches 0
    /* 0x0232 */ s16    counterDigits[4]; // used for key and rupee counters
    /* 0x023A */ u8     numHorseBoosts;
    /* 0x023C */ u16    unk_23C;
    /* 0x023E */ u16    hbaAmmo; // ammo while playing the horseback archery minigame
    /* 0x0240 */ u16    unk_240;
    /* 0x0242 */ u16    unk_242;
    /* 0x0224 */ u16    unk_244; // screen fill alpha?
    /* 0x0246 */ u16    aAlpha; // also carrots alpha
    /* 0x0248 */ u16    bAlpha; // also HBA score alpha
    /* 0x024A */ u16    cLeftAlpha;
    /* 0x024C */ u16    cDownAlpha;
    /* 0x024E */ u16    cRightAlpha;
    /* 0x0250 */ u16    healthAlpha; // also max C-Up alpha
    /* 0x0252 */ u16    magicAlpha; // also Rupee and Key counters alpha
    /* 0x0254 */ u16    minimapAlpha;
    /* 0x0256 */ s16    startAlpha;
    /* 0x0258 */ s16    unk_258;
    /* 0x025A */ s16    unk_25A;
    /* 0x025C */ s16    mapRoomNum;
    /* 0x025E */ s16    mapPaletteIndex; // "map_palete_no"
    /* 0x0260 */ u8     unk_260;
    /* 0x0261 */ u8     unk_261;
    struct {
        /* 0x0262 */ u8    hGauge;     // "h_gage"; unknown?
        /* 0x0263 */ u8    bButton;    // "b_button"
        /* 0x0264 */ u8    aButton;    // "a_button"
        /* 0x0265 */ u8    bottles;    // "c_bottle"
        /* 0x0266 */ u8    tradeItems; // "c_warasibe"
        /* 0x0267 */ u8    hookshot;   // "c_hook"
        /* 0x0268 */ u8    ocarina;    // "c_ocarina"
        /* 0x0269 */ u8    warpSongs;  // "c_warp"
        /* 0x026A */ u8    sunsSong;   // "m_sunmoon"
        /* 0x026B */ u8    farores;    // "m_wind"
        /* 0x026C */ u8    dinsNayrus; // "m_magic"; din's fire and nayru's love
        /* 0x026D */ u8    all;        // "another"; enables all item restrictions
    }                   restrictions;
} InterfaceContext; // size = 0x270

typedef struct {
    /* 0x00 */ void* loadedRamAddr;
    /* 0x04 */ u32 vromStart;
    /* 0x08 */ u32 vromEnd;
    /* 0x0C */ void* vramStart;
    /* 0x10 */ void* vramEnd;
    /* 0x14 */ u32 offset; // loadedRamAddr - vramStart
    /* 0x18 */ const char* name;
} KaleidoMgrOverlay; // size = 0x1C

typedef enum {
    /* 0x00 */ KALEIDO_OVL_KALEIDO_SCOPE,
    /* 0x01 */ KALEIDO_OVL_PLAYER_ACTOR,
    /* 0x02 */ KALEIDO_OVL_MAX
} KaleidoOverlayType;

#define PAUSE_ITEM_NONE 999

#define PAUSE_CURSOR_PAGE_LEFT 10
#define PAUSE_CURSOR_PAGE_RIGHT 11

typedef enum {
    /* 0x00 */ PAUSE_ITEM,
    /* 0x01 */ PAUSE_MAP,
    /* 0x02 */ PAUSE_QUEST,
    /* 0x03 */ PAUSE_EQUIP,
    /* 0x04 */ PAUSE_WORLD_MAP
} PauseMenuPage;

#define PAUSE_EQUIP_PLAYER_WIDTH 64
#define PAUSE_EQUIP_PLAYER_HEIGHT 112

#define PAUSE_EQUIP_BUFFER_SIZE sizeof(u16[PAUSE_EQUIP_PLAYER_HEIGHT][PAUSE_EQUIP_PLAYER_WIDTH])
#define PAUSE_PLAYER_SEGMENT_GAMEPLAY_KEEP_BUFFER_SIZE 0x5000

typedef struct {
    /* 0x0000 */ View   view;
    /* 0x0128 */ u8*    iconItemSegment;
    /* 0x012C */ u8*    iconItem24Segment;
    /* 0x0130 */ u8*    iconItemAltSegment;
    /* 0x0134 */ u8*    iconItemLangSegment;
    /* 0x0138 */ u8*    nameSegment;
    /* 0x013C */ u8*    playerSegment;
    /* 0x0140 */ char   unk_140[0x04];
    /* 0x0144 */ Vtx*   itemPageVtx;
    /* 0x0148 */ Vtx*   equipPageVtx;
    /* 0x014C */ Vtx*   mapPageVtx;
    /* 0x0150 */ Vtx*   questPageVtx;
    /* 0x0154 */ Vtx*   infoPanelVtx;
    /* 0x0158 */ Vtx*   itemVtx;
    /* 0x015C */ Vtx*   equipVtx;
    /* 0x0160 */ char   unk_160[0x04];
    /* 0x0164 */ Vtx*   questVtx;
    /* 0x0168 */ Vtx*   cursorVtx;
    /* 0x016C */ Vtx*   saveVtx;
    /* 0x0170 */ char   unk_170[0x24];
    /* 0x0194 */ OcarinaStaff* ocarinaStaff;
    /* 0x0198 */ char   unk_198[0x20];
    /* 0x01B8 */ OSMesgQueue loadQueue;
    /* 0x01D0 */ OSMesg loadMsg;
    /* 0x01D4 */ u16    state;
    /* 0x01D6 */ u16    debugState;
    /* 0x01D8 */ Vec3f  eye;
    /* 0x01E4 */ u16    unk_1E4;
    /* 0x01E6 */ u16    mode;
    /* 0x01E8 */ u16    pageIndex; // "kscp_pos"
    /* 0x01EA */ u16    unk_1EA;
    /* 0x01EC */ u16    unk_1EC;
    /* 0x01F0 */ f32    unk_1F0;
    /* 0x01F4 */ f32    unk_1F4;
    /* 0x01F8 */ f32    unk_1F8;
    /* 0x01FC */ f32    unk_1FC;
    /* 0x0200 */ f32    unk_200;
    /* 0x0204 */ f32    unk_204; // "angle_s"
    /* 0x0208 */ u16    alpha;
    /* 0x020A */ s16    offsetY;
    /* 0x020C */ char   unk_20C[0x08];
    /* 0x0214 */ s16    stickAdjX;
    /* 0x0216 */ s16    stickAdjY;
    /* 0x0218 */ s16    cursorPoint[5]; // "cursor_point"
    /* 0x0222 */ s16    cursorX[5]; // "cur_xpt"
    /* 0x022C */ s16    cursorY[5]; // "cur_ypt"
    /* 0x0236 */ s16    dungeonMapSlot;
    /* 0x0238 */ s16    cursorSpecialPos; // "key_angle"
    /* 0x023A */ s16    pageSwitchTimer;
    /* 0x023C */ u16    namedItem; // "zoom_name"
    /* 0x023E */ u16    cursorItem[4]; // "select_name"
    /* 0x0246 */ u16    cursorSlot[4];
    /* 0x024E */ u16    equipTargetItem; // "sl_item_no"
    /* 0x0250 */ u16    equipTargetSlot; // "sl_number"
    /* 0x0252 */ u16    equipTargetCBtn;
    /* 0x0254 */ s16    equipAnimX;
    /* 0x0256 */ s16    equipAnimY;
    /* 0x0258 */ s16    equipAnimAlpha;
    /* 0x025A */ s16    infoPanelOffsetY;
    /* 0x025C */ u16    nameDisplayTimer;
    /* 0x025E */ u16    nameColorSet; // 0 = white; 1 = grey
    /* 0x0260 */ s16    cursorColorSet; // 0 = white; 4 = yellow; 8 = green
    /* 0x0262 */ s16    promptChoice; // save/continue choice: 0 = yes; 4 = no
    /* 0x0264 */ s16    ocarinaSongIdx;
    /* 0x0266 */ u8     worldMapPoints[20]; // 0 = hidden; 1 = displayed; 2 = highlighted
    /* 0x027A */ u8     tradeQuestLocation;
    /* 0x027C */ SkelAnime playerSkelAnime;
} PauseContext; // size = 0x2C0

typedef enum {
    /* 00 */ GAMEOVER_INACTIVE,
    /* 01 */ GAMEOVER_DEATH_START,
    /* 02 */ GAMEOVER_DEATH_WAIT_GROUND, // wait for link to fall and hit the ground
    /* 03 */ GAMEOVER_DEATH_DELAY_MENU, // wait for 1 second before showing the game over menu
    /* 04 */ GAMEOVER_DEATH_MENU, // do nothing while kaleidoscope handles the game over menu
    /* 20 */ GAMEOVER_REVIVE_START = 20,
    /* 21 */ GAMEOVER_REVIVE_RUMBLE,
    /* 22 */ GAMEOVER_REVIVE_WAIT_GROUND, // wait for link to fall and hit the ground
    /* 23 */ GAMEOVER_REVIVE_WAIT_FAIRY, // wait for the fairy to rise all the way up out of links body
    /* 24 */ GAMEOVER_REVIVE_FADE_OUT // fade out the game over lights as link is revived and gets back up
} GameOverState;

typedef struct {
    /* 0x00 */ u16 state;
} GameOverContext; // size = 0x2

typedef struct {
    /* 0x00 */ s16      id;
    /* 0x04 */ void*    segment;
    /* 0x08 */ DmaRequest  dmaRequest;
    /* 0x28 */ OSMesgQueue loadQueue;
    /* 0x40 */ OSMesg   loadMsg;
} ObjectStatus; // size = 0x44

typedef struct {
    /* 0x0000 */ void*  spaceStart;
    /* 0x0004 */ void*  spaceEnd; // original name: "endSegment"
    /* 0x0008 */ u8     num; // number of objects in bank
    /* 0x0009 */ u8     unk_09;
    /* 0x000A */ u8     mainKeepIndex; // "gameplay_keep" index in bank
    /* 0x000B */ u8     subKeepIndex; // "gameplay_field_keep" or "gameplay_dangeon_keep" index in bank
    /* 0x000C */ ObjectStatus status[OBJECT_EXCHANGE_BANK_MAX];
} ObjectContext; // size = 0x518

typedef enum {
    /* 0 */ LENS_MODE_HIDE_ACTORS, // lens actors are visible by default, and hidden by using lens (for example, fake walls)
    /* 1 */ LENS_MODE_SHOW_ACTORS // lens actors are invisible by default, and shown by using lens (for example, invisible enemies)
} LensMode;

typedef enum {
    /* 0 */ ROOM_BEHAVIOR_TYPE1_0,
    /* 1 */ ROOM_BEHAVIOR_TYPE1_1,
    /* 2 */ ROOM_BEHAVIOR_TYPE1_2,
    /* 3 */ ROOM_BEHAVIOR_TYPE1_3, // unused
    /* 4 */ ROOM_BEHAVIOR_TYPE1_4, // unused
    /* 5 */ ROOM_BEHAVIOR_TYPE1_5
} RoomBehaviorType1;

typedef enum {
    /* 0 */ ROOM_BEHAVIOR_TYPE2_0,
    /* 1 */ ROOM_BEHAVIOR_TYPE2_1,
    /* 2 */ ROOM_BEHAVIOR_TYPE2_2,
    /* 3 */ ROOM_BEHAVIOR_TYPE2_3,
    /* 4 */ ROOM_BEHAVIOR_TYPE2_4,
    /* 5 */ ROOM_BEHAVIOR_TYPE2_5,
    /* 6 */ ROOM_BEHAVIOR_TYPE2_6
} RoomBehaviorType2;

typedef struct {
    /* 0x00 */ s8   num;
    /* 0x01 */ u8   unk_01;
    /* 0x02 */ u8   behaviorType2;
    /* 0x03 */ u8   behaviorType1;
    /* 0x04 */ s8   echo;
    /* 0x05 */ u8   lensMode;
    /* 0x08 */ RoomShape* roomShape; // original name: "ground_shape"
    /* 0x0C */ void* segment;
    /* 0x10 */ char unk_10[0x4];
} Room; // size = 0x14

typedef struct {
    /* 0x00 */ Room  curRoom;
    /* 0x14 */ Room  prevRoom;
    /* 0x28 */ void* bufPtrs[2];
    /* 0x30 */ u8    unk_30;
    /* 0x31 */ s8    status;
    /* 0x34 */ void* unk_34;
    /* 0x38 */ DmaRequest dmaRequest;
    /* 0x58 */ OSMesgQueue loadQueue;
    /* 0x70 */ OSMesg loadMsg;
    /* 0x74 */ s16 unk_74[2]; // context-specific data used by the current scene draw config
} RoomContext; // size = 0x78

typedef struct {
    /* 0x000 */ s16 colATCount;
    /* 0x002 */ u16 sacFlags;
    /* 0x004 */ Collider* colAT[COLLISION_CHECK_AT_MAX];
    /* 0x0CC */ s32 colACCount;
    /* 0x0D0 */ Collider* colAC[COLLISION_CHECK_AC_MAX];
    /* 0x1C0 */ s32 colOCCount;
    /* 0x1C4 */ Collider* colOC[COLLISION_CHECK_OC_MAX];
    /* 0x28C */ s32 colLineCount;
    /* 0x290 */ OcLine* colLine[COLLISION_CHECK_OC_LINE_MAX];
} CollisionCheckContext; // size = 0x29C

typedef struct ListAlloc {
    /* 0x00 */ struct ListAlloc* prev;
    /* 0x04 */ struct ListAlloc* next;
} ListAlloc; // size = 0x8

typedef struct {
    /* 0x00 */ s32 width;
    /* 0x04 */ s32 height;
    /* 0x08 */ s32 widthSave;
    /* 0x0C */ s32 heightSave;
    /* 0x10 */ u16* fbuf;
    /* 0x14 */ u16* fbufSave;
    /* 0x18 */ u8* cvgSave;
    /* 0x1C */ u16* zbuf;
    /* 0x20 */ u16* zbufSave;
    /* 0x24 */ s32 ulxSave;
    /* 0x28 */ s32 ulySave;
    /* 0x2C */ s32 lrxSave;
    /* 0x30 */ s32 lrySave;
    /* 0x34 */ s32 ulx;
    /* 0x38 */ s32 uly;
    /* 0x3C */ s32 lrx;
    /* 0x40 */ s32 lry;
    /* 0x44 */ ListAlloc alloc;
    /* 0x4C */ u32 unk_4C;
} PreRender; // size = 0x50

#define TRANS_TRIGGER_OFF 0 // transition is not active
#define TRANS_TRIGGER_START 20 // start transition (exiting an area)
#define TRANS_TRIGGER_END -20 // transition is ending (arriving in a new area)

typedef enum {
    /*  0 */ TRANS_MODE_OFF,
    /*  1 */ TRANS_MODE_SETUP,
    /*  2 */ TRANS_MODE_INSTANCE_INIT,
    /*  3 */ TRANS_MODE_INSTANCE_RUNNING,
    /*  4 */ TRANS_MODE_FILL_WHITE_INIT,
    /*  5 */ TRANS_MODE_FILL_IN,
    /*  6 */ TRANS_MODE_FILL_OUT,
    /*  7 */ TRANS_MODE_FILL_BROWN_INIT,
    /*  8 */ TRANS_MODE_08, // unused
    /*  9 */ TRANS_MODE_09, // unused
    /* 10 */ TRANS_MODE_INSTANT,
    /* 11 */ TRANS_MODE_INSTANCE_WAIT,
    /* 12 */ TRANS_MODE_SANDSTORM_INIT,
    /* 13 */ TRANS_MODE_SANDSTORM,
    /* 14 */ TRANS_MODE_SANDSTORM_END_INIT,
    /* 15 */ TRANS_MODE_SANDSTORM_END,
    /* 16 */ TRANS_MODE_CS_BLACK_FILL_INIT,
    /* 17 */ TRANS_MODE_CS_BLACK_FILL
} TransitionMode;

typedef enum {
    /*  0 */ TRANS_TYPE_WIPE,
    /*  1 */ TRANS_TYPE_TRIFORCE,
    /*  2 */ TRANS_TYPE_FADE_BLACK,
    /*  3 */ TRANS_TYPE_FADE_WHITE,
    /*  4 */ TRANS_TYPE_FADE_BLACK_FAST,
    /*  5 */ TRANS_TYPE_FADE_WHITE_FAST,
    /*  6 */ TRANS_TYPE_FADE_BLACK_SLOW,
    /*  7 */ TRANS_TYPE_FADE_WHITE_SLOW,
    /*  8 */ TRANS_TYPE_WIPE_FAST,
    /*  9 */ TRANS_TYPE_FILL_WHITE2, 
    /* 10 */ TRANS_TYPE_FILL_WHITE,
    /* 11 */ TRANS_TYPE_INSTANT,
    /* 12 */ TRANS_TYPE_FILL_BROWN,
    /* 13 */ TRANS_TYPE_FADE_WHITE_CS_DELAYED,
    /* 14 */ TRANS_TYPE_SANDSTORM_PERSIST,
    /* 15 */ TRANS_TYPE_SANDSTORM_END,
    /* 16 */ TRANS_TYPE_CS_BLACK_FILL,
    /* 17 */ TRANS_TYPE_FADE_WHITE_INSTANT,
    /* 18 */ TRANS_TYPE_FADE_GREEN,
    /* 19 */ TRANS_TYPE_FADE_BLUE,
    // transition types 20 - 31 are unused
    // transition types 32 - 55 are constructed using the TRANS_TYPE_CIRCLE macro
    /* 56 */ TRANS_TYPE_MAX = 56
} TransitionType;

#define TRANS_NEXT_TYPE_DEFAULT 0xFF // when `nextTransitionType` is set to default, the type will be taken from the entrance table for the ending transition

typedef enum {
    /* 0 */ TCA_NORMAL,
    /* 1 */ TCA_WAVE,
    /* 2 */ TCA_RIPPLE,
    /* 3 */ TCA_STARBURST
} TransitionCircleAppearance;

typedef enum {
    /* 0 */ TCC_BLACK,
    /* 1 */ TCC_WHITE,
    /* 2 */ TCC_GRAY,
    /* 3 */ TCC_SPECIAL // color varies depending on appearance. unused and appears broken
} TransitionCircleColor;

typedef enum {
    /* 0 */ TCS_FAST,
    /* 1 */ TCS_SLOW
} TransitionCircleSpeed;

#define TC_SET_PARAMS (1 << 7)

#define TRANS_TYPE_CIRCLE(appearance, color, speed) ((1 << 5) | ((color & 3) << 3) | ((appearance & 3) << 1) | (speed & 1))

typedef struct {
    union {
        TransitionFade fade;
        TransitionCircle circle;
        TransitionTriforce triforce;
        TransitionWipe wipe;
    } instanceData;
    /* 0x228 */ s32   transitionType;
    /* 0x22C */ void* (*init)(void* transition);
    /* 0x230 */ void  (*destroy)(void* transition);
    /* 0x234 */ void  (*update)(void* transition, s32 updateRate);
    /* 0x238 */ void  (*draw)(void* transition, Gfx** gfxP);
    /* 0x23C */ void  (*start)(void* transition);
    /* 0x240 */ void  (*setType)(void* transition, s32 type);
    /* 0x244 */ void  (*setColor)(void* transition, u32 color);
    /* 0x248 */ void  (*setUnkColor)(void* transition, u32 color);
    /* 0x24C */ s32   (*isDone)(void* transition);
} TransitionContext; // size = 0x250

typedef struct {
    /* 0x00 */ u8* readBuff;
} SramContext; // size = 0x4

#define SRAM_SIZE 0x8000
#define SRAM_HEADER_SIZE 0x10

typedef enum {
    /* 0x00 */ SRAM_HEADER_SOUND,
    /* 0x01 */ SRAM_HEADER_ZTARGET,
    /* 0x02 */ SRAM_HEADER_LANGUAGE,
    /* 0x03 */ SRAM_HEADER_MAGIC // must be the value of `sZeldaMagic` for save to be considered valid
} SramHeaderField;

typedef struct GameAllocEntry {
    /* 0x00 */ struct GameAllocEntry* next;
    /* 0x04 */ struct GameAllocEntry* prev;
    /* 0x08 */ u32 size;
    /* 0x0C */ u32 unk_0C;
} GameAllocEntry; // size = 0x10

typedef struct {
    /* 0x00 */ GameAllocEntry base;
    /* 0x10 */ GameAllocEntry* head;
} GameAlloc; // size = 0x14

struct GameState;

typedef void (*GameStateFunc)(struct GameState* gameState);

typedef struct GameState {
    /* 0x00 */ GraphicsContext* gfxCtx;
    /* 0x04 */ GameStateFunc main;
    /* 0x08 */ GameStateFunc destroy; // "cleanup"
    /* 0x0C */ GameStateFunc init;
    /* 0x10 */ u32 size;
    /* 0x14 */ Input input[MAXCONTROLLERS];
    /* 0x74 */ TwoHeadArena tha;
    /* 0x84 */ GameAlloc alloc;
    /* 0x98 */ u32 running;
    /* 0x9C */ u32 frames;
    /* 0xA0 */ u32 unk_A0;
} GameState; // size = 0xA4

typedef struct {
    /* 0x00 */ GameState state;
} SetupState; // size = 0xA4

typedef struct {
    /* 0x0000 */ GameState state;
    /* 0x00A4 */ u8* staticSegment;
    /* 0x00A8 */ View view;
    /* 0x01D0 */ SramContext sramCtx;
    /* 0x01D4 */ u16 unk_1D4; // not used in mq dbg (some sort of timer that doesn't seem to affect anything)
    /* 0x01D6 */ s16 coverAlpha;
    /* 0x01D8 */ s16 addAlpha; // not used in mq dbg
    /* 0x01DA */ u16 visibleDuration; // not used in mq dbg
    /* 0x01DC */ s16 ult;
    /* 0x01DE */ s16 uls;
    /* 0x01E0 */ char unk_1E0[0x01];
    /* 0x01E1 */ u8 exit;
    /* 0x01E2 */ char unk_1E2[0x06];
} ConsoleLogoState; // size = 0x1E8

struct MapSelectState;

typedef struct {
    /* 0x00 */ char* name;
    /* 0x04 */ void (*loadFunc)(struct MapSelectState*, s32);
    /* 0x08 */ s32 entranceIndex;
} SceneSelectEntry; // size = 0xC

typedef struct MapSelectState {
    /* 0x0000 */ GameState state;
    /* 0x00A8 */ View view;
    /* 0x01D0 */ s32 count;
    /* 0x01D4 */ SceneSelectEntry* scenes;
    /* 0x01D8 */ s32 currentScene;
    /* 0x01DC */ s32 pageDownIndex; // Index of pageDownStops
    /* 0x01E0 */ s32 pageDownStops[7];
    /* 0x01FC */ char unk_1FC[0x0C];
    /* 0x0208 */ s32 opt;
    /* 0x020C */ s32 topDisplayedScene; // The scene which is currently at the top of the screen
    /* 0x0210 */ char unk_210[0x0C];
    /* 0x021C */ s32 verticalInputAccumulator;
    /* 0x0220 */ s32 verticalInput;
    /* 0x0224 */ s32 timerUp;
    /* 0x0228 */ s32 timerDown;
    /* 0x022C */ s32 lockUp;
    /* 0x0230 */ s32 lockDown;
    /* 0x0234 */ s32 unk_234; // unused
    /* 0x0238 */ u8* staticSegment;
} MapSelectState; // size = 0x240

typedef struct {
    /* 0x0000 */ GameState state;
    /* 0x00A4 */ u8* staticSegment;
    /* 0x00A8 */ View view;
} SampleState; // size = 0x1D0

typedef struct {
    /* 0x00 */ u8 byte0;
    /* 0x01 */ u8 byte1;
    /* 0x02 */ u8 byte2;
    /* 0x03 */ u8 byte3;
} ElfMessage; // size = 0x4

typedef struct {
    /* 0x00 */ u8 numActors;
    /* 0x04 */ TransitionActorEntry* list;
} TransitionActorContext;

typedef struct PlayState {
    /* 0x00000 */ GameState state;
    /* 0x000A4 */ s16 sceneId;
    /* 0x000A6 */ u8 sceneDrawConfig;
    /* 0x000A7 */ char unk_A7[0x9];
    /* 0x000B0 */ void* sceneSegment;
    /* 0x000B8 */ View view;
    /* 0x001E0 */ Camera mainCamera;
    /* 0x0034C */ Camera subCameras[NUM_CAMS - CAM_ID_SUB_FIRST];
    /* 0x00790 */ Camera* cameraPtrs[NUM_CAMS];
    /* 0x007A0 */ s16 activeCamId;
    /* 0x007A2 */ s16 nextCamId;
    /* 0x007A4 */ SequenceContext sequenceCtx;
    /* 0x007A8 */ LightContext lightCtx;
    /* 0x007B8 */ FrameAdvanceContext frameAdvCtx;
    /* 0x007C0 */ CollisionContext colCtx;
    /* 0x01C24 */ ActorContext actorCtx;
    /* 0x01D64 */ CutsceneContext csCtx; // "demo_play"
    /* 0x01DB4 */ SfxSource sfxSources[16];
    /* 0x01F74 */ SramContext sramCtx;
    /* 0x01F78 */ SkyboxContext skyboxCtx;
    /* 0x020D8 */ MessageContext msgCtx; // "message"
    /* 0x104F0 */ InterfaceContext interfaceCtx; // "parameter"
    /* 0x10760 */ PauseContext pauseCtx;
    /* 0x10A20 */ GameOverContext gameOverCtx;
    /* 0x10A24 */ EnvironmentContext envCtx;
    /* 0x10B20 */ AnimationContext animationCtx;
    /* 0x117A4 */ ObjectContext objectCtx;
    /* 0x11CBC */ RoomContext roomCtx;
    /* 0x11D34 */ TransitionActorContext transiActorCtx;
    /* 0x11D3C */ void (*playerInit)(Player* player, struct PlayState* play, FlexSkeletonHeader* skelHeader);
    /* 0x11D40 */ void (*playerUpdate)(Player* player, struct PlayState* play, Input* input);
    /* 0x11D44 */ s32 (*isPlayerDroppingFish)(struct PlayState* play);
    /* 0x11D48 */ s32 (*startPlayerFishing)(struct PlayState* play);
    /* 0x11D4C */ s32 (*grabPlayer)(struct PlayState* play, Player* player);
    /* 0x11D50 */ s32 (*startPlayerCutscene)(struct PlayState* play, Actor* actor, s32 mode);
    /* 0x11D54 */ void (*func_11D54)(Player* player, struct PlayState* play);
    /* 0x11D58 */ s32 (*damagePlayer)(struct PlayState* play, s32 damage);
    /* 0x11D5C */ void (*talkWithPlayer)(struct PlayState* play, Actor* actor);
    /* 0x11D60 */ MtxF viewProjectionMtxF;
    /* 0x11DA0 */ MtxF billboardMtxF;
    /* 0x11DE0 */ Mtx* billboardMtx;
    /* 0x11DE4 */ u32 gameplayFrames;
    /* 0x11DE8 */ u8 linkAgeOnLoad;
    /* 0x11DE9 */ u8 unk_11DE9;
    /* 0x11DEA */ u8 curSpawn;
    /* 0x11DEB */ u8 numSetupActors;
    /* 0x11DEC */ u8 numRooms;
    /* 0x11DF0 */ RomFile* roomList;
    /* 0x11DF4 */ ActorEntry* linkActorEntry;
    /* 0x11DF8 */ ActorEntry* setupActorList;
    /* 0x11DFC */ void* unk_11DFC;
    /* 0x11E00 */ EntranceEntry* setupEntranceList;
    /* 0x11E04 */ s16* setupExitList;
    /* 0x11E08 */ Path* setupPathList;
    /* 0x11E0C */ ElfMessage* cUpElfMsgs;
    /* 0x11E10 */ void* specialEffects;
    /* 0x11E14 */ u8 skyboxId;
    /* 0x11E15 */ s8 transitionTrigger; // "fade_direction"
    /* 0x11E16 */ s16 unk_11E16;
    /* 0x11E18 */ s16 unk_11E18;
    /* 0x11E1A */ s16 nextEntranceIndex;
    /* 0x11E1C */ char unk_11E1C[0x40];
    /* 0x11E5C */ s8 shootingGalleryStatus;
    /* 0x11E5D */ s8 bombchuBowlingStatus; // "bombchu_game_flag"
    /* 0x11E5E */ u8 transitionType;
    /* 0x11E60 */ CollisionCheckContext colChkCtx;
    /* 0x120FC */ u16 envFlags[20];
    /* 0x12124 */ PreRender pauseBgPreRender;
    /* 0x12174 */ char unk_12174[0x53];
    /* 0x121C7 */ s8 unk_121C7;
    /* 0x121C8 */ TransitionContext transitionCtx;
    /* 0x12418 */ char unk_12418[0x3];
    /* 0x1241B */ u8 transitionMode; // "fbdemo_wipe_modem"
    /* 0x1241C */ TransitionFade transitionFade;
    /* 0x12428 */ char unk_12428[0x3];
    /* 0x1242B */ u8 viewpoint; // toggleable camera setting by shops or player. Is also equal to the bgCamIndex + 1
    /* 0x1242C */ SceneTableEntry* loadedScene;
    /* 0x12430 */ char unk_12430[0xE8];
} PlayState; // size = 0x12518

typedef struct {
    /* 0x0000 */ GameState state;
    /* 0x00A8 */ View view;
} TitleSetupState; // size = 0x1D0

typedef struct {
    /* 0x00000 */ GameState state;
    /* 0x000A4 */ Vtx* windowVtx;
    /* 0x000A8 */ u8* staticSegment;
    /* 0x000AC */ u8* parameterSegment;
    /* 0x000B0 */ char unk_B0[0x8];
    /* 0x000B8 */ View view;
    /* 0x001E0 */ SramContext sramCtx;
    /* 0x001E4 */ char unk_1E4[0x4];
    /* 0x001E8 */ SkyboxContext skyboxCtx;
    /* 0x00348 */ MessageContext msgCtx;
    /* 0x0E760 */ Font font;
    /* 0x1C8E8 */ EnvironmentContext envCtx;
    /* 0x1C9E4 */ char unk_1C9E4[0x4];
    /* 0x1C9E8 */ Vtx* windowContentVtx;
    /* 0x1C9EC */ Vtx* keyboardVtx;
    /* 0x1C9F0 */ Vtx* nameEntryVtx;
    /* 0x1C9F4 */ u8 n64ddFlag;
    /* 0x1C9F6 */ u16 deaths[3];
    /* 0x1C9FC */ u8 fileNames[3][8];
    /* 0x1CA14 */ u16 healthCapacities[3];
    /* 0x1CA1C */ u32 questItems[3];
    /* 0x1CA28 */ s16 n64ddFlags[3];
    /* 0x1CA2E */ s8 defense[3];
    /* 0x1CA32 */ u16 health[3];
    /* 0x1CA38 */ s16 buttonIndex;
    /* 0x1CA3A */ s16 confirmButtonIndex; // 0: yes, 1: quit
    /* 0x1CA3C */ s16 menuMode;
    /* 0x1CA3E */ s16 configMode;
    /* 0x1CA40 */ s16 prevConfigMode;
    /* 0x1CA42 */ s16 nextConfigMode;
    /* 0x1CA44 */ s16 selectMode;
    /* 0x1CA46 */ s16 selectedFileIndex;
    /* 0x1CA48 */ char unk_1CA48[0x2];
    /* 0x1CA4A */ s16 fileNamesY[3];
    /* 0x1CA50 */ s16 actionTimer;
    /* 0x1CA52 */ s16 buttonYOffsets[6];
    /* 0x1CA5E */ s16 copyDestFileIndex;
    /* 0x1CA60 */ s16 warningLabel;
    /* 0x1CA62 */ s16 warningButtonIndex;
    /* 0x1CA64 */ s16 titleLabel;
    /* 0x1CA66 */ s16 nextTitleLabel;
    /* 0x1CA68 */ s16 windowColor[3];
    /* 0x1CA6E */ s16 titleAlpha[2];
    /* 0x1CA72 */ s16 windowAlpha;
    /* 0x1CA74 */ s16 fileButtonAlpha[3];
    /* 0x1CA7A */ s16 nameBoxAlpha[3];
    /* 0x1CA80 */ s16 nameAlpha[3];
    /* 0x1CA86 */ s16 connectorAlpha[3];
    /* 0x1CA8C */ s16 fileInfoAlpha[3];
    /* 0x1CA92 */ s16 actionButtonAlpha[2];
    /* 0x1CA96 */ s16 confirmButtonAlpha[2];
    /* 0x1CA9A */ s16 optionButtonAlpha;
    /* 0x1CA9C */ s16 nameEntryBoxAlpha;
    /* 0x1CA9E */ s16 controlsAlpha;
    /* 0x1CAA0 */ s16 emptyFileTextAlpha;
    /* 0x1CAA2 */ s16 highlightColor[4];
    /* 0x1CAAA */ s16 highlightPulseDir; // 0 fade out, 1 fade in
    /* 0x1CAAC */ s16 unk_1CAAC; // initialized but never used
    /* 0x1CAAE */ s16 confirmButtonTexIndices[2];
    /* 0x1CAB2 */ s16 inputTimerX;
    /* 0x1CAB4 */ s16 inputTimerY;
    /* 0x1CAB6 */ s16 stickXDir;
    /* 0x1CAB8 */ s16 stickYDir;
    /* 0x1CABA */ s16 stickAdjX;
    /* 0x1CABC */ s16 stickAdjY;
    /* 0x1CABE */ s16 nameEntryBoxPosX;
    /* 0x1CAC0 */ s16 windowPosX;
    /* 0x1CAC4 */ f32 windowRot;
    /* 0x1CAC8 */ s16 kbdButton; // only for buttons, not characters
    /* 0x1CACA */ s16 charPage; // 0: hiragana, 1: katakana, 2: alphabet
    /* 0x1CACC */ s16 charBgAlpha; // square shape the letter sits in
    /* 0x1CACE */ s16 charIndex; // 0 - 64, top left to bottom right
    /* 0x1CAD0 */ s16 kbdX; // (0, 0) is top left character
    /* 0x1CAD2 */ s16 kbdY;
    /* 0x1CAD4 */ s16 newFileNameCharCount;
    /* 0x1CAD6 */ s16 unk_1CAD6[5];
} FileSelectState; // size = 0x1CAE0

typedef enum {
    DPM_UNK = 0,
    DPM_PLAYER = 1,
    DPM_ENEMY = 2,
    DPM_UNK3 = 3
} DynaPolyMoveFlag;

typedef struct {
    /* 0x00 */ AnimationHeader* animation;
    /* 0x04 */ f32              playSpeed;
    /* 0x08 */ f32              startFrame;
    /* 0x0C */ f32              frameCount;
    /* 0x10 */ u8               mode;
    /* 0x14 */ f32              morphFrames;
} AnimationInfo; // size = 0x18

typedef struct {
    /* 0x00 */ AnimationHeader* animation;
    /* 0x04 */ f32              frameCount;
    /* 0x08 */ u8               mode;
    /* 0x0C */ f32              morphFrames;
} AnimationFrameCountInfo; // size = 0x10

typedef struct {
    /* 0x00 */ AnimationHeader* animation;
    /* 0x04 */ f32 playSpeed;
    /* 0x08 */ u8 mode;
    /* 0x0C */ f32 morphFrames;
} AnimationSpeedInfo; // size = 0x10

typedef struct {
    /* 0x00 */ AnimationHeader* animation;
    /* 0x04 */ u8 mode;
    /* 0x08 */ f32 morphFrames;
} AnimationMinimalInfo; // size = 0xC

typedef struct {
    /* 0x00 */ s16 unk_00;
    /* 0x02 */ s16 unk_02;
    /* 0x04 */ s16 unk_04;
    /* 0x06 */ s16 unk_06;
    /* 0x08 */ Vec3s unk_08;
    /* 0x0E */ Vec3s unk_0E;
    /* 0x14 */ f32 unk_14;
    /* 0x18 */ Vec3f unk_18;
    /* 0x24 */ s16 unk_24;
} struct_80034A14_arg1; // size = 0x28

// Macros for `EntranceInfo.field`
#define ENTRANCE_INFO_CONTINUE_BGM_FLAG (1 << 15)
#define ENTRANCE_INFO_DISPLAY_TITLE_CARD_FLAG (1 << 14)
#define ENTRANCE_INFO_END_TRANS_TYPE_MASK 0x3F80
#define ENTRANCE_INFO_END_TRANS_TYPE_SHIFT 7
#define ENTRANCE_INFO_END_TRANS_TYPE(field)          \
    (((field) >> ENTRANCE_INFO_END_TRANS_TYPE_SHIFT) \
     & (ENTRANCE_INFO_END_TRANS_TYPE_MASK >> ENTRANCE_INFO_END_TRANS_TYPE_SHIFT))
#define ENTRANCE_INFO_START_TRANS_TYPE_MASK 0x7F
#define ENTRANCE_INFO_START_TRANS_TYPE_SHIFT 0
#define ENTRANCE_INFO_START_TRANS_TYPE(field)          \
    (((field) >> ENTRANCE_INFO_START_TRANS_TYPE_SHIFT) \
     & (ENTRANCE_INFO_START_TRANS_TYPE_MASK >> ENTRANCE_INFO_START_TRANS_TYPE_SHIFT))

typedef struct {
    /* 0x00 */ s8  sceneId;
    /* 0x01 */ s8  spawn;
    /* 0x02 */ u16 field;
} EntranceInfo; // size = 0x4

typedef struct {
    /* 0x00 */ void*     loadedRamAddr;
    /* 0x04 */ u32       vromStart; // if applicable
    /* 0x08 */ u32       vromEnd;   // if applicable
    /* 0x0C */ void*     vramStart; // if applicable
    /* 0x10 */ void*     vramEnd;   // if applicable
    /* 0x14 */ void*     unk_14;
    /* 0x18 */ void*     init;    // initializes and executes the given context
    /* 0x1C */ void*     destroy; // deconstructs the context, and sets the next context to load
    /* 0x20 */ void*     unk_20;
    /* 0x24 */ void*     unk_24;
    /* 0x28 */ UNK_TYPE4 unk_28;
    /* 0x2C */ u32       instanceSize;
} GameStateOverlay; // size = 0x30

typedef struct {
    /* 0x00 */ GameState state;
    /* 0xA4 */ u32       timer;
    /* 0xA8 */ UNK_TYPE4 unk_A8;
} PreNMIState; // size = 0xAC

typedef enum {
    /*  1 */ F_8F = 1,
    /*  2 */ F_7F,
    /*  3 */ F_6F,
    /*  4 */ F_5F,
    /*  5 */ F_4F,
    /*  6 */ F_3F,
    /*  7 */ F_2F,
    /*  8 */ F_1F,
    /*  9 */ F_B1,
    /* 10 */ F_B2,
    /* 11 */ F_B3,
    /* 12 */ F_B4,
    /* 13 */ F_B5,
    /* 14 */ F_B6,
    /* 15 */ F_B7,
    /* 16 */ F_B8
} FloorID;

// All arrays pointed in this struct are indexed by "map indices"
// In dungeons, the map index corresponds to the dungeon index (which also indexes keys, items, etc)
// In overworld areas, the map index corresponds to the overworld area index (spot 00, 01, etc)
typedef struct {
    /* 0x00 */ s16 (*floorTexIndexOffset)[8]; // dungeon texture index offset by floor
    /* 0x04 */ s16*  bossFloor; // floor the boss is on
    /* 0x08 */ s16 (*roomPalette)[32]; // map palette by room
    /* 0x0C */ s16*  maxPaletteCount; // max number of palettes in a same floor
    /* 0x10 */ s16 (*paletteRoom)[8][14]; // room by palette by floor
    /* 0x14 */ s16 (*roomCompassOffsetX)[44]; // dungeon compass icon X offset by room
    /* 0x18 */ s16 (*roomCompassOffsetY)[44]; // dungeon compass icon Y offset by room
    /* 0x1C */ u8*   dgnMinimapCount; // number of room minimaps
    /* 0x20 */ u16*  dgnMinimapTexIndexOffset; // dungeon minimap texture index offset
    /* 0x24 */ u16*  owMinimapTexSize;
    /* 0x28 */ u16*  owMinimapTexOffset;
    /* 0x2C */ s16*  owMinimapPosX;
    /* 0x30 */ s16*  owMinimapPosY;
    /* 0x34 */ s16 (*owCompassInfo)[4]; // [X scale, Y scale, X offset, Y offset]
    /* 0x38 */ s16*  dgnTexIndexBase; // dungeon texture index base
    /* 0x3C */ s16 (*dgnCompassInfo)[4]; // [X scale, Y scale, X offset, Y offset]
    /* 0x40 */ s16*  owMinimapWidth;
    /* 0x44 */ s16*  owMinimapHeight;
    /* 0x48 */ s16*  owEntranceIconPosX; // "dungeon entrance" icon X pos
    /* 0x4C */ s16*  owEntranceIconPosY; // "dungeon entrance" icon Y pos
    /* 0x50 */ u16*  owEntranceFlag; // flag in inf_table[26] based on which entrance icons are shown (0xFFFF = always shown)
    /* 0x54 */ f32 (*floorCoordY)[8]; // Y coordinate of each floor
    /* 0x58 */ u16*  switchEntryCount; // number of "room switch" entries, which correspond to the next 3 arrays
    /* 0x5C */ u8  (*switchFromRoom)[51]; // room to come from
    /* 0x60 */ u8  (*switchFromFloor)[51]; // floor to come from
    /* 0x64 */ u8  (*switchToRoom)[51]; // room to go to
    /* 0x68 */ u8  (*floorID)[8];
    /* 0x6C */ s16* skullFloorIconY; // dungeon big skull icon Y pos
} MapData; // size = 0x70

#define PAUSE_MAP_MARK_NONE -1
#define PAUSE_MAP_MARK_CHEST 0
#define PAUSE_MAP_MARK_BOSS 1

typedef struct {
    /* 0x00 */ s16 chestFlag; // chest icon is only displayed if this flag is not set for the current room, -1 for no flag
    /* 0x04 */ f32 x, y; // coordinates to place the icon (top-left corner)
} PauseMapMarkPoint; // size = 0x0C

typedef struct {
    /* 0x00 */ s16 markType; // 0 for the chest icon, 1 for the boss skull icon, -1 for none
    /* 0x04 */ s32 unk_04;
    /* 0x08 */ const Vtx* vtx;
    /* 0x0C */ s32 vtxCount;
    /* 0x10 */ s32 count; // number of icons to display
    /* 0x14 */ PauseMapMarkPoint points[12];
} PauseMapMarkData; // size = 0xA4

typedef PauseMapMarkData PauseMapMarksData[3];

typedef struct DebugDispObject {
    /* 0x00 */ Vec3f pos;
    /* 0x0C */ Vec3s rot;
    /* 0x14 */ Vec3f scale;
    /* 0x20 */ Color_RGBA8 color;
    /* 0x24 */ s16   type;
    /* 0x28 */ struct DebugDispObject* next;
} DebugDispObject; // size = 0x2C

typedef enum {
    MTXMODE_NEW,  // generates a new matrix
    MTXMODE_APPLY // applies transformation to the current matrix
} MatrixMode;

typedef struct {
    /* 0x00 */ PrintCallback callback;
    /* 0x04 */ Gfx* dList;
    /* 0x08 */ u16 posX;
    /* 0x0A */ u16 posY;
    /* 0x0C */ u16 baseX;
    /* 0x0E */ u8 baseY;
    /* 0x0F */ u8 flags;
    /* 0x10 */ Color_RGBA8_u32 color;
    /* 0x14 */ char unk_14[0x1C]; // unused
} GfxPrint; // size = 0x30

#define GFX_CHAR_X_SPACING    8
#define GFX_CHAR_Y_SPACING    8

#define GFXP_UNUSED "\x8E"
#define GFXP_UNUSED_CHAR 0x8E
#define GFXP_HIRAGANA "\x8D"
#define GFXP_HIRAGANA_CHAR 0x8D
#define GFXP_KATAKANA "\x8C"
#define GFXP_KATAKANA_CHAR 0x8C
#define GFXP_RAINBOW_ON "\x8B"
#define GFXP_RAINBOW_ON_CHAR 0x8B
#define GFXP_RAINBOW_OFF "\x8A"
#define GFXP_RAINBOW_OFF_CHAR 0x8A

#define GFXP_FLAG_HIRAGANA (1 << 0)
#define GFXP_FLAG_RAINBOW  (1 << 1)
#define GFXP_FLAG_SHADOW   (1 << 2)
#define GFXP_FLAG_UPDATE   (1 << 3)
#define GFXP_FLAG_ENLARGE  (1 << 6)
#define GFXP_FLAG_OPEN     (1 << 7)

typedef struct StackEntry {
    /* 0x00 */ struct StackEntry* next;
    /* 0x04 */ struct StackEntry* prev;
    /* 0x08 */ u32* head;
    /* 0x0C */ u32* tail;
    /* 0x10 */ u32 initValue;
    /* 0x14 */ s32 minSpace;
    /* 0x18 */ const char* name;
} StackEntry;

typedef enum {
    STACK_STATUS_OK = 0,
    STACK_STATUS_WARNING = 1,
    STACK_STATUS_OVERFLOW = 2
} StackStatus;

typedef struct {
    /* 0x00 */ u32 magic; // IS64
    /* 0x04 */ u32 get;
    /* 0x08 */ u8 unk_08[0x14-0x08];
    /* 0x14 */ u32 put;
    /* 0x18 */ u8 unk_18[0x20-0x18];
    /* 0x20 */ u8 data[0x10000-0x20];
} ISVDbg;

typedef struct {
    /* 0x00 */ char name[0x18];
    /* 0x18 */ u32 mediaFormat;
    /* 0x1C */ union {
        struct {
            u16 cartId;
            u8 countryCode;
            u8 version;
        };
        u32 regionInfo;
    };
} LocaleCartInfo; // size = 0x20

typedef struct {
    /* 0x00 */ char magic[4]; // Yaz0
    /* 0x04 */ u32 decSize;
    /* 0x08 */ u32 compInfoOffset; // only used in mio0
    /* 0x0C */ u32 uncompDataOffset; // only used in mio0
    /* 0x10 */ u8 data[1];
} Yaz0Header; // size = 0x10 ("data" is not part of the header)

typedef struct {
    /* 0x0000 */ IrqMgr*     irqMgr;
    /* 0x0004 */ Scheduler*  sched;
    /* 0x0008 */ OSScTask    audioTask;
    /* 0x0070 */ AudioTask*  rspTask;
    /* 0x0074 */ OSMesgQueue interruptQueue;
    /* 0x008C */ OSMesg      interruptMsgBuf[8];
    /* 0x00AC */ OSMesgQueue taskQueue;
    /* 0x00C4 */ OSMesg      taskMsgBuf[1];
    /* 0x00C8 */ OSMesgQueue lockQueue;
    /* 0x00E0 */ OSMesg      lockMsgBuf[1];
    /* 0x00E8 */ OSThread    thread;
} AudioMgr; // size = 0x298

struct ArenaNode;

typedef struct Arena {
    /* 0x00 */ struct ArenaNode* head;
    /* 0x04 */ void* start;
    /* 0x08 */ OSMesgQueue lockQueue;
    /* 0x20 */ u8 unk_20;
    /* 0x21 */ u8 isInit;
    /* 0x22 */ u8 flag;
} Arena; // size = 0x24

typedef struct ArenaNode {
    /* 0x00 */ s16 magic;
    /* 0x02 */ s16 isFree;
    /* 0x04 */ u32 size;
    /* 0x08 */ struct ArenaNode* next;
    /* 0x0C */ struct ArenaNode* prev;
    /* 0x10 */ const char* filename;
    /* 0x14 */ s32 line;
    /* 0x18 */ OSId threadId;
    /* 0x1C */ Arena* arena;
    /* 0x20 */ OSTime time;
    /* 0x28 */ u8 unk_28[0x30-0x28]; // probably padding
} ArenaNode; // size = 0x30

#define RELOC_SECTION(reloc) ((reloc) >> 30)
#define RELOC_OFFSET(reloc) ((reloc) & 0xFFFFFF)
#define RELOC_TYPE_MASK(reloc) ((reloc) & 0x3F000000)
#define RELOC_TYPE_SHIFT 24

/* MIPS Relocation Types */
#define R_MIPS_32 2
#define R_MIPS_26 4
#define R_MIPS_HI16 5
#define R_MIPS_LO16 6

typedef struct OverlayRelocationSection {
    /* 0x00 */ u32 textSize;
    /* 0x04 */ u32 dataSize;
    /* 0x08 */ u32 rodataSize;
    /* 0x0C */ u32 bssSize;
    /* 0x10 */ u32 nRelocations;
    /* 0x14 */ u32 relocations[1];
} OverlayRelocationSection; // size >= 0x18

typedef struct {
    /* 0x00 */ u32 resetting;
    /* 0x04 */ u32 resetCount;
    /* 0x08 */ OSTime duration;
    /* 0x10 */ OSTime resetTime;
} PreNmiBuff; // size = 0x18 (actually osAppNMIBuffer is 0x40 bytes large but the rest is unused)

typedef struct {
    /* 0x00 */ s16 unk_00;
    /* 0x02 */ s16 unk_02;
    /* 0x04 */ s16 unk_04;
} SubQuakeRequest14;

typedef struct {
    /* 0x00 */ s16 randIdx;
    /* 0x02 */ s16 countdownMax;
    /* 0x04 */ Camera* cam;
    /* 0x08 */ u32 callbackIdx;
    /* 0x0C */ s16 y;
    /* 0x0E */ s16 x;
    /* 0x10 */ s16 zoom;
    /* 0x12 */ s16 rotZ;
    /* 0x14 */ SubQuakeRequest14 unk_14;
    /* 0x1A */ s16 speed;
    /* 0x1C */ s16 unk_1C;
    /* 0x1E */ s16 countdown;
    /* 0x20 */ s16 camPtrIdx;
} QuakeRequest; // size = 0x24

typedef struct {
    /* 0x00 */ Vec3f vec1;
    /* 0x0C */ Vec3f vec2;
    /* 0x18 */ s16 rotZ;
    /* 0x1A */ s16 unk_1A;
    /* 0x1C */ s16 zoom;
} ShakeInfo; // size = 0x1E

typedef struct {
    /* 0x00 */ Vec3f atOffset;
    /* 0x0C */ Vec3f eyeOffset;
    /* 0x18 */ s16 rotZ;
    /* 0x1A */ s16 unk_1A;
    /* 0x1C */ s16 zoom;
    /* 0x20 */ f32 unk_20;
} QuakeCamCalc; // size = 0x24


#define UCODE_NULL      0
#define UCODE_F3DZEX    1
#define UCODE_UNK       2
#define UCODE_S2DEX     3

typedef struct {
    /* 0x00 */ u32 type;
    /* 0x04 */ void* ptr;
} UCodeInfo; // size = 0x8

typedef struct {
    /* 0x00 */ u32 segments[NUM_SEGMENTS];
    /* 0x40 */ Gfx* dlStack[18];
    /* 0x88 */ s32 dlDepth;
    /* 0x8C */ u32 dlCnt;
    /* 0x90 */ u32 vtxCnt;
    /* 0x94 */ u32 spvtxCnt;
    /* 0x98 */ u32 tri1Cnt;
    /* 0x9C */ u32 tri2Cnt;
    /* 0xA0 */ u32 quadCnt;
    /* 0xA4 */ u32 lineCnt;
    /* 0xA8 */ u32 loaducodeCnt;
    /* 0xAC */ u32 pipeSyncRequired;
    /* 0xB0 */ u32 tileSyncRequired;
    /* 0xB4 */ u32 loadSyncRequired;
    /* 0xB8 */ u32 syncErr;
    /* 0xBC */ s32 enableLog;
    /* 0xC0 */ s32 ucodeType;
    /* 0xC4 */ s32 ucodeInfoCount;
    /* 0xC8 */ UCodeInfo* ucodeInfo;
    /* 0xCC */ u32 modeH;
    /* 0xD0 */ u32 modeL;
    /* 0xD4 */ u32 geometryMode;
} UCodeDisas; // size = 0xD8

typedef struct {
    /* 0x00 */ u16 table[8*8];
} JpegQuantizationTable; // size = 0x80

typedef struct {
    /* 0x00 */ u8 codeOffs[16];
    /* 0x10 */ u16 codesA[16];
    /* 0x30 */ u16 codesB[16];
    /* 0x50 */ u8* symbols;
} JpegHuffmanTable; // size = 0x54

// this struct might be inaccurate but it's not used outside jpegutils.c anyways
typedef struct {
    /* 0x000 */ u8 codeOffs[16];
    /* 0x010 */ u16 dcCodes[120];
    /* 0x100 */ u16 acCodes[256];
} JpegHuffmanTableOld; // size = 0x300

typedef union {
    struct {
    /* 0x00 */ u32 address;
    /* 0x04 */ u32 mbCount;
    /* 0x08 */ u32 mode;
    /* 0x0C */ u32 qTableYPtr;
    /* 0x10 */ u32 qTableUPtr;
    /* 0x14 */ u32 qTableVPtr;
    /* 0x18 */ u32 mbSize; // This field is used by the microcode to save the macroblock size during a yield
    };
    long long int force_structure_alignment;
} JpegTaskData; // size = 0x20

typedef struct {
    /* 0x000 */ JpegTaskData taskData;
    /* 0x020 */ u64 yieldData[0x200 / sizeof(u64)];
    /* 0x220 */ JpegQuantizationTable qTableY;
    /* 0x2A0 */ JpegQuantizationTable qTableU;
    /* 0x320 */ JpegQuantizationTable qTableV;
    /* 0x3A0 */ u8 codesLengths[0x110];
    /* 0x4B0 */ u16 codes[0x108];
    /* 0x6C0 */ u16 data[4][0x180];
} JpegWork; // size = 0x12C0

typedef struct {
    /* 0x00 */ void* imageData;
    /* 0x04 */ u8 mode;
    /* 0x05 */ u8 unk_05;
    /* 0x08 */ JpegHuffmanTable* hTablePtrs[4];
    /* 0x18 */ u8 unk_18;
} JpegDecoder; // size = 0x1C

typedef struct {
    /* 0x00 */ u8 dqtCount;
    /* 0x04 */ u8* dqtPtr[3];
    /* 0x10 */ u8 dhtCount;
    /* 0x14 */ u8* dhtPtr[4];
    /* 0x24 */ void* imageData;
    /* 0x28 */ u32 mode; // 0 if Y V0 is 1 and 2 if Y V0 is 2
    /* 0x30 */ OSScTask scTask;
    /* 0x98 */ OSMesgQueue mq;
    /* 0xB0 */ OSMesg msg;
    /* 0xB4 */ JpegWork* workBuf;
} JpegContext; // size = 0xB8

typedef struct {
    /* 0x00 */ u32 byteIdx;
    /* 0x04 */ u8 bitIdx;
    /* 0x05 */ u8 dontSkip;
    /* 0x08 */ u32 curWord;
    /* 0x0C */ s16 unk_0C;
    /* 0x0E */ s16 unk_0E;
    /* 0x10 */ s16 unk_10;
} JpegDecoderState; // size = 0x14

typedef struct {
    /* 0x0000 */ OSViMode customViMode;
    /* 0x0050 */ s32 viHeight;
    /* 0x0054 */ s32 viWidth;
    /* 0x0058 */ s32 unk_58; // Right adjustment?
    /* 0x005C */ s32 unk_5C; // Left adjustment?
    /* 0x0060 */ s32 unk_60; // Bottom adjustment?
    /* 0x0064 */ s32 unk_64; // Top adjustment?
    /* 0x0068 */ s32 viModeBase; // enum: {0, 1, 2, 3}
    /* 0x006C */ s32 viTvType;
    /* 0x0070 */ u32 unk_70; // bool
    /* 0x0074 */ u32 unk_74; // bool
    /* 0x0078 */ u32 unk_78; // bool
    /* 0x007C */ u32 unk_7C; // bool
    /* 0x0080 */ u32 viFeatures;
    /* 0x0084 */ u32 unk_84;
} ViMode;

// Vis...
typedef struct {
    /* 0x00 */ u32 type;
    /* 0x04 */ u32 setScissor;
    /* 0x08 */ Color_RGBA8_u32 color;
    /* 0x0C */ Color_RGBA8_u32 envColor;
} struct_801664F0; // size = 0x10

typedef struct {
    /* 0x00 */ u32 unk_00;
    /* 0x04 */ u32 setScissor;
    /* 0x08 */ Color_RGBA8_u32 primColor;
    /* 0x0C */ Color_RGBA8_u32 envColor;
    /* 0x10 */ u16* tlut;
    /* 0x14 */ Gfx* dList;
} VisMono; // size = 0x18

// Vis...
typedef struct {
    /* 0x00 */ u32 useRgba;
    /* 0x04 */ u32 setScissor;
    /* 0x08 */ Color_RGBA8_u32 primColor;
    /* 0x08 */ Color_RGBA8_u32 envColor;
} struct_80166500; // size = 0x10

typedef struct {
    /* 0x00 */ char unk_00[0x18];
    /* 0x18 */ s32 unk_18;
    /* 0x1C */ s32 y;
} SpeedMeter; // size = 0x20

typedef struct {
    /* 0x00 */ s32 maxval;
    /* 0x04 */ s32 val;
    /* 0x08 */ u16 backColor;
    /* 0x0A */ u16 foreColor;
    /* 0x0C */ s32 ulx;
    /* 0x10 */ s32 lrx;
    /* 0x14 */ s32 uly;
    /* 0x18 */ s32 lry;
} SpeedMeterAllocEntry; // size = 0x1C

typedef struct {
    /* 0x00 */ volatile OSTime* time;
    /* 0x04 */ u8 x;
    /* 0x05 */ u8 y;
    /* 0x06 */ u16 color;
} SpeedMeterTimeEntry; // size = 0x08

typedef struct {
    /* 0x00 */ u32 value;
    /* 0x04 */ const char* name;
} F3dzexConst; // size = 0x8

typedef struct {
    /* 0x00 */ u32 value;
    /* 0x04 */ const char* setName;
    /* 0x08 */ const char* unsetName;
} F3dzexFlag; // size = 0x0C

typedef struct {
    /* 0x00 */ const char* name;
    /* 0x04 */ u32 value;
    /* 0x08 */ u32 mask;
} F3dzexRenderMode; // size = 0x0C

typedef struct {
    /* 0x00 */ const char* name;
    /* 0x04 */ u32 value;
} F3dzexSetModeMacroValue; // size = 0x8

typedef struct {
    /* 0x00 */ const char* name;
    /* 0x04 */ u32 shift;
    /* 0x08 */ u32 len;
    /* 0x0C */ F3dzexSetModeMacroValue values[4];
} F3dzexSetModeMacro; // size = 0x2C

typedef struct {
    /* 0x00 */ u16* value;
    /* 0x04 */ const char* name;
} FlagSetEntry; // size = 0x08

typedef struct {
    /* 0x00 */ RomFile file;
    /* 0x08 */ RomFile palette;
} SkyboxFile; // size = 0x10

#define ROM_FILE(name) \
    { (u32) _##name##SegmentRomStart, (u32)_##name##SegmentRomEnd }
#define ROM_FILE_EMPTY(name) \
    { (u32) _##name##SegmentRomStart, (u32)_##name##SegmentRomStart }
#define ROM_FILE_UNSET \
    { 0 }

#endif<|MERGE_RESOLUTION|>--- conflicted
+++ resolved
@@ -36,12 +36,9 @@
 #include "padmgr.h"
 #include "fault.h"
 #include "sched.h"
-<<<<<<< HEAD
+#include "rumble.h"
 #include "tha.h"
 #include "thga.h"
-=======
-#include "rumble.h"
->>>>>>> 4f65d08e
 
 #define SCREEN_WIDTH  320
 #define SCREEN_HEIGHT 240
