#ifndef _Z64_H_
#define _Z64_H_

#include "ultra64.h"
#include "ultra64/gs2dex.h"
#include "z64save.h"
#include "z64light.h"
#include "z64actor.h"
#include "z64player.h"
#include "z64audio.h"
#include "z64object.h"
#include "z64cutscene.h"
#include "z64collision_check.h"
#include "z64scene.h"
#include "z64effect.h"
#include "z64item.h"
#include "z64animation.h"
#include "z64dma.h"
#include "z64math.h"
#include "z64transition.h"
#include "bgm.h"
#include "sfx.h"
#include "color.h"
#include "ichain.h"
#include "stdarg.h"
#include "stdlib.h"
#include "regs.h"

#define SCREEN_WIDTH  320
#define SCREEN_HEIGHT 240

#define REGION_NULL 0
#define REGION_US 1
#define REGION_JP 2
#define REGION_EU 3

#define Z_PRIORITY_MAIN        10
#define Z_PRIORITY_GRAPH       11
#define Z_PRIORITY_AUDIOMGR    12
#define Z_PRIORITY_PADMGR      14
#define Z_PRIORITY_SCHED       15
#define Z_PRIORITY_DMAMGR      16
#define Z_PRIORITY_IRQMGR      17

// NOTE: Once we start supporting other builds, this can be changed with an ifdef
#define REGION_NATIVE REGION_EU

// Game Info aka. Static Context (dbg ram start: 80210A10)
// Data normally accessed through REG macros (see regs.h)
typedef struct {
    /* 0x00 */ s32  regPage;   // 1 is first page
    /* 0x04 */ s32  regGroup;  // "register" group (R, RS, RO, RP etc.)
    /* 0x08 */ s32  regCur;    // selected register within page
    /* 0x0C */ s32  dpadLast;
    /* 0x10 */ s32  repeat;
    /* 0x14 */ s16  data[REG_GROUPS * REG_PER_GROUP]; // 0xAE0 entries
} GameInfo; // size = 0x15D4

typedef struct {
    /* 0x00000 */ u16 headMagic; // 1234
    /* 0x00008 */ Gfx polyOpaBuffer[0x17E0];
    /* 0x0BF08 */ Gfx polyXluBuffer[0x800];
    /* 0x0FF08 */ Gfx overlayBuffer[0x400];
    /* 0x11F08 */ Gfx workBuffer[0x80];
    /* 0x11308 */ Gfx unusedBuffer[0x20];
    /* 0x12408 */ u16 tailMagic; // 5678
} GfxPool; // size = 0x12410

typedef struct {
    /* 0x0000 */ u32    size;
    /* 0x0004 */ u8*    bufp;
    /* 0x0008 */ u8*    head;
    /* 0x000C */ u8*    tail;
} TwoHeadArena; // size = 0x10

typedef struct {
    /* 0x0000 */ u32    size;
    /* 0x0004 */ Gfx*   bufp;
    /* 0x0008 */ Gfx*   p;
    /* 0x000C */ Gfx*   d;
} TwoHeadGfxArena; // size = 0x10

typedef struct {
    /* 0x00 */ u16* fb1;
    /* 0x04 */ u16* swapBuffer;
    /* 0x08 */ OSViMode* viMode;
    /* 0x0C */ u32 features;
    /* 0x10 */ u8 unk_10;
    /* 0x11 */ s8 updateRate;
    /* 0x12 */ s8 updateRate2;
    /* 0x13 */ u8 unk_13;
    /* 0x14 */ f32 xScale;
    /* 0x18 */ f32 yScale;
} CfbInfo; // size = 0x1C

typedef struct OSScTask {
    /* 0x00 */ struct OSScTask* next;
    /* 0x04 */ u32 state;
    /* 0x08 */ u32 flags;
    /* 0x0C */ CfbInfo* framebuffer;
    /* 0x10 */ OSTask list;
    /* 0x50 */ OSMesgQueue* msgQ;
    /* 0x54 */ OSMesg msg;
} OSScTask;

typedef struct GraphicsContext {
    /* 0x0000 */ Gfx* polyOpaBuffer; // Pointer to "Zelda 0"
    /* 0x0004 */ Gfx* polyXluBuffer; // Pointer to "Zelda 1"
    /* 0x0008 */ char unk_008[0x08]; // Unused, could this be pointers to "Zelda 2" / "Zelda 3"
    /* 0x0010 */ Gfx* overlayBuffer; // Pointer to "Zelda 4"
    /* 0x0014 */ u32 unk_014;
    /* 0x0018 */ char unk_018[0x20];
    /* 0x0038 */ OSMesg msgBuff[0x08];
    /* 0x0058 */ OSMesgQueue* schedMsgQ;
    /* 0x005C */ OSMesgQueue queue;
    /* 0x0074 */ char unk_074[0x04];
    /* 0x0078 */ OSScTask task; // size of OSScTask might be wrong
    /* 0x00D0 */ char unk_0D0[0xE0];
    /* 0x01B0 */ Gfx* workBuffer;
    /* 0x01B4 */ TwoHeadGfxArena work;
    /* 0x01C4 */ char unk_01C4[0xC0];
    /* 0x0284 */ OSViMode* viMode;
    /* 0x0288 */ char unk_0288[0x20]; // Unused, could this be Zelda 2/3 ?
    /* 0x02A8 */ TwoHeadGfxArena    overlay; // "Zelda 4"
    /* 0x02B8 */ TwoHeadGfxArena    polyOpa; // "Zelda 0"
    /* 0x02C8 */ TwoHeadGfxArena    polyXlu; // "Zelda 1"
    /* 0x02D8 */ u32 gfxPoolIdx;
    /* 0x02DC */ u16* curFrameBuffer;
    /* 0x02E0 */ char unk_2E0[0x04];
    /* 0x02E4 */ u32 viFeatures;
    /* 0x02E8 */ s32 fbIdx;
    /* 0x02EC */ void (*callback)(struct GraphicsContext*, u32);
    /* 0x02F0 */ u32 callbackParam;
    /* 0x02F4 */ f32 xScale;
    /* 0x02F8 */ f32 yScale;
    /* 0x02FC */ char unk_2FC[0x04];
} GraphicsContext; // size = 0x300

typedef struct {
    /* 0x00 */ OSContPad cur;
    /* 0x06 */ OSContPad prev;
    /* 0x0C */ OSContPad press; // X/Y store delta from last frame
    /* 0x12 */ OSContPad rel; // X/Y store adjusted
} Input; // size = 0x18

typedef struct {
   /* 0x0000 */ s32 topY;    // uly (upper left y)
   /* 0x0004 */ s32 bottomY; // lry (lower right y)
   /* 0x0008 */ s32 leftX;   // ulx (upper left x)
   /* 0x000C */ s32 rightX;  // lrx (lower right x)
} Viewport; // size = 0x10

typedef struct {
    /* 0x0000 */ s32    magic; // string literal "VIEW" / 0x56494557
    /* 0x0004 */ GraphicsContext* gfxCtx;
    /* 0x0008 */ Viewport viewport;
    /* 0x0018 */ f32    fovy;  // vertical field of view in degrees
    /* 0x001C */ f32    zNear; // distance to near clipping plane
    /* 0x0020 */ f32    zFar;  // distance to far clipping plane
    /* 0x0024 */ f32    scale; // scale for matrix elements
    /* 0x0028 */ Vec3f  eye;
    /* 0x0034 */ Vec3f  lookAt;
    /* 0x0040 */ Vec3f  up;
    /* 0x0050 */ Vp     vp;
    /* 0x0060 */ Mtx    projection;
    /* 0x00A0 */ Mtx    viewing;
    /* 0x00E0 */ Mtx*   projectionPtr;
    /* 0x00E4 */ Mtx*   viewingPtr;
    /* 0x00E8 */ Vec3f  unk_E8;
    /* 0x00F4 */ Vec3f  unk_F4;
    /* 0x0100 */ f32    unk_100;
    /* 0x0104 */ Vec3f  unk_104;
    /* 0x0110 */ Vec3f  unk_110;
    /* 0x011C */ u16    normal; // used to normalize the projection matrix
    /* 0x0120 */ u32    flags;
    /* 0x0124 */ s32    unk_124;
} View; // size = 0x128

typedef struct {
    /* 0x0000 */ f32 unk_00;
    /* 0x0004 */ f32 unk_04;
    /* 0x0008 */ s16 unk_08;
} Special9; // size = 0xC

typedef struct {
    /* 0x0000 */ Actor* door;
    /* 0x0004 */ s16 unk_04;
    /* 0x0006 */ s16 unk_06;
    /* 0x0008 */ s16 unk_08;
    /* 0x000A */ s16 unk_0A;
    /* 0x000C */ Special9 spec9;
    /* 0x0018 */ s16 unk_18;
} DoorCamera; // size = 0x1C

typedef struct {
    f32 unk_00;
    s16 unk_04;
} Special0;

typedef struct {
    /* 0x0000 */ f32 unk_00;
    /* 0x0004 */ s16 unk_04;
} Demo1_unk_04; // size = 0x14

typedef struct {
    /* 0x0000 */ s16 unk_00;
    /* 0x0002 */ s16 unk_02;
    /* 0x0004 */ Demo1_unk_04 unk_04;
} Demo1; // size = 0x18

typedef struct {
    char unk_00[0xC];
    s32 unk_0C;
    f32 unk_10;
    s16 unk_14;
    s16 unk_16;
    s16 unk_18;
    s16 unk_1A;
    f32 unk_1C;
    f32 unk_20;
    s16 unk_24;
    s16 unk_26;
    s16 unk_28;
    s16 unk_2A;
} Normal3_Unk20;

typedef struct {
    f32 unk_00;
    f32 unk_04; // distance
    f32 unk_08;
    f32 unk_0C;
    f32 unk_10;
    f32 unk_14; // fov
    f32 unk_18;
    s16 unk_1C; // theta
    s16 unk_1E;
    Normal3_Unk20 unk_20;
} Normal3;

typedef union {
    char data[0x50];
    s16 sh[2];
    s32 w;
    f32 f;
    DoorCamera doorCam;
    Special0 spec0;
    Demo1 demo1;
    Normal3 normal3;
} camera_unk_00;

typedef struct {
    Vec3s unk_00;
    Vec3s unk_06;
    s16 unk_0C;
    s16 unk_0E;
} struct_80041C10_ret;

typedef struct {
    /* 0x0000 */ camera_unk_00 unk_00;
    /* 0x0050 */ Vec3f at;
    /* 0x005C */ Vec3f eye;
    /* 0x0068 */ Vec3f unk_68;
    /* 0x0074 */ Vec3f eyeNext;
    /* 0x0080 */ Vec3f unk_80;
    /* 0x008C */ struct GlobalContext* globalCtx;
    /* 0x0090 */ Player* player;
    /* 0x0094 */ PosRot playerPosRot;
    /* 0x00A8 */ Actor* target;
    /* 0x00AC */ PosRot targetPosRot;
    /* 0x00C0 */ Vec3f unk_C0; // has to do with how quickly the camera rotates link.
    /* 0x00CC */ Vec3f unk_CC; // has to do with how quickly the camera zooms
    /* 0x00D8 */ f32 unk_D8;
    /* 0x00DC */ f32 dist; // possibly a Vec3f
    /* 0x00E0 */ f32 unk_E0;
    /* 0x00E4 */ Vec3f unk_E4;
    /* 0x00F0 */ Vec3f unk_F0;
    /* 0x00FC */ f32 fov;
    /* 0x0100 */ f32 unk_100; // update rate of distance from link?
    /* 0x0104 */ f32 unk_104;
    /* 0x0108 */ Vec3f unk_108;
    /* 0x0114 */ char unk_114[0x4];
    /* 0x0118 */ s32 unk_118;
    /* 0x011C */ s32 unk_11C;
    /* 0x0120 */ char unk_120[0x4];
    /* 0x0124 */ CutsceneCameraPoint* atPoints;
    /* 0x0128 */ CutsceneCameraPoint* eyePoints;
    /* 0x012C */ s16 relativeToPlayer; // camera Cutscene points are relative to player's position
    /* 0x012E */ s16 unk_12E;
    /* 0x0130 */ s16 uid;    // Unique identifier of the camera.
    /* 0x0132 */ char unk_132[0x02];
    /* 0x0134 */ Vec3s unk_134;
    /* 0x013A */ Vec3s unk_13A; // seems to be a copy of unk_134, but unused for anything different?
    /* 0x0140 */ s16 status;
    /* 0x0142 */ s16 setting; // referred to as set
    /* 0x0144 */ s16 mode;
    /* 0x0146 */ s16 unk_146; // unknown if used
    /* 0x0148 */ s16 unk_148; // ID for door camera? (see func_8005AD40)
    /* 0x014A */ s16 unk_14A; // unknown if used
    /* 0x014C */ s16 unk_14C;
    /* 0x014E */ s16 unk_14E;
    /* 0x0150 */ s16 unk_150; // unknown if used
    /* 0x0152 */ s16 unk_152;
    /* 0x0154 */ u16 unk_154; // appears to be some clone of setting?
    /* 0x0156 */ s16 unk_156;
    /* 0x0158 */ s16 unk_158; // unknown if used
    /* 0x015A */ s16 roll;
    /* 0x015C */ s16 unk_15C; // unknown if used
    /* 0x015E */ s16 unk_15E;
    /* 0x0160 */ s16 unk_160;
    /* 0x0162 */ s16 unk_162;
    /* 0x0164 */ s16 unk_164;
    /* 0x0166 */ s16 unk_166; // unknown if used
    /* 0x0168 */ s16 unk_168;
    /* 0x016A */ s16 unk_16A; // unknown if used
} Camera; // size = 0x16C

typedef struct {
    s32 unk_00;
    char unk_04[0x30];
    s32 unk_34;
    s32 unk_38;
    s32 unk_3C;
    s32 unk_40;
    s32 unk_44;
    f32 unk_48;
    s16 unk_4C;
    f32 unk_50;
    char unk_54[0x18];
    f32 unk_6C;
    f32 unk_70;
    f32 unk_74;
    s16 unk_78;
    s16 unk_7A;
    s16 unk_7C;
    s16 unk_7E;
    s16 unk_80;
    s16 unk_82;
    s16 unk_84;
    s16 unk_86;
    char unk_88[0x1038];
    s16 unk_10C0;
    s16 unk_10C2;
    s16 unk_10C4;
    s16 unk_10C6;
    s16 unk_10C8;
    s16 unk_10CA;
} DbgCamera; // size = 0x10CC;

typedef struct {
    /* 0x00 */ u8   seqIndex;
    /* 0x01 */ u8   nightSeqIndex;
    /* 0x02 */ char unk_02[0x2];
} SoundContext; // size = 0x4

typedef struct {
    /* 0x00 */ u32 toggle;
    /* 0x04 */ s32 counter;
} SubGlobalContext7B8; // size = 0x8

typedef struct {
    /* 0x00 */ char unk_00[0x2];
    /* 0x02 */ s16  unk_02;
    /* 0x04 */ char unk_04[0xC];
} WaterBox; // size = 0x10

typedef struct {
    /* 0x00 */ Vec3s     colAbsMin;
    /* 0x06 */ Vec3s     colAbsMax;
    /* 0x0C */ s16       nbVertices;
    /* 0x10 */ void*     vertexArray;
    /* 0x14 */ s16       nbPolygons;
    /* 0x18 */ void*     polygonArray;
    /* 0x1C */ void*     polygonTypes;
    /* 0x20 */ void*     cameraData;
    /* 0x24 */ u16       nbWaterBoxes;
    /* 0x28 */ WaterBox* waterBoxes;
} CollisionHeader;

typedef struct {
    /* 0x00 */ CollisionHeader* colHeader;
    /* 0x04 */ char             unk_04[0x4C];
} StaticCollisionContext; // size = 0x50

typedef struct {
    /* 0x0000 */ ActorMesh actorMeshArr[50];
    /* 0x1388 */ char   unk_1388[0x04];
    /* 0x138C */ u16    flags[50];
    /* 0x13F0 */ char   unk_13F0[0x24];
} DynaCollisionContext; // size = 0x1414

typedef struct {
    /* 0x0000 */ StaticCollisionContext stat;
    /* 0x0050 */ DynaCollisionContext   dyna;
} CollisionContext; // size = 0x1464

typedef struct {
    /* 0x00 */ Vec3f    pos;
    /* 0x0C */ f32      unk_0C; // radius?
    /* 0x10 */ Color_RGB8 color;
} TargetContextEntry; // size = 0x14

typedef struct {
    /* 0x00 */ Vec3f    naviRefPos; // possibly wrong
    /* 0x0C */ Vec3f    targetCenterPos;
    /* 0x18 */ Color_RGBAf naviInner;
    /* 0x28 */ Color_RGBAf naviOuter;
    /* 0x38 */ Actor*   arrowPointedActor;
    /* 0x3C */ Actor*   targetedActor;
    /* 0x40 */ f32      unk_40;
    /* 0x44 */ f32      unk_44;
    /* 0x48 */ s16      unk_48;
    /* 0x4A */ u8       activeType;
    /* 0x4B */ u8       unk_4B;
    /* 0x4C */ s8       unk_4C;
    /* 0x4D */ char     unk_4D[0x03];
    /* 0x50 */ TargetContextEntry arr_50[3];
    /* 0x8C */ Actor*   unk_8C;
    /* 0x90 */ Actor*   unk_90;
    /* 0x94 */ Actor*   unk_94;
} TargetContext; // size = 0x98

typedef struct {
    /* 0x00 */ u8*      texture;
    /* 0x04 */ s16      unk_4;
    /* 0x06 */ s16      unk_6;
    /* 0x08 */ u8       unk_8;
    /* 0x09 */ u8       unk_9;
    /* 0x0A */ u8       delayA;
    /* 0x0B */ u8       delayB;
    /* 0x0C */ s16      unk_C;
    /* 0x0E */ s16      unk_E;
} TitleCardContext; // size = 0x10

typedef struct {
    /* 0x00 */ s32    length; // number of actors loaded of this type
    /* 0x04 */ Actor* first;  // pointer to first actor of this type
} ActorListEntry; // size = 0x08

typedef struct {
    /* 0x0000 */ u8     unk_00;
    /* 0x0001 */ char   unk_01[0x01];
    /* 0x0002 */ u8     unk_02;
    /* 0x0003 */ u8     unk_03;
    /* 0x0004 */ char   unk_04[0x04];
    /* 0x0008 */ u8     total; // total number of actors loaded
    /* 0x0009 */ char   unk_09[0x03];
    /* 0x000C */ ActorListEntry actorList[12];
    /* 0x006C */ TargetContext targetCtx;
    struct {
        /* 0x0104 */ u32    swch;
        /* 0x0108 */ u32    tempSwch;
        /* 0x010C */ u32    unk0;
        /* 0x0110 */ u32    unk1;
        /* 0x0114 */ u32    chest;
        /* 0x0118 */ u32    clear;
        /* 0x011C */ u32    tempClear;
        /* 0x0120 */ u32    collect;
        /* 0x0124 */ u32    tempCollect;
    }                   flags;
    /* 0x0128 */ TitleCardContext titleCtx;
    /* 0x0138 */ char   unk_138[0x04];
    /* 0x013C */ void*  absoluteSpace; // Space used to allocate actor overlays of alloc type 1
} ActorContext; // size = 0x140

typedef struct {
    /* 0x00 */ char  unk_00[0x4];
    /* 0x04 */ void* segment;
    /* 0x08 */ u8    state;
    /* 0x0C */ f32   unk_0C;
    /* 0x10 */ u16   frames;
    /* 0x12 */ u16   unk_12;
    /* 0x14 */ s32   unk_14;
    /* 0x18 */ u16   unk_18;
    /* 0x1A */ u8    unk_1A;
    /* 0x1B */ u8    unk_1B;
    /* 0x1C */ CutsceneCameraPoint* cameraFocus;
    /* 0x20 */ CutsceneCameraPoint* cameraPosition;
    /* 0x24 */ CsCmdActorAction* linkAction;
    /* 0x28 */ CsCmdActorAction* npcActions[10]; // "npcdemopnt"
} CutsceneContext; // size = 0x50

typedef struct {
    /* 0x00 */ u16 countdown;
    /* 0x04 */ Vec3f originPos;
    /* 0x10 */ Vec3f relativePos;
} SoundSource; // size = 0x1C

typedef struct {
    /* 0x000 */ char unk_00[0x128];
    /* 0x128 */ void* staticSegments[3];
    /* 0x134 */ Gfx* dpList;
    /* 0x138 */ Gfx* unk_138;
    /* 0x13C */ void* roomVtx;
    /* 0x140 */ s16  unk_140;
    /* 0x144 */ Vec3f rot;
} SkyboxContext; // size = 0x150

typedef struct {
    /* 0x0000 */ View   view;
    /* 0x0128 */ char   unk_128[0xE188];
    /* 0xE2B0 */ void*  textboxSegment; // "fukidashiSegment"
    /* 0xE2B4 */ char   unk_E2B4[0x44];
    /* 0xE2FA */ u16    unk_E2F8;
    /* 0xE2FA */ u16    unk_E2FA;
    /* 0xE2FC */ char   unk_E2FC[0x04];
    /* 0xE300 */ s32    unk_E300;
    /* 0xE304 */ u8     msgMode;
    /* 0xE305 */ char   unk_E305[0xD1];
    /* 0xE3D6 */ u16    unk_E3D6;
    /* 0xE3D8 */ char   unk_E3D8[0x0A];
    /* 0xE3E2 */ u16    unk_E3E2;
    /* 0xE3E4 */ u8     unk_E3E4;
    /* 0xE3E5 */ u8     choiceIndex;
    /* 0xE3E6 */ char   unk_E3E6[0x01];
    /* 0xE3E7 */ u8     unk_E3E7;
    /* 0xE3E8 */ char   unk_E3E8[0x04];
    /* 0xE3EC */ u16    unk_E3EC;
    /* 0xE3EE */ u16    unk_E3EE;
    /* 0xE3F0 */ u16    unk_E3F0;
    /* 0xE3F2 */ u16    unk_E3F2;
    /* 0xE3F4 */ u16    unk_E3F4;
    /* 0xE3F6 */ char   unk_E3F6[0x16];
    /* 0xE40C */ u16    unk_E40C;
    /* 0xE40E */ s16    unk_E40E;
    /* 0xE410 */ char   unk_E410[0x08];
} MessageContext; // size = 0xE418

typedef struct {
    /* 0x0000 */ View   view;
    /* 0x0128 */ Vtx*   vtx_128;
    /* 0x012C */ Vtx*   vtx_12C;
    /* 0x0130 */ void*  parameterSegment;
    /* 0x0134 */ void*  do_actionSegment;
    /* 0x0138 */ void*  icon_itemSegment;
    /* 0x013C */ void*  mapSegment;
    /* 0x0140 */ u8     unk_140[32];
    /* 0x0160 */ DmaRequest dmaRequest_160;
    /* 0x0180 */ DmaRequest dmaRequest_180;
    /* 0x01A0 */ char   unk_1A0[0x20];
    /* 0x01C0 */ OSMesgQueue loadQueue;
    /* 0x01D8 */ OSMesg loadMsg;
    /* 0x01DC */ Viewport viewport;
    /* 0x01EC */ s16    unk_1EC;
    /* 0x01EE */ u16    unk_1EE;
    /* 0x01F0 */ u16    unk_1F0;
    /* 0x01F4 */ f32    unk_1F4;
    /* 0x01F8 */ s16    naviCalling;
    /* 0x01FA */ s16    unk_1FA;
    /* 0x01FC */ s16    unk_1FC;
    /* 0x01FE */ s16    unk_1FE;
    /* 0x0200 */ s16    unk_200;
    /* 0x0202 */ s16    unk_202[3];
    /* 0x0208 */ s16    unk_208[3];
    /* 0x020E */ s16    unk_20E[6];
    /* 0x021A */ s16    unk_21A[6];
    /* 0x0226 */ s16    unk_226;
    /* 0x0228 */ s16    unk_228;
    /* 0x022A */ s16    unk_22A;
    /* 0x022C */ s16    unk_22C;
    /* 0x022E */ s16    unk_22E;
    /* 0x0230 */ s16    unk_230;
    /* 0x0232 */ s16    counterDigits[4]; // used for key and rupee counters
    /* 0x023A */ u8     unk_23A;
    /* 0x023C */ u16    unk_23C;
    /* 0x023E */ u16    hbaAmmo; // ammo while playing the horseback archery minigame
    /* 0x0240 */ u16    unk_240;
    /* 0x0242 */ u16    unk_242;
    /* 0x0224 */ u16    unk_244; // screen fill alpha?
    /* 0x0246 */ u16    aAlpha; // also carrots alpha
    /* 0x0248 */ u16    bAlpha; // also HBA score alpha
    /* 0x024A */ u16    cLeftAlpha;
    /* 0x024C */ u16    cDownAlpha;
    /* 0x024E */ u16    cRightAlpha;
    /* 0x0250 */ u16    healthAlpha; // also max C-Up alpha
    /* 0x0252 */ u16    magicAlpha; // also Rupee and Key counters alpha
    /* 0x0254 */ u16    minimapAlpha;
    /* 0x0256 */ s16    startAlpha;
    /* 0x0258 */ s16    unk_258;
    /* 0x025A */ s16    unk_25A;
    /* 0x025C */ s16    mapRoomNum;
    /* 0x025E */ s16    mapPaletteNum; // "map_palete_no"
    /* 0x0260 */ u8     unk_260;
    /* 0x0261 */ u8     unk_261;
    struct {
        /* 0x0262 */ u8    hGauge;     // "h_gage"; unknown?
        /* 0x0263 */ u8    bButton;    // "b_button"
        /* 0x0264 */ u8    aButton;    // "a_button"
        /* 0x0265 */ u8    bottles;    // "c_bottle"
        /* 0x0266 */ u8    tradeItems; // "c_warasibe"
        /* 0x0267 */ u8    hookshot;   // "c_hook"
        /* 0x0268 */ u8    ocarina;    // "c_ocarina"
        /* 0x0269 */ u8    warpSongs;  // "c_warp"
        /* 0x026A */ u8    sunsSong;   // "m_sunmoon"
        /* 0x026B */ u8    farores;    // "m_wind"
        /* 0x026C */ u8    dinsNayrus; // "m_magic"; din's fire and nayru's love
        /* 0x026D */ u8    all;        // "another"; enables all item restrictions
    }                   restrictions;
} InterfaceContext; // size = 0x270

typedef struct {
    /* 0x0000 */ View   view;
    /* 0x0128 */ void*  unk_128;
    /* 0x012C */ void*  unk_12C;
    /* 0x0130 */ void*  unk_130;
    /* 0x0134 */ void*  unk_134;
    /* 0x0138 */ void*  unk_138;
    /* 0x013C */ void*  unk_13C;
    /* 0x0140 */ char   unk_140[0x028];
    /* 0x0168 */ Vtx*   vtx_168;
    /* 0x016C */ char   unk_16C[0x068];
    /* 0x01D4 */ u16    state;
    /* 0x01D6 */ u16    flag;
    /* 0x01D8 */ Vec3f  eye;
    /* 0x01E4 */ u16    unk_1E4;
    /* 0x01E6 */ u16    mode;
    /* 0x01E8 */ u16    kscpPos; // "kscp_pos"; basically the page index (0=SELECT ITEM; 1=MAP; 2=QUEST STATUS; 3=EQUIPMENT)
    /* 0x01EA */ u16    unk_1EA;
    /* 0x01EC */ u16    unk_1EC;
    /* 0x01EE */ char   unk_1EE[0x2];
    /* 0x01F0 */ f32    unk_1F0;
    /* 0x01F4 */ f32    unk_1F4;
    /* 0x01F8 */ f32    unk_1F8;
    /* 0x01FC */ f32    unk_1FC;
    /* 0x0200 */ f32    unk_200;
    /* 0x0204 */ f32    unk_204;
    /* 0x0208 */ s16    unk_208;
    /* 0x020A */ char   unk_20A[0xA];
    /* 0x0214 */ s16    inputX;
    /* 0x0216 */ s16    inputY;
    /* 0x0218 */ s16    unk_218;
    /* 0x021A */ s16    unk_21A;
    /* 0x021C */ s16    unk_21C;
    /* 0x021E */ s16    unk_21E;
    /* 0x0220 */ s16    unk_220;
    /* 0x0222 */ s16    unk_222;
    /* 0x0224 */ s16    unk_224;
    /* 0x0226 */ s16    unk_226;
    /* 0x0228 */ s16    unk_228;
    /* 0x022A */ s16    unk_22A;
    /* 0x022C */ s16    unk_22C;
    /* 0x022E */ s16    unk_22E;
    /* 0x0230 */ s16    unk_230;
    /* 0x0232 */ s16    unk_232;
    /* 0x0234 */ s16    unk_234;
    /* 0x0236 */ s16    unk_236;
    /* 0x0238 */ s16    unk_238;
    /* 0x023A */ s16    unk_23A;
    /* 0x023C */ s16    unk_23C;
    /* 0x023E */ u16    unk_23E;
    /* 0x0240 */ s16    unk_240;
    /* 0x0242 */ u16    unk_242;
    /* 0x0244 */ s16    unk_244;
    /* 0x0246 */ s16    unk_246;
    /* 0x0248 */ s16    unk_248;
    /* 0x024A */ s16    unk_24A;
    /* 0x024C */ s16    unk_24C;
    /* 0x024E */ s16    unk_24E;
    /* 0x0250 */ s16    unk_250;
    /* 0x0252 */ s16    unk_252;
    /* 0x0254 */ s16    unk_254;
    /* 0x0256 */ s16    unk_256;
    /* 0x0258 */ s16    unk_258;
    /* 0x025A */ s16    unk_25A;
    /* 0x025C */ s16    unk_25C;
    /* 0x025E */ s16    unk_25E;
    /* 0x0260 */ s16    unk_260;
    /* 0x0262 */ s16    unk_262;
    /* 0x0264 */ s16    unk_264;
    /* 0x0266 */ s16    unk_266;
    /* 0x0268 */ char   unk_268[0x58];
} PauseContext; // size = 0x2C0

typedef struct {
    /* 0x00 */ char     unk_00[0x02];
    /* 0x02 */ u16      unk_02;
    /* 0x04 */ Vec3f    unk_04;
    /* 0x10 */ u8       unk_10;
    /* 0x11 */ u8       unk_11;
    /* 0x12 */ char     unk_12[0x01];
    /* 0x13 */ u8       unk_13;
    /* 0x14 */ char     unk_14[0x01];
    /* 0x15 */ u8       skyDisabled;
    /* 0x16 */ u8       sunMoonDisabled;
    /* 0x17 */ u8       gloomySky;
    /* 0x18 */ u8       unk_18;
    /* 0x19 */ u8       unk_19;
    /* 0x1A */ u16      unk_1A;
    /* 0x1C */ char     unk_1C[0x02];
    /* 0x1E */ u8       unk_1E;
    /* 0x1F */ u8       unk_1F;
    /* 0x20 */ u8       unk_20;
    /* 0x21 */ u8       unk_21;
    /* 0x22 */ u16      unk_22;
    /* 0x24 */ u16      unk_24;
    /* 0x26 */ char     unk_26[0x02];
    /* 0x28 */ LightInfo unk_28;
    /* 0x36 */ LightInfo unk_36;
    /* 0x44 */ u8       unk_44;
    /* 0x45 */ char     unk_45[0x3];
    /* 0x48 */ DmaRequest  dmaRequest;
    /* 0x68 */ OSMesgQueue loadQueue;
    /* 0x80 */ OSMesg   loadMsg;
    /* 0x84 */ f32      unk_84;
    /* 0x88 */ f32      unk_88;
    /* 0x8C */ s16      unk_8C[3][3];
    /* 0x9E */ s16      unk_9E;
    /* 0xA0 */ s16      unk_A0;
    /* 0xA2 */ char     unk_A2[0x06];
    /* 0xA8 */ Vec3s    unk_A8;
    /* 0xB0 */ f32      unk_B0;
    /* 0xB4 */ u8       nbLightSettings;
    /* 0xB8 */ UNK_PTR  lightSettingsList;
    /* 0xBC */ u8       unk_BC;
    /* 0xBD */ u8       unk_BD;
    /* 0xBE */ u8       unk_BE;
    /* 0xBF */ u8       unk_BF;
    /* 0xC0 */ u8       unk_C0[3][3];
    /* 0xC9 */ u8       unk_C9[3][3];
    /* 0xD2 */ s16      unk_D2;
    /* 0xD4 */ s16      unk_D4;
    /* 0xD6 */ u16      unk_D6;
    /* 0xD8 */ f32      unk_D8;
    /* 0xDC */ u8       unk_DC;
    /* 0xDD */ u8       gloomySkyEvent;
    /* 0xDE */ u8       unk_DE;
    /* 0xDF */ u8       lightning;
    /* 0xE0 */ u8       unk_E0;
    /* 0xE1 */ u8       unk_E1;
    /* 0xE2 */ u8       unk_E2[4];
    /* 0xE6 */ u8       unk_E6;
    /* 0xE7 */ u8       unk_E7;
    /* 0xE8 */ u8       unk_E8;
    /* 0xE9 */ u8       unk_E9;
    /* 0xEA */ Color_RGBA8 unk_EA;
    /* 0xEE */ u8       unk_EE[4];
    /* 0xF2 */ u8       unk_F2[4];
    /* 0xF6 */ char     unk_F6[0x06];
} EnvironmentContext; // size = 0xFC

typedef struct {
    /* 0x00 */ s16      id;
    /* 0x04 */ void*    segment;
    /* 0x08 */ DmaRequest  dmaRequest;
    /* 0x28 */ OSMesgQueue loadQueue;
    /* 0x40 */ OSMesg   loadMsg;
} ObjectStatus; // size = 0x44

typedef struct {
    /* 0x0000 */ void*  spaceStart;
    /* 0x0004 */ void*  spaceEnd; // original name: "endSegment"
    /* 0x0008 */ u8     num; // number of objects in bank
    /* 0x0009 */ u8     unk_09;
    /* 0x000A */ u8     mainKeepIndex; // "gameplay_keep" index in bank
    /* 0x000B */ u8     subKeepIndex; // "gameplay_field_keep" or "gameplay_dangeon_keep" index in bank
    /* 0x000C */ ObjectStatus status[OBJECT_EXCHANGE_BANK_MAX];
} ObjectContext; // size = 0x518

typedef struct {
    /* 0x00 */ Gfx* opa;
    /* 0x04 */ Gfx* xlu;
} PolygonDlist; // size = 0x8

typedef struct {
    /* 0x00 */ u8    type;
    /* 0x01 */ u8    num; // number of dlist entries
    /* 0x04 */ void* start;
    /* 0x08 */ void* end;
} Polygon; // size = 0xC

typedef struct {
    /* 0x00 */ u8    type;
    /* 0x01 */ u8    num; // number of dlist entries
    /* 0x04 */ void* start;
    /* 0x08 */ void* end;
} PolygonType0; // size = 0xC

typedef struct {
    /* 0x00 */ u16   unk_00;
    /* 0x02 */ u8    id;
    /* 0x04 */ u32   source;
    /* 0x08 */ u32   unk_0C;
    /* 0x0C */ u32   tlut;
    /* 0x10 */ u16   width;
    /* 0x12 */ u16   height;
    /* 0x14 */ u8    fmt;
    /* 0x15 */ u8    siz;
    /* 0x16 */ u16   mode0;
    /* 0x18 */ u16   tlutCount;
} BgImage; // size = 0x1C

typedef struct {
    /* 0x00 */ u8    type;
    /* 0x01 */ u8    format; // 1 = single, 2 = multi
    /* 0x04 */ void* dlist;
    union {
        struct {
            /* 0x08 */ u32   source;
            /* 0x0C */ u32   unk_0C;
            /* 0x10 */ u32   tlut;
            /* 0x14 */ u16   width;
            /* 0x16 */ u16   height;
            /* 0x18 */ u8    fmt;
            /* 0x19 */ u8    siz;
            /* 0x1A */ u16   mode0;
            /* 0x1C */ u16   tlutCount;
        } single;
        struct {
            /* 0x08 */ u8    count;
            /* 0x0C */ BgImage* list;
        } multi;
    };
} PolygonType1;

typedef struct {
    /* 0x00 */ Vec3s pos;
    /* 0x06 */ s16   unk_06;
    /* 0x08 */ Gfx*  opa;
    /* 0x0C */ Gfx*  xlu;
} PolygonDlist2; // size = 0x8

typedef struct {
    /* 0x00 */ u8    type;
    /* 0x01 */ u8    num; // number of dlist entries
    /* 0x04 */ void* start;
    /* 0x08 */ void* end;
} PolygonType2; // size = 0xC

typedef union {
    Polygon      polygon;
    PolygonType0 polygon0;
    PolygonType1 polygon1;
    PolygonType2 polygon2;
} Mesh; // "Ground Shape"

typedef struct {
    /* 0x00 */ s8   num;
    /* 0x01 */ u8   unk_01;
    /* 0x02 */ u8   unk_02;
    /* 0x03 */ u8   unk_03;
    /* 0x04 */ s8   echo;
    /* 0x05 */ u8   showInvisActors;
    /* 0x08 */ Mesh* mesh; // original name: "ground_shape"
    /* 0x0C */ void* segment;
    /* 0x10 */ char unk_10[0x4];
} Room; // size = 0x14

typedef struct {
    /* 0x00 */ Room  curRoom;
    /* 0x14 */ Room  prevRoom;
    /* 0x28 */ void* bufPtrs[2];
    /* 0x30 */ u8    unk_30;
    /* 0x31 */ s8    status;
    /* 0x34 */ void* unk_34;
    /* 0x38 */ DmaRequest dmaRequest;
    /* 0x58 */ OSMesgQueue loadQueue;
    /* 0x70 */ OSMesg loadMsg;
} RoomContext; // size = 0x74

typedef struct {
    /* 0x000 */ s16 colAtCount;
    /* 0x002 */ u16 sacFlags;
    /* 0x004 */ Collider* colAt[COLLISION_CHECK_AT_MAX];
    /* 0x0CC */ s32 colAcCount;
    /* 0x0D0 */ Collider* colAc[COLLISION_CHECK_AC_MAX];
    /* 0x1C0 */ s32 colOcCount;
    /* 0x1C4 */ Collider* colOc[COLLISION_CHECK_OC_MAX];
    /* 0x28C */ s32 colOcLineCount;
    /* 0x290 */ OcLine* colOcLine[COLLISION_CHECK_OC_LINE_MAX];
} CollisionCheckContext; // size = 0x29C

typedef struct ListAlloc {
    /* 0x00 */ struct ListAlloc* prev;
    /* 0x04 */ struct ListAlloc* next;
} ListAlloc; // size = 0x8

typedef struct {
    /* 0x00 */ s32 width;
    /* 0x04 */ s32 height;
    /* 0x08 */ s32 widthSave;
    /* 0x0C */ s32 heightSave;
    /* 0x10 */ u16* fbuf;
    /* 0x14 */ u16* fbufSave;
    /* 0x18 */ u8* cvgSave;
    /* 0x1C */ u16* zbuf;
    /* 0x20 */ u16* zbufSave;
    /* 0x24 */ s32 ulxSave;
    /* 0x28 */ s32 ulySave;
    /* 0x2C */ s32 lrxSave;
    /* 0x30 */ s32 lrySave;
    /* 0x34 */ s32 ulx;
    /* 0x38 */ s32 uly;
    /* 0x3C */ s32 lrx;
    /* 0x40 */ s32 lry;
    /* 0x44 */ ListAlloc alloc;
    /* 0x4C */ u32 unk_4C;
} PreRenderContext; // size = 0x50

typedef struct {
    union {
        TransitionFade fade;
        TransitionCircle circle;
        TransitionTriforce triforce;
        TransitionWipe wipe;
        char data[0x228];
    };
    /* 0x228 */ s32    transitionType;
    /* 0x22C */ void* (*init)(void* transition);
    /* 0x230 */ void  (*destroy)(void* transition);
    /* 0x234 */ void  (*update)(void* transition, s32 updateRate);
    /* 0x238 */ void  (*draw)(void* transition, Gfx** gfxP);
    /* 0x23C */ void  (*start)(void* transition);
    /* 0x240 */ void  (*setType)(void* transition, s32 type);
    /* 0x244 */ void  (*setColor)(void* transition, u32 color);
    /* 0x248 */ void  (*setEnvColor)(void* transition, u32 color);
    /* 0x24C */ s32   (*isDone)(void* transition);
} TransitionContext; // size = 0x250

typedef struct {
    /* 0x00 */ s16   id;
    /* 0x02 */ Vec3s pos;
    /* 0x08 */ Vec3s rot;
    /* 0x0E */ s16   params;
} ActorEntry; // size = 0x10

typedef struct {
    struct {
        s8 room;    // Room to switch to
        s8 effects; // How the camera reacts during the transition
    } /* 0x00 */ sides[2]; // 0 = front, 1 = back
    /* 0x04 */ s16   id;
    /* 0x06 */ Vec3s pos;
    /* 0x0C */ s16   rotY;
    /* 0x0E */ s16   params;
} TransitionActorEntry; // size = 0x10

typedef struct {
    /* 0x00 */ u8 spawn;
    /* 0x01 */ u8 room;
} EntranceEntry;

typedef struct {
    /* 0x00 */ u8* readBuff;
<<<<<<< HEAD
} Sram; // size = 0x4
=======
} SramContext; // size = 0x4

#define SRAM_SIZE 0x8000
>>>>>>> b010db7c

typedef struct GameAllocEntry {
    /* 0x00 */ struct GameAllocEntry* next;
    /* 0x04 */ struct GameAllocEntry* prev;
    /* 0x08 */ u32 size;
    /* 0x0C */ u32 unk_0C;
} GameAllocEntry; // size = 0x10

typedef struct {
    /* 0x00 */ GameAllocEntry base;
    /* 0x10 */ GameAllocEntry* head;
} GameAlloc; // size = 0x14

struct GameState;

typedef void (*GameStateFunc)(struct GameState* gameState);

typedef struct GameState {
    /* 0x00 */ GraphicsContext* gfxCtx;
    /* 0x04 */ GameStateFunc main;
    /* 0x08 */ GameStateFunc destroy; // "cleanup"
    /* 0x0C */ GameStateFunc init;
    /* 0x10 */ u32 size;
    /* 0x14 */ Input input[4];
    /* 0x74 */ TwoHeadArena tha;
    /* 0x84 */ GameAlloc alloc;
    /* 0x98 */ u32 running;
    /* 0x9C */ u32 frames;
    /* 0xA0 */ u32 unk_A0;
} GameState; // size = 0xA4

typedef struct {
    /* 0x0000 */ GameState state;
    /* 0x00A4 */ void* staticSegment;
    /* 0x00A8 */ View view;
    /* 0x01D0 */ SramContext sramCtx;
    /* 0x01D4 */ u16 unk_1D4; // not used in mq dbg (some sort of timer that doesn't seem to affect anything)
    /* 0x01D6 */ s16 coverAlpha;
    /* 0x01D8 */ s16 addAlpha; // not used in mq dbg
    /* 0x01DA */ u16 visibleDuration; // not used in mq dbg
    /* 0x01DC */ s16 ult;
    /* 0x01DE */ s16 uls;
    /* 0x01E0 */ char unk_1E0[0x01];
    /* 0x01E1 */ u8 exit;
    /* 0x01E2 */ char unk_1E2[0x06];
} TitleContext; // size = 0x1E8

struct SelectContext;

typedef struct {
    /* 0x00 */ char* name;
    /* 0x04 */ void (*loadFunc)(struct SelectContext*, s32);
    /* 0x08 */ s32 entranceIndex;
} SceneSelectEntry; // size = 0xC

typedef struct SelectContext {
    /* 0x0000 */ GameState state;
    /* 0x00A8 */ View view;
    /* 0x01D0 */ s32 count;
    /* 0x01D4 */ SceneSelectEntry* scenes;
    /* 0x01D8 */ s32 currentScene;
    /* 0x01DC */ s32 unk_1DC;
    /* 0x01E0 */ s32 unk_1E0[7];
    /* 0x01FC */ s32 unk_1FC;
    /* 0x0200 */ s32 unk_200;
    /* 0x0204 */ s32 unk_204;
    /* 0x0208 */ s32 opt;
    /* 0x020C */ s32 unk_20C;
    /* 0x0210 */ s32 unk_210;
    /* 0x0214 */ s32 unk_214;
    /* 0x0218 */ s32 unk_218;
    /* 0x021C */ s32 unk_21C;
    /* 0x0220 */ s32 unk_220;
    /* 0x0224 */ s32 unk_224;
    /* 0x0228 */ s32 unk_228;
    /* 0x022C */ s32 unk_22C;
    /* 0x0230 */ s32 unk_230;
    /* 0x0234 */ s32 unk_234;
    /* 0x0238 */ void* staticSegment;
    /* 0x023C */ s32 unk_23C;
} SelectContext; // size = 0x240

typedef struct {
    /* 0x0000 */ GameState state;
    /* 0x00A4 */ void* staticSegment;
    /* 0x00A8 */ View view;
} SampleContext; // size = 0x1D0

typedef struct {
    /* 0x00 */ u8 byte0;
    /* 0x01 */ u8 byte1;
    /* 0x02 */ u8 byte2;
    /* 0x03 */ u8 byte3;
} ElfMessage; // size = 0x4

// Global Context (dbg ram start: 80212020)
typedef struct GlobalContext {
    /* 0x00000 */ GameState state;
    /* 0x000A4 */ s16 sceneNum;
    /* 0x000A6 */ u8 sceneConfig;
    /* 0x000A7 */ char unk_A7[0x9];
    /* 0x000B0 */ void* sceneSegment;
    /* 0x000B8 */ View view;
    /* 0x001E0 */ Camera mainCamera;
    /* 0x001E0 */ Camera subCameras[3];
    /* 0x00790 */ Camera* cameraPtrs[4];
    /* 0x007A0 */ s16 activeCamera;
    /* 0x007A2 */ s16 nextCamera;
    /* 0x007A4 */ SoundContext soundCtx;
    /* 0x007A8 */ LightContext lightCtx;
    /* 0x007B8 */ SubGlobalContext7B8 sub_7B8;
    /* 0x007C0 */ CollisionContext colCtx;
    /* 0x01C24 */ ActorContext actorCtx;
    /* 0x01D64 */ CutsceneContext csCtx; // "demo_play"
    /* 0x01DB4 */ SoundSource soundSources[16];
    /* 0x01F74 */ SramContext sramCtx;
    /* 0x01F78 */ SkyboxContext skyboxCtx;
    /* 0x020C8 */ char unk_20C8[0x10];
    /* 0x020D8 */ MessageContext msgCtx; // "message"
    /* 0x104F0 */ InterfaceContext interfaceCtx; // "parameter"
    /* 0x10760 */ PauseContext pauseCtx;
    /* 0x10A20 */ u16 unk_10A20;
    /* 0x10A24 */ EnvironmentContext envCtx;
    /* 0x10B20 */ AnimationContext animationCtx;
    /* 0x117A4 */ ObjectContext objectCtx;
    /* 0x11CBC */ RoomContext roomCtx;
    /* 0x11D30 */ s16 unk_11D30[2];
    /* 0x11D34 */ u8 nbTransitionActors;
    /* 0x11D38 */ TransitionActorEntry* transitionActorList;
    /* 0x11D3C */ void (*playerInit)(Player* player, struct GlobalContext* globalCtx, SkeletonHeader* skelHeader);
    /* 0x11D40 */ void (*playerUpdate)(Player* player, struct GlobalContext* globalCtx, Input* input);
    /* 0x11D44 */ s32 (*isPlayerDroppingFish)(struct GlobalContext* globalCtx);
    /* 0x11D48 */ s32 (*startPlayerFishing)(struct GlobalContext* globalCtx);
    /* 0x11D4C */ s32 (*grabPlayer)(struct GlobalContext* globalCtx, Player* player);
    /* 0x11D50 */ s32 (*startPlayerCutscene)(struct GlobalContext* globalCtx, Actor* actor, s32 mode);
    /* 0x11D54 */ void (*func_11D54)(Player* player, struct GlobalContext* globalCtx);
    /* 0x11D58 */ s32 (*damagePlayer)(struct GlobalContext* globalCtx, s32 damage);
    /* 0x11D5C */ void (*talkWithPlayer)(struct GlobalContext* globalCtx, Actor* actor);
    /* 0x11D60 */ MtxF mf_11D60;
    /* 0x11DA0 */ MtxF mf_11DA0;
    /* 0x11DE0 */ Mtx* unk_11DE0;
    /* 0x11DE4 */ u32 gameplayFrames;
    /* 0x11DE8 */ u8 linkAgeOnLoad;
    /* 0x11DE9 */ u8 unk_11DE9;
    /* 0x11DEA */ u8 curSpawn;
    /* 0x11DEB */ u8 nbSetupActors;
    /* 0x11DEC */ u8 nbRooms;
    /* 0x11DF0 */ RomFile* roomList;
    /* 0x11DF4 */ ActorEntry* linkActorEntry;
    /* 0x11DF8 */ ActorEntry* setupActorList;
    /* 0x11DFC */ UNK_PTR unk_11DFC;
    /* 0x11E00 */ EntranceEntry* setupEntranceList;
    /* 0x11E04 */ s16* setupExitList;
    /* 0x11E08 */ Path* setupPathList;
    /* 0x11E0C */ ElfMessage* cUpElfMsgs;
    /* 0x11E10 */ char unk_11E10[0x4];
    /* 0x11E14 */ u8 skyboxId;
    /* 0x11E15 */ s8 sceneLoadFlag; // "fade_direction"
    /* 0x11E16 */ s16 unk_11E16;
    /* 0x11E18 */ s16 unk_11E18;
    /* 0x11E1A */ s16 nextEntranceIndex;
    /* 0x11E1C */ char unk_11E1C[0x40];
    /* 0x11E5C */ s8 unk_11E5C;
    /* 0x11E5D */ s8 bombchuBowlingAmmo; // "bombchu_game_flag"
    /* 0x11E5E */ u8 fadeTransition;
    /* 0x11E60 */ CollisionCheckContext colChkCtx;
    /* 0x120FC */ u16 envFlags[20];
    /* 0x12124 */ PreRenderContext preRenderCtx;
    /* 0x12174 */ char unk_12174[0x53];
    /* 0x121C7 */ s8 unk_121C7;
    /* 0x121C8 */ TransitionContext transitionCtx;
    /* 0x12418 */ char unk_12418[0x3];
    /* 0x1241B */ u8 transitionMode; // "fbdemo_wipe_modem"
    /* 0x1241C */ TransitionFade transitionFade;
    /* 0x12428 */ char unk_12428[0x3];
    /* 0x1242B */ u8 unk_1242B;
    /* 0x1242C */ Scene* loadedScene;
    /* 0x12430 */ char unk_12430[0xE8];
} GlobalContext; // size = 0x12518

typedef struct {
    /* 0x0000 */ GameState state;
    /* 0x00A8 */ View view;
} OpeningContext; // size = 0x1D0

typedef struct {
    /* 0x00000 */ GameState state;
    /* 0x000A4 */ Vtx* allocVtx1;
    /* 0x000A8 */ void* staticSegment;
    /* 0x000AC */ void* parameterSegment;
    /* 0x000B0 */ char unk_B0[0x8];
    /* 0x000B8 */ View view;
<<<<<<< HEAD
    /* 0x001E0 */ Sram sram;
    /* 0x001E4 */ char unk_1E4[0x4];
    /* 0x001E8 */ SkyboxContext skyboxCtx;
    /* 0x00338 */ char unk_338[0x10];
    /* 0x00348 */ MessageContext messageCtx;
=======
    /* 0x001E0 */ SramContext sramCtx;
    /* 0x001E4 */ char unk_1E4[0x4];
    /* 0x001E8 */ SkyboxContext skyboxCtx;
    /* 0x00338 */ char unk_338[0x10];
    /* 0x00348 */ MessageContext msgCtx;
>>>>>>> b010db7c
    /* 0x0E760 */ char kanfont[0xE188];
    /* 0x1C8E8 */ EnvironmentContext envCtx;
    /* 0x1C9E4 */ char unk_1C9E4[0x4];
    /* 0x1C9E8 */ Vtx* allocVtx2;
    /* 0x1C9EC */ Vtx* allocVtx3;
    /* 0x1C9F0 */ Vtx* allocVtx4;
    /* 0x1C9F4 */ u8 n64ddFlag;
    /* 0x1C9F6 */ u16 deaths[3];
<<<<<<< HEAD
    /* 0x1C9FC */ u8 fileNames[3][8]; // flip?
    /* 0x1CA14 */ u16 healthCapacities[3];
    /* 0x1CA1C */ u32 questItems[3];
    /* 0x1CA28 */ s16 n64ddFlags[3];
    /* 0x1CA2E */ s8 defense[3];
    /* 0x1CA32 */ u16 health[3];
    /* 0x1CA38 */ s16 buttonIndex;
    /* 0x1CA3A */ s16 openChoiceIndex; // 0: yes, 1: quit
    /* 0x1CA3C */ s16 menuIndex;
    /* 0x1CA3E */ s16 fileSelectStateIndex;
    /* 0x1CA40 */ s16 prevFileSelectStateIndex;
    /* 0x1CA42 */ s16 nextFileSelectStateIndex;
    /* 0x1CA44 */ s16 openFileStateIndex;
    /* 0x1CA46 */ s16 selectedFileIndex;
    /* 0x1CA48 */ char unk_1CA48[0x2];
    /* 0x1CA4A */ s16 fileNamesY[3];
    /* 0x1CA50 */ s16 actionTimer;
    /* 0x1CA52 */ s16 buttonsPosY[6]; // buttons on the first page
    /* 0x1CA5E */ s16 copyDestFileIndex;
    /* 0x1CA60 */ s16 fileWarningTexIndex;
    /* 0x1CA62 */ s16 warningFileIndex;
    /* 0x1CA64 */ s16 titleTexIndex;
    /* 0x1CA66 */ s16 nextTitleTexIndex;
    /* 0x1CA68 */ s16 windowColor[3];
    /* 0x1CA6E */ s16 titleAlpha[2];
    /* 0x1CA72 */ s16 windowAlpha;
    /* 0x1CA74 */ s16 fileButtonAlpha[3];
    /* 0x1CA7A */ s16 nameBoxAlpha[3];
    /* 0x1CA80 */ s16 nameAlpha[3];
    /* 0x1CA86 */ s16 connectorAlpha[3];
    /* 0x1CA8C */ s16 fileInfoAlpha[3];
    /* 0x1CA92 */ s16 copyEraseAlpha[2]; // array of 4?
    /* 0x1CA92 */ s16 yesQuitAlpha[2];
    /* 0x1CA9A */ s16 optionButtonAlpha;
    /* 0x1CA9C */ s16 nameEntryBoxAlpha;
    /* 0x1CA9E */ s16 bottomTextAlpha;
    /* 0x1CAA0 */ s16 emptyFileTextAlpha;
    /* 0x1CAA2 */ s16 highlightColor[4];
    /* 0x1CAAA */ s16 highlightFlashDir; // 0 decrease, 1 increase
    /* 0x1CAAC */ s16 unk_1CAAC;
    /* 0x1CAAE */ s16 unk_1CAAE[2]; // no array?
    /* 0x1CAB2 */ s16 inputTimerX;
    /* 0x1CAB4 */ s16 inputTimerY;
    /* 0x1CAB6 */ s16 xIndexOffset; // better name
    /* 0x1CAB8 */ s16 yIndexOffset; // better name
    /* 0x1CABA */ s16 inputX;
    /* 0x1CABC */ s16 inputY;
    /* 0x1CABE */ s16 nameEntryBoxPosX;
    /* 0x1CAC0 */ s16 windowPosX;
    /* 0x1CAC4 */ f32 windowRot;
    /* 0x1CAC8 */ s16 kbdButtonIndex; // only for extra buttons, not characters
    /* 0x1CACA */ s16 charPage; // 0: hiragana, 1: katakana, 2: alphabet
    /* 0x1CACC */ s16 charBgAlpha; // square shape the letter sits in
    /* 0x1CACE */ s16 charIndex; // 0 - 64, top left to bottom right
    /* 0x1CAD0 */ s16 kbdX; // 0,0 is top left character
    /* 0x1CAD2 */ s16 kbdY;
    /* 0x1CAD4 */ s16 newFileNameCharCount;
    /* 0x1CAD6 */ s16 unk_1CAD6[5];
} FileChooseContext; // size = 0x1CAE0
=======
    /* 0x1C9FC */ u8 fileNames[3][8];
    /* 0x1CA14 */ u16 healthCapacities[3];
    /* 0x1CA1C */ u32 questItems[3];
    /* 0x1CA28 */ s16 n64ddFlags[3];
    /* 0x1CA2E */ s8 heartStatus[3];
    /* 0x1CA32 */ u16 nowLife[3];
    /* 0x1CA38 */ s16 btnIdx;
    /* 0x1CA3A */ u16 yesNoButtonIdx;
    /* 0x1CA3C */ s16 menuIdx;
    /* 0x1CA3E */ s16 fileSelectStateIdx;
    /* 0x1CA40 */ s16 unkActionIndex;
    /* 0x1CA42 */ u16 nextFileSelectStateIdx;
    /* 0x1CA44 */ s16 openFileStateIdx;
    /* 0x1CA46 */ s16 selectedFileIdx;
    /* 0x1CA48 */ char unk_1CA48[0x2];
    /* 0x1CA4A */ u16 fileNamesY[3];
    /* 0x1CA50 */ u16 actionTimer;
    /* 0x1CA52 */ u16 buttonsY[6];
    /* 0x1CA5E */ s16 copyDestFileIdx;
    /* 0x1CA60 */ u16 fileWarningTexIdx;
    /* 0x1CA62 */ u16 warningFileIdx;
    /* 0x1CA64 */ u16 titleTexIdx;
    /* 0x1CA66 */ u16 nextTitleTexIdx;
    /* 0x1CA68 */ s16 windowR;
    /* 0x1CA6A */ s16 windowG;
    /* 0x1CA6C */ s16 windowB;
    /* 0x1CA6E */ u16 selectFileTitleA;
    /* 0x1CA70 */ u16 openFileTitleA;
    /* 0x1CA72 */ u16 windowA;
    /* 0x1CA74 */ u16 fileButtonsA[3];
    /* 0x1CA7A */ u16 fileNameBoxesA[3];
    /* 0x1CA80 */ u16 fileNamesA[3];
    /* 0x1CA86 */ u16 metalJointsA[3];
    /* 0x1CA8C */ u16 fileInfoA;
    /* 0x1CA8E */ u16 targetFileInfoBoxA;
    /* 0x1CA90 */ u16 unkFileInfoBoxA;
    /* 0x1CA92 */ u16 copyButtonA;
    /* 0x1CA94 */ u16 eraseButtonA;
    /* 0x1CA96 */ u16 yesBiuttonA;
    /* 0x1CA98 */ u16 quitButtonA;
    /* 0x1CA9A */ u16 optionButtonA;
    /* 0x1CA9C */ u16 newFileNameBoxA;
    /* 0x1CA9E */ u16 decideCancelTextA;
    /* 0x1CAA0 */ u16 fileEmptyTextA;
    /* 0x1CAA2 */ u16 highlightColorR;
    /* 0x1CAA4 */ u16 highlightColorG;
    /* 0x1CAA6 */ u16 highlightColorB;
    /* 0x1CAA8 */ u16 highlightColorA;
    /* 0x1CAAA */ u16 highlightColorAIncrease;
    /* 0x1CAAC */ char unk_1CAAC[0x6];
    /* 0x1CAB2 */ u16 stickXTimer;
    /* 0x1CAB4 */ u16 stickYTimer;
    /* 0x1CAB6 */ u16 idxXOff;
    /* 0x1CAB8 */ u16 idxYOff;
    /* 0x1CABA */ s16 stickX;
    /* 0x1CABC */ s16 stickY;
    /* 0x1CABE */ u16 newFileNameBoxX;
    /* 0x1CAC0 */ u16 windowX;
    /* 0x1CAC4 */ f32 windowRotX;
    /* 0x1CAC8 */ u16 kbdButtonIdx;
    /* 0x1CACA */ u16 unk_1CACA;
    /* 0x1CACC */ u16 kbdCharBoxA;
    /* 0x1CACE */ s16 kbdCharIdx;
    /* 0x1CAD0 */ s16 kbdCharX;
    /* 0x1CAD2 */ s16 kbdCharY;
    /* 0x1CAD4 */ s16 newFileNameCharCount;
    /* 0x1CAD6 */ u16 unk_1CAD6[3];
} FileChooseContext; // size = 0x1CADC
>>>>>>> b010db7c

typedef enum {
    DPM_UNK = 0,
    DPM_PLAYER = 1,
    DPM_ENEMY = 2,
    DPM_UNK3 = 3
} DynaPolyMoveFlag;

// Some animation related structure
typedef struct {
    /* 0x00 */ AnimationHeader* animation;
    /* 0x04 */ f32              playbackSpeed;
    /* 0x08 */ f32              unk_08;
    /* 0x0C */ f32              frameCount;
    /* 0x10 */ u8               unk_10;
    /* 0x14 */ f32              transitionRate;
} struct_80034EC0_Entry; // size = 0x18

// Another animation related structure
typedef struct {
    /* 0x00 */ AnimationHeader* animation;
    /* 0x04 */ f32              frameCount;
    /* 0x08 */ u8               unk_08;
    /* 0x0C */ f32              transitionRate;
} struct_D_80AA1678; // size = 0x10

typedef struct {
    /* 0x00 */ s16 unk_00;
    /* 0x02 */ s16 unk_02;
    /* 0x04 */ s16 unk_04;
    /* 0x06 */ s16 unk_06;
    /* 0x08 */ Vec3s unk_08;
    /* 0x0E */ Vec3s unk_0E;
    /* 0x14 */ f32 unk_14;
    /* 0x18 */ Vec3f unk_18;
    /* 0x24 */ char unk_24[0x4];
} struct_80034A14_arg1; // size = 0x28

typedef struct {
    /* 0x00 */ s8  scene;
    /* 0x01 */ s8  spawn;
    /* 0x02 */ u16 field;
} EntranceInfo; // size = 0x4

typedef struct {
    /* 0x00 */ void*    loadedRamAddr;
    /* 0x04 */ u32      vromStart; // if applicable
    /* 0x08 */ u32      vromEnd;   // if applicable
    /* 0x0C */ void*    vramStart; // if applicable
    /* 0x10 */ void*    vramEnd;   // if applicable
    /* 0x14 */ UNK_PTR  unk_14;
    /* 0x18 */ void*    init;    // initializes and executes the given context
    /* 0x1C */ void*    destroy; // deconstructs the context, and sets the next context to load
    /* 0x20 */ UNK_PTR  unk_20;
    /* 0x24 */ UNK_PTR  unk_24;
    /* 0x28 */ UNK_TYPE unk_28;
    /* 0x2C */ u32      instanceSize;
} GameStateOverlay; // size = 0x30

typedef struct PreNMIContext {
    /* 0x00 */ GameState state;
    /* 0xA4 */ u32      timer;
    /* 0xA8 */ UNK_TYPE unk_A8;
} PreNMIContext; // size = 0xAC

typedef enum {
    /*  1 */ F_8F = 1,
    /*  2 */ F_7F,
    /*  3 */ F_6F,
    /*  4 */ F_5F,
    /*  5 */ F_4F,
    /*  6 */ F_3F,
    /*  7 */ F_2F,
    /*  8 */ F_1F,
    /*  9 */ F_B1,
    /* 10 */ F_B2,
    /* 11 */ F_B3,
    /* 12 */ F_B4,
    /* 13 */ F_B5,
    /* 14 */ F_B6,
    /* 15 */ F_B7,
    /* 16 */ F_B8
} FloorID;

// All arrays pointed in this struct are indexed by "map indexes"
// In dungeons, the map index corresponds to the dungeon index (which also indexes keys, items, etc)
// In overworld areas, the map index corresponds to the overworld area index (spot 00, 01, etc)
typedef struct {
    /* 0x00 */ s16 (*floorTexIndexOffset)[8]; // dungeon texture index offset by floor
    /* 0x04 */ s16*  bossFloor; // floor the boss is on
    /* 0x08 */ s16 (*roomPalette)[32]; // map palette by room
    /* 0x0C */ s16*  maxPaletteCount; // max number of palettes in a same floor
    /* 0x10 */ s16 (*paletteRoom)[8][14]; // room by palette by floor
    /* 0x14 */ s16 (*roomCompassOffsetX)[44]; // dungeon compass icon X offset by room
    /* 0x18 */ s16 (*roomCompassOffsetY)[44]; // dungeon compass icon Y offset by room
    /* 0x1C */ u8*   dgnMinimapCount; // number of room minimaps
    /* 0x20 */ u16*  dgnMinimapTexIndexOffset; // dungeon minimap texture index offset
    /* 0x24 */ u16*  owMinimapTexSize;
    /* 0x28 */ u16*  owMinimapTexOffset;
    /* 0x2C */ s16*  owMinimapPosX;
    /* 0x30 */ s16*  owMinimapPosY;
    /* 0x34 */ s16 (*owCompassInfo)[4]; // [X scale, Y scale, X offset, Y offset]
    /* 0x38 */ s16*  dgnMinimapTexIndexBase; // dungeon minimap texture index base
    /* 0x3C */ s16 (*dgnCompassInfo)[4]; // [X scale, Y scale, X offset, Y offset]
    /* 0x40 */ s16*  owMinimapWidth;
    /* 0x44 */ s16*  owMinimapHeight;
    /* 0x48 */ s16*  owEntranceIconPosX; // "dungeon entrance" icon X pos
    /* 0x4C */ s16*  owEntranceIconPosY; // "dungeon entrance" icon Y pos
    /* 0x50 */ u16*  owEntranceFlag; // flag in inf_table[26] based on which entrance icons are shown (0xFFFF = always shown)
    /* 0x54 */ f32 (*floorCoordY)[8]; // Y coordinate of each floor
    /* 0x58 */ u16*  switchEntryCount; // number of "room switch" entries, which correspond to the next 3 arrays
    /* 0x5C */ u8  (*switchFromRoom)[51]; // room to come from
    /* 0x60 */ u8  (*switchFromFloor)[51]; // floor to come from
    /* 0x64 */ u8  (*switchToRoom)[51]; // room to go to
    /* 0x68 */ u8  (*floorID)[8];
    /* 0x6C */ s16* skullFloorIconY; // dungeon big skull icon Y pos
} MapData; // size = 0x70

typedef struct {
    /* 0x00 */ s8 chestFlag; // chest icon is only displayed if this flag is not set for the current room
    /* 0x01 */ u8 x, y; // coordinates to place the icon (top-left corner), relative to the minimap texture
} MapMarkPoint; // size = 0x3

typedef struct {
    /* 0x00 */ s8 markType; // 0 for the chest icon, 1 for the boss skull icon, -1 for none
    /* 0x01 */ u8 count; // number of icons to display
    /* 0x02 */ MapMarkPoint points[12];
} MapMarkData; // size = 0x26

typedef MapMarkData MapMarksData[3]; // size = 0x72

typedef struct DebugDispObject {
    /* 0x00 */ Vec3f pos;
    /* 0x0C */ Vec3s rot;
    /* 0x14 */ Vec3f scale;
    /* 0x20 */ Color_RGBA8 color;
    /* 0x24 */ s16   type;
    /* 0x28 */ struct DebugDispObject* next;
} DebugDispObject; // size = 0x2C

typedef enum {
    MTXMODE_NEW,  // generates a new matrix
    MTXMODE_APPLY // applies transformation to the current matrix
} MatrixMode;

typedef struct FaultClient {
    /* 0x00 */ struct FaultClient* next;
    /* 0x04 */ u32 callback;
    /* 0x08 */ u32 param1;
    /* 0x0C */ u32 param2;
} FaultClient; // size = 0x10

typedef struct FaultAddrConvClient {
    /* 0x00 */ struct FaultAddrConvClient* next;
    /* 0x04 */ u32 callback;
    /* 0x08 */ u32 param;
} FaultAddrConvClient; // size = 0xC


typedef struct {
    /* 0x00 */ u32 (*callback)(u32, u32);
    /* 0x04 */ u32 param0;
    /* 0x08 */ u32 param1;
    /* 0x0C */ u32 ret;
    /* 0x10 */ OSMesgQueue* queue;
    /* 0x14 */ OSMesg msg;
} FaultClientContext; // size = 0x18

typedef struct FaultThreadStruct {
    /* 0x000 */ OSThread thread;
    /* 0x1B0 */ u8 unk_1B0[0x600];
    /* 0x7B0 */ OSMesgQueue queue;
    /* 0x7C8 */ OSMesg msg;
    /* 0x7CC */ u8 exitDebugger;
    /* 0x7CD */ u8 msgId;
    /* 0x7CE */ u8 faultHandlerEnabled;
    /* 0x7CF */ u8 faultActive;
    /* 0x7D0 */ OSThread* faultedThread;
    /* 0x7D4 */ void(*padCallback)(Input*);
    /* 0x7D8 */ FaultClient* clients;
    /* 0x7DC */ FaultAddrConvClient* addrConvClients;
    /* 0x7E0 */ u8 unk_7E0[4];
    /* 0x7E4 */ Input padInput;
    /* 0x7FC */ u16 colors[36];
    /* 0x844 */ void* fb;
    /* 0x848 */ u32 currClientThreadSp;
    /* 0x84C */ u8 unk_84C[4];
} FaultThreadStruct; // size = 0x850

typedef struct {
    /* 0x00 */ u16* fb;
    /* 0x04 */ u16 w;
    /* 0x08 */ u16 h;
    /* 0x0A */ u16 yStart;
    /* 0x0C */ u16 yEnd;
    /* 0x0E */ u16 xStart;
    /* 0x10 */ u16 xEnd;
    /* 0x12 */ u16 foreColor;
    /* 0x14 */ u16 backColor;
    /* 0x14 */ u16 cursorX;
    /* 0x16 */ u16 cursorY;
    /* 0x18 */ u32* fontData;
    /* 0x1C */ u8 charW;
    /* 0x1D */ u8 charH;
    /* 0x1E */ s8 charWPad;
    /* 0x1F */ s8 charHPad;
    /* 0x20 */ u16 printColors[10];
    /* 0x34 */ u8 escCode; // bool
    /* 0x35 */ u8 osSyncPrintfEnabled;
    /* 0x38 */ void(*inputCallback)();
} FaultDrawer; // size = 0x3C

typedef struct GfxPrint {
    /* 0x00 */ struct GfxPrint*(*callback)(struct GfxPrint*, const char*, size_t);
    /* 0x04 */ Gfx* dlist;
    /* 0x08 */ u16 posX;
    /* 0x0A */ u16 posY;
    /* 0x0C */ u16 baseX;
    /* 0x0E */ u8 baseY;
    /* 0x0F */ u8 flag;
    /* 0x10 */ Color_RGBA8_u32 color;
    /* 0x14 */ char unk_14[0x1C]; // unused
} GfxPrint; // size = 0x30

typedef enum {
    GFXPRINT_FLAG1 = 1,
    GFXPRINT_USE_RGBA16 = 2,
    GFXPRINT_FLAG4 = 4,
    GFXPRINT_UPDATE_MODE = 8,
    GFXPRINT_FLAG64 = 0x40,
    GFXPRINT_OPEN = 0x80
} GfxPrintFlag;

typedef struct StackEntry {
    /* 0x00 */ struct StackEntry* next;
    /* 0x04 */ struct StackEntry* prev;
    /* 0x08 */ u32 head;
    /* 0x0C */ u32 tail;
    /* 0x10 */ u32 initValue;
    /* 0x14 */ s32 minSpace;
    /* 0x18 */ const char* name;
} StackEntry;

typedef enum {
    STACK_STATUS_OK = 0,
    STACK_STATUS_WARNING = 1,
    STACK_STATUS_OVERFLOW = 2
} StackStatus;

typedef struct {
    /* 0x00 */ u32 magic; // IS64
    /* 0x04 */ u32 get;
    /* 0x08 */ u8 unk_08[0x14-0x08];
    /* 0x14 */ u32 put;
    /* 0x18 */ u8 unk_18[0x20-0x18];
    /* 0x20 */ u8 data[0x10000-0x20];
} ISVDbg;

typedef struct {
    /* 0x00 */ char name[0x18];
    /* 0x18 */ u32 mediaFormat;
    /* 0x1C */ union {
        struct {
            u16 cartId;
            u8 countryCode;
            u8 version;
        };
        u32 regionInfo;
    };
} LocaleCartInfo; // size = 0x20

typedef struct {
    /* 0x00 */ char magic[4]; // Yaz0
    /* 0x04 */ u32 decSize;
    /* 0x08 */ u32 compInfoOffset; // only used in mio0
    /* 0x0C */ u32 uncompDataOffset; // only used in mio0
    /* 0x10 */ u32 data[1];
} Yaz0Header; // size = 0x10 ("data" is not part of the header)

typedef struct {
    /* 0x00 */ s16 type;
    /* 0x02 */ char  misc[0x1E];
} OSScMsg; // size = 0x20

typedef struct IrqMgrClient {
    /* 0x00 */ struct IrqMgrClient* prev;
    /* 0x04 */ OSMesgQueue* queue;
} IrqMgrClient;

typedef struct {
    /* 0x000 */ OSScMsg retraceMsg; // this apparently got moved from OSSched
    /* 0x020 */ OSScMsg prenmiMsg; // this apparently got moved from OSSched
    /* 0x040 */ OSScMsg nmiMsg;
    /* 0x060 */ OSMesgQueue queue;
    /* 0x078 */ OSMesg msgBuf[8];
    /* 0x098 */ OSThread thread;
    /* 0x248 */ IrqMgrClient* clients;
    /* 0x24C */ u8 resetStatus;
    /* 0x250 */ OSTime resetTime;
    /* 0x258 */ OSTimer timer;
    /* 0x278 */ OSTime retraceTime;
} IrqMgr; // size = 0x280

typedef struct {
    /* 0x0000 */ OSContStatus padStatus[4];
    /* 0x0010 */ OSMesg serialMsgBuf[1];
    /* 0x0014 */ OSMesg lockMsgBuf[1];
    /* 0x0018 */ OSMesg interruptMsgBuf[4];
    /* 0x0028 */ OSMesgQueue serialMsgQ;
    /* 0x0040 */ OSMesgQueue lockMsgQ;
    /* 0x0058 */ OSMesgQueue interruptMsgQ;
    /* 0x0070 */ IrqMgrClient irqClient;
    /* 0x0078 */ IrqMgr* irqMgr;
    /* 0x0080 */ OSThread thread;
    /* 0x0230 */ Input inputs[4];
    /* 0x0290 */ OSContPad pads[4];
    /* 0x02A8 */ vu8 validCtrlrsMask;
    /* 0x02A9 */ u8 ncontrollers;
    /* 0x02AA */ u8 ctrlrIsConnected[4]; // "Key_switch" originally
    /* 0x02AE */ u8 pakType[4]; // 1 if rumble pack, 2 if mempak?
    /* 0x02B2 */ vu8 rumbleEnable[4];
    /* 0x02B6 */ u8 rumbleCounter[4]; // not clear exact meaning
    /* 0x02BC */ OSPfs pfs[4];
    /* 0x045C */ vu8 rumbleOffFrames;
    /* 0x045D */ vu8 rumbleOnFrames;
    /* 0x045E */ u8 preNMIShutdown;
    /* 0x0460 */ void (*retraceCallback)(void* padmgr, u32 unk464);
    /* 0x0464 */ u32 retraceCallbackValue;
} PadMgr; // size = 0x468

// == Previously sched.h

#define OS_SC_NEEDS_RDP         0x0001
#define OS_SC_NEEDS_RSP         0x0002
#define OS_SC_DRAM_DLIST        0x0004
#define OS_SC_PARALLEL_TASK     0x0010
#define OS_SC_LAST_TASK         0x0020
#define OS_SC_SWAPBUFFER        0x0040

#define OS_SC_RCP_MASK          0x0003
#define OS_SC_TYPE_MASK         0x0007

typedef struct {
    /* 0x0000 */ u16*   curBuffer;
    /* 0x0004 */ u16*   nextBuffer;
} FrameBufferSwap;

typedef struct {
    /* 0x0000 */ OSMesgQueue  interruptQ;
    /* 0x0018 */ OSMesg       intBuf[8];
    /* 0x0038 */ OSMesgQueue  cmdQ;
    /* 0x0050 */ OSMesg       cmdMsgBuf[8];
    /* 0x0070 */ OSThread     thread;
    /* 0x0220 */ OSScTask*    audioListHead;
    /* 0x0224 */ OSScTask*    gfxListHead;
    /* 0x0228 */ OSScTask*    audioListTail;
    /* 0x022C */ OSScTask*    gfxListTail;
    /* 0x0230 */ OSScTask*    curRSPTask;
    /* 0x0234 */ OSScTask*    curRDPTask;
    /* 0x0238 */ s32          retraceCnt;
    /* 0x023C */ s32          doAudio;
    /* 0x0240 */ CfbInfo* curBuf;
    /* 0x0244 */ CfbInfo*        pendingSwapBuf1;
    /* 0x0220 */ CfbInfo* pendingSwapBuf2;
    /* 0x0220 */ UNK_TYPE     unk_24C;
    /* 0x0250 */ IrqMgrClient   irqClient;
} SchedContext; // size = 0x258

// ========================

#define OS_SC_RETRACE_MSG       1
#define OS_SC_DONE_MSG          2
#define OS_SC_NMI_MSG           3 // name is made up, 3 is OS_SC_RDP_DONE_MSG in the original sched.c
#define OS_SC_PRE_NMI_MSG       4

#define OS_SC_DP                0x0001
#define OS_SC_SP                0x0002
#define OS_SC_YIELD             0x0010
#define OS_SC_YIELDED           0x0020

typedef struct {
    struct {
    /* 0x0000 */ s32          unk_0[0x10]; // not char to avoid generating lwl/lwr swl/swr in a struct copy
    } unk_0;
    /* 0x0040 */ OSMesgQueue*  unk_40;
} Sub_AudioMgr_18; // size = 0x44

typedef struct {
    /* 0x0000 */ IrqMgr*       irqMgr;
    /* 0x0004 */ SchedContext* sched;
    /* 0x0008 */ OSMesg        unk_8;
    /* 0x000C */ char          unk_C[0x04];
    /* 0x0010 */ s32           unk_10;
    /* 0x0014 */ s32           unk_14;
    /* 0x0018 */ Sub_AudioMgr_18 unk_18;
    /* 0x005C */ UNK_PTR       unk_5C;
    /* 0x0060 */ char          unk_60[0x10];
    /* 0x0070 */ Sub_AudioMgr_18* unk_70;
    /* 0x0074 */ OSMesgQueue   unk_74;
    /* 0x008C */ OSMesg        unk_8C;
    /* 0x0090 */ OSMesgQueue   unk_90;
    /* 0x00A8 */ OSMesg        unk_A8;
    /* 0x00AC */ OSMesgQueue   unk_AC;
    /* 0x00C4 */ OSMesg        unk_C4;
    /* 0x00C8 */ OSMesgQueue   unk_C8;
    /* 0x00E0 */ OSMesg        unk_E0;
    /* 0x00E4 */ char          unk_E4[0x04];
    /* 0x00E8 */ OSThread      unk_E8;
} AudioMgr; // size = 0x298


struct ArenaNode;

typedef struct Arena {
    /* 0x00 */ struct ArenaNode* head;
    /* 0x04 */ void* start;
    /* 0x08 */ OSMesgQueue lock;
    /* 0x20 */ u8 unk_20;
    /* 0x21 */ u8 isInit;
    /* 0x22 */ u8 flag;
} Arena; // size = 0x24

typedef struct ArenaNode {
    /* 0x00 */ s16 magic;
    /* 0x02 */ s16 isFree;
    /* 0x04 */ u32 size;
    /* 0x08 */ struct ArenaNode* next;
    /* 0x0C */ struct ArenaNode* prev;
    /* 0x10 */ const char* filename;
    /* 0x14 */ s32 line;
    /* 0x18 */ OSId threadId;
    /* 0x1C */ Arena* arena;
    /* 0x20 */ OSTime time;
    /* 0x28 */ u8 unk_28[0x30-0x28]; // probably padding
} ArenaNode; // size = 0x30

typedef struct OverlayRelocationSection {
    /* 0x00 */ u32 textSize;
    /* 0x04 */ u32 dataSize;
    /* 0x08 */ u32 rodataSize;
    /* 0x0C */ u32 bssSize;
    /* 0x10 */ u32 nRelocations;
    /* 0x14 */ u32 relocations[1];
} OverlayRelocationSection; // size >= 0x18

typedef struct {
    /* 0x00 */ void* loadedRamAddr;
    /* 0x04 */ u32 vromStart;
    /* 0x08 */ u32 vromEnd;
    /* 0x0C */ u8* vramStart;
    /* 0x10 */ u8* vramEnd;
    /* 0x14 */ u32 off; // loadedRamAddr - vram
    /* 0x18 */ const char* name;
} KaleidoManagerOvl; // size = 0x1C

#define KALEIDO_OVL_KALEIDO_SCOPE   0
#define KALEIDO_OVL_PLAYER_ACTOR    1
#define KALEIDO_OVL_COUNT           2

typedef struct {
    /* 0x00 */ u32 resetting;
    /* 0x04 */ u32 resetCount;
    /* 0x08 */ OSTime duration;
    /* 0x10 */ OSTime resetTime;
} PreNmiBuff; // size = 0x18 (actually osAppNmiBuffer is 0x40 bytes large but the rest is unused)

typedef struct {
    /* 0x00 */ s16 unk_00;
    /* 0x02 */ s16 unk_02;
    /* 0x04 */ s16 unk_04;
} SubQuakeRequest14;

typedef struct {
    /* 0x00 */ s16 randIdx;
    /* 0x02 */ s16 countdownMax;
    /* 0x04 */ Camera* cam;
    /* 0x08 */ u32 callbackIdx;
    /* 0x0C */ s16 y;
    /* 0x0E */ s16 x;
    /* 0x10 */ s16 zoom;
    /* 0x12 */ s16 rotZ;
    /* 0x14 */ SubQuakeRequest14 unk_14;
    /* 0x1A */ s16 speed;
    /* 0x1C */ s16 unk_1C;
    /* 0x1E */ s16 countdown;
    /* 0x20 */ s16 camPtrIdx;
} QuakeRequest; // size = 0x24

typedef struct {
    /* 0x00 */ Vec3f vec1;
    /* 0x0C */ Vec3f vec2;
    /* 0x18 */ s16 rotZ;
    /* 0x1A */ s16 unk_1A;
    /* 0x1C */ s16 zoom;
} ShakeInfo; // size = 0x1E

typedef struct {
    /* 0x00 */ Vec3f vec1;
    /* 0x0C */ Vec3f vec2;
    /* 0x18 */ s16 rotZ;
    /* 0x1A */ s16 unk_1A;
    /* 0x1C */ s16 zoom;
    /* 0x20 */ f32 unk_20;
} UnkQuakeCalcStruct; // size = 0x24


#define UCODE_NULL      0
#define UCODE_F3DZEX    1
#define UCODE_UNK       2
#define UCODE_S2DEX     3

typedef struct {
    /* 0x00 */ u32 type;
    /* 0x04 */ void* ptr;
} UCodeInfo; // size = 0x8

typedef struct {
    /* 0x00 */ u32 segments[NUM_SEGMENTS];
    /* 0x40 */ u32 dlStack[18];
    /* 0x88 */ s32 dlDepth;
    /* 0x8C */ u32 dlCnt;
    /* 0x90 */ u32 vtxCnt;
    /* 0x94 */ u32 spvtxCnt;
    /* 0x98 */ u32 tri1Cnt;
    /* 0x9C */ u32 tri2Cnt;
    /* 0xA0 */ u32 quadCnt;
    /* 0xA4 */ u32 lineCnt;
    /* 0xA8 */ u32 loaducodeCnt;
    /* 0xAC */ u32 pipeSyncRequired;
    /* 0xB0 */ u32 tileSyncRequired;
    /* 0xB4 */ u32 loadSyncRequired;
    /* 0xB8 */ u32 syncErr;
    /* 0xBC */ s32 enableLog;
    /* 0xC0 */ s32 ucodeType;
    /* 0xC4 */ s32 ucodeInfoCount;
    /* 0xC8 */ UCodeInfo* ucodeInfo;
    /* 0xCC */ u32 modeH;
    /* 0xD0 */ u32 modeL;
    /* 0xD4 */ u32 geometryMode;
} UCodeDisas; // size = 0xD8

typedef struct {
    /* 0x00 */ u16 table[8*8];
} JpegQuantizationTable; // size = 0x80

typedef struct {
    /* 0x00 */ u8 codeOffs[16];
    /* 0x10 */ u16 codesA[16];
    /* 0x30 */ u16 codesB[16];
    /* 0x50 */ u8* symbols;
} JpegHuffmanTable; // size = 0x54

// this struct might be unaccurate but it's not used outside jpegutils.c anyways
typedef struct {
    /* 0x000 */ u8 codeOffs[16];
    /* 0x010 */ u16 dcCodes[120];
    /* 0x100 */ u16 acCodes[256];
} JpegHuffmanTableOld; // size = 0x300

typedef struct {
    /* 0x00 */ u32 address;
    /* 0x04 */ u32 mbCount;
    /* 0x08 */ u32 mode;
    /* 0x0C */ u32 qTableYPtr;
    /* 0x10 */ u32 qTableUPtr;
    /* 0x14 */ u32 qTableVPtr;
    /* 0x18 */ char unk_18[0x8];
} JpegTaskData; // size = 0x20

typedef struct {
    /* 0x000 */ JpegTaskData taskData;
    /* 0x020 */ char yieldData[0x200];
    /* 0x220 */ JpegQuantizationTable qTableY;
    /* 0x2A0 */ JpegQuantizationTable qTableU;
    /* 0x320 */ JpegQuantizationTable qTableV;
    /* 0x3A0 */ u8 codesLengths[0x110];
    /* 0x4B0 */ u16 codes[0x108];
    /* 0x6C0 */ u16 unk_6C0[4][0x180];
} JpegWork; // size = 0x12C0

typedef struct {
    /* 0x00 */ void* imageData;
    /* 0x04 */ u8 mode;
    /* 0x05 */ u8 unk_05;
    /* 0x08 */ JpegHuffmanTable* hTablePtrs[4];
    /* 0x18 */ u8 unk_18;
} JpegDecoder; // size = 0x1C

typedef struct {
    /* 0x00 */ u8 dqtCount;
    /* 0x04 */ u8* dqtPtr[3];
    /* 0x10 */ u8 dhtCount;
    /* 0x14 */ u8* dhtPtr[4];
    /* 0x24 */ void* imageData;
    /* 0x28 */ u32 mode; // 0 if Y V0 is 1 and 2 if Y V0 is 2
    /* 0x2C */ char unk_2C[4];
    /* 0x30 */ OSScTask scTask;
    /* 0x88 */ char unk_88[0x10];
    /* 0x98 */ OSMesgQueue mq;
    /* 0xB0 */ OSMesg msg;
    /* 0xB4 */ JpegWork* workBuf;
} JpegContext; // size = 0xB8

typedef struct {
    /* 0x00 */ u32 byteIdx;
    /* 0x04 */ u8 bitIdx;
    /* 0x05 */ u8 dontSkip;
    /* 0x08 */ u32 curWord;
    /* 0x0C */ s16 unk_0C;
    /* 0x0E */ s16 unk_0E;
    /* 0x10 */ s16 unk_10;
} JpegDecoderState; // size = 0x14

// Vis...
typedef struct {
    /* 0x00 */ u32 type;
    /* 0x04 */ u32 setScissor;
    /* 0x08 */ Color_RGBA8_u32 color;
    /* 0x0C */ Color_RGBA8_u32 envColor;
} struct_801664F0; // size = 0x10

typedef struct {
    /* 0x00 */ u32 unk_00;
    /* 0x04 */ u32 setScissor;
    /* 0x08 */ Color_RGBA8_u32 primColor;
    /* 0x0C */ Color_RGBA8_u32 envColor;
    /* 0x10 */ u16* tlut;
    /* 0x14 */ Gfx* monoDl;
} VisMono; // size = 0x18

// Vis...
typedef struct {
    /* 0x00 */ u32 useRgba;
    /* 0x04 */ u32 setScissor;
    /* 0x08 */ Color_RGBA8_u32 primColor;
    /* 0x08 */ Color_RGBA8_u32 envColor;
} struct_80166500; // size = 0x10

typedef struct {
    /* 0x000 */ u8 rumbleEnable[4];
    /* 0x004 */ u8 unk_04[0x40];
    /* 0x044 */ u8 unk_44[0x40];
    /* 0x084 */ u8 unk_84[0x40];
    /* 0x0C4 */ u8 unk_C4[0x40];
    /* 0x104 */ u8 unk_104;
    /* 0x105 */ u8 unk_105;
    /* 0x106 */ u16 unk_106;
    /* 0x108 */ u16 unk_108;
    /* 0x10A */ u8 unk_10A;
    /* 0x10B */ u8 unk_10B;
    /* 0x10C */ u8 unk_10C;
    /* 0x10D */ u8 unk_10D;
} UnkRumbleStruct; // size = 0x10E

typedef struct {
    char unk_00[0x48];
    void* avbTbl;
    SkelAnime skelAnime;
} PSkinAwb; // size = 0x90

typedef struct {
    /* 0x00 */ char unk_00[0x18];
    /* 0x18 */ s32 unk_18;
    /* 0x1C */ s32 y;
} SpeedMeter; // size = 0x20

typedef struct {
    /* 0x00 */ s32 maxval;
    /* 0x04 */ s32 val;
    /* 0x08 */ u16 backColor;
    /* 0x0A */ u16 foreColor;
    /* 0x0C */ s32 ulx;
    /* 0x10 */ s32 lrx;
    /* 0x14 */ s32 uly;
    /* 0x18 */ s32 lry;
} SpeedMeterAllocEntry; // size = 0x1C

typedef struct {
    /* 0x00 */ OSTime* time;
    /* 0x04 */ u8 x;
    /* 0x05 */ u8 y;
    /* 0x06 */ u16 color;
} SpeedMeterTimeEntry; // size = 0x08

typedef struct {
    /* 0x00 */ u16 intPart[4][4];
    /* 0x20 */ u16 fracPart[4][4];
} MatrixInternal; // size = 0x40

typedef struct {
    /* 0x00 */ u32 value;
    /* 0x04 */ const char* name;
} F3dzexConst; // size = 0x8

typedef struct {
    /* 0x00 */ u32 value;
    /* 0x04 */ const char* setName;
    /* 0x08 */ const char* unsetName;
} F3dzexFlag; // size = 0x0C

typedef struct {
    /* 0x00 */ const char* name;
    /* 0x04 */ u32 value;
    /* 0x08 */ u32 mask;
} F3dzexRenderMode; // size = 0x0C

typedef struct {
    /* 0x00 */ const char* name;
    /* 0x04 */ u32 value;
} F3dzexSetModeMacroValue; // size = 0x8

typedef struct {
    /* 0x00 */ const char* name;
    /* 0x04 */ u32 shift;
    /* 0x08 */ u32 len;
    /* 0x0C */ F3dzexSetModeMacroValue values[4];
} F3dzexSetModeMacro; // size = 0x2C

typedef struct {
    /* 0x00 */ u16* value;
    /* 0x04 */ const char* name;
} FlagSetEntry; // size = 0x08

typedef struct {
    /* 0x00 */ u8 limbCount;
    /* 0x01 */ char unk_01[0x01];
    /* 0x02 */ u8 dListCount;
    /* 0x04 */ Skeleton* skeleton;
    /* 0x08 */ char unk_08[0x18];
    /* 0x20 */ Vec3s* limbDrawTable;
} struct_80091A24_arg3; // size >= 0x24

#endif<|MERGE_RESOLUTION|>--- conflicted
+++ resolved
@@ -940,13 +940,9 @@
 
 typedef struct {
     /* 0x00 */ u8* readBuff;
-<<<<<<< HEAD
-} Sram; // size = 0x4
-=======
 } SramContext; // size = 0x4
 
 #define SRAM_SIZE 0x8000
->>>>>>> b010db7c
 
 typedef struct GameAllocEntry {
     /* 0x00 */ struct GameAllocEntry* next;
@@ -1139,20 +1135,12 @@
     /* 0x000AC */ void* parameterSegment;
     /* 0x000B0 */ char unk_B0[0x8];
     /* 0x000B8 */ View view;
-<<<<<<< HEAD
-    /* 0x001E0 */ Sram sram;
-    /* 0x001E4 */ char unk_1E4[0x4];
-    /* 0x001E8 */ SkyboxContext skyboxCtx;
-    /* 0x00338 */ char unk_338[0x10];
-    /* 0x00348 */ MessageContext messageCtx;
-=======
     /* 0x001E0 */ SramContext sramCtx;
     /* 0x001E4 */ char unk_1E4[0x4];
     /* 0x001E8 */ SkyboxContext skyboxCtx;
     /* 0x00338 */ char unk_338[0x10];
     /* 0x00348 */ MessageContext msgCtx;
->>>>>>> b010db7c
-    /* 0x0E760 */ char kanfont[0xE188];
+    /* 0x0E760 */ char font[0xE188];
     /* 0x1C8E8 */ EnvironmentContext envCtx;
     /* 0x1C9E4 */ char unk_1C9E4[0x4];
     /* 0x1C9E8 */ Vtx* allocVtx2;
@@ -1160,7 +1148,6 @@
     /* 0x1C9F0 */ Vtx* allocVtx4;
     /* 0x1C9F4 */ u8 n64ddFlag;
     /* 0x1C9F6 */ u16 deaths[3];
-<<<<<<< HEAD
     /* 0x1C9FC */ u8 fileNames[3][8]; // flip?
     /* 0x1CA14 */ u16 healthCapacities[3];
     /* 0x1CA1C */ u32 questItems[3];
@@ -1220,76 +1207,6 @@
     /* 0x1CAD4 */ s16 newFileNameCharCount;
     /* 0x1CAD6 */ s16 unk_1CAD6[5];
 } FileChooseContext; // size = 0x1CAE0
-=======
-    /* 0x1C9FC */ u8 fileNames[3][8];
-    /* 0x1CA14 */ u16 healthCapacities[3];
-    /* 0x1CA1C */ u32 questItems[3];
-    /* 0x1CA28 */ s16 n64ddFlags[3];
-    /* 0x1CA2E */ s8 heartStatus[3];
-    /* 0x1CA32 */ u16 nowLife[3];
-    /* 0x1CA38 */ s16 btnIdx;
-    /* 0x1CA3A */ u16 yesNoButtonIdx;
-    /* 0x1CA3C */ s16 menuIdx;
-    /* 0x1CA3E */ s16 fileSelectStateIdx;
-    /* 0x1CA40 */ s16 unkActionIndex;
-    /* 0x1CA42 */ u16 nextFileSelectStateIdx;
-    /* 0x1CA44 */ s16 openFileStateIdx;
-    /* 0x1CA46 */ s16 selectedFileIdx;
-    /* 0x1CA48 */ char unk_1CA48[0x2];
-    /* 0x1CA4A */ u16 fileNamesY[3];
-    /* 0x1CA50 */ u16 actionTimer;
-    /* 0x1CA52 */ u16 buttonsY[6];
-    /* 0x1CA5E */ s16 copyDestFileIdx;
-    /* 0x1CA60 */ u16 fileWarningTexIdx;
-    /* 0x1CA62 */ u16 warningFileIdx;
-    /* 0x1CA64 */ u16 titleTexIdx;
-    /* 0x1CA66 */ u16 nextTitleTexIdx;
-    /* 0x1CA68 */ s16 windowR;
-    /* 0x1CA6A */ s16 windowG;
-    /* 0x1CA6C */ s16 windowB;
-    /* 0x1CA6E */ u16 selectFileTitleA;
-    /* 0x1CA70 */ u16 openFileTitleA;
-    /* 0x1CA72 */ u16 windowA;
-    /* 0x1CA74 */ u16 fileButtonsA[3];
-    /* 0x1CA7A */ u16 fileNameBoxesA[3];
-    /* 0x1CA80 */ u16 fileNamesA[3];
-    /* 0x1CA86 */ u16 metalJointsA[3];
-    /* 0x1CA8C */ u16 fileInfoA;
-    /* 0x1CA8E */ u16 targetFileInfoBoxA;
-    /* 0x1CA90 */ u16 unkFileInfoBoxA;
-    /* 0x1CA92 */ u16 copyButtonA;
-    /* 0x1CA94 */ u16 eraseButtonA;
-    /* 0x1CA96 */ u16 yesBiuttonA;
-    /* 0x1CA98 */ u16 quitButtonA;
-    /* 0x1CA9A */ u16 optionButtonA;
-    /* 0x1CA9C */ u16 newFileNameBoxA;
-    /* 0x1CA9E */ u16 decideCancelTextA;
-    /* 0x1CAA0 */ u16 fileEmptyTextA;
-    /* 0x1CAA2 */ u16 highlightColorR;
-    /* 0x1CAA4 */ u16 highlightColorG;
-    /* 0x1CAA6 */ u16 highlightColorB;
-    /* 0x1CAA8 */ u16 highlightColorA;
-    /* 0x1CAAA */ u16 highlightColorAIncrease;
-    /* 0x1CAAC */ char unk_1CAAC[0x6];
-    /* 0x1CAB2 */ u16 stickXTimer;
-    /* 0x1CAB4 */ u16 stickYTimer;
-    /* 0x1CAB6 */ u16 idxXOff;
-    /* 0x1CAB8 */ u16 idxYOff;
-    /* 0x1CABA */ s16 stickX;
-    /* 0x1CABC */ s16 stickY;
-    /* 0x1CABE */ u16 newFileNameBoxX;
-    /* 0x1CAC0 */ u16 windowX;
-    /* 0x1CAC4 */ f32 windowRotX;
-    /* 0x1CAC8 */ u16 kbdButtonIdx;
-    /* 0x1CACA */ u16 unk_1CACA;
-    /* 0x1CACC */ u16 kbdCharBoxA;
-    /* 0x1CACE */ s16 kbdCharIdx;
-    /* 0x1CAD0 */ s16 kbdCharX;
-    /* 0x1CAD2 */ s16 kbdCharY;
-    /* 0x1CAD4 */ s16 newFileNameCharCount;
-    /* 0x1CAD6 */ u16 unk_1CAD6[3];
-} FileChooseContext; // size = 0x1CADC
->>>>>>> b010db7c
 
 typedef enum {
     DPM_UNK = 0,
