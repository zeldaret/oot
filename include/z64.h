#ifndef _Z64_H_
#define _Z64_H_

#include "ultra64.h"
#include "ultra64/gs2dex.h"
#include "z64save.h"
#include "z64light.h"
#include "z64bgcheck.h"
#include "z64actor.h"
#include "z64player.h"
#include "z64audio.h"
#include "z64object.h"
#include "z64camera.h"
#include "z64cutscene.h"
#include "z64collision_check.h"
#include "z64scene.h"
#include "z64effect.h"
#include "z64item.h"
#include "z64animation.h"
#include "z64dma.h"
#include "z64math.h"
#include "z64map_mark.h"
#include "z64transition.h"
#include "bgm.h"
#include "sfx.h"
#include "color.h"
#include "ichain.h"
#include "stdarg.h"
#include "stdlib.h"
#include "regs.h"

#define SCREEN_WIDTH  320
#define SCREEN_HEIGHT 240

#define REGION_NULL 0
#define REGION_US 1
#define REGION_JP 2
#define REGION_EU 3

#define Z_PRIORITY_MAIN        10
#define Z_PRIORITY_GRAPH       11
#define Z_PRIORITY_AUDIOMGR    12
#define Z_PRIORITY_PADMGR      14
#define Z_PRIORITY_SCHED       15
#define Z_PRIORITY_DMAMGR      16
#define Z_PRIORITY_IRQMGR      17

// NOTE: Once we start supporting other builds, this can be changed with an ifdef
#define REGION_NATIVE REGION_EU

typedef struct{
    /* 0x00 */ char unk[0x4];
    /* 0x04 */ MtxF mf;
} HorseStruct;

// Game Info aka. Static Context (dbg ram start: 80210A10)
// Data normally accessed through REG macros (see regs.h)
typedef struct {
    /* 0x00 */ s32  regPage;   // 1 is first page
    /* 0x04 */ s32  regGroup;  // "register" group (R, RS, RO, RP etc.)
    /* 0x08 */ s32  regCur;    // selected register within page
    /* 0x0C */ s32  dpadLast;
    /* 0x10 */ s32  repeat;
    /* 0x14 */ s16  data[REG_GROUPS * REG_PER_GROUP]; // 0xAE0 entries
} GameInfo; // size = 0x15D4

typedef struct {
    /* 0x00000 */ u16 headMagic; // 1234
    /* 0x00008 */ Gfx polyOpaBuffer[0x17E0];
    /* 0x0BF08 */ Gfx polyXluBuffer[0x800];
    /* 0x0FF08 */ Gfx overlayBuffer[0x400];
    /* 0x11F08 */ Gfx workBuffer[0x80];
    /* 0x11308 */ Gfx unusedBuffer[0x20];
    /* 0x12408 */ u16 tailMagic; // 5678
} GfxPool; // size = 0x12410

typedef struct {
    /* 0x0000 */ u32    size;
    /* 0x0004 */ void*    bufp;
    /* 0x0008 */ void*    head;
    /* 0x000C */ void*    tail;
} TwoHeadArena; // size = 0x10

typedef struct {
    /* 0x0000 */ u32    size;
    /* 0x0004 */ Gfx*   bufp;
    /* 0x0008 */ Gfx*   p;
    /* 0x000C */ Gfx*   d;
} TwoHeadGfxArena; // size = 0x10

typedef struct {
    /* 0x00 */ u16* fb1;
    /* 0x04 */ u16* swapBuffer;
    /* 0x08 */ OSViMode* viMode;
    /* 0x0C */ u32 features;
    /* 0x10 */ u8 unk_10;
    /* 0x11 */ s8 updateRate;
    /* 0x12 */ s8 updateRate2;
    /* 0x13 */ u8 unk_13;
    /* 0x14 */ f32 xScale;
    /* 0x18 */ f32 yScale;
} CfbInfo; // size = 0x1C

typedef struct OSScTask {
    /* 0x00 */ struct OSScTask* next;
    /* 0x04 */ u32 state;
    /* 0x08 */ u32 flags;
    /* 0x0C */ CfbInfo* framebuffer;
    /* 0x10 */ OSTask list;
    /* 0x50 */ OSMesgQueue* msgQ;
    /* 0x54 */ OSMesg msg;
} OSScTask;

typedef struct GraphicsContext {
    /* 0x0000 */ Gfx* polyOpaBuffer; // Pointer to "Zelda 0"
    /* 0x0004 */ Gfx* polyXluBuffer; // Pointer to "Zelda 1"
    /* 0x0008 */ char unk_008[0x08]; // Unused, could this be pointers to "Zelda 2" / "Zelda 3"
    /* 0x0010 */ Gfx* overlayBuffer; // Pointer to "Zelda 4"
    /* 0x0014 */ u32 unk_014;
    /* 0x0018 */ char unk_018[0x20];
    /* 0x0038 */ OSMesg msgBuff[0x08];
    /* 0x0058 */ OSMesgQueue* schedMsgQ;
    /* 0x005C */ OSMesgQueue queue;
    /* 0x0074 */ char unk_074[0x04];
    /* 0x0078 */ OSScTask task; // size of OSScTask might be wrong
    /* 0x00D0 */ char unk_0D0[0xE0];
    /* 0x01B0 */ Gfx* workBuffer;
    /* 0x01B4 */ TwoHeadGfxArena work;
    /* 0x01C4 */ char unk_01C4[0xC0];
    /* 0x0284 */ OSViMode* viMode;
    /* 0x0288 */ char unk_0288[0x20]; // Unused, could this be Zelda 2/3 ?
    /* 0x02A8 */ TwoHeadGfxArena    overlay; // "Zelda 4"
    /* 0x02B8 */ TwoHeadGfxArena    polyOpa; // "Zelda 0"
    /* 0x02C8 */ TwoHeadGfxArena    polyXlu; // "Zelda 1"
    /* 0x02D8 */ u32 gfxPoolIdx;
    /* 0x02DC */ u16* curFrameBuffer;
    /* 0x02E0 */ char unk_2E0[0x04];
    /* 0x02E4 */ u32 viFeatures;
    /* 0x02E8 */ s32 fbIdx;
    /* 0x02EC */ void (*callback)(struct GraphicsContext*, u32);
    /* 0x02F0 */ u32 callbackParam;
    /* 0x02F4 */ f32 xScale;
    /* 0x02F8 */ f32 yScale;
    /* 0x02FC */ char unk_2FC[0x04];
} GraphicsContext; // size = 0x300

typedef struct {
    /* 0x00 */ OSContPad cur;
    /* 0x06 */ OSContPad prev;
    /* 0x0C */ OSContPad press; // X/Y store delta from last frame
    /* 0x12 */ OSContPad rel; // X/Y store adjusted
} Input; // size = 0x18

typedef struct {
   /* 0x0000 */ s32 topY;    // uly (upper left y)
   /* 0x0004 */ s32 bottomY; // lry (lower right y)
   /* 0x0008 */ s32 leftX;   // ulx (upper left x)
   /* 0x000C */ s32 rightX;  // lrx (lower right x)
} Viewport; // size = 0x10

typedef struct {
    /* 0x0000 */ s32    magic; // string literal "VIEW" / 0x56494557
    /* 0x0004 */ GraphicsContext* gfxCtx;
    /* 0x0008 */ Viewport viewport;
    /* 0x0018 */ f32    fovy;  // vertical field of view in degrees
    /* 0x001C */ f32    zNear; // distance to near clipping plane
    /* 0x0020 */ f32    zFar;  // distance to far clipping plane
    /* 0x0024 */ f32    scale; // scale for matrix elements
    /* 0x0028 */ Vec3f  eye;
    /* 0x0034 */ Vec3f  lookAt;
    /* 0x0040 */ Vec3f  up;
    /* 0x0050 */ Vp     vp;
    /* 0x0060 */ Mtx    projection;
    /* 0x00A0 */ Mtx    viewing;
    /* 0x00E0 */ Mtx*   projectionPtr;
    /* 0x00E4 */ Mtx*   viewingPtr;
    /* 0x00E8 */ Vec3f  unk_E8;
    /* 0x00F4 */ Vec3f  unk_F4;
    /* 0x0100 */ f32    unk_100;
    /* 0x0104 */ Vec3f  unk_104;
    /* 0x0110 */ Vec3f  unk_110;
    /* 0x011C */ u16    normal; // used to normalize the projection matrix
    /* 0x0120 */ s32    flags;
    /* 0x0124 */ s32    unk_124;
} View; // size = 0x128

typedef struct {
    /* 0x00 */ u8   seqIndex;
    /* 0x01 */ u8   nightSeqIndex;
    /* 0x02 */ char unk_02[0x2];
} SoundContext; // size = 0x4

typedef struct {
    /* 0x00 */ s32 enabled;
    /* 0x04 */ s32 timer;
} FrameAdvanceContext; // size = 0x8

typedef struct {
    /* 0x00 */ Vec3f    pos;
    /* 0x0C */ f32      unk_0C; // radius?
    /* 0x10 */ Color_RGB8 color;
} TargetContextEntry; // size = 0x14

typedef struct {
    /* 0x00 */ Vec3f    naviRefPos; // possibly wrong
    /* 0x0C */ Vec3f    targetCenterPos;
    /* 0x18 */ Color_RGBAf naviInner;
    /* 0x28 */ Color_RGBAf naviOuter;
    /* 0x38 */ Actor*   arrowPointedActor;
    /* 0x3C */ Actor*   targetedActor;
    /* 0x40 */ f32      unk_40;
    /* 0x44 */ f32      unk_44;
    /* 0x48 */ s16      unk_48;
    /* 0x4A */ u8       activeCategory;
    /* 0x4B */ u8       unk_4B;
    /* 0x4C */ s8       unk_4C;
    /* 0x4D */ char     unk_4D[0x03];
    /* 0x50 */ TargetContextEntry arr_50[3];
    /* 0x8C */ Actor*   unk_8C;
    /* 0x90 */ Actor*   unk_90;
    /* 0x94 */ Actor*   unk_94;
} TargetContext; // size = 0x98

typedef struct {
<<<<<<< HEAD
    /* 0x00 */ u8*      texture;
    /* 0x04 */ s16      x;
    /* 0x06 */ s16      y;
    /* 0x08 */ u8       width;
    /* 0x09 */ u8       height;
    /* 0x0A */ u8       durationTimer; // how long the title card appears for before fading
    /* 0x0B */ u8       delayTimer; // how long the title card waits to appear
    /* 0x0C */ s16      alpha;
    /* 0x0E */ s16      intensity;
=======
    /* 0x00 */ void*    texture;
    /* 0x04 */ s16      unk_4;
    /* 0x06 */ s16      unk_6;
    /* 0x08 */ u8       unk_8;
    /* 0x09 */ u8       unk_9;
    /* 0x0A */ u8       delayA;
    /* 0x0B */ u8       delayB;
    /* 0x0C */ s16      unk_C;
    /* 0x0E */ s16      unk_E;
>>>>>>> 1398898b
} TitleCardContext; // size = 0x10

typedef struct {
    /* 0x00 */ s32    length; // number of actors loaded of this category
    /* 0x04 */ Actor* head; // pointer to head of the linked list of this category (most recent actor added)
} ActorListEntry; // size = 0x08

typedef struct {
    /* 0x0000 */ u8     unk_00;
    /* 0x0001 */ char   unk_01[0x01];
    /* 0x0002 */ u8     unk_02;
    /* 0x0003 */ u8     unk_03;
    /* 0x0004 */ char   unk_04[0x04];
    /* 0x0008 */ u8     total; // total number of actors loaded
    /* 0x0009 */ char   unk_09[0x03];
    /* 0x000C */ ActorListEntry actorLists[12];
    /* 0x006C */ TargetContext targetCtx;
    struct {
        /* 0x0104 */ u32    swch;
        /* 0x0108 */ u32    tempSwch;
        /* 0x010C */ u32    unk0;
        /* 0x0110 */ u32    unk1;
        /* 0x0114 */ u32    chest;
        /* 0x0118 */ u32    clear;
        /* 0x011C */ u32    tempClear;
        /* 0x0120 */ u32    collect;
        /* 0x0124 */ u32    tempCollect;
    }                   flags;
    /* 0x0128 */ TitleCardContext titleCtx;
    /* 0x0138 */ char   unk_138[0x04];
    /* 0x013C */ void*  absoluteSpace; // Space used to allocate actor overlays of alloc type 1
} ActorContext; // size = 0x140

typedef struct {
    /* 0x00 */ char  unk_00[0x4];
    /* 0x04 */ void* segment;
    /* 0x08 */ u8    state;
    /* 0x0C */ f32   unk_0C;
    /* 0x10 */ u16   frames;
    /* 0x12 */ u16   unk_12;
    /* 0x14 */ s32   unk_14;
    /* 0x18 */ u16   unk_18;
    /* 0x1A */ u8    unk_1A;
    /* 0x1B */ u8    unk_1B;
    /* 0x1C */ CutsceneCameraPoint* cameraFocus;
    /* 0x20 */ CutsceneCameraPoint* cameraPosition;
    /* 0x24 */ CsCmdActorAction* linkAction;
    /* 0x28 */ CsCmdActorAction* npcActions[10]; // "npcdemopnt"
} CutsceneContext; // size = 0x50

typedef struct {
    /* 0x00 */ u16 countdown;
    /* 0x04 */ Vec3f originPos;
    /* 0x10 */ Vec3f relativePos;
} SoundSource; // size = 0x1C

typedef struct {
    /* 0x000 */ char unk_00[0x128];
    /* 0x128 */ void* staticSegments[3];
    /* 0x134 */ Gfx* dpList;
    /* 0x138 */ Gfx* unk_138;
    /* 0x13C */ void* roomVtx;
    /* 0x140 */ s16  unk_140;
    /* 0x144 */ Vec3f rot;
} SkyboxContext; // size = 0x150

typedef enum {
    MESSAGE_ICON_TRIANGLE,
    MESSAGE_ICON_SQUARE,
    MESSAGE_ICON_ARROW
} MessageBoxIcon;

#define FONT_CHAR_TEX_SIZE 128 // 16x16 I4 texture

typedef struct {
    /* 0x0000 */ u32   msgOffset;
    /* 0x0004 */ u32   msgLength;
    /* 0x0008 */ char  unk_8[0x3C00];
    /* 0x3C08 */ u8    iconBuf[FONT_CHAR_TEX_SIZE];
    /* 0x3C88 */ u8    fontBuf[FONT_CHAR_TEX_SIZE * 320]; // size possibly unconfirmed
    /* 0xDC88 */ char  msgBuf[1064]; // size unconfirmed
    /* 0xE0B0 */ char  unk_E0B0[0xD8];
} Font; // size = 0xE188

typedef struct {
    /* 0x0000 */ View   view;
    /* 0x0128 */ Font   font;
    /* 0xE2B0 */ void*  textboxSegment; // "fukidashiSegment"
    /* 0xE2B4 */ char   unk_E2B4[0x44];
    /* 0xE2FA */ u16    unk_E2F8;
    /* 0xE2FA */ u16    unk_E2FA;
    /* 0xE2FC */ char   unk_E2FC[0x04];
    /* 0xE300 */ s32    unk_E300;
    /* 0xE304 */ u8     msgMode;
    /* 0xE305 */ char   unk_E305[0xD1];
    /* 0xE3D6 */ u16    unk_E3D6;
    /* 0xE3D8 */ char   unk_E3D8[0x0A];
    /* 0xE3E2 */ u16    unk_E3E2;
    /* 0xE3E4 */ u8     unk_E3E4;
    /* 0xE3E5 */ u8     choiceIndex;
    /* 0xE3E6 */ char   unk_E3E6[0x01];
    /* 0xE3E7 */ u8     unk_E3E7;
    /* 0xE3E8 */ char   unk_E3E8[0x04];
    /* 0xE3EC */ u16    unk_E3EC;
    /* 0xE3EE */ u16    unk_E3EE;
    /* 0xE3F0 */ u16    unk_E3F0;
    /* 0xE3F2 */ u16    unk_E3F2;
    /* 0xE3F4 */ u16    unk_E3F4;
    /* 0xE3F6 */ char   unk_E3F6[0x16];
    /* 0xE40C */ u16    unk_E40C;
    /* 0xE40E */ s16    unk_E40E;
    /* 0xE410 */ u8     unk_E410;
    /* 0xE411 */ char   unk_E411[0x07];
} MessageContext; // size = 0xE418

typedef struct {
    /* 0x0000 */ View   view;
    /* 0x0128 */ Vtx*   vtx_128;
    /* 0x012C */ Vtx*   vtx_12C;
    /* 0x0130 */ void*  parameterSegment;
    /* 0x0134 */ void*  do_actionSegment;
    /* 0x0138 */ void*  icon_itemSegment;
    /* 0x013C */ void*  mapSegment;
    /* 0x0140 */ u8     unk_140[32];
    /* 0x0160 */ DmaRequest dmaRequest_160;
    /* 0x0180 */ DmaRequest dmaRequest_180;
    /* 0x01A0 */ char   unk_1A0[0x20];
    /* 0x01C0 */ OSMesgQueue loadQueue;
    /* 0x01D8 */ OSMesg loadMsg;
    /* 0x01DC */ Viewport viewport;
    /* 0x01EC */ s16    unk_1EC;
    /* 0x01EE */ u16    unk_1EE;
    /* 0x01F0 */ u16    unk_1F0;
    /* 0x01F4 */ f32    unk_1F4;
    /* 0x01F8 */ s16    naviCalling;
    /* 0x01FA */ s16    unk_1FA;
    /* 0x01FC */ s16    unk_1FC;
    /* 0x01FE */ s16    unk_1FE;
    /* 0x0200 */ s16    unk_200;
    /* 0x0202 */ s16    beatingHeartPrim[3];
    /* 0x0208 */ s16    beatingHeartEnv[3];
    /* 0x020E */ s16    heartsPrimR[2];
    /* 0x0212 */ s16    heartsPrimG[2];
    /* 0x0216 */ s16    heartsPrimB[2];
    /* 0x021A */ s16    heartsEnvR[2];
    /* 0x021E */ s16    heartsEnvG[2];
    /* 0x0222 */ s16    heartsEnvB[2];
    /* 0x0226 */ s16    unk_226;
    /* 0x0228 */ s16    unk_228;
    /* 0x022A */ s16    unk_22A;
    /* 0x022C */ s16    unk_22C;
    /* 0x022E */ s16    unk_22E;
    /* 0x0230 */ s16    unk_230;
    /* 0x0232 */ s16    counterDigits[4]; // used for key and rupee counters
    /* 0x023A */ u8     unk_23A;
    /* 0x023C */ u16    unk_23C;
    /* 0x023E */ u16    hbaAmmo; // ammo while playing the horseback archery minigame
    /* 0x0240 */ u16    unk_240;
    /* 0x0242 */ u16    unk_242;
    /* 0x0224 */ u16    unk_244; // screen fill alpha?
    /* 0x0246 */ u16    aAlpha; // also carrots alpha
    /* 0x0248 */ u16    bAlpha; // also HBA score alpha
    /* 0x024A */ u16    cLeftAlpha;
    /* 0x024C */ u16    cDownAlpha;
    /* 0x024E */ u16    cRightAlpha;
    /* 0x0250 */ u16    healthAlpha; // also max C-Up alpha
    /* 0x0252 */ u16    magicAlpha; // also Rupee and Key counters alpha
    /* 0x0254 */ u16    minimapAlpha;
    /* 0x0256 */ s16    startAlpha;
    /* 0x0258 */ s16    unk_258;
    /* 0x025A */ s16    unk_25A;
    /* 0x025C */ s16    mapRoomNum;
    /* 0x025E */ s16    mapPaletteNum; // "map_palete_no"
    /* 0x0260 */ u8     unk_260;
    /* 0x0261 */ u8     unk_261;
    struct {
        /* 0x0262 */ u8    hGauge;     // "h_gage"; unknown?
        /* 0x0263 */ u8    bButton;    // "b_button"
        /* 0x0264 */ u8    aButton;    // "a_button"
        /* 0x0265 */ u8    bottles;    // "c_bottle"
        /* 0x0266 */ u8    tradeItems; // "c_warasibe"
        /* 0x0267 */ u8    hookshot;   // "c_hook"
        /* 0x0268 */ u8    ocarina;    // "c_ocarina"
        /* 0x0269 */ u8    warpSongs;  // "c_warp"
        /* 0x026A */ u8    sunsSong;   // "m_sunmoon"
        /* 0x026B */ u8    farores;    // "m_wind"
        /* 0x026C */ u8    dinsNayrus; // "m_magic"; din's fire and nayru's love
        /* 0x026D */ u8    all;        // "another"; enables all item restrictions
    }                   restrictions;
} InterfaceContext; // size = 0x270

typedef struct {
    /* 0x0000 */ View   view;
    /* 0x0128 */ void*  unk_128;
    /* 0x012C */ void*  unk_12C;
    /* 0x0130 */ void*  unk_130;
    /* 0x0134 */ void*  unk_134;
    /* 0x0138 */ void*  unk_138;
    /* 0x013C */ void*  unk_13C;
    /* 0x0140 */ char   unk_140[0x028];
    /* 0x0168 */ Vtx*   vtx_168;
    /* 0x016C */ char   unk_16C[0x068];
    /* 0x01D4 */ u16    state;
    /* 0x01D6 */ u16    flag;
    /* 0x01D8 */ Vec3f  eye;
    /* 0x01E4 */ u16    unk_1E4;
    /* 0x01E6 */ u16    mode;
    /* 0x01E8 */ u16    kscpPos; // "kscp_pos"; basically the page index (0=SELECT ITEM; 1=MAP; 2=QUEST STATUS; 3=EQUIPMENT)
    /* 0x01EA */ u16    unk_1EA;
    /* 0x01EC */ u16    unk_1EC;
    /* 0x01EE */ char   unk_1EE[0x2];
    /* 0x01F0 */ f32    unk_1F0;
    /* 0x01F4 */ f32    unk_1F4;
    /* 0x01F8 */ f32    unk_1F8;
    /* 0x01FC */ f32    unk_1FC;
    /* 0x0200 */ f32    unk_200;
    /* 0x0204 */ f32    unk_204;
    /* 0x0208 */ s16    unk_208;
    /* 0x020A */ char   unk_20A[0xA];
    /* 0x0214 */ s16    inputX;
    /* 0x0216 */ s16    inputY;
    /* 0x0218 */ s16    unk_218;
    /* 0x021A */ s16    unk_21A;
    /* 0x021C */ s16    unk_21C;
    /* 0x021E */ s16    unk_21E;
    /* 0x0220 */ s16    unk_220;
    /* 0x0222 */ s16    unk_222;
    /* 0x0224 */ s16    unk_224;
    /* 0x0226 */ s16    unk_226;
    /* 0x0228 */ s16    unk_228;
    /* 0x022A */ s16    unk_22A;
    /* 0x022C */ s16    unk_22C;
    /* 0x022E */ s16    unk_22E;
    /* 0x0230 */ s16    unk_230;
    /* 0x0232 */ s16    unk_232;
    /* 0x0234 */ s16    unk_234;
    /* 0x0236 */ s16    unk_236;
    /* 0x0238 */ s16    unk_238;
    /* 0x023A */ s16    unk_23A;
    /* 0x023C */ s16    unk_23C;
    /* 0x023E */ u16    unk_23E;
    /* 0x0240 */ s16    unk_240;
    /* 0x0242 */ u16    unk_242;
    /* 0x0244 */ s16    unk_244;
    /* 0x0246 */ s16    unk_246;
    /* 0x0248 */ s16    unk_248;
    /* 0x024A */ s16    unk_24A;
    /* 0x024C */ s16    unk_24C;
    /* 0x024E */ s16    unk_24E;
    /* 0x0250 */ s16    unk_250;
    /* 0x0252 */ s16    unk_252;
    /* 0x0254 */ s16    unk_254;
    /* 0x0256 */ s16    unk_256;
    /* 0x0258 */ s16    unk_258;
    /* 0x025A */ s16    unk_25A;
    /* 0x025C */ s16    unk_25C;
    /* 0x025E */ s16    unk_25E;
    /* 0x0260 */ s16    unk_260;
    /* 0x0262 */ s16    unk_262;
    /* 0x0264 */ s16    unk_264;
    /* 0x0266 */ s16    unk_266;
    /* 0x0268 */ char   unk_268[0x58];
} PauseContext; // size = 0x2C0

typedef enum {
    /* 00 */ GAMEOVER_INACTIVE,
    /* 01 */ GAMEOVER_DEATH_START,
    /* 02 */ GAMEOVER_DEATH_WAIT_GROUND, // wait for link to fall and hit the ground
    /* 03 */ GAMEOVER_DEATH_DELAY_MENU, // wait for 1 second before showing the game over menu
    /* 04 */ GAMEOVER_DEATH_MENU, // do nothing while kaliedoscope handles the game over menu
    /* 20 */ GAMEOVER_REVIVE_START = 20,
    /* 21 */ GAMEOVER_REVIVE_RUMBLE,
    /* 22 */ GAMEOVER_REVIVE_WAIT_GROUND, // wait for link to fall and hit the ground
    /* 23 */ GAMEOVER_REVIVE_WAIT_FAIRY, // wait for the fairy to rise all the way up out of links body
    /* 24 */ GAMEOVER_REVIVE_FADE_OUT // fade out the game over lights as link is revived and gets back up
} GameOverState;

typedef struct {
    /* 0x00 */ u16 state;
} GameOverContext;

typedef struct {
    /* 0x00 */ char     unk_00[0x02];
    /* 0x02 */ u16      unk_02;
    /* 0x04 */ Vec3f    unk_04;
    /* 0x10 */ char     unk_10[0x03];
    /* 0x13 */ u8       unk_13;
    /* 0x14 */ char     unk_14[0x01];
    /* 0x15 */ u8       skyDisabled;
    /* 0x16 */ u8       sunMoonDisabled;
    /* 0x17 */ u8       gloomySky;
    /* 0x18 */ u8       unk_18;
    /* 0x19 */ u8       unk_19;
    /* 0x1A */ u16      unk_1A;
    /* 0x1C */ char     unk_1C[0x02];
    /* 0x1E */ u8       unk_1E;
    /* 0x1F */ u8       unk_1F;
    /* 0x20 */ u8       unk_20;
    /* 0x21 */ u8       unk_21;
    /* 0x22 */ u16      unk_22;
    /* 0x24 */ u16      unk_24;
    /* 0x26 */ char     unk_26[0x04];
    /* 0x2A */ s8       unk_2A;
    /* 0x2B */ s8       unk_2B;
    /* 0x2C */ s8       unk_2C;
    /* 0x2D */ char     unk_2D[0x5E];
    /* 0x8C */ s16      unk_8C[3][3];
    /* 0x9E */ s16      unk_9E;
    /* 0xA0 */ s16      unk_A0;
    /* 0xA2 */ char     unk_A2[0x06];
    /* 0xA8 */ s16      unk_A8;
    /* 0xAA */ s16      unk_AA;
    /* 0xAC */ s16      unk_AC;
    /* 0xB0 */ f32      unk_B0;
    /* 0xB4 */ u8       nbLightSettings;
    /* 0xB8 */ UNK_PTR  lightSettingsList;
    /* 0xBC */ char     unk_BC[0x03];
    /* 0xBF */ u8       unk_BF;
    /* 0xC0 */ char     unk_C0[0x0F];
    /* 0xCF */ u8       unk_CF[3];
    /* 0xD2 */ s16      unk_D2;
    /* 0xD4 */ char     unk_D4[0x02];
    /* 0xD6 */ u16      unk_D6;
    /* 0xD8 */ f32      unk_D8;
    /* 0xDC */ u8       unk_DC;
    /* 0xDD */ u8       gloomySkyEvent;
    /* 0xDE */ u8       unk_DE;
    /* 0xDF */ u8       lightning;
    /* 0xE0 */ u8       unk_E0;
    /* 0xE1 */ u8       unk_E1;
    /* 0xE2 */ u8       unk_E2[4];
    /* 0xE6 */ u8       unk_E6;
    /* 0xE7 */ u8       unk_E7;
    /* 0xE8 */ u8       unk_E8;
    /* 0xE9 */ char     unk_E9[0x05];
    /* 0xEE */ u8       unk_EE[4];
    /* 0xF2 */ u8       unk_F2[4];
    /* 0xF6 */ char     unk_F6[0x06];
} EnvironmentContext; // size = 0xFC

typedef struct {
    /* 0x00 */ s16      id;
    /* 0x04 */ void*    segment;
    /* 0x08 */ DmaRequest  dmaRequest;
    /* 0x28 */ OSMesgQueue loadQueue;
    /* 0x40 */ OSMesg   loadMsg;
} ObjectStatus; // size = 0x44

typedef struct {
    /* 0x0000 */ void*  spaceStart;
    /* 0x0004 */ void*  spaceEnd; // original name: "endSegment"
    /* 0x0008 */ u8     num; // number of objects in bank
    /* 0x0009 */ u8     unk_09;
    /* 0x000A */ u8     mainKeepIndex; // "gameplay_keep" index in bank
    /* 0x000B */ u8     subKeepIndex; // "gameplay_field_keep" or "gameplay_dangeon_keep" index in bank
    /* 0x000C */ ObjectStatus status[OBJECT_EXCHANGE_BANK_MAX];
} ObjectContext; // size = 0x518

typedef struct {
    /* 0x00 */ Gfx* opa;
    /* 0x04 */ Gfx* xlu;
} PolygonDlist; // size = 0x8

typedef struct {
    /* 0x00 */ u8    type;
    /* 0x01 */ u8    num; // number of dlist entries
    /* 0x04 */ void* start;
    /* 0x08 */ void* end;
} Polygon; // size = 0xC

typedef struct {
    /* 0x00 */ u8    type;
    /* 0x01 */ u8    num; // number of dlist entries
    /* 0x04 */ void* start;
    /* 0x08 */ void* end;
} PolygonType0; // size = 0xC

typedef struct {
    /* 0x00 */ u16   unk_00;
    /* 0x02 */ u8    id;
    /* 0x04 */ u32   source;
    /* 0x08 */ u32   unk_0C;
    /* 0x0C */ u32   tlut;
    /* 0x10 */ u16   width;
    /* 0x12 */ u16   height;
    /* 0x14 */ u8    fmt;
    /* 0x15 */ u8    siz;
    /* 0x16 */ u16   mode0;
    /* 0x18 */ u16   tlutCount;
} BgImage; // size = 0x1C

typedef struct {
    /* 0x00 */ u8    type;
    /* 0x01 */ u8    format; // 1 = single, 2 = multi
    /* 0x04 */ void* dlist;
    union {
        struct {
            /* 0x08 */ u32   source;
            /* 0x0C */ u32   unk_0C;
            /* 0x10 */ u32   tlut;
            /* 0x14 */ u16   width;
            /* 0x16 */ u16   height;
            /* 0x18 */ u8    fmt;
            /* 0x19 */ u8    siz;
            /* 0x1A */ u16   mode0;
            /* 0x1C */ u16   tlutCount;
        } single;
        struct {
            /* 0x08 */ u8    count;
            /* 0x0C */ BgImage* list;
        } multi;
    };
} PolygonType1;

typedef struct {
    /* 0x00 */ Vec3s pos;
    /* 0x06 */ s16   unk_06;
    /* 0x08 */ Gfx*  opa;
    /* 0x0C */ Gfx*  xlu;
} PolygonDlist2; // size = 0x8

typedef struct {
    /* 0x00 */ u8    type;
    /* 0x01 */ u8    num; // number of dlist entries
    /* 0x04 */ void* start;
    /* 0x08 */ void* end;
} PolygonType2; // size = 0xC

typedef union {
    Polygon      polygon;
    PolygonType0 polygon0;
    PolygonType1 polygon1;
    PolygonType2 polygon2;
} Mesh; // "Ground Shape"

typedef struct {
    /* 0x00 */ s8   num;
    /* 0x01 */ u8   unk_01;
    /* 0x02 */ u8   unk_02;
    /* 0x03 */ u8   unk_03;
    /* 0x04 */ s8   echo;
    /* 0x05 */ u8   showInvisActors;
    /* 0x08 */ Mesh* mesh; // original name: "ground_shape"
    /* 0x0C */ void* segment;
    /* 0x10 */ char unk_10[0x4];
} Room; // size = 0x14

typedef struct {
    /* 0x00 */ Room  curRoom;
    /* 0x14 */ Room  prevRoom;
    /* 0x28 */ void* bufPtrs[2];
    /* 0x30 */ u8    unk_30;
    /* 0x31 */ s8    status;
    /* 0x34 */ void* unk_34;
    /* 0x38 */ DmaRequest dmaRequest;
    /* 0x58 */ OSMesgQueue loadQueue;
    /* 0x70 */ OSMesg loadMsg;
} RoomContext; // size = 0x74

typedef struct {
    /* 0x000 */ s16 colATCount;
    /* 0x002 */ u16 sacFlags;
    /* 0x004 */ Collider* colAT[COLLISION_CHECK_AT_MAX];
    /* 0x0CC */ s32 colACCount;
    /* 0x0D0 */ Collider* colAC[COLLISION_CHECK_AC_MAX];
    /* 0x1C0 */ s32 colOCCount;
    /* 0x1C4 */ Collider* colOC[COLLISION_CHECK_OC_MAX];
    /* 0x28C */ s32 colLineCount;
    /* 0x290 */ OcLine* colLine[COLLISION_CHECK_OC_LINE_MAX];
} CollisionCheckContext; // size = 0x29C

typedef struct ListAlloc {
    /* 0x00 */ struct ListAlloc* prev;
    /* 0x04 */ struct ListAlloc* next;
} ListAlloc; // size = 0x8

typedef struct {
    /* 0x00 */ s32 width;
    /* 0x04 */ s32 height;
    /* 0x08 */ s32 widthSave;
    /* 0x0C */ s32 heightSave;
    /* 0x10 */ u16* fbuf;
    /* 0x14 */ u16* fbufSave;
    /* 0x18 */ u8* cvgSave;
    /* 0x1C */ u16* zbuf;
    /* 0x20 */ u16* zbufSave;
    /* 0x24 */ s32 ulxSave;
    /* 0x28 */ s32 ulySave;
    /* 0x2C */ s32 lrxSave;
    /* 0x30 */ s32 lrySave;
    /* 0x34 */ s32 ulx;
    /* 0x38 */ s32 uly;
    /* 0x3C */ s32 lrx;
    /* 0x40 */ s32 lry;
    /* 0x44 */ ListAlloc alloc;
    /* 0x4C */ u32 unk_4C;
} PreRenderContext; // size = 0x50

typedef struct {
    union {
        TransitionFade fade;
        TransitionCircle circle;
        TransitionTriforce triforce;
        TransitionWipe wipe;
        char data[0x228];
    };
    /* 0x228 */ s32   transitionType;
    /* 0x22C */ void* (*init)(void* transition);
    /* 0x230 */ void  (*destroy)(void* transition);
    /* 0x234 */ void  (*update)(void* transition, s32 updateRate);
    /* 0x238 */ void  (*draw)(void* transition, Gfx** gfxP);
    /* 0x23C */ void  (*start)(void* transition);
    /* 0x240 */ void  (*setType)(void* transition, s32 type);
    /* 0x244 */ void  (*setColor)(void* transition, u32 color);
    /* 0x248 */ void  (*setEnvColor)(void* transition, u32 color);
    /* 0x24C */ s32   (*isDone)(void* transition);
} TransitionContext; // size = 0x250

typedef struct {
    /* 0x00 */ s16   id;
    /* 0x02 */ Vec3s pos;
    /* 0x08 */ Vec3s rot;
    /* 0x0E */ s16   params;
} ActorEntry; // size = 0x10

typedef struct {
    struct {
        s8 room;    // Room to switch to
        s8 effects; // How the camera reacts during the transition
    } /* 0x00 */ sides[2]; // 0 = front, 1 = back
    /* 0x04 */ s16   id;
    /* 0x06 */ Vec3s pos;
    /* 0x0C */ s16   rotY;
    /* 0x0E */ s16   params;
} TransitionActorEntry; // size = 0x10

typedef struct {
    /* 0x00 */ u8 spawn;
    /* 0x01 */ u8 room;
} EntranceEntry;

typedef struct {
    /* 0x00 */ u8* readBuff;
} SramContext; // size = 0x4

#define SRAM_SIZE 0x8000

typedef struct GameAllocEntry {
    /* 0x00 */ struct GameAllocEntry* next;
    /* 0x04 */ struct GameAllocEntry* prev;
    /* 0x08 */ u32 size;
    /* 0x0C */ u32 unk_0C;
} GameAllocEntry; // size = 0x10

typedef struct {
    /* 0x00 */ GameAllocEntry base;
    /* 0x10 */ GameAllocEntry* head;
} GameAlloc; // size = 0x14

struct GameState;

typedef void (*GameStateFunc)(struct GameState* gameState);

typedef struct GameState {
    /* 0x00 */ GraphicsContext* gfxCtx;
    /* 0x04 */ GameStateFunc main;
    /* 0x08 */ GameStateFunc destroy; // "cleanup"
    /* 0x0C */ GameStateFunc init;
    /* 0x10 */ u32 size;
    /* 0x14 */ Input input[4];
    /* 0x74 */ TwoHeadArena tha;
    /* 0x84 */ GameAlloc alloc;
    /* 0x98 */ u32 running;
    /* 0x9C */ u32 frames;
    /* 0xA0 */ u32 unk_A0;
} GameState; // size = 0xA4

typedef struct {
    /* 0x0000 */ GameState state;
    /* 0x00A4 */ void* staticSegment;
    /* 0x00A8 */ View view;
    /* 0x01D0 */ SramContext sramCtx;
    /* 0x01D4 */ u16 unk_1D4; // not used in mq dbg (some sort of timer that doesn't seem to affect anything)
    /* 0x01D6 */ s16 coverAlpha;
    /* 0x01D8 */ s16 addAlpha; // not used in mq dbg
    /* 0x01DA */ u16 visibleDuration; // not used in mq dbg
    /* 0x01DC */ s16 ult;
    /* 0x01DE */ s16 uls;
    /* 0x01E0 */ char unk_1E0[0x01];
    /* 0x01E1 */ u8 exit;
    /* 0x01E2 */ char unk_1E2[0x06];
} TitleContext; // size = 0x1E8

struct SelectContext;

typedef struct {
    /* 0x00 */ char* name;
    /* 0x04 */ void (*loadFunc)(struct SelectContext*, s32);
    /* 0x08 */ s32 entranceIndex;
} SceneSelectEntry; // size = 0xC

typedef struct SelectContext {
    /* 0x0000 */ GameState state;
    /* 0x00A8 */ View view;
    /* 0x01D0 */ s32 count;
    /* 0x01D4 */ SceneSelectEntry* scenes;
    /* 0x01D8 */ s32 currentScene;
    /* 0x01DC */ s32 unk_1DC;
    /* 0x01E0 */ s32 unk_1E0[7];
    /* 0x01FC */ s32 unk_1FC;
    /* 0x0200 */ s32 unk_200;
    /* 0x0204 */ s32 unk_204;
    /* 0x0208 */ s32 opt;
    /* 0x020C */ s32 unk_20C;
    /* 0x0210 */ s32 unk_210;
    /* 0x0214 */ s32 unk_214;
    /* 0x0218 */ s32 unk_218;
    /* 0x021C */ s32 unk_21C;
    /* 0x0220 */ s32 unk_220;
    /* 0x0224 */ s32 unk_224;
    /* 0x0228 */ s32 unk_228;
    /* 0x022C */ s32 unk_22C;
    /* 0x0230 */ s32 unk_230;
    /* 0x0234 */ s32 unk_234;
    /* 0x0238 */ void* staticSegment;
    /* 0x023C */ s32 unk_23C;
} SelectContext; // size = 0x240

typedef struct {
    /* 0x0000 */ GameState state;
    /* 0x00A4 */ void* staticSegment;
    /* 0x00A8 */ View view;
} SampleContext; // size = 0x1D0

typedef struct {
    /* 0x00 */ u8 byte0;
    /* 0x01 */ u8 byte1;
    /* 0x02 */ u8 byte2;
    /* 0x03 */ u8 byte3;
} ElfMessage; // size = 0x4

// Global Context (dbg ram start: 80212020)
typedef struct GlobalContext {
    /* 0x00000 */ GameState state;
    /* 0x000A4 */ s16 sceneNum;
    /* 0x000A6 */ u8 sceneConfig;
    /* 0x000A7 */ char unk_A7[0x9];
    /* 0x000B0 */ void* sceneSegment;
    /* 0x000B8 */ View view;
    /* 0x001E0 */ Camera mainCamera;
    /* 0x0034C */ Camera subCameras[NUM_CAMS - SUBCAM_FIRST];
    /* 0x00790 */ Camera* cameraPtrs[NUM_CAMS];
    /* 0x007A0 */ s16 activeCamera;
    /* 0x007A2 */ s16 nextCamera;
    /* 0x007A4 */ SoundContext soundCtx;
    /* 0x007A8 */ LightContext lightCtx;
    /* 0x007B8 */ FrameAdvanceContext frameAdvCtx;
    /* 0x007C0 */ CollisionContext colCtx;
    /* 0x01C24 */ ActorContext actorCtx;
    /* 0x01D64 */ CutsceneContext csCtx; // "demo_play"
    /* 0x01DB4 */ SoundSource soundSources[16];
    /* 0x01F74 */ SramContext sramCtx;
    /* 0x01F78 */ SkyboxContext skyboxCtx;
    /* 0x020C8 */ char unk_20C8[0x10];
    /* 0x020D8 */ MessageContext msgCtx; // "message"
    /* 0x104F0 */ InterfaceContext interfaceCtx; // "parameter"
    /* 0x10760 */ PauseContext pauseCtx;
    /* 0x10A20 */ GameOverContext gameOverCtx;
    /* 0x10A24 */ EnvironmentContext envCtx;
    /* 0x10B20 */ AnimationContext animationCtx;
    /* 0x117A4 */ ObjectContext objectCtx;
    /* 0x11CBC */ RoomContext roomCtx;
    /* 0x11D30 */ s16 unk_11D30[2];
    /* 0x11D34 */ u8 nbTransitionActors;
    /* 0x11D38 */ TransitionActorEntry* transitionActorList;
    /* 0x11D3C */ void (*playerInit)(Player* player, struct GlobalContext* globalCtx, FlexSkeletonHeader* skelHeader);
    /* 0x11D40 */ void (*playerUpdate)(Player* player, struct GlobalContext* globalCtx, Input* input);
    /* 0x11D44 */ s32 (*isPlayerDroppingFish)(struct GlobalContext* globalCtx);
    /* 0x11D48 */ s32 (*startPlayerFishing)(struct GlobalContext* globalCtx);
    /* 0x11D4C */ s32 (*grabPlayer)(struct GlobalContext* globalCtx, Player* player);
    /* 0x11D50 */ s32 (*startPlayerCutscene)(struct GlobalContext* globalCtx, Actor* actor, s32 mode);
    /* 0x11D54 */ void (*func_11D54)(Player* player, struct GlobalContext* globalCtx);
    /* 0x11D58 */ s32 (*damagePlayer)(struct GlobalContext* globalCtx, s32 damage);
    /* 0x11D5C */ void (*talkWithPlayer)(struct GlobalContext* globalCtx, Actor* actor);
    /* 0x11D60 */ MtxF mf_11D60;
    /* 0x11DA0 */ MtxF mf_11DA0;
    /* 0x11DE0 */ Mtx* unk_11DE0;
    /* 0x11DE4 */ u32 gameplayFrames;
    /* 0x11DE8 */ u8 linkAgeOnLoad;
    /* 0x11DE9 */ u8 unk_11DE9;
    /* 0x11DEA */ u8 curSpawn;
    /* 0x11DEB */ u8 nbSetupActors;
    /* 0x11DEC */ u8 nbRooms;
    /* 0x11DF0 */ RomFile* roomList;
    /* 0x11DF4 */ ActorEntry* linkActorEntry;
    /* 0x11DF8 */ ActorEntry* setupActorList;
    /* 0x11DFC */ UNK_PTR unk_11DFC;
    /* 0x11E00 */ EntranceEntry* setupEntranceList;
    /* 0x11E04 */ s16* setupExitList;
    /* 0x11E08 */ Path* setupPathList;
    /* 0x11E0C */ ElfMessage* cUpElfMsgs;
    /* 0x11E10 */ void* specialEffects;
    /* 0x11E14 */ u8 skyboxId;
    /* 0x11E15 */ s8 sceneLoadFlag; // "fade_direction"
    /* 0x11E16 */ s16 unk_11E16;
    /* 0x11E18 */ s16 unk_11E18;
    /* 0x11E1A */ s16 nextEntranceIndex;
    /* 0x11E1C */ char unk_11E1C[0x40];
    /* 0x11E5C */ s8 shootingGalleryStatus;
    /* 0x11E5D */ s8 bombchuBowlingStatus; // "bombchu_game_flag"
    /* 0x11E5E */ u8 fadeTransition;
    /* 0x11E60 */ CollisionCheckContext colChkCtx;
    /* 0x120FC */ u16 envFlags[20];
    /* 0x12124 */ PreRenderContext preRenderCtx;
    /* 0x12174 */ char unk_12174[0x53];
    /* 0x121C7 */ s8 unk_121C7;
    /* 0x121C8 */ TransitionContext transitionCtx;
    /* 0x12418 */ char unk_12418[0x3];
    /* 0x1241B */ u8 transitionMode; // "fbdemo_wipe_modem"
    /* 0x1241C */ TransitionFade transitionFade;
    /* 0x12428 */ char unk_12428[0x3];
    /* 0x1242B */ u8 unk_1242B;
    /* 0x1242C */ Scene* loadedScene;
    /* 0x12430 */ char unk_12430[0xE8];
} GlobalContext; // size = 0x12518

typedef struct {
    /* 0x0000 */ GameState state;
    /* 0x00A8 */ View view;
} OpeningContext; // size = 0x1D0

typedef struct {
    /* 0x00000 */ GameState state;
    /* 0x000A4 */ Vtx* allocVtx1;
    /* 0x000A8 */ void* staticSegment;
    /* 0x000AC */ void* parameterSegment;
    /* 0x000B0 */ char unk_B0[0x8];
    /* 0x000B8 */ View view;
    /* 0x001E0 */ SramContext sramCtx;
    /* 0x001E4 */ char unk_1E4[0x4];
    /* 0x001E8 */ SkyboxContext skyboxCtx;
    /* 0x00338 */ char unk_338[0x10];
    /* 0x00348 */ MessageContext msgCtx;
    /* 0x0E760 */ char kanfont[0xE188];
    /* 0x1C8E8 */ EnvironmentContext envCtx;
    /* 0x1C9E4 */ char unk_1C9E4[0x4];
    /* 0x1C9E8 */ Vtx* allocVtx2;
    /* 0x1C9EC */ Vtx* allocVtx3;
    /* 0x1C9F0 */ Vtx* allocVtx4;
    /* 0x1C9F4 */ u8 n64ddFlag;
    /* 0x1C9F6 */ u16 deaths[3];
    /* 0x1C9FC */ u8 fileNames[3][8];
    /* 0x1CA14 */ u16 healthCapacities[3];
    /* 0x1CA1C */ u32 questItems[3];
    /* 0x1CA28 */ s16 n64ddFlags[3];
    /* 0x1CA2E */ s8 heartStatus[3];
    /* 0x1CA32 */ u16 nowLife[3];
    /* 0x1CA38 */ s16 btnIdx;
    /* 0x1CA3A */ u16 yesNoButtonIdx;
    /* 0x1CA3C */ s16 menuIdx;
    /* 0x1CA3E */ s16 fileSelectStateIdx;
    /* 0x1CA40 */ s16 unkActionIndex;
    /* 0x1CA42 */ u16 nextFileSelectStateIdx;
    /* 0x1CA44 */ s16 openFileStateIdx;
    /* 0x1CA46 */ s16 selectedFileIdx;
    /* 0x1CA48 */ char unk_1CA48[0x2];
    /* 0x1CA4A */ u16 fileNamesY[3];
    /* 0x1CA50 */ u16 actionTimer;
    /* 0x1CA52 */ u16 buttonsY[6];
    /* 0x1CA5E */ s16 copyDestFileIdx;
    /* 0x1CA60 */ u16 fileWarningTexIdx;
    /* 0x1CA62 */ u16 warningFileIdx;
    /* 0x1CA64 */ u16 titleTexIdx;
    /* 0x1CA66 */ u16 nextTitleTexIdx;
    /* 0x1CA68 */ s16 windowR;
    /* 0x1CA6A */ s16 windowG;
    /* 0x1CA6C */ s16 windowB;
    /* 0x1CA6E */ u16 selectFileTitleA;
    /* 0x1CA70 */ u16 openFileTitleA;
    /* 0x1CA72 */ u16 windowA;
    /* 0x1CA74 */ u16 fileButtonsA[3];
    /* 0x1CA7A */ u16 fileNameBoxesA[3];
    /* 0x1CA80 */ u16 fileNamesA[3];
    /* 0x1CA86 */ u16 metalJointsA[3];
    /* 0x1CA8C */ u16 fileInfoA;
    /* 0x1CA8E */ u16 targetFileInfoBoxA;
    /* 0x1CA90 */ u16 unkFileInfoBoxA;
    /* 0x1CA92 */ u16 copyButtonA;
    /* 0x1CA94 */ u16 eraseButtonA;
    /* 0x1CA96 */ u16 yesBiuttonA;
    /* 0x1CA98 */ u16 quitButtonA;
    /* 0x1CA9A */ u16 optionButtonA;
    /* 0x1CA9C */ u16 newFileNameBoxA;
    /* 0x1CA9E */ u16 decideCancelTextA;
    /* 0x1CAA0 */ u16 fileEmptyTextA;
    /* 0x1CAA2 */ u16 highlightColorR;
    /* 0x1CAA4 */ u16 highlightColorG;
    /* 0x1CAA6 */ u16 highlightColorB;
    /* 0x1CAA8 */ u16 highlightColorA;
    /* 0x1CAAA */ u16 highlightColorAIncrease;
    /* 0x1CAAC */ char unk_1CAAC[0x6];
    /* 0x1CAB2 */ u16 stickXTimer;
    /* 0x1CAB4 */ u16 stickYTimer;
    /* 0x1CAB6 */ u16 idxXOff;
    /* 0x1CAB8 */ u16 idxYOff;
    /* 0x1CABA */ s16 stickX;
    /* 0x1CABC */ s16 stickY;
    /* 0x1CABE */ u16 newFileNameBoxX;
    /* 0x1CAC0 */ u16 windowX;
    /* 0x1CAC4 */ f32 windowRotX;
    /* 0x1CAC8 */ u16 kbdButtonIdx;
    /* 0x1CACA */ u16 unk_1CACA;
    /* 0x1CACC */ u16 kbdCharBoxA;
    /* 0x1CACE */ s16 kbdCharIdx;
    /* 0x1CAD0 */ s16 kbdCharX;
    /* 0x1CAD2 */ s16 kbdCharY;
    /* 0x1CAD4 */ s16 newFileNameCharCount;
    /* 0x1CAD6 */ u16 unk_1CAD6[3];
} FileChooseContext; // size = 0x1CADC

typedef enum {
    DPM_UNK = 0,
    DPM_PLAYER = 1,
    DPM_ENEMY = 2,
    DPM_UNK3 = 3
} DynaPolyMoveFlag;

// Some animation related structure
typedef struct {
    /* 0x00 */ AnimationHeader* animation;
    /* 0x04 */ f32              playbackSpeed;
    /* 0x08 */ f32              startFrame;
    /* 0x0C */ f32              frameCount;
    /* 0x10 */ u8               mode;
    /* 0x14 */ f32              transitionRate;
} struct_80034EC0_Entry; // size = 0x18

// Another animation related structure
typedef struct {
    /* 0x00 */ AnimationHeader* animation;
    /* 0x04 */ f32              frameCount;
    /* 0x08 */ u8               mode;
    /* 0x0C */ f32              transitionRate;
} struct_D_80AA1678; // size = 0x10

typedef struct {
    /* 0x00 */ s16 unk_00;
    /* 0x02 */ s16 unk_02;
    /* 0x04 */ s16 unk_04;
    /* 0x06 */ s16 unk_06;
    /* 0x08 */ Vec3s unk_08;
    /* 0x0E */ Vec3s unk_0E;
    /* 0x14 */ f32 unk_14;
    /* 0x18 */ Vec3f unk_18;
    /* 0x24 */ s16 unk_24;
} struct_80034A14_arg1; // size = 0x28

typedef struct {
    /* 0x00 */ s8  scene;
    /* 0x01 */ s8  spawn;
    /* 0x02 */ u16 field;
} EntranceInfo; // size = 0x4

typedef struct {
    /* 0x00 */ void*    loadedRamAddr;
    /* 0x04 */ u32      vromStart; // if applicable
    /* 0x08 */ u32      vromEnd;   // if applicable
    /* 0x0C */ void*    vramStart; // if applicable
    /* 0x10 */ void*    vramEnd;   // if applicable
    /* 0x14 */ UNK_PTR  unk_14;
    /* 0x18 */ void*    init;    // initializes and executes the given context
    /* 0x1C */ void*    destroy; // deconstructs the context, and sets the next context to load
    /* 0x20 */ UNK_PTR  unk_20;
    /* 0x24 */ UNK_PTR  unk_24;
    /* 0x28 */ UNK_TYPE unk_28;
    /* 0x2C */ u32      instanceSize;
} GameStateOverlay; // size = 0x30

typedef struct PreNMIContext {
    /* 0x00 */ GameState state;
    /* 0xA4 */ u32      timer;
    /* 0xA8 */ UNK_TYPE unk_A8;
} PreNMIContext; // size = 0xAC

typedef enum {
    /*  1 */ F_8F = 1,
    /*  2 */ F_7F,
    /*  3 */ F_6F,
    /*  4 */ F_5F,
    /*  5 */ F_4F,
    /*  6 */ F_3F,
    /*  7 */ F_2F,
    /*  8 */ F_1F,
    /*  9 */ F_B1,
    /* 10 */ F_B2,
    /* 11 */ F_B3,
    /* 12 */ F_B4,
    /* 13 */ F_B5,
    /* 14 */ F_B6,
    /* 15 */ F_B7,
    /* 16 */ F_B8
} FloorID;

// All arrays pointed in this struct are indexed by "map indexes"
// In dungeons, the map index corresponds to the dungeon index (which also indexes keys, items, etc)
// In overworld areas, the map index corresponds to the overworld area index (spot 00, 01, etc)
typedef struct {
    /* 0x00 */ s16 (*floorTexIndexOffset)[8]; // dungeon texture index offset by floor
    /* 0x04 */ s16*  bossFloor; // floor the boss is on
    /* 0x08 */ s16 (*roomPalette)[32]; // map palette by room
    /* 0x0C */ s16*  maxPaletteCount; // max number of palettes in a same floor
    /* 0x10 */ s16 (*paletteRoom)[8][14]; // room by palette by floor
    /* 0x14 */ s16 (*roomCompassOffsetX)[44]; // dungeon compass icon X offset by room
    /* 0x18 */ s16 (*roomCompassOffsetY)[44]; // dungeon compass icon Y offset by room
    /* 0x1C */ u8*   dgnMinimapCount; // number of room minimaps
    /* 0x20 */ u16*  dgnMinimapTexIndexOffset; // dungeon minimap texture index offset
    /* 0x24 */ u16*  owMinimapTexSize;
    /* 0x28 */ u16*  owMinimapTexOffset;
    /* 0x2C */ s16*  owMinimapPosX;
    /* 0x30 */ s16*  owMinimapPosY;
    /* 0x34 */ s16 (*owCompassInfo)[4]; // [X scale, Y scale, X offset, Y offset]
    /* 0x38 */ s16*  dgnMinimapTexIndexBase; // dungeon minimap texture index base
    /* 0x3C */ s16 (*dgnCompassInfo)[4]; // [X scale, Y scale, X offset, Y offset]
    /* 0x40 */ s16*  owMinimapWidth;
    /* 0x44 */ s16*  owMinimapHeight;
    /* 0x48 */ s16*  owEntranceIconPosX; // "dungeon entrance" icon X pos
    /* 0x4C */ s16*  owEntranceIconPosY; // "dungeon entrance" icon Y pos
    /* 0x50 */ u16*  owEntranceFlag; // flag in inf_table[26] based on which entrance icons are shown (0xFFFF = always shown)
    /* 0x54 */ f32 (*floorCoordY)[8]; // Y coordinate of each floor
    /* 0x58 */ u16*  switchEntryCount; // number of "room switch" entries, which correspond to the next 3 arrays
    /* 0x5C */ u8  (*switchFromRoom)[51]; // room to come from
    /* 0x60 */ u8  (*switchFromFloor)[51]; // floor to come from
    /* 0x64 */ u8  (*switchToRoom)[51]; // room to go to
    /* 0x68 */ u8  (*floorID)[8];
    /* 0x6C */ s16* skullFloorIconY; // dungeon big skull icon Y pos
} MapData; // size = 0x70

typedef struct DebugDispObject {
    /* 0x00 */ Vec3f pos;
    /* 0x0C */ Vec3s rot;
    /* 0x14 */ Vec3f scale;
    /* 0x20 */ Color_RGBA8 color;
    /* 0x24 */ s16   type;
    /* 0x28 */ struct DebugDispObject* next;
} DebugDispObject; // size = 0x2C

typedef enum {
    MTXMODE_NEW,  // generates a new matrix
    MTXMODE_APPLY // applies transformation to the current matrix
} MatrixMode;

typedef struct FaultClient {
    /* 0x00 */ struct FaultClient* next;
    /* 0x04 */ u32 callback;
    /* 0x08 */ u32 param1;
    /* 0x0C */ u32 param2;
} FaultClient; // size = 0x10

typedef struct FaultAddrConvClient {
    /* 0x00 */ struct FaultAddrConvClient* next;
    /* 0x04 */ u32 callback;
    /* 0x08 */ u32 param;
} FaultAddrConvClient; // size = 0xC


typedef struct {
    /* 0x00 */ u32 (*callback)(u32, u32);
    /* 0x04 */ u32 param0;
    /* 0x08 */ u32 param1;
    /* 0x0C */ u32 ret;
    /* 0x10 */ OSMesgQueue* queue;
    /* 0x14 */ OSMesg msg;
} FaultClientContext; // size = 0x18

typedef struct FaultThreadStruct {
    /* 0x000 */ OSThread thread;
    /* 0x1B0 */ u8 unk_1B0[0x600];
    /* 0x7B0 */ OSMesgQueue queue;
    /* 0x7C8 */ OSMesg msg;
    /* 0x7CC */ u8 exitDebugger;
    /* 0x7CD */ u8 msgId;
    /* 0x7CE */ u8 faultHandlerEnabled;
    /* 0x7CF */ u8 faultActive;
    /* 0x7D0 */ OSThread* faultedThread;
    /* 0x7D4 */ void(*padCallback)(Input*);
    /* 0x7D8 */ FaultClient* clients;
    /* 0x7DC */ FaultAddrConvClient* addrConvClients;
    /* 0x7E0 */ u8 unk_7E0[4];
    /* 0x7E4 */ Input padInput;
    /* 0x7FC */ u16 colors[36];
    /* 0x844 */ void* fb;
    /* 0x848 */ u32 currClientThreadSp;
    /* 0x84C */ u8 unk_84C[4];
} FaultThreadStruct; // size = 0x850

typedef struct {
    /* 0x00 */ u16* fb;
    /* 0x04 */ u16 w;
    /* 0x08 */ u16 h;
    /* 0x0A */ u16 yStart;
    /* 0x0C */ u16 yEnd;
    /* 0x0E */ u16 xStart;
    /* 0x10 */ u16 xEnd;
    /* 0x12 */ u16 foreColor;
    /* 0x14 */ u16 backColor;
    /* 0x14 */ u16 cursorX;
    /* 0x16 */ u16 cursorY;
    /* 0x18 */ const u32* fontData;
    /* 0x1C */ u8 charW;
    /* 0x1D */ u8 charH;
    /* 0x1E */ s8 charWPad;
    /* 0x1F */ s8 charHPad;
    /* 0x20 */ u16 printColors[10];
    /* 0x34 */ u8 escCode; // bool
    /* 0x35 */ u8 osSyncPrintfEnabled;
    /* 0x38 */ void(*inputCallback)();
} FaultDrawer; // size = 0x3C

typedef struct GfxPrint {
    /* 0x00 */ struct GfxPrint *(*callback)(struct GfxPrint*, const char*, size_t);
    /* 0x04 */ Gfx* dlist;
    /* 0x08 */ u16 posX;
    /* 0x0A */ u16 posY;
    /* 0x0C */ u16 baseX;
    /* 0x0E */ u8 baseY;
    /* 0x0F */ u8 flag;
    /* 0x10 */ Color_RGBA8_u32 color;
    /* 0x14 */ char unk_14[0x1C]; // unused
} GfxPrint; // size = 0x30

typedef enum {
    GFXPRINT_FLAG1 = 1,
    GFXPRINT_USE_RGBA16 = 2,
    GFXPRINT_FLAG4 = 4,
    GFXPRINT_UPDATE_MODE = 8,
    GFXPRINT_FLAG64 = 0x40,
    GFXPRINT_OPEN = 0x80
} GfxPrintFlag;

typedef struct StackEntry {
    /* 0x00 */ struct StackEntry* next;
    /* 0x04 */ struct StackEntry* prev;
    /* 0x08 */ u32 head;
    /* 0x0C */ u32 tail;
    /* 0x10 */ u32 initValue;
    /* 0x14 */ s32 minSpace;
    /* 0x18 */ const char* name;
} StackEntry;

typedef enum {
    STACK_STATUS_OK = 0,
    STACK_STATUS_WARNING = 1,
    STACK_STATUS_OVERFLOW = 2
} StackStatus;

typedef struct {
    /* 0x00 */ u32 magic; // IS64
    /* 0x04 */ u32 get;
    /* 0x08 */ u8 unk_08[0x14-0x08];
    /* 0x14 */ u32 put;
    /* 0x18 */ u8 unk_18[0x20-0x18];
    /* 0x20 */ u8 data[0x10000-0x20];
} ISVDbg;

typedef struct {
    /* 0x00 */ char name[0x18];
    /* 0x18 */ u32 mediaFormat;
    /* 0x1C */ union {
        struct {
            u16 cartId;
            u8 countryCode;
            u8 version;
        };
        u32 regionInfo;
    };
} LocaleCartInfo; // size = 0x20

typedef struct {
    /* 0x00 */ char magic[4]; // Yaz0
    /* 0x04 */ u32 decSize;
    /* 0x08 */ u32 compInfoOffset; // only used in mio0
    /* 0x0C */ u32 uncompDataOffset; // only used in mio0
    /* 0x10 */ u32 data[1];
} Yaz0Header; // size = 0x10 ("data" is not part of the header)

typedef struct {
    /* 0x00 */ s16 type;
    /* 0x02 */ char  misc[0x1E];
} OSScMsg; // size = 0x20

typedef struct IrqMgrClient {
    /* 0x00 */ struct IrqMgrClient* prev;
    /* 0x04 */ OSMesgQueue* queue;
} IrqMgrClient;

typedef struct {
    /* 0x000 */ OSScMsg retraceMsg; // this apparently got moved from OSSched
    /* 0x020 */ OSScMsg prenmiMsg; // this apparently got moved from OSSched
    /* 0x040 */ OSScMsg nmiMsg;
    /* 0x060 */ OSMesgQueue queue;
    /* 0x078 */ OSMesg msgBuf[8];
    /* 0x098 */ OSThread thread;
    /* 0x248 */ IrqMgrClient* clients;
    /* 0x24C */ u8 resetStatus;
    /* 0x250 */ OSTime resetTime;
    /* 0x258 */ OSTimer timer;
    /* 0x278 */ OSTime retraceTime;
} IrqMgr; // size = 0x280

typedef struct PadMgr {
    /* 0x0000 */ OSContStatus padStatus[4];
    /* 0x0010 */ OSMesg serialMsgBuf[1];
    /* 0x0014 */ OSMesg lockMsgBuf[1];
    /* 0x0018 */ OSMesg interruptMsgBuf[4];
    /* 0x0028 */ OSMesgQueue serialMsgQ;
    /* 0x0040 */ OSMesgQueue lockMsgQ;
    /* 0x0058 */ OSMesgQueue interruptMsgQ;
    /* 0x0070 */ IrqMgrClient irqClient;
    /* 0x0078 */ IrqMgr* irqMgr;
    /* 0x0080 */ OSThread thread;
    /* 0x0230 */ Input inputs[4];
    /* 0x0290 */ OSContPad pads[4];
    /* 0x02A8 */ vu8 validCtrlrsMask;
    /* 0x02A9 */ u8 nControllers;
    /* 0x02AA */ u8 ctrlrIsConnected[4]; // "Key_switch" originally
    /* 0x02AE */ u8 pakType[4]; // 1 if rumble pack, 2 if mempak?
    /* 0x02B2 */ vu8 rumbleEnable[4];
    /* 0x02B6 */ u8 rumbleCounter[4]; // not clear exact meaning
    /* 0x02BC */ OSPfs pfs[4];
    /* 0x045C */ vu8 rumbleOffFrames;
    /* 0x045D */ vu8 rumbleOnFrames;
    /* 0x045E */ u8 preNMIShutdown;
    /* 0x0460 */ void (*retraceCallback)(struct PadMgr* padmgr, s32 unk464);
    /* 0x0464 */ u32 retraceCallbackValue;
} PadMgr; // size = 0x468

// == Previously sched.h

#define OS_SC_NEEDS_RDP         0x0001
#define OS_SC_NEEDS_RSP         0x0002
#define OS_SC_DRAM_DLIST        0x0004
#define OS_SC_PARALLEL_TASK     0x0010
#define OS_SC_LAST_TASK         0x0020
#define OS_SC_SWAPBUFFER        0x0040

#define OS_SC_RCP_MASK          0x0003
#define OS_SC_TYPE_MASK         0x0007

typedef struct {
    /* 0x0000 */ u16*   curBuffer;
    /* 0x0004 */ u16*   nextBuffer;
} FrameBufferSwap;

typedef struct {
    /* 0x0000 */ OSMesgQueue  interruptQ;
    /* 0x0018 */ OSMesg       intBuf[8];
    /* 0x0038 */ OSMesgQueue  cmdQ;
    /* 0x0050 */ OSMesg       cmdMsgBuf[8];
    /* 0x0070 */ OSThread     thread;
    /* 0x0220 */ OSScTask*    audioListHead;
    /* 0x0224 */ OSScTask*    gfxListHead;
    /* 0x0228 */ OSScTask*    audioListTail;
    /* 0x022C */ OSScTask*    gfxListTail;
    /* 0x0230 */ OSScTask*    curRSPTask;
    /* 0x0234 */ OSScTask*    curRDPTask;
    /* 0x0238 */ s32          retraceCnt;
    /* 0x023C */ s32          doAudio;
    /* 0x0240 */ CfbInfo* curBuf;
    /* 0x0244 */ CfbInfo*        pendingSwapBuf1;
    /* 0x0220 */ CfbInfo* pendingSwapBuf2;
    /* 0x0220 */ UNK_TYPE     unk_24C;
    /* 0x0250 */ IrqMgrClient   irqClient;
} SchedContext; // size = 0x258

// ========================

#define OS_SC_RETRACE_MSG       1
#define OS_SC_DONE_MSG          2
#define OS_SC_NMI_MSG           3 // name is made up, 3 is OS_SC_RDP_DONE_MSG in the original sched.c
#define OS_SC_PRE_NMI_MSG       4

#define OS_SC_DP                0x0001
#define OS_SC_SP                0x0002
#define OS_SC_YIELD             0x0010
#define OS_SC_YIELDED           0x0020

typedef struct {
    struct {
    /* 0x0000 */ s32          unk_0[0x10]; // not char to avoid generating lwl/lwr swl/swr in a struct copy
    } unk_0;
    /* 0x0040 */ OSMesgQueue*  unk_40;
} Sub_AudioMgr_18; // size = 0x44

typedef struct {
    /* 0x0000 */ IrqMgr*       irqMgr;
    /* 0x0004 */ SchedContext* sched;
    /* 0x0008 */ OSMesg        unk_8;
    /* 0x000C */ char          unk_C[0x04];
    /* 0x0010 */ s32           unk_10;
    /* 0x0014 */ s32           unk_14;
    /* 0x0018 */ Sub_AudioMgr_18 unk_18;
    /* 0x005C */ UNK_PTR       unk_5C;
    /* 0x0060 */ char          unk_60[0x10];
    /* 0x0070 */ Sub_AudioMgr_18* unk_70;
    /* 0x0074 */ OSMesgQueue   unk_74;
    /* 0x008C */ OSMesg        unk_8C;
    /* 0x0090 */ OSMesgQueue   unk_90;
    /* 0x00A8 */ OSMesg        unk_A8;
    /* 0x00AC */ OSMesgQueue   unk_AC;
    /* 0x00C4 */ OSMesg        unk_C4;
    /* 0x00C8 */ OSMesgQueue   unk_C8;
    /* 0x00E0 */ OSMesg        unk_E0;
    /* 0x00E4 */ char          unk_E4[0x04];
    /* 0x00E8 */ OSThread      unk_E8;
} AudioMgr; // size = 0x298


struct ArenaNode;

typedef struct Arena {
    /* 0x00 */ struct ArenaNode* head;
    /* 0x04 */ void* start;
    /* 0x08 */ OSMesgQueue lock;
    /* 0x20 */ u8 unk_20;
    /* 0x21 */ u8 isInit;
    /* 0x22 */ u8 flag;
} Arena; // size = 0x24

typedef struct ArenaNode {
    /* 0x00 */ s16 magic;
    /* 0x02 */ s16 isFree;
    /* 0x04 */ u32 size;
    /* 0x08 */ struct ArenaNode* next;
    /* 0x0C */ struct ArenaNode* prev;
    /* 0x10 */ const char* filename;
    /* 0x14 */ s32 line;
    /* 0x18 */ OSId threadId;
    /* 0x1C */ Arena* arena;
    /* 0x20 */ OSTime time;
    /* 0x28 */ u8 unk_28[0x30-0x28]; // probably padding
} ArenaNode; // size = 0x30

typedef struct OverlayRelocationSection {
    /* 0x00 */ u32 textSize;
    /* 0x04 */ u32 dataSize;
    /* 0x08 */ u32 rodataSize;
    /* 0x0C */ u32 bssSize;
    /* 0x10 */ u32 nRelocations;
    /* 0x14 */ u32 relocations[1];
} OverlayRelocationSection; // size >= 0x18

typedef struct {
    /* 0x00 */ void* loadedRamAddr;
    /* 0x04 */ u32 vromStart;
    /* 0x08 */ u32 vromEnd;
    /* 0x0C */ u8* vramStart;
    /* 0x10 */ u8* vramEnd;
    /* 0x14 */ u32 off; // loadedRamAddr - vram
    /* 0x18 */ const char* name;
} KaleidoManagerOvl; // size = 0x1C

#define KALEIDO_OVL_KALEIDO_SCOPE   0
#define KALEIDO_OVL_PLAYER_ACTOR    1
#define KALEIDO_OVL_COUNT           2

typedef struct {
    /* 0x00 */ u32 resetting;
    /* 0x04 */ u32 resetCount;
    /* 0x08 */ OSTime duration;
    /* 0x10 */ OSTime resetTime;
} PreNmiBuff; // size = 0x18 (actually osAppNmiBuffer is 0x40 bytes large but the rest is unused)

typedef struct {
    /* 0x00 */ s16 unk_00;
    /* 0x02 */ s16 unk_02;
    /* 0x04 */ s16 unk_04;
} SubQuakeRequest14;

typedef struct {
    /* 0x00 */ s16 randIdx;
    /* 0x02 */ s16 countdownMax;
    /* 0x04 */ Camera* cam;
    /* 0x08 */ u32 callbackIdx;
    /* 0x0C */ s16 y;
    /* 0x0E */ s16 x;
    /* 0x10 */ s16 zoom;
    /* 0x12 */ s16 rotZ;
    /* 0x14 */ SubQuakeRequest14 unk_14;
    /* 0x1A */ s16 speed;
    /* 0x1C */ s16 unk_1C;
    /* 0x1E */ s16 countdown;
    /* 0x20 */ s16 camPtrIdx;
} QuakeRequest; // size = 0x24

typedef struct {
    /* 0x00 */ Vec3f vec1;
    /* 0x0C */ Vec3f vec2;
    /* 0x18 */ s16 rotZ;
    /* 0x1A */ s16 unk_1A;
    /* 0x1C */ s16 zoom;
} ShakeInfo; // size = 0x1E

typedef struct {
    /* 0x00 */ Vec3f atOffset;
    /* 0x0C */ Vec3f eyeOffset;
    /* 0x18 */ s16 rotZ;
    /* 0x1A */ s16 unk_1A;
    /* 0x1C */ s16 zoom;
    /* 0x20 */ f32 unk_20;
} QuakeCamCalc; // size = 0x24


#define UCODE_NULL      0
#define UCODE_F3DZEX    1
#define UCODE_UNK       2
#define UCODE_S2DEX     3

typedef struct {
    /* 0x00 */ u32 type;
    /* 0x04 */ void* ptr;
} UCodeInfo; // size = 0x8

typedef struct {
    /* 0x00 */ u32 segments[NUM_SEGMENTS];
    /* 0x40 */ u32 dlStack[18];
    /* 0x88 */ s32 dlDepth;
    /* 0x8C */ u32 dlCnt;
    /* 0x90 */ u32 vtxCnt;
    /* 0x94 */ u32 spvtxCnt;
    /* 0x98 */ u32 tri1Cnt;
    /* 0x9C */ u32 tri2Cnt;
    /* 0xA0 */ u32 quadCnt;
    /* 0xA4 */ u32 lineCnt;
    /* 0xA8 */ u32 loaducodeCnt;
    /* 0xAC */ u32 pipeSyncRequired;
    /* 0xB0 */ u32 tileSyncRequired;
    /* 0xB4 */ u32 loadSyncRequired;
    /* 0xB8 */ u32 syncErr;
    /* 0xBC */ s32 enableLog;
    /* 0xC0 */ s32 ucodeType;
    /* 0xC4 */ s32 ucodeInfoCount;
    /* 0xC8 */ UCodeInfo* ucodeInfo;
    /* 0xCC */ u32 modeH;
    /* 0xD0 */ u32 modeL;
    /* 0xD4 */ u32 geometryMode;
} UCodeDisas; // size = 0xD8

typedef struct {
    /* 0x00 */ u16 table[8*8];
} JpegQuantizationTable; // size = 0x80

typedef struct {
    /* 0x00 */ u8 codeOffs[16];
    /* 0x10 */ u16 codesA[16];
    /* 0x30 */ u16 codesB[16];
    /* 0x50 */ u8* symbols;
} JpegHuffmanTable; // size = 0x54

// this struct might be unaccurate but it's not used outside jpegutils.c anyways
typedef struct {
    /* 0x000 */ u8 codeOffs[16];
    /* 0x010 */ u16 dcCodes[120];
    /* 0x100 */ u16 acCodes[256];
} JpegHuffmanTableOld; // size = 0x300

typedef struct {
    /* 0x00 */ u32 address;
    /* 0x04 */ u32 mbCount;
    /* 0x08 */ u32 mode;
    /* 0x0C */ u32 qTableYPtr;
    /* 0x10 */ u32 qTableUPtr;
    /* 0x14 */ u32 qTableVPtr;
    /* 0x18 */ char unk_18[0x8];
} JpegTaskData; // size = 0x20

typedef struct {
    /* 0x000 */ JpegTaskData taskData;
    /* 0x020 */ char yieldData[0x200];
    /* 0x220 */ JpegQuantizationTable qTableY;
    /* 0x2A0 */ JpegQuantizationTable qTableU;
    /* 0x320 */ JpegQuantizationTable qTableV;
    /* 0x3A0 */ u8 codesLengths[0x110];
    /* 0x4B0 */ u16 codes[0x108];
    /* 0x6C0 */ u16 unk_6C0[4][0x180];
} JpegWork; // size = 0x12C0

typedef struct {
    /* 0x00 */ void* imageData;
    /* 0x04 */ u8 mode;
    /* 0x05 */ u8 unk_05;
    /* 0x08 */ JpegHuffmanTable* hTablePtrs[4];
    /* 0x18 */ u8 unk_18;
} JpegDecoder; // size = 0x1C

typedef struct {
    /* 0x00 */ u8 dqtCount;
    /* 0x04 */ u8* dqtPtr[3];
    /* 0x10 */ u8 dhtCount;
    /* 0x14 */ u8* dhtPtr[4];
    /* 0x24 */ void* imageData;
    /* 0x28 */ u32 mode; // 0 if Y V0 is 1 and 2 if Y V0 is 2
    /* 0x2C */ char unk_2C[4];
    /* 0x30 */ OSScTask scTask;
    /* 0x88 */ char unk_88[0x10];
    /* 0x98 */ OSMesgQueue mq;
    /* 0xB0 */ OSMesg msg;
    /* 0xB4 */ JpegWork* workBuf;
} JpegContext; // size = 0xB8

typedef struct {
    /* 0x00 */ u32 byteIdx;
    /* 0x04 */ u8 bitIdx;
    /* 0x05 */ u8 dontSkip;
    /* 0x08 */ u32 curWord;
    /* 0x0C */ s16 unk_0C;
    /* 0x0E */ s16 unk_0E;
    /* 0x10 */ s16 unk_10;
} JpegDecoderState; // size = 0x14

typedef struct {
    /* 0x0000 */ OSViMode viMode;
    /* 0x0050 */ char unk_50[0x30];
    /* 0x0080 */ u32 viFeatures;
    /* 0x0084 */ char unk_84[4];
} unk_80166528;

// Vis...
typedef struct {
    /* 0x00 */ u32 type;
    /* 0x04 */ u32 setScissor;
    /* 0x08 */ Color_RGBA8_u32 color;
    /* 0x0C */ Color_RGBA8_u32 envColor;
} struct_801664F0; // size = 0x10

typedef struct {
    /* 0x00 */ u32 unk_00;
    /* 0x04 */ u32 setScissor;
    /* 0x08 */ Color_RGBA8_u32 primColor;
    /* 0x0C */ Color_RGBA8_u32 envColor;
    /* 0x10 */ u16* tlut;
    /* 0x14 */ Gfx* monoDl;
} VisMono; // size = 0x18

// Vis...
typedef struct {
    /* 0x00 */ u32 useRgba;
    /* 0x04 */ u32 setScissor;
    /* 0x08 */ Color_RGBA8_u32 primColor;
    /* 0x08 */ Color_RGBA8_u32 envColor;
} struct_80166500; // size = 0x10

typedef struct {
    /* 0x000 */ u8 rumbleEnable[4];
    /* 0x004 */ u8 unk_04[0x40];
    /* 0x044 */ u8 unk_44[0x40];
    /* 0x084 */ u8 unk_84[0x40];
    /* 0x0C4 */ u8 unk_C4[0x40];
    /* 0x104 */ u8 unk_104;
    /* 0x105 */ u8 unk_105;
    /* 0x106 */ u16 unk_106;
    /* 0x108 */ u16 unk_108;
    /* 0x10A */ u8 unk_10A;
    /* 0x10B */ u8 unk_10B;
    /* 0x10C */ u8 unk_10C;
    /* 0x10D */ u8 unk_10D;
} UnkRumbleStruct; // size = 0x10E

typedef struct {
    /* 0x00 */ char unk_00[0x18];
    /* 0x18 */ s32 unk_18;
    /* 0x1C */ s32 y;
} SpeedMeter; // size = 0x20

typedef struct {
    /* 0x00 */ s32 maxval;
    /* 0x04 */ s32 val;
    /* 0x08 */ u16 backColor;
    /* 0x0A */ u16 foreColor;
    /* 0x0C */ s32 ulx;
    /* 0x10 */ s32 lrx;
    /* 0x14 */ s32 uly;
    /* 0x18 */ s32 lry;
} SpeedMeterAllocEntry; // size = 0x1C

typedef struct {
    /* 0x00 */ volatile OSTime* time;
    /* 0x04 */ u8 x;
    /* 0x05 */ u8 y;
    /* 0x06 */ u16 color;
} SpeedMeterTimeEntry; // size = 0x08

typedef struct {
    /* 0x00 */ u16 intPart[4][4];
    /* 0x20 */ u16 fracPart[4][4];
} MatrixInternal; // size = 0x40

typedef struct {
    /* 0x00 */ u32 value;
    /* 0x04 */ const char* name;
} F3dzexConst; // size = 0x8

typedef struct {
    /* 0x00 */ u32 value;
    /* 0x04 */ const char* setName;
    /* 0x08 */ const char* unsetName;
} F3dzexFlag; // size = 0x0C

typedef struct {
    /* 0x00 */ const char* name;
    /* 0x04 */ u32 value;
    /* 0x08 */ u32 mask;
} F3dzexRenderMode; // size = 0x0C

typedef struct {
    /* 0x00 */ const char* name;
    /* 0x04 */ u32 value;
} F3dzexSetModeMacroValue; // size = 0x8

typedef struct {
    /* 0x00 */ const char* name;
    /* 0x04 */ u32 shift;
    /* 0x08 */ u32 len;
    /* 0x0C */ F3dzexSetModeMacroValue values[4];
} F3dzexSetModeMacro; // size = 0x2C

typedef struct {
    /* 0x00 */ u16* value;
    /* 0x04 */ const char* name;
} FlagSetEntry; // size = 0x08

#endif<|MERGE_RESOLUTION|>--- conflicted
+++ resolved
@@ -222,7 +222,6 @@
 } TargetContext; // size = 0x98
 
 typedef struct {
-<<<<<<< HEAD
     /* 0x00 */ u8*      texture;
     /* 0x04 */ s16      x;
     /* 0x06 */ s16      y;
@@ -232,17 +231,6 @@
     /* 0x0B */ u8       delayTimer; // how long the title card waits to appear
     /* 0x0C */ s16      alpha;
     /* 0x0E */ s16      intensity;
-=======
-    /* 0x00 */ void*    texture;
-    /* 0x04 */ s16      unk_4;
-    /* 0x06 */ s16      unk_6;
-    /* 0x08 */ u8       unk_8;
-    /* 0x09 */ u8       unk_9;
-    /* 0x0A */ u8       delayA;
-    /* 0x0B */ u8       delayB;
-    /* 0x0C */ s16      unk_C;
-    /* 0x0E */ s16      unk_E;
->>>>>>> 1398898b
 } TitleCardContext; // size = 0x10
 
 typedef struct {
