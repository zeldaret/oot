#ifndef _Z64_H_
#define _Z64_H_

#include <ultra64.h>
#include <ultra64/gbi.h>
#include <ultra64/gs2dex.h>
#include <ultra64/controller.h>
#include <z64light.h>
#include <z64actor.h>
#include <z64audio.h>
#include <z64object.h>
#include <z64cutscene.h>
#include <z64collision_check.h>
#include <z64scene.h>
#include <z64effect.h>
#include <z64item.h>
#include <z64animation.h>
#include <z64dma.h>
#include <z64math.h>
#include <z64transition.h>
#include <bgm.h>
#include <sfx.h>
#include <color.h>
#include <ichain.h>
#include <stdarg.h>
#include <regs.h>

#define SCREEN_WIDTH  320
#define SCREEN_HEIGHT 240

#define REGION_NULL 0
#define REGION_US 1
#define REGION_JP 2
#define REGION_EU 3

// NOTE: Once we start supporting other builds, this can be changed with an ifdef
#define REGION_NATIVE REGION_EU

// Game Info aka. Static Context (dbg ram start: 80210A10)
// Data normally accessed through REG macros (see regs.h)
typedef struct {
    /* 0x00 */ s32  regPage;   // 1 is first page
    /* 0x04 */ s32  regGroup;  // "register" group (R, RS, RO, RP etc.)
    /* 0x08 */ s32  regCur;    // selected register within page
    /* 0x0C */ s32  dpadLast;
    /* 0x10 */ s32  repeat;
    /* 0x14 */ s16  data[REG_GROUPS * REG_PER_GROUP]; // 0xAE0 entries
} GameInfo; // size = 0x15D4

typedef struct {
    /* 0x00 */ u8    buttonItems[4];
    /* 0x04 */ u8    cButtonSlots[3];
    /* 0x08 */ u16   equipment;
} ItemEquips; // size = 0x0A

typedef struct {
    /* 0x00 */ u32   chest;
    /* 0x04 */ u32   swch;
    /* 0x08 */ u32   clear;
    /* 0x0C */ u32   collect;
    /* 0x10 */ u32   unk;
    /* 0x14 */ u32   rooms;
    /* 0x18 */ u32   floors;
} SaveSceneFlags; // size = 0x1C

typedef struct {
    /* 0x00 */ s16   scene;
    /* 0x02 */ Vec3s pos;
    /* 0x08 */ s16   angle;
} HorseData; // size = 0x0A

typedef struct {
    /* 0x00 */ Vec3f pos;
    /* 0x0C */ s16   yaw;
    /* 0x0E */ s16   playerParams;
    /* 0x10 */ s16   entranceIndex;
    /* 0x12 */ u8    roomIndex;
    /* 0x13 */ s8    data;
    /* 0x14 */ u32   tempSwchFlags;
    /* 0x18 */ u32   tempCollectFlags;
} RespawnData; // size = 0x1C

typedef enum {
    /* 0x00 */ RESPAWN_MODE_DOWN,   /* Normal Void Outs */
    /* 0x01 */ RESPAWN_MODE_RETURN, /* Grotto Returnpoints */
    /* 0x02 */ RESPAWN_MODE_TOP     /* Farore's Wind */
} RespawnMode;

typedef enum {
    /* 0x00 */ BTN_ENABLED,
    /* 0xFF */ BTN_DISABLED = 0xFF
} ButtonStatus;

// Save Context (dbg ram start: 8015E660)
typedef struct {
    /* 0x0000 */ s32          entranceIndex;
    /* 0x0004 */ s32          linkAge; // 0: Adult; 1: Child
    /* 0x0008 */ s32          cutsceneIndex;
    /* 0x000C */ u16          dayTime; // "zelda_time"
    /* 0x0010 */ s32          nightFlag;
    /* 0x0014 */ s32          unk_14;
    /* 0x0018 */ s32          unk_18;
    /* 0x001C */ char         newf[6]; // string "ZELDAZ"
    /* 0x0022 */ s16          deaths;
    /* 0x0024 */ char         playerName[8];
    /* 0x002C */ s16          n64ddFlag;
    /* 0x002E */ s16          healthCapacity; // "max_life"
    /* 0x0030 */ s16          health; // "now_life"
    /* 0x0032 */ s8           magicLevel;
    /* 0x0033 */ s8           magic;
    /* 0x0034 */ s16          rupees;
    /* 0x0036 */ u16          bgsHitsLeft;
    /* 0x0038 */ u16          naviTimer;
    /* 0x003A */ u8           magicAcquired;
    /* 0x003B */ char         unk_3B[0x0001];
    /* 0x003C */ u8           doubleMagic;
    /* 0x003D */ u8           doubleDefense;
    /* 0x003E */ s8           bgsFlag;
    /* 0x0040 */ ItemEquips   childEquips;
    /* 0x004A */ ItemEquips   adultEquips;
    /* 0x0054 */ char         unk_54[0x0014];
    /* 0x0068 */ ItemEquips   equips;
    /* 0x0072 */ char         unk_72[0x0002];
    /* 0x0074 */ u8           items[24];
    /* 0x008C */ s8           ammo[16];
    /* 0x009C */ u16          equipment;
    /* 0x00A0 */ u32          upgrades;
    /* 0x00A4 */ u32          questItems;
    /* 0x00A8 */ u8           dungeonItems[20];
    /* 0x00BC */ s8           dungeonKeys[19];
    /* 0x00CF */ s8           defenseHearts;
    /* 0x00D0 */ s16          gsTokens;
    /* 0x00D4 */ SaveSceneFlags sceneFlags[124];
    struct {
        /* 0x0E64 */ Vec3i pos;
        /* 0x0E70 */ s32  yaw;
        /* 0x0E74 */ s32  playerParams;
        /* 0x0E78 */ s32  entranceIndex;
        /* 0x0E7C */ s32  roomIndex;
        /* 0x0E80 */ s32  set;
        /* 0x0E84 */ s32  tempSwchFlags;
        /* 0x0E88 */ s32  tempCollectFlags;
    }                         fw;
    /* 0x0E8C */ char         unk_E8C[0x0010];
    /* 0x0E9C */ u8           gsFlags[24];
    /* 0x0EB4 */ char         unk_EB4[0x0010];
    /* 0x0EC4 */ s32          unk_EC4;
    /* 0x0EC8 */ char         unk_EC8[0x000C];
    /* 0x0ED4 */ u16          eventChkInf[14]; // "event_chk_inf"
    /* 0x0EF0 */ u16          itemGetInf[4]; // "item_get_inf"
    /* 0x0EF8 */ u16          infTable[30]; // "inf_table"
    /* 0x0F34 */ char         unk_F34[0x0004];
    /* 0x0F38 */ u32          worldMapAreaData; // "area_arrival"
    /* 0x0F3C */ char         unk_F3C[0x040C];
    /* 0x1348 */ HorseData    horseData;
    /* 0x1352 */ u16          checksum; // "check_sum"
    /* 0x1354 */ s32          fileNum; // "file_no"
    /* 0x1358 */ char         unk_1358[0x0004];
    /* 0x135C */ s32          gameMode;
    /* 0x1360 */ s32          sceneSetupIndex;
    /* 0x1364 */ s32          respawnFlag; // "restart_flag"
    /* 0x1368 */ RespawnData  respawn[3]; // "restart_data"
    /* 0x13BC */ char         unk_13BC[0x0008];
    /* 0x13C4 */ s16          dogParams;
    /* 0x13C6 */ u8           unk_13C6;
    /* 0x13C7 */ u8           unk_13C7;
    /* 0x13C8 */ s16          nayrusLoveTimer;
    /* 0x13CA */ char         unk_13CA[0x0002];
    /* 0x13CC */ s16          rupeeAccumulator;
    /* 0x13CE */ s16          timer1State;
    /* 0x13D0 */ s16          timer1Value;
    /* 0x13D2 */ s16          timer2State;
    /* 0x13D4 */ s16          timer2Value;
    /* 0x13D6 */ s16          timerX[2];
    /* 0x13DA */ s16          timerY[2];
    /* 0x13DE */ char         unk_13DE[0x0002];
    /* 0x13E0 */ u8           seqIndex;
    /* 0x13E1 */ u8           nightSeqIndex;
    /* 0x13E2 */ u8           buttonStatus[5];
    /* 0x13E7 */ u8           unk_13E7;
    /* 0x13E8 */ u16          unk_13E8; // alpha type?
    /* 0x13EA */ u16          unk_13EA; // also alpha type?
    /* 0x13EC */ u16          unk_13EC; // alpha type counter?
    /* 0x13EE */ u16          unk_13EE; // previous alpha type?
    /* 0x13F0 */ s16          unk_13F0;
    /* 0x13F2 */ s16          unk_13F2;
    /* 0x13F4 */ s16          unk_13F4;
    /* 0x13F6 */ s16          unk_13F6;
    /* 0x13F8 */ s16          unk_13F8;
    /* 0x13FA */ u16          eventInf[4]; // "event_inf"
    /* 0x1402 */ u16          mapIndex; // intended for maps/minimaps but commonly used as the dungeon index
    /* 0x1404 */ u16          minigameState;
    /* 0x1406 */ u16          minigameScore; // "yabusame_total"
    /* 0x1408 */ char         unk_1408[0x0001];
    /* 0x1409 */ u8           language;
    /* 0x140A */ u8           audioSetting;
    /* 0x140B */ char         unk_140B[0x0001];
    /* 0x140C */ u8           zTargetingSetting; // 0: Switch; 1: Hold
    /* 0x140E */ u16          unk_140E; // bgm related
    /* 0x1410 */ u8           unk_1410;
    /* 0x1411 */ u8           unk_1411;
    /* 0x1412 */ u16          nextCutsceneIndex;
    /* 0x1414 */ u8           cutsceneTrigger;
    /* 0x1415 */ u8           chamberCutsceneNum;
    /* 0x1416 */ u16          nextDayTime; // "next_zelda_time"
    /* 0x1418 */ u8           fadeDuration;
    /* 0x1419 */ u8           unk_1419; // transition related
    /* 0x141A */ u16          environmentTime;
    /* 0x141C */ u8           dogIsLost;
    /* 0x141D */ u8           nextTransition;
    /* 0x141E */ char         unk_141E[0x0002];
    /* 0x1420 */ s16          worldMapArea;
    /* 0x1422 */ s16          unk_1422; // day time related
    /* 0x1424 */ s16          healthAccumulator;
} SaveContext; // size = 0x1428

typedef struct {
    /* 0x00000 */ u16 headMagic; // 1234
    /* 0x00008 */ Gfx polyOpaBuffer[0x17E0];
    /* 0x0BF08 */ Gfx polyXluBuffer[0x800];
    /* 0x0FF08 */ Gfx overlayBuffer[0x400];
    /* 0x11F08 */ Gfx workBuffer[0x80];
    /* 0x11308 */ Gfx unusedBuffer[0x20];
    /* 0x12408 */ u16 tailMagic; // 5678
} GfxPool; // size = 0x12410

typedef struct {
    /* 0x0000 */ u32    size;
    /* 0x0004 */ u8*    bufp;
    /* 0x0008 */ u8*    head;
    /* 0x000C */ u8*    tail;
} TwoHeadArena; // size = 0x10

typedef struct {
    /* 0x0000 */ u32    size;
    /* 0x0004 */ Gfx*   bufp;
    /* 0x0008 */ Gfx*   p;
    /* 0x000C */ Gfx*   d;
} TwoHeadGfxArena; // size = 0x10

typedef struct {
    /* 0x00 */ u16* fb1;
    /* 0x04 */ u16* swapBuffer;
    /* 0x08 */ OSViMode* viMode;
    /* 0x0C */ u32 features;
    /* 0x10 */ u8 unk_10;
    /* 0x11 */ s8 updateRate;
    /* 0x12 */ s8 updateRate2;
    /* 0x13 */ u8 unk_13;
    /* 0x14 */ f32 xScale;
    /* 0x18 */ f32 yScale;
} CfbInfo; // size = 0x1C

typedef struct OSScTask {
    /* 0x00 */ struct OSScTask* next;
    /* 0x04 */ u32            state;
    /* 0x08 */ u32            flags;
    /* 0x0C */ CfbInfo*          framebuffer;
    /* 0x10 */ OSTask         list;
    /* 0x50 */ OSMesgQueue*   msgQ;
    /* 0x54 */ OSMesg         msg;
} OSScTask;

typedef struct GraphicsContext {
    /* 0x0000 */ Gfx* polyOpaBuffer;
    /* 0x0004 */ Gfx* polyXluBuffer;
    /* 0x0008 */ char unk_008[0x08];
    /* 0x0010 */ Gfx* overlayBuffer;
    /* 0x0014 */ u32 unk_014;
    /* 0x0018 */ char unk_018[0x20];
    /* 0x0038 */ OSMesg msgBuff[0x08];
    /* 0x0058 */ OSMesgQueue* schedMsgQ;
    /* 0x005C */ OSMesgQueue queue;
    /* 0x0074 */ char unk_074[0x04];
    /* 0x0078 */ OSScTask task; // size of OSScTask might be wrong
    /* 0x00D0 */ char unk_0D0[0xE0];
    /* 0x01B0 */ Gfx* workBuffer;
    /* 0x01B4 */ TwoHeadGfxArena work;
    /* 0x01C4 */ char unk_01C4[0xC0];
    /* 0x0284 */ OSViMode* viMode;
    /* 0x0288 */ char unk_0288[0x20];
    /* 0x02A8 */ TwoHeadGfxArena overlay;
    /* 0x02B8 */ TwoHeadGfxArena polyOpa;
    /* 0x02C8 */ TwoHeadGfxArena polyXlu;
    /* 0x02D8 */ u32 gfxPoolIdx;
    /* 0x02DC */ u16* curFrameBuffer;
    /* 0x02E0 */ char unk_2E0[0x04];
    /* 0x02E4 */ u32 viFeatures;
    /* 0x02E8 */ s32 fbIdx;
    /* 0x02EC */ void (*callback)(struct GraphicsContext*, u32);
    /* 0x02F0 */ u32 callbackParam;
    /* 0x02F4 */ f32 xScale;
    /* 0x02F8 */ f32 yScale;
    /* 0x02FC */ char unk_2FC[0x04];
} GraphicsContext; // size = 0x300

typedef struct {
    PadInput in;
    union {
        u16 status;
        struct {
            u8 errno;
            u8 statusLo;
        };
    };
} PadState;

typedef struct
{
    /* 0x00 */ PadState cur;
    /* 0x06 */ PadState prev;
    /* 0x0C */ PadState press; // X/Y store delta from last frame
    /* 0x12 */ PadState rel; // X/Y store adjusted
    /* The old version of this struct is:
    RawInput raw;
    u16      status;
    RawInput rawPrev;
    u16      statusPrev;
    u16      padPressed;
    s8       xDiff;
    s8       yDiff;
    char     unk_10[0x02];
    u16      padReleased;
    s8       xAdjusted;
    s8       yAdjusted;
    char     unk_16[0x02];
    */
} Input; // size = 0x18

typedef struct {
    /* 0x0000 */ OSContStatus pad_status[4];
    /* 0x0010 */ OSMesg msgbuf1[1];
    /* 0x0014 */ OSMesg msgbuf2[1];
    /* 0x0018 */ OSMesg msgbuf3[4];
    /* 0x0028 */ OSMesgQueue queue1;
    /* 0x0040 */ OSMesgQueue queue2;
    /* 0x0058 */ OSMesgQueue queue3;
    /* 0x0070 */ UNK_TYPE unk_70;
    /* 0x0074 */ UNK_TYPE unk_74;
    /* 0x0078 */ UNK_TYPE unk_78;
    /* 0x007C */ UNK_TYPE unk_7C;
    /* 0x0080 */ OSThread thread;
    /* 0x0230 */ Input inputs[4]; // 0x18 each = 0x60 total
    /* 0x0290 */ PadState pads[4]; // 0x6 each = 0x18 total
    /* 0x02A8 */ volatile u8 validCtrlrsMask;
    /* 0x02A9 */ s8 ncontrollers;
    /* 0x02AA */ u8 ctrlrIsConnected[4]; // "Key_switch" originally
    /* 0x02AE */ u8 pakType[4]; // 1 if rumble pack, 2 if mempak?
    /* 0x02B2 */ volatile u8 rumbleEnable[4];
    /* 0x02B6 */ u8 rumbleCounter[4]; // not clear exact meaning
    /* 0x02BC */ unk_controller_t unk_controller[4];
    /* 0x045C */ volatile u8 rumbleOffFrames;
    /* 0x045D */ volatile u8 rumbleOnFrames;
    /* 0x045E */ u8 preNMIShutdown;
    /* 0x0460 */ void (*retraceCallback)(void* padmgr, u32 unk464);
    /* 0x0464 */ u32 retraceCallbackValue;
} PadMgr; // size = 0x468

typedef struct {
   /* 0x0000 */ s32 topY;    // uly (upper left y)
   /* 0x0004 */ s32 bottomY; // lry (lower right y)
   /* 0x0008 */ s32 leftX;   // ulx (upper left x)
   /* 0x000C */ s32 rightX;  // lrx (lower right x)
} Viewport; // size = 0x10


typedef struct {
    /* 0x0000 */ s32    magic; // string literal "VIEW" / 0x56494557
    /* 0x0004 */ GraphicsContext* gfxCtx;
    /* 0x0008 */ Viewport viewport;
    /* 0x0018 */ f32    fovy;  // vertical field of view in degrees
    /* 0x001C */ f32    zNear;  // distance to near clipping plane
    /* 0x0020 */ f32    zFar;   // distance to far clipping plane
    /* 0x0024 */ f32    scale; // scale for matrix elements
    /* 0x0028 */ Vec3f  eye;
    /* 0x0034 */ Vec3f  unk_34;
    /* 0x0040 */ Vec3f  unk_40;
    /* 0x0050 */ Vp     vp;
    /* 0x0060 */ Mtx    projection;
    /* 0x00A0 */ Mtx    viewing;
    /* 0x00E0 */ Mtx*   projectionPtr;
    /* 0x00E4 */ Mtx*   viewingPtr;
    /* 0x00E8 */ Vec3f  unk_E8;
    /* 0x00F4 */ Vec3f  unk_F4;
    /* 0x0100 */ f32    unk_100;
    /* 0x0104 */ Vec3f  unk_104;
    /* 0x0110 */ Vec3f  unk_110;
    /* 0x011C */ u16    normal; // used to normalize the projection matrix
    /* 0x0120 */ u32    flags;
    /* 0x0124 */ s32    unk_124;
} View; // size = 0x128

typedef struct {
    /* 0x0000 */ f32 unk_00;
    /* 0x0004 */ f32 unk_04;
    /* 0x0008 */ s16 unk_08;
} Special9; // size = 0xC

typedef struct {
    /* 0x0000 */ Actor* door;
    /* 0x0004 */ s16 unk_04;
    /* 0x0006 */ s16 unk_06;
    /* 0x0008 */ s16 unk_08;
    /* 0x000A */ s16 unk_0A;
    /* 0x000C */ Special9 spec9;
    /* 0x0018 */ s16 unk_18;
} DoorCamera; // size = 0x1C

typedef struct {
    f32 unk_00;
    s16 unk_04;
} Special0;

typedef struct {
    /* 0x0000 */ f32 unk_00;
    /* 0x0004 */ s16 unk_04;
} Demo1_unk_04; // size = 0x14

typedef struct {
    /* 0x0000 */ s16 unk_00;
    /* 0x0002 */ s16 unk_02;
    /* 0x0004 */ Demo1_unk_04 unk_04;
} Demo1; // size = 0x18

typedef struct {
    char unk_00[0xC];
    s32 unk_0C;
    f32 unk_10;
    s16 unk_14;
    s16 unk_16;
    s16 unk_18;
    s16 unk_1A;
    f32 unk_1C;
    f32 unk_20;
    s16 unk_24;
    s16 unk_26;
    s16 unk_28;
    s16 unk_2A;
} Normal3_Unk20;

typedef struct {
    f32 unk_00;
    f32 unk_04; // distance
    f32 unk_08;
    f32 unk_0C;
    f32 unk_10;
    f32 unk_14; // fov
    f32 unk_18;
    s16 unk_1C; // theta
    s16 unk_1E;
    Normal3_Unk20 unk_20;
} Normal3;

typedef union {
    char data[0x50];
    s16 sh[2];
    s32 w;
    f32 f;
    DoorCamera doorCam;
    Special0 spec0;
    Demo1 demo1;
    Normal3 normal3;
} camera_unk_00;

typedef struct {
    Vec3s unk_00;
    Vec3s unk_06;
    s16 unk_0C;
    s16 unk_0E;
} struct_80041C10_ret;

typedef struct {
    /* 0x0000 */ camera_unk_00 unk_00;
    /* 0x0050 */ Vec3f at;
    /* 0x005C */ Vec3f eye;
    /* 0x0068 */ Vec3f unk_68;
    /* 0x0074 */ Vec3f eyeNext;
    /* 0x0080 */ Vec3f unk_80;
    /* 0x008C */ struct GlobalContext* globalCtx;
    /* 0x0090 */ Player* player;
    /* 0x0094 */ PosRot playerPosRot;
    /* 0x00A8 */ Actor* target;
    /* 0x00AC */ PosRot targetPosRot;
    /* 0x00C0 */ Vec3f unk_C0; // has to do with how quickly the camera rotates link.
    /* 0x00CC */ Vec3f unk_CC; // has to do with how quickly the camera zooms
    /* 0x00D8 */ f32 unk_D8;
    /* 0x00DC */ f32 dist; // possibly a Vec3f
    /* 0x00E0 */ f32 unk_E0;
    /* 0x00E4 */ Vec3f unk_E4;
    /* 0x00F0 */ Vec3f unk_F0;
    /* 0x00FC */ f32 fov;
    /* 0x0100 */ f32 unk_100; // update rate of distance from link?
    /* 0x0104 */ f32 unk_104;
    /* 0x0108 */ Vec3f unk_108;
    /* 0x0114 */ char unk_114[0x4];
    /* 0x0118 */ s32 unk_118;
    /* 0x011C */ s32 unk_11C;
    /* 0x0120 */ char unk_120[0x4];
    /* 0x0124 */ CutsceneCameraPoint* atPoints;
    /* 0x0128 */ CutsceneCameraPoint* eyePoints;
    /* 0x012C */ s16 relativeToPlayer; // camera Cutscene points are relative to player's position
    /* 0x012E */ s16 unk_12E;
    /* 0x0130 */ s16 uid;    // Unique identifier of the camera.
    /* 0x0132 */ char unk_132[0x02];
    /* 0x0134 */ Vec3s unk_134;
    /* 0x013A */ Vec3s unk_13A; // seems to be a copy of unk_134, but unused for anything different?
    /* 0x0140 */ s16 status;
    /* 0x0142 */ s16 setting; // referred to as set
    /* 0x0144 */ s16 mode;
    /* 0x0146 */ s16 unk_146; // unknown if used
    /* 0x0148 */ s16 unk_148; // ID for door camera? (see func_8005AD40)
    /* 0x014A */ s16 unk_14A; // unknown if used
    /* 0x014C */ s16 unk_14C;
    /* 0x014E */ s16 unk_14E;
    /* 0x0150 */ s16 unk_150; // unknown if used
    /* 0x0152 */ s16 unk_152;
    /* 0x0154 */ u16 unk_154; // appears to be some clone of setting?
    /* 0x0156 */ s16 unk_156;
    /* 0x0158 */ s16 unk_158; // unknown if used
    /* 0x015A */ s16 roll;
    /* 0x015C */ s16 unk_15C; // unknown if used
    /* 0x015E */ s16 unk_15E;
    /* 0x0160 */ s16 unk_160;
    /* 0x0162 */ s16 unk_162;
    /* 0x0164 */ s16 unk_164;
    /* 0x0166 */ s16 unk_166; // unknown if used
    /* 0x0168 */ s16 unk_168;
    /* 0x016A */ s16 unk_16A; // unknown if used
} Camera; // size = 0x16C

typedef struct {
    s32 unk_00;
    char unk_04[0x30];
    s32 unk_34;
    s32 unk_38;
    s32 unk_3C;
    s32 unk_40;
    s32 unk_44;
    f32 unk_48;
    s16 unk_4C;
    f32 unk_50;
    char unk_54[0x18];
    f32 unk_6C;
    f32 unk_70;
    f32 unk_74;
    s16 unk_78;
    s16 unk_7A;
    s16 unk_7C;
    s16 unk_7E;
    s16 unk_80;
    s16 unk_82;
    s16 unk_84;
    s16 unk_86;
    char unk_88[0x1038];
    s16 unk_10C0;
    s16 unk_10C2;
    s16 unk_10C4;
    s16 unk_10C6;
    s16 unk_10C8;
    s16 unk_10CA;
} DbgCamera; // size = 0x10CC;

typedef struct {
    /* 0x00 */ u8   musicSeq;
    /* 0x01 */ u8   nighttimeSFX;
    /* 0x02 */ char unk_02[0x2];
} SoundContext; // size = 0x4

typedef struct {
    /* 0x00 */ u32 toggle;
    /* 0x04 */ s32 counter;
} SubGlobalContext7B8; // size = 0x8

typedef struct {
    /* 0x00 */ char unk_00[0x2];
    /* 0x02 */ s16  unk_02;
    /* 0x04 */ char unk_04[0xC];
} WaterBox; // size = 0x10

typedef struct {
    /* 0x00 */ Vec3s     colAbsMin;
    /* 0x06 */ Vec3s     colAbsMax;
    /* 0x0C */ s16       nbVertices;
    /* 0x10 */ void*     vertexArray;
    /* 0x14 */ s16       nbPolygons;
    /* 0x18 */ void*     polygonArray;
    /* 0x1C */ void*     polygonTypes;
    /* 0x20 */ void*     cameraData;
    /* 0x24 */ s16       nbWaterBoxes;
    /* 0x28 */ WaterBox* waterBoxes;
} CollisionHeader;

typedef struct {
    /* 0x00 */ CollisionHeader* colHeader;
    /* 0x04 */ char             unk_04[0x4C];
} StaticCollisionContext; // size = 0x50

typedef struct {
    /* 0x0000 */ ActorMesh actorMeshArr[50];
    /* 0x1388 */ char   unk_1388[0x04];
    /* 0x138C */ u16    flags[50];
    /* 0x13F0 */ char   unk_13F0[0x24];
} DynaCollisionContext; // size = 0x1414

typedef struct {
    /* 0x0000 */ StaticCollisionContext stat;
    /* 0x0050 */ DynaCollisionContext   dyna;
} CollisionContext; // size = 0x1464

typedef struct {
    /* 0x00 */ Vec3f    pos;
    /* 0x0C */ f32      unk_0C; // radius?
    /* 0x10 */ Color_RGB8 color;
} TargetContextEntry; // size = 0x14

typedef struct {
    /* 0x00 */ Vec3f    naviRefPos; // possibly wrong
    /* 0x0C */ Vec3f    targetCenterPos;
    /* 0x18 */ Color_RGBAf naviInner;
    /* 0x28 */ Color_RGBAf naviOuter;
    /* 0x38 */ Actor*   arrowPointedActor;
    /* 0x3C */ Actor*   targetedActor;
    /* 0x40 */ f32      unk_40;
    /* 0x44 */ f32      unk_44;
    /* 0x48 */ s16      unk_48;
    /* 0x4A */ u8       activeType;
    /* 0x4B */ u8       unk_4B;
    /* 0x4C */ s8       unk_4C;
    /* 0x4D */ char     unk_4D[0x03];
    /* 0x50 */ TargetContextEntry arr_50[3];
    /* 0x8C */ Actor*   unk_8C;
    /* 0x90 */ Actor*   unk_90;
    /* 0x94 */ Actor*   unk_94;
} TargetContext; // size = 0x98

typedef struct {
    /* 0x00 */ u32      texture;
    /* 0x04 */ s16      unk_4;
    /* 0x06 */ s16      unk_6;
    /* 0x08 */ u8       unk_8;
    /* 0x09 */ u8       unk_9;
    /* 0x0A */ u8       delayA;
    /* 0x0B */ u8       delayB;
    /* 0x0C */ s16      unk_C;
    /* 0x0E */ s16      unk_E;
} TitleCardContext; // size = 0x10

typedef struct {
    /* 0x00 */ u32    length; // number of actors loaded of this type
    /* 0x04 */ Actor* first;  // pointer to first actor of this type
} ActorListEntry; // size = 0x08

typedef struct {
    /* 0x0000 */ u8     unk_00;
    /* 0x0001 */ char   unk_01[0x01];
    /* 0x0002 */ u8     unk_02;
    /* 0x0003 */ u8     unk_03;
    /* 0x0004 */ char   unk_04[0x04];
    /* 0x0008 */ u8     total; // total number of actors loaded
    /* 0x0009 */ char   unk_09[0x03];
    /* 0x000C */ ActorListEntry actorList[12];
    /* 0x006C */ TargetContext targetCtx;
    struct {
        /* 0x0104 */ u32    swch;
        /* 0x0108 */ u32    tempSwch;
        /* 0x010C */ u32    unk0;
        /* 0x0110 */ u32    unk1;
        /* 0x0114 */ u32    chest;
        /* 0x0118 */ u32    clear;
        /* 0x011C */ u32    tempClear;
        /* 0x0120 */ u32    collect;
        /* 0x0124 */ u32    tempCollect;
    }                   flags;
    /* 0x0128 */ TitleCardContext titleCtx;
    /* 0x0138 */ char   unk_138[0x04];
    /* 0x013C */ void*  absoluteSpace; // Space used to allocate actor overlays of alloc type 1
} ActorContext; // size = 0x140

typedef struct {
    /* 0x00 */ char  unk_00[0x4];
    /* 0x04 */ void* segment;
    /* 0x08 */ u8    state;
    /* 0x0C */ f32   unk_0C;
    /* 0x10 */ u16   frames;
    /* 0x12 */ u16   unk_12;
    /* 0x14 */ s32   unk_14;
    /* 0x18 */ u16   unk_18;
    /* 0x1A */ u8    unk_1A;
    /* 0x1B */ u8    unk_1B;
    /* 0x1C */ CutsceneCameraPoint* cameraFocus;
    /* 0x20 */ CutsceneCameraPoint* cameraPosition;
    /* 0x24 */ CsCmdActorAction* linkAction;
    /* 0x28 */ CsCmdActorAction* npcActions[10]; // "npcdemopnt"
} CutsceneContext; // size = 0x50

typedef struct {
    /* 0x00 */ u16 countdown;
    /* 0x04 */ Vec3f originPos;
    /* 0x10 */ Vec3f relativePos;
} SoundSource; // size = 0x1C

typedef struct {
    /* 0x00 */ char unk_0[0x4];
} SubGlobalContext1F74; // size = 0x4

typedef struct {
    /* 0x000 */ char unk_00[0x128];
    /* 0x128 */ void* staticSegments[3];
    /* 0x134 */ Gfx* dpList;
    /* 0x138 */ Gfx* unk_138;
    /* 0x13C */ void* roomVtx;
    /* 0x140 */ s16  unk_140;
    /* 0x144 */ Vec3f rot;
} SkyboxContext; // size = 0x150

typedef struct {
    /* 0x0000 */ View   view;
    /* 0x0128 */ char   unk_128[0xE188];
    /* 0xE2B0 */ void*  textboxSegment; // "fukidashiSegment"
    /* 0xE2B4 */ char   unk_E2B4[0x44];
    /* 0xE2FA */ u16    unk_E2F8;
    /* 0xE2FA */ u16    unk_E2FA;
    /* 0xE2FC */ char   unk_E2FC[0x04];
    /* 0xE300 */ s32    unk_E300;
    /* 0xE304 */ u8     msgMode;
    /* 0xE305 */ char   unk_E305[0xD1];
    /* 0xE3D6 */ u16    unk_E3D6;
    /* 0xE3D8 */ char   unk_E3D8[0x0A];
    /* 0xE3E2 */ u16    unk_E3E2;
    /* 0xE3E4 */ u8     unk_E3E4;
    /* 0xE3E5 */ u8     choiceIndex;
    /* 0xE3E6 */ char   unk_E3E6[0x01];
    /* 0xE3E7 */ u8     unk_E3E7;
    /* 0xE3E8 */ char   unk_E3E8[0x6];
    /* 0xE3EE */ u16    unk_E3EE;
    /* 0xE3F0 */ u16    unk_E3F0;
    /* 0xE3F2 */ char   unk_E3F2[0x02];
    /* 0xE3F4 */ u16    unk_E3F4;
    /* 0xE3F6 */ char   unk_E3F6[0x16];
    /* 0xE40C */ u16    unk_E40C;
    /* 0xE40E */ s16    unk_E40E;
    /* 0xE410 */ char   unk_E410[0x08];
} MessageContext; // size = 0xE418

typedef struct {
    /* 0x0000 */ View   view;
    /* 0x0128 */ Vtx*   vtx_128;
    /* 0x012C */ Vtx*   vtx_12C;
    /* 0x0130 */ void*  parameterSegment;
    /* 0x0134 */ void*  do_actionSegment;
    /* 0x0138 */ void*  icon_itemSegment;
    /* 0x013C */ void*  mapSegment;
    /* 0x0140 */ u8     unk_140[32];
    /* 0x0160 */ DmaRequest dmaRequest_160;
    /* 0x0180 */ DmaRequest dmaRequest_180;
    /* 0x01A0 */ char   unk_1A0[0x20];
    /* 0x01C0 */ OSMesgQueue loadQueue;
    /* 0x01D8 */ OSMesg loadMsg;
    /* 0x01DC */ Viewport viewport;
    /* 0x01EC */ s16    unk_1EC;
    /* 0x01EE */ u16    unk_1EE;
    /* 0x01F0 */ u16    unk_1F0;
    /* 0x01F4 */ f32    unk_1F4;
    /* 0x01F8 */ s16    naviCalling;
    /* 0x01FA */ s16    unk_1FA;
    /* 0x01FC */ s16    unk_1FC;
    /* 0x01FE */ s16    unk_1FE;
    /* 0x0200 */ s16    unk_200;
    /* 0x0202 */ s16    unk_202[3];
    /* 0x0208 */ s16    unk_208[3];
    /* 0x020E */ s16    unk_20E[6];
    /* 0x021A */ s16    unk_21A[6];
    /* 0x0226 */ s16    unk_226;
    /* 0x0228 */ s16    unk_228;
    /* 0x022A */ s16    unk_22A;
    /* 0x022C */ s16    unk_22C;
    /* 0x022E */ s16    unk_22E;
    /* 0x0230 */ s16    unk_230;
    /* 0x0232 */ s16    counterDigits[4]; // used for key and rupee counters
    /* 0x023A */ u8     unk_23A;
    /* 0x023C */ u16    unk_23C;
    /* 0x023E */ u16    hbaAmmo; // ammo while playing the horseback archery minigame
    /* 0x0240 */ u16    unk_240;
    /* 0x0242 */ u16    unk_242;
    /* 0x0224 */ u16    unk_244; // screen fill alpha?
    /* 0x0246 */ u16    aAlpha; // also carrots alpha
    /* 0x0248 */ u16    bAlpha; // also HBA score alpha
    /* 0x024A */ u16    cLeftAlpha;
    /* 0x024C */ u16    cDownAlpha;
    /* 0x024E */ u16    cRightAlpha;
    /* 0x0250 */ u16    healthAlpha; // also max C-Up alpha
    /* 0x0252 */ u16    magicAlpha; // also Rupee and Key counters alpha
    /* 0x0254 */ u16    minimapAlpha;
    /* 0x0256 */ s16    startAlpha;
    /* 0x0258 */ s16    unk_258;
    /* 0x025A */ s16    unk_25A;
    /* 0x025C */ s16    mapRoomNum;
    /* 0x025E */ s16    mapPaletteNum; // "map_palete_no"
    /* 0x0260 */ u8     unk_260;
    /* 0x0261 */ u8     unk_261;
    struct {
        /* 0x0262 */ u8    hGauge;     // "h_gage"; unknown?
        /* 0x0263 */ u8    bButton;    // "b_button"
        /* 0x0264 */ u8    aButton;    // "a_button"
        /* 0x0265 */ u8    bottles;    // "c_bottle"
        /* 0x0266 */ u8    tradeItems; // "c_warasibe"
        /* 0x0267 */ u8    hookshot;   // "c_hook"
        /* 0x0268 */ u8    ocarina;    // "c_ocarina"
        /* 0x0269 */ u8    warpSongs;  // "c_warp"
        /* 0x026A */ u8    sunsSong;   // "m_sunmoon"
        /* 0x026B */ u8    farores;    // "m_wind"
        /* 0x026C */ u8    dinsNayrus; // "m_magic"; din's fire and nayru's love
        /* 0x026D */ u8    all;        // "another"; enables all item restrictions
    }                   restrictions;
} InterfaceContext; // size = 0x270

typedef struct {
    /* 0x0000 */ View   view;
    /* 0x0128 */ void*  unk_128;
    /* 0x012C */ char   unk_12C[0x03C];
    /* 0x0168 */ Vtx*   vtx_168;
    /* 0x016C */ char   unk_16C[0x068];
    /* 0x01D4 */ u16    state;
    /* 0x01D6 */ u16    flag;
    /* 0x01D8 */ char   unk_1D8[0x00C];
    /* 0x01E4 */ u16    unk_1E4;
    /* 0x01E6 */ char   unk_1E6[0x006];
    /* 0x01EC */ u16    unk_1EC;
    /* 0x01EE */ char   unk_1EE[0x04A];
    /* 0x0238 */ u16    unk_238;
    /* 0x023A */ char   unk_23A[0x004];
    /* 0x023E */ u16    unk_23E;
    /* 0x0240 */ char   unk_240[0x00E];
    /* 0x024E */ u16    unk_24E;
    /* 0x0250 */ char   unk_250[0x004];
    /* 0x0254 */ s16    unk_254;
    /* 0x0256 */ s16    unk_256;
    /* 0x0258 */ s16    unk_258;
    /* 0x025A */ char   unk_25A[0x066];
} PauseContext; // size = 0x2C0

typedef struct {
    /* 0x00 */ char     unk_00[0x02];
    /* 0x02 */ u16      unk_02;
    /* 0x04 */ Vec3f    unk_04;
    /* 0x10 */ char     unk_10[0x03];
    /* 0x13 */ u8       unk_13;
    /* 0x14 */ char     unk_14[0x01];
    /* 0x15 */ u8       skyDisabled;
    /* 0x16 */ u8       sunMoonDisabled;
    /* 0x17 */ u8       gloomySky;
    /* 0x18 */ u8       unk_18;
    /* 0x19 */ u8       unk_19;
    /* 0x1A */ u16      unk_1A;
    /* 0x1C */ char     unk_1C[0x02];
    /* 0x1E */ u8       unk_1E;
    /* 0x1F */ u8       unk_1F;
    /* 0x20 */ u8       unk_20;
    /* 0x21 */ u8       unk_21;
    /* 0x22 */ u16      unk_22;
    /* 0x24 */ u16      unk_24;
    /* 0x26 */ char     unk_26[0x04];
    /* 0x2A */ s8       unk_2A;
    /* 0x2B */ s8       unk_2B;
    /* 0x2C */ s8       unk_2C;
    /* 0x2D */ char     unk_2D[0x5E];
    /* 0x8C */ s16      unk_8C[6];
    /* 0x98 */ char     unk_98[0x08];
    /* 0xA0 */ s16      unk_A0;
    /* 0xA2 */ char     unk_A2[0x06];
    /* 0xA8 */ s16      unk_A8;
    /* 0xAA */ s16      unk_AA;
    /* 0xAC */ s16      unk_AC;
    /* 0xB0 */ f32      unk_B0;
    /* 0xB4 */ u8       nbLightSettings;
    /* 0xB8 */ UNK_PTR  lightSettingsList;
    /* 0xBC */ char     unk_BC[0x03];
    /* 0xBF */ u8       unk_BF;
    /* 0xC0 */ char     unk_C0[0x18];
    /* 0xD8 */ f32      unk_D8;
    /* 0xDC */ u8       unk_DC;
    /* 0xDD */ u8       gloomySkyEvent;
    /* 0xDE */ u8       unk_DE;
    /* 0xDF */ u8       lightning;
    /* 0xE0 */ u8       unk_E0;
    /* 0xE1 */ u8       unk_E1;
    /* 0xE2 */ u8       unk_E2[4];
    /* 0xE6 */ u8       unk_E6;
    /* 0xE7 */ u8       unk_E7;
    /* 0xE8 */ u8       unk_E8;
    /* 0xE9 */ char     unk_E9[0x05];
    /* 0xEE */ u8       unk_EE[4];
    /* 0xF2 */ u8       unk_F2[4];
    /* 0xF6 */ char     unk_F6[0x06];
} EnvironmentContext; // size = 0xFC

typedef struct {
    /* 0x00 */ s16      id;
    /* 0x04 */ void*    segment;
    /* 0x08 */ DmaRequest  dmaRequest;
    /* 0x28 */ OSMesgQueue loadQueue;
    /* 0x40 */ OSMesg   loadMsg;
} ObjectStatus; // size = 0x44

typedef struct {
    /* 0x0000 */ void*  spaceStart;
    /* 0x0004 */ void*  spaceEnd; // original name: "endSegment"
    /* 0x0008 */ u8     num; // number of objects in bank
    /* 0x0009 */ u8     unk_09;
    /* 0x000A */ u8     mainKeepIndex; // "gameplay_keep" index in bank
    /* 0x000B */ u8     subKeepIndex; // "gameplay_field_keep" or "gameplay_dangeon_keep" index in bank
    /* 0x000C */ ObjectStatus status[OBJECT_EXCHANGE_BANK_MAX];
} ObjectContext; // size = 0x514

typedef struct {
    /* 0x00 */ Gfx* opa;
    /* 0x04 */ Gfx* xlu;
} PolygonDlist; // size = 0x8

typedef struct {
    /* 0x00 */ u8    type;
    /* 0x01 */ u8    num; // number of dlist entries
    /* 0x04 */ void* start;
    /* 0x08 */ void* end;
} Polygon; // size = 0xC

typedef struct {
    /* 0x00 */ u8    type;
    /* 0x01 */ u8    num; // number of dlist entries
    /* 0x04 */ void* start;
    /* 0x08 */ void* end;
} PolygonType0; // size = 0xC

typedef struct {
    /* 0x00 */ u16   unk_00;
    /* 0x02 */ u8    id;
    /* 0x04 */ u32   source;
    /* 0x08 */ u32   unk_0C;
    /* 0x0C */ u32   tlut;
    /* 0x10 */ u16   width;
    /* 0x12 */ u16   height;
    /* 0x14 */ u8    fmt;
    /* 0x15 */ u8    siz;
    /* 0x16 */ u16   mode0;
    /* 0x18 */ u16   tlutCount;
} BgImage; // size = 0x1C

typedef struct {
    /* 0x00 */ u8    type;
    /* 0x01 */ u8    format; // 1 = single, 2 = multi
    /* 0x04 */ void* dlist;
    union {
        struct {
            /* 0x08 */ u32   source;
            /* 0x0C */ u32   unk_0C;
            /* 0x10 */ u32   tlut;
            /* 0x14 */ u16   width;
            /* 0x16 */ u16   height;
            /* 0x18 */ u8    fmt;
            /* 0x19 */ u8    siz;
            /* 0x1A */ u16   mode0;
            /* 0x1C */ u16   tlutCount;
        } single;
        struct {
            /* 0x08 */ u8    count;
            /* 0x0C */ BgImage* list;
        } multi;
    };
} PolygonType1;

typedef struct {
    /* 0x00 */ Vec3s pos;
    /* 0x06 */ s16   unk_06;
    /* 0x08 */ Gfx*  opa;
    /* 0x0C */ Gfx*  xlu;
} PolygonDlist2; // size = 0x8

typedef struct {
    /* 0x00 */ u8    type;
    /* 0x01 */ u8    num; // number of dlist entries
    /* 0x04 */ void* start;
    /* 0x08 */ void* end;
} PolygonType2; // size = 0xC

typedef union {
    Polygon      polygon;
    PolygonType0 polygon0;
    PolygonType1 polygon1;
    PolygonType2 polygon2;
} Mesh; // "Ground Shape"

typedef struct {
    /* 0x00 */ s8   num;
    /* 0x01 */ u8   unk_01;
    /* 0x02 */ u8   unk_02;
    /* 0x03 */ u8   unk_03;
    /* 0x04 */ s8   echo;
    /* 0x05 */ u8   showInvisActors;
    /* 0x08 */ Mesh* mesh; // original name: "ground_shape"
    /* 0x0C */ void* segment;
    /* 0x10 */ char unk_10[0x4];
} Room; // size = 0x14

typedef struct {
    /* 0x00 */ Room  curRoom;
    /* 0x14 */ Room  prevRoom;
    /* 0x28 */ void* bufPtrs[2];
    /* 0x30 */ u8    unk_30;
    /* 0x31 */ s8    status;
    /* 0x34 */ void* unk_34;
    /* 0x38 */ DmaRequest dmaRequest;
    /* 0x58 */ OSMesgQueue loadQueue;
    /* 0x70 */ OSMesg loadMsg;
} RoomContext; // size = 0x74

typedef struct {
    /* 0x000 */ s16 colAtCount;
    /* 0x002 */ u16 sacFlags;
    /* 0x004 */ Collider* colAt[COLLISION_CHECK_AT_MAX];
    /* 0x0CC */ s32 colAcCount;
    /* 0x0D0 */ Collider* colAc[COLLISION_CHECK_AC_MAX];
    /* 0x1C0 */ s32 colOcCount;
    /* 0x1C4 */ Collider* colOc[COLLISION_CHECK_OC_MAX];
    /* 0x28C */ s32 colOcLineCount;
    /* 0x290 */ OcLine* colOcLine[COLLISION_CHECK_OC_LINE_MAX];

} CollisionCheckContext; // size = 0x29C SubGlobalContext11E60

typedef struct {
    /* 0x00 */ char unk_00[0x10];
    /* 0x10 */ u16* unk_10;
    /* 0x14 */ u16* unk_14;
    /* 0x18 */ u16* unk_18;
    /* 0x1C */ char unk_1C[0x87];
    /* 0xA3 */ s8   unk_A3;
} PreRenderContext; // size = 0xA4

typedef struct {
    union {
        TransitionFade fade;
        TransitionCircle circle;
        TransitionTriforce triforce;
        TransitionWipe wipe;
        char data[0x228];
    };
    /* 0x228 */ s32    transitionType;
    /* 0x22C */ void* (*init)(void* transition);
    /* 0x230 */ void  (*destroy)(void* transition);
    /* 0x234 */ void  (*update)(void* transition, s32 updateRate);
    /* 0x238 */ void  (*draw)(void* transition, Gfx** gfxP);
    /* 0x23C */ void  (*start)(void* transition);
    /* 0x240 */ void  (*setType)(void* transition, s32 type);
    /* 0x244 */ void  (*setColor)(void* transition, u32 color);
    /* 0x248 */ void  (*setEnvColor)(void* transition, u32 color);
    /* 0x24C */ s32   (*isDone)(void* transition);
} TransitionContext; // size = 0x250

typedef struct {
    /* 0x00 */ s16   id;
    /* 0x02 */ Vec3s pos;
    /* 0x08 */ Vec3s rot;
    /* 0x0E */ s16   params;
} ActorEntry; // size = 0x10

typedef struct {
    /* 0x00 */ s8    frontRoom;    // Room to switch to when triggered from the front of the object
    /* 0x01 */ s8    frontEffects; // How the camera reacts during the front transition
    /* 0x02 */ s8    backRoom;     // Room to switch to when triggered from the back of the object
    /* 0x03 */ s8    backEffects;  // How the camera reacts during the back transition
    /* 0x04 */ s16   id;
    /* 0x06 */ Vec3s pos;
    /* 0x0C */ s16   rotY;
    /* 0x0E */ s16   params;
} TransitionActorEntry; // size = 0x10

typedef struct {
    /* 0x00 */ u8 spawn;
    /* 0x01 */ u8 room;
} EntranceEntry;

typedef struct {
    /* 0x00 */ void* read_buff;
} Sram; // size = 0x4

typedef struct GameAllocEntry {
    /* 0x00 */ struct GameAllocEntry* next;
    /* 0x04 */ struct GameAllocEntry* prev;
    /* 0x08 */ u32 size;
    /* 0x0C */ u32 unk_0C;
} GameAllocEntry; // size = 0x10

typedef struct {
    /* 0x00 */ GameAllocEntry base;
    /* 0x10 */ GameAllocEntry* head;
} GameAlloc; // size = 0x14

struct GameState;

typedef void (*GameStateFunc)(struct GameState* gameState);

typedef struct GameState {
    /* 0x00 */ GraphicsContext* gfxCtx;
    /* 0x04 */ GameStateFunc main;
    /* 0x08 */ GameStateFunc destroy; // "cleanup"
    /* 0x0C */ GameStateFunc init;
    /* 0x10 */ u32 size;
    /* 0x14 */ Input input[4];
    /* 0x74 */ TwoHeadArena tha;
    /* 0x84 */ GameAlloc alloc;
    /* 0x98 */ u32 running;
    /* 0x9C */ u32 frames;
    /* 0xA0 */ u32 unk_A0;
} GameState; // size = 0xA4

typedef struct {
    /* 0x0000 */ GameState state;
    /* 0x00A4 */ void* staticSegment;
    /* 0x00A8 */ View view;
    /* 0x01D0 */ Sram sram;
    /* 0x01D4 */ u16 unk_1D4; // not used in mq dbg (some sort of timer that doesn't seem to affect anything)
    /* 0x01D6 */ s16 coverAlpha;
    /* 0x01D8 */ s16 addAlpha; // not used in mq dbg
    /* 0x01DA */ u16 visibleDuration; // not used in mq dbg
    /* 0x01DC */ s16 ult;
    /* 0x01DE */ s16 uls;
    /* 0x01E0 */ char unk_1E0[0x01];
    /* 0x01E1 */ u8 exit;
    /* 0x01E2 */ char unk_1E2[0x06];
} TitleContext; // size = 0x1E8

typedef struct {
    /* 0x0000 */ GameState state;
    /* 0x00A4 */ void* staticSegment;
    /* 0x00A8 */ View view;
} SampleContext; // size = 0x1D0

typedef struct {
    /* 0x00 */ u8 byte0;
    /* 0x01 */ u8 byte1;
    /* 0x02 */ u8 byte2;
    /* 0x03 */ u8 byte3;
} ElfMessage; // size = 0x4

// Global Context (dbg ram start: 80212020)
typedef struct GlobalContext {
    /* 0x00000 */ GameState state;
    /* 0x000A4 */ s16 sceneNum;
    /* 0x000A6 */ u8 sceneConfig;
    /* 0x000A7 */ char unk_A7[0x9];
    /* 0x000B0 */ void* sceneSegment;
    /* 0x000B4 */ char unk_B4[0x4];
    /* 0x000B8 */ View view;
    /* 0x001E0 */ Camera cameras[4];
    /* 0x00790 */ Camera* cameraPtrs[4];
    /* 0x007A0 */ s16 activeCamera;
    /* 0x007A2 */ s16 nextCamera;
    /* 0x007A4 */ SoundContext soundCtx;
    /* 0x007A8 */ LightingContext lightCtx;
    /* 0x007B8 */ SubGlobalContext7B8 sub_7B8;
    /* 0x007C0 */ CollisionContext colCtx;
    /* 0x01C24 */ ActorContext actorCtx;
    /* 0x01D64 */ CutsceneContext csCtx; // "demo_play"
    /* 0x01DB4 */ SoundSource soundSources[16];
    /* 0x01F74 */ SubGlobalContext1F74 sub_1F74;
    /* 0x01F78 */ SkyboxContext skyboxCtx;
    /* 0x020C8 */ char unk_20C8[0x10];
    /* 0x020D8 */ MessageContext msgCtx; // "message"
    /* 0x104F0 */ InterfaceContext interfaceCtx; // "parameter"
    /* 0x10760 */ PauseContext pauseCtx;
    /* 0x10A20 */ u16 unk_10A20;
    /* 0x10A24 */ EnvironmentContext envCtx;
    /* 0x10B20 */ AnimationContext animationCtx;
    /* 0x117A4 */ ObjectContext objectCtx;
    /* 0x11CBC */ RoomContext roomCtx;
    /* 0x11D30 */ s16 unk_11D30[2];
    /* 0x11D34 */ u8 nbTransitionActors;
    /* 0x11D38 */ TransitionActorEntry* transitionActorList;
    /* 0x11D3C */ char unk_11D3C[0x10];
    /* 0x11D4C */ s32 (*unk_11D4C)(struct GlobalContext*, Actor*);
    /* 0x11D50 */ char unk_11D50[0x8];
    /* 0x11D58 */ void (*unk_11D58)(struct GlobalContext*, s32);
    /* 0x11D5C */ void (*unk_11D5C)(struct GlobalContext*, Actor*);
    /* 0x11D60 */ MtxF mf_11D60;
    /* 0x11DA0 */ MtxF mf_11DA0;
    /* 0x11DE0 */ Mtx* unk_11DE0;
    /* 0x11DE4 */ u32 gameplayFrames;
    /* 0x11DE8 */ u8 linkAgeOnLoad;
    /* 0x11DE9 */ u8 unk_11DE9;
    /* 0x11DEA */ u8 curSpawn;
    /* 0x11DEB */ u8 nbSetupActors;
    /* 0x11DEC */ u8 nbRooms;
    /* 0x11DF0 */ RomFile* roomList;
    /* 0x11DF4 */ ActorEntry* linkActorEntry;
    /* 0x11DF8 */ ActorEntry* setupActorList;
    /* 0x11DFC */ UNK_PTR unk_11DFC;
    /* 0x11E00 */ EntranceEntry* setupEntranceList;
    /* 0x11E04 */ UNK_PTR setupExitList;
    /* 0x11E08 */ Path* setupPathList;
    /* 0x11E0C */ ElfMessage* cUpElfMsgs;
    /* 0x11E10 */ char unk_11E10[0x4];
    /* 0x11E14 */ u8 skyboxId;
    /* 0x11E15 */ s8 sceneLoadFlag; // "fade_direction"
    /* 0x11E16 */ s16 unk_11E16;
    /* 0x11E18 */ s16 unk_11E18;
    /* 0x11E1A */ s16 nextEntranceIndex;
    /* 0x11E1C */ char unk_11E1C[0x40];
    /* 0x11E5C */ s8 unk_11E5C;
    /* 0x11E5D */ s8 bombchuBowlingAmmo; // "bombchu_game_flag"
    /* 0x11E5E */ u8 fadeTransition;
    /* 0x11E60 */ CollisionCheckContext colChkCtx;
    /* 0x120FC */ u16 envFlags[20];
    /* 0x12124 */ PreRenderContext preRenderCtx;
    /* 0x121C8 */ TransitionContext transitionCtx;
    /* 0x12418 */ char unk_12418[0x3];
    /* 0x1241B */ u8 transitionMode; // "fbdemo_wipe_modem"
    /* 0x1241C */ TransitionFade transitionFade;
    /* 0x12428 */ char unk_12428[0x3];
    /* 0x1242B */ u8 unk_1242B;
    /* 0x1242C */ Scene* loadedScene;
    /* 0x12430 */ char unk_12430[0xE8];
} GlobalContext; // size = 0x12518

typedef struct {
    /* 0x0000 */ GameState state;
    /* 0x00A4 */ char unk_A4[4];
    /* 0x00A8 */ View view;
} OpeningContext; // size = 0x1D0

typedef enum {
    DPM_UNK = 0,
    DPM_PLAYER = 1,
    DPM_ENEMY = 2
} DynaPolyMoveFlag;

// Some animation related structure
typedef struct {
    /* 0x00 */ AnimationHeader* animation;
    /* 0x04 */ f32              playbackSpeed;
    /* 0x08 */ f32              unk_08;
    /* 0x0C */ f32              frameCount;
    /* 0x10 */ u8               unk_10;
    /* 0x14 */ f32              transitionRate;
} struct_80034EC0_Entry; // size = 0x18

// Another animation related structure
typedef struct {
    /* 0x00 */ AnimationHeader* animation;
    /* 0x04 */ f32              frameCount;
    /* 0x08 */ u8               unk_08;
    /* 0x0C */ f32              transitionRate;
} struct_D_80AA1678; // size = 0x10

typedef struct {
    /* 0x00 */ s16 unk_00;
    /* 0x02 */ s16 unk_02;
    /* 0x04 */ s16 unk_04;
    /* 0x06 */ s16 unk_06;
    /* 0x08 */ Vec3s unk_08;
    /* 0x0E */ Vec3s unk_0E;
    /* 0x14 */ f32 unk_14;
    /* 0x18 */ Vec3f unk_18;
    /* 0x24 */ char unk_24[0x4];
} struct_80034A14_arg1; // size = 0x28

typedef struct {
    /* 0x00 */ s8  scene;
    /* 0x01 */ s8  spawn;
    /* 0x02 */ u16 field;
} EntranceInfo; // size = 0x4

typedef struct {
    /* 0x00 */ void*    loadedRamAddr;
    /* 0x04 */ u32      vromStart; // if applicable
    /* 0x08 */ u32      vromEnd;   // if applicable
    /* 0x0C */ void*    vramStart; // if applicable
    /* 0x10 */ void*    vramEnd;   // if applicable
    /* 0x14 */ UNK_PTR  unk_14;
    /* 0x18 */ void*    init;    // initializes and executes the given context
    /* 0x1C */ void*    destroy; // deconstructs the context, and sets the next context to load
    /* 0x20 */ UNK_PTR  unk_20;
    /* 0x24 */ UNK_PTR  unk_24;
    /* 0x28 */ UNK_TYPE unk_28;
    /* 0x2C */ u32      instanceSize;
} GameStateOverlay; // size = 0x30

typedef struct PreNMIContext {
    /* 0x00 */ GameState state;
    /* 0xA4 */ u32      timer;
    /* 0xA8 */ UNK_TYPE unk_A8;
} PreNMIContext; // size = 0xAC

typedef enum {
    F_8F = 1,
    F_7F = 2,
    F_6F = 3,
    F_5F = 4,
    F_4F = 5,
    F_3F = 6,
    F_2F = 7,
    F_1F = 8,
    F_B1 = 9,
    F_B2 = 10,
    F_B3 = 11,
    F_B4 = 12,
    F_B5 = 13,
    F_B6 = 14,
    F_B7 = 15,
    F_B8 = 16
} FloorID;

// All arrays pointed in this struct are indexed by "map indexes"
// In dungeons, the map index corresponds to the dungeon index (which also indexes keys, items, etc)
// In overworld areas, the map index corresponds to the overworld area index (spot 00, 01, etc)
typedef struct {
    /* 0x00 */ s16 (*floorTexIndexOffset)[8]; // dungeon texture index offset by floor
    /* 0x04 */ s16*  bossFloor; // floor the boss is on
    /* 0x08 */ s16 (*roomPalette)[32]; // map palette by room
    /* 0x0C */ s16*  maxPaletteCount; // max number of palettes in a same floor
    /* 0x10 */ s16 (*paletteRoom)[8][14]; // room by palette by floor
    /* 0x14 */ s16 (*roomCompassOffsetX)[44]; // dungeon compass icon X offset by room
    /* 0x18 */ s16 (*roomCompassOffsetY)[44]; // dungeon compass icon Y offset by room
    /* 0x1C */ u8*   dgnMinimapCount; // number of room minimaps
    /* 0x20 */ u16*  dgnMinimapTexIndexOffset; // dungeon minimap texture index offset
    /* 0x24 */ u16*  owMinimapTexSize;
    /* 0x28 */ u16*  owMinimapTexOffset;
    /* 0x2C */ s16*  owMinimapPosX;
    /* 0x30 */ s16*  owMinimapPosY;
    /* 0x34 */ s16 (*owCompassInfo)[4]; // [X scale, Y scale, X offset, Y offset]
    /* 0x38 */ s16*  dgnMinimapTexIndexBase; // dungeon minimap texture index base
    /* 0x3C */ s16 (*dgnCompassInfo)[4]; // [X scale, Y scale, X offset, Y offset]
    /* 0x40 */ s16*  owMinimapWidth;
    /* 0x44 */ s16*  owMinimapHeight;
    /* 0x48 */ s16*  owEntranceIconPosX; // "dungeon entrance" icon X pos
    /* 0x4C */ s16*  owEntranceIconPosY; // "dungeon entrance" icon Y pos
    /* 0x50 */ u16*  owEntranceFlag; // flag in inf_table[26] based on which entrance icons are shown (0xFFFF = always shown)
    /* 0x54 */ f32 (*floorCoordY)[8]; // Y coordinate of each floor
    /* 0x58 */ u16*  switchEntryCount; // number of "room switch" entries, which correspond to the next 3 arrays
    /* 0x5C */ u8  (*switchFromRoom)[51]; // room to come from
    /* 0x60 */ u8  (*switchFromFloor)[51]; // floor to come from
    /* 0x64 */ u8  (*switchToRoom)[51]; // room to go to
<<<<<<< HEAD
    /* 0x68 */ u8  (*floorID)[8];
    /* 0x6C */ s16 *skullFloorIconY; // Y coord of big skull icon on map screen
=======
    /* 0x68 */ u8  (*floorNames)[8];
    /* 0x6C */ s16* skullFloorIconY; // dungeon big skull icon Y pos
>>>>>>> 4a5b2a04
} MapData; // size = 0x70

typedef struct {
    /* 0x00 */ s8 chestFlag; // chest icon is only displayed if this flag is not set for the current room
    /* 0x01 */ u8 x, y; // coordinates to place the icon (top-left corner), relative to the minimap texture
} MapMarkPoint; // size = 0x3

typedef struct {
    /* 0x00 */ s8 markType; // 0 for the chest icon, 1 for the boss skull icon, -1 for none
    /* 0x01 */ u8 count; // number of icons to display
    /* 0x02 */ MapMarkPoint points[12];
} MapMarkData; // size = 0x26

typedef MapMarkData MapMarksData[3]; // size = 0x72

typedef struct DebugDispObject {
    /* 0x00 */ Vec3f pos;
    /* 0x0C */ Vec3s rot;
    /* 0x14 */ Vec3f scale;
    /* 0x20 */ Color_RGBA8 color;
    /* 0x24 */ s16   type;
    /* 0x28 */ struct DebugDispObject* next;
} DebugDispObject; // size = 0x2C

typedef enum {
    MTXMODE_NEW,  // generates a new matrix
    MTXMODE_APPLY // applies transformation to the current matrix
} MatrixMode;

typedef struct FaultClient {
    /* 0x00 */ struct FaultClient* next;
    /* 0x04 */ u32 callback;
    /* 0x08 */ u32 param1;
    /* 0x0C */ u32 param2;
} FaultClient; // size = 0x10

typedef struct FaultAddrConvClient {
    /* 0x00 */ struct FaultAddrConvClient* next;
    /* 0x04 */ u32 callback;
    /* 0x08 */ u32 param;
} FaultAddrConvClient; // size = 0xC


typedef struct {
    /* 0x00 */ u32 (*callback)(u32, u32);
    /* 0x04 */ u32 param0;
    /* 0x08 */ u32 param1;
    /* 0x0C */ u32 ret;
    /* 0x10 */ OSMesgQueue* queue;
    /* 0x14 */ OSMesg msg;
} FaultClientContext; // size = 0x18

typedef struct FaultThreadStruct {
    /* 0x000 */ OSThread thread;
    /* 0x1B0 */ u8 unk_1B0[0x600];
    /* 0x7B0 */ OSMesgQueue queue;
    /* 0x7C8 */ OSMesg msg;
    /* 0x7CC */ u8 exitDebugger;
    /* 0x7CD */ u8 msgId;
    /* 0x7CE */ u8 faultHandlerEnabled;
    /* 0x7CF */ u8 faultActive;
    /* 0x7D0 */ OSThread* faultedThread;
    /* 0x7D4 */ void(*padCallback)(Input*);
    /* 0x7D8 */ FaultClient* clients;
    /* 0x7DC */ FaultAddrConvClient* addrConvClients;
    /* 0x7E0 */ u8 unk_7E0[4];
    /* 0x7E4 */ Input padInput;
    /* 0x7FC */ u16 colors[36];
    /* 0x844 */ void* fb;
    /* 0x848 */ u32 currClientThreadSp;
    /* 0x84C */ u8 unk_84C[4];
} FaultThreadStruct; // size = 0x850

typedef struct {
    /* 0x00 */ u16* fb;
    /* 0x04 */ u16 w;
    /* 0x08 */ u16 h;
    /* 0x0A */ u16 yStart;
    /* 0x0C */ u16 yEnd;
    /* 0x0E */ u16 xStart;
    /* 0x10 */ u16 xEnd;
    /* 0x12 */ u16 foreColor;
    /* 0x14 */ u16 backColor;
    /* 0x14 */ u16 cursorX;
    /* 0x16 */ u16 cursorY;
    /* 0x18 */ u32* fontData;
    /* 0x1C */ u8 charW;
    /* 0x1D */ u8 charH;
    /* 0x1E */ s8 charWPad;
    /* 0x1F */ s8 charHPad;
    /* 0x20 */ u16 printColors[10];
    /* 0x34 */ u8 escCode; // bool
    /* 0x35 */ u8 osSyncPrintfEnabled;
    /* 0x38 */ void(*inputCallback)();
} FaultDrawer; // size = 0x3C

typedef struct GfxPrint {
    /* 0x00 */ struct GfxPrint*(*callback)(struct GfxPrint*, const char*, size_t);
    /* 0x04 */ Gfx* dlist;
    /* 0x08 */ u16 posX;
    /* 0x0A */ u16 posY;
    /* 0x0C */ u16 baseX;
    /* 0x0E */ u8 baseY;
    /* 0x0F */ u8 flag;
    /* 0x10 */ Color_RGBA8 color;
} GfxPrint;

typedef enum {
    GFXPRINT_FLAG1 = 1,
    GFXPRINT_USE_RGBA16 = 2,
    GFXPRINT_FLAG4 = 4,
    GFXPRINT_UPDATE_MODE = 8,
    GFXPRINT_FLAG64 = 0x40,
    GFXPRINT_OPEN = 0x80
} GfxPrintFlag;

typedef struct StackEntry {
    /* 0x00 */ struct StackEntry* next;
    /* 0x04 */ struct StackEntry* prev;
    /* 0x08 */ u32 head;
    /* 0x0C */ u32 tail;
    /* 0x10 */ u32 initValue;
    /* 0x14 */ s32 minSpace;
    /* 0x18 */ const char* name;
} StackEntry;

typedef enum {
    STACK_STATUS_OK = 0,
    STACK_STATUS_WARNING = 1,
    STACK_STATUS_OVERFLOW = 2
} StackStatus;

typedef struct {
    /* 0x00 */ u32 magic; // IS64
    /* 0x04 */ u32 get;
    /* 0x08 */ u8 unk_08[0x14-0x08];
    /* 0x14 */ u32 put;
    /* 0x18 */ u8 unk_18[0x20-0x18];
    /* 0x20 */ u8 data[0x10000-0x20];
} ISVDbg;

typedef struct {
    /* 0x00 */ char name[0x18];
    /* 0x18 */ u32 mediaFormat;
    /* 0x1C */ union {
        struct {
            u16 cartId;
            u8 countryCode;
            u8 version;
        };
        u32 regionInfo;
    };
} LocaleCartInfo; // size = 0x20

typedef struct {
    /* 0x00 */ char magic[4]; // Yaz0
    /* 0x04 */ u32 decSize;
    /* 0x08 */ u32 compInfoOffset; // only used in yaz0_old.c
    /* 0x0C */ u32 uncompDataOffset; // only used in yaz0_old.c
    /* 0x10 */ u32 data[1];
} Yaz0Header; // size = 0x10 ("data" is not part of the header)

typedef struct {
    /* 0x00 */ s16 type;
    /* 0x02 */ char  misc[0x1E];
} OSScMsg; // size = 0x20

typedef struct IrqMgrClient {
    /* 0x00 */ struct IrqMgrClient* prev;
    /* 0x04 */ OSMesgQueue* queue;
} IrqMgrClient;

typedef struct {
    /* 0x000 */ OSScMsg retraceMsg; // this apparently got moved from OSSched
    /* 0x020 */ OSScMsg prenmiMsg; // this apparently got moved from OSSched
    /* 0x040 */ OSScMsg nmiMsg;
    /* 0x060 */ OSMesgQueue queue;
    /* 0x078 */ OSMesg msgBuf[8];
    /* 0x098 */ OSThread thread;
    /* 0x248 */ IrqMgrClient* clients;
    /* 0x24C */ u8 resetStatus;
    /* 0x250 */ OSTime resetTime;
    /* 0x258 */ OSTimer timer;
    /* 0x278 */ OSTime retraceTime;
} IrqMgr; // size = 0x280

// == Previously sched.h

#define OS_SC_NEEDS_RDP         0x0001
#define OS_SC_NEEDS_RSP         0x0002
#define OS_SC_DRAM_DLIST        0x0004
#define OS_SC_PARALLEL_TASK     0x0010
#define OS_SC_LAST_TASK         0x0020
#define OS_SC_SWAPBUFFER        0x0040

#define OS_SC_RCP_MASK          0x0003
#define OS_SC_TYPE_MASK         0x0007

typedef struct {
    /* 0x0000 */ u16*   curBuffer;
    /* 0x0004 */ u16*   nextBuffer;
} FrameBufferSwap;

typedef struct {
    /* 0x0000 */ OSMesgQueue  interruptQ;
    /* 0x0018 */ OSMesg       intBuf[8];
    /* 0x0038 */ OSMesgQueue  cmdQ;
    /* 0x0050 */ OSMesg       cmdMsgBuf[8];
    /* 0x0070 */ OSThread     thread;
    /* 0x0220 */ OSScTask*    audioListHead;
    /* 0x0224 */ OSScTask*    gfxListHead;
    /* 0x0228 */ OSScTask*    audioListTail;
    /* 0x022C */ OSScTask*    gfxListTail;
    /* 0x0230 */ OSScTask*    curRSPTask;
    /* 0x0234 */ OSScTask*    curRDPTask;
    /* 0x0238 */ s32          retraceCnt;
    /* 0x023C */ s32          doAudio;
    /* 0x0240 */ CfbInfo* curBuf;
    /* 0x0244 */ CfbInfo*        pendingSwapBuf1;
    /* 0x0220 */ CfbInfo* pendingSwapBuf2;
    /* 0x0220 */ UNK_TYPE     unk_24C;
    /* 0x0250 */ IrqMgrClient   irqClient;
} SchedContext; // size = 0x258

// ========================

#define OS_SC_RETRACE_MSG       1
#define OS_SC_DONE_MSG          2
#define OS_SC_NMI_MSG           3 // name is made up, 3 is OS_SC_RDP_DONE_MSG in the original sched.c
#define OS_SC_PRE_NMI_MSG       4

#define OS_SC_DP                0x0001
#define OS_SC_SP                0x0002
#define OS_SC_YIELD             0x0010
#define OS_SC_YIELDED           0x0020

typedef struct {
    struct {
    /* 0x0000 */ s32          unk_0[0x10]; // not char to avoid generating lwl/lwr swl/swr in a struct copy
    } unk_0;
    /* 0x0040 */ OSMesgQueue*  unk_40;
} Sub_AudioMgr_18; // size = 0x44

typedef struct {
    /* 0x0000 */ IrqMgr*       irqMgr;
    /* 0x0004 */ SchedContext* sched;
    /* 0x0008 */ OSMesg        unk_8;
    /* 0x000C */ char          unk_C[0x04];
    /* 0x0010 */ s32           unk_10;
    /* 0x0014 */ s32           unk_14;
    /* 0x0018 */ Sub_AudioMgr_18 unk_18;
    /* 0x005C */ UNK_PTR       unk_5C;
    /* 0x0060 */ char          unk_60[0x10];
    /* 0x0070 */ Sub_AudioMgr_18* unk_70;
    /* 0x0074 */ OSMesgQueue   unk_74;
    /* 0x008C */ OSMesg        unk_8C;
    /* 0x0090 */ OSMesgQueue   unk_90;
    /* 0x00A8 */ OSMesg        unk_A8;
    /* 0x00AC */ OSMesgQueue   unk_AC;
    /* 0x00C4 */ OSMesg        unk_C4;
    /* 0x00C8 */ OSMesgQueue   unk_C8;
    /* 0x00E0 */ OSMesg        unk_E0;
    /* 0x00E4 */ char          unk_E4[0x04];
    /* 0x00E8 */ OSThread      unk_E8;
} AudioMgr; // size = 0x298


struct ArenaNode;

typedef struct Arena {
    /* 0x00 */ struct ArenaNode* head;
    /* 0x04 */ void* start;
    /* 0x08 */ OSMesgQueue lock;
    /* 0x20 */ u8 unk_20;
    /* 0x21 */ u8 isInit;
    /* 0x22 */ u8 flag;
} Arena; // size = 0x24

typedef struct ArenaNode {
    /* 0x00 */ s16 magic;
    /* 0x02 */ s16 isFree;
    /* 0x04 */ u32 size;
    /* 0x08 */ struct ArenaNode* next;
    /* 0x0C */ struct ArenaNode* prev;
    /* 0x10 */ const char* filename;
    /* 0x14 */ s32 line;
    /* 0x18 */ OSId threadId;
    /* 0x1C */ Arena* arena;
    /* 0x20 */ OSTime time;
    /* 0x28 */ u8 unk_28[0x30-0x28]; // probably padding
} ArenaNode; // size = 0x30

typedef struct OverlayRelocationSection {
    /* 0x00 */ u32 textSize;
    /* 0x04 */ u32 dataSize;
    /* 0x08 */ u32 rodataSize;
    /* 0x0C */ u32 bssSize;
    /* 0x10 */ u32 nRelocations;
    /* 0x14 */ u32 relocations[1];
} OverlayRelocationSection; // size >= 0x18

typedef struct {
    /* 0x00 */ void* loadedRamAddr;
    /* 0x04 */ u32 vromStart;
    /* 0x08 */ u32 vromEnd;
    /* 0x0C */ u8* vramStart;
    /* 0x10 */ u8* vramEnd;
    /* 0x14 */ u32 off; // loadedRamAddr - vram
    /* 0x18 */ const char* name;
} KaleidoManagerOvl; // size = 0x1C

#define KALEIDO_OVL_KALEIDO_SCOPE   0
#define KALEIDO_OVL_PLAYER_ACTOR    1
#define KALEIDO_OVL_COUNT           2

typedef struct ListAlloc {
    /* 0x00 */ struct ListAlloc* prev;
    /* 0x04 */ struct ListAlloc* next;
} ListAlloc; // size = 0x8

typedef struct {
    /* 0x00 */ u32 resetting;
    /* 0x04 */ u32 resetCount;
    /* 0x08 */ OSTime duration;
    /* 0x10 */ OSTime resetTime;
} PreNmiBuff; // size = 0x18 (actually osAppNmiBuffer is 0x40 bytes large but the rest is unused)

typedef struct {
    /* 0x00 */ s16 unk_00;
    /* 0x02 */ s16 unk_02;
    /* 0x04 */ s16 unk_04;
} SubQuakeRequest14;

typedef struct {
    /* 0x00 */ s16 randIdx;
    /* 0x02 */ s16 countdownMax;
    /* 0x04 */ Camera* cam;
    /* 0x08 */ u32 callbackIdx;
    /* 0x0C */ s16 y;
    /* 0x0E */ s16 x;
    /* 0x10 */ s16 zoom;
    /* 0x12 */ s16 rotZ;
    /* 0x14 */ SubQuakeRequest14 unk_14;
    /* 0x1A */ s16 speed;
    /* 0x1C */ s16 unk_1C;
    /* 0x1E */ s16 countdown;
    /* 0x20 */ s16 camPtrIdx;
} QuakeRequest; // size = 0x24

typedef struct {
    /* 0x00 */ Vec3f vec1;
    /* 0x0C */ Vec3f vec2;
    /* 0x18 */ s16 rotZ;
    /* 0x1A */ s16 unk_1A;
    /* 0x1C */ s16 zoom;
} ShakeInfo; // size = 0x1E

typedef struct {
    /* 0x00 */ Vec3f vec1;
    /* 0x0C */ Vec3f vec2;
    /* 0x18 */ s16 rotZ;
    /* 0x1A */ s16 unk_1A;
    /* 0x1C */ s16 zoom;
    /* 0x20 */ f32 unk_20;
} UnkQuakeCalcStruct; // size = 0x24

typedef struct {
    /* 0x00 */ u32 idx;
    /* 0x04 */ void* ptr;
} UCodeInfo; // size = 0x8

typedef struct {
    /* 0x00 */ u32 segments[NUM_SEGMENTS];
    /* 0x40 */ u32 dlStack[18];
    /* 0x88 */ u32 dlDepth;
    /* 0x8C */ u32 dlCnt;
    /* 0x90 */ u32 vtxCnt;
    /* 0x94 */ u32 spvtxCnt;
    /* 0x98 */ u32 tri1Cnt;
    /* 0x9C */ u32 tri2Cnt;
    /* 0xA0 */ u32 quadCnt;
    /* 0xA4 */ u32 lineCnt;
    /* 0xA8 */ u32 loaducodeCnt;
    /* 0xAC */ u32 pipeSyncRequired;
    /* 0xB0 */ u32 tileSyncRequired;
    /* 0xB4 */ u32 loadSyncRequired;
    /* 0xB8 */ u32 syncErr;
    /* 0xBC */ u32 enableLog;
    /* 0xC0 */ u32 ucodeInfoIdx;
    /* 0xC4 */ u32 ucodeInfoCount;
    /* 0xC8 */ UCodeInfo* ucodeInfo;
    /* 0xCC */ u32 modeH;
    /* 0xD0 */ u32 modeL;
    /* 0xD4 */ u32 geometryMode;
} UCodeDisas; // size = 0xD8

typedef struct {
    /* 0x00 */ u16 table[8*8];
} JpegQuantizationTable; // size = 0x80

typedef struct {
    /* 0x00 */ u8 codeOffs[16];
    /* 0x10 */ u16 codesA[16];
    /* 0x30 */ u16 codesB[16];
    /* 0x50 */ u8* symbols;
} JpegHuffmanTable; // size = 0x54

// this struct might be unaccurate but it's not used outside jpegutils.c anyways
typedef struct {
    /* 0x000 */ u8 codeOffs[16];
    /* 0x010 */ u16 dcCodes[120];
    /* 0x100 */ u16 acCodes[256];
} JpegHuffmanTableOld; // size = 0x300

typedef struct {
    /* 0x00 */ u32 unk_00;
    /* 0x04 */ u32 unk_04;
    /* 0x08 */ u32 unk_08;
    /* 0x0C */ u32 qTablePtrs[3];
    /* 0x18 */ char unk_18[0x8];
} JpegTaskData; // size = 0x20

typedef struct {
    /* 0x000 */ JpegTaskData taskData;
    /* 0x020 */ char yieldData[0x200];
    /* 0x220 */ JpegQuantizationTable qTables[3];
    /* 0x3A0 */ u8 codesLengths[0x110];
    /* 0x4B0 */ u16 codes[0x108];
    /* 0x6C0 */ u16 unk_6C0[4][0x180];
} JpegWork; // size = 0x12C0

typedef struct {
    /* 0x00 */ void* imageData;
    /* 0x04 */ u8 unk_04;
    /* 0x05 */ u8 unk_05;
    /* 0x08 */ JpegHuffmanTable* hTablePtrs[4];
    /* 0x18 */ u8 unk_18;
} JpegDecoder; // size = 0x1C

typedef struct {
    /* 0x00 */ u8 dqtCount;
    /* 0x04 */ u8* dqtPtr[3];
    /* 0x10 */ u8 dhtCount;
    /* 0x14 */ u8* dhtPtr[4];
    /* 0x24 */ void* imageData;
    /* 0x28 */ u32 unk_28; // 0 if Y V0 is 0 and 2 if Y V0 is 2
    /* 0x2C */ char unk_2C[4];
    /* 0x30 */ OSScTask scTask;
    /* 0x88 */ char unk_88[0x10];
    /* 0x98 */ OSMesgQueue mq;
    /* 0xB0 */ OSMesg msg;
    /* 0xB4 */ JpegWork* workBuf;
} JpegContext; // size = 0xB8


// Vis...
typedef struct {
    /* 0x00 */ u32 type;
    /* 0x04 */ u32 setScissor;
    /* 0x08 */ Color_RGBA8 color;
    /* 0x0C */ Color_RGBA8 envColor;
} struct_801664F0; // size = 0x10

typedef struct {
    /* 0x00 */ u32 unk_00;
    /* 0x04 */ u32 setScissor;
    /* 0x08 */ Color_RGBA8 primColor;
    /* 0x0C */ Color_RGBA8 envColor;
    /* 0x10 */ u16* tlut;
    /* 0x14 */ Gfx* monoDl;
} VisMono; // size = 0x18

// Vis...
typedef struct {
    /* 0x00 */ u32 useRgba;
    /* 0x04 */ u32 setScissor;
    /* 0x08 */ Color_RGBA8 primColor;
    /* 0x08 */ Color_RGBA8 envColor;
} struct_80166500; // size = 0x10

typedef struct {
    /* 0x000 */ u8 rumbleEnable[4];
    /* 0x004 */ u8 unk_04[0x40];
    /* 0x044 */ u8 unk_44[0x40];
    /* 0x084 */ u8 unk_84[0x40];
    /* 0x0C4 */ u8 unk_C4[0x40];
    /* 0x104 */ u8 unk_104;
    /* 0x105 */ u8 unk_105;
    /* 0x106 */ u16 unk_106;
    /* 0x108 */ u16 unk_108;
    /* 0x10A */ u8 unk_10A;
    /* 0x10B */ u8 unk_10B;
    /* 0x10C */ u8 unk_10C;
    /* 0x10D */ u8 unk_10D;
} UnkRumbleStruct; // size = 0x10E

typedef struct {
    char unk_00[0x48];
    void* avbTbl;
    SkelAnime skelAnime;
} PSkinAwb; // size = 0x90

typedef struct {
    /* 0x00 */ char unk_00[0x18];
    /* 0x18 */ s32 unk_18;
    /* 0x1C */ s32 y;
} SpeedMeter; // size = 0x20

typedef struct {
    /* 0x00 */ s32 maxval;
    /* 0x04 */ s32 val;
    /* 0x08 */ u16 backColor;
    /* 0x0A */ u16 foreColor;
    /* 0x0C */ s32 ulx;
    /* 0x10 */ s32 lrx;
    /* 0x14 */ s32 uly;
    /* 0x18 */ s32 lry;
} SpeedMeterAllocEntry; // size = 0x1C

typedef struct {
    /* 0x00 */ OSTime* time;
    /* 0x04 */ u8 x;
    /* 0x05 */ u8 y;
    /* 0x06 */ u16 color;
} SpeedMeterTimeEntry; // size = 0x08

typedef struct {
    /* 0x00 */ s16 intPart[4][4];
    /* 0x20 */ u16 fracPart[4][4];
} MatrixInternal; // size = 0x40

#endif<|MERGE_RESOLUTION|>--- conflicted
+++ resolved
@@ -1338,13 +1338,8 @@
     /* 0x5C */ u8  (*switchFromRoom)[51]; // room to come from
     /* 0x60 */ u8  (*switchFromFloor)[51]; // floor to come from
     /* 0x64 */ u8  (*switchToRoom)[51]; // room to go to
-<<<<<<< HEAD
     /* 0x68 */ u8  (*floorID)[8];
-    /* 0x6C */ s16 *skullFloorIconY; // Y coord of big skull icon on map screen
-=======
-    /* 0x68 */ u8  (*floorNames)[8];
     /* 0x6C */ s16* skullFloorIconY; // dungeon big skull icon Y pos
->>>>>>> 4a5b2a04
 } MapData; // size = 0x70
 
 typedef struct {
