#ifndef _Z64_H_
#define _Z64_H_

#include "ultra64.h"
#include "ultra64/gs2dex.h"
#include "z64save.h"
#include "z64light.h"
#include "z64actor.h"
#include "z64player.h"
#include "z64audio.h"
#include "z64object.h"
#include "z64camera.h"
#include "z64cutscene.h"
#include "z64collision_check.h"
#include "z64scene.h"
#include "z64effect.h"
#include "z64item.h"
#include "z64animation.h"
#include "z64dma.h"
#include "z64math.h"
#include "z64transition.h"
#include "bgm.h"
#include "sfx.h"
#include "color.h"
#include "ichain.h"
#include "stdarg.h"
#include "stdlib.h"
#include "regs.h"

#define SCREEN_WIDTH  320
#define SCREEN_HEIGHT 240

#define REGION_NULL 0
#define REGION_US 1
#define REGION_JP 2
#define REGION_EU 3

#define Z_PRIORITY_MAIN        10
#define Z_PRIORITY_GRAPH       11
#define Z_PRIORITY_AUDIOMGR    12
#define Z_PRIORITY_PADMGR      14
#define Z_PRIORITY_SCHED       15
#define Z_PRIORITY_DMAMGR      16
#define Z_PRIORITY_IRQMGR      17

// NOTE: Once we start supporting other builds, this can be changed with an ifdef
#define REGION_NATIVE REGION_EU

// Game Info aka. Static Context (dbg ram start: 80210A10)
// Data normally accessed through REG macros (see regs.h)
typedef struct {
    /* 0x00 */ s32  regPage;   // 1 is first page
    /* 0x04 */ s32  regGroup;  // "register" group (R, RS, RO, RP etc.)
    /* 0x08 */ s32  regCur;    // selected register within page
    /* 0x0C */ s32  dpadLast;
    /* 0x10 */ s32  repeat;
    /* 0x14 */ s16  data[REG_GROUPS * REG_PER_GROUP]; // 0xAE0 entries
} GameInfo; // size = 0x15D4

typedef struct {
    /* 0x00000 */ u16 headMagic; // 1234
    /* 0x00008 */ Gfx polyOpaBuffer[0x17E0];
    /* 0x0BF08 */ Gfx polyXluBuffer[0x800];
    /* 0x0FF08 */ Gfx overlayBuffer[0x400];
    /* 0x11F08 */ Gfx workBuffer[0x80];
    /* 0x11308 */ Gfx unusedBuffer[0x20];
    /* 0x12408 */ u16 tailMagic; // 5678
} GfxPool; // size = 0x12410

typedef struct {
    /* 0x0000 */ u32    size;
    /* 0x0004 */ u8*    bufp;
    /* 0x0008 */ u8*    head;
    /* 0x000C */ u8*    tail;
} TwoHeadArena; // size = 0x10

typedef struct {
    /* 0x0000 */ u32    size;
    /* 0x0004 */ Gfx*   bufp;
    /* 0x0008 */ Gfx*   p;
    /* 0x000C */ Gfx*   d;
} TwoHeadGfxArena; // size = 0x10

typedef struct {
    /* 0x00 */ u16* fb1;
    /* 0x04 */ u16* swapBuffer;
    /* 0x08 */ OSViMode* viMode;
    /* 0x0C */ u32 features;
    /* 0x10 */ u8 unk_10;
    /* 0x11 */ s8 updateRate;
    /* 0x12 */ s8 updateRate2;
    /* 0x13 */ u8 unk_13;
    /* 0x14 */ f32 xScale;
    /* 0x18 */ f32 yScale;
} CfbInfo; // size = 0x1C

typedef struct OSScTask {
    /* 0x00 */ struct OSScTask* next;
    /* 0x04 */ u32 state;
    /* 0x08 */ u32 flags;
    /* 0x0C */ CfbInfo* framebuffer;
    /* 0x10 */ OSTask list;
    /* 0x50 */ OSMesgQueue* msgQ;
    /* 0x54 */ OSMesg msg;
} OSScTask;

typedef struct GraphicsContext {
    /* 0x0000 */ Gfx* polyOpaBuffer; // Pointer to "Zelda 0"
    /* 0x0004 */ Gfx* polyXluBuffer; // Pointer to "Zelda 1"
    /* 0x0008 */ char unk_008[0x08]; // Unused, could this be pointers to "Zelda 2" / "Zelda 3"
    /* 0x0010 */ Gfx* overlayBuffer; // Pointer to "Zelda 4"
    /* 0x0014 */ u32 unk_014;
    /* 0x0018 */ char unk_018[0x20];
    /* 0x0038 */ OSMesg msgBuff[0x08];
    /* 0x0058 */ OSMesgQueue* schedMsgQ;
    /* 0x005C */ OSMesgQueue queue;
    /* 0x0074 */ char unk_074[0x04];
    /* 0x0078 */ OSScTask task; // size of OSScTask might be wrong
    /* 0x00D0 */ char unk_0D0[0xE0];
    /* 0x01B0 */ Gfx* workBuffer;
    /* 0x01B4 */ TwoHeadGfxArena work;
    /* 0x01C4 */ char unk_01C4[0xC0];
    /* 0x0284 */ OSViMode* viMode;
    /* 0x0288 */ char unk_0288[0x20]; // Unused, could this be Zelda 2/3 ?
    /* 0x02A8 */ TwoHeadGfxArena    overlay; // "Zelda 4"
    /* 0x02B8 */ TwoHeadGfxArena    polyOpa; // "Zelda 0"
    /* 0x02C8 */ TwoHeadGfxArena    polyXlu; // "Zelda 1"
    /* 0x02D8 */ u32 gfxPoolIdx;
    /* 0x02DC */ u16* curFrameBuffer;
    /* 0x02E0 */ char unk_2E0[0x04];
    /* 0x02E4 */ u32 viFeatures;
    /* 0x02E8 */ s32 fbIdx;
    /* 0x02EC */ void (*callback)(struct GraphicsContext*, u32);
    /* 0x02F0 */ u32 callbackParam;
    /* 0x02F4 */ f32 xScale;
    /* 0x02F8 */ f32 yScale;
    /* 0x02FC */ char unk_2FC[0x04];
} GraphicsContext; // size = 0x300

typedef struct {
    /* 0x00 */ OSContPad cur;
    /* 0x06 */ OSContPad prev;
    /* 0x0C */ OSContPad press; // X/Y store delta from last frame
    /* 0x12 */ OSContPad rel; // X/Y store adjusted
} Input; // size = 0x18

typedef struct {
   /* 0x0000 */ s32 topY;    // uly (upper left y)
   /* 0x0004 */ s32 bottomY; // lry (lower right y)
   /* 0x0008 */ s32 leftX;   // ulx (upper left x)
   /* 0x000C */ s32 rightX;  // lrx (lower right x)
} Viewport; // size = 0x10

typedef struct {
    /* 0x0000 */ s32    magic; // string literal "VIEW" / 0x56494557
    /* 0x0004 */ GraphicsContext* gfxCtx;
    /* 0x0008 */ Viewport viewport;
    /* 0x0018 */ f32    fovy;  // vertical field of view in degrees
    /* 0x001C */ f32    zNear; // distance to near clipping plane
    /* 0x0020 */ f32    zFar;  // distance to far clipping plane
    /* 0x0024 */ f32    scale; // scale for matrix elements
    /* 0x0028 */ Vec3f  eye;
    /* 0x0034 */ Vec3f  lookAt;
    /* 0x0040 */ Vec3f  up;
    /* 0x0050 */ Vp     vp;
    /* 0x0060 */ Mtx    projection;
    /* 0x00A0 */ Mtx    viewing;
    /* 0x00E0 */ Mtx*   projectionPtr;
    /* 0x00E4 */ Mtx*   viewingPtr;
    /* 0x00E8 */ Vec3f  unk_E8;
    /* 0x00F4 */ Vec3f  unk_F4;
    /* 0x0100 */ f32    unk_100;
    /* 0x0104 */ Vec3f  unk_104;
    /* 0x0110 */ Vec3f  unk_110;
    /* 0x011C */ u16    normal; // used to normalize the projection matrix
    /* 0x0120 */ u32    flags;
    /* 0x0124 */ s32    unk_124;
} View; // size = 0x128

typedef struct {
<<<<<<< HEAD
    /* 0x0000 */ f32 unk_00;
    /* 0x0004 */ f32 unk_04;
    /* 0x0008 */ s16 unk_08;
} Special9; // size = 0xC

typedef struct {
    /* 0x0000 */ Actor* door;
    /* 0x0004 */ s16 unk_04;
    /* 0x0006 */ s16 unk_06;
    /* 0x0008 */ s16 unk_08;
    /* 0x000A */ s16 unk_0A;
    /* 0x000C */ Special9 spec9;
    /* 0x0018 */ s16 unk_18;
} DoorCamera; // size = 0x1C

typedef struct {
    f32 unk_00;
    s16 unk_04;
} Special0;

typedef struct {
    /* 0x0000 */ f32 unk_00;
    /* 0x0004 */ s16 unk_04;
} Demo1_unk_04; // size = 0x14

typedef struct {
    /* 0x0000 */ s16 unk_00;
    /* 0x0002 */ s16 unk_02;
    /* 0x0004 */ Demo1_unk_04 unk_04;
} Demo1; // size = 0x18

typedef struct {
    char unk_00[0xC];
    s32 unk_0C;
    f32 unk_10;
    s16 unk_14;
    s16 unk_16;
    s16 unk_18;
    s16 unk_1A;
    f32 unk_1C;
    f32 unk_20;
    s16 unk_24;
    s16 unk_26;
    s16 unk_28;
    s16 unk_2A;
} Normal3_Unk20;

typedef struct {
    f32 unk_00;
    f32 unk_04; // distance
    f32 unk_08;
    f32 unk_0C;
    f32 unk_10;
    f32 unk_14; // fov
    f32 unk_18;
    s16 unk_1C; // theta
    s16 unk_1E;
    Normal3_Unk20 unk_20;
} Normal3;

typedef union {
    char data[0x50];
    s16 sh[2];
    s32 w;
    f32 f;
    DoorCamera doorCam;
    Special0 spec0;
    Demo1 demo1;
    Normal3 normal3;
} camera_unk_00;

typedef struct {
    Vec3s unk_00;
    Vec3s unk_06;
    s16 unk_0C;
    s16 unk_0E;
} struct_80041C10_ret;

typedef struct {
    /* 0x0000 */ camera_unk_00 unk_00;
    /* 0x0050 */ Vec3f at;
    /* 0x005C */ Vec3f eye;
    /* 0x0068 */ Vec3f unk_68;
    /* 0x0074 */ Vec3f eyeNext;
    /* 0x0080 */ Vec3f unk_80;
    /* 0x008C */ struct GlobalContext* globalCtx;
    /* 0x0090 */ Player* player;
    /* 0x0094 */ PosRot playerPosRot;
    /* 0x00A8 */ Actor* target;
    /* 0x00AC */ PosRot targetPosRot;
    /* 0x00C0 */ Vec3f unk_C0; // has to do with how quickly the camera rotates link.
    /* 0x00CC */ Vec3f unk_CC; // has to do with how quickly the camera zooms
    /* 0x00D8 */ f32 unk_D8;
    /* 0x00DC */ f32 dist; // possibly a Vec3f
    /* 0x00E0 */ f32 unk_E0;
    /* 0x00E4 */ Vec3f unk_E4;
    /* 0x00F0 */ Vec3f unk_F0;
    /* 0x00FC */ f32 fov;
    /* 0x0100 */ f32 unk_100; // update rate of distance from link?
    /* 0x0104 */ f32 unk_104;
    /* 0x0108 */ Vec3f unk_108;
    /* 0x0114 */ char unk_114[0x4];
    /* 0x0118 */ s32 unk_118;
    /* 0x011C */ s32 unk_11C;
    /* 0x0120 */ char unk_120[0x4];
    /* 0x0124 */ CutsceneCameraPoint* atPoints;
    /* 0x0128 */ CutsceneCameraPoint* eyePoints;
    /* 0x012C */ s16 relativeToPlayer; // camera Cutscene points are relative to player's position
    /* 0x012E */ s16 unk_12E;
    /* 0x0130 */ s16 uid;    // Unique identifier of the camera.
    /* 0x0132 */ char unk_132[0x02];
    /* 0x0134 */ Vec3s unk_134;
    /* 0x013A */ Vec3s unk_13A; // seems to be a copy of unk_134, but unused for anything different?
    /* 0x0140 */ s16 status;
    /* 0x0142 */ s16 setting; // referred to as set
    /* 0x0144 */ s16 mode;
    /* 0x0146 */ s16 unk_146; // unknown if used
    /* 0x0148 */ s16 unk_148; // ID for door camera? (see func_8005AD40)
    /* 0x014A */ s16 unk_14A; // unknown if used
    /* 0x014C */ s16 unk_14C;
    /* 0x014E */ s16 unk_14E;
    /* 0x0150 */ s16 unk_150; // unknown if used
    /* 0x0152 */ s16 unk_152;
    /* 0x0154 */ u16 unk_154; // appears to be some clone of setting?
    /* 0x0156 */ s16 unk_156;
    /* 0x0158 */ s16 unk_158; // unknown if used
    /* 0x015A */ s16 roll;
    /* 0x015C */ s16 unk_15C; // unknown if used
    /* 0x015E */ s16 unk_15E;
    /* 0x0160 */ s16 unk_160;
    /* 0x0162 */ s16 unk_162;
    /* 0x0164 */ s16 unk_164;
    /* 0x0166 */ s16 unk_166; // unknown if used
    /* 0x0168 */ s16 unk_168; // cameraType ?
    /* 0x016A */ s16 unk_16A; // unknown if used
} Camera; // size = 0x16C

typedef struct {
    s32 unk_00;
    char unk_04[0x30];
    s32 unk_34;
    s32 unk_38;
    s32 unk_3C;
    s32 unk_40;
    s32 unk_44;
    f32 unk_48;
    s16 unk_4C;
    f32 unk_50;
    char unk_54[0x18];
    f32 unk_6C;
    f32 unk_70;
    f32 unk_74;
    s16 unk_78;
    s16 unk_7A;
    s16 unk_7C;
    s16 unk_7E;
    s16 unk_80;
    s16 unk_82;
    s16 unk_84;
    s16 unk_86;
    char unk_88[0x1038];
    s16 unk_10C0;
    s16 unk_10C2;
    s16 unk_10C4;
    s16 unk_10C6;
    s16 unk_10C8;
    s16 unk_10CA;
} DbgCamera; // size = 0x10CC;

typedef struct {
=======
>>>>>>> 09ddf4f7
    /* 0x00 */ u8   seqIndex;
    /* 0x01 */ u8   nightSeqIndex;
    /* 0x02 */ char unk_02[0x2];
} SoundContext; // size = 0x4

typedef struct {
    /* 0x00 */ u32 toggle;
    /* 0x04 */ s32 counter;
} SubGlobalContext7B8; // size = 0x8

typedef struct {
    /* 0x00 */ char unk_00[0x2];
    /* 0x02 */ s16  unk_02;
    /* 0x04 */ char unk_04[0x8];
    /* 0x0C */ u32 unk_0C;
} WaterBox; // size = 0x10

typedef struct {
    /* 0x00 */ Vec3s     colAbsMin;
    /* 0x06 */ Vec3s     colAbsMax;
    /* 0x0C */ s16       nbVertices;
    /* 0x10 */ void*     vertexArray;
    /* 0x14 */ s16       nbPolygons;
    /* 0x18 */ void*     polygonArray;
    /* 0x1C */ void*     polygonTypes;
    /* 0x20 */ void*     cameraData;
    /* 0x24 */ u16       nbWaterBoxes;
    /* 0x28 */ WaterBox* waterBoxes;
} CollisionHeader;

typedef struct {
    /* 0x00 */ CollisionHeader* colHeader;
    /* 0x04 */ char             unk_04[0x4C];
} StaticCollisionContext; // size = 0x50

typedef struct {
    /* 0x0000 */ ActorMesh actorMeshArr[50];
    /* 0x1388 */ char   unk_1388[0x04];
    /* 0x138C */ u16    flags[50];
    /* 0x13F0 */ char   unk_13F0[0x24];
} DynaCollisionContext; // size = 0x1414

typedef struct {
    /* 0x0000 */ StaticCollisionContext stat;
    /* 0x0050 */ DynaCollisionContext   dyna;
} CollisionContext; // size = 0x1464

typedef struct {
    /* 0x00 */ Vec3f    pos;
    /* 0x0C */ f32      unk_0C; // radius?
    /* 0x10 */ Color_RGB8 color;
} TargetContextEntry; // size = 0x14

typedef struct {
    /* 0x00 */ Vec3f    naviRefPos; // possibly wrong
    /* 0x0C */ Vec3f    targetCenterPos;
    /* 0x18 */ Color_RGBAf naviInner;
    /* 0x28 */ Color_RGBAf naviOuter;
    /* 0x38 */ Actor*   arrowPointedActor;
    /* 0x3C */ Actor*   targetedActor;
    /* 0x40 */ f32      unk_40;
    /* 0x44 */ f32      unk_44;
    /* 0x48 */ s16      unk_48;
    /* 0x4A */ u8       activeType;
    /* 0x4B */ u8       unk_4B;
    /* 0x4C */ s8       unk_4C;
    /* 0x4D */ char     unk_4D[0x03];
    /* 0x50 */ TargetContextEntry arr_50[3];
    /* 0x8C */ Actor*   unk_8C;
    /* 0x90 */ Actor*   unk_90;
    /* 0x94 */ Actor*   unk_94;
} TargetContext; // size = 0x98

typedef struct {
    /* 0x00 */ u8*      texture;
    /* 0x04 */ s16      unk_4;
    /* 0x06 */ s16      unk_6;
    /* 0x08 */ u8       unk_8;
    /* 0x09 */ u8       unk_9;
    /* 0x0A */ u8       delayA;
    /* 0x0B */ u8       delayB;
    /* 0x0C */ s16      unk_C;
    /* 0x0E */ s16      unk_E;
} TitleCardContext; // size = 0x10

typedef struct {
    /* 0x00 */ s32    length; // number of actors loaded of this type
    /* 0x04 */ Actor* first;  // pointer to first actor of this type
} ActorListEntry; // size = 0x08

typedef struct {
    /* 0x0000 */ u8     unk_00;
    /* 0x0001 */ char   unk_01[0x01];
    /* 0x0002 */ u8     unk_02;
    /* 0x0003 */ u8     unk_03;
    /* 0x0004 */ char   unk_04[0x04];
    /* 0x0008 */ u8     total; // total number of actors loaded
    /* 0x0009 */ char   unk_09[0x03];
    /* 0x000C */ ActorListEntry actorList[12];
    /* 0x006C */ TargetContext targetCtx;
    struct {
        /* 0x0104 */ u32    swch;
        /* 0x0108 */ u32    tempSwch;
        /* 0x010C */ u32    unk0;
        /* 0x0110 */ u32    unk1;
        /* 0x0114 */ u32    chest;
        /* 0x0118 */ u32    clear;
        /* 0x011C */ u32    tempClear;
        /* 0x0120 */ u32    collect;
        /* 0x0124 */ u32    tempCollect;
    }                   flags;
    /* 0x0128 */ TitleCardContext titleCtx;
    /* 0x0138 */ char   unk_138[0x04];
    /* 0x013C */ void*  absoluteSpace; // Space used to allocate actor overlays of alloc type 1
} ActorContext; // size = 0x140

typedef struct {
    /* 0x00 */ char  unk_00[0x4];
    /* 0x04 */ void* segment;
    /* 0x08 */ u8    state;
    /* 0x0C */ f32   unk_0C;
    /* 0x10 */ u16   frames;
    /* 0x12 */ u16   unk_12;
    /* 0x14 */ s32   unk_14;
    /* 0x18 */ u16   unk_18;
    /* 0x1A */ u8    unk_1A;
    /* 0x1B */ u8    unk_1B;
    /* 0x1C */ CutsceneCameraPoint* cameraFocus;
    /* 0x20 */ CutsceneCameraPoint* cameraPosition;
    /* 0x24 */ CsCmdActorAction* linkAction;
    /* 0x28 */ CsCmdActorAction* npcActions[10]; // "npcdemopnt"
} CutsceneContext; // size = 0x50

typedef struct {
    /* 0x00 */ u16 countdown;
    /* 0x04 */ Vec3f originPos;
    /* 0x10 */ Vec3f relativePos;
} SoundSource; // size = 0x1C

typedef struct {
    /* 0x000 */ char unk_00[0x128];
    /* 0x128 */ void* staticSegments[3];
    /* 0x134 */ Gfx* dpList;
    /* 0x138 */ Gfx* unk_138;
    /* 0x13C */ void* roomVtx;
    /* 0x140 */ s16  unk_140;
    /* 0x144 */ Vec3f rot;
} SkyboxContext; // size = 0x150

typedef enum {
    MESSAGE_ICON_TRIANGLE,
    MESSAGE_ICON_SQUARE,
    MESSAGE_ICON_ARROW
} MessageBoxIcon;

#define FONT_CHAR_TEX_SIZE 128 // 16x16 I4 texture

typedef struct {
    /* 0x0000 */ u32   msgOffset;
    /* 0x0004 */ u32   msgLength;
    /* 0x0008 */ char  unk_8[0x3C00];
    /* 0x3C08 */ u8    iconBuf[FONT_CHAR_TEX_SIZE];
    /* 0x3C88 */ u8    fontBuf[FONT_CHAR_TEX_SIZE * 320]; // size possibly unconfirmed
    /* 0xDC88 */ char  msgBuf[1064]; // size unconfirmed
    /* 0xE0B0 */ char  unk_E0B0[0xD8];
} Font; // size = 0xE188

typedef struct {
    /* 0x0000 */ View   view;
    /* 0x0128 */ Font   font;
    /* 0xE2B0 */ void*  textboxSegment; // "fukidashiSegment"
    /* 0xE2B4 */ char   unk_E2B4[0x44];
    /* 0xE2FA */ u16    unk_E2F8;
    /* 0xE2FA */ u16    unk_E2FA;
    /* 0xE2FC */ char   unk_E2FC[0x04];
    /* 0xE300 */ s32    unk_E300;
    /* 0xE304 */ u8     msgMode;
    /* 0xE305 */ char   unk_E305[0xD1];
    /* 0xE3D6 */ u16    unk_E3D6;
    /* 0xE3D8 */ char   unk_E3D8[0x0A];
    /* 0xE3E2 */ u16    unk_E3E2;
    /* 0xE3E4 */ u8     unk_E3E4;
    /* 0xE3E5 */ u8     choiceIndex;
    /* 0xE3E6 */ char   unk_E3E6[0x01];
    /* 0xE3E7 */ u8     unk_E3E7;
    /* 0xE3E8 */ char   unk_E3E8[0x04];
    /* 0xE3EC */ u16    unk_E3EC;
    /* 0xE3EE */ u16    unk_E3EE;
    /* 0xE3F0 */ u16    unk_E3F0;
    /* 0xE3F2 */ u16    unk_E3F2;
    /* 0xE3F4 */ u16    unk_E3F4;
    /* 0xE3F6 */ char   unk_E3F6[0x16];
    /* 0xE40C */ u16    unk_E40C;
    /* 0xE40E */ s16    unk_E40E;
    /* 0xE410 */ char   unk_E410[0x08];
} MessageContext; // size = 0xE418

typedef struct {
    /* 0x0000 */ View   view;
    /* 0x0128 */ Vtx*   vtx_128;
    /* 0x012C */ Vtx*   vtx_12C;
    /* 0x0130 */ void*  parameterSegment;
    /* 0x0134 */ void*  do_actionSegment;
    /* 0x0138 */ void*  icon_itemSegment;
    /* 0x013C */ void*  mapSegment;
    /* 0x0140 */ u8     unk_140[32];
    /* 0x0160 */ DmaRequest dmaRequest_160;
    /* 0x0180 */ DmaRequest dmaRequest_180;
    /* 0x01A0 */ char   unk_1A0[0x20];
    /* 0x01C0 */ OSMesgQueue loadQueue;
    /* 0x01D8 */ OSMesg loadMsg;
    /* 0x01DC */ Viewport viewport;
    /* 0x01EC */ s16    unk_1EC;
    /* 0x01EE */ u16    unk_1EE;
    /* 0x01F0 */ u16    unk_1F0;
    /* 0x01F4 */ f32    unk_1F4;
    /* 0x01F8 */ s16    naviCalling;
    /* 0x01FA */ s16    unk_1FA;
    /* 0x01FC */ s16    unk_1FC;
    /* 0x01FE */ s16    unk_1FE;
    /* 0x0200 */ s16    unk_200;
    /* 0x0202 */ s16    unk_202[3];
    /* 0x0208 */ s16    unk_208[3];
    /* 0x020E */ s16    unk_20E[6];
    /* 0x021A */ s16    unk_21A[6];
    /* 0x0226 */ s16    unk_226;
    /* 0x0228 */ s16    unk_228;
    /* 0x022A */ s16    unk_22A;
    /* 0x022C */ s16    unk_22C;
    /* 0x022E */ s16    unk_22E;
    /* 0x0230 */ s16    unk_230;
    /* 0x0232 */ s16    counterDigits[4]; // used for key and rupee counters
    /* 0x023A */ u8     unk_23A;
    /* 0x023C */ u16    unk_23C;
    /* 0x023E */ u16    hbaAmmo; // ammo while playing the horseback archery minigame
    /* 0x0240 */ u16    unk_240;
    /* 0x0242 */ u16    unk_242;
    /* 0x0224 */ u16    unk_244; // screen fill alpha?
    /* 0x0246 */ u16    aAlpha; // also carrots alpha
    /* 0x0248 */ u16    bAlpha; // also HBA score alpha
    /* 0x024A */ u16    cLeftAlpha;
    /* 0x024C */ u16    cDownAlpha;
    /* 0x024E */ u16    cRightAlpha;
    /* 0x0250 */ u16    healthAlpha; // also max C-Up alpha
    /* 0x0252 */ u16    magicAlpha; // also Rupee and Key counters alpha
    /* 0x0254 */ u16    minimapAlpha;
    /* 0x0256 */ s16    startAlpha;
    /* 0x0258 */ s16    unk_258;
    /* 0x025A */ s16    unk_25A;
    /* 0x025C */ s16    mapRoomNum;
    /* 0x025E */ s16    mapPaletteNum; // "map_palete_no"
    /* 0x0260 */ u8     unk_260;
    /* 0x0261 */ u8     unk_261;
    struct {
        /* 0x0262 */ u8    hGauge;     // "h_gage"; unknown?
        /* 0x0263 */ u8    bButton;    // "b_button"
        /* 0x0264 */ u8    aButton;    // "a_button"
        /* 0x0265 */ u8    bottles;    // "c_bottle"
        /* 0x0266 */ u8    tradeItems; // "c_warasibe"
        /* 0x0267 */ u8    hookshot;   // "c_hook"
        /* 0x0268 */ u8    ocarina;    // "c_ocarina"
        /* 0x0269 */ u8    warpSongs;  // "c_warp"
        /* 0x026A */ u8    sunsSong;   // "m_sunmoon"
        /* 0x026B */ u8    farores;    // "m_wind"
        /* 0x026C */ u8    dinsNayrus; // "m_magic"; din's fire and nayru's love
        /* 0x026D */ u8    all;        // "another"; enables all item restrictions
    }                   restrictions;
} InterfaceContext; // size = 0x270

typedef struct {
    /* 0x0000 */ View   view;
    /* 0x0128 */ void*  unk_128;
    /* 0x012C */ void*  unk_12C;
    /* 0x0130 */ void*  unk_130;
    /* 0x0134 */ void*  unk_134;
    /* 0x0138 */ void*  unk_138;
    /* 0x013C */ void*  unk_13C;
    /* 0x0140 */ char   unk_140[0x028];
    /* 0x0168 */ Vtx*   vtx_168;
    /* 0x016C */ char   unk_16C[0x068];
    /* 0x01D4 */ u16    state;
    /* 0x01D6 */ u16    flag;
    /* 0x01D8 */ Vec3f  eye;
    /* 0x01E4 */ u16    unk_1E4;
    /* 0x01E6 */ u16    mode;
    /* 0x01E8 */ u16    kscpPos; // "kscp_pos"; basically the page index (0=SELECT ITEM; 1=MAP; 2=QUEST STATUS; 3=EQUIPMENT)
    /* 0x01EA */ u16    unk_1EA;
    /* 0x01EC */ u16    unk_1EC;
    /* 0x01EE */ char   unk_1EE[0x2];
    /* 0x01F0 */ f32    unk_1F0;
    /* 0x01F4 */ f32    unk_1F4;
    /* 0x01F8 */ f32    unk_1F8;
    /* 0x01FC */ f32    unk_1FC;
    /* 0x0200 */ f32    unk_200;
    /* 0x0204 */ f32    unk_204;
    /* 0x0208 */ s16    unk_208;
    /* 0x020A */ char   unk_20A[0xA];
    /* 0x0214 */ s16    inputX;
    /* 0x0216 */ s16    inputY;
    /* 0x0218 */ s16    unk_218;
    /* 0x021A */ s16    unk_21A;
    /* 0x021C */ s16    unk_21C;
    /* 0x021E */ s16    unk_21E;
    /* 0x0220 */ s16    unk_220;
    /* 0x0222 */ s16    unk_222;
    /* 0x0224 */ s16    unk_224;
    /* 0x0226 */ s16    unk_226;
    /* 0x0228 */ s16    unk_228;
    /* 0x022A */ s16    unk_22A;
    /* 0x022C */ s16    unk_22C;
    /* 0x022E */ s16    unk_22E;
    /* 0x0230 */ s16    unk_230;
    /* 0x0232 */ s16    unk_232;
    /* 0x0234 */ s16    unk_234;
    /* 0x0236 */ s16    unk_236;
    /* 0x0238 */ s16    unk_238;
    /* 0x023A */ s16    unk_23A;
    /* 0x023C */ s16    unk_23C;
    /* 0x023E */ u16    unk_23E;
    /* 0x0240 */ s16    unk_240;
    /* 0x0242 */ u16    unk_242;
    /* 0x0244 */ s16    unk_244;
    /* 0x0246 */ s16    unk_246;
    /* 0x0248 */ s16    unk_248;
    /* 0x024A */ s16    unk_24A;
    /* 0x024C */ s16    unk_24C;
    /* 0x024E */ s16    unk_24E;
    /* 0x0250 */ s16    unk_250;
    /* 0x0252 */ s16    unk_252;
    /* 0x0254 */ s16    unk_254;
    /* 0x0256 */ s16    unk_256;
    /* 0x0258 */ s16    unk_258;
    /* 0x025A */ s16    unk_25A;
    /* 0x025C */ s16    unk_25C;
    /* 0x025E */ s16    unk_25E;
    /* 0x0260 */ s16    unk_260;
    /* 0x0262 */ s16    unk_262;
    /* 0x0264 */ s16    unk_264;
    /* 0x0266 */ s16    unk_266;
    /* 0x0268 */ char   unk_268[0x58];
} PauseContext; // size = 0x2C0

typedef struct {
    /* 0x00 */ char     unk_00[0x02];
    /* 0x02 */ u16      unk_02;
    /* 0x04 */ Vec3f    unk_04;
    /* 0x10 */ char     unk_10[0x03];
    /* 0x13 */ u8       unk_13;
    /* 0x14 */ char     unk_14[0x01];
    /* 0x15 */ u8       skyDisabled;
    /* 0x16 */ u8       sunMoonDisabled;
    /* 0x17 */ u8       gloomySky;
    /* 0x18 */ u8       unk_18;
    /* 0x19 */ u8       unk_19;
    /* 0x1A */ u16      unk_1A;
    /* 0x1C */ char     unk_1C[0x02];
    /* 0x1E */ u8       unk_1E;
    /* 0x1F */ u8       unk_1F;
    /* 0x20 */ u8       unk_20;
    /* 0x21 */ u8       unk_21;
    /* 0x22 */ u16      unk_22;
    /* 0x24 */ u16      unk_24;
    /* 0x26 */ char     unk_26[0x04];
    /* 0x2A */ s8       unk_2A;
    /* 0x2B */ s8       unk_2B;
    /* 0x2C */ s8       unk_2C;
    /* 0x2D */ char     unk_2D[0x5E];
    /* 0x8C */ s16      unk_8C[3][3];
    /* 0x9E */ s16      unk_9E;
    /* 0xA0 */ s16      unk_A0;
    /* 0xA2 */ char     unk_A2[0x06];
    /* 0xA8 */ s16      unk_A8;
    /* 0xAA */ s16      unk_AA;
    /* 0xAC */ s16      unk_AC;
    /* 0xB0 */ f32      unk_B0;
    /* 0xB4 */ u8       nbLightSettings;
    /* 0xB8 */ UNK_PTR  lightSettingsList;
    /* 0xBC */ char     unk_BC[0x03];
    /* 0xBF */ u8       unk_BF;
    /* 0xC0 */ char     unk_C0[0x0F];
    /* 0xCF */ u8       unk_CF[3];
    /* 0xD2 */ s16      unk_D2;
    /* 0xD4 */ char     unk_D4[0x02];
    /* 0xD6 */ s16      unk_D6;
    /* 0xD8 */ f32      unk_D8;
    /* 0xDC */ u8       unk_DC;
    /* 0xDD */ u8       gloomySkyEvent;
    /* 0xDE */ u8       unk_DE;
    /* 0xDF */ u8       lightning;
    /* 0xE0 */ u8       unk_E0;
    /* 0xE1 */ u8       unk_E1;
    /* 0xE2 */ u8       unk_E2[4];
    /* 0xE6 */ u8       unk_E6;
    /* 0xE7 */ u8       unk_E7;
    /* 0xE8 */ u8       unk_E8;
    /* 0xE9 */ char     unk_E9[0x05];
    /* 0xEE */ u8       unk_EE[4];
    /* 0xF2 */ u8       unk_F2[4];
    /* 0xF6 */ char     unk_F6[0x06];
} EnvironmentContext; // size = 0xFC

typedef struct {
    /* 0x00 */ s16      id;
    /* 0x04 */ void*    segment;
    /* 0x08 */ DmaRequest  dmaRequest;
    /* 0x28 */ OSMesgQueue loadQueue;
    /* 0x40 */ OSMesg   loadMsg;
} ObjectStatus; // size = 0x44

typedef struct {
    /* 0x0000 */ void*  spaceStart;
    /* 0x0004 */ void*  spaceEnd; // original name: "endSegment"
    /* 0x0008 */ u8     num; // number of objects in bank
    /* 0x0009 */ u8     unk_09;
    /* 0x000A */ u8     mainKeepIndex; // "gameplay_keep" index in bank
    /* 0x000B */ u8     subKeepIndex; // "gameplay_field_keep" or "gameplay_dangeon_keep" index in bank
    /* 0x000C */ ObjectStatus status[OBJECT_EXCHANGE_BANK_MAX];
} ObjectContext; // size = 0x518

typedef struct {
    /* 0x00 */ Gfx* opa;
    /* 0x04 */ Gfx* xlu;
} PolygonDlist; // size = 0x8

typedef struct {
    /* 0x00 */ u8    type;
    /* 0x01 */ u8    num; // number of dlist entries
    /* 0x04 */ void* start;
    /* 0x08 */ void* end;
} Polygon; // size = 0xC

typedef struct {
    /* 0x00 */ u8    type;
    /* 0x01 */ u8    num; // number of dlist entries
    /* 0x04 */ void* start;
    /* 0x08 */ void* end;
} PolygonType0; // size = 0xC

typedef struct {
    /* 0x00 */ u16   unk_00;
    /* 0x02 */ u8    id;
    /* 0x04 */ u32   source;
    /* 0x08 */ u32   unk_0C;
    /* 0x0C */ u32   tlut;
    /* 0x10 */ u16   width;
    /* 0x12 */ u16   height;
    /* 0x14 */ u8    fmt;
    /* 0x15 */ u8    siz;
    /* 0x16 */ u16   mode0;
    /* 0x18 */ u16   tlutCount;
} BgImage; // size = 0x1C

typedef struct {
    /* 0x00 */ u8    type;
    /* 0x01 */ u8    format; // 1 = single, 2 = multi
    /* 0x04 */ void* dlist;
    union {
        struct {
            /* 0x08 */ u32   source;
            /* 0x0C */ u32   unk_0C;
            /* 0x10 */ u32   tlut;
            /* 0x14 */ u16   width;
            /* 0x16 */ u16   height;
            /* 0x18 */ u8    fmt;
            /* 0x19 */ u8    siz;
            /* 0x1A */ u16   mode0;
            /* 0x1C */ u16   tlutCount;
        } single;
        struct {
            /* 0x08 */ u8    count;
            /* 0x0C */ BgImage* list;
        } multi;
    };
} PolygonType1;

typedef struct {
    /* 0x00 */ Vec3s pos;
    /* 0x06 */ s16   unk_06;
    /* 0x08 */ Gfx*  opa;
    /* 0x0C */ Gfx*  xlu;
} PolygonDlist2; // size = 0x8

typedef struct {
    /* 0x00 */ u8    type;
    /* 0x01 */ u8    num; // number of dlist entries
    /* 0x04 */ void* start;
    /* 0x08 */ void* end;
} PolygonType2; // size = 0xC

typedef union {
    Polygon      polygon;
    PolygonType0 polygon0;
    PolygonType1 polygon1;
    PolygonType2 polygon2;
} Mesh; // "Ground Shape"

typedef struct {
    /* 0x00 */ s8   num;
    /* 0x01 */ u8   unk_01;
    /* 0x02 */ u8   unk_02;
    /* 0x03 */ u8   unk_03;
    /* 0x04 */ s8   echo;
    /* 0x05 */ u8   showInvisActors;
    /* 0x08 */ Mesh* mesh; // original name: "ground_shape"
    /* 0x0C */ void* segment;
    /* 0x10 */ char unk_10[0x4];
} Room; // size = 0x14

typedef struct {
    /* 0x00 */ Room  curRoom;
    /* 0x14 */ Room  prevRoom;
    /* 0x28 */ void* bufPtrs[2];
    /* 0x30 */ u8    unk_30;
    /* 0x31 */ s8    status;
    /* 0x34 */ void* unk_34;
    /* 0x38 */ DmaRequest dmaRequest;
    /* 0x58 */ OSMesgQueue loadQueue;
    /* 0x70 */ OSMesg loadMsg;
} RoomContext; // size = 0x74

typedef struct {
    /* 0x000 */ s16 colAtCount;
    /* 0x002 */ u16 sacFlags;
    /* 0x004 */ Collider* colAt[COLLISION_CHECK_AT_MAX];
    /* 0x0CC */ s32 colAcCount;
    /* 0x0D0 */ Collider* colAc[COLLISION_CHECK_AC_MAX];
    /* 0x1C0 */ s32 colOcCount;
    /* 0x1C4 */ Collider* colOc[COLLISION_CHECK_OC_MAX];
    /* 0x28C */ s32 colOcLineCount;
    /* 0x290 */ OcLine* colOcLine[COLLISION_CHECK_OC_LINE_MAX];
} CollisionCheckContext; // size = 0x29C

typedef struct ListAlloc {
    /* 0x00 */ struct ListAlloc* prev;
    /* 0x04 */ struct ListAlloc* next;
} ListAlloc; // size = 0x8

typedef struct {
    /* 0x00 */ s32 width;
    /* 0x04 */ s32 height;
    /* 0x08 */ s32 widthSave;
    /* 0x0C */ s32 heightSave;
    /* 0x10 */ u16* fbuf;
    /* 0x14 */ u16* fbufSave;
    /* 0x18 */ u8* cvgSave;
    /* 0x1C */ u16* zbuf;
    /* 0x20 */ u16* zbufSave;
    /* 0x24 */ s32 ulxSave;
    /* 0x28 */ s32 ulySave;
    /* 0x2C */ s32 lrxSave;
    /* 0x30 */ s32 lrySave;
    /* 0x34 */ s32 ulx;
    /* 0x38 */ s32 uly;
    /* 0x3C */ s32 lrx;
    /* 0x40 */ s32 lry;
    /* 0x44 */ ListAlloc alloc;
    /* 0x4C */ u32 unk_4C;
} PreRenderContext; // size = 0x50

typedef struct {
    union {
        TransitionFade fade;
        TransitionCircle circle;
        TransitionTriforce triforce;
        TransitionWipe wipe;
        char data[0x228];
    };
    /* 0x228 */ s32    transitionType;
    /* 0x22C */ void* (*init)(void* transition);
    /* 0x230 */ void  (*destroy)(void* transition);
    /* 0x234 */ void  (*update)(void* transition, s32 updateRate);
    /* 0x238 */ void  (*draw)(void* transition, Gfx** gfxP);
    /* 0x23C */ void  (*start)(void* transition);
    /* 0x240 */ void  (*setType)(void* transition, s32 type);
    /* 0x244 */ void  (*setColor)(void* transition, u32 color);
    /* 0x248 */ void  (*setEnvColor)(void* transition, u32 color);
    /* 0x24C */ s32   (*isDone)(void* transition);
} TransitionContext; // size = 0x250

typedef struct {
    /* 0x00 */ s16   id;
    /* 0x02 */ Vec3s pos;
    /* 0x08 */ Vec3s rot;
    /* 0x0E */ s16   params;
} ActorEntry; // size = 0x10

typedef struct {
    struct {
        s8 room;    // Room to switch to
        s8 effects; // How the camera reacts during the transition
    } /* 0x00 */ sides[2]; // 0 = front, 1 = back
    /* 0x04 */ s16   id;
    /* 0x06 */ Vec3s pos;
    /* 0x0C */ s16   rotY;
    /* 0x0E */ s16   params;
} TransitionActorEntry; // size = 0x10

typedef struct {
    /* 0x00 */ u8 spawn;
    /* 0x01 */ u8 room;
} EntranceEntry;

typedef struct {
    /* 0x00 */ u8* readBuff;
} SramContext; // size = 0x4

#define SRAM_SIZE 0x8000

typedef struct GameAllocEntry {
    /* 0x00 */ struct GameAllocEntry* next;
    /* 0x04 */ struct GameAllocEntry* prev;
    /* 0x08 */ u32 size;
    /* 0x0C */ u32 unk_0C;
} GameAllocEntry; // size = 0x10

typedef struct {
    /* 0x00 */ GameAllocEntry base;
    /* 0x10 */ GameAllocEntry* head;
} GameAlloc; // size = 0x14

struct GameState;

typedef void (*GameStateFunc)(struct GameState* gameState);

typedef struct GameState {
    /* 0x00 */ GraphicsContext* gfxCtx;
    /* 0x04 */ GameStateFunc main;
    /* 0x08 */ GameStateFunc destroy; // "cleanup"
    /* 0x0C */ GameStateFunc init;
    /* 0x10 */ u32 size;
    /* 0x14 */ Input input[4];
    /* 0x74 */ TwoHeadArena tha;
    /* 0x84 */ GameAlloc alloc;
    /* 0x98 */ u32 running;
    /* 0x9C */ u32 frames;
    /* 0xA0 */ u32 unk_A0;
} GameState; // size = 0xA4

typedef struct {
    /* 0x0000 */ GameState state;
    /* 0x00A4 */ void* staticSegment;
    /* 0x00A8 */ View view;
    /* 0x01D0 */ SramContext sramCtx;
    /* 0x01D4 */ u16 unk_1D4; // not used in mq dbg (some sort of timer that doesn't seem to affect anything)
    /* 0x01D6 */ s16 coverAlpha;
    /* 0x01D8 */ s16 addAlpha; // not used in mq dbg
    /* 0x01DA */ u16 visibleDuration; // not used in mq dbg
    /* 0x01DC */ s16 ult;
    /* 0x01DE */ s16 uls;
    /* 0x01E0 */ char unk_1E0[0x01];
    /* 0x01E1 */ u8 exit;
    /* 0x01E2 */ char unk_1E2[0x06];
} TitleContext; // size = 0x1E8

struct SelectContext;

typedef struct {
    /* 0x00 */ char* name;
    /* 0x04 */ void (*loadFunc)(struct SelectContext*, s32);
    /* 0x08 */ s32 entranceIndex;
} SceneSelectEntry; // size = 0xC

typedef struct SelectContext {
    /* 0x0000 */ GameState state;
    /* 0x00A8 */ View view;
    /* 0x01D0 */ s32 count;
    /* 0x01D4 */ SceneSelectEntry* scenes;
    /* 0x01D8 */ s32 currentScene;
    /* 0x01DC */ s32 unk_1DC;
    /* 0x01E0 */ s32 unk_1E0[7];
    /* 0x01FC */ s32 unk_1FC;
    /* 0x0200 */ s32 unk_200;
    /* 0x0204 */ s32 unk_204;
    /* 0x0208 */ s32 opt;
    /* 0x020C */ s32 unk_20C;
    /* 0x0210 */ s32 unk_210;
    /* 0x0214 */ s32 unk_214;
    /* 0x0218 */ s32 unk_218;
    /* 0x021C */ s32 unk_21C;
    /* 0x0220 */ s32 unk_220;
    /* 0x0224 */ s32 unk_224;
    /* 0x0228 */ s32 unk_228;
    /* 0x022C */ s32 unk_22C;
    /* 0x0230 */ s32 unk_230;
    /* 0x0234 */ s32 unk_234;
    /* 0x0238 */ void* staticSegment;
    /* 0x023C */ s32 unk_23C;
} SelectContext; // size = 0x240

typedef struct {
    /* 0x0000 */ GameState state;
    /* 0x00A4 */ void* staticSegment;
    /* 0x00A8 */ View view;
} SampleContext; // size = 0x1D0

typedef struct {
    /* 0x00 */ u8 byte0;
    /* 0x01 */ u8 byte1;
    /* 0x02 */ u8 byte2;
    /* 0x03 */ u8 byte3;
} ElfMessage; // size = 0x4

// Global Context (dbg ram start: 80212020)
typedef struct GlobalContext {
    /* 0x00000 */ GameState state;
    /* 0x000A4 */ s16 sceneNum;
    /* 0x000A6 */ u8 sceneConfig;
    /* 0x000A7 */ char unk_A7[0x9];
    /* 0x000B0 */ void* sceneSegment;
    /* 0x000B8 */ View view;
    /* 0x001E0 */ Camera mainCamera;
    /* 0x001E0 */ Camera subCameras[3];
    /* 0x00790 */ Camera* cameraPtrs[4];
    /* 0x007A0 */ s16 activeCamera;
    /* 0x007A2 */ s16 nextCamera;
    /* 0x007A4 */ SoundContext soundCtx;
    /* 0x007A8 */ LightContext lightCtx;
    /* 0x007B8 */ SubGlobalContext7B8 sub_7B8;
    /* 0x007C0 */ CollisionContext colCtx;
    /* 0x01C24 */ ActorContext actorCtx;
    /* 0x01D64 */ CutsceneContext csCtx; // "demo_play"
    /* 0x01DB4 */ SoundSource soundSources[16];
    /* 0x01F74 */ SramContext sramCtx;
    /* 0x01F78 */ SkyboxContext skyboxCtx;
    /* 0x020C8 */ char unk_20C8[0x10];
    /* 0x020D8 */ MessageContext msgCtx; // "message"
    /* 0x104F0 */ InterfaceContext interfaceCtx; // "parameter"
    /* 0x10760 */ PauseContext pauseCtx;
    /* 0x10A20 */ u16 unk_10A20;
    /* 0x10A24 */ EnvironmentContext envCtx;
    /* 0x10B20 */ AnimationContext animationCtx;
    /* 0x117A4 */ ObjectContext objectCtx;
    /* 0x11CBC */ RoomContext roomCtx;
    /* 0x11D30 */ s16 unk_11D30[2];
    /* 0x11D34 */ u8 nbTransitionActors;
    /* 0x11D38 */ TransitionActorEntry* transitionActorList;
    /* 0x11D3C */ void (*playerInit)(Player* player, struct GlobalContext* globalCtx, FlexSkeletonHeader* skelHeader);
    /* 0x11D40 */ void (*playerUpdate)(Player* player, struct GlobalContext* globalCtx, Input* input);
    /* 0x11D44 */ s32 (*isPlayerDroppingFish)(struct GlobalContext* globalCtx);
    /* 0x11D48 */ s32 (*startPlayerFishing)(struct GlobalContext* globalCtx);
    /* 0x11D4C */ s32 (*grabPlayer)(struct GlobalContext* globalCtx, Player* player);
    /* 0x11D50 */ s32 (*startPlayerCutscene)(struct GlobalContext* globalCtx, Actor* actor, s32 mode);
    /* 0x11D54 */ void (*func_11D54)(Player* player, struct GlobalContext* globalCtx);
    /* 0x11D58 */ s32 (*damagePlayer)(struct GlobalContext* globalCtx, s32 damage);
    /* 0x11D5C */ void (*talkWithPlayer)(struct GlobalContext* globalCtx, Actor* actor);
    /* 0x11D60 */ MtxF mf_11D60;
    /* 0x11DA0 */ MtxF mf_11DA0;
    /* 0x11DE0 */ Mtx* unk_11DE0;
    /* 0x11DE4 */ u32 gameplayFrames;
    /* 0x11DE8 */ u8 linkAgeOnLoad;
    /* 0x11DE9 */ u8 unk_11DE9;
    /* 0x11DEA */ u8 curSpawn;
    /* 0x11DEB */ u8 nbSetupActors;
    /* 0x11DEC */ u8 nbRooms;
    /* 0x11DF0 */ RomFile* roomList;
    /* 0x11DF4 */ ActorEntry* linkActorEntry;
    /* 0x11DF8 */ ActorEntry* setupActorList;
    /* 0x11DFC */ UNK_PTR unk_11DFC;
    /* 0x11E00 */ EntranceEntry* setupEntranceList;
    /* 0x11E04 */ s16* setupExitList;
    /* 0x11E08 */ Path* setupPathList;
    /* 0x11E0C */ ElfMessage* cUpElfMsgs;
    /* 0x11E10 */ char unk_11E10[0x4];
    /* 0x11E14 */ u8 skyboxId;
    /* 0x11E15 */ s8 sceneLoadFlag; // "fade_direction"
    /* 0x11E16 */ s16 unk_11E16;
    /* 0x11E18 */ s16 unk_11E18;
    /* 0x11E1A */ s16 nextEntranceIndex;
    /* 0x11E1C */ char unk_11E1C[0x40];
    /* 0x11E5C */ s8 shootingGalleryStatus;
    /* 0x11E5D */ s8 bombchuBowlingStatus; // "bombchu_game_flag"
    /* 0x11E5E */ u8 fadeTransition;
    /* 0x11E60 */ CollisionCheckContext colChkCtx;
    /* 0x120FC */ u16 envFlags[20];
    /* 0x12124 */ PreRenderContext preRenderCtx;
    /* 0x12174 */ char unk_12174[0x53];
    /* 0x121C7 */ s8 unk_121C7;
    /* 0x121C8 */ TransitionContext transitionCtx;
    /* 0x12418 */ char unk_12418[0x3];
    /* 0x1241B */ u8 transitionMode; // "fbdemo_wipe_modem"
    /* 0x1241C */ TransitionFade transitionFade;
    /* 0x12428 */ char unk_12428[0x3];
    /* 0x1242B */ u8 unk_1242B;
    /* 0x1242C */ Scene* loadedScene;
    /* 0x12430 */ char unk_12430[0xE8];
} GlobalContext; // size = 0x12518

typedef struct {
    /* 0x0000 */ GameState state;
    /* 0x00A8 */ View view;
} OpeningContext; // size = 0x1D0

typedef struct {
    /* 0x00000 */ GameState state;
    /* 0x000A4 */ Vtx* allocVtx1;
    /* 0x000A8 */ void* staticSegment;
    /* 0x000AC */ void* parameterSegment;
    /* 0x000B0 */ char unk_B0[0x8];
    /* 0x000B8 */ View view;
    /* 0x001E0 */ SramContext sramCtx;
    /* 0x001E4 */ char unk_1E4[0x4];
    /* 0x001E8 */ SkyboxContext skyboxCtx;
    /* 0x00338 */ char unk_338[0x10];
    /* 0x00348 */ MessageContext msgCtx;
    /* 0x0E760 */ char kanfont[0xE188];
    /* 0x1C8E8 */ EnvironmentContext envCtx;
    /* 0x1C9E4 */ char unk_1C9E4[0x4];
    /* 0x1C9E8 */ Vtx* allocVtx2;
    /* 0x1C9EC */ Vtx* allocVtx3;
    /* 0x1C9F0 */ Vtx* allocVtx4;
    /* 0x1C9F4 */ u8 n64ddFlag;
    /* 0x1C9F6 */ u16 deaths[3];
    /* 0x1C9FC */ u8 fileNames[3][8];
    /* 0x1CA14 */ u16 healthCapacities[3];
    /* 0x1CA1C */ u32 questItems[3];
    /* 0x1CA28 */ s16 n64ddFlags[3];
    /* 0x1CA2E */ s8 heartStatus[3];
    /* 0x1CA32 */ u16 nowLife[3];
    /* 0x1CA38 */ s16 btnIdx;
    /* 0x1CA3A */ u16 yesNoButtonIdx;
    /* 0x1CA3C */ s16 menuIdx;
    /* 0x1CA3E */ s16 fileSelectStateIdx;
    /* 0x1CA40 */ s16 unkActionIndex;
    /* 0x1CA42 */ u16 nextFileSelectStateIdx;
    /* 0x1CA44 */ s16 openFileStateIdx;
    /* 0x1CA46 */ s16 selectedFileIdx;
    /* 0x1CA48 */ char unk_1CA48[0x2];
    /* 0x1CA4A */ u16 fileNamesY[3];
    /* 0x1CA50 */ u16 actionTimer;
    /* 0x1CA52 */ u16 buttonsY[6];
    /* 0x1CA5E */ s16 copyDestFileIdx;
    /* 0x1CA60 */ u16 fileWarningTexIdx;
    /* 0x1CA62 */ u16 warningFileIdx;
    /* 0x1CA64 */ u16 titleTexIdx;
    /* 0x1CA66 */ u16 nextTitleTexIdx;
    /* 0x1CA68 */ s16 windowR;
    /* 0x1CA6A */ s16 windowG;
    /* 0x1CA6C */ s16 windowB;
    /* 0x1CA6E */ u16 selectFileTitleA;
    /* 0x1CA70 */ u16 openFileTitleA;
    /* 0x1CA72 */ u16 windowA;
    /* 0x1CA74 */ u16 fileButtonsA[3];
    /* 0x1CA7A */ u16 fileNameBoxesA[3];
    /* 0x1CA80 */ u16 fileNamesA[3];
    /* 0x1CA86 */ u16 metalJointsA[3];
    /* 0x1CA8C */ u16 fileInfoA;
    /* 0x1CA8E */ u16 targetFileInfoBoxA;
    /* 0x1CA90 */ u16 unkFileInfoBoxA;
    /* 0x1CA92 */ u16 copyButtonA;
    /* 0x1CA94 */ u16 eraseButtonA;
    /* 0x1CA96 */ u16 yesBiuttonA;
    /* 0x1CA98 */ u16 quitButtonA;
    /* 0x1CA9A */ u16 optionButtonA;
    /* 0x1CA9C */ u16 newFileNameBoxA;
    /* 0x1CA9E */ u16 decideCancelTextA;
    /* 0x1CAA0 */ u16 fileEmptyTextA;
    /* 0x1CAA2 */ u16 highlightColorR;
    /* 0x1CAA4 */ u16 highlightColorG;
    /* 0x1CAA6 */ u16 highlightColorB;
    /* 0x1CAA8 */ u16 highlightColorA;
    /* 0x1CAAA */ u16 highlightColorAIncrease;
    /* 0x1CAAC */ char unk_1CAAC[0x6];
    /* 0x1CAB2 */ u16 stickXTimer;
    /* 0x1CAB4 */ u16 stickYTimer;
    /* 0x1CAB6 */ u16 idxXOff;
    /* 0x1CAB8 */ u16 idxYOff;
    /* 0x1CABA */ s16 stickX;
    /* 0x1CABC */ s16 stickY;
    /* 0x1CABE */ u16 newFileNameBoxX;
    /* 0x1CAC0 */ u16 windowX;
    /* 0x1CAC4 */ f32 windowRotX;
    /* 0x1CAC8 */ u16 kbdButtonIdx;
    /* 0x1CACA */ u16 unk_1CACA;
    /* 0x1CACC */ u16 kbdCharBoxA;
    /* 0x1CACE */ s16 kbdCharIdx;
    /* 0x1CAD0 */ s16 kbdCharX;
    /* 0x1CAD2 */ s16 kbdCharY;
    /* 0x1CAD4 */ s16 newFileNameCharCount;
    /* 0x1CAD6 */ u16 unk_1CAD6[3];
} FileChooseContext; // size = 0x1CADC

typedef enum {
    DPM_UNK = 0,
    DPM_PLAYER = 1,
    DPM_ENEMY = 2,
    DPM_UNK3 = 3
} DynaPolyMoveFlag;

// Some animation related structure
typedef struct {
    /* 0x00 */ AnimationHeader* animation;
    /* 0x04 */ f32              playbackSpeed;
    /* 0x08 */ f32              unk_08;
    /* 0x0C */ f32              frameCount;
    /* 0x10 */ u8               unk_10;
    /* 0x14 */ f32              transitionRate;
} struct_80034EC0_Entry; // size = 0x18

// Another animation related structure
typedef struct {
    /* 0x00 */ AnimationHeader* animation;
    /* 0x04 */ f32              frameCount;
    /* 0x08 */ u8               unk_08;
    /* 0x0C */ f32              transitionRate;
} struct_D_80AA1678; // size = 0x10

typedef struct {
    /* 0x00 */ s16 unk_00;
    /* 0x02 */ s16 unk_02;
    /* 0x04 */ s16 unk_04;
    /* 0x06 */ s16 unk_06;
    /* 0x08 */ Vec3s unk_08;
    /* 0x0E */ Vec3s unk_0E;
    /* 0x14 */ f32 unk_14;
    /* 0x18 */ Vec3f unk_18;
    /* 0x24 */ char unk_24[0x4];
} struct_80034A14_arg1; // size = 0x28

typedef struct {
    /* 0x00 */ s8  scene;
    /* 0x01 */ s8  spawn;
    /* 0x02 */ u16 field;
} EntranceInfo; // size = 0x4

typedef struct {
    /* 0x00 */ void*    loadedRamAddr;
    /* 0x04 */ u32      vromStart; // if applicable
    /* 0x08 */ u32      vromEnd;   // if applicable
    /* 0x0C */ void*    vramStart; // if applicable
    /* 0x10 */ void*    vramEnd;   // if applicable
    /* 0x14 */ UNK_PTR  unk_14;
    /* 0x18 */ void*    init;    // initializes and executes the given context
    /* 0x1C */ void*    destroy; // deconstructs the context, and sets the next context to load
    /* 0x20 */ UNK_PTR  unk_20;
    /* 0x24 */ UNK_PTR  unk_24;
    /* 0x28 */ UNK_TYPE unk_28;
    /* 0x2C */ u32      instanceSize;
} GameStateOverlay; // size = 0x30

typedef struct PreNMIContext {
    /* 0x00 */ GameState state;
    /* 0xA4 */ u32      timer;
    /* 0xA8 */ UNK_TYPE unk_A8;
} PreNMIContext; // size = 0xAC

typedef enum {
    /*  1 */ F_8F = 1,
    /*  2 */ F_7F,
    /*  3 */ F_6F,
    /*  4 */ F_5F,
    /*  5 */ F_4F,
    /*  6 */ F_3F,
    /*  7 */ F_2F,
    /*  8 */ F_1F,
    /*  9 */ F_B1,
    /* 10 */ F_B2,
    /* 11 */ F_B3,
    /* 12 */ F_B4,
    /* 13 */ F_B5,
    /* 14 */ F_B6,
    /* 15 */ F_B7,
    /* 16 */ F_B8
} FloorID;

// All arrays pointed in this struct are indexed by "map indexes"
// In dungeons, the map index corresponds to the dungeon index (which also indexes keys, items, etc)
// In overworld areas, the map index corresponds to the overworld area index (spot 00, 01, etc)
typedef struct {
    /* 0x00 */ s16 (*floorTexIndexOffset)[8]; // dungeon texture index offset by floor
    /* 0x04 */ s16*  bossFloor; // floor the boss is on
    /* 0x08 */ s16 (*roomPalette)[32]; // map palette by room
    /* 0x0C */ s16*  maxPaletteCount; // max number of palettes in a same floor
    /* 0x10 */ s16 (*paletteRoom)[8][14]; // room by palette by floor
    /* 0x14 */ s16 (*roomCompassOffsetX)[44]; // dungeon compass icon X offset by room
    /* 0x18 */ s16 (*roomCompassOffsetY)[44]; // dungeon compass icon Y offset by room
    /* 0x1C */ u8*   dgnMinimapCount; // number of room minimaps
    /* 0x20 */ u16*  dgnMinimapTexIndexOffset; // dungeon minimap texture index offset
    /* 0x24 */ u16*  owMinimapTexSize;
    /* 0x28 */ u16*  owMinimapTexOffset;
    /* 0x2C */ s16*  owMinimapPosX;
    /* 0x30 */ s16*  owMinimapPosY;
    /* 0x34 */ s16 (*owCompassInfo)[4]; // [X scale, Y scale, X offset, Y offset]
    /* 0x38 */ s16*  dgnMinimapTexIndexBase; // dungeon minimap texture index base
    /* 0x3C */ s16 (*dgnCompassInfo)[4]; // [X scale, Y scale, X offset, Y offset]
    /* 0x40 */ s16*  owMinimapWidth;
    /* 0x44 */ s16*  owMinimapHeight;
    /* 0x48 */ s16*  owEntranceIconPosX; // "dungeon entrance" icon X pos
    /* 0x4C */ s16*  owEntranceIconPosY; // "dungeon entrance" icon Y pos
    /* 0x50 */ u16*  owEntranceFlag; // flag in inf_table[26] based on which entrance icons are shown (0xFFFF = always shown)
    /* 0x54 */ f32 (*floorCoordY)[8]; // Y coordinate of each floor
    /* 0x58 */ u16*  switchEntryCount; // number of "room switch" entries, which correspond to the next 3 arrays
    /* 0x5C */ u8  (*switchFromRoom)[51]; // room to come from
    /* 0x60 */ u8  (*switchFromFloor)[51]; // floor to come from
    /* 0x64 */ u8  (*switchToRoom)[51]; // room to go to
    /* 0x68 */ u8  (*floorID)[8];
    /* 0x6C */ s16* skullFloorIconY; // dungeon big skull icon Y pos
} MapData; // size = 0x70

typedef struct {
    /* 0x00 */ s8 chestFlag; // chest icon is only displayed if this flag is not set for the current room
    /* 0x01 */ u8 x, y; // coordinates to place the icon (top-left corner), relative to the minimap texture
} MapMarkPoint; // size = 0x3

typedef struct {
    /* 0x00 */ s8 markType; // 0 for the chest icon, 1 for the boss skull icon, -1 for none
    /* 0x01 */ u8 count; // number of icons to display
    /* 0x02 */ MapMarkPoint points[12];
} MapMarkData; // size = 0x26

typedef MapMarkData MapMarksData[3]; // size = 0x72

typedef struct DebugDispObject {
    /* 0x00 */ Vec3f pos;
    /* 0x0C */ Vec3s rot;
    /* 0x14 */ Vec3f scale;
    /* 0x20 */ Color_RGBA8 color;
    /* 0x24 */ s16   type;
    /* 0x28 */ struct DebugDispObject* next;
} DebugDispObject; // size = 0x2C

typedef enum {
    MTXMODE_NEW,  // generates a new matrix
    MTXMODE_APPLY // applies transformation to the current matrix
} MatrixMode;

typedef struct FaultClient {
    /* 0x00 */ struct FaultClient* next;
    /* 0x04 */ u32 callback;
    /* 0x08 */ u32 param1;
    /* 0x0C */ u32 param2;
} FaultClient; // size = 0x10

typedef struct FaultAddrConvClient {
    /* 0x00 */ struct FaultAddrConvClient* next;
    /* 0x04 */ u32 callback;
    /* 0x08 */ u32 param;
} FaultAddrConvClient; // size = 0xC


typedef struct {
    /* 0x00 */ u32 (*callback)(u32, u32);
    /* 0x04 */ u32 param0;
    /* 0x08 */ u32 param1;
    /* 0x0C */ u32 ret;
    /* 0x10 */ OSMesgQueue* queue;
    /* 0x14 */ OSMesg msg;
} FaultClientContext; // size = 0x18

typedef struct FaultThreadStruct {
    /* 0x000 */ OSThread thread;
    /* 0x1B0 */ u8 unk_1B0[0x600];
    /* 0x7B0 */ OSMesgQueue queue;
    /* 0x7C8 */ OSMesg msg;
    /* 0x7CC */ u8 exitDebugger;
    /* 0x7CD */ u8 msgId;
    /* 0x7CE */ u8 faultHandlerEnabled;
    /* 0x7CF */ u8 faultActive;
    /* 0x7D0 */ OSThread* faultedThread;
    /* 0x7D4 */ void(*padCallback)(Input*);
    /* 0x7D8 */ FaultClient* clients;
    /* 0x7DC */ FaultAddrConvClient* addrConvClients;
    /* 0x7E0 */ u8 unk_7E0[4];
    /* 0x7E4 */ Input padInput;
    /* 0x7FC */ u16 colors[36];
    /* 0x844 */ void* fb;
    /* 0x848 */ u32 currClientThreadSp;
    /* 0x84C */ u8 unk_84C[4];
} FaultThreadStruct; // size = 0x850

typedef struct {
    /* 0x00 */ u16* fb;
    /* 0x04 */ u16 w;
    /* 0x08 */ u16 h;
    /* 0x0A */ u16 yStart;
    /* 0x0C */ u16 yEnd;
    /* 0x0E */ u16 xStart;
    /* 0x10 */ u16 xEnd;
    /* 0x12 */ u16 foreColor;
    /* 0x14 */ u16 backColor;
    /* 0x14 */ u16 cursorX;
    /* 0x16 */ u16 cursorY;
    /* 0x18 */ u32* fontData;
    /* 0x1C */ u8 charW;
    /* 0x1D */ u8 charH;
    /* 0x1E */ s8 charWPad;
    /* 0x1F */ s8 charHPad;
    /* 0x20 */ u16 printColors[10];
    /* 0x34 */ u8 escCode; // bool
    /* 0x35 */ u8 osSyncPrintfEnabled;
    /* 0x38 */ void(*inputCallback)();
} FaultDrawer; // size = 0x3C

typedef struct GfxPrint {
    /* 0x00 */ struct GfxPrint*(*callback)(struct GfxPrint*, const char*, size_t);
    /* 0x04 */ Gfx* dlist;
    /* 0x08 */ u16 posX;
    /* 0x0A */ u16 posY;
    /* 0x0C */ u16 baseX;
    /* 0x0E */ u8 baseY;
    /* 0x0F */ u8 flag;
    /* 0x10 */ Color_RGBA8_u32 color;
    /* 0x14 */ char unk_14[0x1C]; // unused
} GfxPrint; // size = 0x30

typedef enum {
    GFXPRINT_FLAG1 = 1,
    GFXPRINT_USE_RGBA16 = 2,
    GFXPRINT_FLAG4 = 4,
    GFXPRINT_UPDATE_MODE = 8,
    GFXPRINT_FLAG64 = 0x40,
    GFXPRINT_OPEN = 0x80
} GfxPrintFlag;

typedef struct StackEntry {
    /* 0x00 */ struct StackEntry* next;
    /* 0x04 */ struct StackEntry* prev;
    /* 0x08 */ u32 head;
    /* 0x0C */ u32 tail;
    /* 0x10 */ u32 initValue;
    /* 0x14 */ s32 minSpace;
    /* 0x18 */ const char* name;
} StackEntry;

typedef enum {
    STACK_STATUS_OK = 0,
    STACK_STATUS_WARNING = 1,
    STACK_STATUS_OVERFLOW = 2
} StackStatus;

typedef struct {
    /* 0x00 */ u32 magic; // IS64
    /* 0x04 */ u32 get;
    /* 0x08 */ u8 unk_08[0x14-0x08];
    /* 0x14 */ u32 put;
    /* 0x18 */ u8 unk_18[0x20-0x18];
    /* 0x20 */ u8 data[0x10000-0x20];
} ISVDbg;

typedef struct {
    /* 0x00 */ char name[0x18];
    /* 0x18 */ u32 mediaFormat;
    /* 0x1C */ union {
        struct {
            u16 cartId;
            u8 countryCode;
            u8 version;
        };
        u32 regionInfo;
    };
} LocaleCartInfo; // size = 0x20

typedef struct {
    /* 0x00 */ char magic[4]; // Yaz0
    /* 0x04 */ u32 decSize;
    /* 0x08 */ u32 compInfoOffset; // only used in mio0
    /* 0x0C */ u32 uncompDataOffset; // only used in mio0
    /* 0x10 */ u32 data[1];
} Yaz0Header; // size = 0x10 ("data" is not part of the header)

typedef struct {
    /* 0x00 */ s16 type;
    /* 0x02 */ char  misc[0x1E];
} OSScMsg; // size = 0x20

typedef struct IrqMgrClient {
    /* 0x00 */ struct IrqMgrClient* prev;
    /* 0x04 */ OSMesgQueue* queue;
} IrqMgrClient;

typedef struct {
    /* 0x000 */ OSScMsg retraceMsg; // this apparently got moved from OSSched
    /* 0x020 */ OSScMsg prenmiMsg; // this apparently got moved from OSSched
    /* 0x040 */ OSScMsg nmiMsg;
    /* 0x060 */ OSMesgQueue queue;
    /* 0x078 */ OSMesg msgBuf[8];
    /* 0x098 */ OSThread thread;
    /* 0x248 */ IrqMgrClient* clients;
    /* 0x24C */ u8 resetStatus;
    /* 0x250 */ OSTime resetTime;
    /* 0x258 */ OSTimer timer;
    /* 0x278 */ OSTime retraceTime;
} IrqMgr; // size = 0x280

typedef struct {
    /* 0x0000 */ OSContStatus padStatus[4];
    /* 0x0010 */ OSMesg serialMsgBuf[1];
    /* 0x0014 */ OSMesg lockMsgBuf[1];
    /* 0x0018 */ OSMesg interruptMsgBuf[4];
    /* 0x0028 */ OSMesgQueue serialMsgQ;
    /* 0x0040 */ OSMesgQueue lockMsgQ;
    /* 0x0058 */ OSMesgQueue interruptMsgQ;
    /* 0x0070 */ IrqMgrClient irqClient;
    /* 0x0078 */ IrqMgr* irqMgr;
    /* 0x0080 */ OSThread thread;
    /* 0x0230 */ Input inputs[4];
    /* 0x0290 */ OSContPad pads[4];
    /* 0x02A8 */ vu8 validCtrlrsMask;
    /* 0x02A9 */ u8 ncontrollers;
    /* 0x02AA */ u8 ctrlrIsConnected[4]; // "Key_switch" originally
    /* 0x02AE */ u8 pakType[4]; // 1 if rumble pack, 2 if mempak?
    /* 0x02B2 */ vu8 rumbleEnable[4];
    /* 0x02B6 */ u8 rumbleCounter[4]; // not clear exact meaning
    /* 0x02BC */ OSPfs pfs[4];
    /* 0x045C */ vu8 rumbleOffFrames;
    /* 0x045D */ vu8 rumbleOnFrames;
    /* 0x045E */ u8 preNMIShutdown;
    /* 0x0460 */ void (*retraceCallback)(void* padmgr, u32 unk464);
    /* 0x0464 */ u32 retraceCallbackValue;
} PadMgr; // size = 0x468

// == Previously sched.h

#define OS_SC_NEEDS_RDP         0x0001
#define OS_SC_NEEDS_RSP         0x0002
#define OS_SC_DRAM_DLIST        0x0004
#define OS_SC_PARALLEL_TASK     0x0010
#define OS_SC_LAST_TASK         0x0020
#define OS_SC_SWAPBUFFER        0x0040

#define OS_SC_RCP_MASK          0x0003
#define OS_SC_TYPE_MASK         0x0007

typedef struct {
    /* 0x0000 */ u16*   curBuffer;
    /* 0x0004 */ u16*   nextBuffer;
} FrameBufferSwap;

typedef struct {
    /* 0x0000 */ OSMesgQueue  interruptQ;
    /* 0x0018 */ OSMesg       intBuf[8];
    /* 0x0038 */ OSMesgQueue  cmdQ;
    /* 0x0050 */ OSMesg       cmdMsgBuf[8];
    /* 0x0070 */ OSThread     thread;
    /* 0x0220 */ OSScTask*    audioListHead;
    /* 0x0224 */ OSScTask*    gfxListHead;
    /* 0x0228 */ OSScTask*    audioListTail;
    /* 0x022C */ OSScTask*    gfxListTail;
    /* 0x0230 */ OSScTask*    curRSPTask;
    /* 0x0234 */ OSScTask*    curRDPTask;
    /* 0x0238 */ s32          retraceCnt;
    /* 0x023C */ s32          doAudio;
    /* 0x0240 */ CfbInfo* curBuf;
    /* 0x0244 */ CfbInfo*        pendingSwapBuf1;
    /* 0x0220 */ CfbInfo* pendingSwapBuf2;
    /* 0x0220 */ UNK_TYPE     unk_24C;
    /* 0x0250 */ IrqMgrClient   irqClient;
} SchedContext; // size = 0x258

// ========================

#define OS_SC_RETRACE_MSG       1
#define OS_SC_DONE_MSG          2
#define OS_SC_NMI_MSG           3 // name is made up, 3 is OS_SC_RDP_DONE_MSG in the original sched.c
#define OS_SC_PRE_NMI_MSG       4

#define OS_SC_DP                0x0001
#define OS_SC_SP                0x0002
#define OS_SC_YIELD             0x0010
#define OS_SC_YIELDED           0x0020

typedef struct {
    struct {
    /* 0x0000 */ s32          unk_0[0x10]; // not char to avoid generating lwl/lwr swl/swr in a struct copy
    } unk_0;
    /* 0x0040 */ OSMesgQueue*  unk_40;
} Sub_AudioMgr_18; // size = 0x44

typedef struct {
    /* 0x0000 */ IrqMgr*       irqMgr;
    /* 0x0004 */ SchedContext* sched;
    /* 0x0008 */ OSMesg        unk_8;
    /* 0x000C */ char          unk_C[0x04];
    /* 0x0010 */ s32           unk_10;
    /* 0x0014 */ s32           unk_14;
    /* 0x0018 */ Sub_AudioMgr_18 unk_18;
    /* 0x005C */ UNK_PTR       unk_5C;
    /* 0x0060 */ char          unk_60[0x10];
    /* 0x0070 */ Sub_AudioMgr_18* unk_70;
    /* 0x0074 */ OSMesgQueue   unk_74;
    /* 0x008C */ OSMesg        unk_8C;
    /* 0x0090 */ OSMesgQueue   unk_90;
    /* 0x00A8 */ OSMesg        unk_A8;
    /* 0x00AC */ OSMesgQueue   unk_AC;
    /* 0x00C4 */ OSMesg        unk_C4;
    /* 0x00C8 */ OSMesgQueue   unk_C8;
    /* 0x00E0 */ OSMesg        unk_E0;
    /* 0x00E4 */ char          unk_E4[0x04];
    /* 0x00E8 */ OSThread      unk_E8;
} AudioMgr; // size = 0x298


struct ArenaNode;

typedef struct Arena {
    /* 0x00 */ struct ArenaNode* head;
    /* 0x04 */ void* start;
    /* 0x08 */ OSMesgQueue lock;
    /* 0x20 */ u8 unk_20;
    /* 0x21 */ u8 isInit;
    /* 0x22 */ u8 flag;
} Arena; // size = 0x24

typedef struct ArenaNode {
    /* 0x00 */ s16 magic;
    /* 0x02 */ s16 isFree;
    /* 0x04 */ u32 size;
    /* 0x08 */ struct ArenaNode* next;
    /* 0x0C */ struct ArenaNode* prev;
    /* 0x10 */ const char* filename;
    /* 0x14 */ s32 line;
    /* 0x18 */ OSId threadId;
    /* 0x1C */ Arena* arena;
    /* 0x20 */ OSTime time;
    /* 0x28 */ u8 unk_28[0x30-0x28]; // probably padding
} ArenaNode; // size = 0x30

typedef struct OverlayRelocationSection {
    /* 0x00 */ u32 textSize;
    /* 0x04 */ u32 dataSize;
    /* 0x08 */ u32 rodataSize;
    /* 0x0C */ u32 bssSize;
    /* 0x10 */ u32 nRelocations;
    /* 0x14 */ u32 relocations[1];
} OverlayRelocationSection; // size >= 0x18

typedef struct {
    /* 0x00 */ void* loadedRamAddr;
    /* 0x04 */ u32 vromStart;
    /* 0x08 */ u32 vromEnd;
    /* 0x0C */ u8* vramStart;
    /* 0x10 */ u8* vramEnd;
    /* 0x14 */ u32 off; // loadedRamAddr - vram
    /* 0x18 */ const char* name;
} KaleidoManagerOvl; // size = 0x1C

#define KALEIDO_OVL_KALEIDO_SCOPE   0
#define KALEIDO_OVL_PLAYER_ACTOR    1
#define KALEIDO_OVL_COUNT           2

typedef struct {
    /* 0x00 */ u32 resetting;
    /* 0x04 */ u32 resetCount;
    /* 0x08 */ OSTime duration;
    /* 0x10 */ OSTime resetTime;
} PreNmiBuff; // size = 0x18 (actually osAppNmiBuffer is 0x40 bytes large but the rest is unused)

typedef struct {
    /* 0x00 */ s16 unk_00;
    /* 0x02 */ s16 unk_02;
    /* 0x04 */ s16 unk_04;
} SubQuakeRequest14;

typedef struct {
    /* 0x00 */ s16 randIdx;
    /* 0x02 */ s16 countdownMax;
    /* 0x04 */ Camera* cam;
    /* 0x08 */ u32 callbackIdx;
    /* 0x0C */ s16 y;
    /* 0x0E */ s16 x;
    /* 0x10 */ s16 zoom;
    /* 0x12 */ s16 rotZ;
    /* 0x14 */ SubQuakeRequest14 unk_14;
    /* 0x1A */ s16 speed;
    /* 0x1C */ s16 unk_1C;
    /* 0x1E */ s16 countdown;
    /* 0x20 */ s16 camPtrIdx;
} QuakeRequest; // size = 0x24

typedef struct {
    /* 0x00 */ Vec3f vec1;
    /* 0x0C */ Vec3f vec2;
    /* 0x18 */ s16 rotZ;
    /* 0x1A */ s16 unk_1A;
    /* 0x1C */ s16 zoom;
} ShakeInfo; // size = 0x1E

typedef struct {
    /* 0x00 */ Vec3f atOffset;
    /* 0x0C */ Vec3f eyeOffset;
    /* 0x18 */ s16 rotZ;
    /* 0x1A */ s16 unk_1A;
    /* 0x1C */ s16 zoom;
    /* 0x20 */ f32 unk_20;
} QuakeCamCalc; // size = 0x24


#define UCODE_NULL      0
#define UCODE_F3DZEX    1
#define UCODE_UNK       2
#define UCODE_S2DEX     3

typedef struct {
    /* 0x00 */ u32 type;
    /* 0x04 */ void* ptr;
} UCodeInfo; // size = 0x8

typedef struct {
    /* 0x00 */ u32 segments[NUM_SEGMENTS];
    /* 0x40 */ u32 dlStack[18];
    /* 0x88 */ s32 dlDepth;
    /* 0x8C */ u32 dlCnt;
    /* 0x90 */ u32 vtxCnt;
    /* 0x94 */ u32 spvtxCnt;
    /* 0x98 */ u32 tri1Cnt;
    /* 0x9C */ u32 tri2Cnt;
    /* 0xA0 */ u32 quadCnt;
    /* 0xA4 */ u32 lineCnt;
    /* 0xA8 */ u32 loaducodeCnt;
    /* 0xAC */ u32 pipeSyncRequired;
    /* 0xB0 */ u32 tileSyncRequired;
    /* 0xB4 */ u32 loadSyncRequired;
    /* 0xB8 */ u32 syncErr;
    /* 0xBC */ s32 enableLog;
    /* 0xC0 */ s32 ucodeType;
    /* 0xC4 */ s32 ucodeInfoCount;
    /* 0xC8 */ UCodeInfo* ucodeInfo;
    /* 0xCC */ u32 modeH;
    /* 0xD0 */ u32 modeL;
    /* 0xD4 */ u32 geometryMode;
} UCodeDisas; // size = 0xD8

typedef struct {
    /* 0x00 */ u16 table[8*8];
} JpegQuantizationTable; // size = 0x80

typedef struct {
    /* 0x00 */ u8 codeOffs[16];
    /* 0x10 */ u16 codesA[16];
    /* 0x30 */ u16 codesB[16];
    /* 0x50 */ u8* symbols;
} JpegHuffmanTable; // size = 0x54

// this struct might be unaccurate but it's not used outside jpegutils.c anyways
typedef struct {
    /* 0x000 */ u8 codeOffs[16];
    /* 0x010 */ u16 dcCodes[120];
    /* 0x100 */ u16 acCodes[256];
} JpegHuffmanTableOld; // size = 0x300

typedef struct {
    /* 0x00 */ u32 address;
    /* 0x04 */ u32 mbCount;
    /* 0x08 */ u32 mode;
    /* 0x0C */ u32 qTableYPtr;
    /* 0x10 */ u32 qTableUPtr;
    /* 0x14 */ u32 qTableVPtr;
    /* 0x18 */ char unk_18[0x8];
} JpegTaskData; // size = 0x20

typedef struct {
    /* 0x000 */ JpegTaskData taskData;
    /* 0x020 */ char yieldData[0x200];
    /* 0x220 */ JpegQuantizationTable qTableY;
    /* 0x2A0 */ JpegQuantizationTable qTableU;
    /* 0x320 */ JpegQuantizationTable qTableV;
    /* 0x3A0 */ u8 codesLengths[0x110];
    /* 0x4B0 */ u16 codes[0x108];
    /* 0x6C0 */ u16 unk_6C0[4][0x180];
} JpegWork; // size = 0x12C0

typedef struct {
    /* 0x00 */ void* imageData;
    /* 0x04 */ u8 mode;
    /* 0x05 */ u8 unk_05;
    /* 0x08 */ JpegHuffmanTable* hTablePtrs[4];
    /* 0x18 */ u8 unk_18;
} JpegDecoder; // size = 0x1C

typedef struct {
    /* 0x00 */ u8 dqtCount;
    /* 0x04 */ u8* dqtPtr[3];
    /* 0x10 */ u8 dhtCount;
    /* 0x14 */ u8* dhtPtr[4];
    /* 0x24 */ void* imageData;
    /* 0x28 */ u32 mode; // 0 if Y V0 is 1 and 2 if Y V0 is 2
    /* 0x2C */ char unk_2C[4];
    /* 0x30 */ OSScTask scTask;
    /* 0x88 */ char unk_88[0x10];
    /* 0x98 */ OSMesgQueue mq;
    /* 0xB0 */ OSMesg msg;
    /* 0xB4 */ JpegWork* workBuf;
} JpegContext; // size = 0xB8

typedef struct {
    /* 0x00 */ u32 byteIdx;
    /* 0x04 */ u8 bitIdx;
    /* 0x05 */ u8 dontSkip;
    /* 0x08 */ u32 curWord;
    /* 0x0C */ s16 unk_0C;
    /* 0x0E */ s16 unk_0E;
    /* 0x10 */ s16 unk_10;
} JpegDecoderState; // size = 0x14

// Vis...
typedef struct {
    /* 0x00 */ u32 type;
    /* 0x04 */ u32 setScissor;
    /* 0x08 */ Color_RGBA8_u32 color;
    /* 0x0C */ Color_RGBA8_u32 envColor;
} struct_801664F0; // size = 0x10

typedef struct {
    /* 0x00 */ u32 unk_00;
    /* 0x04 */ u32 setScissor;
    /* 0x08 */ Color_RGBA8_u32 primColor;
    /* 0x0C */ Color_RGBA8_u32 envColor;
    /* 0x10 */ u16* tlut;
    /* 0x14 */ Gfx* monoDl;
} VisMono; // size = 0x18

// Vis...
typedef struct {
    /* 0x00 */ u32 useRgba;
    /* 0x04 */ u32 setScissor;
    /* 0x08 */ Color_RGBA8_u32 primColor;
    /* 0x08 */ Color_RGBA8_u32 envColor;
} struct_80166500; // size = 0x10

typedef struct {
    /* 0x000 */ u8 rumbleEnable[4];
    /* 0x004 */ u8 unk_04[0x40];
    /* 0x044 */ u8 unk_44[0x40];
    /* 0x084 */ u8 unk_84[0x40];
    /* 0x0C4 */ u8 unk_C4[0x40];
    /* 0x104 */ u8 unk_104;
    /* 0x105 */ u8 unk_105;
    /* 0x106 */ u16 unk_106;
    /* 0x108 */ u16 unk_108;
    /* 0x10A */ u8 unk_10A;
    /* 0x10B */ u8 unk_10B;
    /* 0x10C */ u8 unk_10C;
    /* 0x10D */ u8 unk_10D;
} UnkRumbleStruct; // size = 0x10E

typedef struct {
    char unk_00[0x48];
    void* avbTbl;
    SkelAnime skelAnime;
} PSkinAwb; // size = 0x90

typedef struct {
    /* 0x00 */ char unk_00[0x18];
    /* 0x18 */ s32 unk_18;
    /* 0x1C */ s32 y;
} SpeedMeter; // size = 0x20

typedef struct {
    /* 0x00 */ s32 maxval;
    /* 0x04 */ s32 val;
    /* 0x08 */ u16 backColor;
    /* 0x0A */ u16 foreColor;
    /* 0x0C */ s32 ulx;
    /* 0x10 */ s32 lrx;
    /* 0x14 */ s32 uly;
    /* 0x18 */ s32 lry;
} SpeedMeterAllocEntry; // size = 0x1C

typedef struct {
    /* 0x00 */ OSTime* time;
    /* 0x04 */ u8 x;
    /* 0x05 */ u8 y;
    /* 0x06 */ u16 color;
} SpeedMeterTimeEntry; // size = 0x08

typedef struct {
    /* 0x00 */ u16 intPart[4][4];
    /* 0x20 */ u16 fracPart[4][4];
} MatrixInternal; // size = 0x40

typedef struct {
    /* 0x00 */ u32 value;
    /* 0x04 */ const char* name;
} F3dzexConst; // size = 0x8

typedef struct {
    /* 0x00 */ u32 value;
    /* 0x04 */ const char* setName;
    /* 0x08 */ const char* unsetName;
} F3dzexFlag; // size = 0x0C

typedef struct {
    /* 0x00 */ const char* name;
    /* 0x04 */ u32 value;
    /* 0x08 */ u32 mask;
} F3dzexRenderMode; // size = 0x0C

typedef struct {
    /* 0x00 */ const char* name;
    /* 0x04 */ u32 value;
} F3dzexSetModeMacroValue; // size = 0x8

typedef struct {
    /* 0x00 */ const char* name;
    /* 0x04 */ u32 shift;
    /* 0x08 */ u32 len;
    /* 0x0C */ F3dzexSetModeMacroValue values[4];
} F3dzexSetModeMacro; // size = 0x2C

typedef struct {
    /* 0x00 */ u16* value;
    /* 0x04 */ const char* name;
} FlagSetEntry; // size = 0x08

#endif<|MERGE_RESOLUTION|>--- conflicted
+++ resolved
@@ -178,179 +178,6 @@
 } View; // size = 0x128
 
 typedef struct {
-<<<<<<< HEAD
-    /* 0x0000 */ f32 unk_00;
-    /* 0x0004 */ f32 unk_04;
-    /* 0x0008 */ s16 unk_08;
-} Special9; // size = 0xC
-
-typedef struct {
-    /* 0x0000 */ Actor* door;
-    /* 0x0004 */ s16 unk_04;
-    /* 0x0006 */ s16 unk_06;
-    /* 0x0008 */ s16 unk_08;
-    /* 0x000A */ s16 unk_0A;
-    /* 0x000C */ Special9 spec9;
-    /* 0x0018 */ s16 unk_18;
-} DoorCamera; // size = 0x1C
-
-typedef struct {
-    f32 unk_00;
-    s16 unk_04;
-} Special0;
-
-typedef struct {
-    /* 0x0000 */ f32 unk_00;
-    /* 0x0004 */ s16 unk_04;
-} Demo1_unk_04; // size = 0x14
-
-typedef struct {
-    /* 0x0000 */ s16 unk_00;
-    /* 0x0002 */ s16 unk_02;
-    /* 0x0004 */ Demo1_unk_04 unk_04;
-} Demo1; // size = 0x18
-
-typedef struct {
-    char unk_00[0xC];
-    s32 unk_0C;
-    f32 unk_10;
-    s16 unk_14;
-    s16 unk_16;
-    s16 unk_18;
-    s16 unk_1A;
-    f32 unk_1C;
-    f32 unk_20;
-    s16 unk_24;
-    s16 unk_26;
-    s16 unk_28;
-    s16 unk_2A;
-} Normal3_Unk20;
-
-typedef struct {
-    f32 unk_00;
-    f32 unk_04; // distance
-    f32 unk_08;
-    f32 unk_0C;
-    f32 unk_10;
-    f32 unk_14; // fov
-    f32 unk_18;
-    s16 unk_1C; // theta
-    s16 unk_1E;
-    Normal3_Unk20 unk_20;
-} Normal3;
-
-typedef union {
-    char data[0x50];
-    s16 sh[2];
-    s32 w;
-    f32 f;
-    DoorCamera doorCam;
-    Special0 spec0;
-    Demo1 demo1;
-    Normal3 normal3;
-} camera_unk_00;
-
-typedef struct {
-    Vec3s unk_00;
-    Vec3s unk_06;
-    s16 unk_0C;
-    s16 unk_0E;
-} struct_80041C10_ret;
-
-typedef struct {
-    /* 0x0000 */ camera_unk_00 unk_00;
-    /* 0x0050 */ Vec3f at;
-    /* 0x005C */ Vec3f eye;
-    /* 0x0068 */ Vec3f unk_68;
-    /* 0x0074 */ Vec3f eyeNext;
-    /* 0x0080 */ Vec3f unk_80;
-    /* 0x008C */ struct GlobalContext* globalCtx;
-    /* 0x0090 */ Player* player;
-    /* 0x0094 */ PosRot playerPosRot;
-    /* 0x00A8 */ Actor* target;
-    /* 0x00AC */ PosRot targetPosRot;
-    /* 0x00C0 */ Vec3f unk_C0; // has to do with how quickly the camera rotates link.
-    /* 0x00CC */ Vec3f unk_CC; // has to do with how quickly the camera zooms
-    /* 0x00D8 */ f32 unk_D8;
-    /* 0x00DC */ f32 dist; // possibly a Vec3f
-    /* 0x00E0 */ f32 unk_E0;
-    /* 0x00E4 */ Vec3f unk_E4;
-    /* 0x00F0 */ Vec3f unk_F0;
-    /* 0x00FC */ f32 fov;
-    /* 0x0100 */ f32 unk_100; // update rate of distance from link?
-    /* 0x0104 */ f32 unk_104;
-    /* 0x0108 */ Vec3f unk_108;
-    /* 0x0114 */ char unk_114[0x4];
-    /* 0x0118 */ s32 unk_118;
-    /* 0x011C */ s32 unk_11C;
-    /* 0x0120 */ char unk_120[0x4];
-    /* 0x0124 */ CutsceneCameraPoint* atPoints;
-    /* 0x0128 */ CutsceneCameraPoint* eyePoints;
-    /* 0x012C */ s16 relativeToPlayer; // camera Cutscene points are relative to player's position
-    /* 0x012E */ s16 unk_12E;
-    /* 0x0130 */ s16 uid;    // Unique identifier of the camera.
-    /* 0x0132 */ char unk_132[0x02];
-    /* 0x0134 */ Vec3s unk_134;
-    /* 0x013A */ Vec3s unk_13A; // seems to be a copy of unk_134, but unused for anything different?
-    /* 0x0140 */ s16 status;
-    /* 0x0142 */ s16 setting; // referred to as set
-    /* 0x0144 */ s16 mode;
-    /* 0x0146 */ s16 unk_146; // unknown if used
-    /* 0x0148 */ s16 unk_148; // ID for door camera? (see func_8005AD40)
-    /* 0x014A */ s16 unk_14A; // unknown if used
-    /* 0x014C */ s16 unk_14C;
-    /* 0x014E */ s16 unk_14E;
-    /* 0x0150 */ s16 unk_150; // unknown if used
-    /* 0x0152 */ s16 unk_152;
-    /* 0x0154 */ u16 unk_154; // appears to be some clone of setting?
-    /* 0x0156 */ s16 unk_156;
-    /* 0x0158 */ s16 unk_158; // unknown if used
-    /* 0x015A */ s16 roll;
-    /* 0x015C */ s16 unk_15C; // unknown if used
-    /* 0x015E */ s16 unk_15E;
-    /* 0x0160 */ s16 unk_160;
-    /* 0x0162 */ s16 unk_162;
-    /* 0x0164 */ s16 unk_164;
-    /* 0x0166 */ s16 unk_166; // unknown if used
-    /* 0x0168 */ s16 unk_168; // cameraType ?
-    /* 0x016A */ s16 unk_16A; // unknown if used
-} Camera; // size = 0x16C
-
-typedef struct {
-    s32 unk_00;
-    char unk_04[0x30];
-    s32 unk_34;
-    s32 unk_38;
-    s32 unk_3C;
-    s32 unk_40;
-    s32 unk_44;
-    f32 unk_48;
-    s16 unk_4C;
-    f32 unk_50;
-    char unk_54[0x18];
-    f32 unk_6C;
-    f32 unk_70;
-    f32 unk_74;
-    s16 unk_78;
-    s16 unk_7A;
-    s16 unk_7C;
-    s16 unk_7E;
-    s16 unk_80;
-    s16 unk_82;
-    s16 unk_84;
-    s16 unk_86;
-    char unk_88[0x1038];
-    s16 unk_10C0;
-    s16 unk_10C2;
-    s16 unk_10C4;
-    s16 unk_10C6;
-    s16 unk_10C8;
-    s16 unk_10CA;
-} DbgCamera; // size = 0x10CC;
-
-typedef struct {
-=======
->>>>>>> 09ddf4f7
     /* 0x00 */ u8   seqIndex;
     /* 0x01 */ u8   nightSeqIndex;
     /* 0x02 */ char unk_02[0x2];
