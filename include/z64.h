--- conflicted
+++ resolved
@@ -328,38 +328,6 @@
 } Input; // size = 0x18
 
 typedef struct {
-<<<<<<< HEAD
-    /* 0x0000 */ OSContStatus pad_status[4];
-    /* 0x0010 */ OSMesg msgbuf1[1];
-    /* 0x0014 */ OSMesg msgbuf2[1];
-    /* 0x0018 */ OSMesg msgbuf3[4];
-    /* 0x0028 */ OSMesgQueue queue1;
-    /* 0x0040 */ OSMesgQueue queue2;
-    /* 0x0058 */ OSMesgQueue queue3;
-    /* 0x0070 */ UNK_TYPE unk_70;
-    /* 0x0074 */ UNK_TYPE unk_74;
-    /* 0x0078 */ UNK_TYPE unk_78;
-    /* 0x007C */ UNK_TYPE unk_7C;
-    /* 0x0080 */ OSThread thread;
-    /* 0x0230 */ Input inputs[4]; // 0x18 each = 0x60 total
-    /* 0x0290 */ PadState pads[4]; // 0x6 each = 0x18 total
-    /* 0x02A8 */ volatile u8 validCtrlrsMask;
-    /* 0x02A9 */ s8 ncontrollers;
-    /* 0x02AA */ u8 ctrlrIsConnected[4]; // "Key_switch" originally
-    /* 0x02AE */ u8 pakType[4]; // 1 if rumble pack, 2 if mempak?
-    /* 0x02B2 */ volatile u8 rumbleEnable[4];
-    /* 0x02B6 */ u8 rumbleCounter[4]; // not clear exact meaning
-    /* 0x02BC */ OSPfs pfs[4];
-    /* 0x045C */ volatile u8 rumbleOffFrames;
-    /* 0x045D */ volatile u8 rumbleOnFrames;
-    /* 0x045E */ u8 preNMIShutdown;
-    /* 0x0460 */ void (*retraceCallback)(void* padmgr, u32 unk464);
-    /* 0x0464 */ u32 retraceCallbackValue;
-} PadMgr; // size = 0x468
-
-typedef struct {
-=======
->>>>>>> 229e0c86
    /* 0x0000 */ s32 topY;    // uly (upper left y)
    /* 0x0004 */ s32 bottomY; // lry (lower right y)
    /* 0x0008 */ s32 leftX;   // ulx (upper left x)
@@ -1590,7 +1558,7 @@
     /* 0x02AE */ u8 pakType[4]; // 1 if rumble pack, 2 if mempak?
     /* 0x02B2 */ volatile u8 rumbleEnable[4];
     /* 0x02B6 */ u8 rumbleCounter[4]; // not clear exact meaning
-    /* 0x02BC */ unk_controller_t unk_controller[4];
+    /* 0x02BC */ OSPfs pfs[4];
     /* 0x045C */ volatile u8 rumbleOffFrames;
     /* 0x045D */ volatile u8 rumbleOnFrames;
     /* 0x045E */ u8 preNMIShutdown;
