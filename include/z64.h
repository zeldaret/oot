--- conflicted
+++ resolved
@@ -190,53 +190,6 @@
 } SubGlobalContext7B8; // size = 0x8
 
 typedef struct {
-<<<<<<< HEAD
-    /* 0x00 */ s16 xMin;
-    /* 0x02 */ s16 ySurface;
-    /* 0x04 */ s16 zMin;
-    /* 0x06 */ s16 xLength;
-    /* 0x08 */ s16 zLength;
-    /* 0x0C */ u32 properties;
-
-    // 0x0008_0000 = ?
-    // 0x0007_E000 = Room Index, 0x3F = all rooms
-    // 0x0000_1F00 = Lighting Settings Index
-    // 0x0000_00FF = CamData index
-} WaterBox; // size = 0x10
-
-typedef struct {
-    /* 0x00 */ Vec3s     colAbsMin;
-    /* 0x06 */ Vec3s     colAbsMax;
-    /* 0x0C */ s16       nbVertices;
-    /* 0x10 */ Vec3s*    vertexArray;
-    /* 0x14 */ s16       nbPolygons;
-    /* 0x18 */ void*     polygonArray;
-    /* 0x1C */ void*     polygonTypes;
-    /* 0x20 */ void*     cameraData;
-    /* 0x24 */ u16       nbWaterBoxes;
-    /* 0x28 */ WaterBox* waterBoxes;
-} CollisionHeader;
-
-typedef struct {
-    /* 0x00 */ CollisionHeader* colHeader;
-    /* 0x04 */ char             unk_04[0x4C];
-} StaticCollisionContext; // size = 0x50
-
-typedef struct {
-    /* 0x0000 */ ActorMesh actorMeshArr[50];
-    /* 0x1388 */ char   unk_1388[0x04];
-    /* 0x138C */ u16    flags[50];
-    /* 0x13F0 */ char   unk_13F0[0x24];
-} DynaCollisionContext; // size = 0x1414
-
-typedef struct {
-    /* 0x0000 */ StaticCollisionContext stat;
-    /* 0x0050 */ DynaCollisionContext   dyna;
-} CollisionContext; // size = 0x1464
-
-typedef struct {
-=======
->>>>>>> 1ff2f0f8
     /* 0x00 */ Vec3f    pos;
     /* 0x0C */ f32      unk_0C; // radius?
     /* 0x10 */ Color_RGB8 color;
