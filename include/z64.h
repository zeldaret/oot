#ifndef _Z64_H_
#define _Z64_H_

#include "ultra64.h"
#include "ultra64/gs2dex.h"
#include "z64save.h"
#include "z64light.h"
#include "z64bgcheck.h"
#include "z64actor.h"
#include "z64player.h"
#include "z64audio.h"
#include "z64object.h"
#include "z64camera.h"
#include "z64cutscene.h"
#include "z64collision_check.h"
#include "z64scene.h"
#include "z64effect.h"
#include "z64item.h"
#include "z64animation.h"
#include "z64dma.h"
#include "z64math.h"
#include "z64map_mark.h"
#include "z64transition.h"
#include "z64interface.h"
#include "bgm.h"
#include "sfx.h"
#include "color.h"
#include "ichain.h"
#include "stdarg.h"
#include "stdlib.h"
#include "regs.h"

#define SCREEN_WIDTH  320
#define SCREEN_HEIGHT 240

#define REGION_NULL 0
#define REGION_US 1
#define REGION_JP 2
#define REGION_EU 3

#define Z_PRIORITY_MAIN        10
#define Z_PRIORITY_GRAPH       11
#define Z_PRIORITY_AUDIOMGR    12
#define Z_PRIORITY_PADMGR      14
#define Z_PRIORITY_SCHED       15
#define Z_PRIORITY_DMAMGR      16
#define Z_PRIORITY_IRQMGR      17

// NOTE: Once we start supporting other builds, this can be changed with an ifdef
#define REGION_NATIVE REGION_EU

typedef struct{
    /* 0x00 */ char unk[0x4];
    /* 0x04 */ MtxF mf;
} HorseStruct;

// Game Info aka. Static Context (dbg ram start: 80210A10)
// Data normally accessed through REG macros (see regs.h)
typedef struct {
    /* 0x00 */ s32  regPage;   // 1 is first page
    /* 0x04 */ s32  regGroup;  // "register" group (R, RS, RO, RP etc.)
    /* 0x08 */ s32  regCur;    // selected register within page
    /* 0x0C */ s32  dpadLast;
    /* 0x10 */ s32  repeat;
    /* 0x14 */ s16  data[REG_GROUPS * REG_PER_GROUP]; // 0xAE0 entries
} GameInfo; // size = 0x15D4

typedef struct {
    /* 0x00000 */ u16 headMagic; // 1234
    /* 0x00008 */ Gfx polyOpaBuffer[0x17E0];
    /* 0x0BF08 */ Gfx polyXluBuffer[0x800];
    /* 0x0FF08 */ Gfx overlayBuffer[0x400];
    /* 0x11F08 */ Gfx workBuffer[0x80];
    /* 0x11308 */ Gfx unusedBuffer[0x20];
    /* 0x12408 */ u16 tailMagic; // 5678
} GfxPool; // size = 0x12410

typedef struct {
    /* 0x0000 */ u32    size;
    /* 0x0004 */ void*    bufp;
    /* 0x0008 */ void*    head;
    /* 0x000C */ void*    tail;
} TwoHeadArena; // size = 0x10

typedef struct {
    /* 0x0000 */ u32    size;
    /* 0x0004 */ Gfx*   bufp;
    /* 0x0008 */ Gfx*   p;
    /* 0x000C */ Gfx*   d;
} TwoHeadGfxArena; // size = 0x10

typedef struct {
    /* 0x00 */ u16* fb1;
    /* 0x04 */ u16* swapBuffer;
    /* 0x08 */ OSViMode* viMode;
    /* 0x0C */ u32 features;
    /* 0x10 */ u8 unk_10;
    /* 0x11 */ s8 updateRate;
    /* 0x12 */ s8 updateRate2;
    /* 0x13 */ u8 unk_13;
    /* 0x14 */ f32 xScale;
    /* 0x18 */ f32 yScale;
} CfbInfo; // size = 0x1C

typedef struct OSScTask {
    /* 0x00 */ struct OSScTask* next;
    /* 0x04 */ u32 state;
    /* 0x08 */ u32 flags;
    /* 0x0C */ CfbInfo* framebuffer;
    /* 0x10 */ OSTask list;
    /* 0x50 */ OSMesgQueue* msgQ;
    /* 0x54 */ OSMesg msg;
} OSScTask;

typedef struct GraphicsContext {
    /* 0x0000 */ Gfx* polyOpaBuffer; // Pointer to "Zelda 0"
    /* 0x0004 */ Gfx* polyXluBuffer; // Pointer to "Zelda 1"
    /* 0x0008 */ char unk_008[0x08]; // Unused, could this be pointers to "Zelda 2" / "Zelda 3"
    /* 0x0010 */ Gfx* overlayBuffer; // Pointer to "Zelda 4"
    /* 0x0014 */ u32 unk_014;
    /* 0x0018 */ char unk_018[0x20];
    /* 0x0038 */ OSMesg msgBuff[0x08];
    /* 0x0058 */ OSMesgQueue* schedMsgQ;
    /* 0x005C */ OSMesgQueue queue;
    /* 0x0074 */ char unk_074[0x04];
    /* 0x0078 */ OSScTask task; // size of OSScTask might be wrong
    /* 0x00D0 */ char unk_0D0[0xE0];
    /* 0x01B0 */ Gfx* workBuffer;
    /* 0x01B4 */ TwoHeadGfxArena work;
    /* 0x01C4 */ char unk_01C4[0xC0];
    /* 0x0284 */ OSViMode* viMode;
    /* 0x0288 */ char unk_0288[0x20]; // Unused, could this be Zelda 2/3 ?
    /* 0x02A8 */ TwoHeadGfxArena    overlay; // "Zelda 4"
    /* 0x02B8 */ TwoHeadGfxArena    polyOpa; // "Zelda 0"
    /* 0x02C8 */ TwoHeadGfxArena    polyXlu; // "Zelda 1"
    /* 0x02D8 */ u32 gfxPoolIdx;
    /* 0x02DC */ u16* curFrameBuffer;
    /* 0x02E0 */ char unk_2E0[0x04];
    /* 0x02E4 */ u32 viFeatures;
    /* 0x02E8 */ s32 fbIdx;
    /* 0x02EC */ void (*callback)(struct GraphicsContext*, u32);
    /* 0x02F0 */ u32 callbackParam;
    /* 0x02F4 */ f32 xScale;
    /* 0x02F8 */ f32 yScale;
    /* 0x02FC */ char unk_2FC[0x04];
} GraphicsContext; // size = 0x300

typedef struct {
    /* 0x00 */ OSContPad cur;
    /* 0x06 */ OSContPad prev;
    /* 0x0C */ OSContPad press; // X/Y store delta from last frame
    /* 0x12 */ OSContPad rel; // X/Y store adjusted
} Input; // size = 0x18

typedef struct {
   /* 0x0000 */ s32 topY;    // uly (upper left y)
   /* 0x0004 */ s32 bottomY; // lry (lower right y)
   /* 0x0008 */ s32 leftX;   // ulx (upper left x)
   /* 0x000C */ s32 rightX;  // lrx (lower right x)
} Viewport; // size = 0x10

typedef struct {
    /* 0x0000 */ s32    magic; // string literal "VIEW" / 0x56494557
    /* 0x0004 */ GraphicsContext* gfxCtx;
    /* 0x0008 */ Viewport viewport;
    /* 0x0018 */ f32    fovy;  // vertical field of view in degrees
    /* 0x001C */ f32    zNear; // distance to near clipping plane
    /* 0x0020 */ f32    zFar;  // distance to far clipping plane
    /* 0x0024 */ f32    scale; // scale for matrix elements
    /* 0x0028 */ Vec3f  eye;
    /* 0x0034 */ Vec3f  lookAt;
    /* 0x0040 */ Vec3f  up;
    /* 0x0050 */ Vp     vp;
    /* 0x0060 */ Mtx    projection;
    /* 0x00A0 */ Mtx    viewing;
    /* 0x00E0 */ Mtx*   projectionPtr;
    /* 0x00E4 */ Mtx*   viewingPtr;
    /* 0x00E8 */ Vec3f  unk_E8;
    /* 0x00F4 */ Vec3f  unk_F4;
    /* 0x0100 */ f32    unk_100;
    /* 0x0104 */ Vec3f  unk_104;
    /* 0x0110 */ Vec3f  unk_110;
    /* 0x011C */ u16    normal; // used to normalize the projection matrix
    /* 0x0120 */ s32    flags;
    /* 0x0124 */ s32    unk_124;
} View; // size = 0x128

typedef struct {
    /* 0x00 */ u8   seqIndex;
    /* 0x01 */ u8   nightSeqIndex;
    /* 0x02 */ char unk_02[0x2];
} SoundContext; // size = 0x4

typedef struct {
    /* 0x00 */ s32 enabled;
    /* 0x04 */ s32 timer;
} FrameAdvanceContext; // size = 0x8

typedef struct {
    /* 0x00 */ Vec3f    pos;
    /* 0x0C */ f32      unk_0C; // radius?
    /* 0x10 */ Color_RGB8 color;
} TargetContextEntry; // size = 0x14

typedef struct {
    /* 0x00 */ Vec3f    naviRefPos; // possibly wrong
    /* 0x0C */ Vec3f    targetCenterPos;
    /* 0x18 */ Color_RGBAf naviInner;
    /* 0x28 */ Color_RGBAf naviOuter;
    /* 0x38 */ Actor*   arrowPointedActor;
    /* 0x3C */ Actor*   targetedActor;
    /* 0x40 */ f32      unk_40;
    /* 0x44 */ f32      unk_44;
    /* 0x48 */ s16      unk_48;
    /* 0x4A */ u8       activeCategory;
    /* 0x4B */ u8       unk_4B;
    /* 0x4C */ s8       unk_4C;
    /* 0x4D */ char     unk_4D[0x03];
    /* 0x50 */ TargetContextEntry arr_50[3];
    /* 0x8C */ Actor*   unk_8C;
    /* 0x90 */ Actor*   unk_90;
    /* 0x94 */ Actor*   unk_94;
} TargetContext; // size = 0x98

typedef struct {
    /* 0x00 */ void*      texture;
    /* 0x04 */ s16      x;
    /* 0x06 */ s16      y;
    /* 0x08 */ u8       width;
    /* 0x09 */ u8       height;
    /* 0x0A */ u8       durationTimer; // how long the title card appears for before fading
    /* 0x0B */ u8       delayTimer; // how long the title card waits to appear
    /* 0x0C */ s16      alpha;
    /* 0x0E */ s16      intensity;
} TitleCardContext; // size = 0x10

typedef struct {
    /* 0x00 */ s32    length; // number of actors loaded of this category
    /* 0x04 */ Actor* head; // pointer to head of the linked list of this category (most recent actor added)
} ActorListEntry; // size = 0x08

typedef struct {
    /* 0x0000 */ u8     freezeFlashTimer;
    /* 0x0001 */ char   unk_01[0x01];
    /* 0x0002 */ u8     unk_02;
    /* 0x0003 */ u8     unk_03;
    /* 0x0004 */ char   unk_04[0x04];
    /* 0x0008 */ u8     total; // total number of actors loaded
    /* 0x0009 */ char   unk_09[0x03];
    /* 0x000C */ ActorListEntry actorLists[12];
    /* 0x006C */ TargetContext targetCtx;
    struct {
        /* 0x0104 */ u32    swch;
        /* 0x0108 */ u32    tempSwch;
        /* 0x010C */ u32    unk0;
        /* 0x0110 */ u32    unk1;
        /* 0x0114 */ u32    chest;
        /* 0x0118 */ u32    clear;
        /* 0x011C */ u32    tempClear;
        /* 0x0120 */ u32    collect;
        /* 0x0124 */ u32    tempCollect;
    }                   flags;
    /* 0x0128 */ TitleCardContext titleCtx;
    /* 0x0138 */ char   unk_138[0x04];
    /* 0x013C */ void*  absoluteSpace; // Space used to allocate actor overlays of alloc type 1
} ActorContext; // size = 0x140

typedef struct {
    /* 0x00 */ char  unk_00[0x4];
    /* 0x04 */ void* segment;
    /* 0x08 */ u8    state;
    /* 0x0C */ f32   unk_0C;
    /* 0x10 */ u16   frames;
    /* 0x12 */ u16   unk_12;
    /* 0x14 */ s32   unk_14;
    /* 0x18 */ u16   unk_18;
    /* 0x1A */ u8    unk_1A;
    /* 0x1B */ u8    unk_1B;
    /* 0x1C */ CutsceneCameraPoint* cameraFocus;
    /* 0x20 */ CutsceneCameraPoint* cameraPosition;
    /* 0x24 */ CsCmdActorAction* linkAction;
    /* 0x28 */ CsCmdActorAction* npcActions[10]; // "npcdemopnt"
} CutsceneContext; // size = 0x50

typedef struct {
    /* 0x00 */ u16 countdown;
    /* 0x04 */ Vec3f originPos;
    /* 0x10 */ Vec3f relativePos;
} SoundSource; // size = 0x1C

typedef enum {
    /* 0x00 */ SKYBOX_NONE,
    /* 0x01 */ SKYBOX_NORMAL_SKY,
    /* 0x02 */ SKYBOX_BAZAAR,
    /* 0x03 */ SKYBOX_OVERCAST_SUNSET,
    /* 0x04 */ SKYBOX_MARKET_ADULT,
    /* 0x05 */ SKYBOX_CUTSCENE_MAP,
    /* 0x07 */ SKYBOX_HOUSE_LINK = 7,
    /* 0x09 */ SKYBOX_MARKET_CHILD_DAY = 9,
    /* 0x0A */ SKYBOX_MARKET_CHILD_NIGHT,
    /* 0x0B */ SKYBOX_HAPPY_MASK_SHOP,
    /* 0x0C */ SKYBOX_HOUSE_KNOW_IT_ALL_BROTHERS,
    /* 0x0E */ SKYBOX_HOUSE_OF_TWINS = 14,
    /* 0x0F */ SKYBOX_STABLES,
    /* 0x10 */ SKYBOX_HOUSE_KAKARIKO,
    /* 0x11 */ SKYBOX_KOKIRI_SHOP,
    /* 0x13 */ SKYBOX_GORON_SHOP = 19,
    /* 0x14 */ SKYBOX_ZORA_SHOP,
    /* 0x16 */ SKYBOX_POTION_SHOP_KAKARIKO = 22,
    /* 0x17 */ SKYBOX_POTION_SHOP_MARKET,
    /* 0x18 */ SKYBOX_BOMBCHU_SHOP,
    /* 0x1A */ SKYBOX_HOUSE_RICHARD = 26,
    /* 0x1B */ SKYBOX_HOUSE_IMPA,
    /* 0x1C */ SKYBOX_TENT,
    /* 0x1D */ SKYBOX_UNSET_1D,
    /* 0x20 */ SKYBOX_HOUSE_MIDO = 32,
    /* 0x21 */ SKYBOX_HOUSE_SARIA,
    /* 0x22 */ SKYBOX_HOUSE_ALLEY,
    /* 0x27 */ SKYBOX_UNSET_27 = 39
} SkyboxId;

typedef struct {
    /* 0x000 */ char unk_00[0x128];
    /* 0x128 */ void* staticSegments[3];
    /* 0x134 */ Gfx* dListBuf;
    /* 0x138 */ Gfx* unk_138;
    /* 0x13C */ void* roomVtx;
    /* 0x140 */ s16  unk_140;
    /* 0x144 */ Vec3f rot;
    /* 0x150 */ char unk_150[0x10];
} SkyboxContext; // size = 0x160

typedef enum {
    MESSAGE_ICON_TRIANGLE,
    MESSAGE_ICON_SQUARE,
    MESSAGE_ICON_ARROW
} MessageBoxIcon;

<<<<<<< HEAD
#define LANGUAGE_ENG 0
#define LANGUAGE_GER 1
#define LANGUAGE_FRA 2
#define LANGUAGE_MAX LANGUAGE_FRA
=======
#define FONT_CHAR_TEX_SIZE ((16 * 16) / 2) // 16x16 I4 texture
>>>>>>> eccfd2ef

// TODO get these properties from the textures themselves
#define FONT_CHAR_TEX_WIDTH  16
#define FONT_CHAR_TEX_HEIGHT 16
#define FONT_CHAR_TEX_SIZE ((16*16)/2) // 16x16 I4 texture

// TODO get these properties from the textures themselves
#define MESSAGE_STATIC_TEX_SIZE 0x1000

typedef enum {
    /* 0x00 */ MSGMODE_UNK_00, // idle / do nothing
    /* 0x01 */ MSGMODE_UNK_01,
    /* 0x02 */ MSGMODE_UNK_02,
    /* 0x03 */ MSGMODE_UNK_03,
    /* 0x04 */ MSGMODE_UNK_04,
    /* 0x05 */ MSGMODE_UNK_05,
    /* 0x06 */ MSGMODE_UNK_06, // textbox in progress
    /* 0x07 */ MSGMODE_UNK_07,
    /* 0x08 */ MSGMODE_UNK_08,
    /* 0x09 */ MSGMODE_UNK_09,
    /* 0x0A */ MSGMODE_UNK_0A,
    /* 0x0B */ MSGMODE_UNK_0B,
    /* 0x0C */ MSGMODE_UNK_0C,
    /* 0x0D */ MSGMODE_UNK_0D,
    /* 0x0E */ MSGMODE_UNK_0E,
    /* 0x0F */ MSGMODE_UNK_0F,
    /* 0x10 */ MSGMODE_UNK_10,
    /* 0x11 */ MSGMODE_UNK_11,
    /* 0x12 */ MSGMODE_UNK_12,
    /* 0x13 */ MSGMODE_UNK_13,
    /* 0x14 */ MSGMODE_UNK_14,
    /* 0x15 */ MSGMODE_UNK_15,
    /* 0x16 */ MSGMODE_UNK_16,
    /* 0x17 */ MSGMODE_UNK_17,
    /* 0x18 */ MSGMODE_UNK_18,
    /* 0x19 */ MSGMODE_UNK_19,
    /* 0x1A */ MSGMODE_UNK_1A,
    /* 0x1B */ MSGMODE_UNK_1B,
    /* 0x1C */ MSGMODE_UNK_1C,
    /* 0x1D */ MSGMODE_UNK_1D,
    /* 0x1E */ MSGMODE_UNK_1E,
    /* 0x1F */ MSGMODE_UNK_1F,
    /* 0x20 */ MSGMODE_UNK_20,
    /* 0x21 */ MSGMODE_UNK_21,
    /* 0x22 */ MSGMODE_UNK_22,
    /* 0x23 */ MSGMODE_UNK_23,
    /* 0x24 */ MSGMODE_UNK_24,
    /* 0x25 */ MSGMODE_UNK_25,
    /* 0x26 */ MSGMODE_UNK_26,
    /* 0x27 */ MSGMODE_UNK_27,
    /* 0x28 */ MSGMODE_UNK_28,
    /* 0x29 */ MSGMODE_UNK_29,
    /* 0x2A */ MSGMODE_UNK_2A,
    /* 0x2B */ MSGMODE_UNK_2B,
    /* 0x2C */ MSGMODE_UNK_2C,
    /* 0x2D */ MSGMODE_UNK_2D,
    /* 0x2E */ MSGMODE_UNK_2E,
    /* 0x2F */ MSGMODE_UNK_2F,
    /* 0x30 */ MSGMODE_UNK_30,
    /* 0x31 */ MSGMODE_UNK_31, // frogs
    /* 0x32 */ MSGMODE_UNK_32, // frogs
    /* 0x33 */ MSGMODE_UNK_33, // frog jumping game?
    /* 0x34 */ MSGMODE_UNK_34, // next textbox
    /* 0x35 */ MSGMODE_UNK_35, // textbox done
    /* 0x36 */ MSGMODE_UNK_36, // textbox closing
    /* 0x37 */ MSGMODE_UNK_37
} MessageMode;

typedef enum {
    OCARINA_MODE_00
} OcarinaMode;

typedef enum {
    TEXT_STATE_0, // None
    TEXT_STATE_1, // 
    TEXT_STATE_2, // 
    TEXT_STATE_3, // 
    TEXT_STATE_4, // Choice
    TEXT_STATE_5, // Event
    TEXT_STATE_6, // Textbox done but not closed
    TEXT_STATE_7, // 
    TEXT_STATE_8, // 
    TEXT_STATE_9, // 
    TEXT_STATE_10 // 
} TextState;

typedef struct {
    /* 0x0000 */ u32    msgOffset;
    /* 0x0004 */ u32    msgLength;
    union {
    /* 0x0008 */ u8     xy;
    /* 0x0009 */ u8     unk_8[0x3C00];
    };
    /* 0x3C08 */ u8     iconBuf[FONT_CHAR_TEX_SIZE];
    /* 0x3C88 */ u8     fontBuf[FONT_CHAR_TEX_SIZE * 320]; // size possibly unconfirmed
    /* 0xDC88 */ char   msgBuf[1064]; // size unconfirmed
    /* 0xE0B0 */ s32    unk_E0B0;
    /* 0xE0B4 */ u8     unk_E0B4;
    /* 0xE0B5 */ char   unk_E0B5[0xC9];
    /* 0xE17E */ u16    unk_E17E;
    /* 0xE180 */ u16    unk_E180;
    /* 0xE182 */ u16    unk_E182;
    /* 0xE184 */ char   unk_E184[0x04];
} Font; // size = 0xE188

typedef struct {
    /* 0x0000 */ View   view;
    /* 0x0128 */ Font   font;
    /* 0xE2B0 */ void*  textboxSegment; // "fukidashiSegment"
    /* 0xE2B4 */ char   unk_E2B4[0x04];
    /* 0xE2B8 */ OcarinaStaff* ocarinaStaff; // original name : info
    /* 0xE2BC */ u8     unk_E2BC;
    /* 0xE2BD */ char   unk_E2BD[0x02];
    /* 0xE2BF */ u8     unk_E2BF;
    /* 0xE2C0 */ u8     unk_E2C0;
    /* 0xE2C2 */ char   unk_E2C2[0x04];
    /* 0xE2C6 */ u16    unk_E2C6;
    /* 0xE2C8 */ u16    unk_E2C8;
    /* 0xE2CA */ char   unk_E2CA[0x12];
    /* 0xE2DC */ s16    unk_E2DC;
    /* 0xE2DE */ s16    unk_E2DE;
    /* 0xE2E0 */ s32    unk_E2E0;
    /* 0xE2E4 */ char   unk_E2E4[0x14];
    /* 0xE2F8 */ u16    textId;
    /* 0xE2FA */ u16    unk_E2FA;
    /* 0xE2FC */ u8     unk_E2FC; // original name : msg_disp_type
    /* 0xE2FD */ u8     textBoxType; // "text box type"
    /* 0xE2FE */ u8     textBoxPos; // text box position
    /* 0xE2FF */ u8     unk_E2FF;
    /* 0xE300 */ s32    unk_E300; // original name : msg_data , currently loaded message length
    /* 0xE304 */ u8     msgMode;
    /* 0xE305 */ u8     unk_E305;
    /* 0xE306 */ u8     unk_E306[200]; // decoded message buffer, TODO size
    /* 0xE3CE */ u16    unk_E3CE; // original name : rdp
    /* 0xE3D0 */ u16    unk_E3D0;
    /* 0xE3D2 */ u16    unk_E3D2; // decoded buffer length?
    /* 0xE3D4 */ u16    unk_E3D4; // or is this one the decoded buffer length?
    /* 0xE3D6 */ u16    unk_E3D6;
    /* 0xE3D8 */ s16    textPosX;
    /* 0xE3DA */ s16    textPosY;
    /* 0xE3DC */ s16    textColorRed;
    /* 0xE3DE */ s16    textColorGreen;
    /* 0xE3E0 */ s16    textColorBlue;
    /* 0xE3E2 */ s16    textColorAlpha;
    /* 0xE3E4 */ u8     unk_E3E4; // original name : select
    /* 0xE3E5 */ u8     choiceIndex;
    /* 0xE3E6 */ u8     unk_E3E6;
    /* 0xE3E7 */ u8     unk_E3E7;
    /* 0xE3E8 */ u16    unk_E3E8;
    /* 0xE3EA */ u16    unk_E3EA;
    /* 0xE3EA */ u16    unk_E3EC; // "Ocarina_Flog" , "Ocarina_Free" , last played ocarina song
    /* 0xE3EE */ u16    unk_E3EE; // original name : ocarina_mode
    /* 0xE3F0 */ u16    unk_E3F0; // original name : ocarina_no
    /* 0xE3F2 */ u16    unk_E3F2; // original name : chk_ocarina_no
    /* 0xE3F4 */ u16    unk_E3F4;
    /* 0xE3F6 */ u16    unk_E3F6;
    /* 0xE3F8 */ u8     unk_E3F8;
    /* 0xE3F8 */ u8     unk_E3F9;
    /* 0xE3F8 */ u8     unk_E3FA;
    /* 0xE3F8 */ u8     unk_E3FB;
    /* 0xE3FC */ char   unk_E3FC[0x02];
    /* 0xE3FE */ s16    textboxColorRed;
    /* 0xE400 */ s16    textboxColorGreen;
    /* 0xE402 */ s16    textboxColorBlue;
    /* 0xE404 */ s16    textboxColorAlphaTarget;
    /* 0xE406 */ s16    textboxColorAlphaCurrent;
    /* 0xE408 */ Actor* talkActor;
    /* 0xE40C */ s16    unk_E40C; // warp song flag set by scene commands
    /* 0xE40E */ s16    unk_E40E;
    /* 0xE410 */ u8     unk_E410;
    /* 0xE411 */ char   unk_E411[0x07];
} MessageContext; // size = 0xE418

typedef enum {
    /* 0x00 */ DO_ACTION_ATTACK,
    /* 0x01 */ DO_ACTION_CHECK,
    /* 0x02 */ DO_ACTION_ENTER,
    /* 0x03 */ DO_ACTION_RETURN,
    /* 0x04 */ DO_ACTION_OPEN,
    /* 0x05 */ DO_ACTION_JUMP,
    /* 0x06 */ DO_ACTION_DECIDE,
    /* 0x07 */ DO_ACTION_DIVE,
    /* 0x08 */ DO_ACTION_FASTER,
    /* 0x09 */ DO_ACTION_THROW,
    /* 0x0A */ DO_ACTION_NONE, // in do_action_static, the texture at this position is NAVI, however this value is in practice the "No Action" value
    /* 0x0B */ DO_ACTION_CLIMB,
    /* 0x0C */ DO_ACTION_DROP,
    /* 0x0D */ DO_ACTION_DOWN,
    /* 0x0E */ DO_ACTION_SAVE,
    /* 0x0F */ DO_ACTION_SPEAK,
    /* 0x10 */ DO_ACTION_NEXT,
    /* 0x11 */ DO_ACTION_GRAB,
    /* 0x12 */ DO_ACTION_STOP,
    /* 0x13 */ DO_ACTION_PUTAWAY,
    /* 0x14 */ DO_ACTION_REEL,
    /* 0x15 */ DO_ACTION_1,
    /* 0x16 */ DO_ACTION_2,
    /* 0x17 */ DO_ACTION_3,
    /* 0x18 */ DO_ACTION_4,
    /* 0x19 */ DO_ACTION_5,
    /* 0x1A */ DO_ACTION_6,
    /* 0x1B */ DO_ACTION_7,
    /* 0x1C */ DO_ACTION_8,
    /* 0x1D */ DO_ACTION_MAX
} DoAction;

typedef struct {
    /* 0x0000 */ View   view;
    /* 0x0128 */ Vtx*   actionVtx;
    /* 0x012C */ Vtx*   beatingHeartVtx;
    /* 0x0130 */ u8*    parameterSegment;
    /* 0x0134 */ u8*    doActionSegment;
    /* 0x0138 */ u8*    iconItemSegment;
    /* 0x013C */ u8*    mapSegment;
    /* 0x0140 */ u8     mapPalette[32];
    /* 0x0160 */ DmaRequest dmaRequest_160;
    /* 0x0180 */ DmaRequest dmaRequest_180;
    /* 0x01A0 */ char   unk_1A0[0x20];
    /* 0x01C0 */ OSMesgQueue loadQueue;
    /* 0x01D8 */ OSMesg loadMsg;
    /* 0x01DC */ Viewport viewport;
    /* 0x01EC */ s16    unk_1EC;
    /* 0x01EE */ u16    unk_1EE;
    /* 0x01F0 */ u16    unk_1F0;
    /* 0x01F4 */ f32    unk_1F4;
    /* 0x01F8 */ s16    naviCalling;
    /* 0x01FA */ s16    unk_1FA;
    /* 0x01FC */ s16    unk_1FC;
    /* 0x01FE */ s16    unk_1FE;
    /* 0x0200 */ s16    unk_200;
    /* 0x0202 */ s16    beatingHeartPrim[3];
    /* 0x0208 */ s16    beatingHeartEnv[3];
    /* 0x020E */ s16    heartsPrimR[2];
    /* 0x0212 */ s16    heartsPrimG[2];
    /* 0x0216 */ s16    heartsPrimB[2];
    /* 0x021A */ s16    heartsEnvR[2];
    /* 0x021E */ s16    heartsEnvG[2];
    /* 0x0222 */ s16    heartsEnvB[2];
    /* 0x0226 */ s16    unk_226;
    /* 0x0228 */ s16    unk_228;
    /* 0x022A */ s16    unk_22A;
    /* 0x022C */ s16    unk_22C;
    /* 0x022E */ s16    unk_22E;
    /* 0x0230 */ s16    unk_230;
    /* 0x0232 */ s16    counterDigits[4]; // used for key and rupee counters
    /* 0x023A */ u8     numHorseBoosts;
    /* 0x023C */ u16    unk_23C;
    /* 0x023E */ u16    hbaAmmo; // ammo while playing the horseback archery minigame
    /* 0x0240 */ u16    unk_240;
    /* 0x0242 */ u16    unk_242;
    /* 0x0224 */ u16    unk_244; // screen fill alpha?
    /* 0x0246 */ u16    aAlpha; // also carrots alpha
    /* 0x0248 */ u16    bAlpha; // also HBA score alpha
    /* 0x024A */ u16    cLeftAlpha;
    /* 0x024C */ u16    cDownAlpha;
    /* 0x024E */ u16    cRightAlpha;
    /* 0x0250 */ u16    healthAlpha; // also max C-Up alpha
    /* 0x0252 */ u16    magicAlpha; // also Rupee and Key counters alpha
    /* 0x0254 */ u16    minimapAlpha;
    /* 0x0256 */ s16    startAlpha;
    /* 0x0258 */ s16    unk_258;
    /* 0x025A */ s16    unk_25A;
    /* 0x025C */ s16    mapRoomNum;
    /* 0x025E */ s16    mapPaletteIndex; // "map_palete_no"
    /* 0x0260 */ u8     unk_260;
    /* 0x0261 */ u8     unk_261;
    struct {
        /* 0x0262 */ u8    hGauge;     // "h_gage"; unknown?
        /* 0x0263 */ u8    bButton;    // "b_button"
        /* 0x0264 */ u8    aButton;    // "a_button"
        /* 0x0265 */ u8    bottles;    // "c_bottle"
        /* 0x0266 */ u8    tradeItems; // "c_warasibe"
        /* 0x0267 */ u8    hookshot;   // "c_hook"
        /* 0x0268 */ u8    ocarina;    // "c_ocarina"
        /* 0x0269 */ u8    warpSongs;  // "c_warp"
        /* 0x026A */ u8    sunsSong;   // "m_sunmoon"
        /* 0x026B */ u8    farores;    // "m_wind"
        /* 0x026C */ u8    dinsNayrus; // "m_magic"; din's fire and nayru's love
        /* 0x026D */ u8    all;        // "another"; enables all item restrictions
    }                   restrictions;
} InterfaceContext; // size = 0x270

typedef struct {
    /* 0x00 */ void* loadedRamAddr;
    /* 0x04 */ u32 vromStart;
    /* 0x08 */ u32 vromEnd;
    /* 0x0C */ void* vramStart;
    /* 0x10 */ void* vramEnd;
    /* 0x14 */ u32 offset; // loadedRamAddr - vramStart
    /* 0x18 */ const char* name;
} KaleidoMgrOverlay; // size = 0x1C

typedef enum {
    /* 0x00 */ KALEIDO_OVL_KALEIDO_SCOPE,
    /* 0x01 */ KALEIDO_OVL_PLAYER_ACTOR,
    /* 0x02 */ KALEIDO_OVL_MAX
} KaleidoOverlayType;

#define PAUSE_ITEM_NONE 999

#define PAUSE_CURSOR_PAGE_LEFT 10
#define PAUSE_CURSOR_PAGE_RIGHT 11

typedef enum {
    /* 0x00 */ PAUSE_ITEM,
    /* 0x01 */ PAUSE_MAP,
    /* 0x02 */ PAUSE_QUEST,
    /* 0x03 */ PAUSE_EQUIP,
    /* 0x04 */ PAUSE_WORLD_MAP
} PauseMenuPage;

typedef struct {
    /* 0x0000 */ View   view;
    /* 0x0128 */ u8*    iconItemSegment;
    /* 0x012C */ u8*    iconItem24Segment;
    /* 0x0130 */ u8*    iconItemAltSegment;
    /* 0x0134 */ u8*    iconItemLangSegment;
    /* 0x0138 */ u8*    nameSegment;
    /* 0x013C */ u8*    playerSegment;
    /* 0x0140 */ char   unk_140[0x04];
    /* 0x0144 */ Vtx*   itemPageVtx;
    /* 0x0148 */ Vtx*   equipPageVtx;
    /* 0x014C */ Vtx*   mapPageVtx;
    /* 0x0150 */ Vtx*   questPageVtx;
    /* 0x0154 */ Vtx*   infoPanelVtx;
    /* 0x0158 */ Vtx*   itemVtx;
    /* 0x015C */ Vtx*   equipVtx;
    /* 0x0160 */ char   unk_160[0x04];
    /* 0x0164 */ Vtx*   questVtx;
    /* 0x0168 */ Vtx*   cursorVtx;
    /* 0x016C */ Vtx*   saveVtx;
    /* 0x0170 */ char   unk_170[0x24];
    /* 0x0194 */ OcarinaStaff* unk_194;
    /* 0x0198 */ char   unk_198[0x20];
    /* 0x01B8 */ OSMesgQueue loadQueue;
    /* 0x01D0 */ OSMesg loadMsg;
    /* 0x01D4 */ u16    state;
    /* 0x01D6 */ u16    debugState;
    /* 0x01D8 */ Vec3f  eye;
    /* 0x01E4 */ u16    unk_1E4;
    /* 0x01E6 */ u16    mode;
    /* 0x01E8 */ u16    pageIndex; // "kscp_pos"
    /* 0x01EA */ u16    unk_1EA;
    /* 0x01EC */ u16    unk_1EC;
    /* 0x01F0 */ f32    unk_1F0;
    /* 0x01F4 */ f32    unk_1F4;
    /* 0x01F8 */ f32    unk_1F8;
    /* 0x01FC */ f32    unk_1FC;
    /* 0x0200 */ f32    unk_200;
    /* 0x0204 */ f32    unk_204; // "angle_s"
    /* 0x0208 */ u16    alpha;
    /* 0x020A */ s16    offsetY;
    /* 0x020C */ char   unk_20C[0x08];
    /* 0x0214 */ s16    stickRelX;
    /* 0x0216 */ s16    stickRelY;
    /* 0x0218 */ s16    cursorPoint[5]; // "cursor_point"
    /* 0x0222 */ s16    cursorX[5]; // "cur_xpt"
    /* 0x022C */ s16    cursorY[5]; // "cur_ypt"
    /* 0x0236 */ s16    dungeonMapSlot;
    /* 0x0238 */ s16    cursorSpecialPos; // "key_angle"
    /* 0x023A */ s16    pageSwitchTimer;
    /* 0x023C */ u16    namedItem; // "zoom_name"
    /* 0x023E */ u16    cursorItem[4]; // "select_name"
    /* 0x0246 */ u16    cursorSlot[4];
    /* 0x024E */ u16    equipTargetItem; // "sl_item_no"
    /* 0x0250 */ u16    equipTargetSlot; // "sl_number"
    /* 0x0252 */ u16    equipTargetCBtn;
    /* 0x0254 */ s16    equipAnimX;
    /* 0x0256 */ s16    equipAnimY;
    /* 0x0258 */ s16    equipAnimAlpha;
    /* 0x025A */ s16    infoPanelOffsetY;
    /* 0x025C */ u16    nameDisplayTimer;
    /* 0x025E */ u16    nameColorSet; // 0 = white; 1 = grey
    /* 0x0260 */ s16    cursorColorSet; // 0 = white; 4 = yellow; 8 = green
    /* 0x0262 */ s16    promptChoice; // save/continue choice: 0 = yes; 4 = no
    /* 0x0264 */ s16    unk_264;
    /* 0x0266 */ u8     worldMapPoints[20]; // 0 = hidden; 1 = displayed; 2 = highlighted
    /* 0x027A */ u8     tradeQuestLocation;
    /* 0x027C */ SkelAnime playerSkelAnime;
} PauseContext; // size = 0x2C0

typedef enum {
    /* 00 */ GAMEOVER_INACTIVE,
    /* 01 */ GAMEOVER_DEATH_START,
    /* 02 */ GAMEOVER_DEATH_WAIT_GROUND, // wait for link to fall and hit the ground
    /* 03 */ GAMEOVER_DEATH_DELAY_MENU, // wait for 1 second before showing the game over menu
    /* 04 */ GAMEOVER_DEATH_MENU, // do nothing while kaliedoscope handles the game over menu
    /* 20 */ GAMEOVER_REVIVE_START = 20,
    /* 21 */ GAMEOVER_REVIVE_RUMBLE,
    /* 22 */ GAMEOVER_REVIVE_WAIT_GROUND, // wait for link to fall and hit the ground
    /* 23 */ GAMEOVER_REVIVE_WAIT_FAIRY, // wait for the fairy to rise all the way up out of links body
    /* 24 */ GAMEOVER_REVIVE_FADE_OUT // fade out the game over lights as link is revived and gets back up
} GameOverState;

typedef struct {
    /* 0x00 */ u16 state;
} GameOverContext; // size = 0x02

typedef struct {
    /* 0x00 */ char     unk_00[0x02];
    /* 0x02 */ u16      unk_02;
    /* 0x04 */ Vec3f    unk_04;
    /* 0x10 */ u8       unk_10;
    /* 0x11 */ u8       unk_11;
    /* 0x12 */ char     unk_12[0x1];
    /* 0x13 */ u8       unk_13;
    /* 0x14 */ char     unk_14[0x01];
    /* 0x15 */ u8       skyDisabled;
    /* 0x16 */ u8       sunMoonDisabled;
    /* 0x17 */ u8       gloomySky;
    /* 0x18 */ u8       unk_18;
    /* 0x19 */ u8       unk_19;
    /* 0x1A */ u16      unk_1A;
    /* 0x1C */ char     unk_1C[0x02];
    /* 0x1E */ u8       unk_1E;
    /* 0x1F */ u8       unk_1F;
    /* 0x20 */ u8       unk_20;
    /* 0x21 */ u8       unk_21;
    /* 0x22 */ u16      unk_22;
    /* 0x24 */ u16      unk_24;
    /* 0x26 */ char     unk_26[0x04];
    /* 0x2A */ s8       unk_2A;
    /* 0x2B */ s8       unk_2B;
    /* 0x2C */ s8       unk_2C;
    /* 0x2D */ char     unk_2D[0x5E];
    /* 0x8C */ s16      unk_8C[3][3];
    /* 0x9E */ s16      unk_9E;
    /* 0xA0 */ s16      unk_A0;
    /* 0xA2 */ char     unk_A2[0x06];
    /* 0xA8 */ s16      unk_A8;
    /* 0xAA */ s16      unk_AA;
    /* 0xAC */ s16      unk_AC;
    /* 0xB0 */ f32      unk_B0;
    /* 0xB4 */ u8       numLightSettings;
    /* 0xB8 */ UNK_PTR  lightSettingsList;
    /* 0xBC */ u8       unk_BC;
    /* 0xBD */ u8       unk_BD;
    /* 0xBE */ u8       unk_BE;
    /* 0xBF */ u8       unk_BF;
    /* 0xC0 */ char     unk_C0[0x0F];
    /* 0xCF */ u8       unk_CF[3];
    /* 0xD2 */ s16      unk_D2;
    /* 0xD4 */ char     unk_D4[0x02];
    /* 0xD6 */ u16      unk_D6;
    /* 0xD8 */ f32      unk_D8;
    /* 0xDC */ u8       unk_DC;
    /* 0xDD */ u8       gloomySkyEvent;
    /* 0xDE */ u8       unk_DE;
    /* 0xDF */ u8       lightning;
    /* 0xE0 */ u8       unk_E0;
    /* 0xE1 */ u8       unk_E1;
    /* 0xE2 */ u8       unk_E2[4];
    /* 0xE6 */ u8       unk_E6;
    /* 0xE7 */ u8       unk_E7;
    /* 0xE8 */ u8       unk_E8;
    /* 0xE9 */ u8       unk_E9;
    /* 0xEA */ u8       unk_EA[4];
    /* 0xEE */ u8       unk_EE[4];
    /* 0xF2 */ u8       unk_F2[4];
    /* 0xF6 */ char     unk_F6[0x06];
} EnvironmentContext; // size = 0xFC

typedef struct {
    /* 0x00 */ s16      id;
    /* 0x04 */ void*    segment;
    /* 0x08 */ DmaRequest  dmaRequest;
    /* 0x28 */ OSMesgQueue loadQueue;
    /* 0x40 */ OSMesg   loadMsg;
} ObjectStatus; // size = 0x44

typedef struct {
    /* 0x0000 */ void*  spaceStart;
    /* 0x0004 */ void*  spaceEnd; // original name: "endSegment"
    /* 0x0008 */ u8     num; // number of objects in bank
    /* 0x0009 */ u8     unk_09;
    /* 0x000A */ u8     mainKeepIndex; // "gameplay_keep" index in bank
    /* 0x000B */ u8     subKeepIndex; // "gameplay_field_keep" or "gameplay_dangeon_keep" index in bank
    /* 0x000C */ ObjectStatus status[OBJECT_EXCHANGE_BANK_MAX];
} ObjectContext; // size = 0x518

typedef struct {
    /* 0x00 */ Gfx* opa;
    /* 0x04 */ Gfx* xlu;
} PolygonDlist; // size = 0x8

typedef struct {
    /* 0x00 */ u8    type;
    /* 0x01 */ u8    num; // number of dlist entries
    /* 0x04 */ void* start;
    /* 0x08 */ void* end;
} Polygon; // size = 0xC

typedef struct {
    /* 0x00 */ u8    type;
    /* 0x01 */ u8    num; // number of dlist entries
    /* 0x04 */ void* start;
    /* 0x08 */ void* end;
} PolygonType0; // size = 0xC

typedef struct {
    /* 0x00 */ u16   unk_00;
    /* 0x02 */ u8    id;
    /* 0x04 */ u32   source;
    /* 0x08 */ u32   unk_0C;
    /* 0x0C */ u32   tlut;
    /* 0x10 */ u16   width;
    /* 0x12 */ u16   height;
    /* 0x14 */ u8    fmt;
    /* 0x15 */ u8    siz;
    /* 0x16 */ u16   mode0;
    /* 0x18 */ u16   tlutCount;
} BgImage; // size = 0x1C

typedef struct {
    /* 0x00 */ u8    type;
    /* 0x01 */ u8    format; // 1 = single, 2 = multi
    /* 0x04 */ void* dlist;
    union {
        struct {
            /* 0x08 */ u32   source;
            /* 0x0C */ u32   unk_0C;
            /* 0x10 */ u32   tlut;
            /* 0x14 */ u16   width;
            /* 0x16 */ u16   height;
            /* 0x18 */ u8    fmt;
            /* 0x19 */ u8    siz;
            /* 0x1A */ u16   mode0;
            /* 0x1C */ u16   tlutCount;
        } single;
        struct {
            /* 0x08 */ u8    count;
            /* 0x0C */ BgImage* list;
        } multi;
    };
} PolygonType1;

typedef struct {
    /* 0x00 */ Vec3s pos;
    /* 0x06 */ s16   unk_06;
    /* 0x08 */ Gfx*  opa;
    /* 0x0C */ Gfx*  xlu;
} PolygonDlist2; // size = 0x8

typedef struct {
    /* 0x00 */ u8    type;
    /* 0x01 */ u8    num; // number of dlist entries
    /* 0x04 */ void* start;
    /* 0x08 */ void* end;
} PolygonType2; // size = 0xC

typedef union {
    Polygon      polygon;
    PolygonType0 polygon0;
    PolygonType1 polygon1;
    PolygonType2 polygon2;
} Mesh; // "Ground Shape"

typedef struct {
    /* 0x00 */ s8   num;
    /* 0x01 */ u8   unk_01;
    /* 0x02 */ u8   unk_02;
    /* 0x03 */ u8   unk_03;
    /* 0x04 */ s8   echo;
    /* 0x05 */ u8   showInvisActors;
    /* 0x08 */ Mesh* mesh; // original name: "ground_shape"
    /* 0x0C */ void* segment;
    /* 0x10 */ char unk_10[0x4];
} Room; // size = 0x14

typedef struct {
    /* 0x00 */ Room  curRoom;
    /* 0x14 */ Room  prevRoom;
    /* 0x28 */ void* bufPtrs[2];
    /* 0x30 */ u8    unk_30;
    /* 0x31 */ s8    status;
    /* 0x34 */ void* unk_34;
    /* 0x38 */ DmaRequest dmaRequest;
    /* 0x58 */ OSMesgQueue loadQueue;
    /* 0x70 */ OSMesg loadMsg;
    /* 0x74 */ s16 unk_74[2];
} RoomContext; // size = 0x78

typedef struct {
    /* 0x000 */ s16 colATCount;
    /* 0x002 */ u16 sacFlags;
    /* 0x004 */ Collider* colAT[COLLISION_CHECK_AT_MAX];
    /* 0x0CC */ s32 colACCount;
    /* 0x0D0 */ Collider* colAC[COLLISION_CHECK_AC_MAX];
    /* 0x1C0 */ s32 colOCCount;
    /* 0x1C4 */ Collider* colOC[COLLISION_CHECK_OC_MAX];
    /* 0x28C */ s32 colLineCount;
    /* 0x290 */ OcLine* colLine[COLLISION_CHECK_OC_LINE_MAX];
} CollisionCheckContext; // size = 0x29C

typedef struct ListAlloc {
    /* 0x00 */ struct ListAlloc* prev;
    /* 0x04 */ struct ListAlloc* next;
} ListAlloc; // size = 0x8

typedef struct {
    /* 0x00 */ s32 width;
    /* 0x04 */ s32 height;
    /* 0x08 */ s32 widthSave;
    /* 0x0C */ s32 heightSave;
    /* 0x10 */ u16* fbuf;
    /* 0x14 */ u16* fbufSave;
    /* 0x18 */ u8* cvgSave;
    /* 0x1C */ u16* zbuf;
    /* 0x20 */ u16* zbufSave;
    /* 0x24 */ s32 ulxSave;
    /* 0x28 */ s32 ulySave;
    /* 0x2C */ s32 lrxSave;
    /* 0x30 */ s32 lrySave;
    /* 0x34 */ s32 ulx;
    /* 0x38 */ s32 uly;
    /* 0x3C */ s32 lrx;
    /* 0x40 */ s32 lry;
    /* 0x44 */ ListAlloc alloc;
    /* 0x4C */ u32 unk_4C;
} PreRender; // size = 0x50

typedef struct {
    union {
        TransitionFade fade;
        TransitionCircle circle;
        TransitionTriforce triforce;
        TransitionWipe wipe;
        char data[0x228];
    };
    /* 0x228 */ s32   transitionType;
    /* 0x22C */ void* (*init)(void* transition);
    /* 0x230 */ void  (*destroy)(void* transition);
    /* 0x234 */ void  (*update)(void* transition, s32 updateRate);
    /* 0x238 */ void  (*draw)(void* transition, Gfx** gfxP);
    /* 0x23C */ void  (*start)(void* transition);
    /* 0x240 */ void  (*setType)(void* transition, s32 type);
    /* 0x244 */ void  (*setColor)(void* transition, u32 color);
    /* 0x248 */ void  (*setEnvColor)(void* transition, u32 color);
    /* 0x24C */ s32   (*isDone)(void* transition);
} TransitionContext; // size = 0x250

typedef struct {
    /* 0x00 */ s16   id;
    /* 0x02 */ Vec3s pos;
    /* 0x08 */ Vec3s rot;
    /* 0x0E */ s16   params;
} ActorEntry; // size = 0x10

typedef struct {
    struct {
        s8 room;    // Room to switch to
        s8 effects; // How the camera reacts during the transition
    } /* 0x00 */ sides[2]; // 0 = front, 1 = back
    /* 0x04 */ s16   id;
    /* 0x06 */ Vec3s pos;
    /* 0x0C */ s16   rotY;
    /* 0x0E */ s16   params;
} TransitionActorEntry; // size = 0x10

typedef struct {
    /* 0x00 */ u8 spawn;
    /* 0x01 */ u8 room;
} EntranceEntry;

typedef struct {
    /* 0x00 */ u8* readBuff;
} SramContext; // size = 0x4

#define SRAM_SIZE 0x8000

typedef struct GameAllocEntry {
    /* 0x00 */ struct GameAllocEntry* next;
    /* 0x04 */ struct GameAllocEntry* prev;
    /* 0x08 */ u32 size;
    /* 0x0C */ u32 unk_0C;
} GameAllocEntry; // size = 0x10

typedef struct {
    /* 0x00 */ GameAllocEntry base;
    /* 0x10 */ GameAllocEntry* head;
} GameAlloc; // size = 0x14

struct GameState;

typedef void (*GameStateFunc)(struct GameState* gameState);

typedef struct GameState {
    /* 0x00 */ GraphicsContext* gfxCtx;
    /* 0x04 */ GameStateFunc main;
    /* 0x08 */ GameStateFunc destroy; // "cleanup"
    /* 0x0C */ GameStateFunc init;
    /* 0x10 */ u32 size;
    /* 0x14 */ Input input[4];
    /* 0x74 */ TwoHeadArena tha;
    /* 0x84 */ GameAlloc alloc;
    /* 0x98 */ u32 running;
    /* 0x9C */ u32 frames;
    /* 0xA0 */ u32 unk_A0;
} GameState; // size = 0xA4

typedef struct {
    /* 0x0000 */ GameState state;
    /* 0x00A4 */ u8* staticSegment;
    /* 0x00A8 */ View view;
    /* 0x01D0 */ SramContext sramCtx;
    /* 0x01D4 */ u16 unk_1D4; // not used in mq dbg (some sort of timer that doesn't seem to affect anything)
    /* 0x01D6 */ s16 coverAlpha;
    /* 0x01D8 */ s16 addAlpha; // not used in mq dbg
    /* 0x01DA */ u16 visibleDuration; // not used in mq dbg
    /* 0x01DC */ s16 ult;
    /* 0x01DE */ s16 uls;
    /* 0x01E0 */ char unk_1E0[0x01];
    /* 0x01E1 */ u8 exit;
    /* 0x01E2 */ char unk_1E2[0x06];
} TitleContext; // size = 0x1E8

struct SelectContext;

typedef struct {
    /* 0x00 */ char* name;
    /* 0x04 */ void (*loadFunc)(struct SelectContext*, s32);
    /* 0x08 */ s32 entranceIndex;
} SceneSelectEntry; // size = 0xC

typedef struct SelectContext {
    /* 0x0000 */ GameState state;
    /* 0x00A8 */ View view;
    /* 0x01D0 */ s32 count;
    /* 0x01D4 */ SceneSelectEntry* scenes;
    /* 0x01D8 */ s32 currentScene;
    /* 0x01DC */ s32 unk_1DC;
    /* 0x01E0 */ s32 unk_1E0[7];
    /* 0x01FC */ s32 unk_1FC;
    /* 0x0200 */ s32 unk_200;
    /* 0x0204 */ s32 unk_204;
    /* 0x0208 */ s32 opt;
    /* 0x020C */ s32 unk_20C;
    /* 0x0210 */ s32 unk_210;
    /* 0x0214 */ s32 unk_214;
    /* 0x0218 */ s32 unk_218;
    /* 0x021C */ s32 unk_21C;
    /* 0x0220 */ s32 unk_220;
    /* 0x0224 */ s32 unk_224;
    /* 0x0228 */ s32 unk_228;
    /* 0x022C */ s32 unk_22C;
    /* 0x0230 */ s32 unk_230;
    /* 0x0234 */ s32 unk_234;
    /* 0x0238 */ u8* staticSegment;
    /* 0x023C */ s32 unk_23C;
} SelectContext; // size = 0x240

typedef struct {
    /* 0x0000 */ GameState state;
    /* 0x00A4 */ u8* staticSegment;
    /* 0x00A8 */ View view;
} SampleContext; // size = 0x1D0

typedef struct {
    /* 0x00 */ u8 byte0;
    /* 0x01 */ u8 byte1;
    /* 0x02 */ u8 byte2;
    /* 0x03 */ u8 byte3;
} ElfMessage; // size = 0x4

typedef struct {
    /* 0x00 */ u8 numActors;
    /* 0x04 */ TransitionActorEntry* list;
} TransitionActorContext;

// Global Context (dbg ram start: 80212020)
typedef struct GlobalContext {
    /* 0x00000 */ GameState state;
    /* 0x000A4 */ s16 sceneNum;
    /* 0x000A6 */ u8 sceneConfig;
    /* 0x000A7 */ char unk_A7[0x9];
    /* 0x000B0 */ void* sceneSegment;
    /* 0x000B8 */ View view;
    /* 0x001E0 */ Camera mainCamera;
    /* 0x0034C */ Camera subCameras[NUM_CAMS - SUBCAM_FIRST];
    /* 0x00790 */ Camera* cameraPtrs[NUM_CAMS];
    /* 0x007A0 */ s16 activeCamera;
    /* 0x007A2 */ s16 nextCamera;
    /* 0x007A4 */ SoundContext soundCtx;
    /* 0x007A8 */ LightContext lightCtx;
    /* 0x007B8 */ FrameAdvanceContext frameAdvCtx;
    /* 0x007C0 */ CollisionContext colCtx;
    /* 0x01C24 */ ActorContext actorCtx;
    /* 0x01D64 */ CutsceneContext csCtx; // "demo_play"
    /* 0x01DB4 */ SoundSource soundSources[16];
    /* 0x01F74 */ SramContext sramCtx;
    /* 0x01F78 */ SkyboxContext skyboxCtx;
    /* 0x020D8 */ MessageContext msgCtx; // "message"
    /* 0x104F0 */ InterfaceContext interfaceCtx; // "parameter"
    /* 0x10760 */ PauseContext pauseCtx;
    /* 0x10A20 */ GameOverContext gameOverCtx;
    /* 0x10A24 */ EnvironmentContext envCtx;
    /* 0x10B20 */ AnimationContext animationCtx;
    /* 0x117A4 */ ObjectContext objectCtx;
    /* 0x11CBC */ RoomContext roomCtx;
    /* 0x11D34 */ TransitionActorContext transiActorCtx;
    /* 0x11D3C */ void (*playerInit)(Player* player, struct GlobalContext* globalCtx, FlexSkeletonHeader* skelHeader);
    /* 0x11D40 */ void (*playerUpdate)(Player* player, struct GlobalContext* globalCtx, Input* input);
    /* 0x11D44 */ s32 (*isPlayerDroppingFish)(struct GlobalContext* globalCtx);
    /* 0x11D48 */ s32 (*startPlayerFishing)(struct GlobalContext* globalCtx);
    /* 0x11D4C */ s32 (*grabPlayer)(struct GlobalContext* globalCtx, Player* player);
    /* 0x11D50 */ s32 (*startPlayerCutscene)(struct GlobalContext* globalCtx, Actor* actor, s32 mode);
    /* 0x11D54 */ void (*func_11D54)(Player* player, struct GlobalContext* globalCtx);
    /* 0x11D58 */ s32 (*damagePlayer)(struct GlobalContext* globalCtx, s32 damage);
    /* 0x11D5C */ void (*talkWithPlayer)(struct GlobalContext* globalCtx, Actor* actor);
    /* 0x11D60 */ MtxF mf_11D60;
    /* 0x11DA0 */ MtxF mf_11DA0;
    /* 0x11DE0 */ Mtx* unk_11DE0;
    /* 0x11DE4 */ u32 gameplayFrames;
    /* 0x11DE8 */ u8 linkAgeOnLoad;
    /* 0x11DE9 */ u8 unk_11DE9;
    /* 0x11DEA */ u8 curSpawn;
    /* 0x11DEB */ u8 numSetupActors;
    /* 0x11DEC */ u8 numRooms;
    /* 0x11DF0 */ RomFile* roomList;
    /* 0x11DF4 */ ActorEntry* linkActorEntry;
    /* 0x11DF8 */ ActorEntry* setupActorList;
    /* 0x11DFC */ UNK_PTR unk_11DFC;
    /* 0x11E00 */ EntranceEntry* setupEntranceList;
    /* 0x11E04 */ s16* setupExitList;
    /* 0x11E08 */ Path* setupPathList;
    /* 0x11E0C */ ElfMessage* cUpElfMsgs;
    /* 0x11E10 */ void* specialEffects;
    /* 0x11E14 */ u8 skyboxId;
    /* 0x11E15 */ s8 sceneLoadFlag; // "fade_direction"
    /* 0x11E16 */ s16 unk_11E16;
    /* 0x11E18 */ s16 unk_11E18;
    /* 0x11E1A */ s16 nextEntranceIndex;
    /* 0x11E1C */ char unk_11E1C[0x40];
    /* 0x11E5C */ s8 shootingGalleryStatus;
    /* 0x11E5D */ s8 bombchuBowlingStatus; // "bombchu_game_flag"
    /* 0x11E5E */ u8 fadeTransition;
    /* 0x11E60 */ CollisionCheckContext colChkCtx;
    /* 0x120FC */ u16 envFlags[20];
    /* 0x12124 */ PreRender pauseBgPreRender;
    /* 0x12174 */ char unk_12174[0x53];
    /* 0x121C7 */ s8 unk_121C7;
    /* 0x121C8 */ TransitionContext transitionCtx;
    /* 0x12418 */ char unk_12418[0x3];
    /* 0x1241B */ u8 transitionMode; // "fbdemo_wipe_modem"
    /* 0x1241C */ TransitionFade transitionFade;
    /* 0x12428 */ char unk_12428[0x3];
    /* 0x1242B */ u8 unk_1242B;
    /* 0x1242C */ SceneTableEntry* loadedScene;
    /* 0x12430 */ char unk_12430[0xE8];
} GlobalContext; // size = 0x12518

typedef struct {
    /* 0x0000 */ GameState state;
    /* 0x00A8 */ View view;
} OpeningContext; // size = 0x1D0

typedef struct {
    /* 0x00000 */ GameState state;
    /* 0x000A4 */ Vtx* allocVtx1;
    /* 0x000A8 */ u8* staticSegment;
    /* 0x000AC */ u8* parameterSegment;
    /* 0x000B0 */ char unk_B0[0x8];
    /* 0x000B8 */ View view;
    /* 0x001E0 */ SramContext sramCtx;
    /* 0x001E4 */ char unk_1E4[0x4];
    /* 0x001E8 */ SkyboxContext skyboxCtx;
    /* 0x00348 */ MessageContext msgCtx;
    /* 0x0E760 */ char kanfont[0xE188];
    /* 0x1C8E8 */ EnvironmentContext envCtx;
    /* 0x1C9E4 */ char unk_1C9E4[0x4];
    /* 0x1C9E8 */ Vtx* allocVtx2;
    /* 0x1C9EC */ Vtx* allocVtx3;
    /* 0x1C9F0 */ Vtx* allocVtx4;
    /* 0x1C9F4 */ u8 n64ddFlag;
    /* 0x1C9F6 */ u16 deaths[3];
    /* 0x1C9FC */ u8 fileNames[3][8];
    /* 0x1CA14 */ u16 healthCapacities[3];
    /* 0x1CA1C */ u32 questItems[3];
    /* 0x1CA28 */ s16 n64ddFlags[3];
    /* 0x1CA2E */ s8 heartStatus[3];
    /* 0x1CA32 */ u16 nowLife[3];
    /* 0x1CA38 */ s16 btnIdx;
    /* 0x1CA3A */ u16 yesNoButtonIdx;
    /* 0x1CA3C */ s16 menuIdx;
    /* 0x1CA3E */ s16 fileSelectStateIdx;
    /* 0x1CA40 */ s16 unkActionIndex;
    /* 0x1CA42 */ u16 nextFileSelectStateIdx;
    /* 0x1CA44 */ s16 openFileStateIdx;
    /* 0x1CA46 */ s16 selectedFileIdx;
    /* 0x1CA48 */ char unk_1CA48[0x2];
    /* 0x1CA4A */ u16 fileNamesY[3];
    /* 0x1CA50 */ u16 actionTimer;
    /* 0x1CA52 */ u16 buttonsY[6];
    /* 0x1CA5E */ s16 copyDestFileIdx;
    /* 0x1CA60 */ u16 fileWarningTexIdx;
    /* 0x1CA62 */ u16 warningFileIdx;
    /* 0x1CA64 */ u16 titleTexIdx;
    /* 0x1CA66 */ u16 nextTitleTexIdx;
    /* 0x1CA68 */ s16 windowR;
    /* 0x1CA6A */ s16 windowG;
    /* 0x1CA6C */ s16 windowB;
    /* 0x1CA6E */ u16 selectFileTitleA;
    /* 0x1CA70 */ u16 openFileTitleA;
    /* 0x1CA72 */ u16 windowA;
    /* 0x1CA74 */ u16 fileButtonsA[3];
    /* 0x1CA7A */ u16 fileNameBoxesA[3];
    /* 0x1CA80 */ u16 fileNamesA[3];
    /* 0x1CA86 */ u16 metalJointsA[3];
    /* 0x1CA8C */ u16 fileInfoA;
    /* 0x1CA8E */ u16 targetFileInfoBoxA;
    /* 0x1CA90 */ u16 unkFileInfoBoxA;
    /* 0x1CA92 */ u16 copyButtonA;
    /* 0x1CA94 */ u16 eraseButtonA;
    /* 0x1CA96 */ u16 yesBiuttonA;
    /* 0x1CA98 */ u16 quitButtonA;
    /* 0x1CA9A */ u16 optionButtonA;
    /* 0x1CA9C */ u16 newFileNameBoxA;
    /* 0x1CA9E */ u16 decideCancelTextA;
    /* 0x1CAA0 */ u16 fileEmptyTextA;
    /* 0x1CAA2 */ u16 highlightColorR;
    /* 0x1CAA4 */ u16 highlightColorG;
    /* 0x1CAA6 */ u16 highlightColorB;
    /* 0x1CAA8 */ u16 highlightColorA;
    /* 0x1CAAA */ u16 highlightColorAIncrease;
    /* 0x1CAAC */ char unk_1CAAC[0x6];
    /* 0x1CAB2 */ u16 stickXTimer;
    /* 0x1CAB4 */ u16 stickYTimer;
    /* 0x1CAB6 */ u16 idxXOff;
    /* 0x1CAB8 */ u16 idxYOff;
    /* 0x1CABA */ s16 stickX;
    /* 0x1CABC */ s16 stickY;
    /* 0x1CABE */ u16 newFileNameBoxX;
    /* 0x1CAC0 */ u16 windowX;
    /* 0x1CAC4 */ f32 windowRotX;
    /* 0x1CAC8 */ u16 kbdButtonIdx;
    /* 0x1CACA */ u16 unk_1CACA;
    /* 0x1CACC */ u16 kbdCharBoxA;
    /* 0x1CACE */ s16 kbdCharIdx;
    /* 0x1CAD0 */ s16 kbdCharX;
    /* 0x1CAD2 */ s16 kbdCharY;
    /* 0x1CAD4 */ s16 newFileNameCharCount;
    /* 0x1CAD6 */ u16 unk_1CAD6[3];
} FileChooseContext; // size = 0x1CADC

typedef enum {
    DPM_UNK = 0,
    DPM_PLAYER = 1,
    DPM_ENEMY = 2,
    DPM_UNK3 = 3
} DynaPolyMoveFlag;

// Some animation related structure
typedef struct {
    /* 0x00 */ AnimationHeader* animation;
    /* 0x04 */ f32              playbackSpeed;
    /* 0x08 */ f32              startFrame;
    /* 0x0C */ f32              frameCount;
    /* 0x10 */ u8               mode;
    /* 0x14 */ f32              transitionRate;
} struct_80034EC0_Entry; // size = 0x18

// Another animation related structure
typedef struct {
    /* 0x00 */ AnimationHeader* animation;
    /* 0x04 */ f32              frameCount;
    /* 0x08 */ u8               mode;
    /* 0x0C */ f32              transitionRate;
} struct_D_80AA1678; // size = 0x10

typedef struct {
    /* 0x00 */ s16 unk_00;
    /* 0x02 */ s16 unk_02;
    /* 0x04 */ s16 unk_04;
    /* 0x06 */ s16 unk_06;
    /* 0x08 */ Vec3s unk_08;
    /* 0x0E */ Vec3s unk_0E;
    /* 0x14 */ f32 unk_14;
    /* 0x18 */ Vec3f unk_18;
    /* 0x24 */ s16 unk_24;
} struct_80034A14_arg1; // size = 0x28

typedef struct {
    /* 0x00 */ s8  scene;
    /* 0x01 */ s8  spawn;
    /* 0x02 */ u16 field;
} EntranceInfo; // size = 0x4

typedef struct {
    /* 0x00 */ void*    loadedRamAddr;
    /* 0x04 */ u32      vromStart; // if applicable
    /* 0x08 */ u32      vromEnd;   // if applicable
    /* 0x0C */ void*    vramStart; // if applicable
    /* 0x10 */ void*    vramEnd;   // if applicable
    /* 0x14 */ UNK_PTR  unk_14;
    /* 0x18 */ void*    init;    // initializes and executes the given context
    /* 0x1C */ void*    destroy; // deconstructs the context, and sets the next context to load
    /* 0x20 */ UNK_PTR  unk_20;
    /* 0x24 */ UNK_PTR  unk_24;
    /* 0x28 */ UNK_TYPE unk_28;
    /* 0x2C */ u32      instanceSize;
} GameStateOverlay; // size = 0x30

typedef struct PreNMIContext {
    /* 0x00 */ GameState state;
    /* 0xA4 */ u32      timer;
    /* 0xA8 */ UNK_TYPE unk_A8;
} PreNMIContext; // size = 0xAC

typedef enum {
    /*  1 */ F_8F = 1,
    /*  2 */ F_7F,
    /*  3 */ F_6F,
    /*  4 */ F_5F,
    /*  5 */ F_4F,
    /*  6 */ F_3F,
    /*  7 */ F_2F,
    /*  8 */ F_1F,
    /*  9 */ F_B1,
    /* 10 */ F_B2,
    /* 11 */ F_B3,
    /* 12 */ F_B4,
    /* 13 */ F_B5,
    /* 14 */ F_B6,
    /* 15 */ F_B7,
    /* 16 */ F_B8
} FloorID;

// All arrays pointed in this struct are indexed by "map indexes"
// In dungeons, the map index corresponds to the dungeon index (which also indexes keys, items, etc)
// In overworld areas, the map index corresponds to the overworld area index (spot 00, 01, etc)
typedef struct {
    /* 0x00 */ s16 (*floorTexIndexOffset)[8]; // dungeon texture index offset by floor
    /* 0x04 */ s16*  bossFloor; // floor the boss is on
    /* 0x08 */ s16 (*roomPalette)[32]; // map palette by room
    /* 0x0C */ s16*  maxPaletteCount; // max number of palettes in a same floor
    /* 0x10 */ s16 (*paletteRoom)[8][14]; // room by palette by floor
    /* 0x14 */ s16 (*roomCompassOffsetX)[44]; // dungeon compass icon X offset by room
    /* 0x18 */ s16 (*roomCompassOffsetY)[44]; // dungeon compass icon Y offset by room
    /* 0x1C */ u8*   dgnMinimapCount; // number of room minimaps
    /* 0x20 */ u16*  dgnMinimapTexIndexOffset; // dungeon minimap texture index offset
    /* 0x24 */ u16*  owMinimapTexSize;
    /* 0x28 */ u16*  owMinimapTexOffset;
    /* 0x2C */ s16*  owMinimapPosX;
    /* 0x30 */ s16*  owMinimapPosY;
    /* 0x34 */ s16 (*owCompassInfo)[4]; // [X scale, Y scale, X offset, Y offset]
    /* 0x38 */ s16*  dgnMinimapTexIndexBase; // dungeon minimap texture index base
    /* 0x3C */ s16 (*dgnCompassInfo)[4]; // [X scale, Y scale, X offset, Y offset]
    /* 0x40 */ s16*  owMinimapWidth;
    /* 0x44 */ s16*  owMinimapHeight;
    /* 0x48 */ s16*  owEntranceIconPosX; // "dungeon entrance" icon X pos
    /* 0x4C */ s16*  owEntranceIconPosY; // "dungeon entrance" icon Y pos
    /* 0x50 */ u16*  owEntranceFlag; // flag in inf_table[26] based on which entrance icons are shown (0xFFFF = always shown)
    /* 0x54 */ f32 (*floorCoordY)[8]; // Y coordinate of each floor
    /* 0x58 */ u16*  switchEntryCount; // number of "room switch" entries, which correspond to the next 3 arrays
    /* 0x5C */ u8  (*switchFromRoom)[51]; // room to come from
    /* 0x60 */ u8  (*switchFromFloor)[51]; // floor to come from
    /* 0x64 */ u8  (*switchToRoom)[51]; // room to go to
    /* 0x68 */ u8  (*floorID)[8];
    /* 0x6C */ s16* skullFloorIconY; // dungeon big skull icon Y pos
} MapData; // size = 0x70

#define PAUSE_MAP_MARK_NONE -1
#define PAUSE_MAP_MARK_CHEST 0
#define PAUSE_MAP_MARK_BOSS 1

typedef struct {
    /* 0x00 */ s16 chestFlag; // chest icon is only displayed if this flag is not set for the current room, -1 for no flag
    /* 0x04 */ f32 x, y; // coordinates to place the icon (top-left corner)
} PauseMapMarkPoint; // size = 0x0C

typedef struct {
    /* 0x00 */ s16 markType; // 0 for the chest icon, 1 for the boss skull icon, -1 for none
    /* 0x04 */ s32 unk_04;
    /* 0x08 */ const Vtx* vtx;
    /* 0x0C */ s32 vtxCount;
    /* 0x10 */ s32 count; // number of icons to display
    /* 0x14 */ PauseMapMarkPoint points[12];
} PauseMapMarkData; // size = 0xA4

typedef PauseMapMarkData PauseMapMarksData[3];

typedef struct DebugDispObject {
    /* 0x00 */ Vec3f pos;
    /* 0x0C */ Vec3s rot;
    /* 0x14 */ Vec3f scale;
    /* 0x20 */ Color_RGBA8 color;
    /* 0x24 */ s16   type;
    /* 0x28 */ struct DebugDispObject* next;
} DebugDispObject; // size = 0x2C

typedef enum {
    MTXMODE_NEW,  // generates a new matrix
    MTXMODE_APPLY // applies transformation to the current matrix
} MatrixMode;

typedef struct FaultClient {
    /* 0x00 */ struct FaultClient* next;
    /* 0x04 */ u32 callback;
    /* 0x08 */ u32 param1;
    /* 0x0C */ u32 param2;
} FaultClient; // size = 0x10

typedef struct FaultAddrConvClient {
    /* 0x00 */ struct FaultAddrConvClient* next;
    /* 0x04 */ u32 callback;
    /* 0x08 */ u32 param;
} FaultAddrConvClient; // size = 0xC


typedef struct {
    /* 0x00 */ u32 (*callback)(u32, u32);
    /* 0x04 */ u32 param0;
    /* 0x08 */ u32 param1;
    /* 0x0C */ u32 ret;
    /* 0x10 */ OSMesgQueue* queue;
    /* 0x14 */ OSMesg msg;
} FaultClientContext; // size = 0x18

typedef struct FaultThreadStruct {
    /* 0x000 */ OSThread thread;
    /* 0x1B0 */ u8 unk_1B0[0x600];
    /* 0x7B0 */ OSMesgQueue queue;
    /* 0x7C8 */ OSMesg msg;
    /* 0x7CC */ u8 exitDebugger;
    /* 0x7CD */ u8 msgId;
    /* 0x7CE */ u8 faultHandlerEnabled;
    /* 0x7CF */ u8 faultActive;
    /* 0x7D0 */ OSThread* faultedThread;
    /* 0x7D4 */ void(*padCallback)(Input*);
    /* 0x7D8 */ FaultClient* clients;
    /* 0x7DC */ FaultAddrConvClient* addrConvClients;
    /* 0x7E0 */ u8 unk_7E0[4];
    /* 0x7E4 */ Input padInput;
    /* 0x7FC */ u16 colors[36];
    /* 0x844 */ void* fb;
    /* 0x848 */ u32 currClientThreadSp;
    /* 0x84C */ u8 unk_84C[4];
} FaultThreadStruct; // size = 0x850

typedef struct {
    /* 0x00 */ u16* fb;
    /* 0x04 */ u16 w;
    /* 0x08 */ u16 h;
    /* 0x0A */ u16 yStart;
    /* 0x0C */ u16 yEnd;
    /* 0x0E */ u16 xStart;
    /* 0x10 */ u16 xEnd;
    /* 0x12 */ u16 foreColor;
    /* 0x14 */ u16 backColor;
    /* 0x14 */ u16 cursorX;
    /* 0x16 */ u16 cursorY;
    /* 0x18 */ const u32* fontData;
    /* 0x1C */ u8 charW;
    /* 0x1D */ u8 charH;
    /* 0x1E */ s8 charWPad;
    /* 0x1F */ s8 charHPad;
    /* 0x20 */ u16 printColors[10];
    /* 0x34 */ u8 escCode; // bool
    /* 0x35 */ u8 osSyncPrintfEnabled;
    /* 0x38 */ void(*inputCallback)();
} FaultDrawer; // size = 0x3C

typedef struct GfxPrint {
    /* 0x00 */ struct GfxPrint* (*callback)(struct GfxPrint*, const char*, size_t);
    /* 0x04 */ Gfx* dlist;
    /* 0x08 */ u16 posX;
    /* 0x0A */ u16 posY;
    /* 0x0C */ u16 baseX;
    /* 0x0E */ u8 baseY;
    /* 0x0F */ u8 flag;
    /* 0x10 */ Color_RGBA8_u32 color;
    /* 0x14 */ char unk_14[0x1C]; // unused
} GfxPrint; // size = 0x30

typedef enum {
    GFXPRINT_FLAG1 = 1,
    GFXPRINT_USE_RGBA16 = 2,
    GFXPRINT_FLAG4 = 4,
    GFXPRINT_UPDATE_MODE = 8,
    GFXPRINT_FLAG64 = 0x40,
    GFXPRINT_OPEN = 0x80
} GfxPrintFlag;

typedef struct StackEntry {
    /* 0x00 */ struct StackEntry* next;
    /* 0x04 */ struct StackEntry* prev;
    /* 0x08 */ u32 head;
    /* 0x0C */ u32 tail;
    /* 0x10 */ u32 initValue;
    /* 0x14 */ s32 minSpace;
    /* 0x18 */ const char* name;
} StackEntry;

typedef enum {
    STACK_STATUS_OK = 0,
    STACK_STATUS_WARNING = 1,
    STACK_STATUS_OVERFLOW = 2
} StackStatus;

typedef struct {
    /* 0x00 */ u32 magic; // IS64
    /* 0x04 */ u32 get;
    /* 0x08 */ u8 unk_08[0x14-0x08];
    /* 0x14 */ u32 put;
    /* 0x18 */ u8 unk_18[0x20-0x18];
    /* 0x20 */ u8 data[0x10000-0x20];
} ISVDbg;

typedef struct {
    /* 0x00 */ char name[0x18];
    /* 0x18 */ u32 mediaFormat;
    /* 0x1C */ union {
        struct {
            u16 cartId;
            u8 countryCode;
            u8 version;
        };
        u32 regionInfo;
    };
} LocaleCartInfo; // size = 0x20

typedef struct {
    /* 0x00 */ char magic[4]; // Yaz0
    /* 0x04 */ u32 decSize;
    /* 0x08 */ u32 compInfoOffset; // only used in mio0
    /* 0x0C */ u32 uncompDataOffset; // only used in mio0
    /* 0x10 */ u32 data[1];
} Yaz0Header; // size = 0x10 ("data" is not part of the header)

typedef struct {
    /* 0x00 */ s16 type;
    /* 0x02 */ char  misc[0x1E];
} OSScMsg; // size = 0x20

typedef struct IrqMgrClient {
    /* 0x00 */ struct IrqMgrClient* prev;
    /* 0x04 */ OSMesgQueue* queue;
} IrqMgrClient;

typedef struct {
    /* 0x000 */ OSScMsg retraceMsg; // this apparently got moved from OSSched
    /* 0x020 */ OSScMsg prenmiMsg; // this apparently got moved from OSSched
    /* 0x040 */ OSScMsg nmiMsg;
    /* 0x060 */ OSMesgQueue queue;
    /* 0x078 */ OSMesg msgBuf[8];
    /* 0x098 */ OSThread thread;
    /* 0x248 */ IrqMgrClient* clients;
    /* 0x24C */ u8 resetStatus;
    /* 0x250 */ OSTime resetTime;
    /* 0x258 */ OSTimer timer;
    /* 0x278 */ OSTime retraceTime;
} IrqMgr; // size = 0x280

typedef struct PadMgr {
    /* 0x0000 */ OSContStatus padStatus[4];
    /* 0x0010 */ OSMesg serialMsgBuf[1];
    /* 0x0014 */ OSMesg lockMsgBuf[1];
    /* 0x0018 */ OSMesg interruptMsgBuf[4];
    /* 0x0028 */ OSMesgQueue serialMsgQ;
    /* 0x0040 */ OSMesgQueue lockMsgQ;
    /* 0x0058 */ OSMesgQueue interruptMsgQ;
    /* 0x0070 */ IrqMgrClient irqClient;
    /* 0x0078 */ IrqMgr* irqMgr;
    /* 0x0080 */ OSThread thread;
    /* 0x0230 */ Input inputs[4];
    /* 0x0290 */ OSContPad pads[4];
    /* 0x02A8 */ vu8 validCtrlrsMask;
    /* 0x02A9 */ u8 nControllers;
    /* 0x02AA */ u8 ctrlrIsConnected[4]; // "Key_switch" originally
    /* 0x02AE */ u8 pakType[4]; // 1 if rumble pack, 2 if mempak?
    /* 0x02B2 */ vu8 rumbleEnable[4];
    /* 0x02B6 */ u8 rumbleCounter[4]; // not clear exact meaning
    /* 0x02BC */ OSPfs pfs[4];
    /* 0x045C */ vu8 rumbleOffFrames;
    /* 0x045D */ vu8 rumbleOnFrames;
    /* 0x045E */ u8 preNMIShutdown;
    /* 0x0460 */ void (*retraceCallback)(struct PadMgr* padmgr, s32 unk464);
    /* 0x0464 */ u32 retraceCallbackValue;
} PadMgr; // size = 0x468

// == Previously sched.h

#define OS_SC_NEEDS_RDP         0x0001
#define OS_SC_NEEDS_RSP         0x0002
#define OS_SC_DRAM_DLIST        0x0004
#define OS_SC_PARALLEL_TASK     0x0010
#define OS_SC_LAST_TASK         0x0020
#define OS_SC_SWAPBUFFER        0x0040

#define OS_SC_RCP_MASK          0x0003
#define OS_SC_TYPE_MASK         0x0007

typedef struct {
    /* 0x0000 */ u16*   curBuffer;
    /* 0x0004 */ u16*   nextBuffer;
} FrameBufferSwap;

typedef struct {
    /* 0x0000 */ OSMesgQueue  interruptQ;
    /* 0x0018 */ OSMesg       intBuf[8];
    /* 0x0038 */ OSMesgQueue  cmdQ;
    /* 0x0050 */ OSMesg       cmdMsgBuf[8];
    /* 0x0070 */ OSThread     thread;
    /* 0x0220 */ OSScTask*    audioListHead;
    /* 0x0224 */ OSScTask*    gfxListHead;
    /* 0x0228 */ OSScTask*    audioListTail;
    /* 0x022C */ OSScTask*    gfxListTail;
    /* 0x0230 */ OSScTask*    curRSPTask;
    /* 0x0234 */ OSScTask*    curRDPTask;
    /* 0x0238 */ s32          retraceCnt;
    /* 0x023C */ s32          doAudio;
    /* 0x0240 */ CfbInfo* curBuf;
    /* 0x0244 */ CfbInfo*        pendingSwapBuf1;
    /* 0x0220 */ CfbInfo* pendingSwapBuf2;
    /* 0x0220 */ UNK_TYPE     unk_24C;
    /* 0x0250 */ IrqMgrClient   irqClient;
} SchedContext; // size = 0x258

// ========================

#define OS_SC_RETRACE_MSG       1
#define OS_SC_DONE_MSG          2
#define OS_SC_NMI_MSG           3 // name is made up, 3 is OS_SC_RDP_DONE_MSG in the original sched.c
#define OS_SC_PRE_NMI_MSG       4

#define OS_SC_DP                0x0001
#define OS_SC_SP                0x0002
#define OS_SC_YIELD             0x0010
#define OS_SC_YIELDED           0x0020

typedef struct {
    /* 0x0000 */ IrqMgr*       irqMgr;
    /* 0x0004 */ SchedContext* sched;
    /* 0x0008 */ OSScTask      audioTask;
    /* 0x0060 */ char          unk_60[0x10];
    /* 0x0070 */ AudioTask*    rspTask;
    /* 0x0074 */ OSMesgQueue   unk_74;
    /* 0x008C */ OSMesg        unk_8C;
    /* 0x0090 */ OSMesgQueue   unk_90;
    /* 0x00A8 */ OSMesg        unk_A8;
    /* 0x00AC */ OSMesgQueue   unk_AC;
    /* 0x00C4 */ OSMesg        unk_C4;
    /* 0x00C8 */ OSMesgQueue   unk_C8;
    /* 0x00E0 */ OSMesg        unk_E0;
    /* 0x00E4 */ char          unk_E4[0x04];
    /* 0x00E8 */ OSThread      unk_E8;
} AudioMgr; // size = 0x298

struct ArenaNode;

typedef struct Arena {
    /* 0x00 */ struct ArenaNode* head;
    /* 0x04 */ void* start;
    /* 0x08 */ OSMesgQueue lock;
    /* 0x20 */ u8 unk_20;
    /* 0x21 */ u8 isInit;
    /* 0x22 */ u8 flag;
} Arena; // size = 0x24

typedef struct ArenaNode {
    /* 0x00 */ s16 magic;
    /* 0x02 */ s16 isFree;
    /* 0x04 */ u32 size;
    /* 0x08 */ struct ArenaNode* next;
    /* 0x0C */ struct ArenaNode* prev;
    /* 0x10 */ const char* filename;
    /* 0x14 */ s32 line;
    /* 0x18 */ OSId threadId;
    /* 0x1C */ Arena* arena;
    /* 0x20 */ OSTime time;
    /* 0x28 */ u8 unk_28[0x30-0x28]; // probably padding
} ArenaNode; // size = 0x30

typedef struct OverlayRelocationSection {
    /* 0x00 */ u32 textSize;
    /* 0x04 */ u32 dataSize;
    /* 0x08 */ u32 rodataSize;
    /* 0x0C */ u32 bssSize;
    /* 0x10 */ u32 nRelocations;
    /* 0x14 */ u32 relocations[1];
} OverlayRelocationSection; // size >= 0x18

typedef struct {
    /* 0x00 */ u32 resetting;
    /* 0x04 */ u32 resetCount;
    /* 0x08 */ OSTime duration;
    /* 0x10 */ OSTime resetTime;
} PreNmiBuff; // size = 0x18 (actually osAppNmiBuffer is 0x40 bytes large but the rest is unused)

typedef struct {
    /* 0x00 */ s16 unk_00;
    /* 0x02 */ s16 unk_02;
    /* 0x04 */ s16 unk_04;
} SubQuakeRequest14;

typedef struct {
    /* 0x00 */ s16 randIdx;
    /* 0x02 */ s16 countdownMax;
    /* 0x04 */ Camera* cam;
    /* 0x08 */ u32 callbackIdx;
    /* 0x0C */ s16 y;
    /* 0x0E */ s16 x;
    /* 0x10 */ s16 zoom;
    /* 0x12 */ s16 rotZ;
    /* 0x14 */ SubQuakeRequest14 unk_14;
    /* 0x1A */ s16 speed;
    /* 0x1C */ s16 unk_1C;
    /* 0x1E */ s16 countdown;
    /* 0x20 */ s16 camPtrIdx;
} QuakeRequest; // size = 0x24

typedef struct {
    /* 0x00 */ Vec3f vec1;
    /* 0x0C */ Vec3f vec2;
    /* 0x18 */ s16 rotZ;
    /* 0x1A */ s16 unk_1A;
    /* 0x1C */ s16 zoom;
} ShakeInfo; // size = 0x1E

typedef struct {
    /* 0x00 */ Vec3f atOffset;
    /* 0x0C */ Vec3f eyeOffset;
    /* 0x18 */ s16 rotZ;
    /* 0x1A */ s16 unk_1A;
    /* 0x1C */ s16 zoom;
    /* 0x20 */ f32 unk_20;
} QuakeCamCalc; // size = 0x24


#define UCODE_NULL      0
#define UCODE_F3DZEX    1
#define UCODE_UNK       2
#define UCODE_S2DEX     3

typedef struct {
    /* 0x00 */ u32 type;
    /* 0x04 */ void* ptr;
} UCodeInfo; // size = 0x8

typedef struct {
    /* 0x00 */ u32 segments[NUM_SEGMENTS];
    /* 0x40 */ u32 dlStack[18];
    /* 0x88 */ s32 dlDepth;
    /* 0x8C */ u32 dlCnt;
    /* 0x90 */ u32 vtxCnt;
    /* 0x94 */ u32 spvtxCnt;
    /* 0x98 */ u32 tri1Cnt;
    /* 0x9C */ u32 tri2Cnt;
    /* 0xA0 */ u32 quadCnt;
    /* 0xA4 */ u32 lineCnt;
    /* 0xA8 */ u32 loaducodeCnt;
    /* 0xAC */ u32 pipeSyncRequired;
    /* 0xB0 */ u32 tileSyncRequired;
    /* 0xB4 */ u32 loadSyncRequired;
    /* 0xB8 */ u32 syncErr;
    /* 0xBC */ s32 enableLog;
    /* 0xC0 */ s32 ucodeType;
    /* 0xC4 */ s32 ucodeInfoCount;
    /* 0xC8 */ UCodeInfo* ucodeInfo;
    /* 0xCC */ u32 modeH;
    /* 0xD0 */ u32 modeL;
    /* 0xD4 */ u32 geometryMode;
} UCodeDisas; // size = 0xD8

typedef struct {
    /* 0x00 */ u16 table[8*8];
} JpegQuantizationTable; // size = 0x80

typedef struct {
    /* 0x00 */ u8 codeOffs[16];
    /* 0x10 */ u16 codesA[16];
    /* 0x30 */ u16 codesB[16];
    /* 0x50 */ u8* symbols;
} JpegHuffmanTable; // size = 0x54

// this struct might be unaccurate but it's not used outside jpegutils.c anyways
typedef struct {
    /* 0x000 */ u8 codeOffs[16];
    /* 0x010 */ u16 dcCodes[120];
    /* 0x100 */ u16 acCodes[256];
} JpegHuffmanTableOld; // size = 0x300

typedef struct {
    /* 0x00 */ u32 address;
    /* 0x04 */ u32 mbCount;
    /* 0x08 */ u32 mode;
    /* 0x0C */ u32 qTableYPtr;
    /* 0x10 */ u32 qTableUPtr;
    /* 0x14 */ u32 qTableVPtr;
    /* 0x18 */ char unk_18[0x8];
} JpegTaskData; // size = 0x20

typedef struct {
    /* 0x000 */ JpegTaskData taskData;
    /* 0x020 */ char yieldData[0x200];
    /* 0x220 */ JpegQuantizationTable qTableY;
    /* 0x2A0 */ JpegQuantizationTable qTableU;
    /* 0x320 */ JpegQuantizationTable qTableV;
    /* 0x3A0 */ u8 codesLengths[0x110];
    /* 0x4B0 */ u16 codes[0x108];
    /* 0x6C0 */ u16 data[4][0x180];
} JpegWork; // size = 0x12C0

typedef struct {
    /* 0x00 */ void* imageData;
    /* 0x04 */ u8 mode;
    /* 0x05 */ u8 unk_05;
    /* 0x08 */ JpegHuffmanTable* hTablePtrs[4];
    /* 0x18 */ u8 unk_18;
} JpegDecoder; // size = 0x1C

typedef struct {
    /* 0x00 */ u8 dqtCount;
    /* 0x04 */ u8* dqtPtr[3];
    /* 0x10 */ u8 dhtCount;
    /* 0x14 */ u8* dhtPtr[4];
    /* 0x24 */ void* imageData;
    /* 0x28 */ u32 mode; // 0 if Y V0 is 1 and 2 if Y V0 is 2
    /* 0x2C */ char unk_2C[4];
    /* 0x30 */ OSScTask scTask;
    /* 0x88 */ char unk_88[0x10];
    /* 0x98 */ OSMesgQueue mq;
    /* 0xB0 */ OSMesg msg;
    /* 0xB4 */ JpegWork* workBuf;
} JpegContext; // size = 0xB8

typedef struct {
    /* 0x00 */ u32 byteIdx;
    /* 0x04 */ u8 bitIdx;
    /* 0x05 */ u8 dontSkip;
    /* 0x08 */ u32 curWord;
    /* 0x0C */ s16 unk_0C;
    /* 0x0E */ s16 unk_0E;
    /* 0x10 */ s16 unk_10;
} JpegDecoderState; // size = 0x14

typedef struct {
    /* 0x0000 */ OSViMode customViMode;
    /* 0x0050 */ s32 viHeight;
    /* 0x0054 */ s32 viWidth;
    /* 0x0058 */ s32 unk_58; // Right adjustment?
    /* 0x005c */ s32 unk_5C; // Left adjustment?
    /* 0x0060 */ s32 unk_60; // Bottom adjustment?
    /* 0x0064 */ s32 unk_64; // Top adjustment?
    /* 0x0068 */ s32 viModeBase; // enum: {0, 1, 2, 3}
    /* 0x006c */ s32 viTvType;
    /* 0x0070 */ u32 unk_70; // bool
    /* 0x0074 */ u32 unk_74; // bool
    /* 0x0078 */ u32 unk_78; // bool
    /* 0x007c */ u32 unk_7C; // bool
    /* 0x0080 */ u32 viFeatures;
    /* 0x0084 */ u32 unk_84;
} ViMode;

// Vis...
typedef struct {
    /* 0x00 */ u32 type;
    /* 0x04 */ u32 setScissor;
    /* 0x08 */ Color_RGBA8_u32 color;
    /* 0x0C */ Color_RGBA8_u32 envColor;
} struct_801664F0; // size = 0x10

typedef struct {
    /* 0x00 */ u32 unk_00;
    /* 0x04 */ u32 setScissor;
    /* 0x08 */ Color_RGBA8_u32 primColor;
    /* 0x0C */ Color_RGBA8_u32 envColor;
    /* 0x10 */ u16* tlut;
    /* 0x14 */ Gfx* monoDl;
} VisMono; // size = 0x18

// Vis...
typedef struct {
    /* 0x00 */ u32 useRgba;
    /* 0x04 */ u32 setScissor;
    /* 0x08 */ Color_RGBA8_u32 primColor;
    /* 0x08 */ Color_RGBA8_u32 envColor;
} struct_80166500; // size = 0x10

typedef struct {
    /* 0x000 */ u8 rumbleEnable[4];
    /* 0x004 */ u8 unk_04[0x40];
    /* 0x044 */ u8 unk_44[0x40];
    /* 0x084 */ u8 unk_84[0x40];
    /* 0x0C4 */ u8 unk_C4[0x40];
    /* 0x104 */ u8 unk_104;
    /* 0x105 */ u8 unk_105;
    /* 0x106 */ u16 unk_106;
    /* 0x108 */ u16 unk_108;
    /* 0x10A */ u8 unk_10A;
    /* 0x10B */ u8 unk_10B;
    /* 0x10C */ u8 unk_10C;
    /* 0x10D */ u8 unk_10D;
} UnkRumbleStruct; // size = 0x10E

typedef struct {
    /* 0x00 */ char unk_00[0x18];
    /* 0x18 */ s32 unk_18;
    /* 0x1C */ s32 y;
} SpeedMeter; // size = 0x20

typedef struct {
    /* 0x00 */ s32 maxval;
    /* 0x04 */ s32 val;
    /* 0x08 */ u16 backColor;
    /* 0x0A */ u16 foreColor;
    /* 0x0C */ s32 ulx;
    /* 0x10 */ s32 lrx;
    /* 0x14 */ s32 uly;
    /* 0x18 */ s32 lry;
} SpeedMeterAllocEntry; // size = 0x1C

typedef struct {
    /* 0x00 */ volatile OSTime* time;
    /* 0x04 */ u8 x;
    /* 0x05 */ u8 y;
    /* 0x06 */ u16 color;
} SpeedMeterTimeEntry; // size = 0x08

typedef struct {
    /* 0x00 */ u16 intPart[4][4];
    /* 0x20 */ u16 fracPart[4][4];
} MatrixInternal; // size = 0x40

typedef struct {
    /* 0x00 */ u32 value;
    /* 0x04 */ const char* name;
} F3dzexConst; // size = 0x8

typedef struct {
    /* 0x00 */ u32 value;
    /* 0x04 */ const char* setName;
    /* 0x08 */ const char* unsetName;
} F3dzexFlag; // size = 0x0C

typedef struct {
    /* 0x00 */ const char* name;
    /* 0x04 */ u32 value;
    /* 0x08 */ u32 mask;
} F3dzexRenderMode; // size = 0x0C

typedef struct {
    /* 0x00 */ const char* name;
    /* 0x04 */ u32 value;
} F3dzexSetModeMacroValue; // size = 0x8

typedef struct {
    /* 0x00 */ const char* name;
    /* 0x04 */ u32 shift;
    /* 0x08 */ u32 len;
    /* 0x0C */ F3dzexSetModeMacroValue values[4];
} F3dzexSetModeMacro; // size = 0x2C

typedef struct {
    /* 0x00 */ u16* value;
    /* 0x04 */ const char* name;
} FlagSetEntry; // size = 0x08

#endif<|MERGE_RESOLUTION|>--- conflicted
+++ resolved
@@ -336,19 +336,15 @@
     MESSAGE_ICON_ARROW
 } MessageBoxIcon;
 
-<<<<<<< HEAD
 #define LANGUAGE_ENG 0
 #define LANGUAGE_GER 1
 #define LANGUAGE_FRA 2
 #define LANGUAGE_MAX LANGUAGE_FRA
-=======
-#define FONT_CHAR_TEX_SIZE ((16 * 16) / 2) // 16x16 I4 texture
->>>>>>> eccfd2ef
 
 // TODO get these properties from the textures themselves
 #define FONT_CHAR_TEX_WIDTH  16
 #define FONT_CHAR_TEX_HEIGHT 16
-#define FONT_CHAR_TEX_SIZE ((16*16)/2) // 16x16 I4 texture
+#define FONT_CHAR_TEX_SIZE ((16 * 16) / 2) // 16x16 I4 texture
 
 // TODO get these properties from the textures themselves
 #define MESSAGE_STATIC_TEX_SIZE 0x1000
@@ -435,11 +431,14 @@
     /* 0x0004 */ u32    msgLength;
     union {
     /* 0x0008 */ u8     xy;
-    /* 0x0009 */ u8     unk_8[0x3C00];
+    /* 0x0008 */ u8     unk_8[0x3C00];
     };
     /* 0x3C08 */ u8     iconBuf[FONT_CHAR_TEX_SIZE];
     /* 0x3C88 */ u8     fontBuf[FONT_CHAR_TEX_SIZE * 320]; // size possibly unconfirmed
+    union {
     /* 0xDC88 */ char   msgBuf[1064]; // size unconfirmed
+    /* 0xDC88 */ u16    msgBufWide[532]; // size unconfirmed
+    };
     /* 0xE0B0 */ s32    unk_E0B0;
     /* 0xE0B4 */ u8     unk_E0B4;
     /* 0xE0B5 */ char   unk_E0B5[0xC9];
