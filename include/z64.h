--- conflicted
+++ resolved
@@ -57,37 +57,6 @@
 #include "libc64/sleep.h"
 #include "libc64/sprintf.h"
 #include "libu64/debug.h"
-
-<<<<<<< HEAD
-typedef enum PauseBgPreRenderState {
-    /* 0 */ PAUSE_BG_PRERENDER_OFF, // Inactive, do nothing.
-    /* 1 */ PAUSE_BG_PRERENDER_SETUP, // The current frame is only drawn for the purpose of serving as the pause background.
-    /* 2 */ PAUSE_BG_PRERENDER_PROCESS, // The previous frame was PAUSE_BG_PRERENDER_SETUP, now apply prerender filters.
-    /* 3 */ PAUSE_BG_PRERENDER_READY, // The pause background is ready to be used.
-    /* 4 */ PAUSE_BG_PRERENDER_MAX
-} PauseBgPreRenderState;
-
-typedef enum TransitionTileState {
-    /* 0 */ TRANS_TILE_OFF, // Inactive, do nothing
-    /* 1 */ TRANS_TILE_SETUP, // Save the necessary buffers
-    /* 2 */ TRANS_TILE_PROCESS, // Initialize the transition
-    /* 3 */ TRANS_TILE_READY // The transition is ready, so will update and draw each frame
-} TransitionTileState;
-=======
-typedef struct GameStateOverlay {
-    /* 0x00 */ void*     loadedRamAddr;
-    /* 0x04 */ RomFile   file;      // if applicable
-    /* 0x0C */ void*     vramStart; // if applicable
-    /* 0x10 */ void*     vramEnd;   // if applicable
-    /* 0x14 */ void*     unk_14;
-    /* 0x18 */ void*     init;    // initializes and executes the given context
-    /* 0x1C */ void*     destroy; // deconstructs the context, and sets the next context to load
-    /* 0x20 */ void*     unk_20;
-    /* 0x24 */ void*     unk_24;
-    /* 0x28 */ UNK_TYPE4 unk_28;
-    /* 0x2C */ u32       instanceSize;
-} GameStateOverlay; // size = 0x30
->>>>>>> 2e4d7a11
 
 typedef struct ISVDbg {
     /* 0x00 */ u32 magic; // IS64
