#ifndef _Z64_H_
#define _Z64_H_

#include "ultra64.h"
#include "ultra64/gs2dex.h"
#include "z64save.h"
#include "z64light.h"
#include "z64actor.h"
#include "z64player.h"
#include "z64audio.h"
#include "z64object.h"
#include "z64camera.h"
#include "z64cutscene.h"
#include "z64collision_check.h"
#include "z64scene.h"
#include "z64effect.h"
#include "z64item.h"
#include "z64animation.h"
#include "z64dma.h"
#include "z64math.h"
#include "z64transition.h"
#include "bgm.h"
#include "sfx.h"
#include "color.h"
#include "ichain.h"
#include "stdarg.h"
#include "stdlib.h"
#include "regs.h"

#define SCREEN_WIDTH  320
#define SCREEN_HEIGHT 240

#define REGION_NULL 0
#define REGION_US 1
#define REGION_JP 2
#define REGION_EU 3

#define Z_PRIORITY_MAIN        10
#define Z_PRIORITY_GRAPH       11
#define Z_PRIORITY_AUDIOMGR    12
#define Z_PRIORITY_PADMGR      14
#define Z_PRIORITY_SCHED       15
#define Z_PRIORITY_DMAMGR      16
#define Z_PRIORITY_IRQMGR      17

// NOTE: Once we start supporting other builds, this can be changed with an ifdef
#define REGION_NATIVE REGION_EU

// Game Info aka. Static Context (dbg ram start: 80210A10)
// Data normally accessed through REG macros (see regs.h)
typedef struct {
    /* 0x00 */ s32  regPage;   // 1 is first page
    /* 0x04 */ s32  regGroup;  // "register" group (R, RS, RO, RP etc.)
    /* 0x08 */ s32  regCur;    // selected register within page
    /* 0x0C */ s32  dpadLast;
    /* 0x10 */ s32  repeat;
    /* 0x14 */ s16  data[REG_GROUPS * REG_PER_GROUP]; // 0xAE0 entries
} GameInfo; // size = 0x15D4

typedef struct {
    /* 0x00000 */ u16 headMagic; // 1234
    /* 0x00008 */ Gfx polyOpaBuffer[0x17E0];
    /* 0x0BF08 */ Gfx polyXluBuffer[0x800];
    /* 0x0FF08 */ Gfx overlayBuffer[0x400];
    /* 0x11F08 */ Gfx workBuffer[0x80];
    /* 0x11308 */ Gfx unusedBuffer[0x20];
    /* 0x12408 */ u16 tailMagic; // 5678
} GfxPool; // size = 0x12410

typedef struct {
    /* 0x0000 */ u32    size;
    /* 0x0004 */ u8*    bufp;
    /* 0x0008 */ u8*    head;
    /* 0x000C */ u8*    tail;
} TwoHeadArena; // size = 0x10

typedef struct {
    /* 0x0000 */ u32    size;
    /* 0x0004 */ Gfx*   bufp;
    /* 0x0008 */ Gfx*   p;
    /* 0x000C */ Gfx*   d;
} TwoHeadGfxArena; // size = 0x10

typedef struct {
    /* 0x00 */ u16* fb1;
    /* 0x04 */ u16* swapBuffer;
    /* 0x08 */ OSViMode* viMode;
    /* 0x0C */ u32 features;
    /* 0x10 */ u8 unk_10;
    /* 0x11 */ s8 updateRate;
    /* 0x12 */ s8 updateRate2;
    /* 0x13 */ u8 unk_13;
    /* 0x14 */ f32 xScale;
    /* 0x18 */ f32 yScale;
} CfbInfo; // size = 0x1C

typedef struct OSScTask {
    /* 0x00 */ struct OSScTask* next;
    /* 0x04 */ u32 state;
    /* 0x08 */ u32 flags;
    /* 0x0C */ CfbInfo* framebuffer;
    /* 0x10 */ OSTask list;
    /* 0x50 */ OSMesgQueue* msgQ;
    /* 0x54 */ OSMesg msg;
} OSScTask;

typedef struct GraphicsContext {
    /* 0x0000 */ Gfx* polyOpaBuffer; // Pointer to "Zelda 0"
    /* 0x0004 */ Gfx* polyXluBuffer; // Pointer to "Zelda 1"
    /* 0x0008 */ char unk_008[0x08]; // Unused, could this be pointers to "Zelda 2" / "Zelda 3"
    /* 0x0010 */ Gfx* overlayBuffer; // Pointer to "Zelda 4"
    /* 0x0014 */ u32 unk_014;
    /* 0x0018 */ char unk_018[0x20];
    /* 0x0038 */ OSMesg msgBuff[0x08];
    /* 0x0058 */ OSMesgQueue* schedMsgQ;
    /* 0x005C */ OSMesgQueue queue;
    /* 0x0074 */ char unk_074[0x04];
    /* 0x0078 */ OSScTask task; // size of OSScTask might be wrong
    /* 0x00D0 */ char unk_0D0[0xE0];
    /* 0x01B0 */ Gfx* workBuffer;
    /* 0x01B4 */ TwoHeadGfxArena work;
    /* 0x01C4 */ char unk_01C4[0xC0];
    /* 0x0284 */ OSViMode* viMode;
    /* 0x0288 */ char unk_0288[0x20]; // Unused, could this be Zelda 2/3 ?
    /* 0x02A8 */ TwoHeadGfxArena    overlay; // "Zelda 4"
    /* 0x02B8 */ TwoHeadGfxArena    polyOpa; // "Zelda 0"
    /* 0x02C8 */ TwoHeadGfxArena    polyXlu; // "Zelda 1"
    /* 0x02D8 */ u32 gfxPoolIdx;
    /* 0x02DC */ u16* curFrameBuffer;
    /* 0x02E0 */ char unk_2E0[0x04];
    /* 0x02E4 */ u32 viFeatures;
    /* 0x02E8 */ s32 fbIdx;
    /* 0x02EC */ void (*callback)(struct GraphicsContext*, u32);
    /* 0x02F0 */ u32 callbackParam;
    /* 0x02F4 */ f32 xScale;
    /* 0x02F8 */ f32 yScale;
    /* 0x02FC */ char unk_2FC[0x04];
} GraphicsContext; // size = 0x300

typedef struct {
    /* 0x00 */ OSContPad cur;
    /* 0x06 */ OSContPad prev;
    /* 0x0C */ OSContPad press; // X/Y store delta from last frame
    /* 0x12 */ OSContPad rel; // X/Y store adjusted
} Input; // size = 0x18

typedef struct {
   /* 0x0000 */ s32 topY;    // uly (upper left y)
   /* 0x0004 */ s32 bottomY; // lry (lower right y)
   /* 0x0008 */ s32 leftX;   // ulx (upper left x)
   /* 0x000C */ s32 rightX;  // lrx (lower right x)
} Viewport; // size = 0x10

typedef struct {
    /* 0x0000 */ s32    magic; // string literal "VIEW" / 0x56494557
    /* 0x0004 */ GraphicsContext* gfxCtx;
    /* 0x0008 */ Viewport viewport;
    /* 0x0018 */ f32    fovy;  // vertical field of view in degrees
    /* 0x001C */ f32    zNear; // distance to near clipping plane
    /* 0x0020 */ f32    zFar;  // distance to far clipping plane
    /* 0x0024 */ f32    scale; // scale for matrix elements
    /* 0x0028 */ Vec3f  eye;
    /* 0x0034 */ Vec3f  lookAt;
    /* 0x0040 */ Vec3f  up;
    /* 0x0050 */ Vp     vp;
    /* 0x0060 */ Mtx    projection;
    /* 0x00A0 */ Mtx    viewing;
    /* 0x00E0 */ Mtx*   projectionPtr;
    /* 0x00E4 */ Mtx*   viewingPtr;
    /* 0x00E8 */ Vec3f  unk_E8;
    /* 0x00F4 */ Vec3f  unk_F4;
    /* 0x0100 */ f32    unk_100;
    /* 0x0104 */ Vec3f  unk_104;
    /* 0x0110 */ Vec3f  unk_110;
    /* 0x011C */ u16    normal; // used to normalize the projection matrix
    /* 0x0120 */ u32    flags;
    /* 0x0124 */ s32    unk_124;
} View; // size = 0x128

typedef struct {
    /* 0x00 */ u8   seqIndex;
    /* 0x01 */ u8   nightSeqIndex;
    /* 0x02 */ char unk_02[0x2];
} SoundContext; // size = 0x4

typedef struct {
    /* 0x00 */ u32 toggle;
    /* 0x04 */ s32 counter;
} SubGlobalContext7B8; // size = 0x8

typedef struct {
<<<<<<< HEAD
    /* 0x00 */ s16 xMin;
    /* 0x02 */ s16 ySurface;
    /* 0x04 */ s16 zMin;
    /* 0x06 */ s16 xLength;
    /* 0x08 */ s16 zLength;
    /* 0x0C */ u32 properties;

    // 0x0008_0000 = ?
    // 0x0007_E000 = Room Index, 0x3F = all rooms
    // 0x0000_1F00 = Lighting Settings Index
    // 0x0000_00FF = CamData index
=======
    /* 0x00 */ char unk_00[0x2];
    /* 0x02 */ s16  unk_02;
    /* 0x04 */ char unk_04[0x8];
    /* 0x0C */ u32 unk_0C;
>>>>>>> d4e16bba
} WaterBox; // size = 0x10

typedef struct {
    /* 0x00 */ Vec3s     colAbsMin;
    /* 0x06 */ Vec3s     colAbsMax;
    /* 0x0C */ s16       nbVertices;
    /* 0x10 */ void*     vertexArray;
    /* 0x14 */ s16       nbPolygons;
    /* 0x18 */ void*     polygonArray;
    /* 0x1C */ void*     polygonTypes;
    /* 0x20 */ void*     cameraData;
    /* 0x24 */ u16       nbWaterBoxes;
    /* 0x28 */ WaterBox* waterBoxes;
} CollisionHeader;

typedef struct {
    /* 0x00 */ CollisionHeader* colHeader;
    /* 0x04 */ char             unk_04[0x4C];
} StaticCollisionContext; // size = 0x50

typedef struct {
    /* 0x0000 */ ActorMesh actorMeshArr[50];
    /* 0x1388 */ char   unk_1388[0x04];
    /* 0x138C */ u16    flags[50];
    /* 0x13F0 */ char   unk_13F0[0x24];
} DynaCollisionContext; // size = 0x1414

typedef struct {
    /* 0x0000 */ StaticCollisionContext stat;
    /* 0x0050 */ DynaCollisionContext   dyna;
} CollisionContext; // size = 0x1464

typedef struct {
    /* 0x00 */ Vec3f    pos;
    /* 0x0C */ f32      unk_0C; // radius?
    /* 0x10 */ Color_RGB8 color;
} TargetContextEntry; // size = 0x14

typedef struct {
    /* 0x00 */ Vec3f    naviRefPos; // possibly wrong
    /* 0x0C */ Vec3f    targetCenterPos;
    /* 0x18 */ Color_RGBAf naviInner;
    /* 0x28 */ Color_RGBAf naviOuter;
    /* 0x38 */ Actor*   arrowPointedActor;
    /* 0x3C */ Actor*   targetedActor;
    /* 0x40 */ f32      unk_40;
    /* 0x44 */ f32      unk_44;
    /* 0x48 */ s16      unk_48;
    /* 0x4A */ u8       activeType;
    /* 0x4B */ u8       unk_4B;
    /* 0x4C */ s8       unk_4C;
    /* 0x4D */ char     unk_4D[0x03];
    /* 0x50 */ TargetContextEntry arr_50[3];
    /* 0x8C */ Actor*   unk_8C;
    /* 0x90 */ Actor*   unk_90;
    /* 0x94 */ Actor*   unk_94;
} TargetContext; // size = 0x98

typedef struct {
    /* 0x00 */ u8*      texture;
    /* 0x04 */ s16      unk_4;
    /* 0x06 */ s16      unk_6;
    /* 0x08 */ u8       unk_8;
    /* 0x09 */ u8       unk_9;
    /* 0x0A */ u8       delayA;
    /* 0x0B */ u8       delayB;
    /* 0x0C */ s16      unk_C;
    /* 0x0E */ s16      unk_E;
} TitleCardContext; // size = 0x10

typedef struct {
    /* 0x00 */ s32    length; // number of actors loaded of this type
    /* 0x04 */ Actor* first;  // pointer to first actor of this type
} ActorListEntry; // size = 0x08

typedef struct {
    /* 0x0000 */ u8     unk_00;
    /* 0x0001 */ char   unk_01[0x01];
    /* 0x0002 */ u8     unk_02;
    /* 0x0003 */ u8     unk_03;
    /* 0x0004 */ char   unk_04[0x04];
    /* 0x0008 */ u8     total; // total number of actors loaded
    /* 0x0009 */ char   unk_09[0x03];
    /* 0x000C */ ActorListEntry actorList[12];
    /* 0x006C */ TargetContext targetCtx;
    struct {
        /* 0x0104 */ u32    swch;
        /* 0x0108 */ u32    tempSwch;
        /* 0x010C */ u32    unk0;
        /* 0x0110 */ u32    unk1;
        /* 0x0114 */ u32    chest;
        /* 0x0118 */ u32    clear;
        /* 0x011C */ u32    tempClear;
        /* 0x0120 */ u32    collect;
        /* 0x0124 */ u32    tempCollect;
    }                   flags;
    /* 0x0128 */ TitleCardContext titleCtx;
    /* 0x0138 */ char   unk_138[0x04];
    /* 0x013C */ void*  absoluteSpace; // Space used to allocate actor overlays of alloc type 1
} ActorContext; // size = 0x140

typedef struct {
    /* 0x00 */ char  unk_00[0x4];
    /* 0x04 */ void* segment;
    /* 0x08 */ u8    state;
    /* 0x0C */ f32   unk_0C;
    /* 0x10 */ u16   frames;
    /* 0x12 */ u16   unk_12;
    /* 0x14 */ s32   unk_14;
    /* 0x18 */ u16   unk_18;
    /* 0x1A */ u8    unk_1A;
    /* 0x1B */ u8    unk_1B;
    /* 0x1C */ CutsceneCameraPoint* cameraFocus;
    /* 0x20 */ CutsceneCameraPoint* cameraPosition;
    /* 0x24 */ CsCmdActorAction* linkAction;
    /* 0x28 */ CsCmdActorAction* npcActions[10]; // "npcdemopnt"
} CutsceneContext; // size = 0x50

typedef struct {
    /* 0x00 */ u16 countdown;
    /* 0x04 */ Vec3f originPos;
    /* 0x10 */ Vec3f relativePos;
} SoundSource; // size = 0x1C

typedef struct {
    /* 0x000 */ char unk_00[0x128];
    /* 0x128 */ void* staticSegments[3];
    /* 0x134 */ Gfx* dpList;
    /* 0x138 */ Gfx* unk_138;
    /* 0x13C */ void* roomVtx;
    /* 0x140 */ s16  unk_140;
    /* 0x144 */ Vec3f rot;
} SkyboxContext; // size = 0x150

typedef enum {
    MESSAGE_ICON_TRIANGLE,
    MESSAGE_ICON_SQUARE,
    MESSAGE_ICON_ARROW
} MessageBoxIcon;

#define FONT_CHAR_TEX_SIZE 128 // 16x16 I4 texture

typedef struct {
    /* 0x0000 */ u32   msgOffset;
    /* 0x0004 */ u32   msgLength;
    /* 0x0008 */ char  unk_8[0x3C00];
    /* 0x3C08 */ u8    iconBuf[FONT_CHAR_TEX_SIZE];
    /* 0x3C88 */ u8    fontBuf[FONT_CHAR_TEX_SIZE * 320]; // size possibly unconfirmed
    /* 0xDC88 */ char  msgBuf[1064]; // size unconfirmed
    /* 0xE0B0 */ char  unk_E0B0[0xD8];
} Font; // size = 0xE188

typedef struct {
    /* 0x0000 */ View   view;
    /* 0x0128 */ Font   font;
    /* 0xE2B0 */ void*  textboxSegment; // "fukidashiSegment"
    /* 0xE2B4 */ char   unk_E2B4[0x44];
    /* 0xE2FA */ u16    unk_E2F8;
    /* 0xE2FA */ u16    unk_E2FA;
    /* 0xE2FC */ char   unk_E2FC[0x04];
    /* 0xE300 */ s32    unk_E300;
    /* 0xE304 */ u8     msgMode;
    /* 0xE305 */ char   unk_E305[0xD1];
    /* 0xE3D6 */ u16    unk_E3D6;
    /* 0xE3D8 */ char   unk_E3D8[0x0A];
    /* 0xE3E2 */ u16    unk_E3E2;
    /* 0xE3E4 */ u8     unk_E3E4;
    /* 0xE3E5 */ u8     choiceIndex;
    /* 0xE3E6 */ char   unk_E3E6[0x01];
    /* 0xE3E7 */ u8     unk_E3E7;
    /* 0xE3E8 */ char   unk_E3E8[0x04];
    /* 0xE3EC */ u16    unk_E3EC;
    /* 0xE3EE */ u16    unk_E3EE;
    /* 0xE3F0 */ u16    unk_E3F0;
    /* 0xE3F2 */ u16    unk_E3F2;
    /* 0xE3F4 */ u16    unk_E3F4;
    /* 0xE3F6 */ char   unk_E3F6[0x16];
    /* 0xE40C */ u16    unk_E40C;
    /* 0xE40E */ s16    unk_E40E;
    /* 0xE410 */ char   unk_E410[0x08];
} MessageContext; // size = 0xE418

typedef struct {
    /* 0x0000 */ View   view;
    /* 0x0128 */ Vtx*   vtx_128;
    /* 0x012C */ Vtx*   vtx_12C;
    /* 0x0130 */ void*  parameterSegment;
    /* 0x0134 */ void*  do_actionSegment;
    /* 0x0138 */ void*  icon_itemSegment;
    /* 0x013C */ void*  mapSegment;
    /* 0x0140 */ u8     unk_140[32];
    /* 0x0160 */ DmaRequest dmaRequest_160;
    /* 0x0180 */ DmaRequest dmaRequest_180;
    /* 0x01A0 */ char   unk_1A0[0x20];
    /* 0x01C0 */ OSMesgQueue loadQueue;
    /* 0x01D8 */ OSMesg loadMsg;
    /* 0x01DC */ Viewport viewport;
    /* 0x01EC */ s16    unk_1EC;
    /* 0x01EE */ u16    unk_1EE;
    /* 0x01F0 */ u16    unk_1F0;
    /* 0x01F4 */ f32    unk_1F4;
    /* 0x01F8 */ s16    naviCalling;
    /* 0x01FA */ s16    unk_1FA;
    /* 0x01FC */ s16    unk_1FC;
    /* 0x01FE */ s16    unk_1FE;
    /* 0x0200 */ s16    unk_200;
    /* 0x0202 */ s16    unk_202[3];
    /* 0x0208 */ s16    unk_208[3];
    /* 0x020E */ s16    unk_20E[6];
    /* 0x021A */ s16    unk_21A[6];
    /* 0x0226 */ s16    unk_226;
    /* 0x0228 */ s16    unk_228;
    /* 0x022A */ s16    unk_22A;
    /* 0x022C */ s16    unk_22C;
    /* 0x022E */ s16    unk_22E;
    /* 0x0230 */ s16    unk_230;
    /* 0x0232 */ s16    counterDigits[4]; // used for key and rupee counters
    /* 0x023A */ u8     unk_23A;
    /* 0x023C */ u16    unk_23C;
    /* 0x023E */ u16    hbaAmmo; // ammo while playing the horseback archery minigame
    /* 0x0240 */ u16    unk_240;
    /* 0x0242 */ u16    unk_242;
    /* 0x0224 */ u16    unk_244; // screen fill alpha?
    /* 0x0246 */ u16    aAlpha; // also carrots alpha
    /* 0x0248 */ u16    bAlpha; // also HBA score alpha
    /* 0x024A */ u16    cLeftAlpha;
    /* 0x024C */ u16    cDownAlpha;
    /* 0x024E */ u16    cRightAlpha;
    /* 0x0250 */ u16    healthAlpha; // also max C-Up alpha
    /* 0x0252 */ u16    magicAlpha; // also Rupee and Key counters alpha
    /* 0x0254 */ u16    minimapAlpha;
    /* 0x0256 */ s16    startAlpha;
    /* 0x0258 */ s16    unk_258;
    /* 0x025A */ s16    unk_25A;
    /* 0x025C */ s16    mapRoomNum;
    /* 0x025E */ s16    mapPaletteNum; // "map_palete_no"
    /* 0x0260 */ u8     unk_260;
    /* 0x0261 */ u8     unk_261;
    struct {
        /* 0x0262 */ u8    hGauge;     // "h_gage"; unknown?
        /* 0x0263 */ u8    bButton;    // "b_button"
        /* 0x0264 */ u8    aButton;    // "a_button"
        /* 0x0265 */ u8    bottles;    // "c_bottle"
        /* 0x0266 */ u8    tradeItems; // "c_warasibe"
        /* 0x0267 */ u8    hookshot;   // "c_hook"
        /* 0x0268 */ u8    ocarina;    // "c_ocarina"
        /* 0x0269 */ u8    warpSongs;  // "c_warp"
        /* 0x026A */ u8    sunsSong;   // "m_sunmoon"
        /* 0x026B */ u8    farores;    // "m_wind"
        /* 0x026C */ u8    dinsNayrus; // "m_magic"; din's fire and nayru's love
        /* 0x026D */ u8    all;        // "another"; enables all item restrictions
    }                   restrictions;
} InterfaceContext; // size = 0x270

typedef struct {
    /* 0x0000 */ View   view;
    /* 0x0128 */ void*  unk_128;
    /* 0x012C */ void*  unk_12C;
    /* 0x0130 */ void*  unk_130;
    /* 0x0134 */ void*  unk_134;
    /* 0x0138 */ void*  unk_138;
    /* 0x013C */ void*  unk_13C;
    /* 0x0140 */ char   unk_140[0x028];
    /* 0x0168 */ Vtx*   vtx_168;
    /* 0x016C */ char   unk_16C[0x068];
    /* 0x01D4 */ u16    state;
    /* 0x01D6 */ u16    flag;
    /* 0x01D8 */ Vec3f  eye;
    /* 0x01E4 */ u16    unk_1E4;
    /* 0x01E6 */ u16    mode;
    /* 0x01E8 */ u16    kscpPos; // "kscp_pos"; basically the page index (0=SELECT ITEM; 1=MAP; 2=QUEST STATUS; 3=EQUIPMENT)
    /* 0x01EA */ u16    unk_1EA;
    /* 0x01EC */ u16    unk_1EC;
    /* 0x01EE */ char   unk_1EE[0x2];
    /* 0x01F0 */ f32    unk_1F0;
    /* 0x01F4 */ f32    unk_1F4;
    /* 0x01F8 */ f32    unk_1F8;
    /* 0x01FC */ f32    unk_1FC;
    /* 0x0200 */ f32    unk_200;
    /* 0x0204 */ f32    unk_204;
    /* 0x0208 */ s16    unk_208;
    /* 0x020A */ char   unk_20A[0xA];
    /* 0x0214 */ s16    inputX;
    /* 0x0216 */ s16    inputY;
    /* 0x0218 */ s16    unk_218;
    /* 0x021A */ s16    unk_21A;
    /* 0x021C */ s16    unk_21C;
    /* 0x021E */ s16    unk_21E;
    /* 0x0220 */ s16    unk_220;
    /* 0x0222 */ s16    unk_222;
    /* 0x0224 */ s16    unk_224;
    /* 0x0226 */ s16    unk_226;
    /* 0x0228 */ s16    unk_228;
    /* 0x022A */ s16    unk_22A;
    /* 0x022C */ s16    unk_22C;
    /* 0x022E */ s16    unk_22E;
    /* 0x0230 */ s16    unk_230;
    /* 0x0232 */ s16    unk_232;
    /* 0x0234 */ s16    unk_234;
    /* 0x0236 */ s16    unk_236;
    /* 0x0238 */ s16    unk_238;
    /* 0x023A */ s16    unk_23A;
    /* 0x023C */ s16    unk_23C;
    /* 0x023E */ u16    unk_23E;
    /* 0x0240 */ s16    unk_240;
    /* 0x0242 */ u16    unk_242;
    /* 0x0244 */ s16    unk_244;
    /* 0x0246 */ s16    unk_246;
    /* 0x0248 */ s16    unk_248;
    /* 0x024A */ s16    unk_24A;
    /* 0x024C */ s16    unk_24C;
    /* 0x024E */ s16    unk_24E;
    /* 0x0250 */ s16    unk_250;
    /* 0x0252 */ s16    unk_252;
    /* 0x0254 */ s16    unk_254;
    /* 0x0256 */ s16    unk_256;
    /* 0x0258 */ s16    unk_258;
    /* 0x025A */ s16    unk_25A;
    /* 0x025C */ s16    unk_25C;
    /* 0x025E */ s16    unk_25E;
    /* 0x0260 */ s16    unk_260;
    /* 0x0262 */ s16    unk_262;
    /* 0x0264 */ s16    unk_264;
    /* 0x0266 */ s16    unk_266;
    /* 0x0268 */ char   unk_268[0x58];
} PauseContext; // size = 0x2C0

typedef struct {
    /* 0x00 */ char     unk_00[0x02];
    /* 0x02 */ u16      unk_02;
    /* 0x04 */ Vec3f    unk_04;
    /* 0x10 */ char     unk_10[0x03];
    /* 0x13 */ u8       unk_13;
    /* 0x14 */ char     unk_14[0x01];
    /* 0x15 */ u8       skyDisabled;
    /* 0x16 */ u8       sunMoonDisabled;
    /* 0x17 */ u8       gloomySky;
    /* 0x18 */ u8       unk_18;
    /* 0x19 */ u8       unk_19;
    /* 0x1A */ u16      unk_1A;
    /* 0x1C */ char     unk_1C[0x02];
    /* 0x1E */ u8       unk_1E;
    /* 0x1F */ u8       unk_1F;
    /* 0x20 */ u8       unk_20;
    /* 0x21 */ u8       unk_21;
    /* 0x22 */ u16      unk_22;
    /* 0x24 */ u16      unk_24;
    /* 0x26 */ char     unk_26[0x04];
    /* 0x2A */ s8       unk_2A;
    /* 0x2B */ s8       unk_2B;
    /* 0x2C */ s8       unk_2C;
    /* 0x2D */ char     unk_2D[0x5E];
    /* 0x8C */ s16      unk_8C[3][3];
    /* 0x9E */ s16      unk_9E;
    /* 0xA0 */ s16      unk_A0;
    /* 0xA2 */ char     unk_A2[0x06];
    /* 0xA8 */ s16      unk_A8;
    /* 0xAA */ s16      unk_AA;
    /* 0xAC */ s16      unk_AC;
    /* 0xB0 */ f32      unk_B0;
    /* 0xB4 */ u8       nbLightSettings;
    /* 0xB8 */ UNK_PTR  lightSettingsList;
    /* 0xBC */ char     unk_BC[0x03];
    /* 0xBF */ u8       unk_BF;
    /* 0xC0 */ char     unk_C0[0x0F];
    /* 0xCF */ u8       unk_CF[3];
    /* 0xD2 */ s16      unk_D2;
    /* 0xD4 */ char     unk_D4[0x02];
    /* 0xD6 */ s16      unk_D6;
    /* 0xD8 */ f32      unk_D8;
    /* 0xDC */ u8       unk_DC;
    /* 0xDD */ u8       gloomySkyEvent;
    /* 0xDE */ u8       unk_DE;
    /* 0xDF */ u8       lightning;
    /* 0xE0 */ u8       unk_E0;
    /* 0xE1 */ u8       unk_E1;
    /* 0xE2 */ u8       unk_E2[4];
    /* 0xE6 */ u8       unk_E6;
    /* 0xE7 */ u8       unk_E7;
    /* 0xE8 */ u8       unk_E8;
    /* 0xE9 */ char     unk_E9[0x05];
    /* 0xEE */ u8       unk_EE[4];
    /* 0xF2 */ u8       unk_F2[4];
    /* 0xF6 */ char     unk_F6[0x06];
} EnvironmentContext; // size = 0xFC

typedef struct {
    /* 0x00 */ s16      id;
    /* 0x04 */ void*    segment;
    /* 0x08 */ DmaRequest  dmaRequest;
    /* 0x28 */ OSMesgQueue loadQueue;
    /* 0x40 */ OSMesg   loadMsg;
} ObjectStatus; // size = 0x44

typedef struct {
    /* 0x0000 */ void*  spaceStart;
    /* 0x0004 */ void*  spaceEnd; // original name: "endSegment"
    /* 0x0008 */ u8     num; // number of objects in bank
    /* 0x0009 */ u8     unk_09;
    /* 0x000A */ u8     mainKeepIndex; // "gameplay_keep" index in bank
    /* 0x000B */ u8     subKeepIndex; // "gameplay_field_keep" or "gameplay_dangeon_keep" index in bank
    /* 0x000C */ ObjectStatus status[OBJECT_EXCHANGE_BANK_MAX];
} ObjectContext; // size = 0x518

typedef struct {
    /* 0x00 */ Gfx* opa;
    /* 0x04 */ Gfx* xlu;
} PolygonDlist; // size = 0x8

typedef struct {
    /* 0x00 */ u8    type;
    /* 0x01 */ u8    num; // number of dlist entries
    /* 0x04 */ void* start;
    /* 0x08 */ void* end;
} Polygon; // size = 0xC

typedef struct {
    /* 0x00 */ u8    type;
    /* 0x01 */ u8    num; // number of dlist entries
    /* 0x04 */ void* start;
    /* 0x08 */ void* end;
} PolygonType0; // size = 0xC

typedef struct {
    /* 0x00 */ u16   unk_00;
    /* 0x02 */ u8    id;
    /* 0x04 */ u32   source;
    /* 0x08 */ u32   unk_0C;
    /* 0x0C */ u32   tlut;
    /* 0x10 */ u16   width;
    /* 0x12 */ u16   height;
    /* 0x14 */ u8    fmt;
    /* 0x15 */ u8    siz;
    /* 0x16 */ u16   mode0;
    /* 0x18 */ u16   tlutCount;
} BgImage; // size = 0x1C

typedef struct {
    /* 0x00 */ u8    type;
    /* 0x01 */ u8    format; // 1 = single, 2 = multi
    /* 0x04 */ void* dlist;
    union {
        struct {
            /* 0x08 */ u32   source;
            /* 0x0C */ u32   unk_0C;
            /* 0x10 */ u32   tlut;
            /* 0x14 */ u16   width;
            /* 0x16 */ u16   height;
            /* 0x18 */ u8    fmt;
            /* 0x19 */ u8    siz;
            /* 0x1A */ u16   mode0;
            /* 0x1C */ u16   tlutCount;
        } single;
        struct {
            /* 0x08 */ u8    count;
            /* 0x0C */ BgImage* list;
        } multi;
    };
} PolygonType1;

typedef struct {
    /* 0x00 */ Vec3s pos;
    /* 0x06 */ s16   unk_06;
    /* 0x08 */ Gfx*  opa;
    /* 0x0C */ Gfx*  xlu;
} PolygonDlist2; // size = 0x8

typedef struct {
    /* 0x00 */ u8    type;
    /* 0x01 */ u8    num; // number of dlist entries
    /* 0x04 */ void* start;
    /* 0x08 */ void* end;
} PolygonType2; // size = 0xC

typedef union {
    Polygon      polygon;
    PolygonType0 polygon0;
    PolygonType1 polygon1;
    PolygonType2 polygon2;
} Mesh; // "Ground Shape"

typedef struct {
    /* 0x00 */ s8   num;
    /* 0x01 */ u8   unk_01;
    /* 0x02 */ u8   unk_02;
    /* 0x03 */ u8   unk_03;
    /* 0x04 */ s8   echo;
    /* 0x05 */ u8   showInvisActors;
    /* 0x08 */ Mesh* mesh; // original name: "ground_shape"
    /* 0x0C */ void* segment;
    /* 0x10 */ char unk_10[0x4];
} Room; // size = 0x14

typedef struct {
    /* 0x00 */ Room  curRoom;
    /* 0x14 */ Room  prevRoom;
    /* 0x28 */ void* bufPtrs[2];
    /* 0x30 */ u8    unk_30;
    /* 0x31 */ s8    status;
    /* 0x34 */ void* unk_34;
    /* 0x38 */ DmaRequest dmaRequest;
    /* 0x58 */ OSMesgQueue loadQueue;
    /* 0x70 */ OSMesg loadMsg;
} RoomContext; // size = 0x74

typedef struct {
    /* 0x000 */ s16 colAtCount;
    /* 0x002 */ u16 sacFlags;
    /* 0x004 */ Collider* colAt[COLLISION_CHECK_AT_MAX];
    /* 0x0CC */ s32 colAcCount;
    /* 0x0D0 */ Collider* colAc[COLLISION_CHECK_AC_MAX];
    /* 0x1C0 */ s32 colOcCount;
    /* 0x1C4 */ Collider* colOc[COLLISION_CHECK_OC_MAX];
    /* 0x28C */ s32 colOcLineCount;
    /* 0x290 */ OcLine* colOcLine[COLLISION_CHECK_OC_LINE_MAX];
} CollisionCheckContext; // size = 0x29C

typedef struct ListAlloc {
    /* 0x00 */ struct ListAlloc* prev;
    /* 0x04 */ struct ListAlloc* next;
} ListAlloc; // size = 0x8

typedef struct {
    /* 0x00 */ s32 width;
    /* 0x04 */ s32 height;
    /* 0x08 */ s32 widthSave;
    /* 0x0C */ s32 heightSave;
    /* 0x10 */ u16* fbuf;
    /* 0x14 */ u16* fbufSave;
    /* 0x18 */ u8* cvgSave;
    /* 0x1C */ u16* zbuf;
    /* 0x20 */ u16* zbufSave;
    /* 0x24 */ s32 ulxSave;
    /* 0x28 */ s32 ulySave;
    /* 0x2C */ s32 lrxSave;
    /* 0x30 */ s32 lrySave;
    /* 0x34 */ s32 ulx;
    /* 0x38 */ s32 uly;
    /* 0x3C */ s32 lrx;
    /* 0x40 */ s32 lry;
    /* 0x44 */ ListAlloc alloc;
    /* 0x4C */ u32 unk_4C;
} PreRenderContext; // size = 0x50

typedef struct {
    union {
        TransitionFade fade;
        TransitionCircle circle;
        TransitionTriforce triforce;
        TransitionWipe wipe;
        char data[0x228];
    };
    /* 0x228 */ s32    transitionType;
    /* 0x22C */ void* (*init)(void* transition);
    /* 0x230 */ void  (*destroy)(void* transition);
    /* 0x234 */ void  (*update)(void* transition, s32 updateRate);
    /* 0x238 */ void  (*draw)(void* transition, Gfx** gfxP);
    /* 0x23C */ void  (*start)(void* transition);
    /* 0x240 */ void  (*setType)(void* transition, s32 type);
    /* 0x244 */ void  (*setColor)(void* transition, u32 color);
    /* 0x248 */ void  (*setEnvColor)(void* transition, u32 color);
    /* 0x24C */ s32   (*isDone)(void* transition);
} TransitionContext; // size = 0x250

typedef struct {
    /* 0x00 */ s16   id;
    /* 0x02 */ Vec3s pos;
    /* 0x08 */ Vec3s rot;
    /* 0x0E */ s16   params;
} ActorEntry; // size = 0x10

typedef struct {
    struct {
        s8 room;    // Room to switch to
        s8 effects; // How the camera reacts during the transition
    } /* 0x00 */ sides[2]; // 0 = front, 1 = back
    /* 0x04 */ s16   id;
    /* 0x06 */ Vec3s pos;
    /* 0x0C */ s16   rotY;
    /* 0x0E */ s16   params;
} TransitionActorEntry; // size = 0x10

typedef struct {
    /* 0x00 */ u8 spawn;
    /* 0x01 */ u8 room;
} EntranceEntry;

typedef struct {
    /* 0x00 */ u8* readBuff;
} SramContext; // size = 0x4

#define SRAM_SIZE 0x8000

typedef struct GameAllocEntry {
    /* 0x00 */ struct GameAllocEntry* next;
    /* 0x04 */ struct GameAllocEntry* prev;
    /* 0x08 */ u32 size;
    /* 0x0C */ u32 unk_0C;
} GameAllocEntry; // size = 0x10

typedef struct {
    /* 0x00 */ GameAllocEntry base;
    /* 0x10 */ GameAllocEntry* head;
} GameAlloc; // size = 0x14

struct GameState;

typedef void (*GameStateFunc)(struct GameState* gameState);

typedef struct GameState {
    /* 0x00 */ GraphicsContext* gfxCtx;
    /* 0x04 */ GameStateFunc main;
    /* 0x08 */ GameStateFunc destroy; // "cleanup"
    /* 0x0C */ GameStateFunc init;
    /* 0x10 */ u32 size;
    /* 0x14 */ Input input[4];
    /* 0x74 */ TwoHeadArena tha;
    /* 0x84 */ GameAlloc alloc;
    /* 0x98 */ u32 running;
    /* 0x9C */ u32 frames;
    /* 0xA0 */ u32 unk_A0;
} GameState; // size = 0xA4

typedef struct {
    /* 0x0000 */ GameState state;
    /* 0x00A4 */ void* staticSegment;
    /* 0x00A8 */ View view;
    /* 0x01D0 */ SramContext sramCtx;
    /* 0x01D4 */ u16 unk_1D4; // not used in mq dbg (some sort of timer that doesn't seem to affect anything)
    /* 0x01D6 */ s16 coverAlpha;
    /* 0x01D8 */ s16 addAlpha; // not used in mq dbg
    /* 0x01DA */ u16 visibleDuration; // not used in mq dbg
    /* 0x01DC */ s16 ult;
    /* 0x01DE */ s16 uls;
    /* 0x01E0 */ char unk_1E0[0x01];
    /* 0x01E1 */ u8 exit;
    /* 0x01E2 */ char unk_1E2[0x06];
} TitleContext; // size = 0x1E8

struct SelectContext;

typedef struct {
    /* 0x00 */ char* name;
    /* 0x04 */ void (*loadFunc)(struct SelectContext*, s32);
    /* 0x08 */ s32 entranceIndex;
} SceneSelectEntry; // size = 0xC

typedef struct SelectContext {
    /* 0x0000 */ GameState state;
    /* 0x00A8 */ View view;
    /* 0x01D0 */ s32 count;
    /* 0x01D4 */ SceneSelectEntry* scenes;
    /* 0x01D8 */ s32 currentScene;
    /* 0x01DC */ s32 unk_1DC;
    /* 0x01E0 */ s32 unk_1E0[7];
    /* 0x01FC */ s32 unk_1FC;
    /* 0x0200 */ s32 unk_200;
    /* 0x0204 */ s32 unk_204;
    /* 0x0208 */ s32 opt;
    /* 0x020C */ s32 unk_20C;
    /* 0x0210 */ s32 unk_210;
    /* 0x0214 */ s32 unk_214;
    /* 0x0218 */ s32 unk_218;
    /* 0x021C */ s32 unk_21C;
    /* 0x0220 */ s32 unk_220;
    /* 0x0224 */ s32 unk_224;
    /* 0x0228 */ s32 unk_228;
    /* 0x022C */ s32 unk_22C;
    /* 0x0230 */ s32 unk_230;
    /* 0x0234 */ s32 unk_234;
    /* 0x0238 */ void* staticSegment;
    /* 0x023C */ s32 unk_23C;
} SelectContext; // size = 0x240

typedef struct {
    /* 0x0000 */ GameState state;
    /* 0x00A4 */ void* staticSegment;
    /* 0x00A8 */ View view;
} SampleContext; // size = 0x1D0

typedef struct {
    /* 0x00 */ u8 byte0;
    /* 0x01 */ u8 byte1;
    /* 0x02 */ u8 byte2;
    /* 0x03 */ u8 byte3;
} ElfMessage; // size = 0x4

// Global Context (dbg ram start: 80212020)
typedef struct GlobalContext {
    /* 0x00000 */ GameState state;
    /* 0x000A4 */ s16 sceneNum;
    /* 0x000A6 */ u8 sceneConfig;
    /* 0x000A7 */ char unk_A7[0x9];
    /* 0x000B0 */ void* sceneSegment;
    /* 0x000B8 */ View view;
    /* 0x001E0 */ Camera mainCamera;
    /* 0x001E0 */ Camera subCameras[3];
    /* 0x00790 */ Camera* cameraPtrs[4];
    /* 0x007A0 */ s16 activeCamera;
    /* 0x007A2 */ s16 nextCamera;
    /* 0x007A4 */ SoundContext soundCtx;
    /* 0x007A8 */ LightContext lightCtx;
    /* 0x007B8 */ SubGlobalContext7B8 sub_7B8;
    /* 0x007C0 */ CollisionContext colCtx;
    /* 0x01C24 */ ActorContext actorCtx;
    /* 0x01D64 */ CutsceneContext csCtx; // "demo_play"
    /* 0x01DB4 */ SoundSource soundSources[16];
    /* 0x01F74 */ SramContext sramCtx;
    /* 0x01F78 */ SkyboxContext skyboxCtx;
    /* 0x020C8 */ char unk_20C8[0x10];
    /* 0x020D8 */ MessageContext msgCtx; // "message"
    /* 0x104F0 */ InterfaceContext interfaceCtx; // "parameter"
    /* 0x10760 */ PauseContext pauseCtx;
    /* 0x10A20 */ u16 unk_10A20;
    /* 0x10A24 */ EnvironmentContext envCtx;
    /* 0x10B20 */ AnimationContext animationCtx;
    /* 0x117A4 */ ObjectContext objectCtx;
    /* 0x11CBC */ RoomContext roomCtx;
    /* 0x11D30 */ s16 unk_11D30[2];
    /* 0x11D34 */ u8 nbTransitionActors;
    /* 0x11D38 */ TransitionActorEntry* transitionActorList;
    /* 0x11D3C */ void (*playerInit)(Player* player, struct GlobalContext* globalCtx, SkeletonHeader* skelHeader);
    /* 0x11D40 */ void (*playerUpdate)(Player* player, struct GlobalContext* globalCtx, Input* input);
    /* 0x11D44 */ s32 (*isPlayerDroppingFish)(struct GlobalContext* globalCtx);
    /* 0x11D48 */ s32 (*startPlayerFishing)(struct GlobalContext* globalCtx);
    /* 0x11D4C */ s32 (*grabPlayer)(struct GlobalContext* globalCtx, Player* player);
    /* 0x11D50 */ s32 (*startPlayerCutscene)(struct GlobalContext* globalCtx, Actor* actor, s32 mode);
    /* 0x11D54 */ void (*func_11D54)(Player* player, struct GlobalContext* globalCtx);
    /* 0x11D58 */ s32 (*damagePlayer)(struct GlobalContext* globalCtx, s32 damage);
    /* 0x11D5C */ void (*talkWithPlayer)(struct GlobalContext* globalCtx, Actor* actor);
    /* 0x11D60 */ MtxF mf_11D60;
    /* 0x11DA0 */ MtxF mf_11DA0;
    /* 0x11DE0 */ Mtx* unk_11DE0;
    /* 0x11DE4 */ u32 gameplayFrames;
    /* 0x11DE8 */ u8 linkAgeOnLoad;
    /* 0x11DE9 */ u8 unk_11DE9;
    /* 0x11DEA */ u8 curSpawn;
    /* 0x11DEB */ u8 nbSetupActors;
    /* 0x11DEC */ u8 nbRooms;
    /* 0x11DF0 */ RomFile* roomList;
    /* 0x11DF4 */ ActorEntry* linkActorEntry;
    /* 0x11DF8 */ ActorEntry* setupActorList;
    /* 0x11DFC */ UNK_PTR unk_11DFC;
    /* 0x11E00 */ EntranceEntry* setupEntranceList;
    /* 0x11E04 */ s16* setupExitList;
    /* 0x11E08 */ Path* setupPathList;
    /* 0x11E0C */ ElfMessage* cUpElfMsgs;
    /* 0x11E10 */ char unk_11E10[0x4];
    /* 0x11E14 */ u8 skyboxId;
    /* 0x11E15 */ s8 sceneLoadFlag; // "fade_direction"
    /* 0x11E16 */ s16 unk_11E16;
    /* 0x11E18 */ s16 unk_11E18;
    /* 0x11E1A */ s16 nextEntranceIndex;
    /* 0x11E1C */ char unk_11E1C[0x40];
    /* 0x11E5C */ s8 unk_11E5C;
    /* 0x11E5D */ s8 bombchuBowlingAmmo; // "bombchu_game_flag"
    /* 0x11E5E */ u8 fadeTransition;
    /* 0x11E60 */ CollisionCheckContext colChkCtx;
    /* 0x120FC */ u16 envFlags[20];
    /* 0x12124 */ PreRenderContext preRenderCtx;
    /* 0x12174 */ char unk_12174[0x53];
    /* 0x121C7 */ s8 unk_121C7;
    /* 0x121C8 */ TransitionContext transitionCtx;
    /* 0x12418 */ char unk_12418[0x3];
    /* 0x1241B */ u8 transitionMode; // "fbdemo_wipe_modem"
    /* 0x1241C */ TransitionFade transitionFade;
    /* 0x12428 */ char unk_12428[0x3];
    /* 0x1242B */ u8 unk_1242B;
    /* 0x1242C */ Scene* loadedScene;
    /* 0x12430 */ char unk_12430[0xE8];
} GlobalContext; // size = 0x12518

typedef struct {
    /* 0x0000 */ GameState state;
    /* 0x00A8 */ View view;
} OpeningContext; // size = 0x1D0

typedef struct {
    /* 0x00000 */ GameState state;
    /* 0x000A4 */ Vtx* allocVtx1;
    /* 0x000A8 */ void* staticSegment;
    /* 0x000AC */ void* parameterSegment;
    /* 0x000B0 */ char unk_B0[0x8];
    /* 0x000B8 */ View view;
    /* 0x001E0 */ SramContext sramCtx;
    /* 0x001E4 */ char unk_1E4[0x4];
    /* 0x001E8 */ SkyboxContext skyboxCtx;
    /* 0x00338 */ char unk_338[0x10];
    /* 0x00348 */ MessageContext msgCtx;
    /* 0x0E760 */ char kanfont[0xE188];
    /* 0x1C8E8 */ EnvironmentContext envCtx;
    /* 0x1C9E4 */ char unk_1C9E4[0x4];
    /* 0x1C9E8 */ Vtx* allocVtx2;
    /* 0x1C9EC */ Vtx* allocVtx3;
    /* 0x1C9F0 */ Vtx* allocVtx4;
    /* 0x1C9F4 */ u8 n64ddFlag;
    /* 0x1C9F6 */ u16 deaths[3];
    /* 0x1C9FC */ u8 fileNames[3][8];
    /* 0x1CA14 */ u16 healthCapacities[3];
    /* 0x1CA1C */ u32 questItems[3];
    /* 0x1CA28 */ s16 n64ddFlags[3];
    /* 0x1CA2E */ s8 heartStatus[3];
    /* 0x1CA32 */ u16 nowLife[3];
    /* 0x1CA38 */ s16 btnIdx;
    /* 0x1CA3A */ u16 yesNoButtonIdx;
    /* 0x1CA3C */ s16 menuIdx;
    /* 0x1CA3E */ s16 fileSelectStateIdx;
    /* 0x1CA40 */ s16 unkActionIndex;
    /* 0x1CA42 */ u16 nextFileSelectStateIdx;
    /* 0x1CA44 */ s16 openFileStateIdx;
    /* 0x1CA46 */ s16 selectedFileIdx;
    /* 0x1CA48 */ char unk_1CA48[0x2];
    /* 0x1CA4A */ u16 fileNamesY[3];
    /* 0x1CA50 */ u16 actionTimer;
    /* 0x1CA52 */ u16 buttonsY[6];
    /* 0x1CA5E */ s16 copyDestFileIdx;
    /* 0x1CA60 */ u16 fileWarningTexIdx;
    /* 0x1CA62 */ u16 warningFileIdx;
    /* 0x1CA64 */ u16 titleTexIdx;
    /* 0x1CA66 */ u16 nextTitleTexIdx;
    /* 0x1CA68 */ s16 windowR;
    /* 0x1CA6A */ s16 windowG;
    /* 0x1CA6C */ s16 windowB;
    /* 0x1CA6E */ u16 selectFileTitleA;
    /* 0x1CA70 */ u16 openFileTitleA;
    /* 0x1CA72 */ u16 windowA;
    /* 0x1CA74 */ u16 fileButtonsA[3];
    /* 0x1CA7A */ u16 fileNameBoxesA[3];
    /* 0x1CA80 */ u16 fileNamesA[3];
    /* 0x1CA86 */ u16 metalJointsA[3];
    /* 0x1CA8C */ u16 fileInfoA;
    /* 0x1CA8E */ u16 targetFileInfoBoxA;
    /* 0x1CA90 */ u16 unkFileInfoBoxA;
    /* 0x1CA92 */ u16 copyButtonA;
    /* 0x1CA94 */ u16 eraseButtonA;
    /* 0x1CA96 */ u16 yesBiuttonA;
    /* 0x1CA98 */ u16 quitButtonA;
    /* 0x1CA9A */ u16 optionButtonA;
    /* 0x1CA9C */ u16 newFileNameBoxA;
    /* 0x1CA9E */ u16 decideCancelTextA;
    /* 0x1CAA0 */ u16 fileEmptyTextA;
    /* 0x1CAA2 */ u16 highlightColorR;
    /* 0x1CAA4 */ u16 highlightColorG;
    /* 0x1CAA6 */ u16 highlightColorB;
    /* 0x1CAA8 */ u16 highlightColorA;
    /* 0x1CAAA */ u16 highlightColorAIncrease;
    /* 0x1CAAC */ char unk_1CAAC[0x6];
    /* 0x1CAB2 */ u16 stickXTimer;
    /* 0x1CAB4 */ u16 stickYTimer;
    /* 0x1CAB6 */ u16 idxXOff;
    /* 0x1CAB8 */ u16 idxYOff;
    /* 0x1CABA */ s16 stickX;
    /* 0x1CABC */ s16 stickY;
    /* 0x1CABE */ u16 newFileNameBoxX;
    /* 0x1CAC0 */ u16 windowX;
    /* 0x1CAC4 */ f32 windowRotX;
    /* 0x1CAC8 */ u16 kbdButtonIdx;
    /* 0x1CACA */ u16 unk_1CACA;
    /* 0x1CACC */ u16 kbdCharBoxA;
    /* 0x1CACE */ s16 kbdCharIdx;
    /* 0x1CAD0 */ s16 kbdCharX;
    /* 0x1CAD2 */ s16 kbdCharY;
    /* 0x1CAD4 */ s16 newFileNameCharCount;
    /* 0x1CAD6 */ u16 unk_1CAD6[3];
} FileChooseContext; // size = 0x1CADC

typedef enum {
    DPM_UNK = 0,
    DPM_PLAYER = 1,
    DPM_ENEMY = 2,
    DPM_UNK3 = 3
} DynaPolyMoveFlag;

// Some animation related structure
typedef struct {
    /* 0x00 */ AnimationHeader* animation;
    /* 0x04 */ f32              playbackSpeed;
    /* 0x08 */ f32              unk_08;
    /* 0x0C */ f32              frameCount;
    /* 0x10 */ u8               unk_10;
    /* 0x14 */ f32              transitionRate;
} struct_80034EC0_Entry; // size = 0x18

// Another animation related structure
typedef struct {
    /* 0x00 */ AnimationHeader* animation;
    /* 0x04 */ f32              frameCount;
    /* 0x08 */ u8               unk_08;
    /* 0x0C */ f32              transitionRate;
} struct_D_80AA1678; // size = 0x10

typedef struct {
    /* 0x00 */ s16 unk_00;
    /* 0x02 */ s16 unk_02;
    /* 0x04 */ s16 unk_04;
    /* 0x06 */ s16 unk_06;
    /* 0x08 */ Vec3s unk_08;
    /* 0x0E */ Vec3s unk_0E;
    /* 0x14 */ f32 unk_14;
    /* 0x18 */ Vec3f unk_18;
    /* 0x24 */ char unk_24[0x4];
} struct_80034A14_arg1; // size = 0x28

typedef struct {
    /* 0x00 */ s8  scene;
    /* 0x01 */ s8  spawn;
    /* 0x02 */ u16 field;
} EntranceInfo; // size = 0x4

typedef struct {
    /* 0x00 */ void*    loadedRamAddr;
    /* 0x04 */ u32      vromStart; // if applicable
    /* 0x08 */ u32      vromEnd;   // if applicable
    /* 0x0C */ void*    vramStart; // if applicable
    /* 0x10 */ void*    vramEnd;   // if applicable
    /* 0x14 */ UNK_PTR  unk_14;
    /* 0x18 */ void*    init;    // initializes and executes the given context
    /* 0x1C */ void*    destroy; // deconstructs the context, and sets the next context to load
    /* 0x20 */ UNK_PTR  unk_20;
    /* 0x24 */ UNK_PTR  unk_24;
    /* 0x28 */ UNK_TYPE unk_28;
    /* 0x2C */ u32      instanceSize;
} GameStateOverlay; // size = 0x30

typedef struct PreNMIContext {
    /* 0x00 */ GameState state;
    /* 0xA4 */ u32      timer;
    /* 0xA8 */ UNK_TYPE unk_A8;
} PreNMIContext; // size = 0xAC

typedef enum {
    /*  1 */ F_8F = 1,
    /*  2 */ F_7F,
    /*  3 */ F_6F,
    /*  4 */ F_5F,
    /*  5 */ F_4F,
    /*  6 */ F_3F,
    /*  7 */ F_2F,
    /*  8 */ F_1F,
    /*  9 */ F_B1,
    /* 10 */ F_B2,
    /* 11 */ F_B3,
    /* 12 */ F_B4,
    /* 13 */ F_B5,
    /* 14 */ F_B6,
    /* 15 */ F_B7,
    /* 16 */ F_B8
} FloorID;

// All arrays pointed in this struct are indexed by "map indexes"
// In dungeons, the map index corresponds to the dungeon index (which also indexes keys, items, etc)
// In overworld areas, the map index corresponds to the overworld area index (spot 00, 01, etc)
typedef struct {
    /* 0x00 */ s16 (*floorTexIndexOffset)[8]; // dungeon texture index offset by floor
    /* 0x04 */ s16*  bossFloor; // floor the boss is on
    /* 0x08 */ s16 (*roomPalette)[32]; // map palette by room
    /* 0x0C */ s16*  maxPaletteCount; // max number of palettes in a same floor
    /* 0x10 */ s16 (*paletteRoom)[8][14]; // room by palette by floor
    /* 0x14 */ s16 (*roomCompassOffsetX)[44]; // dungeon compass icon X offset by room
    /* 0x18 */ s16 (*roomCompassOffsetY)[44]; // dungeon compass icon Y offset by room
    /* 0x1C */ u8*   dgnMinimapCount; // number of room minimaps
    /* 0x20 */ u16*  dgnMinimapTexIndexOffset; // dungeon minimap texture index offset
    /* 0x24 */ u16*  owMinimapTexSize;
    /* 0x28 */ u16*  owMinimapTexOffset;
    /* 0x2C */ s16*  owMinimapPosX;
    /* 0x30 */ s16*  owMinimapPosY;
    /* 0x34 */ s16 (*owCompassInfo)[4]; // [X scale, Y scale, X offset, Y offset]
    /* 0x38 */ s16*  dgnMinimapTexIndexBase; // dungeon minimap texture index base
    /* 0x3C */ s16 (*dgnCompassInfo)[4]; // [X scale, Y scale, X offset, Y offset]
    /* 0x40 */ s16*  owMinimapWidth;
    /* 0x44 */ s16*  owMinimapHeight;
    /* 0x48 */ s16*  owEntranceIconPosX; // "dungeon entrance" icon X pos
    /* 0x4C */ s16*  owEntranceIconPosY; // "dungeon entrance" icon Y pos
    /* 0x50 */ u16*  owEntranceFlag; // flag in inf_table[26] based on which entrance icons are shown (0xFFFF = always shown)
    /* 0x54 */ f32 (*floorCoordY)[8]; // Y coordinate of each floor
    /* 0x58 */ u16*  switchEntryCount; // number of "room switch" entries, which correspond to the next 3 arrays
    /* 0x5C */ u8  (*switchFromRoom)[51]; // room to come from
    /* 0x60 */ u8  (*switchFromFloor)[51]; // floor to come from
    /* 0x64 */ u8  (*switchToRoom)[51]; // room to go to
    /* 0x68 */ u8  (*floorID)[8];
    /* 0x6C */ s16* skullFloorIconY; // dungeon big skull icon Y pos
} MapData; // size = 0x70

typedef struct {
    /* 0x00 */ s8 chestFlag; // chest icon is only displayed if this flag is not set for the current room
    /* 0x01 */ u8 x, y; // coordinates to place the icon (top-left corner), relative to the minimap texture
} MapMarkPoint; // size = 0x3

typedef struct {
    /* 0x00 */ s8 markType; // 0 for the chest icon, 1 for the boss skull icon, -1 for none
    /* 0x01 */ u8 count; // number of icons to display
    /* 0x02 */ MapMarkPoint points[12];
} MapMarkData; // size = 0x26

typedef MapMarkData MapMarksData[3]; // size = 0x72

typedef struct DebugDispObject {
    /* 0x00 */ Vec3f pos;
    /* 0x0C */ Vec3s rot;
    /* 0x14 */ Vec3f scale;
    /* 0x20 */ Color_RGBA8 color;
    /* 0x24 */ s16   type;
    /* 0x28 */ struct DebugDispObject* next;
} DebugDispObject; // size = 0x2C

typedef enum {
    MTXMODE_NEW,  // generates a new matrix
    MTXMODE_APPLY // applies transformation to the current matrix
} MatrixMode;

typedef struct FaultClient {
    /* 0x00 */ struct FaultClient* next;
    /* 0x04 */ u32 callback;
    /* 0x08 */ u32 param1;
    /* 0x0C */ u32 param2;
} FaultClient; // size = 0x10

typedef struct FaultAddrConvClient {
    /* 0x00 */ struct FaultAddrConvClient* next;
    /* 0x04 */ u32 callback;
    /* 0x08 */ u32 param;
} FaultAddrConvClient; // size = 0xC


typedef struct {
    /* 0x00 */ u32 (*callback)(u32, u32);
    /* 0x04 */ u32 param0;
    /* 0x08 */ u32 param1;
    /* 0x0C */ u32 ret;
    /* 0x10 */ OSMesgQueue* queue;
    /* 0x14 */ OSMesg msg;
} FaultClientContext; // size = 0x18

typedef struct FaultThreadStruct {
    /* 0x000 */ OSThread thread;
    /* 0x1B0 */ u8 unk_1B0[0x600];
    /* 0x7B0 */ OSMesgQueue queue;
    /* 0x7C8 */ OSMesg msg;
    /* 0x7CC */ u8 exitDebugger;
    /* 0x7CD */ u8 msgId;
    /* 0x7CE */ u8 faultHandlerEnabled;
    /* 0x7CF */ u8 faultActive;
    /* 0x7D0 */ OSThread* faultedThread;
    /* 0x7D4 */ void(*padCallback)(Input*);
    /* 0x7D8 */ FaultClient* clients;
    /* 0x7DC */ FaultAddrConvClient* addrConvClients;
    /* 0x7E0 */ u8 unk_7E0[4];
    /* 0x7E4 */ Input padInput;
    /* 0x7FC */ u16 colors[36];
    /* 0x844 */ void* fb;
    /* 0x848 */ u32 currClientThreadSp;
    /* 0x84C */ u8 unk_84C[4];
} FaultThreadStruct; // size = 0x850

typedef struct {
    /* 0x00 */ u16* fb;
    /* 0x04 */ u16 w;
    /* 0x08 */ u16 h;
    /* 0x0A */ u16 yStart;
    /* 0x0C */ u16 yEnd;
    /* 0x0E */ u16 xStart;
    /* 0x10 */ u16 xEnd;
    /* 0x12 */ u16 foreColor;
    /* 0x14 */ u16 backColor;
    /* 0x14 */ u16 cursorX;
    /* 0x16 */ u16 cursorY;
    /* 0x18 */ u32* fontData;
    /* 0x1C */ u8 charW;
    /* 0x1D */ u8 charH;
    /* 0x1E */ s8 charWPad;
    /* 0x1F */ s8 charHPad;
    /* 0x20 */ u16 printColors[10];
    /* 0x34 */ u8 escCode; // bool
    /* 0x35 */ u8 osSyncPrintfEnabled;
    /* 0x38 */ void(*inputCallback)();
} FaultDrawer; // size = 0x3C

typedef struct GfxPrint {
    /* 0x00 */ struct GfxPrint*(*callback)(struct GfxPrint*, const char*, size_t);
    /* 0x04 */ Gfx* dlist;
    /* 0x08 */ u16 posX;
    /* 0x0A */ u16 posY;
    /* 0x0C */ u16 baseX;
    /* 0x0E */ u8 baseY;
    /* 0x0F */ u8 flag;
    /* 0x10 */ Color_RGBA8_u32 color;
    /* 0x14 */ char unk_14[0x1C]; // unused
} GfxPrint; // size = 0x30

typedef enum {
    GFXPRINT_FLAG1 = 1,
    GFXPRINT_USE_RGBA16 = 2,
    GFXPRINT_FLAG4 = 4,
    GFXPRINT_UPDATE_MODE = 8,
    GFXPRINT_FLAG64 = 0x40,
    GFXPRINT_OPEN = 0x80
} GfxPrintFlag;

typedef struct StackEntry {
    /* 0x00 */ struct StackEntry* next;
    /* 0x04 */ struct StackEntry* prev;
    /* 0x08 */ u32 head;
    /* 0x0C */ u32 tail;
    /* 0x10 */ u32 initValue;
    /* 0x14 */ s32 minSpace;
    /* 0x18 */ const char* name;
} StackEntry;

typedef enum {
    STACK_STATUS_OK = 0,
    STACK_STATUS_WARNING = 1,
    STACK_STATUS_OVERFLOW = 2
} StackStatus;

typedef struct {
    /* 0x00 */ u32 magic; // IS64
    /* 0x04 */ u32 get;
    /* 0x08 */ u8 unk_08[0x14-0x08];
    /* 0x14 */ u32 put;
    /* 0x18 */ u8 unk_18[0x20-0x18];
    /* 0x20 */ u8 data[0x10000-0x20];
} ISVDbg;

typedef struct {
    /* 0x00 */ char name[0x18];
    /* 0x18 */ u32 mediaFormat;
    /* 0x1C */ union {
        struct {
            u16 cartId;
            u8 countryCode;
            u8 version;
        };
        u32 regionInfo;
    };
} LocaleCartInfo; // size = 0x20

typedef struct {
    /* 0x00 */ char magic[4]; // Yaz0
    /* 0x04 */ u32 decSize;
    /* 0x08 */ u32 compInfoOffset; // only used in mio0
    /* 0x0C */ u32 uncompDataOffset; // only used in mio0
    /* 0x10 */ u32 data[1];
} Yaz0Header; // size = 0x10 ("data" is not part of the header)

typedef struct {
    /* 0x00 */ s16 type;
    /* 0x02 */ char  misc[0x1E];
} OSScMsg; // size = 0x20

typedef struct IrqMgrClient {
    /* 0x00 */ struct IrqMgrClient* prev;
    /* 0x04 */ OSMesgQueue* queue;
} IrqMgrClient;

typedef struct {
    /* 0x000 */ OSScMsg retraceMsg; // this apparently got moved from OSSched
    /* 0x020 */ OSScMsg prenmiMsg; // this apparently got moved from OSSched
    /* 0x040 */ OSScMsg nmiMsg;
    /* 0x060 */ OSMesgQueue queue;
    /* 0x078 */ OSMesg msgBuf[8];
    /* 0x098 */ OSThread thread;
    /* 0x248 */ IrqMgrClient* clients;
    /* 0x24C */ u8 resetStatus;
    /* 0x250 */ OSTime resetTime;
    /* 0x258 */ OSTimer timer;
    /* 0x278 */ OSTime retraceTime;
} IrqMgr; // size = 0x280

typedef struct {
    /* 0x0000 */ OSContStatus padStatus[4];
    /* 0x0010 */ OSMesg serialMsgBuf[1];
    /* 0x0014 */ OSMesg lockMsgBuf[1];
    /* 0x0018 */ OSMesg interruptMsgBuf[4];
    /* 0x0028 */ OSMesgQueue serialMsgQ;
    /* 0x0040 */ OSMesgQueue lockMsgQ;
    /* 0x0058 */ OSMesgQueue interruptMsgQ;
    /* 0x0070 */ IrqMgrClient irqClient;
    /* 0x0078 */ IrqMgr* irqMgr;
    /* 0x0080 */ OSThread thread;
    /* 0x0230 */ Input inputs[4];
    /* 0x0290 */ OSContPad pads[4];
    /* 0x02A8 */ vu8 validCtrlrsMask;
    /* 0x02A9 */ u8 ncontrollers;
    /* 0x02AA */ u8 ctrlrIsConnected[4]; // "Key_switch" originally
    /* 0x02AE */ u8 pakType[4]; // 1 if rumble pack, 2 if mempak?
    /* 0x02B2 */ vu8 rumbleEnable[4];
    /* 0x02B6 */ u8 rumbleCounter[4]; // not clear exact meaning
    /* 0x02BC */ OSPfs pfs[4];
    /* 0x045C */ vu8 rumbleOffFrames;
    /* 0x045D */ vu8 rumbleOnFrames;
    /* 0x045E */ u8 preNMIShutdown;
    /* 0x0460 */ void (*retraceCallback)(void* padmgr, u32 unk464);
    /* 0x0464 */ u32 retraceCallbackValue;
} PadMgr; // size = 0x468

// == Previously sched.h

#define OS_SC_NEEDS_RDP         0x0001
#define OS_SC_NEEDS_RSP         0x0002
#define OS_SC_DRAM_DLIST        0x0004
#define OS_SC_PARALLEL_TASK     0x0010
#define OS_SC_LAST_TASK         0x0020
#define OS_SC_SWAPBUFFER        0x0040

#define OS_SC_RCP_MASK          0x0003
#define OS_SC_TYPE_MASK         0x0007

typedef struct {
    /* 0x0000 */ u16*   curBuffer;
    /* 0x0004 */ u16*   nextBuffer;
} FrameBufferSwap;

typedef struct {
    /* 0x0000 */ OSMesgQueue  interruptQ;
    /* 0x0018 */ OSMesg       intBuf[8];
    /* 0x0038 */ OSMesgQueue  cmdQ;
    /* 0x0050 */ OSMesg       cmdMsgBuf[8];
    /* 0x0070 */ OSThread     thread;
    /* 0x0220 */ OSScTask*    audioListHead;
    /* 0x0224 */ OSScTask*    gfxListHead;
    /* 0x0228 */ OSScTask*    audioListTail;
    /* 0x022C */ OSScTask*    gfxListTail;
    /* 0x0230 */ OSScTask*    curRSPTask;
    /* 0x0234 */ OSScTask*    curRDPTask;
    /* 0x0238 */ s32          retraceCnt;
    /* 0x023C */ s32          doAudio;
    /* 0x0240 */ CfbInfo* curBuf;
    /* 0x0244 */ CfbInfo*        pendingSwapBuf1;
    /* 0x0220 */ CfbInfo* pendingSwapBuf2;
    /* 0x0220 */ UNK_TYPE     unk_24C;
    /* 0x0250 */ IrqMgrClient   irqClient;
} SchedContext; // size = 0x258

// ========================

#define OS_SC_RETRACE_MSG       1
#define OS_SC_DONE_MSG          2
#define OS_SC_NMI_MSG           3 // name is made up, 3 is OS_SC_RDP_DONE_MSG in the original sched.c
#define OS_SC_PRE_NMI_MSG       4

#define OS_SC_DP                0x0001
#define OS_SC_SP                0x0002
#define OS_SC_YIELD             0x0010
#define OS_SC_YIELDED           0x0020

typedef struct {
    struct {
    /* 0x0000 */ s32          unk_0[0x10]; // not char to avoid generating lwl/lwr swl/swr in a struct copy
    } unk_0;
    /* 0x0040 */ OSMesgQueue*  unk_40;
} Sub_AudioMgr_18; // size = 0x44

typedef struct {
    /* 0x0000 */ IrqMgr*       irqMgr;
    /* 0x0004 */ SchedContext* sched;
    /* 0x0008 */ OSMesg        unk_8;
    /* 0x000C */ char          unk_C[0x04];
    /* 0x0010 */ s32           unk_10;
    /* 0x0014 */ s32           unk_14;
    /* 0x0018 */ Sub_AudioMgr_18 unk_18;
    /* 0x005C */ UNK_PTR       unk_5C;
    /* 0x0060 */ char          unk_60[0x10];
    /* 0x0070 */ Sub_AudioMgr_18* unk_70;
    /* 0x0074 */ OSMesgQueue   unk_74;
    /* 0x008C */ OSMesg        unk_8C;
    /* 0x0090 */ OSMesgQueue   unk_90;
    /* 0x00A8 */ OSMesg        unk_A8;
    /* 0x00AC */ OSMesgQueue   unk_AC;
    /* 0x00C4 */ OSMesg        unk_C4;
    /* 0x00C8 */ OSMesgQueue   unk_C8;
    /* 0x00E0 */ OSMesg        unk_E0;
    /* 0x00E4 */ char          unk_E4[0x04];
    /* 0x00E8 */ OSThread      unk_E8;
} AudioMgr; // size = 0x298


struct ArenaNode;

typedef struct Arena {
    /* 0x00 */ struct ArenaNode* head;
    /* 0x04 */ void* start;
    /* 0x08 */ OSMesgQueue lock;
    /* 0x20 */ u8 unk_20;
    /* 0x21 */ u8 isInit;
    /* 0x22 */ u8 flag;
} Arena; // size = 0x24

typedef struct ArenaNode {
    /* 0x00 */ s16 magic;
    /* 0x02 */ s16 isFree;
    /* 0x04 */ u32 size;
    /* 0x08 */ struct ArenaNode* next;
    /* 0x0C */ struct ArenaNode* prev;
    /* 0x10 */ const char* filename;
    /* 0x14 */ s32 line;
    /* 0x18 */ OSId threadId;
    /* 0x1C */ Arena* arena;
    /* 0x20 */ OSTime time;
    /* 0x28 */ u8 unk_28[0x30-0x28]; // probably padding
} ArenaNode; // size = 0x30

typedef struct OverlayRelocationSection {
    /* 0x00 */ u32 textSize;
    /* 0x04 */ u32 dataSize;
    /* 0x08 */ u32 rodataSize;
    /* 0x0C */ u32 bssSize;
    /* 0x10 */ u32 nRelocations;
    /* 0x14 */ u32 relocations[1];
} OverlayRelocationSection; // size >= 0x18

typedef struct {
    /* 0x00 */ void* loadedRamAddr;
    /* 0x04 */ u32 vromStart;
    /* 0x08 */ u32 vromEnd;
    /* 0x0C */ u8* vramStart;
    /* 0x10 */ u8* vramEnd;
    /* 0x14 */ u32 off; // loadedRamAddr - vram
    /* 0x18 */ const char* name;
} KaleidoManagerOvl; // size = 0x1C

#define KALEIDO_OVL_KALEIDO_SCOPE   0
#define KALEIDO_OVL_PLAYER_ACTOR    1
#define KALEIDO_OVL_COUNT           2

typedef struct {
    /* 0x00 */ u32 resetting;
    /* 0x04 */ u32 resetCount;
    /* 0x08 */ OSTime duration;
    /* 0x10 */ OSTime resetTime;
} PreNmiBuff; // size = 0x18 (actually osAppNmiBuffer is 0x40 bytes large but the rest is unused)

typedef struct {
    /* 0x00 */ s16 unk_00;
    /* 0x02 */ s16 unk_02;
    /* 0x04 */ s16 unk_04;
} SubQuakeRequest14;

typedef struct {
    /* 0x00 */ s16 randIdx;
    /* 0x02 */ s16 countdownMax;
    /* 0x04 */ Camera* cam;
    /* 0x08 */ u32 callbackIdx;
    /* 0x0C */ s16 y;
    /* 0x0E */ s16 x;
    /* 0x10 */ s16 zoom;
    /* 0x12 */ s16 rotZ;
    /* 0x14 */ SubQuakeRequest14 unk_14;
    /* 0x1A */ s16 speed;
    /* 0x1C */ s16 unk_1C;
    /* 0x1E */ s16 countdown;
    /* 0x20 */ s16 camPtrIdx;
} QuakeRequest; // size = 0x24

typedef struct {
    /* 0x00 */ Vec3f vec1;
    /* 0x0C */ Vec3f vec2;
    /* 0x18 */ s16 rotZ;
    /* 0x1A */ s16 unk_1A;
    /* 0x1C */ s16 zoom;
} ShakeInfo; // size = 0x1E

typedef struct {
    /* 0x00 */ Vec3f atOffset;
    /* 0x0C */ Vec3f eyeOffset;
    /* 0x18 */ s16 rotZ;
    /* 0x1A */ s16 unk_1A;
    /* 0x1C */ s16 zoom;
    /* 0x20 */ f32 unk_20;
} QuakeCamCalc; // size = 0x24


#define UCODE_NULL      0
#define UCODE_F3DZEX    1
#define UCODE_UNK       2
#define UCODE_S2DEX     3

typedef struct {
    /* 0x00 */ u32 type;
    /* 0x04 */ void* ptr;
} UCodeInfo; // size = 0x8

typedef struct {
    /* 0x00 */ u32 segments[NUM_SEGMENTS];
    /* 0x40 */ u32 dlStack[18];
    /* 0x88 */ s32 dlDepth;
    /* 0x8C */ u32 dlCnt;
    /* 0x90 */ u32 vtxCnt;
    /* 0x94 */ u32 spvtxCnt;
    /* 0x98 */ u32 tri1Cnt;
    /* 0x9C */ u32 tri2Cnt;
    /* 0xA0 */ u32 quadCnt;
    /* 0xA4 */ u32 lineCnt;
    /* 0xA8 */ u32 loaducodeCnt;
    /* 0xAC */ u32 pipeSyncRequired;
    /* 0xB0 */ u32 tileSyncRequired;
    /* 0xB4 */ u32 loadSyncRequired;
    /* 0xB8 */ u32 syncErr;
    /* 0xBC */ s32 enableLog;
    /* 0xC0 */ s32 ucodeType;
    /* 0xC4 */ s32 ucodeInfoCount;
    /* 0xC8 */ UCodeInfo* ucodeInfo;
    /* 0xCC */ u32 modeH;
    /* 0xD0 */ u32 modeL;
    /* 0xD4 */ u32 geometryMode;
} UCodeDisas; // size = 0xD8

typedef struct {
    /* 0x00 */ u16 table[8*8];
} JpegQuantizationTable; // size = 0x80

typedef struct {
    /* 0x00 */ u8 codeOffs[16];
    /* 0x10 */ u16 codesA[16];
    /* 0x30 */ u16 codesB[16];
    /* 0x50 */ u8* symbols;
} JpegHuffmanTable; // size = 0x54

// this struct might be unaccurate but it's not used outside jpegutils.c anyways
typedef struct {
    /* 0x000 */ u8 codeOffs[16];
    /* 0x010 */ u16 dcCodes[120];
    /* 0x100 */ u16 acCodes[256];
} JpegHuffmanTableOld; // size = 0x300

typedef struct {
    /* 0x00 */ u32 address;
    /* 0x04 */ u32 mbCount;
    /* 0x08 */ u32 mode;
    /* 0x0C */ u32 qTableYPtr;
    /* 0x10 */ u32 qTableUPtr;
    /* 0x14 */ u32 qTableVPtr;
    /* 0x18 */ char unk_18[0x8];
} JpegTaskData; // size = 0x20

typedef struct {
    /* 0x000 */ JpegTaskData taskData;
    /* 0x020 */ char yieldData[0x200];
    /* 0x220 */ JpegQuantizationTable qTableY;
    /* 0x2A0 */ JpegQuantizationTable qTableU;
    /* 0x320 */ JpegQuantizationTable qTableV;
    /* 0x3A0 */ u8 codesLengths[0x110];
    /* 0x4B0 */ u16 codes[0x108];
    /* 0x6C0 */ u16 unk_6C0[4][0x180];
} JpegWork; // size = 0x12C0

typedef struct {
    /* 0x00 */ void* imageData;
    /* 0x04 */ u8 mode;
    /* 0x05 */ u8 unk_05;
    /* 0x08 */ JpegHuffmanTable* hTablePtrs[4];
    /* 0x18 */ u8 unk_18;
} JpegDecoder; // size = 0x1C

typedef struct {
    /* 0x00 */ u8 dqtCount;
    /* 0x04 */ u8* dqtPtr[3];
    /* 0x10 */ u8 dhtCount;
    /* 0x14 */ u8* dhtPtr[4];
    /* 0x24 */ void* imageData;
    /* 0x28 */ u32 mode; // 0 if Y V0 is 1 and 2 if Y V0 is 2
    /* 0x2C */ char unk_2C[4];
    /* 0x30 */ OSScTask scTask;
    /* 0x88 */ char unk_88[0x10];
    /* 0x98 */ OSMesgQueue mq;
    /* 0xB0 */ OSMesg msg;
    /* 0xB4 */ JpegWork* workBuf;
} JpegContext; // size = 0xB8

typedef struct {
    /* 0x00 */ u32 byteIdx;
    /* 0x04 */ u8 bitIdx;
    /* 0x05 */ u8 dontSkip;
    /* 0x08 */ u32 curWord;
    /* 0x0C */ s16 unk_0C;
    /* 0x0E */ s16 unk_0E;
    /* 0x10 */ s16 unk_10;
} JpegDecoderState; // size = 0x14

// Vis...
typedef struct {
    /* 0x00 */ u32 type;
    /* 0x04 */ u32 setScissor;
    /* 0x08 */ Color_RGBA8_u32 color;
    /* 0x0C */ Color_RGBA8_u32 envColor;
} struct_801664F0; // size = 0x10

typedef struct {
    /* 0x00 */ u32 unk_00;
    /* 0x04 */ u32 setScissor;
    /* 0x08 */ Color_RGBA8_u32 primColor;
    /* 0x0C */ Color_RGBA8_u32 envColor;
    /* 0x10 */ u16* tlut;
    /* 0x14 */ Gfx* monoDl;
} VisMono; // size = 0x18

// Vis...
typedef struct {
    /* 0x00 */ u32 useRgba;
    /* 0x04 */ u32 setScissor;
    /* 0x08 */ Color_RGBA8_u32 primColor;
    /* 0x08 */ Color_RGBA8_u32 envColor;
} struct_80166500; // size = 0x10

typedef struct {
    /* 0x000 */ u8 rumbleEnable[4];
    /* 0x004 */ u8 unk_04[0x40];
    /* 0x044 */ u8 unk_44[0x40];
    /* 0x084 */ u8 unk_84[0x40];
    /* 0x0C4 */ u8 unk_C4[0x40];
    /* 0x104 */ u8 unk_104;
    /* 0x105 */ u8 unk_105;
    /* 0x106 */ u16 unk_106;
    /* 0x108 */ u16 unk_108;
    /* 0x10A */ u8 unk_10A;
    /* 0x10B */ u8 unk_10B;
    /* 0x10C */ u8 unk_10C;
    /* 0x10D */ u8 unk_10D;
} UnkRumbleStruct; // size = 0x10E

typedef struct {
    char unk_00[0x48];
    void* avbTbl;
    SkelAnime skelAnime;
} PSkinAwb; // size = 0x90

typedef struct {
    /* 0x00 */ char unk_00[0x18];
    /* 0x18 */ s32 unk_18;
    /* 0x1C */ s32 y;
} SpeedMeter; // size = 0x20

typedef struct {
    /* 0x00 */ s32 maxval;
    /* 0x04 */ s32 val;
    /* 0x08 */ u16 backColor;
    /* 0x0A */ u16 foreColor;
    /* 0x0C */ s32 ulx;
    /* 0x10 */ s32 lrx;
    /* 0x14 */ s32 uly;
    /* 0x18 */ s32 lry;
} SpeedMeterAllocEntry; // size = 0x1C

typedef struct {
    /* 0x00 */ OSTime* time;
    /* 0x04 */ u8 x;
    /* 0x05 */ u8 y;
    /* 0x06 */ u16 color;
} SpeedMeterTimeEntry; // size = 0x08

typedef struct {
    /* 0x00 */ u16 intPart[4][4];
    /* 0x20 */ u16 fracPart[4][4];
} MatrixInternal; // size = 0x40

typedef struct {
    /* 0x00 */ u32 value;
    /* 0x04 */ const char* name;
} F3dzexConst; // size = 0x8

typedef struct {
    /* 0x00 */ u32 value;
    /* 0x04 */ const char* setName;
    /* 0x08 */ const char* unsetName;
} F3dzexFlag; // size = 0x0C

typedef struct {
    /* 0x00 */ const char* name;
    /* 0x04 */ u32 value;
    /* 0x08 */ u32 mask;
} F3dzexRenderMode; // size = 0x0C

typedef struct {
    /* 0x00 */ const char* name;
    /* 0x04 */ u32 value;
} F3dzexSetModeMacroValue; // size = 0x8

typedef struct {
    /* 0x00 */ const char* name;
    /* 0x04 */ u32 shift;
    /* 0x08 */ u32 len;
    /* 0x0C */ F3dzexSetModeMacroValue values[4];
} F3dzexSetModeMacro; // size = 0x2C

typedef struct {
    /* 0x00 */ u16* value;
    /* 0x04 */ const char* name;
} FlagSetEntry; // size = 0x08

#endif<|MERGE_RESOLUTION|>--- conflicted
+++ resolved
@@ -189,7 +189,6 @@
 } SubGlobalContext7B8; // size = 0x8
 
 typedef struct {
-<<<<<<< HEAD
     /* 0x00 */ s16 xMin;
     /* 0x02 */ s16 ySurface;
     /* 0x04 */ s16 zMin;
@@ -201,12 +200,6 @@
     // 0x0007_E000 = Room Index, 0x3F = all rooms
     // 0x0000_1F00 = Lighting Settings Index
     // 0x0000_00FF = CamData index
-=======
-    /* 0x00 */ char unk_00[0x2];
-    /* 0x02 */ s16  unk_02;
-    /* 0x04 */ char unk_04[0x8];
-    /* 0x0C */ u32 unk_0C;
->>>>>>> d4e16bba
 } WaterBox; // size = 0x10
 
 typedef struct {
