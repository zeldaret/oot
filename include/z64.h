--- conflicted
+++ resolved
@@ -847,11 +847,7 @@
     /* 0x022C */ s16    cursorY[5]; // "cur_ypt"
     /* 0x0236 */ s16    dungeonMapSlot;
     /* 0x0238 */ s16    cursorSpecialPos; // "key_angle"
-<<<<<<< HEAD
-    /* 0x023A */ s16    delaySwitchPageInputTimer; // Used to introduce a delay before switching page when arriving on the "scroll left/right" positions while holding stick left/right.
-=======
     /* 0x023A */ s16    pageSwitchInputTimer; // Used to introduce a delay before switching page when arriving on the "scroll left/right" positions while holding stick left/right.
->>>>>>> 062f4d8e
     /* 0x023C */ u16    namedItem; // "zoom_name"
     /* 0x023E */ u16    cursorItem[4]; // "select_name"
     /* 0x0246 */ u16    cursorSlot[4];
