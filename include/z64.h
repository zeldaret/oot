--- conflicted
+++ resolved
@@ -38,12 +38,9 @@
 #include "fault.h"
 #include "sched.h"
 #include "rumble.h"
-<<<<<<< HEAD
 #include "mempak.h"
-=======
 #include "tha.h"
 #include "thga.h"
->>>>>>> 6d5287ff
 
 #define SCREEN_WIDTH  320
 #define SCREEN_HEIGHT 240
