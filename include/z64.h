--- conflicted
+++ resolved
@@ -549,16 +549,11 @@
     /* 0xB8 */ UNK_PTR  lightSettingsList;
     /* 0xBC */ char     unk_BC[0x03];
     /* 0xBF */ u8       unk_BF;
-<<<<<<< HEAD
-    /* 0xC0 */ char     unk_C0[0x16];
-    /* 0xD6 */ u16      unk_D6;
-=======
     /* 0xC0 */ char     unk_C0[0x0F];
     /* 0xCF */ u8       unk_CF[3];
     /* 0xD2 */ s16      unk_D2;
     /* 0xD4 */ char     unk_D4[0x02];
-    /* 0xD6 */ s16      unk_D6;
->>>>>>> 28cfd82a
+    /* 0xD6 */ u16      unk_D6;
     /* 0xD8 */ f32      unk_D8;
     /* 0xDC */ u8       unk_DC;
     /* 0xDD */ u8       gloomySkyEvent;
