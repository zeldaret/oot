#ifndef Z64_H
#define Z64_H

#include "ultra64.h"
#include "ultra64/gs2dex.h"
#include "z64save.h"
#include "z64light.h"
#include "z64bgcheck.h"
#include "z64actor.h"
#include "z64player.h"
#include "z64audio.h"
#include "z64object.h"
#include "z64ocarina.h"
#include "z64camera.h"
#include "z64environment.h"
#include "z64cutscene.h"
#include "z64collision_check.h"
#include "z64curve.h"
#include "z64scene.h"
#include "z64effect.h"
#include "z64item.h"
#include "z64animation.h"
#include "z64animation_legacy.h"
#include "z64dma.h"
#include "z64math.h"
#include "z64map_mark.h"
#include "z64skin.h"
#include "z64transition.h"
#include "z64interface.h"
#include "z64skybox.h"
#include "alignment.h"
#include "seqcmd.h"
#include "sequence.h"
#include "sfx.h"
#include "color.h"
#include "ichain.h"
#include "regs.h"
#include "irqmgr.h"
#include "padmgr.h"
#include "fault.h"
#include "sched.h"
#include "rumble.h"
#include "mempak.h"
#include "tha.h"
#include "thga.h"

#define SCREEN_WIDTH  320
#define SCREEN_HEIGHT 240

#define REGION_NULL 0
#define REGION_JP 1
#define REGION_US 2
#define REGION_EU 3

#define THREAD_PRI_IDLE_INIT    10
#define THREAD_PRI_MAIN_INIT    10
#define THREAD_PRI_DMAMGR_LOW   10  // Used when decompressing files
#define THREAD_PRI_GRAPH        11
#define THREAD_PRI_AUDIOMGR     12
#define THREAD_PRI_PADMGR       14
#define THREAD_PRI_MAIN         15
#define THREAD_PRI_SCHED        15
#define THREAD_PRI_DMAMGR       16
#define THREAD_PRI_IRQMGR       17
#define THREAD_PRI_FAULT_CLIENT (OS_PRIORITY_APPMAX - 1)
#define THREAD_PRI_FAULT        OS_PRIORITY_APPMAX

#define THREAD_ID_IDLE        1
#define THREAD_ID_FAULT       2
#define THREAD_ID_MAIN        3
#define THREAD_ID_GRAPH       4
#define THREAD_ID_SCHED       5
#define THREAD_ID_PADMGR      7
#define THREAD_ID_AUDIOMGR   10
#define THREAD_ID_DMAMGR     18
#define THREAD_ID_IRQMGR     19

#define STACK(stack, size) \
    u64 stack[ALIGN8(size) / sizeof(u64)]

#define STACK_TOP(stack) \
    ((u8*)(stack) + sizeof(stack))

// Texture memory size, 4 KiB
#define TMEM_SIZE 0x1000

// NOTE: Once we start supporting other builds, this can be changed with an ifdef
#define REGION_NATIVE REGION_EU

typedef struct{
    /* 0x00 */ char unk[0x4];
    /* 0x04 */ MtxF mf;
} HorseStruct;

typedef struct {
    /* 0x00 */ s32  regPage; // 0: no page selected (reg editor is not active); 1: first page; `REG_PAGES`: last page
    /* 0x04 */ s32  regGroup; // Indexed from 0 to `REG_GROUPS`-1. Each group has its own character to identify it.
    /* 0x08 */ s32  regCur; // Selected reg, indexed from 0 as the page start
    /* 0x0C */ s32  dPadInputPrev;
    /* 0x10 */ s32  inputRepeatTimer;
    /* 0x14 */ s16  data[REG_GROUPS * REGS_PER_GROUP]; // Accessed through *REG macros, see regs.h
} RegEditor; // size = 0x15D4

typedef struct {
    /* 0x00000 */ u16 headMagic; // GFXPOOL_HEAD_MAGIC
    /* 0x00008 */ Gfx polyOpaBuffer[0x17E0];
    /* 0x0BF08 */ Gfx polyXluBuffer[0x800];
    /* 0x0FF08 */ Gfx overlayBuffer[0x400];
    /* 0x11F08 */ Gfx workBuffer[0x80];
    /* 0x11308 */ Gfx unusedBuffer[0x20];
    /* 0x12408 */ u16 tailMagic; // GFXPOOL_TAIL_MAGIC
} GfxPool; // size = 0x12410

typedef struct GraphicsContext {
    /* 0x0000 */ Gfx* polyOpaBuffer; // Pointer to "Zelda 0"
    /* 0x0004 */ Gfx* polyXluBuffer; // Pointer to "Zelda 1"
    /* 0x0008 */ char unk_008[0x08]; // Unused, could this be pointers to "Zelda 2" / "Zelda 3"
    /* 0x0010 */ Gfx* overlayBuffer; // Pointer to "Zelda 4"
    /* 0x0014 */ u32 unk_014;
    /* 0x0018 */ char unk_018[0x20];
    /* 0x0038 */ OSMesg msgBuff[0x08];
    /* 0x0058 */ OSMesgQueue* schedMsgQueue;
    /* 0x005C */ OSMesgQueue queue;
    /* 0x0078 */ OSScTask task;
    /* 0x00E0 */ char unk_0E0[0xD0];
    /* 0x01B0 */ Gfx* workBuffer;
    /* 0x01B4 */ TwoHeadGfxArena work;
    /* 0x01C4 */ char unk_01C4[0xC0];
    /* 0x0284 */ OSViMode* viMode;
    /* 0x0288 */ char unk_0288[0x20]; // Unused, could this be Zelda 2/3 ?
    /* 0x02A8 */ TwoHeadGfxArena overlay; // "Zelda 4"
    /* 0x02B8 */ TwoHeadGfxArena polyOpa; // "Zelda 0"
    /* 0x02C8 */ TwoHeadGfxArena polyXlu; // "Zelda 1"
    /* 0x02D8 */ u32 gfxPoolIdx;
    /* 0x02DC */ u16* curFrameBuffer;
    /* 0x02E0 */ char unk_2E0[0x04];
    /* 0x02E4 */ u32 viFeatures;
    /* 0x02E8 */ s32 fbIdx;
    /* 0x02EC */ void (*callback)(struct GraphicsContext*, void*);
    /* 0x02F0 */ void* callbackParam;
    /* 0x02F4 */ f32 xScale;
    /* 0x02F8 */ f32 yScale;
    /* 0x02FC */ char unk_2FC[0x04];
} GraphicsContext; // size = 0x300

typedef struct {
   /* 0x0000 */ s32 topY;    // uly (upper left y)
   /* 0x0004 */ s32 bottomY; // lry (lower right y)
   /* 0x0008 */ s32 leftX;   // ulx (upper left x)
   /* 0x000C */ s32 rightX;  // lrx (lower right x)
} Viewport; // size = 0x10

typedef struct {
    /* 0x0000 */ s32    magic; // string literal "VIEW" / 0x56494557
    /* 0x0004 */ GraphicsContext* gfxCtx;
    /* 0x0008 */ Viewport viewport;
    /* 0x0018 */ f32    fovy;  // vertical field of view in degrees
    /* 0x001C */ f32    zNear; // distance to near clipping plane
    /* 0x0020 */ f32    zFar;  // distance to far clipping plane
    /* 0x0024 */ f32    scale; // scale for matrix elements
    /* 0x0028 */ Vec3f  eye;
    /* 0x0034 */ Vec3f  at;
    /* 0x0040 */ Vec3f  up;
    /* 0x0050 */ Vp     vp;
    /* 0x0060 */ Mtx    projection;
    /* 0x00A0 */ Mtx    viewing;
    /* 0x00E0 */ Mtx*   projectionPtr;
    /* 0x00E4 */ Mtx*   viewingPtr;
    /* 0x00E8 */ Vec3f  distortionOrientation;
    /* 0x00F4 */ Vec3f  distortionScale;
    /* 0x0100 */ f32    distortionSpeed;
    /* 0x0104 */ Vec3f  curDistortionOrientation;
    /* 0x0110 */ Vec3f  curDistortionScale;
    /* 0x011C */ u16    normal; // used to normalize the projection matrix
    /* 0x0120 */ s32    flags;
    /* 0x0124 */ s32    unk_124;
} View; // size = 0x128

#define VIEW_VIEWING (1 << 0)
#define VIEW_VIEWPORT (1 << 1)
#define VIEW_PROJECTION_PERSPECTIVE (1 << 2)
#define VIEW_PROJECTION_ORTHO (1 << 3)
#define VIEW_ALL (VIEW_VIEWING | VIEW_VIEWPORT | VIEW_PROJECTION_PERSPECTIVE | VIEW_PROJECTION_ORTHO)

#define VIEW_FORCE_VIEWING (VIEW_VIEWING << 4)
#define VIEW_FORCE_VIEWPORT (VIEW_VIEWPORT << 4)
#define VIEW_FORCE_PROJECTION_PERSPECTIVE (VIEW_PROJECTION_PERSPECTIVE << 4)
#define VIEW_FORCE_PROJECTION_ORTHO (VIEW_PROJECTION_ORTHO << 4)

typedef enum {
    /*  0 */ SETUPDL_0,
    /*  1 */ SETUPDL_1,
    /*  2 */ SETUPDL_2,
    /*  3 */ SETUPDL_3,
    /*  4 */ SETUPDL_4,
    /*  5 */ SETUPDL_5,
    /*  6 */ SETUPDL_6,
    /*  7 */ SETUPDL_7,
    /*  8 */ SETUPDL_8,
    /*  9 */ SETUPDL_9,
    /* 10 */ SETUPDL_10,
    /* 11 */ SETUPDL_11,
    /* 12 */ SETUPDL_12,
    /* 13 */ SETUPDL_13,
    /* 14 */ SETUPDL_14,
    /* 15 */ SETUPDL_15,
    /* 16 */ SETUPDL_16,
    /* 17 */ SETUPDL_17,
    /* 18 */ SETUPDL_18,
    /* 19 */ SETUPDL_19,
    /* 20 */ SETUPDL_20,
    /* 21 */ SETUPDL_21,
    /* 22 */ SETUPDL_22,
    /* 23 */ SETUPDL_23,
    /* 24 */ SETUPDL_24,
    /* 25 */ SETUPDL_25,
    /* 26 */ SETUPDL_26,
    /* 27 */ SETUPDL_27,
    /* 28 */ SETUPDL_28,
    /* 29 */ SETUPDL_29,
    /* 30 */ SETUPDL_30,
    /* 31 */ SETUPDL_31,
    /* 32 */ SETUPDL_32,
    /* 33 */ SETUPDL_33,
    /* 34 */ SETUPDL_34,
    /* 35 */ SETUPDL_35,
    /* 36 */ SETUPDL_36,
    /* 37 */ SETUPDL_37,
    /* 38 */ SETUPDL_38,
    /* 39 */ SETUPDL_39,
    /* 40 */ SETUPDL_40,
    /* 41 */ SETUPDL_41,
    /* 42 */ SETUPDL_42,
    /* 43 */ SETUPDL_43,
    /* 44 */ SETUPDL_44,
    /* 45 */ SETUPDL_45,
    /* 46 */ SETUPDL_46,
    /* 47 */ SETUPDL_47,
    /* 48 */ SETUPDL_48,
    /* 49 */ SETUPDL_49,
    /* 50 */ SETUPDL_50,
    /* 51 */ SETUPDL_51,
    /* 52 */ SETUPDL_52,
    /* 53 */ SETUPDL_53,
    /* 54 */ SETUPDL_54,
    /* 55 */ SETUPDL_55,
    /* 56 */ SETUPDL_56,
    /* 57 */ SETUPDL_57,
    /* 58 */ SETUPDL_58,
    /* 59 */ SETUPDL_59,
    /* 60 */ SETUPDL_60,
    /* 61 */ SETUPDL_61,
    /* 62 */ SETUPDL_62,
    /* 63 */ SETUPDL_63,
    /* 64 */ SETUPDL_64,
    /* 65 */ SETUPDL_65,
    /* 66 */ SETUPDL_66,
    /* 67 */ SETUPDL_67,
    /* 68 */ SETUPDL_68,
    /* 69 */ SETUPDL_69,
    /* 70 */ SETUPDL_70,
    /* 71 */ SETUPDL_MAX
} SetupDL;

typedef struct {
    /* 0x00 */ u8   seqId;
    /* 0x01 */ u8   natureAmbienceId;
} SequenceContext; // size = 0x2

typedef struct {
    /* 0x00 */ s32 enabled;
    /* 0x04 */ s32 timer;
} FrameAdvanceContext; // size = 0x8

typedef struct {
    /* 0x00 */ Vec3f    pos;
    /* 0x0C */ f32      unk_0C; // radius?
    /* 0x10 */ Color_RGB8 color;
} TargetContextEntry; // size = 0x14

typedef struct {
    /* 0x00 */ Vec3f    naviRefPos; // possibly wrong
    /* 0x0C */ Vec3f    targetCenterPos;
    /* 0x18 */ Color_RGBAf naviInner;
    /* 0x28 */ Color_RGBAf naviOuter;
    /* 0x38 */ Actor*   arrowPointedActor;
    /* 0x3C */ Actor*   targetedActor;
    /* 0x40 */ f32      unk_40;
    /* 0x44 */ f32      unk_44;
    /* 0x48 */ s16      unk_48;
    /* 0x4A */ u8       activeCategory;
    /* 0x4B */ u8       unk_4B;
    /* 0x4C */ s8       unk_4C;
    /* 0x4D */ char     unk_4D[0x03];
    /* 0x50 */ TargetContextEntry arr_50[3];
    /* 0x8C */ Actor*   unk_8C;
    /* 0x90 */ Actor*   bgmEnemy; // The nearest enemy to player with the right flags that will trigger NA_BGM_ENEMY
    /* 0x94 */ Actor*   unk_94;
} TargetContext; // size = 0x98

typedef struct {
    /* 0x00 */ void*      texture;
    /* 0x04 */ s16      x;
    /* 0x06 */ s16      y;
    /* 0x08 */ u8       width;
    /* 0x09 */ u8       height;
    /* 0x0A */ u8       durationTimer; // how long the title card appears for before fading
    /* 0x0B */ u8       delayTimer; // how long the title card waits to appear
    /* 0x0C */ s16      alpha;
    /* 0x0E */ s16      intensity;
} TitleCardContext; // size = 0x10

typedef struct {
    /* 0x00 */ s32    length; // number of actors loaded of this category
    /* 0x04 */ Actor* head; // pointer to head of the linked list of this category (most recent actor added)
} ActorListEntry; // size = 0x08

typedef struct {
    /* 0x0000 */ u8     freezeFlashTimer;
    /* 0x0001 */ char   unk_01[0x01];
    /* 0x0002 */ u8     unk_02;
    /* 0x0003 */ u8     lensActive;
    /* 0x0004 */ char   unk_04[0x04];
    /* 0x0008 */ u8     total; // total number of actors loaded
    /* 0x000C */ ActorListEntry actorLists[ACTORCAT_MAX];
    /* 0x006C */ TargetContext targetCtx;
    struct {
        /* 0x0104 */ u32    swch;
        /* 0x0108 */ u32    tempSwch;
        /* 0x010C */ u32    unk0;
        /* 0x0110 */ u32    unk1;
        /* 0x0114 */ u32    chest;
        /* 0x0118 */ u32    clear;
        /* 0x011C */ u32    tempClear;
        /* 0x0120 */ u32    collect;
        /* 0x0124 */ u32    tempCollect;
    }                   flags;
    /* 0x0128 */ TitleCardContext titleCtx;
    /* 0x0138 */ char   unk_138[0x04];
    /* 0x013C */ void*  absoluteSpace; // Space used to allocate actor overlays with alloc type ACTOROVL_ALLOC_ABSOLUTE
} ActorContext; // size = 0x140

typedef struct {
    /* 0x00 */ char  unk_00[0x4];
    /* 0x04 */ void* segment;
    /* 0x08 */ u8    state;
    /* 0x0C */ f32   unk_0C;
    /* 0x10 */ u16   frames;
    /* 0x12 */ u16   unk_12;
    /* 0x14 */ s32   subCamId;
    /* 0x18 */ u16   unk_18;
    /* 0x1A */ u8    unk_1A;
    /* 0x1B */ u8    unk_1B;
    /* 0x1C */ CutsceneCameraPoint* subCamLookAtPoints;
    /* 0x20 */ CutsceneCameraPoint* subCamEyePoints;
    /* 0x24 */ CsCmdActorAction* linkAction;
    /* 0x28 */ CsCmdActorAction* npcActions[10]; // "npcdemopnt"
} CutsceneContext; // size = 0x50

typedef struct {
    /* 0x00 */ u16 countdown;
    /* 0x04 */ Vec3f worldPos;
    /* 0x10 */ Vec3f projectedPos;
} SfxSource; // size = 0x1C

typedef enum {
    TEXTBOX_ICON_TRIANGLE,
    TEXTBOX_ICON_SQUARE,
    TEXTBOX_ICON_ARROW
} TextBoxIcon;

typedef enum {
    LANGUAGE_ENG,
    LANGUAGE_GER,
    LANGUAGE_FRA,
    LANGUAGE_MAX
} Language;

// TODO get these properties from the textures themselves
#define FONT_CHAR_TEX_WIDTH  16
#define FONT_CHAR_TEX_HEIGHT 16
#define FONT_CHAR_TEX_SIZE ((FONT_CHAR_TEX_WIDTH * FONT_CHAR_TEX_HEIGHT) / 2) // 16x16 I4 texture

// TODO get these properties from the textures themselves
#define MESSAGE_STATIC_TEX_SIZE 0x1000

// TODO get these properties from the textures themselves
#define MESSAGE_TEXTURE_STATIC_TEX_SIZE 0x900

typedef enum {
    /* 0x00 */ MSGMODE_NONE,
    /* 0x01 */ MSGMODE_TEXT_START,
    /* 0x02 */ MSGMODE_TEXT_BOX_GROWING,
    /* 0x03 */ MSGMODE_TEXT_STARTING,
    /* 0x04 */ MSGMODE_TEXT_NEXT_MSG,
    /* 0x05 */ MSGMODE_TEXT_CONTINUING,
    /* 0x06 */ MSGMODE_TEXT_DISPLAYING,
    /* 0x07 */ MSGMODE_TEXT_AWAIT_INPUT,
    /* 0x08 */ MSGMODE_TEXT_DELAYED_BREAK,
    /* 0x09 */ MSGMODE_OCARINA_STARTING,
    /* 0x0A */ MSGMODE_SONG_DEMONSTRATION_STARTING,
    /* 0x0B */ MSGMODE_SONG_PLAYBACK_STARTING,
    /* 0x0C */ MSGMODE_OCARINA_PLAYING,
    /* 0x0D */ MSGMODE_OCARINA_CORRECT_PLAYBACK,
    /* 0x0E */ MSGMODE_OCARINA_FAIL, // Failed to play a valid song after entering 8 notes
    /* 0x0F */ MSGMODE_OCARINA_FAIL_NO_TEXT, // Never set, only compared against
    /* 0x10 */ MSGMODE_OCARINA_NOTES_DROP,
    /* 0x11 */ MSGMODE_SONG_PLAYED, // Played a full named song correctly
    /* 0x12 */ MSGMODE_SETUP_DISPLAY_SONG_PLAYED,
    /* 0x13 */ MSGMODE_DISPLAY_SONG_PLAYED,
    /* 0x14 */ MSGMODE_DISPLAY_SONG_PLAYED_TEXT_BEGIN,
    /* 0x15 */ MSGMODE_DISPLAY_SONG_PLAYED_TEXT,
    /* 0x16 */ MSGMODE_SONG_PLAYED_ACT_BEGIN,
    /* 0x17 */ MSGMODE_SONG_PLAYED_ACT, // Act on a played song
    /* 0x18 */ MSGMODE_SONG_DEMONSTRATION_SELECT_INSTRUMENT,
    /* 0x19 */ MSGMODE_SONG_DEMONSTRATION,
    /* 0x1A */ MSGMODE_SONG_DEMONSTRATION_DONE,
    /* 0x1B */ MSGMODE_SONG_PLAYBACK,
    /* 0x1C */ MSGMODE_SONG_PLAYBACK_SUCCESS,
    /* 0x1D */ MSGMODE_SONG_PLAYBACK_FAIL,
    /* 0x1E */ MSGMODE_SONG_PLAYBACK_NOTES_DROP,
    /* 0x1F */ MSGMODE_OCARINA_AWAIT_INPUT,
    /* 0x20 */ MSGMODE_UNK_20, // Never set and does nothing
    /* 0x21 */ MSGMODE_SCARECROW_LONG_RECORDING_START,
    /* 0x22 */ MSGMODE_SCARECROW_LONG_RECORDING_ONGOING,
    /* 0x23 */ MSGMODE_SCARECROW_LONG_PLAYBACK,
    /* 0x24 */ MSGMODE_SCARECROW_SPAWN_RECORDING_START,
    /* 0x25 */ MSGMODE_SCARECROW_SPAWN_RECORDING_ONGOING,
    /* 0x26 */ MSGMODE_SCARECROW_SPAWN_RECORDING_FAILED,
    /* 0x27 */ MSGMODE_SCARECROW_SPAWN_RECORDING_DONE,
    /* 0x28 */ MSGMODE_SCARECROW_SPAWN_PLAYBACK,
    /* 0x29 */ MSGMODE_MEMORY_GAME_START,
    /* 0x2A */ MSGMODE_MEMORY_GAME_LEFT_SKULLKID_PLAYING,
    /* 0x2B */ MSGMODE_MEMORY_GAME_LEFT_SKULLKID_WAIT,
    /* 0x2C */ MSGMODE_MEMORY_GAME_RIGHT_SKULLKID_PLAYING,
    /* 0x2D */ MSGMODE_MEMORY_GAME_RIGHT_SKULLKID_WAIT,
    /* 0x2E */ MSGMODE_MEMORY_GAME_PLAYER_PLAYING,
    /* 0x2F */ MSGMODE_MEMORY_GAME_ROUND_SUCCESS,
    /* 0x30 */ MSGMODE_MEMORY_GAME_START_NEXT_ROUND,
    /* 0x31 */ MSGMODE_FROGS_START,
    /* 0x32 */ MSGMODE_FROGS_PLAYING,
    /* 0x33 */ MSGMODE_FROGS_WAITING,
    /* 0x34 */ MSGMODE_TEXT_AWAIT_NEXT,
    /* 0x35 */ MSGMODE_TEXT_DONE,
    /* 0x36 */ MSGMODE_TEXT_CLOSING,
    /* 0x37 */ MSGMODE_PAUSED // Causes the message system to do nothing until external code sets a new message mode or calls a public function
} MessageMode;

typedef enum {
    /*  0 */ TEXT_STATE_NONE,
    /*  1 */ TEXT_STATE_DONE_HAS_NEXT,
    /*  2 */ TEXT_STATE_CLOSING,
    /*  3 */ TEXT_STATE_DONE_FADING,
    /*  4 */ TEXT_STATE_CHOICE,
    /*  5 */ TEXT_STATE_EVENT,
    /*  6 */ TEXT_STATE_DONE,
    /*  7 */ TEXT_STATE_SONG_DEMO_DONE,
    /*  8 */ TEXT_STATE_8,
    /*  9 */ TEXT_STATE_9,
    /* 10 */ TEXT_STATE_AWAITING_NEXT
} TextState;

typedef struct {
    /* 0x0000 */ u32    msgOffset;
    /* 0x0004 */ u32    msgLength;
    union {
    /* 0x0008 */ u8     charTexBuf[FONT_CHAR_TEX_SIZE * 120];
    /* 0x0008 */ u64    force_structure_alignment_charTex;
    };
    union {
    /* 0x3C08 */ u8     iconBuf[FONT_CHAR_TEX_SIZE];
    /* 0x3C08 */ u64    force_structure_alignment_icon;
    };
    union {
    /* 0x3C88 */ u8     fontBuf[FONT_CHAR_TEX_SIZE * 320];
    /* 0x3C88 */ u64    force_structure_alignment_font;
    };
    union {
    /* 0xDC88 */ char   msgBuf[1280];
    /* 0xDC88 */ u16    msgBufWide[640];
    /* 0xDC88 */ u64    force_structure_alignment_msg;
    };
} Font; // size = 0xE188

#define TEXTBOX_ENDTYPE_DEFAULT     0x00
#define TEXTBOX_ENDTYPE_2_CHOICE    0x10
#define TEXTBOX_ENDTYPE_3_CHOICE    0x20
#define TEXTBOX_ENDTYPE_HAS_NEXT    0x30
#define TEXTBOX_ENDTYPE_PERSISTENT  0x40
#define TEXTBOX_ENDTYPE_EVENT       0x50
#define TEXTBOX_ENDTYPE_FADING      0x60

typedef struct {
    /* 0x0000 */ View   view;
    /* 0x0128 */ Font   font;
    /* 0xE2B0 */ u8*    textboxSegment; // original name: "fukidashiSegment"
    /* 0xE2B4 */ char   unk_E2B4[0x4];
    /* 0xE2B8 */ OcarinaStaff* ocarinaStaff; // original name : "info"
    /* 0xE2BC */ char   unk_E2BC[0x3C];
    /* 0xE2F8 */ u16    textId;
    /* 0xE2FA */ u16    choiceTextId;
    /* 0xE2FC */ u8     textBoxProperties; // original name : "msg_disp_type"
    /* 0xE2FD */ u8     textBoxType; // "Text Box Type"
    /* 0xE2FE */ u8     textBoxPos; // text box position
    /* 0xE300 */ s32    msgLength; // original name : "msg_data"
    /* 0xE304 */ u8     msgMode; // original name: "msg_mode"
    /* 0xE305 */ char   unk_E305[0x1];
    /* 0xE306 */ u8     msgBufDecoded[200]; // decoded message buffer, may be smaller than this
    /* 0xE3CE */ u16    msgBufPos; // original name : "rdp"
    /* 0xE3D0 */ u16    unk_E3D0; // unused, only ever set to 0
    /* 0xE3D2 */ u16    textDrawPos; // draw all decoded characters up to this buffer position
    /* 0xE3D4 */ u16    decodedTextLen; // decoded message buffer length
    /* 0xE3D6 */ u16    textUnskippable;
    /* 0xE3D8 */ s16    textPosX;
    /* 0xE3DA */ s16    textPosY;
    /* 0xE3DC */ s16    textColorR;
    /* 0xE3DE */ s16    textColorG;
    /* 0xE3E0 */ s16    textColorB;
    /* 0xE3E2 */ s16    textColorAlpha;
    /* 0xE3E4 */ u8     textboxEndType; // original name : "select"
    /* 0xE3E5 */ u8     choiceIndex;
    /* 0xE3E6 */ u8     choiceNum; // textboxes that are not choice textboxes have a choiceNum of 1
    /* 0xE3E7 */ u8     stateTimer;
    /* 0xE3E8 */ u16    textDelayTimer;
    /* 0xE3EA */ u16    textDelay;
    /* 0xE3EA */ u16    lastPlayedSong; // original references : "Ocarina_Flog" , "Ocarina_Free"
    /* 0xE3EE */ u16    ocarinaMode; // original name : "ocarina_mode"
    /* 0xE3F0 */ u16    ocarinaAction; // original name : "ocarina_no"
    /* 0xE3F2 */ u16    unk_E3F2; // this is like "lastPlayedSong" but set less often, original name : "chk_ocarina_no"
    /* 0xE3F4 */ u16    unk_E3F4; // unused, only set to 0 in z_actor
    /* 0xE3F6 */ u16    textboxBackgroundIdx;
    /* 0xE3F8 */ u8     textboxBackgroundForeColorIdx;
    /* 0xE3F8 */ u8     textboxBackgroundBackColorIdx;
    /* 0xE3F8 */ u8     textboxBackgroundYOffsetIdx;
    /* 0xE3F8 */ u8     textboxBackgroundUnkArg; // unused, set by the textbox background control character arguments
    /* 0xE3FC */ char   unk_E3FC[0x2];
    /* 0xE3FE */ s16    textboxColorRed;
    /* 0xE400 */ s16    textboxColorGreen;
    /* 0xE402 */ s16    textboxColorBlue;
    /* 0xE404 */ s16    textboxColorAlphaTarget;
    /* 0xE406 */ s16    textboxColorAlphaCurrent;
    /* 0xE408 */ Actor* talkActor;
    /* 0xE40C */ s16    disableWarpSongs; // warp song flag set by scene commands
    /* 0xE40E */ s16    unk_E40E; // ocarina related
    /* 0xE410 */ u8     lastOcarinaButtonIndex;
} MessageContext; // size = 0xE418

typedef enum {
    /* 0x00 */ DO_ACTION_ATTACK,
    /* 0x01 */ DO_ACTION_CHECK,
    /* 0x02 */ DO_ACTION_ENTER,
    /* 0x03 */ DO_ACTION_RETURN,
    /* 0x04 */ DO_ACTION_OPEN,
    /* 0x05 */ DO_ACTION_JUMP,
    /* 0x06 */ DO_ACTION_DECIDE,
    /* 0x07 */ DO_ACTION_DIVE,
    /* 0x08 */ DO_ACTION_FASTER,
    /* 0x09 */ DO_ACTION_THROW,
    /* 0x0A */ DO_ACTION_NONE, // in do_action_static, the texture at this position is NAVI, however this value is in practice the "No Action" value
    /* 0x0B */ DO_ACTION_CLIMB,
    /* 0x0C */ DO_ACTION_DROP,
    /* 0x0D */ DO_ACTION_DOWN,
    /* 0x0E */ DO_ACTION_SAVE,
    /* 0x0F */ DO_ACTION_SPEAK,
    /* 0x10 */ DO_ACTION_NEXT,
    /* 0x11 */ DO_ACTION_GRAB,
    /* 0x12 */ DO_ACTION_STOP,
    /* 0x13 */ DO_ACTION_PUTAWAY,
    /* 0x14 */ DO_ACTION_REEL,
    /* 0x15 */ DO_ACTION_1,
    /* 0x16 */ DO_ACTION_2,
    /* 0x17 */ DO_ACTION_3,
    /* 0x18 */ DO_ACTION_4,
    /* 0x19 */ DO_ACTION_5,
    /* 0x1A */ DO_ACTION_6,
    /* 0x1B */ DO_ACTION_7,
    /* 0x1C */ DO_ACTION_8,
    /* 0x1D */ DO_ACTION_MAX
} DoAction;

// TODO extract this information from the texture definitions themselves
#define DO_ACTION_TEX_WIDTH 48
#define DO_ACTION_TEX_HEIGHT 16
#define DO_ACTION_TEX_SIZE ((DO_ACTION_TEX_WIDTH * DO_ACTION_TEX_HEIGHT) / 2) // (sizeof(gCheckDoActionENGTex))

typedef struct {
    /* 0x0000 */ View   view;
    /* 0x0128 */ Vtx*   actionVtx;
    /* 0x012C */ Vtx*   beatingHeartVtx;
    /* 0x0130 */ u8*    parameterSegment;
    /* 0x0134 */ u8*    doActionSegment;
    /* 0x0138 */ u8*    iconItemSegment;
    /* 0x013C */ u8*    mapSegment;
    /* 0x0140 */ u8     mapPalette[32];
    /* 0x0160 */ DmaRequest dmaRequest_160;
    /* 0x0180 */ DmaRequest dmaRequest_180;
    /* 0x01A0 */ char   unk_1A0[0x20];
    /* 0x01C0 */ OSMesgQueue loadQueue;
    /* 0x01D8 */ OSMesg loadMsg;
    /* 0x01DC */ Viewport viewport;
    /* 0x01EC */ s16    unk_1EC;
    /* 0x01EE */ u16    unk_1EE;
    /* 0x01F0 */ u16    unk_1F0;
    /* 0x01F4 */ f32    unk_1F4;
    /* 0x01F8 */ s16    naviCalling;
    /* 0x01FA */ s16    unk_1FA;
    /* 0x01FC */ s16    unk_1FC;
    /* 0x01FE */ s16    heartColorOscillator;
    /* 0x0200 */ s16    heartColorOscillatorDirection;
    /* 0x0202 */ s16    beatingHeartPrim[3];
    /* 0x0208 */ s16    beatingHeartEnv[3];
    /* 0x020E */ s16    heartsPrimR[2];
    /* 0x0212 */ s16    heartsPrimG[2];
    /* 0x0216 */ s16    heartsPrimB[2];
    /* 0x021A */ s16    heartsEnvR[2];
    /* 0x021E */ s16    heartsEnvG[2];
    /* 0x0222 */ s16    heartsEnvB[2];
    /* 0x0226 */ s16    unk_226; // Used only in unused functions
    /* 0x0228 */ s16    unk_228; // Used only in unused functions
    /* 0x022A */ s16    beatingHeartOscillator;
    /* 0x022C */ s16    beatingHeartOscillatorDirection;
    /* 0x022E */ s16    unk_22E;
    /* 0x0230 */ s16    lensMagicConsumptionTimer; // When lens is active, 1 unit of magic is consumed every time the timer reaches 0
    /* 0x0232 */ s16    counterDigits[4]; // used for key and rupee counters
    /* 0x023A */ u8     numHorseBoosts;
    /* 0x023C */ u16    unk_23C;
    /* 0x023E */ u16    hbaAmmo; // ammo while playing the horseback archery minigame
    /* 0x0240 */ u16    unk_240;
    /* 0x0242 */ u16    unk_242;
    /* 0x0224 */ u16    unk_244; // screen fill alpha?
    /* 0x0246 */ u16    aAlpha; // also carrots alpha
    /* 0x0248 */ u16    bAlpha; // also HBA score alpha
    /* 0x024A */ u16    cLeftAlpha;
    /* 0x024C */ u16    cDownAlpha;
    /* 0x024E */ u16    cRightAlpha;
    /* 0x0250 */ u16    healthAlpha; // also max C-Up alpha
    /* 0x0252 */ u16    magicAlpha; // also Rupee and Key counters alpha
    /* 0x0254 */ u16    minimapAlpha;
    /* 0x0256 */ s16    startAlpha;
    /* 0x0258 */ s16    unk_258;
    /* 0x025A */ s16    unk_25A;
    /* 0x025C */ s16    mapRoomNum;
    /* 0x025E */ s16    mapPaletteIndex; // "map_palete_no"
    /* 0x0260 */ u8     unk_260;
    /* 0x0261 */ u8     unk_261;
    struct {
        /* 0x0262 */ u8    hGauge;     // "h_gage"; unknown?
        /* 0x0263 */ u8    bButton;    // "b_button"
        /* 0x0264 */ u8    aButton;    // "a_button"
        /* 0x0265 */ u8    bottles;    // "c_bottle"
        /* 0x0266 */ u8    tradeItems; // "c_warasibe"
        /* 0x0267 */ u8    hookshot;   // "c_hook"
        /* 0x0268 */ u8    ocarina;    // "c_ocarina"
        /* 0x0269 */ u8    warpSongs;  // "c_warp"
        /* 0x026A */ u8    sunsSong;   // "m_sunmoon"
        /* 0x026B */ u8    farores;    // "m_wind"
        /* 0x026C */ u8    dinsNayrus; // "m_magic"; din's fire and nayru's love
        /* 0x026D */ u8    all;        // "another"; enables all item restrictions
    }                   restrictions;
} InterfaceContext; // size = 0x270

typedef struct {
    /* 0x00 */ void* loadedRamAddr;
    /* 0x04 */ uintptr_t vromStart;
    /* 0x08 */ uintptr_t vromEnd;
    /* 0x0C */ void* vramStart;
    /* 0x10 */ void* vramEnd;
    /* 0x14 */ u32 offset; // loadedRamAddr - vramStart
    /* 0x18 */ const char* name;
} KaleidoMgrOverlay; // size = 0x1C

typedef enum {
    /* 0x00 */ KALEIDO_OVL_KALEIDO_SCOPE,
    /* 0x01 */ KALEIDO_OVL_PLAYER_ACTOR,
    /* 0x02 */ KALEIDO_OVL_MAX
} KaleidoOverlayType;

#define PAUSE_ITEM_NONE 999

#define PAUSE_CURSOR_PAGE_LEFT 10
#define PAUSE_CURSOR_PAGE_RIGHT 11

typedef enum {
    /* 0x00 */ PAUSE_ITEM,
    /* 0x01 */ PAUSE_MAP,
    /* 0x02 */ PAUSE_QUEST,
    /* 0x03 */ PAUSE_EQUIP,
    /* 0x04 */ PAUSE_WORLD_MAP
} PauseMenuPage;

#define PAUSE_EQUIP_PLAYER_WIDTH 64
#define PAUSE_EQUIP_PLAYER_HEIGHT 112

#define PAUSE_EQUIP_BUFFER_SIZE sizeof(u16[PAUSE_EQUIP_PLAYER_HEIGHT][PAUSE_EQUIP_PLAYER_WIDTH])
#define PAUSE_PLAYER_SEGMENT_GAMEPLAY_KEEP_BUFFER_SIZE 0x5000

typedef struct {
    /* 0x0000 */ View   view;
    /* 0x0128 */ u8*    iconItemSegment;
    /* 0x012C */ u8*    iconItem24Segment;
    /* 0x0130 */ u8*    iconItemAltSegment;
    /* 0x0134 */ u8*    iconItemLangSegment;
    /* 0x0138 */ u8*    nameSegment;
    /* 0x013C */ u8*    playerSegment;
    /* 0x0140 */ char   unk_140[0x04];
    /* 0x0144 */ Vtx*   itemPageVtx;
    /* 0x0148 */ Vtx*   equipPageVtx;
    /* 0x014C */ Vtx*   mapPageVtx;
    /* 0x0150 */ Vtx*   questPageVtx;
    /* 0x0154 */ Vtx*   infoPanelVtx;
    /* 0x0158 */ Vtx*   itemVtx;
    /* 0x015C */ Vtx*   equipVtx;
    /* 0x0160 */ char   unk_160[0x04];
    /* 0x0164 */ Vtx*   questVtx;
    /* 0x0168 */ Vtx*   cursorVtx;
    /* 0x016C */ Vtx*   saveVtx;
    /* 0x0170 */ char   unk_170[0x24];
    /* 0x0194 */ OcarinaStaff* ocarinaStaff;
    /* 0x0198 */ char   unk_198[0x20];
    /* 0x01B8 */ OSMesgQueue loadQueue;
    /* 0x01D0 */ OSMesg loadMsg;
    /* 0x01D4 */ u16    state;
    /* 0x01D6 */ u16    debugState;
    /* 0x01D8 */ Vec3f  eye;
    /* 0x01E4 */ u16    unk_1E4;
    /* 0x01E6 */ u16    mode;
    /* 0x01E8 */ u16    pageIndex; // "kscp_pos"
    /* 0x01EA */ u16    unk_1EA;
    /* 0x01EC */ u16    unk_1EC;
    /* 0x01F0 */ f32    unk_1F0;
    /* 0x01F4 */ f32    unk_1F4;
    /* 0x01F8 */ f32    unk_1F8;
    /* 0x01FC */ f32    unk_1FC;
    /* 0x0200 */ f32    unk_200;
    /* 0x0204 */ f32    unk_204; // "angle_s"
    /* 0x0208 */ u16    alpha;
    /* 0x020A */ s16    offsetY;
    /* 0x020C */ char   unk_20C[0x08];
    /* 0x0214 */ s16    stickAdjX;
    /* 0x0216 */ s16    stickAdjY;
    /* 0x0218 */ s16    cursorPoint[5]; // "cursor_point"
    /* 0x0222 */ s16    cursorX[5]; // "cur_xpt"
    /* 0x022C */ s16    cursorY[5]; // "cur_ypt"
    /* 0x0236 */ s16    dungeonMapSlot;
    /* 0x0238 */ s16    cursorSpecialPos; // "key_angle"
    /* 0x023A */ s16    pageSwitchInputTimer; // Used to introduce a delay before switching page when arriving on the "scroll left/right" positions while holding stick left/right.
    /* 0x023C */ u16    namedItem; // "zoom_name"
    /* 0x023E */ u16    cursorItem[4]; // "select_name"
    /* 0x0246 */ u16    cursorSlot[4];
    /* 0x024E */ u16    equipTargetItem; // "sl_item_no"
    /* 0x0250 */ u16    equipTargetSlot; // "sl_number"
    /* 0x0252 */ u16    equipTargetCBtn;
    /* 0x0254 */ s16    equipAnimX;
    /* 0x0256 */ s16    equipAnimY;
    /* 0x0258 */ s16    equipAnimAlpha;
    /* 0x025A */ s16    infoPanelOffsetY;
    /* 0x025C */ u16    nameDisplayTimer;
    /* 0x025E */ u16    nameColorSet; // 0 = white; 1 = grey
    /* 0x0260 */ s16    cursorColorSet; // 0 = white; 4 = yellow; 8 = green
    /* 0x0262 */ s16    promptChoice; // save/continue choice: 0 = yes; 4 = no
    /* 0x0264 */ s16    ocarinaSongIdx;
    /* 0x0266 */ u8     worldMapPoints[20]; // 0 = hidden; 1 = displayed; 2 = highlighted
    /* 0x027A */ u8     tradeQuestLocation;
    /* 0x027C */ SkelAnime playerSkelAnime;
} PauseContext; // size = 0x2C0

typedef enum {
    /* 00 */ GAMEOVER_INACTIVE,
    /* 01 */ GAMEOVER_DEATH_START,
    /* 02 */ GAMEOVER_DEATH_WAIT_GROUND, // wait for link to fall and hit the ground
    /* 03 */ GAMEOVER_DEATH_DELAY_MENU, // wait for 1 second before showing the game over menu
    /* 04 */ GAMEOVER_DEATH_MENU, // do nothing while kaleidoscope handles the game over menu
    /* 20 */ GAMEOVER_REVIVE_START = 20,
    /* 21 */ GAMEOVER_REVIVE_RUMBLE,
    /* 22 */ GAMEOVER_REVIVE_WAIT_GROUND, // wait for link to fall and hit the ground
    /* 23 */ GAMEOVER_REVIVE_WAIT_FAIRY, // wait for the fairy to rise all the way up out of links body
    /* 24 */ GAMEOVER_REVIVE_FADE_OUT // fade out the game over lights as link is revived and gets back up
} GameOverState;

typedef struct {
    /* 0x00 */ u16 state;
} GameOverContext; // size = 0x2

typedef struct {
    /* 0x00 */ s16      id;
    /* 0x04 */ void*    segment;
    /* 0x08 */ DmaRequest  dmaRequest;
    /* 0x28 */ OSMesgQueue loadQueue;
    /* 0x40 */ OSMesg   loadMsg;
} ObjectStatus; // size = 0x44

typedef struct {
    /* 0x0000 */ void*  spaceStart;
    /* 0x0004 */ void*  spaceEnd; // original name: "endSegment"
    /* 0x0008 */ u8     num; // number of objects in bank
    /* 0x0009 */ u8     unk_09;
    /* 0x000A */ u8     mainKeepIndex; // "gameplay_keep" index in bank
    /* 0x000B */ u8     subKeepIndex; // "gameplay_field_keep" or "gameplay_dangeon_keep" index in bank
    /* 0x000C */ ObjectStatus status[OBJECT_EXCHANGE_BANK_MAX];
} ObjectContext; // size = 0x518

typedef enum {
    /* 0 */ LENS_MODE_HIDE_ACTORS, // lens actors are visible by default, and hidden by using lens (for example, fake walls)
    /* 1 */ LENS_MODE_SHOW_ACTORS // lens actors are invisible by default, and shown by using lens (for example, invisible enemies)
} LensMode;

typedef enum {
    /* 0 */ ROOM_BEHAVIOR_TYPE1_0,
    /* 1 */ ROOM_BEHAVIOR_TYPE1_1,
    /* 2 */ ROOM_BEHAVIOR_TYPE1_2,
    /* 3 */ ROOM_BEHAVIOR_TYPE1_3, // unused
    /* 4 */ ROOM_BEHAVIOR_TYPE1_4, // unused
    /* 5 */ ROOM_BEHAVIOR_TYPE1_5
} RoomBehaviorType1;

typedef enum {
    /* 0 */ ROOM_BEHAVIOR_TYPE2_0,
    /* 1 */ ROOM_BEHAVIOR_TYPE2_1,
    /* 2 */ ROOM_BEHAVIOR_TYPE2_2,
    /* 3 */ ROOM_BEHAVIOR_TYPE2_3,
    /* 4 */ ROOM_BEHAVIOR_TYPE2_4,
    /* 5 */ ROOM_BEHAVIOR_TYPE2_5,
    /* 6 */ ROOM_BEHAVIOR_TYPE2_6
} RoomBehaviorType2;

typedef struct {
    /* 0x00 */ s8   num;
    /* 0x01 */ u8   unk_01;
    /* 0x02 */ u8   behaviorType2;
    /* 0x03 */ u8   behaviorType1;
    /* 0x04 */ s8   echo;
    /* 0x05 */ u8   lensMode;
    /* 0x08 */ RoomShape* roomShape; // original name: "ground_shape"
    /* 0x0C */ void* segment;
    /* 0x10 */ char unk_10[0x4];
} Room; // size = 0x14

typedef struct {
    /* 0x00 */ Room  curRoom;
    /* 0x14 */ Room  prevRoom;
    /* 0x28 */ void* bufPtrs[2];
    /* 0x30 */ u8    unk_30;
    /* 0x31 */ s8    status;
    /* 0x34 */ void* unk_34;
    /* 0x38 */ DmaRequest dmaRequest;
    /* 0x58 */ OSMesgQueue loadQueue;
    /* 0x70 */ OSMesg loadMsg;
    /* 0x74 */ s16 unk_74[2]; // context-specific data used by the current scene draw config
} RoomContext; // size = 0x78

typedef struct {
    /* 0x000 */ s16 colATCount;
    /* 0x002 */ u16 sacFlags;
    /* 0x004 */ Collider* colAT[COLLISION_CHECK_AT_MAX];
    /* 0x0CC */ s32 colACCount;
    /* 0x0D0 */ Collider* colAC[COLLISION_CHECK_AC_MAX];
    /* 0x1C0 */ s32 colOCCount;
    /* 0x1C4 */ Collider* colOC[COLLISION_CHECK_OC_MAX];
    /* 0x28C */ s32 colLineCount;
    /* 0x290 */ OcLine* colLine[COLLISION_CHECK_OC_LINE_MAX];
} CollisionCheckContext; // size = 0x29C

typedef struct ListAlloc {
    /* 0x00 */ struct ListAlloc* prev;
    /* 0x04 */ struct ListAlloc* next;
} ListAlloc; // size = 0x8

typedef struct {
    /* 0x00 */ s32 width;
    /* 0x04 */ s32 height;
    /* 0x08 */ s32 widthSave;
    /* 0x0C */ s32 heightSave;
    /* 0x10 */ u16* fbuf;
    /* 0x14 */ u16* fbufSave;
    /* 0x18 */ u8* cvgSave;
    /* 0x1C */ u16* zbuf;
    /* 0x20 */ u16* zbufSave;
    /* 0x24 */ s32 ulxSave;
    /* 0x28 */ s32 ulySave;
    /* 0x2C */ s32 lrxSave;
    /* 0x30 */ s32 lrySave;
    /* 0x34 */ s32 ulx;
    /* 0x38 */ s32 uly;
    /* 0x3C */ s32 lrx;
    /* 0x40 */ s32 lry;
    /* 0x44 */ ListAlloc alloc;
    /* 0x4C */ u32 unk_4C;
} PreRender; // size = 0x50

#define TRANS_TRIGGER_OFF 0 // transition is not active
#define TRANS_TRIGGER_START 20 // start transition (exiting an area)
#define TRANS_TRIGGER_END -20 // transition is ending (arriving in a new area)

typedef enum {
    /*  0 */ TRANS_MODE_OFF,
    /*  1 */ TRANS_MODE_SETUP,
    /*  2 */ TRANS_MODE_INSTANCE_INIT,
    /*  3 */ TRANS_MODE_INSTANCE_RUNNING,
    /*  4 */ TRANS_MODE_FILL_WHITE_INIT,
    /*  5 */ TRANS_MODE_FILL_IN,
    /*  6 */ TRANS_MODE_FILL_OUT,
    /*  7 */ TRANS_MODE_FILL_BROWN_INIT,
    /*  8 */ TRANS_MODE_08, // unused
    /*  9 */ TRANS_MODE_09, // unused
    /* 10 */ TRANS_MODE_INSTANT,
    /* 11 */ TRANS_MODE_INSTANCE_WAIT,
    /* 12 */ TRANS_MODE_SANDSTORM_INIT,
    /* 13 */ TRANS_MODE_SANDSTORM,
    /* 14 */ TRANS_MODE_SANDSTORM_END_INIT,
    /* 15 */ TRANS_MODE_SANDSTORM_END,
    /* 16 */ TRANS_MODE_CS_BLACK_FILL_INIT,
    /* 17 */ TRANS_MODE_CS_BLACK_FILL
} TransitionMode;

typedef enum {
    /*  0 */ TRANS_TYPE_WIPE,
    /*  1 */ TRANS_TYPE_TRIFORCE,
    /*  2 */ TRANS_TYPE_FADE_BLACK,
    /*  3 */ TRANS_TYPE_FADE_WHITE,
    /*  4 */ TRANS_TYPE_FADE_BLACK_FAST,
    /*  5 */ TRANS_TYPE_FADE_WHITE_FAST,
    /*  6 */ TRANS_TYPE_FADE_BLACK_SLOW,
    /*  7 */ TRANS_TYPE_FADE_WHITE_SLOW,
    /*  8 */ TRANS_TYPE_WIPE_FAST,
    /*  9 */ TRANS_TYPE_FILL_WHITE2,
    /* 10 */ TRANS_TYPE_FILL_WHITE,
    /* 11 */ TRANS_TYPE_INSTANT,
    /* 12 */ TRANS_TYPE_FILL_BROWN,
    /* 13 */ TRANS_TYPE_FADE_WHITE_CS_DELAYED,
    /* 14 */ TRANS_TYPE_SANDSTORM_PERSIST,
    /* 15 */ TRANS_TYPE_SANDSTORM_END,
    /* 16 */ TRANS_TYPE_CS_BLACK_FILL,
    /* 17 */ TRANS_TYPE_FADE_WHITE_INSTANT,
    /* 18 */ TRANS_TYPE_FADE_GREEN,
    /* 19 */ TRANS_TYPE_FADE_BLUE,
    // transition types 20 - 31 are unused
    // transition types 32 - 55 are constructed using the TRANS_TYPE_CIRCLE macro
    /* 56 */ TRANS_TYPE_MAX = 56
} TransitionType;

#define TRANS_NEXT_TYPE_DEFAULT 0xFF // when `nextTransitionType` is set to default, the type will be taken from the entrance table for the ending transition

typedef enum {
    /* 0 */ TCA_NORMAL,
    /* 1 */ TCA_WAVE,
    /* 2 */ TCA_RIPPLE,
    /* 3 */ TCA_STARBURST
} TransitionCircleAppearance;

typedef enum {
    /* 0 */ TCC_BLACK,
    /* 1 */ TCC_WHITE,
    /* 2 */ TCC_GRAY,
    /* 3 */ TCC_SPECIAL // color varies depending on appearance. unused and appears broken
} TransitionCircleColor;

typedef enum {
    /* 0 */ TCS_FAST,
    /* 1 */ TCS_SLOW
} TransitionCircleSpeed;

#define TC_SET_PARAMS (1 << 7)

#define TRANS_TYPE_CIRCLE(appearance, color, speed) ((1 << 5) | ((color & 3) << 3) | ((appearance & 3) << 1) | (speed & 1))

typedef struct {
    union {
        TransitionFade fade;
        TransitionCircle circle;
        TransitionTriforce triforce;
        TransitionWipe wipe;
    } instanceData;
    /* 0x228 */ s32   transitionType;
    /* 0x22C */ void* (*init)(void* transition);
    /* 0x230 */ void  (*destroy)(void* transition);
    /* 0x234 */ void  (*update)(void* transition, s32 updateRate);
    /* 0x238 */ void  (*draw)(void* transition, Gfx** gfxP);
    /* 0x23C */ void  (*start)(void* transition);
    /* 0x240 */ void  (*setType)(void* transition, s32 type);
    /* 0x244 */ void  (*setColor)(void* transition, u32 color);
    /* 0x248 */ void  (*setUnkColor)(void* transition, u32 color);
    /* 0x24C */ s32   (*isDone)(void* transition);
} TransitionContext; // size = 0x250

typedef struct {
    /* 0x00 */ u8* readBuff;
} SramContext; // size = 0x4

#define SRAM_SIZE 0x8000
#define SRAM_HEADER_SIZE 0x10

typedef enum {
    /* 0x00 */ SRAM_HEADER_SOUND,
    /* 0x01 */ SRAM_HEADER_ZTARGET,
    /* 0x02 */ SRAM_HEADER_LANGUAGE,
    /* 0x03 */ SRAM_HEADER_MAGIC // must be the value of `sZeldaMagic` for save to be considered valid
} SramHeaderField;

typedef struct GameAllocEntry {
    /* 0x00 */ struct GameAllocEntry* next;
    /* 0x04 */ struct GameAllocEntry* prev;
    /* 0x08 */ u32 size;
    /* 0x0C */ u32 unk_0C;
} GameAllocEntry; // size = 0x10

typedef struct {
    /* 0x00 */ GameAllocEntry base;
    /* 0x10 */ GameAllocEntry* head;
} GameAlloc; // size = 0x14

struct GameState;

typedef void (*GameStateFunc)(struct GameState* gameState);

typedef struct GameState {
    /* 0x00 */ GraphicsContext* gfxCtx;
    /* 0x04 */ GameStateFunc main;
    /* 0x08 */ GameStateFunc destroy; // "cleanup"
    /* 0x0C */ GameStateFunc init;
    /* 0x10 */ u32 size;
    /* 0x14 */ Input input[MAXCONTROLLERS];
    /* 0x74 */ TwoHeadArena tha;
    /* 0x84 */ GameAlloc alloc;
    /* 0x98 */ u32 running;
    /* 0x9C */ u32 frames;
    /* 0xA0 */ u32 inPreNMIState;
} GameState; // size = 0xA4

typedef struct {
    /* 0x00 */ GameState state;
} SetupState; // size = 0xA4

typedef struct {
    /* 0x0000 */ GameState state;
    /* 0x00A4 */ u8* staticSegment;
    /* 0x00A8 */ View view;
    /* 0x01D0 */ SramContext sramCtx;
    /* 0x01D4 */ u16 unk_1D4; // not used in mq dbg (some sort of timer that doesn't seem to affect anything)
    /* 0x01D6 */ s16 coverAlpha;
    /* 0x01D8 */ s16 addAlpha; // not used in mq dbg
    /* 0x01DA */ u16 visibleDuration; // not used in mq dbg
    /* 0x01DC */ s16 ult;
    /* 0x01DE */ s16 uls;
    /* 0x01E0 */ char unk_1E0[0x01];
    /* 0x01E1 */ u8 exit;
    /* 0x01E2 */ char unk_1E2[0x06];
} ConsoleLogoState; // size = 0x1E8

struct MapSelectState;

typedef struct {
    /* 0x00 */ char* name;
    /* 0x04 */ void (*loadFunc)(struct MapSelectState*, s32);
    /* 0x08 */ s32 entranceIndex;
} SceneSelectEntry; // size = 0xC

typedef struct MapSelectState {
    /* 0x0000 */ GameState state;
    /* 0x00A8 */ View view;
    /* 0x01D0 */ s32 count;
    /* 0x01D4 */ SceneSelectEntry* scenes;
    /* 0x01D8 */ s32 currentScene;
    /* 0x01DC */ s32 pageDownIndex; // Index of pageDownStops
    /* 0x01E0 */ s32 pageDownStops[7];
    /* 0x01FC */ char unk_1FC[0x0C];
    /* 0x0208 */ s32 opt;
    /* 0x020C */ s32 topDisplayedScene; // The scene which is currently at the top of the screen
    /* 0x0210 */ char unk_210[0x0C];
    /* 0x021C */ s32 verticalInputAccumulator;
    /* 0x0220 */ s32 verticalInput;
    /* 0x0224 */ s32 timerUp;
    /* 0x0228 */ s32 timerDown;
    /* 0x022C */ s32 lockUp;
    /* 0x0230 */ s32 lockDown;
    /* 0x0234 */ s32 unk_234; // unused
    /* 0x0238 */ u8* staticSegment;
} MapSelectState; // size = 0x240

typedef struct {
    /* 0x0000 */ GameState state;
    /* 0x00A4 */ u8* staticSegment;
    /* 0x00A8 */ View view;
} SampleState; // size = 0x1D0

typedef struct {
    /* 0x00 */ u8 byte0;
    /* 0x01 */ u8 byte1;
    /* 0x02 */ u8 byte2;
    /* 0x03 */ u8 byte3;
} QuestHintCmd; // size = 0x4

typedef struct {
    /* 0x00 */ u8 numActors;
    /* 0x04 */ TransitionActorEntry* list;
} TransitionActorContext;

typedef struct PlayState {
    /* 0x00000 */ GameState state;
    /* 0x000A4 */ s16 sceneId;
    /* 0x000A6 */ u8 sceneDrawConfig;
    /* 0x000A7 */ char unk_A7[0x9];
    /* 0x000B0 */ void* sceneSegment;
    /* 0x000B8 */ View view;
    /* 0x001E0 */ Camera mainCamera;
    /* 0x0034C */ Camera subCameras[NUM_CAMS - CAM_ID_SUB_FIRST];
    /* 0x00790 */ Camera* cameraPtrs[NUM_CAMS];
    /* 0x007A0 */ s16 activeCamId;
    /* 0x007A2 */ s16 nextCamId;
    /* 0x007A4 */ SequenceContext sequenceCtx;
    /* 0x007A8 */ LightContext lightCtx;
    /* 0x007B8 */ FrameAdvanceContext frameAdvCtx;
    /* 0x007C0 */ CollisionContext colCtx;
    /* 0x01C24 */ ActorContext actorCtx;
    /* 0x01D64 */ CutsceneContext csCtx; // "demo_play"
    /* 0x01DB4 */ SfxSource sfxSources[16];
    /* 0x01F74 */ SramContext sramCtx;
    /* 0x01F78 */ SkyboxContext skyboxCtx;
    /* 0x020D8 */ MessageContext msgCtx; // "message"
    /* 0x104F0 */ InterfaceContext interfaceCtx; // "parameter"
    /* 0x10760 */ PauseContext pauseCtx;
    /* 0x10A20 */ GameOverContext gameOverCtx;
    /* 0x10A24 */ EnvironmentContext envCtx;
    /* 0x10B20 */ AnimationContext animationCtx;
    /* 0x117A4 */ ObjectContext objectCtx;
    /* 0x11CBC */ RoomContext roomCtx;
    /* 0x11D34 */ TransitionActorContext transiActorCtx;
    /* 0x11D3C */ void (*playerInit)(Player* player, struct PlayState* play, FlexSkeletonHeader* skelHeader);
    /* 0x11D40 */ void (*playerUpdate)(Player* player, struct PlayState* play, Input* input);
    /* 0x11D44 */ s32 (*isPlayerDroppingFish)(struct PlayState* play);
    /* 0x11D48 */ s32 (*startPlayerFishing)(struct PlayState* play);
    /* 0x11D4C */ s32 (*grabPlayer)(struct PlayState* play, Player* player);
    /* 0x11D50 */ s32 (*startPlayerCutscene)(struct PlayState* play, Actor* actor, s32 mode);
    /* 0x11D54 */ void (*func_11D54)(Player* player, struct PlayState* play);
    /* 0x11D58 */ s32 (*damagePlayer)(struct PlayState* play, s32 damage);
    /* 0x11D5C */ void (*talkWithPlayer)(struct PlayState* play, Actor* actor);
    /* 0x11D60 */ MtxF viewProjectionMtxF;
    /* 0x11DA0 */ MtxF billboardMtxF;
    /* 0x11DE0 */ Mtx* billboardMtx;
    /* 0x11DE4 */ u32 gameplayFrames;
    /* 0x11DE8 */ u8 linkAgeOnLoad;
    /* 0x11DE9 */ u8 unk_11DE9;
    /* 0x11DEA */ u8 spawn;
    /* 0x11DEB */ u8 numActorEntries;
    /* 0x11DEC */ u8 numRooms;
    /* 0x11DF0 */ RomFile* roomList;
    /* 0x11DF4 */ ActorEntry* playerEntry;
    /* 0x11DF8 */ ActorEntry* actorEntryList;
    /* 0x11DFC */ void* unk_11DFC;
    /* 0x11E00 */ Spawn* spawnList;
    /* 0x11E04 */ s16* exitList;
    /* 0x11E08 */ Path* pathList;
    /* 0x11E0C */ QuestHintCmd* naviQuestHints;
    /* 0x11E10 */ void* specialEffects;
    /* 0x11E14 */ u8 skyboxId;
    /* 0x11E15 */ s8 transitionTrigger; // "fade_direction"
    /* 0x11E16 */ s16 unk_11E16;
    /* 0x11E18 */ s16 unk_11E18;
    /* 0x11E1A */ s16 nextEntranceIndex;
    /* 0x11E1C */ char unk_11E1C[0x40];
    /* 0x11E5C */ s8 shootingGalleryStatus;
    /* 0x11E5D */ s8 bombchuBowlingStatus; // "bombchu_game_flag"
    /* 0x11E5E */ u8 transitionType;
    /* 0x11E60 */ CollisionCheckContext colChkCtx;
    /* 0x120FC */ u16 envFlags[20];
    /* 0x12124 */ PreRender pauseBgPreRender;
    /* 0x12174 */ char unk_12174[0x53];
    /* 0x121C7 */ s8 unk_121C7;
    /* 0x121C8 */ TransitionContext transitionCtx;
    /* 0x12418 */ char unk_12418[0x3];
    /* 0x1241B */ u8 transitionMode; // "fbdemo_wipe_modem"
    /* 0x1241C */ TransitionFade transitionFade;
    /* 0x12428 */ char unk_12428[0x3];
    /* 0x1242B */ u8 viewpoint; // toggleable camera setting by shops or player. Is also equal to the bgCamIndex + 1
    /* 0x1242C */ SceneTableEntry* loadedScene;
    /* 0x12430 */ char unk_12430[0xE8];
} PlayState; // size = 0x12518

typedef struct {
    /* 0x0000 */ GameState state;
    /* 0x00A8 */ View view;
} TitleSetupState; // size = 0x1D0

typedef struct {
    /* 0x00000 */ GameState state;
    /* 0x000A4 */ Vtx* windowVtx;
    /* 0x000A8 */ u8* staticSegment;
    /* 0x000AC */ u8* parameterSegment;
    /* 0x000B0 */ char unk_B0[0x8];
    /* 0x000B8 */ View view;
    /* 0x001E0 */ SramContext sramCtx;
    /* 0x001E4 */ char unk_1E4[0x4];
    /* 0x001E8 */ SkyboxContext skyboxCtx;
    /* 0x00348 */ MessageContext msgCtx;
    /* 0x0E760 */ Font font;
    /* 0x1C8E8 */ EnvironmentContext envCtx;
    /* 0x1C9E4 */ char unk_1C9E4[0x4];
    /* 0x1C9E8 */ Vtx* windowContentVtx;
    /* 0x1C9EC */ Vtx* keyboardVtx;
    /* 0x1C9F0 */ Vtx* nameEntryVtx;
    /* 0x1C9F4 */ u8 n64ddFlag;
    /* 0x1C9F6 */ u16 deaths[3];
    /* 0x1C9FC */ u8 fileNames[3][8];
    /* 0x1CA14 */ u16 healthCapacities[3];
    /* 0x1CA1C */ u32 questItems[3];
    /* 0x1CA28 */ s16 n64ddFlags[3];
    /* 0x1CA2E */ s8 defense[3];
    /* 0x1CA32 */ u16 health[3];
    /* 0x1CA38 */ s16 buttonIndex;
    /* 0x1CA3A */ s16 confirmButtonIndex; // 0: yes, 1: quit
    /* 0x1CA3C */ s16 menuMode;
    /* 0x1CA3E */ s16 configMode;
    /* 0x1CA40 */ s16 prevConfigMode;
    /* 0x1CA42 */ s16 nextConfigMode;
    /* 0x1CA44 */ s16 selectMode;
    /* 0x1CA46 */ s16 selectedFileIndex;
    /* 0x1CA48 */ char unk_1CA48[0x2];
    /* 0x1CA4A */ s16 fileNamesY[3];
    /* 0x1CA50 */ s16 actionTimer;
    /* 0x1CA52 */ s16 buttonYOffsets[6];
    /* 0x1CA5E */ s16 copyDestFileIndex;
    /* 0x1CA60 */ s16 warningLabel;
    /* 0x1CA62 */ s16 warningButtonIndex;
    /* 0x1CA64 */ s16 titleLabel;
    /* 0x1CA66 */ s16 nextTitleLabel;
    /* 0x1CA68 */ s16 windowColor[3];
    /* 0x1CA6E */ s16 titleAlpha[2];
    /* 0x1CA72 */ s16 windowAlpha;
    /* 0x1CA74 */ s16 fileButtonAlpha[3];
    /* 0x1CA7A */ s16 nameBoxAlpha[3];
    /* 0x1CA80 */ s16 nameAlpha[3];
    /* 0x1CA86 */ s16 connectorAlpha[3];
    /* 0x1CA8C */ s16 fileInfoAlpha[3];
    /* 0x1CA92 */ s16 actionButtonAlpha[2];
    /* 0x1CA96 */ s16 confirmButtonAlpha[2];
    /* 0x1CA9A */ s16 optionButtonAlpha;
    /* 0x1CA9C */ s16 nameEntryBoxAlpha;
    /* 0x1CA9E */ s16 controlsAlpha;
    /* 0x1CAA0 */ s16 emptyFileTextAlpha;
    /* 0x1CAA2 */ s16 highlightColor[4];
    /* 0x1CAAA */ s16 highlightPulseDir; // 0 fade out, 1 fade in
    /* 0x1CAAC */ s16 unk_1CAAC; // initialized but never used
    /* 0x1CAAE */ s16 confirmButtonTexIndices[2];
    /* 0x1CAB2 */ s16 inputTimerX;
    /* 0x1CAB4 */ s16 inputTimerY;
    /* 0x1CAB6 */ s16 stickXDir;
    /* 0x1CAB8 */ s16 stickYDir;
    /* 0x1CABA */ s16 stickAdjX;
    /* 0x1CABC */ s16 stickAdjY;
    /* 0x1CABE */ s16 nameEntryBoxPosX;
    /* 0x1CAC0 */ s16 windowPosX;
    /* 0x1CAC4 */ f32 windowRot;
    /* 0x1CAC8 */ s16 kbdButton; // only for buttons, not characters
    /* 0x1CACA */ s16 charPage; // 0: hiragana, 1: katakana, 2: alphabet
    /* 0x1CACC */ s16 charBgAlpha; // square shape the letter sits in
    /* 0x1CACE */ s16 charIndex; // 0 - 64, top left to bottom right
    /* 0x1CAD0 */ s16 kbdX; // (0, 0) is top left character
    /* 0x1CAD2 */ s16 kbdY;
    /* 0x1CAD4 */ s16 newFileNameCharCount;
    /* 0x1CAD6 */ s16 unk_1CAD6[5];
} FileSelectState; // size = 0x1CAE0

typedef struct {
<<<<<<< HEAD
    /* 0x00 */ s16 unk_00;
    /* 0x02 */ s16 unk_02;
    /* 0x04 */ s16 unk_04;
    /* 0x06 */ s16 unk_06;
    /* 0x08 */ Vec3s unk_08;
    /* 0x0E */ Vec3s unk_0E;
    /* 0x14 */ f32 unk_14;
    /* 0x18 */ Vec3f unk_18;
    /* 0x24 */ s16 unk_24;
} struct_80034A14_arg1; // size = 0x28
=======
    /* 0x00 */ AnimationHeader* animation;
    /* 0x04 */ f32              playSpeed;
    /* 0x08 */ f32              startFrame;
    /* 0x0C */ f32              frameCount;
    /* 0x10 */ u8               mode;
    /* 0x14 */ f32              morphFrames;
} AnimationInfo; // size = 0x18

typedef struct {
    /* 0x00 */ AnimationHeader* animation;
    /* 0x04 */ f32              frameCount;
    /* 0x08 */ u8               mode;
    /* 0x0C */ f32              morphFrames;
} AnimationFrameCountInfo; // size = 0x10

typedef struct {
    /* 0x00 */ AnimationHeader* animation;
    /* 0x04 */ f32 playSpeed;
    /* 0x08 */ u8 mode;
    /* 0x0C */ f32 morphFrames;
} AnimationSpeedInfo; // size = 0x10

typedef struct {
    /* 0x00 */ AnimationHeader* animation;
    /* 0x04 */ u8 mode;
    /* 0x08 */ f32 morphFrames;
} AnimationMinimalInfo; // size = 0xC

>>>>>>> 1587c550

// Macros for `EntranceInfo.field`
#define ENTRANCE_INFO_CONTINUE_BGM_FLAG (1 << 15)
#define ENTRANCE_INFO_DISPLAY_TITLE_CARD_FLAG (1 << 14)
#define ENTRANCE_INFO_END_TRANS_TYPE_MASK 0x3F80
#define ENTRANCE_INFO_END_TRANS_TYPE_SHIFT 7
#define ENTRANCE_INFO_END_TRANS_TYPE(field)          \
    (((field) >> ENTRANCE_INFO_END_TRANS_TYPE_SHIFT) \
     & (ENTRANCE_INFO_END_TRANS_TYPE_MASK >> ENTRANCE_INFO_END_TRANS_TYPE_SHIFT))
#define ENTRANCE_INFO_START_TRANS_TYPE_MASK 0x7F
#define ENTRANCE_INFO_START_TRANS_TYPE_SHIFT 0
#define ENTRANCE_INFO_START_TRANS_TYPE(field)          \
    (((field) >> ENTRANCE_INFO_START_TRANS_TYPE_SHIFT) \
     & (ENTRANCE_INFO_START_TRANS_TYPE_MASK >> ENTRANCE_INFO_START_TRANS_TYPE_SHIFT))

typedef struct {
    /* 0x00 */ s8  sceneId;
    /* 0x01 */ s8  spawn;
    /* 0x02 */ u16 field;
} EntranceInfo; // size = 0x4

typedef struct {
    /* 0x00 */ void*     loadedRamAddr;
    /* 0x04 */ uintptr_t vromStart; // if applicable
    /* 0x08 */ uintptr_t vromEnd;   // if applicable
    /* 0x0C */ void*     vramStart; // if applicable
    /* 0x10 */ void*     vramEnd;   // if applicable
    /* 0x14 */ void*     unk_14;
    /* 0x18 */ void*     init;    // initializes and executes the given context
    /* 0x1C */ void*     destroy; // deconstructs the context, and sets the next context to load
    /* 0x20 */ void*     unk_20;
    /* 0x24 */ void*     unk_24;
    /* 0x28 */ UNK_TYPE4 unk_28;
    /* 0x2C */ u32       instanceSize;
} GameStateOverlay; // size = 0x30

typedef struct {
    /* 0x00 */ GameState state;
    /* 0xA4 */ u32       timer;
    /* 0xA8 */ UNK_TYPE4 unk_A8;
} PreNMIState; // size = 0xAC

typedef enum {
    /*  1 */ F_8F = 1,
    /*  2 */ F_7F,
    /*  3 */ F_6F,
    /*  4 */ F_5F,
    /*  5 */ F_4F,
    /*  6 */ F_3F,
    /*  7 */ F_2F,
    /*  8 */ F_1F,
    /*  9 */ F_B1,
    /* 10 */ F_B2,
    /* 11 */ F_B3,
    /* 12 */ F_B4,
    /* 13 */ F_B5,
    /* 14 */ F_B6,
    /* 15 */ F_B7,
    /* 16 */ F_B8
} FloorID;

// All arrays pointed in this struct are indexed by "map indices"
// In dungeons, the map index corresponds to the dungeon index (which also indexes keys, items, etc)
// In overworld areas, the map index corresponds to the overworld area index (spot 00, 01, etc)
typedef struct {
    /* 0x00 */ s16 (*floorTexIndexOffset)[8]; // dungeon texture index offset by floor
    /* 0x04 */ s16*  bossFloor; // floor the boss is on
    /* 0x08 */ s16 (*roomPalette)[32]; // map palette by room
    /* 0x0C */ s16*  maxPaletteCount; // max number of palettes in a same floor
    /* 0x10 */ s16 (*paletteRoom)[8][14]; // room by palette by floor
    /* 0x14 */ s16 (*roomCompassOffsetX)[44]; // dungeon compass icon X offset by room
    /* 0x18 */ s16 (*roomCompassOffsetY)[44]; // dungeon compass icon Y offset by room
    /* 0x1C */ u8*   dgnMinimapCount; // number of room minimaps
    /* 0x20 */ u16*  dgnMinimapTexIndexOffset; // dungeon minimap texture index offset
    /* 0x24 */ u16*  owMinimapTexSize;
    /* 0x28 */ u16*  owMinimapTexOffset;
    /* 0x2C */ s16*  owMinimapPosX;
    /* 0x30 */ s16*  owMinimapPosY;
    /* 0x34 */ s16 (*owCompassInfo)[4]; // [X scale, Y scale, X offset, Y offset]
    /* 0x38 */ s16*  dgnTexIndexBase; // dungeon texture index base
    /* 0x3C */ s16 (*dgnCompassInfo)[4]; // [X scale, Y scale, X offset, Y offset]
    /* 0x40 */ s16*  owMinimapWidth;
    /* 0x44 */ s16*  owMinimapHeight;
    /* 0x48 */ s16*  owEntranceIconPosX; // "dungeon entrance" icon X pos
    /* 0x4C */ s16*  owEntranceIconPosY; // "dungeon entrance" icon Y pos
    /* 0x50 */ u16*  owEntranceFlag; // flag in inf_table[26] based on which entrance icons are shown (0xFFFF = always shown)
    /* 0x54 */ f32 (*floorCoordY)[8]; // Y coordinate of each floor
    /* 0x58 */ u16*  switchEntryCount; // number of "room switch" entries, which correspond to the next 3 arrays
    /* 0x5C */ u8  (*switchFromRoom)[51]; // room to come from
    /* 0x60 */ u8  (*switchFromFloor)[51]; // floor to come from
    /* 0x64 */ u8  (*switchToRoom)[51]; // room to go to
    /* 0x68 */ u8  (*floorID)[8];
    /* 0x6C */ s16* skullFloorIconY; // dungeon big skull icon Y pos
} MapData; // size = 0x70

// TODO get these properties from the textures themselves
#define MAP_I_TEX_WIDTH 96
#define MAP_I_TEX_HEIGHT 85
#define MAP_I_TEX_SIZE ((MAP_I_TEX_WIDTH * MAP_I_TEX_HEIGHT) / 2) // 96x85 I4 texture

#define MAP_48x85_TEX_WIDTH 48
#define MAP_48x85_TEX_HEIGHT 85
#define MAP_48x85_TEX_SIZE ((MAP_48x85_TEX_WIDTH * MAP_48x85_TEX_HEIGHT) / 2) // 48x85 CI4 texture

// Note that z_kaleido_scope_PAL.c assumes that the dimensions and texture format here also matches the dimensions and
// texture format for ITEM_NAME_TEX_* 
#define MAP_NAME_TEX1_WIDTH 128
#define MAP_NAME_TEX1_HEIGHT 16
#define MAP_NAME_TEX1_SIZE ((MAP_NAME_TEX1_WIDTH * MAP_NAME_TEX1_HEIGHT) / 2) // 128x16 IA4 texture

#define MAP_NAME_TEX2_WIDTH 80
#define MAP_NAME_TEX2_HEIGHT 32
#define MAP_NAME_TEX2_SIZE (MAP_NAME_TEX2_WIDTH * MAP_NAME_TEX2_HEIGHT) // 80x32 IA8 texture

#define PAUSE_MAP_MARK_NONE -1
#define PAUSE_MAP_MARK_CHEST 0
#define PAUSE_MAP_MARK_BOSS 1

typedef struct {
    /* 0x00 */ s16 chestFlag; // chest icon is only displayed if this flag is not set for the current room, -1 for no flag
    /* 0x04 */ f32 x, y; // coordinates to place the icon (top-left corner)
} PauseMapMarkPoint; // size = 0x0C

typedef struct {
    /* 0x00 */ s16 markType; // 0 for the chest icon, 1 for the boss skull icon, -1 for none
    /* 0x04 */ s32 unk_04;
    /* 0x08 */ const Vtx* vtx;
    /* 0x0C */ s32 vtxCount;
    /* 0x10 */ s32 count; // number of icons to display
    /* 0x14 */ PauseMapMarkPoint points[12];
} PauseMapMarkData; // size = 0xA4

typedef PauseMapMarkData PauseMapMarksData[3];

typedef struct DebugDispObject {
    /* 0x00 */ Vec3f pos;
    /* 0x0C */ Vec3s rot;
    /* 0x14 */ Vec3f scale;
    /* 0x20 */ Color_RGBA8 color;
    /* 0x24 */ s16   type;
    /* 0x28 */ struct DebugDispObject* next;
} DebugDispObject; // size = 0x2C

typedef enum {
    MTXMODE_NEW,  // generates a new matrix
    MTXMODE_APPLY // applies transformation to the current matrix
} MatrixMode;

typedef struct {
    /* 0x00 */ PrintCallback callback;
    /* 0x04 */ Gfx* dList;
    /* 0x08 */ u16 posX;
    /* 0x0A */ u16 posY;
    /* 0x0C */ u16 baseX;
    /* 0x0E */ u8 baseY;
    /* 0x0F */ u8 flags;
    /* 0x10 */ Color_RGBA8_u32 color;
    /* 0x14 */ char unk_14[0x1C]; // unused
} GfxPrint; // size = 0x30

#define GFX_CHAR_X_SPACING    8
#define GFX_CHAR_Y_SPACING    8

#define GFXP_UNUSED "\x8E"
#define GFXP_UNUSED_CHAR 0x8E
#define GFXP_HIRAGANA "\x8D"
#define GFXP_HIRAGANA_CHAR 0x8D
#define GFXP_KATAKANA "\x8C"
#define GFXP_KATAKANA_CHAR 0x8C
#define GFXP_RAINBOW_ON "\x8B"
#define GFXP_RAINBOW_ON_CHAR 0x8B
#define GFXP_RAINBOW_OFF "\x8A"
#define GFXP_RAINBOW_OFF_CHAR 0x8A

#define GFXP_FLAG_HIRAGANA (1 << 0)
#define GFXP_FLAG_RAINBOW  (1 << 1)
#define GFXP_FLAG_SHADOW   (1 << 2)
#define GFXP_FLAG_UPDATE   (1 << 3)
#define GFXP_FLAG_ENLARGE  (1 << 6)
#define GFXP_FLAG_OPEN     (1 << 7)

typedef struct StackEntry {
    /* 0x00 */ struct StackEntry* next;
    /* 0x04 */ struct StackEntry* prev;
    /* 0x08 */ u32* head;
    /* 0x0C */ u32* tail;
    /* 0x10 */ u32 initValue;
    /* 0x14 */ s32 minSpace;
    /* 0x18 */ const char* name;
} StackEntry;

typedef enum {
    STACK_STATUS_OK = 0,
    STACK_STATUS_WARNING = 1,
    STACK_STATUS_OVERFLOW = 2
} StackStatus;

typedef struct {
    /* 0x00 */ u32 magic; // IS64
    /* 0x04 */ u32 get;
    /* 0x08 */ u8 unk_08[0x14-0x08];
    /* 0x14 */ u32 put;
    /* 0x18 */ u8 unk_18[0x20-0x18];
    /* 0x20 */ u8 data[0x10000-0x20];
} ISVDbg;

typedef struct {
    /* 0x00 */ char name[0x18];
    /* 0x18 */ u32 mediaFormat;
    /* 0x1C */ union {
        struct {
            u16 cartId;
            u8 countryCode;
            u8 version;
        };
        u32 regionInfo;
    };
} LocaleCartInfo; // size = 0x20

typedef struct {
    /* 0x00 */ char magic[4]; // Yaz0
    /* 0x04 */ u32 decSize;
    /* 0x08 */ u32 compInfoOffset; // only used in mio0
    /* 0x0C */ u32 uncompDataOffset; // only used in mio0
    /* 0x10 */ u8 data[1];
} Yaz0Header; // size = 0x10 ("data" is not part of the header)

typedef struct {
    /* 0x0000 */ IrqMgr*     irqMgr;
    /* 0x0004 */ Scheduler*  sched;
    /* 0x0008 */ OSScTask    audioTask;
    /* 0x0070 */ AudioTask*  rspTask;
    /* 0x0074 */ OSMesgQueue interruptQueue;
    /* 0x008C */ OSMesg      interruptMsgBuf[8];
    /* 0x00AC */ OSMesgQueue taskQueue;
    /* 0x00C4 */ OSMesg      taskMsgBuf[1];
    /* 0x00C8 */ OSMesgQueue lockQueue;
    /* 0x00E0 */ OSMesg      lockMsgBuf[1];
    /* 0x00E8 */ OSThread    thread;
} AudioMgr; // size = 0x298

struct ArenaNode;

typedef struct Arena {
    /* 0x00 */ struct ArenaNode* head;
    /* 0x04 */ void* start;
    /* 0x08 */ OSMesgQueue lockQueue;
    /* 0x20 */ u8 unk_20;
    /* 0x21 */ u8 isInit;
    /* 0x22 */ u8 flag;
} Arena; // size = 0x24

typedef struct ArenaNode {
    /* 0x00 */ s16 magic;
    /* 0x02 */ s16 isFree;
    /* 0x04 */ u32 size;
    /* 0x08 */ struct ArenaNode* next;
    /* 0x0C */ struct ArenaNode* prev;
    /* 0x10 */ const char* filename;
    /* 0x14 */ s32 line;
    /* 0x18 */ OSId threadId;
    /* 0x1C */ Arena* arena;
    /* 0x20 */ OSTime time;
    /* 0x28 */ u8 unk_28[0x30-0x28]; // probably padding
} ArenaNode; // size = 0x30

#define RELOC_SECTION(reloc) ((reloc) >> 30)
#define RELOC_OFFSET(reloc) ((reloc) & 0xFFFFFF)
#define RELOC_TYPE_MASK(reloc) ((reloc) & 0x3F000000)
#define RELOC_TYPE_SHIFT 24

/* MIPS Relocation Types */
#define R_MIPS_32 2
#define R_MIPS_26 4
#define R_MIPS_HI16 5
#define R_MIPS_LO16 6

typedef struct OverlayRelocationSection {
    /* 0x00 */ u32 textSize;
    /* 0x04 */ u32 dataSize;
    /* 0x08 */ u32 rodataSize;
    /* 0x0C */ u32 bssSize;
    /* 0x10 */ u32 nRelocations;
    /* 0x14 */ u32 relocations[1];
} OverlayRelocationSection; // size >= 0x18

typedef struct {
    /* 0x00 */ u32 resetting;
    /* 0x04 */ u32 resetCount;
    /* 0x08 */ OSTime duration;
    /* 0x10 */ OSTime resetTime;
} PreNmiBuff; // size = 0x18 (actually osAppNMIBuffer is 0x40 bytes large but the rest is unused)

#define UCODE_NULL      0
#define UCODE_F3DZEX    1
#define UCODE_UNK       2
#define UCODE_S2DEX     3

typedef struct {
    /* 0x00 */ u32 type;
    /* 0x04 */ void* ptr;
} UCodeInfo; // size = 0x8

typedef struct {
    /* 0x00 */ uintptr_t segments[NUM_SEGMENTS];
    /* 0x40 */ Gfx* dlStack[18];
    /* 0x88 */ s32 dlDepth;
    /* 0x8C */ u32 dlCnt;
    /* 0x90 */ u32 vtxCnt;
    /* 0x94 */ u32 spvtxCnt;
    /* 0x98 */ u32 tri1Cnt;
    /* 0x9C */ u32 tri2Cnt;
    /* 0xA0 */ u32 quadCnt;
    /* 0xA4 */ u32 lineCnt;
    /* 0xA8 */ u32 loaducodeCnt;
    /* 0xAC */ u32 pipeSyncRequired;
    /* 0xB0 */ u32 tileSyncRequired;
    /* 0xB4 */ u32 loadSyncRequired;
    /* 0xB8 */ u32 syncErr;
    /* 0xBC */ s32 enableLog;
    /* 0xC0 */ s32 ucodeType;
    /* 0xC4 */ s32 ucodeInfoCount;
    /* 0xC8 */ UCodeInfo* ucodeInfo;
    /* 0xCC */ u32 modeH;
    /* 0xD0 */ u32 modeL;
    /* 0xD4 */ u32 geometryMode;
} UCodeDisas; // size = 0xD8

typedef struct {
    /* 0x00 */ u16 table[8*8];
} JpegQuantizationTable; // size = 0x80

typedef struct {
    /* 0x00 */ u8 codeOffs[16];
    /* 0x10 */ u16 codesA[16];
    /* 0x30 */ u16 codesB[16];
    /* 0x50 */ u8* symbols;
} JpegHuffmanTable; // size = 0x54

// this struct might be inaccurate but it's not used outside jpegutils.c anyways
typedef struct {
    /* 0x000 */ u8 codeOffs[16];
    /* 0x010 */ u16 dcCodes[120];
    /* 0x100 */ u16 acCodes[256];
} JpegHuffmanTableOld; // size = 0x300

typedef union {
    struct {
    /* 0x00 */ u32 address;
    /* 0x04 */ u32 mbCount;
    /* 0x08 */ u32 mode;
    /* 0x0C */ u32 qTableYPtr;
    /* 0x10 */ u32 qTableUPtr;
    /* 0x14 */ u32 qTableVPtr;
    /* 0x18 */ u32 mbSize; // This field is used by the microcode to save the macroblock size during a yield
    };
    long long int force_structure_alignment;
} JpegTaskData; // size = 0x20

typedef struct {
    /* 0x000 */ JpegTaskData taskData;
    /* 0x020 */ u64 yieldData[0x200 / sizeof(u64)];
    /* 0x220 */ JpegQuantizationTable qTableY;
    /* 0x2A0 */ JpegQuantizationTable qTableU;
    /* 0x320 */ JpegQuantizationTable qTableV;
    /* 0x3A0 */ u8 codesLengths[0x110];
    /* 0x4B0 */ u16 codes[0x108];
    /* 0x6C0 */ u16 data[4][0x180];
} JpegWork; // size = 0x12C0

typedef struct {
    /* 0x00 */ void* imageData;
    /* 0x04 */ u8 mode;
    /* 0x05 */ u8 unk_05;
    /* 0x08 */ JpegHuffmanTable* hTablePtrs[4];
    /* 0x18 */ u8 unk_18;
} JpegDecoder; // size = 0x1C

typedef struct {
    /* 0x00 */ u8 dqtCount;
    /* 0x04 */ u8* dqtPtr[3];
    /* 0x10 */ u8 dhtCount;
    /* 0x14 */ u8* dhtPtr[4];
    /* 0x24 */ void* imageData;
    /* 0x28 */ u32 mode; // 0 if Y V0 is 1 and 2 if Y V0 is 2
    /* 0x30 */ OSScTask scTask;
    /* 0x98 */ OSMesgQueue mq;
    /* 0xB0 */ OSMesg msg;
    /* 0xB4 */ JpegWork* workBuf;
} JpegContext; // size = 0xB8

typedef struct {
    /* 0x00 */ u32 byteIdx;
    /* 0x04 */ u8 bitIdx;
    /* 0x05 */ u8 dontSkip;
    /* 0x08 */ u32 curWord;
    /* 0x0C */ s16 unk_0C;
    /* 0x0E */ s16 unk_0E;
    /* 0x10 */ s16 unk_10;
} JpegDecoderState; // size = 0x14

typedef enum {
    /* 0 */ VI_MODE_EDIT_STATE_INACTIVE,
    /* 1 */ VI_MODE_EDIT_STATE_ACTIVE,
    /* 2 */ VI_MODE_EDIT_STATE_2, // active, more adjustments
    /* 3 */ VI_MODE_EDIT_STATE_3  // active, more adjustments, print comparison with NTSC LAN1 mode
} ViModeEditState;

typedef struct {
    /* 0x0000 */ OSViMode customViMode;
    /* 0x0050 */ s32 viHeight;
    /* 0x0054 */ s32 viWidth;
    /* 0x0058 */ s32 rightAdjust;
    /* 0x005C */ s32 leftAdjust;
    /* 0x0060 */ s32 lowerAdjust;
    /* 0x0064 */ s32 upperAdjust;
    /* 0x0068 */ s32 editState;
    /* 0x006C */ s32 tvType;
    /* 0x0070 */ u32 loRes;
    /* 0x0074 */ u32 antialiasOff;
    /* 0x0078 */ u32 modeN; // Controls interlacing, the meaning of this mode is different based on choice of resolution
    /* 0x007C */ u32 fb16Bit;
    /* 0x0080 */ u32 viFeatures;
    /* 0x0084 */ u32 unk_84;
} ViMode;

// Vis...
typedef struct {
    /* 0x00 */ u32 type;
    /* 0x04 */ u32 setScissor;
    /* 0x08 */ Color_RGBA8_u32 color;
    /* 0x0C */ Color_RGBA8_u32 envColor;
} struct_801664F0; // size = 0x10

typedef struct {
    /* 0x00 */ u32 unk_00;
    /* 0x04 */ u32 setScissor;
    /* 0x08 */ Color_RGBA8_u32 primColor;
    /* 0x0C */ Color_RGBA8_u32 envColor;
    /* 0x10 */ u16* tlut;
    /* 0x14 */ Gfx* dList;
} VisMono; // size = 0x18

// Vis...
typedef struct {
    /* 0x00 */ u32 useRgba;
    /* 0x04 */ u32 setScissor;
    /* 0x08 */ Color_RGBA8_u32 primColor;
    /* 0x08 */ Color_RGBA8_u32 envColor;
} struct_80166500; // size = 0x10

typedef struct {
    /* 0x00 */ char unk_00[0x18];
    /* 0x18 */ s32 unk_18;
    /* 0x1C */ s32 y;
} SpeedMeter; // size = 0x20

typedef struct {
    /* 0x00 */ s32 maxval;
    /* 0x04 */ s32 val;
    /* 0x08 */ u16 backColor;
    /* 0x0A */ u16 foreColor;
    /* 0x0C */ s32 ulx;
    /* 0x10 */ s32 lrx;
    /* 0x14 */ s32 uly;
    /* 0x18 */ s32 lry;
} SpeedMeterAllocEntry; // size = 0x1C

typedef struct {
    /* 0x00 */ volatile OSTime* time;
    /* 0x04 */ u8 x;
    /* 0x05 */ u8 y;
    /* 0x06 */ u16 color;
} SpeedMeterTimeEntry; // size = 0x08

typedef struct {
    /* 0x00 */ u32 value;
    /* 0x04 */ const char* name;
} F3dzexConst; // size = 0x8

typedef struct {
    /* 0x00 */ u32 value;
    /* 0x04 */ const char* setName;
    /* 0x08 */ const char* unsetName;
} F3dzexFlag; // size = 0x0C

typedef struct {
    /* 0x00 */ const char* name;
    /* 0x04 */ u32 value;
    /* 0x08 */ u32 mask;
} F3dzexRenderMode; // size = 0x0C

typedef struct {
    /* 0x00 */ const char* name;
    /* 0x04 */ u32 value;
} F3dzexSetModeMacroValue; // size = 0x8

typedef struct {
    /* 0x00 */ const char* name;
    /* 0x04 */ u32 shift;
    /* 0x08 */ u32 len;
    /* 0x0C */ F3dzexSetModeMacroValue values[4];
} F3dzexSetModeMacro; // size = 0x2C

typedef struct {
    /* 0x00 */ u16* value;
    /* 0x04 */ const char* name;
} FlagSetEntry; // size = 0x08

#define ROM_FILE(name) \
    { (uintptr_t)_##name##SegmentRomStart, (uintptr_t)_##name##SegmentRomEnd }
#define ROM_FILE_EMPTY(name) \
    { (uintptr_t)_##name##SegmentRomStart, (uintptr_t)_##name##SegmentRomStart }
#define ROM_FILE_UNSET \
    { 0 }

#endif<|MERGE_RESOLUTION|>--- conflicted
+++ resolved
@@ -1259,49 +1259,6 @@
     /* 0x1CAD6 */ s16 unk_1CAD6[5];
 } FileSelectState; // size = 0x1CAE0
 
-typedef struct {
-<<<<<<< HEAD
-    /* 0x00 */ s16 unk_00;
-    /* 0x02 */ s16 unk_02;
-    /* 0x04 */ s16 unk_04;
-    /* 0x06 */ s16 unk_06;
-    /* 0x08 */ Vec3s unk_08;
-    /* 0x0E */ Vec3s unk_0E;
-    /* 0x14 */ f32 unk_14;
-    /* 0x18 */ Vec3f unk_18;
-    /* 0x24 */ s16 unk_24;
-} struct_80034A14_arg1; // size = 0x28
-=======
-    /* 0x00 */ AnimationHeader* animation;
-    /* 0x04 */ f32              playSpeed;
-    /* 0x08 */ f32              startFrame;
-    /* 0x0C */ f32              frameCount;
-    /* 0x10 */ u8               mode;
-    /* 0x14 */ f32              morphFrames;
-} AnimationInfo; // size = 0x18
-
-typedef struct {
-    /* 0x00 */ AnimationHeader* animation;
-    /* 0x04 */ f32              frameCount;
-    /* 0x08 */ u8               mode;
-    /* 0x0C */ f32              morphFrames;
-} AnimationFrameCountInfo; // size = 0x10
-
-typedef struct {
-    /* 0x00 */ AnimationHeader* animation;
-    /* 0x04 */ f32 playSpeed;
-    /* 0x08 */ u8 mode;
-    /* 0x0C */ f32 morphFrames;
-} AnimationSpeedInfo; // size = 0x10
-
-typedef struct {
-    /* 0x00 */ AnimationHeader* animation;
-    /* 0x04 */ u8 mode;
-    /* 0x08 */ f32 morphFrames;
-} AnimationMinimalInfo; // size = 0xC
-
->>>>>>> 1587c550
-
 // Macros for `EntranceInfo.field`
 #define ENTRANCE_INFO_CONTINUE_BGM_FLAG (1 << 15)
 #define ENTRANCE_INFO_DISPLAY_TITLE_CARD_FLAG (1 << 14)
