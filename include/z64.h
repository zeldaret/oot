--- conflicted
+++ resolved
@@ -1107,14 +1107,6 @@
 } ActorEntry; // size = 0x10
 
 typedef struct {
-<<<<<<< HEAD
-    /* 0x00 */ s8 room;
-    /* 0x01 */ s8 effects;
-} TransitionInfo;
-
-typedef struct {
-=======
->>>>>>> a7beb881
     struct {
         s8 room;    // Room to switch to
         s8 effects; // How the camera reacts during the transition
