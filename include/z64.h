#ifndef _Z64_H_
#define _Z64_H_

#include <ultra64.h>
#include <ultra64/gbi.h>
#include <ultra64/gs2dex.h>
#include <z64light.h>
#include <z64actor.h>
#include <z64object.h>
#include <z64cutscene.h>
#include <z64scene.h>
#include <z64effect.h>
#include <z64item.h>
#include <bgm.h>
#include <sfx.h>
#include <color.h>
#include <ichain.h>
#include <stdarg.h>
#include <regs.h>

#define SCREEN_WIDTH  320
#define SCREEN_HEIGHT 240

#define REGION_NULL 0
#define REGION_US 1
#define REGION_JP 2
#define REGION_EU 3

// NOTE: Once we start supporting other builds, this can be changed with an ifdef
#define REGION_NATIVE REGION_EU

// Game Info aka. Static Context (dbg ram start: 80210A10)
// Data normally accessed through REG macros (see regs.h)
typedef struct {
    /* 0x00 */ s32  regPage;   // 1 is first page
    /* 0x04 */ s32  regGroup;  // "register" group (R, RS, RO, RP etc.)
    /* 0x08 */ s32  regCur;    // selected register within page
    /* 0x0C */ s32  dpadLast;
    /* 0x10 */ s32  repeat;
    /* 0x14 */ s16  data[REG_GROUPS * REG_PER_GROUP]; // 0xAE0 bytes
} GameInfo; // size = 0x15D4

typedef struct {
    /* 0x00 */ u8    button_items[4];
    /* 0x04 */ u8    c_button_slots[3];
    /* 0x08 */ u16   equipment;
} ItemEquips; // size = 0x0A

typedef struct {
    /* 0x00 */ u32   chest;
    /* 0x04 */ u32   swch;
    /* 0x08 */ u32   clear;
    /* 0x0C */ u32   collect;
    /* 0x10 */ u32   unk;
    /* 0x14 */ u32   rooms_1;
    /* 0x18 */ u32   rooms_2;
} SaveSceneFlags; // size = 0x1C

typedef struct {
    /* 0x00 */ s16   scene;
    /* 0x02 */ Vec3s pos;
    /* 0x08 */ s16   angle;
} HorseData; // size = 0x0A

typedef struct {
    /* 0x00 */ Vec3f pos;
    /* 0x0C */ s16   yaw;
    /* 0x0E */ s16   player_params;
    /* 0x10 */ s16   entrance_index;
    /* 0x12 */ u8    room_index;
    /* 0x13 */ s8    data;
    /* 0x14 */ u32   temp_swch_flags;
    /* 0x18 */ u32   temp_collect_flags;
} RespawnData; // size = 0x1C

typedef enum {
    /* 0x00 */ RESPAWN_MODE_DOWN,   /* Normal Void Outs */
    /* 0x01 */ RESPAWN_MODE_RETURN, /* Grotto Returnpoints */
    /* 0x02 */ RESPAWN_MODE_TOP     /* Farore's Wind */
} RespawnMode;

typedef enum {
    /* 0x00 */ BTN_ENABLED,
    /* 0xFF */ BTN_DISABLED = 0xFF
} ButtonStatus;

// Save Context (dbg ram start: 8015E660)
typedef struct {
    /* 0x0000 */ s32          entrance_index;
    /* 0x0004 */ s32          link_age; // 0: Adult; 1: Child
    /* 0x0008 */ s32          cutscene_index;
    /* 0x000C */ u16          day_time; // "zelda_time"
    /* 0x0010 */ s32          night_flag;
    /* 0x0014 */ s32          unk_14;
    /* 0x0018 */ s32          unk_18;
    /* 0x001C */ char         newf[6]; // string "ZELDAZ"
    /* 0x0022 */ s16          deaths;
    /* 0x0024 */ char         player_name[8];
    /* 0x002C */ s16          n64dd_flag;
    /* 0x002E */ s16          health_capacity; // "max_life"
    /* 0x0030 */ s16          health; // "now_life"
    /* 0x0032 */ s8           magic_level;
    /* 0x0033 */ s8           magic;
    /* 0x0034 */ s16          rupees;
    /* 0x0036 */ u16          bgs_hits_left;
    /* 0x0038 */ u16          navi_timer;
    /* 0x003A */ u8           magic_acquired;
    /* 0x003B */ char         unk_3B[0x0001];
    /* 0x003C */ u8           double_magic;
    /* 0x003D */ u8           double_defense;
    /* 0x003E */ s8           bgs_flag;
    /* 0x003F */ char         unk_3F;
    /* 0x0040 */ ItemEquips   child_equips;
    /* 0x004A */ ItemEquips   adult_equips;
    /* 0x0054 */ char         unk_54[0x0014];
    /* 0x0068 */ ItemEquips   equips;
    /* 0x0072 */ char         unk_72[0x0002];
    /* 0x0074 */ u8           items[24];
    /* 0x008C */ s8           ammo[16];
    /* 0x009C */ u16          equipment;
    /* 0x00A0 */ u32          upgrades;
    /* 0x00A4 */ u32          quest_items;
    /* 0x00A8 */ u8           dungeon_items[20];
    /* 0x00BC */ s8           dungeon_keys[19];
    /* 0x00CF */ s8           defense_hearts;
    /* 0x00D0 */ s16          gs_tokens;
    /* 0x00D4 */ SaveSceneFlags scene_flags[124];
    struct {
        /* 0x0E64 */ s32  pos_x;
        /* 0x0E68 */ s32  pos_y;
        /* 0x0E6C */ s32  pos_z;
        /* 0x0E70 */ s32  yaw;
        /* 0x0E74 */ s32  player_params;
        /* 0x0E78 */ s32  entrance_index;
        /* 0x0E7C */ s32  room_index;
        /* 0x0E80 */ s32  set;
        /* 0x0E84 */ s32  temp_swch_flags;
        /* 0x0E88 */ s32  temp_collect_flags;
    }                         fw;
    /* 0x0E8C */ char         unk_E8C[0x0010];
    /* 0x0E9C */ u8           gs_flags[24];
    /* 0x0EB4 */ char         unk_EB4[0x0020];
    /* 0x0ED4 */ u16          event_chk_inf[14];
    /* 0x0EF0 */ u16          item_get_inf[4];
    /* 0x0EF8 */ u16          inf_table[30];
    /* 0x0F34 */ char         unk_F34[0x0004];
    /* 0x0F38 */ u32          world_map_area_data; // "area_arrival"
    /* 0x0F3C */ char         unk_F3C[0x040C];
    /* 0x1348 */ HorseData    horse_data;
    /* 0x1352 */ u16          checksum; // "check_sum"
    /* 0x1354 */ s32          file_num; // "file_no"
    /* 0x1358 */ char         unk_1358[0x0004];
    /* 0x135C */ s32          game_mode;
    /* 0x1360 */ s32          scene_setup_index;
    /* 0x1364 */ s32          respawn_flag; // "restart_flag"
    /* 0x1368 */ RespawnData  respawn[3]; // "restart_data"
    /* 0x13BC */ char         unk_13BC[0x0008];
    /* 0x13C4 */ s16          dogParams;
    /* 0x13C6 */ char         unk_13C6[0x0001];
    /* 0x13C7 */ u8           unk_13C7;
    /* 0x13C8 */ u16          nayrus_love_timer;
    /* 0x13CA */ char         unk_13CA[0x0002];
    /* 0x13CC */ s16          rupee_accumulator;
    /* 0x13CE */ s16          timer_1_state;
    /* 0x13D0 */ s16          timer_1_value;
    /* 0x13D2 */ s16          timer_2_state;
    /* 0x13D4 */ s16          timer_2_value;
    /* 0x13D6 */ s16          timer_x[2];
    /* 0x13DA */ s16          timer_y[2];
    /* 0x13DE */ char         unk_13DE[0x0002];
    /* 0x13E0 */ u8           seq_index;
    /* 0x13E1 */ u8           night_sfx;
    /* 0x13E2 */ u8           button_status[5];
    /* 0x13E7 */ u8           unk_13E7;
    /* 0x13E8 */ u16          unk_13E8; // alpha type?
    /* 0x13EA */ u16          unk_13EA; // also alpha type?
    /* 0x13EC */ u16          unk_13EC; // alpha type counter?
    /* 0x13EE */ u16          unk_13EE; // previous alpha type?
    /* 0x13F0 */ s16          unk_13F0;
    /* 0x13F2 */ s16          unk_13F2;
    /* 0x13F4 */ s16          unk_13F4;
    /* 0x13F6 */ s16          unk_13F6;
    /* 0x13F8 */ s16          unk_13F8;
    /* 0x13FA */ u16          event_inf[4];
    /* 0x1402 */ u16          dungeon_index;
    /* 0x1404 */ u16          minigame_state;
    /* 0x1406 */ u16          minigame_score; // "yabusame_total"
    /* 0x1408 */ char         unk_1408[0x0001];
    /* 0x1409 */ u8           language;
    /* 0x140A */ u8           audio_settings;
    /* 0x140B */ char         unk_140B[0x0001];
    /* 0x140C */ u8           z_targeting;
    /* 0x140E */ u16          unk_140E; // bgm related
    /* 0x1410 */ u8           unk_1410;
    /* 0x1411 */ u8           unk_1411;
    /* 0x1412 */ u16          next_cutscene_index;
    /* 0x1414 */ u8           cutscene_trigger;
    /* 0x1415 */ u8           chamber_cutscene_num;
    /* 0x1416 */ u16          next_day_time; // "next_zelda_time"
    /* 0x1418 */ u8           fade_duration;
    /* 0x1419 */ u8           unk_1419; // transition related
    /* 0x141A */ u16          environment_time;
    /* 0x141C */ u8           dogIsLost;
    /* 0x141D */ u8           transition_type;
    /* 0x141E */ char         unk_141E[0x0002];
    /* 0x1420 */ s16          world_map_area;
    /* 0x1422 */ s16          unk_1422; // day time related
    /* 0x1424 */ s16          health_accumulator;
} SaveContext; // size = 0x1428

typedef struct {
    /* 0x00000 */ u16 headMagic; // 1234
    /* 0x00008 */ Gfx polyOpaBuffer[0x17E0];
    /* 0x0BF08 */ Gfx polyXluBuffer[0x800];
    /* 0x0FF08 */ Gfx overlayBuffer[0x400];
    /* 0x11F08 */ Gfx workBuffer[0x80];
    /* 0x11308 */ Gfx unusedBuffer[0x20];
    /* 0x12408 */ u16 tailMagic; // 5678
} GfxPool; // size = 0x12410

typedef struct {
    /* 0x0000 */ u32    size;
    /* 0x0004 */ u8*    bufp;
    /* 0x0008 */ u8*    head;
    /* 0x000C */ u8*    tail;
} TwoHeadArena; // size = 0x10

typedef struct {
    /* 0x0000 */ u32    size;
    /* 0x0004 */ Gfx*   bufp;
    /* 0x0008 */ Gfx*   p;
    /* 0x000C */ Gfx*   d;
} TwoHeadGfxArena; // size = 0x10

typedef struct {
    /* 0x0000 */ char               unk_00[0x01B4];
    /* 0x01B4 */ TwoHeadGfxArena    work;
    /* 0x01C4 */ char               unk_1C4[0x00E4];
    /* 0x02A8 */ TwoHeadGfxArena    overlay;
    /* 0x02B8 */ TwoHeadGfxArena    polyOpa;
    /* 0x02C8 */ TwoHeadGfxArena    polyXlu;
} GraphicsContext;

typedef struct {
    /* 0x00 */ union {
        struct  {
            u16 a   : 1;
            u16 b   : 1;
            u16 z   : 1;
            u16 s   : 1;
            u16 du  : 1;
            u16 dd  : 1;
            u16 dl  : 1;
            u16 dr  : 1;
            u16     : 2;
            u16 l   : 1;
            u16 r   : 1;
            u16 cu  : 1;
            u16 cd  : 1;
            u16 cl  : 1;
            u16 cr  : 1;
        };
        u16        pad;
    };
    /* 0x02 */ s8  x;
    /* 0x03 */ s8  y;
} RawInput; // size = 0x4

typedef struct {
    /* 0x00 */ RawInput raw;
    /* 0x04 */ u16      status;
    /* 0x06 */ RawInput rawPrev;
    /* 0x0A */ u16      statusPrev;
    /* 0x0C */ u16      padPressed;
    /* 0x0E */ s8       xDiff;
    /* 0x0F */ s8       yDiff;
    /* 0x10 */ char     unk_10[0x02];
    /* 0x12 */ u16      padReleased;
    /* 0x14 */ s8       xAdjusted;
    /* 0x15 */ s8       yAdjusted;
    /* 0x16 */ char     unk_16[0x02];
} Input; // size = 0x18

typedef struct {
    /* 0x0000 */ char   unk_00[0x28];
    /* 0x0028 */ Vec3f  eye;
    /* 0x0034 */ char   unk_34[0xEC];
    /* 0x0120 */ u32    unk_120;
    /* 0x0124 */ char   unk_124[4];
} View; // size = 0x128

typedef struct {
    f32 unk_00;
    s16 unk_04;
    s16 unk_06;
} struct_80045714; // used in z_camera.c and code_8007BF90

typedef struct {
    /* 0x0000 */ s32 unk_00;
    /* 0x0004 */ s16 unk_04;
    /* 0x0006 */ s16 unk_06;
    /* 0x0008 */ s16 unk_08;
    /* 0x000A */ s16 unk_0A;
    /* 0x000C */ char unk_0C[0x44];
    /* 0x0050 */ Vec3f unk_50;
    /* 0x005C */ Vec3f unk_5C;
    /* 0x0068 */ char unk_68[0x0C];
    /* 0x0074 */ Vec3f unk_74;
    /* 0x0080 */ Vec3f unk_80;
    /* 0x008C */ struct GlobalContext *globalCtx;
    /* 0x0090 */ Player *player;
    /* 0x0094 */ PosRot unk_94;
    /* 0x00A8 */ char unk_A8[0x18];
    /* 0x00C0 */ Vec3f unk_C0;
    /* 0x00CC */ Vec3f unk_CC;
    /* 0x00D8 */ f32 unk_D8;
    /* 0x00DC */ f32 unk_DC; // possibly a Vec3f
    /* 0x00E0 */ f32 unk_E0;
    /* 0x00E4 */ Vec3f unk_E4;
    /* 0x00F0 */ char unk_F0[0x0C];
    /* 0x00FC */ f32 unk_FC;
    /* 0x0100 */ f32 unk_100;
    /* 0x0104 */ f32 unk_104;
    /* 0x0108 */ Vec3f unk_108;
    /* 0x0114 */ char unk_114[0x10];
    /* 0x0124 */ s32 unk_124;
    /* 0x0128 */ s32 unk_128;
    /* 0x012C */ s16 unk_12C;
    /* 0x012E */ s16 unk_12E;
    /* 0x0130 */ char unk_130[0x10];
    /* 0x0140 */ s16 unk_140;
    /* 0x0142 */ s16 unk_142; // related to door camera (see func_8005AD40)
    /* 0x0144 */ s16 unk_144;
    /* 0x0146 */ s16 unk_146; // unknown if used
    /* 0x0148 */ s16 unk_148; // ID for door camera? (see func_8005AD40)
    /* 0x014A */ s16 unk_14A; // unknown if used
    /* 0x014C */ s16 unk_14C;
    /* 0x014E */ s16 unk_14E;
    /* 0x0150 */ s16 unk_150; // unknown if used
    /* 0x0152 */ s16 unk_152;
    /* 0x0154 */ u16 unk_154;
    /* 0x0156 */ s16 unk_156;
    /* 0x0158 */ s16 unk_158; // unknown if used
    /* 0x015E */ s16 unk_15A;
    /* 0x015E */ s16 unk_15C; // unknown if used
    /* 0x015E */ u16 unk_15E;
    /* 0x0160 */ s16 unk_160;
    /* 0x0162 */ s16 unk_162;
    /* 0x0164 */ s16 unk_164;
    /* 0x0166 */ s16 unk_166; // unknown if used
    /* 0x0168 */ s16 unk_168;
    /* 0x016A */ s16 unk_16A; // unknown if used
} Camera; // size = 0x16C

typedef struct {
    /* 0x0000 */ Camera  activeCameras[4];
    /* 0x05B0 */ Camera* activeCameraPtrs[4];
    /* 0x05C0 */ s16     unk_5C0;
    /* 0x05C2 */ s16     unk_5C2;
} CameraContext; // size = 0x5C4

typedef struct {
    /* 0x00 */ u8   musicSeq;
    /* 0x01 */ u8   nighttimeSFX;
    /* 0x02 */ char unk_02[0x2];
} SoundContext; // size = 0x4

typedef struct {
    /* 0x00 */ char    unk_00[0x50];
} StaticCollisionContext; // size = 0x50

typedef struct {
    /* 0x0000 */ char   unk_00[0x04];
    /* 0x0004 */ ActorMesh actorMeshArr[50];
    /* 0x138C */ u16    flags[50];
    /* 0x13F0 */ char   unk_13F0[0x24];
} DynaCollisionContext; // size = 0x1414

typedef struct {
    /* 0x0000 */ StaticCollisionContext stat;
    /* 0x0050 */ DynaCollisionContext   dyna;
} CollisionContext; // size = 0x1464

typedef struct {
    /* 0x00 */ Vec3f    pos;
    /* 0x0C */ f32      unk_0C; // radius?
    /* 0x10 */ Color_RGB8 color;
} TargetContextEntry; // size = 0x14

typedef struct {
    /* 0x00 */ Vec3f    naviRefPos; // possibly wrong
    /* 0x0C */ Vec3f    targetCenterPos;
    /* 0x18 */ Color_RGBAf naviInner;
    /* 0x28 */ Color_RGBAf naviOuter;
    /* 0x38 */ Actor*   arrowPointedActor;
    /* 0x3C */ Actor*   targetedActor;
    /* 0x40 */ f32      unk_40;
    /* 0x44 */ f32      unk_44;
    /* 0x48 */ s16      unk_48;
    /* 0x4A */ u8       activeType;
    /* 0x4B */ u8       unk_4B;
    /* 0x4C */ s8       unk_4C;
    /* 0x4D */ char     unk_4D[0x03];
    /* 0x50 */ TargetContextEntry arr_50[3];
    /* 0x8C */ Actor*   unk_8C;
    /* 0x90 */ Actor*   unk_90;
    /* 0x94 */ Actor*   unk_94;
} TargetContext; // size = 0x98

typedef struct {
    /* 0x00 */ u32      texture;
    /* 0x04 */ s16      unk_4;
    /* 0x06 */ s16      unk_6;
    /* 0x08 */ u8       unk_8;
    /* 0x09 */ u8       unk_9;
    /* 0x0A */ u8       delayA;
    /* 0x0B */ u8       delayB;
    /* 0x0C */ s16      unk_C;
    /* 0x0E */ s16      unk_E;
} TitleCardContext; // size = 0x10

typedef struct {
    /* 0x00 */ u32    length; // number of actors loaded of this type
    /* 0x04 */ Actor* first;  // pointer to first actor of this type
} ActorListEntry; // size = 0x08

typedef struct {
    /* 0x0000 */ u8     unk_00;
    /* 0x0001 */ char   unk_01[0x01];
    /* 0x0002 */ u8     unk_02;
    /* 0x0003 */ u8     unk_03;
    /* 0x0004 */ char   unk_04[0x04];
    /* 0x0008 */ u8     total; // total number of actors loaded
    /* 0x0009 */ char   unk_09[0x03];
    /* 0x000C */ ActorListEntry actorList[12];
    /* 0x006C */ TargetContext targetCtx;
    struct {
        /* 0x0104 */ u32    swch;
        /* 0x0108 */ u32    tempSwch;
        /* 0x010C */ u32    unk0;
        /* 0x0110 */ u32    unk1;
        /* 0x0114 */ u32    chest;
        /* 0x0118 */ u32    clear;
        /* 0x011C */ u32    tempClear;
        /* 0x0120 */ u32    collect;
        /* 0x0124 */ u32    tempCollect;
    }                   flags;
    /* 0x0128 */ TitleCardContext titleCtx;
    /* 0x0138 */ char   unk_138[0x04];
    /* 0x013C */ void*  absoluteSpace; // Space used to allocate actor overlays of alloc type 1
} ActorContext; // size = 0x140

typedef struct {
    /* 0x00 */ char  unk_00[0x4];
    /* 0x04 */ void* segment;
    /* 0x08 */ u8    state;
    /* 0x0C */ f32   unk_0C;
    /* 0x10 */ u16   frames;
    /* 0x12 */ u16   unk_12;
    union {
        /* 0x14 */ s32 unk_14_all;
        struct {
            s16      unk_14;
            s16      unk_16;
        };
    };
    /* 0x18 */ u16   unk_18;
    /* 0x1A */ u8    unk_1A;
    /* 0x1B */ u8    unk_1B;
    /* 0x1C */ CutsceneCameraPoint* cameraFocus;
    /* 0x20 */ CutsceneCameraPoint* cameraPosition;
    /* 0x24 */ CsCmdActorAction* linkAction;
    /* 0x28 */ CsCmdActorAction* actorActions[10];
} CutsceneContext; // size = 0x50

typedef struct {
    /* 0x0000 */ View   view;
    /* 0x0128 */ char   unk_128[0xE188];
    /* 0xE2B0 */ void*  textboxSegment; // "fukidashiSegment"
    /* 0xE2B4 */ char   unk_E2B4[0x44];
    /* 0xE2FA */ u16    unk_E2F8;
    /* 0xE2FA */ u16    unk_E2FA;
    /* 0xE2FC */ char   unk_E2FC[0x04];
    /* 0xE300 */ s32    unk_E300;
    /* 0xE304 */ u8     msgMode;
    /* 0xE305 */ char   unk_E305[0xD1];
    /* 0xE3D6 */ u16    unk_E3D6;
    /* 0xE3D8 */ char   unk_E3D8[0x0A];
    /* 0xE3E2 */ u16    unk_E3E2;
    /* 0xE3E4 */ u8     unk_E3E4;
    /* 0xE3E5 */ u8     choiceIndex;
    /* 0xE3E6 */ char   unk_E3E6[0x08];
    /* 0xE3EE */ u16    unk_E3EE;
    /* 0xE3EE */ u16    unk_E3F0;
    /* 0xE3F2 */ char   unk_E3F2[0x02];
    /* 0xE3F4 */ u16    unk_E3F4;
    /* 0xE3F6 */ char   unk_E3F6[0x16];
    /* 0xE40C */ u16    unk_E40C;
    /* 0xE40E */ char   unk_E40E[0x0A];
} MessageContext; // size = 0xE418

typedef struct {
    /* 0x00 */ u32      vromAddr; // VROM address (source)
    /* 0x04 */ void*    dramAddr; // DRAM address (destination)
    /* 0x08 */ u32      size;     // File Transfer size
    /* 0x0C */ char*    filename; // Filename for debugging
    /* 0x10 */ s32      line;     // Line for debugging
    /* 0x14 */ s32      unk_14;
    /* 0x18 */ OSMesgQueue* notifyQueue; // Message queue for the notification message
    /* 0x1C */ OSMesg   notifyMsg;       // Completion notification message
} DmaRequest; // size = 0x20

typedef struct {
    /* 0x0000 */ View   view;
    /* 0x0128 */ Vtx*   vtx_128;
    /* 0x012C */ Vtx*   vtx_12C;
    /* 0x0130 */ void*  parameterSegment;
    /* 0x0134 */ void*  do_actionSegment;
    /* 0x0138 */ void*  icon_itemSegment;
    /* 0x013C */ void*  mapSegment;
    /* 0x0140 */ char   unk_140[0x20];
    /* 0x0160 */ DmaRequest dmaRequest_160;
    /* 0x0180 */ DmaRequest dmaRequest_180;
    /* 0x01A0 */ char   unk_1A0[0x20];
    /* 0x01C0 */ OSMesgQueue loadQueue;
    /* 0x01D8 */ OSMesg loadMsg;
    /* 0x01DC */ s32    unk_1DC[4];
    /* 0x01EC */ s16    unk_1EC;
    /* 0x01EE */ u16    unk_1EE;
    /* 0x01F0 */ u16    unk_1F0;
    /* 0x01F4 */ f32    unk_1F4;
    /* 0x01F8 */ s16    naviCalling;
    /* 0x01FA */ s16    unk_1FA;
    /* 0x01FC */ s16    unk_1FC;
    /* 0x01FE */ s16    unk_1FE;
    /* 0x0200 */ s16    unk_200;
    /* 0x0202 */ s16    unk_202[3];
    /* 0x0208 */ s16    unk_208[3];
    /* 0x020E */ s16    unk_20E[6];
    /* 0x021A */ s16    unk_21A[6];
    /* 0x0226 */ s16    unk_226;
    /* 0x0228 */ s16    unk_228;
    /* 0x022A */ s16    unk_22A;
    /* 0x022C */ s16    unk_22C;
    /* 0x022E */ s16    unk_22E;
    /* 0x0230 */ s16    unk_230;
    /* 0x0232 */ s16    counterDigits[4]; // used for key and rupee counters
    /* 0x023A */ u8     unk_23A;
    /* 0x023C */ u16    unk_23C;
    /* 0x023E */ u16    hbaAmmo; // ammo while playing the horseback archery minigame
    /* 0x0240 */ u16    unk_240;
    /* 0x0242 */ u16    unk_242;
    /* 0x0224 */ u16    unk_244; // screen fill alpha?
    /* 0x0246 */ u16    aAlpha; // also carrots alpha
    /* 0x0248 */ u16    bAlpha; // also HBA score alpha
    /* 0x024A */ u16    cLeftAlpha;
    /* 0x024C */ u16    cDownAlpha;
    /* 0x024E */ u16    cRightAlpha;
    /* 0x0250 */ u16    healthAlpha; // also max C-Up alpha
    /* 0x0252 */ u16    magicAlpha; // also Rupee and Key counters alpha
    /* 0x0254 */ u16    minimapAlpha;
    /* 0x0256 */ s16    startAlpha;
    /* 0x0258 */ char   unk_258[0x004];
    /* 0x025C */ s16    roomNum;
    /* 0x025E */ char   unk_25E[0x002];
    /* 0x0260 */ u8     unk_260;
    /* 0x0261 */ u8     unk_261;
    struct {
        /* 0x0262 */ u8    hGauge;     // "h_gage"; unknown?
        /* 0x0263 */ u8    bButton;    // "b_button"
        /* 0x0264 */ u8    aButton;    // "a_button"
        /* 0x0265 */ u8    bottles;    // "c_bottle"
        /* 0x0266 */ u8    tradeItems; // "c_warasibe"
        /* 0x0267 */ u8    hookshot;   // "c_hook"
        /* 0x0268 */ u8    ocarina;    // "c_ocarina"
        /* 0x0269 */ u8    warpSongs;  // "c_warp"
        /* 0x026A */ u8    sunsSong;   // "m_sunmoon"
        /* 0x026B */ u8    farores;    // "m_wind"
        /* 0x026C */ u8    dinsNayrus; // "m_magic"; din's fire and nayru's love
        /* 0x026D */ u8    all;        // "another"; enables all item restrictions
    }                   restrictions;
} InterfaceContext; // size = 0x270

typedef struct {
    /* 0x0000 */ View   view;
    /* 0x0128 */ void*  unk_128;
    /* 0x012C */ char   unk_12C[0x03C];
    /* 0x0168 */ Vtx*   vtx_168;
    /* 0x016C */ char   unk_16C[0x068];
    /* 0x01D4 */ u16    state;
    /* 0x01D6 */ u16    flag;
    /* 0x01D8 */ char   unk_1D8[0x00C];
    /* 0x01E4 */ u16    unk_1E4;
    /* 0x01E6 */ char   unk_1E6[0x006];
    /* 0x01EC */ u16    unk_1EC;
    /* 0x01EE */ char   unk_1EE[0x04A];
    /* 0x0238 */ u16    unk_238;
    /* 0x023A */ char   unk_23A[0x004];
    /* 0x023E */ u16    unk_23E;
    /* 0x0240 */ char   unk_240[0x00E];
    /* 0x024E */ u16    unk_24E;
    /* 0x0250 */ char   unk_250[0x004];
    /* 0x0254 */ s16    unk_254;
    /* 0x0256 */ s16    unk_256;
    /* 0x0258 */ s16    unk_258;
    /* 0x025A */ char   unk_25A[0x066];
} PauseContext; // size = 0x2C0

typedef struct {
    /* 0x00 */ s16      id;
    /* 0x04 */ void*    segment;
    /* 0x08 */ DmaRequest  dmaRequest;
    /* 0x28 */ OSMesgQueue loadQueue;
    /* 0x40 */ OSMesg   loadMsg;
} ObjectStatus; // size = 0x44

typedef struct {
    /* 0x0000 */ void*  spaceStart;
    /* 0x0004 */ void*  spaceEnd; // original name: "endSegment"
    /* 0x0008 */ u8     num; // number of objects in bank
    /* 0x0009 */ u8     unk_09;
    /* 0x000A */ u8     mainKeepIndex; // "gameplay_keep" index in bank
    /* 0x000B */ u8     subKeepIndex; // "gameplay_field_keep" or "gameplay_dangeon_keep" index in bank
    /* 0x000C */ ObjectStatus status[OBJECT_EXCHANGE_BANK_MAX];
} ObjectContext; // size = 0x514

typedef struct {
    /* 0x00 */ Gfx* opa;
    /* 0x04 */ Gfx* xlu;
} PolygonDlist; // size = 0x8

typedef struct {
    /* 0x00 */ u8    type;
    /* 0x01 */ u8    num; // number of dlist entries
    /* 0x04 */ void* start;
    /* 0x08 */ void* end;
} Polygon; // size = 0xC

typedef struct {
    /* 0x00 */ u8    type;
    /* 0x01 */ u8    num; // number of dlist entries
    /* 0x04 */ void* start;
    /* 0x08 */ void* end;
} PolygonType0; // size = 0xC

typedef struct {
    /* 0x00 */ u16   unk_00;
    /* 0x02 */ u8    id;
    /* 0x04 */ u32   source;
    /* 0x08 */ u32   unk_0C;
    /* 0x0C */ u32   tlut;
    /* 0x10 */ u16   width;
    /* 0x12 */ u16   height;
    /* 0x14 */ u8    fmt;
    /* 0x15 */ u8    siz;
    /* 0x16 */ u16   mode0;
    /* 0x18 */ u16   tlutCount;
} BgImage; // size = 0x1C

typedef struct {
    /* 0x00 */ u8    type;
    /* 0x01 */ u8    format; // 1 = single, 2 = multi
    /* 0x04 */ void* dlist;
    union {
        struct {
            /* 0x08 */ u32   source;
            /* 0x0C */ u32   unk_0C;
            /* 0x10 */ u32   tlut;
            /* 0x14 */ u16   width;
            /* 0x16 */ u16   height;
            /* 0x18 */ u8    fmt;
            /* 0x19 */ u8    siz;
            /* 0x1A */ u16   mode0;
            /* 0x1C */ u16   tlutCount;
        } single;
        struct {
            /* 0x08 */ u8    count;
            /* 0x0C */ BgImage* list;
        } multi;
    };
} PolygonType1;

typedef struct {
    /* 0x00 */ Vec3s pos;
    /* 0x06 */ s16   unk_06;
    /* 0x08 */ Gfx*  opa;
    /* 0x0C */ Gfx*  xlu;
} PolygonDlist2; // size = 0x8

typedef struct {
    /* 0x00 */ u8    type;
    /* 0x01 */ u8    num; // number of dlist entries
    /* 0x04 */ void* start;
    /* 0x08 */ void* end;
} PolygonType2; // size = 0xC

typedef union {
    Polygon      polygon;
    PolygonType0 polygon0;
    PolygonType1 polygon1;
    PolygonType2 polygon2;
} Mesh; // "Ground Shape"

typedef struct {
    /* 0x00 */ s8   num;
    /* 0x01 */ u8   unk_01;
    /* 0x02 */ u8   unk_02;
    /* 0x03 */ u8   unk_03;
    /* 0x04 */ s8   echo;
    /* 0x05 */ u8   showInvisActors;
    /* 0x08 */ Mesh* mesh; // original name: "ground_shape"
    /* 0x0C */ void* segment;
    /* 0x10 */ char unk_10[0x4];
} Room; // size = 0x14

typedef struct {
    /* 0x00 */ Room  curRoom;
    /* 0x14 */ Room  prevRoom;
    /* 0x28 */ void* bufPtrs[2];
    /* 0x30 */ u8    unk_30;
    /* 0x31 */ s8    status;
    /* 0x34 */ void* unk_34;
    /* 0x38 */ DmaRequest dmaRequest;
    /* 0x58 */ OSMesgQueue loadQueue;
    /* 0x70 */ OSMesg loadMsg;
} RoomContext; // size = 0x74

typedef struct {
    /* 0x00 */ char     unk_00[0x028C];
} SubGlobalContext11E60; // size = 0x28C

typedef struct {
    /* 0x00 */ s16   id;
    /* 0x02 */ Vec3s pos;
    /* 0x08 */ Vec3s rot;
    /* 0x0E */ s16   params;
} ActorEntry; // size = 0x10

typedef struct {
    /* 0x00 */ s8    frontRoom;    // Room to switch to when triggered from the front of the object
    /* 0x01 */ s8    frontEffects; // How the camera reacts during the front transition
    /* 0x02 */ s8    backRoom;     // Room to switch to when triggered from the back of the object
    /* 0x03 */ s8    backEffects;  // How the camera reacts during the back transition
    /* 0x04 */ s16   id;
    /* 0x06 */ Vec3s pos;
    /* 0x0C */ s16   rotY;
    /* 0x0E */ s16   params;
} TransitionActorEntry; // size = 0x10

typedef struct {
    /* 0x00 */ u8 spawn;
    /* 0x01 */ u8 room;
} EntranceEntry;

typedef struct {
    /* 0x00 */ u32 vromStart;
    /* 0x04 */ u32 vromEnd;
} RomFile; // size = 0x8

typedef struct {
    /* 0x00 */ void* read_buff;
} Sram; // size = 0x4

typedef struct GameAllocEntry {
    /* 0x00 */ struct GameAllocEntry* next;
    /* 0x04 */ struct GameAllocEntry* prev;
    /* 0x08 */ u32 size;
    /* 0x0C */ u32 unk_0C;
} GameAllocEntry; // size = 0x10

typedef struct {
    /* 0x00 */ GameAllocEntry base;
    /* 0x10 */ GameAllocEntry* head;
} GameAlloc; // size = 0x14

typedef struct GameState {
    /* 0x00 */ GraphicsContext* gfxCtx;
    /* 0x04 */ void (*main)(struct GameState*);
    /* 0x08 */ void (*destroy)(struct GameState*); // "cleanup"
    /* 0x0C */ void (*init)(struct GameState*);
    /* 0x10 */ u32 size;
    /* 0x14 */ Input input[4];
    /* 0x74 */ char tha[0x10];
    /* 0x84 */ GameAlloc alloc;
    /* 0x98 */ u32 running;
    /* 0x9C */ u32 frames;
    /* 0xA0 */ u32 unk_A0;
} GameState; // size = 0xA4

typedef struct {
    /* 0x0000 */ GameState state;
    /* 0x00A4 */ void* staticSegment;
    /* 0x00A8 */ View view;
    /* 0x01D0 */ Sram sram;
    /* 0x01D4 */ u16 unk_1D4; // not used in mq dbg (some sort of timer that doesn't seem to affect anything)
    /* 0x01D6 */ s16 coverAlpha;
    /* 0x01D8 */ s16 addAlpha; // not used in mq dbg
    /* 0x01DA */ u16 visibleDuration; // not used in mq dbg
    /* 0x01DC */ s16 ult;
    /* 0x01DE */ s16 uls;
    /* 0x01E0 */ char unk_1E0;
    /* 0x01E1 */ u8 exit;
    /* 0x01E2 */ char unk_1E2[6];
} TitleContext; // size = 0x1E8

typedef struct
{
    /* 0x0000 */ GameState state;
    /* 0x00A4 */ void* staticSegment;
    /* 0x00A8 */ View view;
} SampleContext;

// Global Context (dbg ram start: 80212020)
typedef struct GlobalContext {
    /* 0x00000 */ GameState state;
    /* 0x000A4 */ s16 sceneNum;
    /* 0x000A6 */ u8 sceneConfig;
    /* 0x000A7 */ char unk_A7[0x9];
    /* 0x000B0 */ SceneCmd* unk_B0;
    /* 0x000B4 */ char unk_B4[0x4];
    /* 0x000B8 */ View view;
    /* 0x001E0 */ CameraContext cameraCtx; // "camera"
    /* 0x007A4 */ SoundContext soundCtx;
    /* 0x007A8 */ LightingContext lightCtx;
    /* 0x007B8 */ s32 unk_7B8;
    /* 0x007BC */ char unk7BC[0x4];
    /* 0x007C0 */ CollisionContext colCtx;
    /* 0x01C24 */ ActorContext actorCtx;
    /* 0x01D64 */ CutsceneContext csCtx; // "demo_play"
    /* 0x01DB4 */ char unk_1DB4[0x1C4];
    /* 0x01F78 */ u16 unk_1F78;
    /* 0x01F7A */ char unk_1F7A[0x15E];
    /* 0x020D8 */ MessageContext msgCtx; // "message"
    /* 0x104F0 */ InterfaceContext interfaceCtx; // "parameter"
    /* 0x10760 */ PauseContext pauseCtx;
    /* 0x10A20 */ u16 unk_10A20;
    /* 0x10A22 */ char unk_10A22[0x2];
    /* 0x10A24 */ u16 unk_10A24;
    /* 0x10A26 */ u16 unk_10A26;
    /* 0x10A28 */ f32 unk_10A28;
    /* 0x10A2C */ f32 unk_10A2C;
    /* 0x10A30 */ f32 unk_10A30;
    /* 0x10A34 */ char unk_10A34[0x5];
    /* 0x10A39 */ u8 skyDisabled;
    /* 0x10A3A */ u8 sunMoonDisabled;
    /* 0x10A3B */ u8 gloomySky;
    /* 0x10A3C */ u8 unk_10A3C;
    /* 0x10A3D */ u8 unk_10A3D;
    /* 0x10A3E */ u16 unk_10A3E;
    /* 0x10A40 */ char unk_10A40[0x2];
    /* 0x10A42 */ u8 unk_10A42;
    /* 0x10A43 */ u8 unk_10A43;
    /* 0x10A44 */ u8 unk_10A44;
    /* 0x10A45 */ u8 unk_10A45;
    /* 0x10A46 */ u16 unk_10A46;
    /* 0x10A48 */ u16 unk_10A48;
    /* 0x10A4A */ char unk_10A4A[0x4];
    /* 0x10A4E */ s8 unk_10A4E;
    /* 0x10A4F */ s8 unk_10A4F;
    /* 0x10A50 */ s8 unk_10A50;
    /* 0x10A51 */ char unk_10A51[0x5F];
    /* 0x10AB0 */ s16 unk_10AB0[6];
    /* 0x10ABC */ char unk_10ABC[0x8];
    /* 0x10AC4 */ s16 unk_10AC4;
    /* 0x10AC6 */ char unk_10AC6[0x6];
    /* 0x10ACC */ s16 unk_10ACC;
    /* 0x10ACE */ s16 unk_10ACE;
    /* 0x10AD0 */ s16 unk_10AD0;
    /* 0x10AD4 */ f32 unk_10AD4;
    /* 0x10AD8 */ u8 nbLightSettings;
    /* 0x10AD9 */ char unk_10AD9[0x3];
    /* 0x10ADC */ UNK_PTR lightSettingsList;
    /* 0x10AE0 */ char unk_10AE0[0x3];
    /* 0x10AE3 */ u8 unk_10AE3;
    /* 0x10AE4 */ char unk_10AE4[0x18];
    /* 0x10AFC */ f32 unk_10AFC;
    /* 0x10B00 */ u8 unk_10B00;
    /* 0x10B01 */ u8 gloomySkyEvent;
    /* 0x10B02 */ u8 unk_10B02;
    /* 0x10B03 */ u8 lightning;
    /* 0x10B04 */ u8 unk_10B04;
    /* 0x10B05 */ u8 unk_10B05;
    /* 0x10B06 */ u8 unk_10B06[4];
    /* 0x10B0A */ u8 unk_10B0A;
    /* 0x10B0B */ char unk_10B0B[0x7];
    /* 0x10B12 */ u8 unk_10B12[4];
    /* 0x10B16 */ u8 unk_10B16[4];
    /* 0x10B1A */ char unk_10B1A[0xC8A];
    /* 0x117A4 */ ObjectContext objectCtx;
    /* 0x11CBC */ RoomContext roomCtx;
    /* 0x11D30 */ s16 unk_11D30[2];
    /* 0x11D34 */ u8 nbTransitionActors;
    /* 0x11D38 */ TransitionActorEntry* transitionActorList;
    /* 0x11D3C */ char unk_11D3C[0x1C];
    /* 0x11D58 */ void (*unk_11D58)(struct GlobalContext*, s32);
    /* 0x11D5C */ char unk_11D5C[0x4];
    /* 0x11D60 */ MtxF mf_11D60;
    /* 0x11DA0 */ MtxF mf_11DA0;
    /* 0x11DE0 */ char unk_11DE0[0x4];
    /* 0x11DE4 */ u32 gameplayFrames;
    /* 0x11DE8 */ u8 linkAgeOnLoad;
    /* 0x11DE9 */ u8 unk_11DE9;
    /* 0x11DEA */ u8 curSpawn;
    /* 0x11DEB */ u8 nbSetupActors;
    /* 0x11DEC */ u8 nbRooms;
    /* 0x11DF0 */ RomFile* roomList;
    /* 0x11DF4 */ ActorEntry* linkActorEntry;
    /* 0x11DF8 */ ActorEntry* setupActorList;
    /* 0x11DFC */ UNK_PTR unk_11DFC;
    /* 0x11E00 */ EntranceEntry* setupEntranceList;
    /* 0x11E04 */ UNK_PTR setupExitList;
    /* 0x11E08 */ Path* setupPathList;
    /* 0x11E0C */ UNK_PTR naviMsgSegment;
    /* 0x11E10 */ char unk_11E10[0x4];
    /* 0x11E14 */ u8 skyboxId;
    /* 0x11E15 */ s8 sceneLoadFlag; // "fade_direction"
    /* 0x11E16 */ char unk_11E16[0x4];
    /* 0x11E1A */ s16 nextEntranceIndex;
    /* 0x11E1C */ char unk_11E1C[0x40];
    /* 0x11E5C */ s8 unk_11E5C;
    /* 0x11E5D */ s8 bombchuBowlingAmmo; // "bombchu_game_flag"
    /* 0x11E5E */ u8 fadeOutTransition;
    /* 0x11E5F */ char unk_11E5F[0x1];
    /* 0x11E60 */ SubGlobalContext11E60 sub_11E60;
    /* 0x120EC */ char unk_120EC[0x304];
    /* 0x123F0 */ s32 unk_123F0;
    /* 0x123F4 */ char unk_123F4[0x27];
    /* 0x1241B */ u8 unk_1241B; // "fbdemo_wipe_modem"
    /* 0x1241C */ char unk_1241C[0xF];
    /* 0x1242B */ u8 unk_1242B;
    /* 0x1242C */ Scene* loadedScene;
    /* 0x12430 */ char unk_12430[0xE8];
} GlobalContext; // size = 0x12518

typedef struct {
    /* 0x0000 */ GameState state;
    /* 0x00A4 */ char unk_A4[4];
    /* 0x00A8 */ View view;
} OpeningContext; // size = 0x1D0

typedef enum {
    DPM_UNK = 0,
    DPM_PLAYER = 1,
    DPM_ENEMY = 2
} DynaPolyMoveFlag;

typedef struct LoadedParticleEntry {
    /* 0x0000 */ Vec3f position;
    /* 0x000C */ Vec3f velocity;
    /* 0x0018 */ Vec3f acceleration;
    /* 0x0024 */ void(*update)(GlobalContext*, s32, struct LoadedParticleEntry*);
    /* 0x0028 */ void(*draw)(GlobalContext*, s32, struct LoadedParticleEntry*);
    /* 0x002C */ f32 unk_2C; // Probaly a Vec3f
    /* 0x0030 */ f32 unk_30;
    /* 0x0034 */ f32 unk_34;
    /* 0x0038 */ u32 unk_38;
    /* 0x003C */ u32 unk_3C;
    /* 0x0042 */ u16 unk_40[13];
    /* 0x005A */ u16 flags; // bit 0: set if this entry is not considered free on a priority tie bit 1: ? bit 2: ?
    /* 0x005C */ s16 life; // -1 means this entry is free
    /* 0x005E */ u8 priority; // Lower value means higher priority
    /* 0x005F */ u8 type;
} LoadedParticleEntry; // size = 0x60

// Some animation related structure
<<<<<<< HEAD
typedef struct
{
=======
typedef struct {
>>>>>>> d879f2ac
    /* 0x00 */ u32      animation;
    /* 0x04 */ f32      playbackSpeed;
    /* 0x08 */ f32      unk_08;
    /* 0x0C */ f32      frameCount;
    /* 0x10 */ u8       unk_10;
    /* 0x14 */ f32      transitionRate;
} struct_80034EC0_Entry; // size = 0x18

<<<<<<< HEAD
typedef struct
{
=======
typedef struct {
>>>>>>> d879f2ac
    /* 0x00 */ u8 limbCount;
    /* 0x01 */ char unk_01[0x01];
    /* 0x02 */ u8 dListCount;
    /* 0x03 */ char unk_03[0x01]; /* Probably Padding */
    /* 0x04 */ u32 limbIndex;
    /* 0x08 */ u32* animCurrent;
    /* 0x0C */ char unk_0C[0x04];
    /* 0x10 */ f32 animFrameCount;
    /* 0x14 */ f32 unk_14;
    /* 0x18 */ f32 animCurrentFrame;
    /* 0x1C */ f32 animPlaybackSpeed;
    /* 0x20 */ u32 actorDrawTbl;
    /* 0x24 */ u32 unk_24;
    /* 0x28 */ u32 unk_28;
    /* 0x2C */ u32 unk_2C;
    /* 0x30 */ void* funcUnk30; /* Some function pointer */
    /* 0x34 */ s32 unk_34;
    /* 0x38 */ s32 unk_38;
    /* 0x3C */ u16 unk_3C;
    /* 0x3E */ u16 unk_3E;
    /* 0x40 */ u16 unk_40;
    /* 0x42 */ u16 unk_42;
} SkelAnime; // size = 0x44

typedef struct {
    /* 0x00 */ u32 unk_00;
    /* 0x04 */ u32(*init)(GlobalContext*, u32, LoadedParticleEntry*, void*);
} ParticleOverlayInfo;

typedef struct {
    /* 0x00 */ u32 vromStart;
    /* 0x04 */ u32 vromEnd;
    /* 0x0C */ void* vramStart;
    /* 0x08 */ void* vramEnd;
    /* 0x10 */ void* loadedRamAddr;
    /* 0x14 */ ParticleOverlayInfo* overlayInfo;
    /* 0x18 */ u32 unk_18; // Always 0x01000000?
} ParticleOverlay;

typedef struct {
    /* 0x00 */ LoadedParticleEntry* data_table; // Name from debug assert
    /* 0x04 */ s32 searchIndex;
    /* 0x08 */ s32 size;
} EffectTableInfo;

typedef struct {
    /* 0x00 */ s8  scene;
    /* 0x01 */ s8  spawn;
    /* 0x02 */ u16 continueBgm : 1;
    /* 0x02 */ u16 displayTitleCard : 1;
    /* 0x02 */ u16 fadeInTransition : 7;
    /* 0x02 */ u16 fadeOutTransition : 7;
} EntranceInfo; // size = 0x4

typedef struct {
    /* 0x00 */ void*    loadedRamAddr;
    /* 0x04 */ u32      vromStart; // if applicable
    /* 0x08 */ u32      vromEnd;   // if applicable
    /* 0x0C */ void*    vramStart; // if applicable
    /* 0x10 */ void*    vramEnd;   // if applicable
    /* 0x14 */ UNK_PTR  unk_14;
    /* 0x18 */ void*    init;    // initializes and executes the given context
    /* 0x1C */ void*    destroy; // deconstructs the context, and sets the next context to load
    /* 0x20 */ UNK_PTR  unk_20;
    /* 0x24 */ UNK_PTR  unk_24;
    /* 0x28 */ UNK_TYPE unk_28;
    /* 0x2C */ u32      instanceSize;
} GameStateOverlay; // size = 0x30

typedef struct PreNMIContext {
    /* 0x00 */ GameState state;
    /* 0xA4 */ u32      timer;
    /* 0xA8 */ UNK_TYPE unk_A8;
} PreNMIContext; // size = 0xAC

typedef struct {
    /* 0x00 */ s8 chestFlag; // chest icon is only displayed if this flag is not set for the current room
    /* 0x01 */ u8 x, y; // coordinates to place the icon (top-left corner), relative to the minimap texture
} MapMarkPoint; // size = 0x3

typedef struct {
    /* 0x00 */ s8 markType; // 0 for the chest icon, 1 for the boss skull icon, -1 for none
    /* 0x01 */ u8 count; // number of icons to display
    /* 0x02 */ MapMarkPoint points[12];
} MapMarkData; // size = 0x26

typedef MapMarkData MapMarksData[3]; // size = 0x72

typedef struct DebugDispObject {
    /* 0x00 */ Vec3f pos;
    /* 0x0C */ Vec3s rot;
    /* 0x14 */ Vec3f scale;
    /* 0x20 */ Color_RGBA8 color;
    /* 0x24 */ s16   type;
    /* 0x28 */ struct DebugDispObject* next;
} DebugDispObject; // size = 0x2C

typedef struct {
    /* 0x00 */ Vec3s colAbsMin;
    /* 0x06 */ Vec3s colAbsMax;
    /* 0x0C */ s16   nbVertices;
    /* 0x10 */ void* vertexArray;
    /* 0x14 */ s16   nbPolygons;
    /* 0x18 */ void* polygonArray;
    /* 0x1C */ void* polygonTypes;
    /* 0x20 */ void* cameraData;
    /* 0x24 */ s16   nbWaterBoxes;
    /* 0x28 */ void* waterBoxes;
} CollisionHeader;

typedef enum {
    MTXMODE_NEW,  // generates a new matrix
    MTXMODE_APPLY // applies transformation to the current matrix
} MatrixMode;

typedef struct FaultClient {
    struct FaultClient* next;
    u32 callback;
    u32 param1;
    u32 param2;
} FaultClient;

typedef struct FaultAddrConvClient {
    struct FaultAddrConvClient* next;
    u32 callback;
    u32 param;
} FaultAddrConvClient;


typedef struct {
    u32 (*callback)(u32, u32);
    u32 param0;
    u32 param1;
    u32 ret;
    OSMesgQueue* queue;
    OSMesg msg;
} FaultClientContext;

typedef struct FaultThreadStruct {
    OSThread thread;
    u8 unk_1B0[0x600];
    OSMesgQueue queue;
    OSMesg msg;
    u8 exitDebugger;
    u8 msgId;
    u8 faultHandlerEnabled;
    u8 faultActive;
    OSThread* faultedThread;
    void(*padCallback)(Input*);
    FaultClient* clients;
    FaultAddrConvClient* addrConvClients;
    u8 unk_7E0[4];
    Input padInput;
    u16 colors[36];
    void* fb;
    u32 currClientThreadSp;
    u8 unk_84C[4];
} FaultThreadStruct;

typedef struct {
    u16* fb;
    u16 w;
    u16 h;
    u16 yStart;
    u16 yEnd;
    u16 xStart;
    u16 xEnd;
    u16 foreColor;
    u16 backColor;
    u16 cursorX;
    u16 cursorY;
    u32* fontData;
    u8 charW;
    u8 charH;
    s8 charWPad;
    s8 charHPad;
    u16 printColors[10];
    u8 escCode; // bool
    u8 osSyncPrintfEnabled;
    void(*inputCallback)();
} FaultDrawer;

typedef struct GfxPrint {
    /* 0x00 */ struct GfxPrint*(*callback)(struct GfxPrint*, const char*, size_t);
    /* 0x04 */ Gfx* dlist;
    /* 0x08 */ u16 posX;
    /* 0x0A */ u16 posY;
    /* 0x0C */ u16 baseX;
    /* 0x0E */ u8 baseY;
    /* 0x0F */ u8 flag;
    /* 0x10 */ Color_RGBA8 color;
} GfxPrint;

typedef enum {
    GFXPRINT_FLAG1 = 1,
    GFXPRINT_USE_RGBA16 = 2,
    GFXPRINT_FLAG4 = 4,
    GFXPRINT_UPDATE_MODE = 8,
    GFXPRINT_FLAG64 = 0x40,
    GFXPRINT_OPEN = 0x80
} GfxPrintFlag;

typedef struct StackEntry {
    /* 0x00 */ struct StackEntry* next;
    /* 0x04 */ struct StackEntry* prev;
    /* 0x08 */ u32 head;
    /* 0x0C */ u32 tail;
    /* 0x10 */ u32 initValue;
    /* 0x14 */ s32 minSpace;
    /* 0x18 */ const char* name;
} StackEntry;

typedef enum {
    STACK_STATUS_OK = 0,
    STACK_STATUS_WARNING = 1,
    STACK_STATUS_OVERFLOW = 2
} StackStatus;

typedef struct {
    /* 0x00 */ u32 magic; // IS64
    /* 0x04 */ u32 get;
    /* 0x08 */ u8 unk_08[0x14-0x08];
    /* 0x14 */ u32 put;
    /* 0x18 */ u8 unk_18[0x20-0x18];
    /* 0x20 */ u8 data[0x10000-0x20];
} ISVDbg;

typedef struct {
    /* 0x00 */ u32 vromStart;
    /* 0x04 */ u32 vromEnd;
    /* 0x08 */ u32 romStart;
    /* 0x0C */ u32 romEnd;
} DmaEntry;

typedef struct {
    char name[0x18];
    u32 mediaFormat;
    union {
        struct {
            u16 cartId;
            u8 countryCode;
            u8 version;
        };
        u32 regionInfo;
    };
} LocaleCartInfo;

typedef struct {
    char magic[4]; // Yaz0
    u32 decSize;
    u32 compInfoOffset; // only used in yaz0_old.c
    u32 uncompDataOffset; // only used in yaz0_old.c
    u32 data[1];
} Yaz0Header;

#define OS_SC_RETRACE_MSG       1
#define OS_SC_DONE_MSG          2
#define OS_SC_NMI_MSG           3 // name is made up, 3 is OS_SC_RDP_DONE_MSG in the original sched.c
#define OS_SC_PRE_NMI_MSG       4

typedef struct {
    short type;
    char  misc[30];
} OSScMsg;

typedef struct IrqMgrClient {
    struct IrqMgrClient* prev;
    OSMesgQueue* queue;
} IrqMgrClient;

typedef struct {
    /* 0x000 */ OSScMsg retraceMsg; // this apparently got moved from OSSched
    /* 0x020 */ OSScMsg prenmiMsg; // this apparently got moved from OSSched
    /* 0x040 */ OSScMsg nmiMsg;
    /* 0x060 */ OSMesgQueue queue;
    /* 0x078 */ OSMesg msgBuf[8];
    /* 0x098 */ OSThread thread;
    /* 0x248 */ IrqMgrClient* clients;
    /* 0x24C */ u8 resetStatus;
    /* 0x250 */ OSTime resetTime;
    /* 0x258 */ OSTimer timer;
    /* 0x278 */ OSTime retraceTime;
} IrqMgr; // size = 0x280

struct ArenaNode;

typedef struct Arena {
    /* 0x00 */ struct ArenaNode* head;
    /* 0x04 */ void* start;
    /* 0x08 */ OSMesgQueue lock;
    /* 0x20 */ u8 unk_20;
    /* 0x21 */ u8 isInit;
    /* 0x22 */ u8 flag;
} Arena; // size = 0x24

typedef struct ArenaNode {
    /* 0x00 */ s16 magic;
    /* 0x02 */ s16 isFree;
    /* 0x04 */ u32 size;
    /* 0x08 */ struct ArenaNode* next;
    /* 0x0C */ struct ArenaNode* prev;
    /* 0x10 */ const char* filename;
    /* 0x14 */ s32 line;
    /* 0x18 */ OSId threadId;
    /* 0x1C */ Arena* arena;
    /* 0x20 */ OSTime time;
    /* 0x28 */ u8 unk_28[0x30-0x28]; // probably padding
} ArenaNode; // size = 0x30

typedef struct OverlayRelocationSection {
    /* 0x00 */ u32 textSize;
    /* 0x04 */ u32 dataSize;
    /* 0x08 */ u32 rodataSize;
    /* 0x0C */ u32 bssSize;
    /* 0x10 */ u32 nRelocations;
    /* 0x14 */ u32 relocations[1];
} OverlayRelocationSection; // size >= 0x18

typedef struct {
    /* 0x00 */ void* loadedRamAddr;
    /* 0x04 */ u32 vromStart;
    /* 0x08 */ u32 vromEnd;
    /* 0x0C */ u8* vramStart;
    /* 0x10 */ u8* vramEnd;
    /* 0x14 */ u32 off; // loadedRamAddr - vram
    /* 0x18 */ const char* name;
} KaleidoManagerOvl; // size = 0x1C

#define KALEIDO_OVL_KALEIDO_SCOPE   0
#define KALEIDO_OVL_PLAYER_ACTOR    1
#define KALEIDO_OVL_COUNT           2

typedef struct ListAlloc {
    /* 0x00 */ struct ListAlloc* prev;
    /* 0x04 */ struct ListAlloc* next;
} ListAlloc; // size = 0x8

typedef struct {
    /* 0x00 */ u32 resetting;
    /* 0x04 */ u32 resetCount;
    /* 0x08 */ OSTime duration;
    /* 0x10 */ OSTime resetTime;
} PreNmiBuff; // size = 0x18 (actually osAppNmiBuffer is 0x40 bytes large but the rest is unused)

#endif<|MERGE_RESOLUTION|>--- conflicted
+++ resolved
@@ -963,12 +963,7 @@
 } LoadedParticleEntry; // size = 0x60
 
 // Some animation related structure
-<<<<<<< HEAD
-typedef struct
-{
-=======
-typedef struct {
->>>>>>> d879f2ac
+typedef struct {
     /* 0x00 */ u32      animation;
     /* 0x04 */ f32      playbackSpeed;
     /* 0x08 */ f32      unk_08;
@@ -977,12 +972,7 @@
     /* 0x14 */ f32      transitionRate;
 } struct_80034EC0_Entry; // size = 0x18
 
-<<<<<<< HEAD
-typedef struct
-{
-=======
-typedef struct {
->>>>>>> d879f2ac
+typedef struct {
     /* 0x00 */ u8 limbCount;
     /* 0x01 */ char unk_01[0x01];
     /* 0x02 */ u8 dListCount;
