#ifndef _Z64_H_
#define _Z64_H_

#include "ultra64.h"
#include "ultra64/gs2dex.h"
#include "z64save.h"
#include "z64light.h"
#include "z64actor.h"
#include "z64player.h"
#include "z64audio.h"
#include "z64object.h"
#include "z64camera.h"
#include "z64cutscene.h"
#include "z64collision_check.h"
#include "z64scene.h"
#include "z64effect.h"
#include "z64item.h"
#include "z64animation.h"
#include "z64dma.h"
#include "z64math.h"
#include "z64transition.h"
#include "bgm.h"
#include "sfx.h"
#include "color.h"
#include "ichain.h"
#include "stdarg.h"
#include "stdlib.h"
#include "regs.h"

#define SCREEN_WIDTH  320
#define SCREEN_HEIGHT 240

#define REGION_NULL 0
#define REGION_US 1
#define REGION_JP 2
#define REGION_EU 3

#define Z_PRIORITY_MAIN        10
#define Z_PRIORITY_GRAPH       11
#define Z_PRIORITY_AUDIOMGR    12
#define Z_PRIORITY_PADMGR      14
#define Z_PRIORITY_SCHED       15
#define Z_PRIORITY_DMAMGR      16
#define Z_PRIORITY_IRQMGR      17

// NOTE: Once we start supporting other builds, this can be changed with an ifdef
#define REGION_NATIVE REGION_EU

// Game Info aka. Static Context (dbg ram start: 80210A10)
// Data normally accessed through REG macros (see regs.h)
typedef struct {
    /* 0x00 */ s32  regPage;   // 1 is first page
    /* 0x04 */ s32  regGroup;  // "register" group (R, RS, RO, RP etc.)
    /* 0x08 */ s32  regCur;    // selected register within page
    /* 0x0C */ s32  dpadLast;
    /* 0x10 */ s32  repeat;
    /* 0x14 */ s16  data[REG_GROUPS * REG_PER_GROUP]; // 0xAE0 entries
} GameInfo; // size = 0x15D4

typedef struct {
    /* 0x00000 */ u16 headMagic; // 1234
    /* 0x00008 */ Gfx polyOpaBuffer[0x17E0];
    /* 0x0BF08 */ Gfx polyXluBuffer[0x800];
    /* 0x0FF08 */ Gfx overlayBuffer[0x400];
    /* 0x11F08 */ Gfx workBuffer[0x80];
    /* 0x11308 */ Gfx unusedBuffer[0x20];
    /* 0x12408 */ u16 tailMagic; // 5678
} GfxPool; // size = 0x12410

typedef struct {
    /* 0x0000 */ u32    size;
    /* 0x0004 */ u8*    bufp;
    /* 0x0008 */ u8*    head;
    /* 0x000C */ u8*    tail;
} TwoHeadArena; // size = 0x10

typedef struct {
    /* 0x0000 */ u32    size;
    /* 0x0004 */ Gfx*   bufp;
    /* 0x0008 */ Gfx*   p;
    /* 0x000C */ Gfx*   d;
} TwoHeadGfxArena; // size = 0x10

typedef struct {
    /* 0x00 */ u16* fb1;
    /* 0x04 */ u16* swapBuffer;
    /* 0x08 */ OSViMode* viMode;
    /* 0x0C */ u32 features;
    /* 0x10 */ u8 unk_10;
    /* 0x11 */ s8 updateRate;
    /* 0x12 */ s8 updateRate2;
    /* 0x13 */ u8 unk_13;
    /* 0x14 */ f32 xScale;
    /* 0x18 */ f32 yScale;
} CfbInfo; // size = 0x1C

typedef struct OSScTask {
    /* 0x00 */ struct OSScTask* next;
    /* 0x04 */ u32 state;
    /* 0x08 */ u32 flags;
    /* 0x0C */ CfbInfo* framebuffer;
    /* 0x10 */ OSTask list;
    /* 0x50 */ OSMesgQueue* msgQ;
    /* 0x54 */ OSMesg msg;
} OSScTask;

typedef struct GraphicsContext {
    /* 0x0000 */ Gfx* polyOpaBuffer; // Pointer to "Zelda 0"
    /* 0x0004 */ Gfx* polyXluBuffer; // Pointer to "Zelda 1"
    /* 0x0008 */ char unk_008[0x08]; // Unused, could this be pointers to "Zelda 2" / "Zelda 3"
    /* 0x0010 */ Gfx* overlayBuffer; // Pointer to "Zelda 4"
    /* 0x0014 */ u32 unk_014;
    /* 0x0018 */ char unk_018[0x20];
    /* 0x0038 */ OSMesg msgBuff[0x08];
    /* 0x0058 */ OSMesgQueue* schedMsgQ;
    /* 0x005C */ OSMesgQueue queue;
    /* 0x0074 */ char unk_074[0x04];
    /* 0x0078 */ OSScTask task; // size of OSScTask might be wrong
    /* 0x00D0 */ char unk_0D0[0xE0];
    /* 0x01B0 */ Gfx* workBuffer;
    /* 0x01B4 */ TwoHeadGfxArena work;
    /* 0x01C4 */ char unk_01C4[0xC0];
    /* 0x0284 */ OSViMode* viMode;
    /* 0x0288 */ char unk_0288[0x20]; // Unused, could this be Zelda 2/3 ?
    /* 0x02A8 */ TwoHeadGfxArena    overlay; // "Zelda 4"
    /* 0x02B8 */ TwoHeadGfxArena    polyOpa; // "Zelda 0"
    /* 0x02C8 */ TwoHeadGfxArena    polyXlu; // "Zelda 1"
    /* 0x02D8 */ u32 gfxPoolIdx;
    /* 0x02DC */ u16* curFrameBuffer;
    /* 0x02E0 */ char unk_2E0[0x04];
    /* 0x02E4 */ u32 viFeatures;
    /* 0x02E8 */ s32 fbIdx;
    /* 0x02EC */ void (*callback)(struct GraphicsContext*, u32);
    /* 0x02F0 */ u32 callbackParam;
    /* 0x02F4 */ f32 xScale;
    /* 0x02F8 */ f32 yScale;
    /* 0x02FC */ char unk_2FC[0x04];
} GraphicsContext; // size = 0x300

typedef struct {
    /* 0x00 */ OSContPad cur;
    /* 0x06 */ OSContPad prev;
    /* 0x0C */ OSContPad press; // X/Y store delta from last frame
    /* 0x12 */ OSContPad rel; // X/Y store adjusted
} Input; // size = 0x18

typedef struct {
   /* 0x0000 */ s32 topY;    // uly (upper left y)
   /* 0x0004 */ s32 bottomY; // lry (lower right y)
   /* 0x0008 */ s32 leftX;   // ulx (upper left x)
   /* 0x000C */ s32 rightX;  // lrx (lower right x)
} Viewport; // size = 0x10

typedef struct {
    /* 0x0000 */ s32    magic; // string literal "VIEW" / 0x56494557
    /* 0x0004 */ GraphicsContext* gfxCtx;
    /* 0x0008 */ Viewport viewport;
    /* 0x0018 */ f32    fovy;  // vertical field of view in degrees
    /* 0x001C */ f32    zNear; // distance to near clipping plane
    /* 0x0020 */ f32    zFar;  // distance to far clipping plane
    /* 0x0024 */ f32    scale; // scale for matrix elements
    /* 0x0028 */ Vec3f  eye;
    /* 0x0034 */ Vec3f  lookAt;
    /* 0x0040 */ Vec3f  up;
    /* 0x0050 */ Vp     vp;
    /* 0x0060 */ Mtx    projection;
    /* 0x00A0 */ Mtx    viewing;
    /* 0x00E0 */ Mtx*   projectionPtr;
    /* 0x00E4 */ Mtx*   viewingPtr;
    /* 0x00E8 */ Vec3f  unk_E8;
    /* 0x00F4 */ Vec3f  unk_F4;
    /* 0x0100 */ f32    unk_100;
    /* 0x0104 */ Vec3f  unk_104;
    /* 0x0110 */ Vec3f  unk_110;
    /* 0x011C */ u16    normal; // used to normalize the projection matrix
    /* 0x0120 */ s32    flags;
    /* 0x0124 */ s32    unk_124;
} View; // size = 0x128

typedef struct {
    /* 0x00 */ u8   seqIndex;
    /* 0x01 */ u8   nightSeqIndex;
    /* 0x02 */ char unk_02[0x2];
} SoundContext; // size = 0x4

typedef struct {
    /* 0x00 */ u32 toggle;
    /* 0x04 */ s32 counter;
} SubGlobalContext7B8; // size = 0x8

typedef struct {
    /* 0x00 */ s16 xMin;
    /* 0x02 */ s16 ySurface;
    /* 0x04 */ s16 zMin;
    /* 0x06 */ s16 xLength;
    /* 0x08 */ s16 zLength;
    /* 0x0C */ u32 properties;

    // 0x0008_0000 = ?
    // 0x0007_E000 = Room Index, 0x3F = all rooms
    // 0x0000_1F00 = Lighting Settings Index
    // 0x0000_00FF = CamData index
} WaterBox; // size = 0x10

typedef struct {
    /* 0x00 */ Vec3s     colAbsMin;
    /* 0x06 */ Vec3s     colAbsMax;
    /* 0x0C */ s16       nbVertices;
    /* 0x10 */ void*     vertexArray;
    /* 0x14 */ s16       nbPolygons;
    /* 0x18 */ void*     polygonArray;
    /* 0x1C */ void*     polygonTypes;
    /* 0x20 */ void*     cameraData;
    /* 0x24 */ u16       nbWaterBoxes;
    /* 0x28 */ WaterBox* waterBoxes;
} CollisionHeader;

typedef struct {
    /* 0x00 */ CollisionHeader* colHeader;
    /* 0x04 */ char             unk_04[0x4C];
} StaticCollisionContext; // size = 0x50

typedef struct {
    /* 0x0000 */ ActorMesh actorMeshArr[50];
    /* 0x1388 */ char   unk_1388[0x04];
    /* 0x138C */ u16    flags[50];
    /* 0x13F0 */ char   unk_13F0[0x24];
} DynaCollisionContext; // size = 0x1414

typedef struct {
    /* 0x0000 */ StaticCollisionContext stat;
    /* 0x0050 */ DynaCollisionContext   dyna;
} CollisionContext; // size = 0x1464

typedef struct {
    /* 0x00 */ Vec3f    pos;
    /* 0x0C */ f32      unk_0C; // radius?
    /* 0x10 */ Color_RGB8 color;
} TargetContextEntry; // size = 0x14

typedef struct {
    /* 0x00 */ Vec3f    naviRefPos; // possibly wrong
    /* 0x0C */ Vec3f    targetCenterPos;
    /* 0x18 */ Color_RGBAf naviInner;
    /* 0x28 */ Color_RGBAf naviOuter;
    /* 0x38 */ Actor*   arrowPointedActor;
    /* 0x3C */ Actor*   targetedActor;
    /* 0x40 */ f32      unk_40;
    /* 0x44 */ f32      unk_44;
    /* 0x48 */ s16      unk_48;
    /* 0x4A */ u8       activeType;
    /* 0x4B */ u8       unk_4B;
    /* 0x4C */ s8       unk_4C;
    /* 0x4D */ char     unk_4D[0x03];
    /* 0x50 */ TargetContextEntry arr_50[3];
    /* 0x8C */ Actor*   unk_8C;
    /* 0x90 */ Actor*   unk_90;
    /* 0x94 */ Actor*   unk_94;
} TargetContext; // size = 0x98

typedef struct {
    /* 0x00 */ u8*      texture;
    /* 0x04 */ s16      unk_4;
    /* 0x06 */ s16      unk_6;
    /* 0x08 */ u8       unk_8;
    /* 0x09 */ u8       unk_9;
    /* 0x0A */ u8       delayA;
    /* 0x0B */ u8       delayB;
    /* 0x0C */ s16      unk_C;
    /* 0x0E */ s16      unk_E;
} TitleCardContext; // size = 0x10

typedef struct {
    /* 0x00 */ s32    length; // number of actors loaded of this type
    /* 0x04 */ Actor* first;  // pointer to first actor of this type
} ActorListEntry; // size = 0x08

typedef struct {
    /* 0x0000 */ u8     unk_00;
    /* 0x0001 */ char   unk_01[0x01];
    /* 0x0002 */ u8     unk_02;
    /* 0x0003 */ u8     unk_03;
    /* 0x0004 */ char   unk_04[0x04];
    /* 0x0008 */ u8     total; // total number of actors loaded
    /* 0x0009 */ char   unk_09[0x03];
    /* 0x000C */ ActorListEntry actorList[12];
    /* 0x006C */ TargetContext targetCtx;
    struct {
        /* 0x0104 */ u32    swch;
        /* 0x0108 */ u32    tempSwch;
        /* 0x010C */ u32    unk0;
        /* 0x0110 */ u32    unk1;
        /* 0x0114 */ u32    chest;
        /* 0x0118 */ u32    clear;
        /* 0x011C */ u32    tempClear;
        /* 0x0120 */ u32    collect;
        /* 0x0124 */ u32    tempCollect;
    }                   flags;
    /* 0x0128 */ TitleCardContext titleCtx;
    /* 0x0138 */ char   unk_138[0x04];
    /* 0x013C */ void*  absoluteSpace; // Space used to allocate actor overlays of alloc type 1
} ActorContext; // size = 0x140

typedef struct {
    /* 0x00 */ char  unk_00[0x4];
    /* 0x04 */ void* segment;
    /* 0x08 */ u8    state;
    /* 0x0C */ f32   unk_0C;
    /* 0x10 */ u16   frames;
    /* 0x12 */ u16   unk_12;
    /* 0x14 */ s32   unk_14;
    /* 0x18 */ u16   unk_18;
    /* 0x1A */ u8    unk_1A;
    /* 0x1B */ u8    unk_1B;
    /* 0x1C */ CutsceneCameraPoint* cameraFocus;
    /* 0x20 */ CutsceneCameraPoint* cameraPosition;
    /* 0x24 */ CsCmdActorAction* linkAction;
    /* 0x28 */ CsCmdActorAction* npcActions[10]; // "npcdemopnt"
} CutsceneContext; // size = 0x50

typedef struct {
    /* 0x00 */ u16 countdown;
    /* 0x04 */ Vec3f originPos;
    /* 0x10 */ Vec3f relativePos;
} SoundSource; // size = 0x1C

typedef struct {
    /* 0x000 */ char unk_00[0x128];
    /* 0x128 */ void* staticSegments[3];
    /* 0x134 */ Gfx* dpList;
    /* 0x138 */ Gfx* unk_138;
    /* 0x13C */ void* roomVtx;
    /* 0x140 */ s16  unk_140;
    /* 0x144 */ Vec3f rot;
} SkyboxContext; // size = 0x150

typedef enum {
    MESSAGE_ICON_TRIANGLE,
    MESSAGE_ICON_SQUARE,
    MESSAGE_ICON_ARROW
} MessageBoxIcon;

#define FONT_CHAR_TEX_SIZE 128 // 16x16 I4 texture

typedef struct {
    /* 0x0000 */ u32   msgOffset;
    /* 0x0004 */ u32   msgLength;
    /* 0x0008 */ char  unk_8[0x3C00];
    /* 0x3C08 */ u8    iconBuf[FONT_CHAR_TEX_SIZE];
    /* 0x3C88 */ u8    fontBuf[FONT_CHAR_TEX_SIZE * 320]; // size possibly unconfirmed
    /* 0xDC88 */ char  msgBuf[1064]; // size unconfirmed
    /* 0xE0B0 */ char  unk_E0B0[0xD8];
} Font; // size = 0xE188

typedef struct {
    /* 0x0000 */ View   view;
    /* 0x0128 */ Font   font;
    /* 0xE2B0 */ void*  textboxSegment; // "fukidashiSegment"
    /* 0xE2B4 */ char   unk_E2B4[0x44];
    /* 0xE2FA */ u16    unk_E2F8;
    /* 0xE2FA */ u16    unk_E2FA;
    /* 0xE2FC */ char   unk_E2FC[0x04];
    /* 0xE300 */ s32    unk_E300;
    /* 0xE304 */ u8     msgMode;
    /* 0xE305 */ char   unk_E305[0xD1];
    /* 0xE3D6 */ u16    unk_E3D6;
    /* 0xE3D8 */ char   unk_E3D8[0x0A];
    /* 0xE3E2 */ u16    unk_E3E2;
    /* 0xE3E4 */ u8     unk_E3E4;
    /* 0xE3E5 */ u8     choiceIndex;
    /* 0xE3E6 */ char   unk_E3E6[0x01];
    /* 0xE3E7 */ u8     unk_E3E7;
    /* 0xE3E8 */ char   unk_E3E8[0x04];
    /* 0xE3EC */ u16    unk_E3EC;
    /* 0xE3EE */ u16    unk_E3EE;
    /* 0xE3F0 */ u16    unk_E3F0;
    /* 0xE3F2 */ u16    unk_E3F2;
    /* 0xE3F4 */ u16    unk_E3F4;
    /* 0xE3F6 */ char   unk_E3F6[0x16];
    /* 0xE40C */ u16    unk_E40C;
    /* 0xE40E */ s16    unk_E40E;
    /* 0xE410 */ char   unk_E410[0x08];
} MessageContext; // size = 0xE418

typedef struct {
    /* 0x0000 */ View   view;
    /* 0x0128 */ Vtx*   vtx_128;
    /* 0x012C */ Vtx*   vtx_12C;
    /* 0x0130 */ void*  parameterSegment;
    /* 0x0134 */ void*  do_actionSegment;
    /* 0x0138 */ void*  icon_itemSegment;
    /* 0x013C */ void*  mapSegment;
    /* 0x0140 */ u8     unk_140[32];
    /* 0x0160 */ DmaRequest dmaRequest_160;
    /* 0x0180 */ DmaRequest dmaRequest_180;
    /* 0x01A0 */ char   unk_1A0[0x20];
    /* 0x01C0 */ OSMesgQueue loadQueue;
    /* 0x01D8 */ OSMesg loadMsg;
    /* 0x01DC */ Viewport viewport;
    /* 0x01EC */ s16    unk_1EC;
    /* 0x01EE */ u16    unk_1EE;
    /* 0x01F0 */ u16    unk_1F0;
    /* 0x01F4 */ f32    unk_1F4;
    /* 0x01F8 */ s16    naviCalling;
    /* 0x01FA */ s16    unk_1FA;
    /* 0x01FC */ s16    unk_1FC;
    /* 0x01FE */ s16    unk_1FE;
    /* 0x0200 */ s16    unk_200;
    /* 0x0202 */ s16    unk_202[3];
    /* 0x0208 */ s16    unk_208[3];
    /* 0x020E */ s16    unk_20E[6];
    /* 0x021A */ s16    unk_21A[6];
    /* 0x0226 */ s16    unk_226;
    /* 0x0228 */ s16    unk_228;
    /* 0x022A */ s16    unk_22A;
    /* 0x022C */ s16    unk_22C;
    /* 0x022E */ s16    unk_22E;
    /* 0x0230 */ s16    unk_230;
    /* 0x0232 */ s16    counterDigits[4]; // used for key and rupee counters
    /* 0x023A */ u8     unk_23A;
    /* 0x023C */ u16    unk_23C;
    /* 0x023E */ u16    hbaAmmo; // ammo while playing the horseback archery minigame
    /* 0x0240 */ u16    unk_240;
    /* 0x0242 */ u16    unk_242;
    /* 0x0224 */ u16    unk_244; // screen fill alpha?
    /* 0x0246 */ u16    aAlpha; // also carrots alpha
    /* 0x0248 */ u16    bAlpha; // also HBA score alpha
    /* 0x024A */ u16    cLeftAlpha;
    /* 0x024C */ u16    cDownAlpha;
    /* 0x024E */ u16    cRightAlpha;
    /* 0x0250 */ u16    healthAlpha; // also max C-Up alpha
    /* 0x0252 */ u16    magicAlpha; // also Rupee and Key counters alpha
    /* 0x0254 */ u16    minimapAlpha;
    /* 0x0256 */ s16    startAlpha;
    /* 0x0258 */ s16    unk_258;
    /* 0x025A */ s16    unk_25A;
    /* 0x025C */ s16    mapRoomNum;
    /* 0x025E */ s16    mapPaletteNum; // "map_palete_no"
    /* 0x0260 */ u8     unk_260;
    /* 0x0261 */ u8     unk_261;
    struct {
        /* 0x0262 */ u8    hGauge;     // "h_gage"; unknown?
        /* 0x0263 */ u8    bButton;    // "b_button"
        /* 0x0264 */ u8    aButton;    // "a_button"
        /* 0x0265 */ u8    bottles;    // "c_bottle"
        /* 0x0266 */ u8    tradeItems; // "c_warasibe"
        /* 0x0267 */ u8    hookshot;   // "c_hook"
        /* 0x0268 */ u8    ocarina;    // "c_ocarina"
        /* 0x0269 */ u8    warpSongs;  // "c_warp"
        /* 0x026A */ u8    sunsSong;   // "m_sunmoon"
        /* 0x026B */ u8    farores;    // "m_wind"
        /* 0x026C */ u8    dinsNayrus; // "m_magic"; din's fire and nayru's love
        /* 0x026D */ u8    all;        // "another"; enables all item restrictions
    }                   restrictions;
} InterfaceContext; // size = 0x270

typedef struct {
    /* 0x0000 */ View   view;
    /* 0x0128 */ void*  unk_128;
    /* 0x012C */ void*  unk_12C;
    /* 0x0130 */ void*  unk_130;
    /* 0x0134 */ void*  unk_134;
    /* 0x0138 */ void*  unk_138;
    /* 0x013C */ void*  unk_13C;
    /* 0x0140 */ char   unk_140[0x028];
    /* 0x0168 */ Vtx*   vtx_168;
    /* 0x016C */ char   unk_16C[0x068];
    /* 0x01D4 */ u16    state;
    /* 0x01D6 */ u16    flag;
    /* 0x01D8 */ Vec3f  eye;
    /* 0x01E4 */ u16    unk_1E4;
    /* 0x01E6 */ u16    mode;
    /* 0x01E8 */ u16    kscpPos; // "kscp_pos"; basically the page index (0=SELECT ITEM; 1=MAP; 2=QUEST STATUS; 3=EQUIPMENT)
    /* 0x01EA */ u16    unk_1EA;
    /* 0x01EC */ u16    unk_1EC;
    /* 0x01EE */ char   unk_1EE[0x2];
    /* 0x01F0 */ f32    unk_1F0;
    /* 0x01F4 */ f32    unk_1F4;
    /* 0x01F8 */ f32    unk_1F8;
    /* 0x01FC */ f32    unk_1FC;
    /* 0x0200 */ f32    unk_200;
    /* 0x0204 */ f32    unk_204;
    /* 0x0208 */ s16    unk_208;
    /* 0x020A */ char   unk_20A[0xA];
    /* 0x0214 */ s16    inputX;
    /* 0x0216 */ s16    inputY;
    /* 0x0218 */ s16    unk_218;
    /* 0x021A */ s16    unk_21A;
    /* 0x021C */ s16    unk_21C;
    /* 0x021E */ s16    unk_21E;
    /* 0x0220 */ s16    unk_220;
    /* 0x0222 */ s16    unk_222;
    /* 0x0224 */ s16    unk_224;
    /* 0x0226 */ s16    unk_226;
    /* 0x0228 */ s16    unk_228;
    /* 0x022A */ s16    unk_22A;
    /* 0x022C */ s16    unk_22C;
    /* 0x022E */ s16    unk_22E;
    /* 0x0230 */ s16    unk_230;
    /* 0x0232 */ s16    unk_232;
    /* 0x0234 */ s16    unk_234;
    /* 0x0236 */ s16    unk_236;
    /* 0x0238 */ s16    unk_238;
    /* 0x023A */ s16    unk_23A;
    /* 0x023C */ s16    unk_23C;
    /* 0x023E */ u16    unk_23E;
    /* 0x0240 */ s16    unk_240;
    /* 0x0242 */ u16    unk_242;
    /* 0x0244 */ s16    unk_244;
    /* 0x0246 */ s16    unk_246;
    /* 0x0248 */ s16    unk_248;
    /* 0x024A */ s16    unk_24A;
    /* 0x024C */ s16    unk_24C;
    /* 0x024E */ s16    unk_24E;
    /* 0x0250 */ s16    unk_250;
    /* 0x0252 */ s16    unk_252;
    /* 0x0254 */ s16    unk_254;
    /* 0x0256 */ s16    unk_256;
    /* 0x0258 */ s16    unk_258;
    /* 0x025A */ s16    unk_25A;
    /* 0x025C */ s16    unk_25C;
    /* 0x025E */ s16    unk_25E;
    /* 0x0260 */ s16    unk_260;
    /* 0x0262 */ s16    unk_262;
    /* 0x0264 */ s16    unk_264;
    /* 0x0266 */ s16    unk_266;
    /* 0x0268 */ char   unk_268[0x58];
} PauseContext; // size = 0x2C0

typedef struct {
    /* 0x00 */ char     unk_00[0x02];
    /* 0x02 */ u16      unk_02;
    /* 0x04 */ Vec3f    unk_04;
    /* 0x10 */ u8       unk_10;
    /* 0x11 */ u8       unk_11;
    /* 0x12 */ char     unk_12[0x01];
    /* 0x13 */ u8       unk_13;
    /* 0x14 */ char     unk_14[0x01];
    /* 0x15 */ u8       skyDisabled;
    /* 0x16 */ u8       sunMoonDisabled;
    /* 0x17 */ u8       gloomySky;
    /* 0x18 */ u8       unk_18;
    /* 0x19 */ u8       unk_19;
    /* 0x1A */ u16      unk_1A;
    /* 0x1C */ char     unk_1C[0x02];
    /* 0x1E */ u8       unk_1E;
    /* 0x1F */ u8       unk_1F;
    /* 0x20 */ u8       unk_20;
    /* 0x21 */ u8       unk_21;
    /* 0x22 */ u16      unk_22;
    /* 0x24 */ u16      unk_24;
    /* 0x26 */ char     unk_26[0x02];
    /* 0x28 */ LightInfo unk_28;
    /* 0x36 */ LightInfo unk_36;
    /* 0x44 */ u8       unk_44;
    /* 0x45 */ char     unk_45[0x3];
    /* 0x48 */ DmaRequest  dmaRequest;
    /* 0x68 */ OSMesgQueue loadQueue;
    /* 0x80 */ OSMesg   loadMsg;
    /* 0x84 */ f32      unk_84;
    /* 0x88 */ f32      unk_88;
    /* 0x8C */ s16      unk_8C[3][3];
    /* 0x9E */ s16      unk_9E;
    /* 0xA0 */ s16      unk_A0;
    /* 0xA2 */ char     unk_A2[0x06];
    /* 0xA8 */ Vec3s    unk_A8;
    /* 0xB0 */ f32      unk_B0;
    /* 0xB4 */ u8       nbLightSettings;
    /* 0xB8 */ UNK_PTR  lightSettingsList;
    /* 0xBC */ u8       unk_BC;
    /* 0xBD */ u8       unk_BD;
    /* 0xBE */ u8       unk_BE;
    /* 0xBF */ u8       unk_BF;
<<<<<<< HEAD
    /* 0xC0 */ u8       unk_C0[3][3];
    /* 0xC9 */ u8       unk_C9[3][3];
    /* 0xD2 */ s16      unk_D2;
    /* 0xD4 */ s16      unk_D4;
    /* 0xD6 */ u16      unk_D6;
=======
    /* 0xC0 */ char     unk_C0[0x0F];
    /* 0xCF */ u8       unk_CF[3];
    /* 0xD2 */ s16      unk_D2;
    /* 0xD4 */ char     unk_D4[0x02];
    /* 0xD6 */ s16      unk_D6;
>>>>>>> 794538f6
    /* 0xD8 */ f32      unk_D8;
    /* 0xDC */ u8       unk_DC;
    /* 0xDD */ u8       gloomySkyEvent;
    /* 0xDE */ u8       unk_DE;
    /* 0xDF */ u8       lightning;
    /* 0xE0 */ u8       unk_E0;
    /* 0xE1 */ u8       unk_E1;
    /* 0xE2 */ u8       unk_E2[4];
    /* 0xE6 */ u8       unk_E6;
    /* 0xE7 */ u8       unk_E7;
    /* 0xE8 */ u8       unk_E8;
    /* 0xE9 */ u8       unk_E9;
    /* 0xEA */ Color_RGBA8 unk_EA;
    /* 0xEE */ u8       unk_EE[4];
    /* 0xF2 */ u8       unk_F2[4];
    /* 0xF6 */ char     unk_F6[0x06];
} EnvironmentContext; // size = 0xFC

typedef struct {
    /* 0x00 */ s16      id;
    /* 0x04 */ void*    segment;
    /* 0x08 */ DmaRequest  dmaRequest;
    /* 0x28 */ OSMesgQueue loadQueue;
    /* 0x40 */ OSMesg   loadMsg;
} ObjectStatus; // size = 0x44

typedef struct {
    /* 0x0000 */ void*  spaceStart;
    /* 0x0004 */ void*  spaceEnd; // original name: "endSegment"
    /* 0x0008 */ u8     num; // number of objects in bank
    /* 0x0009 */ u8     unk_09;
    /* 0x000A */ u8     mainKeepIndex; // "gameplay_keep" index in bank
    /* 0x000B */ u8     subKeepIndex; // "gameplay_field_keep" or "gameplay_dangeon_keep" index in bank
    /* 0x000C */ ObjectStatus status[OBJECT_EXCHANGE_BANK_MAX];
} ObjectContext; // size = 0x518

typedef struct {
    /* 0x00 */ Gfx* opa;
    /* 0x04 */ Gfx* xlu;
} PolygonDlist; // size = 0x8

typedef struct {
    /* 0x00 */ u8    type;
    /* 0x01 */ u8    num; // number of dlist entries
    /* 0x04 */ void* start;
    /* 0x08 */ void* end;
} Polygon; // size = 0xC

typedef struct {
    /* 0x00 */ u8    type;
    /* 0x01 */ u8    num; // number of dlist entries
    /* 0x04 */ void* start;
    /* 0x08 */ void* end;
} PolygonType0; // size = 0xC

typedef struct {
    /* 0x00 */ u16   unk_00;
    /* 0x02 */ u8    id;
    /* 0x04 */ u32   source;
    /* 0x08 */ u32   unk_0C;
    /* 0x0C */ u32   tlut;
    /* 0x10 */ u16   width;
    /* 0x12 */ u16   height;
    /* 0x14 */ u8    fmt;
    /* 0x15 */ u8    siz;
    /* 0x16 */ u16   mode0;
    /* 0x18 */ u16   tlutCount;
} BgImage; // size = 0x1C

typedef struct {
    /* 0x00 */ u8    type;
    /* 0x01 */ u8    format; // 1 = single, 2 = multi
    /* 0x04 */ void* dlist;
    union {
        struct {
            /* 0x08 */ u32   source;
            /* 0x0C */ u32   unk_0C;
            /* 0x10 */ u32   tlut;
            /* 0x14 */ u16   width;
            /* 0x16 */ u16   height;
            /* 0x18 */ u8    fmt;
            /* 0x19 */ u8    siz;
            /* 0x1A */ u16   mode0;
            /* 0x1C */ u16   tlutCount;
        } single;
        struct {
            /* 0x08 */ u8    count;
            /* 0x0C */ BgImage* list;
        } multi;
    };
} PolygonType1;

typedef struct {
    /* 0x00 */ Vec3s pos;
    /* 0x06 */ s16   unk_06;
    /* 0x08 */ Gfx*  opa;
    /* 0x0C */ Gfx*  xlu;
} PolygonDlist2; // size = 0x8

typedef struct {
    /* 0x00 */ u8    type;
    /* 0x01 */ u8    num; // number of dlist entries
    /* 0x04 */ void* start;
    /* 0x08 */ void* end;
} PolygonType2; // size = 0xC

typedef union {
    Polygon      polygon;
    PolygonType0 polygon0;
    PolygonType1 polygon1;
    PolygonType2 polygon2;
} Mesh; // "Ground Shape"

typedef struct {
    /* 0x00 */ s8   num;
    /* 0x01 */ u8   unk_01;
    /* 0x02 */ u8   unk_02;
    /* 0x03 */ u8   unk_03;
    /* 0x04 */ s8   echo;
    /* 0x05 */ u8   showInvisActors;
    /* 0x08 */ Mesh* mesh; // original name: "ground_shape"
    /* 0x0C */ void* segment;
    /* 0x10 */ char unk_10[0x4];
} Room; // size = 0x14

typedef struct {
    /* 0x00 */ Room  curRoom;
    /* 0x14 */ Room  prevRoom;
    /* 0x28 */ void* bufPtrs[2];
    /* 0x30 */ u8    unk_30;
    /* 0x31 */ s8    status;
    /* 0x34 */ void* unk_34;
    /* 0x38 */ DmaRequest dmaRequest;
    /* 0x58 */ OSMesgQueue loadQueue;
    /* 0x70 */ OSMesg loadMsg;
} RoomContext; // size = 0x74

typedef struct {
    /* 0x000 */ s16 colAtCount;
    /* 0x002 */ u16 sacFlags;
    /* 0x004 */ Collider* colAt[COLLISION_CHECK_AT_MAX];
    /* 0x0CC */ s32 colAcCount;
    /* 0x0D0 */ Collider* colAc[COLLISION_CHECK_AC_MAX];
    /* 0x1C0 */ s32 colOcCount;
    /* 0x1C4 */ Collider* colOc[COLLISION_CHECK_OC_MAX];
    /* 0x28C */ s32 colOcLineCount;
    /* 0x290 */ OcLine* colOcLine[COLLISION_CHECK_OC_LINE_MAX];
} CollisionCheckContext; // size = 0x29C

typedef struct ListAlloc {
    /* 0x00 */ struct ListAlloc* prev;
    /* 0x04 */ struct ListAlloc* next;
} ListAlloc; // size = 0x8

typedef struct {
    /* 0x00 */ s32 width;
    /* 0x04 */ s32 height;
    /* 0x08 */ s32 widthSave;
    /* 0x0C */ s32 heightSave;
    /* 0x10 */ u16* fbuf;
    /* 0x14 */ u16* fbufSave;
    /* 0x18 */ u8* cvgSave;
    /* 0x1C */ u16* zbuf;
    /* 0x20 */ u16* zbufSave;
    /* 0x24 */ s32 ulxSave;
    /* 0x28 */ s32 ulySave;
    /* 0x2C */ s32 lrxSave;
    /* 0x30 */ s32 lrySave;
    /* 0x34 */ s32 ulx;
    /* 0x38 */ s32 uly;
    /* 0x3C */ s32 lrx;
    /* 0x40 */ s32 lry;
    /* 0x44 */ ListAlloc alloc;
    /* 0x4C */ u32 unk_4C;
} PreRenderContext; // size = 0x50

typedef struct {
    union {
        TransitionFade fade;
        TransitionCircle circle;
        TransitionTriforce triforce;
        TransitionWipe wipe;
        char data[0x228];
    };
    /* 0x228 */ s32    transitionType;
    /* 0x22C */ void* (*init)(void* transition);
    /* 0x230 */ void  (*destroy)(void* transition);
    /* 0x234 */ void  (*update)(void* transition, s32 updateRate);
    /* 0x238 */ void  (*draw)(void* transition, Gfx** gfxP);
    /* 0x23C */ void  (*start)(void* transition);
    /* 0x240 */ void  (*setType)(void* transition, s32 type);
    /* 0x244 */ void  (*setColor)(void* transition, u32 color);
    /* 0x248 */ void  (*setEnvColor)(void* transition, u32 color);
    /* 0x24C */ s32   (*isDone)(void* transition);
} TransitionContext; // size = 0x250

typedef struct {
    /* 0x00 */ s16   id;
    /* 0x02 */ Vec3s pos;
    /* 0x08 */ Vec3s rot;
    /* 0x0E */ s16   params;
} ActorEntry; // size = 0x10

typedef struct {
    struct {
        s8 room;    // Room to switch to
        s8 effects; // How the camera reacts during the transition
    } /* 0x00 */ sides[2]; // 0 = front, 1 = back
    /* 0x04 */ s16   id;
    /* 0x06 */ Vec3s pos;
    /* 0x0C */ s16   rotY;
    /* 0x0E */ s16   params;
} TransitionActorEntry; // size = 0x10

typedef struct {
    /* 0x00 */ u8 spawn;
    /* 0x01 */ u8 room;
} EntranceEntry;

typedef struct {
    /* 0x00 */ u8* readBuff;
} SramContext; // size = 0x4

#define SRAM_SIZE 0x8000
#define SRAM_HEADER_SIZE 0x10

typedef enum {
    /* 0x00 */ SRAM_HEADER_SOUND,
    /* 0x01 */ SRAM_HEADER_ZTARGET,
    /* 0x02 */ SRAM_HEADER_LANGUAGE,
    /* 0x03 */ SRAM_HEADER_MAGIC // must be "\x98\x09\x10\x21ZELDA"  for save to be considered valid
} SramHeaderFields;

typedef struct GameAllocEntry {
    /* 0x00 */ struct GameAllocEntry* next;
    /* 0x04 */ struct GameAllocEntry* prev;
    /* 0x08 */ u32 size;
    /* 0x0C */ u32 unk_0C;
} GameAllocEntry; // size = 0x10

typedef struct {
    /* 0x00 */ GameAllocEntry base;
    /* 0x10 */ GameAllocEntry* head;
} GameAlloc; // size = 0x14

struct GameState;

typedef void (*GameStateFunc)(struct GameState* gameState);

typedef struct GameState {
    /* 0x00 */ GraphicsContext* gfxCtx;
    /* 0x04 */ GameStateFunc main;
    /* 0x08 */ GameStateFunc destroy; // "cleanup"
    /* 0x0C */ GameStateFunc init;
    /* 0x10 */ u32 size;
    /* 0x14 */ Input input[4];
    /* 0x74 */ TwoHeadArena tha;
    /* 0x84 */ GameAlloc alloc;
    /* 0x98 */ u32 running;
    /* 0x9C */ u32 frames;
    /* 0xA0 */ u32 unk_A0;
} GameState; // size = 0xA4

typedef struct {
    /* 0x0000 */ GameState state;
    /* 0x00A4 */ void* staticSegment;
    /* 0x00A8 */ View view;
    /* 0x01D0 */ SramContext sramCtx;
    /* 0x01D4 */ u16 unk_1D4; // not used in mq dbg (some sort of timer that doesn't seem to affect anything)
    /* 0x01D6 */ s16 coverAlpha;
    /* 0x01D8 */ s16 addAlpha; // not used in mq dbg
    /* 0x01DA */ u16 visibleDuration; // not used in mq dbg
    /* 0x01DC */ s16 ult;
    /* 0x01DE */ s16 uls;
    /* 0x01E0 */ char unk_1E0[0x01];
    /* 0x01E1 */ u8 exit;
    /* 0x01E2 */ char unk_1E2[0x06];
} TitleContext; // size = 0x1E8

struct SelectContext;

typedef struct {
    /* 0x00 */ char* name;
    /* 0x04 */ void (*loadFunc)(struct SelectContext*, s32);
    /* 0x08 */ s32 entranceIndex;
} SceneSelectEntry; // size = 0xC

typedef struct SelectContext {
    /* 0x0000 */ GameState state;
    /* 0x00A8 */ View view;
    /* 0x01D0 */ s32 count;
    /* 0x01D4 */ SceneSelectEntry* scenes;
    /* 0x01D8 */ s32 currentScene;
    /* 0x01DC */ s32 unk_1DC;
    /* 0x01E0 */ s32 unk_1E0[7];
    /* 0x01FC */ s32 unk_1FC;
    /* 0x0200 */ s32 unk_200;
    /* 0x0204 */ s32 unk_204;
    /* 0x0208 */ s32 opt;
    /* 0x020C */ s32 unk_20C;
    /* 0x0210 */ s32 unk_210;
    /* 0x0214 */ s32 unk_214;
    /* 0x0218 */ s32 unk_218;
    /* 0x021C */ s32 unk_21C;
    /* 0x0220 */ s32 unk_220;
    /* 0x0224 */ s32 unk_224;
    /* 0x0228 */ s32 unk_228;
    /* 0x022C */ s32 unk_22C;
    /* 0x0230 */ s32 unk_230;
    /* 0x0234 */ s32 unk_234;
    /* 0x0238 */ void* staticSegment;
    /* 0x023C */ s32 unk_23C;
} SelectContext; // size = 0x240

typedef struct {
    /* 0x0000 */ GameState state;
    /* 0x00A4 */ void* staticSegment;
    /* 0x00A8 */ View view;
} SampleContext; // size = 0x1D0

typedef struct {
    /* 0x00 */ u8 byte0;
    /* 0x01 */ u8 byte1;
    /* 0x02 */ u8 byte2;
    /* 0x03 */ u8 byte3;
} ElfMessage; // size = 0x4

// Global Context (dbg ram start: 80212020)
typedef struct GlobalContext {
    /* 0x00000 */ GameState state;
    /* 0x000A4 */ s16 sceneNum;
    /* 0x000A6 */ u8 sceneConfig;
    /* 0x000A7 */ char unk_A7[0x9];
    /* 0x000B0 */ void* sceneSegment;
    /* 0x000B8 */ View view;
    /* 0x001E0 */ Camera mainCamera;
    /* 0x001E0 */ Camera subCameras[3];
    /* 0x00790 */ Camera* cameraPtrs[4];
    /* 0x007A0 */ s16 activeCamera;
    /* 0x007A2 */ s16 nextCamera;
    /* 0x007A4 */ SoundContext soundCtx;
    /* 0x007A8 */ LightContext lightCtx;
    /* 0x007B8 */ SubGlobalContext7B8 sub_7B8;
    /* 0x007C0 */ CollisionContext colCtx;
    /* 0x01C24 */ ActorContext actorCtx;
    /* 0x01D64 */ CutsceneContext csCtx; // "demo_play"
    /* 0x01DB4 */ SoundSource soundSources[16];
    /* 0x01F74 */ SramContext sramCtx;
    /* 0x01F78 */ SkyboxContext skyboxCtx;
    /* 0x020C8 */ char unk_20C8[0x10];
    /* 0x020D8 */ MessageContext msgCtx; // "message"
    /* 0x104F0 */ InterfaceContext interfaceCtx; // "parameter"
    /* 0x10760 */ PauseContext pauseCtx;
    /* 0x10A20 */ u16 unk_10A20;
    /* 0x10A24 */ EnvironmentContext envCtx;
    /* 0x10B20 */ AnimationContext animationCtx;
    /* 0x117A4 */ ObjectContext objectCtx;
    /* 0x11CBC */ RoomContext roomCtx;
    /* 0x11D30 */ s16 unk_11D30[2];
    /* 0x11D34 */ u8 nbTransitionActors;
    /* 0x11D38 */ TransitionActorEntry* transitionActorList;
    /* 0x11D3C */ void (*playerInit)(Player* player, struct GlobalContext* globalCtx, FlexSkeletonHeader* skelHeader);
    /* 0x11D40 */ void (*playerUpdate)(Player* player, struct GlobalContext* globalCtx, Input* input);
    /* 0x11D44 */ s32 (*isPlayerDroppingFish)(struct GlobalContext* globalCtx);
    /* 0x11D48 */ s32 (*startPlayerFishing)(struct GlobalContext* globalCtx);
    /* 0x11D4C */ s32 (*grabPlayer)(struct GlobalContext* globalCtx, Player* player);
    /* 0x11D50 */ s32 (*startPlayerCutscene)(struct GlobalContext* globalCtx, Actor* actor, s32 mode);
    /* 0x11D54 */ void (*func_11D54)(Player* player, struct GlobalContext* globalCtx);
    /* 0x11D58 */ s32 (*damagePlayer)(struct GlobalContext* globalCtx, s32 damage);
    /* 0x11D5C */ void (*talkWithPlayer)(struct GlobalContext* globalCtx, Actor* actor);
    /* 0x11D60 */ MtxF mf_11D60;
    /* 0x11DA0 */ MtxF mf_11DA0;
    /* 0x11DE0 */ Mtx* unk_11DE0;
    /* 0x11DE4 */ u32 gameplayFrames;
    /* 0x11DE8 */ u8 linkAgeOnLoad;
    /* 0x11DE9 */ u8 unk_11DE9;
    /* 0x11DEA */ u8 curSpawn;
    /* 0x11DEB */ u8 nbSetupActors;
    /* 0x11DEC */ u8 nbRooms;
    /* 0x11DF0 */ RomFile* roomList;
    /* 0x11DF4 */ ActorEntry* linkActorEntry;
    /* 0x11DF8 */ ActorEntry* setupActorList;
    /* 0x11DFC */ UNK_PTR unk_11DFC;
    /* 0x11E00 */ EntranceEntry* setupEntranceList;
    /* 0x11E04 */ s16* setupExitList;
    /* 0x11E08 */ Path* setupPathList;
    /* 0x11E0C */ ElfMessage* cUpElfMsgs;
    /* 0x11E10 */ char unk_11E10[0x4];
    /* 0x11E14 */ u8 skyboxId;
    /* 0x11E15 */ s8 sceneLoadFlag; // "fade_direction"
    /* 0x11E16 */ s16 unk_11E16;
    /* 0x11E18 */ s16 unk_11E18;
    /* 0x11E1A */ s16 nextEntranceIndex;
    /* 0x11E1C */ char unk_11E1C[0x40];
    /* 0x11E5C */ s8 shootingGalleryStatus;
    /* 0x11E5D */ s8 bombchuBowlingStatus; // "bombchu_game_flag"
    /* 0x11E5E */ u8 fadeTransition;
    /* 0x11E60 */ CollisionCheckContext colChkCtx;
    /* 0x120FC */ u16 envFlags[20];
    /* 0x12124 */ PreRenderContext preRenderCtx;
    /* 0x12174 */ char unk_12174[0x53];
    /* 0x121C7 */ s8 unk_121C7;
    /* 0x121C8 */ TransitionContext transitionCtx;
    /* 0x12418 */ char unk_12418[0x3];
    /* 0x1241B */ u8 transitionMode; // "fbdemo_wipe_modem"
    /* 0x1241C */ TransitionFade transitionFade;
    /* 0x12428 */ char unk_12428[0x3];
    /* 0x1242B */ u8 unk_1242B;
    /* 0x1242C */ Scene* loadedScene;
    /* 0x12430 */ char unk_12430[0xE8];
} GlobalContext; // size = 0x12518

typedef struct {
    /* 0x0000 */ GameState state;
    /* 0x00A8 */ View view;
} OpeningContext; // size = 0x1D0

typedef struct {
    /* 0x00000 */ GameState state;
    /* 0x000A4 */ Vtx* allocVtx1;
    /* 0x000A8 */ void* staticSegment;
    /* 0x000AC */ void* parameterSegment;
    /* 0x000B0 */ char unk_B0[0x8];
    /* 0x000B8 */ View view;
    /* 0x001E0 */ SramContext sramCtx;
    /* 0x001E4 */ char unk_1E4[0x4];
    /* 0x001E8 */ SkyboxContext skyboxCtx;
    /* 0x00338 */ char unk_338[0x10];
    /* 0x00348 */ MessageContext msgCtx;
    /* 0x0E760 */ Font font;
    /* 0x1C8E8 */ EnvironmentContext envCtx;
    /* 0x1C9E4 */ char unk_1C9E4[0x4];
    /* 0x1C9E8 */ Vtx* allocVtx2;
    /* 0x1C9EC */ Vtx* allocVtx3;
    /* 0x1C9F0 */ Vtx* allocVtx4;
    /* 0x1C9F4 */ u8 n64ddFlag;
    /* 0x1C9F6 */ u16 deaths[3];
    /* 0x1C9FC */ u8 fileNames[3][8];
    /* 0x1CA14 */ u16 healthCapacities[3];
    /* 0x1CA1C */ u32 questItems[3];
    /* 0x1CA28 */ s16 n64ddFlags[3];
    /* 0x1CA2E */ s8 defense[3];
    /* 0x1CA32 */ u16 health[3];
    /* 0x1CA38 */ s16 buttonIndex;
    /* 0x1CA3A */ s16 confirmButtonIndex; // 0: yes, 1: quit
    /* 0x1CA3C */ s16 menuMode;
    /* 0x1CA3E */ s16 configMode;
    /* 0x1CA40 */ s16 prevConfigMode;
    /* 0x1CA42 */ s16 nextConfigMode;
    /* 0x1CA44 */ s16 selectMode;
    /* 0x1CA46 */ s16 selectedFileIndex;
    /* 0x1CA48 */ char unk_1CA48[0x2];
    /* 0x1CA4A */ s16 fileNamesY[3];
    /* 0x1CA50 */ s16 actionTimer;
    /* 0x1CA52 */ s16 buttonYOffsets[6]; // buttons on the first page
    /* 0x1CA5E */ s16 copyDestFileIndex;
    /* 0x1CA60 */ s16 warningLabel;
    /* 0x1CA62 */ s16 warningButtonIndex;
    /* 0x1CA64 */ s16 titleLabel;
    /* 0x1CA66 */ s16 nextTitleLabel;
    /* 0x1CA68 */ s16 windowColor[3];
    /* 0x1CA6E */ s16 titleAlpha[2];
    /* 0x1CA72 */ s16 windowAlpha;
    /* 0x1CA74 */ s16 fileButtonAlpha[3];
    /* 0x1CA7A */ s16 nameBoxAlpha[3];
    /* 0x1CA80 */ s16 nameAlpha[3];
    /* 0x1CA86 */ s16 connectorAlpha[3];
    /* 0x1CA8C */ s16 fileInfoAlpha[3];
    /* 0x1CA92 */ s16 actionBtnAlpha[2];
    /* 0x1CA96 */ s16 confirmButtonAlpha[2];
    /* 0x1CA9A */ s16 optionButtonAlpha;
    /* 0x1CA9C */ s16 nameEntryBoxAlpha;
    /* 0x1CA9E */ s16 controlsAlpha;
    /* 0x1CAA0 */ s16 emptyFileTextAlpha;
    /* 0x1CAA2 */ s16 highlightColor[4];
    /* 0x1CAAA */ s16 highlightFlashDir; // 0 decrease, 1 increase
    /* 0x1CAAC */ s16 unk_1CAAC;
    /* 0x1CAAE */ s16 unk_1CAAE[2]; // no array?
    /* 0x1CAB2 */ s16 inputTimerX;
    /* 0x1CAB4 */ s16 inputTimerY;
    /* 0x1CAB6 */ s16 xIndexOffset; // better name
    /* 0x1CAB8 */ s16 yIndexOffset; // better name
    /* 0x1CABA */ s16 stickRelX;
    /* 0x1CABC */ s16 stickRelY;
    /* 0x1CABE */ s16 nameEntryBoxPosX;
    /* 0x1CAC0 */ s16 windowPosX;
    /* 0x1CAC4 */ f32 windowRot;
    /* 0x1CAC8 */ s16 kbdButton; // only for extra buttons, not characters
    /* 0x1CACA */ s16 charPage; // 0: hiragana, 1: katakana, 2: alphabet
    /* 0x1CACC */ s16 charBgAlpha; // square shape the letter sits in
    /* 0x1CACE */ s16 charIndex; // 0 - 64, top left to bottom right
    /* 0x1CAD0 */ s16 kbdX; // 0,0 is top left character
    /* 0x1CAD2 */ s16 kbdY;
    /* 0x1CAD4 */ s16 newFileNameCharCount;
    /* 0x1CAD6 */ s16 unk_1CAD6[5];
} FileChooseContext; // size = 0x1CAE0

typedef enum {
    DPM_UNK = 0,
    DPM_PLAYER = 1,
    DPM_ENEMY = 2,
    DPM_UNK3 = 3
} DynaPolyMoveFlag;

// Some animation related structure
typedef struct {
    /* 0x00 */ AnimationHeader* animation;
    /* 0x04 */ f32              playbackSpeed;
    /* 0x08 */ f32              unk_08;
    /* 0x0C */ f32              frameCount;
    /* 0x10 */ u8               unk_10;
    /* 0x14 */ f32              transitionRate;
} struct_80034EC0_Entry; // size = 0x18

// Another animation related structure
typedef struct {
    /* 0x00 */ AnimationHeader* animation;
    /* 0x04 */ f32              frameCount;
    /* 0x08 */ u8               unk_08;
    /* 0x0C */ f32              transitionRate;
} struct_D_80AA1678; // size = 0x10

typedef struct {
    /* 0x00 */ s16 unk_00;
    /* 0x02 */ s16 unk_02;
    /* 0x04 */ s16 unk_04;
    /* 0x06 */ s16 unk_06;
    /* 0x08 */ Vec3s unk_08;
    /* 0x0E */ Vec3s unk_0E;
    /* 0x14 */ f32 unk_14;
    /* 0x18 */ Vec3f unk_18;
    /* 0x24 */ char unk_24[0x4];
} struct_80034A14_arg1; // size = 0x28

typedef struct {
    /* 0x00 */ s8  scene;
    /* 0x01 */ s8  spawn;
    /* 0x02 */ u16 field;
} EntranceInfo; // size = 0x4

typedef struct {
    /* 0x00 */ void*    loadedRamAddr;
    /* 0x04 */ u32      vromStart; // if applicable
    /* 0x08 */ u32      vromEnd;   // if applicable
    /* 0x0C */ void*    vramStart; // if applicable
    /* 0x10 */ void*    vramEnd;   // if applicable
    /* 0x14 */ UNK_PTR  unk_14;
    /* 0x18 */ void*    init;    // initializes and executes the given context
    /* 0x1C */ void*    destroy; // deconstructs the context, and sets the next context to load
    /* 0x20 */ UNK_PTR  unk_20;
    /* 0x24 */ UNK_PTR  unk_24;
    /* 0x28 */ UNK_TYPE unk_28;
    /* 0x2C */ u32      instanceSize;
} GameStateOverlay; // size = 0x30

typedef struct PreNMIContext {
    /* 0x00 */ GameState state;
    /* 0xA4 */ u32      timer;
    /* 0xA8 */ UNK_TYPE unk_A8;
} PreNMIContext; // size = 0xAC

typedef enum {
    /*  1 */ F_8F = 1,
    /*  2 */ F_7F,
    /*  3 */ F_6F,
    /*  4 */ F_5F,
    /*  5 */ F_4F,
    /*  6 */ F_3F,
    /*  7 */ F_2F,
    /*  8 */ F_1F,
    /*  9 */ F_B1,
    /* 10 */ F_B2,
    /* 11 */ F_B3,
    /* 12 */ F_B4,
    /* 13 */ F_B5,
    /* 14 */ F_B6,
    /* 15 */ F_B7,
    /* 16 */ F_B8
} FloorID;

// All arrays pointed in this struct are indexed by "map indexes"
// In dungeons, the map index corresponds to the dungeon index (which also indexes keys, items, etc)
// In overworld areas, the map index corresponds to the overworld area index (spot 00, 01, etc)
typedef struct {
    /* 0x00 */ s16 (*floorTexIndexOffset)[8]; // dungeon texture index offset by floor
    /* 0x04 */ s16*  bossFloor; // floor the boss is on
    /* 0x08 */ s16 (*roomPalette)[32]; // map palette by room
    /* 0x0C */ s16*  maxPaletteCount; // max number of palettes in a same floor
    /* 0x10 */ s16 (*paletteRoom)[8][14]; // room by palette by floor
    /* 0x14 */ s16 (*roomCompassOffsetX)[44]; // dungeon compass icon X offset by room
    /* 0x18 */ s16 (*roomCompassOffsetY)[44]; // dungeon compass icon Y offset by room
    /* 0x1C */ u8*   dgnMinimapCount; // number of room minimaps
    /* 0x20 */ u16*  dgnMinimapTexIndexOffset; // dungeon minimap texture index offset
    /* 0x24 */ u16*  owMinimapTexSize;
    /* 0x28 */ u16*  owMinimapTexOffset;
    /* 0x2C */ s16*  owMinimapPosX;
    /* 0x30 */ s16*  owMinimapPosY;
    /* 0x34 */ s16 (*owCompassInfo)[4]; // [X scale, Y scale, X offset, Y offset]
    /* 0x38 */ s16*  dgnMinimapTexIndexBase; // dungeon minimap texture index base
    /* 0x3C */ s16 (*dgnCompassInfo)[4]; // [X scale, Y scale, X offset, Y offset]
    /* 0x40 */ s16*  owMinimapWidth;
    /* 0x44 */ s16*  owMinimapHeight;
    /* 0x48 */ s16*  owEntranceIconPosX; // "dungeon entrance" icon X pos
    /* 0x4C */ s16*  owEntranceIconPosY; // "dungeon entrance" icon Y pos
    /* 0x50 */ u16*  owEntranceFlag; // flag in inf_table[26] based on which entrance icons are shown (0xFFFF = always shown)
    /* 0x54 */ f32 (*floorCoordY)[8]; // Y coordinate of each floor
    /* 0x58 */ u16*  switchEntryCount; // number of "room switch" entries, which correspond to the next 3 arrays
    /* 0x5C */ u8  (*switchFromRoom)[51]; // room to come from
    /* 0x60 */ u8  (*switchFromFloor)[51]; // floor to come from
    /* 0x64 */ u8  (*switchToRoom)[51]; // room to go to
    /* 0x68 */ u8  (*floorID)[8];
    /* 0x6C */ s16* skullFloorIconY; // dungeon big skull icon Y pos
} MapData; // size = 0x70

typedef struct {
    /* 0x00 */ s8 chestFlag; // chest icon is only displayed if this flag is not set for the current room
    /* 0x01 */ u8 x, y; // coordinates to place the icon (top-left corner), relative to the minimap texture
} MapMarkPoint; // size = 0x3

typedef struct {
    /* 0x00 */ s8 markType; // 0 for the chest icon, 1 for the boss skull icon, -1 for none
    /* 0x01 */ u8 count; // number of icons to display
    /* 0x02 */ MapMarkPoint points[12];
} MapMarkData; // size = 0x26

typedef MapMarkData MapMarksData[3]; // size = 0x72

typedef struct DebugDispObject {
    /* 0x00 */ Vec3f pos;
    /* 0x0C */ Vec3s rot;
    /* 0x14 */ Vec3f scale;
    /* 0x20 */ Color_RGBA8 color;
    /* 0x24 */ s16   type;
    /* 0x28 */ struct DebugDispObject* next;
} DebugDispObject; // size = 0x2C

typedef enum {
    MTXMODE_NEW,  // generates a new matrix
    MTXMODE_APPLY // applies transformation to the current matrix
} MatrixMode;

typedef struct FaultClient {
    /* 0x00 */ struct FaultClient* next;
    /* 0x04 */ u32 callback;
    /* 0x08 */ u32 param1;
    /* 0x0C */ u32 param2;
} FaultClient; // size = 0x10

typedef struct FaultAddrConvClient {
    /* 0x00 */ struct FaultAddrConvClient* next;
    /* 0x04 */ u32 callback;
    /* 0x08 */ u32 param;
} FaultAddrConvClient; // size = 0xC


typedef struct {
    /* 0x00 */ u32 (*callback)(u32, u32);
    /* 0x04 */ u32 param0;
    /* 0x08 */ u32 param1;
    /* 0x0C */ u32 ret;
    /* 0x10 */ OSMesgQueue* queue;
    /* 0x14 */ OSMesg msg;
} FaultClientContext; // size = 0x18

typedef struct FaultThreadStruct {
    /* 0x000 */ OSThread thread;
    /* 0x1B0 */ u8 unk_1B0[0x600];
    /* 0x7B0 */ OSMesgQueue queue;
    /* 0x7C8 */ OSMesg msg;
    /* 0x7CC */ u8 exitDebugger;
    /* 0x7CD */ u8 msgId;
    /* 0x7CE */ u8 faultHandlerEnabled;
    /* 0x7CF */ u8 faultActive;
    /* 0x7D0 */ OSThread* faultedThread;
    /* 0x7D4 */ void(*padCallback)(Input*);
    /* 0x7D8 */ FaultClient* clients;
    /* 0x7DC */ FaultAddrConvClient* addrConvClients;
    /* 0x7E0 */ u8 unk_7E0[4];
    /* 0x7E4 */ Input padInput;
    /* 0x7FC */ u16 colors[36];
    /* 0x844 */ void* fb;
    /* 0x848 */ u32 currClientThreadSp;
    /* 0x84C */ u8 unk_84C[4];
} FaultThreadStruct; // size = 0x850

typedef struct {
    /* 0x00 */ u16* fb;
    /* 0x04 */ u16 w;
    /* 0x08 */ u16 h;
    /* 0x0A */ u16 yStart;
    /* 0x0C */ u16 yEnd;
    /* 0x0E */ u16 xStart;
    /* 0x10 */ u16 xEnd;
    /* 0x12 */ u16 foreColor;
    /* 0x14 */ u16 backColor;
    /* 0x14 */ u16 cursorX;
    /* 0x16 */ u16 cursorY;
    /* 0x18 */ u32* fontData;
    /* 0x1C */ u8 charW;
    /* 0x1D */ u8 charH;
    /* 0x1E */ s8 charWPad;
    /* 0x1F */ s8 charHPad;
    /* 0x20 */ u16 printColors[10];
    /* 0x34 */ u8 escCode; // bool
    /* 0x35 */ u8 osSyncPrintfEnabled;
    /* 0x38 */ void(*inputCallback)();
} FaultDrawer; // size = 0x3C

typedef struct GfxPrint {
    /* 0x00 */ struct GfxPrint*(*callback)(struct GfxPrint*, const char*, size_t);
    /* 0x04 */ Gfx* dlist;
    /* 0x08 */ u16 posX;
    /* 0x0A */ u16 posY;
    /* 0x0C */ u16 baseX;
    /* 0x0E */ u8 baseY;
    /* 0x0F */ u8 flag;
    /* 0x10 */ Color_RGBA8_u32 color;
    /* 0x14 */ char unk_14[0x1C]; // unused
} GfxPrint; // size = 0x30

typedef enum {
    GFXPRINT_FLAG1 = 1,
    GFXPRINT_USE_RGBA16 = 2,
    GFXPRINT_FLAG4 = 4,
    GFXPRINT_UPDATE_MODE = 8,
    GFXPRINT_FLAG64 = 0x40,
    GFXPRINT_OPEN = 0x80
} GfxPrintFlag;

typedef struct StackEntry {
    /* 0x00 */ struct StackEntry* next;
    /* 0x04 */ struct StackEntry* prev;
    /* 0x08 */ u32 head;
    /* 0x0C */ u32 tail;
    /* 0x10 */ u32 initValue;
    /* 0x14 */ s32 minSpace;
    /* 0x18 */ const char* name;
} StackEntry;

typedef enum {
    STACK_STATUS_OK = 0,
    STACK_STATUS_WARNING = 1,
    STACK_STATUS_OVERFLOW = 2
} StackStatus;

typedef struct {
    /* 0x00 */ u32 magic; // IS64
    /* 0x04 */ u32 get;
    /* 0x08 */ u8 unk_08[0x14-0x08];
    /* 0x14 */ u32 put;
    /* 0x18 */ u8 unk_18[0x20-0x18];
    /* 0x20 */ u8 data[0x10000-0x20];
} ISVDbg;

typedef struct {
    /* 0x00 */ char name[0x18];
    /* 0x18 */ u32 mediaFormat;
    /* 0x1C */ union {
        struct {
            u16 cartId;
            u8 countryCode;
            u8 version;
        };
        u32 regionInfo;
    };
} LocaleCartInfo; // size = 0x20

typedef struct {
    /* 0x00 */ char magic[4]; // Yaz0
    /* 0x04 */ u32 decSize;
    /* 0x08 */ u32 compInfoOffset; // only used in mio0
    /* 0x0C */ u32 uncompDataOffset; // only used in mio0
    /* 0x10 */ u32 data[1];
} Yaz0Header; // size = 0x10 ("data" is not part of the header)

typedef struct {
    /* 0x00 */ s16 type;
    /* 0x02 */ char  misc[0x1E];
} OSScMsg; // size = 0x20

typedef struct IrqMgrClient {
    /* 0x00 */ struct IrqMgrClient* prev;
    /* 0x04 */ OSMesgQueue* queue;
} IrqMgrClient;

typedef struct {
    /* 0x000 */ OSScMsg retraceMsg; // this apparently got moved from OSSched
    /* 0x020 */ OSScMsg prenmiMsg; // this apparently got moved from OSSched
    /* 0x040 */ OSScMsg nmiMsg;
    /* 0x060 */ OSMesgQueue queue;
    /* 0x078 */ OSMesg msgBuf[8];
    /* 0x098 */ OSThread thread;
    /* 0x248 */ IrqMgrClient* clients;
    /* 0x24C */ u8 resetStatus;
    /* 0x250 */ OSTime resetTime;
    /* 0x258 */ OSTimer timer;
    /* 0x278 */ OSTime retraceTime;
} IrqMgr; // size = 0x280

typedef struct {
    /* 0x0000 */ OSContStatus padStatus[4];
    /* 0x0010 */ OSMesg serialMsgBuf[1];
    /* 0x0014 */ OSMesg lockMsgBuf[1];
    /* 0x0018 */ OSMesg interruptMsgBuf[4];
    /* 0x0028 */ OSMesgQueue serialMsgQ;
    /* 0x0040 */ OSMesgQueue lockMsgQ;
    /* 0x0058 */ OSMesgQueue interruptMsgQ;
    /* 0x0070 */ IrqMgrClient irqClient;
    /* 0x0078 */ IrqMgr* irqMgr;
    /* 0x0080 */ OSThread thread;
    /* 0x0230 */ Input inputs[4];
    /* 0x0290 */ OSContPad pads[4];
    /* 0x02A8 */ vu8 validCtrlrsMask;
    /* 0x02A9 */ u8 ncontrollers;
    /* 0x02AA */ u8 ctrlrIsConnected[4]; // "Key_switch" originally
    /* 0x02AE */ u8 pakType[4]; // 1 if rumble pack, 2 if mempak?
    /* 0x02B2 */ vu8 rumbleEnable[4];
    /* 0x02B6 */ u8 rumbleCounter[4]; // not clear exact meaning
    /* 0x02BC */ OSPfs pfs[4];
    /* 0x045C */ vu8 rumbleOffFrames;
    /* 0x045D */ vu8 rumbleOnFrames;
    /* 0x045E */ u8 preNMIShutdown;
    /* 0x0460 */ void (*retraceCallback)(void* padmgr, u32 unk464);
    /* 0x0464 */ u32 retraceCallbackValue;
} PadMgr; // size = 0x468

// == Previously sched.h

#define OS_SC_NEEDS_RDP         0x0001
#define OS_SC_NEEDS_RSP         0x0002
#define OS_SC_DRAM_DLIST        0x0004
#define OS_SC_PARALLEL_TASK     0x0010
#define OS_SC_LAST_TASK         0x0020
#define OS_SC_SWAPBUFFER        0x0040

#define OS_SC_RCP_MASK          0x0003
#define OS_SC_TYPE_MASK         0x0007

typedef struct {
    /* 0x0000 */ u16*   curBuffer;
    /* 0x0004 */ u16*   nextBuffer;
} FrameBufferSwap;

typedef struct {
    /* 0x0000 */ OSMesgQueue  interruptQ;
    /* 0x0018 */ OSMesg       intBuf[8];
    /* 0x0038 */ OSMesgQueue  cmdQ;
    /* 0x0050 */ OSMesg       cmdMsgBuf[8];
    /* 0x0070 */ OSThread     thread;
    /* 0x0220 */ OSScTask*    audioListHead;
    /* 0x0224 */ OSScTask*    gfxListHead;
    /* 0x0228 */ OSScTask*    audioListTail;
    /* 0x022C */ OSScTask*    gfxListTail;
    /* 0x0230 */ OSScTask*    curRSPTask;
    /* 0x0234 */ OSScTask*    curRDPTask;
    /* 0x0238 */ s32          retraceCnt;
    /* 0x023C */ s32          doAudio;
    /* 0x0240 */ CfbInfo* curBuf;
    /* 0x0244 */ CfbInfo*        pendingSwapBuf1;
    /* 0x0220 */ CfbInfo* pendingSwapBuf2;
    /* 0x0220 */ UNK_TYPE     unk_24C;
    /* 0x0250 */ IrqMgrClient   irqClient;
} SchedContext; // size = 0x258

// ========================

#define OS_SC_RETRACE_MSG       1
#define OS_SC_DONE_MSG          2
#define OS_SC_NMI_MSG           3 // name is made up, 3 is OS_SC_RDP_DONE_MSG in the original sched.c
#define OS_SC_PRE_NMI_MSG       4

#define OS_SC_DP                0x0001
#define OS_SC_SP                0x0002
#define OS_SC_YIELD             0x0010
#define OS_SC_YIELDED           0x0020

typedef struct {
    struct {
    /* 0x0000 */ s32          unk_0[0x10]; // not char to avoid generating lwl/lwr swl/swr in a struct copy
    } unk_0;
    /* 0x0040 */ OSMesgQueue*  unk_40;
} Sub_AudioMgr_18; // size = 0x44

typedef struct {
    /* 0x0000 */ IrqMgr*       irqMgr;
    /* 0x0004 */ SchedContext* sched;
    /* 0x0008 */ OSMesg        unk_8;
    /* 0x000C */ char          unk_C[0x04];
    /* 0x0010 */ s32           unk_10;
    /* 0x0014 */ s32           unk_14;
    /* 0x0018 */ Sub_AudioMgr_18 unk_18;
    /* 0x005C */ UNK_PTR       unk_5C;
    /* 0x0060 */ char          unk_60[0x10];
    /* 0x0070 */ Sub_AudioMgr_18* unk_70;
    /* 0x0074 */ OSMesgQueue   unk_74;
    /* 0x008C */ OSMesg        unk_8C;
    /* 0x0090 */ OSMesgQueue   unk_90;
    /* 0x00A8 */ OSMesg        unk_A8;
    /* 0x00AC */ OSMesgQueue   unk_AC;
    /* 0x00C4 */ OSMesg        unk_C4;
    /* 0x00C8 */ OSMesgQueue   unk_C8;
    /* 0x00E0 */ OSMesg        unk_E0;
    /* 0x00E4 */ char          unk_E4[0x04];
    /* 0x00E8 */ OSThread      unk_E8;
} AudioMgr; // size = 0x298


struct ArenaNode;

typedef struct Arena {
    /* 0x00 */ struct ArenaNode* head;
    /* 0x04 */ void* start;
    /* 0x08 */ OSMesgQueue lock;
    /* 0x20 */ u8 unk_20;
    /* 0x21 */ u8 isInit;
    /* 0x22 */ u8 flag;
} Arena; // size = 0x24

typedef struct ArenaNode {
    /* 0x00 */ s16 magic;
    /* 0x02 */ s16 isFree;
    /* 0x04 */ u32 size;
    /* 0x08 */ struct ArenaNode* next;
    /* 0x0C */ struct ArenaNode* prev;
    /* 0x10 */ const char* filename;
    /* 0x14 */ s32 line;
    /* 0x18 */ OSId threadId;
    /* 0x1C */ Arena* arena;
    /* 0x20 */ OSTime time;
    /* 0x28 */ u8 unk_28[0x30-0x28]; // probably padding
} ArenaNode; // size = 0x30

typedef struct OverlayRelocationSection {
    /* 0x00 */ u32 textSize;
    /* 0x04 */ u32 dataSize;
    /* 0x08 */ u32 rodataSize;
    /* 0x0C */ u32 bssSize;
    /* 0x10 */ u32 nRelocations;
    /* 0x14 */ u32 relocations[1];
} OverlayRelocationSection; // size >= 0x18

typedef struct {
    /* 0x00 */ void* loadedRamAddr;
    /* 0x04 */ u32 vromStart;
    /* 0x08 */ u32 vromEnd;
    /* 0x0C */ u8* vramStart;
    /* 0x10 */ u8* vramEnd;
    /* 0x14 */ u32 off; // loadedRamAddr - vram
    /* 0x18 */ const char* name;
} KaleidoManagerOvl; // size = 0x1C

#define KALEIDO_OVL_KALEIDO_SCOPE   0
#define KALEIDO_OVL_PLAYER_ACTOR    1
#define KALEIDO_OVL_COUNT           2

typedef struct {
    /* 0x00 */ u32 resetting;
    /* 0x04 */ u32 resetCount;
    /* 0x08 */ OSTime duration;
    /* 0x10 */ OSTime resetTime;
} PreNmiBuff; // size = 0x18 (actually osAppNmiBuffer is 0x40 bytes large but the rest is unused)

typedef struct {
    /* 0x00 */ s16 unk_00;
    /* 0x02 */ s16 unk_02;
    /* 0x04 */ s16 unk_04;
} SubQuakeRequest14;

typedef struct {
    /* 0x00 */ s16 randIdx;
    /* 0x02 */ s16 countdownMax;
    /* 0x04 */ Camera* cam;
    /* 0x08 */ u32 callbackIdx;
    /* 0x0C */ s16 y;
    /* 0x0E */ s16 x;
    /* 0x10 */ s16 zoom;
    /* 0x12 */ s16 rotZ;
    /* 0x14 */ SubQuakeRequest14 unk_14;
    /* 0x1A */ s16 speed;
    /* 0x1C */ s16 unk_1C;
    /* 0x1E */ s16 countdown;
    /* 0x20 */ s16 camPtrIdx;
} QuakeRequest; // size = 0x24

typedef struct {
    /* 0x00 */ Vec3f vec1;
    /* 0x0C */ Vec3f vec2;
    /* 0x18 */ s16 rotZ;
    /* 0x1A */ s16 unk_1A;
    /* 0x1C */ s16 zoom;
} ShakeInfo; // size = 0x1E

typedef struct {
    /* 0x00 */ Vec3f atOffset;
    /* 0x0C */ Vec3f eyeOffset;
    /* 0x18 */ s16 rotZ;
    /* 0x1A */ s16 unk_1A;
    /* 0x1C */ s16 zoom;
    /* 0x20 */ f32 unk_20;
} QuakeCamCalc; // size = 0x24


#define UCODE_NULL      0
#define UCODE_F3DZEX    1
#define UCODE_UNK       2
#define UCODE_S2DEX     3

typedef struct {
    /* 0x00 */ u32 type;
    /* 0x04 */ void* ptr;
} UCodeInfo; // size = 0x8

typedef struct {
    /* 0x00 */ u32 segments[NUM_SEGMENTS];
    /* 0x40 */ u32 dlStack[18];
    /* 0x88 */ s32 dlDepth;
    /* 0x8C */ u32 dlCnt;
    /* 0x90 */ u32 vtxCnt;
    /* 0x94 */ u32 spvtxCnt;
    /* 0x98 */ u32 tri1Cnt;
    /* 0x9C */ u32 tri2Cnt;
    /* 0xA0 */ u32 quadCnt;
    /* 0xA4 */ u32 lineCnt;
    /* 0xA8 */ u32 loaducodeCnt;
    /* 0xAC */ u32 pipeSyncRequired;
    /* 0xB0 */ u32 tileSyncRequired;
    /* 0xB4 */ u32 loadSyncRequired;
    /* 0xB8 */ u32 syncErr;
    /* 0xBC */ s32 enableLog;
    /* 0xC0 */ s32 ucodeType;
    /* 0xC4 */ s32 ucodeInfoCount;
    /* 0xC8 */ UCodeInfo* ucodeInfo;
    /* 0xCC */ u32 modeH;
    /* 0xD0 */ u32 modeL;
    /* 0xD4 */ u32 geometryMode;
} UCodeDisas; // size = 0xD8

typedef struct {
    /* 0x00 */ u16 table[8*8];
} JpegQuantizationTable; // size = 0x80

typedef struct {
    /* 0x00 */ u8 codeOffs[16];
    /* 0x10 */ u16 codesA[16];
    /* 0x30 */ u16 codesB[16];
    /* 0x50 */ u8* symbols;
} JpegHuffmanTable; // size = 0x54

// this struct might be unaccurate but it's not used outside jpegutils.c anyways
typedef struct {
    /* 0x000 */ u8 codeOffs[16];
    /* 0x010 */ u16 dcCodes[120];
    /* 0x100 */ u16 acCodes[256];
} JpegHuffmanTableOld; // size = 0x300

typedef struct {
    /* 0x00 */ u32 address;
    /* 0x04 */ u32 mbCount;
    /* 0x08 */ u32 mode;
    /* 0x0C */ u32 qTableYPtr;
    /* 0x10 */ u32 qTableUPtr;
    /* 0x14 */ u32 qTableVPtr;
    /* 0x18 */ char unk_18[0x8];
} JpegTaskData; // size = 0x20

typedef struct {
    /* 0x000 */ JpegTaskData taskData;
    /* 0x020 */ char yieldData[0x200];
    /* 0x220 */ JpegQuantizationTable qTableY;
    /* 0x2A0 */ JpegQuantizationTable qTableU;
    /* 0x320 */ JpegQuantizationTable qTableV;
    /* 0x3A0 */ u8 codesLengths[0x110];
    /* 0x4B0 */ u16 codes[0x108];
    /* 0x6C0 */ u16 unk_6C0[4][0x180];
} JpegWork; // size = 0x12C0

typedef struct {
    /* 0x00 */ void* imageData;
    /* 0x04 */ u8 mode;
    /* 0x05 */ u8 unk_05;
    /* 0x08 */ JpegHuffmanTable* hTablePtrs[4];
    /* 0x18 */ u8 unk_18;
} JpegDecoder; // size = 0x1C

typedef struct {
    /* 0x00 */ u8 dqtCount;
    /* 0x04 */ u8* dqtPtr[3];
    /* 0x10 */ u8 dhtCount;
    /* 0x14 */ u8* dhtPtr[4];
    /* 0x24 */ void* imageData;
    /* 0x28 */ u32 mode; // 0 if Y V0 is 1 and 2 if Y V0 is 2
    /* 0x2C */ char unk_2C[4];
    /* 0x30 */ OSScTask scTask;
    /* 0x88 */ char unk_88[0x10];
    /* 0x98 */ OSMesgQueue mq;
    /* 0xB0 */ OSMesg msg;
    /* 0xB4 */ JpegWork* workBuf;
} JpegContext; // size = 0xB8

typedef struct {
    /* 0x00 */ u32 byteIdx;
    /* 0x04 */ u8 bitIdx;
    /* 0x05 */ u8 dontSkip;
    /* 0x08 */ u32 curWord;
    /* 0x0C */ s16 unk_0C;
    /* 0x0E */ s16 unk_0E;
    /* 0x10 */ s16 unk_10;
} JpegDecoderState; // size = 0x14

// Vis...
typedef struct {
    /* 0x00 */ u32 type;
    /* 0x04 */ u32 setScissor;
    /* 0x08 */ Color_RGBA8_u32 color;
    /* 0x0C */ Color_RGBA8_u32 envColor;
} struct_801664F0; // size = 0x10

typedef struct {
    /* 0x00 */ u32 unk_00;
    /* 0x04 */ u32 setScissor;
    /* 0x08 */ Color_RGBA8_u32 primColor;
    /* 0x0C */ Color_RGBA8_u32 envColor;
    /* 0x10 */ u16* tlut;
    /* 0x14 */ Gfx* monoDl;
} VisMono; // size = 0x18

// Vis...
typedef struct {
    /* 0x00 */ u32 useRgba;
    /* 0x04 */ u32 setScissor;
    /* 0x08 */ Color_RGBA8_u32 primColor;
    /* 0x08 */ Color_RGBA8_u32 envColor;
} struct_80166500; // size = 0x10

typedef struct {
    /* 0x000 */ u8 rumbleEnable[4];
    /* 0x004 */ u8 unk_04[0x40];
    /* 0x044 */ u8 unk_44[0x40];
    /* 0x084 */ u8 unk_84[0x40];
    /* 0x0C4 */ u8 unk_C4[0x40];
    /* 0x104 */ u8 unk_104;
    /* 0x105 */ u8 unk_105;
    /* 0x106 */ u16 unk_106;
    /* 0x108 */ u16 unk_108;
    /* 0x10A */ u8 unk_10A;
    /* 0x10B */ u8 unk_10B;
    /* 0x10C */ u8 unk_10C;
    /* 0x10D */ u8 unk_10D;
} UnkRumbleStruct; // size = 0x10E

typedef struct {
    /* 0x00 */ char unk_00[0x18];
    /* 0x18 */ s32 unk_18;
    /* 0x1C */ s32 y;
} SpeedMeter; // size = 0x20

typedef struct {
    /* 0x00 */ s32 maxval;
    /* 0x04 */ s32 val;
    /* 0x08 */ u16 backColor;
    /* 0x0A */ u16 foreColor;
    /* 0x0C */ s32 ulx;
    /* 0x10 */ s32 lrx;
    /* 0x14 */ s32 uly;
    /* 0x18 */ s32 lry;
} SpeedMeterAllocEntry; // size = 0x1C

typedef struct {
    /* 0x00 */ OSTime* time;
    /* 0x04 */ u8 x;
    /* 0x05 */ u8 y;
    /* 0x06 */ u16 color;
} SpeedMeterTimeEntry; // size = 0x08

typedef struct {
    /* 0x00 */ u16 intPart[4][4];
    /* 0x20 */ u16 fracPart[4][4];
} MatrixInternal; // size = 0x40

typedef struct {
    /* 0x00 */ u32 value;
    /* 0x04 */ const char* name;
} F3dzexConst; // size = 0x8

typedef struct {
    /* 0x00 */ u32 value;
    /* 0x04 */ const char* setName;
    /* 0x08 */ const char* unsetName;
} F3dzexFlag; // size = 0x0C

typedef struct {
    /* 0x00 */ const char* name;
    /* 0x04 */ u32 value;
    /* 0x08 */ u32 mask;
} F3dzexRenderMode; // size = 0x0C

typedef struct {
    /* 0x00 */ const char* name;
    /* 0x04 */ u32 value;
} F3dzexSetModeMacroValue; // size = 0x8

typedef struct {
    /* 0x00 */ const char* name;
    /* 0x04 */ u32 shift;
    /* 0x08 */ u32 len;
    /* 0x0C */ F3dzexSetModeMacroValue values[4];
} F3dzexSetModeMacro; // size = 0x2C

typedef struct {
    /* 0x00 */ u16* value;
    /* 0x04 */ const char* name;
} FlagSetEntry; // size = 0x08

#endif<|MERGE_RESOLUTION|>--- conflicted
+++ resolved
@@ -571,19 +571,11 @@
     /* 0xBD */ u8       unk_BD;
     /* 0xBE */ u8       unk_BE;
     /* 0xBF */ u8       unk_BF;
-<<<<<<< HEAD
     /* 0xC0 */ u8       unk_C0[3][3];
     /* 0xC9 */ u8       unk_C9[3][3];
     /* 0xD2 */ s16      unk_D2;
     /* 0xD4 */ s16      unk_D4;
     /* 0xD6 */ u16      unk_D6;
-=======
-    /* 0xC0 */ char     unk_C0[0x0F];
-    /* 0xCF */ u8       unk_CF[3];
-    /* 0xD2 */ s16      unk_D2;
-    /* 0xD4 */ char     unk_D4[0x02];
-    /* 0xD6 */ s16      unk_D6;
->>>>>>> 794538f6
     /* 0xD8 */ f32      unk_D8;
     /* 0xDC */ u8       unk_DC;
     /* 0xDD */ u8       gloomySkyEvent;
