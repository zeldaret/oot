#ifndef _Z64_H_
#define _Z64_H_

#include "ultra64.h"
#include "ultra64/gs2dex.h"
#include "z64save.h"
#include "z64light.h"
#include "z64actor.h"
#include "z64player.h"
#include "z64audio.h"
#include "z64object.h"
#include "z64cutscene.h"
#include "z64collision_check.h"
#include "z64scene.h"
#include "z64effect.h"
#include "z64item.h"
#include "z64animation.h"
#include "z64dma.h"
#include "z64math.h"
#include "z64transition.h"
#include "bgm.h"
#include "sfx.h"
#include "color.h"
#include "ichain.h"
#include "stdarg.h"
#include "stdlib.h"
#include "regs.h"

#define SCREEN_WIDTH  320
#define SCREEN_HEIGHT 240

#define REGION_NULL 0
#define REGION_US 1
#define REGION_JP 2
#define REGION_EU 3

#define Z_PRIORITY_MAIN        10
#define Z_PRIORITY_GRAPH       11
#define Z_PRIORITY_AUDIOMGR    12
#define Z_PRIORITY_PADMGR      14
#define Z_PRIORITY_SCHED       15
#define Z_PRIORITY_DMAMGR      16
#define Z_PRIORITY_IRQMGR      17

// NOTE: Once we start supporting other builds, this can be changed with an ifdef
#define REGION_NATIVE REGION_EU

// Game Info aka. Static Context (dbg ram start: 80210A10)
// Data normally accessed through REG macros (see regs.h)
typedef struct {
    /* 0x00 */ s32  regPage;   // 1 is first page
    /* 0x04 */ s32  regGroup;  // "register" group (R, RS, RO, RP etc.)
    /* 0x08 */ s32  regCur;    // selected register within page
    /* 0x0C */ s32  dpadLast;
    /* 0x10 */ s32  repeat;
    /* 0x14 */ s16  data[REG_GROUPS * REG_PER_GROUP]; // 0xAE0 entries
} GameInfo; // size = 0x15D4

typedef struct {
<<<<<<< HEAD
    /* 0x00 */ u8    buttonItems[4];
    /* 0x04 */ u8    cButtonSlots[3];
    /* 0x08 */ u16   equipment;
} ItemEquips; // size = 0x0A

typedef struct {
    /* 0x00 */ u32   chest;
    /* 0x04 */ u32   swch;
    /* 0x08 */ u32   clear;
    /* 0x0C */ u32   collect;
    /* 0x10 */ u32   unk;
    /* 0x14 */ u32   rooms;
    /* 0x18 */ u32   floors;
} SaveSceneFlags; // size = 0x1C

typedef struct {
    /* 0x00 */ s16   scene;
    /* 0x02 */ Vec3s pos;
    /* 0x08 */ s16   angle;
} HorseData; // size = 0x0A

typedef struct {
    /* 0x00 */ Vec3f pos;
    /* 0x0C */ s16   yaw;
    /* 0x0E */ s16   playerParams;
    /* 0x10 */ s16   entranceIndex;
    /* 0x12 */ u8    roomIndex;
    /* 0x13 */ s8    data;
    /* 0x14 */ u32   tempSwchFlags;
    /* 0x18 */ u32   tempCollectFlags;
} RespawnData; // size = 0x1C

typedef enum {
    /* 0x00 */ RESPAWN_MODE_DOWN,   /* Normal Void Outs */
    /* 0x01 */ RESPAWN_MODE_RETURN, /* Grotto Returnpoints */
    /* 0x02 */ RESPAWN_MODE_TOP     /* Farore's Wind */
} RespawnMode;

typedef enum {
    /* 0x00 */ BTN_ENABLED,
    /* 0xFF */ BTN_DISABLED = 0xFF
} ButtonStatus;

// Save Context (dbg ram start: 8015E660)
typedef struct {
    /* 0x0000 */ s32          entranceIndex;
    /* 0x0004 */ s32          linkAge; // 0: Adult; 1: Child
    /* 0x0008 */ s32          cutsceneIndex;
    /* 0x000C */ u16          dayTime; // "zelda_time"
    /* 0x0010 */ s32          nightFlag;
    /* 0x0014 */ s32          unk_14;
    /* 0x0018 */ s32          unk_18;
    /* 0x001C */ char         newf[6]; // string "ZELDAZ"
    /* 0x0022 */ s16          deaths;
    /* 0x0024 */ char         playerName[8];
    /* 0x002C */ s16          n64ddFlag;
    /* 0x002E */ s16          healthCapacity; // "max_life"
    /* 0x0030 */ s16          health; // "now_life"
    /* 0x0032 */ s8           magicLevel;
    /* 0x0033 */ s8           magic;
    /* 0x0034 */ s16          rupees;
    /* 0x0036 */ u16          bgsHitsLeft;
    /* 0x0038 */ u16          naviTimer;
    /* 0x003A */ u8           magicAcquired;
    /* 0x003B */ char         unk_3B[0x0001];
    /* 0x003C */ u8           doubleMagic;
    /* 0x003D */ u8           doubleDefense;
    /* 0x003E */ s8           bgsFlag;
    /* 0x0040 */ ItemEquips   childEquips;
    /* 0x004A */ ItemEquips   adultEquips;
    /* 0x0054 */ char         unk_54[0x0014];
    /* 0x0068 */ ItemEquips   equips;
    /* 0x0072 */ char         unk_72[0x0002];
    /* 0x0074 */ u8           items[24];
    /* 0x008C */ s8           ammo[16];
    /* 0x009C */ u16          equipment;
    /* 0x00A0 */ u32          upgrades;
    /* 0x00A4 */ u32          questItems;
    /* 0x00A8 */ u8           dungeonItems[20];
    /* 0x00BC */ s8           dungeonKeys[19];
    /* 0x00CF */ s8           defenseHearts;
    /* 0x00D0 */ s16          gsTokens;
    /* 0x00D4 */ SaveSceneFlags sceneFlags[124];
    struct {
        /* 0x0E64 */ Vec3i pos;
        /* 0x0E70 */ s32  yaw;
        /* 0x0E74 */ s32  playerParams;
        /* 0x0E78 */ s32  entranceIndex;
        /* 0x0E7C */ s32  roomIndex;
        /* 0x0E80 */ s32  set;
        /* 0x0E84 */ s32  tempSwchFlags;
        /* 0x0E88 */ s32  tempCollectFlags;
    }                         fw;
    /* 0x0E8C */ char         unk_E8C[0x0010];
    /* 0x0E9C */ s32          gsFlags[6];
    /* 0x0EB4 */ char         unk_EB4[0x0010];
    /* 0x0EC4 */ s32          unk_EC4;
    /* 0x0EC8 */ char         unk_EC8[0x0008];
    /* 0x0ED0 */ s32          unk_ED0;
    /* 0x0ED4 */ u16          eventChkInf[14]; // "event_chk_inf"
    /* 0x0EF0 */ u16          itemGetInf[4]; // "item_get_inf"
    /* 0x0EF8 */ u16          infTable[30]; // "inf_table"
    /* 0x0F34 */ char         unk_F34[0x0004];
    /* 0x0F38 */ u32          worldMapAreaData; // "area_arrival"
    /* 0x0F3C */ char         unk_F3C[0x0389];
    /* 0x12C5 */ u8           unk_12C5;
    /* 0x12C6 */ char         unk_12C6[0x0082];
    /* 0x1348 */ HorseData    horseData;
    /* 0x1352 */ u16          checksum; // "check_sum"
    /* 0x1354 */ s32          fileNum; // "file_no"
    /* 0x1358 */ char         unk_1358[0x0004];
    /* 0x135C */ s32          gameMode;
    /* 0x1360 */ s32          sceneSetupIndex;
    /* 0x1364 */ s32          respawnFlag; // "restart_flag"
    /* 0x1368 */ RespawnData  respawn[3]; // "restart_data"
    /* 0x13BC */ char         unk_13BC[0x0008];
    /* 0x13C4 */ s16          dogParams;
    /* 0x13C6 */ u8           unk_13C6;
    /* 0x13C7 */ u8           unk_13C7;
    /* 0x13C8 */ s16          nayrusLoveTimer;
    /* 0x13CA */ char         unk_13CA[0x0002];
    /* 0x13CC */ s16          rupeeAccumulator;
    /* 0x13CE */ s16          timer1State;
    /* 0x13D0 */ s16          timer1Value;
    /* 0x13D2 */ s16          timer2State;
    /* 0x13D4 */ s16          timer2Value;
    /* 0x13D6 */ s16          timerX[2];
    /* 0x13DA */ s16          timerY[2];
    /* 0x13DE */ char         unk_13DE[0x0002];
    /* 0x13E0 */ u8           seqIndex;
    /* 0x13E1 */ u8           nightSeqIndex;
    /* 0x13E2 */ u8           buttonStatus[5];
    /* 0x13E7 */ u8           unk_13E7;
    /* 0x13E8 */ u16          unk_13E8; // alpha type?
    /* 0x13EA */ u16          unk_13EA; // also alpha type?
    /* 0x13EC */ u16          unk_13EC; // alpha type counter?
    /* 0x13EE */ u16          unk_13EE; // previous alpha type?
    /* 0x13F0 */ s16          unk_13F0;
    /* 0x13F2 */ s16          unk_13F2;
    /* 0x13F4 */ s16          unk_13F4;
    /* 0x13F6 */ s16          unk_13F6;
    /* 0x13F8 */ s16          unk_13F8;
    /* 0x13FA */ u16          eventInf[4]; // "event_inf"
    /* 0x1402 */ u16          mapIndex; // intended for maps/minimaps but commonly used as the dungeon index
    /* 0x1404 */ u16          minigameState;
    /* 0x1406 */ u16          minigameScore; // "yabusame_total"
    /* 0x1408 */ char         unk_1408[0x0001];
    /* 0x1409 */ u8           language;
    /* 0x140A */ u8           audioSetting;
    /* 0x140B */ char         unk_140B[0x0001];
    /* 0x140C */ u8           zTargetingSetting; // 0: Switch; 1: Hold
    /* 0x140E */ u16          unk_140E; // bgm related
    /* 0x1410 */ u8           unk_1410;
    /* 0x1411 */ u8           unk_1411;
    /* 0x1412 */ u16          nextCutsceneIndex;
    /* 0x1414 */ u8           cutsceneTrigger;
    /* 0x1415 */ u8           chamberCutsceneNum;
    /* 0x1416 */ u16          nextDayTime; // "next_zelda_time"
    /* 0x1418 */ u8           fadeDuration;
    /* 0x1419 */ u8           unk_1419; // transition related
    /* 0x141A */ u16          environmentTime;
    /* 0x141C */ u8           dogIsLost;
    /* 0x141D */ u8           nextTransition;
    /* 0x141E */ char         unk_141E[0x0002];
    /* 0x1420 */ s16          worldMapArea;
    /* 0x1422 */ s16          unk_1422; // day time related
    /* 0x1424 */ s16          healthAccumulator;
} SaveContext; // size = 0x1428

typedef struct {
=======
>>>>>>> 9e5cbcdd
    /* 0x00000 */ u16 headMagic; // 1234
    /* 0x00008 */ Gfx polyOpaBuffer[0x17E0];
    /* 0x0BF08 */ Gfx polyXluBuffer[0x800];
    /* 0x0FF08 */ Gfx overlayBuffer[0x400];
    /* 0x11F08 */ Gfx workBuffer[0x80];
    /* 0x11308 */ Gfx unusedBuffer[0x20];
    /* 0x12408 */ u16 tailMagic; // 5678
} GfxPool; // size = 0x12410

typedef struct {
    /* 0x0000 */ u32    size;
    /* 0x0004 */ u8*    bufp;
    /* 0x0008 */ u8*    head;
    /* 0x000C */ u8*    tail;
} TwoHeadArena; // size = 0x10

typedef struct {
    /* 0x0000 */ u32    size;
    /* 0x0004 */ Gfx*   bufp;
    /* 0x0008 */ Gfx*   p;
    /* 0x000C */ Gfx*   d;
} TwoHeadGfxArena; // size = 0x10

typedef struct {
    /* 0x00 */ u16* fb1;
    /* 0x04 */ u16* swapBuffer;
    /* 0x08 */ OSViMode* viMode;
    /* 0x0C */ u32 features;
    /* 0x10 */ u8 unk_10;
    /* 0x11 */ s8 updateRate;
    /* 0x12 */ s8 updateRate2;
    /* 0x13 */ u8 unk_13;
    /* 0x14 */ f32 xScale;
    /* 0x18 */ f32 yScale;
} CfbInfo; // size = 0x1C

typedef struct OSScTask {
    /* 0x00 */ struct OSScTask* next;
    /* 0x04 */ u32 state;
    /* 0x08 */ u32 flags;
    /* 0x0C */ CfbInfo* framebuffer;
    /* 0x10 */ OSTask list;
    /* 0x50 */ OSMesgQueue* msgQ;
    /* 0x54 */ OSMesg msg;
} OSScTask;

typedef struct GraphicsContext {
    /* 0x0000 */ Gfx* polyOpaBuffer; // Pointer to "Zelda 0"
    /* 0x0004 */ Gfx* polyXluBuffer; // Pointer to "Zelda 1"
    /* 0x0008 */ char unk_008[0x08]; // Unused, could this be pointers to "Zelda 2" / "Zelda 3"
    /* 0x0010 */ Gfx* overlayBuffer; // Pointer to "Zelda 4"
    /* 0x0014 */ u32 unk_014;
    /* 0x0018 */ char unk_018[0x20];
    /* 0x0038 */ OSMesg msgBuff[0x08];
    /* 0x0058 */ OSMesgQueue* schedMsgQ;
    /* 0x005C */ OSMesgQueue queue;
    /* 0x0074 */ char unk_074[0x04];
    /* 0x0078 */ OSScTask task; // size of OSScTask might be wrong
    /* 0x00D0 */ char unk_0D0[0xE0];
    /* 0x01B0 */ Gfx* workBuffer;
    /* 0x01B4 */ TwoHeadGfxArena work;
    /* 0x01C4 */ char unk_01C4[0xC0];
    /* 0x0284 */ OSViMode* viMode;
    /* 0x0288 */ char unk_0288[0x20]; // Unused, could this be Zelda 2/3 ?
    /* 0x02A8 */ TwoHeadGfxArena    overlay; // "Zelda 4"
    /* 0x02B8 */ TwoHeadGfxArena    polyOpa; // "Zelda 0"
    /* 0x02C8 */ TwoHeadGfxArena    polyXlu; // "Zelda 1"
    /* 0x02D8 */ u32 gfxPoolIdx;
    /* 0x02DC */ u16* curFrameBuffer;
    /* 0x02E0 */ char unk_2E0[0x04];
    /* 0x02E4 */ u32 viFeatures;
    /* 0x02E8 */ s32 fbIdx;
    /* 0x02EC */ void (*callback)(struct GraphicsContext*, u32);
    /* 0x02F0 */ u32 callbackParam;
    /* 0x02F4 */ f32 xScale;
    /* 0x02F8 */ f32 yScale;
    /* 0x02FC */ char unk_2FC[0x04];
} GraphicsContext; // size = 0x300

typedef struct {
    /* 0x00 */ OSContPad cur;
    /* 0x06 */ OSContPad prev;
    /* 0x0C */ OSContPad press; // X/Y store delta from last frame
    /* 0x12 */ OSContPad rel; // X/Y store adjusted
} Input; // size = 0x18

typedef struct {
   /* 0x0000 */ s32 topY;    // uly (upper left y)
   /* 0x0004 */ s32 bottomY; // lry (lower right y)
   /* 0x0008 */ s32 leftX;   // ulx (upper left x)
   /* 0x000C */ s32 rightX;  // lrx (lower right x)
} Viewport; // size = 0x10

typedef struct {
    /* 0x0000 */ s32    magic; // string literal "VIEW" / 0x56494557
    /* 0x0004 */ GraphicsContext* gfxCtx;
    /* 0x0008 */ Viewport viewport;
    /* 0x0018 */ f32    fovy;  // vertical field of view in degrees
    /* 0x001C */ f32    zNear; // distance to near clipping plane
    /* 0x0020 */ f32    zFar;  // distance to far clipping plane
    /* 0x0024 */ f32    scale; // scale for matrix elements
    /* 0x0028 */ Vec3f  eye;
    /* 0x0034 */ Vec3f  lookAt;
    /* 0x0040 */ Vec3f  up;
    /* 0x0050 */ Vp     vp;
    /* 0x0060 */ Mtx    projection;
    /* 0x00A0 */ Mtx    viewing;
    /* 0x00E0 */ Mtx*   projectionPtr;
    /* 0x00E4 */ Mtx*   viewingPtr;
    /* 0x00E8 */ Vec3f  unk_E8;
    /* 0x00F4 */ Vec3f  unk_F4;
    /* 0x0100 */ f32    unk_100;
    /* 0x0104 */ Vec3f  unk_104;
    /* 0x0110 */ Vec3f  unk_110;
    /* 0x011C */ u16    normal; // used to normalize the projection matrix
    /* 0x0120 */ u32    flags;
    /* 0x0124 */ s32    unk_124;
} View; // size = 0x128

typedef struct {
    /* 0x0000 */ f32 unk_00;
    /* 0x0004 */ f32 unk_04;
    /* 0x0008 */ s16 unk_08;
} Special9; // size = 0xC

typedef struct {
    /* 0x0000 */ Actor* door;
    /* 0x0004 */ s16 unk_04;
    /* 0x0006 */ s16 unk_06;
    /* 0x0008 */ s16 unk_08;
    /* 0x000A */ s16 unk_0A;
    /* 0x000C */ Special9 spec9;
    /* 0x0018 */ s16 unk_18;
} DoorCamera; // size = 0x1C

typedef struct {
    f32 unk_00;
    s16 unk_04;
} Special0;

typedef struct {
    /* 0x0000 */ f32 unk_00;
    /* 0x0004 */ s16 unk_04;
} Demo1_unk_04; // size = 0x14

typedef struct {
    /* 0x0000 */ s16 unk_00;
    /* 0x0002 */ s16 unk_02;
    /* 0x0004 */ Demo1_unk_04 unk_04;
} Demo1; // size = 0x18

typedef struct {
    char unk_00[0xC];
    s32 unk_0C;
    f32 unk_10;
    s16 unk_14;
    s16 unk_16;
    s16 unk_18;
    s16 unk_1A;
    f32 unk_1C;
    f32 unk_20;
    s16 unk_24;
    s16 unk_26;
    s16 unk_28;
    s16 unk_2A;
} Normal3_Unk20;

typedef struct {
    f32 unk_00;
    f32 unk_04; // distance
    f32 unk_08;
    f32 unk_0C;
    f32 unk_10;
    f32 unk_14; // fov
    f32 unk_18;
    s16 unk_1C; // theta
    s16 unk_1E;
    Normal3_Unk20 unk_20;
} Normal3;

typedef union {
    char data[0x50];
    s16 sh[2];
    s32 w;
    f32 f;
    DoorCamera doorCam;
    Special0 spec0;
    Demo1 demo1;
    Normal3 normal3;
} camera_unk_00;

typedef struct {
    Vec3s unk_00;
    Vec3s unk_06;
    s16 unk_0C;
    s16 unk_0E;
} struct_80041C10_ret;

typedef struct {
    /* 0x0000 */ camera_unk_00 unk_00;
    /* 0x0050 */ Vec3f at;
    /* 0x005C */ Vec3f eye;
    /* 0x0068 */ Vec3f unk_68;
    /* 0x0074 */ Vec3f eyeNext;
    /* 0x0080 */ Vec3f unk_80;
    /* 0x008C */ struct GlobalContext* globalCtx;
    /* 0x0090 */ Player* player;
    /* 0x0094 */ PosRot playerPosRot;
    /* 0x00A8 */ Actor* target;
    /* 0x00AC */ PosRot targetPosRot;
    /* 0x00C0 */ Vec3f unk_C0; // has to do with how quickly the camera rotates link.
    /* 0x00CC */ Vec3f unk_CC; // has to do with how quickly the camera zooms
    /* 0x00D8 */ f32 unk_D8;
    /* 0x00DC */ f32 dist; // possibly a Vec3f
    /* 0x00E0 */ f32 unk_E0;
    /* 0x00E4 */ Vec3f unk_E4;
    /* 0x00F0 */ Vec3f unk_F0;
    /* 0x00FC */ f32 fov;
    /* 0x0100 */ f32 unk_100; // update rate of distance from link?
    /* 0x0104 */ f32 unk_104;
    /* 0x0108 */ Vec3f unk_108;
    /* 0x0114 */ char unk_114[0x4];
    /* 0x0118 */ s32 unk_118;
    /* 0x011C */ s32 unk_11C;
    /* 0x0120 */ char unk_120[0x4];
    /* 0x0124 */ CutsceneCameraPoint* atPoints;
    /* 0x0128 */ CutsceneCameraPoint* eyePoints;
    /* 0x012C */ s16 relativeToPlayer; // camera Cutscene points are relative to player's position
    /* 0x012E */ s16 unk_12E;
    /* 0x0130 */ s16 uid;    // Unique identifier of the camera.
    /* 0x0132 */ char unk_132[0x02];
    /* 0x0134 */ Vec3s unk_134;
    /* 0x013A */ Vec3s unk_13A; // seems to be a copy of unk_134, but unused for anything different?
    /* 0x0140 */ s16 status;
    /* 0x0142 */ s16 setting; // referred to as set
    /* 0x0144 */ s16 mode;
    /* 0x0146 */ s16 unk_146; // unknown if used
    /* 0x0148 */ s16 unk_148; // ID for door camera? (see func_8005AD40)
    /* 0x014A */ s16 unk_14A; // unknown if used
    /* 0x014C */ s16 unk_14C;
    /* 0x014E */ s16 unk_14E;
    /* 0x0150 */ s16 unk_150; // unknown if used
    /* 0x0152 */ s16 unk_152;
    /* 0x0154 */ u16 unk_154; // appears to be some clone of setting?
    /* 0x0156 */ s16 unk_156;
    /* 0x0158 */ s16 unk_158; // unknown if used
    /* 0x015A */ s16 roll;
    /* 0x015C */ s16 unk_15C; // unknown if used
    /* 0x015E */ s16 unk_15E;
    /* 0x0160 */ s16 unk_160;
    /* 0x0162 */ s16 unk_162;
    /* 0x0164 */ s16 unk_164;
    /* 0x0166 */ s16 unk_166; // unknown if used
    /* 0x0168 */ s16 unk_168;
    /* 0x016A */ s16 unk_16A; // unknown if used
} Camera; // size = 0x16C

typedef struct {
    s32 unk_00;
    char unk_04[0x30];
    s32 unk_34;
    s32 unk_38;
    s32 unk_3C;
    s32 unk_40;
    s32 unk_44;
    f32 unk_48;
    s16 unk_4C;
    f32 unk_50;
    char unk_54[0x18];
    f32 unk_6C;
    f32 unk_70;
    f32 unk_74;
    s16 unk_78;
    s16 unk_7A;
    s16 unk_7C;
    s16 unk_7E;
    s16 unk_80;
    s16 unk_82;
    s16 unk_84;
    s16 unk_86;
    char unk_88[0x1038];
    s16 unk_10C0;
    s16 unk_10C2;
    s16 unk_10C4;
    s16 unk_10C6;
    s16 unk_10C8;
    s16 unk_10CA;
} DbgCamera; // size = 0x10CC;

typedef struct {
    /* 0x00 */ u8   seqIndex;
    /* 0x01 */ u8   nightSeqIndex;
    /* 0x02 */ char unk_02[0x2];
} SoundContext; // size = 0x4

typedef struct {
    /* 0x00 */ u32 toggle;
    /* 0x04 */ s32 counter;
} SubGlobalContext7B8; // size = 0x8

typedef struct {
    /* 0x00 */ char unk_00[0x2];
    /* 0x02 */ s16  unk_02;
    /* 0x04 */ char unk_04[0xC];
} WaterBox; // size = 0x10

typedef struct {
    /* 0x00 */ Vec3s     colAbsMin;
    /* 0x06 */ Vec3s     colAbsMax;
    /* 0x0C */ s16       nbVertices;
    /* 0x10 */ void*     vertexArray;
    /* 0x14 */ s16       nbPolygons;
    /* 0x18 */ void*     polygonArray;
    /* 0x1C */ void*     polygonTypes;
    /* 0x20 */ void*     cameraData;
    /* 0x24 */ u16       nbWaterBoxes;
    /* 0x28 */ WaterBox* waterBoxes;
} CollisionHeader;

typedef struct {
    /* 0x00 */ CollisionHeader* colHeader;
    /* 0x04 */ char             unk_04[0x4C];
} StaticCollisionContext; // size = 0x50

typedef struct {
    /* 0x0000 */ ActorMesh actorMeshArr[50];
    /* 0x1388 */ char   unk_1388[0x04];
    /* 0x138C */ u16    flags[50];
    /* 0x13F0 */ char   unk_13F0[0x24];
} DynaCollisionContext; // size = 0x1414

typedef struct {
    /* 0x0000 */ StaticCollisionContext stat;
    /* 0x0050 */ DynaCollisionContext   dyna;
} CollisionContext; // size = 0x1464

typedef struct {
    /* 0x00 */ Vec3f    pos;
    /* 0x0C */ f32      unk_0C; // radius?
    /* 0x10 */ Color_RGB8 color;
} TargetContextEntry; // size = 0x14

typedef struct {
    /* 0x00 */ Vec3f    naviRefPos; // possibly wrong
    /* 0x0C */ Vec3f    targetCenterPos;
    /* 0x18 */ Color_RGBAf naviInner;
    /* 0x28 */ Color_RGBAf naviOuter;
    /* 0x38 */ Actor*   arrowPointedActor;
    /* 0x3C */ Actor*   targetedActor;
    /* 0x40 */ f32      unk_40;
    /* 0x44 */ f32      unk_44;
    /* 0x48 */ s16      unk_48;
    /* 0x4A */ u8       activeType;
    /* 0x4B */ u8       unk_4B;
    /* 0x4C */ s8       unk_4C;
    /* 0x4D */ char     unk_4D[0x03];
    /* 0x50 */ TargetContextEntry arr_50[3];
    /* 0x8C */ Actor*   unk_8C;
    /* 0x90 */ Actor*   unk_90;
    /* 0x94 */ Actor*   unk_94;
} TargetContext; // size = 0x98

typedef struct {
    /* 0x00 */ u8*      texture;
    /* 0x04 */ s16      unk_4;
    /* 0x06 */ s16      unk_6;
    /* 0x08 */ u8       unk_8;
    /* 0x09 */ u8       unk_9;
    /* 0x0A */ u8       delayA;
    /* 0x0B */ u8       delayB;
    /* 0x0C */ s16      unk_C;
    /* 0x0E */ s16      unk_E;
} TitleCardContext; // size = 0x10

typedef struct {
    /* 0x00 */ s32    length; // number of actors loaded of this type
    /* 0x04 */ Actor* first;  // pointer to first actor of this type
} ActorListEntry; // size = 0x08

typedef struct {
    /* 0x0000 */ u8     unk_00;
    /* 0x0001 */ char   unk_01[0x01];
    /* 0x0002 */ u8     unk_02;
    /* 0x0003 */ u8     unk_03;
    /* 0x0004 */ char   unk_04[0x04];
    /* 0x0008 */ u8     total; // total number of actors loaded
    /* 0x0009 */ char   unk_09[0x03];
    /* 0x000C */ ActorListEntry actorList[12];
    /* 0x006C */ TargetContext targetCtx;
    struct {
        /* 0x0104 */ u32    swch;
        /* 0x0108 */ u32    tempSwch;
        /* 0x010C */ u32    unk0;
        /* 0x0110 */ u32    unk1;
        /* 0x0114 */ u32    chest;
        /* 0x0118 */ u32    clear;
        /* 0x011C */ u32    tempClear;
        /* 0x0120 */ u32    collect;
        /* 0x0124 */ u32    tempCollect;
    }                   flags;
    /* 0x0128 */ TitleCardContext titleCtx;
    /* 0x0138 */ char   unk_138[0x04];
    /* 0x013C */ void*  absoluteSpace; // Space used to allocate actor overlays of alloc type 1
} ActorContext; // size = 0x140

typedef struct {
    /* 0x00 */ char  unk_00[0x4];
    /* 0x04 */ void* segment;
    /* 0x08 */ u8    state;
    /* 0x0C */ f32   unk_0C;
    /* 0x10 */ u16   frames;
    /* 0x12 */ u16   unk_12;
    /* 0x14 */ s32   unk_14;
    /* 0x18 */ u16   unk_18;
    /* 0x1A */ u8    unk_1A;
    /* 0x1B */ u8    unk_1B;
    /* 0x1C */ CutsceneCameraPoint* cameraFocus;
    /* 0x20 */ CutsceneCameraPoint* cameraPosition;
    /* 0x24 */ CsCmdActorAction* linkAction;
    /* 0x28 */ CsCmdActorAction* npcActions[10]; // "npcdemopnt"
} CutsceneContext; // size = 0x50

typedef struct {
    /* 0x00 */ u16 countdown;
    /* 0x04 */ Vec3f originPos;
    /* 0x10 */ Vec3f relativePos;
} SoundSource; // size = 0x1C

typedef struct {
    /* 0x000 */ char unk_00[0x128];
    /* 0x128 */ void* staticSegments[3];
    /* 0x134 */ Gfx* dpList;
    /* 0x138 */ Gfx* unk_138;
    /* 0x13C */ void* roomVtx;
    /* 0x140 */ s16  unk_140;
    /* 0x144 */ Vec3f rot;
} SkyboxContext; // size = 0x150

typedef enum {
    MESSAGE_ICON_TRIANGLE,
    MESSAGE_ICON_SQUARE,
    MESSAGE_ICON_ARROW
} MessageBoxIcon;

#define FONT_CHAR_TEX_SIZE 128 // 16x16 I4 texture

typedef struct {
    /* 0x0000 */ u32   msgOffset;
    /* 0x0004 */ u32   msgLength;
    /* 0x0008 */ char  unk_8[0x3C00];
    /* 0x3C08 */ u8    iconBuf[FONT_CHAR_TEX_SIZE];
    /* 0x3C88 */ u8    fontBuf[FONT_CHAR_TEX_SIZE * 320]; // size possibly unconfirmed
    /* 0xDC88 */ char  msgBuf[1064]; // size unconfirmed
    /* 0xE0B0 */ char  unk_E0B0[0xD8];
} Font; // size = 0xE188

typedef struct {
    /* 0x0000 */ View   view;
    /* 0x0128 */ Font   font;
    /* 0xE2B0 */ void*  textboxSegment; // "fukidashiSegment"
    /* 0xE2B4 */ char   unk_E2B4[0x44];
    /* 0xE2FA */ u16    unk_E2F8;
    /* 0xE2FA */ u16    unk_E2FA;
    /* 0xE2FC */ char   unk_E2FC[0x04];
    /* 0xE300 */ s32    unk_E300;
    /* 0xE304 */ u8     msgMode;
    /* 0xE305 */ char   unk_E305[0xD1];
    /* 0xE3D6 */ u16    unk_E3D6;
    /* 0xE3D8 */ char   unk_E3D8[0x0A];
    /* 0xE3E2 */ u16    unk_E3E2;
    /* 0xE3E4 */ u8     unk_E3E4;
    /* 0xE3E5 */ u8     choiceIndex;
    /* 0xE3E6 */ char   unk_E3E6[0x01];
    /* 0xE3E7 */ u8     unk_E3E7;
    /* 0xE3E8 */ char   unk_E3E8[0x04];
    /* 0xE3EC */ u16    unk_E3EC;
    /* 0xE3EE */ u16    unk_E3EE;
    /* 0xE3F0 */ u16    unk_E3F0;
    /* 0xE3F2 */ u16    unk_E3F2;
    /* 0xE3F4 */ u16    unk_E3F4;
    /* 0xE3F6 */ char   unk_E3F6[0x16];
    /* 0xE40C */ u16    unk_E40C;
    /* 0xE40E */ s16    unk_E40E;
    /* 0xE410 */ char   unk_E410[0x08];
} MessageContext; // size = 0xE418

typedef struct {
    /* 0x0000 */ View   view;
    /* 0x0128 */ Vtx*   vtx_128;
    /* 0x012C */ Vtx*   vtx_12C;
    /* 0x0130 */ void*  parameterSegment;
    /* 0x0134 */ void*  do_actionSegment;
    /* 0x0138 */ void*  icon_itemSegment;
    /* 0x013C */ void*  mapSegment;
    /* 0x0140 */ u8     unk_140[32];
    /* 0x0160 */ DmaRequest dmaRequest_160;
    /* 0x0180 */ DmaRequest dmaRequest_180;
    /* 0x01A0 */ char   unk_1A0[0x20];
    /* 0x01C0 */ OSMesgQueue loadQueue;
    /* 0x01D8 */ OSMesg loadMsg;
    /* 0x01DC */ Viewport viewport;
    /* 0x01EC */ s16    unk_1EC;
    /* 0x01EE */ u16    unk_1EE;
    /* 0x01F0 */ u16    unk_1F0;
    /* 0x01F4 */ f32    unk_1F4;
    /* 0x01F8 */ s16    naviCalling;
    /* 0x01FA */ s16    unk_1FA;
    /* 0x01FC */ s16    unk_1FC;
    /* 0x01FE */ s16    unk_1FE;
    /* 0x0200 */ s16    unk_200;
    /* 0x0202 */ s16    unk_202[3];
    /* 0x0208 */ s16    unk_208[3];
    /* 0x020E */ s16    unk_20E[6];
    /* 0x021A */ s16    unk_21A[6];
    /* 0x0226 */ s16    unk_226;
    /* 0x0228 */ s16    unk_228;
    /* 0x022A */ s16    unk_22A;
    /* 0x022C */ s16    unk_22C;
    /* 0x022E */ s16    unk_22E;
    /* 0x0230 */ s16    unk_230;
    /* 0x0232 */ s16    counterDigits[4]; // used for key and rupee counters
    /* 0x023A */ u8     unk_23A;
    /* 0x023C */ u16    unk_23C;
    /* 0x023E */ u16    hbaAmmo; // ammo while playing the horseback archery minigame
    /* 0x0240 */ u16    unk_240;
    /* 0x0242 */ u16    unk_242;
    /* 0x0224 */ u16    unk_244; // screen fill alpha?
    /* 0x0246 */ u16    aAlpha; // also carrots alpha
    /* 0x0248 */ u16    bAlpha; // also HBA score alpha
    /* 0x024A */ u16    cLeftAlpha;
    /* 0x024C */ u16    cDownAlpha;
    /* 0x024E */ u16    cRightAlpha;
    /* 0x0250 */ u16    healthAlpha; // also max C-Up alpha
    /* 0x0252 */ u16    magicAlpha; // also Rupee and Key counters alpha
    /* 0x0254 */ u16    minimapAlpha;
    /* 0x0256 */ s16    startAlpha;
    /* 0x0258 */ s16    unk_258;
    /* 0x025A */ s16    unk_25A;
    /* 0x025C */ s16    mapRoomNum;
    /* 0x025E */ s16    mapPaletteNum; // "map_palete_no"
    /* 0x0260 */ u8     unk_260;
    /* 0x0261 */ u8     unk_261;
    struct {
        /* 0x0262 */ u8    hGauge;     // "h_gage"; unknown?
        /* 0x0263 */ u8    bButton;    // "b_button"
        /* 0x0264 */ u8    aButton;    // "a_button"
        /* 0x0265 */ u8    bottles;    // "c_bottle"
        /* 0x0266 */ u8    tradeItems; // "c_warasibe"
        /* 0x0267 */ u8    hookshot;   // "c_hook"
        /* 0x0268 */ u8    ocarina;    // "c_ocarina"
        /* 0x0269 */ u8    warpSongs;  // "c_warp"
        /* 0x026A */ u8    sunsSong;   // "m_sunmoon"
        /* 0x026B */ u8    farores;    // "m_wind"
        /* 0x026C */ u8    dinsNayrus; // "m_magic"; din's fire and nayru's love
        /* 0x026D */ u8    all;        // "another"; enables all item restrictions
    }                   restrictions;
} InterfaceContext; // size = 0x270

typedef struct {
    /* 0x0000 */ View   view;
    /* 0x0128 */ void*  unk_128;
    /* 0x012C */ void*  unk_12C;
    /* 0x0130 */ void*  unk_130;
    /* 0x0134 */ void*  unk_134;
    /* 0x0138 */ void*  unk_138;
    /* 0x013C */ void*  unk_13C;
    /* 0x0140 */ char   unk_140[0x028];
    /* 0x0168 */ Vtx*   vtx_168;
    /* 0x016C */ char   unk_16C[0x068];
    /* 0x01D4 */ u16    state;
    /* 0x01D6 */ u16    flag;
    /* 0x01D8 */ Vec3f  eye;
    /* 0x01E4 */ u16    unk_1E4;
    /* 0x01E6 */ u16    mode;
    /* 0x01E8 */ u16    kscpPos; // "kscp_pos"; basically the page index (0=SELECT ITEM; 1=MAP; 2=QUEST STATUS; 3=EQUIPMENT)
    /* 0x01EA */ u16    unk_1EA;
    /* 0x01EC */ u16    unk_1EC;
    /* 0x01EE */ char   unk_1EE[0x2];
    /* 0x01F0 */ f32    unk_1F0;
    /* 0x01F4 */ f32    unk_1F4;
    /* 0x01F8 */ f32    unk_1F8;
    /* 0x01FC */ f32    unk_1FC;
    /* 0x0200 */ f32    unk_200;
    /* 0x0204 */ f32    unk_204;
    /* 0x0208 */ s16    unk_208;
    /* 0x020A */ char   unk_20A[0xA];
    /* 0x0214 */ s16    inputX;
    /* 0x0216 */ s16    inputY;
    /* 0x0218 */ s16    unk_218;
    /* 0x021A */ s16    unk_21A;
    /* 0x021C */ s16    unk_21C;
    /* 0x021E */ s16    unk_21E;
    /* 0x0220 */ s16    unk_220;
    /* 0x0222 */ s16    unk_222;
    /* 0x0224 */ s16    unk_224;
    /* 0x0226 */ s16    unk_226;
    /* 0x0228 */ s16    unk_228;
    /* 0x022A */ s16    unk_22A;
    /* 0x022C */ s16    unk_22C;
    /* 0x022E */ s16    unk_22E;
    /* 0x0230 */ s16    unk_230;
    /* 0x0232 */ s16    unk_232;
    /* 0x0234 */ s16    unk_234;
    /* 0x0236 */ s16    unk_236;
    /* 0x0238 */ s16    unk_238;
    /* 0x023A */ s16    unk_23A;
    /* 0x023C */ s16    unk_23C;
    /* 0x023E */ u16    unk_23E;
    /* 0x0240 */ s16    unk_240;
    /* 0x0242 */ u16    unk_242;
    /* 0x0244 */ s16    unk_244;
    /* 0x0246 */ s16    unk_246;
    /* 0x0248 */ s16    unk_248;
    /* 0x024A */ s16    unk_24A;
    /* 0x024C */ s16    unk_24C;
    /* 0x024E */ s16    unk_24E;
    /* 0x0250 */ s16    unk_250;
    /* 0x0252 */ s16    unk_252;
    /* 0x0254 */ s16    unk_254;
    /* 0x0256 */ s16    unk_256;
    /* 0x0258 */ s16    unk_258;
    /* 0x025A */ s16    unk_25A;
    /* 0x025C */ s16    unk_25C;
    /* 0x025E */ s16    unk_25E;
    /* 0x0260 */ s16    unk_260;
    /* 0x0262 */ s16    unk_262;
    /* 0x0264 */ s16    unk_264;
    /* 0x0266 */ s16    unk_266;
    /* 0x0268 */ char   unk_268[0x58];
} PauseContext; // size = 0x2C0

typedef struct {
    /* 0x00 */ char     unk_00[0x02];
    /* 0x02 */ u16      unk_02;
    /* 0x04 */ Vec3f    unk_04;
    /* 0x10 */ char     unk_10[0x03];
    /* 0x13 */ u8       unk_13;
    /* 0x14 */ char     unk_14[0x01];
    /* 0x15 */ u8       skyDisabled;
    /* 0x16 */ u8       sunMoonDisabled;
    /* 0x17 */ u8       gloomySky;
    /* 0x18 */ u8       unk_18;
    /* 0x19 */ u8       unk_19;
    /* 0x1A */ u16      unk_1A;
    /* 0x1C */ char     unk_1C[0x02];
    /* 0x1E */ u8       unk_1E;
    /* 0x1F */ u8       unk_1F;
    /* 0x20 */ u8       unk_20;
    /* 0x21 */ u8       unk_21;
    /* 0x22 */ u16      unk_22;
    /* 0x24 */ u16      unk_24;
    /* 0x26 */ char     unk_26[0x04];
    /* 0x2A */ s8       unk_2A;
    /* 0x2B */ s8       unk_2B;
    /* 0x2C */ s8       unk_2C;
    /* 0x2D */ char     unk_2D[0x5E];
    /* 0x8C */ s16      unk_8C[3][3];
    /* 0x9E */ s16      unk_9E;
    /* 0xA0 */ s16      unk_A0;
    /* 0xA2 */ char     unk_A2[0x06];
    /* 0xA8 */ s16      unk_A8;
    /* 0xAA */ s16      unk_AA;
    /* 0xAC */ s16      unk_AC;
    /* 0xB0 */ f32      unk_B0;
    /* 0xB4 */ u8       nbLightSettings;
    /* 0xB8 */ UNK_PTR  lightSettingsList;
    /* 0xBC */ char     unk_BC[0x03];
    /* 0xBF */ u8       unk_BF;
    /* 0xC0 */ char     unk_C0[0x16];
    /* 0xD6 */ s16      unk_D6;
    /* 0xD8 */ f32      unk_D8;
    /* 0xDC */ u8       unk_DC;
    /* 0xDD */ u8       gloomySkyEvent;
    /* 0xDE */ u8       unk_DE;
    /* 0xDF */ u8       lightning;
    /* 0xE0 */ u8       unk_E0;
    /* 0xE1 */ u8       unk_E1;
    /* 0xE2 */ u8       unk_E2[4];
    /* 0xE6 */ u8       unk_E6;
    /* 0xE7 */ u8       unk_E7;
    /* 0xE8 */ u8       unk_E8;
    /* 0xE9 */ char     unk_E9[0x05];
    /* 0xEE */ u8       unk_EE[4];
    /* 0xF2 */ u8       unk_F2[4];
    /* 0xF6 */ char     unk_F6[0x06];
} EnvironmentContext; // size = 0xFC

typedef struct {
    /* 0x00 */ s16      id;
    /* 0x04 */ void*    segment;
    /* 0x08 */ DmaRequest  dmaRequest;
    /* 0x28 */ OSMesgQueue loadQueue;
    /* 0x40 */ OSMesg   loadMsg;
} ObjectStatus; // size = 0x44

typedef struct {
    /* 0x0000 */ void*  spaceStart;
    /* 0x0004 */ void*  spaceEnd; // original name: "endSegment"
    /* 0x0008 */ u8     num; // number of objects in bank
    /* 0x0009 */ u8     unk_09;
    /* 0x000A */ u8     mainKeepIndex; // "gameplay_keep" index in bank
    /* 0x000B */ u8     subKeepIndex; // "gameplay_field_keep" or "gameplay_dangeon_keep" index in bank
    /* 0x000C */ ObjectStatus status[OBJECT_EXCHANGE_BANK_MAX];
} ObjectContext; // size = 0x518

typedef struct {
    /* 0x00 */ Gfx* opa;
    /* 0x04 */ Gfx* xlu;
} PolygonDlist; // size = 0x8

typedef struct {
    /* 0x00 */ u8    type;
    /* 0x01 */ u8    num; // number of dlist entries
    /* 0x04 */ void* start;
    /* 0x08 */ void* end;
} Polygon; // size = 0xC

typedef struct {
    /* 0x00 */ u8    type;
    /* 0x01 */ u8    num; // number of dlist entries
    /* 0x04 */ void* start;
    /* 0x08 */ void* end;
} PolygonType0; // size = 0xC

typedef struct {
    /* 0x00 */ u16   unk_00;
    /* 0x02 */ u8    id;
    /* 0x04 */ u32   source;
    /* 0x08 */ u32   unk_0C;
    /* 0x0C */ u32   tlut;
    /* 0x10 */ u16   width;
    /* 0x12 */ u16   height;
    /* 0x14 */ u8    fmt;
    /* 0x15 */ u8    siz;
    /* 0x16 */ u16   mode0;
    /* 0x18 */ u16   tlutCount;
} BgImage; // size = 0x1C

typedef struct {
    /* 0x00 */ u8    type;
    /* 0x01 */ u8    format; // 1 = single, 2 = multi
    /* 0x04 */ void* dlist;
    union {
        struct {
            /* 0x08 */ u32   source;
            /* 0x0C */ u32   unk_0C;
            /* 0x10 */ u32   tlut;
            /* 0x14 */ u16   width;
            /* 0x16 */ u16   height;
            /* 0x18 */ u8    fmt;
            /* 0x19 */ u8    siz;
            /* 0x1A */ u16   mode0;
            /* 0x1C */ u16   tlutCount;
        } single;
        struct {
            /* 0x08 */ u8    count;
            /* 0x0C */ BgImage* list;
        } multi;
    };
} PolygonType1;

typedef struct {
    /* 0x00 */ Vec3s pos;
    /* 0x06 */ s16   unk_06;
    /* 0x08 */ Gfx*  opa;
    /* 0x0C */ Gfx*  xlu;
} PolygonDlist2; // size = 0x8

typedef struct {
    /* 0x00 */ u8    type;
    /* 0x01 */ u8    num; // number of dlist entries
    /* 0x04 */ void* start;
    /* 0x08 */ void* end;
} PolygonType2; // size = 0xC

typedef union {
    Polygon      polygon;
    PolygonType0 polygon0;
    PolygonType1 polygon1;
    PolygonType2 polygon2;
} Mesh; // "Ground Shape"

typedef struct {
    /* 0x00 */ s8   num;
    /* 0x01 */ u8   unk_01;
    /* 0x02 */ u8   unk_02;
    /* 0x03 */ u8   unk_03;
    /* 0x04 */ s8   echo;
    /* 0x05 */ u8   showInvisActors;
    /* 0x08 */ Mesh* mesh; // original name: "ground_shape"
    /* 0x0C */ void* segment;
    /* 0x10 */ char unk_10[0x4];
} Room; // size = 0x14

typedef struct {
    /* 0x00 */ Room  curRoom;
    /* 0x14 */ Room  prevRoom;
    /* 0x28 */ void* bufPtrs[2];
    /* 0x30 */ u8    unk_30;
    /* 0x31 */ s8    status;
    /* 0x34 */ void* unk_34;
    /* 0x38 */ DmaRequest dmaRequest;
    /* 0x58 */ OSMesgQueue loadQueue;
    /* 0x70 */ OSMesg loadMsg;
} RoomContext; // size = 0x74

typedef struct {
    /* 0x000 */ s16 colAtCount;
    /* 0x002 */ u16 sacFlags;
    /* 0x004 */ Collider* colAt[COLLISION_CHECK_AT_MAX];
    /* 0x0CC */ s32 colAcCount;
    /* 0x0D0 */ Collider* colAc[COLLISION_CHECK_AC_MAX];
    /* 0x1C0 */ s32 colOcCount;
    /* 0x1C4 */ Collider* colOc[COLLISION_CHECK_OC_MAX];
    /* 0x28C */ s32 colOcLineCount;
    /* 0x290 */ OcLine* colOcLine[COLLISION_CHECK_OC_LINE_MAX];
} CollisionCheckContext; // size = 0x29C

typedef struct ListAlloc {
    /* 0x00 */ struct ListAlloc* prev;
    /* 0x04 */ struct ListAlloc* next;
} ListAlloc; // size = 0x8

typedef struct {
    /* 0x00 */ s32 width;
    /* 0x04 */ s32 height;
    /* 0x08 */ s32 widthSave;
    /* 0x0C */ s32 heightSave;
    /* 0x10 */ u16* fbuf;
    /* 0x14 */ u16* fbufSave;
    /* 0x18 */ u8* cvgSave;
    /* 0x1C */ u16* zbuf;
    /* 0x20 */ u16* zbufSave;
    /* 0x24 */ s32 ulxSave;
    /* 0x28 */ s32 ulySave;
    /* 0x2C */ s32 lrxSave;
    /* 0x30 */ s32 lrySave;
    /* 0x34 */ s32 ulx;
    /* 0x38 */ s32 uly;
    /* 0x3C */ s32 lrx;
    /* 0x40 */ s32 lry;
    /* 0x44 */ ListAlloc alloc;
    /* 0x4C */ u32 unk_4C;
} PreRenderContext; // size = 0x50

typedef struct {
    union {
        TransitionFade fade;
        TransitionCircle circle;
        TransitionTriforce triforce;
        TransitionWipe wipe;
        char data[0x228];
    };
    /* 0x228 */ s32    transitionType;
    /* 0x22C */ void* (*init)(void* transition);
    /* 0x230 */ void  (*destroy)(void* transition);
    /* 0x234 */ void  (*update)(void* transition, s32 updateRate);
    /* 0x238 */ void  (*draw)(void* transition, Gfx** gfxP);
    /* 0x23C */ void  (*start)(void* transition);
    /* 0x240 */ void  (*setType)(void* transition, s32 type);
    /* 0x244 */ void  (*setColor)(void* transition, u32 color);
    /* 0x248 */ void  (*setEnvColor)(void* transition, u32 color);
    /* 0x24C */ s32   (*isDone)(void* transition);
} TransitionContext; // size = 0x250

typedef struct {
    /* 0x00 */ s16   id;
    /* 0x02 */ Vec3s pos;
    /* 0x08 */ Vec3s rot;
    /* 0x0E */ s16   params;
} ActorEntry; // size = 0x10

typedef struct {
    struct {
        s8 room;    // Room to switch to
        s8 effects; // How the camera reacts during the transition
    } /* 0x00 */ sides[2]; // 0 = front, 1 = back
    /* 0x04 */ s16   id;
    /* 0x06 */ Vec3s pos;
    /* 0x0C */ s16   rotY;
    /* 0x0E */ s16   params;
} TransitionActorEntry; // size = 0x10

typedef struct {
    /* 0x00 */ u8 spawn;
    /* 0x01 */ u8 room;
} EntranceEntry;

typedef struct {
    /* 0x00 */ u8* readBuff;
} SramContext; // size = 0x4

#define SRAM_SIZE 0x8000

typedef struct GameAllocEntry {
    /* 0x00 */ struct GameAllocEntry* next;
    /* 0x04 */ struct GameAllocEntry* prev;
    /* 0x08 */ u32 size;
    /* 0x0C */ u32 unk_0C;
} GameAllocEntry; // size = 0x10

typedef struct {
    /* 0x00 */ GameAllocEntry base;
    /* 0x10 */ GameAllocEntry* head;
} GameAlloc; // size = 0x14

struct GameState;

typedef void (*GameStateFunc)(struct GameState* gameState);

typedef struct GameState {
    /* 0x00 */ GraphicsContext* gfxCtx;
    /* 0x04 */ GameStateFunc main;
    /* 0x08 */ GameStateFunc destroy; // "cleanup"
    /* 0x0C */ GameStateFunc init;
    /* 0x10 */ u32 size;
    /* 0x14 */ Input input[4];
    /* 0x74 */ TwoHeadArena tha;
    /* 0x84 */ GameAlloc alloc;
    /* 0x98 */ u32 running;
    /* 0x9C */ u32 frames;
    /* 0xA0 */ u32 unk_A0;
} GameState; // size = 0xA4

typedef struct {
    /* 0x0000 */ GameState state;
    /* 0x00A4 */ void* staticSegment;
    /* 0x00A8 */ View view;
    /* 0x01D0 */ SramContext sramCtx;
    /* 0x01D4 */ u16 unk_1D4; // not used in mq dbg (some sort of timer that doesn't seem to affect anything)
    /* 0x01D6 */ s16 coverAlpha;
    /* 0x01D8 */ s16 addAlpha; // not used in mq dbg
    /* 0x01DA */ u16 visibleDuration; // not used in mq dbg
    /* 0x01DC */ s16 ult;
    /* 0x01DE */ s16 uls;
    /* 0x01E0 */ char unk_1E0[0x01];
    /* 0x01E1 */ u8 exit;
    /* 0x01E2 */ char unk_1E2[0x06];
} TitleContext; // size = 0x1E8

struct SelectContext;

typedef struct {
    /* 0x00 */ char* name;
    /* 0x04 */ void (*loadFunc)(struct SelectContext*, s32);
    /* 0x08 */ s32 entranceIndex;
} SceneSelectEntry; // size = 0xC

typedef struct SelectContext {
    /* 0x0000 */ GameState state;
    /* 0x00A8 */ View view;
    /* 0x01D0 */ s32 count;
    /* 0x01D4 */ SceneSelectEntry* scenes;
    /* 0x01D8 */ s32 currentScene;
    /* 0x01DC */ s32 unk_1DC;
    /* 0x01E0 */ s32 unk_1E0[7];
    /* 0x01FC */ s32 unk_1FC;
    /* 0x0200 */ s32 unk_200;
    /* 0x0204 */ s32 unk_204;
    /* 0x0208 */ s32 opt;
    /* 0x020C */ s32 unk_20C;
    /* 0x0210 */ s32 unk_210;
    /* 0x0214 */ s32 unk_214;
    /* 0x0218 */ s32 unk_218;
    /* 0x021C */ s32 unk_21C;
    /* 0x0220 */ s32 unk_220;
    /* 0x0224 */ s32 unk_224;
    /* 0x0228 */ s32 unk_228;
    /* 0x022C */ s32 unk_22C;
    /* 0x0230 */ s32 unk_230;
    /* 0x0234 */ s32 unk_234;
    /* 0x0238 */ void* staticSegment;
    /* 0x023C */ s32 unk_23C;
} SelectContext; // size = 0x240

typedef struct {
    /* 0x0000 */ GameState state;
    /* 0x00A4 */ void* staticSegment;
    /* 0x00A8 */ View view;
} SampleContext; // size = 0x1D0

typedef struct {
    /* 0x00 */ u8 byte0;
    /* 0x01 */ u8 byte1;
    /* 0x02 */ u8 byte2;
    /* 0x03 */ u8 byte3;
} ElfMessage; // size = 0x4

// Global Context (dbg ram start: 80212020)
typedef struct GlobalContext {
    /* 0x00000 */ GameState state;
    /* 0x000A4 */ s16 sceneNum;
    /* 0x000A6 */ u8 sceneConfig;
    /* 0x000A7 */ char unk_A7[0x9];
    /* 0x000B0 */ void* sceneSegment;
    /* 0x000B8 */ View view;
    /* 0x001E0 */ Camera mainCamera;
    /* 0x001E0 */ Camera subCameras[3];
    /* 0x00790 */ Camera* cameraPtrs[4];
    /* 0x007A0 */ s16 activeCamera;
    /* 0x007A2 */ s16 nextCamera;
    /* 0x007A4 */ SoundContext soundCtx;
    /* 0x007A8 */ LightContext lightCtx;
    /* 0x007B8 */ SubGlobalContext7B8 sub_7B8;
    /* 0x007C0 */ CollisionContext colCtx;
    /* 0x01C24 */ ActorContext actorCtx;
    /* 0x01D64 */ CutsceneContext csCtx; // "demo_play"
    /* 0x01DB4 */ SoundSource soundSources[16];
    /* 0x01F74 */ SramContext sramCtx;
    /* 0x01F78 */ SkyboxContext skyboxCtx;
    /* 0x020C8 */ char unk_20C8[0x10];
    /* 0x020D8 */ MessageContext msgCtx; // "message"
    /* 0x104F0 */ InterfaceContext interfaceCtx; // "parameter"
    /* 0x10760 */ PauseContext pauseCtx;
    /* 0x10A20 */ u16 unk_10A20;
    /* 0x10A24 */ EnvironmentContext envCtx;
    /* 0x10B20 */ AnimationContext animationCtx;
    /* 0x117A4 */ ObjectContext objectCtx;
    /* 0x11CBC */ RoomContext roomCtx;
    /* 0x11D30 */ s16 unk_11D30[2];
    /* 0x11D34 */ u8 nbTransitionActors;
    /* 0x11D38 */ TransitionActorEntry* transitionActorList;
    /* 0x11D3C */ void (*playerInit)(Player* player, struct GlobalContext* globalCtx, SkeletonHeader* skelHeader);
    /* 0x11D40 */ void (*playerUpdate)(Player* player, struct GlobalContext* globalCtx, Input* input);
    /* 0x11D44 */ s32 (*isPlayerDroppingFish)(struct GlobalContext* globalCtx);
    /* 0x11D48 */ s32 (*startPlayerFishing)(struct GlobalContext* globalCtx);
    /* 0x11D4C */ s32 (*grabPlayer)(struct GlobalContext* globalCtx, Player* player);
    /* 0x11D50 */ s32 (*startPlayerCutscene)(struct GlobalContext* globalCtx, Actor* actor, s32 mode);
    /* 0x11D54 */ void (*func_11D54)(Player* player, struct GlobalContext* globalCtx);
    /* 0x11D58 */ s32 (*damagePlayer)(struct GlobalContext* globalCtx, s32 damage);
    /* 0x11D5C */ void (*talkWithPlayer)(struct GlobalContext* globalCtx, Actor* actor);
    /* 0x11D60 */ MtxF mf_11D60;
    /* 0x11DA0 */ MtxF mf_11DA0;
    /* 0x11DE0 */ Mtx* unk_11DE0;
    /* 0x11DE4 */ u32 gameplayFrames;
    /* 0x11DE8 */ u8 linkAgeOnLoad;
    /* 0x11DE9 */ u8 unk_11DE9;
    /* 0x11DEA */ u8 curSpawn;
    /* 0x11DEB */ u8 nbSetupActors;
    /* 0x11DEC */ u8 nbRooms;
    /* 0x11DF0 */ RomFile* roomList;
    /* 0x11DF4 */ ActorEntry* linkActorEntry;
    /* 0x11DF8 */ ActorEntry* setupActorList;
    /* 0x11DFC */ UNK_PTR unk_11DFC;
    /* 0x11E00 */ EntranceEntry* setupEntranceList;
    /* 0x11E04 */ s16* setupExitList;
    /* 0x11E08 */ Path* setupPathList;
    /* 0x11E0C */ ElfMessage* cUpElfMsgs;
    /* 0x11E10 */ char unk_11E10[0x4];
    /* 0x11E14 */ u8 skyboxId;
    /* 0x11E15 */ s8 sceneLoadFlag; // "fade_direction"
    /* 0x11E16 */ s16 unk_11E16;
    /* 0x11E18 */ s16 unk_11E18;
    /* 0x11E1A */ s16 nextEntranceIndex;
    /* 0x11E1C */ char unk_11E1C[0x40];
    /* 0x11E5C */ s8 unk_11E5C;
    /* 0x11E5D */ s8 bombchuBowlingAmmo; // "bombchu_game_flag"
    /* 0x11E5E */ u8 fadeTransition;
    /* 0x11E60 */ CollisionCheckContext colChkCtx;
    /* 0x120FC */ u16 envFlags[20];
    /* 0x12124 */ PreRenderContext preRenderCtx;
    /* 0x12174 */ char unk_12174[0x53];
    /* 0x121C7 */ s8 unk_121C7;
    /* 0x121C8 */ TransitionContext transitionCtx;
    /* 0x12418 */ char unk_12418[0x3];
    /* 0x1241B */ u8 transitionMode; // "fbdemo_wipe_modem"
    /* 0x1241C */ TransitionFade transitionFade;
    /* 0x12428 */ char unk_12428[0x3];
    /* 0x1242B */ u8 unk_1242B;
    /* 0x1242C */ Scene* loadedScene;
    /* 0x12430 */ char unk_12430[0xE8];
} GlobalContext; // size = 0x12518

typedef struct {
    /* 0x0000 */ GameState state;
    /* 0x00A8 */ View view;
} OpeningContext; // size = 0x1D0

typedef struct {
    /* 0x00000 */ GameState state;
    /* 0x000A4 */ Vtx* allocVtx1;
    /* 0x000A8 */ void* staticSegment;
    /* 0x000AC */ void* parameterSegment;
    /* 0x000B0 */ char unk_B0[0x8];
    /* 0x000B8 */ View view;
    /* 0x001E0 */ SramContext sramCtx;
    /* 0x001E4 */ char unk_1E4[0x4];
    /* 0x001E8 */ SkyboxContext skyboxCtx;
    /* 0x00338 */ char unk_338[0x10];
    /* 0x00348 */ MessageContext msgCtx;
    /* 0x0E760 */ char kanfont[0xE188];
    /* 0x1C8E8 */ EnvironmentContext envCtx;
    /* 0x1C9E4 */ char unk_1C9E4[0x4];
    /* 0x1C9E8 */ Vtx* allocVtx2;
    /* 0x1C9EC */ Vtx* allocVtx3;
    /* 0x1C9F0 */ Vtx* allocVtx4;
    /* 0x1C9F4 */ u8 n64ddFlag;
    /* 0x1C9F6 */ u16 deaths[3];
    /* 0x1C9FC */ u8 fileNames[3][8];
    /* 0x1CA14 */ u16 healthCapacities[3];
    /* 0x1CA1C */ u32 questItems[3];
    /* 0x1CA28 */ s16 n64ddFlags[3];
    /* 0x1CA2E */ s8 heartStatus[3];
    /* 0x1CA32 */ u16 nowLife[3];
    /* 0x1CA38 */ s16 btnIdx;
    /* 0x1CA3A */ u16 yesNoButtonIdx;
    /* 0x1CA3C */ s16 menuIdx;
    /* 0x1CA3E */ s16 fileSelectStateIdx;
    /* 0x1CA40 */ s16 unkActionIndex;
    /* 0x1CA42 */ u16 nextFileSelectStateIdx;
    /* 0x1CA44 */ s16 openFileStateIdx;
    /* 0x1CA46 */ s16 selectedFileIdx;
    /* 0x1CA48 */ char unk_1CA48[0x2];
    /* 0x1CA4A */ u16 fileNamesY[3];
    /* 0x1CA50 */ u16 actionTimer;
    /* 0x1CA52 */ u16 buttonsY[6];
    /* 0x1CA5E */ s16 copyDestFileIdx;
    /* 0x1CA60 */ u16 fileWarningTexIdx;
    /* 0x1CA62 */ u16 warningFileIdx;
    /* 0x1CA64 */ u16 titleTexIdx;
    /* 0x1CA66 */ u16 nextTitleTexIdx;
    /* 0x1CA68 */ s16 windowR;
    /* 0x1CA6A */ s16 windowG;
    /* 0x1CA6C */ s16 windowB;
    /* 0x1CA6E */ u16 selectFileTitleA;
    /* 0x1CA70 */ u16 openFileTitleA;
    /* 0x1CA72 */ u16 windowA;
    /* 0x1CA74 */ u16 fileButtonsA[3];
    /* 0x1CA7A */ u16 fileNameBoxesA[3];
    /* 0x1CA80 */ u16 fileNamesA[3];
    /* 0x1CA86 */ u16 metalJointsA[3];
    /* 0x1CA8C */ u16 fileInfoA;
    /* 0x1CA8E */ u16 targetFileInfoBoxA;
    /* 0x1CA90 */ u16 unkFileInfoBoxA;
    /* 0x1CA92 */ u16 copyButtonA;
    /* 0x1CA94 */ u16 eraseButtonA;
    /* 0x1CA96 */ u16 yesBiuttonA;
    /* 0x1CA98 */ u16 quitButtonA;
    /* 0x1CA9A */ u16 optionButtonA;
    /* 0x1CA9C */ u16 newFileNameBoxA;
    /* 0x1CA9E */ u16 decideCancelTextA;
    /* 0x1CAA0 */ u16 fileEmptyTextA;
    /* 0x1CAA2 */ u16 highlightColorR;
    /* 0x1CAA4 */ u16 highlightColorG;
    /* 0x1CAA6 */ u16 highlightColorB;
    /* 0x1CAA8 */ u16 highlightColorA;
    /* 0x1CAAA */ u16 highlightColorAIncrease;
    /* 0x1CAAC */ char unk_1CAAC[0x6];
    /* 0x1CAB2 */ u16 stickXTimer;
    /* 0x1CAB4 */ u16 stickYTimer;
    /* 0x1CAB6 */ u16 idxXOff;
    /* 0x1CAB8 */ u16 idxYOff;
    /* 0x1CABA */ s16 stickX;
    /* 0x1CABC */ s16 stickY;
    /* 0x1CABE */ u16 newFileNameBoxX;
    /* 0x1CAC0 */ u16 windowX;
    /* 0x1CAC4 */ f32 windowRotX;
    /* 0x1CAC8 */ u16 kbdButtonIdx;
    /* 0x1CACA */ u16 unk_1CACA;
    /* 0x1CACC */ u16 kbdCharBoxA;
    /* 0x1CACE */ s16 kbdCharIdx;
    /* 0x1CAD0 */ s16 kbdCharX;
    /* 0x1CAD2 */ s16 kbdCharY;
    /* 0x1CAD4 */ s16 newFileNameCharCount;
    /* 0x1CAD6 */ u16 unk_1CAD6[3];
} FileChooseContext; // size = 0x1CADC

typedef enum {
    DPM_UNK = 0,
    DPM_PLAYER = 1,
    DPM_ENEMY = 2,
    DPM_UNK3 = 3
} DynaPolyMoveFlag;

// Some animation related structure
typedef struct {
    /* 0x00 */ AnimationHeader* animation;
    /* 0x04 */ f32              playbackSpeed;
    /* 0x08 */ f32              unk_08;
    /* 0x0C */ f32              frameCount;
    /* 0x10 */ u8               unk_10;
    /* 0x14 */ f32              transitionRate;
} struct_80034EC0_Entry; // size = 0x18

// Another animation related structure
typedef struct {
    /* 0x00 */ AnimationHeader* animation;
    /* 0x04 */ f32              frameCount;
    /* 0x08 */ u8               unk_08;
    /* 0x0C */ f32              transitionRate;
} struct_D_80AA1678; // size = 0x10

typedef struct {
    /* 0x00 */ s16 unk_00;
    /* 0x02 */ s16 unk_02;
    /* 0x04 */ s16 unk_04;
    /* 0x06 */ s16 unk_06;
    /* 0x08 */ Vec3s unk_08;
    /* 0x0E */ Vec3s unk_0E;
    /* 0x14 */ f32 unk_14;
    /* 0x18 */ Vec3f unk_18;
    /* 0x24 */ char unk_24[0x4];
} struct_80034A14_arg1; // size = 0x28

typedef struct {
    /* 0x00 */ s8  scene;
    /* 0x01 */ s8  spawn;
    /* 0x02 */ u16 field;
} EntranceInfo; // size = 0x4

typedef struct {
    /* 0x00 */ void*    loadedRamAddr;
    /* 0x04 */ u32      vromStart; // if applicable
    /* 0x08 */ u32      vromEnd;   // if applicable
    /* 0x0C */ void*    vramStart; // if applicable
    /* 0x10 */ void*    vramEnd;   // if applicable
    /* 0x14 */ UNK_PTR  unk_14;
    /* 0x18 */ void*    init;    // initializes and executes the given context
    /* 0x1C */ void*    destroy; // deconstructs the context, and sets the next context to load
    /* 0x20 */ UNK_PTR  unk_20;
    /* 0x24 */ UNK_PTR  unk_24;
    /* 0x28 */ UNK_TYPE unk_28;
    /* 0x2C */ u32      instanceSize;
} GameStateOverlay; // size = 0x30

typedef struct PreNMIContext {
    /* 0x00 */ GameState state;
    /* 0xA4 */ u32      timer;
    /* 0xA8 */ UNK_TYPE unk_A8;
} PreNMIContext; // size = 0xAC

typedef enum {
    /*  1 */ F_8F = 1,
    /*  2 */ F_7F,
    /*  3 */ F_6F,
    /*  4 */ F_5F,
    /*  5 */ F_4F,
    /*  6 */ F_3F,
    /*  7 */ F_2F,
    /*  8 */ F_1F,
    /*  9 */ F_B1,
    /* 10 */ F_B2,
    /* 11 */ F_B3,
    /* 12 */ F_B4,
    /* 13 */ F_B5,
    /* 14 */ F_B6,
    /* 15 */ F_B7,
    /* 16 */ F_B8
} FloorID;

// All arrays pointed in this struct are indexed by "map indexes"
// In dungeons, the map index corresponds to the dungeon index (which also indexes keys, items, etc)
// In overworld areas, the map index corresponds to the overworld area index (spot 00, 01, etc)
typedef struct {
    /* 0x00 */ s16 (*floorTexIndexOffset)[8]; // dungeon texture index offset by floor
    /* 0x04 */ s16*  bossFloor; // floor the boss is on
    /* 0x08 */ s16 (*roomPalette)[32]; // map palette by room
    /* 0x0C */ s16*  maxPaletteCount; // max number of palettes in a same floor
    /* 0x10 */ s16 (*paletteRoom)[8][14]; // room by palette by floor
    /* 0x14 */ s16 (*roomCompassOffsetX)[44]; // dungeon compass icon X offset by room
    /* 0x18 */ s16 (*roomCompassOffsetY)[44]; // dungeon compass icon Y offset by room
    /* 0x1C */ u8*   dgnMinimapCount; // number of room minimaps
    /* 0x20 */ u16*  dgnMinimapTexIndexOffset; // dungeon minimap texture index offset
    /* 0x24 */ u16*  owMinimapTexSize;
    /* 0x28 */ u16*  owMinimapTexOffset;
    /* 0x2C */ s16*  owMinimapPosX;
    /* 0x30 */ s16*  owMinimapPosY;
    /* 0x34 */ s16 (*owCompassInfo)[4]; // [X scale, Y scale, X offset, Y offset]
    /* 0x38 */ s16*  dgnMinimapTexIndexBase; // dungeon minimap texture index base
    /* 0x3C */ s16 (*dgnCompassInfo)[4]; // [X scale, Y scale, X offset, Y offset]
    /* 0x40 */ s16*  owMinimapWidth;
    /* 0x44 */ s16*  owMinimapHeight;
    /* 0x48 */ s16*  owEntranceIconPosX; // "dungeon entrance" icon X pos
    /* 0x4C */ s16*  owEntranceIconPosY; // "dungeon entrance" icon Y pos
    /* 0x50 */ u16*  owEntranceFlag; // flag in inf_table[26] based on which entrance icons are shown (0xFFFF = always shown)
    /* 0x54 */ f32 (*floorCoordY)[8]; // Y coordinate of each floor
    /* 0x58 */ u16*  switchEntryCount; // number of "room switch" entries, which correspond to the next 3 arrays
    /* 0x5C */ u8  (*switchFromRoom)[51]; // room to come from
    /* 0x60 */ u8  (*switchFromFloor)[51]; // floor to come from
    /* 0x64 */ u8  (*switchToRoom)[51]; // room to go to
    /* 0x68 */ u8  (*floorID)[8];
    /* 0x6C */ s16* skullFloorIconY; // dungeon big skull icon Y pos
} MapData; // size = 0x70

typedef struct {
    /* 0x00 */ s8 chestFlag; // chest icon is only displayed if this flag is not set for the current room
    /* 0x01 */ u8 x, y; // coordinates to place the icon (top-left corner), relative to the minimap texture
} MapMarkPoint; // size = 0x3

typedef struct {
    /* 0x00 */ s8 markType; // 0 for the chest icon, 1 for the boss skull icon, -1 for none
    /* 0x01 */ u8 count; // number of icons to display
    /* 0x02 */ MapMarkPoint points[12];
} MapMarkData; // size = 0x26

typedef MapMarkData MapMarksData[3]; // size = 0x72

typedef struct DebugDispObject {
    /* 0x00 */ Vec3f pos;
    /* 0x0C */ Vec3s rot;
    /* 0x14 */ Vec3f scale;
    /* 0x20 */ Color_RGBA8 color;
    /* 0x24 */ s16   type;
    /* 0x28 */ struct DebugDispObject* next;
} DebugDispObject; // size = 0x2C

typedef enum {
    MTXMODE_NEW,  // generates a new matrix
    MTXMODE_APPLY // applies transformation to the current matrix
} MatrixMode;

typedef struct FaultClient {
    /* 0x00 */ struct FaultClient* next;
    /* 0x04 */ u32 callback;
    /* 0x08 */ u32 param1;
    /* 0x0C */ u32 param2;
} FaultClient; // size = 0x10

typedef struct FaultAddrConvClient {
    /* 0x00 */ struct FaultAddrConvClient* next;
    /* 0x04 */ u32 callback;
    /* 0x08 */ u32 param;
} FaultAddrConvClient; // size = 0xC


typedef struct {
    /* 0x00 */ u32 (*callback)(u32, u32);
    /* 0x04 */ u32 param0;
    /* 0x08 */ u32 param1;
    /* 0x0C */ u32 ret;
    /* 0x10 */ OSMesgQueue* queue;
    /* 0x14 */ OSMesg msg;
} FaultClientContext; // size = 0x18

typedef struct FaultThreadStruct {
    /* 0x000 */ OSThread thread;
    /* 0x1B0 */ u8 unk_1B0[0x600];
    /* 0x7B0 */ OSMesgQueue queue;
    /* 0x7C8 */ OSMesg msg;
    /* 0x7CC */ u8 exitDebugger;
    /* 0x7CD */ u8 msgId;
    /* 0x7CE */ u8 faultHandlerEnabled;
    /* 0x7CF */ u8 faultActive;
    /* 0x7D0 */ OSThread* faultedThread;
    /* 0x7D4 */ void(*padCallback)(Input*);
    /* 0x7D8 */ FaultClient* clients;
    /* 0x7DC */ FaultAddrConvClient* addrConvClients;
    /* 0x7E0 */ u8 unk_7E0[4];
    /* 0x7E4 */ Input padInput;
    /* 0x7FC */ u16 colors[36];
    /* 0x844 */ void* fb;
    /* 0x848 */ u32 currClientThreadSp;
    /* 0x84C */ u8 unk_84C[4];
} FaultThreadStruct; // size = 0x850

typedef struct {
    /* 0x00 */ u16* fb;
    /* 0x04 */ u16 w;
    /* 0x08 */ u16 h;
    /* 0x0A */ u16 yStart;
    /* 0x0C */ u16 yEnd;
    /* 0x0E */ u16 xStart;
    /* 0x10 */ u16 xEnd;
    /* 0x12 */ u16 foreColor;
    /* 0x14 */ u16 backColor;
    /* 0x14 */ u16 cursorX;
    /* 0x16 */ u16 cursorY;
    /* 0x18 */ u32* fontData;
    /* 0x1C */ u8 charW;
    /* 0x1D */ u8 charH;
    /* 0x1E */ s8 charWPad;
    /* 0x1F */ s8 charHPad;
    /* 0x20 */ u16 printColors[10];
    /* 0x34 */ u8 escCode; // bool
    /* 0x35 */ u8 osSyncPrintfEnabled;
    /* 0x38 */ void(*inputCallback)();
} FaultDrawer; // size = 0x3C

typedef struct GfxPrint {
    /* 0x00 */ struct GfxPrint*(*callback)(struct GfxPrint*, const char*, size_t);
    /* 0x04 */ Gfx* dlist;
    /* 0x08 */ u16 posX;
    /* 0x0A */ u16 posY;
    /* 0x0C */ u16 baseX;
    /* 0x0E */ u8 baseY;
    /* 0x0F */ u8 flag;
    /* 0x10 */ Color_RGBA8_u32 color;
    /* 0x14 */ char unk_14[0x1C]; // unused
} GfxPrint; // size = 0x30

typedef enum {
    GFXPRINT_FLAG1 = 1,
    GFXPRINT_USE_RGBA16 = 2,
    GFXPRINT_FLAG4 = 4,
    GFXPRINT_UPDATE_MODE = 8,
    GFXPRINT_FLAG64 = 0x40,
    GFXPRINT_OPEN = 0x80
} GfxPrintFlag;

typedef struct StackEntry {
    /* 0x00 */ struct StackEntry* next;
    /* 0x04 */ struct StackEntry* prev;
    /* 0x08 */ u32 head;
    /* 0x0C */ u32 tail;
    /* 0x10 */ u32 initValue;
    /* 0x14 */ s32 minSpace;
    /* 0x18 */ const char* name;
} StackEntry;

typedef enum {
    STACK_STATUS_OK = 0,
    STACK_STATUS_WARNING = 1,
    STACK_STATUS_OVERFLOW = 2
} StackStatus;

typedef struct {
    /* 0x00 */ u32 magic; // IS64
    /* 0x04 */ u32 get;
    /* 0x08 */ u8 unk_08[0x14-0x08];
    /* 0x14 */ u32 put;
    /* 0x18 */ u8 unk_18[0x20-0x18];
    /* 0x20 */ u8 data[0x10000-0x20];
} ISVDbg;

typedef struct {
    /* 0x00 */ char name[0x18];
    /* 0x18 */ u32 mediaFormat;
    /* 0x1C */ union {
        struct {
            u16 cartId;
            u8 countryCode;
            u8 version;
        };
        u32 regionInfo;
    };
} LocaleCartInfo; // size = 0x20

typedef struct {
    /* 0x00 */ char magic[4]; // Yaz0
    /* 0x04 */ u32 decSize;
    /* 0x08 */ u32 compInfoOffset; // only used in mio0
    /* 0x0C */ u32 uncompDataOffset; // only used in mio0
    /* 0x10 */ u32 data[1];
} Yaz0Header; // size = 0x10 ("data" is not part of the header)

typedef struct {
    /* 0x00 */ s16 type;
    /* 0x02 */ char  misc[0x1E];
} OSScMsg; // size = 0x20

typedef struct IrqMgrClient {
    /* 0x00 */ struct IrqMgrClient* prev;
    /* 0x04 */ OSMesgQueue* queue;
} IrqMgrClient;

typedef struct {
    /* 0x000 */ OSScMsg retraceMsg; // this apparently got moved from OSSched
    /* 0x020 */ OSScMsg prenmiMsg; // this apparently got moved from OSSched
    /* 0x040 */ OSScMsg nmiMsg;
    /* 0x060 */ OSMesgQueue queue;
    /* 0x078 */ OSMesg msgBuf[8];
    /* 0x098 */ OSThread thread;
    /* 0x248 */ IrqMgrClient* clients;
    /* 0x24C */ u8 resetStatus;
    /* 0x250 */ OSTime resetTime;
    /* 0x258 */ OSTimer timer;
    /* 0x278 */ OSTime retraceTime;
} IrqMgr; // size = 0x280

typedef struct {
    /* 0x0000 */ OSContStatus padStatus[4];
    /* 0x0010 */ OSMesg serialMsgBuf[1];
    /* 0x0014 */ OSMesg lockMsgBuf[1];
    /* 0x0018 */ OSMesg interruptMsgBuf[4];
    /* 0x0028 */ OSMesgQueue serialMsgQ;
    /* 0x0040 */ OSMesgQueue lockMsgQ;
    /* 0x0058 */ OSMesgQueue interruptMsgQ;
    /* 0x0070 */ IrqMgrClient irqClient;
    /* 0x0078 */ IrqMgr* irqMgr;
    /* 0x0080 */ OSThread thread;
    /* 0x0230 */ Input inputs[4];
    /* 0x0290 */ OSContPad pads[4];
    /* 0x02A8 */ vu8 validCtrlrsMask;
    /* 0x02A9 */ u8 ncontrollers;
    /* 0x02AA */ u8 ctrlrIsConnected[4]; // "Key_switch" originally
    /* 0x02AE */ u8 pakType[4]; // 1 if rumble pack, 2 if mempak?
    /* 0x02B2 */ vu8 rumbleEnable[4];
    /* 0x02B6 */ u8 rumbleCounter[4]; // not clear exact meaning
    /* 0x02BC */ OSPfs pfs[4];
    /* 0x045C */ vu8 rumbleOffFrames;
    /* 0x045D */ vu8 rumbleOnFrames;
    /* 0x045E */ u8 preNMIShutdown;
    /* 0x0460 */ void (*retraceCallback)(void* padmgr, u32 unk464);
    /* 0x0464 */ u32 retraceCallbackValue;
} PadMgr; // size = 0x468

// == Previously sched.h

#define OS_SC_NEEDS_RDP         0x0001
#define OS_SC_NEEDS_RSP         0x0002
#define OS_SC_DRAM_DLIST        0x0004
#define OS_SC_PARALLEL_TASK     0x0010
#define OS_SC_LAST_TASK         0x0020
#define OS_SC_SWAPBUFFER        0x0040

#define OS_SC_RCP_MASK          0x0003
#define OS_SC_TYPE_MASK         0x0007

typedef struct {
    /* 0x0000 */ u16*   curBuffer;
    /* 0x0004 */ u16*   nextBuffer;
} FrameBufferSwap;

typedef struct {
    /* 0x0000 */ OSMesgQueue  interruptQ;
    /* 0x0018 */ OSMesg       intBuf[8];
    /* 0x0038 */ OSMesgQueue  cmdQ;
    /* 0x0050 */ OSMesg       cmdMsgBuf[8];
    /* 0x0070 */ OSThread     thread;
    /* 0x0220 */ OSScTask*    audioListHead;
    /* 0x0224 */ OSScTask*    gfxListHead;
    /* 0x0228 */ OSScTask*    audioListTail;
    /* 0x022C */ OSScTask*    gfxListTail;
    /* 0x0230 */ OSScTask*    curRSPTask;
    /* 0x0234 */ OSScTask*    curRDPTask;
    /* 0x0238 */ s32          retraceCnt;
    /* 0x023C */ s32          doAudio;
    /* 0x0240 */ CfbInfo* curBuf;
    /* 0x0244 */ CfbInfo*        pendingSwapBuf1;
    /* 0x0220 */ CfbInfo* pendingSwapBuf2;
    /* 0x0220 */ UNK_TYPE     unk_24C;
    /* 0x0250 */ IrqMgrClient   irqClient;
} SchedContext; // size = 0x258

// ========================

#define OS_SC_RETRACE_MSG       1
#define OS_SC_DONE_MSG          2
#define OS_SC_NMI_MSG           3 // name is made up, 3 is OS_SC_RDP_DONE_MSG in the original sched.c
#define OS_SC_PRE_NMI_MSG       4

#define OS_SC_DP                0x0001
#define OS_SC_SP                0x0002
#define OS_SC_YIELD             0x0010
#define OS_SC_YIELDED           0x0020

typedef struct {
    struct {
    /* 0x0000 */ s32          unk_0[0x10]; // not char to avoid generating lwl/lwr swl/swr in a struct copy
    } unk_0;
    /* 0x0040 */ OSMesgQueue*  unk_40;
} Sub_AudioMgr_18; // size = 0x44

typedef struct {
    /* 0x0000 */ IrqMgr*       irqMgr;
    /* 0x0004 */ SchedContext* sched;
    /* 0x0008 */ OSMesg        unk_8;
    /* 0x000C */ char          unk_C[0x04];
    /* 0x0010 */ s32           unk_10;
    /* 0x0014 */ s32           unk_14;
    /* 0x0018 */ Sub_AudioMgr_18 unk_18;
    /* 0x005C */ UNK_PTR       unk_5C;
    /* 0x0060 */ char          unk_60[0x10];
    /* 0x0070 */ Sub_AudioMgr_18* unk_70;
    /* 0x0074 */ OSMesgQueue   unk_74;
    /* 0x008C */ OSMesg        unk_8C;
    /* 0x0090 */ OSMesgQueue   unk_90;
    /* 0x00A8 */ OSMesg        unk_A8;
    /* 0x00AC */ OSMesgQueue   unk_AC;
    /* 0x00C4 */ OSMesg        unk_C4;
    /* 0x00C8 */ OSMesgQueue   unk_C8;
    /* 0x00E0 */ OSMesg        unk_E0;
    /* 0x00E4 */ char          unk_E4[0x04];
    /* 0x00E8 */ OSThread      unk_E8;
} AudioMgr; // size = 0x298


struct ArenaNode;

typedef struct Arena {
    /* 0x00 */ struct ArenaNode* head;
    /* 0x04 */ void* start;
    /* 0x08 */ OSMesgQueue lock;
    /* 0x20 */ u8 unk_20;
    /* 0x21 */ u8 isInit;
    /* 0x22 */ u8 flag;
} Arena; // size = 0x24

typedef struct ArenaNode {
    /* 0x00 */ s16 magic;
    /* 0x02 */ s16 isFree;
    /* 0x04 */ u32 size;
    /* 0x08 */ struct ArenaNode* next;
    /* 0x0C */ struct ArenaNode* prev;
    /* 0x10 */ const char* filename;
    /* 0x14 */ s32 line;
    /* 0x18 */ OSId threadId;
    /* 0x1C */ Arena* arena;
    /* 0x20 */ OSTime time;
    /* 0x28 */ u8 unk_28[0x30-0x28]; // probably padding
} ArenaNode; // size = 0x30

typedef struct OverlayRelocationSection {
    /* 0x00 */ u32 textSize;
    /* 0x04 */ u32 dataSize;
    /* 0x08 */ u32 rodataSize;
    /* 0x0C */ u32 bssSize;
    /* 0x10 */ u32 nRelocations;
    /* 0x14 */ u32 relocations[1];
} OverlayRelocationSection; // size >= 0x18

typedef struct {
    /* 0x00 */ void* loadedRamAddr;
    /* 0x04 */ u32 vromStart;
    /* 0x08 */ u32 vromEnd;
    /* 0x0C */ u8* vramStart;
    /* 0x10 */ u8* vramEnd;
    /* 0x14 */ u32 off; // loadedRamAddr - vram
    /* 0x18 */ const char* name;
} KaleidoManagerOvl; // size = 0x1C

#define KALEIDO_OVL_KALEIDO_SCOPE   0
#define KALEIDO_OVL_PLAYER_ACTOR    1
#define KALEIDO_OVL_COUNT           2

typedef struct {
    /* 0x00 */ u32 resetting;
    /* 0x04 */ u32 resetCount;
    /* 0x08 */ OSTime duration;
    /* 0x10 */ OSTime resetTime;
} PreNmiBuff; // size = 0x18 (actually osAppNmiBuffer is 0x40 bytes large but the rest is unused)

typedef struct {
    /* 0x00 */ s16 unk_00;
    /* 0x02 */ s16 unk_02;
    /* 0x04 */ s16 unk_04;
} SubQuakeRequest14;

typedef struct {
    /* 0x00 */ s16 randIdx;
    /* 0x02 */ s16 countdownMax;
    /* 0x04 */ Camera* cam;
    /* 0x08 */ u32 callbackIdx;
    /* 0x0C */ s16 y;
    /* 0x0E */ s16 x;
    /* 0x10 */ s16 zoom;
    /* 0x12 */ s16 rotZ;
    /* 0x14 */ SubQuakeRequest14 unk_14;
    /* 0x1A */ s16 speed;
    /* 0x1C */ s16 unk_1C;
    /* 0x1E */ s16 countdown;
    /* 0x20 */ s16 camPtrIdx;
} QuakeRequest; // size = 0x24

typedef struct {
    /* 0x00 */ Vec3f vec1;
    /* 0x0C */ Vec3f vec2;
    /* 0x18 */ s16 rotZ;
    /* 0x1A */ s16 unk_1A;
    /* 0x1C */ s16 zoom;
} ShakeInfo; // size = 0x1E

typedef struct {
    /* 0x00 */ Vec3f vec1;
    /* 0x0C */ Vec3f vec2;
    /* 0x18 */ s16 rotZ;
    /* 0x1A */ s16 unk_1A;
    /* 0x1C */ s16 zoom;
    /* 0x20 */ f32 unk_20;
} UnkQuakeCalcStruct; // size = 0x24


#define UCODE_NULL      0
#define UCODE_F3DZEX    1
#define UCODE_UNK       2
#define UCODE_S2DEX     3

typedef struct {
    /* 0x00 */ u32 type;
    /* 0x04 */ void* ptr;
} UCodeInfo; // size = 0x8

typedef struct {
    /* 0x00 */ u32 segments[NUM_SEGMENTS];
    /* 0x40 */ u32 dlStack[18];
    /* 0x88 */ s32 dlDepth;
    /* 0x8C */ u32 dlCnt;
    /* 0x90 */ u32 vtxCnt;
    /* 0x94 */ u32 spvtxCnt;
    /* 0x98 */ u32 tri1Cnt;
    /* 0x9C */ u32 tri2Cnt;
    /* 0xA0 */ u32 quadCnt;
    /* 0xA4 */ u32 lineCnt;
    /* 0xA8 */ u32 loaducodeCnt;
    /* 0xAC */ u32 pipeSyncRequired;
    /* 0xB0 */ u32 tileSyncRequired;
    /* 0xB4 */ u32 loadSyncRequired;
    /* 0xB8 */ u32 syncErr;
    /* 0xBC */ s32 enableLog;
    /* 0xC0 */ s32 ucodeType;
    /* 0xC4 */ s32 ucodeInfoCount;
    /* 0xC8 */ UCodeInfo* ucodeInfo;
    /* 0xCC */ u32 modeH;
    /* 0xD0 */ u32 modeL;
    /* 0xD4 */ u32 geometryMode;
} UCodeDisas; // size = 0xD8

typedef struct {
    /* 0x00 */ u16 table[8*8];
} JpegQuantizationTable; // size = 0x80

typedef struct {
    /* 0x00 */ u8 codeOffs[16];
    /* 0x10 */ u16 codesA[16];
    /* 0x30 */ u16 codesB[16];
    /* 0x50 */ u8* symbols;
} JpegHuffmanTable; // size = 0x54

// this struct might be unaccurate but it's not used outside jpegutils.c anyways
typedef struct {
    /* 0x000 */ u8 codeOffs[16];
    /* 0x010 */ u16 dcCodes[120];
    /* 0x100 */ u16 acCodes[256];
} JpegHuffmanTableOld; // size = 0x300

typedef struct {
    /* 0x00 */ u32 address;
    /* 0x04 */ u32 mbCount;
    /* 0x08 */ u32 mode;
    /* 0x0C */ u32 qTableYPtr;
    /* 0x10 */ u32 qTableUPtr;
    /* 0x14 */ u32 qTableVPtr;
    /* 0x18 */ char unk_18[0x8];
} JpegTaskData; // size = 0x20

typedef struct {
    /* 0x000 */ JpegTaskData taskData;
    /* 0x020 */ char yieldData[0x200];
    /* 0x220 */ JpegQuantizationTable qTableY;
    /* 0x2A0 */ JpegQuantizationTable qTableU;
    /* 0x320 */ JpegQuantizationTable qTableV;
    /* 0x3A0 */ u8 codesLengths[0x110];
    /* 0x4B0 */ u16 codes[0x108];
    /* 0x6C0 */ u16 unk_6C0[4][0x180];
} JpegWork; // size = 0x12C0

typedef struct {
    /* 0x00 */ void* imageData;
    /* 0x04 */ u8 mode;
    /* 0x05 */ u8 unk_05;
    /* 0x08 */ JpegHuffmanTable* hTablePtrs[4];
    /* 0x18 */ u8 unk_18;
} JpegDecoder; // size = 0x1C

typedef struct {
    /* 0x00 */ u8 dqtCount;
    /* 0x04 */ u8* dqtPtr[3];
    /* 0x10 */ u8 dhtCount;
    /* 0x14 */ u8* dhtPtr[4];
    /* 0x24 */ void* imageData;
    /* 0x28 */ u32 mode; // 0 if Y V0 is 1 and 2 if Y V0 is 2
    /* 0x2C */ char unk_2C[4];
    /* 0x30 */ OSScTask scTask;
    /* 0x88 */ char unk_88[0x10];
    /* 0x98 */ OSMesgQueue mq;
    /* 0xB0 */ OSMesg msg;
    /* 0xB4 */ JpegWork* workBuf;
} JpegContext; // size = 0xB8

typedef struct {
    /* 0x00 */ u32 byteIdx;
    /* 0x04 */ u8 bitIdx;
    /* 0x05 */ u8 dontSkip;
    /* 0x08 */ u32 curWord;
    /* 0x0C */ s16 unk_0C;
    /* 0x0E */ s16 unk_0E;
    /* 0x10 */ s16 unk_10;
} JpegDecoderState; // size = 0x14

// Vis...
typedef struct {
    /* 0x00 */ u32 type;
    /* 0x04 */ u32 setScissor;
    /* 0x08 */ Color_RGBA8_u32 color;
    /* 0x0C */ Color_RGBA8_u32 envColor;
} struct_801664F0; // size = 0x10

typedef struct {
    /* 0x00 */ u32 unk_00;
    /* 0x04 */ u32 setScissor;
    /* 0x08 */ Color_RGBA8_u32 primColor;
    /* 0x0C */ Color_RGBA8_u32 envColor;
    /* 0x10 */ u16* tlut;
    /* 0x14 */ Gfx* monoDl;
} VisMono; // size = 0x18

// Vis...
typedef struct {
    /* 0x00 */ u32 useRgba;
    /* 0x04 */ u32 setScissor;
    /* 0x08 */ Color_RGBA8_u32 primColor;
    /* 0x08 */ Color_RGBA8_u32 envColor;
} struct_80166500; // size = 0x10

typedef struct {
    /* 0x000 */ u8 rumbleEnable[4];
    /* 0x004 */ u8 unk_04[0x40];
    /* 0x044 */ u8 unk_44[0x40];
    /* 0x084 */ u8 unk_84[0x40];
    /* 0x0C4 */ u8 unk_C4[0x40];
    /* 0x104 */ u8 unk_104;
    /* 0x105 */ u8 unk_105;
    /* 0x106 */ u16 unk_106;
    /* 0x108 */ u16 unk_108;
    /* 0x10A */ u8 unk_10A;
    /* 0x10B */ u8 unk_10B;
    /* 0x10C */ u8 unk_10C;
    /* 0x10D */ u8 unk_10D;
} UnkRumbleStruct; // size = 0x10E

typedef struct {
    char unk_00[0x48];
    void* avbTbl;
    SkelAnime skelAnime;
} PSkinAwb; // size = 0x90

typedef struct {
    /* 0x00 */ char unk_00[0x18];
    /* 0x18 */ s32 unk_18;
    /* 0x1C */ s32 y;
} SpeedMeter; // size = 0x20

typedef struct {
    /* 0x00 */ s32 maxval;
    /* 0x04 */ s32 val;
    /* 0x08 */ u16 backColor;
    /* 0x0A */ u16 foreColor;
    /* 0x0C */ s32 ulx;
    /* 0x10 */ s32 lrx;
    /* 0x14 */ s32 uly;
    /* 0x18 */ s32 lry;
} SpeedMeterAllocEntry; // size = 0x1C

typedef struct {
    /* 0x00 */ OSTime* time;
    /* 0x04 */ u8 x;
    /* 0x05 */ u8 y;
    /* 0x06 */ u16 color;
} SpeedMeterTimeEntry; // size = 0x08

typedef struct {
    /* 0x00 */ u16 intPart[4][4];
    /* 0x20 */ u16 fracPart[4][4];
} MatrixInternal; // size = 0x40

typedef struct {
    /* 0x00 */ u32 value;
    /* 0x04 */ const char* name;
} F3dzexConst; // size = 0x8

typedef struct {
    /* 0x00 */ u32 value;
    /* 0x04 */ const char* setName;
    /* 0x08 */ const char* unsetName;
} F3dzexFlag; // size = 0x0C

typedef struct {
    /* 0x00 */ const char* name;
    /* 0x04 */ u32 value;
    /* 0x08 */ u32 mask;
} F3dzexRenderMode; // size = 0x0C

typedef struct {
    /* 0x00 */ const char* name;
    /* 0x04 */ u32 value;
} F3dzexSetModeMacroValue; // size = 0x8

typedef struct {
    /* 0x00 */ const char* name;
    /* 0x04 */ u32 shift;
    /* 0x08 */ u32 len;
    /* 0x0C */ F3dzexSetModeMacroValue values[4];
} F3dzexSetModeMacro; // size = 0x2C

typedef struct {
    /* 0x00 */ u16* value;
    /* 0x04 */ const char* name;
} FlagSetEntry; // size = 0x08

typedef struct {
    /* 0x00 */ u8 limbCount;
    /* 0x01 */ char unk_01[0x01];
    /* 0x02 */ u8 dListCount;
    /* 0x04 */ Skeleton* skeleton;
    /* 0x08 */ char unk_08[0x18];
    /* 0x20 */ Vec3s* limbDrawTable;
} struct_80091A24_arg3; // size >= 0x24

#endif<|MERGE_RESOLUTION|>--- conflicted
+++ resolved
@@ -57,179 +57,6 @@
 } GameInfo; // size = 0x15D4
 
 typedef struct {
-<<<<<<< HEAD
-    /* 0x00 */ u8    buttonItems[4];
-    /* 0x04 */ u8    cButtonSlots[3];
-    /* 0x08 */ u16   equipment;
-} ItemEquips; // size = 0x0A
-
-typedef struct {
-    /* 0x00 */ u32   chest;
-    /* 0x04 */ u32   swch;
-    /* 0x08 */ u32   clear;
-    /* 0x0C */ u32   collect;
-    /* 0x10 */ u32   unk;
-    /* 0x14 */ u32   rooms;
-    /* 0x18 */ u32   floors;
-} SaveSceneFlags; // size = 0x1C
-
-typedef struct {
-    /* 0x00 */ s16   scene;
-    /* 0x02 */ Vec3s pos;
-    /* 0x08 */ s16   angle;
-} HorseData; // size = 0x0A
-
-typedef struct {
-    /* 0x00 */ Vec3f pos;
-    /* 0x0C */ s16   yaw;
-    /* 0x0E */ s16   playerParams;
-    /* 0x10 */ s16   entranceIndex;
-    /* 0x12 */ u8    roomIndex;
-    /* 0x13 */ s8    data;
-    /* 0x14 */ u32   tempSwchFlags;
-    /* 0x18 */ u32   tempCollectFlags;
-} RespawnData; // size = 0x1C
-
-typedef enum {
-    /* 0x00 */ RESPAWN_MODE_DOWN,   /* Normal Void Outs */
-    /* 0x01 */ RESPAWN_MODE_RETURN, /* Grotto Returnpoints */
-    /* 0x02 */ RESPAWN_MODE_TOP     /* Farore's Wind */
-} RespawnMode;
-
-typedef enum {
-    /* 0x00 */ BTN_ENABLED,
-    /* 0xFF */ BTN_DISABLED = 0xFF
-} ButtonStatus;
-
-// Save Context (dbg ram start: 8015E660)
-typedef struct {
-    /* 0x0000 */ s32          entranceIndex;
-    /* 0x0004 */ s32          linkAge; // 0: Adult; 1: Child
-    /* 0x0008 */ s32          cutsceneIndex;
-    /* 0x000C */ u16          dayTime; // "zelda_time"
-    /* 0x0010 */ s32          nightFlag;
-    /* 0x0014 */ s32          unk_14;
-    /* 0x0018 */ s32          unk_18;
-    /* 0x001C */ char         newf[6]; // string "ZELDAZ"
-    /* 0x0022 */ s16          deaths;
-    /* 0x0024 */ char         playerName[8];
-    /* 0x002C */ s16          n64ddFlag;
-    /* 0x002E */ s16          healthCapacity; // "max_life"
-    /* 0x0030 */ s16          health; // "now_life"
-    /* 0x0032 */ s8           magicLevel;
-    /* 0x0033 */ s8           magic;
-    /* 0x0034 */ s16          rupees;
-    /* 0x0036 */ u16          bgsHitsLeft;
-    /* 0x0038 */ u16          naviTimer;
-    /* 0x003A */ u8           magicAcquired;
-    /* 0x003B */ char         unk_3B[0x0001];
-    /* 0x003C */ u8           doubleMagic;
-    /* 0x003D */ u8           doubleDefense;
-    /* 0x003E */ s8           bgsFlag;
-    /* 0x0040 */ ItemEquips   childEquips;
-    /* 0x004A */ ItemEquips   adultEquips;
-    /* 0x0054 */ char         unk_54[0x0014];
-    /* 0x0068 */ ItemEquips   equips;
-    /* 0x0072 */ char         unk_72[0x0002];
-    /* 0x0074 */ u8           items[24];
-    /* 0x008C */ s8           ammo[16];
-    /* 0x009C */ u16          equipment;
-    /* 0x00A0 */ u32          upgrades;
-    /* 0x00A4 */ u32          questItems;
-    /* 0x00A8 */ u8           dungeonItems[20];
-    /* 0x00BC */ s8           dungeonKeys[19];
-    /* 0x00CF */ s8           defenseHearts;
-    /* 0x00D0 */ s16          gsTokens;
-    /* 0x00D4 */ SaveSceneFlags sceneFlags[124];
-    struct {
-        /* 0x0E64 */ Vec3i pos;
-        /* 0x0E70 */ s32  yaw;
-        /* 0x0E74 */ s32  playerParams;
-        /* 0x0E78 */ s32  entranceIndex;
-        /* 0x0E7C */ s32  roomIndex;
-        /* 0x0E80 */ s32  set;
-        /* 0x0E84 */ s32  tempSwchFlags;
-        /* 0x0E88 */ s32  tempCollectFlags;
-    }                         fw;
-    /* 0x0E8C */ char         unk_E8C[0x0010];
-    /* 0x0E9C */ s32          gsFlags[6];
-    /* 0x0EB4 */ char         unk_EB4[0x0010];
-    /* 0x0EC4 */ s32          unk_EC4;
-    /* 0x0EC8 */ char         unk_EC8[0x0008];
-    /* 0x0ED0 */ s32          unk_ED0;
-    /* 0x0ED4 */ u16          eventChkInf[14]; // "event_chk_inf"
-    /* 0x0EF0 */ u16          itemGetInf[4]; // "item_get_inf"
-    /* 0x0EF8 */ u16          infTable[30]; // "inf_table"
-    /* 0x0F34 */ char         unk_F34[0x0004];
-    /* 0x0F38 */ u32          worldMapAreaData; // "area_arrival"
-    /* 0x0F3C */ char         unk_F3C[0x0389];
-    /* 0x12C5 */ u8           unk_12C5;
-    /* 0x12C6 */ char         unk_12C6[0x0082];
-    /* 0x1348 */ HorseData    horseData;
-    /* 0x1352 */ u16          checksum; // "check_sum"
-    /* 0x1354 */ s32          fileNum; // "file_no"
-    /* 0x1358 */ char         unk_1358[0x0004];
-    /* 0x135C */ s32          gameMode;
-    /* 0x1360 */ s32          sceneSetupIndex;
-    /* 0x1364 */ s32          respawnFlag; // "restart_flag"
-    /* 0x1368 */ RespawnData  respawn[3]; // "restart_data"
-    /* 0x13BC */ char         unk_13BC[0x0008];
-    /* 0x13C4 */ s16          dogParams;
-    /* 0x13C6 */ u8           unk_13C6;
-    /* 0x13C7 */ u8           unk_13C7;
-    /* 0x13C8 */ s16          nayrusLoveTimer;
-    /* 0x13CA */ char         unk_13CA[0x0002];
-    /* 0x13CC */ s16          rupeeAccumulator;
-    /* 0x13CE */ s16          timer1State;
-    /* 0x13D0 */ s16          timer1Value;
-    /* 0x13D2 */ s16          timer2State;
-    /* 0x13D4 */ s16          timer2Value;
-    /* 0x13D6 */ s16          timerX[2];
-    /* 0x13DA */ s16          timerY[2];
-    /* 0x13DE */ char         unk_13DE[0x0002];
-    /* 0x13E0 */ u8           seqIndex;
-    /* 0x13E1 */ u8           nightSeqIndex;
-    /* 0x13E2 */ u8           buttonStatus[5];
-    /* 0x13E7 */ u8           unk_13E7;
-    /* 0x13E8 */ u16          unk_13E8; // alpha type?
-    /* 0x13EA */ u16          unk_13EA; // also alpha type?
-    /* 0x13EC */ u16          unk_13EC; // alpha type counter?
-    /* 0x13EE */ u16          unk_13EE; // previous alpha type?
-    /* 0x13F0 */ s16          unk_13F0;
-    /* 0x13F2 */ s16          unk_13F2;
-    /* 0x13F4 */ s16          unk_13F4;
-    /* 0x13F6 */ s16          unk_13F6;
-    /* 0x13F8 */ s16          unk_13F8;
-    /* 0x13FA */ u16          eventInf[4]; // "event_inf"
-    /* 0x1402 */ u16          mapIndex; // intended for maps/minimaps but commonly used as the dungeon index
-    /* 0x1404 */ u16          minigameState;
-    /* 0x1406 */ u16          minigameScore; // "yabusame_total"
-    /* 0x1408 */ char         unk_1408[0x0001];
-    /* 0x1409 */ u8           language;
-    /* 0x140A */ u8           audioSetting;
-    /* 0x140B */ char         unk_140B[0x0001];
-    /* 0x140C */ u8           zTargetingSetting; // 0: Switch; 1: Hold
-    /* 0x140E */ u16          unk_140E; // bgm related
-    /* 0x1410 */ u8           unk_1410;
-    /* 0x1411 */ u8           unk_1411;
-    /* 0x1412 */ u16          nextCutsceneIndex;
-    /* 0x1414 */ u8           cutsceneTrigger;
-    /* 0x1415 */ u8           chamberCutsceneNum;
-    /* 0x1416 */ u16          nextDayTime; // "next_zelda_time"
-    /* 0x1418 */ u8           fadeDuration;
-    /* 0x1419 */ u8           unk_1419; // transition related
-    /* 0x141A */ u16          environmentTime;
-    /* 0x141C */ u8           dogIsLost;
-    /* 0x141D */ u8           nextTransition;
-    /* 0x141E */ char         unk_141E[0x0002];
-    /* 0x1420 */ s16          worldMapArea;
-    /* 0x1422 */ s16          unk_1422; // day time related
-    /* 0x1424 */ s16          healthAccumulator;
-} SaveContext; // size = 0x1428
-
-typedef struct {
-=======
->>>>>>> 9e5cbcdd
     /* 0x00000 */ u16 headMagic; // 1234
     /* 0x00008 */ Gfx polyOpaBuffer[0x17E0];
     /* 0x0BF08 */ Gfx polyXluBuffer[0x800];
