--- conflicted
+++ resolved
@@ -245,12 +245,7 @@
     /* 0x0003 */ u8     lensActive;
     /* 0x0004 */ char   unk_04[0x04];
     /* 0x0008 */ u8     total; // total number of actors loaded
-<<<<<<< HEAD
-    /* 0x000C */ ActorListEntry actorLists[12];
-=======
-    /* 0x0009 */ char   unk_09[0x03];
     /* 0x000C */ ActorListEntry actorLists[ACTORCAT_MAX];
->>>>>>> 6479913d
     /* 0x006C */ TargetContext targetCtx;
     struct {
         /* 0x0104 */ u32    swch;
