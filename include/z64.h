--- conflicted
+++ resolved
@@ -283,11 +283,7 @@
 
 typedef struct {
     /* 0x00 */ u16 countdown;
-<<<<<<< HEAD
-    /* 0x04 */ Vec3f originWorldPos;
-=======
     /* 0x04 */ Vec3f worldPos;
->>>>>>> 6479913d
     /* 0x10 */ Vec3f projectedPos;
 } SoundSource; // size = 0x1C
 
