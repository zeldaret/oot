--- conflicted
+++ resolved
@@ -1699,11 +1699,10 @@
 
 // Vis...
 typedef struct {
-<<<<<<< HEAD
     /* 0x00 */ u32 type;
     /* 0x04 */ u32 setScissor;
     /* 0x08 */ Color_RGBA8 color;
-    /* 0x0C */ u32 unk_0C;
+    /* 0x0C */ Color_RGBA8 envColor;
 } struct_801664F0; // size = 0x10
 
 typedef struct {
@@ -1722,22 +1721,6 @@
     /* 0x08 */ Color_RGBA8 primColor;
     /* 0x08 */ Color_RGBA8 envColor;
 } struct_80166500; // size = 0x10
-=======
-    /* 0x00 */ s32 colorFormat;
-    /* 0x04 */ s32 setScissor;
-    /* 0x08 */ Color_RGBA8 primColor;
-    /* 0x0C */ Color_RGBA8 envColor;
-    /* 0x10 */ u16* texture;
-    /* 0x14 */ Gfx* monoDList;
-} VisMonoStruct; // size = 0x18
->>>>>>> d35a47e0
-
-typedef struct {
-    /* 0x00 */ u32 type;
-    /* 0x04 */ u32 setScissor;
-    /* 0x08 */ Color_RGBA8 color;
-    /* 0x0C */ Color_RGBA8 envColor;
-} struct_801664F0; // size = 0x10
 
 typedef struct {
     /* 0x000 */ u8 rumbleEnable[4];
