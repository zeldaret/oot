--- conflicted
+++ resolved
@@ -1053,15 +1053,9 @@
 // Another animation related structure
 typedef struct {
     /* 0x00 */ AnimationHeader* animation;
-<<<<<<< HEAD
-    /* 0x04 */ f32 frameCount;
-    /* 0x08 */ u8 unk_08;
-    /* 0x0C */ f32 transitionRate;
-=======
     /* 0x04 */ f32              frameCount;
     /* 0x08 */ u8               mode;
     /* 0x0C */ f32              transitionRate;
->>>>>>> 80d0b278
 } struct_D_80AA1678; // size = 0x10
 
 typedef struct {
