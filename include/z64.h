#ifndef Z64_H
#define Z64_H

#include "ultra64.h"
#include "ultra64/gs2dex.h"
#include "z64save.h"
#include "z64light.h"
#include "z64bgcheck.h"
#include "z64actor.h"
#include "z64player.h"
#include "z64audio.h"
#include "z64object.h"
#include "z64ocarina.h"
#include "z64camera.h"
#include "z64environment.h"
#include "z64cutscene.h"
#include "z64collision_check.h"
#include "z64curve.h"
#include "z64scene.h"
#include "z64effect.h"
#include "z64item.h"
#include "z64animation.h"
#include "z64dma.h"
#include "z64math.h"
#include "z64map_mark.h"
#include "z64skin.h"
#include "z64transition.h"
#include "z64interface.h"
#include "alignment.h"
#include "sequence.h"
#include "sfx.h"
#include "color.h"
#include "ichain.h"
#include "regs.h"
#include "irqmgr.h"
#include "padmgr.h"
#include "fault.h"

#define SCREEN_WIDTH  320
#define SCREEN_HEIGHT 240

#define REGION_NULL 0
#define REGION_US 1
#define REGION_JP 2
#define REGION_EU 3

#define THREAD_PRI_IDLE_INIT    10
#define THREAD_PRI_MAIN_INIT    10
#define THREAD_PRI_DMAMGR_LOW   10  // Used when decompressing files
#define THREAD_PRI_GRAPH        11
#define THREAD_PRI_AUDIOMGR     12
#define THREAD_PRI_PADMGR       14
#define THREAD_PRI_MAIN         15
#define THREAD_PRI_SCHED        15
#define THREAD_PRI_DMAMGR       16
#define THREAD_PRI_IRQMGR       17
#define THREAD_PRI_FAULT_CLIENT (OS_PRIORITY_APPMAX - 1)
#define THREAD_PRI_FAULT        OS_PRIORITY_APPMAX

#define THREAD_ID_IDLE        1
#define THREAD_ID_FAULT       2
#define THREAD_ID_MAIN        3
#define THREAD_ID_GRAPH       4
#define THREAD_ID_SCHED       5
#define THREAD_ID_PADMGR      7
#define THREAD_ID_AUDIOMGR   10
#define THREAD_ID_DMAMGR     18
#define THREAD_ID_IRQMGR     19

#define STACK(stack, size) \
    u64 stack[ALIGN8(size) / sizeof(u64)]

#define STACK_TOP(stack) \
    ((u8*)(stack) + sizeof(stack))

// NOTE: Once we start supporting other builds, this can be changed with an ifdef
#define REGION_NATIVE REGION_EU

typedef struct{
    /* 0x00 */ char unk[0x4];
    /* 0x04 */ MtxF mf;
} HorseStruct;

// Game Info aka. Static Context (dbg ram start: 80210A10)
// Data normally accessed through REG macros (see regs.h)
typedef struct {
    /* 0x00 */ s32  regPage;   // 1 is first page
    /* 0x04 */ s32  regGroup;  // "register" group (R, RS, RO, RP etc.)
    /* 0x08 */ s32  regCur;    // selected register within page
    /* 0x0C */ s32  dpadLast;
    /* 0x10 */ s32  repeat;
    /* 0x14 */ s16  data[REG_GROUPS * REG_PER_GROUP]; // 0xAE0 entries
} GameInfo; // size = 0x15D4

typedef struct {
    /* 0x00000 */ u16 headMagic; // GFXPOOL_HEAD_MAGIC
    /* 0x00008 */ Gfx polyOpaBuffer[0x17E0];
    /* 0x0BF08 */ Gfx polyXluBuffer[0x800];
    /* 0x0FF08 */ Gfx overlayBuffer[0x400];
    /* 0x11F08 */ Gfx workBuffer[0x80];
    /* 0x11308 */ Gfx unusedBuffer[0x20];
    /* 0x12408 */ u16 tailMagic; // GFXPOOL_TAIL_MAGIC
} GfxPool; // size = 0x12410

typedef struct {
    /* 0x0000 */ u32    size;
    /* 0x0004 */ void*    bufp;
    /* 0x0008 */ void*    head;
    /* 0x000C */ void*    tail;
} TwoHeadArena; // size = 0x10

typedef struct {
    /* 0x0000 */ u32    size;
    /* 0x0004 */ Gfx*   bufp;
    /* 0x0008 */ Gfx*   p;
    /* 0x000C */ Gfx*   d;
} TwoHeadGfxArena; // size = 0x10

typedef struct {
    /* 0x00 */ u16* fb1;
    /* 0x04 */ u16* swapBuffer;
    /* 0x08 */ OSViMode* viMode;
    /* 0x0C */ u32 features;
    /* 0x10 */ u8 unk_10;
    /* 0x11 */ s8 updateRate;
    /* 0x12 */ s8 updateRate2;
    /* 0x13 */ u8 unk_13;
    /* 0x14 */ f32 xScale;
    /* 0x18 */ f32 yScale;
} CfbInfo; // size = 0x1C

typedef struct OSScTask {
    /* 0x00 */ struct OSScTask* next;
    /* 0x04 */ u32 state;
    /* 0x08 */ u32 flags;
    /* 0x0C */ CfbInfo* framebuffer;
    /* 0x10 */ OSTask list;
    /* 0x50 */ OSMesgQueue* msgQueue;
    /* 0x54 */ OSMesg msg;
    /* 0x58 */ char unk_58[0x10];
} OSScTask; // size = 0x68

typedef struct GraphicsContext {
    /* 0x0000 */ Gfx* polyOpaBuffer; // Pointer to "Zelda 0"
    /* 0x0004 */ Gfx* polyXluBuffer; // Pointer to "Zelda 1"
    /* 0x0008 */ char unk_008[0x08]; // Unused, could this be pointers to "Zelda 2" / "Zelda 3"
    /* 0x0010 */ Gfx* overlayBuffer; // Pointer to "Zelda 4"
    /* 0x0014 */ u32 unk_014;
    /* 0x0018 */ char unk_018[0x20];
    /* 0x0038 */ OSMesg msgBuff[0x08];
    /* 0x0058 */ OSMesgQueue* schedMsgQueue;
    /* 0x005C */ OSMesgQueue queue;
    /* 0x0074 */ char unk_074[0x04];
    /* 0x0078 */ OSScTask task;
    /* 0x00E0 */ char unk_0E0[0xD0];
    /* 0x01B0 */ Gfx* workBuffer;
    /* 0x01B4 */ TwoHeadGfxArena work;
    /* 0x01C4 */ char unk_01C4[0xC0];
    /* 0x0284 */ OSViMode* viMode;
    /* 0x0288 */ char unk_0288[0x20]; // Unused, could this be Zelda 2/3 ?
    /* 0x02A8 */ TwoHeadGfxArena overlay; // "Zelda 4"
    /* 0x02B8 */ TwoHeadGfxArena polyOpa; // "Zelda 0"
    /* 0x02C8 */ TwoHeadGfxArena polyXlu; // "Zelda 1"
    /* 0x02D8 */ u32 gfxPoolIdx;
    /* 0x02DC */ u16* curFrameBuffer;
    /* 0x02E0 */ char unk_2E0[0x04];
    /* 0x02E4 */ u32 viFeatures;
    /* 0x02E8 */ s32 fbIdx;
    /* 0x02EC */ void (*callback)(struct GraphicsContext*, void*);
    /* 0x02F0 */ void* callbackParam;
    /* 0x02F4 */ f32 xScale;
    /* 0x02F8 */ f32 yScale;
    /* 0x02FC */ char unk_2FC[0x04];
} GraphicsContext; // size = 0x300

typedef struct {
   /* 0x0000 */ s32 topY;    // uly (upper left y)
   /* 0x0004 */ s32 bottomY; // lry (lower right y)
   /* 0x0008 */ s32 leftX;   // ulx (upper left x)
   /* 0x000C */ s32 rightX;  // lrx (lower right x)
} Viewport; // size = 0x10

typedef struct {
    /* 0x0000 */ s32    magic; // string literal "VIEW" / 0x56494557
    /* 0x0004 */ GraphicsContext* gfxCtx;
    /* 0x0008 */ Viewport viewport;
    /* 0x0018 */ f32    fovy;  // vertical field of view in degrees
    /* 0x001C */ f32    zNear; // distance to near clipping plane
    /* 0x0020 */ f32    zFar;  // distance to far clipping plane
    /* 0x0024 */ f32    scale; // scale for matrix elements
    /* 0x0028 */ Vec3f  eye;
    /* 0x0034 */ Vec3f  at;
    /* 0x0040 */ Vec3f  up;
    /* 0x0050 */ Vp     vp;
    /* 0x0060 */ Mtx    projection;
    /* 0x00A0 */ Mtx    viewing;
    /* 0x00E0 */ Mtx*   projectionPtr;
    /* 0x00E4 */ Mtx*   viewingPtr;
    /* 0x00E8 */ Vec3f  distortionOrientation;
    /* 0x00F4 */ Vec3f  distortionScale;
    /* 0x0100 */ f32    distortionSpeed;
    /* 0x0104 */ Vec3f  curDistortionOrientation;
    /* 0x0110 */ Vec3f  curDistortionScale;
    /* 0x011C */ u16    normal; // used to normalize the projection matrix
    /* 0x0120 */ s32    flags;
    /* 0x0124 */ s32    unk_124;
} View; // size = 0x128

#define VIEW_VIEWING (1 << 0)
#define VIEW_VIEWPORT (1 << 1)
#define VIEW_PROJECTION_PERSPECTIVE (1 << 2)
#define VIEW_PROJECTION_ORTHO (1 << 3)
#define VIEW_ALL (VIEW_VIEWING | VIEW_VIEWPORT | VIEW_PROJECTION_PERSPECTIVE | VIEW_PROJECTION_ORTHO)

#define VIEW_FORCE_VIEWING (VIEW_VIEWING << 4)
#define VIEW_FORCE_VIEWPORT (VIEW_VIEWPORT << 4)
#define VIEW_FORCE_PROJECTION_PERSPECTIVE (VIEW_PROJECTION_PERSPECTIVE << 4)
#define VIEW_FORCE_PROJECTION_ORTHO (VIEW_PROJECTION_ORTHO << 4)

typedef struct {
    /* 0x00 */ u8   seqId;
    /* 0x01 */ u8   natureAmbienceId;
} SequenceContext; // size = 0x2

typedef struct {
    /* 0x00 */ s32 enabled;
    /* 0x04 */ s32 timer;
} FrameAdvanceContext; // size = 0x8

typedef struct {
    /* 0x00 */ Vec3f    pos;
    /* 0x0C */ f32      unk_0C; // radius?
    /* 0x10 */ Color_RGB8 color;
} TargetContextEntry; // size = 0x14

typedef struct {
    /* 0x00 */ Vec3f    naviRefPos; // possibly wrong
    /* 0x0C */ Vec3f    targetCenterPos;
    /* 0x18 */ Color_RGBAf naviInner;
    /* 0x28 */ Color_RGBAf naviOuter;
    /* 0x38 */ Actor*   arrowPointedActor;
    /* 0x3C */ Actor*   targetedActor;
    /* 0x40 */ f32      unk_40;
    /* 0x44 */ f32      unk_44;
    /* 0x48 */ s16      unk_48;
    /* 0x4A */ u8       activeCategory;
    /* 0x4B */ u8       unk_4B;
    /* 0x4C */ s8       unk_4C;
    /* 0x4D */ char     unk_4D[0x03];
    /* 0x50 */ TargetContextEntry arr_50[3];
    /* 0x8C */ Actor*   unk_8C;
    /* 0x90 */ Actor*   bgmEnemy; // The nearest enemy to player with the right flags that will trigger NA_BGM_ENEMY
    /* 0x94 */ Actor*   unk_94;
} TargetContext; // size = 0x98

typedef struct {
    /* 0x00 */ void*      texture;
    /* 0x04 */ s16      x;
    /* 0x06 */ s16      y;
    /* 0x08 */ u8       width;
    /* 0x09 */ u8       height;
    /* 0x0A */ u8       durationTimer; // how long the title card appears for before fading
    /* 0x0B */ u8       delayTimer; // how long the title card waits to appear
    /* 0x0C */ s16      alpha;
    /* 0x0E */ s16      intensity;
} TitleCardContext; // size = 0x10

typedef struct {
    /* 0x00 */ s32    length; // number of actors loaded of this category
    /* 0x04 */ Actor* head; // pointer to head of the linked list of this category (most recent actor added)
} ActorListEntry; // size = 0x08

typedef struct {
    /* 0x0000 */ u8     freezeFlashTimer;
    /* 0x0001 */ char   unk_01[0x01];
    /* 0x0002 */ u8     unk_02;
    /* 0x0003 */ u8     lensActive;
    /* 0x0004 */ char   unk_04[0x04];
    /* 0x0008 */ u8     total; // total number of actors loaded
    /* 0x000C */ ActorListEntry actorLists[ACTORCAT_MAX];
    /* 0x006C */ TargetContext targetCtx;
    struct {
        /* 0x0104 */ u32    swch;
        /* 0x0108 */ u32    tempSwch;
        /* 0x010C */ u32    unk0;
        /* 0x0110 */ u32    unk1;
        /* 0x0114 */ u32    chest;
        /* 0x0118 */ u32    clear;
        /* 0x011C */ u32    tempClear;
        /* 0x0120 */ u32    collect;
        /* 0x0124 */ u32    tempCollect;
    }                   flags;
    /* 0x0128 */ TitleCardContext titleCtx;
    /* 0x0138 */ char   unk_138[0x04];
    /* 0x013C */ void*  absoluteSpace; // Space used to allocate actor overlays with alloc type ALLOCTYPE_ABSOLUTE
} ActorContext; // size = 0x140

typedef struct {
    /* 0x00 */ char  unk_00[0x4];
    /* 0x04 */ void* segment;
    /* 0x08 */ u8    state;
    /* 0x0C */ f32   unk_0C;
    /* 0x10 */ u16   frames;
    /* 0x12 */ u16   unk_12;
    /* 0x14 */ s32   subCamId;
    /* 0x18 */ u16   unk_18;
    /* 0x1A */ u8    unk_1A;
    /* 0x1B */ u8    unk_1B;
    /* 0x1C */ CutsceneCameraPoint* subCamLookAtPoints;
    /* 0x20 */ CutsceneCameraPoint* subCamEyePoints;
    /* 0x24 */ CsCmdActorAction* linkAction;
    /* 0x28 */ CsCmdActorAction* npcActions[10]; // "npcdemopnt"
} CutsceneContext; // size = 0x50

typedef struct {
    /* 0x00 */ u16 countdown;
    /* 0x04 */ Vec3f worldPos;
    /* 0x10 */ Vec3f projectedPos;
} SoundSource; // size = 0x1C

typedef enum {
    /* 0x00 */ SKYBOX_NONE,
    /* 0x01 */ SKYBOX_NORMAL_SKY,
    /* 0x02 */ SKYBOX_BAZAAR,
    /* 0x03 */ SKYBOX_OVERCAST_SUNSET,
    /* 0x04 */ SKYBOX_MARKET_ADULT,
    /* 0x05 */ SKYBOX_CUTSCENE_MAP,
    /* 0x07 */ SKYBOX_HOUSE_LINK = 7,
    /* 0x09 */ SKYBOX_MARKET_CHILD_DAY = 9,
    /* 0x0A */ SKYBOX_MARKET_CHILD_NIGHT,
    /* 0x0B */ SKYBOX_HAPPY_MASK_SHOP,
    /* 0x0C */ SKYBOX_HOUSE_KNOW_IT_ALL_BROTHERS,
    /* 0x0E */ SKYBOX_HOUSE_OF_TWINS = 14,
    /* 0x0F */ SKYBOX_STABLES,
    /* 0x10 */ SKYBOX_HOUSE_KAKARIKO,
    /* 0x11 */ SKYBOX_KOKIRI_SHOP,
    /* 0x13 */ SKYBOX_GORON_SHOP = 19,
    /* 0x14 */ SKYBOX_ZORA_SHOP,
    /* 0x16 */ SKYBOX_POTION_SHOP_KAKARIKO = 22,
    /* 0x17 */ SKYBOX_POTION_SHOP_MARKET,
    /* 0x18 */ SKYBOX_BOMBCHU_SHOP,
    /* 0x1A */ SKYBOX_HOUSE_RICHARD = 26,
    /* 0x1B */ SKYBOX_HOUSE_IMPA,
    /* 0x1C */ SKYBOX_TENT,
    /* 0x1D */ SKYBOX_UNSET_1D,
    /* 0x20 */ SKYBOX_HOUSE_MIDO = 32,
    /* 0x21 */ SKYBOX_HOUSE_SARIA,
    /* 0x22 */ SKYBOX_HOUSE_ALLEY,
    /* 0x27 */ SKYBOX_UNSET_27 = 39
} SkyboxId;

typedef struct {
    /* 0x000 */ char unk_00[0x128];
    /* 0x128 */ void* staticSegments[2];
    /* 0x130 */ u16 (*palettes)[256];
    /* 0x134 */ Gfx (*dListBuf)[150];
    /* 0x138 */ Gfx* unk_138;
    /* 0x13C */ Vtx* roomVtx;
    /* 0x140 */ s16  unk_140;
    /* 0x144 */ Vec3f rot;
    /* 0x150 */ char unk_150[0x10];
} SkyboxContext; // size = 0x160

typedef enum {
    TEXTBOX_ICON_TRIANGLE,
    TEXTBOX_ICON_SQUARE,
    TEXTBOX_ICON_ARROW
} TextBoxIcon;

typedef enum {
    LANGUAGE_ENG,
    LANGUAGE_GER,
    LANGUAGE_FRA,
    LANGUAGE_MAX
} Language;

// TODO get these properties from the textures themselves
#define FONT_CHAR_TEX_WIDTH  16
#define FONT_CHAR_TEX_HEIGHT 16
#define FONT_CHAR_TEX_SIZE ((16 * 16) / 2) // 16x16 I4 texture

// TODO get these properties from the textures themselves
#define MESSAGE_STATIC_TEX_SIZE 0x1000

typedef enum {
    /* 0x00 */ MSGMODE_NONE,
    /* 0x01 */ MSGMODE_TEXT_START,
    /* 0x02 */ MSGMODE_TEXT_BOX_GROWING,
    /* 0x03 */ MSGMODE_TEXT_STARTING,
    /* 0x04 */ MSGMODE_TEXT_NEXT_MSG,
    /* 0x05 */ MSGMODE_TEXT_CONTINUING,
    /* 0x06 */ MSGMODE_TEXT_DISPLAYING,
    /* 0x07 */ MSGMODE_TEXT_AWAIT_INPUT,
    /* 0x08 */ MSGMODE_TEXT_DELAYED_BREAK,
    /* 0x09 */ MSGMODE_OCARINA_STARTING,
    /* 0x0A */ MSGMODE_SONG_DEMONSTRATION_STARTING,
    /* 0x0B */ MSGMODE_SONG_PLAYBACK_STARTING,
    /* 0x0C */ MSGMODE_OCARINA_PLAYING,
    /* 0x0D */ MSGMODE_OCARINA_CORRECT_PLAYBACK,
    /* 0x0E */ MSGMODE_OCARINA_FAIL, // Failed to play a valid song after entering 8 notes
    /* 0x0F */ MSGMODE_OCARINA_FAIL_NO_TEXT, // Never set, only compared against
    /* 0x10 */ MSGMODE_OCARINA_NOTES_DROP,
    /* 0x11 */ MSGMODE_SONG_PLAYED, // Played a full named song correctly
    /* 0x12 */ MSGMODE_SETUP_DISPLAY_SONG_PLAYED,
    /* 0x13 */ MSGMODE_DISPLAY_SONG_PLAYED,
    /* 0x14 */ MSGMODE_DISPLAY_SONG_PLAYED_TEXT_BEGIN,
    /* 0x15 */ MSGMODE_DISPLAY_SONG_PLAYED_TEXT,
    /* 0x16 */ MSGMODE_SONG_PLAYED_ACT_BEGIN,
    /* 0x17 */ MSGMODE_SONG_PLAYED_ACT, // Act on a played song
    /* 0x18 */ MSGMODE_SONG_DEMONSTRATION_SELECT_INSTRUMENT,
    /* 0x19 */ MSGMODE_SONG_DEMONSTRATION,
    /* 0x1A */ MSGMODE_SONG_DEMONSTRATION_DONE,
    /* 0x1B */ MSGMODE_SONG_PLAYBACK,
    /* 0x1C */ MSGMODE_SONG_PLAYBACK_SUCCESS,
    /* 0x1D */ MSGMODE_SONG_PLAYBACK_FAIL,
    /* 0x1E */ MSGMODE_SONG_PLAYBACK_NOTES_DROP,
    /* 0x1F */ MSGMODE_OCARINA_AWAIT_INPUT,
    /* 0x20 */ MSGMODE_UNK_20, // Never set and does nothing
    /* 0x21 */ MSGMODE_SCARECROW_LONG_RECORDING_START,
    /* 0x22 */ MSGMODE_SCARECROW_LONG_RECORDING_ONGOING,
    /* 0x23 */ MSGMODE_SCARECROW_LONG_PLAYBACK,
    /* 0x24 */ MSGMODE_SCARECROW_SPAWN_RECORDING_START,
    /* 0x25 */ MSGMODE_SCARECROW_SPAWN_RECORDING_ONGOING,
    /* 0x26 */ MSGMODE_SCARECROW_SPAWN_RECORDING_FAILED,
    /* 0x27 */ MSGMODE_SCARECROW_SPAWN_RECORDING_DONE,
    /* 0x28 */ MSGMODE_SCARECROW_SPAWN_PLAYBACK,
    /* 0x29 */ MSGMODE_MEMORY_GAME_START,
    /* 0x2A */ MSGMODE_MEMORY_GAME_LEFT_SKULLKID_PLAYING,
    /* 0x2B */ MSGMODE_MEMORY_GAME_LEFT_SKULLKID_WAIT,
    /* 0x2C */ MSGMODE_MEMORY_GAME_RIGHT_SKULLKID_PLAYING,
    /* 0x2D */ MSGMODE_MEMORY_GAME_RIGHT_SKULLKID_WAIT,
    /* 0x2E */ MSGMODE_MEMORY_GAME_PLAYER_PLAYING,
    /* 0x2F */ MSGMODE_MEMORY_GAME_ROUND_SUCCESS,
    /* 0x30 */ MSGMODE_MEMORY_GAME_START_NEXT_ROUND,
    /* 0x31 */ MSGMODE_FROGS_START,
    /* 0x32 */ MSGMODE_FROGS_PLAYING,
    /* 0x33 */ MSGMODE_FROGS_WAITING,
    /* 0x34 */ MSGMODE_TEXT_AWAIT_NEXT,
    /* 0x35 */ MSGMODE_TEXT_DONE,
    /* 0x36 */ MSGMODE_TEXT_CLOSING,
    /* 0x37 */ MSGMODE_PAUSED // Causes the message system to do nothing until external code sets a new message mode or calls a public function
} MessageMode;

typedef enum {
    /*  0 */ TEXT_STATE_NONE,
    /*  1 */ TEXT_STATE_DONE_HAS_NEXT,
    /*  2 */ TEXT_STATE_CLOSING,
    /*  3 */ TEXT_STATE_DONE_FADING,
    /*  4 */ TEXT_STATE_CHOICE,
    /*  5 */ TEXT_STATE_EVENT,
    /*  6 */ TEXT_STATE_DONE,
    /*  7 */ TEXT_STATE_SONG_DEMO_DONE,
    /*  8 */ TEXT_STATE_8,
    /*  9 */ TEXT_STATE_9,
    /* 10 */ TEXT_STATE_AWAITING_NEXT
} TextState;

typedef struct {
    /* 0x0000 */ u32    msgOffset;
    /* 0x0004 */ u32    msgLength;
    union {
    /* 0x0008 */ u8     charTexBuf[FONT_CHAR_TEX_SIZE * 120];
    /* 0x0008 */ u64    force_structure_alignment_charTex;
    };
    union {
    /* 0x3C08 */ u8     iconBuf[FONT_CHAR_TEX_SIZE];
    /* 0x3C08 */ u64    force_structure_alignment_icon;
    };
    union {
    /* 0x3C88 */ u8     fontBuf[FONT_CHAR_TEX_SIZE * 320];
    /* 0x3C88 */ u64    force_structure_alignment_font;
    };
    union {
    /* 0xDC88 */ char   msgBuf[1280];
    /* 0xDC88 */ u16    msgBufWide[640];
    /* 0xDC88 */ u64    force_structure_alignment_msg;
    };
} Font; // size = 0xE188

#define TEXTBOX_ENDTYPE_DEFAULT     0x00
#define TEXTBOX_ENDTYPE_2_CHOICE    0x10
#define TEXTBOX_ENDTYPE_3_CHOICE    0x20
#define TEXTBOX_ENDTYPE_HAS_NEXT    0x30
#define TEXTBOX_ENDTYPE_PERSISTENT  0x40
#define TEXTBOX_ENDTYPE_EVENT       0x50
#define TEXTBOX_ENDTYPE_FADING      0x60

typedef struct {
    /* 0x0000 */ View   view;
    /* 0x0128 */ Font   font;
    /* 0xE2B0 */ void*  textboxSegment; // original name: "fukidashiSegment"
    /* 0xE2B4 */ char   unk_E2B4[0x4];
    /* 0xE2B8 */ OcarinaStaff* ocarinaStaff; // original name : "info"
    /* 0xE2BC */ char   unk_E2BC[0x3C];
    /* 0xE2F8 */ u16    textId;
    /* 0xE2FA */ u16    choiceTextId;
    /* 0xE2FC */ u8     textBoxProperties; // original name : "msg_disp_type"
    /* 0xE2FD */ u8     textBoxType; // "Text Box Type"
    /* 0xE2FE */ u8     textBoxPos; // text box position
    /* 0xE300 */ s32    msgLength; // original name : "msg_data"
    /* 0xE304 */ u8     msgMode; // original name: "msg_mode"
    /* 0xE305 */ char   unk_E305[0x1];
    /* 0xE306 */ u8     msgBufDecoded[200]; // decoded message buffer, may be smaller than this
    /* 0xE3CE */ u16    msgBufPos; // original name : "rdp"
    /* 0xE3D0 */ u16    unk_E3D0; // unused, only ever set to 0
    /* 0xE3D2 */ u16    textDrawPos; // draw all decoded characters up to this buffer position
    /* 0xE3D4 */ u16    decodedTextLen; // decoded message buffer length
    /* 0xE3D6 */ u16    textUnskippable;
    /* 0xE3D8 */ s16    textPosX;
    /* 0xE3DA */ s16    textPosY;
    /* 0xE3DC */ s16    textColorR;
    /* 0xE3DE */ s16    textColorG;
    /* 0xE3E0 */ s16    textColorB;
    /* 0xE3E2 */ s16    textColorAlpha;
    /* 0xE3E4 */ u8     textboxEndType; // original name : "select"
    /* 0xE3E5 */ u8     choiceIndex;
    /* 0xE3E6 */ u8     choiceNum; // textboxes that are not choice textboxes have a choiceNum of 1
    /* 0xE3E7 */ u8     stateTimer;
    /* 0xE3E8 */ u16    textDelayTimer;
    /* 0xE3EA */ u16    textDelay;
    /* 0xE3EA */ u16    lastPlayedSong; // original references : "Ocarina_Flog" , "Ocarina_Free"
    /* 0xE3EE */ u16    ocarinaMode; // original name : "ocarina_mode"
    /* 0xE3F0 */ u16    ocarinaAction; // original name : "ocarina_no"
    /* 0xE3F2 */ u16    unk_E3F2; // this is like "lastPlayedSong" but set less often, original name : "chk_ocarina_no"
    /* 0xE3F4 */ u16    unk_E3F4; // unused, only set to 0 in z_actor
    /* 0xE3F6 */ u16    textboxBackgroundIdx;
    /* 0xE3F8 */ u8     textboxBackgroundForeColorIdx;
    /* 0xE3F8 */ u8     textboxBackgroundBackColorIdx;
    /* 0xE3F8 */ u8     textboxBackgroundYOffsetIdx;
    /* 0xE3F8 */ u8     textboxBackgroundUnkArg; // unused, set by the textbox background control character arguments
    /* 0xE3FC */ char   unk_E3FC[0x2];
    /* 0xE3FE */ s16    textboxColorRed;
    /* 0xE400 */ s16    textboxColorGreen;
    /* 0xE402 */ s16    textboxColorBlue;
    /* 0xE404 */ s16    textboxColorAlphaTarget;
    /* 0xE406 */ s16    textboxColorAlphaCurrent;
    /* 0xE408 */ Actor* talkActor;
    /* 0xE40C */ s16    disableWarpSongs; // warp song flag set by scene commands
    /* 0xE40E */ s16    unk_E40E; // ocarina related
    /* 0xE410 */ u8     lastOcarinaButtonIndex;
} MessageContext; // size = 0xE418

typedef enum {
    /* 0x00 */ DO_ACTION_ATTACK,
    /* 0x01 */ DO_ACTION_CHECK,
    /* 0x02 */ DO_ACTION_ENTER,
    /* 0x03 */ DO_ACTION_RETURN,
    /* 0x04 */ DO_ACTION_OPEN,
    /* 0x05 */ DO_ACTION_JUMP,
    /* 0x06 */ DO_ACTION_DECIDE,
    /* 0x07 */ DO_ACTION_DIVE,
    /* 0x08 */ DO_ACTION_FASTER,
    /* 0x09 */ DO_ACTION_THROW,
    /* 0x0A */ DO_ACTION_NONE, // in do_action_static, the texture at this position is NAVI, however this value is in practice the "No Action" value
    /* 0x0B */ DO_ACTION_CLIMB,
    /* 0x0C */ DO_ACTION_DROP,
    /* 0x0D */ DO_ACTION_DOWN,
    /* 0x0E */ DO_ACTION_SAVE,
    /* 0x0F */ DO_ACTION_SPEAK,
    /* 0x10 */ DO_ACTION_NEXT,
    /* 0x11 */ DO_ACTION_GRAB,
    /* 0x12 */ DO_ACTION_STOP,
    /* 0x13 */ DO_ACTION_PUTAWAY,
    /* 0x14 */ DO_ACTION_REEL,
    /* 0x15 */ DO_ACTION_1,
    /* 0x16 */ DO_ACTION_2,
    /* 0x17 */ DO_ACTION_3,
    /* 0x18 */ DO_ACTION_4,
    /* 0x19 */ DO_ACTION_5,
    /* 0x1A */ DO_ACTION_6,
    /* 0x1B */ DO_ACTION_7,
    /* 0x1C */ DO_ACTION_8,
    /* 0x1D */ DO_ACTION_MAX
} DoAction;

typedef struct {
    /* 0x0000 */ View   view;
    /* 0x0128 */ Vtx*   actionVtx;
    /* 0x012C */ Vtx*   beatingHeartVtx;
    /* 0x0130 */ u8*    parameterSegment;
    /* 0x0134 */ u8*    doActionSegment;
    /* 0x0138 */ u8*    iconItemSegment;
    /* 0x013C */ u8*    mapSegment;
    /* 0x0140 */ u8     mapPalette[32];
    /* 0x0160 */ DmaRequest dmaRequest_160;
    /* 0x0180 */ DmaRequest dmaRequest_180;
    /* 0x01A0 */ char   unk_1A0[0x20];
    /* 0x01C0 */ OSMesgQueue loadQueue;
    /* 0x01D8 */ OSMesg loadMsg;
    /* 0x01DC */ Viewport viewport;
    /* 0x01EC */ s16    unk_1EC;
    /* 0x01EE */ u16    unk_1EE;
    /* 0x01F0 */ u16    unk_1F0;
    /* 0x01F4 */ f32    unk_1F4;
    /* 0x01F8 */ s16    naviCalling;
    /* 0x01FA */ s16    unk_1FA;
    /* 0x01FC */ s16    unk_1FC;
    /* 0x01FE */ s16    heartColorOscillator;
    /* 0x0200 */ s16    heartColorOscillatorDirection;
    /* 0x0202 */ s16    beatingHeartPrim[3];
    /* 0x0208 */ s16    beatingHeartEnv[3];
    /* 0x020E */ s16    heartsPrimR[2];
    /* 0x0212 */ s16    heartsPrimG[2];
    /* 0x0216 */ s16    heartsPrimB[2];
    /* 0x021A */ s16    heartsEnvR[2];
    /* 0x021E */ s16    heartsEnvG[2];
    /* 0x0222 */ s16    heartsEnvB[2];
    /* 0x0226 */ s16    unk_226; // Used only in unused functions
    /* 0x0228 */ s16    unk_228; // Used only in unused functions
    /* 0x022A */ s16    beatingHeartOscillator;
    /* 0x022C */ s16    beatingHeartOscillatorDirection;
    /* 0x022E */ s16    unk_22E;
    /* 0x0230 */ s16    unk_230;
    /* 0x0232 */ s16    counterDigits[4]; // used for key and rupee counters
    /* 0x023A */ u8     numHorseBoosts;
    /* 0x023C */ u16    unk_23C;
    /* 0x023E */ u16    hbaAmmo; // ammo while playing the horseback archery minigame
    /* 0x0240 */ u16    unk_240;
    /* 0x0242 */ u16    unk_242;
    /* 0x0224 */ u16    unk_244; // screen fill alpha?
    /* 0x0246 */ u16    aAlpha; // also carrots alpha
    /* 0x0248 */ u16    bAlpha; // also HBA score alpha
    /* 0x024A */ u16    cLeftAlpha;
    /* 0x024C */ u16    cDownAlpha;
    /* 0x024E */ u16    cRightAlpha;
    /* 0x0250 */ u16    healthAlpha; // also max C-Up alpha
    /* 0x0252 */ u16    magicAlpha; // also Rupee and Key counters alpha
    /* 0x0254 */ u16    minimapAlpha;
    /* 0x0256 */ s16    startAlpha;
    /* 0x0258 */ s16    unk_258;
    /* 0x025A */ s16    unk_25A;
    /* 0x025C */ s16    mapRoomNum;
    /* 0x025E */ s16    mapPaletteIndex; // "map_palete_no"
    /* 0x0260 */ u8     unk_260;
    /* 0x0261 */ u8     unk_261;
    struct {
        /* 0x0262 */ u8    hGauge;     // "h_gage"; unknown?
        /* 0x0263 */ u8    bButton;    // "b_button"
        /* 0x0264 */ u8    aButton;    // "a_button"
        /* 0x0265 */ u8    bottles;    // "c_bottle"
        /* 0x0266 */ u8    tradeItems; // "c_warasibe"
        /* 0x0267 */ u8    hookshot;   // "c_hook"
        /* 0x0268 */ u8    ocarina;    // "c_ocarina"
        /* 0x0269 */ u8    warpSongs;  // "c_warp"
        /* 0x026A */ u8    sunsSong;   // "m_sunmoon"
        /* 0x026B */ u8    farores;    // "m_wind"
        /* 0x026C */ u8    dinsNayrus; // "m_magic"; din's fire and nayru's love
        /* 0x026D */ u8    all;        // "another"; enables all item restrictions
    }                   restrictions;
} InterfaceContext; // size = 0x270

typedef struct {
    /* 0x00 */ void* loadedRamAddr;
    /* 0x04 */ u32 vromStart;
    /* 0x08 */ u32 vromEnd;
    /* 0x0C */ void* vramStart;
    /* 0x10 */ void* vramEnd;
    /* 0x14 */ u32 offset; // loadedRamAddr - vramStart
    /* 0x18 */ const char* name;
} KaleidoMgrOverlay; // size = 0x1C

typedef enum {
    /* 0x00 */ KALEIDO_OVL_KALEIDO_SCOPE,
    /* 0x01 */ KALEIDO_OVL_PLAYER_ACTOR,
    /* 0x02 */ KALEIDO_OVL_MAX
} KaleidoOverlayType;

#define PAUSE_ITEM_NONE 999

#define PAUSE_CURSOR_PAGE_LEFT 10
#define PAUSE_CURSOR_PAGE_RIGHT 11

typedef enum {
    /* 0x00 */ PAUSE_ITEM,
    /* 0x01 */ PAUSE_MAP,
    /* 0x02 */ PAUSE_QUEST,
    /* 0x03 */ PAUSE_EQUIP,
    /* 0x04 */ PAUSE_WORLD_MAP
} PauseMenuPage;

#define PAUSE_EQUIP_PLAYER_WIDTH 64
#define PAUSE_EQUIP_PLAYER_HEIGHT 112

#define PAUSE_EQUIP_BUFFER_SIZE sizeof(u16[PAUSE_EQUIP_PLAYER_HEIGHT][PAUSE_EQUIP_PLAYER_WIDTH])
#define PAUSE_PLAYER_SEGMENT_GAMEPLAY_KEEP_BUFFER_SIZE 0x5000

typedef struct {
    /* 0x0000 */ View   view;
    /* 0x0128 */ u8*    iconItemSegment;
    /* 0x012C */ u8*    iconItem24Segment;
    /* 0x0130 */ u8*    iconItemAltSegment;
    /* 0x0134 */ u8*    iconItemLangSegment;
    /* 0x0138 */ u8*    nameSegment;
    /* 0x013C */ u8*    playerSegment;
    /* 0x0140 */ char   unk_140[0x04];
    /* 0x0144 */ Vtx*   itemPageVtx;
    /* 0x0148 */ Vtx*   equipPageVtx;
    /* 0x014C */ Vtx*   mapPageVtx;
    /* 0x0150 */ Vtx*   questPageVtx;
    /* 0x0154 */ Vtx*   infoPanelVtx;
    /* 0x0158 */ Vtx*   itemVtx;
    /* 0x015C */ Vtx*   equipVtx;
    /* 0x0160 */ char   unk_160[0x04];
    /* 0x0164 */ Vtx*   questVtx;
    /* 0x0168 */ Vtx*   cursorVtx;
    /* 0x016C */ Vtx*   saveVtx;
    /* 0x0170 */ char   unk_170[0x24];
    /* 0x0194 */ OcarinaStaff* ocarinaStaff;
    /* 0x0198 */ char   unk_198[0x20];
    /* 0x01B8 */ OSMesgQueue loadQueue;
    /* 0x01D0 */ OSMesg loadMsg;
    /* 0x01D4 */ u16    state;
    /* 0x01D6 */ u16    debugState;
    /* 0x01D8 */ Vec3f  eye;
    /* 0x01E4 */ u16    unk_1E4;
    /* 0x01E6 */ u16    mode;
    /* 0x01E8 */ u16    pageIndex; // "kscp_pos"
    /* 0x01EA */ u16    unk_1EA;
    /* 0x01EC */ u16    unk_1EC;
    /* 0x01F0 */ f32    unk_1F0;
    /* 0x01F4 */ f32    unk_1F4;
    /* 0x01F8 */ f32    unk_1F8;
    /* 0x01FC */ f32    unk_1FC;
    /* 0x0200 */ f32    unk_200;
    /* 0x0204 */ f32    unk_204; // "angle_s"
    /* 0x0208 */ u16    alpha;
    /* 0x020A */ s16    offsetY;
    /* 0x020C */ char   unk_20C[0x08];
    /* 0x0214 */ s16    stickRelX;
    /* 0x0216 */ s16    stickRelY;
    /* 0x0218 */ s16    cursorPoint[5]; // "cursor_point"
    /* 0x0222 */ s16    cursorX[5]; // "cur_xpt"
    /* 0x022C */ s16    cursorY[5]; // "cur_ypt"
    /* 0x0236 */ s16    dungeonMapSlot;
    /* 0x0238 */ s16    cursorSpecialPos; // "key_angle"
    /* 0x023A */ s16    pageSwitchTimer;
    /* 0x023C */ u16    namedItem; // "zoom_name"
    /* 0x023E */ u16    cursorItem[4]; // "select_name"
    /* 0x0246 */ u16    cursorSlot[4];
    /* 0x024E */ u16    equipTargetItem; // "sl_item_no"
    /* 0x0250 */ u16    equipTargetSlot; // "sl_number"
    /* 0x0252 */ u16    equipTargetCBtn;
    /* 0x0254 */ s16    equipAnimX;
    /* 0x0256 */ s16    equipAnimY;
    /* 0x0258 */ s16    equipAnimAlpha;
    /* 0x025A */ s16    infoPanelOffsetY;
    /* 0x025C */ u16    nameDisplayTimer;
    /* 0x025E */ u16    nameColorSet; // 0 = white; 1 = grey
    /* 0x0260 */ s16    cursorColorSet; // 0 = white; 4 = yellow; 8 = green
    /* 0x0262 */ s16    promptChoice; // save/continue choice: 0 = yes; 4 = no
    /* 0x0264 */ s16    ocarinaSongIdx;
    /* 0x0266 */ u8     worldMapPoints[20]; // 0 = hidden; 1 = displayed; 2 = highlighted
    /* 0x027A */ u8     tradeQuestLocation;
    /* 0x027C */ SkelAnime playerSkelAnime;
} PauseContext; // size = 0x2C0

typedef enum {
    /* 00 */ GAMEOVER_INACTIVE,
    /* 01 */ GAMEOVER_DEATH_START,
    /* 02 */ GAMEOVER_DEATH_WAIT_GROUND, // wait for link to fall and hit the ground
    /* 03 */ GAMEOVER_DEATH_DELAY_MENU, // wait for 1 second before showing the game over menu
    /* 04 */ GAMEOVER_DEATH_MENU, // do nothing while kaliedoscope handles the game over menu
    /* 20 */ GAMEOVER_REVIVE_START = 20,
    /* 21 */ GAMEOVER_REVIVE_RUMBLE,
    /* 22 */ GAMEOVER_REVIVE_WAIT_GROUND, // wait for link to fall and hit the ground
    /* 23 */ GAMEOVER_REVIVE_WAIT_FAIRY, // wait for the fairy to rise all the way up out of links body
    /* 24 */ GAMEOVER_REVIVE_FADE_OUT // fade out the game over lights as link is revived and gets back up
} GameOverState;

typedef struct {
    /* 0x00 */ u16 state;
} GameOverContext; // size = 0x2

typedef struct {
    /* 0x00 */ s16      id;
    /* 0x04 */ void*    segment;
    /* 0x08 */ DmaRequest  dmaRequest;
    /* 0x28 */ OSMesgQueue loadQueue;
    /* 0x40 */ OSMesg   loadMsg;
} ObjectLoadEntry; // size = 0x44

// 1000 kilobytes
#define OBJECT_SPACE_SIZE_BASE (1000 * 1024)

typedef struct {
    /* 0x0000 */ void*  spaceStart;
    /* 0x0004 */ void*  spaceEnd; // original name: "endSegment"
    /* 0x0008 */ u8     loadEntriesCount; // total amount of used load entries
    /* 0x0009 */ u8     persistentLoadEntriesCount; // amount of load entries that won't be reused when loading a new object list (when loading a new room)
    /* 0x000A */ u8     mainKeepIndex; // "gameplay_keep" index in loadEntries
    /* 0x000B */ u8     subKeepIndex; // "gameplay_field_keep" or "gameplay_dangeon_keep" index in loadEntries
    /* 0x000C */ ObjectLoadEntry loadEntries[19];
} ObjectContext; // size = 0x518

typedef struct {
    /* 0x00 */ Gfx* opa;
    /* 0x04 */ Gfx* xlu;
} PolygonDlist; // size = 0x8

typedef struct {
    /* 0x00 */ u8    type;
} PolygonBase;

typedef struct {
    /* 0x00 */ PolygonBase base;
    /* 0x01 */ u8    num; // number of dlist entries
    /* 0x04 */ void* start;
    /* 0x08 */ void* end;
} PolygonType0; // size = 0xC

typedef struct {
    /* 0x00 */ u16   unk_00;
    /* 0x02 */ u8    id;
    /* 0x04 */ u32   source;
    /* 0x08 */ u32   unk_0C;
    /* 0x0C */ u32   tlut;
    /* 0x10 */ u16   width;
    /* 0x12 */ u16   height;
    /* 0x14 */ u8    fmt;
    /* 0x15 */ u8    siz;
    /* 0x16 */ u16   mode0;
    /* 0x18 */ u16   tlutCount;
} BgImage; // size = 0x1C

typedef struct {
    /* 0x00 */ PolygonBase base;
    /* 0x01 */ u8    format; // 1 = single, 2 = multi
    /* 0x04 */ Gfx*  dlist;
    union {
        struct {
            /* 0x08 */ void* source;
            /* 0x0C */ u32   unk_0C;
            /* 0x10 */ void* tlut;
            /* 0x14 */ u16   width;
            /* 0x16 */ u16   height;
            /* 0x18 */ u8    fmt;
            /* 0x19 */ u8    siz;
            /* 0x1A */ u16   mode0;
            /* 0x1C */ u16   tlutCount;
        } single;
        struct {
            /* 0x08 */ u8    count;
            /* 0x0C */ BgImage* list;
        } multi;
    };
} PolygonType1;

typedef struct {
    /* 0x00 */ Vec3s pos;
    /* 0x06 */ s16   unk_06;
    /* 0x08 */ Gfx*  opa;
    /* 0x0C */ Gfx*  xlu;
} PolygonDlist2; // size = 0x8

typedef struct {
    /* 0x00 */ PolygonBase base;
    /* 0x01 */ u8    num; // number of dlist entries
    /* 0x04 */ void* start;
    /* 0x08 */ void* end;
} PolygonType2; // size = 0xC

typedef union {
    PolygonBase  base;
    PolygonType0 polygon0;
    PolygonType1 polygon1;
    PolygonType2 polygon2;
} MeshHeader; // "Ground Shape"

typedef enum {
    /* 0 */ LENS_MODE_HIDE_ACTORS, // lens actors are visible by default, and hidden by using lens (for example, fake walls)
    /* 1 */ LENS_MODE_SHOW_ACTORS // lens actors are invisible by default, and shown by using lens (for example, invisible enemies)
} LensMode;

typedef enum {
    /* 0 */ ROOM_BEHAVIOR_TYPE1_0,
    /* 1 */ ROOM_BEHAVIOR_TYPE1_1,
    /* 2 */ ROOM_BEHAVIOR_TYPE1_2,
    /* 3 */ ROOM_BEHAVIOR_TYPE1_3, // unused
    /* 4 */ ROOM_BEHAVIOR_TYPE1_4, // unused
    /* 5 */ ROOM_BEHAVIOR_TYPE1_5
} RoomBehaviorType1;

typedef enum {
    /* 0 */ ROOM_BEHAVIOR_TYPE2_0,
    /* 1 */ ROOM_BEHAVIOR_TYPE2_1,
    /* 2 */ ROOM_BEHAVIOR_TYPE2_2,
    /* 3 */ ROOM_BEHAVIOR_TYPE2_3,
    /* 4 */ ROOM_BEHAVIOR_TYPE2_4,
    /* 5 */ ROOM_BEHAVIOR_TYPE2_5,
    /* 6 */ ROOM_BEHAVIOR_TYPE2_6
} RoomBehaviorType2;

typedef struct {
    /* 0x00 */ s8   num;
    /* 0x01 */ u8   unk_01;
    /* 0x02 */ u8   behaviorType2;
    /* 0x03 */ u8   behaviorType1;
    /* 0x04 */ s8   echo;
    /* 0x05 */ u8   lensMode;
    /* 0x08 */ MeshHeader* meshHeader; // original name: "ground_shape"
    /* 0x0C */ void* segment;
    /* 0x10 */ char unk_10[0x4];
} Room; // size = 0x14

typedef struct {
    /* 0x00 */ Room  curRoom;
    /* 0x14 */ Room  prevRoom;
    /* 0x28 */ void* bufPtrs[2];
    /* 0x30 */ u8    unk_30;
    /* 0x31 */ s8    status;
    /* 0x34 */ void* unk_34;
    /* 0x38 */ DmaRequest dmaRequest;
    /* 0x58 */ OSMesgQueue loadQueue;
    /* 0x70 */ OSMesg loadMsg;
    /* 0x74 */ s16 unk_74[2]; // context-specific data used by the current scene draw config
} RoomContext; // size = 0x78

typedef struct {
    /* 0x000 */ s16 colATCount;
    /* 0x002 */ u16 sacFlags;
    /* 0x004 */ Collider* colAT[COLLISION_CHECK_AT_MAX];
    /* 0x0CC */ s32 colACCount;
    /* 0x0D0 */ Collider* colAC[COLLISION_CHECK_AC_MAX];
    /* 0x1C0 */ s32 colOCCount;
    /* 0x1C4 */ Collider* colOC[COLLISION_CHECK_OC_MAX];
    /* 0x28C */ s32 colLineCount;
    /* 0x290 */ OcLine* colLine[COLLISION_CHECK_OC_LINE_MAX];
} CollisionCheckContext; // size = 0x29C

typedef struct ListAlloc {
    /* 0x00 */ struct ListAlloc* prev;
    /* 0x04 */ struct ListAlloc* next;
} ListAlloc; // size = 0x8

typedef struct {
    /* 0x00 */ s32 width;
    /* 0x04 */ s32 height;
    /* 0x08 */ s32 widthSave;
    /* 0x0C */ s32 heightSave;
    /* 0x10 */ u16* fbuf;
    /* 0x14 */ u16* fbufSave;
    /* 0x18 */ u8* cvgSave;
    /* 0x1C */ u16* zbuf;
    /* 0x20 */ u16* zbufSave;
    /* 0x24 */ s32 ulxSave;
    /* 0x28 */ s32 ulySave;
    /* 0x2C */ s32 lrxSave;
    /* 0x30 */ s32 lrySave;
    /* 0x34 */ s32 ulx;
    /* 0x38 */ s32 uly;
    /* 0x3C */ s32 lrx;
    /* 0x40 */ s32 lry;
    /* 0x44 */ ListAlloc alloc;
    /* 0x4C */ u32 unk_4C;
} PreRender; // size = 0x50

#define TRANS_TRIGGER_OFF 0 // transition is not active
#define TRANS_TRIGGER_START 20 // start transition (exiting an area)
#define TRANS_TRIGGER_END -20 // transition is ending (arriving in a new area)

typedef enum {
    /*  0 */ TRANS_MODE_OFF,
    /*  1 */ TRANS_MODE_SETUP,
    /*  2 */ TRANS_MODE_INSTANCE_INIT,
    /*  3 */ TRANS_MODE_INSTANCE_RUNNING,
    /*  4 */ TRANS_MODE_FILL_WHITE_INIT,
    /*  5 */ TRANS_MODE_FILL_IN,
    /*  6 */ TRANS_MODE_FILL_OUT,
    /*  7 */ TRANS_MODE_FILL_BROWN_INIT,
    /*  8 */ TRANS_MODE_08, // unused
    /*  9 */ TRANS_MODE_09, // unused
    /* 10 */ TRANS_MODE_INSTANT,
    /* 11 */ TRANS_MODE_INSTANCE_WAIT,
    /* 12 */ TRANS_MODE_SANDSTORM_INIT,
    /* 13 */ TRANS_MODE_SANDSTORM,
    /* 14 */ TRANS_MODE_SANDSTORM_END_INIT,
    /* 15 */ TRANS_MODE_SANDSTORM_END,
    /* 16 */ TRANS_MODE_CS_BLACK_FILL_INIT,
    /* 17 */ TRANS_MODE_CS_BLACK_FILL
} TransitionMode;

typedef enum {
    /*  0 */ TRANS_TYPE_WIPE,
    /*  1 */ TRANS_TYPE_TRIFORCE,
    /*  2 */ TRANS_TYPE_FADE_BLACK,
    /*  3 */ TRANS_TYPE_FADE_WHITE,
    /*  4 */ TRANS_TYPE_FADE_BLACK_FAST,
    /*  5 */ TRANS_TYPE_FADE_WHITE_FAST,
    /*  6 */ TRANS_TYPE_FADE_BLACK_SLOW,
    /*  7 */ TRANS_TYPE_FADE_WHITE_SLOW,
    /*  8 */ TRANS_TYPE_WIPE_FAST,
    /*  9 */ TRANS_TYPE_FILL_WHITE2, 
    /* 10 */ TRANS_TYPE_FILL_WHITE,
    /* 11 */ TRANS_TYPE_INSTANT,
    /* 12 */ TRANS_TYPE_FILL_BROWN,
    /* 13 */ TRANS_TYPE_FADE_WHITE_CS_DELAYED,
    /* 14 */ TRANS_TYPE_SANDSTORM_PERSIST,
    /* 15 */ TRANS_TYPE_SANDSTORM_END,
    /* 16 */ TRANS_TYPE_CS_BLACK_FILL,
    /* 17 */ TRANS_TYPE_FADE_WHITE_INSTANT,
    /* 18 */ TRANS_TYPE_FADE_GREEN,
    /* 19 */ TRANS_TYPE_FADE_BLUE,
    // transition types 20 - 31 are unused
    // transition types 32 - 55 are constructed using the TRANS_TYPE_CIRCLE macro
    /* 56 */ TRANS_TYPE_MAX = 56
} TransitionType;

#define TRANS_NEXT_TYPE_DEFAULT 0xFF // when `nextTransitionType` is set to default, the type will be taken from the entrance table for the ending transition

typedef enum {
    /* 0 */ TCA_NORMAL,
    /* 1 */ TCA_WAVE,
    /* 2 */ TCA_RIPPLE,
    /* 3 */ TCA_STARBURST
} TransitionCircleAppearance;

typedef enum {
    /* 0 */ TCC_BLACK,
    /* 1 */ TCC_WHITE,
    /* 2 */ TCC_GRAY,
    /* 3 */ TCC_SPECIAL // color varies depending on appearance. unused and appears broken
} TransitionCircleColor;

typedef enum {
    /* 0 */ TCS_FAST,
    /* 1 */ TCS_SLOW
} TransitionCircleSpeed;

#define TC_SET_PARAMS (1 << 7)

#define TRANS_TYPE_CIRCLE(appearance, color, speed) ((1 << 5) | ((color & 3) << 3) | ((appearance & 3) << 1) | (speed & 1))

typedef struct {
    union {
        TransitionFade fade;
        TransitionCircle circle;
        TransitionTriforce triforce;
        TransitionWipe wipe;
    } instanceData;
    /* 0x228 */ s32   transitionType;
    /* 0x22C */ void* (*init)(void* transition);
    /* 0x230 */ void  (*destroy)(void* transition);
    /* 0x234 */ void  (*update)(void* transition, s32 updateRate);
    /* 0x238 */ void  (*draw)(void* transition, Gfx** gfxP);
    /* 0x23C */ void  (*start)(void* transition);
    /* 0x240 */ void  (*setType)(void* transition, s32 type);
    /* 0x244 */ void  (*setColor)(void* transition, u32 color);
    /* 0x248 */ void  (*setUnkColor)(void* transition, u32 color);
    /* 0x24C */ s32   (*isDone)(void* transition);
} TransitionContext; // size = 0x250

typedef struct {
    /* 0x00 */ s16   id;
    /* 0x02 */ Vec3s pos;
    /* 0x08 */ Vec3s rot;
    /* 0x0E */ s16   params;
} ActorEntry; // size = 0x10

typedef struct {
    struct {
        s8 room;    // Room to switch to
        s8 effects; // How the camera reacts during the transition
    } /* 0x00 */ sides[2]; // 0 = front, 1 = back
    /* 0x04 */ s16   id;
    /* 0x06 */ Vec3s pos;
    /* 0x0C */ s16   rotY;
    /* 0x0E */ s16   params;
} TransitionActorEntry; // size = 0x10

typedef struct {
    /* 0x00 */ u8 spawn;
    /* 0x01 */ u8 room;
} EntranceEntry;

typedef struct {
    /* 0x00 */ u8* readBuff;
} SramContext; // size = 0x4

#define SRAM_SIZE 0x8000
#define SRAM_HEADER_SIZE 0x10

typedef enum {
    /* 0x00 */ SRAM_HEADER_SOUND,
    /* 0x01 */ SRAM_HEADER_ZTARGET,
    /* 0x02 */ SRAM_HEADER_LANGUAGE,
    /* 0x03 */ SRAM_HEADER_MAGIC // must be the value of `sZeldaMagic` for save to be considered valid
} SramHeaderField;

typedef struct GameAllocEntry {
    /* 0x00 */ struct GameAllocEntry* next;
    /* 0x04 */ struct GameAllocEntry* prev;
    /* 0x08 */ u32 size;
    /* 0x0C */ u32 unk_0C;
} GameAllocEntry; // size = 0x10

typedef struct {
    /* 0x00 */ GameAllocEntry base;
    /* 0x10 */ GameAllocEntry* head;
} GameAlloc; // size = 0x14

struct GameState;

typedef void (*GameStateFunc)(struct GameState* gameState);

typedef struct GameState {
    /* 0x00 */ GraphicsContext* gfxCtx;
    /* 0x04 */ GameStateFunc main;
    /* 0x08 */ GameStateFunc destroy; // "cleanup"
    /* 0x0C */ GameStateFunc init;
    /* 0x10 */ u32 size;
    /* 0x14 */ Input input[4];
    /* 0x74 */ TwoHeadArena tha;
    /* 0x84 */ GameAlloc alloc;
    /* 0x98 */ u32 running;
    /* 0x9C */ u32 frames;
    /* 0xA0 */ u32 unk_A0;
} GameState; // size = 0xA4

typedef struct {
    /* 0x0000 */ GameState state;
    /* 0x00A4 */ u8* staticSegment;
    /* 0x00A8 */ View view;
    /* 0x01D0 */ SramContext sramCtx;
    /* 0x01D4 */ u16 unk_1D4; // not used in mq dbg (some sort of timer that doesn't seem to affect anything)
    /* 0x01D6 */ s16 coverAlpha;
    /* 0x01D8 */ s16 addAlpha; // not used in mq dbg
    /* 0x01DA */ u16 visibleDuration; // not used in mq dbg
    /* 0x01DC */ s16 ult;
    /* 0x01DE */ s16 uls;
    /* 0x01E0 */ char unk_1E0[0x01];
    /* 0x01E1 */ u8 exit;
    /* 0x01E2 */ char unk_1E2[0x06];
} TitleContext; // size = 0x1E8

struct SelectContext;

typedef struct {
    /* 0x00 */ char* name;
    /* 0x04 */ void (*loadFunc)(struct SelectContext*, s32);
    /* 0x08 */ s32 entranceIndex;
} SceneSelectEntry; // size = 0xC

typedef struct SelectContext {
    /* 0x0000 */ GameState state;
    /* 0x00A8 */ View view;
    /* 0x01D0 */ s32 count;
    /* 0x01D4 */ SceneSelectEntry* scenes;
    /* 0x01D8 */ s32 currentScene;
    /* 0x01DC */ s32 pageDownIndex; // Index of pageDownStops
    /* 0x01E0 */ s32 pageDownStops[7];
    /* 0x01FC */ char unk_1FC[0x0C];
    /* 0x0208 */ s32 opt;
    /* 0x020C */ s32 topDisplayedScene; // The scene which is currently at the top of the screen
    /* 0x0210 */ char unk_210[0x0C];
    /* 0x021C */ s32 verticalInputAccumulator;
    /* 0x0220 */ s32 verticalInput;
    /* 0x0224 */ s32 timerUp;
    /* 0x0228 */ s32 timerDown;
    /* 0x022C */ s32 lockUp;
    /* 0x0230 */ s32 lockDown;
    /* 0x0234 */ s32 unk_234; // unused
    /* 0x0238 */ u8* staticSegment;
} SelectContext; // size = 0x240

typedef struct {
    /* 0x0000 */ GameState state;
    /* 0x00A4 */ u8* staticSegment;
    /* 0x00A8 */ View view;
} SampleContext; // size = 0x1D0

typedef struct {
    /* 0x00 */ u8 byte0;
    /* 0x01 */ u8 byte1;
    /* 0x02 */ u8 byte2;
    /* 0x03 */ u8 byte3;
} ElfMessage; // size = 0x4

typedef struct {
    /* 0x00 */ u8 numActors;
    /* 0x04 */ TransitionActorEntry* list;
} TransitionActorContext;

<<<<<<< HEAD
// Global Context (dbg ram start: 80212020)
=======
>>>>>>> 2e6279bc
typedef struct PlayState {
    /* 0x00000 */ GameState state;
    /* 0x000A4 */ s16 sceneNum;
    /* 0x000A6 */ u8 sceneConfig;
    /* 0x000A7 */ char unk_A7[0x9];
    /* 0x000B0 */ void* sceneSegment;
    /* 0x000B8 */ View view;
    /* 0x001E0 */ Camera mainCamera;
    /* 0x0034C */ Camera subCameras[NUM_CAMS - CAM_ID_SUB_FIRST];
    /* 0x00790 */ Camera* cameraPtrs[NUM_CAMS];
    /* 0x007A0 */ s16 activeCamId;
    /* 0x007A2 */ s16 nextCamId;
    /* 0x007A4 */ SequenceContext sequenceCtx;
    /* 0x007A8 */ LightContext lightCtx;
    /* 0x007B8 */ FrameAdvanceContext frameAdvCtx;
    /* 0x007C0 */ CollisionContext colCtx;
    /* 0x01C24 */ ActorContext actorCtx;
    /* 0x01D64 */ CutsceneContext csCtx; // "demo_play"
    /* 0x01DB4 */ SoundSource soundSources[16];
    /* 0x01F74 */ SramContext sramCtx;
    /* 0x01F78 */ SkyboxContext skyboxCtx;
    /* 0x020D8 */ MessageContext msgCtx; // "message"
    /* 0x104F0 */ InterfaceContext interfaceCtx; // "parameter"
    /* 0x10760 */ PauseContext pauseCtx;
    /* 0x10A20 */ GameOverContext gameOverCtx;
    /* 0x10A24 */ EnvironmentContext envCtx;
    /* 0x10B20 */ AnimationContext animationCtx;
    /* 0x117A4 */ ObjectContext objectCtx;
    /* 0x11CBC */ RoomContext roomCtx;
    /* 0x11D34 */ TransitionActorContext transiActorCtx;
    /* 0x11D3C */ void (*playerInit)(Player* player, struct PlayState* play, FlexSkeletonHeader* skelHeader);
    /* 0x11D40 */ void (*playerUpdate)(Player* player, struct PlayState* play, Input* input);
    /* 0x11D44 */ s32 (*isPlayerDroppingFish)(struct PlayState* play);
    /* 0x11D48 */ s32 (*startPlayerFishing)(struct PlayState* play);
    /* 0x11D4C */ s32 (*grabPlayer)(struct PlayState* play, Player* player);
    /* 0x11D50 */ s32 (*startPlayerCutscene)(struct PlayState* play, Actor* actor, s32 mode);
    /* 0x11D54 */ void (*func_11D54)(Player* player, struct PlayState* play);
    /* 0x11D58 */ s32 (*damagePlayer)(struct PlayState* play, s32 damage);
    /* 0x11D5C */ void (*talkWithPlayer)(struct PlayState* play, Actor* actor);
    /* 0x11D60 */ MtxF viewProjectionMtxF;
    /* 0x11DA0 */ MtxF billboardMtxF;
    /* 0x11DE0 */ Mtx* billboardMtx;
    /* 0x11DE4 */ u32 gameplayFrames;
    /* 0x11DE8 */ u8 linkAgeOnLoad;
    /* 0x11DE9 */ u8 unk_11DE9;
    /* 0x11DEA */ u8 curSpawn;
    /* 0x11DEB */ u8 numSetupActors;
    /* 0x11DEC */ u8 numRooms;
    /* 0x11DF0 */ RomFile* roomList;
    /* 0x11DF4 */ ActorEntry* linkActorEntry;
    /* 0x11DF8 */ ActorEntry* setupActorList;
    /* 0x11DFC */ void* unk_11DFC;
    /* 0x11E00 */ EntranceEntry* setupEntranceList;
    /* 0x11E04 */ s16* setupExitList;
    /* 0x11E08 */ Path* setupPathList;
    /* 0x11E0C */ ElfMessage* cUpElfMsgs;
    /* 0x11E10 */ void* specialEffects;
    /* 0x11E14 */ u8 skyboxId;
    /* 0x11E15 */ s8 transitionTrigger; // "fade_direction"
    /* 0x11E16 */ s16 unk_11E16;
    /* 0x11E18 */ s16 unk_11E18;
    /* 0x11E1A */ s16 nextEntranceIndex;
    /* 0x11E1C */ char unk_11E1C[0x40];
    /* 0x11E5C */ s8 shootingGalleryStatus;
    /* 0x11E5D */ s8 bombchuBowlingStatus; // "bombchu_game_flag"
    /* 0x11E5E */ u8 transitionType;
    /* 0x11E60 */ CollisionCheckContext colChkCtx;
    /* 0x120FC */ u16 envFlags[20];
    /* 0x12124 */ PreRender pauseBgPreRender;
    /* 0x12174 */ char unk_12174[0x53];
    /* 0x121C7 */ s8 unk_121C7;
    /* 0x121C8 */ TransitionContext transitionCtx;
    /* 0x12418 */ char unk_12418[0x3];
    /* 0x1241B */ u8 transitionMode; // "fbdemo_wipe_modem"
    /* 0x1241C */ TransitionFade transitionFade;
    /* 0x12428 */ char unk_12428[0x3];
    /* 0x1242B */ u8 unk_1242B;
    /* 0x1242C */ SceneTableEntry* loadedScene;
    /* 0x12430 */ char unk_12430[0xE8];
} PlayState; // size = 0x12518

typedef struct {
    /* 0x0000 */ GameState state;
    /* 0x00A8 */ View view;
} OpeningContext; // size = 0x1D0

typedef struct {
    /* 0x00000 */ GameState state;
    /* 0x000A4 */ Vtx* windowVtx;
    /* 0x000A8 */ u8* staticSegment;
    /* 0x000AC */ u8* parameterSegment;
    /* 0x000B0 */ char unk_B0[0x8];
    /* 0x000B8 */ View view;
    /* 0x001E0 */ SramContext sramCtx;
    /* 0x001E4 */ char unk_1E4[0x4];
    /* 0x001E8 */ SkyboxContext skyboxCtx;
    /* 0x00348 */ MessageContext msgCtx;
    /* 0x0E760 */ Font font;
    /* 0x1C8E8 */ EnvironmentContext envCtx;
    /* 0x1C9E4 */ char unk_1C9E4[0x4];
    /* 0x1C9E8 */ Vtx* windowContentVtx;
    /* 0x1C9EC */ Vtx* keyboardVtx;
    /* 0x1C9F0 */ Vtx* nameEntryVtx;
    /* 0x1C9F4 */ u8 n64ddFlag;
    /* 0x1C9F6 */ u16 deaths[3];
    /* 0x1C9FC */ u8 fileNames[3][8];
    /* 0x1CA14 */ u16 healthCapacities[3];
    /* 0x1CA1C */ u32 questItems[3];
    /* 0x1CA28 */ s16 n64ddFlags[3];
    /* 0x1CA2E */ s8 defense[3];
    /* 0x1CA32 */ u16 health[3];
    /* 0x1CA38 */ s16 buttonIndex;
    /* 0x1CA3A */ s16 confirmButtonIndex; // 0: yes, 1: quit
    /* 0x1CA3C */ s16 menuMode;
    /* 0x1CA3E */ s16 configMode;
    /* 0x1CA40 */ s16 prevConfigMode;
    /* 0x1CA42 */ s16 nextConfigMode;
    /* 0x1CA44 */ s16 selectMode;
    /* 0x1CA46 */ s16 selectedFileIndex;
    /* 0x1CA48 */ char unk_1CA48[0x2];
    /* 0x1CA4A */ s16 fileNamesY[3];
    /* 0x1CA50 */ s16 actionTimer;
    /* 0x1CA52 */ s16 buttonYOffsets[6];
    /* 0x1CA5E */ s16 copyDestFileIndex;
    /* 0x1CA60 */ s16 warningLabel;
    /* 0x1CA62 */ s16 warningButtonIndex;
    /* 0x1CA64 */ s16 titleLabel;
    /* 0x1CA66 */ s16 nextTitleLabel;
    /* 0x1CA68 */ s16 windowColor[3];
    /* 0x1CA6E */ s16 titleAlpha[2];
    /* 0x1CA72 */ s16 windowAlpha;
    /* 0x1CA74 */ s16 fileButtonAlpha[3];
    /* 0x1CA7A */ s16 nameBoxAlpha[3];
    /* 0x1CA80 */ s16 nameAlpha[3];
    /* 0x1CA86 */ s16 connectorAlpha[3];
    /* 0x1CA8C */ s16 fileInfoAlpha[3];
    /* 0x1CA92 */ s16 actionButtonAlpha[2];
    /* 0x1CA96 */ s16 confirmButtonAlpha[2];
    /* 0x1CA9A */ s16 optionButtonAlpha;
    /* 0x1CA9C */ s16 nameEntryBoxAlpha;
    /* 0x1CA9E */ s16 controlsAlpha;
    /* 0x1CAA0 */ s16 emptyFileTextAlpha;
    /* 0x1CAA2 */ s16 highlightColor[4];
    /* 0x1CAAA */ s16 highlightPulseDir; // 0 fade out, 1 fade in
    /* 0x1CAAC */ s16 unk_1CAAC; // initialized but never used
    /* 0x1CAAE */ s16 confirmButtonTexIndices[2];
    /* 0x1CAB2 */ s16 inputTimerX;
    /* 0x1CAB4 */ s16 inputTimerY;
    /* 0x1CAB6 */ s16 stickXDir;
    /* 0x1CAB8 */ s16 stickYDir;
    /* 0x1CABA */ s16 stickRelX;
    /* 0x1CABC */ s16 stickRelY;
    /* 0x1CABE */ s16 nameEntryBoxPosX;
    /* 0x1CAC0 */ s16 windowPosX;
    /* 0x1CAC4 */ f32 windowRot;
    /* 0x1CAC8 */ s16 kbdButton; // only for buttons, not characters
    /* 0x1CACA */ s16 charPage; // 0: hiragana, 1: katakana, 2: alphabet
    /* 0x1CACC */ s16 charBgAlpha; // square shape the letter sits in
    /* 0x1CACE */ s16 charIndex; // 0 - 64, top left to bottom right
    /* 0x1CAD0 */ s16 kbdX; // (0, 0) is top left character
    /* 0x1CAD2 */ s16 kbdY;
    /* 0x1CAD4 */ s16 newFileNameCharCount;
    /* 0x1CAD6 */ s16 unk_1CAD6[5];
} FileChooseContext; // size = 0x1CAE0

typedef enum {
    DPM_UNK = 0,
    DPM_PLAYER = 1,
    DPM_ENEMY = 2,
    DPM_UNK3 = 3
} DynaPolyMoveFlag;

typedef struct {
    /* 0x00 */ AnimationHeader* animation;
    /* 0x04 */ f32              playSpeed;
    /* 0x08 */ f32              startFrame;
    /* 0x0C */ f32              frameCount;
    /* 0x10 */ u8               mode;
    /* 0x14 */ f32              morphFrames;
} AnimationInfo; // size = 0x18

typedef struct {
    /* 0x00 */ AnimationHeader* animation;
    /* 0x04 */ f32              frameCount;
    /* 0x08 */ u8               mode;
    /* 0x0C */ f32              morphFrames;
} AnimationFrameCountInfo; // size = 0x10

typedef struct {
    /* 0x00 */ AnimationHeader* animation;
    /* 0x04 */ f32 playSpeed;
    /* 0x08 */ u8 mode;
    /* 0x0C */ f32 morphFrames;
} AnimationSpeedInfo; // size = 0x10

typedef struct {
    /* 0x00 */ AnimationHeader* animation;
    /* 0x04 */ u8 mode;
    /* 0x08 */ f32 morphFrames;
} AnimationMinimalInfo; // size = 0xC

typedef struct {
    /* 0x00 */ s16 unk_00;
    /* 0x02 */ s16 unk_02;
    /* 0x04 */ s16 unk_04;
    /* 0x06 */ s16 unk_06;
    /* 0x08 */ Vec3s unk_08;
    /* 0x0E */ Vec3s unk_0E;
    /* 0x14 */ f32 unk_14;
    /* 0x18 */ Vec3f unk_18;
    /* 0x24 */ s16 unk_24;
} struct_80034A14_arg1; // size = 0x28

typedef struct {
    /* 0x00 */ s8  scene;
    /* 0x01 */ s8  spawn;
    /* 0x02 */ u16 field;
} EntranceInfo; // size = 0x4

typedef struct {
    /* 0x00 */ void*     loadedRamAddr;
    /* 0x04 */ u32       vromStart; // if applicable
    /* 0x08 */ u32       vromEnd;   // if applicable
    /* 0x0C */ void*     vramStart; // if applicable
    /* 0x10 */ void*     vramEnd;   // if applicable
    /* 0x14 */ UNK_PTR   unk_14;
    /* 0x18 */ void*     init;    // initializes and executes the given context
    /* 0x1C */ void*     destroy; // deconstructs the context, and sets the next context to load
    /* 0x20 */ UNK_PTR   unk_20;
    /* 0x24 */ UNK_PTR   unk_24;
    /* 0x28 */ UNK_TYPE4 unk_28;
    /* 0x2C */ u32       instanceSize;
} GameStateOverlay; // size = 0x30

typedef struct PreNMIContext {
    /* 0x00 */ GameState state;
    /* 0xA4 */ u32       timer;
    /* 0xA8 */ UNK_TYPE4 unk_A8;
} PreNMIContext; // size = 0xAC

typedef enum {
    /*  1 */ F_8F = 1,
    /*  2 */ F_7F,
    /*  3 */ F_6F,
    /*  4 */ F_5F,
    /*  5 */ F_4F,
    /*  6 */ F_3F,
    /*  7 */ F_2F,
    /*  8 */ F_1F,
    /*  9 */ F_B1,
    /* 10 */ F_B2,
    /* 11 */ F_B3,
    /* 12 */ F_B4,
    /* 13 */ F_B5,
    /* 14 */ F_B6,
    /* 15 */ F_B7,
    /* 16 */ F_B8
} FloorID;

// All arrays pointed in this struct are indexed by "map indices"
// In dungeons, the map index corresponds to the dungeon index (which also indexes keys, items, etc)
// In overworld areas, the map index corresponds to the overworld area index (spot 00, 01, etc)
typedef struct {
    /* 0x00 */ s16 (*floorTexIndexOffset)[8]; // dungeon texture index offset by floor
    /* 0x04 */ s16*  bossFloor; // floor the boss is on
    /* 0x08 */ s16 (*roomPalette)[32]; // map palette by room
    /* 0x0C */ s16*  maxPaletteCount; // max number of palettes in a same floor
    /* 0x10 */ s16 (*paletteRoom)[8][14]; // room by palette by floor
    /* 0x14 */ s16 (*roomCompassOffsetX)[44]; // dungeon compass icon X offset by room
    /* 0x18 */ s16 (*roomCompassOffsetY)[44]; // dungeon compass icon Y offset by room
    /* 0x1C */ u8*   dgnMinimapCount; // number of room minimaps
    /* 0x20 */ u16*  dgnMinimapTexIndexOffset; // dungeon minimap texture index offset
    /* 0x24 */ u16*  owMinimapTexSize;
    /* 0x28 */ u16*  owMinimapTexOffset;
    /* 0x2C */ s16*  owMinimapPosX;
    /* 0x30 */ s16*  owMinimapPosY;
    /* 0x34 */ s16 (*owCompassInfo)[4]; // [X scale, Y scale, X offset, Y offset]
    /* 0x38 */ s16*  dgnTexIndexBase; // dungeon texture index base
    /* 0x3C */ s16 (*dgnCompassInfo)[4]; // [X scale, Y scale, X offset, Y offset]
    /* 0x40 */ s16*  owMinimapWidth;
    /* 0x44 */ s16*  owMinimapHeight;
    /* 0x48 */ s16*  owEntranceIconPosX; // "dungeon entrance" icon X pos
    /* 0x4C */ s16*  owEntranceIconPosY; // "dungeon entrance" icon Y pos
    /* 0x50 */ u16*  owEntranceFlag; // flag in inf_table[26] based on which entrance icons are shown (0xFFFF = always shown)
    /* 0x54 */ f32 (*floorCoordY)[8]; // Y coordinate of each floor
    /* 0x58 */ u16*  switchEntryCount; // number of "room switch" entries, which correspond to the next 3 arrays
    /* 0x5C */ u8  (*switchFromRoom)[51]; // room to come from
    /* 0x60 */ u8  (*switchFromFloor)[51]; // floor to come from
    /* 0x64 */ u8  (*switchToRoom)[51]; // room to go to
    /* 0x68 */ u8  (*floorID)[8];
    /* 0x6C */ s16* skullFloorIconY; // dungeon big skull icon Y pos
} MapData; // size = 0x70

#define PAUSE_MAP_MARK_NONE -1
#define PAUSE_MAP_MARK_CHEST 0
#define PAUSE_MAP_MARK_BOSS 1

typedef struct {
    /* 0x00 */ s16 chestFlag; // chest icon is only displayed if this flag is not set for the current room, -1 for no flag
    /* 0x04 */ f32 x, y; // coordinates to place the icon (top-left corner)
} PauseMapMarkPoint; // size = 0x0C

typedef struct {
    /* 0x00 */ s16 markType; // 0 for the chest icon, 1 for the boss skull icon, -1 for none
    /* 0x04 */ s32 unk_04;
    /* 0x08 */ const Vtx* vtx;
    /* 0x0C */ s32 vtxCount;
    /* 0x10 */ s32 count; // number of icons to display
    /* 0x14 */ PauseMapMarkPoint points[12];
} PauseMapMarkData; // size = 0xA4

typedef PauseMapMarkData PauseMapMarksData[3];

typedef struct DebugDispObject {
    /* 0x00 */ Vec3f pos;
    /* 0x0C */ Vec3s rot;
    /* 0x14 */ Vec3f scale;
    /* 0x20 */ Color_RGBA8 color;
    /* 0x24 */ s16   type;
    /* 0x28 */ struct DebugDispObject* next;
} DebugDispObject; // size = 0x2C

typedef enum {
    MTXMODE_NEW,  // generates a new matrix
    MTXMODE_APPLY // applies transformation to the current matrix
} MatrixMode;

typedef struct {
    /* 0x00 */ PrintCallback callback;
    /* 0x04 */ Gfx* dList;
    /* 0x08 */ u16 posX;
    /* 0x0A */ u16 posY;
    /* 0x0C */ u16 baseX;
    /* 0x0E */ u8 baseY;
    /* 0x0F */ u8 flags;
    /* 0x10 */ Color_RGBA8_u32 color;
    /* 0x14 */ char unk_14[0x1C]; // unused
} GfxPrint; // size = 0x30

#define GFXP_UNUSED "\x8E"
#define GFXP_UNUSED_CHAR 0x8E
#define GFXP_HIRAGANA "\x8D"
#define GFXP_HIRAGANA_CHAR 0x8D
#define GFXP_KATAKANA "\x8C"
#define GFXP_KATAKANA_CHAR 0x8C
#define GFXP_RAINBOW_ON "\x8B"
#define GFXP_RAINBOW_ON_CHAR 0x8B
#define GFXP_RAINBOW_OFF "\x8A"
#define GFXP_RAINBOW_OFF_CHAR 0x8A

#define GFXP_FLAG_HIRAGANA (1 << 0)
#define GFXP_FLAG_RAINBOW  (1 << 1)
#define GFXP_FLAG_SHADOW   (1 << 2)
#define GFXP_FLAG_UPDATE   (1 << 3)
#define GFXP_FLAG_ENLARGE  (1 << 6)
#define GFXP_FLAG_OPEN     (1 << 7)

typedef struct StackEntry {
    /* 0x00 */ struct StackEntry* next;
    /* 0x04 */ struct StackEntry* prev;
    /* 0x08 */ u32 head;
    /* 0x0C */ u32 tail;
    /* 0x10 */ u32 initValue;
    /* 0x14 */ s32 minSpace;
    /* 0x18 */ const char* name;
} StackEntry;

typedef enum {
    STACK_STATUS_OK = 0,
    STACK_STATUS_WARNING = 1,
    STACK_STATUS_OVERFLOW = 2
} StackStatus;

typedef struct {
    /* 0x00 */ u32 magic; // IS64
    /* 0x04 */ u32 get;
    /* 0x08 */ u8 unk_08[0x14-0x08];
    /* 0x14 */ u32 put;
    /* 0x18 */ u8 unk_18[0x20-0x18];
    /* 0x20 */ u8 data[0x10000-0x20];
} ISVDbg;

typedef struct {
    /* 0x00 */ char name[0x18];
    /* 0x18 */ u32 mediaFormat;
    /* 0x1C */ union {
        struct {
            u16 cartId;
            u8 countryCode;
            u8 version;
        };
        u32 regionInfo;
    };
} LocaleCartInfo; // size = 0x20

typedef struct {
    /* 0x00 */ char magic[4]; // Yaz0
    /* 0x04 */ u32 decSize;
    /* 0x08 */ u32 compInfoOffset; // only used in mio0
    /* 0x0C */ u32 uncompDataOffset; // only used in mio0
    /* 0x10 */ u32 data[1];
} Yaz0Header; // size = 0x10 ("data" is not part of the header)

// == Previously sched.h

#define OS_SC_NEEDS_RDP         0x0001
#define OS_SC_NEEDS_RSP         0x0002
#define OS_SC_DRAM_DLIST        0x0004
#define OS_SC_PARALLEL_TASK     0x0010
#define OS_SC_LAST_TASK         0x0020
#define OS_SC_SWAPBUFFER        0x0040

#define OS_SC_RCP_MASK          0x0003
#define OS_SC_TYPE_MASK         0x0007

typedef struct {
    /* 0x0000 */ u16*   curBuffer;
    /* 0x0004 */ u16*   nextBuffer;
} FrameBufferSwap;

typedef struct {
    /* 0x0000 */ OSMesgQueue  interruptQueue;
    /* 0x0018 */ OSMesg       interruptMsgBuf[8];
    /* 0x0038 */ OSMesgQueue  cmdQueue;
    /* 0x0050 */ OSMesg       cmdMsgBuf[8];
    /* 0x0070 */ OSThread     thread;
    /* 0x0220 */ OSScTask*    audioListHead;
    /* 0x0224 */ OSScTask*    gfxListHead;
    /* 0x0228 */ OSScTask*    audioListTail;
    /* 0x022C */ OSScTask*    gfxListTail;
    /* 0x0230 */ OSScTask*    curRSPTask;
    /* 0x0234 */ OSScTask*    curRDPTask;
    /* 0x0238 */ s32          retraceCnt;
    /* 0x023C */ s32          doAudio;
    /* 0x0240 */ CfbInfo*     curBuf;
    /* 0x0244 */ CfbInfo*     pendingSwapBuf1;
    /* 0x0220 */ CfbInfo*     pendingSwapBuf2;
    /* 0x0220 */ UNK_TYPE4    unk_24C;
    /* 0x0250 */ IrqMgrClient irqClient;
} SchedContext; // size = 0x258

// ========================

#define OS_SC_DP                0x0001
#define OS_SC_SP                0x0002
#define OS_SC_YIELD             0x0010
#define OS_SC_YIELDED           0x0020

typedef struct {
    /* 0x0000 */ IrqMgr*       irqMgr;
    /* 0x0004 */ SchedContext* sched;
    /* 0x0008 */ OSScTask      audioTask;
    /* 0x0070 */ AudioTask*    rspTask;
    /* 0x0074 */ OSMesgQueue   interruptQueue;
    /* 0x008C */ OSMesg        interruptMsgBuf[8];
    /* 0x00AC */ OSMesgQueue   taskQueue;
    /* 0x00C4 */ OSMesg        taskMsgBuf[1];
    /* 0x00C8 */ OSMesgQueue   lockQueue;
    /* 0x00E0 */ OSMesg        lockMsgBuf[1];
    /* 0x00E8 */ OSThread      thread;
} AudioMgr; // size = 0x298

struct ArenaNode;

typedef struct Arena {
    /* 0x00 */ struct ArenaNode* head;
    /* 0x04 */ void* start;
    /* 0x08 */ OSMesgQueue lockQueue;
    /* 0x20 */ u8 unk_20;
    /* 0x21 */ u8 isInit;
    /* 0x22 */ u8 flag;
} Arena; // size = 0x24

typedef struct ArenaNode {
    /* 0x00 */ s16 magic;
    /* 0x02 */ s16 isFree;
    /* 0x04 */ u32 size;
    /* 0x08 */ struct ArenaNode* next;
    /* 0x0C */ struct ArenaNode* prev;
    /* 0x10 */ const char* filename;
    /* 0x14 */ s32 line;
    /* 0x18 */ OSId threadId;
    /* 0x1C */ Arena* arena;
    /* 0x20 */ OSTime time;
    /* 0x28 */ u8 unk_28[0x30-0x28]; // probably padding
} ArenaNode; // size = 0x30

typedef struct OverlayRelocationSection {
    /* 0x00 */ u32 textSize;
    /* 0x04 */ u32 dataSize;
    /* 0x08 */ u32 rodataSize;
    /* 0x0C */ u32 bssSize;
    /* 0x10 */ u32 nRelocations;
    /* 0x14 */ u32 relocations[1];
} OverlayRelocationSection; // size >= 0x18

typedef struct {
    /* 0x00 */ u32 resetting;
    /* 0x04 */ u32 resetCount;
    /* 0x08 */ OSTime duration;
    /* 0x10 */ OSTime resetTime;
} PreNmiBuff; // size = 0x18 (actually osAppNMIBuffer is 0x40 bytes large but the rest is unused)

typedef struct {
    /* 0x00 */ s16 unk_00;
    /* 0x02 */ s16 unk_02;
    /* 0x04 */ s16 unk_04;
} SubQuakeRequest14;

typedef struct {
    /* 0x00 */ s16 randIdx;
    /* 0x02 */ s16 countdownMax;
    /* 0x04 */ Camera* cam;
    /* 0x08 */ u32 callbackIdx;
    /* 0x0C */ s16 y;
    /* 0x0E */ s16 x;
    /* 0x10 */ s16 zoom;
    /* 0x12 */ s16 rotZ;
    /* 0x14 */ SubQuakeRequest14 unk_14;
    /* 0x1A */ s16 speed;
    /* 0x1C */ s16 unk_1C;
    /* 0x1E */ s16 countdown;
    /* 0x20 */ s16 camPtrIdx;
} QuakeRequest; // size = 0x24

typedef struct {
    /* 0x00 */ Vec3f vec1;
    /* 0x0C */ Vec3f vec2;
    /* 0x18 */ s16 rotZ;
    /* 0x1A */ s16 unk_1A;
    /* 0x1C */ s16 zoom;
} ShakeInfo; // size = 0x1E

typedef struct {
    /* 0x00 */ Vec3f atOffset;
    /* 0x0C */ Vec3f eyeOffset;
    /* 0x18 */ s16 rotZ;
    /* 0x1A */ s16 unk_1A;
    /* 0x1C */ s16 zoom;
    /* 0x20 */ f32 unk_20;
} QuakeCamCalc; // size = 0x24


#define UCODE_NULL      0
#define UCODE_F3DZEX    1
#define UCODE_UNK       2
#define UCODE_S2DEX     3

typedef struct {
    /* 0x00 */ u32 type;
    /* 0x04 */ void* ptr;
} UCodeInfo; // size = 0x8

typedef struct {
    /* 0x00 */ u32 segments[NUM_SEGMENTS];
    /* 0x40 */ Gfx* dlStack[18];
    /* 0x88 */ s32 dlDepth;
    /* 0x8C */ u32 dlCnt;
    /* 0x90 */ u32 vtxCnt;
    /* 0x94 */ u32 spvtxCnt;
    /* 0x98 */ u32 tri1Cnt;
    /* 0x9C */ u32 tri2Cnt;
    /* 0xA0 */ u32 quadCnt;
    /* 0xA4 */ u32 lineCnt;
    /* 0xA8 */ u32 loaducodeCnt;
    /* 0xAC */ u32 pipeSyncRequired;
    /* 0xB0 */ u32 tileSyncRequired;
    /* 0xB4 */ u32 loadSyncRequired;
    /* 0xB8 */ u32 syncErr;
    /* 0xBC */ s32 enableLog;
    /* 0xC0 */ s32 ucodeType;
    /* 0xC4 */ s32 ucodeInfoCount;
    /* 0xC8 */ UCodeInfo* ucodeInfo;
    /* 0xCC */ u32 modeH;
    /* 0xD0 */ u32 modeL;
    /* 0xD4 */ u32 geometryMode;
} UCodeDisas; // size = 0xD8

typedef struct {
    /* 0x00 */ u16 table[8*8];
} JpegQuantizationTable; // size = 0x80

typedef struct {
    /* 0x00 */ u8 codeOffs[16];
    /* 0x10 */ u16 codesA[16];
    /* 0x30 */ u16 codesB[16];
    /* 0x50 */ u8* symbols;
} JpegHuffmanTable; // size = 0x54

// this struct might be inaccurate but it's not used outside jpegutils.c anyways
typedef struct {
    /* 0x000 */ u8 codeOffs[16];
    /* 0x010 */ u16 dcCodes[120];
    /* 0x100 */ u16 acCodes[256];
} JpegHuffmanTableOld; // size = 0x300

typedef union {
    struct {
    /* 0x00 */ u32 address;
    /* 0x04 */ u32 mbCount;
    /* 0x08 */ u32 mode;
    /* 0x0C */ u32 qTableYPtr;
    /* 0x10 */ u32 qTableUPtr;
    /* 0x14 */ u32 qTableVPtr;
    /* 0x18 */ u32 mbSize; // This field is used by the microcode to save the macroblock size during a yield
    };
    long long int force_structure_alignment;
} JpegTaskData; // size = 0x20

typedef struct {
    /* 0x000 */ JpegTaskData taskData;
    /* 0x020 */ u64 yieldData[0x200 / sizeof(u64)];
    /* 0x220 */ JpegQuantizationTable qTableY;
    /* 0x2A0 */ JpegQuantizationTable qTableU;
    /* 0x320 */ JpegQuantizationTable qTableV;
    /* 0x3A0 */ u8 codesLengths[0x110];
    /* 0x4B0 */ u16 codes[0x108];
    /* 0x6C0 */ u16 data[4][0x180];
} JpegWork; // size = 0x12C0

typedef struct {
    /* 0x00 */ void* imageData;
    /* 0x04 */ u8 mode;
    /* 0x05 */ u8 unk_05;
    /* 0x08 */ JpegHuffmanTable* hTablePtrs[4];
    /* 0x18 */ u8 unk_18;
} JpegDecoder; // size = 0x1C

typedef struct {
    /* 0x00 */ u8 dqtCount;
    /* 0x04 */ u8* dqtPtr[3];
    /* 0x10 */ u8 dhtCount;
    /* 0x14 */ u8* dhtPtr[4];
    /* 0x24 */ void* imageData;
    /* 0x28 */ u32 mode; // 0 if Y V0 is 1 and 2 if Y V0 is 2
    /* 0x2C */ char unk_2C[4];
    /* 0x30 */ OSScTask scTask;
    /* 0x98 */ OSMesgQueue mq;
    /* 0xB0 */ OSMesg msg;
    /* 0xB4 */ JpegWork* workBuf;
} JpegContext; // size = 0xB8

typedef struct {
    /* 0x00 */ u32 byteIdx;
    /* 0x04 */ u8 bitIdx;
    /* 0x05 */ u8 dontSkip;
    /* 0x08 */ u32 curWord;
    /* 0x0C */ s16 unk_0C;
    /* 0x0E */ s16 unk_0E;
    /* 0x10 */ s16 unk_10;
} JpegDecoderState; // size = 0x14

typedef struct {
    /* 0x0000 */ OSViMode customViMode;
    /* 0x0050 */ s32 viHeight;
    /* 0x0054 */ s32 viWidth;
    /* 0x0058 */ s32 unk_58; // Right adjustment?
    /* 0x005C */ s32 unk_5C; // Left adjustment?
    /* 0x0060 */ s32 unk_60; // Bottom adjustment?
    /* 0x0064 */ s32 unk_64; // Top adjustment?
    /* 0x0068 */ s32 viModeBase; // enum: {0, 1, 2, 3}
    /* 0x006C */ s32 viTvType;
    /* 0x0070 */ u32 unk_70; // bool
    /* 0x0074 */ u32 unk_74; // bool
    /* 0x0078 */ u32 unk_78; // bool
    /* 0x007C */ u32 unk_7C; // bool
    /* 0x0080 */ u32 viFeatures;
    /* 0x0084 */ u32 unk_84;
} ViMode;

// Vis...
typedef struct {
    /* 0x00 */ u32 type;
    /* 0x04 */ u32 setScissor;
    /* 0x08 */ Color_RGBA8_u32 color;
    /* 0x0C */ Color_RGBA8_u32 envColor;
} struct_801664F0; // size = 0x10

typedef struct {
    /* 0x00 */ u32 unk_00;
    /* 0x04 */ u32 setScissor;
    /* 0x08 */ Color_RGBA8_u32 primColor;
    /* 0x0C */ Color_RGBA8_u32 envColor;
    /* 0x10 */ u16* tlut;
    /* 0x14 */ Gfx* dList;
} VisMono; // size = 0x18

// Vis...
typedef struct {
    /* 0x00 */ u32 useRgba;
    /* 0x04 */ u32 setScissor;
    /* 0x08 */ Color_RGBA8_u32 primColor;
    /* 0x08 */ Color_RGBA8_u32 envColor;
} struct_80166500; // size = 0x10

typedef struct {
    /* 0x000 */ u8 rumbleEnable[4];
    /* 0x004 */ u8 unk_04[0x40];
    /* 0x044 */ u8 unk_44[0x40];
    /* 0x084 */ u8 unk_84[0x40];
    /* 0x0C4 */ u8 unk_C4[0x40];
    /* 0x104 */ u8 unk_104;
    /* 0x105 */ u8 unk_105;
    /* 0x106 */ u16 unk_106;
    /* 0x108 */ u16 unk_108;
    /* 0x10A */ u8 unk_10A;
    /* 0x10B */ u8 unk_10B;
    /* 0x10C */ u8 unk_10C;
    /* 0x10D */ u8 unk_10D;
} UnkRumbleStruct; // size = 0x10E

typedef struct {
    /* 0x00 */ char unk_00[0x18];
    /* 0x18 */ s32 unk_18;
    /* 0x1C */ s32 y;
} SpeedMeter; // size = 0x20

typedef struct {
    /* 0x00 */ s32 maxval;
    /* 0x04 */ s32 val;
    /* 0x08 */ u16 backColor;
    /* 0x0A */ u16 foreColor;
    /* 0x0C */ s32 ulx;
    /* 0x10 */ s32 lrx;
    /* 0x14 */ s32 uly;
    /* 0x18 */ s32 lry;
} SpeedMeterAllocEntry; // size = 0x1C

typedef struct {
    /* 0x00 */ volatile OSTime* time;
    /* 0x04 */ u8 x;
    /* 0x05 */ u8 y;
    /* 0x06 */ u16 color;
} SpeedMeterTimeEntry; // size = 0x08

typedef struct {
    /* 0x00 */ u32 value;
    /* 0x04 */ const char* name;
} F3dzexConst; // size = 0x8

typedef struct {
    /* 0x00 */ u32 value;
    /* 0x04 */ const char* setName;
    /* 0x08 */ const char* unsetName;
} F3dzexFlag; // size = 0x0C

typedef struct {
    /* 0x00 */ const char* name;
    /* 0x04 */ u32 value;
    /* 0x08 */ u32 mask;
} F3dzexRenderMode; // size = 0x0C

typedef struct {
    /* 0x00 */ const char* name;
    /* 0x04 */ u32 value;
} F3dzexSetModeMacroValue; // size = 0x8

typedef struct {
    /* 0x00 */ const char* name;
    /* 0x04 */ u32 shift;
    /* 0x08 */ u32 len;
    /* 0x0C */ F3dzexSetModeMacroValue values[4];
} F3dzexSetModeMacro; // size = 0x2C

typedef struct {
    /* 0x00 */ u16* value;
    /* 0x04 */ const char* name;
} FlagSetEntry; // size = 0x08

typedef struct {
    /* 0x00 */ RomFile file;
    /* 0x08 */ RomFile palette;
} SkyboxFile; // size = 0x10

#define ROM_FILE(name) \
    { (u32) _##name##SegmentRomStart, (u32)_##name##SegmentRomEnd }
#define ROM_FILE_EMPTY(name) \
    { (u32) _##name##SegmentRomStart, (u32)_##name##SegmentRomStart }
#define ROM_FILE_UNSET \
    { 0 }

#endif<|MERGE_RESOLUTION|>--- conflicted
+++ resolved
@@ -1180,10 +1180,6 @@
     /* 0x04 */ TransitionActorEntry* list;
 } TransitionActorContext;
 
-<<<<<<< HEAD
-// Global Context (dbg ram start: 80212020)
-=======
->>>>>>> 2e6279bc
 typedef struct PlayState {
     /* 0x00000 */ GameState state;
     /* 0x000A4 */ s16 sceneNum;
