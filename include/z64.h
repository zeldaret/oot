#ifndef _Z64_H_
#define _Z64_H_

<<<<<<< HEAD
#include <ultra64.h>
#include <ultra64/gbi.h>
#include <ultra64/gs2dex.h>
#include <ultra64/controller.h>
#include <z64math.h>
#include <z64light.h>
#include <z64bgcheck.h>
#include <z64actor.h>
#include <z64player.h>
#include <z64audio.h>
#include <z64object.h>
#include <z64cutscene.h>
#include <z64collision_check.h>
#include <z64scene.h>
#include <z64effect.h>
#include <z64item.h>
#include <z64animation.h>
#include <z64dma.h>
#include <z64transition.h>
#include <bgm.h>
#include <sfx.h>
#include <color.h>
#include <ichain.h>
#include <stdarg.h>
#include <regs.h>
=======
#include "ultra64.h"
#include "ultra64/gs2dex.h"
#include "z64light.h"
#include "z64actor.h"
#include "z64player.h"
#include "z64audio.h"
#include "z64object.h"
#include "z64cutscene.h"
#include "z64collision_check.h"
#include "z64scene.h"
#include "z64effect.h"
#include "z64item.h"
#include "z64animation.h"
#include "z64dma.h"
#include "z64math.h"
#include "z64transition.h"
#include "bgm.h"
#include "sfx.h"
#include "color.h"
#include "ichain.h"
#include "stdarg.h"
#include "stdlib.h"
#include "regs.h"
>>>>>>> 9bfad1eb

#define SCREEN_WIDTH  320
#define SCREEN_HEIGHT 240

#define REGION_NULL 0
#define REGION_US 1
#define REGION_JP 2
#define REGION_EU 3

#define Z_PRIORITY_MAIN        10
#define Z_PRIORITY_GRAPH       11
#define Z_PRIORITY_AUDIOMGR    12
#define Z_PRIORITY_PADMGR      14
#define Z_PRIORITY_SCHED       15
#define Z_PRIORITY_DMAMGR      16
#define Z_PRIORITY_IRQMGR      17

// NOTE: Once we start supporting other builds, this can be changed with an ifdef
#define REGION_NATIVE REGION_EU

// Game Info aka. Static Context (dbg ram start: 80210A10)
// Data normally accessed through REG macros (see regs.h)
typedef struct {
    /* 0x00 */ s32  regPage;   // 1 is first page
    /* 0x04 */ s32  regGroup;  // "register" group (R, RS, RO, RP etc.)
    /* 0x08 */ s32  regCur;    // selected register within page
    /* 0x0C */ s32  dpadLast;
    /* 0x10 */ s32  repeat;
    /* 0x14 */ s16  data[REG_GROUPS * REG_PER_GROUP]; // 0xAE0 entries
} GameInfo; // size = 0x15D4

typedef struct {
    /* 0x00 */ u8    buttonItems[4];
    /* 0x04 */ u8    cButtonSlots[3];
    /* 0x08 */ u16   equipment;
} ItemEquips; // size = 0x0A

typedef struct {
    /* 0x00 */ u32   chest;
    /* 0x04 */ u32   swch;
    /* 0x08 */ u32   clear;
    /* 0x0C */ u32   collect;
    /* 0x10 */ u32   unk;
    /* 0x14 */ u32   rooms;
    /* 0x18 */ u32   floors;
} SaveSceneFlags; // size = 0x1C

typedef struct {
    /* 0x00 */ s16   scene;
    /* 0x02 */ Vec3s pos;
    /* 0x08 */ s16   angle;
} HorseData; // size = 0x0A

typedef struct {
    /* 0x00 */ Vec3f pos;
    /* 0x0C */ s16   yaw;
    /* 0x0E */ s16   playerParams;
    /* 0x10 */ s16   entranceIndex;
    /* 0x12 */ u8    roomIndex;
    /* 0x13 */ s8    data;
    /* 0x14 */ u32   tempSwchFlags;
    /* 0x18 */ u32   tempCollectFlags;
} RespawnData; // size = 0x1C

typedef enum {
    /* 0x00 */ RESPAWN_MODE_DOWN,   /* Normal Void Outs */
    /* 0x01 */ RESPAWN_MODE_RETURN, /* Grotto Returnpoints */
    /* 0x02 */ RESPAWN_MODE_TOP     /* Farore's Wind */
} RespawnMode;

typedef enum {
    /* 0x00 */ BTN_ENABLED,
    /* 0xFF */ BTN_DISABLED = 0xFF
} ButtonStatus;

// Save Context (dbg ram start: 8015E660)
typedef struct {
    /* 0x0000 */ s32          entranceIndex;
    /* 0x0004 */ s32          linkAge; // 0: Adult; 1: Child
    /* 0x0008 */ s32          cutsceneIndex;
    /* 0x000C */ u16          dayTime; // "zelda_time"
    /* 0x0010 */ s32          nightFlag;
    /* 0x0014 */ s32          unk_14;
    /* 0x0018 */ s32          unk_18;
    /* 0x001C */ char         newf[6]; // string "ZELDAZ"
    /* 0x0022 */ s16          deaths;
    /* 0x0024 */ char         playerName[8];
    /* 0x002C */ s16          n64ddFlag;
    /* 0x002E */ s16          healthCapacity; // "max_life"
    /* 0x0030 */ s16          health; // "now_life"
    /* 0x0032 */ s8           magicLevel;
    /* 0x0033 */ s8           magic;
    /* 0x0034 */ s16          rupees;
    /* 0x0036 */ u16          swordHealth;
    /* 0x0038 */ u16          naviTimer;
    /* 0x003A */ u8           magicAcquired;
    /* 0x003B */ char         unk_3B[0x0001];
    /* 0x003C */ u8           doubleMagic;
    /* 0x003D */ u8           doubleDefense;
    /* 0x003E */ u8           bgsFlag;
    /* 0x0040 */ ItemEquips   childEquips;
    /* 0x004A */ ItemEquips   adultEquips;
    /* 0x0054 */ char         unk_54[0x0014];
    /* 0x0068 */ ItemEquips   equips;
    /* 0x0072 */ char         unk_72[0x0002];
    /* 0x0074 */ u8           items[24];
    /* 0x008C */ s8           ammo[16];
    /* 0x009C */ u16          equipment;
    /* 0x00A0 */ u32          upgrades;
    /* 0x00A4 */ u32          questItems;
    /* 0x00A8 */ u8           dungeonItems[20];
    /* 0x00BC */ s8           dungeonKeys[19];
    /* 0x00CF */ s8           defenseHearts;
    /* 0x00D0 */ s16          gsTokens;
    /* 0x00D4 */ SaveSceneFlags sceneFlags[124];
    struct {
        /* 0x0E64 */ Vec3i pos;
        /* 0x0E70 */ s32  yaw;
        /* 0x0E74 */ s32  playerParams;
        /* 0x0E78 */ s32  entranceIndex;
        /* 0x0E7C */ s32  roomIndex;
        /* 0x0E80 */ s32  set;
        /* 0x0E84 */ s32  tempSwchFlags;
        /* 0x0E88 */ s32  tempCollectFlags;
    }                         fw;
    /* 0x0E8C */ char         unk_E8C[0x0010];
    /* 0x0E9C */ s32          gsFlags[6];
    /* 0x0EB4 */ char         unk_EB4[0x0010];
    /* 0x0EC4 */ s32          unk_EC4;
    /* 0x0EC8 */ char         unk_EC8[0x000C];
    /* 0x0ED4 */ u16          eventChkInf[14]; // "event_chk_inf"
    /* 0x0EF0 */ u16          itemGetInf[4]; // "item_get_inf"
    /* 0x0EF8 */ u16          infTable[30]; // "inf_table"
    /* 0x0F34 */ char         unk_F34[0x0004];
    /* 0x0F38 */ u32          worldMapAreaData; // "area_arrival"
    /* 0x0F3C */ char         unk_F3C[0x0389];
    /* 0x12C5 */ u8           unk_12C5;
    /* 0x12C6 */ char         unk_12C6[0x0082];
    /* 0x1348 */ HorseData    horseData;
    /* 0x1352 */ u16          checksum; // "check_sum"
    /* 0x1354 */ s32          fileNum; // "file_no"
    /* 0x1358 */ char         unk_1358[0x0004];
    /* 0x135C */ s32          gameMode;
    /* 0x1360 */ s32          sceneSetupIndex;
    /* 0x1364 */ s32          respawnFlag; // "restart_flag"
    /* 0x1368 */ RespawnData  respawn[3]; // "restart_data"
    /* 0x13BC */ f32          unk_13BC;
    /* 0x13C0 */ u16          unk_13C0;
    /* 0x13C2 */ char         unk_13C2[0x0001];
    /* 0x13C3 */ u8           unk_13C3;
    /* 0x13C4 */ s16          dogParams;
    /* 0x13C6 */ u8           textTriggerFlags;
    /* 0x13C7 */ u8           unk_13C7;
    /* 0x13C8 */ s16          nayrusLoveTimer;
    /* 0x13CA */ char         unk_13CA[0x0002];
    /* 0x13CC */ s16          rupeeAccumulator;
    /* 0x13CE */ s16          timer1State;
    /* 0x13D0 */ s16          timer1Value;
    /* 0x13D2 */ s16          timer2State;
    /* 0x13D4 */ s16          timer2Value;
    /* 0x13D6 */ s16          timerX[2];
    /* 0x13DA */ s16          timerY[2];
    /* 0x13DE */ char         unk_13DE[0x0002];
    /* 0x13E0 */ u8           seqIndex;
    /* 0x13E1 */ u8           nightSeqIndex;
    /* 0x13E2 */ u8           buttonStatus[5];
    /* 0x13E7 */ u8           unk_13E7;
    /* 0x13E8 */ u16          unk_13E8; // alpha type?
    /* 0x13EA */ u16          unk_13EA; // also alpha type?
    /* 0x13EC */ u16          unk_13EC; // alpha type counter?
    /* 0x13EE */ u16          unk_13EE; // previous alpha type?
    /* 0x13F0 */ s16          unk_13F0;
    /* 0x13F2 */ s16          unk_13F2;
    /* 0x13F4 */ s16          unk_13F4;
    /* 0x13F6 */ s16          unk_13F6;
    /* 0x13F8 */ s16          unk_13F8;
    /* 0x13FA */ u16          eventInf[4]; // "event_inf"
    /* 0x1402 */ u16          mapIndex; // intended for maps/minimaps but commonly used as the dungeon index
    /* 0x1404 */ u16          minigameState;
    /* 0x1406 */ u16          minigameScore; // "yabusame_total"
    /* 0x1408 */ char         unk_1408[0x0001];
    /* 0x1409 */ u8           language;
    /* 0x140A */ u8           audioSetting;
    /* 0x140B */ char         unk_140B[0x0001];
    /* 0x140C */ u8           zTargetingSetting; // 0: Switch; 1: Hold
    /* 0x140E */ u16          unk_140E; // bgm related
    /* 0x1410 */ u8           unk_1410;
    /* 0x1411 */ u8           unk_1411;
    /* 0x1412 */ u16          nextCutsceneIndex;
    /* 0x1414 */ u8           cutsceneTrigger;
    /* 0x1415 */ u8           chamberCutsceneNum;
    /* 0x1416 */ u16          nextDayTime; // "next_zelda_time"
    /* 0x1418 */ u8           fadeDuration;
    /* 0x1419 */ u8           unk_1419; // transition related
    /* 0x141A */ u16          environmentTime;
    /* 0x141C */ u8           dogIsLost;
    /* 0x141D */ u8           nextTransition;
    /* 0x141E */ char         unk_141E[0x0002];
    /* 0x1420 */ s16          worldMapArea;
    /* 0x1422 */ s16          unk_1422; // day time related
    /* 0x1424 */ s16          healthAccumulator;
} SaveContext; // size = 0x1428

typedef struct {
    /* 0x00000 */ u16 headMagic; // 1234
    /* 0x00008 */ Gfx polyOpaBuffer[0x17E0];
    /* 0x0BF08 */ Gfx polyXluBuffer[0x800];
    /* 0x0FF08 */ Gfx overlayBuffer[0x400];
    /* 0x11F08 */ Gfx workBuffer[0x80];
    /* 0x11308 */ Gfx unusedBuffer[0x20];
    /* 0x12408 */ u16 tailMagic; // 5678
} GfxPool; // size = 0x12410

typedef struct {
    /* 0x0000 */ u32    size;
    /* 0x0004 */ u8*    bufp;
    /* 0x0008 */ u8*    head;
    /* 0x000C */ u8*    tail;
} TwoHeadArena; // size = 0x10

typedef struct {
    /* 0x0000 */ u32    size;
    /* 0x0004 */ Gfx*   bufp;
    /* 0x0008 */ Gfx*   p;
    /* 0x000C */ Gfx*   d;
} TwoHeadGfxArena; // size = 0x10

typedef struct {
    /* 0x00 */ u16* fb1;
    /* 0x04 */ u16* swapBuffer;
    /* 0x08 */ OSViMode* viMode;
    /* 0x0C */ u32 features;
    /* 0x10 */ u8 unk_10;
    /* 0x11 */ s8 updateRate;
    /* 0x12 */ s8 updateRate2;
    /* 0x13 */ u8 unk_13;
    /* 0x14 */ f32 xScale;
    /* 0x18 */ f32 yScale;
} CfbInfo; // size = 0x1C

typedef struct OSScTask {
    /* 0x00 */ struct OSScTask* next;
    /* 0x04 */ u32            state;
    /* 0x08 */ u32            flags;
    /* 0x0C */ CfbInfo*          framebuffer;
    /* 0x10 */ OSTask         list;
    /* 0x50 */ OSMesgQueue*   msgQ;
    /* 0x54 */ OSMesg         msg;
} OSScTask;

typedef struct GraphicsContext {
    /* 0x0000 */ Gfx* polyOpaBuffer; // Pointer to "Zelda 0"
    /* 0x0004 */ Gfx* polyXluBuffer; // Pointer to "Zelda 1"
    /* 0x0008 */ char unk_008[0x08]; // Unused, could this be pointers to "Zelda 2" / "Zelda 3"
    /* 0x0010 */ Gfx* overlayBuffer; // Pointer to "Zelda 4"
    /* 0x0014 */ u32 unk_014;
    /* 0x0018 */ char unk_018[0x20];
    /* 0x0038 */ OSMesg msgBuff[0x08];
    /* 0x0058 */ OSMesgQueue* schedMsgQ;
    /* 0x005C */ OSMesgQueue queue;
    /* 0x0074 */ char unk_074[0x04];
    /* 0x0078 */ OSScTask task; // size of OSScTask might be wrong
    /* 0x00D0 */ char unk_0D0[0xE0];
    /* 0x01B0 */ Gfx* workBuffer;
    /* 0x01B4 */ TwoHeadGfxArena work;
    /* 0x01C4 */ char unk_01C4[0xC0];
    /* 0x0284 */ OSViMode* viMode;
    /* 0x0288 */ char unk_0288[0x20]; // Unused, could this be Zelda 2/3 ?
    /* 0x02A8 */ TwoHeadGfxArena    overlay; // "Zelda 4"
    /* 0x02B8 */ TwoHeadGfxArena    polyOpa; // "Zelda 0"
    /* 0x02C8 */ TwoHeadGfxArena    polyXlu; // "Zelda 1"
    /* 0x02D8 */ u32 gfxPoolIdx;
    /* 0x02DC */ u16* curFrameBuffer;
    /* 0x02E0 */ char unk_2E0[0x04];
    /* 0x02E4 */ u32 viFeatures;
    /* 0x02E8 */ s32 fbIdx;
    /* 0x02EC */ void (*callback)(struct GraphicsContext*, u32);
    /* 0x02F0 */ u32 callbackParam;
    /* 0x02F4 */ f32 xScale;
    /* 0x02F8 */ f32 yScale;
    /* 0x02FC */ char unk_2FC[0x04];
} GraphicsContext; // size = 0x300

typedef struct {
    /* 0x00 */ OSContPad cur;
    /* 0x06 */ OSContPad prev;
    /* 0x0C */ OSContPad press; // X/Y store delta from last frame
    /* 0x12 */ OSContPad rel; // X/Y store adjusted
} Input; // size = 0x18

typedef struct {
   /* 0x0000 */ s32 topY;    // uly (upper left y)
   /* 0x0004 */ s32 bottomY; // lry (lower right y)
   /* 0x0008 */ s32 leftX;   // ulx (upper left x)
   /* 0x000C */ s32 rightX;  // lrx (lower right x)
} Viewport; // size = 0x10

typedef struct {
    /* 0x0000 */ s32    magic; // string literal "VIEW" / 0x56494557
    /* 0x0004 */ GraphicsContext* gfxCtx;
    /* 0x0008 */ Viewport viewport;
    /* 0x0018 */ f32    fovy;  // vertical field of view in degrees
    /* 0x001C */ f32    zNear; // distance to near clipping plane
    /* 0x0020 */ f32    zFar;  // distance to far clipping plane
    /* 0x0024 */ f32    scale; // scale for matrix elements
    /* 0x0028 */ Vec3f  eye;
    /* 0x0034 */ Vec3f  lookAt;
    /* 0x0040 */ Vec3f  up;
    /* 0x0050 */ Vp     vp;
    /* 0x0060 */ Mtx    projection;
    /* 0x00A0 */ Mtx    viewing;
    /* 0x00E0 */ Mtx*   projectionPtr;
    /* 0x00E4 */ Mtx*   viewingPtr;
    /* 0x00E8 */ Vec3f  unk_E8;
    /* 0x00F4 */ Vec3f  unk_F4;
    /* 0x0100 */ f32    unk_100;
    /* 0x0104 */ Vec3f  unk_104;
    /* 0x0110 */ Vec3f  unk_110;
    /* 0x011C */ u16    normal; // used to normalize the projection matrix
    /* 0x0120 */ u32    flags;
    /* 0x0124 */ s32    unk_124;
} View; // size = 0x128

typedef struct {
    /* 0x0000 */ f32 unk_00;
    /* 0x0004 */ f32 unk_04;
    /* 0x0008 */ s16 unk_08;
} Special9; // size = 0xC

typedef struct {
    /* 0x0000 */ Actor* door;
    /* 0x0004 */ s16 unk_04;
    /* 0x0006 */ s16 unk_06;
    /* 0x0008 */ s16 unk_08;
    /* 0x000A */ s16 unk_0A;
    /* 0x000C */ Special9 spec9;
    /* 0x0018 */ s16 unk_18;
} DoorCamera; // size = 0x1C

typedef struct {
    f32 unk_00;
    s16 unk_04;
} Special0;

typedef struct {
    /* 0x0000 */ f32 unk_00;
    /* 0x0004 */ s16 unk_04;
} Demo1_unk_04; // size = 0x14

typedef struct {
    /* 0x0000 */ s16 unk_00;
    /* 0x0002 */ s16 unk_02;
    /* 0x0004 */ Demo1_unk_04 unk_04;
} Demo1; // size = 0x18

typedef struct {
    char unk_00[0xC];
    s32 unk_0C;
    f32 unk_10;
    s16 unk_14;
    s16 unk_16;
    s16 unk_18;
    s16 unk_1A;
    f32 unk_1C;
    f32 unk_20;
    s16 unk_24;
    s16 unk_26;
    s16 unk_28;
    s16 unk_2A;
} Normal3_Unk20;

typedef struct {
    f32 unk_00;
    f32 unk_04; // distance
    f32 unk_08;
    f32 unk_0C;
    f32 unk_10;
    f32 unk_14; // fov
    f32 unk_18;
    s16 unk_1C; // theta
    s16 unk_1E;
    Normal3_Unk20 unk_20;
} Normal3;

typedef union {
    char data[0x50];
    s16 sh[2];
    s32 w;
    f32 f;
    DoorCamera doorCam;
    Special0 spec0;
    Demo1 demo1;
    Normal3 normal3;
} camera_unk_00;

typedef struct {
    Vec3s unk_00;
    Vec3s unk_06;
    s16 unk_0C;
    s16 unk_0E;
} struct_80041C10_ret;

typedef struct {
    /* 0x0000 */ camera_unk_00 unk_00;
    /* 0x0050 */ Vec3f at;
    /* 0x005C */ Vec3f eye;
    /* 0x0068 */ Vec3f unk_68;
    /* 0x0074 */ Vec3f eyeNext;
    /* 0x0080 */ Vec3f unk_80;
    /* 0x008C */ struct GlobalContext* globalCtx;
    /* 0x0090 */ Player* player;
    /* 0x0094 */ PosRot playerPosRot;
    /* 0x00A8 */ Actor* target;
    /* 0x00AC */ PosRot targetPosRot;
    /* 0x00C0 */ Vec3f unk_C0; // has to do with how quickly the camera rotates link.
    /* 0x00CC */ Vec3f unk_CC; // has to do with how quickly the camera zooms
    /* 0x00D8 */ f32 unk_D8;
    /* 0x00DC */ f32 dist; // possibly a Vec3f
    /* 0x00E0 */ f32 unk_E0;
    /* 0x00E4 */ Vec3f unk_E4;
    /* 0x00F0 */ Vec3f unk_F0;
    /* 0x00FC */ f32 fov;
    /* 0x0100 */ f32 unk_100; // update rate of distance from link?
    /* 0x0104 */ f32 unk_104;
    /* 0x0108 */ Vec3f unk_108;
    /* 0x0114 */ char unk_114[0x4];
    /* 0x0118 */ s32 unk_118;
    /* 0x011C */ s32 unk_11C;
    /* 0x0120 */ char unk_120[0x4];
    /* 0x0124 */ CutsceneCameraPoint* atPoints;
    /* 0x0128 */ CutsceneCameraPoint* eyePoints;
    /* 0x012C */ s16 relativeToPlayer; // camera Cutscene points are relative to player's position
    /* 0x012E */ s16 unk_12E;
    /* 0x0130 */ s16 uid;    // Unique identifier of the camera.
    /* 0x0132 */ char unk_132[0x02];
    /* 0x0134 */ Vec3s unk_134;
    /* 0x013A */ Vec3s unk_13A; // seems to be a copy of unk_134, but unused for anything different?
    /* 0x0140 */ s16 status;
    /* 0x0142 */ s16 setting; // referred to as set
    /* 0x0144 */ s16 mode;
    /* 0x0146 */ s16 unk_146; // unknown if used
    /* 0x0148 */ s16 unk_148; // ID for door camera? (see func_8005AD40)
    /* 0x014A */ s16 unk_14A; // unknown if used
    /* 0x014C */ s16 unk_14C;
    /* 0x014E */ s16 unk_14E;
    /* 0x0150 */ s16 unk_150; // unknown if used
    /* 0x0152 */ s16 unk_152;
    /* 0x0154 */ u16 unk_154; // appears to be some clone of setting?
    /* 0x0156 */ s16 unk_156;
    /* 0x0158 */ s16 unk_158; // unknown if used
    /* 0x015A */ s16 roll;
    /* 0x015C */ s16 unk_15C; // unknown if used
    /* 0x015E */ s16 unk_15E;
    /* 0x0160 */ s16 unk_160;
    /* 0x0162 */ s16 unk_162;
    /* 0x0164 */ s16 unk_164;
    /* 0x0166 */ s16 unk_166; // unknown if used
    /* 0x0168 */ s16 unk_168;
    /* 0x016A */ s16 unk_16A; // unknown if used
} Camera; // size = 0x16C

typedef struct {
    s32 unk_00;
    char unk_04[0x30];
    s32 unk_34;
    s32 unk_38;
    s32 unk_3C;
    s32 unk_40;
    s32 unk_44;
    f32 unk_48;
    s16 unk_4C;
    f32 unk_50;
    char unk_54[0x18];
    f32 unk_6C;
    f32 unk_70;
    f32 unk_74;
    s16 unk_78;
    s16 unk_7A;
    s16 unk_7C;
    s16 unk_7E;
    s16 unk_80;
    s16 unk_82;
    s16 unk_84;
    s16 unk_86;
    char unk_88[0x1038];
    s16 unk_10C0;
    s16 unk_10C2;
    s16 unk_10C4;
    s16 unk_10C6;
    s16 unk_10C8;
    s16 unk_10CA;
} DbgCamera; // size = 0x10CC;

typedef struct {
    /* 0x00 */ u8   seqIndex;
    /* 0x01 */ u8   nightSeqIndex;
    /* 0x02 */ char unk_02[0x2];
} SoundContext; // size = 0x4

typedef struct {
    /* 0x00 */ u32 toggle;
    /* 0x04 */ s32 counter;
} SubGlobalContext7B8; // size = 0x8

typedef struct {
<<<<<<< HEAD
=======
    /* 0x00 */ char unk_00[0x2];
    /* 0x02 */ s16  unk_02;
    /* 0x04 */ char unk_04[0xC];
} WaterBox; // size = 0x10

typedef struct {
    /* 0x00 */ Vec3s     colAbsMin;
    /* 0x06 */ Vec3s     colAbsMax;
    /* 0x0C */ s16       nbVertices;
    /* 0x10 */ void*     vertexArray;
    /* 0x14 */ s16       nbPolygons;
    /* 0x18 */ void*     polygonArray;
    /* 0x1C */ void*     polygonTypes;
    /* 0x20 */ void*     cameraData;
    /* 0x24 */ u16       nbWaterBoxes;
    /* 0x28 */ WaterBox* waterBoxes;
} CollisionHeader;

typedef struct {
    /* 0x00 */ CollisionHeader* colHeader;
    /* 0x04 */ char             unk_04[0x4C];
} StaticCollisionContext; // size = 0x50

typedef struct {
    /* 0x0000 */ ActorMesh actorMeshArr[50];
    /* 0x1388 */ char   unk_1388[0x04];
    /* 0x138C */ u16    flags[50];
    /* 0x13F0 */ char   unk_13F0[0x24];
} DynaCollisionContext; // size = 0x1414

typedef struct {
    /* 0x0000 */ StaticCollisionContext stat;
    /* 0x0050 */ DynaCollisionContext   dyna;
} CollisionContext; // size = 0x1464

typedef struct {
>>>>>>> 9bfad1eb
    /* 0x00 */ Vec3f    pos;
    /* 0x0C */ f32      unk_0C; // radius?
    /* 0x10 */ Color_RGB8 color;
} TargetContextEntry; // size = 0x14

typedef struct {
    /* 0x00 */ Vec3f    naviRefPos; // possibly wrong
    /* 0x0C */ Vec3f    targetCenterPos;
    /* 0x18 */ Color_RGBAf naviInner;
    /* 0x28 */ Color_RGBAf naviOuter;
    /* 0x38 */ Actor*   arrowPointedActor;
    /* 0x3C */ Actor*   targetedActor;
    /* 0x40 */ f32      unk_40;
    /* 0x44 */ f32      unk_44;
    /* 0x48 */ s16      unk_48;
    /* 0x4A */ u8       activeType;
    /* 0x4B */ u8       unk_4B;
    /* 0x4C */ s8       unk_4C;
    /* 0x4D */ char     unk_4D[0x03];
    /* 0x50 */ TargetContextEntry arr_50[3];
    /* 0x8C */ Actor*   unk_8C;
    /* 0x90 */ Actor*   unk_90;
    /* 0x94 */ Actor*   unk_94;
} TargetContext; // size = 0x98

typedef struct {
    /* 0x00 */ u8*      texture;
    /* 0x04 */ s16      unk_4;
    /* 0x06 */ s16      unk_6;
    /* 0x08 */ u8       unk_8;
    /* 0x09 */ u8       unk_9;
    /* 0x0A */ u8       delayA;
    /* 0x0B */ u8       delayB;
    /* 0x0C */ s16      unk_C;
    /* 0x0E */ s16      unk_E;
} TitleCardContext; // size = 0x10

typedef struct {
    /* 0x00 */ s32    length; // number of actors loaded of this type
    /* 0x04 */ Actor* first;  // pointer to first actor of this type
} ActorListEntry; // size = 0x08

typedef struct {
    /* 0x0000 */ u8     unk_00;
    /* 0x0001 */ char   unk_01[0x01];
    /* 0x0002 */ u8     unk_02;
    /* 0x0003 */ u8     unk_03;
    /* 0x0004 */ char   unk_04[0x04];
    /* 0x0008 */ u8     total; // total number of actors loaded
    /* 0x0009 */ char   unk_09[0x03];
    /* 0x000C */ ActorListEntry actorList[12];
    /* 0x006C */ TargetContext targetCtx;
    struct {
        /* 0x0104 */ u32    swch;
        /* 0x0108 */ u32    tempSwch;
        /* 0x010C */ u32    unk0;
        /* 0x0110 */ u32    unk1;
        /* 0x0114 */ u32    chest;
        /* 0x0118 */ u32    clear;
        /* 0x011C */ u32    tempClear;
        /* 0x0120 */ u32    collect;
        /* 0x0124 */ u32    tempCollect;
    }                   flags;
    /* 0x0128 */ TitleCardContext titleCtx;
    /* 0x0138 */ char   unk_138[0x04];
    /* 0x013C */ void*  absoluteSpace; // Space used to allocate actor overlays of alloc type 1
} ActorContext; // size = 0x140

typedef struct {
    /* 0x00 */ char  unk_00[0x4];
    /* 0x04 */ void* segment;
    /* 0x08 */ u8    state;
    /* 0x0C */ f32   unk_0C;
    /* 0x10 */ u16   frames;
    /* 0x12 */ u16   unk_12;
    /* 0x14 */ s32   unk_14;
    /* 0x18 */ u16   unk_18;
    /* 0x1A */ u8    unk_1A;
    /* 0x1B */ u8    unk_1B;
    /* 0x1C */ CutsceneCameraPoint* cameraFocus;
    /* 0x20 */ CutsceneCameraPoint* cameraPosition;
    /* 0x24 */ CsCmdActorAction* linkAction;
    /* 0x28 */ CsCmdActorAction* npcActions[10]; // "npcdemopnt"
} CutsceneContext; // size = 0x50

typedef struct {
    /* 0x00 */ u16 countdown;
    /* 0x04 */ Vec3f originPos;
    /* 0x10 */ Vec3f relativePos;
} SoundSource; // size = 0x1C

typedef struct {
    /* 0x00 */ char unk_0[0x4];
} SubGlobalContext1F74; // size = 0x4

typedef struct {
    /* 0x000 */ char unk_00[0x128];
    /* 0x128 */ void* staticSegments[3];
    /* 0x134 */ Gfx* dpList;
    /* 0x138 */ Gfx* unk_138;
    /* 0x13C */ void* roomVtx;
    /* 0x140 */ s16  unk_140;
    /* 0x144 */ Vec3f rot;
} SkyboxContext; // size = 0x150

typedef struct {
    /* 0x0000 */ View   view;
    /* 0x0128 */ char   unk_128[0xE188];
    /* 0xE2B0 */ void*  textboxSegment; // "fukidashiSegment"
    /* 0xE2B4 */ char   unk_E2B4[0x44];
    /* 0xE2FA */ u16    unk_E2F8;
    /* 0xE2FA */ u16    unk_E2FA;
    /* 0xE2FC */ char   unk_E2FC[0x04];
    /* 0xE300 */ s32    unk_E300;
    /* 0xE304 */ u8     msgMode;
    /* 0xE305 */ char   unk_E305[0xD1];
    /* 0xE3D6 */ u16    unk_E3D6;
    /* 0xE3D8 */ char   unk_E3D8[0x0A];
    /* 0xE3E2 */ u16    unk_E3E2;
    /* 0xE3E4 */ u8     unk_E3E4;
    /* 0xE3E5 */ u8     choiceIndex;
    /* 0xE3E6 */ char   unk_E3E6[0x01];
    /* 0xE3E7 */ u8     unk_E3E7;
    /* 0xE3E8 */ char   unk_E3E8[0x04];
    /* 0xE3EC */ u16    unk_E3EC;
    /* 0xE3EE */ u16    unk_E3EE;
    /* 0xE3F0 */ u16    unk_E3F0;
    /* 0xE3F2 */ u16    unk_E3F2;
    /* 0xE3F4 */ u16    unk_E3F4;
    /* 0xE3F6 */ char   unk_E3F6[0x16];
    /* 0xE40C */ u16    unk_E40C;
    /* 0xE40E */ s16    unk_E40E;
    /* 0xE410 */ char   unk_E410[0x08];
} MessageContext; // size = 0xE418

typedef struct {
    /* 0x0000 */ View   view;
    /* 0x0128 */ Vtx*   vtx_128;
    /* 0x012C */ Vtx*   vtx_12C;
    /* 0x0130 */ void*  parameterSegment;
    /* 0x0134 */ void*  do_actionSegment;
    /* 0x0138 */ void*  icon_itemSegment;
    /* 0x013C */ void*  mapSegment;
    /* 0x0140 */ u8     unk_140[32];
    /* 0x0160 */ DmaRequest dmaRequest_160;
    /* 0x0180 */ DmaRequest dmaRequest_180;
    /* 0x01A0 */ char   unk_1A0[0x20];
    /* 0x01C0 */ OSMesgQueue loadQueue;
    /* 0x01D8 */ OSMesg loadMsg;
    /* 0x01DC */ Viewport viewport;
    /* 0x01EC */ s16    unk_1EC;
    /* 0x01EE */ u16    unk_1EE;
    /* 0x01F0 */ u16    unk_1F0;
    /* 0x01F4 */ f32    unk_1F4;
    /* 0x01F8 */ s16    naviCalling;
    /* 0x01FA */ s16    unk_1FA;
    /* 0x01FC */ s16    unk_1FC;
    /* 0x01FE */ s16    unk_1FE;
    /* 0x0200 */ s16    unk_200;
    /* 0x0202 */ s16    unk_202[3];
    /* 0x0208 */ s16    unk_208[3];
    /* 0x020E */ s16    unk_20E[6];
    /* 0x021A */ s16    unk_21A[6];
    /* 0x0226 */ s16    unk_226;
    /* 0x0228 */ s16    unk_228;
    /* 0x022A */ s16    unk_22A;
    /* 0x022C */ s16    unk_22C;
    /* 0x022E */ s16    unk_22E;
    /* 0x0230 */ s16    unk_230;
    /* 0x0232 */ s16    counterDigits[4]; // used for key and rupee counters
    /* 0x023A */ u8     unk_23A;
    /* 0x023C */ u16    unk_23C;
    /* 0x023E */ u16    hbaAmmo; // ammo while playing the horseback archery minigame
    /* 0x0240 */ u16    unk_240;
    /* 0x0242 */ u16    unk_242;
    /* 0x0224 */ u16    unk_244; // screen fill alpha?
    /* 0x0246 */ u16    aAlpha; // also carrots alpha
    /* 0x0248 */ u16    bAlpha; // also HBA score alpha
    /* 0x024A */ u16    cLeftAlpha;
    /* 0x024C */ u16    cDownAlpha;
    /* 0x024E */ u16    cRightAlpha;
    /* 0x0250 */ u16    healthAlpha; // also max C-Up alpha
    /* 0x0252 */ u16    magicAlpha; // also Rupee and Key counters alpha
    /* 0x0254 */ u16    minimapAlpha;
    /* 0x0256 */ s16    startAlpha;
    /* 0x0258 */ s16    unk_258;
    /* 0x025A */ s16    unk_25A;
    /* 0x025C */ s16    mapRoomNum;
    /* 0x025E */ s16    mapPaletteNum; // "map_palete_no"
    /* 0x0260 */ u8     unk_260;
    /* 0x0261 */ u8     unk_261;
    struct {
        /* 0x0262 */ u8    hGauge;     // "h_gage"; unknown?
        /* 0x0263 */ u8    bButton;    // "b_button"
        /* 0x0264 */ u8    aButton;    // "a_button"
        /* 0x0265 */ u8    bottles;    // "c_bottle"
        /* 0x0266 */ u8    tradeItems; // "c_warasibe"
        /* 0x0267 */ u8    hookshot;   // "c_hook"
        /* 0x0268 */ u8    ocarina;    // "c_ocarina"
        /* 0x0269 */ u8    warpSongs;  // "c_warp"
        /* 0x026A */ u8    sunsSong;   // "m_sunmoon"
        /* 0x026B */ u8    farores;    // "m_wind"
        /* 0x026C */ u8    dinsNayrus; // "m_magic"; din's fire and nayru's love
        /* 0x026D */ u8    all;        // "another"; enables all item restrictions
    }                   restrictions;
} InterfaceContext; // size = 0x270

typedef struct {
    /* 0x0000 */ View   view;
    /* 0x0128 */ void*  unk_128;
    /* 0x012C */ void*  unk_12C;
    /* 0x0130 */ void*  unk_130;
    /* 0x0134 */ void*  unk_134;
    /* 0x0138 */ void*  unk_138;
    /* 0x013C */ void*  unk_13C;
    /* 0x0140 */ char   unk_140[0x028];
    /* 0x0168 */ Vtx*   vtx_168;
    /* 0x016C */ char   unk_16C[0x068];
    /* 0x01D4 */ u16    state;
    /* 0x01D6 */ u16    flag;
    /* 0x01D8 */ Vec3f  eye;
    /* 0x01E4 */ u16    unk_1E4;
    /* 0x01E6 */ u16    mode;
    /* 0x01E8 */ u16    kscpPos; // "kscp_pos"; basically the page index (0=SELECT ITEM; 1=MAP; 2=QUEST STATUS; 3=EQUIPMENT)
    /* 0x01EA */ u16    unk_1EA;
    /* 0x01EC */ u16    unk_1EC;
    /* 0x01EE */ char   unk_1EE[0x2];
    /* 0x01F0 */ f32    unk_1F0;
    /* 0x01F4 */ f32    unk_1F4;
    /* 0x01F8 */ f32    unk_1F8;
    /* 0x01FC */ f32    unk_1FC;
    /* 0x0200 */ f32    unk_200;
    /* 0x0204 */ f32    unk_204;
    /* 0x0208 */ s16    unk_208;
    /* 0x020A */ char   unk_20A[0xA];
    /* 0x0214 */ s16    inputX;
    /* 0x0216 */ s16    inputY;
    /* 0x0218 */ s16    unk_218;
    /* 0x021A */ s16    unk_21A;
    /* 0x021C */ s16    unk_21C;
    /* 0x021E */ s16    unk_21E;
    /* 0x0220 */ s16    unk_220;
    /* 0x0222 */ s16    unk_222;
    /* 0x0224 */ s16    unk_224;
    /* 0x0226 */ s16    unk_226;
    /* 0x0228 */ s16    unk_228;
    /* 0x022A */ s16    unk_22A;
    /* 0x022C */ s16    unk_22C;
    /* 0x022E */ s16    unk_22E;
    /* 0x0230 */ s16    unk_230;
    /* 0x0232 */ s16    unk_232;
    /* 0x0234 */ s16    unk_234;
    /* 0x0236 */ s16    unk_236;
    /* 0x0238 */ s16    unk_238;
    /* 0x023A */ s16    unk_23A;
    /* 0x023C */ s16    unk_23C;
    /* 0x023E */ u16    unk_23E;
    /* 0x0240 */ s16    unk_240;
    /* 0x0242 */ u16    unk_242;
    /* 0x0244 */ s16    unk_244;
    /* 0x0246 */ s16    unk_246;
    /* 0x0248 */ s16    unk_248;
    /* 0x024A */ s16    unk_24A;
    /* 0x024C */ s16    unk_24C;
    /* 0x024E */ s16    unk_24E;
    /* 0x0250 */ s16    unk_250;
    /* 0x0252 */ s16    unk_252;
    /* 0x0254 */ s16    unk_254;
    /* 0x0256 */ s16    unk_256;
    /* 0x0258 */ s16    unk_258;
    /* 0x025A */ s16    unk_25A;
    /* 0x025C */ s16    unk_25C;
    /* 0x025E */ s16    unk_25E;
    /* 0x0260 */ s16    unk_260;
    /* 0x0262 */ s16    unk_262;
    /* 0x0264 */ s16    unk_264;
    /* 0x0266 */ s16    unk_266;
    /* 0x0268 */ char   unk_268[0x58];
} PauseContext; // size = 0x2C0

typedef struct {
    /* 0x00 */ char     unk_00[0x02];
    /* 0x02 */ u16      unk_02;
    /* 0x04 */ Vec3f    unk_04;
    /* 0x10 */ char     unk_10[0x03];
    /* 0x13 */ u8       unk_13;
    /* 0x14 */ char     unk_14[0x01];
    /* 0x15 */ u8       skyDisabled;
    /* 0x16 */ u8       sunMoonDisabled;
    /* 0x17 */ u8       gloomySky;
    /* 0x18 */ u8       unk_18;
    /* 0x19 */ u8       unk_19;
    /* 0x1A */ u16      unk_1A;
    /* 0x1C */ char     unk_1C[0x02];
    /* 0x1E */ u8       unk_1E;
    /* 0x1F */ u8       unk_1F;
    /* 0x20 */ u8       unk_20;
    /* 0x21 */ u8       unk_21;
    /* 0x22 */ u16      unk_22;
    /* 0x24 */ u16      unk_24;
    /* 0x26 */ char     unk_26[0x04];
    /* 0x2A */ s8       unk_2A;
    /* 0x2B */ s8       unk_2B;
    /* 0x2C */ s8       unk_2C;
    /* 0x2D */ char     unk_2D[0x5E];
    /* 0x8C */ s16      unk_8C[3][3];
    /* 0x9E */ s16      unk_9E;
    /* 0xA0 */ s16      unk_A0;
    /* 0xA2 */ char     unk_A2[0x06];
    /* 0xA8 */ s16      unk_A8;
    /* 0xAA */ s16      unk_AA;
    /* 0xAC */ s16      unk_AC;
    /* 0xB0 */ f32      unk_B0;
    /* 0xB4 */ u8       nbLightSettings;
    /* 0xB8 */ UNK_PTR  lightSettingsList;
    /* 0xBC */ char     unk_BC[0x03];
    /* 0xBF */ u8       unk_BF;
    /* 0xC0 */ char     unk_C0[0x16];
    /* 0xD6 */ s16      unk_D6;
    /* 0xD8 */ f32      unk_D8;
    /* 0xDC */ u8       unk_DC;
    /* 0xDD */ u8       gloomySkyEvent;
    /* 0xDE */ u8       unk_DE;
    /* 0xDF */ u8       lightning;
    /* 0xE0 */ u8       unk_E0;
    /* 0xE1 */ u8       unk_E1;
    /* 0xE2 */ u8       unk_E2[4];
    /* 0xE6 */ u8       unk_E6;
    /* 0xE7 */ u8       unk_E7;
    /* 0xE8 */ u8       unk_E8;
    /* 0xE9 */ char     unk_E9[0x05];
    /* 0xEE */ u8       unk_EE[4];
    /* 0xF2 */ u8       unk_F2[4];
    /* 0xF6 */ char     unk_F6[0x06];
} EnvironmentContext; // size = 0xFC

typedef struct {
    /* 0x00 */ s16      id;
    /* 0x04 */ void*    segment;
    /* 0x08 */ DmaRequest  dmaRequest;
    /* 0x28 */ OSMesgQueue loadQueue;
    /* 0x40 */ OSMesg   loadMsg;
} ObjectStatus; // size = 0x44

typedef struct {
    /* 0x0000 */ void*  spaceStart;
    /* 0x0004 */ void*  spaceEnd; // original name: "endSegment"
    /* 0x0008 */ u8     num; // number of objects in bank
    /* 0x0009 */ u8     unk_09;
    /* 0x000A */ u8     mainKeepIndex; // "gameplay_keep" index in bank
    /* 0x000B */ u8     subKeepIndex; // "gameplay_field_keep" or "gameplay_dangeon_keep" index in bank
    /* 0x000C */ ObjectStatus status[OBJECT_EXCHANGE_BANK_MAX];
} ObjectContext; // size = 0x518

typedef struct {
    /* 0x00 */ Gfx* opa;
    /* 0x04 */ Gfx* xlu;
} PolygonDlist; // size = 0x8

typedef struct {
    /* 0x00 */ u8    type;
    /* 0x01 */ u8    num; // number of dlist entries
    /* 0x04 */ void* start;
    /* 0x08 */ void* end;
} Polygon; // size = 0xC

typedef struct {
    /* 0x00 */ u8    type;
    /* 0x01 */ u8    num; // number of dlist entries
    /* 0x04 */ void* start;
    /* 0x08 */ void* end;
} PolygonType0; // size = 0xC

typedef struct {
    /* 0x00 */ u16   unk_00;
    /* 0x02 */ u8    id;
    /* 0x04 */ u32   source;
    /* 0x08 */ u32   unk_0C;
    /* 0x0C */ u32   tlut;
    /* 0x10 */ u16   width;
    /* 0x12 */ u16   height;
    /* 0x14 */ u8    fmt;
    /* 0x15 */ u8    siz;
    /* 0x16 */ u16   mode0;
    /* 0x18 */ u16   tlutCount;
} BgImage; // size = 0x1C

typedef struct {
    /* 0x00 */ u8    type;
    /* 0x01 */ u8    format; // 1 = single, 2 = multi
    /* 0x04 */ void* dlist;
    union {
        struct {
            /* 0x08 */ u32   source;
            /* 0x0C */ u32   unk_0C;
            /* 0x10 */ u32   tlut;
            /* 0x14 */ u16   width;
            /* 0x16 */ u16   height;
            /* 0x18 */ u8    fmt;
            /* 0x19 */ u8    siz;
            /* 0x1A */ u16   mode0;
            /* 0x1C */ u16   tlutCount;
        } single;
        struct {
            /* 0x08 */ u8    count;
            /* 0x0C */ BgImage* list;
        } multi;
    };
} PolygonType1;

typedef struct {
    /* 0x00 */ Vec3s pos;
    /* 0x06 */ s16   unk_06;
    /* 0x08 */ Gfx*  opa;
    /* 0x0C */ Gfx*  xlu;
} PolygonDlist2; // size = 0x8

typedef struct {
    /* 0x00 */ u8    type;
    /* 0x01 */ u8    num; // number of dlist entries
    /* 0x04 */ void* start;
    /* 0x08 */ void* end;
} PolygonType2; // size = 0xC

typedef union {
    Polygon      polygon;
    PolygonType0 polygon0;
    PolygonType1 polygon1;
    PolygonType2 polygon2;
} Mesh; // "Ground Shape"

typedef struct {
    /* 0x00 */ s8   num;
    /* 0x01 */ u8   unk_01;
    /* 0x02 */ u8   unk_02;
    /* 0x03 */ u8   unk_03;
    /* 0x04 */ s8   echo;
    /* 0x05 */ u8   showInvisActors;
    /* 0x08 */ Mesh* mesh; // original name: "ground_shape"
    /* 0x0C */ void* segment;
    /* 0x10 */ char unk_10[0x4];
} Room; // size = 0x14

typedef struct {
    /* 0x00 */ Room  curRoom;
    /* 0x14 */ Room  prevRoom;
    /* 0x28 */ void* bufPtrs[2];
    /* 0x30 */ u8    unk_30;
    /* 0x31 */ s8    status;
    /* 0x34 */ void* unk_34;
    /* 0x38 */ DmaRequest dmaRequest;
    /* 0x58 */ OSMesgQueue loadQueue;
    /* 0x70 */ OSMesg loadMsg;
} RoomContext; // size = 0x74

typedef struct {
    /* 0x000 */ s16 colAtCount;
    /* 0x002 */ u16 sacFlags;
    /* 0x004 */ Collider* colAt[COLLISION_CHECK_AT_MAX];
    /* 0x0CC */ s32 colAcCount;
    /* 0x0D0 */ Collider* colAc[COLLISION_CHECK_AC_MAX];
    /* 0x1C0 */ s32 colOcCount;
    /* 0x1C4 */ Collider* colOc[COLLISION_CHECK_OC_MAX];
    /* 0x28C */ s32 colOcLineCount;
    /* 0x290 */ OcLine* colOcLine[COLLISION_CHECK_OC_LINE_MAX];

} CollisionCheckContext; // size = 0x29C SubGlobalContext11E60

typedef struct ListAlloc {
    /* 0x00 */ struct ListAlloc* prev;
    /* 0x04 */ struct ListAlloc* next;
} ListAlloc; // size = 0x8

typedef struct {
    /* 0x00 */ s32 width;
    /* 0x04 */ s32 height;
    /* 0x08 */ s32 widthSave;
    /* 0x0C */ s32 heightSave;
    /* 0x10 */ u16* fbuf;
    /* 0x14 */ u16* fbufSave;
    /* 0x18 */ u8* cvgSave;
    /* 0x1C */ u16* zbuf;
    /* 0x20 */ u16* zbufSave;
    /* 0x24 */ s32 ulxSave;
    /* 0x28 */ s32 ulySave;
    /* 0x2C */ s32 lrxSave;
    /* 0x30 */ s32 lrySave;
    /* 0x34 */ s32 ulx;
    /* 0x38 */ s32 uly;
    /* 0x3C */ s32 lrx;
    /* 0x40 */ s32 lry;
    /* 0x44 */ ListAlloc alloc;
    /* 0x4C */ u32 unk_4C;
} PreRenderContext; // size = 0x50

typedef struct {
    union {
        TransitionFade fade;
        TransitionCircle circle;
        TransitionTriforce triforce;
        TransitionWipe wipe;
        char data[0x228];
    };
    /* 0x228 */ s32    transitionType;
    /* 0x22C */ void* (*init)(void* transition);
    /* 0x230 */ void  (*destroy)(void* transition);
    /* 0x234 */ void  (*update)(void* transition, s32 updateRate);
    /* 0x238 */ void  (*draw)(void* transition, Gfx** gfxP);
    /* 0x23C */ void  (*start)(void* transition);
    /* 0x240 */ void  (*setType)(void* transition, s32 type);
    /* 0x244 */ void  (*setColor)(void* transition, u32 color);
    /* 0x248 */ void  (*setEnvColor)(void* transition, u32 color);
    /* 0x24C */ s32   (*isDone)(void* transition);
} TransitionContext; // size = 0x250

typedef struct {
    /* 0x00 */ s16   id;
    /* 0x02 */ Vec3s pos;
    /* 0x08 */ Vec3s rot;
    /* 0x0E */ s16   params;
} ActorEntry; // size = 0x10

typedef struct {
    struct {
        s8 room;    // Room to switch to
        s8 effects; // How the camera reacts during the transition
    } /* 0x00 */ sides[2]; // 0 = front, 1 = back
    /* 0x04 */ s16   id;
    /* 0x06 */ Vec3s pos;
    /* 0x0C */ s16   rotY;
    /* 0x0E */ s16   params;
} TransitionActorEntry; // size = 0x10

typedef struct {
    /* 0x00 */ u8 spawn;
    /* 0x01 */ u8 room;
} EntranceEntry;

typedef struct {
    /* 0x00 */ void* read_buff;
} Sram; // size = 0x4

typedef struct GameAllocEntry {
    /* 0x00 */ struct GameAllocEntry* next;
    /* 0x04 */ struct GameAllocEntry* prev;
    /* 0x08 */ u32 size;
    /* 0x0C */ u32 unk_0C;
} GameAllocEntry; // size = 0x10

typedef struct {
    /* 0x00 */ GameAllocEntry base;
    /* 0x10 */ GameAllocEntry* head;
} GameAlloc; // size = 0x14

struct GameState;

typedef void (*GameStateFunc)(struct GameState* gameState);

typedef struct GameState {
    /* 0x00 */ GraphicsContext* gfxCtx;
    /* 0x04 */ GameStateFunc main;
    /* 0x08 */ GameStateFunc destroy; // "cleanup"
    /* 0x0C */ GameStateFunc init;
    /* 0x10 */ u32 size;
    /* 0x14 */ Input input[4];
    /* 0x74 */ TwoHeadArena tha;
    /* 0x84 */ GameAlloc alloc;
    /* 0x98 */ u32 running;
    /* 0x9C */ u32 frames;
    /* 0xA0 */ u32 unk_A0;
} GameState; // size = 0xA4

typedef struct {
    /* 0x0000 */ GameState state;
    /* 0x00A4 */ void* staticSegment;
    /* 0x00A8 */ View view;
    /* 0x01D0 */ Sram sram;
    /* 0x01D4 */ u16 unk_1D4; // not used in mq dbg (some sort of timer that doesn't seem to affect anything)
    /* 0x01D6 */ s16 coverAlpha;
    /* 0x01D8 */ s16 addAlpha; // not used in mq dbg
    /* 0x01DA */ u16 visibleDuration; // not used in mq dbg
    /* 0x01DC */ s16 ult;
    /* 0x01DE */ s16 uls;
    /* 0x01E0 */ char unk_1E0[0x01];
    /* 0x01E1 */ u8 exit;
    /* 0x01E2 */ char unk_1E2[0x06];
} TitleContext; // size = 0x1E8

struct SelectContext;

typedef struct {
    /* 0x00 */ char* name;
    /* 0x04 */ void (*loadFunc)(struct SelectContext*, s32);
    /* 0x08 */ s32 entranceIndex;
} SceneSelectEntry; // size = 0xC

typedef struct SelectContext {
    /* 0x0000 */ GameState state;
    /* 0x00A8 */ View view;
    /* 0x01D0 */ s32 count;
    /* 0x01D4 */ SceneSelectEntry* scenes;
    /* 0x01D8 */ s32 currentScene;
    /* 0x01DC */ s32 unk_1DC;
    /* 0x01E0 */ s32 unk_1E0[7];
    /* 0x01FC */ s32 unk_1FC;
    /* 0x0200 */ s32 unk_200;
    /* 0x0204 */ s32 unk_204;
    /* 0x0208 */ s32 opt;
    /* 0x020C */ s32 unk_20C;
    /* 0x0210 */ s32 unk_210;
    /* 0x0214 */ s32 unk_214;
    /* 0x0218 */ s32 unk_218;
    /* 0x021C */ s32 unk_21C;
    /* 0x0220 */ s32 unk_220;
    /* 0x0224 */ s32 unk_224;
    /* 0x0228 */ s32 unk_228;
    /* 0x022C */ s32 unk_22C;
    /* 0x0230 */ s32 unk_230;
    /* 0x0234 */ s32 unk_234;
    /* 0x0238 */ void* staticSegment;
    /* 0x023C */ s32 unk_23C;
} SelectContext; // size = 0x240

typedef struct {
    /* 0x0000 */ GameState state;
    /* 0x00A4 */ void* staticSegment;
    /* 0x00A8 */ View view;
} SampleContext; // size = 0x1D0

typedef struct {
    /* 0x00 */ u8 byte0;
    /* 0x01 */ u8 byte1;
    /* 0x02 */ u8 byte2;
    /* 0x03 */ u8 byte3;
} ElfMessage; // size = 0x4

// Global Context (dbg ram start: 80212020)
typedef struct GlobalContext {
    /* 0x00000 */ GameState state;
    /* 0x000A4 */ s16 sceneNum;
    /* 0x000A6 */ u8 sceneConfig;
    /* 0x000A7 */ char unk_A7[0x9];
    /* 0x000B0 */ void* sceneSegment;
    /* 0x000B8 */ View view;
    /* 0x001E0 */ Camera mainCamera;
    /* 0x001E0 */ Camera subCameras[3];
    /* 0x00790 */ Camera* cameraPtrs[4];
    /* 0x007A0 */ s16 activeCamera;
    /* 0x007A2 */ s16 nextCamera;
    /* 0x007A4 */ SoundContext soundCtx;
    /* 0x007A8 */ LightContext lightCtx;
    /* 0x007B8 */ SubGlobalContext7B8 sub_7B8;
    /* 0x007C0 */ CollisionContext colCtx;
    /* 0x01C24 */ ActorContext actorCtx;
    /* 0x01D64 */ CutsceneContext csCtx; // "demo_play"
    /* 0x01DB4 */ SoundSource soundSources[16];
    /* 0x01F74 */ SubGlobalContext1F74 sub_1F74;
    /* 0x01F78 */ SkyboxContext skyboxCtx;
    /* 0x020C8 */ char unk_20C8[0x10];
    /* 0x020D8 */ MessageContext msgCtx; // "message"
    /* 0x104F0 */ InterfaceContext interfaceCtx; // "parameter"
    /* 0x10760 */ PauseContext pauseCtx;
    /* 0x10A20 */ u16 unk_10A20;
    /* 0x10A24 */ EnvironmentContext envCtx;
    /* 0x10B20 */ AnimationContext animationCtx;
    /* 0x117A4 */ ObjectContext objectCtx;
    /* 0x11CBC */ RoomContext roomCtx;
    /* 0x11D30 */ s16 unk_11D30[2];
    /* 0x11D34 */ u8 nbTransitionActors;
    /* 0x11D38 */ TransitionActorEntry* transitionActorList;
    /* 0x11D3C */ void (*playerInit)(Player* player, struct GlobalContext* globalCtx, SkeletonHeader* skelHeader);
    /* 0x11D40 */ void (*playerUpdate)(Player* player, struct GlobalContext* globalCtx, Input* input);
    /* 0x11D44 */ s32 (*isPlayerDroppingFish)(struct GlobalContext* globalCtx);
    /* 0x11D48 */ s32 (*startPlayerFishing)(struct GlobalContext* globalCtx);
    /* 0x11D4C */ s32 (*grabPlayer)(struct GlobalContext* globalCtx, Player* player);
    /* 0x11D50 */ s32 (*startPlayerCutscene)(struct GlobalContext* globalCtx, Actor* actor, s32 mode);
    /* 0x11D54 */ void (*func_11D54)(Player* player, struct GlobalContext* globalCtx);
    /* 0x11D58 */ s32 (*damagePlayer)(struct GlobalContext* globalCtx, s32 damage);
    /* 0x11D5C */ void (*talkWithPlayer)(struct GlobalContext* globalCtx, Actor* actor);
    /* 0x11D60 */ MtxF mf_11D60;
    /* 0x11DA0 */ MtxF mf_11DA0;
    /* 0x11DE0 */ Mtx* unk_11DE0;
    /* 0x11DE4 */ u32 gameplayFrames;
    /* 0x11DE8 */ u8 linkAgeOnLoad;
    /* 0x11DE9 */ u8 unk_11DE9;
    /* 0x11DEA */ u8 curSpawn;
    /* 0x11DEB */ u8 nbSetupActors;
    /* 0x11DEC */ u8 nbRooms;
    /* 0x11DF0 */ RomFile* roomList;
    /* 0x11DF4 */ ActorEntry* linkActorEntry;
    /* 0x11DF8 */ ActorEntry* setupActorList;
    /* 0x11DFC */ UNK_PTR unk_11DFC;
    /* 0x11E00 */ EntranceEntry* setupEntranceList;
    /* 0x11E04 */ s16* setupExitList;
    /* 0x11E08 */ Path* setupPathList;
    /* 0x11E0C */ ElfMessage* cUpElfMsgs;
    /* 0x11E10 */ char unk_11E10[0x4];
    /* 0x11E14 */ u8 skyboxId;
    /* 0x11E15 */ s8 sceneLoadFlag; // "fade_direction"
    /* 0x11E16 */ s16 unk_11E16;
    /* 0x11E18 */ s16 unk_11E18;
    /* 0x11E1A */ s16 nextEntranceIndex;
    /* 0x11E1C */ char unk_11E1C[0x40];
    /* 0x11E5C */ s8 unk_11E5C;
    /* 0x11E5D */ s8 bombchuBowlingAmmo; // "bombchu_game_flag"
    /* 0x11E5E */ u8 fadeTransition;
    /* 0x11E60 */ CollisionCheckContext colChkCtx;
    /* 0x120FC */ u16 envFlags[20];
    /* 0x12124 */ PreRenderContext preRenderCtx;
    /* 0x12174 */ char unk_12174[0x53];
    /* 0x121C7 */ s8 unk_121C7;
    /* 0x121C8 */ TransitionContext transitionCtx;
    /* 0x12418 */ char unk_12418[0x3];
    /* 0x1241B */ u8 transitionMode; // "fbdemo_wipe_modem"
    /* 0x1241C */ TransitionFade transitionFade;
    /* 0x12428 */ char unk_12428[0x3];
    /* 0x1242B */ u8 unk_1242B;
    /* 0x1242C */ Scene* loadedScene;
    /* 0x12430 */ char unk_12430[0xE8];
} GlobalContext; // size = 0x12518

typedef struct {
    /* 0x0000 */ GameState state;
    /* 0x00A8 */ View view;
} OpeningContext; // size = 0x1D0

typedef enum {
    DPM_UNK = 0,
    DPM_PLAYER = 1,
    DPM_ENEMY = 2,
    DPM_UNK3 = 3
} DynaPolyMoveFlag;

// Some animation related structure
typedef struct {
    /* 0x00 */ AnimationHeader* animation;
    /* 0x04 */ f32              playbackSpeed;
    /* 0x08 */ f32              unk_08;
    /* 0x0C */ f32              frameCount;
    /* 0x10 */ u8               unk_10;
    /* 0x14 */ f32              transitionRate;
} struct_80034EC0_Entry; // size = 0x18

// Another animation related structure
typedef struct {
    /* 0x00 */ AnimationHeader* animation;
    /* 0x04 */ f32              frameCount;
    /* 0x08 */ u8               unk_08;
    /* 0x0C */ f32              transitionRate;
} struct_D_80AA1678; // size = 0x10

typedef struct {
    /* 0x00 */ s16 unk_00;
    /* 0x02 */ s16 unk_02;
    /* 0x04 */ s16 unk_04;
    /* 0x06 */ s16 unk_06;
    /* 0x08 */ Vec3s unk_08;
    /* 0x0E */ Vec3s unk_0E;
    /* 0x14 */ f32 unk_14;
    /* 0x18 */ Vec3f unk_18;
    /* 0x24 */ char unk_24[0x4];
} struct_80034A14_arg1; // size = 0x28

typedef struct {
    /* 0x00 */ s8  scene;
    /* 0x01 */ s8  spawn;
    /* 0x02 */ u16 field;
} EntranceInfo; // size = 0x4

typedef struct {
    /* 0x00 */ void*    loadedRamAddr;
    /* 0x04 */ u32      vromStart; // if applicable
    /* 0x08 */ u32      vromEnd;   // if applicable
    /* 0x0C */ void*    vramStart; // if applicable
    /* 0x10 */ void*    vramEnd;   // if applicable
    /* 0x14 */ UNK_PTR  unk_14;
    /* 0x18 */ void*    init;    // initializes and executes the given context
    /* 0x1C */ void*    destroy; // deconstructs the context, and sets the next context to load
    /* 0x20 */ UNK_PTR  unk_20;
    /* 0x24 */ UNK_PTR  unk_24;
    /* 0x28 */ UNK_TYPE unk_28;
    /* 0x2C */ u32      instanceSize;
} GameStateOverlay; // size = 0x30

typedef struct PreNMIContext {
    /* 0x00 */ GameState state;
    /* 0xA4 */ u32      timer;
    /* 0xA8 */ UNK_TYPE unk_A8;
} PreNMIContext; // size = 0xAC

typedef enum {
    /*  1 */ F_8F = 1,
    /*  2 */ F_7F,
    /*  3 */ F_6F,
    /*  4 */ F_5F,
    /*  5 */ F_4F,
    /*  6 */ F_3F,
    /*  7 */ F_2F,
    /*  8 */ F_1F,
    /*  9 */ F_B1,
    /* 10 */ F_B2,
    /* 11 */ F_B3,
    /* 12 */ F_B4,
    /* 13 */ F_B5,
    /* 14 */ F_B6,
    /* 15 */ F_B7,
    /* 16 */ F_B8
} FloorID;

// All arrays pointed in this struct are indexed by "map indexes"
// In dungeons, the map index corresponds to the dungeon index (which also indexes keys, items, etc)
// In overworld areas, the map index corresponds to the overworld area index (spot 00, 01, etc)
typedef struct {
    /* 0x00 */ s16 (*floorTexIndexOffset)[8]; // dungeon texture index offset by floor
    /* 0x04 */ s16*  bossFloor; // floor the boss is on
    /* 0x08 */ s16 (*roomPalette)[32]; // map palette by room
    /* 0x0C */ s16*  maxPaletteCount; // max number of palettes in a same floor
    /* 0x10 */ s16 (*paletteRoom)[8][14]; // room by palette by floor
    /* 0x14 */ s16 (*roomCompassOffsetX)[44]; // dungeon compass icon X offset by room
    /* 0x18 */ s16 (*roomCompassOffsetY)[44]; // dungeon compass icon Y offset by room
    /* 0x1C */ u8*   dgnMinimapCount; // number of room minimaps
    /* 0x20 */ u16*  dgnMinimapTexIndexOffset; // dungeon minimap texture index offset
    /* 0x24 */ u16*  owMinimapTexSize;
    /* 0x28 */ u16*  owMinimapTexOffset;
    /* 0x2C */ s16*  owMinimapPosX;
    /* 0x30 */ s16*  owMinimapPosY;
    /* 0x34 */ s16 (*owCompassInfo)[4]; // [X scale, Y scale, X offset, Y offset]
    /* 0x38 */ s16*  dgnMinimapTexIndexBase; // dungeon minimap texture index base
    /* 0x3C */ s16 (*dgnCompassInfo)[4]; // [X scale, Y scale, X offset, Y offset]
    /* 0x40 */ s16*  owMinimapWidth;
    /* 0x44 */ s16*  owMinimapHeight;
    /* 0x48 */ s16*  owEntranceIconPosX; // "dungeon entrance" icon X pos
    /* 0x4C */ s16*  owEntranceIconPosY; // "dungeon entrance" icon Y pos
    /* 0x50 */ u16*  owEntranceFlag; // flag in inf_table[26] based on which entrance icons are shown (0xFFFF = always shown)
    /* 0x54 */ f32 (*floorCoordY)[8]; // Y coordinate of each floor
    /* 0x58 */ u16*  switchEntryCount; // number of "room switch" entries, which correspond to the next 3 arrays
    /* 0x5C */ u8  (*switchFromRoom)[51]; // room to come from
    /* 0x60 */ u8  (*switchFromFloor)[51]; // floor to come from
    /* 0x64 */ u8  (*switchToRoom)[51]; // room to go to
    /* 0x68 */ u8  (*floorID)[8];
    /* 0x6C */ s16* skullFloorIconY; // dungeon big skull icon Y pos
} MapData; // size = 0x70

typedef struct {
    /* 0x00 */ s8 chestFlag; // chest icon is only displayed if this flag is not set for the current room
    /* 0x01 */ u8 x, y; // coordinates to place the icon (top-left corner), relative to the minimap texture
} MapMarkPoint; // size = 0x3

typedef struct {
    /* 0x00 */ s8 markType; // 0 for the chest icon, 1 for the boss skull icon, -1 for none
    /* 0x01 */ u8 count; // number of icons to display
    /* 0x02 */ MapMarkPoint points[12];
} MapMarkData; // size = 0x26

typedef MapMarkData MapMarksData[3]; // size = 0x72

typedef struct DebugDispObject {
    /* 0x00 */ Vec3f pos;
    /* 0x0C */ Vec3s rot;
    /* 0x14 */ Vec3f scale;
    /* 0x20 */ Color_RGBA8 color;
    /* 0x24 */ s16   type;
    /* 0x28 */ struct DebugDispObject* next;
} DebugDispObject; // size = 0x2C

typedef enum {
    MTXMODE_NEW,  // generates a new matrix
    MTXMODE_APPLY // applies transformation to the current matrix
} MatrixMode;

typedef struct FaultClient {
    /* 0x00 */ struct FaultClient* next;
    /* 0x04 */ u32 callback;
    /* 0x08 */ u32 param1;
    /* 0x0C */ u32 param2;
} FaultClient; // size = 0x10

typedef struct FaultAddrConvClient {
    /* 0x00 */ struct FaultAddrConvClient* next;
    /* 0x04 */ u32 callback;
    /* 0x08 */ u32 param;
} FaultAddrConvClient; // size = 0xC


typedef struct {
    /* 0x00 */ u32 (*callback)(u32, u32);
    /* 0x04 */ u32 param0;
    /* 0x08 */ u32 param1;
    /* 0x0C */ u32 ret;
    /* 0x10 */ OSMesgQueue* queue;
    /* 0x14 */ OSMesg msg;
} FaultClientContext; // size = 0x18

typedef struct FaultThreadStruct {
    /* 0x000 */ OSThread thread;
    /* 0x1B0 */ u8 unk_1B0[0x600];
    /* 0x7B0 */ OSMesgQueue queue;
    /* 0x7C8 */ OSMesg msg;
    /* 0x7CC */ u8 exitDebugger;
    /* 0x7CD */ u8 msgId;
    /* 0x7CE */ u8 faultHandlerEnabled;
    /* 0x7CF */ u8 faultActive;
    /* 0x7D0 */ OSThread* faultedThread;
    /* 0x7D4 */ void(*padCallback)(Input*);
    /* 0x7D8 */ FaultClient* clients;
    /* 0x7DC */ FaultAddrConvClient* addrConvClients;
    /* 0x7E0 */ u8 unk_7E0[4];
    /* 0x7E4 */ Input padInput;
    /* 0x7FC */ u16 colors[36];
    /* 0x844 */ void* fb;
    /* 0x848 */ u32 currClientThreadSp;
    /* 0x84C */ u8 unk_84C[4];
} FaultThreadStruct; // size = 0x850

typedef struct {
    /* 0x00 */ u16* fb;
    /* 0x04 */ u16 w;
    /* 0x08 */ u16 h;
    /* 0x0A */ u16 yStart;
    /* 0x0C */ u16 yEnd;
    /* 0x0E */ u16 xStart;
    /* 0x10 */ u16 xEnd;
    /* 0x12 */ u16 foreColor;
    /* 0x14 */ u16 backColor;
    /* 0x14 */ u16 cursorX;
    /* 0x16 */ u16 cursorY;
    /* 0x18 */ u32* fontData;
    /* 0x1C */ u8 charW;
    /* 0x1D */ u8 charH;
    /* 0x1E */ s8 charWPad;
    /* 0x1F */ s8 charHPad;
    /* 0x20 */ u16 printColors[10];
    /* 0x34 */ u8 escCode; // bool
    /* 0x35 */ u8 osSyncPrintfEnabled;
    /* 0x38 */ void(*inputCallback)();
} FaultDrawer; // size = 0x3C

typedef struct GfxPrint {
    /* 0x00 */ struct GfxPrint*(*callback)(struct GfxPrint*, const char*, size_t);
    /* 0x04 */ Gfx* dlist;
    /* 0x08 */ u16 posX;
    /* 0x0A */ u16 posY;
    /* 0x0C */ u16 baseX;
    /* 0x0E */ u8 baseY;
    /* 0x0F */ u8 flag;
    /* 0x10 */ Color_RGBA8_u32 color;
    /* 0x14 */ char unk_14[0x1C]; // unused
} GfxPrint; // size = 0x30

typedef enum {
    GFXPRINT_FLAG1 = 1,
    GFXPRINT_USE_RGBA16 = 2,
    GFXPRINT_FLAG4 = 4,
    GFXPRINT_UPDATE_MODE = 8,
    GFXPRINT_FLAG64 = 0x40,
    GFXPRINT_OPEN = 0x80
} GfxPrintFlag;

typedef struct StackEntry {
    /* 0x00 */ struct StackEntry* next;
    /* 0x04 */ struct StackEntry* prev;
    /* 0x08 */ u32 head;
    /* 0x0C */ u32 tail;
    /* 0x10 */ u32 initValue;
    /* 0x14 */ s32 minSpace;
    /* 0x18 */ const char* name;
} StackEntry;

typedef enum {
    STACK_STATUS_OK = 0,
    STACK_STATUS_WARNING = 1,
    STACK_STATUS_OVERFLOW = 2
} StackStatus;

typedef struct {
    /* 0x00 */ u32 magic; // IS64
    /* 0x04 */ u32 get;
    /* 0x08 */ u8 unk_08[0x14-0x08];
    /* 0x14 */ u32 put;
    /* 0x18 */ u8 unk_18[0x20-0x18];
    /* 0x20 */ u8 data[0x10000-0x20];
} ISVDbg;

typedef struct {
    /* 0x00 */ char name[0x18];
    /* 0x18 */ u32 mediaFormat;
    /* 0x1C */ union {
        struct {
            u16 cartId;
            u8 countryCode;
            u8 version;
        };
        u32 regionInfo;
    };
} LocaleCartInfo; // size = 0x20

typedef struct {
    /* 0x00 */ char magic[4]; // Yaz0
    /* 0x04 */ u32 decSize;
    /* 0x08 */ u32 compInfoOffset; // only used in mio0
    /* 0x0C */ u32 uncompDataOffset; // only used in mio0
    /* 0x10 */ u32 data[1];
} Yaz0Header; // size = 0x10 ("data" is not part of the header)

typedef struct {
    /* 0x00 */ s16 type;
    /* 0x02 */ char  misc[0x1E];
} OSScMsg; // size = 0x20

typedef struct IrqMgrClient {
    /* 0x00 */ struct IrqMgrClient* prev;
    /* 0x04 */ OSMesgQueue* queue;
} IrqMgrClient;

typedef struct {
    /* 0x000 */ OSScMsg retraceMsg; // this apparently got moved from OSSched
    /* 0x020 */ OSScMsg prenmiMsg; // this apparently got moved from OSSched
    /* 0x040 */ OSScMsg nmiMsg;
    /* 0x060 */ OSMesgQueue queue;
    /* 0x078 */ OSMesg msgBuf[8];
    /* 0x098 */ OSThread thread;
    /* 0x248 */ IrqMgrClient* clients;
    /* 0x24C */ u8 resetStatus;
    /* 0x250 */ OSTime resetTime;
    /* 0x258 */ OSTimer timer;
    /* 0x278 */ OSTime retraceTime;
} IrqMgr; // size = 0x280

typedef struct {
    /* 0x0000 */ OSContStatus padStatus[4];
    /* 0x0010 */ OSMesg serialMsgBuf[1];
    /* 0x0014 */ OSMesg lockMsgBuf[1];
    /* 0x0018 */ OSMesg interruptMsgBuf[4];
    /* 0x0028 */ OSMesgQueue serialMsgQ;
    /* 0x0040 */ OSMesgQueue lockMsgQ;
    /* 0x0058 */ OSMesgQueue interruptMsgQ;
    /* 0x0070 */ IrqMgrClient irqClient;
    /* 0x0078 */ IrqMgr* irqMgr;
    /* 0x0080 */ OSThread thread;
    /* 0x0230 */ Input inputs[4];
    /* 0x0290 */ OSContPad pads[4];
    /* 0x02A8 */ vu8 validCtrlrsMask;
    /* 0x02A9 */ u8 ncontrollers;
    /* 0x02AA */ u8 ctrlrIsConnected[4]; // "Key_switch" originally
    /* 0x02AE */ u8 pakType[4]; // 1 if rumble pack, 2 if mempak?
    /* 0x02B2 */ vu8 rumbleEnable[4];
    /* 0x02B6 */ u8 rumbleCounter[4]; // not clear exact meaning
    /* 0x02BC */ OSPfs pfs[4];
    /* 0x045C */ vu8 rumbleOffFrames;
    /* 0x045D */ vu8 rumbleOnFrames;
    /* 0x045E */ u8 preNMIShutdown;
    /* 0x0460 */ void (*retraceCallback)(void* padmgr, u32 unk464);
    /* 0x0464 */ u32 retraceCallbackValue;
} PadMgr; // size = 0x468

// == Previously sched.h

#define OS_SC_NEEDS_RDP         0x0001
#define OS_SC_NEEDS_RSP         0x0002
#define OS_SC_DRAM_DLIST        0x0004
#define OS_SC_PARALLEL_TASK     0x0010
#define OS_SC_LAST_TASK         0x0020
#define OS_SC_SWAPBUFFER        0x0040

#define OS_SC_RCP_MASK          0x0003
#define OS_SC_TYPE_MASK         0x0007

typedef struct {
    /* 0x0000 */ u16*   curBuffer;
    /* 0x0004 */ u16*   nextBuffer;
} FrameBufferSwap;

typedef struct {
    /* 0x0000 */ OSMesgQueue  interruptQ;
    /* 0x0018 */ OSMesg       intBuf[8];
    /* 0x0038 */ OSMesgQueue  cmdQ;
    /* 0x0050 */ OSMesg       cmdMsgBuf[8];
    /* 0x0070 */ OSThread     thread;
    /* 0x0220 */ OSScTask*    audioListHead;
    /* 0x0224 */ OSScTask*    gfxListHead;
    /* 0x0228 */ OSScTask*    audioListTail;
    /* 0x022C */ OSScTask*    gfxListTail;
    /* 0x0230 */ OSScTask*    curRSPTask;
    /* 0x0234 */ OSScTask*    curRDPTask;
    /* 0x0238 */ s32          retraceCnt;
    /* 0x023C */ s32          doAudio;
    /* 0x0240 */ CfbInfo* curBuf;
    /* 0x0244 */ CfbInfo*        pendingSwapBuf1;
    /* 0x0220 */ CfbInfo* pendingSwapBuf2;
    /* 0x0220 */ UNK_TYPE     unk_24C;
    /* 0x0250 */ IrqMgrClient   irqClient;
} SchedContext; // size = 0x258

// ========================

#define OS_SC_RETRACE_MSG       1
#define OS_SC_DONE_MSG          2
#define OS_SC_NMI_MSG           3 // name is made up, 3 is OS_SC_RDP_DONE_MSG in the original sched.c
#define OS_SC_PRE_NMI_MSG       4

#define OS_SC_DP                0x0001
#define OS_SC_SP                0x0002
#define OS_SC_YIELD             0x0010
#define OS_SC_YIELDED           0x0020

typedef struct {
    struct {
    /* 0x0000 */ s32          unk_0[0x10]; // not char to avoid generating lwl/lwr swl/swr in a struct copy
    } unk_0;
    /* 0x0040 */ OSMesgQueue*  unk_40;
} Sub_AudioMgr_18; // size = 0x44

typedef struct {
    /* 0x0000 */ IrqMgr*       irqMgr;
    /* 0x0004 */ SchedContext* sched;
    /* 0x0008 */ OSMesg        unk_8;
    /* 0x000C */ char          unk_C[0x04];
    /* 0x0010 */ s32           unk_10;
    /* 0x0014 */ s32           unk_14;
    /* 0x0018 */ Sub_AudioMgr_18 unk_18;
    /* 0x005C */ UNK_PTR       unk_5C;
    /* 0x0060 */ char          unk_60[0x10];
    /* 0x0070 */ Sub_AudioMgr_18* unk_70;
    /* 0x0074 */ OSMesgQueue   unk_74;
    /* 0x008C */ OSMesg        unk_8C;
    /* 0x0090 */ OSMesgQueue   unk_90;
    /* 0x00A8 */ OSMesg        unk_A8;
    /* 0x00AC */ OSMesgQueue   unk_AC;
    /* 0x00C4 */ OSMesg        unk_C4;
    /* 0x00C8 */ OSMesgQueue   unk_C8;
    /* 0x00E0 */ OSMesg        unk_E0;
    /* 0x00E4 */ char          unk_E4[0x04];
    /* 0x00E8 */ OSThread      unk_E8;
} AudioMgr; // size = 0x298


struct ArenaNode;

typedef struct Arena {
    /* 0x00 */ struct ArenaNode* head;
    /* 0x04 */ void* start;
    /* 0x08 */ OSMesgQueue lock;
    /* 0x20 */ u8 unk_20;
    /* 0x21 */ u8 isInit;
    /* 0x22 */ u8 flag;
} Arena; // size = 0x24

typedef struct ArenaNode {
    /* 0x00 */ s16 magic;
    /* 0x02 */ s16 isFree;
    /* 0x04 */ u32 size;
    /* 0x08 */ struct ArenaNode* next;
    /* 0x0C */ struct ArenaNode* prev;
    /* 0x10 */ const char* filename;
    /* 0x14 */ s32 line;
    /* 0x18 */ OSId threadId;
    /* 0x1C */ Arena* arena;
    /* 0x20 */ OSTime time;
    /* 0x28 */ u8 unk_28[0x30-0x28]; // probably padding
} ArenaNode; // size = 0x30

typedef struct OverlayRelocationSection {
    /* 0x00 */ u32 textSize;
    /* 0x04 */ u32 dataSize;
    /* 0x08 */ u32 rodataSize;
    /* 0x0C */ u32 bssSize;
    /* 0x10 */ u32 nRelocations;
    /* 0x14 */ u32 relocations[1];
} OverlayRelocationSection; // size >= 0x18

typedef struct {
    /* 0x00 */ void* loadedRamAddr;
    /* 0x04 */ u32 vromStart;
    /* 0x08 */ u32 vromEnd;
    /* 0x0C */ u8* vramStart;
    /* 0x10 */ u8* vramEnd;
    /* 0x14 */ u32 off; // loadedRamAddr - vram
    /* 0x18 */ const char* name;
} KaleidoManagerOvl; // size = 0x1C

#define KALEIDO_OVL_KALEIDO_SCOPE   0
#define KALEIDO_OVL_PLAYER_ACTOR    1
#define KALEIDO_OVL_COUNT           2

typedef struct {
    /* 0x00 */ u32 resetting;
    /* 0x04 */ u32 resetCount;
    /* 0x08 */ OSTime duration;
    /* 0x10 */ OSTime resetTime;
} PreNmiBuff; // size = 0x18 (actually osAppNmiBuffer is 0x40 bytes large but the rest is unused)

typedef struct {
    /* 0x00 */ s16 unk_00;
    /* 0x02 */ s16 unk_02;
    /* 0x04 */ s16 unk_04;
} SubQuakeRequest14;

typedef struct {
    /* 0x00 */ s16 randIdx;
    /* 0x02 */ s16 countdownMax;
    /* 0x04 */ Camera* cam;
    /* 0x08 */ u32 callbackIdx;
    /* 0x0C */ s16 y;
    /* 0x0E */ s16 x;
    /* 0x10 */ s16 zoom;
    /* 0x12 */ s16 rotZ;
    /* 0x14 */ SubQuakeRequest14 unk_14;
    /* 0x1A */ s16 speed;
    /* 0x1C */ s16 unk_1C;
    /* 0x1E */ s16 countdown;
    /* 0x20 */ s16 camPtrIdx;
} QuakeRequest; // size = 0x24

typedef struct {
    /* 0x00 */ Vec3f vec1;
    /* 0x0C */ Vec3f vec2;
    /* 0x18 */ s16 rotZ;
    /* 0x1A */ s16 unk_1A;
    /* 0x1C */ s16 zoom;
} ShakeInfo; // size = 0x1E

typedef struct {
    /* 0x00 */ Vec3f vec1;
    /* 0x0C */ Vec3f vec2;
    /* 0x18 */ s16 rotZ;
    /* 0x1A */ s16 unk_1A;
    /* 0x1C */ s16 zoom;
    /* 0x20 */ f32 unk_20;
} UnkQuakeCalcStruct; // size = 0x24


#define UCODE_NULL      0
#define UCODE_F3DZEX    1
#define UCODE_UNK       2
#define UCODE_S2DEX     3

typedef struct {
    /* 0x00 */ u32 type;
    /* 0x04 */ void* ptr;
} UCodeInfo; // size = 0x8

typedef struct {
    /* 0x00 */ u32 segments[NUM_SEGMENTS];
    /* 0x40 */ u32 dlStack[18];
    /* 0x88 */ s32 dlDepth;
    /* 0x8C */ u32 dlCnt;
    /* 0x90 */ u32 vtxCnt;
    /* 0x94 */ u32 spvtxCnt;
    /* 0x98 */ u32 tri1Cnt;
    /* 0x9C */ u32 tri2Cnt;
    /* 0xA0 */ u32 quadCnt;
    /* 0xA4 */ u32 lineCnt;
    /* 0xA8 */ u32 loaducodeCnt;
    /* 0xAC */ u32 pipeSyncRequired;
    /* 0xB0 */ u32 tileSyncRequired;
    /* 0xB4 */ u32 loadSyncRequired;
    /* 0xB8 */ u32 syncErr;
    /* 0xBC */ s32 enableLog;
    /* 0xC0 */ s32 ucodeType;
    /* 0xC4 */ s32 ucodeInfoCount;
    /* 0xC8 */ UCodeInfo* ucodeInfo;
    /* 0xCC */ u32 modeH;
    /* 0xD0 */ u32 modeL;
    /* 0xD4 */ u32 geometryMode;
} UCodeDisas; // size = 0xD8

typedef struct {
    /* 0x00 */ u16 table[8*8];
} JpegQuantizationTable; // size = 0x80

typedef struct {
    /* 0x00 */ u8 codeOffs[16];
    /* 0x10 */ u16 codesA[16];
    /* 0x30 */ u16 codesB[16];
    /* 0x50 */ u8* symbols;
} JpegHuffmanTable; // size = 0x54

// this struct might be unaccurate but it's not used outside jpegutils.c anyways
typedef struct {
    /* 0x000 */ u8 codeOffs[16];
    /* 0x010 */ u16 dcCodes[120];
    /* 0x100 */ u16 acCodes[256];
} JpegHuffmanTableOld; // size = 0x300

typedef struct {
    /* 0x00 */ u32 address;
    /* 0x04 */ u32 mbCount;
    /* 0x08 */ u32 mode;
    /* 0x0C */ u32 qTableYPtr;
    /* 0x10 */ u32 qTableUPtr;
    /* 0x14 */ u32 qTableVPtr;
    /* 0x18 */ char unk_18[0x8];
} JpegTaskData; // size = 0x20

typedef struct {
    /* 0x000 */ JpegTaskData taskData;
    /* 0x020 */ char yieldData[0x200];
    /* 0x220 */ JpegQuantizationTable qTableY;
    /* 0x2A0 */ JpegQuantizationTable qTableU;
    /* 0x320 */ JpegQuantizationTable qTableV;
    /* 0x3A0 */ u8 codesLengths[0x110];
    /* 0x4B0 */ u16 codes[0x108];
    /* 0x6C0 */ u16 unk_6C0[4][0x180];
} JpegWork; // size = 0x12C0

typedef struct {
    /* 0x00 */ void* imageData;
    /* 0x04 */ u8 mode;
    /* 0x05 */ u8 unk_05;
    /* 0x08 */ JpegHuffmanTable* hTablePtrs[4];
    /* 0x18 */ u8 unk_18;
} JpegDecoder; // size = 0x1C

typedef struct {
    /* 0x00 */ u8 dqtCount;
    /* 0x04 */ u8* dqtPtr[3];
    /* 0x10 */ u8 dhtCount;
    /* 0x14 */ u8* dhtPtr[4];
    /* 0x24 */ void* imageData;
    /* 0x28 */ u32 mode; // 0 if Y V0 is 1 and 2 if Y V0 is 2
    /* 0x2C */ char unk_2C[4];
    /* 0x30 */ OSScTask scTask;
    /* 0x88 */ char unk_88[0x10];
    /* 0x98 */ OSMesgQueue mq;
    /* 0xB0 */ OSMesg msg;
    /* 0xB4 */ JpegWork* workBuf;
} JpegContext; // size = 0xB8

typedef struct {
    /* 0x00 */ u32 byteIdx;
    /* 0x04 */ u8 bitIdx;
    /* 0x05 */ u8 dontSkip;
    /* 0x08 */ u32 curWord;
    /* 0x0C */ s16 unk_0C;
    /* 0x0E */ s16 unk_0E;
    /* 0x10 */ s16 unk_10;
} JpegDecoderState; // size = 0x14

// Vis...
typedef struct {
    /* 0x00 */ u32 type;
    /* 0x04 */ u32 setScissor;
    /* 0x08 */ Color_RGBA8_u32 color;
    /* 0x0C */ Color_RGBA8_u32 envColor;
} struct_801664F0; // size = 0x10

typedef struct {
    /* 0x00 */ u32 unk_00;
    /* 0x04 */ u32 setScissor;
    /* 0x08 */ Color_RGBA8_u32 primColor;
    /* 0x0C */ Color_RGBA8_u32 envColor;
    /* 0x10 */ u16* tlut;
    /* 0x14 */ Gfx* monoDl;
} VisMono; // size = 0x18

// Vis...
typedef struct {
    /* 0x00 */ u32 useRgba;
    /* 0x04 */ u32 setScissor;
    /* 0x08 */ Color_RGBA8_u32 primColor;
    /* 0x08 */ Color_RGBA8_u32 envColor;
} struct_80166500; // size = 0x10

typedef struct {
    /* 0x000 */ u8 rumbleEnable[4];
    /* 0x004 */ u8 unk_04[0x40];
    /* 0x044 */ u8 unk_44[0x40];
    /* 0x084 */ u8 unk_84[0x40];
    /* 0x0C4 */ u8 unk_C4[0x40];
    /* 0x104 */ u8 unk_104;
    /* 0x105 */ u8 unk_105;
    /* 0x106 */ u16 unk_106;
    /* 0x108 */ u16 unk_108;
    /* 0x10A */ u8 unk_10A;
    /* 0x10B */ u8 unk_10B;
    /* 0x10C */ u8 unk_10C;
    /* 0x10D */ u8 unk_10D;
} UnkRumbleStruct; // size = 0x10E

typedef struct {
    char unk_00[0x48];
    void* avbTbl;
    SkelAnime skelAnime;
} PSkinAwb; // size = 0x90

typedef struct {
    /* 0x00 */ char unk_00[0x18];
    /* 0x18 */ s32 unk_18;
    /* 0x1C */ s32 y;
} SpeedMeter; // size = 0x20

typedef struct {
    /* 0x00 */ s32 maxval;
    /* 0x04 */ s32 val;
    /* 0x08 */ u16 backColor;
    /* 0x0A */ u16 foreColor;
    /* 0x0C */ s32 ulx;
    /* 0x10 */ s32 lrx;
    /* 0x14 */ s32 uly;
    /* 0x18 */ s32 lry;
} SpeedMeterAllocEntry; // size = 0x1C

typedef struct {
    /* 0x00 */ OSTime* time;
    /* 0x04 */ u8 x;
    /* 0x05 */ u8 y;
    /* 0x06 */ u16 color;
} SpeedMeterTimeEntry; // size = 0x08

typedef struct {
    /* 0x00 */ u16 intPart[4][4];
    /* 0x20 */ u16 fracPart[4][4];
} MatrixInternal; // size = 0x40

typedef struct {
    /* 0x00 */ u32 value;
    /* 0x04 */ const char* name;
} F3dzexConst; // size = 0x8

typedef struct {
    /* 0x00 */ u32 value;
    /* 0x04 */ const char* setName;
    /* 0x08 */ const char* unsetName;
} F3dzexFlag; // size = 0x0C

typedef struct {
    /* 0x00 */ const char* name;
    /* 0x04 */ u32 value;
    /* 0x08 */ u32 mask;
} F3dzexRenderMode; // size = 0x0C

typedef struct {
    /* 0x00 */ const char* name;
    /* 0x04 */ u32 value;
} F3dzexSetModeMacroValue; // size = 0x8

typedef struct {
    /* 0x00 */ const char* name;
    /* 0x04 */ u32 shift;
    /* 0x08 */ u32 len;
    /* 0x0C */ F3dzexSetModeMacroValue values[4];
} F3dzexSetModeMacro; // size = 0x2C

typedef struct {
    /* 0x00 */ u16* value;
    /* 0x04 */ const char* name;
} FlagSetEntry; // size = 0x08

typedef struct {
    /* 0x00 */ u8 limbCount;
    /* 0x01 */ char unk_01[0x01];
    /* 0x02 */ u8 dListCount;
    /* 0x04 */ Skeleton* skeleton;
    /* 0x08 */ char unk_08[0x18];
    /* 0x20 */ Vec3s* limbDrawTable;
} struct_80091A24_arg3; // size >= 0x24

#endif<|MERGE_RESOLUTION|>--- conflicted
+++ resolved
@@ -1,36 +1,10 @@
 #ifndef _Z64_H_
 #define _Z64_H_
 
-<<<<<<< HEAD
-#include <ultra64.h>
-#include <ultra64/gbi.h>
-#include <ultra64/gs2dex.h>
-#include <ultra64/controller.h>
-#include <z64math.h>
-#include <z64light.h>
-#include <z64bgcheck.h>
-#include <z64actor.h>
-#include <z64player.h>
-#include <z64audio.h>
-#include <z64object.h>
-#include <z64cutscene.h>
-#include <z64collision_check.h>
-#include <z64scene.h>
-#include <z64effect.h>
-#include <z64item.h>
-#include <z64animation.h>
-#include <z64dma.h>
-#include <z64transition.h>
-#include <bgm.h>
-#include <sfx.h>
-#include <color.h>
-#include <ichain.h>
-#include <stdarg.h>
-#include <regs.h>
-=======
 #include "ultra64.h"
 #include "ultra64/gs2dex.h"
 #include "z64light.h"
+#include "z64bgcheck.h"
 #include "z64actor.h"
 #include "z64player.h"
 #include "z64audio.h"
@@ -51,7 +25,6 @@
 #include "stdarg.h"
 #include "stdlib.h"
 #include "regs.h"
->>>>>>> 9bfad1eb
 
 #define SCREEN_WIDTH  320
 #define SCREEN_HEIGHT 240
@@ -557,45 +530,6 @@
 } SubGlobalContext7B8; // size = 0x8
 
 typedef struct {
-<<<<<<< HEAD
-=======
-    /* 0x00 */ char unk_00[0x2];
-    /* 0x02 */ s16  unk_02;
-    /* 0x04 */ char unk_04[0xC];
-} WaterBox; // size = 0x10
-
-typedef struct {
-    /* 0x00 */ Vec3s     colAbsMin;
-    /* 0x06 */ Vec3s     colAbsMax;
-    /* 0x0C */ s16       nbVertices;
-    /* 0x10 */ void*     vertexArray;
-    /* 0x14 */ s16       nbPolygons;
-    /* 0x18 */ void*     polygonArray;
-    /* 0x1C */ void*     polygonTypes;
-    /* 0x20 */ void*     cameraData;
-    /* 0x24 */ u16       nbWaterBoxes;
-    /* 0x28 */ WaterBox* waterBoxes;
-} CollisionHeader;
-
-typedef struct {
-    /* 0x00 */ CollisionHeader* colHeader;
-    /* 0x04 */ char             unk_04[0x4C];
-} StaticCollisionContext; // size = 0x50
-
-typedef struct {
-    /* 0x0000 */ ActorMesh actorMeshArr[50];
-    /* 0x1388 */ char   unk_1388[0x04];
-    /* 0x138C */ u16    flags[50];
-    /* 0x13F0 */ char   unk_13F0[0x24];
-} DynaCollisionContext; // size = 0x1414
-
-typedef struct {
-    /* 0x0000 */ StaticCollisionContext stat;
-    /* 0x0050 */ DynaCollisionContext   dyna;
-} CollisionContext; // size = 0x1464
-
-typedef struct {
->>>>>>> 9bfad1eb
     /* 0x00 */ Vec3f    pos;
     /* 0x0C */ f32      unk_0C; // radius?
     /* 0x10 */ Color_RGB8 color;
