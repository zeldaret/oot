--- conflicted
+++ resolved
@@ -1915,36 +1915,9 @@
     /* 0x0C */ F3dzexSetModeMacroValue values[4];
 } F3dzexSetModeMacro; // size = 0x2C
 
-<<<<<<< HEAD
-=======
-typedef struct {
-    /* 0x00 */ s32 status;
-    /* 0x04 */ OSMesgQueue* queue;
-    /* 0x08 */ s32 channel;
-    /* 0x0C */ u8 id[32];
-    /* 0x2C */ u8 label[32];
-    /* 0x4C */ s32 version;
-    /* 0x50 */ s32 dir_size;
-    /* 0x54 */ s32 inode_table;
-    /* 0x58 */ s32 minode_table;
-    /* 0x5C */ s32 dir_table;
-    /* 0x60 */ s32 inode_start_page;
-    /* 0x64 */ u8 banks;
-    /* 0x65 */ u8 activebank;
-} OSPfs; // size = 0x68
-
-typedef struct {
-	/* 0x00 */ u32 file_size;
-  	/* 0x04 */ u32 game_code;
-  	/* 0x08 */ u16 company_code;
-  	/* 0x0A */ char ext_name[4];
-  	/* 0x0E */ char game_name[16];
-} OSPfsState; // size = 0x20
-
 typedef struct {
     /* 0x00 */ u16* value;
     /* 0x04 */ const char* name;
 } FlagSetEntry; // size = 0x08
 
->>>>>>> a7635609
 #endif