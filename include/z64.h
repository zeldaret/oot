--- conflicted
+++ resolved
@@ -170,13 +170,9 @@
     /* 0x1360 */ s32          sceneSetupIndex;
     /* 0x1364 */ s32          respawnFlag; // "restart_flag"
     /* 0x1368 */ RespawnData  respawn[3]; // "restart_data"
-<<<<<<< HEAD
-    /* 0x13BC */ char         unk_13BC[0x0007];
-=======
     /* 0x13BC */ f32          unk_13BC;
     /* 0x13C0 */ u16          unk_13C0;
     /* 0x13C2 */ char         unk_13C2[0x0001];
->>>>>>> 9bfad1eb
     /* 0x13C3 */ u8           unk_13C3;
     /* 0x13C4 */ s16          dogParams;
     /* 0x13C6 */ u8           textTriggerFlags;
@@ -2036,7 +2032,6 @@
 } FlagSetEntry; // size = 0x08
 
 typedef struct {
-<<<<<<< HEAD
     u16 minTime;
     u16 maxTime;
     u8 unk_04;
@@ -2060,7 +2055,8 @@
     u8 unk_1E;
     u8 unk_1F;
 } struct_8015FD10;
-=======
+
+typedef struct {
     /* 0x00 */ u8 limbCount;
     /* 0x01 */ char unk_01[0x01];
     /* 0x02 */ u8 dListCount;
@@ -2068,6 +2064,5 @@
     /* 0x08 */ char unk_08[0x18];
     /* 0x20 */ Vec3s* limbDrawTable;
 } struct_80091A24_arg3; // size >= 0x24
->>>>>>> 9bfad1eb
 
 #endif