#ifndef _Z64_H_
#define _Z64_H_

#include <ultra64.h>
#include <ultra64/gbi.h>
#include <ultra64/gs2dex.h>
#include <ultra64/controller.h>
#include <z64light.h>
#include <z64actor.h>
#include <z64audio.h>
#include <z64object.h>
#include <z64cutscene.h>
#include <z64collision_check.h>
#include <z64scene.h>
#include <z64effect.h>
#include <z64item.h>
#include <z64animation.h>
#include <z64dma.h>
#include <z64math.h>
#include <z64transition.h>
#include <bgm.h>
#include <sfx.h>
#include <color.h>
#include <ichain.h>
#include <stdarg.h>
#include <regs.h>

#define SCREEN_WIDTH  320
#define SCREEN_HEIGHT 240

#define REGION_NULL 0
#define REGION_US 1
#define REGION_JP 2
#define REGION_EU 3

// NOTE: Once we start supporting other builds, this can be changed with an ifdef
#define REGION_NATIVE REGION_EU

// Game Info aka. Static Context (dbg ram start: 80210A10)
// Data normally accessed through REG macros (see regs.h)
typedef struct {
    /* 0x00 */ s32  regPage;   // 1 is first page
    /* 0x04 */ s32  regGroup;  // "register" group (R, RS, RO, RP etc.)
    /* 0x08 */ s32  regCur;    // selected register within page
    /* 0x0C */ s32  dpadLast;
    /* 0x10 */ s32  repeat;
    /* 0x14 */ s16  data[REG_GROUPS * REG_PER_GROUP]; // 0xAE0 entries
} GameInfo; // size = 0x15D4

typedef struct {
    /* 0x00 */ u8    buttonItems[4];
    /* 0x04 */ u8    cButtonSlots[3];
    /* 0x08 */ u16   equipment;
} ItemEquips; // size = 0x0A

typedef struct {
    /* 0x00 */ u32   chest;
    /* 0x04 */ u32   swch;
    /* 0x08 */ u32   clear;
    /* 0x0C */ u32   collect;
    /* 0x10 */ u32   unk;
    /* 0x14 */ u32   rooms;
    /* 0x18 */ u32   floors;
} SaveSceneFlags; // size = 0x1C

typedef struct {
    /* 0x00 */ s16   scene;
    /* 0x02 */ Vec3s pos;
    /* 0x08 */ s16   angle;
} HorseData; // size = 0x0A

typedef struct {
    /* 0x00 */ Vec3f pos;
    /* 0x0C */ s16   yaw;
    /* 0x0E */ s16   playerParams;
    /* 0x10 */ s16   entranceIndex;
    /* 0x12 */ u8    roomIndex;
    /* 0x13 */ s8    data;
    /* 0x14 */ u32   tempSwchFlags;
    /* 0x18 */ u32   tempCollectFlags;
} RespawnData; // size = 0x1C

typedef enum {
    /* 0x00 */ RESPAWN_MODE_DOWN,   /* Normal Void Outs */
    /* 0x01 */ RESPAWN_MODE_RETURN, /* Grotto Returnpoints */
    /* 0x02 */ RESPAWN_MODE_TOP     /* Farore's Wind */
} RespawnMode;

typedef enum {
    /* 0x00 */ BTN_ENABLED,
    /* 0xFF */ BTN_DISABLED = 0xFF
} ButtonStatus;

// Save Context (dbg ram start: 8015E660)
typedef struct {
    /* 0x0000 */ s32          entranceIndex;
    /* 0x0004 */ s32          linkAge; // 0: Adult; 1: Child
    /* 0x0008 */ s32          cutsceneIndex;
    /* 0x000C */ u16          dayTime; // "zelda_time"
    /* 0x0010 */ s32          nightFlag;
    /* 0x0014 */ s32          unk_14;
    /* 0x0018 */ s32          unk_18;
    /* 0x001C */ char         newf[6]; // string "ZELDAZ"
    /* 0x0022 */ s16          deaths;
    /* 0x0024 */ char         playerName[8];
    /* 0x002C */ s16          n64ddFlag;
    /* 0x002E */ s16          healthCapacity; // "max_life"
    /* 0x0030 */ s16          health; // "now_life"
    /* 0x0032 */ s8           magicLevel;
    /* 0x0033 */ s8           magic;
    /* 0x0034 */ s16          rupees;
    /* 0x0036 */ u16          bgsHitsLeft;
    /* 0x0038 */ u16          naviTimer;
    /* 0x003A */ u8           magicAcquired;
    /* 0x003B */ char         unk_3B[0x0001];
    /* 0x003C */ u8           doubleMagic;
    /* 0x003D */ u8           doubleDefense;
    /* 0x003E */ s8           bgsFlag;
    /* 0x0040 */ ItemEquips   childEquips;
    /* 0x004A */ ItemEquips   adultEquips;
    /* 0x0054 */ char         unk_54[0x0014];
    /* 0x0068 */ ItemEquips   equips;
    /* 0x0072 */ char         unk_72[0x0002];
    /* 0x0074 */ u8           items[24];
    /* 0x008C */ s8           ammo[16];
    /* 0x009C */ u16          equipment;
    /* 0x00A0 */ u32          upgrades;
    /* 0x00A4 */ u32          questItems;
    /* 0x00A8 */ u8           dungeonItems[20];
    /* 0x00BC */ s8           dungeonKeys[19];
    /* 0x00CF */ s8           defenseHearts;
    /* 0x00D0 */ s16          gsTokens;
    /* 0x00D4 */ SaveSceneFlags sceneFlags[124];
    struct {
        /* 0x0E64 */ Vec3i pos;
        /* 0x0E70 */ s32  yaw;
        /* 0x0E74 */ s32  playerParams;
        /* 0x0E78 */ s32  entranceIndex;
        /* 0x0E7C */ s32  roomIndex;
        /* 0x0E80 */ s32  set;
        /* 0x0E84 */ s32  tempSwchFlags;
        /* 0x0E88 */ s32  tempCollectFlags;
    }                         fw;
    /* 0x0E8C */ char         unk_E8C[0x0010];
<<<<<<< HEAD
    /* 0x0E9C */ u32          gsFlags[6];
    /* 0x0EB4 */ char         unk_EB4[0x0004];
    /* 0x0EB8 */ s32          unk_EB8;
    /* 0x0EBC */ char         unk_EBC[0x0008];
=======
    /* 0x0E9C */ s32          gsFlags[6];
    /* 0x0EB4 */ char         unk_EB4[0x0010];
>>>>>>> 56156d55
    /* 0x0EC4 */ s32          unk_EC4;
    /* 0x0EC8 */ char         unk_EC8[0x000C];
    /* 0x0ED4 */ u16          eventChkInf[14]; // "event_chk_inf"
    /* 0x0EF0 */ u16          itemGetInf[4]; // "item_get_inf"
    /* 0x0EF8 */ u16          infTable[30]; // "inf_table"
    /* 0x0F34 */ char         unk_F34[0x0004];
    /* 0x0F38 */ u32          worldMapAreaData; // "area_arrival"
    /* 0x0F3C */ char         unk_F3C[0x0389];
    /* 0x12C5 */ u8           unk_12C5;
    /* 0x12C6 */ char         unk_12C6[0x0082];
    /* 0x1348 */ HorseData    horseData;
    /* 0x1352 */ u16          checksum; // "check_sum"
    /* 0x1354 */ s32          fileNum; // "file_no"
    /* 0x1358 */ char         unk_1358[0x0004];
    /* 0x135C */ s32          gameMode;
    /* 0x1360 */ s32          sceneSetupIndex;
    /* 0x1364 */ s32          respawnFlag; // "restart_flag"
    /* 0x1368 */ RespawnData  respawn[3]; // "restart_data"
    /* 0x13BC */ char         unk_13BC[0x0008];
    /* 0x13C4 */ s16          dogParams;
    /* 0x13C6 */ u8           unk_13C6;
    /* 0x13C7 */ u8           unk_13C7;
    /* 0x13C8 */ s16          nayrusLoveTimer;
    /* 0x13CA */ char         unk_13CA[0x0002];
    /* 0x13CC */ s16          rupeeAccumulator;
    /* 0x13CE */ s16          timer1State;
    /* 0x13D0 */ s16          timer1Value;
    /* 0x13D2 */ s16          timer2State;
    /* 0x13D4 */ s16          timer2Value;
    /* 0x13D6 */ s16          timerX[2];
    /* 0x13DA */ s16          timerY[2];
    /* 0x13DE */ char         unk_13DE[0x0002];
    /* 0x13E0 */ u8           seqIndex;
    /* 0x13E1 */ u8           nightSeqIndex;
    /* 0x13E2 */ u8           buttonStatus[5];
    /* 0x13E7 */ u8           unk_13E7;
    /* 0x13E8 */ u16          unk_13E8; // alpha type?
    /* 0x13EA */ u16          unk_13EA; // also alpha type?
    /* 0x13EC */ u16          unk_13EC; // alpha type counter?
    /* 0x13EE */ u16          unk_13EE; // previous alpha type?
    /* 0x13F0 */ s16          unk_13F0;
    /* 0x13F2 */ s16          unk_13F2;
    /* 0x13F4 */ s16          unk_13F4;
    /* 0x13F6 */ s16          unk_13F6;
    /* 0x13F8 */ s16          unk_13F8;
    /* 0x13FA */ u16          eventInf[4]; // "event_inf"
    /* 0x1402 */ u16          mapIndex; // intended for maps/minimaps but commonly used as the dungeon index
    /* 0x1404 */ u16          minigameState;
    /* 0x1406 */ u16          minigameScore; // "yabusame_total"
    /* 0x1408 */ char         unk_1408[0x0001];
    /* 0x1409 */ u8           language;
    /* 0x140A */ u8           audioSetting;
    /* 0x140B */ char         unk_140B[0x0001];
    /* 0x140C */ u8           zTargetingSetting; // 0: Switch; 1: Hold
    /* 0x140E */ u16          unk_140E; // bgm related
    /* 0x1410 */ u8           unk_1410;
    /* 0x1411 */ u8           unk_1411;
    /* 0x1412 */ u16          nextCutsceneIndex;
    /* 0x1414 */ u8           cutsceneTrigger;
    /* 0x1415 */ u8           chamberCutsceneNum;
    /* 0x1416 */ u16          nextDayTime; // "next_zelda_time"
    /* 0x1418 */ u8           fadeDuration;
    /* 0x1419 */ u8           unk_1419; // transition related
    /* 0x141A */ u16          environmentTime;
    /* 0x141C */ u8           dogIsLost;
    /* 0x141D */ u8           nextTransition;
    /* 0x141E */ char         unk_141E[0x0002];
    /* 0x1420 */ s16          worldMapArea;
    /* 0x1422 */ s16          unk_1422; // day time related
    /* 0x1424 */ s16          healthAccumulator;
} SaveContext; // size = 0x1428

typedef struct {
    /* 0x00000 */ u16 headMagic; // 1234
    /* 0x00008 */ Gfx polyOpaBuffer[0x17E0];
    /* 0x0BF08 */ Gfx polyXluBuffer[0x800];
    /* 0x0FF08 */ Gfx overlayBuffer[0x400];
    /* 0x11F08 */ Gfx workBuffer[0x80];
    /* 0x11308 */ Gfx unusedBuffer[0x20];
    /* 0x12408 */ u16 tailMagic; // 5678
} GfxPool; // size = 0x12410

typedef struct {
    /* 0x0000 */ u32    size;
    /* 0x0004 */ u8*    bufp;
    /* 0x0008 */ u8*    head;
    /* 0x000C */ u8*    tail;
} TwoHeadArena; // size = 0x10

typedef struct {
    /* 0x0000 */ u32    size;
    /* 0x0004 */ Gfx*   bufp;
    /* 0x0008 */ Gfx*   p;
    /* 0x000C */ Gfx*   d;
} TwoHeadGfxArena; // size = 0x10

typedef struct {
    /* 0x00 */ u16* fb1;
    /* 0x04 */ u16* swapBuffer;
    /* 0x08 */ OSViMode* viMode;
    /* 0x0C */ u32 features;
    /* 0x10 */ u8 unk_10;
    /* 0x11 */ s8 updateRate;
    /* 0x12 */ s8 updateRate2;
    /* 0x13 */ u8 unk_13;
    /* 0x14 */ f32 xScale;
    /* 0x18 */ f32 yScale;
} CfbInfo; // size = 0x1C

typedef struct OSScTask {
    /* 0x00 */ struct OSScTask* next;
    /* 0x04 */ u32            state;
    /* 0x08 */ u32            flags;
    /* 0x0C */ CfbInfo*          framebuffer;
    /* 0x10 */ OSTask         list;
    /* 0x50 */ OSMesgQueue*   msgQ;
    /* 0x54 */ OSMesg         msg;
} OSScTask;

typedef struct GraphicsContext {
    /* 0x0000 */ Gfx* polyOpaBuffer; // Pointer to "Zelda 0"
    /* 0x0004 */ Gfx* polyXluBuffer; // Pointer to "Zelda 1"
    /* 0x0008 */ char unk_008[0x08]; // Unused, could this be pointers to "Zelda 2" / "Zelda 3"
    /* 0x0010 */ Gfx* overlayBuffer; // Pointer to "Zelda 4"
    /* 0x0014 */ u32 unk_014;
    /* 0x0018 */ char unk_018[0x20];
    /* 0x0038 */ OSMesg msgBuff[0x08];
    /* 0x0058 */ OSMesgQueue* schedMsgQ;
    /* 0x005C */ OSMesgQueue queue;
    /* 0x0074 */ char unk_074[0x04];
    /* 0x0078 */ OSScTask task; // size of OSScTask might be wrong
    /* 0x00D0 */ char unk_0D0[0xE0];
    /* 0x01B0 */ Gfx* workBuffer;
    /* 0x01B4 */ TwoHeadGfxArena work;
    /* 0x01C4 */ char unk_01C4[0xC0];
    /* 0x0284 */ OSViMode* viMode;
    /* 0x0288 */ char unk_0288[0x20]; // Unused, could this be Zelda 2/3 ?
    /* 0x02A8 */ TwoHeadGfxArena    overlay; // "Zelda 4"
    /* 0x02B8 */ TwoHeadGfxArena    polyOpa; // "Zelda 0"
    /* 0x02C8 */ TwoHeadGfxArena    polyXlu; // "Zelda 1"
    /* 0x02D8 */ u32 gfxPoolIdx;
    /* 0x02DC */ u16* curFrameBuffer;
    /* 0x02E0 */ char unk_2E0[0x04];
    /* 0x02E4 */ u32 viFeatures;
    /* 0x02E8 */ s32 fbIdx;
    /* 0x02EC */ void (*callback)(struct GraphicsContext*, u32);
    /* 0x02F0 */ u32 callbackParam;
    /* 0x02F4 */ f32 xScale;
    /* 0x02F8 */ f32 yScale;
    /* 0x02FC */ char unk_2FC[0x04];
} GraphicsContext; // size = 0x300

typedef struct {
    PadInput in;
    union {
        u16 status;
        struct {
            u8 errno;
            u8 statusLo;
        };
    };
} PadState;

typedef struct
{
    /* 0x00 */ PadState cur;
    /* 0x06 */ PadState prev;
    /* 0x0C */ PadState press; // X/Y store delta from last frame
    /* 0x12 */ PadState rel; // X/Y store adjusted
    /* The old version of this struct is:
    RawInput raw;
    u16      status;
    RawInput rawPrev;
    u16      statusPrev;
    u16      padPressed;
    s8       xDiff;
    s8       yDiff;
    char     unk_10[0x02];
    u16      padReleased;
    s8       xAdjusted;
    s8       yAdjusted;
    char     unk_16[0x02];
    */
} Input; // size = 0x18

typedef struct {
   /* 0x0000 */ s32 topY;    // uly (upper left y)
   /* 0x0004 */ s32 bottomY; // lry (lower right y)
   /* 0x0008 */ s32 leftX;   // ulx (upper left x)
   /* 0x000C */ s32 rightX;  // lrx (lower right x)
} Viewport; // size = 0x10

typedef struct {
    /* 0x0000 */ s32    magic; // string literal "VIEW" / 0x56494557
    /* 0x0004 */ GraphicsContext* gfxCtx;
    /* 0x0008 */ Viewport viewport;
    /* 0x0018 */ f32    fovy;  // vertical field of view in degrees
    /* 0x001C */ f32    zNear; // distance to near clipping plane
    /* 0x0020 */ f32    zFar;  // distance to far clipping plane
    /* 0x0024 */ f32    scale; // scale for matrix elements
    /* 0x0028 */ Vec3f  eye;
    /* 0x0034 */ Vec3f  lookAt;
    /* 0x0040 */ Vec3f  up;
    /* 0x0050 */ Vp     vp;
    /* 0x0060 */ Mtx    projection;
    /* 0x00A0 */ Mtx    viewing;
    /* 0x00E0 */ Mtx*   projectionPtr;
    /* 0x00E4 */ Mtx*   viewingPtr;
    /* 0x00E8 */ Vec3f  unk_E8;
    /* 0x00F4 */ Vec3f  unk_F4;
    /* 0x0100 */ f32    unk_100;
    /* 0x0104 */ Vec3f  unk_104;
    /* 0x0110 */ Vec3f  unk_110;
    /* 0x011C */ u16    normal; // used to normalize the projection matrix
    /* 0x0120 */ u32    flags;
    /* 0x0124 */ s32    unk_124;
} View; // size = 0x128

typedef struct {
    /* 0x0000 */ f32 unk_00;
    /* 0x0004 */ f32 unk_04;
    /* 0x0008 */ s16 unk_08;
} Special9; // size = 0xC

typedef struct {
    /* 0x0000 */ Actor* door;
    /* 0x0004 */ s16 unk_04;
    /* 0x0006 */ s16 unk_06;
    /* 0x0008 */ s16 unk_08;
    /* 0x000A */ s16 unk_0A;
    /* 0x000C */ Special9 spec9;
    /* 0x0018 */ s16 unk_18;
} DoorCamera; // size = 0x1C

typedef struct {
    f32 unk_00;
    s16 unk_04;
} Special0;

typedef struct {
    /* 0x0000 */ f32 unk_00;
    /* 0x0004 */ s16 unk_04;
} Demo1_unk_04; // size = 0x14

typedef struct {
    /* 0x0000 */ s16 unk_00;
    /* 0x0002 */ s16 unk_02;
    /* 0x0004 */ Demo1_unk_04 unk_04;
} Demo1; // size = 0x18

typedef struct {
    char unk_00[0xC];
    s32 unk_0C;
    f32 unk_10;
    s16 unk_14;
    s16 unk_16;
    s16 unk_18;
    s16 unk_1A;
    f32 unk_1C;
    f32 unk_20;
    s16 unk_24;
    s16 unk_26;
    s16 unk_28;
    s16 unk_2A;
} Normal3_Unk20;

typedef struct {
    f32 unk_00;
    f32 unk_04; // distance
    f32 unk_08;
    f32 unk_0C;
    f32 unk_10;
    f32 unk_14; // fov
    f32 unk_18;
    s16 unk_1C; // theta
    s16 unk_1E;
    Normal3_Unk20 unk_20;
} Normal3;

typedef union {
    char data[0x50];
    s16 sh[2];
    s32 w;
    f32 f;
    DoorCamera doorCam;
    Special0 spec0;
    Demo1 demo1;
    Normal3 normal3;
} camera_unk_00;

typedef struct {
    Vec3s unk_00;
    Vec3s unk_06;
    s16 unk_0C;
    s16 unk_0E;
} struct_80041C10_ret;

typedef struct {
    /* 0x0000 */ camera_unk_00 unk_00;
    /* 0x0050 */ Vec3f at;
    /* 0x005C */ Vec3f eye;
    /* 0x0068 */ Vec3f unk_68;
    /* 0x0074 */ Vec3f eyeNext;
    /* 0x0080 */ Vec3f unk_80;
    /* 0x008C */ struct GlobalContext* globalCtx;
    /* 0x0090 */ Player* player;
    /* 0x0094 */ PosRot playerPosRot;
    /* 0x00A8 */ Actor* target;
    /* 0x00AC */ PosRot targetPosRot;
    /* 0x00C0 */ Vec3f unk_C0; // has to do with how quickly the camera rotates link.
    /* 0x00CC */ Vec3f unk_CC; // has to do with how quickly the camera zooms
    /* 0x00D8 */ f32 unk_D8;
    /* 0x00DC */ f32 dist; // possibly a Vec3f
    /* 0x00E0 */ f32 unk_E0;
    /* 0x00E4 */ Vec3f unk_E4;
    /* 0x00F0 */ Vec3f unk_F0;
    /* 0x00FC */ f32 fov;
    /* 0x0100 */ f32 unk_100; // update rate of distance from link?
    /* 0x0104 */ f32 unk_104;
    /* 0x0108 */ Vec3f unk_108;
    /* 0x0114 */ char unk_114[0x4];
    /* 0x0118 */ s32 unk_118;
    /* 0x011C */ s32 unk_11C;
    /* 0x0120 */ char unk_120[0x4];
    /* 0x0124 */ CutsceneCameraPoint* atPoints;
    /* 0x0128 */ CutsceneCameraPoint* eyePoints;
    /* 0x012C */ s16 relativeToPlayer; // camera Cutscene points are relative to player's position
    /* 0x012E */ s16 unk_12E;
    /* 0x0130 */ s16 uid;    // Unique identifier of the camera.
    /* 0x0132 */ char unk_132[0x02];
    /* 0x0134 */ Vec3s unk_134;
    /* 0x013A */ Vec3s unk_13A; // seems to be a copy of unk_134, but unused for anything different?
    /* 0x0140 */ s16 status;
    /* 0x0142 */ s16 setting; // referred to as set
    /* 0x0144 */ s16 mode;
    /* 0x0146 */ s16 unk_146; // unknown if used
    /* 0x0148 */ s16 unk_148; // ID for door camera? (see func_8005AD40)
    /* 0x014A */ s16 unk_14A; // unknown if used
    /* 0x014C */ s16 unk_14C;
    /* 0x014E */ s16 unk_14E;
    /* 0x0150 */ s16 unk_150; // unknown if used
    /* 0x0152 */ s16 unk_152;
    /* 0x0154 */ u16 unk_154; // appears to be some clone of setting?
    /* 0x0156 */ s16 unk_156;
    /* 0x0158 */ s16 unk_158; // unknown if used
    /* 0x015A */ s16 roll;
    /* 0x015C */ s16 unk_15C; // unknown if used
    /* 0x015E */ s16 unk_15E;
    /* 0x0160 */ s16 unk_160;
    /* 0x0162 */ s16 unk_162;
    /* 0x0164 */ s16 unk_164;
    /* 0x0166 */ s16 unk_166; // unknown if used
    /* 0x0168 */ s16 unk_168;
    /* 0x016A */ s16 unk_16A; // unknown if used
} Camera; // size = 0x16C

typedef struct {
    s32 unk_00;
    char unk_04[0x30];
    s32 unk_34;
    s32 unk_38;
    s32 unk_3C;
    s32 unk_40;
    s32 unk_44;
    f32 unk_48;
    s16 unk_4C;
    f32 unk_50;
    char unk_54[0x18];
    f32 unk_6C;
    f32 unk_70;
    f32 unk_74;
    s16 unk_78;
    s16 unk_7A;
    s16 unk_7C;
    s16 unk_7E;
    s16 unk_80;
    s16 unk_82;
    s16 unk_84;
    s16 unk_86;
    char unk_88[0x1038];
    s16 unk_10C0;
    s16 unk_10C2;
    s16 unk_10C4;
    s16 unk_10C6;
    s16 unk_10C8;
    s16 unk_10CA;
} DbgCamera; // size = 0x10CC;

typedef struct {
    /* 0x00 */ u8   seqIndex;
    /* 0x01 */ u8   nightSeqIndex;
    /* 0x02 */ char unk_02[0x2];
} SoundContext; // size = 0x4

typedef struct {
    /* 0x00 */ u32 toggle;
    /* 0x04 */ s32 counter;
} SubGlobalContext7B8; // size = 0x8

typedef struct {
    /* 0x00 */ char unk_00[0x2];
    /* 0x02 */ s16  unk_02;
    /* 0x04 */ char unk_04[0xC];
} WaterBox; // size = 0x10

typedef struct {
    /* 0x00 */ Vec3s     colAbsMin;
    /* 0x06 */ Vec3s     colAbsMax;
    /* 0x0C */ s16       nbVertices;
    /* 0x10 */ void*     vertexArray;
    /* 0x14 */ s16       nbPolygons;
    /* 0x18 */ void*     polygonArray;
    /* 0x1C */ void*     polygonTypes;
    /* 0x20 */ void*     cameraData;
    /* 0x24 */ s16       nbWaterBoxes;
    /* 0x28 */ WaterBox* waterBoxes;
} CollisionHeader;

typedef struct {
    /* 0x00 */ CollisionHeader* colHeader;
    /* 0x04 */ char             unk_04[0x4C];
} StaticCollisionContext; // size = 0x50

typedef struct {
    /* 0x0000 */ ActorMesh actorMeshArr[50];
    /* 0x1388 */ char   unk_1388[0x04];
    /* 0x138C */ u16    flags[50];
    /* 0x13F0 */ char   unk_13F0[0x24];
} DynaCollisionContext; // size = 0x1414

typedef struct {
    /* 0x0000 */ StaticCollisionContext stat;
    /* 0x0050 */ DynaCollisionContext   dyna;
} CollisionContext; // size = 0x1464

typedef struct {
    /* 0x00 */ Vec3f    pos;
    /* 0x0C */ f32      unk_0C; // radius?
    /* 0x10 */ Color_RGB8 color;
} TargetContextEntry; // size = 0x14

typedef struct {
    /* 0x00 */ Vec3f    naviRefPos; // possibly wrong
    /* 0x0C */ Vec3f    targetCenterPos;
    /* 0x18 */ Color_RGBAf naviInner;
    /* 0x28 */ Color_RGBAf naviOuter;
    /* 0x38 */ Actor*   arrowPointedActor;
    /* 0x3C */ Actor*   targetedActor;
    /* 0x40 */ f32      unk_40;
    /* 0x44 */ f32      unk_44;
    /* 0x48 */ s16      unk_48;
    /* 0x4A */ u8       activeType;
    /* 0x4B */ u8       unk_4B;
    /* 0x4C */ s8       unk_4C;
    /* 0x4D */ char     unk_4D[0x03];
    /* 0x50 */ TargetContextEntry arr_50[3];
    /* 0x8C */ Actor*   unk_8C;
    /* 0x90 */ Actor*   unk_90;
    /* 0x94 */ Actor*   unk_94;
} TargetContext; // size = 0x98

typedef struct {
    /* 0x00 */ u32      texture;
    /* 0x04 */ s16      unk_4;
    /* 0x06 */ s16      unk_6;
    /* 0x08 */ u8       unk_8;
    /* 0x09 */ u8       unk_9;
    /* 0x0A */ u8       delayA;
    /* 0x0B */ u8       delayB;
    /* 0x0C */ s16      unk_C;
    /* 0x0E */ s16      unk_E;
} TitleCardContext; // size = 0x10

typedef struct {
    /* 0x00 */ u32    length; // number of actors loaded of this type
    /* 0x04 */ Actor* first;  // pointer to first actor of this type
} ActorListEntry; // size = 0x08

typedef struct {
    /* 0x0000 */ u8     unk_00;
    /* 0x0001 */ char   unk_01[0x01];
    /* 0x0002 */ u8     unk_02;
    /* 0x0003 */ u8     unk_03;
    /* 0x0004 */ char   unk_04[0x04];
    /* 0x0008 */ u8     total; // total number of actors loaded
    /* 0x0009 */ char   unk_09[0x03];
    /* 0x000C */ ActorListEntry actorList[12];
    /* 0x006C */ TargetContext targetCtx;
    struct {
        /* 0x0104 */ u32    swch;
        /* 0x0108 */ u32    tempSwch;
        /* 0x010C */ u32    unk0;
        /* 0x0110 */ u32    unk1;
        /* 0x0114 */ u32    chest;
        /* 0x0118 */ u32    clear;
        /* 0x011C */ u32    tempClear;
        /* 0x0120 */ u32    collect;
        /* 0x0124 */ u32    tempCollect;
    }                   flags;
    /* 0x0128 */ TitleCardContext titleCtx;
    /* 0x0138 */ char   unk_138[0x04];
    /* 0x013C */ void*  absoluteSpace; // Space used to allocate actor overlays of alloc type 1
} ActorContext; // size = 0x140

typedef struct {
    /* 0x00 */ char  unk_00[0x4];
    /* 0x04 */ void* segment;
    /* 0x08 */ u8    state;
    /* 0x0C */ f32   unk_0C;
    /* 0x10 */ u16   frames;
    /* 0x12 */ u16   unk_12;
    /* 0x14 */ s32   unk_14;
    /* 0x18 */ u16   unk_18;
    /* 0x1A */ u8    unk_1A;
    /* 0x1B */ u8    unk_1B;
    /* 0x1C */ CutsceneCameraPoint* cameraFocus;
    /* 0x20 */ CutsceneCameraPoint* cameraPosition;
    /* 0x24 */ CsCmdActorAction* linkAction;
    /* 0x28 */ CsCmdActorAction* npcActions[10]; // "npcdemopnt"
} CutsceneContext; // size = 0x50

typedef struct {
    /* 0x00 */ u16 countdown;
    /* 0x04 */ Vec3f originPos;
    /* 0x10 */ Vec3f relativePos;
} SoundSource; // size = 0x1C

typedef struct {
    /* 0x00 */ char unk_0[0x4];
} SubGlobalContext1F74; // size = 0x4

typedef struct {
    /* 0x000 */ char unk_00[0x128];
    /* 0x128 */ void* staticSegments[3];
    /* 0x134 */ Gfx* dpList;
    /* 0x138 */ Gfx* unk_138;
    /* 0x13C */ void* roomVtx;
    /* 0x140 */ s16  unk_140;
    /* 0x144 */ Vec3f rot;
} SkyboxContext; // size = 0x150

typedef struct {
    /* 0x0000 */ View   view;
    /* 0x0128 */ char   unk_128[0xE188];
    /* 0xE2B0 */ void*  textboxSegment; // "fukidashiSegment"
    /* 0xE2B4 */ char   unk_E2B4[0x44];
    /* 0xE2FA */ u16    unk_E2F8;
    /* 0xE2FA */ u16    unk_E2FA;
    /* 0xE2FC */ char   unk_E2FC[0x04];
    /* 0xE300 */ s32    unk_E300;
    /* 0xE304 */ u8     msgMode;
    /* 0xE305 */ char   unk_E305[0xD1];
    /* 0xE3D6 */ u16    unk_E3D6;
    /* 0xE3D8 */ char   unk_E3D8[0x0A];
    /* 0xE3E2 */ u16    unk_E3E2;
    /* 0xE3E4 */ u8     unk_E3E4;
    /* 0xE3E5 */ u8     choiceIndex;
    /* 0xE3E6 */ char   unk_E3E6[0x01];
    /* 0xE3E7 */ u8     unk_E3E7;
    /* 0xE3E8 */ char   unk_E3E8[0x04];
    /* 0xE3EC */ u16    unk_E3EC;
    /* 0xE3EE */ u16    unk_E3EE;
    /* 0xE3F0 */ u16    unk_E3F0;
    /* 0xE3F2 */ u16    unk_E3F2;
    /* 0xE3F4 */ u16    unk_E3F4;
    /* 0xE3F6 */ char   unk_E3F6[0x16];
    /* 0xE40C */ u16    unk_E40C;
    /* 0xE40E */ s16    unk_E40E;
    /* 0xE410 */ char   unk_E410[0x08];
} MessageContext; // size = 0xE418

typedef struct {
    /* 0x0000 */ View   view;
    /* 0x0128 */ Vtx*   vtx_128;
    /* 0x012C */ Vtx*   vtx_12C;
    /* 0x0130 */ void*  parameterSegment;
    /* 0x0134 */ void*  do_actionSegment;
    /* 0x0138 */ void*  icon_itemSegment;
    /* 0x013C */ void*  mapSegment;
    /* 0x0140 */ u8     unk_140[32];
    /* 0x0160 */ DmaRequest dmaRequest_160;
    /* 0x0180 */ DmaRequest dmaRequest_180;
    /* 0x01A0 */ char   unk_1A0[0x20];
    /* 0x01C0 */ OSMesgQueue loadQueue;
    /* 0x01D8 */ OSMesg loadMsg;
    /* 0x01DC */ Viewport viewport;
    /* 0x01EC */ s16    unk_1EC;
    /* 0x01EE */ u16    unk_1EE;
    /* 0x01F0 */ u16    unk_1F0;
    /* 0x01F4 */ f32    unk_1F4;
    /* 0x01F8 */ s16    naviCalling;
    /* 0x01FA */ s16    unk_1FA;
    /* 0x01FC */ s16    unk_1FC;
    /* 0x01FE */ s16    unk_1FE;
    /* 0x0200 */ s16    unk_200;
    /* 0x0202 */ s16    unk_202[3];
    /* 0x0208 */ s16    unk_208[3];
    /* 0x020E */ s16    unk_20E[6];
    /* 0x021A */ s16    unk_21A[6];
    /* 0x0226 */ s16    unk_226;
    /* 0x0228 */ s16    unk_228;
    /* 0x022A */ s16    unk_22A;
    /* 0x022C */ s16    unk_22C;
    /* 0x022E */ s16    unk_22E;
    /* 0x0230 */ s16    unk_230;
    /* 0x0232 */ s16    counterDigits[4]; // used for key and rupee counters
    /* 0x023A */ u8     unk_23A;
    /* 0x023C */ u16    unk_23C;
    /* 0x023E */ u16    hbaAmmo; // ammo while playing the horseback archery minigame
    /* 0x0240 */ u16    unk_240;
    /* 0x0242 */ u16    unk_242;
    /* 0x0224 */ u16    unk_244; // screen fill alpha?
    /* 0x0246 */ u16    aAlpha; // also carrots alpha
    /* 0x0248 */ u16    bAlpha; // also HBA score alpha
    /* 0x024A */ u16    cLeftAlpha;
    /* 0x024C */ u16    cDownAlpha;
    /* 0x024E */ u16    cRightAlpha;
    /* 0x0250 */ u16    healthAlpha; // also max C-Up alpha
    /* 0x0252 */ u16    magicAlpha; // also Rupee and Key counters alpha
    /* 0x0254 */ u16    minimapAlpha;
    /* 0x0256 */ s16    startAlpha;
    /* 0x0258 */ s16    unk_258;
    /* 0x025A */ s16    unk_25A;
    /* 0x025C */ s16    mapRoomNum;
    /* 0x025E */ s16    mapPaletteNum; // "map_palete_no"
    /* 0x0260 */ u8     unk_260;
    /* 0x0261 */ u8     unk_261;
    struct {
        /* 0x0262 */ u8    hGauge;     // "h_gage"; unknown?
        /* 0x0263 */ u8    bButton;    // "b_button"
        /* 0x0264 */ u8    aButton;    // "a_button"
        /* 0x0265 */ u8    bottles;    // "c_bottle"
        /* 0x0266 */ u8    tradeItems; // "c_warasibe"
        /* 0x0267 */ u8    hookshot;   // "c_hook"
        /* 0x0268 */ u8    ocarina;    // "c_ocarina"
        /* 0x0269 */ u8    warpSongs;  // "c_warp"
        /* 0x026A */ u8    sunsSong;   // "m_sunmoon"
        /* 0x026B */ u8    farores;    // "m_wind"
        /* 0x026C */ u8    dinsNayrus; // "m_magic"; din's fire and nayru's love
        /* 0x026D */ u8    all;        // "another"; enables all item restrictions
    }                   restrictions;
} InterfaceContext; // size = 0x270

typedef struct {
    /* 0x0000 */ View   view;
    /* 0x0128 */ void*  unk_128;
    /* 0x012C */ void*  unk_12C;
    /* 0x0130 */ void*  unk_130;
    /* 0x0134 */ void*  unk_134;
    /* 0x0138 */ void*  unk_138;
    /* 0x013C */ void*  unk_13C;
    /* 0x0140 */ char   unk_140[0x028];
    /* 0x0168 */ Vtx*   vtx_168;
    /* 0x016C */ char   unk_16C[0x068];
    /* 0x01D4 */ u16    state;
    /* 0x01D6 */ u16    flag;
    /* 0x01D8 */ Vec3f  eye;
    /* 0x01E4 */ u16    unk_1E4;
    /* 0x01E6 */ u16    mode;
    /* 0x01E8 */ u16    kscpPos; // "kscp_pos"; basically the page index (0=SELECT ITEM; 1=MAP; 2=QUEST STATUS; 3=EQUIPMENT)
    /* 0x01EA */ u16    unk_1EA;
    /* 0x01EC */ u16    unk_1EC;
    /* 0x01EE */ char   unk_1EE[0x2];
    /* 0x01F0 */ f32    unk_1F0;
    /* 0x01F4 */ f32    unk_1F4;
    /* 0x01F8 */ f32    unk_1F8;
    /* 0x01FC */ f32    unk_1FC;
    /* 0x0200 */ f32    unk_200;
    /* 0x0204 */ f32    unk_204;
    /* 0x0208 */ s16    unk_208;
    /* 0x020A */ char   unk_20A[0xA];
    /* 0x0214 */ s16    inputX;
    /* 0x0216 */ s16    inputY;
    /* 0x0218 */ s16    unk_218;
    /* 0x021A */ s16    unk_21A;
    /* 0x021C */ s16    unk_21C;
    /* 0x021E */ s16    unk_21E;
    /* 0x0220 */ s16    unk_220;
    /* 0x0222 */ s16    unk_222;
    /* 0x0224 */ s16    unk_224;
    /* 0x0226 */ s16    unk_226;
    /* 0x0228 */ s16    unk_228;
    /* 0x022A */ s16    unk_22A;
    /* 0x022C */ s16    unk_22C;
    /* 0x022E */ s16    unk_22E;
    /* 0x0230 */ s16    unk_230;
    /* 0x0232 */ s16    unk_232;
    /* 0x0234 */ s16    unk_234;
    /* 0x0236 */ s16    unk_236;
    /* 0x0238 */ s16    unk_238;
    /* 0x023A */ s16    unk_23A;
    /* 0x023C */ s16    unk_23C;
    /* 0x023E */ s16    unk_23E;
    /* 0x0240 */ s16    unk_240;
    /* 0x0242 */ s16    unk_242;
    /* 0x0244 */ s16    unk_244;
    /* 0x0246 */ s16    unk_246;
    /* 0x0248 */ s16    unk_248;
    /* 0x024A */ s16    unk_24A;
    /* 0x024C */ s16    unk_24C;
    /* 0x024E */ s16    unk_24E;
    /* 0x0250 */ s16    unk_250;
    /* 0x0252 */ s16    unk_252;
    /* 0x0254 */ s16    unk_254;
    /* 0x0256 */ s16    unk_256;
    /* 0x0258 */ s16    unk_258;
    /* 0x025A */ s16    unk_25A;
    /* 0x025C */ s16    unk_25C;
    /* 0x025E */ s16    unk_25E;
    /* 0x0260 */ s16    unk_260;
    /* 0x0262 */ s16    unk_262;
    /* 0x0264 */ s16    unk_264;
    /* 0x0266 */ s16    unk_266;
    /* 0x0268 */ char   unk_268[0x58];
} PauseContext; // size = 0x2C0

typedef struct {
    /* 0x00 */ char     unk_00[0x02];
    /* 0x02 */ u16      unk_02;
    /* 0x04 */ Vec3f    unk_04;
    /* 0x10 */ char     unk_10[0x03];
    /* 0x13 */ u8       unk_13;
    /* 0x14 */ char     unk_14[0x01];
    /* 0x15 */ u8       skyDisabled;
    /* 0x16 */ u8       sunMoonDisabled;
    /* 0x17 */ u8       gloomySky;
    /* 0x18 */ u8       unk_18;
    /* 0x19 */ u8       unk_19;
    /* 0x1A */ u16      unk_1A;
    /* 0x1C */ char     unk_1C[0x02];
    /* 0x1E */ u8       unk_1E;
    /* 0x1F */ u8       unk_1F;
    /* 0x20 */ u8       unk_20;
    /* 0x21 */ u8       unk_21;
    /* 0x22 */ u16      unk_22;
    /* 0x24 */ u16      unk_24;
    /* 0x26 */ char     unk_26[0x04];
    /* 0x2A */ s8       unk_2A;
    /* 0x2B */ s8       unk_2B;
    /* 0x2C */ s8       unk_2C;
    /* 0x2D */ char     unk_2D[0x5E];
    /* 0x8C */ s16      unk_8C[6];
    /* 0x98 */ char     unk_98[0x08];
    /* 0xA0 */ s16      unk_A0;
    /* 0xA2 */ char     unk_A2[0x06];
    /* 0xA8 */ s16      unk_A8;
    /* 0xAA */ s16      unk_AA;
    /* 0xAC */ s16      unk_AC;
    /* 0xB0 */ f32      unk_B0;
    /* 0xB4 */ u8       nbLightSettings;
    /* 0xB8 */ UNK_PTR  lightSettingsList;
    /* 0xBC */ char     unk_BC[0x03];
    /* 0xBF */ u8       unk_BF;
    /* 0xC0 */ char     unk_C0[0x16];
    /* 0xD6 */ s16      unk_D6;
    /* 0xD8 */ f32      unk_D8;
    /* 0xDC */ u8       unk_DC;
    /* 0xDD */ u8       gloomySkyEvent;
    /* 0xDE */ u8       unk_DE;
    /* 0xDF */ u8       lightning;
    /* 0xE0 */ u8       unk_E0;
    /* 0xE1 */ u8       unk_E1;
    /* 0xE2 */ u8       unk_E2[4];
    /* 0xE6 */ u8       unk_E6;
    /* 0xE7 */ u8       unk_E7;
    /* 0xE8 */ u8       unk_E8;
    /* 0xE9 */ char     unk_E9[0x05];
    /* 0xEE */ u8       unk_EE[4];
    /* 0xF2 */ u8       unk_F2[4];
    /* 0xF6 */ char     unk_F6[0x06];
} EnvironmentContext; // size = 0xFC

typedef struct {
    /* 0x00 */ s16      id;
    /* 0x04 */ void*    segment;
    /* 0x08 */ DmaRequest  dmaRequest;
    /* 0x28 */ OSMesgQueue loadQueue;
    /* 0x40 */ OSMesg   loadMsg;
} ObjectStatus; // size = 0x44

typedef struct {
    /* 0x0000 */ void*  spaceStart;
    /* 0x0004 */ void*  spaceEnd; // original name: "endSegment"
    /* 0x0008 */ u8     num; // number of objects in bank
    /* 0x0009 */ u8     unk_09;
    /* 0x000A */ u8     mainKeepIndex; // "gameplay_keep" index in bank
    /* 0x000B */ u8     subKeepIndex; // "gameplay_field_keep" or "gameplay_dangeon_keep" index in bank
    /* 0x000C */ ObjectStatus status[OBJECT_EXCHANGE_BANK_MAX];
} ObjectContext; // size = 0x518

typedef struct {
    /* 0x00 */ Gfx* opa;
    /* 0x04 */ Gfx* xlu;
} PolygonDlist; // size = 0x8

typedef struct {
    /* 0x00 */ u8    type;
    /* 0x01 */ u8    num; // number of dlist entries
    /* 0x04 */ void* start;
    /* 0x08 */ void* end;
} Polygon; // size = 0xC

typedef struct {
    /* 0x00 */ u8    type;
    /* 0x01 */ u8    num; // number of dlist entries
    /* 0x04 */ void* start;
    /* 0x08 */ void* end;
} PolygonType0; // size = 0xC

typedef struct {
    /* 0x00 */ u16   unk_00;
    /* 0x02 */ u8    id;
    /* 0x04 */ u32   source;
    /* 0x08 */ u32   unk_0C;
    /* 0x0C */ u32   tlut;
    /* 0x10 */ u16   width;
    /* 0x12 */ u16   height;
    /* 0x14 */ u8    fmt;
    /* 0x15 */ u8    siz;
    /* 0x16 */ u16   mode0;
    /* 0x18 */ u16   tlutCount;
} BgImage; // size = 0x1C

typedef struct {
    /* 0x00 */ u8    type;
    /* 0x01 */ u8    format; // 1 = single, 2 = multi
    /* 0x04 */ void* dlist;
    union {
        struct {
            /* 0x08 */ u32   source;
            /* 0x0C */ u32   unk_0C;
            /* 0x10 */ u32   tlut;
            /* 0x14 */ u16   width;
            /* 0x16 */ u16   height;
            /* 0x18 */ u8    fmt;
            /* 0x19 */ u8    siz;
            /* 0x1A */ u16   mode0;
            /* 0x1C */ u16   tlutCount;
        } single;
        struct {
            /* 0x08 */ u8    count;
            /* 0x0C */ BgImage* list;
        } multi;
    };
} PolygonType1;

typedef struct {
    /* 0x00 */ Vec3s pos;
    /* 0x06 */ s16   unk_06;
    /* 0x08 */ Gfx*  opa;
    /* 0x0C */ Gfx*  xlu;
} PolygonDlist2; // size = 0x8

typedef struct {
    /* 0x00 */ u8    type;
    /* 0x01 */ u8    num; // number of dlist entries
    /* 0x04 */ void* start;
    /* 0x08 */ void* end;
} PolygonType2; // size = 0xC

typedef union {
    Polygon      polygon;
    PolygonType0 polygon0;
    PolygonType1 polygon1;
    PolygonType2 polygon2;
} Mesh; // "Ground Shape"

typedef struct {
    /* 0x00 */ s8   num;
    /* 0x01 */ u8   unk_01;
    /* 0x02 */ u8   unk_02;
    /* 0x03 */ u8   unk_03;
    /* 0x04 */ s8   echo;
    /* 0x05 */ u8   showInvisActors;
    /* 0x08 */ Mesh* mesh; // original name: "ground_shape"
    /* 0x0C */ void* segment;
    /* 0x10 */ char unk_10[0x4];
} Room; // size = 0x14

typedef struct {
    /* 0x00 */ Room  curRoom;
    /* 0x14 */ Room  prevRoom;
    /* 0x28 */ void* bufPtrs[2];
    /* 0x30 */ u8    unk_30;
    /* 0x31 */ s8    status;
    /* 0x34 */ void* unk_34;
    /* 0x38 */ DmaRequest dmaRequest;
    /* 0x58 */ OSMesgQueue loadQueue;
    /* 0x70 */ OSMesg loadMsg;
} RoomContext; // size = 0x74

typedef struct {
    /* 0x000 */ s16 colAtCount;
    /* 0x002 */ u16 sacFlags;
    /* 0x004 */ Collider* colAt[COLLISION_CHECK_AT_MAX];
    /* 0x0CC */ s32 colAcCount;
    /* 0x0D0 */ Collider* colAc[COLLISION_CHECK_AC_MAX];
    /* 0x1C0 */ s32 colOcCount;
    /* 0x1C4 */ Collider* colOc[COLLISION_CHECK_OC_MAX];
    /* 0x28C */ s32 colOcLineCount;
    /* 0x290 */ OcLine* colOcLine[COLLISION_CHECK_OC_LINE_MAX];

} CollisionCheckContext; // size = 0x29C SubGlobalContext11E60

typedef struct {
    /* 0x00 */ char unk_00[0x10];
    /* 0x10 */ u16* unk_10;
    /* 0x14 */ u16* unk_14;
    /* 0x18 */ u16* unk_18;
    /* 0x1C */ char unk_1C[0x87];
    /* 0xA3 */ s8   unk_A3;
} PreRenderContext; // size = 0xA4

typedef struct {
    union {
        TransitionFade fade;
        TransitionCircle circle;
        TransitionTriforce triforce;
        TransitionWipe wipe;
        char data[0x228];
    };
    /* 0x228 */ s32    transitionType;
    /* 0x22C */ void* (*init)(void* transition);
    /* 0x230 */ void  (*destroy)(void* transition);
    /* 0x234 */ void  (*update)(void* transition, s32 updateRate);
    /* 0x238 */ void  (*draw)(void* transition, Gfx** gfxP);
    /* 0x23C */ void  (*start)(void* transition);
    /* 0x240 */ void  (*setType)(void* transition, s32 type);
    /* 0x244 */ void  (*setColor)(void* transition, u32 color);
    /* 0x248 */ void  (*setEnvColor)(void* transition, u32 color);
    /* 0x24C */ s32   (*isDone)(void* transition);
} TransitionContext; // size = 0x250

typedef struct {
    /* 0x00 */ s16   id;
    /* 0x02 */ Vec3s pos;
    /* 0x08 */ Vec3s rot;
    /* 0x0E */ s16   params;
} ActorEntry; // size = 0x10

typedef struct {
    /* 0x00 */ s8    frontRoom;    // Room to switch to when triggered from the front of the object
    /* 0x01 */ s8    frontEffects; // How the camera reacts during the front transition
    /* 0x02 */ s8    backRoom;     // Room to switch to when triggered from the back of the object
    /* 0x03 */ s8    backEffects;  // How the camera reacts during the back transition
    /* 0x04 */ s16   id;
    /* 0x06 */ Vec3s pos;
    /* 0x0C */ s16   rotY;
    /* 0x0E */ s16   params;
} TransitionActorEntry; // size = 0x10

typedef struct {
    /* 0x00 */ u8 spawn;
    /* 0x01 */ u8 room;
} EntranceEntry;

typedef struct {
    /* 0x00 */ void* read_buff;
} Sram; // size = 0x4

typedef struct GameAllocEntry {
    /* 0x00 */ struct GameAllocEntry* next;
    /* 0x04 */ struct GameAllocEntry* prev;
    /* 0x08 */ u32 size;
    /* 0x0C */ u32 unk_0C;
} GameAllocEntry; // size = 0x10

typedef struct {
    /* 0x00 */ GameAllocEntry base;
    /* 0x10 */ GameAllocEntry* head;
} GameAlloc; // size = 0x14

struct GameState;

typedef void (*GameStateFunc)(struct GameState* gameState);

typedef struct GameState {
    /* 0x00 */ GraphicsContext* gfxCtx;
    /* 0x04 */ GameStateFunc main;
    /* 0x08 */ GameStateFunc destroy; // "cleanup"
    /* 0x0C */ GameStateFunc init;
    /* 0x10 */ u32 size;
    /* 0x14 */ Input input[4];
    /* 0x74 */ TwoHeadArena tha;
    /* 0x84 */ GameAlloc alloc;
    /* 0x98 */ u32 running;
    /* 0x9C */ u32 frames;
    /* 0xA0 */ u32 unk_A0;
} GameState; // size = 0xA4

typedef struct {
    /* 0x0000 */ GameState state;
    /* 0x00A4 */ void* staticSegment;
    /* 0x00A8 */ View view;
    /* 0x01D0 */ Sram sram;
    /* 0x01D4 */ u16 unk_1D4; // not used in mq dbg (some sort of timer that doesn't seem to affect anything)
    /* 0x01D6 */ s16 coverAlpha;
    /* 0x01D8 */ s16 addAlpha; // not used in mq dbg
    /* 0x01DA */ u16 visibleDuration; // not used in mq dbg
    /* 0x01DC */ s16 ult;
    /* 0x01DE */ s16 uls;
    /* 0x01E0 */ char unk_1E0[0x01];
    /* 0x01E1 */ u8 exit;
    /* 0x01E2 */ char unk_1E2[0x06];
} TitleContext; // size = 0x1E8

struct SelectContext;

typedef struct {
    /* 0x00 */ char* name;
    /* 0x04 */ void (*loadFunc)(struct SelectContext*, s32);
    /* 0x08 */ s32 entranceIndex;
} SceneSelectEntry; // size = 0xC

typedef struct SelectContext {
    /* 0x0000 */ GameState state;
    /* 0x00A4 */ s32 unk_A4;
    /* 0x00A8 */ View view;
    /* 0x01D0 */ s32 count;
    /* 0x01D4 */ SceneSelectEntry* scenes;
    /* 0x01D8 */ s32 currentScene;
    /* 0x01DC */ s32 unk_1DC;
    /* 0x01E0 */ s32 unk_1E0[7];
    /* 0x01FC */ s32 unk_1FC;
    /* 0x0200 */ s32 unk_200;
    /* 0x0204 */ s32 unk_204;
    /* 0x0208 */ s32 opt;
    /* 0x020C */ s32 unk_20C;
    /* 0x0210 */ s32 unk_210;
    /* 0x0214 */ s32 unk_214;
    /* 0x0218 */ s32 unk_218;
    /* 0x021C */ s32 unk_21C;
    /* 0x0220 */ s32 unk_220;
    /* 0x0224 */ s32 unk_224;
    /* 0x0228 */ s32 unk_228;
    /* 0x022C */ s32 unk_22C;
    /* 0x0230 */ s32 unk_230;
    /* 0x0234 */ s32 unk_234;
    /* 0x0238 */ void* staticSegment;
    /* 0x023C */ s32 unk_23C;
} SelectContext; // size = 0x240

typedef struct {
    /* 0x0000 */ GameState state;
    /* 0x00A4 */ void* staticSegment;
    /* 0x00A8 */ View view;
} SampleContext; // size = 0x1D0

typedef struct {
    /* 0x00 */ u8 byte0;
    /* 0x01 */ u8 byte1;
    /* 0x02 */ u8 byte2;
    /* 0x03 */ u8 byte3;
} ElfMessage; // size = 0x4

// Global Context (dbg ram start: 80212020)
typedef struct GlobalContext {
    /* 0x00000 */ GameState state;
    /* 0x000A4 */ s16 sceneNum;
    /* 0x000A6 */ u8 sceneConfig;
    /* 0x000A7 */ char unk_A7[0x9];
    /* 0x000B0 */ void* sceneSegment;
    /* 0x000B4 */ char unk_B4[0x4];
    /* 0x000B8 */ View view;
    /* 0x001E0 */ Camera cameras[4];
    /* 0x00790 */ Camera* cameraPtrs[4];
    /* 0x007A0 */ s16 activeCamera;
    /* 0x007A2 */ s16 nextCamera;
    /* 0x007A4 */ SoundContext soundCtx;
    /* 0x007A8 */ LightingContext lightCtx;
    /* 0x007B8 */ SubGlobalContext7B8 sub_7B8;
    /* 0x007C0 */ CollisionContext colCtx;
    /* 0x01C24 */ ActorContext actorCtx;
    /* 0x01D64 */ CutsceneContext csCtx; // "demo_play"
    /* 0x01DB4 */ SoundSource soundSources[16];
    /* 0x01F74 */ SubGlobalContext1F74 sub_1F74;
    /* 0x01F78 */ SkyboxContext skyboxCtx;
    /* 0x020C8 */ char unk_20C8[0x10];
    /* 0x020D8 */ MessageContext msgCtx; // "message"
    /* 0x104F0 */ InterfaceContext interfaceCtx; // "parameter"
    /* 0x10760 */ PauseContext pauseCtx;
    /* 0x10A20 */ u16 unk_10A20;
    /* 0x10A24 */ EnvironmentContext envCtx;
    /* 0x10B20 */ AnimationContext animationCtx;
    /* 0x117A4 */ ObjectContext objectCtx;
    /* 0x11CBC */ RoomContext roomCtx;
    /* 0x11D30 */ s16 unk_11D30[2];
    /* 0x11D34 */ u8 nbTransitionActors;
    /* 0x11D38 */ TransitionActorEntry* transitionActorList;
    /* 0x11D3C */ char unk_11D3C[0x10];
    /* 0x11D4C */ s32 (*unk_11D4C)(struct GlobalContext*, Actor*);
    /* 0x11D50 */ char unk_11D50[0x8];
    /* 0x11D58 */ void (*unk_11D58)(struct GlobalContext*, s32);
    /* 0x11D5C */ void (*unk_11D5C)(struct GlobalContext*, Actor*);
    /* 0x11D60 */ MtxF mf_11D60;
    /* 0x11DA0 */ MtxF mf_11DA0;
    /* 0x11DE0 */ Mtx* unk_11DE0;
    /* 0x11DE4 */ u32 gameplayFrames;
    /* 0x11DE8 */ u8 linkAgeOnLoad;
    /* 0x11DE9 */ u8 unk_11DE9;
    /* 0x11DEA */ u8 curSpawn;
    /* 0x11DEB */ u8 nbSetupActors;
    /* 0x11DEC */ u8 nbRooms;
    /* 0x11DF0 */ RomFile* roomList;
    /* 0x11DF4 */ ActorEntry* linkActorEntry;
    /* 0x11DF8 */ ActorEntry* setupActorList;
    /* 0x11DFC */ UNK_PTR unk_11DFC;
    /* 0x11E00 */ EntranceEntry* setupEntranceList;
    /* 0x11E04 */ UNK_PTR setupExitList;
    /* 0x11E08 */ Path* setupPathList;
    /* 0x11E0C */ ElfMessage* cUpElfMsgs;
    /* 0x11E10 */ char unk_11E10[0x4];
    /* 0x11E14 */ u8 skyboxId;
    /* 0x11E15 */ s8 sceneLoadFlag; // "fade_direction"
    /* 0x11E16 */ s16 unk_11E16;
    /* 0x11E18 */ s16 unk_11E18;
    /* 0x11E1A */ s16 nextEntranceIndex;
    /* 0x11E1C */ char unk_11E1C[0x40];
    /* 0x11E5C */ s8 unk_11E5C;
    /* 0x11E5D */ s8 bombchuBowlingAmmo; // "bombchu_game_flag"
    /* 0x11E5E */ u8 fadeTransition;
    /* 0x11E60 */ CollisionCheckContext colChkCtx;
    /* 0x120FC */ u16 envFlags[20];
    /* 0x12124 */ PreRenderContext preRenderCtx;
    /* 0x121C8 */ TransitionContext transitionCtx;
    /* 0x12418 */ char unk_12418[0x3];
    /* 0x1241B */ u8 transitionMode; // "fbdemo_wipe_modem"
    /* 0x1241C */ TransitionFade transitionFade;
    /* 0x12428 */ char unk_12428[0x3];
    /* 0x1242B */ u8 unk_1242B;
    /* 0x1242C */ Scene* loadedScene;
    /* 0x12430 */ char unk_12430[0xE8];
} GlobalContext; // size = 0x12518

typedef struct {
    /* 0x0000 */ GameState state;
    /* 0x00A4 */ char unk_A4[4];
    /* 0x00A8 */ View view;
} OpeningContext; // size = 0x1D0

typedef enum {
    DPM_UNK = 0,
    DPM_PLAYER = 1,
    DPM_ENEMY = 2,
    DPM_UNK3 = 3
} DynaPolyMoveFlag;

// Some animation related structure
typedef struct {
    /* 0x00 */ AnimationHeader* animation;
    /* 0x04 */ f32              playbackSpeed;
    /* 0x08 */ f32              unk_08;
    /* 0x0C */ f32              frameCount;
    /* 0x10 */ u8               unk_10;
    /* 0x14 */ f32              transitionRate;
} struct_80034EC0_Entry; // size = 0x18

// Another animation related structure
typedef struct {
    /* 0x00 */ AnimationHeader* animation;
    /* 0x04 */ f32              frameCount;
    /* 0x08 */ u8               unk_08;
    /* 0x0C */ f32              transitionRate;
} struct_D_80AA1678; // size = 0x10

typedef struct {
    /* 0x00 */ s16 unk_00;
    /* 0x02 */ s16 unk_02;
    /* 0x04 */ s16 unk_04;
    /* 0x06 */ s16 unk_06;
    /* 0x08 */ Vec3s unk_08;
    /* 0x0E */ Vec3s unk_0E;
    /* 0x14 */ f32 unk_14;
    /* 0x18 */ Vec3f unk_18;
    /* 0x24 */ char unk_24[0x4];
} struct_80034A14_arg1; // size = 0x28

typedef struct {
    /* 0x00 */ s8  scene;
    /* 0x01 */ s8  spawn;
    /* 0x02 */ u16 field;
} EntranceInfo; // size = 0x4

typedef struct {
    /* 0x00 */ void*    loadedRamAddr;
    /* 0x04 */ u32      vromStart; // if applicable
    /* 0x08 */ u32      vromEnd;   // if applicable
    /* 0x0C */ void*    vramStart; // if applicable
    /* 0x10 */ void*    vramEnd;   // if applicable
    /* 0x14 */ UNK_PTR  unk_14;
    /* 0x18 */ void*    init;    // initializes and executes the given context
    /* 0x1C */ void*    destroy; // deconstructs the context, and sets the next context to load
    /* 0x20 */ UNK_PTR  unk_20;
    /* 0x24 */ UNK_PTR  unk_24;
    /* 0x28 */ UNK_TYPE unk_28;
    /* 0x2C */ u32      instanceSize;
} GameStateOverlay; // size = 0x30

typedef struct PreNMIContext {
    /* 0x00 */ GameState state;
    /* 0xA4 */ u32      timer;
    /* 0xA8 */ UNK_TYPE unk_A8;
} PreNMIContext; // size = 0xAC

typedef enum {
    /*  1 */ F_8F = 1,
    /*  2 */ F_7F,
    /*  3 */ F_6F,
    /*  4 */ F_5F,
    /*  5 */ F_4F,
    /*  6 */ F_3F,
    /*  7 */ F_2F,
    /*  8 */ F_1F,
    /*  9 */ F_B1,
    /* 10 */ F_B2,
    /* 11 */ F_B3,
    /* 12 */ F_B4,
    /* 13 */ F_B5,
    /* 14 */ F_B6,
    /* 15 */ F_B7,
    /* 16 */ F_B8
} FloorID;

// All arrays pointed in this struct are indexed by "map indexes"
// In dungeons, the map index corresponds to the dungeon index (which also indexes keys, items, etc)
// In overworld areas, the map index corresponds to the overworld area index (spot 00, 01, etc)
typedef struct {
    /* 0x00 */ s16 (*floorTexIndexOffset)[8]; // dungeon texture index offset by floor
    /* 0x04 */ s16*  bossFloor; // floor the boss is on
    /* 0x08 */ s16 (*roomPalette)[32]; // map palette by room
    /* 0x0C */ s16*  maxPaletteCount; // max number of palettes in a same floor
    /* 0x10 */ s16 (*paletteRoom)[8][14]; // room by palette by floor
    /* 0x14 */ s16 (*roomCompassOffsetX)[44]; // dungeon compass icon X offset by room
    /* 0x18 */ s16 (*roomCompassOffsetY)[44]; // dungeon compass icon Y offset by room
    /* 0x1C */ u8*   dgnMinimapCount; // number of room minimaps
    /* 0x20 */ u16*  dgnMinimapTexIndexOffset; // dungeon minimap texture index offset
    /* 0x24 */ u16*  owMinimapTexSize;
    /* 0x28 */ u16*  owMinimapTexOffset;
    /* 0x2C */ s16*  owMinimapPosX;
    /* 0x30 */ s16*  owMinimapPosY;
    /* 0x34 */ s16 (*owCompassInfo)[4]; // [X scale, Y scale, X offset, Y offset]
    /* 0x38 */ s16*  dgnMinimapTexIndexBase; // dungeon minimap texture index base
    /* 0x3C */ s16 (*dgnCompassInfo)[4]; // [X scale, Y scale, X offset, Y offset]
    /* 0x40 */ s16*  owMinimapWidth;
    /* 0x44 */ s16*  owMinimapHeight;
    /* 0x48 */ s16*  owEntranceIconPosX; // "dungeon entrance" icon X pos
    /* 0x4C */ s16*  owEntranceIconPosY; // "dungeon entrance" icon Y pos
    /* 0x50 */ u16*  owEntranceFlag; // flag in inf_table[26] based on which entrance icons are shown (0xFFFF = always shown)
    /* 0x54 */ f32 (*floorCoordY)[8]; // Y coordinate of each floor
    /* 0x58 */ u16*  switchEntryCount; // number of "room switch" entries, which correspond to the next 3 arrays
    /* 0x5C */ u8  (*switchFromRoom)[51]; // room to come from
    /* 0x60 */ u8  (*switchFromFloor)[51]; // floor to come from
    /* 0x64 */ u8  (*switchToRoom)[51]; // room to go to
    /* 0x68 */ u8  (*floorID)[8];
    /* 0x6C */ s16* skullFloorIconY; // dungeon big skull icon Y pos
} MapData; // size = 0x70

typedef struct {
    /* 0x00 */ s8 chestFlag; // chest icon is only displayed if this flag is not set for the current room
    /* 0x01 */ u8 x, y; // coordinates to place the icon (top-left corner), relative to the minimap texture
} MapMarkPoint; // size = 0x3

typedef struct {
    /* 0x00 */ s8 markType; // 0 for the chest icon, 1 for the boss skull icon, -1 for none
    /* 0x01 */ u8 count; // number of icons to display
    /* 0x02 */ MapMarkPoint points[12];
} MapMarkData; // size = 0x26

typedef MapMarkData MapMarksData[3]; // size = 0x72

typedef struct DebugDispObject {
    /* 0x00 */ Vec3f pos;
    /* 0x0C */ Vec3s rot;
    /* 0x14 */ Vec3f scale;
    /* 0x20 */ Color_RGBA8 color;
    /* 0x24 */ s16   type;
    /* 0x28 */ struct DebugDispObject* next;
} DebugDispObject; // size = 0x2C

typedef enum {
    MTXMODE_NEW,  // generates a new matrix
    MTXMODE_APPLY // applies transformation to the current matrix
} MatrixMode;

typedef struct FaultClient {
    /* 0x00 */ struct FaultClient* next;
    /* 0x04 */ u32 callback;
    /* 0x08 */ u32 param1;
    /* 0x0C */ u32 param2;
} FaultClient; // size = 0x10

typedef struct FaultAddrConvClient {
    /* 0x00 */ struct FaultAddrConvClient* next;
    /* 0x04 */ u32 callback;
    /* 0x08 */ u32 param;
} FaultAddrConvClient; // size = 0xC


typedef struct {
    /* 0x00 */ u32 (*callback)(u32, u32);
    /* 0x04 */ u32 param0;
    /* 0x08 */ u32 param1;
    /* 0x0C */ u32 ret;
    /* 0x10 */ OSMesgQueue* queue;
    /* 0x14 */ OSMesg msg;
} FaultClientContext; // size = 0x18

typedef struct FaultThreadStruct {
    /* 0x000 */ OSThread thread;
    /* 0x1B0 */ u8 unk_1B0[0x600];
    /* 0x7B0 */ OSMesgQueue queue;
    /* 0x7C8 */ OSMesg msg;
    /* 0x7CC */ u8 exitDebugger;
    /* 0x7CD */ u8 msgId;
    /* 0x7CE */ u8 faultHandlerEnabled;
    /* 0x7CF */ u8 faultActive;
    /* 0x7D0 */ OSThread* faultedThread;
    /* 0x7D4 */ void(*padCallback)(Input*);
    /* 0x7D8 */ FaultClient* clients;
    /* 0x7DC */ FaultAddrConvClient* addrConvClients;
    /* 0x7E0 */ u8 unk_7E0[4];
    /* 0x7E4 */ Input padInput;
    /* 0x7FC */ u16 colors[36];
    /* 0x844 */ void* fb;
    /* 0x848 */ u32 currClientThreadSp;
    /* 0x84C */ u8 unk_84C[4];
} FaultThreadStruct; // size = 0x850

typedef struct {
    /* 0x00 */ u16* fb;
    /* 0x04 */ u16 w;
    /* 0x08 */ u16 h;
    /* 0x0A */ u16 yStart;
    /* 0x0C */ u16 yEnd;
    /* 0x0E */ u16 xStart;
    /* 0x10 */ u16 xEnd;
    /* 0x12 */ u16 foreColor;
    /* 0x14 */ u16 backColor;
    /* 0x14 */ u16 cursorX;
    /* 0x16 */ u16 cursorY;
    /* 0x18 */ u32* fontData;
    /* 0x1C */ u8 charW;
    /* 0x1D */ u8 charH;
    /* 0x1E */ s8 charWPad;
    /* 0x1F */ s8 charHPad;
    /* 0x20 */ u16 printColors[10];
    /* 0x34 */ u8 escCode; // bool
    /* 0x35 */ u8 osSyncPrintfEnabled;
    /* 0x38 */ void(*inputCallback)();
} FaultDrawer; // size = 0x3C

typedef struct GfxPrint {
    /* 0x00 */ struct GfxPrint*(*callback)(struct GfxPrint*, const char*, size_t);
    /* 0x04 */ Gfx* dlist;
    /* 0x08 */ u16 posX;
    /* 0x0A */ u16 posY;
    /* 0x0C */ u16 baseX;
    /* 0x0E */ u8 baseY;
    /* 0x0F */ u8 flag;
    /* 0x10 */ Color_RGBA8 color;
    /* 0x14 */ char unk_14[0x1C]; // unused
} GfxPrint; // size = 0x30

typedef enum {
    GFXPRINT_FLAG1 = 1,
    GFXPRINT_USE_RGBA16 = 2,
    GFXPRINT_FLAG4 = 4,
    GFXPRINT_UPDATE_MODE = 8,
    GFXPRINT_FLAG64 = 0x40,
    GFXPRINT_OPEN = 0x80
} GfxPrintFlag;

typedef struct StackEntry {
    /* 0x00 */ struct StackEntry* next;
    /* 0x04 */ struct StackEntry* prev;
    /* 0x08 */ u32 head;
    /* 0x0C */ u32 tail;
    /* 0x10 */ u32 initValue;
    /* 0x14 */ s32 minSpace;
    /* 0x18 */ const char* name;
} StackEntry;

typedef enum {
    STACK_STATUS_OK = 0,
    STACK_STATUS_WARNING = 1,
    STACK_STATUS_OVERFLOW = 2
} StackStatus;

typedef struct {
    /* 0x00 */ u32 magic; // IS64
    /* 0x04 */ u32 get;
    /* 0x08 */ u8 unk_08[0x14-0x08];
    /* 0x14 */ u32 put;
    /* 0x18 */ u8 unk_18[0x20-0x18];
    /* 0x20 */ u8 data[0x10000-0x20];
} ISVDbg;

typedef struct {
    /* 0x00 */ char name[0x18];
    /* 0x18 */ u32 mediaFormat;
    /* 0x1C */ union {
        struct {
            u16 cartId;
            u8 countryCode;
            u8 version;
        };
        u32 regionInfo;
    };
} LocaleCartInfo; // size = 0x20

typedef struct {
    /* 0x00 */ char magic[4]; // Yaz0
    /* 0x04 */ u32 decSize;
    /* 0x08 */ u32 compInfoOffset; // only used in mio0
    /* 0x0C */ u32 uncompDataOffset; // only used in mio0
    /* 0x10 */ u32 data[1];
} Yaz0Header; // size = 0x10 ("data" is not part of the header)

typedef struct {
    /* 0x00 */ s16 type;
    /* 0x02 */ char  misc[0x1E];
} OSScMsg; // size = 0x20

typedef struct IrqMgrClient {
    /* 0x00 */ struct IrqMgrClient* prev;
    /* 0x04 */ OSMesgQueue* queue;
} IrqMgrClient;

typedef struct {
    /* 0x000 */ OSScMsg retraceMsg; // this apparently got moved from OSSched
    /* 0x020 */ OSScMsg prenmiMsg; // this apparently got moved from OSSched
    /* 0x040 */ OSScMsg nmiMsg;
    /* 0x060 */ OSMesgQueue queue;
    /* 0x078 */ OSMesg msgBuf[8];
    /* 0x098 */ OSThread thread;
    /* 0x248 */ IrqMgrClient* clients;
    /* 0x24C */ u8 resetStatus;
    /* 0x250 */ OSTime resetTime;
    /* 0x258 */ OSTimer timer;
    /* 0x278 */ OSTime retraceTime;
} IrqMgr; // size = 0x280

typedef struct {
    /* 0x0000 */ OSContStatus padStatus[4];
    /* 0x0010 */ OSMesg serialMsgBuf[1];
    /* 0x0014 */ OSMesg lockMsgBuf[1];
    /* 0x0018 */ OSMesg interruptMsgBuf[4];
    /* 0x0028 */ OSMesgQueue serialMsgQ;
    /* 0x0040 */ OSMesgQueue lockMsgQ;
    /* 0x0058 */ OSMesgQueue interruptMsgQ;
    /* 0x0070 */ IrqMgrClient irqClient;
    /* 0x0078 */ IrqMgr* irqMgr;
    /* 0x0080 */ OSThread thread;
    /* 0x0230 */ Input inputs[4];
    /* 0x0290 */ PadState pads[4];
    /* 0x02A8 */ volatile u8 validCtrlrsMask;
    /* 0x02A9 */ u8 ncontrollers;
    /* 0x02AA */ u8 ctrlrIsConnected[4]; // "Key_switch" originally
    /* 0x02AE */ u8 pakType[4]; // 1 if rumble pack, 2 if mempak?
    /* 0x02B2 */ volatile u8 rumbleEnable[4];
    /* 0x02B6 */ u8 rumbleCounter[4]; // not clear exact meaning
    /* 0x02BC */ OSPfs pfs[4];
    /* 0x045C */ volatile u8 rumbleOffFrames;
    /* 0x045D */ volatile u8 rumbleOnFrames;
    /* 0x045E */ u8 preNMIShutdown;
    /* 0x0460 */ void (*retraceCallback)(void* padmgr, u32 unk464);
    /* 0x0464 */ u32 retraceCallbackValue;
} PadMgr; // size = 0x468

// == Previously sched.h

#define OS_SC_NEEDS_RDP         0x0001
#define OS_SC_NEEDS_RSP         0x0002
#define OS_SC_DRAM_DLIST        0x0004
#define OS_SC_PARALLEL_TASK     0x0010
#define OS_SC_LAST_TASK         0x0020
#define OS_SC_SWAPBUFFER        0x0040

#define OS_SC_RCP_MASK          0x0003
#define OS_SC_TYPE_MASK         0x0007

typedef struct {
    /* 0x0000 */ u16*   curBuffer;
    /* 0x0004 */ u16*   nextBuffer;
} FrameBufferSwap;

typedef struct {
    /* 0x0000 */ OSMesgQueue  interruptQ;
    /* 0x0018 */ OSMesg       intBuf[8];
    /* 0x0038 */ OSMesgQueue  cmdQ;
    /* 0x0050 */ OSMesg       cmdMsgBuf[8];
    /* 0x0070 */ OSThread     thread;
    /* 0x0220 */ OSScTask*    audioListHead;
    /* 0x0224 */ OSScTask*    gfxListHead;
    /* 0x0228 */ OSScTask*    audioListTail;
    /* 0x022C */ OSScTask*    gfxListTail;
    /* 0x0230 */ OSScTask*    curRSPTask;
    /* 0x0234 */ OSScTask*    curRDPTask;
    /* 0x0238 */ s32          retraceCnt;
    /* 0x023C */ s32          doAudio;
    /* 0x0240 */ CfbInfo* curBuf;
    /* 0x0244 */ CfbInfo*        pendingSwapBuf1;
    /* 0x0220 */ CfbInfo* pendingSwapBuf2;
    /* 0x0220 */ UNK_TYPE     unk_24C;
    /* 0x0250 */ IrqMgrClient   irqClient;
} SchedContext; // size = 0x258

// ========================

#define OS_SC_RETRACE_MSG       1
#define OS_SC_DONE_MSG          2
#define OS_SC_NMI_MSG           3 // name is made up, 3 is OS_SC_RDP_DONE_MSG in the original sched.c
#define OS_SC_PRE_NMI_MSG       4

#define OS_SC_DP                0x0001
#define OS_SC_SP                0x0002
#define OS_SC_YIELD             0x0010
#define OS_SC_YIELDED           0x0020

typedef struct {
    struct {
    /* 0x0000 */ s32          unk_0[0x10]; // not char to avoid generating lwl/lwr swl/swr in a struct copy
    } unk_0;
    /* 0x0040 */ OSMesgQueue*  unk_40;
} Sub_AudioMgr_18; // size = 0x44

typedef struct {
    /* 0x0000 */ IrqMgr*       irqMgr;
    /* 0x0004 */ SchedContext* sched;
    /* 0x0008 */ OSMesg        unk_8;
    /* 0x000C */ char          unk_C[0x04];
    /* 0x0010 */ s32           unk_10;
    /* 0x0014 */ s32           unk_14;
    /* 0x0018 */ Sub_AudioMgr_18 unk_18;
    /* 0x005C */ UNK_PTR       unk_5C;
    /* 0x0060 */ char          unk_60[0x10];
    /* 0x0070 */ Sub_AudioMgr_18* unk_70;
    /* 0x0074 */ OSMesgQueue   unk_74;
    /* 0x008C */ OSMesg        unk_8C;
    /* 0x0090 */ OSMesgQueue   unk_90;
    /* 0x00A8 */ OSMesg        unk_A8;
    /* 0x00AC */ OSMesgQueue   unk_AC;
    /* 0x00C4 */ OSMesg        unk_C4;
    /* 0x00C8 */ OSMesgQueue   unk_C8;
    /* 0x00E0 */ OSMesg        unk_E0;
    /* 0x00E4 */ char          unk_E4[0x04];
    /* 0x00E8 */ OSThread      unk_E8;
} AudioMgr; // size = 0x298


struct ArenaNode;

typedef struct Arena {
    /* 0x00 */ struct ArenaNode* head;
    /* 0x04 */ void* start;
    /* 0x08 */ OSMesgQueue lock;
    /* 0x20 */ u8 unk_20;
    /* 0x21 */ u8 isInit;
    /* 0x22 */ u8 flag;
} Arena; // size = 0x24

typedef struct ArenaNode {
    /* 0x00 */ s16 magic;
    /* 0x02 */ s16 isFree;
    /* 0x04 */ u32 size;
    /* 0x08 */ struct ArenaNode* next;
    /* 0x0C */ struct ArenaNode* prev;
    /* 0x10 */ const char* filename;
    /* 0x14 */ s32 line;
    /* 0x18 */ OSId threadId;
    /* 0x1C */ Arena* arena;
    /* 0x20 */ OSTime time;
    /* 0x28 */ u8 unk_28[0x30-0x28]; // probably padding
} ArenaNode; // size = 0x30

typedef struct OverlayRelocationSection {
    /* 0x00 */ u32 textSize;
    /* 0x04 */ u32 dataSize;
    /* 0x08 */ u32 rodataSize;
    /* 0x0C */ u32 bssSize;
    /* 0x10 */ u32 nRelocations;
    /* 0x14 */ u32 relocations[1];
} OverlayRelocationSection; // size >= 0x18

typedef struct {
    /* 0x00 */ void* loadedRamAddr;
    /* 0x04 */ u32 vromStart;
    /* 0x08 */ u32 vromEnd;
    /* 0x0C */ u8* vramStart;
    /* 0x10 */ u8* vramEnd;
    /* 0x14 */ u32 off; // loadedRamAddr - vram
    /* 0x18 */ const char* name;
} KaleidoManagerOvl; // size = 0x1C

#define KALEIDO_OVL_KALEIDO_SCOPE   0
#define KALEIDO_OVL_PLAYER_ACTOR    1
#define KALEIDO_OVL_COUNT           2

typedef struct ListAlloc {
    /* 0x00 */ struct ListAlloc* prev;
    /* 0x04 */ struct ListAlloc* next;
} ListAlloc; // size = 0x8

typedef struct {
    /* 0x00 */ u32 resetting;
    /* 0x04 */ u32 resetCount;
    /* 0x08 */ OSTime duration;
    /* 0x10 */ OSTime resetTime;
} PreNmiBuff; // size = 0x18 (actually osAppNmiBuffer is 0x40 bytes large but the rest is unused)

typedef struct {
    /* 0x00 */ s16 unk_00;
    /* 0x02 */ s16 unk_02;
    /* 0x04 */ s16 unk_04;
} SubQuakeRequest14;

typedef struct {
    /* 0x00 */ s16 randIdx;
    /* 0x02 */ s16 countdownMax;
    /* 0x04 */ Camera* cam;
    /* 0x08 */ u32 callbackIdx;
    /* 0x0C */ s16 y;
    /* 0x0E */ s16 x;
    /* 0x10 */ s16 zoom;
    /* 0x12 */ s16 rotZ;
    /* 0x14 */ SubQuakeRequest14 unk_14;
    /* 0x1A */ s16 speed;
    /* 0x1C */ s16 unk_1C;
    /* 0x1E */ s16 countdown;
    /* 0x20 */ s16 camPtrIdx;
} QuakeRequest; // size = 0x24

typedef struct {
    /* 0x00 */ Vec3f vec1;
    /* 0x0C */ Vec3f vec2;
    /* 0x18 */ s16 rotZ;
    /* 0x1A */ s16 unk_1A;
    /* 0x1C */ s16 zoom;
} ShakeInfo; // size = 0x1E

typedef struct {
    /* 0x00 */ Vec3f vec1;
    /* 0x0C */ Vec3f vec2;
    /* 0x18 */ s16 rotZ;
    /* 0x1A */ s16 unk_1A;
    /* 0x1C */ s16 zoom;
    /* 0x20 */ f32 unk_20;
} UnkQuakeCalcStruct; // size = 0x24


#define UCODE_NULL      0
#define UCODE_F3DZEX    1
#define UCODE_UNK       2
#define UCODE_S2DEX     3

typedef struct {
    /* 0x00 */ u32 type;
    /* 0x04 */ void* ptr;
} UCodeInfo; // size = 0x8

typedef struct {
    /* 0x00 */ u32 segments[NUM_SEGMENTS];
    /* 0x40 */ u32 dlStack[18];
    /* 0x88 */ s32 dlDepth;
    /* 0x8C */ u32 dlCnt;
    /* 0x90 */ u32 vtxCnt;
    /* 0x94 */ u32 spvtxCnt;
    /* 0x98 */ u32 tri1Cnt;
    /* 0x9C */ u32 tri2Cnt;
    /* 0xA0 */ u32 quadCnt;
    /* 0xA4 */ u32 lineCnt;
    /* 0xA8 */ u32 loaducodeCnt;
    /* 0xAC */ u32 pipeSyncRequired;
    /* 0xB0 */ u32 tileSyncRequired;
    /* 0xB4 */ u32 loadSyncRequired;
    /* 0xB8 */ u32 syncErr;
    /* 0xBC */ s32 enableLog;
    /* 0xC0 */ s32 ucodeType;
    /* 0xC4 */ s32 ucodeInfoCount;
    /* 0xC8 */ UCodeInfo* ucodeInfo;
    /* 0xCC */ u32 modeH;
    /* 0xD0 */ u32 modeL;
    /* 0xD4 */ u32 geometryMode;
} UCodeDisas; // size = 0xD8

typedef struct {
    /* 0x00 */ u16 table[8*8];
} JpegQuantizationTable; // size = 0x80

typedef struct {
    /* 0x00 */ u8 codeOffs[16];
    /* 0x10 */ u16 codesA[16];
    /* 0x30 */ u16 codesB[16];
    /* 0x50 */ u8* symbols;
} JpegHuffmanTable; // size = 0x54

// this struct might be unaccurate but it's not used outside jpegutils.c anyways
typedef struct {
    /* 0x000 */ u8 codeOffs[16];
    /* 0x010 */ u16 dcCodes[120];
    /* 0x100 */ u16 acCodes[256];
} JpegHuffmanTableOld; // size = 0x300

typedef struct {
    /* 0x00 */ u32 address;
    /* 0x04 */ u32 mbCount;
    /* 0x08 */ u32 mode;
    /* 0x0C */ u32 qTableYPtr;
    /* 0x10 */ u32 qTableUPtr;
    /* 0x14 */ u32 qTableVPtr;
    /* 0x18 */ char unk_18[0x8];
} JpegTaskData; // size = 0x20

typedef struct {
    /* 0x000 */ JpegTaskData taskData;
    /* 0x020 */ char yieldData[0x200];
    /* 0x220 */ JpegQuantizationTable qTableY;
    /* 0x2A0 */ JpegQuantizationTable qTableU;
    /* 0x320 */ JpegQuantizationTable qTableV;
    /* 0x3A0 */ u8 codesLengths[0x110];
    /* 0x4B0 */ u16 codes[0x108];
    /* 0x6C0 */ u16 unk_6C0[4][0x180];
} JpegWork; // size = 0x12C0

typedef struct {
    /* 0x00 */ void* imageData;
    /* 0x04 */ u8 mode;
    /* 0x05 */ u8 unk_05;
    /* 0x08 */ JpegHuffmanTable* hTablePtrs[4];
    /* 0x18 */ u8 unk_18;
} JpegDecoder; // size = 0x1C

typedef struct {
    /* 0x00 */ u8 dqtCount;
    /* 0x04 */ u8* dqtPtr[3];
    /* 0x10 */ u8 dhtCount;
    /* 0x14 */ u8* dhtPtr[4];
    /* 0x24 */ void* imageData;
    /* 0x28 */ u32 mode; // 0 if Y V0 is 1 and 2 if Y V0 is 2
    /* 0x2C */ char unk_2C[4];
    /* 0x30 */ OSScTask scTask;
    /* 0x88 */ char unk_88[0x10];
    /* 0x98 */ OSMesgQueue mq;
    /* 0xB0 */ OSMesg msg;
    /* 0xB4 */ JpegWork* workBuf;
} JpegContext; // size = 0xB8

typedef struct {
    /* 0x00 */ u32 byteIdx;
    /* 0x04 */ u8 bitIdx;
    /* 0x05 */ u8 dontSkip;
    /* 0x08 */ u32 curWord;
    /* 0x0C */ s16 unk_0C;
    /* 0x0E */ s16 unk_0E;
    /* 0x10 */ s16 unk_10;
} JpegDecoderState; // size = 0x14

// Vis...
typedef struct {
    /* 0x00 */ u32 type;
    /* 0x04 */ u32 setScissor;
    /* 0x08 */ Color_RGBA8 color;
    /* 0x0C */ Color_RGBA8 envColor;
} struct_801664F0; // size = 0x10

typedef struct {
    /* 0x00 */ u32 unk_00;
    /* 0x04 */ u32 setScissor;
    /* 0x08 */ Color_RGBA8 primColor;
    /* 0x0C */ Color_RGBA8 envColor;
    /* 0x10 */ u16* tlut;
    /* 0x14 */ Gfx* monoDl;
} VisMono; // size = 0x18

// Vis...
typedef struct {
    /* 0x00 */ u32 useRgba;
    /* 0x04 */ u32 setScissor;
    /* 0x08 */ Color_RGBA8 primColor;
    /* 0x08 */ Color_RGBA8 envColor;
} struct_80166500; // size = 0x10

typedef struct {
    /* 0x000 */ u8 rumbleEnable[4];
    /* 0x004 */ u8 unk_04[0x40];
    /* 0x044 */ u8 unk_44[0x40];
    /* 0x084 */ u8 unk_84[0x40];
    /* 0x0C4 */ u8 unk_C4[0x40];
    /* 0x104 */ u8 unk_104;
    /* 0x105 */ u8 unk_105;
    /* 0x106 */ u16 unk_106;
    /* 0x108 */ u16 unk_108;
    /* 0x10A */ u8 unk_10A;
    /* 0x10B */ u8 unk_10B;
    /* 0x10C */ u8 unk_10C;
    /* 0x10D */ u8 unk_10D;
} UnkRumbleStruct; // size = 0x10E

typedef struct {
    char unk_00[0x48];
    void* avbTbl;
    SkelAnime skelAnime;
} PSkinAwb; // size = 0x90

typedef struct {
    /* 0x00 */ char unk_00[0x18];
    /* 0x18 */ s32 unk_18;
    /* 0x1C */ s32 y;
} SpeedMeter; // size = 0x20

typedef struct {
    /* 0x00 */ s32 maxval;
    /* 0x04 */ s32 val;
    /* 0x08 */ u16 backColor;
    /* 0x0A */ u16 foreColor;
    /* 0x0C */ s32 ulx;
    /* 0x10 */ s32 lrx;
    /* 0x14 */ s32 uly;
    /* 0x18 */ s32 lry;
} SpeedMeterAllocEntry; // size = 0x1C

typedef struct {
    /* 0x00 */ OSTime* time;
    /* 0x04 */ u8 x;
    /* 0x05 */ u8 y;
    /* 0x06 */ u16 color;
} SpeedMeterTimeEntry; // size = 0x08

typedef struct {
    /* 0x00 */ u16 intPart[4][4];
    /* 0x20 */ u16 fracPart[4][4];
} MatrixInternal; // size = 0x40

typedef struct {
    /* 0x00 */ u32 value;
    /* 0x04 */ const char* name;
} F3dzexConst; // size = 0x8

typedef struct {
    /* 0x00 */ u32 value;
    /* 0x04 */ const char* setName;
    /* 0x08 */ const char* unsetName;
} F3dzexFlag; // size = 0x0C

typedef struct {
    /* 0x00 */ const char* name;
    /* 0x04 */ u32 value;
    /* 0x08 */ u32 mask;
} F3dzexRenderMode; // size = 0x0C

typedef struct {
    /* 0x00 */ const char* name;
    /* 0x04 */ u32 value;
} F3dzexSetModeMacroValue; // size = 0x8

typedef struct {
    /* 0x00 */ const char* name;
    /* 0x04 */ u32 shift;
    /* 0x08 */ u32 len;
    /* 0x0C */ F3dzexSetModeMacroValue values[4];
} F3dzexSetModeMacro; // size = 0x2C

typedef struct {
    /* 0x00 */ u16* value;
    /* 0x04 */ const char* name;
} FlagSetEntry; // size = 0x08

#endif<|MERGE_RESOLUTION|>--- conflicted
+++ resolved
@@ -142,15 +142,10 @@
         /* 0x0E88 */ s32  tempCollectFlags;
     }                         fw;
     /* 0x0E8C */ char         unk_E8C[0x0010];
-<<<<<<< HEAD
     /* 0x0E9C */ u32          gsFlags[6];
     /* 0x0EB4 */ char         unk_EB4[0x0004];
     /* 0x0EB8 */ s32          unk_EB8;
     /* 0x0EBC */ char         unk_EBC[0x0008];
-=======
-    /* 0x0E9C */ s32          gsFlags[6];
-    /* 0x0EB4 */ char         unk_EB4[0x0010];
->>>>>>> 56156d55
     /* 0x0EC4 */ s32          unk_EC4;
     /* 0x0EC8 */ char         unk_EC8[0x000C];
     /* 0x0ED4 */ u16          eventChkInf[14]; // "event_chk_inf"
