--- conflicted
+++ resolved
@@ -70,7 +70,6 @@
     /* 5 */ WEATHER_MODE_HEAVY_RAIN // scene must define settings for light config 4
 } WeatherMode;
 
-<<<<<<< HEAD
 typedef enum {
 // Clear Sky
     SKYBOX_INDEX_CLEAR_SUNRISE,
@@ -92,10 +91,7 @@
     SKYBOX_INDEX_UNDEFINED = 0xFF
 } SkyboxIndex;
 
-typedef enum {
-=======
 typedef enum ChangeSkyboxState {
->>>>>>> 56981d52
     /* 0 */ CHANGE_SKYBOX_INACTIVE,
     /* 1 */ CHANGE_SKYBOX_REQUESTED,
     /* 2 */ CHANGE_SKYBOX_WAIT,
