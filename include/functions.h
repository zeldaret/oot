#ifndef FUNCTIONS_H
#define FUNCTIONS_H

#include "z64.h"
#include "macros.h"

void bootproc(void);
void Main_ThreadEntry(void* arg);
void Idle_ThreadEntry(void* arg);
void ViConfig_UpdateVi(u32 black);
void ViConfig_UpdateBlack(void);
#if !PLATFORM_IQUE
void Yaz0_Decompress(uintptr_t romStart, u8* dst, size_t size);
#else
void gzip_decompress(uintptr_t romStart, u8* dst, size_t size);
#endif
void Locale_Init(void);
void Locale_ResetRegion(void);
#if DEBUG_FEATURES
void isPrintfInit(void);
#endif
void rmonPrintf(const char* fmt, ...);
#if DEBUG_FEATURES
void* is_proutSyncPrintf(void* arg, const char* str, size_t count);
NORETURN void func_80002384(const char* exp, const char* file, int line);
#endif
OSPiHandle* osDriveRomInit(void);
void Mio0_Decompress(u8* src, u8* dst);

void FlagSet_Update(PlayState* play);

void ActorOverlayTable_LogPrint(void);
void ActorOverlayTable_Init(void);
void ActorOverlayTable_Cleanup(void);

void SaveContext_Init(void);

void* MemCpy(void* dest, const void* src, s32 len);

void MapMark_Init(PlayState* play);
void MapMark_ClearPointers(PlayState* play);
void MapMark_Draw(PlayState* play);
void Sched_FlushTaskQueue(void);

void PlayerCall_InitFuncPtrs(void);
void TransitionTile_Destroy(TransitionTile* this);
TransitionTile* TransitionTile_Init(TransitionTile* this, s32 cols, s32 rows);
void TransitionTile_Draw(TransitionTile* this, Gfx** gfxP);
void TransitionTile_Update(TransitionTile* this);
void TransitionTriforce_Start(void* thisx);
void* TransitionTriforce_Init(void* thisx);
void TransitionTriforce_Destroy(void* thisx);
void TransitionTriforce_Update(void* thisx, s32 updateRate);
void TransitionTriforce_SetColor(void* thisx, u32 color);
void TransitionTriforce_SetType(void* thisx, s32 type);
void TransitionTriforce_Draw(void* thisx, Gfx** gfxP);
s32 TransitionTriforce_IsDone(void* thisx);
void TransitionWipe_Start(void* thisx);
void* TransitionWipe_Init(void* thisx);
void TransitionWipe_Destroy(void* thisx);
void TransitionWipe_Update(void* thisx, s32 updateRate);
void TransitionWipe_Draw(void* thisx, Gfx** gfxP);
s32 TransitionWipe_IsDone(void* thisx);
void TransitionWipe_SetType(void* thisx, s32 type);
void TransitionWipe_SetColor(void* thisx, u32 color);
void TransitionCircle_Start(void* thisx);
void* TransitionCircle_Init(void* thisx);
void TransitionCircle_Destroy(void* thisx);
void TransitionCircle_Update(void* thisx, s32 updateRate);
void TransitionCircle_Draw(void* thisx, Gfx** gfxP);
s32 TransitionCircle_IsDone(void* thisx);
void TransitionCircle_SetType(void* thisx, s32 type);
void TransitionCircle_SetColor(void* thisx, u32 color);
void TransitionCircle_SetUnkColor(void* thisx, u32 color);
void TransitionFade_Start(void* thisx);
void* TransitionFade_Init(void* thisx);
void TransitionFade_Destroy(void* thisx);
void TransitionFade_Update(void* thisx, s32 updateRate);
void TransitionFade_Draw(void* thisx, Gfx** gfxP);
s32 TransitionFade_IsDone(void* thisx);
void TransitionFade_SetColor(void* thisx, u32 color);
void TransitionFade_SetType(void* thisx, s32 type);

void DebugCamera_Init(DebugCam* debugCam, Camera* cameraPtr);
void DebugCamera_Enable(DebugCam* debugCam, Camera* cam);
void DebugCamera_Update(DebugCam* debugCam, Camera* cam);
void DebugCamera_Reset(Camera* cam, DebugCam* debugCam);

void PreRender_SetValuesSave(PreRender* this, u32 width, u32 height, void* fbuf, void* zbuf, void* cvg);
void PreRender_Init(PreRender* this);
void PreRender_SetValues(PreRender* this, u32 width, u32 height, void* fbuf, void* zbuf);
void PreRender_Destroy(PreRender* this);
void func_800C170C(PreRender* this, Gfx** gfxP, void* buf, void* bufSave, u32 r, u32 g, u32 b, u32 a);
void func_800C1AE8(PreRender* this, Gfx** gfxP, void* fbuf, void* fbufSave);
void PreRender_SaveZBuffer(PreRender* this, Gfx** gfxP);
void PreRender_SaveFramebuffer(PreRender* this, Gfx** gfxP);
void PreRender_DrawCoverage(PreRender* this, Gfx** gfxP);
void PreRender_RestoreZBuffer(PreRender* this, Gfx** gfxP);
void func_800C213C(PreRender* this, Gfx** gfxP);
void PreRender_RestoreFramebuffer(PreRender* this, Gfx** gfxP);
void PreRender_CopyImageRegion(PreRender* this, Gfx** gfxP);
void PreRender_ApplyFilters(PreRender* this);
void Graph_ThreadEntry(void*);

ListAlloc* ListAlloc_Init(ListAlloc* this);
void* ListAlloc_Alloc(ListAlloc* this, u32 size);
void ListAlloc_Free(ListAlloc* this, void* data);
void ListAlloc_FreeAll(ListAlloc* this);
void Main(void* arg);
void SysCfb_Init(s32 n64dd);
void* SysCfb_GetFbPtr(s32 idx);
void* SysCfb_GetFbEnd(void);

NORETURN void func_800D31A0(void);
void func_800D31F0(void);
void func_800D3210(void);

void RcpUtils_PrintRegisterStatus(void);
void RcpUtils_Reset(void);
<<<<<<< HEAD
=======

>>>>>>> 5ddb3e68
void SystemHeap_Init(void* start, u32 size);

f32 absf(f32);

void Regs_InitData(PlayState* play);

#endif<|MERGE_RESOLUTION|>--- conflicted
+++ resolved
@@ -117,10 +117,7 @@
 
 void RcpUtils_PrintRegisterStatus(void);
 void RcpUtils_Reset(void);
-<<<<<<< HEAD
-=======
 
->>>>>>> 5ddb3e68
 void SystemHeap_Init(void* start, u32 size);
 
 f32 absf(f32);
