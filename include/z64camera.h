--- conflicted
+++ resolved
@@ -867,7 +867,10 @@
     { flags, CAM_DATA_FLAGS }
 
 typedef struct {
-<<<<<<< HEAD
+    /* 0x0 */ s16 interfaceFlags;
+} Subj4ReadOnlyData; // size = 0x4
+
+typedef struct {
     /* 0x00 */ InfiniteLine crawlspaceLine;
     /* 0x18 */ Vec3f unk_18; // unused
     /* 0x24 */ f32 xzSpeed;
@@ -876,24 +879,7 @@
     /* 0x2E */ s16 isSfxOff;
     /* 0x30 */ s16 yaw;
     /* 0x32 */ s16 zoomTimer;
-} Subj4Anim; // size = 0x34
-=======
-    /* 0x0 */ s16 interfaceFlags;
-} Subj4ReadOnlyData; // size = 0x4
-
-typedef struct {
-    /* 0x00 */ InfiniteLine unk_00;
-    /* 0x18 */ f32 unk_18;
-    /* 0x1C */ f32 unk_1C;
-    /* 0x20 */ f32 unk_20;
-    /* 0x24 */ f32 unk_24;
-    /* 0x28 */ f32 unk_28;
-    /* 0x2C */ s16 unk_2C;
-    /* 0x2E */ s16 unk_2E;
-    /* 0x30 */ s16 unk_30;
-    /* 0x32 */ s16 unk_32;
 } Subj4ReadWriteData; // size = 0x34
->>>>>>> aadb5f9c
 
 typedef struct {
     /* 0x00 */ Subj4ReadOnlyData roData;
