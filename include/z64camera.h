#ifndef Z64CAMERA_H
#define Z64CAMERA_H

#include "ultra64.h"
#include "z64cutscene.h"

// these two angle conversion macros are slightly inaccurate
#define CAM_DEG_TO_BINANG(degrees) (s16)((degrees) * 182.04167f + .5f)
#define CAM_BINANG_TO_DEG(binang) ((f32)(binang) * (360.0001525f / 65535.0f))

#define CAM_STAT_CUT        0
#define CAM_STAT_WAIT       1
#define CAM_STAT_UNK3       3
#define CAM_STAT_ACTIVE     7
#define CAM_STAT_UNK100     0x100

#define NUM_CAMS 4

// Camera IDs are indices into `PlayState.cameraPtrs`
#define CAM_ID_MAIN 0 // The index of the main camera
#define CAM_ID_SUB_FIRST 1 // The index sub cameras start at
#define CAM_ID_NONE -1 // Used to indicate no camera. Can be used to default to the active camera in some scenarios

#define SUB_CAM_ID_DONE 0 // Used in some actors for variables holding sub camera IDs to indicate "subcam is finished"

#define ONEPOINT_CS_INFO(camera) (&camera->paramData.uniq9.csInfo)
#define PARENT_CAM(cam) ((cam)->play->cameraPtrs[(cam)->parentCamId])
#define CHILD_CAM(cam) ((cam)->play->cameraPtrs[(cam)->childCamId])

<<<<<<< HEAD
#define CAM_HUD_ALPHA_SHIFT 8
#define CAM_HUD_ALPHA_MASK (0x0F00)
#define CAM_HUD_ALPHA(alpha) (((alpha) & 0xF) << CAM_HUD_ALPHA_SHIFT)

#define CAM_HUD_ALPHA_50 CAM_HUD_ALPHA(0)
#define CAM_HUD_ALPHA_1 CAM_HUD_ALPHA(1)
#define CAM_HUD_ALPHA_2 CAM_HUD_ALPHA(2)
#define CAM_HUD_ALPHA_3 CAM_HUD_ALPHA(3)
#define CAM_HUD_ALPHA_4 CAM_HUD_ALPHA(4)
#define CAM_HUD_ALPHA_5 CAM_HUD_ALPHA(5)
#define CAM_HUD_ALPHA_6 CAM_HUD_ALPHA(6)
#define CAM_HUD_ALPHA_7 CAM_HUD_ALPHA(7)
#define CAM_HUD_ALPHA_8 CAM_HUD_ALPHA(8)
#define CAM_HUD_ALPHA_9 CAM_HUD_ALPHA(9)
#define CAM_HUD_ALPHA_A CAM_HUD_ALPHA(10)
#define CAM_HUD_ALPHA_B CAM_HUD_ALPHA(11)
#define CAM_HUD_ALPHA_C CAM_HUD_ALPHA(12)
#define CAM_HUD_ALPHA_D CAM_HUD_ALPHA(13)
#define CAM_HUD_ALPHA_IGNORE CAM_HUD_ALPHA(0xF)

/**
 * shrinkWindowFlag: determines the size of the letter-box shrink window. See CAM_SHRINKWINVAL_* enums.
 *                  Can also add on the flag ( | CAM_SHRINKWIN_INSTANT) to make the window shrink immediately
 * interfaceAlpha: hides certain hud icons
 *    - A value of 0 in camera is translated to an interface alpha of 50, 
 *      which is the value to restore all hud icons to the screen (CAM_HUD_ALPHA_50)
 *    - A value of 0xF in camera results in no change in the alpha (CAM_HUD_ALPHA_IGNORE)
 * funcFlags: Custom flags for functions
 */
#define CAM_INTERFACE_FLAGS(shrinkWindowFlag, interfaceAlpha, funcFlags) \
    (((shrinkWindowFlag) & CAM_SHRINKWIN_MASK) | (interfaceAlpha) | ((funcFlags) & 0xFF))

// Shrinking the window from the top and bottom with black borders (letterboxing)
#define CAM_SHRINKWIN_MASK 0xF000

#define CAM_SHRINKWINVAL_MASK 0x7000
#define CAM_SHRINKWINVAL_NONE 0x0000
// small/medium/large black borders
#define CAM_SHRINKWINVAL_SMALL 0x1000
#define CAM_SHRINKWINVAL_MEDIUM 0x2000
#define CAM_SHRINKWINVAL_LARGE 0x3000

#define CAM_SHRINKWIN_INSTANT 0x8000 // Bit to determine whether to set the current value directly (on), or to set the shrink-value target (off) 

#define CAM_SHRINKWINVAL_IGNORE 0xF000 // No change in shrink window, keep the previous values

// Camera behaviorFlags. Flags specifically for settings, modes, and bgCam
// Used to store current state, only CAM_BEHAVIOR_SETTING_1 and CAM_BEHAVIOR_BG_2 are read from and used in logic
// Setting (0x1, 0x10)
#define CAM_BEHAVIOR_SETTING_1 (1 << 0)
#define CAM_BEHAVIOR_SETTING_2 (1 << 4)
// Mode (0x2, 0x20)
#define CAM_BEHAVIOR_MODE_1 (1 << 1)
#define CAM_BEHAVIOR_MODE_2 (1 << 5)
// bgCam (0x4, 0x40)
#define CAM_BEHAVIOR_BG_1 (1 << 2)
#define CAM_BEHAVIOR_BG_2 (1 << 6)

// Camera stateFlags. Variety of generic flags
#define CAM_STATE_0 (1 << 0) // Must be set for the camera to change settings based on the bg surface
#define CAM_STATE_1 (1 << 1) // Must be set for Camera_UpdateWater to run
#define CAM_STATE_2 (1 << 2)
#define CAM_STATE_3 (1 << 3) // Customizable flag for different functions
#define CAM_STATE_4 (1 << 4)
#define CAM_STATE_5 (1 << 5)
#define CAM_STATE_6 (1 << 6)
#define CAM_STATE_7 (1 << 7) // Set in play, unused
#define CAM_STATE_8 (1 << 8) // Camera (eye) is underwater
#define CAM_STATE_9 (1 << 9)
#define CAM_STATE_10 (1 << 10) // Prevents the camera from changing settings based on the bg surface
#define CAM_STATE_12 (1 << 12) // Set in Camera_Demo7, but Camera_Demo7 is never called
#define CAM_STATE_14 (1 << 14) // isInitialized. Turned on in Camera Init, never used or changed
#define CAM_STATE_15 ((s16)(1 << 15))

// Camera viewFlags. Set params related to view
#define CAM_VIEW_AT (1 << 0) // camera->at
#define CAM_VIEW_EYE (1 << 1) // camera->eye and camera->eyeNext
#define CAM_VIEW_UP (1 << 2) // camera->up
#define CAM_VIEW_TARGET (1 << 3) // camera->target
#define CAM_VIEW_TARGET_POS (1 << 4) // camera->targetPosRot.pos
#define CAM_VIEW_FOV (1 << 5) // camera->fov
#define CAM_VIEW_ROLL (1 << 6) // camera->roll
=======
// All scenes using `SCENE_CAM_TYPE_FIXED_SHOP_VIEWPOINT` or `SCENE_CAM_TYPE_FIXED_TOGGLE_VIEWPOINT` are expected 
// to have their first two bgCamInfo entries be the following:
#define BGCAM_INDEX_TOGGLE_LOCKED 0
#define BGCAM_INDEX_TOGGLE_PIVOT 1

// Viewpoint is only used by `SCENE_CAM_TYPE_FIXED_SHOP_VIEWPOINT` and `SCENE_CAM_TYPE_FIXED_TOGGLE_VIEWPOINT`
// Value must be 1 greater than the corresponding bgCamIndex.
#define VIEWPOINT_NONE 0
// Use a camera prerend setting that locks the camera in place
#define VIEWPOINT_LOCKED (BGCAM_INDEX_TOGGLE_LOCKED + 1)
// Use a camera pivot setting that allows camera rotation (CAM_SET_PIVOT_SHOP_BROWSING for shop specifically)
#define VIEWPOINT_PIVOT (BGCAM_INDEX_TOGGLE_PIVOT + 1)
>>>>>>> 5dda2f9f

typedef enum {
    /* 0x00 */ CAM_SET_NONE,
    /* 0x01 */ CAM_SET_NORMAL0,
    /* 0x02 */ CAM_SET_NORMAL1,
    /* 0x03 */ CAM_SET_DUNGEON0,
    /* 0x04 */ CAM_SET_DUNGEON1,
    /* 0x05 */ CAM_SET_NORMAL3,
    /* 0x06 */ CAM_SET_HORSE, // "HORSE0"
    /* 0x07 */ CAM_SET_BOSS_GOHMA, // "BOSS_GOMA" (unused)
    /* 0x08 */ CAM_SET_BOSS_DODONGO, // "BOSS_DODO" (unused)
    /* 0x09 */ CAM_SET_BOSS_BARINADE, // "BOSS_BARI" (unused)
    /* 0x0A */ CAM_SET_BOSS_PHANTOM_GANON, // "BOSS_FGANON"
    /* 0x0B */ CAM_SET_BOSS_VOLVAGIA, // "BOSS_BAL"
    /* 0x0C */ CAM_SET_BOSS_BONGO, // "BOSS_SHADES"
    /* 0x0D */ CAM_SET_BOSS_MORPHA, // "BOSS_MOFA" (unused)
    /* 0x0E */ CAM_SET_BOSS_TWINROVA_PLATFORM, // Upper main platform and 4 smaller platforms in the room of the Twinrova boss battle "TWIN0"
    /* 0x0F */ CAM_SET_BOSS_TWINROVA_FLOOR, // The floor in the room of the Twinrova boss battle "TWIN1"
    /* 0x10 */ CAM_SET_BOSS_GANONDORF, // "BOSS_GANON1"
    /* 0x11 */ CAM_SET_BOSS_GANON, // "BOSS_GANON2" (unused)
    /* 0x12 */ CAM_SET_TOWER_CLIMB, // Various climbing structures (collapse sequence stairs, spiral around sarias house, zora domain climb, etc...) "TOWER0"
    /* 0x13 */ CAM_SET_TOWER_UNUSED, // Unused but data is in Phantom Ganon's Lair (no surface uses it) "TOWER1"
    /* 0x14 */ CAM_SET_MARKET_BALCONY, // Activated in day child market by talking to NPC on balcony above bombchu bowling "FIXED0"
    /* 0x15 */ CAM_SET_CHU_BOWLING, // Fixes the camera to the bombchu bowling targets while playing the minigame "FIXED1"
    /* 0x16 */ CAM_SET_PIVOT_CRAWLSPACE, // Unknown. In scene data: closely associated with crawlspaces CIRCLE0"
    /* 0x17 */ CAM_SET_PIVOT_SHOP_BROWSING, // Shopping and browsing for items "CIRCLE2"
    /* 0x18 */ CAM_SET_PIVOT_IN_FRONT, // The camera used on Link's balcony in Kokiri forest. Data present in scene data for Deku Tree, GTG, Inside Ganon's Castle (TODO: may or may not be used) "CIRCLE3"
    /* 0x19 */ CAM_SET_PREREND_FIXED, // Camera is fixed in position and rotation "PREREND0"
    /* 0x1A */ CAM_SET_PREREND_PIVOT, // Camera is fixed in position with fixed pitch, but is free to rotate in the yaw direction 360 degrees "PREREND1"
    /* 0x1B */ CAM_SET_PREREND_SIDE_SCROLL, // Camera side-scrolls position to follow link. Only used in castle courtyard with the guards "PREREND3"
    /* 0x1C */ CAM_SET_DOOR0, // Custom room door transitions, used in fire and royal family tomb
    /* 0x1D */ CAM_SET_DOORC, // Generic room door transitions, camera moves and follows player as the door is open and closed
    /* 0x1E */ CAM_SET_CRAWLSPACE, // Used in all crawlspaces "RAIL3"
    /* 0x1F */ CAM_SET_START0, // Data is given in Temple of Time, but no surface uses it
    /* 0x20 */ CAM_SET_START1, // Scene/room door transitions that snap the camera to a fixed location (example: ganon's towers doors climbing up)
    /* 0x21 */ CAM_SET_FREE0, // Full manual control is given over the camera
    /* 0x22 */ CAM_SET_FREE2, // Various OnePoint Cutscenes, 10 total (example: falling chest)
    /* 0x23 */ CAM_SET_PIVOT_CORNER, // Inside the carpenter jail cells from theives hideout "CIRCLE4"
    /* 0x24 */ CAM_SET_PIVOT_WATER_SURFACE, // Player diving from the surface of the water to underwater "CIRCLE5"
    /* 0x25 */ CAM_SET_CS_0, // Various cutscenes "DEMO0"
    /* 0x26 */ CAM_SET_CS_TWISTED_HALLWAY, // Never set to, but checked in twisting hallway (Forest Temple) "DEMO1"
    /* 0x27 */ CAM_SET_FOREST_BIRDS_EYE, // Used in the falling ceiling room in forest temple "MORI1"
    /* 0x28 */ CAM_SET_SLOW_CHEST_CS, // Long cutscene when opening a big chest with a major item "ITEM0"
    /* 0x29 */ CAM_SET_ITEM_UNUSED, // Unused "ITEM1"
    /* 0x2A */ CAM_SET_CS_3, // Various cutscenes "DEMO3"
    /* 0x2B */ CAM_SET_CS_ATTENTION, // Attention cutscenes and the actor siofuki (water spout/jet) "DEMO4"
    /* 0x2C */ CAM_SET_BEAN_GENERIC, // All beans except lost woods "UFOBEAN"
    /* 0x2D */ CAM_SET_BEAN_LOST_WOODS, // Lost woods bean "LIFTBEAN"
    /* 0x2E */ CAM_SET_SCENE_UNUSED, // Unused "SCENE0"
    /* 0x2F */ CAM_SET_SCENE_TRANSITION, // Scene Transitions "SCENE1"
    /* 0x30 */ CAM_SET_FIRE_PLATFORM, // All the fire platforms that rise. Also used in non-mq spirit shortcut "HIDAN1"
    /* 0x31 */ CAM_SET_FIRE_STAIRCASE, // Used on fire staircase actor cutscene in shortcut room connecting vanilla hammer chest to the final goron small key "HIDAN2"
    /* 0x32 */ CAM_SET_FOREST_UNUSED, // Unused "MORI2"
    /* 0x33 */ CAM_SET_FOREST_DEFEAT_POE, // Used when defeating a poe sister "MORI3"
    /* 0x34 */ CAM_SET_BIG_OCTO, // Used by big octo miniboss in Jabu Jabu "TAKO"
    /* 0x35 */ CAM_SET_MEADOW_BIRDS_EYE, // Used only as child in Sacred Forest Meadow Maze "SPOT05A"
    /* 0x36 */ CAM_SET_MEADOW_UNUSED, // Unused from Sacred Forest Meadow "SPOT05B"
    /* 0x37 */ CAM_SET_FIRE_BIRDS_EYE, // Used in lower-floor maze in non-mq fire temple "HIDAN3"
    /* 0x38 */ CAM_SET_TURN_AROUND, // Put the camera in front of player and turn around to look at player from the front "ITEM2"
    /* 0x39 */ CAM_SET_PIVOT_VERTICAL, // Lowering platforms (forest temple bow room, Jabu final shortcut) "CAM_SET_PIVOT_VERTICAL"
    /* 0x3A */ CAM_SET_NORMAL2,
    /* 0x3B */ CAM_SET_FISHING, // Fishing pond by the lake
    /* 0x3C */ CAM_SET_CS_C, // Various cutscenes "DEMOC"
    /* 0x3D */ CAM_SET_JABU_TENTACLE, // Jabu-Jabu Parasitic Tenticle Rooms "UO_FIBER"
    /* 0x3E */ CAM_SET_DUNGEON2,
    /* 0x3F */ CAM_SET_DIRECTED_YAW, // Does not auto-update yaw, tends to keep the camera pointed at a certain yaw (used by biggoron and final spirit lowering platform) "TEPPEN"
    /* 0x40 */ CAM_SET_PIVOT_FROM_SIDE, // Fixed side view, allows rotation of camera (eg. Potion Shop, Meadow at fairy grotto) "CIRCLE7"
    /* 0x41 */ CAM_SET_NORMAL4,
    /* 0x42 */ CAM_SET_MAX
} CameraSettingType;

typedef enum {
    /* 0x00 */ CAM_MODE_NORMAL,
    /* 0x01 */ CAM_MODE_TARGET, // "PARALLEL"
    /* 0x02 */ CAM_MODE_FOLLOWTARGET, // "KEEPON"
    /* 0x03 */ CAM_MODE_TALK,
    /* 0x04 */ CAM_MODE_BATTLE,
    /* 0x05 */ CAM_MODE_CLIMB,
    /* 0x06 */ CAM_MODE_FIRSTPERSON, // "SUBJECT"
    /* 0x07 */ CAM_MODE_BOWARROW,
    /* 0x08 */ CAM_MODE_BOWARROWZ,
    /* 0x09 */ CAM_MODE_HOOKSHOT, // "FOOKSHOT"
    /* 0x0A */ CAM_MODE_BOOMERANG,
    /* 0x0B */ CAM_MODE_SLINGSHOT, // "PACHINCO"
    /* 0x0C */ CAM_MODE_CLIMBZ,
    /* 0x0D */ CAM_MODE_JUMP,
    /* 0x0E */ CAM_MODE_HANG,
    /* 0x0F */ CAM_MODE_HANGZ,
    /* 0x10 */ CAM_MODE_FREEFALL,
    /* 0x11 */ CAM_MODE_CHARGE,
    /* 0x12 */ CAM_MODE_STILL,
    /* 0x13 */ CAM_MODE_PUSHPULL,
    /* 0x14 */ CAM_MODE_FOLLOWBOOMERANG, // "BOOKEEPON"
    /* 0x15 */ CAM_MODE_MAX
} CameraModeType;

typedef enum {
    /* 0x00 */ CAM_FUNC_NONE,
    /* 0x01 */ CAM_FUNC_NORM0,
    /* 0x02 */ CAM_FUNC_NORM1,
    /* 0x03 */ CAM_FUNC_NORM2,
    /* 0x04 */ CAM_FUNC_NORM3,
    /* 0x05 */ CAM_FUNC_NORM4,
    /* 0x06 */ CAM_FUNC_PARA0,
    /* 0x07 */ CAM_FUNC_PARA1,
    /* 0x08 */ CAM_FUNC_PARA2,
    /* 0x09 */ CAM_FUNC_PARA3,
    /* 0x0A */ CAM_FUNC_PARA4,
    /* 0x0B */ CAM_FUNC_KEEP0,
    /* 0x0C */ CAM_FUNC_KEEP1,
    /* 0x0D */ CAM_FUNC_KEEP2,
    /* 0x0E */ CAM_FUNC_KEEP3,
    /* 0x0F */ CAM_FUNC_KEEP4,
    /* 0x10 */ CAM_FUNC_SUBJ0,
    /* 0x11 */ CAM_FUNC_SUBJ1,
    /* 0x12 */ CAM_FUNC_SUBJ2,
    /* 0x13 */ CAM_FUNC_SUBJ3,
    /* 0x14 */ CAM_FUNC_SUBJ4,
    /* 0x15 */ CAM_FUNC_JUMP0,
    /* 0x16 */ CAM_FUNC_JUMP1,
    /* 0x17 */ CAM_FUNC_JUMP2,
    /* 0x18 */ CAM_FUNC_JUMP3,
    /* 0x19 */ CAM_FUNC_JUMP4,
    /* 0x1A */ CAM_FUNC_BATT0,
    /* 0x1B */ CAM_FUNC_BATT1,
    /* 0x1C */ CAM_FUNC_BATT2,
    /* 0x1D */ CAM_FUNC_BATT3,
    /* 0x1E */ CAM_FUNC_BATT4,
    /* 0x1F */ CAM_FUNC_FIXD0,
    /* 0x20 */ CAM_FUNC_FIXD1,
    /* 0x21 */ CAM_FUNC_FIXD2,
    /* 0x22 */ CAM_FUNC_FIXD3,
    /* 0x23 */ CAM_FUNC_FIXD4,
    /* 0x24 */ CAM_FUNC_DATA0,
    /* 0x25 */ CAM_FUNC_DATA1,
    /* 0x26 */ CAM_FUNC_DATA2,
    /* 0x27 */ CAM_FUNC_DATA3,
    /* 0x28 */ CAM_FUNC_DATA4,
    /* 0x29 */ CAM_FUNC_UNIQ0,
    /* 0x2A */ CAM_FUNC_UNIQ1,
    /* 0x2B */ CAM_FUNC_UNIQ2,
    /* 0x2C */ CAM_FUNC_UNIQ3,
    /* 0x2D */ CAM_FUNC_UNIQ4,
    /* 0x2E */ CAM_FUNC_UNIQ5,
    /* 0x2F */ CAM_FUNC_UNIQ6,
    /* 0x30 */ CAM_FUNC_UNIQ7,
    /* 0x31 */ CAM_FUNC_UNIQ8,
    /* 0x32 */ CAM_FUNC_UNIQ9,
    /* 0x33 */ CAM_FUNC_DEMO0,
    /* 0x34 */ CAM_FUNC_DEMO1,
    /* 0x35 */ CAM_FUNC_DEMO2,
    /* 0x36 */ CAM_FUNC_DEMO3,
    /* 0x37 */ CAM_FUNC_DEMO4,
    /* 0x38 */ CAM_FUNC_DEMO5,
    /* 0x39 */ CAM_FUNC_DEMO6,
    /* 0x3A */ CAM_FUNC_DEMO7,
    /* 0x3B */ CAM_FUNC_DEMO8,
    /* 0x3C */ CAM_FUNC_DEMO9,
    /* 0x3D */ CAM_FUNC_SPEC0,
    /* 0x3E */ CAM_FUNC_SPEC1,
    /* 0x3F */ CAM_FUNC_SPEC2,
    /* 0x40 */ CAM_FUNC_SPEC3,
    /* 0x41 */ CAM_FUNC_SPEC4,
    /* 0x42 */ CAM_FUNC_SPEC5,
    /* 0x43 */ CAM_FUNC_SPEC6,
    /* 0x44 */ CAM_FUNC_SPEC7,
    /* 0x45 */ CAM_FUNC_SPEC8,
    /* 0x46 */ CAM_FUNC_SPEC9,
    /* 0x47 */ CAM_FUNC_MAX
} CameraFuncType;

typedef enum {
    /* 0x00 */ CAM_DATA_Y_OFFSET,
    /* 0x01 */ CAM_DATA_EYE_DIST,
    /* 0x02 */ CAM_DATA_EYE_DIST_NEXT,
    /* 0x03 */ CAM_DATA_PITCH_TARGET,
    /* 0x04 */ CAM_DATA_YAW_UPDATE_RATE_TARGET,
    /* 0x05 */ CAM_DATA_XZ_UPDATE_RATE_TARGET,
    /* 0x06 */ CAM_DATA_MAX_YAW_UPDATE,
    /* 0x07 */ CAM_DATA_FOV,
    /* 0x08 */ CAM_DATA_AT_LERP_STEP_SCALE,
    /* 0x09 */ CAM_DATA_INTERFACE_FLAGS,
    /* 0x0A */ CAM_DATA_YAW_TARGET,
    /* 0x0B */ CAM_DATA_GROUND_Y_OFFSET,
    /* 0x0C */ CAM_DATA_GROUND_AT_LERP_STEP_SCALE,
    /* 0x0D */ CAM_DATA_SWING_YAW_INIT,
    /* 0x0E */ CAM_DATA_SWING_YAW_FINAL,
    /* 0x0F */ CAM_DATA_SWING_PITCH_INIT,
    /* 0x10 */ CAM_DATA_SWING_PITCH_FINAL,
    /* 0x11 */ CAM_DATA_SWING_PITCH_ADJ,
    /* 0x12 */ CAM_DATA_MIN_MAX_DIST_FACTOR,
    /* 0x13 */ CAM_DATA_AT_OFFSET_X,
    /* 0x14 */ CAM_DATA_AT_OFFSET_Y,
    /* 0x15 */ CAM_DATA_AT_OFFSET_Z,
    /* 0x16 */ CAM_DATA_UNK_22,
    /* 0x17 */ CAM_DATA_UNK_23,
    /* 0x18 */ CAM_DATA_FOV_SCALE,
    /* 0x19 */ CAM_DATA_YAW_SCALE,
    /* 0x1A */ CAM_DATA_UNK_26,
    /* 0x1B */ CAM_DATA_MAX
} CameraDataType;

#define CAM_FUNCDATA_INTERFACE_FLAGS(flags) \
    { flags, CAM_DATA_INTERFACE_FLAGS }

typedef struct {
    /* 0x00 */ Vec3f collisionClosePoint;
    /* 0x0C */ CollisionPoly* atEyePoly;
    /* 0x10 */ f32 swingUpdateRate;
    /* 0x14 */ s16 unk_14;
    /* 0x16 */ s16 unk_16;
    /* 0x18 */ s16 unk_18;
    /* 0x1A */ s16 swingUpdateRateTimer;
} SwingAnimation; // size = 0x1C

typedef struct {
    /* 0x00 */ f32 yOffset;
    /* 0x04 */ f32 distMin;
    /* 0x08 */ f32 distMax;
    /* 0x0C */ f32 unk_0C;
    /* 0x10 */ f32 unk_10;
    /* 0x14 */ f32 unk_14;
    /* 0x18 */ f32 fovTarget;
    /* 0x1C */ f32 atLERPScaleMax;
    /* 0x20 */ s16 pitchTarget;
    /* 0x22 */ s16 interfaceFlags;
} Normal1ReadOnlyData; // size = 0x24

typedef struct {
    /* 0x00 */ SwingAnimation swing;
    /* 0x1C */ f32 yOffset;
    /* 0x20 */ f32 unk_20;
    /* 0x24 */ s16 slopePitchAdj;
    /* 0x26 */ s16 swingYawTarget;
    /* 0x28 */ s16 unk_28;
    /* 0x2A */ s16 startSwingTimer;
} Normal1ReadWriteData; // size = 0x2C

typedef struct {
    /* 0x00 */ Normal1ReadOnlyData roData;
    /* 0x24 */ Normal1ReadWriteData rwData;
} Normal1; // size = 0x50

#define NORMAL1_FLAG_0 (1 << 0)
#define NORMAL1_FLAG_1 (1 << 1)
#define NORMAL1_FLAG_2 (1 << 2)
#define NORMAL1_FLAG_4 (1 << 4)
#define NORMAL1_FLAG_5 (1 << 5)
#define NORMAL1_FLAG_7 (1 << 7)

#define CAM_FUNCDATA_NORM1(yOffset, eyeDist, eyeDistNext, pitchTarget, yawUpdateRateTarget, xzUpdateRateTarget, maxYawUpdate, fov, atLerpStepScale, interfaceFlags) \
    { yOffset, CAM_DATA_Y_OFFSET }, \
    { eyeDist, CAM_DATA_EYE_DIST }, \
    { eyeDistNext, CAM_DATA_EYE_DIST_NEXT }, \
    { pitchTarget, CAM_DATA_PITCH_TARGET }, \
    { yawUpdateRateTarget, CAM_DATA_YAW_UPDATE_RATE_TARGET }, \
    { xzUpdateRateTarget, CAM_DATA_XZ_UPDATE_RATE_TARGET }, \
    { maxYawUpdate, CAM_DATA_MAX_YAW_UPDATE }, \
    { fov, CAM_DATA_FOV }, \
    { atLerpStepScale, CAM_DATA_AT_LERP_STEP_SCALE }, \
    { interfaceFlags, CAM_DATA_INTERFACE_FLAGS }

#define CAM_FUNCDATA_NORM1_ALT(yOffset, eyeDist, eyeDistNext, pitchTarget, yawUpdateRateTarget, xzUpdateRateTarget, maxYawUpdate, fov, atLerpStepScale, interfaceFlags) \
    { yOffset, CAM_DATA_Y_OFFSET }, \
    { eyeDist, CAM_DATA_EYE_DIST }, \
    { eyeDistNext, CAM_DATA_EYE_DIST_NEXT }, \
    { pitchTarget, CAM_DATA_PITCH_TARGET }, \
    { yawUpdateRateTarget, CAM_DATA_YAW_UPDATE_RATE_TARGET }, \
    { xzUpdateRateTarget, CAM_DATA_UNK_26 }, \
    { maxYawUpdate, CAM_DATA_MAX_YAW_UPDATE }, \
    { fov, CAM_DATA_FOV }, \
    { atLerpStepScale, CAM_DATA_AT_LERP_STEP_SCALE }, \
    { interfaceFlags, CAM_DATA_INTERFACE_FLAGS }

typedef struct {
    /* 0x00 */ f32 unk_00;
    /* 0x04 */ f32 unk_04;
    /* 0x08 */ f32 unk_08;
    /* 0x0C */ f32 unk_0C;
    /* 0x10 */ f32 unk_10;
    /* 0x14 */ f32 unk_14;
    /* 0x18 */ f32 unk_18;
    /* 0x1C */ s16 unk_1C;
    /* 0x1E */ s16 interfaceFlags;
} Normal2ReadOnlyData; // size = 0x20

typedef struct {
    /* 0x00 */ Vec3f unk_00;
    /* 0x0C */ Vec3f unk_0C;
    /* 0x18 */ f32 unk_18;
    /* 0x1C */ f32 unk_1C;
    /* 0x20 */ s16 unk_20;
    /* 0x22 */ s16 unk_22;
    /* 0x24 */ f32 unk_24;
    /* 0x28 */ s16 unk_28;
} Normal2ReadWriteData; // size = 0x2C

typedef struct {
    /* 0x00 */ Normal2ReadOnlyData roData;
    /* 0x20 */ Normal2ReadWriteData rwData;
} Normal2; // size = 0x4C

#define NORMAL2_FLAG_0 (1 << 0)
#define NORMAL2_FLAG_2 (1 << 2)
#define NORMAL2_FLAG_4 (1 << 4)
#define NORMAL2_FLAG_7 (1 << 7)

#define CAM_FUNCDATA_NORM2(yOffset, eyeDist, eyeDistNext, unk_23, yawUpdateRateTarget, maxYawUpdate, fov, atLerpStepScale, interfaceFlags) \
    { yOffset, CAM_DATA_Y_OFFSET }, \
    { eyeDist, CAM_DATA_EYE_DIST }, \
    { eyeDistNext, CAM_DATA_EYE_DIST_NEXT }, \
    { unk_23, CAM_DATA_UNK_23 }, \
    { yawUpdateRateTarget, CAM_DATA_YAW_UPDATE_RATE_TARGET }, \
    { maxYawUpdate, CAM_DATA_MAX_YAW_UPDATE }, \
    { fov, CAM_DATA_FOV }, \
    { atLerpStepScale, CAM_DATA_AT_LERP_STEP_SCALE }, \
    { interfaceFlags, CAM_DATA_INTERFACE_FLAGS }

typedef struct {
    /* 0x00 */ f32 yOffset;
    /* 0x04 */ f32 distMin;
    /* 0x08 */ f32 distMax;
    /* 0x0C */ f32 yawUpdateSpeed;
    /* 0x10 */ f32 unk_10;
    /* 0x14 */ f32 fovTarget;
    /* 0x18 */ f32 maxAtLERPScale;
    /* 0x1C */ s16 pitchTarget;
    /* 0x1E */ s16 interfaceFlags;
} Normal3ReadOnlyData; // size = 0x20

typedef struct {
    /* 0x00 */ SwingAnimation swing;
    /* 0x1C */ f32 unk_1C;
    /* 0x20 */ f32 unk_20;
    /* 0x24 */ s16 curPitch;
    /* 0x26 */ s16 yawUpdAmt;
    /* 0x28 */ s16 yawTimer;
    /* 0x2A */ s16 distTimer;
} Normal3ReadWriteData; // size = 0x2C

typedef struct {
    /* 0x00 */ Normal3ReadOnlyData roData;
    /* 0x20 */ Normal3ReadWriteData rwData;
} Normal3; // size = 0x4C

#define CAM_FUNCDATA_NORM3(yOffset, eyeDist, eyeDistNext, pitchTarget, yawUpdateRateTarget, xzUpdateRateTarget, fov, atLerpStepScale, interfaceFlags) \
    { yOffset, CAM_DATA_Y_OFFSET }, \
    { eyeDist, CAM_DATA_EYE_DIST }, \
    { eyeDistNext, CAM_DATA_EYE_DIST_NEXT }, \
    { pitchTarget, CAM_DATA_PITCH_TARGET }, \
    { yawUpdateRateTarget, CAM_DATA_YAW_UPDATE_RATE_TARGET }, \
    { xzUpdateRateTarget, CAM_DATA_XZ_UPDATE_RATE_TARGET }, \
    { fov, CAM_DATA_FOV }, \
    { atLerpStepScale, CAM_DATA_AT_LERP_STEP_SCALE }, \
    { interfaceFlags, CAM_DATA_INTERFACE_FLAGS }

typedef struct {
    /* 0x00 */ f32 yOffset;
    /* 0x04 */ f32 distTarget;
    /* 0x08 */ f32 unk_08;
    /* 0x0C */ f32 unk_0C;
    /* 0x10 */ f32 fovTarget;
    /* 0x14 */ f32 unk_14;
    /* 0x18 */ f32 unk_18;
    /* 0x1C */ f32 unk_1C;
    /* 0x20 */ s16 pitchTarget;
    /* 0x22 */ s16 yawTarget;
    /* 0x24 */ s16 interfaceFlags;
} Parallel1ReadOnlyData; // size = 0x28

typedef struct {
    /* 0x00 */ Vec3f unk_00;
    /* 0x0C */ f32 yTarget;
    /* 0x10 */ s16 unk_10;
    /* 0x12 */ s16 yawTarget;
    /* 0x14 */ s16 pitchTarget;
    /* 0x16 */ s16 unk_16;
    /* 0x18 */ s16 animTimer;
} Parallel1ReadWriteData; // size = 0x1C

typedef struct {
    /* 0x00 */ Parallel1ReadOnlyData roData;
    /* 0x28 */ Parallel1ReadWriteData rwData;
} Parallel1; // size = 0x44

#define PARALLEL1_FLAG_0 (1 << 0)
#define PARALLEL1_FLAG_1 (1 << 1)
#define PARALLEL1_FLAG_2 (1 << 2)
#define PARALLEL1_FLAG_3 (1 << 3)
#define PARALLEL1_FLAG_4 (1 << 4)
#define PARALLEL1_FLAG_5 (1 << 5)
#define PARALLEL1_FLAG_6 (1 << 6)
#define PARALLEL1_FLAG_7 (1 << 7)

#define CAM_FUNCDATA_PARA1(yOffset, eyeDist, pitchTarget, yawTarget, yawUpdateRateTarget, xzUpdateRateTarget, fov, atLerpStepScale, interfaceFlags, groundYOffset, groundAtLerpStepScale) \
    { yOffset, CAM_DATA_Y_OFFSET }, \
    { eyeDist, CAM_DATA_EYE_DIST }, \
    { pitchTarget, CAM_DATA_PITCH_TARGET }, \
    { yawTarget, CAM_DATA_YAW_TARGET }, \
    { yawUpdateRateTarget, CAM_DATA_YAW_UPDATE_RATE_TARGET }, \
    { xzUpdateRateTarget, CAM_DATA_XZ_UPDATE_RATE_TARGET }, \
    { fov, CAM_DATA_FOV }, \
    { atLerpStepScale, CAM_DATA_AT_LERP_STEP_SCALE }, \
    { interfaceFlags, CAM_DATA_INTERFACE_FLAGS }, \
    { groundYOffset, CAM_DATA_GROUND_Y_OFFSET }, \
    { groundAtLerpStepScale, CAM_DATA_GROUND_AT_LERP_STEP_SCALE }

#define PARALLEL3_FLAG_0 (1 << 0)
#define PARALLEL3_FLAG_1 (1 << 1)

typedef struct {
    /* 0x00 */ f32 atYOffset;
    /* 0x04 */ f32 distMin;
    /* 0x08 */ f32 distMax;
    /* 0x0C */ f32 yawUpateRateTarget;
    /* 0x10 */ f32 maxYawUpdate;
    /* 0x14 */ f32 unk_14; // never used.
    /* 0x18 */ f32 atLERPScaleMax;
    /* 0x1C */ s16 interfaceFlags;
} Jump1ReadOnlyData; // size = 0x20

typedef struct {
    /* 0x00 */ SwingAnimation swing;
    /* 0x1C */ f32 unk_1C;
    /* 0x20 */ VecSph unk_20;
} Jump1ReadWriteData; // size = 0x28

typedef struct {
    /* 0x00 */ Jump1ReadOnlyData roData;
    /* 0x20 */ Jump1ReadWriteData rwData;
} Jump1; // size = 0x48

#define JUMP1_FLAG_2 (1 << 2)
#define JUMP1_FLAG_4 (1 << 4)

#define CAM_FUNCDATA_JUMP1(yOffset, eyeDist, eyeDistNext, yawUpdateRateTarget, maxYawUpdate, fov, atLerpStepScale, interfaceFlags) \
    { yOffset, CAM_DATA_Y_OFFSET }, \
    { eyeDist, CAM_DATA_EYE_DIST }, \
    { eyeDistNext, CAM_DATA_EYE_DIST_NEXT }, \
    { yawUpdateRateTarget, CAM_DATA_YAW_UPDATE_RATE_TARGET }, \
    { maxYawUpdate, CAM_DATA_MAX_YAW_UPDATE }, \
    { fov, CAM_DATA_FOV }, \
    { atLerpStepScale, CAM_DATA_AT_LERP_STEP_SCALE }, \
    { interfaceFlags, CAM_DATA_INTERFACE_FLAGS }

typedef struct {
    /* 0x00 */ f32 atYOffset;
    /* 0x04 */ f32 minDist;
    /* 0x08 */ f32 maxDist;
    /* 0x0C */ f32 minMaxDistFactor;
    /* 0x10 */ f32 yawUpdRateTarget;
    /* 0x14 */ f32 xzUpdRateTarget;
    /* 0x18 */ f32 fovTarget;
    /* 0x1C */ f32 atLERPStepScale;
    /* 0x20 */ s16 interfaceFlags;
} Jump2ReadOnlyData; // size = 0x24

typedef struct {
    /* 0x0 */ f32 floorY;
    /* 0x4 */ s16 yawTarget;
    /* 0x6 */ s16 initYawDiff; // unused, set but not read.
    /* 0x8 */ s16 yawAdj;
    /* 0xA */ s16 onFloor; // unused, set but not read
    /* 0xC */ s16 animTimer;
} Jump2ReadWriteData; // size = 0x10

typedef struct {
    /* 0x00 */ Jump2ReadOnlyData roData;
    /* 0x24 */ Jump2ReadWriteData rwData;
} Jump2; // size = 0x34

#define JUMP2_FLAG_1 (1 << 1)
#define JUMP2_FLAG_2 (1 << 2)

#define CAM_FUNCDATA_JUMP2(yOffset, eyeDist, eyeDistNext, minMaxDistFactor, yawUpdateRateTarget, xzUpdateRateTarget, fov, atLerpStepScale, interfaceFlags) \
    { yOffset, CAM_DATA_Y_OFFSET }, \
    { eyeDist, CAM_DATA_EYE_DIST }, \
    { eyeDistNext, CAM_DATA_EYE_DIST_NEXT }, \
    { minMaxDistFactor, CAM_DATA_MIN_MAX_DIST_FACTOR }, \
    { yawUpdateRateTarget, CAM_DATA_YAW_UPDATE_RATE_TARGET }, \
    { xzUpdateRateTarget, CAM_DATA_XZ_UPDATE_RATE_TARGET }, \
    { fov, CAM_DATA_FOV }, \
    { atLerpStepScale, CAM_DATA_AT_LERP_STEP_SCALE }, \
    { interfaceFlags, CAM_DATA_INTERFACE_FLAGS }

typedef struct {
    /* 0x00 */ f32 yOffset;
    /* 0x04 */ f32 distMin;
    /* 0x08 */ f32 distMax;
    /* 0x0C */ f32 swingUpdateRate;
    /* 0x10 */ f32 unk_10;
    /* 0x14 */ f32 unk_14;
    /* 0x18 */ f32 fovTarget;
    /* 0x1C */ f32 unk_1C;
    /* 0x20 */ s16 pitchTarget;
    /* 0x22 */ s16 interfaceFlags;
} Jump3ReadOnlyData; // size = 0x24

typedef struct {
    /* 0x00 */ SwingAnimation swing;
    /* 0x1C */ f32 unk_1C;
    /* 0x20 */ s16 animTimer;
    /* 0x22 */ s16 mode;
} Jump3ReadWriteData; // size = 0x24

typedef struct {
    /* 0x00 */ Jump3ReadOnlyData roData;
    /* 0x24 */ Jump3ReadWriteData rwData;
} Jump3; // size = 0x48

#define JUMP3_FLAG_0 (1 << 0)
#define JUMP3_FLAG_2 (1 << 2)
#define JUMP3_FLAG_4 (1 << 4)

#define CAM_FUNCDATA_JUMP3(yOffset, eyeDist, eyeDistNext, pitchTarget, yawUpdateRateTarget, xzUpdateRateTarget, maxYawUpdate, fov, atLerpStepScale, interfaceFlags) \
    { yOffset, CAM_DATA_Y_OFFSET }, \
    { eyeDist, CAM_DATA_EYE_DIST }, \
    { eyeDistNext, CAM_DATA_EYE_DIST_NEXT }, \
    { pitchTarget, CAM_DATA_PITCH_TARGET }, \
    { yawUpdateRateTarget, CAM_DATA_YAW_UPDATE_RATE_TARGET }, \
    { xzUpdateRateTarget, CAM_DATA_XZ_UPDATE_RATE_TARGET }, \
    { maxYawUpdate, CAM_DATA_MAX_YAW_UPDATE }, \
    { fov, CAM_DATA_FOV }, \
    { atLerpStepScale, CAM_DATA_AT_LERP_STEP_SCALE }, \
    { interfaceFlags, CAM_DATA_INTERFACE_FLAGS }

typedef struct {
    /* 0x00 */ f32 yOffset;
    /* 0x04 */ f32 distance;
    /* 0x08 */ f32 swingYawInitial;
    /* 0x0C */ f32 swingYawFinal;
    /* 0x10 */ f32 swingPitchInitial;
    /* 0x14 */ f32 swingPitchFinal;
    /* 0x18 */ f32 swingPitchAdj;
    /* 0x1C */ f32 fov;
    /* 0x20 */ f32 atLERPScaleOnGround;
    /* 0x24 */ f32 yOffsetOffGround;
    /* 0x28 */ f32 atLERPScaleOffGround;
    /* 0x2C */ s16 interfaceFlags;
} Battle1ReadOnlyData; // size = 0x30

typedef struct {
    /* 0x00 */ f32 initialEyeToAtDist;
    /* 0x04 */ f32 roll;
    /* 0x08 */ f32 yPosOffset;
    /* 0x0C */ Actor* target;
    /* 0x10 */ f32 unk_10;
    /* 0x14 */ s16 unk_14; // unused
    /* 0x16 */ s16 initialEyeToAtYaw;
    /* 0x18 */ s16 initialEyeToAtPitch;
    /* 0x1A */ s16 animTimer;
    /* 0x1C */ s16 chargeTimer;
} Battle1ReadWriteData; // size = 0x20

typedef struct {
    /* 0x00 */ Battle1ReadOnlyData roData;
    /* 0x30 */ Battle1ReadWriteData rwData;
} Battle1; // size = 0x50

#define BATTLE1_FLAG_0 (1 << 0)
#define BATTLE1_FLAG_1 (1 << 1)
#define BATTLE1_FLAG_7 (1 << 7)

#define CAM_FUNCDATA_BATT1(yOffset, eyeDist, swingYawInit, swingYawFinal, swingPitchInit, swingPitchFinal, swingPitchAdj, fov, atLerpStepScale, interfaceFlags, groundYOffset, groundAtLerpStepScale) \
    { yOffset, CAM_DATA_Y_OFFSET }, \
    { eyeDist, CAM_DATA_EYE_DIST }, \
    { swingYawInit, CAM_DATA_SWING_YAW_INIT }, \
    { swingYawFinal, CAM_DATA_SWING_YAW_FINAL }, \
    { swingPitchInit, CAM_DATA_SWING_PITCH_INIT }, \
    { swingPitchFinal, CAM_DATA_SWING_PITCH_FINAL }, \
    { swingPitchAdj, CAM_DATA_SWING_PITCH_ADJ }, \
    { fov, CAM_DATA_FOV }, \
    { atLerpStepScale, CAM_DATA_AT_LERP_STEP_SCALE }, \
    { interfaceFlags, CAM_DATA_INTERFACE_FLAGS }, \
    { groundYOffset, CAM_DATA_GROUND_Y_OFFSET }, \
    { groundAtLerpStepScale, CAM_DATA_GROUND_AT_LERP_STEP_SCALE }

typedef struct {
    /* 0x00 */ f32 yOffset;
    /* 0x04 */ f32 rTarget;
    /* 0x08 */ s16 pitchTarget;
    /* 0x0C */ f32 lerpUpdateRate;
    /* 0x10 */ f32 fovTarget;
    /* 0x14 */ f32 atLERPTarget;
    /* 0x18 */ s16 interfaceFlags;
    /* 0x1A */ s16 unk_1A;
} Battle4ReadOnlyData; // size = 0x1C

typedef struct {
    /* 0x0 */ s16 animTimer;
} Battle4ReadWriteData; // size = 0x4

typedef struct {
    /* 0x00 */ Battle4ReadOnlyData roData;
    /* 0x1C */ Battle4ReadWriteData rwData;
} Battle4; // size = 0x20

#define CAM_FUNCDATA_BATT4(yOffset, eyeDist, pitchTarget, yawUpdateRateTarget, fov, atLerpStepScale, interfaceFlags) \
    { yOffset, CAM_DATA_Y_OFFSET }, \
    { eyeDist, CAM_DATA_EYE_DIST }, \
    { pitchTarget, CAM_DATA_PITCH_TARGET }, \
    { yawUpdateRateTarget, CAM_DATA_YAW_UPDATE_RATE_TARGET }, \
    { fov, CAM_DATA_FOV }, \
    { atLerpStepScale, CAM_DATA_AT_LERP_STEP_SCALE }, \
    { interfaceFlags, CAM_DATA_INTERFACE_FLAGS }

typedef struct {
    /* 0x00 */ f32 unk_00;
    /* 0x04 */ f32 unk_04;
    /* 0x08 */ f32 unk_08;
    /* 0x0C */ f32 unk_0C;
    /* 0x10 */ f32 unk_10;
    /* 0x14 */ f32 unk_14;
    /* 0x18 */ f32 unk_18;
    /* 0x1C */ f32 unk_1C;
    /* 0x20 */ f32 unk_20;
    /* 0x24 */ f32 unk_24;
    /* 0x28 */ f32 unk_28;
    /* 0x2C */ f32 unk_2C;
    /* 0x30 */ s16 interfaceFlags;
} KeepOn1ReadOnlyData; // size = 0x34

typedef struct {
    /* 0x00 */ f32 unk_00;
    /* 0x04 */ f32 unk_04;
    /* 0x08 */ f32 unk_08;
    /* 0x0C */ Actor* unk_0C;
    /* 0x10 */ s16 unk_10;
    /* 0x12 */ s16 unk_12;
    /* 0x14 */ s16 unk_14;
    /* 0x16 */ s16 unk_16;
} KeepOn1ReadWriteData; // size = 0x18

typedef struct {
    /* 0x00 */ KeepOn1ReadOnlyData roData;
    /* 0x34 */ KeepOn1ReadWriteData rwData;
} KeepOn1; // size = 0x4C

#define KEEPON1_FLAG_0 (1 << 0)
#define KEEPON1_FLAG_1 (1 << 1)

#define CAM_FUNCDATA_KEEP1(yOffset, eyeDist, eyeDistNext, swingYawInit, swingYawFinal, swingPitchInit, swingPitchFinal, swingPitchAdj, fov, atLerpStepScale, interfaceFlags, groundYOffset, groundAtLerpStepScale) \
    { yOffset, CAM_DATA_Y_OFFSET }, \
    { eyeDist, CAM_DATA_EYE_DIST }, \
    { eyeDistNext, CAM_DATA_EYE_DIST_NEXT }, \
    { swingYawInit, CAM_DATA_SWING_YAW_INIT }, \
    { swingYawFinal, CAM_DATA_SWING_YAW_FINAL }, \
    { swingPitchInit, CAM_DATA_SWING_PITCH_INIT }, \
    { swingPitchFinal, CAM_DATA_SWING_PITCH_FINAL }, \
    { swingPitchAdj, CAM_DATA_SWING_PITCH_ADJ }, \
    { fov, CAM_DATA_FOV }, \
    { atLerpStepScale, CAM_DATA_AT_LERP_STEP_SCALE }, \
    { interfaceFlags, CAM_DATA_INTERFACE_FLAGS }, \
    { groundYOffset, CAM_DATA_GROUND_Y_OFFSET }, \
    { groundAtLerpStepScale, CAM_DATA_GROUND_AT_LERP_STEP_SCALE }

typedef struct {
    /* 0x00 */ f32 yOffset;
    /* 0x04 */ f32 minDist;
    /* 0x08 */ f32 maxDist;
    /* 0x0C */ f32 swingYawInital;
    /* 0x10 */ f32 swingYawFinal;
    /* 0x14 */ f32 swingPitchInitial;
    /* 0x18 */ f32 swingPitchFinal;
    /* 0x1C */ f32 swingPitchAdj;
    /* 0x20 */ f32 fovTarget;
    /* 0x24 */ f32 atLERPScaleMax;
    /* 0x28 */ s16 initTimer;
    /* 0x2A */ s16 interfaceFlags;
} KeepOn3ReadOnlyData; // size = 0x2C

typedef struct {
    /* 0x00 */ Vec3f eyeToAtTarget; // esentially a VecSph, but all floats.
    /* 0x0C */ Actor* target;
    /* 0x10 */ Vec3f atTarget;
    /* 0x1C */ s16 animTimer;
} KeepOn3ReadWriteData; // size = 0x20

typedef struct {
    /* 0x00 */ KeepOn3ReadOnlyData roData;
    /* 0x2C */ KeepOn3ReadWriteData rwData;
} KeepOn3; // size = 0x4C

#define KEEPON3_FLAG_4 (1 << 4)
#define KEEPON3_FLAG_5 (1 << 5)
#define KEEPON3_FLAG_7 (1 << 7)

#define CAM_FUNCDATA_KEEP3(yOffset, eyeDist, eyeDistNext, swingYawInit, swingYawFinal, swingPitchInit, swingPitchFinal, swingPitchAdj, fov, atLerpStepScale, yawUpdateRateTarget, interfaceFlags) \
    { yOffset, CAM_DATA_Y_OFFSET }, \
    { eyeDist, CAM_DATA_EYE_DIST }, \
    { eyeDistNext, CAM_DATA_EYE_DIST_NEXT }, \
    { swingYawInit, CAM_DATA_SWING_YAW_INIT }, \
    { swingYawFinal, CAM_DATA_SWING_YAW_FINAL }, \
    { swingPitchInit, CAM_DATA_SWING_PITCH_INIT }, \
    { swingPitchFinal, CAM_DATA_SWING_PITCH_FINAL }, \
    { swingPitchAdj, CAM_DATA_SWING_PITCH_ADJ }, \
    { fov, CAM_DATA_FOV }, \
    { atLerpStepScale, CAM_DATA_AT_LERP_STEP_SCALE }, \
    { yawUpdateRateTarget, CAM_DATA_YAW_UPDATE_RATE_TARGET }, \
    { interfaceFlags, CAM_DATA_INTERFACE_FLAGS }

typedef struct {
    /* 0x00 */ f32 unk_00;
    /* 0x04 */ f32 unk_04;
    /* 0x08 */ f32 unk_08;
    /* 0x0C */ f32 unk_0C;
    /* 0x10 */ f32 unk_10;
    /* 0x14 */ f32 unk_14;
    /* 0x18 */ f32 unk_18;
    /* 0x1C */ s16 interfaceFlags;
    /* 0x1E */ s16 unk_1E;
} KeepOn4ReadOnlyData; // size = 0x20

typedef struct {
    /* 0x00 */ f32 unk_00;
    /* 0x04 */ f32 unk_04;
    /* 0x08 */ f32 unk_08;
    /* 0x0C */ s16 unk_0C;
    /* 0x0E */ s16 unk_0E;
    /* 0x10 */ s16 unk_10;
    /* 0x12 */ s16 unk_12;
    /* 0x14 */ s16 unk_14;
} KeepOn4ReadWriteData; // size = 0x18

typedef struct {
    /* 0x00 */ KeepOn4ReadOnlyData roData;
    /* 0x20 */ KeepOn4ReadWriteData rwData;
} KeepOn4; // size = 0x38

#define KEEPON4_FLAG_0 (1 << 0)
#define KEEPON4_FLAG_1 (1 << 1)
#define KEEPON4_FLAG_2 (1 << 2)
#define KEEPON4_FLAG_3 (1 << 3)
#define KEEPON4_FLAG_4 (1 << 4)
#define KEEPON4_FLAG_5 (1 << 5)
#define KEEPON4_FLAG_6 (1 << 6)
#define KEEPON4_FLAG_7 (1 << 7)

#define CAM_FUNCDATA_KEEP4(yOffset, eyeDist, pitchTarget, yawTarget, atOffsetZ, fov, interfaceFlags, yawUpdateRateTarget, unk_22) \
    { yOffset, CAM_DATA_Y_OFFSET }, \
    { eyeDist, CAM_DATA_EYE_DIST }, \
    { pitchTarget, CAM_DATA_PITCH_TARGET }, \
    { yawTarget, CAM_DATA_YAW_TARGET }, \
    { atOffsetZ, CAM_DATA_AT_OFFSET_Z }, \
    { fov, CAM_DATA_FOV }, \
    { interfaceFlags, CAM_DATA_INTERFACE_FLAGS }, \
    { yawUpdateRateTarget, CAM_DATA_YAW_UPDATE_RATE_TARGET }, \
    { unk_22, CAM_DATA_UNK_22 }

typedef struct {
    /* 0x00 */ f32 fovScale;
    /* 0x04 */ f32 yawScale;
    /* 0x08 */ s16 timerInit;
    /* 0x0A */ s16 interfaceFlags;
} KeepOn0ReadOnlyData; // size = 0x0C

typedef struct {
    /* 0x0 */ f32 fovTarget;
    /* 0x4 */ s16 animTimer;
} KeepOn0ReadWriteData; // size = 0x8

typedef struct {
    /* 0x00 */ KeepOn0ReadOnlyData roData;
    /* 0x0C */ KeepOn0ReadWriteData rwData;
} KeepOn0; // size = 0x14

#define CAM_FUNCDATA_KEEP0(fovScale, yawScale, yawUpdateRateTarget, interfaceFlags) \
    { fovScale, CAM_DATA_FOV_SCALE }, \
    { yawScale, CAM_DATA_YAW_SCALE }, \
    { yawUpdateRateTarget, CAM_DATA_YAW_UPDATE_RATE_TARGET }, \
    { interfaceFlags, CAM_DATA_INTERFACE_FLAGS }

typedef struct {
    /* 0x00 */ f32 unk_00; // seems to be unused?
    /* 0x04 */ f32 lerpStep;
    /* 0x08 */ f32 fov;
    /* 0x0C */ s16 interfaceFlags;
} Fixed1ReadOnlyData; // size = 0x10

typedef struct {
    /* 0x00 */ PosRot eyePosRotTarget;
    /* 0x14 */ s16 fov;
} Fixed1ReadWriteData; // size = 0x18

typedef struct {
    /* 0x00 */ Fixed1ReadOnlyData roData;
    /* 0x10 */ Fixed1ReadWriteData rwData;
} Fixed1; // size = 0x28

#define CAM_FUNCDATA_FIXD1(yOffset, yawUpdateRateTarget, fov, interfaceFlags) \
    { yOffset, CAM_DATA_Y_OFFSET }, \
    { yawUpdateRateTarget, CAM_DATA_YAW_UPDATE_RATE_TARGET }, \
    { fov, CAM_DATA_FOV }, \
    { interfaceFlags, CAM_DATA_INTERFACE_FLAGS }

typedef struct {
    /* 0x00 */ f32 yOffset;
    /* 0x04 */ f32 eyeStepScale;
    /* 0x08 */ f32 posStepScale;
    /* 0x0C */ f32 fov;
    /* 0x10 */ s16 interfaceFlags;
} Fixed2ReadOnlyData; // size = 0x14

typedef struct {
    /* 0x0 */ Vec3f eye;
    /* 0xC */ s16 fov;
} Fixed2ReadWriteData; // size = 0x10

typedef struct {
    /* 0x00 */ Fixed2ReadOnlyData roData;
    /* 0x14 */ Fixed2ReadWriteData rwData;
} Fixed2; // size = 0x24


#define FIXED2_FLAG_0 (1 << 0)

#define CAM_FUNCDATA_FIXD2(yOffset, yawUpdateRateTarget, xzUpdateRateTarget, fov, interfaceFlags) \
    { yOffset, CAM_DATA_Y_OFFSET }, \
    { yawUpdateRateTarget, CAM_DATA_YAW_UPDATE_RATE_TARGET }, \
    { xzUpdateRateTarget, CAM_DATA_XZ_UPDATE_RATE_TARGET }, \
    { fov, CAM_DATA_FOV }, \
    { interfaceFlags, CAM_DATA_INTERFACE_FLAGS }

typedef struct {
    /* 0x0 */ s16 interfaceFlags;
} Fixed3ReadOnlyData; // size = 0x4

typedef struct {
    /* 0x0 */ Vec3s rot;
    /* 0x6 */ s16 fov;
    /* 0x8 */ s16 updDirTimer;
    /* 0xA */ s16 jfifId;
} Fixed3ReadWriteData; // size = 0xC

typedef struct {
    /* 0x0 */ Fixed3ReadOnlyData roData;
    /* 0x4 */ Fixed3ReadWriteData rwData;
} Fixed3; // size = 0x10

typedef struct {
    /* 0x00 */ f32 yOffset;
    /* 0x04 */ f32 speedToEyePos;
    /* 0x08 */ f32 followSpeed;
    /* 0x0C */ f32 fov;
    /* 0x10 */ s16 interfaceFlags;
} Fixed4ReadOnlyData; // size = 0x14

typedef struct {
    /* 0x0 */ Vec3f eyeTarget;
    /* 0xC */ f32 followSpeed;
} Fixed4ReadWriteData; // size = 0x10

typedef struct {
    /* 0x00 */ Fixed4ReadOnlyData roData;
    /* 0x14 */ Fixed4ReadWriteData rwData;
} Fixed4; // size = 0x24

#define FIXED4_FLAG_2 (1 << 2)

#define CAM_FUNCDATA_FIXD4(yOffset, yawUpdateRateTarget, xzUpdateRateTarget, fov, interfaceFlags) \
    { yOffset, CAM_DATA_Y_OFFSET }, \
    { yawUpdateRateTarget, CAM_DATA_YAW_UPDATE_RATE_TARGET }, \
    { xzUpdateRateTarget, CAM_DATA_XZ_UPDATE_RATE_TARGET }, \
    { fov, CAM_DATA_FOV }, \
    { interfaceFlags, CAM_DATA_INTERFACE_FLAGS }

typedef struct {
    /* 0x00 */ f32 eyeNextYOffset;
    /* 0x04 */ f32 eyeDist;
    /* 0x08 */ f32 eyeNextDist;
    /* 0x0C */ f32 unk_0C; // unused
    /* 0x10 */ Vec3f atOffset;
    /* 0x1C */ f32 fovTarget;
    /* 0x20 */ s16 interfaceFlags;
} Subj3ReadOnlyData; // size = 0x24

typedef struct {
    /* 0x0 */ f32 r;
    /* 0x4 */ s16 yaw;
    /* 0x6 */ s16 pitch;
    /* 0x8 */ s16 animTimer;
} Subj3ReadWriteData; // size = 0xC

typedef struct {
    /* 0x00 */ Subj3ReadOnlyData roData;
    /* 0x24 */ Subj3ReadWriteData rwData;
} Subj3; // size = 0x30

#define CAM_FUNCDATA_SUBJ3(yOffset, eyeDist, eyeDistNext, yawUpdateRateTarget, atOffsetX, atOffsetY, atOffsetZ, fov, interfaceFlags) \
    { yOffset, CAM_DATA_Y_OFFSET }, \
    { eyeDist, CAM_DATA_EYE_DIST }, \
    { eyeDistNext, CAM_DATA_EYE_DIST_NEXT }, \
    { yawUpdateRateTarget, CAM_DATA_YAW_UPDATE_RATE_TARGET }, \
    { atOffsetX, CAM_DATA_AT_OFFSET_X }, \
    { atOffsetY, CAM_DATA_AT_OFFSET_Y }, \
    { atOffsetZ, CAM_DATA_AT_OFFSET_Z }, \
    { fov, CAM_DATA_FOV }, \
    { interfaceFlags, CAM_DATA_INTERFACE_FLAGS }

typedef struct {
    /* 0x0 */ s16 interfaceFlags;
} Subj4ReadOnlyData; // size = 0x4

typedef struct {
    /* 0x00 */ InfiniteLine unk_00;
    /* 0x18 */ f32 unk_18;
    /* 0x1C */ f32 unk_1C;
    /* 0x20 */ f32 unk_20;
    /* 0x24 */ f32 unk_24;
    /* 0x28 */ f32 unk_28;
    /* 0x2C */ s16 unk_2C;
    /* 0x2E */ s16 unk_2E;
    /* 0x30 */ s16 unk_30;
    /* 0x32 */ s16 unk_32;
} Subj4ReadWriteData; // size = 0x34

typedef struct {
    /* 0x00 */ Subj4ReadOnlyData roData;
    /* 0x04 */ Subj4ReadWriteData rwData;
} Subj4; // size = 0x38

#define CAM_FUNCDATA_SUBJ4(yOffset, eyeDist, eyeDistNext, yawUpdateRateTarget, fov, interfaceFlags) \
    { yOffset, CAM_DATA_Y_OFFSET }, \
    { eyeDist, CAM_DATA_EYE_DIST }, \
    { eyeDistNext, CAM_DATA_EYE_DIST_NEXT }, \
    { yawUpdateRateTarget, CAM_DATA_YAW_UPDATE_RATE_TARGET }, \
    { fov, CAM_DATA_FOV }, \
    { interfaceFlags, CAM_DATA_INTERFACE_FLAGS }

typedef struct {
    /* 0x0 */ f32 yOffset;
    /* 0x4 */ f32 fov;
    /* 0x8 */ s16 interfaceFlags;
} Data4ReadOnlyData; // size = 0xC

typedef struct {
    /* 0x00 */ PosRot eyePosRot;
    /* 0x14 */ char unk_14[0x8];
    /* 0x1C */ s16 fov;
    /* 0x1E */ s16 flags;
} Data4ReadWriteData; // size = 0x20

typedef struct {
    /* 0x00 */ Data4ReadOnlyData roData;
    /* 0x0C */ Data4ReadWriteData rwData;
} Data4; // size = 0x2C

#define CAM_FUNCDATA_DATA4(yOffset, fov, interfaceFlags) \
    { yOffset, CAM_DATA_Y_OFFSET }, \
    { fov, CAM_DATA_FOV }, \
    { interfaceFlags, CAM_DATA_INTERFACE_FLAGS }

typedef struct {
    /* 0x00 */ f32 yOffset;
    /* 0x04 */ f32 distMin;
    /* 0x08 */ f32 distMax;
    /* 0x0C */ char unk_0C[4]; // unused
    /* 0x10 */ f32 fovTarget;
    /* 0x14 */ f32 atLERPScaleMax;
    /* 0x18 */ s16 pitchTarget;
    /* 0x1A */ s16 interfaceFlags;
} Unique1ReadOnlyData; // size = 0x1C

typedef struct {
    /* 0x0 */ f32 unk_00; // unused
    /* 0x4 */ s16 yawTarget;
    /* 0x6 */ s16 yawTargetAdj;
    /* 0x8 */ s16 timer;
} Unique1ReadWriteData; // size = 0xC

typedef struct {
    /* 0x00 */ Unique1ReadOnlyData roData;
    /* 0x1C */ Unique1ReadWriteData rwData;
} Unique1; // size = 0x28

#define CAM_FUNCDATA_UNIQ1(yOffset, eyeDist, eyeDistNext, pitchTarget, fov, atLerpStepScale, interfaceFlags) \
    { yOffset, CAM_DATA_Y_OFFSET }, \
    { eyeDist, CAM_DATA_EYE_DIST }, \
    { eyeDistNext, CAM_DATA_EYE_DIST_NEXT }, \
    { pitchTarget, CAM_DATA_PITCH_TARGET }, \
    { fov, CAM_DATA_FOV }, \
    { atLerpStepScale, CAM_DATA_AT_LERP_STEP_SCALE }, \
    { interfaceFlags, CAM_DATA_INTERFACE_FLAGS }

typedef struct {
    /* 0x00 */ f32 yOffset;
    /* 0x04 */ f32 distTarget;
    /* 0x08 */ f32 fovTarget;
    /* 0x0C */ s16 interfaceFlags;
} Unique2ReadOnlyData; // size = 0x10

typedef struct {
    /* 0x0 */ f32 unk_00;
    /* 0x4 */ s16 unk_04;
} Unique2ReadWriteData; // size = 0x8

typedef struct {
    /* 0x00 */ Unique2ReadOnlyData roData;
    /* 0x10 */ Unique2ReadWriteData rwData;
} Unique2; // size = 0x18

#define UNIQUE2_FLAG_0 (1 << 0)
#define UNIQUE2_FLAG_1 (1 << 1)
#define UNIQUE2_FLAG_4 (1 << 4)

#define CAM_FUNCDATA_UNIQ2(yOffset, eyeDist, fov, interfaceFlags) \
    { yOffset, CAM_DATA_Y_OFFSET }, \
    { eyeDist, CAM_DATA_EYE_DIST }, \
    { fov, CAM_DATA_FOV }, \
    { interfaceFlags, CAM_DATA_INTERFACE_FLAGS }

typedef struct {
    /* 0x0 */ struct Actor* doorActor;
    /* 0x4 */ s16 bgCamIndex;
    /* 0x6 */ s16 timer1;
    /* 0x8 */ s16 timer2;
    /* 0xA */ s16 timer3;
} DoorParams; // size = 0xC

typedef struct {
    /* 0x0 */ f32 yOffset;
    /* 0x4 */ f32 fov;
    /* 0x8 */ s16 interfaceFlags;
} Unique3ReadOnlyData; // size = 0xC

typedef struct {
    /* 0x0 */ f32 initialFov;
    /* 0x4 */ f32 initialDist;
} Unique3ReadWriteData; // size = 0x8

typedef struct {
    /* 0x00 */ Unique3ReadOnlyData roData;
    /* 0x0C */ Unique3ReadWriteData rwData;
} Unique3; // size = 0x14

#define UNIQUE3_FLAG_1 (1 << 1)
#define UNIQUE3_FLAG_2 (1 << 2)

#define CAM_FUNCDATA_UNIQ3(yOffset, fov, interfaceFlags) \
    { yOffset, CAM_DATA_Y_OFFSET }, \
    { fov, CAM_DATA_FOV }, \
    { interfaceFlags, CAM_DATA_INTERFACE_FLAGS }

typedef struct {
    /* 0x0 */ s16 interfaceFlags;
} Unique0ReadOnlyData; // size = 0x4

typedef struct {
    /* 0x00 */ Vec3f initalPos;
    /* 0x0C */ s16 animTimer;
    /* 0x10 */ InfiniteLine eyeAndDirection;
} Unique0ReadWriteData; // size = 0x28

typedef struct {
    /* 0x00 */ Unique0ReadOnlyData roData;
    /* 0x04 */ Unique0ReadWriteData rwData;
} Unique0; // size = 0x2C

#define UNIQUE0_FLAG_0 (1 << 0)

typedef struct {
    /* 0x0 */ s16 interfaceFlags;
} Unique6ReadOnlyData; // size = 0x4

typedef struct {
    /* 0x0 */ Unique6ReadOnlyData roData;
} Unique6; // size = 0x4

#define UNIQUE6_FLAG_0 (1 << 0)

typedef struct {
    /* 0x0 */ f32 fov;
    /* 0x4 */ s16 interfaceFlags;
    /* 0x6 */ s16 align;
} Unique7ReadOnlyData; // size = 0x8

typedef struct {
    /* 0x0 */ Vec3s unk_00;
} Unique7ReadWriteData; // size = 0x8

typedef struct {
    /* 0x00 */ Unique7ReadOnlyData roData;
    /* 0x08 */ Unique7ReadWriteData rwData;
} Unique7; // size = 0x10

#define CAM_FUNCDATA_UNIQ7(fov, interfaceFlags) \
    { fov, CAM_DATA_FOV }, \
    { interfaceFlags, CAM_DATA_INTERFACE_FLAGS }

/** initFlags
 * & 0x00FF = atInitFlags
 * & 0xFF00 = eyeInitFlags
 * 0x1: Direct Copy of atTargetInit
 *      if initFlags & 0x6060: use head for focus point
 * 0x2: Add atTargetInit to view's lookAt
 *      if initFlags & 0x6060: use world for focus point
 * 0x3: Add atTargetInit to camera's at
 * 0x4: Don't update targets?
 * 0x8: flag to use atTagetInit as f32 pitch, yaw, r
 * 0x10: ? unused
 * 0x20: focus on player
*/
typedef struct {
    /* 0x00 */ u8 actionFlags;
    /* 0x01 */ u8 unk_01;
    /* 0x02 */ s16 initFlags;
    /* 0x04 */ s16 timerInit;
    /* 0x06 */ s16 rollTargetInit;
    /* 0x08 */ f32 fovTargetInit;
    /* 0x0C */ f32 lerpStepScale;
    /* 0x10 */ Vec3f atTargetInit;
    /* 0x1C */ Vec3f eyeTargetInit;
} OnePointCsFull; // size = 0x28

typedef struct {
    /* 0x0 */ s32 keyFrameCnt;
    /* 0x4 */ OnePointCsFull* keyFrames;
} OnePointCsInfo; // size = 0x8

typedef struct {
    /* 0x0 */ s16 interfaceFlags;
} Unique9ReadOnlyData; // size = 0x40

typedef struct {
    /* 0x00 */ OnePointCsFull* curKeyFrame;
    /* 0x04 */ Vec3f atTarget;
    /* 0x10 */ Vec3f eyeTarget;
    /* 0x1C */ Vec3f playerPos;
    /* 0x28 */ f32 fovTarget;
    /* 0x2C */ VecSph atEyeOffsetTarget;
    /* 0x34 */ s16 rollTarget;
    /* 0x36 */ s16 curKeyFrameIdx;
    /* 0x38 */ s16 unk_38;
    /* 0x3A */ s16 isNewKeyFrame;
    /* 0x3C */ s16 keyFrameTimer;
} Unique9ReadWriteData; // size = 0x40

typedef struct {
    /* 0x00 */ OnePointCsInfo csInfo;
    /* 0x08 */ Unique9ReadOnlyData roData;
    /* 0x0C */ Unique9ReadWriteData rwData;
} Unique9; // size = 0x4C

typedef struct {
    /* 0x0 */ s16 interfaceFlags;
} Demo1ReadOnlyData; // size = 0x4

typedef struct {
    /* 0x0 */ f32 curFrame;
    /* 0x4 */ s16 keyframe;
} Demo1ReadWriteData; // size = 0x14

typedef struct {
    /* 0x00 */ Demo1ReadOnlyData roData;
    /* 0x04 */ Demo1ReadWriteData rwData;
} Demo1; // size = 0x18

typedef struct {
    /* 0x0 */ f32 fov;
    /* 0x4 */ f32 unk_04; // unused
    /* 0x8 */ s16 interfaceFlags;
} Demo3ReadOnlyData; // size = 0xC

typedef struct {
    /* 0x00 */ Vec3f initialAt;
    /* 0x0C */ f32 unk_0C;
    /* 0x10 */ s16 animFrame;
    /* 0x12 */ s16 yawDir;
} Demo3ReadWriteData; // size = 0x14

typedef struct {
    /* 0x00 */ Demo3ReadOnlyData roData;
    /* 0x0C */ Demo3ReadWriteData rwData;
} Demo3; // size = 0x20

#define CAM_FUNCDATA_DEMO3(fov, atLerpStepScale, interfaceFlags) \
    { fov, CAM_DATA_FOV }, \
    { atLerpStepScale, CAM_DATA_AT_LERP_STEP_SCALE }, \
    { interfaceFlags, CAM_DATA_INTERFACE_FLAGS }

typedef struct {
    /* 0x0 */ s16 interfaceFlags;
    /* 0x2 */ s16 unk_02;
} Demo6ReadOnlyData; // size = 0x4

typedef struct {
    /* 0x0 */ s16 animTimer;
    /* 0x4 */ Vec3f atTarget;
} Demo6ReadWriteData; // size = 0x10

typedef struct {
    /* 0x00 */ Demo6ReadOnlyData roData;
    /* 0x04 */ Demo6ReadWriteData rwData;
} Demo6; // size = 0x14

typedef struct {
    /* 0x0 */ CutsceneCameraPoint* atPoints;
    /* 0x4 */ CutsceneCameraPoint* eyePoints;
    /* 0x8 */ s16 actionParameters;
    /* 0xA */ s16 initTimer;
} OnePointCamData; // size = 0xC

typedef struct {
    /* 0x0 */ s16 interfaceFlags;
} Demo9ReadOnlyData; // size = 0x4

typedef struct {
    /* 0x0 */ f32 curFrame;
    /* 0x4 */ s16 keyframe;
    /* 0x6 */ s16 doLERPAt;
    /* 0x8 */ s16 finishAction;
    /* 0xA */ s16 animTimer;
} Demo9ReadWriteData; // size = 0xC

typedef struct {
    /* 0x00 */ OnePointCamData onePointCamData;
    /* 0x0C */ Demo9ReadOnlyData roData;
    /* 0x10 */ Demo9ReadWriteData rwData;
} Demo9; // size = 0x1C

#define DEMO9_FLAG_1 (1 << 1)
#define DEMO9_FLAG_4 (1 << 4)

typedef struct {
    /* 0x0 */ f32 lerpAtScale;
    /* 0x4 */ s16 interfaceFlags;
} Special0ReadOnlyData; // size = 0x8

typedef struct {
    /* 0x0 */ Special0ReadOnlyData roData;
} Special0; // size = 0x8

#define CAM_FUNCDATA_SPEC0(yawUpdateRateTarget, interfaceFlags) \
    { yawUpdateRateTarget, CAM_DATA_YAW_UPDATE_RATE_TARGET }, \
    { interfaceFlags, CAM_DATA_INTERFACE_FLAGS }

typedef struct {
    /* 0x0 */ s16 initalTimer;
} Special4ReadWriteData; // size = 0x4

typedef struct {
    /* 0x0 */ Special4ReadWriteData rwData;
} Special4; // size = 0x4

typedef struct {
    /* 0x00 */ f32 yOffset;
    /* 0x04 */ f32 eyeDist;
    /* 0x08 */ f32 minDistForRot;
    /* 0x0C */ f32 fovTarget;
    /* 0x10 */ f32 atMaxLERPScale;
    /* 0x14 */ s16 timerInit;
    /* 0x16 */ s16 pitch;
    /* 0x18 */ s16 interfaceFlags;
    /* 0x1A */ s16 unk_1A;
} Special5ReadOnlyData; // size = 0x1C

typedef struct {
    /* 0x0 */ s16 animTimer;
} Special5ReadWriteData; // size = 0x4

typedef struct {
    /* 0x00 */ Special5ReadOnlyData roData;
    /* 0x1C */ Special5ReadWriteData rwData;
} Special5; // size = 0x20

#define CAM_FUNCDATA_SPEC5(yOffset, eyeDist, eyeDistNext, unk_22, pitchTarget, fov, atLerpStepScale, interfaceFlags) \
    { yOffset, CAM_DATA_Y_OFFSET }, \
    { eyeDist, CAM_DATA_EYE_DIST }, \
    { eyeDistNext, CAM_DATA_EYE_DIST_NEXT }, \
    { unk_22, CAM_DATA_UNK_22 }, \
    { pitchTarget, CAM_DATA_PITCH_TARGET }, \
    { fov, CAM_DATA_FOV }, \
    { atLerpStepScale, CAM_DATA_AT_LERP_STEP_SCALE }, \
    { interfaceFlags, CAM_DATA_INTERFACE_FLAGS }

// Uses incorrect CAM_DATA values
#define CAM_FUNCDATA_SPEC5_ALT(yOffset, eyeDist, eyeDistNext, pitchTarget, fov, atLerpStepScale, unk_22, interfaceFlags) \
    { yOffset, CAM_DATA_Y_OFFSET }, \
    { eyeDist, CAM_DATA_EYE_DIST }, \
    { eyeDistNext, CAM_DATA_EYE_DIST_NEXT }, \
    { pitchTarget, CAM_DATA_PITCH_TARGET }, \
    { fov, CAM_DATA_FOV }, \
    { atLerpStepScale, CAM_DATA_AT_LERP_STEP_SCALE }, \
    { unk_22, CAM_DATA_UNK_22 }, \
    { interfaceFlags, CAM_DATA_INTERFACE_FLAGS }

typedef struct {
    /* 0x0 */ s16 index;
} Special7ReadWriteData; // size = 0x4

typedef struct {
    /* 0x0 */ Special7ReadWriteData rwData;
} Special7; // size = 0x4

typedef struct {
    /* 0x0 */ s16 interfaceFlags;
} Special6ReadOnlyData; // size = 0x4

typedef struct {
    /* 0x0 */ f32 initalPlayerY;
    /* 0x4 */ s16 animTimer;
} Special6ReadWriteData; // size = 0x8

typedef struct {
    /* 0x0 */ Special6ReadOnlyData roData;
    /* 0x4 */ Special6ReadWriteData rwData;
} Special6; // size = 0xC

typedef struct {
    /* 0x0 */ f32 yOffset;
    /* 0x4 */ f32 unk_04;
    /* 0x8 */ s16 interfaceFlags;
    /* 0xA */ s16 unk_0A;
} Special9ReadOnlyData; // size = 0xC

typedef struct {
    /* 0x0 */ s16 targetYaw;
} Special9ReadWriteData; // size = 0x4

typedef struct {
    /* 0x00 */ Special9ReadOnlyData roData;
    /* 0x0C */ Special9ReadWriteData rwData;
} Special9; // size = 0x10

#define SPECIAL9_FLAG_0 (1 << 0)
#define SPECIAL9_FLAG_1 (1 << 1)
#define SPECIAL9_FLAG_3 (1 << 3)

#define CAM_FUNCDATA_SPEC9(yOffset, fov, interfaceFlags) \
    { yOffset, CAM_DATA_Y_OFFSET }, \
    { fov, CAM_DATA_FOV }, \
    { interfaceFlags, CAM_DATA_INTERFACE_FLAGS }

typedef union {
    Normal1 norm1;
    Normal2 norm2;
    Normal3 norm3;
    Parallel1 para1;
    Jump1 jump1;
    Jump2 jump2;
    Jump3 jump3;
    Battle1 batt1;
    Battle4 batt4;
    KeepOn0 keep0;
    KeepOn1 keep1;
    KeepOn3 keep3;
    KeepOn4 keep4;
    Fixed1 fixd1;
    Fixed2 fixd2;
    Fixed3 fixd3;
    Fixed4 fixd4;
    Subj3 subj3;
    Subj4 subj4;
    Data4 data4;
    Unique1 uniq1;
    Unique2 uniq2;
    Unique6 uniq6;
    Unique7 uniq7;
    Unique9 uniq9;
    Demo1 demo1;
    Demo3 demo3;
    Demo6 demo6;
    Demo9 demo9;
    Special0 spec0;
    Special4 spec4;
    Special5 spec5;
    Special6 spec6;
    Special7 spec7;
    struct {
        /* 0x0 */ DoorParams doorParams;
        /* 0xC */ union {
            Unique0 uniq0;
            Unique3 uniq3;
            Special9 spec9;
        };
    };
} CamParamData; // size = 0x50

typedef struct {
    /* 0x00 */ Vec3f pos;
    /* 0x0C */ Vec3f norm;
    /* 0x18 */ CollisionPoly* poly;
    /* 0x1C */ VecSph sphNorm;
    /* 0x24 */ s32 bgId;
} CamColChk; // size = 0x28

typedef struct {
    /* 0x000 */ CamParamData paramData;
    /* 0x050 */ Vec3f at;
    /* 0x05C */ Vec3f eye;
    /* 0x068 */ Vec3f up;
    /* 0x074 */ Vec3f eyeNext;
    /* 0x080 */ Vec3f skyboxOffset;
    /* 0x08C */ struct PlayState* play;
    /* 0x090 */ struct Player* player;
    /* 0x094 */ PosRot playerPosRot;
    /* 0x0A8 */ struct Actor* target;
    /* 0x0AC */ PosRot targetPosRot;
    /* 0x0C0 */ f32 rUpdateRateInv;
    /* 0x0C4 */ f32 pitchUpdateRateInv;
    /* 0x0C8 */ f32 yawUpdateRateInv;
    /* 0x0CC */ f32 xzOffsetUpdateRate;
    /* 0x0D0 */ f32 yOffsetUpdateRate;
    /* 0x0D4 */ f32 fovUpdateRate;
    /* 0x0D8 */ f32 xzSpeed;
    /* 0x0DC */ f32 dist;
    /* 0x0E0 */ f32 speedRatio;
    /* 0x0E4 */ Vec3f posOffset;
    /* 0x0F0 */ Vec3f playerPosDelta;
    /* 0x0FC */ f32 fov;
    /* 0x100 */ f32 atLERPStepScale;
    /* 0x104 */ f32 playerGroundY;
    /* 0x108 */ Vec3f floorNorm;
    /* 0x114 */ f32 waterYPos;
    /* 0x118 */ s32 bgCamIndexBeforeUnderwater;
    /* 0x11C */ s32 waterCamSetting;
    /* 0x120 */ s32 waterQuakeId;
    /* 0x124 */ void* data0;
    /* 0x128 */ void* data1;
    /* 0x12C */ s16 data2;
    /* 0x12E */ s16 data3;
    /* 0x130 */ s16 uid;
    /* 0x132 */ char unk_132[2];
    /* 0x134 */ Vec3s inputDir;
    /* 0x13A */ Vec3s camDir;
    /* 0x140 */ s16 status;
    /* 0x142 */ s16 setting;
    /* 0x144 */ s16 mode;
<<<<<<< HEAD
    /* 0x146 */ s16 bgCheckId;
    /* 0x148 */ s16 camDataIdx;
    /* 0x14A */ s16 behaviorFlags; // "info", includes flags on settings, modes, bgCam. All related to camera update behaviour
    /* 0x14C */ s16 stateFlags; // "engine"
=======
    /* 0x146 */ s16 bgId; // bgId the camera is currently interacting with
    /* 0x148 */ s16 bgCamIndex;
    /* 0x14A */ s16 unk_14A;
    /* 0x14C */ s16 unk_14C;
>>>>>>> 5dda2f9f
    /* 0x14E */ s16 childCamId;
    /* 0x150 */ s16 waterDistortionTimer;
    /* 0x152 */ s16 distortionFlags;
    /* 0x154 */ s16 prevSetting;
    /* 0x156 */ s16 nextBgCamIndex;
    /* 0x158 */ s16 nextBgId;
    /* 0x15A */ s16 roll;
    /* 0x15C */ s16 viewFlags; // For setting params: at, eye, up, target, targetPos, fov, roll
    /* 0x15E */ s16 animState;
    /* 0x160 */ s16 timer;
    /* 0x162 */ s16 parentCamId;
    /* 0x164 */ s16 camId;
    /* 0x166 */ s16 prevBgCamIndex;
    /* 0x168 */ s16 csId;
    /* 0x16A */ s16 unk_16A;
} Camera; // size = 0x16C

/**
 * Debug Camera
*/

typedef struct {
    /* 0x0000 */ s16 mode;
    /* 0x0002 */ s16 nFrames;
    /* 0x0004 */ s16 nPoints;
    /* 0x0006 */ s16 unkIdx;
    /* 0x0008 */ s16 unk_08;
    /* 0x000A */ s16 unk_0A;
    /* 0x000C */ s32 unk_0C; // bool: indicates position vs lookAt?
    /* 0x0010 */ char unk_10[0x14];
    /* 0x0024 */ CutsceneCameraPoint position[129];
    /* 0x0834 */ CutsceneCameraPoint lookAt[129];
    /* 0x1044 */ s16 demoCtrlMenu;
    /* 0x1046 */ s16 demoCtrlActionIdx; // e (?), s (save), l (load), c (clear)
    /* 0x1048 */ s16 demoCtrlToggleSwitch;
    /* 0x104A */ Vec3s unk_104A;
} DbCameraSub; // size = 0x1050

typedef struct {
    /* 0x00 */ s32 unk_00;
    /* 0x04 */ Vec3f at;
    /* 0x10 */ Vec3f eye;
    /* 0x1C */ Vec3f unk_1C;
    /* 0x28 */ char unk_28[0xC];
    /* 0x34 */ s32 unk_34;
    /* 0x38 */ s32 unk_38;
    /* 0x3C */ s32 unk_3C; // bool
    /* 0x40 */ s32 unk_40;
    /* 0x44 */ s32 unk_44;
    /* 0x48 */ f32 fov;
    /* 0x4C */ s16 roll;
    /* 0x4E */ char unk_4E[0x2];
    /* 0x50 */ f32 rollDegrees;
    /* 0x54 */ Vec3f unk_54;
    /* 0x60 */ Vec3f unk_60;
    /* 0x6C */ Vec3f unk_6C;
    /* 0x78 */ s16 unk_78;
    /* 0x7A */ s16 unk_7A;
    /* 0x7C */ DbCameraSub sub;
} DbCamera; // size = 0x10CC

typedef struct {
    /* 0x00 */ char letter;
    /* 0x01 */ u8 unk_01;
    /* 0x02 */ s16 mode;
    /* 0x04 */ CutsceneCameraPoint* position;
    /* 0x08 */ CutsceneCameraPoint* lookAt;
    /* 0x0C */ s16 nFrames;
    /* 0x0E */ s16 nPoints;
} DbCameraCut; // size = 0x10

typedef struct {
    /* 0x00 */ f32 curFrame;
    /* 0x04 */ f32 unk_04; // frame count?
    /* 0x08 */ s16 keyframe;
    /* 0x0A */ s16 unk_0A;
    /* 0x0C */ s16 unk_0C;
    /* 0x10 */ Vec3f positionPos; // confusing name
    /* 0x1C */ Vec3f lookAtPos;
    /* 0x28 */ f32 roll;
    /* 0x2C */ f32 fov;
} DbCameraAnim; // size = 0x30

#endif<|MERGE_RESOLUTION|>--- conflicted
+++ resolved
@@ -27,7 +27,6 @@
 #define PARENT_CAM(cam) ((cam)->play->cameraPtrs[(cam)->parentCamId])
 #define CHILD_CAM(cam) ((cam)->play->cameraPtrs[(cam)->childCamId])
 
-<<<<<<< HEAD
 #define CAM_HUD_ALPHA_SHIFT 8
 #define CAM_HUD_ALPHA_MASK (0x0F00)
 #define CAM_HUD_ALPHA(alpha) (((alpha) & 0xF) << CAM_HUD_ALPHA_SHIFT)
@@ -110,7 +109,7 @@
 #define CAM_VIEW_TARGET_POS (1 << 4) // camera->targetPosRot.pos
 #define CAM_VIEW_FOV (1 << 5) // camera->fov
 #define CAM_VIEW_ROLL (1 << 6) // camera->roll
-=======
+
 // All scenes using `SCENE_CAM_TYPE_FIXED_SHOP_VIEWPOINT` or `SCENE_CAM_TYPE_FIXED_TOGGLE_VIEWPOINT` are expected 
 // to have their first two bgCamInfo entries be the following:
 #define BGCAM_INDEX_TOGGLE_LOCKED 0
@@ -123,7 +122,6 @@
 #define VIEWPOINT_LOCKED (BGCAM_INDEX_TOGGLE_LOCKED + 1)
 // Use a camera pivot setting that allows camera rotation (CAM_SET_PIVOT_SHOP_BROWSING for shop specifically)
 #define VIEWPOINT_PIVOT (BGCAM_INDEX_TOGGLE_PIVOT + 1)
->>>>>>> 5dda2f9f
 
 typedef enum {
     /* 0x00 */ CAM_SET_NONE,
@@ -1552,17 +1550,10 @@
     /* 0x140 */ s16 status;
     /* 0x142 */ s16 setting;
     /* 0x144 */ s16 mode;
-<<<<<<< HEAD
-    /* 0x146 */ s16 bgCheckId;
-    /* 0x148 */ s16 camDataIdx;
-    /* 0x14A */ s16 behaviorFlags; // "info", includes flags on settings, modes, bgCam. All related to camera update behaviour
-    /* 0x14C */ s16 stateFlags; // "engine"
-=======
     /* 0x146 */ s16 bgId; // bgId the camera is currently interacting with
     /* 0x148 */ s16 bgCamIndex;
-    /* 0x14A */ s16 unk_14A;
-    /* 0x14C */ s16 unk_14C;
->>>>>>> 5dda2f9f
+    /* 0x14A */ s16 behaviorFlags; // includes flags on settings, modes, bgCam. All related to camera update behaviour
+    /* 0x14C */ s16 stateFlags;
     /* 0x14E */ s16 childCamId;
     /* 0x150 */ s16 waterDistortionTimer;
     /* 0x152 */ s16 distortionFlags;
