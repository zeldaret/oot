#ifndef Z64CAMERA_H
#define Z64CAMERA_H

#include "ultra64.h"
#include "z64cutscene.h"

// these two angle conversion macros are slightly inaccurate
#define CAM_DEG_TO_BINANG(degrees) (s16)((degrees) * 182.04167f + .5f)
#define CAM_BINANG_TO_DEG(binang) ((f32)(binang) * (360.0001525f / 65535.0f))

#define CAM_STAT_CUT        0
#define CAM_STAT_WAIT       1
#define CAM_STAT_UNK3       3
#define CAM_STAT_ACTIVE     7
#define CAM_STAT_UNK100     0x100

#define NUM_CAMS 4
#define MAIN_CAM 0
#define SUBCAM_FIRST 1
#define SUBCAM_FREE 0
#define SUBCAM_NONE -1
#define SUBCAM_ACTIVE -1

#define ONEPOINT_CS_INFO(camera) ((Unique9OnePointCs*)camera->paramData)
#define PARENT_CAM(cam) ((cam)->globalCtx->cameraPtrs[(cam)->parentCamIdx])
#define CHILD_CAM(cam) ((cam)->globalCtx->cameraPtrs[(cam)->childCamIdx])

typedef enum {
    /* 0x00 */ CAM_SET_NONE,
    /* 0x01 */ CAM_SET_NORMAL0,
    /* 0x02 */ CAM_SET_NORMAL1,
    /* 0x03 */ CAM_SET_DUNGEON0,
    /* 0x04 */ CAM_SET_DUNGEON1,
    /* 0x05 */ CAM_SET_NORMAL3,
    /* 0x06 */ CAM_SET_HORSE, // "HORSE0"
    /* 0x07 */ CAM_SET_BOSS_GOHMA, // "BOSS_GOMA" (unused)
    /* 0x08 */ CAM_SET_BOSS_DODONGO, // "BOSS_DODO" (unused)
    /* 0x09 */ CAM_SET_BOSS_BARINADE, // "BOSS_BARI" (unused)
    /* 0x0A */ CAM_SET_BOSS_PHANTOM_GANON, // "BOSS_FGANON"
    /* 0x0B */ CAM_SET_BOSS_VOLVAGIA, // "BOSS_BAL"
    /* 0x0C */ CAM_SET_BOSS_BONGO, // "BOSS_SHADES"
    /* 0x0D */ CAM_SET_BOSS_MORPHA, // "BOSS_MOFA" (unused)
    /* 0x0E */ CAM_SET_BOSS_TWINROVA_PLATFORM, // Upper main platform and 4 smaller platforms in the room of the Twinrova boss battle "TWIN0"
    /* 0x0F */ CAM_SET_BOSS_TWINROVA_FLOOR, // The floor in the room of the Twinrova boss battle "TWIN1"
    /* 0x10 */ CAM_SET_BOSS_GANONDORF, // "BOSS_GANON1"
    /* 0x11 */ CAM_SET_BOSS_GANON, // "BOSS_GANON2" (unused)
    /* 0x12 */ CAM_SET_TOWER_CLIMB, // Various climbing structures (collapse sequence stairs, spiral around sarias house, zora domain climb, etc...) "TOWER0"
    /* 0x13 */ CAM_SET_TOWER_UNUSED, // Unused but data is in Phantom Ganon's Lair (no surface uses it) "TOWER1"
    /* 0x14 */ CAM_SET_MARKET_BALCONY, // Activated in day child market by talking to NPC on balcony above bombchu bowling "FIXED0"
    /* 0x15 */ CAM_SET_CHU_BOWLING, // Fixes the camera to the bombchu bowling targets while playing the minigame "FIXED1"
    /* 0x16 */ CAM_SET_PIVOT_CRAWLSPACE, // Unknown. In scene data: closely associated with crawlspaces CIRCLE0"
    /* 0x17 */ CAM_SET_PIVOT_SHOP_BROWSING, // Shopping and browsing for items "CIRCLE2"
    /* 0x18 */ CAM_SET_PIVOT_IN_FRONT, // The camera used on Link's balcony in Kokiri forest. Data present in scene data for Deku Tree, GTG, Inside Ganon's Castle (TODO: may or may not be used) "CIRCLE3"
    /* 0x19 */ CAM_SET_PREREND_FIXED, // Camera is fixed in position and rotation "PREREND0"
    /* 0x1A */ CAM_SET_PREREND_PIVOT, // Camera is fixed in position with fixed pitch, but is free to rotate in the yaw direction 360 degrees "PREREND1"
    /* 0x1B */ CAM_SET_PREREND_SIDE_SCROLL, // Camera side-scrolls position to follow link. Only used in castle courtyard with the guards "PREREND3"
    /* 0x1C */ CAM_SET_DOOR0, // Custom room door transitions, used in fire and royal family tomb
    /* 0x1D */ CAM_SET_DOORC, // Generic room door transitions, camera moves and follows player as the door is open and closed
    /* 0x1E */ CAM_SET_CRAWLSPACE, // Used in all crawlspaces "RAIL3"
    /* 0x1F */ CAM_SET_START0, // Data is given in Temple of Time, but no surface uses it
    /* 0x20 */ CAM_SET_START1, // Scene/room door transitions that snap the camera to a fixed location (example: ganon's towers doors climbing up)
    /* 0x21 */ CAM_SET_FREE0, // Full manual control is given over the camera
    /* 0x22 */ CAM_SET_FREE2, // Various OnePoint Cutscenes, 10 total (example: falling chest)
    /* 0x23 */ CAM_SET_PIVOT_CORNER, // Inside the carpenter jail cells from theives hideout "CIRCLE4"
    /* 0x24 */ CAM_SET_PIVOT_WATER_SURFACE, // Player diving from the surface of the water to underwater "CIRCLE5"
    /* 0x25 */ CAM_SET_CS_0, // Various cutscenes "DEMO0"
    /* 0x26 */ CAM_SET_CS_TWISTED_HALLWAY, // Never set to, but checked in twisting hallway (Forest Temple) "DEMO1"
    /* 0x27 */ CAM_SET_FOREST_BIRDS_EYE, // Used in the falling ceiling room in forest temple "MORI1"
    /* 0x28 */ CAM_SET_SLOW_CHEST_CS, // Long cutscene when opening a big chest with a major item "ITEM0"
    /* 0x29 */ CAM_SET_ITEM_UNUSED, // Unused "ITEM1"
    /* 0x2A */ CAM_SET_CS_3, // Various cutscenes "DEMO3"
    /* 0x2B */ CAM_SET_CS_ATTENTION, // Attention cutscenes and the actor siofuki (water spout/jet) "DEMO4"
    /* 0x2C */ CAM_SET_BEAN_GENERIC, // All beans except lost woods "UFOBEAN"
    /* 0x2D */ CAM_SET_BEAN_LOST_WOODS, // Lost woods bean "LIFTBEAN"
    /* 0x2E */ CAM_SET_SCENE_UNUSED, // Unused "SCENE0"
    /* 0x2F */ CAM_SET_SCENE_TRANSITION, // Scene Transitions "SCENE1"
    /* 0x30 */ CAM_SET_FIRE_PLATFORM, // All the fire platforms that rise. Also used in non-mq spirit shortcut "HIDAN1"
    /* 0x31 */ CAM_SET_FIRE_STAIRCASE, // Used on fire staircase actor cutscene in shortcut room connecting vanilla hammer chest to the final goron small key "HIDAN2"
    /* 0x32 */ CAM_SET_FOREST_UNUSED, // Unused "MORI2"
    /* 0x33 */ CAM_SET_FOREST_DEFEAT_POE, // Used when defeating a poe sister "MORI3"
    /* 0x34 */ CAM_SET_BIG_OCTO, // Used by big octo miniboss in Jabu Jabu "TAKO"
    /* 0x35 */ CAM_SET_MEADOW_BIRDS_EYE, // Used only as child in Sacred Forest Meadow Maze "SPOT05A"
    /* 0x36 */ CAM_SET_MEADOW_UNUSED, // Unused from Sacred Forest Meadow "SPOT05B"
    /* 0x37 */ CAM_SET_FIRE_BIRDS_EYE, // Used in lower-floor maze in non-mq fire temple "HIDAN3"
    /* 0x38 */ CAM_SET_TURN_AROUND, // Put the camera in front of player and turn around to look at player from the front "ITEM2"
    /* 0x39 */ CAM_SET_PIVOT_VERTICAL, // Lowering platforms (forest temple bow room, Jabu final shortcut) "CAM_SET_PIVOT_VERTICAL"
    /* 0x3A */ CAM_SET_NORMAL2,
    /* 0x3B */ CAM_SET_FISHING, // Fishing pond by the lake
    /* 0x3C */ CAM_SET_CS_C, // Various cutscenes "DEMOC"
    /* 0x3D */ CAM_SET_JABU_TENTACLE, // Jabu-Jabu Parasitic Tenticle Rooms "UO_FIBER"
    /* 0x3E */ CAM_SET_DUNGEON2,
    /* 0x3F */ CAM_SET_DIRECTED_YAW, // Does not auto-update yaw, tends to keep the camera pointed at a certain yaw (used by biggoron and final spirit lowering platform) "TEPPEN"
    /* 0x40 */ CAM_SET_PIVOT_FROM_SIDE, // Fixed side view, allows rotation of camera (eg. Potion Shop, Meadow at fairy grotto) "CIRCLE7"
    /* 0x41 */ CAM_SET_NORMAL4,
    /* 0x42 */ CAM_SET_MAX
} CameraSettingType;

typedef enum {
    /* 0x00 */ CAM_MODE_NORMAL,
    /* 0x01 */ CAM_MODE_TARGET, // "PARALLEL"
    /* 0x02 */ CAM_MODE_FOLLOWTARGET, // "KEEPON"
    /* 0x03 */ CAM_MODE_TALK,
    /* 0x04 */ CAM_MODE_BATTLE,
    /* 0x05 */ CAM_MODE_CLIMB,
    /* 0x06 */ CAM_MODE_FIRSTPERSON,  // "SUBJECT"
    /* 0x07 */ CAM_MODE_BOWARROW,
    /* 0x08 */ CAM_MODE_BOWARROWZ,
    /* 0x09 */ CAM_MODE_HOOKSHOT, // "FOOKSHOT"
    /* 0x0A */ CAM_MODE_BOOMERANG,
    /* 0x0B */ CAM_MODE_SLINGSHOT, // "PACHINCO"
    /* 0x0C */ CAM_MODE_CLIMBZ,
    /* 0x0D */ CAM_MODE_JUMP,
    /* 0x0E */ CAM_MODE_HANG,
    /* 0x0F */ CAM_MODE_HANGZ,
    /* 0x10 */ CAM_MODE_FREEFALL,
    /* 0x11 */ CAM_MODE_CHARGE,
    /* 0x12 */ CAM_MODE_STILL,
    /* 0x13 */ CAM_MODE_PUSHPULL,
    /* 0x14 */ CAM_MODE_FOLLOWBOOMERANG, // "BOOKEEPON"
    /* 0x15 */ CAM_MODE_MAX
} CameraModeType;

typedef enum {
    /* 0x00 */ CAM_FUNC_NONE,
    /* 0x01 */ CAM_FUNC_NORM0,
    /* 0x02 */ CAM_FUNC_NORM1,
    /* 0x03 */ CAM_FUNC_NORM2,
    /* 0x04 */ CAM_FUNC_NORM3,
    /* 0x05 */ CAM_FUNC_NORM4,
    /* 0x06 */ CAM_FUNC_PARA0,
    /* 0x07 */ CAM_FUNC_PARA1,
    /* 0x08 */ CAM_FUNC_PARA2,
    /* 0x09 */ CAM_FUNC_PARA3,
    /* 0x0A */ CAM_FUNC_PARA4,
    /* 0x0B */ CAM_FUNC_KEEP0,
    /* 0x0C */ CAM_FUNC_KEEP1,
    /* 0x0D */ CAM_FUNC_KEEP2,
    /* 0x0E */ CAM_FUNC_KEEP3,
    /* 0x0F */ CAM_FUNC_KEEP4,
    /* 0x10 */ CAM_FUNC_SUBJ0,
    /* 0x11 */ CAM_FUNC_SUBJ1,
    /* 0x12 */ CAM_FUNC_SUBJ2,
    /* 0x13 */ CAM_FUNC_SUBJ3,
    /* 0x14 */ CAM_FUNC_SUBJ4,
    /* 0x15 */ CAM_FUNC_JUMP0,
    /* 0x16 */ CAM_FUNC_JUMP1,
    /* 0x17 */ CAM_FUNC_JUMP2,
    /* 0x18 */ CAM_FUNC_JUMP3,
    /* 0x19 */ CAM_FUNC_JUMP4,
    /* 0x1A */ CAM_FUNC_BATT0,
    /* 0x1B */ CAM_FUNC_BATT1,
    /* 0x1C */ CAM_FUNC_BATT2,
    /* 0x1D */ CAM_FUNC_BATT3,
    /* 0x1E */ CAM_FUNC_BATT4,
    /* 0x1F */ CAM_FUNC_FIXD0,
    /* 0x20 */ CAM_FUNC_FIXD1,
    /* 0x21 */ CAM_FUNC_FIXD2,
    /* 0x22 */ CAM_FUNC_FIXD3,
    /* 0x23 */ CAM_FUNC_FIXD4,
    /* 0x24 */ CAM_FUNC_DATA0,
    /* 0x25 */ CAM_FUNC_DATA1,
    /* 0x26 */ CAM_FUNC_DATA2,
    /* 0x27 */ CAM_FUNC_DATA3,
    /* 0x28 */ CAM_FUNC_DATA4,
    /* 0x29 */ CAM_FUNC_UNIQ0,
    /* 0x2A */ CAM_FUNC_UNIQ1,
    /* 0x2B */ CAM_FUNC_UNIQ2,
    /* 0x2C */ CAM_FUNC_UNIQ3,
    /* 0x2D */ CAM_FUNC_UNIQ4,
    /* 0x2E */ CAM_FUNC_UNIQ5,
    /* 0x2F */ CAM_FUNC_UNIQ6,
    /* 0x30 */ CAM_FUNC_UNIQ7,
    /* 0x31 */ CAM_FUNC_UNIQ8,
    /* 0x32 */ CAM_FUNC_UNIQ9,
    /* 0x33 */ CAM_FUNC_DEMO0,
    /* 0x34 */ CAM_FUNC_DEMO1,
    /* 0x35 */ CAM_FUNC_DEMO2,
    /* 0x36 */ CAM_FUNC_DEMO3,
    /* 0x37 */ CAM_FUNC_DEMO4,
    /* 0x38 */ CAM_FUNC_DEMO5,
    /* 0x39 */ CAM_FUNC_DEMO6,
    /* 0x3A */ CAM_FUNC_DEMO7,
    /* 0x3B */ CAM_FUNC_DEMO8,
    /* 0x3C */ CAM_FUNC_DEMO9,
    /* 0x3D */ CAM_FUNC_SPEC0,
    /* 0x3E */ CAM_FUNC_SPEC1,
    /* 0x3F */ CAM_FUNC_SPEC2,
    /* 0x40 */ CAM_FUNC_SPEC3,
    /* 0x41 */ CAM_FUNC_SPEC4,
    /* 0x42 */ CAM_FUNC_SPEC5,
    /* 0x43 */ CAM_FUNC_SPEC6,
    /* 0x44 */ CAM_FUNC_SPEC7,
    /* 0x45 */ CAM_FUNC_SPEC8,
    /* 0x46 */ CAM_FUNC_SPEC9,
    /* 0x47 */ CAM_FUNC_MAX
} CameraFuncType;

typedef enum {
    /* 0x00 */ CAM_DATA_Y_OFFSET,
    /* 0x01 */ CAM_DATA_EYE_DIST,
    /* 0x02 */ CAM_DATA_EYE_DIST_NEXT,
    /* 0x03 */ CAM_DATA_PITCH_TARGET,
    /* 0x04 */ CAM_DATA_YAW_UPDATE_RATE_TARGET,
    /* 0x05 */ CAM_DATA_XZ_UPDATE_RATE_TARGET,
    /* 0x06 */ CAM_DATA_MAX_YAW_UPDATE,
    /* 0x07 */ CAM_DATA_FOV,
    /* 0x08 */ CAM_DATA_AT_LERP_STEP_SCALE,
    /* 0x09 */ CAM_DATA_FLAGS,
    /* 0x0A */ CAM_DATA_YAW_TARGET,
    /* 0x0B */ CAM_DATA_GROUND_Y_OFFSET,
    /* 0x0C */ CAM_DATA_GROUND_AT_LERP_STEP_SCALE,
    /* 0x0D */ CAM_DATA_SWING_YAW_INIT,
    /* 0x0E */ CAM_DATA_SWING_YAW_FINAL,
    /* 0x0F */ CAM_DATA_SWING_PITCH_INIT,
    /* 0x10 */ CAM_DATA_SWING_PITCH_FINAL,
    /* 0x11 */ CAM_DATA_SWING_PITCH_ADJ,
    /* 0x12 */ CAM_DATA_MIN_MAX_DIST_FACTOR,
    /* 0x13 */ CAM_DATA_AT_OFFSET_X,
    /* 0x14 */ CAM_DATA_AT_OFFSET_Y,
    /* 0x15 */ CAM_DATA_AT_OFFSET_Z,
    /* 0x16 */ CAM_DATA_UNK_22,
    /* 0x17 */ CAM_DATA_UNK_23,
    /* 0x18 */ CAM_DATA_FOV_SCALE,
    /* 0x19 */ CAM_DATA_YAW_SCALE,
    /* 0x1A */ CAM_DATA_UNK_26,
    /* 0x1B */ CAM_DATA_MAX
} CameraDataType;

#define CAM_FUNCDATA_FLAGS(flags) \
    { flags, CAM_DATA_FLAGS }

typedef struct {
    /* 0x00 */ Vec3f collisionClosePoint;
    /* 0x0C */ CollisionPoly* atEyePoly;
    /* 0x10 */ f32 swingUpdateRate;
    /* 0x14 */ s16 unk_14;
    /* 0x16 */ s16 unk_16;
    /* 0x18 */ s16 unk_18;
    /* 0x1A */ s16 swingUpdateRateTimer;
} SwingAnimation; // size = 0x1C

typedef struct {
    /* 0x00 */ SwingAnimation swing;
    /* 0x1C */ f32 yOffset;
    /* 0x20 */ f32 unk_20;
    /* 0x24 */ s16 slopePitchAdj;
    /* 0x26 */ s16 swingYawTarget;
    /* 0x28 */ s16 unk_28;
    /* 0x2A */ s16 startSwingTimer;
} Normal1Anim; // size = 0x2C

typedef struct {
    /* 0x00 */ f32 yOffset;
    /* 0x04 */ f32 distMin;
    /* 0x08 */ f32 distMax;
    /* 0x0C */ f32 unk_0C;
    /* 0x10 */ f32 unk_10;
    /* 0x14 */ f32 unk_14;
    /* 0x18 */ f32 fovTarget;
    /* 0x1C */ f32 atLERPScaleMax;
    /* 0x20 */ s16 pitchTarget;
    /* 0x22 */ s16 interfaceFlags;
    /* 0x24 */ Normal1Anim anim;
} Normal1; // size = 0x50

#define CAM_FUNCDATA_NORM1(yOffset, eyeDist, eyeDistNext, pitchTarget, yawUpdateRateTarget, xzUpdateRateTarget, maxYawUpdate, fov, atLerpStepScale, flags) \
    { yOffset, CAM_DATA_Y_OFFSET }, \
    { eyeDist, CAM_DATA_EYE_DIST }, \
    { eyeDistNext, CAM_DATA_EYE_DIST_NEXT }, \
    { pitchTarget, CAM_DATA_PITCH_TARGET }, \
    { yawUpdateRateTarget, CAM_DATA_YAW_UPDATE_RATE_TARGET }, \
    { xzUpdateRateTarget, CAM_DATA_XZ_UPDATE_RATE_TARGET }, \
    { maxYawUpdate, CAM_DATA_MAX_YAW_UPDATE }, \
    { fov, CAM_DATA_FOV }, \
    { atLerpStepScale, CAM_DATA_AT_LERP_STEP_SCALE }, \
    { flags, CAM_DATA_FLAGS }

#define CAM_FUNCDATA_NORM1_ALT(yOffset, eyeDist, eyeDistNext, pitchTarget, yawUpdateRateTarget, xzUpdateRateTarget, maxYawUpdate, fov, atLerpStepScale, flags) \
    { yOffset, CAM_DATA_Y_OFFSET }, \
    { eyeDist, CAM_DATA_EYE_DIST }, \
    { eyeDistNext, CAM_DATA_EYE_DIST_NEXT }, \
    { pitchTarget, CAM_DATA_PITCH_TARGET }, \
    { yawUpdateRateTarget, CAM_DATA_YAW_UPDATE_RATE_TARGET }, \
    { xzUpdateRateTarget, CAM_DATA_UNK_26 }, \
    { maxYawUpdate, CAM_DATA_MAX_YAW_UPDATE }, \
    { fov, CAM_DATA_FOV }, \
    { atLerpStepScale, CAM_DATA_AT_LERP_STEP_SCALE }, \
    { flags, CAM_DATA_FLAGS }

typedef struct {
    /* 0x00 */ Vec3f unk_00;
    /* 0x0C */ Vec3f unk_0C;
    /* 0x18 */ f32 unk_18;
    /* 0x1C */ f32 unk_1C;
    /* 0x20 */ s16 unk_20;
    /* 0x22 */ s16 unk_22;
    /* 0x24 */ f32 unk_24;
    /* 0x28 */ s16 unk_28;
} Normal2Anim; // size = 0x2A

typedef struct {
    /* 0x00 */ f32 unk_00;
    /* 0x04 */ f32 unk_04;
    /* 0x08 */ f32 unk_08;
    /* 0x0C */ f32 unk_0C;
    /* 0x10 */ f32 unk_10;
    /* 0x14 */ f32 unk_14;
    /* 0x18 */ f32 unk_18;
    /* 0x1C */ s16 unk_1C;
    /* 0x1E */ s16 interfaceFlags;
    /* 0x20 */ Normal2Anim anim;
} Normal2; // size = 0x4A

#define CAM_FUNCDATA_NORM2(yOffset, eyeDist, eyeDistNext, unk_23, yawUpdateRateTarget, maxYawUpdate, fov, atLerpStepScale, flags) \
    { yOffset, CAM_DATA_Y_OFFSET }, \
    { eyeDist, CAM_DATA_EYE_DIST }, \
    { eyeDistNext, CAM_DATA_EYE_DIST_NEXT }, \
    { unk_23, CAM_DATA_UNK_23 }, \
    { yawUpdateRateTarget, CAM_DATA_YAW_UPDATE_RATE_TARGET }, \
    { maxYawUpdate, CAM_DATA_MAX_YAW_UPDATE }, \
    { fov, CAM_DATA_FOV }, \
    { atLerpStepScale, CAM_DATA_AT_LERP_STEP_SCALE }, \
    { flags, CAM_DATA_FLAGS }

typedef struct {
    /* 0x00 */ SwingAnimation swing;
    /* 0x1C */ f32 unk_1C;
    /* 0x20 */ f32 unk_20;
    /* 0x24 */ s16 curPitch;
    /* 0x26 */ s16 yawUpdAmt;
    /* 0x28 */ s16 yawTimer;
    /* 0x2A */ s16 distTimer;
} Normal3Anim; // size = 0x2C

typedef struct {
    /* 0x00 */ f32 yOffset;
    /* 0x04 */ f32 distMin;
    /* 0x08 */ f32 distMax;
    /* 0x0C */ f32 yawUpdateSpeed;
    /* 0x10 */ f32 unk_10;
    /* 0x14 */ f32 fovTarget;
    /* 0x18 */ f32 maxAtLERPScale;
    /* 0x1C */ s16 pitchTarget;
    /* 0x1E */ s16 interfaceFlags;
    /* 0x20 */ Normal3Anim anim;
} Normal3; // size = 0x4C

#define CAM_FUNCDATA_NORM3(yOffset, eyeDist, eyeDistNext, pitchTarget, yawUpdateRateTarget, xzUpdateRateTarget, fov, atLerpStepScale, flags) \
    { yOffset, CAM_DATA_Y_OFFSET }, \
    { eyeDist, CAM_DATA_EYE_DIST }, \
    { eyeDistNext, CAM_DATA_EYE_DIST_NEXT }, \
    { pitchTarget, CAM_DATA_PITCH_TARGET }, \
    { yawUpdateRateTarget, CAM_DATA_YAW_UPDATE_RATE_TARGET }, \
    { xzUpdateRateTarget, CAM_DATA_XZ_UPDATE_RATE_TARGET }, \
    { fov, CAM_DATA_FOV }, \
    { atLerpStepScale, CAM_DATA_AT_LERP_STEP_SCALE }, \
    { flags, CAM_DATA_FLAGS }

typedef struct {
    /* 0x00 */ Vec3f unk_00;
    /* 0x0C */ f32 yTarget;
    /* 0x10 */ s16 unk_10;
    /* 0x12 */ s16 yawTarget;
    /* 0x14 */ s16 pitchTarget;
    /* 0x16 */ s16 unk_16;
    /* 0x18 */ s16 animTimer;
} Parallel1Anim; // size = 0x1A

typedef struct {
    /* 0x00 */ f32 yOffset;
    /* 0x04 */ f32 distTarget;
    /* 0x08 */ f32 unk_08;
    /* 0x0C */ f32 unk_0C;
    /* 0x10 */ f32 fovTarget;
    /* 0x14 */ f32 unk_14;
    /* 0x18 */ f32 unk_18;
    /* 0x1C */ f32 unk_1C;
    /* 0x20 */ s16 pitchTarget;
    /* 0x22 */ s16 yawTarget;
    /* 0x24 */ s16 interfaceFlags;
    /* 0x28 */ Parallel1Anim anim;
} Parallel1; // size = 0x42

#define CAM_FUNCDATA_PARA1(yOffset, eyeDist, pitchTarget, yawTarget, yawUpdateRateTarget, xzUpdateRateTarget, fov, atLerpStepScale, flags, groundYOffset, groundAtLerpStepScale) \
    { yOffset, CAM_DATA_Y_OFFSET }, \
    { eyeDist, CAM_DATA_EYE_DIST }, \
    { pitchTarget, CAM_DATA_PITCH_TARGET }, \
    { yawTarget, CAM_DATA_YAW_TARGET }, \
    { yawUpdateRateTarget, CAM_DATA_YAW_UPDATE_RATE_TARGET }, \
    { xzUpdateRateTarget, CAM_DATA_XZ_UPDATE_RATE_TARGET }, \
    { fov, CAM_DATA_FOV }, \
    { atLerpStepScale, CAM_DATA_AT_LERP_STEP_SCALE }, \
    { flags, CAM_DATA_FLAGS }, \
    { groundYOffset, CAM_DATA_GROUND_Y_OFFSET }, \
    { groundAtLerpStepScale, CAM_DATA_GROUND_AT_LERP_STEP_SCALE }

typedef struct {
    /* 0x00 */ SwingAnimation swing;
    /* 0x1C */ f32 unk_1C;
    /* 0x20 */ VecSph unk_20;
} Jump1Anim; // size = 0x28

typedef struct {
    /* 0x00 */ f32 atYOffset;
    /* 0x04 */ f32 distMin;
    /* 0x08 */ f32 distMax;
    /* 0x0C */ f32 yawUpateRateTarget;
    /* 0x10 */ f32 maxYawUpdate;
    /* 0x14 */ f32 unk_14; // never used.
    /* 0x18 */ f32 atLERPScaleMax;
    /* 0x1C */ s16 interfaceFlags;
    /* 0x20 */ Jump1Anim anim;
} Jump1; // size = 0x48

#define CAM_FUNCDATA_JUMP1(yOffset, eyeDist, eyeDistNext, yawUpdateRateTarget, maxYawUpdate, fov, atLerpStepScale, flags) \
    { yOffset, CAM_DATA_Y_OFFSET }, \
    { eyeDist, CAM_DATA_EYE_DIST }, \
    { eyeDistNext, CAM_DATA_EYE_DIST_NEXT }, \
    { yawUpdateRateTarget, CAM_DATA_YAW_UPDATE_RATE_TARGET }, \
    { maxYawUpdate, CAM_DATA_MAX_YAW_UPDATE }, \
    { fov, CAM_DATA_FOV }, \
    { atLerpStepScale, CAM_DATA_AT_LERP_STEP_SCALE }, \
    { flags, CAM_DATA_FLAGS }

typedef struct {
    /* 0x0 */ f32 floorY;
    /* 0x4 */ s16 yawTarget;
    /* 0x6 */ s16 initYawDiff; // unused, set but not read.
    /* 0x8 */ s16 yawAdj;
    /* 0xA */ s16 onFloor; // unused, set but not read
    /* 0xC */ s16 animTimer;
} Jump2Anim; // size = 0x10

typedef struct {
    /* 0x00 */ f32 atYOffset;
    /* 0x04 */ f32 minDist;
    /* 0x08 */ f32 maxDist;
    /* 0x0C */ f32 minMaxDistFactor;
    /* 0x10 */ f32 yawUpdRateTarget;
    /* 0x14 */ f32 xzUpdRateTarget;
    /* 0x18 */ f32 fovTarget;
    /* 0x1C */ f32 atLERPStepScale;
    /* 0x20 */ s16 interfaceFlags;
    /* 0x24 */ Jump2Anim anim;
} Jump2; // size = 0x34

#define CAM_FUNCDATA_JUMP2(yOffset, eyeDist, eyeDistNext, minMaxDistFactor, yawUpdateRateTarget, xzUpdateRateTarget, fov, atLerpStepScale, flags) \
    { yOffset, CAM_DATA_Y_OFFSET }, \
    { eyeDist, CAM_DATA_EYE_DIST }, \
    { eyeDistNext, CAM_DATA_EYE_DIST_NEXT }, \
    { minMaxDistFactor, CAM_DATA_MIN_MAX_DIST_FACTOR }, \
    { yawUpdateRateTarget, CAM_DATA_YAW_UPDATE_RATE_TARGET }, \
    { xzUpdateRateTarget, CAM_DATA_XZ_UPDATE_RATE_TARGET }, \
    { fov, CAM_DATA_FOV }, \
    { atLerpStepScale, CAM_DATA_AT_LERP_STEP_SCALE }, \
    { flags, CAM_DATA_FLAGS }

typedef struct {
    /* 0x00 */ SwingAnimation swing;
    /* 0x1C */ f32 unk_1C;
    /* 0x20 */ s16 animTimer;
    /* 0x22 */ s16 mode;
} Jump3Anim; // size = 0x24

typedef struct {
    /* 0x00 */ f32 yOffset;
    /* 0x04 */ f32 distMin;
    /* 0x08 */ f32 distMax;
    /* 0x0C */ f32 swingUpdateRate;
    /* 0x10 */ f32 unk_10;
    /* 0x14 */ f32 unk_14;
    /* 0x18 */ f32 fovTarget;
    /* 0x1C */ f32 unk_1C;
    /* 0x20 */ s16 pitchTarget;
    /* 0x22 */ s16 interfaceFlags;
    /* 0x24 */ Jump3Anim anim;
} Jump3; // size = 0x48

#define CAM_FUNCDATA_JUMP3(yOffset, eyeDist, eyeDistNext, pitchTarget, yawUpdateRateTarget, xzUpdateRateTarget, maxYawUpdate, fov, atLerpStepScale, flags) \
    { yOffset, CAM_DATA_Y_OFFSET }, \
    { eyeDist, CAM_DATA_EYE_DIST }, \
    { eyeDistNext, CAM_DATA_EYE_DIST_NEXT }, \
    { pitchTarget, CAM_DATA_PITCH_TARGET }, \
    { yawUpdateRateTarget, CAM_DATA_YAW_UPDATE_RATE_TARGET }, \
    { xzUpdateRateTarget, CAM_DATA_XZ_UPDATE_RATE_TARGET }, \
    { maxYawUpdate, CAM_DATA_MAX_YAW_UPDATE }, \
    { fov, CAM_DATA_FOV }, \
    { atLerpStepScale, CAM_DATA_AT_LERP_STEP_SCALE }, \
    { flags, CAM_DATA_FLAGS }

typedef struct {
    /* 0x00 */ f32 initialEyeToAtDist;
    /* 0x04 */ f32 roll;
    /* 0x08 */ f32 yPosOffset;
    /* 0x0C */ Actor* target;
    /* 0x10 */ f32 unk_10;
    /* 0x14 */ s16 unk_14; // unused
    /* 0x16 */ s16 initialEyeToAtYaw;
    /* 0x18 */ s16 initialEyeToAtPitch;
    /* 0x1A */ s16 animTimer;
    /* 0x1C */ s16 chargeTimer;
} Battle1Anim; // size = 0x1E

typedef struct {
    /* 0x00 */ f32 yOffset;
    /* 0x04 */ f32 distance;
    /* 0x08 */ f32 swingYawInitial;
    /* 0x0C */ f32 swingYawFinal;
    /* 0x10 */ f32 swingPitchInitial;
    /* 0x14 */ f32 swingPitchFinal;
    /* 0x18 */ f32 swingPitchAdj;
    /* 0x1C */ f32 fov;
    /* 0x20 */ f32 atLERPScaleOnGround;
    /* 0x24 */ f32 yOffsetOffGround;
    /* 0x28 */ f32 atLERPScaleOffGround;
    /* 0x2C */ s16 flags;
    /* 0x30 */ Battle1Anim anim;
} Battle1; // size = 0x50

#define CAM_FUNCDATA_BATT1(yOffset, eyeDist, swingYawInit, swingYawFinal, swingPitchInit, swingPitchFinal, swingPitchAdj, fov, atLerpStepScale, flags, groundYOffset, groundAtLerpStepScale) \
    { yOffset, CAM_DATA_Y_OFFSET }, \
    { eyeDist, CAM_DATA_EYE_DIST }, \
    { swingYawInit, CAM_DATA_SWING_YAW_INIT }, \
    { swingYawFinal, CAM_DATA_SWING_YAW_FINAL }, \
    { swingPitchInit, CAM_DATA_SWING_PITCH_INIT }, \
    { swingPitchFinal, CAM_DATA_SWING_PITCH_FINAL }, \
    { swingPitchAdj, CAM_DATA_SWING_PITCH_ADJ }, \
    { fov, CAM_DATA_FOV }, \
    { atLerpStepScale, CAM_DATA_AT_LERP_STEP_SCALE }, \
    { flags, CAM_DATA_FLAGS }, \
    { groundYOffset, CAM_DATA_GROUND_Y_OFFSET }, \
    { groundAtLerpStepScale, CAM_DATA_GROUND_AT_LERP_STEP_SCALE }

typedef struct {
    /* 0x0 */ s16 animTimer;
} Battle4Anim; // size = 0x2

typedef struct {
    /* 0x00 */ f32 yOffset;
    /* 0x04 */ f32 rTarget;
    /* 0x08 */ s16 pitchTarget;
    /* 0x0C */ f32 lerpUpdateRate;
    /* 0x10 */ f32 fovTarget;
    /* 0x14 */ f32 atLERPTarget;
    /* 0x18 */ s16 interfaceFlags;
    /* 0x1A */ s16 unk_1A;
    /* 0x1C */ Battle4Anim anim;
} Battle4; // size = 0x20

#define CAM_FUNCDATA_BATT4(yOffset, eyeDist, pitchTarget, yawUpdateRateTarget, fov, atLerpStepScale, flags) \
    { yOffset, CAM_DATA_Y_OFFSET }, \
    { eyeDist, CAM_DATA_EYE_DIST }, \
    { pitchTarget, CAM_DATA_PITCH_TARGET }, \
    { yawUpdateRateTarget, CAM_DATA_YAW_UPDATE_RATE_TARGET }, \
    { fov, CAM_DATA_FOV }, \
    { atLerpStepScale, CAM_DATA_AT_LERP_STEP_SCALE }, \
    { flags, CAM_DATA_FLAGS }

typedef struct {
    /* 0x00 */ f32 unk_00;
    /* 0x04 */ f32 unk_04;
    /* 0x08 */ f32 unk_08;
    /* 0x0C */ Actor* unk_0C;
    /* 0x10 */ s16 unk_10;
    /* 0x12 */ s16 unk_12;
    /* 0x14 */ s16 unk_14;
    /* 0x16 */ s16 unk_16;
} Keep1Anim; // size = 0x18

typedef struct {
    /* 0x00 */ f32 unk_00;
    /* 0x04 */ f32 unk_04;
    /* 0x08 */ f32 unk_08;
    /* 0x0C */ f32 unk_0C;
    /* 0x10 */ f32 unk_10;
    /* 0x14 */ f32 unk_14;
    /* 0x18 */ f32 unk_18;
    /* 0x1C */ f32 unk_1C;
    /* 0x20 */ f32 unk_20;
    /* 0x24 */ f32 unk_24;
    /* 0x28 */ f32 unk_28;
    /* 0x2C */ f32 unk_2C;
    /* 0x30 */ s16 interfaceFlags;
    /* 0x34 */ Keep1Anim anim;
} KeepOn1; // size = 0x4C

#define CAM_FUNCDATA_KEEP1(yOffset, eyeDist, eyeDistNext, swingYawInit, swingYawFinal, swingPitchInit, swingPitchFinal, swingPitchAdj, fov, atLerpStepScale, flags, groundYOffset, groundAtLerpStepScale) \
    { yOffset, CAM_DATA_Y_OFFSET }, \
    { eyeDist, CAM_DATA_EYE_DIST }, \
    { eyeDistNext, CAM_DATA_EYE_DIST_NEXT }, \
    { swingYawInit, CAM_DATA_SWING_YAW_INIT }, \
    { swingYawFinal, CAM_DATA_SWING_YAW_FINAL }, \
    { swingPitchInit, CAM_DATA_SWING_PITCH_INIT }, \
    { swingPitchFinal, CAM_DATA_SWING_PITCH_FINAL }, \
    { swingPitchAdj, CAM_DATA_SWING_PITCH_ADJ }, \
    { fov, CAM_DATA_FOV }, \
    { atLerpStepScale, CAM_DATA_AT_LERP_STEP_SCALE }, \
    { flags, CAM_DATA_FLAGS }, \
    { groundYOffset, CAM_DATA_GROUND_Y_OFFSET }, \
    { groundAtLerpStepScale, CAM_DATA_GROUND_AT_LERP_STEP_SCALE }

typedef struct {
    /* 0x00 */ Vec3f eyeToAtTarget; // esentially a VecSph, but all floats.
    /* 0x0C */ Actor* target;
    /* 0x10 */ Vec3f atTarget;
    /* 0x1C */ s16 animTimer;
} Keep3Anim; // size = 0x20

typedef struct {
    /* 0x00 */ f32 yOffset;
    /* 0x04 */ f32 minDist;
    /* 0x08 */ f32 maxDist;
    /* 0x0C */ f32 swingYawInital;
    /* 0x10 */ f32 swingYawFinal;
    /* 0x14 */ f32 swingPitchInitial;
    /* 0x18 */ f32 swingPitchFinal;
    /* 0x1C */ f32 swingPitchAdj;
    /* 0x20 */ f32 fovTarget;
    /* 0x24 */ f32 atLERPScaleMax;
    /* 0x28 */ s16 initTimer;
    /* 0x2A */ s16 flags;
    /* 0x2C */ Keep3Anim anim;
} KeepOn3; // size = 0x4C

#define CAM_FUNCDATA_KEEP3(yOffset, eyeDist, eyeDistNext, swingYawInit, swingYawFinal, swingPitchInit, swingPitchFinal, swingPitchAdj, fov, atLerpStepScale, yawUpdateRateTarget, flags) \
    { yOffset, CAM_DATA_Y_OFFSET }, \
    { eyeDist, CAM_DATA_EYE_DIST }, \
    { eyeDistNext, CAM_DATA_EYE_DIST_NEXT }, \
    { swingYawInit, CAM_DATA_SWING_YAW_INIT }, \
    { swingYawFinal, CAM_DATA_SWING_YAW_FINAL }, \
    { swingPitchInit, CAM_DATA_SWING_PITCH_INIT }, \
    { swingPitchFinal, CAM_DATA_SWING_PITCH_FINAL }, \
    { swingPitchAdj, CAM_DATA_SWING_PITCH_ADJ }, \
    { fov, CAM_DATA_FOV }, \
    { atLerpStepScale, CAM_DATA_AT_LERP_STEP_SCALE }, \
    { yawUpdateRateTarget, CAM_DATA_YAW_UPDATE_RATE_TARGET }, \
    { flags, CAM_DATA_FLAGS }

typedef struct {
    /* 0x00 */ f32 unk_00;
    /* 0x04 */ f32 unk_04;
    /* 0x08 */ f32 unk_08;
    /* 0x0C */ s16 unk_0C;
    /* 0x0E */ s16 unk_0E;
    /* 0x10 */ s16 unk_10;
    /* 0x12 */ s16 unk_12;
    /* 0x14 */ s16 unk_14;
} KeepOn4_Unk20; // size = 0x14

typedef struct {
    /* 0x00 */ f32 unk_00;
    /* 0x04 */ f32 unk_04;
    /* 0x08 */ f32 unk_08;
    /* 0x0C */ f32 unk_0C;
    /* 0x10 */ f32 unk_10;
    /* 0x14 */ f32 unk_14;
    /* 0x18 */ f32 unk_18;
    /* 0x1C */ s16 unk_1C;
    /* 0x1E */ s16 unk_1E;
    /* 0x20 */ KeepOn4_Unk20 unk_20;
} KeepOn4; // size = 0x34

#define CAM_FUNCDATA_KEEP4(yOffset, eyeDist, pitchTarget, yawTarget, atOffsetZ, fov, flags, yawUpdateRateTarget, unk_22) \
    { yOffset, CAM_DATA_Y_OFFSET }, \
    { eyeDist, CAM_DATA_EYE_DIST }, \
    { pitchTarget, CAM_DATA_PITCH_TARGET }, \
    { yawTarget, CAM_DATA_YAW_TARGET }, \
    { atOffsetZ, CAM_DATA_AT_OFFSET_Z }, \
    { fov, CAM_DATA_FOV }, \
    { flags, CAM_DATA_FLAGS }, \
    { yawUpdateRateTarget, CAM_DATA_YAW_UPDATE_RATE_TARGET }, \
    { unk_22, CAM_DATA_UNK_22 }

typedef struct {
    /* 0x0 */ f32 fovTarget;
    /* 0x4 */ s16 animTimer;
} KeepOn0Anim; // size = 0x8

typedef struct {
    /* 0x00 */ f32 fovScale;
    /* 0x04 */ f32 yawScale;
    /* 0x08 */ s16 timerInit;
    /* 0x0A */ s16 interfaceFlags;
    /* 0x0C */ KeepOn0Anim anim;
} KeepOn0; // size = 0x14

#define CAM_FUNCDATA_KEEP0(fovScale, yawScale, yawUpdateRateTarget, flags) \
    { fovScale, CAM_DATA_FOV_SCALE }, \
    { yawScale, CAM_DATA_YAW_SCALE }, \
    { yawUpdateRateTarget, CAM_DATA_YAW_UPDATE_RATE_TARGET }, \
    { flags, CAM_DATA_FLAGS }

typedef struct {
    /* 0x00 */ PosRot eyePosRotTarget;
    /* 0x14 */ s16 fov;
} Fixed1Anim; // size = 0x18

typedef struct {
    /* 0x00 */ f32 unk_00; // seems to be unused?
    /* 0x04 */ f32 lerpStep;
    /* 0x08 */ f32 fov;
    /* 0x0C */ s16 interfaceFlags;
    /* 0x10 */ Fixed1Anim anim;
} Fixed1; // size = 0x28

#define CAM_FUNCDATA_FIXD1(yOffset, yawUpdateRateTarget, fov, flags) \
    { yOffset, CAM_DATA_Y_OFFSET }, \
    { yawUpdateRateTarget, CAM_DATA_YAW_UPDATE_RATE_TARGET }, \
    { fov, CAM_DATA_FOV }, \
    { flags, CAM_DATA_FLAGS }

typedef struct {
    /* 0x0 */ Vec3f eye;
    /* 0xC */ s16 fov;
} Fixed2InitParams; // size = 0x10

typedef struct {
    /* 0x00 */ f32 yOffset;
    /* 0x04 */ f32 eyeStepScale;
    /* 0x08 */ f32 posStepScale;
    /* 0x0C */ f32 fov;
    /* 0x10 */ s16 interfaceFlags;
    /* 0x14 */ Fixed2InitParams initParams;
} Fixed2; // size = 0x24

#define CAM_FUNCDATA_FIXD2(yOffset, yawUpdateRateTarget, xzUpdateRateTarget, fov, flags) \
    { yOffset, CAM_DATA_Y_OFFSET }, \
    { yawUpdateRateTarget, CAM_DATA_YAW_UPDATE_RATE_TARGET }, \
    { xzUpdateRateTarget, CAM_DATA_XZ_UPDATE_RATE_TARGET }, \
    { fov, CAM_DATA_FOV }, \
    { flags, CAM_DATA_FLAGS }

typedef struct {
    /* 0x0 */ Vec3s rot;
    /* 0x6 */ s16 fov;
    /* 0x8 */ s16 updDirTimer;
    /* 0xA */ s16 jfifId;
} Fixed3Anim; // size = 0xC

typedef struct {
    /* 0x0 */ s16 interfaceFlags;
    /* 0x4 */ Fixed3Anim anim;
} Fixed3; // size = 0x10

typedef struct {
    /* 0x0 */ Vec3f eyeTarget;
    /* 0xC */ f32 followSpeed;
} Fixed4Anim; // size = 0x10

typedef struct {
    /* 0x00 */ f32 yOffset;
    /* 0x04 */ f32 speedToEyePos;
    /* 0x08 */ f32 followSpeed;
    /* 0x0C */ f32 fov;
    /* 0x10 */ s16 interfaceFlags;
    /* 0x14 */ Fixed4Anim anim;
} Fixed4; // size = 0x24

#define CAM_FUNCDATA_FIXD4(yOffset, yawUpdateRateTarget, xzUpdateRateTarget, fov, flags) \
    { yOffset, CAM_DATA_Y_OFFSET }, \
    { yawUpdateRateTarget, CAM_DATA_YAW_UPDATE_RATE_TARGET }, \
    { xzUpdateRateTarget, CAM_DATA_XZ_UPDATE_RATE_TARGET }, \
    { fov, CAM_DATA_FOV }, \
    { flags, CAM_DATA_FLAGS }

typedef struct {
    /* 0x0 */ f32 r;
    /* 0x4 */ s16 yaw;
    /* 0x6 */ s16 pitch;
    /* 0x8 */ s16 animTimer;
} Subj3Anim; // size = 0xC

typedef struct {
    /* 0x00 */ f32 eyeNextYOffset;
    /* 0x04 */ f32 eyeDist;
    /* 0x08 */ f32 eyeNextDist;
    /* 0x0C */ f32 unk_0C; // unused
    /* 0x10 */ Vec3f atOffset;
    /* 0x1C */ f32 fovTarget;
    /* 0x20 */ s16 interfaceFlags;
    /* 0x24 */ Subj3Anim anim;
} Subj3; // size = 0x30

#define CAM_FUNCDATA_SUBJ3(yOffset, eyeDist, eyeDistNext, yawUpdateRateTarget, atOffsetX, atOffsetY, atOffsetZ, fov, flags) \
    { yOffset, CAM_DATA_Y_OFFSET }, \
    { eyeDist, CAM_DATA_EYE_DIST }, \
    { eyeDistNext, CAM_DATA_EYE_DIST_NEXT }, \
    { yawUpdateRateTarget, CAM_DATA_YAW_UPDATE_RATE_TARGET }, \
    { atOffsetX, CAM_DATA_AT_OFFSET_X }, \
    { atOffsetY, CAM_DATA_AT_OFFSET_Y }, \
    { atOffsetZ, CAM_DATA_AT_OFFSET_Z }, \
    { fov, CAM_DATA_FOV }, \
    { flags, CAM_DATA_FLAGS }

typedef struct {
<<<<<<< HEAD
    /* 0x00 */ Linef crawlspaceLine;
    /* 0x18 */ Vec3f unk_18; // unused
    /* 0x24 */ f32 xzSpeed;
    /* 0x28 */ f32 lineOffsetPrev;
    /* 0x2C */ s16 lineOffsetAngle;
    /* 0x2E */ s16 isSfxOff;
    /* 0x30 */ s16 yaw;
    /* 0x32 */ s16 zoomTimer;
=======
    /* 0x00 */ InfiniteLine unk_00;
    /* 0x18 */ f32 unk_18;
    /* 0x1C */ f32 unk_1C;
    /* 0x20 */ f32 unk_20;
    /* 0x24 */ f32 unk_24;
    /* 0x28 */ f32 unk_28;
    /* 0x2C */ s16 unk_2C;
    /* 0x2E */ s16 unk_2E;
    /* 0x30 */ s16 unk_30;
    /* 0x32 */ s16 unk_32;
>>>>>>> ca77b26c
} Subj4Anim; // size = 0x34

typedef struct {
    /* 0x0 */ s16 interfaceFlags;
    /* 0x4 */ Subj4Anim anim;
} Subj4; // size = 0x38

#define CAM_FUNCDATA_SUBJ4(yOffset, eyeDist, eyeDistNext, yawUpdateRateTarget, fov, flags) \
    { yOffset, CAM_DATA_Y_OFFSET }, \
    { eyeDist, CAM_DATA_EYE_DIST }, \
    { eyeDistNext, CAM_DATA_EYE_DIST_NEXT }, \
    { yawUpdateRateTarget, CAM_DATA_YAW_UPDATE_RATE_TARGET }, \
    { fov, CAM_DATA_FOV }, \
    { flags, CAM_DATA_FLAGS }

typedef struct {
    /* 0x00 */ PosRot eyePosRot;
    /* 0x14 */ char unk_14[0x8];
    /* 0x1C */ s16 fov;
    /* 0x1E */ s16 jfifId;
} Data4InitParams; // size = 0x20

typedef struct {
    /* 0x0 */ f32 yOffset;
    /* 0x4 */ f32 fov;
    /* 0x8 */ s16 interfaceFlags;
    /* 0xC */ Data4InitParams initParams;
} Data4; // size = 0x2C

#define CAM_FUNCDATA_DATA4(yOffset, fov, flags) \
    { yOffset, CAM_DATA_Y_OFFSET }, \
    { fov, CAM_DATA_FOV }, \
    { flags, CAM_DATA_FLAGS }

typedef struct {
    /* 0x0 */ f32 unk_00; // unused
    /* 0x4 */ s16 yawTarget;
    /* 0x6 */ s16 yawTargetAdj;
    /* 0x8 */ s16 timer;
} Unique1Anim; // size = 0xC

typedef struct {
    /* 0x00 */ f32 yOffset;
    /* 0x04 */ f32 distMin;
    /* 0x08 */ f32 distMax;
    /* 0x0C */ char unk_0C[4]; // unused
    /* 0x10 */ f32 fovTarget;
    /* 0x14 */ f32 atLERPScaleMax;
    /* 0x18 */ s16 pitchTarget;
    /* 0x1A */ s16 interfaceFlags;
    /* 0x1C */ Unique1Anim anim;
} Unique1; // size = 0x28

#define CAM_FUNCDATA_UNIQ1(yOffset, eyeDist, eyeDistNext, pitchTarget, fov, atLerpStepScale, flags) \
    { yOffset, CAM_DATA_Y_OFFSET }, \
    { eyeDist, CAM_DATA_EYE_DIST }, \
    { eyeDistNext, CAM_DATA_EYE_DIST_NEXT }, \
    { pitchTarget, CAM_DATA_PITCH_TARGET }, \
    { fov, CAM_DATA_FOV }, \
    { atLerpStepScale, CAM_DATA_AT_LERP_STEP_SCALE }, \
    { flags, CAM_DATA_FLAGS }

typedef struct {
    /* 0x0 */ f32 unk_00;
    /* 0x4 */ s16 unk_04;
} Unique2Unk10; // size = 0x8

typedef struct {
    /* 0x00 */ f32 yOffset;
    /* 0x04 */ f32 distTarget;
    /* 0x08 */ f32 fovTarget;
    /* 0x0C */ s16 interfaceFlags;
    /* 0x10 */ Unique2Unk10 unk_10; // unused, values set but not read.
} Unique2; // size = 0x18

#define CAM_FUNCDATA_UNIQ2(yOffset, eyeDist, fov, flags) \
    { yOffset, CAM_DATA_Y_OFFSET }, \
    { eyeDist, CAM_DATA_EYE_DIST }, \
    { fov, CAM_DATA_FOV }, \
    { flags, CAM_DATA_FLAGS }

typedef struct {
    /* 0x0 */ f32 initialFov;
    /* 0x4 */ f32 initialDist;
} Unique3Anim; // size = 0x8

typedef struct {
    /* 0x0 */ f32 yOffset;
    /* 0x4 */ f32 fov;
    /* 0x8 */ s16 interfaceFlags;
} Unique3Params; // size = 0xC

typedef struct {
    /* 0x0 */ struct Actor* doorActor;
    /* 0x4 */ s16 camDataIdx;
    /* 0x6 */ s16 timer1;
    /* 0x8 */ s16 timer2;
    /* 0xA */ s16 timer3;
} DoorParams; // size = 0xC

typedef struct {
    /* 0x00 */ DoorParams doorParams;
    /* 0x0C */ Unique3Params params;
    /* 0x18 */ Unique3Anim anim;
} Unique3; // size = 0x20

#define CAM_FUNCDATA_UNIQ3(yOffset, fov, flags) \
    { yOffset, CAM_DATA_Y_OFFSET }, \
    { fov, CAM_DATA_FOV }, \
    { flags, CAM_DATA_FLAGS }

typedef struct {
    /* 0x00 */ Vec3f initalPos;
    /* 0x0C */ s16 animTimer;
    /* 0x10 */ InfiniteLine sceneCamPosPlayerLine;
} Unique0Anim; // size = 0x28

typedef struct {
    /* 0x0 */ s16 interfaceFlags;
    /* 0x4 */ Unique0Anim anim;
} Unique0Params; // size = 0x2C

typedef struct {
    /* 0x0 */ DoorParams doorParams;
    /* 0xC */ Unique0Params uniq0;
} Unique0; // size = 0x38

typedef struct {
    /* 0x0 */ s16 interfaceFlags;
} Unique6; // size = 0x4

typedef union {
    /* 0x0 */ Vec3s unk_00;
} Unique7Unk8; // size = 0x8

typedef struct {
    /* 0x0 */ f32 fov;
    /* 0x4 */ s16 interfaceFlags;
    /* 0x6 */ s16 align;
    /* 0x8 */ Unique7Unk8 unk_08; // unk_08 goes unused.
} Unique7; // size = 0x10

#define CAM_FUNCDATA_UNIQ7(fov, flags) \
    { fov, CAM_DATA_FOV }, \
    { flags, CAM_DATA_FLAGS }

/** initFlags
 * & 0x00FF = atInitFlags
 * & 0xFF00 = eyeInitFlags
 * 0x1: Direct Copy of atTargetInit
 *      if initFlags & 0x6060: use head for focus point
 * 0x2: Add atTargetInit to view's lookAt
 *      if initFlags & 0x6060: use world for focus point
 * 0x3: Add atTargetInit to camera's at
 * 0x4: Don't update targets?
 * 0x8: flag to use atTagetInit as f32 pitch, yaw, r
 * 0x10: ? unused
 * 0x20: focus on player
*/
typedef struct {
    /* 0x00 */ u8 actionFlags;
    /* 0x01 */ u8 unk_01;
    /* 0x02 */ s16 initFlags;
    /* 0x04 */ s16 timerInit;
    /* 0x06 */ s16 rollTargetInit;
    /* 0x08 */ f32 fovTargetInit;
    /* 0x0C */ f32 lerpStepScale;
    /* 0x10 */ Vec3f atTargetInit;
    /* 0x1C */ Vec3f eyeTargetInit;
} OnePointCsFull; /* size = 0x28 */

typedef struct {
    /* 0x00 */ OnePointCsFull* curKeyFrame;
    /* 0x04 */ Vec3f atTarget;
    /* 0x10 */ Vec3f eyeTarget;
    /* 0x1C */ Vec3f playerPos;
    /* 0x28 */ f32 fovTarget;
    /* 0x2C */ VecSph atEyeOffsetTarget;
    /* 0x34 */ s16 rollTarget;
    /* 0x36 */ s16 curKeyFrameIdx;
    /* 0x38 */ s16 unk_38;
    /* 0x3A */ s16 isNewKeyFrame;
    /* 0x3C */ s16 keyFrameTimer;
} Unique9Anim; // size = 0x3E

typedef struct {
    /* 0x0 */ s16 interfaceFlags;
    /* 0x4 */ Unique9Anim anim;
} Unique9; // size = 0x40

typedef struct {
    /* 0x0 */ s32 keyFrameCnt;
    /* 0x4 */ OnePointCsFull* keyFrames;
    /* 0x8 */ Unique9 uniq9;
} Unique9OnePointCs; // size = 0x48

typedef struct {
    /* 0x0 */ f32 curFrame;
    /* 0x4 */ s16 keyframe;
} Demo1Anim; // size = 0x14

typedef struct {
    /* 0x0 */ s16 interfaceFlags;
    /* 0x4 */ Demo1Anim anim;
} Demo1; // size = 0x18

typedef struct {
    /* 0x00 */ Vec3f initialAt;
    /* 0x0C */ f32 unk_0C;
    /* 0x10 */ s16 animFrame;
    /* 0x12 */ s16 yawDir;
} Demo3Anim; // size = 0x14

typedef struct {
    /* 0x0 */ f32 fov;
    /* 0x4 */ f32 unk_04; // unused
    /* 0x8 */ s16 interfaceFlags;
    /* 0xC */ Demo3Anim anim;
} Demo3; // size = 0x20

#define CAM_FUNCDATA_DEMO3(fov, atLerpStepScale, flags) \
    { fov, CAM_DATA_FOV }, \
    { atLerpStepScale, CAM_DATA_AT_LERP_STEP_SCALE }, \
    { flags, CAM_DATA_FLAGS }

typedef struct {
    /* 0x0 */ s16 animTimer;
    /* 0x4 */ Vec3f atTarget;
} Demo6Anim; // size = 0x10

typedef struct {
    /* 0x0 */ s16 interfaceFlags;
    /* 0x2 */ s16 unk_02;
    /* 0x4 */ Demo6Anim anim;
} Demo6; // size = 0x14

typedef struct {
    /* 0x0 */ f32 curFrame;
    /* 0x4 */ s16 keyframe;
    /* 0x6 */ s16 doLERPAt;
    /* 0x8 */ s16 finishAction;
    /* 0xA */ s16 animTimer;
} Demo9Anim; // size = 0xC

typedef struct {
    /* 0x0 */ s16 interfaceFlags;
    /* 0x4 */ Demo9Anim anim;
} Demo9; // size = 0x10

typedef struct {
    /* 0x0 */ CutsceneCameraPoint* atPoints;
    /* 0x4 */ CutsceneCameraPoint* eyePoints;
    /* 0x8 */ s16 actionParameters;
    /* 0xA */ s16 initTimer;
} OnePointCsCamera; // size = 0xC

typedef struct {
    /* 0x0 */ OnePointCsCamera onePointCs;
    /* 0xC */ Demo9 demo9;
} Demo9OnePointCs; // size = 0x1C

typedef struct {
    /* 0x0 */ f32 lerpAtScale;
    /* 0x4 */ s16 interfaceFlags;
} Special0; // size = 0x8

#define CAM_FUNCDATA_SPEC0(yawUpdateRateTarget, flags) \
    { yawUpdateRateTarget, CAM_DATA_YAW_UPDATE_RATE_TARGET }, \
    { flags, CAM_DATA_FLAGS }

typedef struct {
    /* 0x0 */ s16 initalTimer;
} Special4; // size = 0x4

typedef struct {
    /* 0x0 */ s16 animTimer;
} Special5Anim; // size = 0x4

typedef struct {
    /* 0x00 */ f32 yOffset;
    /* 0x04 */ f32 eyeDist;
    /* 0x08 */ f32 minDistForRot;
    /* 0x0C */ f32 fovTarget;
    /* 0x10 */ f32 atMaxLERPScale;
    /* 0x14 */ s16 timerInit;
    /* 0x16 */ s16 pitch;
    /* 0x18 */ s16 interfaceFlags;
    /* 0x1A */ s16 unk_1A;
    /* 0x1C */ Special5Anim anim;
} Special5; // size = 0x20

#define CAM_FUNCDATA_SPEC5(yOffset, eyeDist, eyeDistNext, unk_22, pitchTarget, fov, atLerpStepScale, flags) \
    { yOffset, CAM_DATA_Y_OFFSET }, \
    { eyeDist, CAM_DATA_EYE_DIST }, \
    { eyeDistNext, CAM_DATA_EYE_DIST_NEXT }, \
    { unk_22, CAM_DATA_UNK_22 }, \
    { pitchTarget, CAM_DATA_PITCH_TARGET }, \
    { fov, CAM_DATA_FOV }, \
    { atLerpStepScale, CAM_DATA_AT_LERP_STEP_SCALE }, \
    { flags, CAM_DATA_FLAGS }

// Uses incorrect CAM_DATA values
#define CAM_FUNCDATA_SPEC5_ALT(yOffset, eyeDist, eyeDistNext, pitchTarget, fov, atLerpStepScale, unk_22, flags) \
    { yOffset, CAM_DATA_Y_OFFSET }, \
    { eyeDist, CAM_DATA_EYE_DIST }, \
    { eyeDistNext, CAM_DATA_EYE_DIST_NEXT }, \
    { pitchTarget, CAM_DATA_PITCH_TARGET }, \
    { fov, CAM_DATA_FOV }, \
    { atLerpStepScale, CAM_DATA_AT_LERP_STEP_SCALE }, \
    { unk_22, CAM_DATA_UNK_22 }, \
    { flags, CAM_DATA_FLAGS }

typedef struct {
    /* 0x0 */ s16 idx;
} Special7; // size = 0x4

typedef struct {
    /* 0x0 */ f32 initalPlayerY;
    /* 0x4 */ s16 animTimer;
} Special6Anim; // size = 0x8

typedef struct {
    /* 0x0 */ s16 interfaceFlags;
    /* 0x4 */ Special6Anim anim;
} Special6; // size = 0xC

typedef struct {
    /* 0x0 */ s16 targetYaw;
} Special9Anim; // size = 0x2

typedef struct {
    /* 0x0 */ f32 yOffset;
    /* 0x4 */ f32 unk_04;
    /* 0x8 */ s16 interfaceFlags;
    /* 0xA */ s16 unk_0A;
    /* 0xC */ Special9Anim anim;
} Special9Params; // size = 0x10

typedef struct {
    /* 0x0 */ DoorParams doorParams;
    /* 0xC */ Special9Params params;
} Special9; // size = 0x1C

#define CAM_FUNCDATA_SPEC9(yOffset, fov, flags) \
    { yOffset, CAM_DATA_Y_OFFSET }, \
    { fov, CAM_DATA_FOV }, \
    { flags, CAM_DATA_FLAGS }

typedef struct {
    /* 0x00 */ Vec3f pos;
    /* 0x0C */ Vec3f norm;
    /* 0x18 */ CollisionPoly* poly;
    /* 0x1C */ VecSph sphNorm;
    /* 0x24 */ s32 bgId;
} CamColChk; // size = 0x28

typedef struct {
    /* 0x000 */ char paramData[0x50];
    /* 0x050 */ Vec3f at;
    /* 0x05C */ Vec3f eye;
    /* 0x068 */ Vec3f up;
    /* 0x074 */ Vec3f eyeNext;
    /* 0x080 */ Vec3f skyboxOffset;
    /* 0x08C */ struct GlobalContext* globalCtx;
    /* 0x090 */ struct Player* player;
    /* 0x094 */ PosRot playerPosRot;
    /* 0x0A8 */ struct Actor* target;
    /* 0x0AC */ PosRot targetPosRot;
    /* 0x0C0 */ f32 rUpdateRateInv;
    /* 0x0C4 */ f32 pitchUpdateRateInv;
    /* 0x0C8 */ f32 yawUpdateRateInv;
    /* 0x0CC */ f32 xzOffsetUpdateRate;
    /* 0x0D0 */ f32 yOffsetUpdateRate;
    /* 0x0D4 */ f32 fovUpdateRate;
    /* 0x0D8 */ f32 xzSpeed;
    /* 0x0DC */ f32 dist;
    /* 0x0E0 */ f32 speedRatio;
    /* 0x0E4 */ Vec3f posOffset;
    /* 0x0F0 */ Vec3f playerPosDelta;
    /* 0x0FC */ f32 fov;
    /* 0x100 */ f32 atLERPStepScale;
    /* 0x104 */ f32 playerGroundY;
    /* 0x108 */ Vec3f floorNorm;
    /* 0x114 */ f32 waterYPos;
    /* 0x118 */ s32 waterPrevCamIdx;
    /* 0x11C */ s32 waterPrevCamSetting;
    /* 0x120 */ s32 waterQuakeId;
    /* 0x124 */ void* data0;
    /* 0x128 */ void* data1;
    /* 0x12C */ s16 data2;
    /* 0x12E */ s16 data3;
    /* 0x130 */ s16 uid;
    /* 0x132 */ char unk_132[2];
    /* 0x134 */ Vec3s inputDir;
    /* 0x13A */ Vec3s camDir;
    /* 0x140 */ s16 status;
    /* 0x142 */ s16 setting;
    /* 0x144 */ s16 mode;
    /* 0x146 */ s16 bgCheckId;
    /* 0x148 */ s16 camDataIdx;
    /* 0x14A */ s16 unk_14A;
    /* 0x14C */ s16 unk_14C;
    /* 0x14E */ s16 childCamIdx;
    /* 0x150 */ s16 waterDistortionTimer;
    /* 0x152 */ s16 distortionFlags;
    /* 0x154 */ s16 prevSetting;
    /* 0x156 */ s16 nextCamDataIdx;
    /* 0x158 */ s16 nextBGCheckId;
    /* 0x15A */ s16 roll;
    /* 0x15C */ s16 paramFlags;
    /* 0x15E */ s16 animState;
    /* 0x160 */ s16 timer;
    /* 0x162 */ s16 parentCamIdx;
    /* 0x164 */ s16 thisIdx;
    /* 0x166 */ s16 prevCamDataIdx;
    /* 0x168 */ s16 csId;
    /* 0x16A */ s16 unk_16A;
} Camera; // size = 0x16C

/**
 * Debug Camera
*/

typedef struct {
    /* 0x0000 */ s16 mode;
    /* 0x0002 */ s16 nFrames;
    /* 0x0004 */ s16 nPoints;
    /* 0x0006 */ s16 unkIdx;
    /* 0x0008 */ s16 unk_08;
    /* 0x000A */ s16 unk_0A;
    /* 0x000C */ s32 unk_0C; // bool: indicates position vs lookAt?
    /* 0x0010 */ char unk_10[0x14];
    /* 0x0024 */ CutsceneCameraPoint position[129];
    /* 0x0834 */ CutsceneCameraPoint lookAt[129];
    /* 0x1044 */ s16 demoCtrlMenu;
    /* 0x1046 */ s16 demoCtrlActionIdx; // e (?), s (save), l (load), c (clear)
    /* 0x1048 */ s16 demoCtrlToggleSwitch;
    /* 0x104A */ Vec3s unk_104A;
} DbCameraSub; // size = 0x1050

typedef struct {
    /* 0x00 */ s32 unk_00;
    /* 0x04 */ Vec3f at;
    /* 0x10 */ Vec3f eye;
    /* 0x1C */ Vec3f unk_1C;
    /* 0x28 */ char unk_28[0xC];
    /* 0x34 */ s32 unk_34;
    /* 0x38 */ s32 unk_38;
    /* 0x3C */ s32 unk_3C; // bool
    /* 0x40 */ s32 unk_40;
    /* 0x44 */ s32 unk_44;
    /* 0x48 */ f32 fov;
    /* 0x4C */ s16 roll;
    /* 0x4E */ char unk_4E[0x2];
    /* 0x50 */ f32 rollDegrees;
    /* 0x54 */ Vec3f unk_54;
    /* 0x60 */ Vec3f unk_60;
    /* 0x6C */ Vec3f unk_6C;
    /* 0x78 */ s16 unk_78;
    /* 0x7A */ s16 unk_7A;
    /* 0x7C */ DbCameraSub sub;
} DbCamera; // size = 0x10CC

typedef struct {
    /* 0x00 */ char letter;
    /* 0x01 */ u8 unk_01;
    /* 0x02 */ s16 mode;
    /* 0x04 */ CutsceneCameraPoint* position;
    /* 0x08 */ CutsceneCameraPoint* lookAt;
    /* 0x0C */ s16 nFrames;
    /* 0x0E */ s16 nPoints;
} DbCameraCut; // size = 0x10

typedef struct {
    /* 0x00 */ f32 curFrame;
    /* 0x04 */ f32 unk_04; // frame count?
    /* 0x08 */ s16 keyframe;
    /* 0x0A */ s16 unk_0A;
    /* 0x0C */ s16 unk_0C;
    /* 0x10 */ Vec3f positionPos; // confusing name
    /* 0x1C */ Vec3f lookAtPos;
    /* 0x28 */ f32 roll;
    /* 0x2C */ f32 fov;
} DbCameraAnim; // size = 0x30

#endif<|MERGE_RESOLUTION|>--- conflicted
+++ resolved
@@ -793,8 +793,7 @@
     { flags, CAM_DATA_FLAGS }
 
 typedef struct {
-<<<<<<< HEAD
-    /* 0x00 */ Linef crawlspaceLine;
+    /* 0x00 */ InfiniteLine crawlspaceLine;
     /* 0x18 */ Vec3f unk_18; // unused
     /* 0x24 */ f32 xzSpeed;
     /* 0x28 */ f32 lineOffsetPrev;
@@ -802,18 +801,6 @@
     /* 0x2E */ s16 isSfxOff;
     /* 0x30 */ s16 yaw;
     /* 0x32 */ s16 zoomTimer;
-=======
-    /* 0x00 */ InfiniteLine unk_00;
-    /* 0x18 */ f32 unk_18;
-    /* 0x1C */ f32 unk_1C;
-    /* 0x20 */ f32 unk_20;
-    /* 0x24 */ f32 unk_24;
-    /* 0x28 */ f32 unk_28;
-    /* 0x2C */ s16 unk_2C;
-    /* 0x2E */ s16 unk_2E;
-    /* 0x30 */ s16 unk_30;
-    /* 0x32 */ s16 unk_32;
->>>>>>> ca77b26c
 } Subj4Anim; // size = 0x34
 
 typedef struct {
