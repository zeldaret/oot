--- conflicted
+++ resolved
@@ -112,13 +112,8 @@
     /* 0x01D4 */ u16 state;
     /* 0x01D6 */ u16 debugState;
     /* 0x01D8 */ Vec3f eye;
-<<<<<<< HEAD
-    /* 0x01E4 */ u16 unk_1E4;
+    /* 0x01E4 */ u16 mainState;
     /* 0x01E6 */ u16 nextPageMode; // (2 * prev pageIndex) + (scroll left ? 1 : 0)
-=======
-    /* 0x01E4 */ u16 mainState;
-    /* 0x01E6 */ u16 mode;
->>>>>>> fefeb369
     /* 0x01E8 */ u16 pageIndex; // "kscp_pos"
     /* 0x01EA */ u16 switchPageTimer;
     /* 0x01EC */ u16 unk_1EC;
