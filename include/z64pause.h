#ifndef Z64PAUSE_H
#define Z64PAUSE_H

#include "z64animation.h"
#include "z64message.h"
#include "z64view.h"

struct OcarinaStaff;

#define PAUSE_ITEM_NONE 999

#define PAUSE_CURSOR_PAGE_LEFT 10
#define PAUSE_CURSOR_PAGE_RIGHT 11

<<<<<<< HEAD
typedef enum {
    /* 0x00 */ PAUSE_ITEM,  // -z
    /* 0x01 */ PAUSE_MAP,   // +x
    /* 0x02 */ PAUSE_QUEST, // +z
    /* 0x03 */ PAUSE_EQUIP, // -x
=======
typedef enum PauseMenuPage {
    /* 0x00 */ PAUSE_ITEM,
    /* 0x01 */ PAUSE_MAP,
    /* 0x02 */ PAUSE_QUEST,
    /* 0x03 */ PAUSE_EQUIP,
>>>>>>> 5a08f144
    /* 0x04 */ PAUSE_WORLD_MAP
} PauseMenuPage;

// The XZ coordinates in which direction each pause page is at
// e.g. the item page is in the -z direction
/*
 *      <   item   >
 *
 *   ^                ^
 *              x
 * equip     o-->    map
 *           |
 *   v     z v        v
 *
 *      <   quest  >
 */
#define PAUSE_ITEM_X (0)
#define PAUSE_ITEM_Z (-1)
#define PAUSE_MAP_X (1)
#define PAUSE_MAP_Z (0)
#define PAUSE_QUEST_X (0)
#define PAUSE_QUEST_Z (1)
#define PAUSE_EQUIP_X (-1)
#define PAUSE_EQUIP_Z (0)

// The pause camera looks at x=0,z=0,
// with the eye being PAUSE_EYE_DIST away in the direction opposite to the active page,
// which results in the camera being pointed (through x=0,z=0) towards the active page.
#define PAUSE_EYE_DIST (64.0f)

#define PAUSE_EQUIP_PLAYER_WIDTH 64
#define PAUSE_EQUIP_PLAYER_HEIGHT 112
#define PAUSE_EQUIP_PLAYER_FRAG_HEIGHT (TMEM_SIZE / (PAUSE_EQUIP_PLAYER_WIDTH * G_IM_SIZ_16b_BYTES))
#define PAUSE_EQUIP_PLAYER_FRAG_NUM (((PAUSE_EQUIP_PLAYER_HEIGHT - 1) / PAUSE_EQUIP_PLAYER_FRAG_HEIGHT) + 1)

#define PAUSE_EQUIP_BUFFER_SIZE sizeof(u16[PAUSE_EQUIP_PLAYER_HEIGHT][PAUSE_EQUIP_PLAYER_WIDTH])
#define PAUSE_PLAYER_SEGMENT_GAMEPLAY_KEEP_BUFFER_SIZE 0x5000

typedef enum PauseState {
    /*  0 */ PAUSE_STATE_OFF,
    /*  1 */ PAUSE_STATE_WAIT_LETTERBOX, // Request no letterboxing and wait for it.
    /*  2 */ PAUSE_STATE_WAIT_BG_PRERENDER, // Wait for the pause background prerender to be done.
    /*  3 */ PAUSE_STATE_INIT, // Load data and initialize/setup various things.
    /*  4 */ PAUSE_STATE_OPENING_1, // Animate the pause menu coming together with rotations and other animations.
    /*  5 */ PAUSE_STATE_OPENING_2, // Finish some animations for opening the menu.
    /*  6 */ PAUSE_STATE_MAIN, // Pause menu ready for player inputs.
    /*  7 */ PAUSE_STATE_SAVE_PROMPT,  // Save prompt in the pause menu
    /*  8 */ PAUSE_STATE_8,
    /*  9 */ PAUSE_STATE_9,
    /* 10 */ PAUSE_STATE_10,
    /* 11 */ PAUSE_STATE_11,
    /* 12 */ PAUSE_STATE_12,
    /* 13 */ PAUSE_STATE_13,
    /* 14 */ PAUSE_STATE_14,
    /* 15 */ PAUSE_STATE_15,
    /* 16 */ PAUSE_STATE_16,
    /* 17 */ PAUSE_STATE_17,
    /* 18 */ PAUSE_STATE_CLOSING, // Animate the pause menu closing
    /* 19 */ PAUSE_STATE_RESUME_GAMEPLAY // Handles returning to normal gameplay once the pause menu is visually closed
} PauseState;

#define IS_PAUSE_STATE_GAMEOVER(pauseCtx) \
    (((pauseCtx)->state >= PAUSE_STATE_8) && ((pauseCtx)->state <= PAUSE_STATE_17))

#define IS_PAUSED(pauseCtx) \
    (((pauseCtx)->state != PAUSE_STATE_OFF) || ((pauseCtx)->debugState != 0))

// Sub-states of PAUSE_STATE_MAIN
typedef enum PauseMainState {
    /* 0 */ PAUSE_MAIN_STATE_IDLE,
    /* 1 */ PAUSE_MAIN_STATE_SWITCHING_PAGE,
    /* 2 */ PAUSE_MAIN_STATE_SONG_PLAYBACK,
    /* 3 */ PAUSE_MAIN_STATE_3,
    /* 4 */ PAUSE_MAIN_STATE_SONG_PROMPT_INIT,
    /* 5 */ PAUSE_MAIN_STATE_SONG_PROMPT,
    /* 6 */ PAUSE_MAIN_STATE_SONG_PROMPT_DONE,
    /* 7 */ PAUSE_MAIN_STATE_EQUIP_CHANGED,
    /* 8 */ PAUSE_MAIN_STATE_IDLE_CURSOR_ON_SONG,
    /* 9 */ PAUSE_MAIN_STATE_SONG_PLAYBACK_START
} PauseMainState;

<<<<<<< HEAD
typedef enum {
    /* 0 */ PAUSE_SAVE_PROMPT_STATE_APPEARING,
    /* 1 */ PAUSE_SAVE_PROMPT_STATE_WAIT_CHOICE,
    /* 2 */ PAUSE_SAVE_PROMPT_STATE_CLOSING,
    /* 3 */ PAUSE_SAVE_PROMPT_STATE_RETURN_TO_MENU,
    /* 4 */ PAUSE_SAVE_PROMPT_STATE_SAVED,
    /* 5 */ PAUSE_SAVE_PROMPT_STATE_CLOSING_AFTER_SAVED,
    /* 6 */ PAUSE_SAVE_PROMPT_STATE_RETURN_TO_MENU_ALT
} PauseSavePromptState;

typedef enum {
    /* 0 */ PAUSE_QUAD_CURSOR_TL,
    /* 1 */ PAUSE_QUAD_CURSOR_TR,
    /* 2 */ PAUSE_QUAD_CURSOR_BL,
    /* 3 */ PAUSE_QUAD_CURSOR_BR,
    /* 4 */ PAUSE_QUAD_CURSOR_4,
    /* 5 */ PAUSE_QUAD_CURSOR_MAX
} PauseCursorQuad;

typedef enum{
    /*  0 */ WORLD_MAP_POINT_HAUNTED_WASTELAND,
    /*  1 */ WORLD_MAP_POINT_GERUDOS_FORTRESS,
    /*  2 */ WORLD_MAP_POINT_GERUDO_VALLEY,
    /*  3 */ WORLD_MAP_POINT_HYLIA_LAKESIDE,
    /*  4 */ WORLD_MAP_POINT_LON_LON_RANCH,
    /*  5 */ WORLD_MAP_POINT_MARKET,
    /*  6 */ WORLD_MAP_POINT_HYRULE_FIELD,
    /*  7 */ WORLD_MAP_POINT_DEATH_MOUNTAIN,
    /*  8 */ WORLD_MAP_POINT_KAKARIKO_VILLAGE,
    /*  9 */ WORLD_MAP_POINT_LOST_WOODS,
    /* 10 */ WORLD_MAP_POINT_KOKIRI_FOREST,
    /* 11 */ WORLD_MAP_POINT_ZORAS_DOMAIN,
    /* 12 */ WORLD_MAP_POINT_MAX
} WorldMapPoint;

#define TRADE_QUEST_LOCATION_NONE 0xFF

typedef enum{
    /* 0 */ WORLD_MAP_POINT_STATE_HIDE,
    /* 1 */ WORLD_MAP_POINT_STATE_SHOW,
    /* 2 */ WORLD_MAP_POINT_STATE_HIGHLIGHT
} WorldMapPointState;

typedef struct {
=======
typedef struct PauseContext {
>>>>>>> 5a08f144
    /* 0x0000 */ View view;
    /* 0x0128 */ u8* iconItemSegment;
    /* 0x012C */ u8* iconItem24Segment;
    /* 0x0130 */ u8* iconItemAltSegment;
    /* 0x0134 */ u8* iconItemLangSegment;
    /* 0x0138 */ u8* nameSegment;
    /* 0x013C */ u8* playerSegment;
    /* 0x0140 */ char unk_140[0x04];
    /* 0x0144 */ Vtx* itemPageVtx;
    /* 0x0148 */ Vtx* equipPageVtx;
    /* 0x014C */ Vtx* mapPageVtx;
    /* 0x0150 */ Vtx* questPageVtx;
    /* 0x0154 */ Vtx* infoPanelVtx;
    /* 0x0158 */ Vtx* itemVtx;
    /* 0x015C */ Vtx* equipVtx;
    /* 0x0160 */ char unk_160[0x04];
    /* 0x0164 */ Vtx* questVtx;
    /* 0x0168 */ Vtx* cursorVtx;
    /* 0x016C */ Vtx* promptPageVtx;
    /* 0x0170 */ char unk_170[0x24];
    /* 0x0194 */ struct OcarinaStaff* ocarinaStaff;
    /* 0x0198 */ char unk_198[0x20];
    /* 0x01B8 */ OSMesgQueue loadQueue;
    /* 0x01D0 */ OSMesg loadMsg;
    /* 0x01D4 */ u16 state;
    /* 0x01D6 */ u16 debugState;
    /* 0x01D8 */ Vec3f eye;
    /* 0x01E4 */ u16 mainState;
    /* 0x01E6 */ u16 nextPageMode; // During a page switch, indicates the page before switching and the direction to scroll in. Value is `(2 * prev pageIndex) + (scroll left ? 1 : 0)`
    /* 0x01E8 */ u16 pageIndex; // "kscp_pos"
    /* 0x01EA */ u16 pageSwitchTimer;
    /* 0x01EC */ u16 savePromptState;
    /* 0x01F0 */ f32 savePromptOffsetDepth_;
    /* 0x01F4 */ f32 itemPageRoll;
    /* 0x01F8 */ f32 equipPageRoll;
    /* 0x01FC */ f32 mapPageRoll;
    /* 0x0200 */ f32 questPageRoll;
    /* 0x0204 */ f32 rollRotSavePrompt_; // "angle_s"
    /* 0x0208 */ u16 alpha;
    /* 0x020A */ s16 offsetY;
    /* 0x020C */ char unk_20C[0x08];
    /* 0x0214 */ s16 stickAdjX;
    /* 0x0216 */ s16 stickAdjY;
    /* 0x0218 */ s16 cursorPoint[5]; // "cursor_point"
    /* 0x0222 */ s16 cursorX[5]; // "cur_xpt"
    /* 0x022C */ s16 cursorY[5]; // "cur_ypt"
    /* 0x0236 */ s16 dungeonMapSlot;
    /* 0x0238 */ s16 cursorSpecialPos; // "key_angle"
    /* 0x023A */ s16 pageSwitchInputTimer; // Used to introduce a delay before switching page when arriving on the "scroll left/right" positions while holding stick left/right.
    /* 0x023C */ u16 namedItem; // "zoom_name"
    /* 0x023E */ u16 cursorItem[4]; // "select_name"
    /* 0x0246 */ u16 cursorSlot[4];
    /* 0x024E */ u16 equipTargetItem; // "sl_item_no"
    /* 0x0250 */ u16 equipTargetSlot; // "sl_number"
    /* 0x0252 */ u16 equipTargetCBtn;
    /* 0x0254 */ s16 equipAnimX;
    /* 0x0256 */ s16 equipAnimY;
    /* 0x0258 */ s16 equipAnimAlpha;
    /* 0x025A */ s16 infoPanelOffsetY;
    /* 0x025C */ u16 nameDisplayTimer;
    /* 0x025E */ u16 nameColorSet; // 0 = white; 1 = grey
    /* 0x0260 */ s16 cursorColorSet; // 0 = white; 4 = yellow; 8 = green
    /* 0x0262 */ s16 promptChoice; // save/continue choice: 0 = yes; 4 = no
    /* 0x0264 */ s16 ocarinaSongIdx;
    /* 0x0266 */ u8 worldMapPoints[20]; // indices: `WorldMapPoint` enum, values: `WorldMapPointState` enum
    /* 0x027A */ u8 tradeQuestLocation;
    /* 0x027C */ SkelAnime playerSkelAnime;
} PauseContext; // size = 0x2C0

// Note that z_kaleido_scope.c assumes that the dimensions and texture format here also matches the dimensions and
// texture format for ITEM_NAME_TEX_*
#define MAP_NAME_TEX1_WIDTH 128
#define MAP_NAME_TEX1_HEIGHT 16
#define MAP_NAME_TEX1_SIZE ((MAP_NAME_TEX1_WIDTH * MAP_NAME_TEX1_HEIGHT) / 2) // 128x16 IA4 texture

#define MAP_NAME_TEX2_WIDTH 80
#define MAP_NAME_TEX2_HEIGHT 32
#define MAP_NAME_TEX2_SIZE (MAP_NAME_TEX2_WIDTH * MAP_NAME_TEX2_HEIGHT) // 80x32 IA8 texture

#define PAUSE_MAP_MARK_NONE -1
#define PAUSE_MAP_MARK_CHEST 0
#define PAUSE_MAP_MARK_BOSS 1

typedef struct PauseMapMarkPoint {
    /* 0x00 */ s16 chestFlag; // chest icon is only displayed if this flag is not set for the current room, -1 for no flag
    /* 0x04 */ f32 x, y; // coordinates to place the icon (top-left corner)
} PauseMapMarkPoint; // size = 0x0C

typedef struct PauseMapMarkData {
    /* 0x00 */ s16 markType; // 0 for the chest icon, 1 for the boss skull icon, -1 for none
    /* 0x04 */ s32 unk_04;
    /* 0x08 */ const Vtx* vtx;
    /* 0x0C */ s32 vtxCount;
    /* 0x10 */ s32 count; // number of icons to display
    /* 0x14 */ PauseMapMarkPoint points[12];
} PauseMapMarkData; // size = 0xA4

typedef PauseMapMarkData PauseMapMarksData[3];

#endif<|MERGE_RESOLUTION|>--- conflicted
+++ resolved
@@ -12,19 +12,11 @@
 #define PAUSE_CURSOR_PAGE_LEFT 10
 #define PAUSE_CURSOR_PAGE_RIGHT 11
 
-<<<<<<< HEAD
-typedef enum {
+typedef enum PauseMenuPage {
     /* 0x00 */ PAUSE_ITEM,  // -z
     /* 0x01 */ PAUSE_MAP,   // +x
     /* 0x02 */ PAUSE_QUEST, // +z
     /* 0x03 */ PAUSE_EQUIP, // -x
-=======
-typedef enum PauseMenuPage {
-    /* 0x00 */ PAUSE_ITEM,
-    /* 0x01 */ PAUSE_MAP,
-    /* 0x02 */ PAUSE_QUEST,
-    /* 0x03 */ PAUSE_EQUIP,
->>>>>>> 5a08f144
     /* 0x04 */ PAUSE_WORLD_MAP
 } PauseMenuPage;
 
@@ -106,8 +98,7 @@
     /* 9 */ PAUSE_MAIN_STATE_SONG_PLAYBACK_START
 } PauseMainState;
 
-<<<<<<< HEAD
-typedef enum {
+typedef enum PauseSavePromptState {
     /* 0 */ PAUSE_SAVE_PROMPT_STATE_APPEARING,
     /* 1 */ PAUSE_SAVE_PROMPT_STATE_WAIT_CHOICE,
     /* 2 */ PAUSE_SAVE_PROMPT_STATE_CLOSING,
@@ -117,7 +108,7 @@
     /* 6 */ PAUSE_SAVE_PROMPT_STATE_RETURN_TO_MENU_ALT
 } PauseSavePromptState;
 
-typedef enum {
+typedef enum PauseCursorQuad {
     /* 0 */ PAUSE_QUAD_CURSOR_TL,
     /* 1 */ PAUSE_QUAD_CURSOR_TR,
     /* 2 */ PAUSE_QUAD_CURSOR_BL,
@@ -126,7 +117,7 @@
     /* 5 */ PAUSE_QUAD_CURSOR_MAX
 } PauseCursorQuad;
 
-typedef enum{
+typedef enum WorldMapPoint {
     /*  0 */ WORLD_MAP_POINT_HAUNTED_WASTELAND,
     /*  1 */ WORLD_MAP_POINT_GERUDOS_FORTRESS,
     /*  2 */ WORLD_MAP_POINT_GERUDO_VALLEY,
@@ -144,16 +135,13 @@
 
 #define TRADE_QUEST_LOCATION_NONE 0xFF
 
-typedef enum{
+typedef enum WorldMapPointState {
     /* 0 */ WORLD_MAP_POINT_STATE_HIDE,
     /* 1 */ WORLD_MAP_POINT_STATE_SHOW,
     /* 2 */ WORLD_MAP_POINT_STATE_HIGHLIGHT
 } WorldMapPointState;
 
-typedef struct {
-=======
 typedef struct PauseContext {
->>>>>>> 5a08f144
     /* 0x0000 */ View view;
     /* 0x0128 */ u8* iconItemSegment;
     /* 0x012C */ u8* iconItem24Segment;
