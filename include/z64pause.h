#ifndef Z64PAUSE_H
#define Z64PAUSE_H

#include "z64animation.h"
#include "z64message.h"
#include "z64view.h"

struct OcarinaStaff;

#define PAUSE_ITEM_NONE 999

#define PAUSE_CURSOR_PAGE_LEFT 10
#define PAUSE_CURSOR_PAGE_RIGHT 11

typedef enum {
    /* 0x00 */ PAUSE_ITEM,  // -z
    /* 0x01 */ PAUSE_MAP,   // +x
    /* 0x02 */ PAUSE_QUEST, // +z
    /* 0x03 */ PAUSE_EQUIP, // -x
    /* 0x04 */ PAUSE_WORLD_MAP
} PauseMenuPage;

#define PAUSE_ITEM_X (0)
#define PAUSE_ITEM_Z (-1)
#define PAUSE_MAP_X (1)
#define PAUSE_MAP_Z (0)
#define PAUSE_QUEST_X (0)
#define PAUSE_QUEST_Z (1)
#define PAUSE_EQUIP_X (-1)
#define PAUSE_EQUIP_Z (0)

#define PAUSE_EYE_DIST (64.0f)

#define PAUSE_EQUIP_PLAYER_WIDTH 64
#define PAUSE_EQUIP_PLAYER_HEIGHT 112
#define PAUSE_EQUIP_PLAYER_FRAG_HEIGHT (TMEM_SIZE / (PAUSE_EQUIP_PLAYER_WIDTH * G_IM_SIZ_16b_BYTES))
#define PAUSE_EQUIP_PLAYER_FRAG_NUM (((PAUSE_EQUIP_PLAYER_HEIGHT - 1) / PAUSE_EQUIP_PLAYER_FRAG_HEIGHT) + 1)

#define PAUSE_EQUIP_BUFFER_SIZE sizeof(u16[PAUSE_EQUIP_PLAYER_HEIGHT][PAUSE_EQUIP_PLAYER_WIDTH])
#define PAUSE_PLAYER_SEGMENT_GAMEPLAY_KEEP_BUFFER_SIZE 0x5000

typedef enum {
    /*  0 */ PAUSE_STATE_OFF,
    /*  1 */ PAUSE_STATE_WAIT_LETTERBOX, // Request no letterboxing and wait for it.
    /*  2 */ PAUSE_STATE_WAIT_BG_PRERENDER, // Wait for the pause background prerender to be done.
    /*  3 */ PAUSE_STATE_INIT, // Load data and initialize/setup various things.
    /*  4 */ PAUSE_STATE_OPENING_1, // Animate the pause menu coming together with rotations and other animations.
    /*  5 */ PAUSE_STATE_OPENING_2, // Finish some animations for opening the menu.
<<<<<<< HEAD
    /*  6 */ PAUSE_STATE_MAIN, // Pause menu ready for player inputs.
=======
    /*  6 */ PAUSE_STATE_6, // Pause menu ready for player inputs.
>>>>>>> d314cfe9
    /*  7 */ PAUSE_STATE_SAVE_PROMPT,  // Save prompt in the pause menu
    /*  8 */ PAUSE_STATE_8,
    /*  9 */ PAUSE_STATE_9,
    /* 10 */ PAUSE_STATE_10,
    /* 11 */ PAUSE_STATE_11,
    /* 12 */ PAUSE_STATE_12,
    /* 13 */ PAUSE_STATE_13,
    /* 14 */ PAUSE_STATE_14,
    /* 15 */ PAUSE_STATE_15,
    /* 16 */ PAUSE_STATE_16,
    /* 17 */ PAUSE_STATE_17,
    /* 18 */ PAUSE_STATE_CLOSING, // Animate the pause menu closing
<<<<<<< HEAD
    /* 19 */ PAUSE_STATE_UNPAUSE
=======
    /* 19 */ PAUSE_STATE_RESUME_GAMEPLAY // Handles returning to normal gameplay once the pause menu is visually closed
>>>>>>> d314cfe9
} PauseState;

#define IS_PAUSE_STATE_GAMEOVER(pauseCtx) \
    (((pauseCtx)->state >= PAUSE_STATE_8) && ((pauseCtx)->state <= PAUSE_STATE_17))

#define IS_PAUSED(pauseCtx) \
    (((pauseCtx)->state != PAUSE_STATE_OFF) || ((pauseCtx)->debugState != 0))

<<<<<<< HEAD
// Sub-states of PAUSE_STATE_MAIN
typedef enum {
    /* 0 */ PAUSE_MAIN_STATE_IDLE,
    /* 1 */ PAUSE_MAIN_STATE_SWITCHING_PAGE,
    /* 2 */ PAUSE_MAIN_STATE_SONG_PLAYBACK,
    /* 3 */ PAUSE_MAIN_STATE_3,
    /* 4 */ PAUSE_MAIN_STATE_SONG_PROMPT_INIT,
    /* 5 */ PAUSE_MAIN_STATE_SONG_PROMPT,
    /* 6 */ PAUSE_MAIN_STATE_SONG_PROMPT_DONE,
    /* 7 */ PAUSE_MAIN_STATE_EQUIP_CHANGED,
    /* 8 */ PAUSE_MAIN_STATE_IDLE_CURSOR_ON_SONG,
    /* 9 */ PAUSE_MAIN_STATE_SONG_PLAYBACK_START
} PauseMainState;

typedef enum {
    /* 0 */ PAUSE_SAVE_PROMPT_STATE_APPEARING,
    /* 1 */ PAUSE_SAVE_PROMPT_STATE_WAIT_CHOICE,
    /* 2 */ PAUSE_SAVE_PROMPT_STATE_CLOSING,
    /* 3 */ PAUSE_SAVE_PROMPT_STATE_RETURN_TO_MENU,
    /* 4 */ PAUSE_SAVE_PROMPT_STATE_SAVED,
    /* 5 */ PAUSE_SAVE_PROMPT_STATE_CLOSING_AFTER_SAVED,
    /* 6 */ PAUSE_SAVE_PROMPT_STATE_RETURN_TO_MENU_ALT
} PauseSavePromptState;

typedef enum {
    /* 0 */ PAUSE_QUAD_CURSOR_TL,
    /* 1 */ PAUSE_QUAD_CURSOR_TR,
    /* 2 */ PAUSE_QUAD_CURSOR_BL,
    /* 3 */ PAUSE_QUAD_CURSOR_BR,
    /* 4 */ PAUSE_QUAD_CURSOR_4,
    /* 5 */ PAUSE_QUAD_CURSOR_MAX
} PauseCursorQuad;

typedef enum{
    /*  0 */ WORLD_MAP_POINT_HAUNTED_WASTELAND,
    /*  1 */ WORLD_MAP_POINT_GERUDOS_FORTRESS,
    /*  2 */ WORLD_MAP_POINT_GERUDO_VALLEY,
    /*  3 */ WORLD_MAP_POINT_HYLIA_LAKESIDE,
    /*  4 */ WORLD_MAP_POINT_LON_LON_RANCH,
    /*  5 */ WORLD_MAP_POINT_MARKET,
    /*  6 */ WORLD_MAP_POINT_HYRULE_FIELD,
    /*  7 */ WORLD_MAP_POINT_DEATH_MOUNTAIN,
    /*  8 */ WORLD_MAP_POINT_KAKARIKO_VILLAGE,
    /*  9 */ WORLD_MAP_POINT_LOST_WOODS,
    /* 10 */ WORLD_MAP_POINT_KOKIRI_FOREST,
    /* 11 */ WORLD_MAP_POINT_ZORAS_DOMAIN,
    /* 12 */ WORLD_MAP_POINT_MAX
} WorldMapPoint;

#define TRADE_QUEST_LOCATION_NONE 0xFF

typedef enum{
    /* 0 */ WORLD_MAP_POINT_STATE_HIDE,
    /* 1 */ WORLD_MAP_POINT_STATE_SHOW,
    /* 2 */ WORLD_MAP_POINT_STATE_HIGHLIGHT
} WorldMapPointState;

=======
>>>>>>> d314cfe9
typedef struct {
    /* 0x0000 */ View view;
    /* 0x0128 */ u8* iconItemSegment;
    /* 0x012C */ u8* iconItem24Segment;
    /* 0x0130 */ u8* iconItemAltSegment;
    /* 0x0134 */ u8* iconItemLangSegment;
    /* 0x0138 */ u8* nameSegment;
    /* 0x013C */ u8* playerSegment;
    /* 0x0140 */ char unk_140[0x04];
    /* 0x0144 */ Vtx* itemPageVtx;
    /* 0x0148 */ Vtx* equipPageVtx;
    /* 0x014C */ Vtx* mapPageVtx;
    /* 0x0150 */ Vtx* questPageVtx;
    /* 0x0154 */ Vtx* infoPanelVtx;
    /* 0x0158 */ Vtx* itemVtx;
    /* 0x015C */ Vtx* equipVtx;
    /* 0x0160 */ char unk_160[0x04];
    /* 0x0164 */ Vtx* questVtx;
    /* 0x0168 */ Vtx* cursorVtx;
    /* 0x016C */ Vtx* promptPageVtx;
    /* 0x0170 */ char unk_170[0x24];
    /* 0x0194 */ struct OcarinaStaff* ocarinaStaff;
    /* 0x0198 */ char unk_198[0x20];
    /* 0x01B8 */ OSMesgQueue loadQueue;
    /* 0x01D0 */ OSMesg loadMsg;
    /* 0x01D4 */ u16 state;
    /* 0x01D6 */ u16 debugState;
    /* 0x01D8 */ Vec3f eye;
    /* 0x01E4 */ u16 mainState;
    /* 0x01E6 */ u16 nextPageMode; // (2 * prev pageIndex) + (scroll left ? 1 : 0)
    /* 0x01E8 */ u16 pageIndex; // "kscp_pos"
    /* 0x01EA */ u16 switchPageTimer;
    /* 0x01EC */ u16 savePromptState;
    /* 0x01F0 */ f32 savePromptOffsetDepth_;
    /* 0x01F4 */ f32 itemPageRoll;
    /* 0x01F8 */ f32 equipPageRoll;
    /* 0x01FC */ f32 mapPageRoll;
    /* 0x0200 */ f32 questPageRoll;
    /* 0x0204 */ f32 rollRotSavePrompt_; // "angle_s"
    /* 0x0208 */ u16 alpha;
    /* 0x020A */ s16 offsetY;
    /* 0x020C */ char unk_20C[0x08];
    /* 0x0214 */ s16 stickAdjX;
    /* 0x0216 */ s16 stickAdjY;
    /* 0x0218 */ s16 cursorPoint[5]; // "cursor_point"
    /* 0x0222 */ s16 cursorX[5]; // "cur_xpt"
    /* 0x022C */ s16 cursorY[5]; // "cur_ypt"
    /* 0x0236 */ s16 dungeonMapSlot;
    /* 0x0238 */ s16 cursorSpecialPos; // "key_angle"
    /* 0x023A */ s16 pageSwitchInputTimer; // Used to introduce a delay before switching page when arriving on the "scroll left/right" positions while holding stick left/right.
    /* 0x023C */ u16 namedItem; // "zoom_name"
    /* 0x023E */ u16 cursorItem[4]; // "select_name"
    /* 0x0246 */ u16 cursorSlot[4];
    /* 0x024E */ u16 equipTargetItem; // "sl_item_no"
    /* 0x0250 */ u16 equipTargetSlot; // "sl_number"
    /* 0x0252 */ u16 equipTargetCBtn;
    /* 0x0254 */ s16 equipAnimX;
    /* 0x0256 */ s16 equipAnimY;
    /* 0x0258 */ s16 equipAnimAlpha;
    /* 0x025A */ s16 infoPanelOffsetY;
    /* 0x025C */ u16 nameDisplayTimer;
    /* 0x025E */ u16 nameColorSet; // 0 = white; 1 = grey
    /* 0x0260 */ s16 cursorColorSet; // 0 = white; 4 = yellow; 8 = green
    /* 0x0262 */ s16 promptChoice; // save/continue choice: 0 = yes; 4 = no
    /* 0x0264 */ s16 ocarinaSongIdx;
    /* 0x0266 */ u8 worldMapPoints[20]; // indices: `WorldMapPoint` enum, values: `WorldMapPointState` enum
    /* 0x027A */ u8 tradeQuestLocation;
    /* 0x027C */ SkelAnime playerSkelAnime;
} PauseContext; // size = 0x2C0

// Note that z_kaleido_scope_PAL.c assumes that the dimensions and texture format here also matches the dimensions and
// texture format for ITEM_NAME_TEX_*
#define MAP_NAME_TEX1_WIDTH 128
#define MAP_NAME_TEX1_HEIGHT 16
#define MAP_NAME_TEX1_SIZE ((MAP_NAME_TEX1_WIDTH * MAP_NAME_TEX1_HEIGHT) / 2) // 128x16 IA4 texture

#define MAP_NAME_TEX2_WIDTH 80
#define MAP_NAME_TEX2_HEIGHT 32
#define MAP_NAME_TEX2_SIZE (MAP_NAME_TEX2_WIDTH * MAP_NAME_TEX2_HEIGHT) // 80x32 IA8 texture

#define PAUSE_MAP_MARK_NONE -1
#define PAUSE_MAP_MARK_CHEST 0
#define PAUSE_MAP_MARK_BOSS 1

typedef struct {
    /* 0x00 */ s16 chestFlag; // chest icon is only displayed if this flag is not set for the current room, -1 for no flag
    /* 0x04 */ f32 x, y; // coordinates to place the icon (top-left corner)
} PauseMapMarkPoint; // size = 0x0C

typedef struct {
    /* 0x00 */ s16 markType; // 0 for the chest icon, 1 for the boss skull icon, -1 for none
    /* 0x04 */ s32 unk_04;
    /* 0x08 */ const Vtx* vtx;
    /* 0x0C */ s32 vtxCount;
    /* 0x10 */ s32 count; // number of icons to display
    /* 0x14 */ PauseMapMarkPoint points[12];
} PauseMapMarkData; // size = 0xA4

typedef PauseMapMarkData PauseMapMarksData[3];

#endif<|MERGE_RESOLUTION|>--- conflicted
+++ resolved
@@ -46,11 +46,7 @@
     /*  3 */ PAUSE_STATE_INIT, // Load data and initialize/setup various things.
     /*  4 */ PAUSE_STATE_OPENING_1, // Animate the pause menu coming together with rotations and other animations.
     /*  5 */ PAUSE_STATE_OPENING_2, // Finish some animations for opening the menu.
-<<<<<<< HEAD
     /*  6 */ PAUSE_STATE_MAIN, // Pause menu ready for player inputs.
-=======
-    /*  6 */ PAUSE_STATE_6, // Pause menu ready for player inputs.
->>>>>>> d314cfe9
     /*  7 */ PAUSE_STATE_SAVE_PROMPT,  // Save prompt in the pause menu
     /*  8 */ PAUSE_STATE_8,
     /*  9 */ PAUSE_STATE_9,
@@ -63,11 +59,7 @@
     /* 16 */ PAUSE_STATE_16,
     /* 17 */ PAUSE_STATE_17,
     /* 18 */ PAUSE_STATE_CLOSING, // Animate the pause menu closing
-<<<<<<< HEAD
-    /* 19 */ PAUSE_STATE_UNPAUSE
-=======
     /* 19 */ PAUSE_STATE_RESUME_GAMEPLAY // Handles returning to normal gameplay once the pause menu is visually closed
->>>>>>> d314cfe9
 } PauseState;
 
 #define IS_PAUSE_STATE_GAMEOVER(pauseCtx) \
@@ -76,7 +68,6 @@
 #define IS_PAUSED(pauseCtx) \
     (((pauseCtx)->state != PAUSE_STATE_OFF) || ((pauseCtx)->debugState != 0))
 
-<<<<<<< HEAD
 // Sub-states of PAUSE_STATE_MAIN
 typedef enum {
     /* 0 */ PAUSE_MAIN_STATE_IDLE,
@@ -134,8 +125,6 @@
     /* 2 */ WORLD_MAP_POINT_STATE_HIGHLIGHT
 } WorldMapPointState;
 
-=======
->>>>>>> d314cfe9
 typedef struct {
     /* 0x0000 */ View view;
     /* 0x0128 */ u8* iconItemSegment;
