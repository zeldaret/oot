--- conflicted
+++ resolved
@@ -99,10 +99,7 @@
     /* 9 */ PAUSE_MAIN_STATE_SONG_PLAYBACK_START
 } PauseMainState;
 
-<<<<<<< HEAD
-=======
 // Sub-states of PAUSE_STATE_SAVE_PROMPT
->>>>>>> 09c1816e
 typedef enum PauseSavePromptState {
     /* 0 */ PAUSE_SAVE_PROMPT_STATE_APPEARING,
     /* 1 */ PAUSE_SAVE_PROMPT_STATE_WAIT_CHOICE,
@@ -110,11 +107,7 @@
     /* 3 */ PAUSE_SAVE_PROMPT_STATE_RETURN_TO_MENU,
     /* 4 */ PAUSE_SAVE_PROMPT_STATE_SAVED,
     /* 5 */ PAUSE_SAVE_PROMPT_STATE_CLOSING_AFTER_SAVED,
-<<<<<<< HEAD
-    /* 6 */ PAUSE_SAVE_PROMPT_STATE_RETURN_TO_MENU_ALT
-=======
     /* 6 */ PAUSE_SAVE_PROMPT_STATE_RETURN_TO_MENU_2 // unused
->>>>>>> 09c1816e
 } PauseSavePromptState;
 
 typedef enum PauseCursorQuad {
@@ -169,11 +162,7 @@
     /* 0x0160 */ char unk_160[0x04];
     /* 0x0164 */ Vtx* questVtx;
     /* 0x0168 */ Vtx* cursorVtx;
-<<<<<<< HEAD
-    /* 0x016C */ Vtx* promptPageVtx;
-=======
     /* 0x016C */ Vtx* promptPageVtx; // Used by both the pause menu save prompt and the gameover prompt
->>>>>>> 09c1816e
     /* 0x0170 */ char unk_170[0x24];
     /* 0x0194 */ struct OcarinaStaff* ocarinaStaff;
     /* 0x0198 */ char unk_198[0x20];
@@ -187,21 +176,12 @@
     /* 0x01E8 */ u16 pageIndex; // "kscp_pos"
     /* 0x01EA */ u16 pageSwitchTimer;
     /* 0x01EC */ u16 savePromptState;
-<<<<<<< HEAD
     /* 0x01F0 */ f32 savePromptOffsetDepth_;
     /* 0x01F4 */ f32 itemPageRoll;
     /* 0x01F8 */ f32 equipPageRoll;
     /* 0x01FC */ f32 mapPageRoll;
     /* 0x0200 */ f32 questPageRoll;
     /* 0x0204 */ f32 rollRotSavePrompt_; // "angle_s"
-=======
-    /* 0x01F0 */ f32 unk_1F0;
-    /* 0x01F4 */ f32 unk_1F4;
-    /* 0x01F8 */ f32 unk_1F8;
-    /* 0x01FC */ f32 unk_1FC;
-    /* 0x0200 */ f32 unk_200;
-    /* 0x0204 */ f32 unk_204; // "angle_s"
->>>>>>> 09c1816e
     /* 0x0208 */ u16 alpha;
     /* 0x020A */ s16 offsetY;
     /* 0x020C */ char unk_20C[0x08];
