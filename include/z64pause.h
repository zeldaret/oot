--- conflicted
+++ resolved
@@ -89,25 +89,14 @@
 typedef enum PauseMainState {
     /* 0 */ PAUSE_MAIN_STATE_IDLE,
     /* 1 */ PAUSE_MAIN_STATE_SWITCHING_PAGE,
-<<<<<<< HEAD
-    /* 2 */ PAUSE_MAIN_STATE_SONG_PLAYBACK,
-    /* 3 */ PAUSE_MAIN_STATE_3,
-    /* 4 */ PAUSE_MAIN_STATE_SONG_PROMPT_INIT,
-    /* 5 */ PAUSE_MAIN_STATE_SONG_PROMPT,
-    /* 6 */ PAUSE_MAIN_STATE_SONG_PROMPT_DONE,
-    /* 7 */ PAUSE_MAIN_STATE_EQUIP_CHANGED,
-    /* 8 */ PAUSE_MAIN_STATE_IDLE_CURSOR_ON_SONG,
-    /* 9 */ PAUSE_MAIN_STATE_SONG_PLAYBACK_START
-=======
     /* 2 */ PAUSE_MAIN_STATE_SONG_PLAYBACK, // The song is being played back to the player.
     /* 3 */ PAUSE_MAIN_STATE_3,
     /* 4 */ PAUSE_MAIN_STATE_SONG_PROMPT_INIT, // Start the prompt for the player to play the song.
     /* 5 */ PAUSE_MAIN_STATE_SONG_PROMPT, // Waiting for the player to play the song.
     /* 6 */ PAUSE_MAIN_STATE_SONG_PROMPT_DONE, // The song prompt is done, the player either played the song successfully or made a mistake.
-    /* 7 */ PAUSE_MAIN_STATE_7,
+    /* 7 */ PAUSE_MAIN_STATE_EQUIP_CHANGED,
     /* 8 */ PAUSE_MAIN_STATE_IDLE_CURSOR_ON_SONG, // Like PAUSE_MAIN_STATE_IDLE, but the quest page is active and the cursor is positioned on a song.
     /* 9 */ PAUSE_MAIN_STATE_SONG_PLAYBACK_START // Start playing the song back to the player.
->>>>>>> e331805c
 } PauseMainState;
 
 // Sub-states of PAUSE_STATE_SAVE_PROMPT
