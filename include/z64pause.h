--- conflicted
+++ resolved
@@ -181,21 +181,12 @@
     /* 0x01E8 */ u16 pageIndex; // "kscp_pos"
     /* 0x01EA */ u16 pageSwitchTimer;
     /* 0x01EC */ u16 savePromptState;
-<<<<<<< HEAD
-    /* 0x01F0 */ f32 savePromptOffsetDepth_;
-    /* 0x01F4 */ f32 itemPageRoll;
-    /* 0x01F8 */ f32 equipPageRoll;
-    /* 0x01FC */ f32 mapPageRoll;
-    /* 0x0200 */ f32 questPageRoll;
-    /* 0x0204 */ f32 rollRotSavePrompt_; // "angle_s"
-=======
     /* 0x01F0 */ f32 promptDepthOffset; // Offset position of the prompt away from the camera
     /* 0x01F4 */ f32 itemPagePitch; // Rotation of the item page around its local horizontal/sideways axis
     /* 0x01F8 */ f32 equipPagePitch; // Rotation of the equip page around its local horizontal/sideways axis
     /* 0x01FC */ f32 mapPagePitch; // Rotation of the map page around its local horizontal/sideways axis
     /* 0x0200 */ f32 questPagePitch; // Rotation of the quest page around its local horizontal/sideways axis
     /* 0x0204 */ f32 promptPitch; // Rotation of the prompt around its local horizontal/sideways axis. "angle_s"
->>>>>>> ebd2b8dd
     /* 0x0208 */ u16 alpha;
     /* 0x020A */ s16 pagesYOrigin1;
     /* 0x020C */ char unk_20C[0x08];
