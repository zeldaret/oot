--- conflicted
+++ resolved
@@ -74,11 +74,7 @@
     /* 0x00 */ u16 action; // "dousa"
     /* 0x02 */ u16 startFrame;
     /* 0x04 */ u16 endFrame;
-<<<<<<< HEAD
-    union{ 
-=======
     union {
->>>>>>> 82968a73
         /* 0x06 */ Vec3s rot;
         /* 0x06 */ Vec3us urot;
     };
