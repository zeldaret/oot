#ifndef Z64CUTSCENE_H
#define Z64CUTSCENE_H

#include "ultra64.h"
#include "z64math.h"

struct PlayState;

typedef union CutsceneData {
    s32 i;
    f32 f;
    s16 s[2];
    s8  b[4];
} CutsceneData;

typedef enum CutsceneState {
    /* 0 */ CS_STATE_IDLE,
    /* 1 */ CS_STATE_START,
    /* 2 */ CS_STATE_RUN,
    /* 3 */ CS_STATE_STOP,
    /* 4 */ CS_STATE_RUN_UNSTOPPABLE
} CutsceneState;

typedef enum CutsceneCmd {
    /* 0xFFFF */ CS_CMD_END_OF_SCRIPT = -1,
    /* 0x0001 */ CS_CMD_CAM_EYE_SPLINE = 0x01,
    /* 0x0002 */ CS_CMD_CAM_AT_SPLINE,
    /* 0x0003 */ CS_CMD_MISC,
    /* 0x0004 */ CS_CMD_LIGHT_SETTING,
    /* 0x0005 */ CS_CMD_CAM_EYE_SPLINE_REL_TO_PLAYER,
    /* 0x0006 */ CS_CMD_CAM_AT_SPLINE_REL_TO_PLAYER,
    /* 0x0007 */ CS_CMD_CAM_EYE,
    /* 0x0008 */ CS_CMD_CAM_AT,
    /* 0x0009 */ CS_CMD_RUMBLE_CONTROLLER,
    /* 0x000A */ CS_CMD_PLAYER_CUE,
    /* 0x000B */ CS_CMD_UNIMPLEMENTED_B,
    /* 0x000D */ CS_CMD_UNIMPLEMENTED_D = 0x0D,
    /* 0x000E */ CS_CMD_ACTOR_CUE_1_0,
    /* 0x000F */ CS_CMD_ACTOR_CUE_0_0,
    /* 0x0010 */ CS_CMD_ACTOR_CUE_1_1,
    /* 0x0011 */ CS_CMD_ACTOR_CUE_0_1,
    /* 0x0012 */ CS_CMD_ACTOR_CUE_0_2,
    /* 0x0013 */ CS_CMD_TEXT,
    /* 0x0015 */ CS_CMD_UNIMPLEMENTED_15 = 0x15,
    /* 0x0016 */ CS_CMD_UNIMPLEMENTED_16,
    /* 0x0017 */ CS_CMD_ACTOR_CUE_0_3,
    /* 0x0018 */ CS_CMD_ACTOR_CUE_1_2,
    /* 0x0019 */ CS_CMD_ACTOR_CUE_2_0,
    /* 0x001B */ CS_CMD_UNIMPLEMENTED_1B = 0x1B,
    /* 0x001C */ CS_CMD_UNIMPLEMENTED_1C,
    /* 0x001D */ CS_CMD_ACTOR_CUE_3_0,
    /* 0x001E */ CS_CMD_ACTOR_CUE_4_0,
    /* 0x001F */ CS_CMD_ACTOR_CUE_6_0,
    /* 0x0020 */ CS_CMD_UNIMPLEMENTED_20,
    /* 0x0021 */ CS_CMD_UNIMPLEMENTED_21,
    /* 0x0022 */ CS_CMD_ACTOR_CUE_0_4,
    /* 0x0023 */ CS_CMD_ACTOR_CUE_1_3,
    /* 0x0024 */ CS_CMD_ACTOR_CUE_2_1,
    /* 0x0025 */ CS_CMD_ACTOR_CUE_3_1,
    /* 0x0026 */ CS_CMD_ACTOR_CUE_4_1,
    /* 0x0027 */ CS_CMD_ACTOR_CUE_0_5,
    /* 0x0028 */ CS_CMD_ACTOR_CUE_1_4,
    /* 0x0029 */ CS_CMD_ACTOR_CUE_2_2,
    /* 0x002A */ CS_CMD_ACTOR_CUE_3_2,
    /* 0x002B */ CS_CMD_ACTOR_CUE_4_2,
    /* 0x002C */ CS_CMD_ACTOR_CUE_5_0,
    /* 0x002D */ CS_CMD_TRANSITION,
    /* 0x002E */ CS_CMD_ACTOR_CUE_0_6,
    /* 0x002F */ CS_CMD_ACTOR_CUE_4_3,
    /* 0x0030 */ CS_CMD_ACTOR_CUE_1_5,
    /* 0x0031 */ CS_CMD_ACTOR_CUE_7_0,
    /* 0x0032 */ CS_CMD_ACTOR_CUE_2_3,
    /* 0x0033 */ CS_CMD_ACTOR_CUE_3_3,
    /* 0x0034 */ CS_CMD_ACTOR_CUE_6_1,
    /* 0x0035 */ CS_CMD_ACTOR_CUE_3_4,
    /* 0x0036 */ CS_CMD_ACTOR_CUE_4_4,
    /* 0x0037 */ CS_CMD_ACTOR_CUE_5_1,
    /* 0x0039 */ CS_CMD_ACTOR_CUE_6_2 = 0x39,
    /* 0x003A */ CS_CMD_ACTOR_CUE_6_3,
    /* 0x003B */ CS_CMD_UNIMPLEMENTED_3B,
    /* 0x003C */ CS_CMD_ACTOR_CUE_7_1,
    /* 0x003D */ CS_CMD_UNIMPLEMENTED_3D,
    /* 0x003E */ CS_CMD_ACTOR_CUE_8_0,
    /* 0x003F */ CS_CMD_ACTOR_CUE_3_5,
    /* 0x0040 */ CS_CMD_ACTOR_CUE_1_6,
    /* 0x0041 */ CS_CMD_ACTOR_CUE_3_6,
    /* 0x0042 */ CS_CMD_ACTOR_CUE_3_7,
    /* 0x0043 */ CS_CMD_ACTOR_CUE_2_4,
    /* 0x0044 */ CS_CMD_ACTOR_CUE_1_7,
    /* 0x0045 */ CS_CMD_ACTOR_CUE_2_5,
    /* 0x0046 */ CS_CMD_ACTOR_CUE_1_8,
    /* 0x0047 */ CS_CMD_UNIMPLEMENTED_47,
    /* 0x0048 */ CS_CMD_ACTOR_CUE_2_6,
    /* 0x0049 */ CS_CMD_UNIMPLEMENTED_49,
    /* 0x004A */ CS_CMD_ACTOR_CUE_2_7,
    /* 0x004B */ CS_CMD_ACTOR_CUE_3_8,
    /* 0x004C */ CS_CMD_ACTOR_CUE_0_7,
    /* 0x004D */ CS_CMD_ACTOR_CUE_5_2,
    /* 0x004E */ CS_CMD_ACTOR_CUE_1_9,
    /* 0x004F */ CS_CMD_ACTOR_CUE_4_5,
    /* 0x0050 */ CS_CMD_ACTOR_CUE_1_10,
    /* 0x0051 */ CS_CMD_ACTOR_CUE_2_8,
    /* 0x0052 */ CS_CMD_ACTOR_CUE_3_9,
    /* 0x0053 */ CS_CMD_ACTOR_CUE_4_6,
    /* 0x0054 */ CS_CMD_ACTOR_CUE_5_3,
    /* 0x0055 */ CS_CMD_ACTOR_CUE_0_8,
    /* 0x0056 */ CS_CMD_START_SEQ,
    /* 0x0057 */ CS_CMD_STOP_SEQ,
    /* 0x0058 */ CS_CMD_ACTOR_CUE_6_4,
    /* 0x0059 */ CS_CMD_ACTOR_CUE_7_2,
    /* 0x005A */ CS_CMD_ACTOR_CUE_5_4,
    /* 0x005D */ CS_CMD_ACTOR_CUE_0_9 = 0x5D,
    /* 0x005E */ CS_CMD_ACTOR_CUE_1_11,
    /* 0x0069 */ CS_CMD_ACTOR_CUE_0_10 = 0x69,
    /* 0x006A */ CS_CMD_ACTOR_CUE_2_9,
    /* 0x006B */ CS_CMD_ACTOR_CUE_0_11,
    /* 0x006C */ CS_CMD_ACTOR_CUE_3_10,
    /* 0x006D */ CS_CMD_UNIMPLEMENTED_6D,
    /* 0x006E */ CS_CMD_ACTOR_CUE_0_12,
    /* 0x006F */ CS_CMD_ACTOR_CUE_7_3,
    /* 0x0070 */ CS_CMD_UNIMPLEMENTED_70,
    /* 0x0071 */ CS_CMD_UNIMPLEMENTED_71,
    /* 0x0072 */ CS_CMD_ACTOR_CUE_7_4,
    /* 0x0073 */ CS_CMD_ACTOR_CUE_6_5,
    /* 0x0074 */ CS_CMD_ACTOR_CUE_1_12,
    /* 0x0075 */ CS_CMD_ACTOR_CUE_2_10,
    /* 0x0076 */ CS_CMD_ACTOR_CUE_1_13,
    /* 0x0077 */ CS_CMD_ACTOR_CUE_0_13,
    /* 0x0078 */ CS_CMD_ACTOR_CUE_1_14,
    /* 0x0079 */ CS_CMD_ACTOR_CUE_2_11,
    /* 0x007B */ CS_CMD_ACTOR_CUE_0_14 = 0x7B,
    /* 0x007C */ CS_CMD_FADE_OUT_SEQ,
    /* 0x007D */ CS_CMD_ACTOR_CUE_1_15,
    /* 0x007E */ CS_CMD_ACTOR_CUE_2_12,
    /* 0x007F */ CS_CMD_ACTOR_CUE_3_11,
    /* 0x0080 */ CS_CMD_ACTOR_CUE_4_7,
    /* 0x0081 */ CS_CMD_ACTOR_CUE_5_5,
    /* 0x0082 */ CS_CMD_ACTOR_CUE_6_6,
    /* 0x0083 */ CS_CMD_ACTOR_CUE_1_16,
    /* 0x0084 */ CS_CMD_ACTOR_CUE_2_13,
    /* 0x0085 */ CS_CMD_ACTOR_CUE_3_12,
    /* 0x0086 */ CS_CMD_ACTOR_CUE_7_5,
    /* 0x0087 */ CS_CMD_ACTOR_CUE_4_8,
    /* 0x0088 */ CS_CMD_ACTOR_CUE_5_6,
    /* 0x0089 */ CS_CMD_ACTOR_CUE_6_7,
    /* 0x008A */ CS_CMD_ACTOR_CUE_0_15,
    /* 0x008B */ CS_CMD_ACTOR_CUE_0_16,
    /* 0x008C */ CS_CMD_TIME,
    /* 0x008D */ CS_CMD_ACTOR_CUE_1_17,
    /* 0x008E */ CS_CMD_ACTOR_CUE_7_6,
    /* 0x008F */ CS_CMD_ACTOR_CUE_9_0,
    /* 0x0090 */ CS_CMD_ACTOR_CUE_0_17,
    /* 0x03E8 */ CS_CMD_DESTINATION = 0x03E8
} CutsceneCmd;

typedef enum CutsceneMiscType {
    /* 0x00 */ CS_MISC_UNIMPLEMENTED_0,
    /* 0x01 */ CS_MISC_RAIN,
    /* 0x02 */ CS_MISC_LIGHTNING,
    /* 0x03 */ CS_MISC_SET_CSFLAG_0, // also sets flag 2 if in Temple of Time
    /* 0x04 */ CS_MISC_UNIMPLEMENTED_4,
    /* 0x05 */ CS_MISC_UNIMPLEMENTED_5,
    /* 0x06 */ CS_MISC_LIFT_FOG,
    /* 0x07 */ CS_MISC_CLOUDY_SKY,
    /* 0x08 */ CS_MISC_FADE_KOKIRI_GRASS_ENV_ALPHA,
    /* 0x09 */ CS_MISC_SNOW,
    /* 0x0A */ CS_MISC_SET_CSFLAG_1,
    /* 0x0B */ CS_MISC_DEKU_TREE_DEATH,
    /* 0x0C */ CS_MISC_STOP_CUTSCENE,
    /* 0x0D */ CS_MISC_TRIFORCE_FLASH,
    /* 0x0E */ CS_MISC_SET_LOCKED_VIEWPOINT,
    /* 0x0F */ CS_MISC_SHOW_TITLE_CARD,
    /* 0x10 */ CS_MISC_QUAKE_START,
    /* 0x11 */ CS_MISC_QUAKE_STOP,
    /* 0x12 */ CS_MISC_STOP_STORM_AND_ADVANCE_TO_DAY,
    /* 0x13 */ CS_MISC_SET_FLAG_FAST_WINDMILL,
<<<<<<< HEAD
    /* 0x14 */ CS_MISC_SET_FLAG_WELL_DRAINED,
    /* 0x15 */ CS_MISC_SET_FLAG_RESTORED_LAKE_HYLIA,
=======
    /* 0x14 */ CS_MISC_SET_FLAG_DRAINED_WELL,
    /* 0x15 */ CS_MISC_SET_FLAG_LAKE_HYLIA_RESTORED,
>>>>>>> b01b2069
    /* 0x16 */ CS_MISC_VISMONO_BLACK_AND_WHITE,
    /* 0x17 */ CS_MISC_VISMONO_SEPIA,
    /* 0x18 */ CS_MISC_HIDE_ROOM,
    /* 0x19 */ CS_MISC_TIME_ADVANCE_TO_NIGHT,
    /* 0x1A */ CS_MISC_SET_TIME_BASED_LIGHT_SETTING,
    /* 0x1B */ CS_MISC_RED_PULSATING_LIGHTS,
    /* 0x1C */ CS_MISC_HALT_ALL_ACTORS,
    /* 0x1D */ CS_MISC_RESUME_ALL_ACTORS,
    /* 0x1E */ CS_MISC_SET_CSFLAG_3,
    /* 0x1F */ CS_MISC_SET_CSFLAG_4,
    /* 0x20 */ CS_MISC_SANDSTORM_FILL,
    /* 0x21 */ CS_MISC_SUNSSONG_START,
    /* 0x22 */ CS_MISC_FREEZE_TIME,
    /* 0x23 */ CS_MISC_LONG_SCARECROW_SONG
} CutsceneMiscType;

typedef enum CutsceneTextType {
    /* 0x00 */ CS_TEXT_NORMAL,
    /* 0x01 */ CS_TEXT_CHOICE,
    /* 0x02 */ CS_TEXT_OCARINA_ACTION,
    /* 0x03 */ CS_TEXT_GORON_RUBY, // use `altTextId1` in the ruby cutscene if sapphire is already obtained
    /* 0x04 */ CS_TEXT_ZORA_SAPPHIRE // use `altTextId1` in the sapphire cutscene if ruby is already obtained
} CutsceneTextType;

typedef enum CutsceneFadeOutSeqPlayer {
    /* 0x03 */ CS_FADE_OUT_FANFARE = 3,
    /* 0x04 */ CS_FADE_OUT_BGM_MAIN
} CutsceneFadeOutSeqPlayer;

typedef enum CutsceneTransitionType {
    /* 0x01 */ CS_TRANS_GRAY_FILL_IN = 1, // has hardcoded sounds for some scenes
    /* 0x02 */ CS_TRANS_BLUE_FILL_IN,
    /* 0x03 */ CS_TRANS_RED_FILL_OUT,
    /* 0x04 */ CS_TRANS_GREEN_FILL_OUT,
    /* 0x05 */ CS_TRANS_GRAY_FILL_OUT,
    /* 0x06 */ CS_TRANS_BLUE_FILL_OUT,
    /* 0x07 */ CS_TRANS_RED_FILL_IN,
    /* 0x08 */ CS_TRANS_GREEN_FILL_IN,
    /* 0x09 */ CS_TRANS_TRIGGER_INSTANCE, // used with `TRANS_MODE_INSTANCE_WAIT`
    /* 0x0A */ CS_TRANS_BLACK_FILL_OUT,
    /* 0x0B */ CS_TRANS_BLACK_FILL_IN,
    /* 0x0C */ CS_TRANS_BLACK_FILL_OUT_TO_HALF, // used with `TRANS_MODE_CS_BLACK_FILL`
    /* 0x0D */ CS_TRANS_BLACK_FILL_IN_FROM_HALF
} CutsceneTransitionType;

typedef enum CutsceneDestination {
    /* 0x00 */ CS_DEST_UNIMPLEMENTED_0,
    /* 0x01 */ CS_DEST_CUTSCENE_MAP_GANON_HORSE,
    /* 0x02 */ CS_DEST_CUTSCENE_MAP_THREE_GODDESSES,
    /* 0x03 */ CS_DEST_GERUDO_VALLEY_DIN_PART_1,
    /* 0x04 */ CS_DEST_DEATH_MOUNTAIN_TRAIL_NAYRU,
    /* 0x05 */ CS_DEST_KOKIRI_FOREST_FARORE,
    /* 0x06 */ CS_DEST_CUTSCENE_MAP_TRIFORCE_CREATION,
    /* 0x07 */ CS_DEST_KOKIRI_FOREST_RECEIVE_KOKIRI_EMERALD,
    /* 0x08 */ CS_DEST_TEMPLE_OF_TIME_FROM_MASTER_SWORD,
    /* 0x09 */ CS_DEST_GERUDO_VALLEY_DIN_PART_2,
    /* 0x0A */ CS_DEST_LINKS_HOUSE_INTRO,
    /* 0x0B */ CS_DEST_KOKIRI_FOREST_INTRO,
    /* 0x0C */ CS_DEST_DEATH_MOUNTAIN_TRAIL_FROM_GORON_RUBY,
    /* 0x0D */ CS_DEST_ZORAS_FOUNTAIN_FROM_ZORAS_SAPPHIRE,
    /* 0x0E */ CS_DEST_KOKIRI_FOREST_FROM_KOKIRI_EMERALD,
    /* 0x0F */ CS_DEST_TEMPLE_OF_TIME_KOKIRI_EMERALD_RESTORED, // unused
    /* 0x10 */ CS_DEST_TEMPLE_OF_TIME_GORON_RUBY_RESTORED, // unused
    /* 0x11 */ CS_DEST_TEMPLE_OF_TIME_ZORAS_SAPPHIRE_RESTORED, // unused
    /* 0x12 */ CS_DEST_TEMPLE_OF_TIME_AFTER_LIGHT_MEDALLION,
    /* 0x13 */ CS_DEST_DEATH_MOUNTAIN_TRAIL, // unused
    /* 0x14 */ CS_DEST_UNIMPLEMENTED_14,
    /* 0x15 */ CS_DEST_LAKE_HYLIA_WATER_RESTORED,
    /* 0x16 */ CS_DEST_DESERT_COLOSSUS_REQUIEM, // unused
    /* 0x17 */ CS_DEST_CUTSCENE_MAP_GANONDORF_DEFEATED_CREDITS,
    /* 0x18 */ CS_DEST_JABU_JABU,
    /* 0x19 */ CS_DEST_CHAMBER_OF_SAGES_LIGHT_MEDALLION,
    /* 0x1A */ CS_DEST_TEMPLE_OF_TIME_KOKIRI_EMERALD_RESTORED_2, // unused
    /* 0x1B */ CS_DEST_TEMPLE_OF_TIME_GORON_RUBY_RESTORED_2, // unused
    /* 0x1C */ CS_DEST_TEMPLE_OF_TIME_ZORAS_SAPPHIRE_RESTORED_2, // unused
    /* 0x1D */ CS_DEST_CHAMBER_OF_SAGES_FOREST_MEDALLION,
    /* 0x1E */ CS_DEST_CHAMBER_OF_SAGES_FIRE_MEDALLION,
    /* 0x1F */ CS_DEST_CHAMBER_OF_SAGES_WATER_MEDALLION,
    /* 0x20 */ CS_DEST_HYRULE_FIELD_FLASHBACK,
    /* 0x21 */ CS_DEST_HYRULE_FIELD_FROM_ZELDA_ESCAPE,
    /* 0x22 */ CS_DEST_CUTSCENE_MAP_GANONDORF_FROM_MASTER_SWORD, // unused
    /* 0x23 */ CS_DEST_HYRULE_FIELD_INTRO_DREAM,
    /* 0x24 */ CS_DEST_UNIMPLEMENTED_24,
    /* 0x25 */ CS_DEST_UNIMPLEMENTED_25,
    /* 0x26 */ CS_DEST_CUTSCENE_MAP_SHEIKAH_LEGEND,
    /* 0x27 */ CS_DEST_TEMPLE_OF_TIME_ZELDA_REVEAL,
    /* 0x28 */ CS_DEST_TEMPLE_OF_TIME_GET_LIGHT_ARROWS,
    /* 0x29 */ CS_DEST_LAKE_HYLIA_FROM_LAKE_RESTORED,
    /* 0x2A */ CS_DEST_KAKARIKO_VILLAGE_DRAIN_WELL,
    /* 0x2B */ CS_DEST_WINDMILL_FROM_WELL_DRAINED,
    /* 0x2C */ CS_DEST_TEMPLE_OF_TIME_FROM_ALL_STONES_RESTORED,
    /* 0x2D */ CS_DEST_UNIMPLEMENTED_2D,
    /* 0x2E */ CS_DEST_TEMPLE_OF_TIME_AFTER_LIGHT_MEDALLION_ALT, // unused, uses a different transition
    /* 0x2F */ CS_DEST_KAKARIKO_VILLAGE_NOCTURNE_PART_2,
    /* 0x30 */ CS_DEST_DESERT_COLOSSUS_FROM_REQUIEM,
    /* 0x31 */ CS_DEST_TEMPLE_OF_TIME_FROM_LIGHT_ARROWS,
    /* 0x32 */ CS_DEST_KAKARIKO_VILLAGE_FROM_NOCTURNE,
    /* 0x33 */ CS_DEST_HYRULE_FIELD_FROM_ZELDAS_COURTYARD,
    /* 0x34 */ CS_DEST_TEMPLE_OF_TIME_SONG_OF_TIME,
    /* 0x35 */ CS_DEST_HYRULE_FIELD_FROM_SONG_OF_TIME,
    /* 0x36 */ CS_DEST_GERUDO_VALLEY_CREDITS,
    /* 0x37 */ CS_DEST_GERUDO_FORTRESS_CREDITS,
    /* 0x38 */ CS_DEST_KAKARIKO_VILLAGE_CREDITS,
    /* 0x39 */ CS_DEST_DEATH_MOUNTAIN_TRAIL_CREDITS_PART_1,
    /* 0x3A */ CS_DEST_GORON_CITY_CREDITS,
    /* 0x3B */ CS_DEST_LAKE_HYLIA_CREDITS,
    /* 0x3C */ CS_DEST_ZORAS_FOUNTAIN_CREDITS, // unused, crashes
    /* 0x3D */ CS_DEST_ZORAS_DOMAIN_CREDITS,
    /* 0x3E */ CS_DEST_KOKIRI_FOREST_CREDITS_PART_1,
    /* 0x3F */ CS_DEST_KOKIRI_FOREST_CREDITS_PART_2,
    /* 0x40 */ CS_DEST_HYRULE_FIELD_CREDITS,
    /* 0x41 */ CS_DEST_LON_LON_RANCH_CREDITS_PART_1_ALT, // unused
    /* 0x42 */ CS_DEST_KAKARIKO_VILLAGE_FROM_TRAIL_OWL,
    /* 0x43 */ CS_DEST_HYRULE_FIELD_FROM_LAKE_HYLIA_OWL,
    /* 0x44 */ CS_DEST_CUTSCENE_MAP_DEKU_SPROUT_PART_2,
    /* 0x45 */ CS_DEST_KOKIRI_FOREST_DEKU_SPROUT_PART_3,
    /* 0x46 */ CS_DEST_DEATH_MOUNTAIN_TRAIL_CREDITS_PART_2,
    /* 0x47 */ CS_DEST_TEMPLE_OF_TIME_CREDITS,
    /* 0x48 */ CS_DEST_ZELDAS_COURTYARD_CREDITS,
    /* 0x49 */ CS_DEST_LON_LON_RANCH_CREDITS_PART_1,
    /* 0x4A */ CS_DEST_LON_LON_RANCH_CREDITS_PART_2,
    /* 0x4B */ CS_DEST_LON_LON_RANCH_CREDITS_PART_3,
    /* 0x4C */ CS_DEST_LON_LON_RANCH_CREDITS_PART_4,
    /* 0x4D */ CS_DEST_LON_LON_RANCH_CREDITS_PART_5,
    /* 0x4E */ CS_DEST_LON_LON_RANCH_CREDITS_PART_6,
    /* 0x4F */ CS_DEST_LON_LON_RANCH_1, // unused
    /* 0x50 */ CS_DEST_LON_LON_RANCH_2, // unused
    /* 0x51 */ CS_DEST_LON_LON_RANCH_3, // unused
    /* 0x52 */ CS_DEST_LON_LON_RANCH_4, // unused
    /* 0x53 */ CS_DEST_LON_LON_RANCH_5, // unused
    /* 0x54 */ CS_DEST_LON_LON_RANCH_6, // unused
    /* 0x55 */ CS_DEST_LON_LON_RANCH_7, // unused
    /* 0x56 */ CS_DEST_LON_LON_RANCH_8, // unused
    /* 0x57 */ CS_DEST_LON_LON_RANCH_9, // unused
    /* 0x58 */ CS_DEST_LON_LON_RANCH_10, // unused
    /* 0x59 */ CS_DEST_LON_LON_RANCH_11, // unused
    /* 0x5A */ CS_DEST_LON_LON_RANCH_12, // unused
    /* 0x5B */ CS_DEST_LON_LON_RANCH_13, // unused
    /* 0x5C */ CS_DEST_LON_LON_RANCH_14, // unused
    /* 0x5D */ CS_DEST_LON_LON_RANCH_15, // unused
    /* 0x5E */ CS_DEST_LON_LON_RANCH_FROM_EPONAS_SONG,
    /* 0x5F */ CS_DEST_STONES_RESTORED_CONDITIONAL, // unused
    /* 0x60 */ CS_DEST_DESERT_COLOSSUS_FROM_CHAMBER_OF_SAGES,
    /* 0x61 */ CS_DEST_GRAVEYARD_FROM_CHAMBER_OF_SAGES,
    /* 0x62 */ CS_DEST_DEATH_MOUNTAIN_CRATER_FROM_CHAMBER_OF_SAGES,
    /* 0x63 */ CS_DEST_SACRED_FOREST_MEADOW_WARP_PAD, // unused
    /* 0x64 */ CS_DEST_KOKIRI_FOREST_FROM_CHAMBER_OF_SAGES,
    /* 0x65 */ CS_DEST_DESERT_COLOSSUS_FROM_NABOORU_CAPTURE,
    /* 0x66 */ CS_DEST_TEMPLE_OF_TIME_FRONT_OF_PEDESTAL, // unused
    /* 0x67 */ CS_DEST_HYRULE_FIELD_TITLE_SCREEN,
    /* 0x68 */ CS_DEST_TITLE_SCREEN_DEMO,
    /* 0x69 */ CS_DEST_GRAVEYARD_SUNS_SONG_PART_2,
    /* 0x6A */ CS_DEST_ROYAL_FAMILYS_TOMB_SUNS_SONG_PART_3,
    /* 0x6B */ CS_DEST_GANONS_CASTLE_DISPEL_FOREST_BEAM,
    /* 0x6C */ CS_DEST_GANONS_CASTLE_DISPEL_WATER_BEAM,
    /* 0x6D */ CS_DEST_GANONS_CASTLE_DISPEL_SHADOW_BEAM,
    /* 0x6E */ CS_DEST_GANONS_CASTLE_DISPEL_FIRE_BEAM,
    /* 0x6F */ CS_DEST_GANONS_CASTLE_DISPEL_LIGHT_BEAM,
    /* 0x70 */ CS_DEST_GANONS_CASTLE_DISPEL_SPIRIT_BEAM,
    /* 0x71 */ CS_DEST_GANONS_CASTLE_DISPEL_BARRIER_CONDITONAL,
    /* 0x72 */ CS_DEST_HYRULE_FIELD_FROM_FAIRY_OCARINA,
    /* 0x73 */ CS_DEST_HYRULE_FIELD_FROM_IMPA_ESCORT,
    /* 0x74 */ CS_DEST_FROM_RAURU_FINAL_MESSAGE_CONDITIONAL,
    /* 0x75 */ CS_DEST_HYRULE_FIELD_CREDITS_SKY,
    /* 0x76 */ CS_DEST_GANON_BATTLE_TOWER_COLLAPSE,
    /* 0x77 */ CS_DEST_ZELDAS_COURTYARD_RECEIVE_LETTER
} CutsceneDestination;

typedef union CsCmdCam {
    struct {
        /* 0x00 */ u16 unused0;
        /* 0x02 */ u16 startFrame;
        /* 0x04 */ u16 endFrame;
    };
    s32 _words[2];
} CsCmdCam; // size = 0x8


typedef union CsCmdMisc {
    struct {
        /* 0x00 */ u16 type;
        /* 0x02 */ u16 startFrame;
        /* 0x04 */ u16 endFrame;
    };
    s32 _words[12];
} CsCmdMisc; // size = 0x30

typedef union CsCmdLightSetting {
    struct {
        /* 0x00 */ u8 unused0;
        /* 0x01 */ u8 settingPlusOne;
        /* 0x02 */ u16 startFrame;
        /* 0x04 */ u16 endFrame; // unused
    };
    s32 _words[12];
} CsCmdLightSetting; // size = 0x30

typedef union CsCmdStartSeq {
    struct {
        /* 0x00 */ u8 unused0;
        /* 0x01 */ u8 seqIdPlusOne;
        /* 0x02 */ u16 startFrame;
        /* 0x04 */ u16 endFrame; // unused
    };
    s32 _words[12];
} CsCmdStartSeq; // size = 0x30

typedef union CsCmdStopSeq {
    struct {
        /* 0x00 */ u8 unused0;
        /* 0x01 */ u8 seqIdPlusOne;
        /* 0x02 */ u16 startFrame;
        /* 0x04 */ u16 endFrame; // unused
    };
    s32 _words[12];
} CsCmdStopSeq; // size = 0x30

typedef union CsCmdFadeOutSeq {
    struct {
        /* 0x00 */ u16 seqPlayer;
        /* 0x02 */ u16 startFrame;
        /* 0x04 */ u16 endFrame;
    };
    s32 _words[12];
} CsCmdFadeOutSeq; // size = 0x30

typedef union CsCmdRumble {
    struct {
        /* 0x00 */ u16 unused0;
        /* 0x02 */ u16 startFrame;
        /* 0x04 */ u16 endFrame; // unused
        /* 0x06 */ u8 sourceStrength;
        /* 0x07 */ u8 duration;
        /* 0x08 */ u8 decreaseRate;
    };
    s32 _words[3];
} CsCmdRumble; // size = 0xC

typedef union CsCmdTime {
    struct {
        /* 0x00 */ u16 unused0;
        /* 0x02 */ u16 startFrame;
        /* 0x04 */ u16 endFrame; // unused
        /* 0x06 */ u8  hour;
        /* 0x07 */ u8  minute;
    };
    s32 _words[3];
} CsCmdTime; // size = 0xC

typedef union CsCmdDestination {
    struct {
        /* 0x00 */ u16 destination;
        /* 0x02 */ u16 startFrame;
        /* 0x04 */ u16 endFrame; // unused
    };
    s32 _words[2];
} CsCmdDestination; // size = 0x8

typedef union CsCmdText {
    struct {
        /* 0x00 */ u16 textId; // can also be an ocarina action for `CS_TEXT_OCARINA_ACTION`
        /* 0x02 */ u16 startFrame;
        /* 0x04 */ u16 endFrame;
        /* 0x06 */ u16 type;
        /* 0x08 */ u16 altTextId1;
        /* 0x0A */ u16 altTextId2;
    };
    s32 _words[3];
} CsCmdText; // size = 0xC

#define CS_TEXT_ID_NONE 0xFFFF

typedef union CsCmdTransition {
    struct {
        /* 0x00 */ u16 type;
        /* 0x02 */ u16 startFrame;
        /* 0x04 */ u16 endFrame;
    };
    s32 _words[2];
} CsCmdTransition; // size = 0x8

typedef union CsCmdActorCue {
    struct {
        /* 0x00 */ u16 id; // "dousa"
        /* 0x02 */ u16 startFrame;
        /* 0x04 */ u16 endFrame;
        /* 0x06 */ Vec3us rot;
        /* 0x0C */ Vec3i startPos;
        /* 0x18 */ Vec3i endPos;
    };
    s32 _words[12];
} CsCmdActorCue; // size = 0x30

typedef union CutsceneCameraPoint {
    struct {
        /* 0x00 */ s8 continueFlag;
        /* 0x01 */ s8 cameraRoll;
        /* 0x02 */ u16 nextPointFrame;
        /* 0x04 */ f32 viewAngle; // in degrees
        /* 0x08 */ Vec3s pos;
    };
    s32 _words[4];
} CutsceneCameraPoint; // size = 0x10

#define CS_CAM_CONTINUE 0
#define CS_CAM_STOP -1

#define CS_CAM_DATA_NOT_APPLIED 0xFFFF

typedef struct CutsceneCameraDirection {
    /* 0x00 */ Vec3f at;
    /* 0x0C */ Vec3f eye;
    /* 0x18 */ s16 roll;
    /* 0x1A */ s16 fov;
} CutsceneCameraDirection; // size = 0x1C

typedef struct CutsceneCameraMove {
    /* 0x0 */ CutsceneCameraPoint* atPoints;
    /* 0x4 */ CutsceneCameraPoint* eyePoints;
    /* 0x8 */ s16 relativeToPlayer;
} CutsceneCameraMove; // size = 0xC

typedef struct CutsceneContext {
    /* 0x00 */ char  unk_00[0x4];
    /* 0x04 */ void* script;
    /* 0x08 */ u8 state;
    /* 0x0C */ f32 timer;
    /* 0x10 */ u16 curFrame; // current frame of the script that is running
    /* 0x12 */ u16 unk_12; // set but never used
    /* 0x14 */ s32 subCamId;
    /* 0x18 */ u16 camEyeSplinePointsAppliedFrame; // stores the frame the cam eye spline points data was last applied on
    /* 0x1A */ u8 camAtReady; // cam `at` data is ready to be applied
    /* 0x1B */ u8 camEyeReady; // cam `eye` data is ready to be applied
    /* 0x1C */ CutsceneCameraPoint* camAtPoints;
    /* 0x20 */ CutsceneCameraPoint* camEyePoints;
    /* 0x24 */ CsCmdActorCue* playerCue;
    /* 0x28 */ CsCmdActorCue* actorCues[10]; // "npcdemopnt"
} CutsceneContext; // size = 0x50

void Cutscene_InitContext(struct PlayState* play, CutsceneContext* csCtx);
void Cutscene_StartManual(struct PlayState* play, CutsceneContext* csCtx);
void Cutscene_StopManual(struct PlayState* play, CutsceneContext* csCtx);
void Cutscene_UpdateManual(struct PlayState* play, CutsceneContext* csCtx);
void Cutscene_UpdateScripted(struct PlayState* play, CutsceneContext* csCtx);
void Cutscene_HandleEntranceTriggers(struct PlayState* play);
void Cutscene_HandleConditionalTriggers(struct PlayState* play);
void Cutscene_SetScript(struct PlayState* play, void* script);

#endif<|MERGE_RESOLUTION|>--- conflicted
+++ resolved
@@ -174,13 +174,8 @@
     /* 0x11 */ CS_MISC_QUAKE_STOP,
     /* 0x12 */ CS_MISC_STOP_STORM_AND_ADVANCE_TO_DAY,
     /* 0x13 */ CS_MISC_SET_FLAG_FAST_WINDMILL,
-<<<<<<< HEAD
-    /* 0x14 */ CS_MISC_SET_FLAG_WELL_DRAINED,
+    /* 0x14 */ CS_MISC_SET_FLAG_DRAINED_WELL,
     /* 0x15 */ CS_MISC_SET_FLAG_RESTORED_LAKE_HYLIA,
-=======
-    /* 0x14 */ CS_MISC_SET_FLAG_DRAINED_WELL,
-    /* 0x15 */ CS_MISC_SET_FLAG_LAKE_HYLIA_RESTORED,
->>>>>>> b01b2069
     /* 0x16 */ CS_MISC_VISMONO_BLACK_AND_WHITE,
     /* 0x17 */ CS_MISC_VISMONO_SEPIA,
     /* 0x18 */ CS_MISC_HIDE_ROOM,
