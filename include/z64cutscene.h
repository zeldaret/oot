--- conflicted
+++ resolved
@@ -121,8 +121,6 @@
     CS_CMD_END = 0xFFFF
 } CutsceneCmd;
 
-<<<<<<< HEAD
-=======
 /**
  * Special type for blocks of cutscene data, asm-processor checks
  * arrays for CutsceneData type and converts floats within the array 
@@ -142,40 +140,10 @@
     s8  b[4];
 } CutsceneData;
 
->>>>>>> 43dfaa75
 #define CS_CMD_CONTINUE 0x00
 #define CS_CMD_STOP 0xFF
 
 typedef enum {
-<<<<<<< HEAD
-    /* 0x0000 */ UNK_0,
-    /* 0x0001 */ FREE_PLAY_OCARINA,
-    /* 0x0002 */ MINUET,
-    /* 0x0003 */ BOLERO,
-    /* 0x0004 */ SERENADE,
-    /* 0x0005 */ REQUIEM,
-    /* 0x0006 */ NOCTURNE,
-    /* 0x0007 */ PRELUDE,
-    /* 0x0008 */ SARIAS_SONG,
-    /* 0x0009 */ EPONAS_SONG,
-    /* 0x000A */ ZELDAS_LULLABY,
-    /* 0x000B */ SUNS_SONG,
-    /* 0x000C */ SONG_OF_TIME,
-    /* 0x000D */ SONG_OF_STORMS,
-    /* 0x000E */ UNK_E,
-    /* 0x000F */ MINUET_PLAYBACK,
-    /* 0x0010 */ BOLERO_PLAYBACK,
-    /* 0x0011 */ SERENADE_PLAYBACK,
-    /* 0x0012 */ REQUIEM_PLAYBACK,
-    /* 0x0013 */ NOCTURNE_PLAYBACK,
-    /* 0x0014 */ PRELUDE_PLAYBACK,
-    /* 0x0015 */ SARIAS_SONG_PLAYBACK,
-    /* 0x0016 */ EPONAS_SONG_PLAYBACK,
-    /* 0x0017 */ ZELDAS_LULLABY_PLAYBACK,
-    /* 0x0018 */ SUNS_SONG_PLAYBACK,
-    /* 0x0019 */ SONG_OF_TIME_PLAYBACK,
-    /* 0x001A */ SONG_OF_STORMS_PLAYBACK
-=======
     /* 0x00 */ OCARINA_ACTION_UNK_0,
     /* 0x01 */ OCARINA_ACTION_FREE_PLAY_OCARINA,
     /* 0x02 */ OCARINA_ACTION_MINUET,
@@ -203,133 +171,10 @@
     /* 0x18 */ OCARINA_ACTION_SUNS_SONG_PLAYBACK,
     /* 0x19 */ OCARINA_ACTION_SONG_OF_TIME_PLAYBACK,
     /* 0x1A */ OCARINA_ACTION_SONG_OF_STORMS_PLAYBACK
->>>>>>> 43dfaa75
 } OcarinaSongActionIDs;
 
 // TODO confirm correctness, clarify names
 typedef enum {
-<<<<<<< HEAD
-    /* 0x0000 */ INVALID_x0,
-    /* 0x0001 */ CUTSCENE_MAP_GANON_HORSE,
-    /* 0x0002 */ CUTSCENE_MAP_THREE_GODESSES_POST_DEKU_TREE,
-    /* 0x0003 */ GERUDO_VALLEY_DIN,
-    /* 0x0004 */ DEATH_MOUNTAIN_TRAIL_NAYRU,
-    /* 0x0005 */ KOKIRI_FOREST_FARORE,
-    /* 0x0006 */ CUTSCENE_MAP_TRIFORCE_CREATION,
-    /* 0x0007 */ KOKIRI_FOREST_RECEIVE_KOKIRI_EMERALD,
-    /* 0x0008 */ TEMPLE_OF_TIME_AFTER_USE_MS,
-    /* 0x0009 */ GERUDO_VALLEY_DIN_2,
-    /* 0x000A */ LINKS_HOUSE_INTRO,
-    /* 0x000B */ KOKIRI_FOREST_INTRO,
-    /* 0x000C */ DEATH_MOUNTAIN_TRAIL_AFTER_GORON_RUBY,
-    /* 0x000D */ ZORAS_FOUNTAIN_AFTER_ZORAS_SAPPHIRE,
-    /* 0x000E */ KOKIRI_FOREST_AFTER_KOKIRI_EMERALD,
-    /* 0x000F */ TEMPLE_OF_TIME_KOKIRI_EMERALD, //unused
-    /* 0x0010 */ TEMPLE_OF_TIME_GORON_RUBY, //unused
-    /* 0x0011 */ TEMPLE_OF_TIME_ZORAS_SAPPHIRE, //unused
-    /* 0x0012 */ TEMPLE_OF_TIME_AFTER_USE_MS_FIRST,
-    /* 0x0013 */ DEATH_MOUNTAIN_TRAIL_AFTER_INTRO,
-    /* 0x0014 */ INVALID_x14,
-    /* 0x0015 */ LAKE_HYLIA_WATER_RISES,
-    /* 0x0016 */ DESERT_COLOSSUS_REQUIEM,
-    /* 0x0017 */ CUTSCENE_MAP_CURSE_YOU,
-    /* 0x0018 */ JABU_JABU_INTRO,
-    /* 0x0019 */ CHAMBER_OF_SAGES_LIGHT_MEDALLION,
-    /* 0x001A */ TEMPLE_OF_TIME_KOKIRI_EMERALD_2, //duplicate of 0x000F
-    /* 0x001B */ TEMPLE_OF_TIME_GORON_RUBY_2, //duplicate of 0x0010
-    /* 0x001C */ TEMPLE_OF_TIME_ZORAS_SAPPHIRE_2, //duplicate of 0x0011
-    /* 0x001D */ CHAMBER_OF_SAGES_FOREST_MEDALLION,
-    /* 0x001E */ CHAMBER_OF_SAGES_FIRE_MEDALLION,
-    /* 0x001F */ CHAMBER_OF_SAGES_WATER_MEDALLION,
-    /* 0x0020 */ HYRULE_FIELD_FLASHBACK, //lacs part 4
-    /* 0x0021 */ HYRULE_FIELD_AFTER_LAKE_HYLIA_OWL,
-    /* 0x0022 */ CUTSCENE_MAP_GANON_AFTER_USE_MS,
-    /* 0x0023 */ HYRULE_FIELD_INTRO_ZELDA_ESCAPE,
-    /* 0x0024 */ INVALID_x24,
-    /* 0x0025 */ INVALID_x25,
-    /* 0x0026 */ CUTSCENE_MAP_SHEIKAH_LEGEND, //lacs part 2
-    /* 0x0027 */ TEMPPLE_OF_TIME_ZELDA_REVEAL, //lacs part 3
-    /* 0x0028 */ TEMPLE_OF_TIME_GET_LIGHT_ARROWS, //lacs part 5
-    /* 0x0029 */ LAKE_HYLIA_AFTER_BLUE_WARP,
-    /* 0x002A */ KAKARIKO_VILLAGE_DRAIN_WELL,
-    /* 0x002B */ WINDMILL_AFTER_DRAIN_WELL,
-    /* 0x002C */ TEMPLE_OF_TIME_AFTER_DOOR_OF_TIME_OPENS,
-    /* 0x002D */ INVALID_x2D,
-    /* 0x002E */ TEMPLE_OF_TIME_AFTER_USE_MS_FIRST_2, // duplicate of 0x0012
-    /* 0x002F */ KAKARIKO_VILLAGE_NOCTURNE_PART_2,
-    /* 0x0030 */ DESERT_COLOSSUS_AFTER_REQUIEM,
-    /* 0x0031 */ TEMPLE_OF_TIME_AFTER_LIGHT_ARROWS,
-    /* 0x0032 */ KAKARIKO_VILLAGE_AFTER_NOCTURNE,
-    /* 0x0033 */ HYRULE_FIELD_IMPA_ESCORT_CS,
-    /* 0x0034 */ TEMPLE_OF_TIME_SONG_OF_TIME,
-    /* 0x0035 */ HYRULE_FIELD_AFTER_SONG_OF_TIME,
-    /* 0x0036 */ GERUDO_VALLEY_CREDITS,
-    /* 0x0037 */ GERUDO_FORTRESS_CREDITS,
-    /* 0x0038 */ KAKARIKO_VILLAGE_CREDITS,
-    /* 0x0039 */ DEATH_MOUNTAIN_TRAIL_CREDITS_1,
-    /* 0x003A */ GORON_CITY_CREDITS, // unused?
-    /* 0x003B */ LAKE_HYLIA_CREDITS,
-    /* 0x003C */ ZORAS_FOUNTAIN_CREDITS, // unused
-    /* 0x003D */ ZORAS_DOMAIN_CREDITS,
-    /* 0x003E */ KOKIRI_FOREST_CREDITS_1,
-    /* 0x003F */ KOKIRI_FOREST_CREDITS_2,
-    /* 0x0040 */ HYRULE_FIELD_CREDITS,
-    /* 0x0041 */ LON_LON_RANCH_CREDITS_1,
-    /* 0x0042 */ KAKARIKO_VILLAGE_AFTER_TRAIL_OWL,
-    /* 0x0043 */ HTRULE_FIELD_UNUSED_ENTRANCE,
-    /* 0x0044 */ CUTSCENE_MAP_FIRE,
-    /* 0x0045 */ KOKIRI_FOREST_POST_FOREST_MEDALLION,
-    /* 0x0046 */ DEATH_MOUNTAIN_TRAIL_CREDITS_2,
-    /* 0x0047 */ TEMPLE_OF_TIME_CREDITS,
-    /* 0x0048 */ ZELDAS_COURTYARD_CREDITS,
-    /* 0x0049 */ LON_LON_RANCH_CREDITS_1_2, // duplicate of 0x0041
-    /* 0x004A */ LON_LON_RANCH_CREDITS_2,
-    /* 0x004B */ LON_LON_RANCH_CREDITS_3,
-    /* 0x004C */ LON_LON_RANCH_CREDITS_4,
-    /* 0x004D */ LON_LON_RANCH_CREDITS_5,
-    /* 0x004E */ LON_LON_RANCH_CREDITS_6,
-    /* 0x004F */ LON_LON_RANCH_NO_CS_1,
-    /* 0x0050 */ LON_LON_RANCH_NO_CS_2,
-    /* 0x0051 */ LON_LON_RANCH_NO_CS_3,
-    /* 0x0052 */ LON_LON_RANCH_NO_CS_4,
-    /* 0x0053 */ LON_LON_RANCH_NO_CS_5,
-    /* 0x0054 */ LON_LON_RANCH_NO_CS_6,
-    /* 0x0055 */ LON_LON_RANCH_NO_CS_7,
-    /* 0x0056 */ LON_LON_RANCH_NO_CS_8,
-    /* 0x0057 */ LON_LON_RANCH_NO_CS_9,
-    /* 0x0058 */ LON_LON_RANCH_NO_CS_10,
-    /* 0x0059 */ LON_LON_RANCH_NO_CS_11,
-    /* 0x005A */ LON_LON_RANCH_NO_CS_12,
-    /* 0x005B */ LON_LON_RANCH_NO_CS_13,
-    /* 0x005C */ LON_LON_RANCH_NO_CS_14,
-    /* 0x005D */ LON_LON_RANCH_NO_CS_15,
-    /* 0x005E */ LON_LON_RANCH_NO_CS_EPONAS_SONG,
-    /* 0x005F */ CONDITIONAL_DESTINATION, // TODO more descriptive name?
-    /* 0x0060 */ DESERT_COLOSSUS_SPIRIT_BLUE_WARP,
-    /* 0x0061 */ GRAVEYARD_AFTER_SHADOW_BLUE_WARP,
-    /* 0x0062 */ DEATH_MOUNTAIN_CRATER_AFTER_FIRE_BLUE_WARP,
-    /* 0x0063 */ SACRED_FOREST_MEADOW_AFTER_FOREST_BLUE_WARP,
-    /* 0x0064 */ KOKIRI_FOREST_AFTER_FOREST_BLUE_WARP,
-    /* 0x0065 */ DESERT_COLOSSUS_AFTER_SILVER_GAUNTLETS,
-    /* 0x0066 */ TEMPLE_OF_TIME_FRONT_OF_PEDESTAL,
-    /* 0x0067 */ HYRULE_FIELD_TITLE_SCREEN,
-    /* 0x0068 */ SPIRIT_TEMPLE_BOSS_TITLE_SCREEN,
-    /* 0x0069 */ GRAVEYARD_SUNS_SONG,
-    /* 0x006A */ ROYAL_FAMILYS_TOMB_SUNS_SONG,
-    /* 0x006B */ GANONS_CASTLE_AFTER_FOREST_TRIAL,
-    /* 0x006C */ GANONS_CASTLE_AFTER_WATER_TRIAL,
-    /* 0x006D */ GANONS_CASTLE_AFTER_SHADOW_TRIAL,
-    /* 0x006E */ GANONS_CASTLE_AFTER_FIRE_TRIAL,
-    /* 0x006F */ GANONS_CASTLE_AFTER_LIGHT_TRIAL,
-    /* 0x0070 */ GANONS_CASTLE_AFTER_SPIRIT_TRIAL,
-    /* 0x0071 */ GANONS_CASTLE_DISPEL_BARRIER_IF_CONDITIONS,
-    /* 0x0072 */ HYRULE_FIELD_INTRO,
-    /* 0x0073 */ HYRULE_FIELD_AFTER_IMPA_ESCORT,
-    /* 0x0074 */ DESERT_COLOSSUS_SPIRIT_BLUE_WARP_2,
-    /* 0x0075 */ HYRULE_FIELD_SKY,
-    /* 0x0076 */ GANON_BATTLE_TOWER_COLLAPSE,
-    /* 0x0077 */ ZELDAS_COURTYARD_RECEIVE_LETTER
-=======
     /* 0x00 */ INVALID_DESTINATION_0,
     /* 0x01 */ CUTSCENE_MAP_GANON_HORSE,
     /* 0x02 */ CUTSCENE_MAP_THREE_GODESSES_POST_DEKU_TREE,
@@ -450,7 +295,6 @@
     /* 0x75 */ HYRULE_FIELD_SKY,
     /* 0x76 */ GANON_BATTLE_TOWER_COLLAPSE,
     /* 0x77 */ ZELDAS_COURTYARD_RECEIVE_LETTER
->>>>>>> 43dfaa75
 } CutsceneTerminatorDestination;
 
 #endif