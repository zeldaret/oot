#ifndef Z64PLAYER_H
#define Z64PLAYER_H

#include "z64actor.h"
#include "alignment.h"
#include "face_change.h"

struct Player;

typedef enum PlayerSword {
    /* 0 */ PLAYER_SWORD_NONE,
    /* 1 */ PLAYER_SWORD_KOKIRI,
    /* 2 */ PLAYER_SWORD_MASTER,
    /* 3 */ PLAYER_SWORD_BIGGORON,
    /* 4 */ PLAYER_SWORD_MAX
} PlayerSword;

typedef enum PlayerShield {
    /* 0x00 */ PLAYER_SHIELD_NONE,
    /* 0x01 */ PLAYER_SHIELD_DEKU,
    /* 0x02 */ PLAYER_SHIELD_HYLIAN,
    /* 0x03 */ PLAYER_SHIELD_MIRROR,
    /* 0x04 */ PLAYER_SHIELD_MAX
} PlayerShield;

typedef enum PlayerTunic {
    /* 0x00 */ PLAYER_TUNIC_KOKIRI,
    /* 0x01 */ PLAYER_TUNIC_GORON,
    /* 0x02 */ PLAYER_TUNIC_ZORA,
    /* 0x03 */ PLAYER_TUNIC_MAX
} PlayerTunic;

typedef enum PlayerBoots {
    /* 0x00 */ PLAYER_BOOTS_KOKIRI,
    /* 0x01 */ PLAYER_BOOTS_IRON,
    /* 0x02 */ PLAYER_BOOTS_HOVER,
    /* Values below are only relevant when setting regs in Player_SetBootData */
    /* 0x03 */ PLAYER_BOOTS_INDOOR,
    /* 0x04 */ PLAYER_BOOTS_IRON_UNDERWATER,
    /* 0x05 */ PLAYER_BOOTS_KOKIRI_CHILD,
    /* 0x06 */ PLAYER_BOOTS_MAX
} PlayerBoots;

typedef enum PlayerStrength {
    /* 0x00 */ PLAYER_STR_NONE,
    /* 0x01 */ PLAYER_STR_BRACELET,
    /* 0x02 */ PLAYER_STR_SILVER_G,
    /* 0x03 */ PLAYER_STR_GOLD_G,
    /* 0x04 */ PLAYER_STR_MAX
} PlayerStrength;

typedef enum PlayerMask {
    /* 0x00 */ PLAYER_MASK_NONE,
    /* 0x01 */ PLAYER_MASK_KEATON,
    /* 0x02 */ PLAYER_MASK_SKULL,
    /* 0x03 */ PLAYER_MASK_SPOOKY,
    /* 0x04 */ PLAYER_MASK_BUNNY,
    /* 0x05 */ PLAYER_MASK_GORON,
    /* 0x06 */ PLAYER_MASK_ZORA,
    /* 0x07 */ PLAYER_MASK_GERUDO,
    /* 0x08 */ PLAYER_MASK_TRUTH,
    /* 0x09 */ PLAYER_MASK_MAX
} PlayerMask;

typedef enum PlayerEnvHazard {
    /* 0x0 */ PLAYER_ENV_HAZARD_NONE,
    /* 0x1 */ PLAYER_ENV_HAZARD_HOTROOM,
    /* 0x2 */ PLAYER_ENV_HAZARD_UNDERWATER_FLOOR,
    /* 0x3 */ PLAYER_ENV_HAZARD_SWIMMING,
    /* 0x4 */ PLAYER_ENV_HAZARD_UNDERWATER_FREE
} PlayerEnvHazard;

typedef enum PlayerItemAction {
    /* 0x00 */ PLAYER_IA_NONE,
    /* 0x01 */ PLAYER_IA_SWORD_CS, // Hold sword without shield in hand. The sword is not useable.
    /* 0x02 */ PLAYER_IA_FISHING_POLE,
    /* 0x03 */ PLAYER_IA_SWORD_MASTER,
    /* 0x04 */ PLAYER_IA_SWORD_KOKIRI,
    /* 0x05 */ PLAYER_IA_SWORD_BIGGORON,
    /* 0x06 */ PLAYER_IA_DEKU_STICK,
    /* 0x07 */ PLAYER_IA_HAMMER,
    /* 0x08 */ PLAYER_IA_BOW,
    /* 0x09 */ PLAYER_IA_BOW_FIRE,
    /* 0x0A */ PLAYER_IA_BOW_ICE,
    /* 0x0B */ PLAYER_IA_BOW_LIGHT,
    /* 0x0C */ PLAYER_IA_BOW_0C,
    /* 0x0D */ PLAYER_IA_BOW_0D,
    /* 0x0E */ PLAYER_IA_BOW_0E,
    /* 0x0F */ PLAYER_IA_SLINGSHOT,
    /* 0x10 */ PLAYER_IA_HOOKSHOT,
    /* 0x11 */ PLAYER_IA_LONGSHOT,
    /* 0x12 */ PLAYER_IA_BOMB,
    /* 0x13 */ PLAYER_IA_BOMBCHU,
    /* 0x14 */ PLAYER_IA_BOOMERANG,
    /* 0x15 */ PLAYER_IA_MAGIC_SPELL_15,
    /* 0x16 */ PLAYER_IA_MAGIC_SPELL_16,
    /* 0x17 */ PLAYER_IA_MAGIC_SPELL_17,
    /* 0x18 */ PLAYER_IA_FARORES_WIND,
    /* 0x19 */ PLAYER_IA_NAYRUS_LOVE,
    /* 0x1A */ PLAYER_IA_DINS_FIRE,
    /* 0x1B */ PLAYER_IA_DEKU_NUT,
    /* 0x1C */ PLAYER_IA_OCARINA_FAIRY,
    /* 0x1D */ PLAYER_IA_OCARINA_OF_TIME,
    /* 0x1E */ PLAYER_IA_BOTTLE,
    /* 0x1F */ PLAYER_IA_BOTTLE_FISH,
    /* 0x20 */ PLAYER_IA_BOTTLE_FIRE,
    /* 0x21 */ PLAYER_IA_BOTTLE_BUG,
    /* 0x22 */ PLAYER_IA_BOTTLE_POE,
    /* 0x23 */ PLAYER_IA_BOTTLE_BIG_POE,
    /* 0x24 */ PLAYER_IA_BOTTLE_RUTOS_LETTER,
    /* 0x25 */ PLAYER_IA_BOTTLE_POTION_RED,
    /* 0x26 */ PLAYER_IA_BOTTLE_POTION_BLUE,
    /* 0x27 */ PLAYER_IA_BOTTLE_POTION_GREEN,
    /* 0x28 */ PLAYER_IA_BOTTLE_MILK_FULL,
    /* 0x29 */ PLAYER_IA_BOTTLE_MILK_HALF,
    /* 0x2A */ PLAYER_IA_BOTTLE_FAIRY,
    /* 0x2B */ PLAYER_IA_ZELDAS_LETTER,
    /* 0x2C */ PLAYER_IA_WEIRD_EGG,
    /* 0x2D */ PLAYER_IA_CHICKEN,
    /* 0x2E */ PLAYER_IA_MAGIC_BEAN,
    /* 0x2F */ PLAYER_IA_POCKET_EGG,
    /* 0x30 */ PLAYER_IA_POCKET_CUCCO,
    /* 0x31 */ PLAYER_IA_COJIRO,
    /* 0x32 */ PLAYER_IA_ODD_MUSHROOM,
    /* 0x33 */ PLAYER_IA_ODD_POTION,
    /* 0x34 */ PLAYER_IA_POACHERS_SAW,
    /* 0x35 */ PLAYER_IA_BROKEN_GORONS_SWORD,
    /* 0x36 */ PLAYER_IA_PRESCRIPTION,
    /* 0x37 */ PLAYER_IA_FROG,
    /* 0x38 */ PLAYER_IA_EYEDROPS,
    /* 0x39 */ PLAYER_IA_CLAIM_CHECK,
    /* 0x3A */ PLAYER_IA_MASK_KEATON,
    /* 0x3B */ PLAYER_IA_MASK_SKULL,
    /* 0x3C */ PLAYER_IA_MASK_SPOOKY,
    /* 0x3D */ PLAYER_IA_MASK_BUNNY_HOOD,
    /* 0x3E */ PLAYER_IA_MASK_GORON,
    /* 0x3F */ PLAYER_IA_MASK_ZORA,
    /* 0x40 */ PLAYER_IA_MASK_GERUDO,
    /* 0x41 */ PLAYER_IA_MASK_TRUTH,
    /* 0x42 */ PLAYER_IA_LENS_OF_TRUTH,
    /* 0x43 */ PLAYER_IA_MAX
} PlayerItemAction;

typedef enum PlayerLimb {
    /* 0x00 */ PLAYER_LIMB_NONE,
    /* 0x01 */ PLAYER_LIMB_ROOT,
    /* 0x02 */ PLAYER_LIMB_WAIST,
    /* 0x03 */ PLAYER_LIMB_LOWER,
    /* 0x04 */ PLAYER_LIMB_R_THIGH,
    /* 0x05 */ PLAYER_LIMB_R_SHIN,
    /* 0x06 */ PLAYER_LIMB_R_FOOT,
    /* 0x07 */ PLAYER_LIMB_L_THIGH,
    /* 0x08 */ PLAYER_LIMB_L_SHIN,
    /* 0x09 */ PLAYER_LIMB_L_FOOT,
    /* 0x0A */ PLAYER_LIMB_UPPER,
    /* 0x0B */ PLAYER_LIMB_HEAD,
    /* 0x0C */ PLAYER_LIMB_HAT,
    /* 0x0D */ PLAYER_LIMB_COLLAR,
    /* 0x0E */ PLAYER_LIMB_L_SHOULDER,
    /* 0x0F */ PLAYER_LIMB_L_FOREARM,
    /* 0x10 */ PLAYER_LIMB_L_HAND,
    /* 0x11 */ PLAYER_LIMB_R_SHOULDER,
    /* 0x12 */ PLAYER_LIMB_R_FOREARM,
    /* 0x13 */ PLAYER_LIMB_R_HAND,
    /* 0x14 */ PLAYER_LIMB_SHEATH,
    /* 0x15 */ PLAYER_LIMB_TORSO,
    /* 0x16 */ PLAYER_LIMB_MAX
} PlayerLimb;

typedef enum PlayerBodyPart {
    /* 0x00 */ PLAYER_BODYPART_WAIST,      // PLAYER_LIMB_WAIST
    /* 0x01 */ PLAYER_BODYPART_R_THIGH,    // PLAYER_LIMB_R_THIGH
    /* 0x02 */ PLAYER_BODYPART_R_SHIN,     // PLAYER_LIMB_R_SHIN
    /* 0x03 */ PLAYER_BODYPART_R_FOOT,     // PLAYER_LIMB_R_FOOT
    /* 0x04 */ PLAYER_BODYPART_L_THIGH,    // PLAYER_LIMB_L_THIGH
    /* 0x05 */ PLAYER_BODYPART_L_SHIN,     // PLAYER_LIMB_L_SHIN
    /* 0x06 */ PLAYER_BODYPART_L_FOOT,     // PLAYER_LIMB_L_FOOT
    /* 0x07 */ PLAYER_BODYPART_HEAD,       // PLAYER_LIMB_HEAD
    /* 0x08 */ PLAYER_BODYPART_HAT,        // PLAYER_LIMB_HAT
    /* 0x09 */ PLAYER_BODYPART_COLLAR,     // PLAYER_LIMB_COLLAR
    /* 0x0A */ PLAYER_BODYPART_L_SHOULDER, // PLAYER_LIMB_L_SHOULDER
    /* 0x0B */ PLAYER_BODYPART_L_FOREARM,  // PLAYER_LIMB_L_FOREARM
    /* 0x0C */ PLAYER_BODYPART_L_HAND,     // PLAYER_LIMB_L_HAND
    /* 0x0D */ PLAYER_BODYPART_R_SHOULDER, // PLAYER_LIMB_R_SHOULDER
    /* 0x0E */ PLAYER_BODYPART_R_FOREARM,  // PLAYER_LIMB_R_FOREARM
    /* 0x0F */ PLAYER_BODYPART_R_HAND,     // PLAYER_LIMB_R_HAND
    /* 0x10 */ PLAYER_BODYPART_SHEATH,     // PLAYER_LIMB_SHEATH
    /* 0x11 */ PLAYER_BODYPART_TORSO,      // PLAYER_LIMB_TORSO
    /* 0x12 */ PLAYER_BODYPART_MAX
} PlayerBodyPart;

typedef enum PlayerMeleeWeaponAnimation {
    /*  0 */ PLAYER_MWA_FORWARD_SLASH_1H,
    /*  1 */ PLAYER_MWA_FORWARD_SLASH_2H,
    /*  2 */ PLAYER_MWA_FORWARD_COMBO_1H,
    /*  3 */ PLAYER_MWA_FORWARD_COMBO_2H,
    /*  4 */ PLAYER_MWA_RIGHT_SLASH_1H,
    /*  5 */ PLAYER_MWA_RIGHT_SLASH_2H,
    /*  6 */ PLAYER_MWA_RIGHT_COMBO_1H,
    /*  7 */ PLAYER_MWA_RIGHT_COMBO_2H,
    /*  8 */ PLAYER_MWA_LEFT_SLASH_1H,
    /*  9 */ PLAYER_MWA_LEFT_SLASH_2H,
    /* 10 */ PLAYER_MWA_LEFT_COMBO_1H,
    /* 11 */ PLAYER_MWA_LEFT_COMBO_2H,
    /* 12 */ PLAYER_MWA_STAB_1H,
    /* 13 */ PLAYER_MWA_STAB_2H,
    /* 14 */ PLAYER_MWA_STAB_COMBO_1H,
    /* 15 */ PLAYER_MWA_STAB_COMBO_2H,
    /* 16 */ PLAYER_MWA_FLIPSLASH_START,
    /* 17 */ PLAYER_MWA_JUMPSLASH_START,
    /* 18 */ PLAYER_MWA_FLIPSLASH_FINISH,
    /* 19 */ PLAYER_MWA_JUMPSLASH_FINISH,
    /* 20 */ PLAYER_MWA_BACKSLASH_RIGHT,
    /* 21 */ PLAYER_MWA_BACKSLASH_LEFT,
    /* 22 */ PLAYER_MWA_HAMMER_FORWARD,
    /* 23 */ PLAYER_MWA_HAMMER_SIDE,
    /* 24 */ PLAYER_MWA_SPIN_ATTACK_1H,
    /* 25 */ PLAYER_MWA_SPIN_ATTACK_2H,
    /* 26 */ PLAYER_MWA_BIG_SPIN_1H,
    /* 27 */ PLAYER_MWA_BIG_SPIN_2H,
    /* 28 */ PLAYER_MWA_MAX
} PlayerMeleeWeaponAnimation;

typedef enum PlayerDoorType {
    /* -1 */ PLAYER_DOORTYPE_AJAR = -1,
    /*  0 */ PLAYER_DOORTYPE_NONE,
    /*  1 */ PLAYER_DOORTYPE_HANDLE,
    /*  2 */ PLAYER_DOORTYPE_SLIDING,
    /*  3 */ PLAYER_DOORTYPE_FAKE
} PlayerDoorType;

typedef enum PlayerFacePart {
    /* 0 */ PLAYER_FACEPART_EYES,
    /* 1 */ PLAYER_FACEPART_MOUTH,
    /* 2 */ PLAYER_FACEPART_MAX
} PlayerFacePart;

typedef enum PlayerEyes {
    /* 0 */ PLAYER_EYES_OPEN,
    /* 1 */ PLAYER_EYES_HALF,
    /* 2 */ PLAYER_EYES_CLOSED,
    /* 3 */ PLAYER_EYES_LEFT,
    /* 4 */ PLAYER_EYES_RIGHT,
    /* 5 */ PLAYER_EYES_WIDE,
    /* 6 */ PLAYER_EYES_DOWN,
    /* 7 */ PLAYER_EYES_WINCING,
    /* 8 */ PLAYER_EYES_MAX
} PlayerEyes;

typedef enum PlayerMouth {
    /* 0 */ PLAYER_MOUTH_CLOSED,
    /* 1 */ PLAYER_MOUTH_HALF,
    /* 2 */ PLAYER_MOUTH_OPEN,
    /* 3 */ PLAYER_MOUTH_SMILE,
    /* 4 */ PLAYER_MOUTH_MAX
} PlayerMouth;

typedef enum PlayerFace {
    /*  0 */ PLAYER_FACE_NEUTRAL,                   // eyes open and mouth closed
    /*  1 */ PLAYER_FACE_NEUTRAL_BLINKING_HALF,     // eyes half open and mouth closed
    /*  2 */ PLAYER_FACE_NEUTRAL_BLINKING_CLOSED,   // eyes and mouth closed
    /*  3 */ PLAYER_FACE_NEUTRAL_2,                 // same as `PLAYER_FACE_NEUTRAL`
    /*  4 */ PLAYER_FACE_NEUTRAL_BLINKING_HALF_2,   // same as `PLAYER_FACE_NEUTRAL_BLINKING_HALF`
    /*  5 */ PLAYER_FACE_NEUTRAL_BLINKING_CLOSED_2, // same as `PLAYER_FACE_NEUTRAL_BLINKING_CLOSED`
    /*  6 */ PLAYER_FACE_LOOK_RIGHT,                // eyes looking right and mouth closed
    /*  7 */ PLAYER_FACE_SURPRISED,                 // wide eyes and grimacing mouth
    /*  8 */ PLAYER_FACE_HURT,                      // eyes wincing in pain and mouth open
    /*  9 */ PLAYER_FACE_GASP,                      // eyes and mouth open
    /* 10 */ PLAYER_FACE_LOOK_LEFT,                 // eyes looking left and mouth closed
    /* 11 */ PLAYER_FACE_LOOK_RIGHT_2,              // duplicate of `PLAYER_FACE_LOOK_RIGHT`
    /* 12 */ PLAYER_FACE_EYES_CLOSED_MOUTH_OPEN,    // eyes closed and mouth open
    /* 13 */ PLAYER_FACE_OPENING,                   // eyes and mouth both halfway open
    /* 14 */ PLAYER_FACE_EYES_AND_MOUTH_OPEN,       // eyes and mouth open
    /* 15 */ PLAYER_FACE_NEUTRAL_3,                 // same as `PLAYER_FACE_NEUTRAL` and `PLAYER_FACE_NEUTRAL_2`
    /* 16 */ PLAYER_FACE_MAX
} PlayerFace;

typedef enum PlayerModelGroup {
    /* 0x00 */ PLAYER_MODELGROUP_0, // unused (except for a bug in `Player_OverrideLimbDrawPause`)
    /* 0x01 */ PLAYER_MODELGROUP_CHILD_HYLIAN_SHIELD,  //hold sword only. used for holding sword only as child link with hylian shield equipped
    /* 0x02 */ PLAYER_MODELGROUP_SWORD_AND_SHIELD, // hold sword and shield or just sword if no shield is equipped
    /* 0x03 */ PLAYER_MODELGROUP_DEFAULT, // non-specific models, for items that don't have particular link models
    /* 0x04 */ PLAYER_MODELGROUP_4, // unused, same as PLAYER_MODELGROUP_DEFAULT
    /* 0x05 */ PLAYER_MODELGROUP_BGS, // biggoron sword
    /* 0x06 */ PLAYER_MODELGROUP_BOW_SLINGSHOT, // bow/slingshot
    /* 0x07 */ PLAYER_MODELGROUP_EXPLOSIVES, // bombs, bombchus, same as PLAYER_MODELGROUP_DEFAULT
    /* 0x08 */ PLAYER_MODELGROUP_BOOMERANG,
    /* 0x09 */ PLAYER_MODELGROUP_HOOKSHOT,
    /* 0x0A */ PLAYER_MODELGROUP_10, // stick/fishing pole (which are drawn separately)
    /* 0x0B */ PLAYER_MODELGROUP_HAMMER,
    /* 0x0C */ PLAYER_MODELGROUP_OCARINA, // ocarina
    /* 0x0D */ PLAYER_MODELGROUP_OOT, // ocarina of time
    /* 0x0E */ PLAYER_MODELGROUP_BOTTLE, // bottles (drawn separately)
    /* 0x0F */ PLAYER_MODELGROUP_SWORD, // hold sword and no shield, even if one is equipped
    /* 0x10 */ PLAYER_MODELGROUP_MAX
} PlayerModelGroup;

typedef enum PlayerModelGroupEntry {
    /* 0x00 */ PLAYER_MODELGROUPENTRY_ANIM,
    /* 0x01 */ PLAYER_MODELGROUPENTRY_LEFT_HAND,
    /* 0x02 */ PLAYER_MODELGROUPENTRY_RIGHT_HAND,
    /* 0x03 */ PLAYER_MODELGROUPENTRY_SHEATH,
    /* 0x04 */ PLAYER_MODELGROUPENTRY_WAIST,
    /* 0x05 */ PLAYER_MODELGROUPENTRY_MAX
} PlayerModelGroupEntry;

typedef enum PlayerModelType {
    // left hand
    /* 0x00 */ PLAYER_MODELTYPE_LH_OPEN, // empty open hand
    /* 0x01 */ PLAYER_MODELTYPE_LH_CLOSED, // empty closed hand
    /* 0x02 */ PLAYER_MODELTYPE_LH_SWORD, // holding kokiri/master sword
    /* 0x03 */ PLAYER_MODELTYPE_LH_SWORD_2, // unused, same as PLAYER_MODELTYPE_LH_SWORD
    /* 0x04 */ PLAYER_MODELTYPE_LH_BGS, // holding bgs/broken giant knife (child: master sword)
    /* 0x05 */ PLAYER_MODELTYPE_LH_HAMMER, // holding hammer (child: empty hand)
    /* 0x06 */ PLAYER_MODELTYPE_LH_BOOMERANG, // holding boomerang (adult: empty hand)
    /* 0x07 */ PLAYER_MODELTYPE_LH_BOTTLE, // holding bottle (bottle drawn separately)
    // right hand
    /* 0x08 */ PLAYER_MODELTYPE_RH_OPEN, // empty open hand
    /* 0x09 */ PLAYER_MODELTYPE_RH_CLOSED, // empty closed hand
    /* 0x0A */ PLAYER_MODELTYPE_RH_SHIELD, // holding a shield (including no shield)
    /* 0x0B */ PLAYER_MODELTYPE_RH_BOW_SLINGSHOT, // holding bow/slingshot
    /* 0x0C */ PLAYER_MODELTYPE_RH_BOW_SLINGSHOT_2, // unused, same as PLAYER_MODELTYPE_RH_BOW_SLINGSHOT
    /* 0x0D */ PLAYER_MODELTYPE_RH_OCARINA, // holding ocarina (child: fairy ocarina, adult: OoT)
    /* 0x0E */ PLAYER_MODELTYPE_RH_OOT, // holding OoT
    /* 0x0F */ PLAYER_MODELTYPE_RH_HOOKSHOT, // holding hookshot (child: empty hand)
    // sheath
    /* 0x10 */ PLAYER_MODELTYPE_SHEATH_16, // sheathed kokiri/master sword?
    /* 0x11 */ PLAYER_MODELTYPE_SHEATH_17, // empty sheath?
    /* 0x12 */ PLAYER_MODELTYPE_SHEATH_18, // sword sheathed and shield on back?
    /* 0x13 */ PLAYER_MODELTYPE_SHEATH_19, // empty sheath and shield on back?
    // waist
    /* 0x14 */ PLAYER_MODELTYPE_WAIST,
    /* 0x15 */ PLAYER_MODELTYPE_MAX,
    /* 0xFF */ PLAYER_MODELTYPE_RH_FF = 0xFF // disable shield collider, cutscene-specific
} PlayerModelType;

typedef enum PlayerAnimType {
    /* 0x00 */ PLAYER_ANIMTYPE_0,
    /* 0x01 */ PLAYER_ANIMTYPE_1,
    /* 0x02 */ PLAYER_ANIMTYPE_2,
    /* 0x03 */ PLAYER_ANIMTYPE_3,
    /* 0x04 */ PLAYER_ANIMTYPE_4,
    /* 0x05 */ PLAYER_ANIMTYPE_5,
    /* 0x06 */ PLAYER_ANIMTYPE_MAX
} PlayerAnimType;

/**
 * Temporary names, derived from original animation names in `D_80853914`
 */
typedef enum PlayerAnimGroup {
    /* 0x00 */ PLAYER_ANIMGROUP_wait,
    /* 0x01 */ PLAYER_ANIMGROUP_walk,
    /* 0x02 */ PLAYER_ANIMGROUP_run,
    /* 0x03 */ PLAYER_ANIMGROUP_damage_run,
    /* 0x04 */ PLAYER_ANIMGROUP_heavy_run,
    /* 0x05 */ PLAYER_ANIMGROUP_waitL,
    /* 0x06 */ PLAYER_ANIMGROUP_waitR,
    /* 0x07 */ PLAYER_ANIMGROUP_wait2waitR,
    /* 0x08 */ PLAYER_ANIMGROUP_normal2fighter,
    /* 0x09 */ PLAYER_ANIMGROUP_doorA_free,
    /* 0x0A */ PLAYER_ANIMGROUP_doorA,
    /* 0x0B */ PLAYER_ANIMGROUP_doorB_free,
    /* 0x0C */ PLAYER_ANIMGROUP_doorB,
    /* 0x0D */ PLAYER_ANIMGROUP_carryB,
    /* 0x0E */ PLAYER_ANIMGROUP_landing,
    /* 0x0F */ PLAYER_ANIMGROUP_short_landing,
    /* 0x10 */ PLAYER_ANIMGROUP_landing_roll,
    /* 0x11 */ PLAYER_ANIMGROUP_hip_down,
    /* 0x12 */ PLAYER_ANIMGROUP_walk_endL,
    /* 0x13 */ PLAYER_ANIMGROUP_walk_endR,
    /* 0x14 */ PLAYER_ANIMGROUP_defense,
    /* 0x15 */ PLAYER_ANIMGROUP_defense_wait,
    /* 0x16 */ PLAYER_ANIMGROUP_defense_end,
    /* 0x17 */ PLAYER_ANIMGROUP_side_walk,
    /* 0x18 */ PLAYER_ANIMGROUP_side_walkL,
    /* 0x19 */ PLAYER_ANIMGROUP_side_walkR,
    /* 0x1A */ PLAYER_ANIMGROUP_45_turn,
    /* 0x1B */ PLAYER_ANIMGROUP_waitL2wait,
    /* 0x1C */ PLAYER_ANIMGROUP_waitR2wait,
    /* 0x1D */ PLAYER_ANIMGROUP_throw,
    /* 0x1E */ PLAYER_ANIMGROUP_put,
    /* 0x1F */ PLAYER_ANIMGROUP_back_walk,
    /* 0x20 */ PLAYER_ANIMGROUP_check,
    /* 0x21 */ PLAYER_ANIMGROUP_check_wait,
    /* 0x22 */ PLAYER_ANIMGROUP_check_end,
    /* 0x23 */ PLAYER_ANIMGROUP_pull_start,
    /* 0x24 */ PLAYER_ANIMGROUP_pulling,
    /* 0x25 */ PLAYER_ANIMGROUP_pull_end,
    /* 0x26 */ PLAYER_ANIMGROUP_fall_up,
    /* 0x27 */ PLAYER_ANIMGROUP_jump_climb_hold,
    /* 0x28 */ PLAYER_ANIMGROUP_jump_climb_wait,
    /* 0x29 */ PLAYER_ANIMGROUP_jump_climb_up,
    /* 0x2A */ PLAYER_ANIMGROUP_down_slope_slip_end,
    /* 0x2B */ PLAYER_ANIMGROUP_up_slope_slip_end,
    /* 0x2C */ PLAYER_ANIMGROUP_nwait,
    /* 0x2D */ PLAYER_ANIMGROUP_MAX
} PlayerAnimGroup;

#define LIMB_BUF_COUNT(limbCount) ((ALIGN16((limbCount) * sizeof(Vec3s)) + sizeof(Vec3s) - 1) / sizeof(Vec3s))
#define PLAYER_LIMB_BUF_COUNT LIMB_BUF_COUNT(PLAYER_LIMB_MAX)

typedef enum PlayerCsAction {
    /* 0x00 */ PLAYER_CSACTION_NONE,
    /* 0x01 */ PLAYER_CSACTION_1,
    /* 0x02 */ PLAYER_CSACTION_2,
    /* 0x03 */ PLAYER_CSACTION_3,
    /* 0x04 */ PLAYER_CSACTION_4,
    /* 0x05 */ PLAYER_CSACTION_5,
    /* 0x06 */ PLAYER_CSACTION_6,
    /* 0x07 */ PLAYER_CSACTION_7,
    /* 0x08 */ PLAYER_CSACTION_8,
    /* 0x09 */ PLAYER_CSACTION_9,
    /* 0x0A */ PLAYER_CSACTION_10,
    /* 0x0B */ PLAYER_CSACTION_11,
    /* 0x0C */ PLAYER_CSACTION_12,
    /* 0x0D */ PLAYER_CSACTION_13,
    /* 0x0E */ PLAYER_CSACTION_14,
    /* 0x0F */ PLAYER_CSACTION_15,
    /* 0x10 */ PLAYER_CSACTION_16,
    /* 0x11 */ PLAYER_CSACTION_17,
    /* 0x12 */ PLAYER_CSACTION_18,
    /* 0x13 */ PLAYER_CSACTION_19,
    /* 0x14 */ PLAYER_CSACTION_20,
    /* 0x15 */ PLAYER_CSACTION_21,
    /* 0x16 */ PLAYER_CSACTION_22,
    /* 0x17 */ PLAYER_CSACTION_23,
    /* 0x18 */ PLAYER_CSACTION_24,
    /* 0x19 */ PLAYER_CSACTION_25,
    /* 0x1A */ PLAYER_CSACTION_26,
    /* 0x1B */ PLAYER_CSACTION_27,
    /* 0x1C */ PLAYER_CSACTION_28,
    /* 0x1D */ PLAYER_CSACTION_29,
    /* 0x1E */ PLAYER_CSACTION_30,
    /* 0x1F */ PLAYER_CSACTION_31,
    /* 0x20 */ PLAYER_CSACTION_32,
    /* 0x21 */ PLAYER_CSACTION_33,
    /* 0x22 */ PLAYER_CSACTION_34,
    /* 0x23 */ PLAYER_CSACTION_35,
    /* 0x24 */ PLAYER_CSACTION_36,
    /* 0x25 */ PLAYER_CSACTION_37,
    /* 0x26 */ PLAYER_CSACTION_38,
    /* 0x27 */ PLAYER_CSACTION_39,
    /* 0x28 */ PLAYER_CSACTION_40,
    /* 0x29 */ PLAYER_CSACTION_41,
    /* 0x2A */ PLAYER_CSACTION_42,
    /* 0x2B */ PLAYER_CSACTION_43,
    /* 0x2C */ PLAYER_CSACTION_44,
    /* 0x2D */ PLAYER_CSACTION_45,
    /* 0x2E */ PLAYER_CSACTION_46,
    /* 0x2F */ PLAYER_CSACTION_47,
    /* 0x30 */ PLAYER_CSACTION_48,
    /* 0x31 */ PLAYER_CSACTION_49,
    /* 0x32 */ PLAYER_CSACTION_50,
    /* 0x33 */ PLAYER_CSACTION_51,
    /* 0x34 */ PLAYER_CSACTION_52,
    /* 0x35 */ PLAYER_CSACTION_53,
    /* 0x36 */ PLAYER_CSACTION_54,
    /* 0x37 */ PLAYER_CSACTION_55,
    /* 0x38 */ PLAYER_CSACTION_56,
    /* 0x39 */ PLAYER_CSACTION_57,
    /* 0x3A */ PLAYER_CSACTION_58,
    /* 0x3B */ PLAYER_CSACTION_59,
    /* 0x3C */ PLAYER_CSACTION_60,
    /* 0x3D */ PLAYER_CSACTION_61,
    /* 0x3E */ PLAYER_CSACTION_62,
    /* 0x3F */ PLAYER_CSACTION_63,
    /* 0x40 */ PLAYER_CSACTION_64,
    /* 0x41 */ PLAYER_CSACTION_65,
    /* 0x42 */ PLAYER_CSACTION_66,
    /* 0x43 */ PLAYER_CSACTION_67,
    /* 0x44 */ PLAYER_CSACTION_68,
    /* 0x45 */ PLAYER_CSACTION_69,
    /* 0x46 */ PLAYER_CSACTION_70,
    /* 0x47 */ PLAYER_CSACTION_71,
    /* 0x48 */ PLAYER_CSACTION_72,
    /* 0x49 */ PLAYER_CSACTION_73,
    /* 0x4A */ PLAYER_CSACTION_74,
    /* 0x4B */ PLAYER_CSACTION_75,
    /* 0x4C */ PLAYER_CSACTION_76,
    /* 0x4D */ PLAYER_CSACTION_77,
    /* 0x4E */ PLAYER_CSACTION_78,
    /* 0x4F */ PLAYER_CSACTION_79,
    /* 0x50 */ PLAYER_CSACTION_80,
    /* 0x51 */ PLAYER_CSACTION_81,
    /* 0x52 */ PLAYER_CSACTION_82,
    /* 0x53 */ PLAYER_CSACTION_83,
    /* 0x54 */ PLAYER_CSACTION_84,
    /* 0x55 */ PLAYER_CSACTION_85,
    /* 0x56 */ PLAYER_CSACTION_86,
    /* 0x57 */ PLAYER_CSACTION_87,
    /* 0x58 */ PLAYER_CSACTION_88,
    /* 0x59 */ PLAYER_CSACTION_89,
    /* 0x5A */ PLAYER_CSACTION_90,
    /* 0x5B */ PLAYER_CSACTION_91,
    /* 0x5C */ PLAYER_CSACTION_92,
    /* 0x5D */ PLAYER_CSACTION_93,
    /* 0x5E */ PLAYER_CSACTION_94,
    /* 0x5F */ PLAYER_CSACTION_95,
    /* 0x60 */ PLAYER_CSACTION_96,
    /* 0x61 */ PLAYER_CSACTION_97,
    /* 0x62 */ PLAYER_CSACTION_98,
    /* 0x63 */ PLAYER_CSACTION_99,
    /* 0x64 */ PLAYER_CSACTION_100,
    /* 0x65 */ PLAYER_CSACTION_101,
    /* 0x66 */ PLAYER_CSACTION_102,
    /* 0x67 */ PLAYER_CSACTION_MAX
} PlayerCsAction;

typedef enum PlayerCueId {
    /* 0x00 */ PLAYER_CUEID_NONE,
    /* 0x01 */ PLAYER_CUEID_1,
    /* 0x02 */ PLAYER_CUEID_2,
    /* 0x03 */ PLAYER_CUEID_3,
    /* 0x04 */ PLAYER_CUEID_4,
    /* 0x05 */ PLAYER_CUEID_5,
    /* 0x06 */ PLAYER_CUEID_6,
    /* 0x07 */ PLAYER_CUEID_7,
    /* 0x08 */ PLAYER_CUEID_8,
    /* 0x09 */ PLAYER_CUEID_9,
    /* 0x0A */ PLAYER_CUEID_10,
    /* 0x0B */ PLAYER_CUEID_11,
    /* 0x0C */ PLAYER_CUEID_12,
    /* 0x0D */ PLAYER_CUEID_13,
    /* 0x0E */ PLAYER_CUEID_14,
    /* 0x0F */ PLAYER_CUEID_15,
    /* 0x10 */ PLAYER_CUEID_16,
    /* 0x11 */ PLAYER_CUEID_17,
    /* 0x12 */ PLAYER_CUEID_18,
    /* 0x13 */ PLAYER_CUEID_19,
    /* 0x14 */ PLAYER_CUEID_20,
    /* 0x15 */ PLAYER_CUEID_21,
    /* 0x16 */ PLAYER_CUEID_22,
    /* 0x17 */ PLAYER_CUEID_23,
    /* 0x18 */ PLAYER_CUEID_24,
    /* 0x19 */ PLAYER_CUEID_25,
    /* 0x1A */ PLAYER_CUEID_26,
    /* 0x1B */ PLAYER_CUEID_27,
    /* 0x1C */ PLAYER_CUEID_28,
    /* 0x1D */ PLAYER_CUEID_29,
    /* 0x1E */ PLAYER_CUEID_30,
    /* 0x1F */ PLAYER_CUEID_31,
    /* 0x20 */ PLAYER_CUEID_32,
    /* 0x21 */ PLAYER_CUEID_33,
    /* 0x22 */ PLAYER_CUEID_34,
    /* 0x23 */ PLAYER_CUEID_35,
    /* 0x24 */ PLAYER_CUEID_36,
    /* 0x25 */ PLAYER_CUEID_37,
    /* 0x26 */ PLAYER_CUEID_38,
    /* 0x27 */ PLAYER_CUEID_39,
    /* 0x28 */ PLAYER_CUEID_40,
    /* 0x29 */ PLAYER_CUEID_41,
    /* 0x2A */ PLAYER_CUEID_42,
    /* 0x2B */ PLAYER_CUEID_43,
    /* 0x2C */ PLAYER_CUEID_44,
    /* 0x2D */ PLAYER_CUEID_45,
    /* 0x2E */ PLAYER_CUEID_46,
    /* 0x2F */ PLAYER_CUEID_47,
    /* 0x30 */ PLAYER_CUEID_48,
    /* 0x31 */ PLAYER_CUEID_49,
    /* 0x32 */ PLAYER_CUEID_50,
    /* 0x33 */ PLAYER_CUEID_51,
    /* 0x34 */ PLAYER_CUEID_52,
    /* 0x35 */ PLAYER_CUEID_53,
    /* 0x36 */ PLAYER_CUEID_54,
    /* 0x37 */ PLAYER_CUEID_55,
    /* 0x38 */ PLAYER_CUEID_56,
    /* 0x39 */ PLAYER_CUEID_57,
    /* 0x3A */ PLAYER_CUEID_58,
    /* 0x3B */ PLAYER_CUEID_59,
    /* 0x3C */ PLAYER_CUEID_60,
    /* 0x3D */ PLAYER_CUEID_61,
    /* 0x3E */ PLAYER_CUEID_62,
    /* 0x3F */ PLAYER_CUEID_63,
    /* 0x40 */ PLAYER_CUEID_64,
    /* 0x41 */ PLAYER_CUEID_65,
    /* 0x42 */ PLAYER_CUEID_66,
    /* 0x43 */ PLAYER_CUEID_67,
    /* 0x44 */ PLAYER_CUEID_68,
    /* 0x45 */ PLAYER_CUEID_69,
    /* 0x46 */ PLAYER_CUEID_70,
    /* 0x47 */ PLAYER_CUEID_71,
    /* 0x48 */ PLAYER_CUEID_72,
    /* 0x49 */ PLAYER_CUEID_73,
    /* 0x4A */ PLAYER_CUEID_74,
    /* 0x4B */ PLAYER_CUEID_75,
    /* 0x4C */ PLAYER_CUEID_76,
    /* 0x4D */ PLAYER_CUEID_77,
    /* 0x4E */ PLAYER_CUEID_MAX
} PlayerCueId;

typedef enum PlayerLedgeClimbType {
    /* 0 */ PLAYER_LEDGE_CLIMB_NONE,
    /* 1 */ PLAYER_LEDGE_CLIMB_1,
    /* 2 */ PLAYER_LEDGE_CLIMB_2,
    /* 3 */ PLAYER_LEDGE_CLIMB_3,
    /* 4 */ PLAYER_LEDGE_CLIMB_4
} PlayerLedgeClimbType;

typedef enum PlayerStickDirection {
    /* -1 */ PLAYER_STICK_DIR_NONE = -1,
    /*  0 */ PLAYER_STICK_DIR_FORWARD,
    /*  1 */ PLAYER_STICK_DIR_LEFT,
    /*  2 */ PLAYER_STICK_DIR_BACKWARD,
    /*  3 */ PLAYER_STICK_DIR_RIGHT
} PlayerStickDirection;

<<<<<<< HEAD
typedef enum {
    /* 0 */ PLAYER_KNOCKBACK_NONE, // No knockback
    /* 1 */ PLAYER_KNOCKBACK_SMALL, // A small hop, remains standing up
    /* 2 */ PLAYER_KNOCKBACK_LARGE, // Sent flying in the air and lands laying down on the floor
    /* 3 */ PLAYER_KNOCKBACK_LARGE_SHOCK // Same as`PLAYER_KNOCKBACK_LARGE` with a shock effect
} PlayerKnockbackType;

typedef enum {
    /* 0 */ PLAYER_HIT_RESPONSE_NONE,
    /* 1 */ PLAYER_HIT_RESPONSE_KNOCKBACK_LARGE,
    /* 2 */ PLAYER_HIT_RESPONSE_KNOCKBACK_SMALL,
    /* 3 */ PLAYER_HIT_RESPONSE_ICE_TRAP,
    /* 4 */ PLAYER_HIT_RESPONSE_ELECTRIC_SHOCK
} PlayerDamageResponseType;

typedef struct {
=======
typedef struct PlayerAgeProperties {
>>>>>>> cb7fe494
    /* 0x00 */ f32 ceilingCheckHeight;
    /* 0x04 */ f32 unk_04;
    /* 0x08 */ f32 unk_08;
    /* 0x0C */ f32 unk_0C;
    /* 0x10 */ f32 unk_10;
    /* 0x14 */ f32 unk_14;
    /* 0x18 */ f32 unk_18;
    /* 0x1C */ f32 unk_1C;
    /* 0x20 */ f32 unk_20;
    /* 0x24 */ f32 unk_24;
    /* 0x28 */ f32 unk_28;
    /* 0x2C */ f32 unk_2C;
    /* 0x30 */ f32 unk_30;
    /* 0x34 */ f32 unk_34;
    /* 0x38 */ f32 wallCheckRadius;
    /* 0x3C */ f32 unk_3C;
    /* 0x40 */ f32 unk_40;
    /* 0x44 */ Vec3s unk_44;
    /* 0x4A */ Vec3s unk_4A[4];
    /* 0x62 */ Vec3s unk_62[4];
    /* 0x7A */ Vec3s unk_7A[2];
    /* 0x86 */ Vec3s unk_86[2];
    /* 0x92 */ u16 unk_92;
    /* 0x94 */ u16 unk_94;
    /* 0x98 */ LinkAnimationHeader* unk_98;
    /* 0x9C */ LinkAnimationHeader* unk_9C;
    /* 0xA0 */ LinkAnimationHeader* unk_A0;
    /* 0xA4 */ LinkAnimationHeader* unk_A4;
    /* 0xA8 */ LinkAnimationHeader* unk_A8;
    /* 0xAC */ LinkAnimationHeader* unk_AC[4];
    /* 0xBC */ LinkAnimationHeader* unk_BC[2];
    /* 0xC4 */ LinkAnimationHeader* unk_C4[2];
    /* 0xCC */ LinkAnimationHeader* unk_CC[2];
} PlayerAgeProperties; // size = 0xD4

typedef struct WeaponInfo {
    /* 0x00 */ s32 active;
    /* 0x04 */ Vec3f tip;
    /* 0x10 */ Vec3f base;
} WeaponInfo; // size = 0x1C

#define LEDGE_DIST_MAX 399.96002f

#define PLAYER_STATE1_0 (1 << 0)
#define PLAYER_STATE1_SWINGING_BOTTLE (1 << 1) // Bottle is swung; Bottle is active and can catch things
#define PLAYER_STATE1_2 (1 << 2)
#define PLAYER_STATE1_3 (1 << 3)
#define PLAYER_STATE1_4 (1 << 4)
#define PLAYER_STATE1_5 (1 << 5)
#define PLAYER_STATE1_6 (1 << 6)
#define PLAYER_STATE1_7 (1 << 7)
#define PLAYER_STATE1_START_CHANGING_HELD_ITEM (1 << 8) // Item change process has begun
#define PLAYER_STATE1_9 (1 << 9)
#define PLAYER_STATE1_10 (1 << 10)
#define PLAYER_STATE1_ACTOR_CARRY (1 << 11) // Currently carrying an actor
#define PLAYER_STATE1_12 (1 << 12)
#define PLAYER_STATE1_13 (1 << 13)
#define PLAYER_STATE1_14 (1 << 14)
#define PLAYER_STATE1_Z_TARGETING (1 << 15) // Either lock-on or parallel is active. This flag is never checked for and is practically unused.
#define PLAYER_STATE1_16 (1 << 16)
#define PLAYER_STATE1_PARALLEL (1 << 17) // "Parallel" mode, Z-Target without an actor lock-on
#define PLAYER_STATE1_18 (1 << 18)
#define PLAYER_STATE1_19 (1 << 19)
#define PLAYER_STATE1_20 (1 << 20)
#define PLAYER_STATE1_21 (1 << 21)
#define PLAYER_STATE1_22 (1 << 22)
#define PLAYER_STATE1_23 (1 << 23)
#define PLAYER_STATE1_USING_BOOMERANG (1 << 24) // Currently using the boomerang. This includes all phases (aiming, throwing, and catching).
#define PLAYER_STATE1_BOOMERANG_THROWN (1 << 25) // Boomerang has been thrown and is flying in the air
#define PLAYER_STATE1_26 (1 << 26)
#define PLAYER_STATE1_27 (1 << 27)
#define PLAYER_STATE1_28 (1 << 28)
#define PLAYER_STATE1_29 (1 << 29)
#define PLAYER_STATE1_LOCK_ON_FORCED_TO_RELEASE (1 << 30) // Lock-on was released automatically, for example by leaving the lock-on leash range
#define PLAYER_STATE1_31 (1 << 31)

#define PLAYER_STATE2_0 (1 << 0)
#define PLAYER_STATE2_1 (1 << 1)
#define PLAYER_STATE2_2 (1 << 2)
#define PLAYER_STATE2_3 (1 << 3)
#define PLAYER_STATE2_4 (1 << 4)
#define PLAYER_STATE2_5 (1 << 5)
#define PLAYER_STATE2_6 (1 << 6)
#define PLAYER_STATE2_7 (1 << 7)
#define PLAYER_STATE2_8 (1 << 8)
#define PLAYER_STATE2_FORCE_SAND_FLOOR_SOUND (1 << 9) // Forces sand footstep sounds regardless of current floor type
#define PLAYER_STATE2_10 (1 << 10)
#define PLAYER_STATE2_11 (1 << 11)
#define PLAYER_STATE2_12 (1 << 12)
#define PLAYER_STATE2_LOCK_ON_WITH_SWITCH (1 << 13) // Actor lock-on is active, specifically with Switch Targeting. Hold Targeting checks the state of the Z button instead of this flag.
#define PLAYER_STATE2_14 (1 << 14)
#define PLAYER_STATE2_15 (1 << 15)
#define PLAYER_STATE2_DO_ACTION_ENTER (1 << 16) // Sets the "Enter On A" DoAction
#define PLAYER_STATE2_17 (1 << 17)
#define PLAYER_STATE2_CRAWLING (1 << 18) // Crawling through a crawlspace
#define PLAYER_STATE2_19 (1 << 19)
#define PLAYER_STATE2_20 (1 << 20)
#define PLAYER_STATE2_21 (1 << 21)
#define PLAYER_STATE2_22 (1 << 22)
#define PLAYER_STATE2_23 (1 << 23)
#define PLAYER_STATE2_24 (1 << 24)
#define PLAYER_STATE2_25 (1 << 25)
#define PLAYER_STATE2_26 (1 << 26)
#define PLAYER_STATE2_27 (1 << 27)
#define PLAYER_STATE2_28 (1 << 28)
#define PLAYER_STATE2_29 (1 << 29)
#define PLAYER_STATE2_30 (1 << 30)
#define PLAYER_STATE2_31 (1 << 31)

#define PLAYER_STATE3_0 (1 << 0)
#define PLAYER_STATE3_1 (1 << 1)
#define PLAYER_STATE3_2 (1 << 2)
#define PLAYER_STATE3_3 (1 << 3)
#define PLAYER_STATE3_4 (1 << 4)
#define PLAYER_STATE3_5 (1 << 5)
#define PLAYER_STATE3_RESTORE_NAYRUS_LOVE (1 << 6) // Set by ocarina effects actors when destroyed to signal Nayru's Love may be restored (see `ACTOROVL_ALLOC_ABSOLUTE`)
#define PLAYER_STATE3_FLYING_WITH_HOOKSHOT (1 << 7) // Flying in the air with the hookshot as it pulls Player toward its destination

typedef void (*PlayerActionFunc)(struct Player*, struct PlayState*);
typedef s32 (*UpperActionFunc)(struct Player*, struct PlayState*);
typedef void (*AfterPutAwayFunc)(struct PlayState*, struct Player*);

typedef struct Player {
    /* 0x0000 */ Actor actor;
    /* 0x014C */ s8 currentTunic; // current tunic from `PlayerTunic`
    /* 0x014D */ s8 currentSwordItemId;
    /* 0x014E */ s8 currentShield; // current shield from `PlayerShield`
    /* 0x014F */ s8 currentBoots; // current boots from `PlayerBoots`
    /* 0x0150 */ s8 heldItemButton; // Button index for the item currently used
    /* 0x0151 */ s8 heldItemAction; // Item action for the item currently used
    /* 0x0152 */ u8 heldItemId; // Item id for the item currently used
    /* 0x0153 */ s8 prevBoots; // previous boots from `PlayerBoots`
    /* 0x0154 */ s8 itemAction; // the difference between this and heldItemAction is unclear
    /* 0x0155 */ char unk_155[0x003];
    /* 0x0158 */ u8 modelGroup;
    /* 0x0159 */ u8 nextModelGroup;
    /* 0x015A */ s8 itemChangeType;
    /* 0x015B */ u8 modelAnimType;
    /* 0x015C */ u8 leftHandType;
    /* 0x015D */ u8 rightHandType;
    /* 0x015E */ u8 sheathType;
    /* 0x015F */ u8 currentMask; // current mask equipped from `PlayerMask`
    /* 0x0160 */ Gfx** rightHandDLists;
    /* 0x0164 */ Gfx** leftHandDLists;
    /* 0x0168 */ Gfx** sheathDLists;
    /* 0x016C */ Gfx** waistDLists;
    /* 0x0170 */ u8 giObjectLoading;
    /* 0x0174 */ DmaRequest giObjectDmaRequest;
    /* 0x0194 */ OSMesgQueue giObjectLoadQueue;
    /* 0x01AC */ OSMesg giObjectLoadMsg;
    /* 0x01B0 */ void* giObjectSegment; // also used for title card textures
    /* 0x01B4 */ SkelAnime skelAnime;
    /* 0x01F8 */ Vec3s jointTable[PLAYER_LIMB_BUF_COUNT];
    /* 0x0288 */ Vec3s morphTable[PLAYER_LIMB_BUF_COUNT];
    /* 0x0318 */ Vec3s blendTable[PLAYER_LIMB_BUF_COUNT];
    /* 0x03A8 */ FaceChange faceChange;
    /* 0x03AC */ Actor* heldActor;
    /* 0x03B0 */ Vec3f leftHandPos;
    /* 0x03BC */ Vec3s unk_3BC;
    /* 0x03C4 */ Actor* unk_3C4;
    /* 0x03C8 */ Vec3f unk_3C8;
    /* 0x03D4 */ char unk_3D4[0x058];
    /* 0x042C */ s8 doorType;
    /* 0x042D */ s8 doorDirection;
    /* 0x042E */ s16 doorTimer;
    /* 0x0430 */ Actor* doorActor;
    /* 0x0434 */ s8 getItemId;
    /* 0x0436 */ u16 getItemDirection;
    /* 0x0438 */ Actor* interactRangeActor;
    /* 0x043C */ s8 mountSide;
    /* 0x043D */ char unk_43D[0x003];
    /* 0x0440 */ Actor* rideActor;
    /* 0x0444 */ u8 csAction;
    /* 0x0445 */ u8 prevCsAction;
    /* 0x0446 */ u8 cueId;
    /* 0x0447 */ u8 unk_447;
    /* 0x0448 */ Actor* csActor; // Actor involved in a `csAction`. Typically the actor that invoked the cutscene.
    /* 0x044C */ char unk_44C[0x004];
    /* 0x0450 */ Vec3f unk_450;
    /* 0x045C */ Vec3f unk_45C;
    /* 0x0468 */ char unk_468[0x002];
    /* 0x046A */ union {
        s16 haltActorsDuringCsAction; // If true, halt actors belonging to certain categories during a `csAction`
        s16 slidingDoorBgCamIndex; // `BgCamIndex` used during a sliding door cutscene
    } cv; // "Cutscene Variable": context dependent variable that has different meanings depending on what function is called
    /* 0x046C */ s16 subCamId;
    /* 0x046E */ char unk_46E[0x02A];
    /* 0x0498 */ ColliderCylinder cylinder;
    /* 0x04E4 */ ColliderQuad meleeWeaponQuads[2];
    /* 0x05E4 */ ColliderQuad shieldQuad;
    /* 0x0664 */ Actor* focusActor; // Actor that Player and the camera are looking at; Used for lock-on, talking, and more
    /* 0x0668 */ char unk_668[0x004];
    /* 0x066C */ s32 unk_66C;
    /* 0x0670 */ s32 meleeWeaponEffectIndex;
    /* 0x0674 */ PlayerActionFunc actionFunc;
    /* 0x0678 */ PlayerAgeProperties* ageProperties;
    /* 0x067C */ u32 stateFlags1;
    /* 0x0680 */ u32 stateFlags2;
    /* 0x0684 */ Actor* unk_684;
    /* 0x0688 */ Actor* boomerangActor;
    /* 0x068C */ Actor* naviActor;
    /* 0x0690 */ s16 naviTextId;
    /* 0x0692 */ u8 stateFlags3;
    /* 0x0693 */ s8 exchangeItemId;
    /* 0x0694 */ Actor* talkActor; // Actor offering to talk, or currently talking to, depending on context
    /* 0x0698 */ f32 talkActorDistance; // xz distance away from `talkActor`
    /* 0x069C */ char unk_69C[0x004];
    /* 0x06A0 */ f32 unk_6A0;
    /* 0x06A4 */ f32 closestSecretDistSq;
    /* 0x06A8 */ Actor* unk_6A8;
    /* 0x06AC */ s8 unk_6AC;
    /* 0x06AD */ u8 unk_6AD;
    /* 0x06AE */ u16 unk_6AE;
    /* 0x06B0 */ s16 unk_6B0;
    /* 0x06B2 */ char unk_6B4[0x004];
    /* 0x06B6 */ s16 unk_6B6;
    /* 0x06B8 */ s16 unk_6B8;
    /* 0x06BA */ s16 unk_6BA;
    /* 0x06BC */ s16 unk_6BC;
    /* 0x06BE */ s16 unk_6BE;
    /* 0x06C0 */ s16 unk_6C0;
    /* 0x06C2 */ s16 unk_6C2;
    /* 0x06C4 */ f32 unk_6C4;
    /* 0x06C8 */ SkelAnime upperSkelAnime;
    /* 0x070C */ Vec3s upperJointTable[PLAYER_LIMB_BUF_COUNT];
    /* 0x079C */ Vec3s upperMorphTable[PLAYER_LIMB_BUF_COUNT];
    /* 0x082C */ UpperActionFunc upperActionFunc;
    /* 0x0830 */ f32 upperAnimInterpWeight;
    /* 0x0834 */ s16 unk_834;
    /* 0x0836 */ s8 unk_836;
    /* 0x0837 */ u8 unk_837;
    /* 0x0838 */ f32 speedXZ; // Controls horizontal speed, used for `actor.speed`. Current or target value depending on context.
    /* 0x083C */ s16 yaw; // General yaw value, used both for world and shape rotation. Current or target value depending on context.
    /* 0x083E */ s16 parallelYaw; // yaw in "parallel" mode, Z-Target without an actor lock-on
    /* 0x0840 */ u16 underwaterTimer;
    /* 0x0842 */ s8 meleeWeaponAnimation;
    /* 0x0843 */ s8 meleeWeaponState;
    /* 0x0844 */ s8 unk_844;
    /* 0x0845 */ u8 unk_845;
    /* 0x0846 */ u8 controlStickDataIndex; // cycles between 0 - 3. Used to index `controlStickSpinAngles` and `controlStickDirections`
    /* 0x0847 */ s8 controlStickSpinAngles[4]; // Stores a modified version of the control stick angle for the last 4 frames. Used for checking spins.
    /* 0x084B */ s8 controlStickDirections[4]; // Stores the control stick direction (relative to shape yaw) for the last 4 frames. See `PlayerStickDirection`.

    /* 0x084F */ union {
        s8 actionVar1;
    } av1; // "Action Variable 1": context dependent variable that has different meanings depending on what action is currently running

    /* 0x0850 */ union {
        s16 actionVar2;
    } av2; // "Action Variable 2": context dependent variable that has different meanings depending on what action is currently running

    /* 0x0854 */ f32 unk_854;
    /* 0x0858 */ f32 unk_858;
    /* 0x085C */ f32 unk_85C; // stick length among other things
    /* 0x0860 */ s16 unk_860; // stick flame timer among other things
    /* 0x0862 */ s8 unk_862; // get item draw ID + 1
    /* 0x0864 */ f32 unk_864;
    /* 0x0868 */ f32 unk_868;
    /* 0x086C */ f32 unk_86C;
    /* 0x0870 */ f32 unk_870;
    /* 0x0874 */ f32 unk_874;
    /* 0x0878 */ f32 unk_878;
    /* 0x087C */ s16 unk_87C;
    /* 0x087E */ s16 unk_87E;
    /* 0x0880 */ f32 unk_880;
    /* 0x0884 */ f32 yDistToLedge; // y distance to ground above an interact wall. LEDGE_DIST_MAX if no ground is found
    /* 0x0888 */ f32 distToInteractWall; // xyz distance to the interact wall
    /* 0x088C */ u8 ledgeClimbType;
    /* 0x088D */ u8 ledgeClimbDelayTimer;
    /* 0x088E */ u8 unk_88E;
    /* 0x088F */ u8 unk_88F; // Used to create the flickering animation when Link takes damage
    /* 0x0890 */ u8 unk_890;
    /* 0x0891 */ u8 bodyShockTimer;
    /* 0x0892 */ u8 unk_892;
    /* 0x0893 */ u8 hoverBootsTimer;
    /* 0x0894 */ s16 fallStartHeight; // last truncated Y position before falling
    /* 0x0896 */ s16 fallDistance; // truncated Y distance the player has fallen so far (positive is down)
    /* 0x0898 */ s16 floorPitch; // angle of the floor slope in the direction of current world yaw (positive for ascending slope)
    /* 0x089A */ s16 floorPitchAlt; // the calculation for this value is bugged and doesn't represent anything meaningful
    /* 0x089C */ s16 unk_89C;
    /* 0x089E */ u16 floorSfxOffset;
    /* 0x08A0 */ u8 knockbackDamage;
    /* 0x08A1 */ u8 knockbackType;
    /* 0x08A2 */ s16 knockbackRot;
    /* 0x08A4 */ f32 knockbackSpeed;
    /* 0x08A8 */ f32 knockbackYVelocity;
    /* 0x08AC */ f32 pushedSpeed; // Pushing player, examples include water currents, floor conveyors, climbing sloped surfaces
    /* 0x08B0 */ s16 pushedYaw; // Yaw direction of player being pushed
    /* 0x08B4 */ WeaponInfo meleeWeaponInfo[3];
    /* 0x0908 */ Vec3f bodyPartsPos[PLAYER_BODYPART_MAX];
    /* 0x09E0 */ MtxF mf_9E0;
    /* 0x0A20 */ MtxF shieldMf;
    /* 0x0A60 */ u8 bodyIsBurning;
    /* 0x0A61 */ u8 bodyFlameTimers[PLAYER_BODYPART_MAX]; // one flame per body part
    /* 0x0A73 */ u8 unk_A73;
    /* 0x0A74 */ AfterPutAwayFunc afterPutAwayFunc; // See `Player_SetupWaitForPutAway` and `Player_Action_WaitForPutAway`
    /* 0x0A78 */ s8 invincibilityTimer; // prevents damage when nonzero. Positive values are damage invincibility, negative are dodge invincibiilty
    /* 0x0A79 */ u8 floorTypeTimer; // counts up every frame the current floor type is the same as the last frame
    /* 0x0A7A */ u8 floorProperty;
    /* 0x0A7B */ u8 prevFloorType;
    /* 0x0A7C */ f32 prevControlStickMagnitude;
    /* 0x0A80 */ s16 prevControlStickAngle;
    /* 0x0A82 */ u16 prevFloorSfxOffset;
    /* 0x0A84 */ s16 unk_A84;
    /* 0x0A86 */ s8 unk_A86;
    /* 0x0A87 */ u8 unk_A87;
    /* 0x0A88 */ Vec3f unk_A88; // previous body part 0 position
} Player; // size = 0xA94

#endif<|MERGE_RESOLUTION|>--- conflicted
+++ resolved
@@ -604,7 +604,6 @@
     /*  3 */ PLAYER_STICK_DIR_RIGHT
 } PlayerStickDirection;
 
-<<<<<<< HEAD
 typedef enum {
     /* 0 */ PLAYER_KNOCKBACK_NONE, // No knockback
     /* 1 */ PLAYER_KNOCKBACK_SMALL, // A small hop, remains standing up
@@ -620,10 +619,7 @@
     /* 4 */ PLAYER_HIT_RESPONSE_ELECTRIC_SHOCK
 } PlayerDamageResponseType;
 
-typedef struct {
-=======
 typedef struct PlayerAgeProperties {
->>>>>>> cb7fe494
     /* 0x00 */ f32 ceilingCheckHeight;
     /* 0x04 */ f32 unk_04;
     /* 0x08 */ f32 unk_08;
