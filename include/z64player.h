--- conflicted
+++ resolved
@@ -597,7 +597,14 @@
 } PlayerLedgeClimbType;
 
 typedef enum {
-<<<<<<< HEAD
+    /* -1 */ PLAYER_STICK_DIR_NONE = -1,
+    /*  0 */ PLAYER_STICK_DIR_FORWARD,
+    /*  1 */ PLAYER_STICK_DIR_LEFT,
+    /*  2 */ PLAYER_STICK_DIR_BACKWARD,
+    /*  3 */ PLAYER_STICK_DIR_RIGHT
+} PlayerStickDirection;
+
+typedef enum {
     /* 0 */ PLAYER_KNOCKBACK_NONE, // No knockback
     /* 1 */ PLAYER_KNOCKBACK_SMALL, // A small hop, remains standing up
     /* 2 */ PLAYER_KNOCKBACK_LARGE, // Sent flying in the air and lands laying down on the floor
@@ -611,14 +618,6 @@
     /* 3 */ PLAYER_DAMAGE_RESPONSE_ICE_TRAP,
     /* 4 */ PLAYER_DAMAGE_RESPONSE_ELECTRIC_SHOCK
 } PlayerDamageResponseType;
-=======
-    /* -1 */ PLAYER_STICK_DIR_NONE = -1,
-    /*  0 */ PLAYER_STICK_DIR_FORWARD,
-    /*  1 */ PLAYER_STICK_DIR_LEFT,
-    /*  2 */ PLAYER_STICK_DIR_BACKWARD,
-    /*  3 */ PLAYER_STICK_DIR_RIGHT
-} PlayerStickDirection;
->>>>>>> 7e8b9144
 
 typedef struct {
     /* 0x00 */ f32 ceilingCheckHeight;
