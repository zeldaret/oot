--- conflicted
+++ resolved
@@ -586,13 +586,8 @@
 #define PLAYER_STATE3_RESTORE_NAYRUS_LOVE (1 << 6) // Set by ocarina effects actors when destroyed to signal Nayru's Love may be restored (see `ACTOROVL_ALLOC_ABSOLUTE`)
 #define PLAYER_STATE3_7 (1 << 7)
 
-<<<<<<< HEAD
-typedef void (*PlayerFunc674)(struct Player*, struct PlayState*);
+typedef void (*PlayerActionFunc)(struct Player*, struct PlayState*);
 typedef s32 (*ItemActionFunc)(struct Player*, struct PlayState*);
-=======
-typedef void (*PlayerActionFunc)(struct Player*, struct PlayState*);
-typedef s32 (*PlayerFunc82C)(struct Player*, struct PlayState*);
->>>>>>> 823e47a0
 typedef void (*PlayerFuncA74)(struct PlayState*, struct Player*);
 
 typedef struct Player {
