#ifndef MACROS_H
#define MACROS_H

<<<<<<< HEAD
#define ARRAY_COUNT(arr) (s32)(sizeof(arr) / sizeof(arr[0]))
#define ARRAY_COUNTU(arr) (u32)(sizeof(arr) / sizeof(arr[0]))
#define ARRAY_COUNT_2D(arr) (s32)(sizeof(arr) / sizeof(arr[0][0]))
=======
#define CHECK_FLAG_ALL(flags, mask) (((flags) & (mask)) == (mask))
>>>>>>> bed76a3b

#endif<|MERGE_RESOLUTION|>--- conflicted
+++ resolved
@@ -1,12 +1,4 @@
 #ifndef MACROS_H
 #define MACROS_H
 
-<<<<<<< HEAD
-#define ARRAY_COUNT(arr) (s32)(sizeof(arr) / sizeof(arr[0]))
-#define ARRAY_COUNTU(arr) (u32)(sizeof(arr) / sizeof(arr[0]))
-#define ARRAY_COUNT_2D(arr) (s32)(sizeof(arr) / sizeof(arr[0][0]))
-=======
-#define CHECK_FLAG_ALL(flags, mask) (((flags) & (mask)) == (mask))
->>>>>>> bed76a3b
-
 #endif