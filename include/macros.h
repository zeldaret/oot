#ifndef _MACROS_H_
#define _MACROS_H_

#define ARRAY_COUNT(arr) (s32)(sizeof(arr) / sizeof(arr[0]))
#define ARRAY_COUNTU(arr) (u32)(sizeof(arr) / sizeof(arr[0]))

#define PHYSICAL_TO_VIRTUAL(addr) (void*)((u32)(addr) + 0x80000000)
#define VIRTUAL_TO_PHYSICAL(addr) (u32)((u8*)(addr) - 0x80000000)
#define SEGMENTED_TO_VIRTUAL(addr) PHYSICAL_TO_VIRTUAL(gSegments[SEGMENT_NUMBER(addr)] + SEGMENT_OFFSET(addr))

#define ALIGN16(val) (((val) + 0xF) & ~0xF)

#define SQ(x) ((x)*(x))
#define ABS(x) ((x) >= 0 ? (x) : -(x))
#define DECR(x) ((x) == 0 ? 0 : --(x))
#define CLAMP(x, min, max) ((x) < (min) ? (min) : (x) > (max) ? (max) : (x))
#define CLAMP_MAX(x, max) ((x) > (max) ? (max) : (x))
#define CLAMP_MIN(x, min) ((x) < (min) ? (min) : (x))
#define MEDIAN3(a1, a2, a3) ((a2 >= a1) ? ((a3 >= a2) ? a2 : ((a1 >= a3) ? a1 : a3)) : ((a2 >= a3) ? a2 : ((a3 >= a1) ? a1 : a3)))

#define RGBA8(r, g, b, a) (((r & 0xFF) << 24) | ((g & 0xFF) << 16) | ((b & 0xFF) << 8) | ((a & 0xFF) << 0))

#define PLAYER ((Player*)globalCtx->actorCtx.actorLists[ACTORCAT_PLAYER].head)

#define ACTIVE_CAM globalCtx->cameraPtrs[globalCtx->activeCamera]

#define YEARS_CHILD 5
#define YEARS_ADULT 17
#define LINK_IS_CHILD (gSaveContext.linkAge != 0)
#define LINK_IS_ADULT (gSaveContext.linkAge == 0)
#define LINK_AGE_IN_YEARS (LINK_IS_CHILD ? YEARS_CHILD : YEARS_ADULT)

#define SLOT(item) gItemSlots[item]
#define INV_CONTENT(item) gSaveContext.inventory.items[SLOT(item)]
#define AMMO(item) gSaveContext.inventory.ammo[SLOT(item)]
#define BEANS_BOUGHT AMMO(ITEM_BEAN + 1)

#define ALL_EQUIP_VALUE(equip) ((s32)(gSaveContext.inventory.equipment & gEquipMasks[equip]) >> gEquipShifts[equip])
#define CUR_EQUIP_VALUE(equip) ((s32)(gSaveContext.equips.equipment & gEquipMasks[equip]) >> gEquipShifts[equip])
#define CHECK_OWNED_EQUIP(equip, value) ((gBitFlags[value] << gEquipShifts[equip]) & gSaveContext.inventory.equipment)

#define CUR_UPG_VALUE(upg) ((s32)(gSaveContext.inventory.upgrades & gUpgradeMasks[upg]) >> gUpgradeShifts[upg])
#define CAPACITY(upg, value) gUpgradeCapacities[upg][value]
#define CUR_CAPACITY(upg) CAPACITY(upg, CUR_UPG_VALUE(upg))

#define CHECK_QUEST_ITEM(item) (gBitFlags[item] & gSaveContext.inventory.questItems)
#define CHECK_DUNGEON_ITEM(item, dungeonIndex) (gSaveContext.inventory.dungeonItems[dungeonIndex] & gBitFlags[item])

#define GET_GS_FLAG(index) \
    ((gSaveContext.gsFlags[(index) >> 2] & gGsFlagsMask[(index) & 3]) >> gGsFlagsShift[(index) & 3])

#define HIGH_SCORE(score) (gSaveContext.highScores[score])

#define B_BTN_ITEM ((gSaveContext.buttonStatus[0] == ITEM_NONE)                    \
                        ? ITEM_NONE                                                \
                        : (gSaveContext.equips.buttonItems[0] == ITEM_SWORD_KNIFE) \
                            ? ITEM_SWORD_BGS                                       \
                            : gSaveContext.equips.buttonItems[0])

#define C_BTN_ITEM(button) ((gSaveContext.buttonStatus[button + 1] != BTN_DISABLED) \
                                ? gSaveContext.equips.buttonItems[button + 1]       \
                                : ITEM_NONE)

#define CHECK_BTN_ALL(state, combo) (~((state) | ~(combo)) == 0)
#define CHECK_BTN_ANY(state, combo) (((state) & (combo)) != 0)


#define LOG(exp, value, format, file, line)         \
    do {                                            \
        LogUtils_LogThreadId(file, line);           \
        osSyncPrintf(exp " = " format "\n", value); \
    } while (0)

#define LOG_STRING(string, file, line) LOG(#string, string, "%s", file, line)
#define LOG_ADDRESS(exp, value, file, line) LOG(exp, value, "%08x", file, line)
#define LOG_TIME(exp, value, file, line) LOG(exp, value, "%lld", file, line)
#define LOG_NUM(exp, value, file, line) LOG(exp, value, "%d", file, line)
#define LOG_HEX(exp, value, file, line) LOG(exp, value, "%x", file, line)
#define LOG_FLOAT(exp, value, file, line) LOG(exp, value, "%f", file, line)

#define SET_NEXT_GAMESTATE(curState, newInit, newStruct) \
    do {                                                 \
        (curState)->init = newInit;                      \
        (curState)->size = sizeof(newStruct);            \
    } while (0)

#define SET_FULLSCREEN_VIEWPORT(view)      \
    {                                      \
        Viewport viewport;                 \
        viewport.bottomY = SCREEN_HEIGHT;  \
        viewport.rightX = SCREEN_WIDTH;    \
        viewport.topY = 0;                 \
        viewport.leftX = 0;                \
        View_SetViewport(view, &viewport); \
    }                                      \
    (void)0

extern GraphicsContext* __gfxCtx;

#define WORK_DISP       __gfxCtx->work.p
#define POLY_OPA_DISP   __gfxCtx->polyOpa.p
#define POLY_XLU_DISP   __gfxCtx->polyXlu.p
#define OVERLAY_DISP    __gfxCtx->overlay.p

// __gfxCtx shouldn't be used directly.
// Use the DISP macros defined above when writing to display buffers.
#define OPEN_DISPS(gfxCtx, file, line) \
    {                                  \
        GraphicsContext* __gfxCtx;     \
        Gfx* dispRefs[4];              \
        __gfxCtx = gfxCtx;             \
        (void)__gfxCtx;                \
        Graph_OpenDisps(dispRefs, gfxCtx, file, line)

#define CLOSE_DISPS(gfxCtx, file, line)                 \
        Graph_CloseDisps(dispRefs, gfxCtx, file, line); \
    }                                                   \
    (void)0

/**
 * `x` vertex x
 * `y` vertex y
 * `z` vertex z
 * `s` texture s coordinate
 * `t` texture t coordinate
 * `crnx` red component of color vertex, or x component of normal vertex
 * `cgny` green component of color vertex, or y component of normal vertex
 * `cbnz` blue component of color vertex, or z component of normal vertex
 * `a` alpha
 */
#define VTX(x,y,z,s,t,crnx,cgny,cbnz,a) { { { x, y, z }, 0, { s, t }, { crnx, cgny, cbnz, a } } }

#define VTX_T(x,y,z,s,t,cr,cg,cb,a) { { x, y, z }, 0, { s, t }, { cr, cg, cb, a } }

<<<<<<< HEAD
#define gSetTileCustom(pkt, fmt, siz, width, height, pal, cms, cmt, masks, maskt, shifts, shiftt)                      \
    do {                                                                                                               \
        gDPPipeSync(pkt);                                                                                              \
        gDPTileSync(pkt);                                                                                              \
        gDPSetTile(pkt, fmt, siz, (((width)*siz##_TILE_BYTES) + 7) >> 3, 0, G_TX_LOADTILE, 0, cmt, maskt, shiftt, cms, \
                   masks, shifts);                                                                                     \
        gDPTileSync(pkt);                                                                                              \
        gDPSetTile(pkt, fmt, siz, (((width)*siz##_TILE_BYTES) + 7) >> 3, 0, G_TX_RENDERTILE, pal, cmt, maskt, shiftt,  \
                   cms, masks, shifts);                                                                                \
        gDPSetTileSize(pkt, G_TX_RENDERTILE, 0, 0, ((width)-1) << G_TEXTURE_IMAGE_FRAC,                                \
                       ((height)-1) << G_TEXTURE_IMAGE_FRAC);                                                          \
    } while (0)
=======
#ifdef NDEBUG
#define ASSERT(cond, msg, file, line) ((void)0)
#elif defined(REAL_ASSERT_MACRO)
#define ASSERT(cond, msg, file, line) ((cond) ? ((void)0) : __assert(#cond, __FILE__, __LINE__))
#else
#define ASSERT(cond, msg, file, line) ((cond) ? ((void)0) : __assert(msg, file, line))
#endif
>>>>>>> 2ee1fd46

#endif<|MERGE_RESOLUTION|>--- conflicted
+++ resolved
@@ -132,7 +132,14 @@
 
 #define VTX_T(x,y,z,s,t,cr,cg,cb,a) { { x, y, z }, 0, { s, t }, { cr, cg, cb, a } }
 
-<<<<<<< HEAD
+#ifdef NDEBUG
+#define ASSERT(cond, msg, file, line) ((void)0)
+#elif defined(REAL_ASSERT_MACRO)
+#define ASSERT(cond, msg, file, line) ((cond) ? ((void)0) : __assert(#cond, __FILE__, __LINE__))
+#else
+#define ASSERT(cond, msg, file, line) ((cond) ? ((void)0) : __assert(msg, file, line))
+#endif
+
 #define gSetTileCustom(pkt, fmt, siz, width, height, pal, cms, cmt, masks, maskt, shifts, shiftt)                      \
     do {                                                                                                               \
         gDPPipeSync(pkt);                                                                                              \
@@ -145,14 +152,5 @@
         gDPSetTileSize(pkt, G_TX_RENDERTILE, 0, 0, ((width)-1) << G_TEXTURE_IMAGE_FRAC,                                \
                        ((height)-1) << G_TEXTURE_IMAGE_FRAC);                                                          \
     } while (0)
-=======
-#ifdef NDEBUG
-#define ASSERT(cond, msg, file, line) ((void)0)
-#elif defined(REAL_ASSERT_MACRO)
-#define ASSERT(cond, msg, file, line) ((cond) ? ((void)0) : __assert(#cond, __FILE__, __LINE__))
-#else
-#define ASSERT(cond, msg, file, line) ((cond) ? ((void)0) : __assert(msg, file, line))
-#endif
->>>>>>> 2ee1fd46
 
 #endif