--- conflicted
+++ resolved
@@ -55,11 +55,7 @@
 #elif IDO_PRINTF_WORKAROUND
 #define PRINTF(args) (void)0
 #elif defined(__GNUC__) && __GNUC__ < 3
-<<<<<<< HEAD
-#define PRINTF(format, args...) while(0) osSyncPrintf(format, ##args)
-=======
 #define PRINTF(format, args...) while (0) osSyncPrintf(format, ##args)
->>>>>>> 26f91bd3
 #else
 #define PRINTF(format, ...) (void)0
 #endif
