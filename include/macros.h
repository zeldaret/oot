--- conflicted
+++ resolved
@@ -139,11 +139,6 @@
     }                                      \
     (void)0
 
-<<<<<<< HEAD
-=======
-struct GraphicsContext;
-
->>>>>>> 934d4884
 extern struct GraphicsContext* __gfxCtx;
 
 #define WORK_DISP       __gfxCtx->work.p
@@ -153,12 +148,12 @@
 
 // __gfxCtx shouldn't be used directly.
 // Use the DISP macros defined above when writing to display buffers.
-#define OPEN_DISPS(gfxCtx, file, line) \
-    {                                  \
-        GraphicsContext* __gfxCtx;     \
-        Gfx* dispRefs[4];              \
-        __gfxCtx = gfxCtx;             \
-        (void)__gfxCtx;                \
+#define OPEN_DISPS(gfxCtx, file, line)    \
+    {                                     \
+        struct GraphicsContext* __gfxCtx; \
+        Gfx* dispRefs[4];                 \
+        __gfxCtx = gfxCtx;                \
+        (void)__gfxCtx;                   \
         Graph_OpenDisps(dispRefs, gfxCtx, file, line)
 
 #define CLOSE_DISPS(gfxCtx, file, line)                 \
