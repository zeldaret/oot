--- conflicted
+++ resolved
@@ -255,16 +255,14 @@
 
 #endif /* OOT_DEBUG */
 
-<<<<<<< HEAD
 #define gSPMATRIX_SET_NEW(pkt, gfxCtx, file, line) \
     gSPMatrix(pkt, MATRIX_NEW(gfxCtx, file, line), G_MTX_NOPUSH | G_MTX_LOAD | G_MTX_MODELVIEW)
-=======
+
 #if OOT_NTSC
 #define LANGUAGE_ARRAY(jpn, eng, ger, fra) { jpn, eng }
 #else
 #define LANGUAGE_ARRAY(jpn, eng, ger, fra) { eng, ger, fra }
 #endif
->>>>>>> 137e0d2a
 
 /**
  * `x` vertex x
