#ifndef MACROS_H
#define MACROS_H

#ifndef AVOID_UB
#define BAD_RETURN(type) type
#else
#define BAD_RETURN(type) void
#endif

/**
 * The T macro holds translations in English for original debug strings written in Japanese.
 * The translated strings match the original debug strings, they are only direct translations.
 * For example, any original name is left as is rather than being replaced with the name in the codebase.
 */
#define T(jp, en) jp

#define ARRAY_COUNT(arr) (s32)(sizeof(arr) / sizeof(arr[0]))
#define ARRAY_COUNTU(arr) (u32)(sizeof(arr) / sizeof(arr[0]))

#define PHYSICAL_TO_VIRTUAL(addr) (void*)((uintptr_t)(addr) + 0x80000000)
#define VIRTUAL_TO_PHYSICAL(addr) (uintptr_t)((u8*)(addr) - 0x80000000)
#define SEGMENTED_TO_VIRTUAL(addr) PHYSICAL_TO_VIRTUAL(gSegments[SEGMENT_NUMBER(addr)] + SEGMENT_OFFSET(addr))

#define ABS(x) ((x) >= 0 ? (x) : -(x))
#define DECR(x) ((x) == 0 ? 0 : --(x))
#define CLAMP(x, min, max) ((x) < (min) ? (min) : (x) > (max) ? (max) : (x))
#define CLAMP_MAX(x, max) ((x) > (max) ? (max) : (x))
#define CLAMP_MIN(x, min) ((x) < (min) ? (min) : (x))

#define SWAP(type, a, b)    \
    {                       \
        type _temp = (a);   \
        (a) = (b);          \
        (b) = _temp;        \
    }                       \
    (void)0

#define RGBA8(r, g, b, a) ((((r) & 0xFF) << 24) | (((g) & 0xFF) << 16) | (((b) & 0xFF) << 8) | (((a) & 0xFF) << 0))

#define LINK_IS_ADULT (gSaveContext.save.linkAge == LINK_AGE_ADULT)
#define LINK_IS_CHILD (gSaveContext.save.linkAge == LINK_AGE_CHILD)

#define YEARS_CHILD 5
#define YEARS_ADULT 17
#define LINK_AGE_IN_YEARS (!LINK_IS_ADULT ? YEARS_CHILD : YEARS_ADULT)

#define CLOCK_TIME(hr, min) ((s32)(((hr) * 60 + (min)) * (f32)0x10000 / (24 * 60) + 0.5f))

#define IS_DAY (gSaveContext.save.nightFlag == 0)
#define IS_NIGHT (gSaveContext.save.nightFlag == 1)

#define SLOT(item) gItemSlots[item]
#define INV_CONTENT(item) gSaveContext.save.info.inventory.items[SLOT(item)]
#define AMMO(item) gSaveContext.save.info.inventory.ammo[SLOT(item)]
#define BEANS_BOUGHT AMMO(ITEM_MAGIC_BEAN + 1)

#define ALL_EQUIP_VALUE(equip) ((s32)(gSaveContext.save.info.inventory.equipment & gEquipMasks[equip]) >> gEquipShifts[equip])
#define CUR_EQUIP_VALUE(equip) ((s32)(gSaveContext.save.info.equips.equipment & gEquipMasks[equip]) >> gEquipShifts[equip])
#define OWNED_EQUIP_FLAG(equip, value) (gBitFlags[value] << gEquipShifts[equip])
#define OWNED_EQUIP_FLAG_ALT(equip, value) ((1 << (value)) << gEquipShifts[equip])
#define CHECK_OWNED_EQUIP(equip, value) (OWNED_EQUIP_FLAG(equip, value) & gSaveContext.save.info.inventory.equipment)
#define CHECK_OWNED_EQUIP_ALT(equip, value) (gBitFlags[(value) + (equip) * 4] & gSaveContext.save.info.inventory.equipment)

#define SWORD_EQUIP_TO_PLAYER(swordEquip) (swordEquip)
#define SHIELD_EQUIP_TO_PLAYER(shieldEquip) (shieldEquip)
#define TUNIC_EQUIP_TO_PLAYER(tunicEquip) ((tunicEquip) - 1)
#define BOOTS_EQUIP_TO_PLAYER(bootsEquip) ((bootsEquip) - 1)

#define CUR_UPG_VALUE(upg) ((s32)(gSaveContext.save.info.inventory.upgrades & gUpgradeMasks[upg]) >> gUpgradeShifts[upg])
#define CAPACITY(upg, value) gUpgradeCapacities[upg][value]
#define CUR_CAPACITY(upg) CAPACITY(upg, CUR_UPG_VALUE(upg))

#define CHECK_QUEST_ITEM(item) (gBitFlags[item] & gSaveContext.save.info.inventory.questItems)
#define CHECK_DUNGEON_ITEM(item, dungeonIndex) (gSaveContext.save.info.inventory.dungeonItems[dungeonIndex] & gBitFlags[item])

#define GET_GS_FLAGS(index) \
    ((gSaveContext.save.info.gsFlags[(index) >> 2] & gGsFlagsMasks[(index) & 3]) >> gGsFlagsShifts[(index) & 3])
#define SET_GS_FLAGS(index, value) \
    (gSaveContext.save.info.gsFlags[(index) >> 2] |= (value) << gGsFlagsShifts[(index) & 3])

#define HIGH_SCORE(score) (gSaveContext.save.info.highScores[score])

#define GET_EVENTCHKINF(flag) (gSaveContext.save.info.eventChkInf[(flag) >> 4] & (1 << ((flag) & 0xF)))
#define SET_EVENTCHKINF(flag) (gSaveContext.save.info.eventChkInf[(flag) >> 4] |= (1 << ((flag) & 0xF)))
#define CLEAR_EVENTCHKINF(flag) (gSaveContext.save.info.eventChkInf[(flag) >> 4] &= ~(1 << ((flag) & 0xF)))

#define GET_ITEMGETINF(flag) (gSaveContext.save.info.itemGetInf[(flag) >> 4] & (1 << ((flag) & 0xF)))
#define SET_ITEMGETINF(flag) (gSaveContext.save.info.itemGetInf[(flag) >> 4] |= (1 << ((flag) & 0xF)))

#define GET_INFTABLE(flag) (gSaveContext.save.info.infTable[(flag) >> 4] & (1 << ((flag) & 0xF)))
#define SET_INFTABLE(flag) (gSaveContext.save.info.infTable[(flag) >> 4] |= (1 << ((flag) & 0xF)))
#define CLEAR_INFTABLE(flag) (gSaveContext.save.info.infTable[(flag) >> 4] &= ~(1 << ((flag) & 0xF)))

#define GET_EVENTINF(flag) (gSaveContext.eventInf[(flag) >> 4] & (1 << ((flag) & 0xF)))
#define SET_EVENTINF(flag) (gSaveContext.eventInf[(flag) >> 4] |= (1 << ((flag) & 0xF)))
#define CLEAR_EVENTINF(flag) (gSaveContext.eventInf[(flag) >> 4] &= ~(1 << ((flag) & 0xF)))

#define B_BTN_ITEM ((gSaveContext.buttonStatus[0] == ITEM_NONE)                     \
                        ? ITEM_NONE                                                 \
                        : (gSaveContext.save.info.equips.buttonItems[0] == ITEM_GIANTS_KNIFE) \
                            ? ITEM_SWORD_BIGGORON                                   \
                            : gSaveContext.save.info.equips.buttonItems[0])

#define C_BTN_ITEM(button) ((gSaveContext.buttonStatus[(button) + 1] != BTN_DISABLED) \
                                ? gSaveContext.save.info.equips.buttonItems[(button) + 1]       \
                                : ITEM_NONE)

#if PLATFORM_N64
#define CHECK_BTN_ALL(state, combo) (((state) & (combo)) == (combo))
#else
#define CHECK_BTN_ALL(state, combo) (~((state) | ~(combo)) == 0)
#endif

#define CHECK_BTN_ANY(state, combo) (((state) & (combo)) != 0)

#define CHECK_FLAG_ALL(flags, mask) (((flags) & (mask)) == (mask))

// IDO doesn't support variadic macros, but it merely throws a warning for the
// number of arguments not matching the definition (warning 609) instead of
// throwing an error. We suppress this warning and rely on GCC to catch macro
// argument errors instead.
// Note some tools define __sgi but preprocess with a modern cpp implementation,
// ensure that these do not use the IDO workaround to avoid errors.
#define IDO_PRINTF_WORKAROUND (__sgi && !__GNUC__ && !M2CTX)

#if OOT_DEBUG
#define PRINTF osSyncPrintf
#elif IDO_PRINTF_WORKAROUND
#define PRINTF(args) (void)0
#else
#define PRINTF(format, ...) (void)0
#endif

#if OOT_DEBUG
#define LOG(exp, value, format, file, line)         \
    do {                                            \
        LogUtils_LogThreadId(file, line);           \
        osSyncPrintf(exp " = " format "\n", value); \
    } while (0)
#else
#define LOG(exp, value, format, file, line) (void)(value)
#endif

#define LOG_STRING(string, file, line) LOG(#string, string, "%s", file, line)
#define LOG_ADDRESS(exp, value, file, line) LOG(exp, value, "%08x", file, line)
#define LOG_TIME(exp, value, file, line) LOG(exp, value, "%lld", file, line)
#define LOG_NUM(exp, value, file, line) LOG(exp, value, "%d", file, line)
#define LOG_HEX(exp, value, file, line) LOG(exp, value, "%x", file, line)
#define LOG_HEX32(exp, value, file, line) LOG(exp, value, "%08x", file, line)
#define LOG_FLOAT(exp, value, file, line) LOG(exp, value, "%f", file, line)

#define SET_NEXT_GAMESTATE(curState, newInit, newStruct) \
    do {                                                 \
        GameState* state = curState;                     \
                                                         \
        (state)->init = newInit;                         \
        (state)->size = sizeof(newStruct);               \
    } while (0)

#define SET_FULLSCREEN_VIEWPORT(view)      \
    {                                      \
        Viewport viewport;                 \
        viewport.bottomY = SCREEN_HEIGHT;  \
        viewport.rightX = SCREEN_WIDTH;    \
        viewport.topY = 0;                 \
        viewport.leftX = 0;                \
        View_SetViewport(view, &viewport); \
    }                                      \
    (void)0

#if OOT_DEBUG

<<<<<<< HEAD
=======
// __gfxCtx shouldn't be used directly.
// Use the DISP macros defined above when writing to display buffers.
#define OPEN_DISPS(gfxCtx, file, line) \
    {                                  \
        GraphicsContext* __gfxCtx;     \
        Gfx* dispRefs[4];              \
        __gfxCtx = gfxCtx;             \
        (void)__gfxCtx;                \
        Graph_OpenDisps(dispRefs, gfxCtx, file, line)

#define CLOSE_DISPS(gfxCtx, file, line)                     \
        do {                                                \
            Graph_CloseDisps(dispRefs, gfxCtx, file, line); \
        } while (0);                                        \
    }                                                       \
    (void)0

#define GRAPH_ALLOC(gfxCtx, size) Graph_Alloc(gfxCtx, size)
>>>>>>> dbb059c6
#define MATRIX_TO_MTX(gfxCtx, file, line) Matrix_ToMtx(gfxCtx, file, line)
#define MATRIX_NEW(gfxCtx, file, line) Matrix_NewMtx(gfxCtx, file, line)
#define MATRIX_CHECK_FLOATS(mtx, file, line) Matrix_CheckFloats(mtx, file, line)
#define DMA_REQUEST_SYNC(ram, vrom, size, file, line) DmaMgr_RequestSyncDebug(ram, vrom, size, file, line)
#define DMA_REQUEST_ASYNC(req, ram, vrom, size, unk5, queue, msg, file, line) DmaMgr_RequestAsyncDebug(req, ram, vrom, size, unk5, queue, msg, file, line)
#define GAME_STATE_ALLOC(gameState, size, file, line) GameState_Alloc(gameState, size, file, line)
#define DEBUG_ARENA_MALLOC(size, file, line) DebugArena_MallocDebug(size, file, line)
#define DEBUG_ARENA_MALLOC_R(size, file, line) DebugArena_MallocRDebug(size, file, line)
#define DEBUG_ARENA_FREE(size, file, line) DebugArena_FreeDebug(size, file, line)
#define SYSTEM_ARENA_MALLOC(size, file, line) SystemArena_MallocDebug(size, file, line)
#define SYSTEM_ARENA_MALLOC_R(size, file, line) SystemArena_MallocRDebug(size, file, line)
#define SYSTEM_ARENA_FREE(size, file, line) SystemArena_FreeDebug(size, file, line)
#define ZELDA_ARENA_MALLOC(size, file, line) ZeldaArena_MallocDebug(size, file, line)
#define ZELDA_ARENA_MALLOC_R(size, file, line) ZeldaArena_MallocRDebug(size, file, line)
#define ZELDA_ARENA_FREE(size, file, line) ZeldaArena_FreeDebug(size, file, line)
#define LOG_UTILS_CHECK_NULL_POINTER(exp, ptr, file, line) LogUtils_CheckNullPointer(exp, ptr, file, line)
#define LOG_UTILS_CHECK_VALID_POINTER(exp, ptr, file, line) LogUtils_CheckValidPointer(exp, ptr, file, line)
#define GAME_ALLOC_MALLOC(alloc, size, file, line) GameAlloc_MallocDebug(alloc, size, file, line)

#else

<<<<<<< HEAD
=======
#define OPEN_DISPS(gfxCtx, file, line)      \
    {                                       \
        GraphicsContext* __gfxCtx = gfxCtx; \
        s32 __dispPad

#define CLOSE_DISPS(gfxCtx, file, line) \
        do {} while (0);                \
    }                                   \
    (void)0

#define GRAPH_ALLOC(gfxCtx, size) ((void*)((gfxCtx)->polyOpa.d = (Gfx*)((u8*)(gfxCtx)->polyOpa.d - ALIGN16(size))))
>>>>>>> dbb059c6
#define MATRIX_TO_MTX(gfxCtx, file, line) Matrix_ToMtx(gfxCtx)
#define MATRIX_NEW(gfxCtx, file, line) Matrix_NewMtx(gfxCtx)
#define MATRIX_CHECK_FLOATS(mtx, file, line) (mtx)
#define DMA_REQUEST_SYNC(ram, vrom, size, file, line) DmaMgr_RequestSync(ram, vrom, size)
#define DMA_REQUEST_ASYNC(req, ram, vrom, size, unk5, queue, msg, file, line) DmaMgr_RequestAsync(req, ram, vrom, size, unk5, queue, msg)
#define GAME_STATE_ALLOC(gameState, size, file, line) THA_AllocTailAlign16(&(gameState)->tha, size)
#define DEBUG_ARENA_MALLOC(size, file, line) DebugArena_Malloc(size)
#define DEBUG_ARENA_MALLOC_R(size, file, line) DebugArena_MallocR(size)
#define DEBUG_ARENA_FREE(size, file, line) DebugArena_Free(size)
#define SYSTEM_ARENA_MALLOC(size, file, line) SystemArena_Malloc(size)
#define SYSTEM_ARENA_MALLOC_R(size, file, line) SystemArena_MallocR(size)
#define SYSTEM_ARENA_FREE(size, file, line) SystemArena_Free(size)
#define ZELDA_ARENA_MALLOC(size, file, line) ZeldaArena_Malloc(size)
#define ZELDA_ARENA_MALLOC_R(size, file, line) ZeldaArena_MallocR(size)
#define ZELDA_ARENA_FREE(size, file, line) ZeldaArena_Free(size)
#define LOG_UTILS_CHECK_NULL_POINTER(exp, ptr, file, line) (void)0
#define LOG_UTILS_CHECK_VALID_POINTER(exp, ptr, file, line) (void)0
#define GAME_ALLOC_MALLOC(alloc, size, file, line) GameAlloc_Malloc(alloc, size)

#endif

#if PLATFORM_N64 || OOT_DEBUG
#define HUNGUP_AND_CRASH(file, line) Fault_AddHungupAndCrash(file, line)
#else
#define HUNGUP_AND_CRASH(file, line) LogUtils_HungupThread(file, line)
#endif

#if OOT_NTSC
#define LANGUAGE_ARRAY(jpn, eng, ger, fra) { jpn, eng }
#else
#define LANGUAGE_ARRAY(jpn, eng, ger, fra) { eng, ger, fra }
#endif

/**
 * `x` vertex x
 * `y` vertex y
 * `z` vertex z
 * `s` texture s coordinate
 * `t` texture t coordinate
 * `crnx` red component of color vertex, or x component of normal vertex
 * `cgny` green component of color vertex, or y component of normal vertex
 * `cbnz` blue component of color vertex, or z component of normal vertex
 * `a` alpha
 */
#define VTX(x,y,z,s,t,crnx,cgny,cbnz,a) { { { x, y, z }, 0, { s, t }, { crnx, cgny, cbnz, a } } }

#define VTX_T(x,y,z,s,t,cr,cg,cb,a) { { x, y, z }, 0, { s, t }, { cr, cg, cb, a } }

#define gDPSetTileCustom(pkt, fmt, siz, uls, ult, lrs, lrt, pal,        \
                         cms, cmt, masks, maskt, shifts, shiftt)        \
_DW({                                                                   \
    gDPPipeSync(pkt);                                                   \
    gDPTileSync(pkt);                                                   \
    gDPSetTile(pkt, fmt, siz,                                           \
        (((((lrs) - (uls) + 1) * siz##_TILE_BYTES) + 7) >> 3), 0,       \
        G_TX_LOADTILE, 0, cmt, maskt, shiftt, cms, masks,               \
        shifts);                                                        \
    gDPTileSync(pkt);                                                   \
    gDPSetTile(pkt, fmt, siz,                                           \
        (((((lrs) - (uls) + 1) * siz##_LINE_BYTES) + 7) >> 3), 0,       \
        G_TX_RENDERTILE, pal, cmt, maskt, shiftt, cms, masks, shifts);  \
    gDPSetTileSize(pkt, G_TX_RENDERTILE,                                \
        (uls) << G_TEXTURE_IMAGE_FRAC,                                  \
        (ult) << G_TEXTURE_IMAGE_FRAC,                                  \
        (lrs) << G_TEXTURE_IMAGE_FRAC,                                  \
        (lrt) << G_TEXTURE_IMAGE_FRAC);                                 \
})

#endif<|MERGE_RESOLUTION|>--- conflicted
+++ resolved
@@ -170,27 +170,6 @@
 
 #if OOT_DEBUG
 
-<<<<<<< HEAD
-=======
-// __gfxCtx shouldn't be used directly.
-// Use the DISP macros defined above when writing to display buffers.
-#define OPEN_DISPS(gfxCtx, file, line) \
-    {                                  \
-        GraphicsContext* __gfxCtx;     \
-        Gfx* dispRefs[4];              \
-        __gfxCtx = gfxCtx;             \
-        (void)__gfxCtx;                \
-        Graph_OpenDisps(dispRefs, gfxCtx, file, line)
-
-#define CLOSE_DISPS(gfxCtx, file, line)                     \
-        do {                                                \
-            Graph_CloseDisps(dispRefs, gfxCtx, file, line); \
-        } while (0);                                        \
-    }                                                       \
-    (void)0
-
-#define GRAPH_ALLOC(gfxCtx, size) Graph_Alloc(gfxCtx, size)
->>>>>>> dbb059c6
 #define MATRIX_TO_MTX(gfxCtx, file, line) Matrix_ToMtx(gfxCtx, file, line)
 #define MATRIX_NEW(gfxCtx, file, line) Matrix_NewMtx(gfxCtx, file, line)
 #define MATRIX_CHECK_FLOATS(mtx, file, line) Matrix_CheckFloats(mtx, file, line)
@@ -212,20 +191,6 @@
 
 #else
 
-<<<<<<< HEAD
-=======
-#define OPEN_DISPS(gfxCtx, file, line)      \
-    {                                       \
-        GraphicsContext* __gfxCtx = gfxCtx; \
-        s32 __dispPad
-
-#define CLOSE_DISPS(gfxCtx, file, line) \
-        do {} while (0);                \
-    }                                   \
-    (void)0
-
-#define GRAPH_ALLOC(gfxCtx, size) ((void*)((gfxCtx)->polyOpa.d = (Gfx*)((u8*)(gfxCtx)->polyOpa.d - ALIGN16(size))))
->>>>>>> dbb059c6
 #define MATRIX_TO_MTX(gfxCtx, file, line) Matrix_ToMtx(gfxCtx)
 #define MATRIX_NEW(gfxCtx, file, line) Matrix_NewMtx(gfxCtx)
 #define MATRIX_CHECK_FLOATS(mtx, file, line) (mtx)
