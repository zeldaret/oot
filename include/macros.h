--- conflicted
+++ resolved
@@ -92,27 +92,15 @@
 #define SET_EVENTINF(flag) (gSaveContext.eventInf[(flag) >> 4] |= (1 << ((flag) & 0xF)))
 #define CLEAR_EVENTINF(flag) (gSaveContext.eventInf[(flag) >> 4] &= ~(1 << ((flag) & 0xF)))
 
-<<<<<<< HEAD
 #define B_BTN_ITEM                                                                             \
     ((gSaveContext.buttonStatus[IBTN_BCA_B] == ITEM_NONE)                ? ITEM_NONE           \
-     : (gSaveContext.equips.buttonItems[IBTN_BC_B] == ITEM_GIANTS_KNIFE) ? ITEM_SWORD_BIGGORON \
-                                                                         : gSaveContext.equips.buttonItems[IBTN_BC_B])
+     : (gSaveContext.save.info.equips.buttonItems[IBTN_BC_B] == ITEM_GIANTS_KNIFE) ? ITEM_SWORD_BIGGORON \
+                                                                         : gSaveContext.save.info.equips.buttonItems[IBTN_BC_B])
 
 #define C_BTN_ITEM(button)                                              \
     ((gSaveContext.buttonStatus[IBTN_C_TO_BCA(button)] != BTN_DISABLED) \
-         ? gSaveContext.equips.buttonItems[IBTN_C_TO_BC(button)]        \
+         ? gSaveContext.save.info.equips.buttonItems[IBTN_C_TO_BC(button)]        \
          : ITEM_NONE)
-=======
-#define B_BTN_ITEM ((gSaveContext.buttonStatus[0] == ITEM_NONE)                     \
-                        ? ITEM_NONE                                                 \
-                        : (gSaveContext.save.info.equips.buttonItems[0] == ITEM_GIANTS_KNIFE) \
-                            ? ITEM_SWORD_BIGGORON                                   \
-                            : gSaveContext.save.info.equips.buttonItems[0])
-
-#define C_BTN_ITEM(button) ((gSaveContext.buttonStatus[(button) + 1] != BTN_DISABLED) \
-                                ? gSaveContext.save.info.equips.buttonItems[(button) + 1]       \
-                                : ITEM_NONE)
->>>>>>> 6e7a6d41
 
 #define CHECK_BTN_ALL(state, combo) (~((state) | ~(combo)) == 0)
 #define CHECK_BTN_ANY(state, combo) (((state) & (combo)) != 0)
