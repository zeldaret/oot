#ifndef _MACROS_H_
#define _MACROS_H_

#define ARRAY_COUNT(arr) (s32)(sizeof(arr) / sizeof(arr[0]))
#define ARRAY_COUNTU(arr) (u32)(sizeof(arr) / sizeof(arr[0]))

#define PHYSICAL_TO_VIRTUAL(addr) (void*)((u32)(addr) + 0x80000000)
#define VIRTUAL_TO_PHYSICAL(addr) (u32)((u8*)(addr) - 0x80000000)
#define SEGMENTED_TO_VIRTUAL(addr) PHYSICAL_TO_VIRTUAL(gSegments[SEGMENT_NUMBER(addr)] + SEGMENT_OFFSET(addr))

#define ALIGN16(val) (((val) + 0xF) & ~0xF)

#define SQ(x) ((x)*(x))
#define ABS(x) ((x) >= 0 ? (x) : -(x))
#define DECR(x) ((x) == 0 ? 0 : --(x))
#define CLAMP(x, min, max) ((x) < (min) ? (min) : (x) > (max) ? (max) : (x))
#define CLAMP_MAX(x, max) ((x) > (max) ? (max) : (x))
#define CLAMP_MIN(x, min) ((x) < (min) ? (min) : (x))
#define MEDIAN3(a1, a2, a3) ((a2 >= a1) ? ((a3 >= a2) ? a2 : ((a1 >= a3) ? a1 : a3)) : ((a2 >= a3) ? a2 : ((a3 >= a1) ? a1 : a3)))

#define RGBA8(r, g, b, a) (((r & 0xFF) << 24) | ((g & 0xFF) << 16) | ((b & 0xFF) << 8) | ((a & 0xFF) << 0))

#define PLAYER ((Player*)globalCtx->actorCtx.actorLists[ACTORCAT_PLAYER].head)

#define ACTIVE_CAM globalCtx->cameraPtrs[globalCtx->activeCamera]

#define YEARS_CHILD 5
#define YEARS_ADULT 17
#define LINK_IS_CHILD (gSaveContext.linkAge != 0)
#define LINK_IS_ADULT (gSaveContext.linkAge == 0)
#define LINK_AGE_IN_YEARS (LINK_IS_CHILD ? YEARS_CHILD : YEARS_ADULT)

#define SLOT(item) gItemSlots[item]
#define INV_CONTENT(item) gSaveContext.inventory.items[SLOT(item)]
#define AMMO(item) gSaveContext.inventory.ammo[SLOT(item)]
#define BEANS_BOUGHT AMMO(ITEM_BEAN + 1)

#define ALL_EQUIP_VALUE(equip) ((s32)(gSaveContext.inventory.equipment & gEquipMasks[equip]) >> gEquipShifts[equip])
#define CUR_EQUIP_VALUE(equip) ((s32)(gSaveContext.equips.equipment & gEquipMasks[equip]) >> gEquipShifts[equip])
#define CHECK_OWNED_EQUIP(equip, value) ((gBitFlags[value] << gEquipShifts[equip]) & gSaveContext.inventory.equipment)

#define CUR_UPG_VALUE(upg) ((s32)(gSaveContext.inventory.upgrades & gUpgradeMasks[upg]) >> gUpgradeShifts[upg])
#define CAPACITY(upg, value) gUpgradeCapacities[upg][value]
#define CUR_CAPACITY(upg) CAPACITY(upg, CUR_UPG_VALUE(upg))

#define CHECK_QUEST_ITEM(item) (gBitFlags[item] & gSaveContext.inventory.questItems)
#define CHECK_DUNGEON_ITEM(item, dungeonIndex) (gSaveContext.inventory.dungeonItems[dungeonIndex] & gBitFlags[item])

#define GET_GS_FLAGS(index) \
    ((gSaveContext.gsFlags[(index) >> 2] & gGsFlagsMask[(index) & 3]) >> gGsFlagsShift[(index) & 3])
#define SET_GS_FLAGS(index, value) \
    (gSaveContext.gsFlags[(index) >> 2] |= (value) << gGsFlagsShift[(index) & 3])

#define HIGH_SCORE(score) (gSaveContext.highScores[score])

#define B_BTN_ITEM ((gSaveContext.buttonStatus[0] == ITEM_NONE)                    \
                        ? ITEM_NONE                                                \
                        : (gSaveContext.equips.buttonItems[0] == ITEM_SWORD_KNIFE) \
                            ? ITEM_SWORD_BGS                                       \
                            : gSaveContext.equips.buttonItems[0])

#define C_BTN_ITEM(button) ((gSaveContext.buttonStatus[button + 1] != BTN_DISABLED) \
                                ? gSaveContext.equips.buttonItems[button + 1]       \
                                : ITEM_NONE)

#define CHECK_BTN_ALL(state, combo) (~((state) | ~(combo)) == 0)
#define CHECK_BTN_ANY(state, combo) (((state) & (combo)) != 0)


#define LOG(exp, value, format, file, line)         \
    do {                                            \
        LogUtils_LogThreadId(file, line);           \
        osSyncPrintf(exp " = " format "\n", value); \
    } while (0)

#define LOG_STRING(string, file, line) LOG(#string, string, "%s", file, line)
#define LOG_ADDRESS(exp, value, file, line) LOG(exp, value, "%08x", file, line)
#define LOG_TIME(exp, value, file, line) LOG(exp, value, "%lld", file, line)
#define LOG_NUM(exp, value, file, line) LOG(exp, value, "%d", file, line)
#define LOG_HEX(exp, value, file, line) LOG(exp, value, "%x", file, line)
#define LOG_FLOAT(exp, value, file, line) LOG(exp, value, "%f", file, line)

#define SET_NEXT_GAMESTATE(curState, newInit, newStruct) \
    do {                                                 \
        (curState)->init = newInit;                      \
        (curState)->size = sizeof(newStruct);            \
    } while (0)

#define SET_FULLSCREEN_VIEWPORT(view)      \
    {                                      \
        Viewport viewport;                 \
        viewport.bottomY = SCREEN_HEIGHT;  \
        viewport.rightX = SCREEN_WIDTH;    \
        viewport.topY = 0;                 \
        viewport.leftX = 0;                \
        View_SetViewport(view, &viewport); \
    }                                      \
    (void)0

extern GraphicsContext* __gfxCtx;

#define WORK_DISP       __gfxCtx->work.p
#define POLY_OPA_DISP   __gfxCtx->polyOpa.p
#define POLY_XLU_DISP   __gfxCtx->polyXlu.p
#define OVERLAY_DISP    __gfxCtx->overlay.p

// __gfxCtx shouldn't be used directly.
// Use the DISP macros defined above when writing to display buffers.
#define OPEN_DISPS(gfxCtx, file, line) \
    {                                  \
        GraphicsContext* __gfxCtx;     \
        Gfx* dispRefs[4];              \
        __gfxCtx = gfxCtx;             \
        (void)__gfxCtx;                \
        Graph_OpenDisps(dispRefs, gfxCtx, file, line)

#define CLOSE_DISPS(gfxCtx, file, line)                 \
        Graph_CloseDisps(dispRefs, gfxCtx, file, line); \
    }                                                   \
    (void)0

/**
 * `x` vertex x
 * `y` vertex y
 * `z` vertex z
 * `s` texture s coordinate
 * `t` texture t coordinate
 * `crnx` red component of color vertex, or x component of normal vertex
 * `cgny` green component of color vertex, or y component of normal vertex
 * `cbnz` blue component of color vertex, or z component of normal vertex
 * `a` alpha
 */
#define VTX(x,y,z,s,t,crnx,cgny,cbnz,a) { { { x, y, z }, 0, { s, t }, { crnx, cgny, cbnz, a } } }

#define VTX_T(x,y,z,s,t,cr,cg,cb,a) { { x, y, z }, 0, { s, t }, { cr, cg, cb, a } }

<<<<<<< HEAD
#define VTX_TN(x,y,z,s,t,nx,ny,nz,a) { { x, y, z }, 0, { s, t }, { nx, ny, nz }, a }
=======
#ifdef NDEBUG
#define ASSERT(cond, msg, file, line) ((void)0)
#elif defined(REAL_ASSERT_MACRO)
#define ASSERT(cond, msg, file, line) ((cond) ? ((void)0) : __assert(#cond, __FILE__, __LINE__))
#else
#define ASSERT(cond, msg, file, line) ((cond) ? ((void)0) : __assert(msg, file, line))
#endif

#define gDPSetTileCustom(pkt, fmt, siz, width, height, pal, cms, cmt, masks, maskt, shifts, shiftt)                    \
    do {                                                                                                               \
        gDPPipeSync(pkt);                                                                                              \
        gDPTileSync(pkt);                                                                                              \
        gDPSetTile(pkt, fmt, siz, (((width)*siz##_TILE_BYTES) + 7) >> 3, 0, G_TX_LOADTILE, 0, cmt, maskt, shiftt, cms, \
                   masks, shifts);                                                                                     \
        gDPTileSync(pkt);                                                                                              \
        gDPSetTile(pkt, fmt, siz, (((width)*siz##_TILE_BYTES) + 7) >> 3, 0, G_TX_RENDERTILE, pal, cmt, maskt, shiftt,  \
                   cms, masks, shifts);                                                                                \
        gDPSetTileSize(pkt, G_TX_RENDERTILE, 0, 0, ((width)-1) << G_TEXTURE_IMAGE_FRAC,                                \
                       ((height)-1) << G_TEXTURE_IMAGE_FRAC);                                                          \
    } while (0)
>>>>>>> 9de0b131

#endif<|MERGE_RESOLUTION|>--- conflicted
+++ resolved
@@ -134,9 +134,8 @@
 
 #define VTX_T(x,y,z,s,t,cr,cg,cb,a) { { x, y, z }, 0, { s, t }, { cr, cg, cb, a } }
 
-<<<<<<< HEAD
 #define VTX_TN(x,y,z,s,t,nx,ny,nz,a) { { x, y, z }, 0, { s, t }, { nx, ny, nz }, a }
-=======
+
 #ifdef NDEBUG
 #define ASSERT(cond, msg, file, line) ((void)0)
 #elif defined(REAL_ASSERT_MACRO)
@@ -157,6 +156,5 @@
         gDPSetTileSize(pkt, G_TX_RENDERTILE, 0, 0, ((width)-1) << G_TEXTURE_IMAGE_FRAC,                                \
                        ((height)-1) << G_TEXTURE_IMAGE_FRAC);                                                          \
     } while (0)
->>>>>>> 9de0b131
 
 #endif