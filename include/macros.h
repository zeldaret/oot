#ifndef _MACROS_H_
#define _MACROS_H_

#define ARRAY_COUNT(arr) (s32)(sizeof(arr) / sizeof(arr[0]))
#define ARRAY_COUNTU(arr) (u32)(sizeof(arr) / sizeof(arr[0]))

#define PHYSICAL_TO_VIRTUAL(addr) (void*)((u32)(addr) + 0x80000000)
#define VIRTUAL_TO_PHYSICAL(addr) (u32)((u8*)(addr) - 0x80000000)
#define SEGMENTED_TO_VIRTUAL(addr) PHYSICAL_TO_VIRTUAL(gSegments[SEGMENT_NUMBER(addr)] + SEGMENT_OFFSET(addr))

#define ALIGN16(val) (((val) + 0xF) & ~0xF)

#define SQ(x) ((x)*(x))
#define ABS(x) ((x) >= 0 ? (x) : -(x))
#define DECR(x) ((x) == 0 ? 0 : ((x) -= 1))
#define CLAMP(x, min, max) ((x) < (min) ? (min) : (x) > (max) ? (max) : (x))
#define CLAMP_MAX(x, max) ((x) > (max) ? (max) : (x))
#define CLAMP_MIN(x, min) ((x) < (min) ? (min) : (x))

#define RGBA8(r, g, b, a) (((r & 0xFF) << 24) | ((g & 0xFF) << 16) | ((b & 0xFF) << 8) | ((a & 0xFF) << 0))

#define PLAYER ((Player*)globalCtx->actorCtx.actorList[ACTORTYPE_PLAYER].first)

#define ACTIVE_CAM globalCtx->cameraPtrs[globalCtx->activeCamera]

#define YEARS_CHILD 5
#define YEARS_ADULT 17
#define LINK_IS_CHILD (gSaveContext.linkAge != 0)
#define LINK_IS_ADULT (gSaveContext.linkAge == 0)
#define LINK_AGE_IN_YEARS (LINK_IS_CHILD ? YEARS_CHILD : YEARS_ADULT)

#define SLOT(item) gItemSlots[item]
#define INV_CONTENT(item) gSaveContext.inventory.items[SLOT(item)]
#define AMMO(item) gSaveContext.inventory.ammo[SLOT(item)]
#define BEANS_BOUGHT AMMO(ITEM_BEAN + 1)

#define ALL_EQUIP_VALUE(equip) ((s32)(gSaveContext.inventory.equipment & gEquipMasks[equip]) >> gEquipShifts[equip])
#define CUR_EQUIP_VALUE(equip) ((s32)(gSaveContext.equips.equipment & gEquipMasks[equip]) >> gEquipShifts[equip])
#define CHECK_OWNED_EQUIP(equip, value) ((gBitFlags[value] << gEquipShifts[equip]) & gSaveContext.inventory.equipment)

#define CUR_UPG_VALUE(upg) ((s32)(gSaveContext.inventory.upgrades & gUpgradeMasks[upg]) >> gUpgradeShifts[upg])
#define CAPACITY(upg, value) gUpgradeCapacities[upg][value]
#define CUR_CAPACITY(upg) CAPACITY(upg, CUR_UPG_VALUE(upg))

<<<<<<< HEAD
#define CHECK_QUEST_ITEM(item) (gBitFlags[item] & gSaveContext.questItems)
#define CHECK_DUNGEON_ITEM(item, dungeonIndex) (gSaveContext.dungeonItems[dungeonIndex] & gBitFlags[item])
=======
#define CHECK_QUEST_ITEM(item) (gBitFlags[item] & gSaveContext.inventory.questItems)
>>>>>>> 4876610c

#define B_BTN_ITEM ((gSaveContext.buttonStatus[0] == ITEM_NONE)                    \
                        ? ITEM_NONE                                                \
                        : (gSaveContext.equips.buttonItems[0] == ITEM_SWORD_KNIFE) \
                            ? ITEM_SWORD_BGS                                       \
                            : gSaveContext.equips.buttonItems[0])

#define C_BTN_ITEM(button) ((gSaveContext.buttonStatus[button + 1] != BTN_DISABLED) \
                                ? gSaveContext.equips.buttonItems[button + 1]       \
                                : ITEM_NONE)

#define CHECK_BTN_ALL(state, combo) (~((state) | ~(combo)) == 0)
#define CHECK_BTN_ANY(state, combo) (((state) & (combo)) != 0)


#define LOG(exp, value, format, file, line)         \
    do {                                            \
        LogUtils_LogThreadId(file, line);           \
        osSyncPrintf(exp " = " format "\n", value); \
    } while (0)

#define LOG_STRING(string, file, line) LOG(#string, string, "%s", file, line)
#define LOG_ADDRESS(exp, value, file, line) LOG(exp, value, "%08x", file, line)
#define LOG_TIME(exp, value, file, line) LOG(exp, value, "%lld", file, line)
#define LOG_NUM(exp, value, file, line) LOG(exp, value, "%d", file, line)
#define LOG_HEX(exp, value, file, line) LOG(exp, value, "%x", file, line)

#define SET_NEXT_GAMESTATE(curState, newInit, newStruct) \
    (curState)->init = newInit;                          \
    (curState)->size = sizeof(newStruct)

#define SET_FULLSCREEN_VIEWPORT(view)      \
    {                                      \
        Viewport viewport;                 \
        viewport.bottomY = SCREEN_HEIGHT;  \
        viewport.rightX = SCREEN_WIDTH;    \
        viewport.topY = 0;                 \
        viewport.leftX = 0;                \
        View_SetViewport(view, &viewport); \
    }                                      \
    (void)0

extern GraphicsContext* __gfxCtx;

#define WORK_DISP       __gfxCtx->work.p
#define POLY_OPA_DISP   __gfxCtx->polyOpa.p
#define POLY_XLU_DISP   __gfxCtx->polyXlu.p
#define OVERLAY_DISP    __gfxCtx->overlay.p

// __gfxCtx shouldn't be used directly.
// Use the DISP macros defined above when writing to display buffers.
#define OPEN_DISPS(gfxCtx, file, line) \
    {                                  \
        GraphicsContext* __gfxCtx;     \
        Gfx* dispRefs[4];              \
        __gfxCtx = gfxCtx;             \
        Graph_OpenDisps(dispRefs, gfxCtx, file, line)

#define CLOSE_DISPS(gfxCtx, file, line)                 \
        Graph_CloseDisps(dispRefs, gfxCtx, file, line); \
    }                                                   \
    (void)0

/**
 * `x` vertex x
 * `y` vertex y
 * `z` vertex z
 * `s` texture s coordinate
 * `t` texture t coordinate
 * `crnx` red component of color vertex, or x component of normal vertex
 * `cgny` green component of color vertex, or y component of normal vertex
 * `cbnz` blue component of color vertex, or z component of normal vertex
 * `a` alpha
 */
#define VTX(x,y,z,s,t,crnx,cgny,cbnz,a) { { { x, y, z }, 0, { s, t }, { crnx, cgny, cbnz, a } } }

#define VTX_T(x,y,z,s,t,cr,cg,cb,a) { { x, y, z }, 0, { s, t }, { cr, cg, cb, a } }

#endif<|MERGE_RESOLUTION|>--- conflicted
+++ resolved
@@ -42,12 +42,8 @@
 #define CAPACITY(upg, value) gUpgradeCapacities[upg][value]
 #define CUR_CAPACITY(upg) CAPACITY(upg, CUR_UPG_VALUE(upg))
 
-<<<<<<< HEAD
-#define CHECK_QUEST_ITEM(item) (gBitFlags[item] & gSaveContext.questItems)
-#define CHECK_DUNGEON_ITEM(item, dungeonIndex) (gSaveContext.dungeonItems[dungeonIndex] & gBitFlags[item])
-=======
 #define CHECK_QUEST_ITEM(item) (gBitFlags[item] & gSaveContext.inventory.questItems)
->>>>>>> 4876610c
+#define CHECK_DUNGEON_ITEM(item, dungeonIndex) (gSaveContext.inventory.dungeonItems[dungeonIndex] & gBitFlags[item])
 
 #define B_BTN_ITEM ((gSaveContext.buttonStatus[0] == ITEM_NONE)                    \
                         ? ITEM_NONE                                                \
