--- conflicted
+++ resolved
@@ -44,10 +44,6 @@
 
 #define CHECK_QUEST_ITEM(item) (gBitFlags[item] & gSaveContext.questItems)
 
-<<<<<<< HEAD
-#define CHECK_BTN_ALL(state, combo) (~((state) | ~(combo)) == 0)
-#define CHECK_BTN_ANY(state, combo) (((state) & (combo)) != 0)
-=======
 #define B_BTN_ITEM ((gSaveContext.buttonStatus[0] == ITEM_NONE)                    \
                         ? ITEM_NONE                                                \
                         : (gSaveContext.equips.buttonItems[0] == ITEM_SWORD_KNIFE) \
@@ -58,8 +54,9 @@
                                 ? gSaveContext.equips.buttonItems[button + 1]       \
                                 : ITEM_NONE)
 
-#define CHECK_PAD(state, combo) (~(state.in.button | ~(combo)) == 0)
->>>>>>> 14191307
+#define CHECK_BTN_ALL(state, combo) (~((state) | ~(combo)) == 0)
+#define CHECK_BTN_ANY(state, combo) (((state) & (combo)) != 0)
+
 
 #define LOG(exp, value, format, file, line)         \
     do {                                            \
