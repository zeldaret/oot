#ifndef MACROS_H
#define MACROS_H

#include "versions.h"

#ifndef AVOID_UB
#define BAD_RETURN(type) type
#else
#define BAD_RETURN(type) void
#endif

/**
 * The T macro holds translations in English for original debug strings written in Japanese.
 * The translated strings match the original debug strings, they are only direct translations.
 * For example, any original name is left as is rather than being replaced with the name in the codebase.
 */
#define T(jp, en) jp

#define ARRAY_COUNT(arr) (s32)(sizeof(arr) / sizeof(arr[0]))
#define ARRAY_COUNTU(arr) (u32)(sizeof(arr) / sizeof(arr[0]))

#define PHYSICAL_TO_VIRTUAL(addr) (void*)((uintptr_t)(addr) + 0x80000000)
#define VIRTUAL_TO_PHYSICAL(addr) (uintptr_t)((u8*)(addr) - 0x80000000)

#define ABS(x) ((x) >= 0 ? (x) : -(x))
#define DECR(x) ((x) == 0 ? 0 : --(x))
#define CLAMP(x, min, max) ((x) < (min) ? (min) : (x) > (max) ? (max) : (x))
#define CLAMP_MAX(x, max) ((x) > (max) ? (max) : (x))
#define CLAMP_MIN(x, min) ((x) < (min) ? (min) : (x))

#define SWAP(type, a, b)    \
    {                       \
        type _temp = (a);   \
        (a) = (b);          \
        (b) = _temp;        \
    }                       \
    (void)0

#define RGBA8(r, g, b, a) ((((r) & 0xFF) << 24) | (((g) & 0xFF) << 16) | (((b) & 0xFF) << 8) | (((a) & 0xFF) << 0))

<<<<<<< HEAD
#define LINK_IS_ADULT (gSaveContext.save.linkAge == LINK_AGE_ADULT)
#define LINK_IS_CHILD (gSaveContext.save.linkAge == LINK_AGE_CHILD)

#define YEARS_CHILD 5
#define YEARS_ADULT 17
#define LINK_AGE_IN_YEARS (!LINK_IS_ADULT ? YEARS_CHILD : YEARS_ADULT)

#define CLOCK_TIME(hr, min) ((s32)(((hr) * 60 + (min)) * (f32)0x10000 / (24 * 60) + 0.5f))

#define IS_DAY (gSaveContext.save.nightFlag == 0)
#define IS_NIGHT (gSaveContext.save.nightFlag == 1)

#define SLOT(item) gItemSlots[item]
#define INV_CONTENT(item) gSaveContext.save.info.inventory.items[SLOT(item)]
#define AMMO(item) gSaveContext.save.info.inventory.ammo[SLOT(item)]
#define BEANS_BOUGHT AMMO(ITEM_MAGIC_BEAN + 1)

#define ALL_EQUIP_VALUE(equip) ((s32)(gSaveContext.save.info.inventory.equipment & gEquipMasks[equip]) >> gEquipShifts[equip])
#define CUR_EQUIP_VALUE(equip) ((s32)(gSaveContext.save.info.equips.equipment & gEquipMasks[equip]) >> gEquipShifts[equip])
#define OWNED_EQUIP_FLAG(equip, value) (gBitFlags[value] << gEquipShifts[equip])
#define OWNED_EQUIP_FLAG_ALT(equip, value) ((1 << (value)) << gEquipShifts[equip])
#define CHECK_OWNED_EQUIP(equip, value) (OWNED_EQUIP_FLAG(equip, value) & gSaveContext.save.info.inventory.equipment)
#define CHECK_OWNED_EQUIP_ALT(equip, value) (gBitFlags[(value) + (equip) * 4] & gSaveContext.save.info.inventory.equipment)

#define SWORD_EQUIP_TO_PLAYER(swordEquip) (swordEquip)
#define SHIELD_EQUIP_TO_PLAYER(shieldEquip) (shieldEquip)
#define TUNIC_EQUIP_TO_PLAYER(tunicEquip) ((tunicEquip) - 1)
#define BOOTS_EQUIP_TO_PLAYER(bootsEquip) ((bootsEquip) - 1)

#define CUR_UPG_VALUE(upg) ((s32)(gSaveContext.save.info.inventory.upgrades & gUpgradeMasks[upg]) >> gUpgradeShifts[upg])
#define CAPACITY(upg, value) gUpgradeCapacities[upg][value]
#define CUR_CAPACITY(upg) CAPACITY(upg, CUR_UPG_VALUE(upg))

#define CHECK_QUEST_ITEM(item) (gBitFlags[item] & gSaveContext.save.info.inventory.questItems)
#define CHECK_DUNGEON_ITEM(item, dungeonIndex) (gSaveContext.save.info.inventory.dungeonItems[dungeonIndex] & gBitFlags[item])

#define GET_GS_FLAGS(index) \
    ((gSaveContext.save.info.gsFlags[(index) >> 2] & gGsFlagsMasks[(index) & 3]) >> gGsFlagsShifts[(index) & 3])
#define SET_GS_FLAGS(index, value) \
    (gSaveContext.save.info.gsFlags[(index) >> 2] |= (value) << gGsFlagsShifts[(index) & 3])

#define HIGH_SCORE(score) (gSaveContext.save.info.highScores[score])

#define GET_EVENTCHKINF(flag) (gSaveContext.save.info.eventChkInf[(flag) >> 4] & (1 << ((flag) & 0xF)))
#define SET_EVENTCHKINF(flag) (gSaveContext.save.info.eventChkInf[(flag) >> 4] |= (1 << ((flag) & 0xF)))
#define CLEAR_EVENTCHKINF(flag) (gSaveContext.save.info.eventChkInf[(flag) >> 4] &= ~(1 << ((flag) & 0xF)))

#define GET_ITEMGETINF(flag) (gSaveContext.save.info.itemGetInf[(flag) >> 4] & (1 << ((flag) & 0xF)))
#define SET_ITEMGETINF(flag) (gSaveContext.save.info.itemGetInf[(flag) >> 4] |= (1 << ((flag) & 0xF)))

#define GET_INFTABLE(flag) (gSaveContext.save.info.infTable[(flag) >> 4] & (1 << ((flag) & 0xF)))
#define SET_INFTABLE(flag) (gSaveContext.save.info.infTable[(flag) >> 4] |= (1 << ((flag) & 0xF)))
#define CLEAR_INFTABLE(flag) (gSaveContext.save.info.infTable[(flag) >> 4] &= ~(1 << ((flag) & 0xF)))

#define GET_EVENTINF(flag) (gSaveContext.eventInf[(flag) >> 4] & (1 << ((flag) & 0xF)))
#define SET_EVENTINF(flag) (gSaveContext.eventInf[(flag) >> 4] |= (1 << ((flag) & 0xF)))
#define CLEAR_EVENTINF(flag) (gSaveContext.eventInf[(flag) >> 4] &= ~(1 << ((flag) & 0xF)))

#define B_BTN_ITEM                                                                 \
    ((gSaveContext.buttonStatus[INTERACT_BCA_BTN_B] == ITEM_NONE) ? ITEM_NONE              \
     : (gSaveContext.save.info.equips.buttonItems[INTERACT_BC_BTN_B] == ITEM_GIANTS_KNIFE) \
         ? ITEM_SWORD_BIGGORON                                                     \
         : gSaveContext.save.info.equips.buttonItems[INTERACT_BC_BTN_B])

#define C_BTN_ITEM(button)                                                 \
    ((gSaveContext.buttonStatus[INTERACT_C_BTN_TO_BCA_BTN(button)] != BTN_DISABLED)    \
         ? gSaveContext.save.info.equips.buttonItems[INTERACT_C_BTN_TO_BC_BTN(button)] \
         : ITEM_NONE)

=======
>>>>>>> e331805c
#define CHECK_FLAG_ALL(flags, mask) (((flags) & (mask)) == (mask))

// IDO doesn't support variadic macros, but it merely throws a warning for the
// number of arguments not matching the definition (warning 609) instead of
// throwing an error. We suppress this warning and rely on GCC to catch macro
// argument errors instead.
// Note some tools define __sgi but preprocess with a modern cpp implementation,
// ensure that these do not use the IDO workaround to avoid errors.
#define IDO_PRINTF_WORKAROUND (__sgi && !__GNUC__ && !M2CTX)

#if OOT_DEBUG
#define PRINTF osSyncPrintf
#elif IDO_PRINTF_WORKAROUND
#define PRINTF(args) (void)0
#else
#define PRINTF(format, ...) (void)0
#endif

#if OOT_DEBUG
#define LOG(exp, value, format, file, line)         \
    do {                                            \
        LogUtils_LogThreadId(file, line);           \
        osSyncPrintf(exp " = " format "\n", value); \
    } while (0)
#else
#define LOG(exp, value, format, file, line) (void)(value)
#endif

#define LOG_STRING(string, file, line) LOG(#string, string, "%s", file, line)
#define LOG_ADDRESS(exp, value, file, line) LOG(exp, value, "%08x", file, line)
#define LOG_TIME(exp, value, file, line) LOG(exp, value, "%lld", file, line)
#define LOG_NUM(exp, value, file, line) LOG(exp, value, "%d", file, line)
#define LOG_HEX(exp, value, file, line) LOG(exp, value, "%x", file, line)
#define LOG_HEX32(exp, value, file, line) LOG(exp, value, "%08x", file, line)
#define LOG_FLOAT(exp, value, file, line) LOG(exp, value, "%f", file, line)

#define SET_NEXT_GAMESTATE(curState, newInit, newStruct) \
    do {                                                 \
        GameState* state = curState;                     \
                                                         \
        (state)->init = newInit;                         \
        (state)->size = sizeof(newStruct);               \
    } while (0)

#define SET_FULLSCREEN_VIEWPORT(view)      \
    {                                      \
        Viewport viewport;                 \
        viewport.bottomY = SCREEN_HEIGHT;  \
        viewport.rightX = SCREEN_WIDTH;    \
        viewport.topY = 0;                 \
        viewport.leftX = 0;                \
        View_SetViewport(view, &viewport); \
    }                                      \
    (void)0

#if OOT_DEBUG

#define DMA_REQUEST_SYNC(ram, vrom, size, file, line) DmaMgr_RequestSyncDebug(ram, vrom, size, file, line)
#define DMA_REQUEST_ASYNC(req, ram, vrom, size, unk5, queue, msg, file, line) DmaMgr_RequestAsyncDebug(req, ram, vrom, size, unk5, queue, msg, file, line)
#define GAME_STATE_ALLOC(gameState, size, file, line) GameState_Alloc(gameState, size, file, line)
#define DEBUG_ARENA_MALLOC(size, file, line) DebugArena_MallocDebug(size, file, line)
#define DEBUG_ARENA_MALLOC_R(size, file, line) DebugArena_MallocRDebug(size, file, line)
#define DEBUG_ARENA_FREE(size, file, line) DebugArena_FreeDebug(size, file, line)
#define SYSTEM_ARENA_MALLOC(size, file, line) SystemArena_MallocDebug(size, file, line)
#define SYSTEM_ARENA_MALLOC_R(size, file, line) SystemArena_MallocRDebug(size, file, line)
#define SYSTEM_ARENA_FREE(size, file, line) SystemArena_FreeDebug(size, file, line)
#define ZELDA_ARENA_MALLOC(size, file, line) ZeldaArena_MallocDebug(size, file, line)
#define ZELDA_ARENA_MALLOC_R(size, file, line) ZeldaArena_MallocRDebug(size, file, line)
#define ZELDA_ARENA_FREE(size, file, line) ZeldaArena_FreeDebug(size, file, line)
#define LOG_UTILS_CHECK_NULL_POINTER(exp, ptr, file, line) LogUtils_CheckNullPointer(exp, ptr, file, line)
#define LOG_UTILS_CHECK_VALID_POINTER(exp, ptr, file, line) LogUtils_CheckValidPointer(exp, ptr, file, line)
#define GAME_ALLOC_MALLOC(alloc, size, file, line) GameAlloc_MallocDebug(alloc, size, file, line)

#else

#define DMA_REQUEST_SYNC(ram, vrom, size, file, line) DmaMgr_RequestSync(ram, vrom, size)
#define DMA_REQUEST_ASYNC(req, ram, vrom, size, unk5, queue, msg, file, line) DmaMgr_RequestAsync(req, ram, vrom, size, unk5, queue, msg)
#define GAME_STATE_ALLOC(gameState, size, file, line) THA_AllocTailAlign16(&(gameState)->tha, size)
#define DEBUG_ARENA_MALLOC(size, file, line) DebugArena_Malloc(size)
#define DEBUG_ARENA_MALLOC_R(size, file, line) DebugArena_MallocR(size)
#define DEBUG_ARENA_FREE(size, file, line) DebugArena_Free(size)
#define SYSTEM_ARENA_MALLOC(size, file, line) SystemArena_Malloc(size)
#define SYSTEM_ARENA_MALLOC_R(size, file, line) SystemArena_MallocR(size)
#define SYSTEM_ARENA_FREE(size, file, line) SystemArena_Free(size)
#define ZELDA_ARENA_MALLOC(size, file, line) ZeldaArena_Malloc(size)
#define ZELDA_ARENA_MALLOC_R(size, file, line) ZeldaArena_MallocR(size)
#define ZELDA_ARENA_FREE(size, file, line) ZeldaArena_Free(size)
#define LOG_UTILS_CHECK_NULL_POINTER(exp, ptr, file, line) (void)0
#define LOG_UTILS_CHECK_VALID_POINTER(exp, ptr, file, line) (void)0
#define GAME_ALLOC_MALLOC(alloc, size, file, line) GameAlloc_Malloc(alloc, size)

#endif

#if PLATFORM_N64 || OOT_DEBUG
#define HUNGUP_AND_CRASH(file, line) Fault_AddHungupAndCrash(file, line)
#else
#define HUNGUP_AND_CRASH(file, line) LogUtils_HungupThread(file, line)
#endif

#define MATRIX_FINALIZE_AND_LOAD(pkt, gfxCtx, file, line) \
    gSPMatrix(pkt, MATRIX_FINALIZE(gfxCtx, file, line), G_MTX_NOPUSH | G_MTX_LOAD | G_MTX_MODELVIEW)

#if OOT_NTSC
#define LANGUAGE_ARRAY(jpn, eng, ger, fra) { jpn, eng }
#else
#define LANGUAGE_ARRAY(jpn, eng, ger, fra) { eng, ger, fra }
#endif

/**
 * `x` vertex x
 * `y` vertex y
 * `z` vertex z
 * `s` texture s coordinate
 * `t` texture t coordinate
 * `crnx` red component of color vertex, or x component of normal vertex
 * `cgny` green component of color vertex, or y component of normal vertex
 * `cbnz` blue component of color vertex, or z component of normal vertex
 * `a` alpha
 */
#define VTX(x,y,z,s,t,crnx,cgny,cbnz,a) { { { x, y, z }, 0, { s, t }, { crnx, cgny, cbnz, a } } }

#define VTX_T(x,y,z,s,t,cr,cg,cb,a) { { x, y, z }, 0, { s, t }, { cr, cg, cb, a } }

#define gDPSetTileCustom(pkt, fmt, siz, uls, ult, lrs, lrt, pal,        \
                         cms, cmt, masks, maskt, shifts, shiftt)        \
_DW({                                                                   \
    gDPPipeSync(pkt);                                                   \
    gDPTileSync(pkt);                                                   \
    gDPSetTile(pkt, fmt, siz,                                           \
        (((((lrs) - (uls) + 1) * siz##_TILE_BYTES) + 7) >> 3), 0,       \
        G_TX_LOADTILE, 0, cmt, maskt, shiftt, cms, masks,               \
        shifts);                                                        \
    gDPTileSync(pkt);                                                   \
    gDPSetTile(pkt, fmt, siz,                                           \
        (((((lrs) - (uls) + 1) * siz##_LINE_BYTES) + 7) >> 3), 0,       \
        G_TX_RENDERTILE, pal, cmt, maskt, shiftt, cms, masks, shifts);  \
    gDPSetTileSize(pkt, G_TX_RENDERTILE,                                \
        (uls) << G_TEXTURE_IMAGE_FRAC,                                  \
        (ult) << G_TEXTURE_IMAGE_FRAC,                                  \
        (lrs) << G_TEXTURE_IMAGE_FRAC,                                  \
        (lrt) << G_TEXTURE_IMAGE_FRAC);                                 \
})

#endif<|MERGE_RESOLUTION|>--- conflicted
+++ resolved
@@ -38,78 +38,6 @@
 
 #define RGBA8(r, g, b, a) ((((r) & 0xFF) << 24) | (((g) & 0xFF) << 16) | (((b) & 0xFF) << 8) | (((a) & 0xFF) << 0))
 
-<<<<<<< HEAD
-#define LINK_IS_ADULT (gSaveContext.save.linkAge == LINK_AGE_ADULT)
-#define LINK_IS_CHILD (gSaveContext.save.linkAge == LINK_AGE_CHILD)
-
-#define YEARS_CHILD 5
-#define YEARS_ADULT 17
-#define LINK_AGE_IN_YEARS (!LINK_IS_ADULT ? YEARS_CHILD : YEARS_ADULT)
-
-#define CLOCK_TIME(hr, min) ((s32)(((hr) * 60 + (min)) * (f32)0x10000 / (24 * 60) + 0.5f))
-
-#define IS_DAY (gSaveContext.save.nightFlag == 0)
-#define IS_NIGHT (gSaveContext.save.nightFlag == 1)
-
-#define SLOT(item) gItemSlots[item]
-#define INV_CONTENT(item) gSaveContext.save.info.inventory.items[SLOT(item)]
-#define AMMO(item) gSaveContext.save.info.inventory.ammo[SLOT(item)]
-#define BEANS_BOUGHT AMMO(ITEM_MAGIC_BEAN + 1)
-
-#define ALL_EQUIP_VALUE(equip) ((s32)(gSaveContext.save.info.inventory.equipment & gEquipMasks[equip]) >> gEquipShifts[equip])
-#define CUR_EQUIP_VALUE(equip) ((s32)(gSaveContext.save.info.equips.equipment & gEquipMasks[equip]) >> gEquipShifts[equip])
-#define OWNED_EQUIP_FLAG(equip, value) (gBitFlags[value] << gEquipShifts[equip])
-#define OWNED_EQUIP_FLAG_ALT(equip, value) ((1 << (value)) << gEquipShifts[equip])
-#define CHECK_OWNED_EQUIP(equip, value) (OWNED_EQUIP_FLAG(equip, value) & gSaveContext.save.info.inventory.equipment)
-#define CHECK_OWNED_EQUIP_ALT(equip, value) (gBitFlags[(value) + (equip) * 4] & gSaveContext.save.info.inventory.equipment)
-
-#define SWORD_EQUIP_TO_PLAYER(swordEquip) (swordEquip)
-#define SHIELD_EQUIP_TO_PLAYER(shieldEquip) (shieldEquip)
-#define TUNIC_EQUIP_TO_PLAYER(tunicEquip) ((tunicEquip) - 1)
-#define BOOTS_EQUIP_TO_PLAYER(bootsEquip) ((bootsEquip) - 1)
-
-#define CUR_UPG_VALUE(upg) ((s32)(gSaveContext.save.info.inventory.upgrades & gUpgradeMasks[upg]) >> gUpgradeShifts[upg])
-#define CAPACITY(upg, value) gUpgradeCapacities[upg][value]
-#define CUR_CAPACITY(upg) CAPACITY(upg, CUR_UPG_VALUE(upg))
-
-#define CHECK_QUEST_ITEM(item) (gBitFlags[item] & gSaveContext.save.info.inventory.questItems)
-#define CHECK_DUNGEON_ITEM(item, dungeonIndex) (gSaveContext.save.info.inventory.dungeonItems[dungeonIndex] & gBitFlags[item])
-
-#define GET_GS_FLAGS(index) \
-    ((gSaveContext.save.info.gsFlags[(index) >> 2] & gGsFlagsMasks[(index) & 3]) >> gGsFlagsShifts[(index) & 3])
-#define SET_GS_FLAGS(index, value) \
-    (gSaveContext.save.info.gsFlags[(index) >> 2] |= (value) << gGsFlagsShifts[(index) & 3])
-
-#define HIGH_SCORE(score) (gSaveContext.save.info.highScores[score])
-
-#define GET_EVENTCHKINF(flag) (gSaveContext.save.info.eventChkInf[(flag) >> 4] & (1 << ((flag) & 0xF)))
-#define SET_EVENTCHKINF(flag) (gSaveContext.save.info.eventChkInf[(flag) >> 4] |= (1 << ((flag) & 0xF)))
-#define CLEAR_EVENTCHKINF(flag) (gSaveContext.save.info.eventChkInf[(flag) >> 4] &= ~(1 << ((flag) & 0xF)))
-
-#define GET_ITEMGETINF(flag) (gSaveContext.save.info.itemGetInf[(flag) >> 4] & (1 << ((flag) & 0xF)))
-#define SET_ITEMGETINF(flag) (gSaveContext.save.info.itemGetInf[(flag) >> 4] |= (1 << ((flag) & 0xF)))
-
-#define GET_INFTABLE(flag) (gSaveContext.save.info.infTable[(flag) >> 4] & (1 << ((flag) & 0xF)))
-#define SET_INFTABLE(flag) (gSaveContext.save.info.infTable[(flag) >> 4] |= (1 << ((flag) & 0xF)))
-#define CLEAR_INFTABLE(flag) (gSaveContext.save.info.infTable[(flag) >> 4] &= ~(1 << ((flag) & 0xF)))
-
-#define GET_EVENTINF(flag) (gSaveContext.eventInf[(flag) >> 4] & (1 << ((flag) & 0xF)))
-#define SET_EVENTINF(flag) (gSaveContext.eventInf[(flag) >> 4] |= (1 << ((flag) & 0xF)))
-#define CLEAR_EVENTINF(flag) (gSaveContext.eventInf[(flag) >> 4] &= ~(1 << ((flag) & 0xF)))
-
-#define B_BTN_ITEM                                                                 \
-    ((gSaveContext.buttonStatus[INTERACT_BCA_BTN_B] == ITEM_NONE) ? ITEM_NONE              \
-     : (gSaveContext.save.info.equips.buttonItems[INTERACT_BC_BTN_B] == ITEM_GIANTS_KNIFE) \
-         ? ITEM_SWORD_BIGGORON                                                     \
-         : gSaveContext.save.info.equips.buttonItems[INTERACT_BC_BTN_B])
-
-#define C_BTN_ITEM(button)                                                 \
-    ((gSaveContext.buttonStatus[INTERACT_C_BTN_TO_BCA_BTN(button)] != BTN_DISABLED)    \
-         ? gSaveContext.save.info.equips.buttonItems[INTERACT_C_BTN_TO_BC_BTN(button)] \
-         : ITEM_NONE)
-
-=======
->>>>>>> e331805c
 #define CHECK_FLAG_ALL(flags, mask) (((flags) & (mask)) == (mask))
 
 // IDO doesn't support variadic macros, but it merely throws a warning for the
