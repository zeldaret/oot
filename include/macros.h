--- conflicted
+++ resolved
@@ -168,7 +168,6 @@
                        ((height)-1) << G_TEXTURE_IMAGE_FRAC);                                                          \
     } while (0)
 
-<<<<<<< HEAD
 
 #define IPART(x) (((s32)(x * 0x10000) >> 16) & 0xFFFF)
 #define FPART(x) ((s32)(x * 0x10000) & 0xFFFF)
@@ -196,12 +195,11 @@
         (FPART(wx) << 16) | FPART(wy), \
         (FPART(wz) << 16) | FPART(ww), \
     } }
-=======
+
 #ifdef __GNUC__
 #define ALIGNED8 __attribute__ ((aligned (8)))
 #else
 #define ALIGNED8
 #endif
->>>>>>> 037c1dca
 
 #endif