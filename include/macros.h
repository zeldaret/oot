#ifndef _MACROS_H_
#define _MACROS_H_

#define ARRAY_COUNT(arr) (s32)(sizeof(arr) / sizeof(arr[0]))
#define ARRAY_COUNTU(arr) (u32)(sizeof(arr) / sizeof(arr[0]))

#define PHYSICAL_TO_VIRTUAL(addr) ((u32)(addr) + 0x80000000)
#define PHYSICAL_TO_VIRTUAL2(addr) ((u32)(addr) - 0x80000000)
#define SEGMENTED_TO_VIRTUAL(addr) (void*)(PHYSICAL_TO_VIRTUAL(gSegments[SEGMENT_NUMBER(addr)]) + SEGMENT_OFFSET(addr))

#define ALIGN16(val) (((val) + 0xF) & ~0xF)

#define SQ(x) ((x)*(x))
#define ABS(x) ((x) >= 0 ? (x) : -(x))
#define DECR(x) ((x) == 0 ? 0 : ((x) -= 1))
#define CLAMP(x, min, max) ((x) < (min) ? (min) : (x) > (max) ? (max) : (x))

#define RGBA8(r, g, b, a) (((r & 0xFF) << 24) | ((g & 0xFF) << 16) | ((b & 0xFF) << 8) | ((a & 0xFF) << 0))

#define PLAYER ((Player*)globalCtx->actorCtx.actorList[ACTORTYPE_PLAYER].first)

#define YEARS_CHILD 5
#define YEARS_ADULT 17
#define LINK_IS_CHILD (gSaveContext.linkAge != 0)
#define LINK_IS_ADULT (gSaveContext.linkAge == 0)
#define LINK_AGE_IN_YEARS (LINK_IS_CHILD ? YEARS_CHILD : YEARS_ADULT)

#define SLOT(item) gItemSlots[item]
#define INV_CONTENT(item) gSaveContext.items[SLOT(item)]
#define AMMO(item) gSaveContext.ammo[SLOT(item)]
#define BEANS_BOUGHT AMMO(ITEM_BEAN + 1)

#define ALL_EQUIP_VALUE(equip) ((s32)(gSaveContext.equipment & gEquipMasks[equip]) >> gEquipShifts[equip])
#define CUR_EQUIP_VALUE(equip) ((s32)(gSaveContext.equips.equipment & gEquipMasks[equip]) >> gEquipShifts[equip])

#define CUR_UPG_VALUE(upg) ((s32)(gSaveContext.upgrades & gUpgradeMasks[upg]) >> gUpgradeShifts[upg])
#define CAPACITY(upg, value) gUpgradeCapacities[upg][value]
#define CUR_CAPACITY(upg) CAPACITY(upg, CUR_UPG_VALUE(upg))

<<<<<<< HEAD
#define HAS_QUEST_STATUS(qs) (((s32)(gSaveContext.quest_items & gBitFlags[qs])) != 0)
=======
#define CHECK_QUEST_ITEM(item) (gBitFlags[item] & gSaveContext.questItems)
>>>>>>> 262f6c50

#define SET_NEXT_GAMESTATE(curState, newInit, newStruct) \
            (curState)->init = newInit;                  \
            (curState)->size = sizeof(newStruct);

#define LOG(exp, value, format, file, line) \
     LogUtils_LogThreadId(file, line); \
     osSyncPrintf(exp " = " format "\n", value);

#define LOG_STRING(string, file, line) LOG(#string, string, "%s", file, line)
#define LOG_ADDRESS(exp, value, file, line) LOG(exp, value, "%08x", file, line)
#define LOG_TIME(exp, value, file, line) LOG(exp, value, "%lld", file, line)
#define LOG_NUM(exp, value, file, line) LOG(exp, value, "%d", file, line)

#endif<|MERGE_RESOLUTION|>--- conflicted
+++ resolved
@@ -37,11 +37,7 @@
 #define CAPACITY(upg, value) gUpgradeCapacities[upg][value]
 #define CUR_CAPACITY(upg) CAPACITY(upg, CUR_UPG_VALUE(upg))
 
-<<<<<<< HEAD
-#define HAS_QUEST_STATUS(qs) (((s32)(gSaveContext.quest_items & gBitFlags[qs])) != 0)
-=======
 #define CHECK_QUEST_ITEM(item) (gBitFlags[item] & gSaveContext.questItems)
->>>>>>> 262f6c50
 
 #define SET_NEXT_GAMESTATE(curState, newInit, newStruct) \
             (curState)->init = newInit;                  \
