#ifndef MACROS_H
#define MACROS_H

#define ARRAY_COUNT(arr) (s32)(sizeof(arr) / sizeof(arr[0]))
#define ARRAY_COUNTU(arr) (u32)(sizeof(arr) / sizeof(arr[0]))
#define ARRAY_COUNT_2D(arr) (s32)(sizeof(arr) / sizeof(arr[0][0]))

<<<<<<< HEAD
#define PHYSICAL_TO_VIRTUAL(addr) (void*)((uintptr_t)(addr) + 0x80000000)
#define VIRTUAL_TO_PHYSICAL(addr) (uintptr_t)((u8*)(addr) - 0x80000000)
=======
#define ABS(x) ((x) >= 0 ? (x) : -(x))
#define DECR(x) ((x) == 0 ? 0 : --(x))
#define CLAMP(x, min, max) ((x) < (min) ? (min) : (x) > (max) ? (max) : (x))
#define CLAMP_MAX(x, max) ((x) > (max) ? (max) : (x))
#define CLAMP_MIN(x, min) ((x) < (min) ? (min) : (x))

#define SWAP(type, a, b)    \
    {                       \
        type _temp = (a);   \
        (a) = (b);          \
        (b) = _temp;        \
    }                       \
    (void)0

#define RGBA8(r, g, b, a) ((((r) & 0xFF) << 24) | (((g) & 0xFF) << 16) | (((b) & 0xFF) << 8) | (((a) & 0xFF) << 0))
>>>>>>> 2341c44a

#define CHECK_FLAG_ALL(flags, mask) (((flags) & (mask)) == (mask))

#endif<|MERGE_RESOLUTION|>--- conflicted
+++ resolved
@@ -5,27 +5,6 @@
 #define ARRAY_COUNTU(arr) (u32)(sizeof(arr) / sizeof(arr[0]))
 #define ARRAY_COUNT_2D(arr) (s32)(sizeof(arr) / sizeof(arr[0][0]))
 
-<<<<<<< HEAD
-#define PHYSICAL_TO_VIRTUAL(addr) (void*)((uintptr_t)(addr) + 0x80000000)
-#define VIRTUAL_TO_PHYSICAL(addr) (uintptr_t)((u8*)(addr) - 0x80000000)
-=======
-#define ABS(x) ((x) >= 0 ? (x) : -(x))
-#define DECR(x) ((x) == 0 ? 0 : --(x))
-#define CLAMP(x, min, max) ((x) < (min) ? (min) : (x) > (max) ? (max) : (x))
-#define CLAMP_MAX(x, max) ((x) > (max) ? (max) : (x))
-#define CLAMP_MIN(x, min) ((x) < (min) ? (min) : (x))
-
-#define SWAP(type, a, b)    \
-    {                       \
-        type _temp = (a);   \
-        (a) = (b);          \
-        (b) = _temp;        \
-    }                       \
-    (void)0
-
-#define RGBA8(r, g, b, a) ((((r) & 0xFF) << 24) | (((g) & 0xFF) << 16) | (((b) & 0xFF) << 8) | (((a) & 0xFF) << 0))
->>>>>>> 2341c44a
-
 #define CHECK_FLAG_ALL(flags, mask) (((flags) & (mask)) == (mask))
 
 #endif