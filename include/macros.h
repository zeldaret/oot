--- conflicted
+++ resolved
@@ -47,15 +47,9 @@
 #define IS_NIGHT (gSaveContext.save.nightFlag == 1)
 
 #define SLOT(item) gItemSlots[item]
-<<<<<<< HEAD
 #define INV_CONTENT(item) gSaveContext.save.info.inventory.items[SLOT(item)]
 #define AMMO(item) gSaveContext.save.info.inventory.ammo[SLOT(item)]
-#define BEANS_BOUGHT AMMO(ITEM_BEAN + 1)
-=======
-#define INV_CONTENT(item) gSaveContext.inventory.items[SLOT(item)]
-#define AMMO(item) gSaveContext.inventory.ammo[SLOT(item)]
 #define BEANS_BOUGHT AMMO(ITEM_MAGIC_BEAN + 1)
->>>>>>> cc240960
 
 #define ALL_EQUIP_VALUE(equip) ((s32)(gSaveContext.save.info.inventory.equipment & gEquipMasks[equip]) >> gEquipShifts[equip])
 #define CUR_EQUIP_VALUE(equip) ((s32)(gSaveContext.save.info.equips.equipment & gEquipMasks[equip]) >> gEquipShifts[equip])
@@ -98,19 +92,11 @@
 #define SET_EVENTINF(flag) (gSaveContext.eventInf[(flag) >> 4] |= (1 << ((flag) & 0xF)))
 #define CLEAR_EVENTINF(flag) (gSaveContext.eventInf[(flag) >> 4] &= ~(1 << ((flag) & 0xF)))
 
-<<<<<<< HEAD
-#define B_BTN_ITEM ((gSaveContext.buttonStatus[0] == ITEM_NONE)                    \
-                        ? ITEM_NONE                                                \
-                        : (gSaveContext.save.info.equips.buttonItems[0] == ITEM_SWORD_KNIFE) \
-                            ? ITEM_SWORD_BGS                                       \
-                            : gSaveContext.save.info.equips.buttonItems[0])
-=======
 #define B_BTN_ITEM ((gSaveContext.buttonStatus[0] == ITEM_NONE)                     \
                         ? ITEM_NONE                                                 \
-                        : (gSaveContext.equips.buttonItems[0] == ITEM_GIANTS_KNIFE) \
+                        : (gSaveContext.save.info.equips.buttonItems[0] == ITEM_GIANTS_KNIFE) \
                             ? ITEM_SWORD_BIGGORON                                   \
-                            : gSaveContext.equips.buttonItems[0])
->>>>>>> cc240960
+                            : gSaveContext.save.info.equips.buttonItems[0])
 
 #define C_BTN_ITEM(button) ((gSaveContext.buttonStatus[(button) + 1] != BTN_DISABLED) \
                                 ? gSaveContext.save.info.equips.buttonItems[(button) + 1]       \
