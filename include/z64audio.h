#ifndef _Z64_AUDIO_H_
#define _Z64_AUDIO_H_

#define MK_CMD(b0,b1,b2,b3) ((((b0) & 0xFF) << 0x18) | (((b1) & 0xFF) << 0x10) | (((b2) & 0xFF) << 0x8) | (((b3) & 0xFF) << 0))

/**
 * Structs in this repository have primarily been imported from the SM64 Decompilation.
 * Many struct members are wrong; the symbol '?' next to an offset means the member is a guess.
 */

#define NO_LAYER ((SequenceChannelLayer*)(-1))
#define NO_CHANNEL ((SequenceChannel*)(-1))

#define TATUMS_PER_BEAT 48

#define IS_SEQUENCE_CHANNEL_VALID(ptr) ((u32)(ptr) != (u32)&gAudioContext.gSequenceChannelNone)

#define ADSR_STATE_DISABLED 0
#define ADSR_STATE_INITIAL 1
#define ADSR_STATE_START_LOOP 2
#define ADSR_STATE_LOOP 3
#define ADSR_STATE_FADE 4
#define ADSR_STATE_HANG 5
#define ADSR_STATE_DECAY 6
#define ADSR_STATE_RELEASE 7
#define ADSR_STATE_SUSTAIN 8

#define ADSR_DISABLE 0
#define ADSR_HANG -1
#define ADSR_GOTO -2
#define ADSR_RESTART -3

#define AIBUF_LEN 0xB00

struct Note;
struct NotePool;
struct SequenceChannel;
struct SequenceChannelLayer;

typedef struct AudioListItem {
    // A node in a circularly linked list. Each node is either a head or an item:
    // - Items can be either detached (prev = NULL), or attached to a list.
    //   'value' points to something of interest.
    // - List heads are always attached; if a list is empty, its head points
    //   to itself. 'count' contains the size of the list.
    // If the list holds notes, 'pool' points back to the pool where it lives.
    // Otherwise, that member is NULL.
    /* 0x00 */ struct AudioListItem* prev;
    /* 0x04 */ struct AudioListItem* next;
    /* 0x08 */ union {
                   void* value; // either Note* or SequenceChannelLayer*
                   s32 count;
               } u;
    /* 0x0C */ struct NotePool* pool;
} AudioListItem; // size = 0x10

typedef struct NotePool {
    /* 0x00 */ AudioListItem disabled;
    /* 0x10 */ AudioListItem decaying;
    /* 0x20 */ AudioListItem releasing;
    /* 0x30 */ AudioListItem active;
} NotePool;

// Pitch sliding by up to one octave in the positive direction. Negative
// direction is "supported" by setting extent to be negative. The code
// exterpolates exponentially in the wrong direction in that case, but that
// doesn't prevent seqplayer from doing it, AFAICT.
typedef struct {
    /* 0x00 */ u8 mode; // bit 0x80 denotes something; the rest are an index 0-5
    /* 0x02 */ u16 cur;
    /* 0x04 */ u16 speed;
    /* 0x08 */ f32 extent;
} Portamento; // size = 0xC

typedef struct {
    /*?0x0 */ s16 delay;
    /*?0x2 */ s16 arg;
} AdsrEnvelope; // size = 0x4?

typedef struct {
    /*?0x00 */ u32 start;
    /* 0x04 */ u32 end;
    /*?0x08 */ u32 count;
    /*?0x0C */ char unk_0C[0x4];
    /*?0x10 */ s16 state[16]; // only exists if count != 0. 8-byte aligned
} AdpcmLoop; // size = 0x30

typedef struct {
    /*?0x00 */ s32 order;
    /*?0x04 */ s32 npredictors;
    /*?0x08 */ s16 book[1]; // size 8 * order * npredictors. 8-byte aligned
} AdpcmBook;

typedef struct {
    union{
        struct {
            /* 0x00 */ u32 bits4 : 4;
            /* 0x00 */ u32 bits2 : 2;
            /* 0x00 */ u32 unk_bits26 : 1;
            /* 0x00 */ u32 unk_bits25 : 1;
            /* 0x01 */ u32 bits24 : 24;
        };
        u32 bits;
    };
    /* 0x04 */ u8* sampleAddr;
    /* 0x08 */ AdpcmLoop* loop;
    /*?0x0C */ AdpcmBook* book;
} AudioBankSample; // size = 0x10

typedef struct {
    /* 0x00 */ AudioBankSample* sample;
    /* 0x04 */ f32 tuning; // frequency scale factor
} AudioBankSound; // size = 0x8

typedef struct {
    /*?0x00 */ s16 numSamplesAfterDownsampling;
    /*?0x02 */ s16 chunkLen; // never read
    /* 0x04 */ s16* toDownsampleLeft;
    /* 0x08 */ s16* toDownsampleRight; // data pointed to by left and right are adjacent in memory
    /*?0x0C */ s32 startPos; // start pos in ring buffer
    /*?0x10 */ s16 lengthA; // first length in ring buffer (from startPos, at most until end)
    /*?0x12 */ s16 lengthB; // second length in ring buffer (from pos 0)
    /* 0x14 */ u8 pad[8];
} ReverbRingBufferItem; // size = 0x1C

typedef struct {
    /* 0x000 */ u8 unk_00;
    /* 0x001 */ u8 useReverb;
    /* 0x002 */ u8 unk_02;
    /* 0x003 */ u8 unk_03;
    /* 0x004 */ u8 downsampleRate;
    /* 0x005 */ u8 unk_05;
    /* 0x006 */ u16 windowSize;
    /* 0x008 */ u16 unk_08;
    /* 0x00A */ u16 unk_0A;
    /* 0x00C */ u16 unk_0C;
    /* 0x00E */ u16 unk_0E;
    /* 0x010 */ u16 unk_10;
    /* 0x012 */ u16 unk_12;
    /* 0x014 */ u16 unk_14;
    /* 0x016 */ u16 unk_16;
    /* 0x018 */ u8 unk_18;
    /* 0x01C */ s32 unk_1C;
    /* 0x020 */ s32 unk_20;
    /* 0x024 */ s32 unk_24;
    /* 0x028 */ s16* unk_28;
    /* 0x02C */ s16* unk_2C;
    /* 0x030 */ void* unk_30;
    /* 0x034 */ void* unk_34;
    /* 0x038 */ void* unk_38;
    /* 0x03C */ void* unk_3C;
    /* 0x040 */ ReverbRingBufferItem items[2][5];
    /*?0x158 */ ReverbRingBufferItem items2[2][5];
    /* 0x270 */ s16* unk_270;
    /* 0x274 */ s16* unk_274;
    /* 0x278 */ void* unk_278;
    /* 0x27C */ void* unk_27C;
    /* 0x280 */ AudioBankSound sound;
    /* 0x288 */ AudioBankSample sample;
    /* 0x298 */ AdpcmLoop loop;
} SynthesisReverb; // size = 0x2C8

typedef struct {
    /*?0x00 */ u8 loaded;
    /* 0x01 */ u8 normalRangeLo;
    /* 0x02 */ u8 normalRangeHi;
    /* 0x03 */ u8 releaseRate;
    /* 0x04 */ AdsrEnvelope* envelope;
    /* 0x08 */ AudioBankSound lowNotesSound;
    /* 0x10 */ AudioBankSound normalNotesSound;
    /* 0x18 */ AudioBankSound highNotesSound;
} Instrument; // size >= 0x20

typedef struct {
    /* 0x00 */ u8 releaseRate;
    /* 0x01 */ u8 pan;
    /*?0x02 */ u8 loaded;
    /* 0x04 */ AudioBankSound sound;
    /* 0x14 */ AdsrEnvelope *envelope;
} Drum; // size >= 0x14

typedef struct {
    /* 0x00 */ u8 numInstruments;
    /* 0x01 */ u8 numDrums;
    /* 0x02 */ u8 unk_02;
    /* 0x03 */ u8 unk_03;
    /* 0x04 */ u16 numSfx;
    /* 0x08 */ Instrument** instruments;
    /* 0x0C */ Drum** drums;
    /* 0x10 */ AudioBankSound* soundEffects;
} CtlEntry; // size = 0x14

typedef struct {
    /* 0x00 */ u8* pc;
    /* 0x04 */ u8* stack[4];
    /* 0x14 */ u8 remLoopIters[4];
    /* 0x18 */ u8 depth;
    /* 0x19 */ s8 value;
} M64ScriptState; // size = 0x1C

// Also known as a Group, according to sm64 debug strings.
typedef struct {
    /* 0x000 */ u8 enabled : 1; // 0x80
    /*?0x000 */ u8 finished : 1;  // 0x40
    /* 0x000 */ u8 muted : 1; // 0x20
    /* 0x000 */ u8 seqDmaInProgress : 1; // 0x10
    /* 0x000 */ u8 bankDmaInProgress : 1; // 0x08
    /*?0x000 */ u8 recalculateVolume : 1; // 0x04
    /* 0x000 */ u8 unk_0b2 : 1; // 0x02
    /* 0x000 */ u8 unk_0b1 : 1; // 0x01
    /* 0x001 */ u8 state;
    /* 0x002 */ u8 noteAllocPolicy;
    /* 0x003 */ u8 muteBehavior;
    /* 0x004 */ u8 seqId;
    /* 0x005 */ u8 defaultBank;
    /*?0x006 */ u8 loadingBankId;
    /*?0x007 */ s8 seqVariationEu[1];
    /* 0x008 */ u16 tempo; // tatums per minute
    /* 0x00A */ u16 tempoAcc;
    /* 0x00C */ u16 unk_0C;
    /* 0x00E */ s16 transposition;
    /* 0x010 */ u16 delay;
    /* 0x012 */ u16 fadeTimer;
    /* 0x014 */ u16 fadeTimerUnkEu;
    /* 0x016 */ char pad_16[0x2];
    /* 0x018 */ u8* seqData;
    /* 0x01C */ f32 fadeVolume;
    /* 0x020 */ f32 fadeVelocity;
    /* 0x024 */ f32 volume;
    /* 0x028 */ f32 muteVolumeScale;
    /* 0x02C */ f32 fadeVolumeScale;
    /* 0x030 */ f32 appliedFadeVolume;
    /* 0x034 */ f32 unk_34;
    /* 0x038 */ struct SequenceChannel* channels[16];
    /*?0x078 */ M64ScriptState scriptState;
    /* 0x094 */ u8* shortNoteVelocityTable;
    /* 0x098 */ u8* shortNoteDurationTable;
    /* 0x09C */ NotePool notePool;
    /* 0x0DC */ s32 unk_DC;
    /* 0x0D0 */ u32 unk_E0;
    /* 0x0E4 */ u8 pad_E4[0x10]; // OSMesgQueue seqDmaMesgQueue;
    /*?0x0F4 */ OSMesg seqDmaMesg;
    /*?0x0F8 */ OSIoMesg seqDmaIoMesg;
    /*?0x110 */ OSMesgQueue bankDmaMesgQueue;
    /*?0x128 */ OSMesg bankDmaMesg;
    /*?0x12C */ OSIoMesg bankDmaIoMesg;
    /*?0x144 */ u8* bankDmaCurrMemAddr;
    /*?0x148 */ u32 bankDmaCurrDevAddr;
    /*?0x14C */ s32 bankDmaRemaining;
    /*       */ u8 pad_150[8];
    /* 0x158 */ s8 unk_158[8]; // seqVariationEu? soundScriptIO?
} SequencePlayer; // size = 0x160

typedef struct {
    /* 0x0 */ u8 releaseRate;
    /* 0x1 */ u8 sustain;
    /* 0x4 */ AdsrEnvelope* envelope;
} AdsrSettings; // size = 0x8

typedef struct {
    /* 0x00 */ union {
        struct A {
            /* 0x00 */ u8 unk_0b80 : 1;
            /* 0x00 */ u8 hang : 1;
            /* 0x00 */ u8 decay : 1;
            /* 0x00 */ u8 release : 1;
            /* 0x00 */ u8 state : 4;
        } s;
        /* 0x00 */ u8 asByte;
    } action;
    /* 0x01 */ u8 envIndex;
    /* 0x02 */ s16 delay;
    /* 0x04 */ f32 sustain;
    /* 0x08 */ f32 velocity;
    /* 0x0C */ f32 fadeOutVel;
    /* 0x10 */ f32 current;
    /* 0x14 */ f32 target;
    /*      */ char pad_18[4];
    /* 0x1C */ AdsrEnvelope *envelope;
} AdsrState;

typedef struct {
    /* 0x00 */ u8 bit0 : 1;
    /* 0x00 */ u8 bit1 : 1;
    /* 0x00 */ u8 bit2 : 2;
    /* 0x00 */ u8 strongRight : 1;
    /* 0x00 */ u8 strongLeft : 1;
    /* 0x00 */ u8 stereoHeadsetEffects : 1;
    /* 0x00 */ u8 usesHeadsetPanEffects : 1;
} ReverbBitsData;

typedef union {
    /* 0x00 */ ReverbBitsData s;
    /* 0x00 */ u8 asByte;
} ReverbBits;

typedef struct {
    /* 0x00 */ u8 reverb;
    /* 0x01 */ u8 unk_1;
    /* 0x02 */ u8 pan;
    /* 0x03 */ ReverbBits reverbBits;
    /* 0x04 */ u8 unk_4;
    /* 0x06 */ u16 unk_6;
    /* 0x08 */ f32 freqScale;
    /* 0x0C */ f32 velocity;
    /* 0x10 */ s16* unk_10;
    /* 0x14 */ s16 unk_14[8];
} NoteAttributes; // size = 0x24

// Also known as a SubTrack, according to sm64 debug strings.
// Confusingly, a SubTrack is a container of Tracks.
typedef struct SequenceChannel {
    /* 0x00 */ u8 enabled : 1; // 80
    /* 0x00 */ u8 finished : 1; // 40
    /* 0x00 */ u8 stopScript : 1; // 20
    /* 0x00 */ u8 stopSomething2 : 1; // sets SequenceChannelLayer.stopSomething // 10
    /* 0x00 */ u8 hasInstrument : 1; // 8
    /* 0x00 */ u8 stereoHeadsetEffects : 1; // 4
    /* 0x00 */ u8 largeNotes : 1; // notes specify duration and velocity // 2
    /* 0x00 */ u8 unused : 1; // still unused? // 1
    union {
        struct {
            /* 0x01 */ u8 freqScale : 1;
            /* 0x01 */ u8 volume : 1;
            /* 0x01 */ u8 pan : 1;
        } s;
        /* 0x01 */ u8 asByte;
    } changes;
    /* 0x02 */ u8 noteAllocPolicy;
    /* 0x03 */ u8 muteBehavior;
    /* 0x04 */ u8 reverb;       // or dry/wet mix
    /* 0x05 */ u8 notePriority; // 0-3
    /* 0x06 */ u8 someOtherPriority;
    /* 0x07 */ u8 bankId;
    /* 0x08 */ u8 reverbIndex;
    /* 0x09 */ u8 bookOffset;
    /* 0x0A */ u8 newPan;
    /* 0x0B */ u8 panChannelWeight;  // proportion of pan that comes from the channel (0..128)
    /* 0x0C */ u8 unk_0C;
    /* 0x0D */ u8 velocityRandomVariance;
    /* 0x0E */ u8 durationRandomVariance;
    /* 0x0F */ u8 unk_0F;
    /* 0x10 */ u16 vibratoRateStart;
    /* 0x12 */ u16 vibratoExtentStart;
    /* 0x14 */ u16 vibratoRateTarget;
    /* 0x16 */ u16 vibratoExtentTarget;
    /* 0x18 */ u16 vibratoRateChangeDelay;
    /* 0x1A */ u16 vibratoExtentChangeDelay;
    /* 0x1C */ u16 vibratoDelay;
    /* 0x1E */ u16 delay;
    /* 0x20 */ u16 unk_20;
    /* 0x22 */ u16 pad_22;
    /* 0x24 */ s16 instOrWave; // either 0 (none), instrument index + 1, or
                             // 0x80..0x83 for sawtooth/triangle/sine/square waves.
    /* 0x26 */ s16 transposition;
    /* 0x28 */ f32 volumeScale;
    /* 0x2C */ f32 volume;
    /* 0x30 */ s32 pan;
    /* 0x34 */ f32 appliedVolume;
    /* 0x38 */ f32 freqScale;
    /*?0x3C */ u8 (*dynTable)[][2];
    /* 0x40 */ struct Note* noteUnused; // still unused?
    /*?0x44 */ struct SequenceChannelLayer* layerUnused; // still unused?
    /* 0x48 */ Instrument* instrument;
    /* 0x4C */ SequencePlayer* seqPlayer;
    /* 0x50 */ struct SequenceChannelLayer* layers[4];
    /* 0x60 */ M64ScriptState scriptState;
    /* 0x7C */ AdsrSettings adsr;
    /* 0x84 */ NotePool notePool;
    /* 0xC4 */ s8 soundScriptIO[8]; // bridge between sound script and audio lib
    /* 0xCC */ s16* unk_CC;
    /* 0xD0 */ ReverbBits reverbBits;
} SequenceChannel; // size = 0xD4

// Also known as a Track, according to sm64 debug strings.
typedef struct SequenceChannelLayer {
    /* 0x00 */ u8 enabled : 1;
    /* 0x00 */ u8 finished : 1;
    /* 0x00 */ u8 stopSomething : 1;
    /* 0x00 */ u8 continuousNotes : 1; // keep the same note for consecutive notes with the same sound
    /* 0x00 */ u8 bit3 : 1; // "loaded"?
    /* 0x00 */ u8 ignoreDrumPan : 1;
    /* 0x00 */ u8 bit1 : 1; // "has initialized continuous notes"?
    /* 0x00 */ u8 notePropertiesNeedInit : 1;
    /* 0x01 */ ReverbBits reverbBits;
    /* 0x02 */ u8 instOrWave;
    /* 0x03 */ u8 noteDuration;
    /* 0x04 */ u8 semitone;
    /* 0x05 */ u8 portamentoTargetNote;
    /* 0x06 */ u8 pan; // 0..128
    /* 0x07 */ u8 notePan;
    /* 0x08 */ s16 delay;
    /* 0x0A */ s16 duration;
    /* 0x0C */ s16 delay2;
    /* 0x0E */ u16 portamentoTime;
    /* 0x10 */ s16 transposition; // #semitones added to play commands
                                  // (m64 instruction encoding only allows referring to the limited range
                                  // 0..0x3f; this makes 0x40..0x7f accessible as well)
    /* 0x12 */ s16 shortNoteDefaultPlayPercentage;
    /* 0x14 */ s16 playPercentage;
    /* 0x18 */ AdsrSettings adsr;
    /* 0x20 */ Portamento portamento;
    /* 0x2C */ struct Note* note;
    /* 0x30 */ f32 freqScale;
    /* 0x34 */ f32 unk_34;
    /* 0x38 */ f32 velocitySquare2;
    /* 0x3C */ f32 velocitySquare; // not sure which one of those corresponds to the sm64 original
    /* 0x40 */ f32 noteVelocity;
    /* 0x44 */ f32 noteFreqScale;
    /* 0x48 */ Instrument* instrument;
    /* 0x4C */ AudioBankSound* sound;
    /* 0x50 */ SequenceChannel* seqChannel;
    /* 0x54 */ M64ScriptState scriptState;
    /* 0x70 */ AudioListItem listItem;
} SequenceChannelLayer; // size = 0x80

typedef struct {
    /*?00 */ s16 adpcmdecState[0x10];
    /*?00 */ s16 finalResampleState[0x10];
    /*?00 */ s16 mixEnvelopeState[0x28];
    /*?00 */ s16 panResampleState[0x10];
    /*?00 */ s16 panSamplesBuffer[0x20];
    /*?00 */ s16 dummyResampleState[0x10];
} NoteSynthesisBuffers;

typedef struct {
    /*?0x00 */ u8 restart;
    /*?0x01 */ u8 sampleDmaIndex;
    /*?0x02 */ u8 prevHeadsetPanRight;
    /*?0x03 */ u8 prevHeadsetPanLeft;
    /*?0x04 */ u16 samplePosFrac;
    /*?0x08 */ s32 samplePosInt;
    /* 0x0C */ NoteSynthesisBuffers* synthesisBuffers;
    /*?0x10 */ s16 curVolLeft;
    /*?0x12 */ s16 curVolRight;
} NoteSynthesisState;

typedef struct {
    /* 0x00 */ struct SequenceChannel* seqChannel;
    /* 0x04 */ u32 time;
    /* 0x08 */ s16* curve;
    /* 0x0C */ f32 extent;
    /* 0x10 */ f32 rate;
    /* 0x14 */ u8 active;
    /*!0x16 */ u16 rateChangeTimer;
    /* 0x18 */ u16 extentChangeTimer;
    /* 0x1A */ u16 delay;
} VibratoState; // size = 0x1C

typedef struct {
    /* 0x00 */ u8 priority;
    /* 0x01 */ u8 waveId;
    /* 0x02 */ u8 sampleCountIndex;
    /* 0x03 */ u8 bankId;
    /* 0x04 */ u8 unk_04;
    /* 0x05 */ u8 stereoHeadsetEffects;
    /* 0x06 */ s16 adsrVolScale; // unused?
    /* 0x08 */ f32 portamentoFreqScale;
    /* 0x0C */ f32 vibratoFreqScale;
    /*?0x10 */ SequenceChannelLayer* prevParentLayer;
    /* 0x14 */ SequenceChannelLayer* parentLayer;
    /* 0x18 */ SequenceChannelLayer* wantedParentLayer;
    /* 0x1C */ NoteAttributes attributes;
    /* 0x40 */ AdsrState adsr;
    // may contain portamento, vibratoState, if those are not part of Note itself
} NotePlaybackState;

typedef struct {
    // these bitfields should perhaps be merged into a single struct
    union {
        struct {
            /* 0x00 */ vu8 enabled : 1;
            /* 0x00 */ u8 needsInit : 1;
            /*?0x00 */ u8 finished : 1;
            /*?0x00 */ u8 envMixerNeedsInit : 1;
            /* 0x00 */ u8 stereoStrongRight : 1;
            /* 0x00 */ u8 stereoStrongLeft : 1;
            /* 0x00 */ u8 stereoHeadsetEffects : 1;
            /* 0x00 */ u8 usesHeadsetPanEffects : 1;
        } s;
        /*?0x00 */ u8 asByte;
    } bitField0;
    union {
        struct {
            /*?0x01 */ u8 reverbIndex : 3;
            /* 0x01 */ u8 bookOffset : 2;
            /*?0x01 */ u8 bit2 : 1;
            /*?0x01 */ u8 isSyntheticWave : 1;
            /*?0x01 */ u8 hasTwoAdpcmParts : 1;
        } s;
        /*?0x01 */ u8 asByte;
    } bitField1;
    /* 0x02 */ u8 unk_2;
    /*?0x03 */ u8 headsetPanRight;
    /*?0x04 */ u8 headsetPanLeft;
    /*?0x05 */ u8 reverbVol;
    /* 0x06 */ u8 unk_06;
    /* 0x07 */ u8 unk_07;
    /* 0x08 */ u16 targetVolLeft;
    /* 0x0A */ u16 targetVolRight;
    /*?0x0C */ u16 resamplingRateFixedPoint; // stored as signed but loaded as u16
    /* 0x0E */ s16 unk_10;
    /* 0x10 */ union {
                 s16* samples;
                 AudioBankSound* audioBankSound;
             } sound; // not sure if actually a union
    /* 0x14 */ s16* unk_14;
    /* 0x18 */ char pad_18[0x8];
} NoteSubEu; // size = 0x20

typedef struct Note {
    /* 0x00 */ AudioListItem listItem;
    /*?0x10 */ NoteSynthesisState synthesisState;
    /* 0x24 */ char pad_24[0xC];
    /* 0x30 */ NotePlaybackState playbackState;
    /* 0x90 */ Portamento portamento;
    /* 0x9C */ VibratoState vibratoState;
    /* 0xB8 */ char pad_B8[0x4];
    /* 0xBC */ u32 unk_BC;
    /* 0xC0 */ NoteSubEu noteSubEu;
} Note; // size = 0xE0

typedef struct {
    /* 0x00 */ u8 downsampleRate;
    /* 0x02 */ u16 windowSize;
    /* 0x04 */ u16 unk_4;
    /* 0x06 */ u16 unk_6;
    /* 0x08 */ u16 unk_8;
    /* 0x0A */ u16 unk_A;
    /* 0x0C */ u16 unk_C;
    /* 0x0E */ u16 unk_E;
    /* 0x10 */ s8 unk_10;
    /* 0x12 */ u16 unk_12;
    /* 0x14 */ s16 unk_14;
    /* 0x16 */ s16 unk_16;
} ReverbSettings; // size = 0x18

typedef struct {
    /*?0x00 */ u32 frequency;
    /*?0x04 */ u8 unk_04;
    /* 0x05 */ u8 maxSimultaneousNotes;
    /* 0x06 */ u8 numSequencePlayers;
    /* 0x07 */ u8 pad_07[2];
    /* 0x09 */ u8 numReverbs;
    /* 0x0A */ u8 pad_0A[2];
    /* 0x0C */ ReverbSettings* reverbSettings;
    /* 0x10 */ u16 unk_10;
    /* 0x12 */ u16 unk_12;
    /* 0x14 */ u16 unk_14;
    /* 0x18 */ u32 persistentSeqMem;
    /* 0x1C */ u32 persistentBankMem;
    /* 0x20 */ u32 persistentUnusedMem;
    /* 0x24 */ u32 temporarySeqMem;
    /* 0x28 */ u32 temporaryBankMem;
    /* 0x2C */ u32 temporaryUnusedMem;
    /* 0x30 */ s32 unk_30;
    /* 0x34 */ s32 unk_34;
} AudioSessionSettings; // size = 0x38

typedef struct {
    /* 0x00 */ s16 presetUnk4;
    /* 0x02 */ u16 frequency;
    /* 0x04 */ u16 aiFrequency;
    /* 0x06 */ s16 samplesPerFrameTarget;
    /* 0x08 */ s16 maxAiBufferLength;
    /* 0x0A */ s16 minAiBufferLength;
    /* 0x0C */ s16 updatesPerFrame;
    /* 0x0E */ s16 samplesPerUpdate;
    /* 0x10 */ s16 samplesPerUpdateMax;
    /* 0x12 */ s16 samplesPerUpdateMin;
    /* 0x14 */ s16 numSequencePlayers;
    /* 0x18 */ f32 resampleRate;
    /* 0x1C */ f32 updatesPerFrameInv;
    /* 0x20 */ f32 unkUpdatesPerFrameScaled;
    /* 0x24 */ f32 unk_24;
} AudioBufferParameters;

typedef struct {
    /* 0x0 */ u8* start;
    /* 0x4 */ u8* cur;
    /* 0x8 */ s32 size;
    /* 0xC */ s32 unused; // set to 0, never read
} SoundAllocPool; // size = 0x10

typedef struct {
    /* 0x0 */ u8 *ptr;
    /* 0x4 */ u32 size;
    /* 0x8 */ s16 poolIndex;
    /* 0xA */ s16 id; // seqId or bankId
} SeqOrBankEntry; // size = 0xC

typedef struct {
    /* 0x00 */ s8 unk_00;
    /* 0x01 */ s8 unk_01;
    /* 0x02 */ s8 unk_02;
    /* 0x03 */ char pad[0x5];
    /* 0x08 */ u8* unk_08;
    /* 0x0C */ void* unk_0C;
    /* 0x10 */ u32 size;
} UnkHeapEntry; // size = 0x14

typedef struct {
    /* 0x000 */ SoundAllocPool pool;
    /* 0x010 */ UnkHeapEntry entries[32];
    /* 0x290 */ s32 size;
} UnkPool; // size = 0x294

typedef struct
{
    /* 0x00*/ u32 numEntries;
    /* 0x04*/ SoundAllocPool pool;
    /* 0x14*/ SeqOrBankEntry entries[16];
} PersistentPool; // size = 0xD4

typedef struct
{
    /* 0x00*/ u32 nextSide;
    /* 0x04*/ SoundAllocPool pool;
    /* 0x14*/ SeqOrBankEntry entries[2];
} TemporaryPool; // size = 0x3C

typedef struct
{
    /* 0x000*/ PersistentPool persistent;
    /* 0x0D4*/ TemporaryPool temporary;
    /* 0x100*/ u8 pad[0x10];
} SoundMultiPool; // size = 0x110

typedef struct {
    u32 wantPersistent;
    u32 wantTemporary;
} AudioPoolSplit2; // size = 0x8

typedef struct {
    u32 wantSeq;
    u32 wantBank;
    u32 wantUnused;
} AudioPoolSplit3; // size = 0xC

typedef struct {
    u32 wantSeq;
    u32 wantBank;
    u32 wantUnused;
    u32 wantCustom;
} AudioPoolSplit4; // size = 0x10

typedef struct {
    u8* unk_0;
    u8* unk_4;
    u32 unk_8;
    s8 unk_C;
    s8 unk_D;
    s16 unk_E;
} Struct_800E0E0C_2;

typedef struct {
    char unk_00[0x2];
    s16 unk_02;
    char unk_04[0x8];
    Struct_800E0E0C_2 unk_C[1]; // unknown size
} ManyStruct_800E0E0C_2;

typedef struct {
    /* 0x00 */ s32 unk_00;
    /* 0x04 */ AudioBankSample* sample;
    /* 0x08 */ u8* unk_08;
    /* 0x0C */ s32 pad;
    /* 0x10 */ s32 unk_10;
} AudioStruct0D68; // size = 0x14

typedef struct {
    u8 b0;
    u8 b1;
    u8 b2;
    u8 b3;
} unk_5c50_b;

typedef struct {
    union{
        u32 unk_00;
        struct {
            u8 b0; // flags? / type?
            u8 b1; // player idx?
            u8 b2; // channel idx?
            u8 b3; // soundScriptIOIdx ?
        };
        unk_5c50_b bytes;
    };
    union {
        void* unk_04; // data?
        f32 asFloat;
        s32 asInt;
        u16 asUShort;
        s8 asSbyte;
        u8 asUbyte;
        u32 asUInt;
    };
} unk_5C50_s;

typedef struct {
    union{
        struct {
            s16 unk_00;
            u16 unk_02;
        };
        u32 unk_00w;
    };
    u32 unk_04;
    s8 unk_08;
    char unk_09[0x7];
} unk_dma_s;

#define MK_ASYNC_MSG(b0,b1,b2,b3)(((b0) << 0x18) | ((b1) << 0x10) | ((b2) << 0x08) | ((b3) << 0x00))
#define ASYNC_TBLTYPE(v)((u8)(v >> 0x10))
#define ASYNC_B2(v)((u8)(v >> 0x08))
#define ASYNC_B3(v)((u8)(v >> 0x00))
#define AYSNC_B0(v)(((u8)(v >> 0x18))

typedef struct {
    /* 0x00 */ s8 status;
    /* 0x01 */ s8 unk_01;
    /* 0x02 */ s8 unk_02; // type?
    /* 0x03 */ char unk_03[0x1];
    /* 0x04 */ u32 unk_04;
    /* 0x08 */ u32 devAddr;
    /* 0x0C */ u8* ramAddr;
    /* 0x10 */ u32 bytesRemaining;
    /* 0x14 */ u32 chunkSize;
    /* 0x18 */ s32 unk_18;
    /* 0x1C */ u32 retMsg;
    /* 0x20 */ OSMesgQueue* retQueue;
    /* 0x24 */ OSMesgQueue msgQueue;
    /* 0x3C */ OSMesg msg;
    /* 0x40 */ OSIoMesg ioMesg;
} AsyncLoadReq; // size = 0x58

typedef struct {
    /* 0x0000 */ u8 unk_00;
    /* 0x0001 */ u8 unk_01;
    /* 0x0002 */ u16 unk_02;
    /* 0x0004 */ s32 unk_04;
    /* 0x0008 */ s32 devAddr;
    /* 0x000C */ u8* ramAddr;
    /* 0x0010 */ u8* unk_10;
    /* 0x0014 */ s32 unk_14;
    /* 0x0018 */ s32 unk_18;
    /* 0x001C */ s8* unk_1C;
    /* 0x0020 */ u32 unk_20;
    /* 0x0024 */ u8* sampleAddr;
    /* 0x0028 */ AdpcmLoop* loop;
    /* 0x002C */ AdpcmBook* book;
    /* 0x0030 */ OSMesgQueue msgqueue;
    /* 0x0048 */ OSMesg msg;
    /* 0x004C */ OSIoMesg ioMesg;
} unk_1D50_s; // size = 0x64

typedef struct {
    u16 offsets[18];
    char data[1];
} unk_283C;

typedef struct {
    /* 0x0000 */ s16 entryCnt;
    /* 0x0002 */ s16 unk_02;
    /* 0x0004 */ u32 romAddr;
    /* 0x0008 */ char pad[0x8];
} AudioTableHeader; // size = 0x10

typedef struct {
    /* 0x0000 */ u32 romAddr;
    /* 0x0004 */ u32 size;
    /* 0x0008 */ s8 unk_08;
    /* 0x0009 */ s8 type;
    /* 0x000A */ char pad[6];
} SequenceTableEntry; // size = 0x10

typedef struct {
    /* 0x0000 */ u32 romAddr;
    /* 0x0004 */ u32 size;
    /* 0x0008 */ u8 unk_08;
    /* 0x0009 */ u8 unk_09;
    /* 0x000A */ s16 unk_0A;
    /* 0x000C */ s16 unk_0C;
    /* 0x000E */ s16 unk_0E;
} AudioBankTableEntry; // size = 0x10

typedef struct {
    /* 0x0000 */ u32 romAddr;
    /* 0x0004 */ u32 size;
    /* 0x0008 */ s8 unk_08;
    /* 0x0009 */ s8 unk_09;
    /* 0x000A */ char pad[6];
} AudioTableEntry; // size = 0x10

typedef struct {
    /* 0x0000 */ AudioTableHeader header;
    /* 0x0010 */ SequenceTableEntry entries[1];
} SequenceTable; // size >= 0x20

typedef struct {
    /* 0x0000 */ AudioTableHeader header;
    /* 0x0010 */ AudioBankTableEntry entries[1];
} AudioBankTable; // size >= 0x20

typedef struct {
    /* 0x0000 */ AudioTableHeader header;
    /* 0x0010 */ AudioTableEntry entries[1];
} AudioTable; // size >= 0x20

typedef struct {
    /* 0x0000 */ OSTask task;
    /* 0x0040 */ OSMesgQueue* taskQueue;
    /* 0x0044 */ void* unk_44; // probbly a message that gets unused.
    /* 0x0048 */ char unk_48[0x8];
} AudioTask; // size = 0x50

typedef struct {
    /* 0x0000 */ u8* ramAddr;
    /* 0x0004 */ u32 devAddr;
    /* 0x0008 */ u16 unk_08;
    /* 0x000A */ u16 size;
    /* 0x000C */ u8 unk_0C;
    /* 0x000D */ u8 unk_0D;
    /* 0x000E */ u8 unk_0E;
    /* 0x000F */ u8 unk_0F;
} SampleDmaReq; // size = 0x10

typedef struct {
    s32 unk_00;
    s32 unk_04;
    s32 unk_08;
    s32 unk_0C;
    s32 unk_10;
    s32 unk_14;
} unk_4C;

typedef enum {
    SEQUENCE_TABLE,
    BANK_TABLE,
    AUDIO_TABLE
} AudioTableType;

typedef struct {
    Drum** drums;
    AudioBankSound** sfx;
    Instrument* instruments[1];
} unk_ldr;

typedef struct {
    /* 0x0000 */ char unk_0000;
    /* 0x0001 */ s8 gNumSynthesisReverbs;
    /* 0x0002 */ u16 unk_2;
    /* 0x0004 */ u16 unk_4;
    /* 0x0006 */ char unk_0006[0x0e];
    /* 0x0014 */ NoteSubEu* gNoteSubsEu;
    /* 0x0018 */ SynthesisReverb gSynthesisReverbs[4];
    /* 0x0B38 */ char unk_0B38[0x30];
    /* 0x0B68 */ AudioBankSample* unk_B68[1]; // unknown size.
    /* 0x0B6C */ char unk_B6C[0x1E8];
    /* 0x0D54 */ AudioStruct0D68 unk_0D54[129]; // guessing at size
    /* 0x1768 */ s32 unk_1768;
    /* 0x176C */ s32 unk_176C;
    /* 0x1770 */ AsyncLoadReq asyncReqs[0x10];
    /* 0x1CF0 */ OSMesgQueue unk_queue_1CF0;
    /* 0x1D08 */ char unk_1D08[0x40];
    /* 0x1D48 */ u32 unk_1D48;
    /* 0x1D4C */ u32 unk_1D4C;
    /* 0x1D50 */ unk_1D50_s unk_1D50[2];
    /* 0x1E18 */ OSPiHandle* cartHandle;
    /* probably an unused PI handle for n64 disk drive */
    /* 0x1E1C */ OSPiHandle* unk_1E1C;  
    /* 0x1E20 */ OSMesgQueue unk_1E20;
    /* 0x1E38 */ OSMesg unk_1E38;
    /* 0x1E38 */ char unk_1E3C[0x3C];
    /* 0x1E78 */ OSMesgQueue unk_1E78;
    /* 0x1E90 */ OSMesg unk_1E90;
    /* 0x1E94 */ char unk_1E94[0x3C];
    /* 0x1ED0 */ OSMesgQueue unk_1ED0;
    /* 0x1EE8 */ OSMesg unk_1EE8;
    /* 0x1EEC */ char unk_1EEC[0xFC];
    /* 0x1FE8 */ OSIoMesg sampIoReq[1]; // unknown size
    /* 0x2000 */ char unk_2000[0x5E8];
    /* 0x25E8 */ OSMesgQueue unk_25E8;
    /* 0x2600 */ OSMesg unk_2600;
    /* 0x2604 */ OSIoMesg unk_2604;
    /* 0x261C */ SampleDmaReq* sampleDmaReqs;
    /* 0x2620 */ u32 sampleDmaReqCnt;
    /* 0x2624 */ u32 unk_2624; // sample start idx?
    /* 0x2628 */ s32 unk_2628;
    /* 0x262C */ u8 unk_262C[0x100];
    /* 0x272C */ u8 unk_272C[0x100];
    /* 0x282C */ u8 unk_282C;
    /* 0x282D */ u8 unk_282D;
    /* 0x282E */ u8 unk_282E;
    /* 0x282F */ u8 unk_282F;
    /* 0x2830 */ SequenceTable* sequenceTable;
    /* 0x2834 */ AudioBankTable* audioBankTable;
    /* 0x2838 */ AudioTable* audioTable;
    union {
    /* 0x283C */ u16* unk_283C;
    /* 0x283C */ char* unk_283Cb;
    };
    /* 0x2840 */ u16 unk_2840; // channels used?
    /* 0x2844 */ CtlEntry* gCtlEntries;
    /* 0x2848 */ AudioBufferParameters gAudioBufferParameters;
    /* 0x2870 */ f32 unk_2870;
    /* 0x2874 */ s32 unk_2874;
    /* 0x2874 */ s32 unk_2878;
    /* 0x287C */ char unk_287C[0x10];
    /* 0x288C */ s32 unk_288C;
    /* 0x2890 */ s32 gMaxAudioCmds;
    /* 0x2894 */ s32 gMaxSimultaneousNotes; // (bad name)
    /* 0x2898 */ s16 gTempoInternalToExternal;
    /* 0x289A */ s8 gSoundMode;
    /* 0x289C */ s32 totalTaskCnt;
    /* 0x28A0 */ s32 sampleIoReqIdx;
    /* 0x28A4 */ s32 rspTaskIdx;
    /* 0x28A8 */ s32 curAIBufIdx;
    /* 0x28AC */ u64* gAudioCmdBuffers[2];
    /* 0x28B4 */ u64* currCmdBuff;
    /* 0x28B8 */ AudioTask* currTask;
    /* 0x28BC */ char unk_28BC[0x4];
    /* 0x28C0 */ AudioTask rspTask[2];
    /* 0x2960 */ f32 unk_2960;
    /* 0x2964 */ s32 gRefreshRate;
    /* 0x2968 */ s16* aiBuffers[3];
    /* 0x2974 */ s16 aiBufLengths[3];
    /* 0x297C */ u32 gAudioRandom;
    /* 0x2980 */ s32 gAudioErrorFlags;
    /* 0x2984 */ volatile u32 unk_2984;
    /* 0x2988 */ char unk_2988[0x8];
    /* 0x2990 */ SoundAllocPool gAudioSessionPool;
    /* 0x29A0 */ SoundAllocPool gUnkPool;
    /* 0x29B0 */ SoundAllocPool gAudioInitPool;
    /* 0x29C0 */ SoundAllocPool gNotesAndBuffersPool;
    /* 0x29D0 */ char unk_29D0[0x20]; // probably two unused pools
    /* 0x29F0 */ SoundAllocPool gSeqAndBankPool;
    /* 0x2A00 */ SoundAllocPool gPersistentCommonPool;
    /* 0x2A10 */ SoundAllocPool gTemporaryCommonPool;
    /* 0x2A20 */ SoundMultiPool gSeqLoadedPool;
    /* 0x2B30 */ SoundMultiPool gBankLoadedPool;
    /* 0x2C40 */ SoundMultiPool gUnusedLoadedPool; // rename after we figure out what this is
    /* 0x2D50 */ SoundAllocPool unk_2D50;
    /* 0x2D60 */ SeqOrBankEntry unk_2D60[32];
    /* 0x2EE0 */ UnkPool unk_2EE0;
    /* 0x3174 */ UnkPool unk_3174;
    /* 0x3408 */ AudioPoolSplit4 sSessionPoolSplit;
    /* 0x3418 */ AudioPoolSplit2 sSeqAndBankPoolSplit;
    /* 0x3420 */ AudioPoolSplit3 sPersistentCommonPoolSplit;
    /* 0x342C */ AudioPoolSplit3 sTemporaryCommonPoolSplit;
    /* 0x3438 */ u8 gUnusedLoadStatus[0x30];
    /* 0x3468 */ u8 gBankLoadStatus[0x30];
    /* 0x3498 */ u8 gSeqLoadStatus[0x80];
    /* 0x3518 */ volatile u8 gAudioResetStatus;
    /* 0x3519 */ u8 gAudioResetPresetIdToLoad;
    /* 0x351C */ s32 gAudioResetFadeOutFramesLeft;
    /* 0x3520 */ f32* unk_3520;
    /* 0x3524 */ u8* gAudioHeap;
    /* 0x3528 */ u32 gAudioHeapSize;
    /* 0x352C */ Note* gNotes;
    /* 0x3530 */ SequencePlayer gSequencePlayers[4];
    /* 0x3AB0 */ SequenceChannelLayer gSequenceLayers[64];
    /* 0x5AB0 */ SequenceChannel gSequenceChannelNone;
    /* 0x5B84 */ s32 gNoteSubEuOffset;
    /* 0x5B88 */ AudioListItem gLayerFreeList;
    /* 0x5B98 */ NotePool gNoteFreeLists; 
    /* 0x5BD8 */ u8 unk_5BD8;
    /* 0x5BD9 */ u8 unk_5BD9;
    /* 0x5BDA */ u8 unk_5BDA;
    /* 0x5BDB */ char unk_5BDB[0x1];
    /* 0x5BDC */ u16 unk_5BDC[4];
    /* 0x5BE4 */ OSMesgQueue* unk_5BE4;
    /* 0x5BE8 */ OSMesgQueue* unk_5BE8;
    /* 0x5BEC */ OSMesgQueue* unk_5BEC;
    /* 0x5BF0 */ OSMesgQueue unk_5BF0;
    /* 0x5C08 */ OSMesgQueue unk_5C08;
    /* 0x5C20 */ OSMesgQueue unk_5C20;
    /* 0x5C38 */ OSMesg unk_5C38;
    /* 0x5C3C */ OSMesg unk_5C3C;
    /* 0x5C40 */ OSMesg unk_5C40;
    /* 0x5C44 */ char unk_5C44[0xC];
    /* 0x5C50 */ unk_5C50_s unk_5C50[0x100];
} AudioContext; // size = 0x6450

typedef struct {
    /* 0x00 */ u8 reverb; // i.e. volume
    /* 0x01 */ u8 unk_1;
    /* 0x02 */ u8 pan;
    /* 0x03 */ ReverbBits reverbBits;
    /* 0x04 */ f32 frequency;
    /* 0x08 */ f32 velocity;
    /* 0x0C */ char unk_0C[0x4];
    /* 0x10 */ s16* unk_10;
    /* 0x14 */ u8 unk_14;
    /* 0x16 */ u16 unk_16;
} Reverb; // size >= 0x18

typedef struct {
<<<<<<< HEAD
    /* 0x0000 */ u32 heap;
    /* 0x0004 */ u32 mainPool;
    /* 0x0008 */ u32 initPool;
} AudioContextInitSizes; // size = 0xC

typedef struct {
    /* 0x0000 */ f32 unk_00;
    /* 0x0004 */ f32 unk_04;
    /* 0x0008 */ f32 unk_08;
    /* 0x000C */ u16 unk_0C;
    /* 0x0010 */ f32 unk_10;
    /* 0x0014 */ f32 unk_14;
    /* 0x0018 */ f32 unk_18;
    /* 0x001C */ u16 unk_1C;
} unk_50_s; // size = 0x20

typedef struct {
    /* 0x0000 */ f32 unk_00;
    /* 0x0004 */ f32 unk_04;
    /* 0x0008 */ f32 unk_08;
    /* 0x000C */ u16 unk_0C;
    /* 0x000E */ u8 unk_0E[0x4];
    /* 0x0012 */ u8 unk_12;
    /* 0x0013 */ u8 unk_13;
    /* 0x0014 */ u32 unk_14;
    /* 0x0018 */ u16 unk_18;
    /* 0x001C */ f32 unk_1C;
    /* 0x0020 */ f32 unk_20;
    /* 0x0024 */ f32 unk_24;
    /* 0x0028 */ u16 unk_28;
    /* 0x002A */ char unk_2A[0x2];
    /* 0x002C */ u32 unk_2C[8];
    /* 0x004C */ u8 unk_4C;
    /* 0x004D */ u8 unk_4D;
    /* 0x004E */ u8 unk_4E; 
    /* 0x004F */ char unk_4F;
    /* 0x0050 */ unk_50_s unk_50[0x10];
    /* 0x0250 */ u16 unk_250;
    /* 0x0252 */ u16 unk_252;
    /* 0x0254 */ u16 unk_254;
    /* 0x0256 */ u16 unk_256;
    /* 0x0258 */ u16 unk_258;
    /* 0x025A */ char unk_25A[0x2];
    /* 0x025C */ u32 unk_25C;
    /* 0x0260 */ u8 unk_260;
    /* 0x0261 */ char unk_261[0x3];
} unk_D_8016E750; // size = 0x264
=======
    /* 0x00 */ f32*     posX;
    /* 0x04 */ f32*     posY;
    /* 0x08 */ f32*     posZ;
    /* 0x0C */ u8       unk_C;
    /* 0x10 */ u32*     unk_10;
    /* 0x14 */ u32*     unk_14;
    /* 0x18 */ u32*     unk_18;
    /* 0x1C */ f32      unk_1C;
    /* 0x20 */ u32      unk_20;
    /* 0x24 */ u8       unk_24; 
    /* 0x26 */ u16      unk_26;
    /* 0x28 */ u16      unk_28;     // "flag"
    /* 0x2A */ u8       unk_2A;
    /* 0x2B */ u8       unk_2B;
    /* 0x2C */ u8       prev;       // prev bank index
    /* 0x2D */ u8       next;       // next bank index
    /* 0x2E */ u8       unk_2E;
    /* 0x2F */ u8       unk_2F;
} SoundBankEntry; // size = 0x30

/*
 * SFX IDs
 * 
 * index    0000000111111111    observed in audio code
 * & 200    0000001000000000    single bit
 * & 400    0000010000000000    single bit
 * & 800    0000100000000000    single bit, what we currently call SFX_FLAG
 * & 600    0000011000000000    2 bits
 * & A00    0000101000000000    2 bits
 * & C00    0000110000000000    2 bits, observed in audio code
 * & E00    0000111000000000    all 3 bits
 * bank     1111000000000000    observed in audio code
 * 
 */

#define SFX_BANK_SHIFT(sfxId)   ((sfxId >> 0xC) & 0xFF)

#define SFX_BANK_MASK(sfxId)    (sfxId & 0xF000)

#define SFX_INDEX(sfxId)    (sfxId & 0x01FF)
#define SFX_BANK(sfxId)     SFX_BANK_SHIFT(SFX_BANK_MASK(sfxId))
>>>>>>> 3c5fe66d

#endif<|MERGE_RESOLUTION|>--- conflicted
+++ resolved
@@ -996,7 +996,6 @@
 } Reverb; // size >= 0x18
 
 typedef struct {
-<<<<<<< HEAD
     /* 0x0000 */ u32 heap;
     /* 0x0004 */ u32 mainPool;
     /* 0x0008 */ u32 initPool;
@@ -1044,7 +1043,8 @@
     /* 0x0260 */ u8 unk_260;
     /* 0x0261 */ char unk_261[0x3];
 } unk_D_8016E750; // size = 0x264
-=======
+
+typedef struct {
     /* 0x00 */ f32*     posX;
     /* 0x04 */ f32*     posY;
     /* 0x08 */ f32*     posZ;
@@ -1086,6 +1086,5 @@
 
 #define SFX_INDEX(sfxId)    (sfxId & 0x01FF)
 #define SFX_BANK(sfxId)     SFX_BANK_SHIFT(SFX_BANK_MASK(sfxId))
->>>>>>> 3c5fe66d
 
 #endif