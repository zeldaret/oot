#ifndef Z64_AUDIO_H
#define Z64_AUDIO_H

#define MK_CMD(b0,b1,b2,b3) ((((b0) & 0xFF) << 0x18) | (((b1) & 0xFF) << 0x10) | (((b2) & 0xFF) << 0x8) | (((b3) & 0xFF) << 0))

#define NO_LAYER ((SequenceLayer*)(-1))

#define TATUMS_PER_BEAT 48

#define IS_SEQUENCE_CHANNEL_VALID(ptr) ((u32)(ptr) != (u32)&gAudioContext.sequenceChannelNone)

#define MAX_CHANNELS_PER_BANK 3

#define ADSR_DISABLE 0
#define ADSR_HANG -1
#define ADSR_GOTO -2
#define ADSR_RESTART -3

#define AIBUF_LEN 0x580

typedef enum {
    /* 0 */ ADSR_STATE_DISABLED,
    /* 1 */ ADSR_STATE_INITIAL,
    /* 2 */ ADSR_STATE_START_LOOP,
    /* 3 */ ADSR_STATE_LOOP,
    /* 4 */ ADSR_STATE_FADE,
    /* 5 */ ADSR_STATE_HANG,
    /* 6 */ ADSR_STATE_DECAY,
    /* 7 */ ADSR_STATE_RELEASE,
    /* 8 */ ADSR_STATE_SUSTAIN
} AdsrStatus;

typedef enum {
    /* 0 */ MEDIUM_RAM,
    /* 1 */ MEDIUM_UNK,
    /* 2 */ MEDIUM_CART,
    /* 3 */ MEDIUM_DISK_DRIVE
} SampleMedium;

typedef enum {
    /* 0 */ CODEC_ADPCM,
    /* 1 */ CODEC_S8,
    /* 2 */ CODEC_S16_INMEMORY,
    /* 3 */ CODEC_SMALL_ADPCM,
    /* 4 */ CODEC_REVERB,
    /* 5 */ CODEC_S16
} SampleCodec;

typedef enum {
    /* 0 */ SEQUENCE_TABLE,
    /* 1 */ FONT_TABLE,
    /* 2 */ SAMPLE_TABLE
} SampleBankTableType;

typedef enum {
    /* 0 */ CACHE_TEMPORARY,
    /* 1 */ CACHE_PERSISTENT,
    /* 2 */ CACHE_EITHER,
    /* 3 */ CACHE_PERMANENT
} AudioCacheType;

typedef enum {
    /* 0 */ LOAD_STATUS_NOT_LOADED,
    /* 1 */ LOAD_STATUS_IN_PROGRESS,
    /* 2 */ LOAD_STATUS_COMPLETE,
    /* 3 */ LOAD_STATUS_DISCARDABLE,
    /* 4 */ LOAD_STATUS_MAYBE_DISCARDABLE,
    /* 5 */ LOAD_STATUS_PERMANENTLY_LOADED
} AudioLoadStatus;

#define IS_SAMPLE_FONT_LOAD_COMPLETE(sampleBankId) (gAudioContext.sampleFontLoadStatus[sampleBankId] >= LOAD_STATUS_COMPLETE)
#define IS_FONT_LOAD_COMPLETE(fontId) (gAudioContext.fontLoadStatus[fontId] >= LOAD_STATUS_COMPLETE)
#define IS_SEQ_LOAD_COMPLETE(seqId) (gAudioContext.seqLoadStatus[seqId] >= LOAD_STATUS_COMPLETE)

typedef s32 (*DmaHandler)(OSPiHandle* handle, OSIoMesg* mb, s32 direction);

struct Note;
struct NotePool;
struct SequenceChannel;
struct SequenceLayer;

typedef struct AudioListItem {
    // A node in a circularly linked list. Each node is either a head or an item:
    // - Items can be either detached (prev = NULL), or attached to a list.
    //   'value' points to something of interest.
    // - List heads are always attached; if a list is empty, its head points
    //   to itself. 'count' contains the size of the list.
    // If the list holds notes, 'pool' points back to the pool where it lives.
    // Otherwise, that member is NULL.
    /* 0x00 */ struct AudioListItem* prev;
    /* 0x04 */ struct AudioListItem* next;
    /* 0x08 */ union {
                   void* value; // either Note* or SequenceLayer*
                   s32 count;
               } u;
    /* 0x0C */ struct NotePool* pool;
} AudioListItem; // size = 0x10

typedef struct NotePool {
    /* 0x00 */ AudioListItem disabled;
    /* 0x10 */ AudioListItem decaying;
    /* 0x20 */ AudioListItem releasing;
    /* 0x30 */ AudioListItem active;
} NotePool; // size = 0x40

// Pitch sliding by up to one octave in the positive direction. Negative
// direction is "supported" by setting extent to be negative. The code
// exterpolates exponentially in the wrong direction in that case, but that
// doesn't prevent seqplayer from doing it, AFAICT.
typedef struct {
    /* 0x00 */ u8 mode; // bit 0x80 denotes something; the rest are an index 0-5
    /* 0x02 */ u16 cur;
    /* 0x04 */ u16 speed;
    /* 0x08 */ f32 extent;
} Portamento; // size = 0xC

typedef struct {
    /* 0x0 */ s16 delay;
    /* 0x2 */ s16 arg;
} AdsrEnvelope; // size = 0x4

typedef struct {
    /* 0x00 */ u32 start;
    /* 0x04 */ u32 end;
    /* 0x08 */ u32 count;
    /* 0x0C */ char unk_0C[0x4];
    /* 0x10 */ s16 state[16]; // only exists if count != 0. 8-byte aligned
} AdpcmLoop; // size = 0x30 (or 0x10)

typedef struct {
    /* 0x00 */ s32 order;
    /* 0x04 */ s32 npredictors;
    /* 0x08 */ s16 book[1]; // size 8 * order * npredictors. 8-byte aligned
} AdpcmBook; // size >= 0x8

typedef struct {
    /* 0x00 */ u32 codec : 4;
    /* 0x00 */ u32 medium : 2;
    /* 0x00 */ u32 unk_bit26 : 1;
    /* 0x00 */ u32 unk_bit25 : 1;
    /* 0x01 */ u32 size : 24;
    /* 0x04 */ u8* sampleAddr;
    /* 0x08 */ AdpcmLoop* loop;
    /* 0x0C */ AdpcmBook* book;
} SoundFontSample; // size = 0x10

typedef struct {
    /* 0x00 */ SoundFontSample* sample;
    /* 0x04 */ f32 tuning; // frequency scale factor
} SoundFontSound; // size = 0x8

typedef struct {
    /* 0x00 */ s16 numSamplesAfterDownsampling; // never read
    /* 0x02 */ s16 chunkLen; // never read
    /* 0x04 */ s16* toDownsampleLeft;
    /* 0x08 */ s16* toDownsampleRight; // data pointed to by left and right are adjacent in memory
    /* 0x0C */ s32 startPos; // start pos in ring buffer
    /* 0x10 */ s16 lengthA; // first length in ring buffer (from startPos, at most until end)
    /* 0x12 */ s16 lengthB; // second length in ring buffer (from pos 0)
    /* 0x14 */ u16 unk_14;
    /* 0x16 */ u16 unk_16;
    /* 0x18 */ u16 unk_18;
} ReverbRingBufferItem; // size = 0x1C

typedef struct {
    /* 0x000 */ u8 resampleFlags;
    /* 0x001 */ u8 useReverb;
    /* 0x002 */ u8 framesToIgnore;
    /* 0x003 */ u8 curFrame;
    /* 0x004 */ u8 downsampleRate;
    /* 0x005 */ s8 unk_05;
    /* 0x006 */ u16 windowSize;
    /* 0x008 */ s16 unk_08;
    /* 0x00A */ s16 vol;
    /* 0x00C */ u16 decayRate; // determines how fast reverb dissipates
    /* 0x00E */ u16 unk_0E;
    /* 0x010 */ s16 leakRtl;
    /* 0x012 */ s16 leakLtr;
    /* 0x014 */ u16 unk_14;
    /* 0x016 */ s16 unk_16;
    /* 0x018 */ u8 unk_18;
    /* 0x019 */ u8 unk_19;
    /* 0x01A */ u8 unk_1A;
    /* 0x01B */ u8 unk_1B;
    /* 0x01C */ s32 nextRingBufPos;
    /* 0x020 */ s32 unk_20;
    /* 0x024 */ s32 bufSizePerChan;
    /* 0x028 */ s16* leftRingBuf;
    /* 0x02C */ s16* rightRingBuf;
    /* 0x030 */ void* unk_30;
    /* 0x034 */ void* unk_34;
    /* 0x038 */ void* unk_38;
    /* 0x03C */ void* unk_3C;
    /* 0x040 */ ReverbRingBufferItem items[2][5];
    /* 0x158 */ ReverbRingBufferItem items2[2][5];
    /* 0x270 */ s16* filterLeft;
    /* 0x274 */ s16* filterRight;
    /* 0x278 */ s16* filterLeftState;
    /* 0x27C */ s16* filterRightState;
    /* 0x280 */ SoundFontSound sound;
    /* 0x288 */ SoundFontSample sample;
    /* 0x298 */ AdpcmLoop loop;
} SynthesisReverb; // size = 0x2C8

typedef struct {
    /* 0x00 */ u8 loaded;
    /* 0x01 */ u8 normalRangeLo;
    /* 0x02 */ u8 normalRangeHi;
    /* 0x03 */ u8 adsrDecayIndex; // index used to obtain adsr decay rate from adsrDecayTable
    /* 0x04 */ AdsrEnvelope* envelope;
    /* 0x08 */ SoundFontSound lowNotesSound;
    /* 0x10 */ SoundFontSound normalNotesSound;
    /* 0x18 */ SoundFontSound highNotesSound;
} Instrument; // size = 0x20

typedef struct {
    /* 0x00 */ u8 adsrDecayIndex; // index used to obtain adsr decay rate from adsrDecayTable
    /* 0x01 */ u8 pan;
    /* 0x02 */ u8 loaded;
    /* 0x04 */ SoundFontSound sound;
    /* 0x0C */ AdsrEnvelope* envelope;
} Drum; // size = 0x10

typedef struct {
    /* 0x00 */ u8 numInstruments;
    /* 0x01 */ u8 numDrums;
    /* 0x02 */ u8 sampleBankId1;
    /* 0x03 */ u8 sampleBankId2;
    /* 0x04 */ u16 numSfx;
    /* 0x08 */ Instrument** instruments;
    /* 0x0C */ Drum** drums;
    /* 0x10 */ SoundFontSound* soundEffects;
} SoundFont; // size = 0x14

typedef struct {
    /* 0x00 */ u8* pc; // program counter
    /* 0x04 */ u8* stack[4];
    /* 0x14 */ u8 remLoopIters[4]; // remaining loop iterations
    /* 0x18 */ u8 depth;
    /* 0x19 */ s8 value;
} SeqScriptState; // size = 0x1C

// Also known as a Group, according to debug strings.
typedef struct {
    /* 0x000 */ u8 enabled : 1;
    /* 0x000 */ u8 finished : 1;
    /* 0x000 */ u8 muted : 1;
    /* 0x000 */ u8 seqDmaInProgress : 1;
    /* 0x000 */ u8 fontDmaInProgress : 1;
    /* 0x000 */ u8 recalculateVolume : 1;
    /* 0x000 */ u8 stopScript : 1;
    /* 0x000 */ u8 applyBend : 1;
    /* 0x001 */ u8 state;
    /* 0x002 */ u8 noteAllocPolicy;
    /* 0x003 */ u8 muteBehavior;
    /* 0x004 */ u8 seqId;
    /* 0x005 */ u8 defaultFont;
    /* 0x006 */ u8 unk_06[1];
    /* 0x007 */ s8 playerIdx;
    /* 0x008 */ u16 tempo; // tatums per minute
    /* 0x00A */ u16 tempoAcc;
    /* 0x00C */ u16 unk_0C;
    /* 0x00E */ s16 transposition;
    /* 0x010 */ u16 delay;
    /* 0x012 */ u16 fadeTimer;
    /* 0x014 */ u16 fadeTimerUnkEu;
    /* 0x018 */ u8* seqData;
    /* 0x01C */ f32 fadeVolume;
    /* 0x020 */ f32 fadeVelocity;
    /* 0x024 */ f32 volume;
    /* 0x028 */ f32 muteVolumeScale;
    /* 0x02C */ f32 fadeVolumeScale;
    /* 0x030 */ f32 appliedFadeVolume;
    /* 0x034 */ f32 bend;
    /* 0x038 */ struct SequenceChannel* channels[16];
    /* 0x078 */ SeqScriptState scriptState;
    /* 0x094 */ u8* shortNoteVelocityTable;
    /* 0x098 */ u8* shortNoteGateTimeTable;
    /* 0x09C */ NotePool notePool;
    /* 0x0DC */ s32 skipTicks;
    /* 0x0E0 */ u32 scriptCounter;
    /* 0x0E4 */ char unk_E4[0x74]; // unused struct members for sequence/sound font dma management, according to sm64 decomp
    /* 0x158 */ s8 soundScriptIO[8];
} SequencePlayer; // size = 0x160

typedef struct {
    /* 0x0 */ u8 decayIndex; // index used to obtain adsr decay rate from adsrDecayTable
    /* 0x1 */ u8 sustain;
    /* 0x4 */ AdsrEnvelope* envelope;
} AdsrSettings; // size = 0x8

typedef struct {
    /* 0x00 */ union {
        struct A {
            /* 0x00 */ u8 unk_0b80 : 1;
            /* 0x00 */ u8 hang : 1;
            /* 0x00 */ u8 decay : 1;
            /* 0x00 */ u8 release : 1;
            /* 0x00 */ u8 state : 4;
        } s;
        /* 0x00 */ u8 asByte;
    } action;
    /* 0x01 */ u8 envIndex;
    /* 0x02 */ s16 delay;
    /* 0x04 */ f32 sustain;
    /* 0x08 */ f32 velocity;
    /* 0x0C */ f32 fadeOutVel;
    /* 0x10 */ f32 current;
    /* 0x14 */ f32 target;
    /* 0x18 */ char unk_18[4];
    /* 0x1C */ AdsrEnvelope* envelope;
} AdsrState; // size = 0x20

typedef struct {
    /* 0x00 */ u8 unused : 2;
    /* 0x00 */ u8 bit2 : 2;
    /* 0x00 */ u8 strongRight : 1;
    /* 0x00 */ u8 strongLeft : 1;
    /* 0x00 */ u8 stereoHeadsetEffects : 1;
    /* 0x00 */ u8 usesHeadsetPanEffects : 1;
} StereoData; // size = 0x1

typedef union {
    /* 0x00 */ StereoData s;
    /* 0x00 */ u8 asByte;
} Stereo; // size = 0x1

typedef struct {
    /* 0x00 */ u8 reverb;
    /* 0x01 */ u8 gain; // Increases volume by a multiplicative scaling factor. Represented as a UQ4.4 number
    /* 0x02 */ u8 pan;
    /* 0x03 */ Stereo stereo;
    /* 0x04 */ u8 unk_4;
    /* 0x06 */ u16 unk_6;
    /* 0x08 */ f32 freqScale;
    /* 0x0C */ f32 velocity;
    /* 0x10 */ s16* filter;
    /* 0x14 */ s16 filterBuf[8];
} NoteAttributes; // size = 0x24

// Also known as a SubTrack, according to sm64 debug strings.
typedef struct SequenceChannel {
    /* 0x00 */ u8 enabled : 1;
    /* 0x00 */ u8 finished : 1;
    /* 0x00 */ u8 stopScript : 1;
    /* 0x00 */ u8 stopSomething2 : 1; // sets SequenceLayer.stopSomething
    /* 0x00 */ u8 hasInstrument : 1;
    /* 0x00 */ u8 stereoHeadsetEffects : 1;
    /* 0x00 */ u8 largeNotes : 1; // notes specify duration and velocity
    /* 0x00 */ u8 unused : 1;
    union {
        struct {
            /* 0x01 */ u8 freqScale : 1;
            /* 0x01 */ u8 volume : 1;
            /* 0x01 */ u8 pan : 1;
        } s;
        /* 0x01 */ u8 asByte;
    } changes;
    /* 0x02 */ u8 noteAllocPolicy;
    /* 0x03 */ u8 muteBehavior;
    /* 0x04 */ u8 reverb;       // or dry/wet mix
    /* 0x05 */ u8 notePriority; // 0-3
    /* 0x06 */ u8 someOtherPriority;
    /* 0x07 */ u8 fontId;
    /* 0x08 */ u8 reverbIndex;
    /* 0x09 */ u8 bookOffset;
    /* 0x0A */ u8 newPan;
    /* 0x0B */ u8 panChannelWeight;  // proportion of pan that comes from the channel (0..128)
    /* 0x0C */ u8 gain; // Increases volume by a multiplicative scaling factor. Represented as a UQ4.4 number
    /* 0x0D */ u8 velocityRandomVariance;
    /* 0x0E */ u8 gateTimeRandomVariance;
    /* 0x0F */ u8 unk_0F;
    /* 0x10 */ u16 vibratoRateStart;
    /* 0x12 */ u16 vibratoExtentStart;
    /* 0x14 */ u16 vibratoRateTarget;
    /* 0x16 */ u16 vibratoExtentTarget;
    /* 0x18 */ u16 vibratoRateChangeDelay;
    /* 0x1A */ u16 vibratoExtentChangeDelay;
    /* 0x1C */ u16 vibratoDelay;
    /* 0x1E */ u16 delay;
    /* 0x20 */ u16 unk_20;
    /* 0x22 */ u16 unk_22;
    /* 0x24 */ s16 instOrWave; // either 0 (none), instrument index + 1, or
                             // 0x80..0x83 for sawtooth/triangle/sine/square waves.
    /* 0x26 */ s16 transposition;
    /* 0x28 */ f32 volumeScale;
    /* 0x2C */ f32 volume;
    /* 0x30 */ s32 pan;
    /* 0x34 */ f32 appliedVolume;
    /* 0x38 */ f32 freqScale;
    /* 0x3C */ u8 (*dynTable)[][2];
    /* 0x40 */ struct Note* noteUnused;
    /* 0x44 */ struct SequenceLayer* layerUnused;
    /* 0x48 */ Instrument* instrument;
    /* 0x4C */ SequencePlayer* seqPlayer;
    /* 0x50 */ struct SequenceLayer* layers[4];
    /* 0x60 */ SeqScriptState scriptState;
    /* 0x7C */ AdsrSettings adsr;
    /* 0x84 */ NotePool notePool;
    /* 0xC4 */ s8 soundScriptIO[8]; // bridge between sound script and audio lib, "io ports"
    /* 0xCC */ s16* filter;
    /* 0xD0 */ Stereo stereo;
} SequenceChannel; // size = 0xD4

// Might also be known as a Track, according to sm64 debug strings (?).
typedef struct SequenceLayer {
    /* 0x00 */ u8 enabled : 1;
    /* 0x00 */ u8 finished : 1;
    /* 0x00 */ u8 stopSomething : 1;
    /* 0x00 */ u8 continuousNotes : 1; // keep the same note for consecutive notes with the same sound
    /* 0x00 */ u8 bit3 : 1; // "loaded"?
    /* 0x00 */ u8 ignoreDrumPan : 1;
    /* 0x00 */ u8 bit1 : 1; // "has initialized continuous notes"?
    /* 0x00 */ u8 notePropertiesNeedInit : 1;
    /* 0x01 */ Stereo stereo;
    /* 0x02 */ u8 instOrWave;
    /* 0x03 */ u8 gateTime;
    /* 0x04 */ u8 semitone;
    /* 0x05 */ u8 portamentoTargetNote;
    /* 0x06 */ u8 pan; // 0..128
    /* 0x07 */ u8 notePan;
    /* 0x08 */ s16 delay;
    /* 0x0A */ s16 gateDelay;
    /* 0x0C */ s16 delay2;
    /* 0x0E */ u16 portamentoTime;
    /* 0x10 */ s16 transposition; // #semitones added to play commands
                                  // (seq instruction encoding only allows referring to the limited range
                                  // 0..0x3F; this makes 0x40..0x7F accessible as well)
    /* 0x12 */ s16 shortNoteDefaultDelay;
    /* 0x14 */ s16 lastDelay;
    /* 0x18 */ AdsrSettings adsr;
    /* 0x20 */ Portamento portamento;
    /* 0x2C */ struct Note* note;
    /* 0x30 */ f32 freqScale;
    /* 0x34 */ f32 bend;
    /* 0x38 */ f32 velocitySquare2;
    /* 0x3C */ f32 velocitySquare; // not sure which one of those corresponds to the sm64 original
    /* 0x40 */ f32 noteVelocity;
    /* 0x44 */ f32 noteFreqScale;
    /* 0x48 */ Instrument* instrument;
    /* 0x4C */ SoundFontSound* sound;
    /* 0x50 */ SequenceChannel* channel;
    /* 0x54 */ SeqScriptState scriptState;
    /* 0x70 */ AudioListItem listItem;
} SequenceLayer; // size = 0x80

typedef struct {
    /* 0x0000 */ s16 adpcmdecState[0x10];
    /* 0x0020 */ s16 finalResampleState[0x10];
    /* 0x0040 */ s16 mixEnvelopeState[0x28];
    /* 0x0090 */ s16 panResampleState[0x10];
    /* 0x00B0 */ s16 panSamplesBuffer[0x20];
    /* 0x00F0 */ s16 dummyResampleState[0x10];
} NoteSynthesisBuffers; // size = 0x110

typedef struct {
    /* 0x00 */ u8 restart;
    /* 0x01 */ u8 sampleDmaIndex;
    /* 0x02 */ u8 prevHeadsetPanRight;
    /* 0x03 */ u8 prevHeadsetPanLeft;
    /* 0x04 */ u8 reverbVol;
    /* 0x05 */ u8 numParts;
    /* 0x06 */ u16 samplePosFrac;
    /* 0x08 */ s32 samplePosInt;
    /* 0x0C */ NoteSynthesisBuffers* synthesisBuffers;
    /* 0x10 */ s16 curVolLeft;
    /* 0x12 */ s16 curVolRight;
    /* 0x14 */ u16 unk_14;
    /* 0x16 */ u16 unk_16;
    /* 0x18 */ u16 unk_18;
    /* 0x1A */ u8 unk_1A;
    /* 0x1C */ u16 unk_1C;
    /* 0x1E */ u16 unk_1E;
} NoteSynthesisState; // size = 0x20

typedef struct {
    /* 0x00 */ struct SequenceChannel* channel;
    /* 0x04 */ u32 time;
    /* 0x08 */ s16* curve;
    /* 0x0C */ f32 extent;
    /* 0x10 */ f32 rate;
    /* 0x14 */ u8 active;
    /* 0x16 */ u16 rateChangeTimer;
    /* 0x18 */ u16 extentChangeTimer;
    /* 0x1A */ u16 delay;
} VibratoState; // size = 0x1C

typedef struct {
    /* 0x00 */ u8 priority;
    /* 0x01 */ u8 waveId;
    /* 0x02 */ u8 harmonicIndex;
    /* 0x03 */ u8 fontId;
    /* 0x04 */ u8 unk_04;
    /* 0x05 */ u8 stereoHeadsetEffects;
    /* 0x06 */ s16 adsrVolScaleUnused;
    /* 0x08 */ f32 portamentoFreqScale;
    /* 0x0C */ f32 vibratoFreqScale;
    /* 0x10 */ SequenceLayer* prevParentLayer;
    /* 0x14 */ SequenceLayer* parentLayer;
    /* 0x18 */ SequenceLayer* wantedParentLayer;
    /* 0x1C */ NoteAttributes attributes;
    /* 0x40 */ AdsrState adsr;
    // Majora's Mask suggests this struct contain portamento, vibratoState
} NotePlaybackState; // size = 0x60

typedef struct {
    struct {
        /* 0x00 */ volatile u8 enabled : 1;
        /* 0x00 */ u8 needsInit : 1;
        /* 0x00 */ u8 finished : 1; // ?
        /* 0x00 */ u8 unused : 1;
        /* 0x00 */ u8 stereoStrongRight : 1;
        /* 0x00 */ u8 stereoStrongLeft : 1;
        /* 0x00 */ u8 stereoHeadsetEffects : 1;
        /* 0x00 */ u8 usesHeadsetPanEffects : 1; // ?
    } bitField0;
    struct {
        /* 0x01 */ u8 reverbIndex : 3;
        /* 0x01 */ u8 bookOffset : 2;
        /* 0x01 */ u8 isSyntheticWave : 1;
        /* 0x01 */ u8 hasTwoParts : 1;
        /* 0x01 */ u8 usesHeadsetPanEffects2 : 1;
    } bitField1;
    /* 0x02 */ u8 gain; // Increases volume by a multiplicative scaling factor. Represented as a UQ4.4 number
    /* 0x03 */ u8 headsetPanRight;
    /* 0x04 */ u8 headsetPanLeft;
    /* 0x05 */ u8 reverbVol;
    /* 0x06 */ u8 unk_06;
    /* 0x07 */ u8 unk_07;
    /* 0x08 */ u16 targetVolLeft;
    /* 0x0A */ u16 targetVolRight;
    /* 0x0C */ u16 resamplingRateFixedPoint;
    /* 0x0E */ u16 unk_0E;
    /* 0x10 */ union {
                 SoundFontSound* soundFontSound;
                 s16* samples; // used for synthetic waves
             } sound;
    /* 0x14 */ s16* filter;
    /* 0x18 */ char pad_18[0x8];
} NoteSubEu; // size = 0x20

typedef struct Note {
    /* 0x00 */ AudioListItem listItem;
    /* 0x10 */ NoteSynthesisState synthesisState;
    /* 0x30 */ NotePlaybackState playbackState;
    /* 0x90 */ Portamento portamento;
    /* 0x9C */ VibratoState vibratoState;
    /* 0xB8 */ char unk_B8[0x4];
    /* 0xBC */ u32 unk_BC;
    /* 0xC0 */ NoteSubEu noteSubEu;
} Note; // size = 0xE0

typedef struct {
    /* 0x00 */ u8 downsampleRate;
    /* 0x02 */ u16 windowSize;
    /* 0x04 */ u16 decayRate; // determines how fast reverb dissipates
    /* 0x06 */ u16 unk_6;
    /* 0x08 */ u16 unk_8;
    /* 0x0A */ u16 vol;
    /* 0x0C */ u16 leakRtl;
    /* 0x0E */ u16 leakLtr;
    /* 0x10 */ s8 unk_10;
    /* 0x12 */ u16 unk_12;
    /* 0x14 */ s16 lowPassFilterCutoffLeft;
    /* 0x16 */ s16 lowPassFilterCutoffRight;
} ReverbSettings; // size = 0x18

/**
 * The high-level audio specifications requested when initializing or resetting the audio heap.
 * Most often resets during scene transitions, but will highly depend on game play.
 */ 
typedef struct {
    /* 0x00 */ u32 frequency; // Target sampling rate in Hz
    /* 0x04 */ u8 unk_04;
    /* 0x05 */ u8 numNotes;
    /* 0x06 */ u8 numSequencePlayers;
    /* 0x07 */ u8 unk_07; // unused, set to zero
    /* 0x08 */ u8 unk_08; // unused, set to zero
    /* 0x09 */ u8 numReverbs;
    /* 0x0C */ ReverbSettings* reverbSettings;
    /* 0x10 */ u16 sampleDmaBufSize1; // size of buffer in the audio misc pool to store small snippets of indivisual samples. Stored short-lived.
    /* 0x12 */ u16 sampleDmaBufSize2; // size of buffer in the audio misc pool to store small snippets of indivisual samples. Stored long-lived.
    /* 0x14 */ u16 unk_14;
    /* 0x18 */ u32 persistentSeqCacheSize;  // size of cache on audio pool to store sequences persistently
    /* 0x1C */ u32 persistentFontCacheSize; // size of cache on audio pool to store soundFonts persistently
    /* 0x20 */ u32 persistentSampleBankCacheSize; // size of cache on audio pool to store entire sample banks persistently
    /* 0x24 */ u32 temporarySeqCacheSize;  // size of cache on audio pool to store sequences temporarily
    /* 0x28 */ u32 temporaryFontCacheSize; // size of cache on audio pool to store soundFonts temporarily
    /* 0x2C */ u32 temporarySampleBankCacheSize; // size of cache on audio pool to store entire sample banks temporarily
    /* 0x30 */ s32 persistentSampleCacheSize; // size of cache in the audio misc pool to store individual samples persistently
    /* 0x34 */ s32 temporarySampleCacheSize; // size of cache in the audio misc pool to store individual samples temporarily
} AudioSpec; // size = 0x38

/**
 * The audio buffer stores the fully processed digital audio before it is sent to the audio interface (AI), then to the
 * digital-analog converter (DAC), then to play on the speakers. The audio buffer is written to by the rsp after
 * processing audio commands, and the audio buffer is read by AI which sends the data to the DAC.
 * This struct parameterizes that buffer.
 */
typedef struct {
    /* 0x00 */ s16 specUnk4;
    /* 0x02 */ u16 frequency; // Target sampling rate in Hz
    /* 0x04 */ u16 aiFrequency; // True sampling rate set to the audio interface (AI) for the audio digital-analog converter (DAC)
    /* 0x06 */ s16 samplesPerFrameTarget;
    /* 0x08 */ s16 maxAiBufferLength;
    /* 0x0A */ s16 minAiBufferLength;
    /* 0x0C */ s16 updatesPerFrame; // for each frame of the audio thread (default 60 fps), number of updates to process audio
    /* 0x0E */ s16 samplesPerUpdate;
    /* 0x10 */ s16 samplesPerUpdateMax;
    /* 0x12 */ s16 samplesPerUpdateMin;
    /* 0x14 */ s16 numSequencePlayers;
    /* 0x18 */ f32 resampleRate;
<<<<<<< HEAD
    /* 0x1C */ f32 updatesPerFrameInv;
    /* 0x20 */ f32 unkUpdatesPerFrameScaled;
    /* 0x24 */ f32 unk_24;
=======
    /* 0x1C */ f32 updatesPerFrameInv; // inverse (reciprocal) of updatesPerFrame
    /* 0x20 */ f32 updatesPerFrameInvScaled; // updatesPerFrameInv scaled down by a factor of 256
    /* 0x24 */ f32 updatesPerFrameScaled; // updatesPerFrame scaled down by a factor of 4
>>>>>>> 8f1fd58f
} AudioBufferParameters; // size = 0x28

/**
 * Meta-data associated with a pool (contain withing the Audio Heap)
 */
typedef struct {
    /* 0x0 */ u8* startRamAddr; // start addr of the pool
    /* 0x4 */ u8* curRamAddr; // address of the next available memory for allocation
    /* 0x8 */ s32 size; // size of the pool
    /* 0xC */ s32 numEntries; // number of entries allocated to the pool
} AudioAllocPool; // size = 0x10

/**
 * Audio cache entry data to store a single entry containing either a sequence, soundfont, or entire sample banks
 */
typedef struct {
    /* 0x0 */ u8* ramAddr;
    /* 0x4 */ u32 size;
    /* 0x8 */ s16 tableType;
    /* 0xA */ s16 id;
} AudioCacheEntry; // size = 0xC

/**
 * Audio cache entry data to store a single entry containing an individual sample
 */
typedef struct {
    /* 0x00 */ s8 inUse;
    /* 0x01 */ s8 origMedium;
    /* 0x02 */ s8 sampleBankId;
    /* 0x03 */ char unk_03[0x5];
    /* 0x08 */ u8* allocatedAddr;
    /* 0x0C */ void* sampleAddr;
    /* 0x10 */ u32 size;
} SampleCacheEntry; // size = 0x14

/**
 * Audio cache entry data to store individual samples
 */
typedef struct {
    /* 0x000 */ AudioAllocPool pool;
    /* 0x010 */ SampleCacheEntry entries[32];
    /* 0x290 */ s32 numEntries;
} AudioSampleCache; // size = 0x294

typedef struct {
    /* 0x00*/ u32 numEntries;
    /* 0x04*/ AudioAllocPool pool;
    /* 0x14*/ AudioCacheEntry entries[16];
} AudioPersistentCache; // size = 0xD4

typedef struct {
    /* 0x00*/ u32 nextSide;
    /* 0x04*/ AudioAllocPool pool;
    /* 0x14*/ AudioCacheEntry entries[2];
} AudioTemporaryCache; // size = 0x3C

typedef struct {
    /* 0x000*/ AudioPersistentCache persistent;
    /* 0x0D4*/ AudioTemporaryCache temporary;
    /* 0x100*/ u8 unk_100[0x10];
} AudioCache; // size = 0x110

typedef struct {
    /* 0x0 */ u32 persistentCommonPoolSize;
    /* 0x4 */ u32 temporaryCommonPoolSize;
} AudioCachePoolSplit; // size = 0x8

typedef struct {
    /* 0x0 */ u32 seqCacheSize;
    /* 0x4 */ u32 fontCacheSize;
    /* 0x8 */ u32 sampleBankCacheSize;
} AudioCommonPoolSplit; // size = 0xC

typedef struct {
    /* 0x0 */ u32 miscPoolSize;
    /* 0x4 */ u32 unkSizes[2];
    /* 0xC */ u32 cachePoolSize;
} AudioSessionPoolSplit; // size = 0x10

typedef struct {
    /* 0x00 */ u32 endAndMediumKey;
    /* 0x04 */ SoundFontSample* sample;
    /* 0x08 */ u8* ramAddr;
    /* 0x0C */ u32 encodedInfo;
    /* 0x10 */ s32 isFree;
} AudioPreloadReq; // size = 0x14

/**
 * Audio commands used to transfer audio requests from the graph thread to the audio thread
 */
typedef struct {
    /* 0x0 */ union{
        u32 opArgs;
        struct {
            u8 op;
            u8 arg0;
            u8 arg1;
            u8 arg2;
        };
    };
    /* 0x4 */ union {
        void* data;
        f32 asFloat;
        s32 asInt;
        u16 asUShort;
        s8 asSbyte;
        u8 asUbyte;
        u32 asUInt;
    };
} AudioCmd; // size = 0x8

typedef struct {
    /* 0x00 */ s8 status;
    /* 0x01 */ s8 delay;
    /* 0x02 */ s8 medium;
    /* 0x04 */ u8* ramAddr;
    /* 0x08 */ u32 curDevAddr;
    /* 0x0C */ u8* curRamAddr;
    /* 0x10 */ u32 bytesRemaining;
    /* 0x14 */ u32 chunkSize;
    /* 0x18 */ s32 unkMediumParam;
    /* 0x1C */ u32 retMsg;
    /* 0x20 */ OSMesgQueue* retQueue;
    /* 0x24 */ OSMesgQueue msgQueue;
    /* 0x3C */ OSMesg msg;
    /* 0x40 */ OSIoMesg ioMesg;
} AudioAsyncLoad; // size = 0x58

typedef struct {
    /* 0x00 */ u8 medium;
    /* 0x01 */ u8 seqOrFontId;
    /* 0x02 */ u16 instId;
    /* 0x04 */ s32 unkMediumParam;
    /* 0x08 */ s32 curDevAddr;
    /* 0x0C */ u8* curRamAddr;
    /* 0x10 */ u8* ramAddr;
    /* 0x14 */ s32 state;
    /* 0x18 */ s32 bytesRemaining;
    /* 0x1C */ s8* status; // write-only
    /* 0x20 */ SoundFontSample sample;
    /* 0x30 */ OSMesgQueue msgQueue;
    /* 0x48 */ OSMesg msg;
    /* 0x4C */ OSIoMesg ioMesg;
} AudioSlowLoad; // size = 0x64

typedef struct {
    /* 0x00 */ u32 romAddr;
    /* 0x04 */ u32 size;
    /* 0x08 */ s8 medium;
    /* 0x09 */ s8 cachePolicy;
    /* 0x0A */ s16 shortData1;
    /* 0x0C */ s16 shortData2;
    /* 0x0E */ s16 shortData3;
} AudioTableEntry; // size = 0x10

typedef struct {
    /* 0x00 */ s16 numEntries;
    /* 0x02 */ s16 unkMediumParam;
    /* 0x04 */ u32 romAddr;
    /* 0x08 */ char pad[0x8];
    /* 0x10 */ AudioTableEntry entries[1]; // (dynamic size)
} AudioTable; // size >= 0x20

typedef struct {
    /* 0x00 */ OSTask task;
    /* 0x40 */ OSMesgQueue* msgQueue;
    /* 0x44 */ void* unk_44; // probably a message that gets unused.
    /* 0x48 */ char unk_48[0x8];
} AudioTask; // size = 0x50

typedef struct {
    /* 0x00 */ u8* ramAddr;
    /* 0x04 */ u32 devAddr;
    /* 0x08 */ u16 sizeUnused;
    /* 0x0A */ u16 size;
    /* 0x0C */ u8 unused;
    /* 0x0D */ u8 reuseIndex; // position in sSampleDmaReuseQueue1/2, if ttl == 0
    /* 0x0E */ u8 ttl;        // duration after which the DMA can be discarded
} SampleDma; // size = 0x10

typedef struct {
    /* 0x0000 */ char unk_0000;
    /* 0x0001 */ s8 numSynthesisReverbs;
    /* 0x0002 */ u16 unk_2; // reads from audio spec unk_14, never used, always set to 0x7FFF
    /* 0x0004 */ u16 unk_4;
    /* 0x0006 */ char unk_0006[0x0A];
    /* 0x0010 */ s16* curLoadedBook;
    /* 0x0014 */ NoteSubEu* noteSubsEu;
    /* 0x0018 */ SynthesisReverb synthesisReverbs[4];
    /* 0x0B38 */ char unk_0B38[0x30];
    /* 0x0B68 */ SoundFontSample* usedSamples[128];
    /* 0x0D68 */ AudioPreloadReq preloadSampleStack[128];
    /* 0x1768 */ s32 numUsedSamples;
    /* 0x176C */ s32 preloadSampleStackTop;
    /* 0x1770 */ AudioAsyncLoad asyncLoads[0x10];
    /* 0x1CF0 */ OSMesgQueue asyncLoadUnkMediumQueue;
    /* 0x1D08 */ char unk_1D08[0x40];
    /* 0x1D48 */ AudioAsyncLoad* curUnkMediumLoad;
    /* 0x1D4C */ u32 slowLoadPos;
    /* 0x1D50 */ AudioSlowLoad slowLoads[2];
    /* 0x1E18 */ OSPiHandle* cartHandle;
    /* 0x1E1C */ OSPiHandle* driveHandle;
    /* 0x1E20 */ OSMesgQueue externalLoadQueue;
    /* 0x1E38 */ OSMesg externalLoadMsgBuf[16];
    /* 0x1E78 */ OSMesgQueue preloadSampleQueue;
    /* 0x1E90 */ OSMesg preloadSampleMsgBuf[16];
    /* 0x1ED0 */ OSMesgQueue currAudioFrameDmaQueue;
    /* 0x1EE8 */ OSMesg currAudioFrameDmaMsgBuf[64];
    /* 0x1FE8 */ OSIoMesg currAudioFrameDmaIoMsgBuf[64];
    /* 0x25E8 */ OSMesgQueue syncDmaQueue;
    /* 0x2600 */ OSMesg syncDmaMesg;
    /* 0x2604 */ OSIoMesg syncDmaIoMesg;
    /* 0x261C */ SampleDma* sampleDmas;
    /* 0x2620 */ u32 sampleDmaCount;
    /* 0x2624 */ u32 sampleDmaListSize1;
    /* 0x2628 */ s32 unused2628;
    /* 0x262C */ u8 sampleDmaReuseQueue1[0x100]; // read pos <= write pos, wrapping mod 256
    /* 0x272C */ u8 sampleDmaReuseQueue2[0x100];
    /* 0x282C */ u8 sampleDmaReuseQueue1RdPos; // Read position for short-lived sampleDma
    /* 0x282D */ u8 sampleDmaReuseQueue2RdPos; // Read position for long-lived sampleDma
    /* 0x282E */ u8 sampleDmaReuseQueue1WrPos; // Write position for short-lived sampleDma
    /* 0x282F */ u8 sampleDmaReuseQueue2WrPos; // Write position for long-lived sampleDma
    /* 0x2830 */ AudioTable* sequenceTable;
    /* 0x2834 */ AudioTable* soundFontTable;
    /* 0x2838 */ AudioTable* sampleBankTable;
    /* 0x283C */ u8* sequenceFontTable;
    /* 0x2840 */ u16 numSequences;
    /* 0x2844 */ SoundFont* soundFonts;
    /* 0x2848 */ AudioBufferParameters audioBufferParameters;
    /* 0x2870 */ f32 unk_2870;
    /* 0x2874 */ s32 sampleDmaBufSize1;
    /* 0x2874 */ s32 sampleDmaBufSize2;
    /* 0x287C */ char unk_287C[0x10];
    /* 0x288C */ s32 sampleDmaBufSize;
    /* 0x2890 */ s32 maxAudioCmds;
    /* 0x2894 */ s32 numNotes;
    /* 0x2898 */ s16 tempoInternalToExternal;
    /* 0x289A */ s8 soundMode;
    /* 0x289C */ s32 totalTaskCount; // The total number of times the top-level function on the audio thread is run since audio is initialized
    /* 0x28A0 */ s32 curAudioFrameDmaCount;
    /* 0x28A4 */ s32 rspTaskIndex;
    /* 0x28A8 */ s32 curAiBufIndex;
    /* 0x28AC */ Acmd* abiCmdBufs[2]; // Pointer to audio heap where the audio binary interface command lists (for the rsp) are stored. Two lists that alternative every frame
    /* 0x28B4 */ Acmd* curAbiCmdBuf; // Pointer to the currently active abiCmdBufs
    /* 0x28B8 */ AudioTask* curTask;
    /* 0x28BC */ char unk_28BC[0x4];
    /* 0x28C0 */ AudioTask rspTask[2];
    /* 0x2960 */ f32 unk_2960;
    /* 0x2964 */ s32 refreshRate;
    /* 0x2968 */ s16* aiBuffers[3];
    /* 0x2974 */ s16 aiBufLengths[3];
    /* 0x297C */ u32 audioRandom;
    /* 0x2980 */ s32 audioErrorFlags;
    /* 0x2984 */ volatile u32 resetTimer;
    /* 0x2988 */ char unk_2988[0x8];
    /* 0x2990 */ AudioAllocPool audioSessionPool; // A sub-pool to main pool, contains all sub-pools and data that changes every audio reset
    /* 0x29A0 */ AudioAllocPool externalPool; // pool allocated externally to the audio heap. Never used in game
    /* 0x29B0 */ AudioAllocPool audioInitPool;// A sub-pool to the main pool, contains all sub-pools and data that persists every audio reset
    /* 0x29C0 */ AudioAllocPool miscPool; // A sub-pool to the session pool. 
    /* 0x29D0 */ char unk_29D0[0x20]; // probably two unused pools
    /* 0x29F0 */ AudioAllocPool cachePool; // The common pool for all cache entries
    /* 0x2A00 */ AudioAllocPool persistentCommonPool; // A sub-pool to the cache pool, contains all caches for data stored persistently
    /* 0x2A10 */ AudioAllocPool temporaryCommonPool; // A sub-pool to the cache pool, contains all caches for data stored temporarily
    /* 0x2A20 */ AudioCache seqCache; // Cache to store sequences
    /* 0x2B30 */ AudioCache fontCache; // Cache to store soundFonts
    /* 0x2C40 */ AudioCache sampleBankCache; // Cache for loading entire sample banks
    /* 0x2D50 */ AudioAllocPool permanentPool; // Pool to stores audio data that is always loaded in. Used for sfxs
    /* 0x2D60 */ AudioCacheEntry permanentCache[32]; // individual entries to the permanent pool
    /* 0x2EE0 */ AudioSampleCache persistentSampleCache; // Stores individual samples persistently
    /* 0x3174 */ AudioSampleCache temporarySampleCache; // Stores individual samples temporarily
    /* 0x3408 */ AudioSessionPoolSplit sessionPoolSplit; // splits session pool into the cache pool and misc pool
    /* 0x3418 */ AudioCachePoolSplit cachePoolSplit; // splits cache pool into the persistent & temporary common pools
    /* 0x3420 */ AudioCommonPoolSplit persistentCommonPoolSplit;// splits persistent common pool into caches for sequences, soundFonts, sample banks
    /* 0x342C */ AudioCommonPoolSplit temporaryCommonPoolSplit; // splits temporary common pool into caches for sequences, soundFonts, sample banks
    /* 0x3438 */ u8 sampleFontLoadStatus[0x30];
    /* 0x3468 */ u8 fontLoadStatus[0x30];
    /* 0x3498 */ u8 seqLoadStatus[0x80];
    /* 0x3518 */ volatile u8 resetStatus;
    /* 0x3519 */ u8 audioResetSpecIdToLoad;
    /* 0x351C */ s32 audioResetFadeOutFramesLeft;
<<<<<<< HEAD
    /* 0x3520 */ f32* unk_3520; // fadeOutVelocities for ADSR
=======
    /* 0x3520 */ f32* adsrDecayTable; // A table on the audio heap that stores decay rates used for adsr
>>>>>>> 8f1fd58f
    /* 0x3524 */ u8* audioHeap;
    /* 0x3528 */ u32 audioHeapSize;
    /* 0x352C */ Note* notes;
    /* 0x3530 */ SequencePlayer seqPlayers[4];
    /* 0x3AB0 */ SequenceLayer sequenceLayers[64];
    /* 0x5AB0 */ SequenceChannel sequenceChannelNone;
    /* 0x5B84 */ s32 noteSubEuOffset;
    /* 0x5B88 */ AudioListItem layerFreeList;
    /* 0x5B98 */ NotePool noteFreeLists;
    /* 0x5BD8 */ u8 cmdWrPos;
    /* 0x5BD9 */ u8 cmdRdPos;
    /* 0x5BDA */ u8 cmdQueueFinished;
    /* 0x5BDC */ u16 activeChannelsFlags[4]; // bitwise flag for 16 channels. Only channels with bit turned on will be processed 
    /* 0x5BE4 */ OSMesgQueue* audioResetQueueP;
    /* 0x5BE8 */ OSMesgQueue* taskStartQueueP;
    /* 0x5BEC */ OSMesgQueue* cmdProcQueueP;
    /* 0x5BF0 */ OSMesgQueue taskStartQueue;
    /* 0x5C08 */ OSMesgQueue cmdProcQueue;
    /* 0x5C20 */ OSMesgQueue audioResetQueue;
    /* 0x5C38 */ OSMesg taskStartMsgBuf[1];
    /* 0x5C3C */ OSMesg audioResetMsgBuf[1];
    /* 0x5C40 */ OSMesg cmdProcMsgBuf[4];
    /* 0x5C50 */ AudioCmd cmdBuf[0x100]; // Audio commands used to transfer audio requests from the graph thread to the audio thread
} AudioContext; // size = 0x6450

typedef struct {
    /* 0x00 */ u8 reverbVol;
    /* 0x01 */ u8 gain; // Increases volume by a multiplicative scaling factor. Represented as a UQ4.4 number
    /* 0x02 */ u8 pan;
    /* 0x03 */ Stereo stereo;
    /* 0x04 */ f32 frequency;
    /* 0x08 */ f32 velocity;
    /* 0x0C */ char unk_0C[0x4];
    /* 0x10 */ s16* filter;
    /* 0x14 */ u8 unk_14;
    /* 0x16 */ u16 unk_16;
} NoteSubAttributes; // size = 0x18

typedef struct {
    /* 0x00 */ u32 heapSize; // total number of bytes allocated to the audio heap. Must be <= the size of `gAudioHeap` (ideally about the same size)
    /* 0x04 */ u32 initPoolSize; // The entire audio heap is split into two pools.
    /* 0x08 */ u32 permanentPoolSize;
} AudioContextInitSizes; // size = 0xC

typedef struct {
    /* 0x00 */ f32 unk_00;
    /* 0x04 */ f32 unk_04;
    /* 0x08 */ f32 unk_08;
    /* 0x0C */ u16 unk_0C;
    /* 0x10 */ f32 unk_10;
    /* 0x14 */ f32 unk_14;
    /* 0x18 */ f32 unk_18;
    /* 0x1C */ u16 unk_1C;
} unk_50_s; // size = 0x20

typedef struct {
    /* 0x000 */ f32 volCur;
    /* 0x004 */ f32 volTarget;
    /* 0x008 */ f32 unk_08;
    /* 0x00C */ u16 unk_0C;
    /* 0x00E */ u8 volScales[0x4];
    /* 0x012 */ u8 volFadeTimer;
    /* 0x013 */ u8 fadeVolUpdate;
    /* 0x014 */ u32 unk_14;
    /* 0x018 */ u16 unk_18;
    /* 0x01C */ f32 unk_1C;
    /* 0x020 */ f32 unk_20;
    /* 0x024 */ f32 unk_24;
    /* 0x028 */ u16 unk_28;
    /* 0x02C */ u32 unk_2C[8];
    /* 0x04C */ u8 unk_4C;
    /* 0x04D */ u8 unk_4D;
    /* 0x04E */ u8 unk_4E;
    /* 0x050 */ unk_50_s unk_50[0x10];
    /* 0x250 */ u16 unk_250;
    /* 0x252 */ u16 unk_252;
    /* 0x254 */ u16 unk_254;
    /* 0x256 */ u16 unk_256;
    /* 0x258 */ u16 unk_258;
    /* 0x25C */ u32 unk_25C;
    /* 0x260 */ u8 unk_260;
} unk_D_8016E750; // size = 0x264

typedef enum {
    /* 0 */ BANK_PLAYER,
    /* 1 */ BANK_ITEM,
    /* 2 */ BANK_ENV,
    /* 3 */ BANK_ENEMY,
    /* 4 */ BANK_SYSTEM,
    /* 5 */ BANK_OCARINA,
    /* 6 */ BANK_VOICE
} SoundBankTypes;

typedef enum {
    /* 0 */ SFX_STATE_EMPTY,
    /* 1 */ SFX_STATE_QUEUED,
    /* 2 */ SFX_STATE_READY,
    /* 3 */ SFX_STATE_PLAYING_REFRESH,
    /* 4 */ SFX_STATE_PLAYING_1,
    /* 5 */ SFX_STATE_PLAYING_2
} SfxState;

typedef struct {
    /* 0x00 */ f32*     posX;
    /* 0x04 */ f32*     posY;
    /* 0x08 */ f32*     posZ;
    /* 0x0C */ u8       token;
    /* 0x10 */ f32*     freqScale;
    /* 0x14 */ f32*     vol;
    /* 0x18 */ s8*      reverbAdd;
    /* 0x1C */ f32      dist;
    /* 0x20 */ u32      priority; // lower is more prioritized
    /* 0x24 */ u8       sfxImportance;
    /* 0x26 */ u16      sfxParams;
    /* 0x28 */ u16      sfxId;
    /* 0x2A */ u8       state; // uses SfxState enum
    /* 0x2B */ u8       freshness;
    /* 0x2C */ u8       prev;
    /* 0x2D */ u8       next;
    /* 0x2E */ u8       channelIdx;
    /* 0x2F */ u8       unk_2F;
} SoundBankEntry; // size = 0x30

/*
 * SFX IDs
 *
 * index    0000000111111111    observed in audio code
 * & 200    0000001000000000    single bit
 * & 400    0000010000000000    single bit
 * & 800    0000100000000000    single bit, what we currently call SFX_FLAG
 * & 600    0000011000000000    2 bits
 * & A00    0000101000000000    2 bits
 * & C00    0000110000000000    2 bits, observed in audio code
 * & E00    0000111000000000    all 3 bits
 * bank     1111000000000000    observed in audio code
 */

#define SFX_BANK_SHIFT(sfxId)   (((sfxId) >> 12) & 0xFF)

#define SFX_BANK_MASK(sfxId)    ((sfxId) & 0xF000)

#define SFX_INDEX(sfxId)    ((sfxId) & 0x01FF)
#define SFX_BANK(sfxId)     SFX_BANK_SHIFT(SFX_BANK_MASK(sfxId))

typedef struct {
    u32 priority; // lower is more prioritized
    u8 entryIndex;
} ActiveSound;

typedef struct {
    u8 importance;
    u16 params;
} SoundParams;

#endif<|MERGE_RESOLUTION|>--- conflicted
+++ resolved
@@ -610,15 +610,9 @@
     /* 0x12 */ s16 samplesPerUpdateMin;
     /* 0x14 */ s16 numSequencePlayers;
     /* 0x18 */ f32 resampleRate;
-<<<<<<< HEAD
-    /* 0x1C */ f32 updatesPerFrameInv;
-    /* 0x20 */ f32 unkUpdatesPerFrameScaled;
-    /* 0x24 */ f32 unk_24;
-=======
     /* 0x1C */ f32 updatesPerFrameInv; // inverse (reciprocal) of updatesPerFrame
     /* 0x20 */ f32 updatesPerFrameInvScaled; // updatesPerFrameInv scaled down by a factor of 256
     /* 0x24 */ f32 updatesPerFrameScaled; // updatesPerFrame scaled down by a factor of 4
->>>>>>> 8f1fd58f
 } AudioBufferParameters; // size = 0x28
 
 /**
@@ -899,11 +893,7 @@
     /* 0x3518 */ volatile u8 resetStatus;
     /* 0x3519 */ u8 audioResetSpecIdToLoad;
     /* 0x351C */ s32 audioResetFadeOutFramesLeft;
-<<<<<<< HEAD
-    /* 0x3520 */ f32* unk_3520; // fadeOutVelocities for ADSR
-=======
     /* 0x3520 */ f32* adsrDecayTable; // A table on the audio heap that stores decay rates used for adsr
->>>>>>> 8f1fd58f
     /* 0x3524 */ u8* audioHeap;
     /* 0x3528 */ u32 audioHeapSize;
     /* 0x352C */ Note* notes;
