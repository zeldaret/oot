--- conflicted
+++ resolved
@@ -130,21 +130,13 @@
     /* 0x04 */ u32 end;
     /* 0x08 */ u32 count;
     /* 0x0C */ char unk_0C[0x4];
-<<<<<<< HEAD
-    /* 0x10 */ s16 predictorState[16]; // The predictor output state for the first frame of the loop
-=======
-    /* 0x10 */ s16 predictorState[16]; // only exists if count != 0. 8-byte aligned
->>>>>>> 56e52a89
+    /* 0x10 */ s16 predictorState[16]; // The predictor output state for the first frame of the loop, only present if count > 0
 } AdpcmLoop; // size = 0x30 (or 0x10)
 
 typedef struct {
     /* 0x00 */ s32 order;
     /* 0x04 */ s32 numPredictors;
-<<<<<<< HEAD
     /* 0x08 */ s16 book[1]; // Predictor coefficients, where book is a variable-length array, each book's length is 8 * order * npredictors. 8-byte aligned
-=======
-    /* 0x08 */ s16 book[1]; // size 8 * order * numPredictors. 8-byte aligned
->>>>>>> 56e52a89
 } AdpcmBook; // size >= 0x8
 
 typedef struct {
@@ -254,41 +246,7 @@
 } SynthesisReverb; // size = 0x2C8
 
 typedef struct {
-<<<<<<< HEAD
-    /* 0x00 */ u8 loaded;
-    /* 0x01 */ u8 normalRangeLo;
-    /* 0x02 */ u8 normalRangeHi;
-    /* 0x03 */ u8 releaseRate;
-    /* 0x04 */ EnvelopePoint* envelope;
-    /* 0x08 */ SoundFontSound lowNotesSound;
-    /* 0x10 */ SoundFontSound normalNotesSound;
-    /* 0x18 */ SoundFontSound highNotesSound;
-} Instrument; // size = 0x20
-
-typedef struct {
-    /* 0x00 */ u8 releaseRate;
-    /* 0x01 */ u8 pan;
-    /* 0x02 */ u8 loaded;
-    /* 0x04 */ SoundFontSound sound;
-    /* 0x14 */ EnvelopePoint* envelope;
-} Drum; // size = 0x14
-
-typedef struct {
-    /* 0x00 */ u8 numInstruments;
-    /* 0x01 */ u8 numDrums;
-    /* 0x02 */ u8 sampleBankId1;
-    /* 0x03 */ u8 sampleBankId2;
-    /* 0x04 */ u16 numSfx;
-    /* 0x08 */ Instrument** instruments;
-    /* 0x0C */ Drum** drums;
-    /* 0x10 */ SoundFontSound* soundEffects;
-} SoundFont; // size = 0x14
-
-typedef struct {
-    /* 0x00 */ u8* pc;
-=======
     /* 0x00 */ u8* pc; // program counter
->>>>>>> 56e52a89
     /* 0x04 */ u8* stack[4];
     /* 0x14 */ u8 remLoopIters[4]; // remaining loop iterations
     /* 0x18 */ u8 depth;
@@ -364,11 +322,7 @@
     /* 0x14 */ f32 target;
     /* 0x18 */ char unk_18[4];
     /* 0x1C */ EnvelopePoint* envelope;
-<<<<<<< HEAD
-} AdsrState;
-=======
 } AdsrState; // size = 0x20
->>>>>>> 56e52a89
 
 typedef struct {
     /* 0x00 */ u8 unused : 2;
