#ifndef _Z64_AUDIO_H_
#define _Z64_AUDIO_H_

#define MK_CMD(b0,b1,b2,b3) ((((b0) & 0xFF) << 0x18) | (((b1) & 0xFF) << 0x10) | (((b2) & 0xFF) << 0x8) | (((b3) & 0xFF) << 0))

/**
 * Structs in this repository have primarily been imported from the SM64 Decompilation.
 * Many struct members are wrong; the symbol '?' next to an offset means the member is a guess.
 */

#define NO_LAYER ((SequenceChannelLayer*)(-1))
#define NO_CHANNEL ((SequenceChannel*)(-1))

#define TATUMS_PER_BEAT 48

#define IS_SEQUENCE_CHANNEL_VALID(ptr) ((u32)(ptr) != (u32)&gAudioContext.gSequenceChannelNone)

#define ADSR_STATE_DISABLED 0
#define ADSR_STATE_INITIAL 1
#define ADSR_STATE_START_LOOP 2
#define ADSR_STATE_LOOP 3
#define ADSR_STATE_FADE 4
#define ADSR_STATE_HANG 5
#define ADSR_STATE_DECAY 6
#define ADSR_STATE_RELEASE 7
#define ADSR_STATE_SUSTAIN 8

#define ADSR_DISABLE 0
#define ADSR_HANG -1
#define ADSR_GOTO -2
#define ADSR_RESTART -3

#define AIBUF_LEN 0xB00

struct Note;
struct NotePool;
struct SequenceChannel;
struct SequenceChannelLayer;

typedef struct AudioListItem {
    // A node in a circularly linked list. Each node is either a head or an item:
    // - Items can be either detached (prev = NULL), or attached to a list.
    //   'value' points to something of interest.
    // - List heads are always attached; if a list is empty, its head points
    //   to itself. 'count' contains the size of the list.
    // If the list holds notes, 'pool' points back to the pool where it lives.
    // Otherwise, that member is NULL.
    /* 0x00 */ struct AudioListItem* prev;
    /* 0x04 */ struct AudioListItem* next;
    /* 0x08 */ union {
                   void* value; // either Note* or SequenceChannelLayer*
                   s32 count;
               } u;
    /* 0x0C */ struct NotePool* pool;
} AudioListItem; // size = 0x10

typedef struct NotePool {
    /* 0x00 */ AudioListItem disabled;
    /* 0x10 */ AudioListItem decaying;
    /* 0x20 */ AudioListItem releasing;
    /* 0x30 */ AudioListItem active;
} NotePool;

// Pitch sliding by up to one octave in the positive direction. Negative
// direction is "supported" by setting extent to be negative. The code
// exterpolates exponentially in the wrong direction in that case, but that
// doesn't prevent seqplayer from doing it, AFAICT.
typedef struct {
    /* 0x00 */ u8 mode; // bit 0x80 denotes something; the rest are an index 0-5
    /* 0x02 */ u16 cur;
    /* 0x04 */ u16 speed;
    /* 0x08 */ f32 extent;
} Portamento; // size = 0xC

typedef struct {
    /*?0x0 */ s16 delay;
    /*?0x2 */ s16 arg;
} AdsrEnvelope; // size = 0x4?

typedef struct {
    /*?0x00 */ u32 start;
    /* 0x04 */ u32 end;
    /*?0x08 */ u32 count;
    /*?0x0C */ char unk_0C[0x4];
    /*?0x10 */ s16 state[16]; // only exists if count != 0. 8-byte aligned
} AdpcmLoop; // size = 0x30

typedef struct {
    /*?0x00 */ s32 order;
    /*?0x04 */ s32 npredictors;
    /*?0x08 */ s16 book[1]; // size 8 * order * npredictors. 8-byte aligned
} AdpcmBook;

typedef struct {
    union{
        struct {
            /* 0x00 */ u32 bits4 : 4;
            /* 0x00 */ u32 bits2 : 2;
            /* 0x00 */ u32 unk_bits26 : 1;
            /* 0x00 */ u32 unk_bits25 : 1;
            /* 0x01 */ u32 size : 24;
        };
        u32 bits;
    };
    /* 0x04 */ u8* sampleAddr;
    /* 0x08 */ AdpcmLoop* loop;
    /*?0x0C */ AdpcmBook* book;
} AudioBankSample; // size = 0x10

typedef struct {
    /* 0x00 */ AudioBankSample* sample;
    /* 0x04 */ f32 tuning; // frequency scale factor
} AudioBankSound; // size = 0x8

typedef struct {
    /*?0x00 */ s16 numSamplesAfterDownsampling;
    /*?0x02 */ s16 chunkLen; // never read
    /* 0x04 */ s16* toDownsampleLeft;
    /* 0x08 */ s16* toDownsampleRight; // data pointed to by left and right are adjacent in memory
    /*?0x0C */ s32 startPos; // start pos in ring buffer
    /*?0x10 */ s16 lengthA; // first length in ring buffer (from startPos, at most until end)
    /*?0x12 */ s16 lengthB; // second length in ring buffer (from pos 0)
    /* 0x14 */ u16 unk_14;
    /* 0x16 */ u16 unk_16;
    /* 0x18 */ u16 unk_18;
    /* 0x1A */ char unk_1A[2];
} ReverbRingBufferItem; // size = 0x1C

typedef struct {
    /* 0x000 */ u8 resampleFlags;
    /* 0x001 */ u8 useReverb;
    /* 0x002 */ u8 framesToIgnore;
    /* 0x003 */ u8 curFrame;
    /* 0x004 */ u8 downsampleRate;
    /* 0x005 */ s8 unk_05;
    /* 0x006 */ u16 windowSize;
    /* 0x008 */ s16 unk_08;
    /* 0x00A */ s16 unk_0A;
    /* 0x00C */ u16 unk_0C;
    /* 0x00E */ u16 unk_0E;
    /* 0x010 */ s16 unk_10;
    /* 0x012 */ s16 unk_12;
    /* 0x014 */ u16 unk_14;
    /* 0x016 */ s16 unk_16;

    /* 0x018 */ u8 unk_18;
    /* 0x019 */ u8 unk_19;
    /* 0x01A */ u8 unk_1A;
    /* 0x01B */ u8 unk_1B;
    /* 0x01C */ s32 nextRingBufPos;
    /* 0x020 */ s32 unk_20;
    /* 0x024 */ s32 bufSizePerChan;
    /* 0x028 */ s16* leftRingBuf;
    /* 0x02C */ s16* rightRingBuf;
    /* 0x030 */ void* unk_30;
    /* 0x034 */ void* unk_34;
    /* 0x038 */ void* unk_38;
    /* 0x03C */ void* unk_3C;

    /* 0x040 */ ReverbRingBufferItem items[2][5];
    /*?0x158 */ ReverbRingBufferItem items2[2][5];
    /* 0x270 */ s16* unk_270;
    /* 0x274 */ s16* unk_274;
    /* 0x278 */ void* unk_278;
    /* 0x27C */ void* unk_27C;
    /* 0x280 */ AudioBankSound sound;
    /* 0x288 */ AudioBankSample sample;
    /* 0x298 */ AdpcmLoop loop;
} SynthesisReverb; // size = 0x2C8

typedef struct {
    /*?0x00 */ u8 loaded;
    /* 0x01 */ u8 normalRangeLo;
    /* 0x02 */ u8 normalRangeHi;
    /* 0x03 */ u8 releaseRate;
    /* 0x04 */ AdsrEnvelope* envelope;
    /* 0x08 */ AudioBankSound lowNotesSound;
    /* 0x10 */ AudioBankSound normalNotesSound;
    /* 0x18 */ AudioBankSound highNotesSound;
} Instrument; // size >= 0x20

typedef struct {
    /* 0x00 */ u8 releaseRate;
    /* 0x01 */ u8 pan;
    /*?0x02 */ u8 loaded;
    /* 0x04 */ AudioBankSound sound;
    /* 0x14 */ AdsrEnvelope *envelope;
} Drum; // size >= 0x14

typedef struct {
    /* 0x00 */ u8 numInstruments;
    /* 0x01 */ u8 numDrums;
    /* 0x02 */ u8 unk_02;
    /* 0x03 */ u8 unk_03;
    /* 0x04 */ u16 numSfx;
    /* 0x08 */ Instrument** instruments;
    /* 0x0C */ Drum** drums;
    /* 0x10 */ AudioBankSound* soundEffects;
} CtlEntry; // size = 0x14

typedef struct {
    /* 0x00 */ u8* pc;
    /* 0x04 */ u8* stack[4];
    /* 0x14 */ u8 remLoopIters[4];
    /* 0x18 */ u8 depth;
    /* 0x19 */ s8 value;
} M64ScriptState; // size = 0x1C

// Also known as a Group, according to sm64 debug strings.
typedef struct {
<<<<<<< HEAD
    /* 0x000 */ u8 enabled : 1; // 0x80
    /*?0x000 */ u8 finished : 1;  // 0x40
    /* 0x000 */ u8 muted : 1; // 0x20
    /* 0x000 */ u8 seqDmaInProgress : 1; // 0x10
    /* 0x000 */ u8 bankDmaInProgress : 1; // 0x08
    /*?0x000 */ u8 recalculateVolume : 1; // 0x04
    /* 0x000 */ u8 unk_0b2 : 1; // 0x02
    /* 0x000 */ u8 unk_0b1 : 1; // 0x01
    /* 0x001 */ u8 state;
    /* 0x002 */ u8 noteAllocPolicy;
    /* 0x003 */ u8 muteBehavior;
=======
    union {
        s32 playerState;
        struct {
            /* 0x000 */ u8 enabled : 1;
            /*?0x000 */ u8 finished : 1;
            /* 0x000 */ u8 muted : 1;
            /* 0x000 */ u8 seqDmaInProgress : 1;
            /* 0x000 */ u8 bankDmaInProgress : 1;
            /*?0x000 */ u8 recalculateVolume : 1;
            /* 0x000 */ u8 unk_0b2 : 1;
            /* 0x000 */ u8 unk_0b1 : 1;
            /* 0x001 */ u8 state;
            /* 0x002 */ u8 noteAllocPolicy;
            union {
                /* 0x003 */ u8 muteBehavior;
                struct {
                    u8 mute_u00 : 1;
                    u8 mute_u01 : 1;
                    u8 mute_u02 : 1;
                    u8 mute_u03 : 1;
                    u8 mute_u04 : 1;
                    u8 mute_u05 : 1;
                    u8 mute_u06 : 1;
                    u8 mute_u07 : 1;
                };
            };
        };
    };
>>>>>>> e3c1b528
    /* 0x004 */ u8 seqId;
    /* 0x005 */ u8 defaultBank;
    /*?0x006 */ u8 loadingBankId;
    /*?0x007 */ s8 seqVariationEu;
    /* 0x008 */ u16 tempo; // tatums per minute
    /* 0x00A */ u16 tempoAcc;
    /* 0x00C */ u16 unk_0C;
    /* 0x00E */ s16 transposition;
    /* 0x010 */ u16 delay;
    /* 0x012 */ u16 fadeTimer;
    /* 0x014 */ u16 fadeTimerUnkEu;
    /* 0x016 */ char pad_16[0x2];
    /* 0x018 */ u8* seqData;
    /* 0x01C */ f32 fadeVolume;
    /* 0x020 */ f32 fadeVelocity;
    /* 0x024 */ f32 volume;
    /* 0x028 */ f32 muteVolumeScale;
    /* 0x02C */ f32 fadeVolumeScale;
    /* 0x030 */ f32 appliedFadeVolume;
    /* 0x034 */ f32 unk_34;
    /* 0x038 */ struct SequenceChannel* channels[16];
    /*?0x078 */ M64ScriptState scriptState;
    /* 0x094 */ u8* shortNoteVelocityTable;
    /* 0x098 */ u8* shortNoteDurationTable;
    /* 0x09C */ NotePool notePool;
    /* 0x0DC */ s32 unk_DC;
    /* 0x0E0 */ u32 unk_E0;
    /* 0x0E4 */ u8 pad_E4[0x10]; // OSMesgQueue seqDmaMesgQueue;
    /*?0x0F4 */ OSMesg seqDmaMesg;
    /*?0x0F8 */ OSIoMesg seqDmaIoMesg;
    /*?0x110 */ OSMesgQueue bankDmaMesgQueue;
    /*?0x128 */ OSMesg bankDmaMesg;
    /*?0x12C */ OSIoMesg bankDmaIoMesg;
    /*?0x144 */ u8* bankDmaCurrMemAddr;
    /*?0x148 */ u32 bankDmaCurrDevAddr;
    /*?0x14C */ s32 bankDmaRemaining;
    /*       */ u8 pad_150[8];
    /* 0x158 */ s8 unk_158[8]; // seqVariationEu? soundScriptIO?
} SequencePlayer; // size = 0x160

typedef struct {
    /* 0x0 */ u8 releaseRate;
    /* 0x1 */ u8 sustain;
    /* 0x4 */ AdsrEnvelope* envelope;
} AdsrSettings; // size = 0x8

typedef struct {
    /* 0x00 */ union {
        struct A {
            /* 0x00 */ u8 unk_0b80 : 1;
            /* 0x00 */ u8 hang : 1;
            /* 0x00 */ u8 decay : 1;
            /* 0x00 */ u8 release : 1;
            /* 0x00 */ u8 state : 4;
        } s;
        /* 0x00 */ u8 asByte;
    } action;
    /* 0x01 */ u8 envIndex;
    /* 0x02 */ s16 delay;
    /* 0x04 */ f32 sustain;
    /* 0x08 */ f32 velocity;
    /* 0x0C */ f32 fadeOutVel;
    /* 0x10 */ f32 current;
    /* 0x14 */ f32 target;
    /*      */ char pad_18[4];
    /* 0x1C */ AdsrEnvelope *envelope;
} AdsrState;

typedef struct {
    /* 0x00 */ u8 bit0 : 1;
    /* 0x00 */ u8 bit1 : 1;
    /* 0x00 */ u8 bit2 : 2;
    /* 0x00 */ u8 strongRight : 1;
    /* 0x00 */ u8 strongLeft : 1;
    /* 0x00 */ u8 stereoHeadsetEffects : 1;
    /* 0x00 */ u8 usesHeadsetPanEffects : 1;
} ReverbBitsData;

typedef union {
    /* 0x00 */ ReverbBitsData s;
    /* 0x00 */ u8 asByte;
} ReverbBits;

typedef struct {
    /* 0x00 */ u8 reverb;
    /* 0x01 */ u8 unk_1;
    /* 0x02 */ u8 pan;
    /* 0x03 */ ReverbBits reverbBits;
    /* 0x04 */ u8 unk_4;
    /* 0x06 */ u16 unk_6;
    /* 0x08 */ f32 freqScale;
    /* 0x0C */ f32 velocity;
    /* 0x10 */ s16* unk_10;
    /* 0x14 */ s16 unk_14[8];
} NoteAttributes; // size = 0x24

// Also known as a SubTrack, according to sm64 debug strings.
// Confusingly, a SubTrack is a container of Tracks.
typedef struct SequenceChannel {
<<<<<<< HEAD
    /* 0x00 */ u8 enabled : 1; // 80
    /* 0x00 */ u8 finished : 1; // 40
    /* 0x00 */ u8 stopScript : 1; // 20
    /* 0x00 */ u8 stopSomething2 : 1; // sets SequenceChannelLayer.stopSomething // 10
    /* 0x00 */ u8 hasInstrument : 1; // 8
    /* 0x00 */ u8 stereoHeadsetEffects : 1; // 4
    /* 0x00 */ u8 largeNotes : 1; // notes specify duration and velocity // 2
    /* 0x00 */ u8 unused : 1; // still unused? // 1
=======
>>>>>>> e3c1b528
    union {
        s32 channelState;
        struct {
            /* 0x00 */ u8 enabled : 1;
            /* 0x00 */ u8 finished : 1;
            /* 0x00 */ u8 stopScript : 1;
            /* 0x00 */ u8 stopSomething2 : 1; // sets SequenceChannelLayer.stopSomething
            /* 0x00 */ u8 hasInstrument : 1;
            /* 0x00 */ u8 stereoHeadsetEffects : 1;
            /* 0x00 */ u8 largeNotes : 1; // notes specify duration and velocity
            /* 0x00 */ u8 unused : 1; // still unused?
            union {
                struct {
                    /* 0x01 */ u8 freqScale : 1;
                    /* 0x01 */ u8 volume : 1;
                    /* 0x01 */ u8 pan : 1;
                } s;
                /* 0x01 */ u8 asByte;
            } changes;
            /* 0x02 */ u8 noteAllocPolicy;
            /* 0x03 */ u8 muteBehavior;
        };
    };
    /* 0x04 */ u8 reverb;       // or dry/wet mix
    /* 0x05 */ u8 notePriority; // 0-3
    /* 0x06 */ u8 someOtherPriority;
    /* 0x07 */ u8 bankId;
    /* 0x08 */ u8 reverbIndex;
    /* 0x09 */ u8 bookOffset;
    /* 0x0A */ u8 newPan;
    /* 0x0B */ u8 panChannelWeight;  // proportion of pan that comes from the channel (0..128)
    /* 0x0C */ u8 unk_0C;
    /* 0x0D */ u8 velocityRandomVariance;
    /* 0x0E */ u8 durationRandomVariance;
    /* 0x0F */ u8 unk_0F;
    /* 0x10 */ u16 vibratoRateStart;
    /* 0x12 */ u16 vibratoExtentStart;
    /* 0x14 */ u16 vibratoRateTarget;
    /* 0x16 */ u16 vibratoExtentTarget;
    /* 0x18 */ u16 vibratoRateChangeDelay;
    /* 0x1A */ u16 vibratoExtentChangeDelay;
    /* 0x1C */ u16 vibratoDelay;
    /* 0x1E */ u16 delay;
    /* 0x20 */ u16 unk_20;
    /* 0x22 */ u16 unk_22;
    /* 0x24 */ s16 instOrWave; // either 0 (none), instrument index + 1, or
                             // 0x80..0x83 for sawtooth/triangle/sine/square waves.
    /* 0x26 */ s16 transposition;
    /* 0x28 */ f32 volumeScale;
    /* 0x2C */ f32 volume;
    /* 0x30 */ s32 pan;
    /* 0x34 */ f32 appliedVolume;
    /* 0x38 */ f32 freqScale;
    /*?0x3C */ u8 (*dynTable)[][2];
    /* 0x40 */ struct Note* noteUnused; // still unused?
    /*?0x44 */ struct SequenceChannelLayer* layerUnused; // still unused?
    /* 0x48 */ Instrument* instrument;
    /* 0x4C */ SequencePlayer* seqPlayer;
    /* 0x50 */ struct SequenceChannelLayer* layers[4];
    /* 0x60 */ M64ScriptState scriptState;
    /* 0x7C */ AdsrSettings adsr;
    /* 0x84 */ NotePool notePool;
    /* 0xC4 */ s8 soundScriptIO[8]; // bridge between sound script and audio lib
    /* 0xCC */ s16* unk_CC;
    /* 0xD0 */ ReverbBits reverbBits;
} SequenceChannel; // size = 0xD4

// Also known as a Track, according to sm64 debug strings.
typedef struct SequenceChannelLayer {
    /* 0x00 */ u8 enabled : 1;
    /* 0x00 */ u8 finished : 1;
    /* 0x00 */ u8 stopSomething : 1;
    /* 0x00 */ u8 continuousNotes : 1; // keep the same note for consecutive notes with the same sound
    /* 0x00 */ u8 bit3 : 1; // "loaded"?
    /* 0x00 */ u8 ignoreDrumPan : 1;
    /* 0x00 */ u8 bit1 : 1; // "has initialized continuous notes"?
    /* 0x00 */ u8 notePropertiesNeedInit : 1;
    /* 0x01 */ ReverbBits reverbBits;
    /* 0x02 */ u8 instOrWave;
    /* 0x03 */ u8 noteDuration;
    /* 0x04 */ u8 semitone;
    /* 0x05 */ u8 portamentoTargetNote;
    /* 0x06 */ u8 pan; // 0..128
    /* 0x07 */ u8 notePan;
    /* 0x08 */ s16 delay;
    /* 0x0A */ s16 duration;
    /* 0x0C */ s16 delay2;
    /* 0x0E */ u16 portamentoTime;
    /* 0x10 */ s16 transposition; // #semitones added to play commands
                                  // (m64 instruction encoding only allows referring to the limited range
                                  // 0..0x3f; this makes 0x40..0x7f accessible as well)
    /* 0x12 */ s16 shortNoteDefaultPlayPercentage;
    /* 0x14 */ s16 playPercentage;
    /* 0x18 */ AdsrSettings adsr;
    /* 0x20 */ Portamento portamento;
    /* 0x2C */ struct Note* note;
    /* 0x30 */ f32 freqScale;
    /* 0x34 */ f32 unk_34;
    /* 0x38 */ f32 velocitySquare2;
    /* 0x3C */ f32 velocitySquare; // not sure which one of those corresponds to the sm64 original
    /* 0x40 */ f32 noteVelocity;
    /* 0x44 */ f32 noteFreqScale;
    /* 0x48 */ Instrument* instrument;
    /* 0x4C */ AudioBankSound* sound;
    /* 0x50 */ SequenceChannel* seqChannel;
    /* 0x54 */ M64ScriptState scriptState;
    /* 0x70 */ AudioListItem listItem;
} SequenceChannelLayer; // size = 0x80

typedef struct {
    /* 0x0000 */ s16 adpcmdecState[0x10];
    /* 0x0020 */ s16 finalResampleState[0x10];
    /* 0x0040 */ s16 mixEnvelopeState[0x28];
    /* 0x0090 */ s16 panResampleState[0x10];
    /* 0x00B0 */ s16 panSamplesBuffer[0x20];
    /* 0x00F0 */ s16 dummyResampleState[0x10];
} NoteSynthesisBuffers; // size = 0x110

typedef struct {
    /*?0x00 */ u8 restart;
    /*?0x01 */ u8 sampleDmaIndex;
    /*?0x02 */ u8 prevHeadsetPanRight;
    /*?0x03 */ u8 prevHeadsetPanLeft;
    /*?0x04 */ u8 samplePosFrac;
    /* 0x05 */ u8 unk_05;
    /* 0x06 */ u16 unk_06;
    /*?0x08 */ s32 samplePosInt;
    /* 0x0C */ NoteSynthesisBuffers* synthesisBuffers;
    /*?0x10 */ s16 curVolLeft;
    /*?0x12 */ s16 curVolRight;
    /* 0x14 */ u16 unk_14;
    /* 0x16 */ u16 unk_16;
    /* 0x18 */ u16 unk_18;
    /* 0x1A */ u8 unk_1A;
    /* 0x1C */ u16 unk_1C;
    /* 0x1E */ u16 unk_1E;
} NoteSynthesisState; // size = 0x20

typedef struct {
    /* 0x00 */ struct SequenceChannel* seqChannel;
    /* 0x04 */ u32 time;
    /* 0x08 */ s16* curve;
    /* 0x0C */ f32 extent;
    /* 0x10 */ f32 rate;
    /* 0x14 */ u8 active;
    /*!0x16 */ u16 rateChangeTimer;
    /* 0x18 */ u16 extentChangeTimer;
    /* 0x1A */ u16 delay;
} VibratoState; // size = 0x1C

typedef struct {
    /* 0x00 */ u8 priority;
    /* 0x01 */ u8 waveId;
    /* 0x02 */ u8 sampleCountIndex;
    /* 0x03 */ u8 bankId;
    /* 0x04 */ u8 unk_04;
    /* 0x05 */ u8 stereoHeadsetEffects;
    /* 0x06 */ s16 adsrVolScale; // unused?
    /* 0x08 */ f32 portamentoFreqScale;
    /* 0x0C */ f32 vibratoFreqScale;
    /*?0x10 */ SequenceChannelLayer* prevParentLayer;
    /* 0x14 */ SequenceChannelLayer* parentLayer;
    /* 0x18 */ SequenceChannelLayer* wantedParentLayer;
    /* 0x1C */ NoteAttributes attributes;
    /* 0x40 */ AdsrState adsr;
    // may contain portamento, vibratoState, if those are not part of Note itself
} NotePlaybackState;

typedef struct {
    // these bitfields should perhaps be merged into a single struct
    union {
        struct {
            /* 0x00 */ vu8 enabled : 1;
            /* 0x00 */ u8 needsInit : 1;
            /*?0x00 */ u8 finished : 1;
            /*?0x00 */ u8 envMixerNeedsInit : 1;
            /* 0x00 */ u8 stereoStrongRight : 1;
            /* 0x00 */ u8 stereoStrongLeft : 1;
            /* 0x00 */ u8 stereoHeadsetEffects : 1;
            /* 0x00 */ u8 usesHeadsetPanEffects : 1;
        } s;
        /*?0x00 */ u8 asByte;
    } bitField0;
    union {
        struct {
            /*?0x01 */ u8 reverbIndex : 3;
            /* 0x01 */ u8 bookOffset : 2;
            /*?0x01 */ u8 bit2 : 1;
            /*?0x01 */ u8 isSyntheticWave : 1;
            /*?0x01 */ u8 hasTwoAdpcmParts : 1;
        } s;
        /*?0x01 */ u8 asByte;
    } bitField1;
    /* 0x02 */ u8 unk_2;
    /*?0x03 */ u8 headsetPanRight;
    /*?0x04 */ u8 headsetPanLeft;
    /*?0x05 */ u8 reverbVol;
    /* 0x06 */ u8 unk_06;
    /* 0x07 */ u8 unk_07;
    /* 0x08 */ u16 targetVolLeft;
    /* 0x0A */ u16 targetVolRight;
    /*?0x0C */ u16 resamplingRateFixedPoint; // stored as signed but loaded as u16
    /* 0x0E */ s16 unk_10;
    /* 0x10 */ union {
                 s16* samples;
                 AudioBankSound* audioBankSound;
             } sound; // not sure if actually a union
    /* 0x14 */ s16* unk_14;
    /* 0x18 */ char pad_18[0x8];
} NoteSubEu; // size = 0x20

typedef struct Note {
    /* 0x00 */ AudioListItem listItem;
    /*?0x10 */ NoteSynthesisState synthesisState;
    /* 0x30 */ NotePlaybackState playbackState;
    /* 0x90 */ Portamento portamento;
    /* 0x9C */ VibratoState vibratoState;
    /* 0xB8 */ char pad_B8[0x4];
    /* 0xBC */ u32 unk_BC;
    /* 0xC0 */ NoteSubEu noteSubEu;
} Note; // size = 0xE0

typedef struct {
    /* 0x00 */ u8 downsampleRate;
    /* 0x02 */ u16 windowSize;
    /* 0x04 */ u16 unk_4;
    /* 0x06 */ u16 unk_6;
    /* 0x08 */ u16 unk_8;
    /* 0x0A */ u16 unk_A;
    /* 0x0C */ u16 unk_C;
    /* 0x0E */ u16 unk_E;
    /* 0x10 */ s8 unk_10;
    /* 0x12 */ u16 unk_12;
    /* 0x14 */ s16 unk_14;
    /* 0x16 */ s16 unk_16;
} ReverbSettings; // size = 0x18

typedef struct {
    /*?0x00 */ u32 frequency;
    /*?0x04 */ u8 unk_04;
    /* 0x05 */ u8 maxSimultaneousNotes;
    /* 0x06 */ u8 numSequencePlayers;
    /* 0x07 */ u8 pad_07[2];
    /* 0x09 */ u8 numReverbs;
    /* 0x0A */ u8 pad_0A[2];
    /* 0x0C */ ReverbSettings* reverbSettings;
    /* 0x10 */ u16 unk_10;
    /* 0x12 */ u16 unk_12;
    /* 0x14 */ u16 unk_14;
    /* 0x18 */ u32 persistentSeqMem;
    /* 0x1C */ u32 persistentBankMem;
    /* 0x20 */ u32 persistentUnusedMem;
    /* 0x24 */ u32 temporarySeqMem;
    /* 0x28 */ u32 temporaryBankMem;
    /* 0x2C */ u32 temporaryUnusedMem;
    /* 0x30 */ s32 unk_30;
    /* 0x34 */ s32 unk_34;
} AudioSessionSettings; // size = 0x38

typedef struct {
    /* 0x00 */ s16 presetUnk4;
    /* 0x02 */ u16 frequency;
    /* 0x04 */ u16 aiFrequency;
    /* 0x06 */ s16 samplesPerFrameTarget;
    /* 0x08 */ s16 maxAiBufferLength;
    /* 0x0A */ s16 minAiBufferLength;
    /* 0x0C */ s16 updatesPerFrame;
    /* 0x0E */ s16 samplesPerUpdate;
    /* 0x10 */ s16 samplesPerUpdateMax;
    /* 0x12 */ s16 samplesPerUpdateMin;
    /* 0x14 */ s16 numSequencePlayers;
    /* 0x18 */ f32 resampleRate;
    /* 0x1C */ f32 updatesPerFrameInv;
    /* 0x20 */ f32 unkUpdatesPerFrameScaled;
    /* 0x24 */ f32 unk_24;
} AudioBufferParameters;

typedef struct {
    /* 0x0 */ u8* start;
    /* 0x4 */ u8* cur;
    /* 0x8 */ s32 size;
    /* 0xC */ s32 unused; // set to 0, never read
} SoundAllocPool; // size = 0x10

typedef struct {
    /* 0x0 */ u8 *ptr;
    /* 0x4 */ u32 size;
    /* 0x8 */ s16 poolIndex;
    /* 0xA */ s16 id; // seqId or bankId
} SeqOrBankEntry; // size = 0xC

typedef struct {
    /* 0x00 */ s8 unk_00;
    /* 0x01 */ s8 unk_01;
    /* 0x02 */ s8 unk_02;
    /* 0x03 */ char pad[0x5];
    /* 0x08 */ u8* unk_08;
    /* 0x0C */ void* unk_0C;
    /* 0x10 */ u32 size;
} UnkHeapEntry; // size = 0x14

typedef struct {
    /* 0x000 */ SoundAllocPool pool;
    /* 0x010 */ UnkHeapEntry entries[32];
    /* 0x290 */ s32 size;
} UnkPool; // size = 0x294

typedef struct
{
    /* 0x00*/ u32 numEntries;
    /* 0x04*/ SoundAllocPool pool;
    /* 0x14*/ SeqOrBankEntry entries[16];
} PersistentPool; // size = 0xD4

typedef struct
{
    /* 0x00*/ u32 nextSide;
    /* 0x04*/ SoundAllocPool pool;
    /* 0x14*/ SeqOrBankEntry entries[2];
} TemporaryPool; // size = 0x3C

typedef struct
{
    /* 0x000*/ PersistentPool persistent;
    /* 0x0D4*/ TemporaryPool temporary;
    /* 0x100*/ u8 pad[0x10];
} SoundMultiPool; // size = 0x110

typedef struct {
    u32 wantPersistent;
    u32 wantTemporary;
} AudioPoolSplit2; // size = 0x8

typedef struct {
    u32 wantSeq;
    u32 wantBank;
    u32 wantUnused;
} AudioPoolSplit3; // size = 0xC

typedef struct {
    u32 wantSeq;
    u32 wantBank;
    u32 wantUnused;
    u32 wantCustom;
} AudioPoolSplit4; // size = 0x10

typedef struct {
    u8* unk_0;
    u8* unk_4;
    u32 unk_8;
    s8 unk_C;
    s8 unk_D;
    s16 unk_E;
} Struct_800E0E0C_2;

typedef struct {
    char unk_00[0x2];
    s16 unk_02;
    char unk_04[0x8];
    Struct_800E0E0C_2 unk_C[1]; // unknown size
} ManyStruct_800E0E0C_2;

typedef struct {
    /* 0x00 */ s32 unk_00;
    /* 0x04 */ AudioBankSample* sample;
    /* 0x08 */ u8* unk_08;
    /* 0x0C */ s32 pad;
    /* 0x10 */ s32 unk_10;
} AudioStruct0D68; // size = 0x14

typedef struct {
    union{
        u32 opArgs;
        struct {
            u8 op;
            u8 arg0;
            u8 arg1;
            u8 arg2;
        };
    };
    union {
        void* data; // data?
        f32 asFloat;
        s32 asInt;
        u16 asUShort;
        s8 asSbyte;
        u8 asUbyte;
        u32 asUInt;
    };
} AudioCmd;

typedef struct {
    union{
        struct {
            s16 unk_00;
            u16 unk_02;
        };
        u32 unk_00w;
    };
    u32 unk_04;
    s8 unk_08;
    char unk_09[0x7];
} unk_dma_s;

#define MK_ASYNC_MSG(b0,b1,b2,b3)(((b0) << 0x18) | ((b1) << 0x10) | ((b2) << 0x08) | ((b3) << 0x00))
#define ASYNC_TBLTYPE(v)((u8)(v >> 0x10))
#define ASYNC_B2(v)((u8)(v >> 0x08))
#define ASYNC_B3(v)((u8)(v >> 0x00))
#define AYSNC_B0(v)(((u8)(v >> 0x18))

typedef struct {
    /* 0x00 */ s8 status;
    /* 0x01 */ s8 unk_01;
    /* 0x02 */ s8 unk_02; // type?
    /* 0x03 */ char unk_03[0x1];
    /* 0x04 */ u32 unk_04;
    /* 0x08 */ u32 devAddr;
    /* 0x0C */ u8* ramAddr;
    /* 0x10 */ u32 bytesRemaining;
    /* 0x14 */ u32 chunkSize;
    /* 0x18 */ s32 unk_18;
    /* 0x1C */ u32 retMsg;
    /* 0x20 */ OSMesgQueue* retQueue;
    /* 0x24 */ OSMesgQueue msgQueue;
    /* 0x3C */ OSMesg msg[1];
    /* 0x40 */ OSIoMesg ioMesg;
} AsyncLoadReq; // size = 0x58

typedef struct {
    /* 0x0000 */ u8 unk_00;
    /* 0x0001 */ u8 unk_01;
    /* 0x0002 */ u16 unk_02;
    /* 0x0004 */ s32 unk_04;
    /* 0x0008 */ s32 devAddr;
    /* 0x000C */ u8* ramAddr;
    /* 0x0010 */ u8* unk_10;
    /* 0x0014 */ s32 status;
    /* 0x0018 */ s32 size;
    /* 0x001C */ s8* isDone;
    /* 0x0020 */ AudioBankSample sample;
    /* 0x0030 */ OSMesgQueue msgqueue;
    /* 0x0048 */ OSMesg msg[1];
    /* 0x004C */ OSIoMesg ioMesg;
} AudioSyncLoad; // size = 0x64

typedef struct {
    u16 offsets[18];
    char data[1];
} unk_283C;

typedef struct {
    /* 0x0000 */ s16 entryCnt;
    /* 0x0002 */ s16 unk_02;
    /* 0x0004 */ u32 romAddr;
    /* 0x0008 */ char pad[0x8];
} AudioTableHeader; // size = 0x10

typedef struct {
    /* 0x0000 */ u32 romAddr;
    /* 0x0004 */ u32 size;
    /* 0x0008 */ s8 unk_08;
    /* 0x0009 */ s8 type;
    /* 0x000A */ char pad[6];
} SequenceTableEntry; // size = 0x10

typedef struct {
    /* 0x0000 */ u32 romAddr;
    /* 0x0004 */ u32 size;
    /* 0x0008 */ u8 unk_08;
    /* 0x0009 */ u8 unk_09;
    /* 0x000A */ s16 unk_0A;
    /* 0x000C */ s16 unk_0C;
    /* 0x000E */ s16 unk_0E;
} AudioBankTableEntry; // size = 0x10

typedef struct {
    /* 0x0000 */ u32 romAddr;
    /* 0x0004 */ u32 size;
    /* 0x0008 */ s8 unk_08;
    /* 0x0009 */ s8 unk_09;
    /* 0x000A */ char pad[6];
} AudioTableEntry; // size = 0x10

typedef struct {
    /* 0x0000 */ AudioTableHeader header;
    /* 0x0010 */ SequenceTableEntry entries[1];
} SequenceTable; // size >= 0x20

typedef struct {
    /* 0x0000 */ AudioTableHeader header;
    /* 0x0010 */ AudioBankTableEntry entries[1];
} AudioBankTable; // size >= 0x20

typedef struct {
    /* 0x0000 */ AudioTableHeader header;
    /* 0x0010 */ AudioTableEntry entries[1];
} AudioTable; // size >= 0x20

typedef struct {
    /* 0x0000 */ OSTask task;
    /* 0x0040 */ OSMesgQueue* taskQueue;
    /* 0x0044 */ void* unk_44; // probbly a message that gets unused.
    /* 0x0048 */ char unk_48[0x8];
} AudioTask; // size = 0x50

typedef struct {
    /* 0x0000 */ u8* ramAddr;
    /* 0x0004 */ u32 devAddr;
    /* 0x0008 */ u16 unk_08;
    /* 0x000A */ u16 size;
    /* 0x000C */ u8 unk_0C;
    /* 0x000D */ u8 unk_0D;
    /* 0x000E */ u8 unk_0E;
    /* 0x000F */ u8 unk_0F;
} SampleDmaReq; // size = 0x10

typedef struct {
    s32 unk_00;
    s32 unk_04;
    s32 unk_08;
    s32 unk_0C;
    s32 unk_10;
    s32 unk_14;
} RelocInfo;

typedef enum {
    SEQUENCE_TABLE,
    BANK_TABLE,
    AUDIO_TABLE
} AudioTableType;

typedef struct {
    Drum** drums;
    AudioBankSound* sfx;
    Instrument* instruments[1];
} unk_ldr;

typedef struct {
    /* 0x0000 */ char unk_0000;
    /* 0x0001 */ s8 gNumSynthesisReverbs;
    /* 0x0002 */ u16 unk_2;
    /* 0x0004 */ u16 unk_4;
    /* 0x0006 */ char unk_0006[0x0A];
    /* 0x0000 */ s32 unk_0x10;
    /* 0x0014 */ NoteSubEu* gNoteSubsEu;
    /* 0x0018 */ SynthesisReverb gSynthesisReverbs[4];
    /* 0x0B38 */ char unk_0B38[0x30];
    /* 0x0B68 */ AudioBankSample* unk_B68[1]; // unknown size.
    /* 0x0B6C */ char unk_B6C[0x1E8];
    /* 0x0D54 */ AudioStruct0D68 unk_0D54[129]; // guessing at size
    /* 0x1768 */ s32 unk_1768;
    /* 0x176C */ s32 unk_176C;
<<<<<<< HEAD
    /* 0x1770 */ AsyncLoadReq asyncReqs[0x10];
    /* 0x1CF0 */ OSMesgQueue asyncLoadQueue;
    /* 0x1D08 */ char unk_1D08[0x40];
    /* 0x1D48 */ AsyncLoadReq* curAsyncReq;
    /* 0x1D4C */ u32 syncLoadPos;
    /* 0x1D50 */ AudioSyncLoad syncLoads[2];
    /* 0x1E18 */ OSPiHandle* cartHandle;
    /* probably an unused PI handle for n64 disk drive */
    /* 0x1E1C */ OSPiHandle* unk_1E1C;  
    /* 0x1E20 */ OSMesgQueue unk_1E20;
    /* 0x1E38 */ OSMesg unk_1E38;
    /* 0x1E38 */ char unk_1E3C[0x3C];
    /* 0x1E78 */ OSMesgQueue unk_1E78;
    /* 0x1E90 */ OSMesg unk_1E90;
    /* 0x1E94 */ char unk_1E94[0x3C];
    /* 0x1ED0 */ OSMesgQueue unk_1ED0;
    /* 0x1EE8 */ OSMesg unk_1EE8;
    /* 0x1EEC */ char unk_1EEC[0xFC];
    /* 0x1FE8 */ OSIoMesg sampIoReq[1]; // unknown size
    /* 0x2000 */ char unk_2000[0x5E8];
    /* 0x25E8 */ OSMesgQueue unk_25E8;
    /* 0x2600 */ OSMesg unk_2600;
    /* 0x2604 */ OSIoMesg unk_2604;
    /* 0x261C */ SampleDmaReq* sampleDmaReqs;
    /* 0x2620 */ u32 sampleDmaReqCnt;
    /* 0x2624 */ u32 unk_2624; // sample start idx?
    /* 0x2628 */ s32 unk_2628;
    /* 0x262C */ u8 unk_262C[0x100];
    /* 0x272C */ u8 unk_272C[0x100];
    /* 0x282C */ u8 unk_282C;
    /* 0x282D */ u8 unk_282D;
    /* 0x282E */ u8 unk_282E;
    /* 0x282F */ u8 unk_282F;
    /* 0x2830 */ SequenceTable* sequenceTable;
    /* 0x2834 */ AudioBankTable* audioBankTable;
    /* 0x2838 */ AudioTable* audioTable;
    union {
    /* 0x283C */ u16* unk_283C;
    /* 0x283C */ char* unk_283Cb;
    };
    /* 0x2840 */ u16 seqTabEntCnt; // channels used?
=======
    /* 0x1770 */ char unk_1770[0xEB0];
    /* 0x2620 */ s32 gSampleDmaNumListItems;
    /* 0x2624 */ char unk_2624[0x210];
    /* 0x2834 */ s16* unk_2834;
    /* 0x2838 */ ManyStruct_800E0E0C_2* unk_2838;
    /* 0x283C */ u8* unk_283C;
    /* 0x2840 */ char unk_2840[0x4];
>>>>>>> e3c1b528
    /* 0x2844 */ CtlEntry* gCtlEntries;
    /* 0x2848 */ AudioBufferParameters gAudioBufferParameters;
    /* 0x2870 */ f32 unk_2870;
    /* 0x2874 */ s32 unk_2874;
    /* 0x2874 */ s32 unk_2878;
    /* 0x287C */ char unk_287C[0x10];
    /* 0x288C */ s32 unk_288C;
    /* 0x2890 */ s32 gMaxAudioCmds;
    /* 0x2894 */ s32 gMaxSimultaneousNotes; // (bad name)
    /* 0x2898 */ s16 gTempoInternalToExternal;
    /* 0x289A */ s8 gSoundMode;
    /* 0x289C */ s32 totalTaskCnt;
    /* 0x28A0 */ s32 sampleIoReqIdx;
    /* 0x28A4 */ s32 rspTaskIdx;
    /* 0x28A8 */ s32 curAIBufIdx;
    /* 0x28AC */ u64* abiCmdBufs[2];
    /* 0x28B4 */ u64* curAbiCmdBuf;
    /* 0x28B8 */ AudioTask* currTask;
    /* 0x28BC */ char unk_28BC[0x4];
    /* 0x28C0 */ AudioTask rspTask[2];
    /* 0x2960 */ f32 unk_2960;
    /* 0x2964 */ s32 gRefreshRate;
    /* 0x2968 */ s16* aiBuffers[3];
    /* 0x2974 */ s16 aiBufLengths[3];
    /* 0x297C */ u32 gAudioRandom;
    /* 0x2980 */ s32 gAudioErrorFlags;
    /* 0x2984 */ volatile u32 resetTimer;
    /* 0x2988 */ char unk_2988[0x8];
    /* 0x2990 */ SoundAllocPool gAudioSessionPool;
    /* 0x29A0 */ SoundAllocPool gUnkPool;
    /* 0x29B0 */ SoundAllocPool gAudioInitPool;
    /* 0x29C0 */ SoundAllocPool gNotesAndBuffersPool;
    /* 0x29D0 */ char unk_29D0[0x20]; // probably two unused pools
    /* 0x29F0 */ SoundAllocPool gSeqAndBankPool;
    /* 0x2A00 */ SoundAllocPool gPersistentCommonPool;
    /* 0x2A10 */ SoundAllocPool gTemporaryCommonPool;
    /* 0x2A20 */ SoundMultiPool gSeqLoadedPool;
    /* 0x2B30 */ SoundMultiPool gBankLoadedPool;
    /* 0x2C40 */ SoundMultiPool gUnusedLoadedPool; // rename after we figure out what this is
    /* 0x2D50 */ SoundAllocPool unk_2D50;
    /* 0x2D60 */ SeqOrBankEntry unk_2D60[32];
    /* 0x2EE0 */ UnkPool unk_2EE0;
    /* 0x3174 */ UnkPool unk_3174;
    /* 0x3408 */ AudioPoolSplit4 sSessionPoolSplit;
    /* 0x3418 */ AudioPoolSplit2 sSeqAndBankPoolSplit;
    /* 0x3420 */ AudioPoolSplit3 sPersistentCommonPoolSplit;
    /* 0x342C */ AudioPoolSplit3 sTemporaryCommonPoolSplit;
    /* 0x3438 */ u8 audioTableLoadStatus[0x30];
    /* 0x3468 */ u8 bankLoadStatus[0x30];
    /* 0x3498 */ u8 seqLoadstatus[0x80];
    /* 0x3518 */ volatile u8 resetStatus;
    /* 0x3519 */ u8 gAudioResetPresetIdToLoad;
    /* 0x351C */ s32 gAudioResetFadeOutFramesLeft;
    /* 0x3520 */ f32* unk_3520;
    /* 0x3524 */ u8* gAudioHeap;
    /* 0x3528 */ u32 gAudioHeapSize;
    /* 0x352C */ Note* gNotes;
    /* 0x3530 */ SequencePlayer seqPlayers[4];
    /* 0x3AB0 */ SequenceChannelLayer gSequenceLayers[64];
    /* 0x5AB0 */ SequenceChannel gSequenceChannelNone;
    /* 0x5B84 */ s32 gNoteSubEuOffset;
    /* 0x5B88 */ AudioListItem gLayerFreeList;
    /* 0x5B98 */ NotePool gNoteFreeLists; 
    /* 0x5BD8 */ u8 cmdWrPos;
    /* 0x5BD9 */ u8 cmdRdPos;
    /* 0x5BDA */ u8 cmdQueueFinished;
    /* 0x5BDB */ char unk_5BDB[0x1];
    /* 0x5BDC */ u16 unk_5BDC[4];
    /* 0x5BE4 */ OSMesgQueue* audioResetQueueP;
    /* 0x5BE8 */ OSMesgQueue* taskStartQueueP;
    /* 0x5BEC */ OSMesgQueue* cmdProcQueueP;
    /* 0x5BF0 */ OSMesgQueue taskStartQueue;
    /* 0x5C08 */ OSMesgQueue cmdProcQueue;
    /* 0x5C20 */ OSMesgQueue audioResetQueue;
    /* 0x5C38 */ OSMesg taskStartMsgs[1];
    /* 0x5C3C */ OSMesg audioResetMesgs[1];
    /* 0x5C40 */ OSMesg cmdProcMsgs[4];
    /* 0x5C50 */ AudioCmd cmdBuf[0x100];
} AudioContext; // size = 0x6450

typedef struct {
    /* 0x00 */ u8 reverb; // i.e. volume
    /* 0x01 */ u8 unk_1;
    /* 0x02 */ u8 pan;
    /* 0x03 */ ReverbBits reverbBits;
    /* 0x04 */ f32 frequency;
    /* 0x08 */ f32 velocity;
    /* 0x0C */ char unk_0C[0x4];
    /* 0x10 */ s16* unk_10;
    /* 0x14 */ u8 unk_14;
    /* 0x16 */ u16 unk_16;
} Reverb; // size >= 0x18

typedef struct {
    /* 0x0000 */ u32 heap;
    /* 0x0004 */ u32 mainPool;
    /* 0x0008 */ u32 initPool;
} AudioContextInitSizes; // size = 0xC

typedef struct {
    /* 0x0000 */ f32 unk_00;
    /* 0x0004 */ f32 unk_04;
    /* 0x0008 */ f32 unk_08;
    /* 0x000C */ u16 unk_0C;
    /* 0x0010 */ f32 unk_10;
    /* 0x0014 */ f32 unk_14;
    /* 0x0018 */ f32 unk_18;
    /* 0x001C */ u16 unk_1C;
} unk_50_s; // size = 0x20

typedef struct {
    /* 0x0000 */ f32 volCur;
    /* 0x0004 */ f32 volTarget;
    /* 0x0008 */ f32 unk_08;
    /* 0x000C */ u16 unk_0C;
    /* 0x000E */ u8 volScales[0x4];
    /* 0x0012 */ u8 volFadeTimer;
    /* 0x0013 */ u8 fadeVolUpdate;
    /* 0x0014 */ u32 unk_14;
    /* 0x0018 */ u16 unk_18;
    /* 0x001C */ f32 unk_1C;
    /* 0x0020 */ f32 unk_20;
    /* 0x0024 */ f32 unk_24;
    /* 0x0028 */ u16 unk_28;
    /* 0x002A */ char unk_2A[0x2];
    /* 0x002C */ u32 unk_2C[8];
    /* 0x004C */ u8 unk_4C;
    /* 0x004D */ u8 unk_4D;
    /* 0x004E */ u8 unk_4E; 
    /* 0x004F */ char unk_4F;
    /* 0x0050 */ unk_50_s unk_50[0x10];
    /* 0x0250 */ u16 unk_250;
    /* 0x0252 */ u16 unk_252;
    /* 0x0254 */ u16 unk_254;
    /* 0x0256 */ u16 unk_256;
    /* 0x0258 */ u16 unk_258;
    /* 0x025A */ char unk_25A[0x2];
    /* 0x025C */ u32 unk_25C;
    /* 0x0260 */ u8 unk_260;
    /* 0x0261 */ char unk_261[0x3];
} unk_D_8016E750; // size = 0x264

typedef enum {
    BANK_PLAYER,
    BANK_ITEM,
    BANK_ENV,
    BANK_ENEMY,
    BANK_SYSTEM,
    BANK_OCARINA,
    BANK_VOICE
} SoundBankTypes;

typedef struct {
    /* 0x00 */ f32*     posX;
    /* 0x04 */ f32*     posY;
    /* 0x08 */ f32*     posZ;
    /* 0x0C */ u8       unk_C;
    /* 0x10 */ f32*     unk_10;
    /* 0x14 */ f32*     unk_14;
    /* 0x18 */ s8*      unk_18;
    /* 0x1C */ f32      unk_1C;
    /* 0x20 */ u32      unk_20;
    /* 0x24 */ u8       unk_24; 
    /* 0x26 */ u16      unk_26;
    /* 0x28 */ u16      unk_28;     // "flag"
    /* 0x2A */ u8       unk_2A;
    /* 0x2B */ u8       unk_2B;
    /* 0x2C */ u8       prev;       // prev bank index
    /* 0x2D */ u8       next;       // next bank index
    /* 0x2E */ u8       unk_2E;
    /* 0x2F */ u8       unk_2F;
} SoundBankEntry; // size = 0x30

/*
 * SFX IDs
 * 
 * index    0000000111111111    observed in audio code
 * & 200    0000001000000000    single bit
 * & 400    0000010000000000    single bit
 * & 800    0000100000000000    single bit, what we currently call SFX_FLAG
 * & 600    0000011000000000    2 bits
 * & A00    0000101000000000    2 bits
 * & C00    0000110000000000    2 bits, observed in audio code
 * & E00    0000111000000000    all 3 bits
 * bank     1111000000000000    observed in audio code
 * 
 */

#define SFX_BANK_SHIFT(sfxId)   (((sfxId) >> 0xC) & 0xFF)

#define SFX_BANK_MASK(sfxId)    ((sfxId) & 0xF000)

#define SFX_INDEX(sfxId)    ((sfxId) & 0x01FF)
#define SFX_BANK(sfxId)     SFX_BANK_SHIFT(SFX_BANK_MASK(sfxId))

typedef struct {
    u32 unk_0;
    u8 unk_4;
} Struct_800F7CEC;

typedef struct {
    u8 unk_0;
    u16 unk_2;
} Struct_8013331C;

typedef struct {
    /* 0x0000 */ u8 noteIdx;
    /* 0x0001 */ u8 unk_01;
    /* 0x0002 */ u16 unk_02;
    /* 0x0004 */ u8 volume;
    /* 0x0005 */ u8 vibrato;
    /* 0x0006 */ s8 tone;
    /* 0x0007 */ u8 semitone;
} OcarinaNote;  // size = 0x8

typedef struct {
    /* 0x0000 */ OcarinaNote notes[20];
} OcarinaSong; // size = 0xA0

#define Audio_DisableSeq(seqIdx, fadeOut) Audio_QueueCmdS32(0x83000000 | ((u8)seqIdx << 16), fadeOut)
#define Audio_Cmd82(seqIdx, a, b) Audio_QueueCmdS32(0x82000000 | ((u8)seqIdx << 16) | ((u8)a << 8), b)
#define Audio_StartSeq(seqIdx, fadeTimer, seqId) Audio_QueueSeqCmd(0x00000000 | ((u8)seqIdx << 24) | ((u8)(fadeTimer) << 0x10) | (u16)seqId)
#define Audio_SeqCmd7(seqIdx, a, b) Audio_QueueSeqCmd(0x70000000 | ((u8)seqIdx << 0x18) | ((u8)a << 0x10) | (u8)(b))
#define Audio_SeqCmdC(seqIdx, a, b, c) Audio_QueueSeqCmd(0xC0000000 | ((u8)seqIdx << 24) | ((u8)a << 16) | ((u8)b << 8) | ((u8)(c)))
#define Audio_SeqCmdA(seqIdx, a) Audio_QueueSeqCmd(0xA0000000 | ((u8)seqIdx << 24) | ((u16)(a)))
#define Audio_SeqCmd1(seqIdx, a) Audio_QueueSeqCmd(0x100000FF | ((u8)seqIdx << 24) | ((u8)(a) << 16))
#define Audio_SeqCmdB(seqIdx, a, b, c) Audio_QueueSeqCmd(0xB0000000 | ((u8)seqIdx << 24) | ((u8)a << 16) | ((u8)b << 8) | ((u8)c))
#define Audio_SeqCmdB30(seqIdx, a, b) Audio_QueueSeqCmd(0xB0003000 | ((u8)seqIdx << 24) | ((u8)a << 16) | ((u8)b))
#define Audio_SeqCmdB40(seqIdx, a, b) Audio_QueueSeqCmd(0xB0004000 | ((u8)seqIdx << 24) | ((u8)a << 16) | ((u8)b))
#define Audio_SeqCmd6(seqIdx, a, b, c) Audio_QueueSeqCmd(0x60000000 | ((u8)seqIdx << 24) | ((u8)(a) << 16) | ((u8)b << 8) | ((u8)c))
#define Audio_SeqCmdE0(seqIdx, a) Audio_QueueSeqCmd(0xE0000000 | ((u8)seqIdx << 24) | ((u8)a))
#define Audio_SeqCmdE01(seqIdx, a) Audio_QueueSeqCmd(0xE0000100 | ((u8)seqIdx << 24) | ((u16)a))
#define Audio_SeqCmd8(seqIdx, a, b, c) Audio_QueueSeqCmd(0x80000000 | ((u8)seqIdx << 24) | ((u8)a << 16) | ((u8)b << 8) | ((u8)c))
#define Audio_SeqCmd3(seqIdx, a) Audio_QueueSeqCmd(0x80000000 | ((u8)seqIdx << 24) | ((u16)a))
#define Audio_SeqCmd5(seqIdx, a, b) Audio_QueueSeqCmd(0x50000000 | ((u8)seqIdx << 24) | ((u8)a << 16) | ((u16)(b)))
#define Audio_SeqCmd4(seqIdx, a, b) Audio_QueueSeqCmd(0x40000000 | ((u8)seqIdx << 24) | ((u8)a << 16) | ((u8)(b)))
#define Audio_SeqCmdF(seqIdx, a) Audio_QueueSeqCmd(0xF0000000 | ((u8)seqIdx << 24) | ((u8)a))
#define Unk2C_B8(v) (((v & 0x00F00000) >> 20))
#define Unk2C_B12(v) (((v & 0x000F0000) >> 16))
#define Unk2C_B16(v) (((v & 0x0000FF00) >> 8))
#define Unk2C_B24(v) (((v & 0x000000FF) >> 0))

#endif<|MERGE_RESOLUTION|>--- conflicted
+++ resolved
@@ -208,19 +208,6 @@
 
 // Also known as a Group, according to sm64 debug strings.
 typedef struct {
-<<<<<<< HEAD
-    /* 0x000 */ u8 enabled : 1; // 0x80
-    /*?0x000 */ u8 finished : 1;  // 0x40
-    /* 0x000 */ u8 muted : 1; // 0x20
-    /* 0x000 */ u8 seqDmaInProgress : 1; // 0x10
-    /* 0x000 */ u8 bankDmaInProgress : 1; // 0x08
-    /*?0x000 */ u8 recalculateVolume : 1; // 0x04
-    /* 0x000 */ u8 unk_0b2 : 1; // 0x02
-    /* 0x000 */ u8 unk_0b1 : 1; // 0x01
-    /* 0x001 */ u8 state;
-    /* 0x002 */ u8 noteAllocPolicy;
-    /* 0x003 */ u8 muteBehavior;
-=======
     union {
         s32 playerState;
         struct {
@@ -249,7 +236,6 @@
             };
         };
     };
->>>>>>> e3c1b528
     /* 0x004 */ u8 seqId;
     /* 0x005 */ u8 defaultBank;
     /*?0x006 */ u8 loadingBankId;
@@ -349,17 +335,6 @@
 // Also known as a SubTrack, according to sm64 debug strings.
 // Confusingly, a SubTrack is a container of Tracks.
 typedef struct SequenceChannel {
-<<<<<<< HEAD
-    /* 0x00 */ u8 enabled : 1; // 80
-    /* 0x00 */ u8 finished : 1; // 40
-    /* 0x00 */ u8 stopScript : 1; // 20
-    /* 0x00 */ u8 stopSomething2 : 1; // sets SequenceChannelLayer.stopSomething // 10
-    /* 0x00 */ u8 hasInstrument : 1; // 8
-    /* 0x00 */ u8 stereoHeadsetEffects : 1; // 4
-    /* 0x00 */ u8 largeNotes : 1; // notes specify duration and velocity // 2
-    /* 0x00 */ u8 unused : 1; // still unused? // 1
-=======
->>>>>>> e3c1b528
     union {
         s32 channelState;
         struct {
@@ -912,7 +887,6 @@
     /* 0x0D54 */ AudioStruct0D68 unk_0D54[129]; // guessing at size
     /* 0x1768 */ s32 unk_1768;
     /* 0x176C */ s32 unk_176C;
-<<<<<<< HEAD
     /* 0x1770 */ AsyncLoadReq asyncReqs[0x10];
     /* 0x1CF0 */ OSMesgQueue asyncLoadQueue;
     /* 0x1D08 */ char unk_1D08[0x40];
@@ -954,15 +928,6 @@
     /* 0x283C */ char* unk_283Cb;
     };
     /* 0x2840 */ u16 seqTabEntCnt; // channels used?
-=======
-    /* 0x1770 */ char unk_1770[0xEB0];
-    /* 0x2620 */ s32 gSampleDmaNumListItems;
-    /* 0x2624 */ char unk_2624[0x210];
-    /* 0x2834 */ s16* unk_2834;
-    /* 0x2838 */ ManyStruct_800E0E0C_2* unk_2838;
-    /* 0x283C */ u8* unk_283C;
-    /* 0x2840 */ char unk_2840[0x4];
->>>>>>> e3c1b528
     /* 0x2844 */ CtlEntry* gCtlEntries;
     /* 0x2848 */ AudioBufferParameters gAudioBufferParameters;
     /* 0x2870 */ f32 unk_2870;
