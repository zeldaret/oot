--- conflicted
+++ resolved
@@ -149,17 +149,10 @@
     /* 0x00 */ u32 unk_bit26 : 1;
     /* 0x00 */ u32 isRelocated : 1; // Has the sample header been relocated (offsets to pointers)
     /* 0x01 */ u32 size : 24; // Size of the sample
-<<<<<<< HEAD
-    /* 0x04 */ u8* sampleAddr; // Raw sample data. Offset from the start of the sample bank / pointer to RAM.
-    /* 0x08 */ AdpcmLoop* loop; // Adpcm loop parameters used by the sample. Offset from the start of the sound font / pointer to RAM.
-    /* 0x0C */ AdpcmBook* book; // Adpcm book parameters used by the sample. Offset from the start of the sound font / pointer to RAM.
-} SampleInfo; // size = 0x10
-=======
     /* 0x04 */ u8* sampleAddr; // Raw sample data. Offset from the start of the sample bank or absolute address to either rom or ram
     /* 0x08 */ AdpcmLoop* loop; // Adpcm loop parameters used by the sample. Offset from the start of the sound font / pointer to ram
     /* 0x0C */ AdpcmBook* book; // Adpcm book parameters used by the sample. Offset from the start of the sound font / pointer to ram
-} SoundFontSample; // size = 0x10
->>>>>>> 93a6a1eb
+} SampleInfo; // size = 0x10
 
 /**
  * A struct contained in soundfont data
@@ -269,39 +262,6 @@
 } SynthesisReverb; // size = 0x2C8
 
 typedef struct {
-<<<<<<< HEAD
-=======
-    /* 0x00 */ u8 isRelocated; // have the envelope and all samples been relocated (offsets to pointers)
-    /* 0x01 */ u8 normalRangeLo;
-    /* 0x02 */ u8 normalRangeHi;
-    /* 0x03 */ u8 adsrDecayIndex; // index used to obtain adsr decay rate from adsrDecayTable
-    /* 0x04 */ AdsrEnvelope* envelope;
-    /* 0x08 */ SoundFontSound lowNotesSound;
-    /* 0x10 */ SoundFontSound normalNotesSound;
-    /* 0x18 */ SoundFontSound highNotesSound;
-} Instrument; // size = 0x20
-
-typedef struct {
-    /* 0x00 */ u8 adsrDecayIndex; // index used to obtain adsr decay rate from adsrDecayTable
-    /* 0x01 */ u8 pan;
-    /* 0x02 */ u8 isRelocated; // have sound.sample and envelope been relocated (offsets to pointers)
-    /* 0x04 */ SoundFontSound sound;
-    /* 0x0C */ AdsrEnvelope* envelope;
-} Drum; // size = 0x10
-
-typedef struct {
-    /* 0x00 */ u8 numInstruments;
-    /* 0x01 */ u8 numDrums;
-    /* 0x02 */ u8 sampleBankId1;
-    /* 0x03 */ u8 sampleBankId2;
-    /* 0x04 */ u16 numSfx;
-    /* 0x08 */ Instrument** instruments;
-    /* 0x0C */ Drum** drums;
-    /* 0x10 */ SoundFontSound* soundEffects;
-} SoundFont; // size = 0x14
-
-typedef struct {
->>>>>>> 93a6a1eb
     /* 0x00 */ u8* pc; // program counter
     /* 0x04 */ u8* stack[4];
     /* 0x14 */ u8 remLoopIters[4]; // remaining loop iterations
