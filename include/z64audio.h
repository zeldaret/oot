#ifndef Z64_AUDIO_H
#define Z64_AUDIO_H

#define MK_CMD(b0,b1,b2,b3) ((((b0) & 0xFF) << 0x18) | (((b1) & 0xFF) << 0x10) | (((b2) & 0xFF) << 0x8) | (((b3) & 0xFF) << 0))

#define NO_LAYER ((SequenceLayer*)(-1))

#define TATUMS_PER_BEAT 48

#define IS_SEQUENCE_CHANNEL_VALID(ptr) ((u32)(ptr) != (u32)&gAudioContext.sequenceChannelNone)

#define MAX_CHANNELS_PER_BANK 3

#define ADSR_DISABLE 0
#define ADSR_HANG -1
#define ADSR_GOTO -2
#define ADSR_RESTART -3

#define AIBUF_LEN 0x580

#define WAVE_SAMPLE_COUNT 64

#define AUDIO_RELOCATED_ADDRESS_START K0BASE

typedef enum {
    /* 0 */ ADSR_STATE_DISABLED,
    /* 1 */ ADSR_STATE_INITIAL,
    /* 2 */ ADSR_STATE_START_LOOP,
    /* 3 */ ADSR_STATE_LOOP,
    /* 4 */ ADSR_STATE_FADE,
    /* 5 */ ADSR_STATE_HANG,
    /* 6 */ ADSR_STATE_DECAY,
    /* 7 */ ADSR_STATE_RELEASE,
    /* 8 */ ADSR_STATE_SUSTAIN
} AdsrStatus;

typedef enum {
    /* 0 */ MEDIUM_RAM,
    /* 1 */ MEDIUM_UNK,
    /* 2 */ MEDIUM_CART,
    /* 3 */ MEDIUM_DISK_DRIVE
} SampleMedium;

typedef enum {
    /* 0 */ CODEC_ADPCM,
    /* 1 */ CODEC_S8,
    /* 2 */ CODEC_S16_INMEMORY,
    /* 3 */ CODEC_SMALL_ADPCM,
    /* 4 */ CODEC_REVERB,
    /* 5 */ CODEC_S16
} SampleCodec;

typedef enum {
    /* 0 */ SEQUENCE_TABLE,
    /* 1 */ FONT_TABLE,
    /* 2 */ SAMPLE_TABLE
} SampleBankTableType;

typedef enum {
    /* 0 */ CACHE_TEMPORARY,
    /* 1 */ CACHE_PERSISTENT,
    /* 2 */ CACHE_EITHER,
    /* 3 */ CACHE_PERMANENT
} AudioCacheType;

typedef enum {
    /* 0 */ LOAD_STATUS_NOT_LOADED, // the entry data is not loaded
    /* 1 */ LOAD_STATUS_IN_PROGRESS, // the entry data is being loaded asynchronously
    /* 2 */ LOAD_STATUS_COMPLETE, // the entry data is loaded, it may be discarded if not stored persistently, and either no longer in use, or the memory is needed for something else
    /* 3 */ LOAD_STATUS_DISCARDABLE, // the entry data is loaded, and can be discarded
    /* 4 */ LOAD_STATUS_MAYBE_DISCARDABLE, // only for font table entries, like COMPLETE but prefer discarding it over a COMPLETE entry
    /* 5 */ LOAD_STATUS_PERMANENTLY_LOADED // the entry data is loaded in the permanent pool, it won't be discarded
} AudioLoadStatus;

typedef s32 (*DmaHandler)(OSPiHandle* handle, OSIoMesg* mb, s32 direction);

struct Note;
struct NotePool;
struct SequenceChannel;
struct SequenceLayer;

typedef struct AudioListItem {
    // A node in a circularly linked list. Each node is either a head or an item:
    // - Items can be either detached (prev = NULL), or attached to a list.
    //   'value' points to something of interest.
    // - List heads are always attached; if a list is empty, its head points
    //   to itself. 'count' contains the size of the list.
    // If the list holds notes, 'pool' points back to the pool where it lives.
    // Otherwise, that member is NULL.
    /* 0x00 */ struct AudioListItem* prev;
    /* 0x04 */ struct AudioListItem* next;
    /* 0x08 */ union {
                   void* value; // either Note* or SequenceLayer*
                   s32 count;
               } u;
    /* 0x0C */ struct NotePool* pool;
} AudioListItem; // size = 0x10

typedef struct NotePool {
    /* 0x00 */ AudioListItem disabled;
    /* 0x10 */ AudioListItem decaying;
    /* 0x20 */ AudioListItem releasing;
    /* 0x30 */ AudioListItem active;
} NotePool; // size = 0x40

// Pitch sliding by up to one octave in the positive direction. Negative
// direction is "supported" by setting extent to be negative. The code
// exterpolates exponentially in the wrong direction in that case, but that
// doesn't prevent seqplayer from doing it, AFAICT.
typedef struct {
    /* 0x00 */ u8 mode; // bit 0x80 denotes something; the rest are an index 0-5
    /* 0x02 */ u16 cur;
    /* 0x04 */ u16 speed;
    /* 0x08 */ f32 extent;
} Portamento; // size = 0xC

typedef struct {
    /* 0x0 */ s16 delay;
    /* 0x2 */ s16 arg;
} EnvelopePoint; // size = 0x4

typedef struct {
    /* 0x00 */ u32 start;
    /* 0x04 */ u32 end;
    /* 0x08 */ u32 count;
    /* 0x0C */ char unk_0C[0x4];
    /* 0x10 */ s16 predictorState[16]; // only exists if count != 0. 8-byte aligned
} AdpcmLoop; // size = 0x30 (or 0x10)

typedef struct {
    /* 0x00 */ s32 order;
    /* 0x04 */ s32 numPredictors;
    /* 0x08 */ s16 book[1]; // size 8 * order * numPredictors. 8-byte aligned
} AdpcmBook; // size >= 0x8

typedef struct {
    /* 0x00 */ u32 codec : 4; // The state of compression or decompression
    /* 0x00 */ u32 medium : 2; // Medium where sample is currently stored
    /* 0x00 */ u32 unk_bit26 : 1;
    /* 0x00 */ u32 isRelocated : 1; // Has the sample header been relocated (offsets to pointers)
    /* 0x01 */ u32 size : 24; // Size of the sample
    /* 0x04 */ u8* sampleAddr; // Raw sample data. Offset from the start of the sample bank or absolute address to either rom or ram
    /* 0x08 */ AdpcmLoop* loop; // Adpcm loop parameters used by the sample. Offset from the start of the sound font / pointer to ram
    /* 0x0C */ AdpcmBook* book; // Adpcm book parameters used by the sample. Offset from the start of the sound font / pointer to ram
} Sample; // size = 0x10

typedef struct {
    /* 0x00 */ Sample* sample;
    /* 0x04 */ f32 tuning; // frequency scale factor
} TunedSample; // size = 0x8

typedef struct {
    /* 0x00 */ u8 isRelocated; // have the envelope and all samples been relocated (offsets to pointers)
    /* 0x01 */ u8 normalRangeLo;
    /* 0x02 */ u8 normalRangeHi;
    /* 0x03 */ u8 adsrDecayIndex; // index used to obtain adsr decay rate from adsrDecayTable
    /* 0x04 */ EnvelopePoint* envelope;
    /* 0x08 */ TunedSample lowPitchTunedSample;
    /* 0x10 */ TunedSample normalPitchTunedSample;
    /* 0x18 */ TunedSample highPitchTunedSample;
} Instrument; // size = 0x20

typedef struct {
    /* 0x00 */ u8 adsrDecayIndex; // index used to obtain adsr decay rate from adsrDecayTable
    /* 0x01 */ u8 pan;
    /* 0x02 */ u8 isRelocated; // have tunedSample.sample and envelope been relocated (offsets to pointers)
    /* 0x04 */ TunedSample tunedSample;
    /* 0x0C */ EnvelopePoint* envelope;
} Drum; // size = 0x10

typedef struct {
    /* 0x00 */ TunedSample tunedSample;
} SoundEffect; // size = 0x08

/**
 * Stores parsed information from soundfont data
 */
typedef struct {
    /* 0x00 */ u8 numInstruments;
    /* 0x01 */ u8 numDrums;
    /* 0x02 */ u8 sampleBankId1;
    /* 0x03 */ u8 sampleBankId2;
    /* 0x04 */ u16 numSfx;
    /* 0x08 */ Instrument** instruments;
    /* 0x0C */ Drum** drums;
    /* 0x10 */ SoundEffect* soundEffects;
} SoundFont; // size = 0x14

typedef struct {
    /* 0x00 */ s16 numSamplesAfterDownsampling; // never read
    /* 0x02 */ s16 chunkLen; // never read
    /* 0x04 */ s16* toDownsampleLeft;
    /* 0x08 */ s16* toDownsampleRight; // data pointed to by left and right are adjacent in memory
    /* 0x0C */ s32 startPos; // start pos in ring buffer
    /* 0x10 */ s16 lengthA; // first length in ring buffer (from startPos, at most until end)
    /* 0x12 */ s16 lengthB; // second length in ring buffer (from pos 0)
    /* 0x14 */ u16 unk_14;
    /* 0x16 */ u16 unk_16;
    /* 0x18 */ u16 unk_18;
} ReverbRingBufferItem; // size = 0x1C

typedef struct {
    /* 0x000 */ u8 resampleFlags;
    /* 0x001 */ u8 useReverb;
    /* 0x002 */ u8 framesToIgnore;
    /* 0x003 */ u8 curFrame;
    /* 0x004 */ u8 downsampleRate;
    /* 0x005 */ s8 unk_05;
    /* 0x006 */ u16 windowSize;
    /* 0x008 */ s16 unk_08;
    /* 0x00A */ s16 volume;
    /* 0x00C */ u16 decayRatio; // determines how much reverb persists
    /* 0x00E */ u16 unk_0E;
    /* 0x010 */ s16 leakRtl;
    /* 0x012 */ s16 leakLtr;
    /* 0x014 */ u16 unk_14;
    /* 0x016 */ s16 unk_16;
    /* 0x018 */ u8 unk_18;
    /* 0x019 */ u8 unk_19;
    /* 0x01A */ u8 unk_1A;
    /* 0x01B */ u8 unk_1B;
    /* 0x01C */ s32 nextRingBufPos;
    /* 0x020 */ s32 unk_20;
    /* 0x024 */ s32 bufSizePerChan;
    /* 0x028 */ s16* leftRingBuf;
    /* 0x02C */ s16* rightRingBuf;
    /* 0x030 */ void* unk_30;
    /* 0x034 */ void* unk_34;
    /* 0x038 */ void* unk_38;
    /* 0x03C */ void* unk_3C;
    /* 0x040 */ ReverbRingBufferItem items[2][5];
    /* 0x158 */ ReverbRingBufferItem items2[2][5];
    /* 0x270 */ s16* filterLeft;
    /* 0x274 */ s16* filterRight;
    /* 0x278 */ s16* filterLeftState;
    /* 0x27C */ s16* filterRightState;
    /* 0x280 */ TunedSample tunedSample;
    /* 0x288 */ Sample sample;
    /* 0x298 */ AdpcmLoop loop;
} SynthesisReverb; // size = 0x2C8

typedef struct {
    /* 0x00 */ u8* pc; // program counter
    /* 0x04 */ u8* stack[4];
    /* 0x14 */ u8 remLoopIters[4]; // remaining loop iterations
    /* 0x18 */ u8 depth;
    /* 0x19 */ s8 value;
} SeqScriptState; // size = 0x1C

// Also known as a Group, according to debug strings.
typedef struct {
    /* 0x000 */ u8 enabled : 1;
    /* 0x000 */ u8 finished : 1;
    /* 0x000 */ u8 muted : 1;
    /* 0x000 */ u8 seqDmaInProgress : 1;
    /* 0x000 */ u8 fontDmaInProgress : 1;
    /* 0x000 */ u8 recalculateVolume : 1;
    /* 0x000 */ u8 stopScript : 1;
    /* 0x000 */ u8 applyBend : 1;
    /* 0x001 */ u8 state;
    /* 0x002 */ u8 noteAllocPolicy;
    /* 0x003 */ u8 muteBehavior;
    /* 0x004 */ u8 seqId;
    /* 0x005 */ u8 defaultFont;
    /* 0x006 */ u8 unk_06[1];
    /* 0x007 */ s8 playerIdx;
    /* 0x008 */ u16 tempo; // tatums per minute
    /* 0x00A */ u16 tempoAcc;
    /* 0x00C */ u16 unk_0C;
    /* 0x00E */ s16 transposition;
    /* 0x010 */ u16 delay;
    /* 0x012 */ u16 fadeTimer;
    /* 0x014 */ u16 fadeTimerUnkEu;
    /* 0x018 */ u8* seqData;
    /* 0x01C */ f32 fadeVolume;
    /* 0x020 */ f32 fadeVelocity;
    /* 0x024 */ f32 volume;
    /* 0x028 */ f32 muteVolumeScale;
    /* 0x02C */ f32 fadeVolumeScale;
    /* 0x030 */ f32 appliedFadeVolume;
    /* 0x034 */ f32 bend;
    /* 0x038 */ struct SequenceChannel* channels[16];
    /* 0x078 */ SeqScriptState scriptState;
    /* 0x094 */ u8* shortNoteVelocityTable;
    /* 0x098 */ u8* shortNoteGateTimeTable;
    /* 0x09C */ NotePool notePool;
    /* 0x0DC */ s32 skipTicks;
    /* 0x0E0 */ u32 scriptCounter;
    /* 0x0E4 */ char unk_E4[0x74]; // unused struct members for sequence/sound font dma management, according to sm64 decomp
    /* 0x158 */ s8 soundScriptIO[8];
} SequencePlayer; // size = 0x160

typedef struct {
    /* 0x0 */ u8 decayIndex; // index used to obtain adsr decay rate from adsrDecayTable
    /* 0x1 */ u8 sustain;
    /* 0x4 */ EnvelopePoint* envelope;
} AdsrSettings; // size = 0x8

typedef struct {
    /* 0x00 */ union {
        struct A {
            /* 0x00 */ u8 unk_0b80 : 1;
            /* 0x00 */ u8 hang : 1;
            /* 0x00 */ u8 decay : 1;
            /* 0x00 */ u8 release : 1;
            /* 0x00 */ u8 state : 4;
        } s;
        /* 0x00 */ u8 asByte;
    } action;
    /* 0x01 */ u8 envIndex;
    /* 0x02 */ s16 delay;
    /* 0x04 */ f32 sustain;
    /* 0x08 */ f32 velocity;
    /* 0x0C */ f32 fadeOutVel;
    /* 0x10 */ f32 current;
    /* 0x14 */ f32 target;
    /* 0x18 */ char unk_18[4];
    /* 0x1C */ EnvelopePoint* envelope;
} AdsrState; // size = 0x20

typedef struct {
    /* 0x00 */ u8 unused : 2;
    /* 0x00 */ u8 bit2 : 2;
    /* 0x00 */ u8 strongRight : 1;
    /* 0x00 */ u8 strongLeft : 1;
    /* 0x00 */ u8 stereoHeadsetEffects : 1;
    /* 0x00 */ u8 usesHeadsetPanEffects : 1;
} StereoData; // size = 0x1

typedef union {
    /* 0x00 */ StereoData s;
    /* 0x00 */ u8 asByte;
} Stereo; // size = 0x1

typedef struct {
    /* 0x00 */ u8 reverb;
    /* 0x01 */ u8 gain; // Increases volume by a multiplicative scaling factor. Represented as a UQ4.4 number
    /* 0x02 */ u8 pan;
    /* 0x03 */ Stereo stereo;
    /* 0x04 */ u8 unk_4;
    /* 0x06 */ u16 unk_6;
    /* 0x08 */ f32 freqScale;
    /* 0x0C */ f32 velocity;
    /* 0x10 */ s16* filter;
    /* 0x14 */ s16 filterBuf[8];
} NoteAttributes; // size = 0x24

// Also known as a SubTrack, according to sm64 debug strings.
typedef struct SequenceChannel {
    /* 0x00 */ u8 enabled : 1;
    /* 0x00 */ u8 finished : 1;
    /* 0x00 */ u8 stopScript : 1;
    /* 0x00 */ u8 stopSomething2 : 1; // sets SequenceLayer.stopSomething
    /* 0x00 */ u8 hasInstrument : 1;
    /* 0x00 */ u8 stereoHeadsetEffects : 1;
    /* 0x00 */ u8 largeNotes : 1; // notes specify duration and velocity
    /* 0x00 */ u8 unused : 1;
    union {
        struct {
            /* 0x01 */ u8 freqScale : 1;
            /* 0x01 */ u8 volume : 1;
            /* 0x01 */ u8 pan : 1;
        } s;
        /* 0x01 */ u8 asByte;
    } changes;
    /* 0x02 */ u8 noteAllocPolicy;
    /* 0x03 */ u8 muteBehavior;
    /* 0x04 */ u8 reverb;       // or dry/wet mix
    /* 0x05 */ u8 notePriority; // 0-3
    /* 0x06 */ u8 someOtherPriority;
    /* 0x07 */ u8 fontId;
    /* 0x08 */ u8 reverbIndex;
    /* 0x09 */ u8 bookOffset;
    /* 0x0A */ u8 newPan;
    /* 0x0B */ u8 panChannelWeight;  // proportion of pan that comes from the channel (0..128)
    /* 0x0C */ u8 gain; // Increases volume by a multiplicative scaling factor. Represented as a UQ4.4 number
    /* 0x0D */ u8 velocityRandomVariance;
    /* 0x0E */ u8 gateTimeRandomVariance;
    /* 0x0F */ u8 unk_0F;
    /* 0x10 */ u16 vibratoRateStart;
    /* 0x12 */ u16 vibratoExtentStart;
    /* 0x14 */ u16 vibratoRateTarget;
    /* 0x16 */ u16 vibratoExtentTarget;
    /* 0x18 */ u16 vibratoRateChangeDelay;
    /* 0x1A */ u16 vibratoExtentChangeDelay;
    /* 0x1C */ u16 vibratoDelay;
    /* 0x1E */ u16 delay;
    /* 0x20 */ u16 unk_20;
    /* 0x22 */ u16 unk_22;
    /* 0x24 */ s16 instOrWave; // either 0 (none), instrument index + 1, or
                             // 0x80..0x83 for sawtooth/triangle/sine/square waves.
    /* 0x26 */ s16 transposition;
    /* 0x28 */ f32 volumeScale;
    /* 0x2C */ f32 volume;
    /* 0x30 */ s32 pan;
    /* 0x34 */ f32 appliedVolume;
    /* 0x38 */ f32 freqScale;
    /* 0x3C */ u8 (*dynTable)[][2];
    /* 0x40 */ struct Note* noteUnused;
    /* 0x44 */ struct SequenceLayer* layerUnused;
    /* 0x48 */ Instrument* instrument;
    /* 0x4C */ SequencePlayer* seqPlayer;
    /* 0x50 */ struct SequenceLayer* layers[4];
    /* 0x60 */ SeqScriptState scriptState;
    /* 0x7C */ AdsrSettings adsr;
    /* 0x84 */ NotePool notePool;
    /* 0xC4 */ s8 soundScriptIO[8]; // bridge between sound script and audio lib, "io ports"
    /* 0xCC */ s16* filter;
    /* 0xD0 */ Stereo stereo;
} SequenceChannel; // size = 0xD4

// Might also be known as a Track, according to sm64 debug strings (?).
typedef struct SequenceLayer {
    /* 0x00 */ u8 enabled : 1;
    /* 0x00 */ u8 finished : 1;
    /* 0x00 */ u8 stopSomething : 1;
    /* 0x00 */ u8 continuousNotes : 1; // keep the same note for consecutive notes with the same sound
    /* 0x00 */ u8 bit3 : 1; // "loaded"?
    /* 0x00 */ u8 ignoreDrumPan : 1;
    /* 0x00 */ u8 bit1 : 1; // "has initialized continuous notes"?
    /* 0x00 */ u8 notePropertiesNeedInit : 1;
    /* 0x01 */ Stereo stereo;
    /* 0x02 */ u8 instOrWave;
    /* 0x03 */ u8 gateTime;
    /* 0x04 */ u8 semitone;
    /* 0x05 */ u8 portamentoTargetNote;
    /* 0x06 */ u8 pan; // 0..128
    /* 0x07 */ u8 notePan;
    /* 0x08 */ s16 delay;
    /* 0x0A */ s16 gateDelay;
    /* 0x0C */ s16 delay2;
    /* 0x0E */ u16 portamentoTime;
    /* 0x10 */ s16 transposition; // #semitones added to play commands
                                  // (seq instruction encoding only allows referring to the limited range
                                  // 0..0x3F; this makes 0x40..0x7F accessible as well)
    /* 0x12 */ s16 shortNoteDefaultDelay;
    /* 0x14 */ s16 lastDelay;
    /* 0x18 */ AdsrSettings adsr;
    /* 0x20 */ Portamento portamento;
    /* 0x2C */ struct Note* note;
    /* 0x30 */ f32 freqScale;
    /* 0x34 */ f32 bend;
    /* 0x38 */ f32 velocitySquare2;
    /* 0x3C */ f32 velocitySquare; // not sure which one of those corresponds to the sm64 original
    /* 0x40 */ f32 noteVelocity;
    /* 0x44 */ f32 noteFreqScale;
    /* 0x48 */ Instrument* instrument;
    /* 0x4C */ TunedSample* tunedSample;
    /* 0x50 */ SequenceChannel* channel;
    /* 0x54 */ SeqScriptState scriptState;
    /* 0x70 */ AudioListItem listItem;
} SequenceLayer; // size = 0x80

typedef struct {
    /* 0x0000 */ s16 adpcmdecState[0x10];
    /* 0x0020 */ s16 finalResampleState[0x10];
    /* 0x0040 */ s16 mixEnvelopeState[0x28];
    /* 0x0090 */ s16 panResampleState[0x10];
    /* 0x00B0 */ s16 panSamplesBuffer[0x20];
    /* 0x00F0 */ s16 dummyResampleState[0x10];
} NoteSynthesisBuffers; // size = 0x110

typedef struct {
    /* 0x00 */ u8 restart;
    /* 0x01 */ u8 sampleDmaIndex;
    /* 0x02 */ u8 prevHeadsetPanRight;
    /* 0x03 */ u8 prevHeadsetPanLeft;
    /* 0x04 */ u8 reverbVol;
    /* 0x05 */ u8 numParts;
    /* 0x06 */ u16 samplePosFrac;
    /* 0x08 */ s32 samplePosInt;
    /* 0x0C */ NoteSynthesisBuffers* synthesisBuffers;
    /* 0x10 */ s16 curVolLeft;
    /* 0x12 */ s16 curVolRight;
    /* 0x14 */ u16 unk_14;
    /* 0x16 */ u16 unk_16;
    /* 0x18 */ u16 unk_18;
    /* 0x1A */ u8 unk_1A;
    /* 0x1C */ u16 unk_1C;
    /* 0x1E */ u16 unk_1E;
} NoteSynthesisState; // size = 0x20

typedef struct {
    /* 0x00 */ struct SequenceChannel* channel;
    /* 0x04 */ u32 time;
    /* 0x08 */ s16* curve;
    /* 0x0C */ f32 extent;
    /* 0x10 */ f32 rate;
    /* 0x14 */ u8 active;
    /* 0x16 */ u16 rateChangeTimer;
    /* 0x18 */ u16 extentChangeTimer;
    /* 0x1A */ u16 delay;
} VibratoState; // size = 0x1C

typedef struct {
    /* 0x00 */ u8 priority;
    /* 0x01 */ u8 waveId;
    /* 0x02 */ u8 harmonicIndex; // the harmonic index for the synthetic wave generated by gWaveSamples (also matches the base 2 logarithm of the harmonic order)
    /* 0x03 */ u8 fontId;
    /* 0x04 */ u8 unk_04;
    /* 0x05 */ u8 stereoHeadsetEffects;
    /* 0x06 */ s16 adsrVolScaleUnused;
    /* 0x08 */ f32 portamentoFreqScale;
    /* 0x0C */ f32 vibratoFreqScale;
    /* 0x10 */ SequenceLayer* prevParentLayer;
    /* 0x14 */ SequenceLayer* parentLayer;
    /* 0x18 */ SequenceLayer* wantedParentLayer;
    /* 0x1C */ NoteAttributes attributes;
    /* 0x40 */ AdsrState adsr;
    /* 0x60 */ Portamento portamento;
    /* 0x6C */ VibratoState vibratoState;
} NotePlaybackState; // size = 0x88

typedef struct {
    struct {
        /* 0x00 */ volatile u8 enabled : 1;
        /* 0x00 */ u8 needsInit : 1;
        /* 0x00 */ u8 finished : 1; // ?
        /* 0x00 */ u8 unused : 1;
        /* 0x00 */ u8 stereoStrongRight : 1;
        /* 0x00 */ u8 stereoStrongLeft : 1;
        /* 0x00 */ u8 stereoHeadsetEffects : 1;
        /* 0x00 */ u8 usesHeadsetPanEffects : 1; // ?
    } bitField0;
    struct {
        /* 0x01 */ u8 reverbIndex : 3;
        /* 0x01 */ u8 bookOffset : 2;
        /* 0x01 */ u8 isSyntheticWave : 1;
        /* 0x01 */ u8 hasTwoParts : 1;
        /* 0x01 */ u8 usesHeadsetPanEffects2 : 1;
    } bitField1;
    /* 0x02 */ u8 gain; // Increases volume by a multiplicative scaling factor. Represented as a UQ4.4 number
    /* 0x03 */ u8 headsetPanRight;
    /* 0x04 */ u8 headsetPanLeft;
    /* 0x05 */ u8 reverbVol;
    /* 0x06 */ u8 harmonicIndexCurAndPrev; // bits 3..2 store curHarmonicIndex, bits 1..0 store prevHarmonicIndex
    /* 0x07 */ u8 unk_07;
    /* 0x08 */ u16 targetVolLeft;
    /* 0x0A */ u16 targetVolRight;
    /* 0x0C */ u16 resamplingRateFixedPoint;
    /* 0x0E */ u16 unk_0E;
    /* 0x10 */ union {
<<<<<<< HEAD
                 SoundFontSound* soundFontSound;
                 s16* waveSampleAddr; // used for synthetic waves
             } sound;
=======
                 TunedSample* tunedSample;
                 s16* samples; // used for synthetic waves
             };
>>>>>>> 38de9405
    /* 0x14 */ s16* filter;
    /* 0x18 */ char pad_18[0x8];
} NoteSubEu; // size = 0x20

typedef struct Note {
    /* 0x00 */ AudioListItem listItem;
    /* 0x10 */ NoteSynthesisState synthesisState;
    /* 0x30 */ NotePlaybackState playbackState;
    /* 0xB8 */ char unk_B8[0x4];
    /* 0xBC */ u32 startSamplePos; // initial position/index to start processing s16 samples
    /* 0xC0 */ NoteSubEu noteSubEu;
} Note; // size = 0xE0

typedef struct {
    /* 0x00 */ u8 downsampleRate;
    /* 0x02 */ u16 windowSize;
    /* 0x04 */ u16 decayRatio; // determines how much reverb persists
    /* 0x06 */ u16 unk_6;
    /* 0x08 */ u16 unk_8;
    /* 0x0A */ u16 volume;
    /* 0x0C */ u16 leakRtl;
    /* 0x0E */ u16 leakLtr;
    /* 0x10 */ s8 unk_10;
    /* 0x12 */ u16 unk_12;
    /* 0x14 */ s16 lowPassFilterCutoffLeft;
    /* 0x16 */ s16 lowPassFilterCutoffRight;
} ReverbSettings; // size = 0x18

/**
 * The high-level audio specifications requested when initializing or resetting the audio heap.
 * The audio heap can be reset on various occasions, including on most scene transitions.
 */ 
typedef struct {
    /* 0x00 */ u32 samplingFrequency; // Target sampling rate in Hz
    /* 0x04 */ u8 unk_04;
    /* 0x05 */ u8 numNotes;
    /* 0x06 */ u8 numSequencePlayers;
    /* 0x07 */ u8 unk_07; // unused, set to zero
    /* 0x08 */ u8 unk_08; // unused, set to zero
    /* 0x09 */ u8 numReverbs;
    /* 0x0C */ ReverbSettings* reverbSettings;
    /* 0x10 */ u16 sampleDmaBufSize1; // size of buffers in the audio misc pool to store small snippets of individual samples. Stored short-lived.
    /* 0x12 */ u16 sampleDmaBufSize2; // size of buffers in the audio misc pool to store small snippets of individual samples. Stored long-lived.
    /* 0x14 */ u16 unk_14;
    /* 0x18 */ u32 persistentSeqCacheSize;  // size of cache on audio pool to store sequences persistently
    /* 0x1C */ u32 persistentFontCacheSize; // size of cache on audio pool to store soundFonts persistently
    /* 0x20 */ u32 persistentSampleBankCacheSize; // size of cache on audio pool to store entire sample banks persistently
    /* 0x24 */ u32 temporarySeqCacheSize;  // size of cache on audio pool to store sequences temporarily
    /* 0x28 */ u32 temporaryFontCacheSize; // size of cache on audio pool to store soundFonts temporarily
    /* 0x2C */ u32 temporarySampleBankCacheSize; // size of cache on audio pool to store entire sample banks temporarily
    /* 0x30 */ s32 persistentSampleCacheSize; // size of cache in the audio misc pool to store individual samples persistently
    /* 0x34 */ s32 temporarySampleCacheSize; // size of cache in the audio misc pool to store individual samples temporarily
} AudioSpec; // size = 0x38

/**
 * The audio buffer stores the fully processed digital audio before it is sent to the audio interface (AI), then to the
 * digital-analog converter (DAC), then to play on the speakers. The audio buffer is written to by the rsp after
 * processing audio commands. This struct parameterizes that buffer.
 */
typedef struct {
    /* 0x00 */ s16 specUnk4;
    /* 0x02 */ u16 samplingFrequency; // Target sampling rate in Hz
    /* 0x04 */ u16 aiSamplingFrequency; // True sampling rate of the audio interface (AI), see `osAiSetFrequency`
    /* 0x06 */ s16 samplesPerFrameTarget;
    /* 0x08 */ s16 maxAiBufferLength;
    /* 0x0A */ s16 minAiBufferLength;
    /* 0x0C */ s16 updatesPerFrame; // for each frame of the audio thread (default 60 fps), number of updates to process audio
    /* 0x0E */ s16 samplesPerUpdate;
    /* 0x10 */ s16 samplesPerUpdateMax;
    /* 0x12 */ s16 samplesPerUpdateMin;
    /* 0x14 */ s16 numSequencePlayers;
    /* 0x18 */ f32 resampleRate;
    /* 0x1C */ f32 updatesPerFrameInv; // inverse (reciprocal) of updatesPerFrame
    /* 0x20 */ f32 updatesPerFrameInvScaled; // updatesPerFrameInv scaled down by a factor of 256
    /* 0x24 */ f32 updatesPerFrameScaled; // updatesPerFrame scaled down by a factor of 4
} AudioBufferParameters; // size = 0x28

/**
 * Meta-data associated with a pool (contained within the Audio Heap)
 */
typedef struct {
    /* 0x0 */ u8* startRamAddr; // start addr of the pool
    /* 0x4 */ u8* curRamAddr; // address of the next available memory for allocation
    /* 0x8 */ s32 size; // size of the pool
    /* 0xC */ s32 numEntries; // number of entries allocated to the pool
} AudioAllocPool; // size = 0x10

/**
 * Audio cache entry data to store a single entry containing either a sequence, soundfont, or entire sample banks
 */
typedef struct {
    /* 0x0 */ u8* ramAddr;
    /* 0x4 */ u32 size;
    /* 0x8 */ s16 tableType;
    /* 0xA */ s16 id;
} AudioCacheEntry; // size = 0xC

/**
 * Audio cache entry data to store a single entry containing an individual sample
 */
typedef struct {
    /* 0x00 */ s8 inUse;
    /* 0x01 */ s8 origMedium;
    /* 0x02 */ s8 sampleBankId;
    /* 0x03 */ char unk_03[0x5];
    /* 0x08 */ u8* allocatedAddr;
    /* 0x0C */ void* sampleAddr;
    /* 0x10 */ u32 size;
} SampleCacheEntry; // size = 0x14

/**
 * Audio cache entry data to store individual samples
 */
typedef struct {
    /* 0x000 */ AudioAllocPool pool;
    /* 0x010 */ SampleCacheEntry entries[32];
    /* 0x290 */ s32 numEntries;
} AudioSampleCache; // size = 0x294

typedef struct {
    /* 0x00*/ u32 numEntries;
    /* 0x04*/ AudioAllocPool pool;
    /* 0x14*/ AudioCacheEntry entries[16];
} AudioPersistentCache; // size = 0xD4

typedef struct {
    /* 0x00*/ u32 nextSide;
    /* 0x04*/ AudioAllocPool pool;
    /* 0x14*/ AudioCacheEntry entries[2];
} AudioTemporaryCache; // size = 0x3C

typedef struct {
    /* 0x000*/ AudioPersistentCache persistent;
    /* 0x0D4*/ AudioTemporaryCache temporary;
    /* 0x100*/ u8 unk_100[0x10];
} AudioCache; // size = 0x110

typedef struct {
    /* 0x0 */ u32 persistentCommonPoolSize;
    /* 0x4 */ u32 temporaryCommonPoolSize;
} AudioCachePoolSplit; // size = 0x8

typedef struct {
    /* 0x0 */ u32 seqCacheSize;
    /* 0x4 */ u32 fontCacheSize;
    /* 0x8 */ u32 sampleBankCacheSize;
} AudioCommonPoolSplit; // size = 0xC

typedef struct {
    /* 0x0 */ u32 miscPoolSize;
    /* 0x4 */ u32 unkSizes[2];
    /* 0xC */ u32 cachePoolSize;
} AudioSessionPoolSplit; // size = 0x10

typedef struct {
    /* 0x00 */ u32 endAndMediumKey;
    /* 0x04 */ Sample* sample;
    /* 0x08 */ u8* ramAddr;
    /* 0x0C */ u32 encodedInfo;
    /* 0x10 */ s32 isFree;
} AudioPreloadReq; // size = 0x14

/**
 * Audio commands used to transfer audio requests from the graph thread to the audio thread
 */
typedef struct {
    /* 0x0 */ union{
        u32 opArgs;
        struct {
            u8 op;
            u8 arg0;
            u8 arg1;
            u8 arg2;
        };
    };
    /* 0x4 */ union {
        void* data;
        f32 asFloat;
        s32 asInt;
        u16 asUShort;
        s8 asSbyte;
        u8 asUbyte;
        u32 asUInt;
    };
} AudioCmd; // size = 0x8

typedef struct {
    /* 0x00 */ s8 status;
    /* 0x01 */ s8 delay;
    /* 0x02 */ s8 medium;
    /* 0x04 */ u8* ramAddr;
    /* 0x08 */ u32 curDevAddr;
    /* 0x0C */ u8* curRamAddr;
    /* 0x10 */ u32 bytesRemaining;
    /* 0x14 */ u32 chunkSize;
    /* 0x18 */ s32 unkMediumParam;
    /* 0x1C */ u32 retMsg;
    /* 0x20 */ OSMesgQueue* retQueue;
    /* 0x24 */ OSMesgQueue msgQueue;
    /* 0x3C */ OSMesg msg;
    /* 0x40 */ OSIoMesg ioMesg;
} AudioAsyncLoad; // size = 0x58

typedef struct {
    /* 0x00 */ u8 medium;
    /* 0x01 */ u8 seqOrFontId;
    /* 0x02 */ u16 instId;
    /* 0x04 */ s32 unkMediumParam;
    /* 0x08 */ u32 curDevAddr;
    /* 0x0C */ u8* curRamAddr;
    /* 0x10 */ u8* ramAddr;
    /* 0x14 */ s32 state;
    /* 0x18 */ s32 bytesRemaining;
    /* 0x1C */ s8* status; // write-only
    /* 0x20 */ Sample sample;
    /* 0x30 */ OSMesgQueue msgQueue;
    /* 0x48 */ OSMesg msg;
    /* 0x4C */ OSIoMesg ioMesg;
} AudioSlowLoad; // size = 0x64

typedef struct {
    /* 0x00 */ u32 romAddr;
    /* 0x04 */ u32 size;
    /* 0x08 */ s8 medium;
    /* 0x09 */ s8 cachePolicy;
    /* 0x0A */ s16 shortData1;
    /* 0x0C */ s16 shortData2;
    /* 0x0E */ s16 shortData3;
} AudioTableEntry; // size = 0x10

typedef struct {
    /* 0x00 */ s16 numEntries;
    /* 0x02 */ s16 unkMediumParam;
    /* 0x04 */ u32 romAddr;
    /* 0x08 */ char pad[0x8];
    /* 0x10 */ AudioTableEntry entries[1]; // (dynamic size)
} AudioTable; // size >= 0x20

typedef struct {
    /* 0x00 */ OSTask task;
    /* 0x40 */ OSMesgQueue* msgQueue;
    /* 0x44 */ void* unk_44; // probably a message that gets unused.
    /* 0x48 */ char unk_48[0x8];
} AudioTask; // size = 0x50

typedef struct {
    /* 0x00 */ u8* ramAddr;
    /* 0x04 */ u32 devAddr;
    /* 0x08 */ u16 sizeUnused;
    /* 0x0A */ u16 size;
    /* 0x0C */ u8 unused;
    /* 0x0D */ u8 reuseIndex; // position in sSampleDmaReuseQueue1/2, if ttl == 0
    /* 0x0E */ u8 ttl;        // duration after which the DMA can be discarded
} SampleDma; // size = 0x10

typedef struct {
    /* 0x0000 */ char unk_0000;
    /* 0x0001 */ s8 numSynthesisReverbs;
    /* 0x0002 */ u16 unk_2; // reads from audio spec unk_14, never used, always set to 0x7FFF
    /* 0x0004 */ u16 unk_4;
    /* 0x0006 */ char unk_0006[0x0A];
    /* 0x0010 */ s16* curLoadedBook;
    /* 0x0014 */ NoteSubEu* noteSubsEu;
    /* 0x0018 */ SynthesisReverb synthesisReverbs[4];
    /* 0x0B38 */ char unk_0B38[0x30];
    /* 0x0B68 */ Sample* usedSamples[128];
    /* 0x0D68 */ AudioPreloadReq preloadSampleStack[128];
    /* 0x1768 */ s32 numUsedSamples;
    /* 0x176C */ s32 preloadSampleStackTop;
    /* 0x1770 */ AudioAsyncLoad asyncLoads[0x10];
    /* 0x1CF0 */ OSMesgQueue asyncLoadUnkMediumQueue;
    /* 0x1D08 */ char unk_1D08[0x40];
    /* 0x1D48 */ AudioAsyncLoad* curUnkMediumLoad;
    /* 0x1D4C */ u32 slowLoadPos;
    /* 0x1D50 */ AudioSlowLoad slowLoads[2];
    /* 0x1E18 */ OSPiHandle* cartHandle;
    /* 0x1E1C */ OSPiHandle* driveHandle;
    /* 0x1E20 */ OSMesgQueue externalLoadQueue;
    /* 0x1E38 */ OSMesg externalLoadMsgBuf[16];
    /* 0x1E78 */ OSMesgQueue preloadSampleQueue;
    /* 0x1E90 */ OSMesg preloadSampleMsgBuf[16];
    /* 0x1ED0 */ OSMesgQueue currAudioFrameDmaQueue;
    /* 0x1EE8 */ OSMesg currAudioFrameDmaMsgBuf[64];
    /* 0x1FE8 */ OSIoMesg currAudioFrameDmaIoMsgBuf[64];
    /* 0x25E8 */ OSMesgQueue syncDmaQueue;
    /* 0x2600 */ OSMesg syncDmaMesg;
    /* 0x2604 */ OSIoMesg syncDmaIoMesg;
    /* 0x261C */ SampleDma* sampleDmas;
    /* 0x2620 */ u32 sampleDmaCount;
    /* 0x2624 */ u32 sampleDmaListSize1;
    /* 0x2628 */ s32 unused2628;
    /* 0x262C */ u8 sampleDmaReuseQueue1[0x100]; // read pos <= write pos, wrapping mod 256
    /* 0x272C */ u8 sampleDmaReuseQueue2[0x100];
    /* 0x282C */ u8 sampleDmaReuseQueue1RdPos; // Read position for short-lived sampleDma
    /* 0x282D */ u8 sampleDmaReuseQueue2RdPos; // Read position for long-lived sampleDma
    /* 0x282E */ u8 sampleDmaReuseQueue1WrPos; // Write position for short-lived sampleDma
    /* 0x282F */ u8 sampleDmaReuseQueue2WrPos; // Write position for long-lived sampleDma
    /* 0x2830 */ AudioTable* sequenceTable;
    /* 0x2834 */ AudioTable* soundFontTable;
    /* 0x2838 */ AudioTable* sampleBankTable;
    /* 0x283C */ u8* sequenceFontTable;
    /* 0x2840 */ u16 numSequences;
    /* 0x2844 */ SoundFont* soundFontList;
    /* 0x2848 */ AudioBufferParameters audioBufferParameters;
    /* 0x2870 */ f32 unk_2870;
    /* 0x2874 */ s32 sampleDmaBufSize1;
    /* 0x2874 */ s32 sampleDmaBufSize2;
    /* 0x287C */ char unk_287C[0x10];
    /* 0x288C */ s32 sampleDmaBufSize;
    /* 0x2890 */ s32 maxAudioCmds;
    /* 0x2894 */ s32 numNotes;
    /* 0x2898 */ s16 tempoInternalToExternal;
    /* 0x289A */ s8 soundMode;
    /* 0x289C */ s32 totalTaskCount; // The total number of times the top-level function on the audio thread has run since audio was initialized
    /* 0x28A0 */ s32 curAudioFrameDmaCount;
    /* 0x28A4 */ s32 rspTaskIndex;
    /* 0x28A8 */ s32 curAiBufIndex;
    /* 0x28AC */ Acmd* abiCmdBufs[2]; // Pointer to audio heap where the audio binary interface command lists (for the rsp) are stored. Two lists that alternate every frame
    /* 0x28B4 */ Acmd* curAbiCmdBuf; // Pointer to the currently active abiCmdBufs
    /* 0x28B8 */ AudioTask* curTask;
    /* 0x28BC */ char unk_28BC[0x4];
    /* 0x28C0 */ AudioTask rspTask[2];
    /* 0x2960 */ f32 unk_2960;
    /* 0x2964 */ s32 refreshRate;
    /* 0x2968 */ s16* aiBuffers[3];
    /* 0x2974 */ s16 aiBufLengths[3];
    /* 0x297C */ u32 audioRandom;
    /* 0x2980 */ s32 audioErrorFlags;
    /* 0x2984 */ volatile u32 resetTimer;
    /* 0x2988 */ char unk_2988[0x8];
    /* 0x2990 */ AudioAllocPool sessionPool; // A sub-pool to main pool, contains all sub-pools and data that changes every audio reset
    /* 0x29A0 */ AudioAllocPool externalPool; // pool allocated externally to the audio heap. Never used in game
    /* 0x29B0 */ AudioAllocPool initPool;// A sub-pool to the main pool, contains all sub-pools and data that persists every audio reset
    /* 0x29C0 */ AudioAllocPool miscPool; // A sub-pool to the session pool. 
    /* 0x29D0 */ char unk_29D0[0x20]; // probably two unused pools
    /* 0x29F0 */ AudioAllocPool cachePool; // The common pool for cache entries
    /* 0x2A00 */ AudioAllocPool persistentCommonPool; // A sub-pool to the cache pool, contains caches for data stored persistently
    /* 0x2A10 */ AudioAllocPool temporaryCommonPool; // A sub-pool to the cache pool, contains caches for data stored temporarily
    /* 0x2A20 */ AudioCache seqCache; // Cache to store sequences
    /* 0x2B30 */ AudioCache fontCache; // Cache to store soundFonts
    /* 0x2C40 */ AudioCache sampleBankCache; // Cache for loading entire sample banks
    /* 0x2D50 */ AudioAllocPool permanentPool; // Pool to store audio data that is always loaded. Used for sfxs
    /* 0x2D60 */ AudioCacheEntry permanentCache[32]; // individual entries to the permanent pool
    /* 0x2EE0 */ AudioSampleCache persistentSampleCache; // Stores individual samples persistently
    /* 0x3174 */ AudioSampleCache temporarySampleCache; // Stores individual samples temporarily
    /* 0x3408 */ AudioSessionPoolSplit sessionPoolSplit; // splits session pool into the cache pool and misc pool
    /* 0x3418 */ AudioCachePoolSplit cachePoolSplit; // splits cache pool into the persistent & temporary common pools
    /* 0x3420 */ AudioCommonPoolSplit persistentCommonPoolSplit;// splits persistent common pool into caches for sequences, soundFonts, sample banks
    /* 0x342C */ AudioCommonPoolSplit temporaryCommonPoolSplit; // splits temporary common pool into caches for sequences, soundFonts, sample banks
    /* 0x3438 */ u8 sampleFontLoadStatus[0x30];
    /* 0x3468 */ u8 fontLoadStatus[0x30];
    /* 0x3498 */ u8 seqLoadStatus[0x80];
    /* 0x3518 */ volatile u8 resetStatus;
    /* 0x3519 */ u8 audioResetSpecIdToLoad;
    /* 0x351C */ s32 audioResetFadeOutFramesLeft;
    /* 0x3520 */ f32* adsrDecayTable; // A table on the audio heap that stores decay rates used for adsr
    /* 0x3524 */ u8* audioHeap;
    /* 0x3528 */ u32 audioHeapSize;
    /* 0x352C */ Note* notes;
    /* 0x3530 */ SequencePlayer seqPlayers[4];
    /* 0x3AB0 */ SequenceLayer sequenceLayers[64];
    /* 0x5AB0 */ SequenceChannel sequenceChannelNone;
    /* 0x5B84 */ s32 noteSubEuOffset;
    /* 0x5B88 */ AudioListItem layerFreeList;
    /* 0x5B98 */ NotePool noteFreeLists;
    /* 0x5BD8 */ u8 cmdWrPos;
    /* 0x5BD9 */ u8 cmdRdPos;
    /* 0x5BDA */ u8 cmdQueueFinished;
    /* 0x5BDC */ u16 unk_5BDC[4];
    /* 0x5BE4 */ OSMesgQueue* audioResetQueueP;
    /* 0x5BE8 */ OSMesgQueue* taskStartQueueP;
    /* 0x5BEC */ OSMesgQueue* cmdProcQueueP;
    /* 0x5BF0 */ OSMesgQueue taskStartQueue;
    /* 0x5C08 */ OSMesgQueue cmdProcQueue;
    /* 0x5C20 */ OSMesgQueue audioResetQueue;
    /* 0x5C38 */ OSMesg taskStartMsgBuf[1];
    /* 0x5C3C */ OSMesg audioResetMsgBuf[1];
    /* 0x5C40 */ OSMesg cmdProcMsgBuf[4];
    /* 0x5C50 */ AudioCmd cmdBuf[0x100]; // Audio commands used to transfer audio requests from the graph thread to the audio thread
} AudioContext; // size = 0x6450

typedef struct {
    /* 0x00 */ u8 reverbVol;
    /* 0x01 */ u8 gain; // Increases volume by a multiplicative scaling factor. Represented as a UQ4.4 number
    /* 0x02 */ u8 pan;
    /* 0x03 */ Stereo stereo;
    /* 0x04 */ f32 frequency;
    /* 0x08 */ f32 velocity;
    /* 0x0C */ char unk_0C[0x4];
    /* 0x10 */ s16* filter;
    /* 0x14 */ u8 unk_14;
    /* 0x16 */ u16 unk_16;
} NoteSubAttributes; // size = 0x18

typedef struct {
    /* 0x00 */ u32 heapSize; // total number of bytes allocated to the audio heap. Must be <= the size of `gAudioHeap` (ideally about the same size)
    /* 0x04 */ u32 initPoolSize; // The entire audio heap is split into two pools.
    /* 0x08 */ u32 permanentPoolSize;
} AudioHeapInitSizes; // size = 0xC

typedef struct {
    /* 0x00 */ f32 unk_00;
    /* 0x04 */ f32 unk_04;
    /* 0x08 */ f32 unk_08;
    /* 0x0C */ u16 unk_0C;
    /* 0x10 */ f32 unk_10;
    /* 0x14 */ f32 unk_14;
    /* 0x18 */ f32 unk_18;
    /* 0x1C */ u16 unk_1C;
} unk_50_s; // size = 0x20

typedef struct {
    /* 0x000 */ f32 volCur;
    /* 0x004 */ f32 volTarget;
    /* 0x008 */ f32 unk_08;
    /* 0x00C */ u16 unk_0C;
    /* 0x00E */ u8 volScales[0x4];
    /* 0x012 */ u8 volFadeTimer;
    /* 0x013 */ u8 fadeVolUpdate;
    /* 0x014 */ u32 unk_14;
    /* 0x018 */ u16 unk_18;
    /* 0x01C */ f32 unk_1C;
    /* 0x020 */ f32 unk_20;
    /* 0x024 */ f32 unk_24;
    /* 0x028 */ u16 unk_28;
    /* 0x02C */ u32 unk_2C[8];
    /* 0x04C */ u8 unk_4C;
    /* 0x04D */ u8 unk_4D;
    /* 0x04E */ u8 unk_4E;
    /* 0x050 */ unk_50_s unk_50[0x10];
    /* 0x250 */ u16 unk_250;
    /* 0x252 */ u16 unk_252;
    /* 0x254 */ u16 unk_254;
    /* 0x256 */ u16 unk_256;
    /* 0x258 */ u16 unk_258;
    /* 0x25C */ u32 unk_25C;
    /* 0x260 */ u8 unk_260;
} unk_D_8016E750; // size = 0x264

typedef enum {
    /* 0 */ BANK_PLAYER,
    /* 1 */ BANK_ITEM,
    /* 2 */ BANK_ENV,
    /* 3 */ BANK_ENEMY,
    /* 4 */ BANK_SYSTEM,
    /* 5 */ BANK_OCARINA,
    /* 6 */ BANK_VOICE
} SoundBankTypes;

typedef enum {
    /* 0 */ SFX_STATE_EMPTY,
    /* 1 */ SFX_STATE_QUEUED,
    /* 2 */ SFX_STATE_READY,
    /* 3 */ SFX_STATE_PLAYING_REFRESH,
    /* 4 */ SFX_STATE_PLAYING_1,
    /* 5 */ SFX_STATE_PLAYING_2
} SfxState;

typedef struct {
    /* 0x00 */ f32*     posX;
    /* 0x04 */ f32*     posY;
    /* 0x08 */ f32*     posZ;
    /* 0x0C */ u8       token;
    /* 0x10 */ f32*     freqScale;
    /* 0x14 */ f32*     vol;
    /* 0x18 */ s8*      reverbAdd;
    /* 0x1C */ f32      dist;
    /* 0x20 */ u32      priority; // lower is more prioritized
    /* 0x24 */ u8       sfxImportance;
    /* 0x26 */ u16      sfxParams;
    /* 0x28 */ u16      sfxId;
    /* 0x2A */ u8       state; // uses SfxState enum
    /* 0x2B */ u8       freshness;
    /* 0x2C */ u8       prev;
    /* 0x2D */ u8       next;
    /* 0x2E */ u8       channelIdx;
    /* 0x2F */ u8       unk_2F;
} SoundBankEntry; // size = 0x30

/*
 * SFX IDs
 *
 * index    0000000111111111    observed in audio code
 * & 200    0000001000000000    single bit
 * & 400    0000010000000000    single bit
 * & 800    0000100000000000    single bit, what we currently call SFX_FLAG
 * & 600    0000011000000000    2 bits
 * & A00    0000101000000000    2 bits
 * & C00    0000110000000000    2 bits, observed in audio code
 * & E00    0000111000000000    all 3 bits
 * bank     1111000000000000    observed in audio code
 */

#define SFX_BANK_SHIFT(sfxId)   (((sfxId) >> 12) & 0xFF)

#define SFX_BANK_MASK(sfxId)    ((sfxId) & 0xF000)

#define SFX_INDEX(sfxId)    ((sfxId) & 0x01FF)
#define SFX_BANK(sfxId)     SFX_BANK_SHIFT(SFX_BANK_MASK(sfxId))

typedef struct {
    u32 priority; // lower is more prioritized
    u8 entryIndex;
} ActiveSound;

typedef struct {
    u8 importance;
    u16 params;
} SoundParams;

#endif<|MERGE_RESOLUTION|>--- conflicted
+++ resolved
@@ -540,15 +540,9 @@
     /* 0x0C */ u16 resamplingRateFixedPoint;
     /* 0x0E */ u16 unk_0E;
     /* 0x10 */ union {
-<<<<<<< HEAD
-                 SoundFontSound* soundFontSound;
+                 TunedSample* tunedSample;
                  s16* waveSampleAddr; // used for synthetic waves
-             } sound;
-=======
-                 TunedSample* tunedSample;
-                 s16* samples; // used for synthetic waves
              };
->>>>>>> 38de9405
     /* 0x14 */ s16* filter;
     /* 0x18 */ char pad_18[0x8];
 } NoteSubEu; // size = 0x20
