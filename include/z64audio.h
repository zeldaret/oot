--- conflicted
+++ resolved
@@ -18,11 +18,9 @@
 
 #define AIBUF_LEN 0x580
 
-<<<<<<< HEAD
 #define WAVE_SAMPLE_COUNT 64
-=======
+
 #define AUDIO_RELOCATED_ADDRESS_START K0BASE
->>>>>>> 93a6a1eb
 
 typedef enum {
     /* 0 */ ADSR_STATE_DISABLED,
