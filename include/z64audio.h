#ifndef Z64_AUDIO_H
#define Z64_AUDIO_H

#define MK_CMD(b0,b1,b2,b3) ((((b0) & 0xFF) << 0x18) | (((b1) & 0xFF) << 0x10) | (((b2) & 0xFF) << 0x8) | (((b3) & 0xFF) << 0))

#define NO_LAYER ((SequenceLayer*)(-1))

#define TATUMS_PER_BEAT 48

#define IS_SEQUENCE_CHANNEL_VALID(ptr) ((u32)(ptr) != (u32)&gAudioContext.sequenceChannelNone)

#define MAX_CHANNELS_PER_BANK 3

#define ADSR_DISABLE 0
#define ADSR_HANG -1
#define ADSR_GOTO -2
#define ADSR_RESTART -3

#define AIBUF_LEN 0x580

typedef enum {
    /* 0 */ ADSR_STATE_DISABLED,
    /* 1 */ ADSR_STATE_INITIAL,
    /* 2 */ ADSR_STATE_START_LOOP,
    /* 3 */ ADSR_STATE_LOOP,
    /* 4 */ ADSR_STATE_FADE,
    /* 5 */ ADSR_STATE_HANG,
    /* 6 */ ADSR_STATE_DECAY,
    /* 7 */ ADSR_STATE_RELEASE,
    /* 8 */ ADSR_STATE_SUSTAIN
} AdsrStatus;

typedef enum {
    /* 0 */ MEDIUM_RAM,
    /* 1 */ MEDIUM_UNK,
    /* 2 */ MEDIUM_CART,
    /* 3 */ MEDIUM_DISK_DRIVE
} SampleMedium;

typedef enum {
    /* 0 */ CODEC_ADPCM,
    /* 1 */ CODEC_S8,
    /* 2 */ CODEC_S16_INMEMORY,
    /* 3 */ CODEC_SMALL_ADPCM,
    /* 4 */ CODEC_REVERB,
    /* 5 */ CODEC_S16
} SampleCodec;

typedef enum {
    /* 0 */ SEQUENCE_TABLE,
    /* 1 */ FONT_TABLE,
    /* 2 */ SAMPLE_TABLE
} SampleBankTableType;

typedef enum {
    /* 0 */ CACHE_LOAD_PERMANENT,
    /* 1 */ CACHE_LOAD_PERSISTENT,
    /* 2 */ CACHE_LOAD_TEMPORARY,
    /* 3 */ CACHE_LOAD_EITHER,
    /* 4 */ CACHE_LOAD_EITHER_NOSYNC
} AudioCacheLoadType;

typedef enum {
    /* 0 */ CACHE_TEMPORARY,
    /* 1 */ CACHE_PERSISTENT,
    /* 2 */ CACHE_EITHER,
    /* 3 */ CACHE_PERMANENT
} AudioCacheType;

typedef s32 (*DmaHandler)(OSPiHandle* handle, OSIoMesg* mb, s32 direction);

struct Note;
struct NotePool;
struct SequenceChannel;
struct SequenceLayer;

typedef struct AudioListItem {
    // A node in a circularly linked list. Each node is either a head or an item:
    // - Items can be either detached (prev = NULL), or attached to a list.
    //   'value' points to something of interest.
    // - List heads are always attached; if a list is empty, its head points
    //   to itself. 'count' contains the size of the list.
    // If the list holds notes, 'pool' points back to the pool where it lives.
    // Otherwise, that member is NULL.
    /* 0x00 */ struct AudioListItem* prev;
    /* 0x04 */ struct AudioListItem* next;
    /* 0x08 */ union {
                   void* value; // either Note* or SequenceLayer*
                   s32 count;
               } u;
    /* 0x0C */ struct NotePool* pool;
} AudioListItem; // size = 0x10

typedef struct NotePool {
    /* 0x00 */ AudioListItem disabled;
    /* 0x10 */ AudioListItem decaying;
    /* 0x20 */ AudioListItem releasing;
    /* 0x30 */ AudioListItem active;
} NotePool;

// Pitch sliding by up to one octave in the positive direction. Negative
// direction is "supported" by setting extent to be negative. The code
// exterpolates exponentially in the wrong direction in that case, but that
// doesn't prevent seqplayer from doing it, AFAICT.
typedef struct {
    /* 0x00 */ u8 mode; // bit 0x80 denotes something; the rest are an index 0-5
    /* 0x02 */ u16 cur;
    /* 0x04 */ u16 speed;
    /* 0x08 */ f32 extent;
} Portamento; // size = 0xC

typedef struct {
    /* 0x0 */ s16 delay;
    /* 0x2 */ s16 arg;
} EnvelopePoint; // size = 0x4

typedef struct {
    /* 0x00 */ u32 start;
    /* 0x04 */ u32 end;
    /* 0x08 */ u32 count;
    /* 0x0C */ u32 originalLength;
    /* 0x10 */ s16 predictorState[16]; // The predictor output state for the first frame of the loop
} AdpcmLoop; // size = 0x30 (or 0x10)

typedef struct {
    /* 0x00 */ s32 order;
    /* 0x04 */ s32 numPredictors;
    /* 0x08 */ s16 book[1]; // Predictor coefficients, where each book size is 8 * order * npredictors. 8-byte aligned
} AdpcmBook; // size >= 0x8

typedef struct {
    /* 0x00 */ u32 codec : 4;
    /* 0x00 */ u32 medium : 2;
    /* 0x00 */ u32 unk_bit26 : 1;
    /* 0x00 */ u32 unk_bit25 : 1;
    /* 0x01 */ u32 size : 24;
    /* 0x04 */ u8* sampleAddr;
    /* 0x08 */ AdpcmLoop* loop;
    /* 0x0C */ AdpcmBook* book;
} SoundFontSample; // size = 0x10

typedef struct {
    /* 0x00 */ SoundFontSample* sample;
    /* 0x04 */ f32 tuning; // frequency scale factor
} SoundFontSound; // size = 0x8

typedef struct {
    /* 0x00 */ s16 numSamplesAfterDownsampling; // never read
    /* 0x02 */ s16 chunkLen; // never read
    /* 0x04 */ s16* toDownsampleLeft;
    /* 0x08 */ s16* toDownsampleRight; // data pointed to by left and right are adjacent in memory
    /* 0x0C */ s32 startPos; // start pos in ring buffer
    /* 0x10 */ s16 lengthA; // first length in ring buffer (from startPos, at most until end)
    /* 0x12 */ s16 lengthB; // second length in ring buffer (from pos 0)
    /* 0x14 */ u16 unk_14;
    /* 0x16 */ u16 unk_16;
    /* 0x18 */ u16 unk_18;
} ReverbRingBufferItem; // size = 0x1C

typedef struct {
    /* 0x000 */ u8 resampleFlags;
    /* 0x001 */ u8 useReverb;
    /* 0x002 */ u8 framesToIgnore;
    /* 0x003 */ u8 curFrame;
    /* 0x004 */ u8 downsampleRate;
    /* 0x005 */ s8 unk_05;
    /* 0x006 */ u16 windowSize;
    /* 0x008 */ s16 unk_08;
    /* 0x00A */ s16 unk_0A;
    /* 0x00C */ u16 unk_0C;
    /* 0x00E */ u16 unk_0E;
    /* 0x010 */ s16 leakRtl;
    /* 0x012 */ s16 leakLtr;
    /* 0x014 */ u16 unk_14;
    /* 0x016 */ s16 unk_16;
    /* 0x018 */ u8 unk_18;
    /* 0x019 */ u8 unk_19;
    /* 0x01A */ u8 unk_1A;
    /* 0x01B */ u8 unk_1B;
    /* 0x01C */ s32 nextRingBufPos;
    /* 0x020 */ s32 unk_20;
    /* 0x024 */ s32 bufSizePerChan;
    /* 0x028 */ s16* leftRingBuf;
    /* 0x02C */ s16* rightRingBuf;
    /* 0x030 */ void* unk_30;
    /* 0x034 */ void* unk_34;
    /* 0x038 */ void* unk_38;
    /* 0x03C */ void* unk_3C;
    /* 0x040 */ ReverbRingBufferItem items[2][5];
    /* 0x158 */ ReverbRingBufferItem items2[2][5];
    /* 0x270 */ s16* filterLeft;
    /* 0x274 */ s16* filterRight;
    /* 0x278 */ s16* filterLeftState;
    /* 0x27C */ s16* filterRightState;
    /* 0x280 */ SoundFontSound sound;
    /* 0x288 */ SoundFontSample sample;
    /* 0x298 */ AdpcmLoop loop;
} SynthesisReverb; // size = 0x2C8

typedef struct {
    /* 0x00 */ u8 loaded;
    /* 0x01 */ u8 normalRangeLo;
    /* 0x02 */ u8 normalRangeHi;
    /* 0x03 */ u8 releaseRate;
    /* 0x04 */ EnvelopePoint* envelope;
    /* 0x08 */ SoundFontSound lowNotesSound;
    /* 0x10 */ SoundFontSound normalNotesSound;
    /* 0x18 */ SoundFontSound highNotesSound;
} Instrument; // size = 0x20

typedef struct {
    /* 0x00 */ u8 releaseRate;
    /* 0x01 */ u8 pan;
    /* 0x02 */ u8 loaded;
    /* 0x04 */ SoundFontSound sound;
    /* 0x14 */ EnvelopePoint* envelope;
} Drum; // size = 0x14

typedef struct {
    /* 0x00 */ u8 numInstruments;
    /* 0x01 */ u8 numDrums;
    /* 0x02 */ u8 sampleBankId1;
    /* 0x03 */ u8 sampleBankId2;
    /* 0x04 */ u16 numSfx;
    /* 0x08 */ Instrument** instruments;
    /* 0x0C */ Drum** drums;
    /* 0x10 */ SoundFontSound* soundEffects;
} SoundFont; // size = 0x14

typedef struct {
    /* 0x00 */ u8* pc;
    /* 0x04 */ u8* stack[4];
    /* 0x14 */ u8 remLoopIters[4];
    /* 0x18 */ u8 depth;
    /* 0x19 */ s8 value;
} SeqScriptState; // size = 0x1C

// Also known as a Group, according to debug strings.
typedef struct {
    /* 0x000 */ u8 enabled : 1;
    /* 0x000 */ u8 finished : 1;
    /* 0x000 */ u8 muted : 1;
    /* 0x000 */ u8 seqDmaInProgress : 1;
    /* 0x000 */ u8 fontDmaInProgress : 1;
    /* 0x000 */ u8 recalculateVolume : 1;
    /* 0x000 */ u8 stopScript : 1;
    /* 0x000 */ u8 unk_0b1 : 1;
    /* 0x001 */ u8 state;
    /* 0x002 */ u8 noteAllocPolicy;
    /* 0x003 */ u8 muteBehavior;
    /* 0x004 */ u8 seqId;
    /* 0x005 */ u8 defaultFont;
    /* 0x006 */ u8 unk_06[1];
    /* 0x007 */ s8 playerIdx;
    /* 0x008 */ u16 tempo; // tatums per minute
    /* 0x00A */ u16 tempoAcc;
    /* 0x00C */ u16 unk_0C;
    /* 0x00E */ s16 transposition;
    /* 0x010 */ u16 delay;
    /* 0x012 */ u16 fadeTimer;
    /* 0x014 */ u16 fadeTimerUnkEu;
    /* 0x018 */ u8* seqData;
    /* 0x01C */ f32 fadeVolume;
    /* 0x020 */ f32 fadeVelocity;
    /* 0x024 */ f32 volume;
    /* 0x028 */ f32 muteVolumeScale;
    /* 0x02C */ f32 fadeVolumeScale;
    /* 0x030 */ f32 appliedFadeVolume;
    /* 0x034 */ f32 unk_34;
    /* 0x038 */ struct SequenceChannel* channels[16];
    /* 0x078 */ SeqScriptState scriptState;
    /* 0x094 */ u8* shortNoteVelocityTable;
    /* 0x098 */ u8* shortNoteGateTimeTable;
    /* 0x09C */ NotePool notePool;
    /* 0x0DC */ s32 skipTicks;
    /* 0x0E0 */ u32 scriptCounter;
    /* 0x0E4 */ char unk_E4[0x74]; // unused struct members for sequence/sound font dma management, according to sm64 decomp
    /* 0x158 */ s8 soundScriptIO[8];
} SequencePlayer; // size = 0x160

typedef struct {
    /* 0x0 */ u8 releaseRate;
    /* 0x1 */ u8 sustain;
    /* 0x4 */ EnvelopePoint* envelope;
} AdsrSettings; // size = 0x8

typedef struct {
    /* 0x00 */ union {
        struct A {
            /* 0x00 */ u8 unk_0b80 : 1;
            /* 0x00 */ u8 hang : 1;
            /* 0x00 */ u8 decay : 1;
            /* 0x00 */ u8 release : 1;
            /* 0x00 */ u8 state : 4;
        } s;
        /* 0x00 */ u8 asByte;
    } action;
    /* 0x01 */ u8 envIndex;
    /* 0x02 */ s16 delay;
    /* 0x04 */ f32 sustain;
    /* 0x08 */ f32 velocity;
    /* 0x0C */ f32 fadeOutVel;
    /* 0x10 */ f32 current;
    /* 0x14 */ f32 target;
    /* 0x18 */ char unk_18[4];
    /* 0x1C */ EnvelopePoint* envelope;
} AdsrState;

typedef struct {
    /* 0x00 */ u8 unused : 2;
    /* 0x00 */ u8 bit2 : 2;
    /* 0x00 */ u8 strongRight : 1;
    /* 0x00 */ u8 strongLeft : 1;
    /* 0x00 */ u8 stereoHeadsetEffects : 1;
    /* 0x00 */ u8 usesHeadsetPanEffects : 1;
} StereoData;

typedef union {
    /* 0x00 */ StereoData s;
    /* 0x00 */ u8 asByte;
} Stereo;

typedef struct {
    /* 0x00 */ u8 reverb;
    /* 0x01 */ u8 unk_1;
    /* 0x02 */ u8 pan;
    /* 0x03 */ Stereo stereo;
    /* 0x04 */ u8 unk_4;
    /* 0x06 */ u16 unk_6;
    /* 0x08 */ f32 freqScale;
    /* 0x0C */ f32 velocity;
    /* 0x10 */ s16* filter;
    /* 0x14 */ s16 filterBuf[8];
} NoteAttributes; // size = 0x24

// Also known as a SubTrack, according to sm64 debug strings.
typedef struct SequenceChannel {
    /* 0x00 */ u8 enabled : 1;
    /* 0x00 */ u8 finished : 1;
    /* 0x00 */ u8 stopScript : 1;
    /* 0x00 */ u8 stopSomething2 : 1; // sets SequenceLayer.stopSomething
    /* 0x00 */ u8 hasInstrument : 1;
    /* 0x00 */ u8 stereoHeadsetEffects : 1;
    /* 0x00 */ u8 largeNotes : 1; // notes specify duration and velocity
    /* 0x00 */ u8 unused : 1;
    union {
        struct {
            /* 0x01 */ u8 freqScale : 1;
            /* 0x01 */ u8 volume : 1;
            /* 0x01 */ u8 pan : 1;
        } s;
        /* 0x01 */ u8 asByte;
    } changes;
    /* 0x02 */ u8 noteAllocPolicy;
    /* 0x03 */ u8 muteBehavior;
    /* 0x04 */ u8 reverb;       // or dry/wet mix
    /* 0x05 */ u8 notePriority; // 0-3
    /* 0x06 */ u8 someOtherPriority;
    /* 0x07 */ u8 fontId;
    /* 0x08 */ u8 reverbIndex;
    /* 0x09 */ u8 bookOffset;
    /* 0x0A */ u8 newPan;
    /* 0x0B */ u8 panChannelWeight;  // proportion of pan that comes from the channel (0..128)
    /* 0x0C */ u8 unk_0C;
    /* 0x0D */ u8 velocityRandomVariance;
    /* 0x0E */ u8 gateTimeRandomVariance;
    /* 0x0F */ u8 unk_0F;
    /* 0x10 */ u16 vibratoRateStart;
    /* 0x12 */ u16 vibratoExtentStart;
    /* 0x14 */ u16 vibratoRateTarget;
    /* 0x16 */ u16 vibratoExtentTarget;
    /* 0x18 */ u16 vibratoRateChangeDelay;
    /* 0x1A */ u16 vibratoExtentChangeDelay;
    /* 0x1C */ u16 vibratoDelay;
    /* 0x1E */ u16 delay;
    /* 0x20 */ u16 unk_20;
    /* 0x22 */ u16 unk_22;
    /* 0x24 */ s16 instOrWave; // either 0 (none), instrument index + 1, or
                             // 0x80..0x83 for sawtooth/triangle/sine/square waves.
    /* 0x26 */ s16 transposition;
    /* 0x28 */ f32 volumeScale;
    /* 0x2C */ f32 volume;
    /* 0x30 */ s32 pan;
    /* 0x34 */ f32 appliedVolume;
    /* 0x38 */ f32 freqScale;
    /* 0x3C */ u8 (*dynTable)[][2];
    /* 0x40 */ struct Note* noteUnused;
    /* 0x44 */ struct SequenceLayer* layerUnused;
    /* 0x48 */ Instrument* instrument;
    /* 0x4C */ SequencePlayer* seqPlayer;
    /* 0x50 */ struct SequenceLayer* layers[4];
    /* 0x60 */ SeqScriptState scriptState;
    /* 0x7C */ AdsrSettings adsr;
    /* 0x84 */ NotePool notePool;
    /* 0xC4 */ s8 soundScriptIO[8]; // bridge between sound script and audio lib, "io ports"
    /* 0xCC */ s16* filter;
    /* 0xD0 */ Stereo stereo;
} SequenceChannel; // size = 0xD4

// Might also be known as a Track, according to sm64 debug strings (?).
typedef struct SequenceLayer {
    /* 0x00 */ u8 enabled : 1;
    /* 0x00 */ u8 finished : 1;
    /* 0x00 */ u8 stopSomething : 1;
    /* 0x00 */ u8 continuousNotes : 1; // keep the same note for consecutive notes with the same sound
    /* 0x00 */ u8 bit3 : 1; // "loaded"?
    /* 0x00 */ u8 ignoreDrumPan : 1;
    /* 0x00 */ u8 bit1 : 1; // "has initialized continuous notes"?
    /* 0x00 */ u8 notePropertiesNeedInit : 1;
    /* 0x01 */ Stereo stereo;
    /* 0x02 */ u8 instOrWave;
    /* 0x03 */ u8 gateTime;
    /* 0x04 */ u8 semitone;
    /* 0x05 */ u8 portamentoTargetNote;
    /* 0x06 */ u8 pan; // 0..128
    /* 0x07 */ u8 notePan;
    /* 0x08 */ s16 delay;
    /* 0x0A */ s16 gateDelay;
    /* 0x0C */ s16 delay2;
    /* 0x0E */ u16 portamentoTime;
    /* 0x10 */ s16 transposition; // #semitones added to play commands
                                  // (seq instruction encoding only allows referring to the limited range
                                  // 0..0x3F; this makes 0x40..0x7F accessible as well)
    /* 0x12 */ s16 shortNoteDefaultDelay;
    /* 0x14 */ s16 lastDelay;
    /* 0x18 */ AdsrSettings adsr;
    /* 0x20 */ Portamento portamento;
    /* 0x2C */ struct Note* note;
    /* 0x30 */ f32 freqScale;
    /* 0x34 */ f32 unk_34;
    /* 0x38 */ f32 velocitySquare2;
    /* 0x3C */ f32 velocitySquare; // not sure which one of those corresponds to the sm64 original
    /* 0x40 */ f32 noteVelocity;
    /* 0x44 */ f32 noteFreqScale;
    /* 0x48 */ Instrument* instrument;
    /* 0x4C */ SoundFontSound* sound;
    /* 0x50 */ SequenceChannel* channel;
    /* 0x54 */ SeqScriptState scriptState;
    /* 0x70 */ AudioListItem listItem;
} SequenceLayer; // size = 0x80

typedef struct {
    /* 0x0000 */ s16 adpcmdecState[0x10];
    /* 0x0020 */ s16 finalResampleState[0x10];
    /* 0x0040 */ s16 mixEnvelopeState[0x28];
    /* 0x0090 */ s16 panResampleState[0x10];
    /* 0x00B0 */ s16 panSamplesBuffer[0x20];
    /* 0x00F0 */ s16 dummyResampleState[0x10];
} NoteSynthesisBuffers; // size = 0x110

typedef struct {
    /* 0x00 */ u8 restart;
    /* 0x01 */ u8 sampleDmaIndex;
    /* 0x02 */ u8 prevHeadsetPanRight;
    /* 0x03 */ u8 prevHeadsetPanLeft;
    /* 0x04 */ u8 reverbVol;
    /* 0x05 */ u8 numParts;
    /* 0x06 */ u16 samplePosFrac;
    /* 0x08 */ s32 samplePosInt;
    /* 0x0C */ NoteSynthesisBuffers* synthesisBuffers;
    /* 0x10 */ s16 curVolLeft;
    /* 0x12 */ s16 curVolRight;
    /* 0x14 */ u16 unk_14;
    /* 0x16 */ u16 unk_16;
    /* 0x18 */ u16 unk_18;
    /* 0x1A */ u8 unk_1A;
    /* 0x1C */ u16 unk_1C;
    /* 0x1E */ u16 unk_1E;
} NoteSynthesisState; // size = 0x20

typedef struct {
    /* 0x00 */ struct SequenceChannel* channel;
    /* 0x04 */ u32 time;
    /* 0x08 */ s16* curve;
    /* 0x0C */ f32 extent;
    /* 0x10 */ f32 rate;
    /* 0x14 */ u8 active;
    /* 0x16 */ u16 rateChangeTimer;
    /* 0x18 */ u16 extentChangeTimer;
    /* 0x1A */ u16 delay;
} VibratoState; // size = 0x1C

typedef struct {
    /* 0x00 */ u8 priority;
    /* 0x01 */ u8 waveId;
    /* 0x02 */ u8 sampleCountIndex;
    /* 0x03 */ u8 fontId;
    /* 0x04 */ u8 unk_04;
    /* 0x05 */ u8 stereoHeadsetEffects;
    /* 0x06 */ s16 adsrVolScaleUnused;
    /* 0x08 */ f32 portamentoFreqScale;
    /* 0x0C */ f32 vibratoFreqScale;
    /* 0x10 */ SequenceLayer* prevParentLayer;
    /* 0x14 */ SequenceLayer* parentLayer;
    /* 0x18 */ SequenceLayer* wantedParentLayer;
    /* 0x1C */ NoteAttributes attributes;
    /* 0x40 */ AdsrState adsr;
    // may contain portamento, vibratoState, if those are not part of Note itself
} NotePlaybackState;

typedef struct {
    struct {
        /* 0x00 */ volatile u8 enabled : 1;
        /* 0x00 */ u8 needsInit : 1;
        /* 0x00 */ u8 finished : 1; // ?
        /* 0x00 */ u8 unused : 1;
        /* 0x00 */ u8 stereoStrongRight : 1;
        /* 0x00 */ u8 stereoStrongLeft : 1;
        /* 0x00 */ u8 stereoHeadsetEffects : 1;
        /* 0x00 */ u8 usesHeadsetPanEffects : 1; // ?
    } bitField0;
    struct {
        /* 0x01 */ u8 reverbIndex : 3;
        /* 0x01 */ u8 bookOffset : 2;
        /* 0x01 */ u8 isSyntheticWave : 1;
        /* 0x01 */ u8 hasTwoParts : 1;
        /* 0x01 */ u8 usesHeadsetPanEffects2 : 1;
    } bitField1;
    /* 0x02 */ u8 unk_2;
    /* 0x03 */ u8 headsetPanRight;
    /* 0x04 */ u8 headsetPanLeft;
    /* 0x05 */ u8 reverbVol;
    /* 0x06 */ u8 unk_06;
    /* 0x07 */ u8 unk_07;
    /* 0x08 */ u16 targetVolLeft;
    /* 0x0A */ u16 targetVolRight;
    /* 0x0C */ u16 resamplingRateFixedPoint;
    /* 0x0E */ u16 unk_0E;
    /* 0x10 */ union {
                 SoundFontSound* soundFontSound;
                 s16* samples; // used for synthetic waves
             } sound;
    /* 0x14 */ s16* filter;
    /* 0x18 */ char pad_18[0x8];
} NoteSubEu; // size = 0x20

typedef struct Note {
    /* 0x00 */ AudioListItem listItem;
    /* 0x10 */ NoteSynthesisState synthesisState;
    /* 0x30 */ NotePlaybackState playbackState;
    /* 0x90 */ Portamento portamento;
    /* 0x9C */ VibratoState vibratoState;
    /* 0xB8 */ char unk_B8[0x4];
    /* 0xBC */ u32 unk_BC;
    /* 0xC0 */ NoteSubEu noteSubEu;
} Note; // size = 0xE0

typedef struct {
    /* 0x00 */ u8 downsampleRate;
    /* 0x02 */ u16 windowSize;
    /* 0x04 */ u16 unk_4;
    /* 0x06 */ u16 unk_6;
    /* 0x08 */ u16 unk_8;
    /* 0x0A */ u16 unk_A;
    /* 0x0C */ u16 leakRtl;
    /* 0x0E */ u16 leakLtr;
    /* 0x10 */ s8 unk_10;
    /* 0x12 */ u16 unk_12;
    /* 0x14 */ s16 lowPassFilterCutoffLeft;
    /* 0x16 */ s16 lowPassFilterCutoffRight;
} ReverbSettings; // size = 0x18

typedef struct {
    /* 0x00 */ u32 frequency;
    /* 0x04 */ u8 unk_04;
    /* 0x05 */ u8 numNotes;
    /* 0x06 */ u8 numSequencePlayers;
    /* 0x07 */ u8 unk_07; // unused, set to zero
    /* 0x08 */ u8 unk_08; // unused, set to zero
    /* 0x09 */ u8 numReverbs;
    /* 0x0C */ ReverbSettings* reverbSettings;
    /* 0x10 */ u16 sampleDmaBufSize1;
    /* 0x12 */ u16 sampleDmaBufSize2;
    /* 0x14 */ u16 unk_14;
    /* 0x18 */ u32 persistentSeqMem;
    /* 0x1C */ u32 persistentFontMem;
    /* 0x20 */ u32 persistentSampleMem;
    /* 0x24 */ u32 temporarySeqMem;
    /* 0x28 */ u32 temporaryFontMem;
    /* 0x2C */ u32 temporarySampleMem;
    /* 0x30 */ s32 persistentSampleCacheMem;
    /* 0x34 */ s32 temporarySampleCacheMem;
} AudioSpec; // size = 0x38

typedef struct {
    /* 0x00 */ s16 specUnk4;
    /* 0x02 */ u16 frequency;
    /* 0x04 */ u16 aiFrequency;
    /* 0x06 */ s16 samplesPerFrameTarget;
    /* 0x08 */ s16 maxAiBufferLength;
    /* 0x0A */ s16 minAiBufferLength;
    /* 0x0C */ s16 updatesPerFrame;
    /* 0x0E */ s16 samplesPerUpdate;
    /* 0x10 */ s16 samplesPerUpdateMax;
    /* 0x12 */ s16 samplesPerUpdateMin;
    /* 0x14 */ s16 numSequencePlayers;
    /* 0x18 */ f32 resampleRate;
    /* 0x1C */ f32 updatesPerFrameInv;
    /* 0x20 */ f32 unkUpdatesPerFrameScaled;
    /* 0x24 */ f32 unk_24;
} AudioBufferParameters;

typedef struct {
    /* 0x0 */ u8* start;
    /* 0x4 */ u8* cur;
    /* 0x8 */ s32 size;
    /* 0xC */ s32 count;
} AudioAllocPool; // size = 0x10

typedef struct {
    /* 0x0 */ u8* ptr;
    /* 0x4 */ u32 size;
    /* 0x8 */ s16 tableType;
    /* 0xA */ s16 id;
} AudioCacheEntry; // size = 0xC

typedef struct {
    /* 0x00 */ s8 inUse;
    /* 0x01 */ s8 origMedium;
    /* 0x02 */ s8 sampleBankId;
    /* 0x03 */ char unk_03[0x5];
    /* 0x08 */ u8* allocatedAddr;
    /* 0x0C */ void* sampleAddr;
    /* 0x10 */ u32 size;
} SampleCacheEntry; // size = 0x14

typedef struct {
    /* 0x000 */ AudioAllocPool pool;
    /* 0x010 */ SampleCacheEntry entries[32];
    /* 0x290 */ s32 size;
} AudioSampleCache; // size = 0x294

typedef struct {
    /* 0x00*/ u32 numEntries;
    /* 0x04*/ AudioAllocPool pool;
    /* 0x14*/ AudioCacheEntry entries[16];
} AudioPersistentCache; // size = 0xD4

typedef struct {
    /* 0x00*/ u32 nextSide;
    /* 0x04*/ AudioAllocPool pool;
    /* 0x14*/ AudioCacheEntry entries[2];
} AudioTemporaryCache; // size = 0x3C

typedef struct {
    /* 0x000*/ AudioPersistentCache persistent;
    /* 0x0D4*/ AudioTemporaryCache temporary;
    /* 0x100*/ u8 unk_100[0x10];
} AudioCache; // size = 0x110

typedef struct {
    u32 wantPersistent;
    u32 wantTemporary;
} AudioPoolSplit2; // size = 0x8

typedef struct {
    u32 wantSeq;
    u32 wantFont;
    u32 wantSample;
} AudioPoolSplit3; // size = 0xC

typedef struct {
    u32 wantSeq;
    u32 wantFont;
    u32 wantSample;
    u32 wantCustom;
} AudioPoolSplit4; // size = 0x10

typedef struct {
    /* 0x00 */ u32 endAndMediumKey;
    /* 0x04 */ SoundFontSample* sample;
    /* 0x08 */ u8* ramAddr;
    /* 0x0C */ u32 encodedInfo;
    /* 0x10 */ s32 isFree;
} AudioPreloadReq; // size = 0x14

typedef struct {
    union{
        u32 opArgs;
        struct {
            u8 op;
            u8 arg0;
            u8 arg1;
            u8 arg2;
        };
    };
    union {
        void* data;
        f32 asFloat;
        s32 asInt;
        u16 asUShort;
        s8 asSbyte;
        u8 asUbyte;
        u32 asUInt;
    };
} AudioCmd;

typedef struct {
    /* 0x00 */ s8 status;
    /* 0x01 */ s8 delay;
    /* 0x02 */ s8 medium;
    /* 0x04 */ u8* ramAddr;
    /* 0x08 */ u32 curDevAddr;
    /* 0x0C */ u8* curRamAddr;
    /* 0x10 */ u32 bytesRemaining;
    /* 0x14 */ u32 chunkSize;
    /* 0x18 */ s32 unkMediumParam;
    /* 0x1C */ u32 retMsg;
    /* 0x20 */ OSMesgQueue* retQueue;
    /* 0x24 */ OSMesgQueue msgQueue;
    /* 0x3C */ OSMesg msg;
    /* 0x40 */ OSIoMesg ioMesg;
} AudioAsyncLoad; // size = 0x58

typedef struct {
    /* 0x00 */ u8 medium;
    /* 0x01 */ u8 seqOrFontId;
    /* 0x02 */ u16 instId;
    /* 0x04 */ s32 unkMediumParam;
    /* 0x08 */ s32 curDevAddr;
    /* 0x0C */ u8* curRamAddr;
    /* 0x10 */ u8* ramAddr;
    /* 0x14 */ s32 status;
    /* 0x18 */ s32 bytesRemaining;
    /* 0x1C */ s8* isDone;
    /* 0x20 */ SoundFontSample sample;
    /* 0x30 */ OSMesgQueue msgQueue;
    /* 0x48 */ OSMesg msg;
    /* 0x4C */ OSIoMesg ioMesg;
} AudioSlowLoad; // size = 0x64

typedef struct {
    /* 0x00 */ u32 romAddr;
    /* 0x04 */ u32 size;
    /* 0x08 */ s8 medium;
    /* 0x09 */ s8 cachePolicy;
    /* 0x0A */ s16 shortData1;
    /* 0x0C */ s16 shortData2;
    /* 0x0E */ s16 shortData3;
} AudioTableEntry; // size = 0x10

typedef struct {
    /* 0x00 */ s16 numEntries;
    /* 0x02 */ s16 unkMediumParam;
    /* 0x04 */ u32 romAddr;
    /* 0x08 */ char pad[0x8];
    /* 0x10 */ AudioTableEntry entries[1]; // (dynamic size)
} AudioTable; // size >= 0x20

typedef struct {
    /* 0x00 */ OSTask task;
    /* 0x40 */ OSMesgQueue* msgQueue;
    /* 0x44 */ void* unk_44; // probably a message that gets unused.
    /* 0x48 */ char unk_48[0x8];
} AudioTask; // size = 0x50

typedef struct {
    /* 0x00 */ u8* ramAddr;
    /* 0x04 */ u32 devAddr;
    /* 0x08 */ u16 sizeUnused;
    /* 0x0A */ u16 size;
    /* 0x0C */ u8 unused;
    /* 0x0D */ u8 reuseIndex; // position in sSampleDmaReuseQueue1/2, if ttl == 0
    /* 0x0E */ u8 ttl;        // duration after which the DMA can be discarded
} SampleDma; // size = 0x10

typedef struct {
    /* 0x0000 */ char unk_0000;
    /* 0x0001 */ s8 numSynthesisReverbs;
    /* 0x0002 */ u16 unk_2;
    /* 0x0004 */ u16 unk_4;
    /* 0x0006 */ char unk_0006[0x0A];
    /* 0x0010 */ s16* curLoadedBook;
    /* 0x0014 */ NoteSubEu* noteSubsEu;
    /* 0x0018 */ SynthesisReverb synthesisReverbs[4];
    /* 0x0B38 */ char unk_0B38[0x30];
    /* 0x0B68 */ SoundFontSample* usedSamples[128];
    /* 0x0D68 */ AudioPreloadReq preloadSampleStack[128];
    /* 0x1768 */ s32 numUsedSamples;
    /* 0x176C */ s32 preloadSampleStackTop;
    /* 0x1770 */ AudioAsyncLoad asyncLoads[0x10];
    /* 0x1CF0 */ OSMesgQueue asyncLoadUnkMediumQueue;
    /* 0x1D08 */ char unk_1D08[0x40];
    /* 0x1D48 */ AudioAsyncLoad* curUnkMediumLoad;
    /* 0x1D4C */ u32 slowLoadPos;
    /* 0x1D50 */ AudioSlowLoad slowLoads[2];
    /* 0x1E18 */ OSPiHandle* cartHandle;
    /* 0x1E1C */ OSPiHandle* driveHandle;
    /* 0x1E20 */ OSMesgQueue externalLoadQueue;
    /* 0x1E38 */ OSMesg externalLoadMsgBuf[16];
    /* 0x1E78 */ OSMesgQueue preloadSampleQueue;
    /* 0x1E90 */ OSMesg preloadSampleMsgBuf[16];
    /* 0x1ED0 */ OSMesgQueue currAudioFrameDmaQueue;
    /* 0x1EE8 */ OSMesg currAudioFrameDmaMsgBuf[64];
    /* 0x1FE8 */ OSIoMesg currAudioFrameDmaIoMsgBuf[64];
    /* 0x25E8 */ OSMesgQueue syncDmaQueue;
    /* 0x2600 */ OSMesg syncDmaMesg;
    /* 0x2604 */ OSIoMesg syncDmaIoMesg;
    /* 0x261C */ SampleDma* sampleDmas;
    /* 0x2620 */ u32 sampleDmaCount;
    /* 0x2624 */ u32 sampleDmaListSize1;
    /* 0x2628 */ s32 unused2628;
    /* 0x262C */ u8 sampleDmaReuseQueue1[0x100]; // read pos <= write pos, wrapping mod 256
    /* 0x272C */ u8 sampleDmaReuseQueue2[0x100];
    /* 0x282C */ u8 sampleDmaReuseQueue1RdPos;
    /* 0x282D */ u8 sampleDmaReuseQueue2RdPos;
    /* 0x282E */ u8 sampleDmaReuseQueue1WrPos;
    /* 0x282F */ u8 sampleDmaReuseQueue2WrPos;
    /* 0x2830 */ AudioTable* sequenceTable;
    /* 0x2834 */ AudioTable* soundFontTable;
    /* 0x2838 */ AudioTable* sampleBankTable;
    /* 0x283C */ u8* sequenceFontTable;
    /* 0x2840 */ u16 numSequences;
    /* 0x2844 */ SoundFont* soundFonts;
    /* 0x2848 */ AudioBufferParameters audioBufferParameters;
    /* 0x2870 */ f32 unk_2870;
    /* 0x2874 */ s32 sampleDmaBufSize1;
    /* 0x2874 */ s32 sampleDmaBufSize2;
    /* 0x287C */ char unk_287C[0x10];
    /* 0x288C */ s32 sampleDmaBufSize;
    /* 0x2890 */ s32 maxAudioCmds;
    /* 0x2894 */ s32 numNotes;
    /* 0x2898 */ s16 tempoInternalToExternal;
    /* 0x289A */ s8 soundMode;
    /* 0x289C */ s32 totalTaskCount;
    /* 0x28A0 */ s32 curAudioFrameDmaCount;
    /* 0x28A4 */ s32 rspTaskIdx;
    /* 0x28A8 */ s32 curAIBufIdx;
    /* 0x28AC */ Acmd* abiCmdBufs[2];
    /* 0x28B4 */ Acmd* curAbiCmdBuf;
    /* 0x28B8 */ AudioTask* currTask;
    /* 0x28BC */ char unk_28BC[0x4];
    /* 0x28C0 */ AudioTask rspTask[2];
    /* 0x2960 */ f32 unk_2960;
    /* 0x2964 */ s32 refreshRate;
    /* 0x2968 */ s16* aiBuffers[3];
    /* 0x2974 */ s16 aiBufLengths[3];
    /* 0x297C */ u32 audioRandom;
    /* 0x2980 */ s32 audioErrorFlags;
    /* 0x2984 */ volatile u32 resetTimer;
    /* 0x2988 */ char unk_2988[0x8];
    /* 0x2990 */ AudioAllocPool audioSessionPool;
    /* 0x29A0 */ AudioAllocPool externalPool;
    /* 0x29B0 */ AudioAllocPool audioInitPool;
    /* 0x29C0 */ AudioAllocPool notesAndBuffersPool;
    /* 0x29D0 */ char unk_29D0[0x20]; // probably two unused pools
    /* 0x29F0 */ AudioAllocPool cachePool;
    /* 0x2A00 */ AudioAllocPool persistentCommonPool;
    /* 0x2A10 */ AudioAllocPool temporaryCommonPool;
    /* 0x2A20 */ AudioCache seqCache;
    /* 0x2B30 */ AudioCache fontCache;
    /* 0x2C40 */ AudioCache sampleBankCache;
    /* 0x2D50 */ AudioAllocPool permanentPool;
    /* 0x2D60 */ AudioCacheEntry permanentCache[32];
    /* 0x2EE0 */ AudioSampleCache persistentSampleCache;
    /* 0x3174 */ AudioSampleCache temporarySampleCache;
    /* 0x3408 */ AudioPoolSplit4 sessionPoolSplit;
    /* 0x3418 */ AudioPoolSplit2 cachePoolSplit;
    /* 0x3420 */ AudioPoolSplit3 persistentCommonPoolSplit;
    /* 0x342C */ AudioPoolSplit3 temporaryCommonPoolSplit;
    /* 0x3438 */ u8 sampleFontLoadStatus[0x30];
    /* 0x3468 */ u8 fontLoadStatus[0x30];
    /* 0x3498 */ u8 seqLoadStatus[0x80];
    /* 0x3518 */ volatile u8 resetStatus;
    /* 0x3519 */ u8 audioResetSpecIdToLoad;
    /* 0x351C */ s32 audioResetFadeOutFramesLeft;
    /* 0x3520 */ f32* unk_3520;
    /* 0x3524 */ u8* audioHeap;
    /* 0x3528 */ u32 audioHeapSize;
    /* 0x352C */ Note* notes;
    /* 0x3530 */ SequencePlayer seqPlayers[4];
    /* 0x3AB0 */ SequenceLayer sequenceLayers[64];
    /* 0x5AB0 */ SequenceChannel sequenceChannelNone;
    /* 0x5B84 */ s32 noteSubEuOffset;
    /* 0x5B88 */ AudioListItem layerFreeList;
    /* 0x5B98 */ NotePool noteFreeLists;
    /* 0x5BD8 */ u8 cmdWrPos;
    /* 0x5BD9 */ u8 cmdRdPos;
    /* 0x5BDA */ u8 cmdQueueFinished;
    /* 0x5BDC */ u16 unk_5BDC[4];
    /* 0x5BE4 */ OSMesgQueue* audioResetQueueP;
    /* 0x5BE8 */ OSMesgQueue* taskStartQueueP;
    /* 0x5BEC */ OSMesgQueue* cmdProcQueueP;
    /* 0x5BF0 */ OSMesgQueue taskStartQueue;
    /* 0x5C08 */ OSMesgQueue cmdProcQueue;
    /* 0x5C20 */ OSMesgQueue audioResetQueue;
    /* 0x5C38 */ OSMesg taskStartMsgBuf[1];
    /* 0x5C3C */ OSMesg audioResetMsgBuf[1];
    /* 0x5C40 */ OSMesg cmdProcMsgBuf[4];
    /* 0x5C50 */ AudioCmd cmdBuf[0x100];
} AudioContext; // size = 0x6450

typedef struct {
    /* 0x00 */ u8 reverbVol;
    /* 0x01 */ u8 unk_1;
    /* 0x02 */ u8 pan;
    /* 0x03 */ Stereo stereo;
    /* 0x04 */ f32 frequency;
    /* 0x08 */ f32 velocity;
    /* 0x0C */ char unk_0C[0x4];
    /* 0x10 */ s16* filter;
    /* 0x14 */ u8 unk_14;
    /* 0x16 */ u16 unk_16;
} NoteSubAttributes; // size = 0x18

typedef struct {
    /* 0x00 */ u32 heapSize;
    /* 0x04 */ u32 initPoolSize;
    /* 0x08 */ u32 permanentPoolSize;
} AudioContextInitSizes; // size = 0xC

typedef struct {
    /* 0x00 */ f32 unk_00;
    /* 0x04 */ f32 unk_04;
    /* 0x08 */ f32 unk_08;
    /* 0x0C */ u16 unk_0C;
    /* 0x10 */ f32 unk_10;
    /* 0x14 */ f32 unk_14;
    /* 0x18 */ f32 unk_18;
    /* 0x1C */ u16 unk_1C;
} unk_50_s; // size = 0x20

typedef struct {
    /* 0x000 */ f32 volCur;
    /* 0x004 */ f32 volTarget;
    /* 0x008 */ f32 unk_08;
    /* 0x00C */ u16 unk_0C;
    /* 0x00E */ u8 volScales[0x4];
    /* 0x012 */ u8 volFadeTimer;
    /* 0x013 */ u8 fadeVolUpdate;
    /* 0x014 */ u32 unk_14;
    /* 0x018 */ u16 unk_18;
    /* 0x01C */ f32 unk_1C;
    /* 0x020 */ f32 unk_20;
    /* 0x024 */ f32 unk_24;
    /* 0x028 */ u16 unk_28;
    /* 0x02C */ u32 unk_2C[8];
    /* 0x04C */ u8 unk_4C;
    /* 0x04D */ u8 unk_4D;
    /* 0x04E */ u8 unk_4E;
    /* 0x050 */ unk_50_s unk_50[0x10];
    /* 0x250 */ u16 unk_250;
    /* 0x252 */ u16 unk_252;
    /* 0x254 */ u16 unk_254;
    /* 0x256 */ u16 unk_256;
    /* 0x258 */ u16 unk_258;
    /* 0x25C */ u32 unk_25C;
    /* 0x260 */ u8 unk_260;
} unk_D_8016E750; // size = 0x264

typedef enum {
    /* 0 */ BANK_PLAYER,
    /* 1 */ BANK_ITEM,
    /* 2 */ BANK_ENV,
    /* 3 */ BANK_ENEMY,
    /* 4 */ BANK_SYSTEM,
    /* 5 */ BANK_OCARINA,
    /* 6 */ BANK_VOICE
} SoundBankTypes;

typedef enum {
    /* 0 */ SFX_STATE_EMPTY,
    /* 1 */ SFX_STATE_QUEUED,
    /* 2 */ SFX_STATE_READY,
    /* 3 */ SFX_STATE_PLAYING_REFRESH,
    /* 4 */ SFX_STATE_PLAYING_1,
    /* 5 */ SFX_STATE_PLAYING_2
} SfxState;

typedef struct {
    /* 0x00 */ f32*     posX;
    /* 0x04 */ f32*     posY;
    /* 0x08 */ f32*     posZ;
    /* 0x0C */ u8       token;
    /* 0x10 */ f32*     freqScale;
    /* 0x14 */ f32*     vol;
    /* 0x18 */ s8*      reverbAdd;
    /* 0x1C */ f32      dist;
    /* 0x20 */ u32      priority; // lower is more prioritized
    /* 0x24 */ u8       sfxImportance;
    /* 0x26 */ u16      sfxParams;
    /* 0x28 */ u16      sfxId;
    /* 0x2A */ u8       state; // uses SfxState enum
    /* 0x2B */ u8       freshness;
    /* 0x2C */ u8       prev;
    /* 0x2D */ u8       next;
    /* 0x2E */ u8       channelIdx;
    /* 0x2F */ u8       unk_2F;
} SoundBankEntry; // size = 0x30

/*
 * SFX IDs
 *
 * index    0000000111111111    observed in audio code
 * & 200    0000001000000000    single bit
 * & 400    0000010000000000    single bit
 * & 800    0000100000000000    single bit, what we currently call SFX_FLAG
 * & 600    0000011000000000    2 bits
 * & A00    0000101000000000    2 bits
 * & C00    0000110000000000    2 bits, observed in audio code
 * & E00    0000111000000000    all 3 bits
 * bank     1111000000000000    observed in audio code
 */

#define SFX_BANK_SHIFT(sfxId)   (((sfxId) >> 12) & 0xFF)

#define SFX_BANK_MASK(sfxId)    ((sfxId) & 0xF000)

#define SFX_INDEX(sfxId)    ((sfxId) & 0x01FF)
#define SFX_BANK(sfxId)     SFX_BANK_SHIFT(SFX_BANK_MASK(sfxId))

typedef struct {
    u32 priority; // lower is more prioritized
    u8 entryIndex;
} ActiveSound;

typedef struct {
    u8 importance;
    u16 params;
} SoundParams;

<<<<<<< HEAD
typedef struct {
    /* 0x0000 */ u8 noteIdx;
    /* 0x0001 */ u8 unk_01;
    /* 0x0002 */ u16 unk_02;
    /* 0x0004 */ u8 volume;
    /* 0x0005 */ u8 vibrato;
    /* 0x0006 */ s8 tone;
    /* 0x0007 */ u8 semitone;
} OcarinaNote;  // size = 0x8

typedef struct {
    u8 len;
    u8 notesIdx[8];
} OcarinaSongInfo;

typedef struct {
    u8 noteIdx;
    u8 state;
    u8 pos;
} OcarinaStaff;

#define DEFINE_SOUNDFONT(a, b, c, d, e, f, g, h, i) a
typedef enum {
    SOUNDFONT_SFX_1,
    SOUNDFONT_SFX_2,
    FONT_ID_MAX
} SoundfontId;
#undef DEFINE_SOUNDFONT

typedef enum {
    SAMPLE_BANK_SFX,
    SAMPLE_BANK_ORCHESTRA,
    SAMPLE_BANK_DEKU_TREE,
    SAMPLE_BANK_JABU_JABU,
    SAMPLE_BANK_FOREST_TEMPLE,
    SAMPLE_BANK_GORON_CITY,
    SAMPLE_BANK_SPIRIT_TEMPLE,
    BANK_ID_MAX
} SampleBankId;

=======
>>>>>>> d4b6b31b
#endif<|MERGE_RESOLUTION|>--- conflicted
+++ resolved
@@ -1019,28 +1019,6 @@
     u16 params;
 } SoundParams;
 
-<<<<<<< HEAD
-typedef struct {
-    /* 0x0000 */ u8 noteIdx;
-    /* 0x0001 */ u8 unk_01;
-    /* 0x0002 */ u16 unk_02;
-    /* 0x0004 */ u8 volume;
-    /* 0x0005 */ u8 vibrato;
-    /* 0x0006 */ s8 tone;
-    /* 0x0007 */ u8 semitone;
-} OcarinaNote;  // size = 0x8
-
-typedef struct {
-    u8 len;
-    u8 notesIdx[8];
-} OcarinaSongInfo;
-
-typedef struct {
-    u8 noteIdx;
-    u8 state;
-    u8 pos;
-} OcarinaStaff;
-
 #define DEFINE_SOUNDFONT(a, b, c, d, e, f, g, h, i) a
 typedef enum {
     SOUNDFONT_SFX_1,
@@ -1060,6 +1038,4 @@
     BANK_ID_MAX
 } SampleBankId;
 
-=======
->>>>>>> d4b6b31b
 #endif