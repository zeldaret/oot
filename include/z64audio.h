#ifndef Z64_AUDIO_H
#define Z64_AUDIO_H

#define MK_CMD(b0,b1,b2,b3) ((((b0) & 0xFF) << 0x18) | (((b1) & 0xFF) << 0x10) | (((b2) & 0xFF) << 0x8) | (((b3) & 0xFF) << 0))

#define NO_LAYER ((SequenceLayer*)(-1))

#define TATUMS_PER_BEAT 48

#define IS_SEQUENCE_CHANNEL_VALID(ptr) ((u32)(ptr) != (u32)&gAudioContext.sequenceChannelNone)

#define MAX_CHANNELS_PER_BANK 3

#define ADSR_DISABLE 0
#define ADSR_HANG -1
#define ADSR_GOTO -2
#define ADSR_RESTART -3

#define AIBUF_LEN 0x580

typedef enum {
    /* 0 */ ADSR_STATE_DISABLED,
    /* 1 */ ADSR_STATE_INITIAL,
    /* 2 */ ADSR_STATE_START_LOOP,
    /* 3 */ ADSR_STATE_LOOP,
    /* 4 */ ADSR_STATE_FADE,
    /* 5 */ ADSR_STATE_HANG,
    /* 6 */ ADSR_STATE_DECAY,
    /* 7 */ ADSR_STATE_RELEASE,
    /* 8 */ ADSR_STATE_SUSTAIN
} AdsrStatus;

typedef enum {
    /* 0 */ MEDIUM_RAM,
    /* 1 */ MEDIUM_UNK,
    /* 2 */ MEDIUM_CART,
    /* 3 */ MEDIUM_DISK_DRIVE
} SampleMedium;

typedef enum {
    /* 0 */ CODEC_ADPCM,
    /* 1 */ CODEC_S8,
    /* 2 */ CODEC_S16_INMEMORY,
    /* 3 */ CODEC_SMALL_ADPCM,
    /* 4 */ CODEC_REVERB,
    /* 5 */ CODEC_S16
} SampleCodec;

typedef enum {
    /* 0 */ SEQUENCE_TABLE,
    /* 1 */ FONT_TABLE,
    /* 2 */ SAMPLE_TABLE
} SampleBankTableType;

typedef enum {
    /* 0 */ CACHE_TEMPORARY,
    /* 1 */ CACHE_PERSISTENT,
    /* 2 */ CACHE_EITHER,
    /* 3 */ CACHE_PERMANENT
} AudioCacheType;

typedef enum {
    /* 0 */ LOAD_STATUS_NOT_LOADED, // the entry data is not loaded
    /* 1 */ LOAD_STATUS_IN_PROGRESS, // the entry data is being loaded asynchronously
    /* 2 */ LOAD_STATUS_COMPLETE, // the entry data is loaded, it may be discarded if not stored persistently, and either no longer in use, or the memory is needed for something else
    /* 3 */ LOAD_STATUS_DISCARDABLE, // the entry data is loaded, and can be discarded
    /* 4 */ LOAD_STATUS_MAYBE_DISCARDABLE, // only for font table entries, like COMPLETE but prefer discarding it over a COMPLETE entry
    /* 5 */ LOAD_STATUS_PERMANENTLY_LOADED // the entry data is loaded in the permanent pool, it won't be discarded
} AudioLoadStatus;

typedef s32 (*DmaHandler)(OSPiHandle* handle, OSIoMesg* mb, s32 direction);

struct Note;
struct NotePool;
struct SequenceChannel;
struct SequenceLayer;

typedef struct AudioListItem {
    // A node in a circularly linked list. Each node is either a head or an item:
    // - Items can be either detached (prev = NULL), or attached to a list.
    //   'value' points to something of interest.
    // - List heads are always attached; if a list is empty, its head points
    //   to itself. 'count' contains the size of the list.
    // If the list holds notes, 'pool' points back to the pool where it lives.
    // Otherwise, that member is NULL.
    /* 0x00 */ struct AudioListItem* prev;
    /* 0x04 */ struct AudioListItem* next;
    /* 0x08 */ union {
                   void* value; // either Note* or SequenceLayer*
                   s32 count;
               } u;
    /* 0x0C */ struct NotePool* pool;
} AudioListItem; // size = 0x10

typedef struct NotePool {
    /* 0x00 */ AudioListItem disabled;
    /* 0x10 */ AudioListItem decaying;
    /* 0x20 */ AudioListItem releasing;
    /* 0x30 */ AudioListItem active;
} NotePool; // size = 0x40

// Pitch sliding by up to one octave in the positive direction. Negative
// direction is "supported" by setting extent to be negative. The code
// exterpolates exponentially in the wrong direction in that case, but that
// doesn't prevent seqplayer from doing it, AFAICT.
typedef struct {
    /* 0x00 */ u8 mode; // bit 0x80 denotes something; the rest are an index 0-5
    /* 0x02 */ u16 cur;
    /* 0x04 */ u16 speed;
    /* 0x08 */ f32 extent;
} Portamento; // size = 0xC

typedef struct {
    /* 0x0 */ s16 delay;
    /* 0x2 */ s16 arg;
} AdsrEnvelope; // size = 0x4

typedef struct {
    /* 0x00 */ u32 start;
    /* 0x04 */ u32 end;
    /* 0x08 */ u32 count;
    /* 0x0C */ char unk_0C[0x4];
    /* 0x10 */ s16 state[16]; // only exists if count != 0. 8-byte aligned
} AdpcmLoop; // size = 0x30 (or 0x10)

typedef struct {
    /* 0x00 */ s32 order;
    /* 0x04 */ s32 npredictors;
    /* 0x08 */ s16 book[1]; // size 8 * order * npredictors. 8-byte aligned
} AdpcmBook; // size >= 0x8

/**
 * Meta-Data for samples.
 * Found inside soundfonts
 */
typedef struct {
    /* 0x00 */ u32 codec : 4; // Type of compression used for the sample
    /* 0x00 */ u32 medium : 2; // Medium where sample is currently stored
    /* 0x00 */ u32 unk_bit26 : 1;
    /* 0x00 */ u32 isRelocated : 1; // Has the sample header been relocated (offsets to pointers)
    /* 0x01 */ u32 size : 24; // Size of the sample
    /* 0x04 */ u8* sampleAddr; // Offset/pointer to the raw sample data in the sampleBank
    /* 0x08 */ AdpcmLoop* loop; // Offset/pointer to the adpcm loop parameters used by the sample
    /* 0x0C */ AdpcmBook* book; // Offset/pointer to the adpcm book parameters used by the sample
} SoundFontSampleHeader; // size = 0x10

/**
 * Meta-Data for a sound (instrument, drums, or sfx).
 * Found inside soundfonts
 */
typedef struct {
    /* 0x00 */ SoundFontSampleHeader* sampleHeader;
    /* 0x04 */ f32 tuning; // frequency scale factor
} SoundFontSound; // size = 0x8

typedef struct {
    /* 0x00 */ s16 numSamplesAfterDownsampling; // never read
    /* 0x02 */ s16 chunkLen; // never read
    /* 0x04 */ s16* toDownsampleLeft;
    /* 0x08 */ s16* toDownsampleRight; // data pointed to by left and right are adjacent in memory
    /* 0x0C */ s32 startPos; // start pos in ring buffer
    /* 0x10 */ s16 lengthA; // first length in ring buffer (from startPos, at most until end)
    /* 0x12 */ s16 lengthB; // second length in ring buffer (from pos 0)
    /* 0x14 */ u16 unk_14;
    /* 0x16 */ u16 unk_16;
    /* 0x18 */ u16 unk_18;
} ReverbRingBufferItem; // size = 0x1C

typedef struct {
    /* 0x000 */ u8 resampleFlags;
    /* 0x001 */ u8 useReverb;
    /* 0x002 */ u8 framesToIgnore;
    /* 0x003 */ u8 curFrame;
    /* 0x004 */ u8 downsampleRate;
    /* 0x005 */ s8 unk_05;
    /* 0x006 */ u16 windowSize;
    /* 0x008 */ s16 unk_08;
    /* 0x00A */ s16 volume;
    /* 0x00C */ u16 decayRatio; // determines how much reverb persists
    /* 0x00E */ u16 unk_0E;
    /* 0x010 */ s16 leakRtl;
    /* 0x012 */ s16 leakLtr;
    /* 0x014 */ u16 unk_14;
    /* 0x016 */ s16 unk_16;
    /* 0x018 */ u8 unk_18;
    /* 0x019 */ u8 unk_19;
    /* 0x01A */ u8 unk_1A;
    /* 0x01B */ u8 unk_1B;
    /* 0x01C */ s32 nextRingBufPos;
    /* 0x020 */ s32 unk_20;
    /* 0x024 */ s32 bufSizePerChan;
    /* 0x028 */ s16* leftRingBuf;
    /* 0x02C */ s16* rightRingBuf;
    /* 0x030 */ void* unk_30;
    /* 0x034 */ void* unk_34;
    /* 0x038 */ void* unk_38;
    /* 0x03C */ void* unk_3C;
    /* 0x040 */ ReverbRingBufferItem items[2][5];
    /* 0x158 */ ReverbRingBufferItem items2[2][5];
    /* 0x270 */ s16* filterLeft;
    /* 0x274 */ s16* filterRight;
    /* 0x278 */ s16* filterLeftState;
    /* 0x27C */ s16* filterRightState;
    /* 0x280 */ SoundFontSound sound;
    /* 0x288 */ SoundFontSampleHeader sampleHeader;
    /* 0x298 */ AdpcmLoop loop;
} SynthesisReverb; // size = 0x2C8

typedef struct {
    /* 0x00 */ u8 isRelocated; // have all sampleHeaders and envelope been relocated (offsets to pointers)
    /* 0x01 */ u8 normalRangeLo;
    /* 0x02 */ u8 normalRangeHi;
    /* 0x03 */ u8 adsrDecayIndex; // index used to obtain adsr decay rate from adsrDecayTable
    /* 0x04 */ AdsrEnvelope* envelope;
    /* 0x08 */ SoundFontSound lowNotesSound;
    /* 0x10 */ SoundFontSound normalNotesSound;
    /* 0x18 */ SoundFontSound highNotesSound;
} Instrument; // size = 0x20

typedef struct {
    /* 0x00 */ u8 adsrDecayIndex; // index used to obtain adsr decay rate from adsrDecayTable
    /* 0x01 */ u8 pan;
    /* 0x02 */ u8 isRelocated; // have sound.sampleHeader and envelope been relocated (offsets to pointers)
    /* 0x04 */ SoundFontSound sound;
    /* 0x0C */ AdsrEnvelope* envelope;
} Drum; // size = 0x10

typedef struct {
    /* 0x00 */ u8 numInstruments;
    /* 0x01 */ u8 numDrums;
    /* 0x02 */ u8 sampleBankId1;
    /* 0x03 */ u8 sampleBankId2;
    /* 0x04 */ u16 numSfx;
    /* 0x08 */ Instrument** instruments;
    /* 0x0C */ Drum** drums;
    /* 0x10 */ SoundFontSound* soundEffects;
} SoundFont; // size = 0x14

typedef struct {
    /* 0x00 */ u8* pc; // program counter
    /* 0x04 */ u8* stack[4];
    /* 0x14 */ u8 remLoopIters[4]; // remaining loop iterations
    /* 0x18 */ u8 depth;
    /* 0x19 */ s8 value;
} SeqScriptState; // size = 0x1C

// Also known as a Group, according to debug strings.
typedef struct {
    /* 0x000 */ u8 enabled : 1;
    /* 0x000 */ u8 finished : 1;
    /* 0x000 */ u8 muted : 1;
    /* 0x000 */ u8 seqDmaInProgress : 1;
    /* 0x000 */ u8 fontDmaInProgress : 1;
    /* 0x000 */ u8 recalculateVolume : 1;
    /* 0x000 */ u8 stopScript : 1;
    /* 0x000 */ u8 applyBend : 1;
    /* 0x001 */ u8 state;
    /* 0x002 */ u8 noteAllocPolicy;
    /* 0x003 */ u8 muteBehavior;
    /* 0x004 */ u8 seqId;
    /* 0x005 */ u8 defaultFont;
    /* 0x006 */ u8 unk_06[1];
    /* 0x007 */ s8 playerIdx;
    /* 0x008 */ u16 tempo; // tatums per minute
    /* 0x00A */ u16 tempoAcc;
    /* 0x00C */ u16 unk_0C;
    /* 0x00E */ s16 transposition;
    /* 0x010 */ u16 delay;
    /* 0x012 */ u16 fadeTimer;
    /* 0x014 */ u16 fadeTimerUnkEu;
    /* 0x018 */ u8* seqData;
    /* 0x01C */ f32 fadeVolume;
    /* 0x020 */ f32 fadeVelocity;
    /* 0x024 */ f32 volume;
    /* 0x028 */ f32 muteVolumeScale;
    /* 0x02C */ f32 fadeVolumeScale;
    /* 0x030 */ f32 appliedFadeVolume;
    /* 0x034 */ f32 bend;
    /* 0x038 */ struct SequenceChannel* channels[16];
    /* 0x078 */ SeqScriptState scriptState;
    /* 0x094 */ u8* shortNoteVelocityTable;
    /* 0x098 */ u8* shortNoteGateTimeTable;
    /* 0x09C */ NotePool notePool;
    /* 0x0DC */ s32 skipTicks;
    /* 0x0E0 */ u32 scriptCounter;
    /* 0x0E4 */ char unk_E4[0x74]; // unused struct members for sequence/sound font dma management, according to sm64 decomp
    /* 0x158 */ s8 soundScriptIO[8];
} SequencePlayer; // size = 0x160

typedef struct {
    /* 0x0 */ u8 decayIndex; // index used to obtain adsr decay rate from adsrDecayTable
    /* 0x1 */ u8 sustain;
    /* 0x4 */ AdsrEnvelope* envelope;
} AdsrSettings; // size = 0x8

typedef struct {
    /* 0x00 */ union {
        struct A {
            /* 0x00 */ u8 unk_0b80 : 1;
            /* 0x00 */ u8 hang : 1;
            /* 0x00 */ u8 decay : 1;
            /* 0x00 */ u8 release : 1;
            /* 0x00 */ u8 state : 4;
        } s;
        /* 0x00 */ u8 asByte;
    } action;
    /* 0x01 */ u8 envIndex;
    /* 0x02 */ s16 delay;
    /* 0x04 */ f32 sustain;
    /* 0x08 */ f32 velocity;
    /* 0x0C */ f32 fadeOutVel;
    /* 0x10 */ f32 current;
    /* 0x14 */ f32 target;
    /* 0x18 */ char unk_18[4];
    /* 0x1C */ AdsrEnvelope* envelope;
} AdsrState; // size = 0x20

typedef struct {
    /* 0x00 */ u8 unused : 2;
    /* 0x00 */ u8 bit2 : 2;
    /* 0x00 */ u8 strongRight : 1;
    /* 0x00 */ u8 strongLeft : 1;
    /* 0x00 */ u8 stereoHeadsetEffects : 1;
    /* 0x00 */ u8 usesHeadsetPanEffects : 1;
} StereoData; // size = 0x1

typedef union {
    /* 0x00 */ StereoData s;
    /* 0x00 */ u8 asByte;
} Stereo; // size = 0x1

typedef struct {
    /* 0x00 */ u8 reverb;
    /* 0x01 */ u8 gain; // Increases volume by a multiplicative scaling factor. Represented as a UQ4.4 number
    /* 0x02 */ u8 pan;
    /* 0x03 */ Stereo stereo;
    /* 0x04 */ u8 unk_4;
    /* 0x06 */ u16 unk_6;
    /* 0x08 */ f32 freqScale;
    /* 0x0C */ f32 velocity;
    /* 0x10 */ s16* filter;
    /* 0x14 */ s16 filterBuf[8];
} NoteAttributes; // size = 0x24

// Also known as a SubTrack, according to sm64 debug strings.
typedef struct SequenceChannel {
    /* 0x00 */ u8 enabled : 1;
    /* 0x00 */ u8 finished : 1;
    /* 0x00 */ u8 stopScript : 1;
    /* 0x00 */ u8 stopSomething2 : 1; // sets SequenceLayer.stopSomething
    /* 0x00 */ u8 hasInstrument : 1;
    /* 0x00 */ u8 stereoHeadsetEffects : 1;
    /* 0x00 */ u8 largeNotes : 1; // notes specify duration and velocity
    /* 0x00 */ u8 unused : 1;
    union {
        struct {
            /* 0x01 */ u8 freqScale : 1;
            /* 0x01 */ u8 volume : 1;
            /* 0x01 */ u8 pan : 1;
        } s;
        /* 0x01 */ u8 asByte;
    } changes;
    /* 0x02 */ u8 noteAllocPolicy;
    /* 0x03 */ u8 muteBehavior;
    /* 0x04 */ u8 reverb;       // or dry/wet mix
    /* 0x05 */ u8 notePriority; // 0-3
    /* 0x06 */ u8 someOtherPriority;
    /* 0x07 */ u8 fontId;
    /* 0x08 */ u8 reverbIndex;
    /* 0x09 */ u8 bookOffset;
    /* 0x0A */ u8 newPan;
    /* 0x0B */ u8 panChannelWeight;  // proportion of pan that comes from the channel (0..128)
    /* 0x0C */ u8 gain; // Increases volume by a multiplicative scaling factor. Represented as a UQ4.4 number
    /* 0x0D */ u8 velocityRandomVariance;
    /* 0x0E */ u8 gateTimeRandomVariance;
    /* 0x0F */ u8 unk_0F;
    /* 0x10 */ u16 vibratoRateStart;
    /* 0x12 */ u16 vibratoExtentStart;
    /* 0x14 */ u16 vibratoRateTarget;
    /* 0x16 */ u16 vibratoExtentTarget;
    /* 0x18 */ u16 vibratoRateChangeDelay;
    /* 0x1A */ u16 vibratoExtentChangeDelay;
    /* 0x1C */ u16 vibratoDelay;
    /* 0x1E */ u16 delay;
    /* 0x20 */ u16 unk_20;
    /* 0x22 */ u16 unk_22;
    /* 0x24 */ s16 instOrWave; // either 0 (none), instrument index + 1, or
                             // 0x80..0x83 for sawtooth/triangle/sine/square waves.
    /* 0x26 */ s16 transposition;
    /* 0x28 */ f32 volumeScale;
    /* 0x2C */ f32 volume;
    /* 0x30 */ s32 pan;
    /* 0x34 */ f32 appliedVolume;
    /* 0x38 */ f32 freqScale;
    /* 0x3C */ u8 (*dynTable)[][2];
    /* 0x40 */ struct Note* noteUnused;
    /* 0x44 */ struct SequenceLayer* layerUnused;
    /* 0x48 */ Instrument* instrument;
    /* 0x4C */ SequencePlayer* seqPlayer;
    /* 0x50 */ struct SequenceLayer* layers[4];
    /* 0x60 */ SeqScriptState scriptState;
    /* 0x7C */ AdsrSettings adsr;
    /* 0x84 */ NotePool notePool;
    /* 0xC4 */ s8 soundScriptIO[8]; // bridge between sound script and audio lib, "io ports"
    /* 0xCC */ s16* filter;
    /* 0xD0 */ Stereo stereo;
} SequenceChannel; // size = 0xD4

// Might also be known as a Track, according to sm64 debug strings (?).
typedef struct SequenceLayer {
    /* 0x00 */ u8 enabled : 1;
    /* 0x00 */ u8 finished : 1;
    /* 0x00 */ u8 stopSomething : 1;
    /* 0x00 */ u8 continuousNotes : 1; // keep the same note for consecutive notes with the same sound
    /* 0x00 */ u8 bit3 : 1; // "loaded"?
    /* 0x00 */ u8 ignoreDrumPan : 1;
    /* 0x00 */ u8 bit1 : 1; // "has initialized continuous notes"?
    /* 0x00 */ u8 notePropertiesNeedInit : 1;
    /* 0x01 */ Stereo stereo;
    /* 0x02 */ u8 instOrWave;
    /* 0x03 */ u8 gateTime;
    /* 0x04 */ u8 semitone;
    /* 0x05 */ u8 portamentoTargetNote;
    /* 0x06 */ u8 pan; // 0..128
    /* 0x07 */ u8 notePan;
    /* 0x08 */ s16 delay;
    /* 0x0A */ s16 gateDelay;
    /* 0x0C */ s16 delay2;
    /* 0x0E */ u16 portamentoTime;
    /* 0x10 */ s16 transposition; // #semitones added to play commands
                                  // (seq instruction encoding only allows referring to the limited range
                                  // 0..0x3F; this makes 0x40..0x7F accessible as well)
    /* 0x12 */ s16 shortNoteDefaultDelay;
    /* 0x14 */ s16 lastDelay;
    /* 0x18 */ AdsrSettings adsr;
    /* 0x20 */ Portamento portamento;
    /* 0x2C */ struct Note* note;
    /* 0x30 */ f32 freqScale;
    /* 0x34 */ f32 bend;
    /* 0x38 */ f32 velocitySquare2;
    /* 0x3C */ f32 velocitySquare; // not sure which one of those corresponds to the sm64 original
    /* 0x40 */ f32 noteVelocity;
    /* 0x44 */ f32 noteFreqScale;
    /* 0x48 */ Instrument* instrument;
    /* 0x4C */ SoundFontSound* sound;
    /* 0x50 */ SequenceChannel* channel;
    /* 0x54 */ SeqScriptState scriptState;
    /* 0x70 */ AudioListItem listItem;
} SequenceLayer; // size = 0x80

typedef struct {
    /* 0x0000 */ s16 adpcmdecState[0x10];
    /* 0x0020 */ s16 finalResampleState[0x10];
    /* 0x0040 */ s16 mixEnvelopeState[0x28];
    /* 0x0090 */ s16 panResampleState[0x10];
    /* 0x00B0 */ s16 panSamplesBuffer[0x20];
    /* 0x00F0 */ s16 dummyResampleState[0x10];
} NoteSynthesisBuffers; // size = 0x110

typedef struct {
    /* 0x00 */ u8 restart;
    /* 0x01 */ u8 sampleDmaIndex;
    /* 0x02 */ u8 prevHeadsetPanRight;
    /* 0x03 */ u8 prevHeadsetPanLeft;
    /* 0x04 */ u8 reverbVol;
    /* 0x05 */ u8 numParts;
    /* 0x06 */ u16 samplePosFrac;
    /* 0x08 */ s32 samplePosInt;
    /* 0x0C */ NoteSynthesisBuffers* synthesisBuffers;
    /* 0x10 */ s16 curVolLeft;
    /* 0x12 */ s16 curVolRight;
    /* 0x14 */ u16 unk_14;
    /* 0x16 */ u16 unk_16;
    /* 0x18 */ u16 unk_18;
    /* 0x1A */ u8 unk_1A;
    /* 0x1C */ u16 unk_1C;
    /* 0x1E */ u16 unk_1E;
} NoteSynthesisState; // size = 0x20

typedef struct {
    /* 0x00 */ struct SequenceChannel* channel;
    /* 0x04 */ u32 time;
    /* 0x08 */ s16* curve;
    /* 0x0C */ f32 extent;
    /* 0x10 */ f32 rate;
    /* 0x14 */ u8 active;
    /* 0x16 */ u16 rateChangeTimer;
    /* 0x18 */ u16 extentChangeTimer;
    /* 0x1A */ u16 delay;
} VibratoState; // size = 0x1C

typedef struct {
    /* 0x00 */ u8 priority;
    /* 0x01 */ u8 waveId;
    /* 0x02 */ u8 sampleCountIndex;
    /* 0x03 */ u8 fontId;
    /* 0x04 */ u8 unk_04;
    /* 0x05 */ u8 stereoHeadsetEffects;
    /* 0x06 */ s16 adsrVolScaleUnused;
    /* 0x08 */ f32 portamentoFreqScale;
    /* 0x0C */ f32 vibratoFreqScale;
    /* 0x10 */ SequenceLayer* prevParentLayer;
    /* 0x14 */ SequenceLayer* parentLayer;
    /* 0x18 */ SequenceLayer* wantedParentLayer;
    /* 0x1C */ NoteAttributes attributes;
    /* 0x40 */ AdsrState adsr;
    // Majora's Mask suggests this struct contains portamento, vibratoState
} NotePlaybackState; // size = 0x60

typedef struct {
    struct {
        /* 0x00 */ volatile u8 enabled : 1;
        /* 0x00 */ u8 needsInit : 1;
        /* 0x00 */ u8 finished : 1; // ?
        /* 0x00 */ u8 unused : 1;
        /* 0x00 */ u8 stereoStrongRight : 1;
        /* 0x00 */ u8 stereoStrongLeft : 1;
        /* 0x00 */ u8 stereoHeadsetEffects : 1;
        /* 0x00 */ u8 usesHeadsetPanEffects : 1; // ?
    } bitField0;
    struct {
        /* 0x01 */ u8 reverbIndex : 3;
        /* 0x01 */ u8 bookOffset : 2;
        /* 0x01 */ u8 isSyntheticWave : 1;
        /* 0x01 */ u8 hasTwoParts : 1;
        /* 0x01 */ u8 usesHeadsetPanEffects2 : 1;
    } bitField1;
    /* 0x02 */ u8 gain; // Increases volume by a multiplicative scaling factor. Represented as a UQ4.4 number
    /* 0x03 */ u8 headsetPanRight;
    /* 0x04 */ u8 headsetPanLeft;
    /* 0x05 */ u8 reverbVol;
    /* 0x06 */ u8 unk_06;
    /* 0x07 */ u8 unk_07;
    /* 0x08 */ u16 targetVolLeft;
    /* 0x0A */ u16 targetVolRight;
    /* 0x0C */ u16 resamplingRateFixedPoint;
    /* 0x0E */ u16 unk_0E;
    /* 0x10 */ union {
                 SoundFontSound* soundFontSound;
                 s16* samples; // used for synthetic waves
             } sound;
    /* 0x14 */ s16* filter;
    /* 0x18 */ char pad_18[0x8];
} NoteSubEu; // size = 0x20

typedef struct Note {
    /* 0x00 */ AudioListItem listItem;
    /* 0x10 */ NoteSynthesisState synthesisState;
    /* 0x30 */ NotePlaybackState playbackState;
    /* 0x90 */ Portamento portamento;
    /* 0x9C */ VibratoState vibratoState;
    /* 0xB8 */ char unk_B8[0x4];
    /* 0xBC */ u32 unk_BC;
    /* 0xC0 */ NoteSubEu noteSubEu;
} Note; // size = 0xE0

typedef struct {
    /* 0x00 */ u8 downsampleRate;
    /* 0x02 */ u16 windowSize;
    /* 0x04 */ u16 decayRatio; // determines how much reverb persists
    /* 0x06 */ u16 unk_6;
    /* 0x08 */ u16 unk_8;
    /* 0x0A */ u16 volume;
    /* 0x0C */ u16 leakRtl;
    /* 0x0E */ u16 leakLtr;
    /* 0x10 */ s8 unk_10;
    /* 0x12 */ u16 unk_12;
    /* 0x14 */ s16 lowPassFilterCutoffLeft;
    /* 0x16 */ s16 lowPassFilterCutoffRight;
} ReverbSettings; // size = 0x18

/**
 * The high-level audio specifications requested when initializing or resetting the audio heap.
 * The audio heap can be reset on various occasions, including on most scene transitions.
 */ 
typedef struct {
    /* 0x00 */ u32 samplingFrequency; // Target sampling rate in Hz
    /* 0x04 */ u8 unk_04;
    /* 0x05 */ u8 numNotes;
    /* 0x06 */ u8 numSequencePlayers;
    /* 0x07 */ u8 unk_07; // unused, set to zero
    /* 0x08 */ u8 unk_08; // unused, set to zero
    /* 0x09 */ u8 numReverbs;
    /* 0x0C */ ReverbSettings* reverbSettings;
    /* 0x10 */ u16 sampleDmaBufSize1; // size of buffers in the audio misc pool to store small snippets of individual samples. Stored short-lived.
    /* 0x12 */ u16 sampleDmaBufSize2; // size of buffers in the audio misc pool to store small snippets of individual samples. Stored long-lived.
    /* 0x14 */ u16 unk_14;
    /* 0x18 */ u32 persistentSeqCacheSize;  // size of cache on audio pool to store sequences persistently
    /* 0x1C */ u32 persistentFontCacheSize; // size of cache on audio pool to store soundFonts persistently
    /* 0x20 */ u32 persistentSampleBankCacheSize; // size of cache on audio pool to store entire sample banks persistently
    /* 0x24 */ u32 temporarySeqCacheSize;  // size of cache on audio pool to store sequences temporarily
    /* 0x28 */ u32 temporaryFontCacheSize; // size of cache on audio pool to store soundFonts temporarily
    /* 0x2C */ u32 temporarySampleBankCacheSize; // size of cache on audio pool to store entire sample banks temporarily
    /* 0x30 */ s32 persistentSampleCacheSize; // size of cache in the audio misc pool to store individual samples persistently
    /* 0x34 */ s32 temporarySampleCacheSize; // size of cache in the audio misc pool to store individual samples temporarily
} AudioSpec; // size = 0x38

/**
 * The audio buffer stores the fully processed digital audio before it is sent to the audio interface (AI), then to the
 * digital-analog converter (DAC), then to play on the speakers. The audio buffer is written to by the rsp after
 * processing audio commands. This struct parameterizes that buffer.
 */
typedef struct {
    /* 0x00 */ s16 specUnk4;
    /* 0x02 */ u16 samplingFrequency; // Target sampling rate in Hz
    /* 0x04 */ u16 aiSamplingFrequency; // True sampling rate of the audio interface (AI), see `osAiSetFrequency`
    /* 0x06 */ s16 samplesPerFrameTarget;
    /* 0x08 */ s16 maxAiBufferLength;
    /* 0x0A */ s16 minAiBufferLength;
    /* 0x0C */ s16 updatesPerFrame; // for each frame of the audio thread (default 60 fps), number of updates to process audio
    /* 0x0E */ s16 samplesPerUpdate;
    /* 0x10 */ s16 samplesPerUpdateMax;
    /* 0x12 */ s16 samplesPerUpdateMin;
    /* 0x14 */ s16 numSequencePlayers;
    /* 0x18 */ f32 resampleRate;
    /* 0x1C */ f32 updatesPerFrameInv; // inverse (reciprocal) of updatesPerFrame
    /* 0x20 */ f32 updatesPerFrameInvScaled; // updatesPerFrameInv scaled down by a factor of 256
    /* 0x24 */ f32 updatesPerFrameScaled; // updatesPerFrame scaled down by a factor of 4
} AudioBufferParameters; // size = 0x28

/**
 * Meta-data associated with a pool (contained within the Audio Heap)
 */
typedef struct {
    /* 0x0 */ u8* startRamAddr; // start addr of the pool
    /* 0x4 */ u8* curRamAddr; // address of the next available memory for allocation
    /* 0x8 */ s32 size; // size of the pool
    /* 0xC */ s32 numEntries; // number of entries allocated to the pool
} AudioAllocPool; // size = 0x10

/**
 * Audio cache entry data to store a single entry containing either a sequence, soundfont, or entire sample banks
 */
typedef struct {
    /* 0x0 */ u8* ramAddr;
    /* 0x4 */ u32 size;
    /* 0x8 */ s16 tableType;
    /* 0xA */ s16 id;
} AudioCacheEntry; // size = 0xC

/**
 * Audio cache entry data to store a single entry containing an individual sample
 */
typedef struct {
    /* 0x00 */ s8 inUse;
    /* 0x01 */ s8 origMedium;
    /* 0x02 */ s8 sampleBankId;
    /* 0x03 */ char unk_03[0x5];
    /* 0x08 */ u8* allocatedAddr;
    /* 0x0C */ void* sampleAddr;
    /* 0x10 */ u32 size;
} SampleCacheEntry; // size = 0x14

/**
 * Audio cache entry data to store individual samples
 */
typedef struct {
    /* 0x000 */ AudioAllocPool pool;
    /* 0x010 */ SampleCacheEntry entries[32];
    /* 0x290 */ s32 numEntries;
} AudioSampleCache; // size = 0x294

typedef struct {
    /* 0x00*/ u32 numEntries;
    /* 0x04*/ AudioAllocPool pool;
    /* 0x14*/ AudioCacheEntry entries[16];
} AudioPersistentCache; // size = 0xD4

typedef struct {
    /* 0x00*/ u32 nextSide;
    /* 0x04*/ AudioAllocPool pool;
    /* 0x14*/ AudioCacheEntry entries[2];
} AudioTemporaryCache; // size = 0x3C

typedef struct {
    /* 0x000*/ AudioPersistentCache persistent;
    /* 0x0D4*/ AudioTemporaryCache temporary;
    /* 0x100*/ u8 unk_100[0x10];
} AudioCache; // size = 0x110

typedef struct {
    /* 0x0 */ u32 persistentCommonPoolSize;
    /* 0x4 */ u32 temporaryCommonPoolSize;
} AudioCachePoolSplit; // size = 0x8

typedef struct {
    /* 0x0 */ u32 seqCacheSize;
    /* 0x4 */ u32 fontCacheSize;
    /* 0x8 */ u32 sampleBankCacheSize;
} AudioCommonPoolSplit; // size = 0xC

typedef struct {
    /* 0x0 */ u32 miscPoolSize;
    /* 0x4 */ u32 unkSizes[2];
    /* 0xC */ u32 cachePoolSize;
} AudioSessionPoolSplit; // size = 0x10

typedef struct {
    /* 0x00 */ u32 endAndMediumKey;
    /* 0x04 */ SoundFontSampleHeader* sampleHeader;
    /* 0x08 */ u8* ramAddr;
    /* 0x0C */ u32 encodedInfo;
    /* 0x10 */ s32 isFree;
} AudioPreloadReq; // size = 0x14

/**
 * Audio commands used to transfer audio requests from the graph thread to the audio thread
 */
typedef struct {
    /* 0x0 */ union{
        u32 opArgs;
        struct {
            u8 op;
            u8 arg0;
            u8 arg1;
            u8 arg2;
        };
    };
    /* 0x4 */ union {
        void* data;
        f32 asFloat;
        s32 asInt;
        u16 asUShort;
        s8 asSbyte;
        u8 asUbyte;
        u32 asUInt;
    };
} AudioCmd; // size = 0x8

typedef struct {
    /* 0x00 */ s8 status;
    /* 0x01 */ s8 delay;
    /* 0x02 */ s8 medium;
    /* 0x04 */ u8* ramAddr;
    /* 0x08 */ u32 curDevAddr;
    /* 0x0C */ u8* curRamAddr;
    /* 0x10 */ u32 bytesRemaining;
    /* 0x14 */ u32 chunkSize;
    /* 0x18 */ s32 unkMediumParam;
    /* 0x1C */ u32 retMsg;
    /* 0x20 */ OSMesgQueue* retQueue;
    /* 0x24 */ OSMesgQueue msgQueue;
    /* 0x3C */ OSMesg msg;
    /* 0x40 */ OSIoMesg ioMesg;
} AudioAsyncLoad; // size = 0x58

typedef struct {
    /* 0x00 */ u8 medium;
    /* 0x01 */ u8 seqOrFontId;
    /* 0x02 */ u16 instId;
    /* 0x04 */ s32 unkMediumParam;
    /* 0x08 */ s32 curDevAddr;
    /* 0x0C */ u8* curRamAddr;
    /* 0x10 */ u8* ramAddr;
    /* 0x14 */ s32 state;
    /* 0x18 */ s32 bytesRemaining;
<<<<<<< HEAD
    /* 0x1C */ s8* isDone;
    /* 0x20 */ SoundFontSampleHeader sampleHeader;
=======
    /* 0x1C */ s8* status; // write-only
    /* 0x20 */ SoundFontSample sample;
>>>>>>> 1a41694d
    /* 0x30 */ OSMesgQueue msgQueue;
    /* 0x48 */ OSMesg msg;
    /* 0x4C */ OSIoMesg ioMesg;
} AudioSlowLoad; // size = 0x64

typedef struct {
    /* 0x00 */ u32 romAddr;
    /* 0x04 */ u32 size;
    /* 0x08 */ s8 medium;
    /* 0x09 */ s8 cachePolicy;
    /* 0x0A */ s16 shortData1;
    /* 0x0C */ s16 shortData2;
    /* 0x0E */ s16 shortData3;
} AudioTableEntry; // size = 0x10

typedef struct {
    /* 0x00 */ s16 numEntries;
    /* 0x02 */ s16 unkMediumParam;
    /* 0x04 */ u32 romAddr;
    /* 0x08 */ char pad[0x8];
    /* 0x10 */ AudioTableEntry entries[1]; // (dynamic size)
} AudioTable; // size >= 0x20

typedef struct {
    /* 0x00 */ OSTask task;
    /* 0x40 */ OSMesgQueue* msgQueue;
    /* 0x44 */ void* unk_44; // probably a message that gets unused.
    /* 0x48 */ char unk_48[0x8];
} AudioTask; // size = 0x50

typedef struct {
    /* 0x00 */ u8* ramAddr;
    /* 0x04 */ u32 devAddr;
    /* 0x08 */ u16 sizeUnused;
    /* 0x0A */ u16 size;
    /* 0x0C */ u8 unused;
    /* 0x0D */ u8 reuseIndex; // position in sSampleDmaReuseQueue1/2, if ttl == 0
    /* 0x0E */ u8 ttl;        // duration after which the DMA can be discarded
} SampleDma; // size = 0x10

typedef struct {
    /* 0x0000 */ char unk_0000;
    /* 0x0001 */ s8 numSynthesisReverbs;
    /* 0x0002 */ u16 unk_2; // reads from audio spec unk_14, never used, always set to 0x7FFF
    /* 0x0004 */ u16 unk_4;
    /* 0x0006 */ char unk_0006[0x0A];
    /* 0x0010 */ s16* curLoadedBook;
    /* 0x0014 */ NoteSubEu* noteSubsEu;
    /* 0x0018 */ SynthesisReverb synthesisReverbs[4];
    /* 0x0B38 */ char unk_0B38[0x30];
    /* 0x0B68 */ SoundFontSampleHeader* usedSamples[128];
    /* 0x0D68 */ AudioPreloadReq preloadSampleStack[128];
    /* 0x1768 */ s32 numUsedSamples;
    /* 0x176C */ s32 preloadSampleStackTop;
    /* 0x1770 */ AudioAsyncLoad asyncLoads[0x10];
    /* 0x1CF0 */ OSMesgQueue asyncLoadUnkMediumQueue;
    /* 0x1D08 */ char unk_1D08[0x40];
    /* 0x1D48 */ AudioAsyncLoad* curUnkMediumLoad;
    /* 0x1D4C */ u32 slowLoadPos;
    /* 0x1D50 */ AudioSlowLoad slowLoads[2];
    /* 0x1E18 */ OSPiHandle* cartHandle;
    /* 0x1E1C */ OSPiHandle* driveHandle;
    /* 0x1E20 */ OSMesgQueue externalLoadQueue;
    /* 0x1E38 */ OSMesg externalLoadMsgBuf[16];
    /* 0x1E78 */ OSMesgQueue preloadSampleQueue;
    /* 0x1E90 */ OSMesg preloadSampleMsgBuf[16];
    /* 0x1ED0 */ OSMesgQueue currAudioFrameDmaQueue;
    /* 0x1EE8 */ OSMesg currAudioFrameDmaMsgBuf[64];
    /* 0x1FE8 */ OSIoMesg currAudioFrameDmaIoMsgBuf[64];
    /* 0x25E8 */ OSMesgQueue syncDmaQueue;
    /* 0x2600 */ OSMesg syncDmaMesg;
    /* 0x2604 */ OSIoMesg syncDmaIoMesg;
    /* 0x261C */ SampleDma* sampleDmas;
    /* 0x2620 */ u32 sampleDmaCount;
    /* 0x2624 */ u32 sampleDmaListSize1;
    /* 0x2628 */ s32 unused2628;
    /* 0x262C */ u8 sampleDmaReuseQueue1[0x100]; // read pos <= write pos, wrapping mod 256
    /* 0x272C */ u8 sampleDmaReuseQueue2[0x100];
    /* 0x282C */ u8 sampleDmaReuseQueue1RdPos; // Read position for short-lived sampleDma
    /* 0x282D */ u8 sampleDmaReuseQueue2RdPos; // Read position for long-lived sampleDma
    /* 0x282E */ u8 sampleDmaReuseQueue1WrPos; // Write position for short-lived sampleDma
    /* 0x282F */ u8 sampleDmaReuseQueue2WrPos; // Write position for long-lived sampleDma
    /* 0x2830 */ AudioTable* sequenceTable;
    /* 0x2834 */ AudioTable* soundFontTable;
    /* 0x2838 */ AudioTable* sampleBankTable;
    /* 0x283C */ u8* sequenceFontTable;
    /* 0x2840 */ u16 numSequences;
    /* 0x2844 */ SoundFont* soundFonts;
    /* 0x2848 */ AudioBufferParameters audioBufferParameters;
    /* 0x2870 */ f32 unk_2870;
    /* 0x2874 */ s32 sampleDmaBufSize1;
    /* 0x2874 */ s32 sampleDmaBufSize2;
    /* 0x287C */ char unk_287C[0x10];
    /* 0x288C */ s32 sampleDmaBufSize;
    /* 0x2890 */ s32 maxAudioCmds;
    /* 0x2894 */ s32 numNotes;
    /* 0x2898 */ s16 tempoInternalToExternal;
    /* 0x289A */ s8 soundMode;
    /* 0x289C */ s32 totalTaskCount; // The total number of times the top-level function on the audio thread has run since audio was initialized
    /* 0x28A0 */ s32 curAudioFrameDmaCount;
    /* 0x28A4 */ s32 rspTaskIndex;
    /* 0x28A8 */ s32 curAiBufIndex;
    /* 0x28AC */ Acmd* abiCmdBufs[2]; // Pointer to audio heap where the audio binary interface command lists (for the rsp) are stored. Two lists that alternate every frame
    /* 0x28B4 */ Acmd* curAbiCmdBuf; // Pointer to the currently active abiCmdBufs
    /* 0x28B8 */ AudioTask* curTask;
    /* 0x28BC */ char unk_28BC[0x4];
    /* 0x28C0 */ AudioTask rspTask[2];
    /* 0x2960 */ f32 unk_2960;
    /* 0x2964 */ s32 refreshRate;
    /* 0x2968 */ s16* aiBuffers[3];
    /* 0x2974 */ s16 aiBufLengths[3];
    /* 0x297C */ u32 audioRandom;
    /* 0x2980 */ s32 audioErrorFlags;
    /* 0x2984 */ volatile u32 resetTimer;
    /* 0x2988 */ char unk_2988[0x8];
    /* 0x2990 */ AudioAllocPool audioSessionPool; // A sub-pool to main pool, contains all sub-pools and data that changes every audio reset
    /* 0x29A0 */ AudioAllocPool externalPool; // pool allocated externally to the audio heap. Never used in game
    /* 0x29B0 */ AudioAllocPool audioInitPool;// A sub-pool to the main pool, contains all sub-pools and data that persists every audio reset
    /* 0x29C0 */ AudioAllocPool miscPool; // A sub-pool to the session pool. 
    /* 0x29D0 */ char unk_29D0[0x20]; // probably two unused pools
    /* 0x29F0 */ AudioAllocPool cachePool; // The common pool for cache entries
    /* 0x2A00 */ AudioAllocPool persistentCommonPool; // A sub-pool to the cache pool, contains caches for data stored persistently
    /* 0x2A10 */ AudioAllocPool temporaryCommonPool; // A sub-pool to the cache pool, contains caches for data stored temporarily
    /* 0x2A20 */ AudioCache seqCache; // Cache to store sequences
    /* 0x2B30 */ AudioCache fontCache; // Cache to store soundFonts
    /* 0x2C40 */ AudioCache sampleBankCache; // Cache for loading entire sample banks
    /* 0x2D50 */ AudioAllocPool permanentPool; // Pool to store audio data that is always loaded. Used for sfxs
    /* 0x2D60 */ AudioCacheEntry permanentCache[32]; // individual entries to the permanent pool
    /* 0x2EE0 */ AudioSampleCache persistentSampleCache; // Stores individual samples persistently
    /* 0x3174 */ AudioSampleCache temporarySampleCache; // Stores individual samples temporarily
    /* 0x3408 */ AudioSessionPoolSplit sessionPoolSplit; // splits session pool into the cache pool and misc pool
    /* 0x3418 */ AudioCachePoolSplit cachePoolSplit; // splits cache pool into the persistent & temporary common pools
    /* 0x3420 */ AudioCommonPoolSplit persistentCommonPoolSplit;// splits persistent common pool into caches for sequences, soundFonts, sample banks
    /* 0x342C */ AudioCommonPoolSplit temporaryCommonPoolSplit; // splits temporary common pool into caches for sequences, soundFonts, sample banks
    /* 0x3438 */ u8 sampleFontLoadStatus[0x30];
    /* 0x3468 */ u8 fontLoadStatus[0x30];
    /* 0x3498 */ u8 seqLoadStatus[0x80];
    /* 0x3518 */ volatile u8 resetStatus;
    /* 0x3519 */ u8 audioResetSpecIdToLoad;
    /* 0x351C */ s32 audioResetFadeOutFramesLeft;
    /* 0x3520 */ f32* adsrDecayTable; // A table on the audio heap that stores decay rates used for adsr
    /* 0x3524 */ u8* audioHeap;
    /* 0x3528 */ u32 audioHeapSize;
    /* 0x352C */ Note* notes;
    /* 0x3530 */ SequencePlayer seqPlayers[4];
    /* 0x3AB0 */ SequenceLayer sequenceLayers[64];
    /* 0x5AB0 */ SequenceChannel sequenceChannelNone;
    /* 0x5B84 */ s32 noteSubEuOffset;
    /* 0x5B88 */ AudioListItem layerFreeList;
    /* 0x5B98 */ NotePool noteFreeLists;
    /* 0x5BD8 */ u8 cmdWrPos;
    /* 0x5BD9 */ u8 cmdRdPos;
    /* 0x5BDA */ u8 cmdQueueFinished;
    /* 0x5BDC */ u16 unk_5BDC[4];
    /* 0x5BE4 */ OSMesgQueue* audioResetQueueP;
    /* 0x5BE8 */ OSMesgQueue* taskStartQueueP;
    /* 0x5BEC */ OSMesgQueue* cmdProcQueueP;
    /* 0x5BF0 */ OSMesgQueue taskStartQueue;
    /* 0x5C08 */ OSMesgQueue cmdProcQueue;
    /* 0x5C20 */ OSMesgQueue audioResetQueue;
    /* 0x5C38 */ OSMesg taskStartMsgBuf[1];
    /* 0x5C3C */ OSMesg audioResetMsgBuf[1];
    /* 0x5C40 */ OSMesg cmdProcMsgBuf[4];
    /* 0x5C50 */ AudioCmd cmdBuf[0x100]; // Audio commands used to transfer audio requests from the graph thread to the audio thread
} AudioContext; // size = 0x6450

typedef struct {
    /* 0x00 */ u8 reverbVol;
    /* 0x01 */ u8 gain; // Increases volume by a multiplicative scaling factor. Represented as a UQ4.4 number
    /* 0x02 */ u8 pan;
    /* 0x03 */ Stereo stereo;
    /* 0x04 */ f32 frequency;
    /* 0x08 */ f32 velocity;
    /* 0x0C */ char unk_0C[0x4];
    /* 0x10 */ s16* filter;
    /* 0x14 */ u8 unk_14;
    /* 0x16 */ u16 unk_16;
} NoteSubAttributes; // size = 0x18

typedef struct {
    /* 0x00 */ u32 heapSize; // total number of bytes allocated to the audio heap. Must be <= the size of `gAudioHeap` (ideally about the same size)
    /* 0x04 */ u32 initPoolSize; // The entire audio heap is split into two pools.
    /* 0x08 */ u32 permanentPoolSize;
} AudioContextInitSizes; // size = 0xC

typedef struct {
    /* 0x00 */ f32 unk_00;
    /* 0x04 */ f32 unk_04;
    /* 0x08 */ f32 unk_08;
    /* 0x0C */ u16 unk_0C;
    /* 0x10 */ f32 unk_10;
    /* 0x14 */ f32 unk_14;
    /* 0x18 */ f32 unk_18;
    /* 0x1C */ u16 unk_1C;
} unk_50_s; // size = 0x20

typedef struct {
    /* 0x000 */ f32 volCur;
    /* 0x004 */ f32 volTarget;
    /* 0x008 */ f32 unk_08;
    /* 0x00C */ u16 unk_0C;
    /* 0x00E */ u8 volScales[0x4];
    /* 0x012 */ u8 volFadeTimer;
    /* 0x013 */ u8 fadeVolUpdate;
    /* 0x014 */ u32 unk_14;
    /* 0x018 */ u16 unk_18;
    /* 0x01C */ f32 unk_1C;
    /* 0x020 */ f32 unk_20;
    /* 0x024 */ f32 unk_24;
    /* 0x028 */ u16 unk_28;
    /* 0x02C */ u32 unk_2C[8];
    /* 0x04C */ u8 unk_4C;
    /* 0x04D */ u8 unk_4D;
    /* 0x04E */ u8 unk_4E;
    /* 0x050 */ unk_50_s unk_50[0x10];
    /* 0x250 */ u16 unk_250;
    /* 0x252 */ u16 unk_252;
    /* 0x254 */ u16 unk_254;
    /* 0x256 */ u16 unk_256;
    /* 0x258 */ u16 unk_258;
    /* 0x25C */ u32 unk_25C;
    /* 0x260 */ u8 unk_260;
} unk_D_8016E750; // size = 0x264

typedef enum {
    /* 0 */ BANK_PLAYER,
    /* 1 */ BANK_ITEM,
    /* 2 */ BANK_ENV,
    /* 3 */ BANK_ENEMY,
    /* 4 */ BANK_SYSTEM,
    /* 5 */ BANK_OCARINA,
    /* 6 */ BANK_VOICE
} SoundBankTypes;

typedef enum {
    /* 0 */ SFX_STATE_EMPTY,
    /* 1 */ SFX_STATE_QUEUED,
    /* 2 */ SFX_STATE_READY,
    /* 3 */ SFX_STATE_PLAYING_REFRESH,
    /* 4 */ SFX_STATE_PLAYING_1,
    /* 5 */ SFX_STATE_PLAYING_2
} SfxState;

typedef struct {
    /* 0x00 */ f32*     posX;
    /* 0x04 */ f32*     posY;
    /* 0x08 */ f32*     posZ;
    /* 0x0C */ u8       token;
    /* 0x10 */ f32*     freqScale;
    /* 0x14 */ f32*     vol;
    /* 0x18 */ s8*      reverbAdd;
    /* 0x1C */ f32      dist;
    /* 0x20 */ u32      priority; // lower is more prioritized
    /* 0x24 */ u8       sfxImportance;
    /* 0x26 */ u16      sfxParams;
    /* 0x28 */ u16      sfxId;
    /* 0x2A */ u8       state; // uses SfxState enum
    /* 0x2B */ u8       freshness;
    /* 0x2C */ u8       prev;
    /* 0x2D */ u8       next;
    /* 0x2E */ u8       channelIdx;
    /* 0x2F */ u8       unk_2F;
} SoundBankEntry; // size = 0x30

/*
 * SFX IDs
 *
 * index    0000000111111111    observed in audio code
 * & 200    0000001000000000    single bit
 * & 400    0000010000000000    single bit
 * & 800    0000100000000000    single bit, what we currently call SFX_FLAG
 * & 600    0000011000000000    2 bits
 * & A00    0000101000000000    2 bits
 * & C00    0000110000000000    2 bits, observed in audio code
 * & E00    0000111000000000    all 3 bits
 * bank     1111000000000000    observed in audio code
 */

#define SFX_BANK_SHIFT(sfxId)   (((sfxId) >> 12) & 0xFF)

#define SFX_BANK_MASK(sfxId)    ((sfxId) & 0xF000)

#define SFX_INDEX(sfxId)    ((sfxId) & 0x01FF)
#define SFX_BANK(sfxId)     SFX_BANK_SHIFT(SFX_BANK_MASK(sfxId))

typedef struct {
    u32 priority; // lower is more prioritized
    u8 entryIndex;
} ActiveSound;

typedef struct {
    u8 importance;
    u16 params;
} SoundParams;

#endif<|MERGE_RESOLUTION|>--- conflicted
+++ resolved
@@ -754,13 +754,8 @@
     /* 0x10 */ u8* ramAddr;
     /* 0x14 */ s32 state;
     /* 0x18 */ s32 bytesRemaining;
-<<<<<<< HEAD
-    /* 0x1C */ s8* isDone;
+    /* 0x1C */ s8* status; // write-only
     /* 0x20 */ SoundFontSampleHeader sampleHeader;
-=======
-    /* 0x1C */ s8* status; // write-only
-    /* 0x20 */ SoundFontSample sample;
->>>>>>> 1a41694d
     /* 0x30 */ OSMesgQueue msgQueue;
     /* 0x48 */ OSMesg msg;
     /* 0x4C */ OSIoMesg ioMesg;
