#ifndef Z64_AUDIO_H
#define Z64_AUDIO_H

#define MK_CMD(b0,b1,b2,b3) ((((b0) & 0xFF) << 0x18) | (((b1) & 0xFF) << 0x10) | (((b2) & 0xFF) << 0x8) | (((b3) & 0xFF) << 0))

#define NO_LAYER ((SequenceLayer*)(-1))

#define TATUMS_PER_BEAT 48

#define IS_SEQUENCE_CHANNEL_VALID(ptr) ((u32)(ptr) != (u32)&gAudioContext.sequenceChannelNone)

#define MAX_CHANNELS_PER_BANK 3

#define ADSR_DISABLE 0
#define ADSR_HANG -1
#define ADSR_GOTO -2
#define ADSR_RESTART -3

#define AIBUF_LEN 0x580

#define AUDIO_RELOCATED_ADDRESS_START K0BASE

typedef enum {
    /* 0 */ ADSR_STATE_DISABLED,
    /* 1 */ ADSR_STATE_INITIAL,
    /* 2 */ ADSR_STATE_START_LOOP,
    /* 3 */ ADSR_STATE_LOOP,
    /* 4 */ ADSR_STATE_FADE,
    /* 5 */ ADSR_STATE_HANG,
    /* 6 */ ADSR_STATE_DECAY,
    /* 7 */ ADSR_STATE_RELEASE,
    /* 8 */ ADSR_STATE_SUSTAIN
} AdsrStatus;

typedef enum {
    /* 0 */ MEDIUM_RAM,
    /* 1 */ MEDIUM_UNK,
    /* 2 */ MEDIUM_CART,
    /* 3 */ MEDIUM_DISK_DRIVE
} SampleMedium;

typedef enum {
    /* 0 */ CODEC_ADPCM,
    /* 1 */ CODEC_S8,
    /* 2 */ CODEC_S16_INMEMORY,
    /* 3 */ CODEC_SMALL_ADPCM,
    /* 4 */ CODEC_REVERB,
    /* 5 */ CODEC_S16
} SampleCodec;

typedef enum {
    /* 0 */ SEQUENCE_TABLE,
    /* 1 */ FONT_TABLE,
    /* 2 */ SAMPLE_TABLE
} SampleBankTableType;

typedef enum {
    /* 0 */ CACHE_TEMPORARY,
    /* 1 */ CACHE_PERSISTENT,
    /* 2 */ CACHE_EITHER,
    /* 3 */ CACHE_PERMANENT
} AudioCacheType;

typedef enum {
    /* 0 */ LOAD_STATUS_NOT_LOADED, // the entry data is not loaded
    /* 1 */ LOAD_STATUS_IN_PROGRESS, // the entry data is being loaded asynchronously
    /* 2 */ LOAD_STATUS_COMPLETE, // the entry data is loaded, it may be discarded if not stored persistently, and either no longer in use, or the memory is needed for something else
    /* 3 */ LOAD_STATUS_DISCARDABLE, // the entry data is loaded, and can be discarded
    /* 4 */ LOAD_STATUS_MAYBE_DISCARDABLE, // only for font table entries, like COMPLETE but prefer discarding it over a COMPLETE entry
    /* 5 */ LOAD_STATUS_PERMANENTLY_LOADED // the entry data is loaded in the permanent pool, it won't be discarded
} AudioLoadStatus;

typedef s32 (*DmaHandler)(OSPiHandle* handle, OSIoMesg* mb, s32 direction);

struct Note;
struct NotePool;
struct SequenceChannel;
struct SequenceLayer;

typedef struct AudioListItem {
    // A node in a circularly linked list. Each node is either a head or an item:
    // - Items can be either detached (prev = NULL), or attached to a list.
    //   'value' points to something of interest.
    // - List heads are always attached; if a list is empty, its head points
    //   to itself. 'count' contains the size of the list.
    // If the list holds notes, 'pool' points back to the pool where it lives.
    // Otherwise, that member is NULL.
    /* 0x00 */ struct AudioListItem* prev;
    /* 0x04 */ struct AudioListItem* next;
    /* 0x08 */ union {
                   void* value; // either Note* or SequenceLayer*
                   s32 count;
               } u;
    /* 0x0C */ struct NotePool* pool;
} AudioListItem; // size = 0x10

typedef struct NotePool {
    /* 0x00 */ AudioListItem disabled;
    /* 0x10 */ AudioListItem decaying;
    /* 0x20 */ AudioListItem releasing;
    /* 0x30 */ AudioListItem active;
} NotePool; // size = 0x40

// Pitch sliding by up to one octave in the positive direction. Negative
// direction is "supported" by setting extent to be negative. The code
// exterpolates exponentially in the wrong direction in that case, but that
// doesn't prevent seqplayer from doing it, AFAICT.
typedef struct {
    /* 0x00 */ u8 mode; // bit 0x80 denotes something; the rest are an index 0-5
    /* 0x02 */ u16 cur;
    /* 0x04 */ u16 speed;
    /* 0x08 */ f32 extent;
} Portamento; // size = 0xC

/**
 * A struct contained in sequences and soundfont data
 */
typedef struct {
    /* 0x0 */ s16 delay;
    /* 0x2 */ s16 arg;
} AdsrEnvelope; // size = 0x4

/**
 * A struct contained in soundfont data
 */
typedef struct {
    /* 0x00 */ u32 start;
    /* 0x04 */ u32 end;
    /* 0x08 */ u32 count;
    /* 0x0C */ char unk_0C[0x4];
    /* 0x10 */ s16 state[16]; // only exists if count != 0. 8-byte aligned
} AdpcmLoop; // size = 0x30 (or 0x10)

/**
 * A struct contained in soundfont data
 */
typedef struct {
    /* 0x00 */ s32 order;
    /* 0x04 */ s32 npredictors;
    /* 0x08 */ s16 book[1]; // size 8 * order * npredictors. 8-byte aligned
} AdpcmBook; // size >= 0x8

/**
 * A struct contained in soundfont data
 */
typedef struct {
    /* 0x00 */ u32 codec : 4; // Type of compression used for the sample
    /* 0x00 */ u32 medium : 2; // Medium where sample is currently stored
    /* 0x00 */ u32 unk_bit26 : 1;
    /* 0x00 */ u32 isRelocated : 1; // Has the sample header been relocated (offsets to pointers)
    /* 0x01 */ u32 size : 24; // Size of the sample
<<<<<<< HEAD
    /* 0x04 */ u8* sampleAddr; // Offset/pointer to the raw sample data in the sampleBank
    /* 0x08 */ AdpcmLoop* loop; // Offset/pointer to the adpcm loop parameters used by the sample
    /* 0x0C */ AdpcmBook* book; // Offset/pointer to the adpcm book parameters used by the sample
} SampleInfo; // size = 0x10
=======
    /* 0x04 */ u8* sampleAddr; // Raw sample data. Offset from the start of the sample bank / pointer to RAM.
    /* 0x08 */ AdpcmLoop* loop; // Adpcm loop parameters used by the sample. Offset from the start of the sound font / pointer to RAM.
    /* 0x0C */ AdpcmBook* book; // Adpcm book parameters used by the sample. Offset from the start of the sound font / pointer to RAM.
} SoundFontSample; // size = 0x10
>>>>>>> dda098ff

/**
 * A struct contained in soundfont data
 */
typedef struct {
    /* 0x00 */ SampleInfo* sample;
    /* 0x04 */ f32 tuning; // frequency scale factor
} TunedSampleInfo; // size = 0x8

/**
 * A struct contained in soundfont data
 */
typedef struct {
    /* 0x00 */ u8 isRelocated; // have the envelope and all samples been relocated (offsets to pointers)
    /* 0x01 */ u8 normalRangeLo;
    /* 0x02 */ u8 normalRangeHi;
    /* 0x03 */ u8 adsrDecayIndex; // index used to obtain adsr decay rate from adsrDecayTable
    /* 0x04 */ AdsrEnvelope* envelope;
    /* 0x08 */ TunedSampleInfo lowPitchTunedSample;
    /* 0x10 */ TunedSampleInfo normalPitchTunedSample;
    /* 0x18 */ TunedSampleInfo highPitchTunedSample;
} Instrument; // size = 0x20

/**
 * A struct contained in soundfont data
 */
typedef struct {
    /* 0x00 */ u8 adsrDecayIndex; // index used to obtain adsr decay rate from adsrDecayTable
    /* 0x01 */ u8 pan;
    /* 0x02 */ u8 isRelocated; // have tunedSample.sample and envelope been relocated (offsets to pointers)
    /* 0x04 */ TunedSampleInfo tunedSample;
    /* 0x0C */ AdsrEnvelope* envelope;
} Drum; // size = 0x10

/**
 * A struct contained in soundfont data
 */
typedef struct {
    /* 0x00 */ TunedSampleInfo tunedSample;
} SoundEffects; // size = 0x08

/**
 * A struct to store parsed information from soundfont data
 */
typedef struct {
    /* 0x00 */ u8 numInstruments;
    /* 0x01 */ u8 numDrums;
    /* 0x02 */ u8 sampleBankId1;
    /* 0x03 */ u8 sampleBankId2;
    /* 0x04 */ u16 numSfx;
    /* 0x08 */ Instrument** instruments;
    /* 0x0C */ Drum** drums;
    /* 0x10 */ SoundEffects* soundEffects;
} SoundFont; // size = 0x14

typedef struct {
    /* 0x00 */ s16 numSamplesAfterDownsampling; // never read
    /* 0x02 */ s16 chunkLen; // never read
    /* 0x04 */ s16* toDownsampleLeft;
    /* 0x08 */ s16* toDownsampleRight; // data pointed to by left and right are adjacent in memory
    /* 0x0C */ s32 startPos; // start pos in ring buffer
    /* 0x10 */ s16 lengthA; // first length in ring buffer (from startPos, at most until end)
    /* 0x12 */ s16 lengthB; // second length in ring buffer (from pos 0)
    /* 0x14 */ u16 unk_14;
    /* 0x16 */ u16 unk_16;
    /* 0x18 */ u16 unk_18;
} ReverbRingBufferItem; // size = 0x1C

typedef struct {
    /* 0x000 */ u8 resampleFlags;
    /* 0x001 */ u8 useReverb;
    /* 0x002 */ u8 framesToIgnore;
    /* 0x003 */ u8 curFrame;
    /* 0x004 */ u8 downsampleRate;
    /* 0x005 */ s8 unk_05;
    /* 0x006 */ u16 windowSize;
    /* 0x008 */ s16 unk_08;
    /* 0x00A */ s16 volume;
    /* 0x00C */ u16 decayRatio; // determines how much reverb persists
    /* 0x00E */ u16 unk_0E;
    /* 0x010 */ s16 leakRtl;
    /* 0x012 */ s16 leakLtr;
    /* 0x014 */ u16 unk_14;
    /* 0x016 */ s16 unk_16;
    /* 0x018 */ u8 unk_18;
    /* 0x019 */ u8 unk_19;
    /* 0x01A */ u8 unk_1A;
    /* 0x01B */ u8 unk_1B;
    /* 0x01C */ s32 nextRingBufPos;
    /* 0x020 */ s32 unk_20;
    /* 0x024 */ s32 bufSizePerChan;
    /* 0x028 */ s16* leftRingBuf;
    /* 0x02C */ s16* rightRingBuf;
    /* 0x030 */ void* unk_30;
    /* 0x034 */ void* unk_34;
    /* 0x038 */ void* unk_38;
    /* 0x03C */ void* unk_3C;
    /* 0x040 */ ReverbRingBufferItem items[2][5];
    /* 0x158 */ ReverbRingBufferItem items2[2][5];
    /* 0x270 */ s16* filterLeft;
    /* 0x274 */ s16* filterRight;
    /* 0x278 */ s16* filterLeftState;
    /* 0x27C */ s16* filterRightState;
    /* 0x280 */ TunedSampleInfo tunedSample;
    /* 0x288 */ SampleInfo sample;
    /* 0x298 */ AdpcmLoop loop;
} SynthesisReverb; // size = 0x2C8

typedef struct {
    /* 0x00 */ u8* pc; // program counter
    /* 0x04 */ u8* stack[4];
    /* 0x14 */ u8 remLoopIters[4]; // remaining loop iterations
    /* 0x18 */ u8 depth;
    /* 0x19 */ s8 value;
} SeqScriptState; // size = 0x1C

// Also known as a Group, according to debug strings.
typedef struct {
    /* 0x000 */ u8 enabled : 1;
    /* 0x000 */ u8 finished : 1;
    /* 0x000 */ u8 muted : 1;
    /* 0x000 */ u8 seqDmaInProgress : 1;
    /* 0x000 */ u8 fontDmaInProgress : 1;
    /* 0x000 */ u8 recalculateVolume : 1;
    /* 0x000 */ u8 stopScript : 1;
    /* 0x000 */ u8 applyBend : 1;
    /* 0x001 */ u8 state;
    /* 0x002 */ u8 noteAllocPolicy;
    /* 0x003 */ u8 muteBehavior;
    /* 0x004 */ u8 seqId;
    /* 0x005 */ u8 defaultFont;
    /* 0x006 */ u8 unk_06[1];
    /* 0x007 */ s8 playerIdx;
    /* 0x008 */ u16 tempo; // tatums per minute
    /* 0x00A */ u16 tempoAcc;
    /* 0x00C */ u16 unk_0C;
    /* 0x00E */ s16 transposition;
    /* 0x010 */ u16 delay;
    /* 0x012 */ u16 fadeTimer;
    /* 0x014 */ u16 fadeTimerUnkEu;
    /* 0x018 */ u8* seqData;
    /* 0x01C */ f32 fadeVolume;
    /* 0x020 */ f32 fadeVelocity;
    /* 0x024 */ f32 volume;
    /* 0x028 */ f32 muteVolumeScale;
    /* 0x02C */ f32 fadeVolumeScale;
    /* 0x030 */ f32 appliedFadeVolume;
    /* 0x034 */ f32 bend;
    /* 0x038 */ struct SequenceChannel* channels[16];
    /* 0x078 */ SeqScriptState scriptState;
    /* 0x094 */ u8* shortNoteVelocityTable;
    /* 0x098 */ u8* shortNoteGateTimeTable;
    /* 0x09C */ NotePool notePool;
    /* 0x0DC */ s32 skipTicks;
    /* 0x0E0 */ u32 scriptCounter;
    /* 0x0E4 */ char unk_E4[0x74]; // unused struct members for sequence/sound font dma management, according to sm64 decomp
    /* 0x158 */ s8 soundScriptIO[8];
} SequencePlayer; // size = 0x160

typedef struct {
    /* 0x0 */ u8 decayIndex; // index used to obtain adsr decay rate from adsrDecayTable
    /* 0x1 */ u8 sustain;
    /* 0x4 */ AdsrEnvelope* envelope;
} AdsrSettings; // size = 0x8

typedef struct {
    /* 0x00 */ union {
        struct A {
            /* 0x00 */ u8 unk_0b80 : 1;
            /* 0x00 */ u8 hang : 1;
            /* 0x00 */ u8 decay : 1;
            /* 0x00 */ u8 release : 1;
            /* 0x00 */ u8 state : 4;
        } s;
        /* 0x00 */ u8 asByte;
    } action;
    /* 0x01 */ u8 envIndex;
    /* 0x02 */ s16 delay;
    /* 0x04 */ f32 sustain;
    /* 0x08 */ f32 velocity;
    /* 0x0C */ f32 fadeOutVel;
    /* 0x10 */ f32 current;
    /* 0x14 */ f32 target;
    /* 0x18 */ char unk_18[4];
    /* 0x1C */ AdsrEnvelope* envelope;
} AdsrState; // size = 0x20

typedef struct {
    /* 0x00 */ u8 unused : 2;
    /* 0x00 */ u8 bit2 : 2;
    /* 0x00 */ u8 strongRight : 1;
    /* 0x00 */ u8 strongLeft : 1;
    /* 0x00 */ u8 stereoHeadsetEffects : 1;
    /* 0x00 */ u8 usesHeadsetPanEffects : 1;
} StereoData; // size = 0x1

typedef union {
    /* 0x00 */ StereoData s;
    /* 0x00 */ u8 asByte;
} Stereo; // size = 0x1

typedef struct {
    /* 0x00 */ u8 reverb;
    /* 0x01 */ u8 gain; // Increases volume by a multiplicative scaling factor. Represented as a UQ4.4 number
    /* 0x02 */ u8 pan;
    /* 0x03 */ Stereo stereo;
    /* 0x04 */ u8 unk_4;
    /* 0x06 */ u16 unk_6;
    /* 0x08 */ f32 freqScale;
    /* 0x0C */ f32 velocity;
    /* 0x10 */ s16* filter;
    /* 0x14 */ s16 filterBuf[8];
} NoteAttributes; // size = 0x24

// Also known as a SubTrack, according to sm64 debug strings.
typedef struct SequenceChannel {
    /* 0x00 */ u8 enabled : 1;
    /* 0x00 */ u8 finished : 1;
    /* 0x00 */ u8 stopScript : 1;
    /* 0x00 */ u8 stopSomething2 : 1; // sets SequenceLayer.stopSomething
    /* 0x00 */ u8 hasInstrument : 1;
    /* 0x00 */ u8 stereoHeadsetEffects : 1;
    /* 0x00 */ u8 largeNotes : 1; // notes specify duration and velocity
    /* 0x00 */ u8 unused : 1;
    union {
        struct {
            /* 0x01 */ u8 freqScale : 1;
            /* 0x01 */ u8 volume : 1;
            /* 0x01 */ u8 pan : 1;
        } s;
        /* 0x01 */ u8 asByte;
    } changes;
    /* 0x02 */ u8 noteAllocPolicy;
    /* 0x03 */ u8 muteBehavior;
    /* 0x04 */ u8 reverb;       // or dry/wet mix
    /* 0x05 */ u8 notePriority; // 0-3
    /* 0x06 */ u8 someOtherPriority;
    /* 0x07 */ u8 fontId;
    /* 0x08 */ u8 reverbIndex;
    /* 0x09 */ u8 bookOffset;
    /* 0x0A */ u8 newPan;
    /* 0x0B */ u8 panChannelWeight;  // proportion of pan that comes from the channel (0..128)
    /* 0x0C */ u8 gain; // Increases volume by a multiplicative scaling factor. Represented as a UQ4.4 number
    /* 0x0D */ u8 velocityRandomVariance;
    /* 0x0E */ u8 gateTimeRandomVariance;
    /* 0x0F */ u8 unk_0F;
    /* 0x10 */ u16 vibratoRateStart;
    /* 0x12 */ u16 vibratoExtentStart;
    /* 0x14 */ u16 vibratoRateTarget;
    /* 0x16 */ u16 vibratoExtentTarget;
    /* 0x18 */ u16 vibratoRateChangeDelay;
    /* 0x1A */ u16 vibratoExtentChangeDelay;
    /* 0x1C */ u16 vibratoDelay;
    /* 0x1E */ u16 delay;
    /* 0x20 */ u16 unk_20;
    /* 0x22 */ u16 unk_22;
    /* 0x24 */ s16 instOrWave; // either 0 (none), instrument index + 1, or
                             // 0x80..0x83 for sawtooth/triangle/sine/square waves.
    /* 0x26 */ s16 transposition;
    /* 0x28 */ f32 volumeScale;
    /* 0x2C */ f32 volume;
    /* 0x30 */ s32 pan;
    /* 0x34 */ f32 appliedVolume;
    /* 0x38 */ f32 freqScale;
    /* 0x3C */ u8 (*dynTable)[][2];
    /* 0x40 */ struct Note* noteUnused;
    /* 0x44 */ struct SequenceLayer* layerUnused;
    /* 0x48 */ Instrument* instrument;
    /* 0x4C */ SequencePlayer* seqPlayer;
    /* 0x50 */ struct SequenceLayer* layers[4];
    /* 0x60 */ SeqScriptState scriptState;
    /* 0x7C */ AdsrSettings adsr;
    /* 0x84 */ NotePool notePool;
    /* 0xC4 */ s8 soundScriptIO[8]; // bridge between sound script and audio lib, "io ports"
    /* 0xCC */ s16* filter;
    /* 0xD0 */ Stereo stereo;
} SequenceChannel; // size = 0xD4

// Might also be known as a Track, according to sm64 debug strings (?).
typedef struct SequenceLayer {
    /* 0x00 */ u8 enabled : 1;
    /* 0x00 */ u8 finished : 1;
    /* 0x00 */ u8 stopSomething : 1;
    /* 0x00 */ u8 continuousNotes : 1; // keep the same note for consecutive notes with the same sound
    /* 0x00 */ u8 bit3 : 1; // "loaded"?
    /* 0x00 */ u8 ignoreDrumPan : 1;
    /* 0x00 */ u8 bit1 : 1; // "has initialized continuous notes"?
    /* 0x00 */ u8 notePropertiesNeedInit : 1;
    /* 0x01 */ Stereo stereo;
    /* 0x02 */ u8 instOrWave;
    /* 0x03 */ u8 gateTime;
    /* 0x04 */ u8 semitone;
    /* 0x05 */ u8 portamentoTargetNote;
    /* 0x06 */ u8 pan; // 0..128
    /* 0x07 */ u8 notePan;
    /* 0x08 */ s16 delay;
    /* 0x0A */ s16 gateDelay;
    /* 0x0C */ s16 delay2;
    /* 0x0E */ u16 portamentoTime;
    /* 0x10 */ s16 transposition; // #semitones added to play commands
                                  // (seq instruction encoding only allows referring to the limited range
                                  // 0..0x3F; this makes 0x40..0x7F accessible as well)
    /* 0x12 */ s16 shortNoteDefaultDelay;
    /* 0x14 */ s16 lastDelay;
    /* 0x18 */ AdsrSettings adsr;
    /* 0x20 */ Portamento portamento;
    /* 0x2C */ struct Note* note;
    /* 0x30 */ f32 freqScale;
    /* 0x34 */ f32 bend;
    /* 0x38 */ f32 velocitySquare2;
    /* 0x3C */ f32 velocitySquare; // not sure which one of those corresponds to the sm64 original
    /* 0x40 */ f32 noteVelocity;
    /* 0x44 */ f32 noteFreqScale;
    /* 0x48 */ Instrument* instrument;
    /* 0x4C */ TunedSampleInfo* tunedSample;
    /* 0x50 */ SequenceChannel* channel;
    /* 0x54 */ SeqScriptState scriptState;
    /* 0x70 */ AudioListItem listItem;
} SequenceLayer; // size = 0x80

typedef struct {
    /* 0x0000 */ s16 adpcmdecState[0x10];
    /* 0x0020 */ s16 finalResampleState[0x10];
    /* 0x0040 */ s16 mixEnvelopeState[0x28];
    /* 0x0090 */ s16 panResampleState[0x10];
    /* 0x00B0 */ s16 panSamplesBuffer[0x20];
    /* 0x00F0 */ s16 dummyResampleState[0x10];
} NoteSynthesisBuffers; // size = 0x110

typedef struct {
    /* 0x00 */ u8 restart;
    /* 0x01 */ u8 sampleDmaIndex;
    /* 0x02 */ u8 prevHeadsetPanRight;
    /* 0x03 */ u8 prevHeadsetPanLeft;
    /* 0x04 */ u8 reverbVol;
    /* 0x05 */ u8 numParts;
    /* 0x06 */ u16 samplePosFrac;
    /* 0x08 */ s32 samplePosInt;
    /* 0x0C */ NoteSynthesisBuffers* synthesisBuffers;
    /* 0x10 */ s16 curVolLeft;
    /* 0x12 */ s16 curVolRight;
    /* 0x14 */ u16 unk_14;
    /* 0x16 */ u16 unk_16;
    /* 0x18 */ u16 unk_18;
    /* 0x1A */ u8 unk_1A;
    /* 0x1C */ u16 unk_1C;
    /* 0x1E */ u16 unk_1E;
} NoteSynthesisState; // size = 0x20

typedef struct {
    /* 0x00 */ struct SequenceChannel* channel;
    /* 0x04 */ u32 time;
    /* 0x08 */ s16* curve;
    /* 0x0C */ f32 extent;
    /* 0x10 */ f32 rate;
    /* 0x14 */ u8 active;
    /* 0x16 */ u16 rateChangeTimer;
    /* 0x18 */ u16 extentChangeTimer;
    /* 0x1A */ u16 delay;
} VibratoState; // size = 0x1C

typedef struct {
    /* 0x00 */ u8 priority;
    /* 0x01 */ u8 waveId;
    /* 0x02 */ u8 sampleCountIndex;
    /* 0x03 */ u8 fontId;
    /* 0x04 */ u8 unk_04;
    /* 0x05 */ u8 stereoHeadsetEffects;
    /* 0x06 */ s16 adsrVolScaleUnused;
    /* 0x08 */ f32 portamentoFreqScale;
    /* 0x0C */ f32 vibratoFreqScale;
    /* 0x10 */ SequenceLayer* prevParentLayer;
    /* 0x14 */ SequenceLayer* parentLayer;
    /* 0x18 */ SequenceLayer* wantedParentLayer;
    /* 0x1C */ NoteAttributes attributes;
    /* 0x40 */ AdsrState adsr;
    /* 0x60 */ Portamento portamento;
    /* 0x6C */ VibratoState vibratoState;
} NotePlaybackState; // size = 0x88

typedef struct {
    struct {
        /* 0x00 */ volatile u8 enabled : 1;
        /* 0x00 */ u8 needsInit : 1;
        /* 0x00 */ u8 finished : 1; // ?
        /* 0x00 */ u8 unused : 1;
        /* 0x00 */ u8 stereoStrongRight : 1;
        /* 0x00 */ u8 stereoStrongLeft : 1;
        /* 0x00 */ u8 stereoHeadsetEffects : 1;
        /* 0x00 */ u8 usesHeadsetPanEffects : 1; // ?
    } bitField0;
    struct {
        /* 0x01 */ u8 reverbIndex : 3;
        /* 0x01 */ u8 bookOffset : 2;
        /* 0x01 */ u8 isSyntheticWave : 1;
        /* 0x01 */ u8 hasTwoParts : 1;
        /* 0x01 */ u8 usesHeadsetPanEffects2 : 1;
    } bitField1;
    /* 0x02 */ u8 gain; // Increases volume by a multiplicative scaling factor. Represented as a UQ4.4 number
    /* 0x03 */ u8 headsetPanRight;
    /* 0x04 */ u8 headsetPanLeft;
    /* 0x05 */ u8 reverbVol;
    /* 0x06 */ u8 unk_06;
    /* 0x07 */ u8 unk_07;
    /* 0x08 */ u16 targetVolLeft;
    /* 0x0A */ u16 targetVolRight;
    /* 0x0C */ u16 resamplingRateFixedPoint;
    /* 0x0E */ u16 unk_0E;
    /* 0x10 */ union {
                 TunedSampleInfo* tunedSample;
                 s16* waveSample; // used for synthetic waves
             };
    /* 0x14 */ s16* filter;
    /* 0x18 */ char pad_18[0x8];
} NoteSubEu; // size = 0x20

typedef struct Note {
    /* 0x00 */ AudioListItem listItem;
    /* 0x10 */ NoteSynthesisState synthesisState;
    /* 0x30 */ NotePlaybackState playbackState;
    /* 0xB8 */ char unk_B8[0x4];
    /* 0xBC */ u32 startSamplePos; // initial position/index to start processing s16 samples
    /* 0xC0 */ NoteSubEu noteSubEu;
} Note; // size = 0xE0

typedef struct {
    /* 0x00 */ u8 downsampleRate;
    /* 0x02 */ u16 windowSize;
    /* 0x04 */ u16 decayRatio; // determines how much reverb persists
    /* 0x06 */ u16 unk_6;
    /* 0x08 */ u16 unk_8;
    /* 0x0A */ u16 volume;
    /* 0x0C */ u16 leakRtl;
    /* 0x0E */ u16 leakLtr;
    /* 0x10 */ s8 unk_10;
    /* 0x12 */ u16 unk_12;
    /* 0x14 */ s16 lowPassFilterCutoffLeft;
    /* 0x16 */ s16 lowPassFilterCutoffRight;
} ReverbSettings; // size = 0x18

/**
 * The high-level audio specifications requested when initializing or resetting the audio heap.
 * The audio heap can be reset on various occasions, including on most scene transitions.
 */ 
typedef struct {
    /* 0x00 */ u32 samplingFrequency; // Target sampling rate in Hz
    /* 0x04 */ u8 unk_04;
    /* 0x05 */ u8 numNotes;
    /* 0x06 */ u8 numSequencePlayers;
    /* 0x07 */ u8 unk_07; // unused, set to zero
    /* 0x08 */ u8 unk_08; // unused, set to zero
    /* 0x09 */ u8 numReverbs;
    /* 0x0C */ ReverbSettings* reverbSettings;
    /* 0x10 */ u16 sampleDmaBufSize1; // size of buffers in the audio misc pool to store small snippets of individual samples. Stored short-lived.
    /* 0x12 */ u16 sampleDmaBufSize2; // size of buffers in the audio misc pool to store small snippets of individual samples. Stored long-lived.
    /* 0x14 */ u16 unk_14;
    /* 0x18 */ u32 persistentSeqCacheSize;  // size of cache on audio pool to store sequences persistently
    /* 0x1C */ u32 persistentFontCacheSize; // size of cache on audio pool to store soundFonts persistently
    /* 0x20 */ u32 persistentSampleBankCacheSize; // size of cache on audio pool to store entire sample banks persistently
    /* 0x24 */ u32 temporarySeqCacheSize;  // size of cache on audio pool to store sequences temporarily
    /* 0x28 */ u32 temporaryFontCacheSize; // size of cache on audio pool to store soundFonts temporarily
    /* 0x2C */ u32 temporarySampleBankCacheSize; // size of cache on audio pool to store entire sample banks temporarily
    /* 0x30 */ s32 persistentSampleCacheSize; // size of cache in the audio misc pool to store individual samples persistently
    /* 0x34 */ s32 temporarySampleCacheSize; // size of cache in the audio misc pool to store individual samples temporarily
} AudioSpec; // size = 0x38

/**
 * The audio buffer stores the fully processed digital audio before it is sent to the audio interface (AI), then to the
 * digital-analog converter (DAC), then to play on the speakers. The audio buffer is written to by the rsp after
 * processing audio commands. This struct parameterizes that buffer.
 */
typedef struct {
    /* 0x00 */ s16 specUnk4;
    /* 0x02 */ u16 samplingFrequency; // Target sampling rate in Hz
    /* 0x04 */ u16 aiSamplingFrequency; // True sampling rate of the audio interface (AI), see `osAiSetFrequency`
    /* 0x06 */ s16 samplesPerFrameTarget;
    /* 0x08 */ s16 maxAiBufferLength;
    /* 0x0A */ s16 minAiBufferLength;
    /* 0x0C */ s16 updatesPerFrame; // for each frame of the audio thread (default 60 fps), number of updates to process audio
    /* 0x0E */ s16 samplesPerUpdate;
    /* 0x10 */ s16 samplesPerUpdateMax;
    /* 0x12 */ s16 samplesPerUpdateMin;
    /* 0x14 */ s16 numSequencePlayers;
    /* 0x18 */ f32 resampleRate;
    /* 0x1C */ f32 updatesPerFrameInv; // inverse (reciprocal) of updatesPerFrame
    /* 0x20 */ f32 updatesPerFrameInvScaled; // updatesPerFrameInv scaled down by a factor of 256
    /* 0x24 */ f32 updatesPerFrameScaled; // updatesPerFrame scaled down by a factor of 4
} AudioBufferParameters; // size = 0x28

/**
 * Meta-data associated with a pool (contained within the Audio Heap)
 */
typedef struct {
    /* 0x0 */ u8* startRamAddr; // start addr of the pool
    /* 0x4 */ u8* curRamAddr; // address of the next available memory for allocation
    /* 0x8 */ s32 size; // size of the pool
    /* 0xC */ s32 numEntries; // number of entries allocated to the pool
} AudioAllocPool; // size = 0x10

/**
 * Audio cache entry data to store a single entry containing either a sequence, soundfont, or entire sample banks
 */
typedef struct {
    /* 0x0 */ u8* ramAddr;
    /* 0x4 */ u32 size;
    /* 0x8 */ s16 tableType;
    /* 0xA */ s16 id;
} AudioCacheEntry; // size = 0xC

/**
 * Audio cache entry data to store a single entry containing an individual sample
 */
typedef struct {
    /* 0x00 */ s8 inUse;
    /* 0x01 */ s8 origMedium;
    /* 0x02 */ s8 sampleBankId;
    /* 0x03 */ char unk_03[0x5];
    /* 0x08 */ u8* allocatedAddr;
    /* 0x0C */ void* sampleAddr;
    /* 0x10 */ u32 size;
} SampleCacheEntry; // size = 0x14

/**
 * Audio cache entry data to store individual samples
 */
typedef struct {
    /* 0x000 */ AudioAllocPool pool;
    /* 0x010 */ SampleCacheEntry entries[32];
    /* 0x290 */ s32 numEntries;
} AudioSampleCache; // size = 0x294

typedef struct {
    /* 0x00*/ u32 numEntries;
    /* 0x04*/ AudioAllocPool pool;
    /* 0x14*/ AudioCacheEntry entries[16];
} AudioPersistentCache; // size = 0xD4

typedef struct {
    /* 0x00*/ u32 nextSide;
    /* 0x04*/ AudioAllocPool pool;
    /* 0x14*/ AudioCacheEntry entries[2];
} AudioTemporaryCache; // size = 0x3C

typedef struct {
    /* 0x000*/ AudioPersistentCache persistent;
    /* 0x0D4*/ AudioTemporaryCache temporary;
    /* 0x100*/ u8 unk_100[0x10];
} AudioCache; // size = 0x110

typedef struct {
    /* 0x0 */ u32 persistentCommonPoolSize;
    /* 0x4 */ u32 temporaryCommonPoolSize;
} AudioCachePoolSplit; // size = 0x8

typedef struct {
    /* 0x0 */ u32 seqCacheSize;
    /* 0x4 */ u32 fontCacheSize;
    /* 0x8 */ u32 sampleBankCacheSize;
} AudioCommonPoolSplit; // size = 0xC

typedef struct {
    /* 0x0 */ u32 miscPoolSize;
    /* 0x4 */ u32 unkSizes[2];
    /* 0xC */ u32 cachePoolSize;
} AudioSessionPoolSplit; // size = 0x10

typedef struct {
    /* 0x00 */ u32 endAndMediumKey;
    /* 0x04 */ SampleInfo* sample;
    /* 0x08 */ u8* ramAddr;
    /* 0x0C */ u32 encodedInfo;
    /* 0x10 */ s32 isFree;
} AudioPreloadReq; // size = 0x14

/**
 * Audio commands used to transfer audio requests from the graph thread to the audio thread
 */
typedef struct {
    /* 0x0 */ union{
        u32 opArgs;
        struct {
            u8 op;
            u8 arg0;
            u8 arg1;
            u8 arg2;
        };
    };
    /* 0x4 */ union {
        void* data;
        f32 asFloat;
        s32 asInt;
        u16 asUShort;
        s8 asSbyte;
        u8 asUbyte;
        u32 asUInt;
    };
} AudioCmd; // size = 0x8

typedef struct {
    /* 0x00 */ s8 status;
    /* 0x01 */ s8 delay;
    /* 0x02 */ s8 medium;
    /* 0x04 */ u8* ramAddr;
    /* 0x08 */ u32 curDevAddr;
    /* 0x0C */ u8* curRamAddr;
    /* 0x10 */ u32 bytesRemaining;
    /* 0x14 */ u32 chunkSize;
    /* 0x18 */ s32 unkMediumParam;
    /* 0x1C */ u32 retMsg;
    /* 0x20 */ OSMesgQueue* retQueue;
    /* 0x24 */ OSMesgQueue msgQueue;
    /* 0x3C */ OSMesg msg;
    /* 0x40 */ OSIoMesg ioMesg;
} AudioAsyncLoad; // size = 0x58

typedef struct {
    /* 0x00 */ u8 medium;
    /* 0x01 */ u8 seqOrFontId;
    /* 0x02 */ u16 instId;
    /* 0x04 */ s32 unkMediumParam;
    /* 0x08 */ s32 curDevAddr;
    /* 0x0C */ u8* curRamAddr;
    /* 0x10 */ u8* ramAddr;
    /* 0x14 */ s32 state;
    /* 0x18 */ s32 bytesRemaining;
    /* 0x1C */ s8* status; // write-only
    /* 0x20 */ SampleInfo sample;
    /* 0x30 */ OSMesgQueue msgQueue;
    /* 0x48 */ OSMesg msg;
    /* 0x4C */ OSIoMesg ioMesg;
} AudioSlowLoad; // size = 0x64

typedef struct {
    /* 0x00 */ u32 romAddr;
    /* 0x04 */ u32 size;
    /* 0x08 */ s8 medium;
    /* 0x09 */ s8 cachePolicy;
    /* 0x0A */ s16 shortData1;
    /* 0x0C */ s16 shortData2;
    /* 0x0E */ s16 shortData3;
} AudioTableEntry; // size = 0x10

typedef struct {
    /* 0x00 */ s16 numEntries;
    /* 0x02 */ s16 unkMediumParam;
    /* 0x04 */ u32 romAddr;
    /* 0x08 */ char pad[0x8];
    /* 0x10 */ AudioTableEntry entries[1]; // (dynamic size)
} AudioTable; // size >= 0x20

typedef struct {
    /* 0x00 */ OSTask task;
    /* 0x40 */ OSMesgQueue* msgQueue;
    /* 0x44 */ void* unk_44; // probably a message that gets unused.
    /* 0x48 */ char unk_48[0x8];
} AudioTask; // size = 0x50

typedef struct {
    /* 0x00 */ u8* ramAddr;
    /* 0x04 */ u32 devAddr;
    /* 0x08 */ u16 sizeUnused;
    /* 0x0A */ u16 size;
    /* 0x0C */ u8 unused;
    /* 0x0D */ u8 reuseIndex; // position in sSampleDmaReuseQueue1/2, if ttl == 0
    /* 0x0E */ u8 ttl;        // duration after which the DMA can be discarded
} SampleDma; // size = 0x10

typedef struct {
    /* 0x0000 */ char unk_0000;
    /* 0x0001 */ s8 numSynthesisReverbs;
    /* 0x0002 */ u16 unk_2; // reads from audio spec unk_14, never used, always set to 0x7FFF
    /* 0x0004 */ u16 unk_4;
    /* 0x0006 */ char unk_0006[0x0A];
    /* 0x0010 */ s16* curLoadedBook;
    /* 0x0014 */ NoteSubEu* noteSubsEu;
    /* 0x0018 */ SynthesisReverb synthesisReverbs[4];
    /* 0x0B38 */ char unk_0B38[0x30];
    /* 0x0B68 */ SampleInfo* usedSamples[128];
    /* 0x0D68 */ AudioPreloadReq preloadSampleStack[128];
    /* 0x1768 */ s32 numUsedSamples;
    /* 0x176C */ s32 preloadSampleStackTop;
    /* 0x1770 */ AudioAsyncLoad asyncLoads[0x10];
    /* 0x1CF0 */ OSMesgQueue asyncLoadUnkMediumQueue;
    /* 0x1D08 */ char unk_1D08[0x40];
    /* 0x1D48 */ AudioAsyncLoad* curUnkMediumLoad;
    /* 0x1D4C */ u32 slowLoadPos;
    /* 0x1D50 */ AudioSlowLoad slowLoads[2];
    /* 0x1E18 */ OSPiHandle* cartHandle;
    /* 0x1E1C */ OSPiHandle* driveHandle;
    /* 0x1E20 */ OSMesgQueue externalLoadQueue;
    /* 0x1E38 */ OSMesg externalLoadMsgBuf[16];
    /* 0x1E78 */ OSMesgQueue preloadSampleQueue;
    /* 0x1E90 */ OSMesg preloadSampleMsgBuf[16];
    /* 0x1ED0 */ OSMesgQueue currAudioFrameDmaQueue;
    /* 0x1EE8 */ OSMesg currAudioFrameDmaMsgBuf[64];
    /* 0x1FE8 */ OSIoMesg currAudioFrameDmaIoMsgBuf[64];
    /* 0x25E8 */ OSMesgQueue syncDmaQueue;
    /* 0x2600 */ OSMesg syncDmaMesg;
    /* 0x2604 */ OSIoMesg syncDmaIoMesg;
    /* 0x261C */ SampleDma* sampleDmas;
    /* 0x2620 */ u32 sampleDmaCount;
    /* 0x2624 */ u32 sampleDmaListSize1;
    /* 0x2628 */ s32 unused2628;
    /* 0x262C */ u8 sampleDmaReuseQueue1[0x100]; // read pos <= write pos, wrapping mod 256
    /* 0x272C */ u8 sampleDmaReuseQueue2[0x100];
    /* 0x282C */ u8 sampleDmaReuseQueue1RdPos; // Read position for short-lived sampleDma
    /* 0x282D */ u8 sampleDmaReuseQueue2RdPos; // Read position for long-lived sampleDma
    /* 0x282E */ u8 sampleDmaReuseQueue1WrPos; // Write position for short-lived sampleDma
    /* 0x282F */ u8 sampleDmaReuseQueue2WrPos; // Write position for long-lived sampleDma
    /* 0x2830 */ AudioTable* sequenceTable;
    /* 0x2834 */ AudioTable* soundFontTable;
    /* 0x2838 */ AudioTable* sampleBankTable;
    /* 0x283C */ u8* sequenceFontTable;
    /* 0x2840 */ u16 numSequences;
    /* 0x2844 */ SoundFont* soundFonts;
    /* 0x2848 */ AudioBufferParameters audioBufferParameters;
    /* 0x2870 */ f32 unk_2870;
    /* 0x2874 */ s32 sampleDmaBufSize1;
    /* 0x2874 */ s32 sampleDmaBufSize2;
    /* 0x287C */ char unk_287C[0x10];
    /* 0x288C */ s32 sampleDmaBufSize;
    /* 0x2890 */ s32 maxAudioCmds;
    /* 0x2894 */ s32 numNotes;
    /* 0x2898 */ s16 tempoInternalToExternal;
    /* 0x289A */ s8 soundMode;
    /* 0x289C */ s32 totalTaskCount; // The total number of times the top-level function on the audio thread has run since audio was initialized
    /* 0x28A0 */ s32 curAudioFrameDmaCount;
    /* 0x28A4 */ s32 rspTaskIndex;
    /* 0x28A8 */ s32 curAiBufIndex;
    /* 0x28AC */ Acmd* abiCmdBufs[2]; // Pointer to audio heap where the audio binary interface command lists (for the rsp) are stored. Two lists that alternate every frame
    /* 0x28B4 */ Acmd* curAbiCmdBuf; // Pointer to the currently active abiCmdBufs
    /* 0x28B8 */ AudioTask* curTask;
    /* 0x28BC */ char unk_28BC[0x4];
    /* 0x28C0 */ AudioTask rspTask[2];
    /* 0x2960 */ f32 unk_2960;
    /* 0x2964 */ s32 refreshRate;
    /* 0x2968 */ s16* aiBuffers[3];
    /* 0x2974 */ s16 aiBufLengths[3];
    /* 0x297C */ u32 audioRandom;
    /* 0x2980 */ s32 audioErrorFlags;
    /* 0x2984 */ volatile u32 resetTimer;
    /* 0x2988 */ char unk_2988[0x8];
    /* 0x2990 */ AudioAllocPool audioSessionPool; // A sub-pool to main pool, contains all sub-pools and data that changes every audio reset
    /* 0x29A0 */ AudioAllocPool externalPool; // pool allocated externally to the audio heap. Never used in game
    /* 0x29B0 */ AudioAllocPool audioInitPool;// A sub-pool to the main pool, contains all sub-pools and data that persists every audio reset
    /* 0x29C0 */ AudioAllocPool miscPool; // A sub-pool to the session pool. 
    /* 0x29D0 */ char unk_29D0[0x20]; // probably two unused pools
    /* 0x29F0 */ AudioAllocPool cachePool; // The common pool for cache entries
    /* 0x2A00 */ AudioAllocPool persistentCommonPool; // A sub-pool to the cache pool, contains caches for data stored persistently
    /* 0x2A10 */ AudioAllocPool temporaryCommonPool; // A sub-pool to the cache pool, contains caches for data stored temporarily
    /* 0x2A20 */ AudioCache seqCache; // Cache to store sequences
    /* 0x2B30 */ AudioCache fontCache; // Cache to store soundFonts
    /* 0x2C40 */ AudioCache sampleBankCache; // Cache for loading entire sample banks
    /* 0x2D50 */ AudioAllocPool permanentPool; // Pool to store audio data that is always loaded. Used for sfxs
    /* 0x2D60 */ AudioCacheEntry permanentCache[32]; // individual entries to the permanent pool
    /* 0x2EE0 */ AudioSampleCache persistentSampleCache; // Stores individual samples persistently
    /* 0x3174 */ AudioSampleCache temporarySampleCache; // Stores individual samples temporarily
    /* 0x3408 */ AudioSessionPoolSplit sessionPoolSplit; // splits session pool into the cache pool and misc pool
    /* 0x3418 */ AudioCachePoolSplit cachePoolSplit; // splits cache pool into the persistent & temporary common pools
    /* 0x3420 */ AudioCommonPoolSplit persistentCommonPoolSplit;// splits persistent common pool into caches for sequences, soundFonts, sample banks
    /* 0x342C */ AudioCommonPoolSplit temporaryCommonPoolSplit; // splits temporary common pool into caches for sequences, soundFonts, sample banks
    /* 0x3438 */ u8 sampleFontLoadStatus[0x30];
    /* 0x3468 */ u8 fontLoadStatus[0x30];
    /* 0x3498 */ u8 seqLoadStatus[0x80];
    /* 0x3518 */ volatile u8 resetStatus;
    /* 0x3519 */ u8 audioResetSpecIdToLoad;
    /* 0x351C */ s32 audioResetFadeOutFramesLeft;
    /* 0x3520 */ f32* adsrDecayTable; // A table on the audio heap that stores decay rates used for adsr
    /* 0x3524 */ u8* audioHeap;
    /* 0x3528 */ u32 audioHeapSize;
    /* 0x352C */ Note* notes;
    /* 0x3530 */ SequencePlayer seqPlayers[4];
    /* 0x3AB0 */ SequenceLayer sequenceLayers[64];
    /* 0x5AB0 */ SequenceChannel sequenceChannelNone;
    /* 0x5B84 */ s32 noteSubEuOffset;
    /* 0x5B88 */ AudioListItem layerFreeList;
    /* 0x5B98 */ NotePool noteFreeLists;
    /* 0x5BD8 */ u8 cmdWrPos;
    /* 0x5BD9 */ u8 cmdRdPos;
    /* 0x5BDA */ u8 cmdQueueFinished;
    /* 0x5BDC */ u16 unk_5BDC[4];
    /* 0x5BE4 */ OSMesgQueue* audioResetQueueP;
    /* 0x5BE8 */ OSMesgQueue* taskStartQueueP;
    /* 0x5BEC */ OSMesgQueue* cmdProcQueueP;
    /* 0x5BF0 */ OSMesgQueue taskStartQueue;
    /* 0x5C08 */ OSMesgQueue cmdProcQueue;
    /* 0x5C20 */ OSMesgQueue audioResetQueue;
    /* 0x5C38 */ OSMesg taskStartMsgBuf[1];
    /* 0x5C3C */ OSMesg audioResetMsgBuf[1];
    /* 0x5C40 */ OSMesg cmdProcMsgBuf[4];
    /* 0x5C50 */ AudioCmd cmdBuf[0x100]; // Audio commands used to transfer audio requests from the graph thread to the audio thread
} AudioContext; // size = 0x6450

typedef struct {
    /* 0x00 */ u8 reverbVol;
    /* 0x01 */ u8 gain; // Increases volume by a multiplicative scaling factor. Represented as a UQ4.4 number
    /* 0x02 */ u8 pan;
    /* 0x03 */ Stereo stereo;
    /* 0x04 */ f32 frequency;
    /* 0x08 */ f32 velocity;
    /* 0x0C */ char unk_0C[0x4];
    /* 0x10 */ s16* filter;
    /* 0x14 */ u8 unk_14;
    /* 0x16 */ u16 unk_16;
} NoteSubAttributes; // size = 0x18

typedef struct {
    /* 0x00 */ u32 heapSize; // total number of bytes allocated to the audio heap. Must be <= the size of `gAudioHeap` (ideally about the same size)
    /* 0x04 */ u32 initPoolSize; // The entire audio heap is split into two pools.
    /* 0x08 */ u32 permanentPoolSize;
} AudioContextInitSizes; // size = 0xC

typedef struct {
    /* 0x00 */ f32 unk_00;
    /* 0x04 */ f32 unk_04;
    /* 0x08 */ f32 unk_08;
    /* 0x0C */ u16 unk_0C;
    /* 0x10 */ f32 unk_10;
    /* 0x14 */ f32 unk_14;
    /* 0x18 */ f32 unk_18;
    /* 0x1C */ u16 unk_1C;
} unk_50_s; // size = 0x20

typedef struct {
    /* 0x000 */ f32 volCur;
    /* 0x004 */ f32 volTarget;
    /* 0x008 */ f32 unk_08;
    /* 0x00C */ u16 unk_0C;
    /* 0x00E */ u8 volScales[0x4];
    /* 0x012 */ u8 volFadeTimer;
    /* 0x013 */ u8 fadeVolUpdate;
    /* 0x014 */ u32 unk_14;
    /* 0x018 */ u16 unk_18;
    /* 0x01C */ f32 unk_1C;
    /* 0x020 */ f32 unk_20;
    /* 0x024 */ f32 unk_24;
    /* 0x028 */ u16 unk_28;
    /* 0x02C */ u32 unk_2C[8];
    /* 0x04C */ u8 unk_4C;
    /* 0x04D */ u8 unk_4D;
    /* 0x04E */ u8 unk_4E;
    /* 0x050 */ unk_50_s unk_50[0x10];
    /* 0x250 */ u16 unk_250;
    /* 0x252 */ u16 unk_252;
    /* 0x254 */ u16 unk_254;
    /* 0x256 */ u16 unk_256;
    /* 0x258 */ u16 unk_258;
    /* 0x25C */ u32 unk_25C;
    /* 0x260 */ u8 unk_260;
} unk_D_8016E750; // size = 0x264

typedef enum {
    /* 0 */ BANK_PLAYER,
    /* 1 */ BANK_ITEM,
    /* 2 */ BANK_ENV,
    /* 3 */ BANK_ENEMY,
    /* 4 */ BANK_SYSTEM,
    /* 5 */ BANK_OCARINA,
    /* 6 */ BANK_VOICE
} SoundBankTypes;

typedef enum {
    /* 0 */ SFX_STATE_EMPTY,
    /* 1 */ SFX_STATE_QUEUED,
    /* 2 */ SFX_STATE_READY,
    /* 3 */ SFX_STATE_PLAYING_REFRESH,
    /* 4 */ SFX_STATE_PLAYING_1,
    /* 5 */ SFX_STATE_PLAYING_2
} SfxState;

typedef struct {
    /* 0x00 */ f32*     posX;
    /* 0x04 */ f32*     posY;
    /* 0x08 */ f32*     posZ;
    /* 0x0C */ u8       token;
    /* 0x10 */ f32*     freqScale;
    /* 0x14 */ f32*     vol;
    /* 0x18 */ s8*      reverbAdd;
    /* 0x1C */ f32      dist;
    /* 0x20 */ u32      priority; // lower is more prioritized
    /* 0x24 */ u8       sfxImportance;
    /* 0x26 */ u16      sfxParams;
    /* 0x28 */ u16      sfxId;
    /* 0x2A */ u8       state; // uses SfxState enum
    /* 0x2B */ u8       freshness;
    /* 0x2C */ u8       prev;
    /* 0x2D */ u8       next;
    /* 0x2E */ u8       channelIdx;
    /* 0x2F */ u8       unk_2F;
} SoundBankEntry; // size = 0x30

/*
 * SFX IDs
 *
 * index    0000000111111111    observed in audio code
 * & 200    0000001000000000    single bit
 * & 400    0000010000000000    single bit
 * & 800    0000100000000000    single bit, what we currently call SFX_FLAG
 * & 600    0000011000000000    2 bits
 * & A00    0000101000000000    2 bits
 * & C00    0000110000000000    2 bits, observed in audio code
 * & E00    0000111000000000    all 3 bits
 * bank     1111000000000000    observed in audio code
 */

#define SFX_BANK_SHIFT(sfxId)   (((sfxId) >> 12) & 0xFF)

#define SFX_BANK_MASK(sfxId)    ((sfxId) & 0xF000)

#define SFX_INDEX(sfxId)    ((sfxId) & 0x01FF)
#define SFX_BANK(sfxId)     SFX_BANK_SHIFT(SFX_BANK_MASK(sfxId))

typedef struct {
    u32 priority; // lower is more prioritized
    u8 entryIndex;
} ActiveSound;

typedef struct {
    u8 importance;
    u16 params;
} SoundParams;

#endif<|MERGE_RESOLUTION|>--- conflicted
+++ resolved
@@ -149,17 +149,10 @@
     /* 0x00 */ u32 unk_bit26 : 1;
     /* 0x00 */ u32 isRelocated : 1; // Has the sample header been relocated (offsets to pointers)
     /* 0x01 */ u32 size : 24; // Size of the sample
-<<<<<<< HEAD
-    /* 0x04 */ u8* sampleAddr; // Offset/pointer to the raw sample data in the sampleBank
-    /* 0x08 */ AdpcmLoop* loop; // Offset/pointer to the adpcm loop parameters used by the sample
-    /* 0x0C */ AdpcmBook* book; // Offset/pointer to the adpcm book parameters used by the sample
-} SampleInfo; // size = 0x10
-=======
     /* 0x04 */ u8* sampleAddr; // Raw sample data. Offset from the start of the sample bank / pointer to RAM.
     /* 0x08 */ AdpcmLoop* loop; // Adpcm loop parameters used by the sample. Offset from the start of the sound font / pointer to RAM.
     /* 0x0C */ AdpcmBook* book; // Adpcm book parameters used by the sample. Offset from the start of the sound font / pointer to RAM.
-} SoundFontSample; // size = 0x10
->>>>>>> dda098ff
+} SampleInfo; // size = 0x10
 
 /**
  * A struct contained in soundfont data
