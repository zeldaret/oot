#ifndef _Z64_AUDIO_H_
#define _Z64_AUDIO_H_

/**
 * Structs in this repository have primarily been imported from the SM64 Decompilation.
 * Many struct members are wrong; the symbol '?' next to an offset means the member is a guess.
 */

#define NO_LAYER ((SequenceChannelLayer*)(-1))
#define NO_CHANNEL ((SequenceChannel*)(-1))

#define TATUMS_PER_BEAT 48

#define IS_SEQUENCE_CHANNEL_VALID(ptr) ((u32)(ptr) != (u32)&gAudioContext.gSequenceChannelNone)

#define ADSR_STATE_DISABLED 0
#define ADSR_STATE_INITIAL 1
#define ADSR_STATE_START_LOOP 2
#define ADSR_STATE_LOOP 3
#define ADSR_STATE_FADE 4
#define ADSR_STATE_HANG 5
#define ADSR_STATE_DECAY 6
#define ADSR_STATE_RELEASE 7
#define ADSR_STATE_SUSTAIN 8

#define ADSR_DISABLE 0
#define ADSR_HANG -1
#define ADSR_GOTO -2
#define ADSR_RESTART -3

struct Note;
struct NotePool;
struct SequenceChannel;
struct SequenceChannelLayer;

typedef struct AudioListItem {
    // A node in a circularly linked list. Each node is either a head or an item:
    // - Items can be either detached (prev = NULL), or attached to a list.
    //   'value' points to something of interest.
    // - List heads are always attached; if a list is empty, its head points
    //   to itself. 'count' contains the size of the list.
    // If the list holds notes, 'pool' points back to the pool where it lives.
    // Otherwise, that member is NULL.
    /* 0x00 */ struct AudioListItem* prev;
    /* 0x04 */ struct AudioListItem* next;
    /* 0x08 */ union {
                   void* value; // either Note* or SequenceChannelLayer*
                   s32 count;
               } u;
    /* 0x0C */ struct NotePool* pool;
} AudioListItem; // size = 0x10

typedef struct NotePool {
    /* 0x00 */ AudioListItem disabled;
    /* 0x10 */ AudioListItem decaying;
    /* 0x20 */ AudioListItem releasing;
    /* 0x30 */ AudioListItem active;
} NotePool;

// Pitch sliding by up to one octave in the positive direction. Negative
// direction is "supported" by setting extent to be negative. The code
// exterpolates exponentially in the wrong direction in that case, but that
// doesn't prevent seqplayer from doing it, AFAICT.
typedef struct {
    /* 0x00 */ u8 mode; // bit 0x80 denotes something; the rest are an index 0-5
    /* 0x02 */ u16 cur;
    /* 0x04 */ u16 speed;
    /* 0x08 */ f32 extent;
} Portamento; // size = 0xC

typedef struct {
    /*?0x0 */ s16 delay;
    /*?0x2 */ s16 arg;
} AdsrEnvelope; // size = 0x4?

typedef struct {
    /*?0x00 */ u32 start;
    /* 0x04 */ u32 end;
    /*?0x08 */ u32 count;
    /*?0x0C */ char unk_0C[0x4];
    /*?0x10 */ s16 state[16]; // only exists if count != 0. 8-byte aligned
} AdpcmLoop;

typedef struct {
    /*?0x00 */ s32 order;
    /*?0x04 */ s32 npredictors;
    /*?0x08 */ s16 book[1]; // size 8 * order * npredictors. 8-byte aligned
} AdpcmBook;

typedef struct {
    /* 0x00 */ u8 bits4 : 4;
    /* 0x00 */ u8 bits2 : 2;
    /*?0x01 */ u8 loaded;
    /*?0x04 */ u8* sampleAddr;
    /* 0x08 */ AdpcmLoop* loop;
    /*?0x0C */ AdpcmBook* book;
    /*?0x10 */ u32 sampleSize; // never read. either 0 or 1 mod 9, depending on padding
} AudioBankSample;

typedef struct {
    /* 0x00 */ AudioBankSample* sample;
    /* 0x04 */ f32 tuning; // frequency scale factor
} AudioBankSound; // size = 0x8

typedef struct {
    // contained within a larger struct, struct might not start at offset zero
    /* 0x00 */ AudioBankSound sound; // offset might be wrong
    /* 0x10 */ u8 pad[0x2c0];
} LargeSound; // size = 0x2C8

typedef struct {
    /*?0x00 */ u8 loaded;
    /* 0x01 */ u8 normalRangeLo;
    /* 0x02 */ u8 normalRangeHi;
    /* 0x03 */ u8 releaseRate;
    /* 0x04 */ AdsrEnvelope* envelope;
    /* 0x08 */ AudioBankSound lowNotesSound;
    /* 0x10 */ AudioBankSound normalNotesSound;
    /* 0x18 */ AudioBankSound highNotesSound;
} Instrument; // size >= 0x20

typedef struct {
    /* 0x00 */ u8 releaseRate;
    /* 0x01 */ u8 pan;
    /*?0x02 */ u8 loaded;
    /* 0x04 */ AudioBankSound sound;
    /* 0x14 */ AdsrEnvelope *envelope;
} Drum; // size >= 0x14

typedef struct {
    u32 unk_0;
    u32 unk_4;
} UnkInstrument; // TODO: probably the same as AudioBankSound

typedef struct {
    /* 0x00 */ u8 numInstruments;
    /* 0x01 */ u8 numDrums;
    /* 0x02 */ char unk_02[0x02];
    /* 0x04 */ u16 numUnkInstruments;
    /* 0x08 */ Instrument** instruments;
    /* 0x0C */ Drum** drums;
    /* 0x10 */ UnkInstrument* unkInstruments;
} CtlEntry; // size = 0x14

typedef struct {
    /* 0x00 */ u8* pc;
    /* 0x04 */ u8* stack[4];
    /* 0x14 */ u8 remLoopIters[4];
    /* 0x18 */ u8 depth;
    /* 0x19 */ s8 value;
} M64ScriptState; // size = 0x1C

// Also known as a Group, according to sm64 debug strings.
typedef struct {
    /* 0x000 */ u8 enabled : 1;
    /*?0x000 */ u8 finished : 1;
    /* 0x000 */ u8 muted : 1;
    /* 0x000 */ u8 seqDmaInProgress : 1;
    /* 0x000 */ u8 bankDmaInProgress : 1;
    /*?0x000 */ u8 recalculateVolume : 1;
    /* 0x000 */ u8 unk_0b2 : 1;
    /* 0x000 */ u8 unk_0b1 : 1;
    /* 0x001 */ u8 state;
    /* 0x002 */ u8 noteAllocPolicy;
    /* 0x003 */ u8 muteBehavior;
    /* 0x004 */ u8 seqId;
    /* 0x005 */ u8 defaultBank;
    /*?0x006 */ u8 loadingBankId;
    /*?0x007 */ s8 seqVariationEu[1];
    /* 0x008 */ u16 tempo; // tatums per minute
    /* 0x00A */ u16 tempoAcc;
    /* 0x00C */ u16 unk_0C;
    /* 0x00E */ s16 transposition;
    /* 0x010 */ u16 delay;
    /* 0x012 */ u16 fadeTimer;
    /* 0x014 */ u16 fadeTimerUnkEu;
    /* 0x016 */ char pad_16[0x2];
    /* 0x018 */ u8* seqData;
    /* 0x01C */ f32 fadeVolume;
    /* 0x020 */ f32 fadeVelocity;
    /* 0x024 */ f32 volume;
    /* 0x028 */ f32 muteVolumeScale;
    /* 0x02C */ f32 fadeVolumeScale;
    /* 0x030 */ f32 appliedFadeVolume;
    /* 0x034 */ f32 unk_34;
    /* 0x038 */ struct SequenceChannel* channels[16];
    /*?0x078 */ M64ScriptState scriptState;
    /* 0x094 */ u8* shortNoteVelocityTable;
    /* 0x098 */ u8* shortNoteDurationTable;
    /* 0x09C */ NotePool notePool;
    /* 0x0DC */ s32 unk_DC;
    /* 0x0D0 */ u32 unk_E0;
    /* 0x0E4 */ u8 pad_E4[0x10]; // OSMesgQueue seqDmaMesgQueue;
    /*?0x0F4 */ OSMesg seqDmaMesg;
    /*?0x0F8 */ OSIoMesg seqDmaIoMesg;
    /*?0x110 */ OSMesgQueue bankDmaMesgQueue;
    /*?0x128 */ OSMesg bankDmaMesg;
    /*?0x12C */ OSIoMesg bankDmaIoMesg;
    /*?0x144 */ u8* bankDmaCurrMemAddr;
    /*?0x148 */ u32 bankDmaCurrDevAddr;
    /*?0x14C */ s32 bankDmaRemaining;
    /*       */ u8 pad_150[8];
    /* 0x158 */ s8 unk_158[8]; // seqVariationEu? soundScriptIO?
} SequencePlayer; // size = 0x160

typedef struct {
    /* 0x0 */ u8 releaseRate;
    /* 0x1 */ u8 sustain;
    /* 0x4 */ AdsrEnvelope* envelope;
} AdsrSettings; // size = 0x8

typedef struct {
    /* 0x00 */ union {
        struct A {
            /* 0x00 */ u8 unk_0b80 : 1;
            /* 0x00 */ u8 hang : 1;
            /* 0x00 */ u8 decay : 1;
            /* 0x00 */ u8 release : 1;
            /* 0x00 */ u8 state : 4;
        } s;
        /* 0x00 */ u8 asByte;
    } action;
    /* 0x01 */ u8 envIndex;
    /* 0x02 */ s16 delay;
    /* 0x04 */ f32 sustain;
    /* 0x08 */ f32 velocity;
    /* 0x0C */ f32 fadeOutVel;
    /* 0x10 */ f32 current;
    /* 0x14 */ f32 target;
    /*      */ char pad_18[4];
    /* 0x1C */ AdsrEnvelope *envelope;
} AdsrState;

typedef struct {
    /* 0x00 */ u8 bit0 : 1;
    /* 0x00 */ u8 bit1 : 1;
    /* 0x00 */ u8 bit2 : 2;
    /* 0x00 */ u8 strongRight : 1;
    /* 0x00 */ u8 strongLeft : 1;
    /* 0x00 */ u8 stereoHeadsetEffects : 1;
    /* 0x00 */ u8 usesHeadsetPanEffects : 1;
} ReverbBitsData;

typedef union {
    /* 0x00 */ ReverbBitsData s;
    /* 0x00 */ u8 asByte;
} ReverbBits;

typedef struct {
    /* 0x00 */ u8 reverb;
    /* 0x01 */ u8 unk_1;
    /* 0x02 */ u8 pan;
    /* 0x03 */ ReverbBits reverbBits;
    /* 0x04 */ u8 unk_4;
    /* 0x06 */ u16 unk_6;
    /* 0x08 */ f32 freqScale;
    /* 0x0C */ f32 velocity;
    /* 0x10 */ s16* unk_10;
    /* 0x14 */ s16 unk_14[8];
} NoteAttributes; // size = 0x24

// Also known as a SubTrack, according to sm64 debug strings.
// Confusingly, a SubTrack is a container of Tracks.
typedef struct SequenceChannel {
    /* 0x00 */ u8 enabled : 1;
    /* 0x00 */ u8 finished : 1;
    /* 0x00 */ u8 stopScript : 1;
    /* 0x00 */ u8 stopSomething2 : 1; // sets SequenceChannelLayer.stopSomething
    /* 0x00 */ u8 hasInstrument : 1;
    /* 0x00 */ u8 stereoHeadsetEffects : 1;
    /* 0x00 */ u8 largeNotes : 1; // notes specify duration and velocity
    /* 0x00 */ u8 unused : 1; // still unused?
    union {
        struct {
            /* 0x01 */ u8 freqScale : 1;
            /* 0x01 */ u8 volume : 1;
            /* 0x01 */ u8 pan : 1;
        } s;
        /* 0x01 */ u8 asByte;
    } changes;
    /* 0x02 */ u8 noteAllocPolicy;
    /* 0x03 */ u8 muteBehavior;
    /* 0x04 */ u8 reverb;       // or dry/wet mix
    /* 0x05 */ u8 notePriority; // 0-3
    /* 0x06 */ u8 someOtherPriority;
    /* 0x07 */ u8 bankId;
    /* 0x08 */ u8 reverbIndex;
    /* 0x09 */ u8 bookOffset;
    /* 0x0A */ u8 newPan;
    /* 0x0B */ u8 panChannelWeight;  // proportion of pan that comes from the channel (0..128)
    /* 0x0C */ u8 unk_0C;
    /* 0x0D */ u8 velocityRandomVariance;
    /* 0x0E */ u8 durationRandomVariance;
    /* 0x0F */ u8 unk_0F;
    /* 0x10 */ u16 vibratoRateStart;
    /* 0x12 */ u16 vibratoExtentStart;
    /* 0x14 */ u16 vibratoRateTarget;
    /* 0x16 */ u16 vibratoExtentTarget;
    /* 0x18 */ u16 vibratoRateChangeDelay;
    /* 0x1A */ u16 vibratoExtentChangeDelay;
    /* 0x1C */ u16 vibratoDelay;
    /* 0x1E */ u16 delay;
    /* 0x20 */ u16 unk_20;
    /* 0x22 */ u16 pad_22;
    /* 0x24 */ s16 instOrWave; // either 0 (none), instrument index + 1, or
                             // 0x80..0x83 for sawtooth/triangle/sine/square waves.
    /* 0x26 */ s16 transposition;
    /* 0x28 */ f32 volumeScale;
    /* 0x2C */ f32 volume;
    /* 0x30 */ s32 pan;
    /* 0x34 */ f32 appliedVolume;
    /* 0x38 */ f32 freqScale;
    /*?0x3C */ u8 (*dynTable)[][2];
    /* 0x40 */ struct Note* noteUnused; // still unused?
    /*?0x44 */ struct SequenceChannelLayer* layerUnused; // still unused?
    /* 0x48 */ Instrument* instrument;
    /* 0x4C */ SequencePlayer* seqPlayer;
    /* 0x50 */ struct SequenceChannelLayer* layers[4];
    /* 0x60 */ M64ScriptState scriptState;
    /* 0x7C */ AdsrSettings adsr;
    /* 0x84 */ NotePool notePool;
    /* 0xC4 */ s8 soundScriptIO[8]; // bridge between sound script and audio lib
    /* 0xCC */ s16* unk_CC;
    /* 0xD0 */ ReverbBits reverbBits;
} SequenceChannel; // size = 0xD4

// Also known as a Track, according to sm64 debug strings.
typedef struct SequenceChannelLayer {
    /* 0x00 */ u8 enabled : 1;
    /* 0x00 */ u8 finished : 1;
    /* 0x00 */ u8 stopSomething : 1;
    /* 0x00 */ u8 continuousNotes : 1; // keep the same note for consecutive notes with the same sound
    /* 0x00 */ u8 bit3 : 1; // "loaded"?
    /* 0x00 */ u8 ignoreDrumPan : 1;
    /* 0x00 */ u8 bit1 : 1; // "has initialized continuous notes"?
    /* 0x00 */ u8 notePropertiesNeedInit : 1;
    /* 0x01 */ ReverbBits reverbBits;
    /* 0x02 */ u8 instOrWave;
    /* 0x03 */ u8 noteDuration;
    /* 0x04 */ u8 semitone;
    /* 0x05 */ u8 portamentoTargetNote;
    /* 0x06 */ u8 pan; // 0..128
    /* 0x07 */ u8 notePan;
    /* 0x08 */ s16 delay;
    /* 0x0A */ s16 duration;
    /* 0x0C */ s16 delay2;
    /* 0x0E */ u16 portamentoTime;
    /* 0x10 */ s16 transposition; // #semitones added to play commands
                                  // (m64 instruction encoding only allows referring to the limited range
                                  // 0..0x3f; this makes 0x40..0x7f accessible as well)
    /* 0x12 */ s16 shortNoteDefaultPlayPercentage;
    /* 0x14 */ s16 playPercentage;
    /* 0x18 */ AdsrSettings adsr;
    /* 0x20 */ Portamento portamento;
    /* 0x2C */ struct Note* note;
    /* 0x30 */ f32 freqScale;
    /* 0x34 */ f32 unk_34;
    /* 0x38 */ f32 velocitySquare2;
    /* 0x3C */ f32 velocitySquare; // not sure which one of those corresponds to the sm64 original
    /* 0x40 */ f32 noteVelocity;
    /* 0x44 */ f32 noteFreqScale;
    /* 0x48 */ Instrument* instrument;
    /* 0x4C */ AudioBankSound* sound;
    /* 0x50 */ SequenceChannel* seqChannel;
    /* 0x54 */ M64ScriptState scriptState;
    /* 0x70 */ AudioListItem listItem;
} SequenceChannelLayer; // size = 0x80

typedef struct {
    /*?00 */ s16 adpcmdecState[0x10];
    /*?00 */ s16 finalResampleState[0x10];
    /*?00 */ s16 mixEnvelopeState[0x28];
    /*?00 */ s16 panResampleState[0x10];
    /*?00 */ s16 panSamplesBuffer[0x20];
    /*?00 */ s16 dummyResampleState[0x10];
} NoteSynthesisBuffers;

typedef struct {
    /*?0x00 */ u8 restart;
    /*?0x01 */ u8 sampleDmaIndex;
    /*?0x02 */ u8 prevHeadsetPanRight;
    /*?0x03 */ u8 prevHeadsetPanLeft;
    /*?0x04 */ u16 samplePosFrac;
    /*?0x08 */ s32 samplePosInt;
    /* 0x0C */ NoteSynthesisBuffers* synthesisBuffers;
    /*?0x10 */ s16 curVolLeft;
    /*?0x12 */ s16 curVolRight;
} NoteSynthesisState;

typedef struct {
    /* 0x00 */ struct SequenceChannel* seqChannel;
    /* 0x04 */ u32 time;
    /* 0x08 */ s16* curve;
    /* 0x0C */ f32 extent;
    /* 0x10 */ f32 rate;
    /* 0x14 */ u8 active;
    /*!0x16 */ u16 rateChangeTimer;
    /* 0x18 */ u16 extentChangeTimer;
    /* 0x1A */ u16 delay;
} VibratoState; // size = 0x1C

typedef struct {
    /* 0x00 */ u8 priority;
    /* 0x01 */ u8 waveId;
    /* 0x02 */ u8 sampleCountIndex;
    /* 0x03 */ u8 bankId;
    /* 0x04 */ u8 unk_04;
    /* 0x05 */ u8 stereoHeadsetEffects;
    /* 0x06 */ s16 adsrVolScale; // unused?
    /* 0x08 */ f32 portamentoFreqScale;
    /* 0x0C */ f32 vibratoFreqScale;
    /*?0x10 */ SequenceChannelLayer* prevParentLayer;
    /* 0x14 */ SequenceChannelLayer* parentLayer;
    /* 0x18 */ SequenceChannelLayer* wantedParentLayer;
    /* 0x1C */ NoteAttributes attributes;
    /* 0x40 */ AdsrState adsr;
    // may contain portamento, vibratoState, if those are not part of Note itself
} NotePlaybackState;

typedef struct {
    // these bitfields should perhaps be merged into a single struct
    union {
        struct {
<<<<<<< HEAD
            /* 0x00 */ vu8 enabled : 1;
=======
            /*?0x00 */ volatile u8 enabled : 1;
>>>>>>> bfef7f8d
            /* 0x00 */ u8 needsInit : 1;
            /*?0x00 */ u8 finished : 1;
            /*?0x00 */ u8 envMixerNeedsInit : 1;
            /* 0x00 */ u8 stereoStrongRight : 1;
            /* 0x00 */ u8 stereoStrongLeft : 1;
            /* 0x00 */ u8 stereoHeadsetEffects : 1;
            /* 0x00 */ u8 usesHeadsetPanEffects : 1;
        } s;
        /*?0x00 */ u8 asByte;
    } bitField0;
    union {
        struct {
            /*?0x01 */ u8 reverbIndex : 3;
            /* 0x01 */ u8 bookOffset : 2;
            /*?0x01 */ u8 bit2 : 1;
            /*?0x01 */ u8 isSyntheticWave : 1;
            /*?0x01 */ u8 hasTwoAdpcmParts : 1;
        } s;
        /*?0x01 */ u8 asByte;
    } bitField1;
    /* 0x02 */ u8 unk_2;
    /*?0x03 */ u8 headsetPanRight;
    /*?0x04 */ u8 headsetPanLeft;
    /*?0x05 */ u8 reverbVol;
    /* 0x06 */ u8 unk_06;
    /* 0x07 */ u8 unk_07;
    /* 0x08 */ u16 targetVolLeft;
    /* 0x0A */ u16 targetVolRight;
    /*?0x0C */ u16 resamplingRateFixedPoint; // stored as signed but loaded as u16
    /* 0x0E */ s16 unk_10;
    /* 0x10 */ union {
                 s16* samples;
                 AudioBankSound* audioBankSound;
             } sound; // not sure if actually a union
    /* 0x14 */ s16* unk_14;
    /* 0x18 */ char pad_18[0x8];
} NoteSubEu; // size = 0x20

typedef struct Note {
    /* 0x00 */ AudioListItem listItem;
    /*?0x10 */ NoteSynthesisState synthesisState;
    /* 0x24 */ char pad_24[0xC];
    /* 0x30 */ NotePlaybackState playbackState;
    /* 0x90 */ Portamento portamento;
    /* 0x9C */ VibratoState vibratoState;
    /* 0xB8 */ char pad_B8[0x4];
    /* 0xBC */ u32 unk_BC;
    /* 0xC0 */ NoteSubEu noteSubEu;
} Note; // size = 0xE0

typedef struct {
    // everything here is wildly wrong, and the struct might not start at
    // zero (it's embedded into another struct)
    /*?0x00 */ s16 presetUnk4; // audio frames per vsync?
    /*?0x02 */ u16 frequency;
    /*?0x04 */ u16 aiFrequency; // ?16
    /*?0x06 */ s16 samplesPerFrameTarget;
    /* 0x08 */ s16 unk_08; // maxAiBufferLength;
    /*?0x0A */ s16 minAiBufferLength;
    /*?0x0C */ s16 updatesPerFrame;
    /*?0x0E */ s16 samplesPerUpdate;
    /* 0x10 */ s16 unk_10; // samplesPerUpdateMax;
    /*?0x12 */ s16 samplesPerUpdateMin;
    /* 0x14 */ f32 resampleRate;             // contains 32000.0f / frequency
    /* 0x18 */ f32 updatesPerFrameInv;       // 1.0f / updatesPerFrame
    /*?0x1C */ f32 unkUpdatesPerFrameScaled; // 3.0f / (1280.0f * updatesPerFrame)
} AudioBufferParametersEU;

typedef struct {
    /* 0x0 */ u8* start;
    /* 0x4 */ u8* cur;
    /* 0x8 */ u32 size;
    /* 0xC */ s32 unused; // set to 0, never read
} SoundAllocPool; // size = 0x10

typedef struct {
    /* 0x0 */ u8 *ptr;
    /*?0x4 */ u32 size;
    /*     */ u16 pad;
    /* 0xA */ s16 id; // seqId or bankId
} SeqOrBankEntry; // size = 0xC

typedef struct
{
    /* 0x00*/ u32 numEntries;
    /* 0x04*/ SoundAllocPool pool;
    /*?0x14*/ SeqOrBankEntry entries[16];
} PersistentPool; // size = 0xD4

typedef struct
{
    /* 0x00*/ u32 nextSide;
    /* 0x04*/ SoundAllocPool pool;
    /* 0x14*/ SeqOrBankEntry entries[2];
} TemporaryPool; // size = 0x3C

typedef struct
{
    /* 0x000*/ PersistentPool persistent;
    /* 0x0D4*/ TemporaryPool temporary;
    /* 0x100*/ u8 pad[0x10];
} SoundMultiPool; // size = 0x110

typedef struct {
    /* 0x0000 */ char unk_0000[0x14];
    /* 0x0014 */ NoteSubEu* gNoteSubsEu;
    /* 0x0018 */ char unk_0018[0x280];
    /*?0x0298 */ LargeSound largeSounds[1]; // size <= 14, offset might be wrong
    /* 0x0560 */ char unk_0560[0x22E4];
    /* 0x2844 */ CtlEntry* gCtlEntries;
    /* 0x2848 */ char unk_2848[0x4];
    /*?0x284C */ AudioBufferParametersEU gAudioBufferParameters; // offset might be wrong
    /* 0x286C */ f32 unk_286C;
    /* 0x2870 */ f32 unk_2870;
    /* 0x2874 */ char unk_2874[0x20];
    /* 0x2894 */ s32 gMaxSimultaneousNotes; // (bad name)
    /* 0x2898 */ s16 unk_2898;
    /* 0x289A */ s8 gSoundMode;
    /* 0x289B */ char unk_289B[0xE1];
    /* 0x297C */ u32 gAudioRandom;
    /* 0x2980 */ s32 gAudioErrorFlags;
    /* 0x2984 */ char unk_2984[0x3C];
    /* 0x29C0 */ SoundAllocPool gNotesAndBuffersPool;
    /* 0x29D0 */ char unk_29D0[0x20]; // probably two unused pools
    /* 0x29F0 */ SoundAllocPool gSeqAndBankPool;
    /* 0x2A00 */ SoundAllocPool gTemporaryCommonPool;
    /* 0x2A10 */ SoundAllocPool gPersistentCommonPool;
    /* 0x2A20 */ SoundMultiPool gSeqLoadedPool;
    /* 0x2B30 */ SoundMultiPool gBankLoadedPool;
    /* 0x2C40 */ SoundMultiPool gUnusedLoadedPool;
    /* 0x2D50 */ char unk_2D50[0x7D0];
    /* 0x3520 */ f32* unk_3520;
    /* 0x3524 */ char unk_3524[8];
    /* 0x352C */ Note* gNotes;
    /* 0x3530 */ SequencePlayer gSequencePlayers[4];
    /* 0x3AB0 */ SequenceChannelLayer gSequenceLayers[64];
    /* 0x5AB0 */ SequenceChannel gSequenceChannelNone;
    /* 0x5B84 */ s32 gNoteSubEuOffset;
    /* 0x5B88 */ AudioListItem gLayerFreeList;
} AudioContext; // might be bigger

typedef struct {
    /* 0x00 */ u8 reverb; // i.e. volume
    /* 0x01 */ u8 unk_1;
    /* 0x02 */ u8 pan;
    /* 0x03 */ ReverbBits reverbBits;
    /* 0x04 */ f32 frequency;
    /* 0x08 */ f32 velocity;
    /* 0x0C */ char unk_0C[0x4];
    /* 0x10 */ s16* unk_10;
    /* 0x14 */ u8 unk_14;
    /* 0x16 */ u16 unk_16;
} Reverb; // size >= 0x18

#endif<|MERGE_RESOLUTION|>--- conflicted
+++ resolved
@@ -421,11 +421,7 @@
     // these bitfields should perhaps be merged into a single struct
     union {
         struct {
-<<<<<<< HEAD
             /* 0x00 */ vu8 enabled : 1;
-=======
-            /*?0x00 */ volatile u8 enabled : 1;
->>>>>>> bfef7f8d
             /* 0x00 */ u8 needsInit : 1;
             /*?0x00 */ u8 finished : 1;
             /*?0x00 */ u8 envMixerNeedsInit : 1;
