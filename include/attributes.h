#ifndef ATTRIBUTES_H
#define ATTRIBUTES_H

#if !defined(__GNUC__) && !defined(__attribute__)
#define __attribute__(x)
#endif

<<<<<<< HEAD
#define FALLTHROUGH __attribute__((fallthrough))
#define NORETURN    __attribute__((noreturn))
=======
#define UNUSED       __attribute__((unused))
#define NO_REORDER   __attribute__((no_reorder))
#define SECTION_DATA __attribute__((section(".data")))

#if __GNUC__ >= 7
#define FALLTHROUGH  __attribute__((fallthrough))
#else
#define FALLTHROUGH
#endif

#if defined(__GNUC__) && defined(NON_MATCHING)
#define NORETURN     __attribute__((noreturn))
#else
#define NORETURN
#endif

#if defined(__GNUC__) && defined(NON_MATCHING)
#define UNREACHABLE() __builtin_unreachable()
#else
#define UNREACHABLE()
#endif

// Variables may be unused in retail versions but used in debug versions
#if DEBUG_FEATURES
#define UNUSED_NDEBUG
#else
#define UNUSED_NDEBUG UNUSED
#endif
>>>>>>> ed02a9db

#define UNUSED      __attribute__((unused))
// Unused in non-debug versions only
#if OOT_DEBUG
#define UNUSED_NDEBUG
#else
#define UNUSED_NDEBUG __attribute__((unused))
#endif

#endif<|MERGE_RESOLUTION|>--- conflicted
+++ resolved
@@ -5,10 +5,6 @@
 #define __attribute__(x)
 #endif
 
-<<<<<<< HEAD
-#define FALLTHROUGH __attribute__((fallthrough))
-#define NORETURN    __attribute__((noreturn))
-=======
 #define UNUSED       __attribute__((unused))
 #define NO_REORDER   __attribute__((no_reorder))
 #define SECTION_DATA __attribute__((section(".data")))
@@ -37,14 +33,5 @@
 #else
 #define UNUSED_NDEBUG UNUSED
 #endif
->>>>>>> ed02a9db
-
-#define UNUSED      __attribute__((unused))
-// Unused in non-debug versions only
-#if OOT_DEBUG
-#define UNUSED_NDEBUG
-#else
-#define UNUSED_NDEBUG __attribute__((unused))
-#endif
 
 #endif