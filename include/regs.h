#ifndef REGS_H
#define REGS_H

#define REG_GROUPS 29 // number of REG groups, i.e. REG, SREG, OREG, etc.
#define REG_PAGES 6
#define REGS_PER_PAGE 16
#define REGS_PER_GROUP (REG_PAGES * REGS_PER_PAGE)

#define BASE_REG(n, r) gRegEditor->data[(n) * REGS_PER_GROUP + (r)]

#define  REG(r) BASE_REG(0, (r))
#define SREG(r) BASE_REG(1, (r))
#define OREG(r) BASE_REG(2, (r))
#define PREG(r) BASE_REG(3, (r))
#define QREG(r) BASE_REG(4, (r))
#define MREG(r) BASE_REG(5, (r))
#define YREG(r) BASE_REG(6, (r))
#define DREG(r) BASE_REG(7, (r))
#define UREG(r) BASE_REG(8, (r))
#define IREG(r) BASE_REG(9, (r))
#define ZREG(r) BASE_REG(10, (r))
#define CREG(r) BASE_REG(11, (r))
#define NREG(r) BASE_REG(12, (r))
#define KREG(r) BASE_REG(13, (r))
#define XREG(r) BASE_REG(14, (r))
#define cREG(r) BASE_REG(15, (r))
#define sREG(r) BASE_REG(16, (r))
#define iREG(r) BASE_REG(17, (r))
#define WREG(r) BASE_REG(18, (r))
#define AREG(r) BASE_REG(19, (r))
#define VREG(r) BASE_REG(20, (r))
#define HREG(r) BASE_REG(21, (r))
#define GREG(r) BASE_REG(22, (r))
#define mREG(r) BASE_REG(23, (r))
#define nREG(r) BASE_REG(24, (r))
#define BREG(r) BASE_REG(25, (r))
#define dREG(r) BASE_REG(26, (r))
#define kREG(r) BASE_REG(27, (r))
#define bREG(r) BASE_REG(28, (r))

#define R_ENV_AMBIENT_COLOR(i)                   REG(0 + (i))
#define R_ENV_LIGHT1_COLOR(i)                    REG(3 + (i))
#define R_ENV_LIGHT2_COLOR(i)                    REG(6 + (i))
#define R_ENV_DISABLE_DBG                        REG(9)
#define R_ENV_FOG_COLOR(i)                       REG(10 + (i))
#define R_ENV_Z_FAR                              REG(13)
#define R_ENV_FOG_NEAR                           REG(14)
#define R_ENV_TIME_SPEED_OLD                     REG(15) // Most likely used during development. Unused in the final game.
#define R_RUN_SPEED_LIMIT                        REG(45)
#define R_ENABLE_ARENA_DBG                       SREG(0)
#define R_AUDIOMGR_DEBUG_LEVEL                   SREG(20)
#define R_ROOM_IMAGE_NODRAW_FLAGS                SREG(25)
#define R_ROOM_BG2D_FORCE_SCALEBG                SREG(26)
#define R_UPDATE_RATE                            SREG(30)
#define R_GRAPH_TASKSET00_FLAGS                  SREG(33)
#define R_ENABLE_AUDIO_DBG                       SREG(36)
#define R_VI_MODE_EDIT_STATE                     SREG(48)
#define R_VI_MODE_EDIT_WIDTH                     SREG(49)
#define R_VI_MODE_EDIT_HEIGHT                    SREG(50)
#define R_VI_MODE_EDIT_ULY_ADJ                   SREG(51)
#define R_VI_MODE_EDIT_LRY_ADJ                   SREG(52)
#define R_VI_MODE_EDIT_ULX_ADJ                   SREG(53)
#define R_VI_MODE_EDIT_LRX_ADJ                   SREG(54)
#define R_FB_FILTER_TYPE                         SREG(80)
#define R_FB_FILTER_PRIM_COLOR(c)                SREG(81 + (c))
#define R_FB_FILTER_A                            SREG(84)
#define R_FB_FILTER_ENV_COLOR(c)                 SREG(85 + (c))
#define R_ENABLE_FB_FILTER                       SREG(88)
#define R_PAUSE_BG_PRERENDER_STATE               SREG(94) // `PauseBgPreRenderState`
#define R_CAM_XZ_OFFSET_UPDATE_RATE              OREG(2)
#define R_CAM_Y_OFFSET_UPDATE_RATE               OREG(3)
#define R_CAM_FOV_UPDATE_RATE                    OREG(4)
#define R_CAM_MAX_PITCH                          OREG(5)
#define R_CAM_R_UPDATE_RATE_INV                  OREG(6)
#define R_CAM_PITCH_UPDATE_RATE_INV              OREG(7)
#define R_CAM_SLOPE_Y_ADJ_AMOUNT                 OREG(9)
#define R_CAM_PITCH_FLOOR_CHECK_NEAR_DIST_FAC    OREG(17)
#define R_CAM_PITCH_FLOOR_CHECK_FAR_DIST_FAC     OREG(18)
#define R_CAM_PITCH_FLOOR_CHECK_OFFSET_Y_FAC     OREG(19)
#define R_CAM_PITCH_FLOOR_CHECK_NEAR_WEIGHT      OREG(20)
#define R_CAM_DEFAULT_ANIM_TIME                  OREG(23)
#define R_CAM_UPDATE_RATE_STEP_SCALE_XZ          OREG(25) // also used as a step scale for other data
#define R_CAM_UPDATE_RATE_STEP_SCALE_Y           OREG(26) // also used as a step scale for other data
#define R_CAM_JUMP1_EYE_Y_STEP_SCALE             OREG(31)
#define R_CAM_MIN_PITCH_1                        OREG(34)
#define R_CAM_MIN_PITCH_2                        OREG(35)
#define R_CAM_BATTLE1_ROLL_TARGET_BASE           OREG(36)
#define R_CAM_BATTLE1_ROLL_STEP_SCALE            OREG(37)
#define R_CAM_BATTLE1_XYZ_OFFSET_UPDATE_RATE_TARGET OREG(40)
#define R_CAM_AT_LERP_STEP_SCALE_MIN             OREG(41)
#define R_CAM_AT_LERP_STEP_SCALE_FAC             OREG(42)
#define R_CAM_YOFFSET_NORM                       OREG(46)
#define R_CAM_DATA(type)                         PREG(0 + (type))
#define R_CAM_PARALLEL_LOCKON_CALC_SLOPE_Y_ADJ   PREG(76)
#define R_DEBUG_CAM_UPDATE                       PREG(80)
#define R_DBG_REG_UPDATE                         PREG(82)
#define R_RELOAD_CAM_PARAMS                      QREG(0)
#define R_SCENE_CAM_TYPE                         YREG(15)
#define R_TEXTBOX_TEXWIDTH                       YREG(16)
#define R_TEXTBOX_TEXHEIGHT                      YREG(17)
#define R_TEXTBOX_WIDTH                          YREG(22)
#define R_TEXTBOX_HEIGHT                         YREG(23)
#define R_TEXTBOX_ICON_XPOS                      YREG(71)
#define R_TEXTBOX_ICON_YPOS                      YREG(72)
#define R_TEXTBOX_ICON_DIMENSION                 YREG(75)
#define R_MESSAGE_DEBUGGER_SELECT                YREG(78)
#define R_MESSAGE_DEBUGGER_TEXTID                YREG(79)
#define R_C_UP_ICON_X                            YREG(88)
#define R_C_UP_ICON_Y                            YREG(89)
#define R_EPONAS_SONG_PLAYED                     DREG(53)
#define R_MAGIC_FILL_COLOR(i)                    ZREG(0 + (i))
<<<<<<< HEAD
#define R_PAUSE_SWITCH_PAGE_FRAME_ADVANCE_ON     ZREG(13)
#define R_PAUSE_CURSOR_L_R_SELECTED_PRIM_TIMER   ZREG(28)
=======
#define R_PAUSE_PAGE_SWITCH_FRAME_ADVANCE_ON     ZREG(13)
>>>>>>> 05c87518
#define R_C_BTN_COLOR(i)                         ZREG(39 + (i))
#define R_B_BTN_COLOR(i)                         ZREG(43 + (i))
#define R_START_LABEL_DD(i)                      ZREG(48 + (i))
#define R_START_LABEL_Y(i)                       ZREG(51 + (i))
#define R_START_LABEL_X(i)                       ZREG(54 + (i))
#define R_PAUSE_QUEST_MEDALLION_SHINE_TIME(i)    ZREG(61 + (i)) // i = 0..3 (clashes with ZREG(62) and ZREG(63))
#define R_C_UP_BTN_X                             ZREG(62)
#define R_C_UP_BTN_Y                             ZREG(63)
#define R_START_BTN_X                            ZREG(68)
#define R_START_BTN_Y                            ZREG(69)
#define R_ITEM_BTN_X(i)                          ZREG(70 + (i))
#define R_ITEM_BTN_Y(i)                          ZREG(74 + (i))
#define R_ITEM_BTN_DD(i)                         ZREG(78 + (i))
#define R_ITEM_ICON_X(i)                         ZREG(82 + (i))
#define R_ITEM_ICON_Y(i)                         ZREG(86 + (i))
#define R_ITEM_ICON_DD(i)                        ZREG(90 + (i))
#define R_TRANS_DBG_ENABLED                      CREG(11)
#define R_TRANS_DBG_TYPE                         CREG(12)
#define R_ENV_WIND_DIR(i)                        CREG(16 + (i))
#define R_ENV_WIND_SPEED                         CREG(19)
#define R_PAUSE_STICK_REPEAT_DELAY               XREG(6)
#define R_PAUSE_STICK_REPEAT_DELAY_FIRST         XREG(8)
#define R_A_BTN_Y                                XREG(16)
#define R_A_BTN_X                                XREG(17)
#define R_A_ICON_Y                               XREG(19)
#define R_A_ICON_X                               XREG(20)
#define R_A_BTN_COLOR(i)                         XREG(22 + (i))
#define R_MAGIC_METER_Y_HIGHER                   XREG(48)
#define R_MAGIC_METER_X                          XREG(49)
#define R_MAGIC_METER_Y_LOWER                    XREG(50)
#define R_MAGIC_FILL_X                           XREG(51)
#define R_TEXT_INIT_XPOS                         XREG(54)
#define R_TEXT_INIT_YPOS                         XREG(55)
#define R_TEXT_LINE_SPACING                      XREG(56)
#define R_TEXT_CHAR_SCALE                        XREG(57)
#define R_TEXT_DROP_SHADOW_OFFSET                XREG(60)
#define R_TEXTBOX_BG_YPOS                        XREG(61)
#define R_TEXTBOX_END_XPOS                       XREG(64)
#define R_TEXTBOX_END_YPOS                       XREG(65)
#define R_TEXT_CHOICE_XPOS                       XREG(66)
#define R_TEXT_CHOICE_YPOS(choice)               XREG(67 + (choice))
#define R_TEXTBOX_X_TARGET                       XREG(72)
#define R_TEXTBOX_Y_TARGET                       XREG(73)
#define R_TEXTBOX_WIDTH_TARGET                   XREG(74)
#define R_TEXTBOX_HEIGHT_TARGET                  XREG(75)
#define R_TEXTBOX_TEXWIDTH_TARGET                XREG(76)
#define R_TEXTBOX_TEXHEIGHT_TARGET               XREG(77)
#define R_ENV_LIGHT1_DIR(i)                      cREG(3 + (i))
#define R_ENV_LIGHT2_DIR(i)                      cREG(6 + (i))
#define R_TRANS_FADE_FLASH_ALPHA_STEP            iREG(50) // Set to a negative number to start the flash
#define R_ROOM_CULL_DEBUG_MODE                   iREG(86)
#define R_ROOM_CULL_NUM_ENTRIES                  iREG(87)
#define R_ROOM_CULL_USED_ENTRIES                 iREG(88)
#define R_ROOM_CULL_DEBUG_TARGET                 iREG(89)
#define R_B_LABEL_DD                             WREG(0)
#define R_PAUSE_OFFSET_VERTICAL                  WREG(2)
#define R_PAUSE_OFFSET_DEPTH                     WREG(3)
#define R_PAUSE_UI_ANIM_ALPHA_ADD_DURATION       WREG(4)
#define R_PAUSE_UI_ANIMS_DURATION                WREG(6)
#define R_PAUSE_CURSOR_LEFT_X                    WREG(16)
#define R_PAUSE_CURSOR_RIGHT_X                   WREG(17)
#define R_PAUSE_CURSOR_LEFT_RIGHT_Y              WREG(18)
#define R_PAUSE_CURSOR_LEFT_MOVE_OFFSET_X        WREG(25)
#define R_PAUSE_CURSOR_RIGHT_MOVE_OFFSET_X       WREG(26)
#define R_OW_MINIMAP_X                           WREG(29)
#define R_OW_MINIMAP_Y                           WREG(30)
#define R_MINIMAP_DISABLED                       WREG(31)
#define R_B_LABEL_X(i)                           WREG(40 + (i))
#define R_B_LABEL_Y(i)                           WREG(43 + (i))
#define R_DGN_MINIMAP_X                          WREG(68)
#define R_DGN_MINIMAP_Y                          WREG(69)
#define R_PAUSE_NAME_DISPLAY_TIMER_MAX_          WREG(88)
#define R_PAUSE_NAME_DISPLAY_TIMER_THRESHOLD_    WREG(89)
#define R_TEXTBOX_X                              VREG(0)
#define R_TEXTBOX_Y                              VREG(1)
#define R_TEXTBOX_CLEF_XPOS                      VREG(7)
#define R_TEXTBOX_CLEF_YPOS                      VREG(8)
#define R_MAP_INDEX                              VREG(11)
#define R_MAP_TEX_INDEX_BASE                     VREG(12)
#define R_MAP_TEX_INDEX                          VREG(13)
#define R_COMPASS_SCALE_X                        VREG(14)
#define R_COMPASS_SCALE_Y                        VREG(15)
#define R_COMPASS_OFFSET_X                       VREG(16)
#define R_COMPASS_OFFSET_Y                       VREG(17)
#define R_MINIMAP_COLOR(i)                       VREG(18 + (i))
#define R_PAUSE_SONG_OCA_BTN_Y(ocarinaBtnIndex)  VREG(21 + (ocarinaBtnIndex)) // VREG(21-25)
#define R_OCARINA_BUTTONS_XPOS                   VREG(28)
#define R_OCARINA_BUTTONS_XPOS_OFFSET            VREG(29)
#define R_TEXT_ADJUST_COLOR_1_R                  VREG(33)
#define R_TEXT_ADJUST_COLOR_1_G                  VREG(34)
#define R_TEXT_ADJUST_COLOR_1_B                  VREG(35)
#define R_TEXT_ADJUST_COLOR_2_R                  VREG(36)
#define R_TEXT_ADJUST_COLOR_2_G                  VREG(37)
#define R_TEXT_ADJUST_COLOR_2_B                  VREG(38)
#define R_OCARINA_BUTTONS_YPOS(note)             VREG(45 + (note))
#define R_OCARINA_BUTTONS_APPEAR_ALPHA_STEP      VREG(50)
#define R_OCARINA_BUTTONS_YPOS_OFFSET            VREG(51)
#define R_KALEIDO_PROMPT_CURSOR_ALPHA_TIMER_BASE VREG(60)
#define R_KALEIDO_PROMPT_CURSOR_ALPHA            VREG(61)
#define R_KALEIDO_PROMPT_CURSOR_ALPHA_STATE      VREG(62)
#define R_KALEIDO_PROMPT_CURSOR_ALPHA_TIMER      VREG(63)
#define R_ITEM_AMMO_X(i)                         VREG(64 + (i))
#define R_ITEM_AMMO_Y(i)                         VREG(68 + (i))
#define R_ITEM_ICON_WIDTH(i)                     VREG(76 + (i))
#define R_ITEM_BTN_WIDTH(i)                      VREG(80 + (i))
#define R_GAME_OVER_RUMBLE_STRENGTH              VREG(90)
#define R_GAME_OVER_RUMBLE_DURATION              VREG(91)
#define R_GAME_OVER_RUMBLE_DECREASE_RATE         VREG(92)
#define R_ENABLE_ACTOR_DEBUG_PRINTF              HREG(20)
#define R_DISABLE_INPUT_DISPLAY                  HREG(47)
#define R_ENABLE_PLAY_LOGS                       HREG(63)
#define R_EN_GOROIWA_SPEED                       mREG(12)
#define R_NAVI_MSG_REGION_ALPHA                  nREG(87)
#define R_USE_DEBUG_CUTSCENE                     dREG(95)


#define R_HREG_MODE  HREG(80) // see `HRegMode` for mode options

typedef enum {
    /*  6 */ HREG_MODE_PRINT_HILITE_INFO = 6, // print hilite information
    /*  7 */ HREG_MODE_UCODE_DISAS, // various controls for the ucode disas system
    /*  8 */ HREG_MODE_PRINT_MEMORY, // print memory at a specified address
    /*  9 */ HREG_MODE_UNUSED_9,
    /* 10 */ HREG_MODE_PLAY, // various debug controls for the Play state
    /* 11 */ HREG_MODE_PERSPECTIVE, // set various properties of the view perspective
    /* 12 */ HREG_MODE_INPUT_TEST, // displays inputs from the specified controller
    /* 13 */ HREG_MODE_SCHED, // toggle various vi special features
    /* 14 */ HREG_MODE_UNUSED_14,
    /* 15 */ HREG_MODE_PRERENDER,
    /* 16 */ HREG_MODE_SETUP_FRAME, // set the base screen color (and by extension, shrink window color too)
    /* 17 */ HREG_MODE_SCENE_CONFIG, // toggle drawing the scene config
    /* 18 */ HREG_MODE_PRINT_OBJECT_TABLE,
    /* 19 */ HREG_MODE_LETTERBOX, // toggle logging and view values for the letterbox system
    /* 20 */ HREG_MODE_HEAP_FREE_BLOCK_TEST, // enable or disable heap free block test
    /* 21 */ HREG_MODE_VI
} HRegMode;

// HREG_MODE_PRINT_HILITE_INFO
// This mode has no controls with other regs. Simply set HREG mode to `HREG_MODE_PRINT_HILITE_INFO`
// to print out the eye, object, and light direction vectors for hilite on every frame.

// HREG_MODE_UCODE_DISAS
#define R_UCODE_DISAS_TOGGLE      HREG(81) // < 0 enables and prints some hardware reg info for 1 frame, > 0 enables constant disas
#define R_UCODE_DISAS_LOG_MODE    HREG(82) // 1 and 2 print counts, 3 enables fault client, 4 disables open/close disps
#define R_UCODE_DISAS_LOG_LEVEL   HREG(83) // enables various logging within the dissasembler itself
#define R_UCODE_DISAS_TOTAL_COUNT HREG(84) // read-only
#define R_UCODE_DISAS_VTX_COUNT   HREG(85) // read-only
#define R_UCODE_DISAS_SPVTX_COUNT HREG(86) // read-only
#define R_UCODE_DISAS_TRI1_COUNT  HREG(87) // read-only
#define R_UCODE_DISAS_TRI2_COUNT  HREG(88) // read-only
#define R_UCODE_DISAS_QUAD_COUNT  HREG(89) // read-only
#define R_UCODE_DISAS_LINE_COUNT  HREG(90) // read-only
#define R_UCODE_DISAS_SYNC_ERROR_COUNT  HREG(91) // read-only
#define R_UCODE_DISAS_LOAD_COUNT  HREG(92) // read-only
#define R_UCODE_DISAS_DL_COUNT    HREG(93) // read-only

// HREG_MODE_PRINT_MEMORY
#define R_PRINT_MEMORY_INIT     HREG(94) // set to `HREG_MODE_PRINT_MEMORY` when init is complete
#define R_PRINT_MEMORY_TRIGGER  HREG(81) // set to a negative number to print memory
#define R_PRINT_MEMORY_ADDR     HREG(82) // middle 16 bits of the address to print from (80XXXX00)
#define R_PRINT_MEMORY_SIZE     HREG(83) // value * 0x10 = length of the log

// HREG_MODE_PLAY
#define R_PLAY_INIT                   HREG(94) // set to `HREG_MODE_PLAY` when init is complete
#define R_PLAY_RUN_UPDATE             HREG(81)
#define R_PLAY_RUN_DRAW               HREG(82)
#define R_PLAY_DRAW_SKYBOX            HREG(83)
#define R_PLAY_DRAW_ROOM_FLAGS        HREG(84) // also enables drawing the scene config and room bg cover
#define R_PLAY_DRAW_ACTORS            HREG(85)
#define R_PLAY_DRAW_LENS_FLARES       HREG(86)
#define R_PLAY_DRAW_SCREEN_FILLS      HREG(87)
#define R_PLAY_DRAW_SANDSTORM         HREG(88)
#define R_PLAY_DRAW_OVERLAY_ELEMENTS  HREG(89)
#define R_PLAY_DRAW_ENV_FLAGS         HREG(90) // see flags below
#define R_PLAY_DRAW_COVER_ELEMENTS    HREG(92) // draw transition instance and vismono
#define R_PLAY_DRAW_DEBUG_OBJECTS     HREG(93)

#define PLAY_ENV_DRAW_SKYBOX_FILTERS (1 << 0)
#define PLAY_ENV_DRAW_SUN_AND_MOON (1 << 1)
#define PLAY_ENV_DRAW_LIGHTNING (1 << 2)
#define PLAY_ENV_DRAW_LIGHTS (1 << 3)

#define R_PLAY_ENABLE_UCODE_DISAS    HREG(93) // set to 2 to switch to ucode disas mode and trigger it
#define R_PLAY_UCODE_DISAS_LOG_LEVEL HREG(92) // log level to use when switching to ucode disas

// HREG_MODE_PERSPECTIVE
#define R_PERSPECTIVE_INIT    HREG(94) // set to `HREG_MODE_PERSPECTIVE` when init is complete
#define R_PERSPECTIVE_FOVY    HREG(83) // value to use for `fovy`
#define R_PERSPECTIVE_ASPECT  HREG(84) // value to use for `aspect`, divided by 10000
#define R_PERSPECTIVE_NEAR    HREG(85) // value to use for `near`
#define R_PERSPECTIVE_FAR     HREG(86) // value to use for `far`
#define R_PERSPECTIVE_SCALE   HREG(87) // value to use for `scale`, divided by 100

// HREG_MODE_INPUT_TEST
#define R_INPUT_TEST_CONTROLLER_PORT      HREG(81) // controller to copy values from
#define R_INPUT_TEST_COMPARE_VALUE        HREG(82) // input value compared against for various tests
#define R_INPUT_TEST_BUTTON_CUR           HREG(83) // buttons held on the test controller
#define R_INPUT_TEST_BUTTON_PRESS         HREG(84) // buttons pressed on the test controller
#define R_INPUT_TEST_REL_STICK_X          HREG(85) // current stick value on the x axis (ignoring the deadzone)
#define R_INPUT_TEST_REL_STICK_Y          HREG(86) // current stick value on the y axis (ignoring the deadzone)
#define R_INPUT_TEST_REL_STICK_X_2        HREG(87) // same as R_INPUT_TEST_REL_STICK_X
#define R_INPUT_TEST_REL_STICK_Y_2        HREG(88) // same as R_INPUT_TEST_REL_STICK_Y
#define R_INPUT_TEST_CUR_STICK_X          HREG(89) // current stick value on the x axis
#define R_INPUT_TEST_CUR_STICK_Y          HREG(90) // current stick value on the y axis
#define R_INPUT_TEST_COMPARE_BUTTON_CUR   HREG(93) // set to 1 if cur.button exactly matches R_INPUT_TEST_COMPARE_VALUE
#define R_INPUT_TEST_COMPARE_COMBO_CUR    HREG(94) // set to 1 if cur.button contains R_INPUT_TEST_COMPARE_VALUE
#define R_INPUT_TEST_COMPARE_COMBO_PRESS  HREG(95) // set to 1 if press.button contains R_INPUT_TEST_COMPARE_VALUE

// HREG_MODE_SCHED
#define R_SCHED_INIT                     HREG(95) // set to `HREG_MODE_SCHED` when init is complete
#define R_SCHED_TOGGLE_SPECIAL_FEATURES  HREG(81) // set to 2 to allow special features to be applied
#define R_SCHED_GAMMA_ON                 HREG(82) // set OS_VI_GAMMA_ON
#define R_SCHED_DITHER_FILTER_ON         HREG(83) // set OS_VI_DITHER_FILTER_ON
#define R_SCHED_GAMMA_DITHER_ON          HREG(84) // set OS_VI_GAMMA_DITHER_ON
#define R_SCHED_DIVOT_ON                 HREG(85) // set OS_VI_DIVOT_ON

// HREG_MODE_PRERENDER
#define R_PRERENDER_DIVOT_CONTROL HREG(81)

#define PRERENDER_DIVOT_ALTERNATE_COLOR 1
#define PRERENDER_DIVOT_PRINT_COLOR 3
#define PRERENDER_DIVOT_PARTIAL_CVG_RED 5

// HREG_MODE_SETUP_FRAME
#define R_SETUP_FRAME_INIT            HREG(95) // set to `HREG_MODE_SETUP_FRAME` when init is complete
#define R_SETUP_FRAME_GET             HREG(81) // get the current values and store them in appropriate regs
#define R_SETUP_FRAME_SET             HREG(82) // use the value from regs as the current value
#define R_SETUP_FRAME_LETTERBOX_SIZE  HREG(83)
#define R_SETUP_FRAME_BASE_COLOR_R    HREG(84)
#define R_SETUP_FRAME_BASE_COLOR_G    HREG(85)
#define R_SETUP_FRAME_BASE_COLOR_B    HREG(86)

#define SETUP_FRAME_LETTERBOX_SIZE_FLAG (1 << 0) // used with R_SETUP_FRAME_GET and R_SETUP_FRAME_SET
#define SETUP_FRAME_BASE_COLOR_FLAG (1 << 1)     // used with R_SETUP_FRAME_GET and R_SETUP_FRAME_SET

// HREG_MODE_SCENE_CONFIG
#define R_SCENE_CONFIG_INIT                HREG(95) // set to `HREG_MODE_SCENE_CONFIG` when init is complete
#define R_SCENE_CONFIG_DRAW_DEFAULT_DLIST  HREG(81) // set to 1 to draw the default display list
#define R_SCENE_CONFIG_DRAW_SCENE_CONFIG   HREG(82) // set to 1 to draw the scene config

// HREG_MODE_PRINT_OBJECT_TABLE
#define R_PRINT_OBJECT_TABLE_TRIGGER  HREG(81) // set to a negative number to print out the whole object table

// HREG_MODE_LETTERBOX
#define R_LETTERBOX_INIT         HREG(94) // set to `HREG_MODE_LETTERBOX` when init is complete
#define R_LETTERBOX_ENABLE_LOGS  HREG(81) // set to 1 to enable logging
#define R_LETTERBOX_STATE        HREG(83) // read-only
#define R_LETTERBOX_SIZE         HREG(84) // read-only
#define R_LETTERBOX_TARGET_SIZE  HREG(85) // read-only
#define R_LETTERBOX_STEP         HREG(86) // read-only

// HREG_MODE_HEAP_FREE_BLOCK_TEST
#define R_HEAP_FREE_BLOCK_TEST_TOGGLE  HREG(82) // 0 = disabled, 1 = enabled

// HREG_MODE_VI
#define R_VI_INIT                  HREG(95) // set to `HREG_MODE_VI` when init is complete
#define R_VI_NEXT_Y_SCALE_MODE     HREG(81) // set to 0 to scale yScale with additional scan lines, else use 1.0
#define R_VI_NEXT_ADDI_SCAN_LINES  HREG(82)
#define R_VI_CUR_ADDI_SCAN_LINES   HREG(83)
#define R_VI_CUR_Y_SCALE_MODE      HREG(84)

#endif<|MERGE_RESOLUTION|>--- conflicted
+++ resolved
@@ -109,12 +109,8 @@
 #define R_C_UP_ICON_Y                            YREG(89)
 #define R_EPONAS_SONG_PLAYED                     DREG(53)
 #define R_MAGIC_FILL_COLOR(i)                    ZREG(0 + (i))
-<<<<<<< HEAD
-#define R_PAUSE_SWITCH_PAGE_FRAME_ADVANCE_ON     ZREG(13)
+#define R_PAUSE_PAGE_SWITCH_FRAME_ADVANCE_ON     ZREG(13)
 #define R_PAUSE_CURSOR_L_R_SELECTED_PRIM_TIMER   ZREG(28)
-=======
-#define R_PAUSE_PAGE_SWITCH_FRAME_ADVANCE_ON     ZREG(13)
->>>>>>> 05c87518
 #define R_C_BTN_COLOR(i)                         ZREG(39 + (i))
 #define R_B_BTN_COLOR(i)                         ZREG(43 + (i))
 #define R_START_LABEL_DD(i)                      ZREG(48 + (i))
