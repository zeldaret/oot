#ifndef REGS_H
#define REGS_H

#include "versions.h"

#define REG_GROUPS 29 // number of REG groups, i.e. REG, SREG, OREG, etc.
#define REG_PAGES 6
#define REGS_PER_PAGE 16
#define REGS_PER_GROUP (REG_PAGES * REGS_PER_PAGE)

#define BASE_REG(n, r) gRegEditor->data[(n) * REGS_PER_GROUP + (r)]

#define  REG(r) BASE_REG(0, (r))
#define SREG(r) BASE_REG(1, (r))
#define OREG(r) BASE_REG(2, (r))
#define PREG(r) BASE_REG(3, (r))
#define QREG(r) BASE_REG(4, (r))
#define MREG(r) BASE_REG(5, (r))
#define YREG(r) BASE_REG(6, (r))
#define DREG(r) BASE_REG(7, (r))
#define UREG(r) BASE_REG(8, (r))
#define IREG(r) BASE_REG(9, (r))
#define ZREG(r) BASE_REG(10, (r))
#define CREG(r) BASE_REG(11, (r))
#define NREG(r) BASE_REG(12, (r))
#define KREG(r) BASE_REG(13, (r))
#define XREG(r) BASE_REG(14, (r))
#define cREG(r) BASE_REG(15, (r))
#define sREG(r) BASE_REG(16, (r))
#define iREG(r) BASE_REG(17, (r))
#define WREG(r) BASE_REG(18, (r))
#define AREG(r) BASE_REG(19, (r))
#define VREG(r) BASE_REG(20, (r))
#define HREG(r) BASE_REG(21, (r))
#define GREG(r) BASE_REG(22, (r))
#define mREG(r) BASE_REG(23, (r))
#define nREG(r) BASE_REG(24, (r))
#define BREG(r) BASE_REG(25, (r))
#define dREG(r) BASE_REG(26, (r))
#define kREG(r) BASE_REG(27, (r))
#define bREG(r) BASE_REG(28, (r))

#define R_ENV_AMBIENT_COLOR(i)                   REG(0 + (i))
#define R_ENV_LIGHT1_COLOR(i)                    REG(3 + (i))
#define R_ENV_LIGHT2_COLOR(i)                    REG(6 + (i))
#define R_ENV_DISABLE_DBG                        REG(9)
#define R_ENV_FOG_COLOR(i)                       REG(10 + (i))
#define R_ENV_Z_FAR                              REG(13)
#define R_ENV_FOG_NEAR                           REG(14)
#define R_ENV_TIME_SPEED_OLD                     REG(15) // Most likely used during development. Unused in the final game.
#define R_RUN_SPEED_LIMIT                        REG(45)
#define R_ENABLE_ARENA_DBG                       SREG(0)
#define R_AUDIOMGR_DEBUG_LEVEL                   SREG(20)
#define R_ROOM_IMAGE_NODRAW_FLAGS                SREG(25)
#define R_ROOM_BG2D_FORCE_SCALEBG                SREG(26)
#define R_UPDATE_RATE                            SREG(30)
#define R_GRAPH_TASKSET00_FLAGS                  SREG(33)
#define R_ENABLE_AUDIO_DBG                       SREG(36)
#define R_VI_MODE_EDIT_STATE                     SREG(48)
#define R_VI_MODE_EDIT_WIDTH                     SREG(49)
#define R_VI_MODE_EDIT_HEIGHT                    SREG(50)
#define R_VI_MODE_EDIT_ULY_ADJ                   SREG(51)
#define R_VI_MODE_EDIT_LRY_ADJ                   SREG(52)
#define R_VI_MODE_EDIT_ULX_ADJ                   SREG(53)
#define R_VI_MODE_EDIT_LRX_ADJ                   SREG(54)
#define R_FB_FILTER_TYPE                         SREG(80)
#define R_FB_FILTER_PRIM_COLOR(c)                SREG(81 + (c))
#define R_FB_FILTER_A                            SREG(84)
#define R_FB_FILTER_ENV_COLOR(c)                 SREG(85 + (c))
#define R_ENABLE_FB_FILTER                       SREG(88)
#define R_PAUSE_BG_PRERENDER_STATE               SREG(94) // `PauseBgPreRenderState`
#define R_CAM_XZ_OFFSET_UPDATE_RATE              OREG(2)
#define R_CAM_Y_OFFSET_UPDATE_RATE               OREG(3)
#define R_CAM_FOV_UPDATE_RATE                    OREG(4)
#define R_CAM_MAX_PITCH                          OREG(5)
#define R_CAM_R_UPDATE_RATE_INV                  OREG(6)
#define R_CAM_PITCH_UPDATE_RATE_INV              OREG(7)
#define R_CAM_SLOPE_Y_ADJ_AMOUNT                 OREG(9)
#define R_CAM_PITCH_FLOOR_CHECK_NEAR_DIST_FAC    OREG(17)
#define R_CAM_PITCH_FLOOR_CHECK_FAR_DIST_FAC     OREG(18)
#define R_CAM_PITCH_FLOOR_CHECK_OFFSET_Y_FAC     OREG(19)
#define R_CAM_PITCH_FLOOR_CHECK_NEAR_WEIGHT      OREG(20)
#define R_CAM_DEFAULT_ANIM_TIME                  OREG(23)
#define R_CAM_UPDATE_RATE_STEP_SCALE_XZ          OREG(25) // also used as a step scale for other data
#define R_CAM_UPDATE_RATE_STEP_SCALE_Y           OREG(26) // also used as a step scale for other data
#define R_CAM_JUMP1_EYE_Y_STEP_SCALE             OREG(31)
#define R_CAM_MIN_PITCH_1                        OREG(34)
#define R_CAM_MIN_PITCH_2                        OREG(35)
#define R_CAM_BATTLE1_ROLL_TARGET_BASE           OREG(36)
#define R_CAM_BATTLE1_ROLL_STEP_SCALE            OREG(37)
#define R_CAM_BATTLE1_XYZ_OFFSET_UPDATE_RATE_TARGET OREG(40)
#define R_CAM_AT_LERP_STEP_SCALE_MIN             OREG(41)
#define R_CAM_AT_LERP_STEP_SCALE_FAC             OREG(42)
#define R_CAM_YOFFSET_NORM                       OREG(46)
#define R_CAM_DATA(type)                         PREG(0 + (type))
#define R_CAM_PARALLEL_LOCKON_CALC_SLOPE_Y_ADJ   PREG(76)
#define R_DEBUG_CAM_UPDATE                       PREG(80)
#define R_DBG_REG_UPDATE                         PREG(82)
#define R_RELOAD_CAM_PARAMS                      QREG(0)
#define R_SCENE_CAM_TYPE                         YREG(15)
#define R_TEXTBOX_TEXWIDTH                       YREG(16)
#define R_TEXTBOX_TEXHEIGHT                      YREG(17)
#define R_TEXTBOX_WIDTH                          YREG(22)
#define R_TEXTBOX_HEIGHT                         YREG(23)
#if OOT_NTSC
#define R_KALEIDO_UNK1(i)                        YREG(48 + (i))
#define R_KALEIDO_UNK2(i)                        YREG(50 + (i))
#define R_KALEIDO_UNK3(i)                        YREG(52 + (i))
#define R_KALEIDO_UNK4(i)                        YREG(54 + (i))
#define R_KALEIDO_UNK5(i)                        YREG(56 + (i))
#define R_KALEIDO_UNK6(i)                        YREG(58 + (i))
#endif
#define R_TEXTBOX_ICON_XPOS                      YREG(71)
#define R_TEXTBOX_ICON_YPOS                      YREG(72)
#define R_TEXTBOX_ICON_DIMENSION                 YREG(75)
#define R_MESSAGE_DEBUGGER_SELECT                YREG(78)
#define R_MESSAGE_DEBUGGER_TEXTID                YREG(79)
#define R_C_UP_ICON_X                            YREG(88)
#define R_C_UP_ICON_Y                            YREG(89)
#define R_EPONAS_SONG_PLAYED                     DREG(53)
#define R_MAGIC_FILL_COLOR(i)                    ZREG(0 + (i))
#define R_PAUSE_PAGE_SWITCH_FRAME_ADVANCE_ON     ZREG(13)
#define R_PAUSE_CURSOR_L_R_SELECTED_PRIM_TIMER   ZREG(28)
#define R_C_BTN_COLOR(i)                         ZREG(39 + (i))
#define R_B_BTN_COLOR(i)                         ZREG(43 + (i))
#if OOT_NTSC
#define R_START_LABEL_SCALE                      ZREG(48)
#define R_START_LABEL_DD(i)                      ZREG(49 + (i))
#define R_START_LABEL_WIDTH                      ZREG(51)
#define R_START_LABEL_HEIGHT                     ZREG(52)
#define R_START_LABEL_Y(i)                       ZREG(53 + (i))
#define R_START_LABEL_X(i)                       ZREG(55 + (i))
#else
#define R_START_LABEL_DD(i)                      ZREG(48 + (i))
#define R_START_LABEL_Y(i)                       ZREG(51 + (i))
#define R_START_LABEL_X(i)                       ZREG(54 + (i))
#endif
#define R_PAUSE_QUEST_MEDALLION_SHINE_TIME(i)    ZREG(61 + (i)) // i = 0..3 (clashes with ZREG(62) and ZREG(63))
#define R_C_UP_BTN_X                             ZREG(62)
#define R_C_UP_BTN_Y                             ZREG(63)
#define R_START_BTN_X                            ZREG(68)
#define R_START_BTN_Y                            ZREG(69)
#define R_ITEM_BTN_X(i)                          ZREG(70 + (i))
#define R_ITEM_BTN_Y(i)                          ZREG(74 + (i))
#define R_ITEM_BTN_DD(i)                         ZREG(78 + (i))
#define R_ITEM_ICON_X(i)                         ZREG(82 + (i))
#define R_ITEM_ICON_Y(i)                         ZREG(86 + (i))
#define R_ITEM_ICON_DD(i)                        ZREG(90 + (i))
#define R_TRANS_DBG_ENABLED                      CREG(11)
#define R_TRANS_DBG_TYPE                         CREG(12)
#define R_ENV_WIND_DIR(i)                        CREG(16 + (i))
#define R_ENV_WIND_SPEED                         CREG(19)
#define R_PAUSE_STICK_REPEAT_DELAY               XREG(6)
#define R_PAUSE_STICK_REPEAT_DELAY_FIRST         XREG(8)
#define R_A_BTN_Y                                XREG(16)
#define R_A_BTN_X                                XREG(17)
#define R_A_ICON_Y                               XREG(19)
#define R_A_ICON_X                               XREG(20)
#define R_A_BTN_COLOR(i)                         XREG(22 + (i))
#define R_MAGIC_METER_Y_HIGHER                   XREG(48)
#define R_MAGIC_METER_X                          XREG(49)
#define R_MAGIC_METER_Y_LOWER                    XREG(50)
#define R_MAGIC_FILL_X                           XREG(51)
#define R_TEXT_INIT_XPOS                         XREG(54)
#define R_TEXT_INIT_YPOS                         XREG(55)
#define R_TEXT_LINE_SPACING                      XREG(56)
#define R_TEXT_CHAR_SCALE                        XREG(57)
#define R_TEXT_DROP_SHADOW_OFFSET                XREG(60)
#define R_TEXTBOX_BG_YPOS                        XREG(61)
#define R_TEXTBOX_END_XPOS                       XREG(64)
#define R_TEXTBOX_END_YPOS                       XREG(65)
#define R_TEXT_CHOICE_XPOS                       XREG(66)
#define R_TEXT_CHOICE_YPOS(choice)               XREG(67 + (choice))
#define R_TEXTBOX_X_TARGET                       XREG(72)
#define R_TEXTBOX_Y_TARGET                       XREG(73)
#define R_TEXTBOX_WIDTH_TARGET                   XREG(74)
#define R_TEXTBOX_HEIGHT_TARGET                  XREG(75)
#define R_TEXTBOX_TEXWIDTH_TARGET                XREG(76)
#define R_TEXTBOX_TEXHEIGHT_TARGET               XREG(77)
#define R_ENV_LIGHT1_DIR(i)                      cREG(3 + (i))
#define R_ENV_LIGHT2_DIR(i)                      cREG(6 + (i))
#define R_TRANS_FADE_FLASH_ALPHA_STEP            iREG(50) // Set to a negative number to start the flash
#define R_ROOM_CULL_DEBUG_MODE                   iREG(86)
#define R_ROOM_CULL_NUM_ENTRIES                  iREG(87)
#define R_ROOM_CULL_USED_ENTRIES                 iREG(88)
#define R_ROOM_CULL_DEBUG_TARGET                 iREG(89)
#define R_B_LABEL_DD                             WREG(0)
#define R_PAUSE_PAGES_Y_ORIGIN_2                 WREG(2) // Complements PauseContext.pagesYOrigin1
#define R_PAUSE_DEPTH_OFFSET                     WREG(3) // Offset position of all pages away from the camera
#define R_PAUSE_UI_ANIM_ALPHA_ADD_DURATION       WREG(4)
#define R_PAUSE_UI_ANIMS_DURATION                WREG(6)
#if OOT_NTSC
#define R_B_LABEL_SCALE(i)                       WREG(8 + (i))
#define R_B_LABEL_X(i)                           WREG(10 + (i))
#define R_B_LABEL_Y(i)                           WREG(12 + (i))
#define R_A_LABEL_Z(i)                           WREG(14 + (i))
#endif
#define R_PAUSE_CURSOR_LEFT_X                    WREG(16)
#define R_PAUSE_CURSOR_RIGHT_X                   WREG(17)
#define R_PAUSE_CURSOR_LEFT_RIGHT_Y              WREG(18)
#define R_PAUSE_CURSOR_LEFT_MOVE_OFFSET_X        WREG(25)
#define R_PAUSE_CURSOR_RIGHT_MOVE_OFFSET_X       WREG(26)
#define R_OW_MINIMAP_X                           WREG(29)
#define R_OW_MINIMAP_Y                           WREG(30)
#define R_MINIMAP_DISABLED                       WREG(31)
#if OOT_PAL
#define R_B_LABEL_SCALE(i)                       WREG(37 + (i))
#define R_B_LABEL_X(i)                           WREG(40 + (i))
#define R_B_LABEL_Y(i)                           WREG(43 + (i))
#define R_A_LABEL_Z(i)                           WREG(46 + (i))
#define R_KALEIDO_UNK1(i)                        WREG(49 + (i))
#define R_KALEIDO_UNK2(i)                        WREG(52 + (i))
#define R_KALEIDO_UNK3(i)                        WREG(55 + (i))
#define R_KALEIDO_UNK4(i)                        WREG(58 + (i))
#define R_KALEIDO_UNK5(i)                        WREG(61 + (i))
#define R_KALEIDO_UNK6(i)                        WREG(64 + (i))
#endif
#define R_DGN_MINIMAP_X                          WREG(68)
#define R_DGN_MINIMAP_Y                          WREG(69)
#define R_PAUSE_NAME_DISPLAY_TIMER_MAX_          WREG(88)
#define R_PAUSE_NAME_DISPLAY_TIMER_THRESHOLD_    WREG(89)
#define R_TEXTBOX_X                              VREG(0)
#define R_TEXTBOX_Y                              VREG(1)
#define R_TEXTBOX_CLEF_XPOS                      VREG(7)
#define R_TEXTBOX_CLEF_YPOS                      VREG(8)
#define R_MAP_INDEX                              VREG(11)
#define R_MAP_TEX_INDEX_BASE                     VREG(12)
#define R_MAP_TEX_INDEX                          VREG(13)
#define R_COMPASS_SCALE_X                        VREG(14)
#define R_COMPASS_SCALE_Y                        VREG(15)
#define R_COMPASS_OFFSET_X                       VREG(16)
#define R_COMPASS_OFFSET_Y                       VREG(17)
#define R_MINIMAP_COLOR(i)                       VREG(18 + (i))
<<<<<<< HEAD
#define R_PAUSE_SONG_OCA_BTN_Y(ocarinaBtnIndex)  VREG(21 + (ocarinaBtnIndex)) // VREG(21-25)
=======
#define R_PAUSE_SONG_OCA_BTN_Y(ocarinaBtnIndex)  VREG(21 + (ocarinaBtnIndex)) // VREG(21) to VREG(25)
>>>>>>> e331805c
#define R_OCARINA_BUTTONS_XPOS                   VREG(28)
#define R_OCARINA_BUTTONS_XPOS_OFFSET            VREG(29)
#define R_TEXT_ADJUST_COLOR_1_R                  VREG(33)
#define R_TEXT_ADJUST_COLOR_1_G                  VREG(34)
#define R_TEXT_ADJUST_COLOR_1_B                  VREG(35)
#define R_TEXT_ADJUST_COLOR_2_R                  VREG(36)
#define R_TEXT_ADJUST_COLOR_2_G                  VREG(37)
#define R_TEXT_ADJUST_COLOR_2_B                  VREG(38)
#define R_OCARINA_BUTTONS_YPOS(note)             VREG(45 + (note))
#define R_OCARINA_BUTTONS_APPEAR_ALPHA_STEP      VREG(50)
#define R_OCARINA_BUTTONS_YPOS_OFFSET            VREG(51)
#define R_KALEIDO_PROMPT_CURSOR_ALPHA_TIMER_BASE VREG(60)
#define R_KALEIDO_PROMPT_CURSOR_ALPHA            VREG(61)
#define R_KALEIDO_PROMPT_CURSOR_ALPHA_STATE      VREG(62)
#define R_KALEIDO_PROMPT_CURSOR_ALPHA_TIMER      VREG(63)
#define R_ITEM_AMMO_X(i)                         VREG(64 + (i))
#define R_ITEM_AMMO_Y(i)                         VREG(68 + (i))
#define R_ITEM_ICON_WIDTH(i)                     VREG(76 + (i))
#define R_ITEM_BTN_WIDTH(i)                      VREG(80 + (i))
#define R_GAME_OVER_RUMBLE_STRENGTH              VREG(90)
#define R_GAME_OVER_RUMBLE_DURATION              VREG(91)
#define R_GAME_OVER_RUMBLE_DECREASE_RATE         VREG(92)
#define R_ENABLE_ACTOR_DEBUG_PRINTF              HREG(20)
#define R_DISABLE_INPUT_DISPLAY                  HREG(47)
#define R_ENABLE_PLAY_LOGS                       HREG(63)
#define R_EN_GOROIWA_SPEED                       mREG(12)
#define R_NAVI_MSG_REGION_ALPHA                  nREG(87)
#define R_USE_DEBUG_CUTSCENE                     dREG(95)


#define R_HREG_MODE  HREG(80) // see `HRegMode` for mode options

typedef enum HRegMode {
    /*  6 */ HREG_MODE_PRINT_HILITE_INFO = 6, // print hilite information
    /*  7 */ HREG_MODE_UCODE_DISAS, // various controls for the ucode disas system
    /*  8 */ HREG_MODE_PRINT_MEMORY, // print memory at a specified address
    /*  9 */ HREG_MODE_UNUSED_9,
    /* 10 */ HREG_MODE_PLAY, // various debug controls for the Play state
    /* 11 */ HREG_MODE_PERSPECTIVE, // set various properties of the view perspective
    /* 12 */ HREG_MODE_INPUT_TEST, // displays inputs from the specified controller
    /* 13 */ HREG_MODE_SCHED, // toggle various vi special features
    /* 14 */ HREG_MODE_UNUSED_14,
    /* 15 */ HREG_MODE_PRERENDER,
    /* 16 */ HREG_MODE_SETUP_FRAME, // set the base screen color (and by extension, shrink window color too)
    /* 17 */ HREG_MODE_SCENE_CONFIG, // toggle drawing the scene config
    /* 18 */ HREG_MODE_PRINT_OBJECT_TABLE,
    /* 19 */ HREG_MODE_LETTERBOX, // toggle logging and view values for the letterbox system
    /* 20 */ HREG_MODE_HEAP_FREE_BLOCK_TEST, // enable or disable heap free block test
    /* 21 */ HREG_MODE_VI
} HRegMode;

// HREG_MODE_PRINT_HILITE_INFO
// This mode has no controls with other regs. Simply set HREG mode to `HREG_MODE_PRINT_HILITE_INFO`
// to print out the eye, object, and light direction vectors for hilite on every frame.

// HREG_MODE_UCODE_DISAS
#define R_UCODE_DISAS_TOGGLE      HREG(81) // < 0 enables and prints some hardware reg info for 1 frame, > 0 enables constant disas
#define R_UCODE_DISAS_LOG_MODE    HREG(82) // 1 and 2 print counts, 3 enables fault client, 4 disables open/close disps
#define R_UCODE_DISAS_LOG_LEVEL   HREG(83) // enables various logging within the dissasembler itself
#define R_UCODE_DISAS_TOTAL_COUNT HREG(84) // read-only
#define R_UCODE_DISAS_VTX_COUNT   HREG(85) // read-only
#define R_UCODE_DISAS_SPVTX_COUNT HREG(86) // read-only
#define R_UCODE_DISAS_TRI1_COUNT  HREG(87) // read-only
#define R_UCODE_DISAS_TRI2_COUNT  HREG(88) // read-only
#define R_UCODE_DISAS_QUAD_COUNT  HREG(89) // read-only
#define R_UCODE_DISAS_LINE_COUNT  HREG(90) // read-only
#define R_UCODE_DISAS_SYNC_ERROR_COUNT  HREG(91) // read-only
#define R_UCODE_DISAS_LOAD_COUNT  HREG(92) // read-only
#define R_UCODE_DISAS_DL_COUNT    HREG(93) // read-only

// HREG_MODE_PRINT_MEMORY
#define R_PRINT_MEMORY_INIT     HREG(94) // set to `HREG_MODE_PRINT_MEMORY` when init is complete
#define R_PRINT_MEMORY_TRIGGER  HREG(81) // set to a negative number to print memory
#define R_PRINT_MEMORY_ADDR     HREG(82) // middle 16 bits of the address to print from (80XXXX00)
#define R_PRINT_MEMORY_SIZE     HREG(83) // value * 0x10 = length of the log

// HREG_MODE_PLAY
#define R_PLAY_INIT                   HREG(94) // set to `HREG_MODE_PLAY` when init is complete
#define R_PLAY_RUN_UPDATE             HREG(81)
#define R_PLAY_RUN_DRAW               HREG(82)
#define R_PLAY_DRAW_SKYBOX            HREG(83)
#define R_PLAY_DRAW_ROOM_FLAGS        HREG(84) // also enables drawing the scene config and room bg cover
#define R_PLAY_DRAW_ACTORS            HREG(85)
#define R_PLAY_DRAW_LENS_FLARES       HREG(86)
#define R_PLAY_DRAW_SCREEN_FILLS      HREG(87)
#define R_PLAY_DRAW_SANDSTORM         HREG(88)
#define R_PLAY_DRAW_OVERLAY_ELEMENTS  HREG(89)
#define R_PLAY_DRAW_ENV_FLAGS         HREG(90) // see flags below
#define R_PLAY_DRAW_COVER_ELEMENTS    HREG(92) // draw transition instance and vismono
#define R_PLAY_DRAW_DEBUG_OBJECTS     HREG(93)

#define PLAY_ENV_DRAW_SKYBOX_FILTERS (1 << 0)
#define PLAY_ENV_DRAW_SUN_AND_MOON (1 << 1)
#define PLAY_ENV_DRAW_LIGHTNING (1 << 2)
#define PLAY_ENV_DRAW_LIGHTS (1 << 3)

#define R_PLAY_ENABLE_UCODE_DISAS    HREG(93) // set to 2 to switch to ucode disas mode and trigger it
#define R_PLAY_UCODE_DISAS_LOG_LEVEL HREG(92) // log level to use when switching to ucode disas

// HREG_MODE_PERSPECTIVE
#define R_PERSPECTIVE_INIT    HREG(94) // set to `HREG_MODE_PERSPECTIVE` when init is complete
#define R_PERSPECTIVE_FOVY    HREG(83) // value to use for `fovy`
#define R_PERSPECTIVE_ASPECT  HREG(84) // value to use for `aspect`, divided by 10000
#define R_PERSPECTIVE_NEAR    HREG(85) // value to use for `near`
#define R_PERSPECTIVE_FAR     HREG(86) // value to use for `far`
#define R_PERSPECTIVE_SCALE   HREG(87) // value to use for `scale`, divided by 100

// HREG_MODE_INPUT_TEST
#define R_INPUT_TEST_CONTROLLER_PORT      HREG(81) // controller to copy values from
#define R_INPUT_TEST_COMPARE_VALUE        HREG(82) // input value compared against for various tests
#define R_INPUT_TEST_BUTTON_CUR           HREG(83) // buttons held on the test controller
#define R_INPUT_TEST_BUTTON_PRESS         HREG(84) // buttons pressed on the test controller
#define R_INPUT_TEST_REL_STICK_X          HREG(85) // current stick value on the x axis (ignoring the deadzone)
#define R_INPUT_TEST_REL_STICK_Y          HREG(86) // current stick value on the y axis (ignoring the deadzone)
#define R_INPUT_TEST_REL_STICK_X_2        HREG(87) // same as R_INPUT_TEST_REL_STICK_X
#define R_INPUT_TEST_REL_STICK_Y_2        HREG(88) // same as R_INPUT_TEST_REL_STICK_Y
#define R_INPUT_TEST_CUR_STICK_X          HREG(89) // current stick value on the x axis
#define R_INPUT_TEST_CUR_STICK_Y          HREG(90) // current stick value on the y axis
#define R_INPUT_TEST_COMPARE_BUTTON_CUR   HREG(93) // set to 1 if cur.button exactly matches R_INPUT_TEST_COMPARE_VALUE
#define R_INPUT_TEST_COMPARE_COMBO_CUR    HREG(94) // set to 1 if cur.button contains R_INPUT_TEST_COMPARE_VALUE
#define R_INPUT_TEST_COMPARE_COMBO_PRESS  HREG(95) // set to 1 if press.button contains R_INPUT_TEST_COMPARE_VALUE

// HREG_MODE_SCHED
#define R_SCHED_INIT                     HREG(95) // set to `HREG_MODE_SCHED` when init is complete
#define R_SCHED_TOGGLE_SPECIAL_FEATURES  HREG(81) // set to 2 to allow special features to be applied
#define R_SCHED_GAMMA_ON                 HREG(82) // set OS_VI_GAMMA_ON
#define R_SCHED_DITHER_FILTER_ON         HREG(83) // set OS_VI_DITHER_FILTER_ON
#define R_SCHED_GAMMA_DITHER_ON          HREG(84) // set OS_VI_GAMMA_DITHER_ON
#define R_SCHED_DIVOT_ON                 HREG(85) // set OS_VI_DIVOT_ON

// HREG_MODE_PRERENDER
#define R_PRERENDER_DIVOT_CONTROL HREG(81)

#define PRERENDER_DIVOT_ALTERNATE_COLOR 1
#define PRERENDER_DIVOT_PRINT_COLOR 3
#define PRERENDER_DIVOT_PARTIAL_CVG_RED 5

// HREG_MODE_SETUP_FRAME
#define R_SETUP_FRAME_INIT            HREG(95) // set to `HREG_MODE_SETUP_FRAME` when init is complete
#define R_SETUP_FRAME_GET             HREG(81) // get the current values and store them in appropriate regs
#define R_SETUP_FRAME_SET             HREG(82) // use the value from regs as the current value
#define R_SETUP_FRAME_LETTERBOX_SIZE  HREG(83)
#define R_SETUP_FRAME_BASE_COLOR_R    HREG(84)
#define R_SETUP_FRAME_BASE_COLOR_G    HREG(85)
#define R_SETUP_FRAME_BASE_COLOR_B    HREG(86)

#define SETUP_FRAME_LETTERBOX_SIZE_FLAG (1 << 0) // used with R_SETUP_FRAME_GET and R_SETUP_FRAME_SET
#define SETUP_FRAME_BASE_COLOR_FLAG (1 << 1)     // used with R_SETUP_FRAME_GET and R_SETUP_FRAME_SET

// HREG_MODE_SCENE_CONFIG
#define R_SCENE_CONFIG_INIT                HREG(95) // set to `HREG_MODE_SCENE_CONFIG` when init is complete
#define R_SCENE_CONFIG_DRAW_DEFAULT_DLIST  HREG(81) // set to 1 to draw the default display list
#define R_SCENE_CONFIG_DRAW_SCENE_CONFIG   HREG(82) // set to 1 to draw the scene config

// HREG_MODE_PRINT_OBJECT_TABLE
#define R_PRINT_OBJECT_TABLE_TRIGGER  HREG(81) // set to a negative number to print out the whole object table

// HREG_MODE_LETTERBOX
#define R_LETTERBOX_INIT         HREG(94) // set to `HREG_MODE_LETTERBOX` when init is complete
#define R_LETTERBOX_ENABLE_LOGS  HREG(81) // set to 1 to enable logging
#define R_LETTERBOX_STATE        HREG(83) // read-only
#define R_LETTERBOX_SIZE         HREG(84) // read-only
#define R_LETTERBOX_TARGET_SIZE  HREG(85) // read-only
#define R_LETTERBOX_STEP         HREG(86) // read-only

// HREG_MODE_HEAP_FREE_BLOCK_TEST
#define R_HEAP_FREE_BLOCK_TEST_TOGGLE  HREG(82) // 0 = disabled, 1 = enabled

// HREG_MODE_VI
#define R_VI_INIT                  HREG(95) // set to `HREG_MODE_VI` when init is complete
#define R_VI_NEXT_Y_SCALE_MODE     HREG(81) // set to 0 to scale yScale with additional scan lines, else use 1.0
#define R_VI_NEXT_ADDI_SCAN_LINES  HREG(82)
#define R_VI_CUR_ADDI_SCAN_LINES   HREG(83)
#define R_VI_CUR_Y_SCALE_MODE      HREG(84)

typedef struct RegEditor {
    /* 0x00 */ s32  regPage; // 0: no page selected (reg editor is not active); 1: first page; `REG_PAGES`: last page
    /* 0x04 */ s32  regGroup; // Indexed from 0 to `REG_GROUPS`-1. Each group has its own character to identify it.
    /* 0x08 */ s32  regCur; // Selected reg, indexed from 0 as the page start
    /* 0x0C */ s32  dPadInputPrev;
    /* 0x10 */ s32  inputRepeatTimer;
    /* 0x14 */ s16  data[REG_GROUPS * REGS_PER_GROUP]; // Accessed through *REG macros, see regs.h
} RegEditor; // size = 0x15D4

extern RegEditor* gRegEditor;

#endif<|MERGE_RESOLUTION|>--- conflicted
+++ resolved
@@ -231,11 +231,7 @@
 #define R_COMPASS_OFFSET_X                       VREG(16)
 #define R_COMPASS_OFFSET_Y                       VREG(17)
 #define R_MINIMAP_COLOR(i)                       VREG(18 + (i))
-<<<<<<< HEAD
-#define R_PAUSE_SONG_OCA_BTN_Y(ocarinaBtnIndex)  VREG(21 + (ocarinaBtnIndex)) // VREG(21-25)
-=======
 #define R_PAUSE_SONG_OCA_BTN_Y(ocarinaBtnIndex)  VREG(21 + (ocarinaBtnIndex)) // VREG(21) to VREG(25)
->>>>>>> e331805c
 #define R_OCARINA_BUTTONS_XPOS                   VREG(28)
 #define R_OCARINA_BUTTONS_XPOS_OFFSET            VREG(29)
 #define R_TEXT_ADJUST_COLOR_1_R                  VREG(33)
