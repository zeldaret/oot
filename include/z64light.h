#ifndef _Z64LIGHT_H_
#define _Z64LIGHT_H_

<<<<<<< HEAD
#include <color.h>
#include <ultra64.h>
#include <ultra64/gbi.h>
#include <z64math.h>
#include <color.h>
=======
#include "ultra64.h"
#include "ultra64/gbi.h"
#include "z64math.h"
#include "color.h"
>>>>>>> 9bfad1eb

typedef struct {
    /* 0x0 */ s16 x;
    /* 0x2 */ s16 y;
    /* 0x4 */ s16 z;
    /* 0x6 */ u8 color[3];
    /* 0x9 */ u8 drawGlow;
    /* 0xA */ s16 radius;
} LightPoint; // size = 0xC

typedef struct {
    /* 0x0 */ s8 x;
    /* 0x1 */ s8 y;
    /* 0x2 */ s8 z;
    /* 0x3 */ u8 color[3];
} LightDirectional; // size = 0x6

typedef union {
    LightPoint point;
    LightDirectional dir;
} LightParams; // size = 0xC

typedef struct {
    /* 0x0 */ u8 type;
    /* 0x2 */ LightParams params;
} LightInfo; // size = 0xE

typedef struct Lights{
    /* 0x00 */ u8 numLights;
    /* 0x08 */ Lightsn l;
} Lights; // size = 0x80

typedef struct LightNode {
    /* 0x0 */ LightInfo* info;
    /* 0x4 */ struct LightNode* prev;
    /* 0x8 */ struct LightNode* next;
} LightNode; // size = 0xC

typedef struct {
    /* 0x0 */ LightNode* listHead;
    /* 0x4 */ u8 ambientColor[3];
    /* 0x7 */ u8 fogColor[3];
    /* 0xA */ s16 fogNear; // how close until fog starts taking effect. range 0 - 1000
    /* 0xC */ s16 fogFar; // how far until fog starts to saturate. range 0 - 1000
} LightContext; // size = 0x10

typedef enum {
    /* 0x00 */ LIGHT_POINT_NOGLOW,
    /* 0x01 */ LIGHT_DIRECTIONAL,
    /* 0x02 */ LIGHT_POINT_GLOW
} LightType;

typedef void (*LightsBindFunc)(Lights* lights, LightParams* params, Vec3f* vec);

#endif<|MERGE_RESOLUTION|>--- conflicted
+++ resolved
@@ -1,18 +1,10 @@
 #ifndef _Z64LIGHT_H_
 #define _Z64LIGHT_H_
 
-<<<<<<< HEAD
-#include <color.h>
-#include <ultra64.h>
-#include <ultra64/gbi.h>
-#include <z64math.h>
-#include <color.h>
-=======
 #include "ultra64.h"
 #include "ultra64/gbi.h"
 #include "z64math.h"
 #include "color.h"
->>>>>>> 9bfad1eb
 
 typedef struct {
     /* 0x0 */ s16 x;
