--- conflicted
+++ resolved
@@ -7,18 +7,6 @@
 #include <color.h>
 
 typedef struct {
-<<<<<<< HEAD
-    /* 0x0 */ z_Light* lightsHead;
-    /* 0x4 */ u8 ambientRed;
-    /* 0x5 */ u8 ambientGreen;
-    /* 0x6 */ u8 ambientBlue;
-    /* 0x7 */ u8 fogRed;
-    /* 0x8 */ u8 fogGreen;
-    /* 0x9 */ u8 fogBlue;
-    /* 0xA */ s16 unk_0A;
-    /* 0xC */ s16 unk_0C;
-} LightingContext;
-=======
     /* 0x0 */ s16 x;
     /* 0x2 */ s16 y;
     /* 0x4 */ s16 z;
@@ -26,7 +14,6 @@
     /* 0x9 */ u8 drawGlow;
     /* 0xA */ s16 radius;
 } LightPoint; // size = 0xC
->>>>>>> c864ce0d
 
 typedef struct {
     /* 0x0 */ s8 x;
