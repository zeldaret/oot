#ifndef Z_BGCHECK_H
#define Z_BGCHECK_H

struct PlayState;
struct Actor;
struct DynaPolyActor;

#define COLPOLY_NORMAL_FRAC (1.0f / SHT_MAX)
#define COLPOLY_SNORMAL(x) ((s16)((x) * SHT_MAX))
#define COLPOLY_GET_NORMAL(n) ((n)*COLPOLY_NORMAL_FRAC)
#define COLPOLY_VIA_FLAG_TEST(vIA, flags) ((vIA) & (((flags)&7) << 13))
#define COLPOLY_VTX_INDEX(vI) ((vI)&0x1FFF)

#define DYNAPOLY_INVALIDATE_LOOKUP (1 << 0)

#define BGACTOR_NEG_ONE -1
#define BG_ACTOR_MAX 50
#define BGCHECK_SCENE BG_ACTOR_MAX
#define BGCHECK_Y_MIN -32000.0f
#define BGCHECK_XYZ_ABSMAX 32760.0f
#define BGCHECK_SUBDIV_OVERLAP 50
#define BGCHECK_SUBDIV_MIN 150.0f

#define FUNC_80041EA4_RESPAWN 5
#define FUNC_80041EA4_MOUNT_WALL 6
#define FUNC_80041EA4_STOP 8
#define FUNC_80041EA4_VOID_OUT 12

#define WATERBOX_ROOM(p) ((p >> 13) & 0x3F)

#define BGCHECK_WALL_0 (1 << 0)
#define BGCHECK_WALL_1 (1 << 1)
#define BGCHECK_WALL_2 (1 << 2)
#define BGCHECK_WALL_3 (1 << 3)
#define BGCHECK_WALL_CRAWLSPACE_1 (1 << 4) // Crawlspace Entry Point
#define BGCHECK_WALL_CRAWLSPACE_2 (1 << 5) // Crawlspace Entry Point
#define BGCHECK_WALL_6 (1 << 6) // Related to Push Blocks and Heavy Blocks
#define BGCHECK_WALL_CRAWLSPACE (BGCHECK_WALL_CRAWLSPACE_1 | BGCHECK_WALL_CRAWLSPACE_2)

typedef struct {
    Vec3f scale;
    Vec3s rot;
    Vec3f pos;
} ScaleRotPos;

typedef struct {
    /* 0x00 */ u16 type;
    union {
        u16 vtxData[3];
        struct {
            /* 0x02 */ u16 flags_vIA; // 0xE000 is poly exclusion flags (xpFlags), 0x1FFF is vtxId
            /* 0x04 */ u16 flags_vIB; // 0xE000 is flags, 0x1FFF is vtxId
                                      // 0x2000 = poly IsConveyor surface
            /* 0x06 */ u16 vIC;
        };
    };
    /* 0x08 */ Vec3s normal; // Unit normal vector
                             // Value ranges from -0x7FFF to 0x7FFF, representing -1.0 to 1.0; 0x8000 is invalid

    /* 0x0E */ s16 dist; // Plane distance from origin along the normal
} CollisionPoly; // size = 0x10

typedef struct {
    /* 0x0 */ u16 setting; // camera setting described by CameraSettingType enum
<<<<<<< HEAD
    /* 0x2 */ s16 count; // The total count of Vec3s data in the collision
    /* 0x4 */ Vec3s* bgCamData; // See `BgCamData`
=======
    /* 0x2 */ s16 count; // only used when `bgCamData` is a list of points used for crawlspaces
    /* 0x4 */ s16* bgCamData; // s16 data grouped in threes (ex. Vec3s), is usually of type `BgCamData`, but can be a list of points of type `Vec3s` for crawlspaces
>>>>>>> bafe3bec
} BgCamDataHeader; // size = 0x8

typedef BgCamDataHeader CamData; // Todo: Zapd compatibility

// The structure used for all instances of Vec3s data from `BgCamDataHeader` with the exception of crawlspaces.
// See `Camera_Subj4` for Vec3s data usage in crawlspaces
typedef struct {
    /* 0x00 */ Vec3s pos;
    /* 0x06 */ Vec3s rot;
    /* 0x0C */ s16 fov;
    /* 0x0E */ union {
                s16 jfifId;
                s16 timer;
                s16 flags;
    };
    /* 0x10 */ s16 unk_10; // unused
} BgCamData; // size = 0x12

typedef struct {
    /* 0x00 */ s16 xMin;
    /* 0x02 */ s16 ySurface;
    /* 0x04 */ s16 zMin;
    /* 0x06 */ s16 xLength;
    /* 0x08 */ s16 zLength;
    /* 0x0C */ u32 properties;

    // 0x0008_0000 = ?
    // 0x0007_E000 = Room Index, 0x3F = all rooms
    // 0x0000_1F00 = Lighting Settings Index
    // 0x0000_00FF = BgCamData index
} WaterBox; // size = 0x10

typedef struct {
    u32 data[2];

    // Type 1
    // 0x0800_0000 = wall damage
} SurfaceType;

typedef struct {
    /* 0x00 */ Vec3s minBounds; // minimum coordinates of poly bounding box
    /* 0x06 */ Vec3s maxBounds; // maximum coordinates of poly bounding box
    /* 0x0C */ u16 numVertices;
    /* 0x10 */ Vec3s* vtxList;
    /* 0x14 */ u16 numPolygons;
    /* 0x18 */ CollisionPoly* polyList;
    /* 0x1C */ SurfaceType* surfaceTypeList;
    /* 0x20 */ BgCamDataHeader* bgCamDataList;
    /* 0x24 */ u16 numWaterBoxes;
    /* 0x28 */ WaterBox* waterBoxes;
} CollisionHeader; // original name: BGDataInfo

typedef struct {
    s16 polyId;
    u16 next; // next SSNode index
} SSNode;

typedef struct {
    u16 head; // first SSNode index
} SSList;

typedef struct {
    /* 0x00 */ u16 max;          // original name: short_slist_node_size
    /* 0x02 */ u16 count;        // original name: short_slist_node_last_index
    /* 0x04 */ SSNode* tbl;      // original name: short_slist_node_tbl
    /* 0x08 */ u8* polyCheckTbl; // points to an array of bytes, one per static poly. Zero initialized when starting a
                                 // bg check, and set to 1 if that poly has already been tested.
} SSNodeList;

typedef struct {
    SSNode* tbl;
    s32 count;
    s32 max;
} DynaSSNodeList;

typedef struct {
    SSList floor;
    SSList wall;
    SSList ceiling;
} StaticLookup;

typedef struct {
    u16 polyStartIndex;
    SSList ceiling;
    SSList wall;
    SSList floor;
} DynaLookup;

typedef struct {
    /* 0x00 */ struct Actor* actor;
    /* 0x04 */ CollisionHeader* colHeader;
    /* 0x08 */ DynaLookup dynaLookup;
    /* 0x10 */ u16 vtxStartIndex;
    /* 0x14 */ ScaleRotPos prevTransform;
    /* 0x34 */ ScaleRotPos curTransform;
    /* 0x54 */ Sphere16 boundingSphere;
    /* 0x5C */ f32 minY;
    /* 0x60 */ f32 maxY;
} BgActor; // size = 0x64

typedef struct {
    /* 0x0000 */ u8 bitFlag;
    /* 0x0004 */ BgActor bgActors[BG_ACTOR_MAX];
    /* 0x138C */ u16 bgActorFlags[BG_ACTOR_MAX]; // & 0x0008 = no dyna ceiling
    /* 0x13F0 */ CollisionPoly* polyList;
    /* 0x13F4 */ Vec3s* vtxList;
    /* 0x13F8 */ DynaSSNodeList polyNodes;
    /* 0x1404 */ s32 polyNodesMax;
    /* 0x1408 */ s32 polyListMax;
    /* 0x140C */ s32 vtxListMax;
} DynaCollisionContext; // size = 0x1410

typedef struct CollisionContext {
    /* 0x00 */ CollisionHeader* colHeader; // scene's static collision
    /* 0x04 */ Vec3f minBounds;            // minimum coordinates of collision bounding box
    /* 0x10 */ Vec3f maxBounds;            // maximum coordinates of collision bounding box
    /* 0x1C */ Vec3i subdivAmount;         // x, y, z subdivisions of the scene's static collision
    /* 0x28 */ Vec3f subdivLength;         // x, y, z subdivision worldspace lengths
    /* 0x34 */ Vec3f subdivLengthInv;      // inverse of subdivision length
    /* 0x40 */ StaticLookup* lookupTbl;    // 3d array of length subdivAmount
    /* 0x44 */ SSNodeList polyNodes;
    /* 0x50 */ DynaCollisionContext dyna;
    /* 0x1460 */ u32 memSize; // Size of all allocated memory plus CollisionContext
} CollisionContext; // size = 0x1464

typedef struct {
    /* 0x00 */ struct PlayState* play;
    /* 0x04 */ struct CollisionContext* colCtx;
    /* 0x08 */ u16 xpFlags;
    /* 0x0C */ CollisionPoly** resultPoly;
    /* 0x10 */ f32 yIntersect;
    /* 0x14 */ Vec3f* pos;
    /* 0x18 */ s32* bgId;
    /* 0x1C */ struct Actor* actor;
    /* 0x20 */ u32 unk_20;
    /* 0x24 */ f32 chkDist;
    /* 0x28 */ DynaCollisionContext* dyna;
    /* 0x2C */ SSList* ssList;
} DynaRaycast;

typedef struct {
    /* 0x00 */ struct CollisionContext* colCtx;
    /* 0x04 */ u16 xpFlags;
    /* 0x08 */ DynaCollisionContext* dyna;
    /* 0x0C */ SSList* ssList;
    /* 0x10 */ Vec3f* posA;
    /* 0x14 */ Vec3f* posB;
    /* 0x18 */ Vec3f* posResult;
    /* 0x1C */ CollisionPoly** resultPoly;
    /* 0x20 */ s32 chkOneFace; // bccFlags & 0x8
    /* 0x24 */ f32* distSq;    // distance from posA to poly squared
    /* 0x28 */ f32 chkDist;    // distance from poly
} DynaLineTest;

#endif<|MERGE_RESOLUTION|>--- conflicted
+++ resolved
@@ -62,13 +62,8 @@
 
 typedef struct {
     /* 0x0 */ u16 setting; // camera setting described by CameraSettingType enum
-<<<<<<< HEAD
-    /* 0x2 */ s16 count; // The total count of Vec3s data in the collision
-    /* 0x4 */ Vec3s* bgCamData; // See `BgCamData`
-=======
     /* 0x2 */ s16 count; // only used when `bgCamData` is a list of points used for crawlspaces
     /* 0x4 */ s16* bgCamData; // s16 data grouped in threes (ex. Vec3s), is usually of type `BgCamData`, but can be a list of points of type `Vec3s` for crawlspaces
->>>>>>> bafe3bec
 } BgCamDataHeader; // size = 0x8
 
 typedef BgCamDataHeader CamData; // Todo: Zapd compatibility
