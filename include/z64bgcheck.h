--- conflicted
+++ resolved
@@ -26,20 +26,6 @@
 #define FUNC_80041EA4_STOP 8
 #define FUNC_80041EA4_VOID_OUT 12
 
-<<<<<<< HEAD
-#define WATERBOX_ROOM(p) ((p >> 13) & 0x3F)
-
-#define BGCHECK_WALL_0 (1 << 0)
-#define BGCHECK_WALL_1 (1 << 1)
-#define BGCHECK_WALL_2 (1 << 2)
-#define BGCHECK_WALL_3 (1 << 3)
-#define BGCHECK_WALL_CRAWLSPACE_1 (1 << 4) // Crawlspace Entry Point
-#define BGCHECK_WALL_CRAWLSPACE_2 (1 << 5) // Crawlspace Entry Point
-#define BGCHECK_WALL_6 (1 << 6) // Related to Push Blocks and Heavy Blocks
-#define BGCHECK_WALL_CRAWLSPACE (BGCHECK_WALL_CRAWLSPACE_1 | BGCHECK_WALL_CRAWLSPACE_2)
-
-=======
->>>>>>> 3ee2190b
 typedef struct {
     Vec3f scale;
     Vec3s rot;
@@ -157,9 +143,10 @@
 #define WALL_FLAG_1 (1 << 1)
 #define WALL_FLAG_2 (1 << 2)
 #define WALL_FLAG_3 (1 << 3)
-#define WALL_FLAG_4 (1 << 4)
-#define WALL_FLAG_5 (1 << 5)
+#define WALL_FLAG_CRAWLSPACE_1 (1 << 4)
+#define WALL_FLAG_CRAWLSPACE_2 (1 << 5)
 #define WALL_FLAG_6 (1 << 6)
+#define WALL_FLAG_CRAWLSPACE (WALL_FLAG_CRAWLSPACE_1 | WALL_FLAG_CRAWLSPACE_2)
 
 typedef enum {
     /*  0 */ FLOOR_PROPERTY_0,
