--- conflicted
+++ resolved
@@ -346,14 +346,9 @@
     /* 0x08B4 */ Struct_80090480_arg2 swordDimensions; // Trail active, tip, base?
     /* 0x08D0 */ Struct_80090480_arg2 unk_8D0;
     /* 0x08EC */ Struct_80090480_arg2 unk_8EC;
-<<<<<<< HEAD
-    /* 0x0908 */ Vec3f      unk_908;
-    /* 0x0914 */ char       unk_914[0x48];
-=======
     /* 0x0908 */ char       unk_908[0x04];
     /* 0x090C */ f32        unk_90C;
     /* 0x0910 */ char       unk_910[0x4C];
->>>>>>> 167dbb11
     /* 0x095C */ Vec3f      unk_95C;
     /* 0x0968 */ char       unk_968[0x78];
     /* 0x09E0 */ MtxF       mf_9E0;
