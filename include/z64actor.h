--- conflicted
+++ resolved
@@ -355,7 +355,6 @@
     DOORLOCK_NORMAL_SPIRIT
 } DoorLockType;
 
-<<<<<<< HEAD
 typedef enum {
     NAVI_ENEMY_DEFAULT,
     NAVI_ENEMY_GOHMA,
@@ -452,7 +451,7 @@
     NAVI_ENEMY_DESERT_POE,
     NAVI_ENEMY_NONE = 0xFF
 } NaviEnemy;
-=======
+
 #define UPDBGCHECKINFO_FLAG_0 (1 << 0) // check wall
 #define UPDBGCHECKINFO_FLAG_1 (1 << 1) // check ceiling
 #define UPDBGCHECKINFO_FLAG_2 (1 << 2) // check floor and water
@@ -461,6 +460,5 @@
 #define UPDBGCHECKINFO_FLAG_5 (1 << 5) // unused
 #define UPDBGCHECKINFO_FLAG_6 (1 << 6) // disable water ripples
 #define UPDBGCHECKINFO_FLAG_7 (1 << 7) // alternate wall check?
->>>>>>> 38bcbdb0
 
 #endif