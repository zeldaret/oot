--- conflicted
+++ resolved
@@ -932,13 +932,8 @@
                    PostLimbDraw postLimbDraw, Actor* actor, s16 alpha);
 void func_80034CC4(struct PlayState* play, SkelAnime* skelAnime, OverrideLimbDraw overrideLimbDraw,
                    PostLimbDraw postLimbDraw, Actor* actor, s16 alpha);
-<<<<<<< HEAD
 s16 Actor_UpdateAlphaByDistance(Actor* actor, struct PlayState* play, s16 alpha, f32 radius);
-void func_80034F54(struct PlayState* play, s16* arg1, s16* arg2, s32 arg3);
-=======
-s16 func_80034DD4(Actor* actor, struct PlayState* play, s16 arg2, f32 arg3);
 void Actor_UpdateFidgetTables(struct PlayState* play, s16* fidgetTableY, s16* fidgetTableZ, s32 tableLen);
->>>>>>> cddca304
 void Actor_Noop(Actor* actor, struct PlayState* play);
 
 void Gfx_DrawDListOpa(struct PlayState* play, Gfx* dlist);
