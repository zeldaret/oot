#ifndef Z64ACTOR_H
#define Z64ACTOR_H

#include "color.h"
#include "z64dma.h"
#include "z64animation.h"
#include "z64math.h"
#include "z64collision_check.h"

#define ACTOR_NUMBER_MAX 200

#define INVISIBLE_ACTOR_MAX 20

#define MASS_IMMOVABLE 0xFF // Cannot be pushed by OC colliders
#define MASS_HEAVY 0xFE // Can only be pushed by OC colliders from actors with IMMOVABLE or HEAVY mass.

struct Actor;
struct CollisionPoly;
struct Lights;
struct PlayState;

typedef void (*ActorFunc)(struct Actor*, struct PlayState*);
typedef void (*ActorShadowFunc)(struct Actor*, struct Lights*, struct PlayState*);
typedef u16 (*NpcGetTextIdFunc)(struct PlayState*, struct Actor*);
typedef s16 (*NpcUpdateTalkStateFunc)(struct PlayState*, struct Actor*);

typedef struct {
    /* 0x00 */ s16 id;
    /* 0x02 */ u8 category; // Classifies actor and determines when it will update or draw
    /* 0x04 */ u32 flags;
    /* 0x08 */ s16 objectId;
    /* 0x0C */ u32 instanceSize;
    /* 0x10 */ ActorFunc init; // Constructor
    /* 0x14 */ ActorFunc destroy; // Destructor
    /* 0x18 */ ActorFunc update; // Update Function
    /* 0x1C */ ActorFunc draw; // Draw function
} ActorProfile; // size = 0x20

/**
 * @see ACTOROVL_ALLOC_ABSOLUTE
 */
#if OOT_DEBUG
#define ACTOROVL_ABSOLUTE_SPACE_SIZE 0x27A0
#else
#define ACTOROVL_ABSOLUTE_SPACE_SIZE 0x24E0
#endif

/**
 * The actor overlay should be allocated memory for when loading,
 * and the memory deallocated when there is no more actor using the overlay.
 *
 * `ACTOROVL_ALLOC_` defines indicate how an actor overlay should be loaded.
 *
 * @note Bitwise or-ing `ACTOROVL_ALLOC_` types is not meaningful.
 * The `ACTOROVL_ALLOC_` types are 0, 1, 2 but checked against with a bitwise and.
 *
 * @see ACTOROVL_ALLOC_ABSOLUTE
 * @see ACTOROVL_ALLOC_PERSISTENT
 * @see actor_table.h
 */
#define ACTOROVL_ALLOC_NORMAL 0

/**
 * The actor overlay should be loaded to "absolute space".
 *
 * Absolute space is a fixed amount of memory allocated once.
 * The overlay will still need to be loaded again if at some point there is no more actor using the overlay.
 *
 * @note Only one such overlay may be loaded at a time.
 * This is not checked: a newly loaded overlay will overwrite the previous one in absolute space,
 * even if actors are still relying on the previous one. Actors using absolute-allocated overlays should be deleted
 * when another absolute-allocated overlay is about to be used.
 *
 * @see ACTOROVL_ABSOLUTE_SPACE_SIZE
 * @see ActorContext.absoluteSpace
 * @see ACTOROVL_ALLOC_NORMAL
 */
#define ACTOROVL_ALLOC_ABSOLUTE (1 << 0)

/**
 * The actor overlay should be loaded persistently.
 * It will stay loaded until the current game state instance ends.
 *
 * @see ACTOROVL_ALLOC_NORMAL
 */
#define ACTOROVL_ALLOC_PERSISTENT (1 << 1)

typedef struct {
    /* 0x00 */ RomFile file;
    /* 0x08 */ void* vramStart;
    /* 0x0C */ void* vramEnd;
    /* 0x10 */ void* loadedRamAddr; // original name: "allocp"
    /* 0x14 */ ActorProfile* profile;
    /* 0x18 */ char* name;
    /* 0x1C */ u16 allocType; // See `ACTOROVL_ALLOC_` defines
    /* 0x1E */ s8 numLoaded; // original name: "clients"
} ActorOverlay; // size = 0x20

typedef struct {
    u8 table[32];
} DamageTable;

typedef struct {
    /* 0x00 */ u8 health;
    /* 0x02 */ s16 cylRadius;
    /* 0x04 */ s16 cylHeight;
    /* 0x06 */ u8 mass;
} CollisionCheckInfoInit;

typedef struct {
    /* 0x00 */ u8 health;
    /* 0x02 */ s16 cylRadius;
    /* 0x04 */ s16 cylHeight;
    /* 0x06 */ s16 cylYShift;
    /* 0x08 */ u8 mass;
} CollisionCheckInfoInit2;

typedef struct {
    /* 0x00 */ DamageTable* damageTable;
    /* 0x04 */ Vec3f displacement; // Amount to correct actor velocity by when colliding into a body
    /* 0x10 */ s16 cylRadius; // Used for various purposes
    /* 0x12 */ s16 cylHeight; // Used for various purposes
    /* 0x14 */ s16 cylYShift; // Unused. Purpose inferred from Cylinder16 and CollisionCheck_CylSideVsLineSeg
    /* 0x16 */ u8 mass; // Used to compute displacement for OC collisions
    /* 0x17 */ u8 health; // Note: some actors may use their own health variable instead of this one
    /* 0x18 */ u8 damage; // Amount to decrement health by
    /* 0x19 */ u8 damageEffect; // Stores what effect should occur when hit by a weapon
    /* 0x1A */ u8 atHitEffect; // Stores what effect should occur when AT connects with an AC
    /* 0x1B */ u8 acHitEffect; // Stores what effect should occur when AC is touched by an AT
} CollisionCheckInfo; // size = 0x1C

typedef struct {
    /* 0x00 */ Vec3s rot; // Current actor shape rotation
    /* 0x06 */ s16 face; // Used to index eyes and mouth textures. Only used by player
    /* 0x08 */ f32 yOffset; // Model y axis offset. Represents model space units
    /* 0x0C */ ActorShadowFunc shadowDraw; // Shadow draw function
    /* 0x10 */ f32 shadowScale; // Changes the size of the shadow
    /* 0x14 */ u8 shadowAlpha; // Default is 255
    /* 0x15 */ u8 feetFloorFlag; // 0 if actor or feet aren't on ground, or 1 or 2 depending on feet positions
    /* 0x18 */ Vec3f feetPos[2]; // Update by using `Actor_SetFeetPos` in PostLimbDraw
} ActorShape; // size = 0x30

//
#define ACTOR_FLAG_0 (1 << 0)

//
#define ACTOR_FLAG_2 (1 << 2)

//
#define ACTOR_FLAG_3 (1 << 3)

//
#define ACTOR_FLAG_4 (1 << 4)

//
#define ACTOR_FLAG_5 (1 << 5)

//
#define ACTOR_FLAG_6 (1 << 6)

// hidden or revealed by Lens of Truth (depending on room lensMode)
#define ACTOR_FLAG_REACT_TO_LENS (1 << 7)

// Signals that player has accepted an offer to talk to an actor
// Player will retain this flag until the player is finished talking
// Actor will retain this flag until `Actor_TalkOfferAccepted` is called or manually turned off by the actor
#define ACTOR_FLAG_TALK (1 << 8)

//
#define ACTOR_FLAG_9 (1 << 9)

//
#define ACTOR_FLAG_10 (1 << 10)

//
#define ACTOR_FLAG_ENKUSA_CUT (1 << 11)

// Actor will not shake when a quake occurs
#define ACTOR_FLAG_IGNORE_QUAKE (1 << 12)

//
#define ACTOR_FLAG_13 (1 << 13)

//
#define ACTOR_FLAG_14 (1 << 14)

//
#define ACTOR_FLAG_15 (1 << 15)

//
#define ACTOR_FLAG_16 (1 << 16)

//
#define ACTOR_FLAG_17 (1 << 17)

//
#define ACTOR_FLAG_18 (1 << 18)

//
#define ACTOR_FLAG_19 (1 << 19)

//
#define ACTOR_FLAG_20 (1 << 20)

//
#define ACTOR_FLAG_21 (1 << 21)

// ignores point lights but not directional lights (such as environment lights)
#define ACTOR_FLAG_IGNORE_POINT_LIGHTS (1 << 22)

//
#define ACTOR_FLAG_23 (1 << 23)

//
#define ACTOR_FLAG_24 (1 << 24)

//
#define ACTOR_FLAG_25 (1 << 25)

//
#define ACTOR_FLAG_26 (1 << 26)

//
#define ACTOR_FLAG_27 (1 << 27)

//
#define ACTOR_FLAG_28 (1 << 28)

#define COLORFILTER_GET_COLORINTENSITY(colorFilterParams) (((colorFilterParams) & 0x1F00) >> 5)
#define COLORFILTER_GET_DURATION(colorFilterParams) ((colorFilterParams) & 0xFF)

#define COLORFILTER_COLORFLAG_GRAY 0x8000
#define COLORFILTER_COLORFLAG_RED  0x4000
#define COLORFILTER_COLORFLAG_BLUE 0x0000

#define COLORFILTER_INTENSITY_FLAG 0x8000

#define COLORFILTER_BUFFLAG_XLU    0x2000
#define COLORFILTER_BUFFLAG_OPA    0x0000

#define BGCHECKFLAG_GROUND (1 << 0) // Standing on the ground
#define BGCHECKFLAG_GROUND_TOUCH (1 << 1) // Has touched the ground (only active for 1 frame)
#define BGCHECKFLAG_GROUND_LEAVE (1 << 2) // Has left the ground (only active for 1 frame)
#define BGCHECKFLAG_WALL (1 << 3) // Touching a wall
#define BGCHECKFLAG_CEILING (1 << 4) // Touching a ceiling
#define BGCHECKFLAG_WATER (1 << 5) // In water
#define BGCHECKFLAG_WATER_TOUCH (1 << 6) // Has touched water (reset when leaving water)
#define BGCHECKFLAG_GROUND_STRICT (1 << 7) // Strictly on ground (BGCHECKFLAG_GROUND has some leeway)
#define BGCHECKFLAG_CRUSHED (1 << 8) // Crushed between a floor and ceiling (triggers a void for player)
#define BGCHECKFLAG_PLAYER_WALL_INTERACT (1 << 9) // Only set/used by player, related to interacting with walls

typedef struct Actor {
    /* 0x000 */ s16 id; // Actor ID
    /* 0x002 */ u8 category; // Actor category. Refer to the corresponding enum for values
    /* 0x003 */ s8 room; // Room number the actor is in. -1 denotes that the actor won't despawn on a room change
    /* 0x004 */ u32 flags; // Flags used for various purposes
    /* 0x008 */ PosRot home; // Initial position/rotation when spawned. Can be used for other purposes
    /* 0x01C */ s16 params; // Configurable variable set by the actor's spawn data; original name: "args_data"
    /* 0x01E */ s8 objectSlot; // Object slot (in ObjectContext) corresponding to the actor's object; original name: "bank"
    /* 0x01F */ s8 targetMode; // Controls how far the actor can be targeted from and how far it can stay locked on
    /* 0x020 */ u16 sfx; // SFX ID to play. Sfx plays when value is set, then is cleared the following update cycle
    /* 0x024 */ PosRot world; // Position/rotation in the world
    /* 0x038 */ PosRot focus; // Target reticle focuses on this position. For player this represents head pos and rot
    /* 0x04C */ f32 targetArrowOffset; // Height offset of the target arrow relative to `focus` position
    /* 0x050 */ Vec3f scale; // Scale of the actor in each axis
    /* 0x05C */ Vec3f velocity; // Velocity of the actor in each axis
    /* 0x068 */ f32 speed; // Context dependent speed value. Can be used for XZ or XYZ depending on which move function is used
    /* 0x06C */ f32 gravity; // Acceleration due to gravity. Value is added to Y velocity every frame
    /* 0x070 */ f32 minVelocityY; // Sets the lower bounds cap for velocity along the Y axis. Only relevant when moved with gravity.
    /* 0x074 */ struct CollisionPoly* wallPoly; // Wall polygon the actor is touching
    /* 0x078 */ struct CollisionPoly* floorPoly; // Floor polygon directly below the actor
    /* 0x07C */ u8 wallBgId; // Bg ID of the wall polygon the actor is touching
    /* 0x07D */ u8 floorBgId; // Bg ID of the floor polygon directly below the actor
    /* 0x07E */ s16 wallYaw; // Y rotation of the wall polygon the actor is touching
    /* 0x080 */ f32 floorHeight; // Y position of the floor polygon directly below the actor
    /* 0x084 */ f32 depthInWater; // Distance below the surface of active waterbox. Positive value means under water, negative value means above water
    /* 0x088 */ u16 bgCheckFlags; // Flags indicating how the actor is interacting with collision
    /* 0x08A */ s16 yawTowardsPlayer; // Y rotation difference between the actor and the player
    /* 0x08C */ f32 xyzDistToPlayerSq; // Squared distance between the actor and the player
    /* 0x090 */ f32 xzDistToPlayer; // Distance between the actor and the player in the XZ plane
    /* 0x094 */ f32 yDistToPlayer; // Dist is negative if the actor is above the player
    /* 0x098 */ CollisionCheckInfo colChkInfo; // Variables related to the Collision Check system
    /* 0x0B4 */ ActorShape shape; // Variables related to the physical shape of the actor
    /* 0x0E4 */ Vec3f projectedPos; // Position of the actor in projected space
    /* 0x0F0 */ f32 projectedW; // w component of the projected actor position
    /* 0x0F4 */ f32 uncullZoneForward; // Amount to increase the uncull zone forward by (in projected space)
    /* 0x0F8 */ f32 uncullZoneScale; // Amount to increase the uncull zone scale by (in projected space)
    /* 0x0FC */ f32 uncullZoneDownward; // Amount to increase uncull zone downward by (in projected space)
    /* 0x100 */ Vec3f prevPos; // World position from the previous update cycle
    /* 0x10C */ u8 isTargeted; // Set to true if the actor is currently being targeted by the player
    /* 0x10D */ u8 targetPriority; // Lower values have higher priority. Resets to 0 when player stops targeting
    /* 0x10E */ u16 textId; // Text ID to pass to player/display when interacting with the actor
    /* 0x110 */ u16 freezeTimer; // Actor does not update when set. Timer decrements automatically
    /* 0x112 */ u16 colorFilterParams; // Set color filter to red, blue, or white. Toggle opa or xlu
    /* 0x114 */ u8 colorFilterTimer; // A non-zero value enables the color filter. Decrements automatically
    /* 0x115 */ u8 isDrawn; // Set to true if the actor is currently being drawn. Always stays false for lens actors
    /* 0x116 */ u8 dropFlag; // Configures what item is dropped by the actor from `Item_DropCollectibleRandom`
    /* 0x117 */ u8 naviEnemyId; // Sets what 0600 dialog to display when talking to navi. Default 0xFF
    /* 0x118 */ struct Actor* parent; // Usage is actor specific. Set if actor is spawned via `Actor_SpawnAsChild`
    /* 0x11C */ struct Actor* child; // Usage is actor specific. Set if actor is spawned via `Actor_SpawnAsChild`
    /* 0x120 */ struct Actor* prev; // Previous actor of this category
    /* 0x124 */ struct Actor* next; // Next actor of this category
    /* 0x128 */ ActorFunc init; // Initialization Routine. Called by `Actor_Init` or `Actor_UpdateAll`
    /* 0x12C */ ActorFunc destroy; // Destruction Routine. Called by `Actor_Destroy`
    /* 0x130 */ ActorFunc update; // Update Routine. Called by `Actor_UpdateAll`
    /* 0x134 */ ActorFunc draw; // Draw Routine. Called by `Actor_Draw`
    /* 0x138 */ ActorOverlay* overlayEntry; // Pointer to the overlay table entry for this actor
#if OOT_DEBUG
    /* 0x13C */ char dbgPad[0x10];
#endif
} Actor; // size = 0x14C

typedef enum {
    /* 0 */ FOOT_LEFT,
    /* 1 */ FOOT_RIGHT
} ActorFootIndex;

/*
colorFilterParams WIP documentation
& 0x8000 : white
& 0x4000 : red
if neither of the above are set : blue

(& 0x1F00 >> 5) | 7 : color intensity
0x2000 : translucent, else opaque
*/

#define DYNA_TRANSFORM_POS (1 << 0) // Position of the actors on top follows the dynapoly actor's movement.
#define DYNA_TRANSFORM_ROT_Y (1 << 1) // The Y rotation of the actors on top follows the dynapoly actor's Y rotation.

#define DYNA_INTERACT_ACTOR_ON_TOP (1 << 0) // There is an actor standing on the collision of the dynapoly actor
#define DYNA_INTERACT_PLAYER_ON_TOP (1 << 1) // The player actor is standing on the collision of the dynapoly actor
#define DYNA_INTERACT_PLAYER_ABOVE (1 << 2) // The player is directly above the collision of the dynapoly actor (any distance above)
#define DYNA_INTERACT_3 (1 << 3) // Like the ACTOR_ON_TOP flag but only actors with ACTOR_FLAG_26

typedef struct DynaPolyActor {
    /* 0x000 */ struct Actor actor;
    /* 0x14C */ s32 bgId;
    /* 0x150 */ f32 unk_150;
    /* 0x154 */ f32 unk_154;
    /* 0x158 */ s16 unk_158; // y rotation?
    /* 0x15C */ u32 transformFlags;
    /* 0x160 */ u8 interactFlags;
    /* 0x162 */ s16 unk_162;
} DynaPolyActor; // size = 0x164

typedef struct {
    /* 0x00 */ MtxF* matrices;
    /* 0x04 */ s16* objectSlots;
    /* 0x08 */ s16 count;
    /* 0x0C */ Gfx** dLists;
    /* 0x10 */ s32 val; // used for various purposes: both a status indicator and counter
    /* 0x14 */ s32 prevLimbIndex;
} BodyBreak;

#define BODYBREAK_OBJECT_SLOT_DEFAULT -1 // use the same object as the actor
#define BODYBREAK_STATUS_READY -1
#define BODYBREAK_STATUS_FINISHED 0

typedef enum {
    /* 0x00 */ ITEM00_RUPEE_GREEN,
    /* 0x01 */ ITEM00_RUPEE_BLUE,
    /* 0x02 */ ITEM00_RUPEE_RED,
    /* 0x03 */ ITEM00_RECOVERY_HEART,
    /* 0x04 */ ITEM00_BOMBS_A,
    /* 0x05 */ ITEM00_ARROWS_SINGLE,
    /* 0x06 */ ITEM00_HEART_PIECE,
    /* 0x07 */ ITEM00_HEART_CONTAINER,
    /* 0x08 */ ITEM00_ARROWS_SMALL,
    /* 0x09 */ ITEM00_ARROWS_MEDIUM,
    /* 0x0A */ ITEM00_ARROWS_LARGE,
    /* 0x0B */ ITEM00_BOMBS_B,
    /* 0x0C */ ITEM00_NUTS,
    /* 0x0D */ ITEM00_STICK,
    /* 0x0E */ ITEM00_MAGIC_LARGE,
    /* 0x0F */ ITEM00_MAGIC_SMALL,
    /* 0x10 */ ITEM00_SEEDS,
    /* 0x11 */ ITEM00_SMALL_KEY,
    /* 0x12 */ ITEM00_FLEXIBLE,
    /* 0x13 */ ITEM00_RUPEE_ORANGE,
    /* 0x14 */ ITEM00_RUPEE_PURPLE,
    /* 0x15 */ ITEM00_SHIELD_DEKU,
    /* 0x16 */ ITEM00_SHIELD_HYLIAN,
    /* 0x17 */ ITEM00_TUNIC_ZORA,
    /* 0x18 */ ITEM00_TUNIC_GORON,
    /* 0x19 */ ITEM00_BOMBS_SPECIAL,
    /* 0x1A */ ITEM00_MAX,
    /* 0xFF */ ITEM00_NONE = 0xFF
} Item00Type;

struct EnItem00;

typedef void (*EnItem00ActionFunc)(struct EnItem00*, struct PlayState*);

typedef struct EnItem00 {
    /* 0x000 */ Actor actor;
    /* 0x14C */ EnItem00ActionFunc actionFunc;
    /* 0x150 */ s16 collectibleFlag;
    /* 0x152 */ s16 getItemId;
    /* 0x154 */ s16 unk_154;
    /* 0x156 */ s16 unk_156;
    /* 0x158 */ s16 unk_158;
    /* 0x15A */ s16 despawnTimer;
    /* 0x15C */ f32 scale;
    /* 0x160 */ ColliderCylinder collider;
} EnItem00; // size = 0x1AC

// Only A_OBJ_SIGNPOST_OBLONG and A_OBJ_SIGNPOST_ARROW are used in room files.
typedef enum {
    /* 0x00 */ A_OBJ_BLOCK_SMALL,
    /* 0x01 */ A_OBJ_BLOCK_LARGE,
    /* 0x02 */ A_OBJ_BLOCK_HUGE,
    /* 0x03 */ A_OBJ_BLOCK_SMALL_ROT,
    /* 0x04 */ A_OBJ_BLOCK_LARGE_ROT,
    /* 0x05 */ A_OBJ_CUBE_SMALL,
    /* 0x06 */ A_OBJ_UNKNOWN_6,
    /* 0x07 */ A_OBJ_GRASS_CLUMP,
    /* 0x08 */ A_OBJ_TREE_STUMP,
    /* 0x09 */ A_OBJ_SIGNPOST_OBLONG,
    /* 0x0A */ A_OBJ_SIGNPOST_ARROW,
    /* 0x0B */ A_OBJ_BOULDER_FRAGMENT,
    /* 0x0C */ A_OBJ_MAX
} AObjType;

struct EnAObj;

typedef void (*EnAObjActionFunc)(struct EnAObj*, struct PlayState*);

typedef struct EnAObj {
    /* 0x000 */ DynaPolyActor dyna;
    /* 0x164 */ EnAObjActionFunc actionFunc;
    /* 0x168 */ s32 rotateWaitTimer;
    /* 0x16C */ s16 textId;
    /* 0x16E */ s16 rotateState;
    /* 0x170 */ s16 rotateForTimer;
    /* 0x172 */ s16 rotSpeedY;
    /* 0x174 */ s16 rotSpeedX;
    /* 0x178 */ f32 focusYoffset;
    /* 0x17C */ ColliderCylinder collider;
} EnAObj; // size = 0x1C8

typedef enum {
    /* 0x00 */ ACTORCAT_SWITCH,
    /* 0x01 */ ACTORCAT_BG,
    /* 0x02 */ ACTORCAT_PLAYER,
    /* 0x03 */ ACTORCAT_EXPLOSIVE,
    /* 0x04 */ ACTORCAT_NPC,
    /* 0x05 */ ACTORCAT_ENEMY,
    /* 0x06 */ ACTORCAT_PROP,
    /* 0x07 */ ACTORCAT_ITEMACTION,
    /* 0x08 */ ACTORCAT_MISC,
    /* 0x09 */ ACTORCAT_BOSS,
    /* 0x0A */ ACTORCAT_DOOR,
    /* 0x0B */ ACTORCAT_CHEST,
    /* 0x0C */ ACTORCAT_MAX
} ActorCategory;

#define DEFINE_ACTOR(_0, enum, _2, _3) enum,
#define DEFINE_ACTOR_INTERNAL(_0, enum, _2, _3) enum,
#define DEFINE_ACTOR_UNSET(enum) enum,

typedef enum {
    #include "tables/actor_table.h"
    /* 0x0192 */ ACTOR_ID_MAX // originally "ACTOR_DLF_MAX"
} ActorID;

#undef DEFINE_ACTOR
#undef DEFINE_ACTOR_INTERNAL
#undef DEFINE_ACTOR_UNSET

typedef enum {
    DOORLOCK_NORMAL,
    DOORLOCK_BOSS,
    DOORLOCK_NORMAL_SPIRIT
} DoorLockType;

typedef enum {
    /* 0x00 */ NAVI_ENEMY_DEFAULT,
    /* 0x01 */ NAVI_ENEMY_GOHMA,
    /* 0x02 */ NAVI_ENEMY_GOHMA_EGG,
    /* 0x03 */ NAVI_ENEMY_GOHMA_LARVA,
    /* 0x04 */ NAVI_ENEMY_SKULLTULA,
    /* 0x05 */ NAVI_ENEMY_BIG_SKULLTULA,
    /* 0x06 */ NAVI_ENEMY_TAILPASARAN,
    /* 0x07 */ NAVI_ENEMY_DEKU_BABA,
    /* 0x08 */ NAVI_ENEMY_BIG_DEKU_BABA,
    /* 0x09 */ NAVI_ENEMY_WITHERED_DEKU_BABA,
    /* 0x0A */ NAVI_ENEMY_DEKU_SCRUB,
    /* 0x0B */ NAVI_ENEMY_UNUSED_B,
    /* 0x0C */ NAVI_ENEMY_KING_DODONGO,
    /* 0x0D */ NAVI_ENEMY_DODONGO,
    /* 0x0E */ NAVI_ENEMY_BABY_DODONGO,
    /* 0x0F */ NAVI_ENEMY_LIZALFOS,
    /* 0x10 */ NAVI_ENEMY_DINOLFOS,
    /* 0x11 */ NAVI_ENEMY_FIRE_KEESE,
    /* 0x12 */ NAVI_ENEMY_KEESE,
    /* 0x13 */ NAVI_ENEMY_ARMOS,
    /* 0x14 */ NAVI_ENEMY_BARINADE,
    /* 0x15 */ NAVI_ENEMY_PARASITIC_TENTACLE,
    /* 0x16 */ NAVI_ENEMY_SHABOM,
    /* 0x17 */ NAVI_ENEMY_BIRI,
    /* 0x18 */ NAVI_ENEMY_BARI,
    /* 0x19 */ NAVI_ENEMY_STINGER,
    /* 0x1A */ NAVI_ENEMY_PHANTOM_GANON_PHASE_2,
    /* 0x1B */ NAVI_ENEMY_STALFOS,
    /* 0x1C */ NAVI_ENEMY_BLUE_BUBBLE,
    /* 0x1D */ NAVI_ENEMY_WHITE_BUBBLE,
    /* 0x1E */ NAVI_ENEMY_GREEN_BUBBLE,
    /* 0x1F */ NAVI_ENEMY_SKULLWALLTULA,
    /* 0x20 */ NAVI_ENEMY_GOLD_SKULLTULA,
    /* 0x21 */ NAVI_ENEMY_VOLVAGIA,
    /* 0x22 */ NAVI_ENEMY_FLARE_DANCER,
    /* 0x23 */ NAVI_ENEMY_TORCH_SLUG,
    /* 0x24 */ NAVI_ENEMY_RED_BUBBLE,
    /* 0x25 */ NAVI_ENEMY_MORPHA,
    /* 0x26 */ NAVI_ENEMY_DARK_LINK,
    /* 0x27 */ NAVI_ENEMY_SHELL_BLADE,
    /* 0x28 */ NAVI_ENEMY_SPIKE,
    /* 0x29 */ NAVI_ENEMY_BONGO_BONGO,
    /* 0x2A */ NAVI_ENEMY_REDEAD,
    /* 0x2B */ NAVI_ENEMY_PHANTOM_GANON_PHASE_1,
    /* 0x2C */ NAVI_ENEMY_UNUSED_2C,
    /* 0x2D */ NAVI_ENEMY_GIBDO,
    /* 0x2E */ NAVI_ENEMY_DEAD_HANDS_HAND,
    /* 0x2F */ NAVI_ENEMY_DEAD_HAND,
    /* 0x30 */ NAVI_ENEMY_WALLMASTER,
    /* 0x31 */ NAVI_ENEMY_FLOORMASTER,
    /* 0x32 */ NAVI_ENEMY_TWINROVA_KOUME,
    /* 0x33 */ NAVI_ENEMY_TWINROVA_KOTAKE,
    /* 0x34 */ NAVI_ENEMY_IRON_KNUCKLE_NABOORU,
    /* 0x35 */ NAVI_ENEMY_IRON_KNUCKLE,
    /* 0x36 */ NAVI_ENEMY_SKULL_KID_ADULT,
    /* 0x37 */ NAVI_ENEMY_LIKE_LIKE,
    /* 0x38 */ NAVI_ENEMY_UNUSED_38,
    /* 0x39 */ NAVI_ENEMY_BEAMOS,
    /* 0x3A */ NAVI_ENEMY_ANUBIS,
    /* 0x3B */ NAVI_ENEMY_FREEZARD,
    /* 0x3C */ NAVI_ENEMY_UNUSED_3C,
    /* 0x3D */ NAVI_ENEMY_GANONDORF,
    /* 0x3E */ NAVI_ENEMY_GANON,
    /* 0x3F */ NAVI_ENEMY_SKULL_KID,
    /* 0x40 */ NAVI_ENEMY_SKULL_KID_FRIENDLY,
    /* 0x41 */ NAVI_ENEMY_SKULL_KID_MASK,
    /* 0x42 */ NAVI_ENEMY_OCTOROK,
    /* 0x43 */ NAVI_ENEMY_POE_COMPOSER,
    /* 0x44 */ NAVI_ENEMY_POE,
    /* 0x45 */ NAVI_ENEMY_RED_TEKTITE,
    /* 0x46 */ NAVI_ENEMY_BLUE_TEKTITE,
    /* 0x47 */ NAVI_ENEMY_LEEVER,
    /* 0x48 */ NAVI_ENEMY_PEAHAT,
    /* 0x49 */ NAVI_ENEMY_PEAHAT_LARVA,
    /* 0x4A */ NAVI_ENEMY_MOBLIN,
    /* 0x4B */ NAVI_ENEMY_MOBLIN_CLUB,
    /* 0x4C */ NAVI_ENEMY_WOLFOS,
    /* 0x4D */ NAVI_ENEMY_MAD_SCRUB,
    /* 0x4E */ NAVI_ENEMY_BUSINESS_SCRUB,
    /* 0x4F */ NAVI_ENEMY_DAMPES_GHOST,
    /* 0x50 */ NAVI_ENEMY_POE_SISTER_MEG,
    /* 0x51 */ NAVI_ENEMY_POE_SISTER_JOELLE,
    /* 0x52 */ NAVI_ENEMY_POE_SISTER_BETH,
    /* 0x53 */ NAVI_ENEMY_POE_SISTER_AMY,
    /* 0x54 */ NAVI_ENEMY_GERUDO_THIEF,
    /* 0x55 */ NAVI_ENEMY_STALCHILD,
    /* 0x56 */ NAVI_ENEMY_ICE_KEESE,
    /* 0x57 */ NAVI_ENEMY_WHITE_WOLFOS,
    /* 0x58 */ NAVI_ENEMY_GUAY,
    /* 0x59 */ NAVI_ENEMY_BIGOCTO,
    /* 0x5A */ NAVI_ENEMY_BIG_POE,
    /* 0x5B */ NAVI_ENEMY_TWINROVA,
    /* 0x5C */ NAVI_ENEMY_POE_WASTELAND,
    /* 0xFF */ NAVI_ENEMY_NONE = 0xFF
} NaviEnemy;

<<<<<<< HEAD
=======
typedef struct TargetContextEntry {
    /* 0x00 */ Vec3f pos;
    /* 0x0C */ f32 unk_0C; // radius?
    /* 0x10 */ Color_RGB8 color;
} TargetContextEntry; // size = 0x14

typedef struct TargetContext {
    /* 0x00 */ Vec3f naviRefPos; // possibly wrong
    /* 0x0C */ Vec3f targetCenterPos;
    /* 0x18 */ Color_RGBAf naviInner;
    /* 0x28 */ Color_RGBAf naviOuter;
    /* 0x38 */ Actor* arrowPointedActor;
    /* 0x3C */ Actor* targetedActor;
    /* 0x40 */ f32 unk_40;
    /* 0x44 */ f32 unk_44;
    /* 0x48 */ s16 unk_48;
    /* 0x4A */ u8 activeCategory;
    /* 0x4B */ u8 unk_4B;
    /* 0x4C */ s8 unk_4C;
    /* 0x4D */ char unk_4D[0x03];
    /* 0x50 */ TargetContextEntry arr_50[3];
    /* 0x8C */ Actor* unk_8C;
    /* 0x90 */ Actor* bgmEnemy; // The nearest enemy to player with the right flags that will trigger NA_BGM_ENEMY
    /* 0x94 */ Actor* unk_94;
} TargetContext; // size = 0x98

typedef struct TitleCardContext {
    /* 0x00 */ void* texture;
    /* 0x04 */ s16 x;
    /* 0x06 */ s16 y;
    /* 0x08 */ u8 width;
    /* 0x09 */ u8 height;
    /* 0x0A */ u8 durationTimer; // how long the title card appears for before fading
    /* 0x0B */ u8 delayTimer; // how long the title card waits to appear
    /* 0x0C */ s16 alpha;
    /* 0x0E */ s16 intensity;
} TitleCardContext; // size = 0x10

typedef struct ActorListEntry {
    /* 0x00 */ s32 length; // number of actors loaded of this category
    /* 0x04 */ Actor* head; // pointer to head of the linked list of this category (most recent actor added)
} ActorListEntry; // size = 0x08

typedef struct ActorContextSceneFlags {
    /* 0x00 */ u32 swch;
    /* 0x04 */ u32 tempSwch;
    /* 0x08 */ u32 unk0;
    /* 0x0C */ u32 unk1;
    /* 0x10 */ u32 chest;
    /* 0x14 */ u32 clear;
    /* 0x18 */ u32 tempClear;
    /* 0x1C */ u32 collect;
    /* 0x20 */ u32 tempCollect;
} ActorContextSceneFlags; // size = 0x24

typedef struct ActorContext {
    /* 0x000 */ u8 freezeFlashTimer;
    /* 0x001 */ char unk_01[0x01];
    /* 0x002 */ u8 unk_02;
    /* 0x003 */ u8 lensActive;
    /* 0x004 */ char unk_04[0x04];
    /* 0x008 */ u8 total; // total number of actors loaded
    /* 0x00C */ ActorListEntry actorLists[ACTORCAT_MAX];
    /* 0x06C */ TargetContext targetCtx;
    /* 0x104 */ ActorContextSceneFlags flags;
    /* 0x128 */ TitleCardContext titleCtx;
    /* 0x138 */ char unk_138[0x04];
    /* 0x13C */ void* absoluteSpace; // Space used to allocate actor overlays with alloc type ACTOROVL_ALLOC_ABSOLUTE
} ActorContext; // size = 0x140

#define TRANSITION_ACTOR_PARAMS_INDEX_SHIFT 10
#define GET_TRANSITION_ACTOR_INDEX(actor) ((u16)(actor)->params >> TRANSITION_ACTOR_PARAMS_INDEX_SHIFT)

>>>>>>> 8366b873
// EnDoor and DoorKiller share openAnim and playerIsOpening
// Due to alignment, a substruct cannot be used in the structs of these actors.
#define DOOR_ACTOR_BASE               \
    /* 0x0000 */ Actor actor;         \
    /* 0x014C */ SkelAnime skelAnime; \
    /* 0x0190 */ u8 openAnim;         \
    /* 0x0191 */ u8 playerIsOpening

typedef struct DoorActorBase {
    /* 0x0000 */ DOOR_ACTOR_BASE;
} DoorActorBase;

// DoorShutter and DoorGerudo share isActive
// Due to alignment, a substruct cannot be used in the structs of these actors.
#define SLIDING_DOOR_ACTOR_BASE      \
    /* 0x0000 */ DynaPolyActor dyna; \
    /* 0x0164 */ s16 isActive // Set to true by player when using the door. Also a timer for niche cases in DoorShutter

typedef struct SlidingDoorActorBase {
    /* 0x0000 */ SLIDING_DOOR_ACTOR_BASE;
} SlidingDoorActorBase;

typedef enum {
    /* 0x00 */ DOOR_OPEN_ANIM_ADULT_L,
    /* 0x01 */ DOOR_OPEN_ANIM_CHILD_L,
    /* 0x02 */ DOOR_OPEN_ANIM_ADULT_R,
    /* 0x03 */ DOOR_OPEN_ANIM_CHILD_R,
    /* 0x04 */ DOOR_OPEN_ANIM_MAX
} DoorOpenAnim;

#define UPDBGCHECKINFO_FLAG_0 (1 << 0) // check wall
#define UPDBGCHECKINFO_FLAG_1 (1 << 1) // check ceiling
#define UPDBGCHECKINFO_FLAG_2 (1 << 2) // check floor and water
#define UPDBGCHECKINFO_FLAG_3 (1 << 3)
#define UPDBGCHECKINFO_FLAG_4 (1 << 4)
#define UPDBGCHECKINFO_FLAG_5 (1 << 5) // unused
#define UPDBGCHECKINFO_FLAG_6 (1 << 6) // disable water ripples
#define UPDBGCHECKINFO_FLAG_7 (1 << 7) // alternate wall check?

typedef enum {
    /* 0x0 */ NPC_TALK_STATE_IDLE, // NPC not currently talking to player
    /* 0x1 */ NPC_TALK_STATE_TALKING, // NPC is currently talking to player
    /* 0x2 */ NPC_TALK_STATE_ACTION, // An NPC-defined action triggered in the conversation
    /* 0x3 */ NPC_TALK_STATE_ITEM_GIVEN // NPC finished giving an item and text box is done
} NpcTalkState;

typedef enum {
    /* 0x0 */ NPC_TRACKING_PLAYER_AUTO_TURN, // Determine tracking mode based on player position, see Npc_UpdateAutoTurn
    /* 0x1 */ NPC_TRACKING_NONE, // Don't track the target (usually the player)
    /* 0x2 */ NPC_TRACKING_HEAD_AND_TORSO, // Track target by turning the head and the torso
    /* 0x3 */ NPC_TRACKING_HEAD, // Track target by turning the head
    /* 0x4 */ NPC_TRACKING_FULL_BODY // Track target by turning the body, torso and head
} NpcTrackingMode;

typedef struct {
    /* 0x00 */ s16 talkState;
    /* 0x02 */ s16 trackingMode;
    /* 0x04 */ s16 autoTurnTimer;
    /* 0x06 */ s16 autoTurnState;
    /* 0x08 */ Vec3s headRot;
    /* 0x0E */ Vec3s torsoRot;
    /* 0x14 */ f32 yOffset; // Y position offset to add to actor position when calculating angle to target
    /* 0x18 */ Vec3f trackPos;
    /* 0x24 */ char unk_24[0x4];
} NpcInteractInfo; // size = 0x28

// Converts a number of bits to a bitmask, helper for params macros
// e.g. 3 becomes 0b111 (7)
#define NBITS_TO_MASK(n) \
    ((1 << (n)) - 1)

// Extracts the `n`-bit value at position `s` in `p`, shifts then masks
// Unsigned variant, no possibility of sign extension
#define PARAMS_GET_U(p, s, n) \
    (((p) >> (s)) & NBITS_TO_MASK(n))

// Extracts the `n`-bit value at position `s` in `p`, masks then shifts
// Signed variant, possibility of sign extension
#define PARAMS_GET_S(p, s, n) \
    (((p) & (NBITS_TO_MASK(n) << (s))) >> (s))

// Extracts all bits past position `s` in `p`
#define PARAMS_GET_NOMASK(p, s) \
    ((p) >> (s))

// Extracts the `n`-bit value at position `s` in `p` without shifting it from its current position
#define PARAMS_GET_NOSHIFT(p, s, n) \
    ((p) & (NBITS_TO_MASK(n) << (s)))

// Generates a bitmask for bit position `s` of length `n`
#define PARAMS_MAKE_MASK(s, n) PARAMS_GET_NOSHIFT(~0, s, n)

#define TRANSITION_ACTOR_PARAMS_INDEX_SHIFT 10
#define GET_TRANSITION_ACTOR_INDEX(actor) PARAMS_GET_NOMASK((u16)(actor)->params, 10)

#endif<|MERGE_RESOLUTION|>--- conflicted
+++ resolved
@@ -571,8 +571,6 @@
     /* 0xFF */ NAVI_ENEMY_NONE = 0xFF
 } NaviEnemy;
 
-<<<<<<< HEAD
-=======
 typedef struct TargetContextEntry {
     /* 0x00 */ Vec3f pos;
     /* 0x0C */ f32 unk_0C; // radius?
@@ -643,10 +641,6 @@
     /* 0x13C */ void* absoluteSpace; // Space used to allocate actor overlays with alloc type ACTOROVL_ALLOC_ABSOLUTE
 } ActorContext; // size = 0x140
 
-#define TRANSITION_ACTOR_PARAMS_INDEX_SHIFT 10
-#define GET_TRANSITION_ACTOR_INDEX(actor) ((u16)(actor)->params >> TRANSITION_ACTOR_PARAMS_INDEX_SHIFT)
-
->>>>>>> 8366b873
 // EnDoor and DoorKiller share openAnim and playerIsOpening
 // Due to alignment, a substruct cannot be used in the structs of these actors.
 #define DOOR_ACTOR_BASE               \
