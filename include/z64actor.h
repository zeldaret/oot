#ifndef _Z64ACTOR_H_
#define _Z64ACTOR_H_

#include "z64dma.h"
#include "z64animation.h"
#include "z64math.h"
#include "z64collision_check.h"

#define ACTOR_NUMBER_MAX 200
#define INVISIBLE_ACTOR_MAX 20
#define AM_FIELD_SIZE 0x27A0
#define MASS_IMMOVABLE 0xFF // Cannot be pushed by OC collisions
#define MASS_HEAVY 0xFE // Can only be pushed by OC collisions with IMMOVABLE and HEAVY objects.

struct Actor;
struct GlobalContext;
struct Lights;

typedef void (*ActorFunc)(struct Actor*, struct GlobalContext*);
typedef void (*ActorShadowFunc)(struct Actor*, struct Lights*, struct GlobalContext*);
typedef u16 (*callback1_800343CC)(struct GlobalContext*, struct Actor*);
typedef s16 (*callback2_800343CC)(struct GlobalContext*, struct Actor*);

typedef struct {
    Vec3f pos;
    Vec3s rot;
} PosRot; // size = 0x14

typedef struct {
    /* 0x00 */ s16 id;
    /* 0x02 */ u8 category; // Classifies actor and determines when it will update or draw
    /* 0x04 */ u32 flags;
    /* 0x08 */ s16 objectId;
    /* 0x0C */ u32 instanceSize;
    /* 0x10 */ ActorFunc init; // Constructor
    /* 0x14 */ ActorFunc destroy; // Destructor
    /* 0x18 */ ActorFunc update; // Update Function
    /* 0x1C */ ActorFunc draw; // Draw function
} ActorInit; // size = 0x20

typedef enum {
    /* 0 */ ALLOCTYPE_NORMAL,
    /* 1 */ ALLOCTYPE_ABSOLUTE,
    /* 2 */ ALLOCTYPE_PERMANENT
} AllocType;

typedef struct {
    /* 0x00 */ u32 vromStart;
    /* 0x04 */ u32 vromEnd;
    /* 0x08 */ void* vramStart;
    /* 0x0C */ void* vramEnd;
    /* 0x10 */ void* loadedRamAddr; // original name: "allocp"
    /* 0x14 */ ActorInit* initInfo;
    /* 0x18 */ char* name;
    /* 0x1C */ u16 allocType;
    /* 0x1E */ s8 nbLoaded; // original name: "clients"
} ActorOverlay; // size = 0x20

typedef struct {
    u8 table[32];
} DamageTable;

typedef struct {
    /* 0x00 */ u8 health;
    /* 0x02 */ s16 cylRadius;
    /* 0x04 */ s16 cylHeight;
    /* 0x06 */ u8 mass;
} CollisionCheckInfoInit;

typedef struct {
    /* 0x00 */ u8 health;
    /* 0x02 */ s16 cylRadius;
    /* 0x04 */ s16 cylHeight;
    /* 0x06 */ s16 cylYShift;
    /* 0x08 */ u8 mass;
} CollisionCheckInfoInit2;

typedef struct {
    /* 0x00 */ DamageTable* damageTable;
    /* 0x04 */ Vec3f displacement; // Amount to correct velocity (0x5C) by when colliding into a body
    /* 0x10 */ s16 cylRadius; // Used for various purposes
    /* 0x12 */ s16 cylHeight; // Used for various purposes
    /* 0x14 */ s16 cylYShift; // Unused. Purpose inferred from Cylinder16 and CollisionCheck_CylSideVsLineSeg
    /* 0x16 */ u8 mass; // Used to compute displacement for OC collisions
    /* 0x17 */ u8 health; // Note: some actors may use their own health variable instead of this one
    /* 0x18 */ u8 damage; // Amount to decrement health by
    /* 0x19 */ u8 damageEffect; // Stores what effect should occur when hit by a weapon
    /* 0x1A */ u8 atHitEffect; // Stores what effect should occur when AT connects with an AC
    /* 0x1B */ u8 acHitEffect; // Stores what effect should occur when AC is touched by an AT
} CollisionCheckInfo; // size = 0x1C

typedef struct {
    /* 0x00 */ Vec3s rot; // Current actor shape rotation
    /* 0x06 */ s16 face; // Used to index eyebrow/eye/mouth textures. Only used by player
    /* 0x08 */ f32 yOffset; // Model y axis offset. Represents model space units
    /* 0x0C */ ActorShadowFunc shadowDraw; // Shadow draw function
    /* 0x10 */ f32 shadowScale; // Changes the size of the shadow
    /* 0x14 */ u8 shadowAlpha; // Default is 255
    /* 0x15 */ u8 feetFloorFlags; // Set if the actor's foot is clipped under the floor. & 1 is right foot, & 2 is left
    /* 0x18 */ Vec3f feetPos[2]; // Update by using `Actor_SetFeetPos` in PostLimbDraw
} ActorShape; // size = 0x30

typedef struct Actor {
<<<<<<< HEAD
    /* 0x000 */ s16     id; // Actor Id
    /* 0x002 */ u8      type; // Actor Type. Refer to the corresponding enum for values
    /* 0x003 */ s8      room; // Room number the actor is in. -1 denotes that the actor won't despawn on a room change
    /* 0x004 */ u32     flags; // Flags used for various purposes
    /* 0x008 */ PosRot  initPosRot; // Initial position/rotation when spawned. Is sometimes used for other purposes
    /* 0x01C */ s16     params; // original name: "args_data"; Configurable variable set by an actor's spawn data
    /* 0x01E */ s8      objBankIndex; // original name: "bank"; Object bank index of this actor's object dependency
    /* 0x01F */ s8      unk_1F;
    /* 0x020 */ u16     sfx; // Plays sound effect relative to actor's location (if within range of camera?)
    /* 0x024 */ PosRot  posRot; // position/rotation in the world
    /* 0x038 */ PosRot  posRot2;
    /* 0x04C */ f32     unk_4C;
    /* 0x050 */ Vec3f   scale; // Sets x,y,z scaling factor. Typically, a factor of 0.01 is used for each axis
    /* 0x05C */ Vec3f   velocity;
    /* 0x068 */ f32     speedXZ; // Always positive, stores how fast the actor is traveling along the XZ plane
    /* 0x06C */ f32     gravity; // Acceleration due to gravity; value is added to Y velocity every frame
    /* 0x070 */ f32     minVelocityY; // Sets the lower bounds cap on velocity along the Y axis
    /* 0x074 */ CollisionPoly* wallPoly; // Wall polygon an actor is touching
    /* 0x078 */ CollisionPoly* floorPoly; // Floor polygon an actor is over/touching
    /* 0x07C */ u8      wallPolySource; // Complex Poly Surface Source. 0x32 = Scene
    /* 0x07D */ u8      floorPolySource; // Complex Poly Surface Source. 0x32 = Scene. related to 0x80/88
    /* 0x07E */ s16     wallPolyRot; // Rotation of the wall poly an actor is touching
    /* 0x080 */ f32     groundY;
    /* 0x084 */ f32     waterY;
    /* 0x088 */ u16     bgCheckFlags;
    /* 0x08A */ s16     yawTowardsLink;
    /* 0x08C */ f32     xyzDistFromLinkSq;
    /* 0x090 */ f32     xzDistFromLink;
    /* 0x094 */ f32     yDistFromLink;
    /* 0x098 */ CollisionCheckInfo colChkInfo;
    /* 0x0B4 */ ActorShape shape;
    /* 0x0CC */ Vec3f   unk_CC[2];
    /* 0x0E4 */ Vec3f   projectedPos; // actor position in projected space
    /* 0x0F0 */ f32     projectedW; // w component of the projected actor position vector
    /* 0x0F4 */ f32     uncullZoneForward; // amount to increase the uncull zone forward by (in projected space)
    /* 0x0F8 */ f32     uncullZoneScale; // amount to increase the uncull zone scale by (in projected space)
    /* 0x0FC */ f32     uncullZoneDownward; // amount to increase uncull zone downward by (in projected space)
    /* 0x100 */ Vec3f   pos4;
    /* 0x10C */ u8      isTargeted;
    /* 0x10D */ u8      unk_10D; // Z-Target related
    /* 0x10E */ u16     textId; // Text id to pass to link/display when interacting with an actor
    /* 0x110 */ u16     freezeTimer;
    /* 0x112 */ u16     dmgEffectParams; // Specifies damage effect color (white/red/blue) and if opaque or translucent
    /* 0x114 */ u8      dmgEffectTimer;
    /* 0x115 */ u8      isDrawn; // Indicates whether the actor is currently being drawn (but not seen through lens)
    /* 0x116 */ u8      unk_116;
    /* 0x117 */ u8      naviEnemyId; // Sets what 0600 dialog to display when talking to navi. Default 0xFF
    /* 0x118 */ struct Actor* parent;
    /* 0x11C */ struct Actor* child;
    /* 0x120 */ struct Actor* prev; // Previous Actor of this type
    /* 0x124 */ struct Actor* next; // Next Actor of this type
    /* 0x128 */ ActorFunc init; // Initialization Routine. Called by Actor_Init or Actor_UpdateAll
    /* 0x12C */ ActorFunc destroy; // Destruction Routine. Called by Actor_Destroy
    /* 0x130 */ ActorFunc update; // Update Routine. Called by Actor_UpdateAll
    /* 0x134 */ ActorFunc draw; // Draw Routine. Called by Actor_Draw
=======
    /* 0x000 */ s16 id; // Actor ID
    /* 0x002 */ u8 category; // Actor category. Refer to the corresponding enum for values
    /* 0x003 */ s8 room; // Room number the actor is in. -1 denotes that the actor won't despawn on a room change
    /* 0x004 */ u32 flags; // Flags used for various purposes
    /* 0x008 */ PosRot home; // Initial position/rotation when spawned. Can be used for other purposes
    /* 0x01C */ s16 params; // Configurable variable set by the actor's spawn data; original name: "args_data"
    /* 0x01E */ s8 objBankIndex; // Object bank index of the actor's object dependency; original name: "bank"
    /* 0x01F */ s8 targetMode; // Controls how far the actor can be targeted from and how far it can stay locked on
    /* 0x020 */ u16 sfx; // SFX ID to play. Sound plays when value is set, then is cleared the following update cycle
    /* 0x024 */ PosRot world; // Position/rotation in the world
    /* 0x038 */ PosRot focus; // Target reticle focuses on this position. For player this represents head pos and rot
    /* 0x04C */ f32 targetArrowOffset; // Height offset of the target arrow relative to `focus` position
    /* 0x050 */ Vec3f scale; // Scale of the actor in each axis
    /* 0x05C */ Vec3f velocity; // Velocity of the actor in each axis
    /* 0x068 */ f32 speedXZ; // How fast the actor is traveling along the XZ plane
    /* 0x06C */ f32 gravity; // Acceleration due to gravity. Value is added to Y velocity every frame
    /* 0x070 */ f32 minVelocityY; // Sets the lower bounds cap on velocity along the Y axis
    /* 0x074 */ CollisionPoly* wallPoly; // Wall polygon the actor is touching
    /* 0x078 */ CollisionPoly* floorPoly; // Floor polygon directly below the actor
    /* 0x07C */ u8 wallBgId; // Bg ID of the wall polygon the actor is touching
    /* 0x07D */ u8 floorBgId; // Bg ID of the floor polygon directly below the actor
    /* 0x07E */ s16 wallYaw; // Y rotation of the wall polygon the actor is touching
    /* 0x080 */ f32 floorHeight; // Y position of the floor polygon directly below the actor
    /* 0x084 */ f32 yDistToWater; // Distance to the surface of active waterbox. Negative value means above water
    /* 0x088 */ u16 bgCheckFlags; // See comments below actor struct for wip docs. TODO: macros for these flags
    /* 0x08A */ s16 yawTowardsPlayer; // Y rotation difference between the actor and the player
    /* 0x08C */ f32 xyzDistToPlayerSq; // Squared distance between the actor and the player in the x,y,z axis
    /* 0x090 */ f32 xzDistToPlayer; // Distance between the actor and the player in the XZ plane
    /* 0x094 */ f32 yDistToPlayer; // Dist is negative if the actor is above the player
    /* 0x098 */ CollisionCheckInfo colChkInfo; // Variables related to the Collision Check system
    /* 0x0B4 */ ActorShape shape; // Variables related to the physical shape of the actor
    /* 0x0E4 */ Vec3f projectedPos; // Position of the actor in projected space
    /* 0x0F0 */ f32 projectedW; // w component of the projected actor position
    /* 0x0F4 */ f32 uncullZoneForward; // Amount to increase the uncull zone forward by (in projected space)
    /* 0x0F8 */ f32 uncullZoneScale; // Amount to increase the uncull zone scale by (in projected space)
    /* 0x0FC */ f32 uncullZoneDownward; // Amount to increase uncull zone downward by (in projected space)
    /* 0x100 */ Vec3f prevPos; // World position from the previous update cycle
    /* 0x10C */ u8 isTargeted; // Set to true if the actor is currently being targeted by the player
    /* 0x10D */ u8 targetPriority; // Lower values have higher priority. Resets to 0 when player stops targeting
    /* 0x10E */ u16 textId; // Text ID to pass to link/display when interacting with the actor
    /* 0x110 */ u16 freezeTimer; // Actor does not update when set. Timer decrements automatically
    /* 0x112 */ u16 colorFilterParams; // Set color filter to red, blue, or white. Toggle opa or xlu
    /* 0x114 */ u8 colorFilterTimer; // A non-zero value enables the color filter. Decrements automatically
    /* 0x115 */ u8 isDrawn; // Set to true if the actor is currently being drawn. Always stays false for lens actors
    /* 0x116 */ u8 dropFlag; // Configures what item is dropped by the actor from `Item_DropCollectibleRandom`
    /* 0x117 */ u8 naviEnemyId; // Sets what 0600 dialog to display when talking to navi. Default 0xFF
    /* 0x118 */ struct Actor* parent; // Usage is actor specific. Set if actor is spawned via `Actor_SpawnAsChild`
    /* 0x11C */ struct Actor* child; // Usage is actor specific. Set if actor is spawned via `Actor_SpawnAsChild`
    /* 0x120 */ struct Actor* prev; // Previous actor of this category
    /* 0x124 */ struct Actor* next; // Next actor of this category
    /* 0x128 */ ActorFunc init; // Initialization Routine. Called by `Actor_Init` or `Actor_UpdateAll`
    /* 0x12C */ ActorFunc destroy; // Destruction Routine. Called by `Actor_Destroy`
    /* 0x130 */ ActorFunc update; // Update Routine. Called by `Actor_UpdateAll`
    /* 0x134 */ ActorFunc draw; // Draw Routine. Called by `Actor_Draw`
>>>>>>> 8b57f36d
    /* 0x138 */ ActorOverlay* overlayEntry; // Pointer to the overlay table entry for this actor
    /* 0x13C */ char dbgPad[0x10]; // Padding that only exists in the debug rom
} Actor; // size = 0x14C

<<<<<<< HEAD
typedef struct {
    /* 0x000 */ Actor actor;
    /* 0x14C */ char unk_14C[0xC4];
    /* 0x210 */ s16 unk_210;
} ProjectileActor;

typedef struct {
    /* 0x00 */ char unk_00[0x04];
    /* 0x04 */ Actor* actor;
    /* 0x08 */ void* unk_08; // Struct800417A0*
    /* 0x0C */ char  unk_0C[0x0C];
    /* 0x18 */ Vec3f scale1;
    /* 0x24 */ Vec3s rot1;
    /* 0x2C */ Vec3f pos1;
    /* 0x38 */ Vec3f scale2;
    /* 0x44 */ Vec3s rot2;
    /* 0x4C */ Vec3f pos2;
    /* 0x58 */ char  unk_58[0x0C];
} ActorMesh; // size = 0x64
=======
typedef enum {
    /* 0 */ FOOT_LEFT,
    /* 1 */ FOOT_RIGHT
} ActorFootIndex;
>>>>>>> 8b57f36d

/*
BgCheckFlags WIP documentation:
& 0x001 : Standing on the ground
& 0x002 : Has touched the ground (only active for 1 frame)
& 0x004 : Has left the ground (only active for 1 frame)
& 0x008 : Touching a wall
& 0x010 : Touching a ceiling
& 0x020 : On or below water surface
& 0x040 : Has touched water (actor is responsible for unsetting this the frame it touches the water)
& 0x080 : Similar to & 0x1 but with no velocity check and is cleared every frame
& 0x100 : Crushed between a floor and ceiling (triggers a void for player)
& 0x200 : Unknown (only set/used by player so far)
*/

/*
colorFilterParams WIP documentation
& 0x8000 : white
& 0x4000 : red
if neither of the above are set : blue

(& 0x1F00 >> 5) | 7 : color intensity
0x2000 : translucent, else opaque
*/

typedef struct DynaPolyActor {
    /* 0x000 */ struct Actor actor;
    /* 0x14C */ s32 bgId;
    /* 0x150 */ f32 unk_150;
    /* 0x154 */ f32 unk_154;
    /* 0x158 */ s16 unk_158; // y rotation?
    /* 0x15A */ u16 unk_15A;
    /* 0x15C */ u32 unk_15C;
    /* 0x160 */ u8 unk_160;
    /* 0x162 */ s16 unk_162;
} DynaPolyActor; // size = 0x164

typedef struct {
    /* 0x00 */ MtxF* unk_00;
    /* 0x04 */ s16* unk_04;
    /* 0x08 */ s16 unk_08;
    /* 0x0A */ char unk_0A[0x02];
    /* 0x0C */ Gfx** unk_0C;
    /* 0x10 */ s32 unk_10;
    /* 0x14 */ s32 unk_14;
} struct_80032E24;

typedef enum {
    /* 0x00 */ ITEM00_RUPEE_GREEN,
    /* 0x01 */ ITEM00_RUPEE_BLUE,
    /* 0x02 */ ITEM00_RUPEE_RED,
    /* 0x03 */ ITEM00_HEART,
    /* 0x04 */ ITEM00_BOMBS_A,
    /* 0x05 */ ITEM00_ARROWS_SINGLE,
    /* 0x06 */ ITEM00_HEART_PIECE,
    /* 0x07 */ ITEM00_HEART_CONTAINER,
    /* 0x08 */ ITEM00_ARROWS_SMALL,
    /* 0x09 */ ITEM00_ARROWS_MEDIUM,
    /* 0x0A */ ITEM00_ARROWS_LARGE,
    /* 0x0B */ ITEM00_BOMBS_B,
    /* 0x0C */ ITEM00_NUTS,
    /* 0x0D */ ITEM00_STICK,
    /* 0x0E */ ITEM00_MAGIC_LARGE,
    /* 0x0F */ ITEM00_MAGIC_SMALL,
    /* 0x10 */ ITEM00_SEEDS,
    /* 0x11 */ ITEM00_SMALL_KEY,
    /* 0x12 */ ITEM00_FLEXIBLE,
    /* 0x13 */ ITEM00_RUPEE_ORANGE,
    /* 0x14 */ ITEM00_RUPEE_PURPLE,
    /* 0x15 */ ITEM00_SHIELD_DEKU,
    /* 0x16 */ ITEM00_SHIELD_HYLIAN,
    /* 0x17 */ ITEM00_TUNIC_ZORA,
    /* 0x18 */ ITEM00_TUNIC_GORON,
    /* 0x19 */ ITEM00_BOMBS_SPECIAL
} Item00Type;

struct EnItem00;

typedef void (*EnItem00ActionFunc)(struct EnItem00*, struct GlobalContext*);

typedef struct EnItem00 {
    /* 0x000 */ Actor actor;
    /* 0x14C */ EnItem00ActionFunc actionFunc;
    /* 0x150 */ s16 collectibleFlag;
    /* 0x152 */ s16 unk_152;
    /* 0x154 */ s16 unk_154;
    /* 0x156 */ s16 unk_156;
    /* 0x158 */ s16 unk_158;
    /* 0x15A */ s16 unk_15A;
    /* 0x15C */ f32 unk_15C;
    /* 0x160 */ ColliderCylinder collider;
} EnItem00; // size = 0x1AC

typedef enum {
    /* 0x00 */ A_OBJ_BLOCK_SMALL,
    /* 0x01 */ A_OBJ_BLOCK_LARGE,
    /* 0x02 */ A_OBJ_BLOCK_HUGE,
    /* 0x03 */ A_OBJ_BLOCK_SMALL_ROT,
    /* 0x04 */ A_OBJ_BLOCK_LARGE_ROT,
    /* 0x05 */ A_OBJ_CUBE_SMALL,
    /* 0x06 */ A_OBJ_UNKNOWN_6,
    /* 0x07 */ A_OBJ_GRASS_CLUMP,
    /* 0x08 */ A_OBJ_TREE_STUMP,
    /* 0x09 */ A_OBJ_SIGNPOST_OBLONG,
    /* 0x0A */ A_OBJ_SIGNPOST_ARROW,
    /* 0x0B */ A_OBJ_KNOB
} AObjType;

struct EnAObj;

typedef void (*EnAObjActionFunc)(struct EnAObj*, struct GlobalContext*);

typedef struct EnAObj {
    /* 0x000 */ DynaPolyActor dyna;
    /* 0x164 */ EnAObjActionFunc actionFunc;
    /* 0x168 */ s32 unk_168;
    /* 0x16C */ s16 textId;
    /* 0x16E */ s16 unk_16E;
    /* 0x170 */ s16 unk_170;
    /* 0x172 */ s16 unk_172;
    /* 0x174 */ s16 unk_174;
    /* 0x178 */ f32 unk_178;
    /* 0x17C */ ColliderCylinder collider;
} EnAObj; // size = 0x1C8

typedef enum {
    /* 0x00 */ ACTORCAT_SWITCH,
    /* 0x01 */ ACTORCAT_BG,
    /* 0x02 */ ACTORCAT_PLAYER,
    /* 0x03 */ ACTORCAT_EXPLOSIVE,
    /* 0x04 */ ACTORCAT_NPC,
    /* 0x05 */ ACTORCAT_ENEMY,
    /* 0x06 */ ACTORCAT_PROP,
    /* 0x07 */ ACTORCAT_ITEMACTION,
    /* 0x08 */ ACTORCAT_MISC,
    /* 0x09 */ ACTORCAT_BOSS,
    /* 0x0A */ ACTORCAT_DOOR,
    /* 0x0B */ ACTORCAT_CHEST
} ActorCategory;

typedef enum {
    /* 0x0000 */ ACTOR_PLAYER,
    /* 0x0001 */ ACTOR_UNSET_1,
    /* 0x0002 */ ACTOR_EN_TEST,
    /* 0x0003 */ ACTOR_UNSET_3,
    /* 0x0004 */ ACTOR_EN_GIRLA,
    /* 0x0005 */ ACTOR_UNSET_5,
    /* 0x0006 */ ACTOR_UNSET_6,
    /* 0x0007 */ ACTOR_EN_PART,
    /* 0x0008 */ ACTOR_EN_LIGHT,
    /* 0x0009 */ ACTOR_EN_DOOR,
    /* 0x000A */ ACTOR_EN_BOX, // Treasure Chest
    /* 0x000B */ ACTOR_BG_DY_YOSEIZO,
    /* 0x000C */ ACTOR_BG_HIDAN_FIREWALL,
    /* 0x000D */ ACTOR_EN_POH,
    /* 0x000E */ ACTOR_EN_OKUTA,
    /* 0x000F */ ACTOR_BG_YDAN_SP,
    /* 0x0010 */ ACTOR_EN_BOM,
    /* 0x0011 */ ACTOR_EN_WALLMAS,
    /* 0x0012 */ ACTOR_EN_DODONGO,
    /* 0x0013 */ ACTOR_EN_FIREFLY,
    /* 0x0014 */ ACTOR_EN_HORSE,
    /* 0x0015 */ ACTOR_EN_ITEM00,
    /* 0x0016 */ ACTOR_EN_ARROW,
    /* 0x0017 */ ACTOR_UNSET_17,
    /* 0x0018 */ ACTOR_EN_ELF,
    /* 0x0019 */ ACTOR_EN_NIW,
    /* 0x001A */ ACTOR_UNSET_1A,
    /* 0x001B */ ACTOR_EN_TITE,
    /* 0x001C */ ACTOR_EN_REEBA,
    /* 0x001D */ ACTOR_EN_PEEHAT,
    /* 0x001E */ ACTOR_EN_BUTTE,
    /* 0x001F */ ACTOR_UNSET_1F,
    /* 0x0020 */ ACTOR_EN_INSECT,
    /* 0x0021 */ ACTOR_EN_FISH,
    /* 0x0022 */ ACTOR_UNSET_22,
    /* 0x0023 */ ACTOR_EN_HOLL,
    /* 0x0024 */ ACTOR_EN_SCENE_CHANGE,
    /* 0x0025 */ ACTOR_EN_ZF,
    /* 0x0026 */ ACTOR_EN_HATA,
    /* 0x0027 */ ACTOR_BOSS_DODONGO,
    /* 0x0028 */ ACTOR_BOSS_GOMA,
    /* 0x0029 */ ACTOR_EN_ZL1,
    /* 0x002A */ ACTOR_EN_VIEWER,
    /* 0x002B */ ACTOR_EN_GOMA,
    /* 0x002C */ ACTOR_BG_PUSHBOX,
    /* 0x002D */ ACTOR_EN_BUBBLE,
    /* 0x002E */ ACTOR_DOOR_SHUTTER,
    /* 0x002F */ ACTOR_EN_DODOJR,
    /* 0x0030 */ ACTOR_EN_BDFIRE,
    /* 0x0031 */ ACTOR_UNSET_31,
    /* 0x0032 */ ACTOR_EN_BOOM,
    /* 0x0033 */ ACTOR_EN_TORCH2,
    /* 0x0034 */ ACTOR_EN_BILI,
    /* 0x0035 */ ACTOR_EN_TP,
    /* 0x0036 */ ACTOR_UNSET_36,
    /* 0x0037 */ ACTOR_EN_ST,
    /* 0x0038 */ ACTOR_EN_BW,
    /* 0x0039 */ ACTOR_EN_A_OBJ,
    /* 0x003A */ ACTOR_EN_EIYER,
    /* 0x003B */ ACTOR_EN_RIVER_SOUND,
    /* 0x003C */ ACTOR_EN_HORSE_NORMAL,
    /* 0x003D */ ACTOR_EN_OSSAN,
    /* 0x003E */ ACTOR_BG_TREEMOUTH,
    /* 0x003F */ ACTOR_BG_DODOAGO,
    /* 0x0040 */ ACTOR_BG_HIDAN_DALM,
    /* 0x0041 */ ACTOR_BG_HIDAN_HROCK,
    /* 0x0042 */ ACTOR_EN_HORSE_GANON,
    /* 0x0043 */ ACTOR_BG_HIDAN_ROCK,
    /* 0x0044 */ ACTOR_BG_HIDAN_RSEKIZOU,
    /* 0x0045 */ ACTOR_BG_HIDAN_SEKIZOU,
    /* 0x0046 */ ACTOR_BG_HIDAN_SIMA,
    /* 0x0047 */ ACTOR_BG_HIDAN_SYOKU,
    /* 0x0048 */ ACTOR_EN_XC,
    /* 0x0049 */ ACTOR_BG_HIDAN_CURTAIN,
    /* 0x004A */ ACTOR_BG_SPOT00_HANEBASI,
    /* 0x004B */ ACTOR_EN_MB,
    /* 0x004C */ ACTOR_EN_BOMBF,
    /* 0x004D */ ACTOR_EN_ZL2,
    /* 0x004E */ ACTOR_BG_HIDAN_FSLIFT,
    /* 0x004F */ ACTOR_EN_OE2,
    /* 0x0050 */ ACTOR_BG_YDAN_HASI,
    /* 0x0051 */ ACTOR_BG_YDAN_MARUTA,
    /* 0x0052 */ ACTOR_BOSS_GANONDROF,
    /* 0x0053 */ ACTOR_UNSET_53,
    /* 0x0054 */ ACTOR_EN_AM,
    /* 0x0055 */ ACTOR_EN_DEKUBABA,
    /* 0x0056 */ ACTOR_EN_M_FIRE1,
    /* 0x0057 */ ACTOR_EN_M_THUNDER,
    /* 0x0058 */ ACTOR_BG_DDAN_JD,
    /* 0x0059 */ ACTOR_BG_BREAKWALL,
    /* 0x005A */ ACTOR_EN_JJ,
    /* 0x005B */ ACTOR_EN_HORSE_ZELDA,
    /* 0x005C */ ACTOR_BG_DDAN_KD,
    /* 0x005D */ ACTOR_DOOR_WARP1,
    /* 0x005E */ ACTOR_OBJ_SYOKUDAI,
    /* 0x005F */ ACTOR_ITEM_B_HEART,
    /* 0x0060 */ ACTOR_EN_DEKUNUTS,
    /* 0x0061 */ ACTOR_BG_MENKURI_KAITEN,
    /* 0x0062 */ ACTOR_BG_MENKURI_EYE,
    /* 0x0063 */ ACTOR_EN_VALI,
    /* 0x0064 */ ACTOR_BG_MIZU_MOVEBG,
    /* 0x0065 */ ACTOR_BG_MIZU_WATER,
    /* 0x0066 */ ACTOR_ARMS_HOOK,
    /* 0x0067 */ ACTOR_EN_FHG,
    /* 0x0068 */ ACTOR_BG_MORI_HINERI,
    /* 0x0069 */ ACTOR_EN_BB,
    /* 0x006A */ ACTOR_BG_TOKI_HIKARI,
    /* 0x006B */ ACTOR_EN_YUKABYUN,
    /* 0x006C */ ACTOR_BG_TOKI_SWD,
    /* 0x006D */ ACTOR_EN_FHG_FIRE,
    /* 0x006E */ ACTOR_BG_MJIN,
    /* 0x006F */ ACTOR_BG_HIDAN_KOUSI,
    /* 0x0070 */ ACTOR_DOOR_TOKI,
    /* 0x0071 */ ACTOR_BG_HIDAN_HAMSTEP,
    /* 0x0072 */ ACTOR_EN_BIRD,
    /* 0x0073 */ ACTOR_UNSET_73,
    /* 0x0074 */ ACTOR_UNSET_74,
    /* 0x0075 */ ACTOR_UNSET_75,
    /* 0x0076 */ ACTOR_UNSET_76,
    /* 0x0077 */ ACTOR_EN_WOOD02,
    /* 0x0078 */ ACTOR_UNSET_78,
    /* 0x0079 */ ACTOR_UNSET_79,
    /* 0x007A */ ACTOR_UNSET_7A,
    /* 0x007B */ ACTOR_UNSET_7B,
    /* 0x007C */ ACTOR_EN_LIGHTBOX,
    /* 0x007D */ ACTOR_EN_PU_BOX,
    /* 0x007E */ ACTOR_UNSET_7E,
    /* 0x007F */ ACTOR_UNSET_7F,
    /* 0x0080 */ ACTOR_EN_TRAP,
    /* 0x0081 */ ACTOR_EN_AROW_TRAP,
    /* 0x0082 */ ACTOR_EN_VASE,
    /* 0x0083 */ ACTOR_UNSET_83,
    /* 0x0084 */ ACTOR_EN_TA,
    /* 0x0085 */ ACTOR_EN_TK,
    /* 0x0086 */ ACTOR_BG_MORI_BIGST,
    /* 0x0087 */ ACTOR_BG_MORI_ELEVATOR,
    /* 0x0088 */ ACTOR_BG_MORI_KAITENKABE,
    /* 0x0089 */ ACTOR_BG_MORI_RAKKATENJO,
    /* 0x008A */ ACTOR_EN_VM,
    /* 0x008B */ ACTOR_DEMO_EFFECT,
    /* 0x008C */ ACTOR_DEMO_KANKYO,
    /* 0x008D */ ACTOR_BG_HIDAN_FWBIG,
    /* 0x008E */ ACTOR_EN_FLOORMAS,
    /* 0x008F */ ACTOR_EN_HEISHI1,
    /* 0x0090 */ ACTOR_EN_RD,
    /* 0x0091 */ ACTOR_EN_PO_SISTERS,
    /* 0x0092 */ ACTOR_BG_HEAVY_BLOCK,
    /* 0x0093 */ ACTOR_BG_PO_EVENT,
    /* 0x0094 */ ACTOR_OBJ_MURE,
    /* 0x0095 */ ACTOR_EN_SW,
    /* 0x0096 */ ACTOR_BOSS_FD,
    /* 0x0097 */ ACTOR_OBJECT_KANKYO,
    /* 0x0098 */ ACTOR_EN_DU,
    /* 0x0099 */ ACTOR_EN_FD,
    /* 0x009A */ ACTOR_EN_HORSE_LINK_CHILD,
    /* 0x009B */ ACTOR_DOOR_ANA,
    /* 0x009C */ ACTOR_BG_SPOT02_OBJECTS,
    /* 0x009D */ ACTOR_BG_HAKA,
    /* 0x009E */ ACTOR_MAGIC_WIND,
    /* 0x009F */ ACTOR_MAGIC_FIRE,
    /* 0x00A0 */ ACTOR_UNSET_A0,
    /* 0x00A1 */ ACTOR_EN_RU1,
    /* 0x00A2 */ ACTOR_BOSS_FD2,
    /* 0x00A3 */ ACTOR_EN_FD_FIRE,
    /* 0x00A4 */ ACTOR_EN_DH,
    /* 0x00A5 */ ACTOR_EN_DHA,
    /* 0x00A6 */ ACTOR_EN_RL,
    /* 0x00A7 */ ACTOR_EN_ENCOUNT1,
    /* 0x00A8 */ ACTOR_DEMO_DU,
    /* 0x00A9 */ ACTOR_DEMO_IM,
    /* 0x00AA */ ACTOR_DEMO_TRE_LGT,
    /* 0x00AB */ ACTOR_EN_FW,
    /* 0x00AC */ ACTOR_BG_VB_SIMA,
    /* 0x00AD */ ACTOR_EN_VB_BALL,
    /* 0x00AE */ ACTOR_BG_HAKA_MEGANE,
    /* 0x00AF */ ACTOR_BG_HAKA_MEGANEBG,
    /* 0x00B0 */ ACTOR_BG_HAKA_SHIP,
    /* 0x00B1 */ ACTOR_BG_HAKA_SGAMI,
    /* 0x00B2 */ ACTOR_UNSET_B2,
    /* 0x00B3 */ ACTOR_EN_HEISHI2,
    /* 0x00B4 */ ACTOR_EN_ENCOUNT2,
    /* 0x00B5 */ ACTOR_EN_FIRE_ROCK,
    /* 0x00B6 */ ACTOR_EN_BROB,
    /* 0x00B7 */ ACTOR_MIR_RAY,
    /* 0x00B8 */ ACTOR_BG_SPOT09_OBJ,
    /* 0x00B9 */ ACTOR_BG_SPOT18_OBJ,
    /* 0x00BA */ ACTOR_BOSS_VA,
    /* 0x00BB */ ACTOR_BG_HAKA_TUBO,
    /* 0x00BC */ ACTOR_BG_HAKA_TRAP,
    /* 0x00BD */ ACTOR_BG_HAKA_HUTA,
    /* 0x00BE */ ACTOR_BG_HAKA_ZOU,
    /* 0x00BF */ ACTOR_BG_SPOT17_FUNEN,
    /* 0x00C0 */ ACTOR_EN_SYATEKI_ITM,
    /* 0x00C1 */ ACTOR_EN_SYATEKI_MAN,
    /* 0x00C2 */ ACTOR_EN_TANA,
    /* 0x00C3 */ ACTOR_EN_NB,
    /* 0x00C4 */ ACTOR_BOSS_MO,
    /* 0x00C5 */ ACTOR_EN_SB,
    /* 0x00C6 */ ACTOR_EN_BIGOKUTA,
    /* 0x00C7 */ ACTOR_EN_KAREBABA,
    /* 0x00C8 */ ACTOR_BG_BDAN_OBJECTS,
    /* 0x00C9 */ ACTOR_DEMO_SA,
    /* 0x00CA */ ACTOR_DEMO_GO,
    /* 0x00CB */ ACTOR_EN_IN,
    /* 0x00CC */ ACTOR_EN_TR,
    /* 0x00CD */ ACTOR_BG_SPOT16_BOMBSTONE,
    /* 0x00CE */ ACTOR_UNSET_CE,
    /* 0x00CF */ ACTOR_BG_HIDAN_KOWARERUKABE,
    /* 0x00D0 */ ACTOR_BG_BOMBWALL,
    /* 0x00D1 */ ACTOR_BG_SPOT08_ICEBLOCK,
    /* 0x00D2 */ ACTOR_EN_RU2,
    /* 0x00D3 */ ACTOR_OBJ_DEKUJR,
    /* 0x00D4 */ ACTOR_BG_MIZU_UZU,
    /* 0x00D5 */ ACTOR_BG_SPOT06_OBJECTS,
    /* 0x00D6 */ ACTOR_BG_ICE_OBJECTS,
    /* 0x00D7 */ ACTOR_BG_HAKA_WATER,
    /* 0x00D8 */ ACTOR_UNSET_D8,
    /* 0x00D9 */ ACTOR_EN_MA2,
    /* 0x00DA */ ACTOR_EN_BOM_CHU,
    /* 0x00DB */ ACTOR_EN_HORSE_GAME_CHECK,
    /* 0x00DC */ ACTOR_BOSS_TW,
    /* 0x00DD */ ACTOR_EN_RR,
    /* 0x00DE */ ACTOR_EN_BA,
    /* 0x00DF */ ACTOR_EN_BX,
    /* 0x00E0 */ ACTOR_EN_ANUBICE,
    /* 0x00E1 */ ACTOR_EN_ANUBICE_FIRE,
    /* 0x00E2 */ ACTOR_BG_MORI_HASHIGO,
    /* 0x00E3 */ ACTOR_BG_MORI_HASHIRA4,
    /* 0x00E4 */ ACTOR_BG_MORI_IDOMIZU,
    /* 0x00E5 */ ACTOR_BG_SPOT16_DOUGHNUT,
    /* 0x00E6 */ ACTOR_BG_BDAN_SWITCH,
    /* 0x00E7 */ ACTOR_EN_MA1,
    /* 0x00E8 */ ACTOR_BOSS_GANON,
    /* 0x00E9 */ ACTOR_BOSS_SST,
    /* 0x00EA */ ACTOR_UNSET_EA,
    /* 0x00EB */ ACTOR_UNSET_EB,
    /* 0x00EC */ ACTOR_EN_NY,
    /* 0x00ED */ ACTOR_EN_FR,
    /* 0x00EE */ ACTOR_ITEM_SHIELD,
    /* 0x00EF */ ACTOR_BG_ICE_SHELTER,
    /* 0x00F0 */ ACTOR_EN_ICE_HONO,
    /* 0x00F1 */ ACTOR_ITEM_OCARINA,
    /* 0x00F2 */ ACTOR_UNSET_F2,
    /* 0x00F3 */ ACTOR_UNSET_F3,
    /* 0x00F4 */ ACTOR_MAGIC_DARK,
    /* 0x00F5 */ ACTOR_DEMO_6K,
    /* 0x00F6 */ ACTOR_EN_ANUBICE_TAG,
    /* 0x00F7 */ ACTOR_BG_HAKA_GATE,
    /* 0x00F8 */ ACTOR_BG_SPOT15_SAKU,
    /* 0x00F9 */ ACTOR_BG_JYA_GOROIWA,
    /* 0x00FA */ ACTOR_BG_JYA_ZURERUKABE,
    /* 0x00FB */ ACTOR_UNSET_FB,
    /* 0x00FC */ ACTOR_BG_JYA_COBRA,
    /* 0x00FD */ ACTOR_BG_JYA_KANAAMI,
    /* 0x00FE */ ACTOR_FISHING,
    /* 0x00FF */ ACTOR_OBJ_OSHIHIKI,
    /* 0x0100 */ ACTOR_BG_GATE_SHUTTER,
    /* 0x0101 */ ACTOR_EFF_DUST,
    /* 0x0102 */ ACTOR_BG_SPOT01_FUSYA,
    /* 0x0103 */ ACTOR_BG_SPOT01_IDOHASHIRA,
    /* 0x0104 */ ACTOR_BG_SPOT01_IDOMIZU,
    /* 0x0105 */ ACTOR_BG_PO_SYOKUDAI,
    /* 0x0106 */ ACTOR_BG_GANON_OTYUKA,
    /* 0x0107 */ ACTOR_BG_SPOT15_RRBOX,
    /* 0x0108 */ ACTOR_BG_UMAJUMP,
    /* 0x0109 */ ACTOR_UNSET_109,
    /* 0x010A */ ACTOR_ARROW_FIRE,
    /* 0x010B */ ACTOR_ARROW_ICE,
    /* 0x010C */ ACTOR_ARROW_LIGHT,
    /* 0x010D */ ACTOR_UNSET_10D,
    /* 0x010E */ ACTOR_UNSET_10E,
    /* 0x010F */ ACTOR_ITEM_ETCETERA,
    /* 0x0110 */ ACTOR_OBJ_KIBAKO,
    /* 0x0111 */ ACTOR_OBJ_TSUBO,
    /* 0x0112 */ ACTOR_EN_WONDER_ITEM,
    /* 0x0113 */ ACTOR_EN_IK,
    /* 0x0114 */ ACTOR_DEMO_IK,
    /* 0x0115 */ ACTOR_EN_SKJ,
    /* 0x0116 */ ACTOR_EN_SKJNEEDLE,
    /* 0x0117 */ ACTOR_EN_G_SWITCH,
    /* 0x0118 */ ACTOR_DEMO_EXT,
    /* 0x0119 */ ACTOR_DEMO_SHD,
    /* 0x011A */ ACTOR_EN_DNS,
    /* 0x011B */ ACTOR_ELF_MSG,
    /* 0x011C */ ACTOR_EN_HONOTRAP,
    /* 0x011D */ ACTOR_EN_TUBO_TRAP,
    /* 0x011E */ ACTOR_OBJ_ICE_POLY,
    /* 0x011F */ ACTOR_BG_SPOT03_TAKI,
    /* 0x0120 */ ACTOR_BG_SPOT07_TAKI,
    /* 0x0121 */ ACTOR_EN_FZ,
    /* 0x0122 */ ACTOR_EN_PO_RELAY,
    /* 0x0123 */ ACTOR_BG_RELAY_OBJECTS,
    /* 0x0124 */ ACTOR_EN_DIVING_GAME,
    /* 0x0125 */ ACTOR_EN_KUSA,
    /* 0x0126 */ ACTOR_OBJ_BEAN,
    /* 0x0127 */ ACTOR_OBJ_BOMBIWA,
    /* 0x0128 */ ACTOR_UNSET_128,
    /* 0x0129 */ ACTOR_UNSET_129,
    /* 0x012A */ ACTOR_OBJ_SWITCH,
    /* 0x012B */ ACTOR_OBJ_ELEVATOR,
    /* 0x012C */ ACTOR_OBJ_LIFT,
    /* 0x012D */ ACTOR_OBJ_HSBLOCK,
    /* 0x012E */ ACTOR_EN_OKARINA_TAG,
    /* 0x012F */ ACTOR_EN_YABUSAME_MARK,
    /* 0x0130 */ ACTOR_EN_GOROIWA,
    /* 0x0131 */ ACTOR_EN_EX_RUPPY,
    /* 0x0132 */ ACTOR_EN_TORYO,
    /* 0x0133 */ ACTOR_EN_DAIKU,
    /* 0x0134 */ ACTOR_UNSET_134,
    /* 0x0135 */ ACTOR_EN_NWC,
    /* 0x0136 */ ACTOR_EN_BLKOBJ,
    /* 0x0137 */ ACTOR_ITEM_INBOX,
    /* 0x0138 */ ACTOR_EN_GE1,
    /* 0x0139 */ ACTOR_OBJ_BLOCKSTOP,
    /* 0x013A */ ACTOR_EN_SDA,
    /* 0x013B */ ACTOR_EN_CLEAR_TAG,
    /* 0x013C */ ACTOR_EN_NIW_LADY,
    /* 0x013D */ ACTOR_EN_GM,
    /* 0x013E */ ACTOR_EN_MS,
    /* 0x013F */ ACTOR_EN_HS,
    /* 0x0140 */ ACTOR_BG_INGATE,
    /* 0x0141 */ ACTOR_EN_KANBAN,
    /* 0x0142 */ ACTOR_EN_HEISHI3,
    /* 0x0143 */ ACTOR_EN_SYATEKI_NIW,
    /* 0x0144 */ ACTOR_EN_ATTACK_NIW,
    /* 0x0145 */ ACTOR_BG_SPOT01_IDOSOKO,
    /* 0x0146 */ ACTOR_EN_SA,
    /* 0x0147 */ ACTOR_EN_WONDER_TALK,
    /* 0x0148 */ ACTOR_BG_GJYO_BRIDGE,
    /* 0x0149 */ ACTOR_EN_DS,
    /* 0x014A */ ACTOR_EN_MK,
    /* 0x014B */ ACTOR_EN_BOM_BOWL_MAN,
    /* 0x014C */ ACTOR_EN_BOM_BOWL_PIT,
    /* 0x014D */ ACTOR_EN_OWL,
    /* 0x014E */ ACTOR_EN_ISHI,
    /* 0x014F */ ACTOR_OBJ_HANA,
    /* 0x0150 */ ACTOR_OBJ_LIGHTSWITCH,
    /* 0x0151 */ ACTOR_OBJ_MURE2,
    /* 0x0152 */ ACTOR_EN_GO,
    /* 0x0153 */ ACTOR_EN_FU,
    /* 0x0154 */ ACTOR_UNSET_154,
    /* 0x0155 */ ACTOR_EN_CHANGER,
    /* 0x0156 */ ACTOR_BG_JYA_MEGAMI,
    /* 0x0157 */ ACTOR_BG_JYA_LIFT,
    /* 0x0158 */ ACTOR_BG_JYA_BIGMIRROR,
    /* 0x0159 */ ACTOR_BG_JYA_BOMBCHUIWA,
    /* 0x015A */ ACTOR_BG_JYA_AMISHUTTER,
    /* 0x015B */ ACTOR_BG_JYA_BOMBIWA,
    /* 0x015C */ ACTOR_BG_SPOT18_BASKET,
    /* 0x015D */ ACTOR_UNSET_15D,
    /* 0x015E */ ACTOR_EN_GANON_ORGAN,
    /* 0x015F */ ACTOR_EN_SIOFUKI,
    /* 0x0160 */ ACTOR_EN_STREAM,
    /* 0x0161 */ ACTOR_UNSET_161,
    /* 0x0162 */ ACTOR_EN_MM,
    /* 0x0163 */ ACTOR_EN_KO,
    /* 0x0164 */ ACTOR_EN_KZ,
    /* 0x0165 */ ACTOR_EN_WEATHER_TAG,
    /* 0x0166 */ ACTOR_BG_SST_FLOOR,
    /* 0x0167 */ ACTOR_EN_ANI,
    /* 0x0168 */ ACTOR_EN_EX_ITEM,
    /* 0x0169 */ ACTOR_BG_JYA_IRONOBJ,
    /* 0x016A */ ACTOR_EN_JS,
    /* 0x016B */ ACTOR_EN_JSJUTAN,
    /* 0x016C */ ACTOR_EN_CS,
    /* 0x016D */ ACTOR_EN_MD,
    /* 0x016E */ ACTOR_EN_HY,
    /* 0x016F */ ACTOR_EN_GANON_MANT,
    /* 0x0170 */ ACTOR_EN_OKARINA_EFFECT,
    /* 0x0171 */ ACTOR_EN_MAG,
    /* 0x0172 */ ACTOR_DOOR_GERUDO,
    /* 0x0173 */ ACTOR_ELF_MSG2,
    /* 0x0174 */ ACTOR_DEMO_GT,
    /* 0x0175 */ ACTOR_EN_PO_FIELD,
    /* 0x0176 */ ACTOR_EFC_ERUPC,
    /* 0x0177 */ ACTOR_BG_ZG,
    /* 0x0178 */ ACTOR_EN_HEISHI4,
    /* 0x0179 */ ACTOR_EN_ZL3,
    /* 0x017A */ ACTOR_BOSS_GANON2,
    /* 0x017B */ ACTOR_EN_KAKASI,
    /* 0x017C */ ACTOR_EN_TAKARA_MAN,
    /* 0x017D */ ACTOR_OBJ_MAKEOSHIHIKI,
    /* 0x017E */ ACTOR_OCEFF_SPOT,
    /* 0x017F */ ACTOR_END_TITLE,
    /* 0x0180 */ ACTOR_UNSET_180,
    /* 0x0181 */ ACTOR_EN_TORCH,
    /* 0x0182 */ ACTOR_DEMO_EC,
    /* 0x0183 */ ACTOR_SHOT_SUN,
    /* 0x0184 */ ACTOR_EN_DY_EXTRA,
    /* 0x0185 */ ACTOR_EN_WONDER_TALK2,
    /* 0x0186 */ ACTOR_EN_GE2,
    /* 0x0187 */ ACTOR_OBJ_ROOMTIMER,
    /* 0x0188 */ ACTOR_EN_SSH,
    /* 0x0189 */ ACTOR_EN_STH,
    /* 0x018A */ ACTOR_OCEFF_WIPE,
    /* 0x018B */ ACTOR_OCEFF_STORM,
    /* 0x018C */ ACTOR_EN_WEIYER,
    /* 0x018D */ ACTOR_BG_SPOT05_SOKO,
    /* 0x018E */ ACTOR_BG_JYA_1FLIFT,
    /* 0x018F */ ACTOR_BG_JYA_HAHENIRON,
    /* 0x0190 */ ACTOR_BG_SPOT12_GATE,
    /* 0x0191 */ ACTOR_BG_SPOT12_SAKU,
    /* 0x0192 */ ACTOR_EN_HINTNUTS,
    /* 0x0193 */ ACTOR_EN_NUTSBALL,
    /* 0x0194 */ ACTOR_BG_SPOT00_BREAK,
    /* 0x0195 */ ACTOR_EN_SHOPNUTS,
    /* 0x0196 */ ACTOR_EN_IT,
    /* 0x0197 */ ACTOR_EN_GELDB,
    /* 0x0198 */ ACTOR_OCEFF_WIPE2,
    /* 0x0199 */ ACTOR_OCEFF_WIPE3,
    /* 0x019A */ ACTOR_EN_NIW_GIRL,
    /* 0x019B */ ACTOR_EN_DOG,
    /* 0x019C */ ACTOR_EN_SI,
    /* 0x019D */ ACTOR_BG_SPOT01_OBJECTS2,
    /* 0x019E */ ACTOR_OBJ_COMB,
    /* 0x019F */ ACTOR_BG_SPOT11_BAKUDANKABE,
    /* 0x01A0 */ ACTOR_OBJ_KIBAKO2,
    /* 0x01A1 */ ACTOR_EN_DNT_DEMO,
    /* 0x01A2 */ ACTOR_EN_DNT_JIJI,
    /* 0x01A3 */ ACTOR_EN_DNT_NOMAL,
    /* 0x01A4 */ ACTOR_EN_GUEST,
    /* 0x01A5 */ ACTOR_BG_BOM_GUARD,
    /* 0x01A6 */ ACTOR_EN_HS2,
    /* 0x01A7 */ ACTOR_DEMO_KEKKAI,
    /* 0x01A8 */ ACTOR_BG_SPOT08_BAKUDANKABE,
    /* 0x01A9 */ ACTOR_BG_SPOT17_BAKUDANKABE,
    /* 0x01AA */ ACTOR_UNSET_1AA,
    /* 0x01AB */ ACTOR_OBJ_MURE3,
    /* 0x01AC */ ACTOR_EN_TG,
    /* 0x01AD */ ACTOR_EN_MU,
    /* 0x01AE */ ACTOR_EN_GO2,
    /* 0x01AF */ ACTOR_EN_WF,
    /* 0x01B0 */ ACTOR_EN_SKB,
    /* 0x01B1 */ ACTOR_DEMO_GJ,
    /* 0x01B2 */ ACTOR_DEMO_GEFF,
    /* 0x01B3 */ ACTOR_BG_GND_FIREMEIRO,
    /* 0x01B4 */ ACTOR_BG_GND_DARKMEIRO,
    /* 0x01B5 */ ACTOR_BG_GND_SOULMEIRO,
    /* 0x01B6 */ ACTOR_BG_GND_NISEKABE,
    /* 0x01B7 */ ACTOR_BG_GND_ICEBLOCK,
    /* 0x01B8 */ ACTOR_EN_GB,
    /* 0x01B9 */ ACTOR_EN_GS,
    /* 0x01BA */ ACTOR_BG_MIZU_BWALL,
    /* 0x01BB */ ACTOR_BG_MIZU_SHUTTER,
    /* 0x01BC */ ACTOR_EN_DAIKU_KAKARIKO,
    /* 0x01BD */ ACTOR_BG_BOWL_WALL,
    /* 0x01BE */ ACTOR_EN_WALL_TUBO,
    /* 0x01BF */ ACTOR_EN_PO_DESERT,
    /* 0x01C0 */ ACTOR_EN_CROW,
    /* 0x01C1 */ ACTOR_DOOR_KILLER,
    /* 0x01C2 */ ACTOR_BG_SPOT11_OASIS,
    /* 0x01C3 */ ACTOR_BG_SPOT18_FUTA,
    /* 0x01C4 */ ACTOR_BG_SPOT18_SHUTTER,
    /* 0x01C5 */ ACTOR_EN_MA3,
    /* 0x01C6 */ ACTOR_EN_COW,
    /* 0x01C7 */ ACTOR_BG_ICE_TURARA,
    /* 0x01C8 */ ACTOR_BG_ICE_SHUTTER,
    /* 0x01C9 */ ACTOR_EN_KAKASI2,
    /* 0x01CA */ ACTOR_EN_KAKASI3,
    /* 0x01CB */ ACTOR_OCEFF_WIPE4,
    /* 0x01CC */ ACTOR_EN_EG,
    /* 0x01CD */ ACTOR_BG_MENKURI_NISEKABE,
    /* 0x01CE */ ACTOR_EN_ZO,
    /* 0x01CF */ ACTOR_OBJ_MAKEKINSUTA,
    /* 0x01D0 */ ACTOR_EN_GE3,
    /* 0x01D1 */ ACTOR_OBJ_TIMEBLOCK,
    /* 0x01D2 */ ACTOR_OBJ_HAMISHI,
    /* 0x01D3 */ ACTOR_EN_ZL4,
    /* 0x01D4 */ ACTOR_EN_MM2,
    /* 0x01D5 */ ACTOR_BG_JYA_BLOCK,
    /* 0x01D6 */ ACTOR_OBJ_WARP2BLOCK,
    /* 0x01D7 */ ACTOR_ID_MAX // originally "ACTOR_DLF_MAX"
} ActorID;

#endif<|MERGE_RESOLUTION|>--- conflicted
+++ resolved
@@ -101,63 +101,6 @@
 } ActorShape; // size = 0x30
 
 typedef struct Actor {
-<<<<<<< HEAD
-    /* 0x000 */ s16     id; // Actor Id
-    /* 0x002 */ u8      type; // Actor Type. Refer to the corresponding enum for values
-    /* 0x003 */ s8      room; // Room number the actor is in. -1 denotes that the actor won't despawn on a room change
-    /* 0x004 */ u32     flags; // Flags used for various purposes
-    /* 0x008 */ PosRot  initPosRot; // Initial position/rotation when spawned. Is sometimes used for other purposes
-    /* 0x01C */ s16     params; // original name: "args_data"; Configurable variable set by an actor's spawn data
-    /* 0x01E */ s8      objBankIndex; // original name: "bank"; Object bank index of this actor's object dependency
-    /* 0x01F */ s8      unk_1F;
-    /* 0x020 */ u16     sfx; // Plays sound effect relative to actor's location (if within range of camera?)
-    /* 0x024 */ PosRot  posRot; // position/rotation in the world
-    /* 0x038 */ PosRot  posRot2;
-    /* 0x04C */ f32     unk_4C;
-    /* 0x050 */ Vec3f   scale; // Sets x,y,z scaling factor. Typically, a factor of 0.01 is used for each axis
-    /* 0x05C */ Vec3f   velocity;
-    /* 0x068 */ f32     speedXZ; // Always positive, stores how fast the actor is traveling along the XZ plane
-    /* 0x06C */ f32     gravity; // Acceleration due to gravity; value is added to Y velocity every frame
-    /* 0x070 */ f32     minVelocityY; // Sets the lower bounds cap on velocity along the Y axis
-    /* 0x074 */ CollisionPoly* wallPoly; // Wall polygon an actor is touching
-    /* 0x078 */ CollisionPoly* floorPoly; // Floor polygon an actor is over/touching
-    /* 0x07C */ u8      wallPolySource; // Complex Poly Surface Source. 0x32 = Scene
-    /* 0x07D */ u8      floorPolySource; // Complex Poly Surface Source. 0x32 = Scene. related to 0x80/88
-    /* 0x07E */ s16     wallPolyRot; // Rotation of the wall poly an actor is touching
-    /* 0x080 */ f32     groundY;
-    /* 0x084 */ f32     waterY;
-    /* 0x088 */ u16     bgCheckFlags;
-    /* 0x08A */ s16     yawTowardsLink;
-    /* 0x08C */ f32     xyzDistFromLinkSq;
-    /* 0x090 */ f32     xzDistFromLink;
-    /* 0x094 */ f32     yDistFromLink;
-    /* 0x098 */ CollisionCheckInfo colChkInfo;
-    /* 0x0B4 */ ActorShape shape;
-    /* 0x0CC */ Vec3f   unk_CC[2];
-    /* 0x0E4 */ Vec3f   projectedPos; // actor position in projected space
-    /* 0x0F0 */ f32     projectedW; // w component of the projected actor position vector
-    /* 0x0F4 */ f32     uncullZoneForward; // amount to increase the uncull zone forward by (in projected space)
-    /* 0x0F8 */ f32     uncullZoneScale; // amount to increase the uncull zone scale by (in projected space)
-    /* 0x0FC */ f32     uncullZoneDownward; // amount to increase uncull zone downward by (in projected space)
-    /* 0x100 */ Vec3f   pos4;
-    /* 0x10C */ u8      isTargeted;
-    /* 0x10D */ u8      unk_10D; // Z-Target related
-    /* 0x10E */ u16     textId; // Text id to pass to link/display when interacting with an actor
-    /* 0x110 */ u16     freezeTimer;
-    /* 0x112 */ u16     dmgEffectParams; // Specifies damage effect color (white/red/blue) and if opaque or translucent
-    /* 0x114 */ u8      dmgEffectTimer;
-    /* 0x115 */ u8      isDrawn; // Indicates whether the actor is currently being drawn (but not seen through lens)
-    /* 0x116 */ u8      unk_116;
-    /* 0x117 */ u8      naviEnemyId; // Sets what 0600 dialog to display when talking to navi. Default 0xFF
-    /* 0x118 */ struct Actor* parent;
-    /* 0x11C */ struct Actor* child;
-    /* 0x120 */ struct Actor* prev; // Previous Actor of this type
-    /* 0x124 */ struct Actor* next; // Next Actor of this type
-    /* 0x128 */ ActorFunc init; // Initialization Routine. Called by Actor_Init or Actor_UpdateAll
-    /* 0x12C */ ActorFunc destroy; // Destruction Routine. Called by Actor_Destroy
-    /* 0x130 */ ActorFunc update; // Update Routine. Called by Actor_UpdateAll
-    /* 0x134 */ ActorFunc draw; // Draw Routine. Called by Actor_Draw
-=======
     /* 0x000 */ s16 id; // Actor ID
     /* 0x002 */ u8 category; // Actor category. Refer to the corresponding enum for values
     /* 0x003 */ s8 room; // Room number the actor is in. -1 denotes that the actor won't despawn on a room change
@@ -212,37 +155,14 @@
     /* 0x12C */ ActorFunc destroy; // Destruction Routine. Called by `Actor_Destroy`
     /* 0x130 */ ActorFunc update; // Update Routine. Called by `Actor_UpdateAll`
     /* 0x134 */ ActorFunc draw; // Draw Routine. Called by `Actor_Draw`
->>>>>>> 8b57f36d
     /* 0x138 */ ActorOverlay* overlayEntry; // Pointer to the overlay table entry for this actor
     /* 0x13C */ char dbgPad[0x10]; // Padding that only exists in the debug rom
 } Actor; // size = 0x14C
 
-<<<<<<< HEAD
-typedef struct {
-    /* 0x000 */ Actor actor;
-    /* 0x14C */ char unk_14C[0xC4];
-    /* 0x210 */ s16 unk_210;
-} ProjectileActor;
-
-typedef struct {
-    /* 0x00 */ char unk_00[0x04];
-    /* 0x04 */ Actor* actor;
-    /* 0x08 */ void* unk_08; // Struct800417A0*
-    /* 0x0C */ char  unk_0C[0x0C];
-    /* 0x18 */ Vec3f scale1;
-    /* 0x24 */ Vec3s rot1;
-    /* 0x2C */ Vec3f pos1;
-    /* 0x38 */ Vec3f scale2;
-    /* 0x44 */ Vec3s rot2;
-    /* 0x4C */ Vec3f pos2;
-    /* 0x58 */ char  unk_58[0x0C];
-} ActorMesh; // size = 0x64
-=======
 typedef enum {
     /* 0 */ FOOT_LEFT,
     /* 1 */ FOOT_RIGHT
 } ActorFootIndex;
->>>>>>> 8b57f36d
 
 /*
 BgCheckFlags WIP documentation:
