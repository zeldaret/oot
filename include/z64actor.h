#ifndef _Z64ACTOR_H_
#define _Z64ACTOR_H_

#include "z64dma.h"
#include "z64animation.h"
#include "z64math.h"
#include "z64collision_check.h"

#define ACTOR_NUMBER_MAX 200
#define INVISIBLE_ACTOR_MAX 20
#define AM_FIELD_SIZE 0x27A0

struct Actor;
// From z64.h
struct GlobalContext;
struct Lights;

typedef void (*ActorFunc)(struct Actor*, struct GlobalContext*);
typedef u16 (*callback1_800343CC)(struct GlobalContext*, struct Actor*);
typedef s16 (*callback2_800343CC)(struct GlobalContext*, struct Actor*);

typedef struct {
    Vec3f pos;
    Vec3s rot;
} PosRot; // size = 0x14

<<<<<<< HEAD
typedef struct {
    /* 0x00 */ char unk_00[0x8];
    /* 0x08 */ Vec3s norm; // Normal vector
    /* 0x0E */ s16 dist; // Plane distance from origin
} CollisionPoly; // size = 0x10
=======
>>>>>>> 115c152b

typedef struct {
    /* 0x00 */ s16 id;
    /* 0x02 */ u8 type; // Classifies actor and determines when actor will execute
    /* 0x04 */ u32 flags;
    /* 0x08 */ s16 objectId;
    /* 0x0C */ u32 instanceSize;
    /* 0x10 */ ActorFunc init; // Constructor
    /* 0x14 */ ActorFunc destroy; // Destructor
    /* 0x18 */ ActorFunc update; // Update Function
    /* 0x1C */ ActorFunc draw; // Draw function
} ActorInit; // size = 0x20

typedef enum { 
    /* 0 */ ALLOCTYPE_NORMAL, 
    /* 1 */ ALLOCTYPE_ABSOLUTE, 
    /* 2 */ ALLOCTYPE_PERMANENT 
} AllocType;

typedef struct {
    /* 0x00 */ u32 vromStart;
    /* 0x04 */ u32 vromEnd;
    /* 0x08 */ void* vramStart;
    /* 0x0C */ void* vramEnd;
    /* 0x10 */ void* loadedRamAddr; // original name: "allocp"
    /* 0x14 */ ActorInit* initInfo;
    /* 0x18 */ char* name;
    /* 0x1C */ u16 allocType;
    /* 0x1E */ s8 nbLoaded; // original name: "clients"
} ActorOverlay; // size = 0x20

typedef struct {
    u8 table[32];
} DamageTable;

typedef struct {
    /* 0x00 */ u8 health;
    /* 0x02 */ s16 unk_02;
    /* 0x04 */ s16 unk_04;
    /* 0x06 */ u8 mass;
} CollisionCheckInfoInit;

typedef struct {
    /* 0x00 */ u8 health;
    /* 0x02 */ s16 unk_02;
    /* 0x04 */ s16 unk_04;
    /* 0x06 */ s16 unk_06;
    /* 0x08 */ u8 mass;
} CollisionCheckInfoInit2;

typedef struct {
    /* 0x00 */ DamageTable* damageTable; // For actors which contain one (example: Stalfos)...
    /* 0x04 */ Vec3f displacement; // Amount to correct velocity (0x5C) by when colliding into a body
    /* 0x10 */ s16 unk_10;
    /* 0x12 */ s16 unk_12;
    /* 0x14 */ u16 unk_14;
    /* 0x16 */ u8 mass; // Used to compute displacement, 50 is common value, 0xFF for infinite mass/unmoveable
    /* 0x17 */ u8 health;
    /* 0x18 */ u8 damage; // Amount to decrement health by
    /* 0x19 */ u8 damageEffect; // Stores what effect should occur when hit by a weapon
    /* 0x1A */ u8 atHitEffect; // Stores what effect should occur when AT connects with an AC
    /* 0x1B */ u8 acHitEffect; // Stores what effect should occur when AC is touched by an AT
} CollisionCheckInfo; // size = 0x1C

typedef struct {
    /* 0x00 */ Vec3s rot; // Current actor shape rotation
    /* 0x06 */ s16 unk_06;
    /* 0x08 */ f32 unk_08; // Model y axis offset. Represents model space units. collision mesh related
    /* 0x0C */ void (*shadowDrawFunc)(struct Actor*, struct Lights*, struct GlobalContext*);
    /* 0x10 */ f32 unk_10;
    /* 0x14 */ u8 unk_14;
    /* 0x15 */ u8 unk_15;
} ActorShape; // size = 0x18

typedef struct Actor {
    /* 0x000 */ s16 id; // Actor Id
    /* 0x002 */ u8 type; // Actor Type. Refer to the corresponding enum for values
    /* 0x003 */ s8 room; // Room number the actor is in. -1 denotes that the actor won't despawn on a room change
    /* 0x004 */ u32 flags; // Flags used for various purposes
    /* 0x008 */ PosRot initPosRot; // Initial position/rotation when spawned. Is sometimes used for other purposes
    /* 0x01C */ s16 params; // original name: "args_data"; Configurable variable set by an actor's spawn data
    /* 0x01E */ s8 objBankIndex; // original name: "bank"; Object bank index of this actor's object dependency
    /* 0x01F */ s8 unk_1F;
    /* 0x020 */ u16 sfx; // Plays sound effect relative to actor's location (if within range of camera?)
    /* 0x024 */ PosRot posRot; // position/rotation in the world
    /* 0x038 */ PosRot posRot2;
    /* 0x04C */ f32 unk_4C;
    /* 0x050 */ Vec3f scale; // Sets x,y,z scaling factor. Typically, a factor of 0.01 is used for each axis
    /* 0x05C */ Vec3f velocity;
    /* 0x068 */ f32 speedXZ; // Always positive, stores how fast the actor is traveling along the XZ plane
    /* 0x06C */ f32 gravity; // Acceleration due to gravity; value is added to Y velocity every frame
    /* 0x070 */ f32 minVelocityY; // Sets the lower bounds cap on velocity along the Y axis
    /* 0x074 */ CollisionPoly* wallPoly; // Wall polygon an actor is touching
    /* 0x078 */ CollisionPoly* floorPoly; // Floor polygon an actor is over/touching
<<<<<<< HEAD
    /* 0x07C */ u8 wallPolySource; // Complex Poly Surface Source. 0x32 = Scene
    /* 0x07D */ u8 floorPolySource; // Complex Poly Surface Source. 0x32 = Scene. related to 0x80/88
    /* 0x07E */ s16 wallPolyRot; // Rotation of the wall poly an actor is touching
    /* 0x080 */ f32 groundY;
    /* 0x084 */ f32 yDistToWater;
    /* 0x088 */ u16 bgCheckFlags;
    /* 0x08A */ s16 yawTowardsLink;
    /* 0x08C */ f32 xyzDistToLinkSq;
    /* 0x090 */ f32 xzDistToLink;
    /* 0x094 */ f32 yDistToLink;
    /* 0x098 */ CollisionCheckInfo colChkInfo;
    /* 0x0B4 */ ActorShape shape;
    /* 0x0CC */ Vec3f unk_CC[2];
    /* 0x0E4 */ Vec3f projectedPos; // actor position in projected space
    /* 0x0F0 */ f32 projectedW; // w component of the projected actor position vector
    /* 0x0F4 */ f32 uncullZoneForward; // amount to increase the uncull zone forward by (in projected space)
    /* 0x0F8 */ f32 uncullZoneScale; // amount to increase the uncull zone scale by (in projected space)
    /* 0x0FC */ f32 uncullZoneDownward; // amount to increase uncull zone downward by (in projected space)
    /* 0x100 */ Vec3f pos4;
    /* 0x10C */ u8 unk_10C; // Z-Target related
    /* 0x10D */ u8 unk_10D; // Z-Target related
    /* 0x10E */ u16 textId; // Text id to pass to link/display when interacting with an actor
    /* 0x110 */ u16 freezeTimer;
    /* 0x112 */ u16 dmgEffectParams; // Specifies damage effect color (white/red/blue) and if opaque or translucent
    /* 0x114 */ u8 dmgEffectTimer;
    /* 0x115 */ u8 isDrawn; // Indicates whether the actor is currently being drawn (but not seen through lens)
    /* 0x116 */ u8 unk_116;
    /* 0x117 */ u8 naviEnemyId; // Sets what 0600 dialog to display when talking to navi. Default 0xFF
=======
    /* 0x07C */ u8      wallPolySource; // Complex Poly Surface Source. 0x32 = Scene
    /* 0x07D */ u8      floorPolySource; // Complex Poly Surface Source. 0x32 = Scene. related to 0x80/88
    /* 0x07E */ s16     wallPolyRot; // Rotation of the wall poly
    /* 0x080 */ f32     groundY; // Floor poly height
    /* 0x084 */ f32     yDistToWater; // Distance from water surface 
    /* 0x088 */ u16     bgCheckFlags;
    /* 0x08A */ s16     yawTowardsLink;
    /* 0x08C */ f32     xyzDistToLinkSq;
    /* 0x090 */ f32     xzDistToLink;
    /* 0x094 */ f32     yDistToLink;
    /* 0x098 */ CollisionCheckInfo colChkInfo;
    /* 0x0B4 */ ActorShape shape;
    /* 0x0CC */ Vec3f   unk_CC[2];
    /* 0x0E4 */ Vec3f   projectedPos; // actor position in projected space
    /* 0x0F0 */ f32     projectedW; // w component of the projected actor position vector
    /* 0x0F4 */ f32     uncullZoneForward; // amount to increase the uncull zone forward by (in projected space)
    /* 0x0F8 */ f32     uncullZoneScale; // amount to increase the uncull zone scale by (in projected space)
    /* 0x0FC */ f32     uncullZoneDownward; // amount to increase uncull zone downward by (in projected space)
    /* 0x100 */ Vec3f   pos4; // previous position
    /* 0x10C */ u8      unk_10C; // Z-Target related
    /* 0x10D */ u8      unk_10D; // Z-Target related
    /* 0x10E */ u16     textId; // Text id to pass to link/display when interacting with an actor
    /* 0x110 */ u16     freezeTimer;
    /* 0x112 */ u16     dmgEffectParams; // Specifies damage effect color (white/red/blue) and if opaque or translucent
    /* 0x114 */ u8      dmgEffectTimer;
    /* 0x115 */ u8      isDrawn; // Indicates whether the actor is currently being drawn (but not seen through lens)
    /* 0x116 */ u8      unk_116;
    /* 0x117 */ u8      naviEnemyId; // Sets what 0600 dialog to display when talking to navi. Default 0xFF
>>>>>>> 115c152b
    /* 0x118 */ struct Actor* parent;
    /* 0x11C */ struct Actor* child;
    /* 0x120 */ struct Actor* prev; // Previous Actor of this type
    /* 0x124 */ struct Actor* next; // Next Actor of this type
    /* 0x128 */ ActorFunc init; // Initialization Routine. Called by Actor_Init or Actor_UpdateAll
    /* 0x12C */ ActorFunc destroy; // Destruction Routine. Called by Actor_Destroy
    /* 0x130 */ ActorFunc update; // Update Routine. Called by Actor_UpdateAll
    /* 0x134 */ ActorFunc draw; // Draw Routine. Called by Actor_Draw
    /* 0x138 */ ActorOverlay* overlayEntry; // Pointer to the overlay table entry for this actor
    /* 0x13C */ char dbgPad[0x10]; // Padding that only exists in the debug rom
} Actor; // size = 0x14C

<<<<<<< HEAD
typedef struct {
    /* 0x00 */ char unk_00[0x04];
    /* 0x04 */ Actor* actor;
    /* 0x08 */ void* unk_08; // Struct800417A0*
    /* 0x0C */ char unk_0C[0x0C];
    /* 0x18 */ Vec3f scale1;
    /* 0x24 */ Vec3s rot1;
    /* 0x2C */ Vec3f pos1;
    /* 0x38 */ Vec3f scale2;
    /* 0x44 */ Vec3s rot2;
    /* 0x4C */ Vec3f pos2;
    /* 0x58 */ char unk_58[0x0C];
} ActorMesh; // size = 0x64
=======
>>>>>>> 115c152b

typedef struct DynaPolyActor {
    /* 0x000 */ struct Actor actor;
    /* 0x14C */ s32 bgId;
    /* 0x150 */ f32 unk_150;
    /* 0x154 */ f32 unk_154;
    /* 0x158 */ s16 unk_158; // y rotation?
    /* 0x15A */ u16 unk_15A;
    /* 0x15C */ u32 unk_15C;
    /* 0x160 */ u8 unk_160;
    /* 0x162 */ s16 unk_162;
} DynaPolyActor; // size = 0x164

typedef struct {
    /* 0x00 */ MtxF* unk_00;
    /* 0x04 */ s16* unk_04;
    /* 0x08 */ s16 unk_08;
    /* 0x0A */ char unk_0A[0x02];
    /* 0x0C */ Gfx** unk_0C;
    /* 0x10 */ s32 unk_10;
    /* 0x14 */ s32 unk_14;
} struct_80032E24;

typedef enum {
    /* 0x00 */ ITEM00_RUPEE_GREEN,
    /* 0x01 */ ITEM00_RUPEE_BLUE,
    /* 0x02 */ ITEM00_RUPEE_RED,
    /* 0x03 */ ITEM00_HEART,
    /* 0x04 */ ITEM00_BOMBS_A,
    /* 0x05 */ ITEM00_ARROWS_SINGLE,
    /* 0x06 */ ITEM00_HEART_PIECE,
    /* 0x07 */ ITEM00_HEART_CONTAINER,
    /* 0x08 */ ITEM00_ARROWS_SMALL,
    /* 0x09 */ ITEM00_ARROWS_MEDIUM,
    /* 0x0A */ ITEM00_ARROWS_LARGE,
    /* 0x0B */ ITEM00_BOMBS_B,
    /* 0x0C */ ITEM00_NUTS,
    /* 0x0D */ ITEM00_STICK,
    /* 0x0E */ ITEM00_MAGIC_LARGE,
    /* 0x0F */ ITEM00_MAGIC_SMALL,
    /* 0x10 */ ITEM00_SEEDS,
    /* 0x11 */ ITEM00_SMALL_KEY,
    /* 0x12 */ ITEM00_FLEXIBLE,
    /* 0x13 */ ITEM00_RUPEE_ORANGE,
    /* 0x14 */ ITEM00_RUPEE_PURPLE,
    /* 0x15 */ ITEM00_SHIELD_DEKU,
    /* 0x16 */ ITEM00_SHIELD_HYLIAN,
    /* 0x17 */ ITEM00_TUNIC_ZORA,
    /* 0x18 */ ITEM00_TUNIC_GORON,
    /* 0x19 */ ITEM00_BOMBS_SPECIAL
} Item00Type;

struct EnItem00;

typedef void (*EnItem00ActionFunc)(struct EnItem00*, struct GlobalContext*);

typedef struct EnItem00 {
    /* 0x000 */ Actor actor;
    /* 0x14C */ EnItem00ActionFunc actionFunc;
    /* 0x150 */ s16 collectibleFlag;
    /* 0x152 */ s16 unk_152;
    /* 0x154 */ s16 unk_154;
    /* 0x156 */ s16 unk_156;
    /* 0x158 */ s16 unk_158;
    /* 0x15A */ s16 unk_15A;
    /* 0x15C */ f32 unk_15C;
    /* 0x160 */ ColliderCylinder collider;
} EnItem00; // size = 0x1AC

typedef enum {
    /* 0x00 */ A_OBJ_BLOCK_SMALL,
    /* 0x01 */ A_OBJ_BLOCK_LARGE,
    /* 0x02 */ A_OBJ_BLOCK_HUGE,
    /* 0x03 */ A_OBJ_BLOCK_SMALL_ROT,
    /* 0x04 */ A_OBJ_BLOCK_LARGE_ROT,
    /* 0x05 */ A_OBJ_CUBE_SMALL,
    /* 0x06 */ A_OBJ_UNKNOWN_6,
    /* 0x07 */ A_OBJ_GRASS_CLUMP,
    /* 0x08 */ A_OBJ_TREE_STUMP,
    /* 0x09 */ A_OBJ_SIGNPOST_OBLONG,
    /* 0x0A */ A_OBJ_SIGNPOST_ARROW,
    /* 0x0B */ A_OBJ_KNOB
} AObjType;

struct EnAObj;

typedef void (*EnAObjActionFunc)(struct EnAObj*, struct GlobalContext*);

typedef struct EnAObj {
    /* 0x000 */ DynaPolyActor dyna;
    /* 0x164 */ EnAObjActionFunc actionFunc;
    /* 0x168 */ s32 unk_168;
    /* 0x16C */ s16 textId;
    /* 0x16E */ s16 unk_16E;
    /* 0x170 */ s16 unk_170;
    /* 0x172 */ s16 unk_172;
    /* 0x174 */ s16 unk_174;
    /* 0x178 */ f32 unk_178;
    /* 0x17C */ ColliderCylinder collider;
} EnAObj; // size = 0x1C8

typedef enum {
    /* 0x00 */ ACTORTYPE_SWITCH,
    /* 0x01 */ ACTORTYPE_BG,
    /* 0x02 */ ACTORTYPE_PLAYER,
    /* 0x03 */ ACTORTYPE_EXPLOSIVES,
    /* 0x04 */ ACTORTYPE_NPC,
    /* 0x05 */ ACTORTYPE_ENEMY,
    /* 0x06 */ ACTORTYPE_PROP,
    /* 0x07 */ ACTORTYPE_ITEMACTION,
    /* 0x08 */ ACTORTYPE_MISC,
    /* 0x09 */ ACTORTYPE_BOSS,
    /* 0x0A */ ACTORTYPE_DOOR,
    /* 0x0B */ ACTORTYPE_CHEST
} ActorType;

typedef enum {
    /* 0x0000 */ ACTOR_PLAYER,
    /* 0x0001 */ ACTOR_UNSET_1,
    /* 0x0002 */ ACTOR_EN_TEST,
    /* 0x0003 */ ACTOR_UNSET_3,
    /* 0x0004 */ ACTOR_EN_GIRLA,
    /* 0x0005 */ ACTOR_UNSET_5,
    /* 0x0006 */ ACTOR_UNSET_6,
    /* 0x0007 */ ACTOR_EN_PART,
    /* 0x0008 */ ACTOR_EN_LIGHT,
    /* 0x0009 */ ACTOR_EN_DOOR,
    /* 0x000A */ ACTOR_EN_BOX, // Treasure Chest
    /* 0x000B */ ACTOR_BG_DY_YOSEIZO,
    /* 0x000C */ ACTOR_BG_HIDAN_FIREWALL,
    /* 0x000D */ ACTOR_EN_POH,
    /* 0x000E */ ACTOR_EN_OKUTA,
    /* 0x000F */ ACTOR_BG_YDAN_SP,
    /* 0x0010 */ ACTOR_EN_BOM,
    /* 0x0011 */ ACTOR_EN_WALLMAS,
    /* 0x0012 */ ACTOR_EN_DODONGO,
    /* 0x0013 */ ACTOR_EN_FIREFLY,
    /* 0x0014 */ ACTOR_EN_HORSE,
    /* 0x0015 */ ACTOR_EN_ITEM00,
    /* 0x0016 */ ACTOR_EN_ARROW,
    /* 0x0017 */ ACTOR_UNSET_17,
    /* 0x0018 */ ACTOR_EN_ELF,
    /* 0x0019 */ ACTOR_EN_NIW,
    /* 0x001A */ ACTOR_UNSET_1A,
    /* 0x001B */ ACTOR_EN_TITE,
    /* 0x001C */ ACTOR_EN_REEBA,
    /* 0x001D */ ACTOR_EN_PEEHAT,
    /* 0x001E */ ACTOR_EN_BUTTE,
    /* 0x001F */ ACTOR_UNSET_1F,
    /* 0x0020 */ ACTOR_EN_INSECT,
    /* 0x0021 */ ACTOR_EN_FISH,
    /* 0x0022 */ ACTOR_UNSET_22,
    /* 0x0023 */ ACTOR_EN_HOLL,
    /* 0x0024 */ ACTOR_EN_SCENE_CHANGE,
    /* 0x0025 */ ACTOR_EN_ZF,
    /* 0x0026 */ ACTOR_EN_HATA,
    /* 0x0027 */ ACTOR_BOSS_DODONGO,
    /* 0x0028 */ ACTOR_BOSS_GOMA,
    /* 0x0029 */ ACTOR_EN_ZL1,
    /* 0x002A */ ACTOR_EN_VIEWER,
    /* 0x002B */ ACTOR_EN_GOMA,
    /* 0x002C */ ACTOR_BG_PUSHBOX,
    /* 0x002D */ ACTOR_EN_BUBBLE,
    /* 0x002E */ ACTOR_DOOR_SHUTTER,
    /* 0x002F */ ACTOR_EN_DODOJR,
    /* 0x0030 */ ACTOR_EN_BDFIRE,
    /* 0x0031 */ ACTOR_UNSET_31,
    /* 0x0032 */ ACTOR_EN_BOOM,
    /* 0x0033 */ ACTOR_EN_TORCH2,
    /* 0x0034 */ ACTOR_EN_BILI,
    /* 0x0035 */ ACTOR_EN_TP,
    /* 0x0036 */ ACTOR_UNSET_36,
    /* 0x0037 */ ACTOR_EN_ST,
    /* 0x0038 */ ACTOR_EN_BW,
    /* 0x0039 */ ACTOR_EN_A_OBJ,
    /* 0x003A */ ACTOR_EN_EIYER,
    /* 0x003B */ ACTOR_EN_RIVER_SOUND,
    /* 0x003C */ ACTOR_EN_HORSE_NORMAL,
    /* 0x003D */ ACTOR_EN_OSSAN,
    /* 0x003E */ ACTOR_BG_TREEMOUTH,
    /* 0x003F */ ACTOR_BG_DODOAGO,
    /* 0x0040 */ ACTOR_BG_HIDAN_DALM,
    /* 0x0041 */ ACTOR_BG_HIDAN_HROCK,
    /* 0x0042 */ ACTOR_EN_HORSE_GANON,
    /* 0x0043 */ ACTOR_BG_HIDAN_ROCK,
    /* 0x0044 */ ACTOR_BG_HIDAN_RSEKIZOU,
    /* 0x0045 */ ACTOR_BG_HIDAN_SEKIZOU,
    /* 0x0046 */ ACTOR_BG_HIDAN_SIMA,
    /* 0x0047 */ ACTOR_BG_HIDAN_SYOKU,
    /* 0x0048 */ ACTOR_EN_XC,
    /* 0x0049 */ ACTOR_BG_HIDAN_CURTAIN,
    /* 0x004A */ ACTOR_BG_SPOT00_HANEBASI,
    /* 0x004B */ ACTOR_EN_MB,
    /* 0x004C */ ACTOR_EN_BOMBF,
    /* 0x004D */ ACTOR_EN_ZL2,
    /* 0x004E */ ACTOR_BG_HIDAN_FSLIFT,
    /* 0x004F */ ACTOR_EN_OE2,
    /* 0x0050 */ ACTOR_BG_YDAN_HASI,
    /* 0x0051 */ ACTOR_BG_YDAN_MARUTA,
    /* 0x0052 */ ACTOR_BOSS_GANONDROF,
    /* 0x0053 */ ACTOR_UNSET_53,
    /* 0x0054 */ ACTOR_EN_AM,
    /* 0x0055 */ ACTOR_EN_DEKUBABA,
    /* 0x0056 */ ACTOR_EN_M_FIRE1,
    /* 0x0057 */ ACTOR_EN_M_THUNDER,
    /* 0x0058 */ ACTOR_BG_DDAN_JD,
    /* 0x0059 */ ACTOR_BG_BREAKWALL,
    /* 0x005A */ ACTOR_EN_JJ,
    /* 0x005B */ ACTOR_EN_HORSE_ZELDA,
    /* 0x005C */ ACTOR_BG_DDAN_KD,
    /* 0x005D */ ACTOR_DOOR_WARP1,
    /* 0x005E */ ACTOR_OBJ_SYOKUDAI,
    /* 0x005F */ ACTOR_ITEM_B_HEART,
    /* 0x0060 */ ACTOR_EN_DEKUNUTS,
    /* 0x0061 */ ACTOR_BG_MENKURI_KAITEN,
    /* 0x0062 */ ACTOR_BG_MENKURI_EYE,
    /* 0x0063 */ ACTOR_EN_VALI,
    /* 0x0064 */ ACTOR_BG_MIZU_MOVEBG,
    /* 0x0065 */ ACTOR_BG_MIZU_WATER,
    /* 0x0066 */ ACTOR_ARMS_HOOK,
    /* 0x0067 */ ACTOR_EN_FHG,
    /* 0x0068 */ ACTOR_BG_MORI_HINERI,
    /* 0x0069 */ ACTOR_EN_BB,
    /* 0x006A */ ACTOR_BG_TOKI_HIKARI,
    /* 0x006B */ ACTOR_EN_YUKABYUN,
    /* 0x006C */ ACTOR_BG_TOKI_SWD,
    /* 0x006D */ ACTOR_EN_FHG_FIRE,
    /* 0x006E */ ACTOR_BG_MJIN,
    /* 0x006F */ ACTOR_BG_HIDAN_KOUSI,
    /* 0x0070 */ ACTOR_DOOR_TOKI,
    /* 0x0071 */ ACTOR_BG_HIDAN_HAMSTEP,
    /* 0x0072 */ ACTOR_EN_BIRD,
    /* 0x0073 */ ACTOR_UNSET_73,
    /* 0x0074 */ ACTOR_UNSET_74,
    /* 0x0075 */ ACTOR_UNSET_75,
    /* 0x0076 */ ACTOR_UNSET_76,
    /* 0x0077 */ ACTOR_EN_WOOD02,
    /* 0x0078 */ ACTOR_UNSET_78,
    /* 0x0079 */ ACTOR_UNSET_79,
    /* 0x007A */ ACTOR_UNSET_7A,
    /* 0x007B */ ACTOR_UNSET_7B,
    /* 0x007C */ ACTOR_EN_LIGHTBOX,
    /* 0x007D */ ACTOR_EN_PU_BOX,
    /* 0x007E */ ACTOR_UNSET_7E,
    /* 0x007F */ ACTOR_UNSET_7F,
    /* 0x0080 */ ACTOR_EN_TRAP,
    /* 0x0081 */ ACTOR_EN_AROW_TRAP,
    /* 0x0082 */ ACTOR_EN_VASE,
    /* 0x0083 */ ACTOR_UNSET_83,
    /* 0x0084 */ ACTOR_EN_TA,
    /* 0x0085 */ ACTOR_EN_TK,
    /* 0x0086 */ ACTOR_BG_MORI_BIGST,
    /* 0x0087 */ ACTOR_BG_MORI_ELEVATOR,
    /* 0x0088 */ ACTOR_BG_MORI_KAITENKABE,
    /* 0x0089 */ ACTOR_BG_MORI_RAKKATENJO,
    /* 0x008A */ ACTOR_EN_VM,
    /* 0x008B */ ACTOR_DEMO_EFFECT,
    /* 0x008C */ ACTOR_DEMO_KANKYO,
    /* 0x008D */ ACTOR_BG_HIDAN_FWBIG,
    /* 0x008E */ ACTOR_EN_FLOORMAS,
    /* 0x008F */ ACTOR_EN_HEISHI1,
    /* 0x0090 */ ACTOR_EN_RD,
    /* 0x0091 */ ACTOR_EN_PO_SISTERS,
    /* 0x0092 */ ACTOR_BG_HEAVY_BLOCK,
    /* 0x0093 */ ACTOR_BG_PO_EVENT,
    /* 0x0094 */ ACTOR_OBJ_MURE,
    /* 0x0095 */ ACTOR_EN_SW,
    /* 0x0096 */ ACTOR_BOSS_FD,
    /* 0x0097 */ ACTOR_OBJECT_KANKYO,
    /* 0x0098 */ ACTOR_EN_DU,
    /* 0x0099 */ ACTOR_EN_FD,
    /* 0x009A */ ACTOR_EN_HORSE_LINK_CHILD,
    /* 0x009B */ ACTOR_DOOR_ANA,
    /* 0x009C */ ACTOR_BG_SPOT02_OBJECTS,
    /* 0x009D */ ACTOR_BG_HAKA,
    /* 0x009E */ ACTOR_MAGIC_WIND,
    /* 0x009F */ ACTOR_MAGIC_FIRE,
    /* 0x00A0 */ ACTOR_UNSET_A0,
    /* 0x00A1 */ ACTOR_EN_RU1,
    /* 0x00A2 */ ACTOR_BOSS_FD2,
    /* 0x00A3 */ ACTOR_EN_FD_FIRE,
    /* 0x00A4 */ ACTOR_EN_DH,
    /* 0x00A5 */ ACTOR_EN_DHA,
    /* 0x00A6 */ ACTOR_EN_RL,
    /* 0x00A7 */ ACTOR_EN_ENCOUNT1,
    /* 0x00A8 */ ACTOR_DEMO_DU,
    /* 0x00A9 */ ACTOR_DEMO_IM,
    /* 0x00AA */ ACTOR_DEMO_TRE_LGT,
    /* 0x00AB */ ACTOR_EN_FW,
    /* 0x00AC */ ACTOR_BG_VB_SIMA,
    /* 0x00AD */ ACTOR_EN_VB_BALL,
    /* 0x00AE */ ACTOR_BG_HAKA_MEGANE,
    /* 0x00AF */ ACTOR_BG_HAKA_MEGANEBG,
    /* 0x00B0 */ ACTOR_BG_HAKA_SHIP,
    /* 0x00B1 */ ACTOR_BG_HAKA_SGAMI,
    /* 0x00B2 */ ACTOR_UNSET_B2,
    /* 0x00B3 */ ACTOR_EN_HEISHI2,
    /* 0x00B4 */ ACTOR_EN_ENCOUNT2,
    /* 0x00B5 */ ACTOR_EN_FIRE_ROCK,
    /* 0x00B6 */ ACTOR_EN_BROB,
    /* 0x00B7 */ ACTOR_MIR_RAY,
    /* 0x00B8 */ ACTOR_BG_SPOT09_OBJ,
    /* 0x00B9 */ ACTOR_BG_SPOT18_OBJ,
    /* 0x00BA */ ACTOR_BOSS_VA,
    /* 0x00BB */ ACTOR_BG_HAKA_TUBO,
    /* 0x00BC */ ACTOR_BG_HAKA_TRAP,
    /* 0x00BD */ ACTOR_BG_HAKA_HUTA,
    /* 0x00BE */ ACTOR_BG_HAKA_ZOU,
    /* 0x00BF */ ACTOR_BG_SPOT17_FUNEN,
    /* 0x00C0 */ ACTOR_EN_SYATEKI_ITM,
    /* 0x00C1 */ ACTOR_EN_SYATEKI_MAN,
    /* 0x00C2 */ ACTOR_EN_TANA,
    /* 0x00C3 */ ACTOR_EN_NB,
    /* 0x00C4 */ ACTOR_BOSS_MO,
    /* 0x00C5 */ ACTOR_EN_SB,
    /* 0x00C6 */ ACTOR_EN_BIGOKUTA,
    /* 0x00C7 */ ACTOR_EN_KAREBABA,
    /* 0x00C8 */ ACTOR_BG_BDAN_OBJECTS,
    /* 0x00C9 */ ACTOR_DEMO_SA,
    /* 0x00CA */ ACTOR_DEMO_GO,
    /* 0x00CB */ ACTOR_EN_IN,
    /* 0x00CC */ ACTOR_EN_TR,
    /* 0x00CD */ ACTOR_BG_SPOT16_BOMBSTONE,
    /* 0x00CE */ ACTOR_UNSET_CE,
    /* 0x00CF */ ACTOR_BG_HIDAN_KOWARERUKABE,
    /* 0x00D0 */ ACTOR_BG_BOMBWALL,
    /* 0x00D1 */ ACTOR_BG_SPOT08_ICEBLOCK,
    /* 0x00D2 */ ACTOR_EN_RU2,
    /* 0x00D3 */ ACTOR_OBJ_DEKUJR,
    /* 0x00D4 */ ACTOR_BG_MIZU_UZU,
    /* 0x00D5 */ ACTOR_BG_SPOT06_OBJECTS,
    /* 0x00D6 */ ACTOR_BG_ICE_OBJECTS,
    /* 0x00D7 */ ACTOR_BG_HAKA_WATER,
    /* 0x00D8 */ ACTOR_UNSET_D8,
    /* 0x00D9 */ ACTOR_EN_MA2,
    /* 0x00DA */ ACTOR_EN_BOM_CHU,
    /* 0x00DB */ ACTOR_EN_HORSE_GAME_CHECK,
    /* 0x00DC */ ACTOR_BOSS_TW,
    /* 0x00DD */ ACTOR_EN_RR,
    /* 0x00DE */ ACTOR_EN_BA,
    /* 0x00DF */ ACTOR_EN_BX,
    /* 0x00E0 */ ACTOR_EN_ANUBICE,
    /* 0x00E1 */ ACTOR_EN_ANUBICE_FIRE,
    /* 0x00E2 */ ACTOR_BG_MORI_HASHIGO,
    /* 0x00E3 */ ACTOR_BG_MORI_HASHIRA4,
    /* 0x00E4 */ ACTOR_BG_MORI_IDOMIZU,
    /* 0x00E5 */ ACTOR_BG_SPOT16_DOUGHNUT,
    /* 0x00E6 */ ACTOR_BG_BDAN_SWITCH,
    /* 0x00E7 */ ACTOR_EN_MA1,
    /* 0x00E8 */ ACTOR_BOSS_GANON,
    /* 0x00E9 */ ACTOR_BOSS_SST,
    /* 0x00EA */ ACTOR_UNSET_EA,
    /* 0x00EB */ ACTOR_UNSET_EB,
    /* 0x00EC */ ACTOR_EN_NY,
    /* 0x00ED */ ACTOR_EN_FR,
    /* 0x00EE */ ACTOR_ITEM_SHIELD,
    /* 0x00EF */ ACTOR_BG_ICE_SHELTER,
    /* 0x00F0 */ ACTOR_EN_ICE_HONO,
    /* 0x00F1 */ ACTOR_ITEM_OCARINA,
    /* 0x00F2 */ ACTOR_UNSET_F2,
    /* 0x00F3 */ ACTOR_UNSET_F3,
    /* 0x00F4 */ ACTOR_MAGIC_DARK,
    /* 0x00F5 */ ACTOR_DEMO_6K,
    /* 0x00F6 */ ACTOR_EN_ANUBICE_TAG,
    /* 0x00F7 */ ACTOR_BG_HAKA_GATE,
    /* 0x00F8 */ ACTOR_BG_SPOT15_SAKU,
    /* 0x00F9 */ ACTOR_BG_JYA_GOROIWA,
    /* 0x00FA */ ACTOR_BG_JYA_ZURERUKABE,
    /* 0x00FB */ ACTOR_UNSET_FB,
    /* 0x00FC */ ACTOR_BG_JYA_COBRA,
    /* 0x00FD */ ACTOR_BG_JYA_KANAAMI,
    /* 0x00FE */ ACTOR_FISHING,
    /* 0x00FF */ ACTOR_OBJ_OSHIHIKI,
    /* 0x0100 */ ACTOR_BG_GATE_SHUTTER,
    /* 0x0101 */ ACTOR_EFF_DUST,
    /* 0x0102 */ ACTOR_BG_SPOT01_FUSYA,
    /* 0x0103 */ ACTOR_BG_SPOT01_IDOHASHIRA,
    /* 0x0104 */ ACTOR_BG_SPOT01_IDOMIZU,
    /* 0x0105 */ ACTOR_BG_PO_SYOKUDAI,
    /* 0x0106 */ ACTOR_BG_GANON_OTYUKA,
    /* 0x0107 */ ACTOR_BG_SPOT15_RRBOX,
    /* 0x0108 */ ACTOR_BG_UMAJUMP,
    /* 0x0109 */ ACTOR_UNSET_109,
    /* 0x010A */ ACTOR_ARROW_FIRE,
    /* 0x010B */ ACTOR_ARROW_ICE,
    /* 0x010C */ ACTOR_ARROW_LIGHT,
    /* 0x010D */ ACTOR_UNSET_10D,
    /* 0x010E */ ACTOR_UNSET_10E,
    /* 0x010F */ ACTOR_ITEM_ETCETERA,
    /* 0x0110 */ ACTOR_OBJ_KIBAKO,
    /* 0x0111 */ ACTOR_OBJ_TSUBO,
    /* 0x0112 */ ACTOR_EN_WONDER_ITEM,
    /* 0x0113 */ ACTOR_EN_IK,
    /* 0x0114 */ ACTOR_DEMO_IK,
    /* 0x0115 */ ACTOR_EN_SKJ,
    /* 0x0116 */ ACTOR_EN_SKJNEEDLE,
    /* 0x0117 */ ACTOR_EN_G_SWITCH,
    /* 0x0118 */ ACTOR_DEMO_EXT,
    /* 0x0119 */ ACTOR_DEMO_SHD,
    /* 0x011A */ ACTOR_EN_DNS,
    /* 0x011B */ ACTOR_ELF_MSG,
    /* 0x011C */ ACTOR_EN_HONOTRAP,
    /* 0x011D */ ACTOR_EN_TUBO_TRAP,
    /* 0x011E */ ACTOR_OBJ_ICE_POLY,
    /* 0x011F */ ACTOR_BG_SPOT03_TAKI,
    /* 0x0120 */ ACTOR_BG_SPOT07_TAKI,
    /* 0x0121 */ ACTOR_EN_FZ,
    /* 0x0122 */ ACTOR_EN_PO_RELAY,
    /* 0x0123 */ ACTOR_BG_RELAY_OBJECTS,
    /* 0x0124 */ ACTOR_EN_DIVING_GAME,
    /* 0x0125 */ ACTOR_EN_KUSA,
    /* 0x0126 */ ACTOR_OBJ_BEAN,
    /* 0x0127 */ ACTOR_OBJ_BOMBIWA,
    /* 0x0128 */ ACTOR_UNSET_128,
    /* 0x0129 */ ACTOR_UNSET_129,
    /* 0x012A */ ACTOR_OBJ_SWITCH,
    /* 0x012B */ ACTOR_OBJ_ELEVATOR,
    /* 0x012C */ ACTOR_OBJ_LIFT,
    /* 0x012D */ ACTOR_OBJ_HSBLOCK,
    /* 0x012E */ ACTOR_EN_OKARINA_TAG,
    /* 0x012F */ ACTOR_EN_YABUSAME_MARK,
    /* 0x0130 */ ACTOR_EN_GOROIWA,
    /* 0x0131 */ ACTOR_EN_EX_RUPPY,
    /* 0x0132 */ ACTOR_EN_TORYO,
    /* 0x0133 */ ACTOR_EN_DAIKU,
    /* 0x0134 */ ACTOR_UNSET_134,
    /* 0x0135 */ ACTOR_EN_NWC,
    /* 0x0136 */ ACTOR_EN_BLKOBJ,
    /* 0x0137 */ ACTOR_ITEM_INBOX,
    /* 0x0138 */ ACTOR_EN_GE1,
    /* 0x0139 */ ACTOR_OBJ_BLOCKSTOP,
    /* 0x013A */ ACTOR_EN_SDA,
    /* 0x013B */ ACTOR_EN_CLEAR_TAG,
    /* 0x013C */ ACTOR_EN_NIW_LADY,
    /* 0x013D */ ACTOR_EN_GM,
    /* 0x013E */ ACTOR_EN_MS,
    /* 0x013F */ ACTOR_EN_HS,
    /* 0x0140 */ ACTOR_BG_INGATE,
    /* 0x0141 */ ACTOR_EN_KANBAN,
    /* 0x0142 */ ACTOR_EN_HEISHI3,
    /* 0x0143 */ ACTOR_EN_SYATEKI_NIW,
    /* 0x0144 */ ACTOR_EN_ATTACK_NIW,
    /* 0x0145 */ ACTOR_BG_SPOT01_IDOSOKO,
    /* 0x0146 */ ACTOR_EN_SA,
    /* 0x0147 */ ACTOR_EN_WONDER_TALK,
    /* 0x0148 */ ACTOR_BG_GJYO_BRIDGE,
    /* 0x0149 */ ACTOR_EN_DS,
    /* 0x014A */ ACTOR_EN_MK,
    /* 0x014B */ ACTOR_EN_BOM_BOWL_MAN,
    /* 0x014C */ ACTOR_EN_BOM_BOWL_PIT,
    /* 0x014D */ ACTOR_EN_OWL,
    /* 0x014E */ ACTOR_EN_ISHI,
    /* 0x014F */ ACTOR_OBJ_HANA,
    /* 0x0150 */ ACTOR_OBJ_LIGHTSWITCH,
    /* 0x0151 */ ACTOR_OBJ_MURE2,
    /* 0x0152 */ ACTOR_EN_GO,
    /* 0x0153 */ ACTOR_EN_FU,
    /* 0x0154 */ ACTOR_UNSET_154,
    /* 0x0155 */ ACTOR_EN_CHANGER,
    /* 0x0156 */ ACTOR_BG_JYA_MEGAMI,
    /* 0x0157 */ ACTOR_BG_JYA_LIFT,
    /* 0x0158 */ ACTOR_BG_JYA_BIGMIRROR,
    /* 0x0159 */ ACTOR_BG_JYA_BOMBCHUIWA,
    /* 0x015A */ ACTOR_BG_JYA_AMISHUTTER,
    /* 0x015B */ ACTOR_BG_JYA_BOMBIWA,
    /* 0x015C */ ACTOR_BG_SPOT18_BASKET,
    /* 0x015D */ ACTOR_UNSET_15D,
    /* 0x015E */ ACTOR_EN_GANON_ORGAN,
    /* 0x015F */ ACTOR_EN_SIOFUKI,
    /* 0x0160 */ ACTOR_EN_STREAM,
    /* 0x0161 */ ACTOR_UNSET_161,
    /* 0x0162 */ ACTOR_EN_MM,
    /* 0x0163 */ ACTOR_EN_KO,
    /* 0x0164 */ ACTOR_EN_KZ,
    /* 0x0165 */ ACTOR_EN_WEATHER_TAG,
    /* 0x0166 */ ACTOR_BG_SST_FLOOR,
    /* 0x0167 */ ACTOR_EN_ANI,
    /* 0x0168 */ ACTOR_EN_EX_ITEM,
    /* 0x0169 */ ACTOR_BG_JYA_IRONOBJ,
    /* 0x016A */ ACTOR_EN_JS,
    /* 0x016B */ ACTOR_EN_JSJUTAN,
    /* 0x016C */ ACTOR_EN_CS,
    /* 0x016D */ ACTOR_EN_MD,
    /* 0x016E */ ACTOR_EN_HY,
    /* 0x016F */ ACTOR_EN_GANON_MANT,
    /* 0x0170 */ ACTOR_EN_OKARINA_EFFECT,
    /* 0x0171 */ ACTOR_EN_MAG,
    /* 0x0172 */ ACTOR_DOOR_GERUDO,
    /* 0x0173 */ ACTOR_ELF_MSG2,
    /* 0x0174 */ ACTOR_DEMO_GT,
    /* 0x0175 */ ACTOR_EN_PO_FIELD,
    /* 0x0176 */ ACTOR_EFC_ERUPC,
    /* 0x0177 */ ACTOR_BG_ZG,
    /* 0x0178 */ ACTOR_EN_HEISHI4,
    /* 0x0179 */ ACTOR_EN_ZL3,
    /* 0x017A */ ACTOR_BOSS_GANON2,
    /* 0x017B */ ACTOR_EN_KAKASI,
    /* 0x017C */ ACTOR_EN_TAKARA_MAN,
    /* 0x017D */ ACTOR_OBJ_MAKEOSHIHIKI,
    /* 0x017E */ ACTOR_OCEFF_SPOT,
    /* 0x017F */ ACTOR_END_TITLE,
    /* 0x0180 */ ACTOR_UNSET_180,
    /* 0x0181 */ ACTOR_EN_TORCH,
    /* 0x0182 */ ACTOR_DEMO_EC,
    /* 0x0183 */ ACTOR_SHOT_SUN,
    /* 0x0184 */ ACTOR_EN_DY_EXTRA,
    /* 0x0185 */ ACTOR_EN_WONDER_TALK2,
    /* 0x0186 */ ACTOR_EN_GE2,
    /* 0x0187 */ ACTOR_OBJ_ROOMTIMER,
    /* 0x0188 */ ACTOR_EN_SSH,
    /* 0x0189 */ ACTOR_EN_STH,
    /* 0x018A */ ACTOR_OCEFF_WIPE,
    /* 0x018B */ ACTOR_OCEFF_STORM,
    /* 0x018C */ ACTOR_EN_WEIYER,
    /* 0x018D */ ACTOR_BG_SPOT05_SOKO,
    /* 0x018E */ ACTOR_BG_JYA_1FLIFT,
    /* 0x018F */ ACTOR_BG_JYA_HAHENIRON,
    /* 0x0190 */ ACTOR_BG_SPOT12_GATE,
    /* 0x0191 */ ACTOR_BG_SPOT12_SAKU,
    /* 0x0192 */ ACTOR_EN_HINTNUTS,
    /* 0x0193 */ ACTOR_EN_NUTSBALL,
    /* 0x0194 */ ACTOR_BG_SPOT00_BREAK,
    /* 0x0195 */ ACTOR_EN_SHOPNUTS,
    /* 0x0196 */ ACTOR_EN_IT,
    /* 0x0197 */ ACTOR_EN_GELDB,
    /* 0x0198 */ ACTOR_OCEFF_WIPE2,
    /* 0x0199 */ ACTOR_OCEFF_WIPE3,
    /* 0x019A */ ACTOR_EN_NIW_GIRL,
    /* 0x019B */ ACTOR_EN_DOG,
    /* 0x019C */ ACTOR_EN_SI,
    /* 0x019D */ ACTOR_BG_SPOT01_OBJECTS2,
    /* 0x019E */ ACTOR_OBJ_COMB,
    /* 0x019F */ ACTOR_BG_SPOT11_BAKUDANKABE,
    /* 0x01A0 */ ACTOR_OBJ_KIBAKO2,
    /* 0x01A1 */ ACTOR_EN_DNT_DEMO,
    /* 0x01A2 */ ACTOR_EN_DNT_JIJI,
    /* 0x01A3 */ ACTOR_EN_DNT_NOMAL,
    /* 0x01A4 */ ACTOR_EN_GUEST,
    /* 0x01A5 */ ACTOR_BG_BOM_GUARD,
    /* 0x01A6 */ ACTOR_EN_HS2,
    /* 0x01A7 */ ACTOR_DEMO_KEKKAI,
    /* 0x01A8 */ ACTOR_BG_SPOT08_BAKUDANKABE,
    /* 0x01A9 */ ACTOR_BG_SPOT17_BAKUDANKABE,
    /* 0x01AA */ ACTOR_UNSET_1AA,
    /* 0x01AB */ ACTOR_OBJ_MURE3,
    /* 0x01AC */ ACTOR_EN_TG,
    /* 0x01AD */ ACTOR_EN_MU,
    /* 0x01AE */ ACTOR_EN_GO2,
    /* 0x01AF */ ACTOR_EN_WF,
    /* 0x01B0 */ ACTOR_EN_SKB,
    /* 0x01B1 */ ACTOR_DEMO_GJ,
    /* 0x01B2 */ ACTOR_DEMO_GEFF,
    /* 0x01B3 */ ACTOR_BG_GND_FIREMEIRO,
    /* 0x01B4 */ ACTOR_BG_GND_DARKMEIRO,
    /* 0x01B5 */ ACTOR_BG_GND_SOULMEIRO,
    /* 0x01B6 */ ACTOR_BG_GND_NISEKABE,
    /* 0x01B7 */ ACTOR_BG_GND_ICEBLOCK,
    /* 0x01B8 */ ACTOR_EN_GB,
    /* 0x01B9 */ ACTOR_EN_GS,
    /* 0x01BA */ ACTOR_BG_MIZU_BWALL,
    /* 0x01BB */ ACTOR_BG_MIZU_SHUTTER,
    /* 0x01BC */ ACTOR_EN_DAIKU_KAKARIKO,
    /* 0x01BD */ ACTOR_BG_BOWL_WALL,
    /* 0x01BE */ ACTOR_EN_WALL_TUBO,
    /* 0x01BF */ ACTOR_EN_PO_DESERT,
    /* 0x01C0 */ ACTOR_EN_CROW,
    /* 0x01C1 */ ACTOR_DOOR_KILLER,
    /* 0x01C2 */ ACTOR_BG_SPOT11_OASIS,
    /* 0x01C3 */ ACTOR_BG_SPOT18_FUTA,
    /* 0x01C4 */ ACTOR_BG_SPOT18_SHUTTER,
    /* 0x01C5 */ ACTOR_EN_MA3,
    /* 0x01C6 */ ACTOR_EN_COW,
    /* 0x01C7 */ ACTOR_BG_ICE_TURARA,
    /* 0x01C8 */ ACTOR_BG_ICE_SHUTTER,
    /* 0x01C9 */ ACTOR_EN_KAKASI2,
    /* 0x01CA */ ACTOR_EN_KAKASI3,
    /* 0x01CB */ ACTOR_OCEFF_WIPE4,
    /* 0x01CC */ ACTOR_EN_EG,
    /* 0x01CD */ ACTOR_BG_MENKURI_NISEKABE,
    /* 0x01CE */ ACTOR_EN_ZO,
    /* 0x01CF */ ACTOR_OBJ_MAKEKINSUTA,
    /* 0x01D0 */ ACTOR_EN_GE3,
    /* 0x01D1 */ ACTOR_OBJ_TIMEBLOCK,
    /* 0x01D2 */ ACTOR_OBJ_HAMISHI,
    /* 0x01D3 */ ACTOR_EN_ZL4,
    /* 0x01D4 */ ACTOR_EN_MM2,
    /* 0x01D5 */ ACTOR_BG_JYA_BLOCK,
    /* 0x01D6 */ ACTOR_OBJ_WARP2BLOCK,
    /* 0x01D7 */ ACTOR_ID_MAX // originally "ACTOR_DLF_MAX"
} ActorID;

#endif<|MERGE_RESOLUTION|>--- conflicted
+++ resolved
@@ -16,6 +16,7 @@
 struct Lights;
 
 typedef void (*ActorFunc)(struct Actor*, struct GlobalContext*);
+typedef void (*ActorShadowFunc)(struct Actor*, struct Lights*, struct GlobalContext*);
 typedef u16 (*callback1_800343CC)(struct GlobalContext*, struct Actor*);
 typedef s16 (*callback2_800343CC)(struct GlobalContext*, struct Actor*);
 
@@ -24,14 +25,6 @@
     Vec3s rot;
 } PosRot; // size = 0x14
 
-<<<<<<< HEAD
-typedef struct {
-    /* 0x00 */ char unk_00[0x8];
-    /* 0x08 */ Vec3s norm; // Normal vector
-    /* 0x0E */ s16 dist; // Plane distance from origin
-} CollisionPoly; // size = 0x10
-=======
->>>>>>> 115c152b
 
 typedef struct {
     /* 0x00 */ s16 id;
@@ -83,12 +76,12 @@
 } CollisionCheckInfoInit2;
 
 typedef struct {
-    /* 0x00 */ DamageTable* damageTable; // For actors which contain one (example: Stalfos)...
+    /* 0x00 */ DamageTable* damageTable;
     /* 0x04 */ Vec3f displacement; // Amount to correct velocity (0x5C) by when colliding into a body
     /* 0x10 */ s16 unk_10;
     /* 0x12 */ s16 unk_12;
-    /* 0x14 */ u16 unk_14;
-    /* 0x16 */ u8 mass; // Used to compute displacement, 50 is common value, 0xFF for infinite mass/unmoveable
+    /* 0x14 */ s16 unk_14;
+    /* 0x16 */ u8 mass; // Used to compute displacement for OC collisions
     /* 0x17 */ u8 health;
     /* 0x18 */ u8 damage; // Amount to decrement health by
     /* 0x19 */ u8 damageEffect; // Stores what effect should occur when hit by a weapon
@@ -98,121 +91,73 @@
 
 typedef struct {
     /* 0x00 */ Vec3s rot; // Current actor shape rotation
-    /* 0x06 */ s16 unk_06;
-    /* 0x08 */ f32 unk_08; // Model y axis offset. Represents model space units. collision mesh related
-    /* 0x0C */ void (*shadowDrawFunc)(struct Actor*, struct Lights*, struct GlobalContext*);
-    /* 0x10 */ f32 unk_10;
-    /* 0x14 */ u8 unk_14;
+    /* 0x06 */ s16 face; // Used to index eyebrow/eye/mouth textures. Only used by player.
+    /* 0x08 */ f32 yOffset; // Model y axis offset. Represents model space units.
+    /* 0x0C */ ActorShadowFunc shadowDrawFunc;
+    /* 0x10 */ f32 shadowScale;
+    /* 0x14 */ u8 shadowAlpha;
     /* 0x15 */ u8 unk_15;
+    /* 0x18 */ Vec3f feetPos[2];
 } ActorShape; // size = 0x18
 
 typedef struct Actor {
-    /* 0x000 */ s16 id; // Actor Id
-    /* 0x002 */ u8 type; // Actor Type. Refer to the corresponding enum for values
-    /* 0x003 */ s8 room; // Room number the actor is in. -1 denotes that the actor won't despawn on a room change
-    /* 0x004 */ u32 flags; // Flags used for various purposes
-    /* 0x008 */ PosRot initPosRot; // Initial position/rotation when spawned. Is sometimes used for other purposes
-    /* 0x01C */ s16 params; // original name: "args_data"; Configurable variable set by an actor's spawn data
-    /* 0x01E */ s8 objBankIndex; // original name: "bank"; Object bank index of this actor's object dependency
-    /* 0x01F */ s8 unk_1F;
-    /* 0x020 */ u16 sfx; // Plays sound effect relative to actor's location (if within range of camera?)
-    /* 0x024 */ PosRot posRot; // position/rotation in the world
-    /* 0x038 */ PosRot posRot2;
-    /* 0x04C */ f32 unk_4C;
-    /* 0x050 */ Vec3f scale; // Sets x,y,z scaling factor. Typically, a factor of 0.01 is used for each axis
-    /* 0x05C */ Vec3f velocity;
-    /* 0x068 */ f32 speedXZ; // Always positive, stores how fast the actor is traveling along the XZ plane
-    /* 0x06C */ f32 gravity; // Acceleration due to gravity; value is added to Y velocity every frame
-    /* 0x070 */ f32 minVelocityY; // Sets the lower bounds cap on velocity along the Y axis
-    /* 0x074 */ CollisionPoly* wallPoly; // Wall polygon an actor is touching
-    /* 0x078 */ CollisionPoly* floorPoly; // Floor polygon an actor is over/touching
-<<<<<<< HEAD
-    /* 0x07C */ u8 wallPolySource; // Complex Poly Surface Source. 0x32 = Scene
-    /* 0x07D */ u8 floorPolySource; // Complex Poly Surface Source. 0x32 = Scene. related to 0x80/88
-    /* 0x07E */ s16 wallPolyRot; // Rotation of the wall poly an actor is touching
-    /* 0x080 */ f32 groundY;
-    /* 0x084 */ f32 yDistToWater;
-    /* 0x088 */ u16 bgCheckFlags;
-    /* 0x08A */ s16 yawTowardsLink;
-    /* 0x08C */ f32 xyzDistToLinkSq;
-    /* 0x090 */ f32 xzDistToLink;
-    /* 0x094 */ f32 yDistToLink;
-    /* 0x098 */ CollisionCheckInfo colChkInfo;
-    /* 0x0B4 */ ActorShape shape;
-    /* 0x0CC */ Vec3f unk_CC[2];
-    /* 0x0E4 */ Vec3f projectedPos; // actor position in projected space
-    /* 0x0F0 */ f32 projectedW; // w component of the projected actor position vector
-    /* 0x0F4 */ f32 uncullZoneForward; // amount to increase the uncull zone forward by (in projected space)
-    /* 0x0F8 */ f32 uncullZoneScale; // amount to increase the uncull zone scale by (in projected space)
-    /* 0x0FC */ f32 uncullZoneDownward; // amount to increase uncull zone downward by (in projected space)
-    /* 0x100 */ Vec3f pos4;
-    /* 0x10C */ u8 unk_10C; // Z-Target related
-    /* 0x10D */ u8 unk_10D; // Z-Target related
-    /* 0x10E */ u16 textId; // Text id to pass to link/display when interacting with an actor
-    /* 0x110 */ u16 freezeTimer;
-    /* 0x112 */ u16 dmgEffectParams; // Specifies damage effect color (white/red/blue) and if opaque or translucent
-    /* 0x114 */ u8 dmgEffectTimer;
-    /* 0x115 */ u8 isDrawn; // Indicates whether the actor is currently being drawn (but not seen through lens)
-    /* 0x116 */ u8 unk_116;
-    /* 0x117 */ u8 naviEnemyId; // Sets what 0600 dialog to display when talking to navi. Default 0xFF
-=======
-    /* 0x07C */ u8      wallPolySource; // Complex Poly Surface Source. 0x32 = Scene
-    /* 0x07D */ u8      floorPolySource; // Complex Poly Surface Source. 0x32 = Scene. related to 0x80/88
-    /* 0x07E */ s16     wallPolyRot; // Rotation of the wall poly
-    /* 0x080 */ f32     groundY; // Floor poly height
-    /* 0x084 */ f32     yDistToWater; // Distance from water surface 
-    /* 0x088 */ u16     bgCheckFlags;
-    /* 0x08A */ s16     yawTowardsLink;
-    /* 0x08C */ f32     xyzDistToLinkSq;
-    /* 0x090 */ f32     xzDistToLink;
-    /* 0x094 */ f32     yDistToLink;
-    /* 0x098 */ CollisionCheckInfo colChkInfo;
-    /* 0x0B4 */ ActorShape shape;
-    /* 0x0CC */ Vec3f   unk_CC[2];
-    /* 0x0E4 */ Vec3f   projectedPos; // actor position in projected space
-    /* 0x0F0 */ f32     projectedW; // w component of the projected actor position vector
-    /* 0x0F4 */ f32     uncullZoneForward; // amount to increase the uncull zone forward by (in projected space)
-    /* 0x0F8 */ f32     uncullZoneScale; // amount to increase the uncull zone scale by (in projected space)
-    /* 0x0FC */ f32     uncullZoneDownward; // amount to increase uncull zone downward by (in projected space)
-    /* 0x100 */ Vec3f   pos4; // previous position
-    /* 0x10C */ u8      unk_10C; // Z-Target related
-    /* 0x10D */ u8      unk_10D; // Z-Target related
-    /* 0x10E */ u16     textId; // Text id to pass to link/display when interacting with an actor
-    /* 0x110 */ u16     freezeTimer;
-    /* 0x112 */ u16     dmgEffectParams; // Specifies damage effect color (white/red/blue) and if opaque or translucent
-    /* 0x114 */ u8      dmgEffectTimer;
-    /* 0x115 */ u8      isDrawn; // Indicates whether the actor is currently being drawn (but not seen through lens)
-    /* 0x116 */ u8      unk_116;
-    /* 0x117 */ u8      naviEnemyId; // Sets what 0600 dialog to display when talking to navi. Default 0xFF
->>>>>>> 115c152b
-    /* 0x118 */ struct Actor* parent;
-    /* 0x11C */ struct Actor* child;
-    /* 0x120 */ struct Actor* prev; // Previous Actor of this type
-    /* 0x124 */ struct Actor* next; // Next Actor of this type
-    /* 0x128 */ ActorFunc init; // Initialization Routine. Called by Actor_Init or Actor_UpdateAll
-    /* 0x12C */ ActorFunc destroy; // Destruction Routine. Called by Actor_Destroy
-    /* 0x130 */ ActorFunc update; // Update Routine. Called by Actor_UpdateAll
-    /* 0x134 */ ActorFunc draw; // Draw Routine. Called by Actor_Draw
-    /* 0x138 */ ActorOverlay* overlayEntry; // Pointer to the overlay table entry for this actor
-    /* 0x13C */ char dbgPad[0x10]; // Padding that only exists in the debug rom
+    /* 0x000 */ s16 id; // Actor ID.
+    /* 0x002 */ u8 type; // Actor category. Refer to the corresponding enum for values.
+    /* 0x003 */ s8 room; // Room number the actor is in. -1 denotes that the actor won't despawn on a room change.
+    /* 0x004 */ u32 flags; // Flags used for various purposes.
+    /* 0x008 */ PosRot home; // Initial position/rotation when spawned. Can be used for other purposes.
+    /* 0x01C */ s16 params; // Configurable variable set by the actor's spawn data; original name: "args_data".
+    /* 0x01E */ s8 objBankIndex; // Object bank index of the actor's object dependency; original name: "bank".
+    /* 0x01F */ s8 targetMode; // Controls how far the actor can be targeted from and how far it can stay locked.
+    /* 0x020 */ u16 sfx; // SFX ID to play. Sound plays when value is set, then is cleared the following update cycle.
+    /* 0x024 */ PosRot world; // Position/rotation in the world.
+    /* 0x038 */ PosRot head; // Target reticle focuses on this position. Can be used for other purposes.
+    /* 0x04C */ f32 arrowOffset; // Height offset of the target arrow relative to `head` position.
+    /* 0x050 */ Vec3f scale; // Scale of the actor in each axis.
+    /* 0x05C */ Vec3f velocity; // Velocity of the actor in each axis.
+    /* 0x068 */ f32 speedXZ; // How fast the actor is traveling along the XZ plane.
+    /* 0x06C */ f32 gravity; // Acceleration due to gravity; value is added to Y velocity every frame.
+    /* 0x070 */ f32 minVelocityY; // Sets the lower bounds cap on velocity along the Y axis.
+    /* 0x074 */ CollisionPoly* wallPoly; // Wall polygon the actor is touching.
+    /* 0x078 */ CollisionPoly* floorPoly; // Floor polygon directly below the actor.
+    /* 0x07C */ u8 wallBgId; // Bg ID of the wall polygon the actor is touching.
+    /* 0x07D */ u8 floorBgId; // Bg ID of the floor polygon directly below the actor.
+    /* 0x07E */ s16 wallYaw; // Y rotation of the wall polygon the actor is touching
+    /* 0x080 */ f32 groundHeight; // Y position of the floor polygon directly below the actor.
+    /* 0x084 */ f32 yDistToWater; // Distance to the surface of the scene's waterbox. Negative value means above water.
+    /* 0x088 */ u16 bgCheckFlags; // See comments below actor struct for wip docs. TODO: macros for these flags.
+    /* 0x08A */ s16 yawTowardsPlayer; // Y rotation difference between the actor and the player
+    /* 0x08C */ f32 xyzDistToPlayerSq; // Squared distance between the actor and the player in the x,y,z axis.
+    /* 0x090 */ f32 xzDistToPlayer; // Distance between the actor and the player in the XZ plane.
+    /* 0x094 */ f32 yDistToPlayer; // Dist is negative if the actor is above the player.
+    /* 0x098 */ CollisionCheckInfo colChkInfo; // Variables related to the Collision Check system.
+    /* 0x0B4 */ ActorShape shape; // Variables related to the physical shape of the actor.
+    /* 0x0E4 */ Vec3f projectedPos; // Position of the actor in projected space.
+    /* 0x0F0 */ f32 projectedW; // w component of the projected actor position.
+    /* 0x0F4 */ f32 uncullZoneForward; // Amount to increase the uncull zone forward by (in projected space).
+    /* 0x0F8 */ f32 uncullZoneScale; // Amount to increase the uncull zone scale by (in projected space).
+    /* 0x0FC */ f32 uncullZoneDownward; // Amount to increase uncull zone downward by (in projected space).
+    /* 0x100 */ Vec3f prevPos; // World position from the previous update cycle.
+    /* 0x10C */ u8 isTargeted; // Set to true if the actor is currently being targeted by the player.
+    /* 0x10D */ u8 unk_10D; // Z-Target related. Gets set to 40 if actor is targeted, otherwise 0.
+    /* 0x10E */ u16 textId; // Text ID to pass to link/display when interacting with the actor
+    /* 0x110 */ u16 freezeTimer; // Actor does not update when set. Decrements automatically.
+    /* 0x112 */ u16 colorFilterParams; // Set color filter to red, blue, or white. Toggle opa or xlu.
+    /* 0x114 */ u8 colorFilterTimer; // A non-zero value enables the color filter. Decrements automatically.
+    /* 0x115 */ u8 isDrawn; // Set to true if the actor is currently being drawn. Always stays false for lens actors.
+    /* 0x116 */ u8 dropFlag; // Configures what item is dropped by the actor from `Item_DropCollectibleRandom`.
+    /* 0x117 */ u8 naviEnemyId; // Sets what 0600 dialog to display when talking to navi. Default 0xFF.
+    /* 0x118 */ struct Actor* parent; // Usage is actor specific. Set if actor is spwaned via `Actor_SpawnAsChild`.
+    /* 0x11C */ struct Actor* child; // Usage is actor specific. Set if actor is spwaned via `Actor_SpawnAsChild`.
+    /* 0x120 */ struct Actor* prev; // Previous actor of this caetgory.
+    /* 0x124 */ struct Actor* next; // Next actor of this category.
+    /* 0x128 */ ActorFunc init; // Initialization Routine. Called by `Actor_Init` or `Actor_UpdateAll`.
+    /* 0x12C */ ActorFunc destroy; // Destruction Routine. Called by `Actor_Destroy`.
+    /* 0x130 */ ActorFunc update; // Update Routine. Called by `Actor_UpdateAll`.
+    /* 0x134 */ ActorFunc draw; // Draw Routine. Called by `Actor_Draw`.
+    /* 0x138 */ ActorOverlay* overlayEntry; // Pointer to the overlay table entry for this actor.
+    /* 0x13C */ char dbgPad[0x10]; // Padding that only exists in the debug rom.
 } Actor; // size = 0x14C
-
-<<<<<<< HEAD
-typedef struct {
-    /* 0x00 */ char unk_00[0x04];
-    /* 0x04 */ Actor* actor;
-    /* 0x08 */ void* unk_08; // Struct800417A0*
-    /* 0x0C */ char unk_0C[0x0C];
-    /* 0x18 */ Vec3f scale1;
-    /* 0x24 */ Vec3s rot1;
-    /* 0x2C */ Vec3f pos1;
-    /* 0x38 */ Vec3f scale2;
-    /* 0x44 */ Vec3s rot2;
-    /* 0x4C */ Vec3f pos2;
-    /* 0x58 */ char unk_58[0x0C];
-} ActorMesh; // size = 0x64
-=======
->>>>>>> 115c152b
 
 typedef struct DynaPolyActor {
     /* 0x000 */ struct Actor actor;
@@ -315,19 +260,19 @@
 } EnAObj; // size = 0x1C8
 
 typedef enum {
-    /* 0x00 */ ACTORTYPE_SWITCH,
-    /* 0x01 */ ACTORTYPE_BG,
-    /* 0x02 */ ACTORTYPE_PLAYER,
-    /* 0x03 */ ACTORTYPE_EXPLOSIVES,
-    /* 0x04 */ ACTORTYPE_NPC,
-    /* 0x05 */ ACTORTYPE_ENEMY,
-    /* 0x06 */ ACTORTYPE_PROP,
-    /* 0x07 */ ACTORTYPE_ITEMACTION,
-    /* 0x08 */ ACTORTYPE_MISC,
-    /* 0x09 */ ACTORTYPE_BOSS,
-    /* 0x0A */ ACTORTYPE_DOOR,
-    /* 0x0B */ ACTORTYPE_CHEST
-} ActorType;
+    /* 0x00 */ ACTORCAT_SWITCH,
+    /* 0x01 */ ACTORCAT_BG,
+    /* 0x02 */ ACTORCAT_PLAYER,
+    /* 0x03 */ ACTORCAT_EXPLOSIVES,
+    /* 0x04 */ ACTORCAT_NPC,
+    /* 0x05 */ ACTORCAT_ENEMY,
+    /* 0x06 */ ACTORCAT_PROP,
+    /* 0x07 */ ACTORCAT_ITEMACTION,
+    /* 0x08 */ ACTORCAT_MISC,
+    /* 0x09 */ ACTORCAT_BOSS,
+    /* 0x0A */ ACTORCAT_DOOR,
+    /* 0x0B */ ACTORCAT_CHEST
+} ActorCategory;
 
 typedef enum {
     /* 0x0000 */ ACTOR_PLAYER,
