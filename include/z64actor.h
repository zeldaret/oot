#ifndef _Z64ACTOR_H_
#define _Z64ACTOR_H_

#include "z64dma.h"
#include "z64animation.h"
#include "z64math.h"
#include "z64collision_check.h"

#define ACTOR_NUMBER_MAX 200
#define INVISIBLE_ACTOR_MAX 20
#define AM_FIELD_SIZE 0x27A0
#define MASS_IMMOVABLE 0xFF // Cannot be pushed by OC collisions
#define MASS_HEAVY 0xFE // Can only be pushed by OC collisions with IMMOVABLE and HEAVY objects.

struct Actor;
struct GlobalContext;
struct Lights;

typedef void (*ActorFunc)(struct Actor*, struct GlobalContext*);
typedef void (*ActorShadowFunc)(struct Actor*, struct Lights*, struct GlobalContext*);
typedef u16 (*callback1_800343CC)(struct GlobalContext*, struct Actor*);
typedef s16 (*callback2_800343CC)(struct GlobalContext*, struct Actor*);

typedef struct {
    Vec3f pos;
    Vec3s rot;
} PosRot; // size = 0x14

typedef struct {
    /* 0x00 */ s16 id;
    /* 0x02 */ u8 category; // Classifies actor and determines when it will update or draw
    /* 0x04 */ u32 flags;
    /* 0x08 */ s16 objectId;
    /* 0x0C */ u32 instanceSize;
    /* 0x10 */ ActorFunc init; // Constructor
    /* 0x14 */ ActorFunc destroy; // Destructor
    /* 0x18 */ ActorFunc update; // Update Function
    /* 0x1C */ ActorFunc draw; // Draw function
} ActorInit; // size = 0x20

typedef enum {
    /* 0 */ ALLOCTYPE_NORMAL,
    /* 1 */ ALLOCTYPE_ABSOLUTE,
    /* 2 */ ALLOCTYPE_PERMANENT
} AllocType;

typedef struct {
    /* 0x00 */ u32 vromStart;
    /* 0x04 */ u32 vromEnd;
    /* 0x08 */ void* vramStart;
    /* 0x0C */ void* vramEnd;
    /* 0x10 */ void* loadedRamAddr; // original name: "allocp"
    /* 0x14 */ ActorInit* initInfo;
    /* 0x18 */ char* name;
    /* 0x1C */ u16 allocType;
    /* 0x1E */ s8 nbLoaded; // original name: "clients"
} ActorOverlay; // size = 0x20

typedef struct {
    u8 table[32];
} DamageTable;

typedef struct {
    /* 0x00 */ u8 health;
    /* 0x02 */ s16 cylRadius;
    /* 0x04 */ s16 cylHeight;
    /* 0x06 */ u8 mass;
} CollisionCheckInfoInit;

typedef struct {
    /* 0x00 */ u8 health;
    /* 0x02 */ s16 cylRadius;
    /* 0x04 */ s16 cylHeight;
    /* 0x06 */ s16 cylYShift;
    /* 0x08 */ u8 mass;
} CollisionCheckInfoInit2;

typedef struct {
    /* 0x00 */ DamageTable* damageTable;
    /* 0x04 */ Vec3f displacement; // Amount to correct velocity (0x5C) by when colliding into a body
    /* 0x10 */ s16 cylRadius; // Used for various purposes
    /* 0x12 */ s16 cylHeight; // Used for various purposes
    /* 0x14 */ s16 cylYShift; // Unused. Purpose inferred from Cylinder16 and CollisionCheck_CylSideVsLineSeg
    /* 0x16 */ u8 mass; // Used to compute displacement for OC collisions
    /* 0x17 */ u8 health; // Note: some actors may use their own health variable instead of this one
    /* 0x18 */ u8 damage; // Amount to decrement health by
    /* 0x19 */ u8 damageEffect; // Stores what effect should occur when hit by a weapon
    /* 0x1A */ u8 atHitEffect; // Stores what effect should occur when AT connects with an AC
    /* 0x1B */ u8 acHitEffect; // Stores what effect should occur when AC is touched by an AT
} CollisionCheckInfo; // size = 0x1C

typedef struct {
    /* 0x00 */ Vec3s rot; // Current actor shape rotation
    /* 0x06 */ s16 face; // Used to index eyebrow/eye/mouth textures. Only used by player
    /* 0x08 */ f32 yOffset; // Model y axis offset. Represents model space units
    /* 0x0C */ ActorShadowFunc shadowDraw; // Shadow draw function
    /* 0x10 */ f32 shadowScale; // Changes the size of the shadow
    /* 0x14 */ u8 shadowAlpha; // Default is 255
    /* 0x15 */ u8 feetFloorFlags; // Set if the actor's foot is clipped under the floor. & 1 is right foot, & 2 is left
    /* 0x18 */ Vec3f feetPos[2]; // Update by using `Actor_SetFeetPos` in PostLimbDraw
} ActorShape; // size = 0x18

typedef struct Actor {
    /* 0x000 */ s16 id; // Actor ID
    /* 0x002 */ u8 category; // Actor category. Refer to the corresponding enum for values
    /* 0x003 */ s8 room; // Room number the actor is in. -1 denotes that the actor won't despawn on a room change
    /* 0x004 */ u32 flags; // Flags used for various purposes
    /* 0x008 */ PosRot home; // Initial position/rotation when spawned. Can be used for other purposes
    /* 0x01C */ s16 params; // Configurable variable set by the actor's spawn data; original name: "args_data"
    /* 0x01E */ s8 objBankIndex; // Object bank index of the actor's object dependency; original name: "bank"
    /* 0x01F */ s8 targetMode; // Controls how far the actor can be targeted from and how far it can stay locked on
    /* 0x020 */ u16 sfx; // SFX ID to play. Sound plays when value is set, then is cleared the following update cycle
    /* 0x024 */ PosRot world; // Position/rotation in the world
    /* 0x038 */ PosRot focus; // Target reticle focuses on this position. For player this represents head pos and rot
    /* 0x04C */ f32 targetArrowOffset; // Height offset of the target arrow relative to `focus` position
    /* 0x050 */ Vec3f scale; // Scale of the actor in each axis
    /* 0x05C */ Vec3f velocity; // Velocity of the actor in each axis
    /* 0x068 */ f32 speedXZ; // How fast the actor is traveling along the XZ plane
    /* 0x06C */ f32 gravity; // Acceleration due to gravity. Value is added to Y velocity every frame
    /* 0x070 */ f32 minVelocityY; // Sets the lower bounds cap on velocity along the Y axis
    /* 0x074 */ CollisionPoly* wallPoly; // Wall polygon the actor is touching
    /* 0x078 */ CollisionPoly* floorPoly; // Floor polygon directly below the actor
    /* 0x07C */ u8 wallBgId; // Bg ID of the wall polygon the actor is touching
    /* 0x07D */ u8 floorBgId; // Bg ID of the floor polygon directly below the actor
    /* 0x07E */ s16 wallYaw; // Y rotation of the wall polygon the actor is touching
    /* 0x080 */ f32 floorHeight; // Y position of the floor polygon directly below the actor
    /* 0x084 */ f32 yDistToWater; // Distance to the surface of active waterbox. Negative value means above water
    /* 0x088 */ u16 bgCheckFlags; // See comments below actor struct for wip docs. TODO: macros for these flags
    /* 0x08A */ s16 yawTowardsPlayer; // Y rotation difference between the actor and the player
    /* 0x08C */ f32 xyzDistToPlayerSq; // Squared distance between the actor and the player in the x,y,z axis
    /* 0x090 */ f32 xzDistToPlayer; // Distance between the actor and the player in the XZ plane
    /* 0x094 */ f32 yDistToPlayer; // Dist is negative if the actor is above the player
    /* 0x098 */ CollisionCheckInfo colChkInfo; // Variables related to the Collision Check system
    /* 0x0B4 */ ActorShape shape; // Variables related to the physical shape of the actor
    /* 0x0E4 */ Vec3f projectedPos; // Position of the actor in projected space
    /* 0x0F0 */ f32 projectedW; // w component of the projected actor position
    /* 0x0F4 */ f32 uncullZoneForward; // Amount to increase the uncull zone forward by (in projected space)
    /* 0x0F8 */ f32 uncullZoneScale; // Amount to increase the uncull zone scale by (in projected space)
    /* 0x0FC */ f32 uncullZoneDownward; // Amount to increase uncull zone downward by (in projected space)
    /* 0x100 */ Vec3f prevPos; // World position from the previous update cycle
    /* 0x10C */ u8 isTargeted; // Set to true if the actor is currently being targeted by the player
    /* 0x10D */ u8 targetPriority; // Lower values have higher priority. Resets to 0 when player stops targeting
    /* 0x10E */ u16 textId; // Text ID to pass to link/display when interacting with the actor
    /* 0x110 */ u16 freezeTimer; // Actor does not update when set. Timer decrements automatically
    /* 0x112 */ u16 colorFilterParams; // Set color filter to red, blue, or white. Toggle opa or xlu
    /* 0x114 */ u8 colorFilterTimer; // A non-zero value enables the color filter. Decrements automatically
    /* 0x115 */ u8 isDrawn; // Set to true if the actor is currently being drawn. Always stays false for lens actors
    /* 0x116 */ u8 dropFlag; // Configures what item is dropped by the actor from `Item_DropCollectibleRandom`
    /* 0x117 */ u8 naviEnemyId; // Sets what 0600 dialog to display when talking to navi. Default 0xFF
    /* 0x118 */ struct Actor* parent; // Usage is actor specific. Set if actor is spawned via `Actor_SpawnAsChild`
    /* 0x11C */ struct Actor* child; // Usage is actor specific. Set if actor is spawned via `Actor_SpawnAsChild`
    /* 0x120 */ struct Actor* prev; // Previous actor of this category
    /* 0x124 */ struct Actor* next; // Next actor of this category
    /* 0x128 */ ActorFunc init; // Initialization Routine. Called by `Actor_Init` or `Actor_UpdateAll`
    /* 0x12C */ ActorFunc destroy; // Destruction Routine. Called by `Actor_Destroy`
    /* 0x130 */ ActorFunc update; // Update Routine. Called by `Actor_UpdateAll`
    /* 0x134 */ ActorFunc draw; // Draw Routine. Called by `Actor_Draw`
    /* 0x138 */ ActorOverlay* overlayEntry; // Pointer to the overlay table entry for this actor
    /* 0x13C */ char dbgPad[0x10]; // Padding that only exists in the debug rom
} Actor; // size = 0x14C

<<<<<<< HEAD
/*
colorFilterParams Docs (use defines later)
=======
typedef enum {
    /* 0 */ FOOT_LEFT,
    /* 1 */ FOOT_RIGHT
} ActorFootIndex;

/*
BgCheckFlags WIP documentation:
& 0x001 : Standing on the ground
& 0x002 : Has touched the ground (only active for 1 frame)
& 0x004 : Has left the ground (only active for 1 frame)
& 0x008 : Touching a wall
& 0x010 : Touching a ceiling
& 0x020 : On or below water surface
& 0x040 : Has touched water (actor is responsible for unsetting this the frame it touches the water)
& 0x080 : Similar to & 0x1 but with no velocity check and is cleared every frame
& 0x100 : Crushed between a floor and ceiling (triggers a void for player)
& 0x200 : Unknown (only set/used by player so far)
*/

/*
colorFilterParams WIP documentation
& 0x8000 : white
& 0x4000 : red
if neither of the above are set : blue

(& 0x1F00 >> 5) | 7 : color intensity
0x2000 : translucent, else opaque
*/
>>>>>>> d7397650

params & 0x8000 : white
params & 0x4000 : red
if neither of the above are set : blue

(params & 0x1F00 >> 5) | 7 : color intensity

params & 0x2000 : translucent, else opaque

*/
typedef struct DynaPolyActor {
    /* 0x000 */ struct Actor actor;
    /* 0x14C */ s32 bgId;
    /* 0x150 */ f32 unk_150;
    /* 0x154 */ f32 unk_154;
    /* 0x158 */ s16 unk_158; // y rotation?
    /* 0x15A */ u16 unk_15A;
    /* 0x15C */ u32 unk_15C;
    /* 0x160 */ u8 unk_160;
    /* 0x162 */ s16 unk_162;
} DynaPolyActor; // size = 0x164

typedef struct {
    /* 0x00 */ MtxF* unk_00;
    /* 0x04 */ s16* unk_04;
    /* 0x08 */ s16 unk_08;
    /* 0x0A */ char unk_0A[0x02];
    /* 0x0C */ Gfx** unk_0C;
    /* 0x10 */ s32 unk_10;
    /* 0x14 */ s32 unk_14;
} struct_80032E24;

typedef enum {
    /* 0x00 */ ITEM00_RUPEE_GREEN,
    /* 0x01 */ ITEM00_RUPEE_BLUE,
    /* 0x02 */ ITEM00_RUPEE_RED,
    /* 0x03 */ ITEM00_HEART,
    /* 0x04 */ ITEM00_BOMBS_A,
    /* 0x05 */ ITEM00_ARROWS_SINGLE,
    /* 0x06 */ ITEM00_HEART_PIECE,
    /* 0x07 */ ITEM00_HEART_CONTAINER,
    /* 0x08 */ ITEM00_ARROWS_SMALL,
    /* 0x09 */ ITEM00_ARROWS_MEDIUM,
    /* 0x0A */ ITEM00_ARROWS_LARGE,
    /* 0x0B */ ITEM00_BOMBS_B,
    /* 0x0C */ ITEM00_NUTS,
    /* 0x0D */ ITEM00_STICK,
    /* 0x0E */ ITEM00_MAGIC_LARGE,
    /* 0x0F */ ITEM00_MAGIC_SMALL,
    /* 0x10 */ ITEM00_SEEDS,
    /* 0x11 */ ITEM00_SMALL_KEY,
    /* 0x12 */ ITEM00_FLEXIBLE,
    /* 0x13 */ ITEM00_RUPEE_ORANGE,
    /* 0x14 */ ITEM00_RUPEE_PURPLE,
    /* 0x15 */ ITEM00_SHIELD_DEKU,
    /* 0x16 */ ITEM00_SHIELD_HYLIAN,
    /* 0x17 */ ITEM00_TUNIC_ZORA,
    /* 0x18 */ ITEM00_TUNIC_GORON,
    /* 0x19 */ ITEM00_BOMBS_SPECIAL
} Item00Type;

struct EnItem00;

typedef void (*EnItem00ActionFunc)(struct EnItem00*, struct GlobalContext*);

typedef struct EnItem00 {
    /* 0x000 */ Actor actor;
    /* 0x14C */ EnItem00ActionFunc actionFunc;
    /* 0x150 */ s16 collectibleFlag;
    /* 0x152 */ s16 unk_152;
    /* 0x154 */ s16 unk_154;
    /* 0x156 */ s16 unk_156;
    /* 0x158 */ s16 unk_158;
    /* 0x15A */ s16 unk_15A;
    /* 0x15C */ f32 unk_15C;
    /* 0x160 */ ColliderCylinder collider;
} EnItem00; // size = 0x1AC

typedef enum {
    /* 0x00 */ A_OBJ_BLOCK_SMALL,
    /* 0x01 */ A_OBJ_BLOCK_LARGE,
    /* 0x02 */ A_OBJ_BLOCK_HUGE,
    /* 0x03 */ A_OBJ_BLOCK_SMALL_ROT,
    /* 0x04 */ A_OBJ_BLOCK_LARGE_ROT,
    /* 0x05 */ A_OBJ_CUBE_SMALL,
    /* 0x06 */ A_OBJ_UNKNOWN_6,
    /* 0x07 */ A_OBJ_GRASS_CLUMP,
    /* 0x08 */ A_OBJ_TREE_STUMP,
    /* 0x09 */ A_OBJ_SIGNPOST_OBLONG,
    /* 0x0A */ A_OBJ_SIGNPOST_ARROW,
    /* 0x0B */ A_OBJ_KNOB
} AObjType;

struct EnAObj;

typedef void (*EnAObjActionFunc)(struct EnAObj*, struct GlobalContext*);

typedef struct EnAObj {
    /* 0x000 */ DynaPolyActor dyna;
    /* 0x164 */ EnAObjActionFunc actionFunc;
    /* 0x168 */ s32 unk_168;
    /* 0x16C */ s16 textId;
    /* 0x16E */ s16 unk_16E;
    /* 0x170 */ s16 unk_170;
    /* 0x172 */ s16 unk_172;
    /* 0x174 */ s16 unk_174;
    /* 0x178 */ f32 unk_178;
    /* 0x17C */ ColliderCylinder collider;
} EnAObj; // size = 0x1C8

typedef enum {
    /* 0x00 */ ACTORCAT_SWITCH,
    /* 0x01 */ ACTORCAT_BG,
    /* 0x02 */ ACTORCAT_PLAYER,
    /* 0x03 */ ACTORCAT_EXPLOSIVE,
    /* 0x04 */ ACTORCAT_NPC,
    /* 0x05 */ ACTORCAT_ENEMY,
    /* 0x06 */ ACTORCAT_PROP,
    /* 0x07 */ ACTORCAT_ITEMACTION,
    /* 0x08 */ ACTORCAT_MISC,
    /* 0x09 */ ACTORCAT_BOSS,
    /* 0x0A */ ACTORCAT_DOOR,
    /* 0x0B */ ACTORCAT_CHEST
} ActorCategory;

typedef enum {
    /* 0x0000 */ ACTOR_PLAYER,
    /* 0x0001 */ ACTOR_UNSET_1,
    /* 0x0002 */ ACTOR_EN_TEST,
    /* 0x0003 */ ACTOR_UNSET_3,
    /* 0x0004 */ ACTOR_EN_GIRLA,
    /* 0x0005 */ ACTOR_UNSET_5,
    /* 0x0006 */ ACTOR_UNSET_6,
    /* 0x0007 */ ACTOR_EN_PART,
    /* 0x0008 */ ACTOR_EN_LIGHT,
    /* 0x0009 */ ACTOR_EN_DOOR,
    /* 0x000A */ ACTOR_EN_BOX, // Treasure Chest
    /* 0x000B */ ACTOR_BG_DY_YOSEIZO,
    /* 0x000C */ ACTOR_BG_HIDAN_FIREWALL,
    /* 0x000D */ ACTOR_EN_POH,
    /* 0x000E */ ACTOR_EN_OKUTA,
    /* 0x000F */ ACTOR_BG_YDAN_SP,
    /* 0x0010 */ ACTOR_EN_BOM,
    /* 0x0011 */ ACTOR_EN_WALLMAS,
    /* 0x0012 */ ACTOR_EN_DODONGO,
    /* 0x0013 */ ACTOR_EN_FIREFLY,
    /* 0x0014 */ ACTOR_EN_HORSE,
    /* 0x0015 */ ACTOR_EN_ITEM00,
    /* 0x0016 */ ACTOR_EN_ARROW,
    /* 0x0017 */ ACTOR_UNSET_17,
    /* 0x0018 */ ACTOR_EN_ELF,
    /* 0x0019 */ ACTOR_EN_NIW,
    /* 0x001A */ ACTOR_UNSET_1A,
    /* 0x001B */ ACTOR_EN_TITE,
    /* 0x001C */ ACTOR_EN_REEBA,
    /* 0x001D */ ACTOR_EN_PEEHAT,
    /* 0x001E */ ACTOR_EN_BUTTE,
    /* 0x001F */ ACTOR_UNSET_1F,
    /* 0x0020 */ ACTOR_EN_INSECT,
    /* 0x0021 */ ACTOR_EN_FISH,
    /* 0x0022 */ ACTOR_UNSET_22,
    /* 0x0023 */ ACTOR_EN_HOLL,
    /* 0x0024 */ ACTOR_EN_SCENE_CHANGE,
    /* 0x0025 */ ACTOR_EN_ZF,
    /* 0x0026 */ ACTOR_EN_HATA,
    /* 0x0027 */ ACTOR_BOSS_DODONGO,
    /* 0x0028 */ ACTOR_BOSS_GOMA,
    /* 0x0029 */ ACTOR_EN_ZL1,
    /* 0x002A */ ACTOR_EN_VIEWER,
    /* 0x002B */ ACTOR_EN_GOMA,
    /* 0x002C */ ACTOR_BG_PUSHBOX,
    /* 0x002D */ ACTOR_EN_BUBBLE,
    /* 0x002E */ ACTOR_DOOR_SHUTTER,
    /* 0x002F */ ACTOR_EN_DODOJR,
    /* 0x0030 */ ACTOR_EN_BDFIRE,
    /* 0x0031 */ ACTOR_UNSET_31,
    /* 0x0032 */ ACTOR_EN_BOOM,
    /* 0x0033 */ ACTOR_EN_TORCH2,
    /* 0x0034 */ ACTOR_EN_BILI,
    /* 0x0035 */ ACTOR_EN_TP,
    /* 0x0036 */ ACTOR_UNSET_36,
    /* 0x0037 */ ACTOR_EN_ST,
    /* 0x0038 */ ACTOR_EN_BW,
    /* 0x0039 */ ACTOR_EN_A_OBJ,
    /* 0x003A */ ACTOR_EN_EIYER,
    /* 0x003B */ ACTOR_EN_RIVER_SOUND,
    /* 0x003C */ ACTOR_EN_HORSE_NORMAL,
    /* 0x003D */ ACTOR_EN_OSSAN,
    /* 0x003E */ ACTOR_BG_TREEMOUTH,
    /* 0x003F */ ACTOR_BG_DODOAGO,
    /* 0x0040 */ ACTOR_BG_HIDAN_DALM,
    /* 0x0041 */ ACTOR_BG_HIDAN_HROCK,
    /* 0x0042 */ ACTOR_EN_HORSE_GANON,
    /* 0x0043 */ ACTOR_BG_HIDAN_ROCK,
    /* 0x0044 */ ACTOR_BG_HIDAN_RSEKIZOU,
    /* 0x0045 */ ACTOR_BG_HIDAN_SEKIZOU,
    /* 0x0046 */ ACTOR_BG_HIDAN_SIMA,
    /* 0x0047 */ ACTOR_BG_HIDAN_SYOKU,
    /* 0x0048 */ ACTOR_EN_XC,
    /* 0x0049 */ ACTOR_BG_HIDAN_CURTAIN,
    /* 0x004A */ ACTOR_BG_SPOT00_HANEBASI,
    /* 0x004B */ ACTOR_EN_MB,
    /* 0x004C */ ACTOR_EN_BOMBF,
    /* 0x004D */ ACTOR_EN_ZL2,
    /* 0x004E */ ACTOR_BG_HIDAN_FSLIFT,
    /* 0x004F */ ACTOR_EN_OE2,
    /* 0x0050 */ ACTOR_BG_YDAN_HASI,
    /* 0x0051 */ ACTOR_BG_YDAN_MARUTA,
    /* 0x0052 */ ACTOR_BOSS_GANONDROF,
    /* 0x0053 */ ACTOR_UNSET_53,
    /* 0x0054 */ ACTOR_EN_AM,
    /* 0x0055 */ ACTOR_EN_DEKUBABA,
    /* 0x0056 */ ACTOR_EN_M_FIRE1,
    /* 0x0057 */ ACTOR_EN_M_THUNDER,
    /* 0x0058 */ ACTOR_BG_DDAN_JD,
    /* 0x0059 */ ACTOR_BG_BREAKWALL,
    /* 0x005A */ ACTOR_EN_JJ,
    /* 0x005B */ ACTOR_EN_HORSE_ZELDA,
    /* 0x005C */ ACTOR_BG_DDAN_KD,
    /* 0x005D */ ACTOR_DOOR_WARP1,
    /* 0x005E */ ACTOR_OBJ_SYOKUDAI,
    /* 0x005F */ ACTOR_ITEM_B_HEART,
    /* 0x0060 */ ACTOR_EN_DEKUNUTS,
    /* 0x0061 */ ACTOR_BG_MENKURI_KAITEN,
    /* 0x0062 */ ACTOR_BG_MENKURI_EYE,
    /* 0x0063 */ ACTOR_EN_VALI,
    /* 0x0064 */ ACTOR_BG_MIZU_MOVEBG,
    /* 0x0065 */ ACTOR_BG_MIZU_WATER,
    /* 0x0066 */ ACTOR_ARMS_HOOK,
    /* 0x0067 */ ACTOR_EN_FHG,
    /* 0x0068 */ ACTOR_BG_MORI_HINERI,
    /* 0x0069 */ ACTOR_EN_BB,
    /* 0x006A */ ACTOR_BG_TOKI_HIKARI,
    /* 0x006B */ ACTOR_EN_YUKABYUN,
    /* 0x006C */ ACTOR_BG_TOKI_SWD,
    /* 0x006D */ ACTOR_EN_FHG_FIRE,
    /* 0x006E */ ACTOR_BG_MJIN,
    /* 0x006F */ ACTOR_BG_HIDAN_KOUSI,
    /* 0x0070 */ ACTOR_DOOR_TOKI,
    /* 0x0071 */ ACTOR_BG_HIDAN_HAMSTEP,
    /* 0x0072 */ ACTOR_EN_BIRD,
    /* 0x0073 */ ACTOR_UNSET_73,
    /* 0x0074 */ ACTOR_UNSET_74,
    /* 0x0075 */ ACTOR_UNSET_75,
    /* 0x0076 */ ACTOR_UNSET_76,
    /* 0x0077 */ ACTOR_EN_WOOD02,
    /* 0x0078 */ ACTOR_UNSET_78,
    /* 0x0079 */ ACTOR_UNSET_79,
    /* 0x007A */ ACTOR_UNSET_7A,
    /* 0x007B */ ACTOR_UNSET_7B,
    /* 0x007C */ ACTOR_EN_LIGHTBOX,
    /* 0x007D */ ACTOR_EN_PU_BOX,
    /* 0x007E */ ACTOR_UNSET_7E,
    /* 0x007F */ ACTOR_UNSET_7F,
    /* 0x0080 */ ACTOR_EN_TRAP,
    /* 0x0081 */ ACTOR_EN_AROW_TRAP,
    /* 0x0082 */ ACTOR_EN_VASE,
    /* 0x0083 */ ACTOR_UNSET_83,
    /* 0x0084 */ ACTOR_EN_TA,
    /* 0x0085 */ ACTOR_EN_TK,
    /* 0x0086 */ ACTOR_BG_MORI_BIGST,
    /* 0x0087 */ ACTOR_BG_MORI_ELEVATOR,
    /* 0x0088 */ ACTOR_BG_MORI_KAITENKABE,
    /* 0x0089 */ ACTOR_BG_MORI_RAKKATENJO,
    /* 0x008A */ ACTOR_EN_VM,
    /* 0x008B */ ACTOR_DEMO_EFFECT,
    /* 0x008C */ ACTOR_DEMO_KANKYO,
    /* 0x008D */ ACTOR_BG_HIDAN_FWBIG,
    /* 0x008E */ ACTOR_EN_FLOORMAS,
    /* 0x008F */ ACTOR_EN_HEISHI1,
    /* 0x0090 */ ACTOR_EN_RD,
    /* 0x0091 */ ACTOR_EN_PO_SISTERS,
    /* 0x0092 */ ACTOR_BG_HEAVY_BLOCK,
    /* 0x0093 */ ACTOR_BG_PO_EVENT,
    /* 0x0094 */ ACTOR_OBJ_MURE,
    /* 0x0095 */ ACTOR_EN_SW,
    /* 0x0096 */ ACTOR_BOSS_FD,
    /* 0x0097 */ ACTOR_OBJECT_KANKYO,
    /* 0x0098 */ ACTOR_EN_DU,
    /* 0x0099 */ ACTOR_EN_FD,
    /* 0x009A */ ACTOR_EN_HORSE_LINK_CHILD,
    /* 0x009B */ ACTOR_DOOR_ANA,
    /* 0x009C */ ACTOR_BG_SPOT02_OBJECTS,
    /* 0x009D */ ACTOR_BG_HAKA,
    /* 0x009E */ ACTOR_MAGIC_WIND,
    /* 0x009F */ ACTOR_MAGIC_FIRE,
    /* 0x00A0 */ ACTOR_UNSET_A0,
    /* 0x00A1 */ ACTOR_EN_RU1,
    /* 0x00A2 */ ACTOR_BOSS_FD2,
    /* 0x00A3 */ ACTOR_EN_FD_FIRE,
    /* 0x00A4 */ ACTOR_EN_DH,
    /* 0x00A5 */ ACTOR_EN_DHA,
    /* 0x00A6 */ ACTOR_EN_RL,
    /* 0x00A7 */ ACTOR_EN_ENCOUNT1,
    /* 0x00A8 */ ACTOR_DEMO_DU,
    /* 0x00A9 */ ACTOR_DEMO_IM,
    /* 0x00AA */ ACTOR_DEMO_TRE_LGT,
    /* 0x00AB */ ACTOR_EN_FW,
    /* 0x00AC */ ACTOR_BG_VB_SIMA,
    /* 0x00AD */ ACTOR_EN_VB_BALL,
    /* 0x00AE */ ACTOR_BG_HAKA_MEGANE,
    /* 0x00AF */ ACTOR_BG_HAKA_MEGANEBG,
    /* 0x00B0 */ ACTOR_BG_HAKA_SHIP,
    /* 0x00B1 */ ACTOR_BG_HAKA_SGAMI,
    /* 0x00B2 */ ACTOR_UNSET_B2,
    /* 0x00B3 */ ACTOR_EN_HEISHI2,
    /* 0x00B4 */ ACTOR_EN_ENCOUNT2,
    /* 0x00B5 */ ACTOR_EN_FIRE_ROCK,
    /* 0x00B6 */ ACTOR_EN_BROB,
    /* 0x00B7 */ ACTOR_MIR_RAY,
    /* 0x00B8 */ ACTOR_BG_SPOT09_OBJ,
    /* 0x00B9 */ ACTOR_BG_SPOT18_OBJ,
    /* 0x00BA */ ACTOR_BOSS_VA,
    /* 0x00BB */ ACTOR_BG_HAKA_TUBO,
    /* 0x00BC */ ACTOR_BG_HAKA_TRAP,
    /* 0x00BD */ ACTOR_BG_HAKA_HUTA,
    /* 0x00BE */ ACTOR_BG_HAKA_ZOU,
    /* 0x00BF */ ACTOR_BG_SPOT17_FUNEN,
    /* 0x00C0 */ ACTOR_EN_SYATEKI_ITM,
    /* 0x00C1 */ ACTOR_EN_SYATEKI_MAN,
    /* 0x00C2 */ ACTOR_EN_TANA,
    /* 0x00C3 */ ACTOR_EN_NB,
    /* 0x00C4 */ ACTOR_BOSS_MO,
    /* 0x00C5 */ ACTOR_EN_SB,
    /* 0x00C6 */ ACTOR_EN_BIGOKUTA,
    /* 0x00C7 */ ACTOR_EN_KAREBABA,
    /* 0x00C8 */ ACTOR_BG_BDAN_OBJECTS,
    /* 0x00C9 */ ACTOR_DEMO_SA,
    /* 0x00CA */ ACTOR_DEMO_GO,
    /* 0x00CB */ ACTOR_EN_IN,
    /* 0x00CC */ ACTOR_EN_TR,
    /* 0x00CD */ ACTOR_BG_SPOT16_BOMBSTONE,
    /* 0x00CE */ ACTOR_UNSET_CE,
    /* 0x00CF */ ACTOR_BG_HIDAN_KOWARERUKABE,
    /* 0x00D0 */ ACTOR_BG_BOMBWALL,
    /* 0x00D1 */ ACTOR_BG_SPOT08_ICEBLOCK,
    /* 0x00D2 */ ACTOR_EN_RU2,
    /* 0x00D3 */ ACTOR_OBJ_DEKUJR,
    /* 0x00D4 */ ACTOR_BG_MIZU_UZU,
    /* 0x00D5 */ ACTOR_BG_SPOT06_OBJECTS,
    /* 0x00D6 */ ACTOR_BG_ICE_OBJECTS,
    /* 0x00D7 */ ACTOR_BG_HAKA_WATER,
    /* 0x00D8 */ ACTOR_UNSET_D8,
    /* 0x00D9 */ ACTOR_EN_MA2,
    /* 0x00DA */ ACTOR_EN_BOM_CHU,
    /* 0x00DB */ ACTOR_EN_HORSE_GAME_CHECK,
    /* 0x00DC */ ACTOR_BOSS_TW,
    /* 0x00DD */ ACTOR_EN_RR,
    /* 0x00DE */ ACTOR_EN_BA,
    /* 0x00DF */ ACTOR_EN_BX,
    /* 0x00E0 */ ACTOR_EN_ANUBICE,
    /* 0x00E1 */ ACTOR_EN_ANUBICE_FIRE,
    /* 0x00E2 */ ACTOR_BG_MORI_HASHIGO,
    /* 0x00E3 */ ACTOR_BG_MORI_HASHIRA4,
    /* 0x00E4 */ ACTOR_BG_MORI_IDOMIZU,
    /* 0x00E5 */ ACTOR_BG_SPOT16_DOUGHNUT,
    /* 0x00E6 */ ACTOR_BG_BDAN_SWITCH,
    /* 0x00E7 */ ACTOR_EN_MA1,
    /* 0x00E8 */ ACTOR_BOSS_GANON,
    /* 0x00E9 */ ACTOR_BOSS_SST,
    /* 0x00EA */ ACTOR_UNSET_EA,
    /* 0x00EB */ ACTOR_UNSET_EB,
    /* 0x00EC */ ACTOR_EN_NY,
    /* 0x00ED */ ACTOR_EN_FR,
    /* 0x00EE */ ACTOR_ITEM_SHIELD,
    /* 0x00EF */ ACTOR_BG_ICE_SHELTER,
    /* 0x00F0 */ ACTOR_EN_ICE_HONO,
    /* 0x00F1 */ ACTOR_ITEM_OCARINA,
    /* 0x00F2 */ ACTOR_UNSET_F2,
    /* 0x00F3 */ ACTOR_UNSET_F3,
    /* 0x00F4 */ ACTOR_MAGIC_DARK,
    /* 0x00F5 */ ACTOR_DEMO_6K,
    /* 0x00F6 */ ACTOR_EN_ANUBICE_TAG,
    /* 0x00F7 */ ACTOR_BG_HAKA_GATE,
    /* 0x00F8 */ ACTOR_BG_SPOT15_SAKU,
    /* 0x00F9 */ ACTOR_BG_JYA_GOROIWA,
    /* 0x00FA */ ACTOR_BG_JYA_ZURERUKABE,
    /* 0x00FB */ ACTOR_UNSET_FB,
    /* 0x00FC */ ACTOR_BG_JYA_COBRA,
    /* 0x00FD */ ACTOR_BG_JYA_KANAAMI,
    /* 0x00FE */ ACTOR_FISHING,
    /* 0x00FF */ ACTOR_OBJ_OSHIHIKI,
    /* 0x0100 */ ACTOR_BG_GATE_SHUTTER,
    /* 0x0101 */ ACTOR_EFF_DUST,
    /* 0x0102 */ ACTOR_BG_SPOT01_FUSYA,
    /* 0x0103 */ ACTOR_BG_SPOT01_IDOHASHIRA,
    /* 0x0104 */ ACTOR_BG_SPOT01_IDOMIZU,
    /* 0x0105 */ ACTOR_BG_PO_SYOKUDAI,
    /* 0x0106 */ ACTOR_BG_GANON_OTYUKA,
    /* 0x0107 */ ACTOR_BG_SPOT15_RRBOX,
    /* 0x0108 */ ACTOR_BG_UMAJUMP,
    /* 0x0109 */ ACTOR_UNSET_109,
    /* 0x010A */ ACTOR_ARROW_FIRE,
    /* 0x010B */ ACTOR_ARROW_ICE,
    /* 0x010C */ ACTOR_ARROW_LIGHT,
    /* 0x010D */ ACTOR_UNSET_10D,
    /* 0x010E */ ACTOR_UNSET_10E,
    /* 0x010F */ ACTOR_ITEM_ETCETERA,
    /* 0x0110 */ ACTOR_OBJ_KIBAKO,
    /* 0x0111 */ ACTOR_OBJ_TSUBO,
    /* 0x0112 */ ACTOR_EN_WONDER_ITEM,
    /* 0x0113 */ ACTOR_EN_IK,
    /* 0x0114 */ ACTOR_DEMO_IK,
    /* 0x0115 */ ACTOR_EN_SKJ,
    /* 0x0116 */ ACTOR_EN_SKJNEEDLE,
    /* 0x0117 */ ACTOR_EN_G_SWITCH,
    /* 0x0118 */ ACTOR_DEMO_EXT,
    /* 0x0119 */ ACTOR_DEMO_SHD,
    /* 0x011A */ ACTOR_EN_DNS,
    /* 0x011B */ ACTOR_ELF_MSG,
    /* 0x011C */ ACTOR_EN_HONOTRAP,
    /* 0x011D */ ACTOR_EN_TUBO_TRAP,
    /* 0x011E */ ACTOR_OBJ_ICE_POLY,
    /* 0x011F */ ACTOR_BG_SPOT03_TAKI,
    /* 0x0120 */ ACTOR_BG_SPOT07_TAKI,
    /* 0x0121 */ ACTOR_EN_FZ,
    /* 0x0122 */ ACTOR_EN_PO_RELAY,
    /* 0x0123 */ ACTOR_BG_RELAY_OBJECTS,
    /* 0x0124 */ ACTOR_EN_DIVING_GAME,
    /* 0x0125 */ ACTOR_EN_KUSA,
    /* 0x0126 */ ACTOR_OBJ_BEAN,
    /* 0x0127 */ ACTOR_OBJ_BOMBIWA,
    /* 0x0128 */ ACTOR_UNSET_128,
    /* 0x0129 */ ACTOR_UNSET_129,
    /* 0x012A */ ACTOR_OBJ_SWITCH,
    /* 0x012B */ ACTOR_OBJ_ELEVATOR,
    /* 0x012C */ ACTOR_OBJ_LIFT,
    /* 0x012D */ ACTOR_OBJ_HSBLOCK,
    /* 0x012E */ ACTOR_EN_OKARINA_TAG,
    /* 0x012F */ ACTOR_EN_YABUSAME_MARK,
    /* 0x0130 */ ACTOR_EN_GOROIWA,
    /* 0x0131 */ ACTOR_EN_EX_RUPPY,
    /* 0x0132 */ ACTOR_EN_TORYO,
    /* 0x0133 */ ACTOR_EN_DAIKU,
    /* 0x0134 */ ACTOR_UNSET_134,
    /* 0x0135 */ ACTOR_EN_NWC,
    /* 0x0136 */ ACTOR_EN_BLKOBJ,
    /* 0x0137 */ ACTOR_ITEM_INBOX,
    /* 0x0138 */ ACTOR_EN_GE1,
    /* 0x0139 */ ACTOR_OBJ_BLOCKSTOP,
    /* 0x013A */ ACTOR_EN_SDA,
    /* 0x013B */ ACTOR_EN_CLEAR_TAG,
    /* 0x013C */ ACTOR_EN_NIW_LADY,
    /* 0x013D */ ACTOR_EN_GM,
    /* 0x013E */ ACTOR_EN_MS,
    /* 0x013F */ ACTOR_EN_HS,
    /* 0x0140 */ ACTOR_BG_INGATE,
    /* 0x0141 */ ACTOR_EN_KANBAN,
    /* 0x0142 */ ACTOR_EN_HEISHI3,
    /* 0x0143 */ ACTOR_EN_SYATEKI_NIW,
    /* 0x0144 */ ACTOR_EN_ATTACK_NIW,
    /* 0x0145 */ ACTOR_BG_SPOT01_IDOSOKO,
    /* 0x0146 */ ACTOR_EN_SA,
    /* 0x0147 */ ACTOR_EN_WONDER_TALK,
    /* 0x0148 */ ACTOR_BG_GJYO_BRIDGE,
    /* 0x0149 */ ACTOR_EN_DS,
    /* 0x014A */ ACTOR_EN_MK,
    /* 0x014B */ ACTOR_EN_BOM_BOWL_MAN,
    /* 0x014C */ ACTOR_EN_BOM_BOWL_PIT,
    /* 0x014D */ ACTOR_EN_OWL,
    /* 0x014E */ ACTOR_EN_ISHI,
    /* 0x014F */ ACTOR_OBJ_HANA,
    /* 0x0150 */ ACTOR_OBJ_LIGHTSWITCH,
    /* 0x0151 */ ACTOR_OBJ_MURE2,
    /* 0x0152 */ ACTOR_EN_GO,
    /* 0x0153 */ ACTOR_EN_FU,
    /* 0x0154 */ ACTOR_UNSET_154,
    /* 0x0155 */ ACTOR_EN_CHANGER,
    /* 0x0156 */ ACTOR_BG_JYA_MEGAMI,
    /* 0x0157 */ ACTOR_BG_JYA_LIFT,
    /* 0x0158 */ ACTOR_BG_JYA_BIGMIRROR,
    /* 0x0159 */ ACTOR_BG_JYA_BOMBCHUIWA,
    /* 0x015A */ ACTOR_BG_JYA_AMISHUTTER,
    /* 0x015B */ ACTOR_BG_JYA_BOMBIWA,
    /* 0x015C */ ACTOR_BG_SPOT18_BASKET,
    /* 0x015D */ ACTOR_UNSET_15D,
    /* 0x015E */ ACTOR_EN_GANON_ORGAN,
    /* 0x015F */ ACTOR_EN_SIOFUKI,
    /* 0x0160 */ ACTOR_EN_STREAM,
    /* 0x0161 */ ACTOR_UNSET_161,
    /* 0x0162 */ ACTOR_EN_MM,
    /* 0x0163 */ ACTOR_EN_KO,
    /* 0x0164 */ ACTOR_EN_KZ,
    /* 0x0165 */ ACTOR_EN_WEATHER_TAG,
    /* 0x0166 */ ACTOR_BG_SST_FLOOR,
    /* 0x0167 */ ACTOR_EN_ANI,
    /* 0x0168 */ ACTOR_EN_EX_ITEM,
    /* 0x0169 */ ACTOR_BG_JYA_IRONOBJ,
    /* 0x016A */ ACTOR_EN_JS,
    /* 0x016B */ ACTOR_EN_JSJUTAN,
    /* 0x016C */ ACTOR_EN_CS,
    /* 0x016D */ ACTOR_EN_MD,
    /* 0x016E */ ACTOR_EN_HY,
    /* 0x016F */ ACTOR_EN_GANON_MANT,
    /* 0x0170 */ ACTOR_EN_OKARINA_EFFECT,
    /* 0x0171 */ ACTOR_EN_MAG,
    /* 0x0172 */ ACTOR_DOOR_GERUDO,
    /* 0x0173 */ ACTOR_ELF_MSG2,
    /* 0x0174 */ ACTOR_DEMO_GT,
    /* 0x0175 */ ACTOR_EN_PO_FIELD,
    /* 0x0176 */ ACTOR_EFC_ERUPC,
    /* 0x0177 */ ACTOR_BG_ZG,
    /* 0x0178 */ ACTOR_EN_HEISHI4,
    /* 0x0179 */ ACTOR_EN_ZL3,
    /* 0x017A */ ACTOR_BOSS_GANON2,
    /* 0x017B */ ACTOR_EN_KAKASI,
    /* 0x017C */ ACTOR_EN_TAKARA_MAN,
    /* 0x017D */ ACTOR_OBJ_MAKEOSHIHIKI,
    /* 0x017E */ ACTOR_OCEFF_SPOT,
    /* 0x017F */ ACTOR_END_TITLE,
    /* 0x0180 */ ACTOR_UNSET_180,
    /* 0x0181 */ ACTOR_EN_TORCH,
    /* 0x0182 */ ACTOR_DEMO_EC,
    /* 0x0183 */ ACTOR_SHOT_SUN,
    /* 0x0184 */ ACTOR_EN_DY_EXTRA,
    /* 0x0185 */ ACTOR_EN_WONDER_TALK2,
    /* 0x0186 */ ACTOR_EN_GE2,
    /* 0x0187 */ ACTOR_OBJ_ROOMTIMER,
    /* 0x0188 */ ACTOR_EN_SSH,
    /* 0x0189 */ ACTOR_EN_STH,
    /* 0x018A */ ACTOR_OCEFF_WIPE,
    /* 0x018B */ ACTOR_OCEFF_STORM,
    /* 0x018C */ ACTOR_EN_WEIYER,
    /* 0x018D */ ACTOR_BG_SPOT05_SOKO,
    /* 0x018E */ ACTOR_BG_JYA_1FLIFT,
    /* 0x018F */ ACTOR_BG_JYA_HAHENIRON,
    /* 0x0190 */ ACTOR_BG_SPOT12_GATE,
    /* 0x0191 */ ACTOR_BG_SPOT12_SAKU,
    /* 0x0192 */ ACTOR_EN_HINTNUTS,
    /* 0x0193 */ ACTOR_EN_NUTSBALL,
    /* 0x0194 */ ACTOR_BG_SPOT00_BREAK,
    /* 0x0195 */ ACTOR_EN_SHOPNUTS,
    /* 0x0196 */ ACTOR_EN_IT,
    /* 0x0197 */ ACTOR_EN_GELDB,
    /* 0x0198 */ ACTOR_OCEFF_WIPE2,
    /* 0x0199 */ ACTOR_OCEFF_WIPE3,
    /* 0x019A */ ACTOR_EN_NIW_GIRL,
    /* 0x019B */ ACTOR_EN_DOG,
    /* 0x019C */ ACTOR_EN_SI,
    /* 0x019D */ ACTOR_BG_SPOT01_OBJECTS2,
    /* 0x019E */ ACTOR_OBJ_COMB,
    /* 0x019F */ ACTOR_BG_SPOT11_BAKUDANKABE,
    /* 0x01A0 */ ACTOR_OBJ_KIBAKO2,
    /* 0x01A1 */ ACTOR_EN_DNT_DEMO,
    /* 0x01A2 */ ACTOR_EN_DNT_JIJI,
    /* 0x01A3 */ ACTOR_EN_DNT_NOMAL,
    /* 0x01A4 */ ACTOR_EN_GUEST,
    /* 0x01A5 */ ACTOR_BG_BOM_GUARD,
    /* 0x01A6 */ ACTOR_EN_HS2,
    /* 0x01A7 */ ACTOR_DEMO_KEKKAI,
    /* 0x01A8 */ ACTOR_BG_SPOT08_BAKUDANKABE,
    /* 0x01A9 */ ACTOR_BG_SPOT17_BAKUDANKABE,
    /* 0x01AA */ ACTOR_UNSET_1AA,
    /* 0x01AB */ ACTOR_OBJ_MURE3,
    /* 0x01AC */ ACTOR_EN_TG,
    /* 0x01AD */ ACTOR_EN_MU,
    /* 0x01AE */ ACTOR_EN_GO2,
    /* 0x01AF */ ACTOR_EN_WF,
    /* 0x01B0 */ ACTOR_EN_SKB,
    /* 0x01B1 */ ACTOR_DEMO_GJ,
    /* 0x01B2 */ ACTOR_DEMO_GEFF,
    /* 0x01B3 */ ACTOR_BG_GND_FIREMEIRO,
    /* 0x01B4 */ ACTOR_BG_GND_DARKMEIRO,
    /* 0x01B5 */ ACTOR_BG_GND_SOULMEIRO,
    /* 0x01B6 */ ACTOR_BG_GND_NISEKABE,
    /* 0x01B7 */ ACTOR_BG_GND_ICEBLOCK,
    /* 0x01B8 */ ACTOR_EN_GB,
    /* 0x01B9 */ ACTOR_EN_GS,
    /* 0x01BA */ ACTOR_BG_MIZU_BWALL,
    /* 0x01BB */ ACTOR_BG_MIZU_SHUTTER,
    /* 0x01BC */ ACTOR_EN_DAIKU_KAKARIKO,
    /* 0x01BD */ ACTOR_BG_BOWL_WALL,
    /* 0x01BE */ ACTOR_EN_WALL_TUBO,
    /* 0x01BF */ ACTOR_EN_PO_DESERT,
    /* 0x01C0 */ ACTOR_EN_CROW,
    /* 0x01C1 */ ACTOR_DOOR_KILLER,
    /* 0x01C2 */ ACTOR_BG_SPOT11_OASIS,
    /* 0x01C3 */ ACTOR_BG_SPOT18_FUTA,
    /* 0x01C4 */ ACTOR_BG_SPOT18_SHUTTER,
    /* 0x01C5 */ ACTOR_EN_MA3,
    /* 0x01C6 */ ACTOR_EN_COW,
    /* 0x01C7 */ ACTOR_BG_ICE_TURARA,
    /* 0x01C8 */ ACTOR_BG_ICE_SHUTTER,
    /* 0x01C9 */ ACTOR_EN_KAKASI2,
    /* 0x01CA */ ACTOR_EN_KAKASI3,
    /* 0x01CB */ ACTOR_OCEFF_WIPE4,
    /* 0x01CC */ ACTOR_EN_EG,
    /* 0x01CD */ ACTOR_BG_MENKURI_NISEKABE,
    /* 0x01CE */ ACTOR_EN_ZO,
    /* 0x01CF */ ACTOR_OBJ_MAKEKINSUTA,
    /* 0x01D0 */ ACTOR_EN_GE3,
    /* 0x01D1 */ ACTOR_OBJ_TIMEBLOCK,
    /* 0x01D2 */ ACTOR_OBJ_HAMISHI,
    /* 0x01D3 */ ACTOR_EN_ZL4,
    /* 0x01D4 */ ACTOR_EN_MM2,
    /* 0x01D5 */ ACTOR_BG_JYA_BLOCK,
    /* 0x01D6 */ ACTOR_OBJ_WARP2BLOCK,
    /* 0x01D7 */ ACTOR_ID_MAX // originally "ACTOR_DLF_MAX"
} ActorID;

#endif<|MERGE_RESOLUTION|>--- conflicted
+++ resolved
@@ -159,10 +159,6 @@
     /* 0x13C */ char dbgPad[0x10]; // Padding that only exists in the debug rom
 } Actor; // size = 0x14C
 
-<<<<<<< HEAD
-/*
-colorFilterParams Docs (use defines later)
-=======
 typedef enum {
     /* 0 */ FOOT_LEFT,
     /* 1 */ FOOT_RIGHT
@@ -191,17 +187,7 @@
 (& 0x1F00 >> 5) | 7 : color intensity
 0x2000 : translucent, else opaque
 */
->>>>>>> d7397650
-
-params & 0x8000 : white
-params & 0x4000 : red
-if neither of the above are set : blue
-
-(params & 0x1F00 >> 5) | 7 : color intensity
-
-params & 0x2000 : translucent, else opaque
-
-*/
+
 typedef struct DynaPolyActor {
     /* 0x000 */ struct Actor actor;
     /* 0x14C */ s32 bgId;
