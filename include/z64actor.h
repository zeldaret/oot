#ifndef Z64ACTOR_H
#define Z64ACTOR_H

#include "z64dma.h"
#include "z64animation.h"
#include "z64math.h"
#include "z64collision_check.h"

#define ACTOR_NUMBER_MAX 200

#define INVISIBLE_ACTOR_MAX 20

#define MASS_IMMOVABLE 0xFF // Cannot be pushed by OC colliders
#define MASS_HEAVY 0xFE // Can only be pushed by OC colliders from actors with IMMOVABLE or HEAVY mass.

struct Actor;
struct PlayState;
struct Lights;

typedef void (*ActorFunc)(struct Actor*, struct PlayState*);
typedef void (*ActorShadowFunc)(struct Actor*, struct Lights*, struct PlayState*);
typedef u16 (*NpcGetTextIdFunc)(struct PlayState*, struct Actor*);
typedef s16 (*NpcUpdateTalkStateFunc)(struct PlayState*, struct Actor*);

typedef struct {
    Vec3f pos;
    Vec3s rot;
} PosRot; // size = 0x14

typedef struct {
    /* 0x00 */ s16 id;
    /* 0x02 */ u8 category; // Classifies actor and determines when it will update or draw
    /* 0x04 */ u32 flags;
    /* 0x08 */ s16 objectId;
    /* 0x0C */ u32 instanceSize;
    /* 0x10 */ ActorFunc init; // Constructor
    /* 0x14 */ ActorFunc destroy; // Destructor
    /* 0x18 */ ActorFunc update; // Update Function
    /* 0x1C */ ActorFunc draw; // Draw function
} ActorInit; // size = 0x20

/**
 * @see ACTOROVL_ALLOC_ABSOLUTE
 */
#define ACTOROVL_ABSOLUTE_SPACE_SIZE 0x27A0

/**
 * The actor overlay should be allocated memory for when loading,
 * and the memory deallocated when there is no more actor using the overlay.
 *
 * `ACTOROVL_ALLOC_` defines indicate how an actor overlay should be loaded.
 *
 * @note Bitwise or-ing `ACTOROVL_ALLOC_` types is not meaningful.
 * The `ACTOROVL_ALLOC_` types are 0, 1, 2 but checked against with a bitwise and.
 *
 * @see ACTOROVL_ALLOC_ABSOLUTE
 * @see ACTOROVL_ALLOC_PERSISTENT
 * @see actor_table.h
 */
#define ACTOROVL_ALLOC_NORMAL 0

/**
 * The actor overlay should be loaded to "absolute space".
 *
 * Absolute space is a fixed amount of memory allocated once.
 * The overlay will still need to be loaded again if at some point there is no more actor using the overlay.
 *
 * @note Only one such overlay may be loaded at a time.
 * This is not checked: a newly loaded overlay will overwrite the previous one in absolute space,
 * even if actors are still relying on the previous one. Actors using absolute-allocated overlays should be deleted
 * when another absolute-allocated overlay is about to be used.
 *
 * @see ACTOROVL_ABSOLUTE_SPACE_SIZE
 * @see ActorContext.absoluteSpace
 * @see ACTOROVL_ALLOC_NORMAL
 */
#define ACTOROVL_ALLOC_ABSOLUTE (1 << 0)

/**
 * The actor overlay should be loaded persistently.
 * It will stay loaded until the current game state instance ends.
 *
 * @see ACTOROVL_ALLOC_NORMAL
 */
#define ACTOROVL_ALLOC_PERSISTENT (1 << 1)

typedef struct {
    /* 0x00 */ uintptr_t vromStart;
    /* 0x04 */ uintptr_t vromEnd;
    /* 0x08 */ void* vramStart;
    /* 0x0C */ void* vramEnd;
    /* 0x10 */ void* loadedRamAddr; // original name: "allocp"
    /* 0x14 */ ActorInit* initInfo;
    /* 0x18 */ char* name;
    /* 0x1C */ u16 allocType; // See `ACTOROVL_ALLOC_` defines
    /* 0x1E */ s8 numLoaded; // original name: "clients"
} ActorOverlay; // size = 0x20

typedef struct {
    u8 table[32];
} DamageTable;

typedef struct {
    /* 0x00 */ u8 health;
    /* 0x02 */ s16 cylRadius;
    /* 0x04 */ s16 cylHeight;
    /* 0x06 */ u8 mass;
} CollisionCheckInfoInit;

typedef struct {
    /* 0x00 */ u8 health;
    /* 0x02 */ s16 cylRadius;
    /* 0x04 */ s16 cylHeight;
    /* 0x06 */ s16 cylYShift;
    /* 0x08 */ u8 mass;
} CollisionCheckInfoInit2;

typedef struct {
    /* 0x00 */ DamageTable* damageTable;
    /* 0x04 */ Vec3f displacement; // Amount to correct actor velocity by when colliding into a body
    /* 0x10 */ s16 cylRadius; // Used for various purposes
    /* 0x12 */ s16 cylHeight; // Used for various purposes
    /* 0x14 */ s16 cylYShift; // Unused. Purpose inferred from Cylinder16 and CollisionCheck_CylSideVsLineSeg
    /* 0x16 */ u8 mass; // Used to compute displacement for OC collisions
    /* 0x17 */ u8 health; // Note: some actors may use their own health variable instead of this one
    /* 0x18 */ u8 damage; // Amount to decrement health by
    /* 0x19 */ u8 damageEffect; // Stores what effect should occur when hit by a weapon
    /* 0x1A */ u8 atHitEffect; // Stores what effect should occur when AT connects with an AC
    /* 0x1B */ u8 acHitEffect; // Stores what effect should occur when AC is touched by an AT
} CollisionCheckInfo; // size = 0x1C

typedef struct {
    /* 0x00 */ Vec3s rot; // Current actor shape rotation
    /* 0x06 */ s16 face; // Used to index eyebrow/eye/mouth textures. Only used by player
    /* 0x08 */ f32 yOffset; // Model y axis offset. Represents model space units
    /* 0x0C */ ActorShadowFunc shadowDraw; // Shadow draw function
    /* 0x10 */ f32 shadowScale; // Changes the size of the shadow
    /* 0x14 */ u8 shadowAlpha; // Default is 255
    /* 0x15 */ u8 feetFloorFlag; // 0 if actor or feet aren't on ground, or 1 or 2 depending on feet positions
    /* 0x18 */ Vec3f feetPos[2]; // Update by using `Actor_SetFeetPos` in PostLimbDraw
} ActorShape; // size = 0x30

#define ACTOR_FLAG_0 (1 << 0)
#define ACTOR_FLAG_2 (1 << 2)
#define ACTOR_FLAG_3 (1 << 3)
#define ACTOR_FLAG_4 (1 << 4)
#define ACTOR_FLAG_5 (1 << 5)
#define ACTOR_FLAG_6 (1 << 6)
#define ACTOR_FLAG_7 (1 << 7)
#define ACTOR_FLAG_8 (1 << 8)
#define ACTOR_FLAG_9 (1 << 9)
#define ACTOR_FLAG_10 (1 << 10)
#define ACTOR_FLAG_ENKUSA_CUT (1 << 11)
#define ACTOR_FLAG_IGNORE_QUAKE (1 << 12) // actor will not shake when a quake occurs
#define ACTOR_FLAG_13 (1 << 13)
#define ACTOR_FLAG_14 (1 << 14)
#define ACTOR_FLAG_15 (1 << 15)
#define ACTOR_FLAG_16 (1 << 16)
#define ACTOR_FLAG_17 (1 << 17)
#define ACTOR_FLAG_18 (1 << 18)
#define ACTOR_FLAG_19 (1 << 19)
#define ACTOR_FLAG_20 (1 << 20)
#define ACTOR_FLAG_21 (1 << 21)
#define ACTOR_FLAG_22 (1 << 22)
#define ACTOR_FLAG_23 (1 << 23)
#define ACTOR_FLAG_24 (1 << 24)
#define ACTOR_FLAG_25 (1 << 25)
#define ACTOR_FLAG_26 (1 << 26)
#define ACTOR_FLAG_27 (1 << 27)
#define ACTOR_FLAG_28 (1 << 28)

#define COLORFILTER_GET_COLORINTENSITY(colorFilterParams) (((colorFilterParams) & 0x1F00) >> 5)
#define COLORFILTER_GET_DURATION(colorFilterParams) ((colorFilterParams) & 0xFF)

#define COLORFILTER_COLORFLAG_GRAY 0x8000
#define COLORFILTER_COLORFLAG_RED  0x4000
#define COLORFILTER_COLORFLAG_BLUE 0x0000

#define COLORFILTER_INTENSITY_FLAG 0x8000

#define COLORFILTER_BUFFLAG_XLU    0x2000
#define COLORFILTER_BUFFLAG_OPA    0x0000

#define BGCHECKFLAG_GROUND (1 << 0) // Standing on the ground
#define BGCHECKFLAG_GROUND_TOUCH (1 << 1) // Has touched the ground (only active for 1 frame)
#define BGCHECKFLAG_GROUND_LEAVE (1 << 2) // Has left the ground (only active for 1 frame)
#define BGCHECKFLAG_WALL (1 << 3) // Touching a wall
#define BGCHECKFLAG_CEILING (1 << 4) // Touching a ceiling
#define BGCHECKFLAG_WATER (1 << 5) // In water
#define BGCHECKFLAG_WATER_TOUCH (1 << 6) // Has touched water (reset when leaving water)
#define BGCHECKFLAG_GROUND_STRICT (1 << 7) // Strictly on ground (BGCHECKFLAG_GROUND has some leeway)
#define BGCHECKFLAG_CRUSHED (1 << 8) // Crushed between a floor and ceiling (triggers a void for player)
#define BGCHECKFLAG_PLAYER_WALL_INTERACT (1 << 9) // Only set/used by player, related to interacting with walls

typedef struct Actor {
    /* 0x000 */ s16 id; // Actor ID
    /* 0x002 */ u8 category; // Actor category. Refer to the corresponding enum for values
    /* 0x003 */ s8 room; // Room number the actor is in. -1 denotes that the actor won't despawn on a room change
    /* 0x004 */ u32 flags; // Flags used for various purposes
    /* 0x008 */ PosRot home; // Initial position/rotation when spawned. Can be used for other purposes
    /* 0x01C */ s16 params; // Configurable variable set by the actor's spawn data; original name: "args_data"
    /* 0x01E */ s8 objBankIndex; // Object bank index of the actor's object dependency; original name: "bank"
    /* 0x01F */ s8 targetMode; // Controls how far the actor can be targeted from and how far it can stay locked on
    /* 0x020 */ u16 sfx; // SFX ID to play. Sfx plays when value is set, then is cleared the following update cycle
    /* 0x024 */ PosRot world; // Position/rotation in the world
    /* 0x038 */ PosRot focus; // Target reticle focuses on this position. For player this represents head pos and rot
    /* 0x04C */ f32 targetArrowOffset; // Height offset of the target arrow relative to `focus` position
    /* 0x050 */ Vec3f scale; // Scale of the actor in each axis
    /* 0x05C */ Vec3f velocity; // Velocity of the actor in each axis
    /* 0x068 */ f32 speed; // Context dependent speed value. Can be used for XZ or XYZ depending on which move function is used
    /* 0x06C */ f32 gravity; // Acceleration due to gravity. Value is added to Y velocity every frame
    /* 0x070 */ f32 minVelocityY; // Sets the lower bounds cap for velocity along the Y axis. Only relevant when moved with gravity.
    /* 0x074 */ CollisionPoly* wallPoly; // Wall polygon the actor is touching
    /* 0x078 */ CollisionPoly* floorPoly; // Floor polygon directly below the actor
    /* 0x07C */ u8 wallBgId; // Bg ID of the wall polygon the actor is touching
    /* 0x07D */ u8 floorBgId; // Bg ID of the floor polygon directly below the actor
    /* 0x07E */ s16 wallYaw; // Y rotation of the wall polygon the actor is touching
    /* 0x080 */ f32 floorHeight; // Y position of the floor polygon directly below the actor
    /* 0x084 */ f32 yDistToWater; // Distance to the surface of active waterbox. Negative value means above water
    /* 0x088 */ u16 bgCheckFlags; // Flags indicating how the actor is interacting with collision
    /* 0x08A */ s16 yawTowardsPlayer; // Y rotation difference between the actor and the player
    /* 0x08C */ f32 xyzDistToPlayerSq; // Squared distance between the actor and the player
    /* 0x090 */ f32 xzDistToPlayer; // Distance between the actor and the player in the XZ plane
    /* 0x094 */ f32 yDistToPlayer; // Dist is negative if the actor is above the player
    /* 0x098 */ CollisionCheckInfo colChkInfo; // Variables related to the Collision Check system
    /* 0x0B4 */ ActorShape shape; // Variables related to the physical shape of the actor
    /* 0x0E4 */ Vec3f projectedPos; // Position of the actor in projected space
    /* 0x0F0 */ f32 projectedW; // w component of the projected actor position
    /* 0x0F4 */ f32 uncullZoneForward; // Amount to increase the uncull zone forward by (in projected space)
    /* 0x0F8 */ f32 uncullZoneScale; // Amount to increase the uncull zone scale by (in projected space)
    /* 0x0FC */ f32 uncullZoneDownward; // Amount to increase uncull zone downward by (in projected space)
    /* 0x100 */ Vec3f prevPos; // World position from the previous update cycle
    /* 0x10C */ u8 isTargeted; // Set to true if the actor is currently being targeted by the player
    /* 0x10D */ u8 targetPriority; // Lower values have higher priority. Resets to 0 when player stops targeting
    /* 0x10E */ u16 textId; // Text ID to pass to player/display when interacting with the actor
    /* 0x110 */ u16 freezeTimer; // Actor does not update when set. Timer decrements automatically
    /* 0x112 */ u16 colorFilterParams; // Set color filter to red, blue, or white. Toggle opa or xlu
    /* 0x114 */ u8 colorFilterTimer; // A non-zero value enables the color filter. Decrements automatically
    /* 0x115 */ u8 isDrawn; // Set to true if the actor is currently being drawn. Always stays false for lens actors
    /* 0x116 */ u8 dropFlag; // Configures what item is dropped by the actor from `Item_DropCollectibleRandom`
    /* 0x117 */ u8 naviEnemyId; // Sets what 0600 dialog to display when talking to navi. Default 0xFF
    /* 0x118 */ struct Actor* parent; // Usage is actor specific. Set if actor is spawned via `Actor_SpawnAsChild`
    /* 0x11C */ struct Actor* child; // Usage is actor specific. Set if actor is spawned via `Actor_SpawnAsChild`
    /* 0x120 */ struct Actor* prev; // Previous actor of this category
    /* 0x124 */ struct Actor* next; // Next actor of this category
    /* 0x128 */ ActorFunc init; // Initialization Routine. Called by `Actor_Init` or `Actor_UpdateAll`
    /* 0x12C */ ActorFunc destroy; // Destruction Routine. Called by `Actor_Destroy`
    /* 0x130 */ ActorFunc update; // Update Routine. Called by `Actor_UpdateAll`
    /* 0x134 */ ActorFunc draw; // Draw Routine. Called by `Actor_Draw`
    /* 0x138 */ ActorOverlay* overlayEntry; // Pointer to the overlay table entry for this actor
    /* 0x13C */ char dbgPad[0x10]; // Padding that only exists in the debug rom
} Actor; // size = 0x14C

typedef enum {
    /* 0 */ FOOT_LEFT,
    /* 1 */ FOOT_RIGHT
} ActorFootIndex;

/*
colorFilterParams WIP documentation
& 0x8000 : white
& 0x4000 : red
if neither of the above are set : blue

(& 0x1F00 >> 5) | 7 : color intensity
0x2000 : translucent, else opaque
*/

#define DYNA_TRANSFORM_POS (1 << 0) // Position of the actors on top follows the dynapoly actor's movement.
#define DYNA_TRANSFORM_ROT_Y (1 << 1) // The Y rotation of the actors on top follows the dynapoly actor's Y rotation.

#define DYNA_INTERACT_ACTOR_ON_TOP (1 << 0) // There is an actor standing on the collision of the dynapoly actor
#define DYNA_INTERACT_PLAYER_ON_TOP (1 << 1) // The player actor is standing on the collision of the dynapoly actor
#define DYNA_INTERACT_PLAYER_ABOVE (1 << 2) // The player is directly above the collision of the dynapoly actor (any distance above)
#define DYNA_INTERACT_3 (1 << 3) // Like the ACTOR_ON_TOP flag but only actors with ACTOR_FLAG_26

typedef struct DynaPolyActor {
    /* 0x000 */ struct Actor actor;
    /* 0x14C */ s32 bgId;
    /* 0x150 */ f32 unk_150;
    /* 0x154 */ f32 unk_154;
    /* 0x158 */ s16 unk_158; // y rotation?
    /* 0x15C */ u32 transformFlags;
    /* 0x160 */ u8 interactFlags;
    /* 0x162 */ s16 unk_162;
} DynaPolyActor; // size = 0x164

typedef struct {
    /* 0x00 */ MtxF* matrices;
    /* 0x04 */ s16* objectIds;
    /* 0x08 */ s16 count;
    /* 0x0C */ Gfx** dLists;
    /* 0x10 */ s32 val; // used for various purposes: both a status indicator and counter
    /* 0x14 */ s32 prevLimbIndex;
} BodyBreak;

#define BODYBREAK_OBJECT_DEFAULT -1 // use the same object as the actor
#define BODYBREAK_STATUS_READY -1
#define BODYBREAK_STATUS_FINISHED 0

typedef enum {
    /* 0x00 */ ITEM00_RUPEE_GREEN,
    /* 0x01 */ ITEM00_RUPEE_BLUE,
    /* 0x02 */ ITEM00_RUPEE_RED,
    /* 0x03 */ ITEM00_RECOVERY_HEART,
    /* 0x04 */ ITEM00_BOMBS_A,
    /* 0x05 */ ITEM00_ARROWS_SINGLE,
    /* 0x06 */ ITEM00_HEART_PIECE,
    /* 0x07 */ ITEM00_HEART_CONTAINER,
    /* 0x08 */ ITEM00_ARROWS_SMALL,
    /* 0x09 */ ITEM00_ARROWS_MEDIUM,
    /* 0x0A */ ITEM00_ARROWS_LARGE,
    /* 0x0B */ ITEM00_BOMBS_B,
    /* 0x0C */ ITEM00_NUTS,
    /* 0x0D */ ITEM00_STICK,
    /* 0x0E */ ITEM00_MAGIC_LARGE,
    /* 0x0F */ ITEM00_MAGIC_SMALL,
    /* 0x10 */ ITEM00_SEEDS,
    /* 0x11 */ ITEM00_SMALL_KEY,
    /* 0x12 */ ITEM00_FLEXIBLE,
    /* 0x13 */ ITEM00_RUPEE_ORANGE,
    /* 0x14 */ ITEM00_RUPEE_PURPLE,
    /* 0x15 */ ITEM00_SHIELD_DEKU,
    /* 0x16 */ ITEM00_SHIELD_HYLIAN,
    /* 0x17 */ ITEM00_TUNIC_ZORA,
    /* 0x18 */ ITEM00_TUNIC_GORON,
    /* 0x19 */ ITEM00_BOMBS_SPECIAL,
    /* 0x1A */ ITEM00_MAX,
    /* 0xFF */ ITEM00_NONE = 0xFF
} Item00Type;

struct EnItem00;

typedef void (*EnItem00ActionFunc)(struct EnItem00*, struct PlayState*);

typedef struct EnItem00 {
    /* 0x000 */ Actor actor;
    /* 0x14C */ EnItem00ActionFunc actionFunc;
    /* 0x150 */ s16 collectibleFlag;
    /* 0x152 */ s16 getItemId;
    /* 0x154 */ s16 unk_154;
    /* 0x156 */ s16 unk_156;
    /* 0x158 */ s16 unk_158;
    /* 0x15A */ s16 despawnTimer;
    /* 0x15C */ f32 scale;
    /* 0x160 */ ColliderCylinder collider;
} EnItem00; // size = 0x1AC

// Only A_OBJ_SIGNPOST_OBLONG and A_OBJ_SIGNPOST_ARROW are used in room files.
typedef enum {
    /* 0x00 */ A_OBJ_BLOCK_SMALL,
    /* 0x01 */ A_OBJ_BLOCK_LARGE,
    /* 0x02 */ A_OBJ_BLOCK_HUGE,
    /* 0x03 */ A_OBJ_BLOCK_SMALL_ROT,
    /* 0x04 */ A_OBJ_BLOCK_LARGE_ROT,
    /* 0x05 */ A_OBJ_CUBE_SMALL,
    /* 0x06 */ A_OBJ_UNKNOWN_6,
    /* 0x07 */ A_OBJ_GRASS_CLUMP,
    /* 0x08 */ A_OBJ_TREE_STUMP,
    /* 0x09 */ A_OBJ_SIGNPOST_OBLONG,
    /* 0x0A */ A_OBJ_SIGNPOST_ARROW,
    /* 0x0B */ A_OBJ_BOULDER_FRAGMENT,
    /* 0x0C */ A_OBJ_MAX
} AObjType;

struct EnAObj;

typedef void (*EnAObjActionFunc)(struct EnAObj*, struct PlayState*);

typedef struct EnAObj {
    /* 0x000 */ DynaPolyActor dyna;
    /* 0x164 */ EnAObjActionFunc actionFunc;
    /* 0x168 */ s32 rotateWaitTimer;
    /* 0x16C */ s16 textId;
    /* 0x16E */ s16 rotateState;
    /* 0x170 */ s16 rotateForTimer;
    /* 0x172 */ s16 rotSpeedY;
    /* 0x174 */ s16 rotSpeedX;
    /* 0x178 */ f32 focusYoffset;
    /* 0x17C */ ColliderCylinder collider;
} EnAObj; // size = 0x1C8

typedef enum {
    /* 0x00 */ ACTORCAT_SWITCH,
    /* 0x01 */ ACTORCAT_BG,
    /* 0x02 */ ACTORCAT_PLAYER,
    /* 0x03 */ ACTORCAT_EXPLOSIVE,
    /* 0x04 */ ACTORCAT_NPC,
    /* 0x05 */ ACTORCAT_ENEMY,
    /* 0x06 */ ACTORCAT_PROP,
    /* 0x07 */ ACTORCAT_ITEMACTION,
    /* 0x08 */ ACTORCAT_MISC,
    /* 0x09 */ ACTORCAT_BOSS,
    /* 0x0A */ ACTORCAT_DOOR,
    /* 0x0B */ ACTORCAT_CHEST,
    /* 0x0C */ ACTORCAT_MAX
} ActorCategory;

#define DEFINE_ACTOR(_0, enum, _2, _3) enum,
#define DEFINE_ACTOR_INTERNAL(_0, enum, _2, _3) enum,
#define DEFINE_ACTOR_UNSET(enum) enum,

typedef enum {
    #include "tables/actor_table.h"
    /* 0x0192 */ ACTOR_ID_MAX // originally "ACTOR_DLF_MAX"
} ActorID;

#undef DEFINE_ACTOR
#undef DEFINE_ACTOR_INTERNAL
#undef DEFINE_ACTOR_UNSET

typedef enum {
    DOORLOCK_NORMAL,
    DOORLOCK_BOSS,
    DOORLOCK_NORMAL_SPIRIT
} DoorLockType;

typedef enum {
    /* 0x00 */ NAVI_ENEMY_DEFAULT,
    /* 0x01 */ NAVI_ENEMY_GOHMA,
    /* 0x02 */ NAVI_ENEMY_GOHMA_EGG,
    /* 0x03 */ NAVI_ENEMY_GOHMA_LARVA,
    /* 0x04 */ NAVI_ENEMY_SKULLTULA,
    /* 0x05 */ NAVI_ENEMY_BIG_SKULLTULA,
    /* 0x06 */ NAVI_ENEMY_TAILPASARAN,
    /* 0x07 */ NAVI_ENEMY_DEKU_BABA,
    /* 0x08 */ NAVI_ENEMY_BIG_DEKU_BABA,
    /* 0x09 */ NAVI_ENEMY_WITHERED_DEKU_BABA,
    /* 0x0A */ NAVI_ENEMY_DEKU_SCRUB,
    /* 0x0B */ NAVI_ENEMY_UNUSED_B,
    /* 0x0C */ NAVI_ENEMY_KING_DODONGO,
    /* 0x0D */ NAVI_ENEMY_DODONGO,
    /* 0x0E */ NAVI_ENEMY_BABY_DODONGO,
    /* 0x0F */ NAVI_ENEMY_LIZALFOS,
    /* 0x10 */ NAVI_ENEMY_DINOLFOS,
    /* 0x11 */ NAVI_ENEMY_FIRE_KEESE,
    /* 0x12 */ NAVI_ENEMY_KEESE,
    /* 0x13 */ NAVI_ENEMY_ARMOS,
    /* 0x14 */ NAVI_ENEMY_BARINADE,
    /* 0x15 */ NAVI_ENEMY_PARASITIC_TENTACLE,
    /* 0x16 */ NAVI_ENEMY_SHABOM,
    /* 0x17 */ NAVI_ENEMY_BIRI,
    /* 0x18 */ NAVI_ENEMY_BARI,
    /* 0x19 */ NAVI_ENEMY_STINGER,
    /* 0x1A */ NAVI_ENEMY_PHANTOM_GANON_PHASE_2,
    /* 0x1B */ NAVI_ENEMY_STALFOS,
    /* 0x1C */ NAVI_ENEMY_BLUE_BUBBLE,
    /* 0x1D */ NAVI_ENEMY_WHITE_BUBBLE,
    /* 0x1E */ NAVI_ENEMY_GREEN_BUBBLE,
    /* 0x1F */ NAVI_ENEMY_SKULLWALLTULA,
    /* 0x20 */ NAVI_ENEMY_GOLD_SKULLTULA,
    /* 0x21 */ NAVI_ENEMY_VOLVAGIA,
    /* 0x22 */ NAVI_ENEMY_FLARE_DANCER,
    /* 0x23 */ NAVI_ENEMY_TORCH_SLUG,
    /* 0x24 */ NAVI_ENEMY_RED_BUBBLE,
    /* 0x25 */ NAVI_ENEMY_MORPHA,
    /* 0x26 */ NAVI_ENEMY_DARK_LINK,
    /* 0x27 */ NAVI_ENEMY_SHELL_BLADE,
    /* 0x28 */ NAVI_ENEMY_SPIKE,
    /* 0x29 */ NAVI_ENEMY_BONGO_BONGO,
    /* 0x2A */ NAVI_ENEMY_REDEAD,
    /* 0x2B */ NAVI_ENEMY_PHANTOM_GANON_PHASE_1,
    /* 0x2C */ NAVI_ENEMY_UNUSED_2C,
    /* 0x2D */ NAVI_ENEMY_GIBDO,
    /* 0x2E */ NAVI_ENEMY_DEAD_HANDS_HAND,
    /* 0x2F */ NAVI_ENEMY_DEAD_HAND,
    /* 0x30 */ NAVI_ENEMY_WALLMASTER,
    /* 0x31 */ NAVI_ENEMY_FLOORMASTER,
    /* 0x32 */ NAVI_ENEMY_TWINROVA_KOUME,
    /* 0x33 */ NAVI_ENEMY_TWINROVA_KOTAKE,
    /* 0x34 */ NAVI_ENEMY_IRON_KNUCKLE_NABOORU,
    /* 0x35 */ NAVI_ENEMY_IRON_KNUCKLE,
    /* 0x36 */ NAVI_ENEMY_SKULL_KID_ADULT,
    /* 0x37 */ NAVI_ENEMY_LIKE_LIKE,
    /* 0x38 */ NAVI_ENEMY_UNUSED_38,
    /* 0x39 */ NAVI_ENEMY_BEAMOS,
    /* 0x3A */ NAVI_ENEMY_ANUBIS,
    /* 0x3B */ NAVI_ENEMY_FREEZARD,
    /* 0x3C */ NAVI_ENEMY_UNUSED_3C,
    /* 0x3D */ NAVI_ENEMY_GANONDORF,
    /* 0x3E */ NAVI_ENEMY_GANON,
    /* 0x3F */ NAVI_ENEMY_SKULL_KID,
    /* 0x40 */ NAVI_ENEMY_SKULL_KID_FRIENDLY,
    /* 0x41 */ NAVI_ENEMY_SKULL_KID_MASK,
    /* 0x42 */ NAVI_ENEMY_OCTOROK,
    /* 0x43 */ NAVI_ENEMY_POE_COMPOSER,
    /* 0x44 */ NAVI_ENEMY_POE,
    /* 0x45 */ NAVI_ENEMY_RED_TEKTITE,
    /* 0x46 */ NAVI_ENEMY_BLUE_TEKTITE,
    /* 0x47 */ NAVI_ENEMY_LEEVER,
    /* 0x48 */ NAVI_ENEMY_PEAHAT,
    /* 0x49 */ NAVI_ENEMY_PEAHAT_LARVA,
    /* 0x4A */ NAVI_ENEMY_MOBLIN,
    /* 0x4B */ NAVI_ENEMY_MOBLIN_CLUB,
    /* 0x4C */ NAVI_ENEMY_WOLFOS,
    /* 0x4D */ NAVI_ENEMY_MAD_SCRUB,
    /* 0x4E */ NAVI_ENEMY_BUSINESS_SCRUB,
    /* 0x4F */ NAVI_ENEMY_DAMPES_GHOST,
    /* 0x50 */ NAVI_ENEMY_POE_SISTER_MEG,
    /* 0x51 */ NAVI_ENEMY_POE_SISTER_JOELLE,
    /* 0x52 */ NAVI_ENEMY_POE_SISTER_BETH,
    /* 0x53 */ NAVI_ENEMY_POE_SISTER_AMY,
    /* 0x54 */ NAVI_ENEMY_GERUDO_THIEF,
    /* 0x55 */ NAVI_ENEMY_STALCHILD,
    /* 0x56 */ NAVI_ENEMY_ICE_KEESE,
    /* 0x57 */ NAVI_ENEMY_WHITE_WOLFOS,
    /* 0x58 */ NAVI_ENEMY_GUAY,
    /* 0x59 */ NAVI_ENEMY_BIGOCTO,
    /* 0x5A */ NAVI_ENEMY_BIG_POE,
    /* 0x5B */ NAVI_ENEMY_TWINROVA,
    /* 0x5C */ NAVI_ENEMY_POE_WASTELAND,
    /* 0xFF */ NAVI_ENEMY_NONE = 0xFF
} NaviEnemy;

// EnDoor and DoorKiller share openAnim and playerIsOpening
// Due to alignment, a substruct cannot be used in the structs of these actors.
#define DOOR_ACTOR_BASE               \
    /* 0x0000 */ Actor actor;         \
    /* 0x014C */ SkelAnime skelAnime; \
    /* 0x0190 */ u8 openAnim;         \
    /* 0x0191 */ u8 playerIsOpening

typedef struct DoorActorBase {
    /* 0x0000 */ DOOR_ACTOR_BASE;
} DoorActorBase;

// DoorShutter and DoorGerudo share isActive
// Due to alignment, a substruct cannot be used in the structs of these actors.
#define SLIDING_DOOR_ACTOR_BASE      \
    /* 0x0000 */ DynaPolyActor dyna; \
    /* 0x0164 */ s16 isActive // Set to true by player when using the door. Also a timer for niche cases in DoorShutter

typedef struct SlidingDoorActorBase {
    /* 0x0000 */ SLIDING_DOOR_ACTOR_BASE;
} SlidingDoorActorBase;

typedef enum {
    /* 0x00 */ DOOR_OPEN_ANIM_ADULT_L,
    /* 0x01 */ DOOR_OPEN_ANIM_CHILD_L,
    /* 0x02 */ DOOR_OPEN_ANIM_ADULT_R,
    /* 0x03 */ DOOR_OPEN_ANIM_CHILD_R,
    /* 0x04 */ DOOR_OPEN_ANIM_MAX
} DoorOpenAnim;

#define UPDBGCHECKINFO_FLAG_0 (1 << 0) // check wall
#define UPDBGCHECKINFO_FLAG_1 (1 << 1) // check ceiling
#define UPDBGCHECKINFO_FLAG_2 (1 << 2) // check floor and water
#define UPDBGCHECKINFO_FLAG_3 (1 << 3)
#define UPDBGCHECKINFO_FLAG_4 (1 << 4)
#define UPDBGCHECKINFO_FLAG_5 (1 << 5) // unused
#define UPDBGCHECKINFO_FLAG_6 (1 << 6) // disable water ripples
#define UPDBGCHECKINFO_FLAG_7 (1 << 7) // alternate wall check?

<<<<<<< HEAD
// Converts a number of bits to a bitmask, helper for params macros
// i.e. 3 becomes 0b111 / 7
#define NBITS_TO_MASK(n) \
    ((1 << (n)) - 1)

// Extracts the `n`-bit value at position `s` in `p`, shifts then masks
// No possibility of sign extension
#define PARAMS_GET(p, s, n) \
    (((p) >> (s)) & NBITS_TO_MASK(n))

// Extracts the `n`-bit value at position `s` in `p`, masks then shifts
// Possibility of sign extension
#define PARAMS_GET2(p, s, n) \
    (((p) & (NBITS_TO_MASK(n) << (s))) >> (s))

// Extracts all bits past position `s` in `p`
#define PARAMS_GET_NOMASK(p, s) \
    ((p) >> (s))

// Extracts the `n`-bit value at position `s` in `p` without shifting it from its current position
#define PARAMS_GET_NOSHIFT(p, s, n) \
    ((p) & (NBITS_TO_MASK(n) << (s)))

// Extracts the `n`-bit value at position `s1` in `p` and shifts it down to position `s2`, shifts then masks
// No possibility of sign extension
#define PARAMS_GET_S(p, s1, s2, n) \
    (((p) >> ((s1) - (s2))) & (NBITS_TO_MASK(n) << (s2)))

// Extracts the `n`-bit value at position `s1` in `p` and shifts it down to position `s2`, masks then shifts
// Possibility of sign extension
#define PARAMS_GET2_S(p, s1, s2, n) \
    (((p) & (NBITS_TO_MASK(n) << (s1))) >> ((s1) - (s2)))

// Generates a bitmask for bit position `s` of length `n`
#define PARAMS_MAKE_MASK(s, n) PARAMS_GET_NOSHIFT(~0, s, n)



#define TRANSITION_ACTOR_PARAMS_INDEX_SHIFT 10
#define GET_TRANSITION_ACTOR_INDEX(actor) PARAMS_GET_NOMASK((u16)(actor)->params, 10)
=======
typedef enum {
    /* 0x0 */ NPC_TALK_STATE_IDLE, // NPC not currently talking to player
    /* 0x1 */ NPC_TALK_STATE_TALKING, // NPC is currently talking to player
    /* 0x2 */ NPC_TALK_STATE_ACTION, // An NPC-defined action triggered in the conversation
    /* 0x3 */ NPC_TALK_STATE_ITEM_GIVEN // NPC finished giving an item and text box is done
} NpcTalkState;

typedef enum {
    /* 0x0 */ NPC_TRACKING_PLAYER_AUTO_TURN, // Determine tracking mode based on player position, see Npc_UpdateAutoTurn
    /* 0x1 */ NPC_TRACKING_NONE, // Don't track the target (usually the player)
    /* 0x2 */ NPC_TRACKING_HEAD_AND_TORSO, // Track target by turning the head and the torso
    /* 0x3 */ NPC_TRACKING_HEAD, // Track target by turning the head
    /* 0x4 */ NPC_TRACKING_FULL_BODY // Track target by turning the body, torso and head
} NpcTrackingMode;

typedef struct {
    /* 0x00 */ s16 talkState;
    /* 0x02 */ s16 trackingMode;
    /* 0x04 */ s16 autoTurnTimer;
    /* 0x06 */ s16 autoTurnState;
    /* 0x08 */ Vec3s headRot;
    /* 0x0E */ Vec3s torsoRot;
    /* 0x14 */ f32 yOffset; // Y position offset to add to actor position when calculating angle to target
    /* 0x18 */ Vec3f trackPos;
    /* 0x24 */ char unk_24[0x4];
} NpcInteractInfo; // size = 0x28
>>>>>>> 8913c4fa

#endif<|MERGE_RESOLUTION|>--- conflicted
+++ resolved
@@ -551,48 +551,6 @@
 #define UPDBGCHECKINFO_FLAG_6 (1 << 6) // disable water ripples
 #define UPDBGCHECKINFO_FLAG_7 (1 << 7) // alternate wall check?
 
-<<<<<<< HEAD
-// Converts a number of bits to a bitmask, helper for params macros
-// i.e. 3 becomes 0b111 / 7
-#define NBITS_TO_MASK(n) \
-    ((1 << (n)) - 1)
-
-// Extracts the `n`-bit value at position `s` in `p`, shifts then masks
-// No possibility of sign extension
-#define PARAMS_GET(p, s, n) \
-    (((p) >> (s)) & NBITS_TO_MASK(n))
-
-// Extracts the `n`-bit value at position `s` in `p`, masks then shifts
-// Possibility of sign extension
-#define PARAMS_GET2(p, s, n) \
-    (((p) & (NBITS_TO_MASK(n) << (s))) >> (s))
-
-// Extracts all bits past position `s` in `p`
-#define PARAMS_GET_NOMASK(p, s) \
-    ((p) >> (s))
-
-// Extracts the `n`-bit value at position `s` in `p` without shifting it from its current position
-#define PARAMS_GET_NOSHIFT(p, s, n) \
-    ((p) & (NBITS_TO_MASK(n) << (s)))
-
-// Extracts the `n`-bit value at position `s1` in `p` and shifts it down to position `s2`, shifts then masks
-// No possibility of sign extension
-#define PARAMS_GET_S(p, s1, s2, n) \
-    (((p) >> ((s1) - (s2))) & (NBITS_TO_MASK(n) << (s2)))
-
-// Extracts the `n`-bit value at position `s1` in `p` and shifts it down to position `s2`, masks then shifts
-// Possibility of sign extension
-#define PARAMS_GET2_S(p, s1, s2, n) \
-    (((p) & (NBITS_TO_MASK(n) << (s1))) >> ((s1) - (s2)))
-
-// Generates a bitmask for bit position `s` of length `n`
-#define PARAMS_MAKE_MASK(s, n) PARAMS_GET_NOSHIFT(~0, s, n)
-
-
-
-#define TRANSITION_ACTOR_PARAMS_INDEX_SHIFT 10
-#define GET_TRANSITION_ACTOR_INDEX(actor) PARAMS_GET_NOMASK((u16)(actor)->params, 10)
-=======
 typedef enum {
     /* 0x0 */ NPC_TALK_STATE_IDLE, // NPC not currently talking to player
     /* 0x1 */ NPC_TALK_STATE_TALKING, // NPC is currently talking to player
@@ -619,6 +577,44 @@
     /* 0x18 */ Vec3f trackPos;
     /* 0x24 */ char unk_24[0x4];
 } NpcInteractInfo; // size = 0x28
->>>>>>> 8913c4fa
+
+// Converts a number of bits to a bitmask, helper for params macros
+// i.e. 3 becomes 0b111 / 7
+#define NBITS_TO_MASK(n) \
+    ((1 << (n)) - 1)
+
+// Extracts the `n`-bit value at position `s` in `p`, shifts then masks
+// No possibility of sign extension
+#define PARAMS_GET(p, s, n) \
+    (((p) >> (s)) & NBITS_TO_MASK(n))
+
+// Extracts the `n`-bit value at position `s` in `p`, masks then shifts
+// Possibility of sign extension
+#define PARAMS_GET2(p, s, n) \
+    (((p) & (NBITS_TO_MASK(n) << (s))) >> (s))
+
+// Extracts all bits past position `s` in `p`
+#define PARAMS_GET_NOMASK(p, s) \
+    ((p) >> (s))
+
+// Extracts the `n`-bit value at position `s` in `p` without shifting it from its current position
+#define PARAMS_GET_NOSHIFT(p, s, n) \
+    ((p) & (NBITS_TO_MASK(n) << (s)))
+
+// Extracts the `n`-bit value at position `s1` in `p` and shifts it down to position `s2`, shifts then masks
+// No possibility of sign extension
+#define PARAMS_GET_S(p, s1, s2, n) \
+    (((p) >> ((s1) - (s2))) & (NBITS_TO_MASK(n) << (s2)))
+
+// Extracts the `n`-bit value at position `s1` in `p` and shifts it down to position `s2`, masks then shifts
+// Possibility of sign extension
+#define PARAMS_GET2_S(p, s1, s2, n) \
+    (((p) & (NBITS_TO_MASK(n) << (s1))) >> ((s1) - (s2)))
+
+// Generates a bitmask for bit position `s` of length `n`
+#define PARAMS_MAKE_MASK(s, n) PARAMS_GET_NOSHIFT(~0, s, n)
+
+#define TRANSITION_ACTOR_PARAMS_INDEX_SHIFT 10
+#define GET_TRANSITION_ACTOR_INDEX(actor) PARAMS_GET_NOMASK((u16)(actor)->params, 10)
 
 #endif