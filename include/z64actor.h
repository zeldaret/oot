--- conflicted
+++ resolved
@@ -287,16 +287,10 @@
     /* 0x0678 */ u32        ageProperties;
     /* 0x067C */ u32        stateFlags1;
     /* 0x0680 */ u32        stateFlags2;
-<<<<<<< HEAD
-    /* 0x0684 */ char       unk_684[0x008];
-    /* 0x068C */ Actor*     unk_68C;
-    /* 0x0690 */ s16        unk_690;
-=======
     /* 0x0684 */ s32        unk_684;
     /* 0x0688 */ char       unk_688[0x004];
     /* 0x068C */ Actor*     navi;
     /* 0x0690 */ u16        naviMessageId;
->>>>>>> 68f5d212
     /* 0x0692 */ u8         unk_692;
     /* 0x0693 */ s8         exchangeItemId;
     /* 0x0694 */ Actor*     naviTargetActor;
