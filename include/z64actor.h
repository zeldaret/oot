--- conflicted
+++ resolved
@@ -117,17 +117,7 @@
     /* 0x068 */ f32     speedXZ; // Always positive, stores how fast the actor is traveling along the XZ plane
     /* 0x06C */ f32     gravity; // Acceleration due to gravity; value is added to Y velocity every frame
     /* 0x070 */ f32     minVelocityY; // Sets the lower bounds cap on velocity along the Y axis
-<<<<<<< HEAD
     /* 0x074 */ BgCheckInfo bgChkInfo;
-=======
-    /* 0x074 */ CollisionPoly* wallPoly; // Wall polygon an actor is touching
-    /* 0x078 */ CollisionPoly* floorPoly; // Floor polygon an actor is over/touching
-    /* 0x07C */ u8      wallPolySource; // Complex Poly Surface Source. 0x32 = Scene
-    /* 0x07D */ u8      floorPolySource; // Complex Poly Surface Source. 0x32 = Scene. related to 0x80/88
-    /* 0x07E */ s16     wallPolyRot; // Rotation of the wall poly an actor is touching
-    /* 0x080 */ f32     groundY;
-    /* 0x084 */ f32     waterY;
->>>>>>> c5892858
     /* 0x088 */ u16     bgCheckFlags;
     /* 0x08A */ s16     yawTowardsLink;
     /* 0x08C */ f32     xyzDistFromLinkSq;
