--- conflicted
+++ resolved
@@ -200,84 +200,6 @@
 } DynaPolyActor; // size = 0x164
 
 typedef struct {
-<<<<<<< HEAD
-    /* 0x0000 */ Actor   actor;
-    /* 0x014C */ s8      currentTunic;
-    /* 0x014D */ s8      currentSword;
-    /* 0x014E */ s8      currentShield;
-    /* 0x014F */ s8      currentBoots;
-    /* 0x0150 */ s8      unk_150;
-    /* 0x0151 */ s8      unk_151;
-    /* 0x0152 */ s8      unk_152;
-    /* 0x0153 */ s8      unk_153;
-    /* 0x0154 */ s8      unk_154;
-    /* 0x0155 */ char    unk_155[0x008];
-    /* 0x015D */ u8      unk_15D;
-    /* 0x015E */ u8      unk_15E;
-    /* 0x015F */ u8      currentMask;
-    /* 0x0160 */ char    unk_160[0x050];
-    /* 0x01B0 */ u32     unk_1B0;
-    /* 0x01B4 */ char    unk_1B4[0x1F8];
-    /* 0x03AC */ Actor*  heldActor;
-    /* 0x03B0 */ char    unk_3B0[0x084];
-    /* 0x0434 */ u8      getItemId;
-    /* 0x0436 */ u16     getItemDirection;
-    /* 0x0438 */ Actor*  interactRangeActor;
-    /* 0x043C */ s8      unk_43C;
-    /* 0x0440 */ Actor*  rideActor;
-    /* 0x0444 */ u8      action;
-    /* 0x0445 */ char    unk_445[0x003];
-    /* 0x0448 */ Actor*  unk_448;
-    /* 0x044C */ char    unk_44C[0x004];
-    /* 0x0450 */ Vec3f   unk_450;
-    /* 0x045C */ char    unk_45C[0x00E];
-    /* 0x046A */ u16     unk_46A;
-    /* 0x046C */ char    unk_46C[0x6E];
-    /* 0x04DA */ s16     unk_4DA;
-    /* 0x04DC */ char    unk_4DC[0x188];
-    /* 0x0664 */ Actor*  unk_664;
-    /* 0x0668 */ char    unk_668[0x004];
-    /* 0x066C */ s32     unk_66C;
-    /* 0x0670 */ char    unk_670[0x00C];
-    /* 0x067C */ u32     stateFlags1;
-    /* 0x0680 */ u32     stateFlags2;
-    /* 0x0684 */ char    unk_684[0x008];
-    /* 0x068C */ Actor*  unk_68C;
-    /* 0x0690 */ char    unk_690[0x002];
-    /* 0x0692 */ u8      unk_692;
-    /* 0x0693 */ s8      exchangeItemId;
-    /* 0x0694 */ Actor*  unk_694;
-    /* 0x0698 */ f32     unk_698;
-    /* 0x069C */ char    unk_69C[0x008];
-    /* 0x06A4 */ f32     unk_6A4;
-    /* 0x06A8 */ char    unk_6A8[0x5];
-    /* 0x06AD */ u8      unk_6AD;
-    /* 0x06AE */ char    unk_6AE[0x186];
-    /* 0x0834 */ s16     unk_834;
-    /* 0x0836 */ char    unk_836[0x006];
-    /* 0x083C */ s16     unk_83C;
-    /* 0x083E */ char    unk_83E[0x004];
-    /* 0x0842 */ s8      swordAnimation;
-    /* 0x0843 */ s8      swordState;
-    /* 0x0844 */ u8      unk_844;
-    /* 0x0845 */ u8      unk_845;
-    /* 0x0846 */ u8      unk_846;
-    /* 0x0847 */ char    unk_847[0x004];
-    /* 0x084B */ s8      unk_84B[UNK_SIZE];
-    /* 0x084C */ char    unk_84C[0x003];
-    /* 0x084F */ s8      unk_84F;
-    /* 0x0850 */ char    unk_850[0x050];
-    /* 0x08A0 */ u8      unk_8A0;
-    /* 0x08A1 */ u8      unk_8A1;
-    /* 0x08A2 */ u16     unk_8A2;
-    /* 0x08A4 */ f32     unk_8A4;
-    /* 0x08A8 */ f32     unk_8A8;
-    /* 0x08AC */ char    unk_8AC[0x174];
-    /* 0x0A20 */ MtxF    mf_A20;
-    /* 0x0A60 */ char    unk_A60[0x18];
-    /* 0x0A78 */ s8      unk_A78;
-    /* 0x0A79 */ char    unk_A79[0x1B];
-=======
     /* 0x0000 */ Actor      actor;
     /* 0x014C */ s8         currentTunic;
     /* 0x014D */ s8         currentSword;
@@ -359,7 +281,6 @@
     /* 0x0A60 */ char       unk_A60[0x18];
     /* 0x0A78 */ s8         unk_A78;
     /* 0x0A79 */ char       unk_A79[0x1B];
->>>>>>> 40836f5d
 } Player; // size = 0xA94
 
 typedef enum {
