--- conflicted
+++ resolved
@@ -174,119 +174,6 @@
 } Actor; // size = 0x14C
 
 typedef struct {
-<<<<<<< HEAD
-    /* 0x00 */ u8 health;
-    /* 0x02 */ s16 unk_02;
-    /* 0x04 */ s16 unk_04;
-    /* 0x06 */ u8 mass;
-} Sub98Init4;
-
-typedef struct {
-    /* 0x00 */ u8 health;
-    /* 0x02 */ s16 unk_10;
-    /* 0x04 */ s16 unk_12;
-    /* 0x06 */ u16 unk_14;
-    /* 0x08 */ u8 mass;
-} Sub98Init5;
-
-typedef enum {
-    COLTYPE_CYLINDER = 1,
-    COLTYPE_CYLINDER_GROUP = 0,
-    COLTYPE_QUAD = 3,
-    COLTYPE_TRIANGLE_GROUP = 2
-} ColliderType;
-
-typedef struct {
-    /* 0x00 */ Actor* actor;
-    /* 0x04 */ Actor* at;
-    /* 0x08 */ Actor* ac;
-    /* 0x0C */ Actor* ot;
-    /* 0x10 */ u8 colliderFlags; /* Compared to 0x11 */
-    /* 0x11 */ u8 collideFlags; /* Compared to 0x10 */
-    /* 0x12 */ u8 maskA; /* Bitwise-and compared to 0x13 */
-    /* 0x13 */ u8 maskB; /* Bitwise-and compared to 0x12 */
-    /* 0x14 */ u8 unk_14;
-    /* 0x15 */ u8 type; /* Cylinder Collection, Cylinder, Triangle Collection, Quad */
-} Collider; // size = 0x18
-
-typedef struct {
-    /* 0x00 */ s32 flags; /* Toucher Attack Identifier Flags */
-    /* 0x04 */ u8 unk_04;
-    /* 0x05 */ u8 damage; /* Damage or Stun Timer */
-} ColliderTouch; // size = 0x08
-
-typedef struct {
-    /* 0x00 */ s32 flags; /* Collision Exclusion Mask */
-    /* 0x04 */ u8 effect; /* Damage Effect (Knockback, Fire, etc.) */
-    /* 0x05 */ u8 unk_05;
-    /* 0x06 */ s16 unk_06;
-    /* 0x08 */ s16 unk_08;
-    /* 0x0A */ s16 unk_0A;
-} ColliderBump; // size = 0x0C
-
-typedef struct ColliderBody {
-    /* 0x00 */ ColliderTouch toucher;
-    /* 0x08 */ ColliderBump bumper;
-    /* 0x14 */ u8 flags;
-    /* 0x15 */ u8 toucherFlags;
-    /* 0x16 */ u8 bumperFlags;
-    /* 0x17 */ u8 flags2;
-    /* 0x18 */ s32 unk_18;
-    /* 0x1C */ struct ColliderBodyEntry* colBuf;
-    /* 0x20 */ s32 unk_20;
-    /* 0x24 */ struct ColliderBody* colliding;
-} ColliderBody; // size = 0x28
-
-typedef struct ColliderBodyEntry {
-    /* 0x00 */ ColliderBody c;
-    /* 0x28 */ char unk_28[0x18];
-} ColliderBodyEntry; // size = 0x40
-
-typedef struct {
-    /* 0x00 */ u8 bodyFlags;
-    /* 0x01 */ u8 unk_09[0x3]; /* 000000 */
-    /* 0x04 */ s32 toucherMask; /* Attack Toucher Exclusion Mask */
-    /* 0x08 */ u8 bumperEffect; /* Damage Effect (Knockback, Fire, etc.) */
-    /* 0x09 */ u8 toucherDamage; /* Damage Amount or Stun Timer */
-    /* 0x0A */ u8 unk_12[0x2]; /* 0000 */
-    /* 0x0C */ s32 bumperMask; /* Bumper Exclusion Mask */
-    /* 0x10 */ u8 unk_18[0x4]; /* 00000000 */
-    /* 0x14 */ u8 toucherFlags; /* Attack Toucher Flags */
-    /* 0x15 */ u8 bumperFlags; /* Bumper Flags */
-    /* 0x16 */ u8 bodyFlags2;
-    /* 0x17 */ u8 unk_1F; /* 00 */
-} ColliderBodyInfoInner; // size = 0x1A
-
-typedef struct {
-    /* 0x00 */ u8 unk_00;
-    /* 0x01 */ u8 colliderFlags; /* Collider Flags */
-    /* 0x02 */ u8 collideFlags; /* Collide Flags */
-    /* 0x03 */ u8 maskA; /* Bitwise-And with Mask B */
-    /* 0x04 */ u8 maskB; /* Bitwise-And with Mask A */
-    /* 0x05 */ u8 type; /* Collider Type */
-    /* 0x06 */ u8 unk_06[0x2]; /* 0000 */
-} ColliderBodyInfo; // size = 0x08
-
-typedef struct {
-    /* 0x00 */ s16 radius; /* Cylinder Radius */
-    /* 0x02 */ s16 height; /* Cylinder Height */
-    /* 0x04 */ s16 yShift; /* Shift Cylinder on Y Axis */
-    /* 0x06 */ Vec3s position; /* {X, Y, Z} position of Cylinder */
-} ColliderDimensions; // size = 0xC
-
-typedef struct {
-    /* 0x00 */ Collider base;
-    /* 0x18 */ ColliderBody body;
-    /* 0x40 */ ColliderDimensions dim;
-} ColliderCylinderMain; // size = 0x4C
-
-typedef struct {
-    /* 0x00 */ ColliderBodyInfo body;
-    /* 0x08 */ ColliderBodyInfoInner inner;
-    /* 0x22 */ ColliderDimensions dim;
-} ColliderCylinderInit; // size = 0x2E
-
-typedef struct {
     /* 0x00 */ char unk_00[0x04];
     /* 0x04 */ Actor* actor;
     /* 0x08 */ void* unk_08; // Struct800417A0*
@@ -297,18 +184,7 @@
     /* 0x38 */ Vec3f scale2;
     /* 0x44 */ Vec3s rot2;
     /* 0x4C */ Vec3f pos2;
-    /* 0x58 */ char  unk_54[0x0C];
-=======
-    /* 0x00 */ Actor* actor;
-    /* 0x04 */ char unk_04[0x10];
-    /* 0x14 */ Vec3f scale1;
-    /* 0x20 */ Vec3s rot1;
-    /* 0x28 */ Vec3f pos1;
-    /* 0x34 */ Vec3f scale2;
-    /* 0x40 */ Vec3s rot2;
-    /* 0x48 */ Vec3f pos2;
-    /* 0x54 */ char unk_54[0x10];
->>>>>>> 28387947
+    /* 0x58 */ char  unk_58[0x0C];
 } ActorMesh; // size = 0x64
 
 typedef struct {
