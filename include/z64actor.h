--- conflicted
+++ resolved
@@ -307,8 +307,8 @@
     /* 0x0847 */ char       unk_847[0x004];
     /* 0x084B */ s8         unk_84B[4];
     /* 0x084F */ s8         unk_84F;
-<<<<<<< HEAD
-    /* 0x0850 */ char       unk_850[0x00C];
+    /* 0x0850 */ s16        unk_850;
+    /* 0x0852 */ char       unk_852[0x00A];
     /* 0x085C */ f32        stickLength;
     /* 0x0860 */ s16        stickFlameTimer;
     /* 0x0862 */ s8         overheadItemId;
@@ -319,10 +319,6 @@
     /* 0x0894 */ s16        dropY; // Truncated copy of y position that does not update while falling
     /* 0x0896 */ s16        fallY; // The truncated y distance link has moved in that frame, positive is down, negative is up
     /* 0x0898 */ char       unk_898[0x008];
-=======
-    /* 0x0850 */ s16        unk_850;
-    /* 0x0852 */ char       unk_852[0x04E];
->>>>>>> 785011c3
     /* 0x08A0 */ u8         unk_8A0;
     /* 0x08A1 */ u8         unk_8A1;
     /* 0x08A2 */ u16        unk_8A2;
