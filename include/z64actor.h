#ifndef Z64ACTOR_H
#define Z64ACTOR_H

#include "color.h"
#include "z64dma.h"
#include "z64animation.h"
#include "z64math.h"
#include "z64collision_check.h"

#define ACTOR_NUMBER_MAX 200

#define INVISIBLE_ACTOR_MAX 20

#define MASS_IMMOVABLE 0xFF // Cannot be pushed by OC colliders
#define MASS_HEAVY 0xFE // Can only be pushed by OC colliders from actors with IMMOVABLE or HEAVY mass.

struct Actor;
struct CollisionPoly;
struct Lights;
struct PlayState;

typedef void (*ActorFunc)(struct Actor*, struct PlayState*);
typedef void (*ActorShadowFunc)(struct Actor*, struct Lights*, struct PlayState*);
typedef u16 (*NpcGetTextIdFunc)(struct PlayState*, struct Actor*);
typedef s16 (*NpcUpdateTalkStateFunc)(struct PlayState*, struct Actor*);

typedef struct ActorProfile {
    /* 0x00 */ s16 id;
    /* 0x02 */ u8 category; // Classifies actor and determines when it will update or draw
    /* 0x04 */ u32 flags;
    /* 0x08 */ s16 objectId;
    /* 0x0C */ u32 instanceSize;
    /* 0x10 */ ActorFunc init; // Constructor
    /* 0x14 */ ActorFunc destroy; // Destructor
    /* 0x18 */ ActorFunc update; // Update Function
    /* 0x1C */ ActorFunc draw; // Draw function
} ActorProfile; // size = 0x20

/**
 * @see ACTOROVL_ALLOC_ABSOLUTE
 */
#if OOT_DEBUG
#define ACTOROVL_ABSOLUTE_SPACE_SIZE 0x27A0
#else
#define ACTOROVL_ABSOLUTE_SPACE_SIZE 0x24E0
#endif

/**
 * The actor overlay should be allocated memory for when loading,
 * and the memory deallocated when there is no more actor using the overlay.
 *
 * `ACTOROVL_ALLOC_` defines indicate how an actor overlay should be loaded.
 *
 * @note Bitwise or-ing `ACTOROVL_ALLOC_` types is not meaningful.
 * The `ACTOROVL_ALLOC_` types are 0, 1, 2 but checked against with a bitwise and.
 *
 * @see ACTOROVL_ALLOC_ABSOLUTE
 * @see ACTOROVL_ALLOC_PERSISTENT
 * @see actor_table.h
 */
#define ACTOROVL_ALLOC_NORMAL 0

/**
 * The actor overlay should be loaded to "absolute space".
 *
 * Absolute space is a fixed amount of memory allocated once.
 * The overlay will still need to be loaded again if at some point there is no more actor using the overlay.
 *
 * @note Only one such overlay may be loaded at a time.
 * This is not checked: a newly loaded overlay will overwrite the previous one in absolute space,
 * even if actors are still relying on the previous one. Actors using absolute-allocated overlays should be deleted
 * when another absolute-allocated overlay is about to be used.
 *
 * @see ACTOROVL_ABSOLUTE_SPACE_SIZE
 * @see ActorContext.absoluteSpace
 * @see ACTOROVL_ALLOC_NORMAL
 */
#define ACTOROVL_ALLOC_ABSOLUTE (1 << 0)

/**
 * The actor overlay should be loaded persistently.
 * It will stay loaded until the current game state instance ends.
 *
 * @see ACTOROVL_ALLOC_NORMAL
 */
#define ACTOROVL_ALLOC_PERSISTENT (1 << 1)

typedef struct ActorOverlay {
    /* 0x00 */ RomFile file;
    /* 0x08 */ void* vramStart;
    /* 0x0C */ void* vramEnd;
    /* 0x10 */ void* loadedRamAddr; // original name: "allocp"
    /* 0x14 */ ActorProfile* profile;
    /* 0x18 */ char* name;
    /* 0x1C */ u16 allocType; // See `ACTOROVL_ALLOC_` defines
    /* 0x1E */ s8 numLoaded; // original name: "clients"
} ActorOverlay; // size = 0x20

<<<<<<< HEAD
typedef struct DamageTable {
    u8 table[32];
} DamageTable;

typedef struct CollisionCheckInfoInit {
    /* 0x00 */ u8 health;
    /* 0x02 */ s16 cylRadius;
    /* 0x04 */ s16 cylHeight;
    /* 0x06 */ u8 mass;
} CollisionCheckInfoInit;

typedef struct CollisionCheckInfoInit2 {
    /* 0x00 */ u8 health;
    /* 0x02 */ s16 cylRadius;
    /* 0x04 */ s16 cylHeight;
    /* 0x06 */ s16 cylYShift;
    /* 0x08 */ u8 mass;
} CollisionCheckInfoInit2;

enum PlayerATHitReaction {
    PLAYER_AT_HIT_REACTION_0,
    PLAYER_AT_HIT_REACTION_1
};

enum PlayerACHitReaction {
    PLAYER_AC_HIT_REACTION_0,
    PLAYER_AC_HIT_REACTION_1,
    PLAYER_AC_HIT_REACTION_2,
    PLAYER_AC_HIT_REACTION_3,
    PLAYER_AC_HIT_REACTION_4,
    PLAYER_AC_HIT_REACTION_7 = 7
};

typedef struct CollisionCheckInfo {
    /* 0x00 */ DamageTable* damageTable;
    /* 0x04 */ Vec3f displacement; // Amount to correct actor velocity by when colliding into a body
    /* 0x10 */ s16 cylRadius; // Used for various purposes
    /* 0x12 */ s16 cylHeight; // Used for various purposes
    /* 0x14 */ s16 cylYShift; // Unused. Purpose inferred from Cylinder16 and CollisionCheck_CylSideVsLineSeg
    /* 0x16 */ u8 mass; // Used to compute displacement for OC collisions
    /* 0x17 */ u8 health; // Note: some actors may use their own health variable instead of this one
    /* 0x18 */ u8 damage; // Amount to decrement health by
    /* 0x19 */ u8 damageEffect; // If a damageTable is set, the effect corresponding to the damage type, as specified in the damage table
    /* 0x1A */ u8 playerATHitReaction; // (for Player) Reaction from an AT collider hit
    /* 0x1B */ u8 playerACHitReaction; // (for Player) Reaction from an AC collider hit
} CollisionCheckInfo; // size = 0x1C

=======
>>>>>>> 277ce1c0
typedef struct ActorShape {
    /* 0x00 */ Vec3s rot; // Current actor shape rotation
    /* 0x06 */ s16 face; // Used to index eyes and mouth textures. Only used by player
    /* 0x08 */ f32 yOffset; // Model y axis offset. Represents model space units
    /* 0x0C */ ActorShadowFunc shadowDraw; // Shadow draw function
    /* 0x10 */ f32 shadowScale; // Changes the size of the shadow
    /* 0x14 */ u8 shadowAlpha; // Default is 255
    /* 0x15 */ u8 feetFloorFlag; // 0 if actor or feet aren't on ground, or 1 or 2 depending on feet positions
    /* 0x18 */ Vec3f feetPos[2]; // Update by using `Actor_SetFeetPos` in PostLimbDraw
} ActorShape; // size = 0x30

//
#define ACTOR_FLAG_0 (1 << 0)

//
#define ACTOR_FLAG_2 (1 << 2)

//
#define ACTOR_FLAG_3 (1 << 3)

//
#define ACTOR_FLAG_4 (1 << 4)

//
#define ACTOR_FLAG_5 (1 << 5)

//
#define ACTOR_FLAG_6 (1 << 6)

// hidden or revealed by Lens of Truth (depending on room lensMode)
#define ACTOR_FLAG_REACT_TO_LENS (1 << 7)

// Signals that player has accepted an offer to talk to an actor
// Player will retain this flag until the player is finished talking
// Actor will retain this flag until `Actor_TalkOfferAccepted` is called or manually turned off by the actor
#define ACTOR_FLAG_TALK (1 << 8)

//
#define ACTOR_FLAG_9 (1 << 9)

//
#define ACTOR_FLAG_10 (1 << 10)

//
#define ACTOR_FLAG_ENKUSA_CUT (1 << 11)

// Actor will not shake when a quake occurs
#define ACTOR_FLAG_IGNORE_QUAKE (1 << 12)

//
#define ACTOR_FLAG_13 (1 << 13)

//
#define ACTOR_FLAG_14 (1 << 14)

//
#define ACTOR_FLAG_15 (1 << 15)

//
#define ACTOR_FLAG_16 (1 << 16)

//
#define ACTOR_FLAG_17 (1 << 17)

//
#define ACTOR_FLAG_18 (1 << 18)

//
#define ACTOR_FLAG_19 (1 << 19)

//
#define ACTOR_FLAG_20 (1 << 20)

//
#define ACTOR_FLAG_21 (1 << 21)

// ignores point lights but not directional lights (such as environment lights)
#define ACTOR_FLAG_IGNORE_POINT_LIGHTS (1 << 22)

//
#define ACTOR_FLAG_23 (1 << 23)

//
#define ACTOR_FLAG_24 (1 << 24)

//
#define ACTOR_FLAG_25 (1 << 25)

//
#define ACTOR_FLAG_26 (1 << 26)

//
#define ACTOR_FLAG_27 (1 << 27)

//
#define ACTOR_FLAG_28 (1 << 28)

#define COLORFILTER_GET_COLORINTENSITY(colorFilterParams) (((colorFilterParams) & 0x1F00) >> 5)
#define COLORFILTER_GET_DURATION(colorFilterParams) ((colorFilterParams) & 0xFF)

#define COLORFILTER_COLORFLAG_GRAY 0x8000
#define COLORFILTER_COLORFLAG_RED  0x4000
#define COLORFILTER_COLORFLAG_BLUE 0x0000

#define COLORFILTER_INTENSITY_FLAG 0x8000

#define COLORFILTER_BUFFLAG_XLU    0x2000
#define COLORFILTER_BUFFLAG_OPA    0x0000

#define BGCHECKFLAG_GROUND (1 << 0) // Standing on the ground
#define BGCHECKFLAG_GROUND_TOUCH (1 << 1) // Has touched the ground (only active for 1 frame)
#define BGCHECKFLAG_GROUND_LEAVE (1 << 2) // Has left the ground (only active for 1 frame)
#define BGCHECKFLAG_WALL (1 << 3) // Touching a wall
#define BGCHECKFLAG_CEILING (1 << 4) // Touching a ceiling
#define BGCHECKFLAG_WATER (1 << 5) // In water
#define BGCHECKFLAG_WATER_TOUCH (1 << 6) // Has touched water (reset when leaving water)
#define BGCHECKFLAG_GROUND_STRICT (1 << 7) // Strictly on ground (BGCHECKFLAG_GROUND has some leeway)
#define BGCHECKFLAG_CRUSHED (1 << 8) // Crushed between a floor and ceiling (triggers a void for player)
#define BGCHECKFLAG_PLAYER_WALL_INTERACT (1 << 9) // Only set/used by player, related to interacting with walls

typedef struct Actor {
    /* 0x000 */ s16 id; // Actor ID
    /* 0x002 */ u8 category; // Actor category. Refer to the corresponding enum for values
    /* 0x003 */ s8 room; // Room number the actor is in. -1 denotes that the actor won't despawn on a room change
    /* 0x004 */ u32 flags; // Flags used for various purposes
    /* 0x008 */ PosRot home; // Initial position/rotation when spawned. Can be used for other purposes
    /* 0x01C */ s16 params; // Configurable variable set by the actor's spawn data; original name: "args_data"
    /* 0x01E */ s8 objectSlot; // Object slot (in ObjectContext) corresponding to the actor's object; original name: "bank"
    /* 0x01F */ s8 attentionRangeType; // Controls the attention actor range and the lock-on leash range. See `AttentionRangeType`.
    /* 0x020 */ u16 sfx; // SFX ID to play. Sfx plays when value is set, then is cleared the following update cycle
    /* 0x024 */ PosRot world; // Position/rotation in the world
    /* 0x038 */ PosRot focus; // Player + camera focus pos during lock-on, among other uses. For player this represents head pos and rot.
    /* 0x04C */ f32 lockOnArrowOffset; // Height offset of the lock-on arrow relative to `focus` position
    /* 0x050 */ Vec3f scale; // Scale of the actor in each axis
    /* 0x05C */ Vec3f velocity; // Velocity of the actor in each axis
    /* 0x068 */ f32 speed; // Context dependent speed value. Can be used for XZ or XYZ depending on which move function is used
    /* 0x06C */ f32 gravity; // Acceleration due to gravity. Value is added to Y velocity every frame
    /* 0x070 */ f32 minVelocityY; // Sets the lower bounds cap for velocity along the Y axis. Only relevant when moved with gravity.
    /* 0x074 */ struct CollisionPoly* wallPoly; // Wall polygon the actor is touching
    /* 0x078 */ struct CollisionPoly* floorPoly; // Floor polygon directly below the actor
    /* 0x07C */ u8 wallBgId; // Bg ID of the wall polygon the actor is touching
    /* 0x07D */ u8 floorBgId; // Bg ID of the floor polygon directly below the actor
    /* 0x07E */ s16 wallYaw; // Y rotation of the wall polygon the actor is touching
    /* 0x080 */ f32 floorHeight; // Y position of the floor polygon directly below the actor
    /* 0x084 */ f32 depthInWater; // Distance below the surface of active waterbox. Positive value means under water, negative value means above water
    /* 0x088 */ u16 bgCheckFlags; // Flags indicating how the actor is interacting with collision
    /* 0x08A */ s16 yawTowardsPlayer; // Y rotation difference between the actor and the player
    /* 0x08C */ f32 xyzDistToPlayerSq; // Squared distance between the actor and the player
    /* 0x090 */ f32 xzDistToPlayer; // Distance between the actor and the player in the XZ plane
    /* 0x094 */ f32 yDistToPlayer; // Dist is negative if the actor is above the player
    /* 0x098 */ CollisionCheckInfo colChkInfo; // Variables related to the Collision Check system
    /* 0x0B4 */ ActorShape shape; // Variables related to the physical shape of the actor
    /* 0x0E4 */ Vec3f projectedPos; // Position of the actor in projected space
    /* 0x0F0 */ f32 projectedW; // w component of the projected actor position
    /* 0x0F4 */ f32 uncullZoneForward; // Amount to increase the uncull zone forward by (in projected space)
    /* 0x0F8 */ f32 uncullZoneScale; // Amount to increase the uncull zone scale by (in projected space)
    /* 0x0FC */ f32 uncullZoneDownward; // Amount to increase uncull zone downward by (in projected space)
    /* 0x100 */ Vec3f prevPos; // World position from the previous update cycle
    /* 0x10C */ u8 isLockedOn; // Set to true if the actor is currently locked-on by Player
    /* 0x10D */ u8 attentionPriority; // Lower values have higher priority. Resets to 0 when lock-on is released.
    /* 0x10E */ u16 textId; // Text ID to pass to player/display when interacting with the actor
    /* 0x110 */ u16 freezeTimer; // Actor does not update when set. Timer decrements automatically
    /* 0x112 */ u16 colorFilterParams; // Set color filter to red, blue, or white. Toggle opa or xlu
    /* 0x114 */ u8 colorFilterTimer; // A non-zero value enables the color filter. Decrements automatically
    /* 0x115 */ u8 isDrawn; // Set to true if the actor is currently being drawn. Always stays false for lens actors
    /* 0x116 */ u8 dropFlag; // Configures what item is dropped by the actor from `Item_DropCollectibleRandom`
    /* 0x117 */ u8 naviEnemyId; // Sets what 0600 dialog to display when talking to navi. Default 0xFF
    /* 0x118 */ struct Actor* parent; // Usage is actor specific. Set if actor is spawned via `Actor_SpawnAsChild`
    /* 0x11C */ struct Actor* child; // Usage is actor specific. Set if actor is spawned via `Actor_SpawnAsChild`
    /* 0x120 */ struct Actor* prev; // Previous actor of this category
    /* 0x124 */ struct Actor* next; // Next actor of this category
    /* 0x128 */ ActorFunc init; // Initialization Routine. Called by `Actor_Init` or `Actor_UpdateAll`
    /* 0x12C */ ActorFunc destroy; // Destruction Routine. Called by `Actor_Destroy`
    /* 0x130 */ ActorFunc update; // Update Routine. Called by `Actor_UpdateAll`
    /* 0x134 */ ActorFunc draw; // Draw Routine. Called by `Actor_Draw`
    /* 0x138 */ ActorOverlay* overlayEntry; // Pointer to the overlay table entry for this actor
#if OOT_DEBUG
    /* 0x13C */ char dbgPad[0x10];
#endif
} Actor; // size = 0x14C

typedef enum ActorFootIndex {
    /* 0 */ FOOT_LEFT,
    /* 1 */ FOOT_RIGHT
} ActorFootIndex;

/*
colorFilterParams WIP documentation
& 0x8000 : white
& 0x4000 : red
if neither of the above are set : blue

(& 0x1F00 >> 5) | 7 : color intensity
0x2000 : translucent, else opaque
*/

#define DYNA_TRANSFORM_POS (1 << 0) // Position of the actors on top follows the dynapoly actor's movement.
#define DYNA_TRANSFORM_ROT_Y (1 << 1) // The Y rotation of the actors on top follows the dynapoly actor's Y rotation.

#define DYNA_INTERACT_ACTOR_ON_TOP (1 << 0) // There is an actor standing on the collision of the dynapoly actor
#define DYNA_INTERACT_PLAYER_ON_TOP (1 << 1) // The player actor is standing on the collision of the dynapoly actor
#define DYNA_INTERACT_PLAYER_ABOVE (1 << 2) // The player is directly above the collision of the dynapoly actor (any distance above)
#define DYNA_INTERACT_3 (1 << 3) // Like the ACTOR_ON_TOP flag but only actors with ACTOR_FLAG_26

typedef struct DynaPolyActor {
    /* 0x000 */ struct Actor actor;
    /* 0x14C */ s32 bgId;
    /* 0x150 */ f32 unk_150;
    /* 0x154 */ f32 unk_154;
    /* 0x158 */ s16 unk_158; // y rotation?
    /* 0x15C */ u32 transformFlags;
    /* 0x160 */ u8 interactFlags;
    /* 0x162 */ s16 unk_162;
} DynaPolyActor; // size = 0x164

typedef struct BodyBreak {
    /* 0x00 */ MtxF* matrices;
    /* 0x04 */ s16* objectSlots;
    /* 0x08 */ s16 count;
    /* 0x0C */ Gfx** dLists;
    /* 0x10 */ s32 val; // used for various purposes: both a status indicator and counter
    /* 0x14 */ s32 prevLimbIndex;
} BodyBreak;

#define BODYBREAK_OBJECT_SLOT_DEFAULT -1 // use the same object as the actor
#define BODYBREAK_STATUS_READY -1
#define BODYBREAK_STATUS_FINISHED 0

typedef enum Item00Type {
    /* 0x00 */ ITEM00_RUPEE_GREEN,
    /* 0x01 */ ITEM00_RUPEE_BLUE,
    /* 0x02 */ ITEM00_RUPEE_RED,
    /* 0x03 */ ITEM00_RECOVERY_HEART,
    /* 0x04 */ ITEM00_BOMBS_A,
    /* 0x05 */ ITEM00_ARROWS_SINGLE,
    /* 0x06 */ ITEM00_HEART_PIECE,
    /* 0x07 */ ITEM00_HEART_CONTAINER,
    /* 0x08 */ ITEM00_ARROWS_SMALL,
    /* 0x09 */ ITEM00_ARROWS_MEDIUM,
    /* 0x0A */ ITEM00_ARROWS_LARGE,
    /* 0x0B */ ITEM00_BOMBS_B,
    /* 0x0C */ ITEM00_NUTS,
    /* 0x0D */ ITEM00_STICK,
    /* 0x0E */ ITEM00_MAGIC_LARGE,
    /* 0x0F */ ITEM00_MAGIC_SMALL,
    /* 0x10 */ ITEM00_SEEDS,
    /* 0x11 */ ITEM00_SMALL_KEY,
    /* 0x12 */ ITEM00_FLEXIBLE,
    /* 0x13 */ ITEM00_RUPEE_ORANGE,
    /* 0x14 */ ITEM00_RUPEE_PURPLE,
    /* 0x15 */ ITEM00_SHIELD_DEKU,
    /* 0x16 */ ITEM00_SHIELD_HYLIAN,
    /* 0x17 */ ITEM00_TUNIC_ZORA,
    /* 0x18 */ ITEM00_TUNIC_GORON,
    /* 0x19 */ ITEM00_BOMBS_SPECIAL,
    /* 0x1A */ ITEM00_MAX,
    /* 0xFF */ ITEM00_NONE = 0xFF
} Item00Type;

struct EnItem00;

typedef void (*EnItem00ActionFunc)(struct EnItem00*, struct PlayState*);

typedef struct EnItem00 {
    /* 0x000 */ Actor actor;
    /* 0x14C */ EnItem00ActionFunc actionFunc;
    /* 0x150 */ s16 collectibleFlag;
    /* 0x152 */ s16 getItemId;
    /* 0x154 */ s16 unk_154;
    /* 0x156 */ s16 unk_156;
    /* 0x158 */ s16 unk_158;
    /* 0x15A */ s16 despawnTimer;
    /* 0x15C */ f32 scale;
    /* 0x160 */ ColliderCylinder collider;
} EnItem00; // size = 0x1AC

// Only A_OBJ_SIGNPOST_OBLONG and A_OBJ_SIGNPOST_ARROW are used in room files.
typedef enum AObjType {
    /* 0x00 */ A_OBJ_BLOCK_SMALL,
    /* 0x01 */ A_OBJ_BLOCK_LARGE,
    /* 0x02 */ A_OBJ_BLOCK_HUGE,
    /* 0x03 */ A_OBJ_BLOCK_SMALL_ROT,
    /* 0x04 */ A_OBJ_BLOCK_LARGE_ROT,
    /* 0x05 */ A_OBJ_CUBE_SMALL,
    /* 0x06 */ A_OBJ_UNKNOWN_6,
    /* 0x07 */ A_OBJ_GRASS_CLUMP,
    /* 0x08 */ A_OBJ_TREE_STUMP,
    /* 0x09 */ A_OBJ_SIGNPOST_OBLONG,
    /* 0x0A */ A_OBJ_SIGNPOST_ARROW,
    /* 0x0B */ A_OBJ_BOULDER_FRAGMENT,
    /* 0x0C */ A_OBJ_MAX
} AObjType;

struct EnAObj;

typedef void (*EnAObjActionFunc)(struct EnAObj*, struct PlayState*);

typedef struct EnAObj {
    /* 0x000 */ DynaPolyActor dyna;
    /* 0x164 */ EnAObjActionFunc actionFunc;
    /* 0x168 */ s32 rotateWaitTimer;
    /* 0x16C */ s16 textId;
    /* 0x16E */ s16 rotateState;
    /* 0x170 */ s16 rotateForTimer;
    /* 0x172 */ s16 rotSpeedY;
    /* 0x174 */ s16 rotSpeedX;
    /* 0x178 */ f32 focusYoffset;
    /* 0x17C */ ColliderCylinder collider;
} EnAObj; // size = 0x1C8

typedef enum ActorCategory {
    /* 0x00 */ ACTORCAT_SWITCH,
    /* 0x01 */ ACTORCAT_BG,
    /* 0x02 */ ACTORCAT_PLAYER,
    /* 0x03 */ ACTORCAT_EXPLOSIVE,
    /* 0x04 */ ACTORCAT_NPC,
    /* 0x05 */ ACTORCAT_ENEMY,
    /* 0x06 */ ACTORCAT_PROP,
    /* 0x07 */ ACTORCAT_ITEMACTION,
    /* 0x08 */ ACTORCAT_MISC,
    /* 0x09 */ ACTORCAT_BOSS,
    /* 0x0A */ ACTORCAT_DOOR,
    /* 0x0B */ ACTORCAT_CHEST,
    /* 0x0C */ ACTORCAT_MAX
} ActorCategory;

#define DEFINE_ACTOR(_0, enum, _2, _3) enum,
#define DEFINE_ACTOR_INTERNAL(_0, enum, _2, _3) enum,
#define DEFINE_ACTOR_UNSET(enum) enum,

typedef enum ActorID {
    #include "tables/actor_table.h"
    /* 0x0192 */ ACTOR_ID_MAX // originally "ACTOR_DLF_MAX"
} ActorID;

#undef DEFINE_ACTOR
#undef DEFINE_ACTOR_INTERNAL
#undef DEFINE_ACTOR_UNSET

typedef enum DoorLockType {
    DOORLOCK_NORMAL,
    DOORLOCK_BOSS,
    DOORLOCK_NORMAL_SPIRIT
} DoorLockType;

typedef enum NaviEnemy {
    /* 0x00 */ NAVI_ENEMY_DEFAULT,
    /* 0x01 */ NAVI_ENEMY_GOHMA,
    /* 0x02 */ NAVI_ENEMY_GOHMA_EGG,
    /* 0x03 */ NAVI_ENEMY_GOHMA_LARVA,
    /* 0x04 */ NAVI_ENEMY_SKULLTULA,
    /* 0x05 */ NAVI_ENEMY_BIG_SKULLTULA,
    /* 0x06 */ NAVI_ENEMY_TAILPASARAN,
    /* 0x07 */ NAVI_ENEMY_DEKU_BABA,
    /* 0x08 */ NAVI_ENEMY_BIG_DEKU_BABA,
    /* 0x09 */ NAVI_ENEMY_WITHERED_DEKU_BABA,
    /* 0x0A */ NAVI_ENEMY_DEKU_SCRUB,
    /* 0x0B */ NAVI_ENEMY_UNUSED_B,
    /* 0x0C */ NAVI_ENEMY_KING_DODONGO,
    /* 0x0D */ NAVI_ENEMY_DODONGO,
    /* 0x0E */ NAVI_ENEMY_BABY_DODONGO,
    /* 0x0F */ NAVI_ENEMY_LIZALFOS,
    /* 0x10 */ NAVI_ENEMY_DINOLFOS,
    /* 0x11 */ NAVI_ENEMY_FIRE_KEESE,
    /* 0x12 */ NAVI_ENEMY_KEESE,
    /* 0x13 */ NAVI_ENEMY_ARMOS,
    /* 0x14 */ NAVI_ENEMY_BARINADE,
    /* 0x15 */ NAVI_ENEMY_PARASITIC_TENTACLE,
    /* 0x16 */ NAVI_ENEMY_SHABOM,
    /* 0x17 */ NAVI_ENEMY_BIRI,
    /* 0x18 */ NAVI_ENEMY_BARI,
    /* 0x19 */ NAVI_ENEMY_STINGER,
    /* 0x1A */ NAVI_ENEMY_PHANTOM_GANON_PHASE_2,
    /* 0x1B */ NAVI_ENEMY_STALFOS,
    /* 0x1C */ NAVI_ENEMY_BLUE_BUBBLE,
    /* 0x1D */ NAVI_ENEMY_WHITE_BUBBLE,
    /* 0x1E */ NAVI_ENEMY_GREEN_BUBBLE,
    /* 0x1F */ NAVI_ENEMY_SKULLWALLTULA,
    /* 0x20 */ NAVI_ENEMY_GOLD_SKULLTULA,
    /* 0x21 */ NAVI_ENEMY_VOLVAGIA,
    /* 0x22 */ NAVI_ENEMY_FLARE_DANCER,
    /* 0x23 */ NAVI_ENEMY_TORCH_SLUG,
    /* 0x24 */ NAVI_ENEMY_RED_BUBBLE,
    /* 0x25 */ NAVI_ENEMY_MORPHA,
    /* 0x26 */ NAVI_ENEMY_DARK_LINK,
    /* 0x27 */ NAVI_ENEMY_SHELL_BLADE,
    /* 0x28 */ NAVI_ENEMY_SPIKE,
    /* 0x29 */ NAVI_ENEMY_BONGO_BONGO,
    /* 0x2A */ NAVI_ENEMY_REDEAD,
    /* 0x2B */ NAVI_ENEMY_PHANTOM_GANON_PHASE_1,
    /* 0x2C */ NAVI_ENEMY_UNUSED_2C,
    /* 0x2D */ NAVI_ENEMY_GIBDO,
    /* 0x2E */ NAVI_ENEMY_DEAD_HANDS_HAND,
    /* 0x2F */ NAVI_ENEMY_DEAD_HAND,
    /* 0x30 */ NAVI_ENEMY_WALLMASTER,
    /* 0x31 */ NAVI_ENEMY_FLOORMASTER,
    /* 0x32 */ NAVI_ENEMY_TWINROVA_KOUME,
    /* 0x33 */ NAVI_ENEMY_TWINROVA_KOTAKE,
    /* 0x34 */ NAVI_ENEMY_IRON_KNUCKLE_NABOORU,
    /* 0x35 */ NAVI_ENEMY_IRON_KNUCKLE,
    /* 0x36 */ NAVI_ENEMY_SKULL_KID_ADULT,
    /* 0x37 */ NAVI_ENEMY_LIKE_LIKE,
    /* 0x38 */ NAVI_ENEMY_UNUSED_38,
    /* 0x39 */ NAVI_ENEMY_BEAMOS,
    /* 0x3A */ NAVI_ENEMY_ANUBIS,
    /* 0x3B */ NAVI_ENEMY_FREEZARD,
    /* 0x3C */ NAVI_ENEMY_UNUSED_3C,
    /* 0x3D */ NAVI_ENEMY_GANONDORF,
    /* 0x3E */ NAVI_ENEMY_GANON,
    /* 0x3F */ NAVI_ENEMY_SKULL_KID,
    /* 0x40 */ NAVI_ENEMY_SKULL_KID_FRIENDLY,
    /* 0x41 */ NAVI_ENEMY_SKULL_KID_MASK,
    /* 0x42 */ NAVI_ENEMY_OCTOROK,
    /* 0x43 */ NAVI_ENEMY_POE_COMPOSER,
    /* 0x44 */ NAVI_ENEMY_POE,
    /* 0x45 */ NAVI_ENEMY_RED_TEKTITE,
    /* 0x46 */ NAVI_ENEMY_BLUE_TEKTITE,
    /* 0x47 */ NAVI_ENEMY_LEEVER,
    /* 0x48 */ NAVI_ENEMY_PEAHAT,
    /* 0x49 */ NAVI_ENEMY_PEAHAT_LARVA,
    /* 0x4A */ NAVI_ENEMY_MOBLIN,
    /* 0x4B */ NAVI_ENEMY_MOBLIN_CLUB,
    /* 0x4C */ NAVI_ENEMY_WOLFOS,
    /* 0x4D */ NAVI_ENEMY_MAD_SCRUB,
    /* 0x4E */ NAVI_ENEMY_BUSINESS_SCRUB,
    /* 0x4F */ NAVI_ENEMY_DAMPES_GHOST,
    /* 0x50 */ NAVI_ENEMY_POE_SISTER_MEG,
    /* 0x51 */ NAVI_ENEMY_POE_SISTER_JOELLE,
    /* 0x52 */ NAVI_ENEMY_POE_SISTER_BETH,
    /* 0x53 */ NAVI_ENEMY_POE_SISTER_AMY,
    /* 0x54 */ NAVI_ENEMY_GERUDO_THIEF,
    /* 0x55 */ NAVI_ENEMY_STALCHILD,
    /* 0x56 */ NAVI_ENEMY_ICE_KEESE,
    /* 0x57 */ NAVI_ENEMY_WHITE_WOLFOS,
    /* 0x58 */ NAVI_ENEMY_GUAY,
    /* 0x59 */ NAVI_ENEMY_BIGOCTO,
    /* 0x5A */ NAVI_ENEMY_BIG_POE,
    /* 0x5B */ NAVI_ENEMY_TWINROVA,
    /* 0x5C */ NAVI_ENEMY_POE_WASTELAND,
    /* 0xFF */ NAVI_ENEMY_NONE = 0xFF
} NaviEnemy;

/**
 * Attention System
 *
 * The Attention System's responsibility is to bring specific actors to the player's attention.
 * This includes:
 *     - Making Navi fly over to certain actors of interest (can be lock-on actors, but may also not be)
 *     - Displaying an arrow over an actor that can be locked onto
 *     - Displaying a reticle over the current lock-on actor
 *     - Playing enemy background music if a hostile actor is nearby
 *
 * This system does not handle the actual lock-on implementation.
 * That is the responsibility of Player via `player->focusActor` and the camera.
 */

// A set of 4 triangles which appear as a ring around an actor when locked-on
typedef struct LockOnReticle {
    /* 0x00 */ Vec3f pos;
    /* 0x0C */ f32 radius; // distance towards the center of the locked-on actor
    /* 0x10 */ Color_RGB8 color;
} LockOnReticle; // size = 0x14

typedef struct Attention {
    /* 0x00 */ Vec3f naviHoverPos; // Navi's current hover position
    /* 0x0C */ Vec3f reticlePos; // Main reticle pos which each `LockOnReticle` instance can reference
    /* 0x18 */ Color_RGBAf naviInnerColor; // Navi inner color, based on actor category
    /* 0x28 */ Color_RGBAf naviOuterColor; // Navi outer color, based on actor category
    /* 0x38 */ Actor* naviHoverActor;  // The actor that Navi hovers over
    /* 0x3C */ Actor* reticleActor; // Actor to draw a reticle over
    /* 0x40 */ f32 naviMoveProgressFactor; // Controls Navi so she can smootly transition to an actor
    /* 0x44 */ f32 reticleRadius; // Main reticle radius value which each `LockOnReticle` instance can reference
    /* 0x48 */ s16 reticleFadeAlphaControl; // Set and fade the reticle alpha; Non-zero values control if it should draw
    /* 0x4A */ u8 naviHoverActorCategory; // Category of the actor Navi is currently hovering over
    /* 0x4B */ u8 reticleSpinCounter; // Counts up when a reticle is active, used for the spinning animation
    /* 0x4C */ s8 curReticle; // Indexes lockOnReticles[]
    /* 0x50 */ LockOnReticle lockOnReticles[3]; // Multiple reticles are used for a motion-blur effect
    /* 0x8C */ Actor* forcedLockOnActor; // Forces lock-on to this actor when set (never used in practice)
    /* 0x90 */ Actor* bgmEnemy; // The nearest actor which can trigger enemy background music
    /* 0x94 */ Actor* arrowHoverActor; // Actor to draw an arrow over
} Attention; // size = 0x98

// It is difficult to give each type a name because it is numerically based
// and there are so many different combinations.
// Each type has a comment of the form "attention range / lock-on leash range"
typedef enum AttentionRangeType {
    /*  0 */ ATTENTION_RANGE_0, // 70   / 140
    /*  1 */ ATTENTION_RANGE_1, // 170  / 255
    /*  2 */ ATTENTION_RANGE_2, // 280  / 5600
    /*  3 */ ATTENTION_RANGE_3, // 350  / 525   (default)
    /*  4 */ ATTENTION_RANGE_4, // 700  / 1050
    /*  5 */ ATTENTION_RANGE_5, // 1000 / 1500
    /*  6 */ ATTENTION_RANGE_6, // 100  / 105.36842
    /*  7 */ ATTENTION_RANGE_7, // 140  / 163.33333
    /*  8 */ ATTENTION_RANGE_8, // 240  / 576
    /*  9 */ ATTENTION_RANGE_9, // 280  / 280000
    /* 10 */ ATTENTION_RANGE_MAX
} AttentionRangeType;

typedef struct TitleCardContext {
    /* 0x00 */ void* texture;
    /* 0x04 */ s16 x;
    /* 0x06 */ s16 y;
    /* 0x08 */ u8 width;
    /* 0x09 */ u8 height;
    /* 0x0A */ u8 durationTimer; // how long the title card appears for before fading
    /* 0x0B */ u8 delayTimer; // how long the title card waits to appear
    /* 0x0C */ s16 alpha;
    /* 0x0E */ s16 intensity;
} TitleCardContext; // size = 0x10

typedef struct ActorListEntry {
    /* 0x00 */ s32 length; // number of actors loaded of this category
    /* 0x04 */ Actor* head; // pointer to head of the linked list of this category (most recent actor added)
} ActorListEntry; // size = 0x08

typedef struct ActorContextSceneFlags {
    /* 0x00 */ u32 swch;
    /* 0x04 */ u32 tempSwch;
    /* 0x08 */ u32 unk0;
    /* 0x0C */ u32 unk1;
    /* 0x10 */ u32 chest;
    /* 0x14 */ u32 clear;
    /* 0x18 */ u32 tempClear;
    /* 0x1C */ u32 collect;
    /* 0x20 */ u32 tempCollect;
} ActorContextSceneFlags; // size = 0x24

typedef struct ActorContext {
    /* 0x000 */ u8 freezeFlashTimer;
    /* 0x001 */ char unk_01[0x01];
    /* 0x002 */ u8 unk_02;
    /* 0x003 */ u8 lensActive;
    /* 0x004 */ char unk_04[0x04];
    /* 0x008 */ u8 total; // total number of actors loaded
    /* 0x00C */ ActorListEntry actorLists[ACTORCAT_MAX];
    /* 0x06C */ Attention attention;
    /* 0x104 */ ActorContextSceneFlags flags;
    /* 0x128 */ TitleCardContext titleCtx;
    /* 0x138 */ char unk_138[0x04];
    /* 0x13C */ void* absoluteSpace; // Space used to allocate actor overlays with alloc type ACTOROVL_ALLOC_ABSOLUTE
} ActorContext; // size = 0x140

// EnDoor and DoorKiller share openAnim and playerIsOpening
// Due to alignment, a substruct cannot be used in the structs of these actors.
#define DOOR_ACTOR_BASE               \
    /* 0x0000 */ Actor actor;         \
    /* 0x014C */ SkelAnime skelAnime; \
    /* 0x0190 */ u8 openAnim;         \
    /* 0x0191 */ u8 playerIsOpening

typedef struct DoorActorBase {
    /* 0x0000 */ DOOR_ACTOR_BASE;
} DoorActorBase;

// DoorShutter and DoorGerudo share isActive
// Due to alignment, a substruct cannot be used in the structs of these actors.
#define SLIDING_DOOR_ACTOR_BASE      \
    /* 0x0000 */ DynaPolyActor dyna; \
    /* 0x0164 */ s16 isActive // Set to true by player when using the door. Also a timer for niche cases in DoorShutter

typedef struct SlidingDoorActorBase {
    /* 0x0000 */ SLIDING_DOOR_ACTOR_BASE;
} SlidingDoorActorBase;

typedef enum DoorOpenAnim {
    /* 0x00 */ DOOR_OPEN_ANIM_ADULT_L,
    /* 0x01 */ DOOR_OPEN_ANIM_CHILD_L,
    /* 0x02 */ DOOR_OPEN_ANIM_ADULT_R,
    /* 0x03 */ DOOR_OPEN_ANIM_CHILD_R,
    /* 0x04 */ DOOR_OPEN_ANIM_MAX
} DoorOpenAnim;

#define UPDBGCHECKINFO_FLAG_0 (1 << 0) // check wall
#define UPDBGCHECKINFO_FLAG_1 (1 << 1) // check ceiling
#define UPDBGCHECKINFO_FLAG_2 (1 << 2) // check floor and water
#define UPDBGCHECKINFO_FLAG_3 (1 << 3)
#define UPDBGCHECKINFO_FLAG_4 (1 << 4)
#define UPDBGCHECKINFO_FLAG_5 (1 << 5) // unused
#define UPDBGCHECKINFO_FLAG_6 (1 << 6) // disable water ripples
#define UPDBGCHECKINFO_FLAG_7 (1 << 7) // alternate wall check?

typedef enum NpcTalkState {
    /* 0x0 */ NPC_TALK_STATE_IDLE, // NPC not currently talking to player
    /* 0x1 */ NPC_TALK_STATE_TALKING, // NPC is currently talking to player
    /* 0x2 */ NPC_TALK_STATE_ACTION, // An NPC-defined action triggered in the conversation
    /* 0x3 */ NPC_TALK_STATE_ITEM_GIVEN // NPC finished giving an item and text box is done
} NpcTalkState;

typedef enum NpcTrackingMode {
    /* 0x0 */ NPC_TRACKING_PLAYER_AUTO_TURN, // Determine tracking mode based on player position, see Npc_UpdateAutoTurn
    /* 0x1 */ NPC_TRACKING_NONE, // Don't track the target (usually the player)
    /* 0x2 */ NPC_TRACKING_HEAD_AND_TORSO, // Track target by turning the head and the torso
    /* 0x3 */ NPC_TRACKING_HEAD, // Track target by turning the head
    /* 0x4 */ NPC_TRACKING_FULL_BODY // Track target by turning the body, torso and head
} NpcTrackingMode;

typedef struct NpcInteractInfo {
    /* 0x00 */ s16 talkState;
    /* 0x02 */ s16 trackingMode;
    /* 0x04 */ s16 autoTurnTimer;
    /* 0x06 */ s16 autoTurnState;
    /* 0x08 */ Vec3s headRot;
    /* 0x0E */ Vec3s torsoRot;
    /* 0x14 */ f32 yOffset; // Y position offset to add to actor position when calculating angle to target
    /* 0x18 */ Vec3f trackPos;
    /* 0x24 */ char unk_24[0x4];
} NpcInteractInfo; // size = 0x28

// Converts a number of bits to a bitmask, helper for params macros
// e.g. 3 becomes 0b111 (7)
#define NBITS_TO_MASK(n) \
    ((1 << (n)) - 1)

// Extracts the `n`-bit value at position `s` in `p`, shifts then masks
// Unsigned variant, no possibility of sign extension
#define PARAMS_GET_U(p, s, n) \
    (((p) >> (s)) & NBITS_TO_MASK(n))

// Extracts the `n`-bit value at position `s` in `p`, masks then shifts
// Signed variant, possibility of sign extension
#define PARAMS_GET_S(p, s, n) \
    (((p) & (NBITS_TO_MASK(n) << (s))) >> (s))

// Extracts all bits past position `s` in `p`
#define PARAMS_GET_NOMASK(p, s) \
    ((p) >> (s))

// Extracts the `n`-bit value at position `s` in `p` without shifting it from its current position
#define PARAMS_GET_NOSHIFT(p, s, n) \
    ((p) & (NBITS_TO_MASK(n) << (s)))

// Generates a bitmask for bit position `s` of length `n`
#define PARAMS_MAKE_MASK(s, n) PARAMS_GET_NOSHIFT(~0, s, n)

#define TRANSITION_ACTOR_PARAMS_INDEX_SHIFT 10
#define GET_TRANSITION_ACTOR_INDEX(actor) PARAMS_GET_NOMASK((u16)(actor)->params, 10)

#endif<|MERGE_RESOLUTION|>--- conflicted
+++ resolved
@@ -96,56 +96,6 @@
     /* 0x1E */ s8 numLoaded; // original name: "clients"
 } ActorOverlay; // size = 0x20
 
-<<<<<<< HEAD
-typedef struct DamageTable {
-    u8 table[32];
-} DamageTable;
-
-typedef struct CollisionCheckInfoInit {
-    /* 0x00 */ u8 health;
-    /* 0x02 */ s16 cylRadius;
-    /* 0x04 */ s16 cylHeight;
-    /* 0x06 */ u8 mass;
-} CollisionCheckInfoInit;
-
-typedef struct CollisionCheckInfoInit2 {
-    /* 0x00 */ u8 health;
-    /* 0x02 */ s16 cylRadius;
-    /* 0x04 */ s16 cylHeight;
-    /* 0x06 */ s16 cylYShift;
-    /* 0x08 */ u8 mass;
-} CollisionCheckInfoInit2;
-
-enum PlayerATHitReaction {
-    PLAYER_AT_HIT_REACTION_0,
-    PLAYER_AT_HIT_REACTION_1
-};
-
-enum PlayerACHitReaction {
-    PLAYER_AC_HIT_REACTION_0,
-    PLAYER_AC_HIT_REACTION_1,
-    PLAYER_AC_HIT_REACTION_2,
-    PLAYER_AC_HIT_REACTION_3,
-    PLAYER_AC_HIT_REACTION_4,
-    PLAYER_AC_HIT_REACTION_7 = 7
-};
-
-typedef struct CollisionCheckInfo {
-    /* 0x00 */ DamageTable* damageTable;
-    /* 0x04 */ Vec3f displacement; // Amount to correct actor velocity by when colliding into a body
-    /* 0x10 */ s16 cylRadius; // Used for various purposes
-    /* 0x12 */ s16 cylHeight; // Used for various purposes
-    /* 0x14 */ s16 cylYShift; // Unused. Purpose inferred from Cylinder16 and CollisionCheck_CylSideVsLineSeg
-    /* 0x16 */ u8 mass; // Used to compute displacement for OC collisions
-    /* 0x17 */ u8 health; // Note: some actors may use their own health variable instead of this one
-    /* 0x18 */ u8 damage; // Amount to decrement health by
-    /* 0x19 */ u8 damageEffect; // If a damageTable is set, the effect corresponding to the damage type, as specified in the damage table
-    /* 0x1A */ u8 playerATHitReaction; // (for Player) Reaction from an AT collider hit
-    /* 0x1B */ u8 playerACHitReaction; // (for Player) Reaction from an AC collider hit
-} CollisionCheckInfo; // size = 0x1C
-
-=======
->>>>>>> 277ce1c0
 typedef struct ActorShape {
     /* 0x00 */ Vec3s rot; // Current actor shape rotation
     /* 0x06 */ s16 face; // Used to index eyes and mouth textures. Only used by player
