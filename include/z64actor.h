#ifndef _Z64ACTOR_H_
#define _Z64ACTOR_H_

#include <z64animation.h>
#include <z64math.h>
#include <z64collision_check.h>

#define ACTOR_NUMBER_MAX 200
#define INVISIBLE_ACTOR_MAX 20
#define AM_FIELD_SIZE 0x27A0

// From z64.h
struct Actor;
struct GlobalContext;

// From z64light.h
struct LightMapper;

typedef struct {
    Vec3f pos;
    Vec3s rot;
} PosRot; // size = 0x14

typedef struct {
    /* 0x00 */ char   unk_00[0x8];
    /* 0x08 */ Vec3s  norm;  // Normal vector
    /* 0x0E */ s16    dist;  // Plane distance from origin
} CollisionPoly; // size = 0x10

typedef void (*ActorFunc)(struct Actor*, struct GlobalContext*);
typedef u16 (*callback1_800343CC)(struct GlobalContext*, struct Actor*);
typedef s16 (*callback2_800343CC)(struct GlobalContext*, struct Actor*);

typedef struct {
    /* 0x00 */ s16 id;
    /* 0x02 */ u8  type; // Classifies actor and determines when actor will execute
    /* 0x04 */ u32 flags;
    /* 0x08 */ s16 objectId;
    /* 0x0C */ u32 instanceSize;
    /* 0x10 */ ActorFunc init; // Constructor
    /* 0x14 */ ActorFunc destroy; // Destructor
    /* 0x18 */ ActorFunc update; // Main Update Function
    /* 0x1C */ ActorFunc draw; // Draw function
} ActorInit; // size = 0x20

typedef enum {
    ALLOCTYPE_NORMAL,
    ALLOCTYPE_ABSOLUTE,
    ALLOCTYPE_PERMANENT
} AllocType;

typedef struct {
    /* 0x00 */ u32   vromStart;
    /* 0x04 */ u32   vromEnd;
    /* 0x08 */ void* vramStart;
    /* 0x0C */ void* vramEnd;
    /* 0x10 */ void* loadedRamAddr; // original name: "allocp"
    /* 0x14 */ ActorInit* initInfo;
    /* 0x18 */ char* name;
    /* 0x1C */ u16   allocType;
    /* 0x1E */ s8    nbLoaded; // original name: "clients"
} ActorOverlay; // size = 0x20

typedef struct {
    u8 table[32];
} DamageTable;

typedef struct {
    /* 0x00 */ u8 health;
    /* 0x02 */ s16 unk_02;
    /* 0x04 */ s16 unk_04;
    /* 0x06 */ u8 mass;
} CollisionCheckInfoInit;

typedef struct {
    /* 0x00 */ u8 health;
    /* 0x02 */ s16 unk_02;
    /* 0x04 */ s16 unk_04;
    /* 0x06 */ s16 unk_06;
    /* 0x08 */ u8 mass;
} CollisionCheckInfoInit2;

typedef struct {
    /* 0x00 */ DamageTable* damageTable;  // For actors which contain one (example: Stalfos)...
    /* 0x04 */ Vec3f displacement; // Amount to correct velocity (0x5C) by when colliding into a body
    /* 0x10 */ s16   unk_10;
    /* 0x12 */ s16   unk_12;
    /* 0x14 */ u16   unk_14;
    /* 0x16 */ u8    mass; // Used to compute displacement, 50 is common value, 0xFF for infinite mass/unmoveable
    /* 0x17 */ u8    health;
    /* 0x18 */ u8    damage; // Amount to decrement health by
    /* 0x19 */ u8    damageEffect; // Stores what effect should occur when hit by a weapon
    /* 0x1A */ u8    atHitEffect; // Stores what effect should occur when AT connects with an AC
    /* 0x1B */ u8    acHitEffect; // Stores what effect should occur when AC is touched by an AT
} CollisionCheckInfo; // size = 0x1C

typedef struct {
    /* 0x00 */ Vec3s  rot; // Current actor shape rotation
    /* 0x06 */ u8     unk_06;
    /* 0x08 */ f32    unk_08; // Model y axis offset. Represents model space units. collision mesh related
    /* 0x0C */ void (*shadowDrawFunc)(struct Actor*, struct LightMapper*, struct GlobalContext*);
    /* 0x10 */ f32    unk_10;
    /* 0x14 */ u8     unk_14;
    /* 0x15 */ u8     unk_15;
} ActorShape; // size = 0x18

typedef struct Actor {
    /* 0x000 */ s16     id; // Actor Id
    /* 0x002 */ u8      type; // Actor Type. Refer to the corresponding enum for values
    /* 0x003 */ s8      room; // Room number the actor is in. -1 denotes that the actor won't despawn on a room change
    /* 0x004 */ u32     flags; // Flags used for various purposes
    /* 0x008 */ PosRot  initPosRot; // Initial position/rotation when spawned. Is sometimes used for other purposes
    /* 0x01C */ s16     params; // original name: "args_data"; Configurable variable set by an actor's spawn data
    /* 0x01E */ s8      objBankIndex; // original name: "bank"; Object bank index of this actor's object dependency
    /* 0x01F */ s8      unk_1F;
    /* 0x020 */ u16     sfx; // Plays sound effect relative to actor's location (if within range of camera?)
    /* 0x024 */ PosRot  posRot; // position/rotation in the world
    /* 0x038 */ PosRot  posRot2;
    /* 0x04C */ f32     unk_4C;
    /* 0x050 */ Vec3f   scale; // Sets x,y,z scaling factor. Typically, a factor of 0.01 is used for each axis
    /* 0x05C */ Vec3f   velocity;
    /* 0x068 */ f32     speedXZ; // Always positive, stores how fast the actor is traveling along the XZ plane
    /* 0x06C */ f32     gravity; // Acceleration due to gravity; value is added to Y velocity every frame
    /* 0x070 */ f32     minVelocityY; // Sets the lower bounds cap on velocity along the Y axis
    /* 0x074 */ CollisionPoly* wallPoly; // Wall polygon an actor is touching
    /* 0x078 */ CollisionPoly* floorPoly; // Floor polygon an actor is over/touching
    /* 0x07C */ u8      wallPolySource; // Complex Poly Surface Source. 0x32 = Scene
    /* 0x07D */ u8      floorPolySource; // Complex Poly Surface Source. 0x32 = Scene. related to 0x80/88
    /* 0x07E */ s16     wallPolyRot; // Rotation of the wall poly an actor is touching
    /* 0x080 */ f32     groundY;
    /* 0x084 */ f32     waterY;
    /* 0x088 */ u16     bgCheckFlags;
    /* 0x08A */ s16     yawTowardsLink;
    /* 0x08C */ f32     xyzDistFromLinkSq;
    /* 0x090 */ f32     xzDistFromLink;
    /* 0x094 */ f32     yDistFromLink;
    /* 0x098 */ CollisionCheckInfo colChkInfo;
    /* 0x0B4 */ ActorShape shape;
    /* 0x0CC */ Vec3f   unk_CC[2];
    /* 0x0E4 */ Vec3f   projectedPos; // actor position in projected space
    /* 0x0F0 */ f32     projectedW; // w component of the projected actor position vector
    /* 0x0F4 */ f32     uncullZoneForward; // amount to increase the uncull zone forward by (in projected space)
    /* 0x0F8 */ f32     uncullZoneScale; // amount to increase the uncull zone scale by (in projected space)
    /* 0x0FC */ f32     uncullZoneDownward; // amount to increase uncull zone downward by (in projected space)
    /* 0x100 */ Vec3f   pos4;
    /* 0x10C */ u8      unk_10C; // Z-Target related
    /* 0x10D */ u8      unk_10D; // Z-Target related
    /* 0x10E */ u16     textId; // Text id to pass to link/display when interacting with an actor
    /* 0x110 */ u16     freezeTimer;
    /* 0x112 */ u16     dmgEffectParams; // Specifies damage effect color (white/red/blue) and if opaque or translucent
    /* 0x114 */ u8      dmgEffectTimer;
    /* 0x115 */ u8      isDrawn; // Indicates whether the actor is currently being drawn (but not seen through lens)
    /* 0x116 */ u8      unk_116;
    /* 0x117 */ u8      naviEnemyId; // Sets what 0600 dialog to display when talking to navi. Default 0xFF
    /* 0x118 */ struct Actor* attachedA; // Attached By?
    /* 0x11C */ struct Actor* attachedB; // Attached To?
    /* 0x120 */ struct Actor* prev; // Previous Actor of this type
    /* 0x124 */ struct Actor* next; // Next Actor of this type
    /* 0x128 */ ActorFunc init; // Initialization Routine. Called by Actor_Init or Actor_UpdateAll
    /* 0x12C */ ActorFunc destroy; // Destruction Routine. Called by Actor_Destroy
    /* 0x130 */ ActorFunc update; // Update Routine. Called by Actor_UpdateAll
    /* 0x134 */ ActorFunc draw; // Draw Routine. Called by Actor_Draw
    /* 0x138 */ ActorOverlay* overlayEntry; // Pointer to the overlay table entry for this actor
    /* 0x13C */ char    dbgPad[0x10]; // Padding that only exists in the debug rom
} Actor; // size = 0x14C

typedef struct {
    /* 0x00 */ char unk_00[0x04];
    /* 0x04 */ Actor* actor;
    /* 0x08 */ void* unk_08; // Struct800417A0*
    /* 0x0C */ char  unk_0C[0x0C];
    /* 0x18 */ Vec3f scale1;
    /* 0x24 */ Vec3s rot1;
    /* 0x2C */ Vec3f pos1;
    /* 0x38 */ Vec3f scale2;
    /* 0x44 */ Vec3s rot2;
    /* 0x4C */ Vec3f pos2;
    /* 0x58 */ char  unk_58[0x0C];
} ActorMesh; // size = 0x64

typedef struct {
    /* 0x000 */ Actor actor;
    /* 0x14C */ u32 dynaPolyId;
    /* 0x150 */ f32 unk_150;
    /* 0x154 */ f32 unk_154;
    /* 0x158 */ s16 unk_158;
    /* 0x15A */ u16 unk_15A;
    /* 0x15C */ u32 unk_15C;
    /* 0x160 */ u8 unk_160;
    /* 0x162 */ s16 unk_162;
} DynaPolyActor; // size = 0x164

typedef struct {
    /* 0x00 */ s32 active;
    /* 0x04 */ Vec3f tip;
    /* 0x10 */ Vec3f base;
} Struct_80090480_arg2;

typedef struct {
    /* 0x00 */ MtxF* unk_00;
    /* 0x04 */ s16* unk_04;
    /* 0x08 */ s16 unk_08;
    /* 0x0A */ char unk_0A[0x02];
    /* 0x0C */ s32* unk_0C;
    /* 0x10 */ s32 unk_10;
    /* 0x14 */ s32 unk_14;
} struct_80032E24;

struct Player;

typedef void (*PlayerActionFunc)(struct Player*, struct GlobalContext*);

typedef struct Player {
    /* 0x0000 */ Actor      actor;
    /* 0x014C */ s8         currentTunic;
    /* 0x014D */ s8         currentSword;
    /* 0x014E */ s8         currentShield;
    /* 0x014F */ s8         currentBoots;
    /* 0x0150 */ s8         heldItemCButtonIdx;
    /* 0x0151 */ s8         heldItemActionParam;
    /* 0x0152 */ s8         unk_152;
    /* 0x0153 */ s8         unk_153;
    /* 0x0154 */ s8         unk_154;
    /* 0x0155 */ char       unk_155[0x003];
    /* 0x0158 */ s8         unk_158;
    /* 0x0159 */ char       unk_159[0x002];
    /* 0x015B */ u8         unk_15B;
    /* 0x015C */ u8         unk_15C;
    /* 0x015D */ u8         unk_15D;
    /* 0x015E */ u8         unk_15E;
    /* 0x015F */ u8         currentMask;
    /* 0x0160 */ UNK_PTR    unk_160;
    /* 0x0164 */ UNK_PTR    unk_164;
    /* 0x0168 */ UNK_PTR    unk_168;
    /* 0x016C */ UNK_PTR    unk_16C;
    /* 0x0170 */ u8         unk_170;
    /* 0x0171 */ char       unk_171[0x023];
    /* 0x0194 */ OSMesgQueue unk_194;
    /* 0x01AC */ char       unk_1AC[0x004];
    /* 0x01B0 */ void*      getItemModel; // Pointer to the space where the get item model is allocated
    /* 0x01B4 */ SkelAnime  skelAnime;
    /* 0x01F8 */ char       unk_1F8[0x1B4];
    /* 0x03AC */ Actor*     heldActor;
<<<<<<< HEAD
    /* 0x03B0 */ Vec3f      unk_3B0; // related to links hands        
    /* 0x03BC */ char       unk_3BC[0x078];
=======
    /* 0x03B0 */ char       unk_3B0[0x018];
    /* 0x03C8 */ Vec3f      unk_3C8;
    /* 0x03D4 */ char       unk_3D4[0x060];
>>>>>>> b251f3f7
    /* 0x0434 */ u8         getItemId;
    /* 0x0435 */ char       unk_435[0x001];
    /* 0x0436 */ u16        getItemDirection;
    /* 0x0438 */ Actor*     interactRangeActor;
    /* 0x043C */ s8         unk_43C;
    /* 0x043D */ char       unk_43D[0x003];
    /* 0x0440 */ Actor*     rideActor;
    /* 0x0444 */ u8         action;
    /* 0x0445 */ char       unk_445[0x003];
    /* 0x0448 */ Actor*     unk_448;
    /* 0x044C */ char       unk_44C[0x004];
    /* 0x0450 */ Vec3f      unk_450;
    /* 0x045C */ char       unk_45C[0x00E];
    /* 0x046A */ u16        unk_46A;
    /* 0x046C */ char       unk_46C[0x06E];
    /* 0x04DA */ s16        unk_4DA;
    /* 0x04DC */ char       unk_4DC[0x008];
    /* 0x04E4 */ Collider   unk_4E4; // TODO determine type
    /* 0x04FC */ char       unk_4FC[0x068];
    /* 0x0564 */ Collider   unk_564; // TODO determine type
    /* 0x057C */ char       unk_57C[0x07C];
    /* 0x05F8 */ u8         unk_5F8;
    /* 0x05F9 */ char       unk_5F9[0x06B];
    /* 0x0664 */ Actor*     unk_664;
    /* 0x0668 */ char       unk_668[0x004];
    /* 0x066C */ s32        unk_66C;
    /* 0x0670 */ u32        swordEffectId;
    /* 0x0674 */ PlayerActionFunc  actionFunc;
    /* 0x0678 */ u32        ageProperties;
    /* 0x067C */ u32        stateFlags1;
    /* 0x0680 */ u32        stateFlags2;
    /* 0x0684 */ Actor*     unk_684;
    /* 0x0688 */ char       unk_688[0x004];
    /* 0x068C */ Actor*     navi;
    /* 0x0690 */ u16        naviMessageId;
    /* 0x0692 */ u8         unk_692;
    /* 0x0693 */ s8         exchangeItemId;
    /* 0x0694 */ Actor*     naviTargetActor;
    /* 0x0698 */ f32        targetActorDistance;
    /* 0x069C */ char       unk_69C[0x008];
    /* 0x06A4 */ f32        unk_6A4;
    /* 0x06A8 */ Actor*     unk_6A8;
    /* 0x06AC */ char       unk_6AC[0x001];
    /* 0x06AD */ u8         unk_6AD;
    /* 0x06AE */ char       unk_6AE[0x2];
    /* 0x06B0 */ s16        unk_6B0;
    /* 0x06B2 */ char       unk_6B4[0x4];
    /* 0x06B6 */ Vec3s      unk_6B6;
    /* 0x06BC */ s16        unk_6BC;
    /* 0x06BE */ s16        unk_6BE;
    /* 0x06C0 */ s16        unk_6C0;
    /* 0x06C2 */ s16        unk_6C2;
    /* 0x06C4 */ f32        unk_6C4;
    /* 0x06C8 */ SkelAnime  skelAnime2;
    /* 0x070C */ char       unk_70C[0x128];
    /* 0x0834 */ s16        unk_834;
    /* 0x0836 */ char       unk_836[0x002];
    /* 0x0838 */ f32        linearVelocity;
    /* 0x083C */ s16        currentYaw;
    /* 0x083E */ s16        targetYaw;
    /* 0x0840 */ u16        unk_840;
    /* 0x0842 */ s8         swordAnimation;
    /* 0x0843 */ s8         swordState;
    /* 0x0844 */ u8         unk_844;
    /* 0x0845 */ u8         unk_845;
    /* 0x0846 */ u8         unk_846;
    /* 0x0847 */ char       unk_847[0x004];
    /* 0x084B */ s8         unk_84B[4];
    /* 0x084F */ s8         unk_84F;
    /* 0x0850 */ s16        unk_850;
    /* 0x0852 */ char       unk_852[0x00A];
    /* 0x085C */ f32        stickLength;
    /* 0x0860 */ s16        stickFlameTimer;
    /* 0x0862 */ s8         overheadItemId;
    /* 0x0863 */ char       unk_863[0x021];

    /* 0x0884 */ f32        ledgeDistance; // The distance from link to a grabbable ledge
    // Only updates if pushing against a wall with a grabbable ledge above
    // If the ledge is too high to grab the value is 399.96f

    /* 0x0888 */ f32        wallDistance; // Only updates if pushing against a wall with a grabbable ledge above
    /* 0x088C */ char       unk_88C[0x008];
    /* 0x0894 */ s16        dropY; // Truncated copy of y position that does not update while falling
    /* 0x0896 */ s16        fallY; // The truncated y distance link has moved in that frame, positive is down, negative is up
    /* 0x0898 */ char       unk_898[0x008];
    /* 0x08A0 */ u8         unk_8A0;
    /* 0x08A1 */ u8         unk_8A1;
    /* 0x08A2 */ u16        unk_8A2;
    /* 0x08A4 */ f32        unk_8A4;
    /* 0x08A8 */ f32        unk_8A8;
    /* 0x08AC */ f32        fanWindSpeed;
    /* 0x08B0 */ s16        fanWindDirection;
    /* 0x08B2 */ char       unk_8B2[0x002];
    /* 0x08B4 */ Struct_80090480_arg2 swordDimensions; // Trail active, tip, base?
    /* 0x08D0 */ Struct_80090480_arg2 unk_8D0;
    /* 0x08EC */ Struct_80090480_arg2 unk_8EC;
    /* 0x0908 */ char       unk_908[0x54];
    /* 0x095C */ Vec3f      unk_95C;
    /* 0x0968 */ char       unk_968[0x78];
    /* 0x09E0 */ MtxF       mf_9E0;
    /* 0x0A20 */ MtxF       mf_A20;
    /* 0x0A60 */ char       unk_A60[0x08];
    /* 0x0A68 */ s8         unk_A68;
    /* 0x0A69 */ char       unk_A6A[0x0F];

    /* 0x0A78 */ s8         invincibilityTimer; // Take no damage if this value is nonzero
    // Positive induces red flashing, negative does not
    // Counts towards zero each frame

    /* 0x0A79 */ char       unk_A79[0x1B];
} Player; // size = 0xA94

typedef enum {
    /* 0x00 */ ITEM00_RUPEE_GREEN,
    /* 0x01 */ ITEM00_RUPEE_BLUE,
    /* 0x02 */ ITEM00_RUPEE_RED,
    /* 0x03 */ ITEM00_HEART,
    /* 0x04 */ ITEM00_BOMBS_A,
    /* 0x05 */ ITEM00_ARROWS_SINGLE,
    /* 0x06 */ ITEM00_HEART_PIECE,
    /* 0x07 */ ITEM00_HEART_CONTAINER,
    /* 0x08 */ ITEM00_ARROWS_SMALL,
    /* 0x09 */ ITEM00_ARROWS_MEDIUM,
    /* 0x0A */ ITEM00_ARROWS_LARGE,
    /* 0x0B */ ITEM00_BOMBS_B,
    /* 0x0C */ ITEM00_NUTS,
    /* 0x0D */ ITEM00_STICK,
    /* 0x0E */ ITEM00_MAGIC_LARGE,
    /* 0x0F */ ITEM00_MAGIC_SMALL,
    /* 0x10 */ ITEM00_SEEDS,
    /* 0x11 */ ITEM00_SMALL_KEY,
    /* 0x12 */ ITEM00_FLEXIBLE,
    /* 0x13 */ ITEM00_RUPEE_ORANGE,
    /* 0x14 */ ITEM00_RUPEE_PURPLE,
    /* 0x15 */ ITEM00_SHIELD_DEKU,
    /* 0x16 */ ITEM00_SHIELD_HYLIAN,
    /* 0x17 */ ITEM00_TUNIC_ZORA,
    /* 0x18 */ ITEM00_TUNIC_GORON,
    /* 0x19 */ ITEM00_BOMBS_SPECIAL
} Item00Type;

struct EnItem00;

typedef void (*EnItem00ActionFunc)(struct EnItem00*, struct GlobalContext*);

typedef struct EnItem00 {
    /* 0x000 */ Actor actor;
    /* 0x14C */ EnItem00ActionFunc actionFunc;
    /* 0x150 */ s16 collectibleFlag;
    /* 0x152 */ s16 unk_152;
    /* 0x154 */ s16 unk_154;
    /* 0x156 */ s16 unk_156;
    /* 0x158 */ s16 unk_158;
    /* 0x15A */ s16 unk_15A;
    /* 0x15C */ f32 unk_15C;
    /* 0x160 */ ColliderCylinder collider;
} EnItem00; // size = 0x1AC

typedef enum {
    /* 0x00 */ A_OBJ_BLOCK_SMALL,
    /* 0x01 */ A_OBJ_BLOCK_LARGE,
    /* 0x02 */ A_OBJ_BLOCK_HUGE,
    /* 0x03 */ A_OBJ_BLOCK_SMALL_ROT,
    /* 0x04 */ A_OBJ_BLOCK_LARGE_ROT,
    /* 0x05 */ A_OBJ_CUBE_SMALL,
    /* 0x06 */ A_OBJ_UNKNOWN_6,
    /* 0x07 */ A_OBJ_GRASS_CLUMP,
    /* 0x08 */ A_OBJ_TREE_STUMP,
    /* 0x09 */ A_OBJ_SIGNPOST_OBLONG,
    /* 0x0A */ A_OBJ_SIGNPOST_ARROW,
    /* 0x0B */ A_OBJ_KNOB
} AObjType;

struct EnAObj;

typedef void (*EnAObjActionFunc)(struct EnAObj*, struct GlobalContext*);

typedef struct EnAObj {
    /* 0x000 */ DynaPolyActor dyna;
    /* 0x164 */ EnAObjActionFunc actionFunc;
    /* 0x168 */ s32 unk_168;
    /* 0x16C */ s16 textId;
    /* 0x16E */ s16 unk_16E;
    /* 0x170 */ s16 unk_170;
    /* 0x172 */ s16 unk_172;
    /* 0x174 */ s16 unk_174;
    /* 0x178 */ f32 unk_178;
    /* 0x17C */ ColliderCylinder collider;
} EnAObj; // size = 0x1C8

typedef enum {
    /* 0x00 */ ACTORTYPE_SWITCH,
    /* 0x01 */ ACTORTYPE_BG,
    /* 0x02 */ ACTORTYPE_PLAYER,
    /* 0x03 */ ACTORTYPE_EXPLOSIVES,
    /* 0x04 */ ACTORTYPE_NPC,
    /* 0x05 */ ACTORTYPE_ENEMY,
    /* 0x06 */ ACTORTYPE_PROP,
    /* 0x07 */ ACTORTYPE_ITEMACTION,
    /* 0x08 */ ACTORTYPE_MISC,
    /* 0x09 */ ACTORTYPE_BOSS,
    /* 0x0A */ ACTORTYPE_DOOR,
    /* 0x0B */ ACTORTYPE_CHEST
} ActorType;

typedef enum {
    /* 0x0000 */ ACTOR_PLAYER,
    /* 0x0001 */ ACTOR_UNSET_1,
    /* 0x0002 */ ACTOR_EN_TEST,
    /* 0x0003 */ ACTOR_UNSET_3,
    /* 0x0004 */ ACTOR_EN_GIRLA,
    /* 0x0005 */ ACTOR_UNSET_5,
    /* 0x0006 */ ACTOR_UNSET_6,
    /* 0x0007 */ ACTOR_EN_PART,
    /* 0x0008 */ ACTOR_EN_LIGHT,
    /* 0x0009 */ ACTOR_EN_DOOR,
    /* 0x000A */ ACTOR_EN_BOX, // Treasure Chest
    /* 0x000B */ ACTOR_BG_DY_YOSEIZO,
    /* 0x000C */ ACTOR_BG_HIDAN_FIREWALL,
    /* 0x000D */ ACTOR_EN_POH,
    /* 0x000E */ ACTOR_EN_OKUTA,
    /* 0x000F */ ACTOR_BG_YDAN_SP,
    /* 0x0010 */ ACTOR_EN_BOM,
    /* 0x0011 */ ACTOR_EN_WALLMAS,
    /* 0x0012 */ ACTOR_EN_DODONGO,
    /* 0x0013 */ ACTOR_EN_FIREFLY,
    /* 0x0014 */ ACTOR_EN_HORSE,
    /* 0x0015 */ ACTOR_EN_ITEM00,
    /* 0x0016 */ ACTOR_EN_ARROW,
    /* 0x0017 */ ACTOR_UNSET_17,
    /* 0x0018 */ ACTOR_EN_ELF,
    /* 0x0019 */ ACTOR_EN_NIW,
    /* 0x001A */ ACTOR_UNSET_1A,
    /* 0x001B */ ACTOR_EN_TITE,
    /* 0x001C */ ACTOR_EN_REEBA,
    /* 0x001D */ ACTOR_EN_PEEHAT,
    /* 0x001E */ ACTOR_EN_BUTTE,
    /* 0x001F */ ACTOR_UNSET_1F,
    /* 0x0020 */ ACTOR_EN_INSECT,
    /* 0x0021 */ ACTOR_EN_FISH,
    /* 0x0022 */ ACTOR_UNSET_22,
    /* 0x0023 */ ACTOR_EN_HOLL,
    /* 0x0024 */ ACTOR_EN_SCENE_CHANGE,
    /* 0x0025 */ ACTOR_EN_ZF,
    /* 0x0026 */ ACTOR_EN_HATA,
    /* 0x0027 */ ACTOR_BOSS_DODONGO,
    /* 0x0028 */ ACTOR_BOSS_GOMA,
    /* 0x0029 */ ACTOR_EN_ZL1,
    /* 0x002A */ ACTOR_EN_VIEWER,
    /* 0x002B */ ACTOR_EN_GOMA,
    /* 0x002C */ ACTOR_BG_PUSHBOX,
    /* 0x002D */ ACTOR_EN_BUBBLE,
    /* 0x002E */ ACTOR_DOOR_SHUTTER,
    /* 0x002F */ ACTOR_EN_DODOJR,
    /* 0x0030 */ ACTOR_EN_BDFIRE,
    /* 0x0031 */ ACTOR_UNSET_31,
    /* 0x0032 */ ACTOR_EN_BOOM,
    /* 0x0033 */ ACTOR_EN_TORCH2,
    /* 0x0034 */ ACTOR_EN_BILI,
    /* 0x0035 */ ACTOR_EN_TP,
    /* 0x0036 */ ACTOR_UNSET_36,
    /* 0x0037 */ ACTOR_EN_ST,
    /* 0x0038 */ ACTOR_EN_BW,
    /* 0x0039 */ ACTOR_EN_A_OBJ,
    /* 0x003A */ ACTOR_EN_EIYER,
    /* 0x003B */ ACTOR_EN_RIVER_SOUND,
    /* 0x003C */ ACTOR_EN_HORSE_NORMAL,
    /* 0x003D */ ACTOR_EN_OSSAN,
    /* 0x003E */ ACTOR_BG_TREEMOUTH,
    /* 0x003F */ ACTOR_BG_DODOAGO,
    /* 0x0040 */ ACTOR_BG_HIDAN_DALM,
    /* 0x0041 */ ACTOR_BG_HIDAN_HROCK,
    /* 0x0042 */ ACTOR_EN_HORSE_GANON,
    /* 0x0043 */ ACTOR_BG_HIDAN_ROCK,
    /* 0x0044 */ ACTOR_BG_HIDAN_RSEKIZOU,
    /* 0x0045 */ ACTOR_BG_HIDAN_SEKIZOU,
    /* 0x0046 */ ACTOR_BG_HIDAN_SIMA,
    /* 0x0047 */ ACTOR_BG_HIDAN_SYOKU,
    /* 0x0048 */ ACTOR_EN_XC,
    /* 0x0049 */ ACTOR_BG_HIDAN_CURTAIN,
    /* 0x004A */ ACTOR_BG_SPOT00_HANEBASI,
    /* 0x004B */ ACTOR_EN_MB,
    /* 0x004C */ ACTOR_EN_BOMBF,
    /* 0x004D */ ACTOR_EN_ZL2,
    /* 0x004E */ ACTOR_BG_HIDAN_FSLIFT,
    /* 0x004F */ ACTOR_EN_OE2,
    /* 0x0050 */ ACTOR_BG_YDAN_HASI,
    /* 0x0051 */ ACTOR_BG_YDAN_MARUTA,
    /* 0x0052 */ ACTOR_BOSS_GANONDROF,
    /* 0x0053 */ ACTOR_UNSET_53,
    /* 0x0054 */ ACTOR_EN_AM,
    /* 0x0055 */ ACTOR_EN_DEKUBABA,
    /* 0x0056 */ ACTOR_EN_M_FIRE1,
    /* 0x0057 */ ACTOR_EN_M_THUNDER,
    /* 0x0058 */ ACTOR_BG_DDAN_JD,
    /* 0x0059 */ ACTOR_BG_BREAKWALL,
    /* 0x005A */ ACTOR_EN_JJ,
    /* 0x005B */ ACTOR_EN_HORSE_ZELDA,
    /* 0x005C */ ACTOR_BG_DDAN_KD,
    /* 0x005D */ ACTOR_DOOR_WARP1,
    /* 0x005E */ ACTOR_OBJ_SYOKUDAI,
    /* 0x005F */ ACTOR_ITEM_B_HEART,
    /* 0x0060 */ ACTOR_EN_DEKUNUTS,
    /* 0x0061 */ ACTOR_BG_MENKURI_KAITEN,
    /* 0x0062 */ ACTOR_BG_MENKURI_EYE,
    /* 0x0063 */ ACTOR_EN_VALI,
    /* 0x0064 */ ACTOR_BG_MIZU_MOVEBG,
    /* 0x0065 */ ACTOR_BG_MIZU_WATER,
    /* 0x0066 */ ACTOR_ARMS_HOOK,
    /* 0x0067 */ ACTOR_EN_FHG,
    /* 0x0068 */ ACTOR_BG_MORI_HINERI,
    /* 0x0069 */ ACTOR_EN_BB,
    /* 0x006A */ ACTOR_BG_TOKI_HIKARI,
    /* 0x006B */ ACTOR_EN_YUKABYUN,
    /* 0x006C */ ACTOR_BG_TOKI_SWD,
    /* 0x006D */ ACTOR_EN_FHG_FIRE,
    /* 0x006E */ ACTOR_BG_MJIN,
    /* 0x006F */ ACTOR_BG_HIDAN_KOUSI,
    /* 0x0070 */ ACTOR_DOOR_TOKI,
    /* 0x0071 */ ACTOR_BG_HIDAN_HAMSTEP,
    /* 0x0072 */ ACTOR_EN_BIRD,
    /* 0x0073 */ ACTOR_UNSET_73,
    /* 0x0074 */ ACTOR_UNSET_74,
    /* 0x0075 */ ACTOR_UNSET_75,
    /* 0x0076 */ ACTOR_UNSET_76,
    /* 0x0077 */ ACTOR_EN_WOOD02,
    /* 0x0078 */ ACTOR_UNSET_78,
    /* 0x0079 */ ACTOR_UNSET_79,
    /* 0x007A */ ACTOR_UNSET_7A,
    /* 0x007B */ ACTOR_UNSET_7B,
    /* 0x007C */ ACTOR_EN_LIGHTBOX,
    /* 0x007D */ ACTOR_EN_PU_BOX,
    /* 0x007E */ ACTOR_UNSET_7E,
    /* 0x007F */ ACTOR_UNSET_7F,
    /* 0x0080 */ ACTOR_EN_TRAP,
    /* 0x0081 */ ACTOR_EN_AROW_TRAP,
    /* 0x0082 */ ACTOR_EN_VASE,
    /* 0x0083 */ ACTOR_UNSET_83,
    /* 0x0084 */ ACTOR_EN_TA,
    /* 0x0085 */ ACTOR_EN_TK,
    /* 0x0086 */ ACTOR_BG_MORI_BIGST,
    /* 0x0087 */ ACTOR_BG_MORI_ELEVATOR,
    /* 0x0088 */ ACTOR_BG_MORI_KAITENKABE,
    /* 0x0089 */ ACTOR_BG_MORI_RAKKATENJO,
    /* 0x008A */ ACTOR_EN_VM,
    /* 0x008B */ ACTOR_DEMO_EFFECT,
    /* 0x008C */ ACTOR_DEMO_KANKYO,
    /* 0x008D */ ACTOR_BG_HIDAN_FWBIG,
    /* 0x008E */ ACTOR_EN_FLOORMAS,
    /* 0x008F */ ACTOR_EN_HEISHI1,
    /* 0x0090 */ ACTOR_EN_RD,
    /* 0x0091 */ ACTOR_EN_PO_SISTERS,
    /* 0x0092 */ ACTOR_BG_HEAVY_BLOCK,
    /* 0x0093 */ ACTOR_BG_PO_EVENT,
    /* 0x0094 */ ACTOR_OBJ_MURE,
    /* 0x0095 */ ACTOR_EN_SW,
    /* 0x0096 */ ACTOR_BOSS_FD,
    /* 0x0097 */ ACTOR_OBJECT_KANKYO,
    /* 0x0098 */ ACTOR_EN_DU,
    /* 0x0099 */ ACTOR_EN_FD,
    /* 0x009A */ ACTOR_EN_HORSE_LINK_CHILD,
    /* 0x009B */ ACTOR_DOOR_ANA,
    /* 0x009C */ ACTOR_BG_SPOT02_OBJECTS,
    /* 0x009D */ ACTOR_BG_HAKA,
    /* 0x009E */ ACTOR_MAGIC_WIND,
    /* 0x009F */ ACTOR_MAGIC_FIRE,
    /* 0x00A0 */ ACTOR_UNSET_A0,
    /* 0x00A1 */ ACTOR_EN_RU1,
    /* 0x00A2 */ ACTOR_BOSS_FD2,
    /* 0x00A3 */ ACTOR_EN_FD_FIRE,
    /* 0x00A4 */ ACTOR_EN_DH,
    /* 0x00A5 */ ACTOR_EN_DHA,
    /* 0x00A6 */ ACTOR_EN_RL,
    /* 0x00A7 */ ACTOR_EN_ENCOUNT1,
    /* 0x00A8 */ ACTOR_DEMO_DU,
    /* 0x00A9 */ ACTOR_DEMO_IM,
    /* 0x00AA */ ACTOR_DEMO_TRE_LGT,
    /* 0x00AB */ ACTOR_EN_FW,
    /* 0x00AC */ ACTOR_BG_VB_SIMA,
    /* 0x00AD */ ACTOR_EN_VB_BALL,
    /* 0x00AE */ ACTOR_BG_HAKA_MEGANE,
    /* 0x00AF */ ACTOR_BG_HAKA_MEGANEBG,
    /* 0x00B0 */ ACTOR_BG_HAKA_SHIP,
    /* 0x00B1 */ ACTOR_BG_HAKA_SGAMI,
    /* 0x00B2 */ ACTOR_UNSET_B2,
    /* 0x00B3 */ ACTOR_EN_HEISHI2,
    /* 0x00B4 */ ACTOR_EN_ENCOUNT2,
    /* 0x00B5 */ ACTOR_EN_FIRE_ROCK,
    /* 0x00B6 */ ACTOR_EN_BROB,
    /* 0x00B7 */ ACTOR_MIR_RAY,
    /* 0x00B8 */ ACTOR_BG_SPOT09_OBJ,
    /* 0x00B9 */ ACTOR_BG_SPOT18_OBJ,
    /* 0x00BA */ ACTOR_BOSS_VA,
    /* 0x00BB */ ACTOR_BG_HAKA_TUBO,
    /* 0x00BC */ ACTOR_BG_HAKA_TRAP,
    /* 0x00BD */ ACTOR_BG_HAKA_HUTA,
    /* 0x00BE */ ACTOR_BG_HAKA_ZOU,
    /* 0x00BF */ ACTOR_BG_SPOT17_FUNEN,
    /* 0x00C0 */ ACTOR_EN_SYATEKI_ITM,
    /* 0x00C1 */ ACTOR_EN_SYATEKI_MAN,
    /* 0x00C2 */ ACTOR_EN_TANA,
    /* 0x00C3 */ ACTOR_EN_NB,
    /* 0x00C4 */ ACTOR_BOSS_MO,
    /* 0x00C5 */ ACTOR_EN_SB,
    /* 0x00C6 */ ACTOR_EN_BIGOKUTA,
    /* 0x00C7 */ ACTOR_EN_KAREBABA,
    /* 0x00C8 */ ACTOR_BG_BDAN_OBJECTS,
    /* 0x00C9 */ ACTOR_DEMO_SA,
    /* 0x00CA */ ACTOR_DEMO_GO,
    /* 0x00CB */ ACTOR_EN_IN,
    /* 0x00CC */ ACTOR_EN_TR,
    /* 0x00CD */ ACTOR_BG_SPOT16_BOMBSTONE,
    /* 0x00CE */ ACTOR_UNSET_CE,
    /* 0x00CF */ ACTOR_BG_HIDAN_KOWARERUKABE,
    /* 0x00D0 */ ACTOR_BG_BOMBWALL,
    /* 0x00D1 */ ACTOR_BG_SPOT08_ICEBLOCK,
    /* 0x00D2 */ ACTOR_EN_RU2,
    /* 0x00D3 */ ACTOR_OBJ_DEKUJR,
    /* 0x00D4 */ ACTOR_BG_MIZU_UZU,
    /* 0x00D5 */ ACTOR_BG_SPOT06_OBJECTS,
    /* 0x00D6 */ ACTOR_BG_ICE_OBJECTS,
    /* 0x00D7 */ ACTOR_BG_HAKA_WATER,
    /* 0x00D8 */ ACTOR_UNSET_D8,
    /* 0x00D9 */ ACTOR_EN_MA2,
    /* 0x00DA */ ACTOR_EN_BOM_CHU,
    /* 0x00DB */ ACTOR_EN_HORSE_GAME_CHECK,
    /* 0x00DC */ ACTOR_BOSS_TW,
    /* 0x00DD */ ACTOR_EN_RR,
    /* 0x00DE */ ACTOR_EN_BA,
    /* 0x00DF */ ACTOR_EN_BX,
    /* 0x00E0 */ ACTOR_EN_ANUBICE,
    /* 0x00E1 */ ACTOR_EN_ANUBICE_FIRE,
    /* 0x00E2 */ ACTOR_BG_MORI_HASHIGO,
    /* 0x00E3 */ ACTOR_BG_MORI_HASHIRA4,
    /* 0x00E4 */ ACTOR_BG_MORI_IDOMIZU,
    /* 0x00E5 */ ACTOR_BG_SPOT16_DOUGHNUT,
    /* 0x00E6 */ ACTOR_BG_BDAN_SWITCH,
    /* 0x00E7 */ ACTOR_EN_MA1,
    /* 0x00E8 */ ACTOR_BOSS_GANON,
    /* 0x00E9 */ ACTOR_BOSS_SST,
    /* 0x00EA */ ACTOR_UNSET_EA,
    /* 0x00EB */ ACTOR_UNSET_EB,
    /* 0x00EC */ ACTOR_EN_NY,
    /* 0x00ED */ ACTOR_EN_FR,
    /* 0x00EE */ ACTOR_ITEM_SHIELD,
    /* 0x00EF */ ACTOR_BG_ICE_SHELTER,
    /* 0x00F0 */ ACTOR_EN_ICE_HONO,
    /* 0x00F1 */ ACTOR_ITEM_OCARINA,
    /* 0x00F2 */ ACTOR_UNSET_F2,
    /* 0x00F3 */ ACTOR_UNSET_F3,
    /* 0x00F4 */ ACTOR_MAGIC_DARK,
    /* 0x00F5 */ ACTOR_DEMO_6K,
    /* 0x00F6 */ ACTOR_EN_ANUBICE_TAG,
    /* 0x00F7 */ ACTOR_BG_HAKA_GATE,
    /* 0x00F8 */ ACTOR_BG_SPOT15_SAKU,
    /* 0x00F9 */ ACTOR_BG_JYA_GOROIWA,
    /* 0x00FA */ ACTOR_BG_JYA_ZURERUKABE,
    /* 0x00FB */ ACTOR_UNSET_FB,
    /* 0x00FC */ ACTOR_BG_JYA_COBRA,
    /* 0x00FD */ ACTOR_BG_JYA_KANAAMI,
    /* 0x00FE */ ACTOR_FISHING,
    /* 0x00FF */ ACTOR_OBJ_OSHIHIKI,
    /* 0x0100 */ ACTOR_BG_GATE_SHUTTER,
    /* 0x0101 */ ACTOR_EFF_DUST,
    /* 0x0102 */ ACTOR_BG_SPOT01_FUSYA,
    /* 0x0103 */ ACTOR_BG_SPOT01_IDOHASHIRA,
    /* 0x0104 */ ACTOR_BG_SPOT01_IDOMIZU,
    /* 0x0105 */ ACTOR_BG_PO_SYOKUDAI,
    /* 0x0106 */ ACTOR_BG_GANON_OTYUKA,
    /* 0x0107 */ ACTOR_BG_SPOT15_RRBOX,
    /* 0x0108 */ ACTOR_BG_UMAJUMP,
    /* 0x0109 */ ACTOR_UNSET_109,
    /* 0x010A */ ACTOR_ARROW_FIRE,
    /* 0x010B */ ACTOR_ARROW_ICE,
    /* 0x010C */ ACTOR_ARROW_LIGHT,
    /* 0x010D */ ACTOR_UNSET_10D,
    /* 0x010E */ ACTOR_UNSET_10E,
    /* 0x010F */ ACTOR_ITEM_ETCETERA,
    /* 0x0110 */ ACTOR_OBJ_KIBAKO,
    /* 0x0111 */ ACTOR_OBJ_TSUBO,
    /* 0x0112 */ ACTOR_EN_WONDER_ITEM,
    /* 0x0113 */ ACTOR_EN_IK,
    /* 0x0114 */ ACTOR_DEMO_IK,
    /* 0x0115 */ ACTOR_EN_SKJ,
    /* 0x0116 */ ACTOR_EN_SKJNEEDLE,
    /* 0x0117 */ ACTOR_EN_G_SWITCH,
    /* 0x0118 */ ACTOR_DEMO_EXT,
    /* 0x0119 */ ACTOR_DEMO_SHD,
    /* 0x011A */ ACTOR_EN_DNS,
    /* 0x011B */ ACTOR_ELF_MSG,
    /* 0x011C */ ACTOR_EN_HONOTRAP,
    /* 0x011D */ ACTOR_EN_TUBO_TRAP,
    /* 0x011E */ ACTOR_OBJ_ICE_POLY,
    /* 0x011F */ ACTOR_BG_SPOT03_TAKI,
    /* 0x0120 */ ACTOR_BG_SPOT07_TAKI,
    /* 0x0121 */ ACTOR_EN_FZ,
    /* 0x0122 */ ACTOR_EN_PO_RELAY,
    /* 0x0123 */ ACTOR_BG_RELAY_OBJECTS,
    /* 0x0124 */ ACTOR_EN_DIVING_GAME,
    /* 0x0125 */ ACTOR_EN_KUSA,
    /* 0x0126 */ ACTOR_OBJ_BEAN,
    /* 0x0127 */ ACTOR_OBJ_BOMBIWA,
    /* 0x0128 */ ACTOR_UNSET_128,
    /* 0x0129 */ ACTOR_UNSET_129,
    /* 0x012A */ ACTOR_OBJ_SWITCH,
    /* 0x012B */ ACTOR_OBJ_ELEVATOR,
    /* 0x012C */ ACTOR_OBJ_LIFT,
    /* 0x012D */ ACTOR_OBJ_HSBLOCK,
    /* 0x012E */ ACTOR_EN_OKARINA_TAG,
    /* 0x012F */ ACTOR_EN_YABUSAME_MARK,
    /* 0x0130 */ ACTOR_EN_GOROIWA,
    /* 0x0131 */ ACTOR_EN_EX_RUPPY,
    /* 0x0132 */ ACTOR_EN_TORYO,
    /* 0x0133 */ ACTOR_EN_DAIKU,
    /* 0x0134 */ ACTOR_UNSET_134,
    /* 0x0135 */ ACTOR_EN_NWC,
    /* 0x0136 */ ACTOR_EN_BLKOBJ,
    /* 0x0137 */ ACTOR_ITEM_INBOX,
    /* 0x0138 */ ACTOR_EN_GE1,
    /* 0x0139 */ ACTOR_OBJ_BLOCKSTOP,
    /* 0x013A */ ACTOR_EN_SDA,
    /* 0x013B */ ACTOR_EN_CLEAR_TAG,
    /* 0x013C */ ACTOR_EN_NIW_LADY,
    /* 0x013D */ ACTOR_EN_GM,
    /* 0x013E */ ACTOR_EN_MS,
    /* 0x013F */ ACTOR_EN_HS,
    /* 0x0140 */ ACTOR_BG_INGATE,
    /* 0x0141 */ ACTOR_EN_KANBAN,
    /* 0x0142 */ ACTOR_EN_HEISHI3,
    /* 0x0143 */ ACTOR_EN_SYATEKI_NIW,
    /* 0x0144 */ ACTOR_EN_ATTACK_NIW,
    /* 0x0145 */ ACTOR_BG_SPOT01_IDOSOKO,
    /* 0x0146 */ ACTOR_EN_SA,
    /* 0x0147 */ ACTOR_EN_WONDER_TALK,
    /* 0x0148 */ ACTOR_BG_GJYO_BRIDGE,
    /* 0x0149 */ ACTOR_EN_DS,
    /* 0x014A */ ACTOR_EN_MK,
    /* 0x014B */ ACTOR_EN_BOM_BOWL_MAN,
    /* 0x014C */ ACTOR_EN_BOM_BOWL_PIT,
    /* 0x014D */ ACTOR_EN_OWL,
    /* 0x014E */ ACTOR_EN_ISHI,
    /* 0x014F */ ACTOR_OBJ_HANA,
    /* 0x0150 */ ACTOR_OBJ_LIGHTSWITCH,
    /* 0x0151 */ ACTOR_OBJ_MURE2,
    /* 0x0152 */ ACTOR_EN_GO,
    /* 0x0153 */ ACTOR_EN_FU,
    /* 0x0154 */ ACTOR_UNSET_154,
    /* 0x0155 */ ACTOR_EN_CHANGER,
    /* 0x0156 */ ACTOR_BG_JYA_MEGAMI,
    /* 0x0157 */ ACTOR_BG_JYA_LIFT,
    /* 0x0158 */ ACTOR_BG_JYA_BIGMIRROR,
    /* 0x0159 */ ACTOR_BG_JYA_BOMBCHUIWA,
    /* 0x015A */ ACTOR_BG_JYA_AMISHUTTER,
    /* 0x015B */ ACTOR_BG_JYA_BOMBIWA,
    /* 0x015C */ ACTOR_BG_SPOT18_BASKET,
    /* 0x015D */ ACTOR_UNSET_15D,
    /* 0x015E */ ACTOR_EN_GANON_ORGAN,
    /* 0x015F */ ACTOR_EN_SIOFUKI,
    /* 0x0160 */ ACTOR_EN_STREAM,
    /* 0x0161 */ ACTOR_UNSET_161,
    /* 0x0162 */ ACTOR_EN_MM,
    /* 0x0163 */ ACTOR_EN_KO,
    /* 0x0164 */ ACTOR_EN_KZ,
    /* 0x0165 */ ACTOR_EN_WEATHER_TAG,
    /* 0x0166 */ ACTOR_BG_SST_FLOOR,
    /* 0x0167 */ ACTOR_EN_ANI,
    /* 0x0168 */ ACTOR_EN_EX_ITEM,
    /* 0x0169 */ ACTOR_BG_JYA_IRONOBJ,
    /* 0x016A */ ACTOR_EN_JS,
    /* 0x016B */ ACTOR_EN_JSJUTAN,
    /* 0x016C */ ACTOR_EN_CS,
    /* 0x016D */ ACTOR_EN_MD,
    /* 0x016E */ ACTOR_EN_HY,
    /* 0x016F */ ACTOR_EN_GANON_MANT,
    /* 0x0170 */ ACTOR_EN_OKARINA_EFFECT,
    /* 0x0171 */ ACTOR_EN_MAG,
    /* 0x0172 */ ACTOR_DOOR_GERUDO,
    /* 0x0173 */ ACTOR_ELF_MSG2,
    /* 0x0174 */ ACTOR_DEMO_GT,
    /* 0x0175 */ ACTOR_EN_PO_FIELD,
    /* 0x0176 */ ACTOR_EFC_ERUPC,
    /* 0x0177 */ ACTOR_BG_ZG,
    /* 0x0178 */ ACTOR_EN_HEISHI4,
    /* 0x0179 */ ACTOR_EN_ZL3,
    /* 0x017A */ ACTOR_BOSS_GANON2,
    /* 0x017B */ ACTOR_EN_KAKASI,
    /* 0x017C */ ACTOR_EN_TAKARA_MAN,
    /* 0x017D */ ACTOR_OBJ_MAKEOSHIHIKI,
    /* 0x017E */ ACTOR_OCEFF_SPOT,
    /* 0x017F */ ACTOR_END_TITLE,
    /* 0x0180 */ ACTOR_UNSET_180,
    /* 0x0181 */ ACTOR_EN_TORCH,
    /* 0x0182 */ ACTOR_DEMO_EC,
    /* 0x0183 */ ACTOR_SHOT_SUN,
    /* 0x0184 */ ACTOR_EN_DY_EXTRA,
    /* 0x0185 */ ACTOR_EN_WONDER_TALK2,
    /* 0x0186 */ ACTOR_EN_GE2,
    /* 0x0187 */ ACTOR_OBJ_ROOMTIMER,
    /* 0x0188 */ ACTOR_EN_SSH,
    /* 0x0189 */ ACTOR_EN_STH,
    /* 0x018A */ ACTOR_OCEFF_WIPE,
    /* 0x018B */ ACTOR_OCEFF_STORM,
    /* 0x018C */ ACTOR_EN_WEIYER,
    /* 0x018D */ ACTOR_BG_SPOT05_SOKO,
    /* 0x018E */ ACTOR_BG_JYA_1FLIFT,
    /* 0x018F */ ACTOR_BG_JYA_HAHENIRON,
    /* 0x0190 */ ACTOR_BG_SPOT12_GATE,
    /* 0x0191 */ ACTOR_BG_SPOT12_SAKU,
    /* 0x0192 */ ACTOR_EN_HINTNUTS,
    /* 0x0193 */ ACTOR_EN_NUTSBALL,
    /* 0x0194 */ ACTOR_BG_SPOT00_BREAK,
    /* 0x0195 */ ACTOR_EN_SHOPNUTS,
    /* 0x0196 */ ACTOR_EN_IT,
    /* 0x0197 */ ACTOR_EN_GELDB,
    /* 0x0198 */ ACTOR_OCEFF_WIPE2,
    /* 0x0199 */ ACTOR_OCEFF_WIPE3,
    /* 0x019A */ ACTOR_EN_NIW_GIRL,
    /* 0x019B */ ACTOR_EN_DOG,
    /* 0x019C */ ACTOR_EN_SI,
    /* 0x019D */ ACTOR_BG_SPOT01_OBJECTS2,
    /* 0x019E */ ACTOR_OBJ_COMB,
    /* 0x019F */ ACTOR_BG_SPOT11_BAKUDANKABE,
    /* 0x01A0 */ ACTOR_OBJ_KIBAKO2,
    /* 0x01A1 */ ACTOR_EN_DNT_DEMO,
    /* 0x01A2 */ ACTOR_EN_DNT_JIJI,
    /* 0x01A3 */ ACTOR_EN_DNT_NOMAL,
    /* 0x01A4 */ ACTOR_EN_GUEST,
    /* 0x01A5 */ ACTOR_BG_BOM_GUARD,
    /* 0x01A6 */ ACTOR_EN_HS2,
    /* 0x01A7 */ ACTOR_DEMO_KEKKAI,
    /* 0x01A8 */ ACTOR_BG_SPOT08_BAKUDANKABE,
    /* 0x01A9 */ ACTOR_BG_SPOT17_BAKUDANKABE,
    /* 0x01AA */ ACTOR_UNSET_1AA,
    /* 0x01AB */ ACTOR_OBJ_MURE3,
    /* 0x01AC */ ACTOR_EN_TG,
    /* 0x01AD */ ACTOR_EN_MU,
    /* 0x01AE */ ACTOR_EN_GO2,
    /* 0x01AF */ ACTOR_EN_WF,
    /* 0x01B0 */ ACTOR_EN_SKB,
    /* 0x01B1 */ ACTOR_DEMO_GJ,
    /* 0x01B2 */ ACTOR_DEMO_GEFF,
    /* 0x01B3 */ ACTOR_BG_GND_FIREMEIRO,
    /* 0x01B4 */ ACTOR_BG_GND_DARKMEIRO,
    /* 0x01B5 */ ACTOR_BG_GND_SOULMEIRO,
    /* 0x01B6 */ ACTOR_BG_GND_NISEKABE,
    /* 0x01B7 */ ACTOR_BG_GND_ICEBLOCK,
    /* 0x01B8 */ ACTOR_EN_GB,
    /* 0x01B9 */ ACTOR_EN_GS,
    /* 0x01BA */ ACTOR_BG_MIZU_BWALL,
    /* 0x01BB */ ACTOR_BG_MIZU_SHUTTER,
    /* 0x01BC */ ACTOR_EN_DAIKU_KAKARIKO,
    /* 0x01BD */ ACTOR_BG_BOWL_WALL,
    /* 0x01BE */ ACTOR_EN_WALL_TUBO,
    /* 0x01BF */ ACTOR_EN_PO_DESERT,
    /* 0x01C0 */ ACTOR_EN_CROW,
    /* 0x01C1 */ ACTOR_DOOR_KILLER,
    /* 0x01C2 */ ACTOR_BG_SPOT11_OASIS,
    /* 0x01C3 */ ACTOR_BG_SPOT18_FUTA,
    /* 0x01C4 */ ACTOR_BG_SPOT18_SHUTTER,
    /* 0x01C5 */ ACTOR_EN_MA3,
    /* 0x01C6 */ ACTOR_EN_COW,
    /* 0x01C7 */ ACTOR_BG_ICE_TURARA,
    /* 0x01C8 */ ACTOR_BG_ICE_SHUTTER,
    /* 0x01C9 */ ACTOR_EN_KAKASI2,
    /* 0x01CA */ ACTOR_EN_KAKASI3,
    /* 0x01CB */ ACTOR_OCEFF_WIPE4,
    /* 0x01CC */ ACTOR_EN_EG,
    /* 0x01CD */ ACTOR_BG_MENKURI_NISEKABE,
    /* 0x01CE */ ACTOR_EN_ZO,
    /* 0x01CF */ ACTOR_OBJ_MAKEKINSUTA,
    /* 0x01D0 */ ACTOR_EN_GE3,
    /* 0x01D1 */ ACTOR_OBJ_TIMEBLOCK,
    /* 0x01D2 */ ACTOR_OBJ_HAMISHI,
    /* 0x01D3 */ ACTOR_EN_ZL4,
    /* 0x01D4 */ ACTOR_EN_MM2,
    /* 0x01D5 */ ACTOR_BG_JYA_BLOCK,
    /* 0x01D6 */ ACTOR_OBJ_WARP2BLOCK,
    /* 0x01D7 */ ACTOR_ID_MAX // originally "ACTOR_DLF_MAX"
} ActorID;

#endif<|MERGE_RESOLUTION|>--- conflicted
+++ resolved
@@ -241,14 +241,10 @@
     /* 0x01B4 */ SkelAnime  skelAnime;
     /* 0x01F8 */ char       unk_1F8[0x1B4];
     /* 0x03AC */ Actor*     heldActor;
-<<<<<<< HEAD
-    /* 0x03B0 */ Vec3f      unk_3B0; // related to links hands        
-    /* 0x03BC */ char       unk_3BC[0x078];
-=======
-    /* 0x03B0 */ char       unk_3B0[0x018];
+    /* 0x03B0 */ Vec3f      unk_3B0; // related to links hands
+    /* 0x03BC */ char       unk_3BC[0x00C];
     /* 0x03C8 */ Vec3f      unk_3C8;
     /* 0x03D4 */ char       unk_3D4[0x060];
->>>>>>> b251f3f7
     /* 0x0434 */ u8         getItemId;
     /* 0x0435 */ char       unk_435[0x001];
     /* 0x0436 */ u16        getItemDirection;
