--- conflicted
+++ resolved
@@ -2,16 +2,7 @@
 #define _ULTRA64_GU_H_
 
 #define GU_PI 3.1415926
-<<<<<<< HEAD
-=======
-/* Functions */
 
 #define ROUND(x) (s32)(((x) >= 0.0) ? ((x) + 0.5) : ((x) - 0.5))
 
-void guPerspectiveF(float mf[4][4], u16 *perspNorm, float fovy, float aspect,
-    float near, float far, float scale);
-void guPerspective(Mtx *m, u16 *perspNorm, float fovy, float aspect, float near,
-    float far, float scale);
->>>>>>> 2826421c
-
 #endif