#ifndef ULTRA64_RCP_H
#define ULTRA64_RCP_H

#include "R4300.h"
#include "ultratypes.h"

/**
 * RCP memory map overview:
 *
 *      0x0000_0000 .. 0x03EF_FFFF  RDRAM memory
 *      0x03F0_0000 .. 0x03FF_FFFF  RDRAM registers
 *
 *      0x0400_0000 .. 0x0400_2000  SP memory
 *      0x0404_0000 .. 0x040F_FFFF  SP registers
 *      0x0410_0000 .. 0x041F_FFFF  DP command registers
 *      0x0420_0000 .. 0x042F_FFFF  DP span registers
 *      0x0430_0000 .. 0x043F_FFFF  MI registers
 *      0x0440_0000 .. 0x044F_FFFF  VI registers
 *      0x0450_0000 .. 0x045F_FFFF  AI registers
 *      0x0460_0000 .. 0x046F_FFFF  PI registers
 *      0x0470_0000 .. 0x047F_FFFF  RI registers
 *      0x0480_0000 .. 0x048F_FFFF  SI registers
 *      0x0490_0000 .. 0x04FF_FFFF  unused
 *
 *      0x0500_0000 .. 0x05FF_FFFF  cartridge domain 2
 *      0x0600_0000 .. 0x07FF_FFFF  cartridge domain 1
 *      0x0800_0000 .. 0x0FFF_FFFF  cartridge domain 2
 *      0x1000_0000 .. 0x1FBF_FFFF  cartridge domain 1
 *
 *      0x1FC0_0000 .. 0x1FC0_07BF  PIF Boot Rom (1984 bytes)
 *      0x1FC0_07C0 .. 0x1FC0_07FF  PIF (JoyChannel) RAM (64 bytes)
 *      0x1FC0_0800 .. 0x1FCF_FFFF  Reserved
 *      0x1FD0_0000 .. 0x7FFF_FFFF  cartridge domain 1
 *      0x8000_0000 .. 0xFFFF_FFFF  external SysAD device
 */


/**
 * RDRAM memory
 */

#define RDRAM_0_START   0x00000000
#define RDRAM_0_END     0x001FFFFF
#define RDRAM_1_START   0x00200000
#define RDRAM_1_END     0x003FFFFF

#define RDRAM_START     RDRAM_0_START
#define RDRAM_END       RDRAM_1_END


/**
 * RDRAM registers
 */
#define RDRAM_BASE_REG          0x03F00000

#define RDRAM_CONFIG_REG        (RDRAM_BASE_REG + 0x00)
#define RDRAM_DEVICE_TYPE_REG   (RDRAM_BASE_REG + 0x00)
#define RDRAM_DEVICE_ID_REG     (RDRAM_BASE_REG + 0x04)
#define RDRAM_DELAY_REG         (RDRAM_BASE_REG + 0x08)
#define RDRAM_MODE_REG          (RDRAM_BASE_REG + 0x0C)
#define RDRAM_REF_INTERVAL_REG  (RDRAM_BASE_REG + 0x10)
#define RDRAM_REF_ROW_REG       (RDRAM_BASE_REG + 0x14)
#define RDRAM_RAS_INTERVAL_REG  (RDRAM_BASE_REG + 0x18)
#define RDRAM_MIN_INTERVAL_REG  (RDRAM_BASE_REG + 0x1C)
#define RDRAM_ADDR_SELECT_REG   (RDRAM_BASE_REG + 0x20)
#define RDRAM_DEVICE_MANUF_REG  (RDRAM_BASE_REG + 0x24)

#define RDRAM_0_DEVICE_ID   0
#define RDRAM_1_DEVICE_ID   1

#define RDRAM_RESET_MODE    0
#define RDRAM_ACTIVE_MODE   1
#define RDRAM_STANDBY_MODE  2

#define RDRAM_LENGTH            (2 * 512 * 2048)
#define RDRAM_0_BASE_ADDRESS    (RDRAM_0_DEVICE_ID * RDRAM_LENGTH)
#define RDRAM_1_BASE_ADDRESS    (RDRAM_1_DEVICE_ID * RDRAM_LENGTH)

#define RDRAM_0_CONFIG      0x00000
#define RDRAM_1_CONFIG      0x00400
#define RDRAM_GLOBAL_CONFIG 0x80000


/**
 * PIF Physical memory map (total size = 2 KB)
 *
 *               Size    Description       Mode
 *  1FC007FF    +-------+-----------------+-----+
 *              |  64 B | JoyChannel RAM  | R/W |
 *  1FC007C0    +-------+-----------------+-----+
 *              |1984 B |    Boot ROM     |  *  |  * = Reserved
 *  1FC00000    +-------+-----------------+-----+
 */
#define PIF_ROM_START   0x1FC00000
#define PIF_ROM_END     0x1FC007BF
#define PIF_RAM_START   0x1FC007C0
#define PIF_RAM_END     0x1FC007FF


/**
 * Controller channel
 * Each game controller channel has 4 error bits that are defined in bit 6-7 of
 * the Rx and Tx data size area bytes. Programmers need to clear these bits
 * when setting the Tx/Rx size area values for a channel
 */
#define CHNL_ERR_NORESP     0x80    /* Bit 7 (Rx): No response error */
#define CHNL_ERR_OVERRUN    0x40    /* Bit 6 (Rx): Overrun error */
#define CHNL_ERR_FRAME      0x80    /* Bit 7 (Tx): Frame error */
#define CHNL_ERR_COLLISION  0x40    /* Bit 6 (Tx): Collision error */

#define CHNL_ERR_MASK       0xC0    /* Bit 6-7: channel errors */


/**
 * External device info
 */
#define DEVICE_TYPE_CART    0   // ROM cartridge
#define DEVICE_TYPE_BULK    1   // ROM bulk
#define DEVICE_TYPE_64DD    2   // 64 Disk Drive
#define DEVICE_TYPE_SRAM    3   // SRAM
// 4-6 are reserved
#define DEVICE_TYPE_INIT    7   // initial value
// 8-14 are reserved


/**
 * Signal Processor (SP) Memory
 */
#define SP_DMEM_START   0x04000000
#define SP_DMEM_END     0x04000FFF
#define SP_IMEM_START   0x04001000
#define SP_IMEM_END     0x04001FFF


/**
 * Signal Processor (SP) CP0 Registers
 */

#define SP_BASE_REG         0x04040000

// SP memory address (R/W): [12] 0=DMEM,1=IMEM, [11:0] DMEM/IMEM address
#define SP_MEM_ADDR_REG     (SP_BASE_REG + 0x00)

// SP DRAM DMA address (R/W): [23:0] RDRAM address
#define SP_DRAM_ADDR_REG    (SP_BASE_REG + 0x04)

// SP read DMA length (R/W): [31:20] skip, [19:12] count, [11:0] length; RDRAM -> I/DMEM
#define SP_RD_LEN_REG       (SP_BASE_REG + 0x08)

// SP write DMA length (R/W): [31:20] skip, [19:12] count, [11:0] length; I/DMEM -> RDRAM
#define SP_WR_LEN_REG       (SP_BASE_REG + 0x0C)

// SP status (R/W): [14:0] valid bits; see below for write/read mode
#define SP_STATUS_REG       (SP_BASE_REG + 0x10)

// SP DMA full (R): [0] dma full
#define SP_DMA_FULL_REG     (SP_BASE_REG + 0x14)

// SP DMA busy (R): [0] dma busy
#define SP_DMA_BUSY_REG     (SP_BASE_REG + 0x18)

// SP semaphore (R/W): Read: [0] acquire semaphore; Write: [] release semaphore
#define SP_SEMAPHORE_REG    (SP_BASE_REG + 0x1C)

// SP PC (R/W): [11:0] program counter
#define SP_PC_REG       0x04080000

/*
 * SP_MEM_ADDR_REG: bit 12
 */
#define SP_DMA_DMEM     (0 << 12)
#define SP_DMA_IMEM     (1 << 12)

/*
 * SP_STATUS_REG: write bits
 */
#define SP_CLR_HALT         (1 <<  0)   // clear halt
#define SP_SET_HALT         (1 <<  1)   //   set halt
#define SP_CLR_BROKE        (1 <<  2)   // clear broke
#define SP_CLR_INTR         (1 <<  3)   // clear interrupt
#define SP_SET_INTR         (1 <<  4)   //   set interrupt
#define SP_CLR_SSTEP        (1 <<  5)   // clear sstep
#define SP_SET_SSTEP        (1 <<  6)   //   set sstep
#define SP_CLR_INTR_BREAK   (1 <<  7)   // clear interrupt on break
#define SP_SET_INTR_BREAK   (1 <<  8)   //   set interrupt on break
#define SP_CLR_SIG0         (1 <<  9)   // clear signal 0
#define SP_SET_SIG0         (1 << 10)   //   set signal 0
#define SP_CLR_SIG1         (1 << 11)   // clear signal 1
#define SP_SET_SIG1         (1 << 12)   //   set signal 1
#define SP_CLR_SIG2         (1 << 13)   // clear signal 2
#define SP_SET_SIG2         (1 << 14)   //   set signal 2
#define SP_CLR_SIG3         (1 << 15)   // clear signal 3
#define SP_SET_SIG3         (1 << 16)   //   set signal 3
#define SP_CLR_SIG4         (1 << 17)   // clear signal 4
#define SP_SET_SIG4         (1 << 18)   //   set signal 4
#define SP_CLR_SIG5         (1 << 19)   // clear signal 5
#define SP_SET_SIG5         (1 << 20)   //   set signal 5
#define SP_CLR_SIG6         (1 << 21)   // clear signal 6
#define SP_SET_SIG6         (1 << 22)   //   set signal 6
#define SP_CLR_SIG7         (1 << 23)   // clear signal 7
#define SP_SET_SIG7         (1 << 24)   //   set signal 7

/*
 * SP_STATUS_REG: read bits
 */
#define SP_STATUS_HALT          (1 <<  0)
#define SP_STATUS_BROKE         (1 <<  1)
#define SP_STATUS_DMA_BUSY      (1 <<  2)
#define SP_STATUS_DMA_FULL      (1 <<  3)
#define SP_STATUS_IO_FULL       (1 <<  4)
#define SP_STATUS_SSTEP         (1 <<  5)
#define SP_STATUS_INTR_BREAK    (1 <<  6)
#define SP_STATUS_SIG0          (1 <<  7)
#define SP_STATUS_SIG1          (1 <<  8)
#define SP_STATUS_SIG2          (1 <<  9)
#define SP_STATUS_SIG3          (1 << 10)
#define SP_STATUS_SIG4          (1 << 11)
#define SP_STATUS_SIG5          (1 << 12)
#define SP_STATUS_SIG6          (1 << 13)
#define SP_STATUS_SIG7          (1 << 14)

/*
 * SP_STATUS_REG: use of SIG bits
 */
#define SP_CLR_YIELD            SP_CLR_SIG0
#define SP_SET_YIELD            SP_SET_SIG0
#define SP_STATUS_YIELD         SP_STATUS_SIG0
#define SP_CLR_YIELDED          SP_CLR_SIG1
#define SP_SET_YIELDED          SP_SET_SIG1
#define SP_STATUS_YIELDED       SP_STATUS_SIG1
#define SP_CLR_TASKDONE         SP_CLR_SIG2
#define SP_SET_TASKDONE         SP_SET_SIG2
#define SP_STATUS_TASKDONE      SP_STATUS_SIG2
#define SP_CLR_RSPSIGNAL        SP_CLR_SIG3
#define SP_SET_RSPSIGNAL        SP_SET_SIG3
#define SP_STATUS_RSPSIGNAL     SP_STATUS_SIG3
#define SP_CLR_CPUSIGNAL        SP_CLR_SIG4
#define SP_SET_CPUSIGNAL        SP_SET_SIG4
#define SP_STATUS_CPUSIGNAL     SP_STATUS_SIG4

// SP IMEM BIST REG (R/W): [6:0] BIST status bits; see below for detail
#define SP_IBIST_REG        0x04080004

/*
 * SP_IBIST_REG: write bits
 */
#define SP_IBIST_CHECK      (1 << 0)    // BIST check
#define SP_IBIST_GO         (1 << 1)    // BIST go
#define SP_IBIST_CLEAR      (1 << 2)    // BIST clear

/*
 * SP_BIST_REG: read bits
 * First 2 bits are same as in write mode
 */
#define SP_IBIST_DONE       (1 << 2)
#define SP_IBIST_FAILED     0x78        // bits [6:3], BIST fail


/**
 * Display Processor Command (DPC) Registers
 */
#define DPC_BASE_REG        0x04100000

// DP CMD DMA start (R/W): [23:0] DMEM/RDRAM start address
#define DPC_START_REG       (DPC_BASE_REG + 0x00)

// DP CMD DMA end (R/W): [23:0] DMEM/RDRAM end address
#define DPC_END_REG         (DPC_BASE_REG + 0x04)

// DP CMD DMA end (R): [23:0] DMEM/RDRAM current address
#define DPC_CURRENT_REG     (DPC_BASE_REG + 0x08)

// DP CMD status (R/W): [9:0] valid bits - see below for definitions
#define DPC_STATUS_REG      (DPC_BASE_REG + 0x0C)

// DP clock counter (R): [23:0] clock counter
#define DPC_CLOCK_REG       (DPC_BASE_REG + 0x10)

// DP buffer busy counter (R): [23:0] clock counter
#define DPC_BUFBUSY_REG     (DPC_BASE_REG + 0x14)

// DP pipe busy counter (R): [23:0] clock counter
#define DPC_PIPEBUSY_REG    (DPC_BASE_REG + 0x18)

// DP TMEM load counter (R): [23:0] clock counter
#define DPC_TMEM_REG        (DPC_BASE_REG + 0x1C)

/*
 * DPC_STATUS_REG: write bits
 */
#define DPC_CLR_XBUS_DMEM_DMA       (1 << 0)
#define DPC_SET_XBUS_DMEM_DMA       (1 << 1)
#define DPC_CLR_FREEZE              (1 << 2)
#define DPC_SET_FREEZE              (1 << 3)
#define DPC_CLR_FLUSH               (1 << 4)
#define DPC_SET_FLUSH               (1 << 5)
#define DPC_CLR_TMEM_CTR            (1 << 6)
#define DPC_CLR_PIPE_CTR            (1 << 7)
#define DPC_CLR_CMD_CTR             (1 << 8)
#define DPC_CLR_CLOCK_CTR           (1 << 9)

/*
 * DPC_STATUS_REG: read bits
 */
#define DPC_STATUS_XBUS_DMEM_DMA    (1 <<  0)
#define DPC_STATUS_FREEZE           (1 <<  1)
#define DPC_STATUS_FLUSH            (1 <<  2)
#define DPC_STATUS_START_GCLK       (1 <<  3)
#define DPC_STATUS_TMEM_BUSY        (1 <<  4)
#define DPC_STATUS_PIPE_BUSY        (1 <<  5)
#define DPC_STATUS_CMD_BUSY         (1 <<  6)
#define DPC_STATUS_CBUF_READY       (1 <<  7)
#define DPC_STATUS_DMA_BUSY         (1 <<  8)
#define DPC_STATUS_END_VALID        (1 <<  9)
#define DPC_STATUS_START_VALID      (1 << 10)


/**
 * Display Processor Span (DPS) Registers
 */
#define DPS_BASE_REG            0x04200000

// DP tmem built-in self-test (R/W): [10:0] BIST status bits
#define DPS_TBIST_REG           (DPS_BASE_REG + 0x00)

// DP span test mode (R/W): [0] Span buffer test access enable
#define DPS_TEST_MODE_REG       (DPS_BASE_REG + 0x04)

// DP span buffer test address (R/W): [6:0] bits
#define DPS_BUFTEST_ADDR_REG    (DPS_BASE_REG + 0x08)

// DP span buffer test data (R/W): [31:0] span buffer data
#define DPS_BUFTEST_DATA_REG    (DPS_BASE_REG + 0x0C)

/*
 * DPS_TMEM_BIST_REG: write bits
 */
#define DPS_TBIST_CHECK     (1 << 0)
#define DPS_TBIST_GO        (1 << 1)
#define DPS_TBIST_CLEAR     (1 << 2)

/*
 * DPS_TMEM_BIST_REG: read bits
 * First 2 bits are same as in write mode
 */
#define DPS_TBIST_DONE      (1 << 2)
#define DPS_TBIST_FAILED    0x7F8       // bits [10:3], BIST fail


/**
 * MIPS Interface (MI) Registers
 */
#define MI_BASE_REG     0x04300000

// MI init mode (W): [11] clear DP interrupt, [9/10] clear/set ebus test mode
//                   [8] set init mode, [7] clear init mode, [6:0] init length
//              (R): [8] ebus test mode, [7] init mode, [6:0] init length
#define MI_INIT_MODE_REG    (MI_BASE_REG + 0x00)
#define MI_MODE_REG         MI_INIT_MODE_REG

/*
 *  MI_MODE_REG: write bits
 */
#define MI_CLR_INIT     (1 <<  7)   // clear init mode
#define MI_SET_INIT     (1 <<  8)   //   set init mode
#define MI_CLR_EBUS     (1 <<  9)   // clear ebus test
#define MI_SET_EBUS     (1 << 10)   //   set ebus test mode
#define MI_CLR_DP_INTR  (1 << 11)   // clear dp interrupt
#define MI_CLR_RDRAM    (1 << 12)   // clear RDRAM reg
#define MI_SET_RDRAM    (1 << 13)   //   set RDRAM reg mode

/*
 *  MI_MODE_REG: read bits
 */
#define MI_MODE_INIT    (1 << 7)    /* init mode */
#define MI_MODE_EBUS    (1 << 8)    /* ebus test mode */
#define MI_MODE_RDRAM   (1 << 9)    /* RDRAM reg mode */

// MI version (R): [31:24] rsp, [23:16] rdp, [15:8] rac, [7:0] io
#define MI_VERSION_REG  (MI_BASE_REG + 0x04)
#define MI_NOOP_REG     MI_VERSION_REG

// MI interrupt (R): [5:0] valid bits - see below for bit patterns
#define MI_INTR_REG     (MI_BASE_REG + 0x08)

// MI interrupt mask (R): [5:0] valid bits - see below for bit patterns
//                   (W): [11:0] valid bits - see below for bit patterns
#define MI_INTR_MASK_REG    (MI_BASE_REG + 0x0C)

/*
 * MI_INTR_REG: read bits
 */
#define MI_INTR_SP  (1 << 0)    // SP intr
#define MI_INTR_SI  (1 << 1)    // SI intr
#define MI_INTR_AI  (1 << 2)    // AI intr
#define MI_INTR_VI  (1 << 3)    // VI intr
#define MI_INTR_PI  (1 << 4)    // PI intr
#define MI_INTR_DP  (1 << 5)    // DP intr

/*
 * MI_INTR_MASK_REG: write bits
 */
#define MI_INTR_MASK_CLR_SP (1 <<  0)   // clear SP mask
#define MI_INTR_MASK_SET_SP (1 <<  1)   //   set SP mask
#define MI_INTR_MASK_CLR_SI (1 <<  2)   // clear SI mask
#define MI_INTR_MASK_SET_SI (1 <<  3)   //   set SI mask
#define MI_INTR_MASK_CLR_AI (1 <<  4)   // clear AI mask
#define MI_INTR_MASK_SET_AI (1 <<  5)   //   set AI mask
#define MI_INTR_MASK_CLR_VI (1 <<  6)   // clear VI mask
#define MI_INTR_MASK_SET_VI (1 <<  7)   //   set VI mask
#define MI_INTR_MASK_CLR_PI (1 <<  8)   // clear PI mask
#define MI_INTR_MASK_SET_PI (1 <<  9)   //   set PI mask
#define MI_INTR_MASK_CLR_DP (1 << 10)   // clear DP mask
#define MI_INTR_MASK_SET_DP (1 << 11)   //   set DP mask

/*
 * MI_INTR_MASK_REG: read bits
 */
#define MI_INTR_MASK_SP (1 << 0)    // SP intr mask
#define MI_INTR_MASK_SI (1 << 1)    // SI intr mask
#define MI_INTR_MASK_AI (1 << 2)    // AI intr mask
#define MI_INTR_MASK_VI (1 << 3)    // VI intr mask
#define MI_INTR_MASK_PI (1 << 4)    // PI intr mask
#define MI_INTR_MASK_DP (1 << 5)    // DP intr mask


/**
 *  Video Interface (VI) Registers
 */
#define VI_BASE_REG     0x04400000

/*
 * VI status/control (R/W): [15-0] valid bits:
 *  [1:0]   = type[1:0] (pixel size)
 *              0: blank (no data, no sync)
 *              1: reserved
 *              2: 5/5/5/3 ("16" bit)
 *              3: 8/8/8/8 (32 bit)
 *  [2]     = gamma_dither_enable (normally on, unless "special effect")
 *  [3]     = gamma_enable (normally on, unless MPEG/JPEG)
 *  [4]     = divot_enable (normally on if antialiased, unless decal lines)
 *  [5]     = vbus_clock_enable - always off
 *  [6]     = serrate (always on if interlaced, off if not)
 *  [7]     = test_mode - diagnostics only
 *  [9:8]   = anti-alias (aa) mode[1:0]
 *              0: aa & resamp (always fetch extra lines)
 *              1: aa & resamp (fetch extra lines if needed)
 *              2: resamp only (treat as all fully covered)
 *              3: neither (replicate pixels, no interpolate)
 *  [11]    = kill_we - diagnostics only
 *  [15:12] = pixel_advance
 *  [16]    = dither_filter_enable
 */
#define VI_CONTROL_REG      (VI_BASE_REG + 0x00)
#define VI_STATUS_REG       VI_CONTROL_REG

// VI origin (R/W): [23:0] frame buffer origin in bytes
#define VI_ORIGIN_REG       (VI_BASE_REG + 0x04)
#define VI_DRAM_ADDR_REG    VI_ORIGIN_REG

// VI width (R/W): [11:0] frame buffer line width in pixels
#define VI_WIDTH_REG        (VI_BASE_REG + 0x08)
#define VI_H_WIDTH_REG      VI_WIDTH_REG

// VI vertical intr (R/W): [9:0] interrupt when current half-line = V_INTR
#define VI_INTR_REG         (VI_BASE_REG + 0x0C)
#define VI_V_INTR_REG       VI_INTR_REG

// VI current vertical line (R/W): [9:0] current half line, sampled once per
//  line (the lsb of V_CURRENT is constant within a field, and in interlaced
//  modes gives the field number - which is constant for non-interlaced modes)
//  - Any write to this register will clear interrupt line
#define VI_CURRENT_REG          (VI_BASE_REG + 0x10)
#define VI_V_CURRENT_LINE_REG   VI_CURRENT_REG
<<<<<<< HEAD
#define VI_BURST_REG            0x04400014
#define VI_TIMING_REG           VI_BURST_REG
#define VI_V_SYNC_REG           0x04400018  //VI vertical sync
#define VI_H_SYNC_REG           0x0440001C  //VI horizontal sync
#define VI_LEAP_REG             0x04400020  //VI horizontal sync leap
#define VI_H_SYNC_LEAP_REG      VI_LEAP_REG
#define VI_H_START_REG          0x04400024  //VI horizontal video
#define VI_H_VIDEO_REG          VI_H_START_REG
#define VI_V_START_REG          0x04400028  //VI vertical video
#define VI_V_VIDEO_REG          VI_V_START_REG
#define VI_V_BURST_REG          0x0440002C  //VI vertical burst
#define VI_X_SCALE_REG          0x04400030  //VI x-scale
#define VI_Y_SCALE_REG          0x04400034  //VI y-scale

// VI_CONTROL_REG (read) bits
=======

// VI video timing (R/W): [29:20] start of color burst in pixels from h-sync
//                        [19:16] vertical sync width in half lines,
//                        [15: 8] color burst width in pixels,
//                        [ 7: 0] horizontal sync width in pixels,
#define VI_BURST_REG        (VI_BASE_REG + 0x14)
#define VI_TIMING_REG       VI_BURST_REG

// VI vertical sync (R/W): [9:0] number of half-lines per field
#define VI_V_SYNC_REG       (VI_BASE_REG + 0x18)

// VI horizontal sync (R/W): [20:16] a 5-bit leap pattern used for PAL only (h_sync_period)
//                           [11: 0] total duration of a line in 1/4 pixel
#define VI_H_SYNC_REG       (VI_BASE_REG + 0x1C)

// VI horizontal sync leap (R/W): [27:16] identical to h_sync_period
//                                [11: 0] identical to h_sync_period
#define VI_LEAP_REG         (VI_BASE_REG + 0x20)
#define VI_H_SYNC_LEAP_REG  VI_LEAP_REG

// VI horizontal video (R/W): [25:16] start of active video in screen pixels
//                            [ 9: 0] end of active video in screen pixels
#define VI_H_START_REG      (VI_BASE_REG + 0x24)
#define VI_H_VIDEO_REG      VI_H_START_REG

// VI vertical video (R/W): [25:16] start of active video in screen half-lines
//                          [ 9: 0] end of active video in screen half-lines
#define VI_V_START_REG      (VI_BASE_REG + 0x28)
#define VI_V_VIDEO_REG      VI_V_START_REG

// VI vertical burst (R/W): [25:16] start of color burst enable in half-lines
//                          [ 9: 0] end of color burst enable in half-lines
#define VI_V_BURST_REG      (VI_BASE_REG + 0x2C)

// VI x-scale (R/W): [27:16] horizontal subpixel offset (2.10 format)
//                   [11: 0] 1/horizontal scale up factor (2.10 format)
#define VI_X_SCALE_REG      (VI_BASE_REG + 0x30)

// VI y-scale (R/W): [27:16] vertical subpixel offset (2.10 format)
//                   [11: 0] 1/vertical scale up factor (2.10 format)
#define VI_Y_SCALE_REG      (VI_BASE_REG + 0x34)

/*
 * VI_CONTROL_REG: read bits
 */
>>>>>>> efe485f0
#define VI_CTRL_TYPE_16             0x00002 // [1:0] pixel size: 16 bit
#define VI_CTRL_TYPE_32             0x00003 // [1:0] pixel size: 32 bit
#define VI_CTRL_GAMMA_DITHER_ON     0x00004 // 2: default = on
#define VI_CTRL_GAMMA_ON            0x00008 // 3: default = on
#define VI_CTRL_DIVOT_ON            0x00010 // 4: default = on
#define VI_CTRL_SERRATE_ON          0x00040 // 6: on if interlaced
#define VI_CTRL_ANTIALIAS_MASK      0x00300 // [9:8] anti-alias mode
#define VI_CTRL_ANTIALIAS_MODE_0    0x00000 // Bit [9:8] anti-alias mode: AA enabled, resampling enabled, always fetch extra lines
#define VI_CTRL_ANTIALIAS_MODE_1    0x00100 // Bit [9:8] anti-alias mode: AA enabled, resampling enabled, fetch extra lines as-needed
#define VI_CTRL_ANTIALIAS_MODE_2    0x00200 // Bit [9:8] anti-alias mode: AA disabled, resampling enabled, operate as if everything is covered
#define VI_CTRL_ANTIALIAS_MODE_3    0x00300 // Bit [9:8] anti-alias mode: AA disabled, resampling disabled, replicate pixels
#define VI_CTRL_PIXEL_ADV_MASK      0x0F000 // [15:12] pixel advance mode
#define VI_CTRL_PIXEL_ADV(n)        (((n) << 12) & VI_CTRL_PIXEL_ADV_MASK) // Bit [15:12] pixel advance mode: Always 3 on N64
#define VI_CTRL_DITHER_FILTER_ON    0x10000 // 16: dither-filter mode

<<<<<<< HEAD
#define SP_IMEM_START           0x04001000
#define SP_DMEM_START           0x04000000

#define SP_MEM_ADDR_REG         0x04040000
#define SP_DRAM_ADDR_REG        0x04040004
#define SP_RD_LEN_REG           0x04040008
#define SP_WR_LEN_REG           0x0404000C
#define SP_STATUS_REG           0x04040010
#define SP_PC_REG               0x04080000

#define PI_DRAM_ADDR_REG        0x04600000  //PI DRAM address
#define PI_CART_ADDR_REG        0x04600004  //PI pbus (cartridge) address
#define PI_RD_LEN_REG           0x04600008  //PI read length
#define PI_WR_LEN_REG           0x0460000C  //PI write length
#define PI_STATUS_REG           0x04600010  //PI status
#define PI_BSD_DOM1_LAT_REG     0x04600014  //PI dom1 latency
#define PI_DOMAIN1_REG          0x04600014
#define PI_BSD_DOM1_PWD_REG     0x04600018  //PI dom1 pulse width
#define PI_BSD_DOM1_PGS_REG     0x0460001C  //PI dom1 page size
#define PI_BSD_DOM1_RLS_REG     0x04600020  //PI dom1 release
#define PI_BSD_DOM2_LAT_REG     0x04600024  //PI dom2 latency
#define PI_DOMAIN2_REG          0x04600024
#define PI_BSD_DOM2_PWD_REG     0x04600028  //PI dom2 pulse width
#define PI_BSD_DOM2_PGS_REG     0x0460002C  //PI dom2 page size
#define PI_BSD_DOM2_RLS_REG     0x04600030  //PI dom2 release

// PI_STATUS (read) bits
#define PI_STATUS_BUSY          (1 << 0)
#define PI_STATUS_IOBUSY        (1 << 1)
#define PI_STATUS_ERROR         (1 << 2)

// PI_STATUS (write) bits
#define PI_STATUS_RESET         (1 << 0)
#define PI_STATUS_CLR_INTR      (1 << 1)

#define SI_DRAM_ADDR_REG        0x04800000
#define SI_PIF_ADDR_RD64B_REG   0x04800004
#define SI_PIF_ADDR_WR64B_REG   0x04800010
#define SI_STATUS_REG           0x04800018

// SI_STATUS (read) bits
#define SI_STATUS_DMA_BUSY      (1 << 0)
#define SI_STATUS_IO_READ_BUSY  (1 << 1)
#define SI_STATUS_DMA_ERROR     (1 << 3)
#define SI_STATUS_INTERRUPT     (1 << 12)

#define PIF_RAM_START           0x1FC007C0

#define MI_INIT_MODE_REG        0x04300000
#define MI_MODE_REG             MI_INIT_MODE_REG
#define MI_VERSION_REG          0x04300004
#define MI_INTR_REG             0x04300008
#define MI_INTR_MASK_REG        0x0430000C

// MI_INIT_MODE_REG bits (write)
#define MI_CLR_INIT             (1 <<  7)
#define MI_SET_INIT             (1 <<  8)
#define MI_CLR_EBUS             (1 <<  9)
#define MI_SET_EBUS             (1 << 10)
#define MI_CLR_DP_INTR          (1 << 11)
#define MI_CLR_RDRAM            (1 << 12)
#define MI_SET_RDRAM            (1 << 13)

// MI_INTR_REG bits
#define MI_INTR_SP              (1 << 0)
#define MI_INTR_SI              (1 << 1)
#define MI_INTR_AI              (1 << 2)
#define MI_INTR_VI              (1 << 3)
#define MI_INTR_PI              (1 << 4)
#define MI_INTR_DP              (1 << 5)

// MI_INTR_MASK_REG masks (read)
#define MI_INTR_MASK_SP         0x01
#define MI_INTR_MASK_SI         0x02
#define MI_INTR_MASK_AI         0x04
#define MI_INTR_MASK_VI         0x08
#define MI_INTR_MASK_PI         0x10
#define MI_INTR_MASK_DP         0x20

// MI_INTR_MASK_REG masks (write)
#define MI_INTR_MASK_CLR_SP     0x0001
#define MI_INTR_MASK_SET_SP     0x0002
#define MI_INTR_MASK_CLR_SI     0x0004
#define MI_INTR_MASK_SET_SI     0x0008
#define MI_INTR_MASK_CLR_AI     0x0010
#define MI_INTR_MASK_SET_AI     0x0020
#define MI_INTR_MASK_CLR_VI     0x0040
#define MI_INTR_MASK_SET_VI     0x0080
#define MI_INTR_MASK_CLR_PI     0x0100
#define MI_INTR_MASK_SET_PI     0x0200
#define MI_INTR_MASK_CLR_DP     0x0400
#define MI_INTR_MASK_SET_DP     0x0800

#define VI_NTSC_CLOCK           48681812    /* Hz = 48.681812 MHz */
#define VI_PAL_CLOCK            49656530    /* Hz = 49.656530 MHz */
#define VI_MPAL_CLOCK           48628316    /* Hz = 48.628316 MHz */
=======
/*
 * Possible video clocks (NTSC or PAL)
 */
#define VI_NTSC_CLOCK   48681812    // Hz = 48.681812 MHz
#define VI_PAL_CLOCK    49656530    // Hz = 49.656530 MHz
#define VI_MPAL_CLOCK   48628316    // Hz = 48.628316 MHz


/**
 * Audio Interface (AI) Registers
 *
 * The address and length registers are double buffered; that is, they
 * can be written twice before becoming full.
 * The address must be written before the length.
 */
#define AI_BASE_REG     0x04500000

// AI DRAM address (W): [23:0] starting RDRAM address (8B-aligned)
#define AI_DRAM_ADDR_REG    (AI_BASE_REG + 0x00)

// AI length (R/W): [14:0] transfer length (v1.0) - Bottom 3 bits are ignored
//                  [17:0] transfer length (v2.0) - Bottom 3 bits are ignored
#define AI_LEN_REG          (AI_BASE_REG + 0x04)

// AI control (W): [0] DMA enable - if LSB == 1, DMA is enabled
#define AI_CONTROL_REG      (AI_BASE_REG + 0x08)

/*
 * AI_CONTROL_REG: write bits
 */
#define AI_CONTROL_DMA_ON   1   // LSB = 1: DMA enable
#define AI_CONTROL_DMA_OFF  0   // LSB = 1: DMA enable

// AI status (R): [31]/[0] ai_full (addr & len buffer full), [30] ai_busy
//                Note that a 1->0 transition in ai_full will set interrupt
//           (W): clear audio interrupt
#define AI_STATUS_REG       (AI_BASE_REG + 0x0C)

/*
 * AI_STATUS_REG: read bits
 */
#define AI_STATUS_FIFO_FULL (1 << 31)
#define AI_STATUS_DMA_BUSY  (1 << 30)

// AI DAC sample period register (W): [13:0] dac rate
//   - vid_clock/(dperiod + 1) is the DAC sample rate
//   - (dperiod + 1) >= 66 * (aclockhp + 1) must be true
#define AI_DACRATE_REG      (AI_BASE_REG + 0x10)

// DAC rate = video clock / audio frequency
//   - DAC rate >= (66 * Bit rate) must be true
#define AI_MAX_DAC_RATE 16384   // 14-bit+1
#define AI_MIN_DAC_RATE 132

// AI bit rate (W): [3:0] bit rate (abus clock half period register - aclockhp)
//   - vid_clock/(2 * (aclockhp + 1)) is the DAC clock rate
//   - The abus clock stops if aclockhp is zero
#define AI_BITRATE_REG      (AI_BASE_REG + 0x14)

// Bit rate <= (DAC rate / 66)
#define AI_MAX_BIT_RATE 16      // 4-bit+1
#define AI_MIN_BIT_RATE 2

/*
 * Maximum and minimum values for audio frequency based on video clocks
 *   max frequency = (video clock / min dac rate)
 *   min frequency = (video clock / max dac rate)
 */
#define AI_NTSC_MAX_FREQ    368000      // 368 KHz
#define AI_NTSC_MIN_FREQ    3000        //   3 KHz ~ 2971 Hz

#define AI_PAL_MAX_FREQ     376000      // 376 KHz
#define AI_PAL_MIN_FREQ     3050        //   3 KHz ~ 3031 Hz

#define AI_MPAL_MAX_FREQ    368000      // 368 KHz
#define AI_MPAL_MIN_FREQ    3000        //   3 KHz ~ 2968 Hz


/**
 * Peripheral Interface (PI) Registers
 */
#define PI_BASE_REG         0x04600000

// PI DRAM address (R/W): [23:0] starting RDRAM address
#define PI_DRAM_ADDR_REG    (PI_BASE_REG + 0x00)

// PI pbus (cartridge) address (R/W): [31:0] starting AD16 address
#define PI_CART_ADDR_REG    (PI_BASE_REG + 0x04)

// PI read length (R/W): [23:0] read data length
#define PI_RD_LEN_REG       (PI_BASE_REG + 0x08)

// PI write length (R/W): [23:0] write data length
#define PI_WR_LEN_REG       (PI_BASE_REG + 0x0C)

// PI status (R): [3] interrupt flag, [2] error, [1] IO busy, [0] DMA busy
//           (W): [1] clear intr, [0] reset controller (and abort current op)
#define PI_STATUS_REG       (PI_BASE_REG + 0x10)

// PI dom1 latency (R/W): [7:0] domain 1 device latency
#define PI_BSD_DOM1_LAT_REG (PI_BASE_REG + 0x14)

// PI dom1 pulse width (R/W): [7:0] domain 1 device R/W strobe pulse width
#define PI_BSD_DOM1_PWD_REG (PI_BASE_REG + 0x18)

// PI dom1 page size (R/W): [3:0] domain 1 device page size
#define PI_BSD_DOM1_PGS_REG (PI_BASE_REG + 0x1C)

// PI dom1 release (R/W): [1:0] domain 1 device R/W release duration
#define PI_BSD_DOM1_RLS_REG (PI_BASE_REG + 0x20)

// PI dom2 latency (R/W): [7:0] domain 2 device latency
#define PI_BSD_DOM2_LAT_REG (PI_BASE_REG + 0x24)

// PI dom2 pulse width (R/W): [7:0] domain 2 device R/W strobe pulse width
#define PI_BSD_DOM2_PWD_REG (PI_BASE_REG + 0x28)

// PI dom2 page size (R/W): [3:0] domain 2 device page size
#define PI_BSD_DOM2_PGS_REG (PI_BASE_REG + 0x2C)

// PI dom2 release (R/W): [1:0] domain 2 device R/W release duration
#define PI_BSD_DOM2_RLS_REG (PI_BASE_REG + 0x30)

#define PI_DOMAIN1_REG      PI_BSD_DOM1_LAT_REG
#define PI_DOMAIN2_REG      PI_BSD_DOM2_LAT_REG

#define PI_DOM_LAT_OFS      0x00
#define PI_DOM_PWD_OFS      0x04
#define PI_DOM_PGS_OFS      0x08
#define PI_DOM_RLS_OFS      0x0C

/*
 * PI_STATUS_REG: read bits
 *  Bit 0: DMA busy - set when DMA is in progress
 *  Bit 1: IO busy  - set when IO is in progress
 *  Bit 2: Error    - set when CPU issues IO request while DMA is busy
 */
#define PI_STATUS_DMA_BUSY  (1 << 0)
#define PI_STATUS_IO_BUSY   (1 << 1)
#define PI_STATUS_ERROR     (1 << 2)

/*
 * PI status register has 2 bits active when written to:
 *  Bit 0: When set, reset PIC
 *  Bit 1: When set, clear interrupt flag
 * The values of the two bits can be ORed together to both reset PIC and
 * clear interrupt at the same time.
 *
 * Note:
 *  - The PIC does generate an interrupt at the end of each DMA. CPU
 *  needs to clear the interrupt flag explicitly (from an interrupt
 *  handler) by writing into the STATUS register with bit 1 set.
 *
 *  - When a DMA completes, the interrupt flag is set.  CPU can issue
 *  another request even while the interrupt flag is set (as long as
 *  PIC is idle).  However, it is the CPU's responsibility for
 *  maintaining accurate correspondence between DMA completions and
 *  interrupts.
 *
 *  - When PIC is reset, if PIC happens to be busy, an interrupt will
 *  be generated as PIC returns to idle.  Otherwise, no interrupt will
 *  be generated and PIC remains idle.
 */

/*
 * PI_STATUS_REG: write bits
 */
#define PI_STATUS_RESET     (1 << 0)
#define PI_SET_RESET        PI_STATUS_RESET

#define PI_STATUS_CLR_INTR  (1 << 1)
#define PI_CLR_INTR         PI_STATUS_CLR_INTR

#define PI_DMA_BUFFER_SIZE  128

#define PI_DOM1_ADDR1   0x06000000  /* to 0x07FFFFFF */
#define PI_DOM1_ADDR2   0x10000000  /* to 0x1FBFFFFF */
#define PI_DOM1_ADDR3   0x1FD00000  /* to 0x7FFFFFFF */
#define PI_DOM2_ADDR1   0x05000000  /* to 0x05FFFFFF */
#define PI_DOM2_ADDR2   0x08000000  /* to 0x0FFFFFFF */


/**
 * RDRAM Interface (RI) Registers
 */
#define RI_BASE_REG         0x04700000

// RI mode (R/W): [3] stop R active, [2] stop T active, [1:0] operating mode
#define RI_MODE_REG         (RI_BASE_REG + 0x00)

// RI config (R/W): [6] current control enable, [5:0] current control input
#define RI_CONFIG_REG       (RI_BASE_REG + 0x04)

// RI current load (W): [] any write updates current control register
#define RI_CURRENT_LOAD_REG (RI_BASE_REG + 0x08)

// RI select (R/W): [3:2] receive select, [1:0] transmit select
#define RI_SELECT_REG       (RI_BASE_REG + 0x0C)

// RI refresh (R/W): [16] refresh bank, [17] refresh enable, [18] refresh optimize
//                   [7:0] clean refresh delay, [15:8] dirty refresh dela
#define RI_REFRESH_REG      (RI_BASE_REG + 0x10)
#define RI_COUNT_REG        RI_REFRESH_REG

// RI latency (R/W): [3:0] DMA latency/overlap
#define RI_LATENCY_REG      (RI_BASE_REG + 0x14)

// RI error (R): [1] ack error, [0] nack error
#define RI_RERROR_REG       (RI_BASE_REG + 0x18)

// RI error (W): [] any write clears all error bits
#define RI_WERROR_REG       (RI_BASE_REG + 0x1C)


/**
 * Serial Interface (SI) Registers
 */
#define SI_BASE_REG             0x04800000

// SI DRAM address (R/W): [23:0] starting RDRAM address
#define SI_DRAM_ADDR_REG        (SI_BASE_REG + 0x00)

// SI address read 64B (W): [] write begins a 64B DMA write PIF RAM -> RDRAM
#define SI_PIF_ADDR_RD64B_REG   (SI_BASE_REG + 0x04)

// Address SI_BASE_REG + (0x08, 0x0C, 0x14) are reserved

// SI address write 64B (W): [] write begins a 64B DMA read RDRAM -> PIF RAM */
#define SI_PIF_ADDR_WR64B_REG   (SI_BASE_REG + 0x10)

// SI status (R/W): [] any write clears interrupt
#define SI_STATUS_REG           (SI_BASE_REG + 0x18)

/*
 * SI_STATUS_REG: read bits
 */
#define SI_STATUS_DMA_BUSY  (1 <<  0) // DMA in progress
#define SI_STATUS_RD_BUSY   (1 <<  1) // IO access in progress
#define SI_STATUS_DMA_ERROR (1 <<  3) // Overlapping DMA requests
#define SI_STATUS_INTERRUPT (1 << 12) // Interrupt is set


/**
 * Development Board GIO Control Registers
 */

#define GIO_BASE_REG        0x18000000

// Game to Host Interrupt
#define GIO_GIO_INTR_REG    (GIO_BASE_REG+0x000)

// Game to Host SYNC
#define GIO_GIO_SYNC_REG    (GIO_BASE_REG+0x400)

// Host to Game Interrupt
#define GIO_CART_INTR_REG   (GIO_BASE_REG+0x800)


/**
 * Common macros
 */
#if defined(_LANGUAGE_C) || defined(_LANGUAGE_C_PLUS_PLUS)

#define IO_READ(addr)       (*(vu32*)PHYS_TO_K1(addr))
#define IO_WRITE(addr,data) (*(vu32*)PHYS_TO_K1(addr)=(u32)(data))

#define RCP_STAT_PRINT                                              \
    rmonPrintf("current=%x start=%x end=%x dpstat=%x spstat=%x\n",  \
        IO_READ(DPC_CURRENT_REG),                                   \
        IO_READ(DPC_START_REG),                                     \
        IO_READ(DPC_END_REG),                                       \
        IO_READ(DPC_STATUS_REG),                                    \
        IO_READ(SP_STATUS_REG))

#endif
>>>>>>> efe485f0

#define PI_DOM1_ADDR1   0x06000000  /* to 0x07FFFFFF */
#define PI_DOM1_ADDR2   0x10000000  /* to 0x1FBFFFFF */
#define PI_DOM1_ADDR3   0x1FD00000  /* to 0x7FFFFFFF */
#define PI_DOM2_ADDR1   0x05000000  /* to 0x05FFFFFF */
#define PI_DOM2_ADDR2   0x08000000  /* to 0x0FFFFFFF */

/**
 * External device info
 */
#define DEVICE_TYPE_CART    0   /* ROM cartridge */
#define DEVICE_TYPE_BULK    1   /* ROM bulk */
#define DEVICE_TYPE_64DD    2   /* 64 Disk Drive */
#define DEVICE_TYPE_SRAM    3   /* SRAM */
/* 4-6 are reserved */
#define DEVICE_TYPE_INIT    7   /* initial value */
/* 8-14 are reserved */

#endif<|MERGE_RESOLUTION|>--- conflicted
+++ resolved
@@ -472,23 +472,6 @@
 //  - Any write to this register will clear interrupt line
 #define VI_CURRENT_REG          (VI_BASE_REG + 0x10)
 #define VI_V_CURRENT_LINE_REG   VI_CURRENT_REG
-<<<<<<< HEAD
-#define VI_BURST_REG            0x04400014
-#define VI_TIMING_REG           VI_BURST_REG
-#define VI_V_SYNC_REG           0x04400018  //VI vertical sync
-#define VI_H_SYNC_REG           0x0440001C  //VI horizontal sync
-#define VI_LEAP_REG             0x04400020  //VI horizontal sync leap
-#define VI_H_SYNC_LEAP_REG      VI_LEAP_REG
-#define VI_H_START_REG          0x04400024  //VI horizontal video
-#define VI_H_VIDEO_REG          VI_H_START_REG
-#define VI_V_START_REG          0x04400028  //VI vertical video
-#define VI_V_VIDEO_REG          VI_V_START_REG
-#define VI_V_BURST_REG          0x0440002C  //VI vertical burst
-#define VI_X_SCALE_REG          0x04400030  //VI x-scale
-#define VI_Y_SCALE_REG          0x04400034  //VI y-scale
-
-// VI_CONTROL_REG (read) bits
-=======
 
 // VI video timing (R/W): [29:20] start of color burst in pixels from h-sync
 //                        [19:16] vertical sync width in half lines,
@@ -534,7 +517,6 @@
 /*
  * VI_CONTROL_REG: read bits
  */
->>>>>>> efe485f0
 #define VI_CTRL_TYPE_16             0x00002 // [1:0] pixel size: 16 bit
 #define VI_CTRL_TYPE_32             0x00003 // [1:0] pixel size: 32 bit
 #define VI_CTRL_GAMMA_DITHER_ON     0x00004 // 2: default = on
@@ -550,104 +532,6 @@
 #define VI_CTRL_PIXEL_ADV(n)        (((n) << 12) & VI_CTRL_PIXEL_ADV_MASK) // Bit [15:12] pixel advance mode: Always 3 on N64
 #define VI_CTRL_DITHER_FILTER_ON    0x10000 // 16: dither-filter mode
 
-<<<<<<< HEAD
-#define SP_IMEM_START           0x04001000
-#define SP_DMEM_START           0x04000000
-
-#define SP_MEM_ADDR_REG         0x04040000
-#define SP_DRAM_ADDR_REG        0x04040004
-#define SP_RD_LEN_REG           0x04040008
-#define SP_WR_LEN_REG           0x0404000C
-#define SP_STATUS_REG           0x04040010
-#define SP_PC_REG               0x04080000
-
-#define PI_DRAM_ADDR_REG        0x04600000  //PI DRAM address
-#define PI_CART_ADDR_REG        0x04600004  //PI pbus (cartridge) address
-#define PI_RD_LEN_REG           0x04600008  //PI read length
-#define PI_WR_LEN_REG           0x0460000C  //PI write length
-#define PI_STATUS_REG           0x04600010  //PI status
-#define PI_BSD_DOM1_LAT_REG     0x04600014  //PI dom1 latency
-#define PI_DOMAIN1_REG          0x04600014
-#define PI_BSD_DOM1_PWD_REG     0x04600018  //PI dom1 pulse width
-#define PI_BSD_DOM1_PGS_REG     0x0460001C  //PI dom1 page size
-#define PI_BSD_DOM1_RLS_REG     0x04600020  //PI dom1 release
-#define PI_BSD_DOM2_LAT_REG     0x04600024  //PI dom2 latency
-#define PI_DOMAIN2_REG          0x04600024
-#define PI_BSD_DOM2_PWD_REG     0x04600028  //PI dom2 pulse width
-#define PI_BSD_DOM2_PGS_REG     0x0460002C  //PI dom2 page size
-#define PI_BSD_DOM2_RLS_REG     0x04600030  //PI dom2 release
-
-// PI_STATUS (read) bits
-#define PI_STATUS_BUSY          (1 << 0)
-#define PI_STATUS_IOBUSY        (1 << 1)
-#define PI_STATUS_ERROR         (1 << 2)
-
-// PI_STATUS (write) bits
-#define PI_STATUS_RESET         (1 << 0)
-#define PI_STATUS_CLR_INTR      (1 << 1)
-
-#define SI_DRAM_ADDR_REG        0x04800000
-#define SI_PIF_ADDR_RD64B_REG   0x04800004
-#define SI_PIF_ADDR_WR64B_REG   0x04800010
-#define SI_STATUS_REG           0x04800018
-
-// SI_STATUS (read) bits
-#define SI_STATUS_DMA_BUSY      (1 << 0)
-#define SI_STATUS_IO_READ_BUSY  (1 << 1)
-#define SI_STATUS_DMA_ERROR     (1 << 3)
-#define SI_STATUS_INTERRUPT     (1 << 12)
-
-#define PIF_RAM_START           0x1FC007C0
-
-#define MI_INIT_MODE_REG        0x04300000
-#define MI_MODE_REG             MI_INIT_MODE_REG
-#define MI_VERSION_REG          0x04300004
-#define MI_INTR_REG             0x04300008
-#define MI_INTR_MASK_REG        0x0430000C
-
-// MI_INIT_MODE_REG bits (write)
-#define MI_CLR_INIT             (1 <<  7)
-#define MI_SET_INIT             (1 <<  8)
-#define MI_CLR_EBUS             (1 <<  9)
-#define MI_SET_EBUS             (1 << 10)
-#define MI_CLR_DP_INTR          (1 << 11)
-#define MI_CLR_RDRAM            (1 << 12)
-#define MI_SET_RDRAM            (1 << 13)
-
-// MI_INTR_REG bits
-#define MI_INTR_SP              (1 << 0)
-#define MI_INTR_SI              (1 << 1)
-#define MI_INTR_AI              (1 << 2)
-#define MI_INTR_VI              (1 << 3)
-#define MI_INTR_PI              (1 << 4)
-#define MI_INTR_DP              (1 << 5)
-
-// MI_INTR_MASK_REG masks (read)
-#define MI_INTR_MASK_SP         0x01
-#define MI_INTR_MASK_SI         0x02
-#define MI_INTR_MASK_AI         0x04
-#define MI_INTR_MASK_VI         0x08
-#define MI_INTR_MASK_PI         0x10
-#define MI_INTR_MASK_DP         0x20
-
-// MI_INTR_MASK_REG masks (write)
-#define MI_INTR_MASK_CLR_SP     0x0001
-#define MI_INTR_MASK_SET_SP     0x0002
-#define MI_INTR_MASK_CLR_SI     0x0004
-#define MI_INTR_MASK_SET_SI     0x0008
-#define MI_INTR_MASK_CLR_AI     0x0010
-#define MI_INTR_MASK_SET_AI     0x0020
-#define MI_INTR_MASK_CLR_VI     0x0040
-#define MI_INTR_MASK_SET_VI     0x0080
-#define MI_INTR_MASK_CLR_PI     0x0100
-#define MI_INTR_MASK_SET_PI     0x0200
-#define MI_INTR_MASK_CLR_DP     0x0400
-#define MI_INTR_MASK_SET_DP     0x0800
-
-#define VI_NTSC_CLOCK           48681812    /* Hz = 48.681812 MHz */
-#define VI_PAL_CLOCK            49656530    /* Hz = 49.656530 MHz */
-#define VI_MPAL_CLOCK           48628316    /* Hz = 48.628316 MHz */
-=======
 /*
  * Possible video clocks (NTSC or PAL)
  */
@@ -923,23 +807,5 @@
         IO_READ(SP_STATUS_REG))
 
 #endif
->>>>>>> efe485f0
-
-#define PI_DOM1_ADDR1   0x06000000  /* to 0x07FFFFFF */
-#define PI_DOM1_ADDR2   0x10000000  /* to 0x1FBFFFFF */
-#define PI_DOM1_ADDR3   0x1FD00000  /* to 0x7FFFFFFF */
-#define PI_DOM2_ADDR1   0x05000000  /* to 0x05FFFFFF */
-#define PI_DOM2_ADDR2   0x08000000  /* to 0x0FFFFFFF */
-
-/**
- * External device info
- */
-#define DEVICE_TYPE_CART    0   /* ROM cartridge */
-#define DEVICE_TYPE_BULK    1   /* ROM bulk */
-#define DEVICE_TYPE_64DD    2   /* 64 Disk Drive */
-#define DEVICE_TYPE_SRAM    3   /* SRAM */
-/* 4-6 are reserved */
-#define DEVICE_TYPE_INIT    7   /* initial value */
-/* 8-14 are reserved */
 
 #endif