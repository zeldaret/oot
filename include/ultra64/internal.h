#ifndef ULTRA64_INTERNAL_H
#define ULTRA64_INTERNAL_H

typedef struct {
    /* 0x00 */ u32 initialized;
    /* 0x04 */ OSThread* mgrThread;
    /* 0x08 */ OSMesgQueue* cmdQueue;
    /* 0x0C */ OSMesgQueue* eventQueue;
    /* 0x10 */ OSMesgQueue* acccessQueue;
    /* 0x14 */ s32 (*piDmaCallback)(s32, u32, void*, size_t);
    /* 0x18 */ s32 (*epiDmaCallback)(OSPiHandle*, s32, u32, void*, size_t);
} OSMgrArgs; // size = 0x1C

typedef struct  {
<<<<<<< HEAD
=======
    /* 0x00 */ s32 (*handler)(void);
    /* 0x04 */ void* sp;
} __osHwInt; // size = 0x08

typedef struct  {
>>>>>>> 54d77c71
    /* 0x00 */ OSMesgQueue* queue;
    /* 0x04 */ OSMesg msg;
} __OSEventState; // size = 0x08

extern OSMgrArgs __osPiDevMgr;
extern __OSEventState __osEventStateTab[];

#endif<|MERGE_RESOLUTION|>--- conflicted
+++ resolved
@@ -1,5 +1,7 @@
 #ifndef ULTRA64_INTERNAL_H
 #define ULTRA64_INTERNAL_H
+
+#include "pi.h"
 
 typedef struct {
     /* 0x00 */ u32 initialized;
@@ -12,14 +14,6 @@
 } OSMgrArgs; // size = 0x1C
 
 typedef struct  {
-<<<<<<< HEAD
-=======
-    /* 0x00 */ s32 (*handler)(void);
-    /* 0x04 */ void* sp;
-} __osHwInt; // size = 0x08
-
-typedef struct  {
->>>>>>> 54d77c71
     /* 0x00 */ OSMesgQueue* queue;
     /* 0x04 */ OSMesg msg;
 } __OSEventState; // size = 0x08
