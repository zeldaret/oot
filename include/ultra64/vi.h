#ifndef _ULTRA64_VI_H_
#define _ULTRA64_VI_H_

/* Special Features */
#define OS_VI_GAMMA_ON          0x0001
#define OS_VI_GAMMA_OFF         0x0002
#define OS_VI_GAMMA_DITHER_ON   0x0004
#define OS_VI_GAMMA_DITHER_OFF  0x0008
#define OS_VI_DIVOT_ON          0x0010
#define OS_VI_DIVOT_OFF         0x0020
#define OS_VI_DITHER_FILTER_ON  0x0040
#define OS_VI_DITHER_FILTER_OFF 0x0080

#define OS_VI_GAMMA         0x08
#define OS_VI_GAMMA_DITHER  0x04
#define OS_VI_DIVOT         0x10
#define OS_VI_DITHER_FILTER 0x10000
#define OS_VI_UNK1          0x1
#define OS_VI_UNK2          0x2
#define OS_VI_UNK40         0x40
#define OS_VI_UNK100        0x100
#define OS_VI_UNK200        0x200
#define OS_VI_UNK1000       0x1000
#define OS_VI_UNK2000       0x2000

typedef struct {
    /* 0x00 */ u32 ctrl;
    /* 0x04 */ u32 width;
    /* 0x08 */ u32 burst;
    /* 0x0C */ u32 vSync;
    /* 0x10 */ u32 hSync;
    /* 0x14 */ u32 leap;
    /* 0x18 */ u32 hStart;
    /* 0x1C */ u32 xScale;
    /* 0x20 */ u32 vCurrent;
} OSViCommonRegs; // size = 0x20

typedef struct {
    /* 0x00 */ u32 origin;
    /* 0x04 */ u32 yScale;
    /* 0x08 */ u32 vStart;
    /* 0x0C */ u32 vBurst;
    /* 0x10 */ u32 vIntr;
} OSViFieldRegs; // size = 0x14

typedef struct {
    /* 0x00 */ u8 type;
    /* 0x04 */ OSViCommonRegs comRegs;
    /* 0x24 */ OSViFieldRegs fldRegs[2];
} OSViMode; // size = 0x4C

typedef struct {
    /* 0x0 */ f32 factor;
    /* 0x4 */ u16 offset;
    /* 0x8 */ u32 scale;
} __OSViScale; // size = 0x0C

typedef struct {
    /* 0x00 */ u16 state;
    /* 0x02 */ u16 retraceCount;
    /* 0x04 */ void* buffer;
    /* 0x08 */ OSViMode* modep;
    /* 0x0c */ u32 features;
    /* 0x10 */ OSMesgQueue* mq;
    /* 0x14 */ OSMesg* msg;
    /* 0x18 */ __OSViScale x;
    /* 0x24 */ __OSViScale y;
} OSViContext; // size = 0x30

#define OS_VI_NTSC_LPN1     0   /* NTSC */
#define OS_VI_NTSC_LPF1     1
#define OS_VI_NTSC_LAN1     2
#define OS_VI_NTSC_LAF1     3
#define OS_VI_NTSC_LPN2     4
#define OS_VI_NTSC_LPF2     5
#define OS_VI_NTSC_LAN2     6
#define OS_VI_NTSC_LAF2     7
#define OS_VI_NTSC_HPN1     8
#define OS_VI_NTSC_HPF1     9
#define OS_VI_NTSC_HAN1     10
#define OS_VI_NTSC_HAF1     11
#define OS_VI_NTSC_HPN2     12
#define OS_VI_NTSC_HPF2     13

#define OS_VI_PAL_LPN1      14  /* PAL */
#define OS_VI_PAL_LPF1      15
#define OS_VI_PAL_LAN1      16
#define OS_VI_PAL_LAF1      17
#define OS_VI_PAL_LPN2      18
#define OS_VI_PAL_LPF2      19
#define OS_VI_PAL_LAN2      20
#define OS_VI_PAL_LAF2      21
#define OS_VI_PAL_HPN1      22
#define OS_VI_PAL_HPF1      23
#define OS_VI_PAL_HAN1      24
#define OS_VI_PAL_HAF1      25
#define OS_VI_PAL_HPN2      26
#define OS_VI_PAL_HPF2      27

<<<<<<< HEAD
#define OS_TV_PAL           0
#define OS_TV_NTSC          1
#define OS_TV_MPAL          2
=======
#define OS_VI_UNK28         28
>>>>>>> 9de0b131

#endif<|MERGE_RESOLUTION|>--- conflicted
+++ resolved
@@ -97,12 +97,9 @@
 #define OS_VI_PAL_HPN2      26
 #define OS_VI_PAL_HPF2      27
 
-<<<<<<< HEAD
 #define OS_TV_PAL           0
 #define OS_TV_NTSC          1
 #define OS_TV_MPAL          2
-=======
 #define OS_VI_UNK28         28
->>>>>>> 9de0b131
 
 #endif