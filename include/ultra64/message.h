--- conflicted
+++ resolved
@@ -1,11 +1,6 @@
 #ifndef ULTRA64_MESSAGE_H
 #define ULTRA64_MESSAGE_H
 
-<<<<<<< HEAD
-=======
-#include "thread.h"
-
->>>>>>> f1d183d6
 #define OS_MESG_NOBLOCK         0
 #define OS_MESG_BLOCK           1
 
@@ -29,7 +24,7 @@
 
 #ifdef _LANGUAGE_C
 
-#include "ultra64/types.h"
+#include "thread.h"
 
 typedef void* OSMesg;
 typedef u32 OSEvent;
