#ifndef BCP_H
#define BCP_H

#include "rcp.h"

/******************************************************************************
 * Additional MIPS Interface (MI) Registers
 */

/**
 * Accesses to this register outside of Secure Mode cause an NMI to transfer control
 * to the Secure Kernel.
 *
 * [25] ?: System software writes to this bit when launching an app or game
 * [24] SK RAM Access: Set to 1 to enable access to 0x8000 bytes at 0x1FC40000
 *  [7] Secure Trap Cause: Memory card removed
 *  [6] Secure Trap Cause: Power button pressed
 *  [5] Secure Trap Cause: MI Error
 *  [4] Secure Trap Cause: PI Error
 *  [3] Secure Trap Cause: Timer expired
 *  [2] Secure Trap Cause: Syscall via read of this register outside of secure mode
 *  [1] Boot ROM Swap: 0 = SK mapped at 0x1FC00000, Boot ROM mapped at 0x1FC20000
 *                     1 = Boot ROM mapped at 0x1FC00000, SK mapped at 0x1FC20000
 *  [0] Secure Mode: 0 = not in secure mode
 *                   1 = in secure mode
 */
#define MI_SECURE_EXCEPTION_REG (MI_BASE_REG + 0x14)

/**
 * Read:
 *  [25] MD (active, 1 if card is currently disconnected else 0)
 *  [24] Power Button (active, 1 if button is currently pressed else 0)
 *  [13] MD (pending interrupt)
 *  [12] Power Button (pending interrupt)
 *  [11] USB1
 *  [10] USB0
 *  [ 9] PI_ERR
 *  [ 8] IDE
 *  [ 7] AES
 *  [ 6] FLASH
 *  [ 5] DP
 *  [ 4] PI
 *  [ 3] VI
 *  [ 2] AI
 *  [ 1] SI
 *  [ 0] SP
 *
 * Write:
 *  [13] Clear MD Interrupt
 */
#define MI_EX_INTR_REG (MI_BASE_REG + 0x38)

/*
 * MI_EX_INTR_REG: read bits
 */
#define MI_EX_INTR_SP               (1 <<  0)
#define MI_EX_INTR_SI               (1 <<  1)
#define MI_EX_INTR_AI               (1 <<  2)
#define MI_EX_INTR_VI               (1 <<  3)
#define MI_EX_INTR_PI               (1 <<  4)
#define MI_EX_INTR_DP               (1 <<  5)
#define MI_EX_INTR_FLASH            (1 <<  6)
#define MI_EX_INTR_AES              (1 <<  7)
#define MI_EX_INTR_IDE              (1 <<  8)
#define MI_EX_INTR_PI_ERR           (1 <<  9)
#define MI_EX_INTR_USB0             (1 << 10)
#define MI_EX_INTR_USB1             (1 << 11)
#define MI_EX_INTR_PWR_BTN          (1 << 12)
#define MI_EX_INTR_MD               (1 << 13)
#define MI_EX_INTR_PWR_BTN_PRESSED  (1 << 24)   /* updated in real-time, unrelated to interrupt */
#define MI_EX_INTR_CARD_NOT_PRESENT (1 << 25)   /* updated in real-time, unrelated to interrupt */

#define MI_EX_INTR_ALL                                                             \
   (MI_EX_INTR_FLASH | MI_EX_INTR_AES  | MI_EX_INTR_IDE     | MI_EX_INTR_PI_ERR  | \
    MI_EX_INTR_USB0  | MI_EX_INTR_USB1 | MI_EX_INTR_PWR_BTN | MI_EX_INTR_MD)

/*
 * MI_EX_INTR_REG: write bits
 */
#define MI_EX_INTR_CLR_MD           (1 << 13)

/**
 * Write:
 *  [27:26] Set/Clear MD
 *  [25:24] Set/Clear BUTTON
 *  [23:22] Set/Clear USB1
 *  [21:20] Set/Clear USB0
 *  [19:18] Set/Clear PI_ERR
 *  [17:16] Set/Clear IDE
 *  [15:14] Set/Clear AES
 *  [13:12] Set/Clear FLASH
 *  [11:10] Set/Clear DP
 *  [ 9: 8] Set/Clear PI
 *  [ 7: 6] Set/Clear VI
 *  [ 5: 4] Set/Clear AI
 *  [ 3: 2] Set/Clear SI
 *  [ 1: 0] Set/Clear SP
 *
 * Read:
 *  [13] MD
 *  [12] BUTTON
 *  [11] USB1
 *  [10] USB0
 *  [ 9] PI_ERR
 *  [ 8] IDE
 *  [ 7] AES
 *  [ 6] FLASH
 *  [ 5] DP
 *  [ 4] PI
 *  [ 3] VI
 *  [ 2] AI
 *  [ 1] SI
 *  [ 0] SP
 */
#define MI_EX_INTR_MASK_REG (MI_BASE_REG + 0x3C)

/*
 * MI_EX_INTR_MASK_REG: write bits
 */
#define MI_EX_INTR_MASK_CLR_SP      (1 <<  0)  /* clear SP      mask */
#define MI_EX_INTR_MASK_SET_SP      (1 <<  1)  /*   set SP      mask */
#define MI_EX_INTR_MASK_CLR_SI      (1 <<  2)  /* clear SI      mask */
#define MI_EX_INTR_MASK_SET_SI      (1 <<  3)  /*   set SI      mask */
#define MI_EX_INTR_MASK_CLR_AI      (1 <<  4)  /* clear AI      mask */
#define MI_EX_INTR_MASK_SET_AI      (1 <<  5)  /*   set AI      mask */
#define MI_EX_INTR_MASK_CLR_VI      (1 <<  6)  /* clear VI      mask */
#define MI_EX_INTR_MASK_SET_VI      (1 <<  7)  /*   set VI      mask */
#define MI_EX_INTR_MASK_CLR_PI      (1 <<  8)  /* clear PI      mask */
#define MI_EX_INTR_MASK_SET_PI      (1 <<  9)  /*   set PI      mask */
#define MI_EX_INTR_MASK_CLR_DP      (1 << 10)  /* clear DP      mask */
#define MI_EX_INTR_MASK_SET_DP      (1 << 11)  /*   set DP      mask */
#define MI_EX_INTR_MASK_CLR_FLASH   (1 << 12)  /* clear FLASH   mask */
#define MI_EX_INTR_MASK_SET_FLASH   (1 << 13)  /*   set FLASH   mask */
#define MI_EX_INTR_MASK_CLR_AES     (1 << 14)  /* clear AES     mask */
#define MI_EX_INTR_MASK_SET_AES     (1 << 15)  /*   set AES     mask */
#define MI_EX_INTR_MASK_CLR_IDE     (1 << 16)  /* clear IDE     mask */
#define MI_EX_INTR_MASK_SET_IDE     (1 << 17)  /*   set IDE     mask */
#define MI_EX_INTR_MASK_CLR_PI_ERR  (1 << 18)  /* clear PI_ERR  mask */
#define MI_EX_INTR_MASK_SET_PI_ERR  (1 << 19)  /*   set PI_ERR  mask */
#define MI_EX_INTR_MASK_CLR_USB0    (1 << 20)  /* clear USB0    mask */
#define MI_EX_INTR_MASK_SET_USB0    (1 << 21)  /*   set USB0    mask */
#define MI_EX_INTR_MASK_CLR_USB1    (1 << 22)  /* clear USB1    mask */
#define MI_EX_INTR_MASK_SET_USB1    (1 << 23)  /*   set USB1    mask */
#define MI_EX_INTR_MASK_CLR_PWR_BTN (1 << 24)  /* clear PWR_BTN mask */
#define MI_EX_INTR_MASK_SET_PWR_BTN (1 << 25)  /*   set PWR_BTN mask */
#define MI_EX_INTR_MASK_CLR_MD      (1 << 26)  /* clear MD      mask */
#define MI_EX_INTR_MASK_SET_MD      (1 << 27)  /*   set MD      mask */

/*
 * MI_EX_INTR_MASK_REG: read bits
 */
#define MI_EX_INTR_MASK_SP      (1 <<  0)   /* SP      intr mask */
#define MI_EX_INTR_MASK_SI      (1 <<  1)   /* SI      intr mask */
#define MI_EX_INTR_MASK_AI      (1 <<  2)   /* AI      intr mask */
#define MI_EX_INTR_MASK_VI      (1 <<  3)   /* VI      intr mask */
#define MI_EX_INTR_MASK_PI      (1 <<  4)   /* PI      intr mask */
#define MI_EX_INTR_MASK_DP      (1 <<  5)   /* DP      intr mask */
#define MI_EX_INTR_MASK_FLASH   (1 <<  6)   /* FLASH   intr mask */
#define MI_EX_INTR_MASK_AES     (1 <<  7)   /* AES     intr mask */
#define MI_EX_INTR_MASK_IDE     (1 <<  8)   /* IDE     intr mask */
#define MI_EX_INTR_MASK_PI_ERR  (1 <<  9)   /* PI_ERR  intr mask */
#define MI_EX_INTR_MASK_USB0    (1 << 10)   /* USB0    intr mask */
#define MI_EX_INTR_MASK_USB1    (1 << 11)   /* USB1    intr mask */
#define MI_EX_INTR_MASK_PWR_BTN (1 << 12)   /* PWR_BTN intr mask */
#define MI_EX_INTR_MASK_MD      (1 << 13)   /* MD      intr mask */

/******************************************************************************
 * Additional Parallel Interface (PI) Registers
 */

/**
 * Write:
 *     [31] Execute command after write
 *     [30] Interrupt when done
 *  [29:24] ?
 *  [23:16] NAND Command
 *     [15] ?
 *     [14] Buffer Select
 *  [13:12] Device Select
 *     [11] Do Error Correction
 *     [10] NAND Command is Multi-Cycle
 *  [ 9: 0] Data Transfer Length in Bytes
 *
 * Writing 0 to this register clears the interrupt
 *
 * Read:
 *     [31] Busy
 *     [11] Single-Bit Error Corrected
 *     [10] Double-Bit Error Uncorrectable
 */
#define PI_NAND_CTRL_REG (PI_BASE_REG + 0x48)

/**
<<<<<<< HEAD
 * PI internal buffer DMA read length. Writes initiate a DMA from RDRAM to the PI buffer.
 */
#define PI_EX_RD_LEN_REG (PI_BASE_REG + 0x58)

/**
 * PI internal buffer DMA write length. Writes initiate a DMA from the PI buffer to RDRAM.
 */
#define PI_EX_WR_LEN_REG (PI_BASE_REG + 0x5C)
=======
 * [31:16] Box ID
 *   [31:30] Hardware Revision? (osInitialize checks this and sets __osBbIsBb to 2 if != 0)
 *   [29:27] ?? (not seen)
 *   [26:25] ?? (system clock speed identifier?)
 *   [24:22] ?? (bootrom, checked against MI_10_REG and copied there if mismatch)
 *   [21:16] ?? (not seen)
 * [ 7: 4] GPIO direction control
 *     [7] RTC Data output enable
 *     [6] RTC Clock output enable
 *     [5] Error LED output enable
 *     [4] Power Control output enable
 * [ 3: 0] GPIO in/out value
 *     [3] RTC Data output value (0=low, 1=high)
 *     [2] RTC Clock output value (0=low, 1=high)
 *     [1] Error LED (0=on, 1=off)
 *     [0] Power Control (0=off, 1=on)
 */
#define PI_GPIO_REG (PI_BASE_REG + 0x60)

/* Box ID */
#define PI_GPIO_GET_BOXID(reg)  ((reg) >> 16)
#define PI_GPIO_IS_HW_V2(reg)   ((reg) & (3 << 30))

/* GPIO: Input/Output enables */
#define PI_GPIO_I_PWR       ((0 << 0) << 4)
#define PI_GPIO_O_PWR       ((1 << 0) << 4)
#define PI_GPIO_I_LED       ((0 << 1) << 4)
#define PI_GPIO_O_LED       ((1 << 1) << 4)
#define PI_GPIO_I_RTC_CLK   ((0 << 2) << 4)
#define PI_GPIO_O_RTC_CLK   ((1 << 2) << 4)
#define PI_GPIO_I_RTC_DAT   ((0 << 3) << 4)
#define PI_GPIO_O_RTC_DAT   ((1 << 3) << 4)

/* GPIO: Output controls */
/* Power */
#define PI_GPIO_PWR_OFF     (0 << 0)
#define PI_GPIO_PWR_ON      (1 << 0)
/* LED */
#define PI_GPIO_LED_ON      (0 << 1)
#define PI_GPIO_LED_OFF     (1 << 1)
/* RTC */
#define PI_GPIO_RTC_CLK_LO  (0 << 2)
#define PI_GPIO_RTC_CLK_HI  (1 << 2)
#define PI_GPIO_RTC_DAT_LO  (0 << 3)
#define PI_GPIO_RTC_DAT_HI  (1 << 3)

/* GPIO: Input getters */
#define PI_GPIO_GET_PWR(reg)     (((reg) >> 0) & 1)
#define PI_GPIO_GET_LED(reg)     (((reg) >> 1) & 1)
#define PI_GPIO_GET_RTC_CLK(reg) (((reg) >> 2) & 1)
#define PI_GPIO_GET_RTC_DAT(reg) (((reg) >> 3) & 1)

/**
 * [31] ?
 */
#define PI_64_REG (PI_BASE_REG + 0x64)

/******************************************************************************
 * Additional Serial Interface (SI) Registers
 */

/**
 * ?
 */
#define SI_0C_REG (SI_BASE_REG + 0x0C)

/**
 * ?
 */
#define SI_1C_REG (SI_BASE_REG + 0x1C)
>>>>>>> b19b06a5

#endif<|MERGE_RESOLUTION|>--- conflicted
+++ resolved
@@ -191,7 +191,6 @@
 #define PI_NAND_CTRL_REG (PI_BASE_REG + 0x48)
 
 /**
-<<<<<<< HEAD
  * PI internal buffer DMA read length. Writes initiate a DMA from RDRAM to the PI buffer.
  */
 #define PI_EX_RD_LEN_REG (PI_BASE_REG + 0x58)
@@ -200,7 +199,8 @@
  * PI internal buffer DMA write length. Writes initiate a DMA from the PI buffer to RDRAM.
  */
 #define PI_EX_WR_LEN_REG (PI_BASE_REG + 0x5C)
-=======
+
+/**
  * [31:16] Box ID
  *   [31:30] Hardware Revision? (osInitialize checks this and sets __osBbIsBb to 2 if != 0)
  *   [29:27] ?? (not seen)
@@ -271,6 +271,5 @@
  * ?
  */
 #define SI_1C_REG (SI_BASE_REG + 0x1C)
->>>>>>> b19b06a5
 
 #endif