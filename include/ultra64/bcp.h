--- conflicted
+++ resolved
@@ -26,21 +26,6 @@
  */
 #define MI_SECURE_EXCEPTION_REG (MI_BASE_REG + 0x14)
 
-<<<<<<< HEAD
-/******************************************************************************
- * Additional Parallel Interface (PI) Registers
- */
-
-/**
- * PI internal buffer DMA read length. Writes initiate a DMA from RDRAM to the PI buffer.
- */
-#define PI_EX_RD_LEN_REG (PI_BASE_REG + 0x58)
-
-/**
- * PI internal buffer DMA write length. Writes initiate a DMA from the PI buffer to RDRAM.
- */
-#define PI_EX_WR_LEN_REG (PI_BASE_REG + 0x5C)
-=======
 /**
  * Read:
  *  [25] MD (active, 1 if card is currently disconnected else 0)
@@ -204,6 +189,15 @@
  *     [10] Double-Bit Error Uncorrectable
  */
 #define PI_NAND_CTRL_REG (PI_BASE_REG + 0x48)
->>>>>>> c6cceea8
+
+/**
+ * PI internal buffer DMA read length. Writes initiate a DMA from RDRAM to the PI buffer.
+ */
+#define PI_EX_RD_LEN_REG (PI_BASE_REG + 0x58)
+
+/**
+ * PI internal buffer DMA write length. Writes initiate a DMA from the PI buffer to RDRAM.
+ */
+#define PI_EX_WR_LEN_REG (PI_BASE_REG + 0x5C)
 
 #endif