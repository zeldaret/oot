--- conflicted
+++ resolved
@@ -66,20 +66,11 @@
 
 void Fault_WaitForInput(void);
 
-<<<<<<< HEAD
-#if PLATFORM_N64
-
-// Not implemented. Silently noop-ing is fine, these are not essential for functionality.
-#define FaultDrawer_SetFontColor(color) (void)0
-#define FaultDrawer_SetCharPad(padW, padH) (void)0
-
-=======
->>>>>>> af24970d
 void Fault_SetCursor(s32 x, s32 y);
 s32 Fault_Printf(const char* fmt, ...);
 void Fault_DrawText(s32 x, s32 y, const char* fmt, ...);
 
-#if FAULT_VERSION == FAULT_N64
+#if PLATFORM_N64
 
 // Not implemented. Silently noop-ing is fine, these are not essential for functionality.
 #define Fault_SetFontColor(color) (void)0
