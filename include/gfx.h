--- conflicted
+++ resolved
@@ -51,118 +51,6 @@
     /* 0x02FC */ char unk_2FC[0x04];
 } GraphicsContext; // size = 0x300
 
-<<<<<<< HEAD
-#define UCODE_NULL      0
-#define UCODE_F3DZEX    1
-#define UCODE_UNK       2
-#define UCODE_S2DEX     3
-
-typedef struct UCodeInfo {
-    /* 0x00 */ u32 type;
-    /* 0x04 */ void* ptr;
-} UCodeInfo; // size = 0x8
-
-typedef struct UCodeDisas {
-    /* 0x00 */ uintptr_t segments[NUM_SEGMENTS];
-    /* 0x40 */ Gfx* dlStack[18];
-    /* 0x88 */ s32 dlDepth;
-    /* 0x8C */ u32 dlCnt;
-    /* 0x90 */ u32 vtxCnt;
-    /* 0x94 */ u32 spvtxCnt;
-    /* 0x98 */ u32 tri1Cnt;
-    /* 0x9C */ u32 tri2Cnt;
-    /* 0xA0 */ u32 quadCnt;
-    /* 0xA4 */ u32 lineCnt;
-    /* 0xA8 */ u32 loaducodeCnt;
-    /* 0xAC */ u32 pipeSyncRequired;
-    /* 0xB0 */ u32 tileSyncRequired;
-    /* 0xB4 */ u32 loadSyncRequired;
-    /* 0xB8 */ u32 syncErr;
-    /* 0xBC */ s32 enableLog;
-    /* 0xC0 */ s32 ucodeType;
-    /* 0xC4 */ s32 ucodeInfoCount;
-    /* 0xC8 */ UCodeInfo* ucodeInfo;
-    /* 0xCC */ u32 modeH;
-    /* 0xD0 */ u32 modeL;
-    /* 0xD4 */ u32 geometryMode;
-} UCodeDisas; // size = 0xD8
-=======
-typedef enum SetupDL {
-    /*  0 */ SETUPDL_0,
-    /*  1 */ SETUPDL_1,
-    /*  2 */ SETUPDL_2,
-    /*  3 */ SETUPDL_3,
-    /*  4 */ SETUPDL_4,
-    /*  5 */ SETUPDL_5,
-    /*  6 */ SETUPDL_6,
-    /*  7 */ SETUPDL_7,
-    /*  8 */ SETUPDL_8,
-    /*  9 */ SETUPDL_9,
-    /* 10 */ SETUPDL_10,
-    /* 11 */ SETUPDL_11,
-    /* 12 */ SETUPDL_12,
-    /* 13 */ SETUPDL_13,
-    /* 14 */ SETUPDL_14,
-    /* 15 */ SETUPDL_15,
-    /* 16 */ SETUPDL_16,
-    /* 17 */ SETUPDL_17,
-    /* 18 */ SETUPDL_18,
-    /* 19 */ SETUPDL_19,
-    /* 20 */ SETUPDL_20,
-    /* 21 */ SETUPDL_21,
-    /* 22 */ SETUPDL_22,
-    /* 23 */ SETUPDL_23,
-    /* 24 */ SETUPDL_24,
-    /* 25 */ SETUPDL_25,
-    /* 26 */ SETUPDL_26,
-    /* 27 */ SETUPDL_27,
-    /* 28 */ SETUPDL_28,
-    /* 29 */ SETUPDL_29,
-    /* 30 */ SETUPDL_30,
-    /* 31 */ SETUPDL_31,
-    /* 32 */ SETUPDL_32,
-    /* 33 */ SETUPDL_33,
-    /* 34 */ SETUPDL_34,
-    /* 35 */ SETUPDL_35,
-    /* 36 */ SETUPDL_36,
-    /* 37 */ SETUPDL_37,
-    /* 38 */ SETUPDL_38,
-    /* 39 */ SETUPDL_39,
-    /* 40 */ SETUPDL_40,
-    /* 41 */ SETUPDL_41,
-    /* 42 */ SETUPDL_42,
-    /* 43 */ SETUPDL_43,
-    /* 44 */ SETUPDL_44,
-    /* 45 */ SETUPDL_45,
-    /* 46 */ SETUPDL_46,
-    /* 47 */ SETUPDL_47,
-    /* 48 */ SETUPDL_48,
-    /* 49 */ SETUPDL_49,
-    /* 50 */ SETUPDL_50,
-    /* 51 */ SETUPDL_51,
-    /* 52 */ SETUPDL_52,
-    /* 53 */ SETUPDL_53,
-    /* 54 */ SETUPDL_54,
-    /* 55 */ SETUPDL_55,
-    /* 56 */ SETUPDL_56,
-    /* 57 */ SETUPDL_57,
-    /* 58 */ SETUPDL_58,
-    /* 59 */ SETUPDL_59,
-    /* 60 */ SETUPDL_60,
-    /* 61 */ SETUPDL_61,
-    /* 62 */ SETUPDL_62,
-    /* 63 */ SETUPDL_63,
-    /* 64 */ SETUPDL_64,
-    /* 65 */ SETUPDL_65,
-    /* 66 */ SETUPDL_66,
-    /* 67 */ SETUPDL_67,
-    /* 68 */ SETUPDL_68,
-    /* 69 */ SETUPDL_69,
-    /* 70 */ SETUPDL_70,
-    /* 71 */ SETUPDL_MAX
-} SetupDL;
->>>>>>> dc1501e7
-
 void* Graph_Alloc(GraphicsContext* gfxCtx, size_t size);
 void* Graph_Alloc2(GraphicsContext* gfxCtx, size_t size);
 
