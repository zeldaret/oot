<Root>
    <File Name="ddan_scene" Segment="2">
        <Scene Name="ddan_scene" Offset="0x0"/>
<<<<<<< HEAD
=======
        <Cutscene Name="gDcOpeningCs" Offset="0x14F80"/>
>>>>>>> 7446e5eb
    </File>
    <File Name="ddan_room_0" Segment="3">
        <Room Name="ddan_room_0" Offset="0x0"/>
    </File>
    <File Name="ddan_room_1" Segment="3">
        <Room Name="ddan_room_1" Offset="0x0"/>
    </File>
    <File Name="ddan_room_2" Segment="3">
        <Room Name="ddan_room_2" Offset="0x0"/>
    </File>
    <File Name="ddan_room_3" Segment="3">
        <Room Name="ddan_room_3" Offset="0x0"/>
    </File>
    <File Name="ddan_room_4" Segment="3">
        <Room Name="ddan_room_4" Offset="0x0"/>
    </File>
    <File Name="ddan_room_5" Segment="3">
        <Room Name="ddan_room_5" Offset="0x0"/>
    </File>
    <File Name="ddan_room_6" Segment="3">
        <Room Name="ddan_room_6" Offset="0x0"/>
    </File>
    <File Name="ddan_room_7" Segment="3">
        <Room Name="ddan_room_7" Offset="0x0"/>
    </File>
    <File Name="ddan_room_8" Segment="3">
        <Room Name="ddan_room_8" Offset="0x0"/>
    </File>
    <File Name="ddan_room_9" Segment="3">
        <Room Name="ddan_room_9" Offset="0x0"/>
    </File>
    <File Name="ddan_room_10" Segment="3">
        <Room Name="ddan_room_10" Offset="0x0"/>
    </File>
    <File Name="ddan_room_11" Segment="3">
        <Room Name="ddan_room_11" Offset="0x0"/>
    </File>
    <File Name="ddan_room_12" Segment="3">
        <Room Name="ddan_room_12" Offset="0x0"/>
    </File>
    <File Name="ddan_room_13" Segment="3">
        <Room Name="ddan_room_13" Offset="0x0"/>
    </File>
    <File Name="ddan_room_14" Segment="3">
        <Room Name="ddan_room_14" Offset="0x0"/>
    </File>
    <File Name="ddan_room_15" Segment="3">
        <Room Name="ddan_room_15" Offset="0x0"/>
    </File>
    <File Name="ddan_room_16" Segment="3">
        <Room Name="ddan_room_16" Offset="0x0"/>
    </File>
</Root><|MERGE_RESOLUTION|>--- conflicted
+++ resolved
@@ -1,10 +1,7 @@
 <Root>
     <File Name="ddan_scene" Segment="2">
+        <Cutscene Name="gDcOpeningCs" Offset="0x14F80"/>
         <Scene Name="ddan_scene" Offset="0x0"/>
-<<<<<<< HEAD
-=======
-        <Cutscene Name="gDcOpeningCs" Offset="0x14F80"/>
->>>>>>> 7446e5eb
     </File>
     <File Name="ddan_room_0" Segment="3">
         <Room Name="ddan_room_0" Offset="0x0"/>
