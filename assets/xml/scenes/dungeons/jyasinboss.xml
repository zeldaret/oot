--- conflicted
+++ resolved
@@ -1,9 +1,6 @@
 <Root>
     <File Name="jyasinboss_scene" Segment="2">
-<<<<<<< HEAD
-=======
         <Cutscene Name="gNabooruKnuckleDefeatCs" Offset="0x3F80"/>
->>>>>>> 7446e5eb
         <Scene Name="jyasinboss_scene" Offset="0x0"/>
     </File>
     <File Name="jyasinboss_room_0" Segment="3">
