--- conflicted
+++ resolved
@@ -1,10 +1,7 @@
 <Root>
     <File Name="spot12_scene" Segment="2">
         <Cutscene Name="gSpot12Cs_006490" Offset="0x6490"/>
-<<<<<<< HEAD
-=======
 
->>>>>>> ee539e90
         <Scene Name="spot12_scene" Offset="0x0"/>
     </File>
     <File Name="spot12_room_0" Segment="3">
