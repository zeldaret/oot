<<<<<<< HEAD
<Root>
    <File Name="spot01_scene" Segment="2">
        <Cutscene Name="gKakarikoVillageIntroCs" Offset="0xA540"/>
        <Texture Name="gKakarikoVillageLadderTex" OutName="ladder" Format="rgba16" Width="32" Height="32" Offset="0xBF50"/>
        <Texture Name="gKakarikoVillageDoorShadowTex" OutName="door_shadow" Format="ci8" Width="16" Height="32" Offset="0x12950" TlutOffset="0xA870"/>
        <Texture Name="gKakarikoVillageRoofTex" OutName="roof" Format="ci8" Width="16" Height="32" Offset="0x1BF50" TlutOffset="0xA870"/>

        <Texture Name="gKakarikoVillageLightGreenGrassTex2" OutName="light_green_grass_2" Format="rgba16" Width="32" Height="32" Offset="0xAA50"/>
        <Texture Name="gKakarikoVillageEastWallTex" OutName="east_wall" Format="ci4" Height="64" Width="64" Offset="0xED50" TlutOffset="0xAA28"/>

        <!-- Also used for Granny's potion shop -->
        <Texture Name="gKakarikoVillageShopHouseRoofTex" OutName="shop_house_roof" Format="ci8" Width="32" Height="64" Offset="0xE550" TlutOffset="0xA870"/>

        <!-- Also used for House of Skulltula -->
        <Texture Name="gKakarikoVillageShopHouseWallsTex" OutName="shop_house_walls" Format="ci8" Width="32" Height="64" Offset="0xCD50" TlutOffset="0xA870"/>
        <Texture Name="gKakarikoVillageBoxSideTex" OutName="box_side" Format="ci8" Width="16" Height="16" Offset="0xB250" TlutOffset="0xA870"/>

        <Texture Name="gKakarikoVillagePlatformAndBoxTopTex" OutName="platform_and_box_top" Format="ci8" Width="16" Height="64" Offset="0xB350" TlutOffset="0xA870"/>
        
        <Texture Name="gKakarikoVillageNwAreaTex1" OutName="nw_area_1" Format="i4" Width="64" Height="64" Offset="0xD550"/>
        <Texture Name="gKakarikoVillageNwAreaTex2" OutName="nw_area_2" Format="i4" Width="64" Height="64" Offset="0xDD50"/>

        <Texture Name="gKakarikoVillageWellTileDirtyTex" OutName="well_tile_dirty" Format="rgba16" Width="32" Height="32" Offset="0xF950"/>
        <Texture Name="gKakarikoVillageWellTileTex" OutName="well_tile" Format="rgba16" Width="32" Height="32" Offset="0x10150"/>
        <Texture Name="gKakarikoVillageWellLadderTex" OutName="well_ladder" Format="rgba16" Width="32" Height="16" Offset="0xF550"/>

        <Texture Name="gKakarikoVillageWellUpperTex" OutName="well_upper" Format="rgba16" Width="32" Height="64" Offset="0x10950"/>
        
        <Texture Name="gKakarikoVillageTowerTex" OutName="tower" Format="rgba16" Width="32" Height="64" Offset="0x11950"/>
        <Texture Name="gKakarikoVillageGateBannerTex" OutName="gate_banner" Format="rgba16" Width="64" Height="32" Offset="0x12B50"/>
        <Texture Name="gKakarikoVillageGateTex" OutName="gate" Format="rgba16" Width="16" Height="64" Offset="0x13B50"/>

        <Texture Name="gKakarikoVillageStairTex" OutName="stair" Format="ci8" Width="64" Height="16" Offset="0x14F50" TlutOffset="0xA870"/>

        <Texture Name="gKakarikoVillageDmtBackground1Tex" OutName="dmt_background_1" Format="ia4" Width="64" Height="32" Offset="0x14750"/>
        <Texture Name="gKakarikoVillageShortFenceTex" OutName="short_fence" Format="ia4" Width="64" Height="64" Offset="0x15350"/>

        <Texture Name="gKakarikoVillageDayWindowTex" OutName="day_window" Format="rgba16" Width="32" Height="64" Offset="0x15B50"/>
        <Texture Name="gKakarikoVillageNightWindowTex" OutName="night_window" Format="rgba16" Width="32" Height="64" Offset="0x16B50"/>
        
        <Texture Name="gKakarikoVillageLightGreenGrassTex" OutName="light_green_grass" Format="rgba16" Width="32" Height="32" Offset="0x18B50"/>

        <Texture Name="gKakarikoVillageDarkGreenGrassTex1" OutName="dark_green_grass_1" Format="rgba16" Width="32" Height="32" Offset="0x19350"/>
        <Texture Name="gKakarikoVillageDarkGreenGrassTex2" OutName="dark_green_grass_2" Format="rgba16" Width="32" Height="32" Offset="0x1B750"/>

        <Texture Name="gKakarikoVillageTallFenceTex" OutName="tall_fence" Format="rgba16" Width="16" Height="64" Offset="0x1AF50"/>
        <!-- Also used for Impa's house and the house with all of the NPCs-->
        <Texture Name="gKakarikoVillagePotionShopHouseWallTex" OutName="potion_shop_wall" Format="ci8" Width="32" Height="64" Offset="0x17B50" TlutOffset="0xA870"/>
        <Scene Name="spot01_scene" Offset="0x0"/>
    </File>
    <File Name="spot01_room_0" Segment="3">
        <!-- ZAPD doesn't support this yet
        <ActorList Name="gKakarikoVillageChildDayActorList" Count="57" Offset="0x84"/>
        <ActorList Name="gKakarikoVillageAdultDayActorList" Count="51" Offset="0x5CC"/>
        <ActorList Name="gKakarikoVillageAdultNightActorList" Count="46" Offset="0x95C"/>
        <ActorList Name="gKakarikoVillageChildtNightActorList" Count="50" Offset="0xC98"/>
        -->
        
        <DList Name="gKakarikoVillageDarkGreenGrassDL" Offset="0x1F20"/>
        <DList Name="gKakarikoVillageLightGreenGrassDL" Offset="0x24E8"/>
        <DList Name="gKakarikoVillageStoneWallsAndStairsDL" Offset="0x3B48"/>
        <DList Name="gKakarikoVillageEastWallsDL" Offset="0x4420"/>

        <!-- Path to DMT and the stone wall around the NW part of the village -->
        <DList Name="gKakarikoVillageNorthWestAreaDL" Offset="0x48C8"/>
        <DList Name="gKakarikoVillageFencesDL" Offset="0x4DB0"/>
        <DList Name="gKakarikoVillageWellLowerDL" Offset="0x5290"/>
        <DList Name="gKakarikoVillageWellUpperDL" Offset="0x5680"/>
        <DList Name="gKakarikoVillageTowerDL" Offset="0x5AD0"/>
        <DList Name="gKakarikoVillageEntranceGateDL" Offset="0x5E48"/>
        <DList Name="gKakarikoVillageImpasHousePlatformAndBoxesDL" Offset="0x63A0"/>

        <DList Name="gKakarikoVillageHouseDL" Offset="0x6758"/>
        <DList Name="gKakarikoVillageGrannysPotionShopDL" Offset="0x6B18"/>
        <DList Name="gKakarikoVillageHouseOfSkulltulaWallsDL" Offset="0x6EC0"/>
        <DList Name="gKakarikoVillageImpasHouseWallsDL" Offset="0x7418"/>
        <DList Name="gKakarikoVillagePotionShopHouseDL" Offset="0x7888"/>
        <DList Name="gKakarikoVillageShopHouseDL" Offset="0x7C18"/>
        
        <!-- Doesn't include the house that becomes a shop, also includes ladders. -->
        <DList Name="gKakarikoVillageHousesRoofAndDoorDL" Offset="0x86F0"/>
        <DList Name="gKakarikoVillageHouseWindowsDL" Offset="0x8EC8"/>
        <DList Name="gKakarikoVilllageDmtBackgroundDL" Offset="0x9108"/>
        <DList Name="gKakarikoVillageWindmillAndBackFenceDL" Offset="0x9A70"/>
        <DList Name="gKakarikoVillageMasterDL" Offset="0x9E38"/>

        <Array Name="gKakarikoVillageDmtBackgroundVtx" Count="18" Offset="0x8FE8">
            <Vtx/>
        </Array>

        <Array Name="gKakarikoVillageHouseWindowsVtx" Count="60" Offset="0x8B08">
            <Vtx/>
        </Array>

        <Array Name="gKakarikoVillageHousesRoofAndDoorVtx" Count="150" Offset="0x7D90">
            <Vtx/>
        </Array>

        <Array Name="gKakarikoVillageShopHouseVtx" Count="38" Offset="0x79B8">
            <Vtx/>
        </Array>
        
        <Array Name="gKakarikoVillagePotionShopHouseVtx" Count="38" Offset="0x7628">
            <Vtx/>
        </Array>

        <Array Name="gKakarikoVillageImpasHouseVtx" Count="67" Offset="0x6FE8">
            <Vtx/>
        </Array>

        <Array Name="gKakarikoVillageHouseOfSkulltulaVtx" Count="39" Offset="0x6C50">
            <Vtx/>
        </Array>

        <Array Name="gKakarikoVillageGrannysPotionShopVtx" Count="43" Offset="0x6868">
            <Vtx/>
        </Array>

        <Array Name="gKakarikoVillageHouseVtx" Count="25" Offset="0x65C8">
            <Vtx/>
        </Array>

        <Array Name="gKakarikoVillageImpasHousePlatformAndBoxesVtx" Count="60" Offset="0x5FE0">
            <Vtx/>
        </Array>

        <Array Name="gKakarikoVillageEntranceGateVtx" Count="39" Offset="0x5BD8">
            <Vtx/>
        </Array>

        <Array Name="gKakarikoTowerVtx" Count="48" Offset="0x57D0">
            <Vtx/>
        </Array>
        
        <Array Name="gKakarikoWellUpperVtx" Count="36" Offset="0x5440">
            <Vtx/>
        </Array>

        <Array Name="gKakarikoWellLowerVtx" Count="45" Offset="0x4FC0">
            <Vtx/>
        </Array>

        <Array Name="gKakarikoVillageFencesVtx" Count="52" Offset="0x4A70">
            <Vtx/>
        </Array>

        <Array Name="gKakarikoVillageNwAreaVtx" Count="56" Offset="0x4548">
            <Vtx/>
        </Array>

        <Array Name="gKakarikoVillageEastWallsVtx" Count="31" Offset="0x4230">
            <Vtx/>
        </Array>

        <Array Name="gKakarikoVillageStoneWallsAndStairsVtx" Count="334" Offset="0x2668">
            <Vtx/>
        </Array>

        <Array Name="gKakarikoVillageLightGreenGrassVtx" Count="55" Offset="0x2178">
            <Vtx/>
        </Array>

        <Array Name="gKakarikoVillageDarkGreenGrassVtx" Count="128" Offset="0x1720">
            <Vtx/>
        </Array>

        <Room Name="spot01_room_0" Offset="0x0"/>
    </File>
</Root>
=======
<Root>
    <File Name="spot01_scene" Segment="2">
        <Path Name="spot01_scenePathList_0003D0" Offset="0x03D0" NumPaths="3"/>
        <Cutscene Name="gKakarikoVillageIntroCs" Offset="0xA540"/>
        <Texture Name="gKakarikoVillageDayWindowTex" OutName="day_window" Format="rgba16" Width="32" Height="64" Offset="0x15B50"/>
        <Texture Name="gKakarikoVillageNightWindowTex" OutName="night_window" Format="rgba16" Width="32" Height="64" Offset="0x16B50"/>
        <Scene Name="spot01_scene" Offset="0x0"/>
    </File>
    <File Name="spot01_room_0" Segment="3">
        <DList Name="gSpot01DL_009E38" Offset="0x9E38"/>
        <Room Name="spot01_room_0" Offset="0x0"/>
    </File>
</Root>
>>>>>>> 791d9018
<|MERGE_RESOLUTION|>--- conflicted
+++ resolved
@@ -1,185 +1,170 @@
-<<<<<<< HEAD
-<Root>
-    <File Name="spot01_scene" Segment="2">
-        <Cutscene Name="gKakarikoVillageIntroCs" Offset="0xA540"/>
-        <Texture Name="gKakarikoVillageLadderTex" OutName="ladder" Format="rgba16" Width="32" Height="32" Offset="0xBF50"/>
-        <Texture Name="gKakarikoVillageDoorShadowTex" OutName="door_shadow" Format="ci8" Width="16" Height="32" Offset="0x12950" TlutOffset="0xA870"/>
-        <Texture Name="gKakarikoVillageRoofTex" OutName="roof" Format="ci8" Width="16" Height="32" Offset="0x1BF50" TlutOffset="0xA870"/>
-
-        <Texture Name="gKakarikoVillageLightGreenGrassTex2" OutName="light_green_grass_2" Format="rgba16" Width="32" Height="32" Offset="0xAA50"/>
-        <Texture Name="gKakarikoVillageEastWallTex" OutName="east_wall" Format="ci4" Height="64" Width="64" Offset="0xED50" TlutOffset="0xAA28"/>
-
-        <!-- Also used for Granny's potion shop -->
-        <Texture Name="gKakarikoVillageShopHouseRoofTex" OutName="shop_house_roof" Format="ci8" Width="32" Height="64" Offset="0xE550" TlutOffset="0xA870"/>
-
-        <!-- Also used for House of Skulltula -->
-        <Texture Name="gKakarikoVillageShopHouseWallsTex" OutName="shop_house_walls" Format="ci8" Width="32" Height="64" Offset="0xCD50" TlutOffset="0xA870"/>
-        <Texture Name="gKakarikoVillageBoxSideTex" OutName="box_side" Format="ci8" Width="16" Height="16" Offset="0xB250" TlutOffset="0xA870"/>
-
-        <Texture Name="gKakarikoVillagePlatformAndBoxTopTex" OutName="platform_and_box_top" Format="ci8" Width="16" Height="64" Offset="0xB350" TlutOffset="0xA870"/>
-        
-        <Texture Name="gKakarikoVillageNwAreaTex1" OutName="nw_area_1" Format="i4" Width="64" Height="64" Offset="0xD550"/>
-        <Texture Name="gKakarikoVillageNwAreaTex2" OutName="nw_area_2" Format="i4" Width="64" Height="64" Offset="0xDD50"/>
-
-        <Texture Name="gKakarikoVillageWellTileDirtyTex" OutName="well_tile_dirty" Format="rgba16" Width="32" Height="32" Offset="0xF950"/>
-        <Texture Name="gKakarikoVillageWellTileTex" OutName="well_tile" Format="rgba16" Width="32" Height="32" Offset="0x10150"/>
-        <Texture Name="gKakarikoVillageWellLadderTex" OutName="well_ladder" Format="rgba16" Width="32" Height="16" Offset="0xF550"/>
-
-        <Texture Name="gKakarikoVillageWellUpperTex" OutName="well_upper" Format="rgba16" Width="32" Height="64" Offset="0x10950"/>
-        
-        <Texture Name="gKakarikoVillageTowerTex" OutName="tower" Format="rgba16" Width="32" Height="64" Offset="0x11950"/>
-        <Texture Name="gKakarikoVillageGateBannerTex" OutName="gate_banner" Format="rgba16" Width="64" Height="32" Offset="0x12B50"/>
-        <Texture Name="gKakarikoVillageGateTex" OutName="gate" Format="rgba16" Width="16" Height="64" Offset="0x13B50"/>
-
-        <Texture Name="gKakarikoVillageStairTex" OutName="stair" Format="ci8" Width="64" Height="16" Offset="0x14F50" TlutOffset="0xA870"/>
-
-        <Texture Name="gKakarikoVillageDmtBackground1Tex" OutName="dmt_background_1" Format="ia4" Width="64" Height="32" Offset="0x14750"/>
-        <Texture Name="gKakarikoVillageShortFenceTex" OutName="short_fence" Format="ia4" Width="64" Height="64" Offset="0x15350"/>
-
-        <Texture Name="gKakarikoVillageDayWindowTex" OutName="day_window" Format="rgba16" Width="32" Height="64" Offset="0x15B50"/>
-        <Texture Name="gKakarikoVillageNightWindowTex" OutName="night_window" Format="rgba16" Width="32" Height="64" Offset="0x16B50"/>
-        
-        <Texture Name="gKakarikoVillageLightGreenGrassTex" OutName="light_green_grass" Format="rgba16" Width="32" Height="32" Offset="0x18B50"/>
-
-        <Texture Name="gKakarikoVillageDarkGreenGrassTex1" OutName="dark_green_grass_1" Format="rgba16" Width="32" Height="32" Offset="0x19350"/>
-        <Texture Name="gKakarikoVillageDarkGreenGrassTex2" OutName="dark_green_grass_2" Format="rgba16" Width="32" Height="32" Offset="0x1B750"/>
-
-        <Texture Name="gKakarikoVillageTallFenceTex" OutName="tall_fence" Format="rgba16" Width="16" Height="64" Offset="0x1AF50"/>
-        <!-- Also used for Impa's house and the house with all of the NPCs-->
-        <Texture Name="gKakarikoVillagePotionShopHouseWallTex" OutName="potion_shop_wall" Format="ci8" Width="32" Height="64" Offset="0x17B50" TlutOffset="0xA870"/>
-        <Scene Name="spot01_scene" Offset="0x0"/>
-    </File>
-    <File Name="spot01_room_0" Segment="3">
-        <!-- ZAPD doesn't support this yet
-        <ActorList Name="gKakarikoVillageChildDayActorList" Count="57" Offset="0x84"/>
-        <ActorList Name="gKakarikoVillageAdultDayActorList" Count="51" Offset="0x5CC"/>
-        <ActorList Name="gKakarikoVillageAdultNightActorList" Count="46" Offset="0x95C"/>
-        <ActorList Name="gKakarikoVillageChildtNightActorList" Count="50" Offset="0xC98"/>
-        -->
-        
-        <DList Name="gKakarikoVillageDarkGreenGrassDL" Offset="0x1F20"/>
-        <DList Name="gKakarikoVillageLightGreenGrassDL" Offset="0x24E8"/>
-        <DList Name="gKakarikoVillageStoneWallsAndStairsDL" Offset="0x3B48"/>
-        <DList Name="gKakarikoVillageEastWallsDL" Offset="0x4420"/>
-
-        <!-- Path to DMT and the stone wall around the NW part of the village -->
-        <DList Name="gKakarikoVillageNorthWestAreaDL" Offset="0x48C8"/>
-        <DList Name="gKakarikoVillageFencesDL" Offset="0x4DB0"/>
-        <DList Name="gKakarikoVillageWellLowerDL" Offset="0x5290"/>
-        <DList Name="gKakarikoVillageWellUpperDL" Offset="0x5680"/>
-        <DList Name="gKakarikoVillageTowerDL" Offset="0x5AD0"/>
-        <DList Name="gKakarikoVillageEntranceGateDL" Offset="0x5E48"/>
-        <DList Name="gKakarikoVillageImpasHousePlatformAndBoxesDL" Offset="0x63A0"/>
-
-        <DList Name="gKakarikoVillageHouseDL" Offset="0x6758"/>
-        <DList Name="gKakarikoVillageGrannysPotionShopDL" Offset="0x6B18"/>
-        <DList Name="gKakarikoVillageHouseOfSkulltulaWallsDL" Offset="0x6EC0"/>
-        <DList Name="gKakarikoVillageImpasHouseWallsDL" Offset="0x7418"/>
-        <DList Name="gKakarikoVillagePotionShopHouseDL" Offset="0x7888"/>
-        <DList Name="gKakarikoVillageShopHouseDL" Offset="0x7C18"/>
-        
-        <!-- Doesn't include the house that becomes a shop, also includes ladders. -->
-        <DList Name="gKakarikoVillageHousesRoofAndDoorDL" Offset="0x86F0"/>
-        <DList Name="gKakarikoVillageHouseWindowsDL" Offset="0x8EC8"/>
-        <DList Name="gKakarikoVilllageDmtBackgroundDL" Offset="0x9108"/>
-        <DList Name="gKakarikoVillageWindmillAndBackFenceDL" Offset="0x9A70"/>
-        <DList Name="gKakarikoVillageMasterDL" Offset="0x9E38"/>
-
-        <Array Name="gKakarikoVillageDmtBackgroundVtx" Count="18" Offset="0x8FE8">
-            <Vtx/>
-        </Array>
-
-        <Array Name="gKakarikoVillageHouseWindowsVtx" Count="60" Offset="0x8B08">
-            <Vtx/>
-        </Array>
-
-        <Array Name="gKakarikoVillageHousesRoofAndDoorVtx" Count="150" Offset="0x7D90">
-            <Vtx/>
-        </Array>
-
-        <Array Name="gKakarikoVillageShopHouseVtx" Count="38" Offset="0x79B8">
-            <Vtx/>
-        </Array>
-        
-        <Array Name="gKakarikoVillagePotionShopHouseVtx" Count="38" Offset="0x7628">
-            <Vtx/>
-        </Array>
-
-        <Array Name="gKakarikoVillageImpasHouseVtx" Count="67" Offset="0x6FE8">
-            <Vtx/>
-        </Array>
-
-        <Array Name="gKakarikoVillageHouseOfSkulltulaVtx" Count="39" Offset="0x6C50">
-            <Vtx/>
-        </Array>
-
-        <Array Name="gKakarikoVillageGrannysPotionShopVtx" Count="43" Offset="0x6868">
-            <Vtx/>
-        </Array>
-
-        <Array Name="gKakarikoVillageHouseVtx" Count="25" Offset="0x65C8">
-            <Vtx/>
-        </Array>
-
-        <Array Name="gKakarikoVillageImpasHousePlatformAndBoxesVtx" Count="60" Offset="0x5FE0">
-            <Vtx/>
-        </Array>
-
-        <Array Name="gKakarikoVillageEntranceGateVtx" Count="39" Offset="0x5BD8">
-            <Vtx/>
-        </Array>
-
-        <Array Name="gKakarikoTowerVtx" Count="48" Offset="0x57D0">
-            <Vtx/>
-        </Array>
-        
-        <Array Name="gKakarikoWellUpperVtx" Count="36" Offset="0x5440">
-            <Vtx/>
-        </Array>
-
-        <Array Name="gKakarikoWellLowerVtx" Count="45" Offset="0x4FC0">
-            <Vtx/>
-        </Array>
-
-        <Array Name="gKakarikoVillageFencesVtx" Count="52" Offset="0x4A70">
-            <Vtx/>
-        </Array>
-
-        <Array Name="gKakarikoVillageNwAreaVtx" Count="56" Offset="0x4548">
-            <Vtx/>
-        </Array>
-
-        <Array Name="gKakarikoVillageEastWallsVtx" Count="31" Offset="0x4230">
-            <Vtx/>
-        </Array>
-
-        <Array Name="gKakarikoVillageStoneWallsAndStairsVtx" Count="334" Offset="0x2668">
-            <Vtx/>
-        </Array>
-
-        <Array Name="gKakarikoVillageLightGreenGrassVtx" Count="55" Offset="0x2178">
-            <Vtx/>
-        </Array>
-
-        <Array Name="gKakarikoVillageDarkGreenGrassVtx" Count="128" Offset="0x1720">
-            <Vtx/>
-        </Array>
-
-        <Room Name="spot01_room_0" Offset="0x0"/>
-    </File>
-</Root>
-=======
-<Root>
-    <File Name="spot01_scene" Segment="2">
-        <Path Name="spot01_scenePathList_0003D0" Offset="0x03D0" NumPaths="3"/>
-        <Cutscene Name="gKakarikoVillageIntroCs" Offset="0xA540"/>
-        <Texture Name="gKakarikoVillageDayWindowTex" OutName="day_window" Format="rgba16" Width="32" Height="64" Offset="0x15B50"/>
-        <Texture Name="gKakarikoVillageNightWindowTex" OutName="night_window" Format="rgba16" Width="32" Height="64" Offset="0x16B50"/>
-        <Scene Name="spot01_scene" Offset="0x0"/>
-    </File>
-    <File Name="spot01_room_0" Segment="3">
-        <DList Name="gSpot01DL_009E38" Offset="0x9E38"/>
-        <Room Name="spot01_room_0" Offset="0x0"/>
-    </File>
-</Root>
->>>>>>> 791d9018
+<Root>
+    <File Name="spot01_scene" Segment="2">
+        <Path Name="spot01_scenePathList_0003D0" Offset="0x03D0" NumPaths="3"/>
+        <Cutscene Name="gKakarikoVillageIntroCs" Offset="0xA540"/>
+        <Texture Name="gKakarikoVillageLadderTex" OutName="ladder" Format="rgba16" Width="32" Height="32" Offset="0xBF50"/>
+        <Texture Name="gKakarikoVillageDoorShadowTex" OutName="door_shadow" Format="ci8" Width="16" Height="32" Offset="0x12950" TlutOffset="0xA870"/>
+        <Texture Name="gKakarikoVillageRoofTex" OutName="roof" Format="ci8" Width="16" Height="32" Offset="0x1BF50" TlutOffset="0xA870"/>
+
+        <Texture Name="gKakarikoVillageLightGreenGrassTex2" OutName="light_green_grass_2" Format="rgba16" Width="32" Height="32" Offset="0xAA50"/>
+        <Texture Name="gKakarikoVillageEastWallTex" OutName="east_wall" Format="ci4" Height="64" Width="64" Offset="0xED50" TlutOffset="0xAA28"/>
+
+        <!-- Also used for Granny's potion shop -->
+        <Texture Name="gKakarikoVillageShopHouseRoofTex" OutName="shop_house_roof" Format="ci8" Width="32" Height="64" Offset="0xE550" TlutOffset="0xA870"/>
+
+        <!-- Also used for House of Skulltula -->
+        <Texture Name="gKakarikoVillageShopHouseWallsTex" OutName="shop_house_walls" Format="ci8" Width="32" Height="64" Offset="0xCD50" TlutOffset="0xA870"/>
+        <Texture Name="gKakarikoVillageBoxSideTex" OutName="box_side" Format="ci8" Width="16" Height="16" Offset="0xB250" TlutOffset="0xA870"/>
+
+        <Texture Name="gKakarikoVillagePlatformAndBoxTopTex" OutName="platform_and_box_top" Format="ci8" Width="16" Height="64" Offset="0xB350" TlutOffset="0xA870"/>
+        
+        <Texture Name="gKakarikoVillageNwAreaTex1" OutName="nw_area_1" Format="i4" Width="64" Height="64" Offset="0xD550"/>
+        <Texture Name="gKakarikoVillageNwAreaTex2" OutName="nw_area_2" Format="i4" Width="64" Height="64" Offset="0xDD50"/>
+
+        <Texture Name="gKakarikoVillageWellTileDirtyTex" OutName="well_tile_dirty" Format="rgba16" Width="32" Height="32" Offset="0xF950"/>
+        <Texture Name="gKakarikoVillageWellTileTex" OutName="well_tile" Format="rgba16" Width="32" Height="32" Offset="0x10150"/>
+        <Texture Name="gKakarikoVillageWellLadderTex" OutName="well_ladder" Format="rgba16" Width="32" Height="16" Offset="0xF550"/>
+
+        <Texture Name="gKakarikoVillageWellUpperTex" OutName="well_upper" Format="rgba16" Width="32" Height="64" Offset="0x10950"/>
+        
+        <Texture Name="gKakarikoVillageTowerTex" OutName="tower" Format="rgba16" Width="32" Height="64" Offset="0x11950"/>
+        <Texture Name="gKakarikoVillageGateBannerTex" OutName="gate_banner" Format="rgba16" Width="64" Height="32" Offset="0x12B50"/>
+        <Texture Name="gKakarikoVillageGateTex" OutName="gate" Format="rgba16" Width="16" Height="64" Offset="0x13B50"/>
+
+        <Texture Name="gKakarikoVillageStairTex" OutName="stair" Format="ci8" Width="64" Height="16" Offset="0x14F50" TlutOffset="0xA870"/>
+
+        <Texture Name="gKakarikoVillageDmtBackground1Tex" OutName="dmt_background_1" Format="ia4" Width="64" Height="32" Offset="0x14750"/>
+        <Texture Name="gKakarikoVillageShortFenceTex" OutName="short_fence" Format="ia4" Width="64" Height="64" Offset="0x15350"/>
+
+        <Texture Name="gKakarikoVillageDayWindowTex" OutName="day_window" Format="rgba16" Width="32" Height="64" Offset="0x15B50"/>
+        <Texture Name="gKakarikoVillageNightWindowTex" OutName="night_window" Format="rgba16" Width="32" Height="64" Offset="0x16B50"/>
+        
+        <Texture Name="gKakarikoVillageLightGreenGrassTex" OutName="light_green_grass" Format="rgba16" Width="32" Height="32" Offset="0x18B50"/>
+
+        <Texture Name="gKakarikoVillageDarkGreenGrassTex1" OutName="dark_green_grass_1" Format="rgba16" Width="32" Height="32" Offset="0x19350"/>
+        <Texture Name="gKakarikoVillageDarkGreenGrassTex2" OutName="dark_green_grass_2" Format="rgba16" Width="32" Height="32" Offset="0x1B750"/>
+
+        <Texture Name="gKakarikoVillageTallFenceTex" OutName="tall_fence" Format="rgba16" Width="16" Height="64" Offset="0x1AF50"/>
+        <!-- Also used for Impa's house and the house with all of the NPCs-->
+        <Texture Name="gKakarikoVillagePotionShopHouseWallTex" OutName="potion_shop_wall" Format="ci8" Width="32" Height="64" Offset="0x17B50" TlutOffset="0xA870"/>
+        <Scene Name="spot01_scene" Offset="0x0"/>
+    </File>
+    <File Name="spot01_room_0" Segment="3">
+        <!-- ZAPD doesn't support this yet
+        <ActorList Name="gKakarikoVillageChildDayActorList" Count="57" Offset="0x84"/>
+        <ActorList Name="gKakarikoVillageAdultDayActorList" Count="51" Offset="0x5CC"/>
+        <ActorList Name="gKakarikoVillageAdultNightActorList" Count="46" Offset="0x95C"/>
+        <ActorList Name="gKakarikoVillageChildtNightActorList" Count="50" Offset="0xC98"/>
+        -->
+        
+        <DList Name="gKakarikoVillageDarkGreenGrassDL" Offset="0x1F20"/>
+        <DList Name="gKakarikoVillageLightGreenGrassDL" Offset="0x24E8"/>
+        <DList Name="gKakarikoVillageStoneWallsAndStairsDL" Offset="0x3B48"/>
+        <DList Name="gKakarikoVillageEastWallsDL" Offset="0x4420"/>
+
+        <!-- Path to DMT and the stone wall around the NW part of the village -->
+        <DList Name="gKakarikoVillageNorthWestAreaDL" Offset="0x48C8"/>
+        <DList Name="gKakarikoVillageFencesDL" Offset="0x4DB0"/>
+        <DList Name="gKakarikoVillageWellLowerDL" Offset="0x5290"/>
+        <DList Name="gKakarikoVillageWellUpperDL" Offset="0x5680"/>
+        <DList Name="gKakarikoVillageTowerDL" Offset="0x5AD0"/>
+        <DList Name="gKakarikoVillageEntranceGateDL" Offset="0x5E48"/>
+        <DList Name="gKakarikoVillageImpasHousePlatformAndBoxesDL" Offset="0x63A0"/>
+
+        <DList Name="gKakarikoVillageHouseDL" Offset="0x6758"/>
+        <DList Name="gKakarikoVillageGrannysPotionShopDL" Offset="0x6B18"/>
+        <DList Name="gKakarikoVillageHouseOfSkulltulaWallsDL" Offset="0x6EC0"/>
+        <DList Name="gKakarikoVillageImpasHouseWallsDL" Offset="0x7418"/>
+        <DList Name="gKakarikoVillagePotionShopHouseDL" Offset="0x7888"/>
+        <DList Name="gKakarikoVillageShopHouseDL" Offset="0x7C18"/>
+        
+        <!-- Doesn't include the house that becomes a shop, also includes ladders. -->
+        <DList Name="gKakarikoVillageHousesRoofAndDoorDL" Offset="0x86F0"/>
+        <DList Name="gKakarikoVillageHouseWindowsDL" Offset="0x8EC8"/>
+        <DList Name="gKakarikoVilllageDmtBackgroundDL" Offset="0x9108"/>
+        <DList Name="gKakarikoVillageWindmillAndBackFenceDL" Offset="0x9A70"/>
+        <DList Name="gKakarikoVillageMasterDL" Offset="0x9E38"/>
+
+        <Array Name="gKakarikoVillageDmtBackgroundVtx" Count="18" Offset="0x8FE8">
+            <Vtx/>
+        </Array>
+
+        <Array Name="gKakarikoVillageHouseWindowsVtx" Count="60" Offset="0x8B08">
+            <Vtx/>
+        </Array>
+
+        <Array Name="gKakarikoVillageHousesRoofAndDoorVtx" Count="150" Offset="0x7D90">
+            <Vtx/>
+        </Array>
+
+        <Array Name="gKakarikoVillageShopHouseVtx" Count="38" Offset="0x79B8">
+            <Vtx/>
+        </Array>
+        
+        <Array Name="gKakarikoVillagePotionShopHouseVtx" Count="38" Offset="0x7628">
+            <Vtx/>
+        </Array>
+
+        <Array Name="gKakarikoVillageImpasHouseVtx" Count="67" Offset="0x6FE8">
+            <Vtx/>
+        </Array>
+
+        <Array Name="gKakarikoVillageHouseOfSkulltulaVtx" Count="39" Offset="0x6C50">
+            <Vtx/>
+        </Array>
+
+        <Array Name="gKakarikoVillageGrannysPotionShopVtx" Count="43" Offset="0x6868">
+            <Vtx/>
+        </Array>
+
+        <Array Name="gKakarikoVillageHouseVtx" Count="25" Offset="0x65C8">
+            <Vtx/>
+        </Array>
+
+        <Array Name="gKakarikoVillageImpasHousePlatformAndBoxesVtx" Count="60" Offset="0x5FE0">
+            <Vtx/>
+        </Array>
+
+        <Array Name="gKakarikoVillageEntranceGateVtx" Count="39" Offset="0x5BD8">
+            <Vtx/>
+        </Array>
+
+        <Array Name="gKakarikoTowerVtx" Count="48" Offset="0x57D0">
+            <Vtx/>
+        </Array>
+        
+        <Array Name="gKakarikoWellUpperVtx" Count="36" Offset="0x5440">
+            <Vtx/>
+        </Array>
+
+        <Array Name="gKakarikoWellLowerVtx" Count="45" Offset="0x4FC0">
+            <Vtx/>
+        </Array>
+
+        <Array Name="gKakarikoVillageFencesVtx" Count="52" Offset="0x4A70">
+            <Vtx/>
+        </Array>
+
+        <Array Name="gKakarikoVillageNwAreaVtx" Count="56" Offset="0x4548">
+            <Vtx/>
+        </Array>
+
+        <Array Name="gKakarikoVillageEastWallsVtx" Count="31" Offset="0x4230">
+            <Vtx/>
+        </Array>
+
+        <Array Name="gKakarikoVillageStoneWallsAndStairsVtx" Count="334" Offset="0x2668">
+            <Vtx/>
+        </Array>
+
+        <Array Name="gKakarikoVillageLightGreenGrassVtx" Count="55" Offset="0x2178">
+            <Vtx/>
+        </Array>
+
+        <Array Name="gKakarikoVillageDarkGreenGrassVtx" Count="128" Offset="0x1720">
+            <Vtx/>
+        </Array>
+
+        <Room Name="spot01_room_0" Offset="0x0"/>
+    </File>
+</Root>