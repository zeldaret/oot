<Root>
    <File Name="hakasitarelay_scene" Segment="2">
        <Scene Name="hakasitarelay_scene" Offset="0x0"/>
<<<<<<< HEAD
=======
        <Cutscene Name="gSongOfStormsCs" Offset="0xE080"/>
>>>>>>> 7446e5eb
    </File>
    <File Name="hakasitarelay_room_0" Segment="3">
        <Room Name="hakasitarelay_room_0" Offset="0x0"/>
    </File>
    <File Name="hakasitarelay_room_1" Segment="3">
        <Room Name="hakasitarelay_room_1" Offset="0x0"/>
    </File>
    <File Name="hakasitarelay_room_2" Segment="3">
        <Room Name="hakasitarelay_room_2" Offset="0x0"/>
    </File>
    <File Name="hakasitarelay_room_3" Segment="3">
        <Room Name="hakasitarelay_room_3" Offset="0x0"/>
    </File>
    <File Name="hakasitarelay_room_4" Segment="3">
        <Room Name="hakasitarelay_room_4" Offset="0x0"/>
    </File>
    <File Name="hakasitarelay_room_5" Segment="3">
        <Room Name="hakasitarelay_room_5" Offset="0x0"/>
    </File>
    <File Name="hakasitarelay_room_6" Segment="3">
        <Room Name="hakasitarelay_room_6" Offset="0x0"/>
    </File>
</Root><|MERGE_RESOLUTION|>--- conflicted
+++ resolved
@@ -1,10 +1,7 @@
 <Root>
     <File Name="hakasitarelay_scene" Segment="2">
         <Scene Name="hakasitarelay_scene" Offset="0x0"/>
-<<<<<<< HEAD
-=======
         <Cutscene Name="gSongOfStormsCs" Offset="0xE080"/>
->>>>>>> 7446e5eb
     </File>
     <File Name="hakasitarelay_room_0" Segment="3">
         <Room Name="hakasitarelay_room_0" Offset="0x0"/>
