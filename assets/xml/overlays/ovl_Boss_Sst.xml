--- conflicted
+++ resolved
@@ -1,9 +1,5 @@
 <Root>
-<<<<<<< HEAD
-    <File Name="ovl_Boss_Sst" BaseAddress="0x8092C5D0" RangeStart="0xA3C0" RangeEnd="0xAD70" Segment="128">
-=======
     <File Name="ovl_Boss_Sst" BaseAddress="0x8092C5D0" RangeStart="0xA3C0" RangeEnd="0xAD70">
->>>>>>> 0f58b15b
         <DList Name="sBodyStaticDList" Offset="0xA3C0"/>
         <DList Name="sHandTrailDList" Offset="0xA3D8"/>
         <DList Name="sIntroVanishDList" Offset="0xA838"/>
