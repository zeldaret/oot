<Root>
<<<<<<< HEAD
    <File Name="ovl_Boss_Sst" BaseAddress="0x8092C5D0" RangeStart="0xA3C0" RangeEnd="0xAD40">
=======
    <File Name="ovl_Boss_Sst" BaseAddress="0x8092C5D0" RangeStart="0xA3C0" RangeEnd="0xAD70">
>>>>>>> fd512f02
        <DList Name="sBodyStaticDList" Offset="0xA3C0"/>
        <DList Name="sHandTrailDList" Offset="0xA3D8"/>
        <DList Name="sIntroVanishDList" Offset="0xA838"/>
        <DList Name="sShadowDList" Offset="0xACF0"/>
    </File>
</Root><|MERGE_RESOLUTION|>--- conflicted
+++ resolved
@@ -1,9 +1,5 @@
 <Root>
-<<<<<<< HEAD
-    <File Name="ovl_Boss_Sst" BaseAddress="0x8092C5D0" RangeStart="0xA3C0" RangeEnd="0xAD40">
-=======
     <File Name="ovl_Boss_Sst" BaseAddress="0x8092C5D0" RangeStart="0xA3C0" RangeEnd="0xAD70">
->>>>>>> fd512f02
         <DList Name="sBodyStaticDList" Offset="0xA3C0"/>
         <DList Name="sHandTrailDList" Offset="0xA3D8"/>
         <DList Name="sIntroVanishDList" Offset="0xA838"/>
