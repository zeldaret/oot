<Root>
    <ExternalFile XmlPath="objects/gameplay_keep.xml" OutPath="assets/objects/gameplay_keep/"/>
    <File Name="ovl_Boss_Ganon" BaseAddress="0x808D6870" RangeStart="0xE6B8" RangeEnd="0x211D8">
        <Texture Name="gGanondorfLightning1Tex" OutName="lightning_1" Format="i8" Width="32" Height="96" Offset="0x11600" Static="Off"/>
        <Texture Name="gGanondorfLightning2Tex" OutName="lightning_2" Format="i8" Width="32" Height="96" Offset="0x12200" Static="Off"/>
        <Texture Name="gGanondorfLightning3Tex" OutName="lightning_3" Format="i8" Width="32" Height="96" Offset="0x12E00" Static="Off"/>
        <Texture Name="gGanondorfLightning4Tex" OutName="lightning_4" Format="i8" Width="32" Height="96" Offset="0x13A00" Static="Off"/>
        <Texture Name="gGanondorfLightning5Tex" OutName="lightning_5" Format="i8" Width="32" Height="96" Offset="0x14600" Static="Off"/>
        <Texture Name="gGanondorfLightning6Tex" OutName="lightning_6" Format="i8" Width="32" Height="96" Offset="0x15200" Static="Off"/>
        <Texture Name="gGanondorfLightning7Tex" OutName="lightning_7" Format="i8" Width="32" Height="96" Offset="0x15E00" Static="Off"/>
        <Texture Name="gGanondorfLightning8Tex" OutName="lightning_8" Format="i8" Width="32" Height="96" Offset="0x16A00" Static="Off"/>
        <Texture Name="gGanondorfLightning9Tex" OutName="lightning_9" Format="i8" Width="32" Height="96" Offset="0x17600" Static="Off"/>
        <Texture Name="gGanondorfLightning10Tex" OutName="lightning_10" Format="i8" Width="32" Height="96" Offset="0x18200" Static="Off"/>
        <Texture Name="gGanondorfLightning11Tex" OutName="lightning_11" Format="i8" Width="32" Height="96" Offset="0x18E00" Static="Off"/>
        <Texture Name="gGanondorfLightning12Tex" OutName="lightning_12" Format="i8" Width="32" Height="96" Offset="0x19A00" Static="Off"/>

<<<<<<< HEAD
        <Texture Name="gGanondorfWindowShatterTemplateTex" OutName="window_shatter_template" Format="ci8" Width="32" Height="64" Offset="0xFD38" Static="Off"/>
=======
        <Texture Name="gDorfWindowShatterTemplateTex" OutName="window_shatter_template" Format="i8" Width="32" Height="64" Offset="0xFD38" Static="Off"/>
>>>>>>> 0b531fd1

        <DList Name="gGanondorfLightStreak1DL" Offset="0x1FCF0" Static="Off"/>
        <DList Name="gGanondorfLightStreak2DL" Offset="0x1FD28" Static="Off"/>
        <DList Name="gGanondorfLightStreak3DL" Offset="0x1FD60" Static="Off"/>
        <DList Name="gGanondorfLightStreak4DL" Offset="0x1FD98" Static="Off"/>
        <DList Name="gGanondorfLightStreak5DL" Offset="0x1FDD0" Static="Off"/>
        <DList Name="gGanondorfLightStreak6DL" Offset="0x1FE08" Static="Off"/>
        <DList Name="gGanondorfLightStreak7DL" Offset="0x1FE40" Static="Off"/>
        <DList Name="gGanondorfLightStreak8DL" Offset="0x1FE78" Static="Off"/>
        <DList Name="gGanondorfLightStreak9DL" Offset="0x1FEB0" Static="Off"/>
        <DList Name="gGanondorfLightStreak10DL" Offset="0x1FEE8" Static="Off"/>
        <DList Name="gGanondorfLightStreak11DL" Offset="0x1FF20" Static="Off"/>
        <DList Name="gGanondorfLightStreak12DL" Offset="0x1FF58" Static="Off"/>

        <DList Name="gGanondorfShadowSetupDL" Offset="0xE6F8" Static="Off"/>
        <DList Name="gGanondorfShadowModelDL" Offset="0xE718" Static="Off"/>
        <DList Name="gGanondorfTriforceDL" Offset="0xF788" Static="Off"/>
        <DList Name="gGanondorfWindowShardMaterialDL" Offset="0xFC78" Static="Off"/>
        <DList Name="gGanondorfWindowShardModelDL" Offset="0xFD20" Static="Off"/>
        <DList Name="gGanondorfLightBallMaterialDL" Offset="0x11578" Static="Off"/>
        <DList Name="gGanondorfSquareDL" Offset="0x115E8" Static="Off"/>
        <DList Name="gGanondorfLightningDL" Offset="0x1A640" Static="Off"/>
        <DList Name="gGanondorfUnusedDL" Offset="0x1A6F0" Static="Off"/>
        <DList Name="gGanondorfLightRayTriDL" Offset="0x1A768" Static="Off"/>
        <DList Name="gGanondorfLightFlecksDL" Offset="0x1C1C0" Static="Off"/>
        <DList Name="gGanondorfBigMagicBGCircleDL" Offset="0x1C2B0" Static="Off"/>
        <DList Name="gGanondorfDotDL" Offset="0x1C358" Static="Off"/>
        <DList Name="gGanondorfShockwaveDL" Offset="0x1CDC0" Static="Off"/>
        <DList Name="gGanondorfImpactDarkDL" Offset="0x1DC58" Static="Off"/>
        <DList Name="gGanondorfImpactLightDL" Offset="0x1DD70" Static="Off"/>
        <DList Name="gGanondorfShockGlowDL" Offset="0x1EEC8" Static="Off"/>
        <DList Name="gGanondorfLightCoreDL" Offset="0x20228" Static="Off"/>
        <DList Name="gGanondorfShockDL" Offset="0x202F0" Static="Off"/>
        <DList Name="gGanondorfVortexDL" Offset="0x210D0" Static="Off"/>
    </File>
</Root><|MERGE_RESOLUTION|>--- conflicted
+++ resolved
@@ -14,11 +14,7 @@
         <Texture Name="gGanondorfLightning11Tex" OutName="lightning_11" Format="i8" Width="32" Height="96" Offset="0x18E00" Static="Off"/>
         <Texture Name="gGanondorfLightning12Tex" OutName="lightning_12" Format="i8" Width="32" Height="96" Offset="0x19A00" Static="Off"/>
 
-<<<<<<< HEAD
-        <Texture Name="gGanondorfWindowShatterTemplateTex" OutName="window_shatter_template" Format="ci8" Width="32" Height="64" Offset="0xFD38" Static="Off"/>
-=======
-        <Texture Name="gDorfWindowShatterTemplateTex" OutName="window_shatter_template" Format="i8" Width="32" Height="64" Offset="0xFD38" Static="Off"/>
->>>>>>> 0b531fd1
+        <Texture Name="gGanondorfWindowShatterTemplateTex" OutName="window_shatter_template" Format="i8" Width="32" Height="64" Offset="0xFD38" Static="Off"/>
 
         <DList Name="gGanondorfLightStreak1DL" Offset="0x1FCF0" Static="Off"/>
         <DList Name="gGanondorfLightStreak2DL" Offset="0x1FD28" Static="Off"/>
