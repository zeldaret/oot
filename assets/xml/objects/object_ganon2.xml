--- conflicted
+++ resolved
@@ -70,16 +70,10 @@
         <Texture Name="object_ganon2_Tex_01D300" OutName="tex_0001D300" Format="ci8" Width="16" Height="16" Offset="0x1D300" TlutOffset="0x1BB80"/>
         <Texture Name="object_ganon2_Tex_01D400" OutName="tex_0001D400" Format="ci8" Width="16" Height="16" Offset="0x1D400" TlutOffset="0x1BD80"/>
         <Texture Name="object_ganon2_Tex_01D500" OutName="tex_0001D500" Format="rgba16" Width="4" Height="16" Offset="0x1D500"/>
-<<<<<<< HEAD
         <Texture Name="object_ganon2_Tex_01D580" OutName="tex_0001D580" Format="ci8" Width="16" Height="32" Offset="0x1D580" TlutOffset="0x1BF80"/>
         <Texture Name="object_ganon2_TLUT_01D780" OutName="tlut_0001D780" Format="rgba16" Width="4" Height="4" Offset="0x1D780"/>
         <Texture Name="object_ganon2_TLUT_01D7A8" OutName="tlut_0001D7A8" Format="rgba16" Width="16" Height="11" Offset="0x1D7A8"/>
         <Texture Name="object_ganon2_Tex_01D908" OutName="tex_0001D908" Format="ci8" Width="32" Height="32" Offset="0x1D908" TlutOffset="0x1D7A8"/>
-=======
-        <Texture Name="object_ganon2_Tex_01D580" OutName="tex_0001D580" Format="ci8" Width="16" Height="32" Offset="0x1D580"/>
-        <Texture Name="object_ganon2_Tlut_01D780" OutName="tlut_0001D780" Format="rgba16" Width="4" Height="4" Offset="0x1D780"/><!--Blob Name="object_ganon2_Blob_01D7A0" Size="0x168" Offset="0x1D7A0" /-->
-        <Texture Name="object_ganon2_Tex_01D908" OutName="tex_0001D908" Format="ci8" Width="32" Height="32" Offset="0x1D908"/>
->>>>>>> 90c841c4
         <Texture Name="object_ganon2_Tex_01DD08" OutName="tex_0001DD08" Format="rgba16" Width="16" Height="32" Offset="0x1DD08"/>
         <Texture Name="object_ganon2_Tex_01E108" OutName="tex_0001E108" Format="rgba16" Width="8" Height="8" Offset="0x1E108"/>
         <Texture Name="object_ganon2_Tex_01E188" Format="ci4" Width="16" Height="16" Offset="0x1E188" TlutOffset="0x1D780"/> <!-- eye open -->
