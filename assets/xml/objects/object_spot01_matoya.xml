<Root>
    <File Name="object_spot01_matoya" Segment="6">
        <!-- Kakariko Shooting Gallery -->
        <Array Name="gKakarikoShootingGalleryVtx" Count="50" Offset="0x1208">
            <Vtx/>
        </Array>
        <DList Name="gKakarikoShootingGalleryDL" Offset="0x1528"/>
        <Array Name="gKakarikoShootingGallerySignVtx" Count="4" Offset="0x2740">
            <Vtx/>
        </Array>
        <DList Name="gKakarikoShootingGallerySignDL" Offset="0x2780"/>
        <Texture Name="gKakarikoShootingGalleryRoofEdgeTex" Format="ci8" Width="32" Height="32" Offset="0x208" TlutOffset="0x0"/>
        <Texture Name="gKakarikoShootingGalleryRoofTex" Format="ci8" Width="16" Height="32" Offset="0x608" TlutOffset="0x0"/>
        <Texture Name="gKakarikoShootingGalleryDoorShadowTex" Format="ci8" Width="16" Height="32" Offset="0x808" TlutOffset="0x0"/>
        <Texture Name="gKakarikoShootingGalleryWallTex" Format="ci8" Width="32" Height="64" Offset="0xA08" TlutOffset="0x0"/>
        <Texture Name="gKakarikoShootingGallerySignTex" Format="rgba16" Width="32" Height="32" Offset="0x1F40"/>
        <Collision Name="gKakarikoShootingGalleryCol" Offset="0x1A38"/>

        <!-- Kakariko Potion Shop -->
        <Array Name="gKakarikoPotionShopSignVtx" Count="4" Offset="0x1E70">
            <Vtx/>
        </Array>
        <DList Name="gKakarikoPotionShopSignDL" Offset="0x1EB0"/>
        <Texture Name="gKakarikoPotionShopSignTex" Format="rgba16" Width="32" Height="16" Offset="0x1A70"/>

        <!-- Kakariko Bazaar -->
        <Array Name="gKakarikoBazaarSignVtx" Count="4" Offset="0x3038">
            <Vtx/>
        </Array>
        <DList Name="gKakarikoBazaarSignDL" Offset="0x3078"/>
        <Texture Name="gKakarikoBazaarSignTex" Format="ci4" Width="64" Height="64" Offset="0x2838" TlutOffset="0x2810"/>

        <!-- BOTW Stone -->
        <Array Name="gKakarikoBOTWStoneVtx" Count="30" Offset="0x3940">
            <Vtx/>
        </Array>
        <DList Name="gKakarikoBOTWStoneDL" Offset="0x3B20"/>
        <Texture Name="gKakarikoBOTWStoneTex" Format="rgba16" Width="32" Height="32" Offset="0x3140"/>
        <Collision Name="gKakarikoBOTWStoneCol" Offset="0x3C64"/>

        <!-- Palettes -->
<<<<<<< HEAD
        <Texture Name="gKakarikoShootingGalleryTLUT" Format="rgba16" Width="16" Height="16" Offset="0x0"/>
        <Texture Name="gKakarikoBazaarSignTLUT" Format="rgba16" Width="4" Height="4" Offset="0x2810"/>
=======
        <Texture Name="gKakarikoShootingGalleryTLUT" OutName="shooting_gallery_tlut" Format="rgba16" Width="16" Height="16" Offset="0x0"/>
        <Blob Name="object_spot01_matoya_000200_Blob" Size="0x8" Offset="0x200"/>
        <Texture Name="gKakarikoBazaarSignTLUT" OutName="bazaar_sign_tlut" Format="rgba16" Width="4" Height="4" Offset="0x2810"/>
>>>>>>> e1fb3a97
    </File>
</Root><|MERGE_RESOLUTION|>--- conflicted
+++ resolved
@@ -39,13 +39,8 @@
         <Collision Name="gKakarikoBOTWStoneCol" Offset="0x3C64"/>
 
         <!-- Palettes -->
-<<<<<<< HEAD
         <Texture Name="gKakarikoShootingGalleryTLUT" Format="rgba16" Width="16" Height="16" Offset="0x0"/>
+        <Blob Name="object_spot01_matoya_000200_Blob" Size="0x8" Offset="0x200"/>
         <Texture Name="gKakarikoBazaarSignTLUT" Format="rgba16" Width="4" Height="4" Offset="0x2810"/>
-=======
-        <Texture Name="gKakarikoShootingGalleryTLUT" OutName="shooting_gallery_tlut" Format="rgba16" Width="16" Height="16" Offset="0x0"/>
-        <Blob Name="object_spot01_matoya_000200_Blob" Size="0x8" Offset="0x200"/>
-        <Texture Name="gKakarikoBazaarSignTLUT" OutName="bazaar_sign_tlut" Format="rgba16" Width="4" Height="4" Offset="0x2810"/>
->>>>>>> e1fb3a97
     </File>
 </Root>