--- conflicted
+++ resolved
@@ -52,14 +52,9 @@
         <Collision Name="gGanonsCastleRubbleTallCol" Offset="0x3AF0"/>
 
         <!-- The following are unused -->
-<<<<<<< HEAD
         <Texture Name="gGanonsCastleUnusedSpikeVariantTex" Format="ia16" Width="64" Height="32" Offset="0x8B20"/>
         <Texture Name="gGanonsCastleUnusedWallTex" Format="rgba16" Width="32" Height="32" Offset="0x9B20"/>
         <Texture Name="gGanonsCastleUnusedTex_00A320" Format="ia16" Width="16" Height="32" Offset="0xA320"/>
-=======
-        <Texture Name="gGanonsCastleUnusedSpikeVariantTex" OutName="ganons_castle_unused_spike_variant" Format="ia16" Width="64" Height="32" Offset="0x8B20"/>
-        <Texture Name="gGanonsCastleUnusedWallTex" OutName="ganons_castle_unused_wall" Format="rgba16" Width="32" Height="32" Offset="0x9B20"/>
-        <Texture Name="gGanonsCastleUnusedTex_00A320" OutName="ganons_castle_unused_00A320" Format="ia16" Width="16" Height="32" Offset="0xA320"/>
 
 
         <Texture Name="object_gj_003B20_Tex" Format="ia8" Width="16" Height="16" Offset="0x3B20"/>
@@ -72,6 +67,5 @@
         <Texture Name="object_gj_007320_Tex" Format="i8" Width="64" Height="16" Offset="0x7320"/>
         <Texture Name="object_gj_007720_Tex" Format="ia8" Width="32" Height="32" Offset="0x7720"/>
         <Texture Name="object_gj_007B20_Tex" Format="i8" Width="128" Height="32" Offset="0x7B20"/>
->>>>>>> e1fb3a97
     </File>
 </Root>