<Root>
    <File Name="object_gr" Segment="6">
        <Skeleton Name="gNiwGirlSkel" Type="Flex" LimbType="Standard" Offset="0x9948"/>
        <Animation Name="gNiwGirlRunAnim" Offset="0x0378"/>
        <Animation Name="gNiwGirlJumpAnim" Offset="0x9C78"/>
<<<<<<< HEAD
        <Texture Name="gNiwGirlEyeOpenTex" Format="rgba16" Width="32" Height="32" Offset="0x4178"/>
        <Texture Name="gNiwGirlEyeHalfTex" Format="rgba16" Width="32" Height="32" Offset="0x4978"/>
        <Texture Name="gNiwGirlEyeClosedTex" Format="rgba16" Width="32" Height="32" Offset="0x5178"/>
        <Texture Name="gNiwGirlMouthTex"  Format="rgba16" Width="32" Height="16" Offset="0x5978"/>
        <Texture Name="gNiwGirlDress1Tex" Format="rgba16" Width="32" Height="32" Offset="0x5FF8"/>
        <Texture Name="gNiwGirlDress2Tex" Format="rgba16" Width="32" Height="32" Offset="0x6FF8"/>
        <Texture Name="gNiwGirlDress3Tex" Format="rgba16" Width="32" Height="32" Offset="0x8FF8"/>
        <Texture Name="gNiwGirlDress4Tex" Format="rgba16" Width="32" Height="32" Offset="0x67F8"/>
        <Texture Name="gNiwGirlDress5Tex" Format="rgba16" Width="32" Height="32" Offset="0x87F8"/>
=======
        <Texture Name="gNiwGirlEyeOpenTex" OutName="eye_open" Format="rgba16" Width="32" Height="32" Offset="0x4178"/>
        <Texture Name="gNiwGirlEyeHalfTex" OutName="eye_half" Format="rgba16" Width="32" Height="32" Offset="0x4978"/>
        <Texture Name="gNiwGirlEyeClosedTex" OutName="eye_closed" Format="rgba16" Width="32" Height="32" Offset="0x5178"/>
        <Texture Name="gNiwGirlMouthTex"  OutName="mouth" Format="rgba16" Width="32" Height="16" Offset="0x5978"/>
        <Texture Name="gNiwGirlDress1Tex" OutName="dress_1" Format="rgba16" Width="32" Height="32" Offset="0x5FF8"/>
        <Texture Name="gNiwGirlDress2Tex" OutName="dress_2" Format="rgba16" Width="32" Height="32" Offset="0x6FF8"/>
        <Texture Name="gNiwGirlDress3Tex" OutName="dress_3" Format="rgba16" Width="32" Height="32" Offset="0x8FF8"/>
        <Texture Name="gNiwGirlDress4Tex" OutName="dress_4" Format="rgba16" Width="32" Height="32" Offset="0x67F8"/>
        <Texture Name="gNiwGirlDress5Tex" OutName="dress_5" Format="rgba16" Width="32" Height="32" Offset="0x87F8"/>

        <DList Name="object_gr_0021C0_DL" Offset="0x21C0"/>
        <DList Name="object_gr_0022E0_DL" Offset="0x22E0"/>
        <DList Name="object_gr_002400_DL" Offset="0x2400"/>
        <DList Name="object_gr_002C18_DL" Offset="0x2C18"/>
        <DList Name="object_gr_002EA8_DL" Offset="0x2EA8"/>
        <DList Name="object_gr_003068_DL" Offset="0x3068"/>
        <DList Name="object_gr_003270_DL" Offset="0x3270"/>
        <DList Name="object_gr_003430_DL" Offset="0x3430"/>
        <DList Name="object_gr_003638_DL" Offset="0x3638"/>
        <DList Name="object_gr_0037C8_DL" Offset="0x37C8"/>
        <DList Name="object_gr_0039A0_DL" Offset="0x39A0"/>
        <DList Name="object_gr_003AC0_DL" Offset="0x3AC0"/>
        <DList Name="object_gr_003BA0_DL" Offset="0x3BA0"/>
        <DList Name="object_gr_003D78_DL" Offset="0x3D78"/>
        <DList Name="object_gr_003E98_DL" Offset="0x3E98"/>
        <Texture Name="object_gr_003F78_TLUT" Format="rgba16" Width="144" Height="1" Offset="0x3F78"/>
        <Blob Name="object_gr_004098_Blob" Size="0xE0" Offset="0x4098"/>
        <Texture Name="object_gr_005D78_Tex" Format="ci8" Width="16" Height="16" Offset="0x5D78" TlutOffset="0x3F78"/>
        <Texture Name="object_gr_005E78_Tex" Format="ci8" Width="8" Height="8" Offset="0x5E78" TlutOffset="0x3F78"/>
        <Texture Name="object_gr_005EB8_Tex" Format="ci8" Width="8" Height="8" Offset="0x5EB8" TlutOffset="0x3F78"/>
        <Texture Name="object_gr_005EF8_Tex" Format="ci8" Width="16" Height="16" Offset="0x5EF8" TlutOffset="0x3F78"/>
        <Texture Name="object_gr_0077F8_Tex" Format="ci8" Width="32" Height="32" Offset="0x77F8" TlutOffset="0x3F78"/>
        <Texture Name="object_gr_007BF8_Tex" Format="ci8" Width="32" Height="32" Offset="0x7BF8" TlutOffset="0x3F78"/>
        <Texture Name="object_gr_007FF8_Tex" Format="ci8" Width="32" Height="32" Offset="0x7FF8" TlutOffset="0x3F78"/>
        <Texture Name="object_gr_0083F8_Tex" Format="ci8" Width="32" Height="32" Offset="0x83F8" TlutOffset="0x3F78"/>
        <Texture Name="object_gr_0097F8_Tex" Format="ci8" Width="4" Height="4" Offset="0x97F8" TlutOffset="0x3F78"/>
        <Texture Name="object_gr_009808_Tex" Format="ci8" Width="8" Height="8" Offset="0x9808" TlutOffset="0x3F78"/>
        <Limb Name="object_gr_009848_Limb" LimbType="Standard" EnumName="LIMB_OBJECT_GR_009848" Offset="0x9848"/>
        <Limb Name="object_gr_009854_Limb" LimbType="Standard" EnumName="LIMB_OBJECT_GR_009854" Offset="0x9854"/>
        <Limb Name="object_gr_009860_Limb" LimbType="Standard" EnumName="LIMB_OBJECT_GR_009860" Offset="0x9860"/>
        <Limb Name="object_gr_00986C_Limb" LimbType="Standard" EnumName="LIMB_OBJECT_GR_00986C" Offset="0x986C"/>
        <Limb Name="object_gr_009878_Limb" LimbType="Standard" EnumName="LIMB_OBJECT_GR_009878" Offset="0x9878"/>
        <Limb Name="object_gr_009884_Limb" LimbType="Standard" EnumName="LIMB_OBJECT_GR_009884" Offset="0x9884"/>
        <Limb Name="object_gr_009890_Limb" LimbType="Standard" EnumName="LIMB_OBJECT_GR_009890" Offset="0x9890"/>
        <Limb Name="object_gr_00989C_Limb" LimbType="Standard" EnumName="LIMB_OBJECT_GR_00989C" Offset="0x989C"/>
        <Limb Name="object_gr_0098A8_Limb" LimbType="Standard" EnumName="LIMB_OBJECT_GR_0098A8" Offset="0x98A8"/>
        <Limb Name="object_gr_0098B4_Limb" LimbType="Standard" EnumName="LIMB_OBJECT_GR_0098B4" Offset="0x98B4"/>
        <Limb Name="object_gr_0098C0_Limb" LimbType="Standard" EnumName="LIMB_OBJECT_GR_0098C0" Offset="0x98C0"/>
        <Limb Name="object_gr_0098CC_Limb" LimbType="Standard" EnumName="LIMB_OBJECT_GR_0098CC" Offset="0x98CC"/>
        <Limb Name="object_gr_0098D8_Limb" LimbType="Standard" EnumName="LIMB_OBJECT_GR_0098D8" Offset="0x98D8"/>
        <Limb Name="object_gr_0098E4_Limb" LimbType="Standard" EnumName="LIMB_OBJECT_GR_0098E4" Offset="0x98E4"/>
        <Limb Name="object_gr_0098F0_Limb" LimbType="Standard" EnumName="LIMB_OBJECT_GR_0098F0" Offset="0x98F0"/>
        <Limb Name="object_gr_0098FC_Limb" LimbType="Standard" EnumName="LIMB_OBJECT_GR_0098FC" Offset="0x98FC"/>
>>>>>>> e1fb3a97
    </File>
</Root><|MERGE_RESOLUTION|>--- conflicted
+++ resolved
@@ -3,7 +3,6 @@
         <Skeleton Name="gNiwGirlSkel" Type="Flex" LimbType="Standard" Offset="0x9948"/>
         <Animation Name="gNiwGirlRunAnim" Offset="0x0378"/>
         <Animation Name="gNiwGirlJumpAnim" Offset="0x9C78"/>
-<<<<<<< HEAD
         <Texture Name="gNiwGirlEyeOpenTex" Format="rgba16" Width="32" Height="32" Offset="0x4178"/>
         <Texture Name="gNiwGirlEyeHalfTex" Format="rgba16" Width="32" Height="32" Offset="0x4978"/>
         <Texture Name="gNiwGirlEyeClosedTex" Format="rgba16" Width="32" Height="32" Offset="0x5178"/>
@@ -13,16 +12,6 @@
         <Texture Name="gNiwGirlDress3Tex" Format="rgba16" Width="32" Height="32" Offset="0x8FF8"/>
         <Texture Name="gNiwGirlDress4Tex" Format="rgba16" Width="32" Height="32" Offset="0x67F8"/>
         <Texture Name="gNiwGirlDress5Tex" Format="rgba16" Width="32" Height="32" Offset="0x87F8"/>
-=======
-        <Texture Name="gNiwGirlEyeOpenTex" OutName="eye_open" Format="rgba16" Width="32" Height="32" Offset="0x4178"/>
-        <Texture Name="gNiwGirlEyeHalfTex" OutName="eye_half" Format="rgba16" Width="32" Height="32" Offset="0x4978"/>
-        <Texture Name="gNiwGirlEyeClosedTex" OutName="eye_closed" Format="rgba16" Width="32" Height="32" Offset="0x5178"/>
-        <Texture Name="gNiwGirlMouthTex"  OutName="mouth" Format="rgba16" Width="32" Height="16" Offset="0x5978"/>
-        <Texture Name="gNiwGirlDress1Tex" OutName="dress_1" Format="rgba16" Width="32" Height="32" Offset="0x5FF8"/>
-        <Texture Name="gNiwGirlDress2Tex" OutName="dress_2" Format="rgba16" Width="32" Height="32" Offset="0x6FF8"/>
-        <Texture Name="gNiwGirlDress3Tex" OutName="dress_3" Format="rgba16" Width="32" Height="32" Offset="0x8FF8"/>
-        <Texture Name="gNiwGirlDress4Tex" OutName="dress_4" Format="rgba16" Width="32" Height="32" Offset="0x67F8"/>
-        <Texture Name="gNiwGirlDress5Tex" OutName="dress_5" Format="rgba16" Width="32" Height="32" Offset="0x87F8"/>
 
         <DList Name="object_gr_0021C0_DL" Offset="0x21C0"/>
         <DList Name="object_gr_0022E0_DL" Offset="0x22E0"/>
@@ -67,6 +56,5 @@
         <Limb Name="object_gr_0098E4_Limb" LimbType="Standard" EnumName="LIMB_OBJECT_GR_0098E4" Offset="0x98E4"/>
         <Limb Name="object_gr_0098F0_Limb" LimbType="Standard" EnumName="LIMB_OBJECT_GR_0098F0" Offset="0x98F0"/>
         <Limb Name="object_gr_0098FC_Limb" LimbType="Standard" EnumName="LIMB_OBJECT_GR_0098FC" Offset="0x98FC"/>
->>>>>>> e1fb3a97
     </File>
 </Root>