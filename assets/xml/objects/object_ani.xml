<Root>
    <File Name="object_ani" Segment="6">
        <!-- Kakariko Roof Man Skeleton -->
        <Skeleton Name="gRoofManSkel" Type="Flex" LimbType="Standard" Offset="0xF0"/>

        <!-- Kakariko Roof Man Limbs -->
        <Limb Name="gRoofManRootLimb" LimbType="Standard" Offset="0x0"/>
        <Limb Name="gRoofManLeftThighLimb" LimbType="Standard" Offset="0xC"/>
        <Limb Name="gRoofManLeftLegLimb" LimbType="Standard" Offset="0x18"/>
        <Limb Name="gRoofManLeftFootLimb" LimbType="Standard" Offset="0x24"/>
        <Limb Name="gRoofManRightThighLimb" LimbType="Standard" Offset="0x30"/>
        <Limb Name="gRoofManRightLegLimb" LimbType="Standard" Offset="0x3C"/>
        <Limb Name="gRoofManRightFootLimb" LimbType="Standard" Offset="0x48"/>
        <Limb Name="gRoofManTorsoLimb" LimbType="Standard" Offset="0x54"/>
        <Limb Name="gRoofManLeftUpperArmLimb" LimbType="Standard" Offset="0x60"/>
        <Limb Name="gRoofManLeftForearmLimb" LimbType="Standard" Offset="0x6C"/>
        <Limb Name="gRoofManLeftHandLimb" LimbType="Standard" Offset="0x78"/>
        <Limb Name="gRoofManRightUpperArmLimb" LimbType="Standard" Offset="0x84"/>
        <Limb Name="gRoofManRightForearmLimb" LimbType="Standard" Offset="0x90"/>
        <Limb Name="gRoofManRightHandLimb" LimbType="Standard" Offset="0x9C"/>
        <Limb Name="gRoofManHeadLimb" LimbType="Standard" Offset="0xA8"/>

        <!-- Kakariko Roof Man Limb DisplayLists -->
        <DList Name="gRoofManWaistDL" Offset="0x61C8"/>
        <DList Name="gRoofManLeftThighDL" Offset="0x60A0"/>
        <DList Name="gRoofManLeftLegDL" Offset="0x5D58"/>
        <DList Name="gRoofManLeftFootDL" Offset="0x5B80"/>
        <DList Name="gRoofManRightThighDL" Offset="0x5A58"/>
        <DList Name="gRoofManRightLegDL" Offset="0x57F0"/>
        <DList Name="gRoofManRightFootDL" Offset="0x5610"/>
        <DList Name="gRoofManTorsoDL" Offset="0x5318"/>
        <DList Name="gRoofManLeftUpperArmDL" Offset="0x51C8"/>
        <DList Name="gRoofManLeftForearmDL" Offset="0x5058"/>
        <DList Name="gRoofManLeftHandDL" Offset="0x4EC0"/>
        <DList Name="gRoofManRightUpperArmDL" Offset="0x4D70"/>
        <DList Name="gRoofManRightForearmDL" Offset="0x4C00"/>
        <DList Name="gRoofManRightHandDL" Offset="0x4A68"/>
        <DList Name="gRoofManHeadDL" Offset="0x2CD8"/>

        <!-- Kakariko Roof Man Palettes -->
        <Texture Name="gRoofMan1TLUT" Format="rgba16" Width="16" Height="16" Offset="0x00108"/>
        <Texture Name="gRoofMan2TLUT" Format="rgba16" Width="21" Height="8" Offset="0x1088"/>

        <!-- Roof Man DisplayList Textures -->
<<<<<<< HEAD
        <Texture Name="gRoofManHandBackTex" Format="ci8" Width="16" Height="16" Offset="0x00C08" TlutOffset="0x00108"/>
        <Texture Name="gRoofManForearmGradientTex" Format="ci8" Width="8" Height="8" Offset="0x00D08" TlutOffset="0x00108"/>
        <Texture Name="gRoofManThighGradientTex" Format="ci8" Width="8" Height="8" Offset="0x00D48" TlutOffset="0x00108"/>
        <Texture Name="gRoofManSandalBuckleTex" Format="ci8" Width="16" Height="16" Offset="0x00D88" TlutOffset="0x00108"/>
        <Texture Name="gRoofManTrouserPatternTex" Format="rgba16" Width="16" Height="16" Offset="0x00E88"/>
        <Texture Name="gRoofManSkinGradientTex" Format="ci8" Width="8" Height="8" Offset="0x012D8" TlutOffset="0x1088"/>
        <Texture Name="gRoofManEarTex" Format="ci8" Width="16" Height="16" Offset="0x01318" TlutOffset="0x1088"/>
        <Texture Name="gRoofManHairTex" Format="ci8" Width="16" Height="16" Offset="0x01418" TlutOffset="0x1088"/>
=======
        <Texture Name="gRoofManHandBackTex" OutName="roof_man_hand_back" Format="ci8" Width="16" Height="16" Offset="0x00C08" TlutOffset="0x00108"/>
        <Texture Name="gRoofManForearmGradientTex" OutName="roof_man_forearm_gradient" Format="ci8" Width="8" Height="8" Offset="0x00D08" TlutOffset="0x00108"/>
        <Texture Name="gRoofManThighGradientTex" OutName="roof_man_thigh_gradient" Format="ci8" Width="8" Height="8" Offset="0x00D48" TlutOffset="0x00108"/>
        <Texture Name="gRoofManSandalBuckleTex" OutName="roof_man_sandal_buckle" Format="ci8" Width="16" Height="16" Offset="0x00D88" TlutOffset="0x00108"/>
        <Texture Name="gRoofManTrouserPatternTex" OutName="roof_man_trouser_pattern" Format="rgba16" Width="16" Height="16" Offset="0x00E88"/>
        <Texture Name="object_ani_0011D8_Tex" Format="ci8" Width="16" Height="16" Offset="0x11D8" TlutOffset="0x1088"/>
        <Texture Name="gRoofManSkinGradientTex" OutName="roof_man_skin_gradient" Format="ci8" Width="8" Height="8" Offset="0x012D8" TlutOffset="0x1088"/>
        <Texture Name="gRoofManEarTex" OutName="roof_man_ear" Format="ci8" Width="16" Height="16" Offset="0x01318" TlutOffset="0x1088"/>
        <Texture Name="gRoofManHairTex" OutName="roof_man_hair" Format="ci8" Width="16" Height="16" Offset="0x01418" TlutOffset="0x1088"/>
>>>>>>> e1fb3a97

        <!-- Kakariko Roof Man Unused Textures -->
        <Texture Name="gRoofManUnusedTex" Format="ci8" Width="16" Height="16" Offset="0x308" TlutOffset="0x00108"/>

        <!-- Kakariko Roof Man Eye Textures -->
        <Texture Name="gRoofManEyeOpenTex" Format="rgba16" Width="32" Height="32" Offset="0x408"/>
        <Texture Name="gRoofManEyeHalfTex" Format="rgba16" Width="32" Height="32" Offset="0x1518"/>
        <Texture Name="gRoofManEyeClosedTex" Format="rgba16" Width="32" Height="32" Offset="0x1D18"/>

        <!-- Kakariko Roof Man Animations -->
        <Animation Name="gRoofManKnockbackAnim" Offset="0x67B8"/>
        <Animation Name="gRoofManGettingUpAfterKnockbackAnim" Offset="0x70F0"/>
        <Animation Name="gRoofManIdleAnim" Offset="0x76EC"/>

        <!-- Vertices -->
        <Array Name="gRoofManHeadVtx" Count="124" Offset="0x2518">
            <Vtx/>
        </Array>
        <Array Name="gRoofManLeftHandVtx" Count="32" Offset="0x2FA8">
            <Vtx/>
        </Array>
        <Array Name="gRoofManLeftForearmVtx" Count="26" Offset="0x31A8">
            <Vtx/>
        </Array>
        <Array Name="gRoofManLeftUpperArmVtx" Count="26" Offset="0x3348">
            <Vtx/>
        </Array>
        <Array Name="gRoofManRightHandVtx" Count="32" Offset="0x34E8">
            <Vtx/>
        </Array>
        <Array Name="gRoofManRightForearmVtx" Count="26" Offset="0x36E8">
            <Vtx/>
        </Array>
        <Array Name="gRoofManRightUpperArmVtx" Count="26" Offset="0x3888">
            <Vtx/>
        </Array>
        <Array Name="gRoofManTorsoVtx" Count="80" Offset="0x3A28">
            <Vtx/>
        </Array>
        <Array Name="gRoofManLeftFootVtx" Count="16" Offset="0x3F28">
            <Vtx/>
        </Array>
        <Array Name="gRoofManLeftLegVtx" Count="41" Offset="0x4028">
            <Vtx/>
        </Array>
        <Array Name="gRoofManLeftThighVtx" Count="23" Offset="0x42B8">
            <Vtx/>
        </Array>
        <Array Name="gRoofManRightFootVtx" Count="16" Offset="0x4428">
            <Vtx/>
        </Array>
        <Array Name="gRoofManRightLegVtx" Count="45" Offset="0x4528">
            <Vtx/>
        </Array>
        <Array Name="gRoofManRightThighVtx" Count="23" Offset="0x47F8">
            <Vtx/>
        </Array>
        <Array Name="gRoofManWaistVtx" Count="16" Offset="0x4968">
            <Vtx/>
        </Array>
    </File>
</Root><|MERGE_RESOLUTION|>--- conflicted
+++ resolved
@@ -42,26 +42,15 @@
         <Texture Name="gRoofMan2TLUT" Format="rgba16" Width="21" Height="8" Offset="0x1088"/>
 
         <!-- Roof Man DisplayList Textures -->
-<<<<<<< HEAD
         <Texture Name="gRoofManHandBackTex" Format="ci8" Width="16" Height="16" Offset="0x00C08" TlutOffset="0x00108"/>
         <Texture Name="gRoofManForearmGradientTex" Format="ci8" Width="8" Height="8" Offset="0x00D08" TlutOffset="0x00108"/>
         <Texture Name="gRoofManThighGradientTex" Format="ci8" Width="8" Height="8" Offset="0x00D48" TlutOffset="0x00108"/>
         <Texture Name="gRoofManSandalBuckleTex" Format="ci8" Width="16" Height="16" Offset="0x00D88" TlutOffset="0x00108"/>
         <Texture Name="gRoofManTrouserPatternTex" Format="rgba16" Width="16" Height="16" Offset="0x00E88"/>
+        <Texture Name="object_ani_0011D8_Tex" Format="ci8" Width="16" Height="16" Offset="0x11D8" TlutOffset="0x1088"/>
         <Texture Name="gRoofManSkinGradientTex" Format="ci8" Width="8" Height="8" Offset="0x012D8" TlutOffset="0x1088"/>
         <Texture Name="gRoofManEarTex" Format="ci8" Width="16" Height="16" Offset="0x01318" TlutOffset="0x1088"/>
         <Texture Name="gRoofManHairTex" Format="ci8" Width="16" Height="16" Offset="0x01418" TlutOffset="0x1088"/>
-=======
-        <Texture Name="gRoofManHandBackTex" OutName="roof_man_hand_back" Format="ci8" Width="16" Height="16" Offset="0x00C08" TlutOffset="0x00108"/>
-        <Texture Name="gRoofManForearmGradientTex" OutName="roof_man_forearm_gradient" Format="ci8" Width="8" Height="8" Offset="0x00D08" TlutOffset="0x00108"/>
-        <Texture Name="gRoofManThighGradientTex" OutName="roof_man_thigh_gradient" Format="ci8" Width="8" Height="8" Offset="0x00D48" TlutOffset="0x00108"/>
-        <Texture Name="gRoofManSandalBuckleTex" OutName="roof_man_sandal_buckle" Format="ci8" Width="16" Height="16" Offset="0x00D88" TlutOffset="0x00108"/>
-        <Texture Name="gRoofManTrouserPatternTex" OutName="roof_man_trouser_pattern" Format="rgba16" Width="16" Height="16" Offset="0x00E88"/>
-        <Texture Name="object_ani_0011D8_Tex" Format="ci8" Width="16" Height="16" Offset="0x11D8" TlutOffset="0x1088"/>
-        <Texture Name="gRoofManSkinGradientTex" OutName="roof_man_skin_gradient" Format="ci8" Width="8" Height="8" Offset="0x012D8" TlutOffset="0x1088"/>
-        <Texture Name="gRoofManEarTex" OutName="roof_man_ear" Format="ci8" Width="16" Height="16" Offset="0x01318" TlutOffset="0x1088"/>
-        <Texture Name="gRoofManHairTex" OutName="roof_man_hair" Format="ci8" Width="16" Height="16" Offset="0x01418" TlutOffset="0x1088"/>
->>>>>>> e1fb3a97
 
         <!-- Kakariko Roof Man Unused Textures -->
         <Texture Name="gRoofManUnusedTex" Format="ci8" Width="16" Height="16" Offset="0x308" TlutOffset="0x00108"/>
