<Root>
    <File Name="object_hidan_objects" Segment="6">
        <Array Name="gFireTempleHammerableTotemBodyVtx" Count="36" Offset="0x92C0">
            <Vtx/>
        </Array>
        <DList Name="gFireTempleHammerableTotemBodyDL" Offset="0xBBF0"/>
        <Array Name="gFireTempleHammerableTotemHeadVtx" Count="36" Offset="0x9500">
            <Vtx/>
        </Array>
        <DList Name="gFireTempleHammerableTotemHeadDL" Offset="0xBDF0"/>
        <Collision Name="gFireTempleHammerableTotemCol" Offset="0xDA10"/>

        <Array Name="gFireTempleHookshotElevatorVtx" Count="50" Offset="0x8D50">
            <Vtx/>
        </Array>
        <DList Name="gFireTempleHookshotElevatorDL" Offset="0xB630"/>
        <Collision Name="gFireTempleHookshotElevatorCol" Offset="0xE1E8"/>

        <Array Name="gFireTempleBigFireWallVtx" Count="4" Offset="0xDAE0">
            <Vtx/>
        </Array>
        <DList Name="gFireTempleBigFireWallDL" Offset="0xDB20"/>

        <Array Name="gFireTempleStoneStep1Vtx" Count="21" Offset="0x7C20">
            <Vtx/>
        </Array>
        <DList Name="gFireTempleStoneStep1DL" Offset="0xA668"/>
        <Collision Name="gFireTempleStoneStep1Col" Offset="0xDE44"/>
        <Array Name="gFireTempleStoneStep2Vtx" Count="10" Offset="0x7B80">
            <Vtx/>
        </Array>
        <DList Name="gFireTempleStoneStep2DL" Offset="0xA548"/>
        <Collision Name="gFireTempleStoneStep2Col" Offset="0xDD1C"/>

        <Array Name="gFireTempleMetalFenceWithSlantVtx" Count="9" Offset="0x9E90">
            <Vtx/>
        </Array>
        <DList Name="gFireTempleMetalFenceWithSlantDL" Offset="0xC798"/>
        <Collision Name="gFireTempleMetalFenceWithSlantCol" Offset="0xE2CC"/>
        <Array Name="gFireTempleMetalFenceVtx" Count="4" Offset="0x9740">
            <Vtx/>
        </Array>
        <DList Name="gFireTempleMetalFenceDL" Offset="0xBFA8"/>
        <Collision Name="gFireTempleMetalFenceCol" Offset="0xE380"/>
        <Array Name="gFireTempleMetalFence2Vtx" Count="5" Offset="0x9270">
            <Vtx/>
        </Array>
        <DList Name="gFireTempleMetalFence2DL" Offset="0xBB58"/>
        <Collision Name="gFireTempleMetalFence2Col" Offset="0xE430"/>

        <Array Name="gFireTempleCrackedStoneFloorVtx" Count="28" Offset="0x90B0">
            <Vtx/>
        </Array>
        <DList Name="gFireTempleCrackedStoneFloorDL" Offset="0xB9C0"/>
        <Collision Name="gFireTempleCrackedStoneFloorCol" Offset="0xD800"/>
        <Array Name="gFireTempleBombableWallVtx" Count="6" Offset="0x9780">
            <Vtx/>
        </Array>
        <DList Name="gFireTempleBombableWallDL" Offset="0xC038"/>
        <Collision Name="gFireTempleBombableWallCol" Offset="0xD878"/>
        <Array Name="gFireTempleLargeBombableWallVtx" Count="4" Offset="0x9070">
            <Vtx/>
        </Array>
        <DList Name="gFireTempleLargeBombableWallDL" Offset="0xB900"/>
        <Collision Name="gFireTempleLargeBombableWallCol" Offset="0xD8F8"/>

        <Array Name="gFireTempleStoneBlock1Vtx" Count="21" Offset="0x97E0">
            <Vtx/>
        </Array>
        <DList Name="gFireTempleStoneBlock1DL" Offset="0xC100"/>
        <Collision Name="gFireTempleStoneBlock1Col" Offset="0xCB80"/>
        <Array Name="gFireTempleStoneBlock2Vtx" Count="26" Offset="0x9930">
            <Vtx/>
        </Array>
        <DList Name="gFireTempleStoneBlock2DL" Offset="0xC1F0"/>
        <Collision Name="gFireTempleStoneBlock2Col" Offset="0xDF78"/>

        <Array Name="gFireTempleBigVerticalFlameVtx" Count="4" Offset="0xC9D0">
            <Vtx/>
        </Array>
        <DList Name="gFireTempleBigVerticalFlameDL" Offset="0xCA10"/>

        <Texture Name="gFireTempleBigVerticalFlame0Tex" Format="ia8" Width="8" Height="240" Offset="0x12120"/>
        <Texture Name="gFireTempleBigVerticalFlame1Tex" Format="ia8" Width="8" Height="240" Offset="0x128A0"/>
        <Texture Name="gFireTempleBigVerticalFlame2Tex" Format="ia8" Width="8" Height="240" Offset="0x13020"/>
        <Texture Name="gFireTempleBigVerticalFlame3Tex" Format="ia8" Width="8" Height="240" Offset="0x137A0"/>
        <Texture Name="gFireTempleBigVerticalFlame4Tex" Format="ia8" Width="8" Height="240" Offset="0x13F20"/>
        <Texture Name="gFireTempleBigVerticalFlame5Tex" Format="ia8" Width="8" Height="240" Offset="0x146A0"/>
        <Texture Name="gFireTempleBigVerticalFlame6Tex" Format="ia8" Width="8" Height="240" Offset="0x14E20"/>
        <Texture Name="gFireTempleBigVerticalFlame7Tex" Format="ia8" Width="8" Height="240" Offset="0x155A0"/>

        <Array Name="gFireTempleFireballVtx" Count="4" Offset="0xDBF0">
            <Vtx/>
        </Array>
        <DList Name="gFireTempleFireballDL" Offset="0xDC30"/>
        <Array Name="gFireTempleFireballUpperHalfVtx" Count="4" Offset="0xDA40">
            <Vtx/>
        </Array>
        <DList Name="gFireTempleFireballUpperHalfDL" Offset="0xDA80"/>

        <Texture Name="gFireTempleFireball0Tex" Format="ia8" Width="32" Height="32" Offset="0x15D20"/>
        <Texture Name="gFireTempleFireball1Tex" Format="ia8" Width="32" Height="32" Offset="0x16120"/>
        <Texture Name="gFireTempleFireball2Tex" Format="ia8" Width="32" Height="32" Offset="0x16520"/>
        <Texture Name="gFireTempleFireball3Tex" Format="ia8" Width="32" Height="32" Offset="0x16920"/>
        <Texture Name="gFireTempleFireball4Tex" Format="ia8" Width="32" Height="32" Offset="0x16D20"/>
        <Texture Name="gFireTempleFireball5Tex" Format="ia8" Width="32" Height="32" Offset="0x17120"/>
        <Texture Name="gFireTempleFireball6Tex" Format="ia8" Width="32" Height="32" Offset="0x17520"/>
        <Texture Name="gFireTempleFireball7Tex" Format="ia8" Width="32" Height="32" Offset="0x17920"/>

        <Array Name="gFireTempleSpinningFlamethrowerVtx" Count="93" Offset="0x82B0">
            <Vtx/>
        </Array>
        <DList Name="gFireTempleSpinningFlamethrowerDL" Offset="0xAD00"/>
        <Collision Name="gFireTempleSpinningFlamethrowerCol" Offset="0xD5C0"/>

        <Array Name="gFireTempleStationaryFlamethrowerShortVtx" Count="77" Offset="0x8880">
            <Vtx/>
        </Array>
        <DList Name="gFireTempleStationaryFlamethrowerShortDL" Offset="0xB0F8"/>
        <Collision Name="gFireTempleStationaryFlamethrowerShortCol" Offset="0xCC90"/>

        <Array Name="gFireTempleStationaryFlamethrowerTallVtx" Count="34" Offset="0x8090">
            <Vtx/>
        </Array>
        <DList Name="gFireTempleStationaryFlamethrowerTallDL" Offset="0xABC8"/>
        <Collision Name="gFireTempleStationaryFlamethrowerTallCol" Offset="0xCDA0"/>

        <Array Name="gFireTempleStonePlatform1Vtx" Count="21" Offset="0x9AD0">
            <Vtx/>
        </Array>
        <DList Name="gFireTempleStonePlatform1DL" Offset="0xC338"/>
        <Collision Name="gFireTempleStonePlatform1Col" Offset="0x120E8"/>
        <Array Name="gFireTempleStonePlatform2Vtx" Count="39" Offset="0x9C20">
            <Vtx/>
        </Array>
        <DList Name="gFireTempleStonePlatform2DL" Offset="0xC470"/>
        <Collision Name="gFireTempleStonePlatform2Col" Offset="0xFAE8"/>

        <Array Name="gFireTempleFlareDancerPlatformVtx" Count="50" Offset="0x7D70">
            <Vtx/>
        </Array>
        <DList Name="gFireTempleFlareDancerPlatformDL" Offset="0xA7E0"/>
        <Collision Name="gFireTempleFlareDancerPlatformCol" Offset="0xE568"/>

        <Array Name="gFireTempleTallestPillarAboveRoomBeforeBossVtx" Count="84" Offset="0x7640">
            <Vtx/>
        </Array>
        <DList Name="gFireTempleTallestPillarAboveRoomBeforeBossDL" Offset="0xA240"/>
        <Collision Name="gFireTempleTallestPillarAboveRoomBeforeBossCol" Offset="0xD054"/>
        <Array Name="gFireTemplePillarInsertedInGroundVtx" Count="50" Offset="0x9F20">
            <Vtx/>
        </Array>
        <DList Name="gFireTemplePillarInsertedInGroundDL" Offset="0xC838"/>
        <Collision Name="gFireTemplePillarInsertedInGroundCol" Offset="0xD188"/>

        <Array Name="gFireTempleBombableDoorFrameVtx" Count="15" Offset="0xF7A0">
            <Vtx/>
        </Array>
        <DList Name="gFireTempleBombableDoorFrameDL" Offset="0xF890"/>
        <Array Name="gFireTempleDoorWithHandleRightVtx" Count="16" Offset="0xF5A0">
            <Vtx/>
        </Array>
        <DList Name="gFireTempleDoorWithHandleRightDL" Offset="0xF938"/>
        <Array Name="gFireTempleDoorWithHandleLeftVtx" Count="16" Offset="0xF6A0">
            <Vtx/>
        </Array>
        <DList Name="gFireTempleDoorWithHandleLeftDL" Offset="0xF998"/>
        <Array Name="gFireTempleDoorFrontVtx" Count="25" Offset="0x10B20">
            <Vtx/>
        </Array>
        <DList Name="gFireTempleDoorFrontDL" Offset="0x10CB0"/>
        <Array Name="gFireTempleDoorBackVtx" Count="25" Offset="0x11D90">
            <Vtx/>
        </Array>
        <DList Name="gFireTempleDoorBackDL" Offset="0x11F20"/>

<<<<<<< HEAD
        <Texture Name="gFireTempleDoorKillerTex" Format="rgba16" Width="32" Height="64" Offset="0xE5A0"/>
=======
        <Texture Name="gFireTempleDoorKillerTex" OutName="fire_temple_door_killer" Format="rgba16" Width="32" Height="64" Offset="0xE5A0"/>
        <Texture Name="object_hidan_objects_000000_TLUT" Format="rgba16" Width="16" Height="1" Offset="0x0"/>
        <Texture Name="object_hidan_objects_000020_TLUT" Format="rgba16" Width="16" Height="1" Offset="0x20"/>
        <Texture Name="object_hidan_objects_000040_Tex" Format="ci4" Width="32" Height="32" Offset="0x40" TlutOffset="0x0"/>
        <Texture Name="object_hidan_objects_000240_Tex" Format="rgba16" Width="32" Height="32" Offset="0x240"/>
        <Texture Name="object_hidan_objects_000A40_Tex" Format="rgba16" Width="32" Height="64" Offset="0xA40"/>
        <Texture Name="object_hidan_objects_001A40_Tex" Format="rgba16" Width="32" Height="64" Offset="0x1A40"/>
        <Texture Name="object_hidan_objects_002A40_Tex" Format="rgba16" Width="32" Height="64" Offset="0x2A40"/>
        <Texture Name="object_hidan_objects_003A40_Tex" Format="rgba16" Width="32" Height="32" Offset="0x3A40"/>
        <Texture Name="object_hidan_objects_004240_Tex" Format="rgba16" Width="16" Height="64" Offset="0x4240"/>
        <Texture Name="object_hidan_objects_004A40_Tex" Format="rgba16" Width="32" Height="32" Offset="0x4A40"/>
        <Texture Name="object_hidan_objects_005240_Tex" Format="ci4" Width="32" Height="64" Offset="0x5240" TlutOffset="0x0"/>
        <Texture Name="object_hidan_objects_005640_Tex" Format="ci4" Width="32" Height="64" Offset="0x5640" TlutOffset="0x0"/>
        <Texture Name="object_hidan_objects_005A40_Tex" Format="ci4" Width="64" Height="32" Offset="0x5A40" TlutOffset="0x20"/>
        <Texture Name="object_hidan_objects_005E40_Tex" Format="rgba16" Width="32" Height="32" Offset="0x5E40"/>
        <Texture Name="object_hidan_objects_006640_Tex" Format="ci4" Width="32" Height="64" Offset="0x6640" TlutOffset="0x0"/>
        <Texture Name="object_hidan_objects_006A40_Tex" Format="ci4" Width="32" Height="32" Offset="0x6A40" TlutOffset="0x0"/>
        <Texture Name="object_hidan_objects_006C40_Tex" Format="ci4" Width="32" Height="32" Offset="0x6C40" TlutOffset="0x0"/>
        <Texture Name="object_hidan_objects_006E40_Tex" Format="rgba16" Width="32" Height="32" Offset="0x6E40"/>
        <Texture Name="object_hidan_objects_00FB20_Tex" Format="rgba16" Width="32" Height="64" Offset="0xFB20"/>
        <Texture Name="object_hidan_objects_010D90_Tex" Format="rgba16" Width="32" Height="64" Offset="0x10D90"/>
>>>>>>> e1fb3a97
    </File>
</Root><|MERGE_RESOLUTION|>--- conflicted
+++ resolved
@@ -174,10 +174,7 @@
         </Array>
         <DList Name="gFireTempleDoorBackDL" Offset="0x11F20"/>
 
-<<<<<<< HEAD
         <Texture Name="gFireTempleDoorKillerTex" Format="rgba16" Width="32" Height="64" Offset="0xE5A0"/>
-=======
-        <Texture Name="gFireTempleDoorKillerTex" OutName="fire_temple_door_killer" Format="rgba16" Width="32" Height="64" Offset="0xE5A0"/>
         <Texture Name="object_hidan_objects_000000_TLUT" Format="rgba16" Width="16" Height="1" Offset="0x0"/>
         <Texture Name="object_hidan_objects_000020_TLUT" Format="rgba16" Width="16" Height="1" Offset="0x20"/>
         <Texture Name="object_hidan_objects_000040_Tex" Format="ci4" Width="32" Height="32" Offset="0x40" TlutOffset="0x0"/>
@@ -198,6 +195,5 @@
         <Texture Name="object_hidan_objects_006E40_Tex" Format="rgba16" Width="32" Height="32" Offset="0x6E40"/>
         <Texture Name="object_hidan_objects_00FB20_Tex" Format="rgba16" Width="32" Height="64" Offset="0xFB20"/>
         <Texture Name="object_hidan_objects_010D90_Tex" Format="rgba16" Width="32" Height="64" Offset="0x10D90"/>
->>>>>>> e1fb3a97
     </File>
 </Root>