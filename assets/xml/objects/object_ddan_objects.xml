<Root>
    <File Name="object_ddan_objects" Segment="6">
        <!-- Dodongo's Cavern DisplayList Textures -->
        <Texture Name="gDodongoTex_0410" Format="ci8" Width="32" Height="64" Offset="0x0410" TlutOffset="0x02D0"/>
        <Texture Name="gDodongoRisingPlatformSide1Tex" Format="ci8" Width="32" Height="64" Offset="0x2018" TlutOffset="0x1E10"/>
        <Texture Name="gDodongoRisingPlatformTopTex" Format="ci8" Width="32" Height="32" Offset="0x2818" TlutOffset="0x1E10"/>
        <Texture Name="gDodongoRisingPlatformSide2Tex" Format="ci8" Width="32" Height="64" Offset="0x2C18" TlutOffset="0x1E10"/>
        <Texture Name="gDodongoFallingStairsTex" Format="ci8" Width="32" Height="32" Offset="0x3F18" TlutOffset="0x3D10"/>
        <Texture Name="gDodongoDoorLeftSideTex" Format="rgba16" Width="32" Height="64" Offset="0x4F60"/>
        <Texture Name="gDodongoBarsTex" Format="rgba16" Width="32" Height="32" Offset="0x5F60"/>
        <Texture Name="gDodongoBarsBottomTex" Format="rgba16" Width="32" Height="32" Offset="0x6760"/>
        <Texture Name="gDodongoTex_6F60" Format="rgba16" Width="32" Height="32" Offset="0x6F60"/>
        <Texture Name="gDodongoFallingStairsVinesTex" Format="rgba16" Width="32" Height="64" Offset="0x7760"/>

        <!-- Palettes -->
<<<<<<< HEAD
        <Texture Name="gDodongo1TLUT" Format="rgba16" Width="160" Height="1" Offset="0x02D0"/>
        <Texture Name="gDodongo2TLUT" Format="rgba16" Width="16" Height="16" Offset="0x1E10"/> <!-- Palette seems to be actually 258 colors -->
        <Texture Name="gDodongo3TLUT" Format="rgba16" Width="16" Height="16" Offset="0x3D10"/> <!-- Palette seems to be actually 258 colors -->
=======
        <Texture Name="gDodongo1TLUT" OutName="tlut_1" Format="rgba16" Width="160" Height="1" Offset="0x02D0"/>
        <Texture Name="gDodongo2TLUT" OutName="tlut_2" Format="rgba16" Width="16" Height="16" Offset="0x1E10"/> <!-- Palette seems to be actually 258 colors -->
        <Blob Name="object_ddan_objects_002010_Blob" Size="0x8" Offset="0x2010"/>
        <Texture Name="gDodongo3TLUT" OutName="tlut_3" Format="rgba16" Width="16" Height="16" Offset="0x3D10"/> <!-- Palette seems to be actually 258 colors -->
        <Blob Name="object_ddan_objects_003F10_Blob" Size="0x8" Offset="0x3F10"/>
>>>>>>> e1fb3a97

        <!-- Dodongo's Cavern DisplayLists -->
        <DList Name="gDodongoDoorDL" Offset="0xC0"/>
        <DList Name="gDodongoBarsDL" Offset="0x1F0"/>
        <DList Name="gDodongoLowerJawDL" Offset="0x1350"/>
        <DList Name="gDodongoRisingPlatformDL" Offset="0x37B8"/>
        <DList Name="gDodongoFallingStairsDL" Offset="0x48A8"/>

        <!-- Dodongo's Cavern Collision -->
        <Collision Name="gDodongoLowerJawCol" Offset="0x1DDC"/>
        <Collision Name="gDodongoRisingPlatformCol" Offset="0x3CE0"/>
        <Collision Name="gDodongoFallingStairsCol" Offset="0x4F30"/>

        <!-- Vertices -->
        <Array Name="gDodongoDoorVtx" Count="12" Offset="0x0">
            <Vtx/>
        </Array>
        <Array Name="gDodongoBarsVtx" Count="8" Offset="0x170">
            <Vtx/>
        </Array>
        <Array Name="gDodongoLowerJawVtx" Count="116" Offset="0xC10">
            <Vtx/>
        </Array>
        <Array Name="gDodongoRisingPlatformVtx" Count="58" Offset="0x3418">
            <Vtx/>
        </Array>
        <Array Name="gDodongoFallingStairsVtx" Count="89" Offset="0x4318">
            <Vtx/>
        </Array>
    </File>
</Root><|MERGE_RESOLUTION|>--- conflicted
+++ resolved
@@ -13,17 +13,11 @@
         <Texture Name="gDodongoFallingStairsVinesTex" Format="rgba16" Width="32" Height="64" Offset="0x7760"/>
 
         <!-- Palettes -->
-<<<<<<< HEAD
         <Texture Name="gDodongo1TLUT" Format="rgba16" Width="160" Height="1" Offset="0x02D0"/>
         <Texture Name="gDodongo2TLUT" Format="rgba16" Width="16" Height="16" Offset="0x1E10"/> <!-- Palette seems to be actually 258 colors -->
+        <Blob Name="object_ddan_objects_002010_Blob" Size="0x8" Offset="0x2010"/>
         <Texture Name="gDodongo3TLUT" Format="rgba16" Width="16" Height="16" Offset="0x3D10"/> <!-- Palette seems to be actually 258 colors -->
-=======
-        <Texture Name="gDodongo1TLUT" OutName="tlut_1" Format="rgba16" Width="160" Height="1" Offset="0x02D0"/>
-        <Texture Name="gDodongo2TLUT" OutName="tlut_2" Format="rgba16" Width="16" Height="16" Offset="0x1E10"/> <!-- Palette seems to be actually 258 colors -->
-        <Blob Name="object_ddan_objects_002010_Blob" Size="0x8" Offset="0x2010"/>
-        <Texture Name="gDodongo3TLUT" OutName="tlut_3" Format="rgba16" Width="16" Height="16" Offset="0x3D10"/> <!-- Palette seems to be actually 258 colors -->
         <Blob Name="object_ddan_objects_003F10_Blob" Size="0x8" Offset="0x3F10"/>
->>>>>>> e1fb3a97
 
         <!-- Dodongo's Cavern DisplayLists -->
         <DList Name="gDodongoDoorDL" Offset="0xC0"/>
