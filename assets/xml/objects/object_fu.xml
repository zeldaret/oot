--- conflicted
+++ resolved
@@ -31,13 +31,8 @@
         <Texture Name="gWindmillManEyeClosedTex" OutName="eye_closed" Format="ci8" Width="32" Height="32" Offset="0x5F20" TlutOffset="0x4E60"/>
         <Texture Name="gWindmillManEyeAngryTex" OutName="eye_angry" Format="ci8" Width="32" Height="32" Offset="0x6320" TlutOffset="0x4E60"/>
 
-<<<<<<< HEAD
-        <Texture Name="gWindMillManMouthOpenTex" OutName="mouth_open" Format="ci8" Width="32" Height="16" Offset="0x6720" TlutOffset="0x4E60"/>
-        <Texture Name="gWindMillManMouthAngryTex" OutName="mouth_angry" Format="ci8" Width="32" Height="16" Offset="0x6920" TlutOffset="0x4E60"/>
-=======
         <Texture Name="gWindmillManMouthOpenTex" OutName="mouth_open" Format="ci8" Width="32" Height="16" Offset="0x6720"/>
         <Texture Name="gWindmillManMouthAngryTex" OutName="mouth_angry" Format="ci8" Width="32" Height="16" Offset="0x6920"/>
->>>>>>> ceb57142
         
         <Texture Name="gWindmillManHairTex" OutName="hair" Format="ci8" Width="8" Height="16" Offset="0x6B20" TlutOffset="0x4E60"/>
         <Skeleton Name="gWindmillManSkel" Type="Flex" LimbType="Standard" Offset="0x6C90"/>
