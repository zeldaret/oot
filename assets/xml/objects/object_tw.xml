--- conflicted
+++ resolved
@@ -1,18 +1,17 @@
 ﻿<Root>
     <File Name="object_tw" Segment="6">
-<<<<<<< HEAD
-        <Animation Name="object_tw_Anim_0004A4" Offset="0x4A4"/>
-        <Animation Name="object_tw_Anim_000AAC" Offset="0xAAC"/>
-        <Animation Name="object_tw_Anim_0012A4" Offset="0x12A4"/>
-        <Animation Name="object_tw_Anim_0017E0" Offset="0x17E0"/>
-        <Animation Name="object_tw_Anim_001D10" Offset="0x1D10"/>
-        <Animation Name="object_tw_Anim_00230C" Offset="0x230C"/>
-        <Animation Name="object_tw_Anim_003614" Offset="0x3614"/>
-        <Animation Name="object_tw_Anim_003E34" Offset="0x3E34"/>
-        <Animation Name="object_tw_Anim_004548" Offset="0x4548"/>
-        <Animation Name="object_tw_Anim_00578C" Offset="0x578C"/>
-        <Animation Name="object_tw_Anim_006530" Offset="0x6530"/>
-        <Animation Name="object_tw_Anim_006F28" Offset="0x6F28"/>
+        <Animation Name="object_tw_Anim_0004A4" Offset="0x4A4"/> <!-- Original name is "btT_DEMOwait" -->
+        <Animation Name="object_tw_Anim_000AAC" Offset="0xAAC"/> <!-- Original name is "btT_DEMOwait_to_fly" -->
+        <Animation Name="object_tw_Anim_0012A4" Offset="0x12A4"/> <!-- Original name is "btT_EDikari" ("anger; rage; fury") -->
+        <Animation Name="object_tw_Anim_0017E0" Offset="0x17E0"/> <!-- Original name is "btT_EDmiage" ("to look up at; to raise one's eyes​") -->
+        <Animation Name="object_tw_Anim_001D10" Offset="0x1D10"/> <!-- Original name is "btT_EDwait" -->
+        <Animation Name="object_tw_Anim_00230C" Offset="0x230C"/> <!-- Original name is "btT_EDyaruki" ("drive; motivation; enthusiasm") -->
+        <Animation Name="object_tw_Anim_003614" Offset="0x3614"/> <!-- Original name is "btT_atack" -->
+        <Animation Name="object_tw_Anim_003E34" Offset="0x3E34"/> <!-- Original name is "btT_beeem" -->
+        <Animation Name="object_tw_Anim_004548" Offset="0x4548"/> <!-- Original name is "btT_beeem_to_fly" -->
+        <Animation Name="object_tw_Anim_00578C" Offset="0x578C"/> <!-- Original name is "btT_damage01" -->
+        <Animation Name="object_tw_Anim_006530" Offset="0x6530"/> <!-- Original name is "btT_damage02" -->
+        <Animation Name="object_tw_Anim_006F28" Offset="0x6F28"/> <!-- Original name is "btT_fly" -->
 
         <Limb Name="gTwinrovaKotakePelvisLimb" LimbType="Standard" Offset="0x6F40"/>
         <Limb Name="gTwinrovaKotakeLeftThighLimb" LimbType="Standard" Offset="0x6F4C"/>
@@ -42,61 +41,11 @@
         <Limb Name="gTwinrovaKotakeLeftBraidEndLimb" LimbType="Standard" Offset="0x706C"/>
         <Skeleton Name="gTwinrovaKotakeSkel" Type="Flex" LimbType="Standard" Offset="0x70E0"/>
 
-        <Animation Name="object_tw_Anim_007688" Offset="0x7688"/>
-        <Animation Name="object_tw_Anim_007CA8" Offset="0x7CA8"/>
-        <Animation Name="object_tw_Anim_0088C8" Offset="0x88C8"/>
-        <Animation Name="object_tw_Anim_009398" Offset="0x9398"/>
-        <Animation Name="object_tw_Anim_00947C" Offset="0x947C"/>
-        <!--Blob Name="object_tw_Blob_00948C" Size="0x4" Offset="0x948C" /-->
-=======
-        <Animation Name="object_tw_Anim_0004A4" Offset="0x4A4"/> <!-- Original name is "btT_DEMOwait" -->
-        <Animation Name="object_tw_Anim_000AAC" Offset="0xAAC"/> <!-- Original name is "btT_DEMOwait_to_fly" -->
-        <Animation Name="object_tw_Anim_0012A4" Offset="0x12A4"/> <!-- Original name is "btT_EDikari" ("anger; rage; fury") -->
-        <Animation Name="object_tw_Anim_0017E0" Offset="0x17E0"/> <!-- Original name is "btT_EDmiage" ("to look up at; to raise one's eyes​") -->
-        <Animation Name="object_tw_Anim_001D10" Offset="0x1D10"/> <!-- Original name is "btT_EDwait" -->
-        <Animation Name="object_tw_Anim_00230C" Offset="0x230C"/> <!-- Original name is "btT_EDyaruki" ("drive; motivation; enthusiasm") -->
-        <Animation Name="object_tw_Anim_003614" Offset="0x3614"/> <!-- Original name is "btT_atack" -->
-        <Animation Name="object_tw_Anim_003E34" Offset="0x3E34"/> <!-- Original name is "btT_beeem" -->
-        <Animation Name="object_tw_Anim_004548" Offset="0x4548"/> <!-- Original name is "btT_beeem_to_fly" -->
-        <Animation Name="object_tw_Anim_00578C" Offset="0x578C"/> <!-- Original name is "btT_damage01" -->
-        <Animation Name="object_tw_Anim_006530" Offset="0x6530"/> <!-- Original name is "btT_damage02" -->
-        <Animation Name="object_tw_Anim_006F28" Offset="0x6F28"/> <!-- Original name is "btT_fly" -->
-
-        <Limb Name="object_tw_Limb_006F40" LimbType="Standard" Offset="0x6F40"/>
-        <Limb Name="object_tw_Limb_006F4C" LimbType="Standard" Offset="0x6F4C"/>
-        <Limb Name="object_tw_Limb_006F58" LimbType="Standard" Offset="0x6F58"/>
-        <Limb Name="object_tw_Limb_006F64" LimbType="Standard" Offset="0x6F64"/>
-        <Limb Name="object_tw_Limb_006F70" LimbType="Standard" Offset="0x6F70"/>
-        <Limb Name="object_tw_Limb_006F7C" LimbType="Standard" Offset="0x6F7C"/>
-        <Limb Name="object_tw_Limb_006F88" LimbType="Standard" Offset="0x6F88"/>
-        <Limb Name="object_tw_Limb_006F94" LimbType="Standard" Offset="0x6F94"/>
-        <Limb Name="object_tw_Limb_006FA0" LimbType="Standard" Offset="0x6FA0"/>
-        <Limb Name="object_tw_Limb_006FAC" LimbType="Standard" Offset="0x6FAC"/>
-        <Limb Name="object_tw_Limb_006FB8" LimbType="Standard" Offset="0x6FB8"/>
-        <Limb Name="object_tw_Limb_006FC4" LimbType="Standard" Offset="0x6FC4"/>
-        <Limb Name="object_tw_Limb_006FD0" LimbType="Standard" Offset="0x6FD0"/>
-        <Limb Name="object_tw_Limb_006FDC" LimbType="Standard" Offset="0x6FDC"/>
-        <Limb Name="object_tw_Limb_006FE8" LimbType="Standard" Offset="0x6FE8"/>
-        <Limb Name="object_tw_Limb_006FF4" LimbType="Standard" Offset="0x6FF4"/>
-        <Limb Name="object_tw_Limb_007000" LimbType="Standard" Offset="0x7000"/>
-        <Limb Name="object_tw_Limb_00700C" LimbType="Standard" Offset="0x700C"/>
-        <Limb Name="object_tw_Limb_007018" LimbType="Standard" Offset="0x7018"/>
-        <Limb Name="object_tw_Limb_007024" LimbType="Standard" Offset="0x7024"/>
-        <Limb Name="object_tw_Limb_007030" LimbType="Standard" Offset="0x7030"/>
-        <Limb Name="object_tw_Limb_00703C" LimbType="Standard" Offset="0x703C"/>
-        <Limb Name="object_tw_Limb_007048" LimbType="Standard" Offset="0x7048"/>
-        <Limb Name="object_tw_Limb_007054" LimbType="Standard" Offset="0x7054"/>
-        <Limb Name="object_tw_Limb_007060" LimbType="Standard" Offset="0x7060"/>
-        <Limb Name="object_tw_Limb_00706C" LimbType="Standard" Offset="0x706C"/>
-
-        <Skeleton Name="object_tw_Skel_0070E0" Type="Flex" LimbType="Standard" Offset="0x70E0"/>
-
         <Animation Name="object_tw_Anim_007688" Offset="0x7688"/> <!-- Original name is "btT_fly_to_tame" -->
         <Animation Name="object_tw_Anim_007CA8" Offset="0x7CA8"/> <!-- Original name is "btT_guard" -->
         <Animation Name="object_tw_Anim_0088C8" Offset="0x88C8"/> <!-- Original name is "btT_hihihi" -->
         <Animation Name="object_tw_Anim_009398" Offset="0x9398"/> <!-- Original name is "btT_tame" ("to amass; to accumulate") -->
         <Animation Name="object_tw_Anim_00947C" Offset="0x947C"/>
->>>>>>> 17073af8
 
         <Texture Name="object_tw_TLUT_009490" OutName="tlut_009490" Format="rgba16" Width="53" Height="4" Offset="0x9490"/>
         <Texture Name="gTwinrovaKotakeGerudoFabricTex" OutName="twinrova_kotake_gerudo_fabric" Format="rgba16" Width="32" Height="32" Offset="0x9638"/>
@@ -117,32 +66,6 @@
         <Texture Name="object_tw_Tex_00B1F8" OutName="tex_00B1F8" Format="ci8" Width="8" Height="8" Offset="0xB1F8" TlutOffset="0x9490"/>
         <Texture Name="object_tw_Tex_00B238" OutName="tex_00B238" Format="ci8" Width="32" Height="32" Offset="0xB238" TlutOffset="0x9490"/>
         <Texture Name="object_tw_Tex_00B638" OutName="tex_00B638" Format="ci8" Width="32" Height="32" Offset="0xB638" TlutOffset="0x9490"/>
-<<<<<<< HEAD
-        <Texture Name="object_tw_Tex_00BA38" OutName="tex_00BA38" Format="i8" Width="32" Height="32" Offset="0xBA38"/>
-        <Texture Name="object_tw_Tex_00BE38" OutName="tex_00BE38" Format="i4" Width="32" Height="64" Offset="0xBE38"/>
-        <Texture Name="object_tw_Tex_00C238" OutName="tex_00C238" Format="rgba16" Width="32" Height="32" Offset="0xC238"/>
-        <Texture Name="object_tw_Tex_00CA38" OutName="tex_00CA38" Format="rgba16" Width="8" Height="8" Offset="0xCA38"/>
-        <Texture Name="object_tw_Tex_00CAB8" OutName="tex_00CAB8" Format="rgba16" Width="16" Height="16" Offset="0xCAB8"/>
-
-        <DList Name="gTwinrovaKotakeHeadDL" Offset="0x110A8"/>
-        <DList Name="gTwinrovaKoumeHeadDL" Offset="0x116A0"/>
-        <DList Name="gTwinrovaKotakeBroomDL" Offset="0x11C98"/>
-        <DList Name="gTwinrovaKoumeBroomDL" Offset="0x11E28"/>
-        <DList Name="gTwinrovaKotakeTeethDL" Offset="0x11FB8"/>
-        <DList Name="gTwinrovaKotakeRightShinDL" Offset="0x12018"/>
-        <DList Name="gTwinrovaKotakeLeftShinDL" Offset="0x120C8"/>
-        <DList Name="gTwinrovaKotakeRightFootDL" Offset="0x12178"/>
-        <DList Name="gTwinrovaKotakeLeftFootDL" Offset="0x12210"/>
-        <DList Name="gTwinrovaKotakeRightHandDL" Offset="0x122A8"/>
-        <DList Name="gTwinrovaKotakeLeftHandDL" Offset="0x12410"/>
-        <DList Name="gTwinrovaKoumeRightHandDL" Offset="0x12578"/>
-        <DList Name="gTwinrovaKoumeLeftHandDL" Offset="0x126E0"/>
-        <DList Name="gTwinrovaKoumeLeftFootDL" Offset="0x12848"/>
-        <DList Name="gTwinrovaKoumeRightFootDL" Offset="0x128E0"/>
-        <DList Name="gTwinrovaKoumeLeftShinDL" Offset="0x12978"/>
-        <DList Name="gTwinrovaKoumeRightShinDL" Offset="0x12A28"/>
-        <DList Name="gTwinrovaKoumeTeethDL" Offset="0x12AD8"/>
-=======
         <Texture Name="gTwinrovaEffectTex" OutName="twinrova_effect" Format="i8" Width="32" Height="32" Offset="0xBA38"/>
         <Texture Name="gTwinrovaEffectMaskTex" OutName="twinrova_effect_mask" Format="i4" Width="32" Height="64" Offset="0xBE38"/>
         <Texture Name="gTwinrovaKoumeGerudoFabricTex" OutName="twinrova_koume_gerudo_fabric" Format="rgba16" Width="32" Height="32" Offset="0xC238"/>
@@ -167,7 +90,6 @@
         <DList Name="object_tw_DL_012978" Offset="0x12978"/>
         <DList Name="object_tw_DL_012A28" Offset="0x12A28"/>
         <DList Name="object_tw_DL_012AD8" Offset="0x12AD8"/>
->>>>>>> 17073af8
         <DList Name="object_tw_DL_012B38" Offset="0x12B38"/>
         <DList Name="object_tw_DL_012CE0" Offset="0x12CE0"/>
         <DList Name="object_tw_DL_013310" Offset="0x13310"/>
@@ -178,8 +100,8 @@
         <DList Name="object_tw_DL_013F98" Offset="0x13F98"/>
         <DList Name="object_tw_DL_014070" Offset="0x14070"/>
         <DList Name="object_tw_DL_014158" Offset="0x14158"/>
+
         <!--Blob Name="object_tw_Blob_015200" Size="0x60" Offset="0x15200" /-->
-<<<<<<< HEAD
         <DList Name="gTwinrovaKotakeLeftBraidEndDL" Offset="0x15440"/>
         <DList Name="gTwinrovaKotakeLeftBraidStartDL" Offset="0x15538"/>
         <DList Name="gTwinrovaKotakeRightBraidEndDL" Offset="0x15648"/>
@@ -198,8 +120,8 @@
         <DList Name="gTwinrovaKotakeLeftThighDL" Offset="0x164C8"/>
         <DList Name="gTwinrovaKotakePelvisDL" Offset="0x164D0"/>
 
-        <Texture Name="object_tw_Tex_016650" OutName="tex_016650" Format="rgba16" Width="8" Height="8" Offset="0x16650"/>
-        <Texture Name="object_tw_Tex_0166D0" OutName="tex_0166D0" Format="rgba16" Width="4" Height="8" Offset="0x166D0"/>
+        <Texture Name="gTwinrovaBraidEndTex" OutName="twinrova_braid_end" Format="rgba16" Width="8" Height="8" Offset="0x16650"/>
+        <Texture Name="gTwinrovaLeftFootTex" OutName="twinrova_left_foot" Format="rgba16" Width="4" Height="8" Offset="0x166D0"/>
 
         <!--Blob Name="object_tw_Blob_0176D0" Size="0x60" Offset="0x176D0" /-->
         <DList Name="gTwinrovaKoumeLeftBraidEndDL" Offset="0x17910"/>
@@ -220,66 +142,95 @@
         <DList Name="gTwinrovaKoumeLeftThighDL" Offset="0x18998"/>
         <DList Name="gTwinrovaKoumePelvisDL" Offset="0x189A0"/>
 
-        <Texture Name="object_tw_Tex_018B20" OutName="tex_018B20" Format="rgba16" Width="4" Height="8" Offset="0x18B20"/>
-        <Texture Name="object_tw_Tex_018B60" OutName="tex_018B60" Format="i4" Width="32" Height="64" Offset="0x18B60"/>
-
-        <DList Name="object_tw_DL_018FC0" Offset="0x18FC0"/> <!-- Koume Ground Smoke -->
-        <Texture Name="object_tw_Tex_019078" OutName="tex_019078" Format="i8" Width="32" Height="32" Offset="0x19078"/>
-        <Texture Name="object_tw_Tex_019478" OutName="tex_019478" Format="i4" Width="32" Height="64" Offset="0x19478"/>
-
-        <DList Name="object_tw_DL_019938" Offset="0x19938"/> <!-- koume Ground Flame -->
-        <Texture Name="object_tw_Tex_019A20" OutName="tex_019A20" Format="i4" Width="32" Height="32" Offset="0x19A20"/>
-
-        <DList Name="object_tw_DL_019D40" Offset="0x19D40"/> <!-- Koume Ground Crater -->
-        <Texture Name="object_tw_Tex_019E00" OutName="tex_019E00" Format="i4" Width="32" Height="64" Offset="0x19E00"/>
-        <Texture Name="object_tw_Tex_01A200" OutName="tex_01A200" Format="i4" Width="32" Height="32" Offset="0x1A200"/>
-
-        <DList Name="object_tw_DL_01A430" Offset="0x1A430"/>
-        <DList Name="object_tw_DL_01A528" Offset="0x1A528"/>
-        <DList Name="object_tw_DL_01A5A8" Offset="0x1A5A8"/>
-
-        <Texture Name="object_tw_Tex_01A5C0" OutName="tex_01A5C0" Format="i8" Width="16" Height="16" Offset="0x1A5C0"/>
-
-        <DList Name="object_tw_DL_01A790" Offset="0x1A790"/>
-        <DList Name="object_tw_DL_01A8A0" Offset="0x1A8A0"/>
-        <DList Name="object_tw_DL_01A998" Offset="0x1A998"/>
-        <DList Name="object_tw_DL_01AA50" Offset="0x1AA50"/>
-        <DList Name="object_tw_DL_01AB00" Offset="0x1AB00"/>
-
-        <Texture Name="object_tw_Tex_01AB20" OutName="tex_01AB20" Format="i8" Width="64" Height="64" Offset="0x1AB20"/>
-
-        <!--Blob Name="object_tw_Blob_01BB20" Size="0x40" Offset="0x1BB20" /-->
-        <DList Name="object_tw_DL_01BC00" Offset="0x1BC00"/>
-        <Texture Name="object_tw_Tex_01BCA0" OutName="tex_01BCA0" Format="i4" Width="32" Height="64" Offset="0x1BCA0"/>
-        <Texture Name="object_tw_Tex_01C0A0" OutName="tex_01C0A0" Format="i4" Width="16" Height="16" Offset="0x1C0A0"/>
-
-        <DList Name="object_tw_DL_01C1C0" Offset="0x1C1C0"/>
-        <Texture Name="object_tw_Tex_01C2A0" OutName="tex_01C2A0" Format="i4" Width="32" Height="64" Offset="0x1C2A0"/>
-        <Texture Name="object_tw_Tex_01C6A0" OutName="tex_01C6A0" Format="i4" Width="64" Height="64" Offset="0x1C6A0"/>
-
-        <DList Name="object_tw_DL_01CEE0" Offset="0x1CEE0"/>
-        <Texture Name="object_tw_Tex_01CFA8" OutName="tex_01CFA8" Format="i4" Width="32" Height="64" Offset="0x1CFA8"/>
-        <Texture Name="object_tw_Tex_01D3A8" OutName="tex_01D3A8" Format="i4" Width="64" Height="64" Offset="0x1D3A8"/>
-
-        <DList Name="object_tw_DL_01DBE8" Offset="0x1DBE8"/>
-        <DList Name="object_tw_DL_01DDF0" Offset="0x1DDF0"/>
-        <DList Name="object_tw_DL_01E020" Offset="0x1E020"/>
-        <DList Name="object_tw_DL_01E0E0" Offset="0x1E0E0"/>
-        <DList Name="object_tw_DL_01E2C0" Offset="0x1E2C0"/>
-        <DList Name="object_tw_DL_01E3A0" Offset="0x1E3A0"/>
-
-        <Texture Name="object_tw_Tex_01E430" OutName="tex_01E430" Format="i4" Width="32" Height="32" Offset="0x1E430"/>
-
-        <DList Name="object_tw_DL_01E9F0" Offset="0x1E9F0"/>
-        <Texture Name="object_tw_Tex_01EB28" OutName="tex_01EB28" Format="i8" Width="16" Height="16" Offset="0x1EB28"/>
-
-        <DList Name="object_tw_DL_01EC68" Offset="0x1EC68"/>
-        <Texture Name="object_tw_Tex_01ECF0" OutName="tex_01ECF0" Format="i4" Width="16" Height="16" Offset="0x1ECF0"/>
-
-        <DList Name="object_tw_DL_01EEB0" Offset="0x1EEB0"/>
-        <DList Name="object_tw_DL_01F238" Offset="0x1F238"/>
-        <DList Name="object_tw_DL_01F390" Offset="0x1F390"/>
-        <DList Name="object_tw_DL_01F608" Offset="0x1F608"/>
+        <Texture Name="gTwinrovaRightFootTex" OutName="twinrova_right_foot" Format="rgba16" Width="4" Height="8" Offset="0x18B20"/>
+
+        <!-- Assets for the smoke that comes off of the big flame -->
+        <Texture Name="gTwinrovaFireSmokeTex" OutName="twinrova_fire_smoke" Format="i4" Width="32" Height="64" Offset="0x18B60"/>
+        <DList Name="gTwinrovaFireSmokeDL" Offset="0x18FC0"/> <!-- Original name is "bt_firesmoke_modelT" -->
+
+        <!-- Assets for the big flame that appears when Koume's beam or Twinrova's fire attack hits the ground -->
+        <Texture Name="gTwinrovaBigFlameTex" OutName="twinrova_big_flame" Format="i8" Width="32" Height="32" Offset="0x19078"/>
+        <Texture Name="gTwinrovaBigFlameMaskTex" OutName="twinrova_big_flame_mask" Format="i4" Width="32" Height="64" Offset="0x19478"/>
+        <DList Name="gTwinrovaBigFlameDL" Offset="0x19938"/> <!-- Original name is "bt_firewall_modelT" -->
+
+        <!-- Texture for both the pool of fire and the effect when the Mirror Shield has absorbed an attack. -->
+        <Texture Name="gTwinrovaFirePoolAndShieldChargeCenterTex" OutName="twinrova_fire_pool_and_shield_charge_center" Format="i4" Width="32" Height="32" Offset="0x19A20"/>
+
+        <!-- DisplayList for the pool of fire that forms when Koume's beam or Twinrova's fire attack hits the ground -->
+        <DList Name="gTwinrovaFirePoolDL" Offset="0x19D40"/> <!-- Original name is "bt_firefloor_modelT" -->
+
+        <!-- Assets for the fire effect that appears in various places -->
+        <Texture Name="gTwinrovaFireTex" OutName="twinrova_fire" Format="i4" Width="32" Height="64" Offset="0x19E00"/>
+        <Texture Name="gTwinrovaFireMaskTex" OutName="twinrova_fire_mask" Format="i4" Width="32" Height="32" Offset="0x1A200"/>
+        <DList Name="gTwinrovaFireDL" Offset="0x1A430"/> <!-- Original name is "bt_fireball_modelT" -->
+
+        <!-- Assets for the magic particles that fly off of Koume, Kotake, and Twinrova's head -->
+        <DList Name="gTwinrovaMagicParticleMaterialDL" Offset="0x1A528"/>
+        <DList Name="gTwinrovaMagicParticleModelDL" Offset="0x1A5A8"/> <!-- Original name is "bt_hinoko_modelT" ("sparks") -->
+        <Texture Name="gTwinrovaMagicParticleTex" OutName="twinrova_magic_particle" Format="i8" Width="16" Height="16" Offset="0x1A5C0"/>
+
+        <!-- DisplayList for the wave of cold air that comes from the ice pool and the effect that appears on the shield when the player reflects a beam -->
+        <DList Name="gTwinrovaEffectHaloDL" Offset="0x1A790"/> <!-- Original name is "bt_coolwave_modelT" -->
+
+        <!-- DisplayLists for various ice effects -->
+        <DList Name="gTwinrovaUnusedIceSteamCloudDL" Offset="0x1A8A0"/>
+        <DList Name="gTwinrovaIceMaterialDL" Offset="0x1A998"/>
+        <DList Name="gTwinrovaIceSurroundingPlayerMaterialDL" Offset="0x1AA50"/>
+        <DList Name="gTwinrovaIceModelDL" Offset="0x1AB00"/> <!-- Original name is "bt_coolball_modelT" -->
+
+        <!-- Texture for the ice pool -->
+        <Texture Name="gTwinrovaIcePoolTex" OutName="twinrova_ice_pool" Format="i8" Width="64" Height="64" Offset="0x1AB20"/>
+
+        <!-- Unused vertices. Based on its placement, this may have been originally used with the ice pool. -->
+        <Array Name="gTwinrovaUnusedVtx" Count="4" Offset="0x1BB20">
+            <Vtx/>
+        </Array>
+
+        <!-- DisplayList for the ice pool -->
+        <DList Name="gTwinrovaIcePoolDL" Offset="0x1BC00"/> <!-- Not present in OoT3D, but MM's Wizrobe has an identical DList called "wiz_icefloor03_modelT" -->
+
+        <!-- Assets for the gleam on top of the ice pool-->
+        <Texture Name="gTwinrovaIcePoolShineTex" OutName="twinrova_ice_pool_shine" Format="i4" Width="32" Height="64" Offset="0x1BCA0"/>
+        <Texture Name="gTwinrovaIcePoolShineMaskTex" OutName="twinrova_ice_pool_shine_mask" Format="i4" Width="16" Height="16" Offset="0x1C0A0"/>
+        <DList Name="gTwinrovaIcePoolShineDL" Offset="0x1C1C0"/> <!-- Original name is "bt_icefloor03_pika_modelT" ("pika" = onomatopoeic for "sparkle, glisten") -->
+
+        <!-- Assets for the magical sigils that appear when Kotake/Koume spawn or charge up an attack. -->
+        <Texture Name="gTwinrovaKotakeMagicSigilMaskTex" OutName="twinrova_kotake_magic_sigil_mask" Format="i4" Width="32" Height="64" Offset="0x1C2A0"/>
+        <Texture Name="gTwinrovaKotakeMagicSigilTex" OutName="twinrova_kotake_magic_sigil" Format="i4" Width="64" Height="64" Offset="0x1C6A0"/>
+        <DList Name="gTwinrovaKotakeMagicSigilDL" Offset="0x1CEE0"/> <!-- Original name is "btT_mahoujin_modelT" ("summoning circle; magic circle") -->
+        <Texture Name="gTwinrovaKoumeMagicSigilMaskTex" OutName="twinrova_koume_magic_sigil_mask" Format="i4" Width="32" Height="64" Offset="0x1CFA8"/>
+        <Texture Name="gTwinrovaKoumeMagicSigilTex" OutName="twinrova_koume_magic_sigil" Format="i4" Width="64" Height="64" Offset="0x1D3A8"/>
+        <DList Name="gTwinrovaKoumeMagicSigilDL" Offset="0x1DBE8"/> <!-- Original name is "btU_mahoujin_modelT" -->
+
+        <!-- DisplayList for Koume and Kotake's beam -->
+        <DList Name="gTwinrovaBeamDL" Offset="0x1DDF0"/> <!-- Original name is "bt_firebeam_modelT" -->
+
+        <!-- DisplayLists for various Mirror Shield effects -->
+        <DList Name="gTwinrovaMirrorShieldFireChargeCenterDL" Offset="0x1E020"/>
+        <DList Name="gTwinrovaMirrorShieldFireChargeSidesDL" Offset="0x1E0E0"/>
+        <DList Name="gTwinrovaMirrorShieldIceChargeCenterDL" Offset="0x1E2C0"/>
+        <DList Name="gTwinrovaMirrorShieldIceChargeSidesDL" Offset="0x1E3A0"/>
+
+        <!-- Texture for the clouds of ice -->
+        <Texture Name="gTwinrovaCloudMaskTex" OutName="twinrova_cloud_mask" Format="i4" Width="32" Height="32" Offset="0x1E430"/>
+
+        <!-- DisplayList for the effect that appears when the Mirror Shield absorbs Twinrova's attack, or when it unleashes a charged attack -->
+        <DList Name="gTwinrovaShieldAbsorbAndReflectEffectDL" Offset="0x1E9F0"/> <!-- Original name is "btW_bacuuuum_modelT" -->
+
+        <!-- Texture of a circle, used for the spawn portal shadow and the circle of light -->
+        <Texture Name="gTwinrovaCircleTex" OutName="twinrova_circle" Format="i8" Width="16" Height="16" Offset="0x1EB28"/>
+
+        <!-- DisplayList for the "shadow" under Koume and Kotake's spawn portal -->
+        <DList Name="gTwinrovaSpawnPortalShadowDL" Offset="0x1EC68"/> <!-- Original name is "bt_under_mjin_modelT" -->
+
+        <!-- Texture for the light pillar and the halo that appear when Twinrova is defeated -->
+        <Texture Name="gTwinrovaLightPillarAndHaloTex" OutName="twinrova_light_pillar_and_halo" Format="i4" Width="16" Height="16" Offset="0x1ECF0"/>
+
+        <!-- DisplayLists for various effects that appear when Twinrova is defeated -->
+        <DList Name="gTwinrovaLightPillarDL" Offset="0x1EEB0"/> <!-- Original name is "bt_heavenroad_modelT" -->
+        <DList Name="gTwinrovaLightRaysDL" Offset="0x1F238"/> <!-- Original name is "bt_gokou_modelT" ("halo; aureole; aureola") -->
+        <DList Name="gTwinrovaLightCircleDL" Offset="0x1F390"/> <!-- Original name is "bt_heavensgate_modelT" -->
+        <DList Name="gTwinrovaHaloDL" Offset="0x1F608"/> <!-- Original name is "bt_angelring_model" -->
 
         <Limb Name="gTwinrovaKoumePelvisLimb" LimbType="Standard" Offset="0x1F6E8"/>
         <Limb Name="gTwinrovaKoumeLeftThighLimb" LimbType="Standard" Offset="0x1F6F4"/>
@@ -308,293 +259,6 @@
         <Limb Name="gTwinrovaKoumeLeftBraidStartLimb" LimbType="Standard" Offset="0x1F808"/>
         <Limb Name="gTwinrovaKoumeLeftBraidEndLimb" LimbType="Standard" Offset="0x1F814"/>
         <Skeleton Name="gTwinrovaKoumeSkel" Type="Flex" LimbType="Standard" Offset="0x1F888"/>
-
-        <Texture Name="object_tw_Tex_02A070" OutName="tex_02A070" Format="ci8" Width="32" Height="32" Offset="0x2A070" TlutOffset="0x29E50"/>
-        
-        <Animation Name="object_tw_Anim_0216DC" Offset="0x216DC"/>
-        <Animation Name="object_tw_Anim_022700" Offset="0x22700"/>
-        <Animation Name="object_tw_Anim_023750" Offset="0x23750"/>
-        <Animation Name="object_tw_Anim_024374" Offset="0x24374"/>
-        <Animation Name="object_tw_Anim_0244B4" Offset="0x244B4"/>
-
-        <Texture Name="object_tw_Tex_0244D0" OutName="tex_0244D0" Format="rgba16" Width="4" Height="8" Offset="0x244D0"/>
-        <Texture Name="object_tw_Tex_024510" OutName="tex_024510" Format="rgba16" Width="16" Height="16" Offset="0x24510"/>
-        <Texture Name="object_tw_Tex_024710" OutName="tex_024710" Format="rgba16" Width="16" Height="16" Offset="0x24710"/>
-        <Texture Name="object_tw_Tex_024910" OutName="tex_024910" Format="rgba16" Width="16" Height="16" Offset="0x24910"/>
-        <Texture Name="object_tw_Tex_024B10" OutName="tex_024B10" Format="rgba16" Width="16" Height="16" Offset="0x24B10"/>
-
-        <DList Name="object_tw_DL_027720" Offset="0x27720"/>
-        <DList Name="object_tw_DL_027820" Offset="0x27820"/>
-        <DList Name="object_tw_DL_027970" Offset="0x27970"/>
-        <DList Name="object_tw_DL_027A60" Offset="0x27A60"/>
-        <DList Name="object_tw_DL_027B78" Offset="0x27B78"/>
-        <DList Name="object_tw_DL_027C98" Offset="0x27C98"/>
-        <DList Name="object_tw_DL_027DE8" Offset="0x27DE8"/>
-        <DList Name="object_tw_DL_027EE0" Offset="0x27EE0"/>
-        <DList Name="object_tw_DL_027FE8" Offset="0x27FE8"/>
-        <DList Name="object_tw_DL_028100" Offset="0x28100"/>
-        <DList Name="object_tw_DL_028220" Offset="0x28220"/>
-        <DList Name="object_tw_DL_028370" Offset="0x28370"/>
-        <DList Name="object_tw_DL_028468" Offset="0x28468"/>
-        <DList Name="object_tw_DL_028570" Offset="0x28570"/>
-        <DList Name="object_tw_DL_028668" Offset="0x28668"/>
-        <DList Name="object_tw_DL_028778" Offset="0x28778"/>
-        <DList Name="object_tw_DL_028870" Offset="0x28870"/>
-        <DList Name="object_tw_DL_028980" Offset="0x28980"/>
-        <DList Name="object_tw_DL_028B78" Offset="0x28B78"/>
-        <DList Name="object_tw_DL_028D70" Offset="0x28D70"/>
-        <DList Name="object_tw_DL_029268" Offset="0x29268"/>
-        <DList Name="object_tw_DL_0293E0" Offset="0x293E0"/>
-        <DList Name="object_tw_DL_029530" Offset="0x29530"/>
-        <DList Name="object_tw_DL_029620" Offset="0x29620"/>
-        <DList Name="object_tw_DL_029738" Offset="0x29738"/>
-        <DList Name="object_tw_DL_029900" Offset="0x29900"/>
-        <DList Name="object_tw_DL_0299F8" Offset="0x299F8"/>
-        <DList Name="object_tw_DL_029B10" Offset="0x29B10"/>
-
-        <Texture Name="object_tw_TLUT_029E50" OutName="tlut_029E50" Format="rgba16" Width="29" Height="8" Offset="0x29E50"/>
-        <Texture Name="object_tw_TLUT_02A020" OutName="tlut_02A020" Format="rgba16" Width="8" Height="5" Offset="0x2A020"/>
-        <Texture Name="object_tw_Tex_02A470" OutName="tex_02A470" Format="ci8" Width="32" Height="32" Offset="0x2A470" TlutOffset="0x29E50"/>
-        <Texture Name="object_tw_Tex_02A870" OutName="tex_02A870" Format="ci8" Width="16" Height="16" Offset="0x2A870"  TlutOffset="0x29e50"/>
-        <Texture Name="object_tw_Tex_02A970" OutName="tex_02A970" Format="rgba16" Width="8" Height="4" Offset="0x2A970"/>
-        <Texture Name="object_tw_Tex_02A9B0" OutName="tex_02A9B0" Format="ci8" Width="32" Height="32" Offset="0x2A9B0" TlutOffset="0x29E50"/>
-        <Texture Name="object_tw_Tex_02ADB0" OutName="tex_02ADB0" Format="i8" Width="8" Height="8" Offset="0x2ADB0"/>
-        <Texture Name="object_tw_Tex_02ADF0" OutName="tex_02ADF0" Format="ci8" Width="8" Height="8" Offset="0x2ADF0"  TlutOffset="0x2A020"/>
-        <Texture Name="object_tw_Tex_02AE30" OutName="tex_02AE30" Format="ci8" Width="16" Height="16" Offset="0x2AE30"  TlutOffset="0x29e50"/>
-        <Texture Name="object_tw_Tex_02AF30" OutName="tex_02AF30" Format="ci8" Width="8" Height="16" Offset="0x2AF30"  TlutOffset="0x2A020"/>
-
-        <DList Name="object_tw_DL_02CAF0" Offset="0x2CAF0"/>
-        <DList Name="object_tw_DL_02CB50" Offset="0x2CB50"/>
-        <DList Name="object_tw_DL_02CBB0" Offset="0x2CBB0"/>
-        <DList Name="object_tw_DL_02D320" Offset="0x2D320"/>
-        <DList Name="object_tw_DL_02D4A0" Offset="0x2D4A0"/>
-        <DList Name="object_tw_DL_02D5D8" Offset="0x2D5D8"/>
-        <DList Name="object_tw_DL_02D710" Offset="0x2D710"/>
-        <DList Name="object_tw_DL_02D890" Offset="0x2D890"/>
-        <DList Name="object_tw_DL_02D940" Offset="0x2D940"/>
-        <DList Name="object_tw_DL_02D9F0" Offset="0x2D9F0"/>
-        <DList Name="object_tw_DL_02DAE0" Offset="0x2DAE0"/>
-        <DList Name="object_tw_DL_02DBC8" Offset="0x2DBC8"/>
-        <DList Name="object_tw_DL_02DCB8" Offset="0x2DCB8"/>
-        <DList Name="object_tw_DL_02DDD8" Offset="0x2DDD8"/>
-        <DList Name="object_tw_DL_02DEB0" Offset="0x2DEB0"/>
-        <DList Name="object_tw_DL_02DFB0" Offset="0x2DFB0"/>
-        <DList Name="object_tw_DL_02E098" Offset="0x2E098"/>
-
-        <Texture Name="gTwinrovaTitleCardTex" OutName="twinrova_title_card" Format="i8" Width="128" Height="40" Offset="0x2E170"/>
-
-        <Limb Name="object_tw_Limb_031D70" LimbType="Standard" Offset="0x31D70"/>
-        <Limb Name="object_tw_Limb_031D7C" LimbType="Standard" Offset="0x31D7C"/>
-        <Limb Name="object_tw_Limb_031D88" LimbType="Standard" Offset="0x31D88"/>
-        <Limb Name="object_tw_Limb_031D94" LimbType="Standard" Offset="0x31D94"/>
-        <Limb Name="object_tw_Limb_031DA0" LimbType="Standard" Offset="0x31DA0"/>
-        <Limb Name="object_tw_Limb_031DAC" LimbType="Standard" Offset="0x31DAC"/>
-        <Limb Name="object_tw_Limb_031DB8" LimbType="Standard" Offset="0x31DB8"/>
-        <Limb Name="object_tw_Limb_031DC4" LimbType="Standard" Offset="0x31DC4"/>
-        <Limb Name="object_tw_Limb_031DD0" LimbType="Standard" Offset="0x31DD0"/>
-        <Limb Name="object_tw_Limb_031DDC" LimbType="Standard" Offset="0x31DDC"/>
-        <Limb Name="object_tw_Limb_031DE8" LimbType="Standard" Offset="0x31DE8"/>
-        <Limb Name="object_tw_Limb_031DF4" LimbType="Standard" Offset="0x31DF4"/>
-        <Limb Name="object_tw_Limb_031E00" LimbType="Standard" Offset="0x31E00"/>
-        <Limb Name="object_tw_Limb_031E0C" LimbType="Standard" Offset="0x31E0C"/>
-        <Limb Name="object_tw_Limb_031E18" LimbType="Standard" Offset="0x31E18"/>
-        <Limb Name="object_tw_Limb_031E24" LimbType="Standard" Offset="0x31E24"/>
-        <Limb Name="object_tw_Limb_031E30" LimbType="Standard" Offset="0x31E30"/>
-        <Limb Name="object_tw_Limb_031E3C" LimbType="Standard" Offset="0x31E3C"/>
-        <Limb Name="object_tw_Limb_031E48" LimbType="Standard" Offset="0x31E48"/>
-        <Limb Name="object_tw_Limb_031E54" LimbType="Standard" Offset="0x31E54"/>
-        <Limb Name="object_tw_Limb_031E60" LimbType="Standard" Offset="0x31E60"/>
-        <Limb Name="object_tw_Limb_031E6C" LimbType="Standard" Offset="0x31E6C"/>
-        <Limb Name="object_tw_Limb_031E78" LimbType="Standard" Offset="0x31E78"/>
-        <Limb Name="object_tw_Limb_031E84" LimbType="Standard" Offset="0x31E84"/>
-        <Limb Name="object_tw_Limb_031E90" LimbType="Standard" Offset="0x31E90"/>
-        <Limb Name="object_tw_Limb_031E9C" LimbType="Standard" Offset="0x31E9C"/>
-        <Limb Name="object_tw_Limb_031EA8" LimbType="Standard" Offset="0x31EA8"/>
-        <Limb Name="object_tw_Limb_031EB4" LimbType="Standard" Offset="0x31EB4"/>
-        <Limb Name="object_tw_Limb_031EC0" LimbType="Standard" Offset="0x31EC0"/>
-        <Limb Name="object_tw_Limb_031ECC" LimbType="Standard" Offset="0x31ECC"/>
-        <Limb Name="object_tw_Limb_031ED8" LimbType="Standard" Offset="0x31ED8"/>
-        <Limb Name="object_tw_Limb_031EE4" LimbType="Standard" Offset="0x31EE4"/>
-        <Limb Name="object_tw_Limb_031EF0" LimbType="Standard" Offset="0x31EF0"/>
-        <Limb Name="object_tw_Limb_031EFC" LimbType="Standard" Offset="0x31EFC"/>
-        <Limb Name="object_tw_Limb_031F08" LimbType="Standard" Offset="0x31F08"/>
-        <Limb Name="object_tw_Limb_031F14" LimbType="Standard" Offset="0x31F14"/>
-        <Limb Name="object_tw_Limb_031F20" LimbType="Standard" Offset="0x31F20"/>
-        <Limb Name="object_tw_Limb_031F2C" LimbType="Standard" Offset="0x31F2C"/>
-        <Limb Name="object_tw_Limb_031F38" LimbType="Standard" Offset="0x31F38"/>
-        <Limb Name="object_tw_Limb_031F44" LimbType="Standard" Offset="0x31F44"/>
-        <Limb Name="object_tw_Limb_031F50" LimbType="Standard" Offset="0x31F50"/>
-        <Limb Name="object_tw_Limb_031F5C" LimbType="Standard" Offset="0x31F5C"/>
-        <Limb Name="object_tw_Limb_031F68" LimbType="Standard" Offset="0x31F68"/>
-        <Skeleton Name="object_tw_Skel_032020" Type="Flex" LimbType="Standard" Offset="0x32020"/>
-
-        <Animation Name="object_tw_Anim_032BF8" Offset="0x32BF8"/>
-        <Animation Name="object_tw_Anim_0338F0" Offset="0x338F0"/>
-        <Animation Name="object_tw_Anim_0343B4" Offset="0x343B4"/>
-        <Animation Name="object_tw_Anim_035030" Offset="0x35030"/>
-        <Animation Name="object_tw_Anim_035988" Offset="0x35988"/>
-        <Animation Name="object_tw_Anim_036FBC" Offset="0x36FBC"/>
-        <Animation Name="object_tw_Anim_038E2C" Offset="0x38E2C"/>
-        <Animation Name="object_tw_Anim_03A2D0" Offset="0x3A2D0"/>
-
-        <DList Name="object_tw_DL_03A680" Offset="0x3A680"/>
-        <Texture Name="object_tw_Tex_03A7B0" OutName="tex_03A7B0" Format="rgba16" Width="32" Height="32" Offset="0x3A7B0"/>
-=======
-        <DList Name="object_tw_DL_015440" Offset="0x15440"/>
-        <DList Name="object_tw_DL_015538" Offset="0x15538"/>
-        <DList Name="object_tw_DL_015648" Offset="0x15648"/>
-        <DList Name="object_tw_DL_015740" Offset="0x15740"/>
-        <DList Name="object_tw_DL_015850" Offset="0x15850"/>
-        <DList Name="object_tw_DL_015990" Offset="0x15990"/>
-        <DList Name="object_tw_DL_015B10" Offset="0x15B10"/>
-        <DList Name="object_tw_DL_015C30" Offset="0x15C30"/>
-        <DList Name="object_tw_DL_015D58" Offset="0x15D58"/>
-        <DList Name="object_tw_DL_015E78" Offset="0x15E78"/>
-        <DList Name="object_tw_DL_015FF8" Offset="0x15FF8"/>
-        <DList Name="object_tw_DL_016118" Offset="0x16118"/>
-        <DList Name="object_tw_DL_016240" Offset="0x16240"/>
-        <DList Name="object_tw_DL_016360" Offset="0x16360"/>
-        <DList Name="object_tw_DL_0164C0" Offset="0x164C0"/>
-        <DList Name="object_tw_DL_0164C8" Offset="0x164C8"/>
-        <DList Name="object_tw_DL_0164D0" Offset="0x164D0"/>
-        <Texture Name="gTwinrovaBraidEndTex" OutName="twinrova_braid_end" Format="rgba16" Width="8" Height="8" Offset="0x16650"/>
-        <Texture Name="gTwinrovaLeftFootTex" OutName="twinrova_left_foot" Format="rgba16" Width="4" Height="8" Offset="0x166D0"/>
-        <!--Blob Name="object_tw_Blob_0176D0" Size="0x60" Offset="0x176D0" /-->
-        <DList Name="object_tw_DL_017910" Offset="0x17910"/>
-        <DList Name="object_tw_DL_017A08" Offset="0x17A08"/>
-        <DList Name="object_tw_DL_017B18" Offset="0x17B18"/>
-        <DList Name="object_tw_DL_017C10" Offset="0x17C10"/>
-        <DList Name="object_tw_DL_017D20" Offset="0x17D20"/>
-        <DList Name="object_tw_DL_017E60" Offset="0x17E60"/>
-        <DList Name="object_tw_DL_017FE0" Offset="0x17FE0"/>
-        <DList Name="object_tw_DL_018100" Offset="0x18100"/>
-        <DList Name="object_tw_DL_018228" Offset="0x18228"/>
-        <DList Name="object_tw_DL_018348" Offset="0x18348"/>
-        <DList Name="object_tw_DL_0184C8" Offset="0x184C8"/>
-        <DList Name="object_tw_DL_0185E8" Offset="0x185E8"/>
-        <DList Name="object_tw_DL_018710" Offset="0x18710"/>
-        <DList Name="object_tw_DL_018830" Offset="0x18830"/>
-        <DList Name="object_tw_DL_018990" Offset="0x18990"/>
-        <DList Name="object_tw_DL_018998" Offset="0x18998"/>
-        <DList Name="object_tw_DL_0189A0" Offset="0x189A0"/>
-        <Texture Name="gTwinrovaRightFootTex" OutName="twinrova_right_foot" Format="rgba16" Width="4" Height="8" Offset="0x18B20"/>
-
-        <!-- Assets for the smoke that comes off of the big flame -->
-        <Texture Name="gTwinrovaFireSmokeTex" OutName="twinrova_fire_smoke" Format="i4" Width="32" Height="64" Offset="0x18B60"/>
-        <DList Name="gTwinrovaFireSmokeDL" Offset="0x18FC0"/> <!-- Original name is "bt_firesmoke_modelT" -->
-
-        <!-- Assets for the big flame that appears when Koume's beam or Twinrova's fire attack hits the ground -->
-        <Texture Name="gTwinrovaBigFlameTex" OutName="twinrova_big_flame" Format="i8" Width="32" Height="32" Offset="0x19078"/>
-        <Texture Name="gTwinrovaBigFlameMaskTex" OutName="twinrova_big_flame_mask" Format="i4" Width="32" Height="64" Offset="0x19478"/>
-        <DList Name="gTwinrovaBigFlameDL" Offset="0x19938"/> <!-- Original name is "bt_firewall_modelT" -->
-
-        <!-- Texture for both the pool of fire and the effect when the Mirror Shield has absorbed an attack. -->
-        <Texture Name="gTwinrovaFirePoolAndShieldChargeCenterTex" OutName="twinrova_fire_pool_and_shield_charge_center" Format="i4" Width="32" Height="32" Offset="0x19A20"/>
-
-        <!-- DisplayList for the pool of fire that forms when Koume's beam or Twinrova's fire attack hits the ground -->
-        <DList Name="gTwinrovaFirePoolDL" Offset="0x19D40"/> <!-- Original name is "bt_firefloor_modelT" -->
-
-        <!-- Assets for the fire effect that appears in various places -->
-        <Texture Name="gTwinrovaFireTex" OutName="twinrova_fire" Format="i4" Width="32" Height="64" Offset="0x19E00"/>
-        <Texture Name="gTwinrovaFireMaskTex" OutName="twinrova_fire_mask" Format="i4" Width="32" Height="32" Offset="0x1A200"/>
-        <DList Name="gTwinrovaFireDL" Offset="0x1A430"/> <!-- Original name is "bt_fireball_modelT" -->
-
-        <!-- Assets for the magic particles that fly off of Koume, Kotake, and Twinrova's head -->
-        <DList Name="gTwinrovaMagicParticleMaterialDL" Offset="0x1A528"/>
-        <DList Name="gTwinrovaMagicParticleModelDL" Offset="0x1A5A8"/> <!-- Original name is "bt_hinoko_modelT" ("sparks") -->
-        <Texture Name="gTwinrovaMagicParticleTex" OutName="twinrova_magic_particle" Format="i8" Width="16" Height="16" Offset="0x1A5C0"/>
-
-        <!-- DisplayList for the wave of cold air that comes from the ice pool and the effect that appears on the shield when the player reflects a beam -->
-        <DList Name="gTwinrovaEffectHaloDL" Offset="0x1A790"/> <!-- Original name is "bt_coolwave_modelT" -->
-
-        <!-- DisplayLists for various ice effects -->
-        <DList Name="gTwinrovaUnusedIceSteamCloudDL" Offset="0x1A8A0"/>
-        <DList Name="gTwinrovaIceMaterialDL" Offset="0x1A998"/>
-        <DList Name="gTwinrovaIceSurroundingPlayerMaterialDL" Offset="0x1AA50"/>
-        <DList Name="gTwinrovaIceModelDL" Offset="0x1AB00"/> <!-- Original name is "bt_coolball_modelT" -->
-
-        <!-- Texture for the ice pool -->
-        <Texture Name="gTwinrovaIcePoolTex" OutName="twinrova_ice_pool" Format="i8" Width="64" Height="64" Offset="0x1AB20"/>
-
-        <!-- Unused vertices. Based on its placement, this may have been originally used with the ice pool. -->
-        <Array Name="gTwinrovaUnusedVtx" Count="4" Offset="0x1BB20">
-            <Vtx/>
-        </Array>
-
-        <!-- DisplayList for the ice pool -->
-        <DList Name="gTwinrovaIcePoolDL" Offset="0x1BC00"/> <!-- Not present in OoT3D, but MM's Wizrobe has an identical DList called "wiz_icefloor03_modelT" -->
-
-        <!-- Assets for the gleam on top of the ice pool-->
-        <Texture Name="gTwinrovaIcePoolShineTex" OutName="twinrova_ice_pool_shine" Format="i4" Width="32" Height="64" Offset="0x1BCA0"/>
-        <Texture Name="gTwinrovaIcePoolShineMaskTex" OutName="twinrova_ice_pool_shine_mask" Format="i4" Width="16" Height="16" Offset="0x1C0A0"/>
-        <DList Name="gTwinrovaIcePoolShineDL" Offset="0x1C1C0"/> <!-- Original name is "bt_icefloor03_pika_modelT" ("pika" = onomatopoeic for "sparkle, glisten") -->
-
-        <!-- Assets for the magical sigils that appear when Kotake/Koume spawn or charge up an attack. -->
-        <Texture Name="gTwinrovaKotakeMagicSigilMaskTex" OutName="twinrova_kotake_magic_sigil_mask" Format="i4" Width="32" Height="64" Offset="0x1C2A0"/>
-        <Texture Name="gTwinrovaKotakeMagicSigilTex" OutName="twinrova_kotake_magic_sigil" Format="i4" Width="64" Height="64" Offset="0x1C6A0"/>
-        <DList Name="gTwinrovaKotakeMagicSigilDL" Offset="0x1CEE0"/> <!-- Original name is "btT_mahoujin_modelT" ("summoning circle; magic circle") -->
-        <Texture Name="gTwinrovaKoumeMagicSigilMaskTex" OutName="twinrova_koume_magic_sigil_mask" Format="i4" Width="32" Height="64" Offset="0x1CFA8"/>
-        <Texture Name="gTwinrovaKoumeMagicSigilTex" OutName="twinrova_koume_magic_sigil" Format="i4" Width="64" Height="64" Offset="0x1D3A8"/>
-        <DList Name="gTwinrovaKoumeMagicSigilDL" Offset="0x1DBE8"/> <!-- Original name is "btU_mahoujin_modelT" -->
-
-        <!-- DisplayList for Koume and Kotake's beam -->
-        <DList Name="gTwinrovaBeamDL" Offset="0x1DDF0"/> <!-- Original name is "bt_firebeam_modelT" -->
-
-        <!-- DisplayLists for various Mirror Shield effects -->
-        <DList Name="gTwinrovaMirrorShieldFireChargeCenterDL" Offset="0x1E020"/>
-        <DList Name="gTwinrovaMirrorShieldFireChargeSidesDL" Offset="0x1E0E0"/>
-        <DList Name="gTwinrovaMirrorShieldIceChargeCenterDL" Offset="0x1E2C0"/>
-        <DList Name="gTwinrovaMirrorShieldIceChargeSidesDL" Offset="0x1E3A0"/>
-
-        <!-- Texture for the clouds of ice -->
-        <Texture Name="gTwinrovaCloudMaskTex" OutName="twinrova_cloud_mask" Format="i4" Width="32" Height="32" Offset="0x1E430"/>
-
-        <!-- DisplayList for the effect that appears when the Mirror Shield absorbs Twinrova's attack, or when it unleashes a charged attack -->
-        <DList Name="gTwinrovaShieldAbsorbAndReflectEffectDL" Offset="0x1E9F0"/> <!-- Original name is "btW_bacuuuum_modelT" -->
-
-        <!-- Texture of a circle, used for the spawn portal shadow and the circle of light -->
-        <Texture Name="gTwinrovaCircleTex" OutName="twinrova_circle" Format="i8" Width="16" Height="16" Offset="0x1EB28"/>
-
-        <!-- DisplayList for the "shadow" under Koume and Kotake's spawn portal -->
-        <DList Name="gTwinrovaSpawnPortalShadowDL" Offset="0x1EC68"/> <!-- Original name is "bt_under_mjin_modelT" -->
-
-        <!-- Texture for the light pillar and the halo that appear when Twinrova is defeated -->
-        <Texture Name="gTwinrovaLightPillarAndHaloTex" OutName="twinrova_light_pillar_and_halo" Format="i4" Width="16" Height="16" Offset="0x1ECF0"/>
-
-        <!-- DisplayLists for various effects that appear when Twinrova is defeated -->
-        <DList Name="gTwinrovaLightPillarDL" Offset="0x1EEB0"/> <!-- Original name is "bt_heavenroad_modelT" -->
-        <DList Name="gTwinrovaLightRaysDL" Offset="0x1F238"/> <!-- Original name is "bt_gokou_modelT" ("halo; aureole; aureola") -->
-        <DList Name="gTwinrovaLightCircleDL" Offset="0x1F390"/> <!-- Original name is "bt_heavensgate_modelT" -->
-        <DList Name="gTwinrovaHaloDL" Offset="0x1F608"/> <!-- Original name is "bt_angelring_model" -->
-
-        <Limb Name="object_tw_Limb_01F6E8" LimbType="Standard" Offset="0x1F6E8"/>
-        <Limb Name="object_tw_Limb_01F6F4" LimbType="Standard" Offset="0x1F6F4"/>
-        <Limb Name="object_tw_Limb_01F700" LimbType="Standard" Offset="0x1F700"/>
-        <Limb Name="object_tw_Limb_01F70C" LimbType="Standard" Offset="0x1F70C"/>
-        <Limb Name="object_tw_Limb_01F718" LimbType="Standard" Offset="0x1F718"/>
-        <Limb Name="object_tw_Limb_01F724" LimbType="Standard" Offset="0x1F724"/>
-        <Limb Name="object_tw_Limb_01F730" LimbType="Standard" Offset="0x1F730"/>
-        <Limb Name="object_tw_Limb_01F73C" LimbType="Standard" Offset="0x1F73C"/>
-        <Limb Name="object_tw_Limb_01F748" LimbType="Standard" Offset="0x1F748"/>
-        <Limb Name="object_tw_Limb_01F754" LimbType="Standard" Offset="0x1F754"/>
-        <Limb Name="object_tw_Limb_01F760" LimbType="Standard" Offset="0x1F760"/>
-        <Limb Name="object_tw_Limb_01F76C" LimbType="Standard" Offset="0x1F76C"/>
-        <Limb Name="object_tw_Limb_01F778" LimbType="Standard" Offset="0x1F778"/>
-        <Limb Name="object_tw_Limb_01F784" LimbType="Standard" Offset="0x1F784"/>
-        <Limb Name="object_tw_Limb_01F790" LimbType="Standard" Offset="0x1F790"/>
-        <Limb Name="object_tw_Limb_01F79C" LimbType="Standard" Offset="0x1F79C"/>
-        <Limb Name="object_tw_Limb_01F7A8" LimbType="Standard" Offset="0x1F7A8"/>
-        <Limb Name="object_tw_Limb_01F7B4" LimbType="Standard" Offset="0x1F7B4"/>
-        <Limb Name="object_tw_Limb_01F7C0" LimbType="Standard" Offset="0x1F7C0"/>
-        <Limb Name="object_tw_Limb_01F7CC" LimbType="Standard" Offset="0x1F7CC"/>
-        <Limb Name="object_tw_Limb_01F7D8" LimbType="Standard" Offset="0x1F7D8"/>
-        <Limb Name="object_tw_Limb_01F7E4" LimbType="Standard" Offset="0x1F7E4"/>
-        <Limb Name="object_tw_Limb_01F7F0" LimbType="Standard" Offset="0x1F7F0"/>
-        <Limb Name="object_tw_Limb_01F7FC" LimbType="Standard" Offset="0x1F7FC"/>
-        <Limb Name="object_tw_Limb_01F808" LimbType="Standard" Offset="0x1F808"/>
-        <Limb Name="object_tw_Limb_01F814" LimbType="Standard" Offset="0x1F814"/>
-        
-        <Skeleton Name="object_tw_Skel_01F888" Type="Flex" LimbType="Standard" Offset="0x1F888"/>
 
         <!-- Twinrova Texture -->
         <Texture Name="gTwinrovaEyeHalfTex" OutName="twinrova_eye_half" Format="ci8" Width="32" Height="32" Offset="0x2A070" TlutOffset="0x29E50"/>
@@ -738,6 +402,5 @@
         <!-- Assets for an unused red boulder -->
         <DList Name="gTwinrovaUnusedBoulderDL" Offset="0x3A680"/>
         <Texture Name="gTwinrovaUnusedBoulderTex" OutName="twinrova_unused_boulder" Format="rgba16" Width="32" Height="32" Offset="0x3A7B0"/>
->>>>>>> 17073af8
     </File>
 </Root>