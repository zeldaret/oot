<Root>
    <File Name="object_spot01_matoyab" Segment="6">
        <Collision Name="object_spot01_matoyab_col" Offset="0x1C58"/>

        <!-- Kakariko Guard Gate -->
        <DList Name="gKakarikoGuardGateDL" Offset="0x1CD0"/>
        <Texture Name="gKakarikoGuardGateMetalSidebarDL" Format="rgba16" Width="8" Height="64" Offset="0x1DE0"/>
        <Collision Name="gKakarikoGuardGateCol" Offset="0x1DA8"/>

        <!-- Kakariko Construction Site -->
        <DList Name="gKakarikoConstructionSiteDL" Offset="0x1228"/>
<<<<<<< HEAD
        <Texture Name="gKakarikoConstructionSiteTLUT" Format="rgba16" Width="16" Height="16" Offset="0x0"/>
        <Texture Name="gKakarikoConstructionSiteBrickWithGrassTex" Format="ci8" Width="16" Height="32" Offset="0x0208" TlutOffset="0x0"/>
        <Texture Name="gKakarikoConstructionSiteBrickTex" Format="ci8" Width="16" Height="32" Offset="0x0408" TlutOffset="0x0"/>
        <Texture Name="gKakarikoConstructionSitRailingTex" Format="ci8" Width="16" Height="8" Offset="0x0608" TlutOffset="0x0"/>
        <Texture Name="gKakarikoConstructionSiteWoodTex" Format="ci8" Width="16" Height="32" Offset="0x0688" TlutOffset="0x0"/>
=======
        <Texture Name="gKakarikoConstructionSiteTLUT" OutName="construction_site_tlut" Format="rgba16" Width="16" Height="16" Offset="0x0"/>
        <Blob Name="object_spot01_matoyab_000200_Blob" Size="0x8" Offset="0x200"/>
        <Texture Name="gKakarikoConstructionSiteBrickWithGrassTex" OutName="construction_site_brick_with_grass" Format="ci8" Width="16" Height="32" Offset="0x0208" TlutOffset="0x0"/>
        <Texture Name="gKakarikoConstructionSiteBrickTex" OutName="construction_site_brick" Format="ci8" Width="16" Height="32" Offset="0x0408" TlutOffset="0x0"/>
        <Texture Name="gKakarikoConstructionSitRailingTex" OutName="construction_site_railing" Format="ci8" Width="16" Height="8" Offset="0x0608" TlutOffset="0x0"/>
        <Texture Name="gKakarikoConstructionSiteWoodTex" OutName="construction_site_wood" Format="ci8" Width="16" Height="32" Offset="0x0688" TlutOffset="0x0"/>
>>>>>>> e1fb3a97
    </File>
</Root><|MERGE_RESOLUTION|>--- conflicted
+++ resolved
@@ -9,19 +9,11 @@
 
         <!-- Kakariko Construction Site -->
         <DList Name="gKakarikoConstructionSiteDL" Offset="0x1228"/>
-<<<<<<< HEAD
         <Texture Name="gKakarikoConstructionSiteTLUT" Format="rgba16" Width="16" Height="16" Offset="0x0"/>
+        <Blob Name="object_spot01_matoyab_000200_Blob" Size="0x8" Offset="0x200"/>
         <Texture Name="gKakarikoConstructionSiteBrickWithGrassTex" Format="ci8" Width="16" Height="32" Offset="0x0208" TlutOffset="0x0"/>
         <Texture Name="gKakarikoConstructionSiteBrickTex" Format="ci8" Width="16" Height="32" Offset="0x0408" TlutOffset="0x0"/>
         <Texture Name="gKakarikoConstructionSitRailingTex" Format="ci8" Width="16" Height="8" Offset="0x0608" TlutOffset="0x0"/>
         <Texture Name="gKakarikoConstructionSiteWoodTex" Format="ci8" Width="16" Height="32" Offset="0x0688" TlutOffset="0x0"/>
-=======
-        <Texture Name="gKakarikoConstructionSiteTLUT" OutName="construction_site_tlut" Format="rgba16" Width="16" Height="16" Offset="0x0"/>
-        <Blob Name="object_spot01_matoyab_000200_Blob" Size="0x8" Offset="0x200"/>
-        <Texture Name="gKakarikoConstructionSiteBrickWithGrassTex" OutName="construction_site_brick_with_grass" Format="ci8" Width="16" Height="32" Offset="0x0208" TlutOffset="0x0"/>
-        <Texture Name="gKakarikoConstructionSiteBrickTex" OutName="construction_site_brick" Format="ci8" Width="16" Height="32" Offset="0x0408" TlutOffset="0x0"/>
-        <Texture Name="gKakarikoConstructionSitRailingTex" OutName="construction_site_railing" Format="ci8" Width="16" Height="8" Offset="0x0608" TlutOffset="0x0"/>
-        <Texture Name="gKakarikoConstructionSiteWoodTex" OutName="construction_site_wood" Format="ci8" Width="16" Height="32" Offset="0x0688" TlutOffset="0x0"/>
->>>>>>> e1fb3a97
     </File>
 </Root>