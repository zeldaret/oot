--- conflicted
+++ resolved
@@ -125,7 +125,6 @@
         <Texture Name="gAdultRutoEyeClosedTex" Format="rgba16" Width="32" Height="32" Offset="0x2AE0"/>
 
         <!-- Adult Ruto Textures -->
-<<<<<<< HEAD
         <Texture Name="gAdultRutoSkinGradient" Format="ci8" Width="8" Height="8" Offset="0x1720" TlutOffset="0xE00"/>
         <Texture Name="gAdultRutoEar1Tex" Format="ci8" Width="16" Height="16" Offset="0x1760" TlutOffset="0xE00"/>
         <Texture Name="gAdultRutoHeadGradientTex" Format="ci8" Width="16" Height="16" Offset="0x1860" TlutOffset="0xE00"/>
@@ -143,27 +142,8 @@
         <Texture Name="gAdultRutoTex_5440" Format="ci8" Width="8" Height="8" Offset="0x5440" TlutOffset="0x43C0"/>
         <Texture Name="gAdultRutoTex_5480" Format="ci8" Width="16" Height="16" Offset="0x5480" TlutOffset="0x43C0"/>
         <Texture Name="gAdultRutoTex_5580" Format="ci8" Width="8" Height="8" Offset="0x5580" TlutOffset="0x43C0"/>
-=======
-        <Texture Name="gAdultRutoSkinGradient" OutName="adult_ruto_skin_gradient" Format="ci8" Width="8" Height="8" Offset="0x1720" TlutOffset="0xE00"/>
-        <Texture Name="gAdultRutoEar1Tex" OutName="adult_ruto_ear_1" Format="ci8" Width="16" Height="16" Offset="0x1760" TlutOffset="0xE00"/>
-        <Texture Name="gAdultRutoHeadGradientTex" OutName="adult_ruto_head_gradient" Format="ci8" Width="16" Height="16" Offset="0x1860" TlutOffset="0xE00"/>
-        <Texture Name="gAdultRutoHeadHoleTex" OutName="adult_ruto_head_hole" Format="ci8" Width="8" Height="8" Offset="0x1960" TlutOffset="0xE00"/>
-        <Texture Name="gAdultRutoMouthTex" OutName="adult_ruto_mouth" Format="rgba16" Width="32" Height="32" Offset="0x19A0"/>
-        <Texture Name="gAdultRutoTex_21A0" OutName="adult_ruto_tex_21A0" Format="ci8" Width="8" Height="8" Offset="0x21A0" TlutOffset="0xE00"/>
-        <Texture Name="gAdultRutoEar2Tex" OutName="adult_ruto_ear_2" Format="ci8" Width="16" Height="16" Offset="0x21E0" TlutOffset="0xE00"/>
-        <Texture Name="gAdultRutoEarringTex" OutName="adult_ruto_earring" Format="rgba16" Width="8" Height="16" Offset="0x32E0"/>
-        <Texture Name="gAdultRutoTailGradientTex" OutName="adult_ruto_tail_gradient" Format="ci8" Width="8" Height="8" Offset="0x45C0" TlutOffset="0x43C0"/>
-        <Texture Name="gAdultRutoTex_4600" OutName="adult_ruto_tex_4600" Format="ci8" Width="8" Height="8" Offset="0x4600" TlutOffset="0x43C0"/>
-        <Texture Name="gAdultRutoBackOfHandTex" OutName="adult_ruto_back_of_hand" Format="ci8" Width="16" Height="16" Offset="0x4640" TlutOffset="0x43C0"/>
-        <Texture Name="gAdultRutoTex_4740" OutName="adult_ruto_tex_4740" Format="ci8" Width="16" Height="16" Offset="0x4740" TlutOffset="0x43C0"/>
-        <Texture Name="gAdultRutoSkinPattern1Tex" OutName="adult_ruto_skin_pattern_1" Format="ci8" Width="32" Height="64" Offset="0x4840" TlutOffset="0x43C0"/>
-        <Texture Name="gAdultRutoSkinPattern2Tex" OutName="adult_ruto_skin_pattern_2" Format="ci8" Width="32" Height="32" Offset="0x5040" TlutOffset="0x43C0"/>
-        <Texture Name="gAdultRutoTex_5440" OutName="adult_ruto_tex_5440" Format="ci8" Width="8" Height="8" Offset="0x5440" TlutOffset="0x43C0"/>
-        <Texture Name="gAdultRutoTex_5480" OutName="adult_ruto_tex_5480" Format="ci8" Width="16" Height="16" Offset="0x5480" TlutOffset="0x43C0"/>
-        <Texture Name="gAdultRutoTex_5580" OutName="adult_ruto_tex_5580" Format="ci8" Width="8" Height="8" Offset="0x5580" TlutOffset="0x43C0"/>
         <Texture Name="object_ru2_0055C0_Tex" Format="ci8" Width="8" Height="32" Offset="0x55C0" TlutOffset="0x43C0"/>
         <Texture Name="object_ru2_0056C0_Tex" Format="rgba16" Width="32" Height="32" Offset="0x56C0"/>
->>>>>>> e1fb3a97
 
         <!-- Adult Ruto Animations -->
         <Animation Name="gAdultRutoCrossingArmsAnim" Offset="0x04CC"/>
