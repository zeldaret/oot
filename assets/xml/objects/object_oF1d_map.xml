--- conflicted
+++ resolved
@@ -17,7 +17,6 @@
         <!-- skeleton, limb none -->
         <Skeleton Name="gGoronSkel" Type="Flex" LimbType="Standard" Offset="0xFEF0"/>
 
-<<<<<<< HEAD
         <!-- limbs -->
         <Limb Name="gGoronRootLimb" LimbType="Standard" Offset="0xFDE0"/>
         <Limb Name="gGoronWaistLimb" LimbType="Standard" Offset="0xFDEC"/>
@@ -63,10 +62,7 @@
         <DList Name="gGoronParticleDL" Offset="0xFD50"/>
 
         <!-- palettes -->
-        <Texture Name="object_oF1d_map_TLUT_00C640" OutName="tlut_0000C640" Format="rgba16" Width="16" Height="16" Offset="0xC640"/>
-=======
         <Texture Name="object_oF1d_map_TLUT_00C640" Format="rgba16" Width="16" Height="16" Offset="0xC640"/>
->>>>>>> 7a816391
 
         <!-- Eye textures -->
         <Texture Name="gGoronCsEyeOpenTex" Format="ci8" Width="32" Height="32" Offset="0xCE80" TlutOffset="0xC640"/>
@@ -78,21 +74,6 @@
         <Texture Name="gGoronCsMouthNeutralTex" Format="ci8" Width="64" Height="32" Offset="0xDE80" TlutOffset="0xC640"/>
         <Texture Name="gGoronCsMouthSmileTex" Format="ci8" Width="64" Height="32" Offset="0xE680" TlutOffset="0xC640"/>
 
-        <DList Name="object_oF1d_map_006F90_DL" Offset="0x6F90"/>
-        <DList Name="object_oF1d_map_007458_DL" Offset="0x7458"/>
-        <DList Name="object_oF1d_map_007D28_DL" Offset="0x7D28"/>
-        <DList Name="object_oF1d_map_007EB0_DL" Offset="0x7EB0"/>
-        <DList Name="object_oF1d_map_007FF0_DL" Offset="0x7FF0"/>
-        <DList Name="object_oF1d_map_008218_DL" Offset="0x8218"/>
-        <DList Name="object_oF1d_map_0083A0_DL" Offset="0x83A0"/>
-        <DList Name="object_oF1d_map_0084E0_DL" Offset="0x84E0"/>
-        <DList Name="object_oF1d_map_008708_DL" Offset="0x8708"/>
-        <DList Name="object_oF1d_map_0087D0_DL" Offset="0x87D0"/>
-        <DList Name="object_oF1d_map_0088C0_DL" Offset="0x88C0"/>
-        <DList Name="object_oF1d_map_008A10_DL" Offset="0x8A10"/>
-        <DList Name="object_oF1d_map_008C80_DL" Offset="0x8C80"/>
-        <DList Name="object_oF1d_map_008D70_DL" Offset="0x8D70"/>
-        <DList Name="object_oF1d_map_008EC0_DL" Offset="0x8EC0"/>
         <Texture Name="object_oF1d_map_009130_TLUT" Format="rgba16" Width="160" Height="1" Offset="0x9130"/>
         <Texture Name="object_oF1d_map_009270_Tex" Format="ci8" Width="8" Height="8" Offset="0x9270" TlutOffset="0x9130"/>
         <Texture Name="object_oF1d_map_0092B0_Tex" Format="ci8" Width="8" Height="8" Offset="0x92B0" TlutOffset="0x9130"/>
@@ -111,22 +92,5 @@
         <Texture Name="object_oF1d_map_00F7C0_Tex" Format="ci8" Width="16" Height="16" Offset="0xF7C0" TlutOffset="0xC440"/>
         <Texture Name="object_oF1d_map_00F8C0_Tex" Format="ci8" Width="32" Height="32" Offset="0xF8C0" TlutOffset="0xC440"/>
         <Texture Name="object_oF1d_map_00FCC0_Tex" Format="ci8" Width="8" Height="16" Offset="0xFCC0" TlutOffset="0xC440"/>
-        <Limb Name="object_oF1d_map_00FDE0_Limb" LimbType="Standard" EnumName="LIMB_OBJECT_OF1D_MAP_00FDE0" Offset="0xFDE0"/>
-        <Limb Name="object_oF1d_map_00FDEC_Limb" LimbType="Standard" EnumName="LIMB_OBJECT_OF1D_MAP_00FDEC" Offset="0xFDEC"/>
-        <Limb Name="object_oF1d_map_00FDF8_Limb" LimbType="Standard" EnumName="LIMB_OBJECT_OF1D_MAP_00FDF8" Offset="0xFDF8"/>
-        <Limb Name="object_oF1d_map_00FE04_Limb" LimbType="Standard" EnumName="LIMB_OBJECT_OF1D_MAP_00FE04" Offset="0xFE04"/>
-        <Limb Name="object_oF1d_map_00FE10_Limb" LimbType="Standard" EnumName="LIMB_OBJECT_OF1D_MAP_00FE10" Offset="0xFE10"/>
-        <Limb Name="object_oF1d_map_00FE1C_Limb" LimbType="Standard" EnumName="LIMB_OBJECT_OF1D_MAP_00FE1C" Offset="0xFE1C"/>
-        <Limb Name="object_oF1d_map_00FE28_Limb" LimbType="Standard" EnumName="LIMB_OBJECT_OF1D_MAP_00FE28" Offset="0xFE28"/>
-        <Limb Name="object_oF1d_map_00FE34_Limb" LimbType="Standard" EnumName="LIMB_OBJECT_OF1D_MAP_00FE34" Offset="0xFE34"/>
-        <Limb Name="object_oF1d_map_00FE40_Limb" LimbType="Standard" EnumName="LIMB_OBJECT_OF1D_MAP_00FE40" Offset="0xFE40"/>
-        <Limb Name="object_oF1d_map_00FE4C_Limb" LimbType="Standard" EnumName="LIMB_OBJECT_OF1D_MAP_00FE4C" Offset="0xFE4C"/>
-        <Limb Name="object_oF1d_map_00FE58_Limb" LimbType="Standard" EnumName="LIMB_OBJECT_OF1D_MAP_00FE58" Offset="0xFE58"/>
-        <Limb Name="object_oF1d_map_00FE64_Limb" LimbType="Standard" EnumName="LIMB_OBJECT_OF1D_MAP_00FE64" Offset="0xFE64"/>
-        <Limb Name="object_oF1d_map_00FE70_Limb" LimbType="Standard" EnumName="LIMB_OBJECT_OF1D_MAP_00FE70" Offset="0xFE70"/>
-        <Limb Name="object_oF1d_map_00FE7C_Limb" LimbType="Standard" EnumName="LIMB_OBJECT_OF1D_MAP_00FE7C" Offset="0xFE7C"/>
-        <Limb Name="object_oF1d_map_00FE88_Limb" LimbType="Standard" EnumName="LIMB_OBJECT_OF1D_MAP_00FE88" Offset="0xFE88"/>
-        <Limb Name="object_oF1d_map_00FE94_Limb" LimbType="Standard" EnumName="LIMB_OBJECT_OF1D_MAP_00FE94" Offset="0xFE94"/>
-        <Limb Name="object_oF1d_map_00FEA0_Limb" LimbType="Standard" EnumName="LIMB_OBJECT_OF1D_MAP_00FEA0" Offset="0xFEA0"/>
     </File>
 </Root>