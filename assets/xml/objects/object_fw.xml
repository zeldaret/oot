<Root>
    <File Name="object_fw" Segment="6">
        <!-- Flare Dancer Enflamed Skeleton -->
        <Skeleton Name="gFlareDancerSkel" Type="Flex" LimbType="Standard" Offset="0x5810"/>

        <Limb Name="gFlareDancerRootLimb" LimbType="Standard" Offset="0x5670"/>
        <Limb Name="gFlareDancerLowerBodyRootLimb" LimbType="Standard" Offset="0x567C"/>
        <Limb Name="gFlareDancerUpperRightLegLimb" LimbType="Standard" Offset="0x5688"/>
        <Limb Name="gFlareDancerLowerRightLegBaseLimb" LimbType="Standard" Offset="0x5694"/>
        <Limb Name="gFlareDancerRightStiltLimb" LimbType="Standard" Offset="0x56A0"/>
        <Limb Name="gFlareDancerLowerRightLegLimb" LimbType="Standard" Offset="0x56AC"/>
        <Limb Name="gFlareDancerUpperLeftLegLimb" LimbType="Standard" Offset="0x56B8"/>
        <Limb Name="gFlareDancerLowerLeftLegBaseLimb" LimbType="Standard" Offset="0x56C4"/>
        <Limb Name="gFlareDancerLeftStiltLimb" LimbType="Standard" Offset="0x56D0"/>
        <Limb Name="gFlareDancerLowerLeftLegLimb" LimbType="Standard" Offset="0x56DC"/>
        <Limb Name="gFlareDancerUpperBodyRootLimb" LimbType="Standard" Offset="0x56E8"/>
        <Limb Name="gFlareDancerDressLimb" LimbType="Standard" Offset="0x56F4"/>
        <Limb Name="gFlareDancerFuseLimb" LimbType="Standard" Offset="0x5700"/>
        <Limb Name="gFlareDancerRightUpperArmLimb" LimbType="Standard" Offset="0x570C"/>
        <Limb Name="gFlareDancerRightForearmLimb" LimbType="Standard" Offset="0x5718"/>
        <Limb Name="gFlareDancerRightSwordLimb" LimbType="Standard" Offset="0x5724"/>
        <Limb Name="gFlareDancerLeftUpperArmLimb" LimbType="Standard" Offset="0x5730"/>
        <Limb Name="gFlareDancerLeftForearmLimb" LimbType="Standard" Offset="0x573C"/>
        <Limb Name="gFlareDancerLeftSwordLimb" LimbType="Standard" Offset="0x5748"/>
        <Limb Name="gFlareDancerHeadLimb" LimbType="Standard" Offset="0x5754"/>
        <Limb Name="gFlareDancerTorsoLimb" LimbType="Standard" Offset="0x5760"/>
        <Limb Name="gFlareDancerUpperFireHairLimb" LimbType="Standard" Offset="0x576C"/>
        <Limb Name="gFlareDancerMiddleFireHair1Limb" LimbType="Standard" Offset="0x5778"/>
        <Limb Name="gFlareDancerMiddleFireHair2Limb" LimbType="Standard" Offset="0x5784"/>
        <Limb Name="gFlareDancerMiddleFireHair3Limb" LimbType="Standard" Offset="0x5790"/>
        <Limb Name="gFlareDancerLowerFireHairLimb" LimbType="Standard" Offset="0x579C"/>

        <!-- Flare Dancer Enflamed DisplayLists -->
        <DList Name="gFlareDancerUpperRightLegDL" Offset="0x3FC0"/>
        <DList Name="gFlareDancerRightStiltDL" Offset="0x41B8"/>
        <DList Name="gFlareDancerLowerRightLegDL" Offset="0x40C8"/>
        <DList Name="gFlareDancerUpperLeftLegDL" Offset="0x4260"/>
        <DList Name="gFlareDancerLeftStiltDL" Offset="0x4498"/>
        <DList Name="gFlareDancerLowerLeftLegDL" Offset="0x4368"/>
        <DList Name="gFlareDancerDressDL" Offset="0x4640"/>
        <DList Name="gFlareDancerFuseDL" Offset="0x47B8"/>
        <DList Name="gFlareDancerRightUpperArmDL" Offset="0x48C0"/>
        <DList Name="gFlareDancerRightForearmDL" Offset="0x4A00"/>
        <DList Name="gFlareDancerRightSwordDL" Offset="0x4B38"/>
        <DList Name="gFlareDancerLeftUpperArmDL" Offset="0x4C98"/>
        <DList Name="gFlareDancerLeftForearmDL" Offset="0x4DD8"/>
        <DList Name="gFlareDancerLeftSwordDL" Offset="0x4F08"/>
        <DList Name="gFlareDancerHeadDL" Offset="0x5058"/>
        <DList Name="gFlareDancerTorsoDL" Offset="0x4540"/>
        <DList Name="gFlareDancerUpperFireHairDL" Offset="0x5160"/>
        <DList Name="gFlareDancerMiddleFireHair1DL" Offset="0x5248"/>
        <DList Name="gFlareDancerMiddleFireHair2DL" Offset="0x5348"/>
        <DList Name="gFlareDancerMiddleFireHair3DL" Offset="0x5448"/>
        <DList Name="gFlareDancerLowerFireHairDL" Offset="0x5548"/>

        <!-- Flare Dancer Core Skeleton -->
        <Skeleton Name="gFlareDancerCoreSkel" Type="Flex" LimbType="Standard" Offset="0x7C30"/>

        <!-- Flare Dancer Core Limbs -->
        <Limb Name="gFlareDancerCoreRootLimb" LimbType="Standard" Offset="0x7B90"/>
        <Limb Name="gFlareDancerCoreBodyLimb" LimbType="Standard" Offset="0x7B9C"/>
        <Limb Name="gFlareDancerCoreFuseLimb" LimbType="Standard" Offset="0x7BA8"/>
        <Limb Name="gFlareDancerCoreLegsRootLimb" LimbType="Standard" Offset="0x7BB4"/>
        <Limb Name="gFlareDancerCoreUpperRightLegLimb" LimbType="Standard" Offset="0x7BC0"/>
        <Limb Name="gFlareDancerCoreLowerRightLegLimb" LimbType="Standard" Offset="0x7BCC"/>
        <Limb Name="gFlareDancerCoreRightFootLimb" LimbType="Standard" Offset="0x7BD8"/>
        <Limb Name="gFlareDancerCoreUpperLeftLegLimb" LimbType="Standard" Offset="0x7BE4"/>
        <Limb Name="gFlareDancerCoreLowerLeftLegLimb" LimbType="Standard" Offset="0x7BF0"/>
        <Limb Name="gFlareDancerCoreLeftFootLimb" LimbType="Standard" Offset="0x7BFC"/>

        <!-- Flare Dancer Core DisplayLists -->
        <DList Name="gFlareDancerCoreBodyDL" Offset="0x7410"/>
        <DList Name="gFlareDancerCoreFuseDL" Offset="0x7510"/>
        <DList Name="gFlareDancerCoreUpperRightLegDL" Offset="0x7618"/>
        <DList Name="gFlareDancerCoreLowerRightLegDL" Offset="0x7680"/>
        <DList Name="gFlareDancerCoreRightFootDL" Offset="0x7708"/>
        <DList Name="gFlareDancerCoreUpperLeftLegDL" Offset="0x7790"/>
        <DList Name="gFlareDancerCoreLowerLeftLegDL" Offset="0x77F8"/>
        <DList Name="gFlareDancerCoreLeftFootDL" Offset="0x7880"/>

        <!-- Particle DisplayLists -->
        <DList Name="gFlareDancerDL_7928" Offset="0x7928"/>
        <DList Name="gFlareDancerSquareParticleDL" Offset="0x7938"/>
        <DList Name="gFlareDancerDL_79F8" Offset="0x79F8"/>
        <DList Name="gFlareDancerTriangleParticleDL" Offset="0x7A78"/>

        <!-- Flare Dancer DisplayList Textures -->
<<<<<<< HEAD
        <Texture Name="gFlareDancerBlueFlameTex" Format="rgba16" Width="4" Height="4" Offset="0x10D0"/>
        <Texture Name="gFlareDancerFireTex" Format="i8" Width="32" Height="64" Offset="0x10F0"/>
        <Texture Name="gFlareDancerFirePatternTex" Format="i8" Width="32" Height="64" Offset="0x18F0"/>
        <Texture Name="gFlareDancerFuseTex" Format="rgba16" Width="16" Height="32" Offset="0x20F0"/>
        <Texture Name="gFlareDancerSwordHiltTex" Format="rgba16" Width="16" Height="16" Offset="0x24F0"/>
        <Texture Name="gFlareDancerCoreBodyTex" Format="rgba16" Width="16" Height="32" Offset="0x26F0"/>
=======
        <Texture Name="gFlareDancerBlueFlameTex" OutName="blue_flame" Format="rgba16" Width="4" Height="4" Offset="0x10D0"/>
        <Texture Name="gFlareDancerFireTex" OutName="fire" Format="i8" Width="32" Height="64" Offset="0x10F0"/>
        <Texture Name="gFlareDancerFirePatternTex" OutName="fire_pattern" Format="i8" Width="32" Height="64" Offset="0x18F0"/>
        <Texture Name="gFlareDancerFuseTex" OutName="fuse" Format="rgba16" Width="16" Height="32" Offset="0x20F0"/>
        <Texture Name="gFlareDancerSwordHiltTex" OutName="sword_hilt" Format="rgba16" Width="16" Height="16" Offset="0x24F0"/>
        <Texture Name="gFlareDancerCoreBodyTex" OutName="core_body" Format="rgba16" Width="16" Height="32" Offset="0x26F0"/>
        <Texture Name="object_fw_007A90_Tex" Format="i8" Width="16" Height="16" Offset="0x7A90"/>
>>>>>>> e1fb3a97

        <!-- Flare Dancer Animations -->
        <Animation Name="gFlareDancerCastingFireAnim" Offset="0x10B4"/>
        <Animation Name="gFlareDancerBackflipAnim" Offset="0x5C64"/>
        <Animation Name="gFlareDancerGettingUpAnim" Offset="0x6044"/>
        <Animation Name="gFlareDancerChasingAnim" Offset="0x6A18"/>
        <Animation Name="gFlareDancerTwirlAnim" Offset="0x6B64"/>
        <Animation Name="gFlareDancerCoreInitRunCycleAnim" Offset="0x6CF8"/>
        <Animation Name="gFlareDancerCoreRunCycleAnim" Offset="0x7CD0"/>
        <Animation Name="gFlareDancerCoreEndRunCycleAnim" Offset="0x7DC8"/>

        <!-- Vertices -->
        <Array Name="gFlareDancerRightStiltVtx" Count="12" Offset="0x2AF0">
            <Vtx/>
        </Array>
        <Array Name="gFlareDancerLowerRightLegVtx" Count="9" Offset="0x2BB0">
            <Vtx/>
        </Array>
        <Array Name="gFlareDancerUpperRightLegVtx" Count="12" Offset="0x2C40">
            <Vtx/>
        </Array>
        <Array Name="gFlareDancerLeftStiltVtx" Count="12" Offset="0x2D00">
            <Vtx/>
        </Array>
        <Array Name="gFlareDancerLowerLeftLegVtx" Count="12" Offset="0x2DC0">
            <Vtx/>
        </Array>
        <Array Name="gFlareDancerUpperLeftLegVtx" Count="12" Offset="0x2E80">
            <Vtx/>
        </Array>
        <Array Name="gFlareDancerDressVtx" Count="30" Offset="0x2F40">
            <Vtx/>
        </Array>
        <Array Name="gFlareDancerFuseVtx" Count="23" Offset="0x3120">
            <Vtx/>
        </Array>
        <Array Name="gFlareDancerRightSwordVtx" Count="40" Offset="0x3290">
            <Vtx/>
        </Array>
        <Array Name="gFlareDancerRightForearmVtx" Count="16" Offset="0x3510">
            <Vtx/>
        </Array>
        <Array Name="gFlareDancerRightUpperArmVtx" Count="16" Offset="0x3610">
            <Vtx/>
        </Array>
        <Array Name="gFlareDancerLeftSwordVtx" Count="40" Offset="0x3710">
            <Vtx/>
        </Array>
        <Array Name="gFlareDancerLeftForearmVtx" Count="13" Offset="0x3990">
            <Vtx/>
        </Array>
        <Array Name="gFlareDancerLeftUpperArmVtx" Count="16" Offset="0x3A60">
            <Vtx/>
        </Array>
        <Array Name="gFlareDancerHeadVtx" Count="16" Offset="0x3B60">
            <Vtx/>
        </Array>
        <Array Name="gFlareDancerTorsoVtx" Count="20" Offset="0x3C60">
            <Vtx/>
        </Array>
        <Array Name="gFlareDancerLowerFireHairVtx" Count="10" Offset="0x3DA0">
            <Vtx/>
        </Array>
        <Array Name="gFlareDancerMiddleFireHair3Vtx" Count="6" Offset="0x3E40">
            <Vtx/>
        </Array>
        <Array Name="gFlareDancerMiddleFireHair2Vtx" Count="6" Offset="0x3EA0">
            <Vtx/>
        </Array>
        <Array Name="gFlareDancerMiddleFireHair1Vtx" Count="6" Offset="0x3F00">
            <Vtx/>
        </Array>
        <Array Name="gFlareDancerUpperFireHairVtx" Count="6" Offset="0x3F60">
            <Vtx/>
        </Array>
        <Array Name="gFlareDancerCoreFuseVtx" Count="23" Offset="0x6D10">
            <Vtx/>
        </Array>
        <Array Name="gFlareDancerCoreBodyVtx" Count="20" Offset="0x6E80">
            <Vtx/>
        </Array>
        <Array Name="gFlareDancerCoreRightFootVtx" Count="12" Offset="0x6FC0">
            <Vtx/>
        </Array>
        <Array Name="gFlareDancerCoreLowerRightLegVtx" Count="12" Offset="0x7080">
            <Vtx/>
        </Array>
        <Array Name="gFlareDancerCoreUpperRightLegVtx" Count="8" Offset="0x7140">
            <Vtx/>
        </Array>
        <Array Name="gFlareDancerCoreLeftFootVtx" Count="17" Offset="0x71C0">
            <Vtx/>
        </Array>
        <Array Name="gFlareDancerCoreLowerLeftLegVtx" Count="12" Offset="0x72D0">
            <Vtx/>
        </Array>
        <Array Name="gFlareDancerCoreUpperLeftLegVtx" Count="8" Offset="0x7390">
            <Vtx/>
        </Array>
        <Array Name="gFlareDancerSquareParticleVtx" Count="4" Offset="0x7988">
            <Vtx/>
        </Array>
        <Array Name="gFlareDancerTriangleParticleVtx" Count="3" Offset="0x79C8">
            <Vtx/>
        </Array>
    </File>
</Root><|MERGE_RESOLUTION|>--- conflicted
+++ resolved
@@ -85,22 +85,13 @@
         <DList Name="gFlareDancerTriangleParticleDL" Offset="0x7A78"/>
 
         <!-- Flare Dancer DisplayList Textures -->
-<<<<<<< HEAD
         <Texture Name="gFlareDancerBlueFlameTex" Format="rgba16" Width="4" Height="4" Offset="0x10D0"/>
         <Texture Name="gFlareDancerFireTex" Format="i8" Width="32" Height="64" Offset="0x10F0"/>
         <Texture Name="gFlareDancerFirePatternTex" Format="i8" Width="32" Height="64" Offset="0x18F0"/>
         <Texture Name="gFlareDancerFuseTex" Format="rgba16" Width="16" Height="32" Offset="0x20F0"/>
         <Texture Name="gFlareDancerSwordHiltTex" Format="rgba16" Width="16" Height="16" Offset="0x24F0"/>
         <Texture Name="gFlareDancerCoreBodyTex" Format="rgba16" Width="16" Height="32" Offset="0x26F0"/>
-=======
-        <Texture Name="gFlareDancerBlueFlameTex" OutName="blue_flame" Format="rgba16" Width="4" Height="4" Offset="0x10D0"/>
-        <Texture Name="gFlareDancerFireTex" OutName="fire" Format="i8" Width="32" Height="64" Offset="0x10F0"/>
-        <Texture Name="gFlareDancerFirePatternTex" OutName="fire_pattern" Format="i8" Width="32" Height="64" Offset="0x18F0"/>
-        <Texture Name="gFlareDancerFuseTex" OutName="fuse" Format="rgba16" Width="16" Height="32" Offset="0x20F0"/>
-        <Texture Name="gFlareDancerSwordHiltTex" OutName="sword_hilt" Format="rgba16" Width="16" Height="16" Offset="0x24F0"/>
-        <Texture Name="gFlareDancerCoreBodyTex" OutName="core_body" Format="rgba16" Width="16" Height="32" Offset="0x26F0"/>
         <Texture Name="object_fw_007A90_Tex" Format="i8" Width="16" Height="16" Offset="0x7A90"/>
->>>>>>> e1fb3a97
 
         <!-- Flare Dancer Animations -->
         <Animation Name="gFlareDancerCastingFireAnim" Offset="0x10B4"/>
