--- conflicted
+++ resolved
@@ -1,40 +1,23 @@
 <Root>
     <ExternalFile OutPath="assets/objects/gameplay_keep"/>
     <File Name="object_ydan_objects" Segment="6">
-<<<<<<< HEAD
         <Texture Name="gYdanDoor1Tex" Format="rgba16" Width="32" Height="64" Offset="0x2800"/>
         <Texture Name="gYdanWebTex" Format="ia16" Width="32" Height="64" Offset="0x1000"/>
         <Texture Name="gYdanHasiFloatingBlockSideTex" Format="rgba16" Width="32" Height="32" Offset="0x0"/>
         <Texture Name="gYdanHasiFloatingBlockBottomTex" Format="rgba16" Width="32" Height="32" Offset="0x800"/>
         <Texture Name="gYdanUnused1Tex" Format="ci8" Width="32" Height="64" Offset="0x6BC8" TlutOffset="0x69C0"/>
         <Texture Name="gYdanHasi2TLUT" Format="rgba16" Width="16" Height="16" Offset="0x69C0"/>
+        <Blob Name="object_ydan_objects_006BC0_Blob" Size="0x8" Offset="0x6BC0"/>
         <Texture Name="gYdanHasi3BlocksTopTex" Format="ci8" Width="32" Height="64" Offset="0x3AF8" TlutOffset="0x38F0"/>
         <Texture Name="gYdanTLUT_38F0" Format="rgba16" Width="16" Height="16" Offset="0x38F0"/> <!--3Blocks Palette?-->
+        <Blob Name="object_ydan_objects_003AF0_Blob" Size="0x8" Offset="0x3AF0"/>
         <Texture Name="gYdanHasi3BlocksSideTex" Format="ci8" Width="32" Height="64" Offset="0x42F8" TlutOffset="0x38F0"/>
         <Texture Name="gYdanHasiWaterTex" Format="ci8" Width="32" Height="32" Offset="0x5950" TlutOffset="0x57B0"/>
         <Texture Name="gYdanHasiWaterTLUT" Format="rgba16" Width="208" Height="1" Offset="0x57B0"/>
         <Texture Name="gYdanMarutaUnused1Tex" Format="rgba16" Width="32" Height="32" Offset="0x2000"/>
         <Texture Name="gYdanMarutaUnused2Tex" Format="ci8" Width="32" Height="64" Offset="0x79D8" TlutOffset="0x77D0"/>
         <Texture Name="gYdanMaruta1TLUT" Format="rgba16" Width="16" Height="16" Offset="0x77D0"/>
-=======
-        <Texture Name="gYdanDoor1Tex" OutName="door_tex1" Format="rgba16" Width="32" Height="64" Offset="0x2800"/>
-        <Texture Name="gYdanWebTex" OutName="web_tex" Format="ia16" Width="32" Height="64" Offset="0x1000"/>
-        <Texture Name="gYdanHasiFloatingBlockSideTex" OutName="floating_block_side" Format="rgba16" Width="32" Height="32" Offset="0x0"/>
-        <Texture Name="gYdanHasiFloatingBlockBottomTex" OutName="floating_block_bottom" Format="rgba16" Width="32" Height="32" Offset="0x800"/>
-        <Texture Name="gYdanUnused1Tex" OutName="unused_1" Format="ci8" Width="32" Height="64" Offset="0x6BC8" TlutOffset="0x69C0"/>
-        <Texture Name="gYdanHasi2TLUT" OutName="tlut_2" Format="rgba16" Width="16" Height="16" Offset="0x69C0"/>
-        <Blob Name="object_ydan_objects_006BC0_Blob" Size="0x8" Offset="0x6BC0"/>
-        <Texture Name="gYdanHasi3BlocksTopTex" OutName="three_blocks_top" Format="ci8" Width="32" Height="64" Offset="0x3AF8" TlutOffset="0x38F0"/>
-        <Texture Name="gYdanTLUT_38F0" OutName="tlut_3" Format="rgba16" Width="16" Height="16" Offset="0x38F0"/> <!--3Blocks Palette?-->
-        <Blob Name="object_ydan_objects_003AF0_Blob" Size="0x8" Offset="0x3AF0"/>
-        <Texture Name="gYdanHasi3BlocksSideTex" OutName="three_blocks_side" Format="ci8" Width="32" Height="64" Offset="0x42F8" TlutOffset="0x38F0"/>
-        <Texture Name="gYdanHasiWaterTex" OutName="water_tex" Format="ci8" Width="32" Height="32" Offset="0x5950" TlutOffset="0x57B0"/>
-        <Texture Name="gYdanHasiWaterTLUT" OutName="water_tlut" Format="rgba16" Width="208" Height="1" Offset="0x57B0"/>
-        <Texture Name="gYdanMarutaUnused1Tex" OutName="maruta_unused_1" Format="rgba16" Width="32" Height="32" Offset="0x2000"/>
-        <Texture Name="gYdanMarutaUnused2Tex" OutName="maruta_unused_2" Format="ci8" Width="32" Height="64" Offset="0x79D8" TlutOffset="0x77D0"/>
-        <Texture Name="gYdanMaruta1TLUT" OutName="maruta_tlut" Format="rgba16" Width="16" Height="16" Offset="0x77D0"/>
         <Blob Name="object_ydan_objects_0079D0_Blob" Size="0x8" Offset="0x79D0"/>
->>>>>>> e1fb3a97
         <DList Name="gDTUnknownWebDL" Offset="0x3850"/>
         <DList Name="gDTRisingPlatformsDL" Offset="0x5018"/>
         <DList Name="gDTWaterPlaneDL" Offset="0x5DE0"/>
