<Root>
    <File Name="object_masterkokirihead" Segment="6">
        <Array Name="gKokiriShopkeeperHeadVtx" Count="103" Offset="0x21B0">
            <Vtx/>
        </Array>
        <DList Name="gKokiriShopkeeperHeadDL" Offset="0x2820"/>
<<<<<<< HEAD
        <Texture Name="gKokiriShopkeeperTLUT" Format="rgba16" Width="248" Height="1" Offset="0x0"/>
        <Texture Name="gKokiriShopkeeperEyeHalfTex" Format="rgba16" Width="32" Height="32" Offset="0x1F0"/>
        <Texture Name="gKokiriShopkeeperEyeOpenTex" Format="rgba16" Width="32" Height="32" Offset="0xB30"/>
        <Texture Name="gKokiriShopkeeperHairTex" Format="ci8" Width="16" Height="16" Offset="0x1330" TlutOffset="0x0"/>
        <Texture Name="gKokiriShopkeeperNoseTex" Format="ci8" Width="8" Height="8" Offset="0x1430" TlutOffset="0x0"/>
        <Texture Name="gKokiriShopkeeperEarTex" Format="ci8" Width="16" Height="16" Offset="0x1470" TlutOffset="0x0"/>
        <Texture Name="gKokiriShopkeeperEyeDefaultTex" Format="rgba16" Width="32" Height="32" Offset="0x1570"/>
        <Texture Name="gKokiriShopkeeperHatTex" Format="ci8" Width="8" Height="8" Offset="0x1D70" TlutOffset="0x0"/>
        <Texture Name="gKokiriShopkeeperMouthAndNoseTex" Format="ci8" Width="32" Height="32" Offset="0x1DB0" TlutOffset="0x0"/>
=======
        <Texture Name="gKokiriShopkeeperTLUT" OutName="tlut" Format="rgba16" Width="248" Height="1" Offset="0x0"/>
        <Texture Name="gKokiriShopkeeperEyeHalfTex" OutName="eye_half" Format="rgba16" Width="32" Height="32" Offset="0x1F0"/>
        <Texture Name="object_masterkokirihead_0009F0_Tex" Format="ci8" Width="8" Height="8" Offset="0x9F0" TlutOffset="0x0"/>
        <Texture Name="object_masterkokirihead_000A30_Tex" Format="ci8" Width="16" Height="16" Offset="0xA30" TlutOffset="0x0"/>
        <Texture Name="gKokiriShopkeeperEyeOpenTex" OutName="eye_open" Format="rgba16" Width="32" Height="32" Offset="0xB30"/>
        <Texture Name="gKokiriShopkeeperHairTex" OutName="hair" Format="ci8" Width="16" Height="16" Offset="0x1330" TlutOffset="0x0"/>
        <Texture Name="gKokiriShopkeeperNoseTex" OutName="nose" Format="ci8" Width="8" Height="8" Offset="0x1430" TlutOffset="0x0"/>
        <Texture Name="gKokiriShopkeeperEarTex" OutName="ear" Format="ci8" Width="16" Height="16" Offset="0x1470" TlutOffset="0x0"/>
        <Texture Name="gKokiriShopkeeperEyeDefaultTex" OutName="eye_default" Format="rgba16" Width="32" Height="32" Offset="0x1570"/>
        <Texture Name="gKokiriShopkeeperHatTex" OutName="hat" Format="ci8" Width="8" Height="8" Offset="0x1D70" TlutOffset="0x0"/>
        <Texture Name="gKokiriShopkeeperMouthAndNoseTex" OutName="mouth_and_nose" Format="ci8" Width="32" Height="32" Offset="0x1DB0" TlutOffset="0x0"/>
>>>>>>> e1fb3a97
    </File>
</Root><|MERGE_RESOLUTION|>--- conflicted
+++ resolved
@@ -4,9 +4,10 @@
             <Vtx/>
         </Array>
         <DList Name="gKokiriShopkeeperHeadDL" Offset="0x2820"/>
-<<<<<<< HEAD
         <Texture Name="gKokiriShopkeeperTLUT" Format="rgba16" Width="248" Height="1" Offset="0x0"/>
         <Texture Name="gKokiriShopkeeperEyeHalfTex" Format="rgba16" Width="32" Height="32" Offset="0x1F0"/>
+        <Texture Name="object_masterkokirihead_0009F0_Tex" Format="ci8" Width="8" Height="8" Offset="0x9F0" TlutOffset="0x0"/>
+        <Texture Name="object_masterkokirihead_000A30_Tex" Format="ci8" Width="16" Height="16" Offset="0xA30" TlutOffset="0x0"/>
         <Texture Name="gKokiriShopkeeperEyeOpenTex" Format="rgba16" Width="32" Height="32" Offset="0xB30"/>
         <Texture Name="gKokiriShopkeeperHairTex" Format="ci8" Width="16" Height="16" Offset="0x1330" TlutOffset="0x0"/>
         <Texture Name="gKokiriShopkeeperNoseTex" Format="ci8" Width="8" Height="8" Offset="0x1430" TlutOffset="0x0"/>
@@ -14,18 +15,5 @@
         <Texture Name="gKokiriShopkeeperEyeDefaultTex" Format="rgba16" Width="32" Height="32" Offset="0x1570"/>
         <Texture Name="gKokiriShopkeeperHatTex" Format="ci8" Width="8" Height="8" Offset="0x1D70" TlutOffset="0x0"/>
         <Texture Name="gKokiriShopkeeperMouthAndNoseTex" Format="ci8" Width="32" Height="32" Offset="0x1DB0" TlutOffset="0x0"/>
-=======
-        <Texture Name="gKokiriShopkeeperTLUT" OutName="tlut" Format="rgba16" Width="248" Height="1" Offset="0x0"/>
-        <Texture Name="gKokiriShopkeeperEyeHalfTex" OutName="eye_half" Format="rgba16" Width="32" Height="32" Offset="0x1F0"/>
-        <Texture Name="object_masterkokirihead_0009F0_Tex" Format="ci8" Width="8" Height="8" Offset="0x9F0" TlutOffset="0x0"/>
-        <Texture Name="object_masterkokirihead_000A30_Tex" Format="ci8" Width="16" Height="16" Offset="0xA30" TlutOffset="0x0"/>
-        <Texture Name="gKokiriShopkeeperEyeOpenTex" OutName="eye_open" Format="rgba16" Width="32" Height="32" Offset="0xB30"/>
-        <Texture Name="gKokiriShopkeeperHairTex" OutName="hair" Format="ci8" Width="16" Height="16" Offset="0x1330" TlutOffset="0x0"/>
-        <Texture Name="gKokiriShopkeeperNoseTex" OutName="nose" Format="ci8" Width="8" Height="8" Offset="0x1430" TlutOffset="0x0"/>
-        <Texture Name="gKokiriShopkeeperEarTex" OutName="ear" Format="ci8" Width="16" Height="16" Offset="0x1470" TlutOffset="0x0"/>
-        <Texture Name="gKokiriShopkeeperEyeDefaultTex" OutName="eye_default" Format="rgba16" Width="32" Height="32" Offset="0x1570"/>
-        <Texture Name="gKokiriShopkeeperHatTex" OutName="hat" Format="ci8" Width="8" Height="8" Offset="0x1D70" TlutOffset="0x0"/>
-        <Texture Name="gKokiriShopkeeperMouthAndNoseTex" OutName="mouth_and_nose" Format="ci8" Width="32" Height="32" Offset="0x1DB0" TlutOffset="0x0"/>
->>>>>>> e1fb3a97
     </File>
 </Root>