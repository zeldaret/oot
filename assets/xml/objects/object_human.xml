--- conflicted
+++ resolved
@@ -40,7 +40,6 @@
         <Texture Name="object_human_Tex_005400" OutName="object_human_Tex_005400" Format="ci8" Width="16" Height="16" Offset="0x5400" TlutOffset="0x7A00"/>
         <Texture Name="object_human_Tex_005500" OutName="object_human_Tex_005500" Format="ci8" Width="16" Height="16" Offset="0x5500" TlutOffset="0x7A00"/>
 
-<<<<<<< HEAD
         <!-- Mouths -->
         <Texture Name="gHumanMouthClosed1Tex" OutName="mouth_closed_1" Format="ci8" Width="32" Height="32" Offset="0x5600" TlutOffset="0x7A00"/>
         <Texture Name="gHumanMouthOpen1Tex" OutName="mouth_open_1" Format="ci8" Width="32" Height="32" Offset="0x5A00" TlutOffset="0x7A00"/>
@@ -53,21 +52,8 @@
         <Texture Name="gHumanMouthOpen6Tex" OutName="mouth_open_6" Format="ci8" Width="32" Height="32" Offset="0x7600" TlutOffset="0x7A00"/>
 
         <!-- TLUT -->
-        <Texture Name="gHumanTLUT" OutName="face_palette" Format="rgba16" Width="16" Height="16" Offset="0x7A00"/>
-    </File>
-=======
-        <Texture Name="object_human_Tex_005600" OutName="object_human_Tex_005600" Format="ci8" Width="32" Height="32" Offset="0x5600" TlutOffset="0x7A00"/>
-        <Texture Name="object_human_Tex_005A00" OutName="object_human_Tex_005A00" Format="ci8" Width="32" Height="32" Offset="0x5A00" TlutOffset="0x7A00"/>
-        <Texture Name="object_human_Tex_005E00" OutName="object_human_Tex_005E00" Format="ci8" Width="32" Height="32" Offset="0x5E00" TlutOffset="0x7A00"/>
-        <Texture Name="object_human_Tex_006200" OutName="object_human_Tex_006200" Format="ci8" Width="32" Height="32" Offset="0x6200" TlutOffset="0x7A00"/>
-        <Texture Name="object_human_Tex_006600" OutName="object_human_Tex_006600" Format="ci8" Width="32" Height="32" Offset="0x6600" TlutOffset="0x7A00"/>
-        <Texture Name="object_human_Tex_006A00" OutName="object_human_Tex_006A00" Format="ci8" Width="32" Height="32" Offset="0x6A00" TlutOffset="0x7A00"/>
-        <Texture Name="object_human_Tex_006E00" OutName="object_human_Tex_006E00" Format="ci8" Width="32" Height="32" Offset="0x6E00" TlutOffset="0x7A00"/>
-        <Texture Name="object_human_Tex_007200" OutName="object_human_Tex_007200" Format="ci8" Width="32" Height="32" Offset="0x7200" TlutOffset="0x7A00"/>
-        <Texture Name="object_human_Tex_007600" OutName="object_human_Tex_007600" Format="ci8" Width="32" Height="32" Offset="0x7600" TlutOffset="0x7A00"/>
-
         <Texture Name="gHumanTLUT" OutName="face_tlut" Format="rgba16" Width="16" Height="16" Offset="0x7A00"/>
->>>>>>> 6479913d
+    </File>
 
     <File Name="object_human" OutName="anim_looking_back" RangeStart="0x7A40" RangeEnd="0x8360" Segment="6">
         <LegacyAnimation Name="gHumanLookingBackAnim" Offset="0x8354"/>
