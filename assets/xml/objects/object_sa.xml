--- conflicted
+++ resolved
@@ -120,20 +120,12 @@
         <Texture Name="gSariaEyeTLUT" Format="rgba16" Width="63" Height="4" Offset="0x2B00"/>
         <Texture Name="gSariaSkinTLUT" Format="rgba16" Width="8" Height="9" Offset="0x2A70"/>
 
-<<<<<<< HEAD
         <Texture Name="gSariaBootsTex" Format="ci8" Width="16" Height="16" Offset="0x23F0" TlutOffset="0x21F0"/>
         <Texture Name="gSariaGreenTex" Format="ci8" Width="8" Height="8" Offset="0x24F0" TlutOffset="0x21F0"/>
+        <Texture Name="object_sa_002530_Tex" Format="ci8" Width="8" Height="8" Offset="0x2530" TlutOffset="0x21F0"/>
         <Texture Name="gSariaKneeTex" Format="ci8" Width="16" Height="16" Offset="0x2570" TlutOffset="0x21F0"/>
         <Texture Name="gSariaTorsoTex" Format="ci8" Width="16" Height="16" Offset="0x2670" TlutOffset="0x21F0"/>
         <Texture Name="gSariaBeltTex" Format="ci8" Width="16" Height="16" Offset="0x2770" TlutOffset="0x21F0"/>
-=======
-        <Texture Name="gSariaBootsTex" OutName="boots" Format="ci8" Width="16" Height="16" Offset="0x23F0" TlutOffset="0x21F0"/>
-        <Texture Name="gSariaGreenTex" OutName="green" Format="ci8" Width="8" Height="8" Offset="0x24F0" TlutOffset="0x21F0"/>
-        <Texture Name="object_sa_002530_Tex" Format="ci8" Width="8" Height="8" Offset="0x2530" TlutOffset="0x21F0"/>
-        <Texture Name="gSariaKneeTex" OutName="knee" Format="ci8" Width="16" Height="16" Offset="0x2570" TlutOffset="0x21F0"/>
-        <Texture Name="gSariaTorsoTex" OutName="torso" Format="ci8" Width="16" Height="16" Offset="0x2670" TlutOffset="0x21F0"/>
-        <Texture Name="gSariaBeltTex" OutName="belt" Format="ci8" Width="16" Height="16" Offset="0x2770" TlutOffset="0x21F0"/>
->>>>>>> e1fb3a97
         <Texture Name="gSariaUnkGreenTex" Format="ci8" Width="16" Height="8" Offset="0x2870" TlutOffset="0x21F0"/>
         <Texture Name="gSariaUnusedHandTex" Format="ci8" Width="16" Height="16" Offset="0x28F0" TlutOffset="0x21F0"/>
         <Texture Name="gSariaSleeveTex" Format="ci8" Width="8" Height="16" Offset="0x29F0" TlutOffset="0x21F0"/>
