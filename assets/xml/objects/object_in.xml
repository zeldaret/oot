--- conflicted
+++ resolved
@@ -4,7 +4,6 @@
         <Animation Name="object_in_Anim_000CB0" Offset="0xCB0"/>
         <Animation Name="object_in_Anim_001BE0" Offset="0x1BE0"/>
         <Animation Name="object_in_Anim_001CC0" Offset="0x1CC0"/>
-<<<<<<< HEAD
         <Texture Name="gIngoShirtTLUT" OutName="shirt_tlut" Format="rgba16" Width="16" Height="16" Offset="0x1CD0"/>
         <Texture Name="gIngoShoulderTLUT" OutName="shoulder_tlut" Format="rgba16" Width="16" Height="16" Offset="0x1ED0"/>
         <Texture Name="gIngoUnusedEyeTex" OutName="unused_eye" Format="rgba16" Width="32" Height="32" Offset="0x2150"/>
@@ -121,116 +120,7 @@
         <Limb Name="gIngoMustacheLimb" LimbType="Standard" Offset="0x13B30"/>
         
         <Skeleton Name="gIngoSkel" Type="Flex" LimbType="Standard" Offset="0x13B88"/>
-=======
-        <Texture Name="object_in_TLUT_001CD0" OutName="tlut_00001CD0" Format="rgba16" Width="16" Height="16" Offset="0x1CD0"/>
-        <Texture Name="object_in_TLUT_001ED0" OutName="tlut_00001ED0" Format="rgba16" Width="16" Height="16" Offset="0x1ED0"/>
-        <Blob Name="object_in_Blob_0020D0" Size="0x880" Offset="0x20D0"/>
-        <Texture Name="object_in_Tex_002950" OutName="tex_00002950" Format="ci8" Width="8" Height="8" Offset="0x2950"/>
-        <Texture Name="object_in_Tex_002990" OutName="tex_00002990" Format="ci8" Width="16" Height="32" Offset="0x2990"/>
-        <Texture Name="object_in_Tex_002B90" OutName="tex_00002B90" Format="ci8" Width="16" Height="16" Offset="0x2B90"/>
-        <Texture Name="object_in_Tex_002C90" OutName="tex_00002C90" Format="ci8" Width="8" Height="8" Offset="0x2C90"/>
-        <Texture Name="object_in_Tex_002CD0" OutName="tex_00002CD0" Format="ci8" Width="32" Height="32" Offset="0x2CD0"/>
-        <Texture Name="object_in_Tex_0030D0" OutName="tex_000030D0" Format="ci8" Width="8" Height="8" Offset="0x30D0"/>
-        <Texture Name="object_in_Tex_003110" OutName="tex_00003110" Format="ci8" Width="8" Height="8" Offset="0x3110"/>
-        <Blob Name="object_in_Blob_003150" Size="0x80" Offset="0x3150"/>
-        <Texture Name="object_in_Tex_0031D0" OutName="tex_000031D0" Format="ci8" Width="8" Height="8" Offset="0x31D0"/>
-        <!-- <Blob Name="object_in_Blob_003210" Size="0x1F8" Offset="0x3210"/> -->
-        <Texture Name="object_in_TLUT_003408" OutName="tlut_00003408" Format="rgba16" Width="100" Height="1" Offset="0x3408"/>
-        <Texture Name="object_in_Tex_0034D0" OutName="tex_000034D0" Format="ci8" Width="8" Height="8" Offset="0x34D0"/>
-        <Texture Name="object_in_Tex_003590" OutName="tex_00003590" Format="ci8" Width="32" Height="32" Offset="0x3590"/>
-        <Texture Name="object_in_Tex_003990" OutName="tex_00003990" Format="rgba16" Width="16" Height="16" Offset="0x3990"/>
-        <Texture Name="object_in_Tex_003B90" OutName="tex_00003B90" Format="ci8" Width="16" Height="16" Offset="0x3B90"/>
-        <Texture Name="object_in_Tex_003C90" OutName="tex_00003C90" Format="ci8" Width="16" Height="16" Offset="0x3C90"/>
-        <Texture Name="object_in_Tex_003D90" OutName="tex_00003D90" Format="i8" Width="8" Height="8" Offset="0x3D90"/>
-        <Texture Name="object_in_Tex_003DD0" OutName="tex_00003DD0" Format="rgba16" Width="8" Height="16" Offset="0x3DD0"/>
-        <Texture Name="object_in_Tex_003ED0" OutName="tex_00003ED0" Format="ci8" Width="16" Height="32" Offset="0x3ED0"/>
-        <Texture Name="object_in_Tex_0040D0" OutName="tex_000040D0" Format="rgba16" Width="8" Height="16" Offset="0x40D0"/>
-        <Texture Name="object_in_Tex_0041D0" OutName="tex_000041D0" Format="ci8" Width="8" Height="16" Offset="0x41D0"/>
-        <Texture Name="object_in_Tex_004250" OutName="tex_00004250" Format="ci8" Width="16" Height="16" Offset="0x4250"/>
-        <Texture Name="object_in_Tex_004350" OutName="tex_00004350" Format="ci8" Width="8" Height="8" Offset="0x4350"/>
-        <Texture Name="object_in_Tex_004390" OutName="tex_00004390" Format="ci8" Width="32" Height="32" Offset="0x4390"/>
-        <Texture Name="object_in_Tex_004790" OutName="tex_00004790" Format="ci8" Width="8" Height="8" Offset="0x4790"/>
-        <Texture Name="object_in_Tex_0047D0" OutName="tex_000047D0" Format="ci8" Width="32" Height="32" Offset="0x47D0"/>
-        <Texture Name="object_in_Tex_004BD0" OutName="tex_00004BD0" Format="ci8" Width="32" Height="32" Offset="0x4BD0"/>
-        <DList Name="object_in_DL_006730" Offset="0x6730"/>
-        <DList Name="object_in_DL_007398" Offset="0x7398"/>
-        <DList Name="object_in_DL_0074C0" Offset="0x74C0"/>
-        <DList Name="object_in_DL_0075E8" Offset="0x75E8"/>
-        <DList Name="object_in_DL_0076E0" Offset="0x76E0"/>
-        <DList Name="object_in_DL_007880" Offset="0x7880"/>
-        <DList Name="object_in_DL_007A20" Offset="0x7A20"/>
-        <DList Name="object_in_DL_007BF8" Offset="0x7BF8"/>
-        <DList Name="object_in_DL_00A0D8" Offset="0xA0D8"/>
-        <DList Name="object_in_DL_00A408" Offset="0xA408"/>
-        <DList Name="object_in_DL_00A630" Offset="0xA630"/>
-        <DList Name="object_in_DL_00A8E0" Offset="0xA8E0"/>
-        <DList Name="object_in_DL_00ACA0" Offset="0xACA0"/>
-        <DList Name="object_in_DL_00AEC8" Offset="0xAEC8"/>
-        <DList Name="object_in_DL_00B178" Offset="0xB178"/>
-        <DList Name="object_in_DL_00B5B8" Offset="0xB5B8"/>
-        <DList Name="object_in_DL_00B7E0" Offset="0xB7E0"/>
-        <DList Name="object_in_DL_00BB28" Offset="0xBB28"/>
-        <DList Name="object_in_DL_00BD80" Offset="0xBD80"/>
-        <DList Name="object_in_DL_00C0C8" Offset="0xC0C8"/>
-        <Texture Name="object_in_TLUT_00C298" OutName="tlut_0000C298" Format="rgba16" Width="16" Height="16" Offset="0xC298"/>
-        <Texture Name="object_in_Tex_00C498" OutName="tex_0000C498" Format="rgba16" Width="16" Height="16" Offset="0xC498"/>
-        <Texture Name="object_in_Tex_00C698" OutName="tex_0000C698" Format="ci8" Width="8" Height="8" Offset="0xC698"/>
-        <Texture Name="object_in_Tex_00C6D8" OutName="tex_0000C6D8" Format="ci8" Width="8" Height="8" Offset="0xC6D8"/>
-        <Texture Name="object_in_Tex_00C718" OutName="tex_0000C718" Format="ci8" Width="8" Height="8" Offset="0xC718"/>
-        <Texture Name="object_in_Tex_00C758" OutName="tex_0000C758" Format="ci8" Width="16" Height="32" Offset="0xC758"/>
-        <Texture Name="object_in_Tex_00C958" OutName="tex_0000C958" Format="ci8" Width="16" Height="16" Offset="0xC958"/>
-        <Texture Name="object_in_Tex_00CA58" OutName="tex_0000CA58" Format="ci8" Width="16" Height="16" Offset="0xCA58"/>
-        <Texture Name="object_in_Tex_00CB58" OutName="tex_0000CB58" Format="ci8" Width="8" Height="8" Offset="0xCB58"/>
-        <Blob Name="object_in_Blob_00CB98" Size="0x800" Offset="0xCB98"/>
-        <Texture Name="object_in_Tex_00D398" OutName="tex_0000D398" Format="rgba16" Width="32" Height="32" Offset="0xD398"/>
-        <Blob Name="object_in_Blob_00DB98" Size="0x800" Offset="0xDB98"/>
-        <Texture Name="object_in_Tex_00E398" OutName="tex_0000E398" Format="ci8" Width="16" Height="16" Offset="0xE398"/>
-        <Texture Name="object_in_Tex_00E498" OutName="tex_0000E498" Format="ci8" Width="16" Height="32" Offset="0xE498"/>
-        <Texture Name="object_in_Tex_00E698" OutName="tex_0000E698" Format="ci8" Width="16" Height="16" Offset="0xE698"/>
-        <Texture Name="object_in_Tex_00E798" OutName="tex_0000E798" Format="ci8" Width="16" Height="16" Offset="0xE798"/>
-        <Texture Name="object_in_Tex_00E898" OutName="tex_0000E898" Format="ci8" Width="16" Height="16" Offset="0xE898"/>
-        <Texture Name="object_in_Tex_00E998" OutName="tex_0000E998" Format="ci8" Width="16" Height="16" Offset="0xE998"/>
-        <Texture Name="object_in_Tex_00EA98" OutName="tex_0000EA98" Format="ci8" Width="8" Height="8" Offset="0xEA98"/>
-        <Texture Name="object_in_Tex_00EAD8" OutName="tex_0000EAD8" Format="ci8" Width="8" Height="8" Offset="0xEAD8"/>
-        <DList Name="object_in_DL_011758" Offset="0x11758"/>
-        <DList Name="object_in_DL_011AD8" Offset="0x11AD8"/>
-        <DList Name="object_in_DL_012120" Offset="0x12120"/>
-        <DList Name="object_in_DL_012220" Offset="0x12220"/>
-        <DList Name="object_in_DL_012350" Offset="0x12350"/>
-        <DList Name="object_in_DL_012480" Offset="0x12480"/>
-        <DList Name="object_in_DL_0125B0" Offset="0x125B0"/>
-        <DList Name="object_in_DL_0126E0" Offset="0x126E0"/>
-        <DList Name="object_in_DL_012AC0" Offset="0x12AC0"/>
-        <DList Name="object_in_DL_012BF0" Offset="0x12BF0"/>
-        <DList Name="object_in_DL_012D20" Offset="0x12D20"/>
-        <DList Name="object_in_DL_013100" Offset="0x13100"/>
-        <DList Name="object_in_DL_0132B8" Offset="0x132B8"/>
-        <DList Name="object_in_DL_0133F0" Offset="0x133F0"/>
-        <DList Name="object_in_DL_013540" Offset="0x13540"/>
-        <DList Name="object_in_DL_013688" Offset="0x13688"/>
-        <DList Name="object_in_DL_0137C0" Offset="0x137C0"/>
-        <DList Name="object_in_DL_013910" Offset="0x13910"/>
-        <Limb Name="object_in_Limb_013A58" LimbType="Standard" Offset="0x13A58"/>
-        <Limb Name="object_in_Limb_013A64" LimbType="Standard" Offset="0x13A64"/>
-        <Limb Name="object_in_Limb_013A70" LimbType="Standard" Offset="0x13A70"/>
-        <Limb Name="object_in_Limb_013A7C" LimbType="Standard" Offset="0x13A7C"/>
-        <Limb Name="object_in_Limb_013A88" LimbType="Standard" Offset="0x13A88"/>
-        <Limb Name="object_in_Limb_013A94" LimbType="Standard" Offset="0x13A94"/>
-        <Limb Name="object_in_Limb_013AA0" LimbType="Standard" Offset="0x13AA0"/>
-        <Limb Name="object_in_Limb_013AAC" LimbType="Standard" Offset="0x13AAC"/>
-        <Limb Name="object_in_Limb_013AB8" LimbType="Standard" Offset="0x13AB8"/>
-        <Limb Name="object_in_Limb_013AC4" LimbType="Standard" Offset="0x13AC4"/>
-        <Limb Name="object_in_Limb_013AD0" LimbType="Standard" Offset="0x13AD0"/>
-        <Limb Name="object_in_Limb_013ADC" LimbType="Standard" Offset="0x13ADC"/>
-        <Limb Name="object_in_Limb_013AE8" LimbType="Standard" Offset="0x13AE8"/>
-        <Limb Name="object_in_Limb_013AF4" LimbType="Standard" Offset="0x13AF4"/>
-        <Limb Name="object_in_Limb_013B00" LimbType="Standard" Offset="0x13B00"/>
-        <Limb Name="object_in_Limb_013B0C" LimbType="Standard" Offset="0x13B0C"/>
-        <Limb Name="object_in_Limb_013B18" LimbType="Standard" Offset="0x13B18"/>
-        <Limb Name="object_in_Limb_013B24" LimbType="Standard" Offset="0x13B24"/>
-        <Limb Name="object_in_Limb_013B30" LimbType="Standard" Offset="0x13B30"/>
-        <Skeleton Name="object_in_Skel_013B88" Type="Flex" LimbType="Standard" Offset="0x13B88"/>
->>>>>>> e53081df
+
         <Animation Name="object_in_Anim_013C6C" Offset="0x13C6C"/>
         <Animation Name="object_in_Anim_013D60" Offset="0x13D60"/>
         <Animation Name="object_in_Anim_01431C" Offset="0x1431C"/>
