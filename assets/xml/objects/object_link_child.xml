<Root>
    <File Name="object_link_child" Segment="6">
        <Skeleton Name="gLinkChildSkel" Type="Flex" LimbType="LOD" Offset="0x2CF6C"/>

        <!--Far Limb DLists-->
        <DList Name="gLinkChildLeftHandFarDL" Offset="0x16280"/>
        <DList Name="gLinkChildRightHandFarDL" Offset="0x164E0"/>
        <DList Name="gLinkChildSwordAndSheathFarDL" Offset="0x17360"/>
        <DList Name="gLinkChildWaistFarDL" Offset="0x1AEC8"/>
        <DList Name="gLinkChildRightThighFarDL" Offset="0x1B0F8"/>
        <DList Name="gLinkChildRightShinFarDL" Offset="0x1B2B8"/>
        <DList Name="gLinkChildRightFootFarDL" Offset="0x1B510"/>
        <DList Name="gLinkChildLeftThighFarDL" Offset="0x1B638"/>
        <DList Name="gLinkChildLeftShinFarDL" Offset="0x1B7F8"/>
        <DList Name="gLinkChildLeftFootFarDL" Offset="0x1BA50"/>
        <DList Name="gLinkChildCollarFarDL" Offset="0x1BB78"/>
        <DList Name="gLinkChildTorsoFarDL" Offset="0x1BBD8"/>
        <DList Name="gLinkChildHeadFarDL" Offset="0x1BDA0"/>
        <DList Name="gLinkChildHatFarDL" Offset="0x1C2A8"/>
        <DList Name="gLinkChildRightShoulderFarDL" Offset="0x1C398"/>
        <DList Name="gLinkChildRightForearmFarDL" Offset="0x1C558"/>
        <DList Name="gLinkChildLeftShoulderFarDL" Offset="0x1C688"/>
        <DList Name="gLinkChildLeftForearmFarDL" Offset="0x1C848"/>

        <!--Near Limb DLists-->
        <DList Name="gLinkChildLeftHandNearDL" Offset="0x13CB0"/>
        <DList Name="gLinkChildRightHandNearDL" Offset="0x141C0"/>
        <DList Name="gLinkChildSwordAndSheathNearDL" Offset="0x15248"/>
        <DList Name="gLinkChildWaistNearDL" Offset="0x202A8"/>
        <DList Name="gLinkChildRightThighNearDL" Offset="0x204F0"/>
        <DList Name="gLinkChildRightShinNearDL" Offset="0x206E8"/>
        <DList Name="gLinkChildRightFootNearDL" Offset="0x20978"/>
        <DList Name="gLinkChildLeftThighNearDL" Offset="0x20AD8"/>
        <DList Name="gLinkChildLeftShinNearDL" Offset="0x20CD0"/>
        <DList Name="gLinkChildLeftFootNearDL" Offset="0x20F60"/>
        <DList Name="gLinkChildCollarNearDL" Offset="0x210C0"/>
        <DList Name="gLinkChildTorsoNearDL" Offset="0x21130"/>
        <DList Name="gLinkChildHeadNearDL" Offset="0x21360"/>
        <DList Name="gLinkChildHatNearDL" Offset="0x219B0"/>
        <DList Name="gLinkChildRightShoulderNearDL" Offset="0x21AE8"/>
        <DList Name="gLinkChildRightForearmNearDL" Offset="0x21CB8"/>
        <DList Name="gLinkChildLeftShoulderNearDL" Offset="0x21E18"/>
        <DList Name="gLinkChildLeftForearmNearDL" Offset="0x21FE8"/>

        <!--Limbs-->
        <Limb Name="gLinkChildRootLimb" LimbType="LOD" Offset="0x2CDC8"/>
        <Limb Name="gLinkChildWaistLimb" LimbType="LOD" Offset="0x2CDD8"/>
        <Limb Name="gLinkChildLowerControlLimb" LimbType="LOD" Offset="0x2CDE8"/>
        <Limb Name="gLinkChildRightThighLimb" LimbType="LOD" Offset="0x2CDF8"/>
        <Limb Name="gLinkChildRightShinLimb" LimbType="LOD" Offset="0x2CE08"/>
        <Limb Name="gLinkChildRightFootLimb" LimbType="LOD" Offset="0x2CE18"/>
        <Limb Name="gLinkChildLeftThighLimb" LimbType="LOD" Offset="0x2CE28"/>
        <Limb Name="gLinkChildLeftShinLimb" LimbType="LOD" Offset="0x2CE38"/>
        <Limb Name="gLinkChildLeftFootLimb" LimbType="LOD" Offset="0x2CE48"/>
        <Limb Name="gLinkChildUpperControlLimb" LimbType="LOD" Offset="0x2CE58"/>
        <Limb Name="gLinkChildHeadLimb" LimbType="LOD" Offset="0x2CE68"/>
        <Limb Name="gLinkChildHatLimb" LimbType="LOD" Offset="0x2CE78"/>
        <Limb Name="gLinkChildCollarLimb" LimbType="LOD" Offset="0x2CE88"/>
        <Limb Name="gLinkChildLeftshoulderLimb" LimbType="LOD" Offset="0x2CE98"/>
        <Limb Name="gLinkChildLeftForearmLimb" LimbType="LOD" Offset="0x2CEA8"/>
        <Limb Name="gLinkChildLeftHandLimb" LimbType="LOD" Offset="0x2CEB8"/>
        <Limb Name="gLinkChildRightshoulderLimb" LimbType="LOD" Offset="0x2CEC8"/>
        <Limb Name="gLinkChildRightForearmLimb" LimbType="LOD" Offset="0x2CED8"/>
        <Limb Name="gLinkChildRightHandLimb" LimbType="LOD" Offset="0x2CEE8"/>
        <Limb Name="gLinkChildSwordAndSheathLimb" LimbType="LOD" Offset="0x2CEF8"/>
        <Limb Name="gLinkChildTorsoLimb" LimbType="LOD" Offset="0x2CF08"/>

        <!--General DLists-->
        <DList Name="gLinkChildLinkDekuStickDL" Offset="0x6CC0"/>
        <DList Name="gLinkChildLeftHandHoldingMasterSwordDL" Offset="0x15540"/>
        <DList Name="gLinkChildGoronBraceletDL" Offset="0x16118"/>

        <!--Body Parts not used in Limbs-->
        <DList Name="gLinkChildLeftFistNearDL" Offset="0x13E18"/>
        <DList Name="gLinkChildRightHandClosedNearDL" Offset="0x14320"/>
        <DList Name="gLinkChildRightHandClosedFarDL" Offset="0x16620"/>
        <DList Name="gLinkChildLeftFistFarDL" Offset="0x163C0"/>
        <DList Name="gLinkChildLeftFistAndKokiriSwordNearDL" Offset="0x13F38"/>
        <DList Name="gLinkChildLeftFistAndKokiriSwordFarDL" Offset="0x17630"/>
        <DList Name="gLinkChildRightFistAndDekuShieldNearDL" Offset="0x14440"/>
        <DList Name="gLinkChildRightFistAndDekuShieldFarDL" Offset="0x16740"/>
        <DList Name="gLinkChildLeftFistAndBoomerangNearDL" Offset="0x14660"/>
        <DList Name="gLinkChildLeftFistAndBoomerangFarDL" Offset="0x16908"/>
        <DList Name="gLinkChildHylianShieldSwordAndSheathNearDL" Offset="0x148A8"/>
        <DList Name="gLinkChildHylianShieldSwordAndSheathFarDL" Offset="0x16A98"/>
        <DList Name="gLinkChildHylianShieldAndSheathNearDL" Offset="0x14B40"/>
        <DList Name="gLinkChildHylianShieldAndSheathFarDL" Offset="0x16CF8"/>
        <DList Name="gLinkChildDekuShieldSwordAndSheathNearDL" Offset="0x14D68"/>
        <DList Name="gLinkChildDekuShieldSwordAndSheathFarDL" Offset="0x16EE8"/>
        <DList Name="gLinkChildDekuShieldAndSheathNearDL" Offset="0x15010"/>
        <DList Name="gLinkChildDekuShieldAndSheathFarDL" Offset="0x17150"/>
        <DList Name="gLinkChildSheathNearDL" Offset="0x15408"/>
        <DList Name="gLinkChildSheathFarDL" Offset="0x17500"/>
        <DList Name="gLinkChildRightHandAndOotNearDL" Offset="0x15958"/>
        <DList Name="gLinkChildRightHandHoldingOOTFarDL" Offset="0x178A0"/>
        <DList Name="gLinkChildRightHandHoldingFairyOcarinaNearDL" Offset="0x15BA8"/>
        <DList Name="gLinkChildRightHandHoldingFairyOcarinaFarDL" Offset="0x17AF0"/>
        <DList Name="gLinkChildRightHandHoldingSlingshotNearDL" Offset="0x15DF0"/>
        <DList Name="gLinkChildRightHandHoldingSlingshotFarDL" Offset="0x17D38"/>
        <DList Name="gLinkChildLeftHandUpNearDL" Offset="0x15FD0"/>
        <DList Name="gLinkChildLeftHandUpFarDL" Offset="0x17F00"/>

        <DList Name="gLinkChildRightArmStretchedSlingshotDL" Offset="0x18048"/>
        <DList Name="gLinkChildBottleDL" Offset="0x18478"/>
        <DList Name="gLinkChildDL_18580" Offset="0x18580"/>
        <DList Name="gLinkChildBottle2DL" Offset="0x18648"/>
        <DList Name="gLinkChildSlingshotStringDL" Offset="0x221A8"/>
        <DList Name="gLinkChildDekuShieldDL" Offset="0x224F8"/>
        <Mtx Name="gLinkChildDekuShieldMtx"  Offset="0x22648"/>
        <DList Name="gLinkChildDekuShieldWithMatrixDL" Offset="0x22688"/>

        <!--Masks-->
        <DList Name="gLinkChildSkullMaskDL" Offset="0x2AD40"/>
        <DList Name="gLinkChildSpookyMaskDL" Offset="0x2AF70"/>
        <DList Name="gLinkChildKeatonMaskDL" Offset="0x2B060"/>
        <DList Name="gLinkChildMaskOfTruthDL" Offset="0x2B1F0"/>
        <DList Name="gLinkChildGoronMaskDL" Offset="0x2B350"/>
        <DList Name="gLinkChildZoraMaskDL" Offset="0x2B580"/>
        <DList Name="gLinkChildGerudoMaskDL" Offset="0x2B788"/>
        <DList Name="gLinkChildBunnyHoodDL" Offset="0x2CA38"/>

        <!--Textures-->
        <Texture Name="gLinkChildNoseTex" OutName="nose" Format="ci8" Width="16" Height="16" Offset="0x5000" TlutOffset="0x5500"/>
        <Texture Name="gLinkChildUnusedHandTex" OutName="unused_hand" Format="ci8" Width="16" Height="16" Offset="0x5100" TlutOffset="0x5500"/>
        <Texture Name="gLinkChildEarTex" OutName="ear" Format="ci8" Width="16" Height="16" Offset="0x5200" TlutOffset="0x5500"/>
<<<<<<< HEAD
        <Texture Name="gLinkChildLowerBootTex" OutName="lower_boot" Format="ci8" Width="32" Height="32" Offset="0x5C00" TlutOffset="0x5300"/>
=======
        <Texture Name="gLinkChildUnused1Tex" OutName="unused_1" Format="ci8" Width="16" Height="16" Offset="0x5900" TlutOffset="0x5700"/>
        <Texture Name="gLinkChildUnused2Tex" OutName="unused_2" Format="ci8" Width="32" Height="16" Offset="0x5A00" TlutOffset="0x5300"/>
        <Texture Name="gLinkChildLowerBootTex" OutName="lower_boot" Format="ci8" Width="16" Height="16" Offset="0x5C00" TlutOffset="0x5300"/>
        <Texture Name="gLinkChildUnusedBootTex" OutName="unused_boot" Format="ci8" Height="32" Width="24" Offset="0x5D00" TlutOffset="0x5300"/><!--Unused so hard to verify-->
>>>>>>> 137e1787
        <Texture Name="gLinkChildBootTex" OutName="boot" Format="ci8" Width="32" Height="32" Offset="0x6000" TlutOffset="0x5300"/>
        <Texture Name="gLinkChildWaistTex" OutName="waist" Format="i8" Width="32" Height="32" Offset="0x6400"/>
        <Texture Name="gLinkChildBeltTex" OutName="belt" Format="ci8" Width="8" Height="16" Offset="0x6800" TlutOffset="0x5300"/>
        <Texture Name="gLinkChildBeltClaspTex" OutName="belt_clasp" Format="ci8" Width="32" Height="16" Offset="0x6880" TlutOffset="0x5300"/>
        <Texture Name="gLinkChildFairyOcarinaTex" OutName="fairy_ocarina" Format="rgba16" Width="32" Height="16" Offset="0x6E08"/>
        <Texture Name="gLinkChildDekuShieldBackTex" OutName="deku_shield_back" Format="rgba16" Height="32" Width="32" Offset="0x7688"/>
        <Texture Name="gLinkChildDekuShieldFrontTex" OutName="deku_shield_front" Format="rgba16" Width="32" Height="64" Offset="0x7E88"/>
        <Texture Name="gLinkChildHylianShieldBackTex" OutName="hylian_shield_back" Format="rgba16" Height="32" Width="16" Offset="0x8E88"/>
        <Texture Name="gLinkChildSlingshotTex" OutName="slingshot" Format="rgba16" Width="16" Height="32" Offset="0x9288"/>
        <Texture Name="gLinkChildSlingshotSeedTex" OutName="slingshot_seed" Format="rgba16" Width="32" Height="32" Offset="0x9688"/>
        <Texture Name="gLinkChildHandTex" OutName="hand" Format="ci8" Width="16" Height="16" Offset="0xA1F0" TlutOffset="0x9E88"/>
        <Texture Name="gLinkChildKokiriSwordSheathTex" OutName="kokiri_sword_sheath" Format="ci8" Height="16" Width="16" Offset="0xA2F0" TlutOffset="0x9F10"/>
        <Texture Name="gLinkChildSwordJewelTex" OutName="sword_jewel" Format="ci8" Width="32" Height="16" Offset="0xA3F0" TlutOffset="0xA118"/>
        <Texture Name="gLinkChildMasterSwordPommelTex" OutName="master_sword_pommel" Format="ci8" Height="16" Width="16" Offset="0xA5F0" TlutOffset="0x9F10"/>
        <Texture Name="gLinkChildMasterSwordGuardTex" OutName="master_sword_guard" Format="ci8" Height="32" Width="32" Offset="0xA6F0" TlutOffset="0x9F10"/>
        <Texture Name="gLinkChildMasterSwordEmblemTex" OutName="master_sword_emblem" Format="ci8" Height="16" Width="16" Offset="0xAAF0" TlutOffset="0x9F10"/>
        <Texture Name="gLinkChildGoronBraceletTex" OutName="goron_bracelet" Format="rgba16" Width="8" Height="8" Offset="0x7208"/>
        <Texture Name="gLinkChildGoronSymbolTex" OutName="goron_symbol" Format="ia16" Width="16" Height="32" Offset="0x7288"/>

        <Texture Name="gLinkChildSkullMaskTeethTex" OutName="skull_mask_teeth" Format="rgba16" Width="8" Height="8" Offset="0x26BA0"/>
        <Texture Name="gLinkChildSkullMaskNoseTex" OutName="skull_mask_nose" Format="rgba16" Width="8" Height="8" Offset="0x27520"/>
        <Texture Name="gLinkChildSkullMaskEyeTex" OutName="skull_mask_eye" Format="rgba16" Width="16" Height="16" Offset="0x23B20"/>

        <Texture Name="gLinkChildSpookyMaskTex" OutName="spooky_mask" Format="ia16" Width="32" Height="64" Offset="0x226A0"/>
        <Texture Name="gLinkChildKeatonMaskEyeBrowTex" OutName="keaton_mask_eye_brow" Format="rgba16" Width="32" Height="16" Offset="0x236A0"/>
        <Texture Name="gLinkChildKeatonMaskEarTex" OutName="keaton_mask_ear" Format="rgba16" Width="8" Height="8" Offset="0x23AA0"/>
        <Texture Name="gLinkChildMaskOfTruthCurveTex" OutName="mask_of_truth_curves" Format="rgba16" Width="16" Height="32" Offset="0x24D20"/>
        <Texture Name="gLinkChildMaskOfTruthTex" OutName="mask_of_truth" Format="rgba16" Width="32" Height="64" Offset="0x23D20"/>

        <Texture Name="gLinkChildGoronMaskMouthTex" OutName="goron_mask_mouth" Format="rgba16" Width="64" Height="32" Offset="0x25120"/>
        <Texture Name="gLinkChildGoronMaskEyeTex" OutName="goron_mask_eye" Format="rgba16" Width="32" Height="32" Offset="0x26120"/>
        <Texture Name="gLinkChildGoronMaskNoseTex" OutName="goron_mask_nose" Format="rgba16" Width="8" Height="8" Offset="0x26920"/>
        <Texture Name="gLinkChildGoronMaskHairTex" OutName="goron_mask_hair" Format="rgba16" Width="16" Height="16" Offset="0x269A0"/>
        <Texture Name="gLinkChildGoronMaskEarTex" OutName="goron_mask_ear" Format="rgba16" Width="8" Height="8" Offset="0x26C20"/><!--TODO verify this-->

        <Texture Name="gLinkChildZoraMaskEyeBoarderTex" OutName="zora_mask_eye_boarder" Format="rgba16" Width="8" Height="8" Offset="0x26CA0"/>
        <Texture Name="gLinkChildZoraMaskEarTex" OutName="zora_mask_ear" Format="rgba16" Width="32" Height="32" Offset="0x26D20"/>
        <Texture Name="gLinkChildZoraMaskEyeTex" OutName="zora_mask_eye" Format="rgba16" Width="32" Height="32" Offset="0x275A0"/>
        <Texture Name="gLinkChildZoraMaskMouthTex" OutName="zora_mask_mouth" Format="rgba16" Width="32" Height="32" Offset="0x27DA0"/>

        <Texture Name="gLinkChildGerudoMaskEyeTex" OutName="gerudo_mask_eye" Format="rgba16" Width="32" Height="32" Offset="0x285A0"/>
        <Texture Name="gLinkChildGerudoMaskMouthTex" OutName="gerudo_mask_mouth" Format="rgba16" Width="16" Height="16" Offset="0x28DA0"/>
        <Texture Name="gLinkChildGerudoMaskHairTex" OutName="gerudo_mask_hair" Format="rgba16" Width="16" Height="16" Offset="0x28FA0"/>
        <Texture Name="gLinkChildGerudoMaskNoseTex" OutName="gerudo_mask_nose" Format="rgba16" Width="8" Height="8" Offset="0x291A0"/>

        <Texture Name="gLinkChildBunnyHoodEyeTex" OutName="bunny_hood_eye" Format="rgba16" Width="16" Height="16" Offset="0x2BA28"/>
        <Texture Name="gLinkChildBunnyHoodTex" OutName="bunny_hood" Format="rgba16" Width="16" Height="32" Offset="0x2BC28"/>
        <Texture Name="gLinkChildBunnyHoodEarTex" OutName="bunny_hood_ear" Format="rgba16" Width="16" Height="32" Offset="0x2C028"/>

        <!--TLUTs-->
        <Texture Name="gLinkChildBeltTLUT" OutName="belt_tlut" Format="rgba16" Width="16" Height="16" Offset="0x5300"/>
        <Texture Name="gLinkChildSkinTLUT" OutName="skin_tlut" Format="rgba16" Width="16" Height="16" Offset="0x5500"/>
        <Texture Name="gLinkChildUnusedTLUT" OutName="unused_tlut" Format="rgba16" Width="16" Height="16" Offset="0x5700"/>
        <Texture Name="gLinkChildHandTLUT" OutName="hand_tlut" Format="rgba16" Width="17" Height="4" Offset="0x9E88"/>
        <Texture Name="gLinkChildSwordsTLUT" OutName="swords_tlut" Format="rgba16" Width="16" Height="16" Offset="0x9F10"/> <!--For both the kokiri sword sheath and master sword-->
        <Texture Name="gLinkChildSwordTLUT" OutName="sword_tlut" Format="rgba16" Width="27" Height="4" Offset="0xA118"/>

        <!--Eyes-->
        <Texture Name="gLinkChildEyesOpenTex" OutName="eyes_open" Format="ci8" Width="64" Height="32" Offset="0x0000" TlutOffset="0x5500"/>
        <Texture Name="gLinkChildEyesHalfTex" OutName="eyes_half" Format="ci8" Width="64" Height="32" Offset="0x0800" TlutOffset="0x5500"/>
        <Texture Name="gLinkChildEyesClosedfTex" OutName="eyes_closed" Format="ci8" Width="64" Height="32" Offset="0x1000" TlutOffset="0x5500"/>
        <Texture Name="gLinkChildEyesLeftTex" OutName="eyes_left" Format="ci8" Width="64" Height="32" Offset="0x1800" TlutOffset="0x5500"/>
        <Texture Name="gLinkChildEyesRightTex" OutName="eyes_right" Format="ci8" Width="64" Height="32" Offset="0x2000" TlutOffset="0x5500"/>
        <Texture Name="gLinkChildEyesWideTex" OutName="eyes_wide" Format="ci8" Width="64" Height="32" Offset="0x2800" TlutOffset="0x5500"/>
        <Texture Name="gLinkChildEyesDownTex" OutName="eyes_down" Format="ci8" Width="64" Height="32" Offset="0x3000" TlutOffset="0x5500"/>
        <Texture Name="gLinkChildEyesWincingTex" OutName="eyes_wincing" Format="ci8" Width="64" Height="32" Offset="0x3800" TlutOffset="0x5500"/>

        <!--Mouth-->
        <Texture Name="gLinkChildMouthClosedTex" OutName="mouth_closed" Format="ci8" Width="32" Height="32" Offset="0x4000" TlutOffset="0x5500"/>
        <Texture Name="gLinkChildMouthHalfTex" OutName="mouth_half" Format="ci8" Width="32" Height="32" Offset="0x4400" TlutOffset="0x5500"/>
        <Texture Name="gLinkChildMouthOpenTex" OutName="mouth_open" Format="ci8" Width="32" Height="32" Offset="0x4800" TlutOffset="0x5500"/>
        <Texture Name="gLinkChildMouthSmileTex" OutName="mouth_smile" Format="ci8" Width="32" Height="32" Offset="0x4C00" TlutOffset="0x5500"/>

        <!--Unused Vtx-->
        <Array Name="gLinkChildVtx_019E08" Count="35" Offset="0x19E08" Static="On">
            <Vtx/>
        </Array>

        <Array Name="gLinkChildVtx_01A428" Count="39" Offset="0x1A428" Static="On">
            <Vtx/>
        </Array>

        <Array Name="gLinkChildVtx_01AA98" Count="40" Offset="0x1AA98" Static="On">
            <Vtx/>
        </Array>

        <Array Name="gLinkChildVtx_01EB38" Count="39" Offset="0x1EB38" Static="On">
            <Vtx/>
        </Array>

        <Array Name="gLinkChildVtx_01F2B8" Count="39" Offset="0x1F2B8" Static="On">
            <Vtx/>
        </Array>

        <Array Name="gLinkChildVtx_01FA28" Count="62" Offset="0x1FA28" Static="On">
            <Vtx/>
        </Array>
    </File>
</Root><|MERGE_RESOLUTION|>--- conflicted
+++ resolved
@@ -123,14 +123,9 @@
         <Texture Name="gLinkChildNoseTex" OutName="nose" Format="ci8" Width="16" Height="16" Offset="0x5000" TlutOffset="0x5500"/>
         <Texture Name="gLinkChildUnusedHandTex" OutName="unused_hand" Format="ci8" Width="16" Height="16" Offset="0x5100" TlutOffset="0x5500"/>
         <Texture Name="gLinkChildEarTex" OutName="ear" Format="ci8" Width="16" Height="16" Offset="0x5200" TlutOffset="0x5500"/>
-<<<<<<< HEAD
-        <Texture Name="gLinkChildLowerBootTex" OutName="lower_boot" Format="ci8" Width="32" Height="32" Offset="0x5C00" TlutOffset="0x5300"/>
-=======
         <Texture Name="gLinkChildUnused1Tex" OutName="unused_1" Format="ci8" Width="16" Height="16" Offset="0x5900" TlutOffset="0x5700"/>
         <Texture Name="gLinkChildUnused2Tex" OutName="unused_2" Format="ci8" Width="32" Height="16" Offset="0x5A00" TlutOffset="0x5300"/>
-        <Texture Name="gLinkChildLowerBootTex" OutName="lower_boot" Format="ci8" Width="16" Height="16" Offset="0x5C00" TlutOffset="0x5300"/>
-        <Texture Name="gLinkChildUnusedBootTex" OutName="unused_boot" Format="ci8" Height="32" Width="24" Offset="0x5D00" TlutOffset="0x5300"/><!--Unused so hard to verify-->
->>>>>>> 137e1787
+        <Texture Name="gLinkChildLowerBootTex" OutName="lower_boot" Format="ci8" Width="32" Height="32" Offset="0x5C00" TlutOffset="0x5300"/>
         <Texture Name="gLinkChildBootTex" OutName="boot" Format="ci8" Width="32" Height="32" Offset="0x6000" TlutOffset="0x5300"/>
         <Texture Name="gLinkChildWaistTex" OutName="waist" Format="i8" Width="32" Height="32" Offset="0x6400"/>
         <Texture Name="gLinkChildBeltTex" OutName="belt" Format="ci8" Width="8" Height="16" Offset="0x6800" TlutOffset="0x5300"/>
