--- conflicted
+++ resolved
@@ -23,7 +23,6 @@
         <Texture Name="gJabuObjectsTex_0C510" Format="rgba16" Width="32" Height="32" Offset="0xC510"/>
 
         <!-- Palettes -->
-<<<<<<< HEAD
         <Texture Name="gJabuObjects1TLUT" Format="rgba16" Width="160" Height="1" Offset="0x0000"/>
         <Texture Name="gJabuObjects2TLUT" Format="rgba16" Width="160" Height="1" Offset="0x0660"/>
         <Texture Name="gJabuObjects3TLUT" Format="rgba16" Width="160" Height="1" Offset="0x0CC0"/>
@@ -34,22 +33,9 @@
         <Texture Name="gJabuObjects8TLUT" Format="rgba16" Width="160" Height="1" Offset="0x2CA0"/>
         <Texture Name="gJabuObjects9TLUT" Format="rgba16" Width="204" Height="1" Offset="0x3300"/>
         <Texture Name="gJabuObjects10TLUT" Format="rgba16" Width="16" Height="16" Offset="0x39B0"/>
+        <Blob Name="object_bdan_objects_003BB0_Blob" Size="0x8" Offset="0x3BB0"/>
         <Texture Name="gJabuObjects11TLUT" Format="rgba16" Width="16" Height="16" Offset="0x6540"/>
-=======
-        <Texture Name="gJabuObjects1TLUT" OutName="jabu_objects_1_tlut" Format="rgba16" Width="160" Height="1" Offset="0x0000"/>
-        <Texture Name="gJabuObjects2TLUT" OutName="jabu_objects_2_tlut" Format="rgba16" Width="160" Height="1" Offset="0x0660"/>
-        <Texture Name="gJabuObjects3TLUT" OutName="jabu_objects_3_tlut" Format="rgba16" Width="160" Height="1" Offset="0x0CC0"/>
-        <Texture Name="gJabuObjects4TLUT" OutName="jabu_objects_4_tlut" Format="rgba16" Width="160" Height="1" Offset="0x1320"/>
-        <Texture Name="gJabuObjects5TLUT" OutName="jabu_objects_5_tlut" Format="rgba16" Width="160" Height="1" Offset="0x1980"/>
-        <Texture Name="gJabuObjects6TLUT" OutName="jabu_objects_6_tlut" Format="rgba16" Width="160" Height="1" Offset="0x1FE0"/>
-        <Texture Name="gJabuObjects7TLUT" OutName="jabu_objects_7_tlut" Format="rgba16" Width="160" Height="1" Offset="0x2640"/>
-        <Texture Name="gJabuObjects8TLUT" OutName="jabu_objects_8_tlut" Format="rgba16" Width="160" Height="1" Offset="0x2CA0"/>
-        <Texture Name="gJabuObjects9TLUT" OutName="jabu_objects_9_tlut" Format="rgba16" Width="204" Height="1" Offset="0x3300"/>
-        <Texture Name="gJabuObjects10TLUT" OutName="jabu_objects_10_tlut" Format="rgba16" Width="16" Height="16" Offset="0x39B0"/>
-        <Blob Name="object_bdan_objects_003BB0_Blob" Size="0x8" Offset="0x3BB0"/>
-        <Texture Name="gJabuObjects11TLUT" OutName="jabu_objects_11_tlut" Format="rgba16" Width="16" Height="16" Offset="0x6540"/>
         <Blob Name="object_bdan_objects_006740_Blob" Size="0x8" Offset="0x6740"/>
->>>>>>> e1fb3a97
 
         <!-- DLists -->
         <DList Name="gJabuDoorSection1DL" Offset="0x0590"/>
