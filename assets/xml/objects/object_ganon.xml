--- conflicted
+++ resolved
@@ -49,16 +49,10 @@
         <Texture Name="object_ganon_Tex_00A020" OutName="tex_0000A020" Format="rgba16" Width="16" Height="16" Offset="0xA020"/>
         <Texture Name="object_ganon_Tex_00A220" OutName="tex_0000A220" Format="ci8" Width="8" Height="8" Offset="0xA220" TlutOffset="0x95B0"/>
         <Texture Name="object_ganon_Tex_00A260" OutName="tex_0000A260" Format="rgba16" Width="16" Height="16" Offset="0xA260"/>
-<<<<<<< HEAD
-        <Texture Name="object_ganon_Tex_00A460" OutName="tex_0000A460" Format="ci8" Width="8" Height="8" Offset="0xA460" TlutOffset="0x95B0"/>
-        <Texture Name="object_ganon_Tex_00A4A0" OutName="tex_0000A4A0" Format="ci8" Width="8" Height="8" Offset="0xA4A0" TlutOffset="0x95B0"/>
-        <Blob Name="object_ganon_Blob_00A4E0" Size="0x800" Offset="0xA4E0"/>
-=======
         <Texture Name="object_ganon_Tex_00A460" OutName="tex_0000A460" Format="ci8" Width="8" Height="8" Offset="0xA460"/>
         <Texture Name="object_ganon_Tex_00A4A0" OutName="tex_0000A4A0" Format="ci8" Width="8" Height="8" Offset="0xA4A0"/>
         <Texture Name="object_ganon_Tex_00A4E0" OutName="tex_0000A4E0" Format="rgba16" Width="32" Height="16" Offset="0xA4E0"/>
         <Blob Name="object_ganon_Blob_00A8E0" Size="0x400" Offset="0xA8E0"/>
->>>>>>> e53081df
         <DList Name="object_ganon_DL_00BE90" Offset="0xBE90"/>
         <DList Name="object_ganon_DL_00BF40" Offset="0xBF40"/>
         <DList Name="object_ganon_DL_00C048" Offset="0xC048"/>
