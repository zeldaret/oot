<Root>
    <File Name="object_fa" Segment="6">
<<<<<<< HEAD
        <Texture Name="gFaTLUT" OutName="tlut" Format="rgb5a1" Width="256" Height="1" Offset="0x0"/>
        <Texture Name="gFaSkinTex" OutName="skin" Format="ci8" TlutOffset="0x0" Width="8" Height="8" Offset="0x200"/>
        <Texture Name="gFaEyeOpenTex" OutName="eye_open" Format="ci8" TlutOffset="0x0" Width="32" Height="32" Offset="0x240"/>
        <Texture Name="gFaMouthTex" OutName="mouth" Format="ci8" TlutOffset="0x0" Width="32" Height="16" Offset="0x640"/>
        <Texture Name="gFaHair1Tex" OutName="hair1" Format="ci8" TlutOffset="0x0" Width="8" Height="16" Offset="0x840"/>
        <Texture Name="gFaEarTex" OutName="ear" Format="ci8" TlutOffset="0x0" Width="8" Height="8" Offset="0x8C0"/>
        <Texture Name="gFaHair2Tex" OutName="hair2" Format="rgb5a1" Width="32" Height="16" Offset="0x900"/>
        <Texture Name="gFaHeadbandTex" OutName="headband" Format="ci8" TlutOffset="0x0" Width="8" Height="8" Offset="0xD00"/>
        <Texture Name="gFaEyeHalfTex" OutName="eye_half" Format="ci8" TlutOffset="0x0" Width="32" Height="32" Offset="0xD40"/>
        <Texture Name="gFaEyeClosedTex" OutName="eye_closed" Format="ci8" TlutOffset="0x0" Width="32" Height="32" Offset="0x1140"/>
        <DList Name="gFaDL" Offset="0x2940"/>
=======
        <Texture Name="object_fa_TLUT_000000" OutName="tlut_00000000" Format="rgba16" Width="16" Height="16" Offset="0x0"/>
        <Texture Name="object_fa_Tex_000200" OutName="tex_00000200" Format="ci8" Width="8" Height="8" Offset="0x200"/>
        <Texture Name="object_fa_Tex_000240" OutName="tex_00000240" Format="ci8" Width="32" Height="32" Offset="0x240"/>
        <Texture Name="object_fa_Tex_000640" OutName="tex_00000640" Format="ci8" Width="32" Height="16" Offset="0x640"/>
        <Texture Name="object_fa_Tex_000840" OutName="tex_00000840" Format="ci8" Width="8" Height="16" Offset="0x840"/>
        <Texture Name="object_fa_Tex_0008C0" OutName="tex_000008C0" Format="ci8" Width="8" Height="8" Offset="0x8C0"/>
        <Texture Name="object_fa_Tex_000900" OutName="tex_00000900" Format="rgba16" Width="32" Height="16" Offset="0x900"/>
        <Texture Name="object_fa_Tex_000D00" OutName="tex_00000D00" Format="ci8" Width="8" Height="8" Offset="0xD00"/>
        <Blob Name="object_fa_Blob_000D40" Size="0x800" Offset="0xD40"/>
        <DList Name="object_fa_DL_002940" Offset="0x2940"/>
>>>>>>> 6f7312a3
    </File>
</Root><|MERGE_RESOLUTION|>--- conflicted
+++ resolved
@@ -1,28 +1,15 @@
 <Root>
     <File Name="object_fa" Segment="6">
-<<<<<<< HEAD
-        <Texture Name="gFaTLUT" OutName="tlut" Format="rgb5a1" Width="256" Height="1" Offset="0x0"/>
+        <Texture Name="gFaTLUT" OutName="tlut" Format="rgba16" Width="256" Height="1" Offset="0x0"/>
         <Texture Name="gFaSkinTex" OutName="skin" Format="ci8" TlutOffset="0x0" Width="8" Height="8" Offset="0x200"/>
         <Texture Name="gFaEyeOpenTex" OutName="eye_open" Format="ci8" TlutOffset="0x0" Width="32" Height="32" Offset="0x240"/>
         <Texture Name="gFaMouthTex" OutName="mouth" Format="ci8" TlutOffset="0x0" Width="32" Height="16" Offset="0x640"/>
         <Texture Name="gFaHair1Tex" OutName="hair1" Format="ci8" TlutOffset="0x0" Width="8" Height="16" Offset="0x840"/>
         <Texture Name="gFaEarTex" OutName="ear" Format="ci8" TlutOffset="0x0" Width="8" Height="8" Offset="0x8C0"/>
-        <Texture Name="gFaHair2Tex" OutName="hair2" Format="rgb5a1" Width="32" Height="16" Offset="0x900"/>
+        <Texture Name="gFaHair2Tex" OutName="hair2" Format="rgba16" Width="32" Height="16" Offset="0x900"/>
         <Texture Name="gFaHeadbandTex" OutName="headband" Format="ci8" TlutOffset="0x0" Width="8" Height="8" Offset="0xD00"/>
         <Texture Name="gFaEyeHalfTex" OutName="eye_half" Format="ci8" TlutOffset="0x0" Width="32" Height="32" Offset="0xD40"/>
         <Texture Name="gFaEyeClosedTex" OutName="eye_closed" Format="ci8" TlutOffset="0x0" Width="32" Height="32" Offset="0x1140"/>
         <DList Name="gFaDL" Offset="0x2940"/>
-=======
-        <Texture Name="object_fa_TLUT_000000" OutName="tlut_00000000" Format="rgba16" Width="16" Height="16" Offset="0x0"/>
-        <Texture Name="object_fa_Tex_000200" OutName="tex_00000200" Format="ci8" Width="8" Height="8" Offset="0x200"/>
-        <Texture Name="object_fa_Tex_000240" OutName="tex_00000240" Format="ci8" Width="32" Height="32" Offset="0x240"/>
-        <Texture Name="object_fa_Tex_000640" OutName="tex_00000640" Format="ci8" Width="32" Height="16" Offset="0x640"/>
-        <Texture Name="object_fa_Tex_000840" OutName="tex_00000840" Format="ci8" Width="8" Height="16" Offset="0x840"/>
-        <Texture Name="object_fa_Tex_0008C0" OutName="tex_000008C0" Format="ci8" Width="8" Height="8" Offset="0x8C0"/>
-        <Texture Name="object_fa_Tex_000900" OutName="tex_00000900" Format="rgba16" Width="32" Height="16" Offset="0x900"/>
-        <Texture Name="object_fa_Tex_000D00" OutName="tex_00000D00" Format="ci8" Width="8" Height="8" Offset="0xD00"/>
-        <Blob Name="object_fa_Blob_000D40" Size="0x800" Offset="0xD40"/>
-        <DList Name="object_fa_DL_002940" Offset="0x2940"/>
->>>>>>> 6f7312a3
     </File>
 </Root>