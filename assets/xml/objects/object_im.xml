--- conflicted
+++ resolved
@@ -5,7 +5,6 @@
         <Animation Name="gImpaThrowDekuNutAnim" Offset="0x14E4"/>
         <Animation Name="gImpaIdleAnim" Offset="0x1868"/>
         <Texture Name="object_im_TLUT_001880" OutName="tlut_00001880" Format="rgba16" Width="16" Height="16" Offset="0x1880"/>
-<<<<<<< HEAD
         <Texture Name="gImpaBrownGradientTex" OutName="brown_gradient" Format="ci8" Width="8" Height="8" Offset="0x1A80" TlutOffset="0x1880"/>
         <Texture Name="gImpaSkinAndArmGuardTex" OutName="skin_and_armguard" Format="ci8" Width="16" Height="32" Offset="0x1AC0" TlutOffset="0x1880"/>
         <Texture Name="gImpaElbowTex" OutName="elbow" Format="ci8" Width="16" Height="16" Offset="0x1CC0" TlutOffset="0x1880"/>
@@ -39,37 +38,7 @@
         <Texture Name="gImpaEarTex" OutName="ear" Format="ci8" Width="16" Height="16" Offset="0x7610" TlutOffset="0x7140"/> <!-- Also used in gImpaHandPointingDL DList -->
         <DList Name="gImpaHeadDL" Offset="0xBDC0"/>
         <Texture Name="gImpaHeadGradientTex" OutName="head_gradient" Format="ci8" Width="8" Height="8" Offset="0x7710" TlutOffset="0x7140"/>
-=======
-        <Texture Name="object_im_Tex_001A80" OutName="tex_00001A80" Format="ci8" Width="8" Height="8" Offset="0x1A80"/>
-        <Texture Name="object_im_Tex_001AC0" OutName="tex_00001AC0" Format="ci8" Width="16" Height="32" Offset="0x1AC0"/>
-        <Texture Name="object_im_Tex_001CC0" OutName="tex_00001CC0" Format="ci8" Width="16" Height="16" Offset="0x1CC0"/>
-        <Texture Name="object_im_Tex_001DC0" OutName="tex_00001DC0" Format="ci8" Width="8" Height="8" Offset="0x1DC0"/>
-        <Texture Name="object_im_Tex_001E00" OutName="tex_00001E00" Format="ci8" Width="8" Height="16" Offset="0x1E00"/>
-        <Texture Name="object_im_Tex_001E80" OutName="tex_00001E80" Format="ci8" Width="8" Height="16" Offset="0x1E80"/>
-        <Texture Name="object_im_Tex_001F00" OutName="tex_00001F00" Format="ci8" Width="16" Height="32" Offset="0x1F00"/>
-        <Texture Name="object_im_Tex_002100" OutName="tex_00002100" Format="ci8" Width="16" Height="32" Offset="0x2100"/>
-        <Texture Name="object_im_Tex_002300" OutName="tex_00002300" Format="ci8" Width="16" Height="16" Offset="0x2300"/>
-        <Texture Name="object_im_Tex_002400" OutName="tex_00002400" Format="ci8" Width="8" Height="16" Offset="0x2400"/>
-        <Texture Name="object_im_Tex_002480" OutName="tex_00002480" Format="ci8" Width="32" Height="32" Offset="0x2480"/>
-        <Texture Name="object_im_Tex_002880" OutName="tex_00002880" Format="rgba16" Width="8" Height="16" Offset="0x2880"/>
-        <Texture Name="object_im_Tex_002980" OutName="tex_00002980" Format="rgba16" Width="16" Height="32" Offset="0x2980"/>
-        <Texture Name="object_im_Tex_002D80" OutName="tex_00002D80" Format="ci8" Width="8" Height="8" Offset="0x2D80"/>
-        <DList Name="object_im_DL_005040" Offset="0x5040"/>
-        <DList Name="object_im_DL_005D60" Offset="0x5D60"/>
-        <DList Name="object_im_DL_006048" Offset="0x6048"/>
-        <DList Name="object_im_DL_006200" Offset="0x6200"/>
-        <DList Name="object_im_DL_0064E8" Offset="0x64E8"/>
-        <DList Name="object_im_DL_006720" Offset="0x6720"/>
-        <DList Name="object_im_DL_006880" Offset="0x6880"/>
-        <DList Name="object_im_DL_0069E8" Offset="0x69E8"/>
-        <DList Name="object_im_DL_006BB8" Offset="0x6BB8"/>
-        <DList Name="object_im_DL_006D70" Offset="0x6D70"/>
-        <Texture Name="object_im_Tex_006F40" OutName="tex_00006F40" Format="rgba16" Width="16" Height="16" Offset="0x6F40"/>
-        <Texture Name="object_im_TLUT_007140" OutName="tlut_00007140" Format="rgba16" Width="8" Height="13" Offset="0x7140"/>
-        <Texture Name="object_im_Tex_007210" OutName="tex_00007210" Format="ci8" Width="32" Height="32" Offset="0x7210"/>
-        <Texture Name="object_im_Tex_007610" OutName="tex_00007610" Format="ci8" Width="16" Height="16" Offset="0x7610"/>
-        <Texture Name="object_im_Tex_007710" OutName="tex_00007710" Format="ci8" Width="8" Height="8" Offset="0x7710"/>
->>>>>>> e53081df
+
         <Texture Name="object_im_Tex_007750" OutName="tex_00007750" Format="rgba16" Width="8" Height="8" Offset="0x7750"/>
         <Texture Name="gImpaHair2Tex" OutName="hair_2" Format="rgba16" Width="16" Height="16" Offset="0x77D0"/>
         <Texture Name="object_im_Tex_0079D0" OutName="tex_000079D0" Format="ci8" Width="8" Height="8" Offset="0x79D0" TlutOffset="0x7140"/>
