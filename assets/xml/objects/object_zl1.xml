<Root>
    <File Name="object_zl1" Segment="6">
        <!-- Child Zelda 1 Skeleton -->
        <Skeleton Name="gChildZelda1Skel" Type="Flex" LimbType="Standard" Offset="0xF5D8"/>

        <!-- Child Zelda 1 Limbs -->
        <Limb Name="gChildZelda1RootLimb" LimbType="Standard" Offset="0xF4C8"/>
        <Limb Name="gChildZelda1WaistLimb" LimbType="Standard" Offset="0xF4D4"/>
        <Limb Name="gChildZelda1LeftLegLimb" LimbType="Standard" Offset="0xF4E0"/>
        <Limb Name="gChildZelda1LeftFootLimb" LimbType="Standard" Offset="0xF4EC"/>
        <Limb Name="gChildZelda1RightLegLimb" LimbType="Standard" Offset="0xF4F8"/>
        <Limb Name="gChildZelda1RightFootLimb" LimbType="Standard" Offset="0xF504"/>
        <Limb Name="gChildZelda1Dress1Limb" LimbType="Standard" Offset="0xF510"/>
        <Limb Name="gChildZelda1Dress2Limb" LimbType="Standard" Offset="0xF51C"/>
        <Limb Name="gChildZelda1Dress3Limb" LimbType="Standard" Offset="0xF528"/>
        <Limb Name="gChildZelda1TorsoLimb" LimbType="Standard" Offset="0xF534"/>
        <Limb Name="gChildZelda1LeftUpperArmLimb" LimbType="Standard" Offset="0xF540"/>
        <Limb Name="gChildZelda1LeftForearmLimb" LimbType="Standard" Offset="0xF54C"/>
        <Limb Name="gChildZelda1LeftHandLimb" LimbType="Standard" Offset="0xF558"/>
        <Limb Name="gChildZelda1RightUpperArmLimb" LimbType="Standard" Offset="0xF564"/>
        <Limb Name="gChildZelda1RightForearmLimb" LimbType="Standard" Offset="0xF570"/>
        <Limb Name="gChildZelda1RightHandLimb" LimbType="Standard" Offset="0xF57C"/>
        <Limb Name="gChildZelda1HeadLimb" LimbType="Standard" Offset="0xF588"/>


        <!-- Child Zelda 1 Limb Vertices -->
        <Array Name="gChildZelda1Dress3Vtx" Count="33" Offset="0x23D0">
            <Vtx/>
        </Array>
        <Array Name="gChildZelda1Dress2Vtx" Count="38" Offset="0x25E0">
            <Vtx/>
        </Array>
        <Array Name="gChildZelda1Dress1Vtx" Count="36" Offset="0x2840">
            <Vtx/>
        </Array>
        <Array Name="gChildZelda1WaistVtx" Count="85" Offset="0x2A80">
            <Vtx/>
        </Array>
        <Array Name="gChildZelda1LeftHandVtx" Count="45" Offset="0x2FD0">
            <Vtx/>
        </Array>
        <Array Name="gChildZelda1LeftForearmVtx" Count="36" Offset="0x32A0">
            <Vtx/>
        </Array>
        <Array Name="gChildZelda1LeftUpperArmVtx" Count="62" Offset="0x34E0">
            <Vtx/>
        </Array>
        <Array Name="gChildZelda1RightHandVtx" Count="45" Offset="0x38C0">
            <Vtx/>
        </Array>
        <Array Name="gChildZelda1RightForearmVtx" Count="36" Offset="0x3B90">
            <Vtx/>
        </Array>
        <Array Name="gChildZelda1RightUpperArmVtx" Count="62" Offset="0x3DD0">
            <Vtx/>
        </Array>
        <Array Name="gChildZelda1TorsoVtx" Count="154" Offset="0x41B0">
            <Vtx/>
        </Array>
        <Array Name="gChildZelda1HeadVtx" Count="226" Offset="0xAF48">
            <Vtx/>
        </Array>
        <Array Name="gChildZelda1LeftFootVtx" Count="53" Offset="0xC698">
            <Vtx/>
        </Array>
        <Array Name="gChildZelda1RightFootVtx" Count="53" Offset="0xC9E8">
            <Vtx/>
        </Array>
        <Array Name="gChildZelda1RightLegVtx" Count="3" Offset="0xCD38">
            <Vtx/>
        </Array>
        <Array Name="gChildZelda1LeftLegVtx" Count="3" Offset="0xCD68">
            <Vtx/>
        </Array>

        <!-- Child Zelda 1 Limb DisplayLists -->
        <DList Name="gChildZelda1WaistDL" Offset="0x6008"/>
        <DList Name="gChildZelda1LeftLegDL" Offset="0xEE00"/>
        <DList Name="gChildZelda1LeftFootDL" Offset="0xE748"/>
        <DList Name="gChildZelda1RightLegDL" Offset="0xEDA8"/>
        <DList Name="gChildZelda1RightFootDL" Offset="0xEA78"/>
        <DList Name="gChildZelda1Dress1DL" Offset="0x6828"/>
        <DList Name="gChildZelda1Dress2DL" Offset="0x69E0"/>
        <DList Name="gChildZelda1Dress3DL" Offset="0x6BA0"/>
        <DList Name="gChildZelda1TorsoDL" Offset="0x4B50"/>
        <DList Name="gChildZelda1LeftUpperArmDL" Offset="0x5A68"/>
        <DList Name="gChildZelda1LeftForearmDL" Offset="0x5CD8"/>
        <DList Name="gChildZelda1LeftHandDL" Offset="0x5E28"/>
        <DList Name="gChildZelda1RightUpperArmDL" Offset="0x54D0"/>
        <DList Name="gChildZelda1RightForearmDL" Offset="0x5738"/>
        <DList Name="gChildZelda1RightHandDL" Offset="0x5888"/>
        <DList Name="gChildZelda1HeadDL" Offset="0xCD98"/>

        <!-- Textures -->
<<<<<<< HEAD
        <Texture Name="gChildZelda1DressGradientTex" Format="ci8" Width="8" Height="8" Offset="0x0650" TlutOffset="0x0450"/>
        <Texture Name="gChildZelda1PurpleDressPatternTex" Format="ci8" Width="16" Height="16" Offset="0x0690" TlutOffset="0x0450"/>
        <Texture Name="gChildZelda1TriforceSashTex" Format="ci8" Width="32" Height="64" Offset="0x0790" TlutOffset="0x0450"/>
        <Texture Name="gChildZelda1BeltTex" Format="ci8" Width="32" Height="8" Offset="0x0F90" TlutOffset="0x0450"/>
        <Texture Name="gChildZelda1BeltLoopsTex" Format="ci8" Width="8" Height="8" Offset="0x1090" TlutOffset="0x0450"/>
        <Texture Name="gChildZelda1DressWrinklesTex" Format="ci8" Width="32" Height="32" Offset="0x10D0" TlutOffset="0x0450"/>
        <Texture Name="gChildZelda1BackOfHandTex" Format="rgba16" Width="16" Height="16" Offset="0x14D0"/>
        <Texture Name="gChildZelda1BraceletTex" Format="ci8" Width="16" Height="16" Offset="0x16D0" TlutOffset="0x0450"/>
        <Texture Name="gChildZelda1BlueUndershirtGradient1Tex" Format="rgba16" Width="8" Height="8" Offset="0x17D0"/>
        <Texture Name="gChildZelda1BlueUndershirtGradient2Tex" Format="rgba16" Width="16" Height="16" Offset="0x1850"/>
        <Texture Name="gChildZelda1Tex_1A50" Format="ci8" Width="8" Height="8" Offset="0x1A50" TlutOffset="0x0450"/>
        <Texture Name="gChildZelda1StripedShoulderPatternTex" Format="ci8" Width="8" Height="8" Offset="0x1A90" TlutOffset="0x0450"/>
        <Texture Name="gChildZelda1UndershirtWrinklesTex" Format="ci8" Width="16" Height="16" Offset="0x1AD0" TlutOffset="0x0450"/>
        <Texture Name="gChildZelda1PendantTex" Format="rgba16" Width="32" Height="32" Offset="0x1BD0"/>
        <Texture Name="gChildZelda1HeaddressGradientTex" Format="ci8" Width="8" Height="8" Offset="0x7A08" TlutOffset="0x70C8"/>
        <Texture Name="gChildZelda1SkinGradientTex" Format="rgba16" Width="8" Height="8" Offset="0x7A48"/>
        <Texture Name="gChildZelda1HeaddressTriforceEmblemTex" Format="rgba16" Width="16" Height="32" Offset="0x7AC8"/>
        <Texture Name="gChildZelda1PointedHairOnSideTex" Format="rgba16" Width="16" Height="16" Offset="0x7EC8"/>
        <Texture Name="gChildZelda1HairTex" Format="rgba16" Width="16" Height="8" Offset="0x80C8"/>
        <Texture Name="gChildZelda1Tex_81C8" Format="ci8" Width="8" Height="8" Offset="0x81C8" TlutOffset="0x70C8"/>
        <Texture Name="gChildZelda1EarTex" Format="rgba16" Width="16" Height="16" Offset="0x8208"/>
        <Texture Name="gChildZelda1AlternateDressPatternTex" Format="ci8" Width="8" Height="8" Offset="0x8408" TlutOffset="0x70C8"/>
        <Texture Name="gChildZelda1ALternateDressBeltTex" Format="ci8" Width="32" Height="8" Offset="0x8448" TlutOffset="0x70C8"/>
        <Texture Name="gChildZelda1AlternateDressGradientTex" Format="ci8" Width="16" Height="16" Offset="0x8548" TlutOffset="0x70C8"/>
        <Texture Name="gChildZelda1AlternateDressLiningTex" Format="rgba16" Width="8" Height="16" Offset="0x8648"/>
        <Texture Name="gChildZelda1BootTex" Format="rgba16" Width="8" Height="8" Offset="0x8748"/>
        <Texture Name="gChildZelda1BootShaftTex" Format="rgba16" Width="8" Height="8" Offset="0x87C8"/>
        <Texture Name="gChildZelda1Tex_A848" Format="rgba16" Width="8" Height="8" Offset="0xA848"/>
        <Texture Name="gChildZelda1HeaddressTex_A8C8" Format="ci8" Width="8" Height="16" Offset="0xA8C8" TlutOffset="0x70C8"/>
        <Texture Name="gChildZelda1HeaddressStripeTex" Format="ci8" Width="16" Height="32" Offset="0xA948" TlutOffset="0x70C8"/>
=======
        <Texture Name="gChildZelda1DressGradientTex" OutName="dress_gradient" Format="ci8" Width="8" Height="8" Offset="0x0650" TlutOffset="0x0450"/>
        <Texture Name="gChildZelda1PurpleDressPatternTex" OutName="purple_dress_pattern" Format="ci8" Width="16" Height="16" Offset="0x0690" TlutOffset="0x0450"/>
        <Texture Name="gChildZelda1TriforceSashTex" OutName="triforce_sash" Format="ci8" Width="32" Height="64" Offset="0x0790" TlutOffset="0x0450"/>
        <Texture Name="gChildZelda1BeltTex" OutName="belt" Format="ci8" Width="32" Height="8" Offset="0x0F90" TlutOffset="0x0450"/>
        <Texture Name="gChildZelda1BeltLoopsTex" OutName="belt_loops" Format="ci8" Width="8" Height="8" Offset="0x1090" TlutOffset="0x0450"/>
        <Texture Name="gChildZelda1DressWrinklesTex" OutName="dress_wrinkles" Format="ci8" Width="32" Height="32" Offset="0x10D0" TlutOffset="0x0450"/>
        <Texture Name="gChildZelda1BackOfHandTex" OutName="back_of_hand" Format="rgba16" Width="16" Height="16" Offset="0x14D0"/>
        <Texture Name="gChildZelda1BraceletTex" OutName="bracelet" Format="ci8" Width="16" Height="16" Offset="0x16D0" TlutOffset="0x0450"/>
        <Texture Name="gChildZelda1BlueUndershirtGradient1Tex" OutName="blue_undershirt_gradient_1" Format="rgba16" Width="8" Height="8" Offset="0x17D0"/>
        <Texture Name="gChildZelda1BlueUndershirtGradient2Tex" OutName="blue_undershirt_gradient_2" Format="rgba16" Width="16" Height="16" Offset="0x1850"/>
        <Texture Name="gChildZelda1Tex_1A50" OutName="tex_1A50" Format="ci8" Width="8" Height="8" Offset="0x1A50" TlutOffset="0x0450"/>
        <Texture Name="gChildZelda1StripedShoulderPatternTex" OutName="striped_shoulder_pattern" Format="ci8" Width="8" Height="8" Offset="0x1A90" TlutOffset="0x0450"/>
        <Texture Name="gChildZelda1UndershirtWrinklesTex" OutName="undershirt_wrinkles" Format="ci8" Width="16" Height="16" Offset="0x1AD0" TlutOffset="0x0450"/>
        <Texture Name="gChildZelda1PendantTex" OutName="pendant" Format="rgba16" Width="32" Height="32" Offset="0x1BD0"/>
        <Texture Name="gChildZelda1HeaddressGradientTex" OutName="headdress_gradient" Format="ci8" Width="8" Height="8" Offset="0x7A08" TlutOffset="0x70C8"/>
        <Texture Name="gChildZelda1SkinGradientTex" OutName="skin_gradient" Format="rgba16" Width="8" Height="8" Offset="0x7A48"/>
        <Texture Name="gChildZelda1HeaddressTriforceEmblemTex" OutName="headdress_triforce_emblem" Format="rgba16" Width="16" Height="32" Offset="0x7AC8"/>
        <Texture Name="gChildZelda1PointedHairOnSideTex" OutName="pointed_hair_on_side" Format="rgba16" Width="16" Height="16" Offset="0x7EC8"/>
        <Texture Name="gChildZelda1HairTex" OutName="hair" Format="rgba16" Width="16" Height="8" Offset="0x80C8"/>
        <Texture Name="gChildZelda1Tex_81C8" OutName="tex_81C8" Format="ci8" Width="8" Height="8" Offset="0x81C8" TlutOffset="0x70C8"/>
        <Texture Name="gChildZelda1EarTex" OutName="ear" Format="rgba16" Width="16" Height="16" Offset="0x8208"/>
        <Texture Name="gChildZelda1AlternateDressPatternTex" OutName="alternate_dress_pattern" Format="ci8" Width="8" Height="8" Offset="0x8408" TlutOffset="0x70C8"/>
        <Texture Name="gChildZelda1ALternateDressBeltTex" OutName="alternate_dress_belt" Format="ci8" Width="32" Height="8" Offset="0x8448" TlutOffset="0x70C8"/>
        <Texture Name="gChildZelda1AlternateDressGradientTex" OutName="alternate_dress_gradient" Format="ci8" Width="16" Height="16" Offset="0x8548" TlutOffset="0x70C8"/>
        <Texture Name="gChildZelda1AlternateDressLiningTex" OutName="alternate_dress_lining" Format="rgba16" Width="8" Height="16" Offset="0x8648"/>
        <Texture Name="gChildZelda1BootTex" OutName="boot" Format="rgba16" Width="8" Height="8" Offset="0x8748"/>
        <Texture Name="gChildZelda1BootShaftTex" OutName="boot_shaft" Format="rgba16" Width="8" Height="8" Offset="0x87C8"/>
        <Texture Name="gChildZelda1Tex_A848" OutName="tex_A848" Format="rgba16" Width="8" Height="8" Offset="0xA848"/>
        <Texture Name="gChildZelda1HeaddressTex_A8C8" OutName="headdress_A8C8" Format="ci8" Width="8" Height="16" Offset="0xA8C8" TlutOffset="0x70C8"/>
        <Texture Name="gChildZelda1HeaddressStripeTex" OutName="headdress_stripe" Format="ci8" Width="16" Height="32" Offset="0xA948" TlutOffset="0x70C8"/>
        <Texture Name="object_zl1_00EE58_Tex" Format="rgba16" Width="32" Height="16" Offset="0xEE58"/>
>>>>>>> e1fb3a97

        <!-- Other Vertices and DisplayLists -->
        <Array Name="gChildZelda1AlternateDressVtx" Count="147" Offset="0xBD68">
            <Vtx/>
        </Array>
        <DList Name="gChildZelda1AlternateDressDL" Offset="0xDEC8"/>
        <Array Name="gChildZelda1OcarinaVtx" Count="21" Offset="0xF258">
            <Vtx/>
        </Array>
        <DList Name="gChildZelda1OcarinaDL" Offset="0xF3A8"/>

        <!-- Palettes -->
        <Texture Name="gChildZelda1TLUT_0450" Format="rgba16" Width="16" Height="16" Offset="0x0450"/>
        <Texture Name="gChildZelda1TLUT_6CD8" Format="rgba16" Width="252" Height="1" Offset="0x6CD8"/>
        <Texture Name="gChildZelda1TLUT_6ED0" Format="rgba16" Width="252" Height="1" Offset="0x6ED0"/>
        <Texture Name="gChildZelda1TLUT_70C8" Format="rgba16" Width="160" Height="1" Offset="0x70C8"/>

        <!-- Eye Textures -->
        <Texture Name="gChildZelda1EyeOpenLookingUpRightTex" Format="ci8" Width="32" Height="32" Offset="0x7208" TlutOffset="0x6CD8"/>
        <Texture Name="gChildZelda1EyeOpenLookingLeftTex" Format="ci8" Width="32" Height="32" Offset="0x8848" TlutOffset="0x6CD8"/>
        <Texture Name="gChildZelda1EyeOpenLookingRightTex" Format="ci8" Width="32" Height="32" Offset="0x8C48" TlutOffset="0x6CD8"/>
        <Texture Name="gChildZelda1EyeHalf1Tex" Format="ci8" Width="32" Height="32" Offset="0x9448" TlutOffset="0x6CD8"/>
        <Texture Name="gChildZelda1EyeHalf2Tex" Format="ci8" Width="32" Height="32" Offset="0x9848" TlutOffset="0x6CD8"/>
        <Texture Name="gChildZelda1EyeClosedTex" Format="ci8" Width="32" Height="32" Offset="0x9C48" TlutOffset="0x6CD8"/>
        <Texture Name="gChildZelda1EyeWideTex" Format="ci8" Width="32" Height="32" Offset="0xA048" TlutOffset="0x6CD8"/>

        <!-- Mouth Textures -->
        <Texture Name="gChildZelda1MouthNeutralTex" Format="ci8" Width="32" Height="32" Offset="0x7608" TlutOffset="0x6ED0"/>
        <Texture Name="gChildZelda1MouthFrowningTex" Format="ci8" Width="32" Height="32" Offset="0x9048" TlutOffset="0x6ED0"/>
        <Texture Name="gChildZelda1MouthOpenTex" Format="ci8" Width="32" Height="32" Offset="0xA448" TlutOffset="0x6ED0"/>
        <Texture Name="gChildZelda1MouthOpenSmilingTex" Format="ci8" Width="32" Height="32" Offset="0xAB48" TlutOffset="0x6ED0"/>

        <!-- Animations -->
        <Animation Name="gChildZelda1Anim_00438" Offset="0x00438"/>
        <Animation Name="gChildZelda1Anim_10B38" Offset="0x10B38"/>
        <Animation Name="gChildZelda1Anim_11348" Offset="0x11348"/>
        <Animation Name="gChildZelda1Anim_116E4" Offset="0x116E4"/>
        <Animation Name="gChildZelda1Anim_12B88" Offset="0x11B88"/>
        <Animation Name="gChildZelda1Anim_12118" Offset="0x12118"/>
        <Animation Name="gChildZelda1Anim_12B04" Offset="0x12B04"/>
        <Animation Name="gChildZelda1Anim_12F80" Offset="0x12F80"/>
        <Animation Name="gChildZelda1Anim_132D8" Offset="0x132D8"/>
        <Animation Name="gChildZelda1Anim_138E0" Offset="0x138E0"/>
        <Animation Name="gChildZelda1Anim_13F10" Offset="0x13F10"/>
        <Animation Name="gChildZelda1Anim_143A8" Offset="0x143A8"/>
    </File>
</Root><|MERGE_RESOLUTION|>--- conflicted
+++ resolved
@@ -92,7 +92,6 @@
         <DList Name="gChildZelda1HeadDL" Offset="0xCD98"/>
 
         <!-- Textures -->
-<<<<<<< HEAD
         <Texture Name="gChildZelda1DressGradientTex" Format="ci8" Width="8" Height="8" Offset="0x0650" TlutOffset="0x0450"/>
         <Texture Name="gChildZelda1PurpleDressPatternTex" Format="ci8" Width="16" Height="16" Offset="0x0690" TlutOffset="0x0450"/>
         <Texture Name="gChildZelda1TriforceSashTex" Format="ci8" Width="32" Height="64" Offset="0x0790" TlutOffset="0x0450"/>
@@ -123,39 +122,7 @@
         <Texture Name="gChildZelda1Tex_A848" Format="rgba16" Width="8" Height="8" Offset="0xA848"/>
         <Texture Name="gChildZelda1HeaddressTex_A8C8" Format="ci8" Width="8" Height="16" Offset="0xA8C8" TlutOffset="0x70C8"/>
         <Texture Name="gChildZelda1HeaddressStripeTex" Format="ci8" Width="16" Height="32" Offset="0xA948" TlutOffset="0x70C8"/>
-=======
-        <Texture Name="gChildZelda1DressGradientTex" OutName="dress_gradient" Format="ci8" Width="8" Height="8" Offset="0x0650" TlutOffset="0x0450"/>
-        <Texture Name="gChildZelda1PurpleDressPatternTex" OutName="purple_dress_pattern" Format="ci8" Width="16" Height="16" Offset="0x0690" TlutOffset="0x0450"/>
-        <Texture Name="gChildZelda1TriforceSashTex" OutName="triforce_sash" Format="ci8" Width="32" Height="64" Offset="0x0790" TlutOffset="0x0450"/>
-        <Texture Name="gChildZelda1BeltTex" OutName="belt" Format="ci8" Width="32" Height="8" Offset="0x0F90" TlutOffset="0x0450"/>
-        <Texture Name="gChildZelda1BeltLoopsTex" OutName="belt_loops" Format="ci8" Width="8" Height="8" Offset="0x1090" TlutOffset="0x0450"/>
-        <Texture Name="gChildZelda1DressWrinklesTex" OutName="dress_wrinkles" Format="ci8" Width="32" Height="32" Offset="0x10D0" TlutOffset="0x0450"/>
-        <Texture Name="gChildZelda1BackOfHandTex" OutName="back_of_hand" Format="rgba16" Width="16" Height="16" Offset="0x14D0"/>
-        <Texture Name="gChildZelda1BraceletTex" OutName="bracelet" Format="ci8" Width="16" Height="16" Offset="0x16D0" TlutOffset="0x0450"/>
-        <Texture Name="gChildZelda1BlueUndershirtGradient1Tex" OutName="blue_undershirt_gradient_1" Format="rgba16" Width="8" Height="8" Offset="0x17D0"/>
-        <Texture Name="gChildZelda1BlueUndershirtGradient2Tex" OutName="blue_undershirt_gradient_2" Format="rgba16" Width="16" Height="16" Offset="0x1850"/>
-        <Texture Name="gChildZelda1Tex_1A50" OutName="tex_1A50" Format="ci8" Width="8" Height="8" Offset="0x1A50" TlutOffset="0x0450"/>
-        <Texture Name="gChildZelda1StripedShoulderPatternTex" OutName="striped_shoulder_pattern" Format="ci8" Width="8" Height="8" Offset="0x1A90" TlutOffset="0x0450"/>
-        <Texture Name="gChildZelda1UndershirtWrinklesTex" OutName="undershirt_wrinkles" Format="ci8" Width="16" Height="16" Offset="0x1AD0" TlutOffset="0x0450"/>
-        <Texture Name="gChildZelda1PendantTex" OutName="pendant" Format="rgba16" Width="32" Height="32" Offset="0x1BD0"/>
-        <Texture Name="gChildZelda1HeaddressGradientTex" OutName="headdress_gradient" Format="ci8" Width="8" Height="8" Offset="0x7A08" TlutOffset="0x70C8"/>
-        <Texture Name="gChildZelda1SkinGradientTex" OutName="skin_gradient" Format="rgba16" Width="8" Height="8" Offset="0x7A48"/>
-        <Texture Name="gChildZelda1HeaddressTriforceEmblemTex" OutName="headdress_triforce_emblem" Format="rgba16" Width="16" Height="32" Offset="0x7AC8"/>
-        <Texture Name="gChildZelda1PointedHairOnSideTex" OutName="pointed_hair_on_side" Format="rgba16" Width="16" Height="16" Offset="0x7EC8"/>
-        <Texture Name="gChildZelda1HairTex" OutName="hair" Format="rgba16" Width="16" Height="8" Offset="0x80C8"/>
-        <Texture Name="gChildZelda1Tex_81C8" OutName="tex_81C8" Format="ci8" Width="8" Height="8" Offset="0x81C8" TlutOffset="0x70C8"/>
-        <Texture Name="gChildZelda1EarTex" OutName="ear" Format="rgba16" Width="16" Height="16" Offset="0x8208"/>
-        <Texture Name="gChildZelda1AlternateDressPatternTex" OutName="alternate_dress_pattern" Format="ci8" Width="8" Height="8" Offset="0x8408" TlutOffset="0x70C8"/>
-        <Texture Name="gChildZelda1ALternateDressBeltTex" OutName="alternate_dress_belt" Format="ci8" Width="32" Height="8" Offset="0x8448" TlutOffset="0x70C8"/>
-        <Texture Name="gChildZelda1AlternateDressGradientTex" OutName="alternate_dress_gradient" Format="ci8" Width="16" Height="16" Offset="0x8548" TlutOffset="0x70C8"/>
-        <Texture Name="gChildZelda1AlternateDressLiningTex" OutName="alternate_dress_lining" Format="rgba16" Width="8" Height="16" Offset="0x8648"/>
-        <Texture Name="gChildZelda1BootTex" OutName="boot" Format="rgba16" Width="8" Height="8" Offset="0x8748"/>
-        <Texture Name="gChildZelda1BootShaftTex" OutName="boot_shaft" Format="rgba16" Width="8" Height="8" Offset="0x87C8"/>
-        <Texture Name="gChildZelda1Tex_A848" OutName="tex_A848" Format="rgba16" Width="8" Height="8" Offset="0xA848"/>
-        <Texture Name="gChildZelda1HeaddressTex_A8C8" OutName="headdress_A8C8" Format="ci8" Width="8" Height="16" Offset="0xA8C8" TlutOffset="0x70C8"/>
-        <Texture Name="gChildZelda1HeaddressStripeTex" OutName="headdress_stripe" Format="ci8" Width="16" Height="32" Offset="0xA948" TlutOffset="0x70C8"/>
         <Texture Name="object_zl1_00EE58_Tex" Format="rgba16" Width="32" Height="16" Offset="0xEE58"/>
->>>>>>> e1fb3a97
 
         <!-- Other Vertices and DisplayLists -->
         <Array Name="gChildZelda1AlternateDressVtx" Count="147" Offset="0xBD68">
