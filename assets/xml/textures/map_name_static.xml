--- conflicted
+++ resolved
@@ -1,121 +1,9 @@
 <Root>
      <File Name="map_name_static" Segment="11">
-<<<<<<< HEAD
 
          <!-- Place names for each world map point -->
 
-        <Texture Name="gHauntedWastelandPointNameENGTex" OutName="haunted_wasteland_point_name_eng" Format="ia4" Width="128" Height="16" Offset="0x0"/>
-        <Texture Name="gGerudosFortressPointNameENGTex" OutName="gerudos_fortress_point_name_eng" Format="ia4" Width="128" Height="16" Offset="0x400"/>
-        <Texture Name="gGerudoValleyPointNameENGTex" OutName="gerudo_valley_point_name_eng" Format="ia4" Width="128" Height="16" Offset="0x800"/>
-        <Texture Name="gHyliaLakesidePointNameENGTex" OutName="hylia_lakeside_point_name_eng" Format="ia4" Width="128" Height="16" Offset="0xc00"/>
-        <Texture Name="gLonLonRanchPointNameENGTex" OutName="lon_lon_ranch_point_name_eng" Format="ia4" Width="128" Height="16" Offset="0x1000"/>
-        <Texture Name="gMarketPointNameENGTex" OutName="market_point_name_eng" Format="ia4" Width="128" Height="16" Offset="0x1400"/>
-        <Texture Name="gHyruleFieldPointNameENGTex" OutName="hyrule_field_point_name_eng" Format="ia4" Width="128" Height="16" Offset="0x1800"/>
-        <Texture Name="gDeathMountainPointNameENGTex" OutName="death_mountain_point_name_eng" Format="ia4" Width="128" Height="16" Offset="0x1c00"/>
-        <Texture Name="gKakarikoVillagePointNameENGTex" OutName="kakariko_village_point_name_eng" Format="ia4" Width="128" Height="16" Offset="0x2000"/>
-        <Texture Name="gLostWoodsPointNameENGTex" OutName="lost_woods_point_name_eng" Format="ia4" Width="128" Height="16" Offset="0x2400"/>
-        <Texture Name="gKokiriForestPointNameENGTex" OutName="kokiri_forest_point_name_eng" Format="ia4" Width="128" Height="16" Offset="0x2800"/>
-        <Texture Name="gZorasDomainPointNameENGTex" OutName="zoras_domain_point_name_eng" Format="ia4" Width="128" Height="16" Offset="0x2c00"/>
-
-        <Texture Name="gHauntedWastelandPointNameGERTex" OutName="haunted_wasteland_point_name_ger" Format="ia4" Width="128" Height="16" Offset="0x3000"/>
-        <Texture Name="gGerudosFortressPointNameGERTex" OutName="gerudos_fortress_point_name_ger" Format="ia4" Width="128" Height="16" Offset="0x3400"/>
-        <Texture Name="gGerudoValleyPointNameGERTex" OutName="gerudo_valley_point_name_ger" Format="ia4" Width="128" Height="16" Offset="0x3800"/>
-        <Texture Name="gHyliaLakesidePointNameGERTex" OutName="hylia_lakeside_point_name_ger" Format="ia4" Width="128" Height="16" Offset="0x3c00"/>
-        <Texture Name="gLonLonRanchPointNameGERTex" OutName="lon_lon_ranch_point_name_ger" Format="ia4" Width="128" Height="16" Offset="0x4000"/>
-        <Texture Name="gMarketPointNameGERTex" OutName="market_point_name_ger" Format="ia4" Width="128" Height="16" Offset="0x4400"/>
-        <Texture Name="gHyruleFieldPointNameGERTex" OutName="hyrule_field_point_name_ger" Format="ia4" Width="128" Height="16" Offset="0x4800"/>
-        <Texture Name="gDeathMountainPointNameGERTex" OutName="death_mountain_point_name_ger" Format="ia4" Width="128" Height="16" Offset="0x4c00"/>
-        <Texture Name="gKakarikoVillagePointNameGERTex" OutName="kakariko_village_point_name_ger" Format="ia4" Width="128" Height="16" Offset="0x5000"/>
-        <Texture Name="gLostWoodsPointNameGERTex" OutName="lost_woods_point_name_ger" Format="ia4" Width="128" Height="16" Offset="0x5400"/>
-        <Texture Name="gKokiriForestPointNameGERTex" OutName="kokiri_forest_point_name_ger" Format="ia4" Width="128" Height="16" Offset="0x5800"/>
-        <Texture Name="gZorasDomainPointNameGERTex" OutName="zoras_domain_point_name_ger" Format="ia4" Width="128" Height="16" Offset="0x5c00"/>
-
-        <Texture Name="gHauntedWastelandPointNameFRATex" OutName="haunted_wasteland_point_name_fra" Format="ia4" Width="128" Height="16" Offset="0x6000"/>
-        <Texture Name="gGerudosFortressPointNameFRATex" OutName="gerudos_fortress_point_name_fra" Format="ia4" Width="128" Height="16" Offset="0x6400"/>
-        <Texture Name="gGerudoValleyPointNameFRATex" OutName="gerudo_valley_point_name_fra" Format="ia4" Width="128" Height="16" Offset="0x6800"/>
-        <Texture Name="gHyliaLakesidePointNameFRATex" OutName="hylia_lakeside_point_name_fra" Format="ia4" Width="128" Height="16" Offset="0x6c00"/>
-        <Texture Name="gLonLonRanchPointNameFRATex" OutName="lon_lon_ranch_point_name_fra" Format="ia4" Width="128" Height="16" Offset="0x7000"/>
-        <Texture Name="gMarketPointNameFRATex" OutName="market_point_name_fra" Format="ia4" Width="128" Height="16" Offset="0x7400"/>
-        <Texture Name="gHyruleFieldPointNameFRATex" OutName="hyrule_field_point_name_fra" Format="ia4" Width="128" Height="16" Offset="0x7800"/>
-        <Texture Name="gDeathMountainPointNameFRATex" OutName="death_mountain_point_name_fra" Format="ia4" Width="128" Height="16" Offset="0x7c00"/>
-        <Texture Name="gKakarikoVillagePointNameFRATex" OutName="kakariko_village_point_name_fra" Format="ia4" Width="128" Height="16" Offset="0x8000"/>
-        <Texture Name="gLostWoodsPointNameFRATex" OutName="lost_woods_point_name_fra" Format="ia4" Width="128" Height="16" Offset="0x8400"/>
-        <Texture Name="gKokiriForestPointNameFRATex" OutName="kokiri_forest_point_name_fra" Format="ia4" Width="128" Height="16" Offset="0x8800"/>
-        <Texture Name="gZorasDomainPointNameFRATex" OutName="zoras_domain_point_name_fra" Format="ia4" Width="128" Height="16" Offset="0x8c00"/>
-
-         <!-- Place names for each world map area -->
-
-        <Texture Name="gHyruleFieldPositionNameENGTex" OutName="hyrule_field_position_name_eng" Format="ia8" Width="80" Height="32" Offset="0x9000"/>
-        <Texture Name="gKakarikoVillagePositionNameENGTex" OutName="kakariko_village_position_name_eng" Format="ia8" Width="80" Height="32" Offset="0x9a00"/>
-        <Texture Name="gGraveyardPositionNameENGTex" OutName="graveyard_position_name_eng" Format="ia8" Width="80" Height="32" Offset="0xa400"/>
-        <Texture Name="gZorasRiverPositionNameENGTex" OutName="zoras_river_position_name_eng" Format="ia8" Width="80" Height="32" Offset="0xae00"/>
-        <Texture Name="gKokiriForestPositionNameENGTex" OutName="kokiri_forest_position_name_eng" Format="ia8" Width="80" Height="32" Offset="0xb800"/>
-        <Texture Name="gSacredForestMeadowPositionNameENGTex" OutName="sacred_forest_meadow_position_name_eng" Format="ia8" Width="80" Height="32" Offset="0xc200"/>
-        <Texture Name="gLakeHyliaPositionNameENGTex" OutName="lake_hylia_position_name_eng" Format="ia8" Width="80" Height="32" Offset="0xcc00"/>
-        <Texture Name="gZorasDomainPositionNameENGTex" OutName="zoras_domain_position_name_eng" Format="ia8" Width="80" Height="32" Offset="0xd600"/>
-        <Texture Name="gZorasFountainPositionNameENGTex" OutName="zoras_fountain_position_name_eng" Format="ia8" Width="80" Height="32" Offset="0xe000"/>
-        <Texture Name="gGerudoValleyPositionNameENGTex" OutName="gerudo_valley_position_name_eng" Format="ia8" Width="80" Height="32" Offset="0xea00"/>
-        <Texture Name="gLostWoodsPositionNameENGTex" OutName="lost_woods_position_name_eng" Format="ia8" Width="80" Height="32" Offset="0xf400"/>
-        <Texture Name="gDesertColossusPositionNameENGTex" OutName="desert_colossus_position_name_eng" Format="ia8" Width="80" Height="32" Offset="0xfe00"/>
-        <Texture Name="gGerudosFortressPositionNameENGTex" OutName="gerudos_fortress_position_name_eng" Format="ia8" Width="80" Height="32" Offset="0x10800"/>
-        <Texture Name="gHauntedWastelandPositionNameENGTex" OutName="haunted_wasteland_position_name_eng" Format="ia8" Width="80" Height="32" Offset="0x11200"/>
-        <Texture Name="gMarketPositionNameENGTex" OutName="market_position_name_eng" Format="ia8" Width="80" Height="32" Offset="0x11c00"/>
-        <Texture Name="gHyruleCastlePositionNameENGTex" OutName="hyrule_castle_position_name_eng" Format="ia8" Width="80" Height="32" Offset="0x12600"/>
-        <Texture Name="gDeathMountainTrailPositionNameENGTex" OutName="death_mountain_trail_position_name_eng" Format="ia8" Width="80" Height="32" Offset="0x13000"/>
-        <Texture Name="gDeathMountainCraterPositionNameENGTex" OutName="death_mountain_crater_position_name_eng" Format="ia8" Width="80" Height="32" Offset="0x13a00"/>
-        <Texture Name="gGoronCityPositionNameENGTex" OutName="goron_city_position_name_eng" Format="ia8" Width="80" Height="32" Offset="0x14400"/>
-        <Texture Name="gLonLonRanchPositionNameENGTex" OutName="lon_lon_ranch_position_name_eng" Format="ia8" Width="80" Height="32" Offset="0x14e00"/>
-        <Texture Name="gQuestionMarkPositionNameENGTex" OutName="question_mark_position_name_eng" Format="ia8" Width="80" Height="32" Offset="0x15800"/>
-        <Texture Name="gGanonsCastlePositionNameENGTex" OutName="ganons_castle_position_name_eng" Format="ia8" Width="80" Height="32" Offset="0x16200"/>
-
-        <Texture Name="gHyruleFieldPositionNameGERTex" OutName="hyrule_field_position_name_ger" Format="ia8" Width="80" Height="32" Offset="0x16c00"/>
-        <Texture Name="gKakarikoVillagePositionNameGERTex" OutName="kakariko_village_position_name_ger" Format="ia8" Width="80" Height="32" Offset="0x17600"/>
-        <Texture Name="gGraveyardPositionNameGERTex" OutName="graveyard_position_name_ger" Format="ia8" Width="80" Height="32" Offset="0x18000"/>
-        <Texture Name="gZorasRiverPositionNameGERTex" OutName="zoras_river_position_name_ger" Format="ia8" Width="80" Height="32" Offset="0x18a00"/>
-        <Texture Name="gKokiriForestPositionNameGERTex" OutName="kokiri_forest_position_name_ger" Format="ia8" Width="80" Height="32" Offset="0x19400"/>
-        <Texture Name="gSacredForestMeadowPositionNameGERTex" OutName="sacred_forest_meadow_position_name_ger" Format="ia8" Width="80" Height="32" Offset="0x19e00"/>
-        <Texture Name="gLakeHyliaPositionNameGERTex" OutName="lake_hylia_position_name_ger" Format="ia8" Width="80" Height="32" Offset="0x1a800"/>
-        <Texture Name="gZorasDomainPositionNameGERTex" OutName="zoras_domain_position_name_ger" Format="ia8" Width="80" Height="32" Offset="0x1b200"/>
-        <Texture Name="gZorasFountainPositionNameGERTex" OutName="zoras_fountain_position_name_ger" Format="ia8" Width="80" Height="32" Offset="0x1bc00"/>
-        <Texture Name="gGerudoValleyPositionNameGERTex" OutName="gerudo_valley_position_name_ger" Format="ia8" Width="80" Height="32" Offset="0x1c600"/>
-        <Texture Name="gLostWoodsPositionNameGERTex" OutName="lost_woods_position_name_ger" Format="ia8" Width="80" Height="32" Offset="0x1d000"/>
-        <Texture Name="gDesertColossusPositionNameGERTex" OutName="desert_colossus_position_name_ger" Format="ia8" Width="80" Height="32" Offset="0x1da00"/>
-        <Texture Name="gGerudosFortressPositionNameGERTex" OutName="gerudos_fortress_position_name_ger" Format="ia8" Width="80" Height="32" Offset="0x1e400"/>
-        <Texture Name="gHauntedWastelandPositionNameGERTex" OutName="haunted_wasteland_position_name_ger" Format="ia8" Width="80" Height="32" Offset="0x1ee00"/>
-        <Texture Name="gMarketPositionNameGERTex" OutName="market_position_name_ger" Format="ia8" Width="80" Height="32" Offset="0x1f800"/>
-        <Texture Name="gHyruleCastlePositionNameGERTex" OutName="hyrule_castle_position_name_ger" Format="ia8" Width="80" Height="32" Offset="0x20200"/>
-        <Texture Name="gDeathMountainTrailPositionNameGERTex" OutName="death_mountain_trail_position_name_ger" Format="ia8" Width="80" Height="32" Offset="0x20c00"/>
-        <Texture Name="gDeathMountainCraterPositionNameGERTex" OutName="death_mountain_crater_position_name_ger" Format="ia8" Width="80" Height="32" Offset="0x21600"/>
-        <Texture Name="gGoronCityPositionNameGERTex" OutName="goron_city_position_name_ger" Format="ia8" Width="80" Height="32" Offset="0x22000"/>
-        <Texture Name="gLonLonRanchPositionNameGERTex" OutName="lon_lon_ranch_position_name_ger" Format="ia8" Width="80" Height="32" Offset="0x22a00"/>
-        <Texture Name="gQuestionMarkPositionNameGERTex" OutName="question_mark_position_name_ger" Format="ia8" Width="80" Height="32" Offset="0x23400"/>
-        <Texture Name="gGanonsCastlePositionNameGERTex" OutName="ganons_castle_position_name_ger" Format="ia8" Width="80" Height="32" Offset="0x23e00"/>
-
-        <Texture Name="gHyruleFieldPositionNameFRATex" OutName="hyrule_field_position_name_fra" Format="ia8" Width="80" Height="32" Offset="0x24800"/>
-        <Texture Name="gKakarikoVillagePositionNameFRATex" OutName="kakariko_village_position_name_fra" Format="ia8" Width="80" Height="32" Offset="0x25200"/>
-        <Texture Name="gGraveyardPositionNameFRATex" OutName="graveyard_position_name_fra" Format="ia8" Width="80" Height="32" Offset="0x25c00"/>
-        <Texture Name="gZorasRiverPositionNameFRATex" OutName="zoras_river_position_name_fra" Format="ia8" Width="80" Height="32" Offset="0x26600"/>
-        <Texture Name="gKokiriForestPositionNameFRATex" OutName="kokiri_forest_position_name_fra" Format="ia8" Width="80" Height="32" Offset="0x27000"/>
-        <Texture Name="gSacredForestMeadowPositionNameFRATex" OutName="sacred_forest_meadow_position_name_fra" Format="ia8" Width="80" Height="32" Offset="0x27a00"/>
-        <Texture Name="gLakeHyliaPositionNameFRATex" OutName="lake_hylia_position_name_fra" Format="ia8" Width="80" Height="32" Offset="0x28400"/>
-        <Texture Name="gZorasDomainPositionNameFRATex" OutName="zoras_domain_position_name_fra" Format="ia8" Width="80" Height="32" Offset="0x28e00"/>
-        <Texture Name="gZorasFountainPositionNameFRATex" OutName="zoras_fountain_position_name_fra" Format="ia8" Width="80" Height="32" Offset="0x29800"/>
-        <Texture Name="gGerudoValleyPositionNameFRATex" OutName="gerudo_valley_position_name_fra" Format="ia8" Width="80" Height="32" Offset="0x2a200"/>
-        <Texture Name="gLostWoodsPositionNameFRATex" OutName="lost_woods_position_name_fra" Format="ia8" Width="80" Height="32" Offset="0x2ac00"/>
-        <Texture Name="gDesertColossusPositionNameFRATex" OutName="desert_colossus_position_name_fra" Format="ia8" Width="80" Height="32" Offset="0x2b600"/>
-        <Texture Name="gGerudosFortressPositionNameFRATex" OutName="gerudos_fortress_position_name_fra" Format="ia8" Width="80" Height="32" Offset="0x2c000"/>
-        <Texture Name="gHauntedWastelandPositionNameFRATex" OutName="haunted_wasteland_position_name_fra" Format="ia8" Width="80" Height="32" Offset="0x2ca00"/>
-        <Texture Name="gMarketPositionNameFRATex" OutName="market_position_name_fra" Format="ia8" Width="80" Height="32" Offset="0x2d400"/>
-        <Texture Name="gHyruleCastlePositionNameFRATex" OutName="hyrule_castle_position_name_fra" Format="ia8" Width="80" Height="32" Offset="0x2de00"/>
-        <Texture Name="gDeathMountainTrailPositionNameFRATex" OutName="death_mountain_trail_position_name_fra" Format="ia8" Width="80" Height="32" Offset="0x2e800"/>
-        <Texture Name="gDeathMountainCraterPositionNameFRATex" OutName="death_mountain_crater_position_name_fra" Format="ia8" Width="80" Height="32" Offset="0x2f200"/>
-        <Texture Name="gGoronCityPositionNameFRATex" OutName="goron_city_position_name_fra" Format="ia8" Width="80" Height="32" Offset="0x2fc00"/>
-        <Texture Name="gLonLonRanchPositionNameFRATex" OutName="lon_lon_ranch_position_name_fra" Format="ia8" Width="80" Height="32" Offset="0x30600"/>
-        <Texture Name="gQuestionMarkPositionNameFRATex" OutName="question_mark_position_name_fra" Format="ia8" Width="80" Height="32" Offset="0x31000"/>
-        <Texture Name="gGanonsCastlePositionNameFRATex" OutName="ganons_castle_position_name_fra" Format="ia8" Width="80" Height="32" Offset="0x31a00"/>
-
-=======
-        <Texture Name="gHauntedWastelandPointNameJPNTex" OutName="haunted_wasteland_point_name_jpn" Format="ia4" Width="128" Height="16" Offset="0x0"/>
+         <Texture Name="gHauntedWastelandPointNameJPNTex" OutName="haunted_wasteland_point_name_jpn" Format="ia4" Width="128" Height="16" Offset="0x0"/>
         <Texture Name="gGerudosFortressPointNameJPNTex" OutName="gerudos_fortress_point_name_jpn" Format="ia4" Width="128" Height="16" Offset="0x400"/>
         <Texture Name="gGerudoValleyPointNameJPNTex" OutName="gerudo_valley_point_name_jpn" Format="ia4" Width="128" Height="16" Offset="0x800"/>
         <Texture Name="gHyliaLakesidePointNameJPNTex" OutName="hylia_lakeside_point_name_jpn" Format="ia4" Width="128" Height="16" Offset="0xC00"/>
@@ -127,6 +15,7 @@
         <Texture Name="gLostWoodsPointNameJPNTex" OutName="lost_woods_point_name_jpn" Format="ia4" Width="128" Height="16" Offset="0x2400"/>
         <Texture Name="gKokiriForestPointNameJPNTex" OutName="kokiri_forest_point_name_jpn" Format="ia4" Width="128" Height="16" Offset="0x2800"/>
         <Texture Name="gZorasDomainPointNameJPNTex" OutName="zoras_domain_point_name_jpn" Format="ia4" Width="128" Height="16" Offset="0x2C00"/>
+
         <Texture Name="gHauntedWastelandPointNameENGTex" OutName="haunted_wasteland_point_name_eng" Format="ia4" Width="128" Height="16" Offset="0x3000"/>
         <Texture Name="gGerudosFortressPointNameENGTex" OutName="gerudos_fortress_point_name_eng" Format="ia4" Width="128" Height="16" Offset="0x3400"/>
         <Texture Name="gGerudoValleyPointNameENGTex" OutName="gerudo_valley_point_name_eng" Format="ia4" Width="128" Height="16" Offset="0x3800"/>
@@ -139,6 +28,9 @@
         <Texture Name="gLostWoodsPointNameENGTex" OutName="lost_woods_point_name_eng" Format="ia4" Width="128" Height="16" Offset="0x5400"/>
         <Texture Name="gKokiriForestPointNameENGTex" OutName="kokiri_forest_point_name_eng" Format="ia4" Width="128" Height="16" Offset="0x5800"/>
         <Texture Name="gZorasDomainPointNameENGTex" OutName="zoras_domain_point_name_eng" Format="ia4" Width="128" Height="16" Offset="0x5C00"/>
+
+         <!-- Place names for each world map area -->
+
         <Texture Name="gHyruleFieldPositionNameJPNTex" OutName="hyrule_field_position_name_jpn" Format="ia8" Width="80" Height="32" Offset="0x6000"/>
         <Texture Name="gKakarikoVillagePositionNameJPNTex" OutName="kakariko_village_position_name_jpn" Format="ia8" Width="80" Height="32" Offset="0x6A00"/>
         <Texture Name="gGraveyardPositionNameJPNTex" OutName="graveyard_position_name_jpn" Format="ia8" Width="80" Height="32" Offset="0x7400"/>
@@ -161,6 +53,7 @@
         <Texture Name="gLonLonRanchPositionNameJPNTex" OutName="lon_lon_ranch_position_name_jpn" Format="ia8" Width="80" Height="32" Offset="0x11E00"/>
         <Texture Name="gQuestionMarkPositionNameJPNTex" OutName="question_mark_position_name_jpn" Format="ia8" Width="80" Height="32" Offset="0x12800"/>
         <Texture Name="gGanonsCastlePositionNameJPNTex" OutName="ganons_castle_position_name_jpn" Format="ia8" Width="80" Height="32" Offset="0x13200"/>
+
         <Texture Name="gHyruleFieldPositionNameENGTex" OutName="hyrule_field_position_name_eng" Format="ia8" Width="80" Height="32" Offset="0x13C00"/>
         <Texture Name="gKakarikoVillagePositionNameENGTex" OutName="kakariko_village_position_name_eng" Format="ia8" Width="80" Height="32" Offset="0x14600"/>
         <Texture Name="gGraveyardPositionNameENGTex" OutName="graveyard_position_name_eng" Format="ia8" Width="80" Height="32" Offset="0x15000"/>
@@ -183,6 +76,5 @@
         <Texture Name="gLonLonRanchPositionNameENGTex" OutName="lon_lon_ranch_position_name_eng" Format="ia8" Width="80" Height="32" Offset="0x1FA00"/>
         <Texture Name="gQuestionMarkPositionNameENGTex" OutName="question_mark_position_name_eng" Format="ia8" Width="80" Height="32" Offset="0x20400"/>
         <Texture Name="gGanonsCastlePositionNameENGTex" OutName="ganons_castle_position_name_eng" Format="ia8" Width="80" Height="32" Offset="0x20E00"/>
->>>>>>> 1b0e35c8
      </File>
 </Root>