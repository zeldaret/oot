#!/usr/bin/env python3

import argparse
from multiprocessing import Pool, cpu_count, Event, Manager, ProcessError
import os
import json
import time
import signal

EXTRACTED_ASSETS_NAMEFILE = ".extracted-assets.json"


def SignalHandler(sig, frame):
    print(f'Signal {sig} received. Aborting...')
    mainAbort.set()
    # Don't exit immediately to update the extracted assets file.

def ExtractFile(xmlPath, outputPath, outputSourcePath):
    if globalAbort.is_set():
        # Don't extract if another file wasn't extracted properly.
        return
<<<<<<< HEAD
    if "overlays" in xmlPath:
        execStr = "tools/ZAPD/ZAPD.out e -s -eh -i %s -b baserom/ -o %s -osf %s -gsf 1 -rconf tools/ZAPDConfigs/MqDbg/Config.xml" % (xmlPath, outputPath, outputSourcePath)
    else:
        execStr = "tools/ZAPD/ZAPD.out e -eh -i %s -b baserom/ -o %s -osf %s -gsf 1 -rconf tools/ZAPDConfigs/MqDbg/Config.xml" % (xmlPath, outputPath, outputSourcePath)
=======

    execStr = "tools/ZAPD/ZAPD.out e -eh -i %s -b baserom/ -o %s -osf %s -gsf 1 -rconf tools/ZAPDConfigs/MqDbg/Config.xml" % (xmlPath, outputPath, outputSourcePath)
    
    if "overlays" in xmlPath:
        execStr += " --static"
    
>>>>>>> 750c0cab
    if globalUnaccounted:
        execStr += " -wu"

    print(execStr)
    exitValue = os.system(execStr)
    if exitValue != 0:
        globalAbort.set()
        print("\n")
        print("Error when extracting from file " + xmlPath, file=os.sys.stderr)
        print("Aborting...", file=os.sys.stderr)
        print("\n")

def ExtractFunc(fullPath):
    *pathList, xmlName = fullPath.split(os.sep)
    objectName = os.path.splitext(xmlName)[0]

    outPath = os.path.join("assets", *pathList[2:], objectName)
    outSourcePath = outPath

    if fullPath in globalExtractedAssetsTracker:
        timestamp = globalExtractedAssetsTracker[fullPath]["timestamp"]
        modificationTime = int(os.path.getmtime(fullPath))
        if modificationTime < timestamp:
            # XML has not been modified since last extraction.
            return

    currentTimeStamp = int(time.time())

    ExtractFile(fullPath, outPath, outSourcePath)

    if not globalAbort.is_set():
        # Only update timestamp on succesful extractions
        if fullPath not in globalExtractedAssetsTracker:
            globalExtractedAssetsTracker[fullPath] = globalManager.dict()
        globalExtractedAssetsTracker[fullPath]["timestamp"] = currentTimeStamp

def initializeWorker(abort, unaccounted: bool, extractedAssetsTracker: dict, manager):
    global globalAbort
    global globalUnaccounted
    global globalExtractedAssetsTracker
    global globalManager
    globalAbort = abort
    globalUnaccounted = unaccounted
    globalExtractedAssetsTracker = extractedAssetsTracker
    globalManager = manager

def main():
    parser = argparse.ArgumentParser(description="baserom asset extractor")
    parser.add_argument("-s", "--single", help="asset path relative to assets/, e.g. objects/gameplay_keep")
    parser.add_argument("-f", "--force", help="Force the extraction of every xml instead of checking the touched ones.", action="store_true")
    parser.add_argument("-u", "--unaccounted", help="Enables ZAPD unaccounted detector warning system.", action="store_true")
    args = parser.parse_args()

    global mainAbort
    mainAbort = Event()
    manager = Manager()
    signal.signal(signal.SIGINT, SignalHandler)

    extractedAssetsTracker = manager.dict()
    if os.path.exists(EXTRACTED_ASSETS_NAMEFILE) and not args.force:
        with open(EXTRACTED_ASSETS_NAMEFILE, encoding='utf-8') as f:
            extractedAssetsTracker.update(json.load(f, object_hook=manager.dict))

    asset_path = args.single
    if asset_path is not None:
        fullPath = os.path.join("assets", "xml", asset_path + ".xml")
        if not os.path.exists(fullPath):
            print(f"Error. File {fullPath} doesn't exists.", file=os.sys.stderr)
            exit(1)

        initializeWorker(mainAbort, args.unaccounted, extractedAssetsTracker, manager)
        # Always extract if -s is used.
        if fullPath in extractedAssetsTracker:
            del extractedAssetsTracker[fullPath]
        ExtractFunc(fullPath)
    else:
        xmlFiles = []
        for currentPath, _, files in os.walk(os.path.join("assets", "xml")):
            for file in files:
                fullPath = os.path.join(currentPath, file)
                if file.endswith(".xml"):
                    xmlFiles.append(fullPath)

        try:
            numCores = cpu_count()
            print("Extracting assets with " + str(numCores) + " CPU cores.")
            with Pool(numCores,  initializer=initializeWorker, initargs=(mainAbort, args.unaccounted, extractedAssetsTracker, manager)) as p:
                p.map(ExtractFunc, xmlFiles)
        except (ProcessError, TypeError):
            print("Warning: Multiprocessing exception ocurred.", file=os.sys.stderr)
            print("Disabling mutliprocessing.", file=os.sys.stderr)

            initializeWorker(mainAbort, args.unaccounted, extractedAssetsTracker, manager)
            for singlePath in xmlFiles:
                ExtractFunc(singlePath)

    with open(EXTRACTED_ASSETS_NAMEFILE, 'w', encoding='utf-8') as f:
        serializableDict = dict()
        for xml, data in extractedAssetsTracker.items():
            serializableDict[xml] = dict(data)
        json.dump(dict(serializableDict), f, ensure_ascii=False, indent=4)

    if mainAbort.is_set():
        exit(1)

if __name__ == "__main__":
    main()<|MERGE_RESOLUTION|>--- conflicted
+++ resolved
@@ -19,19 +19,12 @@
     if globalAbort.is_set():
         # Don't extract if another file wasn't extracted properly.
         return
-<<<<<<< HEAD
-    if "overlays" in xmlPath:
-        execStr = "tools/ZAPD/ZAPD.out e -s -eh -i %s -b baserom/ -o %s -osf %s -gsf 1 -rconf tools/ZAPDConfigs/MqDbg/Config.xml" % (xmlPath, outputPath, outputSourcePath)
-    else:
-        execStr = "tools/ZAPD/ZAPD.out e -eh -i %s -b baserom/ -o %s -osf %s -gsf 1 -rconf tools/ZAPDConfigs/MqDbg/Config.xml" % (xmlPath, outputPath, outputSourcePath)
-=======
 
     execStr = "tools/ZAPD/ZAPD.out e -eh -i %s -b baserom/ -o %s -osf %s -gsf 1 -rconf tools/ZAPDConfigs/MqDbg/Config.xml" % (xmlPath, outputPath, outputSourcePath)
     
     if "overlays" in xmlPath:
         execStr += " --static"
     
->>>>>>> 750c0cab
     if globalUnaccounted:
         execStr += " -wu"
 
