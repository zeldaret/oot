--- conflicted
+++ resolved
@@ -108,15 +108,9 @@
             print("Extracting assets with " + str(numCores) + " CPU cores.")
             with Pool(numCores,  initializer=initializeWorker, initargs=(mainAbort, args.unaccounted, extractedAssetsTracker, manager)) as p:
                 p.map(ExtractFunc, xmlFiles)
-<<<<<<< HEAD
         except (ProcessError, TypeError):
-            print(f"Warning: Multiprocessing exception ocurred.", file=os.sys.stderr)
-            print(f"Disabling mutliprocessing.", file=os.sys.stderr)
-=======
-        except ProcessError:
             print("Warning: Multiprocessing exception ocurred.", file=os.sys.stderr)
             print("Disabling mutliprocessing.", file=os.sys.stderr)
->>>>>>> 83be199c
 
             initializeWorker(mainAbort, args.unaccounted, extractedAssetsTracker, manager)
             for singlePath in xmlFiles:
