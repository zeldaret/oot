--- conflicted
+++ resolved
@@ -11,29 +11,18 @@
         return True
     return os.path.getmtime(inFile) > os.path.getmtime(outFile)
 
-<<<<<<< HEAD
-def Extract(xmlPath, outputPath):
-    ExtractFile(xmlPath, outputPath, 1, 0)
+def Extract(xmlPath, outputPath, outputSourcePath):
+    ExtractFile(xmlPath, outputPath, outputSourcePath, 1, 0)
 
-def ExtractScene(xmlPath, outputPath):
-    ExtractFile(xmlPath, outputPath, 1, 1)
+def ExtractScene(xmlPath, outputPath, outputSourcePath):
+    ExtractFile(xmlPath, outputPath, outputSourcePath, 1, 1)
 
-def ExtractFile(xmlPath, outputPath, genSrcFile, incFilePrefix):
+def ExtractFile(xmlPath, outputPath, outputSourcePath, genSrcFile, incFilePrefix):
     if globalAbort.is_set():
         # Don't extract if another file wasn't extracted properly.
         return
 
-    execStr = "tools/ZAPD/ZAPD.out e -eh -i %s -b baserom/ -o %s -gsf %i -ifp %i -sm tools/ZAPD/SymbolMap_OoTMqDbg.txt" % (xmlPath, outputPath, genSrcFile, incFilePrefix)
-=======
-def Extract(xmlPath, outputPath, outputSourcePath):
-	ExtractFile(xmlPath, outputPath, outputSourcePath, 1, 0)	
-
-def ExtractScene(xmlPath, outputPath, outputSourcePath):
-	ExtractFile(xmlPath, outputPath, outputSourcePath, 1, 1)
-
-def ExtractFile(xmlPath, outputPath, outputSourcePath, genSrcFile, incFilePrefix):
-	execStr = "tools/ZAPD/ZAPD.out e -eh -i %s -b baserom/ -o %s -osf %s -gsf %i -ifp %i -rconf tools/ZAPDConfigs/MqDbg/Config.xml" % (xmlPath, outputPath, outputSourcePath, genSrcFile, incFilePrefix)
->>>>>>> 0432011b
+    execStr = "tools/ZAPD/ZAPD.out e -eh -i %s -b baserom/ -o %s -osf %s -gsf %i -ifp %i -rconf tools/ZAPDConfigs/MqDbg/Config.xml" % (xmlPath, outputPath, outputSourcePath, genSrcFile, incFilePrefix)
 
     print(execStr)
     exitValue = os.system(execStr)
@@ -45,11 +34,11 @@
         print("\n")
 
 def ExtractFunc(fullPath):
-<<<<<<< HEAD
     *pathList, xmlName = fullPath.split(os.sep)
     objectName = os.path.splitext(xmlName)[0]
 
     outPath = os.path.join("assets", *pathList[2:], objectName)
+    outSourcePath = outPath
 
     isScene = fullPath.startswith("assets/xml/scenes/")
     if isScene:
@@ -62,24 +51,15 @@
             return
 
     if isScene:
-        ExtractScene(fullPath, outPath)
+        ExtractScene(fullPath, outPath, outSourcePath)
     else:
-        Extract(fullPath, outPath)
+        Extract(fullPath, outPath, outSourcePath)
 
 def initializeWorker(force, abort):
     global globalForce
     global globalAbort
     globalForce = force
     globalAbort = abort
-=======
-	outPath = ("assets/" + fullPath.split("assets/xml/")[1]).split(".xml")[0]
-	outSourcePath = ("assets/" + fullPath.split("assets/xml/")[1]).split(".xml")[0]
-
-	if (fullPath.startswith("assets/xml/scenes/")):
-		ExtractScene(fullPath, outPath, outSourcePath)
-	else:
-		Extract(fullPath, outPath, outSourcePath)
->>>>>>> 0432011b
 
 def main():
     parser = argparse.ArgumentParser(description="baserom asset extractor")
@@ -91,16 +71,10 @@
 
     asset_path = args.single
     if asset_path is not None:
-<<<<<<< HEAD
         # Always force if -s is used.
         initializeWorker(True, abort)
         fullPath = os.path.join("assets", "xml", asset_path + ".xml")
         ExtractFunc(fullPath)
-=======
-        if asset_path.endswith("/"):
-            asset_path = asset_path[0:-1]
-        Extract(f"assets/xml/{asset_path}.xml", f"assets/{asset_path}/", f"assets/{asset_path}/")
->>>>>>> 0432011b
     else:
         xmlFiles = []
         for currentPath, folders, files in os.walk(os.path.join("assets", "xml")):
